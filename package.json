{
  "name": "azure-sdk-for-js",
  "author": "Microsoft Corporation",
  "version": "0.1.0-preview",
  "description": "Microsoft Azure Client Libraries for JavaScript with TypeScript type definitions",
  "private": true,
  "tags": [
    "node",
    "azure",
    "sdk",
    "typescript",
    "browser"
  ],
  "keywords": [
    "node",
    "azure",
    "sdk",
    "typescript",
    "browser"
  ],
  "license": "MIT",
  "homepage": "http://github.com/azure/azure-sdk-for-js",
  "repository": {
    "type": "git",
    "url": "https://github.com/azure/azure-sdk-for-js.git"
  },
  "bugs": {
    "url": "http://github.com/Azure/azure-sdk-for-js/issues"
  },
  "scripts": {
    "build": "gulp pack --logging-level=info",
    "check:everything": "ts-node ./.scripts/checkEverything.ts",
    "latest": "ts-node ./.scripts/latest.ts",
    "local": "ts-node ./.scripts/local.ts",
    "preinstall": "node common/scripts/rush-welcome.js"
  },
  "devDependencies": {
<<<<<<< HEAD
    "@azure/logger-js": "^1.1.0",
    "@octokit/rest": "15.17.0",
    "@ts-common/azure-js-dev-tools": "^18.1.0",
=======
    "@octokit/rest": "^16.26.0",
    "@ts-common/azure-js-dev-tools": "^0.7.0",
>>>>>>> 7c3f86a1
    "@types/glob": "^7.1.1",
    "@types/gulp": "^4.0.0",
    "@types/js-yaml": "^3.11.2",
    "@types/minimist": "^1.2.0",
    "@types/node": "^10.10.0",
    "@types/nodegit": "^0.22.5",
    "@types/yargs": "^11.0.0",
    "colors": "^1.3.2",
    "fs": "^0.0.1-security",
    "gulp": "^4.0.2",
    "js-yaml": "^3.12.0",
    "minimist": "^1.2.0",
    "npm-run-all": "^4.1.5",
    "path": "^0.12.7",
    "plugin-error": "^1.0.1",
    "ts-node": "^7.0.1",
    "typescript": "^3.2.2",
    "webpack": "^4.26.1",
    "yargs": "^11.0.0"
  },
  "engineStrict": true,
  "engines": {
    "node": ">=10.10.0"
  }
}<|MERGE_RESOLUTION|>--- conflicted
+++ resolved
@@ -35,14 +35,9 @@
     "preinstall": "node common/scripts/rush-welcome.js"
   },
   "devDependencies": {
-<<<<<<< HEAD
     "@azure/logger-js": "^1.1.0",
-    "@octokit/rest": "15.17.0",
+    "@octokit/rest": "^16.26.0",
     "@ts-common/azure-js-dev-tools": "^18.1.0",
-=======
-    "@octokit/rest": "^16.26.0",
-    "@ts-common/azure-js-dev-tools": "^0.7.0",
->>>>>>> 7c3f86a1
     "@types/glob": "^7.1.1",
     "@types/gulp": "^4.0.0",
     "@types/js-yaml": "^3.11.2",
