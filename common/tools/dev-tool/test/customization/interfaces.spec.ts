import { Project, SourceFile, InterfaceDeclaration } from "ts-morph";
import { expect } from "chai";
import { augmentInterface, augmentInterfaces } from "../../src/util/customization/interfaces";
import { getOriginalDeclarationsMap } from "../../src/util/customization/customize";

describe("Interfaces", () => {
  let project: Project;
  let originalFile: SourceFile;
  let customFile: SourceFile;
  let originalInterface: InterfaceDeclaration | undefined;
  let customInterface: InterfaceDeclaration;

  beforeEach(() => {
    project = new Project({ useInMemoryFileSystem: true });
    originalFile = project.createSourceFile("original.ts", "");
    customFile = project.createSourceFile("custom.ts", "");
    originalInterface = undefined;
    customInterface = customFile.addInterface({
      name: "myInterface",
      properties: [{ name: "foo", type: "string" }],
    });
  });

  it("should add custom interface to the original file", () => {
    augmentInterface(customInterface, originalInterface, originalFile);

    expect(originalFile.getInterface("myInterface")).not.to.be.undefined;
  });

  it("should replace existing properties with custom properties", () => {
    originalInterface = originalFile.addInterface({
      name: "myInterface",
      properties: [{ name: "bar", type: "number" }],
    });

    augmentInterface(customInterface, originalInterface, originalFile);

    expect(originalFile.getInterface("myInterface")).not.to.be.undefined;
    expect(originalFile.getInterface("myInterface")?.getProperties()).to.have.lengthOf(2);
    expect(originalFile.getInterface("myInterface")?.getProperty("foo")).to.not.be.undefined;
    expect(
      originalFile.getInterface("myInterface")?.getProperty("foo")?.getType().getText(),
    ).to.equal("string");

    expect(originalFile.getInterface("myInterface")?.getProperty("bar")).to.not.be.undefined;
    expect(
      originalFile.getInterface("myInterface")?.getProperty("bar")?.getType().getText(),
    ).to.equal("number");
  });

  it("should remove property marked with @azsdk-remove", () => {
    originalInterface = originalFile.addInterface({
      name: "myInterface",
      properties: [
        { name: "bar", type: "number" },
        { name: "baz", type: "boolean" },
      ],
    });

    customInterface.addProperty({ name: "bar", type: "number", docs: ["@azsdk-remove"] });

    augmentInterface(customInterface, originalInterface, originalFile);

    expect(originalFile.getInterface("myInterface")).not.to.be.undefined;
    expect(originalFile.getInterface("myInterface")?.getProperties()).to.have.lengthOf(2);
    expect(originalFile.getInterface("myInterface")?.getProperty("foo")).to.not.be.undefined;
    expect(originalFile.getInterface("myInterface")?.getProperty("baz")).to.not.be.undefined;

    expect(originalFile.getInterface("myInterface")?.getProperty("bar")).to.be.undefined;
    expect(
      originalFile.getInterface("myInterface")?.getProperty("foo")?.getType().getText(),
    ).to.equal("string");

    expect(
      originalFile.getInterface("myInterface")?.getProperty("baz")?.getType().getText(),
    ).to.equal("boolean");
  });

  it("should rename an interface marked with @azsdk-rename", () => {
    originalFile.addInterface({
      name: "Dog",
      properties: [{ name: "name", type: "string" }],
    });
    originalFile.addInterface({
      name: "Human",
      properties: [{ name: "pets", type: "Dog[]" }],
    });
    customFile.addInterface({
      name: "Pet",
      docs: ["@azsdk-rename(Dog)"],
    });

    const originalMap = getOriginalDeclarationsMap(originalFile);

    augmentInterfaces(originalMap.interfaces, customFile.getInterfaces(), originalFile);

    expect(originalFile.getInterface("Dog")).to.be.undefined;
    expect(originalFile.getInterface("Pet")).not.to.be.undefined;
    expect(originalFile.getInterface("Human")?.getProperty("pets")?.getType().getText()).to.equal(
<<<<<<< HEAD
      "Pet[]"
=======
      "Pet[]",
>>>>>>> 48fa9c66
    );
  });
});<|MERGE_RESOLUTION|>--- conflicted
+++ resolved
@@ -97,11 +97,7 @@
     expect(originalFile.getInterface("Dog")).to.be.undefined;
     expect(originalFile.getInterface("Pet")).not.to.be.undefined;
     expect(originalFile.getInterface("Human")?.getProperty("pets")?.getType().getText()).to.equal(
-<<<<<<< HEAD
-      "Pet[]"
-=======
       "Pet[]",
->>>>>>> 48fa9c66
     );
   });
 });