--- conflicted
+++ resolved
@@ -31,7 +31,6 @@
       const dispatcher = subCommand(
         { name: "test", description: "a sub-command dispatcher" },
         {
-<<<<<<< HEAD
           sub: () =>
             new Promise((resolve) => {
               resolve({
@@ -41,7 +40,7 @@
                   () =>
                     new Promise((resolve) => {
                       resolve(true);
-                    })
+                    }),
                 ),
               });
             }),
@@ -54,25 +53,11 @@
                   () =>
                     new Promise((resolve) => {
                       resolve(false);
-                    })
+                    }),
                 ),
               });
             }),
-        }
-=======
-          sub: async () => ({
-            commandInfo: { name: "sub", description: "a leaf command" },
-            default: leafCommand({ name: "sub", description: "a leaf command" }, async () => true),
-          }),
-          fail: async () => ({
-            commandInfo: { name: "fail", description: "a command that fails" },
-            default: leafCommand(
-              { name: "fail", description: "a command that fails" },
-              async () => false,
-            ),
-          }),
         },
->>>>>>> 48fa9c66
       );
 
       assert.isTrue(await dispatcher("sub"));
