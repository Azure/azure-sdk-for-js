{
  "name": "@azure/dev-tool",
  "version": "1.0.0",
  "description": "A helpful command for azure-sdk-for-js developers",
  "sdk-type": "utility",
  "bin": {
    "dev-tool": "launch.js",
    "dtx": "dtx.js"
  },
  "files": [
    "src"
  ],
  "scripts": {
    "audit": "node ../../../common/scripts/rush-audit.js && rimraf --glob node_modules package-lock.json && npm i --package-lock-only 2>&1 && npm audit",
    "build": "tsc",
    "build:test": "echo Skipped.",
    "check-format": "prettier --list-different --config ../../../.prettierrc.json --ignore-path ../../../.prettierignore \"src/**/*.ts\" \"test/**/*.ts\" \"*.{js,json}\"",
    "clean": "rimraf --glob dist dist-* *.tgz *.log",
    "extract-api": "echo skipped",
    "format": "prettier --write --config ../../../.prettierrc.json --ignore-path ../../../.prettierignore \"src/**/*.ts\" \"test/**/*.ts\" \"*.{js,json}\"",
    "integration-test:browser": "echo skipped",
    "integration-test:node": "echo skipped",
    "lint:fix": "eslint --no-eslintrc -c ../../../sdk/.eslintrc.internal.json package.json src test --ext .ts --fix --fix-type [problem,suggestion]",
    "lint": "eslint --no-eslintrc -c ../../../sdk/.eslintrc.internal.json package.json src test --ext .ts",
    "pack": "npm pack 2>&1",
    "prebuild": "npm run clean",
    "unit-test": "npm run unit-test:node",
    "unit-test:node": "mocha --require ts-node/register test/**/*.spec.ts test/*.spec.ts",
    "unit-test:browser": "echo skipped",
    "build:samples": "echo Skipped.",
    "test": "echo Skipped."
  },
  "repository": "github:Azure/azure-sdk-for-js",
  "author": "Microsoft Corporation",
  "license": "MIT",
  "bugs": {
    "url": "https://github.com/azure/azure-sdk-for-js/issues"
  },
  "homepage": "https://github.com/azure/azure-sdk-for-js/tree/main/common/tools/dev-tool/",
  "sideEffects": false,
  "private": true,
  "prettier": "../eslint-plugin-azure-sdk/prettier.json",
  "dependencies": {
    "@_ts/min": "npm:typescript@~4.2.4",
    "@_ts/max": "npm:typescript@latest",
<<<<<<< HEAD
    "@rollup/plugin-commonjs": "^25.0.0",
    "@rollup/plugin-json": "^6.0.0",
    "@rollup/plugin-multi-entry": "^6.0.0",
    "@rollup/plugin-node-resolve": "^15.0.0",
    "@rollup/plugin-inject": "^5.0.0",
    "concurrently": "^8.2.0",
=======
    "@rollup/plugin-commonjs": "^25.0.7",
    "@rollup/plugin-json": "^6.0.1",
    "@rollup/plugin-multi-entry": "^6.0.1",
    "@rollup/plugin-node-resolve": "^15.2.3",
    "@rollup/plugin-inject": "^5.0.5",
    "axios": "^1.6.2",
    "concurrently": "^8.2.2",
>>>>>>> 3cf4266e
    "chalk": "~4.1.1",
    "decompress": "^4.2.1",
    "dotenv": "^16.0.0",
    "env-paths": "^2.2.1",
    "fs-extra": "^11.2.0",
    "minimist": "^1.2.8",
    "prettier": "^3.1.0",
    "rollup": "^3.0.0",
    "rollup-plugin-polyfill-node": "^0.13.0",
    "rollup-plugin-visualizer": "^5.9.3",
    "semver": "^7.5.4",
    "strip-json-comments": "^5.0.1",
    "ts-node": "^10.9.1",
    "tslib": "^2.2.0",
    "typescript": "~5.2.0",
    "yaml": "^2.3.4",
    "ts-morph": "^20.0.0"
  },
  "devDependencies": {
    "@microsoft/api-extractor": "^7.31.1",
    "@types/chai": "^4.1.6",
    "@types/chai-as-promised": "^7.1.0",
    "@types/decompress": "^4.2.4",
    "@types/fs-extra": "^11.0.4",
    "@types/minimist": "^1.2.5",
    "@types/mocha": "^10.0.0",
    "@types/node": "^18.0.0",
    "@types/semver": "~7.5.6",
    "autorest": "^3.5.1",
    "builtin-modules": "^3.1.0",
    "c8": "^8.0.1",
    "chai": "^4.2.0",
    "chai-as-promised": "^7.1.1",
    "cross-env": "^7.0.3",
    "downlevel-dts": "~0.10.0",
    "eslint": "^8.54.0",
    "mkdirp": "^3.0.1",
    "mocha": "^10.0.0",
    "karma": "^6.4.2",
    "rimraf": "^5.0.5"
  }
}<|MERGE_RESOLUTION|>--- conflicted
+++ resolved
@@ -43,14 +43,6 @@
   "dependencies": {
     "@_ts/min": "npm:typescript@~4.2.4",
     "@_ts/max": "npm:typescript@latest",
-<<<<<<< HEAD
-    "@rollup/plugin-commonjs": "^25.0.0",
-    "@rollup/plugin-json": "^6.0.0",
-    "@rollup/plugin-multi-entry": "^6.0.0",
-    "@rollup/plugin-node-resolve": "^15.0.0",
-    "@rollup/plugin-inject": "^5.0.0",
-    "concurrently": "^8.2.0",
-=======
     "@rollup/plugin-commonjs": "^25.0.7",
     "@rollup/plugin-json": "^6.0.1",
     "@rollup/plugin-multi-entry": "^6.0.1",
@@ -58,7 +50,6 @@
     "@rollup/plugin-inject": "^5.0.5",
     "axios": "^1.6.2",
     "concurrently": "^8.2.2",
->>>>>>> 3cf4266e
     "chalk": "~4.1.1",
     "decompress": "^4.2.1",
     "dotenv": "^16.0.0",
