--- conflicted
+++ resolved
@@ -56,11 +56,7 @@
     "env-paths": "^2.2.1",
     "fs-extra": "^11.2.0",
     "minimist": "^1.2.8",
-<<<<<<< HEAD
-    "prettier": "^3.2.4",
-=======
     "prettier": "^3.2.5",
->>>>>>> e01e73ae
     "rollup": "^4.0.0",
     "rollup-plugin-polyfill-node": "^0.13.0",
     "rollup-plugin-visualizer": "^5.9.3",
