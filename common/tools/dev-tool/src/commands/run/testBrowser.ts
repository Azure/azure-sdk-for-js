// Copyright (c) Microsoft Corporation.
// Licensed under the MIT license

import { leafCommand, makeCommandInfo } from "../../framework/command";
import { runTestsWithProxyTool } from "../../util/testUtils";

export const commandInfo = makeCommandInfo(
  "test:browser",
<<<<<<< HEAD
  "runs the browser tests using karma with the default and the provided options; starts the proxy-tool in record and playback modes",
  {
    karma: {
      kind: "string",
      description: "Karma options (such as --single-run)",
      default: "--single-run",
    },
  }
=======
  "runs the browser tests using karma with the default and the provided options; starts the proxy-tool in record and playback modes"
>>>>>>> 154215e6
);

export default leafCommand(commandInfo, async (options) => {
  const karmaArgs = options["--"]?.length ? options["--"]?.join(" ") : "--single-run";
  return runTestsWithProxyTool({
<<<<<<< HEAD
    command: `karma start ${options.karma}`,
    name: "browser-tests",
=======
    command: `karma start ${karmaArgs}`,
    name: "browser-tests"
>>>>>>> 154215e6
  });
});<|MERGE_RESOLUTION|>--- conflicted
+++ resolved
@@ -6,29 +6,13 @@
 
 export const commandInfo = makeCommandInfo(
   "test:browser",
-<<<<<<< HEAD
-  "runs the browser tests using karma with the default and the provided options; starts the proxy-tool in record and playback modes",
-  {
-    karma: {
-      kind: "string",
-      description: "Karma options (such as --single-run)",
-      default: "--single-run",
-    },
-  }
-=======
   "runs the browser tests using karma with the default and the provided options; starts the proxy-tool in record and playback modes"
->>>>>>> 154215e6
 );
 
 export default leafCommand(commandInfo, async (options) => {
   const karmaArgs = options["--"]?.length ? options["--"]?.join(" ") : "--single-run";
   return runTestsWithProxyTool({
-<<<<<<< HEAD
-    command: `karma start ${options.karma}`,
+    command: `karma start ${karmaArgs}`,
     name: "browser-tests",
-=======
-    command: `karma start ${karmaArgs}`,
-    name: "browser-tests"
->>>>>>> 154215e6
   });
 });