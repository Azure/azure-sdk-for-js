// Copyright (c) Microsoft Corporation.
// Licensed under the MIT license

import { leafCommand, makeCommandInfo } from "../../framework/command";
import { runTestsWithProxyTool } from "../../util/testUtils";

export const commandInfo = makeCommandInfo(
  "test:node-js-input",
  "runs the node tests using mocha with the default and the provided options; starts the proxy-tool in record and playback modes"
);

<<<<<<< HEAD
export default leafCommand(commandInfo, async (_options) => {
  return runTestsWithProxyTool({
    command: `nyc mocha -r esm --require source-map-support/register --reporter ../../../common/tools/mocha-multi-reporter.js --full-trace --timeout 1200000 \"dist-test/index.node.js\"`,
    name: "node-tests"
=======
export default leafCommand(commandInfo, async (options) => {
  const defaultMochaArgs =
    "-r esm --require source-map-support/register --reporter ../../../common/tools/mocha-multi-reporter.js --full-trace";
  const mochaArgs = options["--"]?.length
    ? options["--"]?.join(" ")
    : '--timeout 5000000 "dist-esm/test/{,!(browser)/**/}/*.spec.js"';
  return runTestsWithProxyTool({
    command: `nyc mocha ${defaultMochaArgs} ${mochaArgs}`,
    name: "node-tests",
>>>>>>> 61528a2a
  });
});<|MERGE_RESOLUTION|>--- conflicted
+++ resolved
@@ -9,21 +9,9 @@
   "runs the node tests using mocha with the default and the provided options; starts the proxy-tool in record and playback modes"
 );
 
-<<<<<<< HEAD
 export default leafCommand(commandInfo, async (_options) => {
   return runTestsWithProxyTool({
     command: `nyc mocha -r esm --require source-map-support/register --reporter ../../../common/tools/mocha-multi-reporter.js --full-trace --timeout 1200000 \"dist-test/index.node.js\"`,
     name: "node-tests"
-=======
-export default leafCommand(commandInfo, async (options) => {
-  const defaultMochaArgs =
-    "-r esm --require source-map-support/register --reporter ../../../common/tools/mocha-multi-reporter.js --full-trace";
-  const mochaArgs = options["--"]?.length
-    ? options["--"]?.join(" ")
-    : '--timeout 5000000 "dist-esm/test/{,!(browser)/**/}/*.spec.js"';
-  return runTestsWithProxyTool({
-    command: `nyc mocha ${defaultMochaArgs} ${mochaArgs}`,
-    name: "node-tests",
->>>>>>> 61528a2a
   });
 });