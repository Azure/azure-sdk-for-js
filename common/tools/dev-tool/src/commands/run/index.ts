--- conflicted
+++ resolved
@@ -9,8 +9,5 @@
   "test:node-ts-input": () => import("./testNodeTSInput"),
   "test:node-js-input": () => import("./testNodeJSInput"),
   "test:browser": () => import("./testBrowser"),
-<<<<<<< HEAD
-  bundle: () => import("./bundle"),
-=======
->>>>>>> 8dcc0949
+  bundle: () => import("./bundle")
 });