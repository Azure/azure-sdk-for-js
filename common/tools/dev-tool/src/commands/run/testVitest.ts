// Copyright (c) Microsoft Corporation.
// Licensed under the MIT license

import concurrently from "concurrently";
import { leafCommand, makeCommandInfo } from "../../framework/command";
import { runTestsWithProxyTool } from "../../util/testUtils";
import { createPrinter } from "../../util/printer";

const log = createPrinter("test:vitest");

export const commandInfo = makeCommandInfo(
  "test:vitest",
  "runs tests using vitest with the default and the provided options; starts the proxy-tool in record and playback modes",
  {
    "no-test-proxy": {
      shortName: "ntp",
      kind: "boolean",
      default: false,
      description: "whether to disable launching test-proxy",
    },
    browser: {
      shortName: "br",
      kind: "boolean",
      default: false,
      description: "whether to use browser to run tests",
    },
  },
);

async function playwrightInstall(): Promise<void> {
  const { result } = concurrently([
    {
      command: "npx playwright install",
      name: "playwright install",
    },
  ]);

  await result;
  log.info("playwright browsers installed");
}

export default leafCommand(commandInfo, async (options) => {
  if (options["browser"]) {
    await playwrightInstall();
  }

<<<<<<< HEAD
  const args = options["browser"] ? "-c vitest.browser.config.ts" : "";
=======
  const reporterArgs = `--reporter=verbose --reporter=junit --outputFile=test-results${options["browser"] ? ".browser" : ""}.xml`;
  const args = options["browser"] ? "-c vitest.browser.config.mts" : "";
  const updatedArgs = options["--"]?.map((opt) =>
    opt.includes("**") && !opt.startsWith("'") && !opt.startsWith('"') ? `"${opt}"` : opt,
  );
  const vitestArgs = updatedArgs?.length ? updatedArgs.join(" ") : "";
>>>>>>> d0e204fe
  const command = {
    command: `vitest ${args}`,
    name: "vitest",
  };

  if (!options["no-test-proxy"]) {
    return runTestsWithProxyTool(command);
  }

  log.info("Running vitest without test-proxy");
  await concurrently([command]).result;
  return true;
});<|MERGE_RESOLUTION|>--- conflicted
+++ resolved
@@ -44,18 +44,13 @@
     await playwrightInstall();
   }
 
-<<<<<<< HEAD
   const args = options["browser"] ? "-c vitest.browser.config.ts" : "";
-=======
-  const reporterArgs = `--reporter=verbose --reporter=junit --outputFile=test-results${options["browser"] ? ".browser" : ""}.xml`;
-  const args = options["browser"] ? "-c vitest.browser.config.mts" : "";
   const updatedArgs = options["--"]?.map((opt) =>
     opt.includes("**") && !opt.startsWith("'") && !opt.startsWith('"') ? `"${opt}"` : opt,
   );
   const vitestArgs = updatedArgs?.length ? updatedArgs.join(" ") : "";
->>>>>>> d0e204fe
   const command = {
-    command: `vitest ${args}`,
+    command: `vitest ${args} ${vitestArgs}`,
     name: "vitest",
   };
 
