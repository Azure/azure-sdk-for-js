import { leafCommand, makeCommandInfo } from "../../framework/command";

import tsMin from "@_ts/min";
import tsMax from "@_ts/max";
import { createPrinter } from "../../util/printer";
import { resolveProject } from "../../util/resolveProject";
import path from "path";
import semver from "semver";

export const commandInfo = makeCommandInfo(
  "check-api",
  "ensure API features are compatible with minimum supported TypeScript version",
  {},
);

const log = createPrinter("check-api");

// The following two subroutines have to be duplicated because the namespace of the TypeScript API is nearly impossible
// to calculate intersections, unions, etc. of. It's much easier in this case to just duplicate the code.

function testTsMax(filePaths: string[]): boolean {
  const options: tsMax.CompilerOptions = {
    moduleResolution: tsMax.ModuleResolutionKind.NodeJs,
    noEmit: true,
  };

  const host = tsMax.createCompilerHost(options);

  const program = tsMax.createProgram({
    rootNames: filePaths,
    host,
    options,
  });

  const diagnostics: tsMax.Diagnostic[] = [
    ...program.getGlobalDiagnostics(),
    ...program.getOptionsDiagnostics(),
    ...program.getSemanticDiagnostics(),
    ...program.getSyntacticDiagnostics(),
    ...program.getDeclarationDiagnostics(),
    ...program.getConfigFileParsingDiagnostics(),
  ];

  if (diagnostics.length > 0) {
    console.log(tsMax.formatDiagnosticsWithColorAndContext(diagnostics, host));
  }

  const hadError = diagnostics.some(
    (d) =>
      d.category == tsMax.DiagnosticCategory.Warning ||
      d.category === tsMax.DiagnosticCategory.Error,
  );

  return !hadError;
}

function testTsMin(filePaths: string[]): boolean {
  const options: tsMin.CompilerOptions = {
    moduleResolution: tsMin.ModuleResolutionKind.NodeJs,
    noEmit: true,
  };

  const host = tsMin.createCompilerHost(options);

  const program = tsMin.createProgram({
    rootNames: filePaths,
    host,
    options,
  });

  const diagnostics: tsMin.Diagnostic[] = [
    ...program.getGlobalDiagnostics(),
    ...program.getOptionsDiagnostics(),
    ...program.getSemanticDiagnostics(),
    ...program.getSyntacticDiagnostics(),
    ...program.getDeclarationDiagnostics(),
    ...program.getConfigFileParsingDiagnostics(),
  ];

  if (diagnostics.length > 0) {
    // No special logging here, just dump the diagnostics to the console as they are already formatted.
    console.log(tsMin.formatDiagnosticsWithColorAndContext(diagnostics, host));
  }

  const hadError = diagnostics.some(
    (d) =>
      d.category == tsMin.DiagnosticCategory.Warning ||
      d.category === tsMin.DiagnosticCategory.Error,
  );

  return !hadError;
}

export default leafCommand(commandInfo, async () => {
  const projectInfo = await resolveProject(process.cwd());

  const defaultTypesFile = path.relative(
    process.cwd(),
    path.resolve(process.cwd(), projectInfo.packageJson.types),
  );

  log.info("Testing TypeScript minimum version:", tsMin.version);
  const minResult = testTsMin(resolveTypes(tsMin.version));
  if (minResult) {
    log.success(`TypeScript ${tsMin.version} OK.`);
  } else {
    log.error(`TypeScript ${tsMin.version} FAILED. See diagnostics above.`);
  }

  log.info("Testing TypeScript maximum version:", tsMax.version);
  const maxResult = testTsMax(resolveTypes(tsMax.version));
  if (maxResult) {
    log.success(`TypeScript ${tsMax.version} OK.`);
  } else {
    log.error(`TypeScript ${tsMax.version} FAILED. See diagnostics above.`);
  }

  return minResult && maxResult;

  // Inline helper function to pick a types file for a given version of TypeScript
  function resolveTypes(tsVersion: string): string[] {
    // No typesVersions
    if (!projectInfo.packageJson.typesVersions) return [defaultTypesFile];

    // Look for an entry with a key that our version of TS satisfies
<<<<<<< HEAD
    const firstMatchingVersion = Object.entries(projectInfo.packageJson.typesVersions).find(([v]) =>
      semver.satisfies(tsVersion, v)
=======
    const firstMatchingVersion = Object.entries(projectInfo.packageJson.typesVersions!).find(
      ([v]) => semver.satisfies(tsVersion, v),
>>>>>>> 48fa9c66
    );

    if (firstMatchingVersion === undefined) {
      log.info(`Package's 'typesVersions' did not match TypeScript version ${tsVersion}.`);
      log.info("Resolved types file:", defaultTypesFile);
      return [defaultTypesFile];
    }

    const [matchingSelector, versions] = firstMatchingVersion;

    // Now try to match and expand the matching typesVersions mapping using the default file as an input, then pick the
    // first one that actually matched.
    const resultFiles = Object.entries(versions)
      .map(([pattern, entries]) => matchAndExpandMapping(defaultTypesFile, pattern, entries))
      .find((results) => results !== null) as string[] | undefined;

    if (resultFiles === undefined) {
      log.warn(
        `Package's 'typesVersions' entry "${matchingSelector}" matched TypeScript version ${tsVersion},`,
        `but no pattern in this entry matched the file: ${defaultTypesFile}`,
      );
      log.info("Resolved types file:", defaultTypesFile);
      return [defaultTypesFile];
    }

    log.info(`Resolved file names: ${resultFiles.join(", ")}`);
    return resultFiles.map((resultFile) =>
      path.relative(process.cwd(), path.resolve(process.cwd(), resultFile)),
    );
  }
});

/**
 * Implements a best-effort matching and expansion of `typesVersions` from package.json.
 *
 * This implementation may not be exactly correct, but it's close to what the TypeScript compiler does and definitely
 * works for basic typesVersions entries like what we use in the Azure SDK for JavaScript.
 *
 * This is similar to a very basic implementation of regular expression capture groups, and an alternative could be to
 * translate the typesVersions patterns into regular expressions with capture groups.
 *
 * @param candidate - the string to match the mapping against (i.e. the types file the downstream package tried to load)
 * @param pattern - the typesVersions pattern, a key in the typesVersions map for a particular version selector
 * @param targets - the typesVersions values for a particular version selector, which will have their asterisks replaced
 * @returns null if the candidate does not match the pattern, otherwise the `targets` with asterisks substituted for
 *          sequential match groups in the candidate
 */
function matchAndExpandMapping(
  candidate: string,
  pattern: string,
  targets: string[],
): string[] | null {
  // The basic structure of this algorithm is to split the input pattern by "*", then sequentially remove each split
  // fragment from the candidate. The parts that aren't matched by split fragments in the candidate are then stored
  // in an array as substitution values to be used later when processing the results.
  const patternGroups = pattern.split("*");

  let remainder = candidate;
  const substitutionGroups: string[] = [];

  // Special case, no "*" in pattern and nothing to expand.
  if (patternGroups.length === 1) {
    // The pattern matches the candidate exactly
    if (patternGroups[0] === remainder) return targets;

    // Doesn't match, so no results.
    return null;
  }

  // We need to bootstrap the algorithm by checking the first entry. We special-cased length = 1 above so we know there
  // is at least one fragment.

  // Bootstrapping is required because the pattern has odd parity. The interpretation of the pattern is an array of
  // strings that must match exactly interspersed by capture groups. This will always be an odd number of total
  // elements. We either need to special-case the first element and then iteratively handle capture groups then
  // elements or special case the last element and iteratively handle elements then capture groups. I've chosen to do
  // the former because it seems more straightforward for the basic case of a single element.

  // If there was a prefix, remove it from the remainder and consider it "matched". The loop below starts with
  if (!remainder.startsWith(patternGroups[0])) return null;
  remainder = remainder.replace(patternGroups[0], "");

  for (const item of patternGroups.slice(1)) {
    // Find the location of the pattern fragment in the remainder. If it isn't found (-1), the pattern doesn't match.
    const startIdx = item === "" ? remainder.length : remainder.indexOf(item);
    if (startIdx === -1) return null;

    // If we found a match for the pattern fragment, we use its index to slice the substitution group out. The
    // substitution value appears _before_ the pattern fragment does. Wherever the fragment appears, the text that
    // appears in front of it is the substitution value.
    const matchValue = remainder.slice(0, startIdx);
    substitutionGroups.push(matchValue);

    // Finally, get rid of the substitution group (slice from the pattern fragment index) and remove the pattern
    // fragment itself (replace it with an empty string).
    remainder = remainder.slice(startIdx).replace(item, "");
  }

  // Now that we have the substitutionGroups, substituting them into the targets is easy. We won't account for malformed
  // entries here. We'll just iteratively replace asterisks in the name with substitution groups. By this point we are
  // done checking for a match, so we just return the result value. The function is infallible from here.
  return targets.map((fn) => {
    for (const group of substitutionGroups) {
      fn = fn.replace("*", group);
    }

    return fn;
  });
}<|MERGE_RESOLUTION|>--- conflicted
+++ resolved
@@ -123,13 +123,8 @@
     if (!projectInfo.packageJson.typesVersions) return [defaultTypesFile];
 
     // Look for an entry with a key that our version of TS satisfies
-<<<<<<< HEAD
     const firstMatchingVersion = Object.entries(projectInfo.packageJson.typesVersions).find(([v]) =>
-      semver.satisfies(tsVersion, v)
-=======
-    const firstMatchingVersion = Object.entries(projectInfo.packageJson.typesVersions!).find(
-      ([v]) => semver.satisfies(tsVersion, v),
->>>>>>> 48fa9c66
+      semver.satisfies(tsVersion, v),
     );
 
     if (firstMatchingVersion === undefined) {
