// Copyright (c) Microsoft Corporation.
// Licensed under the MIT license

import { subCommand, makeCommandInfo } from "../framework/command";
import { createPrinter } from "../util/printer";

const log = createPrinter("dev-tool");

/**
 * All of dev-tool's base commands and the modules that define them
 */
export const baseCommands = {
  about: () => import("./about"),
  package: () => import("./package"),
  samples: () => import("./samples"),
<<<<<<< HEAD
=======
  "test-proxy": () => import("./test-proxy"),
  run: () => import("./run")
>>>>>>> 3a3cbb4e
} as const;

/**
 * Metadata about the base command, only used in `dev-tool help`
 */
export const baseCommandInfo = makeCommandInfo("dev-tool", "Azure SDK for JS dev-tool");

/**
 * Default dev-tool subcommand
 */
export const baseCommand = async (...args: string[]): Promise<void> => {
  const status = await subCommand(baseCommandInfo, baseCommands)(...args);

  if (!status) {
    log.error("Errors occured. See the output above.");
    process.exit(1);
  }
};<|MERGE_RESOLUTION|>--- conflicted
+++ resolved
@@ -13,11 +13,8 @@
   about: () => import("./about"),
   package: () => import("./package"),
   samples: () => import("./samples"),
-<<<<<<< HEAD
-=======
   "test-proxy": () => import("./test-proxy"),
-  run: () => import("./run")
->>>>>>> 3a3cbb4e
+  run: () => import("./run"),
 } as const;
 
 /**
