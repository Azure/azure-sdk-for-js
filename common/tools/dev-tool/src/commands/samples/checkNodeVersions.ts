--- conflicted
+++ resolved
@@ -224,11 +224,7 @@
     "node-versions": {
       kind: "string",
       description: "A comma separated list of node versions to use",
-<<<<<<< HEAD
-      default: "10,12,14,15",
-=======
-      default: "12,14,16,17"
->>>>>>> 3a3cbb4e
+      default: "12,14,16,17",
     },
     "node-version": {
       kind: "string",
@@ -277,13 +273,8 @@
       options["node-versions"]
         ?.split(",")
         .concat(options["node-version"])
-<<<<<<< HEAD
-        .filter((ver) => ver !== "" && parseInt(ver) !== NaN)
+        .filter((ver) => ver !== "" && !isNaN(parseInt(ver)))
     ),
-=======
-        .filter((ver) => ver !== "" && !isNaN(parseInt(ver)))
-    )
->>>>>>> 3a3cbb4e
   ];
   const dockerContextDirectory: string =
     options["context-directory-path"] === ""
