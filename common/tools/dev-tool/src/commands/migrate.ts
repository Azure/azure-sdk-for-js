--- conflicted
+++ resolved
@@ -506,13 +506,8 @@
     }
     case "skipped":
       panic("unreachable: resumed migration should not be skipped");
-<<<<<<< HEAD
-
-=======
-    }
     // panic() calls process.exit
     // eslint-disable-next-line no-fallthrough
->>>>>>> e131c211
     default:
       unreachable(state);
   }
