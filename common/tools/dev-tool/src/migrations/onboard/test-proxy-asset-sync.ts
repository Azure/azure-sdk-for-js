--- conflicted
+++ resolved
@@ -32,15 +32,9 @@
 
     // Optional validation
     async validate(ctx) {
-<<<<<<< HEAD
       const assetsJson: Partial<AssetsJson> = await readFile(
-        path.join(ctx.project.path, "assets.json")
+        path.join(ctx.project.path, "assets.json"),
       ).then((buf) => JSON.parse(buf.toString("utf-8")));
-=======
-      const assetsJson = JSON.parse(
-        (await readFile(path.join(ctx.project.path, "assets.json"))).toString("utf-8"),
-      ) as AssetsJson;
->>>>>>> 48fa9c66
 
       // Check that the assets.json file is well formed and that we didn't get a bad generation.
       if (
