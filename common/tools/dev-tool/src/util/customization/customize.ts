--- conflicted
+++ resolved
@@ -95,13 +95,8 @@
 }
 
 export async function writeFileContent(filepath: string, content: string): Promise<void> {
-<<<<<<< HEAD
-  const formattedContent = format(content, "typescript");
+  const formattedContent = await format(content, "typescript");
   await writeFile(filepath, formattedContent);
-=======
-  const formattedContent = await format(content, "typescript");
-  return await writeFile(filepath, formattedContent);
->>>>>>> 48fa9c66
 }
 
 export function getOriginalDeclarationsMap(sourceFile: SourceFile): CustomDeclarationsMap {
@@ -166,7 +161,7 @@
 
 export async function processDirectory(customDir: string, originalDir: string): Promise<void> {
   // Note: the originalDir is in reality the output directory but for readability we call it originalDir
-  // since we copied over eveything from the original directory to the output directory avoid
+  // since we copied over everything from the original directory to the output directory avoid
   // overwriting the original files.
   const entries = await readdir(customDir, { withFileTypes: true });
 
@@ -233,71 +228,12 @@
   augmentImports(
     originalDeclarationsMap.imports,
     customVirtualSourceFile.getImportDeclarations(),
-    originalVirtualSourceFile
+    originalVirtualSourceFile,
   );
 
   augmentExports(customVirtualSourceFile, originalVirtualSourceFile);
 
   sortSourceFileContents(originalVirtualSourceFile);
-<<<<<<< HEAD
-=======
-  copyCustomImports(customVirtualSourceFile, originalVirtualSourceFile);
-  return originalVirtualSourceFile.getFullText();
-}
-
-function isGeneratedImport(importDeclaration: ImportDeclaration) {
-  const regex = new RegExp(`^../(?:../)*${_originalFolderName}(?:/.*)?$`);
-
-  return regex.test(importDeclaration.getModuleSpecifierValue());
-}
-
-function transformGeneratedImport(moduleSpecifier: string) {
-  const regex = new RegExp(`^(../)+(?:../)*${_originalFolderName}(?:/(.*))?$`);
-  return moduleSpecifier.replace(regex, "./$2");
-}
-
-function copyCustomImports(customFile: SourceFile, originalFile: SourceFile) {
-  for (const customImport of customFile.getImportDeclarations()) {
-    if (isSelfImport(customImport.getModuleSpecifierValue(), originalFile)) {
-      continue;
-    }
-    if (isGeneratedImport(customImport)) {
-      const newModuleSpecifier = transformGeneratedImport(customImport.getModuleSpecifierValue());
-      customImport.setModuleSpecifier(newModuleSpecifier);
-      originalFile.addImportDeclaration(customImport.getStructure());
-    }
-
-    const originalImport = originalFile.getImportDeclaration(
-      customImport.getModuleSpecifierValue(),
-    );
-
-    if (!originalImport) {
-      originalFile.addImportDeclaration(customImport.getStructure());
-    }
-
-    if (originalImport?.getNamespaceImport()) {
-      continue;
-    }
-
-    const originalNamedImports = originalImport?.getNamedImports().map((i) => i.getName()) || [];
-
-    const allImports = new Set<string>(originalNamedImports);
-    for (const customNamedImport of customImport.getNamedImports()) {
-      allImports.add(customNamedImport.getText());
-    }
-
-    originalImport?.removeNamedImports();
-    originalImport?.addNamedImports(Array.from(allImports));
-  }
-  originalFile.organizeImports();
-}
-
-function commonPrefix(a: string, b: string) {
-  let i = 0;
-  while (i < a.length && i < b.length && a[i] === b[i]) i++;
-  return a.slice(0, i);
-}
->>>>>>> 48fa9c66
 
   return originalVirtualSourceFile.getFullText();
 }