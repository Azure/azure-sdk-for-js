--- conflicted
+++ resolved
@@ -56,10 +56,7 @@
 export function augmentImports(
   originalImports: Map<string, ImportDeclaration>,
   customImports: ImportDeclaration[],
-<<<<<<< HEAD
-  originalFile: SourceFile
-=======
->>>>>>> 48fa9c66
+  originalFile: SourceFile,
 ) {
   const originalFilePath = originalFile.getFilePath();
   const importMap = new Map<string, ImportDeclaration>();
@@ -121,7 +118,7 @@
 function mergeImportIntoFile(
   customImportDecl: ImportDeclaration,
   originalFile: SourceFile,
-  importMap: Map<string, ImportDeclaration>
+  importMap: Map<string, ImportDeclaration>,
 ) {
   const outputModuleSpecifier = getFixedModuleSpecifier(customImportDecl);
 
@@ -139,7 +136,7 @@
    * generated module
    */
   function getFixedModuleSpecifier(
-    customImportDecl: ImportDeclaration
+    customImportDecl: ImportDeclaration,
   ): RelativeModuleSpecifier | string {
     const { customDir, originalDir } = getCustomizationState();
     const customFilePath = customImportDecl.getSourceFile().getFilePath();
@@ -154,7 +151,7 @@
         originalDir,
         customDir,
         customFilePath,
-        moduleSpecifierFromCustomFile
+        moduleSpecifierFromCustomFile,
       ) ?? normalizeRelativeModuleSpecifier(moduleSpecifierFromCustomFile, customFilePath);
 
     return fixedModuleSpecifier;
@@ -171,7 +168,7 @@
   if (customNamedImports.length) {
     original.insertNamedImports(
       0,
-      customNamedImports.map((specifier) => specifier.getStructure())
+      customNamedImports.map((specifier) => specifier.getStructure()),
     );
   }
 
@@ -182,14 +179,14 @@
 }
 
 function isRelativeModuleSpecifier<T extends ModuleSpecifier>(
-  moduleSpecifier: T
+  moduleSpecifier: T,
 ): moduleSpecifier is T & RelativeModuleSpecifier {
   return moduleSpecifier.startsWith(".");
 }
 
 function normalizeRelativeModuleSpecifier<T extends LocalModuleRelativePath>(
   moduleSpecifier: T,
-  filePath: string
+  filePath: string,
 ): T & RelativeModuleSpecifier {
   const fileDir = path.dirname(filePath);
   const modulePath = path.normalize(path.join(fileDir, moduleSpecifier));
@@ -200,7 +197,7 @@
 }
 
 function prefixRelativePathWithDot<T extends string>(
-  filePath: string
+  filePath: string,
 ): T & DotPrefixedRelativePath {
   if (path.isAbsolute(filePath)) {
     throw Error("Attempted to dot-prefix an absolute path");
@@ -213,7 +210,6 @@
   return filePath as T & DotPrefixedRelativePath;
 }
 
-<<<<<<< HEAD
 /**
  * Given a source file at {@link customFilePath} which imports {@link originalModuleSpecifier}
  * from a subdirectory of {@link originalSourceRoot}, returns the relative path between the output
@@ -224,7 +220,7 @@
   originalSourceRoot: string,
   customSourceRoot: string,
   customFilePath: string,
-  originalModuleSpecifier: LocalModuleRelativePath
+  originalModuleSpecifier: LocalModuleRelativePath,
 ): RelativeModuleSpecifier | undefined {
   const customFileDir = path.dirname(customFilePath);
   const moduleAbsolutePath = path.normalize(path.join(customFileDir, originalModuleSpecifier));
@@ -234,7 +230,7 @@
 
   const outputModuleSpecifier = path.relative(
     outputFileRelativePath,
-    outputModuleRelativePath
+    outputModuleRelativePath,
   ) as LocalModuleRelativePath;
 
   // Check if the module is actually contained in the original directory
@@ -245,13 +241,7 @@
 
 function removeConflictingIdentifiers(
   originalImports: ImportDeclaration[],
-  customImports: ImportDeclaration[]
-=======
-export function isPathMovingToOriginal(
-  originalPath: string,
-  currentFile: string,
-  resolvePath: string,
->>>>>>> 48fa9c66
+  customImports: ImportDeclaration[],
 ) {
   // maps the name of the imported symbol to a nullary function that removes the symbol from the
   // original source file
@@ -294,7 +284,7 @@
           ]);
 
         return importRemoveCallbacks;
-      })
+      }),
     );
   }
 }