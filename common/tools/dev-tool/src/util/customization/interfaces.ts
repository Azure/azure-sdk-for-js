// Copyright (c) Microsoft Corporation.
// Licensed under the MIT license

import { CallSignatureDeclaration, InterfaceDeclaration, SourceFile, Type } from "ts-morph";
import { getAnnotation } from "./helpers/annotations";

export function augmentInterfaces(
  originalInterfaces: Map<string, InterfaceDeclaration>,
  customInterfaces: InterfaceDeclaration[],
  originalFile: SourceFile
) {
  for (const customInterface of customInterfaces) {
    const annotation = getAnnotation(customInterface);
    const expectedInterfaceName =
      annotation?.type === "rename" && annotation?.param
        ? annotation.param
        : customInterface.getName();

    const originalInterface = originalInterfaces.get(expectedInterfaceName ?? "");
    augmentInterface(customInterface, originalInterface, originalFile);
  }
}

export function augmentInterface(
  customInterface: InterfaceDeclaration,
  originalInterface: InterfaceDeclaration | undefined,
  originalFile: SourceFile
) {
  const annotation = getAnnotation(customInterface);
  /* If the interface is marked with `// @azsdk-remove`, we'll remove it from the original file */
  if (annotation?.type === "remove") {
    originalInterface?.remove();
    return;
  }

  /* If the interface is marked with `// @azsdk-rename`, we'll rename the original interface */
  if (annotation?.type === "rename" && annotation.param) {
    originalInterface?.rename(customInterface.getName());
  }

  // If there is no interface with the same name in the original file, we'll add it
  if (!originalInterface) {
    originalFile.addInterface(customInterface.getStructure());
    return;
  }

  // Remove any properties marked with // @azsdk-remove
  removeProperties(customInterface, originalInterface);

  // Merge the properties from the custom interface into the original interface
  mergeProperties(customInterface, originalInterface);

  // Remove any call signatures marked with // @azsdk-remove
  removeCallSignatures(customInterface, originalInterface);

  // Merge the call signatures from the custom interface into the original interface
  mergeCallSignatures(customInterface, originalInterface);
}

export function mergeProperties(
  customInterface: InterfaceDeclaration,
  originalInterface: InterfaceDeclaration
) {
  const customProperties = customInterface.getProperties();
  for (const customProperty of customProperties) {
<<<<<<< HEAD
    if (getAnnotation(customProperty) === "Remove") {
=======
    if (getAnnotation(customProperty)?.type === "remove") {
>>>>>>> 792054d0
      /* If the property has a `// @azsdk-remove` comment, we don't need to re-add it */
      continue;
    }
    const propertyName = customProperty.getName();
    const originalProperty = originalInterface.getProperty(propertyName);

    if (originalProperty) {
      // If the property already exists we replace in place to preserve the order
      originalProperty.set(customProperty.getStructure());
    } else {
      // Add the custom property
      originalInterface.addProperty(customProperty.getStructure());
    }
  }
}

export function removeProperties(
  customInterface: InterfaceDeclaration,
  originalInterface: InterfaceDeclaration
) {
  const customProperties = customInterface.getProperties();
  for (const customProperty of customProperties) {
    const propertyName = customProperty.getName();

    // Check if the property has a `// @azsdk-remove` comment
    if (getAnnotation(customProperty)?.type === "remove") {
      originalInterface.getProperty(propertyName)?.remove();
    }
  }
}

function findCallSignature(
  interfaceDeclaration: InterfaceDeclaration,
  callSignature: CallSignatureDeclaration
): CallSignatureDeclaration | undefined {
  function typeEquals(a: Type, b: Type) {
    // Need to handle cases where the type is imported
    const aStr = a?.getText()?.replace(/import\(\".+\"\)\./, "");
    const bStr = b?.getText()?.replace(/import\(\".+\"\)\./, "");
    return aStr && bStr && aStr === bStr;
  }
  return interfaceDeclaration.getCallSignature((signature) => {
    if (signature.getParameters().length !== callSignature.getParameters().length) {
      return false;
    }
<<<<<<< HEAD
    signature.getReturnTypeNode;
=======
>>>>>>> 792054d0
    if (!typeEquals(signature.getReturnType(), callSignature.getReturnType())) {
      return false;
    }

    for (let i = 0; i < signature.getParameters().length; i++) {
      if (
        !typeEquals(
          signature.getParameters()[i].getType(),
          callSignature.getParameters()[i].getType()
        )
      ) {
        return false;
      }
    }
    return true;
  });
}

export function mergeCallSignatures(
  customInterface: InterfaceDeclaration,
  originalInterface: InterfaceDeclaration
) {
  const customCallSignatures = customInterface.getCallSignatures();
  for (const customCallSignature of customCallSignatures) {
<<<<<<< HEAD
    if (getAnnotation(customCallSignature) === "Remove") {
=======
    if (getAnnotation(customCallSignature)?.type === "remove") {
>>>>>>> 792054d0
      /* If the call signature has a `// @azsdk-remove` comment, we don't need to re-add it */
      continue;
    }
    const originalCallSignature = findCallSignature(originalInterface, customCallSignature);
    if (originalCallSignature) {
      originalCallSignature.remove();
    }
    originalInterface.addCallSignature(customCallSignature.getStructure());
  }
}

export function removeCallSignatures(
  customInterface: InterfaceDeclaration,
  originalInterface: InterfaceDeclaration
) {
  const customCallSignatures = customInterface.getCallSignatures();
  for (const customCallSignature of customCallSignatures) {
    // Check if the signature has a `// @azsdk-remove` comment
<<<<<<< HEAD
    if (getAnnotation(customCallSignature) === "Remove") {
=======
    if (getAnnotation(customCallSignature)?.type === "remove") {
>>>>>>> 792054d0
      findCallSignature(originalInterface, customCallSignature)?.remove();
    }
  }
}<|MERGE_RESOLUTION|>--- conflicted
+++ resolved
@@ -63,11 +63,7 @@
 ) {
   const customProperties = customInterface.getProperties();
   for (const customProperty of customProperties) {
-<<<<<<< HEAD
-    if (getAnnotation(customProperty) === "Remove") {
-=======
     if (getAnnotation(customProperty)?.type === "remove") {
->>>>>>> 792054d0
       /* If the property has a `// @azsdk-remove` comment, we don't need to re-add it */
       continue;
     }
@@ -113,10 +109,6 @@
     if (signature.getParameters().length !== callSignature.getParameters().length) {
       return false;
     }
-<<<<<<< HEAD
-    signature.getReturnTypeNode;
-=======
->>>>>>> 792054d0
     if (!typeEquals(signature.getReturnType(), callSignature.getReturnType())) {
       return false;
     }
@@ -141,11 +133,7 @@
 ) {
   const customCallSignatures = customInterface.getCallSignatures();
   for (const customCallSignature of customCallSignatures) {
-<<<<<<< HEAD
-    if (getAnnotation(customCallSignature) === "Remove") {
-=======
     if (getAnnotation(customCallSignature)?.type === "remove") {
->>>>>>> 792054d0
       /* If the call signature has a `// @azsdk-remove` comment, we don't need to re-add it */
       continue;
     }
@@ -164,11 +152,7 @@
   const customCallSignatures = customInterface.getCallSignatures();
   for (const customCallSignature of customCallSignatures) {
     // Check if the signature has a `// @azsdk-remove` comment
-<<<<<<< HEAD
-    if (getAnnotation(customCallSignature) === "Remove") {
-=======
     if (getAnnotation(customCallSignature)?.type === "remove") {
->>>>>>> 792054d0
       findCallSignature(originalInterface, customCallSignature)?.remove();
     }
   }
