--- conflicted
+++ resolved
@@ -27,7 +27,6 @@
   log.info(`Check the output file "${outFileName}" for test-proxy logs.`);
 }
 
-<<<<<<< HEAD
 export async function stopProxyTool(): Promise<void> {
   log.info("Attempting to stop the test proxy if it is running");
   
@@ -35,22 +34,6 @@
   return new Promise(resolve => stopProcess.on("close", resolve));
 };
 
-async function getRootLocation(start?: string): Promise<string> {
-  start ??= process.cwd();
-  if (await fs.pathExists(path.join(start, "rush.json"))) {
-    return start;
-  } else {
-    const nextPath = path.resolve(start, "..");
-    if (nextPath === start) {
-      throw new Error("Reached filesystem root, but no rush.json was found.");
-    } else {
-      return getRootLocation(nextPath);
-    }
-  }
-}
-
-=======
->>>>>>> 52df3808
 async function getDockerRunCommand() {
   const repoRoot = await resolveRoot(); // /workspaces/azure-sdk-for-js/
   const testProxyRecordingsLocation = "/srv/testproxy";
