--- conflicted
+++ resolved
@@ -39,7 +39,7 @@
       "setSpan",
       "SpanStatusCode",
       "getSpanContext",
-      "setSpanContext"
+      "setSpanContext",
     ];
   }
 
@@ -57,7 +57,7 @@
       "StatusCode",
       "CanonicalCode",
       "getSpanContext",
-      "setSpanContext"
+      "setSpanContext",
     ];
   }
 
@@ -87,29 +87,17 @@
   );
 }
 
-<<<<<<< HEAD
 function ignoreOpenTelemetryThisIsUndefined(warning: RollupWarning): boolean {
   return (
     warning.code === "THIS_IS_UNDEFINED" &&
     warning.id?.includes("node_modules/@opentelemetry/api") === true
-=======
-function ignoreOpenTelemetryThisIsUndefinedWarnings(warning: RollupWarning): boolean {
-  return (
-    warning.code === "THIS_IS_UNDEFINED" && warning.id?.includes("@opentelemetry/api") === true
->>>>>>> 12b19410
   );
 }
 
 const warningInhibitors: Array<(warning: RollupWarning) => boolean> = [
-<<<<<<< HEAD
   ignoreChaiCircularDependency,
   ignoreNiseSinonEval,
-  ignoreOpenTelemetryThisIsUndefined
-=======
-  ignoreChaiCircularDependencyWarnings,
-  ignoreNiseSinonEvalWarnings,
-  ignoreOpenTelemetryThisIsUndefinedWarnings
->>>>>>> 12b19410
+  ignoreOpenTelemetryThisIsUndefined,
 ];
 
 /**
@@ -136,34 +124,22 @@
   const config: RollupOptions = {
     input: {
       include: [path.join(basePath, "test", "**", "*.spec.js")],
-      exclude: [path.join(basePath, "test", "**", "node", "**")]
+      exclude: [path.join(basePath, "test", "**", "node", "**")],
     },
     output: {
       file: `dist-test/index.browser.js`,
       format: "umd",
-      sourcemap: true
+      sourcemap: true,
     },
     preserveSymlinks: false,
     plugins: [
       multiEntry({ exports: false }),
       nodeResolve({
-        mainFields: ["module", "browser"]
+        mainFields: ["module", "browser"],
       }),
-      cjs({
-        /*namedExports: {
-          // Chai's strange internal architecture makes it impossible to statically
-          // analyze its exports.
-          chai: ["version", "use", "util", "config", "expect", "should", "assert"],
-<<<<<<< HEAD
-          ...openTelemetryCommonJs()
-        }*/
-=======
-          events: ["EventEmitter"]
-        }
->>>>>>> 12b19410
-      }),
+      cjs(),
       json(),
-      sourcemaps()
+      sourcemaps(),
       //viz({ filename: "dist-test/browser-stats.html", sourcemap: true })
     ],
     onwarn: makeOnWarnForTesting(),
@@ -171,7 +147,7 @@
     // rollup started respecting the "sideEffects" field in package.json.  Since
     // our package.json sets "sideEffects=false", this also applies to test
     // code, which causes all tests to be removed by tree-shaking.
-    treeshake: false
+    treeshake: false,
   };
 
   return config;
@@ -182,7 +158,7 @@
 }
 
 const defaultConfigurationOptions: ConfigurationOptions = {
-  disableBrowserBundle: false
+  disableBrowserBundle: false,
 };
 
 export function makeConfig(
@@ -191,7 +167,7 @@
 ): RollupOptions[] {
   options = {
     ...defaultConfigurationOptions,
-    ...(options ?? {})
+    ...(options ?? {}),
   };
 
   const baseConfig = {
@@ -200,11 +176,11 @@
     external: [
       ...nodeBuiltins,
       ...Object.keys(pkg.dependencies),
-      ...Object.keys(pkg.devDependencies)
+      ...Object.keys(pkg.devDependencies),
     ],
     output: { file: "dist/index.js", format: "cjs", sourcemap: true },
     preserveSymlinks: false,
-    plugins: [sourcemaps(), nodeResolve(), cjs()]
+    plugins: [sourcemaps(), nodeResolve(), cjs(), json()],
   };
 
   const config: RollupOptions[] = [baseConfig as RollupOptions];
