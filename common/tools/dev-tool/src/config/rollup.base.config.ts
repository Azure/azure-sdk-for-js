import { RollupWarning, WarningHandler } from "rollup";

import nodeResolve from "@rollup/plugin-node-resolve";
import cjs from "@rollup/plugin-commonjs";
import sourcemaps from "rollup-plugin-sourcemaps";
import multiEntry from "@rollup/plugin-multi-entry";
import json from "@rollup/plugin-json";
import * as path from "path";

import nodeBuiltins from "builtin-modules";

interface PackageJson {
  name: string;
  module: string;
  dependencies: Record<string, string>;
  devDependencies: Record<string, string>;
}

/**
 * Gets the proper configuration needed for rollup's commonJS plugin for @opentelemetry/api.
 *
 * NOTE: this manual configuration is only needed because OpenTelemetry uses an
 * __exportStar downleveled helper function to declare its exports which confuses
 * rollup's automatic discovery mechanism.
 *
 * @returns an object reference that can be `...`'d into your cjs() configuration.
 */
export function openTelemetryCommonJs(): Record<string, string[]> {
  const namedExports: Record<string, string[]> = {};

  for (const key of ["@opentelemetry/api", "@azure/core-tracing/node_modules/@opentelemetry/api"]) {
    namedExports[key] = [
      "SpanKind",
      "TraceFlags",
      "getSpan",
      "setSpan",
      "SpanStatusCode",
      "getSpanContext",
      "setSpanContext",
    ];
  }

  const releasedOpenTelemetryVersions = ["0.10.2", "1.0.0-rc.0"];

  for (const version of releasedOpenTelemetryVersions) {
    namedExports[
      // working around a limitation in the rollup common.js plugin - it's not able to resolve these modules so the named exports listed above will not get applied. We have to drill down to the actual path.
      `../../../common/temp/node_modules/.pnpm/@opentelemetry+api@${version}/node_modules/@opentelemetry/api/build/src/index.js`
    ] = [
      "SpanKind",
      "TraceFlags",
      "getSpan",
      "setSpan",
      "StatusCode",
      "CanonicalCode",
      "getSpanContext",
      "setSpanContext",
    ];
  }

  return namedExports;
}

// #region Warning Handler

/**
 * A function that can determine whether a rollupwarning should be ignored. If
 * the function returns `true`, then the warning will not be displayed.
 */
export type WarningInhibitor = (warning: RollupWarning) => boolean;

function ignoreNiseSinonEvalWarnings(warning: RollupWarning): boolean {
  return (
    warning.code === "EVAL" &&
    (warning.id?.includes("node_modules/nise") || warning.id?.includes("node_modules/sinon")) ===
      true
  );
}

function ignoreChaiCircularDependencyWarnings(warning: RollupWarning): boolean {
  return (
    warning.code === "CIRCULAR_DEPENDENCY" &&
    warning.importer?.includes("node_modules/chai") === true
  );
}

function ignoreOpenTelemetryThisIsUndefinedWarnings(warning: RollupWarning): boolean {
  return (
    warning.code === "THIS_IS_UNDEFINED" && warning.id?.includes("@opentelemetry/api") === true
  );
}

const warningInhibitors: Array<(warning: RollupWarning) => boolean> = [
  ignoreChaiCircularDependencyWarnings,
  ignoreNiseSinonEvalWarnings,
<<<<<<< HEAD
=======
  ignoreOpenTelemetryThisIsUndefinedWarnings
>>>>>>> 6e1574d5
];

/**
 * Construct a warning handler for the shared rollup configuration
 * that ignores certain warnings that are not relevant to testing.
 */
function makeOnWarnForTesting(): (warning: RollupWarning, warn: WarningHandler) => void {
  return (warning, warn) => {
    // If every inhibitor returns false (i.e. no inhibitors), then show the warning
    if (warningInhibitors.every((inhib) => !inhib(warning))) {
      warn(warning);
    }
  };
}

// #endregion

export function makeBrowserTestConfig(pkg: PackageJson): RollupOptions {
  // ./dist-esm/src/index.js -> ./dist-esm
  // ./dist-esm/keyvault-keys/src/index.js -> ./dist-esm/keyvault-keys
  const module = pkg["module"] ?? "dist-esm/src/index.js";
  const basePath = path.dirname(path.parse(module).dir);

  const config: RollupOptions = {
    input: {
<<<<<<< HEAD
      include: ["dist-esm/test/**/*.spec.js"],
      exclude: ["dist-esm/test/**/node/**"],
=======
      include: [path.join(basePath, "test", "**", "*.spec.js")],
      exclude: [path.join(basePath, "test", "**", "node", "**")]
>>>>>>> 6e1574d5
    },
    output: {
      file: `dist-test/index.browser.js`,
      format: "umd",
      sourcemap: true,
    },
    preserveSymlinks: false,
    plugins: [
      multiEntry({ exports: false }),
      nodeResolve({
        mainFields: ["module", "browser"],
      }),
      cjs({
        namedExports: {
          // Chai's strange internal architecture makes it impossible to statically
          // analyze its exports.
          chai: ["version", "use", "util", "config", "expect", "should", "assert"],
<<<<<<< HEAD
          ...openTelemetryCommonJs(),
        },
=======
          events: ["EventEmitter"]
        }
>>>>>>> 6e1574d5
      }),
      json(),
      sourcemaps(),
      //viz({ filename: "dist-test/browser-stats.html", sourcemap: true })
    ],
    onwarn: makeOnWarnForTesting(),
    // Disable tree-shaking of test code.  In rollup-plugin-node-resolve@5.0.0,
    // rollup started respecting the "sideEffects" field in package.json.  Since
    // our package.json sets "sideEffects=false", this also applies to test
    // code, which causes all tests to be removed by tree-shaking.
    treeshake: false,
  };

  return config;
}

export interface ConfigurationOptions {
  disableBrowserBundle: boolean;
}

const defaultConfigurationOptions: ConfigurationOptions = {
  disableBrowserBundle: false,
};

export function makeConfig(
  pkg: PackageJson,
  options?: Partial<ConfigurationOptions>
): RollupOptions[] {
  options = {
    ...defaultConfigurationOptions,
    ...(options ?? {}),
  };

  const baseConfig = {
    // Use the package's module field if it has one
    input: pkg["module"] ?? "dist-esm/src/index.js",
    external: [
      ...nodeBuiltins,
      ...Object.keys(pkg.dependencies),
      ...Object.keys(pkg.devDependencies),
    ],
    output: { file: "dist/index.js", format: "cjs", sourcemap: true },
    preserveSymlinks: false,
    plugins: [sourcemaps(), nodeResolve(), cjs()],
  };

  const config: RollupOptions[] = [baseConfig as RollupOptions];

  if (!options.disableBrowserBundle) {
    config.push(makeBrowserTestConfig(pkg));
  }

  return config;
}<|MERGE_RESOLUTION|>--- conflicted
+++ resolved
@@ -36,7 +36,7 @@
       "setSpan",
       "SpanStatusCode",
       "getSpanContext",
-      "setSpanContext",
+      "setSpanContext"
     ];
   }
 
@@ -54,7 +54,7 @@
       "StatusCode",
       "CanonicalCode",
       "getSpanContext",
-      "setSpanContext",
+      "setSpanContext"
     ];
   }
 
@@ -93,10 +93,7 @@
 const warningInhibitors: Array<(warning: RollupWarning) => boolean> = [
   ignoreChaiCircularDependencyWarnings,
   ignoreNiseSinonEvalWarnings,
-<<<<<<< HEAD
-=======
   ignoreOpenTelemetryThisIsUndefinedWarnings
->>>>>>> 6e1574d5
 ];
 
 /**
@@ -122,40 +119,30 @@
 
   const config: RollupOptions = {
     input: {
-<<<<<<< HEAD
-      include: ["dist-esm/test/**/*.spec.js"],
-      exclude: ["dist-esm/test/**/node/**"],
-=======
       include: [path.join(basePath, "test", "**", "*.spec.js")],
       exclude: [path.join(basePath, "test", "**", "node", "**")]
->>>>>>> 6e1574d5
     },
     output: {
       file: `dist-test/index.browser.js`,
       format: "umd",
-      sourcemap: true,
+      sourcemap: true
     },
     preserveSymlinks: false,
     plugins: [
       multiEntry({ exports: false }),
       nodeResolve({
-        mainFields: ["module", "browser"],
+        mainFields: ["module", "browser"]
       }),
       cjs({
         namedExports: {
           // Chai's strange internal architecture makes it impossible to statically
           // analyze its exports.
           chai: ["version", "use", "util", "config", "expect", "should", "assert"],
-<<<<<<< HEAD
-          ...openTelemetryCommonJs(),
-        },
-=======
           events: ["EventEmitter"]
         }
->>>>>>> 6e1574d5
       }),
       json(),
-      sourcemaps(),
+      sourcemaps()
       //viz({ filename: "dist-test/browser-stats.html", sourcemap: true })
     ],
     onwarn: makeOnWarnForTesting(),
@@ -163,7 +150,7 @@
     // rollup started respecting the "sideEffects" field in package.json.  Since
     // our package.json sets "sideEffects=false", this also applies to test
     // code, which causes all tests to be removed by tree-shaking.
-    treeshake: false,
+    treeshake: false
   };
 
   return config;
@@ -174,7 +161,7 @@
 }
 
 const defaultConfigurationOptions: ConfigurationOptions = {
-  disableBrowserBundle: false,
+  disableBrowserBundle: false
 };
 
 export function makeConfig(
@@ -183,7 +170,7 @@
 ): RollupOptions[] {
   options = {
     ...defaultConfigurationOptions,
-    ...(options ?? {}),
+    ...(options ?? {})
   };
 
   const baseConfig = {
@@ -192,11 +179,11 @@
     external: [
       ...nodeBuiltins,
       ...Object.keys(pkg.dependencies),
-      ...Object.keys(pkg.devDependencies),
+      ...Object.keys(pkg.devDependencies)
     ],
     output: { file: "dist/index.js", format: "cjs", sourcemap: true },
     preserveSymlinks: false,
-    plugins: [sourcemaps(), nodeResolve(), cjs()],
+    plugins: [sourcemaps(), nodeResolve(), cjs()]
   };
 
   const config: RollupOptions[] = [baseConfig as RollupOptions];
