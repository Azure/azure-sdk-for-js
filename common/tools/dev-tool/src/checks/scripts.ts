--- conflicted
+++ resolved
@@ -21,19 +21,11 @@
 export const unitTestNode = scriptCheck({
   description: "Run Node unit tests",
   tags: ["local"],
-<<<<<<< HEAD
-  checkCommand: "pnpm unit-test:node",
-=======
-  checkCommand: "rushx test:node",
->>>>>>> 835b3dca
+  checkCommand: "pnpm test:node",
 });
 
 export const unitTestBrowser = scriptCheck({
   description: "Run browser unit tests",
   tags: ["local"],
-<<<<<<< HEAD
-  checkCommand: "pnpm unit-test:browser",
-=======
-  checkCommand: "rushx test:browser",
->>>>>>> 835b3dca
+  checkCommand: "pnpm test:browser",
 });