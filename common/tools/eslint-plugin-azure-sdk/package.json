--- conflicted
+++ resolved
@@ -73,38 +73,14 @@
     "eslint-plugin-markdown": "^5.0.0"
   },
   "dependencies": {
-    "@eslint/compat": "^1.0.1",
-<<<<<<< HEAD
-    "@eslint/js": "~9.2.0",
-    "@types/eslint": "~8.56.10",
-    "@types/estree": "~1.0.0",
-    "@typescript-eslint/typescript-estree": "~7.16.0",
-    "eslint-config-prettier": "^9.0.0",
-    "glob": "^10.3.10",
-    "tslib": "^2.6.3",
-    "typescript": "~5.5.3",
-    "typescript-eslint": "~7.16.0"
-  },
-  "devDependencies": {
-    "@types/eslint": "~8.56.10",
-    "@types/eslint__js": "8.42.3",
-    "@types/eslint-config-prettier": "6.11.3",
-    "@types/node": "^18.0.0",
-    "@typescript-eslint/eslint-plugin": "~7.16.0",
-    "@typescript-eslint/parser": "~7.16.0",
-    "@typescript-eslint/rule-tester": "~7.16.0",
-    "@typescript-eslint/utils": "~7.16.0",
-    "@vitest/coverage-istanbul": "catalog:",
-    "cross-env": "^7.0.3",
-    "eslint": "catalog:",
-=======
-    "@eslint/js": "^9.9.0",
+    "@eslint/compat": "^1.2.0",
+    "@eslint/js": "^9.12.0",
     "@types/eslint": "^9.6.0",
     "@types/estree": "~1.0.0",
     "@typescript-eslint/typescript-estree": "~8.2.0",
     "eslint-config-prettier": "^9.0.0",
     "glob": "^10.3.10",
-    "tslib": "^2.6.2",
+    "tslib": "^2.7.0",
     "typescript": "~5.6.2",
     "typescript-eslint": "~8.2.0"
   },
@@ -117,18 +93,13 @@
     "@typescript-eslint/parser": "~8.2.0",
     "@typescript-eslint/rule-tester": "~8.2.0",
     "@typescript-eslint/utils": "~8.2.0",
-    "@vitest/coverage-istanbul": "^1.4.0",
+    "@vitest/coverage-istanbul": "catalog:",
     "cross-env": "^7.0.3",
-    "eslint": "^9.9.0",
->>>>>>> e460e3b0
+    "eslint": "catalog:",
     "eslint-plugin-markdown": "^5.0.0",
     "prettier": "^3.3.3",
     "rimraf": "catalog:",
     "source-map-support": "^0.5.9",
-<<<<<<< HEAD
     "vitest": "catalog:"
-=======
-    "vitest": "^1.4.0"
->>>>>>> e460e3b0
   }
 }