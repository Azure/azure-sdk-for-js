{
  "name": "@azure/eslint-plugin-azure-sdk",
  "version": "3.0.0",
  "description": "An ESLint plugin enforcing design guidelines for the JavaScript/TypeScript Azure SDK",
  "private": true,
  "keywords": [
    "eslint",
    "eslint-plugin",
    "azure",
    "azure-sdk",
    "sdk",
    "eslint-plugin-azure",
    "eslint-plugin-azure-sdk"
  ],
  "author": "Microsoft Corporation",
  "contributors": [
    {
      "name": "Arpan Laha",
      "email": "arpanlaha99@gmail.com",
      "url": "https://github.com/arpanlaha"
    }
  ],
  "license": "MIT",
  "homepage": "https://github.com/Azure/azure-sdk-tools/tree/master/tools/eslint-plugin-azure-sdk",
  "repository": {
    "type": "git",
    "url": "https://github.com/Azure/azure-sdk-tools.git",
    "directory": "tools/eslint-plugin-azure-sdk"
  },
  "bugs": {
    "url": "https://github.com/Azure/azure-sdk-tools/issues"
  },
  "main": "dist/index.js",
  "files": [
    "prettier.json",
    "dist/"
  ],
  "scripts": {
    "build": "tsc -p tsconfig.build.json && prettier --write dist/**/*.{js,json,md}",
    "build:test": "npm run clean && tsc -p tsconfig.json",
    "clean": "rimraf dist/",
    "format": "prettier --write \"./**/*.{ts,json,md}\"",
<<<<<<< HEAD
    "format:check": "prettier --check \"./**/*.{ts,json,md}\"",
    "integration-test:browser": "echo skipped",
    "integration-test:node": "echo skipped",
=======
    "check-format": "prettier --check \"./**/*.{ts,json,md}\"",
>>>>>>> 435902a2
    "lint": "eslint src tests --ext .ts",
    "pack": "npm pack 2>&1",
    "prebuild": "npm run clean",
    "integration-test:browser": "echo skipped",
    "integration-test:node": "echo skipped",
    "integration-test": "npm run integration-test:node && npm run integration-test:browser",
    "unit-test:node": "mocha --require source-map-support/register --timeout 10000 --full-trace --recursive dist/tests",
    "unit-test:browser": "echo skipped",
    "unit-test": "unit-test:node && unit-test:browser",
    "test": "npm run clean && npm run build:test && npm run unit-test"
  },
  "engines": {
    "node": ">=8.0.0"
  },
  "prettier": "./prettier.json",
  "peerDependencies": {
    "@typescript-eslint/eslint-plugin": "^2.0.0",
    "@typescript-eslint/parser": "^2.0.0",
    "eslint": ">=6.0.0",
    "eslint-plugin-no-only-tests": "^2.0.0",
    "eslint-plugin-promise": "^4.0.0"
  },
  "dependencies": {
    "eslint-config-prettier": "^6.0.0",
    "glob": "^7.1.2",
    "typescript": "~3.9.3",
    "tslib": "^2.0.0"
  },
  "devDependencies": {
    "@types/bluebird": "^3.5.27",
    "@types/chai": "^4.1.6",
    "@types/eslint": "^4.16.8",
    "@types/estree": "0.0.39",
    "@types/glob": "^7.1.1",
    "@types/mocha": "^7.0.2",
    "@types/node": "^8.0.0",
    "@typescript-eslint/eslint-plugin": "^2.0.0",
    "@typescript-eslint/experimental-utils": "^2.0.0",
    "@typescript-eslint/parser": "^2.0.0",
    "@typescript-eslint/typescript-estree": "^2.0.0",
    "bluebird": "^3.5.5",
    "chai": "^4.2.0",
    "eslint": "^6.1.0",
    "mocha": "^7.1.1",
    "prettier": "^1.16.4",
    "rimraf": "^3.0.0",
    "source-map-support": "^0.5.9",
    "mocha-junit-reporter": "^1.18.0"
  }
}<|MERGE_RESOLUTION|>--- conflicted
+++ resolved
@@ -40,13 +40,7 @@
     "build:test": "npm run clean && tsc -p tsconfig.json",
     "clean": "rimraf dist/",
     "format": "prettier --write \"./**/*.{ts,json,md}\"",
-<<<<<<< HEAD
-    "format:check": "prettier --check \"./**/*.{ts,json,md}\"",
-    "integration-test:browser": "echo skipped",
-    "integration-test:node": "echo skipped",
-=======
     "check-format": "prettier --check \"./**/*.{ts,json,md}\"",
->>>>>>> 435902a2
     "lint": "eslint src tests --ext .ts",
     "pack": "npm pack 2>&1",
     "prebuild": "npm run clean",
