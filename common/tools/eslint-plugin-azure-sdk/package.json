{
  "name": "@azure/eslint-plugin-azure-sdk",
  "version": "3.0.0",
  "description": "An ESLint plugin enforcing design guidelines for the JavaScript/TypeScript Azure SDK",
  "sdk-type": "utility",
  "private": true,
  "keywords": [
    "eslint",
    "eslint-plugin",
    "azure",
    "azure-sdk",
    "sdk",
    "eslint-plugin-azure",
    "eslint-plugin-azure-sdk"
  ],
  "author": "Microsoft Corporation",
  "contributors": [
    {
      "name": "Arpan Laha",
      "email": "arpanlaha99@gmail.com",
      "url": "https://github.com/arpanlaha"
    }
  ],
  "license": "MIT",
  "homepage": "https://github.com/Azure/azure-sdk-for-js/tree/main/common/tools/eslint-plugin-azure-sdk/",
  "repository": {
    "type": "git",
    "url": "https://github.com/Azure/azure-sdk-for-js.git",
    "directory": "common/tools/eslint-plugin-azure-sdk"
  },
  "bugs": {
    "url": "https://github.com/Azure/azure-sdk-for-js/issues"
  },
  "main": "dist/index.js",
  "files": [
    "prettier.json",
    "dist/"
  ],
  "scripts": {
    "build": "tsc -p tsconfig.build.json && prettier --write dist/**/*.{js,json,md}",
    "build:samples": "echo Skipped.",
    "build:test": "npm run clean && tsc -p tsconfig.json",
    "clean": "rimraf dist/",
    "format": "prettier --write --config ../../../.prettierrc.json --ignore-path ../../../.prettierignore \"./**/*.{ts,json,md}\"",
    "check-format": "prettier --list-different --config ../../../.prettierrc.json --ignore-path ../../../.prettierignore \"./**/*.{ts,json,md}\"",
    "lint": "eslint src tests --ext .ts",
    "pack": "npm pack 2>&1",
    "prebuild": "npm run clean",
    "integration-test:browser": "echo skipped",
    "integration-test:node": "echo skipped",
    "integration-test": "npm run integration-test:node && npm run integration-test:browser",
    "unit-test:node": "mocha --require source-map-support/register --timeout 10000 --full-trace --recursive dist/tests",
    "unit-test:browser": "echo skipped",
    "unit-test": "npm run unit-test:node && npm run unit-test:browser",
    "test": "npm run clean && npm run build:test && npm run unit-test"
  },
  "engines": {
    "node": "^10.12.0 || >=12.0.0"
  },
  "prettier": "./prettier.json",
  "peerDependencies": {
    "@typescript-eslint/eslint-plugin": "~4.19.0",
    "@typescript-eslint/parser": "~4.19.0",
    "eslint": "^7.15.0",
    "eslint-plugin-import": "^2.22.1",
    "eslint-plugin-no-only-tests": "^2.4.0",
    "eslint-plugin-promise": "^4.2.1",
    "eslint-plugin-tsdoc": "^0.2.10"
  },
  "dependencies": {
    "@typescript-eslint/typescript-estree": "~4.19.0",
    "@types/eslint": "~7.2.7",
    "@types/estree": "~0.0.46",
    "eslint-config-prettier": "^7.0.0",
    "glob": "^7.1.2",
    "json-schema": "^0.4.0",
    "typescript": "~4.2.0",
    "tslib": "^2.2.0"
  },
  "devDependencies": {
    "@types/chai": "^4.1.6",
    "@types/glob": "^7.1.1",
    "@types/json-schema": "^7.0.6",
    "@types/mocha": "^7.0.2",
    "@types/node": "^12.0.0",
    "@typescript-eslint/eslint-plugin": "~4.19.0",
    "@typescript-eslint/experimental-utils": "~4.19.0",
    "@typescript-eslint/parser": "~4.19.0",
    "chai": "^4.2.0",
    "eslint": "^7.15.0",
    "mocha": "^7.1.1",
    "prettier": "^1.16.4",
    "rimraf": "^3.0.0",
    "source-map-support": "^0.5.9",
<<<<<<< HEAD
    "mocha-junit-reporter": "^2.0.0",
    "typescript": "~4.2.0",
    "typedoc": "0.15.2"
=======
    "mocha-junit-reporter": "^1.18.0",
    "typescript": "~4.2.0"
>>>>>>> f2babd4d
  }
}<|MERGE_RESOLUTION|>--- conflicted
+++ resolved
@@ -92,13 +92,7 @@
     "prettier": "^1.16.4",
     "rimraf": "^3.0.0",
     "source-map-support": "^0.5.9",
-<<<<<<< HEAD
     "mocha-junit-reporter": "^2.0.0",
-    "typescript": "~4.2.0",
-    "typedoc": "0.15.2"
-=======
-    "mocha-junit-reporter": "^1.18.0",
     "typescript": "~4.2.0"
->>>>>>> f2babd4d
   }
 }