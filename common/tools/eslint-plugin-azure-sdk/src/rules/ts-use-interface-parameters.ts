// Copyright (c) Microsoft Corporation.
// Licensed under the MIT license.

/**
 * @file Rule to encourage usage of interfaces over classes as function parameters.
 * @author Arpan Laha
 */

<<<<<<< HEAD
import { ParserServices, TSESTree } from "@typescript-eslint/experimental-utils";
import {
  ParserWeakMapESTreeToTSNode,
  ParserWeakMap,
} from "@typescript-eslint/typescript-estree/dist/parser-options";
import { Rule } from "eslint";
import {
  FunctionDeclaration,
  FunctionExpression,
  Identifier,
  MethodDefinition,
  Pattern,
} from "estree";
=======
>>>>>>> 1a77b3c6
import {
  Declaration,
  Modifier,
  PropertySignature,
  SymbolFlags,
  SyntaxKind,
  Node as TSNode,
  Symbol as TSSymbol,
  Type,
  TypeChecker,
  TypeReference,
<<<<<<< HEAD
  Modifier,
  SyntaxKind,
=======
  TypeReferenceNode,
  isArrayTypeNode
>>>>>>> 1a77b3c6
} from "typescript";
import {
  FunctionDeclaration,
  FunctionExpression,
  Identifier,
  MethodDefinition,
  Pattern
} from "estree";
import { ParserServices, TSESTree } from "@typescript-eslint/experimental-utils";
import { ParserWeakMap, ParserWeakMapESTreeToTSNode } from "@typescript-eslint/typescript-estree/dist/parser-options";
import { Rule } from "eslint";
import { getRuleMetaData } from "../utils";

//------------------------------------------------------------------------------
// Helpers
//------------------------------------------------------------------------------

type FunctionType = FunctionExpression | FunctionDeclaration;

/**
 * Gets a ESTree parameter node's identifier node
 * @param param the parameter node
 * @return the identifier node associated with the parameter
 */
const getParamAsIdentifier = (param: Pattern): Identifier =>
  (param.type === "AssignmentPattern" ? param.left! : param) as Identifier;

/**
 * Gets the type of a paramter
 * @param param the ESTree node corresponding to the parameter
 * @param converter a map between TSESTree nodes and TypeScript nodes
 * @param typeChecker the TypeScript language typechecker
 * @return the Type of the parameter, or the element Type if the parameter type is an array
 */
const getTypeOfParam = (
  param: Pattern,
  converter: ParserWeakMapESTreeToTSNode,
  typeChecker: TypeChecker
): Type => {
  const type = typeChecker.getTypeAtLocation(
    converter.get(getParamAsIdentifier(param) as TSESTree.Node)
  ) as TypeReference;

  // if array, extract type from array
  const typeNode = typeChecker.typeToTypeNode(type, undefined, undefined);
  if (typeNode !== undefined && isArrayTypeNode(typeNode)) {
    const elementTypeReference = typeNode.elementType as TypeReferenceNode;
    const typeName = elementTypeReference.typeName as any;
    if (typeName !== undefined && typeName.symbol !== undefined) {
      return typeChecker.getDeclaredTypeOfSymbol(typeName.symbol);
    }
  }

  return type;
};

/**
 * Recursive helper method to track the types seen in a parameter (including member types)
 * @param symbol The Symbol being inspected for member types
 * @param symbols A list of Symbols seen so far
 * @param typeChecker the TypeScript language typechecker
 */
const addSeenSymbols = (symbol: TSSymbol, symbols: TSSymbol[], typeChecker: TypeChecker): void => {
  let isExternal = false;
  let isOptional = false;

  // check to see if parameter is either external or optional (in which case it would be ignored)
  const declaration = symbol.valueDeclaration as PropertySignature;
  if (declaration !== undefined) {
    isOptional = declaration.questionToken !== undefined;
    isExternal = /node_modules/.test(declaration.getSourceFile().fileName);
  }
  if (isExternal || isOptional) {
    return;
  }

  symbols.push(symbol);

  // recurse on properties of parameter
  typeChecker
    .getPropertiesOfType(typeChecker.getDeclaredTypeOfSymbol(symbol))
    .forEach((element: TSSymbol): void => {
      const memberType = typeChecker.getTypeAtLocation(element.valueDeclaration);
      const memberTypeNode = typeChecker.typeToTypeNode(memberType, undefined, undefined);

      // extract type of member
      let memberSymbol: TSSymbol | undefined;

      // get type from array if parameter is array
      if (memberTypeNode !== undefined && isArrayTypeNode(memberTypeNode)) {
        const elementTypeReference = memberTypeNode.elementType as TypeReferenceNode;
        const typeName = elementTypeReference.typeName as any;
        memberSymbol = typeName !== undefined ? typeName.symbol : undefined;
      } else {
        memberSymbol = memberType.getSymbol();
      }
      if (
        memberSymbol !== undefined &&
        [SymbolFlags.Class, SymbolFlags.Interface].includes(memberSymbol.getFlags()) &&
        !symbols.includes(memberSymbol)
      ) {
        addSeenSymbols(memberSymbol, symbols, typeChecker);
      }
    });
};

/**
 * Gets Symbols corresponding to all types seen in a parameter
 * @param param the ESTree node corresponding to the parameter
 * @param converter a map between TSESTree nodes and TypeScript nodes
 * @param typeChecker the TypeScript language typechecker
 * @return a list of Symbols seen
 */
const getSymbolsUsedInParam = (
  param: Pattern,
  converter: ParserWeakMapESTreeToTSNode,
  typeChecker: TypeChecker
): TSSymbol[] => {
  const symbols: TSSymbol[] = [];
  const symbol = getTypeOfParam(param, converter, typeChecker).getSymbol();
  if (symbol !== undefined) {
    addSeenSymbols(symbol, symbols, typeChecker);
  }
  return symbols;
};

/**
 * Checks whether the parameter is valid
 * @param param the ESTree node corresponding to the parameter
 * @param converter a map between TSESTree nodes and TypeScript nodes
 * @param typeChecker the TypeScript language typechecker
 * @return if the parameter is optional or if every type is not a class
 */
const isValidParam = (
  param: Pattern,
  converter: ParserWeakMapESTreeToTSNode,
  typeChecker: TypeChecker
): boolean => {
  const tsIdentifier = param as TSESTree.Identifier;
  if (tsIdentifier.optional) {
    return true;
  }
  return getSymbolsUsedInParam(param, converter, typeChecker).every(
    (symbol: TSSymbol): boolean => symbol === undefined || symbol.getFlags() !== SymbolFlags.Class
  );
};

/**
 * Finds if an a function is valid
 * @param overloads a list of definitions for a function
 * @param converter a map between TSESTree nodes and TypeScript nodes
 * @param typeChecker the TypeScript language typechecker
 * @return if at least one definition has only valid parameters
 */
const isValidOverload = (
  overloads: FunctionType[],
  converter: ParserWeakMapESTreeToTSNode,
  typeChecker: TypeChecker
): boolean =>
  overloads.some((overload: FunctionType): boolean =>
    overload.params.every((overloadParam: Pattern): boolean =>
      isValidParam(overloadParam, converter, typeChecker)
    )
  );

/**
 * Evaluates the overloads found for a function
 * @param overloads a list of definitions for a function
 * @param converter a map between TSESTree nodes and TypeScript nodes
 * @param typeChecker the TypeScript language typechecker
 * @param verified a list of functions verified so far
 * @param name the name of the current function
 * @param param the ESTree node corresponding to the parameter currently being inspected
 * @param context the RuleContext object in the current runtime
 * @throws if there are no overloads or if none have only non-class parameters
 */
const evaluateOverloads = (
  overloads: FunctionType[],
  converter: ParserWeakMapESTreeToTSNode,
  typeChecker: TypeChecker,
  verified: string[],
  name: string | null,
  param: Pattern,
  context: Rule.RuleContext
): void => {
  if (
    // Ignore anonymous functions
    name !== null &&
    overloads.length !== 0 &&
    isValidOverload(overloads, converter, typeChecker)
  ) {
    verified.push(name);
    return;
  }

  const identifier = getParamAsIdentifier(param);
  context.report({
    node: identifier,
    message: `type ${typeChecker.typeToString(
      getTypeOfParam(param, converter, typeChecker)
    )} of parameter ${identifier.name} of function ${
      name || "<anonymous>"
    } is a class or contains a class as a member`,
  });
};

//------------------------------------------------------------------------------
// Rule Definition
//------------------------------------------------------------------------------

export = {
  meta: getRuleMetaData(
    "ts-use-interface-parameters",
    "encourage usage of interfaces over classes as function parameters"
  ),

  create: (context: Rule.RuleContext): Rule.RuleListener => {
    const parserServices = context.parserServices as ParserServices;
    if (
      parserServices.program === undefined ||
      parserServices.esTreeNodeToTSNodeMap === undefined ||
      parserServices.tsNodeToESTreeNodeMap === undefined
    ) {
      return {};
    }
    const typeChecker = parserServices.program.getTypeChecker();
    const converter = parserServices.esTreeNodeToTSNodeMap;
    const reverter: ParserWeakMap<TSNode, TSESTree.Node> = parserServices.tsNodeToESTreeNodeMap;

    const verifiedMethods: string[] = [];
    const verifiedDeclarations: string[] = [];

    return /src/.test(context.getFilename())
      ? ({
          "MethodDefinition > FunctionExpression": (node: FunctionExpression): void => {
            const parent = context.getAncestors().reverse()[0] as MethodDefinition;
            const key = parent.key as Identifier;
            const name = key.name;

            // ignore if name seen already
            if (name !== undefined && name !== "" && verifiedMethods.includes(name)) {
              return;
            }

            // ignore if private methoc
            const modifiers = converter.get(node as TSESTree.Node).modifiers;
            if (
              modifiers !== undefined &&
              modifiers.some(
                (modifier: Modifier): boolean => modifier.kind === SyntaxKind.PrivateKeyword
              )
            ) {
              return;
            }

            // iterate over parameters
            node.params.forEach((param: Pattern): void => {
              if (!isValidParam(param, converter, typeChecker)) {
                const symbol = typeChecker
                  .getTypeAtLocation(converter.get(node as TSESTree.Node))
                  .getSymbol();
                const overloads =
                  symbol !== undefined
                    ? symbol.declarations
                        .filter(
                          (declaration: Declaration): boolean =>
                            reverter.get(declaration as TSNode) !== undefined
                        )
                        .map((declaration: Declaration): FunctionExpression => {
                          const method = reverter.get(declaration as TSNode) as MethodDefinition;
                          return method.value;
                        })
                    : [];
                evaluateOverloads(
                  overloads,
                  converter,
                  typeChecker,
                  verifiedMethods,
                  name,
                  param,
                  context
                );
              }
            });
          },

          FunctionDeclaration: (node: FunctionDeclaration): void => {
            const id = node.id;
            const name = id && id.name;

            // ignore if name seen already
            if (name !== null && name !== "" && verifiedDeclarations.includes(name)) {
              return;
            }

            // iterate over parameters
            node.params.forEach((param: Pattern): void => {
              if (!isValidParam(param, converter, typeChecker)) {
                const symbol = typeChecker
                  .getTypeAtLocation(converter.get(node as TSESTree.Node))
                  .getSymbol();
                const overloads =
                  symbol !== undefined
                    ? symbol.declarations.map(
                        (declaration: Declaration): FunctionDeclaration =>
                          reverter.get(declaration as TSNode) as FunctionDeclaration
                      )
                    : [];
                evaluateOverloads(
                  overloads,
                  converter,
                  typeChecker,
                  verifiedDeclarations,
                  name,
                  param,
                  context
                );
              }
            });
          },
        } as Rule.RuleListener)
      : {};
  },
};<|MERGE_RESOLUTION|>--- conflicted
+++ resolved
@@ -6,22 +6,6 @@
  * @author Arpan Laha
  */
 
-<<<<<<< HEAD
-import { ParserServices, TSESTree } from "@typescript-eslint/experimental-utils";
-import {
-  ParserWeakMapESTreeToTSNode,
-  ParserWeakMap,
-} from "@typescript-eslint/typescript-estree/dist/parser-options";
-import { Rule } from "eslint";
-import {
-  FunctionDeclaration,
-  FunctionExpression,
-  Identifier,
-  MethodDefinition,
-  Pattern,
-} from "estree";
-=======
->>>>>>> 1a77b3c6
 import {
   Declaration,
   Modifier,
@@ -33,13 +17,8 @@
   Type,
   TypeChecker,
   TypeReference,
-<<<<<<< HEAD
-  Modifier,
-  SyntaxKind,
-=======
   TypeReferenceNode,
   isArrayTypeNode
->>>>>>> 1a77b3c6
 } from "typescript";
 import {
   FunctionDeclaration,
@@ -49,13 +28,8 @@
   Pattern
 } from "estree";
 import { ParserServices, TSESTree } from "@typescript-eslint/experimental-utils";
-import { ParserWeakMap, ParserWeakMapESTreeToTSNode } from "@typescript-eslint/typescript-estree/dist/parser-options";
-import { Rule } from "eslint";
-import { getRuleMetaData } from "../utils";
-
 //------------------------------------------------------------------------------
 // Helpers
-//------------------------------------------------------------------------------
 
 type FunctionType = FunctionExpression | FunctionDeclaration;
 
