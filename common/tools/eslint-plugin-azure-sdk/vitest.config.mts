--- conflicted
+++ resolved
@@ -10,29 +10,11 @@
   defineConfig({
     test: {
       include: ["tests/**/*.ts"],
-      exclude: ["tests/ruleTester.ts"],
+      exclude: ["tests/ruleTester.ts", "tests/fixture/**"],
       coverage: {
         include: ["src/**/*.ts"],
-        exclude: ["vitest*.config.ts"],
+        exclude: ["vitest*.config.ts", "tests/fixture/**"],
       },
     },
-<<<<<<< HEAD
   })
-);
-=======
-    fakeTimers: {
-      toFake: ["setTimeout", "Date"],
-    },
-    watch: false,
-    include: ["tests/**/*.ts"],
-    exclude: ["tests/ruleTester.ts", "tests/fixture/**"],
-    coverage: {
-      include: ["src/**/*.ts"],
-      exclude: ["vitest*.config.ts", "tests/fixture/**"],
-      provider: "istanbul",
-      reporter: ["text", "json", "html"],
-      reportsDirectory: "coverage",
-    },
-  },
-});
->>>>>>> 2f98f70e
+);