--- conflicted
+++ resolved
@@ -2198,8 +2198,8 @@
       integrity: sha512-Z942RysHXmJrhqk88FmKBVq/v5tqmSkDz7p54G/MGyjMnCFFnC79XWNbg+Vta8W6Wb2qtSZTSxIGkJrRpCFEiA==
   /browserslist/3.2.8:
     dependencies:
-      caniuse-lite: 1.0.30000985
-      electron-to-chromium: 1.3.201
+      caniuse-lite: 1.0.30000986
+      electron-to-chromium: 1.3.203
     dev: false
     hasBin: true
     resolution:
@@ -2375,10 +2375,10 @@
       node: '>=6'
     resolution:
       integrity: sha512-L28STB170nwWS63UjtlEOE3dldQApaJXZkOI1uMFfzf3rRuPegHaHesyee+YxQ+W6SvRDQV6UrdOdRiR153wJg==
-  /caniuse-lite/1.0.30000985:
-    dev: false
-    resolution:
-      integrity: sha512-1ngiwkgqAYPG0JSSUp3PUDGPKKY59EK7NrGGX+VOxaKCNzRbNc7uXMny+c3VJfZxtoK3wSImTvG9T9sXiTw2+w==
+  /caniuse-lite/1.0.30000986:
+    dev: false
+    resolution:
+      integrity: sha512-pM+LnkoAX0+QnIH3tpW5EnkmfpEoqOD8FAcoBvsl3Xh6DXkgctiCxeCbXphP/k3XJtJzm+zOAJbi6U6IVkpWZQ==
   /caseless/0.12.0:
     dev: false
     resolution:
@@ -3248,10 +3248,10 @@
     dev: false
     resolution:
       integrity: sha1-WQxhFWsK4vTwJVcyoViyZrxWsh0=
-  /electron-to-chromium/1.3.201:
-    dev: false
-    resolution:
-      integrity: sha512-aCTPIfY1Jvuam5b6vuWRjt1F8i4kY7zX0Qtpu5SNd6l1zjuxU9fDNpbM4o6+oJsra+TMD2o7D20GnkSIgpTr9w==
+  /electron-to-chromium/1.3.203:
+    dev: false
+    resolution:
+      integrity: sha512-Z1FjJKEBhYrCNmnususVk8khiBabVI/bSJB/295V4ghVt4MFmtbP+mXgRZLQZinEBI469U6FtiGgpXnlLs6qiQ==
   /elliptic/6.5.0:
     dependencies:
       bn.js: 4.11.8
@@ -7290,14 +7290,14 @@
       node: '>=6'
     resolution:
       integrity: sha512-XRsRjdf+j5ml+y/6GKHPZbrF/8p2Yga0JPtdqTIY2Xe5ohJPD9saDJJLPvp9+NSBprVvevdXZybnj2cv8OEd0A==
-  /pupa/2.0.0:
+  /pupa/2.0.1:
     dependencies:
       escape-goat: 2.1.0
     dev: false
     engines:
       node: '>=8'
     resolution:
-      integrity: sha512-xxy6mj9KTirR7fpsdXrIaC4oUb/uvFfchrC4K3RFxYLQ/G05RlhJIKFF2ayCQnNaFI+fOxGWzEVUhYMXHNljeQ==
+      integrity: sha512-hEJH0s8PXLY/cdXh66tNEQGndDrIKNqNC5xmrysZy3i5C3oEoLna7YAOad+7u125+zH1HNXUmGEkrhb3c2VriA==
   /puppeteer/1.19.0:
     dependencies:
       debug: 4.1.1
@@ -7925,7 +7925,7 @@
     dependencies:
       mkdirp: 0.5.1
       open: 6.4.0
-      pupa: 2.0.0
+      pupa: 2.0.1
       rollup: 1.17.0
       source-map: 0.7.3
     dev: false
@@ -9821,11 +9821,7 @@
     dev: false
     name: '@rush-temp/core-amqp'
     resolution:
-<<<<<<< HEAD
-      integrity: sha512-W0Y0tq9iza4UyiXj7tltKtZk5aKqk89TB3T/tAk6rqdFCx5eBGcMsFyinWo0R2iY09n+jOIy5qkWs69cElre/Q==
-=======
       integrity: sha512-3d4t4tY50JEufJCuo2xyd4O/T+QoOJARDeDshU+BtuYOwt7z5BTLEk5Oply8pTspZadGEIs+qqhGE/HkQ2ZFxw==
->>>>>>> 8aad5bec
       tarball: 'file:projects/core-amqp.tgz'
     version: 0.0.0
   'file:projects/core-arm.tgz':
@@ -10005,11 +10001,7 @@
     dev: false
     name: '@rush-temp/core-http'
     resolution:
-<<<<<<< HEAD
-      integrity: sha512-boYkGbWKFBT8jqs2q2lgsBLUfHRsHzd4utdb9GWM8kR/3Goq7pqiXBSHAnuSaowbK0/QqsCtuZ6bYCnaS1ORQg==
-=======
       integrity: sha512-pYmI7WimQIGJwIiiOP0xeyV1gSAJfCzUEhrCOVNmG8jvYFqXYUuqHAlGq/N02i+oRh/c+wM07H3Mv/kyCScomQ==
->>>>>>> 8aad5bec
       tarball: 'file:projects/core-http.tgz'
     version: 0.0.0
   'file:projects/core-paging.tgz':
@@ -10356,11 +10348,7 @@
     dev: false
     name: '@rush-temp/keyvault-keys'
     resolution:
-<<<<<<< HEAD
       integrity: sha512-ifc9CecWPZm4Gl6JvSmcgFpm00J/qF5uvNxK35j3iWXzAfzAfJfDWQ292pTrZLTPCutkHdjLux9T9IaR0oEt1w==
-=======
-      integrity: sha512-kv1LOiu2pl432/WjarVRLropOwyQrGkOU4tdlA6MiTR9aeysnBosJzkOlScA6HdnBA1rUaoZoILYXQg7x6eS+g==
->>>>>>> 8aad5bec
       tarball: 'file:projects/keyvault-keys.tgz'
     version: 0.0.0
   'file:projects/keyvault-secrets.tgz':
@@ -10799,7 +10787,6 @@
       integrity: sha512-rdhMvXi7mvg+wP0vVdqhouZr17v9a3n4KDMSyuUPU9qhOvY6bMfqoeIXrzgWkCXtR9yjL15gwJHKWsBlByGE4A==
       tarball: 'file:projects/testhub.tgz'
     version: 0.0.0
-registry: ''
 specifiers:
   '@azure/abort-controller': 1.0.0-preview.1
   '@azure/amqp-common': 1.0.0-preview.6
