--- conflicted
+++ resolved
@@ -36,7 +36,6 @@
     dev: false
     resolution:
       integrity: sha512-wP2Jw6uPp8DEDy0n4KNidvwzDjyVV2xnycEIq7nPzj1rHyb/r+t3OPeNT1INZePP2wy5ZqlwyuyOMTi0ePyY1A==
-<<<<<<< HEAD
   /@azure/amqp-common/1.0.0-preview.10:
     dependencies:
       '@azure/ms-rest-nodeauth': 0.9.3
@@ -58,8 +57,6 @@
     dev: false
     resolution:
       integrity: sha512-1Qm74g99Rrb7xBzl5UFKLA9/DZEfiwmlgc5XX8Alwknkzua4Mf2XPaky3vuXMZ03ClG4Sbhl4U9NleQ83SrEzA==
-=======
->>>>>>> 82ff70db
   /@azure/amqp-common/1.0.0-preview.9:
     dependencies:
       '@azure/ms-rest-nodeauth': 0.9.3
@@ -1795,11 +1792,7 @@
   /browserslist/3.2.8:
     dependencies:
       caniuse-lite: 1.0.30001027
-<<<<<<< HEAD
       electron-to-chromium: 1.3.349
-=======
-      electron-to-chromium: 1.3.350
->>>>>>> 82ff70db
     dev: false
     hasBin: true
     resolution:
@@ -2580,17 +2573,10 @@
     dev: false
     resolution:
       integrity: sha1-WQxhFWsK4vTwJVcyoViyZrxWsh0=
-<<<<<<< HEAD
   /electron-to-chromium/1.3.349:
     dev: false
     resolution:
       integrity: sha512-uEb2zs6EJ6OZIqaMsCSliYVgzE/f7/s1fLWqtvRtHg/v5KBF2xds974fUnyatfxIDgkqzQVwFtam5KExqywx0Q==
-=======
-  /electron-to-chromium/1.3.350:
-    dev: false
-    resolution:
-      integrity: sha512-j2ge29AfeTXhlL1OyIIEuprvCEmxoW4tN52A/FiZ9PyXV427RxAQXpj2seCX9rnYExpOpuv4gbM3I9A7MM2hng==
->>>>>>> 82ff70db
   /emoji-regex/7.0.3:
     dev: false
     resolution:
@@ -7640,13 +7626,10 @@
     hasBin: true
     resolution:
       integrity: sha512-1LnADJbATvC2XSPcn7NwrhidLA03jXUx1x1ZfPNaceC8SCe5KtZwihzMe7PPmP5Sy2JiXD0pYp/X4MVogV57qQ==
-<<<<<<< HEAD
   /uc.micro/1.0.6:
     dev: false
     resolution:
       integrity: sha512-8Y75pvTYkLJW2hWQHXxoqRgV7qb9B+9vFEtidML+7koHUFapnVJAZ6cKs+Qjz5Aw3aZWHMC6u0wJE3At+nSGwA==
-=======
->>>>>>> 82ff70db
   /uglify-js/3.7.7:
     dependencies:
       commander: 2.20.3
@@ -8163,7 +8146,7 @@
     dev: false
     name: '@rush-temp/abort-controller'
     resolution:
-      integrity: sha512-DO1D00rXpn1zUunQUSSF6VF1CU3nTbSMnoJo4y1y7/HoDjwgvq2Lifu64PscEv8Xs/EqejGGQUldCTlkwJ/wfw==
+      integrity: sha512-Xla0VK+eEW8lnCzVyAL5++AoKQgNU1zHAUmoHSyMUCMpSG3KaUQiyOpfNyOG29yJ1r9I0z71m30NzRZtHFm39Q==
       tarball: 'file:projects/abort-controller.tgz'
     version: 0.0.0
   'file:projects/ai-text-analytics.tgz':
@@ -8223,7 +8206,7 @@
     dev: false
     name: '@rush-temp/ai-text-analytics'
     resolution:
-      integrity: sha512-s4AvJH9H5CinaWgZKeL8P2UwpEL7sa5g4J51gAe/Y1AidxkZpqDLlD2m3aR6Ci/ioWwvrgzMCoz/vLvBEp0Frg==
+      integrity: sha512-fqA10W69RAm4E1lXTZEX3wiCTIYcMG4BfLFL+VwKLdSIewSmK76a52JegKuKEMc6j05twqBDUyIiwbxGV9nG+g==
       tarball: 'file:projects/ai-text-analytics.tgz'
     version: 0.0.0
   'file:projects/app-configuration.tgz':
@@ -8265,7 +8248,7 @@
     dev: false
     name: '@rush-temp/app-configuration'
     resolution:
-      integrity: sha512-zDI0h0tRBSFYpt6gYADkDF6OIIMgmxlFvtfQ3kg8/87lX14ci06bfDC7AFE7Sjx4qSgLmsWmJRjNSMJgdnMivg==
+      integrity: sha512-oEvsSxFsumlUtpdWYLzhq20CKy9MmR34FYKbMQrhUBLHAloc+pznexh4u2/3OSdYcugDKgeicwkL35axbgGYKg==
       tarball: 'file:projects/app-configuration.tgz'
     version: 0.0.0
   'file:projects/core-amqp.tgz':
@@ -8333,7 +8316,7 @@
     dev: false
     name: '@rush-temp/core-amqp'
     resolution:
-      integrity: sha512-9Z/u0i3Cu8SPqpRIWOFwraYSyrhspg/wiDBYgVcwSOHK0hA4oyUA+Y/CgqWtLm+luuTLNNJgRjFveAcxQ4OjTA==
+      integrity: sha512-MhzxdzNAk3nDK+vSqVlrFWn9WzAlnYZKgixZopFUeLbNXKtTIuknEm4sbDQ8n/1svgzMDWN0PlsWnFYBW0WnBg==
       tarball: 'file:projects/core-amqp.tgz'
     version: 0.0.0
   'file:projects/core-arm.tgz':
@@ -8367,7 +8350,7 @@
     dev: false
     name: '@rush-temp/core-arm'
     resolution:
-      integrity: sha512-0pn2mZyXmj//Y/nBrZacADv0y5cxhrtTmSDh7lJKBkO1mikLkWocQzfkXVQf2zDoZXRSqK5EDICnRx34Iij6og==
+      integrity: sha512-gMo5M4yZopVded6wxND2JEGB6LyYP6FPbQYlPyhPFy36scETuxnOzg9d965CYEaLS/pa1Y8m73NvYPntfsFrAg==
       tarball: 'file:projects/core-arm.tgz'
     version: 0.0.0
   'file:projects/core-asynciterator-polyfill.tgz':
@@ -8385,7 +8368,7 @@
     dev: false
     name: '@rush-temp/core-asynciterator-polyfill'
     resolution:
-      integrity: sha512-jDLggg/4sSiSb9xXQUsivEzh+w65cXOMPe/kPArXFs+LmAHaK1Et7soO3hxgmVW7AZ/5lVp8jcfW3hDXbKIFXQ==
+      integrity: sha512-wcvU9xzocDcf6JqxBwlUIbDtU8XGBkq8n5TjQ4QYlRSFOUqjEX64a6XdMQr4dcga+OSoZw/QV/12HYPuUypK9w==
       tarball: 'file:projects/core-asynciterator-polyfill.tgz'
     version: 0.0.0
   'file:projects/core-auth.tgz':
@@ -8426,7 +8409,7 @@
     dev: false
     name: '@rush-temp/core-auth'
     resolution:
-      integrity: sha512-s/939eY3zDHWsLuxyKMR6PfnRaA8fYeoDeAas83xmrRQwU5Nnj2YMfjWl8RwlUrLk4nJ2Hdi2nSZVp2UzCLyuw==
+      integrity: sha512-SUk7DhjxjZhru6S3LTYJ7ZQjYaTKzrseBnzH632m9cRNiyYKN64ZQy7LlYBuvlFIFUL+6j3unoZlyEThr4SwfA==
       tarball: 'file:projects/core-auth.tgz'
     version: 0.0.0
   'file:projects/core-http.tgz':
@@ -8503,7 +8486,7 @@
     dev: false
     name: '@rush-temp/core-http'
     resolution:
-      integrity: sha512-Upl8IMRO2gVy5hXFCz3YK0u90oSG2JVuf9fZ8ReWtRYvx9vcAFMvpFMEO0xrZnT7WKzdaT0sBcSs7pe8neHHAQ==
+      integrity: sha512-Kkoja/RR+gTqQ3X7gjfiPpewtxKfj+tWnUlV95zcjlMQxqzbQ/j6lcH29NHhv52FznxnUhqzUvxYY05cs1cfXQ==
       tarball: 'file:projects/core-http.tgz'
     version: 0.0.0
   'file:projects/core-lro.tgz':
@@ -8559,7 +8542,7 @@
     dev: false
     name: '@rush-temp/core-lro'
     resolution:
-      integrity: sha512-HzwPk4vzJPaKNDjWArURsZuV7oYXPjVd4ccxHSwTEJ2sSctuSUb3IMXinsNOKjJCHvTYJM6lNkESCuWIyDOTQQ==
+      integrity: sha512-N+7SM1Yhnch618EhTBBoxQZRddrh+yqQhVuBJV0knDjtiC+nz+coerWGZ77T9tkTSgw4esZtZDn+MdTfQlKY0A==
       tarball: 'file:projects/core-lro.tgz'
     version: 0.0.0
   'file:projects/core-paging.tgz':
@@ -8577,7 +8560,7 @@
     dev: false
     name: '@rush-temp/core-paging'
     resolution:
-      integrity: sha512-rRAaeqAsySfmVMMf46j6TljIPw2xVRZBVuyU9wrvQKJb1VzIEBZayG1jm9iTyyqUdFOEMn759//IfYP7KkhJNQ==
+      integrity: sha512-HtQeUV6/jtHxcEJSGOLfZj58FrapAsPl4Lirod7Yib/yXMrDIBYkkkI3Wwx5mGap+6ChPvmsBeskFIii1ZKcJg==
       tarball: 'file:projects/core-paging.tgz'
     version: 0.0.0
   'file:projects/core-tracing.tgz':
@@ -8618,7 +8601,7 @@
     dev: false
     name: '@rush-temp/core-tracing'
     resolution:
-      integrity: sha512-SJ+L9sNBKGjTh1Ye4OWZ1aqXJ534jIKQwi5eDRa6irbh1jSZsNUmSMnBxzkM3+0kfQZ8YP7jm6sjPykaOJ4hUQ==
+      integrity: sha512-RWETP32JH6m1gxq4dQKAe572XiKX+bLAlU3/fUxPZPbscLNtphMy/E2DRzyvDCBEQfL+C49MxZIzEoy8ECdKgw==
       tarball: 'file:projects/core-tracing.tgz'
     version: 0.0.0
   'file:projects/cosmos.tgz':
@@ -8680,7 +8663,7 @@
     dev: false
     name: '@rush-temp/cosmos'
     resolution:
-      integrity: sha512-GRoPrAKiHI521c+rxNT791bVFShNn6YefMT78uX5GqvTkxZa1jY3t5B2IdISXe0w1egUKwqImF2etEza6/pRZw==
+      integrity: sha512-DKhpoSSi/f/Aq6de+2s/IpX1C5FQbVfBdK063cXTE1SCamCwzYdf6/SLLbWeEVadUgz4wFgBTIy9Ta3Zz79qUQ==
       tarball: 'file:projects/cosmos.tgz'
     version: 0.0.0
   'file:projects/eslint-plugin-azure-sdk.tgz':
@@ -8707,11 +8690,12 @@
       mocha: 6.2.2
       prettier: 1.19.1
       rimraf: 3.0.2
+      tslib: 1.10.0
       typescript: 3.7.5
     dev: false
     name: '@rush-temp/eslint-plugin-azure-sdk'
     resolution:
-      integrity: sha512-oUm1O0oRzgzSDgAlooPfaNBMxzWpXNKmHE5lqJUl1W3t/xlGVNCSutDq/b0lQjqmgixHHnKwlM9mCYpehMir3g==
+      integrity: sha512-tOA7kZ3CCtf9AWaroV9Ylqd5WFBVsdXUWuJe/+x7BSJhAJE1qzRIaACvr21wIniMJ3WQGXSiR7vijorRaGru5Q==
       tarball: 'file:projects/eslint-plugin-azure-sdk.tgz'
     version: 0.0.0
   'file:projects/event-hubs.tgz':
@@ -8791,7 +8775,7 @@
     dev: false
     name: '@rush-temp/event-hubs'
     resolution:
-      integrity: sha512-7Hy1SDsby9EVOhWljTSZ6Z0BWd+YQqtrH5lXeIMxTRxVMP/0IxN2a69X/kSYm2Ey5nJ2Xf6I+lGhNRbJt2xTCw==
+      integrity: sha512-l/9yg6iptxODVaWiw+y3RKKvg13c/Vx8vvNOR+3V/I7bOBb4zXMbNUq+Z9wSYFDAXKiMFHlxHQ9+FsyFYvHpDA==
       tarball: 'file:projects/event-hubs.tgz'
     version: 0.0.0
   'file:projects/event-processor-host.tgz':
@@ -8849,7 +8833,7 @@
     dev: false
     name: '@rush-temp/event-processor-host'
     resolution:
-      integrity: sha512-UKQZiZyDo3uX1TvimdPeny6Yc0s0t9foQLx1sap3CMzASBIocWrMXwYmxHWn3n8sRlOmMtqXNyJIy/1zru3+9A==
+      integrity: sha512-SXJ4EJcxMdnl7GQuy7f7YXS4FLEcmojM48uJKlVQpbdFRSPZczCm8NAA8GGXJmJjVdq+nB388bYk2H724/ZTrA==
       tarball: 'file:projects/event-processor-host.tgz'
     version: 0.0.0
   'file:projects/eventhubs-checkpointstore-blob.tgz':
@@ -8914,7 +8898,7 @@
     dev: false
     name: '@rush-temp/eventhubs-checkpointstore-blob'
     resolution:
-      integrity: sha512-lxxp1rmltAR87zw3K+swxDYnmXNHEOvxY7mW7cPSekQKfIIlzg/j83ZFluvO7481/HJR9JOabMcFS/VHxhPrgA==
+      integrity: sha512-gjOffb+0MIjYerROkRE9jsYsEhRK8srYiK+JJbf8Qm4rcmz1cHOnbzO9CecOJ/p0abxOUhWDddaf8v2vPoeftg==
       tarball: 'file:projects/eventhubs-checkpointstore-blob.tgz'
     version: 0.0.0
   'file:projects/identity.tgz':
@@ -8970,7 +8954,7 @@
     dev: false
     name: '@rush-temp/identity'
     resolution:
-      integrity: sha512-QOB2CcVr5P9knbZUzUVF3N1RpaJzjzwStfMspqmyDmpIdt4YOyXR5510/JuDBztGJE15Qk7m9dMUdnyVO7EoEg==
+      integrity: sha512-mBOEy+pEAVgeJK+b9LM88IdJEnqqOdrEOIMVdprLpYzAILVVQ2dRLsO+bC5d3TfNK7ZttHz/jRmiGmRDanqobA==
       tarball: 'file:projects/identity.tgz'
     version: 0.0.0
   'file:projects/keyvault-certificates.tgz':
@@ -9036,7 +9020,7 @@
     dev: false
     name: '@rush-temp/keyvault-certificates'
     resolution:
-      integrity: sha512-rev0ttXaoWIXgv7V0j0bWSlpW6mzJGO8s/FjprXf13cFaHrGL+mIilvY21TQ/PsYtX4H+B4MHzBBWv2rdCr4bg==
+      integrity: sha512-HWTB3OFSaGPknGpAlUsMwPtznCjrGmQvyi5nwOPFLOGNklQTZIChUu3xlv7u/mm9woH7GDPIHJgFEf1N9kmTmg==
       tarball: 'file:projects/keyvault-certificates.tgz'
     version: 0.0.0
   'file:projects/keyvault-keys.tgz':
@@ -9102,7 +9086,7 @@
     dev: false
     name: '@rush-temp/keyvault-keys'
     resolution:
-      integrity: sha512-4b5tCgtBSD3JTbMZaxyCAId+4EiRrtCApPIzg3EEZJgc1jXtJoycQbE12D9y9IizuHtHwxOk7fA93o6b61xpsg==
+      integrity: sha512-hOvqlTGoEqwfvhUq7f/GzbLoWibGlncvQwNuVzkS1nm1/L4ECnJY+nePpj/uC4jZ5fAPiz4B6iFtiWN8RxBDRQ==
       tarball: 'file:projects/keyvault-keys.tgz'
     version: 0.0.0
   'file:projects/keyvault-secrets.tgz':
@@ -9168,7 +9152,7 @@
     dev: false
     name: '@rush-temp/keyvault-secrets'
     resolution:
-      integrity: sha512-aJVju6YZCSpff4Pu6kT84sbKZirJbEblQNqUM0T3485sohXv7kLiiN2mms7mHr7NlYbXT/KUVmBj8ro5X7w0hw==
+      integrity: sha512-76XNhCuQ+WVwljPMLrTJhBuu3mD5uBZ/IJB3WaUMpe+CP0t3puLXXoTQXy07+3mKmUcDqISasbVb1wATZfylyg==
       tarball: 'file:projects/keyvault-secrets.tgz'
     version: 0.0.0
   'file:projects/logger.tgz':
@@ -9222,18 +9206,14 @@
     dev: false
     name: '@rush-temp/logger'
     resolution:
-      integrity: sha512-GCfPJg0YTmoF//OugUXBNudk+xG5zmVM0BDuBPU4aDRqIXGMuLJU6B4bHcSKar+Pp765IaboHZs4RzZuLOH02g==
+      integrity: sha512-pEEw8s5yGhWD//xsHeJ68St44jvF7ByD6xgdI9MjUfmv86sdCdGb9Nx9SoPK9E3MS917ttPf36uqIfFwnfWs2Q==
       tarball: 'file:projects/logger.tgz'
     version: 0.0.0
   'file:projects/service-bus.tgz':
     dependencies:
-<<<<<<< HEAD
       '@azure/amqp-common': 1.0.0-preview.10
       '@azure/eslint-plugin-azure-sdk': 2.0.1_dc2463acf09e54a3b57451f79b50b0cb
       '@azure/ms-rest-nodeauth': 0.9.3
-=======
-      '@azure/eslint-plugin-azure-sdk': 2.0.1_dc2463acf09e54a3b57451f79b50b0cb
->>>>>>> 82ff70db
       '@microsoft/api-extractor': 7.7.8
       '@opentelemetry/types': 0.2.0
       '@rollup/plugin-commonjs': 11.0.2_rollup@1.31.1
@@ -9293,12 +9273,8 @@
       process: 0.11.10
       promise: 8.0.3
       puppeteer: 2.1.1
-<<<<<<< HEAD
       rhea: 1.0.19
-      rhea-promise: 0.1.15
-=======
       rhea-promise: 1.0.0
->>>>>>> 82ff70db
       rimraf: 3.0.2
       rollup: 1.31.1
       rollup-plugin-shim: 1.0.0
@@ -9311,7 +9287,7 @@
     dev: false
     name: '@rush-temp/service-bus'
     resolution:
-      integrity: sha512-2gjEnW037+WTXI+P0JNXpG7XneO94yariUQ1+RT7qaKu68l8VHXOmG8EkTSISp6oL9aR6S+jHXp8rL9NudE+Ww==
+      integrity: sha512-Sm262VbVCpMpA6nMQkVeb9pJ1SKx9TkxCbIHyWb6SZVXkQ4Jcg+0oHLsgO0UqoJevonk8hoUzIzcbfhi9zsdZA==
       tarball: 'file:projects/service-bus.tgz'
     version: 0.0.0
   'file:projects/storage-blob.tgz':
@@ -9373,7 +9349,7 @@
     dev: false
     name: '@rush-temp/storage-blob'
     resolution:
-      integrity: sha512-bKZBgnxa0z7LIX0Ouo6IshTm9TNPbDm1Q4NAPguBYP+UsK1VqT+ISwOisTHNaPIP3bnpaxruRv55qLnx7Y/sUg==
+      integrity: sha512-GAcselVSSa9QkOftVfzEex1B3fZZWd84HxD7cdKyTHXqzYVNgoslS7j1C7Dbao01V2AunxVRTaxnC/wjjYrlgA==
       tarball: 'file:projects/storage-blob.tgz'
     version: 0.0.0
   'file:projects/storage-file-datalake.tgz':
@@ -9443,7 +9419,7 @@
     dev: false
     name: '@rush-temp/storage-file-datalake'
     resolution:
-      integrity: sha512-dMqrdyZXcl8bFbN9t9+LdEwWZkJP8GMddNVyfnaQMUxEu0+Yo4FQVGJitJzSnuDAJnIcYJowDgymTYDlSr6W0w==
+      integrity: sha512-wwJbrYMLuH/R7x9AE3WgTJ5e3LbAok5g5CBZgK7WXd59GfGOvZWRfwTzD+kH+loL8SVnm8jMDf2yRETA4LQdCg==
       tarball: 'file:projects/storage-file-datalake.tgz'
     version: 0.0.0
   'file:projects/storage-file-share.tgz':
@@ -9505,7 +9481,7 @@
     dev: false
     name: '@rush-temp/storage-file-share'
     resolution:
-      integrity: sha512-KQEB8DzTRo8S0SROd9gTs1EY8WnraUolZsH8yMO+bc819lOnVamjIfXgkfaBWTGr82LdVTuYo+4BTJDKfqBB1g==
+      integrity: sha512-Qx/cLDsLqT+snw/Dwb33uFnXp4FVhcRlkwWfyFm/jK6UY1DEw8NtcgJeqBQHB4OZU2/Tp1M7W27M20SMddvo0w==
       tarball: 'file:projects/storage-file-share.tgz'
     version: 0.0.0
   'file:projects/storage-queue.tgz':
@@ -9566,7 +9542,7 @@
     dev: false
     name: '@rush-temp/storage-queue'
     resolution:
-      integrity: sha512-GHxaexlhzsI5tYWbFS3sOs6vVlTD3bdrrvbJpXpHGAdqGgiHj1SWb6joULXiQRC6D6FJYPG9bkFcK2dTEX5DnA==
+      integrity: sha512-BbLc+Qs5ruhYY4qFZE2UmZ4nMfzTMDh+ETPN27q/tbaMBXiIDVD6/KfXUBld7a2fKz6lracBHf3cRfExxyru6w==
       tarball: 'file:projects/storage-queue.tgz'
     version: 0.0.0
   'file:projects/template.tgz':
@@ -9617,11 +9593,7 @@
     dev: false
     name: '@rush-temp/template'
     resolution:
-<<<<<<< HEAD
       integrity: sha512-avabhGOZwap0ld7BDLCLfdPGD76qWh8Qy1RG3Z7KN/jmq5jT8Xy+REhTkVv9lR4WdYwBdRCORSFmXOo00hZwsQ==
-=======
-      integrity: sha512-eRzyhbFcnQZQgh8mnwyLFrZoP/wGTFoneLug+5s2AVEENNmr6+PQjEJVTg+dTlgfWG5gJP3meWTgHke3jcRt0A==
->>>>>>> 82ff70db
       tarball: 'file:projects/template.tgz'
     version: 0.0.0
   'file:projects/test-utils-recorder.tgz':
@@ -9639,7 +9611,12 @@
       '@types/mock-require': 2.0.0
       '@types/nise': 1.4.0
       '@types/node': 8.10.59
+      '@typescript-eslint/eslint-plugin': 2.19.2_3e3f891f1aa9f45d3bcb4ff18cecf61d
+      '@typescript-eslint/parser': 2.19.2_eslint@6.8.0+typescript@3.7.5
       chai: 4.2.0
+      eslint: 6.8.0
+      eslint-plugin-no-only-tests: 2.4.0
+      eslint-plugin-promise: 4.2.1
       fs-extra: 8.1.0
       karma: 4.4.1
       karma-chrome-launcher: 3.1.0
@@ -9673,10 +9650,11 @@
       rollup-plugin-visualizer: 3.3.1_rollup@1.31.1
       tslib: 1.10.0
       typescript: 3.7.5
+      xhr-mock: 2.5.1
     dev: false
     name: '@rush-temp/test-utils-recorder'
     resolution:
-      integrity: sha512-e8WwVJqQFHP560TcUW/m9GxzGq7LPpfLb++v/zC0vfjK+6aA7QRWTApUzlr+tyKqUG/bhEaNGMC+7KVOJyN2XQ==
+      integrity: sha512-WOtvN21AzhsWP3Bm1bQs21V11O378t/hDgw8QyDR0/vejKnsbxUBSP8OlbV+vWCH9nANqAVSXZlMmMazErFGfA==
       tarball: 'file:projects/test-utils-recorder.tgz'
     version: 0.0.0
   'file:projects/testhub.tgz':
@@ -9697,9 +9675,10 @@
     dev: false
     name: '@rush-temp/testhub'
     resolution:
-      integrity: sha512-guDU8PdEdKCVnGxNd1JEkmqukDoc1wodkEqQCWpY1+bX4ZT+ZY520gfVcMeMHYCEO8TAAhScGNke/y7p9qBArA==
+      integrity: sha512-dW7m2LfMTGWZVxeZCvuHSzjBQBmz1868xK4zIx5AQifXDsBDrrQ3wdPHnarQV4yI0wcyzcI0QnVzRJ42++O4Hg==
       tarball: 'file:projects/testhub.tgz'
     version: 0.0.0
+registry: ''
 specifiers:
   '@rush-temp/abort-controller': 'file:./projects/abort-controller.tgz'
   '@rush-temp/ai-text-analytics': 'file:./projects/ai-text-analytics.tgz'
