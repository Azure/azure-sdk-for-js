dependencies:
  '@rush-temp/abort-controller': file:projects/abort-controller.tgz
  '@rush-temp/ai-anomaly-detector': file:projects/ai-anomaly-detector.tgz
  '@rush-temp/ai-form-recognizer': file:projects/ai-form-recognizer.tgz
  '@rush-temp/ai-metrics-advisor': file:projects/ai-metrics-advisor.tgz
  '@rush-temp/ai-text-analytics': file:projects/ai-text-analytics.tgz
  '@rush-temp/app-configuration': file:projects/app-configuration.tgz
  '@rush-temp/attestation': file:projects/attestation.tgz
  '@rush-temp/communication-administration': file:projects/communication-administration.tgz
  '@rush-temp/communication-chat': file:projects/communication-chat.tgz
  '@rush-temp/communication-common': file:projects/communication-common.tgz
  '@rush-temp/communication-identity': file:projects/communication-identity.tgz
  '@rush-temp/communication-phone-numbers': file:projects/communication-phone-numbers.tgz
  '@rush-temp/communication-sms': file:projects/communication-sms.tgz
  '@rush-temp/container-registry': file:projects/container-registry.tgz
  '@rush-temp/core-amqp': file:projects/core-amqp.tgz
  '@rush-temp/core-asynciterator-polyfill': file:projects/core-asynciterator-polyfill.tgz
  '@rush-temp/core-auth': file:projects/core-auth.tgz
  '@rush-temp/core-client': file:projects/core-client.tgz
  '@rush-temp/core-crypto': file:projects/core-crypto.tgz
  '@rush-temp/core-http': file:projects/core-http.tgz
  '@rush-temp/core-lro': file:projects/core-lro.tgz
  '@rush-temp/core-paging': file:projects/core-paging.tgz
  '@rush-temp/core-rest-pipeline': file:projects/core-rest-pipeline.tgz
  '@rush-temp/core-tracing': file:projects/core-tracing.tgz
  '@rush-temp/core-util': file:projects/core-util.tgz
  '@rush-temp/core-xml': file:projects/core-xml.tgz
  '@rush-temp/cosmos': file:projects/cosmos.tgz
  '@rush-temp/data-tables': file:projects/data-tables.tgz
  '@rush-temp/dev-tool': file:projects/dev-tool.tgz
  '@rush-temp/digital-twins-core': file:projects/digital-twins-core.tgz
  '@rush-temp/eslint-plugin-azure-sdk': file:projects/eslint-plugin-azure-sdk.tgz
  '@rush-temp/event-hubs': file:projects/event-hubs.tgz
  '@rush-temp/event-processor-host': file:projects/event-processor-host.tgz
  '@rush-temp/eventgrid': file:projects/eventgrid.tgz
  '@rush-temp/eventhubs-checkpointstore-blob': file:projects/eventhubs-checkpointstore-blob.tgz
  '@rush-temp/identity': file:projects/identity.tgz
  '@rush-temp/iot-device-update': file:projects/iot-device-update.tgz
  '@rush-temp/keyvault-admin': file:projects/keyvault-admin.tgz
  '@rush-temp/keyvault-certificates': file:projects/keyvault-certificates.tgz
  '@rush-temp/keyvault-common': file:projects/keyvault-common.tgz
  '@rush-temp/keyvault-keys': file:projects/keyvault-keys.tgz
  '@rush-temp/keyvault-secrets': file:projects/keyvault-secrets.tgz
  '@rush-temp/logger': file:projects/logger.tgz
  '@rush-temp/mixedreality-authentication': file:projects/mixedreality-authentication.tgz
  '@rush-temp/mock-hub': file:projects/mock-hub.tgz
  '@rush-temp/monitor-opentelemetry-exporter': file:projects/monitor-opentelemetry-exporter.tgz
  '@rush-temp/perf-ai-text-analytics': file:projects/perf-ai-text-analytics.tgz
  '@rush-temp/perf-eventgrid': file:projects/perf-eventgrid.tgz
  '@rush-temp/perf-storage-blob': file:projects/perf-storage-blob.tgz
  '@rush-temp/perf-storage-file-datalake': file:projects/perf-storage-file-datalake.tgz
  '@rush-temp/perf-storage-file-share': file:projects/perf-storage-file-share.tgz
  '@rush-temp/quantum-jobs': file:projects/quantum-jobs.tgz
  '@rush-temp/schema-registry': file:projects/schema-registry.tgz
  '@rush-temp/schema-registry-avro': file:projects/schema-registry-avro.tgz
  '@rush-temp/search-documents': file:projects/search-documents.tgz
  '@rush-temp/service-bus': file:projects/service-bus.tgz
  '@rush-temp/storage-blob': file:projects/storage-blob.tgz
  '@rush-temp/storage-blob-changefeed': file:projects/storage-blob-changefeed.tgz
  '@rush-temp/storage-file-datalake': file:projects/storage-file-datalake.tgz
  '@rush-temp/storage-file-share': file:projects/storage-file-share.tgz
  '@rush-temp/storage-internal-avro': file:projects/storage-internal-avro.tgz
  '@rush-temp/storage-queue': file:projects/storage-queue.tgz
  '@rush-temp/synapse-access-control': file:projects/synapse-access-control.tgz
  '@rush-temp/synapse-artifacts': file:projects/synapse-artifacts.tgz
  '@rush-temp/synapse-managed-private-endpoints': file:projects/synapse-managed-private-endpoints.tgz
  '@rush-temp/synapse-monitoring': file:projects/synapse-monitoring.tgz
  '@rush-temp/synapse-spark': file:projects/synapse-spark.tgz
  '@rush-temp/template': file:projects/template.tgz
  '@rush-temp/test-utils-multi-version': file:projects/test-utils-multi-version.tgz
  '@rush-temp/test-utils-perfstress': file:projects/test-utils-perfstress.tgz
  '@rush-temp/test-utils-recorder': file:projects/test-utils-recorder.tgz
  '@rush-temp/testhub': file:projects/testhub.tgz
lockfileVersion: 5.2
packages:
  /@azure/abort-controller/1.0.4:
    dependencies:
      tslib: 2.1.0
    dev: false
    engines:
      node: '>=8.0.0'
    resolution:
      integrity: sha512-lNUmDRVGpanCsiUN3NWxFTdwmdFI53xwhkTFfHDGTYk46ca7Ind3nanJc+U6Zj9Tv+9nTCWRBscWEW1DyKOpTw==
  /@azure/amqp-common/1.0.0-preview.9:
    dependencies:
      '@azure/ms-rest-nodeauth': 0.9.3_debug@3.2.7
      '@types/async-lock': 1.1.2
      '@types/is-buffer': 2.0.0
      async-lock: 1.2.8
      buffer: 5.7.1
      debug: 3.2.7
      events: 3.3.0
      is-buffer: 2.0.5
      jssha: 2.4.2
      process: 0.11.10
      rhea: 1.0.24
      rhea-promise: 0.1.15
      stream-browserify: 2.0.2
      tslib: 1.14.1
      url: 0.11.0
      util: 0.11.1
    dev: false
    resolution:
      integrity: sha512-RVG1Ad3Afv9gwFFmpeCXQAm+Sa0L8KEZRJJAAZEGoYDb6EoO1iQDVmoBz720h8mdrGpi0D60xNU/KhriIwuZfQ==
  /@azure/communication-common/1.0.0-beta.6:
    dependencies:
      '@azure/abort-controller': 1.0.4
      '@azure/core-auth': 1.2.0
      '@azure/core-http': 1.2.3
      '@opentelemetry/api': 0.10.2
      events: 3.3.0
      jwt-decode: 2.2.0
      tslib: 2.1.0
    dev: false
    engines:
      node: '>=8.0.0'
    resolution:
      integrity: sha512-Xkm+g6bjZj75kafYBGejuY+TaIFwIyXHt9AcgHXnt+gzpU4c/6GIKpIyOnDJSgjt/BZLX49Zs66fGH7mBb82AQ==
  /@azure/communication-identity/1.0.0-beta.5:
    dependencies:
      '@azure/abort-controller': 1.0.4
      '@azure/communication-common': 1.0.0-beta.6
      '@azure/core-auth': 1.2.0
      '@azure/core-http': 1.2.3
      '@azure/core-lro': 1.0.3
      '@azure/core-paging': 1.1.3
      '@azure/core-tracing': 1.0.0-preview.10
      '@azure/logger': 1.0.2
      '@opentelemetry/api': 0.10.2
      events: 3.3.0
      tslib: 2.1.0
    dev: false
    engines:
      node: '>=8.0.0'
    resolution:
      integrity: sha512-/Q66I3hoR/7UjxRfv4eIfPv0z7GAblycAE9G1z9JDOghbDiZJk3JPW0YSuVyujU0QNDqG1l9q2RSOlcQkTjR1g==
  /@azure/communication-signaling/1.0.0-beta.3:
    dependencies:
      '@azure/core-http': 1.2.3
      '@azure/core-tracing': 1.0.0-preview.9
      '@azure/logger': 1.0.2
      '@opentelemetry/api': 0.10.2
      events: 3.3.0
      tslib: 1.14.1
    dev: false
    engines:
      node: '>=8.0.0'
    resolution:
      integrity: sha512-WargzA8PMc9SEvQpjhM0vVq/HB0wGUScplW8Us9nEFLHy/ZvgVjbRHlCALCa/tlU/Pv3RgZhk7XuPfwip17MCQ==
  /@azure/core-asynciterator-polyfill/1.0.0:
    dev: false
    resolution:
      integrity: sha512-kmv8CGrPfN9SwMwrkiBK9VTQYxdFQEGe0BmQk+M8io56P9KNzpAxcWE/1fxJj7uouwN4kXF0BHW8DNlgx+wtCg==
  /@azure/core-auth/1.2.0:
    dependencies:
      '@azure/abort-controller': 1.0.4
      tslib: 2.1.0
    dev: false
    engines:
      node: '>=8.0.0'
    resolution:
      integrity: sha512-KUl+Nwn/Sm6Lw5d3U90m1jZfNSL087SPcqHLxwn2T6PupNKmcgsEbDjHB25gDvHO4h7pBsTlrdJAY7dz+Qk8GA==
  /@azure/core-client/1.0.0-beta.2:
    dependencies:
      '@azure/abort-controller': 1.0.4
      '@azure/core-asynciterator-polyfill': 1.0.0
      '@azure/core-auth': 1.2.0
      '@azure/core-rest-pipeline': 1.0.0-beta.2
      '@azure/core-tracing': 1.0.0-preview.10
      '@opentelemetry/api': 0.10.2
      tslib: 2.1.0
    dev: false
    engines:
      node: '>=8.0.0'
    resolution:
      integrity: sha512-DyfzqDElzCgpILWCLn217OGunRX5rqN4Lia0LHV1DfSulqGkdT9Q7JmFuRz0dJF0I5xDTNVyOWsgXigroB0Yng==
  /@azure/core-http/1.2.3:
    dependencies:
      '@azure/abort-controller': 1.0.4
      '@azure/core-auth': 1.2.0
      '@azure/core-tracing': 1.0.0-preview.9
      '@azure/logger': 1.0.2
      '@opentelemetry/api': 0.10.2
      '@types/node-fetch': 2.5.8
      '@types/tunnel': 0.0.1
      form-data: 3.0.1
      node-fetch: 2.6.1
      process: 0.11.10
      tough-cookie: 4.0.0
      tslib: 2.1.0
      tunnel: 0.0.6
      uuid: 8.3.2
      xml2js: 0.4.23
    dev: false
    engines:
      node: '>=8.0.0'
    resolution:
      integrity: sha512-g5C1zUJO5dehP2Riv+vy9iCYoS1UwKnZsBVCzanScz9A83LbnXKpZDa9wie26G9dfXUhQoFZoFT8LYWhPKmwcg==
  /@azure/core-lro/1.0.3:
    dependencies:
      '@azure/abort-controller': 1.0.4
      '@azure/core-http': 1.2.3
      events: 3.3.0
      tslib: 2.1.0
    dev: false
    engines:
      node: '>=8.0.0'
    resolution:
      integrity: sha512-Py2crJ84qx1rXkzIwfKw5Ni4WJuzVU7KAF6i1yP3ce8fbynUeu8eEWS4JGtSQgU7xv02G55iPDROifmSDbxeHA==
  /@azure/core-paging/1.1.3:
    dependencies:
      '@azure/core-asynciterator-polyfill': 1.0.0
    dev: false
    engines:
      node: '>=8.0.0'
    resolution:
      integrity: sha512-his7Ah40ThEYORSpIAwuh6B8wkGwO/zG7gqVtmSE4WAJ46e36zUDXTKReUCLBDc6HmjjApQQxxcRFy5FruG79A==
  /@azure/core-rest-pipeline/1.0.0-beta.2:
    dependencies:
      '@azure/abort-controller': 1.0.4
      '@azure/core-auth': 1.2.0
      '@azure/core-tracing': 1.0.0-preview.10
      '@azure/logger': 1.0.2
      '@opentelemetry/api': 0.10.2
      form-data: 3.0.1
      https-proxy-agent: 5.0.0
      tslib: 2.1.0
      uuid: 8.3.2
    dev: false
    engines:
      node: '>=8.0.0'
    resolution:
      integrity: sha512-g39Zg9e26blgoPctaoPDBBe3TXFsU7Zxhw3E0pnhG+BuaLDGuBrTLEaLQ9tWeop7423STon3CJW356PFMkAmvg==
  /@azure/core-tracing/1.0.0-preview.10:
    dependencies:
      '@opencensus/web-types': 0.0.7
      '@opentelemetry/api': 0.10.2
      tslib: 2.1.0
    dev: false
    engines:
      node: '>=8.0.0'
    resolution:
      integrity: sha512-iIwjtMwQnsxB7cYkugMx+s4W1nfy3+pT/ceo+uW1fv4YDgYe84nh+QP0fEC9IH/3UATLSWbIBemdMHzk2APUrw==
  /@azure/core-tracing/1.0.0-preview.9:
    dependencies:
      '@opencensus/web-types': 0.0.7
      '@opentelemetry/api': 0.10.2
      tslib: 2.1.0
    dev: false
    engines:
      node: '>=8.0.0'
    resolution:
      integrity: sha512-zczolCLJ5QG42AEPQ+Qg9SRYNUyB+yZ5dzof4YEc+dyWczO9G2sBqbAjLB7IqrsdHN2apkiB2oXeDKCsq48jug==
  /@azure/core-xml/1.0.0-beta.1:
    dependencies:
      tslib: 2.1.0
      xml2js: 0.4.23
    dev: false
    engines:
      node: '>=8.0.0'
    resolution:
      integrity: sha512-7d2w0yd8pb1c9aj87JV/1ntOp+sCMcJ9QoGDxs6/7BLDh8Gb6kd2h3n+9JYhcLZO8wdHZb4d4GZgmRIwaAU72w==
  /@azure/event-hubs/2.1.4:
    dependencies:
      '@azure/amqp-common': 1.0.0-preview.9
      '@azure/ms-rest-nodeauth': 0.9.3_debug@3.2.7
      async-lock: 1.2.8
      debug: 3.2.7
      is-buffer: 2.0.5
      jssha: 2.4.2
      rhea-promise: 0.1.15
      tslib: 1.14.1
      uuid: 3.4.0
    dev: false
    resolution:
      integrity: sha512-CxaMaEjwtsmIhWtjHyGimKO7RmES0YxPqGQ9+jKqGygNlhG5NYHktDaiQu6w7k3g+I51VaLXtVSt+BVFd6VWfQ==
  /@azure/identity/1.2.4:
    dependencies:
      '@azure/core-http': 1.2.3
      '@azure/core-tracing': 1.0.0-preview.9
      '@azure/logger': 1.0.2
      '@azure/msal-node': 1.0.0-beta.6
      '@opentelemetry/api': 0.10.2
      axios: 0.21.1
      events: 3.3.0
      jws: 4.0.0
      msal: 1.4.6
      open: 7.4.2
      qs: 6.9.6
      tslib: 2.1.0
      uuid: 8.3.2
    dev: false
    engines:
      node: '>=8.0.0'
    optionalDependencies:
      keytar: 7.4.0
    resolution:
      integrity: sha512-C9mZL700fMvw9xxCGT5V0QHI8KsykZjSjhiFO9ySIiaMYvRCqKyWAXUvxI2ON9FL/n7v0x677n8UhmgrB9BYTA==
  /@azure/identity/1.2.4_debug@4.3.1:
    dependencies:
      '@azure/core-http': 1.2.3
      '@azure/core-tracing': 1.0.0-preview.9
      '@azure/logger': 1.0.2
      '@azure/msal-node': 1.0.0-beta.6_debug@4.3.1
      '@opentelemetry/api': 0.10.2
      axios: 0.21.1_debug@4.3.1
      events: 3.3.0
      jws: 4.0.0
      msal: 1.4.6
      open: 7.4.2
      qs: 6.9.6
      tslib: 2.1.0
      uuid: 8.3.2
    dev: false
    engines:
      node: '>=8.0.0'
    optionalDependencies:
      keytar: 7.4.0
    peerDependencies:
      debug: '*'
    resolution:
      integrity: sha512-C9mZL700fMvw9xxCGT5V0QHI8KsykZjSjhiFO9ySIiaMYvRCqKyWAXUvxI2ON9FL/n7v0x677n8UhmgrB9BYTA==
  /@azure/logger-js/1.3.2:
    dependencies:
      tslib: 1.14.1
    dev: false
    resolution:
      integrity: sha512-h58oEROO2tniBTSmFmuHBGvuiFuYsHQBWTVdpT2AiOED4F2Kgf7rs0MPYPXiBcDvihC70M7QPRhIQ3JK1H/ygw==
  /@azure/logger/1.0.2:
    dependencies:
      tslib: 2.1.0
    dev: false
    engines:
      node: '>=8.0.0'
    resolution:
      integrity: sha512-YZNjNV0vL3nN2nedmcjQBcpCTo3oqceXmgiQtEm6fLpucjRZyQKAQruhCmCpRlB1iykqKJJ/Y8CDmT5rIE6IJw==
  /@azure/ms-rest-azure-env/1.1.2:
    dev: false
    resolution:
      integrity: sha512-l7z0DPCi2Hp88w12JhDTtx5d0Y3+vhfE7JKJb9O7sEz71Cwp053N8piTtTnnk/tUor9oZHgEKi/p3tQQmLPjvA==
  /@azure/ms-rest-js/1.11.2_debug@3.2.7:
    dependencies:
      '@azure/core-auth': 1.2.0
      axios: 0.21.1_debug@3.2.7
      form-data: 2.5.1
      tough-cookie: 2.5.0
      tslib: 1.14.1
      tunnel: 0.0.6
      uuid: 3.4.0
      xml2js: 0.4.23
    dev: false
    peerDependencies:
      debug: '*'
    resolution:
      integrity: sha512-2AyQ1IKmLGKW7DU3/x3TsTBzZLcbC9YRI+yuDPuXAQrv3zar340K9wsxU413kHFIDjkWNCo9T0w5VtwcyWxhbQ==
  /@azure/ms-rest-js/1.11.2_debug@4.3.1:
    dependencies:
      '@azure/core-auth': 1.2.0
      axios: 0.21.1_debug@4.3.1
      form-data: 2.5.1
      tough-cookie: 2.5.0
      tslib: 1.14.1
      tunnel: 0.0.6
      uuid: 3.4.0
      xml2js: 0.4.23
    dev: false
    peerDependencies:
      debug: '*'
    resolution:
      integrity: sha512-2AyQ1IKmLGKW7DU3/x3TsTBzZLcbC9YRI+yuDPuXAQrv3zar340K9wsxU413kHFIDjkWNCo9T0w5VtwcyWxhbQ==
  /@azure/ms-rest-nodeauth/0.9.3_debug@3.2.7:
    dependencies:
      '@azure/ms-rest-azure-env': 1.1.2
      '@azure/ms-rest-js': 1.11.2_debug@3.2.7
      adal-node: 0.1.28
    dev: false
    peerDependencies:
      debug: '*'
    resolution:
      integrity: sha512-aFHRw/IHhg3I9ZJW+Va4L+sCirFHMVIu6B7lFdL5mGLfG3xC5vDIdd957LRXFgy2OiKFRUC0QaKknd0YCsQIqA==
  /@azure/ms-rest-nodeauth/0.9.3_debug@4.3.1:
    dependencies:
      '@azure/ms-rest-azure-env': 1.1.2
      '@azure/ms-rest-js': 1.11.2_debug@4.3.1
      adal-node: 0.1.28
    dev: false
    peerDependencies:
      debug: '*'
    resolution:
      integrity: sha512-aFHRw/IHhg3I9ZJW+Va4L+sCirFHMVIu6B7lFdL5mGLfG3xC5vDIdd957LRXFgy2OiKFRUC0QaKknd0YCsQIqA==
  /@azure/msal-browser/2.9.0:
    dependencies:
      '@azure/msal-common': 2.1.0
    dev: false
    engines:
      node: '>=0.8.0'
    resolution:
      integrity: sha512-Zyus+skNaVWL5fXfSjC17c94XZ95Z3a+bZc7YKkP26KT3Dj26jbfz2oT9KJxAT4XVtH/1WPY/fPFeEFTRvytJQ==
  /@azure/msal-common/1.7.2:
    dependencies:
      debug: 4.3.1
    dev: false
    engines:
      node: '>=0.8.0'
    resolution:
      integrity: sha512-3/voCdFKONENX+5tMrNOBSrVJb6NbE7YB8vc4FZ/4ZbjpK7GVtq9Bu1MW+HZhrmsUzSF/joHx0ZIJDYIequ/jg==
  /@azure/msal-common/2.1.0:
    dependencies:
      debug: 4.3.1
    dev: false
    engines:
      node: '>=0.8.0'
    resolution:
      integrity: sha512-Y1Id+jG59S3eY2ZQQtUA/lxwbRcgjcWaiib9YX+SwV3zeRauKfEiZT7l3z+lwV+T+Sst20F6l1mJsfQcfE7CEQ==
  /@azure/msal-common/4.0.2:
    dependencies:
      debug: 4.3.1
    dev: false
    engines:
      node: '>=0.8.0'
    resolution:
      integrity: sha512-Z6FiDV+uWUZ4jcchRciKYYYKRWOc0sh/UaF5evfx7lXEp/8+KxO7cY1efgD7VOK75FkpRI5YyUzZAdX7I7sTAg==
  /@azure/msal-node-extensions/1.0.0-alpha.6:
    dependencies:
      '@azure/msal-common': 1.7.2
      bindings: 1.5.0
      keytar: 7.0.0
      nan: 2.14.2
    dev: false
    engines:
      node: '>=10'
    requiresBuild: true
    resolution:
      integrity: sha512-fVufHc02C+daYOMAHBnE998abB4qUIeJ9gmTxmSelHhGfBGvvzMbCohCu4sTlSVDKUndF3yD/Nxvw/cEtpcZKg==
  /@azure/msal-node/1.0.0-beta.6:
    dependencies:
      '@azure/msal-common': 4.0.2
      axios: 0.21.1
      jsonwebtoken: 8.5.1
      uuid: 8.3.2
    dev: false
    resolution:
      integrity: sha512-ZQI11Uz1j0HJohb9JZLRD8z0moVcPks1AFW4Q/Gcl67+QvH4aKEJti7fjCcipEEZYb/qzLSO8U6IZgPYytsiJQ==
  /@azure/msal-node/1.0.0-beta.6_debug@4.3.1:
    dependencies:
      '@azure/msal-common': 4.0.2
      axios: 0.21.1_debug@4.3.1
      jsonwebtoken: 8.5.1
      uuid: 8.3.2
    dev: false
    peerDependencies:
      debug: '*'
    resolution:
      integrity: sha512-ZQI11Uz1j0HJohb9JZLRD8z0moVcPks1AFW4Q/Gcl67+QvH4aKEJti7fjCcipEEZYb/qzLSO8U6IZgPYytsiJQ==
  /@azure/msal-node/1.0.1:
    dependencies:
      '@azure/msal-common': 4.0.2
      axios: 0.21.1
      jsonwebtoken: 8.5.1
      uuid: 8.3.2
    dev: false
    engines:
      node: 10 || 12 || 14
    resolution:
      integrity: sha512-6MEI4XItcvUE9Zns1W3aXt7Bzzhhitq56uhg36KzuaSWRxW+Zuu4wx4x5iJjv4WP8DLGeWpaWoRxN3UNXyQHfQ==
  /@babel/code-frame/7.12.11:
    dependencies:
      '@babel/highlight': 7.13.10
    dev: false
    resolution:
      integrity: sha512-Zt1yodBx1UcyiePMSkWnU4hPqhwq7hGi2nFL1LeA3EUl+q2LQx16MISgJ0+z7dnmgvP9QtIleuETGOiOH1RcIw==
  /@babel/code-frame/7.12.13:
    dependencies:
      '@babel/highlight': 7.13.10
    dev: false
    resolution:
      integrity: sha512-HV1Cm0Q3ZrpCR93tkWOYiuYIgLxZXZFVG2VgK+MBWjUqZTundupbfx2aXarXuw5Ko5aMcjtJgbSs4vUGBS5v6g==
  /@babel/compat-data/7.13.8:
    dev: false
    resolution:
      integrity: sha512-EaI33z19T4qN3xLXsGf48M2cDqa6ei9tPZlfLdb2HC+e/cFtREiRd8hdSqDbwdLB0/+gLwqJmCYASH0z2bUdog==
  /@babel/core/7.13.10:
    dependencies:
      '@babel/code-frame': 7.12.13
      '@babel/generator': 7.13.9
      '@babel/helper-compilation-targets': 7.13.10_@babel+core@7.13.10
      '@babel/helper-module-transforms': 7.13.0
      '@babel/helpers': 7.13.10
      '@babel/parser': 7.13.10
      '@babel/template': 7.12.13
      '@babel/traverse': 7.13.0
      '@babel/types': 7.13.0
      convert-source-map: 1.7.0
      debug: 4.3.1
      gensync: 1.0.0-beta.2
      json5: 2.2.0
      lodash: 4.17.21
      semver: 6.3.0
      source-map: 0.5.7
    dev: false
    engines:
      node: '>=6.9.0'
    resolution:
      integrity: sha512-bfIYcT0BdKeAZrovpMqX2Mx5NrgAckGbwT982AkdS5GNfn3KMGiprlBAtmBcFZRUmpaufS6WZFP8trvx8ptFDw==
  /@babel/generator/7.13.9:
    dependencies:
      '@babel/types': 7.13.0
      jsesc: 2.5.2
      source-map: 0.5.7
    dev: false
    resolution:
      integrity: sha512-mHOOmY0Axl/JCTkxTU6Lf5sWOg/v8nUa+Xkt4zMTftX0wqmb6Sh7J8gvcehBw7q0AhrhAR+FDacKjCZ2X8K+Sw==
  /@babel/helper-compilation-targets/7.13.10_@babel+core@7.13.10:
    dependencies:
      '@babel/compat-data': 7.13.8
      '@babel/core': 7.13.10
      '@babel/helper-validator-option': 7.12.17
      browserslist: 4.16.3
      semver: 6.3.0
    dev: false
    peerDependencies:
      '@babel/core': ^7.0.0
    resolution:
      integrity: sha512-/Xju7Qg1GQO4mHZ/Kcs6Au7gfafgZnwm+a7sy/ow/tV1sHeraRUHbjdat8/UvDor4Tez+siGKDk6zIKtCPKVJA==
  /@babel/helper-function-name/7.12.13:
    dependencies:
      '@babel/helper-get-function-arity': 7.12.13
      '@babel/template': 7.12.13
      '@babel/types': 7.13.0
    dev: false
    resolution:
      integrity: sha512-TZvmPn0UOqmvi5G4vvw0qZTpVptGkB1GL61R6lKvrSdIxGm5Pky7Q3fpKiIkQCAtRCBUwB0PaThlx9vebCDSwA==
  /@babel/helper-get-function-arity/7.12.13:
    dependencies:
      '@babel/types': 7.13.0
    dev: false
    resolution:
      integrity: sha512-DjEVzQNz5LICkzN0REdpD5prGoidvbdYk1BVgRUOINaWJP2t6avB27X1guXK1kXNrX0WMfsrm1A/ZBthYuIMQg==
  /@babel/helper-member-expression-to-functions/7.13.0:
    dependencies:
      '@babel/types': 7.13.0
    dev: false
    resolution:
      integrity: sha512-yvRf8Ivk62JwisqV1rFRMxiSMDGnN6KH1/mDMmIrij4jztpQNRoHqqMG3U6apYbGRPJpgPalhva9Yd06HlUxJQ==
  /@babel/helper-module-imports/7.12.13:
    dependencies:
      '@babel/types': 7.13.0
    dev: false
    resolution:
      integrity: sha512-NGmfvRp9Rqxy0uHSSVP+SRIW1q31a7Ji10cLBcqSDUngGentY4FRiHOFZFE1CLU5eiL0oE8reH7Tg1y99TDM/g==
  /@babel/helper-module-transforms/7.13.0:
    dependencies:
      '@babel/helper-module-imports': 7.12.13
      '@babel/helper-replace-supers': 7.13.0
      '@babel/helper-simple-access': 7.12.13
      '@babel/helper-split-export-declaration': 7.12.13
      '@babel/helper-validator-identifier': 7.12.11
      '@babel/template': 7.12.13
      '@babel/traverse': 7.13.0
      '@babel/types': 7.13.0
      lodash: 4.17.21
    dev: false
    resolution:
      integrity: sha512-Ls8/VBwH577+pw7Ku1QkUWIyRRNHpYlts7+qSqBBFCW3I8QteB9DxfcZ5YJpOwH6Ihe/wn8ch7fMGOP1OhEIvw==
  /@babel/helper-optimise-call-expression/7.12.13:
    dependencies:
      '@babel/types': 7.13.0
    dev: false
    resolution:
      integrity: sha512-BdWQhoVJkp6nVjB7nkFWcn43dkprYauqtk++Py2eaf/GRDFm5BxRqEIZCiHlZUGAVmtwKcsVL1dC68WmzeFmiA==
  /@babel/helper-replace-supers/7.13.0:
    dependencies:
      '@babel/helper-member-expression-to-functions': 7.13.0
      '@babel/helper-optimise-call-expression': 7.12.13
      '@babel/traverse': 7.13.0
      '@babel/types': 7.13.0
    dev: false
    resolution:
      integrity: sha512-Segd5me1+Pz+rmN/NFBOplMbZG3SqRJOBlY+mA0SxAv6rjj7zJqr1AVr3SfzUVTLCv7ZLU5FycOM/SBGuLPbZw==
  /@babel/helper-simple-access/7.12.13:
    dependencies:
      '@babel/types': 7.13.0
    dev: false
    resolution:
      integrity: sha512-0ski5dyYIHEfwpWGx5GPWhH35j342JaflmCeQmsPWcrOQDtCN6C1zKAVRFVbK53lPW2c9TsuLLSUDf0tIGJ5hA==
  /@babel/helper-split-export-declaration/7.12.13:
    dependencies:
      '@babel/types': 7.13.0
    dev: false
    resolution:
      integrity: sha512-tCJDltF83htUtXx5NLcaDqRmknv652ZWCHyoTETf1CXYJdPC7nohZohjUgieXhv0hTJdRf2FjDueFehdNucpzg==
  /@babel/helper-validator-identifier/7.12.11:
    dev: false
    resolution:
      integrity: sha512-np/lG3uARFybkoHokJUmf1QfEvRVCPbmQeUQpKow5cQ3xWrV9i3rUHodKDJPQfTVX61qKi+UdYk8kik84n7XOw==
  /@babel/helper-validator-option/7.12.17:
    dev: false
    resolution:
      integrity: sha512-TopkMDmLzq8ngChwRlyjR6raKD6gMSae4JdYDB8bByKreQgG0RBTuKe9LRxW3wFtUnjxOPRKBDwEH6Mg5KeDfw==
  /@babel/helpers/7.13.10:
    dependencies:
      '@babel/template': 7.12.13
      '@babel/traverse': 7.13.0
      '@babel/types': 7.13.0
    dev: false
    resolution:
      integrity: sha512-4VO883+MWPDUVRF3PhiLBUFHoX/bsLTGFpFK/HqvvfBZz2D57u9XzPVNFVBTc0PW/CWR9BXTOKt8NF4DInUHcQ==
  /@babel/highlight/7.13.10:
    dependencies:
      '@babel/helper-validator-identifier': 7.12.11
      chalk: 2.4.2
      js-tokens: 4.0.0
    dev: false
    resolution:
      integrity: sha512-5aPpe5XQPzflQrFwL1/QoeHkP2MsA4JCntcXHRhEsdsfPVkvPi2w7Qix4iV7t5S/oC9OodGrggd8aco1g3SZFg==
  /@babel/parser/7.13.10:
    dev: false
    engines:
      node: '>=6.0.0'
    hasBin: true
    resolution:
      integrity: sha512-0s7Mlrw9uTWkYua7xWr99Wpk2bnGa0ANleKfksYAES8LpWH4gW1OUr42vqKNf0us5UQNfru2wPqMqRITzq/SIQ==
  /@babel/runtime/7.13.10:
    dependencies:
      regenerator-runtime: 0.13.7
    dev: false
    resolution:
      integrity: sha512-4QPkjJq6Ns3V/RgpEahRk+AGfL0eO6RHHtTWoNNr5mO49G6B5+X6d6THgWEAvTrznU5xYpbAlVKRYcsCgh/Akw==
  /@babel/template/7.12.13:
    dependencies:
      '@babel/code-frame': 7.12.13
      '@babel/parser': 7.13.10
      '@babel/types': 7.13.0
    dev: false
    resolution:
      integrity: sha512-/7xxiGA57xMo/P2GVvdEumr8ONhFOhfgq2ihK3h1e6THqzTAkHbkXgB0xI9yeTfIUoH3+oAeHhqm/I43OTbbjA==
  /@babel/traverse/7.13.0:
    dependencies:
      '@babel/code-frame': 7.12.13
      '@babel/generator': 7.13.9
      '@babel/helper-function-name': 7.12.13
      '@babel/helper-split-export-declaration': 7.12.13
      '@babel/parser': 7.13.10
      '@babel/types': 7.13.0
      debug: 4.3.1
      globals: 11.12.0
      lodash: 4.17.21
    dev: false
    resolution:
      integrity: sha512-xys5xi5JEhzC3RzEmSGrs/b3pJW/o87SypZ+G/PhaE7uqVQNv/jlmVIBXuoh5atqQ434LfXV+sf23Oxj0bchJQ==
  /@babel/types/7.13.0:
    dependencies:
      '@babel/helper-validator-identifier': 7.12.11
      lodash: 4.17.21
      to-fast-properties: 2.0.0
    dev: false
    resolution:
      integrity: sha512-hE+HE8rnG1Z6Wzo+MhaKE5lM5eMx71T4EHJgku2E3xIfaULhDcxiiRxUYgwX8qwP1BBSlag+TdGOt6JAidIZTA==
  /@bahmutov/data-driven/1.0.0:
    dependencies:
      check-more-types: 2.24.0
      lazy-ass: 1.6.0
    dev: false
    engines:
      node: '>=6'
    resolution:
      integrity: sha512-YqW3hPS0RXriqjcCrLOTJj+LWe3c8JpwlL83k1ka1Q8U05ZjAKbGQZYeTzUd0NFEnnfPtsUiKGpFEBJG6kFuvg==
  /@eslint/eslintrc/0.4.0:
    dependencies:
      ajv: 6.12.6
      debug: 4.3.1
      espree: 7.3.1
      globals: 12.4.0
      ignore: 4.0.6
      import-fresh: 3.3.0
      js-yaml: 3.14.1
      minimatch: 3.0.4
      strip-json-comments: 3.1.1
    dev: false
    engines:
      node: ^10.12.0 || >=12.0.0
    resolution:
      integrity: sha512-2ZPCc+uNbjV5ERJr+aKSPRwZgKd2z11x0EgLvb1PURmUrn9QNRXFqje0Ldq454PfAVyaJYyrDvvIKSFP4NnBog==
  /@istanbuljs/schema/0.1.3:
    dev: false
    engines:
      node: '>=8'
    resolution:
      integrity: sha512-ZXRY4jNvVgSVQ8DL3LTcakaAtXwTVUxE81hslsyD2AtoXW/wVob10HkOJ1X/pAlcI7D+2YoZKg5do8G/w6RYgA==
  /@microsoft/api-documenter/7.8.56:
    dependencies:
      '@microsoft/api-extractor-model': 7.9.7
      '@microsoft/tsdoc': 0.12.19
      '@rushstack/node-core-library': 3.33.6
      '@rushstack/ts-command-line': 4.6.10
      colors: 1.2.5
      js-yaml: 3.13.1
      resolve: 1.17.0
    dev: false
    hasBin: true
    resolution:
      integrity: sha512-nf2hRScOib5O6kAi+gbnixWdmrpcpNxaiyzGh3P+hts6BpW1F2dgRSFpLT6cMZlCNjw6NrHA58XaLqc36QUltg==
  /@microsoft/api-extractor-model/7.7.10:
    dependencies:
      '@microsoft/tsdoc': 0.12.19
      '@rushstack/node-core-library': 3.19.6
    dev: false
    resolution:
      integrity: sha512-gMFDXwUgoQYz9TgatyNPALDdZN4xBC3Un3fGwlzME+vM13PoJ26pGuqI7kv/OlK9+q2sgrEdxWns8D3UnLf2TA==
  /@microsoft/api-extractor-model/7.9.7:
    dependencies:
      '@microsoft/tsdoc': 0.12.19
      '@rushstack/node-core-library': 3.33.6
    dev: false
    resolution:
      integrity: sha512-9ztrVtUYsnpUC6S+0PR72h7CGvzAX6ljdo6FOzq+jVte743Nb9TMdV97fnJO/n8XRSGUOAKsApgED0GgAek4jw==
  /@microsoft/api-extractor/7.7.11:
    dependencies:
      '@microsoft/api-extractor-model': 7.7.10
      '@microsoft/tsdoc': 0.12.19
      '@rushstack/node-core-library': 3.19.6
      '@rushstack/ts-command-line': 4.3.13
      colors: 1.2.5
      lodash: 4.17.21
      resolve: 1.8.1
      source-map: 0.6.1
      typescript: 3.7.7
    dev: false
    hasBin: true
    resolution:
      integrity: sha512-kd2kakdDoRgI54J5H11a76hyYZBMhtp4piwWAy4bYTwlQT0v/tp+G/UMMgjUL4vKf0kTNhitEUX/0LfQb1AHzQ==
  /@microsoft/tsdoc-config/0.14.0:
    dependencies:
      '@microsoft/tsdoc': 0.13.0
      ajv: 6.12.6
      jju: 1.4.0
      resolve: 1.19.0
    dev: false
    resolution:
      integrity: sha512-KSj15FwyaxMCGJkC320rvNXxuJNCOVO02pNqIEdf5cbLakvHK8afoHTmcjdBEWl0cfBFZlMu/1DhL4VCzZq0rQ==
  /@microsoft/tsdoc/0.12.19:
    dev: false
    resolution:
      integrity: sha512-IpgPxHrNxZiMNUSXqR1l/gePKPkfAmIKoDRP9hp7OwjU29ZR8WCJsOJ8iBKgw0Qk+pFwR+8Y1cy8ImLY6e9m4A==
  /@microsoft/tsdoc/0.13.0:
    dev: false
    resolution:
      integrity: sha512-/8J+4DdvexBH1Qh1yR8VZ6bPay2DL/TDdmSIypAa3dAghJzsdaiZG8COvzpYIML6HV2UVN0g4qbuqzjG4YKgWg==
  /@nodelib/fs.scandir/2.1.4:
    dependencies:
      '@nodelib/fs.stat': 2.0.4
      run-parallel: 1.2.0
    dev: false
    engines:
      node: '>= 8'
    resolution:
      integrity: sha512-33g3pMJk3bg5nXbL/+CY6I2eJDzZAni49PfJnL5fghPTggPvBd/pFNSgJsdAgWptuFu7qq/ERvOYFlhvsLTCKA==
  /@nodelib/fs.stat/2.0.4:
    dev: false
    engines:
      node: '>= 8'
    resolution:
      integrity: sha512-IYlHJA0clt2+Vg7bccq+TzRdJvv19c2INqBSsoOLp1je7xjtr7J26+WXR72MCdvU9q1qTzIWDfhMf+DRvQJK4Q==
  /@nodelib/fs.walk/1.2.6:
    dependencies:
      '@nodelib/fs.scandir': 2.1.4
      fastq: 1.11.0
    dev: false
    engines:
      node: '>= 8'
    resolution:
      integrity: sha512-8Broas6vTtW4GIXTAHDoE32hnN2M5ykgCpWGbuXHQ15vEMqr23pB76e/GZcYsZCHALv50ktd24qhEyKr6wBtow==
  /@opencensus/web-types/0.0.7:
    dev: false
    engines:
      node: '>=6.0'
    resolution:
      integrity: sha512-xB+w7ZDAu3YBzqH44rCmG9/RlrOmFuDPt/bpf17eJr8eZSrLt7nc7LnWdxM9Mmoj/YKMHpxRg28txu3TcpiL+g==
  /@opentelemetry/api/0.10.2:
    dependencies:
      '@opentelemetry/context-base': 0.10.2
    dev: false
    engines:
      node: '>=8.0.0'
    resolution:
      integrity: sha512-GtpMGd6vkzDMYcpu2t9LlhEgMy/SzBwRnz48EejlRArYqZzqSzAsKmegUK7zHgl+EOIaK9mKHhnRaQu3qw20cA==
  /@opentelemetry/api/0.17.0:
    dependencies:
      '@opentelemetry/context-base': 0.17.0
    dev: false
    engines:
      node: '>=8.0.0'
    resolution:
      integrity: sha512-Rr5NklomjXd7BqfGRs8lD78MvDM+tPeUdHNXilyRIgsUu3gKEKpl3ZgJMiI7gx5r94OqvNc5MukkwKK6xjWYfA==
  /@opentelemetry/context-base/0.10.2:
    dev: false
    engines:
      node: '>=8.0.0'
    resolution:
      integrity: sha512-hZNKjKOYsckoOEgBziGMnBcX0M7EtstnCmwz5jZUOUYwlZ+/xxX6z3jPu1XVO2Jivk0eLfuP9GP+vFD49CMetw==
  /@opentelemetry/context-base/0.17.0:
    dev: false
    engines:
      node: '>=8.0.0'
    resolution:
      integrity: sha512-q4Jy9JqTQh7/SE33YgKqcG5X2/JP9TbTpTmGoCBUYDKePK9E2uO40Rn4MjACqgnxu5sC61seG0P6xilvkpr9CQ==
  /@opentelemetry/core/0.17.0:
    dependencies:
      '@opentelemetry/api': 0.17.0
      '@opentelemetry/context-base': 0.17.0
      semver: 7.3.4
    dev: false
    engines:
      node: '>=8.5.0'
    resolution:
      integrity: sha512-jRM0Ydcb98a1ejrShqJIhnc2qqPJI2SJfHDRsFeWCj/q6LIlPo7yRl9msIndUQjRTHHvLdIKBGclNvqoXRyXTA==
  /@opentelemetry/resources/0.17.0:
    dependencies:
      '@opentelemetry/api': 0.17.0
      '@opentelemetry/core': 0.17.0
    dev: false
    engines:
      node: '>=8.0.0'
    resolution:
      integrity: sha512-0f+RryxBh+m+8zrZ1x36CihK21KME/1pIFcPCH9095hDx9yHiAv1h3AGrR/knWpgA5j84Icr5ymlALarmpWSbg==
  /@opentelemetry/semantic-conventions/0.17.0:
    dev: false
    engines:
      node: '>=8.0.0'
    resolution:
      integrity: sha512-WtFcpOv1IHaI0kT2BaZcA6/+fkx6pWyJspUKBljA3HeNDIQgYGB2n6nL/6eaZzWNDvDBHzFEzOKULDJdIwGRlQ==
  /@opentelemetry/tracing/0.17.0:
    dependencies:
      '@opentelemetry/api': 0.17.0
      '@opentelemetry/context-base': 0.17.0
      '@opentelemetry/core': 0.17.0
      '@opentelemetry/resources': 0.17.0
      '@opentelemetry/semantic-conventions': 0.17.0
      lodash.merge: 4.6.2
    dev: false
    engines:
      node: '>=8.0.0'
    resolution:
      integrity: sha512-fnhG6PsDyxpssNGvxx90UNHlsBtPJM0Ouegq7xqQidC33JsQRCFGL0XFMoRltXbuOjT+uKnOti/0o+AxwLnuJA==
  /@rollup/plugin-commonjs/11.0.2_rollup@1.32.1:
    dependencies:
      '@rollup/pluginutils': 3.1.0_rollup@1.32.1
      estree-walker: 1.0.1
      is-reference: 1.2.1
      magic-string: 0.25.7
      resolve: 1.20.0
      rollup: 1.32.1
    dev: false
    engines:
      node: '>= 8.0.0'
    peerDependencies:
      rollup: ^1.20.0
    resolution:
      integrity: sha512-MPYGZr0qdbV5zZj8/2AuomVpnRVXRU5XKXb3HVniwRoRCreGlf5kOE081isNWeiLIi6IYkwTX9zE0/c7V8g81g==
  /@rollup/plugin-inject/4.0.2_rollup@1.32.1:
    dependencies:
      '@rollup/pluginutils': 3.1.0_rollup@1.32.1
      estree-walker: 1.0.1
      magic-string: 0.25.7
      rollup: 1.32.1
    dev: false
    peerDependencies:
      rollup: ^1.20.0 || ^2.0.0
    resolution:
      integrity: sha512-TSLMA8waJ7Dmgmoc8JfPnwUwVZgLjjIAM6MqeIFqPO2ODK36JqE0Cf2F54UTgCUuW8da93Mvoj75a6KAVWgylw==
  /@rollup/plugin-json/4.1.0_rollup@1.32.1:
    dependencies:
      '@rollup/pluginutils': 3.1.0_rollup@1.32.1
      rollup: 1.32.1
    dev: false
    peerDependencies:
      rollup: ^1.20.0 || ^2.0.0
    resolution:
      integrity: sha512-yfLbTdNS6amI/2OpmbiBoW12vngr5NW2jCJVZSBEz+H5KfUJZ2M7sDjk0U6GOOdCWFVScShte29o9NezJ53TPw==
  /@rollup/plugin-multi-entry/3.0.1_rollup@1.32.1:
    dependencies:
      matched: 1.0.2
      rollup: 1.32.1
    dev: false
    peerDependencies:
      rollup: ^1.20.0 || ^2.0.0
    resolution:
      integrity: sha512-Gcp9E8y68Kx+Jo8zy/ZpiiAkb0W01cSqnxOz6h9bPR7MU3gaoTEdRf7xXYplwli1SBFEswXX588ESj+50Brfxw==
  /@rollup/plugin-node-resolve/8.4.0_rollup@1.32.1:
    dependencies:
      '@rollup/pluginutils': 3.1.0_rollup@1.32.1
      '@types/resolve': 1.17.1
      builtin-modules: 3.2.0
      deep-freeze: 0.0.1
      deepmerge: 4.2.2
      is-module: 1.0.0
      resolve: 1.20.0
      rollup: 1.32.1
    dev: false
    engines:
      node: '>= 8.0.0'
    peerDependencies:
      rollup: ^1.20.0||^2.0.0
    resolution:
      integrity: sha512-LFqKdRLn0ShtQyf6SBYO69bGE1upV6wUhBX0vFOUnLAyzx5cwp8svA0eHUnu8+YU57XOkrMtfG63QOpQx25pHQ==
  /@rollup/plugin-replace/2.4.1_rollup@1.32.1:
    dependencies:
      '@rollup/pluginutils': 3.1.0_rollup@1.32.1
      magic-string: 0.25.7
      rollup: 1.32.1
    dev: false
    peerDependencies:
      rollup: ^1.20.0 || ^2.0.0
    resolution:
      integrity: sha512-XwC1oK5rrtRJ0tn1ioLHS6OV5JTluJF7QE1J/q1hN3bquwjnVxjtMyY9iCnoyH9DQbf92CxajB3o98wZbP3oAQ==
  /@rollup/pluginutils/3.1.0_rollup@1.32.1:
    dependencies:
      '@types/estree': 0.0.39
      estree-walker: 1.0.1
      picomatch: 2.2.2
      rollup: 1.32.1
    dev: false
    engines:
      node: '>= 8.0.0'
    peerDependencies:
      rollup: ^1.20.0||^2.0.0
    resolution:
      integrity: sha512-GksZ6pr6TpIjHm8h9lSQ8pi8BE9VeubNT0OMJ3B5uZJ8pz73NPiqOtCog/x2/QzM1ENChPKxMDhiQuRHsqc+lg==
  /@rushstack/node-core-library/3.19.6:
    dependencies:
      '@types/node': 10.17.13
      colors: 1.2.5
      fs-extra: 7.0.1
      jju: 1.4.0
      semver: 5.3.0
      timsort: 0.3.0
      z-schema: 3.18.4
    dev: false
    resolution:
      integrity: sha512-1+FoymIdr9W9k0D8fdZBBPwi5YcMwh/RyESuL5bY29rLICFxSLOPK+ImVZ1OcWj9GEMsvDx5pNpJ311mHQk+MA==
  /@rushstack/node-core-library/3.33.6:
    dependencies:
      '@types/node': 10.17.13
      colors: 1.2.5
      fs-extra: 7.0.1
      import-lazy: 4.0.0
      jju: 1.4.0
      resolve: 1.17.0
      semver: 7.3.4
      timsort: 0.3.0
      z-schema: 3.18.4
    dev: false
    resolution:
      integrity: sha512-930AP4Zj14Z4ulQ6ty2v3DM+D31zpLslAJuHB5E1qh/0+8JLkA0cf+wd2QiXjdIBpG/UdrHbReh5e9/e920YJw==
  /@rushstack/ts-command-line/4.3.13:
    dependencies:
      '@types/argparse': 1.0.33
      argparse: 1.0.10
      colors: 1.2.5
    dev: false
    resolution:
      integrity: sha512-BUBbjYu67NJGQkpHu8aYm7kDoMFizL1qx78+72XE3mX/vDdXYJzw/FWS7TPcMJmY4kNlYs979v2B0Q0qa2wRiw==
  /@rushstack/ts-command-line/4.6.10:
    dependencies:
      '@types/argparse': 1.0.38
      argparse: 1.0.10
      colors: 1.2.5
      string-argv: 0.3.1
    dev: false
    resolution:
      integrity: sha512-WhB/+yGvfmdsMFhEeVaJ9lBwPANFdsoKPsEkzSOVj60qG4aLWABeEl5rOdEwbbnx83RaNN2oQW8TX3enD+vdmw==
  /@sinonjs/commons/1.8.2:
    dependencies:
      type-detect: 4.0.8
    dev: false
    resolution:
      integrity: sha512-sruwd86RJHdsVf/AtBoijDmUqJp3B6hF/DGC23C+JaegnDHaZyewCjoVGTdg3J0uz3Zs7NnIT05OBOmML72lQw==
  /@sinonjs/fake-timers/6.0.1:
    dependencies:
      '@sinonjs/commons': 1.8.2
    dev: false
    resolution:
      integrity: sha512-MZPUxrmFubI36XS1DI3qmI0YdN1gks62JtFZvxR67ljjSNCeK6U08Zx4msEWOXuofgqUt6zPHSi1H9fbjR/NRA==
  /@sinonjs/samsam/5.3.1:
    dependencies:
      '@sinonjs/commons': 1.8.2
      lodash.get: 4.4.2
      type-detect: 4.0.8
    dev: false
    resolution:
      integrity: sha512-1Hc0b1TtyfBu8ixF/tpfSHTVWKwCBLY4QJbkgnE7HcwyvT2xArDxb4K7dMgqRm3szI+LJbzmW/s4xxEhv6hwDg==
  /@sinonjs/text-encoding/0.7.1:
    dev: false
    resolution:
      integrity: sha512-+iTbntw2IZPb/anVDbypzfQa+ay64MW0Zo8aJ8gZPWMMK6/OubMVb6lUPMagqjOPnmtauXnFCACVl3O7ogjeqQ==
  /@tootallnate/once/1.1.2:
    dev: false
    engines:
      node: '>= 6'
    resolution:
      integrity: sha512-RbzJvlNzmRq5c3O09UipeuXno4tA1FE6ikOjxZK0tuxVv3412l64l5t1W5pj4+rJq9vpkm/kwiR07aZXnsKPxw==
  /@types/argparse/1.0.33:
    dev: false
    resolution:
      integrity: sha512-VQgHxyPMTj3hIlq9SY1mctqx+Jj8kpQfoLvDlVSDNOyuYs8JYfkuY3OW/4+dO657yPmNhHpePRx0/Tje5ImNVQ==
  /@types/argparse/1.0.38:
    dev: false
    resolution:
      integrity: sha512-ebDJ9b0e702Yr7pWgB0jzm+CX4Srzz8RcXtLJDJB+BSccqMa36uyH/zUsSYao5+BD1ytv3k3rPYCq4mAE1hsXA==
  /@types/async-lock/1.1.2:
    dev: false
    resolution:
      integrity: sha512-j9n4bb6RhgFIydBe0+kpjnBPYumDaDyU8zvbWykyVMkku+c2CSu31MZkLeaBfqIwU+XCxlDpYDfyMQRkM0AkeQ==
  /@types/body-parser/1.19.0:
    dependencies:
      '@types/connect': 3.4.34
      '@types/node': 10.17.55
    dev: false
    resolution:
      integrity: sha512-W98JrE0j2K78swW4ukqMleo8R7h/pFETjM2DQ90MF6XK2i4LO4W3gQ71Lt4w3bfm2EvVSyWHplECvB5sK22yFQ==
  /@types/chai-as-promised/7.1.3:
    dependencies:
      '@types/chai': 4.2.15
    dev: false
    resolution:
      integrity: sha512-FQnh1ohPXJELpKhzjuDkPLR2BZCAqed+a6xV4MI/T3XzHfd2FlarfUGUdZYgqYe8oxkYn0fchHEeHfHqdZ96sg==
  /@types/chai-string/1.4.2:
    dependencies:
      '@types/chai': 4.2.15
    dev: false
    resolution:
      integrity: sha512-ld/1hV5qcPRGuwlPdvRfvM3Ka/iofOk2pH4VkasK4b1JJP1LjNmWWn0LsISf6RRzyhVOvs93rb9tM09e+UuF8Q==
  /@types/chai/4.2.15:
    dev: false
    resolution:
      integrity: sha512-rYff6FI+ZTKAPkJUoyz7Udq3GaoDZnxYDEvdEdFZASiA7PoErltHezDishqQiSDWrGxvxmplH304jyzQmjp0AQ==
  /@types/chalk/2.2.0:
    dependencies:
      chalk: 4.1.0
    deprecated: This is a stub types definition for chalk (https://github.com/chalk/chalk). chalk provides its own type definitions, so you don't need @types/chalk installed!
    dev: false
    resolution:
      integrity: sha512-1zzPV9FDe1I/WHhRkf9SNgqtRJWZqrBWgu7JGveuHmmyR9CnAPCie2N/x+iHrgnpYBIcCJWHBoMRv2TRWktsvw==
  /@types/component-emitter/1.2.10:
    dev: false
    resolution:
      integrity: sha512-bsjleuRKWmGqajMerkzox19aGbscQX5rmmvvXl3wlIp5gMG1HgkiwPxsN5p070fBDKTNSPgojVbuY1+HWMbFhg==
  /@types/connect/3.4.34:
    dependencies:
      '@types/node': 10.17.55
    dev: false
    resolution:
      integrity: sha512-ePPA/JuI+X0vb+gSWlPKOY0NdNAie/rPUqX2GUPpbZwiKTkSPhjXWuee47E4MtE54QVzGCQMQkAL6JhV2E1+cQ==
  /@types/cookie/0.4.0:
    dev: false
    resolution:
      integrity: sha512-y7mImlc/rNkvCRmg8gC3/lj87S7pTUIJ6QGjwHR9WQJcFs+ZMTOaoPrkdFA/YdbuqVEmEbb5RdhVxMkAcgOnpg==
  /@types/cors/2.8.10:
    dev: false
    resolution:
      integrity: sha512-C7srjHiVG3Ey1nR6d511dtDkCEjxuN9W1HWAEjGq8kpcwmNM6JJkpC0xvabM7BXTG2wDq8Eu33iH9aQKa7IvLQ==
  /@types/debug/4.1.5:
    dev: false
    resolution:
      integrity: sha512-Q1y515GcOdTHgagaVFhHnIFQ38ygs/kmxdNpvpou+raI9UO3YZcHDngBSYKQklcKlvA7iuQlmIKbzvmxcOE9CQ==
  /@types/eslint/7.2.6:
    dependencies:
      '@types/estree': 0.0.46
      '@types/json-schema': 7.0.7
    dev: false
    resolution:
      integrity: sha512-I+1sYH+NPQ3/tVqCeUSBwTE/0heyvtXqpIopUUArlBm0Kpocb8FbMa3AZ/ASKIFpN3rnEx932TTXDbt9OXsNDw==
  /@types/estree/0.0.39:
    dev: false
    resolution:
      integrity: sha512-EYNwp3bU+98cpU4lAWYYL7Zz+2gryWH1qbdDTidVd6hkiR6weksdbMadyXKXNPEkQFhXM+hVO9ZygomHXp+AIw==
  /@types/estree/0.0.46:
    dev: false
    resolution:
      integrity: sha512-laIjwTQaD+5DukBZaygQ79K1Z0jb1bPEMRrkXSLjtCcZm+abyp5YbrqpSLzD42FwWW6gK/aS4NYpJ804nG2brg==
  /@types/express-serve-static-core/4.17.18:
    dependencies:
      '@types/node': 10.17.55
      '@types/qs': 6.9.6
      '@types/range-parser': 1.2.3
    dev: false
    resolution:
      integrity: sha512-m4JTwx5RUBNZvky/JJ8swEJPKFd8si08pPF2PfizYjGZOKr/svUWPcoUmLow6MmPzhasphB7gSTINY67xn3JNA==
  /@types/express/4.17.11:
    dependencies:
      '@types/body-parser': 1.19.0
      '@types/express-serve-static-core': 4.17.18
      '@types/qs': 6.9.6
      '@types/serve-static': 1.13.9
    dev: false
    resolution:
      integrity: sha512-no+R6rW60JEc59977wIxreQVsIEOAYwgCqldrA/vkpCnbD7MqTefO97lmoBe4WE0F156bC4uLSP1XHDOySnChg==
  /@types/fast-json-stable-stringify/2.0.0:
    dev: false
    resolution:
      integrity: sha512-mky/O83TXmGY39P1H9YbUpjV6l6voRYlufqfFCvel8l1phuy8HRjdWc1rrPuN53ITBJlbyMSV6z3niOySO5pgQ==
  /@types/fs-extra/8.1.1:
    dependencies:
      '@types/node': 10.17.55
    dev: false
    resolution:
      integrity: sha512-TcUlBem321DFQzBNuz8p0CLLKp0VvF/XH9E4KHNmgwyp4E3AfgI5cjiIVZWlbfThBop2qxFIh4+LeY6hVWWZ2w==
  /@types/glob/7.1.3:
    dependencies:
      '@types/minimatch': 3.0.3
      '@types/node': 10.17.55
    dev: false
    resolution:
      integrity: sha512-SEYeGAIQIQX8NN6LDKprLjbrd5dARM5EXsd8GI/A5l0apYI1fGMWgPHSe4ZKL4eozlAyI+doUE9XbYS4xCkQ1w==
  /@types/is-buffer/2.0.0:
    dependencies:
      '@types/node': 10.17.55
    dev: false
    resolution:
      integrity: sha512-0f7N/e3BAz32qDYvgB4d2cqv1DqUwvGxHkXsrucICn8la1Vb6Yl6Eg8mPScGwUiqHJeE7diXlzaK+QMA9m4Gxw==
  /@types/json-schema/7.0.7:
    dev: false
    resolution:
      integrity: sha512-cxWFQVseBm6O9Gbw1IWb8r6OS4OhSt3hPZLkFApLjM8TEXROBuQGLAH2i2gZpcXdLBIrpXuTDhH7Vbm1iXmNGA==
  /@types/json5/0.0.29:
    dev: false
    resolution:
      integrity: sha1-7ihweulOEdK4J7y+UnC86n8+ce4=
  /@types/jsrsasign/8.0.10:
    dev: false
    resolution:
      integrity: sha512-TtLis3HRTt7wLfdpkDBem6vs+MbEGMsC7ob5gNYsJV40tHNAFxw00HMMsEHsg9FWduD38NtACWuSqQpXbFulUg==
  /@types/jws/3.2.3:
    dependencies:
      '@types/node': 10.17.55
    dev: false
    resolution:
      integrity: sha512-g54CHxwvaHvyJyeuZqe7VQujV9SfCXwEkboJp355INPL+kjlS3Aq153EHptaeO/Cch/NPJ1i2sHz0sDDizn7LQ==
  /@types/jwt-decode/2.2.1:
    dev: false
    resolution:
      integrity: sha512-aWw2YTtAdT7CskFyxEX2K21/zSDStuf/ikI3yBqmwpwJF0pS+/IX5DWv+1UFffZIbruP6cnT9/LAJV1gFwAT1A==
  /@types/long/4.0.1:
    dev: false
    resolution:
      integrity: sha512-5tXH6Bx/kNGd3MgffdmP4dy2Z+G4eaXw0SE81Tq3BNadtnMR5/ySMzX4SLEzHJzSmPNn4HIdpQsBvXMUykr58w==
  /@types/md5/2.3.0:
    dependencies:
      '@types/node': 10.17.55
    dev: false
    resolution:
      integrity: sha512-556YJ7ejzxIqSSxzyGGpctuZOarNZJt/zlEkhmmDc1f/slOEANHuwu2ZX7YaZ40rMiWoxt8GvAhoDpW1cmSy6A==
  /@types/mime/1.3.2:
    dev: false
    resolution:
      integrity: sha512-YATxVxgRqNH6nHEIsvg6k2Boc1JHI9ZbH5iWFFv/MTkchz3b1ieGDa5T0a9RznNdI0KhVbdbWSN+KWWrQZRxTw==
  /@types/minimatch/3.0.3:
    dev: false
    resolution:
      integrity: sha512-tHq6qdbT9U1IRSGf14CL0pUlULksvY9OZ+5eEgl1N7t+OA3tGvNpxJCzuKQlsNgCVwbAs670L1vcVQi8j9HjnA==
  /@types/minimist/1.2.1:
    dev: false
    resolution:
      integrity: sha512-fZQQafSREFyuZcdWFAExYjBiCL7AUCdgsk80iO0q4yihYYdcIiH28CcuPTGFgLOCC8RlW49GSQxdHwZP+I7CNg==
  /@types/mocha/7.0.2:
    dev: false
    resolution:
      integrity: sha512-ZvO2tAcjmMi8V/5Z3JsyofMe3hasRcaw88cto5etSVMwVQfeivGAlEYmaQgceUSVYFofVjT+ioHsATjdWcFt1w==
  /@types/mock-fs/4.10.0:
    dependencies:
      '@types/node': 10.17.55
    dev: false
    resolution:
      integrity: sha512-FQ5alSzmHMmliqcL36JqIA4Yyn9jyJKvRSGV3mvPh108VFatX7naJDzSG4fnFQNZFq9dIx0Dzoe6ddflMB2Xkg==
  /@types/mock-require/2.0.0:
    dependencies:
      '@types/node': 10.17.55
    dev: false
    resolution:
      integrity: sha512-nOgjoE5bBiDeiA+z41i95makyHUSMWQMOPocP+J67Pqx/68HAXaeWN1NFtrAYYV6LrISIZZ8vKHm/a50k0f6Sg==
  /@types/nise/1.4.0:
    dev: false
    resolution:
      integrity: sha512-DPxmjiDwubsNmguG5X4fEJ+XCyzWM3GXWsqQlvUcjJKa91IOoJUy51meDr0GkzK64qqNcq85ymLlyjoct9tInw==
  /@types/node-fetch/2.5.8:
    dependencies:
      '@types/node': 10.17.55
      form-data: 3.0.1
    dev: false
    resolution:
      integrity: sha512-fbjI6ja0N5ZA8TV53RUqzsKNkl9fv8Oj3T7zxW7FGv1GSH7gwJaNF8dzCjrqKaxKeUpTz4yT1DaJFq/omNpGfw==
  /@types/node/10.17.13:
    dev: false
    resolution:
      integrity: sha512-pMCcqU2zT4TjqYFrWtYHKal7Sl30Ims6ulZ4UFXxI4xbtQqK/qqKwkDoBFCfooRqqmRu9vY3xaJRwxSh673aYg==
  /@types/node/10.17.55:
    dev: false
    resolution:
      integrity: sha512-koZJ89uLZufDvToeWO5BrC4CR4OUfHnUz2qoPs/daQH6qq3IN62QFxCTZ+bKaCE0xaoCAJYE4AXre8AbghCrhg==
  /@types/node/8.10.66:
    dev: false
    resolution:
      integrity: sha512-tktOkFUA4kXx2hhhrB8bIFb5TbwzS4uOhKEmwiD+NoiL0qtP2OQ9mFldbgD4dV1djrlBYP6eBuQZiWjuHUpqFw==
  /@types/prettier/2.0.2:
    dev: false
    resolution:
      integrity: sha512-IkVfat549ggtkZUthUzEX49562eGikhSYeVGX97SkMFn+sTZrgRewXjQ4tPKFPCykZHkX1Zfd9OoELGqKU2jJA==
  /@types/priorityqueuejs/1.0.1:
    dev: false
    resolution:
      integrity: sha1-bqrDJHpMXO/JRILl2Hw3MLNfUFM=
  /@types/qs/6.9.6:
    dev: false
    resolution:
      integrity: sha512-0/HnwIfW4ki2D8L8c9GVcG5I72s9jP5GSLVF0VIXDW00kmIpA6O33G7a8n59Tmh7Nz0WUC3rSb7PTY/sdW2JzA==
  /@types/query-string/6.2.0:
    dev: false
    resolution:
      integrity: sha512-dnYqKg7eZ+t7ZhCuBtwLxjqON8yXr27hiu3zXfPqxfJSbWUZNwwISE0BJUxghlcKsk4lZSp7bdFSJBJVNWBfmA==
  /@types/range-parser/1.2.3:
    dev: false
    resolution:
      integrity: sha512-ewFXqrQHlFsgc09MK5jP5iR7vumV/BYayNC6PgJO2LPe8vrnNFyjQjSppfEngITi0qvfKtzFvgKymGheFM9UOA==
  /@types/resolve/1.17.1:
    dependencies:
      '@types/node': 10.17.55
    dev: false
    resolution:
      integrity: sha512-yy7HuzQhj0dhGpD8RLXSZWEkLsV9ibvxvi6EiJ3bkqLAO1RGo0WbkWQiwpRlSFymTJRz0d3k5LM3kkx8ArDbLw==
  /@types/semaphore/1.1.1:
    dev: false
    resolution:
      integrity: sha512-jmFpMslMtBGOXY2s7x6O8vBebcj6zhkwl0Pd/viZApo1uZaPk733P8doPvaiBbCG+R7201OLOl4QP7l1mFyuyw==
  /@types/serve-static/1.13.9:
    dependencies:
      '@types/mime': 1.3.2
      '@types/node': 10.17.55
    dev: false
    resolution:
      integrity: sha512-ZFqF6qa48XsPdjXV5Gsz0Zqmux2PerNd3a/ktL45mHpa19cuMi/cL8tcxdAx497yRh+QtYPuofjT9oWw9P7nkA==
  /@types/sinon/9.0.11:
    dependencies:
      '@types/sinonjs__fake-timers': 6.0.2
    dev: false
    resolution:
      integrity: sha512-PwP4UY33SeeVKodNE37ZlOsR9cReypbMJOhZ7BVE0lB+Hix3efCOxiJWiE5Ia+yL9Cn2Ch72EjFTRze8RZsNtg==
  /@types/sinonjs__fake-timers/6.0.2:
    dev: false
    resolution:
      integrity: sha512-dIPoZ3g5gcx9zZEszaxLSVTvMReD3xxyyDnQUjA6IYDG9Ba2AV0otMPs+77sG9ojB4Qr2N2Vk5RnKeuA0X/0bg==
  /@types/stoppable/1.1.0:
    dependencies:
      '@types/node': 10.17.55
    dev: false
    resolution:
      integrity: sha512-BRR23Q9CJduH7AM6mk4JRttd8XyFkb4qIPZu4mdLF+VoP+wcjIxIWIKiBbN78NBbEuynrAyMPtzOHnIp2B/JPQ==
  /@types/tough-cookie/4.0.0:
    dev: false
    resolution:
      integrity: sha512-I99sngh224D0M7XgW1s120zxCt3VYQ3IQsuw3P3jbq5GG4yc79+ZjyKznyOGIQrflfylLgcfekeZW/vk0yng6A==
  /@types/tunnel/0.0.1:
    dependencies:
      '@types/node': 10.17.55
    dev: false
    resolution:
      integrity: sha512-AOqu6bQu5MSWwYvehMXLukFHnupHrpZ8nvgae5Ggie9UwzDR1CCwoXgSSWNZJuyOlCdfdsWMA5F2LlmvyoTv8A==
  /@types/underscore/1.11.0:
    dev: false
    resolution:
      integrity: sha512-ipNAQLgRnG0EWN1cTtfdVHp5AyTW/PAMJ1PxLN4bAKSHbusSZbj48mIHiydQpN7GgQrYqwfnvZ573OVfJm5Nzg==
  /@types/uuid/8.3.0:
    dev: false
    resolution:
      integrity: sha512-eQ9qFW/fhfGJF8WKHGEHZEyVWfZxrT+6CLIJGBcZPfxUh/+BnEj+UCGYMlr9qZuX/2AltsvwrGqp0LhEW8D0zQ==
  /@types/ws/7.4.0:
    dependencies:
      '@types/node': 10.17.55
    dev: false
    resolution:
      integrity: sha512-Y29uQ3Uy+58bZrFLhX36hcI3Np37nqWE7ky5tjiDoy1GDZnIwVxS0CgF+s+1bXMzjKBFy+fqaRfb708iNzdinw==
  /@types/xml2js/0.4.8:
    dependencies:
      '@types/node': 10.17.55
    dev: false
    resolution:
      integrity: sha512-EyvT83ezOdec7BhDaEcsklWy7RSIdi6CNe95tmOAK0yx/Lm30C9K75snT3fYayK59ApC2oyW+rcHErdG05FHJA==
  /@types/yargs-parser/20.2.0:
    dev: false
    resolution:
      integrity: sha512-37RSHht+gzzgYeobbG+KWryeAW8J33Nhr69cjTqSYymXVZEN9NbRYWoYlRtDhHKPVT1FyNKwaTPC1NynKZpzRA==
  /@types/yargs/15.0.13:
    dependencies:
      '@types/yargs-parser': 20.2.0
    dev: false
    resolution:
      integrity: sha512-kQ5JNTrbDv3Rp5X2n/iUu37IJBDU2gsZ5R/g1/KHOOEc5IKfUFjXT6DENPGduh08I/pamwtEq4oul7gUqKTQDQ==
  /@types/yauzl/2.9.1:
    dependencies:
      '@types/node': 10.17.55
    dev: false
    optional: true
    resolution:
      integrity: sha512-A1b8SU4D10uoPjwb0lnHmmu8wZhR9d+9o2PKBQT2jU5YPTKsxac6M2qGAdY7VcL+dHHhARVUDmeg0rOrcd9EjA==
  /@typescript-eslint/eslint-plugin/4.13.0_01b3bfb19f42ed087655aa69bb24f4f9:
    dependencies:
      '@typescript-eslint/experimental-utils': 4.13.0_eslint@7.21.0+typescript@4.1.2
      '@typescript-eslint/parser': 4.13.0_eslint@7.21.0+typescript@4.1.2
      '@typescript-eslint/scope-manager': 4.13.0
      debug: 4.3.1
      eslint: 7.21.0
      functional-red-black-tree: 1.0.1
      lodash: 4.17.21
      regexpp: 3.1.0
      semver: 7.3.4
      tsutils: 3.21.0_typescript@4.1.2
      typescript: 4.1.2
    dev: false
    engines:
      node: ^10.12.0 || >=12.0.0
    peerDependencies:
      '@typescript-eslint/parser': ^4.0.0
      eslint: ^5.0.0 || ^6.0.0 || ^7.0.0
      typescript: '*'
    peerDependenciesMeta:
      typescript:
        optional: true
    resolution:
      integrity: sha512-ygqDUm+BUPvrr0jrXqoteMqmIaZ/bixYOc3A4BRwzEPTZPi6E+n44rzNZWaB0YvtukgP+aoj0i/fyx7FkM2p1w==
  /@typescript-eslint/experimental-utils/4.13.0_eslint@7.21.0+typescript@4.1.2:
    dependencies:
      '@types/json-schema': 7.0.7
      '@typescript-eslint/scope-manager': 4.13.0
      '@typescript-eslint/types': 4.13.0
      '@typescript-eslint/typescript-estree': 4.13.0_typescript@4.1.2
      eslint: 7.21.0
      eslint-scope: 5.1.1
      eslint-utils: 2.1.0
    dev: false
    engines:
      node: ^10.12.0 || >=12.0.0
    peerDependencies:
      eslint: '*'
      typescript: '*'
    resolution:
      integrity: sha512-/ZsuWmqagOzNkx30VWYV3MNB/Re/CGv/7EzlqZo5RegBN8tMuPaBgNK6vPBCQA8tcYrbsrTdbx3ixMRRKEEGVw==
  /@typescript-eslint/parser/4.13.0_eslint@7.21.0+typescript@4.1.2:
    dependencies:
      '@typescript-eslint/scope-manager': 4.13.0
      '@typescript-eslint/types': 4.13.0
      '@typescript-eslint/typescript-estree': 4.13.0_typescript@4.1.2
      debug: 4.3.1
      eslint: 7.21.0
      typescript: 4.1.2
    dev: false
    engines:
      node: ^10.12.0 || >=12.0.0
    peerDependencies:
      eslint: ^5.0.0 || ^6.0.0 || ^7.0.0
      typescript: '*'
    peerDependenciesMeta:
      typescript:
        optional: true
    resolution:
      integrity: sha512-KO0J5SRF08pMXzq9+abyHnaGQgUJZ3Z3ax+pmqz9vl81JxmTTOUfQmq7/4awVfq09b6C4owNlOgOwp61pYRBSg==
  /@typescript-eslint/scope-manager/4.13.0:
    dependencies:
      '@typescript-eslint/types': 4.13.0
      '@typescript-eslint/visitor-keys': 4.13.0
    dev: false
    engines:
      node: ^8.10.0 || ^10.13.0 || >=11.10.1
    resolution:
      integrity: sha512-UpK7YLG2JlTp/9G4CHe7GxOwd93RBf3aHO5L+pfjIrhtBvZjHKbMhBXTIQNkbz7HZ9XOe++yKrXutYm5KmjWgQ==
  /@typescript-eslint/types/4.13.0:
    dev: false
    engines:
      node: ^8.10.0 || ^10.13.0 || >=11.10.1
    resolution:
      integrity: sha512-/+aPaq163oX+ObOG00M0t9tKkOgdv9lq0IQv/y4SqGkAXmhFmCfgsELV7kOCTb2vVU5VOmVwXBXJTDr353C1rQ==
  /@typescript-eslint/typescript-estree/4.13.0_typescript@4.1.2:
    dependencies:
      '@typescript-eslint/types': 4.13.0
      '@typescript-eslint/visitor-keys': 4.13.0
      debug: 4.3.1
      globby: 11.0.2
      is-glob: 4.0.1
      lodash: 4.17.21
      semver: 7.3.4
      tsutils: 3.21.0_typescript@4.1.2
      typescript: 4.1.2
    dev: false
    engines:
      node: ^10.12.0 || >=12.0.0
    peerDependencies:
      typescript: '*'
    peerDependenciesMeta:
      typescript:
        optional: true
    resolution:
      integrity: sha512-9A0/DFZZLlGXn5XA349dWQFwPZxcyYyCFX5X88nWs2uachRDwGeyPz46oTsm9ZJE66EALvEns1lvBwa4d9QxMg==
  /@typescript-eslint/visitor-keys/4.13.0:
    dependencies:
      '@typescript-eslint/types': 4.13.0
      eslint-visitor-keys: 2.0.0
    dev: false
    engines:
      node: ^8.10.0 || ^10.13.0 || >=11.10.1
    resolution:
      integrity: sha512-6RoxWK05PAibukE7jElqAtNMq+RWZyqJ6Q/GdIxaiUj2Ept8jh8+FUVlbq9WxMYxkmEOPvCE5cRSyupMpwW31g==
  /accepts/1.3.7:
    dependencies:
      mime-types: 2.1.29
      negotiator: 0.6.2
    dev: false
    engines:
      node: '>= 0.6'
    resolution:
      integrity: sha512-Il80Qs2WjYlJIBNzNkK6KYqlVMTbZLXgHx2oT0pU/fjRHyEp+PEfEPY0R3WCwAGVOtauxh1hOxNgIf5bv7dQpA==
  /acorn-jsx/5.3.1_acorn@7.4.1:
    dependencies:
      acorn: 7.4.1
    dev: false
    peerDependencies:
      acorn: ^6.0.0 || ^7.0.0 || ^8.0.0
    resolution:
      integrity: sha512-K0Ptm/47OKfQRpNQ2J/oIN/3QYiK6FwW+eJbILhsdxh2WTLdl+30o8aGdTbm5JbffpFFAg/g+zi1E+jvJha5ng==
  /acorn/7.4.1:
    dev: false
    engines:
      node: '>=0.4.0'
    hasBin: true
    resolution:
      integrity: sha512-nQyp0o1/mNdbTO1PO6kHkwSrmgZ0MT/jCCpNiwbUjGoRN4dlBhqJtoQuCnEOKzgTVwg0ZWiCoQy6SxMebQVh8A==
  /adal-node/0.1.28:
    dependencies:
      '@types/node': 8.10.66
      async: 3.2.0
      date-utils: 1.2.21
      jws: 3.2.2
      request: 2.88.2
      underscore: 1.12.0
      uuid: 3.4.0
      xmldom: 0.5.0
      xpath.js: 1.1.0
    dev: false
    engines:
      node: '>= 0.6.15'
    resolution:
      integrity: sha1-RoxLs+u9lrEnBmn0ucuk4AZepIU=
  /agent-base/4.2.1:
    dependencies:
      es6-promisify: 5.0.0
    dev: false
    engines:
      node: '>= 4.0.0'
    resolution:
      integrity: sha512-JVwXMr9nHYTUXsBFKUqhJwvlcYU/blreOEUkhNR2eXZIvwd+c+o5V4MgDPKWnMS/56awN3TRzIP+KoPn+roQtg==
  /agent-base/4.3.0:
    dependencies:
      es6-promisify: 5.0.0
    dev: false
    engines:
      node: '>= 4.0.0'
    resolution:
      integrity: sha512-salcGninV0nPrwpGNn4VTXBb1SOuXQBiqbrNXoeizJsHrsL6ERFM2Ne3JUSBWRE6aeNJI2ROP/WEEIDUiDe3cg==
  /agent-base/5.1.1:
    dev: false
    engines:
      node: '>= 6.0.0'
    resolution:
      integrity: sha512-TMeqbNl2fMW0nMjTEPOwe3J/PRFP4vqeoNuQMG0HlMrtm5QxKqdvAkZ1pRBQ/ulIyDD5Yq0nJ7YbdD8ey0TO3g==
  /agent-base/6.0.2:
    dependencies:
      debug: 4.3.1
    dev: false
    engines:
      node: '>= 6.0.0'
    resolution:
      integrity: sha512-RZNwNclF7+MS/8bDg70amg32dyeZGZxiDuQmZxKLAlQjr3jGyLx+4Kkk58UO7D2QdgFIQCovuSuZESne6RG6XQ==
  /ajv/6.12.6:
    dependencies:
      fast-deep-equal: 3.1.3
      fast-json-stable-stringify: 2.1.0
      json-schema-traverse: 0.4.1
      uri-js: 4.4.1
    dev: false
    resolution:
      integrity: sha512-j3fVLgvTo527anyYyJOGTYJbG+vnnQYvE0m5mmkc1TK+nxAppkCLMIL0aZ4dblVCNoGShhm+kzE4ZUykBoMg4g==
  /ajv/7.2.1:
    dependencies:
      fast-deep-equal: 3.1.3
      json-schema-traverse: 1.0.0
      require-from-string: 2.0.2
      uri-js: 4.4.1
    dev: false
    resolution:
      integrity: sha512-+nu0HDv7kNSOua9apAVc979qd932rrZeb3WOvoiD31A/p1mIE5/9bN2027pE2rOPYEdS3UHzsvof4hY+lM9/WQ==
  /ansi-colors/3.2.3:
    dev: false
    engines:
      node: '>=6'
    resolution:
      integrity: sha512-LEHHyuhlPY3TmuUYMh2oz89lTShfvgbmzaBcxve9t/9Wuy7Dwf4yoAKcND7KFT1HAQfqZ12qtc+DUrBMeKF9nw==
  /ansi-colors/4.1.1:
    dev: false
    engines:
      node: '>=6'
    resolution:
      integrity: sha512-JoX0apGbHaUJBNl6yF+p6JAFYZ666/hhCGKN5t9QFjbJQKUU/g8MNbFDbvfrgKXvI1QpZplPOnwIo99lX/AAmA==
  /ansi-regex/2.1.1:
    dev: false
    engines:
      node: '>=0.10.0'
    resolution:
      integrity: sha1-w7M6te42DYbg5ijwRorn7yfWVN8=
  /ansi-regex/3.0.0:
    dev: false
    engines:
      node: '>=4'
    resolution:
      integrity: sha1-7QMXwyIGT3lGbAKWa922Bas32Zg=
  /ansi-regex/4.1.0:
    dev: false
    engines:
      node: '>=6'
    resolution:
      integrity: sha512-1apePfXM1UOSqw0o9IiFAovVz9M5S1Dg+4TrDwfMewQ6p/rmMueb7tWZjQ1rx4Loy1ArBggoqGpfqqdI4rondg==
  /ansi-regex/5.0.0:
    dev: false
    engines:
      node: '>=8'
    resolution:
      integrity: sha512-bY6fj56OUQ0hU1KjFNDQuJFezqKdrAyFdIevADiqrWHwSlbmBNMHp5ak2f40Pm8JTFyM2mqxkG6ngkHO11f/lg==
  /ansi-styles/2.2.1:
    dev: false
    engines:
      node: '>=0.10.0'
    resolution:
      integrity: sha1-tDLdM1i2NM914eRmQ2gkBTPB3b4=
  /ansi-styles/3.2.1:
    dependencies:
      color-convert: 1.9.3
    dev: false
    engines:
      node: '>=4'
    resolution:
      integrity: sha512-VT0ZI6kZRdTh8YyJw3SMbYm/u+NqfsAxEpWO0Pf9sq8/e94WxxOpPKx9FR1FlyCtOVDNOQ+8ntlqFxiRc+r5qA==
  /ansi-styles/4.3.0:
    dependencies:
      color-convert: 2.0.1
    dev: false
    engines:
      node: '>=8'
    resolution:
      integrity: sha512-zbB9rCJAT1rbjiVDb2hqKFHNYLxgtk8NURxZ3IZwD3F6NtxbXZQCnnSi1Lkx+IDohdPlFp222wVALIheZJQSEg==
  /anymatch/3.1.1:
    dependencies:
      normalize-path: 3.0.0
      picomatch: 2.2.2
    dev: false
    engines:
      node: '>= 8'
    resolution:
      integrity: sha512-mM8522psRCqzV+6LhomX5wgp25YVibjh8Wj23I5RPkPppSVSjyKD2A2mBJmWGa+KN7f2D6LNh9jkBCeyLktzjg==
  /append-transform/1.0.0:
    dependencies:
      default-require-extensions: 2.0.0
    dev: false
    engines:
      node: '>=4'
    resolution:
      integrity: sha512-P009oYkeHyU742iSZJzZZywj4QRJdnTWffaKuJQLablCZ1uz6/cW4yaRgcDaoQ+uwOxxnt0gRUcwfsNP2ri0gw==
  /aproba/1.2.0:
    dev: false
    resolution:
      integrity: sha512-Y9J6ZjXtoYh8RnXVCMOU/ttDmk1aBjunq9vO0ta5x85WDQiQfUF9sIPBITdbiiIVcBo03Hi3jMxigBtsddlXRw==
  /archy/1.0.0:
    dev: false
    resolution:
      integrity: sha1-+cjBN1fMHde8N5rHeyxipcKGjEA=
  /are-we-there-yet/1.1.5:
    dependencies:
      delegates: 1.0.0
      readable-stream: 2.3.7
    dev: false
    resolution:
      integrity: sha512-5hYdAkZlcG8tOLujVDTgCT+uPX0VnpAH28gWsLfzpXYm7wP6mp5Q/gYyR7YQ0cKVJcXJnl3j2kpBan13PtQf6w==
  /arg/4.1.3:
    dev: false
    resolution:
      integrity: sha512-58S9QDqG0Xx27YwPSt9fJxivjYl432YCwfDMfZ+71RAqUrZef7LrKQZ3LHLOwCS4FLNBplP533Zx895SeOCHvA==
  /argparse/1.0.10:
    dependencies:
      sprintf-js: 1.0.3
    dev: false
    resolution:
      integrity: sha512-o5Roy6tNG4SL/FOkCAN6RzjiakZS25RLYFrcMttJqbdd8BWrnA+fGz57iN5Pb06pvBGvl5gQ0B48dJlslXvoTg==
  /arr-union/3.1.0:
    dev: false
    engines:
      node: '>=0.10.0'
    resolution:
      integrity: sha1-45sJrqne+Gao8gbiiK9jkZuuOcQ=
  /array-filter/1.0.0:
    dev: false
    resolution:
      integrity: sha1-uveeYubvTCpMC4MSMtr/7CUfnYM=
  /array-flatten/1.1.1:
    dev: false
    resolution:
      integrity: sha1-ml9pkFGx5wczKPKgCJaLZOopVdI=
  /array-includes/3.1.3:
    dependencies:
      call-bind: 1.0.2
      define-properties: 1.1.3
      es-abstract: 1.18.0
      get-intrinsic: 1.1.1
      is-string: 1.0.5
    dev: false
    engines:
      node: '>= 0.4'
    resolution:
      integrity: sha512-gcem1KlBU7c9rB+Rq8/3PPKsK2kjqeEBa3bD5kkQo4nYlOHQCJqIJFqBXDEfwaRuYTT4E+FxA9xez7Gf/e3Q7A==
  /array-union/2.1.0:
    dev: false
    engines:
      node: '>=8'
    resolution:
      integrity: sha512-HGyxoOTYUyCM6stUe6EJgnd4EoewAI7zMdfqO+kGjnlZmBDz/cR5pf8r/cR4Wq60sL/p0IkcjUEEPwS3GFrIyw==
  /array.prototype.flat/1.2.4:
    dependencies:
      call-bind: 1.0.2
      define-properties: 1.1.3
      es-abstract: 1.18.0
    dev: false
    engines:
      node: '>= 0.4'
    resolution:
      integrity: sha512-4470Xi3GAPAjZqFcljX2xzckv1qeKPizoNkiS0+O4IoPR2ZNpcjE0pkhdihlDouK+x6QOast26B4Q/O9DJnwSg==
  /asap/2.0.6:
    dev: false
    resolution:
      integrity: sha1-5QNHYR1+aQlDIIu9r+vLwvuGbUY=
  /asn1/0.2.4:
    dependencies:
      safer-buffer: 2.1.2
    dev: false
    resolution:
      integrity: sha512-jxwzQpLQjSmWXgwaCZE9Nz+glAG01yF1QnWgbhGwHI5A6FRIEY6IVqtHhIepHqI7/kyEyQEagBC5mBEFlIYvdg==
  /assert-plus/1.0.0:
    dev: false
    engines:
      node: '>=0.8'
    resolution:
      integrity: sha1-8S4PPF13sLHN2RRpQuTpbB5N1SU=
  /assert/1.5.0:
    dependencies:
      object-assign: 4.1.1
      util: 0.10.3
    dev: false
    resolution:
      integrity: sha512-EDsgawzwoun2CZkCgtxJbv392v4nbk9XDD06zI+kQYoBM/3RBWLlEyJARDOmhAAosBjWACEkKL6S+lIZtcAubA==
  /assertion-error/1.1.0:
    dev: false
    resolution:
      integrity: sha512-jgsaNduz+ndvGyFt3uSuWqvy4lCnIJiovtouQN5JZHOKCS2QuhEdbcQHFhVksz2N2U9hXJo8odG7ETyWlEeuDw==
  /ast-types/0.14.2:
    dependencies:
      tslib: 2.1.0
    dev: false
    engines:
      node: '>=4'
    resolution:
      integrity: sha512-O0yuUDnZeQDL+ncNGlJ78BiO4jnYI3bvMsD5prT0/nsgijG/LpNBIr63gTjVTNsiGkgQhiyCShTgxt8oXOrklA==
  /astral-regex/2.0.0:
    dev: false
    engines:
      node: '>=8'
    resolution:
      integrity: sha512-Z7tMw1ytTXt5jqMcOP+OQteU1VuNK9Y02uuJtKQ1Sv69jXQKKg5cibLwGJow8yzZP+eAc18EmLGPal0bp36rvQ==
  /async-array-reduce/0.2.1:
    dev: false
    engines:
      node: '>=0.10.0'
    resolution:
      integrity: sha1-yL4BCitc0A3qlsgRFgNGk9/dgtE=
  /async-lock/1.2.8:
    dev: false
    resolution:
      integrity: sha512-G+26B2jc0Gw0EG/WN2M6IczuGepBsfR1+DtqLnyFSH4p2C668qkOCtEkGNVEaaNAVlYwEMazy1+/jnLxltBkIQ==
  /async/3.2.0:
    dev: false
    resolution:
      integrity: sha512-TR2mEZFVOj2pLStYxLht7TyfuRzaydfpxr3k9RpHIzMgw7A64dzsdqCxH1WJyQdoe8T10nDXd9wnEigmiuHIZw==
  /asynckit/0.4.0:
    dev: false
    resolution:
      integrity: sha1-x57Zf380y48robyXkLzDZkdLS3k=
  /atob/2.1.2:
    dev: false
    engines:
      node: '>= 4.5.0'
    hasBin: true
    resolution:
      integrity: sha512-Wm6ukoaOGJi/73p/cl2GvLjTI5JM1k/O14isD73YML8StrH/7/lRFgmg8nICZgD3bZZvjwCGxtMOD3wWNAu8cg==
  /available-typed-arrays/1.0.2:
    dependencies:
      array-filter: 1.0.0
    dev: false
    engines:
      node: '>= 0.4'
    resolution:
      integrity: sha512-XWX3OX8Onv97LMk/ftVyBibpGwY5a8SmuxZPzeOxqmuEqUCOM9ZE+uIaD1VNJ5QnvU2UQusvmKbuM1FR8QWGfQ==
  /avsc/5.5.3:
    dev: false
    engines:
      node: '>=0.11'
    resolution:
      integrity: sha512-LaBbmBsus1mpK+6i99AF57/tUP8/wAj9+ZZm/5HGNIWN0dUZWUEp4/o79pAiRz49Mdb3PskltbCFD3w115TdZQ==
  /aws-sign2/0.7.0:
    dev: false
    resolution:
      integrity: sha1-tG6JCTSpWR8tL2+G1+ap8bP+dqg=
  /aws4/1.11.0:
    dev: false
    resolution:
      integrity: sha512-xh1Rl34h6Fi1DC2WWKfxUTVqRsNnr6LsKz2+hfwDxQJWmrx8+c7ylaqBMcHfl1U1r2dsifOvKX3LQuLNZ+XSvA==
  /axios/0.21.1:
    dependencies:
      follow-redirects: 1.13.3
    dev: false
    resolution:
      integrity: sha512-dKQiRHxGD9PPRIUNIWvZhPTPpl1rf/OxTYKsqKUDjBwYylTvV7SjSHJb9ratfyzM6wCdLCOYLzs73qpg5c4iGA==
  /axios/0.21.1_debug@3.2.7:
    dependencies:
      follow-redirects: 1.13.3_debug@3.2.7
    dev: false
    peerDependencies:
      debug: '*'
    resolution:
      integrity: sha512-dKQiRHxGD9PPRIUNIWvZhPTPpl1rf/OxTYKsqKUDjBwYylTvV7SjSHJb9ratfyzM6wCdLCOYLzs73qpg5c4iGA==
  /axios/0.21.1_debug@4.3.1:
    dependencies:
      follow-redirects: 1.13.3_debug@4.3.1
    dev: false
    peerDependencies:
      debug: '*'
    resolution:
      integrity: sha512-dKQiRHxGD9PPRIUNIWvZhPTPpl1rf/OxTYKsqKUDjBwYylTvV7SjSHJb9ratfyzM6wCdLCOYLzs73qpg5c4iGA==
  /azure-storage/2.10.3:
    dependencies:
      browserify-mime: 1.2.9
      extend: 3.0.2
      json-edm-parser: 0.1.2
      md5.js: 1.3.4
      readable-stream: 2.0.6
      request: 2.88.2
      underscore: 1.8.3
      uuid: 3.4.0
      validator: 9.4.1
      xml2js: 0.2.8
      xmlbuilder: 9.0.7
    dev: false
    engines:
      node: '>= 0.8.26'
    resolution:
      integrity: sha512-IGLs5Xj6kO8Ii90KerQrrwuJKexLgSwYC4oLWmc11mzKe7Jt2E5IVg+ZQ8K53YWZACtVTMBNO3iGuA+4ipjJxQ==
  /babel-runtime/6.26.0:
    dependencies:
      core-js: 2.6.12
      regenerator-runtime: 0.11.1
    dev: false
    resolution:
      integrity: sha1-llxwWGaOgrVde/4E/yM3vItWR/4=
  /backbone/1.4.0:
    dependencies:
      underscore: 1.12.0
    dev: false
    resolution:
      integrity: sha512-RLmDrRXkVdouTg38jcgHhyQ/2zjg7a8E6sz2zxfz21Hh17xDJYUHBZimVIt5fUyS8vbfpeSmTL3gUjTEvUV3qQ==
  /balanced-match/1.0.0:
    dev: false
    resolution:
      integrity: sha1-ibTRmasr7kneFk6gK4nORi1xt2c=
  /base64-arraybuffer/0.1.4:
    dev: false
    engines:
      node: '>= 0.6.0'
    resolution:
      integrity: sha1-mBjHngWbE1X5fgQooBfIOOkLqBI=
  /base64-js/1.5.1:
    dev: false
    resolution:
      integrity: sha512-AKpaYlHn8t4SVbOHCy+b5+KKgvR4vrsD8vbvrbiQJps7fKDTkjkDry6ji0rUJjC0kzbNePLwzxq8iypo41qeWA==
  /base64id/2.0.0:
    dev: false
    engines:
      node: ^4.5.0 || >= 5.9
    resolution:
      integrity: sha512-lGe34o6EHj9y3Kts9R4ZYs/Gr+6N7MCaMlIFA3F1R2O5/m7K06AxfSeO5530PEERE6/WyEg3lsuyw4GHlPZHog==
  /bcrypt-pbkdf/1.0.2:
    dependencies:
      tweetnacl: 0.14.5
    dev: false
    resolution:
      integrity: sha1-pDAdOJtqQ/m2f/PKEaP2Y342Dp4=
  /binary-extensions/2.2.0:
    dev: false
    engines:
      node: '>=8'
    resolution:
      integrity: sha512-jDctJ/IVQbZoJykoeHbhXpOlNBqGNcwXJKJog42E5HDPUwQTSdjCHdihjj0DlnheQ7blbT6dHOafNAiS8ooQKA==
  /bindings/1.5.0:
    dependencies:
      file-uri-to-path: 1.0.0
    dev: false
    resolution:
      integrity: sha512-p2q/t/mhvuOj/UeLlV6566GD/guowlr0hHxClI0W9m7MWYkL1F0hLo+0Aexs9HSPCtR1SXQ0TD3MMKrXZajbiQ==
  /bl/4.1.0:
    dependencies:
      buffer: 5.7.1
      inherits: 2.0.4
      readable-stream: 3.6.0
    dev: false
    resolution:
      integrity: sha512-1W07cM9gS6DcLperZfFSj+bWLtaPGSOHWhPiGzXmvVJbRLdG82sH/Kn8EtW1VqWVA54AKf2h5k5BbnIbwF3h6w==
  /body-parser/1.19.0:
    dependencies:
      bytes: 3.1.0
      content-type: 1.0.4
      debug: 2.6.9
      depd: 1.1.2
      http-errors: 1.7.2
      iconv-lite: 0.4.24
      on-finished: 2.3.0
      qs: 6.7.0
      raw-body: 2.4.0
      type-is: 1.6.18
    dev: false
    engines:
      node: '>= 0.8'
    resolution:
      integrity: sha512-dhEPs72UPbDnAQJ9ZKMNTP6ptJaionhP5cBb541nXPlW60Jepo9RV/a4fX4XWW9CuFNK22krhrj1+rgzifNCsw==
  /brace-expansion/1.1.11:
    dependencies:
      balanced-match: 1.0.0
      concat-map: 0.0.1
    dev: false
    resolution:
      integrity: sha512-iCuPHDFgrHX7H2vEI/5xpz07zSHB00TpugqhmYtVmMO6518mCuRMoOYFldEBl0g187ufozdaHgWKcYFb61qGiA==
  /braces/3.0.2:
    dependencies:
      fill-range: 7.0.1
    dev: false
    engines:
      node: '>=8'
    resolution:
      integrity: sha512-b8um+L1RzM3WDSzvhm6gIz1yfTbBt6YTlcEKAvsmqCZZFw46z626lVj9j1yEPW33H5H+lBQpZMP1k8l+78Ha0A==
  /browser-stdout/1.3.1:
    dev: false
    resolution:
      integrity: sha512-qhAVI1+Av2X7qelOfAIYwXONood6XlZE/fXaBSmW/T5SzLAmCgzi+eiWE7fUvbHaeNBQH13UftjpXxsfLkMpgw==
  /browserify-mime/1.2.9:
    dev: false
    resolution:
      integrity: sha1-rrGvKN5sDXpqLOQK22j/GEIq8x8=
  /browserslist/4.16.3:
    dependencies:
      caniuse-lite: 1.0.30001198
      colorette: 1.2.2
      electron-to-chromium: 1.3.685
      escalade: 3.1.1
      node-releases: 1.1.71
    dev: false
    engines:
      node: ^6 || ^7 || ^8 || ^9 || ^10 || ^11 || ^12 || >=13.7
    hasBin: true
    resolution:
      integrity: sha512-vIyhWmIkULaq04Gt93txdh+j02yX/JzlyhLYbV3YQCn/zvES3JnY7TifHHvvr1w5hTDluNKMkV05cs4vy8Q7sw==
  /buffer-crc32/0.2.13:
    dev: false
    resolution:
      integrity: sha1-DTM+PwDqxQqhRUq9MO+MKl2ackI=
  /buffer-equal-constant-time/1.0.1:
    dev: false
    resolution:
      integrity: sha1-+OcRMvf/5uAaXJaXpMbz5I1cyBk=
  /buffer-from/1.1.1:
    dev: false
    resolution:
      integrity: sha512-MQcXEUbCKtEo7bhqEs6560Hyd4XaovZlO/k9V3hjVUF/zwW7KBVdSK4gIt/bzwS9MbR5qob+F5jusZsb0YQK2A==
  /buffer/5.7.1:
    dependencies:
      base64-js: 1.5.1
      ieee754: 1.2.1
    dev: false
    resolution:
      integrity: sha512-EHcyIPBQ4BSGlvjB16k5KgAJ27CIsHY/2JBmCRReo48y9rQ3MaUzWX3KVlBa4U7MyX02HdVj0K7C3WaB3ju7FQ==
  /builtin-modules/2.0.0:
    dev: false
    engines:
      node: '>=4'
    resolution:
      integrity: sha512-3U5kUA5VPsRUA3nofm/BXX7GVHKfxz0hOBAPxXrIvHzlDRkQVqEn6yi8QJegxl4LzOHLdvb7XF5dVawa/VVYBg==
  /builtin-modules/3.1.0:
    dev: false
    engines:
      node: '>=6'
    resolution:
      integrity: sha512-k0KL0aWZuBt2lrxrcASWDfwOLMnodeQjodT/1SxEQAXsHANgo6ZC/VEaSEHCXt7aSTZ4/4H5LKa+tBXmW7Vtvw==
  /builtin-modules/3.2.0:
    dev: false
    engines:
      node: '>=6'
    resolution:
      integrity: sha512-lGzLKcioL90C7wMczpkY0n/oART3MbBa8R9OFGE1rJxoVI86u4WAGfEk8Wjv10eKSyTHVGkSo3bvBylCEtk7LA==
  /bytes/3.1.0:
    dev: false
    engines:
      node: '>= 0.8'
    resolution:
      integrity: sha512-zauLjrfCG+xvoyaqLoV8bLVXXNGC4JqlxFCutSDWA6fJrTo2ZuvLYTqZ7aHBLZSMOopbzwv8f+wZcVzfVTI2Dg==
  /caching-transform/3.0.2:
    dependencies:
      hasha: 3.0.0
      make-dir: 2.1.0
      package-hash: 3.0.0
      write-file-atomic: 2.4.3
    dev: false
    engines:
      node: '>=6'
    resolution:
      integrity: sha512-Mtgcv3lh3U0zRii/6qVgQODdPA4G3zhG+jtbCWj39RXuUFTMzH0vcdMtaJS1jPowd+It2Pqr6y3NJMQqOqCE2w==
  /call-bind/1.0.2:
    dependencies:
      function-bind: 1.1.1
      get-intrinsic: 1.1.1
    dev: false
    resolution:
      integrity: sha512-7O+FbCihrB5WGbFYesctwmTKae6rOiIzmz1icreWJ+0aA7LJfuqhEso2T9ncpcFtzMQtzXf2QGGueWJGTYsqrA==
  /callsites/3.1.0:
    dev: false
    engines:
      node: '>=6'
    resolution:
      integrity: sha512-P8BjAsXvZS+VIDUI11hHCQEv74YT67YUi5JJFNWIqL235sBmjX4+qx9Muvls5ivyNENctx46xQLQ3aTuE7ssaQ==
  /camelcase/5.3.1:
    dev: false
    engines:
      node: '>=6'
    resolution:
      integrity: sha512-L28STB170nwWS63UjtlEOE3dldQApaJXZkOI1uMFfzf3rRuPegHaHesyee+YxQ+W6SvRDQV6UrdOdRiR153wJg==
  /caniuse-lite/1.0.30001198:
    dev: false
    resolution:
      integrity: sha512-r5GGgESqOPZzwvdLVER374FpQu2WluCF1Z2DSiFJ89KSmGjT0LVKjgv4NcAqHmGWF9ihNpqRI9KXO9Ex4sKsgA==
  /caseless/0.12.0:
    dev: false
    resolution:
      integrity: sha1-G2gcIf+EAzyCZUMJBolCDRhxUdw=
  /chai-as-promised/7.1.1_chai@4.3.3:
    dependencies:
      chai: 4.3.3
      check-error: 1.0.2
    dev: false
    peerDependencies:
      chai: '>= 2.1.2 < 5'
    resolution:
      integrity: sha512-azL6xMoi+uxu6z4rhWQ1jbdUhOMhis2PvscD/xjLqNMkv3BPPp2JyyuTHOrf9BOosGpNQ11v6BKv/g57RXbiaA==
  /chai-exclude/2.0.2_chai@4.3.3:
    dependencies:
      chai: 4.3.3
      fclone: 1.0.11
    dev: false
    peerDependencies:
      chai: '>= 4.0.0 < 5'
    resolution:
      integrity: sha512-QmNVnvdSw8Huccdjm49mKu3HtoHxvjdavgYkY0KPQ5MI5UWfbc9sX1YqRgaMPf2GGtDXPoF2ram3AeNS4945Xw==
  /chai-string/1.5.0_chai@4.3.3:
    dependencies:
      chai: 4.3.3
    dev: false
    peerDependencies:
      chai: ^4.1.2
    resolution:
      integrity: sha512-sydDC3S3pNAQMYwJrs6dQX0oBQ6KfIPuOZ78n7rocW0eJJlsHPh2t3kwW7xfwYA/1Bf6/arGtSUo16rxR2JFlw==
  /chai/4.3.3:
    dependencies:
      assertion-error: 1.1.0
      check-error: 1.0.2
      deep-eql: 3.0.1
      get-func-name: 2.0.0
      pathval: 1.1.1
      type-detect: 4.0.8
    dev: false
    engines:
      node: '>=4'
    resolution:
      integrity: sha512-MPSLOZwxxnA0DhLE84klnGPojWFK5KuhP7/j5dTsxpr2S3XlkqJP5WbyYl1gCTWvG2Z5N+HD4F472WsbEZL6Pw==
  /chalk/1.1.3:
    dependencies:
      ansi-styles: 2.2.1
      escape-string-regexp: 1.0.5
      has-ansi: 2.0.0
      strip-ansi: 3.0.1
      supports-color: 2.0.0
    dev: false
    engines:
      node: '>=0.10.0'
    resolution:
      integrity: sha1-qBFcVeSnAv5NFQq9OHKCKn4J/Jg=
  /chalk/2.4.2:
    dependencies:
      ansi-styles: 3.2.1
      escape-string-regexp: 1.0.5
      supports-color: 5.5.0
    dev: false
    engines:
      node: '>=4'
    resolution:
      integrity: sha512-Mti+f9lpJNcwF4tWV8/OrTTtF1gZi+f8FqlyAdouralcFWFQWF2+NgCHShjkCb+IFBLq9buZwE1xckQU4peSuQ==
  /chalk/3.0.0:
    dependencies:
      ansi-styles: 4.3.0
      supports-color: 7.2.0
    dev: false
    engines:
      node: '>=8'
    resolution:
      integrity: sha512-4D3B6Wf41KOYRFdszmDqMCGq5VV/uMAB273JILmO+3jAlh8X4qDtdtgCR3fxtbLEMzSx22QdhnDcJvu2u1fVwg==
  /chalk/4.1.0:
    dependencies:
      ansi-styles: 4.3.0
      supports-color: 7.2.0
    dev: false
    engines:
      node: '>=10'
    resolution:
      integrity: sha512-qwx12AxXe2Q5xQ43Ac//I6v5aXTipYrSESdOgzrN+9XjgEpyjpKuvSGaN4qE93f7TQTlerQQ8S+EQ0EyDoVL1A==
  /charenc/0.0.2:
    dev: false
    resolution:
      integrity: sha1-wKHS86cJLgN3S/qD8UwPxXkKhmc=
  /check-error/1.0.2:
    dev: false
    resolution:
      integrity: sha1-V00xLt2Iu13YkS6Sht1sCu1KrII=
  /check-more-types/2.24.0:
    dev: false
    engines:
      node: '>= 0.8.0'
    resolution:
      integrity: sha1-FCD/sQ/URNz8ebQ4kbv//TKoRgA=
  /chokidar/3.3.0:
    dependencies:
      anymatch: 3.1.1
      braces: 3.0.2
      glob-parent: 5.1.2
      is-binary-path: 2.1.0
      is-glob: 4.0.1
      normalize-path: 3.0.0
      readdirp: 3.2.0
    dev: false
    engines:
      node: '>= 8.10.0'
    optionalDependencies:
      fsevents: 2.1.3
    resolution:
      integrity: sha512-dGmKLDdT3Gdl7fBUe8XK+gAtGmzy5Fn0XkkWQuYxGIgWVPPse2CxFA5mtrlD0TOHaHjEUqkWNyP1XdHoJES/4A==
  /chokidar/3.5.1:
    dependencies:
      anymatch: 3.1.1
      braces: 3.0.2
      glob-parent: 5.1.2
      is-binary-path: 2.1.0
      is-glob: 4.0.1
      normalize-path: 3.0.0
      readdirp: 3.5.0
    dev: false
    engines:
      node: '>= 8.10.0'
    optionalDependencies:
      fsevents: 2.3.2
    resolution:
      integrity: sha512-9+s+Od+W0VJJzawDma/gvBNQqkTiqYTWLuZoyAsivsI4AaWTCzHG06/TMjsf1cYe9Cb97UCEhjz7HvnPk2p/tw==
  /chownr/1.1.4:
    dev: false
    resolution:
      integrity: sha512-jJ0bqzaylmJtVnNgzTeSOs8DPavpbYgEr/b0YL8/2GO3xJEhInFmhKMUnEJQjZumK7KXGFhUy89PrsJWlakBVg==
  /ci-info/2.0.0:
    dev: false
    resolution:
      integrity: sha512-5tK7EtrZ0N+OLFMthtqOj4fI2Jeb88C4CAZPu25LDVUgXJ0A3Js4PMGqrn0JU1W0Mh1/Z8wZzYPxqUrXeBboCQ==
  /cliui/5.0.0:
    dependencies:
      string-width: 3.1.0
      strip-ansi: 5.2.0
      wrap-ansi: 5.1.0
    dev: false
    resolution:
      integrity: sha512-PYeGSEmmHM6zvoef2w8TPzlrnNpXIjTipYK780YswmIP9vjxmd6Y2a3CB2Ks6/AU8NHjZugXvo8w3oWM2qnwXA==
  /cliui/6.0.0:
    dependencies:
      string-width: 4.2.2
      strip-ansi: 6.0.0
      wrap-ansi: 6.2.0
    dev: false
    resolution:
      integrity: sha512-t6wbgtoCXvAzst7QgXxJYqPt0usEfbgQdftEPbLL/cvv6HPE5VgvqCuAIDR0NgU52ds6rFwqrgakNLrHEjCbrQ==
  /cliui/7.0.4:
    dependencies:
      string-width: 4.2.2
      strip-ansi: 6.0.0
      wrap-ansi: 7.0.0
    dev: false
    resolution:
      integrity: sha512-OcRE68cOsVMXp1Yvonl/fzkQOyjLSu/8bhPDfQt0e0/Eb283TKP20Fs2MqoPsr9SwA595rRCA+QMzYc9nBP+JQ==
  /co/4.6.0:
    dev: false
    engines:
      iojs: '>= 1.0.0'
      node: '>= 0.12.0'
    resolution:
      integrity: sha1-bqa989hTrlTMuOR7+gvz+QMfsYQ=
  /code-point-at/1.1.0:
    dev: false
    engines:
      node: '>=0.10.0'
    resolution:
      integrity: sha1-DQcLTQQ6W+ozovGkDi7bPZpMz3c=
  /color-convert/1.9.3:
    dependencies:
      color-name: 1.1.3
    dev: false
    resolution:
      integrity: sha512-QfAUtd+vFdAtFQcC8CCyYt1fYWxSqAiK2cSD6zDB8N3cpsEBAvRxp9zOGg6G/SHHJYAT88/az/IuDGALsNVbGg==
  /color-convert/2.0.1:
    dependencies:
      color-name: 1.1.4
    dev: false
    engines:
      node: '>=7.0.0'
    resolution:
      integrity: sha512-RRECPsj7iu/xb5oKYcsFHSppFNnsj/52OVTRKb4zP5onXwVF3zVmmToNcOfGC+CRDpfK/U584fMg38ZHCaElKQ==
  /color-name/1.1.3:
    dev: false
    resolution:
      integrity: sha1-p9BVi9icQveV3UIyj3QIMcpTvCU=
  /color-name/1.1.4:
    dev: false
    resolution:
      integrity: sha512-dOy+3AuW3a2wNbZHIuMZpTcgjGuLU/uBL/ubcZF9OXbDo8ff4O8yVp5Bf0efS8uEoYo5q4Fx7dY9OgQGXgAsQA==
  /colorette/1.2.2:
    dev: false
    resolution:
      integrity: sha512-MKGMzyfeuutC/ZJ1cba9NqcNpfeqMUcYmyF1ZFY6/Cn7CNSAKx6a+s48sqLqyAiZuaP2TcqMhoo+dlwFnVxT9w==
  /colors/1.2.5:
    dev: false
    engines:
      node: '>=0.1.90'
    resolution:
      integrity: sha512-erNRLao/Y3Fv54qUa0LBB+//Uf3YwMUmdJinN20yMXm9zdKKqH9wt7R9IIVZ+K7ShzfpLV/Zg8+VyrBJYB4lpg==
  /colors/1.4.0:
    dev: false
    engines:
      node: '>=0.1.90'
    resolution:
      integrity: sha512-a+UqTh4kgZg/SlGvfbzDHpgRu7AAQOmmqRHJnxhRZICKFUT91brVhNNt58CMWU9PsBbv3PDCZUHbVxuDiH2mtA==
  /combined-stream/1.0.8:
    dependencies:
      delayed-stream: 1.0.0
    dev: false
    engines:
      node: '>= 0.8'
    resolution:
      integrity: sha512-FQN4MRfuJeHf7cBbBMJFXhKSDq+2kAArBlmRBvcvFE5BB1HZKXtSFASDhdlz9zOYwxh8lDdnvmMOe/+5cdoEdg==
  /commander/2.20.3:
    dev: false
    resolution:
      integrity: sha512-GpVkmM8vF2vQUkj2LvZmD35JxeJOLCwJ9cUkugyk2nuhbv3+mJvpLYYt+0+USMxE+oj+ey/lJEnhZw75x/OMcQ==
  /common-tags/1.8.0:
    dev: false
    engines:
      node: '>=4.0.0'
    resolution:
      integrity: sha512-6P6g0uetGpW/sdyUy/iQQCbFF0kWVMSIVSyYz7Zgjcgh8mgw8PQzDNZeyZ5DQ2gM7LBoZPHmnjz8rUthkBG5tw==
  /commondir/1.0.1:
    dev: false
    resolution:
      integrity: sha1-3dgA2gxmEnOTzKWVDqloo6rxJTs=
  /component-emitter/1.3.0:
    dev: false
    resolution:
      integrity: sha512-Rd3se6QB+sO1TwqZjscQrurpEPIfO0/yYnSin6Q/rD3mOutHvUrCAhJub3r90uNb+SESBuE0QYoB90YdfatsRg==
  /concat-map/0.0.1:
    dev: false
    resolution:
      integrity: sha1-2Klr13/Wjfd5OnMDajug1UBdR3s=
  /connect/3.7.0:
    dependencies:
      debug: 2.6.9
      finalhandler: 1.1.2
      parseurl: 1.3.3
      utils-merge: 1.0.1
    dev: false
    engines:
      node: '>= 0.10.0'
    resolution:
      integrity: sha512-ZqRXc+tZukToSNmh5C2iWMSoV3X1YUcPbqEM4DkEG5tNQXrQUZCNVGGv3IuicnkMtPfGf3Xtp8WCXs295iQ1pQ==
  /console-control-strings/1.1.0:
    dev: false
    resolution:
      integrity: sha1-PXz0Rk22RG6mRL9LOVB/mFEAjo4=
  /contains-path/0.1.0:
    dev: false
    engines:
      node: '>=0.10.0'
    resolution:
      integrity: sha1-/ozxhP9mcLa67wGp1IYaXL7EEgo=
  /content-disposition/0.5.3:
    dependencies:
      safe-buffer: 5.1.2
    dev: false
    engines:
      node: '>= 0.6'
    resolution:
      integrity: sha512-ExO0774ikEObIAEV9kDo50o+79VCUdEB6n6lzKgGwupcVeRlhrj3qGAfwq8G6uBJjkqLrhT0qEYFcWng8z1z0g==
  /content-type/1.0.4:
    dev: false
    engines:
      node: '>= 0.6'
    resolution:
      integrity: sha512-hIP3EEPs8tB9AT1L+NUqtwOAps4mk2Zob89MWXMHjHWg9milF/j4osnnQLXBCBFBk/tvIG/tUc9mOUJiPBhPXA==
  /convert-source-map/1.7.0:
    dependencies:
      safe-buffer: 5.1.2
    dev: false
    resolution:
      integrity: sha512-4FJkXzKXEDB1snCFZlLP4gpC3JILicCpGbzG9f9G7tGqGCzETQ2hWPrcinA9oU4wtf2biUaEH5065UnMeR33oA==
  /cookie-signature/1.0.6:
    dev: false
    resolution:
      integrity: sha1-4wOogrNCzD7oylE6eZmXNNqzriw=
  /cookie/0.4.0:
    dev: false
    engines:
      node: '>= 0.6'
    resolution:
      integrity: sha512-+Hp8fLp57wnUSt0tY0tHEXh4voZRDnoIrZPqlo3DPiI4y9lwg/jqx+1Om94/W6ZaPDOUbnjOt/99w66zk+l1Xg==
  /cookie/0.4.1:
    dev: false
    engines:
      node: '>= 0.6'
    resolution:
      integrity: sha512-ZwrFkGJxUR3EIoXtO+yVE69Eb7KlixbaeAWfBQB9vVsNn/o+Yw69gBWSSDK825hQNdN+wF8zELf3dFNl/kxkUA==
  /core-js/2.6.12:
    deprecated: core-js@<3 is no longer maintained and not recommended for usage due to the number of issues. Please, upgrade your dependencies to the actual version of core-js@3.
    dev: false
    requiresBuild: true
    resolution:
      integrity: sha512-Kb2wC0fvsWfQrgk8HU5lW6U/Lcs8+9aaYcy4ZFc6DDlo4nZ7n70dEgE5rtR0oG6ufKDUnrwfWL1mXR5ljDatrQ==
  /core-js/3.9.1:
    dev: false
    requiresBuild: true
    resolution:
      integrity: sha512-gSjRvzkxQc1zjM/5paAmL4idJBFzuJoo+jDjF1tStYFMV2ERfD02HhahhCGXUyHxQRG4yFKVSdO6g62eoRMcDg==
  /core-util-is/1.0.2:
    dev: false
    resolution:
      integrity: sha1-tf1UIgqivFq1eqtxQMlAdUUDwac=
  /cors/2.8.5:
    dependencies:
      object-assign: 4.1.1
      vary: 1.1.2
    dev: false
    engines:
      node: '>= 0.10'
    resolution:
      integrity: sha512-KIHbLJqu73RGr/hnbrO9uBeixNGuvSQjul/jdFvS/KFSIH1hWVd1ng7zOHx+YrEfInLG7q4n6GHQ9cDtxv/P6g==
  /cp-file/6.2.0:
    dependencies:
      graceful-fs: 4.2.6
      make-dir: 2.1.0
      nested-error-stacks: 2.1.0
      pify: 4.0.1
      safe-buffer: 5.2.1
    dev: false
    engines:
      node: '>=6'
    resolution:
      integrity: sha512-fmvV4caBnofhPe8kOcitBwSn2f39QLjnAnGq3gO9dfd75mUytzKNZB1hde6QHunW2Rt+OwuBOMc3i1tNElbszA==
  /cross-env/7.0.3:
    dependencies:
      cross-spawn: 7.0.3
    dev: false
    engines:
      node: '>=10.14'
      npm: '>=6'
      yarn: '>=1'
    hasBin: true
    resolution:
      integrity: sha512-+/HKd6EgcQCJGh2PSjZuUitQBQynKor4wrFbRg4DtAgS1aWO+gU52xpH7M9ScGgXSYmAVS9bIJ8EzuaGw0oNAw==
  /cross-spawn/4.0.2:
    dependencies:
      lru-cache: 4.1.5
      which: 1.3.1
    dev: false
    resolution:
      integrity: sha1-e5JHYhwjrf3ThWAEqCPL45dCTUE=
  /cross-spawn/6.0.5:
    dependencies:
      nice-try: 1.0.5
      path-key: 2.0.1
      semver: 5.7.1
      shebang-command: 1.2.0
      which: 1.3.1
    dev: false
    engines:
      node: '>=4.8'
    resolution:
      integrity: sha512-eTVLrBSt7fjbDygz805pMnstIs2VTBNkRm0qxZd+M7A5XDdxVRWO5MxGBXZhjY4cqLYLdtrGqRf8mBPmzwSpWQ==
  /cross-spawn/7.0.3:
    dependencies:
      path-key: 3.1.1
      shebang-command: 2.0.0
      which: 2.0.2
    dev: false
    engines:
      node: '>= 8'
    resolution:
      integrity: sha512-iRDPJKUPVEND7dHPO8rkbOnPpyDygcDFtWjpeWNCgy8WP2rXcxXL8TskReQl6OrB2G7+UJrags1q15Fudc7G6w==
  /crypt/0.0.2:
    dev: false
    resolution:
      integrity: sha1-iNf/fsDfuG9xPch7u0LQRNPmxBs=
  /csv-parse/4.15.3:
    dev: false
    resolution:
      integrity: sha512-jlTqDvLdHnYMSr08ynNfk4IAUSJgJjTKy2U5CQBSu4cN9vQOJonLVZP4Qo4gKKrIgIQ5dr07UwOJdi+lRqT12w==
  /custom-event/1.0.1:
    dev: false
    resolution:
      integrity: sha1-XQKkaFCt8bSjF5RqOSj8y1v9BCU=
  /dashdash/1.14.1:
    dependencies:
      assert-plus: 1.0.0
    dev: false
    engines:
      node: '>=0.10'
    resolution:
      integrity: sha1-hTz6D3y+L+1d4gMmuN1YEDX24vA=
  /data-uri-to-buffer/1.2.0:
    dev: false
    resolution:
      integrity: sha512-vKQ9DTQPN1FLYiiEEOQ6IBGFqvjCa5rSK3cWMy/Nespm5d/x3dGFT9UBZnkLxCwua/IXBi2TYnwTEpsOvhC4UQ==
  /date-format/2.1.0:
    dev: false
    engines:
      node: '>=4.0'
    resolution:
      integrity: sha512-bYQuGLeFxhkxNOF3rcMtiZxvCBAquGzZm6oWA1oZ0g2THUzivaRhv8uOhdr19LmoobSOLoIAxeUK2RdbM8IFTA==
  /date-format/3.0.0:
    dev: false
    engines:
      node: '>=4.0'
    resolution:
      integrity: sha512-eyTcpKOcamdhWJXj56DpQMo1ylSQpcGtGKXcU0Tb97+K56/CF5amAqqqNj0+KvA0iw2ynxtHWFsPDSClCxe48w==
  /date-utils/1.2.21:
    dev: false
    engines:
      node: '>0.4.0'
    resolution:
      integrity: sha1-YfsWzcEnSzyayq/+n8ad+HIKK2Q=
  /death/1.1.0:
    dev: false
    resolution:
      integrity: sha1-AaqcQB7dknUFFEcLgmY5DGbGcxg=
  /debounce/1.2.1:
    dev: false
    resolution:
      integrity: sha512-XRRe6Glud4rd/ZGQfiV1ruXSfbvfJedlV9Y6zOlP+2K04vBYiJEte6stfFkCP03aMnY5tsipamumUjL14fofug==
  /debug/2.6.9:
    dependencies:
      ms: 2.0.0
    dev: false
    resolution:
      integrity: sha512-bC7ElrdJaJnPbAP+1EotYvqZsb3ecl5wi6Bfi6BJTUcNowp6cvspg0jXznRTKDjm/E7AdgFBVeAPVMNcKGsHMA==
  /debug/3.1.0:
    dependencies:
      ms: 2.0.0
    dev: false
    resolution:
      integrity: sha512-OX8XqP7/1a9cqkxYw2yXss15f26NKWBpDXQd0/uK/KPqdQhxbPa994hnzjcE2VqQpDslf55723cKPUOGSmMY3g==
  /debug/3.2.6:
    dependencies:
      ms: 2.1.3
    deprecated: Debug versions >=3.2.0 <3.2.7 || >=4 <4.3.1 have a low-severity ReDos regression when used in a Node.js environment. It is recommended you upgrade to 3.2.7 or 4.3.1. (https://github.com/visionmedia/debug/issues/797)
    dev: false
    resolution:
      integrity: sha512-mel+jf7nrtEl5Pn1Qx46zARXKDpBbvzezse7p7LqINmdoIk8PYP5SySaxEmYv6TZ0JyEKA1hsCId6DIhgITtWQ==
  /debug/3.2.7:
    dependencies:
      ms: 2.1.3
    dev: false
    resolution:
      integrity: sha512-CFjzYYAi4ThfiQvizrFQevTTXHtnCqWfe7x1AhgEscTz6ZbLbfoLRLPugTQyBth6f8ZERVUSyWHFD/7Wu4t1XQ==
  /debug/4.1.1:
    dependencies:
      ms: 2.1.3
    deprecated: Debug versions >=3.2.0 <3.2.7 || >=4 <4.3.1 have a low-severity ReDos regression when used in a Node.js environment. It is recommended you upgrade to 3.2.7 or 4.3.1. (https://github.com/visionmedia/debug/issues/797)
    dev: false
    resolution:
      integrity: sha512-pYAIzeRo8J6KPEaJ0VWOh5Pzkbw/RetuzehGM7QRRX5he4fPHx2rdKMB256ehJCkX+XRQm16eZLqLNS8RSZXZw==
  /debug/4.3.1:
    dependencies:
      ms: 2.1.2
    dev: false
    engines:
      node: '>=6.0'
    peerDependencies:
      supports-color: '*'
    peerDependenciesMeta:
      supports-color:
        optional: true
    resolution:
      integrity: sha512-doEwdvm4PCeK4K3RQN2ZC2BYUBaxwLARCqZmMjtF8a51J2Rb0xpVloFRnCODwqjpwnAoao4pelN8l3RJdv3gRQ==
  /decamelize/1.2.0:
    dev: false
    engines:
      node: '>=0.10.0'
    resolution:
      integrity: sha1-9lNNFRSCabIDUue+4m9QH5oZEpA=
  /decode-uri-component/0.2.0:
    dev: false
    engines:
      node: '>=0.10'
    resolution:
      integrity: sha1-6zkTMzRYd1y4TNGh+uBiEGu4dUU=
  /decompress-response/4.2.1:
    dependencies:
      mimic-response: 2.1.0
    dev: false
    engines:
      node: '>=8'
    resolution:
      integrity: sha512-jOSne2qbyE+/r8G1VU+G/82LBs2Fs4LAsTiLSHOCOMZQl2OKZ6i8i4IyHemTe+/yIXOtTcRQMzPcgyhoFlqPkw==
  /deep-eql/3.0.1:
    dependencies:
      type-detect: 4.0.8
    dev: false
    engines:
      node: '>=0.12'
    resolution:
      integrity: sha512-+QeIQyN5ZuO+3Uk5DYh6/1eKO0m0YmJFGNmFHGACpf1ClL1nmlV/p4gNgbl2pJGxgXb4faqo6UE+M5ACEMyVcw==
  /deep-extend/0.6.0:
    dev: false
    engines:
      node: '>=4.0.0'
    resolution:
      integrity: sha512-LOHxIOaPYdHlJRtCQfDIVZtfw/ufM8+rVj649RIHzcm/vGwQRXFt6OPqIFWsm2XEMrNIEtWR64sY1LEKD2vAOA==
  /deep-freeze/0.0.1:
    dev: false
    resolution:
      integrity: sha1-OgsABd4YZygZ39OM0x+RF5yJPoQ=
  /deep-is/0.1.3:
    dev: false
    resolution:
      integrity: sha1-s2nW+128E+7PUk+RsHD+7cNXzzQ=
  /deepmerge/4.2.2:
    dev: false
    engines:
      node: '>=0.10.0'
    resolution:
      integrity: sha512-FJ3UgI4gIl+PHZm53knsuSFpE+nESMr7M4v9QcgB7S63Kj/6WqMiFQJpBBYz1Pt+66bZpP3Q7Lye0Oo9MPKEdg==
  /default-require-extensions/2.0.0:
    dependencies:
      strip-bom: 3.0.0
    dev: false
    engines:
      node: '>=4'
    resolution:
      integrity: sha1-9fj7sYp9bVCyH2QfZJ67Uiz+JPc=
  /define-properties/1.1.3:
    dependencies:
      object-keys: 1.1.1
    dev: false
    engines:
      node: '>= 0.4'
    resolution:
      integrity: sha512-3MqfYKj2lLzdMSf8ZIZE/V+Zuy+BgD6f164e8K2w7dgnpKArBDerGYpM46IYYcjnkdPNMjPk9A6VFB8+3SKlXQ==
  /degenerator/1.0.4:
    dependencies:
      ast-types: 0.14.2
      escodegen: 1.14.3
      esprima: 3.1.3
    dev: false
    resolution:
      integrity: sha1-/PSQo37OJmRk2cxDGrmMWBnO0JU=
  /delay/4.4.1:
    dev: false
    engines:
      node: '>=6'
    resolution:
      integrity: sha512-aL3AhqtfhOlT/3ai6sWXeqwnw63ATNpnUiN4HL7x9q+My5QtHlO3OIkasmug9LKzpheLdmUKGRKnYXYAS7FQkQ==
  /delayed-stream/1.0.0:
    dev: false
    engines:
      node: '>=0.4.0'
    resolution:
      integrity: sha1-3zrhmayt+31ECqrgsp4icrJOxhk=
  /delegates/1.0.0:
    dev: false
    resolution:
      integrity: sha1-hMbhWbgZBP3KWaDvRM2HDTElD5o=
  /depd/1.1.2:
    dev: false
    engines:
      node: '>= 0.6'
    resolution:
      integrity: sha1-m81S4UwJd2PnSbJ0xDRu0uVgtak=
  /destroy/1.0.4:
    dev: false
    resolution:
      integrity: sha1-l4hXRCxEdJ5CBmE+N5RiBYJqvYA=
  /detect-libc/1.0.3:
    dev: false
    engines:
      node: '>=0.10'
    hasBin: true
    resolution:
      integrity: sha1-+hN8S9aY7fVc1c0CrFWfkaTEups=
  /di/0.0.1:
    dev: false
    resolution:
      integrity: sha1-gGZJMmzqp8qjMG112YXqJ0i6kTw=
  /diff/3.5.0:
    dev: false
    engines:
      node: '>=0.3.1'
    resolution:
      integrity: sha512-A46qtFgd+g7pDZinpnwiRJtxbC1hpgf0uzP3iG89scHk0AUC7A1TGxf5OiiOUv/JMZR8GOt8hL900hV0bOy5xA==
  /diff/4.0.2:
    dev: false
    engines:
      node: '>=0.3.1'
    resolution:
      integrity: sha512-58lmxKSA4BNyLz+HHMUzlOEpg09FV+ev6ZMe3vJihgdxzgcwZ8VoEEPmALCZG9LmqfVoNMMKpttIYTVG6uDY7A==
  /dir-glob/3.0.1:
    dependencies:
      path-type: 4.0.0
    dev: false
    engines:
      node: '>=8'
    resolution:
      integrity: sha512-WkrWp9GR4KXfKGYzOLmTuGVi1UWFfws377n9cc55/tb6DuqyF6pcQ5AbiHEshaDpY9v6oaSr2XCDidGmMwdzIA==
  /disparity/3.0.0:
    dependencies:
      ansi-styles: 4.3.0
      diff: 4.0.2
    dev: false
    engines:
      node: '>=8'
    hasBin: true
    resolution:
      integrity: sha512-n94Rzbv2ambRaFzrnBf34IEiyOdIci7maRpMkoQWB6xFYGA7Nbs0Z5YQzMfTeyQeelv23nayqOcssBoc6rKrgw==
  /doctrine/1.5.0:
    dependencies:
      esutils: 2.0.3
      isarray: 1.0.0
    dev: false
    engines:
      node: '>=0.10.0'
    resolution:
      integrity: sha1-N53Ocw9hZvds76TmcHoVmwLFpvo=
  /doctrine/3.0.0:
    dependencies:
      esutils: 2.0.3
    dev: false
    engines:
      node: '>=6.0.0'
    resolution:
      integrity: sha512-yS+Q5i3hBf7GBkd4KG8a7eBNNWNGLTaEwwYWUijIYM7zrlYDM0BFXHjjPWlWZ1Rg7UaddZeIDmi9jF3HmqiQ2w==
  /dom-serialize/2.2.1:
    dependencies:
      custom-event: 1.0.1
      ent: 2.2.0
      extend: 3.0.2
      void-elements: 2.0.1
    dev: false
    resolution:
      integrity: sha1-ViromZ9Evl6jB29UGdzVnrQ6yVs=
  /dom-walk/0.1.2:
    dev: false
    resolution:
      integrity: sha512-6QvTW9mrGeIegrFXdtQi9pk7O/nSK6lSdXW2eqUspN5LWD7UTji2Fqw5V2YLjBpHEoU9Xl/eUWNpDeZvoyOv2w==
  /dotenv/8.2.0:
    dev: false
    engines:
      node: '>=8'
    resolution:
      integrity: sha512-8sJ78ElpbDJBHNeBzUbUVLsqKdccaa/BXF1uPTw3GrvQTBgrQrtObr2mUrE38vzYd8cEv+m/JBfDLioYcfXoaw==
  /downlevel-dts/0.4.0:
    dependencies:
      shelljs: 0.8.4
      typescript: 3.9.9
    dev: false
    hasBin: true
    resolution:
      integrity: sha512-nh5vM3n2pRhPwZqh0iWo5gpItPAYEGEWw9yd0YpI+lO60B7A3A6iJlxDbt7kKVNbqBXKsptL+jwE/Yg5Go66WQ==
  /ecc-jsbn/0.1.2:
    dependencies:
      jsbn: 0.1.1
      safer-buffer: 2.1.2
    dev: false
    resolution:
      integrity: sha1-OoOpBOVDUyh4dMVkt1SThoSamMk=
  /ecdsa-sig-formatter/1.0.11:
    dependencies:
      safe-buffer: 5.2.1
    dev: false
    resolution:
      integrity: sha512-nagl3RYrbNv6kQkeJIpt6NJZy8twLB/2vtz6yN9Z4vRKHN4/QZJIEbqohALSgwKdnksuY3k5Addp5lg8sVoVcQ==
  /edge-launcher/1.2.2:
    dev: false
    resolution:
      integrity: sha1-60Cq+9Bnpup27/+rBke81VCbN7I=
  /ee-first/1.1.1:
    dev: false
    resolution:
      integrity: sha1-WQxhFWsK4vTwJVcyoViyZrxWsh0=
  /electron-to-chromium/1.3.685:
    dev: false
    resolution:
      integrity: sha512-C3oFZNkJ8lz85ADqr3hzpjBc2ciejMRN2SCd/D0hwcqpr6MGxfdN/j89VN6l+ERTuCUvhg0VYsf40Q4qTz4bhQ==
  /emoji-regex/7.0.3:
    dev: false
    resolution:
      integrity: sha512-CwBLREIQ7LvYFB0WyRvwhq5N5qPhc6PMjD6bYggFlI5YyDgl+0vxq5VHbMOFqLg7hfWzmu8T5Z1QofhmTIhItA==
  /emoji-regex/8.0.0:
    dev: false
    resolution:
      integrity: sha512-MSjYzcWNOA0ewAHpz0MxpYFvwg6yjy1NG3xteoqz644VCo/RPgnr1/GGt+ic3iJTzQ8Eu3TdM14SawnVUmGE6A==
  /encodeurl/1.0.2:
    dev: false
    engines:
      node: '>= 0.8'
    resolution:
      integrity: sha1-rT/0yG7C0CkyL1oCw6mmBslbP1k=
  /end-of-stream/1.4.4:
    dependencies:
      once: 1.4.0
    dev: false
    resolution:
      integrity: sha512-+uw1inIHVPQoaVuHzRyXd21icM+cnt4CzD5rW+NC1wjOUSTOs+Te7FOv7AhN7vS9x/oIyhLP5PR1H+phQAHu5Q==
  /engine.io-parser/4.0.2:
    dependencies:
      base64-arraybuffer: 0.1.4
    dev: false
    engines:
      node: '>=8.0.0'
    resolution:
      integrity: sha512-sHfEQv6nmtJrq6TKuIz5kyEKH/qSdK56H/A+7DnAuUPWosnIZAS2NHNcPLmyjtY3cGS/MqJdZbUjW97JU72iYg==
  /engine.io/4.1.1:
    dependencies:
      accepts: 1.3.7
      base64id: 2.0.0
      cookie: 0.4.1
      cors: 2.8.5
      debug: 4.3.1
      engine.io-parser: 4.0.2
      ws: 7.4.4
    dev: false
    engines:
      node: '>=10.0.0'
    resolution:
      integrity: sha512-t2E9wLlssQjGw0nluF6aYyfX8LwYU8Jj0xct+pAhfWfv/YrBn6TSNtEYsgxHIfaMqfrLx07czcMg9bMN6di+3w==
  /enquirer/2.3.6:
    dependencies:
      ansi-colors: 4.1.1
    dev: false
    engines:
      node: '>=8.6'
    resolution:
      integrity: sha512-yjNnPr315/FjS4zIsUxYguYUPP2e1NK4d7E7ZOLiyYCcbFBiTMyID+2wvm2w6+pZ/odMA7cRkjhsPbltwBOrLg==
  /ent/2.2.0:
    dev: false
    resolution:
      integrity: sha1-6WQhkyWiHQX0RGai9obtbOX13R0=
  /error-ex/1.3.2:
    dependencies:
      is-arrayish: 0.2.1
    dev: false
    resolution:
      integrity: sha512-7dFHNmqeFSEt2ZBsCriorKnn3Z2pj+fd9kmI6QoWw4//DL+icEBfc0U7qJCisqrTsKTjw4fNFy2pW9OqStD84g==
  /es-abstract/1.18.0:
    dependencies:
      call-bind: 1.0.2
      es-to-primitive: 1.2.1
      function-bind: 1.1.1
      get-intrinsic: 1.1.1
      has: 1.0.3
      has-symbols: 1.0.2
      is-callable: 1.2.3
      is-negative-zero: 2.0.1
      is-regex: 1.1.2
      is-string: 1.0.5
      object-inspect: 1.9.0
      object-keys: 1.1.1
      object.assign: 4.1.2
      string.prototype.trimend: 1.0.4
      string.prototype.trimstart: 1.0.4
      unbox-primitive: 1.0.0
    dev: false
    engines:
      node: '>= 0.4'
    resolution:
      integrity: sha512-LJzK7MrQa8TS0ja2w3YNLzUgJCGPdPOV1yVvezjNnS89D+VR08+Szt2mz3YB2Dck/+w5tfIq/RoUAFqJJGM2yw==
  /es-to-primitive/1.2.1:
    dependencies:
      is-callable: 1.2.3
      is-date-object: 1.0.2
      is-symbol: 1.0.3
    dev: false
    engines:
      node: '>= 0.4'
    resolution:
      integrity: sha512-QCOllgZJtaUo9miYBcLChTUaHNjJF3PYs1VidD7AwiEj1kYxKeQTctLAezAOH5ZKRH0g2IgPn6KwB4IT8iRpvA==
  /es6-error/4.1.1:
    dev: false
    resolution:
      integrity: sha512-Um/+FxMr9CISWh0bi5Zv0iOD+4cFh5qLeks1qhAopKVAJw3drgKbKySikp7wGhDL0HPeaja0P5ULZrxLkniUVg==
  /es6-promise/4.2.8:
    dev: false
    resolution:
      integrity: sha512-HJDGx5daxeIvxdBxvG2cb9g4tEvwIk3i8+nhX0yGrYmZUzbkdg8QbDevheDB8gd0//uPj4c1EQua8Q+MViT0/w==
  /es6-promisify/5.0.0:
    dependencies:
      es6-promise: 4.2.8
    dev: false
    resolution:
      integrity: sha1-UQnWLz5W6pZ8S2NQWu8IKRyKUgM=
  /escalade/3.1.1:
    dev: false
    engines:
      node: '>=6'
    resolution:
      integrity: sha512-k0er2gUkLf8O0zKJiAhmkTnJlTvINGv7ygDNPbeIsX/TJjGJZHuh9B2UxbsaEkmlEo9MfhrSzmhIlhRlI2GXnw==
  /escape-html/1.0.3:
    dev: false
    resolution:
      integrity: sha1-Aljq5NPQwJdN4cFpGI7wBR0dGYg=
  /escape-quotes/1.0.2:
    dependencies:
      escape-string-regexp: 1.0.5
    dev: false
    resolution:
      integrity: sha1-tIltSmz4LdWzP0m3E0CMY4D2zZc=
  /escape-string-regexp/1.0.5:
    dev: false
    engines:
      node: '>=0.8.0'
    resolution:
      integrity: sha1-G2HAViGQqN/2rjuyzwIAyhMLhtQ=
  /escodegen/1.14.3:
    dependencies:
      esprima: 4.0.1
      estraverse: 4.3.0
      esutils: 2.0.3
      optionator: 0.8.3
    dev: false
    engines:
      node: '>=4.0'
    hasBin: true
    optionalDependencies:
      source-map: 0.6.1
    resolution:
      integrity: sha512-qFcX0XJkdg+PB3xjZZG/wKSuT1PnQWx57+TVSjIMmILd2yC/6ByYElPwJnslDsuWuSAp4AwJGumarAAmJch5Kw==
  /eslint-config-prettier/7.2.0_eslint@7.21.0:
    dependencies:
      eslint: 7.21.0
    dev: false
    hasBin: true
    peerDependencies:
      eslint: '>=7.0.0'
    resolution:
      integrity: sha512-rV4Qu0C3nfJKPOAhFujFxB7RMP+URFyQqqOZW9DMRD7ZDTFyjaIlETU3xzHELt++4ugC0+Jm084HQYkkJe+Ivg==
  /eslint-import-resolver-node/0.3.4:
    dependencies:
      debug: 2.6.9
      resolve: 1.20.0
    dev: false
    resolution:
      integrity: sha512-ogtf+5AB/O+nM6DIeBUNr2fuT7ot9Qg/1harBfBtaP13ekEWFQEEMP94BCB7zaNW3gyY+8SHYF00rnqYwXKWOA==
  /eslint-module-utils/2.6.0:
    dependencies:
      debug: 2.6.9
      pkg-dir: 2.0.0
    dev: false
    engines:
      node: '>=4'
    resolution:
      integrity: sha512-6j9xxegbqe8/kZY8cYpcp0xhbK0EgJlg3g9mib3/miLaExuuwc3n5UEfSnU6hWMbT0FAYVvDbL9RrRgpUeQIvA==
  /eslint-plugin-es/3.0.1_eslint@7.21.0:
    dependencies:
      eslint: 7.21.0
      eslint-utils: 2.1.0
      regexpp: 3.1.0
    dev: false
    engines:
      node: '>=8.10.0'
    peerDependencies:
      eslint: '>=4.19.1'
    resolution:
      integrity: sha512-GUmAsJaN4Fc7Gbtl8uOBlayo2DqhwWvEzykMHSCZHU3XdJ+NSzzZcVhXh3VxX5icqQ+oQdIEawXX8xkR3mIFmQ==
  /eslint-plugin-import/2.22.1_eslint@7.21.0:
    dependencies:
      array-includes: 3.1.3
      array.prototype.flat: 1.2.4
      contains-path: 0.1.0
      debug: 2.6.9
      doctrine: 1.5.0
      eslint: 7.21.0
      eslint-import-resolver-node: 0.3.4
      eslint-module-utils: 2.6.0
      has: 1.0.3
      minimatch: 3.0.4
      object.values: 1.1.3
      read-pkg-up: 2.0.0
      resolve: 1.20.0
      tsconfig-paths: 3.9.0
    dev: false
    engines:
      node: '>=4'
    peerDependencies:
      eslint: ^2 || ^3 || ^4 || ^5 || ^6 || ^7.2.0
    resolution:
      integrity: sha512-8K7JjINHOpH64ozkAhpT3sd+FswIZTfMZTjdx052pnWrgRCVfp8op9tbjpAk3DdUeI/Ba4C8OjdC0r90erHEOw==
  /eslint-plugin-no-only-tests/2.4.0:
    dev: false
    engines:
      node: '>=4.0.0'
    resolution:
      integrity: sha512-azP9PwQYfGtXJjW273nIxQH9Ygr+5/UyeW2wEjYoDtVYPI+WPKwbj0+qcAKYUXFZLRumq4HKkFaoDBAwBoXImQ==
  /eslint-plugin-node/11.1.0_eslint@7.21.0:
    dependencies:
      eslint: 7.21.0
      eslint-plugin-es: 3.0.1_eslint@7.21.0
      eslint-utils: 2.1.0
      ignore: 5.1.8
      minimatch: 3.0.4
      resolve: 1.20.0
      semver: 6.3.0
    dev: false
    engines:
      node: '>=8.10.0'
    peerDependencies:
      eslint: '>=5.16.0'
    resolution:
      integrity: sha512-oUwtPJ1W0SKD0Tr+wqu92c5xuCeQqB3hSCHasn/ZgjFdA9iDGNkNf2Zi9ztY7X+hNuMib23LNGRm6+uN+KLE3g==
  /eslint-plugin-promise/4.3.1:
    dev: false
    engines:
      node: '>=6'
    resolution:
      integrity: sha512-bY2sGqyptzFBDLh/GMbAxfdJC+b0f23ME63FOE4+Jao0oZ3E1LEwFtWJX/1pGMJLiTtrSSern2CRM/g+dfc0eQ==
  /eslint-plugin-tsdoc/0.2.11:
    dependencies:
      '@microsoft/tsdoc': 0.13.0
      '@microsoft/tsdoc-config': 0.14.0
    dev: false
    resolution:
      integrity: sha512-vEjGANpmBfrvpKj9rwePGhA+gIe1mp+dhDZsrkxlHqPVOZvzVdFSV9fxu/o3eppmxhybI8brD88jOrLEAIB9Gw==
  /eslint-scope/5.1.1:
    dependencies:
      esrecurse: 4.3.0
      estraverse: 4.3.0
    dev: false
    engines:
      node: '>=8.0.0'
    resolution:
      integrity: sha512-2NxwbF/hZ0KpepYN0cNbo+FN6XoK7GaHlQhgx/hIZl6Va0bF45RQOOwhLIy8lQDbuCiadSLCBnH2CFYquit5bw==
  /eslint-utils/2.1.0:
    dependencies:
      eslint-visitor-keys: 1.3.0
    dev: false
    engines:
      node: '>=6'
    resolution:
      integrity: sha512-w94dQYoauyvlDc43XnGB8lU3Zt713vNChgt4EWwhXAP2XkBvndfxF0AgIqKOOasjPIPzj9JqgwkwbCYD0/V3Zg==
  /eslint-visitor-keys/1.3.0:
    dev: false
    engines:
      node: '>=4'
    resolution:
      integrity: sha512-6J72N8UNa462wa/KFODt/PJ3IU60SDpC3QXC1Hjc1BXXpfL2C9R5+AU7jhe0F6GREqVMh4Juu+NY7xn+6dipUQ==
  /eslint-visitor-keys/2.0.0:
    dev: false
    engines:
      node: '>=10'
    resolution:
      integrity: sha512-QudtT6av5WXels9WjIM7qz1XD1cWGvX4gGXvp/zBn9nXG02D0utdU3Em2m/QjTnrsk6bBjmCygl3rmj118msQQ==
  /eslint/7.21.0:
    dependencies:
      '@babel/code-frame': 7.12.11
      '@eslint/eslintrc': 0.4.0
      ajv: 6.12.6
      chalk: 4.1.0
      cross-spawn: 7.0.3
      debug: 4.3.1
      doctrine: 3.0.0
      enquirer: 2.3.6
      eslint-scope: 5.1.1
      eslint-utils: 2.1.0
      eslint-visitor-keys: 2.0.0
      espree: 7.3.1
      esquery: 1.4.0
      esutils: 2.0.3
      file-entry-cache: 6.0.1
      functional-red-black-tree: 1.0.1
      glob-parent: 5.1.2
      globals: 12.4.0
      ignore: 4.0.6
      import-fresh: 3.3.0
      imurmurhash: 0.1.4
      is-glob: 4.0.1
      js-yaml: 3.14.1
      json-stable-stringify-without-jsonify: 1.0.1
      levn: 0.4.1
      lodash: 4.17.21
      minimatch: 3.0.4
      natural-compare: 1.4.0
      optionator: 0.9.1
      progress: 2.0.3
      regexpp: 3.1.0
      semver: 7.3.4
      strip-ansi: 6.0.0
      strip-json-comments: 3.1.1
      table: 6.0.7
      text-table: 0.2.0
      v8-compile-cache: 2.3.0
    dev: false
    engines:
      node: ^10.12.0 || >=12.0.0
    hasBin: true
    resolution:
      integrity: sha512-W2aJbXpMNofUp0ztQaF40fveSsJBjlSCSWpy//gzfTvwC+USs/nceBrKmlJOiM8r1bLwP2EuYkCqArn/6QTIgg==
  /esm/3.2.25:
    dev: false
    engines:
      node: '>=6'
    resolution:
      integrity: sha512-U1suiZ2oDVWv4zPO56S0NcR5QriEahGtdN2OR6FiOG4WJvcjBVFB0qI4+eKoWFH483PKGuLuu6V8Z4T5g63UVA==
  /espree/7.3.1:
    dependencies:
      acorn: 7.4.1
      acorn-jsx: 5.3.1_acorn@7.4.1
      eslint-visitor-keys: 1.3.0
    dev: false
    engines:
      node: ^10.12.0 || >=12.0.0
    resolution:
      integrity: sha512-v3JCNCE64umkFpmkFGqzVKsOT0tN1Zr+ueqLZfpV1Ob8e+CEgPWa+OxCoGH3tnhimMKIaBm4m/vaRpJ/krRz2g==
  /esprima/3.1.3:
    dev: false
    engines:
      node: '>=4'
    hasBin: true
    resolution:
      integrity: sha1-/cpRzuYTOJXjyI1TXOSdv/YqRjM=
  /esprima/4.0.1:
    dev: false
    engines:
      node: '>=4'
    hasBin: true
    resolution:
      integrity: sha512-eGuFFw7Upda+g4p+QHvnW0RyTX/SVeJBDM/gCtMARO0cLuT2HcEKnTPvhjV6aGeqrCB/sbNop0Kszm0jsaWU4A==
  /esquery/1.4.0:
    dependencies:
      estraverse: 5.2.0
    dev: false
    engines:
      node: '>=0.10'
    resolution:
      integrity: sha512-cCDispWt5vHHtwMY2YrAQ4ibFkAL8RbH5YGBnZBc90MolvvfkkQcJro/aZiAQUlQ3qgrYS6D6v8Gc5G5CQsc9w==
  /esrecurse/4.3.0:
    dependencies:
      estraverse: 5.2.0
    dev: false
    engines:
      node: '>=4.0'
    resolution:
      integrity: sha512-KmfKL3b6G+RXvP8N1vr3Tq1kL/oCFgn2NYXEtqP8/L3pKapUA4G8cFVaoF3SU323CD4XypR/ffioHmkti6/Tag==
  /estraverse/4.3.0:
    dev: false
    engines:
      node: '>=4.0'
    resolution:
      integrity: sha512-39nnKffWz8xN1BU/2c79n9nB9HDzo0niYUqx6xyqUnyoAnQyyWpOTdZEeiCch8BBu515t4wp9ZmgVfVhn9EBpw==
  /estraverse/5.2.0:
    dev: false
    engines:
      node: '>=4.0'
    resolution:
      integrity: sha512-BxbNGGNm0RyRYvUdHpIwv9IWzeM9XClbOxwoATuFdOE7ZE6wHL+HQ5T8hoPM+zHvmKzzsEqhgy0GrQ5X13afiQ==
  /estree-walker/0.6.1:
    dev: false
    resolution:
      integrity: sha512-SqmZANLWS0mnatqbSfRP5g8OXZC12Fgg1IwNtLsyHDzJizORW4khDfjPqJZsemPWBB2uqykUah5YpQ6epsqC/w==
  /estree-walker/1.0.1:
    dev: false
    resolution:
      integrity: sha512-1fMXF3YP4pZZVozF8j/ZLfvnR8NSIljt56UhbZ5PeeDmmGHpgpdwQt7ITlGvYaQukCvuBRMLEiKiYC+oeIg4cg==
  /esutils/2.0.3:
    dev: false
    engines:
      node: '>=0.10.0'
    resolution:
      integrity: sha512-kVscqXk4OCp68SZ0dkgEKVi6/8ij300KBWTJq32P/dYeWTSwK41WyTxalN1eRmA5Z9UU/LX9D7FWSmV9SAYx6g==
  /etag/1.8.1:
    dev: false
    engines:
      node: '>= 0.6'
    resolution:
      integrity: sha1-Qa4u62XvpiJorr/qg6x9eSmbCIc=
  /eventemitter3/4.0.7:
    dev: false
    resolution:
      integrity: sha512-8guHBZCwKnFhYdHr2ysuRWErTwhoN2X8XELRlrRwpmfeY2jjuUN4taQMsULKUVo1K4DvZl+0pgfyoysHxvmvEw==
  /events/3.3.0:
    dev: false
    engines:
      node: '>=0.8.x'
    resolution:
      integrity: sha512-mQw+2fkQbALzQ7V0MY0IqdnXNOeTtP4r0lN9z7AAawCXgqea7bDii20AYrIBrFd/Hx0M2Ocz6S111CaFkUcb0Q==
  /execa/3.4.0:
    dependencies:
      cross-spawn: 7.0.3
      get-stream: 5.2.0
      human-signals: 1.1.1
      is-stream: 2.0.0
      merge-stream: 2.0.0
      npm-run-path: 4.0.1
      onetime: 5.1.2
      p-finally: 2.0.1
      signal-exit: 3.0.3
      strip-final-newline: 2.0.0
    dev: false
    engines:
      node: ^8.12.0 || >=9.7.0
    resolution:
      integrity: sha512-r9vdGQk4bmCuK1yKQu1KTwcT2zwfWdbdaXfCtAh+5nU/4fSX+JAb7vZGvI5naJrQlvONrEB20jeruESI69530g==
  /expand-template/2.0.3:
    dev: false
    engines:
      node: '>=6'
    resolution:
      integrity: sha512-XYfuKMvj4O35f/pOXLObndIRvyQ+/+6AhODh+OKWj9S9498pHHn/IMszH+gt0fBCRWMNfk1ZSp5x3AifmnI2vg==
  /expand-tilde/2.0.2:
    dependencies:
      homedir-polyfill: 1.0.3
    dev: false
    engines:
      node: '>=0.10.0'
    resolution:
      integrity: sha1-l+gBqgUt8CRU3kawK/YhZCzchQI=
  /express/4.17.1:
    dependencies:
      accepts: 1.3.7
      array-flatten: 1.1.1
      body-parser: 1.19.0
      content-disposition: 0.5.3
      content-type: 1.0.4
      cookie: 0.4.0
      cookie-signature: 1.0.6
      debug: 2.6.9
      depd: 1.1.2
      encodeurl: 1.0.2
      escape-html: 1.0.3
      etag: 1.8.1
      finalhandler: 1.1.2
      fresh: 0.5.2
      merge-descriptors: 1.0.1
      methods: 1.1.2
      on-finished: 2.3.0
      parseurl: 1.3.3
      path-to-regexp: 0.1.7
      proxy-addr: 2.0.6
      qs: 6.7.0
      range-parser: 1.2.1
      safe-buffer: 5.1.2
      send: 0.17.1
      serve-static: 1.14.1
      setprototypeof: 1.1.1
      statuses: 1.5.0
      type-is: 1.6.18
      utils-merge: 1.0.1
      vary: 1.1.2
    dev: false
    engines:
      node: '>= 0.10.0'
    resolution:
      integrity: sha512-mHJ9O79RqluphRrcw2X/GTh3k9tVv8YcoyY4Kkh4WDMUYKRZUq0h1o0w2rrrxBqM7VoeUVqgb27xlEMXTnYt4g==
  /extend/3.0.2:
    dev: false
    resolution:
      integrity: sha512-fjquC59cD7CyW6urNXK0FBufkZcoiGG80wTuPujX590cB5Ttln20E2UB4S/WARVqhXffZl2LNgS+gQdPIIim/g==
  /extract-zip/2.0.1:
    dependencies:
      debug: 4.3.1
      get-stream: 5.2.0
      yauzl: 2.10.0
    dev: false
    engines:
      node: '>= 10.17.0'
    hasBin: true
    optionalDependencies:
      '@types/yauzl': 2.9.1
    resolution:
      integrity: sha512-GDhU9ntwuKyGXdZBUgTIe+vXnWj0fppUEtMDL0+idd5Sta8TGpHssn/eusA9mrPr9qNDym6SxAYZjNvCn/9RBg==
  /extsprintf/1.3.0:
    dev: false
    engines:
      '0': node >=0.6.0
    resolution:
      integrity: sha1-lpGEQOMEGnpBT4xS48V06zw+HgU=
  /fast-deep-equal/3.1.3:
    dev: false
    resolution:
      integrity: sha512-f3qQ9oQy9j2AhBe/H9VC91wLmKBCCU/gDOnKNAYG5hswO7BLKj09Hc5HYNz9cGI++xlpDCIgDaitVs03ATR84Q==
  /fast-glob/3.2.5:
    dependencies:
      '@nodelib/fs.stat': 2.0.4
      '@nodelib/fs.walk': 1.2.6
      glob-parent: 5.1.2
      merge2: 1.4.1
      micromatch: 4.0.2
      picomatch: 2.2.2
    dev: false
    engines:
      node: '>=8'
    resolution:
      integrity: sha512-2DtFcgT68wiTTiwZ2hNdJfcHNke9XOfnwmBRWXhmeKM8rF0TGwmC/Qto3S7RoZKp5cilZbxzO5iTNTQsJ+EeDg==
  /fast-json-stable-stringify/2.1.0:
    dev: false
    resolution:
      integrity: sha512-lhd/wF+Lk98HZoTCtlVraHtfh5XYijIjalXck7saUtuanSDyLMxnHhSXEDJqHxD7msR8D0uCmqlkwjCV8xvwHw==
  /fast-levenshtein/2.0.6:
    dev: false
    resolution:
      integrity: sha1-PYpcZog6FqMMqGQ+hR8Zuqd5eRc=
  /fastq/1.11.0:
    dependencies:
      reusify: 1.0.4
    dev: false
    resolution:
      integrity: sha512-7Eczs8gIPDrVzT+EksYBcupqMyxSHXXrHOLRRxU2/DicV8789MRBRR8+Hc2uWzUupOs4YS4JzBmBxjjCVBxD/g==
  /fclone/1.0.11:
    dev: false
    resolution:
      integrity: sha1-EOhdo4v+p/xZk0HClu4ddyZu5kA=
  /fd-slicer/1.1.0:
    dependencies:
      pend: 1.2.0
    dev: false
    resolution:
      integrity: sha1-JcfInLH5B3+IkbvmHY85Dq4lbx4=
  /fetch-mock/9.11.0_node-fetch@2.6.1:
    dependencies:
      '@babel/core': 7.13.10
      '@babel/runtime': 7.13.10
      core-js: 3.9.1
      debug: 4.3.1
      glob-to-regexp: 0.4.1
      is-subset: 0.1.1
      lodash.isequal: 4.5.0
      node-fetch: 2.6.1
      path-to-regexp: 2.4.0
      querystring: 0.2.1
      whatwg-url: 6.5.0
    dev: false
    engines:
      node: '>=4.0.0'
    peerDependencies:
      node-fetch: '*'
    peerDependenciesMeta:
      node-fetch:
        optional: true
    resolution:
      integrity: sha512-PG1XUv+x7iag5p/iNHD4/jdpxL9FtVSqRMUQhPab4hVDt80T1MH5ehzVrL2IdXO9Q2iBggArFvPqjUbHFuI58Q==
  /file-entry-cache/6.0.1:
    dependencies:
      flat-cache: 3.0.4
    dev: false
    engines:
      node: ^10.12.0 || >=12.0.0
    resolution:
      integrity: sha512-7Gps/XWymbLk2QLYK4NzpMOrYjMhdIxXuIvy2QBsLE6ljuodKvdkWs/cpyJJ3CVIVpH0Oi1Hvg1ovbMzLdFBBg==
  /file-uri-to-path/1.0.0:
    dev: false
    resolution:
      integrity: sha512-0Zt+s3L7Vf1biwWZ29aARiVYLx7iMGnEUl9x33fbB/j3jR81u/O2LbqK+Bm1CDSNDKVtJ/YjwY7TUd5SkeLQLw==
  /fill-range/7.0.1:
    dependencies:
      to-regex-range: 5.0.1
    dev: false
    engines:
      node: '>=8'
    resolution:
      integrity: sha512-qOo9F+dMUmC2Lcb4BbVvnKJxTPjCm+RRpe4gDuGrzkL7mEVl/djYSu2OdQ2Pa302N4oqkSg9ir6jaLWJ2USVpQ==
  /finalhandler/1.1.2:
    dependencies:
      debug: 2.6.9
      encodeurl: 1.0.2
      escape-html: 1.0.3
      on-finished: 2.3.0
      parseurl: 1.3.3
      statuses: 1.5.0
      unpipe: 1.0.0
    dev: false
    engines:
      node: '>= 0.8'
    resolution:
      integrity: sha512-aAWcW57uxVNrQZqFXjITpW3sIUQmHGG3qSb9mUah9MgMC4NeWhNOlNjXEYq3HjRAvL6arUviZGGJsBg6z0zsWA==
  /find-cache-dir/2.1.0:
    dependencies:
      commondir: 1.0.1
      make-dir: 2.1.0
      pkg-dir: 3.0.0
    dev: false
    engines:
      node: '>=6'
    resolution:
      integrity: sha512-Tq6PixE0w/VMFfCgbONnkiQIVol/JJL7nRMi20fqzA4NRs9AfeqMGeRdPi3wIhYkxjeBaWh2rxwapn5Tu3IqOQ==
  /find-up/2.1.0:
    dependencies:
      locate-path: 2.0.0
    dev: false
    engines:
      node: '>=4'
    resolution:
      integrity: sha1-RdG35QbHF93UgndaK3eSCjwMV6c=
  /find-up/3.0.0:
    dependencies:
      locate-path: 3.0.0
    dev: false
    engines:
      node: '>=6'
    resolution:
      integrity: sha512-1yD6RmLI1XBfxugvORwlck6f75tYL+iR0jqwsOrOxMZyGYqUuDhJ0l4AXdO1iX/FTs9cBAMEk1gWSEx1kSbylg==
  /find-up/4.1.0:
    dependencies:
      locate-path: 5.0.0
      path-exists: 4.0.0
    dev: false
    engines:
      node: '>=8'
    resolution:
      integrity: sha512-PpOwAdQ/YlXQ2vj8a3h8IipDuYRi3wceVQQGYWxNINccq40Anw7BlsEXCMbt1Zt+OLA6Fq9suIpIWD0OsnISlw==
  /flat-cache/3.0.4:
    dependencies:
      flatted: 3.1.1
      rimraf: 3.0.2
    dev: false
    engines:
      node: ^10.12.0 || >=12.0.0
    resolution:
      integrity: sha512-dm9s5Pw7Jc0GvMYbshN6zchCA9RgQlzzEZX3vylR9IqFfS8XciblUXOKfW6SiuJ0e13eDYZoZV5wdrev7P3Nwg==
  /flat/4.1.1:
    dependencies:
      is-buffer: 2.0.5
    dev: false
    hasBin: true
    resolution:
      integrity: sha512-FmTtBsHskrU6FJ2VxCnsDb84wu9zhmO3cUX2kGFb5tuwhfXxGciiT0oRY+cck35QmG+NmGh5eLz6lLCpWTqwpA==
  /flatted/2.0.2:
    dev: false
    resolution:
      integrity: sha512-r5wGx7YeOwNWNlCA0wQ86zKyDLMQr+/RB8xy74M4hTphfmjlijTSSXGuH8rnvKZnfT9i+75zmd8jcKdMR4O6jA==
  /flatted/3.1.1:
    dev: false
    resolution:
      integrity: sha512-zAoAQiudy+r5SvnSw3KJy5os/oRJYHzrzja/tBDqrZtNhUw8bt6y8OBzMWcjWr+8liV8Eb6yOhw8WZ7VFZ5ZzA==
  /folktale/2.3.2:
    dev: false
    resolution:
      integrity: sha512-+8GbtQBwEqutP0v3uajDDoN64K2ehmHd0cjlghhxh0WpcfPzAIjPA03e1VvHlxL02FVGR0A6lwXsNQKn3H1RNQ==
  /follow-redirects/1.13.3:
    dev: false
    engines:
      node: '>=4.0'
    peerDependencies:
      debug: '*'
    peerDependenciesMeta:
      debug:
        optional: true
    resolution:
      integrity: sha512-DUgl6+HDzB0iEptNQEXLx/KhTmDb8tZUHSeLqpnjpknR70H0nC2t9N73BK6fN4hOvJ84pKlIQVQ4k5FFlBedKA==
  /follow-redirects/1.13.3_debug@3.2.7:
    dependencies:
      debug: 3.2.7
    dev: false
    engines:
      node: '>=4.0'
    peerDependencies:
      debug: '*'
    peerDependenciesMeta:
      debug:
        optional: true
    resolution:
      integrity: sha512-DUgl6+HDzB0iEptNQEXLx/KhTmDb8tZUHSeLqpnjpknR70H0nC2t9N73BK6fN4hOvJ84pKlIQVQ4k5FFlBedKA==
  /follow-redirects/1.13.3_debug@4.3.1:
    dependencies:
      debug: 4.3.1
    dev: false
    engines:
      node: '>=4.0'
    peerDependencies:
      debug: '*'
    peerDependenciesMeta:
      debug:
        optional: true
    resolution:
      integrity: sha512-DUgl6+HDzB0iEptNQEXLx/KhTmDb8tZUHSeLqpnjpknR70H0nC2t9N73BK6fN4hOvJ84pKlIQVQ4k5FFlBedKA==
  /foreach/2.0.5:
    dev: false
    resolution:
      integrity: sha1-C+4AUBiusmDQo6865ljdATbsG5k=
  /foreground-child/1.5.6:
    dependencies:
      cross-spawn: 4.0.2
      signal-exit: 3.0.3
    dev: false
    resolution:
      integrity: sha1-T9ca0t/elnibmApcCilZN8svXOk=
  /forever-agent/0.6.1:
    dev: false
    resolution:
      integrity: sha1-+8cfDEGt6zf5bFd60e1C2P2sypE=
  /form-data/2.3.3:
    dependencies:
      asynckit: 0.4.0
      combined-stream: 1.0.8
      mime-types: 2.1.29
    dev: false
    engines:
      node: '>= 0.12'
    resolution:
      integrity: sha512-1lLKB2Mu3aGP1Q/2eCOx0fNbRMe7XdwktwOruhfqqd0rIJWwN4Dh+E3hrPSlDCXnSR7UtZ1N38rVXm+6+MEhJQ==
  /form-data/2.5.1:
    dependencies:
      asynckit: 0.4.0
      combined-stream: 1.0.8
      mime-types: 2.1.29
    dev: false
    engines:
      node: '>= 0.12'
    resolution:
      integrity: sha512-m21N3WOmEEURgk6B9GLOE4RuWOFf28Lhh9qGYeNlGq4VDXUlJy2th2slBNU8Gp8EzloYZOibZJ7t5ecIrFSjVA==
  /form-data/3.0.1:
    dependencies:
      asynckit: 0.4.0
      combined-stream: 1.0.8
      mime-types: 2.1.29
    dev: false
    engines:
      node: '>= 6'
    resolution:
      integrity: sha512-RHkBKtLWUVwd7SqRIvCZMEvAMoGUp0XU+seQiZejj0COz3RI3hWP4sCv3gZWWLjJTd7rGwcsF5eKZGii0r/hbg==
  /forwarded/0.1.2:
    dev: false
    engines:
      node: '>= 0.6'
    resolution:
      integrity: sha1-mMI9qxF1ZXuMBXPozszZGw/xjIQ=
  /fresh/0.5.2:
    dev: false
    engines:
      node: '>= 0.6'
    resolution:
      integrity: sha1-PYyt2Q2XZWn6g1qx+OSyOhBWBac=
  /fs-constants/1.0.0:
    dev: false
    resolution:
      integrity: sha512-y6OAwoSIf7FyjMIv94u+b5rdheZEjzR63GTyZJm5qh4Bi+2YgwLCcI/fPFZkL5PSixOt6ZNKm+w+Hfp/Bciwow==
  /fs-extra/7.0.1:
    dependencies:
      graceful-fs: 4.2.6
      jsonfile: 4.0.0
      universalify: 0.1.2
    dev: false
    engines:
      node: '>=6 <7 || >=8'
    resolution:
      integrity: sha512-YJDaCJZEnBmcbw13fvdAM9AwNOJwOzrE4pqMqBq5nFiEqXUqHwlK4B+3pUw6JNvfSPtX05xFHtYy/1ni01eGCw==
  /fs-extra/8.1.0:
    dependencies:
      graceful-fs: 4.2.6
      jsonfile: 4.0.0
      universalify: 0.1.2
    dev: false
    engines:
      node: '>=6 <7 || >=8'
    resolution:
      integrity: sha512-yhlQgA6mnOJUKOsRUFsgJdQCvkKhcz8tlZG5HBQfReYZy46OwLcY+Zia0mtdHsOo9y/hP+CxMN0TU9QxoOtG4g==
  /fs.realpath/1.0.0:
    dev: false
    resolution:
      integrity: sha1-FQStJSMVjKpA20onh8sBQRmU6k8=
  /fsevents/2.1.3:
    deprecated: '"Please update to latest v2.3 or v2.2"'
    dev: false
    engines:
      node: ^8.16.0 || ^10.6.0 || >=11.0.0
    optional: true
    os:
      - darwin
    resolution:
      integrity: sha512-Auw9a4AxqWpa9GUfj370BMPzzyncfBABW8Mab7BGWBYDj4Isgq+cDKtx0i6u9jcX9pQDnswsaaOTgTmA5pEjuQ==
  /fsevents/2.3.2:
    dev: false
    engines:
      node: ^8.16.0 || ^10.6.0 || >=11.0.0
    optional: true
    os:
      - darwin
    resolution:
      integrity: sha512-xiqMQR4xAeHTuB9uWm+fFRcIOgKBMiOBP+eXiyT7jsgVCq1bkVygt00oASowB7EdtpOHaaPgKt812P9ab+DDKA==
  /ftp/0.3.10:
    dependencies:
      readable-stream: 1.1.14
      xregexp: 2.0.0
    dev: false
    engines:
      node: '>=0.8.0'
    resolution:
      integrity: sha1-kZfYYa2BQvPmPVqDv+TFn3MwiF0=
  /function-bind/1.1.1:
    dev: false
    resolution:
      integrity: sha512-yIovAzMX49sF8Yl58fSCWJ5svSLuaibPxXQJFLmBObTuCr0Mf1KiPopGM9NiFjiYBCbfaa2Fh6breQ6ANVTI0A==
  /functional-red-black-tree/1.0.1:
    dev: false
    resolution:
      integrity: sha1-GwqzvVU7Kg1jmdKcDj6gslIHgyc=
  /gauge/2.7.4:
    dependencies:
      aproba: 1.2.0
      console-control-strings: 1.1.0
      has-unicode: 2.0.1
      object-assign: 4.1.1
      signal-exit: 3.0.3
      string-width: 1.0.2
      strip-ansi: 3.0.1
      wide-align: 1.1.3
    dev: false
    resolution:
      integrity: sha1-LANAXHU4w51+s3sxcCLjJfsBi/c=
  /gensync/1.0.0-beta.2:
    dev: false
    engines:
      node: '>=6.9.0'
    resolution:
      integrity: sha512-3hN7NaskYvMDLQY55gnW3NQ+mesEAepTqlg+VEbj7zzqEMBVNhzcGYYeqFo/TlYz6eQiFcp1HcsCZO+nGgS8zg==
  /get-caller-file/1.0.3:
    dev: false
    resolution:
      integrity: sha512-3t6rVToeoZfYSGd8YoLFR2DJkiQrIiUrGcjvFX2mDw3bn6k2OtwHN0TNCLbBO+w8qTvimhDkv+LSscbJY1vE6w==
  /get-caller-file/2.0.5:
    dev: false
    engines:
      node: 6.* || 8.* || >= 10.*
    resolution:
      integrity: sha512-DyFP3BM/3YHTQOCUL/w0OZHR0lpKeGrxotcHWcqNEdnltqFwXVfhEBQ94eIo34AfQpo0rGki4cyIiftY06h2Fg==
  /get-func-name/2.0.0:
    dev: false
    resolution:
      integrity: sha1-6td0q+5y4gQJQzoGY2YCPdaIekE=
  /get-intrinsic/1.1.1:
    dependencies:
      function-bind: 1.1.1
      has: 1.0.3
      has-symbols: 1.0.2
    dev: false
    resolution:
      integrity: sha512-kWZrnVM42QCiEA2Ig1bG8zjoIMOgxWwYCEeNdwY6Tv/cOSeGpcoX4pXHfKUxNKVoArnrEr2e9srnAxxGIraS9Q==
  /get-stream/5.2.0:
    dependencies:
      pump: 3.0.0
    dev: false
    engines:
      node: '>=8'
    resolution:
      integrity: sha512-nBF+F1rAZVCu/p7rjzgA+Yb4lfYXrpl7a6VmJrU8wF9I1CKvP/QwPNZHnOlwbTkY6dvtFIzFMSyQXbLoTQPRpA==
  /get-uri/2.0.4:
    dependencies:
      data-uri-to-buffer: 1.2.0
      debug: 2.6.9
      extend: 3.0.2
      file-uri-to-path: 1.0.0
      ftp: 0.3.10
      readable-stream: 2.3.7
    dev: false
    resolution:
      integrity: sha512-v7LT/s8kVjs+Tx0ykk1I+H/rbpzkHvuIq87LmeXptcf5sNWm9uQiwjNAt94SJPA1zOlCntmnOlJvVWKmzsxG8Q==
  /getpass/0.1.7:
    dependencies:
      assert-plus: 1.0.0
    dev: false
    resolution:
      integrity: sha1-Xv+OPmhNVprkyysSgmBOi6YhSfo=
  /github-from-package/0.0.0:
    dev: false
    resolution:
      integrity: sha1-l/tdlr/eiXMxPyDoKI75oWf6ZM4=
  /glob-parent/5.1.2:
    dependencies:
      is-glob: 4.0.1
    dev: false
    engines:
      node: '>= 6'
    resolution:
      integrity: sha512-AOIgSQCepiJYwP3ARnGx+5VnTu2HBYdzbGP45eLw1vr3zB3vZLeyed1sC9hnbcOc9/SrMyM5RPQrkGz4aS9Zow==
  /glob-to-regexp/0.4.1:
    dev: false
    resolution:
      integrity: sha512-lkX1HJXwyMcprw/5YUZc2s7DrpAiHB21/V+E1rHUrVNokkvB6bqMzT0VfV6/86ZNabt1k14YOIaT7nDvOX3Iiw==
  /glob/7.1.3:
    dependencies:
      fs.realpath: 1.0.0
      inflight: 1.0.6
      inherits: 2.0.4
      minimatch: 3.0.4
      once: 1.4.0
      path-is-absolute: 1.0.1
    dev: false
    resolution:
      integrity: sha512-vcfuiIxogLV4DlGBHIUOwI0IbrJ8HWPc4MU7HzviGeNho/UJDfi6B5p3sHeWIQ0KGIU0Jpxi5ZHxemQfLkkAwQ==
  /glob/7.1.6:
    dependencies:
      fs.realpath: 1.0.0
      inflight: 1.0.6
      inherits: 2.0.4
      minimatch: 3.0.4
      once: 1.4.0
      path-is-absolute: 1.0.1
    dev: false
    resolution:
      integrity: sha512-LwaxwyZ72Lk7vZINtNNrywX0ZuLyStrdDtabefZKAY5ZGJhVtgdznluResxNmPitE0SAO+O26sWTHeKSI2wMBA==
  /global-modules/1.0.0:
    dependencies:
      global-prefix: 1.0.2
      is-windows: 1.0.2
      resolve-dir: 1.0.1
    dev: false
    engines:
      node: '>=0.10.0'
    resolution:
      integrity: sha512-sKzpEkf11GpOFuw0Zzjzmt4B4UZwjOcG757PPvrfhxcLFbq0wpsgpOqxpxtxFiCG4DtG93M6XRVbF2oGdev7bg==
  /global-prefix/1.0.2:
    dependencies:
      expand-tilde: 2.0.2
      homedir-polyfill: 1.0.3
      ini: 1.3.8
      is-windows: 1.0.2
      which: 1.3.1
    dev: false
    engines:
      node: '>=0.10.0'
    resolution:
      integrity: sha1-2/dDxsFJklk8ZVVoy2btMsASLr4=
  /global/4.4.0:
    dependencies:
      min-document: 2.19.0
      process: 0.11.10
    dev: false
    resolution:
      integrity: sha512-wv/LAoHdRE3BeTGz53FAamhGlPLhlssK45usmGFThIi4XqnBmjKQ16u+RNbP7WvigRZDxUsM0J3gcQ5yicaL0w==
  /globals/11.12.0:
    dev: false
    engines:
      node: '>=4'
    resolution:
      integrity: sha512-WOBp/EEGUiIsJSp7wcv/y6MO+lV9UoncWqxuFfm8eBwzWNgyfBd6Gz+IeKQ9jCmyhoH99g15M3T+QaVHFjizVA==
  /globals/12.4.0:
    dependencies:
      type-fest: 0.8.1
    dev: false
    engines:
      node: '>=8'
    resolution:
      integrity: sha512-BWICuzzDvDoH54NHKCseDanAhE3CeDorgDL5MT6LMXXj2WCnd9UC2szdk4AWLfjdgNBCXLUanXYcpBBKOSWGwg==
  /globby/11.0.2:
    dependencies:
      array-union: 2.1.0
      dir-glob: 3.0.1
      fast-glob: 3.2.5
      ignore: 5.1.8
      merge2: 1.4.1
      slash: 3.0.0
    dev: false
    engines:
      node: '>=10'
    resolution:
      integrity: sha512-2ZThXDvvV8fYFRVIxnrMQBipZQDr7MxKAmQK1vujaj9/7eF0efG7BPUKJ7jP7G5SLF37xKDXvO4S/KKLj/Z0og==
  /graceful-fs/4.2.6:
    dev: false
    resolution:
      integrity: sha512-nTnJ528pbqxYanhpDYsi4Rd8MAeaBA67+RZ10CM1m3bTAVFEDcd5AuA4a6W5YkGZ1iNXHzZz8T6TBKLeBuNriQ==
  /growl/1.10.5:
    dev: false
    engines:
      node: '>=4.x'
    resolution:
      integrity: sha512-qBr4OuELkhPenW6goKVXiv47US3clb3/IbuWF9KNKEijAy9oeHxU9IgzjvJhHkUzhaj7rOUD7+YGWqUjLp5oSA==
  /guid-typescript/1.0.9:
    dev: false
    resolution:
      integrity: sha512-Y8T4vYhEfwJOTbouREvG+3XDsjr8E3kIr7uf+JZ0BYloFsttiHU0WfvANVsR7TxNUJa/WpCnw/Ino/p+DeBhBQ==
  /handlebars/4.7.7:
    dependencies:
      minimist: 1.2.5
      neo-async: 2.6.2
      source-map: 0.6.1
      wordwrap: 1.0.0
    dev: false
    engines:
      node: '>=0.4.7'
    hasBin: true
    optionalDependencies:
      uglify-js: 3.13.0
    resolution:
      integrity: sha512-aAcXm5OAfE/8IXkcZvCepKU3VzW1/39Fb5ZuqMtgI/hT8X2YgoMvBY5dLhq/cpOvw7Lk1nK/UF71aLG/ZnVYRA==
  /har-schema/2.0.0:
    dev: false
    engines:
      node: '>=4'
    resolution:
      integrity: sha1-qUwiJOvKwEeCoNkDVSHyRzW37JI=
  /har-validator/5.1.5:
    dependencies:
      ajv: 6.12.6
      har-schema: 2.0.0
    deprecated: this library is no longer supported
    dev: false
    engines:
      node: '>=6'
    resolution:
      integrity: sha512-nmT2T0lljbxdQZfspsno9hgrG3Uir6Ks5afism62poxqBM6sDnMEuPmzTq8XN0OEwqKLLdh1jQI3qyE66Nzb3w==
  /has-ansi/2.0.0:
    dependencies:
      ansi-regex: 2.1.1
    dev: false
    engines:
      node: '>=0.10.0'
    resolution:
      integrity: sha1-NPUEnOHs3ysGSa8+8k5F7TVBbZE=
  /has-bigints/1.0.1:
    dev: false
    resolution:
      integrity: sha512-LSBS2LjbNBTf6287JEbEzvJgftkF5qFkmCo9hDRpAzKhUOlJ+hx8dd4USs00SgsUNwc4617J9ki5YtEClM2ffA==
  /has-flag/3.0.0:
    dev: false
    engines:
      node: '>=4'
    resolution:
      integrity: sha1-tdRU3CGZriJWmfNGfloH87lVuv0=
  /has-flag/4.0.0:
    dev: false
    engines:
      node: '>=8'
    resolution:
      integrity: sha512-EykJT/Q1KjTWctppgIAgfSO0tKVuZUjhgMr17kqTumMl6Afv3EISleU7qZUzoXDFTAHTDC4NOoG/ZxU3EvlMPQ==
  /has-glob/1.0.0:
    dependencies:
      is-glob: 3.1.0
    dev: false
    engines:
      node: '>=0.10.0'
    resolution:
      integrity: sha1-mqqe7b/7G6OZCnsAEPtnjuAIEgc=
  /has-only/1.1.1:
    dev: false
    engines:
      node: '>=6'
    resolution:
      integrity: sha512-3GuFy9rDw0xvovCHb4SOKiRImbZ+a8boFBUyGNRPVd2mRyQOzYdau5G9nodUXC1ZKYN59hrHFkW1lgBQscYfTg==
  /has-symbols/1.0.2:
    dev: false
    engines:
      node: '>= 0.4'
    resolution:
      integrity: sha512-chXa79rL/UC2KlX17jo3vRGz0azaWEx5tGqZg5pO3NUyEJVB17dMruQlzCCOfUvElghKcm5194+BCRvi2Rv/Gw==
  /has-unicode/2.0.1:
    dev: false
    resolution:
      integrity: sha1-4Ob+aijPUROIVeCG0Wkedx3iqLk=
  /has/1.0.3:
    dependencies:
      function-bind: 1.1.1
    dev: false
    engines:
      node: '>= 0.4.0'
    resolution:
      integrity: sha512-f2dvO0VU6Oej7RkWJGrehjbzMAjFp5/VKPp5tTpWIV4JHHZK1/BxbFRtf/siA2SWTe09caDmVtYYzWEIbBS4zw==
  /hash-base/3.1.0:
    dependencies:
      inherits: 2.0.4
      readable-stream: 3.6.0
      safe-buffer: 5.2.1
    dev: false
    engines:
      node: '>=4'
    resolution:
      integrity: sha512-1nmYp/rhMDiE7AYkDw+lLwlAzz0AntGIe51F3RfFfEqyQ3feY2eI/NcwC6umIQVOASPMsWJLJScWKSSvzL9IVA==
  /hasha/3.0.0:
    dependencies:
      is-stream: 1.1.0
    dev: false
    engines:
      node: '>=4'
    resolution:
      integrity: sha1-UqMvq4Vp1BymmmH/GiFPjrfIvTk=
  /he/1.2.0:
    dev: false
    hasBin: true
    resolution:
      integrity: sha512-F/1DnUGPopORZi0ni+CvrCgHQ5FyEAHRLSApuYWMmrbSwoN2Mn/7k+Gl38gJnR7yyDZk6WLXwiGod1JOWNDKGw==
  /highlight.js/9.18.5:
    deprecated: Support has ended for 9.x series. Upgrade to @latest
    dev: false
    requiresBuild: true
    resolution:
      integrity: sha512-a5bFyofd/BHCX52/8i8uJkjr9DYwXIPnM/plwI6W7ezItLGqzt7X2G2nXuYSfsIJdkwwj/g9DG1LkcGJI/dDoA==
  /homedir-polyfill/1.0.3:
    dependencies:
      parse-passwd: 1.0.0
    dev: false
    engines:
      node: '>=0.10.0'
    resolution:
      integrity: sha512-eSmmWE5bZTK2Nou4g0AI3zZ9rswp7GRKoKXS1BLUkvPviOqs4YTN1djQIqrXy9k5gEtdLPy86JjRwsNM9tnDcA==
  /hosted-git-info/2.8.8:
    dev: false
    resolution:
      integrity: sha512-f/wzC2QaWBs7t9IYqB4T3sR1xviIViXJRJTWBlx2Gf3g0Xi5vI7Yy4koXQ1c9OYDGHN9sBy1DQ2AB8fqZBWhUg==
  /html-escaper/2.0.2:
    dev: false
    resolution:
      integrity: sha512-H2iMtd0I4Mt5eYiapRdIDjp+XzelXQ0tFE4JS7YFwFevXXMmOp9myNrUvCg0D6ws8iqkRPBfKHgbwig1SmlLfg==
  /http-errors/1.7.2:
    dependencies:
      depd: 1.1.2
      inherits: 2.0.3
      setprototypeof: 1.1.1
      statuses: 1.5.0
      toidentifier: 1.0.0
    dev: false
    engines:
      node: '>= 0.6'
    resolution:
      integrity: sha512-uUQBt3H/cSIVfch6i1EuPNy/YsRSOUBXTVfZ+yR7Zjez3qjBz6i9+i4zjNaoqcoFVI4lQJ5plg63TvGfRSDCRg==
  /http-errors/1.7.3:
    dependencies:
      depd: 1.1.2
      inherits: 2.0.4
      setprototypeof: 1.1.1
      statuses: 1.5.0
      toidentifier: 1.0.0
    dev: false
    engines:
      node: '>= 0.6'
    resolution:
      integrity: sha512-ZTTX0MWrsQ2ZAhA1cejAwDLycFsd7I7nVtnkT3Ol0aqodaKW+0CTZDQ1uBv5whptCnc8e8HeRRJxRs0kmm/Qfw==
  /http-proxy-agent/2.1.0:
    dependencies:
      agent-base: 4.3.0
      debug: 3.1.0
    dev: false
    engines:
      node: '>= 4.5.0'
    resolution:
      integrity: sha512-qwHbBLV7WviBl0rQsOzH6o5lwyOIvwp/BdFnvVxXORldu5TmjFfjzBcWUWS5kWAZhmv+JtiDhSuQCp4sBfbIgg==
  /http-proxy-agent/4.0.1:
    dependencies:
      '@tootallnate/once': 1.1.2
      agent-base: 6.0.2
      debug: 4.3.1
    dev: false
    engines:
      node: '>= 6'
    resolution:
      integrity: sha512-k0zdNgqWTGA6aeIRVpvfVob4fL52dTfaehylg0Y4UvSySvOq/Y+BOyPrgpUrA7HylqvU8vIZGsRuXmspskV0Tg==
  /http-proxy/1.18.1:
    dependencies:
      eventemitter3: 4.0.7
      follow-redirects: 1.13.3
      requires-port: 1.0.0
    dev: false
    engines:
      node: '>=8.0.0'
    resolution:
      integrity: sha512-7mz/721AbnJwIVbnaSv1Cz3Am0ZLT/UBwkC92VlxhXv/k/BBQfM2fXElQNC27BVGr0uwUpplYPQM9LnaBMR5NQ==
  /http-proxy/1.18.1_debug@4.3.1:
    dependencies:
      eventemitter3: 4.0.7
      follow-redirects: 1.13.3_debug@4.3.1
      requires-port: 1.0.0
    dev: false
    engines:
      node: '>=8.0.0'
    peerDependencies:
      debug: '*'
    resolution:
      integrity: sha512-7mz/721AbnJwIVbnaSv1Cz3Am0ZLT/UBwkC92VlxhXv/k/BBQfM2fXElQNC27BVGr0uwUpplYPQM9LnaBMR5NQ==
  /http-signature/1.2.0:
    dependencies:
      assert-plus: 1.0.0
      jsprim: 1.4.1
      sshpk: 1.16.1
    dev: false
    engines:
      node: '>=0.8'
      npm: '>=1.3.7'
    resolution:
      integrity: sha1-muzZJRFHcvPZW2WmCruPfBj7rOE=
  /https-proxy-agent/3.0.1:
    dependencies:
      agent-base: 4.3.0
      debug: 3.2.7
    dev: false
    engines:
      node: '>= 4.5.0'
    resolution:
      integrity: sha512-+ML2Rbh6DAuee7d07tYGEKOEi2voWPUGan+ExdPbPW6Z3svq+JCqr0v8WmKPOkz1vOVykPCBSuobe7G8GJUtVg==
  /https-proxy-agent/4.0.0:
    dependencies:
      agent-base: 5.1.1
      debug: 4.3.1
    dev: false
    engines:
      node: '>= 6.0.0'
    resolution:
      integrity: sha512-zoDhWrkR3of1l9QAL8/scJZyLu8j/gBkcwcaQOZh7Gyh/+uJQzGVETdgT30akuwkpL8HTRfssqI3BZuV18teDg==
  /https-proxy-agent/5.0.0:
    dependencies:
      agent-base: 6.0.2
      debug: 4.3.1
    dev: false
    engines:
      node: '>= 6'
    resolution:
      integrity: sha512-EkYm5BcKUGiduxzSt3Eppko+PiNWNEpa4ySk9vTC6wDsQJW9rHSa+UhGNJoRYp7bz6Ht1eaRIa6QaJqO5rCFbA==
  /human-signals/1.1.1:
    dev: false
    engines:
      node: '>=8.12.0'
    resolution:
      integrity: sha512-SEQu7vl8KjNL2eoGBLF3+wAjpsNfA9XMlXAYj/3EdaNfAlxKthD1xjEQfGOUhllCGGJVNY34bRr6lPINhNjyZw==
  /iconv-lite/0.4.24:
    dependencies:
      safer-buffer: 2.1.2
    dev: false
    engines:
      node: '>=0.10.0'
    resolution:
      integrity: sha512-v3MXnZAcvnywkTUEZomIActle7RXXeedOR31wwl7VlyoXO4Qi9arvSenNQWne1TcRwhCL1HwLI21bEqdpj8/rA==
  /ieee754/1.2.1:
    dev: false
    resolution:
      integrity: sha512-dcyqhDvX1C46lXZcVqCpK+FtMRQVdIMN6/Df5js2zouUsqG7I6sFxitIC+7KYK29KdXOLHdu9zL4sFnoVQnqaA==
  /ignore/4.0.6:
    dev: false
    engines:
      node: '>= 4'
    resolution:
      integrity: sha512-cyFDKrqc/YdcWFniJhzI42+AzS+gNwmUzOSFcRCQYwySuBBBy/KjuxWLZ/FHEH6Moq1NizMOBWyTcv8O4OZIMg==
  /ignore/5.1.8:
    dev: false
    engines:
      node: '>= 4'
    resolution:
      integrity: sha512-BMpfD7PpiETpBl/A6S498BaIJ6Y/ABT93ETbby2fP00v4EbvPBXWEoaR1UBPKs3iR53pJY7EtZk5KACI57i1Uw==
  /import-fresh/3.3.0:
    dependencies:
      parent-module: 1.0.1
      resolve-from: 4.0.0
    dev: false
    engines:
      node: '>=6'
    resolution:
      integrity: sha512-veYYhQa+D1QBKznvhUHxb8faxlrwUnxseDAbAp457E0wLNio2bOSKnjYDhMj+YiAq61xrMGhQk9iXVk5FzgQMw==
  /import-lazy/4.0.0:
    dev: false
    engines:
      node: '>=8'
    resolution:
      integrity: sha512-rKtvo6a868b5Hu3heneU+L4yEQ4jYKLtjpnPeUdK7h0yzXGmyBTypknlkCvHFBqfX9YlorEiMM6Dnq/5atfHkw==
  /imurmurhash/0.1.4:
    dev: false
    engines:
      node: '>=0.8.19'
    resolution:
      integrity: sha1-khi5srkoojixPcT7a21XbyMUU+o=
  /inflight/1.0.6:
    dependencies:
      once: 1.4.0
      wrappy: 1.0.2
    dev: false
    resolution:
      integrity: sha1-Sb1jMdfQLQwJvJEKEHW6gWW1bfk=
  /inherits/2.0.1:
    dev: false
    resolution:
      integrity: sha1-sX0I0ya0Qj5Wjv9xn5GwscvfafE=
  /inherits/2.0.3:
    dev: false
    resolution:
      integrity: sha1-Yzwsg+PaQqUC9SRmAiSA9CCCYd4=
  /inherits/2.0.4:
    dev: false
    resolution:
      integrity: sha512-k/vGaX4/Yla3WzyMCvTQOXYeIHvqOKtnqBduzTHpzpQZzAskKMhZ2K+EnBiSM9zGSoIFeMpXKxa4dYeZIQqewQ==
  /ini/1.3.8:
    dev: false
    resolution:
      integrity: sha512-JV/yugV2uzW5iMRSiZAyDtQd+nxtUnjeLt0acNdw98kKLrvuRVyB80tsREOE7yvGVgalhZ6RNXCmEHkUKBKxew==
  /interpret/1.4.0:
    dev: false
    engines:
      node: '>= 0.10'
    resolution:
      integrity: sha512-agE4QfB2Lkp9uICn7BAqoscw4SZP9kTE2hxiFI3jBPmXJfdqiahTbUuKGsMoN2GtqL9AxhYioAcVvgsb1HvRbA==
  /ip/1.1.5:
    dev: false
    resolution:
      integrity: sha1-vd7XARQpCCjAoDnnLvJfWq7ENUo=
  /ipaddr.js/1.9.1:
    dev: false
    engines:
      node: '>= 0.10'
    resolution:
      integrity: sha512-0KI/607xoxSToH7GjN1FfSbLoU0+btTicjsQSWQlh/hZykN8KpmMf7uYwPW3R+akZ6R/w18ZlXSHBYXiYUPO3g==
  /is-arguments/1.1.0:
    dependencies:
      call-bind: 1.0.2
    dev: false
    engines:
      node: '>= 0.4'
    resolution:
      integrity: sha512-1Ij4lOMPl/xB5kBDn7I+b2ttPMKa8szhEIrXDuXQD/oe3HJLTLhqhgGspwgyGd6MOywBUqVvYicF72lkgDnIHg==
  /is-arrayish/0.2.1:
    dev: false
    resolution:
      integrity: sha1-d8mYQFJ6qOyxqLppe4BkWnqSap0=
  /is-bigint/1.0.1:
    dev: false
    resolution:
      integrity: sha512-J0ELF4yHFxHy0cmSxZuheDOz2luOdVvqjwmEcj8H/L1JHeuEDSDbeRP+Dk9kFVk5RTFzbucJ2Kb9F7ixY2QaCg==
  /is-binary-path/2.1.0:
    dependencies:
      binary-extensions: 2.2.0
    dev: false
    engines:
      node: '>=8'
    resolution:
      integrity: sha512-ZMERYes6pDydyuGidse7OsHxtbI7WVeUEozgR/g7rd0xUimYNlvZRE/K2MgZTjWy725IfelLeVcEM97mmtRGXw==
  /is-boolean-object/1.1.0:
    dependencies:
      call-bind: 1.0.2
    dev: false
    engines:
      node: '>= 0.4'
    resolution:
      integrity: sha512-a7Uprx8UtD+HWdyYwnD1+ExtTgqQtD2k/1yJgtXP6wnMm8byhkoTZRl+95LLThpzNZJ5aEvi46cdH+ayMFRwmA==
  /is-buffer/1.1.6:
    dev: false
    resolution:
      integrity: sha512-NcdALwpXkTm5Zvvbk7owOUSvVvBKDgKP5/ewfXEznmQFfs4ZRmanOeKBTjRVjka3QFoN6XJ+9F3USqfHqTaU5w==
  /is-buffer/2.0.5:
    dev: false
    engines:
      node: '>=4'
    resolution:
      integrity: sha512-i2R6zNFDwgEHJyQUtJEk0XFi1i0dPFn/oqjK3/vPCcDeJvW5NQ83V8QbicfF1SupOaB0h8ntgBC2YiE7dfyctQ==
  /is-callable/1.2.3:
    dev: false
    engines:
      node: '>= 0.4'
    resolution:
      integrity: sha512-J1DcMe8UYTBSrKezuIUTUwjXsho29693unXM2YhJUTR2txK/eG47bvNa/wipPFmZFgr/N6f1GA66dv0mEyTIyQ==
  /is-ci/2.0.0:
    dependencies:
      ci-info: 2.0.0
    dev: false
    hasBin: true
    resolution:
      integrity: sha512-YfJT7rkpQB0updsdHLGWrvhBJfcfzNNawYDNIyQXJz0IViGf75O8EBPKSdvw2rF+LGCsX4FZ8tcr3b19LcZq4w==
  /is-core-module/2.2.0:
    dependencies:
      has: 1.0.3
    dev: false
    resolution:
      integrity: sha512-XRAfAdyyY5F5cOXn7hYQDqh2Xmii+DEfIcQGxK/uNwMHhIkPWO0g8msXcbzLe+MpGoR951MlqM/2iIlU4vKDdQ==
  /is-date-object/1.0.2:
    dev: false
    engines:
      node: '>= 0.4'
    resolution:
      integrity: sha512-USlDT524woQ08aoZFzh3/Z6ch9Y/EWXEHQ/AaRN0SkKq4t2Jw2R2339tSXmwuVoY7LLlBCbOIlx2myP/L5zk0g==
  /is-docker/2.1.1:
    dev: false
    engines:
      node: '>=8'
    hasBin: true
    resolution:
      integrity: sha512-ZOoqiXfEwtGknTiuDEy8pN2CfE3TxMHprvNer1mXiqwkOT77Rw3YVrUQ52EqAOU3QAWDQ+bQdx7HJzrv7LS2Hw==
  /is-extglob/2.1.1:
    dev: false
    engines:
      node: '>=0.10.0'
    resolution:
      integrity: sha1-qIwCU1eR8C7TfHahueqXc8gz+MI=
  /is-fullwidth-code-point/1.0.0:
    dependencies:
      number-is-nan: 1.0.1
    dev: false
    engines:
      node: '>=0.10.0'
    resolution:
      integrity: sha1-754xOG8DGn8NZDr4L95QxFfvAMs=
  /is-fullwidth-code-point/2.0.0:
    dev: false
    engines:
      node: '>=4'
    resolution:
      integrity: sha1-o7MKXE8ZkYMWeqq5O+764937ZU8=
  /is-fullwidth-code-point/3.0.0:
    dev: false
    engines:
      node: '>=8'
    resolution:
      integrity: sha512-zymm5+u+sCsSWyD9qNaejV3DFvhCKclKdizYaJUuHA83RLjb7nSuGnddCHGv0hk+KY7BMAlsWeK4Ueg6EV6XQg==
  /is-generator-function/1.0.8:
    dev: false
    engines:
      node: '>= 0.4'
    resolution:
      integrity: sha512-2Omr/twNtufVZFr1GhxjOMFPAj2sjc/dKaIqBhvo4qciXfJmITGH6ZGd8eZYNHza8t1y0e01AuqRhJwfWp26WQ==
  /is-glob/3.1.0:
    dependencies:
      is-extglob: 2.1.1
    dev: false
    engines:
      node: '>=0.10.0'
    resolution:
      integrity: sha1-e6WuJCF4BKxwcHuWkiVnSGzD6Eo=
  /is-glob/4.0.1:
    dependencies:
      is-extglob: 2.1.1
    dev: false
    engines:
      node: '>=0.10.0'
    resolution:
      integrity: sha512-5G0tKtBTFImOqDnLB2hG6Bp2qcKEFduo4tZu9MT/H6NQv/ghhy30o55ufafxJ/LdH79LLs2Kfrn85TLKyA7BUg==
  /is-module/1.0.0:
    dev: false
    resolution:
      integrity: sha1-Mlj7afeMFNW4FdZkM2tM/7ZEFZE=
  /is-negative-zero/2.0.1:
    dev: false
    engines:
      node: '>= 0.4'
    resolution:
      integrity: sha512-2z6JzQvZRa9A2Y7xC6dQQm4FSTSTNWjKIYYTt4246eMTJmIo0Q+ZyOsU66X8lxK1AbB92dFeglPLrhwpeRKO6w==
  /is-number-object/1.0.4:
    dev: false
    engines:
      node: '>= 0.4'
    resolution:
      integrity: sha512-zohwelOAur+5uXtk8O3GPQ1eAcu4ZX3UwxQhUlfFFMNpUd83gXgjbhJh6HmB6LUNV/ieOLQuDwJO3dWJosUeMw==
  /is-number/7.0.0:
    dev: false
    engines:
      node: '>=0.12.0'
    resolution:
      integrity: sha512-41Cifkg6e8TylSpdtTpeLVMqvSBEVzTttHvERD741+pnZ8ANv0004MRL43QKPDlK9cGvNp6NZWZUBlbGXYxxng==
  /is-reference/1.2.1:
    dependencies:
      '@types/estree': 0.0.46
    dev: false
    resolution:
      integrity: sha512-U82MsXXiFIrjCK4otLT+o2NA2Cd2g5MLoOVXUZjIOhLurrRxpEXzI8O0KZHr3IjLvlAH1kTPYSuqer5T9ZVBKQ==
  /is-regex/1.1.2:
    dependencies:
      call-bind: 1.0.2
      has-symbols: 1.0.2
    dev: false
    engines:
      node: '>= 0.4'
    resolution:
      integrity: sha512-axvdhb5pdhEVThqJzYXwMlVuZwC+FF2DpcOhTS+y/8jVq4trxyPgfcwIxIKiyeuLlSQYKkmUaPQJ8ZE4yNKXDg==
  /is-stream/1.1.0:
    dev: false
    engines:
      node: '>=0.10.0'
    resolution:
      integrity: sha1-EtSj3U5o4Lec6428hBc66A2RykQ=
  /is-stream/2.0.0:
    dev: false
    engines:
      node: '>=8'
    resolution:
      integrity: sha512-XCoy+WlUr7d1+Z8GgSuXmpuUFC9fOhRXglJMx+dwLKTkL44Cjd4W1Z5P+BQZpr+cR93aGP4S/s7Ftw6Nd/kiEw==
  /is-string/1.0.5:
    dev: false
    engines:
      node: '>= 0.4'
    resolution:
      integrity: sha512-buY6VNRjhQMiF1qWDouloZlQbRhDPCebwxSjxMjxgemYT46YMd2NR0/H+fBhEfWX4A/w9TBJ+ol+okqJKFE6vQ==
  /is-subset/0.1.1:
    dev: false
    resolution:
      integrity: sha1-ilkRfZMt4d4A8kX83TnOQ/HpOaY=
  /is-symbol/1.0.3:
    dependencies:
      has-symbols: 1.0.2
    dev: false
    engines:
      node: '>= 0.4'
    resolution:
      integrity: sha512-OwijhaRSgqvhm/0ZdAcXNZt9lYdKFpcRDT5ULUuYXPoT794UNOdU+gpT6Rzo7b4V2HUl/op6GqY894AZwv9faQ==
  /is-typed-array/1.1.5:
    dependencies:
      available-typed-arrays: 1.0.2
      call-bind: 1.0.2
      es-abstract: 1.18.0
      foreach: 2.0.5
      has-symbols: 1.0.2
    dev: false
    engines:
      node: '>= 0.4'
    resolution:
      integrity: sha512-S+GRDgJlR3PyEbsX/Fobd9cqpZBuvUS+8asRqYDMLCb2qMzt1oz5m5oxQCxOgUDxiWsOVNi4yaF+/uvdlHlYug==
  /is-typedarray/1.0.0:
    dev: false
    resolution:
      integrity: sha1-5HnICFjfDBsR3dppQPlgEfzaSpo=
  /is-valid-glob/1.0.0:
    dev: false
    engines:
      node: '>=0.10.0'
    resolution:
      integrity: sha1-Kb8+/3Ab4tTTFdusw5vDn+j2Aao=
  /is-windows/1.0.2:
    dev: false
    engines:
      node: '>=0.10.0'
    resolution:
      integrity: sha512-eXK1UInq2bPmjyX6e3VHIzMLobc4J94i4AWn+Hpq3OU5KkrRC96OAcR3PRJ/pGu6m8TRnBHP9dkXQVsT/COVIA==
  /is-wsl/2.2.0:
    dependencies:
      is-docker: 2.1.1
    dev: false
    engines:
      node: '>=8'
    resolution:
      integrity: sha512-fKzAra0rGJUUBwGBgNkHZuToZcn+TtXHpeCgmkMJMMYx1sQDYaCSyjJBSCa2nH1DGm7s3n1oBnohoVTBaN7Lww==
  /isarray/0.0.1:
    dev: false
    resolution:
      integrity: sha1-ihis/Kmo9Bd+Cav8YDiTmwXR7t8=
  /isarray/1.0.0:
    dev: false
    resolution:
      integrity: sha1-u5NdSFgsuhaMBoNJV6VKPgcSTxE=
  /isbinaryfile/4.0.6:
    dev: false
    engines:
      node: '>= 8.0.0'
    resolution:
      integrity: sha512-ORrEy+SNVqUhrCaal4hA4fBzhggQQ+BaLntyPOdoEiwlKZW9BZiJXjg3RMiruE4tPEI3pyVPpySHQF/dKWperg==
  /isexe/2.0.0:
    dev: false
    resolution:
      integrity: sha1-6PvzdNxVb/iUehDcsFctYz8s+hA=
  /isstream/0.1.2:
    dev: false
    resolution:
      integrity: sha1-R+Y/evVa+m+S4VAOaQ64uFKcCZo=
  /istanbul-lib-coverage/2.0.5:
    dev: false
    engines:
      node: '>=6'
    resolution:
      integrity: sha512-8aXznuEPCJvGnMSRft4udDRDtb1V3pkQkMMI5LI+6HuQz5oQ4J2UFn1H82raA3qJtyOLkkwVqICBQkjnGtn5mA==
  /istanbul-lib-coverage/3.0.0:
    dev: false
    engines:
      node: '>=8'
    resolution:
      integrity: sha512-UiUIqxMgRDET6eR+o5HbfRYP1l0hqkWOs7vNxC/mggutCMUIhWMm8gAHb8tHlyfD3/l6rlgNA5cKdDzEAf6hEg==
  /istanbul-lib-hook/2.0.7:
    dependencies:
      append-transform: 1.0.0
    dev: false
    engines:
      node: '>=6'
    resolution:
      integrity: sha512-vrRztU9VRRFDyC+aklfLoeXyNdTfga2EI3udDGn4cZ6fpSXpHLV9X6CHvfoMCPtggg8zvDDmC4b9xfu0z6/llA==
  /istanbul-lib-instrument/3.3.0:
    dependencies:
      '@babel/generator': 7.13.9
      '@babel/parser': 7.13.10
      '@babel/template': 7.12.13
      '@babel/traverse': 7.13.0
      '@babel/types': 7.13.0
      istanbul-lib-coverage: 2.0.5
      semver: 6.3.0
    dev: false
    engines:
      node: '>=6'
    resolution:
      integrity: sha512-5nnIN4vo5xQZHdXno/YDXJ0G+I3dAm4XgzfSVTPLQpj/zAV2dV6Juy0yaf10/zrJOJeHoN3fraFe+XRq2bFVZA==
  /istanbul-lib-instrument/4.0.3:
    dependencies:
      '@babel/core': 7.13.10
      '@istanbuljs/schema': 0.1.3
      istanbul-lib-coverage: 3.0.0
      semver: 6.3.0
    dev: false
    engines:
      node: '>=8'
    resolution:
      integrity: sha512-BXgQl9kf4WTCPCCpmFGoJkz/+uhvm7h7PFKUYxh7qarQd3ER33vHG//qaE8eN25l07YqZPpHXU9I09l/RD5aGQ==
  /istanbul-lib-report/2.0.8:
    dependencies:
      istanbul-lib-coverage: 2.0.5
      make-dir: 2.1.0
      supports-color: 6.1.0
    dev: false
    engines:
      node: '>=6'
    resolution:
      integrity: sha512-fHBeG573EIihhAblwgxrSenp0Dby6tJMFR/HvlerBsrCTD5bkUuoNtn3gVh29ZCS824cGGBPn7Sg7cNk+2xUsQ==
  /istanbul-lib-report/3.0.0:
    dependencies:
      istanbul-lib-coverage: 3.0.0
      make-dir: 3.1.0
      supports-color: 7.2.0
    dev: false
    engines:
      node: '>=8'
    resolution:
      integrity: sha512-wcdi+uAKzfiGT2abPpKZ0hSU1rGQjUQnLvtY5MpQ7QCTahD3VODhcu4wcfY1YtkGaDD5yuydOLINXsfbus9ROw==
  /istanbul-lib-source-maps/3.0.6:
    dependencies:
      debug: 4.3.1
      istanbul-lib-coverage: 2.0.5
      make-dir: 2.1.0
      rimraf: 2.7.1
      source-map: 0.6.1
    dev: false
    engines:
      node: '>=6'
    resolution:
      integrity: sha512-R47KzMtDJH6X4/YW9XTx+jrLnZnscW4VpNN+1PViSYTejLVPWv7oov+Duf8YQSPyVRUvueQqz1TcsC6mooZTXw==
  /istanbul-lib-source-maps/4.0.0:
    dependencies:
      debug: 4.3.1
      istanbul-lib-coverage: 3.0.0
      source-map: 0.6.1
    dev: false
    engines:
      node: '>=8'
    resolution:
      integrity: sha512-c16LpFRkR8vQXyHZ5nLpY35JZtzj1PQY1iZmesUbf1FZHbIupcWfjgOXBY9YHkLEQ6puz1u4Dgj6qmU/DisrZg==
  /istanbul-reports/2.2.7:
    dependencies:
      html-escaper: 2.0.2
    dev: false
    engines:
      node: '>=6'
    resolution:
      integrity: sha512-uu1F/L1o5Y6LzPVSVZXNOoD/KXpJue9aeLRd0sM9uMXfZvzomB0WxVamWb5ue8kA2vVWEmW7EG+A5n3f1kqHKg==
  /istanbul-reports/3.0.2:
    dependencies:
      html-escaper: 2.0.2
      istanbul-lib-report: 3.0.0
    dev: false
    engines:
      node: '>=8'
    resolution:
      integrity: sha512-9tZvz7AiR3PEDNGiV9vIouQ/EAcqMXFmkcA1CDFTwOB98OZVDL0PH9glHotf5Ugp6GCOTypfzGWI/OqjWNCRUw==
  /its-name/1.0.0:
    dev: false
    engines:
      node: '>=6'
    resolution:
      integrity: sha1-IGXxiD7LVoxl9xEt2/EjQB+uSvA=
  /jest-worker/24.9.0:
    dependencies:
      merge-stream: 2.0.0
      supports-color: 6.1.0
    dev: false
    engines:
      node: '>= 6'
    resolution:
      integrity: sha512-51PE4haMSXcHohnSMdM42anbvZANYTqMrr52tVKPqqsPJMzoP6FYYDVqahX/HrAoKEKz3uUPzSvKs9A3qR4iVw==
  /jju/1.4.0:
    dev: false
    resolution:
      integrity: sha1-o6vicYryQaKykE+EpiWXDzia4yo=
  /jquery/3.6.0:
    dev: false
    resolution:
      integrity: sha512-JVzAR/AjBvVt2BmYhxRCSYysDsPcssdmTFnzyLEts9qNwmjmu4JTAMYubEfwVOSwpQ1I1sKKFcxhZCI2buerfw==
  /js-tokens/4.0.0:
    dev: false
    resolution:
      integrity: sha512-RdJUflcE3cUzKiMqQgsCu06FPu9UdIJO0beYbPhHN4k6apgJtifcoCtT9bcxOpYBtpD2kCM6Sbzg4CausW/PKQ==
  /js-yaml/3.13.1:
    dependencies:
      argparse: 1.0.10
      esprima: 4.0.1
    dev: false
    hasBin: true
    resolution:
      integrity: sha512-YfbcO7jXDdyj0DGxYVSlSeQNHbD7XPWvrVWeVUujrQEoZzWJIRrCPoyk6kL6IAjAG2IolMK4T0hNUe0HOUs5Jw==
  /js-yaml/3.14.1:
    dependencies:
      argparse: 1.0.10
      esprima: 4.0.1
    dev: false
    hasBin: true
    resolution:
      integrity: sha512-okMH7OXXJ7YrN9Ok3/SXrnu4iX9yOk+25nqX4imS2npuvTYDmo/QEZoqwZkYaIDk3jVvBOTOIEgEhaLOynBS9g==
  /jsbi/3.1.4:
    dev: false
    resolution:
      integrity: sha512-52QRRFSsi9impURE8ZUbzAMCLjPm4THO7H2fcuIvaaeFTbSysvkodbQQXIVsNgq/ypDbq6dJiuGKL0vZ/i9hUg==
  /jsbn/0.1.1:
    dev: false
    resolution:
      integrity: sha1-peZUwuWi3rXyAdls77yoDA7y9RM=
  /jsesc/2.5.2:
    dev: false
    engines:
      node: '>=4'
    hasBin: true
    resolution:
      integrity: sha512-OYu7XEzjkCQ3C5Ps3QIZsQfNpqoJyZZA99wd9aWd05NCtC5pWOkShK2mkL6HXQR6/Cy2lbNdPlZBpuQHXE63gA==
  /json-edm-parser/0.1.2:
    dependencies:
      jsonparse: 1.2.0
    dev: false
    resolution:
      integrity: sha1-HmCw/vG8CvZ7wNFG393lSGzWFbQ=
  /json-parse-better-errors/1.0.2:
    dev: false
    resolution:
      integrity: sha512-mrqyZKfX5EhL7hvqcV6WG1yYjnjeuYDzDhhcAAUrq8Po85NBQBJP+ZDUT75qZQ98IkUoBqdkExkukOU7Ts2wrw==
  /json-schema-traverse/0.4.1:
    dev: false
    resolution:
      integrity: sha512-xbbCH5dCYU5T8LcEhhuh7HJ88HXuW3qsI3Y0zOZFKfZEHcpWiHU/Jxzk629Brsab/mMiHQti9wMP+845RPe3Vg==
  /json-schema-traverse/1.0.0:
    dev: false
    resolution:
      integrity: sha512-NM8/P9n3XjXhIZn1lLhkFaACTOURQXjWhV4BA/RnOv8xvgqtqpAX9IO4mRQxSx1Rlo4tqzeqb0sOlruaOy3dug==
  /json-schema/0.2.3:
    dev: false
    resolution:
      integrity: sha1-tIDIkuWaLwWVTOcnvT8qTogvnhM=
  /json-schema/0.3.0:
    dev: false
    resolution:
      integrity: sha512-TYfxx36xfl52Rf1LU9HyWSLGPdYLL+SQ8/E/0yVyKG8wCCDaSrhPap0vEdlsZWRaS6tnKKLPGiEJGiREVC8kxQ==
  /json-stable-stringify-without-jsonify/1.0.1:
    dev: false
    resolution:
      integrity: sha1-nbe1lJatPzz+8wp1FC0tkwrXJlE=
  /json-stringify-safe/5.0.1:
    dev: false
    resolution:
      integrity: sha1-Epai1Y/UXxmg9s4B1lcB4sc1tus=
  /json5/1.0.1:
    dependencies:
      minimist: 1.2.5
    dev: false
    hasBin: true
    resolution:
      integrity: sha512-aKS4WQjPenRxiQsC93MNfjx+nbF4PAdYzmd/1JIj8HYzqfbu86beTuNgXDzPknWk0n0uARlyewZo4s++ES36Ow==
  /json5/2.2.0:
    dependencies:
      minimist: 1.2.5
    dev: false
    engines:
      node: '>=6'
    hasBin: true
    resolution:
      integrity: sha512-f+8cldu7X/y7RAJurMEJmdoKXGB/X550w2Nr3tTbezL6RwEE/iMcm+tZnXeoZtKuOq6ft8+CqzEkrIgx1fPoQA==
  /jsonfile/4.0.0:
    dev: false
    optionalDependencies:
      graceful-fs: 4.2.6
    resolution:
      integrity: sha1-h3Gq4HmbZAdrdmQPygWPnBDjPss=
  /jsonparse/1.2.0:
    dev: false
    engines:
      '0': node >= 0.2.0
    resolution:
      integrity: sha1-XAxWhRBxYOcv50ib3eoLRMK8Z70=
  /jsonwebtoken/8.5.1:
    dependencies:
      jws: 3.2.2
      lodash.includes: 4.3.0
      lodash.isboolean: 3.0.3
      lodash.isinteger: 4.0.4
      lodash.isnumber: 3.0.3
      lodash.isplainobject: 4.0.6
      lodash.isstring: 4.0.1
      lodash.once: 4.1.1
      ms: 2.1.3
      semver: 5.7.1
    dev: false
    engines:
      node: '>=4'
      npm: '>=1.4.28'
    resolution:
      integrity: sha512-XjwVfRS6jTMsqYs0EsuJ4LGxXV14zQybNd4L2r0UvbVnSF9Af8x7p5MzbJ90Ioz/9TI41/hTCvznF/loiSzn8w==
  /jsprim/1.4.1:
    dependencies:
      assert-plus: 1.0.0
      extsprintf: 1.3.0
      json-schema: 0.2.3
      verror: 1.10.0
    dev: false
    engines:
      '0': node >=0.6.0
    resolution:
      integrity: sha1-MT5mvB5cwG5Di8G3SZwuXFastqI=
  /jsrsasign/10.1.13:
    dev: false
    resolution:
      integrity: sha512-EKifn2DocDxU2fWVqTJgFYjZUcL4fTUtfgN5OQP4t4i/WOioios8wq350E1aJFxCLmtdxGNqhLX3O0tdVqJoFg==
  /jssha/2.4.2:
    deprecated: jsSHA versions < 3.0.0 will no longer receive feature updates
    dev: false
    resolution:
      integrity: sha512-/jsi/9C0S70zfkT/4UlKQa5E1xKurDnXcQizcww9JSR/Fv+uIbWM2btG+bFcL3iNoK9jIGS0ls9HWLr1iw0kFg==
  /jssha/3.2.0:
    dev: false
    resolution:
      integrity: sha512-QuruyBENDWdN4tZwJbQq7/eAK85FqrI4oDbXjy5IBhYD+2pTJyBUWZe8ctWaCkrV0gy6AaelgOZZBMeswEa/6Q==
  /just-extend/4.1.1:
    dev: false
    resolution:
      integrity: sha512-aWgeGFW67BP3e5181Ep1Fv2v8z//iBJfrvyTnq8wG86vEESwmonn1zPBJ0VfmT9CJq2FIT0VsETtrNFm2a+SHA==
  /jwa/1.4.1:
    dependencies:
      buffer-equal-constant-time: 1.0.1
      ecdsa-sig-formatter: 1.0.11
      safe-buffer: 5.2.1
    dev: false
    resolution:
      integrity: sha512-qiLX/xhEEFKUAJ6FiBMbes3w9ATzyk5W7Hvzpa/SLYdxNtng+gcurvrI7TbACjIXlsJyr05/S1oUhZrc63evQA==
  /jwa/2.0.0:
    dependencies:
      buffer-equal-constant-time: 1.0.1
      ecdsa-sig-formatter: 1.0.11
      safe-buffer: 5.2.1
    dev: false
    resolution:
      integrity: sha512-jrZ2Qx916EA+fq9cEAeCROWPTfCwi1IVHqT2tapuqLEVVDKFDENFw1oL+MwrTvH6msKxsd1YTDVw6uKEcsrLEA==
  /jws/3.2.2:
    dependencies:
      jwa: 1.4.1
      safe-buffer: 5.2.1
    dev: false
    resolution:
      integrity: sha512-YHlZCB6lMTllWDtSPHz/ZXTsi8S00usEV6v1tjq8tOUZzw7DpSDWVXjXDre6ed1w/pd495ODpHZYSdkRTsa0HA==
  /jws/4.0.0:
    dependencies:
      jwa: 2.0.0
      safe-buffer: 5.2.1
    dev: false
    resolution:
      integrity: sha512-KDncfTmOZoOMTFG4mBlG0qUIOlc03fmzH+ru6RgYVZhPkyiy/92Owlt/8UEN+a4TXR1FQetfIpJE8ApdvdVxTg==
  /jwt-decode/2.2.0:
    dev: false
    resolution:
      integrity: sha1-fYa9VmefWM5qhHBKZX3TkruoGnk=
  /karma-chai/0.1.0_chai@4.3.3+karma@6.2.0:
    dependencies:
      chai: 4.3.3
      karma: 6.2.0
    dev: false
    peerDependencies:
      chai: '*'
      karma: '>=0.10.9'
    resolution:
      integrity: sha1-vuWtQEAFF4Ea40u5RfdikJEIt5o=
  /karma-chrome-launcher/3.1.0:
    dependencies:
      which: 1.3.1
    dev: false
    resolution:
      integrity: sha512-3dPs/n7vgz1rxxtynpzZTvb9y/GIaW8xjAwcIGttLbycqoFtI7yo1NGnQi6oFTherRE+GIhCAHZC4vEqWGhNvg==
  /karma-coverage/2.0.3:
    dependencies:
      istanbul-lib-coverage: 3.0.0
      istanbul-lib-instrument: 4.0.3
      istanbul-lib-report: 3.0.0
      istanbul-lib-source-maps: 4.0.0
      istanbul-reports: 3.0.2
      minimatch: 3.0.4
    dev: false
    engines:
      node: '>=10.0.0'
    resolution:
      integrity: sha512-atDvLQqvPcLxhED0cmXYdsPMCQuh6Asa9FMZW1bhNqlVEhJoB9qyZ2BY1gu7D/rr5GLGb5QzYO4siQskxaWP/g==
  /karma-edge-launcher/0.4.2_karma@6.2.0:
    dependencies:
      edge-launcher: 1.2.2
      karma: 6.2.0
    dev: false
    engines:
      node: '>=4'
    peerDependencies:
      karma: '>=0.9'
    resolution:
      integrity: sha512-YAJZb1fmRcxNhMIWYsjLuxwODBjh2cSHgTW/jkVmdpGguJjLbs9ZgIK/tEJsMQcBLUkO+yO4LBbqYxqgGW2HIw==
  /karma-env-preprocessor/0.1.1:
    dev: false
    resolution:
      integrity: sha1-u+jIfVnADtt2BwvTwxtLOdXcfhU=
  /karma-firefox-launcher/1.3.0:
    dependencies:
      is-wsl: 2.2.0
    dev: false
    resolution:
      integrity: sha512-Fi7xPhwrRgr+94BnHX0F5dCl1miIW4RHnzjIGxF8GaIEp7rNqX7LSi7ok63VXs3PS/5MQaQMhGxw+bvD+pibBQ==
  /karma-ie-launcher/1.0.0_karma@6.2.0:
    dependencies:
      karma: 6.2.0
      lodash: 4.17.21
    dev: false
    peerDependencies:
      karma: '>=0.9'
    resolution:
      integrity: sha1-SXmGhCxJAZA0bNifVJTKmDDG1Zw=
  /karma-json-preprocessor/0.3.3_karma@6.2.0:
    dependencies:
      karma: 6.2.0
    dev: false
    peerDependencies:
      karma: '>=0.9'
    resolution:
      integrity: sha1-X36ZW+uuS06PCiy1IVBVSq8LHi4=
  /karma-json-to-file-reporter/1.0.1:
    dependencies:
      json5: 2.2.0
    dev: false
    resolution:
      integrity: sha512-kNCi+0UrXAeTJMpMsHkHNbfmlErsYT+/haNakJIhsE/gtj3Jx7zWRg7BTc1HHSbH5KeVXVRJr3/KLB/NHWY7Hg==
  /karma-junit-reporter/2.0.1_karma@6.2.0:
    dependencies:
      karma: 6.2.0
      path-is-absolute: 1.0.1
      xmlbuilder: 12.0.0
    dev: false
    engines:
      node: '>= 8'
    peerDependencies:
      karma: '>=0.9'
    resolution:
      integrity: sha512-VtcGfE0JE4OE1wn0LK8xxDKaTP7slN8DO3I+4xg6gAi1IoAHAXOJ1V9G/y45Xg6sxdxPOR3THCFtDlAfBo9Afw==
  /karma-mocha-reporter/2.2.5_karma@6.2.0:
    dependencies:
      chalk: 2.4.2
      karma: 6.2.0
      log-symbols: 2.2.0
      strip-ansi: 4.0.0
    dev: false
    peerDependencies:
      karma: '>=0.13'
    resolution:
      integrity: sha1-FRIAlejtgZGG5HoLAS8810GJVWA=
  /karma-mocha/2.0.1:
    dependencies:
      minimist: 1.2.5
    dev: false
    resolution:
      integrity: sha512-Tzd5HBjm8his2OA4bouAsATYEpZrp9vC7z5E5j4C5Of5Rrs1jY67RAwXNcVmd/Bnk1wgvQRou0zGVLey44G4tQ==
  /karma-rollup-preprocessor/7.0.6_rollup@1.32.1:
    dependencies:
      chokidar: 3.5.1
      debounce: 1.2.1
      rollup: 1.32.1
    dev: false
    engines:
      node: '>= 8.0.0'
    peerDependencies:
      rollup: '>= 1.0.0'
    resolution:
      integrity: sha512-Qghr/oNnmNKB4Ry5n81QX+tB6+vSy0kjn+rwzH1dp80ZVf9WiA19NQqVFZLc0f76tBoE7is2Qef8dqbVNjVtjw==
  /karma-source-map-support/1.4.0:
    dependencies:
      source-map-support: 0.5.19
    dev: false
    resolution:
      integrity: sha512-RsBECncGO17KAoJCYXjv+ckIz+Ii9NCi+9enk+rq6XC81ezYkb4/RHE6CTXdA7IOJqoF3wcaLfVG0CPmE5ca6A==
  /karma-sourcemap-loader/0.3.8:
    dependencies:
      graceful-fs: 4.2.6
    dev: false
    resolution:
      integrity: sha512-zorxyAakYZuBcHRJE+vbrK2o2JXLFWK8VVjiT/6P+ltLBUGUvqTEkUiQ119MGdOrK7mrmxXHZF1/pfT6GgIZ6g==
  /karma/6.2.0:
    dependencies:
      body-parser: 1.19.0
      braces: 3.0.2
      chokidar: 3.5.1
      colors: 1.4.0
      connect: 3.7.0
      di: 0.0.1
      dom-serialize: 2.2.1
      glob: 7.1.6
      graceful-fs: 4.2.6
      http-proxy: 1.18.1
      isbinaryfile: 4.0.6
      lodash: 4.17.21
      log4js: 6.3.0
      mime: 2.5.2
      minimatch: 3.0.4
      qjobs: 1.2.0
      range-parser: 1.2.1
      rimraf: 3.0.2
      socket.io: 3.1.2
      source-map: 0.6.1
      tmp: 0.2.1
      ua-parser-js: 0.7.24
      yargs: 16.2.0
    dev: false
    engines:
      node: '>= 10'
    hasBin: true
    resolution:
      integrity: sha512-pCB8eNxGgdIdZeC885rbhZ/VyuOPNHUIDNL9EaaMf1NVzpvTjMO8a7zRTn51ZJhOOOxCSpalUdT1A8x76LyVqg==
  /karma/6.2.0_debug@4.3.1:
    dependencies:
      body-parser: 1.19.0
      braces: 3.0.2
      chokidar: 3.5.1
      colors: 1.4.0
      connect: 3.7.0
      di: 0.0.1
      dom-serialize: 2.2.1
      glob: 7.1.6
      graceful-fs: 4.2.6
      http-proxy: 1.18.1_debug@4.3.1
      isbinaryfile: 4.0.6
      lodash: 4.17.21
      log4js: 6.3.0
      mime: 2.5.2
      minimatch: 3.0.4
      qjobs: 1.2.0
      range-parser: 1.2.1
      rimraf: 3.0.2
      socket.io: 3.1.2
      source-map: 0.6.1
      tmp: 0.2.1
      ua-parser-js: 0.7.24
      yargs: 16.2.0
    dev: false
    engines:
      node: '>= 10'
    hasBin: true
    peerDependencies:
      debug: '*'
    resolution:
      integrity: sha512-pCB8eNxGgdIdZeC885rbhZ/VyuOPNHUIDNL9EaaMf1NVzpvTjMO8a7zRTn51ZJhOOOxCSpalUdT1A8x76LyVqg==
  /keytar/7.0.0:
    dependencies:
      node-addon-api: 3.1.0
      prebuild-install: 5.3.5
    dev: false
    requiresBuild: true
    resolution:
      integrity: sha512-uvmdb5ZE2NgegcUDrmhutI9BUh+bTbt8+bwPliOMiLiWmrV76Tfg6DyI7Ud903a/4xlkJpKGnR0TyRpRyFOc3A==
  /keytar/7.4.0:
    dependencies:
      node-addon-api: 3.1.0
      prebuild-install: 6.0.1
    dev: false
    optional: true
    requiresBuild: true
    resolution:
      integrity: sha512-nELmc35YjSE4ZNSFaID/743CgDt/MdV4JLX7rRewAh9mKvU72RtF3uJMY0MdMpwdDYZhmD8FSdRCD1J97lEyVg==
  /lazy-ass/1.6.0:
    dev: false
    engines:
      node: '> 0.8'
    resolution:
      integrity: sha1-eZllXoZGwX8In90YfRUNMyTVRRM=
  /levn/0.3.0:
    dependencies:
      prelude-ls: 1.1.2
      type-check: 0.3.2
    dev: false
    engines:
      node: '>= 0.8.0'
    resolution:
      integrity: sha1-OwmSTt+fCDwEkP3UwLxEIeBHZO4=
  /levn/0.4.1:
    dependencies:
      prelude-ls: 1.2.1
      type-check: 0.4.0
    dev: false
    engines:
      node: '>= 0.8.0'
    resolution:
      integrity: sha512-+bT2uH4E5LGE7h/n3evcS/sQlJXCpIp6ym8OWJ5eV6+67Dsql/LaaT7qJBAt2rzfoa/5QBGBhxDix1dMt2kQKQ==
  /load-json-file/2.0.0:
    dependencies:
      graceful-fs: 4.2.6
      parse-json: 2.2.0
      pify: 2.3.0
      strip-bom: 3.0.0
    dev: false
    engines:
      node: '>=4'
    resolution:
      integrity: sha1-eUfkIUmvgNaWy/eXvKq8/h/inKg=
  /load-json-file/4.0.0:
    dependencies:
      graceful-fs: 4.2.6
      parse-json: 4.0.0
      pify: 3.0.0
      strip-bom: 3.0.0
    dev: false
    engines:
      node: '>=4'
    resolution:
      integrity: sha1-L19Fq5HjMhYjT9U62rZo607AmTs=
  /locate-path/2.0.0:
    dependencies:
      p-locate: 2.0.0
      path-exists: 3.0.0
    dev: false
    engines:
      node: '>=4'
    resolution:
      integrity: sha1-K1aLJl7slExtnA3pw9u7ygNUzY4=
  /locate-path/3.0.0:
    dependencies:
      p-locate: 3.0.0
      path-exists: 3.0.0
    dev: false
    engines:
      node: '>=6'
    resolution:
      integrity: sha512-7AO748wWnIhNqAuaty2ZWHkQHRSNfPVIsPIfwEOWO22AmaoVrWavlOcMR5nzTLNYvp36X220/maaRsrec1G65A==
  /locate-path/5.0.0:
    dependencies:
      p-locate: 4.1.0
    dev: false
    engines:
      node: '>=8'
    resolution:
      integrity: sha512-t7hw9pI+WvuwNJXwk5zVHpyhIqzg2qTlklJOf0mVxGSbe3Fp2VieZcduNYjaLDoy6p9uGpQEGWG87WpMKlNq8g==
  /lodash.flattendeep/4.4.0:
    dev: false
    resolution:
      integrity: sha1-+wMJF/hqMTTlvJvsDWngAT3f7bI=
  /lodash.get/4.4.2:
    dev: false
    resolution:
      integrity: sha1-LRd/ZS+jHpObRDjVNBSZ36OCXpk=
  /lodash.includes/4.3.0:
    dev: false
    resolution:
      integrity: sha1-YLuYqHy5I8aMoeUTJUgzFISfVT8=
  /lodash.isboolean/3.0.3:
    dev: false
    resolution:
      integrity: sha1-bC4XHbKiV82WgC/UOwGyDV9YcPY=
  /lodash.isequal/4.5.0:
    dev: false
    resolution:
      integrity: sha1-QVxEePK8wwEgwizhDtMib30+GOA=
  /lodash.isinteger/4.0.4:
    dev: false
    resolution:
      integrity: sha1-YZwK89A/iwTDH1iChAt3sRzWg0M=
  /lodash.isnumber/3.0.3:
    dev: false
    resolution:
      integrity: sha1-POdoEMWSjQM1IwGsKHMX8RwLH/w=
  /lodash.isplainobject/4.0.6:
    dev: false
    resolution:
      integrity: sha1-fFJqUtibRcRcxpC4gWO+BJf1UMs=
  /lodash.isstring/4.0.1:
    dev: false
    resolution:
      integrity: sha1-1SfftUVuynzJu5XV2ur4i6VKVFE=
  /lodash.merge/4.6.2:
    dev: false
    resolution:
      integrity: sha512-0KpjqXRVvrYyCsX1swR/XTK0va6VQkQM6MNo7PqW77ByjAhoARA8EfrP1N4+KlKj8YS0ZUCtRT/YUuhyYDujIQ==
  /lodash.once/4.1.1:
    dev: false
    resolution:
      integrity: sha1-DdOXEhPHxW34gJd9UEyI+0cal6w=
  /lodash.sortby/4.7.0:
    dev: false
    resolution:
      integrity: sha1-7dFMgk4sycHgsKG0K7UhBRakJDg=
  /lodash/4.17.21:
    dev: false
    resolution:
      integrity: sha512-v2kDEe57lecTulaDIuNTPy3Ry4gLGJ6Z1O3vE1krgXZNrsQ+LFTGHVxVjcXPs17LhbZVGedAJv8XZ1tvj5FvSg==
  /log-symbols/2.2.0:
    dependencies:
      chalk: 2.4.2
    dev: false
    engines:
      node: '>=4'
    resolution:
      integrity: sha512-VeIAFslyIerEJLXHziedo2basKbMKtTw3vfn5IzG0XTjhAVEJyNHnL2p7vc+wBDSdQuUpNw3M2u6xb9QsAY5Eg==
  /log-symbols/3.0.0:
    dependencies:
      chalk: 2.4.2
    dev: false
    engines:
      node: '>=8'
    resolution:
      integrity: sha512-dSkNGuI7iG3mfvDzUuYZyvk5dD9ocYCYzNU6CYDE6+Xqd+gwme6Z00NS3dUh8mq/73HaEtT7m6W+yUPtU6BZnQ==
  /log4js/6.3.0:
    dependencies:
      date-format: 3.0.0
      debug: 4.3.1
      flatted: 2.0.2
      rfdc: 1.2.0
      streamroller: 2.2.4
    dev: false
    engines:
      node: '>=8.0'
    resolution:
      integrity: sha512-Mc8jNuSFImQUIateBFwdOQcmC6Q5maU0VVvdC2R6XMb66/VnT+7WS4D/0EeNMZu1YODmJe5NIn2XftCzEocUgw==
  /long/4.0.0:
    dev: false
    resolution:
      integrity: sha512-XsP+KhQif4bjX1kbuSiySJFNAehNxgLb6hPRGJ9QsUr8ajHkuXGdrHmFUTUUXhDwVX2R5bY4JNZEwbUiMhV+MA==
  /lru-cache/4.1.5:
    dependencies:
      pseudomap: 1.0.2
      yallist: 2.1.2
    dev: false
    resolution:
      integrity: sha512-sWZlbEP2OsHNkXrMl5GYk/jKk70MBng6UU4YI/qGDYbgf6YbP4EvmqISbXCoJiRKs+1bSpFHVgQxvJ17F2li5g==
  /lru-cache/5.1.1:
    dependencies:
      yallist: 3.1.1
    dev: false
    resolution:
      integrity: sha512-KpNARQA3Iwv+jTA0utUVVbrh+Jlrr1Fv0e56GGzAFOXN7dk/FviaDW8LHmK52DlcH4WP2n6gI8vN1aesBFgo9w==
  /lru-cache/6.0.0:
    dependencies:
      yallist: 4.0.0
    dev: false
    engines:
      node: '>=10'
    resolution:
      integrity: sha512-Jo6dJ04CmSjuznwJSS3pUeWmd/H0ffTlkXXgwZi+eq1UCmqQwCh+eLsYOYCwY991i2Fah4h1BEMCx4qThGbsiA==
  /lunr/2.3.9:
    dev: false
    resolution:
      integrity: sha512-zTU3DaZaF3Rt9rhN3uBMGQD3dD2/vFQqnvZCDv4dl5iOzq2IZQqTxu90r4E5J+nP70J3ilqVCrbho2eWaeW8Ow==
  /magic-string/0.25.7:
    dependencies:
      sourcemap-codec: 1.4.8
    dev: false
    resolution:
      integrity: sha512-4CrMT5DOHTDk4HYDlzmwu4FVCcIYI8gauveasrdCu2IKIFOJ3f0v/8MDGJCDL9oD2ppz/Av1b0Nj345H9M+XIA==
  /make-dir/2.1.0:
    dependencies:
      pify: 4.0.1
      semver: 5.7.1
    dev: false
    engines:
      node: '>=6'
    resolution:
      integrity: sha512-LS9X+dc8KLxXCb8dni79fLIIUA5VyZoyjSMCwTluaXA0o27cCK0bhXkpgw+sTXVpPy/lSO57ilRixqk0vDmtRA==
  /make-dir/3.1.0:
    dependencies:
      semver: 6.3.0
    dev: false
    engines:
      node: '>=8'
    resolution:
      integrity: sha512-g3FeP20LNwhALb/6Cz6Dd4F2ngze0jz7tbzrD2wAV+o9FeNHe4rL+yK2md0J/fiSf1sa1ADhXqi5+oVwOM/eGw==
  /make-error/1.3.6:
    dev: false
    resolution:
      integrity: sha512-s8UhlNe7vPKomQhC1qFelMokr/Sc3AgNbso3n74mVPA5LTZwkB9NlXf4XPamLxJE8h0gh73rM94xvwRT2CVInw==
  /marked/0.7.0:
    dev: false
    engines:
      node: '>=0.10.0'
    hasBin: true
    resolution:
      integrity: sha512-c+yYdCZJQrsRjTPhUx7VKkApw9bwDkNbHUKo1ovgcfDjb2kc8rLuRbIFyXL5WOEUwzSSKo3IXpph2K6DqB/KZg==
  /matched/1.0.2:
    dependencies:
      arr-union: 3.1.0
      async-array-reduce: 0.2.1
      glob: 7.1.6
      has-glob: 1.0.0
      is-valid-glob: 1.0.0
      resolve-dir: 1.0.1
    dev: false
    engines:
      node: '>= 0.12.0'
    resolution:
      integrity: sha512-7ivM1jFZVTOOS77QsR+TtYHH0ecdLclMkqbf5qiJdX2RorqfhsL65QHySPZgDE0ZjHoh+mQUNHTanNXIlzXd0Q==
  /md5.js/1.3.4:
    dependencies:
      hash-base: 3.1.0
      inherits: 2.0.4
    dev: false
    resolution:
      integrity: sha1-6b296UogpawYsENA/Fdk1bCdkB0=
  /md5/2.3.0:
    dependencies:
      charenc: 0.0.2
      crypt: 0.0.2
      is-buffer: 1.1.6
    dev: false
    resolution:
      integrity: sha512-T1GITYmFaKuO91vxyoQMFETst+O71VUPEU3ze5GNzDm0OWdP8v1ziTaAEPUr/3kLsY3Sftgz242A1SetQiDL7g==
  /media-typer/0.3.0:
    dev: false
    engines:
      node: '>= 0.6'
    resolution:
      integrity: sha1-hxDXrwqmJvj/+hzgAWhUUmMlV0g=
  /memorystream/0.3.1:
    dev: false
    engines:
      node: '>= 0.10.0'
    resolution:
      integrity: sha1-htcJCzDORV1j+64S3aUaR93K+bI=
  /merge-descriptors/1.0.1:
    dev: false
    resolution:
      integrity: sha1-sAqqVW3YtEVoFQ7J0blT8/kMu2E=
  /merge-source-map/1.1.0:
    dependencies:
      source-map: 0.6.1
    dev: false
    resolution:
      integrity: sha512-Qkcp7P2ygktpMPh2mCQZaf3jhN6D3Z/qVZHSdWvQ+2Ef5HgRAPBO57A77+ENm0CPx2+1Ce/MYKi3ymqdfuqibw==
  /merge-stream/2.0.0:
    dev: false
    resolution:
      integrity: sha512-abv/qOcuPfk3URPfDzmZU1LKmuw8kT+0nIHvKrKgFrwifol/doWcdA4ZqsWQ8ENrFKkd67Mfpo/LovbIUsbt3w==
  /merge2/1.4.1:
    dev: false
    engines:
      node: '>= 8'
    resolution:
      integrity: sha512-8q7VEgMJW4J8tcfVPy8g09NcQwZdbwFEqhe/WZkoIzjn/3TGDwtOCYtXGxA3O8tPzpczCCDgv+P2P5y00ZJOOg==
  /methods/1.1.2:
    dev: false
    engines:
      node: '>= 0.6'
    resolution:
      integrity: sha1-VSmk1nZUE07cxSZmVoNbD4Ua/O4=
  /micromatch/4.0.2:
    dependencies:
      braces: 3.0.2
      picomatch: 2.2.2
    dev: false
    engines:
      node: '>=8'
    resolution:
      integrity: sha512-y7FpHSbMUMoyPbYUSzO6PaZ6FyRnQOpHuKwbo1G+Knck95XVU4QAiKdGEnj5wwoS7PlOgthX/09u5iFJ+aYf5Q==
  /mime-db/1.46.0:
    dev: false
    engines:
      node: '>= 0.6'
    resolution:
      integrity: sha512-svXaP8UQRZ5K7or+ZmfNhg2xX3yKDMUzqadsSqi4NCH/KomcH75MAMYAGVlvXn4+b/xOPhS3I2uHKRUzvjY7BQ==
  /mime-types/2.1.29:
    dependencies:
      mime-db: 1.46.0
    dev: false
    engines:
      node: '>= 0.6'
    resolution:
      integrity: sha512-Y/jMt/S5sR9OaqteJtslsFZKWOIIqMACsJSiHghlCAyhf7jfVYjKBmLiX8OgpWeW+fjJ2b+Az69aPFPkUOY6xQ==
  /mime/1.6.0:
    dev: false
    engines:
      node: '>=4'
    hasBin: true
    resolution:
      integrity: sha512-x0Vn8spI+wuJ1O6S7gnbaQg8Pxh4NNHb7KSINmEWKiPE4RKOplvijn+NkmYmmRgP68mc70j2EbeTFRsrswaQeg==
  /mime/2.5.2:
    dev: false
    engines:
      node: '>=4.0.0'
    hasBin: true
    resolution:
      integrity: sha512-tqkh47FzKeCPD2PUiPB6pkbMzsCasjxAfC62/Wap5qrUWcb+sFasXUC5I3gYM5iBM8v/Qpn4UK0x+j0iHyFPDg==
  /mimic-fn/2.1.0:
    dev: false
    engines:
      node: '>=6'
    resolution:
      integrity: sha512-OqbOk5oEQeAZ8WXWydlu9HJjz9WVdEIvamMCcXmuqUYjTknH/sqsWvhQ3vgwKFRR1HpjvNBKQ37nbJgYzGqGcg==
  /mimic-response/2.1.0:
    dev: false
    engines:
      node: '>=8'
    resolution:
      integrity: sha512-wXqjST+SLt7R009ySCglWBCFpjUygmCIfD790/kVbiGmUgfYGuB14PiTd5DwVxSV4NcYHjzMkoj5LjQZwTQLEA==
  /min-document/2.19.0:
    dependencies:
      dom-walk: 0.1.2
    dev: false
    resolution:
      integrity: sha1-e9KC4/WELtKVu3SM3Z8f+iyCRoU=
  /minimatch/3.0.4:
    dependencies:
      brace-expansion: 1.1.11
    dev: false
    resolution:
      integrity: sha512-yJHVQEhyqPLUTgt9B83PXu6W3rx4MvvHvSUvToogpwoGDOUQ+yDrR0HRot+yOCdCO7u4hX3pWft6kWBBcqh0UA==
  /minimist/1.2.5:
    dev: false
    resolution:
      integrity: sha512-FM9nNUYrRBAELZQT3xeZQ7fmMOBg6nWNmJKTcgsJeaLstP/UODVpGsr5OhXhhXg6f+qtJ8uiZ+PUxkDWcgIXLw==
  /mkdirp-classic/0.5.3:
    dev: false
    resolution:
      integrity: sha512-gKLcREMhtuZRwRAfqP3RFW+TK4JqApVBtOIftVgjuABpAtpxhPGaDcfvbhNvD0B8iD1oUr/txX35NjcaY6Ns/A==
  /mkdirp/0.5.5:
    dependencies:
      minimist: 1.2.5
    dev: false
    hasBin: true
    resolution:
      integrity: sha512-NKmAlESf6jMGym1++R0Ra7wvhV+wFW63FaSOFPwRahvea0gMUcGUhVeAg/0BC0wiv9ih5NYPB1Wn1UEI1/L+xQ==
  /mkdirp/1.0.4:
    dev: false
    engines:
      node: '>=10'
    hasBin: true
    resolution:
      integrity: sha512-vVqVZQyf3WLx2Shd0qJ9xuvqgAyKPLAiqITEtqW0oIUjzo3PePDd6fW9iFz30ef7Ysp/oiWqbhszeGWW2T6Gzw==
  /mocha-junit-reporter/1.23.3_mocha@7.2.0:
    dependencies:
      debug: 2.6.9
      md5: 2.3.0
      mkdirp: 0.5.5
      mocha: 7.2.0
      strip-ansi: 4.0.0
      xml: 1.0.1
    dev: false
    peerDependencies:
      mocha: '>=2.2.5'
    resolution:
      integrity: sha512-ed8LqbRj1RxZfjt/oC9t12sfrWsjZ3gNnbhV1nuj9R/Jb5/P3Xb4duv2eCfCDMYH+fEu0mqca7m4wsiVjsxsvA==
  /mocha/7.2.0:
    dependencies:
      ansi-colors: 3.2.3
      browser-stdout: 1.3.1
      chokidar: 3.3.0
      debug: 3.2.6
      diff: 3.5.0
      escape-string-regexp: 1.0.5
      find-up: 3.0.0
      glob: 7.1.3
      growl: 1.10.5
      he: 1.2.0
      js-yaml: 3.13.1
      log-symbols: 3.0.0
      minimatch: 3.0.4
      mkdirp: 0.5.5
      ms: 2.1.1
      node-environment-flags: 1.0.6
      object.assign: 4.1.0
      strip-json-comments: 2.0.1
      supports-color: 6.0.0
      which: 1.3.1
      wide-align: 1.1.3
      yargs: 13.3.2
      yargs-parser: 13.1.2
      yargs-unparser: 1.6.0
    dev: false
    engines:
      node: '>= 8.10.0'
    hasBin: true
    resolution:
      integrity: sha512-O9CIypScywTVpNaRrCAgoUnJgozpIofjKUYmJhiCIJMiuYnLI6otcb1/kpW9/n/tJODHGZ7i8aLQoDVsMtOKQQ==
  /mock-fs/4.13.0:
    dev: false
    resolution:
      integrity: sha512-DD0vOdofJdoaRNtnWcrXe6RQbpHkPPmtqGq14uRX0F8ZKJ5nv89CVTYl/BZdppDxBDaV0hl75htg3abpEWlPZA==
  /mock-require/3.0.3:
    dependencies:
      get-caller-file: 1.0.3
      normalize-path: 2.1.1
    dev: false
    engines:
      node: '>=4.3.0'
    resolution:
      integrity: sha512-lLzfLHcyc10MKQnNUCv7dMcoY/2Qxd6wJfbqCcVk3LDb8An4hF6ohk5AztrvgKhJCqj36uyzi/p5se+tvyD+Wg==
  /moment/2.29.1:
    dev: false
    resolution:
      integrity: sha512-kHmoybcPV8Sqy59DwNDY3Jefr64lK/by/da0ViFcuA4DH0vQg5Q6Ze5VimxkfQNSC+Mls/Kx53s7TjP1RhFEDQ==
  /ms/2.0.0:
    dev: false
    resolution:
      integrity: sha1-VgiurfwAvmwpAd9fmGF4jeDVl8g=
  /ms/2.1.1:
    dev: false
    resolution:
      integrity: sha512-tgp+dl5cGk28utYktBsrFqA7HKgrhgPsg6Z/EfhWI4gl1Hwq8B/GmY/0oXZ6nF8hDVesS/FpnYaD/kOWhYQvyg==
  /ms/2.1.2:
    dev: false
    resolution:
      integrity: sha512-sGkPx+VjMtmA6MX27oA4FBFELFCZZ4S4XqeGOXCv68tT+jb3vk/RyaKWP0PTKyWtmLSM0b+adUTEvbs1PEaH2w==
  /ms/2.1.3:
    dev: false
    resolution:
      integrity: sha512-6FlzubTLZG3J2a/NVCAleEhjzq5oxgHyaCU9yYXvcLsvoVaHJq/s5xXI6/XXP6tz7R9xAOtHnSO/tXtF3WRTlA==
  /msal/1.4.6:
    dependencies:
      tslib: 1.14.1
    dev: false
    engines:
      node: '>=0.8.0'
    resolution:
      integrity: sha512-tPwgKoWBRf+d2YG4CgCm2C9MiRUwzdn2aOwlLtaBCj3ekM1afkWMKbAsbKuuWSdoMPhhxrvALIOV0FfX3WKJlg==
  /nan/2.14.2:
    dev: false
    resolution:
      integrity: sha512-M2ufzIiINKCuDfBSAUr1vWQ+vuVcA9kqx8JJUsbQi6yf1uGRyb7HfpdfUr5qLXf3B/t8dPvcjhKMmlfnP47EzQ==
  /nanoid/3.1.20:
    dev: false
    engines:
      node: ^10 || ^12 || ^13.7 || ^14 || >=15.0.1
    hasBin: true
    resolution:
      integrity: sha512-a1cQNyczgKbLX9jwbS/+d7W8fX/RfgYR7lVWwWOGIPNgK2m0MWvrGF6/m4kk6U3QcFMnZf3RIhL0v2Jgh/0Uxw==
  /napi-build-utils/1.0.2:
    dev: false
    resolution:
      integrity: sha512-ONmRUqK7zj7DWX0D9ADe03wbwOBZxNAfF20PlGfCWQcD3+/MakShIHrMqx9YwPTfxDdF1zLeL+RGZiR9kGMLdg==
  /natural-compare/1.4.0:
    dev: false
    resolution:
      integrity: sha1-Sr6/7tdUHywnrPspvbvRXI1bpPc=
  /negotiator/0.6.2:
    dev: false
    engines:
      node: '>= 0.6'
    resolution:
      integrity: sha512-hZXc7K2e+PgeI1eDBe/10Ard4ekbfrrqG8Ep+8Jmf4JID2bNg7NvCPOZN+kfF574pFQI7mum2AUqDidoKqcTOw==
  /neo-async/2.6.2:
    dev: false
    resolution:
      integrity: sha512-Yd3UES5mWCSqR+qNT93S3UoYUkqAZ9lLg8a7g9rimsWmYGK8cVToA4/sF3RrshdyV3sAGMXVUmpMYOw+dLpOuw==
  /nested-error-stacks/2.1.0:
    dev: false
    resolution:
      integrity: sha512-AO81vsIO1k1sM4Zrd6Hu7regmJN1NSiAja10gc4bX3F0wd+9rQmcuHQaHVQCYIEC8iFXnE+mavh23GOt7wBgug==
  /netmask/1.0.6:
    dev: false
    engines:
      node: '>= 0.4.0'
    resolution:
      integrity: sha1-ICl+idhvb2QA8lDZ9Pa0wZRfzTU=
  /nice-try/1.0.5:
    dev: false
    resolution:
      integrity: sha512-1nh45deeb5olNY7eX82BkPO7SSxR5SSYJiPTrTdFUVYwAl8CKMA5N9PjTYkHiRjisVcxcQ1HXdLhx2qxxJzLNQ==
  /nise/4.1.0:
    dependencies:
      '@sinonjs/commons': 1.8.2
      '@sinonjs/fake-timers': 6.0.1
      '@sinonjs/text-encoding': 0.7.1
      just-extend: 4.1.1
      path-to-regexp: 1.8.0
    dev: false
    resolution:
      integrity: sha512-eQMEmGN/8arp0xsvGoQ+B1qvSkR73B1nWSCh7nOt5neMCtwcQVYQGdzQMhcNscktTsWB54xnlSQFzOAPJD8nXA==
  /nock/12.0.3:
    dependencies:
      debug: 4.3.1
      json-stringify-safe: 5.0.1
      lodash: 4.17.21
      propagate: 2.0.1
    dev: false
    engines:
      node: '>= 10.13'
    resolution:
      integrity: sha512-QNb/j8kbFnKCiyqi9C5DD0jH/FubFGj5rt9NQFONXwQm3IPB0CULECg/eS3AU1KgZb/6SwUa4/DTRKhVxkGABw==
  /node-abi/2.21.0:
    dependencies:
      semver: 5.7.1
    dev: false
    resolution:
      integrity: sha512-smhrivuPqEM3H5LmnY3KU6HfYv0u4QklgAxfFyRNujKUzbUcYZ+Jc2EhukB9SRcD2VpqhxM7n/MIcp1Ua1/JMg==
  /node-abort-controller/1.1.0:
    dev: false
    resolution:
      integrity: sha512-dEYmUqjtbivotqjraOe8UvhT/poFfog1BQRNsZm/MSEDDESk2cQ1tvD8kGyuN07TM/zoW+n42odL8zTeJupYdQ==
  /node-addon-api/3.1.0:
    dev: false
    resolution:
      integrity: sha512-flmrDNB06LIl5lywUz7YlNGZH/5p0M7W28k8hzd9Lshtdh1wshD2Y+U4h9LD6KObOy1f+fEVdgprPrEymjM5uw==
  /node-environment-flags/1.0.6:
    dependencies:
      object.getownpropertydescriptors: 2.1.2
      semver: 5.7.1
    dev: false
    resolution:
      integrity: sha512-5Evy2epuL+6TM0lCQGpFIj6KwiEsGh1SrHUhTbNX+sLbBtjidPZFAnVK9y5yU1+h//RitLbRHTIMyxQPtxMdHw==
  /node-fetch/2.6.1:
    dev: false
    engines:
      node: 4.x || >=6.0.0
    resolution:
      integrity: sha512-V4aYg89jEoVRxRb2fJdAg8FHvI7cEyYdVAh94HH0UIK8oJxUfkjlDQN9RbMx+bEjP7+ggMiFRprSti032Oipxw==
  /node-releases/1.1.71:
    dev: false
    resolution:
      integrity: sha512-zR6HoT6LrLCRBwukmrVbHv0EpEQjksO6GmFcZQQuCAy139BEsoVKPYnf3jongYW83fAa1torLGYwxxky/p28sg==
  /noop-logger/0.1.1:
    dev: false
    resolution:
      integrity: sha1-lKKxYzxPExdVMAfYlm/Q6EG2pMI=
  /normalize-package-data/2.5.0:
    dependencies:
      hosted-git-info: 2.8.8
      resolve: 1.20.0
      semver: 5.7.1
      validate-npm-package-license: 3.0.4
    dev: false
    resolution:
      integrity: sha512-/5CMN3T0R4XTj4DcGaexo+roZSdSFW/0AOOTROrjxzCG1wrWXEsGbRKevjlIL+ZDE4sZlJr5ED4YW0yqmkK+eA==
  /normalize-path/2.1.1:
    dependencies:
      remove-trailing-separator: 1.1.0
    dev: false
    engines:
      node: '>=0.10.0'
    resolution:
      integrity: sha1-GrKLVW4Zg2Oowab35vogE3/mrtk=
  /normalize-path/3.0.0:
    dev: false
    engines:
      node: '>=0.10.0'
    resolution:
      integrity: sha512-6eZs5Ls3WtCisHWp9S2GUy8dqkpGi4BVSz3GaqiE6ezub0512ESztXUwUB6C6IKbQkY2Pnb/mD4WYojCRwcwLA==
  /npm-run-all/4.1.5:
    dependencies:
      ansi-styles: 3.2.1
      chalk: 2.4.2
      cross-spawn: 6.0.5
      memorystream: 0.3.1
      minimatch: 3.0.4
      pidtree: 0.3.1
      read-pkg: 3.0.0
      shell-quote: 1.7.2
      string.prototype.padend: 3.1.2
    dev: false
    engines:
      node: '>= 4'
    hasBin: true
    resolution:
      integrity: sha512-Oo82gJDAVcaMdi3nuoKFavkIHBRVqQ1qvMb+9LHk/cF4P6B2m8aP04hGf7oL6wZ9BuGwX1onlLhpuoofSyoQDQ==
  /npm-run-path/4.0.1:
    dependencies:
      path-key: 3.1.1
    dev: false
    engines:
      node: '>=8'
    resolution:
      integrity: sha512-S48WzZW777zhNIrn7gxOlISNAqi9ZC/uQFnRdbeIHhZhCA6UqpkOT8T1G7BvfdgP4Er8gF4sUbaS0i7QvIfCWw==
  /npmlog/4.1.2:
    dependencies:
      are-we-there-yet: 1.1.5
      console-control-strings: 1.1.0
      gauge: 2.7.4
      set-blocking: 2.0.0
    dev: false
    resolution:
      integrity: sha512-2uUqazuKlTaSI/dC8AzicUck7+IrEaOnN/e0jd3Xtt1KcGpwx30v50mL7oPyr/h9bL3E4aZccVwpwP+5W9Vjkg==
  /number-is-nan/1.0.1:
    dev: false
    engines:
      node: '>=0.10.0'
    resolution:
      integrity: sha1-CXtgK1NCKlIsGvuHkDGDNpQaAR0=
  /nyc/14.1.1:
    dependencies:
      archy: 1.0.0
      caching-transform: 3.0.2
      convert-source-map: 1.7.0
      cp-file: 6.2.0
      find-cache-dir: 2.1.0
      find-up: 3.0.0
      foreground-child: 1.5.6
      glob: 7.1.6
      istanbul-lib-coverage: 2.0.5
      istanbul-lib-hook: 2.0.7
      istanbul-lib-instrument: 3.3.0
      istanbul-lib-report: 2.0.8
      istanbul-lib-source-maps: 3.0.6
      istanbul-reports: 2.2.7
      js-yaml: 3.14.1
      make-dir: 2.1.0
      merge-source-map: 1.1.0
      resolve-from: 4.0.0
      rimraf: 2.7.1
      signal-exit: 3.0.3
      spawn-wrap: 1.4.3
      test-exclude: 5.2.3
      uuid: 3.4.0
      yargs: 13.3.2
      yargs-parser: 13.1.2
    dev: false
    engines:
      node: '>=6'
    hasBin: true
    resolution:
      integrity: sha512-OI0vm6ZGUnoGZv/tLdZ2esSVzDwUC88SNs+6JoSOMVxA+gKMB8Tk7jBwgemLx4O40lhhvZCVw1C+OYLOBOPXWw==
  /oauth-sign/0.9.0:
    dev: false
    resolution:
      integrity: sha512-fexhUFFPTGV8ybAtSIGbV6gOkSv8UtRbDBnAyLQw4QPKkgNlsH2ByPGtMUqdWkos6YCRmAqViwgZrJc/mRDzZQ==
  /object-assign/4.1.1:
    dev: false
    engines:
      node: '>=0.10.0'
    resolution:
      integrity: sha1-IQmtx5ZYh8/AXLvUQsrIv7s2CGM=
  /object-inspect/1.9.0:
    dev: false
    resolution:
      integrity: sha512-i3Bp9iTqwhaLZBxGkRfo5ZbE07BQRT7MGu8+nNgwW9ItGp1TzCTw2DLEoWwjClxBjOFI/hWljTAmYGCEwmtnOw==
  /object-keys/1.1.1:
    dev: false
    engines:
      node: '>= 0.4'
    resolution:
      integrity: sha512-NuAESUOUMrlIXOfHKzD6bpPu3tYt3xvjNdRIQ+FeT0lNb4K8WR70CaDxhuNguS2XG+GjkyMwOzsN5ZktImfhLA==
  /object.assign/4.1.0:
    dependencies:
      define-properties: 1.1.3
      function-bind: 1.1.1
      has-symbols: 1.0.2
      object-keys: 1.1.1
    dev: false
    engines:
      node: '>= 0.4'
    resolution:
      integrity: sha512-exHJeq6kBKj58mqGyTQ9DFvrZC/eR6OwxzoM9YRoGBqrXYonaFyGiFMuc9VZrXf7DarreEwMpurG3dd+CNyW5w==
  /object.assign/4.1.2:
    dependencies:
      call-bind: 1.0.2
      define-properties: 1.1.3
      has-symbols: 1.0.2
      object-keys: 1.1.1
    dev: false
    engines:
      node: '>= 0.4'
    resolution:
      integrity: sha512-ixT2L5THXsApyiUPYKmW+2EHpXXe5Ii3M+f4e+aJFAHao5amFRW6J0OO6c/LU8Be47utCx2GL89hxGB6XSmKuQ==
  /object.getownpropertydescriptors/2.1.2:
    dependencies:
      call-bind: 1.0.2
      define-properties: 1.1.3
      es-abstract: 1.18.0
    dev: false
    engines:
      node: '>= 0.8'
    resolution:
      integrity: sha512-WtxeKSzfBjlzL+F9b7M7hewDzMwy+C8NRssHd1YrNlzHzIDrXcXiNOMrezdAEM4UXixgV+vvnyBeN7Rygl2ttQ==
  /object.values/1.1.3:
    dependencies:
      call-bind: 1.0.2
      define-properties: 1.1.3
      es-abstract: 1.18.0
      has: 1.0.3
    dev: false
    engines:
      node: '>= 0.4'
    resolution:
      integrity: sha512-nkF6PfDB9alkOUxpf1HNm/QlkeW3SReqL5WXeBLpEJJnlPSvRaDQpW3gQTksTN3fgJX4hL42RzKyOin6ff3tyw==
  /on-finished/2.3.0:
    dependencies:
      ee-first: 1.1.1
    dev: false
    engines:
      node: '>= 0.8'
    resolution:
      integrity: sha1-IPEzZIGwg811M3mSoWlxqi2QaUc=
  /once/1.4.0:
    dependencies:
      wrappy: 1.0.2
    dev: false
    resolution:
      integrity: sha1-WDsap3WWHUsROsF9nFC6753Xa9E=
  /onetime/5.1.2:
    dependencies:
      mimic-fn: 2.1.0
    dev: false
    engines:
      node: '>=6'
    resolution:
      integrity: sha512-kbpaSSGJTWdAY5KPVeMOKXSrPtr8C8C7wodJbcsd51jRnmD+GZu8Y0VoU6Dm5Z4vWr0Ig/1NKuWRKf7j5aaYSg==
  /open/7.4.2:
    dependencies:
      is-docker: 2.1.1
      is-wsl: 2.2.0
    dev: false
    engines:
      node: '>=8'
    resolution:
      integrity: sha512-MVHddDVweXZF3awtlAS+6pgKLlm/JgxZ90+/NBurBoQctVOOB/zDdVjcyPzQ+0laDGbsWgrRkflI65sQeOgT9Q==
  /optionator/0.8.3:
    dependencies:
      deep-is: 0.1.3
      fast-levenshtein: 2.0.6
      levn: 0.3.0
      prelude-ls: 1.1.2
      type-check: 0.3.2
      word-wrap: 1.2.3
    dev: false
    engines:
      node: '>= 0.8.0'
    resolution:
      integrity: sha512-+IW9pACdk3XWmmTXG8m3upGUJst5XRGzxMRjXzAuJ1XnIFNvfhjjIuYkDvysnPQ7qzqVzLt78BCruntqRhWQbA==
  /optionator/0.9.1:
    dependencies:
      deep-is: 0.1.3
      fast-levenshtein: 2.0.6
      levn: 0.4.1
      prelude-ls: 1.2.1
      type-check: 0.4.0
      word-wrap: 1.2.3
    dev: false
    engines:
      node: '>= 0.8.0'
    resolution:
      integrity: sha512-74RlY5FCnhq4jRxVUPKDaRwrVNXMqsGsiW6AJw4XK8hmtm10wC0ypZBLw5IIp85NZMr91+qd1RvvENwg7jjRFw==
  /os-homedir/1.0.2:
    dev: false
    engines:
      node: '>=0.10.0'
    resolution:
      integrity: sha1-/7xJiDNuDoM94MFox+8VISGqf7M=
  /p-finally/2.0.1:
    dev: false
    engines:
      node: '>=8'
    resolution:
      integrity: sha512-vpm09aKwq6H9phqRQzecoDpD8TmVyGw70qmWlyq5onxY7tqyTTFVvxMykxQSQKILBSFlbXpypIw2T1Ml7+DDtw==
  /p-limit/1.3.0:
    dependencies:
      p-try: 1.0.0
    dev: false
    engines:
      node: '>=4'
    resolution:
      integrity: sha512-vvcXsLAJ9Dr5rQOPk7toZQZJApBl2K4J6dANSsEuh6QI41JYcsS/qhTGa9ErIUUgK3WNQoJYvylxvjqmiqEA9Q==
  /p-limit/2.3.0:
    dependencies:
      p-try: 2.2.0
    dev: false
    engines:
      node: '>=6'
    resolution:
      integrity: sha512-//88mFWSJx8lxCzwdAABTJL2MyWB12+eIY7MDL2SqLmAkeKU9qxRvWuSyTjm3FUmpBEMuFfckAIqEaVGUDxb6w==
  /p-locate/2.0.0:
    dependencies:
      p-limit: 1.3.0
    dev: false
    engines:
      node: '>=4'
    resolution:
      integrity: sha1-IKAQOyIqcMj9OcwuWAaA893l7EM=
  /p-locate/3.0.0:
    dependencies:
      p-limit: 2.3.0
    dev: false
    engines:
      node: '>=6'
    resolution:
      integrity: sha512-x+12w/To+4GFfgJhBEpiDcLozRJGegY+Ei7/z0tSLkMmxGZNybVMSfWj9aJn8Z5Fc7dBUNJOOVgPv2H7IwulSQ==
  /p-locate/4.1.0:
    dependencies:
      p-limit: 2.3.0
    dev: false
    engines:
      node: '>=8'
    resolution:
      integrity: sha512-R79ZZ/0wAxKGu3oYMlz8jy/kbhsNrS7SKZ7PxEHBgJ5+F2mtFW2fK2cOtBh1cHYkQsbzFV7I+EoRKe6Yt0oK7A==
  /p-try/1.0.0:
    dev: false
    engines:
      node: '>=4'
    resolution:
      integrity: sha1-y8ec26+P1CKOE/Yh8rGiN8GyB7M=
  /p-try/2.2.0:
    dev: false
    engines:
      node: '>=6'
    resolution:
      integrity: sha512-R4nPAVTAU0B9D35/Gk3uJf/7XYbQcyohSKdvAxIRSNghFl4e71hVoGnBNQz9cWaXxO2I10KTC+3jMdvvoKw6dQ==
  /pac-proxy-agent/3.0.1:
    dependencies:
      agent-base: 4.3.0
      debug: 4.3.1
      get-uri: 2.0.4
      http-proxy-agent: 2.1.0
      https-proxy-agent: 3.0.1
      pac-resolver: 3.0.0
      raw-body: 2.4.1
      socks-proxy-agent: 4.0.2
    dev: false
    resolution:
      integrity: sha512-44DUg21G/liUZ48dJpUSjZnFfZro/0K5JTyFYLBcmh9+T6Ooi4/i4efwUiEy0+4oQusCBqWdhv16XohIj1GqnQ==
  /pac-resolver/3.0.0:
    dependencies:
      co: 4.6.0
      degenerator: 1.0.4
      ip: 1.1.5
      netmask: 1.0.6
      thunkify: 2.1.2
    dev: false
    resolution:
      integrity: sha512-tcc38bsjuE3XZ5+4vP96OfhOugrX+JcnpUbhfuc4LuXBLQhoTthOstZeoQJBDnQUDYzYmdImKsbz0xSl1/9qeA==
  /package-hash/3.0.0:
    dependencies:
      graceful-fs: 4.2.6
      hasha: 3.0.0
      lodash.flattendeep: 4.4.0
      release-zalgo: 1.0.0
    dev: false
    engines:
      node: '>=6'
    resolution:
      integrity: sha512-lOtmukMDVvtkL84rJHI7dpTYq+0rli8N2wlnqUcBuDWCfVhRUfOmnR9SsoHFMLpACvEV60dX7rd0rFaYDZI+FA==
  /parent-module/1.0.1:
    dependencies:
      callsites: 3.1.0
    dev: false
    engines:
      node: '>=6'
    resolution:
      integrity: sha512-GQ2EWRpQV8/o+Aw8YqtfZZPfNRWZYkbidE9k5rpl/hC3vtHHBfGm2Ifi6qWV+coDGkrUKZAxE3Lot5kcsRlh+g==
  /parse-json/2.2.0:
    dependencies:
      error-ex: 1.3.2
    dev: false
    engines:
      node: '>=0.10.0'
    resolution:
      integrity: sha1-9ID0BDTvgHQfhGkJn43qGPVaTck=
  /parse-json/4.0.0:
    dependencies:
      error-ex: 1.3.2
      json-parse-better-errors: 1.0.2
    dev: false
    engines:
      node: '>=4'
    resolution:
      integrity: sha1-vjX1Qlvh9/bHRxhPmKeIy5lHfuA=
  /parse-passwd/1.0.0:
    dev: false
    engines:
      node: '>=0.10.0'
    resolution:
      integrity: sha1-bVuTSkVpk7I9N/QKOC1vFmao5cY=
  /parseurl/1.3.3:
    dev: false
    engines:
      node: '>= 0.8'
    resolution:
      integrity: sha512-CiyeOxFT/JZyN5m0z9PfXw4SCBJ6Sygz1Dpl0wqjlhDEGGBP1GnsUVEL0p63hoG1fcj3fHynXi9NYO4nWOL+qQ==
  /path-browserify/1.0.1:
    dev: false
    resolution:
      integrity: sha512-b7uo2UCUOYZcnF/3ID0lulOJi/bafxa1xPe7ZPsammBSpjSWQkjNxlt635YGS2MiR9GjvuXCtz2emr3jbsz98g==
  /path-exists/3.0.0:
    dev: false
    engines:
      node: '>=4'
    resolution:
      integrity: sha1-zg6+ql94yxiSXqfYENe1mwEP1RU=
  /path-exists/4.0.0:
    dev: false
    engines:
      node: '>=8'
    resolution:
      integrity: sha512-ak9Qy5Q7jYb2Wwcey5Fpvg2KoAc/ZIhLSLOSBmRmygPsGwkVVt0fZa0qrtMz+m6tJTAHfZQ8FnmB4MG4LWy7/w==
  /path-is-absolute/1.0.1:
    dev: false
    engines:
      node: '>=0.10.0'
    resolution:
      integrity: sha1-F0uSaHNVNP+8es5r9TpanhtcX18=
  /path-key/2.0.1:
    dev: false
    engines:
      node: '>=4'
    resolution:
      integrity: sha1-QRyttXTFoUDTpLGRDUDYDMn0C0A=
  /path-key/3.1.1:
    dev: false
    engines:
      node: '>=8'
    resolution:
      integrity: sha512-ojmeN0qd+y0jszEtoY48r0Peq5dwMEkIlCOu6Q5f41lfkswXuKtYrhgoTpLnyIcHm24Uhqx+5Tqm2InSwLhE6Q==
  /path-parse/1.0.6:
    dev: false
    resolution:
      integrity: sha512-GSmOT2EbHrINBf9SR7CDELwlJ8AENk3Qn7OikK4nFYAu3Ote2+JYNVvkpAEQm3/TLNEJFD/xZJjzyxg3KBWOzw==
  /path-to-regexp/0.1.7:
    dev: false
    resolution:
      integrity: sha1-32BBeABfUi8V60SQ5yR6G/qmf4w=
  /path-to-regexp/1.8.0:
    dependencies:
      isarray: 0.0.1
    dev: false
    resolution:
      integrity: sha512-n43JRhlUKUAlibEJhPeir1ncUID16QnEjNpwzNdO3Lm4ywrBpBZ5oLD0I6br9evr1Y9JTqwRtAh7JLoOzAQdVA==
  /path-to-regexp/2.4.0:
    dev: false
    resolution:
      integrity: sha512-G6zHoVqC6GGTQkZwF4lkuEyMbVOjoBKAEybQUypI1WTkqinCOrq2x6U2+phkJ1XsEMTy4LjtwPI7HW+NVrRR2w==
  /path-type/2.0.0:
    dependencies:
      pify: 2.3.0
    dev: false
    engines:
      node: '>=4'
    resolution:
      integrity: sha1-8BLMuEFbcJb8LaoQVMPXI4lZTHM=
  /path-type/3.0.0:
    dependencies:
      pify: 3.0.0
    dev: false
    engines:
      node: '>=4'
    resolution:
      integrity: sha512-T2ZUsdZFHgA3u4e5PfPbjd7HDDpxPnQb5jN0SrDsjNSuVXHJqtwTnWqG0B1jZrgmJ/7lj1EmVIByWt1gxGkWvg==
  /path-type/4.0.0:
    dev: false
    engines:
      node: '>=8'
    resolution:
      integrity: sha512-gDKb8aZMDeD/tZWs9P6+q0J9Mwkdl6xMV8TjnGP3qJVJ06bdMgkbBlLU8IdfOsIsFz2BW1rNVT3XuNEl8zPAvw==
  /pathval/1.1.1:
    dev: false
    resolution:
      integrity: sha512-Dp6zGqpTdETdR63lehJYPeIOqpiNBNtc7BpWSLrOje7UaIsE5aY92r/AunQA7rsXvet3lrJ3JnZX29UPTKXyKQ==
  /pend/1.2.0:
    dev: false
    resolution:
      integrity: sha1-elfrVQpng/kRUzH89GY9XI4AelA=
  /performance-now/2.1.0:
    dev: false
    resolution:
      integrity: sha1-Ywn04OX6kT7BxpMHrjZLSzd8nns=
  /picomatch/2.2.2:
    dev: false
    engines:
      node: '>=8.6'
    resolution:
      integrity: sha512-q0M/9eZHzmr0AulXyPwNfZjtwZ/RBZlbN3K3CErVrk50T2ASYI7Bye0EvekFY3IP1Nt2DHu0re+V2ZHIpMkuWg==
  /pidtree/0.3.1:
    dev: false
    engines:
      node: '>=0.10'
    hasBin: true
    resolution:
      integrity: sha512-qQbW94hLHEqCg7nhby4yRC7G2+jYHY4Rguc2bjw7Uug4GIJuu1tvf2uHaZv5Q8zdt+WKJ6qK1FOI6amaWUo5FA==
  /pify/2.3.0:
    dev: false
    engines:
      node: '>=0.10.0'
    resolution:
      integrity: sha1-7RQaasBDqEnqWISY59yosVMw6Qw=
  /pify/3.0.0:
    dev: false
    engines:
      node: '>=4'
    resolution:
      integrity: sha1-5aSs0sEB/fPZpNB/DbxNtJ3SgXY=
  /pify/4.0.1:
    dev: false
    engines:
      node: '>=6'
    resolution:
      integrity: sha512-uB80kBFb/tfd68bVleG9T5GGsGPjJrLAUpR5PZIrhBnIaRTQRjqdJSsIKkOP6OAIFbj7GOrcudc5pNjZ+geV2g==
  /pkg-dir/2.0.0:
    dependencies:
      find-up: 2.1.0
    dev: false
    engines:
      node: '>=4'
    resolution:
      integrity: sha1-9tXREJ4Z1j7fQo4L1X4Sd3YVM0s=
  /pkg-dir/3.0.0:
    dependencies:
      find-up: 3.0.0
    dev: false
    engines:
      node: '>=6'
    resolution:
      integrity: sha512-/E57AYkoeQ25qkxMj5PBOVgF8Kiu/h7cYS30Z5+R7WaiCCBfLq58ZI/dSeaEKb9WVJV5n/03QwrN3IeWIFllvw==
  /pluralize/8.0.0:
    dev: false
    engines:
      node: '>=4'
    resolution:
      integrity: sha512-Nc3IT5yHzflTfbjgqWcCPpo7DaKy4FnpB0l/zCAW0Tc7jxAiuqSxHasntB3D7887LSrA93kDJ9IXovxJYxyLCA==
  /prebuild-install/5.3.5:
    dependencies:
      detect-libc: 1.0.3
      expand-template: 2.0.3
      github-from-package: 0.0.0
      minimist: 1.2.5
      mkdirp: 0.5.5
      napi-build-utils: 1.0.2
      node-abi: 2.21.0
      noop-logger: 0.1.1
      npmlog: 4.1.2
      pump: 3.0.0
      rc: 1.2.8
      simple-get: 3.1.0
      tar-fs: 2.1.1
      tunnel-agent: 0.6.0
      which-pm-runs: 1.0.0
    dev: false
    engines:
      node: '>=6'
    hasBin: true
    resolution:
      integrity: sha512-YmMO7dph9CYKi5IR/BzjOJlRzpxGGVo1EsLSUZ0mt/Mq0HWZIHOKHHcHdT69yG54C9m6i45GpItwRHpk0Py7Uw==
  /prebuild-install/6.0.1:
    dependencies:
      detect-libc: 1.0.3
      expand-template: 2.0.3
      github-from-package: 0.0.0
      minimist: 1.2.5
      mkdirp-classic: 0.5.3
      napi-build-utils: 1.0.2
      node-abi: 2.21.0
      noop-logger: 0.1.1
      npmlog: 4.1.2
      pump: 3.0.0
      rc: 1.2.8
      simple-get: 3.1.0
      tar-fs: 2.1.1
      tunnel-agent: 0.6.0
      which-pm-runs: 1.0.0
    dev: false
    engines:
      node: '>=6'
    hasBin: true
    optional: true
    resolution:
      integrity: sha512-7GOJrLuow8yeiyv75rmvZyeMGzl8mdEX5gY69d6a6bHWmiPevwqFw+tQavhK0EYMaSg3/KD24cWqeQv1EWsqDQ==
  /prelude-ls/1.1.2:
    dev: false
    engines:
      node: '>= 0.8.0'
    resolution:
      integrity: sha1-IZMqVJ9eUv/ZqCf1cOBL5iqX2lQ=
  /prelude-ls/1.2.1:
    dev: false
    engines:
      node: '>= 0.8.0'
    resolution:
      integrity: sha512-vkcDPrRZo1QZLbn5RLGPpg/WmIQ65qoWWhcGKf/b5eplkkarX0m9z8ppCat4mlOqUsWpyNuYgO3VRyrYHSzX5g==
  /prettier/1.19.1:
    dev: false
    engines:
      node: '>=4'
    hasBin: true
    resolution:
      integrity: sha512-s7PoyDv/II1ObgQunCbB9PdLmUcBZcnWOcxDh7O0N/UwDEsHyqkW+Qh28jW+mVuCdx7gLB0BotYI1Y6uI9iyew==
  /priorityqueuejs/1.0.0:
    dev: false
    resolution:
      integrity: sha1-LuTyPCVgkT4IwHzlzN1t498sWvg=
  /process-nextick-args/1.0.7:
    dev: false
    resolution:
      integrity: sha1-FQ4gt1ZZCtP5EJPyWk8q2L/zC6M=
  /process-nextick-args/2.0.1:
    dev: false
    resolution:
      integrity: sha512-3ouUOpQhtgrbOa17J7+uxOTpITYWaGP7/AhoR3+A+/1e9skrzelGi/dXzEYyvbxubEF6Wn2ypscTKiKJFFn1ag==
  /process/0.11.10:
    dev: false
    engines:
      node: '>= 0.6.0'
    resolution:
      integrity: sha1-czIwDoQBYb2j5podHZGn1LwW8YI=
  /progress/2.0.3:
    dev: false
    engines:
      node: '>=0.4.0'
    resolution:
      integrity: sha512-7PiHtLll5LdnKIMw100I+8xJXR5gW2QwWYkT6iJva0bXitZKa/XMrSbdmg3r2Xnaidz9Qumd0VPaMrZlF9V9sA==
  /promise/8.1.0:
    dependencies:
      asap: 2.0.6
    dev: false
    resolution:
      integrity: sha512-W04AqnILOL/sPRXziNicCjSNRruLAuIHEOVBazepu0545DDNGYHz7ar9ZgZ1fMU8/MA4mVxp5rkBWRi6OXIy3Q==
  /propagate/2.0.1:
    dev: false
    engines:
      node: '>= 8'
    resolution:
      integrity: sha512-vGrhOavPSTz4QVNuBNdcNXePNdNMaO1xj9yBeH1ScQPjk/rhg9sSlCXPhMkFuaNNW/syTvYqsnbIJxMBfRbbag==
  /proxy-addr/2.0.6:
    dependencies:
      forwarded: 0.1.2
      ipaddr.js: 1.9.1
    dev: false
    engines:
      node: '>= 0.10'
    resolution:
      integrity: sha512-dh/frvCBVmSsDYzw6n926jv974gddhkFPfiN8hPOi30Wax25QZyZEGveluCgliBnqmuM+UJmBErbAUFIoDbjOw==
  /proxy-agent/3.1.1:
    dependencies:
      agent-base: 4.3.0
      debug: 4.3.1
      http-proxy-agent: 2.1.0
      https-proxy-agent: 3.0.1
      lru-cache: 5.1.1
      pac-proxy-agent: 3.0.1
      proxy-from-env: 1.1.0
      socks-proxy-agent: 4.0.2
    dev: false
    engines:
      node: '>=6'
    resolution:
      integrity: sha512-WudaR0eTsDx33O3EJE16PjBRZWcX8GqCEeERw1W3hZJgH/F2a46g7jty6UGty6NeJ4CKQy8ds2CJPMiyeqaTvw==
  /proxy-from-env/1.1.0:
    dev: false
    resolution:
      integrity: sha512-D+zkORCbA9f1tdWRK0RaCR3GPv50cMxcrz4X8k5LTSUD1Dkw47mKJEZQNunItRTkWwgtaUSo1RVFRIG9ZXiFYg==
  /pseudomap/1.0.2:
    dev: false
    resolution:
      integrity: sha1-8FKijacOYYkX7wqKw0wa5aaChrM=
  /psl/1.8.0:
    dev: false
    resolution:
      integrity: sha512-RIdOzyoavK+hA18OGGWDqUTsCLhtA7IcZ/6NCs4fFJaHBDab+pDDmDIByWFRQJq2Cd7r1OoQxBGKOaztq+hjIQ==
  /pump/3.0.0:
    dependencies:
      end-of-stream: 1.4.4
      once: 1.4.0
    dev: false
    resolution:
      integrity: sha512-LwZy+p3SFs1Pytd/jYct4wpv49HiYCqd9Rlc5ZVdk0V+8Yzv6jR5Blk3TRmPL1ft69TxP0IMZGJ+WPFU2BFhww==
  /punycode/1.3.2:
    dev: false
    resolution:
      integrity: sha1-llOgNvt8HuQjQvIyXM7v6jkmxI0=
  /punycode/2.1.1:
    dev: false
    engines:
      node: '>=6'
    resolution:
      integrity: sha512-XRsRjdf+j5ml+y/6GKHPZbrF/8p2Yga0JPtdqTIY2Xe5ohJPD9saDJJLPvp9+NSBprVvevdXZybnj2cv8OEd0A==
  /puppeteer/3.3.0:
    dependencies:
      debug: 4.3.1
      extract-zip: 2.0.1
      https-proxy-agent: 4.0.0
      mime: 2.5.2
      progress: 2.0.3
      proxy-from-env: 1.1.0
      rimraf: 3.0.2
      tar-fs: 2.1.1
      unbzip2-stream: 1.4.3
      ws: 7.4.4
    dev: false
    engines:
      node: '>=10.18.1'
    requiresBuild: true
    resolution:
      integrity: sha512-23zNqRltZ1PPoK28uRefWJ/zKb5Jhnzbbwbpcna2o5+QMn17F0khq5s1bdH3vPlyj+J36pubccR8wiNA/VE0Vw==
  /qjobs/1.2.0:
    dev: false
    engines:
      node: '>=0.9'
    resolution:
      integrity: sha512-8YOJEHtxpySA3fFDyCRxA+UUV+fA+rTWnuWvylOK/NCjhY+b4ocCtmu8TtsWb+mYeU+GCHf/S66KZF/AsteKHg==
  /qs/6.5.2:
    dev: false
    engines:
      node: '>=0.6'
    resolution:
      integrity: sha512-N5ZAX4/LxJmF+7wN74pUD6qAh9/wnvdQcjq9TZjevvXzSUo7bfmw91saqMjzGS2xq91/odN2dW/WOl7qQHNDGA==
  /qs/6.7.0:
    dev: false
    engines:
      node: '>=0.6'
    resolution:
      integrity: sha512-VCdBRNFTX1fyE7Nb6FYoURo/SPe62QCaAyzJvUjwRaIsc+NePBEniHlvxFmmX56+HZphIGtV0XeCirBtpDrTyQ==
  /qs/6.9.6:
    dev: false
    engines:
      node: '>=0.6'
    resolution:
      integrity: sha512-TIRk4aqYLNoJUbd+g2lEdz5kLWIuTMRagAXxl78Q0RiVjAOugHmeKNGdd3cwo/ktpf9aL9epCfFqWDEKysUlLQ==
  /query-string/5.1.1:
    dependencies:
      decode-uri-component: 0.2.0
      object-assign: 4.1.1
      strict-uri-encode: 1.1.0
    dev: false
    engines:
      node: '>=0.10.0'
    resolution:
      integrity: sha512-gjWOsm2SoGlgLEdAGt7a6slVOk9mGiXmPFMqrEhLQ68rhQuBnpfs3+EmlvqKyxnCo9/PPlF+9MtY02S1aFg+Jw==
  /querystring/0.2.0:
    dev: false
    engines:
      node: '>=0.4.x'
    resolution:
      integrity: sha1-sgmEkgO7Jd+CDadW50cAWHhSFiA=
  /querystring/0.2.1:
    dev: false
    engines:
      node: '>=0.4.x'
    resolution:
      integrity: sha512-wkvS7mL/JMugcup3/rMitHmd9ecIGd2lhFhK9N3UUQ450h66d1r3Y9nvXzQAW1Lq+wyx61k/1pfKS5KuKiyEbg==
  /queue-microtask/1.2.2:
    dev: false
    resolution:
      integrity: sha512-dB15eXv3p2jDlbOiNLyMabYg1/sXvppd8DP2J3EOCQ0AkuSXCW2tP7mnVouVLJKgUMY6yP0kcQDVpLCN13h4Xg==
  /quote/0.4.0:
    dev: false
    resolution:
      integrity: sha1-EIOSF/bBNiuJGUBE0psjP9fzLwE=
  /ramda/0.27.1:
    dev: false
    resolution:
      integrity: sha512-PgIdVpn5y5Yns8vqb8FzBUEYn98V3xcPgawAkkgj0YJ0qDsnHCiNmZYfOGMgOvoB0eWFLpYbhxUR3mxfDIMvpw==
  /randombytes/2.1.0:
    dependencies:
      safe-buffer: 5.2.1
    dev: false
    resolution:
      integrity: sha512-vYl3iOX+4CKUWuxGi9Ukhie6fsqXqS9FE2Zaic4tNFD2N2QQaXOMFbuKK4QmDHC0JO6B1Zp41J0LpT0oR68amQ==
  /range-parser/1.2.1:
    dev: false
    engines:
      node: '>= 0.6'
    resolution:
      integrity: sha512-Hrgsx+orqoygnmhFbKaHE6c296J+HTAQXoxEF6gNupROmmGJRoyzfG3ccAveqCBrwr/2yxQ5BVd/GTl5agOwSg==
  /raw-body/2.4.0:
    dependencies:
      bytes: 3.1.0
      http-errors: 1.7.2
      iconv-lite: 0.4.24
      unpipe: 1.0.0
    dev: false
    engines:
      node: '>= 0.8'
    resolution:
      integrity: sha512-4Oz8DUIwdvoa5qMJelxipzi/iJIi40O5cGV1wNYp5hvZP8ZN0T+jiNkL0QepXs+EsQ9XJ8ipEDoiH70ySUJP3Q==
  /raw-body/2.4.1:
    dependencies:
      bytes: 3.1.0
      http-errors: 1.7.3
      iconv-lite: 0.4.24
      unpipe: 1.0.0
    dev: false
    engines:
      node: '>= 0.8'
    resolution:
      integrity: sha512-9WmIKF6mkvA0SLmA2Knm9+qj89e+j1zqgyn8aXGd7+nAduPoqgI9lO57SAZNn/Byzo5P7JhXTyg9PzaJbH73bA==
  /rc/1.2.8:
    dependencies:
      deep-extend: 0.6.0
      ini: 1.3.8
      minimist: 1.2.5
      strip-json-comments: 2.0.1
    dev: false
    hasBin: true
    resolution:
      integrity: sha512-y3bGgqKj3QBdxLbLkomlohkvsA8gdAiUQlSBJnBhfn+BPxg4bc62d8TcBW15wavDfgexCgccckhcZvywyQYPOw==
  /read-pkg-up/2.0.0:
    dependencies:
      find-up: 2.1.0
      read-pkg: 2.0.0
    dev: false
    engines:
      node: '>=4'
    resolution:
      integrity: sha1-a3KoBImE4MQeeVEP1en6mbO1Sb4=
  /read-pkg-up/4.0.0:
    dependencies:
      find-up: 3.0.0
      read-pkg: 3.0.0
    dev: false
    engines:
      node: '>=6'
    resolution:
      integrity: sha512-6etQSH7nJGsK0RbG/2TeDzZFa8shjQ1um+SwQQ5cwKy0dhSXdOncEhb1CPpvQG4h7FyOV6EB6YlV0yJvZQNAkA==
  /read-pkg/2.0.0:
    dependencies:
      load-json-file: 2.0.0
      normalize-package-data: 2.5.0
      path-type: 2.0.0
    dev: false
    engines:
      node: '>=4'
    resolution:
      integrity: sha1-jvHAYjxqbbDcZxPEv6xGMysjaPg=
  /read-pkg/3.0.0:
    dependencies:
      load-json-file: 4.0.0
      normalize-package-data: 2.5.0
      path-type: 3.0.0
    dev: false
    engines:
      node: '>=4'
    resolution:
      integrity: sha1-nLxoaXj+5l0WwA4rGcI3/Pbjg4k=
  /readable-stream/1.1.14:
    dependencies:
      core-util-is: 1.0.2
      inherits: 2.0.4
      isarray: 0.0.1
      string_decoder: 0.10.31
    dev: false
    resolution:
      integrity: sha1-fPTFTvZI44EwhMY23SB54WbAgdk=
  /readable-stream/2.0.6:
    dependencies:
      core-util-is: 1.0.2
      inherits: 2.0.4
      isarray: 1.0.0
      process-nextick-args: 1.0.7
      string_decoder: 0.10.31
      util-deprecate: 1.0.2
    dev: false
    resolution:
      integrity: sha1-j5A0HmilPMySh4jaz80Rs265t44=
  /readable-stream/2.3.7:
    dependencies:
      core-util-is: 1.0.2
      inherits: 2.0.4
      isarray: 1.0.0
      process-nextick-args: 2.0.1
      safe-buffer: 5.1.2
      string_decoder: 1.1.1
      util-deprecate: 1.0.2
    dev: false
    resolution:
      integrity: sha512-Ebho8K4jIbHAxnuxi7o42OrZgF/ZTNcsZj6nRKyUmkhLFq8CHItp/fy6hQZuZmP/n3yZ9VBUbp4zz/mX8hmYPw==
  /readable-stream/3.6.0:
    dependencies:
      inherits: 2.0.4
      string_decoder: 1.3.0
      util-deprecate: 1.0.2
    dev: false
    engines:
      node: '>= 6'
    resolution:
      integrity: sha512-BViHy7LKeTz4oNnkcLJ+lVSL6vpiFeX6/d3oSH8zCW7UxP2onchk+vTGB143xuFjHS3deTgkKoXXymXqymiIdA==
  /readdirp/3.2.0:
    dependencies:
      picomatch: 2.2.2
    dev: false
    engines:
      node: '>= 8'
    resolution:
      integrity: sha512-crk4Qu3pmXwgxdSgGhgA/eXiJAPQiX4GMOZZMXnqKxHX7TaoL+3gQVo/WeuAiogr07DpnfjIMpXXa+PAIvwPGQ==
  /readdirp/3.5.0:
    dependencies:
      picomatch: 2.2.2
    dev: false
    engines:
      node: '>=8.10.0'
    resolution:
      integrity: sha512-cMhu7c/8rdhkHXWsY+osBhfSy0JikwpHK/5+imo+LpeasTF8ouErHrlYkwT0++njiyuDvc7OFY5T3ukvZ8qmFQ==
  /rechoir/0.6.2:
    dependencies:
      resolve: 1.20.0
    dev: false
    engines:
      node: '>= 0.10'
    resolution:
      integrity: sha1-hSBLVNuoLVdC4oyWdW70OvUOM4Q=
  /regenerator-runtime/0.11.1:
    dev: false
    resolution:
      integrity: sha512-MguG95oij0fC3QV3URf4V2SDYGJhJnJGqvIIgdECeODCT98wSWDAJ94SSuVpYQUoTcGUIL6L4yNB7j1DFFHSBg==
  /regenerator-runtime/0.13.7:
    dev: false
    resolution:
      integrity: sha512-a54FxoJDIr27pgf7IgeQGxmqUNYrcV338lf/6gH456HZ/PhX+5BcwHXG9ajESmwe6WRO0tAzRUrRmNONWgkrew==
  /regexpp/3.1.0:
    dev: false
    engines:
      node: '>=8'
    resolution:
      integrity: sha512-ZOIzd8yVsQQA7j8GCSlPGXwg5PfmA1mrq0JP4nGhh54LaKN3xdai/vHUDu74pKwV8OxseMS65u2NImosQcSD0Q==
  /release-zalgo/1.0.0:
    dependencies:
      es6-error: 4.1.1
    dev: false
    engines:
      node: '>=4'
    resolution:
      integrity: sha1-CXALflB0Mpc5Mw5TXFqQ+2eFFzA=
  /remove-trailing-separator/1.1.0:
    dev: false
    resolution:
      integrity: sha1-wkvOKig62tW8P1jg1IJJuSN52O8=
  /request/2.88.2:
    dependencies:
      aws-sign2: 0.7.0
      aws4: 1.11.0
      caseless: 0.12.0
      combined-stream: 1.0.8
      extend: 3.0.2
      forever-agent: 0.6.1
      form-data: 2.3.3
      har-validator: 5.1.5
      http-signature: 1.2.0
      is-typedarray: 1.0.0
      isstream: 0.1.2
      json-stringify-safe: 5.0.1
      mime-types: 2.1.29
      oauth-sign: 0.9.0
      performance-now: 2.1.0
      qs: 6.5.2
      safe-buffer: 5.2.1
      tough-cookie: 2.5.0
      tunnel-agent: 0.6.0
      uuid: 3.4.0
    deprecated: request has been deprecated, see https://github.com/request/request/issues/3142
    dev: false
    engines:
      node: '>= 6'
    resolution:
      integrity: sha512-MsvtOrfG9ZcrOwAW+Qi+F6HbD0CWXEh9ou77uOb7FM2WPhwT7smM833PzanhJLsgXjN89Ir6V2PczXNnMpwKhw==
  /require-directory/2.1.1:
    dev: false
    engines:
      node: '>=0.10.0'
    resolution:
      integrity: sha1-jGStX9MNqxyXbiNE/+f3kqam30I=
  /require-from-string/2.0.2:
    dev: false
    engines:
      node: '>=0.10.0'
    resolution:
      integrity: sha512-Xf0nWe6RseziFMu+Ap9biiUbmplq6S9/p+7w7YXP/JBHhrUDDUhwa+vANyubuqfZWTveU//DYVGsDG7RKL/vEw==
  /require-main-filename/2.0.0:
    dev: false
    resolution:
      integrity: sha512-NKN5kMDylKuldxYLSUfrbo5Tuzh4hd+2E8NPPX02mZtn1VuREQToYe/ZdlJy+J3uCpfaiGF05e7B8W0iXbQHmg==
  /requirejs/2.3.6:
    dev: false
    engines:
      node: '>=0.4.0'
    hasBin: true
    resolution:
      integrity: sha512-ipEzlWQe6RK3jkzikgCupiTbTvm4S0/CAU5GlgptkN5SO6F3u0UD0K18wy6ErDqiCyP4J4YYe1HuAShvsxePLg==
  /requires-port/1.0.0:
    dev: false
    resolution:
      integrity: sha1-kl0mAdOaxIXgkc8NpcbmlNw9yv8=
  /resolve-dir/1.0.1:
    dependencies:
      expand-tilde: 2.0.2
      global-modules: 1.0.0
    dev: false
    engines:
      node: '>=0.10.0'
    resolution:
      integrity: sha1-eaQGRMNivoLybv/nOcm7U4IEb0M=
  /resolve-from/4.0.0:
    dev: false
    engines:
      node: '>=4'
    resolution:
      integrity: sha512-pb/MYmXstAkysRFx8piNI1tGFNQIFA3vkE3Gq4EuA1dF6gHp/+vgZqsCGJapvy8N3Q+4o7FwvquPJcnZ7RYy4g==
  /resolve-url/0.2.1:
    deprecated: https://github.com/lydell/resolve-url#deprecated
    dev: false
    resolution:
      integrity: sha1-LGN/53yJOv0qZj/iGqkIAGjiBSo=
  /resolve/1.17.0:
    dependencies:
      path-parse: 1.0.6
    dev: false
    resolution:
      integrity: sha512-ic+7JYiV8Vi2yzQGFWOkiZD5Z9z7O2Zhm9XMaTxdJExKasieFCr+yXZ/WmXsckHiKl12ar0y6XiXDx3m4RHn1w==
  /resolve/1.19.0:
    dependencies:
      is-core-module: 2.2.0
      path-parse: 1.0.6
    dev: false
    resolution:
      integrity: sha512-rArEXAgsBG4UgRGcynxWIWKFvh/XZCcS8UJdHhwy91zwAvCZIbcs+vAbflgBnNjYMs/i/i+/Ux6IZhML1yPvxg==
  /resolve/1.20.0:
    dependencies:
      is-core-module: 2.2.0
      path-parse: 1.0.6
    dev: false
    resolution:
      integrity: sha512-wENBPt4ySzg4ybFQW2TT1zMQucPK95HSh/nq2CFTZVOGut2+pQvSsgtda4d26YrYcr067wjbmzOG8byDPBX63A==
  /resolve/1.8.1:
    dependencies:
      path-parse: 1.0.6
    dev: false
    resolution:
      integrity: sha512-AicPrAC7Qu1JxPCZ9ZgCZlY35QgFnNqc+0LtbRNxnVw4TXvjQ72wnuL9JQcEBgXkI9JM8MsT9kaQoHcpCRJOYA==
  /reusify/1.0.4:
    dev: false
    engines:
      iojs: '>=1.0.0'
      node: '>=0.10.0'
    resolution:
      integrity: sha512-U9nH88a3fc/ekCF1l0/UP1IosiuIjyTh7hBvXVMHYgVcfGvt897Xguj2UOLDeI5BG2m7/uwyaLVT6fbtCwTyzw==
  /rfdc/1.2.0:
    dev: false
    resolution:
      integrity: sha512-ijLyszTMmUrXvjSooucVQwimGUk84eRcmCuLV8Xghe3UO85mjUtRAHRyoMM6XtyqbECaXuBWx18La3523sXINA==
  /rhea-promise/0.1.15:
    dependencies:
      debug: 3.2.7
      rhea: 1.0.24
      tslib: 1.14.1
    dev: false
    resolution:
      integrity: sha512-+6uilZXSJGyiqVeHQI3Krv6NTAd8cWRCY2uyCxmzR4/5IFtBqqFem1HV2OiwSj0Gu7OFChIJDfH2JyjN7J0vRA==
  /rhea-promise/1.1.0:
    dependencies:
      debug: 3.2.7
      rhea: 1.0.24
      tslib: 1.14.1
    dev: false
    resolution:
      integrity: sha512-LKcyeh7Df4q4wApcsi5+HhMI7T636y0hz+5qVI9ESZi0D6SnFPRbefWzYQXCZmqvLgWeTOyKQbjJaJFSYp2kAA==
  /rhea/1.0.24:
    dependencies:
      debug: 3.2.7
    dev: false
    resolution:
      integrity: sha512-PEl62U2EhxCO5wMUZ2/bCBcXAVKN9AdMSNQOrp3+R5b77TEaOSiy16MQ0sIOmzj/iqsgIAgPs1mt3FYfu1vIXA==
  /rimraf/2.7.1:
    dependencies:
      glob: 7.1.6
    dev: false
    hasBin: true
    resolution:
      integrity: sha512-uWjbaKIK3T1OSVptzX7Nl6PvQ3qAGtKEtVRjRuazjfL3Bx5eI409VZSqgND+4UNnmzLVdPj9FqFJNPqBZFve4w==
  /rimraf/3.0.2:
    dependencies:
      glob: 7.1.6
    dev: false
    hasBin: true
    resolution:
      integrity: sha512-JZkJMZkAGFFPP2YqXZXPbMlMBgsxzE8ILs4lMIX/2o0L9UBw9O/Y3o6wFw/i9YLapcUJWwqbi3kdxIPdC62TIA==
  /rollup-plugin-local-resolve/1.0.7:
    dev: false
    resolution:
      integrity: sha1-xIZwFxbBWt0hJ1ZcLqoQESMyCIc=
  /rollup-plugin-node-resolve/3.4.0:
    dependencies:
      builtin-modules: 2.0.0
      is-module: 1.0.0
      resolve: 1.20.0
    deprecated: This package has been deprecated and is no longer maintained. Please use @rollup/plugin-node-resolve.
    dev: false
    resolution:
      integrity: sha512-PJcd85dxfSBWih84ozRtBkB731OjXk0KnzN0oGp7WOWcarAFkVa71cV5hTJg2qpVsV2U8EUwrzHP3tvy9vS3qg==
  /rollup-plugin-shim/1.0.0:
    dev: false
    resolution:
      integrity: sha512-rZqFD43y4U9nSqVq3iyWBiDwmBQJY8Txi04yI9jTKD3xcl7CbFjh1qRpQshUB3sONLubDzm7vJiwB+1MEGv67w==
  /rollup-plugin-sourcemaps/0.4.2_rollup@1.32.1:
    dependencies:
      rollup: 1.32.1
      rollup-pluginutils: 2.8.2
      source-map-resolve: 0.5.3
    dev: false
    engines:
      node: '>=4.5.0'
      npm: '>=2.15.9'
    peerDependencies:
      rollup: '>=0.31.2'
    resolution:
      integrity: sha1-YhJaqUCHqt97g+9N+vYptHMTXoc=
  /rollup-plugin-terser/5.3.1_rollup@1.32.1:
    dependencies:
      '@babel/code-frame': 7.12.13
      jest-worker: 24.9.0
      rollup: 1.32.1
      rollup-pluginutils: 2.8.2
      serialize-javascript: 4.0.0
      terser: 4.8.0
    dev: false
    peerDependencies:
      rollup: '>=0.66.0 <3'
    resolution:
      integrity: sha512-1pkwkervMJQGFYvM9nscrUoncPwiKR/K+bHdjv6PFgRo3cgPHoRT83y2Aa3GvINj4539S15t/tpFPb775TDs6w==
  /rollup-plugin-visualizer/4.2.0_rollup@1.32.1:
    dependencies:
      nanoid: 3.1.20
      open: 7.4.2
      rollup: 1.32.1
      source-map: 0.7.3
      yargs: 16.2.0
    dev: false
    engines:
      node: '>=10'
    hasBin: true
    peerDependencies:
      rollup: '>=1.20.0'
    resolution:
      integrity: sha512-xjfvoK4x0G7lBT3toMx8K/9tkCEWhRehnSJnn+PLY3Hjk8sNvyo407b68Cd3hdV9j42xcb8HXt0ZrmRi5NWeaQ==
  /rollup-pluginutils/2.8.2:
    dependencies:
      estree-walker: 0.6.1
    dev: false
    resolution:
      integrity: sha512-EEp9NhnUkwY8aif6bxgovPHMoMoNr2FulJziTndpt5H9RdwC47GSGuII9XxpSdzVGM0GWrNPHV6ie1LTNJPaLQ==
  /rollup/1.32.1:
    dependencies:
      '@types/estree': 0.0.46
      '@types/node': 10.17.55
      acorn: 7.4.1
    dev: false
    hasBin: true
    resolution:
      integrity: sha512-/2HA0Ec70TvQnXdzynFffkjA6XN+1e2pEv/uKS5Ulca40g2L7KuOE3riasHoNVHOsFD5KKZgDsMk1CP3Tw9s+A==
  /run-parallel/1.2.0:
    dependencies:
      queue-microtask: 1.2.2
    dev: false
    resolution:
      integrity: sha512-5l4VyZR86LZ/lDxZTR6jqL8AFE2S0IFLMP26AbjsLVADxHdhB/c0GUsH+y39UfCi3dzz8OlQuPmnaJOMoDHQBA==
  /safe-buffer/5.1.2:
    dev: false
    resolution:
      integrity: sha512-Gd2UZBJDkXlY7GbJxfsE8/nvKkUEU1G38c1siN6QP6a9PT9MmHB8GnpscSmMJSoF8LOIrt8ud/wPtojys4G6+g==
  /safe-buffer/5.2.1:
    dev: false
    resolution:
      integrity: sha512-rp3So07KcdmmKbGvgaNxQSJr7bGVSVk5S9Eq1F+ppbRo70+YeaDxkw5Dd8NPN+GD6bjnYm2VuPuCXmpuYvmCXQ==
  /safer-buffer/2.1.2:
    dev: false
    resolution:
      integrity: sha512-YZo3K82SD7Riyi0E1EQPojLz7kpepnSQI9IyPbHHg1XXXevb5dJI7tpyN2ADxGcQbHG7vcyRHk0cbwqcQriUtg==
  /sax/0.5.8:
    dev: false
    resolution:
      integrity: sha1-1HLbIo6zMcJQaw6MFVJK25OdEsE=
  /sax/1.2.4:
    dev: false
    resolution:
      integrity: sha512-NqVDv9TpANUjFm0N8uM5GxL36UgKi9/atZw+x7YFnQ8ckwFGKrl4xX4yWtrey3UJm5nP1kUbnYgLopqWNSRhWw==
  /semaphore/1.1.0:
    dev: false
    engines:
      node: '>=0.8.0'
    resolution:
      integrity: sha512-O4OZEaNtkMd/K0i6js9SL+gqy0ZCBMgUvlSqHKi4IBdjhe7wB8pwztUk1BbZ1fmrvpwFrPbHzqd2w5pTcJH6LA==
  /semver/5.3.0:
    dev: false
    hasBin: true
    resolution:
      integrity: sha1-myzl094C0XxgEq0yaqa00M9U+U8=
  /semver/5.7.1:
    dev: false
    hasBin: true
    resolution:
      integrity: sha512-sauaDf/PZdVgrLTNYHRtpXa1iRiKcaebiKQ1BJdpQlWH2lCvexQdX55snPFyK7QzpudqbCI0qXFfOasHdyNDGQ==
  /semver/6.3.0:
    dev: false
    hasBin: true
    resolution:
      integrity: sha512-b39TBaTSfV6yBrapU89p5fKekE2m/NwnDocOVruQFS1/veMgdzuPcnOM34M6CwxW8jH/lxEa5rBoDeUwu5HHTw==
  /semver/7.3.4:
    dependencies:
      lru-cache: 6.0.0
    dev: false
    engines:
      node: '>=10'
    hasBin: true
    resolution:
      integrity: sha512-tCfb2WLjqFAtXn4KEdxIhalnRtoKFN7nAwj0B3ZXCbQloV2tq5eDbcTmT68JJD3nRJq24/XgxtQKFIpQdtvmVw==
  /send/0.17.1:
    dependencies:
      debug: 2.6.9
      depd: 1.1.2
      destroy: 1.0.4
      encodeurl: 1.0.2
      escape-html: 1.0.3
      etag: 1.8.1
      fresh: 0.5.2
      http-errors: 1.7.3
      mime: 1.6.0
      ms: 2.1.1
      on-finished: 2.3.0
      range-parser: 1.2.1
      statuses: 1.5.0
    dev: false
    engines:
      node: '>= 0.8.0'
    resolution:
      integrity: sha512-BsVKsiGcQMFwT8UxypobUKyv7irCNRHk1T0G680vk88yf6LBByGcZJOTJCrTP2xVN6yI+XjPJcNuE3V4fT9sAg==
  /serialize-javascript/4.0.0:
    dependencies:
      randombytes: 2.1.0
    dev: false
    resolution:
      integrity: sha512-GaNA54380uFefWghODBWEGisLZFj00nS5ACs6yHa9nLqlLpVLO8ChDGeKRjZnV4Nh4n0Qi7nhYZD/9fCPzEqkw==
  /serve-static/1.14.1:
    dependencies:
      encodeurl: 1.0.2
      escape-html: 1.0.3
      parseurl: 1.3.3
      send: 0.17.1
    dev: false
    engines:
      node: '>= 0.8.0'
    resolution:
      integrity: sha512-JMrvUwE54emCYWlTI+hGrGv5I8dEwmco/00EvkzIIsR7MqrHonbD9pO2MOfFnpFntl7ecpZs+3mW+XbQZu9QCg==
  /set-blocking/2.0.0:
    dev: false
    resolution:
      integrity: sha1-BF+XgtARrppoA93TgrJDkrPYkPc=
  /setprototypeof/1.1.1:
    dev: false
    resolution:
      integrity: sha512-JvdAWfbXeIGaZ9cILp38HntZSFSo3mWg6xGcJJsd+d4aRMOqauag1C63dJfDw7OaMYwEbHMOxEZ1lqVRYP2OAw==
  /shebang-command/1.2.0:
    dependencies:
      shebang-regex: 1.0.0
    dev: false
    engines:
      node: '>=0.10.0'
    resolution:
      integrity: sha1-RKrGW2lbAzmJaMOfNj/uXer98eo=
  /shebang-command/2.0.0:
    dependencies:
      shebang-regex: 3.0.0
    dev: false
    engines:
      node: '>=8'
    resolution:
      integrity: sha512-kHxr2zZpYtdmrN1qDjrrX/Z1rR1kG8Dx+gkpK1G4eXmvXswmcE1hTWBWYUzlraYw1/yZp6YuDY77YtvbN0dmDA==
  /shebang-regex/1.0.0:
    dev: false
    engines:
      node: '>=0.10.0'
    resolution:
      integrity: sha1-2kL0l0DAtC2yypcoVxyxkMmO/qM=
  /shebang-regex/3.0.0:
    dev: false
    engines:
      node: '>=8'
    resolution:
      integrity: sha512-7++dFhtcx3353uBaq8DDR4NuxBetBzC7ZQOhmTQInHEd6bSrXdiEyzCvG07Z44UYdLShWUyXt5M/yhz8ekcb1A==
  /shell-quote/1.7.2:
    dev: false
    resolution:
      integrity: sha512-mRz/m/JVscCrkMyPqHc/bczi3OQHkLTqXHEFu0zDhK/qfv3UcOA4SVmRCLmos4bhjr9ekVQubj/R7waKapmiQg==
  /shelljs/0.8.4:
    dependencies:
      glob: 7.1.6
      interpret: 1.4.0
      rechoir: 0.6.2
    dev: false
    engines:
      node: '>=4'
    hasBin: true
    resolution:
      integrity: sha512-7gk3UZ9kOfPLIAbslLzyWeGiEqx9e3rxwZM0KE6EL8GlGwjym9Mrlx5/p33bWTu9YG6vcS4MBxYZDHYr5lr8BQ==
  /shx/0.3.3:
    dependencies:
      minimist: 1.2.5
      shelljs: 0.8.4
    dev: false
    engines:
      node: '>=6'
    hasBin: true
    resolution:
      integrity: sha512-nZJ3HFWVoTSyyB+evEKjJ1STiixGztlqwKLTUNV5KqMWtGey9fTd4KU1gdZ1X9BV6215pswQ/Jew9NsuS/fNDA==
  /signal-exit/3.0.3:
    dev: false
    resolution:
      integrity: sha512-VUJ49FC8U1OxwZLxIbTTrDvLnf/6TDgxZcK8wxR8zs13xpx7xbG60ndBlhNrFi2EMuFRoeDoJO7wthSLq42EjA==
  /simple-concat/1.0.1:
    dev: false
    resolution:
      integrity: sha512-cSFtAPtRhljv69IK0hTVZQ+OfE9nePi/rtJmw5UjHeVyVroEqJXP1sFztKUy1qU+xvz3u/sfYJLa947b7nAN2Q==
  /simple-get/3.1.0:
    dependencies:
      decompress-response: 4.2.1
      once: 1.4.0
      simple-concat: 1.0.1
    dev: false
    resolution:
      integrity: sha512-bCR6cP+aTdScaQCnQKbPKtJOKDp/hj9EDLJo3Nw4y1QksqaovlW/bnptB6/c1e+qmNIDHRK+oXFDdEqBT8WzUA==
  /sinon/9.2.4:
    dependencies:
      '@sinonjs/commons': 1.8.2
      '@sinonjs/fake-timers': 6.0.1
      '@sinonjs/samsam': 5.3.1
      diff: 4.0.2
      nise: 4.1.0
      supports-color: 7.2.0
    dev: false
    resolution:
      integrity: sha512-zljcULZQsJxVra28qIAL6ow1Z9tpattkCTEJR4RBP3TGc00FcttsP5pK284Nas5WjMZU5Yzy3kAIp3B3KRf5Yg==
  /slash/3.0.0:
    dev: false
    engines:
      node: '>=8'
    resolution:
      integrity: sha512-g9Q1haeby36OSStwb4ntCGGGaKsaVSjQ68fBxoQcutl5fS1vuY18H3wSt3jFyFtrkx+Kz0V1G85A4MyAdDMi2Q==
  /slice-ansi/4.0.0:
    dependencies:
      ansi-styles: 4.3.0
      astral-regex: 2.0.0
      is-fullwidth-code-point: 3.0.0
    dev: false
    engines:
      node: '>=10'
    resolution:
      integrity: sha512-qMCMfhY040cVHT43K9BFygqYbUPFZKHOg7K73mtTWJRb8pyP3fzf4Ixd5SzdEJQ6MRUg/WBnOLxghZtKKurENQ==
  /smart-buffer/4.1.0:
    dev: false
    engines:
      node: '>= 6.0.0'
      npm: '>= 3.0.0'
    resolution:
      integrity: sha512-iVICrxOzCynf/SNaBQCw34eM9jROU/s5rzIhpOvzhzuYHfJR/DhZfDkXiZSgKXfgv26HT3Yni3AV/DGw0cGnnw==
  /snap-shot-compare/3.0.0:
    dependencies:
      check-more-types: 2.24.0
      debug: 4.1.1
      disparity: 3.0.0
      folktale: 2.3.2
      lazy-ass: 1.6.0
      strip-ansi: 5.2.0
      variable-diff: 1.1.0
    dev: false
    engines:
      node: '>=6'
    resolution:
      integrity: sha512-bdwNOAGuKwPU+qsn0ASxTv+QfkXU+3VmkcDOkt965tes+JQQc8d6SfoLiEiRVhCey4v+ip2IjNUSbZm5nnkI9g==
  /snap-shot-core/10.2.4:
    dependencies:
      arg: 4.1.3
      check-more-types: 2.24.0
      common-tags: 1.8.0
      debug: 4.3.1
      escape-quotes: 1.0.2
      folktale: 2.3.2
      is-ci: 2.0.0
      jsesc: 2.5.2
      lazy-ass: 1.6.0
      mkdirp: 1.0.4
      pluralize: 8.0.0
      quote: 0.4.0
      ramda: 0.27.1
    dev: false
    engines:
      node: '>=6'
    hasBin: true
    resolution:
      integrity: sha512-A7tkcfmvnRKge4VzFLAWA4UYMkvFY4TZKyL+D6hnHjI3HJ4pTepjG5DfR2ACeDKMzCSTQ5EwR2iOotI+Z37zsg==
  /snap-shot-it/7.9.6:
    dependencies:
      '@bahmutov/data-driven': 1.0.0
      check-more-types: 2.24.0
      common-tags: 1.8.0
      debug: 4.3.1
      has-only: 1.1.1
      its-name: 1.0.0
      lazy-ass: 1.6.0
      pluralize: 8.0.0
      ramda: 0.27.1
      snap-shot-compare: 3.0.0
      snap-shot-core: 10.2.4
    dev: false
    engines:
      node: '>=6'
    resolution:
      integrity: sha512-t/ADZfQ8EUk4J76S5cmynye7qg1ecUFqQfANiOMNy0sFmYUaqfx9K/AWwpdcpr3vFsDptM+zSuTtKD0A1EOLqA==
  /socket.io-adapter/2.1.0:
    dev: false
    resolution:
      integrity: sha512-+vDov/aTsLjViYTwS9fPy5pEtTkrbEKsw2M+oVSoFGw6OD1IpvlV1VPhUzNbofCQ8oyMbdYJqDtGdmHQK6TdPg==
  /socket.io-parser/4.0.4:
    dependencies:
      '@types/component-emitter': 1.2.10
      component-emitter: 1.3.0
      debug: 4.3.1
    dev: false
    engines:
      node: '>=10.0.0'
    resolution:
      integrity: sha512-t+b0SS+IxG7Rxzda2EVvyBZbvFPBCjJoyHuE0P//7OAsN23GItzDRdWa6ALxZI/8R5ygK7jAR6t028/z+7295g==
  /socket.io/3.1.2:
    dependencies:
      '@types/cookie': 0.4.0
      '@types/cors': 2.8.10
      '@types/node': 10.17.55
      accepts: 1.3.7
      base64id: 2.0.0
      debug: 4.3.1
      engine.io: 4.1.1
      socket.io-adapter: 2.1.0
      socket.io-parser: 4.0.4
    dev: false
    engines:
      node: '>=10.0.0'
    resolution:
      integrity: sha512-JubKZnTQ4Z8G4IZWtaAZSiRP3I/inpy8c/Bsx2jrwGrTbKeVU5xd6qkKMHpChYeM3dWZSO0QACiGK+obhBNwYw==
  /socks-proxy-agent/4.0.2:
    dependencies:
      agent-base: 4.2.1
      socks: 2.3.3
    dev: false
    engines:
      node: '>= 6'
    resolution:
      integrity: sha512-NT6syHhI9LmuEMSK6Kd2V7gNv5KFZoLE7V5udWmn0de+3Mkj3UMA/AJPLyeNUVmElCurSHtUdM3ETpR3z770Wg==
  /socks/2.3.3:
    dependencies:
      ip: 1.1.5
      smart-buffer: 4.1.0
    dev: false
    engines:
      node: '>= 6.0.0'
      npm: '>= 3.0.0'
    resolution:
      integrity: sha512-o5t52PCNtVdiOvzMry7wU4aOqYWL0PeCXRWBEiJow4/i/wr+wpsJQ9awEu1EonLIqsfGd5qSgDdxEOvCdmBEpA==
  /source-map-resolve/0.5.3:
    dependencies:
      atob: 2.1.2
      decode-uri-component: 0.2.0
      resolve-url: 0.2.1
      source-map-url: 0.4.1
      urix: 0.1.0
    dev: false
    resolution:
      integrity: sha512-Htz+RnsXWk5+P2slx5Jh3Q66vhQj1Cllm0zvnaY98+NFx+Dv2CF/f5O/t8x+KaNdrdIAsruNzoh/KpialbqAnw==
  /source-map-support/0.5.19:
    dependencies:
      buffer-from: 1.1.1
      source-map: 0.6.1
    dev: false
    resolution:
      integrity: sha512-Wonm7zOCIJzBGQdB+thsPar0kYuCIzYvxZwlBa87yi/Mdjv7Tip2cyVbLj5o0cFPN4EVkuTwb3GDDyUx2DGnGw==
  /source-map-url/0.4.1:
    dev: false
    resolution:
      integrity: sha512-cPiFOTLUKvJFIg4SKVScy4ilPPW6rFgMgfuZJPNoDuMs3nC1HbMUycBoJw77xFIp6z1UJQJOfx6C9GMH80DiTw==
  /source-map/0.5.7:
    dev: false
    engines:
      node: '>=0.10.0'
    resolution:
      integrity: sha1-igOdLRAh0i0eoUyA2OpGi6LvP8w=
  /source-map/0.6.1:
    dev: false
    engines:
      node: '>=0.10.0'
    resolution:
      integrity: sha512-UjgapumWlbMhkBgzT7Ykc5YXUT46F0iKu8SGXq0bcwP5dz/h0Plj6enJqjz1Zbq2l5WaqYnrVbwWOWMyF3F47g==
  /source-map/0.7.3:
    dev: false
    engines:
      node: '>= 8'
    resolution:
      integrity: sha512-CkCj6giN3S+n9qrYiBTX5gystlENnRW5jZeNLHpe6aue+SrHcG5VYwujhW9s4dY31mEGsxBDrHR6oI69fTXsaQ==
  /sourcemap-codec/1.4.8:
    dev: false
    resolution:
      integrity: sha512-9NykojV5Uih4lgo5So5dtw+f0JgJX30KCNI8gwhz2J9A15wD0Ml6tjHKwf6fTSa6fAdVBdZeNOs9eJ71qCk8vA==
  /spawn-wrap/1.4.3:
    dependencies:
      foreground-child: 1.5.6
      mkdirp: 0.5.5
      os-homedir: 1.0.2
      rimraf: 2.7.1
      signal-exit: 3.0.3
      which: 1.3.1
    dev: false
    resolution:
      integrity: sha512-IgB8md0QW/+tWqcavuFgKYR/qIRvJkRLPJDFaoXtLLUaVcCDK0+HeFTkmQHj3eprcYhc+gOl0aEA1w7qZlYezw==
  /spdx-correct/3.1.1:
    dependencies:
      spdx-expression-parse: 3.0.1
      spdx-license-ids: 3.0.7
    dev: false
    resolution:
      integrity: sha512-cOYcUWwhCuHCXi49RhFRCyJEK3iPj1Ziz9DpViV3tbZOwXD49QzIN3MpOLJNxh2qwq2lJJZaKMVw9qNi4jTC0w==
  /spdx-exceptions/2.3.0:
    dev: false
    resolution:
      integrity: sha512-/tTrYOC7PPI1nUAgx34hUpqXuyJG+DTHJTnIULG4rDygi4xu/tfgmq1e1cIRwRzwZgo4NLySi+ricLkZkw4i5A==
  /spdx-expression-parse/3.0.1:
    dependencies:
      spdx-exceptions: 2.3.0
      spdx-license-ids: 3.0.7
    dev: false
    resolution:
      integrity: sha512-cbqHunsQWnJNE6KhVSMsMeH5H/L9EpymbzqTQ3uLwNCLZ1Q481oWaofqH7nO6V07xlXwY6PhQdQ2IedWx/ZK4Q==
  /spdx-license-ids/3.0.7:
    dev: false
    resolution:
      integrity: sha512-U+MTEOO0AiDzxwFvoa4JVnMV6mZlJKk2sBLt90s7G0Gd0Mlknc7kxEn3nuDPNZRta7O2uy8oLcZLVT+4sqNZHQ==
  /sprintf-js/1.0.3:
    dev: false
    resolution:
      integrity: sha1-BOaSb2YolTVPPdAVIDYzuFcpfiw=
  /sshpk/1.16.1:
    dependencies:
      asn1: 0.2.4
      assert-plus: 1.0.0
      bcrypt-pbkdf: 1.0.2
      dashdash: 1.14.1
      ecc-jsbn: 0.1.2
      getpass: 0.1.7
      jsbn: 0.1.1
      safer-buffer: 2.1.2
      tweetnacl: 0.14.5
    dev: false
    engines:
      node: '>=0.10.0'
    hasBin: true
    resolution:
      integrity: sha512-HXXqVUq7+pcKeLqqZj6mHFUMvXtOJt1uoUx09pFW6011inTMxqI8BA8PM95myrIyyKwdnzjdFjLiE6KBPVtJIg==
  /statuses/1.5.0:
    dev: false
    engines:
      node: '>= 0.6'
    resolution:
      integrity: sha1-Fhx9rBd2Wf2YEfQ3cfqZOBR4Yow=
  /stoppable/1.1.0:
    dev: false
    engines:
      node: '>=4'
      npm: '>=6'
    resolution:
      integrity: sha512-KXDYZ9dszj6bzvnEMRYvxgeTHU74QBFL54XKtP3nyMuJ81CFYtABZ3bAzL2EdFUaEwJOBOgENyFj3R7oTzDyyw==
  /stream-browserify/2.0.2:
    dependencies:
      inherits: 2.0.4
      readable-stream: 2.3.7
    dev: false
    resolution:
      integrity: sha512-nX6hmklHs/gr2FuxYDltq8fJA1GDlxKQCz8O/IM4atRqBH8OORmBNgfvW5gG10GT/qQ9u0CzIvr2X5Pkt6ntqg==
  /streamroller/2.2.4:
    dependencies:
      date-format: 2.1.0
      debug: 4.3.1
      fs-extra: 8.1.0
    dev: false
    engines:
      node: '>=8.0'
    resolution:
      integrity: sha512-OG79qm3AujAM9ImoqgWEY1xG4HX+Lw+yY6qZj9R1K2mhF5bEmQ849wvrb+4vt4jLMLzwXttJlQbOdPOQVRv7DQ==
  /strict-uri-encode/1.1.0:
    dev: false
    engines:
      node: '>=0.10.0'
    resolution:
      integrity: sha1-J5siXfHVgrH1TmWt3UNS4Y+qBxM=
  /string-argv/0.3.1:
    dev: false
    engines:
      node: '>=0.6.19'
    resolution:
      integrity: sha512-a1uQGz7IyVy9YwhqjZIZu1c8JO8dNIe20xBmSS6qu9kv++k3JGzCVmprbNN5Kn+BgzD5E7YYwg1CcjuJMRNsvg==
  /string-width/1.0.2:
    dependencies:
      code-point-at: 1.1.0
      is-fullwidth-code-point: 1.0.0
      strip-ansi: 3.0.1
    dev: false
    engines:
      node: '>=0.10.0'
    resolution:
      integrity: sha1-EYvfW4zcUaKn5w0hHgfisLmxB9M=
  /string-width/2.1.1:
    dependencies:
      is-fullwidth-code-point: 2.0.0
      strip-ansi: 4.0.0
    dev: false
    engines:
      node: '>=4'
    resolution:
      integrity: sha512-nOqH59deCq9SRHlxq1Aw85Jnt4w6KvLKqWVik6oA9ZklXLNIOlqg4F2yrT1MVaTjAqvVwdfeZ7w7aCvJD7ugkw==
  /string-width/3.1.0:
    dependencies:
      emoji-regex: 7.0.3
      is-fullwidth-code-point: 2.0.0
      strip-ansi: 5.2.0
    dev: false
    engines:
      node: '>=6'
    resolution:
      integrity: sha512-vafcv6KjVZKSgz06oM/H6GDBrAtz8vdhQakGjFIvNrHA6y3HCF1CInLy+QLq8dTJPQ1b+KDUqDFctkdRW44e1w==
  /string-width/4.2.2:
    dependencies:
      emoji-regex: 8.0.0
      is-fullwidth-code-point: 3.0.0
      strip-ansi: 6.0.0
    dev: false
    engines:
      node: '>=8'
    resolution:
      integrity: sha512-XBJbT3N4JhVumXE0eoLU9DCjcaF92KLNqTmFCnG1pf8duUxFGwtP6AD6nkjw9a3IdiRtL3E2w3JDiE/xi3vOeA==
  /string.prototype.padend/3.1.2:
    dependencies:
      call-bind: 1.0.2
      define-properties: 1.1.3
      es-abstract: 1.18.0
    dev: false
    engines:
      node: '>= 0.4'
    resolution:
      integrity: sha512-/AQFLdYvePENU3W5rgurfWSMU6n+Ww8n/3cUt7E+vPBB/D7YDG8x+qjoFs4M/alR2bW7Qg6xMjVwWUOvuQ0XpQ==
  /string.prototype.trimend/1.0.4:
    dependencies:
      call-bind: 1.0.2
      define-properties: 1.1.3
    dev: false
    resolution:
      integrity: sha512-y9xCjw1P23Awk8EvTpcyL2NIr1j7wJ39f+k6lvRnSMz+mz9CGz9NYPelDk42kOz6+ql8xjfK8oYzy3jAP5QU5A==
  /string.prototype.trimstart/1.0.4:
    dependencies:
      call-bind: 1.0.2
      define-properties: 1.1.3
    dev: false
    resolution:
      integrity: sha512-jh6e984OBfvxS50tdY2nRZnoC5/mLFKOREQfw8t5yytkoUsJRNxvI/E39qu1sD0OtWI3OC0XgKSmcWwziwYuZw==
  /string_decoder/0.10.31:
    dev: false
    resolution:
      integrity: sha1-YuIDvEF2bGwoyfyEMB2rHFMQ+pQ=
  /string_decoder/1.1.1:
    dependencies:
      safe-buffer: 5.1.2
    dev: false
    resolution:
      integrity: sha512-n/ShnvDi6FHbbVfviro+WojiFzv+s8MPMHBczVePfUpDJLwoLT0ht1l4YwBCbi8pJAveEEdnkHyPyTP/mzRfwg==
  /string_decoder/1.3.0:
    dependencies:
      safe-buffer: 5.2.1
    dev: false
    resolution:
      integrity: sha512-hkRX8U1WjJFd8LsDJ2yQ/wWWxaopEsABU1XfkM8A+j0+85JAGppt16cr1Whg6KIbb4okU6Mql6BOj+uup/wKeA==
  /strip-ansi/3.0.1:
    dependencies:
      ansi-regex: 2.1.1
    dev: false
    engines:
      node: '>=0.10.0'
    resolution:
      integrity: sha1-ajhfuIU9lS1f8F0Oiq+UJ43GPc8=
  /strip-ansi/4.0.0:
    dependencies:
      ansi-regex: 3.0.0
    dev: false
    engines:
      node: '>=4'
    resolution:
      integrity: sha1-qEeQIusaw2iocTibY1JixQXuNo8=
  /strip-ansi/5.2.0:
    dependencies:
      ansi-regex: 4.1.0
    dev: false
    engines:
      node: '>=6'
    resolution:
      integrity: sha512-DuRs1gKbBqsMKIZlrffwlug8MHkcnpjs5VPmL1PAh+mA30U0DTotfDZ0d2UUsXpPmPmMMJ6W773MaA3J+lbiWA==
  /strip-ansi/6.0.0:
    dependencies:
      ansi-regex: 5.0.0
    dev: false
    engines:
      node: '>=8'
    resolution:
      integrity: sha512-AuvKTrTfQNYNIctbR1K/YGTR1756GycPsg7b9bdV9Duqur4gv6aKqHXah67Z8ImS7WEz5QVcOtlfW2rZEugt6w==
  /strip-bom/3.0.0:
    dev: false
    engines:
      node: '>=4'
    resolution:
      integrity: sha1-IzTBjpx1n3vdVv3vfprj1YjmjtM=
  /strip-final-newline/2.0.0:
    dev: false
    engines:
      node: '>=6'
    resolution:
      integrity: sha512-BrpvfNAE3dcvq7ll3xVumzjKjZQ5tI1sEUIKr3Uoks0XUl45St3FlatVqef9prk4jRDzhW6WZg+3bk93y6pLjA==
  /strip-json-comments/2.0.1:
    dev: false
    engines:
      node: '>=0.10.0'
    resolution:
      integrity: sha1-PFMZQukIwml8DsNEhYwobHygpgo=
  /strip-json-comments/3.1.1:
    dev: false
    engines:
      node: '>=8'
    resolution:
      integrity: sha512-6fPc+R4ihwqP6N/aIv2f1gMH8lOVtWQHoqC4yK6oSDVVocumAsfCqjkXnqiYMhmMwS/mEHLp7Vehlt3ql6lEig==
  /supports-color/2.0.0:
    dev: false
    engines:
      node: '>=0.8.0'
    resolution:
      integrity: sha1-U10EXOa2Nj+kARcIRimZXp3zJMc=
  /supports-color/5.5.0:
    dependencies:
      has-flag: 3.0.0
    dev: false
    engines:
      node: '>=4'
    resolution:
      integrity: sha512-QjVjwdXIt408MIiAqCX4oUKsgU2EqAGzs2Ppkm4aQYbjm+ZEWEcW4SfFNTr4uMNZma0ey4f5lgLrkB0aX0QMow==
  /supports-color/6.0.0:
    dependencies:
      has-flag: 3.0.0
    dev: false
    engines:
      node: '>=6'
    resolution:
      integrity: sha512-on9Kwidc1IUQo+bQdhi8+Tijpo0e1SS6RoGo2guUwn5vdaxw8RXOF9Vb2ws+ihWOmh4JnCJOvaziZWP1VABaLg==
  /supports-color/6.1.0:
    dependencies:
      has-flag: 3.0.0
    dev: false
    engines:
      node: '>=6'
    resolution:
      integrity: sha512-qe1jfm1Mg7Nq/NSh6XE24gPXROEVsWHxC1LIx//XNlD9iw7YZQGjZNjYN7xGaEG6iKdA8EtNFW6R0gjnVXp+wQ==
  /supports-color/7.2.0:
    dependencies:
      has-flag: 4.0.0
    dev: false
    engines:
      node: '>=8'
    resolution:
      integrity: sha512-qpCAvRl9stuOHveKsn7HncJRvv501qIacKzQlO/+Lwxc9+0q2wLyv4Dfvt80/DPn2pqOBsJdDiogXGR9+OvwRw==
  /table/6.0.7:
    dependencies:
      ajv: 7.2.1
      lodash: 4.17.21
      slice-ansi: 4.0.0
      string-width: 4.2.2
    dev: false
    engines:
      node: '>=10.0.0'
    resolution:
      integrity: sha512-rxZevLGTUzWna/qBLObOe16kB2RTnnbhciwgPbMMlazz1yZGVEgnZK762xyVdVznhqxrfCeBMmMkgOOaPwjH7g==
  /tar-fs/2.1.1:
    dependencies:
      chownr: 1.1.4
      mkdirp-classic: 0.5.3
      pump: 3.0.0
      tar-stream: 2.2.0
    dev: false
    resolution:
      integrity: sha512-V0r2Y9scmbDRLCNex/+hYzvp/zyYjvFbHPNgVTKfQvVrb6guiE/fxP+XblDNR011utopbkex2nM4dHNV6GDsng==
  /tar-stream/2.2.0:
    dependencies:
      bl: 4.1.0
      end-of-stream: 1.4.4
      fs-constants: 1.0.0
      inherits: 2.0.4
      readable-stream: 3.6.0
    dev: false
    engines:
      node: '>=6'
    resolution:
      integrity: sha512-ujeqbceABgwMZxEJnk2HDY2DlnUZ+9oEcb1KzTVfYHio0UE6dG71n60d8D2I4qNvleWrrXpmjpt7vZeF1LnMZQ==
  /terser/4.8.0:
    dependencies:
      commander: 2.20.3
      source-map: 0.6.1
      source-map-support: 0.5.19
    dev: false
    engines:
      node: '>=6.0.0'
    hasBin: true
    resolution:
      integrity: sha512-EAPipTNeWsb/3wLPeup1tVPaXfIaU68xMnVdPafIL1TV05OhASArYyIfFvnvJCNrR2NIOvDVNNTFRa+Re2MWyw==
  /test-exclude/5.2.3:
    dependencies:
      glob: 7.1.6
      minimatch: 3.0.4
      read-pkg-up: 4.0.0
      require-main-filename: 2.0.0
    dev: false
    engines:
      node: '>=6'
    resolution:
      integrity: sha512-M+oxtseCFO3EDtAaGH7iiej3CBkzXqFMbzqYAACdzKui4eZA+pq3tZEwChvOdNfa7xxy8BfbmgJSIr43cC/+2g==
  /text-table/0.2.0:
    dev: false
    resolution:
      integrity: sha1-f17oI66AUgfACvLfSoTsP8+lcLQ=
  /through/2.3.8:
    dev: false
    resolution:
      integrity: sha1-DdTJ/6q8NXlgsbckEV1+Doai4fU=
  /thunkify/2.1.2:
    dev: false
    resolution:
      integrity: sha1-+qDp0jDFGsyVyhOjYawFyn4EVT0=
  /timsort/0.3.0:
    dev: false
    resolution:
      integrity: sha1-QFQRqOfmM5/mTbmiNN4R3DHgK9Q=
  /tmp/0.2.1:
    dependencies:
      rimraf: 3.0.2
    dev: false
    engines:
      node: '>=8.17.0'
    resolution:
      integrity: sha512-76SUhtfqR2Ijn+xllcI5P1oyannHNHByD80W1q447gU3mp9G9PSpGdWmjUOHRDPiHYacIk66W7ubDTuPF3BEtQ==
  /to-fast-properties/2.0.0:
    dev: false
    engines:
      node: '>=4'
    resolution:
      integrity: sha1-3F5pjL0HkmW8c+A3doGk5Og/YW4=
  /to-regex-range/5.0.1:
    dependencies:
      is-number: 7.0.0
    dev: false
    engines:
      node: '>=8.0'
    resolution:
      integrity: sha512-65P7iz6X5yEr1cwcgvQxbbIw7Uk3gOy5dIdtZ4rDveLqhrdJP+Li/Hx6tyK0NEb+2GCyneCMJiGqrADCSNk8sQ==
  /toidentifier/1.0.0:
    dev: false
    engines:
      node: '>=0.6'
    resolution:
      integrity: sha512-yaOH/Pk/VEhBWWTlhI+qXxDFXlejDGcQipMlyxda9nthulaxLZUNcUqFxokp0vcYnvteJln5FNQDRrxj3YcbVw==
  /tough-cookie/2.5.0:
    dependencies:
      psl: 1.8.0
      punycode: 2.1.1
    dev: false
    engines:
      node: '>=0.8'
    resolution:
      integrity: sha512-nlLsUzgm1kfLXSXfRZMc1KLAugd4hqJHDTvc2hDIwS3mZAfMEuMbc03SujMF+GEcpaX/qboeycw6iO8JwVv2+g==
  /tough-cookie/4.0.0:
    dependencies:
      psl: 1.8.0
      punycode: 2.1.1
      universalify: 0.1.2
    dev: false
    engines:
      node: '>=6'
    resolution:
      integrity: sha512-tHdtEpQCMrc1YLrMaqXXcj6AxhYi/xgit6mZu1+EDWUn+qhUf8wMQoFIy9NXuq23zAwtcB0t/MjACGR18pcRbg==
  /tr46/1.0.1:
    dependencies:
      punycode: 2.1.1
    dev: false
    resolution:
      integrity: sha1-qLE/1r/SSJUZZ0zN5VujaTtwbQk=
  /ts-node/8.10.2_typescript@4.1.2:
    dependencies:
      arg: 4.1.3
      diff: 4.0.2
      make-error: 1.3.6
      source-map-support: 0.5.19
      typescript: 4.1.2
      yn: 3.1.1
    dev: false
    engines:
      node: '>=6.0.0'
    hasBin: true
    peerDependencies:
      typescript: '>=2.7'
    resolution:
      integrity: sha512-ISJJGgkIpDdBhWVu3jufsWpK3Rzo7bdiIXJjQc0ynKxVOVcg2oIrf2H2cejminGrptVc6q6/uynAHNCuWGbpVA==
  /tsconfig-paths/3.9.0:
    dependencies:
      '@types/json5': 0.0.29
      json5: 1.0.1
      minimist: 1.2.5
      strip-bom: 3.0.0
    dev: false
    resolution:
      integrity: sha512-dRcuzokWhajtZWkQsDVKbWyY+jgcLC5sqJhg2PSgf4ZkH2aHPvaOY8YWGhmjb68b5qqTfasSsDO9k7RUiEmZAw==
  /tslib/1.14.1:
    dev: false
    resolution:
      integrity: sha512-Xni35NKzjgMrwevysHTCArtLDpPvye8zV/0E4EyYn43P7/7qvQwPh9BGkHewbMulVntbigmcT7rdX3BNo9wRJg==
  /tslib/2.1.0:
    dev: false
    resolution:
      integrity: sha512-hcVC3wYEziELGGmEEXue7D75zbwIIVUMWAVbHItGPx0ziyXxrOMQx4rQEVEV45Ut/1IotuEvwqPopzIOkDMf0A==
  /tsutils/3.21.0_typescript@4.1.2:
    dependencies:
      tslib: 1.14.1
      typescript: 4.1.2
    dev: false
    engines:
      node: '>= 6'
    peerDependencies:
      typescript: '>=2.8.0 || >= 3.2.0-dev || >= 3.3.0-dev || >= 3.4.0-dev || >= 3.5.0-dev || >= 3.6.0-dev || >= 3.6.0-beta || >= 3.7.0-dev || >= 3.7.0-beta'
    resolution:
      integrity: sha512-mHKK3iUXL+3UF6xL5k0PEhKRUBKPBCv/+RkEOpjRWxxx27KKRBmmA60A9pgOUvMi8GKhRMPEmjBRPzs2W7O1OA==
  /tunnel-agent/0.6.0:
    dependencies:
      safe-buffer: 5.2.1
    dev: false
    resolution:
      integrity: sha1-J6XeoGs2sEoKmWZ3SykIaPD8QP0=
  /tunnel/0.0.6:
    dev: false
    engines:
      node: '>=0.6.11 <=0.7.0 || >=0.7.3'
    resolution:
      integrity: sha512-1h/Lnq9yajKY2PEbBadPXj3VxsDDu844OnaAo52UVmIzIvwwtBPIuNvkjuzBlTWpfJyUbG3ez0KSBibQkj4ojg==
  /tweetnacl/0.14.5:
    dev: false
    resolution:
      integrity: sha1-WuaBd/GS1EViadEIr6k/+HQ/T2Q=
  /type-check/0.3.2:
    dependencies:
      prelude-ls: 1.1.2
    dev: false
    engines:
      node: '>= 0.8.0'
    resolution:
      integrity: sha1-WITKtRLPHTVeP7eE8wgEsrUg23I=
  /type-check/0.4.0:
    dependencies:
      prelude-ls: 1.2.1
    dev: false
    engines:
      node: '>= 0.8.0'
    resolution:
      integrity: sha512-XleUoc9uwGXqjWwXaUTZAmzMcFZ5858QA2vvx1Ur5xIcixXIP+8LnFDgRplU30us6teqdlskFfu+ae4K79Ooew==
  /type-detect/4.0.8:
    dev: false
    engines:
      node: '>=4'
    resolution:
      integrity: sha512-0fr/mIH1dlO+x7TlcMy+bIDqKPsw/70tVyeHW787goQjhmqaZe10uwLujubK9q9Lg6Fiho1KUKDYz0Z7k7g5/g==
  /type-fest/0.8.1:
    dev: false
    engines:
      node: '>=8'
    resolution:
      integrity: sha512-4dbzIzqvjtgiM5rw1k5rEHtBANKmdudhGyBEajN01fEyhaAIhsoKNy6y7+IN93IfpFtwY9iqi7kD+xwKhQsNJA==
  /type-is/1.6.18:
    dependencies:
      media-typer: 0.3.0
      mime-types: 2.1.29
    dev: false
    engines:
      node: '>= 0.6'
    resolution:
      integrity: sha512-TkRKr9sUTxEH8MdfuCSP7VizJyzRNMjj2J2do2Jr3Kym598JVdEksuzPQCnlFPW4ky9Q+iA+ma9BGm06XQBy8g==
  /typedoc-default-themes/0.6.3:
    dependencies:
      backbone: 1.4.0
      jquery: 3.6.0
      lunr: 2.3.9
      underscore: 1.12.0
    dev: false
    engines:
      node: '>= 8'
    resolution:
      integrity: sha512-rouf0TcIA4M2nOQFfC7Zp4NEwoYiEX4vX/ZtudJWU9IHA29MPC+PPgSXYLPESkUo7FuB//GxigO3mk9Qe1xp3Q==
  /typedoc/0.15.2:
    dependencies:
      '@types/minimatch': 3.0.3
      fs-extra: 8.1.0
      handlebars: 4.7.7
      highlight.js: 9.18.5
      lodash: 4.17.21
      marked: 0.7.0
      minimatch: 3.0.4
      progress: 2.0.3
      shelljs: 0.8.4
      typedoc-default-themes: 0.6.3
      typescript: 3.7.7
    dev: false
    engines:
      node: '>= 6.0.0'
    hasBin: true
    resolution:
      integrity: sha512-K2nFEtyDQTVdXOzYtECw3TwuT3lM91Zc0dzGSLuor5R8qzZbwqBoCw7xYGVBow6+mEZAvKGznLFsl7FzG+wAgQ==
  /typescript/3.7.7:
    dev: false
    engines:
      node: '>=4.2.0'
    hasBin: true
    resolution:
      integrity: sha512-MmQdgo/XenfZPvVLtKZOq9jQQvzaUAUpcKW8Z43x9B2fOm4S5g//tPtMweZUIP+SoBqrVPEIm+dJeQ9dfO0QdA==
  /typescript/3.9.9:
    dev: false
    engines:
      node: '>=4.2.0'
    hasBin: true
    resolution:
      integrity: sha512-kdMjTiekY+z/ubJCATUPlRDl39vXYiMV9iyeMuEuXZh2we6zz80uovNN2WlAxmmdE/Z/YQe+EbOEXB5RHEED3w==
  /typescript/4.1.2:
    dev: false
    engines:
      node: '>=4.2.0'
    hasBin: true
    resolution:
      integrity: sha512-thGloWsGH3SOxv1SoY7QojKi0tc+8FnOmiarEGMbd/lar7QOEd3hvlx3Fp5y6FlDUGl9L+pd4n2e+oToGMmhRQ==
  /ua-parser-js/0.7.24:
    dev: false
    resolution:
      integrity: sha512-yo+miGzQx5gakzVK3QFfN0/L9uVhosXBBO7qmnk7c2iw1IhL212wfA3zbnI54B0obGwC/5NWub/iT9sReMx+Fw==
  /uglify-js/3.13.0:
    dev: false
    engines:
      node: '>=0.8.0'
    hasBin: true
    resolution:
      integrity: sha512-TWYSWa9T2pPN4DIJYbU9oAjQx+5qdV5RUDxwARg8fmJZrD/V27Zj0JngW5xg1DFz42G0uDYl2XhzF6alSzD62w==
  /unbox-primitive/1.0.0:
    dependencies:
      function-bind: 1.1.1
      has-bigints: 1.0.1
      has-symbols: 1.0.2
      which-boxed-primitive: 1.0.2
    dev: false
    resolution:
      integrity: sha512-P/51NX+JXyxK/aigg1/ZgyccdAxm5K1+n8+tvqSntjOivPt19gvm1VC49RWYetsiub8WViUchdxl/KWHHB0kzA==
  /unbzip2-stream/1.4.3:
    dependencies:
      buffer: 5.7.1
      through: 2.3.8
    dev: false
    resolution:
      integrity: sha512-mlExGW4w71ebDJviH16lQLtZS32VKqsSfk80GCfUlwT/4/hNRFsoscrF/c++9xinkMzECL1uL9DDwXqFWkruPg==
  /underscore/1.12.0:
    dev: false
    resolution:
      integrity: sha512-21rQzss/XPMjolTiIezSu3JAjgagXKROtNrYFEOWK109qY1Uv2tVjPTZ1ci2HgvQDA16gHYSthQIJfB+XId/rQ==
  /underscore/1.8.3:
    dev: false
    resolution:
      integrity: sha1-Tz+1OxBuYJf8+ctBCfKl6b36UCI=
  /universal-user-agent/6.0.0:
    dev: false
    resolution:
      integrity: sha512-isyNax3wXoKaulPDZWHQqbmIx1k2tb9fb3GGDBRxCscfYV2Ch7WxPArBsFEG8s/safwXTT7H4QGhaIkTp9447w==
  /universalify/0.1.2:
    dev: false
    engines:
      node: '>= 4.0.0'
    resolution:
      integrity: sha512-rBJeI5CXAlmy1pV+617WB9J63U6XcazHHF2f2dbJix4XzpUF0RS3Zbj0FGIOCAva5P/d/GBOYaACQ1w+0azUkg==
  /unpipe/1.0.0:
    dev: false
    engines:
      node: '>= 0.8'
    resolution:
      integrity: sha1-sr9O6FFKrmFltIF4KdIbLvSZBOw=
  /uri-js/4.4.1:
    dependencies:
      punycode: 2.1.1
    dev: false
    resolution:
      integrity: sha512-7rKUyy33Q1yc98pQ1DAmLtwX109F7TIfWlW1Ydo8Wl1ii1SeHieeh0HHfPeL2fMXK6z0s8ecKs9frCuLJvndBg==
  /urix/0.1.0:
    deprecated: Please see https://github.com/lydell/urix#deprecated
    dev: false
    resolution:
      integrity: sha1-2pN/emLiH+wf0Y1Js1wpNQZ6bHI=
  /url/0.11.0:
    dependencies:
      punycode: 1.3.2
      querystring: 0.2.0
    dev: false
    resolution:
      integrity: sha1-ODjpfPxgUh63PFJajlW/3Z4uKPE=
  /util-deprecate/1.0.2:
    dev: false
    resolution:
      integrity: sha1-RQ1Nyfpw3nMnYvvS1KKJgUGaDM8=
  /util/0.10.3:
    dependencies:
      inherits: 2.0.1
    dev: false
    resolution:
      integrity: sha1-evsa/lCAUkZInj23/g7TeTNqwPk=
  /util/0.11.1:
    dependencies:
      inherits: 2.0.3
    dev: false
    resolution:
      integrity: sha512-HShAsny+zS2TZfaXxD9tYj4HQGlBezXZMZuM/S5PKLLoZkShZiGk9o5CzukI1LVHZvjdvZ2Sj1aW/Ndn2NB/HQ==
  /util/0.12.3:
    dependencies:
      inherits: 2.0.4
      is-arguments: 1.1.0
      is-generator-function: 1.0.8
      is-typed-array: 1.1.5
      safe-buffer: 5.2.1
      which-typed-array: 1.1.4
    dev: false
    resolution:
      integrity: sha512-I8XkoQwE+fPQEhy9v012V+TSdH2kp9ts29i20TaaDUXsg7x/onePbhFJUExBfv/2ay1ZOp/Vsm3nDlmnFGSAog==
  /utils-merge/1.0.1:
    dev: false
    engines:
      node: '>= 0.4.0'
    resolution:
      integrity: sha1-n5VxD1CiZ5R7LMwSR0HBAoQn5xM=
  /uuid/3.4.0:
    dev: false
    hasBin: true
    resolution:
      integrity: sha512-HjSDRw6gZE5JMggctHBcjVak08+KEVhSIiDzFnT9S9aegmp85S/bReBVTb4QTFaRNptJ9kuYaNhnbNEOkbKb/A==
  /uuid/8.3.2:
    dev: false
    hasBin: true
    resolution:
      integrity: sha512-+NYs2QeMWy+GWFOEm9xnn6HCDp0l7QBD7ml8zLUmJ+93Q5NF0NocErnwkTkXVFNiX3/fpC6afS8Dhb/gz7R7eg==
  /v8-compile-cache/2.3.0:
    dev: false
    resolution:
      integrity: sha512-l8lCEmLcLYZh4nbunNZvQCJc5pv7+RCwa8q/LdUx8u7lsWvPDKmpodJAJNwkAhJC//dFY48KuIEmjtd4RViDrA==
  /validate-npm-package-license/3.0.4:
    dependencies:
      spdx-correct: 3.1.1
      spdx-expression-parse: 3.0.1
    dev: false
    resolution:
      integrity: sha512-DpKm2Ui/xN7/HQKCtpZxoRWBhZ9Z0kqtygG8XCgNQ8ZlDnxuQmWhj566j8fN4Cu3/JmbhsDo7fcAJq4s9h27Ew==
  /validator/8.2.0:
    dev: false
    engines:
      node: '>= 0.10'
    resolution:
      integrity: sha512-Yw5wW34fSv5spzTXNkokD6S6/Oq92d8q/t14TqsS3fAiA1RYnxSFSIZ+CY3n6PGGRCq5HhJTSepQvFUS2QUDxA==
  /validator/9.4.1:
    dev: false
    engines:
      node: '>= 0.10'
    resolution:
      integrity: sha512-YV5KjzvRmSyJ1ee/Dm5UED0G+1L4GZnLN3w6/T+zZm8scVua4sOhYKWTUrKa0H/tMiJyO9QLHMPN+9mB/aMunA==
  /variable-diff/1.1.0:
    dependencies:
      chalk: 1.1.3
      object-assign: 4.1.1
    dev: false
    resolution:
      integrity: sha1-0r1cZtt2wTh52W5qMG7cmJ35eNo=
  /vary/1.1.2:
    dev: false
    engines:
      node: '>= 0.8'
    resolution:
      integrity: sha1-IpnwLG3tMNSllhsLn3RSShj2NPw=
  /verror/1.10.0:
    dependencies:
      assert-plus: 1.0.0
      core-util-is: 1.0.2
      extsprintf: 1.3.0
    dev: false
    engines:
      '0': node >=0.6.0
    resolution:
      integrity: sha1-OhBcoXBTr1XW4nDB+CiGguGNpAA=
  /void-elements/2.0.1:
    dev: false
    engines:
      node: '>=0.10.0'
    resolution:
      integrity: sha1-wGavtYK7HLQSjWDqkjkulNXp2+w=
  /webidl-conversions/4.0.2:
    dev: false
    resolution:
      integrity: sha512-YQ+BmxuTgd6UXZW3+ICGfyqRyHXVlD5GtQr5+qjiNW7bF0cqrzX500HVXPBOvgXb5YnzDd+h0zqyv61KUD7+Sg==
  /whatwg-url/6.5.0:
    dependencies:
      lodash.sortby: 4.7.0
      tr46: 1.0.1
      webidl-conversions: 4.0.2
    dev: false
    resolution:
      integrity: sha512-rhRZRqx/TLJQWUpQ6bmrt2UV4f0HCQ463yQuONJqC6fO2VoEb1pTYddbe59SkYq87aoM5A3bdhMZiUiVws+fzQ==
  /which-boxed-primitive/1.0.2:
    dependencies:
      is-bigint: 1.0.1
      is-boolean-object: 1.1.0
      is-number-object: 1.0.4
      is-string: 1.0.5
      is-symbol: 1.0.3
    dev: false
    resolution:
      integrity: sha512-bwZdv0AKLpplFY2KZRX6TvyuN7ojjr7lwkg6ml0roIy9YeuSr7JS372qlNW18UQYzgYK9ziGcerWqZOmEn9VNg==
  /which-module/2.0.0:
    dev: false
    resolution:
      integrity: sha1-2e8H3Od7mQK4o6j6SzHD4/fm6Ho=
  /which-pm-runs/1.0.0:
    dev: false
    resolution:
      integrity: sha1-Zws6+8VS4LVd9rd4DKdGFfI60cs=
  /which-typed-array/1.1.4:
    dependencies:
      available-typed-arrays: 1.0.2
      call-bind: 1.0.2
      es-abstract: 1.18.0
      foreach: 2.0.5
      function-bind: 1.1.1
      has-symbols: 1.0.2
      is-typed-array: 1.1.5
    dev: false
    engines:
      node: '>= 0.4'
    resolution:
      integrity: sha512-49E0SpUe90cjpoc7BOJwyPHRqSAd12c10Qm2amdEZrJPCY2NDxaW01zHITrem+rnETY3dwrbH3UUrUwagfCYDA==
  /which/1.3.1:
    dependencies:
      isexe: 2.0.0
    dev: false
    hasBin: true
    resolution:
      integrity: sha512-HxJdYWq1MTIQbJ3nw0cqssHoTNU267KlrDuGZ1WYlxDStUtKUhOaJmh112/TZmHxxUfuJqPXSOm7tDyas0OSIQ==
  /which/2.0.2:
    dependencies:
      isexe: 2.0.0
    dev: false
    engines:
      node: '>= 8'
    hasBin: true
    resolution:
      integrity: sha512-BLI3Tl1TW3Pvl70l3yq3Y64i+awpwXqsGBYWkkqMtnbXgrMD+yj7rhW0kuEDxzJaYXGjEW5ogapKNMEKNMjibA==
  /wide-align/1.1.3:
    dependencies:
      string-width: 2.1.1
    dev: false
    resolution:
      integrity: sha512-QGkOQc8XL6Bt5PwnsExKBPuMKBxnGxWWW3fU55Xt4feHozMUhdUMaBCk290qpm/wG5u/RSKzwdAC4i51YigihA==
  /word-wrap/1.2.3:
    dev: false
    engines:
      node: '>=0.10.0'
    resolution:
      integrity: sha512-Hz/mrNwitNRh/HUAtM/VT/5VH+ygD6DV7mYKZAtHOrbs8U7lvPS6xf7EJKMF0uW1KJCl0H701g3ZGus+muE5vQ==
  /wordwrap/1.0.0:
    dev: false
    resolution:
      integrity: sha1-J1hIEIkUVqQXHI0CJkQa3pDLyus=
  /wrap-ansi/5.1.0:
    dependencies:
      ansi-styles: 3.2.1
      string-width: 3.1.0
      strip-ansi: 5.2.0
    dev: false
    engines:
      node: '>=6'
    resolution:
      integrity: sha512-QC1/iN/2/RPVJ5jYK8BGttj5z83LmSKmvbvrXPNCLZSEb32KKVDJDl/MOt2N01qU2H/FkzEa9PKto1BqDjtd7Q==
  /wrap-ansi/6.2.0:
    dependencies:
      ansi-styles: 4.3.0
      string-width: 4.2.2
      strip-ansi: 6.0.0
    dev: false
    engines:
      node: '>=8'
    resolution:
      integrity: sha512-r6lPcBGxZXlIcymEu7InxDMhdW0KDxpLgoFLcguasxCaJ/SOIZwINatK9KY/tf+ZrlywOKU0UDj3ATXUBfxJXA==
  /wrap-ansi/7.0.0:
    dependencies:
      ansi-styles: 4.3.0
      string-width: 4.2.2
      strip-ansi: 6.0.0
    dev: false
    engines:
      node: '>=10'
    resolution:
      integrity: sha512-YVGIj2kamLSTxw6NsZjoBxfSwsn0ycdesmc4p+Q21c5zPuZ1pl+NfxVdxPtdHvmNVOQ6XSYG4AUtyt/Fi7D16Q==
  /wrappy/1.0.2:
    dev: false
    resolution:
      integrity: sha1-tSQ9jz7BqjXxNkYFvA0QNuMKtp8=
  /write-file-atomic/2.4.3:
    dependencies:
      graceful-fs: 4.2.6
      imurmurhash: 0.1.4
      signal-exit: 3.0.3
    dev: false
    resolution:
      integrity: sha512-GaETH5wwsX+GcnzhPgKcKjJ6M2Cq3/iZp1WyY/X1CSqrW+jVNM9Y7D8EC2sM4ZG/V8wZlSniJnCKWPmBYAucRQ==
  /ws/7.4.4:
    dev: false
    engines:
      node: '>=8.3.0'
    peerDependencies:
      bufferutil: ^4.0.1
      utf-8-validate: ^5.0.2
    peerDependenciesMeta:
      bufferutil:
        optional: true
      utf-8-validate:
        optional: true
    resolution:
      integrity: sha512-Qm8k8ojNQIMx7S+Zp8u/uHOx7Qazv3Yv4q68MiWWWOJhiwG5W3x7iqmRtJo8xxrciZUY4vRxUTJCKuRnF28ZZw==
  /xhr-mock/2.5.1:
    dependencies:
      global: 4.4.0
      url: 0.11.0
    dev: false
    resolution:
      integrity: sha512-UKOjItqjFgPUwQGPmRAzNBn8eTfIhcGjBVGvKYAWxUQPQsXNGD6KEckGTiHwyaAUp9C9igQlnN1Mp79KWCg7CQ==
  /xml/1.0.1:
    dev: false
    resolution:
      integrity: sha1-eLpyAgApxbyHuKgaPPzXS0ovweU=
  /xml2js/0.2.8:
    dependencies:
      sax: 0.5.8
    dev: false
    resolution:
      integrity: sha1-m4FpCTFjH/CdGVdUn69U9PmAs8I=
  /xml2js/0.4.23:
    dependencies:
      sax: 1.2.4
      xmlbuilder: 11.0.1
    dev: false
    engines:
      node: '>=4.0.0'
    resolution:
      integrity: sha512-ySPiMjM0+pLDftHgXY4By0uswI3SPKLDw/i3UXbnO8M/p28zqexCUoPmQFrYD+/1BzhGJSs2i1ERWKJAtiLrug==
  /xmlbuilder/11.0.1:
    dev: false
    engines:
      node: '>=4.0'
    resolution:
      integrity: sha512-fDlsI/kFEx7gLvbecc0/ohLG50fugQp8ryHzMTuW9vSa1GJ0XYWKnhsUx7oie3G98+r56aTQIUB4kht42R3JvA==
  /xmlbuilder/12.0.0:
    dev: false
    engines:
      node: '>=6.0'
    resolution:
      integrity: sha512-lMo8DJ8u6JRWp0/Y4XLa/atVDr75H9litKlb2E5j3V3MesoL50EBgZDWoLT3F/LztVnG67GjPXLZpqcky/UMnQ==
  /xmlbuilder/9.0.7:
    dev: false
    engines:
      node: '>=4.0'
    resolution:
      integrity: sha1-Ey7mPS7FVlxVfiD0wi35rKaGsQ0=
  /xmldom/0.5.0:
    dev: false
    engines:
      node: '>=10.0.0'
    resolution:
      integrity: sha512-Foaj5FXVzgn7xFzsKeNIde9g6aFBxTPi37iwsno8QvApmtg7KYrr+OPyRHcJF7dud2a5nGRBXK3n0dL62Gf7PA==
  /xpath.js/1.1.0:
    dev: false
    engines:
      node: '>=0.4.0'
    resolution:
      integrity: sha512-jg+qkfS4K8E7965sqaUl8mRngXiKb3WZGfONgE18pr03FUQiuSV6G+Ej4tS55B+rIQSFEIw3phdVAQ4pPqNWfQ==
  /xregexp/2.0.0:
    dev: false
    resolution:
      integrity: sha1-UqY+VsoLhKfzpfPWGHLxJq16WUM=
  /y18n/4.0.1:
    dev: false
    resolution:
      integrity: sha512-wNcy4NvjMYL8gogWWYAO7ZFWFfHcbdbE57tZO8e4cbpj8tfUcwrwqSl3ad8HxpYWCdXcJUCeKKZS62Av1affwQ==
  /y18n/5.0.5:
    dev: false
    engines:
      node: '>=10'
    resolution:
      integrity: sha512-hsRUr4FFrvhhRH12wOdfs38Gy7k2FFzB9qgN9v3aLykRq0dRcdcpz5C9FxdS2NuhOrI/628b/KSTJ3rwHysYSg==
  /yallist/2.1.2:
    dev: false
    resolution:
      integrity: sha1-HBH5IY8HYImkfdUS+TxmmaaoHVI=
  /yallist/3.1.1:
    dev: false
    resolution:
      integrity: sha512-a4UGQaWPH59mOXUYnAG2ewncQS4i4F43Tv3JoAM+s2VDAmS9NsK8GpDMLrCHPksFT7h3K6TOoUNn2pb7RoXx4g==
  /yallist/4.0.0:
    dev: false
    resolution:
      integrity: sha512-3wdGidZyq5PB084XLES5TpOSRA3wjXAlIWMhum2kRcv/41Sn2emQ0dycQW4uZXLejwKvg6EsvbdlVL+FYEct7A==
  /yargs-parser/13.1.2:
    dependencies:
      camelcase: 5.3.1
      decamelize: 1.2.0
    dev: false
    resolution:
      integrity: sha512-3lbsNRf/j+A4QuSZfDRA7HRSfWrzO0YjqTJd5kjAq37Zep1CEgaYmrH9Q3GwPiB9cHyd1Y1UwggGhJGoxipbzg==
  /yargs-parser/18.1.3:
    dependencies:
      camelcase: 5.3.1
      decamelize: 1.2.0
    dev: false
    engines:
      node: '>=6'
    resolution:
      integrity: sha512-o50j0JeToy/4K6OZcaQmW6lyXXKhq7csREXcDwk2omFPJEwUNOVtJKvmDr9EI1fAJZUyZcRF7kxGBWmRXudrCQ==
  /yargs-parser/20.2.7:
    dev: false
    engines:
      node: '>=10'
    resolution:
      integrity: sha512-FiNkvbeHzB/syOjIUxFDCnhSfzAL8R5vs40MgLFBorXACCOAEaWu0gRZl14vG8MR9AOJIZbmkjhusqBYZ3HTHw==
  /yargs-unparser/1.6.0:
    dependencies:
      flat: 4.1.1
      lodash: 4.17.21
      yargs: 13.3.2
    dev: false
    engines:
      node: '>=6'
    resolution:
      integrity: sha512-W9tKgmSn0DpSatfri0nx52Joq5hVXgeLiqR/5G0sZNDoLZFOr/xjBUDcShCOGNsBnEMNo1KAMBkTej1Hm62HTw==
  /yargs/13.3.2:
    dependencies:
      cliui: 5.0.0
      find-up: 3.0.0
      get-caller-file: 2.0.5
      require-directory: 2.1.1
      require-main-filename: 2.0.0
      set-blocking: 2.0.0
      string-width: 3.1.0
      which-module: 2.0.0
      y18n: 4.0.1
      yargs-parser: 13.1.2
    dev: false
    resolution:
      integrity: sha512-AX3Zw5iPruN5ie6xGRIDgqkT+ZhnRlZMLMHAs8tg7nRruy2Nb+i5o9bwghAogtM08q1dpr2LVoS8KSTMYpWXUw==
  /yargs/15.4.1:
    dependencies:
      cliui: 6.0.0
      decamelize: 1.2.0
      find-up: 4.1.0
      get-caller-file: 2.0.5
      require-directory: 2.1.1
      require-main-filename: 2.0.0
      set-blocking: 2.0.0
      string-width: 4.2.2
      which-module: 2.0.0
      y18n: 4.0.1
      yargs-parser: 18.1.3
    dev: false
    engines:
      node: '>=8'
    resolution:
      integrity: sha512-aePbxDmcYW++PaqBsJ+HYUFwCdv4LVvdnhBy78E57PIor8/OVvhMrADFFEDh8DHDFRv/O9i3lPhsENjO7QX0+A==
  /yargs/16.2.0:
    dependencies:
      cliui: 7.0.4
      escalade: 3.1.1
      get-caller-file: 2.0.5
      require-directory: 2.1.1
      string-width: 4.2.2
      y18n: 5.0.5
      yargs-parser: 20.2.7
    dev: false
    engines:
      node: '>=10'
    resolution:
      integrity: sha512-D1mvvtDG0L5ft/jGWkLpG1+m0eQxOfaBvTNELraWj22wSVUMWxZUvYgJYcKh6jGGIkJFhH4IZPQhR4TKpc8mBw==
  /yauzl/2.10.0:
    dependencies:
      buffer-crc32: 0.2.13
      fd-slicer: 1.1.0
    dev: false
    resolution:
      integrity: sha1-x+sXyT4RLLEIb6bY5R+wZnt5pfk=
  /yn/3.1.1:
    dev: false
    engines:
      node: '>=6'
    resolution:
      integrity: sha512-Ux4ygGWsu2c7isFWe8Yu1YluJmqVhxqK2cLXNQA5AcC3QfbGNpM7fu0Y8b/z16pXLnFxZYvWhd3fhBY9DLmC6Q==
  /z-schema/3.18.4:
    dependencies:
      lodash.get: 4.4.2
      lodash.isequal: 4.5.0
      validator: 8.2.0
    dev: false
    hasBin: true
    optionalDependencies:
      commander: 2.20.3
    resolution:
      integrity: sha512-DUOKC/IhbkdLKKiV89gw9DUauTV8U/8yJl1sjf6MtDmzevLKOF2duNJ495S3MFVjqZarr+qNGCPbkg4mu4PpLw==
  file:projects/abort-controller.tgz:
    dependencies:
      '@microsoft/api-extractor': 7.7.11
      '@rollup/plugin-commonjs': 11.0.2_rollup@1.32.1
      '@rollup/plugin-multi-entry': 3.0.1_rollup@1.32.1
      '@rollup/plugin-node-resolve': 8.4.0_rollup@1.32.1
      '@rollup/plugin-replace': 2.4.1_rollup@1.32.1
      '@types/mocha': 7.0.2
      '@types/node': 8.10.66
      assert: 1.5.0
      cross-env: 7.0.3
      delay: 4.4.1
      downlevel-dts: 0.4.0
      eslint: 7.21.0
      karma: 6.2.0
      karma-chrome-launcher: 3.1.0
      karma-coverage: 2.0.3
      karma-edge-launcher: 0.4.2_karma@6.2.0
      karma-env-preprocessor: 0.1.1
      karma-firefox-launcher: 1.3.0
      karma-ie-launcher: 1.0.0_karma@6.2.0
      karma-junit-reporter: 2.0.1_karma@6.2.0
      karma-mocha: 2.0.1
      karma-mocha-reporter: 2.2.5_karma@6.2.0
      karma-sourcemap-loader: 0.3.8
      mocha: 7.2.0
      mocha-junit-reporter: 1.23.3_mocha@7.2.0
      nyc: 14.1.1
      prettier: 1.19.1
      rimraf: 3.0.2
      rollup: 1.32.1
      rollup-plugin-sourcemaps: 0.4.2_rollup@1.32.1
      rollup-plugin-terser: 5.3.1_rollup@1.32.1
      ts-node: 8.10.2_typescript@4.1.2
      tslib: 2.1.0
      typedoc: 0.15.2
      typescript: 4.1.2
    dev: false
    name: '@rush-temp/abort-controller'
    resolution:
      integrity: sha512-UtGLbMEfOi4QTeREvLKyrpXi+YEiD42JIAhddouJwmXSFWA7lszkPe3YcDcqT1OYaPOoF1m8gdbEZ7ctjGAYMQ==
      tarball: file:projects/abort-controller.tgz
    version: 0.0.0
  file:projects/ai-anomaly-detector.tgz:
    dependencies:
      '@azure/identity': 1.2.4
      '@microsoft/api-extractor': 7.7.11
      '@opentelemetry/api': 0.10.2
      '@rollup/plugin-commonjs': 11.0.2_rollup@1.32.1
      '@rollup/plugin-json': 4.1.0_rollup@1.32.1
      '@rollup/plugin-multi-entry': 3.0.1_rollup@1.32.1
      '@rollup/plugin-node-resolve': 8.4.0_rollup@1.32.1
      '@rollup/plugin-replace': 2.4.1_rollup@1.32.1
      '@types/chai': 4.2.15
      '@types/mocha': 7.0.2
      '@types/node': 8.10.66
      chai: 4.3.3
      cross-env: 7.0.3
      csv-parse: 4.15.3
      dotenv: 8.2.0
      eslint: 7.21.0
      inherits: 2.0.4
      karma: 6.2.0
      karma-chrome-launcher: 3.1.0
      karma-coverage: 2.0.3
      karma-edge-launcher: 0.4.2_karma@6.2.0
      karma-env-preprocessor: 0.1.1
      karma-firefox-launcher: 1.3.0
      karma-ie-launcher: 1.0.0_karma@6.2.0
      karma-junit-reporter: 2.0.1_karma@6.2.0
      karma-mocha: 2.0.1
      karma-mocha-reporter: 2.2.5_karma@6.2.0
      karma-sourcemap-loader: 0.3.8
      mocha: 7.2.0
      mocha-junit-reporter: 1.23.3_mocha@7.2.0
      nyc: 14.1.1
      prettier: 1.19.1
      rimraf: 3.0.2
      rollup: 1.32.1
      rollup-plugin-shim: 1.0.0
      rollup-plugin-sourcemaps: 0.4.2_rollup@1.32.1
      rollup-plugin-terser: 5.3.1_rollup@1.32.1
      rollup-plugin-visualizer: 4.2.0_rollup@1.32.1
      tslib: 2.1.0
      typedoc: 0.15.2
      typescript: 4.1.2
      util: 0.12.3
    dev: false
    name: '@rush-temp/ai-anomaly-detector'
    resolution:
      integrity: sha512-Xz4JQgeSL/FFp77LimXOQDz4RJH//6SA8tVSXXSbzjw+joLI+XnU1n6fB277vxlJPuECHFJjSoiS+HsuuArtRg==
      tarball: file:projects/ai-anomaly-detector.tgz
    version: 0.0.0
  file:projects/ai-form-recognizer.tgz:
    dependencies:
      '@azure/identity': 1.2.4
      '@microsoft/api-extractor': 7.7.11
      '@opentelemetry/api': 0.10.2
      '@types/chai': 4.2.15
      '@types/mocha': 7.0.2
      '@types/node': 8.10.66
      '@types/sinon': 9.0.11
      chai: 4.3.3
      chai-as-promised: 7.1.1_chai@4.3.3
      cross-env: 7.0.3
      dotenv: 8.2.0
      eslint: 7.21.0
      karma: 6.2.0
      karma-chrome-launcher: 3.1.0
      karma-coverage: 2.0.3
      karma-edge-launcher: 0.4.2_karma@6.2.0
      karma-env-preprocessor: 0.1.1
      karma-firefox-launcher: 1.3.0
      karma-ie-launcher: 1.0.0_karma@6.2.0
      karma-json-preprocessor: 0.3.3_karma@6.2.0
      karma-json-to-file-reporter: 1.0.1
      karma-junit-reporter: 2.0.1_karma@6.2.0
      karma-mocha: 2.0.1
      karma-mocha-reporter: 2.2.5_karma@6.2.0
      karma-sourcemap-loader: 0.3.8
      mocha: 7.2.0
      mocha-junit-reporter: 1.23.3_mocha@7.2.0
      nyc: 14.1.1
      prettier: 1.19.1
      rimraf: 3.0.2
      rollup: 1.32.1
      sinon: 9.2.4
      source-map-support: 0.5.19
      tslib: 2.1.0
      typedoc: 0.15.2
      typescript: 4.1.2
    dev: false
    name: '@rush-temp/ai-form-recognizer'
    resolution:
      integrity: sha512-LgHD00KHy2oRc18MF4ww1DAJQCVj3sUYB6kAu+Elxt4QQS9Up1MmwKEOTp4JMOygernFQBCrh7Ol0hgkurzRSg==
      tarball: file:projects/ai-form-recognizer.tgz
    version: 0.0.0
  file:projects/ai-metrics-advisor.tgz:
    dependencies:
      '@azure/identity': 1.2.4
      '@microsoft/api-extractor': 7.7.11
      '@opentelemetry/api': 0.10.2
      '@types/chai': 4.2.15
      '@types/mocha': 7.0.2
      '@types/node': 8.10.66
      '@types/sinon': 9.0.11
      chai: 4.3.3
      chai-as-promised: 7.1.1_chai@4.3.3
      cross-env: 7.0.3
      dotenv: 8.2.0
      eslint: 7.21.0
      karma: 6.2.0
      karma-chrome-launcher: 3.1.0
      karma-coverage: 2.0.3
      karma-edge-launcher: 0.4.2_karma@6.2.0
      karma-env-preprocessor: 0.1.1
      karma-firefox-launcher: 1.3.0
      karma-ie-launcher: 1.0.0_karma@6.2.0
      karma-json-preprocessor: 0.3.3_karma@6.2.0
      karma-json-to-file-reporter: 1.0.1
      karma-junit-reporter: 2.0.1_karma@6.2.0
      karma-mocha: 2.0.1
      karma-mocha-reporter: 2.2.5_karma@6.2.0
      karma-sourcemap-loader: 0.3.8
      mocha: 7.2.0
      mocha-junit-reporter: 1.23.3_mocha@7.2.0
      nyc: 14.1.1
      prettier: 1.19.1
      rimraf: 3.0.2
      rollup: 1.32.1
      sinon: 9.2.4
      source-map-support: 0.5.19
      ts-node: 8.10.2_typescript@4.1.2
      tslib: 2.1.0
      typedoc: 0.15.2
      typescript: 4.1.2
    dev: false
    name: '@rush-temp/ai-metrics-advisor'
    resolution:
      integrity: sha512-XhjdtfoGioYHt1bZOJ9lRi5XN+hwCizXfSp8wQuYmuigADeXcKhdH2ECtV3Jp4f8DdSWblQNbE0ioVJUgh6paw==
      tarball: file:projects/ai-metrics-advisor.tgz
    version: 0.0.0
  file:projects/ai-text-analytics.tgz:
    dependencies:
      '@azure/core-client': 1.0.0-beta.2
      '@azure/core-rest-pipeline': 1.0.0-beta.2
      '@azure/identity': 1.2.4
      '@microsoft/api-extractor': 7.7.11
      '@opentelemetry/api': 0.10.2
      '@types/chai': 4.2.15
      '@types/chai-as-promised': 7.1.3
      '@types/mocha': 7.0.2
      '@types/node': 8.10.66
      '@types/sinon': 9.0.11
      chai: 4.3.3
      chai-as-promised: 7.1.1_chai@4.3.3
      cross-env: 7.0.3
      dotenv: 8.2.0
      eslint: 7.21.0
      karma: 6.2.0
      karma-chrome-launcher: 3.1.0
      karma-coverage: 2.0.3
      karma-edge-launcher: 0.4.2_karma@6.2.0
      karma-env-preprocessor: 0.1.1
      karma-firefox-launcher: 1.3.0
      karma-ie-launcher: 1.0.0_karma@6.2.0
      karma-json-preprocessor: 0.3.3_karma@6.2.0
      karma-json-to-file-reporter: 1.0.1
      karma-junit-reporter: 2.0.1_karma@6.2.0
      karma-mocha: 2.0.1
      karma-mocha-reporter: 2.2.5_karma@6.2.0
      karma-source-map-support: 1.4.0
      karma-sourcemap-loader: 0.3.8
      mocha: 7.2.0
      mocha-junit-reporter: 1.23.3_mocha@7.2.0
      nyc: 14.1.1
      prettier: 1.19.1
      rimraf: 3.0.2
      rollup: 1.32.1
      sinon: 9.2.4
      source-map-support: 0.5.19
      ts-node: 8.10.2_typescript@4.1.2
      tslib: 2.1.0
      typedoc: 0.15.2
      typescript: 4.1.2
    dev: false
    name: '@rush-temp/ai-text-analytics'
    resolution:
      integrity: sha512-ONbhyxDJZWEx74jiPaGD6tN9FzmDyz69fHiNRMyRFZSRAmiaFG+DhsMOoZTuWrxkUcBkW5z3OCIIZlUod1XipA==
      tarball: file:projects/ai-text-analytics.tgz
    version: 0.0.0
  file:projects/app-configuration.tgz:
    dependencies:
      '@azure/identity': 1.2.4
      '@microsoft/api-extractor': 7.7.11
      '@opentelemetry/api': 0.10.2
      '@rollup/plugin-commonjs': 11.0.2_rollup@1.32.1
      '@rollup/plugin-inject': 4.0.2_rollup@1.32.1
      '@rollup/plugin-json': 4.1.0_rollup@1.32.1
      '@rollup/plugin-multi-entry': 3.0.1_rollup@1.32.1
      '@rollup/plugin-node-resolve': 8.4.0_rollup@1.32.1
      '@rollup/plugin-replace': 2.4.1_rollup@1.32.1
      '@types/chai': 4.2.15
      '@types/mocha': 7.0.2
      '@types/node': 8.10.66
      '@types/sinon': 9.0.11
      assert: 1.5.0
      chai: 4.3.3
      cross-env: 7.0.3
      dotenv: 8.2.0
      eslint: 7.21.0
      esm: 3.2.25
      karma: 6.2.0
      karma-chrome-launcher: 3.1.0
      karma-coverage: 2.0.3
      karma-edge-launcher: 0.4.2_karma@6.2.0
      karma-env-preprocessor: 0.1.1
      karma-firefox-launcher: 1.3.0
      karma-ie-launcher: 1.0.0_karma@6.2.0
      karma-junit-reporter: 2.0.1_karma@6.2.0
      karma-mocha: 2.0.1
      karma-mocha-reporter: 2.2.5_karma@6.2.0
      karma-sourcemap-loader: 0.3.8
      mocha: 7.2.0
      mocha-junit-reporter: 1.23.3_mocha@7.2.0
      nock: 12.0.3
      nyc: 14.1.1
      prettier: 1.19.1
      rimraf: 3.0.2
      rollup: 1.32.1
      rollup-plugin-shim: 1.0.0
      rollup-plugin-sourcemaps: 0.4.2_rollup@1.32.1
      rollup-plugin-terser: 5.3.1_rollup@1.32.1
      sinon: 9.2.4
      ts-node: 8.10.2_typescript@4.1.2
      tslib: 2.1.0
      typedoc: 0.15.2
      typescript: 4.1.2
      uglify-js: 3.13.0
    dev: false
    name: '@rush-temp/app-configuration'
    resolution:
      integrity: sha512-Bkz0oPteA/jvhCiCgtl+XhaGpKbZMR59Oz82NIrLWbxRtHX7VnG2AU31PDIKKrnAIqmGnETw92pPcPt4lB6N9w==
      tarball: file:projects/app-configuration.tgz
    version: 0.0.0
  file:projects/attestation.tgz:
    dependencies:
      '@azure/identity': 1.2.4
      '@microsoft/api-extractor': 7.7.11
      '@opentelemetry/api': 0.10.2
      '@types/chai': 4.2.15
      '@types/chai-as-promised': 7.1.3
      '@types/jsrsasign': 8.0.10
      '@types/mocha': 7.0.2
      '@types/node': 8.10.66
      buffer: 5.7.1
      chai: 4.3.3
      chai-as-promised: 7.1.1_chai@4.3.3
      dotenv: 8.2.0
      eslint: 7.21.0
      jsrsasign: 10.1.13
      karma: 6.2.0
      karma-chrome-launcher: 3.1.0
      karma-coverage: 2.0.3
      karma-edge-launcher: 0.4.2_karma@6.2.0
      karma-env-preprocessor: 0.1.1
      karma-firefox-launcher: 1.3.0
      karma-ie-launcher: 1.0.0_karma@6.2.0
      karma-json-preprocessor: 0.3.3_karma@6.2.0
      karma-json-to-file-reporter: 1.0.1
      karma-junit-reporter: 2.0.1_karma@6.2.0
      karma-mocha: 2.0.1
      karma-mocha-reporter: 2.2.5_karma@6.2.0
      karma-source-map-support: 1.4.0
      karma-sourcemap-loader: 0.3.8
      mocha: 7.2.0
      nyc: 14.1.1
      prettier: 1.19.1
      rimraf: 3.0.2
      rollup: 1.32.1
      rollup-plugin-node-resolve: 3.4.0
      rollup-plugin-sourcemaps: 0.4.2_rollup@1.32.1
      safe-buffer: 5.2.1
      ts-node: 8.10.2_typescript@4.1.2
      tslib: 2.1.0
      typedoc: 0.15.2
      typescript: 4.1.2
    dev: false
    name: '@rush-temp/attestation'
    resolution:
      integrity: sha512-iT1mvD/jl5GrWw66kK84k8mhOXj6JwKgr2OLHJ7ECvoA1fL7ry3uKw0YqVQgD0ys0B4259BShc99tOOUC+RdSg==
      tarball: file:projects/attestation.tgz
    version: 0.0.0
  file:projects/communication-administration.tgz:
    dependencies:
      '@azure/communication-common': 1.0.0-beta.6
      '@azure/identity': 1.2.4
      '@microsoft/api-documenter': 7.8.56
      '@microsoft/api-extractor': 7.7.11
      '@opentelemetry/api': 0.10.2
      '@rollup/plugin-commonjs': 11.0.2_rollup@1.32.1
      '@rollup/plugin-json': 4.1.0_rollup@1.32.1
      '@rollup/plugin-multi-entry': 3.0.1_rollup@1.32.1
      '@rollup/plugin-node-resolve': 8.4.0_rollup@1.32.1
      '@rollup/plugin-replace': 2.4.1_rollup@1.32.1
      '@types/chai': 4.2.15
      '@types/mocha': 7.0.2
      '@types/node': 8.10.66
      '@types/sinon': 9.0.11
      assert: 1.5.0
      chai: 4.3.3
      cross-env: 7.0.3
      dotenv: 8.2.0
      eslint: 7.21.0
      events: 3.3.0
      inherits: 2.0.4
      karma: 6.2.0
      karma-chrome-launcher: 3.1.0
      karma-coverage: 2.0.3
      karma-edge-launcher: 0.4.2_karma@6.2.0
      karma-env-preprocessor: 0.1.1
      karma-firefox-launcher: 1.3.0
      karma-ie-launcher: 1.0.0_karma@6.2.0
      karma-json-preprocessor: 0.3.3_karma@6.2.0
      karma-json-to-file-reporter: 1.0.1
      karma-junit-reporter: 2.0.1_karma@6.2.0
      karma-mocha: 2.0.1
      karma-mocha-reporter: 2.2.5_karma@6.2.0
      karma-sourcemap-loader: 0.3.8
      mocha: 7.2.0
      mocha-junit-reporter: 1.23.3_mocha@7.2.0
      nyc: 14.1.1
      prettier: 1.19.1
      rimraf: 3.0.2
      rollup: 1.32.1
      rollup-plugin-shim: 1.0.0
      rollup-plugin-sourcemaps: 0.4.2_rollup@1.32.1
      rollup-plugin-terser: 5.3.1_rollup@1.32.1
      rollup-plugin-visualizer: 4.2.0_rollup@1.32.1
      sinon: 9.2.4
      tslib: 2.1.0
      typedoc: 0.15.2
      typescript: 4.1.2
    dev: false
    name: '@rush-temp/communication-administration'
    resolution:
      integrity: sha512-DDT0w71HvXCS7Ww3gM2HO5GXtm8CtitIpHAtGU00lKdFohfzINn7onva3zBKyvLfVMTvv+1TsRrXti5UTu3biA==
      tarball: file:projects/communication-administration.tgz
    version: 0.0.0
  file:projects/communication-chat.tgz:
    dependencies:
      '@azure/communication-common': 1.0.0-beta.6
      '@azure/communication-identity': 1.0.0-beta.5
      '@azure/communication-signaling': 1.0.0-beta.3
      '@microsoft/api-extractor': 7.7.11
      '@opentelemetry/api': 0.10.2
      '@rollup/plugin-commonjs': 11.0.2_rollup@1.32.1
      '@rollup/plugin-json': 4.1.0_rollup@1.32.1
      '@rollup/plugin-multi-entry': 3.0.1_rollup@1.32.1
      '@rollup/plugin-node-resolve': 8.4.0_rollup@1.32.1
      '@rollup/plugin-replace': 2.4.1_rollup@1.32.1
      '@types/chai': 4.2.15
      '@types/mocha': 7.0.2
      '@types/node': 8.10.66
      '@types/sinon': 9.0.11
      assert: 1.5.0
      chai: 4.3.3
      cross-env: 7.0.3
      dotenv: 8.2.0
      eslint: 7.21.0
      events: 3.3.0
      inherits: 2.0.4
      karma: 6.2.0
      karma-chrome-launcher: 3.1.0
      karma-coverage: 2.0.3
      karma-edge-launcher: 0.4.2_karma@6.2.0
      karma-env-preprocessor: 0.1.1
      karma-firefox-launcher: 1.3.0
      karma-ie-launcher: 1.0.0_karma@6.2.0
      karma-json-preprocessor: 0.3.3_karma@6.2.0
      karma-json-to-file-reporter: 1.0.1
      karma-junit-reporter: 2.0.1_karma@6.2.0
      karma-mocha: 2.0.1
      karma-mocha-reporter: 2.2.5_karma@6.2.0
      karma-sourcemap-loader: 0.3.8
      mocha: 7.2.0
      mocha-junit-reporter: 1.23.3_mocha@7.2.0
      nyc: 14.1.1
      prettier: 1.19.1
      rimraf: 3.0.2
      rollup: 1.32.1
      rollup-plugin-shim: 1.0.0
      rollup-plugin-sourcemaps: 0.4.2_rollup@1.32.1
      rollup-plugin-terser: 5.3.1_rollup@1.32.1
      rollup-plugin-visualizer: 4.2.0_rollup@1.32.1
      sinon: 9.2.4
      tslib: 2.1.0
      typedoc: 0.15.2
      typescript: 4.1.2
      util: 0.12.3
    dev: false
    name: '@rush-temp/communication-chat'
    resolution:
<<<<<<< HEAD
      integrity: sha512-P3psB6ukRXVXT/9OHJ+e1euw1S4HOuFBbvPhqGIMlBZuiBXyEqicw6PaG4oVKgjdGJtaOTyvY3E6OXW0hm+9/A==
=======
      integrity: sha512-8p2iK0zzMBTZCOm+BUbak1IUkUtcKbw+n/cT07TLKqMbXE45t+28peI7vUVqRLRdS9Si9obgWH3xlYbAV3Ay1Q==
>>>>>>> db762b74
      tarball: file:projects/communication-chat.tgz
    version: 0.0.0
  file:projects/communication-common.tgz:
    dependencies:
      '@microsoft/api-extractor': 7.7.11
      '@opentelemetry/api': 0.10.2
      '@rollup/plugin-commonjs': 11.0.2_rollup@1.32.1
      '@rollup/plugin-json': 4.1.0_rollup@1.32.1
      '@rollup/plugin-multi-entry': 3.0.1_rollup@1.32.1
      '@rollup/plugin-node-resolve': 8.4.0_rollup@1.32.1
      '@rollup/plugin-replace': 2.4.1_rollup@1.32.1
      '@types/chai': 4.2.15
      '@types/chai-as-promised': 7.1.3
      '@types/jwt-decode': 2.2.1
      '@types/mocha': 7.0.2
      '@types/node': 8.10.66
      '@types/sinon': 9.0.11
      assert: 1.5.0
      chai: 4.3.3
      chai-as-promised: 7.1.1_chai@4.3.3
      cross-env: 7.0.3
      eslint: 7.21.0
      events: 3.3.0
      inherits: 2.0.4
      jwt-decode: 2.2.0
      karma: 6.2.0
      karma-chrome-launcher: 3.1.0
      karma-coverage: 2.0.3
      karma-edge-launcher: 0.4.2_karma@6.2.0
      karma-env-preprocessor: 0.1.1
      karma-firefox-launcher: 1.3.0
      karma-ie-launcher: 1.0.0_karma@6.2.0
      karma-junit-reporter: 2.0.1_karma@6.2.0
      karma-mocha: 2.0.1
      karma-mocha-reporter: 2.2.5_karma@6.2.0
      karma-sourcemap-loader: 0.3.8
      mocha: 7.2.0
      mocha-junit-reporter: 1.23.3_mocha@7.2.0
      nyc: 14.1.1
      prettier: 1.19.1
      rimraf: 3.0.2
      rollup: 1.32.1
      rollup-plugin-sourcemaps: 0.4.2_rollup@1.32.1
      rollup-plugin-terser: 5.3.1_rollup@1.32.1
      rollup-plugin-visualizer: 4.2.0_rollup@1.32.1
      sinon: 9.2.4
      tslib: 2.1.0
      typedoc: 0.15.2
      typescript: 4.1.2
      util: 0.12.3
    dev: false
    name: '@rush-temp/communication-common'
    resolution:
      integrity: sha512-OTbbE3U8rZzWhw6U5OQ3RITJrqSZawv2VA0W0Nwq+e9Qm8ZRD+OPcWPrNFI5Wws9dGot0HbNTlJ/Q4G/M1Udjg==
      tarball: file:projects/communication-common.tgz
    version: 0.0.0
  file:projects/communication-identity.tgz:
    dependencies:
      '@azure/communication-common': 1.0.0-beta.6
      '@azure/identity': 1.2.4
      '@microsoft/api-documenter': 7.8.56
      '@microsoft/api-extractor': 7.7.11
      '@opentelemetry/api': 0.10.2
      '@rollup/plugin-commonjs': 11.0.2_rollup@1.32.1
      '@rollup/plugin-json': 4.1.0_rollup@1.32.1
      '@rollup/plugin-multi-entry': 3.0.1_rollup@1.32.1
      '@rollup/plugin-node-resolve': 8.4.0_rollup@1.32.1
      '@rollup/plugin-replace': 2.4.1_rollup@1.32.1
      '@types/chai': 4.2.15
      '@types/mocha': 7.0.2
      '@types/node': 8.10.66
      '@types/sinon': 9.0.11
      assert: 1.5.0
      chai: 4.3.3
      cross-env: 7.0.3
      dotenv: 8.2.0
      eslint: 7.21.0
      events: 3.3.0
      inherits: 2.0.4
      karma: 6.2.0
      karma-chrome-launcher: 3.1.0
      karma-coverage: 2.0.3
      karma-edge-launcher: 0.4.2_karma@6.2.0
      karma-env-preprocessor: 0.1.1
      karma-firefox-launcher: 1.3.0
      karma-ie-launcher: 1.0.0_karma@6.2.0
      karma-json-preprocessor: 0.3.3_karma@6.2.0
      karma-json-to-file-reporter: 1.0.1
      karma-junit-reporter: 2.0.1_karma@6.2.0
      karma-mocha: 2.0.1
      karma-mocha-reporter: 2.2.5_karma@6.2.0
      karma-sourcemap-loader: 0.3.8
      mocha: 7.2.0
      mocha-junit-reporter: 1.23.3_mocha@7.2.0
      nyc: 14.1.1
      prettier: 1.19.1
      rimraf: 3.0.2
      rollup: 1.32.1
      rollup-plugin-shim: 1.0.0
      rollup-plugin-sourcemaps: 0.4.2_rollup@1.32.1
      rollup-plugin-terser: 5.3.1_rollup@1.32.1
      rollup-plugin-visualizer: 4.2.0_rollup@1.32.1
      sinon: 9.2.4
      tslib: 2.1.0
      typedoc: 0.15.2
      typescript: 4.1.2
    dev: false
    name: '@rush-temp/communication-identity'
    resolution:
      integrity: sha512-y1ywIYptiMuH4NREzzPxXJQg6Gt+zSwp3WJDUGEu99tQcpyToc8oz+4l1FBgq0Dlnxzg0RINJd90sc/SUGisUw==
      tarball: file:projects/communication-identity.tgz
    version: 0.0.0
  file:projects/communication-phone-numbers.tgz:
    dependencies:
      '@azure/communication-common': 1.0.0-beta.6
      '@azure/identity': 1.2.4
      '@microsoft/api-documenter': 7.8.56
      '@microsoft/api-extractor': 7.7.11
      '@opentelemetry/api': 0.10.2
      '@rollup/plugin-commonjs': 11.0.2_rollup@1.32.1
      '@rollup/plugin-json': 4.1.0_rollup@1.32.1
      '@rollup/plugin-multi-entry': 3.0.1_rollup@1.32.1
      '@rollup/plugin-node-resolve': 8.4.0_rollup@1.32.1
      '@rollup/plugin-replace': 2.4.1_rollup@1.32.1
      '@types/chai': 4.2.15
      '@types/mocha': 7.0.2
      '@types/node': 8.10.66
      '@types/sinon': 9.0.11
      assert: 1.5.0
      chai: 4.3.3
      cross-env: 7.0.3
      dotenv: 8.2.0
      eslint: 7.21.0
      events: 3.3.0
      inherits: 2.0.4
      karma: 6.2.0
      karma-chrome-launcher: 3.1.0
      karma-coverage: 2.0.3
      karma-edge-launcher: 0.4.2_karma@6.2.0
      karma-env-preprocessor: 0.1.1
      karma-firefox-launcher: 1.3.0
      karma-ie-launcher: 1.0.0_karma@6.2.0
      karma-json-preprocessor: 0.3.3_karma@6.2.0
      karma-json-to-file-reporter: 1.0.1
      karma-junit-reporter: 2.0.1_karma@6.2.0
      karma-mocha: 2.0.1
      karma-mocha-reporter: 2.2.5_karma@6.2.0
      karma-sourcemap-loader: 0.3.8
      mocha: 7.2.0
      mocha-junit-reporter: 1.23.3_mocha@7.2.0
      nyc: 14.1.1
      prettier: 1.19.1
      rimraf: 3.0.2
      rollup: 1.32.1
      rollup-plugin-shim: 1.0.0
      rollup-plugin-sourcemaps: 0.4.2_rollup@1.32.1
      rollup-plugin-terser: 5.3.1_rollup@1.32.1
      rollup-plugin-visualizer: 4.2.0_rollup@1.32.1
      sinon: 9.2.4
      tslib: 2.1.0
      typedoc: 0.15.2
      typescript: 4.1.2
    dev: false
    name: '@rush-temp/communication-phone-numbers'
    resolution:
      integrity: sha512-KNLkg6N1OQAvBSsdOc/XTNn5DV8mz2wWvq2X28FhvYPEbIl1R2L5mw6uvYBpVzrC+/QHo5l2ET+MlEudm+c+PQ==
      tarball: file:projects/communication-phone-numbers.tgz
    version: 0.0.0
  file:projects/communication-sms.tgz:
    dependencies:
      '@azure/communication-common': 1.0.0-beta.6
      '@azure/identity': 1.2.4
      '@microsoft/api-extractor': 7.7.11
      '@opentelemetry/api': 0.10.2
      '@rollup/plugin-commonjs': 11.0.2_rollup@1.32.1
      '@rollup/plugin-json': 4.1.0_rollup@1.32.1
      '@rollup/plugin-multi-entry': 3.0.1_rollup@1.32.1
      '@rollup/plugin-node-resolve': 8.4.0_rollup@1.32.1
      '@rollup/plugin-replace': 2.4.1_rollup@1.32.1
      '@types/chai': 4.2.15
      '@types/mocha': 7.0.2
      '@types/node': 8.10.66
      '@types/sinon': 9.0.11
      assert: 1.5.0
      chai: 4.3.3
      cross-env: 7.0.3
      dotenv: 8.2.0
      eslint: 7.21.0
      events: 3.3.0
      inherits: 2.0.4
      karma: 6.2.0
      karma-chrome-launcher: 3.1.0
      karma-coverage: 2.0.3
      karma-edge-launcher: 0.4.2_karma@6.2.0
      karma-env-preprocessor: 0.1.1
      karma-firefox-launcher: 1.3.0
      karma-ie-launcher: 1.0.0_karma@6.2.0
      karma-junit-reporter: 2.0.1_karma@6.2.0
      karma-mocha: 2.0.1
      karma-mocha-reporter: 2.2.5_karma@6.2.0
      karma-sourcemap-loader: 0.3.8
      mocha: 7.2.0
      mocha-junit-reporter: 1.23.3_mocha@7.2.0
      nyc: 14.1.1
      prettier: 1.19.1
      rimraf: 3.0.2
      rollup: 1.32.1
      rollup-plugin-shim: 1.0.0
      rollup-plugin-sourcemaps: 0.4.2_rollup@1.32.1
      rollup-plugin-terser: 5.3.1_rollup@1.32.1
      rollup-plugin-visualizer: 4.2.0_rollup@1.32.1
      sinon: 9.2.4
      tslib: 2.1.0
      typedoc: 0.15.2
      typescript: 4.1.2
      util: 0.12.3
    dev: false
    name: '@rush-temp/communication-sms'
    resolution:
      integrity: sha512-ctnXT8NoEAG2J/IqdPc0qYMmRqtBP6Ceg0owV0b4gVT/AhWURQGDW8nPAXzmeqQWqr5QxfJt4CMnyZchw5gB2w==
      tarball: file:projects/communication-sms.tgz
    version: 0.0.0
  file:projects/container-registry.tgz:
    dependencies:
      '@azure/identity': 1.2.4
      '@microsoft/api-extractor': 7.7.11
      '@opentelemetry/api': 0.10.2
      '@types/chai': 4.2.15
      '@types/chai-as-promised': 7.1.3
      '@types/mocha': 7.0.2
      '@types/node': 8.10.66
      chai: 4.3.3
      chai-as-promised: 7.1.1_chai@4.3.3
      cross-env: 7.0.3
      dotenv: 8.2.0
      eslint: 7.21.0
      inherits: 2.0.4
      karma: 6.2.0
      karma-chrome-launcher: 3.1.0
      karma-coverage: 2.0.3
      karma-edge-launcher: 0.4.2_karma@6.2.0
      karma-env-preprocessor: 0.1.1
      karma-firefox-launcher: 1.3.0
      karma-ie-launcher: 1.0.0_karma@6.2.0
      karma-json-preprocessor: 0.3.3_karma@6.2.0
      karma-json-to-file-reporter: 1.0.1
      karma-junit-reporter: 2.0.1_karma@6.2.0
      karma-mocha: 2.0.1
      karma-mocha-reporter: 2.2.5_karma@6.2.0
      mocha: 7.2.0
      mocha-junit-reporter: 1.23.3_mocha@7.2.0
      nyc: 14.1.1
      prettier: 1.19.1
      rimraf: 3.0.2
      rollup: 1.32.1
      tslib: 2.1.0
      typedoc: 0.15.2
      typescript: 4.1.2
      util: 0.12.3
    dev: false
    name: '@rush-temp/container-registry'
    resolution:
      integrity: sha512-ww11EO3BP5w1iUvYgmVoq3Z7/XPerV2nqVgDr0O9W/SninGBWOdIBjNwyjF4w48YCB7fTi0V82h7mOtsWIoGtA==
      tarball: file:projects/container-registry.tgz
    version: 0.0.0
  file:projects/core-amqp.tgz:
    dependencies:
      '@azure/identity': 1.2.4_debug@4.3.1
      '@microsoft/api-extractor': 7.7.11
      '@rollup/plugin-commonjs': 11.0.2_rollup@1.32.1
      '@rollup/plugin-inject': 4.0.2_rollup@1.32.1
      '@rollup/plugin-json': 4.1.0_rollup@1.32.1
      '@rollup/plugin-multi-entry': 3.0.1_rollup@1.32.1
      '@rollup/plugin-node-resolve': 8.4.0_rollup@1.32.1
      '@rollup/plugin-replace': 2.4.1_rollup@1.32.1
      '@types/async-lock': 1.1.2
      '@types/chai': 4.2.15
      '@types/chai-as-promised': 7.1.3
      '@types/debug': 4.1.5
      '@types/is-buffer': 2.0.0
      '@types/mocha': 7.0.2
      '@types/node': 8.10.66
      '@types/sinon': 9.0.11
      '@types/ws': 7.4.0
      assert: 1.5.0
      async-lock: 1.2.8
      buffer: 5.7.1
      chai: 4.3.3
      chai-as-promised: 7.1.1_chai@4.3.3
      cross-env: 7.0.3
      debug: 4.3.1
      dotenv: 8.2.0
      downlevel-dts: 0.4.0
      eslint: 7.21.0
      events: 3.3.0
      is-buffer: 2.0.5
      jssha: 3.2.0
      karma: 6.2.0_debug@4.3.1
      karma-chrome-launcher: 3.1.0
      karma-mocha: 2.0.1
      mocha: 7.2.0
      mocha-junit-reporter: 1.23.3_mocha@7.2.0
      nyc: 14.1.1
      prettier: 1.19.1
      process: 0.11.10
      puppeteer: 3.3.0
      rhea: 1.0.24
      rhea-promise: 1.1.0
      rimraf: 3.0.2
      rollup: 1.32.1
      rollup-plugin-shim: 1.0.0
      rollup-plugin-sourcemaps: 0.4.2_rollup@1.32.1
      rollup-plugin-terser: 5.3.1_rollup@1.32.1
      sinon: 9.2.4
      ts-node: 8.10.2_typescript@4.1.2
      tslib: 2.1.0
      typedoc: 0.15.2
      typescript: 4.1.2
      url: 0.11.0
      util: 0.12.3
      ws: 7.4.4
    dev: false
    name: '@rush-temp/core-amqp'
    resolution:
      integrity: sha512-FBnRMkNG48RZIOjjhvfrPBc2OI7APLrhR3vuuUvm6CMAdmV/Z+/HaJ5pK4nn/+CB1Srr5Lz03xOekWUi6tkp5Q==
      tarball: file:projects/core-amqp.tgz
    version: 0.0.0
  file:projects/core-asynciterator-polyfill.tgz:
    dependencies:
      '@types/node': 8.10.66
      eslint: 7.21.0
      prettier: 1.19.1
      typedoc: 0.15.2
      typescript: 4.1.2
    dev: false
    name: '@rush-temp/core-asynciterator-polyfill'
    resolution:
      integrity: sha512-jy74F2u4O8uwYNc431X48WTXB1Hm2uTrsb2l98x8+ikj53lnqDIXceEMUr3lBVlnWpNxiy4DUp3BXr4v2fKGIQ==
      tarball: file:projects/core-asynciterator-polyfill.tgz
    version: 0.0.0
  file:projects/core-auth.tgz:
    dependencies:
      '@microsoft/api-extractor': 7.7.11
      '@rollup/plugin-commonjs': 11.0.2_rollup@1.32.1
      '@rollup/plugin-json': 4.1.0_rollup@1.32.1
      '@rollup/plugin-multi-entry': 3.0.1_rollup@1.32.1
      '@rollup/plugin-node-resolve': 8.4.0_rollup@1.32.1
      '@rollup/plugin-replace': 2.4.1_rollup@1.32.1
      '@types/mocha': 7.0.2
      '@types/node': 8.10.66
      assert: 1.5.0
      cross-env: 7.0.3
      downlevel-dts: 0.4.0
      eslint: 7.21.0
      inherits: 2.0.4
      mocha: 7.2.0
      mocha-junit-reporter: 1.23.3_mocha@7.2.0
      prettier: 1.19.1
      rimraf: 3.0.2
      rollup: 1.32.1
      rollup-plugin-sourcemaps: 0.4.2_rollup@1.32.1
      rollup-plugin-terser: 5.3.1_rollup@1.32.1
      rollup-plugin-visualizer: 4.2.0_rollup@1.32.1
      tslib: 2.1.0
      typedoc: 0.15.2
      typescript: 4.1.2
      util: 0.12.3
    dev: false
    name: '@rush-temp/core-auth'
    resolution:
      integrity: sha512-kTInp6XjafW6ycFXXP67d2hULulZAnRD8MfwaVYz7uydPp8sCS2Az0eBZa/i9kI654LDReTFCIfmA9p2EqL5aA==
      tarball: file:projects/core-auth.tgz
    version: 0.0.0
  file:projects/core-client.tgz:
    dependencies:
      '@azure/core-rest-pipeline': 1.0.0-beta.2
      '@azure/core-xml': 1.0.0-beta.1
      '@microsoft/api-extractor': 7.7.11
      '@opentelemetry/api': 0.10.2
      '@rollup/plugin-commonjs': 11.0.2_rollup@1.32.1
      '@rollup/plugin-json': 4.1.0_rollup@1.32.1
      '@rollup/plugin-multi-entry': 3.0.1_rollup@1.32.1
      '@rollup/plugin-node-resolve': 8.4.0_rollup@1.32.1
      '@rollup/plugin-replace': 2.4.1_rollup@1.32.1
      '@types/chai': 4.2.15
      '@types/mocha': 7.0.2
      '@types/node': 8.10.66
      '@types/sinon': 9.0.11
      chai: 4.3.3
      cross-env: 7.0.3
      downlevel-dts: 0.4.0
      eslint: 7.21.0
      inherits: 2.0.4
      karma: 6.2.0
      karma-chrome-launcher: 3.1.0
      karma-coverage: 2.0.3
      karma-edge-launcher: 0.4.2_karma@6.2.0
      karma-env-preprocessor: 0.1.1
      karma-firefox-launcher: 1.3.0
      karma-ie-launcher: 1.0.0_karma@6.2.0
      karma-junit-reporter: 2.0.1_karma@6.2.0
      karma-mocha: 2.0.1
      karma-mocha-reporter: 2.2.5_karma@6.2.0
      karma-sourcemap-loader: 0.3.8
      mocha: 7.2.0
      mocha-junit-reporter: 1.23.3_mocha@7.2.0
      prettier: 1.19.1
      rimraf: 3.0.2
      rollup: 1.32.1
      rollup-plugin-sourcemaps: 0.4.2_rollup@1.32.1
      rollup-plugin-terser: 5.3.1_rollup@1.32.1
      rollup-plugin-visualizer: 4.2.0_rollup@1.32.1
      sinon: 9.2.4
      tslib: 2.1.0
      typedoc: 0.15.2
      typescript: 4.1.2
      util: 0.12.3
    dev: false
    name: '@rush-temp/core-client'
    resolution:
      integrity: sha512-oR3NTUUymMxkBheYuiFoARg+o5/XqlYTy2Usis+EAvfY0sRkIvfRzmokiCCrIpMazvXkB+B65pqZViE6PxVLHw==
      tarball: file:projects/core-client.tgz
    version: 0.0.0
  file:projects/core-crypto.tgz:
    dependencies:
      '@microsoft/api-extractor': 7.7.11
      '@rollup/plugin-commonjs': 11.0.2_rollup@1.32.1
      '@rollup/plugin-json': 4.1.0_rollup@1.32.1
      '@rollup/plugin-multi-entry': 3.0.1_rollup@1.32.1
      '@rollup/plugin-node-resolve': 8.4.0_rollup@1.32.1
      '@rollup/plugin-replace': 2.4.1_rollup@1.32.1
      '@types/chai': 4.2.15
      '@types/mocha': 7.0.2
      '@types/node': 8.10.66
      '@types/sinon': 9.0.11
      assert: 1.5.0
      chai: 4.3.3
      cross-env: 7.0.3
      downlevel-dts: 0.4.0
      eslint: 7.21.0
      karma: 6.2.0
      karma-chrome-launcher: 3.1.0
      karma-coverage: 2.0.3
      karma-edge-launcher: 0.4.2_karma@6.2.0
      karma-env-preprocessor: 0.1.1
      karma-firefox-launcher: 1.3.0
      karma-ie-launcher: 1.0.0_karma@6.2.0
      karma-junit-reporter: 2.0.1_karma@6.2.0
      karma-mocha: 2.0.1
      karma-mocha-reporter: 2.2.5_karma@6.2.0
      karma-sourcemap-loader: 0.3.8
      mocha: 7.2.0
      mocha-junit-reporter: 1.23.3_mocha@7.2.0
      prettier: 1.19.1
      rimraf: 3.0.2
      rollup: 1.32.1
      rollup-plugin-sourcemaps: 0.4.2_rollup@1.32.1
      rollup-plugin-terser: 5.3.1_rollup@1.32.1
      sinon: 9.2.4
      tslib: 2.1.0
      typedoc: 0.15.2
      typescript: 4.1.2
    dev: false
    name: '@rush-temp/core-crypto'
    resolution:
      integrity: sha512-QcIa1HGkhEi8WoY67H0GrOR4oU8fyXSjweKweBiMx93WfyPi7pRcDjOX302kmJIrCTF5E2yfneBBYcoUntyNww==
      tarball: file:projects/core-crypto.tgz
    version: 0.0.0
  file:projects/core-http.tgz:
    dependencies:
      '@azure/logger-js': 1.3.2
      '@microsoft/api-extractor': 7.7.11
      '@opentelemetry/api': 0.10.2
      '@rollup/plugin-commonjs': 11.0.2_rollup@1.32.1
      '@rollup/plugin-json': 4.1.0_rollup@1.32.1
      '@rollup/plugin-multi-entry': 3.0.1_rollup@1.32.1
      '@rollup/plugin-node-resolve': 8.4.0_rollup@1.32.1
      '@types/chai': 4.2.15
      '@types/express': 4.17.11
      '@types/glob': 7.1.3
      '@types/mocha': 7.0.2
      '@types/node': 8.10.66
      '@types/node-fetch': 2.5.8
      '@types/sinon': 9.0.11
      '@types/tough-cookie': 4.0.0
      '@types/tunnel': 0.0.1
      '@types/uuid': 8.3.0
      '@types/xml2js': 0.4.8
      babel-runtime: 6.26.0
      chai: 4.3.3
      cross-env: 7.0.3
      downlevel-dts: 0.4.0
      eslint: 7.21.0
      express: 4.17.1
      fetch-mock: 9.11.0_node-fetch@2.6.1
      form-data: 3.0.1
      glob: 7.1.6
      karma: 6.2.0
      karma-chai: 0.1.0_chai@4.3.3+karma@6.2.0
      karma-chrome-launcher: 3.1.0
      karma-edge-launcher: 0.4.2_karma@6.2.0
      karma-firefox-launcher: 1.3.0
      karma-mocha: 2.0.1
      karma-rollup-preprocessor: 7.0.6_rollup@1.32.1
      karma-sourcemap-loader: 0.3.8
      mocha: 7.2.0
      mocha-junit-reporter: 1.23.3_mocha@7.2.0
      node-fetch: 2.6.1
      npm-run-all: 4.1.5
      nyc: 14.1.1
      prettier: 1.19.1
      process: 0.11.10
      puppeteer: 3.3.0
      regenerator-runtime: 0.13.7
      rimraf: 3.0.2
      rollup: 1.32.1
      rollup-plugin-sourcemaps: 0.4.2_rollup@1.32.1
      rollup-plugin-visualizer: 4.2.0_rollup@1.32.1
      shx: 0.3.3
      sinon: 9.2.4
      tough-cookie: 4.0.0
      ts-node: 8.10.2_typescript@4.1.2
      tslib: 2.1.0
      tunnel: 0.0.6
      typedoc: 0.15.2
      typescript: 4.1.2
      uglify-js: 3.13.0
      uuid: 8.3.2
      xhr-mock: 2.5.1
      xml2js: 0.4.23
    dev: false
    name: '@rush-temp/core-http'
    resolution:
      integrity: sha512-RiQ8vJIGESFGF5TI3mmWyLH6e/6wfO4rWjKiG0jLrP2XiutfRS8r7eIZDfnNouDF1Kw7SFPzLQtmuM4mCDEN1g==
      tarball: file:projects/core-http.tgz
    version: 0.0.0
  file:projects/core-lro.tgz:
    dependencies:
      '@microsoft/api-extractor': 7.7.11
      '@opentelemetry/api': 0.10.2
      '@rollup/plugin-commonjs': 11.0.2_rollup@1.32.1
      '@rollup/plugin-multi-entry': 3.0.1_rollup@1.32.1
      '@rollup/plugin-node-resolve': 8.4.0_rollup@1.32.1
      '@rollup/plugin-replace': 2.4.1_rollup@1.32.1
      '@types/chai': 4.2.15
      '@types/mocha': 7.0.2
      '@types/node': 8.10.66
      assert: 1.5.0
      chai: 4.3.3
      cross-env: 7.0.3
      eslint: 7.21.0
      events: 3.3.0
      karma: 6.2.0
      karma-chrome-launcher: 3.1.0
      karma-coverage: 2.0.3
      karma-edge-launcher: 0.4.2_karma@6.2.0
      karma-env-preprocessor: 0.1.1
      karma-firefox-launcher: 1.3.0
      karma-ie-launcher: 1.0.0_karma@6.2.0
      karma-junit-reporter: 2.0.1_karma@6.2.0
      karma-mocha: 2.0.1
      karma-mocha-reporter: 2.2.5_karma@6.2.0
      karma-sourcemap-loader: 0.3.8
      mocha: 7.2.0
      mocha-junit-reporter: 1.23.3_mocha@7.2.0
      npm-run-all: 4.1.5
      nyc: 14.1.1
      prettier: 1.19.1
      rimraf: 3.0.2
      rollup: 1.32.1
      rollup-plugin-shim: 1.0.0
      rollup-plugin-sourcemaps: 0.4.2_rollup@1.32.1
      rollup-plugin-terser: 5.3.1_rollup@1.32.1
      rollup-plugin-visualizer: 4.2.0_rollup@1.32.1
      ts-node: 8.10.2_typescript@4.1.2
      tslib: 2.1.0
      typedoc: 0.15.2
      typescript: 4.1.2
      uglify-js: 3.13.0
    dev: false
    name: '@rush-temp/core-lro'
    resolution:
      integrity: sha512-Cp7ol5ADjre9IalL4DRe7UuUILmoyo/AegcUByUrB2atCgdzOKPyu6WD0bMu5M6pwhIZbD7gpdwnNKypxtFg4Q==
      tarball: file:projects/core-lro.tgz
    version: 0.0.0
  file:projects/core-paging.tgz:
    dependencies:
      '@types/node': 8.10.66
      eslint: 7.21.0
      prettier: 1.19.1
      rimraf: 3.0.2
      typedoc: 0.15.2
      typescript: 4.1.2
    dev: false
    name: '@rush-temp/core-paging'
    resolution:
      integrity: sha512-fmp2XqjuUmGjL6MhkibDUFt7jUiC8RBweI3+slBIi9YSGIxrXn8tZfoAYRgG58Db7eXK74VN4lUMjUqQh4JnbA==
      tarball: file:projects/core-paging.tgz
    version: 0.0.0
  file:projects/core-rest-pipeline.tgz:
    dependencies:
      '@microsoft/api-extractor': 7.7.11
      '@opentelemetry/api': 0.10.2
      '@rollup/plugin-commonjs': 11.0.2_rollup@1.32.1
      '@rollup/plugin-json': 4.1.0_rollup@1.32.1
      '@rollup/plugin-multi-entry': 3.0.1_rollup@1.32.1
      '@rollup/plugin-node-resolve': 8.4.0_rollup@1.32.1
      '@rollup/plugin-replace': 2.4.1_rollup@1.32.1
      '@types/chai': 4.2.15
      '@types/mocha': 7.0.2
      '@types/node': 8.10.66
      '@types/sinon': 9.0.11
      '@types/uuid': 8.3.0
      chai: 4.3.3
      cross-env: 7.0.3
      downlevel-dts: 0.4.0
      eslint: 7.21.0
      form-data: 3.0.1
      http-proxy-agent: 4.0.1
      https-proxy-agent: 5.0.0
      inherits: 2.0.4
      karma: 6.2.0
      karma-chrome-launcher: 3.1.0
      karma-coverage: 2.0.3
      karma-edge-launcher: 0.4.2_karma@6.2.0
      karma-env-preprocessor: 0.1.1
      karma-firefox-launcher: 1.3.0
      karma-ie-launcher: 1.0.0_karma@6.2.0
      karma-junit-reporter: 2.0.1_karma@6.2.0
      karma-mocha: 2.0.1
      karma-mocha-reporter: 2.2.5_karma@6.2.0
      karma-sourcemap-loader: 0.3.8
      mocha: 7.2.0
      mocha-junit-reporter: 1.23.3_mocha@7.2.0
      prettier: 1.19.1
      rimraf: 3.0.2
      rollup: 1.32.1
      rollup-plugin-sourcemaps: 0.4.2_rollup@1.32.1
      rollup-plugin-terser: 5.3.1_rollup@1.32.1
      rollup-plugin-visualizer: 4.2.0_rollup@1.32.1
      sinon: 9.2.4
      source-map-support: 0.5.19
      tslib: 2.1.0
      typedoc: 0.15.2
      typescript: 4.1.2
      util: 0.12.3
      uuid: 8.3.2
    dev: false
    name: '@rush-temp/core-rest-pipeline'
    resolution:
      integrity: sha512-p4qdp1hAaSWTIKefHo0o3joYfve2NTPc1J9HvTm6+jevW4l3NI/GSgL3Nxe2i+7uN/teW8gS//OEIDJ8vgT0Gg==
      tarball: file:projects/core-rest-pipeline.tgz
    version: 0.0.0
  file:projects/core-tracing.tgz:
    dependencies:
      '@microsoft/api-extractor': 7.7.11
      '@opencensus/web-types': 0.0.7
      '@opentelemetry/api': 0.10.2
      '@rollup/plugin-commonjs': 11.0.2_rollup@1.32.1
      '@rollup/plugin-json': 4.1.0_rollup@1.32.1
      '@rollup/plugin-multi-entry': 3.0.1_rollup@1.32.1
      '@rollup/plugin-node-resolve': 8.4.0_rollup@1.32.1
      '@rollup/plugin-replace': 2.4.1_rollup@1.32.1
      '@types/mocha': 7.0.2
      '@types/node': 8.10.66
      '@types/sinon': 9.0.11
      assert: 1.5.0
      cross-env: 7.0.3
      eslint: 7.21.0
      inherits: 2.0.4
      mocha: 7.2.0
      mocha-junit-reporter: 1.23.3_mocha@7.2.0
      prettier: 1.19.1
      rimraf: 3.0.2
      rollup: 1.32.1
      rollup-plugin-sourcemaps: 0.4.2_rollup@1.32.1
      rollup-plugin-terser: 5.3.1_rollup@1.32.1
      rollup-plugin-visualizer: 4.2.0_rollup@1.32.1
      sinon: 9.2.4
      tslib: 2.1.0
      typedoc: 0.15.2
      typescript: 4.1.2
      util: 0.12.3
    dev: false
    name: '@rush-temp/core-tracing'
    resolution:
      integrity: sha512-Oj2Y8397dQkvOZGYJDAUg7dmvUOgApGXdZygg59PROe1xj58SZflcB91GkX34JmYNU+rK4MXUIMwYi1zwuglUg==
      tarball: file:projects/core-tracing.tgz
    version: 0.0.0
  file:projects/core-util.tgz:
    dependencies:
      '@microsoft/api-extractor': 7.7.11
      '@rollup/plugin-commonjs': 11.0.2_rollup@1.32.1
      '@rollup/plugin-json': 4.1.0_rollup@1.32.1
      '@rollup/plugin-multi-entry': 3.0.1_rollup@1.32.1
      '@rollup/plugin-node-resolve': 8.4.0_rollup@1.32.1
      '@rollup/plugin-replace': 2.4.1_rollup@1.32.1
      '@types/chai': 4.2.15
      '@types/mocha': 7.0.2
      '@types/node': 8.10.66
      '@types/sinon': 9.0.11
      chai: 4.3.3
      cross-env: 7.0.3
      downlevel-dts: 0.4.0
      eslint: 7.21.0
      inherits: 2.0.4
      karma: 6.2.0
      karma-chrome-launcher: 3.1.0
      karma-coverage: 2.0.3
      karma-edge-launcher: 0.4.2_karma@6.2.0
      karma-env-preprocessor: 0.1.1
      karma-firefox-launcher: 1.3.0
      karma-ie-launcher: 1.0.0_karma@6.2.0
      karma-junit-reporter: 2.0.1_karma@6.2.0
      karma-mocha: 2.0.1
      karma-mocha-reporter: 2.2.5_karma@6.2.0
      karma-sourcemap-loader: 0.3.8
      mocha: 7.2.0
      mocha-junit-reporter: 1.23.3_mocha@7.2.0
      prettier: 1.19.1
      rimraf: 3.0.2
      rollup: 1.32.1
      rollup-plugin-sourcemaps: 0.4.2_rollup@1.32.1
      rollup-plugin-terser: 5.3.1_rollup@1.32.1
      rollup-plugin-visualizer: 4.2.0_rollup@1.32.1
      sinon: 9.2.4
      tslib: 2.1.0
      typedoc: 0.15.2
      typescript: 4.1.2
      util: 0.12.3
    dev: false
    name: '@rush-temp/core-util'
    resolution:
      integrity: sha512-cHDJPgK/5HFTgVE8rthahY/Xf+K2wU9CUJSAsyPQEq1n1qmwcxrZTnExxA4Nsl+yQEuUktZ4Z1spxS+OAik3NQ==
      tarball: file:projects/core-util.tgz
    version: 0.0.0
  file:projects/core-xml.tgz:
    dependencies:
      '@microsoft/api-extractor': 7.7.11
      '@rollup/plugin-commonjs': 11.0.2_rollup@1.32.1
      '@rollup/plugin-json': 4.1.0_rollup@1.32.1
      '@rollup/plugin-multi-entry': 3.0.1_rollup@1.32.1
      '@rollup/plugin-node-resolve': 8.4.0_rollup@1.32.1
      '@rollup/plugin-replace': 2.4.1_rollup@1.32.1
      '@types/chai': 4.2.15
      '@types/mocha': 7.0.2
      '@types/node': 8.10.66
      '@types/sinon': 9.0.11
      '@types/xml2js': 0.4.8
      chai: 4.3.3
      cross-env: 7.0.3
      downlevel-dts: 0.4.0
      eslint: 7.21.0
      inherits: 2.0.4
      karma: 6.2.0
      karma-chrome-launcher: 3.1.0
      karma-coverage: 2.0.3
      karma-edge-launcher: 0.4.2_karma@6.2.0
      karma-env-preprocessor: 0.1.1
      karma-firefox-launcher: 1.3.0
      karma-ie-launcher: 1.0.0_karma@6.2.0
      karma-junit-reporter: 2.0.1_karma@6.2.0
      karma-mocha: 2.0.1
      karma-mocha-reporter: 2.2.5_karma@6.2.0
      karma-sourcemap-loader: 0.3.8
      mocha: 7.2.0
      mocha-junit-reporter: 1.23.3_mocha@7.2.0
      prettier: 1.19.1
      rimraf: 3.0.2
      rollup: 1.32.1
      rollup-plugin-sourcemaps: 0.4.2_rollup@1.32.1
      rollup-plugin-terser: 5.3.1_rollup@1.32.1
      rollup-plugin-visualizer: 4.2.0_rollup@1.32.1
      sinon: 9.2.4
      tslib: 2.1.0
      typedoc: 0.15.2
      typescript: 4.1.2
      util: 0.12.3
      xml2js: 0.4.23
    dev: false
    name: '@rush-temp/core-xml'
    resolution:
      integrity: sha512-wxoqz2KTpBudiZ3ET1mzsATxhTpgokh7Qe2VJkqa0LNF2Ptq5BNG7jKxWmypDvgsY8EJsh8WdkMbe9UwFh5tbg==
      tarball: file:projects/core-xml.tgz
    version: 0.0.0
  file:projects/cosmos.tgz:
    dependencies:
      '@azure/identity': 1.2.4_debug@4.3.1
      '@microsoft/api-extractor': 7.7.11
      '@rollup/plugin-json': 4.1.0_rollup@1.32.1
      '@rollup/plugin-multi-entry': 3.0.1_rollup@1.32.1
      '@types/debug': 4.1.5
      '@types/fast-json-stable-stringify': 2.0.0
      '@types/mocha': 7.0.2
      '@types/node': 8.10.66
      '@types/node-fetch': 2.5.8
      '@types/priorityqueuejs': 1.0.1
      '@types/semaphore': 1.1.1
      '@types/sinon': 9.0.11
      '@types/tunnel': 0.0.1
      '@types/underscore': 1.11.0
      '@types/uuid': 8.3.0
      cross-env: 7.0.3
      debug: 4.3.1
      dotenv: 8.2.0
      downlevel-dts: 0.4.0
      eslint: 7.21.0
      esm: 3.2.25
      execa: 3.4.0
      fast-json-stable-stringify: 2.1.0
      jsbi: 3.1.4
      mocha: 7.2.0
      mocha-junit-reporter: 1.23.3_mocha@7.2.0
      node-abort-controller: 1.1.0
      node-fetch: 2.6.1
      prettier: 1.19.1
      priorityqueuejs: 1.0.0
      proxy-agent: 3.1.1
      requirejs: 2.3.6
      rimraf: 3.0.2
      rollup: 1.32.1
      rollup-plugin-local-resolve: 1.0.7
      semaphore: 1.1.0
      sinon: 9.2.4
      snap-shot-it: 7.9.6
      source-map-support: 0.5.19
      ts-node: 8.10.2_typescript@4.1.2
      tslib: 2.1.0
      typedoc: 0.15.2
      typescript: 4.1.2
      universal-user-agent: 6.0.0
      uuid: 8.3.2
    dev: false
    name: '@rush-temp/cosmos'
    resolution:
      integrity: sha512-Mi0TviyWUEwhVpZjUB4Dn6xFfpD32uL5x+VQaMyoGH9cSLEjTb/JNO1nXjDsJFu8duFB9BL/m/IYdzmzkSiRIQ==
      tarball: file:projects/cosmos.tgz
    version: 0.0.0
  file:projects/data-tables.tgz:
    dependencies:
      '@azure/core-client': 1.0.0-beta.2
      '@azure/core-rest-pipeline': 1.0.0-beta.2
      '@azure/core-xml': 1.0.0-beta.1
      '@microsoft/api-extractor': 7.7.11
      '@opentelemetry/api': 0.10.2
      '@rollup/plugin-commonjs': 11.0.2_rollup@1.32.1
      '@rollup/plugin-inject': 4.0.2_rollup@1.32.1
      '@rollup/plugin-json': 4.1.0_rollup@1.32.1
      '@rollup/plugin-multi-entry': 3.0.1_rollup@1.32.1
      '@rollup/plugin-node-resolve': 8.4.0_rollup@1.32.1
      '@rollup/plugin-replace': 2.4.1_rollup@1.32.1
      '@types/chai': 4.2.15
      '@types/mocha': 7.0.2
      '@types/node': 8.10.66
      '@types/sinon': 9.0.11
      '@types/uuid': 8.3.0
      chai: 4.3.3
      cross-env: 7.0.3
      dotenv: 8.2.0
      downlevel-dts: 0.4.0
      eslint: 7.21.0
      inherits: 2.0.4
      karma: 6.2.0
      karma-chrome-launcher: 3.1.0
      karma-coverage: 2.0.3
      karma-edge-launcher: 0.4.2_karma@6.2.0
      karma-env-preprocessor: 0.1.1
      karma-firefox-launcher: 1.3.0
      karma-ie-launcher: 1.0.0_karma@6.2.0
      karma-junit-reporter: 2.0.1_karma@6.2.0
      karma-mocha: 2.0.1
      karma-mocha-reporter: 2.2.5_karma@6.2.0
      karma-sourcemap-loader: 0.3.8
      mocha: 7.2.0
      mocha-junit-reporter: 1.23.3_mocha@7.2.0
      nyc: 14.1.1
      prettier: 1.19.1
      rimraf: 3.0.2
      rollup: 1.32.1
      rollup-plugin-shim: 1.0.0
      rollup-plugin-sourcemaps: 0.4.2_rollup@1.32.1
      rollup-plugin-terser: 5.3.1_rollup@1.32.1
      rollup-plugin-visualizer: 4.2.0_rollup@1.32.1
      sinon: 9.2.4
      ts-node: 8.10.2_typescript@4.1.2
      tslib: 2.1.0
      typedoc: 0.15.2
      typescript: 4.1.2
      util: 0.12.3
      uuid: 8.3.2
    dev: false
    name: '@rush-temp/data-tables'
    resolution:
      integrity: sha512-UpyDqP9vSTabEMOAn2lCs9V9k1w8NpFfDSPboplJGUpJjciCmePo5eW6heMCFp2TenMmJqa9jClMxxZt6Rwe/g==
      tarball: file:projects/data-tables.tgz
    version: 0.0.0
  file:projects/dev-tool.tgz:
    dependencies:
      '@rollup/plugin-commonjs': 11.0.2_rollup@1.32.1
      '@rollup/plugin-json': 4.1.0_rollup@1.32.1
      '@rollup/plugin-multi-entry': 3.0.1_rollup@1.32.1
      '@rollup/plugin-node-resolve': 8.4.0_rollup@1.32.1
      '@types/chai': 4.2.15
      '@types/chai-as-promised': 7.1.3
      '@types/chalk': 2.2.0
      '@types/fs-extra': 8.1.1
      '@types/minimist': 1.2.1
      '@types/mocha': 7.0.2
      '@types/node': 8.10.66
      '@types/prettier': 2.0.2
      builtin-modules: 3.1.0
      chai: 4.3.3
      chai-as-promised: 7.1.1_chai@4.3.3
      chalk: 3.0.0
      eslint: 7.21.0
      fs-extra: 8.1.0
      minimist: 1.2.5
      mocha: 7.2.0
      prettier: 1.19.1
      rimraf: 3.0.2
      rollup: 1.32.1
      rollup-plugin-sourcemaps: 0.4.2_rollup@1.32.1
      rollup-plugin-visualizer: 4.2.0_rollup@1.32.1
      ts-node: 8.10.2_typescript@4.1.2
      typedoc: 0.15.2
      typescript: 4.1.2
    dev: false
    name: '@rush-temp/dev-tool'
    resolution:
      integrity: sha512-S3WDkxotlIQoQrW4rQosXC1EdpsvvCE3Z06fv1w4tAcaVwfY+aO/nzRDhye/48C2xNEyvOQwZ2dMU2N2lsx89g==
      tarball: file:projects/dev-tool.tgz
    version: 0.0.0
  file:projects/digital-twins-core.tgz:
    dependencies:
      '@azure/identity': 1.2.4
      '@microsoft/api-extractor': 7.7.11
      '@opentelemetry/api': 0.10.2
      '@rollup/plugin-commonjs': 11.0.2_rollup@1.32.1
      '@rollup/plugin-json': 4.1.0_rollup@1.32.1
      '@rollup/plugin-multi-entry': 3.0.1_rollup@1.32.1
      '@rollup/plugin-node-resolve': 8.4.0_rollup@1.32.1
      '@rollup/plugin-replace': 2.4.1_rollup@1.32.1
      '@types/chai': 4.2.15
      '@types/mocha': 7.0.2
      '@types/node': 8.10.66
      '@types/sinon': 9.0.11
      chai: 4.3.3
      cross-env: 7.0.3
      dotenv: 8.2.0
      eslint: 7.21.0
      inherits: 2.0.4
      karma: 6.2.0
      karma-chrome-launcher: 3.1.0
      karma-coverage: 2.0.3
      karma-edge-launcher: 0.4.2_karma@6.2.0
      karma-env-preprocessor: 0.1.1
      karma-firefox-launcher: 1.3.0
      karma-ie-launcher: 1.0.0_karma@6.2.0
      karma-json-preprocessor: 0.3.3_karma@6.2.0
      karma-json-to-file-reporter: 1.0.1
      karma-junit-reporter: 2.0.1_karma@6.2.0
      karma-mocha: 2.0.1
      karma-mocha-reporter: 2.2.5_karma@6.2.0
      karma-sourcemap-loader: 0.3.8
      mocha: 7.2.0
      mocha-junit-reporter: 1.23.3_mocha@7.2.0
      nyc: 14.1.1
      prettier: 1.19.1
      rimraf: 3.0.2
      rollup: 1.32.1
      rollup-plugin-shim: 1.0.0
      rollup-plugin-sourcemaps: 0.4.2_rollup@1.32.1
      rollup-plugin-terser: 5.3.1_rollup@1.32.1
      rollup-plugin-visualizer: 4.2.0_rollup@1.32.1
      sinon: 9.2.4
      tslib: 2.1.0
      typedoc: 0.15.2
      typescript: 4.1.2
      util: 0.12.3
    dev: false
    name: '@rush-temp/digital-twins-core'
    resolution:
      integrity: sha512-3V67JqdxYOjCxXLSTGuBAhNWBBma7INUBLxqO5Z/oGz1QQlgHmEXvgrmAJm9aE4O1FiVM8zsSTuOq6M5kG1o3A==
      tarball: file:projects/digital-twins-core.tgz
    version: 0.0.0
  file:projects/eslint-plugin-azure-sdk.tgz:
    dependencies:
      '@types/chai': 4.2.15
      '@types/eslint': 7.2.6
      '@types/estree': 0.0.46
      '@types/glob': 7.1.3
      '@types/json-schema': 7.0.7
      '@types/mocha': 7.0.2
      '@types/node': 8.10.66
      '@typescript-eslint/eslint-plugin': 4.13.0_01b3bfb19f42ed087655aa69bb24f4f9
      '@typescript-eslint/experimental-utils': 4.13.0_eslint@7.21.0+typescript@4.1.2
      '@typescript-eslint/parser': 4.13.0_eslint@7.21.0+typescript@4.1.2
      '@typescript-eslint/typescript-estree': 4.13.0_typescript@4.1.2
      chai: 4.3.3
      eslint: 7.21.0
      eslint-config-prettier: 7.2.0_eslint@7.21.0
      eslint-plugin-import: 2.22.1_eslint@7.21.0
      eslint-plugin-no-only-tests: 2.4.0
      eslint-plugin-promise: 4.3.1
      eslint-plugin-tsdoc: 0.2.11
      glob: 7.1.6
      json-schema: 0.3.0
      mocha: 7.2.0
      mocha-junit-reporter: 1.23.3_mocha@7.2.0
      prettier: 1.19.1
      rimraf: 3.0.2
      source-map-support: 0.5.19
      tslib: 2.1.0
      typedoc: 0.15.2
      typescript: 4.1.2
    dev: false
    name: '@rush-temp/eslint-plugin-azure-sdk'
    resolution:
      integrity: sha512-JNWQRRsexu1eih1J4kcqkFiMNA9PrhDapMiKfw3oCS4VMKIbI0YMFaftO+mQ7KyD5umGMRLI2H39oryCgbtdpQ==
      tarball: file:projects/eslint-plugin-azure-sdk.tgz
    version: 0.0.0
  file:projects/event-hubs.tgz:
    dependencies:
      '@azure/identity': 1.2.4_debug@4.3.1
      '@microsoft/api-extractor': 7.7.11
      '@opentelemetry/api': 0.10.2
      '@rollup/plugin-commonjs': 11.0.2_rollup@1.32.1
      '@rollup/plugin-inject': 4.0.2_rollup@1.32.1
      '@rollup/plugin-json': 4.1.0_rollup@1.32.1
      '@rollup/plugin-multi-entry': 3.0.1_rollup@1.32.1
      '@rollup/plugin-node-resolve': 8.4.0_rollup@1.32.1
      '@rollup/plugin-replace': 2.4.1_rollup@1.32.1
      '@types/async-lock': 1.1.2
      '@types/chai': 4.2.15
      '@types/chai-as-promised': 7.1.3
      '@types/chai-string': 1.4.2
      '@types/debug': 4.1.5
      '@types/long': 4.0.1
      '@types/mocha': 7.0.2
      '@types/node': 8.10.66
      '@types/sinon': 9.0.11
      '@types/uuid': 8.3.0
      '@types/ws': 7.4.0
      assert: 1.5.0
      buffer: 5.7.1
      chai: 4.3.3
      chai-as-promised: 7.1.1_chai@4.3.3
      chai-string: 1.5.0_chai@4.3.3
      cross-env: 7.0.3
      debug: 4.3.1
      dotenv: 8.2.0
      downlevel-dts: 0.4.0
      eslint: 7.21.0
      esm: 3.2.25
      https-proxy-agent: 5.0.0
      is-buffer: 2.0.5
      jssha: 3.2.0
      karma: 6.2.0_debug@4.3.1
      karma-chrome-launcher: 3.1.0
      karma-coverage: 2.0.3
      karma-edge-launcher: 0.4.2_karma@6.2.0
      karma-env-preprocessor: 0.1.1
      karma-firefox-launcher: 1.3.0
      karma-ie-launcher: 1.0.0_karma@6.2.0
      karma-junit-reporter: 2.0.1_karma@6.2.0
      karma-mocha: 2.0.1
      karma-mocha-reporter: 2.2.5_karma@6.2.0
      karma-sourcemap-loader: 0.3.8
      mocha: 7.2.0
      mocha-junit-reporter: 1.23.3_mocha@7.2.0
      moment: 2.29.1
      nyc: 14.1.1
      prettier: 1.19.1
      process: 0.11.10
      puppeteer: 3.3.0
      rhea-promise: 1.1.0
      rimraf: 3.0.2
      rollup: 1.32.1
      rollup-plugin-shim: 1.0.0
      rollup-plugin-sourcemaps: 0.4.2_rollup@1.32.1
      rollup-plugin-terser: 5.3.1_rollup@1.32.1
      sinon: 9.2.4
      ts-node: 8.10.2_typescript@4.1.2
      tslib: 2.1.0
      typedoc: 0.15.2
      typescript: 4.1.2
      uuid: 8.3.2
      ws: 7.4.4
    dev: false
    name: '@rush-temp/event-hubs'
    resolution:
      integrity: sha512-qM1b7Q43G2q1Bp8lsk+pxt66SGPTMbUcXBxD9SBFE7WBEXYjuKocvjAAO5uKymnKjBoeeoqp/PaOJsgyLBQnXw==
      tarball: file:projects/event-hubs.tgz
    version: 0.0.0
  file:projects/event-processor-host.tgz:
    dependencies:
      '@azure/event-hubs': 2.1.4
      '@azure/ms-rest-nodeauth': 0.9.3_debug@4.3.1
      '@microsoft/api-extractor': 7.7.11
      '@rollup/plugin-commonjs': 11.0.2_rollup@1.32.1
      '@rollup/plugin-json': 4.1.0_rollup@1.32.1
      '@rollup/plugin-multi-entry': 3.0.1_rollup@1.32.1
      '@rollup/plugin-node-resolve': 8.4.0_rollup@1.32.1
      '@rollup/plugin-replace': 2.4.1_rollup@1.32.1
      '@types/async-lock': 1.1.2
      '@types/chai': 4.2.15
      '@types/chai-as-promised': 7.1.3
      '@types/chai-string': 1.4.2
      '@types/debug': 4.1.5
      '@types/mocha': 7.0.2
      '@types/node': 8.10.66
      '@types/uuid': 8.3.0
      '@types/ws': 7.4.0
      async-lock: 1.2.8
      azure-storage: 2.10.3
      chai: 4.3.3
      chai-as-promised: 7.1.1_chai@4.3.3
      chai-string: 1.5.0_chai@4.3.3
      cross-env: 7.0.3
      debug: 4.3.1
      dotenv: 8.2.0
      eslint: 7.21.0
      esm: 3.2.25
      https-proxy-agent: 5.0.0
      mocha: 7.2.0
      mocha-junit-reporter: 1.23.3_mocha@7.2.0
      nyc: 14.1.1
      path-browserify: 1.0.1
      prettier: 1.19.1
      rimraf: 3.0.2
      rollup: 1.32.1
      rollup-plugin-sourcemaps: 0.4.2_rollup@1.32.1
      ts-node: 8.10.2_typescript@4.1.2
      tslib: 2.1.0
      typedoc: 0.15.2
      typescript: 4.1.2
      uuid: 8.3.2
      ws: 7.4.4
    dev: false
    name: '@rush-temp/event-processor-host'
    resolution:
      integrity: sha512-mAkqTeMcDCdX+Qx9gT7+t5eQNZeg1E6V5XyaEI8JGWddGj8gyB2lUnwsCLb7VsnbTSlBaCSZR5tGE0dscunDVQ==
      tarball: file:projects/event-processor-host.tgz
    version: 0.0.0
  file:projects/eventgrid.tgz:
    dependencies:
      '@azure/core-client': 1.0.0-beta.2
      '@azure/core-rest-pipeline': 1.0.0-beta.2
      '@microsoft/api-extractor': 7.7.11
      '@opentelemetry/api': 0.10.2
      '@rollup/plugin-commonjs': 11.0.2_rollup@1.32.1
      '@rollup/plugin-json': 4.1.0_rollup@1.32.1
      '@rollup/plugin-multi-entry': 3.0.1_rollup@1.32.1
      '@rollup/plugin-node-resolve': 8.4.0_rollup@1.32.1
      '@rollup/plugin-replace': 2.4.1_rollup@1.32.1
      '@types/chai': 4.2.15
      '@types/chai-as-promised': 7.1.3
      '@types/mocha': 7.0.2
      '@types/node': 8.10.66
      '@types/sinon': 9.0.11
      '@types/uuid': 8.3.0
      chai: 4.3.3
      chai-as-promised: 7.1.1_chai@4.3.3
      cross-env: 7.0.3
      dotenv: 8.2.0
      eslint: 7.21.0
      karma: 6.2.0
      karma-chrome-launcher: 3.1.0
      karma-coverage: 2.0.3
      karma-edge-launcher: 0.4.2_karma@6.2.0
      karma-env-preprocessor: 0.1.1
      karma-firefox-launcher: 1.3.0
      karma-ie-launcher: 1.0.0_karma@6.2.0
      karma-json-preprocessor: 0.3.3_karma@6.2.0
      karma-json-to-file-reporter: 1.0.1
      karma-junit-reporter: 2.0.1_karma@6.2.0
      karma-mocha: 2.0.1
      karma-mocha-reporter: 2.2.5_karma@6.2.0
      karma-sourcemap-loader: 0.3.8
      mocha: 7.2.0
      mocha-junit-reporter: 1.23.3_mocha@7.2.0
      nyc: 14.1.1
      prettier: 1.19.1
      rimraf: 3.0.2
      rollup: 1.32.1
      rollup-plugin-shim: 1.0.0
      rollup-plugin-sourcemaps: 0.4.2_rollup@1.32.1
      rollup-plugin-terser: 5.3.1_rollup@1.32.1
      rollup-plugin-visualizer: 4.2.0_rollup@1.32.1
      sinon: 9.2.4
      source-map-support: 0.5.19
      ts-node: 8.10.2_typescript@4.1.2
      tslib: 2.1.0
      typedoc: 0.15.2
      typescript: 4.1.2
      uuid: 8.3.2
    dev: false
    name: '@rush-temp/eventgrid'
    resolution:
      integrity: sha512-mSL4n6s6oXKpcd1CIPhClwFQz8I+/aPz1Wzf5WqIdrwaaYPmiJrXylyA1n4SfHY8finbwmS7FG7YrXLjYkBQ4Q==
      tarball: file:projects/eventgrid.tgz
    version: 0.0.0
  file:projects/eventhubs-checkpointstore-blob.tgz:
    dependencies:
      '@microsoft/api-extractor': 7.7.11
      '@rollup/plugin-commonjs': 11.0.2_rollup@1.32.1
      '@rollup/plugin-inject': 4.0.2_rollup@1.32.1
      '@rollup/plugin-json': 4.1.0_rollup@1.32.1
      '@rollup/plugin-multi-entry': 3.0.1_rollup@1.32.1
      '@rollup/plugin-node-resolve': 8.4.0_rollup@1.32.1
      '@rollup/plugin-replace': 2.4.1_rollup@1.32.1
      '@types/chai': 4.2.15
      '@types/chai-as-promised': 7.1.3
      '@types/chai-string': 1.4.2
      '@types/debug': 4.1.5
      '@types/mocha': 7.0.2
      '@types/node': 8.10.66
      assert: 1.5.0
      chai: 4.3.3
      chai-as-promised: 7.1.1_chai@4.3.3
      chai-string: 1.5.0_chai@4.3.3
      cross-env: 7.0.3
      debug: 4.3.1
      dotenv: 8.2.0
      eslint: 7.21.0
      esm: 3.2.25
      events: 3.3.0
      guid-typescript: 1.0.9
      inherits: 2.0.4
      karma: 6.2.0_debug@4.3.1
      karma-chrome-launcher: 3.1.0
      karma-coverage: 2.0.3
      karma-edge-launcher: 0.4.2_karma@6.2.0
      karma-env-preprocessor: 0.1.1
      karma-firefox-launcher: 1.3.0
      karma-ie-launcher: 1.0.0_karma@6.2.0
      karma-junit-reporter: 2.0.1_karma@6.2.0
      karma-mocha: 2.0.1
      karma-mocha-reporter: 2.2.5_karma@6.2.0
      karma-sourcemap-loader: 0.3.8
      mocha: 7.2.0
      mocha-junit-reporter: 1.23.3_mocha@7.2.0
      nyc: 14.1.1
      prettier: 1.19.1
      rimraf: 3.0.2
      rollup: 1.32.1
      rollup-plugin-shim: 1.0.0
      rollup-plugin-sourcemaps: 0.4.2_rollup@1.32.1
      rollup-plugin-terser: 5.3.1_rollup@1.32.1
      rollup-plugin-visualizer: 4.2.0_rollup@1.32.1
      ts-node: 8.10.2_typescript@4.1.2
      tslib: 2.1.0
      typedoc: 0.15.2
      typescript: 4.1.2
      util: 0.12.3
    dev: false
    name: '@rush-temp/eventhubs-checkpointstore-blob'
    resolution:
      integrity: sha512-ZIJ4C130Y07dGvDxX4qCY4crdsYC71r/3UkIN/GkCsBVGZM9FSMTeTAMBv9xiacoz6WSagav2LLT/T+O/hd2kA==
      tarball: file:projects/eventhubs-checkpointstore-blob.tgz
    version: 0.0.0
  file:projects/identity.tgz:
    dependencies:
      '@azure/msal-browser': 2.9.0
      '@azure/msal-common': 4.0.2
      '@azure/msal-node': 1.0.1
      '@azure/msal-node-extensions': 1.0.0-alpha.6
      '@microsoft/api-extractor': 7.7.11
      '@opentelemetry/api': 0.10.2
      '@rollup/plugin-commonjs': 11.0.2_rollup@1.32.1
      '@rollup/plugin-json': 4.1.0_rollup@1.32.1
      '@rollup/plugin-multi-entry': 3.0.1_rollup@1.32.1
      '@rollup/plugin-node-resolve': 8.4.0_rollup@1.32.1
      '@rollup/plugin-replace': 2.4.1_rollup@1.32.1
      '@types/jws': 3.2.3
      '@types/mocha': 7.0.2
      '@types/node': 8.10.66
      '@types/qs': 6.9.6
      '@types/sinon': 9.0.11
      '@types/stoppable': 1.1.0
      '@types/uuid': 8.3.0
      assert: 1.5.0
      axios: 0.21.1
      cross-env: 7.0.3
      dotenv: 8.2.0
      eslint: 7.21.0
      events: 3.3.0
      inherits: 2.0.4
      jws: 4.0.0
      karma: 6.2.0
      karma-chrome-launcher: 3.1.0
      karma-coverage: 2.0.3
      karma-env-preprocessor: 0.1.1
      karma-junit-reporter: 2.0.1_karma@6.2.0
      karma-mocha: 2.0.1
      karma-mocha-reporter: 2.2.5_karma@6.2.0
      karma-sourcemap-loader: 0.3.8
      mocha: 7.2.0
      mocha-junit-reporter: 1.23.3_mocha@7.2.0
      mock-fs: 4.13.0
      msal: 1.4.6
      open: 7.4.2
      prettier: 1.19.1
      puppeteer: 3.3.0
      qs: 6.9.6
      rimraf: 3.0.2
      rollup: 1.32.1
      rollup-plugin-sourcemaps: 0.4.2_rollup@1.32.1
      rollup-plugin-terser: 5.3.1_rollup@1.32.1
      rollup-plugin-visualizer: 4.2.0_rollup@1.32.1
      sinon: 9.2.4
      stoppable: 1.1.0
      tslib: 2.1.0
      typedoc: 0.15.2
      typescript: 4.1.2
      util: 0.12.3
      uuid: 8.3.2
    dev: false
    name: '@rush-temp/identity'
    optionalDependencies:
      keytar: 7.4.0
    resolution:
      integrity: sha512-QtXUN2R3w1YEWgQLFt4o/poL1YBt0mLNerFbuQBEbwSVP6KWM1uKUelXhY6o8L0bzQln1kPVdNI8yS7cZ4FmwQ==
      tarball: file:projects/identity.tgz
    version: 0.0.0
  file:projects/iot-device-update.tgz:
    dependencies:
      '@azure/identity': 1.2.4
      '@microsoft/api-extractor': 7.7.11
      '@opentelemetry/api': 0.10.2
      '@types/node': 8.10.66
      '@types/uuid': 8.3.0
      cross-env: 7.0.3
      dotenv: 8.2.0
      eslint: 7.21.0
      mkdirp: 1.0.4
      prettier: 1.19.1
      rimraf: 3.0.2
      rollup: 1.32.1
      rollup-plugin-node-resolve: 3.4.0
      rollup-plugin-sourcemaps: 0.4.2_rollup@1.32.1
      source-map-support: 0.5.19
      tslib: 2.1.0
      typedoc: 0.15.2
      typescript: 4.1.2
      uglify-js: 3.13.0
      uuid: 8.3.2
    dev: false
    name: '@rush-temp/iot-device-update'
    resolution:
      integrity: sha512-8MZYlwjF9/5QAUis4cUjt5+ulT2KnKYoSz7BmsAAXx8cjX0hVih6o7uq4s62TqMa8cUn4ducAfTka9jcPr3vcA==
      tarball: file:projects/iot-device-update.tgz
    version: 0.0.0
  file:projects/keyvault-admin.tgz:
    dependencies:
      '@azure/identity': 1.2.4
      '@microsoft/api-extractor': 7.7.11
      '@opentelemetry/api': 0.10.2
      '@rollup/plugin-commonjs': 11.0.2_rollup@1.32.1
      '@rollup/plugin-json': 4.1.0_rollup@1.32.1
      '@rollup/plugin-multi-entry': 3.0.1_rollup@1.32.1
      '@rollup/plugin-node-resolve': 8.4.0_rollup@1.32.1
      '@rollup/plugin-replace': 2.4.1_rollup@1.32.1
      '@types/chai': 4.2.15
      '@types/chai-as-promised': 7.1.3
      '@types/mocha': 7.0.2
      '@types/node': 8.10.66
      '@types/sinon': 9.0.11
      '@types/uuid': 8.3.0
      assert: 1.5.0
      chai: 4.3.3
      chai-as-promised: 7.1.1_chai@4.3.3
      cross-env: 7.0.3
      dotenv: 8.2.0
      eslint: 7.21.0
      esm: 3.2.25
      mocha: 7.2.0
      mocha-junit-reporter: 1.23.3_mocha@7.2.0
      nyc: 14.1.1
      prettier: 1.19.1
      rimraf: 3.0.2
      rollup: 1.32.1
      rollup-plugin-shim: 1.0.0
      rollup-plugin-sourcemaps: 0.4.2_rollup@1.32.1
      rollup-plugin-terser: 5.3.1_rollup@1.32.1
      rollup-plugin-visualizer: 4.2.0_rollup@1.32.1
      sinon: 9.2.4
      source-map-support: 0.5.19
      tslib: 2.1.0
      typedoc: 0.15.2
      typescript: 4.1.2
      uuid: 8.3.2
    dev: false
    name: '@rush-temp/keyvault-admin'
    resolution:
      integrity: sha512-mA3wCFv1VtyP1K3EIn8VjcJD1H7Kq1DbJ4hRPOnXYXAPCk3BaxLBAGK6iaHhc7XxjhH4nn6S7ZPY47UmJCWEZQ==
      tarball: file:projects/keyvault-admin.tgz
    version: 0.0.0
  file:projects/keyvault-certificates.tgz:
    dependencies:
      '@azure/identity': 1.2.4
      '@microsoft/api-extractor': 7.7.11
      '@opentelemetry/api': 0.10.2
      '@rollup/plugin-commonjs': 11.0.2_rollup@1.32.1
      '@rollup/plugin-json': 4.1.0_rollup@1.32.1
      '@rollup/plugin-multi-entry': 3.0.1_rollup@1.32.1
      '@rollup/plugin-node-resolve': 8.4.0_rollup@1.32.1
      '@rollup/plugin-replace': 2.4.1_rollup@1.32.1
      '@types/chai': 4.2.15
      '@types/mocha': 7.0.2
      '@types/node': 8.10.66
      '@types/query-string': 6.2.0
      '@types/sinon': 9.0.11
      assert: 1.5.0
      chai: 4.3.3
      cross-env: 7.0.3
      dotenv: 8.2.0
      eslint: 7.21.0
      esm: 3.2.25
      karma: 6.2.0
      karma-chrome-launcher: 3.1.0
      karma-coverage: 2.0.3
      karma-edge-launcher: 0.4.2_karma@6.2.0
      karma-env-preprocessor: 0.1.1
      karma-firefox-launcher: 1.3.0
      karma-ie-launcher: 1.0.0_karma@6.2.0
      karma-json-preprocessor: 0.3.3_karma@6.2.0
      karma-json-to-file-reporter: 1.0.1
      karma-junit-reporter: 2.0.1_karma@6.2.0
      karma-mocha: 2.0.1
      karma-mocha-reporter: 2.2.5_karma@6.2.0
      karma-sourcemap-loader: 0.3.8
      mocha: 7.2.0
      mocha-junit-reporter: 1.23.3_mocha@7.2.0
      nyc: 14.1.1
      prettier: 1.19.1
      puppeteer: 3.3.0
      query-string: 5.1.1
      rimraf: 3.0.2
      rollup: 1.32.1
      rollup-plugin-shim: 1.0.0
      rollup-plugin-sourcemaps: 0.4.2_rollup@1.32.1
      rollup-plugin-terser: 5.3.1_rollup@1.32.1
      rollup-plugin-visualizer: 4.2.0_rollup@1.32.1
      sinon: 9.2.4
      source-map-support: 0.5.19
      tslib: 2.1.0
      typedoc: 0.15.2
      typescript: 4.1.2
      url: 0.11.0
    dev: false
    name: '@rush-temp/keyvault-certificates'
    resolution:
      integrity: sha512-Wk8fvEMr4yw0QP5FKu7nG31hK2rpm+hjuZbPLVHLbfIItSyJR+GxnYjchKiKe9A02CMz4QlzwNLTPwrPeEF/QQ==
      tarball: file:projects/keyvault-certificates.tgz
    version: 0.0.0
  file:projects/keyvault-common.tgz:
    dependencies:
      '@opentelemetry/api': 0.10.2
      eslint: 7.21.0
      prettier: 1.19.1
      rimraf: 3.0.2
      tslib: 2.1.0
      typescript: 4.1.2
    dev: false
    name: '@rush-temp/keyvault-common'
    resolution:
      integrity: sha512-loYhVlC37ROlBrDZqFIOLbZpNDTHjxbSLEMKWacYeeIgDchriWkpHulgAJ+AcET/dxaS+rnxU1v1Zl44ql31Hg==
      tarball: file:projects/keyvault-common.tgz
    version: 0.0.0
  file:projects/keyvault-keys.tgz:
    dependencies:
      '@azure/identity': 1.2.4
      '@microsoft/api-extractor': 7.7.11
      '@opentelemetry/api': 0.10.2
      '@rollup/plugin-commonjs': 11.0.2_rollup@1.32.1
      '@rollup/plugin-json': 4.1.0_rollup@1.32.1
      '@rollup/plugin-multi-entry': 3.0.1_rollup@1.32.1
      '@rollup/plugin-node-resolve': 8.4.0_rollup@1.32.1
      '@rollup/plugin-replace': 2.4.1_rollup@1.32.1
      '@types/chai': 4.2.15
      '@types/chai-as-promised': 7.1.3
      '@types/mocha': 7.0.2
      '@types/node': 8.10.66
      '@types/query-string': 6.2.0
      '@types/sinon': 9.0.11
      assert: 1.5.0
      chai: 4.3.3
      chai-as-promised: 7.1.1_chai@4.3.3
      cross-env: 7.0.3
      dotenv: 8.2.0
      eslint: 7.21.0
      esm: 3.2.25
      karma: 6.2.0
      karma-chrome-launcher: 3.1.0
      karma-coverage: 2.0.3
      karma-edge-launcher: 0.4.2_karma@6.2.0
      karma-env-preprocessor: 0.1.1
      karma-firefox-launcher: 1.3.0
      karma-ie-launcher: 1.0.0_karma@6.2.0
      karma-json-preprocessor: 0.3.3_karma@6.2.0
      karma-json-to-file-reporter: 1.0.1
      karma-junit-reporter: 2.0.1_karma@6.2.0
      karma-mocha: 2.0.1
      karma-mocha-reporter: 2.2.5_karma@6.2.0
      karma-sourcemap-loader: 0.3.8
      mocha: 7.2.0
      mocha-junit-reporter: 1.23.3_mocha@7.2.0
      nyc: 14.1.1
      prettier: 1.19.1
      puppeteer: 3.3.0
      query-string: 5.1.1
      rimraf: 3.0.2
      rollup: 1.32.1
      rollup-plugin-shim: 1.0.0
      rollup-plugin-sourcemaps: 0.4.2_rollup@1.32.1
      rollup-plugin-terser: 5.3.1_rollup@1.32.1
      rollup-plugin-visualizer: 4.2.0_rollup@1.32.1
      sinon: 9.2.4
      source-map-support: 0.5.19
      tslib: 2.1.0
      typedoc: 0.15.2
      typescript: 4.1.2
      url: 0.11.0
    dev: false
    name: '@rush-temp/keyvault-keys'
    resolution:
      integrity: sha512-IDUxL0I2FAka7TMKcdAvzwiZlLVGL9TLgPiQkdQ2iNFaX8x10kB0xTiwwRhTQ/xnBsJMLT7qvFjrIdYCzBvCnw==
      tarball: file:projects/keyvault-keys.tgz
    version: 0.0.0
  file:projects/keyvault-secrets.tgz:
    dependencies:
      '@azure/identity': 1.2.4
      '@microsoft/api-extractor': 7.7.11
      '@opentelemetry/api': 0.10.2
      '@rollup/plugin-commonjs': 11.0.2_rollup@1.32.1
      '@rollup/plugin-json': 4.1.0_rollup@1.32.1
      '@rollup/plugin-multi-entry': 3.0.1_rollup@1.32.1
      '@rollup/plugin-node-resolve': 8.4.0_rollup@1.32.1
      '@rollup/plugin-replace': 2.4.1_rollup@1.32.1
      '@types/chai': 4.2.15
      '@types/mocha': 7.0.2
      '@types/node': 8.10.66
      '@types/query-string': 6.2.0
      '@types/sinon': 9.0.11
      assert: 1.5.0
      chai: 4.3.3
      cross-env: 7.0.3
      dotenv: 8.2.0
      eslint: 7.21.0
      esm: 3.2.25
      karma: 6.2.0
      karma-chrome-launcher: 3.1.0
      karma-coverage: 2.0.3
      karma-edge-launcher: 0.4.2_karma@6.2.0
      karma-env-preprocessor: 0.1.1
      karma-firefox-launcher: 1.3.0
      karma-ie-launcher: 1.0.0_karma@6.2.0
      karma-json-preprocessor: 0.3.3_karma@6.2.0
      karma-json-to-file-reporter: 1.0.1
      karma-junit-reporter: 2.0.1_karma@6.2.0
      karma-mocha: 2.0.1
      karma-mocha-reporter: 2.2.5_karma@6.2.0
      karma-sourcemap-loader: 0.3.8
      mocha: 7.2.0
      mocha-junit-reporter: 1.23.3_mocha@7.2.0
      nyc: 14.1.1
      prettier: 1.19.1
      puppeteer: 3.3.0
      query-string: 5.1.1
      rimraf: 3.0.2
      rollup: 1.32.1
      rollup-plugin-shim: 1.0.0
      rollup-plugin-sourcemaps: 0.4.2_rollup@1.32.1
      rollup-plugin-terser: 5.3.1_rollup@1.32.1
      rollup-plugin-visualizer: 4.2.0_rollup@1.32.1
      sinon: 9.2.4
      source-map-support: 0.5.19
      tslib: 2.1.0
      typedoc: 0.15.2
      typescript: 4.1.2
      url: 0.11.0
    dev: false
    name: '@rush-temp/keyvault-secrets'
    resolution:
      integrity: sha512-EXKJJ8+0nShsG21V8hO6wp+OhnOQHvXgQdZH2wwdNBBeMlfVUdinqmSsjacfB1fhQ+Oud/YTWseHSNBUwphGtg==
      tarball: file:projects/keyvault-secrets.tgz
    version: 0.0.0
  file:projects/logger.tgz:
    dependencies:
      '@microsoft/api-extractor': 7.7.11
      '@rollup/plugin-commonjs': 11.0.2_rollup@1.32.1
      '@rollup/plugin-multi-entry': 3.0.1_rollup@1.32.1
      '@rollup/plugin-node-resolve': 8.4.0_rollup@1.32.1
      '@rollup/plugin-replace': 2.4.1_rollup@1.32.1
      '@types/chai': 4.2.15
      '@types/mocha': 7.0.2
      '@types/node': 8.10.66
      '@types/sinon': 9.0.11
      assert: 1.5.0
      chai: 4.3.3
      cross-env: 7.0.3
      delay: 4.4.1
      dotenv: 8.2.0
      eslint: 7.21.0
      karma: 6.2.0
      karma-chrome-launcher: 3.1.0
      karma-coverage: 2.0.3
      karma-edge-launcher: 0.4.2_karma@6.2.0
      karma-env-preprocessor: 0.1.1
      karma-firefox-launcher: 1.3.0
      karma-ie-launcher: 1.0.0_karma@6.2.0
      karma-junit-reporter: 2.0.1_karma@6.2.0
      karma-mocha: 2.0.1
      karma-mocha-reporter: 2.2.5_karma@6.2.0
      karma-sourcemap-loader: 0.3.8
      mocha: 7.2.0
      mocha-junit-reporter: 1.23.3_mocha@7.2.0
      nyc: 14.1.1
      prettier: 1.19.1
      puppeteer: 3.3.0
      rimraf: 3.0.2
      rollup: 1.32.1
      rollup-plugin-sourcemaps: 0.4.2_rollup@1.32.1
      rollup-plugin-terser: 5.3.1_rollup@1.32.1
      sinon: 9.2.4
      ts-node: 8.10.2_typescript@4.1.2
      tslib: 2.1.0
      typedoc: 0.15.2
      typescript: 4.1.2
    dev: false
    name: '@rush-temp/logger'
    resolution:
      integrity: sha512-cxTL6N8MnSWx8kgBiml3v4ZLkyflDmvwz2Pdlyv1WhqFafNVp+HG7Zt1Ikq8CXxYhFih4Gcza5uKulZv0hy5fw==
      tarball: file:projects/logger.tgz
    version: 0.0.0
  file:projects/mixedreality-authentication.tgz:
    dependencies:
      '@microsoft/api-extractor': 7.7.11
      '@opentelemetry/api': 0.10.2
      '@types/chai': 4.2.15
      '@types/chai-as-promised': 7.1.3
      '@types/mocha': 7.0.2
      '@types/node': 8.10.66
      chai: 4.3.3
      chai-as-promised: 7.1.1_chai@4.3.3
      cross-env: 7.0.3
      dotenv: 8.2.0
      eslint: 7.21.0
      inherits: 2.0.4
      karma: 6.2.0
      karma-chrome-launcher: 3.1.0
      karma-coverage: 2.0.3
      karma-edge-launcher: 0.4.2_karma@6.2.0
      karma-env-preprocessor: 0.1.1
      karma-firefox-launcher: 1.3.0
      karma-ie-launcher: 1.0.0_karma@6.2.0
      karma-json-preprocessor: 0.3.3_karma@6.2.0
      karma-json-to-file-reporter: 1.0.1
      karma-junit-reporter: 2.0.1_karma@6.2.0
      karma-mocha: 2.0.1
      karma-mocha-reporter: 2.2.5_karma@6.2.0
      karma-sourcemap-loader: 0.3.8
      mocha: 7.2.0
      mocha-junit-reporter: 1.23.3_mocha@7.2.0
      nyc: 14.1.1
      prettier: 1.19.1
      rimraf: 3.0.2
      rollup: 1.32.1
      tslib: 2.1.0
      typedoc: 0.15.2
      typescript: 4.1.2
      util: 0.12.3
    dev: false
    name: '@rush-temp/mixedreality-authentication'
    resolution:
      integrity: sha512-VkO6sUoal9jE5/7/1ftyGiUL7TlwKIc5hQirSdD0FzY2LBZr2mXemopjOKAq+d0JjBYPtvj+Gp+ieDhiXiMCVw==
      tarball: file:projects/mixedreality-authentication.tgz
    version: 0.0.0
  file:projects/mock-hub.tgz:
    dependencies:
      '@types/node': 8.10.66
      dotenv: 8.2.0
      eslint: 7.21.0
      prettier: 1.19.1
      rhea: 1.0.24
      rimraf: 3.0.2
      tslib: 2.1.0
      typescript: 4.1.2
    dev: false
    name: '@rush-temp/mock-hub'
    resolution:
      integrity: sha512-Lro7rFcnDNWYuWUIr9czVrfJjSIadiaDU6I945N80JjHUW4RnMZ2WZY9Dr8v+iA1jlMEF7p6Sw0pzIpllGzQqA==
      tarball: file:projects/mock-hub.tgz
    version: 0.0.0
  file:projects/monitor-opentelemetry-exporter.tgz:
    dependencies:
      '@microsoft/api-extractor': 7.7.11
      '@opentelemetry/api': 0.17.0
      '@opentelemetry/core': 0.17.0
      '@opentelemetry/resources': 0.17.0
      '@opentelemetry/semantic-conventions': 0.17.0
      '@opentelemetry/tracing': 0.17.0
      '@types/mocha': 7.0.2
      '@types/node': 10.17.55
      eslint: 7.21.0
      eslint-plugin-node: 11.1.0_eslint@7.21.0
      execa: 3.4.0
      mocha: 7.2.0
      nock: 12.0.3
      nyc: 14.1.1
      prettier: 1.19.1
      rimraf: 3.0.2
      rollup: 1.32.1
      sinon: 9.2.4
      ts-node: 8.10.2_typescript@4.1.2
      tslib: 2.1.0
      typedoc: 0.15.2
      typescript: 4.1.2
    dev: false
    name: '@rush-temp/monitor-opentelemetry-exporter'
    resolution:
      integrity: sha512-Wfak3T6DRQr5CH2DFIOOpsHf1jWps/pkwoLUC185vsw5dO5F1BSnYBRfhBzAWWNr1ot1R60Puy+whBcK0lq8Rw==
      tarball: file:projects/monitor-opentelemetry-exporter.tgz
    version: 0.0.0
  file:projects/perf-ai-text-analytics.tgz:
    dependencies:
      '@azure/identity': 1.2.4
      '@types/node': 8.10.66
      dotenv: 8.2.0
      eslint: 7.21.0
      prettier: 1.19.1
      rimraf: 3.0.2
      ts-node: 8.10.2_typescript@4.1.2
      tslib: 2.1.0
      typescript: 4.1.2
    dev: false
    name: '@rush-temp/perf-ai-text-analytics'
    resolution:
      integrity: sha512-/yjdPWMdPWKJTf0IlXpjZ5/Gyvp3/R6J/mUPHPPgpBJCP2TNpNO/HS2wEo9Xcf5qvovx/ZYjOsVkCflex6Dk0g==
      tarball: file:projects/perf-ai-text-analytics.tgz
    version: 0.0.0
  file:projects/perf-eventgrid.tgz:
    dependencies:
      '@types/node': 8.10.66
      dotenv: 8.2.0
      eslint: 7.21.0
      prettier: 1.19.1
      rimraf: 3.0.2
      ts-node: 8.10.2_typescript@4.1.2
      tslib: 2.1.0
      typescript: 4.1.2
    dev: false
    name: '@rush-temp/perf-eventgrid'
    resolution:
      integrity: sha512-pW6J1YFc4RxZ1hbXoWRVPA4pdXItiAS2avNd1d0O92alLDIMtN/aoX8IcmGnGCq/HPEKCc8ECLjyhDEhEsQfxw==
      tarball: file:projects/perf-eventgrid.tgz
    version: 0.0.0
  file:projects/perf-storage-blob.tgz:
    dependencies:
      '@azure/core-rest-pipeline': 1.0.0-beta.2
      '@types/node': 8.10.66
      '@types/node-fetch': 2.5.8
      '@types/uuid': 8.3.0
      dotenv: 8.2.0
      eslint: 7.21.0
      node-fetch: 2.6.1
      prettier: 1.19.1
      rimraf: 3.0.2
      ts-node: 8.10.2_typescript@4.1.2
      tslib: 2.1.0
      typescript: 4.1.2
      uuid: 8.3.2
    dev: false
    name: '@rush-temp/perf-storage-blob'
    resolution:
      integrity: sha512-A8O5MMYLsTTiz/qtN1TGBu6FF8nWscA3+6eJ06mX0rd0+blqBJWZ6l43lpmGX+XHgF4lQpto73ZavdsPj5cjBw==
      tarball: file:projects/perf-storage-blob.tgz
    version: 0.0.0
  file:projects/perf-storage-file-datalake.tgz:
    dependencies:
      '@types/node': 8.10.66
      '@types/uuid': 8.3.0
      dotenv: 8.2.0
      eslint: 7.21.0
      prettier: 1.19.1
      rimraf: 3.0.2
      ts-node: 8.10.2_typescript@4.1.2
      tslib: 2.1.0
      typescript: 4.1.2
      uuid: 8.3.2
    dev: false
    name: '@rush-temp/perf-storage-file-datalake'
    resolution:
      integrity: sha512-kC3t/5HukCdxRB3tei+kWWK10X3ndb74faimxKJdeWWPlYl2pImw+wket7Hwp9DgC6gUbdJeAGvfqY11q/qN9w==
      tarball: file:projects/perf-storage-file-datalake.tgz
    version: 0.0.0
  file:projects/perf-storage-file-share.tgz:
    dependencies:
      '@types/node': 8.10.66
      '@types/uuid': 8.3.0
      dotenv: 8.2.0
      eslint: 7.21.0
      prettier: 1.19.1
      rimraf: 3.0.2
      ts-node: 8.10.2_typescript@4.1.2
      tslib: 2.1.0
      typescript: 4.1.2
      uuid: 8.3.2
    dev: false
    name: '@rush-temp/perf-storage-file-share'
    resolution:
      integrity: sha512-97L6GsijaLbxF11I7qZ9M4oSuxs7KWplIV3BwPUPQocvqNk+9WYdzl/+Ys8wfSs0zdvRzHTk82JD5ia/Wi6nug==
      tarball: file:projects/perf-storage-file-share.tgz
    version: 0.0.0
  file:projects/quantum-jobs.tgz:
    dependencies:
      '@azure/identity': 1.2.4
      '@microsoft/api-extractor': 7.7.11
      '@opentelemetry/api': 0.10.2
      '@rollup/plugin-commonjs': 11.0.2_rollup@1.32.1
      '@rollup/plugin-json': 4.1.0_rollup@1.32.1
      '@rollup/plugin-multi-entry': 3.0.1_rollup@1.32.1
      '@rollup/plugin-node-resolve': 8.4.0_rollup@1.32.1
      '@rollup/plugin-replace': 2.4.1_rollup@1.32.1
      '@types/chai': 4.2.15
      '@types/mocha': 7.0.2
      '@types/node': 8.10.66
      '@types/sinon': 9.0.11
      chai: 4.3.3
      cross-env: 7.0.3
      dotenv: 8.2.0
      eslint: 7.21.0
      events: 3.3.0
      inherits: 2.0.4
      karma: 6.2.0
      karma-chrome-launcher: 3.1.0
      karma-coverage: 2.0.3
      karma-edge-launcher: 0.4.2_karma@6.2.0
      karma-env-preprocessor: 0.1.1
      karma-firefox-launcher: 1.3.0
      karma-ie-launcher: 1.0.0_karma@6.2.0
      karma-json-preprocessor: 0.3.3_karma@6.2.0
      karma-json-to-file-reporter: 1.0.1
      karma-junit-reporter: 2.0.1_karma@6.2.0
      karma-mocha: 2.0.1
      karma-mocha-reporter: 2.2.5_karma@6.2.0
      karma-sourcemap-loader: 0.3.8
      mocha: 7.2.0
      mocha-junit-reporter: 1.23.3_mocha@7.2.0
      nyc: 14.1.1
      prettier: 1.19.1
      rimraf: 3.0.2
      rollup: 1.32.1
      rollup-plugin-shim: 1.0.0
      rollup-plugin-sourcemaps: 0.4.2_rollup@1.32.1
      rollup-plugin-terser: 5.3.1_rollup@1.32.1
      rollup-plugin-visualizer: 4.2.0_rollup@1.32.1
      sinon: 9.2.4
      tslib: 2.1.0
      typedoc: 0.15.2
      typescript: 4.1.2
      util: 0.12.3
    dev: false
    name: '@rush-temp/quantum-jobs'
    resolution:
      integrity: sha512-J7GqpoWknKU40iGwFkoNaZwUGfHSSIAGHovfEzm3LuP8tnom+5lgt2n/6Y2ueLCEnLQvfYY2XFz2ABxL/JketA==
      tarball: file:projects/quantum-jobs.tgz
    version: 0.0.0
  file:projects/schema-registry-avro.tgz:
    dependencies:
      '@azure/identity': 1.2.4
      '@microsoft/api-extractor': 7.7.11
      '@opentelemetry/api': 0.10.2
      '@rollup/plugin-commonjs': 11.0.2_rollup@1.32.1
      '@rollup/plugin-inject': 4.0.2_rollup@1.32.1
      '@rollup/plugin-json': 4.1.0_rollup@1.32.1
      '@rollup/plugin-multi-entry': 3.0.1_rollup@1.32.1
      '@rollup/plugin-node-resolve': 8.4.0_rollup@1.32.1
      '@rollup/plugin-replace': 2.4.1_rollup@1.32.1
      '@types/chai': 4.2.15
      '@types/chai-as-promised': 7.1.3
      '@types/mocha': 7.0.2
      '@types/node': 8.10.66
      avsc: 5.5.3
      buffer: 5.7.1
      chai: 4.3.3
      chai-as-promised: 7.1.1_chai@4.3.3
      cross-env: 7.0.3
      dotenv: 8.2.0
      eslint: 7.21.0
      karma: 6.2.0
      karma-chrome-launcher: 3.1.0
      karma-coverage: 2.0.3
      karma-edge-launcher: 0.4.2_karma@6.2.0
      karma-env-preprocessor: 0.1.1
      karma-firefox-launcher: 1.3.0
      karma-ie-launcher: 1.0.0_karma@6.2.0
      karma-json-preprocessor: 0.3.3_karma@6.2.0
      karma-json-to-file-reporter: 1.0.1
      karma-junit-reporter: 2.0.1_karma@6.2.0
      karma-mocha: 2.0.1
      karma-mocha-reporter: 2.2.5_karma@6.2.0
      karma-sourcemap-loader: 0.3.8
      mocha: 7.2.0
      mocha-junit-reporter: 1.23.3_mocha@7.2.0
      nyc: 14.1.1
      prettier: 1.19.1
      process: 0.11.10
      rimraf: 3.0.2
      rollup: 1.32.1
      rollup-plugin-shim: 1.0.0
      rollup-plugin-sourcemaps: 0.4.2_rollup@1.32.1
      rollup-plugin-terser: 5.3.1_rollup@1.32.1
      rollup-plugin-visualizer: 4.2.0_rollup@1.32.1
      source-map-support: 0.5.19
      tslib: 2.1.0
      typedoc: 0.15.2
      typescript: 4.1.2
    dev: false
    name: '@rush-temp/schema-registry-avro'
    resolution:
      integrity: sha512-sNaU6ARlcCfOMy6eZ0e9XE+ZmtKlKJyJMHzvBSwpwREGKE+0BDIirtY954Ajf+mXYXilvdHacBLSp7aAbR9kwA==
      tarball: file:projects/schema-registry-avro.tgz
    version: 0.0.0
  file:projects/schema-registry.tgz:
    dependencies:
      '@azure/identity': 1.2.4
      '@microsoft/api-extractor': 7.7.11
      '@opentelemetry/api': 0.10.2
      '@rollup/plugin-commonjs': 11.0.2_rollup@1.32.1
      '@rollup/plugin-json': 4.1.0_rollup@1.32.1
      '@rollup/plugin-multi-entry': 3.0.1_rollup@1.32.1
      '@rollup/plugin-node-resolve': 8.4.0_rollup@1.32.1
      '@rollup/plugin-replace': 2.4.1_rollup@1.32.1
      '@types/chai': 4.2.15
      '@types/chai-as-promised': 7.1.3
      '@types/mocha': 7.0.2
      '@types/node': 8.10.66
      chai: 4.3.3
      chai-as-promised: 7.1.1_chai@4.3.3
      cross-env: 7.0.3
      dotenv: 8.2.0
      eslint: 7.21.0
      karma: 6.2.0
      karma-chrome-launcher: 3.1.0
      karma-coverage: 2.0.3
      karma-edge-launcher: 0.4.2_karma@6.2.0
      karma-env-preprocessor: 0.1.1
      karma-firefox-launcher: 1.3.0
      karma-ie-launcher: 1.0.0_karma@6.2.0
      karma-json-preprocessor: 0.3.3_karma@6.2.0
      karma-json-to-file-reporter: 1.0.1
      karma-junit-reporter: 2.0.1_karma@6.2.0
      karma-mocha: 2.0.1
      karma-mocha-reporter: 2.2.5_karma@6.2.0
      karma-sourcemap-loader: 0.3.8
      mocha: 7.2.0
      mocha-junit-reporter: 1.23.3_mocha@7.2.0
      nyc: 14.1.1
      prettier: 1.19.1
      rimraf: 3.0.2
      rollup: 1.32.1
      rollup-plugin-shim: 1.0.0
      rollup-plugin-sourcemaps: 0.4.2_rollup@1.32.1
      rollup-plugin-terser: 5.3.1_rollup@1.32.1
      rollup-plugin-visualizer: 4.2.0_rollup@1.32.1
      source-map-support: 0.5.19
      tslib: 2.1.0
      typedoc: 0.15.2
      typescript: 4.1.2
    dev: false
    name: '@rush-temp/schema-registry'
    resolution:
      integrity: sha512-pOPIkhaSe6d47D0cLf26r8K0etdTNEYP184BYdtHg6dh0BBHauLyPf2npj0bJR/ruJ/7pYhZFq+oBes7PlVdRw==
      tarball: file:projects/schema-registry.tgz
    version: 0.0.0
  file:projects/search-documents.tgz:
    dependencies:
      '@microsoft/api-extractor': 7.7.11
      '@opentelemetry/api': 0.10.2
      '@rollup/plugin-commonjs': 11.0.2_rollup@1.32.1
      '@rollup/plugin-json': 4.1.0_rollup@1.32.1
      '@rollup/plugin-multi-entry': 3.0.1_rollup@1.32.1
      '@rollup/plugin-node-resolve': 8.4.0_rollup@1.32.1
      '@rollup/plugin-replace': 2.4.1_rollup@1.32.1
      '@types/chai': 4.2.15
      '@types/mocha': 7.0.2
      '@types/node': 8.10.66
      '@types/sinon': 9.0.11
      chai: 4.3.3
      cross-env: 7.0.3
      dotenv: 8.2.0
      eslint: 7.21.0
      events: 3.3.0
      inherits: 2.0.4
      karma: 6.2.0
      karma-chrome-launcher: 3.1.0
      karma-coverage: 2.0.3
      karma-edge-launcher: 0.4.2_karma@6.2.0
      karma-env-preprocessor: 0.1.1
      karma-firefox-launcher: 1.3.0
      karma-ie-launcher: 1.0.0_karma@6.2.0
      karma-json-preprocessor: 0.3.3_karma@6.2.0
      karma-json-to-file-reporter: 1.0.1
      karma-junit-reporter: 2.0.1_karma@6.2.0
      karma-mocha: 2.0.1
      karma-mocha-reporter: 2.2.5_karma@6.2.0
      karma-sourcemap-loader: 0.3.8
      mocha: 7.2.0
      mocha-junit-reporter: 1.23.3_mocha@7.2.0
      nyc: 14.1.1
      prettier: 1.19.1
      rimraf: 3.0.2
      rollup: 1.32.1
      rollup-plugin-shim: 1.0.0
      rollup-plugin-sourcemaps: 0.4.2_rollup@1.32.1
      rollup-plugin-terser: 5.3.1_rollup@1.32.1
      rollup-plugin-visualizer: 4.2.0_rollup@1.32.1
      sinon: 9.2.4
      ts-node: 8.10.2_typescript@4.1.2
      tslib: 2.1.0
      typedoc: 0.15.2
      typescript: 4.1.2
      util: 0.12.3
    dev: false
    name: '@rush-temp/search-documents'
    resolution:
      integrity: sha512-/fqcof0wFwqrpuDGqpeZ9xsJkb9CHmzlZIDWF6zeqoePAis8yFqqMVpndkNQCN5+dvptNHiN1E2oOfTZk4vbFw==
      tarball: file:projects/search-documents.tgz
    version: 0.0.0
  file:projects/service-bus.tgz:
    dependencies:
      '@azure/identity': 1.2.4_debug@4.3.1
      '@microsoft/api-extractor': 7.7.11
      '@opentelemetry/api': 0.10.2
      '@rollup/plugin-commonjs': 11.0.2_rollup@1.32.1
      '@rollup/plugin-inject': 4.0.2_rollup@1.32.1
      '@rollup/plugin-json': 4.1.0_rollup@1.32.1
      '@rollup/plugin-multi-entry': 3.0.1_rollup@1.32.1
      '@rollup/plugin-node-resolve': 8.4.0_rollup@1.32.1
      '@rollup/plugin-replace': 2.4.1_rollup@1.32.1
      '@types/chai': 4.2.15
      '@types/chai-as-promised': 7.1.3
      '@types/debug': 4.1.5
      '@types/glob': 7.1.3
      '@types/is-buffer': 2.0.0
      '@types/long': 4.0.1
      '@types/mocha': 7.0.2
      '@types/node': 8.10.66
      '@types/sinon': 9.0.11
      '@types/ws': 7.4.0
      assert: 1.5.0
      buffer: 5.7.1
      chai: 4.3.3
      chai-as-promised: 7.1.1_chai@4.3.3
      chai-exclude: 2.0.2_chai@4.3.3
      cross-env: 7.0.3
      debug: 4.3.1
      delay: 4.4.1
      dotenv: 8.2.0
      downlevel-dts: 0.4.0
      eslint: 7.21.0
      esm: 3.2.25
      events: 3.3.0
      glob: 7.1.6
      https-proxy-agent: 5.0.0
      is-buffer: 2.0.5
      jssha: 3.2.0
      karma: 6.2.0_debug@4.3.1
      karma-chrome-launcher: 3.1.0
      karma-coverage: 2.0.3
      karma-edge-launcher: 0.4.2_karma@6.2.0
      karma-env-preprocessor: 0.1.1
      karma-firefox-launcher: 1.3.0
      karma-ie-launcher: 1.0.0_karma@6.2.0
      karma-junit-reporter: 2.0.1_karma@6.2.0
      karma-mocha: 2.0.1
      karma-mocha-reporter: 2.2.5_karma@6.2.0
      karma-sourcemap-loader: 0.3.8
      long: 4.0.0
      mocha: 7.2.0
      mocha-junit-reporter: 1.23.3_mocha@7.2.0
      moment: 2.29.1
      nyc: 14.1.1
      prettier: 1.19.1
      process: 0.11.10
      promise: 8.1.0
      puppeteer: 3.3.0
      rhea-promise: 1.1.0
      rimraf: 3.0.2
      rollup: 1.32.1
      rollup-plugin-shim: 1.0.0
      rollup-plugin-sourcemaps: 0.4.2_rollup@1.32.1
      rollup-plugin-terser: 5.3.1_rollup@1.32.1
      sinon: 9.2.4
      ts-node: 8.10.2_typescript@4.1.2
      tslib: 2.1.0
      typedoc: 0.15.2
      typescript: 4.1.2
      ws: 7.4.4
    dev: false
    name: '@rush-temp/service-bus'
    resolution:
      integrity: sha512-8lcSVcX4icuk36ASJJZwnYQSmGWspITZKXzow4fadS4rRgLzbCNa6vSdmPyrRluMMZXXohIVaMmY9GSQDsaPqQ==
      tarball: file:projects/service-bus.tgz
    version: 0.0.0
  file:projects/storage-blob-changefeed.tgz:
    dependencies:
      '@azure/identity': 1.2.4
      '@microsoft/api-extractor': 7.7.11
      '@opentelemetry/api': 0.10.2
      '@rollup/plugin-commonjs': 11.0.2_rollup@1.32.1
      '@rollup/plugin-multi-entry': 3.0.1_rollup@1.32.1
      '@rollup/plugin-node-resolve': 8.4.0_rollup@1.32.1
      '@rollup/plugin-replace': 2.4.1_rollup@1.32.1
      '@types/mocha': 7.0.2
      '@types/node': 8.10.66
      '@types/sinon': 9.0.11
      assert: 1.5.0
      cross-env: 7.0.3
      dotenv: 8.2.0
      downlevel-dts: 0.4.0
      es6-promise: 4.2.8
      eslint: 7.21.0
      esm: 3.2.25
      events: 3.3.0
      inherits: 2.0.4
      karma: 6.2.0
      karma-chrome-launcher: 3.1.0
      karma-coverage: 2.0.3
      karma-edge-launcher: 0.4.2_karma@6.2.0
      karma-env-preprocessor: 0.1.1
      karma-firefox-launcher: 1.3.0
      karma-ie-launcher: 1.0.0_karma@6.2.0
      karma-json-preprocessor: 0.3.3_karma@6.2.0
      karma-json-to-file-reporter: 1.0.1
      karma-junit-reporter: 2.0.1_karma@6.2.0
      karma-mocha: 2.0.1
      karma-mocha-reporter: 2.2.5_karma@6.2.0
      karma-sourcemap-loader: 0.3.8
      mocha: 7.2.0
      mocha-junit-reporter: 1.23.3_mocha@7.2.0
      nyc: 14.1.1
      prettier: 1.19.1
      puppeteer: 3.3.0
      rimraf: 3.0.2
      rollup: 1.32.1
      rollup-plugin-shim: 1.0.0
      rollup-plugin-sourcemaps: 0.4.2_rollup@1.32.1
      rollup-plugin-terser: 5.3.1_rollup@1.32.1
      rollup-plugin-visualizer: 4.2.0_rollup@1.32.1
      sinon: 9.2.4
      source-map-support: 0.5.19
      ts-node: 8.10.2_typescript@4.1.2
      tslib: 2.1.0
      typedoc: 0.15.2
      typescript: 4.1.2
      util: 0.12.3
    dev: false
    name: '@rush-temp/storage-blob-changefeed'
    resolution:
      integrity: sha512-MXjuKV5rcZRRtxtNg2aEZhLef4uuvgrlVvmob7J2zm/cocKAK+alSYbwBtl9uHS9XSxLR2QL84ZKI/qoFIOenw==
      tarball: file:projects/storage-blob-changefeed.tgz
    version: 0.0.0
  file:projects/storage-blob.tgz:
    dependencies:
      '@azure/core-rest-pipeline': 1.0.0-beta.2
      '@azure/identity': 1.2.4
      '@microsoft/api-extractor': 7.7.11
      '@opentelemetry/api': 0.10.2
      '@rollup/plugin-commonjs': 11.0.2_rollup@1.32.1
      '@rollup/plugin-json': 4.1.0_rollup@1.32.1
      '@rollup/plugin-multi-entry': 3.0.1_rollup@1.32.1
      '@rollup/plugin-node-resolve': 8.4.0_rollup@1.32.1
      '@rollup/plugin-replace': 2.4.1_rollup@1.32.1
      '@types/mocha': 7.0.2
      '@types/node': 8.10.66
      '@types/node-fetch': 2.5.8
      assert: 1.5.0
      cross-env: 7.0.3
      dotenv: 8.2.0
      downlevel-dts: 0.4.0
      es6-promise: 4.2.8
      eslint: 7.21.0
      esm: 3.2.25
      events: 3.3.0
      inherits: 2.0.4
      karma: 6.2.0
      karma-chrome-launcher: 3.1.0
      karma-coverage: 2.0.3
      karma-edge-launcher: 0.4.2_karma@6.2.0
      karma-env-preprocessor: 0.1.1
      karma-firefox-launcher: 1.3.0
      karma-ie-launcher: 1.0.0_karma@6.2.0
      karma-json-preprocessor: 0.3.3_karma@6.2.0
      karma-json-to-file-reporter: 1.0.1
      karma-junit-reporter: 2.0.1_karma@6.2.0
      karma-mocha: 2.0.1
      karma-mocha-reporter: 2.2.5_karma@6.2.0
      karma-sourcemap-loader: 0.3.8
      mocha: 7.2.0
      mocha-junit-reporter: 1.23.3_mocha@7.2.0
      node-fetch: 2.6.1
      nyc: 14.1.1
      prettier: 1.19.1
      puppeteer: 3.3.0
      rimraf: 3.0.2
      rollup: 1.32.1
      rollup-plugin-shim: 1.0.0
      rollup-plugin-sourcemaps: 0.4.2_rollup@1.32.1
      rollup-plugin-terser: 5.3.1_rollup@1.32.1
      rollup-plugin-visualizer: 4.2.0_rollup@1.32.1
      source-map-support: 0.5.19
      ts-node: 8.10.2_typescript@4.1.2
      tslib: 2.1.0
      typedoc: 0.15.2
      typescript: 4.1.2
      util: 0.12.3
    dev: false
    name: '@rush-temp/storage-blob'
    resolution:
      integrity: sha512-Ej4tJEY2KOy4AVgz9S0uecc0iSx55qtiI8fVp54dChZraV2XyBbci1wqckoY6wQSijtCtOy4yEqAqk39wmuXtw==
      tarball: file:projects/storage-blob.tgz
    version: 0.0.0
  file:projects/storage-file-datalake.tgz:
    dependencies:
      '@azure/identity': 1.2.4
      '@microsoft/api-extractor': 7.7.11
      '@opentelemetry/api': 0.10.2
      '@rollup/plugin-commonjs': 11.0.2_rollup@1.32.1
      '@rollup/plugin-json': 4.1.0_rollup@1.32.1
      '@rollup/plugin-multi-entry': 3.0.1_rollup@1.32.1
      '@rollup/plugin-node-resolve': 8.4.0_rollup@1.32.1
      '@rollup/plugin-replace': 2.4.1_rollup@1.32.1
      '@types/mocha': 7.0.2
      '@types/node': 8.10.66
      '@types/query-string': 6.2.0
      assert: 1.5.0
      cross-env: 7.0.3
      dotenv: 8.2.0
      downlevel-dts: 0.4.0
      es6-promise: 4.2.8
      eslint: 7.21.0
      esm: 3.2.25
      events: 3.3.0
      execa: 3.4.0
      inherits: 2.0.4
      karma: 6.2.0
      karma-chrome-launcher: 3.1.0
      karma-coverage: 2.0.3
      karma-edge-launcher: 0.4.2_karma@6.2.0
      karma-env-preprocessor: 0.1.1
      karma-firefox-launcher: 1.3.0
      karma-ie-launcher: 1.0.0_karma@6.2.0
      karma-json-preprocessor: 0.3.3_karma@6.2.0
      karma-json-to-file-reporter: 1.0.1
      karma-junit-reporter: 2.0.1_karma@6.2.0
      karma-mocha: 2.0.1
      karma-mocha-reporter: 2.2.5_karma@6.2.0
      karma-sourcemap-loader: 0.3.8
      mocha: 7.2.0
      mocha-junit-reporter: 1.23.3_mocha@7.2.0
      nyc: 14.1.1
      prettier: 1.19.1
      puppeteer: 3.3.0
      query-string: 5.1.1
      rimraf: 3.0.2
      rollup: 1.32.1
      rollup-plugin-shim: 1.0.0
      rollup-plugin-sourcemaps: 0.4.2_rollup@1.32.1
      rollup-plugin-terser: 5.3.1_rollup@1.32.1
      rollup-plugin-visualizer: 4.2.0_rollup@1.32.1
      source-map-support: 0.5.19
      ts-node: 8.10.2_typescript@4.1.2
      tslib: 2.1.0
      typedoc: 0.15.2
      typescript: 4.1.2
      util: 0.12.3
    dev: false
    name: '@rush-temp/storage-file-datalake'
    resolution:
      integrity: sha512-0pF1FQYTMa10JTxu+bqGvds8tsy/v9Fo4D3+9rsxha/jP3+3u9RnavyXJjuNmSOC+TPOPP1ETrtybo0TICk9oA==
      tarball: file:projects/storage-file-datalake.tgz
    version: 0.0.0
  file:projects/storage-file-share.tgz:
    dependencies:
      '@microsoft/api-extractor': 7.7.11
      '@opentelemetry/api': 0.10.2
      '@rollup/plugin-commonjs': 11.0.2_rollup@1.32.1
      '@rollup/plugin-multi-entry': 3.0.1_rollup@1.32.1
      '@rollup/plugin-node-resolve': 8.4.0_rollup@1.32.1
      '@rollup/plugin-replace': 2.4.1_rollup@1.32.1
      '@types/mocha': 7.0.2
      '@types/node': 8.10.66
      assert: 1.5.0
      cross-env: 7.0.3
      dotenv: 8.2.0
      downlevel-dts: 0.4.0
      es6-promise: 4.2.8
      eslint: 7.21.0
      esm: 3.2.25
      events: 3.3.0
      inherits: 2.0.4
      karma: 6.2.0
      karma-chrome-launcher: 3.1.0
      karma-coverage: 2.0.3
      karma-edge-launcher: 0.4.2_karma@6.2.0
      karma-env-preprocessor: 0.1.1
      karma-firefox-launcher: 1.3.0
      karma-ie-launcher: 1.0.0_karma@6.2.0
      karma-json-preprocessor: 0.3.3_karma@6.2.0
      karma-json-to-file-reporter: 1.0.1
      karma-junit-reporter: 2.0.1_karma@6.2.0
      karma-mocha: 2.0.1
      karma-mocha-reporter: 2.2.5_karma@6.2.0
      karma-sourcemap-loader: 0.3.8
      mocha: 7.2.0
      mocha-junit-reporter: 1.23.3_mocha@7.2.0
      nyc: 14.1.1
      prettier: 1.19.1
      puppeteer: 3.3.0
      rimraf: 3.0.2
      rollup: 1.32.1
      rollup-plugin-shim: 1.0.0
      rollup-plugin-sourcemaps: 0.4.2_rollup@1.32.1
      rollup-plugin-terser: 5.3.1_rollup@1.32.1
      rollup-plugin-visualizer: 4.2.0_rollup@1.32.1
      source-map-support: 0.5.19
      ts-node: 8.10.2_typescript@4.1.2
      tslib: 2.1.0
      typedoc: 0.15.2
      typescript: 4.1.2
      util: 0.12.3
    dev: false
    name: '@rush-temp/storage-file-share'
    resolution:
      integrity: sha512-f0U/Ff7GEsZQ/xlTyTlkBhOxckFZHzGCmYqcvudTxBFO+pehEPSwK3rz1gEZL5wGYKY3AKf0LP0VyxHJccXohQ==
      tarball: file:projects/storage-file-share.tgz
    version: 0.0.0
  file:projects/storage-internal-avro.tgz:
    dependencies:
      '@microsoft/api-extractor': 7.7.11
      '@rollup/plugin-commonjs': 11.0.2_rollup@1.32.1
      '@rollup/plugin-multi-entry': 3.0.1_rollup@1.32.1
      '@rollup/plugin-node-resolve': 8.4.0_rollup@1.32.1
      '@rollup/plugin-replace': 2.4.1_rollup@1.32.1
      '@types/mocha': 7.0.2
      '@types/node': 8.10.66
      assert: 1.5.0
      dotenv: 8.2.0
      downlevel-dts: 0.4.0
      es6-promise: 4.2.8
      eslint: 7.21.0
      esm: 3.2.25
      inherits: 2.0.4
      karma: 6.2.0
      karma-chrome-launcher: 3.1.0
      karma-coverage: 2.0.3
      karma-edge-launcher: 0.4.2_karma@6.2.0
      karma-env-preprocessor: 0.1.1
      karma-firefox-launcher: 1.3.0
      karma-ie-launcher: 1.0.0_karma@6.2.0
      karma-json-preprocessor: 0.3.3_karma@6.2.0
      karma-json-to-file-reporter: 1.0.1
      karma-junit-reporter: 2.0.1_karma@6.2.0
      karma-mocha: 2.0.1
      karma-mocha-reporter: 2.2.5_karma@6.2.0
      karma-sourcemap-loader: 0.3.8
      mocha: 7.2.0
      mocha-junit-reporter: 1.23.3_mocha@7.2.0
      nyc: 14.1.1
      prettier: 1.19.1
      puppeteer: 3.3.0
      rimraf: 3.0.2
      rollup: 1.32.1
      rollup-plugin-shim: 1.0.0
      rollup-plugin-sourcemaps: 0.4.2_rollup@1.32.1
      rollup-plugin-terser: 5.3.1_rollup@1.32.1
      rollup-plugin-visualizer: 4.2.0_rollup@1.32.1
      source-map-support: 0.5.19
      ts-node: 8.10.2_typescript@4.1.2
      tslib: 2.1.0
      typescript: 4.1.2
      util: 0.12.3
    dev: false
    name: '@rush-temp/storage-internal-avro'
    resolution:
      integrity: sha512-xfu5W0K5vt7IpQecmpp3rwn0nhoIulN2eA5bvvx/vUc9BK6i9KefR1pWH8gKBbfeEceSkldzQSPcRsyXkCQrtA==
      tarball: file:projects/storage-internal-avro.tgz
    version: 0.0.0
  file:projects/storage-queue.tgz:
    dependencies:
      '@azure/identity': 1.2.4
      '@microsoft/api-extractor': 7.7.11
      '@opentelemetry/api': 0.10.2
      '@rollup/plugin-commonjs': 11.0.2_rollup@1.32.1
      '@rollup/plugin-multi-entry': 3.0.1_rollup@1.32.1
      '@rollup/plugin-node-resolve': 8.4.0_rollup@1.32.1
      '@rollup/plugin-replace': 2.4.1_rollup@1.32.1
      '@types/mocha': 7.0.2
      '@types/node': 8.10.66
      assert: 1.5.0
      cross-env: 7.0.3
      dotenv: 8.2.0
      downlevel-dts: 0.4.0
      es6-promise: 4.2.8
      eslint: 7.21.0
      esm: 3.2.25
      inherits: 2.0.4
      karma: 6.2.0
      karma-chrome-launcher: 3.1.0
      karma-coverage: 2.0.3
      karma-edge-launcher: 0.4.2_karma@6.2.0
      karma-env-preprocessor: 0.1.1
      karma-firefox-launcher: 1.3.0
      karma-ie-launcher: 1.0.0_karma@6.2.0
      karma-json-preprocessor: 0.3.3_karma@6.2.0
      karma-json-to-file-reporter: 1.0.1
      karma-junit-reporter: 2.0.1_karma@6.2.0
      karma-mocha: 2.0.1
      karma-mocha-reporter: 2.2.5_karma@6.2.0
      karma-sourcemap-loader: 0.3.8
      mocha: 7.2.0
      mocha-junit-reporter: 1.23.3_mocha@7.2.0
      nyc: 14.1.1
      prettier: 1.19.1
      puppeteer: 3.3.0
      rimraf: 3.0.2
      rollup: 1.32.1
      rollup-plugin-shim: 1.0.0
      rollup-plugin-sourcemaps: 0.4.2_rollup@1.32.1
      rollup-plugin-terser: 5.3.1_rollup@1.32.1
      rollup-plugin-visualizer: 4.2.0_rollup@1.32.1
      source-map-support: 0.5.19
      ts-node: 8.10.2_typescript@4.1.2
      tslib: 2.1.0
      typedoc: 0.15.2
      typescript: 4.1.2
      util: 0.12.3
    dev: false
    name: '@rush-temp/storage-queue'
    resolution:
      integrity: sha512-dTQZ4s5yATu31PyflTcLew5w3x+Ox6ZRdgBroBJyG6/qenzzrztilRRLYhv7MkLqftoQJWjmaMIGQ615OGMpQQ==
      tarball: file:projects/storage-queue.tgz
    version: 0.0.0
  file:projects/synapse-access-control.tgz:
    dependencies:
      '@microsoft/api-extractor': 7.7.11
      '@opentelemetry/api': 0.10.2
      '@rollup/plugin-commonjs': 11.0.2_rollup@1.32.1
      eslint: 7.21.0
      rimraf: 3.0.2
      rollup: 1.32.1
      rollup-plugin-node-resolve: 3.4.0
      rollup-plugin-sourcemaps: 0.4.2_rollup@1.32.1
      tslib: 2.1.0
      typedoc: 0.15.2
      typescript: 4.1.2
      uglify-js: 3.13.0
    dev: false
    name: '@rush-temp/synapse-access-control'
    resolution:
      integrity: sha512-aNi116+l3Cw1RoIbvwKY0Jvve6Vswa8w9/foX93RIeBB2kD4k7n6cCmsH7ClB0tnmw9eVU4/vM996keLWXLDEg==
      tarball: file:projects/synapse-access-control.tgz
    version: 0.0.0
  file:projects/synapse-artifacts.tgz:
    dependencies:
      '@microsoft/api-extractor': 7.7.11
      '@opentelemetry/api': 0.10.2
      '@rollup/plugin-commonjs': 11.0.2_rollup@1.32.1
      eslint: 7.21.0
      rimraf: 3.0.2
      rollup: 1.32.1
      rollup-plugin-node-resolve: 3.4.0
      rollup-plugin-sourcemaps: 0.4.2_rollup@1.32.1
      tslib: 2.1.0
      typedoc: 0.15.2
      typescript: 4.1.2
      uglify-js: 3.13.0
    dev: false
    name: '@rush-temp/synapse-artifacts'
    resolution:
      integrity: sha512-7rwxEAlfZS+IUSN7mpx+zJzAIrf4yu5fd708Kw9FrXsxykDS+HN6ahu+RYcHr6DTBAQnxmj79jNQyHtfbQTE3Q==
      tarball: file:projects/synapse-artifacts.tgz
    version: 0.0.0
  file:projects/synapse-managed-private-endpoints.tgz:
    dependencies:
      '@microsoft/api-extractor': 7.7.11
      '@opentelemetry/api': 0.10.2
      '@rollup/plugin-commonjs': 11.0.2_rollup@1.32.1
      eslint: 7.21.0
      rimraf: 3.0.2
      rollup: 1.32.1
      rollup-plugin-node-resolve: 3.4.0
      rollup-plugin-sourcemaps: 0.4.2_rollup@1.32.1
      tslib: 2.1.0
      typedoc: 0.15.2
      typescript: 4.1.2
      uglify-js: 3.13.0
    dev: false
    name: '@rush-temp/synapse-managed-private-endpoints'
    resolution:
      integrity: sha512-QzBV8coW2Aswl9QyO4x2mSXepEUgpeqJ+6EWYrbrnK1jrElrfXIpt184/CgqhKhxQViXRq7IiJJjg6dKUK307A==
      tarball: file:projects/synapse-managed-private-endpoints.tgz
    version: 0.0.0
  file:projects/synapse-monitoring.tgz:
    dependencies:
      '@microsoft/api-extractor': 7.7.11
      '@opentelemetry/api': 0.10.2
      '@rollup/plugin-commonjs': 11.0.2_rollup@1.32.1
      eslint: 7.21.0
      rimraf: 3.0.2
      rollup: 1.32.1
      rollup-plugin-node-resolve: 3.4.0
      rollup-plugin-sourcemaps: 0.4.2_rollup@1.32.1
      tslib: 2.1.0
      typedoc: 0.15.2
      typescript: 4.1.2
      uglify-js: 3.13.0
    dev: false
    name: '@rush-temp/synapse-monitoring'
    resolution:
      integrity: sha512-Xz8UKgdN0rJbGt90x4TOVzeTfjlJ+rAG0HAXdq0Ibv2PNdNCsIQqgwJ5q90hkk34fIXstWSR4z6P4QCN0XgzSA==
      tarball: file:projects/synapse-monitoring.tgz
    version: 0.0.0
  file:projects/synapse-spark.tgz:
    dependencies:
      '@microsoft/api-extractor': 7.7.11
      '@opentelemetry/api': 0.10.2
      '@rollup/plugin-commonjs': 11.0.2_rollup@1.32.1
      eslint: 7.21.0
      rimraf: 3.0.2
      rollup: 1.32.1
      rollup-plugin-node-resolve: 3.4.0
      rollup-plugin-sourcemaps: 0.4.2_rollup@1.32.1
      tslib: 2.1.0
      typedoc: 0.15.2
      typescript: 4.1.2
      uglify-js: 3.13.0
    dev: false
    name: '@rush-temp/synapse-spark'
    resolution:
      integrity: sha512-42FrwtLEKDgVuOq1HXAG36hjJmEf+CP5ZI0i4GswiLon1HhVLNBcUYdhg5fyyoOyapNB7NPnydAbXqVgyiJejg==
      tarball: file:projects/synapse-spark.tgz
    version: 0.0.0
  file:projects/template.tgz:
    dependencies:
      '@azure/identity': 1.2.4
      '@microsoft/api-extractor': 7.7.11
      '@opentelemetry/api': 0.10.2
      '@types/chai': 4.2.15
      '@types/chai-as-promised': 7.1.3
      '@types/mocha': 7.0.2
      '@types/node': 8.10.66
      chai: 4.3.3
      chai-as-promised: 7.1.1_chai@4.3.3
      cross-env: 7.0.3
      dotenv: 8.2.0
      downlevel-dts: 0.4.0
      eslint: 7.21.0
      inherits: 2.0.4
      karma: 6.2.0
      karma-chrome-launcher: 3.1.0
      karma-coverage: 2.0.3
      karma-edge-launcher: 0.4.2_karma@6.2.0
      karma-env-preprocessor: 0.1.1
      karma-firefox-launcher: 1.3.0
      karma-ie-launcher: 1.0.0_karma@6.2.0
      karma-json-preprocessor: 0.3.3_karma@6.2.0
      karma-json-to-file-reporter: 1.0.1
      karma-junit-reporter: 2.0.1_karma@6.2.0
      karma-mocha: 2.0.1
      karma-mocha-reporter: 2.2.5_karma@6.2.0
      mocha: 7.2.0
      mocha-junit-reporter: 1.23.3_mocha@7.2.0
      nyc: 14.1.1
      prettier: 1.19.1
      rimraf: 3.0.2
      rollup: 1.32.1
      tslib: 2.1.0
      typedoc: 0.15.2
      typescript: 4.1.2
      util: 0.12.3
    dev: false
    name: '@rush-temp/template'
    resolution:
      integrity: sha512-kSBcTIYEr4Z/DsNw99Mp0/dZoUQzPCbSgb4JaQxmed60ftHwuEj8yP8Rn6+D6dh+GdvaTLvqWAoTMQrEND+Zxw==
      tarball: file:projects/template.tgz
    version: 0.0.0
  file:projects/test-utils-multi-version.tgz:
    dependencies:
      '@microsoft/api-extractor': 7.7.11
      '@types/chai': 4.2.15
      '@types/mocha': 7.0.2
      '@types/node': 8.10.66
      chai: 4.3.3
      chai-as-promised: 7.1.1_chai@4.3.3
      eslint: 7.21.0
      karma: 6.2.0
      karma-chrome-launcher: 3.1.0
      karma-coverage: 2.0.3
      karma-env-preprocessor: 0.1.1
      mocha: 7.2.0
      prettier: 1.19.1
      rimraf: 3.0.2
      rollup: 1.32.1
      tslib: 2.1.0
      typescript: 4.1.2
    dev: false
    name: '@rush-temp/test-utils-multi-version'
    resolution:
      integrity: sha512-p1ehA1Uj+7dPG7tCat6dP31NmBHMJd23Ye3E4sPx8G55wSZbBuu116P4RRag7/DW9klyaJF2xavWTQILXfgvHA==
      tarball: file:projects/test-utils-multi-version.tgz
    version: 0.0.0
  file:projects/test-utils-perfstress.tgz:
    dependencies:
      '@opentelemetry/api': 0.10.2
      '@types/minimist': 1.2.1
      '@types/node': 8.10.66
      '@types/node-fetch': 2.5.8
      eslint: 7.21.0
      karma: 6.2.0
      karma-chrome-launcher: 3.1.0
      karma-coverage: 2.0.3
      karma-env-preprocessor: 0.1.1
      minimist: 1.2.5
      node-fetch: 2.6.1
      prettier: 1.19.1
      rimraf: 3.0.2
      tslib: 2.1.0
      typescript: 4.1.2
    dev: false
    name: '@rush-temp/test-utils-perfstress'
    resolution:
      integrity: sha512-xY3noZfwE+5JjTv/Ts+Co363s9B3RaxR45yGRMJPamBq+bGq4p/64of956KEUtgklAf5Gjo51KukHPhQ8B/LaQ==
      tarball: file:projects/test-utils-perfstress.tgz
    version: 0.0.0
  file:projects/test-utils-recorder.tgz:
    dependencies:
      '@opentelemetry/api': 0.10.2
      '@rollup/plugin-commonjs': 11.0.2_rollup@1.32.1
      '@rollup/plugin-multi-entry': 3.0.1_rollup@1.32.1
      '@rollup/plugin-node-resolve': 8.4.0_rollup@1.32.1
      '@rollup/plugin-replace': 2.4.1_rollup@1.32.1
      '@types/chai': 4.2.15
      '@types/fs-extra': 8.1.1
      '@types/md5': 2.3.0
      '@types/mocha': 7.0.2
      '@types/mock-fs': 4.10.0
      '@types/mock-require': 2.0.0
      '@types/nise': 1.4.0
      '@types/node': 8.10.66
      chai: 4.3.3
      dotenv: 8.2.0
      eslint: 7.21.0
      fs-extra: 8.1.0
      karma: 6.2.0
      karma-chrome-launcher: 3.1.0
      karma-coverage: 2.0.3
      karma-edge-launcher: 0.4.2_karma@6.2.0
      karma-env-preprocessor: 0.1.1
      karma-firefox-launcher: 1.3.0
      karma-ie-launcher: 1.0.0_karma@6.2.0
      karma-json-preprocessor: 0.3.3_karma@6.2.0
      karma-json-to-file-reporter: 1.0.1
      karma-junit-reporter: 2.0.1_karma@6.2.0
      karma-mocha: 2.0.1
      karma-mocha-reporter: 2.2.5_karma@6.2.0
      karma-sourcemap-loader: 0.3.8
      md5: 2.3.0
      mocha: 7.2.0
      mocha-junit-reporter: 1.23.3_mocha@7.2.0
      mock-fs: 4.13.0
      mock-require: 3.0.3
      nise: 4.1.0
      nock: 12.0.3
      npm-run-all: 4.1.5
      nyc: 14.1.1
      prettier: 1.19.1
      rimraf: 3.0.2
      rollup: 1.32.1
      rollup-plugin-shim: 1.0.0
      rollup-plugin-sourcemaps: 0.4.2_rollup@1.32.1
      rollup-plugin-terser: 5.3.1_rollup@1.32.1
      rollup-plugin-visualizer: 4.2.0_rollup@1.32.1
      tslib: 2.1.0
      typescript: 4.1.2
      xhr-mock: 2.5.1
    dev: false
    name: '@rush-temp/test-utils-recorder'
    resolution:
      integrity: sha512-xx7GZ2XToZkOp2NMiAvuhItWOPgmikKEZ9FANVuoAvuKWOlA3UHX/uy9vFCdYgERyP+Ln5Cq7zy545VS0mlXaA==
      tarball: file:projects/test-utils-recorder.tgz
    version: 0.0.0
  file:projects/testhub.tgz:
    dependencies:
      '@azure/event-hubs': 2.1.4
      '@types/node': 8.10.66
      '@types/uuid': 8.3.0
      '@types/yargs': 15.0.13
      async-lock: 1.2.8
      death: 1.1.0
      debug: 4.3.1
      eslint: 7.21.0
      rhea: 1.0.24
      rimraf: 3.0.2
      tslib: 2.1.0
      typescript: 4.1.2
      uuid: 8.3.2
      yargs: 15.4.1
    dev: false
    name: '@rush-temp/testhub'
    resolution:
      integrity: sha512-HdIdDAAHx0bZpTjzl4xH0KPQUYPdfcJgNiZpAQzbVrhePPH/giaWNW0OMrD4PkKdo9iCrbsA4EN3tTb4z4gavQ==
      tarball: file:projects/testhub.tgz
    version: 0.0.0
registry: ''
specifiers:
  '@rush-temp/abort-controller': file:./projects/abort-controller.tgz
  '@rush-temp/ai-anomaly-detector': file:./projects/ai-anomaly-detector.tgz
  '@rush-temp/ai-form-recognizer': file:./projects/ai-form-recognizer.tgz
  '@rush-temp/ai-metrics-advisor': file:./projects/ai-metrics-advisor.tgz
  '@rush-temp/ai-text-analytics': file:./projects/ai-text-analytics.tgz
  '@rush-temp/app-configuration': file:./projects/app-configuration.tgz
  '@rush-temp/attestation': file:./projects/attestation.tgz
  '@rush-temp/communication-administration': file:./projects/communication-administration.tgz
  '@rush-temp/communication-chat': file:./projects/communication-chat.tgz
  '@rush-temp/communication-common': file:./projects/communication-common.tgz
  '@rush-temp/communication-identity': file:./projects/communication-identity.tgz
  '@rush-temp/communication-phone-numbers': file:./projects/communication-phone-numbers.tgz
  '@rush-temp/communication-sms': file:./projects/communication-sms.tgz
  '@rush-temp/container-registry': file:./projects/container-registry.tgz
  '@rush-temp/core-amqp': file:./projects/core-amqp.tgz
  '@rush-temp/core-asynciterator-polyfill': file:./projects/core-asynciterator-polyfill.tgz
  '@rush-temp/core-auth': file:./projects/core-auth.tgz
  '@rush-temp/core-client': file:./projects/core-client.tgz
  '@rush-temp/core-crypto': file:./projects/core-crypto.tgz
  '@rush-temp/core-http': file:./projects/core-http.tgz
  '@rush-temp/core-lro': file:./projects/core-lro.tgz
  '@rush-temp/core-paging': file:./projects/core-paging.tgz
  '@rush-temp/core-rest-pipeline': file:./projects/core-rest-pipeline.tgz
  '@rush-temp/core-tracing': file:./projects/core-tracing.tgz
  '@rush-temp/core-util': file:./projects/core-util.tgz
  '@rush-temp/core-xml': file:./projects/core-xml.tgz
  '@rush-temp/cosmos': file:./projects/cosmos.tgz
  '@rush-temp/data-tables': file:./projects/data-tables.tgz
  '@rush-temp/dev-tool': file:./projects/dev-tool.tgz
  '@rush-temp/digital-twins-core': file:./projects/digital-twins-core.tgz
  '@rush-temp/eslint-plugin-azure-sdk': file:./projects/eslint-plugin-azure-sdk.tgz
  '@rush-temp/event-hubs': file:./projects/event-hubs.tgz
  '@rush-temp/event-processor-host': file:./projects/event-processor-host.tgz
  '@rush-temp/eventgrid': file:./projects/eventgrid.tgz
  '@rush-temp/eventhubs-checkpointstore-blob': file:./projects/eventhubs-checkpointstore-blob.tgz
  '@rush-temp/identity': file:./projects/identity.tgz
  '@rush-temp/iot-device-update': file:./projects/iot-device-update.tgz
  '@rush-temp/keyvault-admin': file:./projects/keyvault-admin.tgz
  '@rush-temp/keyvault-certificates': file:./projects/keyvault-certificates.tgz
  '@rush-temp/keyvault-common': file:./projects/keyvault-common.tgz
  '@rush-temp/keyvault-keys': file:./projects/keyvault-keys.tgz
  '@rush-temp/keyvault-secrets': file:./projects/keyvault-secrets.tgz
  '@rush-temp/logger': file:./projects/logger.tgz
  '@rush-temp/mixedreality-authentication': file:./projects/mixedreality-authentication.tgz
  '@rush-temp/mock-hub': file:./projects/mock-hub.tgz
  '@rush-temp/monitor-opentelemetry-exporter': file:./projects/monitor-opentelemetry-exporter.tgz
  '@rush-temp/perf-ai-text-analytics': file:./projects/perf-ai-text-analytics.tgz
  '@rush-temp/perf-eventgrid': file:./projects/perf-eventgrid.tgz
  '@rush-temp/perf-storage-blob': file:./projects/perf-storage-blob.tgz
  '@rush-temp/perf-storage-file-datalake': file:./projects/perf-storage-file-datalake.tgz
  '@rush-temp/perf-storage-file-share': file:./projects/perf-storage-file-share.tgz
  '@rush-temp/quantum-jobs': file:./projects/quantum-jobs.tgz
  '@rush-temp/schema-registry': file:./projects/schema-registry.tgz
  '@rush-temp/schema-registry-avro': file:./projects/schema-registry-avro.tgz
  '@rush-temp/search-documents': file:./projects/search-documents.tgz
  '@rush-temp/service-bus': file:./projects/service-bus.tgz
  '@rush-temp/storage-blob': file:./projects/storage-blob.tgz
  '@rush-temp/storage-blob-changefeed': file:./projects/storage-blob-changefeed.tgz
  '@rush-temp/storage-file-datalake': file:./projects/storage-file-datalake.tgz
  '@rush-temp/storage-file-share': file:./projects/storage-file-share.tgz
  '@rush-temp/storage-internal-avro': file:./projects/storage-internal-avro.tgz
  '@rush-temp/storage-queue': file:./projects/storage-queue.tgz
  '@rush-temp/synapse-access-control': file:./projects/synapse-access-control.tgz
  '@rush-temp/synapse-artifacts': file:./projects/synapse-artifacts.tgz
  '@rush-temp/synapse-managed-private-endpoints': file:./projects/synapse-managed-private-endpoints.tgz
  '@rush-temp/synapse-monitoring': file:./projects/synapse-monitoring.tgz
  '@rush-temp/synapse-spark': file:./projects/synapse-spark.tgz
  '@rush-temp/template': file:./projects/template.tgz
  '@rush-temp/test-utils-multi-version': file:./projects/test-utils-multi-version.tgz
  '@rush-temp/test-utils-perfstress': file:./projects/test-utils-perfstress.tgz
  '@rush-temp/test-utils-recorder': file:./projects/test-utils-recorder.tgz
  '@rush-temp/testhub': file:./projects/testhub.tgz<|MERGE_RESOLUTION|>--- conflicted
+++ resolved
@@ -8176,11 +8176,7 @@
     dev: false
     name: '@rush-temp/communication-chat'
     resolution:
-<<<<<<< HEAD
-      integrity: sha512-P3psB6ukRXVXT/9OHJ+e1euw1S4HOuFBbvPhqGIMlBZuiBXyEqicw6PaG4oVKgjdGJtaOTyvY3E6OXW0hm+9/A==
-=======
       integrity: sha512-8p2iK0zzMBTZCOm+BUbak1IUkUtcKbw+n/cT07TLKqMbXE45t+28peI7vUVqRLRdS9Si9obgWH3xlYbAV3Ay1Q==
->>>>>>> db762b74
       tarball: file:projects/communication-chat.tgz
     version: 0.0.0
   file:projects/communication-common.tgz:
