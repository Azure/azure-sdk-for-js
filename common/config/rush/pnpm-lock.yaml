--- conflicted
+++ resolved
@@ -909,7 +909,7 @@
       integrity: sha512-bCtL5v9zdbQW86yexOlXWTEGvLNqWxMFyi7gQA7Gcthbezr2cPSOb8SkESVKA937QD5cIwOFLDFt0MQoXOEr9Q==
   /@types/fs-extra/8.0.1:
     dependencies:
-      '@types/node': 8.10.55
+      '@types/node': 8.10.56
     dev: false
     resolution:
       integrity: sha512-J00cVDALmi/hJOYsunyT52Hva5TnJeKP5yd1r+mH/ZU0mbYZflR0Z5kw5kITtKTRYMhm1JMClOFYdHnQszEvqw==
@@ -1032,6 +1032,10 @@
     dev: false
     resolution:
       integrity: sha512-iZeh1EgupfmAAOASk580R1SL5lWF3CsBVgVH0395qyNF8fhO16xy1UwAav2PdGxIIsYRn7RzJgMGjdsvam6YYg==
+  /@types/node/8.10.56:
+    dev: false
+    resolution:
+      integrity: sha512-5yWs9hy3UWdandOgvmmPCNJ3jI5/o8syatQWOmiAO/9/PptOQ+0O2ANKHltFhE4MGCt/QiVkoxQFUbeha9Yf4w==
   /@types/node/8.5.8:
     dev: false
     resolution:
@@ -1275,6 +1279,9 @@
       '@typescript-eslint/parser': ^2.0.0
       eslint: ^5.0.0 || ^6.0.0
       typescript: '*'
+    peerDependenciesMeta:
+      typescript:
+        optional: true
     resolution:
       integrity: sha512-ddrJZxp5ns1Lh5ofZQYk3P8RyvKfyz/VcRR4ZiJLHO/ljnQAO8YvTfj268+WJOOadn99mvDiqJA65+HAKoeSPA==
   /@typescript-eslint/experimental-utils/2.0.0_eslint@6.2.1:
@@ -1489,6 +1496,9 @@
     dev: false
     engines:
       node: ^8.10.0 || ^10.13.0 || >=11.10.1
+    peerDependenciesMeta:
+      typescript:
+        optional: true
     resolution:
       integrity: sha512-AXURyF8NcA3IsnbjNX1v9qbwa0dDoY9YPcKYR2utvMHoUcu3636zrz0gRWtVAyxbPCkhyKuGg6WZIyi2Fc79CA==
   /@webassemblyjs/ast/1.8.5:
@@ -3422,11 +3432,6 @@
     dev: false
     resolution:
       integrity: sha512-cCuLsMhJeWQ/ZpsFTbE765kvVfoeSddc4nU3up4fV+fDBcfUXnbITJ+JzhkdjzOqhURjZgujxaioam4RM9yGUg==
-  /commander/2.20.3:
-    dev: false
-    optional: true
-    resolution:
-      integrity: sha512-GpVkmM8vF2vQUkj2LvZmD35JxeJOLCwJ9cUkugyk2nuhbv3+mJvpLYYt+0+USMxE+oj+ey/lJEnhZw75x/OMcQ==
   /commondir/1.0.1:
     dev: false
     resolution:
@@ -4135,26 +4140,6 @@
       node: '>= 0.4'
     resolution:
       integrity: sha512-vDZfg/ykNxQVwup/8E1BZhVzFfBxs9NqMzGcvIJrqg5k2/5Za2bWo40dK2J1pgLngZ7c+Shh8lwYtLGyrwPutg==
-<<<<<<< HEAD
-=======
-  /es-abstract/1.16.0:
-    dependencies:
-      es-to-primitive: 1.2.0
-      function-bind: 1.1.1
-      has: 1.0.3
-      has-symbols: 1.0.0
-      is-callable: 1.1.4
-      is-regex: 1.0.4
-      object-inspect: 1.6.0
-      object-keys: 1.1.1
-      string.prototype.trimleft: 2.1.0
-      string.prototype.trimright: 2.1.0
-    dev: false
-    engines:
-      node: '>= 0.4'
-    resolution:
-      integrity: sha512-xdQnfykZ9JMEiasTAJZJdMWCQ1Vm00NBw79/AWi7ELfZuuPCSOMDZbT9mkOfSctVtfhb+sAAzrm+j//GjjLHLg==
->>>>>>> 27910f7a
   /es-to-primitive/1.2.0:
     dependencies:
       is-callable: 1.1.4
@@ -4973,7 +4958,7 @@
       integrity: sha512-LoQe6yDuUMDzQAEH8sgmh4Md6oZnc/7PjtwjNFSzveXqSHt6ka9fPBuso7IGf9Rz4uqnSnWiFH2B/zj24a5ReA==
   /flat/4.1.0:
     dependencies:
-      is-buffer: 2.0.4
+      is-buffer: 2.0.3
     dev: false
     hasBin: true
     resolution:
@@ -5089,7 +5074,7 @@
       integrity: sha1-i/tVAr3kpNNs/e6gB/zKIdfjgq8=
   /fs-extra/7.0.1:
     dependencies:
-      graceful-fs: 4.2.3
+      graceful-fs: 4.2.2
       jsonfile: 4.0.0
       universalify: 0.1.2
     dev: false
@@ -6456,7 +6441,7 @@
   /jsonfile/4.0.0:
     dev: false
     optionalDependencies:
-      graceful-fs: 4.2.3
+      graceful-fs: 4.2.2
     resolution:
       integrity: sha1-h3Gq4HmbZAdrdmQPygWPnBDjPss=
   /jsonparse/1.2.0:
@@ -7879,7 +7864,7 @@
       node: '>= 8.0'
     resolution:
       integrity: sha512-Bb00vTmuXyucMT9gcnMSiE2n6P5yrRoAyej0eF6ik6VUxG0FKp4RcSx1TzFusEDtY3hMNpsd7ZYUSIvwtNpTrw==
-  /nock/11.5.0:
+  /nock/11.6.0:
     dependencies:
       chai: 4.2.0
       debug: 4.1.1
@@ -7891,7 +7876,7 @@
     engines:
       node: '>= 8.0'
     resolution:
-      integrity: sha512-gddqQKCzc2JM9WdNcAzuXNnYfc3S8eEG/3a4vqGRjA86glaKuWTVCRWwCaP2ZYdmPcaxy8uPgoEOKz7n/YreFA==
+      integrity: sha512-9ocFR68CxS6nf2XtQNpdSh5n4QQSKl87DhXgLnHO/RD4CsGThFtu8/QG6myHTnrUHRE6JSKpiGjLJdRe2ZSlIA==
   /node-abort-controller/1.0.4:
     dev: false
     resolution:
@@ -8113,11 +8098,7 @@
   /object.getownpropertydescriptors/2.0.3:
     dependencies:
       define-properties: 1.1.3
-<<<<<<< HEAD
       es-abstract: 1.13.0
-=======
-      es-abstract: 1.16.0
->>>>>>> 27910f7a
     dev: false
     engines:
       node: '>= 0.8'
@@ -9376,7 +9357,7 @@
       integrity: sha512-mwqeW5XsA2qAejG46gYdENaxXjx9onRNCfn7L0duuP4hCuTIi/QO7PDK07KJfp1d+izWPrzEJDcSqBa0OZQriA==
   /rimraf/2.7.1:
     dependencies:
-      glob: 7.1.5
+      glob: 7.1.4
     dev: false
     hasBin: true
     resolution:
@@ -9800,7 +9781,7 @@
   /rollup/1.25.2:
     dependencies:
       '@types/estree': 0.0.39
-      '@types/node': 8.10.55
+      '@types/node': 8.10.56
       acorn: 7.1.0
     dev: false
     hasBin: true
@@ -11920,7 +11901,7 @@
     dev: false
     hasBin: true
     optionalDependencies:
-      commander: 2.20.3
+      commander: 2.20.0
     resolution:
       integrity: sha512-DUOKC/IhbkdLKKiV89gw9DUauTV8U/8yJl1sjf6MtDmzevLKOF2duNJ495S3MFVjqZarr+qNGCPbkg4mu4PpLw==
   'file:projects/abort-controller.tgz':
@@ -12772,11 +12753,7 @@
     dev: false
     name: '@rush-temp/keyvault-certificates'
     resolution:
-<<<<<<< HEAD
-      integrity: sha512-OeAmWghO2refsfugS1DHjDN5YmZY9vMs0RXAtakDB0U8A4pe6P6T6eD9f71tDoyLwm0t4W1E5TH6O4Z4EF649g==
-=======
       integrity: sha512-YtT+04IFZwmYWlhEfYulNYOp4Fv6oU+kKKcdbicOgEaks91pPl76mVDNrG7lvs2fQzxRXpAfssutJzd5U/7XDA==
->>>>>>> 27910f7a
       tarball: 'file:projects/keyvault-certificates.tgz'
     version: 0.0.0
   'file:projects/keyvault-keys.tgz':
@@ -12846,7 +12823,7 @@
     dev: false
     name: '@rush-temp/keyvault-keys'
     resolution:
-      integrity: sha512-CRkDXKhHkbs5SJMDrB0u20eEhkiBYaTMwEbJgpX4wLT0Ma7bF4V/EryLjQslWXGvg+QZsfRPyDU85BiziBZolA==
+      integrity: sha512-0Y6IWvt9tCYDEolwyWTby4q2sU7+h/eOBwD+dXFbLgOcGxqS320RT64KP63xzc2pV4tKh6CnNA6zUdJii+oXZQ==
       tarball: 'file:projects/keyvault-keys.tgz'
     version: 0.0.0
   'file:projects/keyvault-secrets.tgz':
@@ -12915,7 +12892,7 @@
     dev: false
     name: '@rush-temp/keyvault-secrets'
     resolution:
-      integrity: sha512-HMcSIJZbgNVpnhlG1NsAjgs71ZUyRMX3IuTTB8AAFTstzB4GmIdVn3kjsAR9teytFKD2PFBqaPrsH0+sIc+OFA==
+      integrity: sha512-rnp45sPatCv64KVMMkPBiloY9K80WRU0NaXzU3jQzXgoQF7bitVPAGerMsV6/SI+wM7KTYPYFCQuVJvolrHyng==
       tarball: 'file:projects/keyvault-secrets.tgz'
     version: 0.0.0
   'file:projects/logger.tgz':
@@ -13137,7 +13114,7 @@
       '@types/mocha': 5.2.7
       '@types/nise': 1.4.0
       '@types/nock': 10.0.3
-      '@types/node': 8.10.55
+      '@types/node': 8.10.56
       '@types/query-string': 6.2.0
       '@typescript-eslint/eslint-plugin': 2.5.0_9532ddc6a515f233700227c4e2ab0e1c
       '@typescript-eslint/parser': 2.5.0_eslint@6.5.1
@@ -13173,7 +13150,7 @@
       mocha-junit-reporter: 1.23.1_mocha@6.2.2
       mocha-multi: 1.1.3_mocha@6.2.2
       nise: 1.5.2
-      nock: 11.5.0
+      nock: 11.6.0
       nyc: 14.1.1
       prettier: 1.18.2
       puppeteer: 1.20.0
