--- conflicted
+++ resolved
@@ -9320,10 +9320,7 @@
       cross-env: 7.0.3
       dotenv: 8.2.0
       eslint: 7.19.0
-<<<<<<< HEAD
-=======
       esm: 3.2.25
->>>>>>> 3d3fedfd
       events: 3.2.0
       inherits: 2.0.4
       karma: 5.2.3
@@ -9353,19 +9350,12 @@
       tslib: 2.1.0
       typedoc: 0.15.2
       typescript: 4.1.2
-<<<<<<< HEAD
-=======
       uglify-js: 3.12.6
->>>>>>> 3d3fedfd
       util: 0.12.3
     dev: false
     name: '@rush-temp/quantum-jobs'
     resolution:
-<<<<<<< HEAD
-      integrity: sha512-7vaErqG6JWDYUBBD/kum3Ckp5k0OCRyWtFWzZQPGlGEKQpTXtbuujjcK184m8CMLQxNlGD8+azVUhEy4Pj0DoQ==
-=======
       integrity: sha512-Jejqh29zciTFkzBTA0i2STaklFwhaqcnjRkNesTu+hSIQKXSpq/DEvDGr8Ki9dP10uCODTiq6uuzsZ/EhfW+ag==
->>>>>>> 3d3fedfd
       tarball: file:projects/quantum-jobs.tgz
     version: 0.0.0
   file:projects/schema-registry-avro.tgz:
