dependencies:
  '@rush-temp/abort-controller': 'file:projects/abort-controller.tgz'
  '@rush-temp/ai-anomaly-detector': 'file:projects/ai-anomaly-detector.tgz'
  '@rush-temp/ai-form-recognizer': 'file:projects/ai-form-recognizer.tgz'
  '@rush-temp/ai-metrics-advisor': 'file:projects/ai-metrics-advisor.tgz'
  '@rush-temp/ai-text-analytics': 'file:projects/ai-text-analytics.tgz'
  '@rush-temp/app-configuration': 'file:projects/app-configuration.tgz'
  '@rush-temp/communication-administration': 'file:projects/communication-administration.tgz'
  '@rush-temp/communication-chat': 'file:projects/communication-chat.tgz'
  '@rush-temp/communication-common': 'file:projects/communication-common.tgz'
  '@rush-temp/communication-sms': 'file:projects/communication-sms.tgz'
  '@rush-temp/core-amqp': 'file:projects/core-amqp.tgz'
  '@rush-temp/core-arm': 'file:projects/core-arm.tgz'
  '@rush-temp/core-asynciterator-polyfill': 'file:projects/core-asynciterator-polyfill.tgz'
  '@rush-temp/core-auth': 'file:projects/core-auth.tgz'
  '@rush-temp/core-client': 'file:projects/core-client.tgz'
  '@rush-temp/core-http': 'file:projects/core-http.tgz'
  '@rush-temp/core-https': 'file:projects/core-https.tgz'
  '@rush-temp/core-lro': 'file:projects/core-lro.tgz'
  '@rush-temp/core-paging': 'file:projects/core-paging.tgz'
  '@rush-temp/core-tracing': 'file:projects/core-tracing.tgz'
  '@rush-temp/core-xml': 'file:projects/core-xml.tgz'
  '@rush-temp/cosmos': 'file:projects/cosmos.tgz'
  '@rush-temp/data-tables': 'file:projects/data-tables.tgz'
  '@rush-temp/dev-tool': 'file:projects/dev-tool.tgz'
  '@rush-temp/digital-twins-core': 'file:projects/digital-twins-core.tgz'
  '@rush-temp/eslint-plugin-azure-sdk': 'file:projects/eslint-plugin-azure-sdk.tgz'
  '@rush-temp/event-hubs': 'file:projects/event-hubs.tgz'
  '@rush-temp/event-processor-host': 'file:projects/event-processor-host.tgz'
  '@rush-temp/eventgrid': 'file:projects/eventgrid.tgz'
  '@rush-temp/eventhubs-checkpointstore-blob': 'file:projects/eventhubs-checkpointstore-blob.tgz'
  '@rush-temp/identity': 'file:projects/identity.tgz'
  '@rush-temp/keyvault-admin': 'file:projects/keyvault-admin.tgz'
  '@rush-temp/keyvault-certificates': 'file:projects/keyvault-certificates.tgz'
  '@rush-temp/keyvault-common': 'file:projects/keyvault-common.tgz'
  '@rush-temp/keyvault-keys': 'file:projects/keyvault-keys.tgz'
  '@rush-temp/keyvault-secrets': 'file:projects/keyvault-secrets.tgz'
  '@rush-temp/logger': 'file:projects/logger.tgz'
  '@rush-temp/opentelemetry-exporter-azure-monitor': 'file:projects/opentelemetry-exporter-azure-monitor.tgz'
  '@rush-temp/schema-registry': 'file:projects/schema-registry.tgz'
  '@rush-temp/schema-registry-avro': 'file:projects/schema-registry-avro.tgz'
  '@rush-temp/search-documents': 'file:projects/search-documents.tgz'
  '@rush-temp/service-bus': 'file:projects/service-bus.tgz'
  '@rush-temp/storage-blob': 'file:projects/storage-blob.tgz'
  '@rush-temp/storage-blob-changefeed': 'file:projects/storage-blob-changefeed.tgz'
  '@rush-temp/storage-file-datalake': 'file:projects/storage-file-datalake.tgz'
  '@rush-temp/storage-file-share': 'file:projects/storage-file-share.tgz'
  '@rush-temp/storage-internal-avro': 'file:projects/storage-internal-avro.tgz'
  '@rush-temp/storage-queue': 'file:projects/storage-queue.tgz'
  '@rush-temp/synapse-monitoring': 'file:projects/synapse-monitoring.tgz'
  '@rush-temp/template': 'file:projects/template.tgz'
  '@rush-temp/test-utils-perfstress': 'file:projects/test-utils-perfstress.tgz'
  '@rush-temp/test-utils-recorder': 'file:projects/test-utils-recorder.tgz'
  '@rush-temp/testhub': 'file:projects/testhub.tgz'
lockfileVersion: 5.1
packages:
  /@azure/abort-controller/1.0.1:
    dependencies:
      tslib: 1.13.0
    dev: false
    resolution:
      integrity: sha512-wP2Jw6uPp8DEDy0n4KNidvwzDjyVV2xnycEIq7nPzj1rHyb/r+t3OPeNT1INZePP2wy5ZqlwyuyOMTi0ePyY1A==
  /@azure/amqp-common/1.0.0-preview.9:
    dependencies:
      '@azure/ms-rest-nodeauth': 0.9.3
      '@types/async-lock': 1.1.2
      '@types/is-buffer': 2.0.0
      async-lock: 1.2.4
      buffer: 5.6.0
      debug: 3.2.6
      events: 3.2.0
      is-buffer: 2.0.4
      jssha: 2.4.2
      process: 0.11.10
      rhea: 1.0.24
      rhea-promise: 0.1.15
      stream-browserify: 2.0.2
      tslib: 1.13.0
      url: 0.11.0
      util: 0.11.1
    dev: false
    resolution:
      integrity: sha512-RVG1Ad3Afv9gwFFmpeCXQAm+Sa0L8KEZRJJAAZEGoYDb6EoO1iQDVmoBz720h8mdrGpi0D60xNU/KhriIwuZfQ==
  /@azure/communication-signaling/1.0.0-beta.1:
    dependencies:
      '@azure/core-http': 1.1.8
      '@azure/logger': 1.0.0
      '@opentelemetry/api': 0.6.1
      events: 3.2.0
      tslib: 1.13.0
    dev: false
    engines:
      node: '>=8.0.0'
    resolution:
      integrity: sha512-xxlGwbbTkEZAline8wrP75FLaOsT23nMukzIg5X/Cs6cQSQ/JKj7Uxq5Idxp9GgAYT+g+PAj+BJ929/jaselBQ==
  /@azure/core-amqp/1.1.5:
    dependencies:
      '@azure/abort-controller': 1.0.1
      '@azure/core-auth': 1.1.3
      '@azure/logger': 1.0.0
      '@types/async-lock': 1.1.2
      '@types/is-buffer': 2.0.0
      async-lock: 1.2.4
      buffer: 5.6.0
      events: 3.2.0
      is-buffer: 2.0.4
      jssha: 3.1.2
      process: 0.11.10
      rhea: 1.0.24
      rhea-promise: 1.0.0
      stream-browserify: 3.0.0
      tslib: 2.0.1
      url: 0.11.0
      util: 0.12.3
    dev: false
    engines:
      node: '>=8.0.0'
    resolution:
      integrity: sha512-8l7xMoyH0/emc1Y1p9I6jVggIBGVgTeKR2KUHWZAlXpBhagglabb6pZLQtCaCATasd8dSoCqwOOxfe/DVSE+kQ==
  /@azure/core-amqp/2.0.0-beta.1:
    dependencies:
      '@azure/abort-controller': 1.0.1
      '@azure/logger': 1.0.0
      '@types/async-lock': 1.1.2
      '@types/is-buffer': 2.0.0
      async-lock: 1.2.4
      buffer: 5.6.0
      events: 3.2.0
      is-buffer: 2.0.4
      jssha: 3.1.2
      process: 0.11.10
      rhea: 1.0.24
      rhea-promise: 1.0.0
      tslib: 2.0.1
      url: 0.11.0
      util: 0.12.3
    dev: false
    engines:
      node: '>=8.0.0'
    resolution:
      integrity: sha512-4H8qzvORiVsajBpzaTCHEP+2h2D4x+bsFU1c67cKzs03LWujCUz68uJ8FX5YGr6u/abHpZwxbyJsZ+tmAdY5oA==
  /@azure/core-asynciterator-polyfill/1.0.0:
    dev: false
    resolution:
      integrity: sha512-kmv8CGrPfN9SwMwrkiBK9VTQYxdFQEGe0BmQk+M8io56P9KNzpAxcWE/1fxJj7uouwN4kXF0BHW8DNlgx+wtCg==
  /@azure/core-auth/1.1.3:
    dependencies:
      '@azure/abort-controller': 1.0.1
      '@azure/core-tracing': 1.0.0-preview.8
      '@opentelemetry/api': 0.6.1
      tslib: 2.0.1
    dev: false
    engines:
      node: '>=8.0.0'
    resolution:
      integrity: sha512-A4xigW0YZZpkj1zK7dKuzbBpGwnhEcRk6WWuIshdHC32raR3EQ1j6VA9XZqE+RFsUgH6OAmIK5BWIz+mZjnd6Q==
  /@azure/core-http/1.1.8:
    dependencies:
      '@azure/abort-controller': 1.0.1
      '@azure/core-auth': 1.1.3
      '@azure/core-tracing': 1.0.0-preview.9
      '@azure/logger': 1.0.0
      '@opentelemetry/api': 0.10.2
      '@types/node-fetch': 2.5.7
      '@types/tunnel': 0.0.1
      form-data: 3.0.0
      node-fetch: 2.6.0
      process: 0.11.10
      tough-cookie: 4.0.0
      tslib: 2.0.1
      tunnel: 0.0.6
      uuid: 8.3.0
      xml2js: 0.4.23
    dev: false
    engines:
      node: '>=8.0.0'
    resolution:
      integrity: sha512-hJ9ZblU99sY2dTD6U5EqZ5zjd0QmwwvSp8RYp2zS9s5mhsNobLQFI09bIE6yo891bOySCEepNCE5tL15dLYhIA==
  /@azure/core-tracing/1.0.0-preview.8:
    dependencies:
      '@opencensus/web-types': 0.0.7
      '@opentelemetry/api': 0.6.1
      tslib: 1.13.0
    dev: false
    resolution:
      integrity: sha512-ZKUpCd7Dlyfn7bdc+/zC/sf0aRIaNQMDuSj2RhYRFe3p70hVAnYGp3TX4cnG2yoEALp/LTj/XnZGQ8Xzf6Ja/Q==
  /@azure/core-tracing/1.0.0-preview.9:
    dependencies:
      '@opencensus/web-types': 0.0.7
      '@opentelemetry/api': 0.10.2
      tslib: 2.0.1
    dev: false
    engines:
      node: '>=8.0.0'
    resolution:
      integrity: sha512-zczolCLJ5QG42AEPQ+Qg9SRYNUyB+yZ5dzof4YEc+dyWczO9G2sBqbAjLB7IqrsdHN2apkiB2oXeDKCsq48jug==
  /@azure/event-hubs/2.1.4:
    dependencies:
      '@azure/amqp-common': 1.0.0-preview.9
      '@azure/ms-rest-nodeauth': 0.9.3
      async-lock: 1.2.4
      debug: 3.2.6
      is-buffer: 2.0.4
      jssha: 2.4.2
      rhea-promise: 0.1.15
      tslib: 1.13.0
      uuid: 3.4.0
    dev: false
    resolution:
      integrity: sha512-CxaMaEjwtsmIhWtjHyGimKO7RmES0YxPqGQ9+jKqGygNlhG5NYHktDaiQu6w7k3g+I51VaLXtVSt+BVFd6VWfQ==
  /@azure/event-hubs/5.2.2:
    dependencies:
      '@azure/abort-controller': 1.0.1
      '@azure/core-amqp': 1.1.5
      '@azure/core-asynciterator-polyfill': 1.0.0
      '@azure/core-tracing': 1.0.0-preview.8
      '@azure/logger': 1.0.0
      '@opentelemetry/api': 0.6.1
      buffer: 5.6.0
      process: 0.11.10
      rhea-promise: 1.0.0
      tslib: 2.0.1
      uuid: 8.3.0
    dev: false
    resolution:
      integrity: sha512-F/1jaTC9NxgNjMkO7SAs9Q9BndJ16AtRwQu0l21FNyRCN8kWl4Noiblsbsjtv+BPYa+ARrocR5POMlJ5eveR9w==
  /@azure/identity/1.1.0:
    dependencies:
      '@azure/core-http': 1.1.8
      '@azure/core-tracing': 1.0.0-preview.9
      '@azure/logger': 1.0.0
      '@opentelemetry/api': 0.10.2
      events: 3.2.0
      jws: 4.0.0
      msal: 1.4.0
      qs: 6.9.4
      tslib: 2.0.1
      uuid: 8.3.0
    dev: false
    engines:
      node: '>=8.0.0'
    optionalDependencies:
      keytar: 5.6.0
    resolution:
      integrity: sha512-S4jYqegLWXIwVnkiArFlcTA7KOZmv+LMhQeQJhnmYy/CxrJHyIAEQyJ7qsrSt58bSyDZI2NkmKUBKaYGZU3/5g==
  /@azure/logger-js/1.3.2:
    dependencies:
      tslib: 1.13.0
    dev: false
    resolution:
      integrity: sha512-h58oEROO2tniBTSmFmuHBGvuiFuYsHQBWTVdpT2AiOED4F2Kgf7rs0MPYPXiBcDvihC70M7QPRhIQ3JK1H/ygw==
  /@azure/logger/1.0.0:
    dependencies:
      tslib: 1.13.0
    dev: false
    resolution:
      integrity: sha512-g2qLDgvmhyIxR3JVS8N67CyIOeFRKQlX/llxYJQr1OSGQqM3HTpVP8MjmjcEKbL/OIt2N9C9UFaNQuKOw1laOA==
  /@azure/ms-rest-azure-env/1.1.2:
    dev: false
    resolution:
      integrity: sha512-l7z0DPCi2Hp88w12JhDTtx5d0Y3+vhfE7JKJb9O7sEz71Cwp053N8piTtTnnk/tUor9oZHgEKi/p3tQQmLPjvA==
  /@azure/ms-rest-js/1.8.15:
    dependencies:
      '@types/tunnel': 0.0.0
      axios: 0.19.2
      form-data: 2.5.1
      tough-cookie: 2.5.0
      tslib: 1.13.0
      tunnel: 0.0.6
      uuid: 3.4.0
      xml2js: 0.4.23
    dev: false
    resolution:
      integrity: sha512-kIB71V3DcrA4iysBbOsYcxd4WWlOE7OFtCUYNfflPODM0lbIR23A236QeTn5iAeYwcHmMjR/TAKp5KQQh/WqoQ==
  /@azure/ms-rest-nodeauth/0.9.3:
    dependencies:
      '@azure/ms-rest-azure-env': 1.1.2
      '@azure/ms-rest-js': 1.8.15
      adal-node: 0.1.28
    dev: false
    resolution:
      integrity: sha512-aFHRw/IHhg3I9ZJW+Va4L+sCirFHMVIu6B7lFdL5mGLfG3xC5vDIdd957LRXFgy2OiKFRUC0QaKknd0YCsQIqA==
  /@azure/msal-common/1.4.0:
    dependencies:
      debug: 4.1.1
    dev: false
    engines:
      node: '>=0.8.0'
    resolution:
      integrity: sha512-Z0zZc0nDkym/usNugB0BYDGyX5ymwlRXJJT0xfpE921H8/lHDzBfrO/NVw0lljH3Ex5CVE+PpdAGahQQ4zWzKQ==
  /@azure/msal-common/1.6.3:
    dependencies:
      debug: 4.1.1
    dev: false
    engines:
      node: '>=0.8.0'
    resolution:
      integrity: sha512-sZQ8gXavWEX7q0aHS8wNdcDWpbVnfLU4mMcX2E9JRHjn7nKACSEmiYNog2y/8vu7cMMV5RWWttF/oFQmeiIgyg==
  /@azure/msal-node/1.0.0-alpha.13:
    dependencies:
      '@azure/msal-common': 1.6.3
      axios: 0.19.2
      debug: 4.1.1
      jsonwebtoken: 8.5.1
      uuid: 8.3.0
    dev: false
    resolution:
      integrity: sha512-YAt7mduHLWCpHg4bAvGugmN1xXwRBDHzLM+TVwvZG6lSJ9a3IQSB/t3uB3DMr5JU8gNsGz5eKgxEFlzuF0sycg==
  /@azure/schema-registry/1.0.0-beta.1:
    dependencies:
      '@azure/core-http': 1.1.8
      '@azure/logger': 1.0.0
      '@opentelemetry/api': 0.10.2
      tslib: 2.0.1
    dev: false
    resolution:
      integrity: sha512-bt8VBep8RYjm5om41tvip9ZD72tHexZz+4pp8pPP16/i2nibjFWzxQv4EMdD9UK7sfSLx0Slu9Xyqx7LQkKzKQ==
  /@babel/code-frame/7.10.4:
    dependencies:
      '@babel/highlight': 7.10.4
    dev: false
    resolution:
      integrity: sha512-vG6SvB6oYEhvgisZNFRmRCUkLz11c7rp+tbNTynGqc6mS1d5ATd/sGyV6W0KZZnXRKMTzZDRgQT3Ou9jhpAfUg==
  /@babel/core/7.11.4:
    dependencies:
      '@babel/code-frame': 7.10.4
      '@babel/generator': 7.11.4
      '@babel/helper-module-transforms': 7.11.0
      '@babel/helpers': 7.10.4
      '@babel/parser': 7.11.4
      '@babel/template': 7.10.4
      '@babel/traverse': 7.11.0
      '@babel/types': 7.11.0
      convert-source-map: 1.7.0
      debug: 4.1.1
      gensync: 1.0.0-beta.1
      json5: 2.1.3
      lodash: 4.17.20
      resolve: 1.17.0
      semver: 5.7.1
      source-map: 0.5.7
    dev: false
    engines:
      node: '>=6.9.0'
    resolution:
      integrity: sha512-5deljj5HlqRXN+5oJTY7Zs37iH3z3b++KjiKtIsJy1NrjOOVSEaJHEetLBhyu0aQOSNNZ/0IuEAan9GzRuDXHg==
  /@babel/generator/7.11.4:
    dependencies:
      '@babel/types': 7.11.0
      jsesc: 2.5.2
      source-map: 0.5.7
    dev: false
    resolution:
      integrity: sha512-Rn26vueFx0eOoz7iifCN2UHT6rGtnkSGWSoDRIy8jZN3B91PzeSULbswfLoOWuTuAcNwpG/mxy+uCTDnZ9Mp1g==
  /@babel/helper-function-name/7.10.4:
    dependencies:
      '@babel/helper-get-function-arity': 7.10.4
      '@babel/template': 7.10.4
      '@babel/types': 7.11.0
    dev: false
    resolution:
      integrity: sha512-YdaSyz1n8gY44EmN7x44zBn9zQ1Ry2Y+3GTA+3vH6Mizke1Vw0aWDM66FOYEPw8//qKkmqOckrGgTYa+6sceqQ==
  /@babel/helper-get-function-arity/7.10.4:
    dependencies:
      '@babel/types': 7.11.0
    dev: false
    resolution:
      integrity: sha512-EkN3YDB+SRDgiIUnNgcmiD361ti+AVbL3f3Henf6dqqUyr5dMsorno0lJWJuLhDhkI5sYEpgj6y9kB8AOU1I2A==
  /@babel/helper-member-expression-to-functions/7.11.0:
    dependencies:
      '@babel/types': 7.11.0
    dev: false
    resolution:
      integrity: sha512-JbFlKHFntRV5qKw3YC0CvQnDZ4XMwgzzBbld7Ly4Mj4cbFy3KywcR8NtNctRToMWJOVvLINJv525Gd6wwVEx/Q==
  /@babel/helper-module-imports/7.10.4:
    dependencies:
      '@babel/types': 7.11.0
    dev: false
    resolution:
      integrity: sha512-nEQJHqYavI217oD9+s5MUBzk6x1IlvoS9WTPfgG43CbMEeStE0v+r+TucWdx8KFGowPGvyOkDT9+7DHedIDnVw==
  /@babel/helper-module-transforms/7.11.0:
    dependencies:
      '@babel/helper-module-imports': 7.10.4
      '@babel/helper-replace-supers': 7.10.4
      '@babel/helper-simple-access': 7.10.4
      '@babel/helper-split-export-declaration': 7.11.0
      '@babel/template': 7.10.4
      '@babel/types': 7.11.0
      lodash: 4.17.20
    dev: false
    resolution:
      integrity: sha512-02EVu8COMuTRO1TAzdMtpBPbe6aQ1w/8fePD2YgQmxZU4gpNWaL9gK3Jp7dxlkUlUCJOTaSeA+Hrm1BRQwqIhg==
  /@babel/helper-optimise-call-expression/7.10.4:
    dependencies:
      '@babel/types': 7.11.0
    dev: false
    resolution:
      integrity: sha512-n3UGKY4VXwXThEiKrgRAoVPBMqeoPgHVqiHZOanAJCG9nQUL2pLRQirUzl0ioKclHGpGqRgIOkgcIJaIWLpygg==
  /@babel/helper-replace-supers/7.10.4:
    dependencies:
      '@babel/helper-member-expression-to-functions': 7.11.0
      '@babel/helper-optimise-call-expression': 7.10.4
      '@babel/traverse': 7.11.0
      '@babel/types': 7.11.0
    dev: false
    resolution:
      integrity: sha512-sPxZfFXocEymYTdVK1UNmFPBN+Hv5mJkLPsYWwGBxZAxaWfFu+xqp7b6qWD0yjNuNL2VKc6L5M18tOXUP7NU0A==
  /@babel/helper-simple-access/7.10.4:
    dependencies:
      '@babel/template': 7.10.4
      '@babel/types': 7.11.0
    dev: false
    resolution:
      integrity: sha512-0fMy72ej/VEvF8ULmX6yb5MtHG4uH4Dbd6I/aHDb/JVg0bbivwt9Wg+h3uMvX+QSFtwr5MeItvazbrc4jtRAXw==
  /@babel/helper-split-export-declaration/7.11.0:
    dependencies:
      '@babel/types': 7.11.0
    dev: false
    resolution:
      integrity: sha512-74Vejvp6mHkGE+m+k5vHY93FX2cAtrw1zXrZXRlG4l410Nm9PxfEiVTn1PjDPV5SnmieiueY4AFg2xqhNFuuZg==
  /@babel/helper-validator-identifier/7.10.4:
    dev: false
    resolution:
      integrity: sha512-3U9y+43hz7ZM+rzG24Qe2mufW5KhvFg/NhnNph+i9mgCtdTCtMJuI1TMkrIUiK7Ix4PYlRF9I5dhqaLYA/ADXw==
  /@babel/helpers/7.10.4:
    dependencies:
      '@babel/template': 7.10.4
      '@babel/traverse': 7.11.0
      '@babel/types': 7.11.0
    dev: false
    resolution:
      integrity: sha512-L2gX/XeUONeEbI78dXSrJzGdz4GQ+ZTA/aazfUsFaWjSe95kiCuOZ5HsXvkiw3iwF+mFHSRUfJU8t6YavocdXA==
  /@babel/highlight/7.10.4:
    dependencies:
      '@babel/helper-validator-identifier': 7.10.4
      chalk: 2.4.2
      js-tokens: 4.0.0
    dev: false
    resolution:
      integrity: sha512-i6rgnR/YgPEQzZZnbTHHuZdlE8qyoBNalD6F+q4vAFlcMEcqmkoG+mPqJYJCo63qPf74+Y1UZsl3l6f7/RIkmA==
  /@babel/parser/7.11.4:
    dev: false
    engines:
      node: '>=6.0.0'
    hasBin: true
    resolution:
      integrity: sha512-MggwidiH+E9j5Sh8pbrX5sJvMcsqS5o+7iB42M9/k0CD63MjYbdP4nhSh7uB5wnv2/RVzTZFTxzF/kIa5mrCqA==
  /@babel/template/7.10.4:
    dependencies:
      '@babel/code-frame': 7.10.4
      '@babel/parser': 7.11.4
      '@babel/types': 7.11.0
    dev: false
    resolution:
      integrity: sha512-ZCjD27cGJFUB6nmCB1Enki3r+L5kJveX9pq1SvAUKoICy6CZ9yD8xO086YXdYhvNjBdnekm4ZnaP5yC8Cs/1tA==
  /@babel/traverse/7.11.0:
    dependencies:
      '@babel/code-frame': 7.10.4
      '@babel/generator': 7.11.4
      '@babel/helper-function-name': 7.10.4
      '@babel/helper-split-export-declaration': 7.11.0
      '@babel/parser': 7.11.4
      '@babel/types': 7.11.0
      debug: 4.1.1
      globals: 11.12.0
      lodash: 4.17.20
    dev: false
    resolution:
      integrity: sha512-ZB2V+LskoWKNpMq6E5UUCrjtDUh5IOTAyIl0dTjIEoXum/iKWkoIEKIRDnUucO6f+2FzNkE0oD4RLKoPIufDtg==
  /@babel/types/7.11.0:
    dependencies:
      '@babel/helper-validator-identifier': 7.10.4
      lodash: 4.17.20
      to-fast-properties: 2.0.0
    dev: false
    resolution:
      integrity: sha512-O53yME4ZZI0jO1EVGtF1ePGl0LHirG4P1ibcD80XyzZcKhcMFeCXmh4Xb1ifGBIV233Qg12x4rBfQgA+tmOukA==
  /@bahmutov/data-driven/1.0.0:
    dependencies:
      check-more-types: 2.24.0
      lazy-ass: 1.6.0
    dev: false
    engines:
      node: '>=6'
    resolution:
      integrity: sha512-YqW3hPS0RXriqjcCrLOTJj+LWe3c8JpwlL83k1ka1Q8U05ZjAKbGQZYeTzUd0NFEnnfPtsUiKGpFEBJG6kFuvg==
  /@istanbuljs/schema/0.1.2:
    dev: false
    engines:
      node: '>=8'
    resolution:
      integrity: sha512-tsAQNx32a8CoFhjhijUIhI4kccIAgmGhy8LZMZgGfmXcpMbPRUqn5LWmgRttILi6yeGmBJd2xsPkFMs0PzgPCw==
  /@microsoft/api-documenter/7.8.56:
    dependencies:
      '@microsoft/api-extractor-model': 7.9.7
      '@microsoft/tsdoc': 0.12.19
      '@rushstack/node-core-library': 3.33.6
      '@rushstack/ts-command-line': 4.6.10
      colors: 1.2.5
      js-yaml: 3.13.1
      resolve: 1.17.0
    dev: false
    hasBin: true
    resolution:
      integrity: sha512-nf2hRScOib5O6kAi+gbnixWdmrpcpNxaiyzGh3P+hts6BpW1F2dgRSFpLT6cMZlCNjw6NrHA58XaLqc36QUltg==
  /@microsoft/api-extractor-model/7.7.10:
    dependencies:
      '@microsoft/tsdoc': 0.12.19
      '@rushstack/node-core-library': 3.19.6
    dev: false
    resolution:
      integrity: sha512-gMFDXwUgoQYz9TgatyNPALDdZN4xBC3Un3fGwlzME+vM13PoJ26pGuqI7kv/OlK9+q2sgrEdxWns8D3UnLf2TA==
  /@microsoft/api-extractor-model/7.9.7:
    dependencies:
      '@microsoft/tsdoc': 0.12.19
      '@rushstack/node-core-library': 3.33.6
    dev: false
    resolution:
      integrity: sha512-9ztrVtUYsnpUC6S+0PR72h7CGvzAX6ljdo6FOzq+jVte743Nb9TMdV97fnJO/n8XRSGUOAKsApgED0GgAek4jw==
  /@microsoft/api-extractor/7.7.11:
    dependencies:
      '@microsoft/api-extractor-model': 7.7.10
      '@microsoft/tsdoc': 0.12.19
      '@rushstack/node-core-library': 3.19.6
      '@rushstack/ts-command-line': 4.3.13
      colors: 1.2.5
      lodash: 4.17.20
      resolve: 1.8.1
      source-map: 0.6.1
      typescript: 3.7.5
    dev: false
    hasBin: true
    resolution:
      integrity: sha512-kd2kakdDoRgI54J5H11a76hyYZBMhtp4piwWAy4bYTwlQT0v/tp+G/UMMgjUL4vKf0kTNhitEUX/0LfQb1AHzQ==
  /@microsoft/tsdoc/0.12.19:
    dev: false
    resolution:
      integrity: sha512-IpgPxHrNxZiMNUSXqR1l/gePKPkfAmIKoDRP9hp7OwjU29ZR8WCJsOJ8iBKgw0Qk+pFwR+8Y1cy8ImLY6e9m4A==
  /@nodelib/fs.scandir/2.1.3:
    dependencies:
      '@nodelib/fs.stat': 2.0.3
      run-parallel: 1.1.10
    dev: false
    engines:
      node: '>= 8'
    resolution:
      integrity: sha512-eGmwYQn3gxo4r7jdQnkrrN6bY478C3P+a/y72IJukF8LjB6ZHeB3c+Ehacj3sYeSmUXGlnA67/PmbM9CVwL7Dw==
  /@nodelib/fs.stat/2.0.3:
    dev: false
    engines:
      node: '>= 8'
    resolution:
      integrity: sha512-bQBFruR2TAwoevBEd/NWMoAAtNGzTRgdrqnYCc7dhzfoNvqPzLyqlEQnzZ3kVnNrSp25iyxE00/3h2fqGAGArA==
  /@nodelib/fs.walk/1.2.4:
    dependencies:
      '@nodelib/fs.scandir': 2.1.3
      fastq: 1.9.0
    dev: false
    engines:
      node: '>= 8'
    resolution:
      integrity: sha512-1V9XOY4rDW0rehzbrcqAmHnz8e7SKvX27gh8Gt2WgB0+pdzdiLV83p72kZPU+jvMbS1qU5mauP2iOvO8rhmurQ==
  /@opencensus/web-types/0.0.7:
    dev: false
    engines:
      node: '>=6.0'
    resolution:
      integrity: sha512-xB+w7ZDAu3YBzqH44rCmG9/RlrOmFuDPt/bpf17eJr8eZSrLt7nc7LnWdxM9Mmoj/YKMHpxRg28txu3TcpiL+g==
  /@opentelemetry/api/0.10.2:
    dependencies:
      '@opentelemetry/context-base': 0.10.2
    dev: false
    engines:
      node: '>=8.0.0'
    resolution:
      integrity: sha512-GtpMGd6vkzDMYcpu2t9LlhEgMy/SzBwRnz48EejlRArYqZzqSzAsKmegUK7zHgl+EOIaK9mKHhnRaQu3qw20cA==
  /@opentelemetry/api/0.6.1:
    dependencies:
      '@opentelemetry/context-base': 0.6.1
    dev: false
    engines:
      node: '>=8.0.0'
    resolution:
      integrity: sha512-wpufGZa7tTxw7eAsjXJtiyIQ42IWQdX9iUQp7ACJcKo1hCtuhLU+K2Nv1U6oRwT1oAlZTE6m4CgWKZBhOiau3Q==
  /@opentelemetry/context-base/0.10.2:
    dev: false
    engines:
      node: '>=8.0.0'
    resolution:
      integrity: sha512-hZNKjKOYsckoOEgBziGMnBcX0M7EtstnCmwz5jZUOUYwlZ+/xxX6z3jPu1XVO2Jivk0eLfuP9GP+vFD49CMetw==
  /@opentelemetry/context-base/0.6.1:
    dev: false
    engines:
      node: '>=8.0.0'
    resolution:
      integrity: sha512-5bHhlTBBq82ti3qPT15TRxkYTFPPQWbnkkQkmHPtqiS1XcTB69cEKd3Jm7Cfi/vkPoyxapmePE9tyA7EzLt8SQ==
  /@opentelemetry/core/0.10.2:
    dependencies:
      '@opentelemetry/api': 0.10.2
      '@opentelemetry/context-base': 0.10.2
      semver: 7.3.2
    dev: false
    engines:
      node: '>=8.5.0'
    resolution:
      integrity: sha512-DhkiTp5eje2zTGd+HAIKWpGE6IR6lq7tUpYt4nnkhOi6Hq9WQAANVDCWEZEbYOw57LkdXbE50FZ/kMvHDm450Q==
  /@opentelemetry/resources/0.10.2:
    dependencies:
      '@opentelemetry/api': 0.10.2
      '@opentelemetry/core': 0.10.2
      gcp-metadata: 3.5.0
    dev: false
    engines:
      node: '>=8.0.0'
    resolution:
      integrity: sha512-5JGC2TPSAIHth615IURt+sSsTljY43zTfJD0JE9PHC6ipZPiQ0dpQDZOrLn8NAMfOHY1jeWwpIuLASjqbXUfuw==
  /@opentelemetry/semantic-conventions/0.10.2:
    dev: false
    engines:
      node: '>=8.0.0'
    resolution:
      integrity: sha512-AaXFy0uR6JlQkDzkCKYiGeJDxEhdqnadAyqiiD0T9p77yjRkCGwydz6/HTp0G80ZdeBZp4w9jZ961yuD5E7lyw==
  /@opentelemetry/tracing/0.10.2:
    dependencies:
      '@opentelemetry/api': 0.10.2
      '@opentelemetry/context-base': 0.10.2
      '@opentelemetry/core': 0.10.2
      '@opentelemetry/resources': 0.10.2
    dev: false
    engines:
      node: '>=8.0.0'
    resolution:
      integrity: sha512-mNAhARn4dEdOjTa9OdysjI4fRHMbvr4YSbPuH7jhkyPzgoa+DnvnbY3GGpEay6kpuYJsrW8Ef9OIKAV/GndhbQ==
  /@rollup/plugin-commonjs/11.0.2_rollup@1.32.1:
    dependencies:
      '@rollup/pluginutils': 3.1.0_rollup@1.32.1
      estree-walker: 1.0.1
      is-reference: 1.2.1
      magic-string: 0.25.7
      resolve: 1.17.0
      rollup: 1.32.1
    dev: false
    engines:
      node: '>= 8.0.0'
    peerDependencies:
      rollup: ^1.20.0
    resolution:
      integrity: sha512-MPYGZr0qdbV5zZj8/2AuomVpnRVXRU5XKXb3HVniwRoRCreGlf5kOE081isNWeiLIi6IYkwTX9zE0/c7V8g81g==
  /@rollup/plugin-inject/4.0.2_rollup@1.32.1:
    dependencies:
      '@rollup/pluginutils': 3.1.0_rollup@1.32.1
      estree-walker: 1.0.1
      magic-string: 0.25.7
      rollup: 1.32.1
    dev: false
    peerDependencies:
      rollup: ^1.20.0 || ^2.0.0
    resolution:
      integrity: sha512-TSLMA8waJ7Dmgmoc8JfPnwUwVZgLjjIAM6MqeIFqPO2ODK36JqE0Cf2F54UTgCUuW8da93Mvoj75a6KAVWgylw==
  /@rollup/plugin-json/4.1.0_rollup@1.32.1:
    dependencies:
      '@rollup/pluginutils': 3.1.0_rollup@1.32.1
      rollup: 1.32.1
    dev: false
    peerDependencies:
      rollup: ^1.20.0 || ^2.0.0
    resolution:
      integrity: sha512-yfLbTdNS6amI/2OpmbiBoW12vngr5NW2jCJVZSBEz+H5KfUJZ2M7sDjk0U6GOOdCWFVScShte29o9NezJ53TPw==
  /@rollup/plugin-multi-entry/3.0.1_rollup@1.32.1:
    dependencies:
      matched: 1.0.2
      rollup: 1.32.1
    dev: false
    peerDependencies:
      rollup: ^1.20.0 || ^2.0.0
    resolution:
      integrity: sha512-Gcp9E8y68Kx+Jo8zy/ZpiiAkb0W01cSqnxOz6h9bPR7MU3gaoTEdRf7xXYplwli1SBFEswXX588ESj+50Brfxw==
  /@rollup/plugin-node-resolve/8.4.0_rollup@1.32.1:
    dependencies:
      '@rollup/pluginutils': 3.1.0_rollup@1.32.1
      '@types/resolve': 1.17.1
      builtin-modules: 3.1.0
      deep-freeze: 0.0.1
      deepmerge: 4.2.2
      is-module: 1.0.0
      resolve: 1.17.0
      rollup: 1.32.1
    dev: false
    engines:
      node: '>= 8.0.0'
    peerDependencies:
      rollup: ^1.20.0||^2.0.0
    resolution:
      integrity: sha512-LFqKdRLn0ShtQyf6SBYO69bGE1upV6wUhBX0vFOUnLAyzx5cwp8svA0eHUnu8+YU57XOkrMtfG63QOpQx25pHQ==
  /@rollup/plugin-replace/2.3.3_rollup@1.32.1:
    dependencies:
      '@rollup/pluginutils': 3.1.0_rollup@1.32.1
      magic-string: 0.25.7
      rollup: 1.32.1
    dev: false
    peerDependencies:
      rollup: ^1.20.0 || ^2.0.0
    resolution:
      integrity: sha512-XPmVXZ7IlaoWaJLkSCDaa0Y6uVo5XQYHhiMFzOd5qSv5rE+t/UJToPIOE56flKIxBFQI27ONsxb7dqHnwSsjKQ==
  /@rollup/pluginutils/3.1.0_rollup@1.32.1:
    dependencies:
      '@types/estree': 0.0.39
      estree-walker: 1.0.1
      picomatch: 2.2.2
      rollup: 1.32.1
    dev: false
    engines:
      node: '>= 8.0.0'
    peerDependencies:
      rollup: ^1.20.0||^2.0.0
    resolution:
      integrity: sha512-GksZ6pr6TpIjHm8h9lSQ8pi8BE9VeubNT0OMJ3B5uZJ8pz73NPiqOtCog/x2/QzM1ENChPKxMDhiQuRHsqc+lg==
  /@rushstack/node-core-library/3.19.6:
    dependencies:
      '@types/node': 10.17.13
      colors: 1.2.5
      fs-extra: 7.0.1
      jju: 1.4.0
      semver: 5.3.0
      timsort: 0.3.0
      z-schema: 3.18.4
    dev: false
    resolution:
      integrity: sha512-1+FoymIdr9W9k0D8fdZBBPwi5YcMwh/RyESuL5bY29rLICFxSLOPK+ImVZ1OcWj9GEMsvDx5pNpJ311mHQk+MA==
  /@rushstack/node-core-library/3.33.6:
    dependencies:
      '@types/node': 10.17.13
      colors: 1.2.5
      fs-extra: 7.0.1
      import-lazy: 4.0.0
      jju: 1.4.0
      resolve: 1.17.0
      semver: 7.3.2
      timsort: 0.3.0
      z-schema: 3.18.4
    dev: false
    resolution:
      integrity: sha512-930AP4Zj14Z4ulQ6ty2v3DM+D31zpLslAJuHB5E1qh/0+8JLkA0cf+wd2QiXjdIBpG/UdrHbReh5e9/e920YJw==
  /@rushstack/ts-command-line/4.3.13:
    dependencies:
      '@types/argparse': 1.0.33
      argparse: 1.0.10
      colors: 1.2.5
    dev: false
    resolution:
      integrity: sha512-BUBbjYu67NJGQkpHu8aYm7kDoMFizL1qx78+72XE3mX/vDdXYJzw/FWS7TPcMJmY4kNlYs979v2B0Q0qa2wRiw==
  /@rushstack/ts-command-line/4.6.10:
    dependencies:
      '@types/argparse': 1.0.38
      argparse: 1.0.10
      colors: 1.2.5
      string-argv: 0.3.1
    dev: false
    resolution:
      integrity: sha512-WhB/+yGvfmdsMFhEeVaJ9lBwPANFdsoKPsEkzSOVj60qG4aLWABeEl5rOdEwbbnx83RaNN2oQW8TX3enD+vdmw==
  /@sinonjs/commons/1.8.1:
    dependencies:
      type-detect: 4.0.8
    dev: false
    resolution:
      integrity: sha512-892K+kWUUi3cl+LlqEWIDrhvLgdL79tECi8JZUyq6IviKy/DNhuzCRlbHUjxK89f4ypPMMaFnFuR9Ie6DoIMsw==
  /@sinonjs/fake-timers/6.0.1:
    dependencies:
      '@sinonjs/commons': 1.8.1
    dev: false
    resolution:
      integrity: sha512-MZPUxrmFubI36XS1DI3qmI0YdN1gks62JtFZvxR67ljjSNCeK6U08Zx4msEWOXuofgqUt6zPHSi1H9fbjR/NRA==
  /@sinonjs/formatio/5.0.1:
    dependencies:
      '@sinonjs/commons': 1.8.1
      '@sinonjs/samsam': 5.1.0
    dev: false
    resolution:
      integrity: sha512-KaiQ5pBf1MpS09MuA0kp6KBQt2JUOQycqVG1NZXvzeaXe5LGFqAKueIS0bw4w0P9r7KuBSVdUk5QjXsUdu2CxQ==
  /@sinonjs/samsam/5.1.0:
    dependencies:
      '@sinonjs/commons': 1.8.1
      lodash.get: 4.4.2
      type-detect: 4.0.8
    dev: false
    resolution:
      integrity: sha512-42nyaQOVunX5Pm6GRJobmzbS7iLI+fhERITnETXzzwDZh+TtDr/Au3yAvXVjFmZ4wEUaE4Y3NFZfKv0bV0cbtg==
  /@sinonjs/text-encoding/0.7.1:
    dev: false
    resolution:
      integrity: sha512-+iTbntw2IZPb/anVDbypzfQa+ay64MW0Zo8aJ8gZPWMMK6/OubMVb6lUPMagqjOPnmtauXnFCACVl3O7ogjeqQ==
  /@types/argparse/1.0.33:
    dev: false
    resolution:
      integrity: sha512-VQgHxyPMTj3hIlq9SY1mctqx+Jj8kpQfoLvDlVSDNOyuYs8JYfkuY3OW/4+dO657yPmNhHpePRx0/Tje5ImNVQ==
  /@types/argparse/1.0.38:
    dev: false
    resolution:
      integrity: sha512-ebDJ9b0e702Yr7pWgB0jzm+CX4Srzz8RcXtLJDJB+BSccqMa36uyH/zUsSYao5+BD1ytv3k3rPYCq4mAE1hsXA==
  /@types/async-lock/1.1.2:
    dev: false
    resolution:
      integrity: sha512-j9n4bb6RhgFIydBe0+kpjnBPYumDaDyU8zvbWykyVMkku+c2CSu31MZkLeaBfqIwU+XCxlDpYDfyMQRkM0AkeQ==
  /@types/bluebird/3.5.32:
    dev: false
    resolution:
      integrity: sha512-dIOxFfI0C+jz89g6lQ+TqhGgPQ0MxSnh/E4xuC0blhFtyW269+mPG5QeLgbdwst/LvdP8o1y0o/Gz5EHXLec/g==
  /@types/body-parser/1.19.0:
    dependencies:
      '@types/connect': 3.4.33
      '@types/node': 8.10.62
    dev: false
    resolution:
      integrity: sha512-W98JrE0j2K78swW4ukqMleo8R7h/pFETjM2DQ90MF6XK2i4LO4W3gQ71Lt4w3bfm2EvVSyWHplECvB5sK22yFQ==
  /@types/chai-as-promised/7.1.3:
    dependencies:
      '@types/chai': 4.2.12
    dev: false
    resolution:
      integrity: sha512-FQnh1ohPXJELpKhzjuDkPLR2BZCAqed+a6xV4MI/T3XzHfd2FlarfUGUdZYgqYe8oxkYn0fchHEeHfHqdZ96sg==
  /@types/chai-string/1.4.2:
    dependencies:
      '@types/chai': 4.2.12
    dev: false
    resolution:
      integrity: sha512-ld/1hV5qcPRGuwlPdvRfvM3Ka/iofOk2pH4VkasK4b1JJP1LjNmWWn0LsISf6RRzyhVOvs93rb9tM09e+UuF8Q==
  /@types/chai/4.2.12:
    dev: false
    resolution:
      integrity: sha512-aN5IAC8QNtSUdQzxu7lGBgYAOuU1tmRU4c9dIq5OKGf/SBVjXo+ffM2wEjudAWbgpOhy60nLoAGH1xm8fpCKFQ==
  /@types/chalk/2.2.0:
    dependencies:
      chalk: 3.0.0
    deprecated: 'This is a stub types definition for chalk (https://github.com/chalk/chalk). chalk provides its own type definitions, so you don''t need @types/chalk installed!'
    dev: false
    resolution:
      integrity: sha512-1zzPV9FDe1I/WHhRkf9SNgqtRJWZqrBWgu7JGveuHmmyR9CnAPCie2N/x+iHrgnpYBIcCJWHBoMRv2TRWktsvw==
  /@types/color-name/1.1.1:
    dev: false
    resolution:
      integrity: sha512-rr+OQyAjxze7GgWrSaJwydHStIhHq2lvY3BOC2Mj7KnzI7XK0Uw1TOOdI9lDoajEbSWLiYgoo4f1R51erQfhPQ==
  /@types/connect/3.4.33:
    dependencies:
      '@types/node': 8.10.62
    dev: false
    resolution:
      integrity: sha512-2+FrkXY4zllzTNfJth7jOqEHC+enpLeGslEhpnTAkg21GkRrWV4SsAtqchtT4YS9/nODBU2/ZfsBY2X4J/dX7A==
  /@types/debug/4.1.5:
    dev: false
    resolution:
      integrity: sha512-Q1y515GcOdTHgagaVFhHnIFQ38ygs/kmxdNpvpou+raI9UO3YZcHDngBSYKQklcKlvA7iuQlmIKbzvmxcOE9CQ==
  /@types/eslint-visitor-keys/1.0.0:
    dev: false
    resolution:
      integrity: sha512-OCutwjDZ4aFS6PB1UZ988C4YgwlBHJd6wCeQqaLdmadZ/7e+w79+hbMUFC1QXDNCmdyoRfAFdm0RypzwR+Qpag==
  /@types/eslint/4.16.8:
    dependencies:
      '@types/estree': 0.0.39
      '@types/json-schema': 7.0.5
    dev: false
    resolution:
      integrity: sha512-n0ZvaIpPeBxproRvV+tZoCHRxIoNAk+k+XMvQefKgx3qM3IundoogQBAwiNEnqW0GDP1j1ATe5lFy9xxutFAHg==
  /@types/estree/0.0.39:
    dev: false
    resolution:
      integrity: sha512-EYNwp3bU+98cpU4lAWYYL7Zz+2gryWH1qbdDTidVd6hkiR6weksdbMadyXKXNPEkQFhXM+hVO9ZygomHXp+AIw==
  /@types/estree/0.0.45:
    dev: false
    resolution:
      integrity: sha512-jnqIUKDUqJbDIUxm0Uj7bnlMnRm1T/eZ9N+AVMqhPgzrba2GhGG5o/jCTwmdPK709nEZsGoMzXEDUjcXHa3W0g==
  /@types/express-serve-static-core/4.17.9:
    dependencies:
      '@types/node': 8.10.62
      '@types/qs': 6.9.4
      '@types/range-parser': 1.2.3
    dev: false
    resolution:
      integrity: sha512-DG0BYg6yO+ePW+XoDENYz8zhNGC3jDDEpComMYn7WJc4mY1Us8Rw9ax2YhJXxpyk2SF47PQAoQ0YyVT1a0bEkA==
  /@types/express/4.17.7:
    dependencies:
      '@types/body-parser': 1.19.0
      '@types/express-serve-static-core': 4.17.9
      '@types/qs': 6.9.4
      '@types/serve-static': 1.13.5
    dev: false
    resolution:
      integrity: sha512-dCOT5lcmV/uC2J9k0rPafATeeyz+99xTt54ReX11/LObZgfzJqZNcW27zGhYyX+9iSEGXGt5qLPwRSvBZcLvtQ==
  /@types/fast-json-stable-stringify/2.0.0:
    dev: false
    resolution:
      integrity: sha512-mky/O83TXmGY39P1H9YbUpjV6l6voRYlufqfFCvel8l1phuy8HRjdWc1rrPuN53ITBJlbyMSV6z3niOySO5pgQ==
  /@types/fs-extra/8.1.1:
    dependencies:
      '@types/node': 8.10.62
    dev: false
    resolution:
      integrity: sha512-TcUlBem321DFQzBNuz8p0CLLKp0VvF/XH9E4KHNmgwyp4E3AfgI5cjiIVZWlbfThBop2qxFIh4+LeY6hVWWZ2w==
  /@types/glob/7.1.3:
    dependencies:
      '@types/minimatch': 3.0.3
      '@types/node': 8.10.62
    dev: false
    resolution:
      integrity: sha512-SEYeGAIQIQX8NN6LDKprLjbrd5dARM5EXsd8GI/A5l0apYI1fGMWgPHSe4ZKL4eozlAyI+doUE9XbYS4xCkQ1w==
  /@types/is-buffer/2.0.0:
    dependencies:
      '@types/node': 8.10.62
    dev: false
    resolution:
      integrity: sha512-0f7N/e3BAz32qDYvgB4d2cqv1DqUwvGxHkXsrucICn8la1Vb6Yl6Eg8mPScGwUiqHJeE7diXlzaK+QMA9m4Gxw==
  /@types/json-schema/7.0.5:
    dev: false
    resolution:
      integrity: sha512-7+2BITlgjgDhH0vvwZU/HZJVyk+2XUlvxXe8dFMedNX/aMkaOq++rMAFXc0tM7ij15QaWlbdQASBR9dihi+bDQ==
  /@types/json5/0.0.29:
    dev: false
    optional: true
    resolution:
      integrity: sha1-7ihweulOEdK4J7y+UnC86n8+ce4=
  /@types/jws/3.2.2:
    dependencies:
      '@types/node': 8.10.62
    dev: false
    resolution:
      integrity: sha512-S0ohSSX8ioT65zu8KbG99xKyFV3InIjbM3c8roYqWy4+5HpYPyUHLYykfhM6MEI5B/3s7KSZPGFyCzCrZ2TOZA==
  /@types/jwt-decode/2.2.1:
    dev: false
    resolution:
      integrity: sha512-aWw2YTtAdT7CskFyxEX2K21/zSDStuf/ikI3yBqmwpwJF0pS+/IX5DWv+1UFffZIbruP6cnT9/LAJV1gFwAT1A==
  /@types/long/4.0.1:
    dev: false
    resolution:
      integrity: sha512-5tXH6Bx/kNGd3MgffdmP4dy2Z+G4eaXw0SE81Tq3BNadtnMR5/ySMzX4SLEzHJzSmPNn4HIdpQsBvXMUykr58w==
  /@types/md5/2.2.0:
    dependencies:
      '@types/node': 8.10.62
    dev: false
    resolution:
      integrity: sha512-JN8OVL/wiDlCWTPzplsgMPu0uE9Q6blwp68rYsfk2G8aokRUQ8XD9MEhZwihfAiQvoyE+m31m6i3GFXwYWomKQ==
  /@types/mime/2.0.3:
    dev: false
    resolution:
      integrity: sha512-Jus9s4CDbqwocc5pOAnh8ShfrnMcPHuJYzVcSUU7lrh8Ni5HuIqX3oilL86p3dlTrk0LzHRCgA/GQ7uNCw6l2Q==
  /@types/minimatch/3.0.3:
    dev: false
    resolution:
      integrity: sha512-tHq6qdbT9U1IRSGf14CL0pUlULksvY9OZ+5eEgl1N7t+OA3tGvNpxJCzuKQlsNgCVwbAs670L1vcVQi8j9HjnA==
  /@types/minimist/1.2.0:
    dev: false
    resolution:
      integrity: sha1-aaI6OtKcrwCX8G7aWbNh7i8GOfY=
  /@types/mocha/7.0.2:
    dev: false
    resolution:
      integrity: sha512-ZvO2tAcjmMi8V/5Z3JsyofMe3hasRcaw88cto5etSVMwVQfeivGAlEYmaQgceUSVYFofVjT+ioHsATjdWcFt1w==
  /@types/mock-fs/4.10.0:
    dependencies:
      '@types/node': 8.10.62
    dev: false
    resolution:
      integrity: sha512-FQ5alSzmHMmliqcL36JqIA4Yyn9jyJKvRSGV3mvPh108VFatX7naJDzSG4fnFQNZFq9dIx0Dzoe6ddflMB2Xkg==
  /@types/mock-require/2.0.0:
    dependencies:
      '@types/node': 8.10.62
    dev: false
    resolution:
      integrity: sha512-nOgjoE5bBiDeiA+z41i95makyHUSMWQMOPocP+J67Pqx/68HAXaeWN1NFtrAYYV6LrISIZZ8vKHm/a50k0f6Sg==
  /@types/nise/1.4.0:
    dev: false
    resolution:
      integrity: sha512-DPxmjiDwubsNmguG5X4fEJ+XCyzWM3GXWsqQlvUcjJKa91IOoJUy51meDr0GkzK64qqNcq85ymLlyjoct9tInw==
  /@types/node-fetch/2.5.7:
    dependencies:
      '@types/node': 8.10.62
      form-data: 3.0.0
    dev: false
    resolution:
      integrity: sha512-o2WVNf5UhWRkxlf6eq+jMZDu7kjgpgJfl4xVNlvryc95O/6F2ld8ztKX+qu+Rjyet93WAWm5LjeX9H5FGkODvw==
  /@types/node/10.17.13:
    dev: false
    resolution:
      integrity: sha512-pMCcqU2zT4TjqYFrWtYHKal7Sl30Ims6ulZ4UFXxI4xbtQqK/qqKwkDoBFCfooRqqmRu9vY3xaJRwxSh673aYg==
  /@types/node/10.17.28:
    dev: false
    resolution:
      integrity: sha512-dzjES1Egb4c1a89C7lKwQh8pwjYmlOAG9dW1pBgxEk57tMrLnssOfEthz8kdkNaBd7lIqQx7APm5+mZ619IiCQ==
  /@types/node/8.10.62:
    dev: false
    resolution:
      integrity: sha512-76fupxOYVxk36kb7O/6KtrAPZ9jnSK3+qisAX4tQMEuGNdlvl7ycwatlHqjoE6jHfVtXFM3pCrCixZOidc5cuw==
  /@types/prettier/2.0.2:
    dev: false
    resolution:
      integrity: sha512-IkVfat549ggtkZUthUzEX49562eGikhSYeVGX97SkMFn+sTZrgRewXjQ4tPKFPCykZHkX1Zfd9OoELGqKU2jJA==
  /@types/priorityqueuejs/1.0.1:
    dev: false
    resolution:
      integrity: sha1-bqrDJHpMXO/JRILl2Hw3MLNfUFM=
  /@types/qs/6.9.4:
    dev: false
    resolution:
      integrity: sha512-+wYo+L6ZF6BMoEjtf8zB2esQsqdV6WsjRK/GP9WOgLPrq87PbNWgIxS76dS5uvl/QXtHGakZmwTznIfcPXcKlQ==
  /@types/query-string/6.2.0:
    dev: false
    resolution:
      integrity: sha512-dnYqKg7eZ+t7ZhCuBtwLxjqON8yXr27hiu3zXfPqxfJSbWUZNwwISE0BJUxghlcKsk4lZSp7bdFSJBJVNWBfmA==
  /@types/range-parser/1.2.3:
    dev: false
    resolution:
      integrity: sha512-ewFXqrQHlFsgc09MK5jP5iR7vumV/BYayNC6PgJO2LPe8vrnNFyjQjSppfEngITi0qvfKtzFvgKymGheFM9UOA==
  /@types/resolve/1.17.1:
    dependencies:
<<<<<<< HEAD
      '@types/node': 10.17.39
=======
      '@types/node': 10.17.28
>>>>>>> 70b4b380
    dev: false
    resolution:
      integrity: sha512-yy7HuzQhj0dhGpD8RLXSZWEkLsV9ibvxvi6EiJ3bkqLAO1RGo0WbkWQiwpRlSFymTJRz0d3k5LM3kkx8ArDbLw==
  /@types/rollup-plugin-node-builtins/2.1.1:
    dependencies:
      '@types/node': 10.17.28
      rollup: 0.63.5
    dev: false
    resolution:
      integrity: sha512-1LlOG2TMdv2fP+OVkqUk1mdGwEPfWBLv9BlGu8dkaSiJtMMkCY0C4FAa70m2+BipmtTYs5N9JAef2aCzatNp0w==
  /@types/rollup-plugin-node-globals/1.4.0:
    dependencies:
      '@types/node': 10.17.28
      rollup: 0.63.5
    dev: false
    resolution:
      integrity: sha512-C/M+PCe+Up1nrdo8PTa2tGr6ppOVLWkKni2haYU55kWDBybwMupptV9MeghQLzu262aKsuWdzMjsfduSZt6A2w==
  /@types/rollup-plugin-sourcemaps/0.4.2:
    dependencies:
      '@types/node': 10.17.28
      rollup: 0.63.5
    dev: false
    resolution:
      integrity: sha512-dqF1rMFy4O8yNlQYwYPos5Cfav0f6M7PLH8B33gsslQ0zA9MX1jMGokwNuJ3Z3EXAzsKF/xAWNHpFmELcgYJww==
  /@types/semaphore/1.1.0:
    dev: false
    resolution:
      integrity: sha512-YD+lyrPhrsJdSOaxmA9K1lzsCoN0J29IsQGMKd67SbkPDXxJPdwdqpok1sytD19NEozUaFpjIsKOWnJDOYO/GA==
  /@types/serve-static/1.13.5:
    dependencies:
      '@types/express-serve-static-core': 4.17.9
      '@types/mime': 2.0.3
    dev: false
    resolution:
      integrity: sha512-6M64P58N+OXjU432WoLLBQxbA0LRGBCRm7aAGQJ+SMC1IMl0dgRVi9EFfoDcS2a7Xogygk/eGN94CfwU9UF7UQ==
  /@types/sinon/9.0.5:
    dependencies:
      '@types/sinonjs__fake-timers': 6.0.1
    dev: false
    resolution:
      integrity: sha512-4CnkGdM/5/FXDGqL32JQ1ttVrGvhOoesLLF7VnTh4KdjK5N5VQOtxaylFqqTjnHx55MnD9O02Nbk5c1ELC8wlQ==
  /@types/sinonjs__fake-timers/6.0.1:
    dev: false
    resolution:
      integrity: sha512-yYezQwGWty8ziyYLdZjwxyMb0CZR49h8JALHGrxjQHWlqGgc8kLdHEgWrgL0uZ29DMvEVBDnHU2Wg36zKSIUtA==
  /@types/tough-cookie/4.0.0:
    dev: false
    resolution:
      integrity: sha512-I99sngh224D0M7XgW1s120zxCt3VYQ3IQsuw3P3jbq5GG4yc79+ZjyKznyOGIQrflfylLgcfekeZW/vk0yng6A==
  /@types/tunnel/0.0.0:
    dependencies:
      '@types/node': 8.10.62
    dev: false
    resolution:
      integrity: sha512-FGDp0iBRiBdPjOgjJmn1NH0KDLN+Z8fRmo+9J7XGBhubq1DPrGrbmG4UTlGzrpbCpesMqD0sWkzi27EYkOMHyg==
  /@types/tunnel/0.0.1:
    dependencies:
      '@types/node': 8.10.62
    dev: false
    resolution:
      integrity: sha512-AOqu6bQu5MSWwYvehMXLukFHnupHrpZ8nvgae5Ggie9UwzDR1CCwoXgSSWNZJuyOlCdfdsWMA5F2LlmvyoTv8A==
  /@types/underscore/1.10.22:
    dev: false
    resolution:
      integrity: sha512-fiJulOOmc747q+mZwBtLyBu6yBX2uI4biuQ1Y3JvcU7YjmdOEOracUXTiET/PAWI2hhoUH1t4HbwJj42YEnbkg==
  /@types/uuid/8.3.0:
    dev: false
    resolution:
      integrity: sha512-eQ9qFW/fhfGJF8WKHGEHZEyVWfZxrT+6CLIJGBcZPfxUh/+BnEj+UCGYMlr9qZuX/2AltsvwrGqp0LhEW8D0zQ==
  /@types/ws/7.2.6:
    dependencies:
      '@types/node': 8.10.62
    dev: false
    resolution:
      integrity: sha512-Q07IrQUSNpr+cXU4E4LtkSIBPie5GLZyyMC1QtQYRLWz701+XcoVygGUZgvLqElq1nU4ICldMYPnexlBsg3dqQ==
  /@types/xml2js/0.4.5:
    dependencies:
      '@types/node': 8.10.62
    dev: false
    resolution:
      integrity: sha512-yohU3zMn0fkhlape1nxXG2bLEGZRc1FeqF80RoHaYXJN7uibaauXfhzhOJr1Xh36sn+/tx21QAOf07b/xYVk1w==
  /@types/yargs-parser/15.0.0:
    dev: false
    resolution:
      integrity: sha512-FA/BWv8t8ZWJ+gEOnLLd8ygxH/2UFbAvgEonyfN6yWGLKc7zVjbpl2Y4CTjid9h2RfgPP6SEt6uHwEOply00yw==
  /@types/yargs/15.0.5:
    dependencies:
      '@types/yargs-parser': 15.0.0
    dev: false
    resolution:
      integrity: sha512-Dk/IDOPtOgubt/IaevIUbTgV7doaKkoorvOyYM2CMwuDyP89bekI7H4xLIwunNYiK9jhCkmc6pUrJk3cj2AB9w==
  /@types/yauzl/2.9.1:
    dependencies:
      '@types/node': 8.10.62
    dev: false
    optional: true
    resolution:
      integrity: sha512-A1b8SU4D10uoPjwb0lnHmmu8wZhR9d+9o2PKBQT2jU5YPTKsxac6M2qGAdY7VcL+dHHhARVUDmeg0rOrcd9EjA==
  /@typescript-eslint/eslint-plugin-tslint/4.8.1_8ecfbc9f33e253d01ca741854a1cb01c:
    dependencies:
      '@typescript-eslint/experimental-utils': 4.8.1_eslint@6.8.0+typescript@3.9.7
      eslint: 6.8.0
      lodash: 4.17.20
      tslint: 5.20.1_typescript@3.9.7
      typescript: 3.9.7
    dev: false
    engines:
      node: ^10.12.0 || >=12.0.0
    peerDependencies:
      eslint: ^5.0.0 || ^6.0.0 || ^7.0.0
      tslint: ^5.0.0 || ^6.0.0
      typescript: '*'
    resolution:
      integrity: sha512-52iBpj6iDbSm8PK2SoImZekuYJzp1+HFjd1/pZKpi+48Lp/ODLwBuxp6BU+u5Je2Eu4sMgT49ApJmdWdjnsPgw==
  /@typescript-eslint/eslint-plugin/2.34.0_5004700905763c91177aaa7d1d0d56ac:
    dependencies:
      '@typescript-eslint/experimental-utils': 2.34.0_eslint@6.8.0+typescript@3.9.7
      '@typescript-eslint/parser': 2.34.0_eslint@6.8.0+typescript@3.9.7
      eslint: 6.8.0
      functional-red-black-tree: 1.0.1
      regexpp: 3.1.0
      tsutils: 3.17.1_typescript@3.9.7
      typescript: 3.9.7
    dev: false
    engines:
      node: ^8.10.0 || ^10.13.0 || >=11.10.1
    peerDependencies:
      '@typescript-eslint/parser': ^2.0.0
      eslint: ^5.0.0 || ^6.0.0
      typescript: '*'
    peerDependenciesMeta:
      typescript:
        optional: true
    resolution:
      integrity: sha512-4zY3Z88rEE99+CNvTbXSyovv2z9PNOVffTWD2W8QF5s2prBQtwN2zadqERcrHpcR7O/+KMI3fcTAmUUhK/iQcQ==
  /@typescript-eslint/experimental-utils/2.34.0_eslint@6.8.0+typescript@3.9.7:
    dependencies:
      '@types/json-schema': 7.0.5
      '@typescript-eslint/typescript-estree': 2.34.0_typescript@3.9.7
      eslint: 6.8.0
      eslint-scope: 5.1.0
      eslint-utils: 2.1.0
      typescript: 3.9.7
    dev: false
    engines:
      node: ^8.10.0 || ^10.13.0 || >=11.10.1
    peerDependencies:
      eslint: '*'
      typescript: '*'
    resolution:
      integrity: sha512-eS6FTkq+wuMJ+sgtuNTtcqavWXqsflWcfBnlYhg/nS4aZ1leewkXGbvBhaapn1q6qf4M71bsR1tez5JTRMuqwA==
  /@typescript-eslint/experimental-utils/4.8.1_eslint@6.8.0+typescript@3.9.7:
    dependencies:
      '@types/json-schema': 7.0.5
      '@typescript-eslint/scope-manager': 4.8.1
      '@typescript-eslint/types': 4.8.1
      '@typescript-eslint/typescript-estree': 4.8.1_typescript@3.9.7
      eslint: 6.8.0
      eslint-scope: 5.1.0
      eslint-utils: 2.1.0
    dev: false
    engines:
      node: ^10.12.0 || >=12.0.0
    peerDependencies:
      eslint: '*'
      typescript: '*'
    resolution:
      integrity: sha512-WigyLn144R3+lGATXW4nNcDJ9JlTkG8YdBWHkDlN0lC3gUGtDi7Pe3h5GPvFKMcRz8KbZpm9FJV9NTW8CpRHpg==
  /@typescript-eslint/parser/2.34.0_eslint@6.8.0+typescript@3.9.7:
    dependencies:
      '@types/eslint-visitor-keys': 1.0.0
      '@typescript-eslint/experimental-utils': 2.34.0_eslint@6.8.0+typescript@3.9.7
      '@typescript-eslint/typescript-estree': 2.34.0_typescript@3.9.7
      eslint: 6.8.0
      eslint-visitor-keys: 1.3.0
      typescript: 3.9.7
    dev: false
    engines:
      node: ^8.10.0 || ^10.13.0 || >=11.10.1
    peerDependencies:
      eslint: ^5.0.0 || ^6.0.0
      typescript: '*'
    peerDependenciesMeta:
      typescript:
        optional: true
    resolution:
      integrity: sha512-03ilO0ucSD0EPTw2X4PntSIRFtDPWjrVq7C3/Z3VQHRC7+13YB55rcJI3Jt+YgeHbjUdJPcPa7b23rXCBokuyA==
  /@typescript-eslint/scope-manager/4.8.1:
    dependencies:
      '@typescript-eslint/types': 4.8.1
      '@typescript-eslint/visitor-keys': 4.8.1
    dev: false
    engines:
      node: ^8.10.0 || ^10.13.0 || >=11.10.1
    resolution:
      integrity: sha512-r0iUOc41KFFbZdPAdCS4K1mXivnSZqXS5D9oW+iykQsRlTbQRfuFRSW20xKDdYiaCoH+SkSLeIF484g3kWzwOQ==
  /@typescript-eslint/types/4.8.1:
    dev: false
    engines:
      node: ^8.10.0 || ^10.13.0 || >=11.10.1
    resolution:
      integrity: sha512-ave2a18x2Y25q5K05K/U3JQIe2Av4+TNi/2YuzyaXLAsDx6UZkz1boZ7nR/N6Wwae2PpudTZmHFXqu7faXfHmA==
  /@typescript-eslint/typescript-estree/2.34.0_typescript@3.9.7:
    dependencies:
      debug: 4.1.1
      eslint-visitor-keys: 1.3.0
      glob: 7.1.6
      is-glob: 4.0.1
      lodash: 4.17.20
      semver: 7.3.2
      tsutils: 3.17.1_typescript@3.9.7
      typescript: 3.9.7
    dev: false
    engines:
      node: ^8.10.0 || ^10.13.0 || >=11.10.1
    peerDependencies:
      typescript: '*'
    peerDependenciesMeta:
      typescript:
        optional: true
    resolution:
      integrity: sha512-OMAr+nJWKdlVM9LOqCqh3pQQPwxHAN7Du8DR6dmwCrAmxtiXQnhHJ6tBNtf+cggqfo51SG/FCwnKhXCIM7hnVg==
  /@typescript-eslint/typescript-estree/4.8.1_typescript@3.9.7:
    dependencies:
      '@typescript-eslint/types': 4.8.1
      '@typescript-eslint/visitor-keys': 4.8.1
      debug: 4.1.1
      globby: 11.0.1
      is-glob: 4.0.1
      lodash: 4.17.20
      semver: 7.3.2
      tsutils: 3.17.1_typescript@3.9.7
      typescript: 3.9.7
    dev: false
    engines:
      node: ^10.12.0 || >=12.0.0
    peerDependencies:
      typescript: '*'
    peerDependenciesMeta:
      typescript:
        optional: true
    resolution:
      integrity: sha512-bJ6Fn/6tW2g7WIkCWh3QRlaSU7CdUUK52shx36/J7T5oTQzANvi6raoTsbwGM11+7eBbeem8hCCKbyvAc0X3sQ==
  /@typescript-eslint/visitor-keys/4.8.1:
    dependencies:
      '@typescript-eslint/types': 4.8.1
      eslint-visitor-keys: 2.0.0
    dev: false
    engines:
      node: ^8.10.0 || ^10.13.0 || >=11.10.1
    resolution:
      integrity: sha512-3nrwXFdEYALQh/zW8rFwP4QltqsanCDz4CwWMPiIZmwlk9GlvBeueEIbq05SEq4ganqM0g9nh02xXgv5XI3PeQ==
  /abbrev/1.0.9:
    dev: false
    resolution:
      integrity: sha1-kbR5JYinc4wl813W9jdSovh3YTU=
  /abort-controller/3.0.0:
    dependencies:
      event-target-shim: 5.0.1
    dev: false
    engines:
      node: '>=6.5'
    resolution:
      integrity: sha512-h8lQ8tacZYnR3vNQTgibj+tODHI5/+l06Au2Pcriv/Gmet0eaj4TwWH41sO9wnHDiQsEj19q0drzdWdeAHtweg==
  /abstract-leveldown/0.12.4:
    dependencies:
      xtend: 3.0.0
    dev: false
    resolution:
      integrity: sha1-KeGOYy5g5OIh1YECR4UqY9ey5BA=
  /accepts/1.3.7:
    dependencies:
      mime-types: 2.1.27
      negotiator: 0.6.2
    dev: false
    engines:
      node: '>= 0.6'
    resolution:
      integrity: sha512-Il80Qs2WjYlJIBNzNkK6KYqlVMTbZLXgHx2oT0pU/fjRHyEp+PEfEPY0R3WCwAGVOtauxh1hOxNgIf5bv7dQpA==
  /acorn-jsx/5.2.0_acorn@7.4.0:
    dependencies:
      acorn: 7.4.0
    dev: false
    peerDependencies:
      acorn: ^6.0.0 || ^7.0.0
    resolution:
      integrity: sha512-HiUX/+K2YpkpJ+SzBffkM/AQ2YE03S0U1kjTLVpoJdhZMOWy8qvXVN9JdLqv2QsaQ6MPYQIuNmwD8zOiYUofLQ==
  /acorn-walk/7.2.0:
    dev: false
    engines:
      node: '>=0.4.0'
    resolution:
      integrity: sha512-OPdCF6GsMIP+Az+aWfAAOEt2/+iVDKE7oy6lJ098aoe59oAmK76qV6Gw60SbZ8jHuG2wH058GF4pLFbYamYrVA==
  /acorn/5.7.4:
    dev: false
    engines:
      node: '>=0.4.0'
    hasBin: true
    resolution:
      integrity: sha512-1D++VG7BhrtvQpNbBzovKNc1FLGGEE/oGe7b9xJm/RFHMBeUaUGpluV9RLjZa47YFdPcDAenEYuq9pQPcMdLJg==
  /acorn/7.4.0:
    dev: false
    engines:
      node: '>=0.4.0'
    hasBin: true
    resolution:
      integrity: sha512-+G7P8jJmCHr+S+cLfQxygbWhXy+8YTVGzAkpEbcLo2mLoL7tij/VG41QSHACSf5QgYRhMZYHuNc6drJaO0Da+w==
  /adal-node/0.1.28:
    dependencies:
      '@types/node': 8.10.62
      async: 3.2.0
      date-utils: 1.2.21
      jws: 3.2.2
      request: 2.88.2
      underscore: 1.10.2
      uuid: 3.4.0
      xmldom: 0.3.0
      xpath.js: 1.1.0
    dev: false
    engines:
      node: '>= 0.6.15'
    resolution:
      integrity: sha1-RoxLs+u9lrEnBmn0ucuk4AZepIU=
  /after/0.8.2:
    dev: false
    resolution:
      integrity: sha1-/ts5T58OAqqXaOcCvaI7UF+ufh8=
  /agent-base/4.2.1:
    dependencies:
      es6-promisify: 5.0.0
    dev: false
    engines:
      node: '>= 4.0.0'
    resolution:
      integrity: sha512-JVwXMr9nHYTUXsBFKUqhJwvlcYU/blreOEUkhNR2eXZIvwd+c+o5V4MgDPKWnMS/56awN3TRzIP+KoPn+roQtg==
  /agent-base/4.3.0:
    dependencies:
      es6-promisify: 5.0.0
    dev: false
    engines:
      node: '>= 4.0.0'
    resolution:
      integrity: sha512-salcGninV0nPrwpGNn4VTXBb1SOuXQBiqbrNXoeizJsHrsL6ERFM2Ne3JUSBWRE6aeNJI2ROP/WEEIDUiDe3cg==
  /agent-base/5.1.1:
    dev: false
    engines:
      node: '>= 6.0.0'
    resolution:
      integrity: sha512-TMeqbNl2fMW0nMjTEPOwe3J/PRFP4vqeoNuQMG0HlMrtm5QxKqdvAkZ1pRBQ/ulIyDD5Yq0nJ7YbdD8ey0TO3g==
  /agent-base/6.0.1:
    dependencies:
      debug: 4.1.1
    dev: false
    engines:
      node: '>= 6.0.0'
    resolution:
      integrity: sha512-01q25QQDwLSsyfhrKbn8yuur+JNw0H+0Y4JiGIKd3z9aYk/w/2kxD/Upc+t2ZBBSUNff50VjPsSW2YxM8QYKVg==
  /ajv/6.12.4:
    dependencies:
      fast-deep-equal: 3.1.3
      fast-json-stable-stringify: 2.1.0
      json-schema-traverse: 0.4.1
      uri-js: 4.2.2
    dev: false
    resolution:
      integrity: sha512-eienB2c9qVQs2KWexhkrdMLVDoIQCz5KSeLxwg9Lzk4DOfBtIK9PQwwufcsn1jjGuf9WZmqPMbGxOzfcuphJCQ==
  /amdefine/1.0.1:
    dev: false
    engines:
      node: '>=0.4.2'
    resolution:
      integrity: sha1-SlKCrBZHKek2Gbz9OtFR+BfOkfU=
  /ansi-colors/3.2.3:
    dev: false
    engines:
      node: '>=6'
    resolution:
      integrity: sha512-LEHHyuhlPY3TmuUYMh2oz89lTShfvgbmzaBcxve9t/9Wuy7Dwf4yoAKcND7KFT1HAQfqZ12qtc+DUrBMeKF9nw==
  /ansi-escapes/4.3.1:
    dependencies:
      type-fest: 0.11.0
    dev: false
    engines:
      node: '>=8'
    resolution:
      integrity: sha512-JWF7ocqNrp8u9oqpgV+wH5ftbt+cfvv+PTjOvKLT3AdYly/LmORARfEVT1iyjwN+4MqE5UmVKoAdIBqeoCHgLA==
  /ansi-gray/0.1.1:
    dependencies:
      ansi-wrap: 0.1.0
    dev: false
    engines:
      node: '>=0.10.0'
    resolution:
      integrity: sha1-KWLPVOyXksSFEKPetSRDaGHvclE=
  /ansi-regex/2.1.1:
    dev: false
    engines:
      node: '>=0.10.0'
    resolution:
      integrity: sha1-w7M6te42DYbg5ijwRorn7yfWVN8=
  /ansi-regex/3.0.0:
    dev: false
    engines:
      node: '>=4'
    resolution:
      integrity: sha1-7QMXwyIGT3lGbAKWa922Bas32Zg=
  /ansi-regex/4.1.0:
    dev: false
    engines:
      node: '>=6'
    resolution:
      integrity: sha512-1apePfXM1UOSqw0o9IiFAovVz9M5S1Dg+4TrDwfMewQ6p/rmMueb7tWZjQ1rx4Loy1ArBggoqGpfqqdI4rondg==
  /ansi-regex/5.0.0:
    dev: false
    engines:
      node: '>=8'
    resolution:
      integrity: sha512-bY6fj56OUQ0hU1KjFNDQuJFezqKdrAyFdIevADiqrWHwSlbmBNMHp5ak2f40Pm8JTFyM2mqxkG6ngkHO11f/lg==
  /ansi-styles/2.2.1:
    dev: false
    engines:
      node: '>=0.10.0'
    resolution:
      integrity: sha1-tDLdM1i2NM914eRmQ2gkBTPB3b4=
  /ansi-styles/3.2.1:
    dependencies:
      color-convert: 1.9.3
    dev: false
    engines:
      node: '>=4'
    resolution:
      integrity: sha512-VT0ZI6kZRdTh8YyJw3SMbYm/u+NqfsAxEpWO0Pf9sq8/e94WxxOpPKx9FR1FlyCtOVDNOQ+8ntlqFxiRc+r5qA==
  /ansi-styles/4.2.1:
    dependencies:
      '@types/color-name': 1.1.1
      color-convert: 2.0.1
    dev: false
    engines:
      node: '>=8'
    resolution:
      integrity: sha512-9VGjrMsG1vePxcSweQsN20KY/c4zN0h9fLjqAbwbPfahM3t+NL+M9HC8xeXG2I8pX5NoamTGNuomEUFI7fcUjA==
  /ansi-wrap/0.1.0:
    dev: false
    engines:
      node: '>=0.10.0'
    resolution:
      integrity: sha1-qCJQ3bABXponyoLoLqYDu/pF768=
  /anymatch/3.1.1:
    dependencies:
      normalize-path: 3.0.0
      picomatch: 2.2.2
    dev: false
    engines:
      node: '>= 8'
    resolution:
      integrity: sha512-mM8522psRCqzV+6LhomX5wgp25YVibjh8Wj23I5RPkPppSVSjyKD2A2mBJmWGa+KN7f2D6LNh9jkBCeyLktzjg==
  /append-transform/1.0.0:
    dependencies:
      default-require-extensions: 2.0.0
    dev: false
    engines:
      node: '>=4'
    resolution:
      integrity: sha512-P009oYkeHyU742iSZJzZZywj4QRJdnTWffaKuJQLablCZ1uz6/cW4yaRgcDaoQ+uwOxxnt0gRUcwfsNP2ri0gw==
  /aproba/1.2.0:
    dev: false
    optional: true
    resolution:
      integrity: sha512-Y9J6ZjXtoYh8RnXVCMOU/ttDmk1aBjunq9vO0ta5x85WDQiQfUF9sIPBITdbiiIVcBo03Hi3jMxigBtsddlXRw==
  /archy/1.0.0:
    dev: false
    resolution:
      integrity: sha1-+cjBN1fMHde8N5rHeyxipcKGjEA=
  /are-we-there-yet/1.1.5:
    dependencies:
      delegates: 1.0.0
      readable-stream: 2.3.7
    dev: false
    optional: true
    resolution:
      integrity: sha512-5hYdAkZlcG8tOLujVDTgCT+uPX0VnpAH28gWsLfzpXYm7wP6mp5Q/gYyR7YQ0cKVJcXJnl3j2kpBan13PtQf6w==
  /arg/4.1.0:
    dev: false
    resolution:
      integrity: sha512-ZWc51jO3qegGkVh8Hwpv636EkbesNV5ZNQPCtRa+0qytRYPEs9IYT9qITY9buezqUH5uqyzlWLcufrzU2rffdg==
  /arg/4.1.3:
    dev: false
    resolution:
      integrity: sha512-58S9QDqG0Xx27YwPSt9fJxivjYl432YCwfDMfZ+71RAqUrZef7LrKQZ3LHLOwCS4FLNBplP533Zx895SeOCHvA==
  /argparse/1.0.10:
    dependencies:
      sprintf-js: 1.0.3
    dev: false
    resolution:
      integrity: sha512-o5Roy6tNG4SL/FOkCAN6RzjiakZS25RLYFrcMttJqbdd8BWrnA+fGz57iN5Pb06pvBGvl5gQ0B48dJlslXvoTg==
  /arr-union/3.1.0:
    dev: false
    engines:
      node: '>=0.10.0'
    resolution:
      integrity: sha1-45sJrqne+Gao8gbiiK9jkZuuOcQ=
  /array-differ/1.0.0:
    dev: false
    engines:
      node: '>=0.10.0'
    resolution:
      integrity: sha1-7/UuN1gknTO+QCuLuOVkuytdQDE=
  /array-filter/1.0.0:
    dev: false
    resolution:
      integrity: sha1-uveeYubvTCpMC4MSMtr/7CUfnYM=
  /array-find-index/1.0.2:
    dev: false
    engines:
      node: '>=0.10.0'
    resolution:
      integrity: sha1-3wEKoSh+Fku9pvlyOwqWoexBh6E=
  /array-flatten/1.1.1:
    dev: false
    resolution:
      integrity: sha1-ml9pkFGx5wczKPKgCJaLZOopVdI=
  /array-union/2.1.0:
    dev: false
    engines:
      node: '>=8'
    resolution:
      integrity: sha512-HGyxoOTYUyCM6stUe6EJgnd4EoewAI7zMdfqO+kGjnlZmBDz/cR5pf8r/cR4Wq60sL/p0IkcjUEEPwS3GFrIyw==
  /array-uniq/1.0.3:
    dev: false
    engines:
      node: '>=0.10.0'
    resolution:
      integrity: sha1-r2rId6Jcx/dOBYiUdThY39sk/bY=
  /arraybuffer.slice/0.0.7:
    dev: false
    resolution:
      integrity: sha512-wGUIVQXuehL5TCqQun8OW81jGzAWycqzFF8lFp+GOM5BXLYj3bKNsYC4daB7n6XjCqxQA/qgTJ+8ANR3acjrog==
  /arrify/1.0.1:
    dev: false
    engines:
      node: '>=0.10.0'
    resolution:
      integrity: sha1-iYUI2iIm84DfkEcoRWhJwVAaSw0=
  /asap/2.0.6:
    dev: false
    resolution:
      integrity: sha1-5QNHYR1+aQlDIIu9r+vLwvuGbUY=
  /asn1.js/5.4.1:
    dependencies:
      bn.js: 4.11.9
      inherits: 2.0.4
      minimalistic-assert: 1.0.1
      safer-buffer: 2.1.2
    dev: false
    resolution:
      integrity: sha512-+I//4cYPccV8LdmBLiX8CYvf9Sp3vQsrqu2QNXRcrbiWvcx/UdlFiqUJJzxRQxgsZmvhXhn4cSKeSmoFjVdupA==
  /asn1/0.2.4:
    dependencies:
      safer-buffer: 2.1.2
    dev: false
    resolution:
      integrity: sha512-jxwzQpLQjSmWXgwaCZE9Nz+glAG01yF1QnWgbhGwHI5A6FRIEY6IVqtHhIepHqI7/kyEyQEagBC5mBEFlIYvdg==
  /assert-plus/1.0.0:
    dev: false
    engines:
      node: '>=0.8'
    resolution:
      integrity: sha1-8S4PPF13sLHN2RRpQuTpbB5N1SU=
  /assert/1.5.0:
    dependencies:
      object-assign: 4.1.1
      util: 0.10.3
    dev: false
    resolution:
      integrity: sha512-EDsgawzwoun2CZkCgtxJbv392v4nbk9XDD06zI+kQYoBM/3RBWLlEyJARDOmhAAosBjWACEkKL6S+lIZtcAubA==
  /assert/2.0.0:
    dependencies:
      es6-object-assign: 1.1.0
      is-nan: 1.3.0
      object-is: 1.1.2
      util: 0.12.3
    dev: false
    resolution:
      integrity: sha512-se5Cd+js9dXJnu6Ag2JFc00t+HmHOen+8Q+L7O9zI0PqQXr20uk2J0XQqMxZEeo5U50o8Nvmmx7dZrl+Ufr35A==
  /assertion-error/1.1.0:
    dev: false
    resolution:
      integrity: sha512-jgsaNduz+ndvGyFt3uSuWqvy4lCnIJiovtouQN5JZHOKCS2QuhEdbcQHFhVksz2N2U9hXJo8odG7ETyWlEeuDw==
  /ast-types/0.14.1:
    dependencies:
      tslib: 2.0.1
    dev: false
    engines:
      node: '>=4'
    resolution:
      integrity: sha512-pfSiukbt23P1qMhNnsozLzhMLBs7EEeXqPyvPmnuZM+RMfwfqwDbSVKYflgGuVI7/VehR4oMks0igzdNAg4VeQ==
  /astral-regex/1.0.0:
    dev: false
    engines:
      node: '>=4'
    resolution:
      integrity: sha512-+Ryf6g3BKoRc7jfp7ad8tM4TtMiaWvbF/1/sQcZPkkS7ag3D5nMBCe2UfOTONtAkaG0tO0ij3C5Lwmf1EiyjHg==
  /async-array-reduce/0.2.1:
    dev: false
    engines:
      node: '>=0.10.0'
    resolution:
      integrity: sha1-yL4BCitc0A3qlsgRFgNGk9/dgtE=
  /async-limiter/1.0.1:
    dev: false
    resolution:
      integrity: sha512-csOlWGAcRFJaI6m+F2WKdnMKr4HhdhFVBk0H/QbJFMCr+uO2kwohwXQPxw/9OCxp05r5ghVBFSyioixx3gfkNQ==
  /async-lock/1.2.4:
    dev: false
    resolution:
      integrity: sha512-UBQJC2pbeyGutIfYmErGc9RaJYnpZ1FHaxuKwb0ahvGiiCkPUf3p67Io+YLPmmv3RHY+mF6JEtNW8FlHsraAaA==
  /async/1.5.2:
    dev: false
    resolution:
      integrity: sha1-7GphrlZIDAw8skHJVhjiCJL5Zyo=
  /async/3.2.0:
    dev: false
    resolution:
      integrity: sha512-TR2mEZFVOj2pLStYxLht7TyfuRzaydfpxr3k9RpHIzMgw7A64dzsdqCxH1WJyQdoe8T10nDXd9wnEigmiuHIZw==
  /asynckit/0.4.0:
    dev: false
    resolution:
      integrity: sha1-x57Zf380y48robyXkLzDZkdLS3k=
  /atob/2.1.2:
    dev: false
    engines:
      node: '>= 4.5.0'
    hasBin: true
    resolution:
      integrity: sha512-Wm6ukoaOGJi/73p/cl2GvLjTI5JM1k/O14isD73YML8StrH/7/lRFgmg8nICZgD3bZZvjwCGxtMOD3wWNAu8cg==
  /available-typed-arrays/1.0.2:
    dependencies:
      array-filter: 1.0.0
    dev: false
    engines:
      node: '>= 0.4'
    resolution:
      integrity: sha512-XWX3OX8Onv97LMk/ftVyBibpGwY5a8SmuxZPzeOxqmuEqUCOM9ZE+uIaD1VNJ5QnvU2UQusvmKbuM1FR8QWGfQ==
  /avsc/5.5.2:
    dev: false
    engines:
      node: '>=0.11'
    resolution:
      integrity: sha512-ADkdb9T5KhRRIzbRZ2Pj1f+SMILDnihgbqlksbJcbHpnyNYCAJDa4RCG6o5AT4uktW2noRRvSF7DTrkE4Z4z4A==
  /aws-sign2/0.7.0:
    dev: false
    resolution:
      integrity: sha1-tG6JCTSpWR8tL2+G1+ap8bP+dqg=
  /aws4/1.10.1:
    dev: false
    resolution:
      integrity: sha512-zg7Hz2k5lI8kb7U32998pRRFin7zJlkfezGJjUc2heaD4Pw2wObakCDVzkKztTm/Ln7eiVvYsjqak0Ed4LkMDA==
  /axios/0.19.2:
    dependencies:
      follow-redirects: 1.5.10
    dev: false
    resolution:
      integrity: sha512-fjgm5MvRHLhx+osE2xoekY70AhARk3a6hkN+3Io1jc00jtquGvxYlKlsFUhmUET0V5te6CcZI7lcv2Ym61mjHA==
  /axios/0.20.0:
    dependencies:
      follow-redirects: 1.13.0
    dev: false
    resolution:
      integrity: sha512-ANA4rr2BDcmmAQLOKft2fufrtuvlqR+cXNNinUmvfeSNCOF98PZL+7M/v1zIdGo7OLjEA9J2gXJL+j4zGsl0bA==
  /azure-storage/2.10.3:
    dependencies:
      browserify-mime: 1.2.9
      extend: 3.0.2
      json-edm-parser: 0.1.2
      md5.js: 1.3.4
      readable-stream: 2.0.6
      request: 2.88.2
      underscore: 1.8.3
      uuid: 3.4.0
      validator: 9.4.1
      xml2js: 0.2.8
      xmlbuilder: 9.0.7
    dev: false
    engines:
      node: '>= 0.8.26'
    resolution:
      integrity: sha512-IGLs5Xj6kO8Ii90KerQrrwuJKexLgSwYC4oLWmc11mzKe7Jt2E5IVg+ZQ8K53YWZACtVTMBNO3iGuA+4ipjJxQ==
  /babel-runtime/6.26.0:
    dependencies:
      core-js: 2.6.11
      regenerator-runtime: 0.11.1
    dev: false
    resolution:
      integrity: sha1-llxwWGaOgrVde/4E/yM3vItWR/4=
  /backbone/1.4.0:
    dependencies:
      underscore: 1.10.2
    dev: false
    resolution:
      integrity: sha512-RLmDrRXkVdouTg38jcgHhyQ/2zjg7a8E6sz2zxfz21Hh17xDJYUHBZimVIt5fUyS8vbfpeSmTL3gUjTEvUV3qQ==
  /backo2/1.0.2:
    dev: false
    resolution:
      integrity: sha1-MasayLEpNjRj41s+u2n038+6eUc=
  /balanced-match/1.0.0:
    dev: false
    resolution:
      integrity: sha1-ibTRmasr7kneFk6gK4nORi1xt2c=
  /base64-arraybuffer/0.1.5:
    dev: false
    engines:
      node: '>= 0.6.0'
    resolution:
      integrity: sha1-c5JncZI7Whl0etZmqlzUv5xunOg=
  /base64-js/1.3.1:
    dev: false
    resolution:
      integrity: sha512-mLQ4i2QO1ytvGWFWmcngKO//JXAQueZvwEKtjgQFM4jIK0kU+ytMfplL8j+n5mspOfjHwoAg+9yhb7BwAHm36g==
  /base64id/2.0.0:
    dev: false
    engines:
      node: ^4.5.0 || >= 5.9
    resolution:
      integrity: sha512-lGe34o6EHj9y3Kts9R4ZYs/Gr+6N7MCaMlIFA3F1R2O5/m7K06AxfSeO5530PEERE6/WyEg3lsuyw4GHlPZHog==
  /bcrypt-pbkdf/1.0.2:
    dependencies:
      tweetnacl: 0.14.5
    dev: false
    resolution:
      integrity: sha1-pDAdOJtqQ/m2f/PKEaP2Y342Dp4=
  /beeper/1.1.1:
    dev: false
    engines:
      node: '>=0.10.0'
    resolution:
      integrity: sha1-5tXqjF2tABMEpwsiY4RH9pyy+Ak=
  /better-assert/1.0.2:
    dependencies:
      callsite: 1.0.0
    dev: false
    resolution:
      integrity: sha1-QIZrnhueC1W0gYlDEeaPr/rrxSI=
  /bignumber.js/9.0.0:
    dev: false
    resolution:
      integrity: sha512-t/OYhhJ2SD+YGBQcjY8GzzDHEk9f3nerxjtfa6tlMXfe7frs/WozhvCNoGvpM0P3bNf3Gq5ZRMlGr5f3r4/N8A==
  /binary-extensions/2.1.0:
    dev: false
    engines:
      node: '>=8'
    resolution:
      integrity: sha512-1Yj8h9Q+QDF5FzhMs/c9+6UntbD5MkRfRwac8DoEm9ZfUBZ7tZ55YcGVAzEe4bXsdQHEk+s9S5wsOKVdZrw0tQ==
  /bl/0.8.2:
    dependencies:
      readable-stream: 1.0.34
    dev: false
    resolution:
      integrity: sha1-yba8oI0bwuoA/Ir7Txpf0eHGbk4=
  /bl/4.0.3:
    dependencies:
      buffer: 5.6.0
      inherits: 2.0.4
      readable-stream: 3.6.0
    dev: false
    resolution:
      integrity: sha512-fs4G6/Hu4/EE+F75J8DuN/0IpQqNjAdC7aEQv7Qt8MHGUH7Ckv2MwTEEeN9QehD0pfIDkMI1bkHYkKy7xHyKIg==
  /blob/0.0.5:
    dev: false
    resolution:
      integrity: sha512-gaqbzQPqOoamawKg0LGVd7SzLgXS+JH61oWprSLH+P+abTczqJbhTR8CmJ2u9/bUYNmHTGJx/UEmn6doAvvuig==
  /bluebird/3.7.2:
    dev: false
    resolution:
      integrity: sha512-XpNj6GDQzdfW+r2Wnn7xiSAd7TM3jzkxGXBGTtWKuSXv1xUV+azxAm8jdWZN06QTQk+2N2XB9jRDkvbmQmcRtg==
  /bn.js/4.11.9:
    dev: false
    resolution:
      integrity: sha512-E6QoYqCKZfgatHTdHzs1RRKP7ip4vvm+EyRUeE2RF0NblwVvb0p6jSVeNTOFxPn26QXN2o6SMfNxKp6kU8zQaw==
  /bn.js/5.1.3:
    dev: false
    resolution:
      integrity: sha512-GkTiFpjFtUzU9CbMeJ5iazkCzGL3jrhzerzZIuqLABjbwRaFt33I9tUdSNryIptM+RxDet6OKm2WnLXzW51KsQ==
  /body-parser/1.19.0:
    dependencies:
      bytes: 3.1.0
      content-type: 1.0.4
      debug: 2.6.9
      depd: 1.1.2
      http-errors: 1.7.2
      iconv-lite: 0.4.24
      on-finished: 2.3.0
      qs: 6.7.0
      raw-body: 2.4.0
      type-is: 1.6.18
    dev: false
    engines:
      node: '>= 0.8'
    resolution:
      integrity: sha512-dhEPs72UPbDnAQJ9ZKMNTP6ptJaionhP5cBb541nXPlW60Jepo9RV/a4fX4XWW9CuFNK22krhrj1+rgzifNCsw==
  /brace-expansion/1.1.11:
    dependencies:
      balanced-match: 1.0.0
      concat-map: 0.0.1
    dev: false
    resolution:
      integrity: sha512-iCuPHDFgrHX7H2vEI/5xpz07zSHB00TpugqhmYtVmMO6518mCuRMoOYFldEBl0g187ufozdaHgWKcYFb61qGiA==
  /braces/3.0.2:
    dependencies:
      fill-range: 7.0.1
    dev: false
    engines:
      node: '>=8'
    resolution:
      integrity: sha512-b8um+L1RzM3WDSzvhm6gIz1yfTbBt6YTlcEKAvsmqCZZFw46z626lVj9j1yEPW33H5H+lBQpZMP1k8l+78Ha0A==
  /brorand/1.1.0:
    dev: false
    resolution:
      integrity: sha1-EsJe/kCkXjwyPrhnWgoM5XsiNx8=
  /browser-resolve/1.11.3:
    dependencies:
      resolve: 1.1.7
    dev: false
    resolution:
      integrity: sha512-exDi1BYWB/6raKHmDTCicQfTkqwN5fioMFV4j8BsfMU4R2DK/QfZfK7kOVkmWCNANf0snkBzqGqAJBao9gZMdQ==
  /browser-stdout/1.3.1:
    dev: false
    resolution:
      integrity: sha512-qhAVI1+Av2X7qelOfAIYwXONood6XlZE/fXaBSmW/T5SzLAmCgzi+eiWE7fUvbHaeNBQH13UftjpXxsfLkMpgw==
  /browserify-aes/1.2.0:
    dependencies:
      buffer-xor: 1.0.3
      cipher-base: 1.0.4
      create-hash: 1.2.0
      evp_bytestokey: 1.0.3
      inherits: 2.0.4
      safe-buffer: 5.2.1
    dev: false
    resolution:
      integrity: sha512-+7CHXqGuspUn/Sl5aO7Ea0xWGAtETPXNSAjHo48JfLdPWcMng33Xe4znFvQweqc/uzk5zSOI3H52CYnjCfb5hA==
  /browserify-cipher/1.0.1:
    dependencies:
      browserify-aes: 1.2.0
      browserify-des: 1.0.2
      evp_bytestokey: 1.0.3
    dev: false
    resolution:
      integrity: sha512-sPhkz0ARKbf4rRQt2hTpAHqn47X3llLkUGn+xEJzLjwY8LRs2p0v7ljvI5EyoRO/mexrNunNECisZs+gw2zz1w==
  /browserify-des/1.0.2:
    dependencies:
      cipher-base: 1.0.4
      des.js: 1.0.1
      inherits: 2.0.4
      safe-buffer: 5.2.1
    dev: false
    resolution:
      integrity: sha512-BioO1xf3hFwz4kc6iBhI3ieDFompMhrMlnDFC4/0/vd5MokpuAc3R+LYbwTA9A5Yc9pq9UYPqffKpW2ObuwX5A==
  /browserify-fs/1.0.0:
    dependencies:
      level-filesystem: 1.2.0
      level-js: 2.2.4
      levelup: 0.18.6
    dev: false
    resolution:
      integrity: sha1-8HWqinKdTRcW0GZiDjhvzBMRqW8=
  /browserify-mime/1.2.9:
    dev: false
    resolution:
      integrity: sha1-rrGvKN5sDXpqLOQK22j/GEIq8x8=
  /browserify-rsa/4.0.1:
    dependencies:
      bn.js: 4.11.9
      randombytes: 2.1.0
    dev: false
    resolution:
      integrity: sha1-IeCr+vbyApzy+vsTNWenAdQTVSQ=
  /browserify-sign/4.2.1:
    dependencies:
      bn.js: 5.1.3
      browserify-rsa: 4.0.1
      create-hash: 1.2.0
      create-hmac: 1.1.7
      elliptic: 6.5.3
      inherits: 2.0.4
      parse-asn1: 5.1.6
      readable-stream: 3.6.0
      safe-buffer: 5.2.1
    dev: false
    resolution:
      integrity: sha512-/vrA5fguVAKKAVTNJjgSm1tRQDHUU6DbwO9IROu/0WAzC8PKhucDSh18J0RMvVeHAn5puMd+QHC2erPRNf8lmg==
  /browserify-zlib/0.2.0:
    dependencies:
      pako: 1.0.11
    dev: false
    resolution:
      integrity: sha512-Z942RysHXmJrhqk88FmKBVq/v5tqmSkDz7p54G/MGyjMnCFFnC79XWNbg+Vta8W6Wb2qtSZTSxIGkJrRpCFEiA==
  /buffer-crc32/0.2.13:
    dev: false
    resolution:
      integrity: sha1-DTM+PwDqxQqhRUq9MO+MKl2ackI=
  /buffer-equal-constant-time/1.0.1:
    dev: false
    resolution:
      integrity: sha1-+OcRMvf/5uAaXJaXpMbz5I1cyBk=
  /buffer-es6/4.9.3:
    dev: false
    resolution:
      integrity: sha1-8mNHuC33b9N+GLy1KIxJcM/VxAQ=
  /buffer-from/1.1.1:
    dev: false
    resolution:
      integrity: sha512-MQcXEUbCKtEo7bhqEs6560Hyd4XaovZlO/k9V3hjVUF/zwW7KBVdSK4gIt/bzwS9MbR5qob+F5jusZsb0YQK2A==
  /buffer-xor/1.0.3:
    dev: false
    resolution:
      integrity: sha1-JuYe0UIvtw3ULm42cp7VHYVf6Nk=
  /buffer/5.6.0:
    dependencies:
      base64-js: 1.3.1
      ieee754: 1.1.13
    dev: false
    resolution:
      integrity: sha512-/gDYp/UtU0eA1ys8bOs9J6a+E/KWIY+DZ+Q2WESNUA0jFRsJOc0SNUO6xJ5SGA1xueg3NL65W6s+NY5l9cunuw==
  /builtin-modules/1.1.1:
    dev: false
    engines:
      node: '>=0.10.0'
    resolution:
      integrity: sha1-Jw8HbFpywC9bZaR9+Uxf46J4iS8=
  /builtin-modules/2.0.0:
    dev: false
    engines:
      node: '>=4'
    resolution:
      integrity: sha512-3U5kUA5VPsRUA3nofm/BXX7GVHKfxz0hOBAPxXrIvHzlDRkQVqEn6yi8QJegxl4LzOHLdvb7XF5dVawa/VVYBg==
  /builtin-modules/3.1.0:
    dev: false
    engines:
      node: '>=6'
    resolution:
      integrity: sha512-k0KL0aWZuBt2lrxrcASWDfwOLMnodeQjodT/1SxEQAXsHANgo6ZC/VEaSEHCXt7aSTZ4/4H5LKa+tBXmW7Vtvw==
  /builtin-status-codes/3.0.0:
    dev: false
    resolution:
      integrity: sha1-hZgoeOIbmOHGZCXgPQF0eI9Wnug=
  /bytes/3.1.0:
    dev: false
    engines:
      node: '>= 0.8'
    resolution:
      integrity: sha512-zauLjrfCG+xvoyaqLoV8bLVXXNGC4JqlxFCutSDWA6fJrTo2ZuvLYTqZ7aHBLZSMOopbzwv8f+wZcVzfVTI2Dg==
  /caching-transform/3.0.2:
    dependencies:
      hasha: 3.0.0
      make-dir: 2.1.0
      package-hash: 3.0.0
      write-file-atomic: 2.4.3
    dev: false
    engines:
      node: '>=6'
    resolution:
      integrity: sha512-Mtgcv3lh3U0zRii/6qVgQODdPA4G3zhG+jtbCWj39RXuUFTMzH0vcdMtaJS1jPowd+It2Pqr6y3NJMQqOqCE2w==
  /callsite/1.0.0:
    dev: false
    resolution:
      integrity: sha1-KAOY5dZkvXQDi28JBRU+borxvCA=
  /callsites/3.1.0:
    dev: false
    engines:
      node: '>=6'
    resolution:
      integrity: sha512-P8BjAsXvZS+VIDUI11hHCQEv74YT67YUi5JJFNWIqL235sBmjX4+qx9Muvls5ivyNENctx46xQLQ3aTuE7ssaQ==
  /camelcase-keys/2.1.0:
    dependencies:
      camelcase: 2.1.1
      map-obj: 1.0.1
    dev: false
    engines:
      node: '>=0.10.0'
    resolution:
      integrity: sha1-MIvur/3ygRkFHvodkyITyRuPkuc=
  /camelcase/2.1.1:
    dev: false
    engines:
      node: '>=0.10.0'
    resolution:
      integrity: sha1-fB0W1nmhu+WcoCys7PsBHiAfWh8=
  /camelcase/5.3.1:
    dev: false
    engines:
      node: '>=6'
    resolution:
      integrity: sha512-L28STB170nwWS63UjtlEOE3dldQApaJXZkOI1uMFfzf3rRuPegHaHesyee+YxQ+W6SvRDQV6UrdOdRiR153wJg==
  /caseless/0.12.0:
    dev: false
    resolution:
      integrity: sha1-G2gcIf+EAzyCZUMJBolCDRhxUdw=
  /chai-as-promised/7.1.1_chai@4.2.0:
    dependencies:
      chai: 4.2.0
      check-error: 1.0.2
    dev: false
    peerDependencies:
      chai: '>= 2.1.2 < 5'
    resolution:
      integrity: sha512-azL6xMoi+uxu6z4rhWQ1jbdUhOMhis2PvscD/xjLqNMkv3BPPp2JyyuTHOrf9BOosGpNQ11v6BKv/g57RXbiaA==
  /chai-exclude/2.0.2_chai@4.2.0:
    dependencies:
      chai: 4.2.0
      fclone: 1.0.11
    dev: false
    peerDependencies:
      chai: '>= 4.0.0 < 5'
    resolution:
      integrity: sha512-QmNVnvdSw8Huccdjm49mKu3HtoHxvjdavgYkY0KPQ5MI5UWfbc9sX1YqRgaMPf2GGtDXPoF2ram3AeNS4945Xw==
  /chai-string/1.5.0_chai@4.2.0:
    dependencies:
      chai: 4.2.0
    dev: false
    peerDependencies:
      chai: ^4.1.2
    resolution:
      integrity: sha512-sydDC3S3pNAQMYwJrs6dQX0oBQ6KfIPuOZ78n7rocW0eJJlsHPh2t3kwW7xfwYA/1Bf6/arGtSUo16rxR2JFlw==
  /chai/4.2.0:
    dependencies:
      assertion-error: 1.1.0
      check-error: 1.0.2
      deep-eql: 3.0.1
      get-func-name: 2.0.0
      pathval: 1.1.0
      type-detect: 4.0.8
    dev: false
    engines:
      node: '>=4'
    resolution:
      integrity: sha512-XQU3bhBukrOsQCuwZndwGcCVQHyZi53fQ6Ys1Fym7E4olpIqqZZhhoFJoaKVvV17lWQoXYwgWN2nF5crA8J2jw==
  /chalk/1.1.3:
    dependencies:
      ansi-styles: 2.2.1
      escape-string-regexp: 1.0.5
      has-ansi: 2.0.0
      strip-ansi: 3.0.1
      supports-color: 2.0.0
    dev: false
    engines:
      node: '>=0.10.0'
    resolution:
      integrity: sha1-qBFcVeSnAv5NFQq9OHKCKn4J/Jg=
  /chalk/2.4.2:
    dependencies:
      ansi-styles: 3.2.1
      escape-string-regexp: 1.0.5
      supports-color: 5.5.0
    dev: false
    engines:
      node: '>=4'
    resolution:
      integrity: sha512-Mti+f9lpJNcwF4tWV8/OrTTtF1gZi+f8FqlyAdouralcFWFQWF2+NgCHShjkCb+IFBLq9buZwE1xckQU4peSuQ==
  /chalk/3.0.0:
    dependencies:
      ansi-styles: 4.2.1
      supports-color: 7.2.0
    dev: false
    engines:
      node: '>=8'
    resolution:
      integrity: sha512-4D3B6Wf41KOYRFdszmDqMCGq5VV/uMAB273JILmO+3jAlh8X4qDtdtgCR3fxtbLEMzSx22QdhnDcJvu2u1fVwg==
  /chalk/4.1.0:
    dependencies:
      ansi-styles: 4.2.1
      supports-color: 7.2.0
    dev: false
    engines:
      node: '>=10'
    resolution:
      integrity: sha512-qwx12AxXe2Q5xQ43Ac//I6v5aXTipYrSESdOgzrN+9XjgEpyjpKuvSGaN4qE93f7TQTlerQQ8S+EQ0EyDoVL1A==
  /chardet/0.7.0:
    dev: false
    resolution:
      integrity: sha512-mT8iDcrh03qDGRRmoA2hmBJnxpllMR+0/0qlzjqZES6NdiWDcZkCNAk4rPFZ9Q85r27unkiNNg8ZOiwZXBHwcA==
  /charenc/0.0.2:
    dev: false
    resolution:
      integrity: sha1-wKHS86cJLgN3S/qD8UwPxXkKhmc=
  /check-error/1.0.2:
    dev: false
    resolution:
      integrity: sha1-V00xLt2Iu13YkS6Sht1sCu1KrII=
  /check-more-types/2.24.0:
    dev: false
    engines:
      node: '>= 0.8.0'
    resolution:
      integrity: sha1-FCD/sQ/URNz8ebQ4kbv//TKoRgA=
  /chokidar/3.3.0:
    dependencies:
      anymatch: 3.1.1
      braces: 3.0.2
      glob-parent: 5.1.1
      is-binary-path: 2.1.0
      is-glob: 4.0.1
      normalize-path: 3.0.0
      readdirp: 3.2.0
    dev: false
    engines:
      node: '>= 8.10.0'
    optionalDependencies:
      fsevents: 2.1.3
    resolution:
      integrity: sha512-dGmKLDdT3Gdl7fBUe8XK+gAtGmzy5Fn0XkkWQuYxGIgWVPPse2CxFA5mtrlD0TOHaHjEUqkWNyP1XdHoJES/4A==
  /chokidar/3.4.2:
    dependencies:
      anymatch: 3.1.1
      braces: 3.0.2
      glob-parent: 5.1.1
      is-binary-path: 2.1.0
      is-glob: 4.0.1
      normalize-path: 3.0.0
      readdirp: 3.4.0
    dev: false
    engines:
      node: '>= 8.10.0'
    optionalDependencies:
      fsevents: 2.1.3
    resolution:
      integrity: sha512-IZHaDeBeI+sZJRX7lGcXsdzgvZqKv6sECqsbErJA4mHWfpRrD8B97kSFN4cQz6nGBGiuFia1MKR4d6c1o8Cv7A==
  /chownr/1.1.4:
    dev: false
    resolution:
      integrity: sha512-jJ0bqzaylmJtVnNgzTeSOs8DPavpbYgEr/b0YL8/2GO3xJEhInFmhKMUnEJQjZumK7KXGFhUy89PrsJWlakBVg==
  /ci-info/2.0.0:
    dev: false
    resolution:
      integrity: sha512-5tK7EtrZ0N+OLFMthtqOj4fI2Jeb88C4CAZPu25LDVUgXJ0A3Js4PMGqrn0JU1W0Mh1/Z8wZzYPxqUrXeBboCQ==
  /cipher-base/1.0.4:
    dependencies:
      inherits: 2.0.4
      safe-buffer: 5.2.1
    dev: false
    resolution:
      integrity: sha512-Kkht5ye6ZGmwv40uUDZztayT2ThLQGfnj/T71N/XzeZeo3nf8foyW7zGTsPYkEya3m5f3cAypH+qe7YOrM1U2Q==
  /cli-cursor/3.1.0:
    dependencies:
      restore-cursor: 3.1.0
    dev: false
    engines:
      node: '>=8'
    resolution:
      integrity: sha512-I/zHAwsKf9FqGoXM4WWRACob9+SNukZTd94DWF57E4toouRulbCxcUh6RKUEOQlYTHJnzkPMySvPNaaSLNfLZw==
  /cli-width/3.0.0:
    dev: false
    engines:
      node: '>= 10'
    resolution:
      integrity: sha512-FxqpkPPwu1HjuN93Omfm4h8uIanXofW0RxVEW3k5RKx+mJJYSthzNhp32Kzxxy3YAEZ/Dc/EWN1vZRY0+kOhbw==
  /cliui/5.0.0:
    dependencies:
      string-width: 3.1.0
      strip-ansi: 5.2.0
      wrap-ansi: 5.1.0
    dev: false
    resolution:
      integrity: sha512-PYeGSEmmHM6zvoef2w8TPzlrnNpXIjTipYK780YswmIP9vjxmd6Y2a3CB2Ks6/AU8NHjZugXvo8w3oWM2qnwXA==
  /cliui/6.0.0:
    dependencies:
      string-width: 4.2.0
      strip-ansi: 6.0.0
      wrap-ansi: 6.2.0
    dev: false
    resolution:
      integrity: sha512-t6wbgtoCXvAzst7QgXxJYqPt0usEfbgQdftEPbLL/cvv6HPE5VgvqCuAIDR0NgU52ds6rFwqrgakNLrHEjCbrQ==
  /clone-stats/0.0.1:
    dev: false
    resolution:
      integrity: sha1-uI+UqCzzi4eR1YBG6kAprYjKmdE=
  /clone/0.1.19:
    dev: false
    resolution:
      integrity: sha1-YT+2hjmyaklKxTJT4Vsaa9iK2oU=
  /clone/1.0.4:
    dev: false
    engines:
      node: '>=0.8'
    resolution:
      integrity: sha1-2jCcwmPfFZlMaIypAheco8fNfH4=
  /co/4.6.0:
    dev: false
    engines:
      iojs: '>= 1.0.0'
      node: '>= 0.12.0'
    resolution:
      integrity: sha1-bqa989hTrlTMuOR7+gvz+QMfsYQ=
  /code-point-at/1.1.0:
    dev: false
    engines:
      node: '>=0.10.0'
    optional: true
    resolution:
      integrity: sha1-DQcLTQQ6W+ozovGkDi7bPZpMz3c=
  /color-convert/1.9.3:
    dependencies:
      color-name: 1.1.3
    dev: false
    resolution:
      integrity: sha512-QfAUtd+vFdAtFQcC8CCyYt1fYWxSqAiK2cSD6zDB8N3cpsEBAvRxp9zOGg6G/SHHJYAT88/az/IuDGALsNVbGg==
  /color-convert/2.0.1:
    dependencies:
      color-name: 1.1.4
    dev: false
    engines:
      node: '>=7.0.0'
    resolution:
      integrity: sha512-RRECPsj7iu/xb5oKYcsFHSppFNnsj/52OVTRKb4zP5onXwVF3zVmmToNcOfGC+CRDpfK/U584fMg38ZHCaElKQ==
  /color-name/1.1.3:
    dev: false
    resolution:
      integrity: sha1-p9BVi9icQveV3UIyj3QIMcpTvCU=
  /color-name/1.1.4:
    dev: false
    resolution:
      integrity: sha512-dOy+3AuW3a2wNbZHIuMZpTcgjGuLU/uBL/ubcZF9OXbDo8ff4O8yVp5Bf0efS8uEoYo5q4Fx7dY9OgQGXgAsQA==
  /color-support/1.1.3:
    dev: false
    hasBin: true
    resolution:
      integrity: sha512-qiBjkpbMLO/HL68y+lh4q0/O1MZFj2RX6X/KmMa3+gJD3z+WwI1ZzDHysvqHGS3mP6mznPckpXmw1nI9cJjyRg==
  /colors/1.2.5:
    dev: false
    engines:
      node: '>=0.1.90'
    resolution:
      integrity: sha512-erNRLao/Y3Fv54qUa0LBB+//Uf3YwMUmdJinN20yMXm9zdKKqH9wt7R9IIVZ+K7ShzfpLV/Zg8+VyrBJYB4lpg==
  /colors/1.4.0:
    dev: false
    engines:
      node: '>=0.1.90'
    resolution:
      integrity: sha512-a+UqTh4kgZg/SlGvfbzDHpgRu7AAQOmmqRHJnxhRZICKFUT91brVhNNt58CMWU9PsBbv3PDCZUHbVxuDiH2mtA==
  /combine-source-map/0.8.0:
    dependencies:
      convert-source-map: 1.1.3
      inline-source-map: 0.6.2
      lodash.memoize: 3.0.4
      source-map: 0.5.7
    dev: false
    resolution:
      integrity: sha1-pY0N8ELBhvz4IqjoAV9UUNLXmos=
  /combined-stream/1.0.8:
    dependencies:
      delayed-stream: 1.0.0
    dev: false
    engines:
      node: '>= 0.8'
    resolution:
      integrity: sha512-FQN4MRfuJeHf7cBbBMJFXhKSDq+2kAArBlmRBvcvFE5BB1HZKXtSFASDhdlz9zOYwxh8lDdnvmMOe/+5cdoEdg==
  /commander/2.20.3:
    dev: false
    resolution:
      integrity: sha512-GpVkmM8vF2vQUkj2LvZmD35JxeJOLCwJ9cUkugyk2nuhbv3+mJvpLYYt+0+USMxE+oj+ey/lJEnhZw75x/OMcQ==
  /common-tags/1.8.0:
    dev: false
    engines:
      node: '>=4.0.0'
    resolution:
      integrity: sha512-6P6g0uetGpW/sdyUy/iQQCbFF0kWVMSIVSyYz7Zgjcgh8mgw8PQzDNZeyZ5DQ2gM7LBoZPHmnjz8rUthkBG5tw==
  /commondir/1.0.1:
    dev: false
    resolution:
      integrity: sha1-3dgA2gxmEnOTzKWVDqloo6rxJTs=
  /component-bind/1.0.0:
    dev: false
    resolution:
      integrity: sha1-AMYIq33Nk4l8AAllGx06jh5zu9E=
  /component-emitter/1.2.1:
    dev: false
    resolution:
      integrity: sha1-E3kY1teCg/ffemt8WmPhQOaUJeY=
  /component-emitter/1.3.0:
    dev: false
    resolution:
      integrity: sha512-Rd3se6QB+sO1TwqZjscQrurpEPIfO0/yYnSin6Q/rD3mOutHvUrCAhJub3r90uNb+SESBuE0QYoB90YdfatsRg==
  /component-inherit/0.0.3:
    dev: false
    resolution:
      integrity: sha1-ZF/ErfWLcrZJ1crmUTVhnbJv8UM=
  /concat-map/0.0.1:
    dev: false
    resolution:
      integrity: sha1-2Klr13/Wjfd5OnMDajug1UBdR3s=
  /concat-stream/1.6.2:
    dependencies:
      buffer-from: 1.1.1
      inherits: 2.0.4
      readable-stream: 2.3.7
      typedarray: 0.0.6
    dev: false
    engines:
      '0': node >= 0.8
    resolution:
      integrity: sha512-27HBghJxjiZtIk3Ycvn/4kbJk/1uZuJFfuPEns6LaEvpvG1f0hTea8lilrouyo9mVc2GWdcEZ8OLoGmSADlrCw==
  /connect/3.7.0:
    dependencies:
      debug: 2.6.9
      finalhandler: 1.1.2
      parseurl: 1.3.3
      utils-merge: 1.0.1
    dev: false
    engines:
      node: '>= 0.10.0'
    resolution:
      integrity: sha512-ZqRXc+tZukToSNmh5C2iWMSoV3X1YUcPbqEM4DkEG5tNQXrQUZCNVGGv3IuicnkMtPfGf3Xtp8WCXs295iQ1pQ==
  /console-browserify/1.2.0:
    dev: false
    resolution:
      integrity: sha512-ZMkYO/LkF17QvCPqM0gxw8yUzigAOZOSWSHg91FH6orS7vcEj5dVZTidN2fQ14yBSdg97RqhSNwLUXInd52OTA==
  /console-control-strings/1.1.0:
    dev: false
    optional: true
    resolution:
      integrity: sha1-PXz0Rk22RG6mRL9LOVB/mFEAjo4=
  /constants-browserify/1.0.0:
    dev: false
    resolution:
      integrity: sha1-wguW2MYXdIqvHBYCF2DNJ/y4y3U=
  /content-disposition/0.5.3:
    dependencies:
      safe-buffer: 5.1.2
    dev: false
    engines:
      node: '>= 0.6'
    resolution:
      integrity: sha512-ExO0774ikEObIAEV9kDo50o+79VCUdEB6n6lzKgGwupcVeRlhrj3qGAfwq8G6uBJjkqLrhT0qEYFcWng8z1z0g==
  /content-type/1.0.4:
    dev: false
    engines:
      node: '>= 0.6'
    resolution:
      integrity: sha512-hIP3EEPs8tB9AT1L+NUqtwOAps4mk2Zob89MWXMHjHWg9milF/j4osnnQLXBCBFBk/tvIG/tUc9mOUJiPBhPXA==
  /convert-source-map/1.1.3:
    dev: false
    resolution:
      integrity: sha1-SCnId+n+SbMWHzvzZziI4gRpmGA=
  /convert-source-map/1.7.0:
    dependencies:
      safe-buffer: 5.1.2
    dev: false
    resolution:
      integrity: sha512-4FJkXzKXEDB1snCFZlLP4gpC3JILicCpGbzG9f9G7tGqGCzETQ2hWPrcinA9oU4wtf2biUaEH5065UnMeR33oA==
  /cookie-signature/1.0.6:
    dev: false
    resolution:
      integrity: sha1-4wOogrNCzD7oylE6eZmXNNqzriw=
  /cookie/0.3.1:
    dev: false
    engines:
      node: '>= 0.6'
    resolution:
      integrity: sha1-5+Ch+e9DtMi6klxcWpboBtFoc7s=
  /cookie/0.4.0:
    dev: false
    engines:
      node: '>= 0.6'
    resolution:
      integrity: sha512-+Hp8fLp57wnUSt0tY0tHEXh4voZRDnoIrZPqlo3DPiI4y9lwg/jqx+1Om94/W6ZaPDOUbnjOt/99w66zk+l1Xg==
  /core-js/2.6.11:
    deprecated: 'core-js@<3 is no longer maintained and not recommended for usage due to the number of issues. Please, upgrade your dependencies to the actual version of core-js@3.'
    dev: false
    requiresBuild: true
    resolution:
      integrity: sha512-5wjnpaT/3dV+XB4borEsnAYQchn00XSgTAWKDkEqv+K8KevjbzmofK6hfJ9TZIlpj2N0xQpazy7PiRQiWHqzWg==
  /core-js/3.6.5:
    dev: false
    requiresBuild: true
    resolution:
      integrity: sha512-vZVEEwZoIsI+vPEuoF9Iqf5H7/M3eeQqWlQnYa8FSKKePuYTf5MWnxb5SDAzCa60b3JBRS5g9b+Dq7b1y/RCrA==
  /core-util-is/1.0.2:
    dev: false
    resolution:
      integrity: sha1-tf1UIgqivFq1eqtxQMlAdUUDwac=
  /cp-file/6.2.0:
    dependencies:
      graceful-fs: 4.2.4
      make-dir: 2.1.0
      nested-error-stacks: 2.1.0
      pify: 4.0.1
      safe-buffer: 5.2.1
    dev: false
    engines:
      node: '>=6'
    resolution:
      integrity: sha512-fmvV4caBnofhPe8kOcitBwSn2f39QLjnAnGq3gO9dfd75mUytzKNZB1hde6QHunW2Rt+OwuBOMc3i1tNElbszA==
  /create-ecdh/4.0.4:
    dependencies:
      bn.js: 4.11.9
      elliptic: 6.5.3
    dev: false
    resolution:
      integrity: sha512-mf+TCx8wWc9VpuxfP2ht0iSISLZnt0JgWlrOKZiNqyUZWnjIaCIVNQArMHnCZKfEYRg6IM7A+NeJoN8gf/Ws0A==
  /create-hash/1.2.0:
    dependencies:
      cipher-base: 1.0.4
      inherits: 2.0.4
      md5.js: 1.3.5
      ripemd160: 2.0.2
      sha.js: 2.4.11
    dev: false
    resolution:
      integrity: sha512-z00bCGNHDG8mHAkP7CtT1qVu+bFQUPjYq/4Iv3C3kWjTFV10zIjfSoeqXo9Asws8gwSHDGj/hl2u4OGIjapeCg==
  /create-hmac/1.1.7:
    dependencies:
      cipher-base: 1.0.4
      create-hash: 1.2.0
      inherits: 2.0.4
      ripemd160: 2.0.2
      safe-buffer: 5.2.1
      sha.js: 2.4.11
    dev: false
    resolution:
      integrity: sha512-MJG9liiZ+ogc4TzUwuvbER1JRdgvUFSB5+VR/g5h82fGaIRWMWddtKBHi7/sVhfjQZ6SehlyhvQYrcYkaUIpLg==
  /cross-env/7.0.2:
    dependencies:
      cross-spawn: 7.0.3
    dev: false
    engines:
      node: '>=10.14'
      npm: '>=6'
      yarn: '>=1'
    hasBin: true
    resolution:
      integrity: sha512-KZP/bMEOJEDCkDQAyRhu3RL2ZO/SUVrxQVI0G3YEQ+OLbRA3c6zgixe8Mq8a/z7+HKlNEjo8oiLUs8iRijY2Rw==
  /cross-spawn/4.0.2:
    dependencies:
      lru-cache: 4.1.5
      which: 1.3.1
    dev: false
    resolution:
      integrity: sha1-e5JHYhwjrf3ThWAEqCPL45dCTUE=
  /cross-spawn/6.0.5:
    dependencies:
      nice-try: 1.0.5
      path-key: 2.0.1
      semver: 5.7.1
      shebang-command: 1.2.0
      which: 1.3.1
    dev: false
    engines:
      node: '>=4.8'
    resolution:
      integrity: sha512-eTVLrBSt7fjbDygz805pMnstIs2VTBNkRm0qxZd+M7A5XDdxVRWO5MxGBXZhjY4cqLYLdtrGqRf8mBPmzwSpWQ==
  /cross-spawn/7.0.3:
    dependencies:
      path-key: 3.1.1
      shebang-command: 2.0.0
      which: 2.0.2
    dev: false
    engines:
      node: '>= 8'
    resolution:
      integrity: sha512-iRDPJKUPVEND7dHPO8rkbOnPpyDygcDFtWjpeWNCgy8WP2rXcxXL8TskReQl6OrB2G7+UJrags1q15Fudc7G6w==
  /crypt/0.0.2:
    dev: false
    resolution:
      integrity: sha1-iNf/fsDfuG9xPch7u0LQRNPmxBs=
  /crypto-browserify/3.12.0:
    dependencies:
      browserify-cipher: 1.0.1
      browserify-sign: 4.2.1
      create-ecdh: 4.0.4
      create-hash: 1.2.0
      create-hmac: 1.1.7
      diffie-hellman: 5.0.3
      inherits: 2.0.4
      pbkdf2: 3.1.1
      public-encrypt: 4.0.3
      randombytes: 2.1.0
      randomfill: 1.0.4
    dev: false
    resolution:
      integrity: sha512-fz4spIh+znjO2VjL+IdhEpRJ3YN6sMzITSBijk6FK2UvTqruSQW+/cCZTSNsMiZNvUeq0CqurF+dAbyiGOY6Wg==
  /currently-unhandled/0.4.1:
    dependencies:
      array-find-index: 1.0.2
    dev: false
    engines:
      node: '>=0.10.0'
    resolution:
      integrity: sha1-mI3zP+qxke95mmE2nddsF635V+o=
  /custom-event/1.0.1:
    dev: false
    resolution:
      integrity: sha1-XQKkaFCt8bSjF5RqOSj8y1v9BCU=
  /dashdash/1.14.1:
    dependencies:
      assert-plus: 1.0.0
    dev: false
    engines:
      node: '>=0.10'
    resolution:
      integrity: sha1-hTz6D3y+L+1d4gMmuN1YEDX24vA=
  /data-uri-to-buffer/1.2.0:
    dev: false
    resolution:
      integrity: sha512-vKQ9DTQPN1FLYiiEEOQ6IBGFqvjCa5rSK3cWMy/Nespm5d/x3dGFT9UBZnkLxCwua/IXBi2TYnwTEpsOvhC4UQ==
  /date-format/2.1.0:
    dev: false
    engines:
      node: '>=4.0'
    resolution:
      integrity: sha512-bYQuGLeFxhkxNOF3rcMtiZxvCBAquGzZm6oWA1oZ0g2THUzivaRhv8uOhdr19LmoobSOLoIAxeUK2RdbM8IFTA==
  /date-format/3.0.0:
    dev: false
    engines:
      node: '>=4.0'
    resolution:
      integrity: sha512-eyTcpKOcamdhWJXj56DpQMo1ylSQpcGtGKXcU0Tb97+K56/CF5amAqqqNj0+KvA0iw2ynxtHWFsPDSClCxe48w==
  /date-utils/1.2.21:
    dev: false
    engines:
      node: '>0.4.0'
    resolution:
      integrity: sha1-YfsWzcEnSzyayq/+n8ad+HIKK2Q=
  /dateformat/1.0.12:
    dependencies:
      get-stdin: 4.0.1
      meow: 3.7.0
    dev: false
    hasBin: true
    resolution:
      integrity: sha1-nxJLZ1lMk3/3BpMuSmQsyo27/uk=
  /death/1.1.0:
    dev: false
    resolution:
      integrity: sha1-AaqcQB7dknUFFEcLgmY5DGbGcxg=
  /debounce/1.2.0:
    dev: false
    resolution:
      integrity: sha512-mYtLl1xfZLi1m4RtQYlZgJUNQjl4ZxVnHzIR8nLLgi4q1YT8o/WM+MK/f8yfcc9s5Ir5zRaPZyZU6xs1Syoocg==
  /debug/2.6.9:
    dependencies:
      ms: 2.0.0
    dev: false
    resolution:
      integrity: sha512-bC7ElrdJaJnPbAP+1EotYvqZsb3ecl5wi6Bfi6BJTUcNowp6cvspg0jXznRTKDjm/E7AdgFBVeAPVMNcKGsHMA==
  /debug/3.1.0:
    dependencies:
      ms: 2.0.0
    dev: false
    resolution:
      integrity: sha512-OX8XqP7/1a9cqkxYw2yXss15f26NKWBpDXQd0/uK/KPqdQhxbPa994hnzjcE2VqQpDslf55723cKPUOGSmMY3g==
  /debug/3.2.6:
    dependencies:
      ms: 2.1.1
    dev: false
    resolution:
      integrity: sha512-mel+jf7nrtEl5Pn1Qx46zARXKDpBbvzezse7p7LqINmdoIk8PYP5SySaxEmYv6TZ0JyEKA1hsCId6DIhgITtWQ==
  /debug/4.1.1:
    dependencies:
      ms: 2.1.2
    dev: false
    resolution:
      integrity: sha512-pYAIzeRo8J6KPEaJ0VWOh5Pzkbw/RetuzehGM7QRRX5he4fPHx2rdKMB256ehJCkX+XRQm16eZLqLNS8RSZXZw==
  /decamelize/1.2.0:
    dev: false
    engines:
      node: '>=0.10.0'
    resolution:
      integrity: sha1-9lNNFRSCabIDUue+4m9QH5oZEpA=
  /decode-uri-component/0.2.0:
    dev: false
    engines:
      node: '>=0.10'
    resolution:
      integrity: sha1-6zkTMzRYd1y4TNGh+uBiEGu4dUU=
  /decompress-response/4.2.1:
    dependencies:
      mimic-response: 2.1.0
    dev: false
    engines:
      node: '>=8'
    optional: true
    resolution:
      integrity: sha512-jOSne2qbyE+/r8G1VU+G/82LBs2Fs4LAsTiLSHOCOMZQl2OKZ6i8i4IyHemTe+/yIXOtTcRQMzPcgyhoFlqPkw==
  /deep-eql/3.0.1:
    dependencies:
      type-detect: 4.0.8
    dev: false
    engines:
      node: '>=0.12'
    resolution:
      integrity: sha512-+QeIQyN5ZuO+3Uk5DYh6/1eKO0m0YmJFGNmFHGACpf1ClL1nmlV/p4gNgbl2pJGxgXb4faqo6UE+M5ACEMyVcw==
  /deep-extend/0.6.0:
    dev: false
    engines:
      node: '>=4.0.0'
    optional: true
    resolution:
      integrity: sha512-LOHxIOaPYdHlJRtCQfDIVZtfw/ufM8+rVj649RIHzcm/vGwQRXFt6OPqIFWsm2XEMrNIEtWR64sY1LEKD2vAOA==
  /deep-freeze/0.0.1:
    dev: false
    resolution:
      integrity: sha1-OgsABd4YZygZ39OM0x+RF5yJPoQ=
  /deep-is/0.1.3:
    dev: false
    resolution:
      integrity: sha1-s2nW+128E+7PUk+RsHD+7cNXzzQ=
  /deepmerge/4.2.2:
    dev: false
    engines:
      node: '>=0.10.0'
    resolution:
      integrity: sha512-FJ3UgI4gIl+PHZm53knsuSFpE+nESMr7M4v9QcgB7S63Kj/6WqMiFQJpBBYz1Pt+66bZpP3Q7Lye0Oo9MPKEdg==
  /default-require-extensions/2.0.0:
    dependencies:
      strip-bom: 3.0.0
    dev: false
    engines:
      node: '>=4'
    resolution:
      integrity: sha1-9fj7sYp9bVCyH2QfZJ67Uiz+JPc=
  /defaults/1.0.3:
    dependencies:
      clone: 1.0.4
    dev: false
    resolution:
      integrity: sha1-xlYFHpgX2f8I7YgUd/P+QBnz730=
  /deferred-leveldown/0.2.0:
    dependencies:
      abstract-leveldown: 0.12.4
    dev: false
    resolution:
      integrity: sha1-LO8fER4cV4cNi7uK8mUOWHzS9bQ=
  /define-properties/1.1.3:
    dependencies:
      object-keys: 1.1.1
    dev: false
    engines:
      node: '>= 0.4'
    resolution:
      integrity: sha512-3MqfYKj2lLzdMSf8ZIZE/V+Zuy+BgD6f164e8K2w7dgnpKArBDerGYpM46IYYcjnkdPNMjPk9A6VFB8+3SKlXQ==
  /degenerator/1.0.4:
    dependencies:
      ast-types: 0.14.1
      escodegen: 1.14.3
      esprima: 3.1.3
    dev: false
    resolution:
      integrity: sha1-/PSQo37OJmRk2cxDGrmMWBnO0JU=
  /delay/4.4.0:
    dev: false
    engines:
      node: '>=6'
    resolution:
      integrity: sha512-txgOrJu3OdtOfTiEOT2e76dJVfG/1dz2NZ4F0Pyt4UGZJryssMRp5vdM5wQoLwSOBNdrJv3F9PAhp/heqd7vrA==
  /delayed-stream/1.0.0:
    dev: false
    engines:
      node: '>=0.4.0'
    resolution:
      integrity: sha1-3zrhmayt+31ECqrgsp4icrJOxhk=
  /delegates/1.0.0:
    dev: false
    optional: true
    resolution:
      integrity: sha1-hMbhWbgZBP3KWaDvRM2HDTElD5o=
  /depd/1.1.2:
    dev: false
    engines:
      node: '>= 0.6'
    resolution:
      integrity: sha1-m81S4UwJd2PnSbJ0xDRu0uVgtak=
  /des.js/1.0.1:
    dependencies:
      inherits: 2.0.4
      minimalistic-assert: 1.0.1
    dev: false
    resolution:
      integrity: sha512-Q0I4pfFrv2VPd34/vfLrFOoRmlYj3OV50i7fskps1jZWK1kApMWWT9G6RRUeYedLcBDIhnSDaUvJMb3AhUlaEA==
  /destroy/1.0.4:
    dev: false
    resolution:
      integrity: sha1-l4hXRCxEdJ5CBmE+N5RiBYJqvYA=
  /detect-libc/1.0.3:
    dev: false
    engines:
      node: '>=0.10'
    hasBin: true
    optional: true
    resolution:
      integrity: sha1-+hN8S9aY7fVc1c0CrFWfkaTEups=
  /di/0.0.1:
    dev: false
    resolution:
      integrity: sha1-gGZJMmzqp8qjMG112YXqJ0i6kTw=
  /diff/3.5.0:
    dev: false
    engines:
      node: '>=0.3.1'
    resolution:
      integrity: sha512-A46qtFgd+g7pDZinpnwiRJtxbC1hpgf0uzP3iG89scHk0AUC7A1TGxf5OiiOUv/JMZR8GOt8hL900hV0bOy5xA==
  /diff/4.0.2:
    dev: false
    engines:
      node: '>=0.3.1'
    resolution:
      integrity: sha512-58lmxKSA4BNyLz+HHMUzlOEpg09FV+ev6ZMe3vJihgdxzgcwZ8VoEEPmALCZG9LmqfVoNMMKpttIYTVG6uDY7A==
  /diffie-hellman/5.0.3:
    dependencies:
      bn.js: 4.11.9
      miller-rabin: 4.0.1
      randombytes: 2.1.0
    dev: false
    resolution:
      integrity: sha512-kqag/Nl+f3GwyK25fhUMYj81BUOrZ9IuJsjIcDE5icNM9FJHAVm3VcUDxdLPoQtTuUylWm6ZIknYJwwaPxsUzg==
  /dir-glob/3.0.1:
    dependencies:
      path-type: 4.0.0
    dev: false
    engines:
      node: '>=8'
    resolution:
      integrity: sha512-WkrWp9GR4KXfKGYzOLmTuGVi1UWFfws377n9cc55/tb6DuqyF6pcQ5AbiHEshaDpY9v6oaSr2XCDidGmMwdzIA==
  /disparity/3.0.0:
    dependencies:
      ansi-styles: 4.2.1
      diff: 4.0.2
    dev: false
    engines:
      node: '>=8'
    hasBin: true
    resolution:
      integrity: sha512-n94Rzbv2ambRaFzrnBf34IEiyOdIci7maRpMkoQWB6xFYGA7Nbs0Z5YQzMfTeyQeelv23nayqOcssBoc6rKrgw==
  /doctrine/3.0.0:
    dependencies:
      esutils: 2.0.3
    dev: false
    engines:
      node: '>=6.0.0'
    resolution:
      integrity: sha512-yS+Q5i3hBf7GBkd4KG8a7eBNNWNGLTaEwwYWUijIYM7zrlYDM0BFXHjjPWlWZ1Rg7UaddZeIDmi9jF3HmqiQ2w==
  /dom-serialize/2.2.1:
    dependencies:
      custom-event: 1.0.1
      ent: 2.2.0
      extend: 3.0.2
      void-elements: 2.0.1
    dev: false
    resolution:
      integrity: sha1-ViromZ9Evl6jB29UGdzVnrQ6yVs=
  /dom-walk/0.1.2:
    dev: false
    resolution:
      integrity: sha512-6QvTW9mrGeIegrFXdtQi9pk7O/nSK6lSdXW2eqUspN5LWD7UTji2Fqw5V2YLjBpHEoU9Xl/eUWNpDeZvoyOv2w==
  /domain-browser/4.17.0:
    dev: false
    engines:
      node: '>=10'
    resolution:
      integrity: sha512-Hj9LbFLqt4MBK/rq24/Bk3nhcPlaKfTCFs8XENVqNQray7WtKbo/GYMGDAVW62O83lgRjxvD5UCmtQsN9B/YxA==
  /dotenv/8.2.0:
    dev: false
    engines:
      node: '>=8'
    resolution:
      integrity: sha512-8sJ78ElpbDJBHNeBzUbUVLsqKdccaa/BXF1uPTw3GrvQTBgrQrtObr2mUrE38vzYd8cEv+m/JBfDLioYcfXoaw==
  /downlevel-dts/0.4.0:
    dependencies:
      shelljs: 0.8.4
      typescript: 3.9.7
    dev: false
    hasBin: true
    resolution:
      integrity: sha512-nh5vM3n2pRhPwZqh0iWo5gpItPAYEGEWw9yd0YpI+lO60B7A3A6iJlxDbt7kKVNbqBXKsptL+jwE/Yg5Go66WQ==
  /duplexer2/0.0.2:
    dependencies:
      readable-stream: 1.1.14
    dev: false
    resolution:
      integrity: sha1-xhTc9n4vsUmVqRcR5aYX6KYKMds=
  /ecc-jsbn/0.1.2:
    dependencies:
      jsbn: 0.1.1
      safer-buffer: 2.1.2
    dev: false
    resolution:
      integrity: sha1-OoOpBOVDUyh4dMVkt1SThoSamMk=
  /ecdsa-sig-formatter/1.0.11:
    dependencies:
      safe-buffer: 5.2.1
    dev: false
    resolution:
      integrity: sha512-nagl3RYrbNv6kQkeJIpt6NJZy8twLB/2vtz6yN9Z4vRKHN4/QZJIEbqohALSgwKdnksuY3k5Addp5lg8sVoVcQ==
  /edge-launcher/1.2.2:
    dev: false
    resolution:
      integrity: sha1-60Cq+9Bnpup27/+rBke81VCbN7I=
  /ee-first/1.1.1:
    dev: false
    resolution:
      integrity: sha1-WQxhFWsK4vTwJVcyoViyZrxWsh0=
  /elliptic/6.5.3:
    dependencies:
      bn.js: 4.11.9
      brorand: 1.1.0
      hash.js: 1.1.7
      hmac-drbg: 1.0.1
      inherits: 2.0.4
      minimalistic-assert: 1.0.1
      minimalistic-crypto-utils: 1.0.1
    dev: false
    resolution:
      integrity: sha512-IMqzv5wNQf+E6aHeIqATs0tOLeOTwj1QKbRcS3jBbYkl5oLAserA8yJTT7/VyHUYG91PRmPyeQDObKLPpeS4dw==
  /emoji-regex/7.0.3:
    dev: false
    resolution:
      integrity: sha512-CwBLREIQ7LvYFB0WyRvwhq5N5qPhc6PMjD6bYggFlI5YyDgl+0vxq5VHbMOFqLg7hfWzmu8T5Z1QofhmTIhItA==
  /emoji-regex/8.0.0:
    dev: false
    resolution:
      integrity: sha512-MSjYzcWNOA0ewAHpz0MxpYFvwg6yjy1NG3xteoqz644VCo/RPgnr1/GGt+ic3iJTzQ8Eu3TdM14SawnVUmGE6A==
  /encodeurl/1.0.2:
    dev: false
    engines:
      node: '>= 0.8'
    resolution:
      integrity: sha1-rT/0yG7C0CkyL1oCw6mmBslbP1k=
  /end-of-stream/1.4.4:
    dependencies:
      once: 1.4.0
    dev: false
    resolution:
      integrity: sha512-+uw1inIHVPQoaVuHzRyXd21icM+cnt4CzD5rW+NC1wjOUSTOs+Te7FOv7AhN7vS9x/oIyhLP5PR1H+phQAHu5Q==
  /engine.io-client/3.4.3:
    dependencies:
      component-emitter: 1.3.0
      component-inherit: 0.0.3
      debug: 4.1.1
      engine.io-parser: 2.2.0
      has-cors: 1.1.0
      indexof: 0.0.1
      parseqs: 0.0.5
      parseuri: 0.0.5
      ws: 6.1.4
      xmlhttprequest-ssl: 1.5.5
      yeast: 0.1.2
    dev: false
    resolution:
      integrity: sha512-0NGY+9hioejTEJCaSJZfWZLk4FPI9dN+1H1C4+wj2iuFba47UgZbJzfWs4aNFajnX/qAaYKbe2lLTfEEWzCmcw==
  /engine.io-parser/2.2.0:
    dependencies:
      after: 0.8.2
      arraybuffer.slice: 0.0.7
      base64-arraybuffer: 0.1.5
      blob: 0.0.5
      has-binary2: 1.0.3
    dev: false
    resolution:
      integrity: sha512-6I3qD9iUxotsC5HEMuuGsKA0cXerGz+4uGcXQEkfBidgKf0amsjrrtwcbwK/nzpZBxclXlV7gGl9dgWvu4LF6w==
  /engine.io/3.4.2:
    dependencies:
      accepts: 1.3.7
      base64id: 2.0.0
      cookie: 0.3.1
      debug: 4.1.1
      engine.io-parser: 2.2.0
      ws: 7.3.1
    dev: false
    engines:
      node: '>=8.0.0'
    resolution:
      integrity: sha512-b4Q85dFkGw+TqgytGPrGgACRUhsdKc9S9ErRAXpPGy/CXKs4tYoHDkvIRdsseAF7NjfVwjRFIn6KTnbw7LwJZg==
  /ent/2.2.0:
    dev: false
    resolution:
      integrity: sha1-6WQhkyWiHQX0RGai9obtbOX13R0=
  /errno/0.1.7:
    dependencies:
      prr: 1.0.1
    dev: false
    hasBin: true
    resolution:
      integrity: sha512-MfrRBDWzIWifgq6tJj60gkAwtLNb6sQPlcFrSOflcP1aFmmruKQ2wRnze/8V6kgyz7H3FF8Npzv78mZ7XLLflg==
  /error-ex/1.3.2:
    dependencies:
      is-arrayish: 0.2.1
    dev: false
    resolution:
      integrity: sha512-7dFHNmqeFSEt2ZBsCriorKnn3Z2pj+fd9kmI6QoWw4//DL+icEBfc0U7qJCisqrTsKTjw4fNFy2pW9OqStD84g==
  /es-abstract/1.17.6:
    dependencies:
      es-to-primitive: 1.2.1
      function-bind: 1.1.1
      has: 1.0.3
      has-symbols: 1.0.1
      is-callable: 1.2.0
      is-regex: 1.1.1
      object-inspect: 1.8.0
      object-keys: 1.1.1
      object.assign: 4.1.0
      string.prototype.trimend: 1.0.1
      string.prototype.trimstart: 1.0.1
    dev: false
    engines:
      node: '>= 0.4'
    resolution:
      integrity: sha512-Fr89bON3WFyUi5EvAeI48QTWX0AyekGgLA8H+c+7fbfCkJwRWRMLd8CQedNEyJuoYYhmtEqY92pgte1FAhBlhw==
  /es-to-primitive/1.2.1:
    dependencies:
      is-callable: 1.2.0
      is-date-object: 1.0.2
      is-symbol: 1.0.3
    dev: false
    engines:
      node: '>= 0.4'
    resolution:
      integrity: sha512-QCOllgZJtaUo9miYBcLChTUaHNjJF3PYs1VidD7AwiEj1kYxKeQTctLAezAOH5ZKRH0g2IgPn6KwB4IT8iRpvA==
  /es6-error/4.1.1:
    dev: false
    resolution:
      integrity: sha512-Um/+FxMr9CISWh0bi5Zv0iOD+4cFh5qLeks1qhAopKVAJw3drgKbKySikp7wGhDL0HPeaja0P5ULZrxLkniUVg==
  /es6-object-assign/1.1.0:
    dev: false
    resolution:
      integrity: sha1-wsNYJlYkfDnqEHyx5mUrb58kUjw=
  /es6-promise/4.2.8:
    dev: false
    resolution:
      integrity: sha512-HJDGx5daxeIvxdBxvG2cb9g4tEvwIk3i8+nhX0yGrYmZUzbkdg8QbDevheDB8gd0//uPj4c1EQua8Q+MViT0/w==
  /es6-promisify/5.0.0:
    dependencies:
      es6-promise: 4.2.8
    dev: false
    resolution:
      integrity: sha1-UQnWLz5W6pZ8S2NQWu8IKRyKUgM=
  /escape-goat/2.1.1:
    dev: false
    engines:
      node: '>=8'
    resolution:
      integrity: sha512-8/uIhbG12Csjy2JEW7D9pHbreaVaS/OpN3ycnyvElTdwM5n6GY6W6e2IPemfvGZeUMqZ9A/3GqIZMgKnBhAw/Q==
  /escape-html/1.0.3:
    dev: false
    resolution:
      integrity: sha1-Aljq5NPQwJdN4cFpGI7wBR0dGYg=
  /escape-quotes/1.0.2:
    dependencies:
      escape-string-regexp: 1.0.5
    dev: false
    resolution:
      integrity: sha1-tIltSmz4LdWzP0m3E0CMY4D2zZc=
  /escape-regexp/0.0.1:
    dev: false
    resolution:
      integrity: sha1-9EvaEtRbvfnLf4Yu5+SCez3TIlQ=
  /escape-string-regexp/1.0.5:
    dev: false
    engines:
      node: '>=0.8.0'
    resolution:
      integrity: sha1-G2HAViGQqN/2rjuyzwIAyhMLhtQ=
  /escodegen/1.14.3:
    dependencies:
      esprima: 4.0.1
      estraverse: 4.3.0
      esutils: 2.0.3
      optionator: 0.8.3
    dev: false
    engines:
      node: '>=4.0'
    hasBin: true
    optionalDependencies:
      source-map: 0.6.1
    resolution:
      integrity: sha512-qFcX0XJkdg+PB3xjZZG/wKSuT1PnQWx57+TVSjIMmILd2yC/6ByYElPwJnslDsuWuSAp4AwJGumarAAmJch5Kw==
  /escodegen/1.8.1:
    dependencies:
      esprima: 2.7.3
      estraverse: 1.9.3
      esutils: 2.0.3
      optionator: 0.8.3
    dev: false
    engines:
      node: '>=0.12.0'
    hasBin: true
    optionalDependencies:
      source-map: 0.2.0
    resolution:
      integrity: sha1-WltTr0aTEQvrsIZ6o0MN07cKEBg=
  /eslint-config-prettier/6.11.0_eslint@6.8.0:
    dependencies:
      eslint: 6.8.0
      get-stdin: 6.0.0
    dev: false
    hasBin: true
    peerDependencies:
      eslint: '>=3.14.1'
    resolution:
      integrity: sha512-oB8cpLWSAjOVFEJhhyMZh6NOEOtBVziaqdDQ86+qhDHFbZXoRTM7pNSvFRfW/W/L/LrQ38C99J5CGuRBBzBsdA==
  /eslint-plugin-es/3.0.1_eslint@6.8.0:
    dependencies:
      eslint: 6.8.0
      eslint-utils: 2.1.0
      regexpp: 3.1.0
    dev: false
    engines:
      node: '>=8.10.0'
    peerDependencies:
      eslint: '>=4.19.1'
    resolution:
      integrity: sha512-GUmAsJaN4Fc7Gbtl8uOBlayo2DqhwWvEzykMHSCZHU3XdJ+NSzzZcVhXh3VxX5icqQ+oQdIEawXX8xkR3mIFmQ==
  /eslint-plugin-no-null/1.0.2_eslint@6.8.0:
    dependencies:
      eslint: 6.8.0
    dev: false
    engines:
      node: '>=5.0.0'
    peerDependencies:
      eslint: '>=3.0.0'
    resolution:
      integrity: sha1-EjaoEjkTkKGHetQAfCbnRTQclR8=
  /eslint-plugin-no-only-tests/2.4.0:
    dev: false
    engines:
      node: '>=4.0.0'
    resolution:
      integrity: sha512-azP9PwQYfGtXJjW273nIxQH9Ygr+5/UyeW2wEjYoDtVYPI+WPKwbj0+qcAKYUXFZLRumq4HKkFaoDBAwBoXImQ==
  /eslint-plugin-node/11.1.0_eslint@6.8.0:
    dependencies:
      eslint: 6.8.0
      eslint-plugin-es: 3.0.1_eslint@6.8.0
      eslint-utils: 2.1.0
      ignore: 5.1.8
      minimatch: 3.0.4
      resolve: 1.17.0
      semver: 6.3.0
    dev: false
    engines:
      node: '>=8.10.0'
    peerDependencies:
      eslint: '>=5.16.0'
    resolution:
      integrity: sha512-oUwtPJ1W0SKD0Tr+wqu92c5xuCeQqB3hSCHasn/ZgjFdA9iDGNkNf2Zi9ztY7X+hNuMib23LNGRm6+uN+KLE3g==
  /eslint-plugin-prefer-arrow/1.2.2_eslint@6.8.0:
    dependencies:
      eslint: 6.8.0
    dev: false
    peerDependencies:
      eslint: '>=2.0.0'
    resolution:
      integrity: sha512-C8YMhL+r8RMeMdYAw/rQtE6xNdMulj+zGWud/qIGnlmomiPRaLDGLMeskZ3alN6uMBojmooRimtdrXebLN4svQ==
  /eslint-plugin-promise/4.2.1:
    dev: false
    engines:
      node: '>=6'
    resolution:
      integrity: sha512-VoM09vT7bfA7D+upt+FjeBO5eHIJQBUWki1aPvB+vbNiHS3+oGIJGIeyBtKQTME6UPXXy3vV07OL1tHd3ANuDw==
  /eslint-scope/5.1.0:
    dependencies:
      esrecurse: 4.2.1
      estraverse: 4.3.0
    dev: false
    engines:
      node: '>=8.0.0'
    resolution:
      integrity: sha512-iiGRvtxWqgtx5m8EyQUJihBloE4EnYeGE/bz1wSPwJE6tZuJUtHlhqDM4Xj2ukE8Dyy1+HCZ4hE0fzIVMzb58w==
  /eslint-utils/1.4.3:
    dependencies:
      eslint-visitor-keys: 1.3.0
    dev: false
    engines:
      node: '>=6'
    resolution:
      integrity: sha512-fbBN5W2xdY45KulGXmLHZ3c3FHfVYmKg0IrAKGOkT/464PQsx2UeIzfz1RmEci+KLm1bBaAzZAh8+/E+XAeZ8Q==
  /eslint-utils/2.1.0:
    dependencies:
      eslint-visitor-keys: 1.3.0
    dev: false
    engines:
      node: '>=6'
    resolution:
      integrity: sha512-w94dQYoauyvlDc43XnGB8lU3Zt713vNChgt4EWwhXAP2XkBvndfxF0AgIqKOOasjPIPzj9JqgwkwbCYD0/V3Zg==
  /eslint-visitor-keys/1.3.0:
    dev: false
    engines:
      node: '>=4'
    resolution:
      integrity: sha512-6J72N8UNa462wa/KFODt/PJ3IU60SDpC3QXC1Hjc1BXXpfL2C9R5+AU7jhe0F6GREqVMh4Juu+NY7xn+6dipUQ==
  /eslint-visitor-keys/2.0.0:
    dev: false
    engines:
      node: '>=10'
    resolution:
      integrity: sha512-QudtT6av5WXels9WjIM7qz1XD1cWGvX4gGXvp/zBn9nXG02D0utdU3Em2m/QjTnrsk6bBjmCygl3rmj118msQQ==
  /eslint/6.8.0:
    dependencies:
      '@babel/code-frame': 7.10.4
      ajv: 6.12.4
      chalk: 2.4.2
      cross-spawn: 6.0.5
      debug: 4.1.1
      doctrine: 3.0.0
      eslint-scope: 5.1.0
      eslint-utils: 1.4.3
      eslint-visitor-keys: 1.3.0
      espree: 6.2.1
      esquery: 1.3.1
      esutils: 2.0.3
      file-entry-cache: 5.0.1
      functional-red-black-tree: 1.0.1
      glob-parent: 5.1.1
      globals: 12.4.0
      ignore: 4.0.6
      import-fresh: 3.2.1
      imurmurhash: 0.1.4
      inquirer: 7.3.3
      is-glob: 4.0.1
      js-yaml: 3.14.0
      json-stable-stringify-without-jsonify: 1.0.1
      levn: 0.3.0
      lodash: 4.17.20
      minimatch: 3.0.4
      mkdirp: 0.5.5
      natural-compare: 1.4.0
      optionator: 0.8.3
      progress: 2.0.3
      regexpp: 2.0.1
      semver: 6.3.0
      strip-ansi: 5.2.0
      strip-json-comments: 3.1.1
      table: 5.4.6
      text-table: 0.2.0
      v8-compile-cache: 2.1.1
    dev: false
    engines:
      node: ^8.10.0 || ^10.13.0 || >=11.10.1
    hasBin: true
    resolution:
      integrity: sha512-K+Iayyo2LtyYhDSYwz5D5QdWw0hCacNzyq1Y821Xna2xSJj7cijoLLYmLxTQgcgZ9mC61nryMy9S7GRbYpI5Ig==
  /esm/3.2.25:
    dev: false
    engines:
      node: '>=6'
    resolution:
      integrity: sha512-U1suiZ2oDVWv4zPO56S0NcR5QriEahGtdN2OR6FiOG4WJvcjBVFB0qI4+eKoWFH483PKGuLuu6V8Z4T5g63UVA==
  /espree/6.2.1:
    dependencies:
      acorn: 7.4.0
      acorn-jsx: 5.2.0_acorn@7.4.0
      eslint-visitor-keys: 1.3.0
    dev: false
    engines:
      node: '>=6.0.0'
    resolution:
      integrity: sha512-ysCxRQY3WaXJz9tdbWOwuWr5Y/XrPTGX9Kiz3yoUXwW0VZ4w30HTkQLaGx/+ttFjF8i+ACbArnB4ce68a9m5hw==
  /esprima/2.7.3:
    dev: false
    engines:
      node: '>=0.10.0'
    hasBin: true
    resolution:
      integrity: sha1-luO3DVd59q1JzQMmc9HDEnZ7pYE=
  /esprima/3.1.3:
    dev: false
    engines:
      node: '>=4'
    hasBin: true
    resolution:
      integrity: sha1-/cpRzuYTOJXjyI1TXOSdv/YqRjM=
  /esprima/4.0.1:
    dev: false
    engines:
      node: '>=4'
    hasBin: true
    resolution:
      integrity: sha512-eGuFFw7Upda+g4p+QHvnW0RyTX/SVeJBDM/gCtMARO0cLuT2HcEKnTPvhjV6aGeqrCB/sbNop0Kszm0jsaWU4A==
  /esquery/1.3.1:
    dependencies:
      estraverse: 5.2.0
    dev: false
    engines:
      node: '>=0.10'
    resolution:
      integrity: sha512-olpvt9QG0vniUBZspVRN6lwB7hOZoTRtT+jzR+tS4ffYx2mzbw+z0XCOk44aaLYKApNX5nMm+E+P6o25ip/DHQ==
  /esrecurse/4.2.1:
    dependencies:
      estraverse: 4.3.0
    dev: false
    engines:
      node: '>=4.0'
    resolution:
      integrity: sha512-64RBB++fIOAXPw3P9cy89qfMlvZEXZkqqJkjqqXIvzP5ezRZjW+lPWjw35UX/3EhUPFYbg5ER4JYgDw4007/DQ==
  /estraverse/1.9.3:
    dev: false
    engines:
      node: '>=0.10.0'
    resolution:
      integrity: sha1-r2fy3JIlgkFZUJJgkaQAXSnJu0Q=
  /estraverse/4.3.0:
    dev: false
    engines:
      node: '>=4.0'
    resolution:
      integrity: sha512-39nnKffWz8xN1BU/2c79n9nB9HDzo0niYUqx6xyqUnyoAnQyyWpOTdZEeiCch8BBu515t4wp9ZmgVfVhn9EBpw==
  /estraverse/5.2.0:
    dev: false
    engines:
      node: '>=4.0'
    resolution:
      integrity: sha512-BxbNGGNm0RyRYvUdHpIwv9IWzeM9XClbOxwoATuFdOE7ZE6wHL+HQ5T8hoPM+zHvmKzzsEqhgy0GrQ5X13afiQ==
  /estree-walker/0.5.2:
    dev: false
    resolution:
      integrity: sha512-XpCnW/AE10ws/kDAs37cngSkvgIR8aN3G0MS85m7dUpuK2EREo9VJ00uvw6Dg/hXEpfsE1I1TvJOJr+Z+TL+ig==
  /estree-walker/0.6.1:
    dev: false
    resolution:
      integrity: sha512-SqmZANLWS0mnatqbSfRP5g8OXZC12Fgg1IwNtLsyHDzJizORW4khDfjPqJZsemPWBB2uqykUah5YpQ6epsqC/w==
  /estree-walker/1.0.1:
    dev: false
    resolution:
      integrity: sha512-1fMXF3YP4pZZVozF8j/ZLfvnR8NSIljt56UhbZ5PeeDmmGHpgpdwQt7ITlGvYaQukCvuBRMLEiKiYC+oeIg4cg==
  /esutils/2.0.3:
    dev: false
    engines:
      node: '>=0.10.0'
    resolution:
      integrity: sha512-kVscqXk4OCp68SZ0dkgEKVi6/8ij300KBWTJq32P/dYeWTSwK41WyTxalN1eRmA5Z9UU/LX9D7FWSmV9SAYx6g==
  /etag/1.8.1:
    dev: false
    engines:
      node: '>= 0.6'
    resolution:
      integrity: sha1-Qa4u62XvpiJorr/qg6x9eSmbCIc=
  /event-target-shim/5.0.1:
    dev: false
    engines:
      node: '>=6'
    resolution:
      integrity: sha512-i/2XbnSz/uxRCU6+NdVJgKWDTM427+MqYbkQzD321DuCQJUqOuJKIA0IM2+W2xtYHdKOmZ4dR6fExsd4SXL+WQ==
  /eventemitter3/4.0.7:
    dev: false
    resolution:
      integrity: sha512-8guHBZCwKnFhYdHr2ysuRWErTwhoN2X8XELRlrRwpmfeY2jjuUN4taQMsULKUVo1K4DvZl+0pgfyoysHxvmvEw==
  /events/3.2.0:
    dev: false
    engines:
      node: '>=0.8.x'
    resolution:
      integrity: sha512-/46HWwbfCX2xTawVfkKLGxMifJYQBWMwY1mjywRtb4c9x8l5NP3KoJtnIOiL1hfdRkIuYhETxQlo62IF8tcnlg==
  /evp_bytestokey/1.0.3:
    dependencies:
      md5.js: 1.3.5
      safe-buffer: 5.2.1
    dev: false
    resolution:
      integrity: sha512-/f2Go4TognH/KvCISP7OUsHn85hT9nUkxxA9BEWxFn+Oj9o8ZNLm/40hdlgSLyuOimsrTKLUMEorQexp/aPQeA==
  /execa/1.0.0:
    dependencies:
      cross-spawn: 6.0.5
      get-stream: 4.1.0
      is-stream: 1.1.0
      npm-run-path: 2.0.2
      p-finally: 1.0.0
      signal-exit: 3.0.3
      strip-eof: 1.0.0
    dev: false
    engines:
      node: '>=6'
    resolution:
      integrity: sha512-adbxcyWV46qiHyvSp50TKt05tB4tK3HcmF7/nxfAdhnox83seTDbwnaqKO4sXRy7roHAIFqJP/Rw/AuEbX61LA==
  /execa/3.4.0:
    dependencies:
      cross-spawn: 7.0.3
      get-stream: 5.2.0
      human-signals: 1.1.1
      is-stream: 2.0.0
      merge-stream: 2.0.0
      npm-run-path: 4.0.1
      onetime: 5.1.2
      p-finally: 2.0.1
      signal-exit: 3.0.3
      strip-final-newline: 2.0.0
    dev: false
    engines:
      node: ^8.12.0 || >=9.7.0
    resolution:
      integrity: sha512-r9vdGQk4bmCuK1yKQu1KTwcT2zwfWdbdaXfCtAh+5nU/4fSX+JAb7vZGvI5naJrQlvONrEB20jeruESI69530g==
  /expand-template/2.0.3:
    dev: false
    engines:
      node: '>=6'
    optional: true
    resolution:
      integrity: sha512-XYfuKMvj4O35f/pOXLObndIRvyQ+/+6AhODh+OKWj9S9498pHHn/IMszH+gt0fBCRWMNfk1ZSp5x3AifmnI2vg==
  /expand-tilde/2.0.2:
    dependencies:
      homedir-polyfill: 1.0.3
    dev: false
    engines:
      node: '>=0.10.0'
    resolution:
      integrity: sha1-l+gBqgUt8CRU3kawK/YhZCzchQI=
  /express/4.17.1:
    dependencies:
      accepts: 1.3.7
      array-flatten: 1.1.1
      body-parser: 1.19.0
      content-disposition: 0.5.3
      content-type: 1.0.4
      cookie: 0.4.0
      cookie-signature: 1.0.6
      debug: 2.6.9
      depd: 1.1.2
      encodeurl: 1.0.2
      escape-html: 1.0.3
      etag: 1.8.1
      finalhandler: 1.1.2
      fresh: 0.5.2
      merge-descriptors: 1.0.1
      methods: 1.1.2
      on-finished: 2.3.0
      parseurl: 1.3.3
      path-to-regexp: 0.1.7
      proxy-addr: 2.0.6
      qs: 6.7.0
      range-parser: 1.2.1
      safe-buffer: 5.1.2
      send: 0.17.1
      serve-static: 1.14.1
      setprototypeof: 1.1.1
      statuses: 1.5.0
      type-is: 1.6.18
      utils-merge: 1.0.1
      vary: 1.1.2
    dev: false
    engines:
      node: '>= 0.10.0'
    resolution:
      integrity: sha512-mHJ9O79RqluphRrcw2X/GTh3k9tVv8YcoyY4Kkh4WDMUYKRZUq0h1o0w2rrrxBqM7VoeUVqgb27xlEMXTnYt4g==
  /extend/3.0.2:
    dev: false
    resolution:
      integrity: sha512-fjquC59cD7CyW6urNXK0FBufkZcoiGG80wTuPujX590cB5Ttln20E2UB4S/WARVqhXffZl2LNgS+gQdPIIim/g==
  /external-editor/3.1.0:
    dependencies:
      chardet: 0.7.0
      iconv-lite: 0.4.24
      tmp: 0.0.33
    dev: false
    engines:
      node: '>=4'
    resolution:
      integrity: sha512-hMQ4CX1p1izmuLYyZqLMO/qGNw10wSv9QDCPfzXfyFrOaCSSoRfqE1Kf1s5an66J5JZC62NewG+mK49jOCtQew==
  /extract-zip/2.0.1:
    dependencies:
      debug: 4.1.1
      get-stream: 5.2.0
      yauzl: 2.10.0
    dev: false
    engines:
      node: '>= 10.17.0'
    hasBin: true
    optionalDependencies:
      '@types/yauzl': 2.9.1
    resolution:
      integrity: sha512-GDhU9ntwuKyGXdZBUgTIe+vXnWj0fppUEtMDL0+idd5Sta8TGpHssn/eusA9mrPr9qNDym6SxAYZjNvCn/9RBg==
  /extsprintf/1.3.0:
    dev: false
    engines:
      '0': node >=0.6.0
    resolution:
      integrity: sha1-lpGEQOMEGnpBT4xS48V06zw+HgU=
  /fancy-log/1.3.3:
    dependencies:
      ansi-gray: 0.1.1
      color-support: 1.1.3
      parse-node-version: 1.0.1
      time-stamp: 1.1.0
    dev: false
    engines:
      node: '>= 0.10'
    resolution:
      integrity: sha512-k9oEhlyc0FrVh25qYuSELjr8oxsCoc4/LEZfg2iJJrfEk/tZL9bCoJE47gqAvI2m/AUjluCS4+3I0eTx8n3AEw==
  /fast-deep-equal/3.1.3:
    dev: false
    resolution:
      integrity: sha512-f3qQ9oQy9j2AhBe/H9VC91wLmKBCCU/gDOnKNAYG5hswO7BLKj09Hc5HYNz9cGI++xlpDCIgDaitVs03ATR84Q==
  /fast-glob/3.2.4:
    dependencies:
      '@nodelib/fs.stat': 2.0.3
      '@nodelib/fs.walk': 1.2.4
      glob-parent: 5.1.1
      merge2: 1.4.1
      micromatch: 4.0.2
      picomatch: 2.2.2
    dev: false
    engines:
      node: '>=8'
    resolution:
      integrity: sha512-kr/Oo6PX51265qeuCYsyGypiO5uJFgBS0jksyG7FUeCyQzNwYnzrNIMR1NXfkZXsMYXYLRAHgISHBz8gQcxKHQ==
  /fast-json-stable-stringify/2.1.0:
    dev: false
    resolution:
      integrity: sha512-lhd/wF+Lk98HZoTCtlVraHtfh5XYijIjalXck7saUtuanSDyLMxnHhSXEDJqHxD7msR8D0uCmqlkwjCV8xvwHw==
  /fast-levenshtein/2.0.6:
    dev: false
    resolution:
      integrity: sha1-PYpcZog6FqMMqGQ+hR8Zuqd5eRc=
  /fastq/1.9.0:
    dependencies:
      reusify: 1.0.4
    dev: false
    resolution:
      integrity: sha512-i7FVWL8HhVY+CTkwFxkN2mk3h+787ixS5S63eb78diVRc1MCssarHq3W5cj0av7YDSwmaV928RNag+U1etRQ7w==
  /fclone/1.0.11:
    dev: false
    resolution:
      integrity: sha1-EOhdo4v+p/xZk0HClu4ddyZu5kA=
  /fd-slicer/1.1.0:
    dependencies:
      pend: 1.2.0
    dev: false
    resolution:
      integrity: sha1-JcfInLH5B3+IkbvmHY85Dq4lbx4=
  /fetch-mock/9.10.7_node-fetch@2.6.0:
    dependencies:
      babel-runtime: 6.26.0
      core-js: 3.6.5
      debug: 4.1.1
      glob-to-regexp: 0.4.1
      is-subset: 0.1.1
      lodash.isequal: 4.5.0
      node-fetch: 2.6.0
      path-to-regexp: 2.4.0
      querystring: 0.2.0
      whatwg-url: 6.5.0
    dev: false
    engines:
      node: '>=4.0.0'
    peerDependencies:
      node-fetch: '*'
    peerDependenciesMeta:
      node-fetch:
        optional: true
    resolution:
      integrity: sha512-YkiMHSL8CQ0vlWYpqGvlaZjViFk0Kar9jonPjSvaWoztkeHH6DENqUzBIsffzjVKhwchPI74SZRLRpIsEyNcZQ==
  /figures/3.2.0:
    dependencies:
      escape-string-regexp: 1.0.5
    dev: false
    engines:
      node: '>=8'
    resolution:
      integrity: sha512-yaduQFRKLXYOGgEn6AZau90j3ggSOyiqXU0F9JZfeXYhNa+Jk4X+s45A2zg5jns87GAFa34BBm2kXw4XpNcbdg==
  /file-entry-cache/5.0.1:
    dependencies:
      flat-cache: 2.0.1
    dev: false
    engines:
      node: '>=4'
    resolution:
      integrity: sha512-bCg29ictuBaKUwwArK4ouCaqDgLZcysCFLmM/Yn/FDoqndh/9vNuQfXRDvTuXKLxfD/JtZQGKFT8MGcJBK644g==
  /file-uri-to-path/1.0.0:
    dev: false
    resolution:
      integrity: sha512-0Zt+s3L7Vf1biwWZ29aARiVYLx7iMGnEUl9x33fbB/j3jR81u/O2LbqK+Bm1CDSNDKVtJ/YjwY7TUd5SkeLQLw==
  /fill-range/7.0.1:
    dependencies:
      to-regex-range: 5.0.1
    dev: false
    engines:
      node: '>=8'
    resolution:
      integrity: sha512-qOo9F+dMUmC2Lcb4BbVvnKJxTPjCm+RRpe4gDuGrzkL7mEVl/djYSu2OdQ2Pa302N4oqkSg9ir6jaLWJ2USVpQ==
  /finalhandler/1.1.2:
    dependencies:
      debug: 2.6.9
      encodeurl: 1.0.2
      escape-html: 1.0.3
      on-finished: 2.3.0
      parseurl: 1.3.3
      statuses: 1.5.0
      unpipe: 1.0.0
    dev: false
    engines:
      node: '>= 0.8'
    resolution:
      integrity: sha512-aAWcW57uxVNrQZqFXjITpW3sIUQmHGG3qSb9mUah9MgMC4NeWhNOlNjXEYq3HjRAvL6arUviZGGJsBg6z0zsWA==
  /find-cache-dir/2.1.0:
    dependencies:
      commondir: 1.0.1
      make-dir: 2.1.0
      pkg-dir: 3.0.0
    dev: false
    engines:
      node: '>=6'
    resolution:
      integrity: sha512-Tq6PixE0w/VMFfCgbONnkiQIVol/JJL7nRMi20fqzA4NRs9AfeqMGeRdPi3wIhYkxjeBaWh2rxwapn5Tu3IqOQ==
  /find-up/1.1.2:
    dependencies:
      path-exists: 2.1.0
      pinkie-promise: 2.0.1
    dev: false
    engines:
      node: '>=0.10.0'
    resolution:
      integrity: sha1-ay6YIrGizgpgq2TWEOzK1TyyTQ8=
  /find-up/3.0.0:
    dependencies:
      locate-path: 3.0.0
    dev: false
    engines:
      node: '>=6'
    resolution:
      integrity: sha512-1yD6RmLI1XBfxugvORwlck6f75tYL+iR0jqwsOrOxMZyGYqUuDhJ0l4AXdO1iX/FTs9cBAMEk1gWSEx1kSbylg==
  /find-up/4.1.0:
    dependencies:
      locate-path: 5.0.0
      path-exists: 4.0.0
    dev: false
    engines:
      node: '>=8'
    resolution:
      integrity: sha512-PpOwAdQ/YlXQ2vj8a3h8IipDuYRi3wceVQQGYWxNINccq40Anw7BlsEXCMbt1Zt+OLA6Fq9suIpIWD0OsnISlw==
  /flat-cache/2.0.1:
    dependencies:
      flatted: 2.0.2
      rimraf: 2.6.3
      write: 1.0.3
    dev: false
    engines:
      node: '>=4'
    resolution:
      integrity: sha512-LoQe6yDuUMDzQAEH8sgmh4Md6oZnc/7PjtwjNFSzveXqSHt6ka9fPBuso7IGf9Rz4uqnSnWiFH2B/zj24a5ReA==
  /flat/4.1.0:
    dependencies:
      is-buffer: 2.0.4
    deprecated: 'Fixed a prototype pollution security issue in 4.1.0, please upgrade to ^4.1.1 or ^5.0.1.'
    dev: false
    hasBin: true
    resolution:
      integrity: sha512-Px/TiLIznH7gEDlPXcUD4KnBusa6kR6ayRUVcnEAbreRIuhkqow/mun59BuRXwoYk7ZQOLW1ZM05ilIvK38hFw==
  /flatted/2.0.2:
    dev: false
    resolution:
      integrity: sha512-r5wGx7YeOwNWNlCA0wQ86zKyDLMQr+/RB8xy74M4hTphfmjlijTSSXGuH8rnvKZnfT9i+75zmd8jcKdMR4O6jA==
  /folktale/2.3.2:
    dev: false
    resolution:
      integrity: sha512-+8GbtQBwEqutP0v3uajDDoN64K2ehmHd0cjlghhxh0WpcfPzAIjPA03e1VvHlxL02FVGR0A6lwXsNQKn3H1RNQ==
  /follow-redirects/1.13.0:
    dev: false
    engines:
      node: '>=4.0'
    resolution:
      integrity: sha512-aq6gF1BEKje4a9i9+5jimNFIpq4Q1WiwBToeRK5NvZBd/TRsmW8BsJfOEGkr76TbOyPVD3OVDN910EcUNtRYEA==
  /follow-redirects/1.5.10:
    dependencies:
      debug: 3.1.0
    dev: false
    engines:
      node: '>=4.0'
    resolution:
      integrity: sha512-0V5l4Cizzvqt5D44aTXbFZz+FtyXV1vrDN6qrelxtfYQKW0KO0W2T/hkE8xvGa/540LkZlkaUjO4ailYTFtHVQ==
  /foreach/2.0.5:
    dev: false
    resolution:
      integrity: sha1-C+4AUBiusmDQo6865ljdATbsG5k=
  /foreground-child/1.5.6:
    dependencies:
      cross-spawn: 4.0.2
      signal-exit: 3.0.3
    dev: false
    resolution:
      integrity: sha1-T9ca0t/elnibmApcCilZN8svXOk=
  /forever-agent/0.6.1:
    dev: false
    resolution:
      integrity: sha1-+8cfDEGt6zf5bFd60e1C2P2sypE=
  /form-data/2.3.3:
    dependencies:
      asynckit: 0.4.0
      combined-stream: 1.0.8
      mime-types: 2.1.27
    dev: false
    engines:
      node: '>= 0.12'
    resolution:
      integrity: sha512-1lLKB2Mu3aGP1Q/2eCOx0fNbRMe7XdwktwOruhfqqd0rIJWwN4Dh+E3hrPSlDCXnSR7UtZ1N38rVXm+6+MEhJQ==
  /form-data/2.5.1:
    dependencies:
      asynckit: 0.4.0
      combined-stream: 1.0.8
      mime-types: 2.1.27
    dev: false
    engines:
      node: '>= 0.12'
    resolution:
      integrity: sha512-m21N3WOmEEURgk6B9GLOE4RuWOFf28Lhh9qGYeNlGq4VDXUlJy2th2slBNU8Gp8EzloYZOibZJ7t5ecIrFSjVA==
  /form-data/3.0.0:
    dependencies:
      asynckit: 0.4.0
      combined-stream: 1.0.8
      mime-types: 2.1.27
    dev: false
    engines:
      node: '>= 6'
    resolution:
      integrity: sha512-CKMFDglpbMi6PyN+brwB9Q/GOw0eAnsrEZDgcsH5Krhz5Od/haKHAX0NmQfha2zPPz0JpWzA7GJHGSnvCRLWsg==
  /forwarded/0.1.2:
    dev: false
    engines:
      node: '>= 0.6'
    resolution:
      integrity: sha1-mMI9qxF1ZXuMBXPozszZGw/xjIQ=
  /fresh/0.5.2:
    dev: false
    engines:
      node: '>= 0.6'
    resolution:
      integrity: sha1-PYyt2Q2XZWn6g1qx+OSyOhBWBac=
  /fs-constants/1.0.0:
    dev: false
    resolution:
      integrity: sha512-y6OAwoSIf7FyjMIv94u+b5rdheZEjzR63GTyZJm5qh4Bi+2YgwLCcI/fPFZkL5PSixOt6ZNKm+w+Hfp/Bciwow==
  /fs-extra/7.0.1:
    dependencies:
      graceful-fs: 4.2.4
      jsonfile: 4.0.0
      universalify: 0.1.2
    dev: false
    engines:
      node: '>=6 <7 || >=8'
    resolution:
      integrity: sha512-YJDaCJZEnBmcbw13fvdAM9AwNOJwOzrE4pqMqBq5nFiEqXUqHwlK4B+3pUw6JNvfSPtX05xFHtYy/1ni01eGCw==
  /fs-extra/8.1.0:
    dependencies:
      graceful-fs: 4.2.4
      jsonfile: 4.0.0
      universalify: 0.1.2
    dev: false
    engines:
      node: '>=6 <7 || >=8'
    resolution:
      integrity: sha512-yhlQgA6mnOJUKOsRUFsgJdQCvkKhcz8tlZG5HBQfReYZy46OwLcY+Zia0mtdHsOo9y/hP+CxMN0TU9QxoOtG4g==
  /fs-mock/1.2.1:
    dependencies:
      escape-regexp: 0.0.1
    dev: false
    engines:
      node: '>=0.10'
    resolution:
      integrity: sha1-LuZLgLgUEA5LpLY1eMvr4w0N7Xs=
  /fs.realpath/1.0.0:
    dev: false
    resolution:
      integrity: sha1-FQStJSMVjKpA20onh8sBQRmU6k8=
  /fsevents/2.1.3:
    dev: false
    engines:
      node: ^8.16.0 || ^10.6.0 || >=11.0.0
    optional: true
    os:
      - darwin
    resolution:
      integrity: sha512-Auw9a4AxqWpa9GUfj370BMPzzyncfBABW8Mab7BGWBYDj4Isgq+cDKtx0i6u9jcX9pQDnswsaaOTgTmA5pEjuQ==
  /ftp/0.3.10:
    dependencies:
      readable-stream: 1.1.14
      xregexp: 2.0.0
    dev: false
    engines:
      node: '>=0.8.0'
    resolution:
      integrity: sha1-kZfYYa2BQvPmPVqDv+TFn3MwiF0=
  /function-bind/1.1.1:
    dev: false
    resolution:
      integrity: sha512-yIovAzMX49sF8Yl58fSCWJ5svSLuaibPxXQJFLmBObTuCr0Mf1KiPopGM9NiFjiYBCbfaa2Fh6breQ6ANVTI0A==
  /functional-red-black-tree/1.0.1:
    dev: false
    resolution:
      integrity: sha1-GwqzvVU7Kg1jmdKcDj6gslIHgyc=
  /fwd-stream/1.0.4:
    dependencies:
      readable-stream: 1.0.34
    dev: false
    resolution:
      integrity: sha1-7Sgcq+1G/uz5Ie4y3ExQs3KsfPo=
  /gauge/2.7.4:
    dependencies:
      aproba: 1.2.0
      console-control-strings: 1.1.0
      has-unicode: 2.0.1
      object-assign: 4.1.1
      signal-exit: 3.0.3
      string-width: 1.0.2
      strip-ansi: 3.0.1
      wide-align: 1.1.3
    dev: false
    optional: true
    resolution:
      integrity: sha1-LANAXHU4w51+s3sxcCLjJfsBi/c=
  /gaxios/2.3.4:
    dependencies:
      abort-controller: 3.0.0
      extend: 3.0.2
      https-proxy-agent: 5.0.0
      is-stream: 2.0.0
      node-fetch: 2.6.0
    dev: false
    engines:
      node: '>=8.10.0'
    resolution:
      integrity: sha512-US8UMj8C5pRnao3Zykc4AAVr+cffoNKRTg9Rsf2GiuZCW69vgJj38VK2PzlPuQU73FZ/nTk9/Av6/JGcE1N9vA==
  /gcp-metadata/3.5.0:
    dependencies:
      gaxios: 2.3.4
      json-bigint: 0.3.1
    dev: false
    engines:
      node: '>=8.10.0'
    resolution:
      integrity: sha512-ZQf+DLZ5aKcRpLzYUyBS3yo3N0JSa82lNDO8rj3nMSlovLcz2riKFBsYgDzeXcv75oo5eqB2lx+B14UvPoCRnA==
  /gensync/1.0.0-beta.1:
    dev: false
    engines:
      node: '>=6.9.0'
    resolution:
      integrity: sha512-r8EC6NO1sngH/zdD9fiRDLdcgnbayXah+mLgManTaIZJqEC1MZstmnox8KpnI2/fxQwrp5OpCOYWLp4rBl4Jcg==
  /get-caller-file/1.0.3:
    dev: false
    resolution:
      integrity: sha512-3t6rVToeoZfYSGd8YoLFR2DJkiQrIiUrGcjvFX2mDw3bn6k2OtwHN0TNCLbBO+w8qTvimhDkv+LSscbJY1vE6w==
  /get-caller-file/2.0.5:
    dev: false
    engines:
      node: 6.* || 8.* || >= 10.*
    resolution:
      integrity: sha512-DyFP3BM/3YHTQOCUL/w0OZHR0lpKeGrxotcHWcqNEdnltqFwXVfhEBQ94eIo34AfQpo0rGki4cyIiftY06h2Fg==
  /get-func-name/2.0.0:
    dev: false
    resolution:
      integrity: sha1-6td0q+5y4gQJQzoGY2YCPdaIekE=
  /get-stdin/4.0.1:
    dev: false
    engines:
      node: '>=0.10.0'
    resolution:
      integrity: sha1-uWjGsKBDhDJJAui/Gl3zJXmkUP4=
  /get-stdin/6.0.0:
    dev: false
    engines:
      node: '>=4'
    resolution:
      integrity: sha512-jp4tHawyV7+fkkSKyvjuLZswblUtz+SQKzSWnBbii16BuZksJlU1wuBYXY75r+duh/llF1ur6oNwi+2ZzjKZ7g==
  /get-stream/4.1.0:
    dependencies:
      pump: 3.0.0
    dev: false
    engines:
      node: '>=6'
    resolution:
      integrity: sha512-GMat4EJ5161kIy2HevLlr4luNjBgvmj413KaQA7jt4V8B4RDsfpHk7WQ9GVqfYyyx8OS/L66Kox+rJRNklLK7w==
  /get-stream/5.2.0:
    dependencies:
      pump: 3.0.0
    dev: false
    engines:
      node: '>=8'
    resolution:
      integrity: sha512-nBF+F1rAZVCu/p7rjzgA+Yb4lfYXrpl7a6VmJrU8wF9I1CKvP/QwPNZHnOlwbTkY6dvtFIzFMSyQXbLoTQPRpA==
  /get-uri/2.0.4:
    dependencies:
      data-uri-to-buffer: 1.2.0
      debug: 2.6.9
      extend: 3.0.2
      file-uri-to-path: 1.0.0
      ftp: 0.3.10
      readable-stream: 2.3.7
    dev: false
    resolution:
      integrity: sha512-v7LT/s8kVjs+Tx0ykk1I+H/rbpzkHvuIq87LmeXptcf5sNWm9uQiwjNAt94SJPA1zOlCntmnOlJvVWKmzsxG8Q==
  /getpass/0.1.7:
    dependencies:
      assert-plus: 1.0.0
    dev: false
    resolution:
      integrity: sha1-Xv+OPmhNVprkyysSgmBOi6YhSfo=
  /github-from-package/0.0.0:
    dev: false
    optional: true
    resolution:
      integrity: sha1-l/tdlr/eiXMxPyDoKI75oWf6ZM4=
  /glob-parent/5.1.1:
    dependencies:
      is-glob: 4.0.1
    dev: false
    engines:
      node: '>= 6'
    resolution:
      integrity: sha512-FnI+VGOpnlGHWZxthPGR+QhR78fuiK0sNLkHQv+bL9fQi57lNNdquIbna/WrfROrolq8GK5Ek6BiMwqL/voRYQ==
  /glob-to-regexp/0.4.1:
    dev: false
    resolution:
      integrity: sha512-lkX1HJXwyMcprw/5YUZc2s7DrpAiHB21/V+E1rHUrVNokkvB6bqMzT0VfV6/86ZNabt1k14YOIaT7nDvOX3Iiw==
  /glob/5.0.15:
    dependencies:
      inflight: 1.0.6
      inherits: 2.0.4
      minimatch: 3.0.4
      once: 1.4.0
      path-is-absolute: 1.0.1
    dev: false
    resolution:
      integrity: sha1-G8k2ueAvSmA/zCIuz3Yz0wuLk7E=
  /glob/7.1.3:
    dependencies:
      fs.realpath: 1.0.0
      inflight: 1.0.6
      inherits: 2.0.4
      minimatch: 3.0.4
      once: 1.4.0
      path-is-absolute: 1.0.1
    dev: false
    resolution:
      integrity: sha512-vcfuiIxogLV4DlGBHIUOwI0IbrJ8HWPc4MU7HzviGeNho/UJDfi6B5p3sHeWIQ0KGIU0Jpxi5ZHxemQfLkkAwQ==
  /glob/7.1.6:
    dependencies:
      fs.realpath: 1.0.0
      inflight: 1.0.6
      inherits: 2.0.4
      minimatch: 3.0.4
      once: 1.4.0
      path-is-absolute: 1.0.1
    dev: false
    resolution:
      integrity: sha512-LwaxwyZ72Lk7vZINtNNrywX0ZuLyStrdDtabefZKAY5ZGJhVtgdznluResxNmPitE0SAO+O26sWTHeKSI2wMBA==
  /global-modules/1.0.0:
    dependencies:
      global-prefix: 1.0.2
      is-windows: 1.0.2
      resolve-dir: 1.0.1
    dev: false
    engines:
      node: '>=0.10.0'
    resolution:
      integrity: sha512-sKzpEkf11GpOFuw0Zzjzmt4B4UZwjOcG757PPvrfhxcLFbq0wpsgpOqxpxtxFiCG4DtG93M6XRVbF2oGdev7bg==
  /global-prefix/1.0.2:
    dependencies:
      expand-tilde: 2.0.2
      homedir-polyfill: 1.0.3
      ini: 1.3.5
      is-windows: 1.0.2
      which: 1.3.1
    dev: false
    engines:
      node: '>=0.10.0'
    resolution:
      integrity: sha1-2/dDxsFJklk8ZVVoy2btMsASLr4=
  /global/4.4.0:
    dependencies:
      min-document: 2.19.0
      process: 0.11.10
    dev: false
    resolution:
      integrity: sha512-wv/LAoHdRE3BeTGz53FAamhGlPLhlssK45usmGFThIi4XqnBmjKQ16u+RNbP7WvigRZDxUsM0J3gcQ5yicaL0w==
  /globals/11.12.0:
    dev: false
    engines:
      node: '>=4'
    resolution:
      integrity: sha512-WOBp/EEGUiIsJSp7wcv/y6MO+lV9UoncWqxuFfm8eBwzWNgyfBd6Gz+IeKQ9jCmyhoH99g15M3T+QaVHFjizVA==
  /globals/12.4.0:
    dependencies:
      type-fest: 0.8.1
    dev: false
    engines:
      node: '>=8'
    resolution:
      integrity: sha512-BWICuzzDvDoH54NHKCseDanAhE3CeDorgDL5MT6LMXXj2WCnd9UC2szdk4AWLfjdgNBCXLUanXYcpBBKOSWGwg==
  /globby/11.0.1:
    dependencies:
      array-union: 2.1.0
      dir-glob: 3.0.1
      fast-glob: 3.2.4
      ignore: 5.1.8
      merge2: 1.4.1
      slash: 3.0.0
    dev: false
    engines:
      node: '>=10'
    resolution:
      integrity: sha512-iH9RmgwCmUJHi2z5o2l3eTtGBtXek1OYlHrbcxOYugyHLmAsZrPj43OtHThd62Buh/Vv6VyCBD2bdyWcGNQqoQ==
  /glogg/1.0.2:
    dependencies:
      sparkles: 1.0.1
    dev: false
    engines:
      node: '>= 0.10'
    resolution:
      integrity: sha512-5mwUoSuBk44Y4EshyiqcH95ZntbDdTQqA3QYSrxmzj28Ai0vXBGMH1ApSANH14j2sIRtqCEyg6PfsuP7ElOEDA==
  /graceful-fs/4.2.4:
    dev: false
    resolution:
      integrity: sha512-WjKPNJF79dtJAVniUlGGWHYGz2jWxT6VhN/4m1NdkbZ2nOsEF+cI1Edgql5zCRhs/VsQYRvrXctxktVXZUkixw==
  /growl/1.10.5:
    dev: false
    engines:
      node: '>=4.x'
    resolution:
      integrity: sha512-qBr4OuELkhPenW6goKVXiv47US3clb3/IbuWF9KNKEijAy9oeHxU9IgzjvJhHkUzhaj7rOUD7+YGWqUjLp5oSA==
  /guid-typescript/1.0.9:
    dev: false
    resolution:
      integrity: sha512-Y8T4vYhEfwJOTbouREvG+3XDsjr8E3kIr7uf+JZ0BYloFsttiHU0WfvANVsR7TxNUJa/WpCnw/Ino/p+DeBhBQ==
  /gulp-util/3.0.7:
    dependencies:
      array-differ: 1.0.0
      array-uniq: 1.0.3
      beeper: 1.1.1
      chalk: 1.1.3
      dateformat: 1.0.12
      fancy-log: 1.3.3
      gulplog: 1.0.0
      has-gulplog: 0.1.0
      lodash._reescape: 3.0.0
      lodash._reevaluate: 3.0.0
      lodash._reinterpolate: 3.0.0
      lodash.template: 3.6.2
      minimist: 1.2.5
      multipipe: 0.1.2
      object-assign: 3.0.0
      replace-ext: 0.0.1
      through2: 2.0.1
      vinyl: 0.5.3
    deprecated: 'gulp-util is deprecated - replace it, following the guidelines at https://medium.com/gulpjs/gulp-util-ca3b1f9f9ac5'
    dev: false
    engines:
      node: '>=0.10'
    resolution:
      integrity: sha1-eJJcS4+LSQBawBoBHFV+YhiUHLs=
  /gulplog/1.0.0:
    dependencies:
      glogg: 1.0.2
    dev: false
    engines:
      node: '>= 0.10'
    resolution:
      integrity: sha1-4oxNRdBey77YGDY86PnFkmIp/+U=
  /handlebars/4.7.6:
    dependencies:
      minimist: 1.2.5
      neo-async: 2.6.2
      source-map: 0.6.1
      wordwrap: 1.0.0
    dev: false
    engines:
      node: '>=0.4.7'
    hasBin: true
    optionalDependencies:
      uglify-js: 3.10.2
    resolution:
      integrity: sha512-1f2BACcBfiwAfStCKZNrUCgqNZkGsAT7UM3kkYtXuLo0KnaVfjKOyf7PRzB6++aK9STyT1Pd2ZCPe3EGOXleXA==
  /har-schema/2.0.0:
    dev: false
    engines:
      node: '>=4'
    resolution:
      integrity: sha1-qUwiJOvKwEeCoNkDVSHyRzW37JI=
  /har-validator/5.1.5:
    dependencies:
      ajv: 6.12.4
      har-schema: 2.0.0
    deprecated: this library is no longer supported
    dev: false
    engines:
      node: '>=6'
    resolution:
      integrity: sha512-nmT2T0lljbxdQZfspsno9hgrG3Uir6Ks5afism62poxqBM6sDnMEuPmzTq8XN0OEwqKLLdh1jQI3qyE66Nzb3w==
  /has-ansi/2.0.0:
    dependencies:
      ansi-regex: 2.1.1
    dev: false
    engines:
      node: '>=0.10.0'
    resolution:
      integrity: sha1-NPUEnOHs3ysGSa8+8k5F7TVBbZE=
  /has-binary2/1.0.3:
    dependencies:
      isarray: 2.0.1
    dev: false
    resolution:
      integrity: sha512-G1LWKhDSvhGeAQ8mPVQlqNcOB2sJdwATtZKl2pDKKHfpf/rYj24lkinxf69blJbnsvtqqNU+L3SL50vzZhXOnw==
  /has-cors/1.1.0:
    dev: false
    resolution:
      integrity: sha1-XkdHk/fqmEPRu5nCPu9J/xJv/zk=
  /has-flag/1.0.0:
    dev: false
    engines:
      node: '>=0.10.0'
    resolution:
      integrity: sha1-nZ55MWXOAXoA8AQYxD+UKnsdEfo=
  /has-flag/3.0.0:
    dev: false
    engines:
      node: '>=4'
    resolution:
      integrity: sha1-tdRU3CGZriJWmfNGfloH87lVuv0=
  /has-flag/4.0.0:
    dev: false
    engines:
      node: '>=8'
    resolution:
      integrity: sha512-EykJT/Q1KjTWctppgIAgfSO0tKVuZUjhgMr17kqTumMl6Afv3EISleU7qZUzoXDFTAHTDC4NOoG/ZxU3EvlMPQ==
  /has-glob/1.0.0:
    dependencies:
      is-glob: 3.1.0
    dev: false
    engines:
      node: '>=0.10.0'
    resolution:
      integrity: sha1-mqqe7b/7G6OZCnsAEPtnjuAIEgc=
  /has-gulplog/0.1.0:
    dependencies:
      sparkles: 1.0.1
    dev: false
    engines:
      node: '>= 0.10'
    resolution:
      integrity: sha1-ZBTIKRNpfaUVkDl9r7EvIpZ4Ec4=
  /has-only/1.1.1:
    dev: false
    engines:
      node: '>=6'
    resolution:
      integrity: sha512-3GuFy9rDw0xvovCHb4SOKiRImbZ+a8boFBUyGNRPVd2mRyQOzYdau5G9nodUXC1ZKYN59hrHFkW1lgBQscYfTg==
  /has-symbols/1.0.1:
    dev: false
    engines:
      node: '>= 0.4'
    resolution:
      integrity: sha512-PLcsoqu++dmEIZB+6totNFKq/7Do+Z0u4oT0zKOJNl3lYK6vGwwu2hjHs+68OEZbTjiUE9bgOABXbP/GvrS0Kg==
  /has-unicode/2.0.1:
    dev: false
    optional: true
    resolution:
      integrity: sha1-4Ob+aijPUROIVeCG0Wkedx3iqLk=
  /has/1.0.3:
    dependencies:
      function-bind: 1.1.1
    dev: false
    engines:
      node: '>= 0.4.0'
    resolution:
      integrity: sha512-f2dvO0VU6Oej7RkWJGrehjbzMAjFp5/VKPp5tTpWIV4JHHZK1/BxbFRtf/siA2SWTe09caDmVtYYzWEIbBS4zw==
  /hash-base/3.1.0:
    dependencies:
      inherits: 2.0.4
      readable-stream: 3.6.0
      safe-buffer: 5.2.1
    dev: false
    engines:
      node: '>=4'
    resolution:
      integrity: sha512-1nmYp/rhMDiE7AYkDw+lLwlAzz0AntGIe51F3RfFfEqyQ3feY2eI/NcwC6umIQVOASPMsWJLJScWKSSvzL9IVA==
  /hash.js/1.1.7:
    dependencies:
      inherits: 2.0.4
      minimalistic-assert: 1.0.1
    dev: false
    resolution:
      integrity: sha512-taOaskGt4z4SOANNseOviYDvjEJinIkRgmp7LbKP2YTTmVxWBl87s/uzK9r+44BclBSp2X7K1hqeNfz9JbBeXA==
  /hasha/3.0.0:
    dependencies:
      is-stream: 1.1.0
    dev: false
    engines:
      node: '>=4'
    resolution:
      integrity: sha1-UqMvq4Vp1BymmmH/GiFPjrfIvTk=
  /he/1.2.0:
    dev: false
    hasBin: true
    resolution:
      integrity: sha512-F/1DnUGPopORZi0ni+CvrCgHQ5FyEAHRLSApuYWMmrbSwoN2Mn/7k+Gl38gJnR7yyDZk6WLXwiGod1JOWNDKGw==
  /highlight.js/9.18.3:
    dev: false
    resolution:
      integrity: sha512-zBZAmhSupHIl5sITeMqIJnYCDfAEc3Gdkqj65wC1lpI468MMQeeQkhcIAvk+RylAkxrCcI9xy9piHiXeQ1BdzQ==
  /hmac-drbg/1.0.1:
    dependencies:
      hash.js: 1.1.7
      minimalistic-assert: 1.0.1
      minimalistic-crypto-utils: 1.0.1
    dev: false
    resolution:
      integrity: sha1-0nRXAQJabHdabFRXk+1QL8DGSaE=
  /homedir-polyfill/1.0.3:
    dependencies:
      parse-passwd: 1.0.0
    dev: false
    engines:
      node: '>=0.10.0'
    resolution:
      integrity: sha512-eSmmWE5bZTK2Nou4g0AI3zZ9rswp7GRKoKXS1BLUkvPviOqs4YTN1djQIqrXy9k5gEtdLPy86JjRwsNM9tnDcA==
  /hosted-git-info/2.8.8:
    dev: false
    resolution:
      integrity: sha512-f/wzC2QaWBs7t9IYqB4T3sR1xviIViXJRJTWBlx2Gf3g0Xi5vI7Yy4koXQ1c9OYDGHN9sBy1DQ2AB8fqZBWhUg==
  /html-escaper/2.0.2:
    dev: false
    resolution:
      integrity: sha512-H2iMtd0I4Mt5eYiapRdIDjp+XzelXQ0tFE4JS7YFwFevXXMmOp9myNrUvCg0D6ws8iqkRPBfKHgbwig1SmlLfg==
  /http-errors/1.7.2:
    dependencies:
      depd: 1.1.2
      inherits: 2.0.3
      setprototypeof: 1.1.1
      statuses: 1.5.0
      toidentifier: 1.0.0
    dev: false
    engines:
      node: '>= 0.6'
    resolution:
      integrity: sha512-uUQBt3H/cSIVfch6i1EuPNy/YsRSOUBXTVfZ+yR7Zjez3qjBz6i9+i4zjNaoqcoFVI4lQJ5plg63TvGfRSDCRg==
  /http-errors/1.7.3:
    dependencies:
      depd: 1.1.2
      inherits: 2.0.4
      setprototypeof: 1.1.1
      statuses: 1.5.0
      toidentifier: 1.0.0
    dev: false
    engines:
      node: '>= 0.6'
    resolution:
      integrity: sha512-ZTTX0MWrsQ2ZAhA1cejAwDLycFsd7I7nVtnkT3Ol0aqodaKW+0CTZDQ1uBv5whptCnc8e8HeRRJxRs0kmm/Qfw==
  /http-proxy-agent/2.1.0:
    dependencies:
      agent-base: 4.3.0
      debug: 3.1.0
    dev: false
    engines:
      node: '>= 4.5.0'
    resolution:
      integrity: sha512-qwHbBLV7WviBl0rQsOzH6o5lwyOIvwp/BdFnvVxXORldu5TmjFfjzBcWUWS5kWAZhmv+JtiDhSuQCp4sBfbIgg==
  /http-proxy/1.18.1:
    dependencies:
      eventemitter3: 4.0.7
      follow-redirects: 1.13.0
      requires-port: 1.0.0
    dev: false
    engines:
      node: '>=8.0.0'
    resolution:
      integrity: sha512-7mz/721AbnJwIVbnaSv1Cz3Am0ZLT/UBwkC92VlxhXv/k/BBQfM2fXElQNC27BVGr0uwUpplYPQM9LnaBMR5NQ==
  /http-signature/1.2.0:
    dependencies:
      assert-plus: 1.0.0
      jsprim: 1.4.1
      sshpk: 1.16.1
    dev: false
    engines:
      node: '>=0.8'
      npm: '>=1.3.7'
    resolution:
      integrity: sha1-muzZJRFHcvPZW2WmCruPfBj7rOE=
  /https-browserify/1.0.0:
    dev: false
    resolution:
      integrity: sha1-7AbBDgo0wPL68Zn3/X/Hj//QPHM=
  /https-proxy-agent/3.0.1:
    dependencies:
      agent-base: 4.3.0
      debug: 3.2.6
    dev: false
    engines:
      node: '>= 4.5.0'
    resolution:
      integrity: sha512-+ML2Rbh6DAuee7d07tYGEKOEi2voWPUGan+ExdPbPW6Z3svq+JCqr0v8WmKPOkz1vOVykPCBSuobe7G8GJUtVg==
  /https-proxy-agent/4.0.0:
    dependencies:
      agent-base: 5.1.1
      debug: 4.1.1
    dev: false
    engines:
      node: '>= 6.0.0'
    resolution:
      integrity: sha512-zoDhWrkR3of1l9QAL8/scJZyLu8j/gBkcwcaQOZh7Gyh/+uJQzGVETdgT30akuwkpL8HTRfssqI3BZuV18teDg==
  /https-proxy-agent/5.0.0:
    dependencies:
      agent-base: 6.0.1
      debug: 4.1.1
    dev: false
    engines:
      node: '>= 6'
    resolution:
      integrity: sha512-EkYm5BcKUGiduxzSt3Eppko+PiNWNEpa4ySk9vTC6wDsQJW9rHSa+UhGNJoRYp7bz6Ht1eaRIa6QaJqO5rCFbA==
  /human-signals/1.1.1:
    dev: false
    engines:
      node: '>=8.12.0'
    resolution:
      integrity: sha512-SEQu7vl8KjNL2eoGBLF3+wAjpsNfA9XMlXAYj/3EdaNfAlxKthD1xjEQfGOUhllCGGJVNY34bRr6lPINhNjyZw==
  /iconv-lite/0.4.24:
    dependencies:
      safer-buffer: 2.1.2
    dev: false
    engines:
      node: '>=0.10.0'
    resolution:
      integrity: sha512-v3MXnZAcvnywkTUEZomIActle7RXXeedOR31wwl7VlyoXO4Qi9arvSenNQWne1TcRwhCL1HwLI21bEqdpj8/rA==
  /idb-wrapper/1.7.2:
    dev: false
    resolution:
      integrity: sha512-zfNREywMuf0NzDo9mVsL0yegjsirJxHpKHvWcyRozIqQy89g0a3U+oBPOCN4cc0oCiOuYgZHimzaW/R46G1Mpg==
  /ieee754/1.1.13:
    dev: false
    resolution:
      integrity: sha512-4vf7I2LYV/HaWerSo3XmlMkp5eZ83i+/CDluXi/IGTs/O1sejBNhTtnxzmRZfvOUqj7lZjqHkeTvpgSFDlWZTg==
  /ignore/4.0.6:
    dev: false
    engines:
      node: '>= 4'
    resolution:
      integrity: sha512-cyFDKrqc/YdcWFniJhzI42+AzS+gNwmUzOSFcRCQYwySuBBBy/KjuxWLZ/FHEH6Moq1NizMOBWyTcv8O4OZIMg==
  /ignore/5.1.8:
    dev: false
    engines:
      node: '>= 4'
    resolution:
      integrity: sha512-BMpfD7PpiETpBl/A6S498BaIJ6Y/ABT93ETbby2fP00v4EbvPBXWEoaR1UBPKs3iR53pJY7EtZk5KACI57i1Uw==
  /import-fresh/3.2.1:
    dependencies:
      parent-module: 1.0.1
      resolve-from: 4.0.0
    dev: false
    engines:
      node: '>=6'
    resolution:
      integrity: sha512-6e1q1cnWP2RXD9/keSkxHScg508CdXqXWgWBaETNhyuBFz+kUZlKboh+ISK+bU++DmbHimVBrOz/zzPe0sZ3sQ==
  /import-lazy/4.0.0:
    dev: false
    engines:
      node: '>=8'
    resolution:
      integrity: sha512-rKtvo6a868b5Hu3heneU+L4yEQ4jYKLtjpnPeUdK7h0yzXGmyBTypknlkCvHFBqfX9YlorEiMM6Dnq/5atfHkw==
  /imurmurhash/0.1.4:
    dev: false
    engines:
      node: '>=0.8.19'
    resolution:
      integrity: sha1-khi5srkoojixPcT7a21XbyMUU+o=
  /indent-string/2.1.0:
    dependencies:
      repeating: 2.0.1
    dev: false
    engines:
      node: '>=0.10.0'
    resolution:
      integrity: sha1-ji1INIdCEhtKghi3oTfppSBJ3IA=
  /indexof/0.0.1:
    dev: false
    resolution:
      integrity: sha1-gtwzbSMrkGIXnQWrMpOmYFn9Q10=
  /inflight/1.0.6:
    dependencies:
      once: 1.4.0
      wrappy: 1.0.2
    dev: false
    resolution:
      integrity: sha1-Sb1jMdfQLQwJvJEKEHW6gWW1bfk=
  /inherits/2.0.1:
    dev: false
    resolution:
      integrity: sha1-sX0I0ya0Qj5Wjv9xn5GwscvfafE=
  /inherits/2.0.3:
    dev: false
    resolution:
      integrity: sha1-Yzwsg+PaQqUC9SRmAiSA9CCCYd4=
  /inherits/2.0.4:
    dev: false
    resolution:
      integrity: sha512-k/vGaX4/Yla3WzyMCvTQOXYeIHvqOKtnqBduzTHpzpQZzAskKMhZ2K+EnBiSM9zGSoIFeMpXKxa4dYeZIQqewQ==
  /ini/1.3.5:
    dev: false
    resolution:
      integrity: sha512-RZY5huIKCMRWDUqZlEi72f/lmXKMvuszcMBduliQ3nnWbx9X/ZBQO7DijMEYS9EhHBb2qacRUMtC7svLwe0lcw==
  /inline-source-map/0.6.2:
    dependencies:
      source-map: 0.5.7
    dev: false
    resolution:
      integrity: sha1-+Tk0ccGKedFyT4Y/o4tYY3Ct4qU=
  /inquirer/7.3.3:
    dependencies:
      ansi-escapes: 4.3.1
      chalk: 4.1.0
      cli-cursor: 3.1.0
      cli-width: 3.0.0
      external-editor: 3.1.0
      figures: 3.2.0
      lodash: 4.17.20
      mute-stream: 0.0.8
      run-async: 2.4.1
      rxjs: 6.6.2
      string-width: 4.2.0
      strip-ansi: 6.0.0
      through: 2.3.8
    dev: false
    engines:
      node: '>=8.0.0'
    resolution:
      integrity: sha512-JG3eIAj5V9CwcGvuOmoo6LB9kbAYT8HXffUl6memuszlwDC/qvFAJw49XJ5NROSFNPxp3iQg1GqkFhaY/CR0IA==
  /interpret/1.4.0:
    dev: false
    engines:
      node: '>= 0.10'
    resolution:
      integrity: sha512-agE4QfB2Lkp9uICn7BAqoscw4SZP9kTE2hxiFI3jBPmXJfdqiahTbUuKGsMoN2GtqL9AxhYioAcVvgsb1HvRbA==
  /ip/1.1.5:
    dev: false
    resolution:
      integrity: sha1-vd7XARQpCCjAoDnnLvJfWq7ENUo=
  /ipaddr.js/1.9.1:
    dev: false
    engines:
      node: '>= 0.10'
    resolution:
      integrity: sha512-0KI/607xoxSToH7GjN1FfSbLoU0+btTicjsQSWQlh/hZykN8KpmMf7uYwPW3R+akZ6R/w18ZlXSHBYXiYUPO3g==
  /is-arguments/1.0.4:
    dev: false
    engines:
      node: '>= 0.4'
    resolution:
      integrity: sha512-xPh0Rmt8NE65sNzvyUmWgI1tz3mKq74lGA0mL8LYZcoIzKOzDh6HmrYm3d18k60nHerC8A9Km8kYu87zfSFnLA==
  /is-arrayish/0.2.1:
    dev: false
    resolution:
      integrity: sha1-d8mYQFJ6qOyxqLppe4BkWnqSap0=
  /is-binary-path/2.1.0:
    dependencies:
      binary-extensions: 2.1.0
    dev: false
    engines:
      node: '>=8'
    resolution:
      integrity: sha512-ZMERYes6pDydyuGidse7OsHxtbI7WVeUEozgR/g7rd0xUimYNlvZRE/K2MgZTjWy725IfelLeVcEM97mmtRGXw==
  /is-buffer/1.1.6:
    dev: false
    resolution:
      integrity: sha512-NcdALwpXkTm5Zvvbk7owOUSvVvBKDgKP5/ewfXEznmQFfs4ZRmanOeKBTjRVjka3QFoN6XJ+9F3USqfHqTaU5w==
  /is-buffer/2.0.4:
    dev: false
    engines:
      node: '>=4'
    resolution:
      integrity: sha512-Kq1rokWXOPXWuaMAqZiJW4XxsmD9zGx9q4aePabbn3qCRGedtH7Cm+zV8WETitMfu1wdh+Rvd6w5egwSngUX2A==
  /is-callable/1.2.0:
    dev: false
    engines:
      node: '>= 0.4'
    resolution:
      integrity: sha512-pyVD9AaGLxtg6srb2Ng6ynWJqkHU9bEM087AKck0w8QwDarTfNcpIYoU8x8Hv2Icm8u6kFJM18Dag8lyqGkviw==
  /is-ci/2.0.0:
    dependencies:
      ci-info: 2.0.0
    dev: false
    hasBin: true
    resolution:
      integrity: sha512-YfJT7rkpQB0updsdHLGWrvhBJfcfzNNawYDNIyQXJz0IViGf75O8EBPKSdvw2rF+LGCsX4FZ8tcr3b19LcZq4w==
  /is-date-object/1.0.2:
    dev: false
    engines:
      node: '>= 0.4'
    resolution:
      integrity: sha512-USlDT524woQ08aoZFzh3/Z6ch9Y/EWXEHQ/AaRN0SkKq4t2Jw2R2339tSXmwuVoY7LLlBCbOIlx2myP/L5zk0g==
  /is-docker/2.1.1:
    dev: false
    engines:
      node: '>=8'
    hasBin: true
    resolution:
      integrity: sha512-ZOoqiXfEwtGknTiuDEy8pN2CfE3TxMHprvNer1mXiqwkOT77Rw3YVrUQ52EqAOU3QAWDQ+bQdx7HJzrv7LS2Hw==
  /is-extglob/2.1.1:
    dev: false
    engines:
      node: '>=0.10.0'
    resolution:
      integrity: sha1-qIwCU1eR8C7TfHahueqXc8gz+MI=
  /is-finite/1.1.0:
    dev: false
    engines:
      node: '>=0.10.0'
    resolution:
      integrity: sha512-cdyMtqX/BOqqNBBiKlIVkytNHm49MtMlYyn1zxzvJKWmFMlGzm+ry5BBfYyeY9YmNKbRSo/o7OX9w9ale0wg3w==
  /is-fullwidth-code-point/1.0.0:
    dependencies:
      number-is-nan: 1.0.1
    dev: false
    engines:
      node: '>=0.10.0'
    optional: true
    resolution:
      integrity: sha1-754xOG8DGn8NZDr4L95QxFfvAMs=
  /is-fullwidth-code-point/2.0.0:
    dev: false
    engines:
      node: '>=4'
    resolution:
      integrity: sha1-o7MKXE8ZkYMWeqq5O+764937ZU8=
  /is-fullwidth-code-point/3.0.0:
    dev: false
    engines:
      node: '>=8'
    resolution:
      integrity: sha512-zymm5+u+sCsSWyD9qNaejV3DFvhCKclKdizYaJUuHA83RLjb7nSuGnddCHGv0hk+KY7BMAlsWeK4Ueg6EV6XQg==
  /is-generator-function/1.0.7:
    dev: false
    engines:
      node: '>= 0.4'
    resolution:
      integrity: sha512-YZc5EwyO4f2kWCax7oegfuSr9mFz1ZvieNYBEjmukLxgXfBUbxAWGVF7GZf0zidYtoBl3WvC07YK0wT76a+Rtw==
  /is-glob/3.1.0:
    dependencies:
      is-extglob: 2.1.1
    dev: false
    engines:
      node: '>=0.10.0'
    resolution:
      integrity: sha1-e6WuJCF4BKxwcHuWkiVnSGzD6Eo=
  /is-glob/4.0.1:
    dependencies:
      is-extglob: 2.1.1
    dev: false
    engines:
      node: '>=0.10.0'
    resolution:
      integrity: sha512-5G0tKtBTFImOqDnLB2hG6Bp2qcKEFduo4tZu9MT/H6NQv/ghhy30o55ufafxJ/LdH79LLs2Kfrn85TLKyA7BUg==
  /is-module/1.0.0:
    dev: false
    resolution:
      integrity: sha1-Mlj7afeMFNW4FdZkM2tM/7ZEFZE=
  /is-nan/1.3.0:
    dependencies:
      define-properties: 1.1.3
    dev: false
    engines:
      node: '>= 0.4'
    resolution:
      integrity: sha512-z7bbREymOqt2CCaZVly8aC4ML3Xhfi0ekuOnjO2L8vKdl+CttdVoGZQhd4adMFAsxQ5VeRVwORs4tU8RH+HFtQ==
  /is-number/7.0.0:
    dev: false
    engines:
      node: '>=0.12.0'
    resolution:
      integrity: sha512-41Cifkg6e8TylSpdtTpeLVMqvSBEVzTttHvERD741+pnZ8ANv0004MRL43QKPDlK9cGvNp6NZWZUBlbGXYxxng==
  /is-object/0.1.2:
    dev: false
    resolution:
      integrity: sha1-AO+8CIFsM8/ErIJR0TLhDcZQmNc=
  /is-reference/1.2.1:
    dependencies:
      '@types/estree': 0.0.45
    dev: false
    resolution:
      integrity: sha512-U82MsXXiFIrjCK4otLT+o2NA2Cd2g5MLoOVXUZjIOhLurrRxpEXzI8O0KZHr3IjLvlAH1kTPYSuqer5T9ZVBKQ==
  /is-regex/1.1.1:
    dependencies:
      has-symbols: 1.0.1
    dev: false
    engines:
      node: '>= 0.4'
    resolution:
      integrity: sha512-1+QkEcxiLlB7VEyFtyBg94e08OAsvq7FUBgApTq/w2ymCLyKJgDPsybBENVtA7XCQEgEXxKPonG+mvYRxh/LIg==
  /is-stream/1.1.0:
    dev: false
    engines:
      node: '>=0.10.0'
    resolution:
      integrity: sha1-EtSj3U5o4Lec6428hBc66A2RykQ=
  /is-stream/2.0.0:
    dev: false
    engines:
      node: '>=8'
    resolution:
      integrity: sha512-XCoy+WlUr7d1+Z8GgSuXmpuUFC9fOhRXglJMx+dwLKTkL44Cjd4W1Z5P+BQZpr+cR93aGP4S/s7Ftw6Nd/kiEw==
  /is-subset/0.1.1:
    dev: false
    resolution:
      integrity: sha1-ilkRfZMt4d4A8kX83TnOQ/HpOaY=
  /is-symbol/1.0.3:
    dependencies:
      has-symbols: 1.0.1
    dev: false
    engines:
      node: '>= 0.4'
    resolution:
      integrity: sha512-OwijhaRSgqvhm/0ZdAcXNZt9lYdKFpcRDT5ULUuYXPoT794UNOdU+gpT6Rzo7b4V2HUl/op6GqY894AZwv9faQ==
  /is-typed-array/1.1.3:
    dependencies:
      available-typed-arrays: 1.0.2
      es-abstract: 1.17.6
      foreach: 2.0.5
      has-symbols: 1.0.1
    dev: false
    engines:
      node: '>= 0.4'
    resolution:
      integrity: sha512-BSYUBOK/HJibQ30wWkWold5txYwMUXQct9YHAQJr8fSwvZoiglcqB0pd7vEN23+Tsi9IUEjztdOSzl4qLVYGTQ==
  /is-typedarray/1.0.0:
    dev: false
    resolution:
      integrity: sha1-5HnICFjfDBsR3dppQPlgEfzaSpo=
  /is-utf8/0.2.1:
    dev: false
    resolution:
      integrity: sha1-Sw2hRCEE0bM2NA6AeX6GXPOffXI=
  /is-valid-glob/1.0.0:
    dev: false
    engines:
      node: '>=0.10.0'
    resolution:
      integrity: sha1-Kb8+/3Ab4tTTFdusw5vDn+j2Aao=
  /is-windows/1.0.2:
    dev: false
    engines:
      node: '>=0.10.0'
    resolution:
      integrity: sha512-eXK1UInq2bPmjyX6e3VHIzMLobc4J94i4AWn+Hpq3OU5KkrRC96OAcR3PRJ/pGu6m8TRnBHP9dkXQVsT/COVIA==
  /is-wsl/2.2.0:
    dependencies:
      is-docker: 2.1.1
    dev: false
    engines:
      node: '>=8'
    resolution:
      integrity: sha512-fKzAra0rGJUUBwGBgNkHZuToZcn+TtXHpeCgmkMJMMYx1sQDYaCSyjJBSCa2nH1DGm7s3n1oBnohoVTBaN7Lww==
  /is/0.2.7:
    dev: false
    resolution:
      integrity: sha1-OzSixI81mXLzUEKEkZOucmS2NWI=
  /isarray/0.0.1:
    dev: false
    resolution:
      integrity: sha1-ihis/Kmo9Bd+Cav8YDiTmwXR7t8=
  /isarray/1.0.0:
    dev: false
    resolution:
      integrity: sha1-u5NdSFgsuhaMBoNJV6VKPgcSTxE=
  /isarray/2.0.1:
    dev: false
    resolution:
      integrity: sha1-o32U7ZzaLVmGXJ92/llu4fM4dB4=
  /isbinaryfile/4.0.6:
    dev: false
    engines:
      node: '>= 8.0.0'
    resolution:
      integrity: sha512-ORrEy+SNVqUhrCaal4hA4fBzhggQQ+BaLntyPOdoEiwlKZW9BZiJXjg3RMiruE4tPEI3pyVPpySHQF/dKWperg==
  /isbuffer/0.0.0:
    dev: false
    resolution:
      integrity: sha1-OMFG2d9Si4v5sHAcPUPPEt8/w5s=
  /isexe/2.0.0:
    dev: false
    resolution:
      integrity: sha1-6PvzdNxVb/iUehDcsFctYz8s+hA=
  /isstream/0.1.2:
    dev: false
    resolution:
      integrity: sha1-R+Y/evVa+m+S4VAOaQ64uFKcCZo=
  /istanbul-lib-coverage/2.0.5:
    dev: false
    engines:
      node: '>=6'
    resolution:
      integrity: sha512-8aXznuEPCJvGnMSRft4udDRDtb1V3pkQkMMI5LI+6HuQz5oQ4J2UFn1H82raA3qJtyOLkkwVqICBQkjnGtn5mA==
  /istanbul-lib-coverage/3.0.0:
    dev: false
    engines:
      node: '>=8'
    resolution:
      integrity: sha512-UiUIqxMgRDET6eR+o5HbfRYP1l0hqkWOs7vNxC/mggutCMUIhWMm8gAHb8tHlyfD3/l6rlgNA5cKdDzEAf6hEg==
  /istanbul-lib-hook/2.0.7:
    dependencies:
      append-transform: 1.0.0
    dev: false
    engines:
      node: '>=6'
    resolution:
      integrity: sha512-vrRztU9VRRFDyC+aklfLoeXyNdTfga2EI3udDGn4cZ6fpSXpHLV9X6CHvfoMCPtggg8zvDDmC4b9xfu0z6/llA==
  /istanbul-lib-instrument/3.3.0:
    dependencies:
      '@babel/generator': 7.11.4
      '@babel/parser': 7.11.4
      '@babel/template': 7.10.4
      '@babel/traverse': 7.11.0
      '@babel/types': 7.11.0
      istanbul-lib-coverage: 2.0.5
      semver: 6.3.0
    dev: false
    engines:
      node: '>=6'
    resolution:
      integrity: sha512-5nnIN4vo5xQZHdXno/YDXJ0G+I3dAm4XgzfSVTPLQpj/zAV2dV6Juy0yaf10/zrJOJeHoN3fraFe+XRq2bFVZA==
  /istanbul-lib-instrument/4.0.3:
    dependencies:
      '@babel/core': 7.11.4
      '@istanbuljs/schema': 0.1.2
      istanbul-lib-coverage: 3.0.0
      semver: 6.3.0
    dev: false
    engines:
      node: '>=8'
    resolution:
      integrity: sha512-BXgQl9kf4WTCPCCpmFGoJkz/+uhvm7h7PFKUYxh7qarQd3ER33vHG//qaE8eN25l07YqZPpHXU9I09l/RD5aGQ==
  /istanbul-lib-report/2.0.8:
    dependencies:
      istanbul-lib-coverage: 2.0.5
      make-dir: 2.1.0
      supports-color: 6.1.0
    dev: false
    engines:
      node: '>=6'
    resolution:
      integrity: sha512-fHBeG573EIihhAblwgxrSenp0Dby6tJMFR/HvlerBsrCTD5bkUuoNtn3gVh29ZCS824cGGBPn7Sg7cNk+2xUsQ==
  /istanbul-lib-report/3.0.0:
    dependencies:
      istanbul-lib-coverage: 3.0.0
      make-dir: 3.1.0
      supports-color: 7.2.0
    dev: false
    engines:
      node: '>=8'
    resolution:
      integrity: sha512-wcdi+uAKzfiGT2abPpKZ0hSU1rGQjUQnLvtY5MpQ7QCTahD3VODhcu4wcfY1YtkGaDD5yuydOLINXsfbus9ROw==
  /istanbul-lib-source-maps/3.0.6:
    dependencies:
      debug: 4.1.1
      istanbul-lib-coverage: 2.0.5
      make-dir: 2.1.0
      rimraf: 2.7.1
      source-map: 0.6.1
    dev: false
    engines:
      node: '>=6'
    resolution:
      integrity: sha512-R47KzMtDJH6X4/YW9XTx+jrLnZnscW4VpNN+1PViSYTejLVPWv7oov+Duf8YQSPyVRUvueQqz1TcsC6mooZTXw==
  /istanbul-lib-source-maps/4.0.0:
    dependencies:
      debug: 4.1.1
      istanbul-lib-coverage: 3.0.0
      source-map: 0.6.1
    dev: false
    engines:
      node: '>=8'
    resolution:
      integrity: sha512-c16LpFRkR8vQXyHZ5nLpY35JZtzj1PQY1iZmesUbf1FZHbIupcWfjgOXBY9YHkLEQ6puz1u4Dgj6qmU/DisrZg==
  /istanbul-reports/2.2.7:
    dependencies:
      html-escaper: 2.0.2
    dev: false
    engines:
      node: '>=6'
    resolution:
      integrity: sha512-uu1F/L1o5Y6LzPVSVZXNOoD/KXpJue9aeLRd0sM9uMXfZvzomB0WxVamWb5ue8kA2vVWEmW7EG+A5n3f1kqHKg==
  /istanbul-reports/3.0.2:
    dependencies:
      html-escaper: 2.0.2
      istanbul-lib-report: 3.0.0
    dev: false
    engines:
      node: '>=8'
    resolution:
      integrity: sha512-9tZvz7AiR3PEDNGiV9vIouQ/EAcqMXFmkcA1CDFTwOB98OZVDL0PH9glHotf5Ugp6GCOTypfzGWI/OqjWNCRUw==
  /istanbul/0.4.5:
    dependencies:
      abbrev: 1.0.9
      async: 1.5.2
      escodegen: 1.8.1
      esprima: 2.7.3
      glob: 5.0.15
      handlebars: 4.7.6
      js-yaml: 3.14.0
      mkdirp: 0.5.5
      nopt: 3.0.6
      once: 1.4.0
      resolve: 1.1.7
      supports-color: 3.2.3
      which: 1.3.1
      wordwrap: 1.0.0
    deprecated: |-
      This module is no longer maintained, try this instead:
        npm i nyc
      Visit https://istanbul.js.org/integrations for other alternatives.
    dev: false
    hasBin: true
    resolution:
      integrity: sha1-ZcfXPUxNqE1POsMQuRj7C4Azczs=
  /its-name/1.0.0:
    dev: false
    engines:
      node: '>=6'
    resolution:
      integrity: sha1-IGXxiD7LVoxl9xEt2/EjQB+uSvA=
  /jest-worker/24.9.0:
    dependencies:
      merge-stream: 2.0.0
      supports-color: 6.1.0
    dev: false
    engines:
      node: '>= 6'
    resolution:
      integrity: sha512-51PE4haMSXcHohnSMdM42anbvZANYTqMrr52tVKPqqsPJMzoP6FYYDVqahX/HrAoKEKz3uUPzSvKs9A3qR4iVw==
  /jju/1.4.0:
    dev: false
    resolution:
      integrity: sha1-o6vicYryQaKykE+EpiWXDzia4yo=
  /jquery/3.5.1:
    dev: false
    resolution:
      integrity: sha512-XwIBPqcMn57FxfT+Go5pzySnm4KWkT1Tv7gjrpT1srtf8Weynl6R273VJ5GjkRb51IzMp5nbaPjJXMWeju2MKg==
  /js-tokens/4.0.0:
    dev: false
    resolution:
      integrity: sha512-RdJUflcE3cUzKiMqQgsCu06FPu9UdIJO0beYbPhHN4k6apgJtifcoCtT9bcxOpYBtpD2kCM6Sbzg4CausW/PKQ==
  /js-yaml/3.13.1:
    dependencies:
      argparse: 1.0.10
      esprima: 4.0.1
    dev: false
    hasBin: true
    resolution:
      integrity: sha512-YfbcO7jXDdyj0DGxYVSlSeQNHbD7XPWvrVWeVUujrQEoZzWJIRrCPoyk6kL6IAjAG2IolMK4T0hNUe0HOUs5Jw==
  /js-yaml/3.14.0:
    dependencies:
      argparse: 1.0.10
      esprima: 4.0.1
    dev: false
    hasBin: true
    resolution:
      integrity: sha512-/4IbIeHcD9VMHFqDR/gQ7EdZdLimOvW2DdcxFjdyyZ9NsbS+ccrXqVWDtab/lRl5AlUqmpBx8EhPaWR+OtY17A==
  /jsbi/3.1.3:
    dev: false
    resolution:
      integrity: sha512-nBJqA0C6Qns+ZxurbEoIR56wyjiUszpNy70FHvxO5ervMoCbZVE3z3kxr5nKGhlxr/9MhKTSUBs7cAwwuf3g9w==
  /jsbn/0.1.1:
    dev: false
    resolution:
      integrity: sha1-peZUwuWi3rXyAdls77yoDA7y9RM=
  /jsesc/2.5.2:
    dev: false
    engines:
      node: '>=4'
    hasBin: true
    resolution:
      integrity: sha512-OYu7XEzjkCQ3C5Ps3QIZsQfNpqoJyZZA99wd9aWd05NCtC5pWOkShK2mkL6HXQR6/Cy2lbNdPlZBpuQHXE63gA==
  /json-bigint/0.3.1:
    dependencies:
      bignumber.js: 9.0.0
    dev: false
    resolution:
      integrity: sha512-DGWnSzmusIreWlEupsUelHrhwmPPE+FiQvg+drKfk2p+bdEYa5mp4PJ8JsCWqae0M2jQNb0HPvnwvf1qOTThzQ==
  /json-edm-parser/0.1.2:
    dependencies:
      jsonparse: 1.2.0
    dev: false
    resolution:
      integrity: sha1-HmCw/vG8CvZ7wNFG393lSGzWFbQ=
  /json-parse-better-errors/1.0.2:
    dev: false
    resolution:
      integrity: sha512-mrqyZKfX5EhL7hvqcV6WG1yYjnjeuYDzDhhcAAUrq8Po85NBQBJP+ZDUT75qZQ98IkUoBqdkExkukOU7Ts2wrw==
  /json-schema-traverse/0.4.1:
    dev: false
    resolution:
      integrity: sha512-xbbCH5dCYU5T8LcEhhuh7HJ88HXuW3qsI3Y0zOZFKfZEHcpWiHU/Jxzk629Brsab/mMiHQti9wMP+845RPe3Vg==
  /json-schema/0.2.3:
    dev: false
    resolution:
      integrity: sha1-tIDIkuWaLwWVTOcnvT8qTogvnhM=
  /json-stable-stringify-without-jsonify/1.0.1:
    dev: false
    resolution:
      integrity: sha1-nbe1lJatPzz+8wp1FC0tkwrXJlE=
  /json-stringify-safe/5.0.1:
    dev: false
    resolution:
      integrity: sha1-Epai1Y/UXxmg9s4B1lcB4sc1tus=
  /json5/1.0.1:
    dependencies:
      minimist: 1.2.5
    dev: false
    hasBin: true
    optional: true
    resolution:
      integrity: sha512-aKS4WQjPenRxiQsC93MNfjx+nbF4PAdYzmd/1JIj8HYzqfbu86beTuNgXDzPknWk0n0uARlyewZo4s++ES36Ow==
  /json5/2.1.3:
    dependencies:
      minimist: 1.2.5
    dev: false
    engines:
      node: '>=6'
    hasBin: true
    resolution:
      integrity: sha512-KXPvOm8K9IJKFM0bmdn8QXh7udDh1g/giieX0NLCaMnb4hEiVFqnop2ImTXCc5e0/oHz3LTqmHGtExn5hfMkOA==
  /jsonfile/4.0.0:
    dev: false
    optionalDependencies:
      graceful-fs: 4.2.4
    resolution:
      integrity: sha1-h3Gq4HmbZAdrdmQPygWPnBDjPss=
  /jsonparse/1.2.0:
    dev: false
    engines:
      '0': node >= 0.2.0
    resolution:
      integrity: sha1-XAxWhRBxYOcv50ib3eoLRMK8Z70=
  /jsonwebtoken/8.5.1:
    dependencies:
      jws: 3.2.2
      lodash.includes: 4.3.0
      lodash.isboolean: 3.0.3
      lodash.isinteger: 4.0.4
      lodash.isnumber: 3.0.3
      lodash.isplainobject: 4.0.6
      lodash.isstring: 4.0.1
      lodash.once: 4.1.1
      ms: 2.1.2
      semver: 5.7.1
    dev: false
    engines:
      node: '>=4'
      npm: '>=1.4.28'
    resolution:
      integrity: sha512-XjwVfRS6jTMsqYs0EsuJ4LGxXV14zQybNd4L2r0UvbVnSF9Af8x7p5MzbJ90Ioz/9TI41/hTCvznF/loiSzn8w==
  /jsprim/1.4.1:
    dependencies:
      assert-plus: 1.0.0
      extsprintf: 1.3.0
      json-schema: 0.2.3
      verror: 1.10.0
    dev: false
    engines:
      '0': node >=0.6.0
    resolution:
      integrity: sha1-MT5mvB5cwG5Di8G3SZwuXFastqI=
  /jssha/2.4.2:
    deprecated: jsSHA versions < 3.0.0 will no longer receive feature updates
    dev: false
    resolution:
      integrity: sha512-/jsi/9C0S70zfkT/4UlKQa5E1xKurDnXcQizcww9JSR/Fv+uIbWM2btG+bFcL3iNoK9jIGS0ls9HWLr1iw0kFg==
  /jssha/3.1.2:
    dev: false
    resolution:
      integrity: sha512-6fEObA9he4vcCpz+dt9b5DjqhqvSsz9XMfNPU6/IyKHDQpCHsYayPRkWmAZG61lZC9XVJcjsQNAiUUd0NpskeQ==
  /just-extend/4.1.0:
    dev: false
    resolution:
      integrity: sha512-ApcjaOdVTJ7y4r08xI5wIqpvwS48Q0PBG4DJROcEkH1f8MdAiNFyFxz3xoL0LWAVwjrwPYZdVHHxhRHcx/uGLA==
  /jwa/1.4.1:
    dependencies:
      buffer-equal-constant-time: 1.0.1
      ecdsa-sig-formatter: 1.0.11
      safe-buffer: 5.2.1
    dev: false
    resolution:
      integrity: sha512-qiLX/xhEEFKUAJ6FiBMbes3w9ATzyk5W7Hvzpa/SLYdxNtng+gcurvrI7TbACjIXlsJyr05/S1oUhZrc63evQA==
  /jwa/2.0.0:
    dependencies:
      buffer-equal-constant-time: 1.0.1
      ecdsa-sig-formatter: 1.0.11
      safe-buffer: 5.2.1
    dev: false
    resolution:
      integrity: sha512-jrZ2Qx916EA+fq9cEAeCROWPTfCwi1IVHqT2tapuqLEVVDKFDENFw1oL+MwrTvH6msKxsd1YTDVw6uKEcsrLEA==
  /jws/3.2.2:
    dependencies:
      jwa: 1.4.1
      safe-buffer: 5.2.1
    dev: false
    resolution:
      integrity: sha512-YHlZCB6lMTllWDtSPHz/ZXTsi8S00usEV6v1tjq8tOUZzw7DpSDWVXjXDre6ed1w/pd495ODpHZYSdkRTsa0HA==
  /jws/4.0.0:
    dependencies:
      jwa: 2.0.0
      safe-buffer: 5.2.1
    dev: false
    resolution:
      integrity: sha512-KDncfTmOZoOMTFG4mBlG0qUIOlc03fmzH+ru6RgYVZhPkyiy/92Owlt/8UEN+a4TXR1FQetfIpJE8ApdvdVxTg==
  /jwt-decode/2.2.0:
    dev: false
    resolution:
      integrity: sha1-fYa9VmefWM5qhHBKZX3TkruoGnk=
  /karma-chai/0.1.0_chai@4.2.0+karma@5.1.1:
    dependencies:
      chai: 4.2.0
      karma: 5.1.1
    dev: false
    peerDependencies:
      chai: '*'
      karma: '>=0.10.9'
    resolution:
      integrity: sha1-vuWtQEAFF4Ea40u5RfdikJEIt5o=
  /karma-chrome-launcher/3.1.0:
    dependencies:
      which: 1.3.1
    dev: false
    resolution:
      integrity: sha512-3dPs/n7vgz1rxxtynpzZTvb9y/GIaW8xjAwcIGttLbycqoFtI7yo1NGnQi6oFTherRE+GIhCAHZC4vEqWGhNvg==
  /karma-coverage/2.0.3:
    dependencies:
      istanbul-lib-coverage: 3.0.0
      istanbul-lib-instrument: 4.0.3
      istanbul-lib-report: 3.0.0
      istanbul-lib-source-maps: 4.0.0
      istanbul-reports: 3.0.2
      minimatch: 3.0.4
    dev: false
    engines:
      node: '>=10.0.0'
    resolution:
      integrity: sha512-atDvLQqvPcLxhED0cmXYdsPMCQuh6Asa9FMZW1bhNqlVEhJoB9qyZ2BY1gu7D/rr5GLGb5QzYO4siQskxaWP/g==
  /karma-edge-launcher/0.4.2_karma@5.1.1:
    dependencies:
      edge-launcher: 1.2.2
      karma: 5.1.1
    dev: false
    engines:
      node: '>=4'
    peerDependencies:
      karma: '>=0.9'
    resolution:
      integrity: sha512-YAJZb1fmRcxNhMIWYsjLuxwODBjh2cSHgTW/jkVmdpGguJjLbs9ZgIK/tEJsMQcBLUkO+yO4LBbqYxqgGW2HIw==
  /karma-env-preprocessor/0.1.1:
    dev: false
    resolution:
      integrity: sha1-u+jIfVnADtt2BwvTwxtLOdXcfhU=
  /karma-firefox-launcher/1.3.0:
    dependencies:
      is-wsl: 2.2.0
    dev: false
    resolution:
      integrity: sha512-Fi7xPhwrRgr+94BnHX0F5dCl1miIW4RHnzjIGxF8GaIEp7rNqX7LSi7ok63VXs3PS/5MQaQMhGxw+bvD+pibBQ==
  /karma-ie-launcher/1.0.0_karma@5.1.1:
    dependencies:
      karma: 5.1.1
      lodash: 4.17.20
    dev: false
    peerDependencies:
      karma: '>=0.9'
    resolution:
      integrity: sha1-SXmGhCxJAZA0bNifVJTKmDDG1Zw=
  /karma-json-preprocessor/0.3.3_karma@5.1.1:
    dependencies:
      karma: 5.1.1
    dev: false
    peerDependencies:
      karma: '>=0.9'
    resolution:
      integrity: sha1-X36ZW+uuS06PCiy1IVBVSq8LHi4=
  /karma-json-to-file-reporter/1.0.1:
    dependencies:
      json5: 2.1.3
    dev: false
    resolution:
      integrity: sha512-kNCi+0UrXAeTJMpMsHkHNbfmlErsYT+/haNakJIhsE/gtj3Jx7zWRg7BTc1HHSbH5KeVXVRJr3/KLB/NHWY7Hg==
  /karma-junit-reporter/2.0.1_karma@5.1.1:
    dependencies:
      karma: 5.1.1
      path-is-absolute: 1.0.1
      xmlbuilder: 12.0.0
    dev: false
    engines:
      node: '>= 8'
    peerDependencies:
      karma: '>=0.9'
    resolution:
      integrity: sha512-VtcGfE0JE4OE1wn0LK8xxDKaTP7slN8DO3I+4xg6gAi1IoAHAXOJ1V9G/y45Xg6sxdxPOR3THCFtDlAfBo9Afw==
  /karma-mocha-reporter/2.2.5_karma@5.1.1:
    dependencies:
      chalk: 2.4.2
      karma: 5.1.1
      log-symbols: 2.2.0
      strip-ansi: 4.0.0
    dev: false
    peerDependencies:
      karma: '>=0.13'
    resolution:
      integrity: sha1-FRIAlejtgZGG5HoLAS8810GJVWA=
  /karma-mocha/2.0.1:
    dependencies:
      minimist: 1.2.5
    dev: false
    resolution:
      integrity: sha512-Tzd5HBjm8his2OA4bouAsATYEpZrp9vC7z5E5j4C5Of5Rrs1jY67RAwXNcVmd/Bnk1wgvQRou0zGVLey44G4tQ==
  /karma-remap-istanbul/0.6.0_karma@5.1.1:
    dependencies:
      istanbul: 0.4.5
      karma: 5.1.1
      remap-istanbul: 0.9.6
    dev: false
    peerDependencies:
      karma: '>=0.9'
    resolution:
      integrity: sha1-l/O3cAZSVPm0ck8tm+SjouG69vw=
  /karma-rollup-preprocessor/7.0.5_rollup@1.32.1:
    dependencies:
      chokidar: 3.4.2
      debounce: 1.2.0
      rollup: 1.32.1
    dev: false
    engines:
      node: '>= 8.0.0'
    peerDependencies:
      rollup: '>= 1.0.0'
    resolution:
      integrity: sha512-VhZI81l8LZBvBrSf4xaojsbur7bcycsSlxXkYaTOjV6DQwx1gtAM0CQVdue7LuIbXB1AohYIg0S5at+dqDtMxQ==
  /karma-source-map-support/1.4.0:
    dependencies:
      source-map-support: 0.5.19
    dev: false
    resolution:
      integrity: sha512-RsBECncGO17KAoJCYXjv+ckIz+Ii9NCi+9enk+rq6XC81ezYkb4/RHE6CTXdA7IOJqoF3wcaLfVG0CPmE5ca6A==
  /karma-sourcemap-loader/0.3.8:
    dependencies:
      graceful-fs: 4.2.4
    dev: false
    resolution:
      integrity: sha512-zorxyAakYZuBcHRJE+vbrK2o2JXLFWK8VVjiT/6P+ltLBUGUvqTEkUiQ119MGdOrK7mrmxXHZF1/pfT6GgIZ6g==
  /karma-typescript/5.0.3_karma@5.1.1+typescript@3.9.7:
    dependencies:
      acorn: 7.4.0
      acorn-walk: 7.2.0
      assert: 2.0.0
      async: 3.2.0
      browser-resolve: 1.11.3
      browserify-zlib: 0.2.0
      buffer: 5.6.0
      combine-source-map: 0.8.0
      console-browserify: 1.2.0
      constants-browserify: 1.0.0
      convert-source-map: 1.7.0
      crypto-browserify: 3.12.0
      diff: 4.0.2
      domain-browser: 4.17.0
      events: 3.2.0
      glob: 7.1.6
      https-browserify: 1.0.0
      istanbul-lib-coverage: 3.0.0
      istanbul-lib-instrument: 4.0.3
      istanbul-lib-report: 3.0.0
      istanbul-lib-source-maps: 4.0.0
      istanbul-reports: 3.0.2
      json-stringify-safe: 5.0.1
      karma: 5.1.1
      lodash: 4.17.20
      log4js: 6.3.0
      minimatch: 3.0.4
      os-browserify: 0.3.0
      pad: 3.2.0
      path-browserify: 1.0.1
      process: 0.11.10
      punycode: 2.1.1
      querystring-es3: 0.2.1
      readable-stream: 3.6.0
      source-map: 0.7.3
      stream-browserify: 2.0.2
      stream-http: 3.1.1
      string_decoder: 1.3.0
      timers-browserify: 2.0.11
      tmp: 0.1.0
      tty-browserify: 0.0.1
      typescript: 3.9.7
      url: 0.11.0
      util: 0.12.3
      vm-browserify: 1.1.2
    dev: false
    peerDependencies:
      karma: 1 || 2 || 3 || 4 || 5
      typescript: 1 || 2 || 3
    resolution:
      integrity: sha512-Irs767Oc5BCMPLbZ+VdJmIxLL+1fB3L9dye8oQHDfHXFuYBx+uir5FDLzNNXFgDRUMYxEFT1T1eucAcb56v+0A==
  /karma/5.1.1:
    dependencies:
      body-parser: 1.19.0
      braces: 3.0.2
      chokidar: 3.4.2
      colors: 1.4.0
      connect: 3.7.0
      di: 0.0.1
      dom-serialize: 2.2.1
      flatted: 2.0.2
      glob: 7.1.6
      graceful-fs: 4.2.4
      http-proxy: 1.18.1
      isbinaryfile: 4.0.6
      lodash: 4.17.20
      log4js: 6.3.0
      mime: 2.4.6
      minimatch: 3.0.4
      qjobs: 1.2.0
      range-parser: 1.2.1
      rimraf: 3.0.2
      socket.io: 2.3.0
      source-map: 0.6.1
      tmp: 0.2.1
      ua-parser-js: 0.7.21
      yargs: 15.4.1
    dev: false
    engines:
      node: '>= 10'
    hasBin: true
    resolution:
      integrity: sha512-xAlOr5PMqUbiKXSv5PCniHWV3aiwj6wIZ0gUVcwpTCPVQm/qH2WAMFWxtnpM6KJqhkRWrIpovR4Rb0rn8GtJzQ==
  /keytar/5.6.0:
    dependencies:
      nan: 2.14.1
      prebuild-install: 5.3.3
    dev: false
    optional: true
    requiresBuild: true
    resolution:
      integrity: sha512-ueulhshHSGoryfRXaIvTj0BV1yB0KddBGhGoqCxSN9LR1Ks1GKuuCdVhF+2/YOs5fMl6MlTI9On1a4DHDXoTow==
  /lazy-ass/1.6.0:
    dev: false
    engines:
      node: '> 0.8'
    resolution:
      integrity: sha1-eZllXoZGwX8In90YfRUNMyTVRRM=
  /level-blobs/0.1.7:
    dependencies:
      level-peek: 1.0.6
      once: 1.4.0
      readable-stream: 1.1.14
    dev: false
    resolution:
      integrity: sha1-mrm5e7mfHtv594o0M+Ie1WOGva8=
  /level-filesystem/1.2.0:
    dependencies:
      concat-stream: 1.6.2
      errno: 0.1.7
      fwd-stream: 1.0.4
      level-blobs: 0.1.7
      level-peek: 1.0.6
      level-sublevel: 5.2.3
      octal: 1.0.0
      once: 1.4.0
      xtend: 2.2.0
    dev: false
    resolution:
      integrity: sha1-oArKmRnEpN+v3KaoEI0iWq3/Y7M=
  /level-fix-range/1.0.2:
    dev: false
    resolution:
      integrity: sha1-vxW5Fa422EcMgh6IPd95zRZCCCg=
  /level-fix-range/2.0.0:
    dependencies:
      clone: 0.1.19
    dev: false
    resolution:
      integrity: sha1-xBfWIVlEIVGhnZojZ4aPFyTC1Ug=
  /level-hooks/4.5.0:
    dependencies:
      string-range: 1.2.2
    dev: false
    resolution:
      integrity: sha1-G5rmGSKTDzMF0aYfxNg8gQLA3ZM=
  /level-js/2.2.4:
    dependencies:
      abstract-leveldown: 0.12.4
      idb-wrapper: 1.7.2
      isbuffer: 0.0.0
      ltgt: 2.2.1
      typedarray-to-buffer: 1.0.4
      xtend: 2.1.2
    dev: false
    resolution:
      integrity: sha1-vAVfQYBjXUSJtWHJSG+jcOjBFpc=
  /level-peek/1.0.6:
    dependencies:
      level-fix-range: 1.0.2
    dev: false
    resolution:
      integrity: sha1-vsUccqgu5GTTNkNMfIdsP8vM538=
  /level-sublevel/5.2.3:
    dependencies:
      level-fix-range: 2.0.0
      level-hooks: 4.5.0
      string-range: 1.2.2
      xtend: 2.0.6
    dev: false
    resolution:
      integrity: sha1-dEwSxy0ucr543eO5tc2E1iGRQTo=
  /levelup/0.18.6:
    dependencies:
      bl: 0.8.2
      deferred-leveldown: 0.2.0
      errno: 0.1.7
      prr: 0.0.0
      readable-stream: 1.0.34
      semver: 2.3.2
      xtend: 3.0.0
    dev: false
    resolution:
      integrity: sha1-5qAcsIlhbI7MApHCqb0/DETj5es=
  /levn/0.3.0:
    dependencies:
      prelude-ls: 1.1.2
      type-check: 0.3.2
    dev: false
    engines:
      node: '>= 0.8.0'
    resolution:
      integrity: sha1-OwmSTt+fCDwEkP3UwLxEIeBHZO4=
  /load-json-file/1.1.0:
    dependencies:
      graceful-fs: 4.2.4
      parse-json: 2.2.0
      pify: 2.3.0
      pinkie-promise: 2.0.1
      strip-bom: 2.0.0
    dev: false
    engines:
      node: '>=0.10.0'
    resolution:
      integrity: sha1-lWkFcI1YtLq0wiYbBPWfMcmTdMA=
  /load-json-file/4.0.0:
    dependencies:
      graceful-fs: 4.2.4
      parse-json: 4.0.0
      pify: 3.0.0
      strip-bom: 3.0.0
    dev: false
    engines:
      node: '>=4'
    resolution:
      integrity: sha1-L19Fq5HjMhYjT9U62rZo607AmTs=
  /locate-path/3.0.0:
    dependencies:
      p-locate: 3.0.0
      path-exists: 3.0.0
    dev: false
    engines:
      node: '>=6'
    resolution:
      integrity: sha512-7AO748wWnIhNqAuaty2ZWHkQHRSNfPVIsPIfwEOWO22AmaoVrWavlOcMR5nzTLNYvp36X220/maaRsrec1G65A==
  /locate-path/5.0.0:
    dependencies:
      p-locate: 4.1.0
    dev: false
    engines:
      node: '>=8'
    resolution:
      integrity: sha512-t7hw9pI+WvuwNJXwk5zVHpyhIqzg2qTlklJOf0mVxGSbe3Fp2VieZcduNYjaLDoy6p9uGpQEGWG87WpMKlNq8g==
  /lodash._basecopy/3.0.1:
    dev: false
    resolution:
      integrity: sha1-jaDmqHbPNEwK2KVIghEd08XHyjY=
  /lodash._basetostring/3.0.1:
    dev: false
    resolution:
      integrity: sha1-0YYdh3+CSlL2aYMtyvPuFVZqB9U=
  /lodash._basevalues/3.0.0:
    dev: false
    resolution:
      integrity: sha1-W3dXYoAr3j0yl1A+JjAIIP32Ybc=
  /lodash._getnative/3.9.1:
    dev: false
    resolution:
      integrity: sha1-VwvH3t5G1hzc3mh9ZdPuy6o6r/U=
  /lodash._isiterateecall/3.0.9:
    dev: false
    resolution:
      integrity: sha1-UgOte6Ql+uhCRg5pbbnPPmqsBXw=
  /lodash._reescape/3.0.0:
    dev: false
    resolution:
      integrity: sha1-Kx1vXf4HyKNVdT5fJ/rH8c3hYWo=
  /lodash._reevaluate/3.0.0:
    dev: false
    resolution:
      integrity: sha1-WLx0xAZklTrgsSTYBpltrKQx4u0=
  /lodash._reinterpolate/3.0.0:
    dev: false
    resolution:
      integrity: sha1-DM8tiRZq8Ds2Y8eWU4t1rG4RTZ0=
  /lodash._root/3.0.1:
    dev: false
    resolution:
      integrity: sha1-+6HEUkwZ7ppfgTa0YJ8BfPTe1pI=
  /lodash.escape/3.2.0:
    dependencies:
      lodash._root: 3.0.1
    dev: false
    resolution:
      integrity: sha1-mV7g3BjBtIzJLv+ucaEKq1tIdpg=
  /lodash.flattendeep/4.4.0:
    dev: false
    resolution:
      integrity: sha1-+wMJF/hqMTTlvJvsDWngAT3f7bI=
  /lodash.get/4.4.2:
    dev: false
    resolution:
      integrity: sha1-LRd/ZS+jHpObRDjVNBSZ36OCXpk=
  /lodash.includes/4.3.0:
    dev: false
    resolution:
      integrity: sha1-YLuYqHy5I8aMoeUTJUgzFISfVT8=
  /lodash.isarguments/3.1.0:
    dev: false
    resolution:
      integrity: sha1-L1c9hcaiQon/AGY7SRwdM4/zRYo=
  /lodash.isarray/3.0.4:
    dev: false
    resolution:
      integrity: sha1-eeTriMNqgSKvhvhEqpvNhRtfu1U=
  /lodash.isboolean/3.0.3:
    dev: false
    resolution:
      integrity: sha1-bC4XHbKiV82WgC/UOwGyDV9YcPY=
  /lodash.isequal/4.5.0:
    dev: false
    resolution:
      integrity: sha1-QVxEePK8wwEgwizhDtMib30+GOA=
  /lodash.isinteger/4.0.4:
    dev: false
    resolution:
      integrity: sha1-YZwK89A/iwTDH1iChAt3sRzWg0M=
  /lodash.isnumber/3.0.3:
    dev: false
    resolution:
      integrity: sha1-POdoEMWSjQM1IwGsKHMX8RwLH/w=
  /lodash.isplainobject/4.0.6:
    dev: false
    resolution:
      integrity: sha1-fFJqUtibRcRcxpC4gWO+BJf1UMs=
  /lodash.isstring/4.0.1:
    dev: false
    resolution:
      integrity: sha1-1SfftUVuynzJu5XV2ur4i6VKVFE=
  /lodash.keys/3.1.2:
    dependencies:
      lodash._getnative: 3.9.1
      lodash.isarguments: 3.1.0
      lodash.isarray: 3.0.4
    dev: false
    resolution:
      integrity: sha1-TbwEcrFWvlCgsoaFXRvQsMZWCYo=
  /lodash.memoize/3.0.4:
    dev: false
    resolution:
      integrity: sha1-LcvSwofLwKVcxCMovQxzYVDVPj8=
  /lodash.once/4.1.1:
    dev: false
    resolution:
      integrity: sha1-DdOXEhPHxW34gJd9UEyI+0cal6w=
  /lodash.restparam/3.6.1:
    dev: false
    resolution:
      integrity: sha1-k2pOMJ7zMKdkXtQUWYbIWuWyCAU=
  /lodash.sortby/4.7.0:
    dev: false
    resolution:
      integrity: sha1-7dFMgk4sycHgsKG0K7UhBRakJDg=
  /lodash.template/3.6.2:
    dependencies:
      lodash._basecopy: 3.0.1
      lodash._basetostring: 3.0.1
      lodash._basevalues: 3.0.0
      lodash._isiterateecall: 3.0.9
      lodash._reinterpolate: 3.0.0
      lodash.escape: 3.2.0
      lodash.keys: 3.1.2
      lodash.restparam: 3.6.1
      lodash.templatesettings: 3.1.1
    dev: false
    resolution:
      integrity: sha1-+M3sxhaaJVvpCYrosMU9N4kx0U8=
  /lodash.templatesettings/3.1.1:
    dependencies:
      lodash._reinterpolate: 3.0.0
      lodash.escape: 3.2.0
    dev: false
    resolution:
      integrity: sha1-+zB4RHU7Zrnxr6VOJix0UwfbqOU=
  /lodash/4.17.20:
    dev: false
    resolution:
      integrity: sha512-PlhdFcillOINfeV7Ni6oF1TAEayyZBoZ8bcshTHqOYJYlrqzRK5hagpagky5o4HfCzzd1TRkXPMFq6cKk9rGmA==
  /log-symbols/2.2.0:
    dependencies:
      chalk: 2.4.2
    dev: false
    engines:
      node: '>=4'
    resolution:
      integrity: sha512-VeIAFslyIerEJLXHziedo2basKbMKtTw3vfn5IzG0XTjhAVEJyNHnL2p7vc+wBDSdQuUpNw3M2u6xb9QsAY5Eg==
  /log-symbols/3.0.0:
    dependencies:
      chalk: 2.4.2
    dev: false
    engines:
      node: '>=8'
    resolution:
      integrity: sha512-dSkNGuI7iG3mfvDzUuYZyvk5dD9ocYCYzNU6CYDE6+Xqd+gwme6Z00NS3dUh8mq/73HaEtT7m6W+yUPtU6BZnQ==
  /log4js/6.3.0:
    dependencies:
      date-format: 3.0.0
      debug: 4.1.1
      flatted: 2.0.2
      rfdc: 1.1.4
      streamroller: 2.2.4
    dev: false
    engines:
      node: '>=8.0'
    resolution:
      integrity: sha512-Mc8jNuSFImQUIateBFwdOQcmC6Q5maU0VVvdC2R6XMb66/VnT+7WS4D/0EeNMZu1YODmJe5NIn2XftCzEocUgw==
  /long/4.0.0:
    dev: false
    resolution:
      integrity: sha512-XsP+KhQif4bjX1kbuSiySJFNAehNxgLb6hPRGJ9QsUr8ajHkuXGdrHmFUTUUXhDwVX2R5bY4JNZEwbUiMhV+MA==
  /loud-rejection/1.6.0:
    dependencies:
      currently-unhandled: 0.4.1
      signal-exit: 3.0.3
    dev: false
    engines:
      node: '>=0.10.0'
    resolution:
      integrity: sha1-W0b4AUft7leIcPCG0Eghz5mOVR8=
  /lru-cache/4.1.5:
    dependencies:
      pseudomap: 1.0.2
      yallist: 2.1.2
    dev: false
    resolution:
      integrity: sha512-sWZlbEP2OsHNkXrMl5GYk/jKk70MBng6UU4YI/qGDYbgf6YbP4EvmqISbXCoJiRKs+1bSpFHVgQxvJ17F2li5g==
  /lru-cache/5.1.1:
    dependencies:
      yallist: 3.1.1
    dev: false
    resolution:
      integrity: sha512-KpNARQA3Iwv+jTA0utUVVbrh+Jlrr1Fv0e56GGzAFOXN7dk/FviaDW8LHmK52DlcH4WP2n6gI8vN1aesBFgo9w==
  /ltgt/2.2.1:
    dev: false
    resolution:
      integrity: sha1-81ypHEk/e3PaDgdJUwTxezH4fuU=
  /lunr/2.3.9:
    dev: false
    resolution:
      integrity: sha512-zTU3DaZaF3Rt9rhN3uBMGQD3dD2/vFQqnvZCDv4dl5iOzq2IZQqTxu90r4E5J+nP70J3ilqVCrbho2eWaeW8Ow==
  /macos-release/2.4.1:
    dev: false
    engines:
      node: '>=6'
    resolution:
      integrity: sha512-H/QHeBIN1fIGJX517pvK8IEK53yQOW7YcEI55oYtgjDdoCQQz7eJS94qt5kNrscReEyuD/JcdFCm2XBEcGOITg==
  /magic-string/0.22.5:
    dependencies:
      vlq: 0.2.3
    dev: false
    resolution:
      integrity: sha512-oreip9rJZkzvA8Qzk9HFs8fZGF/u7H/gtrE8EN6RjKJ9kh2HlC+yQ2QezifqTZfGyiuAV0dRv5a+y/8gBb1m9w==
  /magic-string/0.25.7:
    dependencies:
      sourcemap-codec: 1.4.8
    dev: false
    resolution:
      integrity: sha512-4CrMT5DOHTDk4HYDlzmwu4FVCcIYI8gauveasrdCu2IKIFOJ3f0v/8MDGJCDL9oD2ppz/Av1b0Nj345H9M+XIA==
  /make-dir/2.1.0:
    dependencies:
      pify: 4.0.1
      semver: 5.7.1
    dev: false
    engines:
      node: '>=6'
    resolution:
      integrity: sha512-LS9X+dc8KLxXCb8dni79fLIIUA5VyZoyjSMCwTluaXA0o27cCK0bhXkpgw+sTXVpPy/lSO57ilRixqk0vDmtRA==
  /make-dir/3.1.0:
    dependencies:
      semver: 6.3.0
    dev: false
    engines:
      node: '>=8'
    resolution:
      integrity: sha512-g3FeP20LNwhALb/6Cz6Dd4F2ngze0jz7tbzrD2wAV+o9FeNHe4rL+yK2md0J/fiSf1sa1ADhXqi5+oVwOM/eGw==
  /make-error/1.3.6:
    dev: false
    resolution:
      integrity: sha512-s8UhlNe7vPKomQhC1qFelMokr/Sc3AgNbso3n74mVPA5LTZwkB9NlXf4XPamLxJE8h0gh73rM94xvwRT2CVInw==
  /map-obj/1.0.1:
    dev: false
    engines:
      node: '>=0.10.0'
    resolution:
      integrity: sha1-2TPOuSBdgr3PSIb2dCvcK03qFG0=
  /marked/0.8.2:
    dev: false
    engines:
      node: '>= 8.16.2'
    hasBin: true
    resolution:
      integrity: sha512-EGwzEeCcLniFX51DhTpmTom+dSA/MG/OBUDjnWtHbEnjAH180VzUeAw+oE4+Zv+CoYBWyRlYOTR0N8SO9R1PVw==
  /matched/1.0.2:
    dependencies:
      arr-union: 3.1.0
      async-array-reduce: 0.2.1
      glob: 7.1.6
      has-glob: 1.0.0
      is-valid-glob: 1.0.0
      resolve-dir: 1.0.1
    dev: false
    engines:
      node: '>= 0.12.0'
    resolution:
      integrity: sha512-7ivM1jFZVTOOS77QsR+TtYHH0ecdLclMkqbf5qiJdX2RorqfhsL65QHySPZgDE0ZjHoh+mQUNHTanNXIlzXd0Q==
  /md5.js/1.3.4:
    dependencies:
      hash-base: 3.1.0
      inherits: 2.0.4
    dev: false
    resolution:
      integrity: sha1-6b296UogpawYsENA/Fdk1bCdkB0=
  /md5.js/1.3.5:
    dependencies:
      hash-base: 3.1.0
      inherits: 2.0.4
      safe-buffer: 5.2.1
    dev: false
    resolution:
      integrity: sha512-xitP+WxNPcTTOgnTJcrhM0xvdPepipPSf3I8EIpGKeFLjt3PlJLIDG3u8EX53ZIubkb+5U2+3rELYpEhHhzdkg==
  /md5/2.3.0:
    dependencies:
      charenc: 0.0.2
      crypt: 0.0.2
      is-buffer: 1.1.6
    dev: false
    resolution:
      integrity: sha512-T1GITYmFaKuO91vxyoQMFETst+O71VUPEU3ze5GNzDm0OWdP8v1ziTaAEPUr/3kLsY3Sftgz242A1SetQiDL7g==
  /media-typer/0.3.0:
    dev: false
    engines:
      node: '>= 0.6'
    resolution:
      integrity: sha1-hxDXrwqmJvj/+hzgAWhUUmMlV0g=
  /memorystream/0.3.1:
    dev: false
    engines:
      node: '>= 0.10.0'
    resolution:
      integrity: sha1-htcJCzDORV1j+64S3aUaR93K+bI=
  /meow/3.7.0:
    dependencies:
      camelcase-keys: 2.1.0
      decamelize: 1.2.0
      loud-rejection: 1.6.0
      map-obj: 1.0.1
      minimist: 1.2.5
      normalize-package-data: 2.5.0
      object-assign: 4.1.1
      read-pkg-up: 1.0.1
      redent: 1.0.0
      trim-newlines: 1.0.0
    dev: false
    engines:
      node: '>=0.10.0'
    resolution:
      integrity: sha1-cstmi0JSKCkKu/qFaJJYcwioAfs=
  /merge-descriptors/1.0.1:
    dev: false
    resolution:
      integrity: sha1-sAqqVW3YtEVoFQ7J0blT8/kMu2E=
  /merge-source-map/1.1.0:
    dependencies:
      source-map: 0.6.1
    dev: false
    resolution:
      integrity: sha512-Qkcp7P2ygktpMPh2mCQZaf3jhN6D3Z/qVZHSdWvQ+2Ef5HgRAPBO57A77+ENm0CPx2+1Ce/MYKi3ymqdfuqibw==
  /merge-stream/2.0.0:
    dev: false
    resolution:
      integrity: sha512-abv/qOcuPfk3URPfDzmZU1LKmuw8kT+0nIHvKrKgFrwifol/doWcdA4ZqsWQ8ENrFKkd67Mfpo/LovbIUsbt3w==
  /merge2/1.4.1:
    dev: false
    engines:
      node: '>= 8'
    resolution:
      integrity: sha512-8q7VEgMJW4J8tcfVPy8g09NcQwZdbwFEqhe/WZkoIzjn/3TGDwtOCYtXGxA3O8tPzpczCCDgv+P2P5y00ZJOOg==
  /methods/1.1.2:
    dev: false
    engines:
      node: '>= 0.6'
    resolution:
      integrity: sha1-VSmk1nZUE07cxSZmVoNbD4Ua/O4=
  /micromatch/4.0.2:
    dependencies:
      braces: 3.0.2
      picomatch: 2.2.2
    dev: false
    engines:
      node: '>=8'
    resolution:
      integrity: sha512-y7FpHSbMUMoyPbYUSzO6PaZ6FyRnQOpHuKwbo1G+Knck95XVU4QAiKdGEnj5wwoS7PlOgthX/09u5iFJ+aYf5Q==
  /miller-rabin/4.0.1:
    dependencies:
      bn.js: 4.11.9
      brorand: 1.1.0
    dev: false
    hasBin: true
    resolution:
      integrity: sha512-115fLhvZVqWwHPbClyntxEVfVDfl9DLLTuJvq3g2O/Oxi8AiNouAHvDSzHS0viUJc+V5vm3eq91Xwqn9dp4jRA==
  /mime-db/1.44.0:
    dev: false
    engines:
      node: '>= 0.6'
    resolution:
      integrity: sha512-/NOTfLrsPBVeH7YtFPgsVWveuL+4SjjYxaQ1xtM1KMFj7HdxlBlxeyNLzhyJVx7r4rZGJAZ/6lkKCitSc/Nmpg==
  /mime-types/2.1.27:
    dependencies:
      mime-db: 1.44.0
    dev: false
    engines:
      node: '>= 0.6'
    resolution:
      integrity: sha512-JIhqnCasI9yD+SsmkquHBxTSEuZdQX5BuQnS2Vc7puQQQ+8yiP5AY5uWhpdv4YL4VM5c6iliiYWPgJ/nJQLp7w==
  /mime/1.6.0:
    dev: false
    engines:
      node: '>=4'
    hasBin: true
    resolution:
      integrity: sha512-x0Vn8spI+wuJ1O6S7gnbaQg8Pxh4NNHb7KSINmEWKiPE4RKOplvijn+NkmYmmRgP68mc70j2EbeTFRsrswaQeg==
  /mime/2.4.6:
    dev: false
    engines:
      node: '>=4.0.0'
    hasBin: true
    resolution:
      integrity: sha512-RZKhC3EmpBchfTGBVb8fb+RL2cWyw/32lshnsETttkBAyAUXSGHxbEJWWRXc751DrIxG1q04b8QwMbAwkRPpUA==
  /mimic-fn/2.1.0:
    dev: false
    engines:
      node: '>=6'
    resolution:
      integrity: sha512-OqbOk5oEQeAZ8WXWydlu9HJjz9WVdEIvamMCcXmuqUYjTknH/sqsWvhQ3vgwKFRR1HpjvNBKQ37nbJgYzGqGcg==
  /mimic-response/2.1.0:
    dev: false
    engines:
      node: '>=8'
    optional: true
    resolution:
      integrity: sha512-wXqjST+SLt7R009ySCglWBCFpjUygmCIfD790/kVbiGmUgfYGuB14PiTd5DwVxSV4NcYHjzMkoj5LjQZwTQLEA==
  /min-document/2.19.0:
    dependencies:
      dom-walk: 0.1.2
    dev: false
    resolution:
      integrity: sha1-e9KC4/WELtKVu3SM3Z8f+iyCRoU=
  /minimalistic-assert/1.0.1:
    dev: false
    resolution:
      integrity: sha512-UtJcAD4yEaGtjPezWuO9wC4nwUnVH/8/Im3yEHQP4b67cXlD/Qr9hdITCU1xDbSEXg2XKNaP8jsReV7vQd00/A==
  /minimalistic-crypto-utils/1.0.1:
    dev: false
    resolution:
      integrity: sha1-9sAMHAsIIkblxNmd+4x8CDsrWCo=
  /minimatch/3.0.4:
    dependencies:
      brace-expansion: 1.1.11
    dev: false
    resolution:
      integrity: sha512-yJHVQEhyqPLUTgt9B83PXu6W3rx4MvvHvSUvToogpwoGDOUQ+yDrR0HRot+yOCdCO7u4hX3pWft6kWBBcqh0UA==
  /minimist/0.0.8:
    dev: false
    resolution:
      integrity: sha1-hX/Kv8M5fSYluCKCYuhqp6ARsF0=
  /minimist/1.2.5:
    dev: false
    resolution:
      integrity: sha512-FM9nNUYrRBAELZQT3xeZQ7fmMOBg6nWNmJKTcgsJeaLstP/UODVpGsr5OhXhhXg6f+qtJ8uiZ+PUxkDWcgIXLw==
  /mkdirp-classic/0.5.3:
    dev: false
    resolution:
      integrity: sha512-gKLcREMhtuZRwRAfqP3RFW+TK4JqApVBtOIftVgjuABpAtpxhPGaDcfvbhNvD0B8iD1oUr/txX35NjcaY6Ns/A==
  /mkdirp/0.5.1:
    dependencies:
      minimist: 0.0.8
    deprecated: Legacy versions of mkdirp are no longer supported. Please update to mkdirp 1.x. (Note that the API surface has changed to use Promises in 1.x.)
    dev: false
    hasBin: true
    resolution:
      integrity: sha1-MAV0OOrGz3+MR2fzhkjWaX11yQM=
  /mkdirp/0.5.5:
    dependencies:
      minimist: 1.2.5
    dev: false
    hasBin: true
    resolution:
      integrity: sha512-NKmAlESf6jMGym1++R0Ra7wvhV+wFW63FaSOFPwRahvea0gMUcGUhVeAg/0BC0wiv9ih5NYPB1Wn1UEI1/L+xQ==
  /mocha-junit-reporter/1.23.3_mocha@7.2.0:
    dependencies:
      debug: 2.6.9
      md5: 2.3.0
      mkdirp: 0.5.5
      mocha: 7.2.0
      strip-ansi: 4.0.0
      xml: 1.0.1
    dev: false
    peerDependencies:
      mocha: '>=2.2.5'
    resolution:
      integrity: sha512-ed8LqbRj1RxZfjt/oC9t12sfrWsjZ3gNnbhV1nuj9R/Jb5/P3Xb4duv2eCfCDMYH+fEu0mqca7m4wsiVjsxsvA==
  /mocha/7.2.0:
    dependencies:
      ansi-colors: 3.2.3
      browser-stdout: 1.3.1
      chokidar: 3.3.0
      debug: 3.2.6
      diff: 3.5.0
      escape-string-regexp: 1.0.5
      find-up: 3.0.0
      glob: 7.1.3
      growl: 1.10.5
      he: 1.2.0
      js-yaml: 3.13.1
      log-symbols: 3.0.0
      minimatch: 3.0.4
      mkdirp: 0.5.5
      ms: 2.1.1
      node-environment-flags: 1.0.6
      object.assign: 4.1.0
      strip-json-comments: 2.0.1
      supports-color: 6.0.0
      which: 1.3.1
      wide-align: 1.1.3
      yargs: 13.3.2
      yargs-parser: 13.1.2
      yargs-unparser: 1.6.0
    dev: false
    engines:
      node: '>= 8.10.0'
    hasBin: true
    resolution:
      integrity: sha512-O9CIypScywTVpNaRrCAgoUnJgozpIofjKUYmJhiCIJMiuYnLI6otcb1/kpW9/n/tJODHGZ7i8aLQoDVsMtOKQQ==
  /mock-fs/4.13.0:
    dev: false
    resolution:
      integrity: sha512-DD0vOdofJdoaRNtnWcrXe6RQbpHkPPmtqGq14uRX0F8ZKJ5nv89CVTYl/BZdppDxBDaV0hl75htg3abpEWlPZA==
  /mock-require/3.0.3:
    dependencies:
      get-caller-file: 1.0.3
      normalize-path: 2.1.1
    dev: false
    engines:
      node: '>=4.3.0'
    resolution:
      integrity: sha512-lLzfLHcyc10MKQnNUCv7dMcoY/2Qxd6wJfbqCcVk3LDb8An4hF6ohk5AztrvgKhJCqj36uyzi/p5se+tvyD+Wg==
  /moment/2.27.0:
    dev: false
    resolution:
      integrity: sha512-al0MUK7cpIcglMv3YF13qSgdAIqxHTO7brRtaz3DlSULbqfazqkc5kEjNrLDOM7fsjshoFIihnU8snrP7zUvhQ==
  /ms/2.0.0:
    dev: false
    resolution:
      integrity: sha1-VgiurfwAvmwpAd9fmGF4jeDVl8g=
  /ms/2.1.1:
    dev: false
    resolution:
      integrity: sha512-tgp+dl5cGk28utYktBsrFqA7HKgrhgPsg6Z/EfhWI4gl1Hwq8B/GmY/0oXZ6nF8hDVesS/FpnYaD/kOWhYQvyg==
  /ms/2.1.2:
    dev: false
    resolution:
      integrity: sha512-sGkPx+VjMtmA6MX27oA4FBFELFCZZ4S4XqeGOXCv68tT+jb3vk/RyaKWP0PTKyWtmLSM0b+adUTEvbs1PEaH2w==
  /msal/1.4.0:
    dependencies:
      tslib: 1.13.0
    dev: false
    engines:
      node: '>=0.8.0'
    resolution:
      integrity: sha512-NTxMFQh6t5g2QWMlvZTWTxL1bmcqiCv0cs2lxTHhUbWEuxWCfvaVRZfjxN8i+T0VltVVGaVIdML8QEoBnlbaSw==
  /multipipe/0.1.2:
    dependencies:
      duplexer2: 0.0.2
    dev: false
    resolution:
      integrity: sha1-Ko8t33Du1WTf8tV/HhoTfZ8FB4s=
  /mute-stream/0.0.8:
    dev: false
    resolution:
      integrity: sha512-nnbWWOkoWyUsTjKrhgD0dcz22mdkSnpYqbEjIm2nhwhuxlSkpywJmBo8h0ZqJdkp73mb90SssHkN4rsRaBAfAA==
  /nan/2.14.1:
    dev: false
    optional: true
    resolution:
      integrity: sha512-isWHgVjnFjh2x2yuJ/tj3JbwoHu3UC2dX5G/88Cm24yB6YopVgxvBObDY7n5xW6ExmFhJpSEQqFPvq9zaXc8Jw==
  /nanoid/3.1.12:
    dev: false
    engines:
      node: ^10 || ^12 || >=13.7
    hasBin: true
    resolution:
      integrity: sha512-1qstj9z5+x491jfiC4Nelk+f8XBad7LN20PmyWINJEMRSf3wcAjAWysw1qaA8z6NSKe2sjq1hRSDpBH5paCb6A==
  /napi-build-utils/1.0.2:
    dev: false
    optional: true
    resolution:
      integrity: sha512-ONmRUqK7zj7DWX0D9ADe03wbwOBZxNAfF20PlGfCWQcD3+/MakShIHrMqx9YwPTfxDdF1zLeL+RGZiR9kGMLdg==
  /natural-compare/1.4.0:
    dev: false
    resolution:
      integrity: sha1-Sr6/7tdUHywnrPspvbvRXI1bpPc=
  /negotiator/0.6.2:
    dev: false
    engines:
      node: '>= 0.6'
    resolution:
      integrity: sha512-hZXc7K2e+PgeI1eDBe/10Ard4ekbfrrqG8Ep+8Jmf4JID2bNg7NvCPOZN+kfF574pFQI7mum2AUqDidoKqcTOw==
  /neo-async/2.6.2:
    dev: false
    resolution:
      integrity: sha512-Yd3UES5mWCSqR+qNT93S3UoYUkqAZ9lLg8a7g9rimsWmYGK8cVToA4/sF3RrshdyV3sAGMXVUmpMYOw+dLpOuw==
  /nested-error-stacks/2.1.0:
    dev: false
    resolution:
      integrity: sha512-AO81vsIO1k1sM4Zrd6Hu7regmJN1NSiAja10gc4bX3F0wd+9rQmcuHQaHVQCYIEC8iFXnE+mavh23GOt7wBgug==
  /netmask/1.0.6:
    dev: false
    engines:
      node: '>= 0.4.0'
    resolution:
      integrity: sha1-ICl+idhvb2QA8lDZ9Pa0wZRfzTU=
  /nice-try/1.0.5:
    dev: false
    resolution:
      integrity: sha512-1nh45deeb5olNY7eX82BkPO7SSxR5SSYJiPTrTdFUVYwAl8CKMA5N9PjTYkHiRjisVcxcQ1HXdLhx2qxxJzLNQ==
  /nise/4.0.4:
    dependencies:
      '@sinonjs/commons': 1.8.1
      '@sinonjs/fake-timers': 6.0.1
      '@sinonjs/text-encoding': 0.7.1
      just-extend: 4.1.0
      path-to-regexp: 1.8.0
    dev: false
    resolution:
      integrity: sha512-bTTRUNlemx6deJa+ZyoCUTRvH3liK5+N6VQZ4NIw90AgDXY6iPnsqplNFf6STcj+ePk0H/xqxnP75Lr0J0Fq3A==
  /nock/12.0.3:
    dependencies:
      debug: 4.1.1
      json-stringify-safe: 5.0.1
      lodash: 4.17.20
      propagate: 2.0.1
    dev: false
    engines:
      node: '>= 10.13'
    resolution:
      integrity: sha512-QNb/j8kbFnKCiyqi9C5DD0jH/FubFGj5rt9NQFONXwQm3IPB0CULECg/eS3AU1KgZb/6SwUa4/DTRKhVxkGABw==
  /node-abi/2.19.1:
    dependencies:
      semver: 5.7.1
    dev: false
    optional: true
    resolution:
      integrity: sha512-HbtmIuByq44yhAzK7b9j/FelKlHYISKQn0mtvcBrU5QBkhoCMp5bu8Hv5AI34DcKfOAcJBcOEMwLlwO62FFu9A==
  /node-abort-controller/1.1.0:
    dev: false
    resolution:
      integrity: sha512-dEYmUqjtbivotqjraOe8UvhT/poFfog1BQRNsZm/MSEDDESk2cQ1tvD8kGyuN07TM/zoW+n42odL8zTeJupYdQ==
  /node-environment-flags/1.0.6:
    dependencies:
      object.getownpropertydescriptors: 2.1.0
      semver: 5.7.1
    dev: false
    resolution:
      integrity: sha512-5Evy2epuL+6TM0lCQGpFIj6KwiEsGh1SrHUhTbNX+sLbBtjidPZFAnVK9y5yU1+h//RitLbRHTIMyxQPtxMdHw==
  /node-fetch/2.6.0:
    dev: false
    engines:
      node: 4.x || >=6.0.0
    resolution:
      integrity: sha512-8dG4H5ujfvFiqDmVu9fQ5bOHUC15JMjMY/Zumv26oOvvVJjM67KF8koCWIabKQ1GJIa9r2mMZscBq/TbdOcmNA==
  /noop-logger/0.1.1:
    dev: false
    optional: true
    resolution:
      integrity: sha1-lKKxYzxPExdVMAfYlm/Q6EG2pMI=
  /nopt/3.0.6:
    dependencies:
      abbrev: 1.0.9
    dev: false
    hasBin: true
    resolution:
      integrity: sha1-xkZdvwirzU2zWTF/eaxopkayj/k=
  /normalize-package-data/2.5.0:
    dependencies:
      hosted-git-info: 2.8.8
      resolve: 1.17.0
      semver: 5.7.1
      validate-npm-package-license: 3.0.4
    dev: false
    resolution:
      integrity: sha512-/5CMN3T0R4XTj4DcGaexo+roZSdSFW/0AOOTROrjxzCG1wrWXEsGbRKevjlIL+ZDE4sZlJr5ED4YW0yqmkK+eA==
  /normalize-path/2.1.1:
    dependencies:
      remove-trailing-separator: 1.1.0
    dev: false
    engines:
      node: '>=0.10.0'
    resolution:
      integrity: sha1-GrKLVW4Zg2Oowab35vogE3/mrtk=
  /normalize-path/3.0.0:
    dev: false
    engines:
      node: '>=0.10.0'
    resolution:
      integrity: sha512-6eZs5Ls3WtCisHWp9S2GUy8dqkpGi4BVSz3GaqiE6ezub0512ESztXUwUB6C6IKbQkY2Pnb/mD4WYojCRwcwLA==
  /npm-run-all/4.1.5:
    dependencies:
      ansi-styles: 3.2.1
      chalk: 2.4.2
      cross-spawn: 6.0.5
      memorystream: 0.3.1
      minimatch: 3.0.4
      pidtree: 0.3.1
      read-pkg: 3.0.0
      shell-quote: 1.7.2
      string.prototype.padend: 3.1.0
    dev: false
    engines:
      node: '>= 4'
    hasBin: true
    resolution:
      integrity: sha512-Oo82gJDAVcaMdi3nuoKFavkIHBRVqQ1qvMb+9LHk/cF4P6B2m8aP04hGf7oL6wZ9BuGwX1onlLhpuoofSyoQDQ==
  /npm-run-path/2.0.2:
    dependencies:
      path-key: 2.0.1
    dev: false
    engines:
      node: '>=4'
    resolution:
      integrity: sha1-NakjLfo11wZ7TLLd8jV7GHFTbF8=
  /npm-run-path/4.0.1:
    dependencies:
      path-key: 3.1.1
    dev: false
    engines:
      node: '>=8'
    resolution:
      integrity: sha512-S48WzZW777zhNIrn7gxOlISNAqi9ZC/uQFnRdbeIHhZhCA6UqpkOT8T1G7BvfdgP4Er8gF4sUbaS0i7QvIfCWw==
  /npmlog/4.1.2:
    dependencies:
      are-we-there-yet: 1.1.5
      console-control-strings: 1.1.0
      gauge: 2.7.4
      set-blocking: 2.0.0
    dev: false
    optional: true
    resolution:
      integrity: sha512-2uUqazuKlTaSI/dC8AzicUck7+IrEaOnN/e0jd3Xtt1KcGpwx30v50mL7oPyr/h9bL3E4aZccVwpwP+5W9Vjkg==
  /number-is-nan/1.0.1:
    dev: false
    engines:
      node: '>=0.10.0'
    optional: true
    resolution:
      integrity: sha1-CXtgK1NCKlIsGvuHkDGDNpQaAR0=
  /nyc/14.1.1:
    dependencies:
      archy: 1.0.0
      caching-transform: 3.0.2
      convert-source-map: 1.7.0
      cp-file: 6.2.0
      find-cache-dir: 2.1.0
      find-up: 3.0.0
      foreground-child: 1.5.6
      glob: 7.1.6
      istanbul-lib-coverage: 2.0.5
      istanbul-lib-hook: 2.0.7
      istanbul-lib-instrument: 3.3.0
      istanbul-lib-report: 2.0.8
      istanbul-lib-source-maps: 3.0.6
      istanbul-reports: 2.2.7
      js-yaml: 3.14.0
      make-dir: 2.1.0
      merge-source-map: 1.1.0
      resolve-from: 4.0.0
      rimraf: 2.7.1
      signal-exit: 3.0.3
      spawn-wrap: 1.4.3
      test-exclude: 5.2.3
      uuid: 3.4.0
      yargs: 13.3.2
      yargs-parser: 13.1.2
    dev: false
    engines:
      node: '>=6'
    hasBin: true
    resolution:
      integrity: sha512-OI0vm6ZGUnoGZv/tLdZ2esSVzDwUC88SNs+6JoSOMVxA+gKMB8Tk7jBwgemLx4O40lhhvZCVw1C+OYLOBOPXWw==
  /oauth-sign/0.9.0:
    dev: false
    resolution:
      integrity: sha512-fexhUFFPTGV8ybAtSIGbV6gOkSv8UtRbDBnAyLQw4QPKkgNlsH2ByPGtMUqdWkos6YCRmAqViwgZrJc/mRDzZQ==
  /object-assign/3.0.0:
    dev: false
    engines:
      node: '>=0.10.0'
    resolution:
      integrity: sha1-m+3VygiXlJvKR+f/QIBi1Un1h/I=
  /object-assign/4.1.1:
    dev: false
    engines:
      node: '>=0.10.0'
    resolution:
      integrity: sha1-IQmtx5ZYh8/AXLvUQsrIv7s2CGM=
  /object-component/0.0.3:
    dev: false
    resolution:
      integrity: sha1-8MaapQ78lbhmwYb0AKM3acsvEpE=
  /object-inspect/1.8.0:
    dev: false
    resolution:
      integrity: sha512-jLdtEOB112fORuypAyl/50VRVIBIdVQOSUUGQHzJ4xBSbit81zRarz7GThkEFZy1RceYrWYcPcBFPQwHyAc1gA==
  /object-is/1.1.2:
    dependencies:
      define-properties: 1.1.3
      es-abstract: 1.17.6
    dev: false
    engines:
      node: '>= 0.4'
    resolution:
      integrity: sha512-5lHCz+0uufF6wZ7CRFWJN3hp8Jqblpgve06U5CMQ3f//6iDjPr2PEo9MWCjEssDsa+UZEL4PkFpr+BMop6aKzQ==
  /object-keys/0.2.0:
    dependencies:
      foreach: 2.0.5
      indexof: 0.0.1
      is: 0.2.7
    deprecated: Please update to the latest object-keys
    dev: false
    resolution:
      integrity: sha1-zd7AKZiwkb5CvxA1rjLknxy26mc=
  /object-keys/0.4.0:
    dev: false
    resolution:
      integrity: sha1-KKaq50KN0sOpLz2V8hM13SBOAzY=
  /object-keys/1.1.1:
    dev: false
    engines:
      node: '>= 0.4'
    resolution:
      integrity: sha512-NuAESUOUMrlIXOfHKzD6bpPu3tYt3xvjNdRIQ+FeT0lNb4K8WR70CaDxhuNguS2XG+GjkyMwOzsN5ZktImfhLA==
  /object.assign/4.1.0:
    dependencies:
      define-properties: 1.1.3
      function-bind: 1.1.1
      has-symbols: 1.0.1
      object-keys: 1.1.1
    dev: false
    engines:
      node: '>= 0.4'
    resolution:
      integrity: sha512-exHJeq6kBKj58mqGyTQ9DFvrZC/eR6OwxzoM9YRoGBqrXYonaFyGiFMuc9VZrXf7DarreEwMpurG3dd+CNyW5w==
  /object.getownpropertydescriptors/2.1.0:
    dependencies:
      define-properties: 1.1.3
      es-abstract: 1.17.6
    dev: false
    engines:
      node: '>= 0.8'
    resolution:
      integrity: sha512-Z53Oah9A3TdLoblT7VKJaTDdXdT+lQO+cNpKVnya5JDe9uLvzu1YyY1yFDFrcxrlRgWrEFH0jJtD/IbuwjcEVg==
  /octal/1.0.0:
    dev: false
    resolution:
      integrity: sha1-Y+cWKmjvvrniE1iNWOmJ0eXEUws=
  /on-finished/2.3.0:
    dependencies:
      ee-first: 1.1.1
    dev: false
    engines:
      node: '>= 0.8'
    resolution:
      integrity: sha1-IPEzZIGwg811M3mSoWlxqi2QaUc=
  /once/1.4.0:
    dependencies:
      wrappy: 1.0.2
    dev: false
    resolution:
      integrity: sha1-WDsap3WWHUsROsF9nFC6753Xa9E=
  /onetime/5.1.2:
    dependencies:
      mimic-fn: 2.1.0
    dev: false
    engines:
      node: '>=6'
    resolution:
      integrity: sha512-kbpaSSGJTWdAY5KPVeMOKXSrPtr8C8C7wodJbcsd51jRnmD+GZu8Y0VoU6Dm5Z4vWr0Ig/1NKuWRKf7j5aaYSg==
  /open/7.2.1:
    dependencies:
      is-docker: 2.1.1
      is-wsl: 2.2.0
    dev: false
    engines:
      node: '>=8'
    resolution:
      integrity: sha512-xbYCJib4spUdmcs0g/2mK1nKo/jO2T7INClWd/beL7PFkXRWgr8B23ssDHX/USPn2M2IjDR5UdpYs6I67SnTSA==
  /optionator/0.8.3:
    dependencies:
      deep-is: 0.1.3
      fast-levenshtein: 2.0.6
      levn: 0.3.0
      prelude-ls: 1.1.2
      type-check: 0.3.2
      word-wrap: 1.2.3
    dev: false
    engines:
      node: '>= 0.8.0'
    resolution:
      integrity: sha512-+IW9pACdk3XWmmTXG8m3upGUJst5XRGzxMRjXzAuJ1XnIFNvfhjjIuYkDvysnPQ7qzqVzLt78BCruntqRhWQbA==
  /os-browserify/0.3.0:
    dev: false
    resolution:
      integrity: sha1-hUNzx/XCMVkU/Jv8a9gjj92h7Cc=
  /os-homedir/1.0.2:
    dev: false
    engines:
      node: '>=0.10.0'
    resolution:
      integrity: sha1-/7xJiDNuDoM94MFox+8VISGqf7M=
  /os-name/3.1.0:
    dependencies:
      macos-release: 2.4.1
      windows-release: 3.3.3
    dev: false
    engines:
      node: '>=6'
    resolution:
      integrity: sha512-h8L+8aNjNcMpo/mAIBPn5PXCM16iyPGjHNWo6U1YO8sJTMHtEtyczI6QJnLoplswm6goopQkqc7OAnjhWcugVg==
  /os-tmpdir/1.0.2:
    dev: false
    engines:
      node: '>=0.10.0'
    resolution:
      integrity: sha1-u+Z0BseaqFxc/sdm/lc0VV36EnQ=
  /p-finally/1.0.0:
    dev: false
    engines:
      node: '>=4'
    resolution:
      integrity: sha1-P7z7FbiZpEEjs0ttzBi3JDNqLK4=
  /p-finally/2.0.1:
    dev: false
    engines:
      node: '>=8'
    resolution:
      integrity: sha512-vpm09aKwq6H9phqRQzecoDpD8TmVyGw70qmWlyq5onxY7tqyTTFVvxMykxQSQKILBSFlbXpypIw2T1Ml7+DDtw==
  /p-limit/2.3.0:
    dependencies:
      p-try: 2.2.0
    dev: false
    engines:
      node: '>=6'
    resolution:
      integrity: sha512-//88mFWSJx8lxCzwdAABTJL2MyWB12+eIY7MDL2SqLmAkeKU9qxRvWuSyTjm3FUmpBEMuFfckAIqEaVGUDxb6w==
  /p-locate/3.0.0:
    dependencies:
      p-limit: 2.3.0
    dev: false
    engines:
      node: '>=6'
    resolution:
      integrity: sha512-x+12w/To+4GFfgJhBEpiDcLozRJGegY+Ei7/z0tSLkMmxGZNybVMSfWj9aJn8Z5Fc7dBUNJOOVgPv2H7IwulSQ==
  /p-locate/4.1.0:
    dependencies:
      p-limit: 2.3.0
    dev: false
    engines:
      node: '>=8'
    resolution:
      integrity: sha512-R79ZZ/0wAxKGu3oYMlz8jy/kbhsNrS7SKZ7PxEHBgJ5+F2mtFW2fK2cOtBh1cHYkQsbzFV7I+EoRKe6Yt0oK7A==
  /p-try/2.2.0:
    dev: false
    engines:
      node: '>=6'
    resolution:
      integrity: sha512-R4nPAVTAU0B9D35/Gk3uJf/7XYbQcyohSKdvAxIRSNghFl4e71hVoGnBNQz9cWaXxO2I10KTC+3jMdvvoKw6dQ==
  /pac-proxy-agent/3.0.1:
    dependencies:
      agent-base: 4.3.0
      debug: 4.1.1
      get-uri: 2.0.4
      http-proxy-agent: 2.1.0
      https-proxy-agent: 3.0.1
      pac-resolver: 3.0.0
      raw-body: 2.4.1
      socks-proxy-agent: 4.0.2
    dev: false
    resolution:
      integrity: sha512-44DUg21G/liUZ48dJpUSjZnFfZro/0K5JTyFYLBcmh9+T6Ooi4/i4efwUiEy0+4oQusCBqWdhv16XohIj1GqnQ==
  /pac-resolver/3.0.0:
    dependencies:
      co: 4.6.0
      degenerator: 1.0.4
      ip: 1.1.5
      netmask: 1.0.6
      thunkify: 2.1.2
    dev: false
    resolution:
      integrity: sha512-tcc38bsjuE3XZ5+4vP96OfhOugrX+JcnpUbhfuc4LuXBLQhoTthOstZeoQJBDnQUDYzYmdImKsbz0xSl1/9qeA==
  /package-hash/3.0.0:
    dependencies:
      graceful-fs: 4.2.4
      hasha: 3.0.0
      lodash.flattendeep: 4.4.0
      release-zalgo: 1.0.0
    dev: false
    engines:
      node: '>=6'
    resolution:
      integrity: sha512-lOtmukMDVvtkL84rJHI7dpTYq+0rli8N2wlnqUcBuDWCfVhRUfOmnR9SsoHFMLpACvEV60dX7rd0rFaYDZI+FA==
  /pad/3.2.0:
    dependencies:
      wcwidth: 1.0.1
    dev: false
    engines:
      node: '>= 4.0.0'
    resolution:
      integrity: sha512-2u0TrjcGbOjBTJpyewEl4hBO3OeX5wWue7eIFPzQTg6wFSvoaHcBTTUY5m+n0hd04gmTCPuY0kCpVIVuw5etwg==
  /pako/1.0.11:
    dev: false
    resolution:
      integrity: sha512-4hLB8Py4zZce5s4yd9XzopqwVv/yGNhV1Bl8NTmCq1763HeK2+EwVTv+leGeL13Dnh2wfbqowVPXCIO0z4taYw==
  /parent-module/1.0.1:
    dependencies:
      callsites: 3.1.0
    dev: false
    engines:
      node: '>=6'
    resolution:
      integrity: sha512-GQ2EWRpQV8/o+Aw8YqtfZZPfNRWZYkbidE9k5rpl/hC3vtHHBfGm2Ifi6qWV+coDGkrUKZAxE3Lot5kcsRlh+g==
  /parse-asn1/5.1.6:
    dependencies:
      asn1.js: 5.4.1
      browserify-aes: 1.2.0
      evp_bytestokey: 1.0.3
      pbkdf2: 3.1.1
      safe-buffer: 5.2.1
    dev: false
    resolution:
      integrity: sha512-RnZRo1EPU6JBnra2vGHj0yhp6ebyjBZpmUCLHWiFhxlzvBCCpAuZ7elsBp1PVAbQN0/04VD/19rfzlBSwLstMw==
  /parse-json/2.2.0:
    dependencies:
      error-ex: 1.3.2
    dev: false
    engines:
      node: '>=0.10.0'
    resolution:
      integrity: sha1-9ID0BDTvgHQfhGkJn43qGPVaTck=
  /parse-json/4.0.0:
    dependencies:
      error-ex: 1.3.2
      json-parse-better-errors: 1.0.2
    dev: false
    engines:
      node: '>=4'
    resolution:
      integrity: sha1-vjX1Qlvh9/bHRxhPmKeIy5lHfuA=
  /parse-node-version/1.0.1:
    dev: false
    engines:
      node: '>= 0.10'
    resolution:
      integrity: sha512-3YHlOa/JgH6Mnpr05jP9eDG254US9ek25LyIxZlDItp2iJtwyaXQb57lBYLdT3MowkUFYEV2XXNAYIPlESvJlA==
  /parse-passwd/1.0.0:
    dev: false
    engines:
      node: '>=0.10.0'
    resolution:
      integrity: sha1-bVuTSkVpk7I9N/QKOC1vFmao5cY=
  /parseqs/0.0.5:
    dependencies:
      better-assert: 1.0.2
    dev: false
    resolution:
      integrity: sha1-1SCKNzjkZ2bikbouoXNoSSGouJ0=
  /parseuri/0.0.5:
    dependencies:
      better-assert: 1.0.2
    dev: false
    resolution:
      integrity: sha1-gCBKUNTbt3m/3G6+J3jZDkvOMgo=
  /parseurl/1.3.3:
    dev: false
    engines:
      node: '>= 0.8'
    resolution:
      integrity: sha512-CiyeOxFT/JZyN5m0z9PfXw4SCBJ6Sygz1Dpl0wqjlhDEGGBP1GnsUVEL0p63hoG1fcj3fHynXi9NYO4nWOL+qQ==
  /path-browserify/1.0.1:
    dev: false
    resolution:
      integrity: sha512-b7uo2UCUOYZcnF/3ID0lulOJi/bafxa1xPe7ZPsammBSpjSWQkjNxlt635YGS2MiR9GjvuXCtz2emr3jbsz98g==
  /path-exists/2.1.0:
    dependencies:
      pinkie-promise: 2.0.1
    dev: false
    engines:
      node: '>=0.10.0'
    resolution:
      integrity: sha1-D+tsZPD8UY2adU3V77YscCJ2H0s=
  /path-exists/3.0.0:
    dev: false
    engines:
      node: '>=4'
    resolution:
      integrity: sha1-zg6+ql94yxiSXqfYENe1mwEP1RU=
  /path-exists/4.0.0:
    dev: false
    engines:
      node: '>=8'
    resolution:
      integrity: sha512-ak9Qy5Q7jYb2Wwcey5Fpvg2KoAc/ZIhLSLOSBmRmygPsGwkVVt0fZa0qrtMz+m6tJTAHfZQ8FnmB4MG4LWy7/w==
  /path-is-absolute/1.0.1:
    dev: false
    engines:
      node: '>=0.10.0'
    resolution:
      integrity: sha1-F0uSaHNVNP+8es5r9TpanhtcX18=
  /path-key/2.0.1:
    dev: false
    engines:
      node: '>=4'
    resolution:
      integrity: sha1-QRyttXTFoUDTpLGRDUDYDMn0C0A=
  /path-key/3.1.1:
    dev: false
    engines:
      node: '>=8'
    resolution:
      integrity: sha512-ojmeN0qd+y0jszEtoY48r0Peq5dwMEkIlCOu6Q5f41lfkswXuKtYrhgoTpLnyIcHm24Uhqx+5Tqm2InSwLhE6Q==
  /path-parse/1.0.6:
    dev: false
    resolution:
      integrity: sha512-GSmOT2EbHrINBf9SR7CDELwlJ8AENk3Qn7OikK4nFYAu3Ote2+JYNVvkpAEQm3/TLNEJFD/xZJjzyxg3KBWOzw==
  /path-to-regexp/0.1.7:
    dev: false
    resolution:
      integrity: sha1-32BBeABfUi8V60SQ5yR6G/qmf4w=
  /path-to-regexp/1.8.0:
    dependencies:
      isarray: 0.0.1
    dev: false
    resolution:
      integrity: sha512-n43JRhlUKUAlibEJhPeir1ncUID16QnEjNpwzNdO3Lm4ywrBpBZ5oLD0I6br9evr1Y9JTqwRtAh7JLoOzAQdVA==
  /path-to-regexp/2.4.0:
    dev: false
    resolution:
      integrity: sha512-G6zHoVqC6GGTQkZwF4lkuEyMbVOjoBKAEybQUypI1WTkqinCOrq2x6U2+phkJ1XsEMTy4LjtwPI7HW+NVrRR2w==
  /path-type/1.1.0:
    dependencies:
      graceful-fs: 4.2.4
      pify: 2.3.0
      pinkie-promise: 2.0.1
    dev: false
    engines:
      node: '>=0.10.0'
    resolution:
      integrity: sha1-WcRPfuSR2nBNpBXaWkBwuk+P5EE=
  /path-type/3.0.0:
    dependencies:
      pify: 3.0.0
    dev: false
    engines:
      node: '>=4'
    resolution:
      integrity: sha512-T2ZUsdZFHgA3u4e5PfPbjd7HDDpxPnQb5jN0SrDsjNSuVXHJqtwTnWqG0B1jZrgmJ/7lj1EmVIByWt1gxGkWvg==
  /path-type/4.0.0:
    dev: false
    engines:
      node: '>=8'
    resolution:
      integrity: sha512-gDKb8aZMDeD/tZWs9P6+q0J9Mwkdl6xMV8TjnGP3qJVJ06bdMgkbBlLU8IdfOsIsFz2BW1rNVT3XuNEl8zPAvw==
  /pathval/1.1.0:
    dev: false
    resolution:
      integrity: sha1-uULm1L3mUwBe9rcTYd74cn0GReA=
  /pbkdf2/3.1.1:
    dependencies:
      create-hash: 1.2.0
      create-hmac: 1.1.7
      ripemd160: 2.0.2
      safe-buffer: 5.2.1
      sha.js: 2.4.11
    dev: false
    engines:
      node: '>=0.12'
    resolution:
      integrity: sha512-4Ejy1OPxi9f2tt1rRV7Go7zmfDQ+ZectEQz3VGUQhgq62HtIRPDyG/JtnwIxs6x3uNMwo2V7q1fMvKjb+Tnpqg==
  /pend/1.2.0:
    dev: false
    resolution:
      integrity: sha1-elfrVQpng/kRUzH89GY9XI4AelA=
  /performance-now/2.1.0:
    dev: false
    resolution:
      integrity: sha1-Ywn04OX6kT7BxpMHrjZLSzd8nns=
  /picomatch/2.2.2:
    dev: false
    engines:
      node: '>=8.6'
    resolution:
      integrity: sha512-q0M/9eZHzmr0AulXyPwNfZjtwZ/RBZlbN3K3CErVrk50T2ASYI7Bye0EvekFY3IP1Nt2DHu0re+V2ZHIpMkuWg==
  /pidtree/0.3.1:
    dev: false
    engines:
      node: '>=0.10'
    hasBin: true
    resolution:
      integrity: sha512-qQbW94hLHEqCg7nhby4yRC7G2+jYHY4Rguc2bjw7Uug4GIJuu1tvf2uHaZv5Q8zdt+WKJ6qK1FOI6amaWUo5FA==
  /pify/2.3.0:
    dev: false
    engines:
      node: '>=0.10.0'
    resolution:
      integrity: sha1-7RQaasBDqEnqWISY59yosVMw6Qw=
  /pify/3.0.0:
    dev: false
    engines:
      node: '>=4'
    resolution:
      integrity: sha1-5aSs0sEB/fPZpNB/DbxNtJ3SgXY=
  /pify/4.0.1:
    dev: false
    engines:
      node: '>=6'
    resolution:
      integrity: sha512-uB80kBFb/tfd68bVleG9T5GGsGPjJrLAUpR5PZIrhBnIaRTQRjqdJSsIKkOP6OAIFbj7GOrcudc5pNjZ+geV2g==
  /pinkie-promise/2.0.1:
    dependencies:
      pinkie: 2.0.4
    dev: false
    engines:
      node: '>=0.10.0'
    resolution:
      integrity: sha1-ITXW36ejWMBprJsXh3YogihFD/o=
  /pinkie/2.0.4:
    dev: false
    engines:
      node: '>=0.10.0'
    resolution:
      integrity: sha1-clVrgM+g1IqXToDnckjoDtT3+HA=
  /pkg-dir/3.0.0:
    dependencies:
      find-up: 3.0.0
    dev: false
    engines:
      node: '>=6'
    resolution:
      integrity: sha512-/E57AYkoeQ25qkxMj5PBOVgF8Kiu/h7cYS30Z5+R7WaiCCBfLq58ZI/dSeaEKb9WVJV5n/03QwrN3IeWIFllvw==
  /pluralize/8.0.0:
    dev: false
    engines:
      node: '>=4'
    resolution:
      integrity: sha512-Nc3IT5yHzflTfbjgqWcCPpo7DaKy4FnpB0l/zCAW0Tc7jxAiuqSxHasntB3D7887LSrA93kDJ9IXovxJYxyLCA==
  /prebuild-install/5.3.3:
    dependencies:
      detect-libc: 1.0.3
      expand-template: 2.0.3
      github-from-package: 0.0.0
      minimist: 1.2.5
      mkdirp: 0.5.5
      napi-build-utils: 1.0.2
      node-abi: 2.19.1
      noop-logger: 0.1.1
      npmlog: 4.1.2
      pump: 3.0.0
      rc: 1.2.8
      simple-get: 3.1.0
      tar-fs: 2.1.0
      tunnel-agent: 0.6.0
      which-pm-runs: 1.0.0
    dev: false
    engines:
      node: '>=6'
    hasBin: true
    optional: true
    resolution:
      integrity: sha512-GV+nsUXuPW2p8Zy7SarF/2W/oiK8bFQgJcncoJ0d7kRpekEA0ftChjfEaF9/Y+QJEc/wFR7RAEa8lYByuUIe2g==
  /prelude-ls/1.1.2:
    dev: false
    engines:
      node: '>= 0.8.0'
    resolution:
      integrity: sha1-IZMqVJ9eUv/ZqCf1cOBL5iqX2lQ=
  /prettier/1.19.1:
    dev: false
    engines:
      node: '>=4'
    hasBin: true
    resolution:
      integrity: sha512-s7PoyDv/II1ObgQunCbB9PdLmUcBZcnWOcxDh7O0N/UwDEsHyqkW+Qh28jW+mVuCdx7gLB0BotYI1Y6uI9iyew==
  /priorityqueuejs/1.0.0:
    dev: false
    resolution:
      integrity: sha1-LuTyPCVgkT4IwHzlzN1t498sWvg=
  /process-es6/0.11.6:
    dev: false
    resolution:
      integrity: sha1-xrs4n5qVH4K9TrFpYAEFvS/5x3g=
  /process-nextick-args/1.0.7:
    dev: false
    resolution:
      integrity: sha1-FQ4gt1ZZCtP5EJPyWk8q2L/zC6M=
  /process-nextick-args/2.0.1:
    dev: false
    resolution:
      integrity: sha512-3ouUOpQhtgrbOa17J7+uxOTpITYWaGP7/AhoR3+A+/1e9skrzelGi/dXzEYyvbxubEF6Wn2ypscTKiKJFFn1ag==
  /process/0.11.10:
    dev: false
    engines:
      node: '>= 0.6.0'
    resolution:
      integrity: sha1-czIwDoQBYb2j5podHZGn1LwW8YI=
  /progress/2.0.3:
    dev: false
    engines:
      node: '>=0.4.0'
    resolution:
      integrity: sha512-7PiHtLll5LdnKIMw100I+8xJXR5gW2QwWYkT6iJva0bXitZKa/XMrSbdmg3r2Xnaidz9Qumd0VPaMrZlF9V9sA==
  /promise/8.1.0:
    dependencies:
      asap: 2.0.6
    dev: false
    resolution:
      integrity: sha512-W04AqnILOL/sPRXziNicCjSNRruLAuIHEOVBazepu0545DDNGYHz7ar9ZgZ1fMU8/MA4mVxp5rkBWRi6OXIy3Q==
  /propagate/2.0.1:
    dev: false
    engines:
      node: '>= 8'
    resolution:
      integrity: sha512-vGrhOavPSTz4QVNuBNdcNXePNdNMaO1xj9yBeH1ScQPjk/rhg9sSlCXPhMkFuaNNW/syTvYqsnbIJxMBfRbbag==
  /proxy-addr/2.0.6:
    dependencies:
      forwarded: 0.1.2
      ipaddr.js: 1.9.1
    dev: false
    engines:
      node: '>= 0.10'
    resolution:
      integrity: sha512-dh/frvCBVmSsDYzw6n926jv974gddhkFPfiN8hPOi30Wax25QZyZEGveluCgliBnqmuM+UJmBErbAUFIoDbjOw==
  /proxy-agent/3.1.1:
    dependencies:
      agent-base: 4.3.0
      debug: 4.1.1
      http-proxy-agent: 2.1.0
      https-proxy-agent: 3.0.1
      lru-cache: 5.1.1
      pac-proxy-agent: 3.0.1
      proxy-from-env: 1.1.0
      socks-proxy-agent: 4.0.2
    dev: false
    engines:
      node: '>=6'
    resolution:
      integrity: sha512-WudaR0eTsDx33O3EJE16PjBRZWcX8GqCEeERw1W3hZJgH/F2a46g7jty6UGty6NeJ4CKQy8ds2CJPMiyeqaTvw==
  /proxy-from-env/1.1.0:
    dev: false
    resolution:
      integrity: sha512-D+zkORCbA9f1tdWRK0RaCR3GPv50cMxcrz4X8k5LTSUD1Dkw47mKJEZQNunItRTkWwgtaUSo1RVFRIG9ZXiFYg==
  /prr/0.0.0:
    dev: false
    resolution:
      integrity: sha1-GoS4WQgyVQFBGFPQCB7j+obikmo=
  /prr/1.0.1:
    dev: false
    resolution:
      integrity: sha1-0/wRS6BplaRexok/SEzrHXj19HY=
  /pseudomap/1.0.2:
    dev: false
    resolution:
      integrity: sha1-8FKijacOYYkX7wqKw0wa5aaChrM=
  /psl/1.8.0:
    dev: false
    resolution:
      integrity: sha512-RIdOzyoavK+hA18OGGWDqUTsCLhtA7IcZ/6NCs4fFJaHBDab+pDDmDIByWFRQJq2Cd7r1OoQxBGKOaztq+hjIQ==
  /public-encrypt/4.0.3:
    dependencies:
      bn.js: 4.11.9
      browserify-rsa: 4.0.1
      create-hash: 1.2.0
      parse-asn1: 5.1.6
      randombytes: 2.1.0
      safe-buffer: 5.2.1
    dev: false
    resolution:
      integrity: sha512-zVpa8oKZSz5bTMTFClc1fQOnyyEzpl5ozpi1B5YcvBrdohMjH2rfsBtyXcuNuwjsDIXmBYlF2N5FlJYhR29t8Q==
  /pump/3.0.0:
    dependencies:
      end-of-stream: 1.4.4
      once: 1.4.0
    dev: false
    resolution:
      integrity: sha512-LwZy+p3SFs1Pytd/jYct4wpv49HiYCqd9Rlc5ZVdk0V+8Yzv6jR5Blk3TRmPL1ft69TxP0IMZGJ+WPFU2BFhww==
  /punycode/1.3.2:
    dev: false
    resolution:
      integrity: sha1-llOgNvt8HuQjQvIyXM7v6jkmxI0=
  /punycode/2.1.1:
    dev: false
    engines:
      node: '>=6'
    resolution:
      integrity: sha512-XRsRjdf+j5ml+y/6GKHPZbrF/8p2Yga0JPtdqTIY2Xe5ohJPD9saDJJLPvp9+NSBprVvevdXZybnj2cv8OEd0A==
  /pupa/2.0.1:
    dependencies:
      escape-goat: 2.1.1
    dev: false
    engines:
      node: '>=8'
    resolution:
      integrity: sha512-hEJH0s8PXLY/cdXh66tNEQGndDrIKNqNC5xmrysZy3i5C3oEoLna7YAOad+7u125+zH1HNXUmGEkrhb3c2VriA==
  /puppeteer/3.3.0:
    dependencies:
      debug: 4.1.1
      extract-zip: 2.0.1
      https-proxy-agent: 4.0.0
      mime: 2.4.6
      progress: 2.0.3
      proxy-from-env: 1.1.0
      rimraf: 3.0.2
      tar-fs: 2.1.0
      unbzip2-stream: 1.4.3
      ws: 7.3.1
    dev: false
    engines:
      node: '>=10.18.1'
    requiresBuild: true
    resolution:
      integrity: sha512-23zNqRltZ1PPoK28uRefWJ/zKb5Jhnzbbwbpcna2o5+QMn17F0khq5s1bdH3vPlyj+J36pubccR8wiNA/VE0Vw==
  /qjobs/1.2.0:
    dev: false
    engines:
      node: '>=0.9'
    resolution:
      integrity: sha512-8YOJEHtxpySA3fFDyCRxA+UUV+fA+rTWnuWvylOK/NCjhY+b4ocCtmu8TtsWb+mYeU+GCHf/S66KZF/AsteKHg==
  /qs/6.5.2:
    dev: false
    engines:
      node: '>=0.6'
    resolution:
      integrity: sha512-N5ZAX4/LxJmF+7wN74pUD6qAh9/wnvdQcjq9TZjevvXzSUo7bfmw91saqMjzGS2xq91/odN2dW/WOl7qQHNDGA==
  /qs/6.7.0:
    dev: false
    engines:
      node: '>=0.6'
    resolution:
      integrity: sha512-VCdBRNFTX1fyE7Nb6FYoURo/SPe62QCaAyzJvUjwRaIsc+NePBEniHlvxFmmX56+HZphIGtV0XeCirBtpDrTyQ==
  /qs/6.9.4:
    dev: false
    engines:
      node: '>=0.6'
    resolution:
      integrity: sha512-A1kFqHekCTM7cz0udomYUoYNWjBebHm/5wzU/XqrBRBNWectVH0QIiN+NEcZ0Dte5hvzHwbr8+XQmguPhJ6WdQ==
  /query-string/5.1.1:
    dependencies:
      decode-uri-component: 0.2.0
      object-assign: 4.1.1
      strict-uri-encode: 1.1.0
    dev: false
    engines:
      node: '>=0.10.0'
    resolution:
      integrity: sha512-gjWOsm2SoGlgLEdAGt7a6slVOk9mGiXmPFMqrEhLQ68rhQuBnpfs3+EmlvqKyxnCo9/PPlF+9MtY02S1aFg+Jw==
  /querystring-es3/0.2.1:
    dev: false
    engines:
      node: '>=0.4.x'
    resolution:
      integrity: sha1-nsYfeQSYdXB9aUFFlv2Qek1xHnM=
  /querystring/0.2.0:
    dev: false
    engines:
      node: '>=0.4.x'
    resolution:
      integrity: sha1-sgmEkgO7Jd+CDadW50cAWHhSFiA=
  /quote/0.4.0:
    dev: false
    resolution:
      integrity: sha1-EIOSF/bBNiuJGUBE0psjP9fzLwE=
  /ramda/0.26.1:
    dev: false
    resolution:
      integrity: sha512-hLWjpy7EnsDBb0p+Z3B7rPi3GDeRG5ZtiI33kJhTt+ORCd38AbAIjB/9zRIUoeTbE/AVX5ZkU7m6bznsvrf8eQ==
  /ramda/0.27.0:
    dev: false
    resolution:
      integrity: sha512-pVzZdDpWwWqEVVLshWUHjNwuVP7SfcmPraYuqocJp1yo2U1R7P+5QAfDhdItkuoGqIBnBYrtPp7rEPqDn9HlZA==
  /randombytes/2.1.0:
    dependencies:
      safe-buffer: 5.2.1
    dev: false
    resolution:
      integrity: sha512-vYl3iOX+4CKUWuxGi9Ukhie6fsqXqS9FE2Zaic4tNFD2N2QQaXOMFbuKK4QmDHC0JO6B1Zp41J0LpT0oR68amQ==
  /randomfill/1.0.4:
    dependencies:
      randombytes: 2.1.0
      safe-buffer: 5.2.1
    dev: false
    resolution:
      integrity: sha512-87lcbR8+MhcWcUiQ+9e+Rwx8MyR2P7qnt15ynUlbm3TU/fjbgz4GsvfSUDTemtCCtVCqb4ZcEFlyPNTh9bBTLw==
  /range-parser/1.2.1:
    dev: false
    engines:
      node: '>= 0.6'
    resolution:
      integrity: sha512-Hrgsx+orqoygnmhFbKaHE6c296J+HTAQXoxEF6gNupROmmGJRoyzfG3ccAveqCBrwr/2yxQ5BVd/GTl5agOwSg==
  /raw-body/2.4.0:
    dependencies:
      bytes: 3.1.0
      http-errors: 1.7.2
      iconv-lite: 0.4.24
      unpipe: 1.0.0
    dev: false
    engines:
      node: '>= 0.8'
    resolution:
      integrity: sha512-4Oz8DUIwdvoa5qMJelxipzi/iJIi40O5cGV1wNYp5hvZP8ZN0T+jiNkL0QepXs+EsQ9XJ8ipEDoiH70ySUJP3Q==
  /raw-body/2.4.1:
    dependencies:
      bytes: 3.1.0
      http-errors: 1.7.3
      iconv-lite: 0.4.24
      unpipe: 1.0.0
    dev: false
    engines:
      node: '>= 0.8'
    resolution:
      integrity: sha512-9WmIKF6mkvA0SLmA2Knm9+qj89e+j1zqgyn8aXGd7+nAduPoqgI9lO57SAZNn/Byzo5P7JhXTyg9PzaJbH73bA==
  /rc/1.2.8:
    dependencies:
      deep-extend: 0.6.0
      ini: 1.3.5
      minimist: 1.2.5
      strip-json-comments: 2.0.1
    dev: false
    hasBin: true
    optional: true
    resolution:
      integrity: sha512-y3bGgqKj3QBdxLbLkomlohkvsA8gdAiUQlSBJnBhfn+BPxg4bc62d8TcBW15wavDfgexCgccckhcZvywyQYPOw==
  /read-pkg-up/1.0.1:
    dependencies:
      find-up: 1.1.2
      read-pkg: 1.1.0
    dev: false
    engines:
      node: '>=0.10.0'
    resolution:
      integrity: sha1-nWPBMnbAZZGNV/ACpX9AobZD+wI=
  /read-pkg-up/4.0.0:
    dependencies:
      find-up: 3.0.0
      read-pkg: 3.0.0
    dev: false
    engines:
      node: '>=6'
    resolution:
      integrity: sha512-6etQSH7nJGsK0RbG/2TeDzZFa8shjQ1um+SwQQ5cwKy0dhSXdOncEhb1CPpvQG4h7FyOV6EB6YlV0yJvZQNAkA==
  /read-pkg/1.1.0:
    dependencies:
      load-json-file: 1.1.0
      normalize-package-data: 2.5.0
      path-type: 1.1.0
    dev: false
    engines:
      node: '>=0.10.0'
    resolution:
      integrity: sha1-9f+qXs0pyzHAR0vKfXVra7KePyg=
  /read-pkg/3.0.0:
    dependencies:
      load-json-file: 4.0.0
      normalize-package-data: 2.5.0
      path-type: 3.0.0
    dev: false
    engines:
      node: '>=4'
    resolution:
      integrity: sha1-nLxoaXj+5l0WwA4rGcI3/Pbjg4k=
  /readable-stream/1.0.34:
    dependencies:
      core-util-is: 1.0.2
      inherits: 2.0.4
      isarray: 0.0.1
      string_decoder: 0.10.31
    dev: false
    resolution:
      integrity: sha1-Elgg40vIQtLyqq+v5MKRbuMsFXw=
  /readable-stream/1.1.14:
    dependencies:
      core-util-is: 1.0.2
      inherits: 2.0.4
      isarray: 0.0.1
      string_decoder: 0.10.31
    dev: false
    resolution:
      integrity: sha1-fPTFTvZI44EwhMY23SB54WbAgdk=
  /readable-stream/2.0.6:
    dependencies:
      core-util-is: 1.0.2
      inherits: 2.0.4
      isarray: 1.0.0
      process-nextick-args: 1.0.7
      string_decoder: 0.10.31
      util-deprecate: 1.0.2
    dev: false
    resolution:
      integrity: sha1-j5A0HmilPMySh4jaz80Rs265t44=
  /readable-stream/2.3.7:
    dependencies:
      core-util-is: 1.0.2
      inherits: 2.0.4
      isarray: 1.0.0
      process-nextick-args: 2.0.1
      safe-buffer: 5.1.2
      string_decoder: 1.1.1
      util-deprecate: 1.0.2
    dev: false
    resolution:
      integrity: sha512-Ebho8K4jIbHAxnuxi7o42OrZgF/ZTNcsZj6nRKyUmkhLFq8CHItp/fy6hQZuZmP/n3yZ9VBUbp4zz/mX8hmYPw==
  /readable-stream/3.6.0:
    dependencies:
      inherits: 2.0.4
      string_decoder: 1.3.0
      util-deprecate: 1.0.2
    dev: false
    engines:
      node: '>= 6'
    resolution:
      integrity: sha512-BViHy7LKeTz4oNnkcLJ+lVSL6vpiFeX6/d3oSH8zCW7UxP2onchk+vTGB143xuFjHS3deTgkKoXXymXqymiIdA==
  /readdirp/3.2.0:
    dependencies:
      picomatch: 2.2.2
    dev: false
    engines:
      node: '>= 8'
    resolution:
      integrity: sha512-crk4Qu3pmXwgxdSgGhgA/eXiJAPQiX4GMOZZMXnqKxHX7TaoL+3gQVo/WeuAiogr07DpnfjIMpXXa+PAIvwPGQ==
  /readdirp/3.4.0:
    dependencies:
      picomatch: 2.2.2
    dev: false
    engines:
      node: '>=8.10.0'
    resolution:
      integrity: sha512-0xe001vZBnJEK+uKcj8qOhyAKPzIT+gStxWr3LCB0DwcXR5NZJ3IaC+yGnHCYzB/S7ov3m3EEbZI2zeNvX+hGQ==
  /rechoir/0.6.2:
    dependencies:
      resolve: 1.17.0
    dev: false
    engines:
      node: '>= 0.10'
    resolution:
      integrity: sha1-hSBLVNuoLVdC4oyWdW70OvUOM4Q=
  /redent/1.0.0:
    dependencies:
      indent-string: 2.1.0
      strip-indent: 1.0.1
    dev: false
    engines:
      node: '>=0.10.0'
    resolution:
      integrity: sha1-z5Fqsf1fHxbfsggi3W7H9zDCr94=
  /regenerator-runtime/0.11.1:
    dev: false
    resolution:
      integrity: sha512-MguG95oij0fC3QV3URf4V2SDYGJhJnJGqvIIgdECeODCT98wSWDAJ94SSuVpYQUoTcGUIL6L4yNB7j1DFFHSBg==
  /regenerator-runtime/0.13.7:
    dev: false
    resolution:
      integrity: sha512-a54FxoJDIr27pgf7IgeQGxmqUNYrcV338lf/6gH456HZ/PhX+5BcwHXG9ajESmwe6WRO0tAzRUrRmNONWgkrew==
  /regexpp/2.0.1:
    dev: false
    engines:
      node: '>=6.5.0'
    resolution:
      integrity: sha512-lv0M6+TkDVniA3aD1Eg0DVpfU/booSu7Eev3TDO/mZKHBfVjgCGTV4t4buppESEYDtkArYFOxTJWv6S5C+iaNw==
  /regexpp/3.1.0:
    dev: false
    engines:
      node: '>=8'
    resolution:
      integrity: sha512-ZOIzd8yVsQQA7j8GCSlPGXwg5PfmA1mrq0JP4nGhh54LaKN3xdai/vHUDu74pKwV8OxseMS65u2NImosQcSD0Q==
  /release-zalgo/1.0.0:
    dependencies:
      es6-error: 4.1.1
    dev: false
    engines:
      node: '>=4'
    resolution:
      integrity: sha1-CXALflB0Mpc5Mw5TXFqQ+2eFFzA=
  /remap-istanbul/0.9.6:
    dependencies:
      amdefine: 1.0.1
      gulp-util: 3.0.7
      istanbul: 0.4.5
      minimatch: 3.0.4
      source-map: 0.6.1
      through2: 2.0.1
    dev: false
    hasBin: true
    resolution:
      integrity: sha512-l0WDBsVjaTzP8m3glERJO6bjlAFUahcgfcgvcX+owZw7dKeDLT3CVRpS7UO4L9LfGcMiNsqk223HopwVxlh8Hg==
  /remove-trailing-separator/1.1.0:
    dev: false
    resolution:
      integrity: sha1-wkvOKig62tW8P1jg1IJJuSN52O8=
  /repeating/2.0.1:
    dependencies:
      is-finite: 1.1.0
    dev: false
    engines:
      node: '>=0.10.0'
    resolution:
      integrity: sha1-UhTFOpJtNVJwdSf7q0FdvAjQbdo=
  /replace-ext/0.0.1:
    dev: false
    engines:
      node: '>= 0.4'
    resolution:
      integrity: sha1-KbvZIHinOfC8zitO5B6DeVNSKSQ=
  /request/2.88.2:
    dependencies:
      aws-sign2: 0.7.0
      aws4: 1.10.1
      caseless: 0.12.0
      combined-stream: 1.0.8
      extend: 3.0.2
      forever-agent: 0.6.1
      form-data: 2.3.3
      har-validator: 5.1.5
      http-signature: 1.2.0
      is-typedarray: 1.0.0
      isstream: 0.1.2
      json-stringify-safe: 5.0.1
      mime-types: 2.1.27
      oauth-sign: 0.9.0
      performance-now: 2.1.0
      qs: 6.5.2
      safe-buffer: 5.2.1
      tough-cookie: 2.5.0
      tunnel-agent: 0.6.0
      uuid: 3.4.0
    deprecated: 'request has been deprecated, see https://github.com/request/request/issues/3142'
    dev: false
    engines:
      node: '>= 6'
    resolution:
      integrity: sha512-MsvtOrfG9ZcrOwAW+Qi+F6HbD0CWXEh9ou77uOb7FM2WPhwT7smM833PzanhJLsgXjN89Ir6V2PczXNnMpwKhw==
  /require-directory/2.1.1:
    dev: false
    engines:
      node: '>=0.10.0'
    resolution:
      integrity: sha1-jGStX9MNqxyXbiNE/+f3kqam30I=
  /require-main-filename/2.0.0:
    dev: false
    resolution:
      integrity: sha512-NKN5kMDylKuldxYLSUfrbo5Tuzh4hd+2E8NPPX02mZtn1VuREQToYe/ZdlJy+J3uCpfaiGF05e7B8W0iXbQHmg==
  /requirejs/2.3.6:
    dev: false
    engines:
      node: '>=0.4.0'
    hasBin: true
    resolution:
      integrity: sha512-ipEzlWQe6RK3jkzikgCupiTbTvm4S0/CAU5GlgptkN5SO6F3u0UD0K18wy6ErDqiCyP4J4YYe1HuAShvsxePLg==
  /requires-port/1.0.0:
    dev: false
    resolution:
      integrity: sha1-kl0mAdOaxIXgkc8NpcbmlNw9yv8=
  /resolve-dir/1.0.1:
    dependencies:
      expand-tilde: 2.0.2
      global-modules: 1.0.0
    dev: false
    engines:
      node: '>=0.10.0'
    resolution:
      integrity: sha1-eaQGRMNivoLybv/nOcm7U4IEb0M=
  /resolve-from/4.0.0:
    dev: false
    engines:
      node: '>=4'
    resolution:
      integrity: sha512-pb/MYmXstAkysRFx8piNI1tGFNQIFA3vkE3Gq4EuA1dF6gHp/+vgZqsCGJapvy8N3Q+4o7FwvquPJcnZ7RYy4g==
  /resolve-url/0.2.1:
    deprecated: 'https://github.com/lydell/resolve-url#deprecated'
    dev: false
    resolution:
      integrity: sha1-LGN/53yJOv0qZj/iGqkIAGjiBSo=
  /resolve/1.1.7:
    dev: false
    resolution:
      integrity: sha1-IDEU2CrSxe2ejgQRs5ModeiJ6Xs=
  /resolve/1.17.0:
    dependencies:
      path-parse: 1.0.6
    dev: false
    resolution:
      integrity: sha512-ic+7JYiV8Vi2yzQGFWOkiZD5Z9z7O2Zhm9XMaTxdJExKasieFCr+yXZ/WmXsckHiKl12ar0y6XiXDx3m4RHn1w==
  /resolve/1.8.1:
    dependencies:
      path-parse: 1.0.6
    dev: false
    resolution:
      integrity: sha512-AicPrAC7Qu1JxPCZ9ZgCZlY35QgFnNqc+0LtbRNxnVw4TXvjQ72wnuL9JQcEBgXkI9JM8MsT9kaQoHcpCRJOYA==
  /restore-cursor/3.1.0:
    dependencies:
      onetime: 5.1.2
      signal-exit: 3.0.3
    dev: false
    engines:
      node: '>=8'
    resolution:
      integrity: sha512-l+sSefzHpj5qimhFSE5a8nufZYAM3sBSVMAPtYkmC+4EH2anSGaEMXSD0izRQbu9nfyQ9y5JrVmp7E8oZrUjvA==
  /reusify/1.0.4:
    dev: false
    engines:
      iojs: '>=1.0.0'
      node: '>=0.10.0'
    resolution:
      integrity: sha512-U9nH88a3fc/ekCF1l0/UP1IosiuIjyTh7hBvXVMHYgVcfGvt897Xguj2UOLDeI5BG2m7/uwyaLVT6fbtCwTyzw==
  /rfdc/1.1.4:
    dev: false
    resolution:
      integrity: sha512-5C9HXdzK8EAqN7JDif30jqsBzavB7wLpaubisuQIGHWf2gUXSpzy6ArX/+Da8RjFpagWsCn+pIgxTMAmKw9Zug==
  /rhea-promise/0.1.15:
    dependencies:
      debug: 3.2.6
      rhea: 1.0.24
      tslib: 1.13.0
    dev: false
    resolution:
      integrity: sha512-+6uilZXSJGyiqVeHQI3Krv6NTAd8cWRCY2uyCxmzR4/5IFtBqqFem1HV2OiwSj0Gu7OFChIJDfH2JyjN7J0vRA==
  /rhea-promise/1.0.0:
    dependencies:
      debug: 3.2.6
      rhea: 1.0.24
      tslib: 1.13.0
    dev: false
    resolution:
      integrity: sha512-odAjpbB/IpFFBenPDwPkTWMQldt+DUlMBH9yI48Ct5OgTeDuuQcBnlhB+YCc6g2z8+URiP2ejms88joEanNCaw==
  /rhea/1.0.24:
    dependencies:
      debug: 3.2.6
    dev: false
    resolution:
      integrity: sha512-PEl62U2EhxCO5wMUZ2/bCBcXAVKN9AdMSNQOrp3+R5b77TEaOSiy16MQ0sIOmzj/iqsgIAgPs1mt3FYfu1vIXA==
  /rimraf/2.6.3:
    dependencies:
      glob: 7.1.6
    dev: false
    hasBin: true
    resolution:
      integrity: sha512-mwqeW5XsA2qAejG46gYdENaxXjx9onRNCfn7L0duuP4hCuTIi/QO7PDK07KJfp1d+izWPrzEJDcSqBa0OZQriA==
  /rimraf/2.7.1:
    dependencies:
      glob: 7.1.6
    dev: false
    hasBin: true
    resolution:
      integrity: sha512-uWjbaKIK3T1OSVptzX7Nl6PvQ3qAGtKEtVRjRuazjfL3Bx5eI409VZSqgND+4UNnmzLVdPj9FqFJNPqBZFve4w==
  /rimraf/3.0.2:
    dependencies:
      glob: 7.1.6
    dev: false
    hasBin: true
    resolution:
      integrity: sha512-JZkJMZkAGFFPP2YqXZXPbMlMBgsxzE8ILs4lMIX/2o0L9UBw9O/Y3o6wFw/i9YLapcUJWwqbi3kdxIPdC62TIA==
  /ripemd160/2.0.2:
    dependencies:
      hash-base: 3.1.0
      inherits: 2.0.4
    dev: false
    resolution:
      integrity: sha512-ii4iagi25WusVoiC4B4lq7pbXfAp3D9v5CwfkY33vffw2+pkDjY1D8GaN7spsxvCSx8dkPqOZCEZyfxcmJG2IA==
  /rollup-plugin-local-resolve/1.0.7:
    dev: false
    resolution:
      integrity: sha1-xIZwFxbBWt0hJ1ZcLqoQESMyCIc=
  /rollup-plugin-node-builtins/2.1.2:
    dependencies:
      browserify-fs: 1.0.0
      buffer-es6: 4.9.3
      crypto-browserify: 3.12.0
      process-es6: 0.11.6
    dev: false
    resolution:
      integrity: sha1-JKH+1KQyV7a2Q3HYq8bOGrFFl+k=
  /rollup-plugin-node-globals/1.4.0:
    dependencies:
      acorn: 5.7.4
      buffer-es6: 4.9.3
      estree-walker: 0.5.2
      magic-string: 0.22.5
      process-es6: 0.11.6
      rollup-pluginutils: 2.8.2
    dev: false
    resolution:
      integrity: sha512-xRkB+W/m1KLIzPUmG0ofvR+CPNcvuCuNdjVBVS7ALKSxr3EDhnzNceGkGi1m8MToSli13AzKFYH4ie9w3I5L3g==
  /rollup-plugin-node-resolve/3.4.0:
    dependencies:
      builtin-modules: 2.0.0
      is-module: 1.0.0
      resolve: 1.17.0
    deprecated: This package has been deprecated and is no longer maintained. Please use @rollup/plugin-node-resolve.
    dev: false
    resolution:
      integrity: sha512-PJcd85dxfSBWih84ozRtBkB731OjXk0KnzN0oGp7WOWcarAFkVa71cV5hTJg2qpVsV2U8EUwrzHP3tvy9vS3qg==
  /rollup-plugin-shim/1.0.0:
    dev: false
    resolution:
      integrity: sha512-rZqFD43y4U9nSqVq3iyWBiDwmBQJY8Txi04yI9jTKD3xcl7CbFjh1qRpQshUB3sONLubDzm7vJiwB+1MEGv67w==
  /rollup-plugin-sourcemaps/0.4.2_rollup@1.32.1:
    dependencies:
      rollup: 1.32.1
      rollup-pluginutils: 2.8.2
      source-map-resolve: 0.5.3
    dev: false
    engines:
      node: '>=4.5.0'
      npm: '>=2.15.9'
    peerDependencies:
      rollup: '>=0.31.2'
    resolution:
      integrity: sha1-YhJaqUCHqt97g+9N+vYptHMTXoc=
  /rollup-plugin-terser/5.3.0_rollup@1.32.1:
    dependencies:
      '@babel/code-frame': 7.10.4
      jest-worker: 24.9.0
      rollup: 1.32.1
      rollup-pluginutils: 2.8.2
      serialize-javascript: 2.1.2
      terser: 4.8.0
    dev: false
    peerDependencies:
      rollup: '>=0.66.0 <3'
    resolution:
      integrity: sha512-XGMJihTIO3eIBsVGq7jiNYOdDMb3pVxuzY0uhOE/FM4x/u9nQgr3+McsjzqBn3QfHIpNSZmFnpoKAwHBEcsT7g==
  /rollup-plugin-uglify/6.0.4_rollup@1.32.1:
    dependencies:
      '@babel/code-frame': 7.10.4
      jest-worker: 24.9.0
      rollup: 1.32.1
      serialize-javascript: 2.1.2
      uglify-js: 3.10.2
    dev: false
    peerDependencies:
      rollup: '>=0.66.0 <2'
    resolution:
      integrity: sha512-ddgqkH02klveu34TF0JqygPwZnsbhHVI6t8+hGTcYHngPkQb5MIHI0XiztXIN/d6V9j+efwHAqEL7LspSxQXGw==
  /rollup-plugin-visualizer/4.1.1_rollup@1.32.1:
    dependencies:
      nanoid: 3.1.12
      open: 7.2.1
      pupa: 2.0.1
      rollup: 1.32.1
      source-map: 0.7.3
      yargs: 15.4.1
    dev: false
    engines:
      node: '>=10'
    hasBin: true
    peerDependencies:
      rollup: '>=1.20.0'
    resolution:
      integrity: sha512-aQBukhj8T+1BcOjD/5xB3+mZSSzHIVT+WpQDDEVpmPCkILVX0J7NPOuKEvKIXU+iZLvF7B5/wJA4+wxuH7FNew==
  /rollup-pluginutils/2.8.2:
    dependencies:
      estree-walker: 0.6.1
    dev: false
    resolution:
      integrity: sha512-EEp9NhnUkwY8aif6bxgovPHMoMoNr2FulJziTndpt5H9RdwC47GSGuII9XxpSdzVGM0GWrNPHV6ie1LTNJPaLQ==
  /rollup/0.63.5:
    dependencies:
      '@types/estree': 0.0.39
      '@types/node': 10.17.28
    dev: false
    hasBin: true
    resolution:
      integrity: sha512-dFf8LpUNzIj3oE0vCvobX6rqOzHzLBoblyFp+3znPbjiSmSvOoK2kMKx+Fv9jYduG1rvcCfCveSgEaQHjWRF6g==
  /rollup/1.32.1:
    dependencies:
      '@types/estree': 0.0.45
      '@types/node': 8.10.62
      acorn: 7.4.0
    dev: false
    hasBin: true
    resolution:
      integrity: sha512-/2HA0Ec70TvQnXdzynFffkjA6XN+1e2pEv/uKS5Ulca40g2L7KuOE3riasHoNVHOsFD5KKZgDsMk1CP3Tw9s+A==
  /run-async/2.4.1:
    dev: false
    engines:
      node: '>=0.12.0'
    resolution:
      integrity: sha512-tvVnVv01b8c1RrA6Ep7JkStj85Guv/YrMcwqYQnwjsAS2cTmmPGBBjAjpCW7RrSodNSoE2/qg9O4bceNvUuDgQ==
  /run-parallel/1.1.10:
    dev: false
    resolution:
      integrity: sha512-zb/1OuZ6flOlH6tQyMPUrE3x3Ulxjlo9WIVXR4yVYi4H9UXQaeIsPbLn2R3O3vQCnDKkAl2qHiuocKKX4Tz/Sw==
  /rxjs/6.6.2:
    dependencies:
      tslib: 1.13.0
    dev: false
    engines:
      npm: '>=2.0.0'
    resolution:
      integrity: sha512-BHdBMVoWC2sL26w//BCu3YzKT4s2jip/WhwsGEDmeKYBhKDZeYezVUnHatYB7L85v5xs0BAQmg6BEYJEKxBabg==
  /safe-buffer/5.1.2:
    dev: false
    resolution:
      integrity: sha512-Gd2UZBJDkXlY7GbJxfsE8/nvKkUEU1G38c1siN6QP6a9PT9MmHB8GnpscSmMJSoF8LOIrt8ud/wPtojys4G6+g==
  /safe-buffer/5.2.1:
    dev: false
    resolution:
      integrity: sha512-rp3So07KcdmmKbGvgaNxQSJr7bGVSVk5S9Eq1F+ppbRo70+YeaDxkw5Dd8NPN+GD6bjnYm2VuPuCXmpuYvmCXQ==
  /safer-buffer/2.1.2:
    dev: false
    resolution:
      integrity: sha512-YZo3K82SD7Riyi0E1EQPojLz7kpepnSQI9IyPbHHg1XXXevb5dJI7tpyN2ADxGcQbHG7vcyRHk0cbwqcQriUtg==
  /sax/0.5.8:
    dev: false
    resolution:
      integrity: sha1-1HLbIo6zMcJQaw6MFVJK25OdEsE=
  /sax/1.2.4:
    dev: false
    resolution:
      integrity: sha512-NqVDv9TpANUjFm0N8uM5GxL36UgKi9/atZw+x7YFnQ8ckwFGKrl4xX4yWtrey3UJm5nP1kUbnYgLopqWNSRhWw==
  /semaphore/1.1.0:
    dev: false
    engines:
      node: '>=0.8.0'
    resolution:
      integrity: sha512-O4OZEaNtkMd/K0i6js9SL+gqy0ZCBMgUvlSqHKi4IBdjhe7wB8pwztUk1BbZ1fmrvpwFrPbHzqd2w5pTcJH6LA==
  /semver/2.3.2:
    dev: false
    hasBin: true
    resolution:
      integrity: sha1-uYSPJdbPNjMwc+ye+IVtQvEjPlI=
  /semver/5.3.0:
    dev: false
    hasBin: true
    resolution:
      integrity: sha1-myzl094C0XxgEq0yaqa00M9U+U8=
  /semver/5.7.1:
    dev: false
    hasBin: true
    resolution:
      integrity: sha512-sauaDf/PZdVgrLTNYHRtpXa1iRiKcaebiKQ1BJdpQlWH2lCvexQdX55snPFyK7QzpudqbCI0qXFfOasHdyNDGQ==
  /semver/6.3.0:
    dev: false
    hasBin: true
    resolution:
      integrity: sha512-b39TBaTSfV6yBrapU89p5fKekE2m/NwnDocOVruQFS1/veMgdzuPcnOM34M6CwxW8jH/lxEa5rBoDeUwu5HHTw==
  /semver/7.3.2:
    dev: false
    engines:
      node: '>=10'
    hasBin: true
    resolution:
      integrity: sha512-OrOb32TeeambH6UrhtShmF7CRDqhL6/5XpPNp2DuRH6+9QLw/orhp72j87v8Qa1ScDkvrrBNpZcDejAirJmfXQ==
  /send/0.17.1:
    dependencies:
      debug: 2.6.9
      depd: 1.1.2
      destroy: 1.0.4
      encodeurl: 1.0.2
      escape-html: 1.0.3
      etag: 1.8.1
      fresh: 0.5.2
      http-errors: 1.7.3
      mime: 1.6.0
      ms: 2.1.1
      on-finished: 2.3.0
      range-parser: 1.2.1
      statuses: 1.5.0
    dev: false
    engines:
      node: '>= 0.8.0'
    resolution:
      integrity: sha512-BsVKsiGcQMFwT8UxypobUKyv7irCNRHk1T0G680vk88yf6LBByGcZJOTJCrTP2xVN6yI+XjPJcNuE3V4fT9sAg==
  /serialize-javascript/2.1.2:
    dev: false
    resolution:
      integrity: sha512-rs9OggEUF0V4jUSecXazOYsLfu7OGK2qIn3c7IPBiffz32XniEp/TX9Xmc9LQfK2nQ2QKHvZ2oygKUGU0lG4jQ==
  /serve-static/1.14.1:
    dependencies:
      encodeurl: 1.0.2
      escape-html: 1.0.3
      parseurl: 1.3.3
      send: 0.17.1
    dev: false
    engines:
      node: '>= 0.8.0'
    resolution:
      integrity: sha512-JMrvUwE54emCYWlTI+hGrGv5I8dEwmco/00EvkzIIsR7MqrHonbD9pO2MOfFnpFntl7ecpZs+3mW+XbQZu9QCg==
  /set-blocking/2.0.0:
    dev: false
    resolution:
      integrity: sha1-BF+XgtARrppoA93TgrJDkrPYkPc=
  /setimmediate/1.0.5:
    dev: false
    resolution:
      integrity: sha1-KQy7Iy4waULX1+qbg3Mqt4VvgoU=
  /setprototypeof/1.1.1:
    dev: false
    resolution:
      integrity: sha512-JvdAWfbXeIGaZ9cILp38HntZSFSo3mWg6xGcJJsd+d4aRMOqauag1C63dJfDw7OaMYwEbHMOxEZ1lqVRYP2OAw==
  /sha.js/2.4.11:
    dependencies:
      inherits: 2.0.4
      safe-buffer: 5.2.1
    dev: false
    hasBin: true
    resolution:
      integrity: sha512-QMEp5B7cftE7APOjk5Y6xgrbWu+WkLVQwk8JNjZ8nKRciZaByEW6MubieAiToS7+dwvrjGhH8jRXz3MVd0AYqQ==
  /shebang-command/1.2.0:
    dependencies:
      shebang-regex: 1.0.0
    dev: false
    engines:
      node: '>=0.10.0'
    resolution:
      integrity: sha1-RKrGW2lbAzmJaMOfNj/uXer98eo=
  /shebang-command/2.0.0:
    dependencies:
      shebang-regex: 3.0.0
    dev: false
    engines:
      node: '>=8'
    resolution:
      integrity: sha512-kHxr2zZpYtdmrN1qDjrrX/Z1rR1kG8Dx+gkpK1G4eXmvXswmcE1hTWBWYUzlraYw1/yZp6YuDY77YtvbN0dmDA==
  /shebang-regex/1.0.0:
    dev: false
    engines:
      node: '>=0.10.0'
    resolution:
      integrity: sha1-2kL0l0DAtC2yypcoVxyxkMmO/qM=
  /shebang-regex/3.0.0:
    dev: false
    engines:
      node: '>=8'
    resolution:
      integrity: sha512-7++dFhtcx3353uBaq8DDR4NuxBetBzC7ZQOhmTQInHEd6bSrXdiEyzCvG07Z44UYdLShWUyXt5M/yhz8ekcb1A==
  /shell-quote/1.7.2:
    dev: false
    resolution:
      integrity: sha512-mRz/m/JVscCrkMyPqHc/bczi3OQHkLTqXHEFu0zDhK/qfv3UcOA4SVmRCLmos4bhjr9ekVQubj/R7waKapmiQg==
  /shelljs/0.8.4:
    dependencies:
      glob: 7.1.6
      interpret: 1.4.0
      rechoir: 0.6.2
    dev: false
    engines:
      node: '>=4'
    hasBin: true
    resolution:
      integrity: sha512-7gk3UZ9kOfPLIAbslLzyWeGiEqx9e3rxwZM0KE6EL8GlGwjym9Mrlx5/p33bWTu9YG6vcS4MBxYZDHYr5lr8BQ==
  /shx/0.3.2:
    dependencies:
      es6-object-assign: 1.1.0
      minimist: 1.2.5
      shelljs: 0.8.4
    dev: false
    engines:
      node: '>=4'
    hasBin: true
    resolution:
      integrity: sha512-aS0mWtW3T2sHAenrSrip2XGv39O9dXIFUqxAEWHEOS1ePtGIBavdPJY1kE2IHl14V/4iCbUiNDPGdyYTtmhSoA==
  /signal-exit/3.0.3:
    dev: false
    resolution:
      integrity: sha512-VUJ49FC8U1OxwZLxIbTTrDvLnf/6TDgxZcK8wxR8zs13xpx7xbG60ndBlhNrFi2EMuFRoeDoJO7wthSLq42EjA==
  /simple-concat/1.0.1:
    dev: false
    optional: true
    resolution:
      integrity: sha512-cSFtAPtRhljv69IK0hTVZQ+OfE9nePi/rtJmw5UjHeVyVroEqJXP1sFztKUy1qU+xvz3u/sfYJLa947b7nAN2Q==
  /simple-get/3.1.0:
    dependencies:
      decompress-response: 4.2.1
      once: 1.4.0
      simple-concat: 1.0.1
    dev: false
    optional: true
    resolution:
      integrity: sha512-bCR6cP+aTdScaQCnQKbPKtJOKDp/hj9EDLJo3Nw4y1QksqaovlW/bnptB6/c1e+qmNIDHRK+oXFDdEqBT8WzUA==
  /sinon/9.0.3:
    dependencies:
      '@sinonjs/commons': 1.8.1
      '@sinonjs/fake-timers': 6.0.1
      '@sinonjs/formatio': 5.0.1
      '@sinonjs/samsam': 5.1.0
      diff: 4.0.2
      nise: 4.0.4
      supports-color: 7.2.0
    dev: false
    resolution:
      integrity: sha512-IKo9MIM111+smz9JGwLmw5U1075n1YXeAq8YeSFlndCLhAL5KGn6bLgu7b/4AYHTV/LcEMcRm2wU2YiL55/6Pg==
  /slash/3.0.0:
    dev: false
    engines:
      node: '>=8'
    resolution:
      integrity: sha512-g9Q1haeby36OSStwb4ntCGGGaKsaVSjQ68fBxoQcutl5fS1vuY18H3wSt3jFyFtrkx+Kz0V1G85A4MyAdDMi2Q==
  /slice-ansi/2.1.0:
    dependencies:
      ansi-styles: 3.2.1
      astral-regex: 1.0.0
      is-fullwidth-code-point: 2.0.0
    dev: false
    engines:
      node: '>=6'
    resolution:
      integrity: sha512-Qu+VC3EwYLldKa1fCxuuvULvSJOKEgk9pi8dZeCVK7TqBfUNTH4sFkk4joj8afVSfAYgJoSOetjx9QWOJ5mYoQ==
  /smart-buffer/4.1.0:
    dev: false
    engines:
      node: '>= 6.0.0'
      npm: '>= 3.0.0'
    resolution:
      integrity: sha512-iVICrxOzCynf/SNaBQCw34eM9jROU/s5rzIhpOvzhzuYHfJR/DhZfDkXiZSgKXfgv26HT3Yni3AV/DGw0cGnnw==
  /snap-shot-compare/3.0.0:
    dependencies:
      check-more-types: 2.24.0
      debug: 4.1.1
      disparity: 3.0.0
      folktale: 2.3.2
      lazy-ass: 1.6.0
      strip-ansi: 5.2.0
      variable-diff: 1.1.0
    dev: false
    engines:
      node: '>=6'
    resolution:
      integrity: sha512-bdwNOAGuKwPU+qsn0ASxTv+QfkXU+3VmkcDOkt965tes+JQQc8d6SfoLiEiRVhCey4v+ip2IjNUSbZm5nnkI9g==
  /snap-shot-core/10.2.0:
    dependencies:
      arg: 4.1.0
      check-more-types: 2.24.0
      common-tags: 1.8.0
      debug: 4.1.1
      escape-quotes: 1.0.2
      folktale: 2.3.2
      is-ci: 2.0.0
      jsesc: 2.5.2
      lazy-ass: 1.6.0
      mkdirp: 0.5.1
      pluralize: 8.0.0
      quote: 0.4.0
      ramda: 0.26.1
    dev: false
    engines:
      node: '>=6'
    hasBin: true
    resolution:
      integrity: sha512-FsP+Wd4SCA4bLSm3vi6OVgfmGQcAQkUhwy45zDjZDm/6dZ5SDIgP40ORHg7z6MgMAK2+fj2DmhW7SXyvMU55Vw==
  /snap-shot-it/7.9.3:
    dependencies:
      '@bahmutov/data-driven': 1.0.0
      check-more-types: 2.24.0
      common-tags: 1.8.0
      debug: 4.1.1
      has-only: 1.1.1
      its-name: 1.0.0
      lazy-ass: 1.6.0
      pluralize: 8.0.0
      ramda: 0.27.0
      snap-shot-compare: 3.0.0
      snap-shot-core: 10.2.0
    dev: false
    engines:
      node: '>=6'
    resolution:
      integrity: sha512-S5e59fbbc02AGA94LFWGVl/y/+jLMLr0/aykCtPYBE5rcyV9pSa63Aoik66/L8SkZ9piqqSmBmRAYm46+QvqBA==
  /socket.io-adapter/1.1.2:
    dev: false
    resolution:
      integrity: sha512-WzZRUj1kUjrTIrUKpZLEzFZ1OLj5FwLlAFQs9kuZJzJi5DKdU7FsWc36SNmA8iDOtwBQyT8FkrriRM8vXLYz8g==
  /socket.io-client/2.3.0:
    dependencies:
      backo2: 1.0.2
      base64-arraybuffer: 0.1.5
      component-bind: 1.0.0
      component-emitter: 1.2.1
      debug: 4.1.1
      engine.io-client: 3.4.3
      has-binary2: 1.0.3
      has-cors: 1.1.0
      indexof: 0.0.1
      object-component: 0.0.3
      parseqs: 0.0.5
      parseuri: 0.0.5
      socket.io-parser: 3.3.0
      to-array: 0.1.4
    dev: false
    resolution:
      integrity: sha512-cEQQf24gET3rfhxZ2jJ5xzAOo/xhZwK+mOqtGRg5IowZsMgwvHwnf/mCRapAAkadhM26y+iydgwsXGObBB5ZdA==
  /socket.io-parser/3.3.0:
    dependencies:
      component-emitter: 1.2.1
      debug: 3.1.0
      isarray: 2.0.1
    dev: false
    resolution:
      integrity: sha512-hczmV6bDgdaEbVqhAeVMM/jfUfzuEZHsQg6eOmLgJht6G3mPKMxYm75w2+qhAQZ+4X+1+ATZ+QFKeOZD5riHng==
  /socket.io-parser/3.4.1:
    dependencies:
      component-emitter: 1.2.1
      debug: 4.1.1
      isarray: 2.0.1
    dev: false
    resolution:
      integrity: sha512-11hMgzL+WCLWf1uFtHSNvliI++tcRUWdoeYuwIl+Axvwy9z2gQM+7nJyN3STj1tLj5JyIUH8/gpDGxzAlDdi0A==
  /socket.io/2.3.0:
    dependencies:
      debug: 4.1.1
      engine.io: 3.4.2
      has-binary2: 1.0.3
      socket.io-adapter: 1.1.2
      socket.io-client: 2.3.0
      socket.io-parser: 3.4.1
    dev: false
    resolution:
      integrity: sha512-2A892lrj0GcgR/9Qk81EaY2gYhCBxurV0PfmmESO6p27QPrUK1J3zdns+5QPqvUYK2q657nSj0guoIil9+7eFg==
  /socks-proxy-agent/4.0.2:
    dependencies:
      agent-base: 4.2.1
      socks: 2.3.3
    dev: false
    engines:
      node: '>= 6'
    resolution:
      integrity: sha512-NT6syHhI9LmuEMSK6Kd2V7gNv5KFZoLE7V5udWmn0de+3Mkj3UMA/AJPLyeNUVmElCurSHtUdM3ETpR3z770Wg==
  /socks/2.3.3:
    dependencies:
      ip: 1.1.5
      smart-buffer: 4.1.0
    dev: false
    engines:
      node: '>= 6.0.0'
      npm: '>= 3.0.0'
    resolution:
      integrity: sha512-o5t52PCNtVdiOvzMry7wU4aOqYWL0PeCXRWBEiJow4/i/wr+wpsJQ9awEu1EonLIqsfGd5qSgDdxEOvCdmBEpA==
  /source-map-resolve/0.5.3:
    dependencies:
      atob: 2.1.2
      decode-uri-component: 0.2.0
      resolve-url: 0.2.1
      source-map-url: 0.4.0
      urix: 0.1.0
    dev: false
    resolution:
      integrity: sha512-Htz+RnsXWk5+P2slx5Jh3Q66vhQj1Cllm0zvnaY98+NFx+Dv2CF/f5O/t8x+KaNdrdIAsruNzoh/KpialbqAnw==
  /source-map-support/0.5.19:
    dependencies:
      buffer-from: 1.1.1
      source-map: 0.6.1
    dev: false
    resolution:
      integrity: sha512-Wonm7zOCIJzBGQdB+thsPar0kYuCIzYvxZwlBa87yi/Mdjv7Tip2cyVbLj5o0cFPN4EVkuTwb3GDDyUx2DGnGw==
  /source-map-url/0.4.0:
    dev: false
    resolution:
      integrity: sha1-PpNdfd1zYxuXZZlW1VEo6HtQhKM=
  /source-map/0.2.0:
    dependencies:
      amdefine: 1.0.1
    dev: false
    engines:
      node: '>=0.8.0'
    optional: true
    resolution:
      integrity: sha1-2rc/vPwrqBm03gO9b26qSBZLP50=
  /source-map/0.5.7:
    dev: false
    engines:
      node: '>=0.10.0'
    resolution:
      integrity: sha1-igOdLRAh0i0eoUyA2OpGi6LvP8w=
  /source-map/0.6.1:
    dev: false
    engines:
      node: '>=0.10.0'
    resolution:
      integrity: sha512-UjgapumWlbMhkBgzT7Ykc5YXUT46F0iKu8SGXq0bcwP5dz/h0Plj6enJqjz1Zbq2l5WaqYnrVbwWOWMyF3F47g==
  /source-map/0.7.3:
    dev: false
    engines:
      node: '>= 8'
    resolution:
      integrity: sha512-CkCj6giN3S+n9qrYiBTX5gystlENnRW5jZeNLHpe6aue+SrHcG5VYwujhW9s4dY31mEGsxBDrHR6oI69fTXsaQ==
  /sourcemap-codec/1.4.8:
    dev: false
    resolution:
      integrity: sha512-9NykojV5Uih4lgo5So5dtw+f0JgJX30KCNI8gwhz2J9A15wD0Ml6tjHKwf6fTSa6fAdVBdZeNOs9eJ71qCk8vA==
  /sparkles/1.0.1:
    dev: false
    engines:
      node: '>= 0.10'
    resolution:
      integrity: sha512-dSO0DDYUahUt/0/pD/Is3VIm5TGJjludZ0HVymmhYF6eNA53PVLhnUk0znSYbH8IYBuJdCE+1luR22jNLMaQdw==
  /spawn-wrap/1.4.3:
    dependencies:
      foreground-child: 1.5.6
      mkdirp: 0.5.5
      os-homedir: 1.0.2
      rimraf: 2.7.1
      signal-exit: 3.0.3
      which: 1.3.1
    dev: false
    resolution:
      integrity: sha512-IgB8md0QW/+tWqcavuFgKYR/qIRvJkRLPJDFaoXtLLUaVcCDK0+HeFTkmQHj3eprcYhc+gOl0aEA1w7qZlYezw==
  /spdx-correct/3.1.1:
    dependencies:
      spdx-expression-parse: 3.0.1
      spdx-license-ids: 3.0.5
    dev: false
    resolution:
      integrity: sha512-cOYcUWwhCuHCXi49RhFRCyJEK3iPj1Ziz9DpViV3tbZOwXD49QzIN3MpOLJNxh2qwq2lJJZaKMVw9qNi4jTC0w==
  /spdx-exceptions/2.3.0:
    dev: false
    resolution:
      integrity: sha512-/tTrYOC7PPI1nUAgx34hUpqXuyJG+DTHJTnIULG4rDygi4xu/tfgmq1e1cIRwRzwZgo4NLySi+ricLkZkw4i5A==
  /spdx-expression-parse/3.0.1:
    dependencies:
      spdx-exceptions: 2.3.0
      spdx-license-ids: 3.0.5
    dev: false
    resolution:
      integrity: sha512-cbqHunsQWnJNE6KhVSMsMeH5H/L9EpymbzqTQ3uLwNCLZ1Q481oWaofqH7nO6V07xlXwY6PhQdQ2IedWx/ZK4Q==
  /spdx-license-ids/3.0.5:
    dev: false
    resolution:
      integrity: sha512-J+FWzZoynJEXGphVIS+XEh3kFSjZX/1i9gFBaWQcB+/tmpe2qUsSBABpcxqxnAxFdiUFEgAX1bjYGQvIZmoz9Q==
  /sprintf-js/1.0.3:
    dev: false
    resolution:
      integrity: sha1-BOaSb2YolTVPPdAVIDYzuFcpfiw=
  /sshpk/1.16.1:
    dependencies:
      asn1: 0.2.4
      assert-plus: 1.0.0
      bcrypt-pbkdf: 1.0.2
      dashdash: 1.14.1
      ecc-jsbn: 0.1.2
      getpass: 0.1.7
      jsbn: 0.1.1
      safer-buffer: 2.1.2
      tweetnacl: 0.14.5
    dev: false
    engines:
      node: '>=0.10.0'
    hasBin: true
    resolution:
      integrity: sha512-HXXqVUq7+pcKeLqqZj6mHFUMvXtOJt1uoUx09pFW6011inTMxqI8BA8PM95myrIyyKwdnzjdFjLiE6KBPVtJIg==
  /statuses/1.5.0:
    dev: false
    engines:
      node: '>= 0.6'
    resolution:
      integrity: sha1-Fhx9rBd2Wf2YEfQ3cfqZOBR4Yow=
  /stream-browserify/2.0.2:
    dependencies:
      inherits: 2.0.4
      readable-stream: 2.3.7
    dev: false
    resolution:
      integrity: sha512-nX6hmklHs/gr2FuxYDltq8fJA1GDlxKQCz8O/IM4atRqBH8OORmBNgfvW5gG10GT/qQ9u0CzIvr2X5Pkt6ntqg==
  /stream-browserify/3.0.0:
    dependencies:
      inherits: 2.0.4
      readable-stream: 3.6.0
    dev: false
    resolution:
      integrity: sha512-H73RAHsVBapbim0tU2JwwOiXUj+fikfiaoYAKHF3VJfA0pe2BCzkhAHBlLG6REzE+2WNZcxOXjK7lkso+9euLA==
  /stream-http/3.1.1:
    dependencies:
      builtin-status-codes: 3.0.0
      inherits: 2.0.4
      readable-stream: 3.6.0
      xtend: 4.0.2
    dev: false
    resolution:
      integrity: sha512-S7OqaYu0EkFpgeGFb/NPOoPLxFko7TPqtEeFg5DXPB4v/KETHG0Ln6fRFrNezoelpaDKmycEmmZ81cC9DAwgYg==
  /streamroller/2.2.4:
    dependencies:
      date-format: 2.1.0
      debug: 4.1.1
      fs-extra: 8.1.0
    dev: false
    engines:
      node: '>=8.0'
    resolution:
      integrity: sha512-OG79qm3AujAM9ImoqgWEY1xG4HX+Lw+yY6qZj9R1K2mhF5bEmQ849wvrb+4vt4jLMLzwXttJlQbOdPOQVRv7DQ==
  /strict-uri-encode/1.1.0:
    dev: false
    engines:
      node: '>=0.10.0'
    resolution:
      integrity: sha1-J5siXfHVgrH1TmWt3UNS4Y+qBxM=
  /string-argv/0.3.1:
    dev: false
    engines:
      node: '>=0.6.19'
    resolution:
      integrity: sha512-a1uQGz7IyVy9YwhqjZIZu1c8JO8dNIe20xBmSS6qu9kv++k3JGzCVmprbNN5Kn+BgzD5E7YYwg1CcjuJMRNsvg==
  /string-range/1.2.2:
    dev: false
    resolution:
      integrity: sha1-qJPtNH5yKZvIO++78qaSqNI51d0=
  /string-width/1.0.2:
    dependencies:
      code-point-at: 1.1.0
      is-fullwidth-code-point: 1.0.0
      strip-ansi: 3.0.1
    dev: false
    engines:
      node: '>=0.10.0'
    optional: true
    resolution:
      integrity: sha1-EYvfW4zcUaKn5w0hHgfisLmxB9M=
  /string-width/2.1.1:
    dependencies:
      is-fullwidth-code-point: 2.0.0
      strip-ansi: 4.0.0
    dev: false
    engines:
      node: '>=4'
    resolution:
      integrity: sha512-nOqH59deCq9SRHlxq1Aw85Jnt4w6KvLKqWVik6oA9ZklXLNIOlqg4F2yrT1MVaTjAqvVwdfeZ7w7aCvJD7ugkw==
  /string-width/3.1.0:
    dependencies:
      emoji-regex: 7.0.3
      is-fullwidth-code-point: 2.0.0
      strip-ansi: 5.2.0
    dev: false
    engines:
      node: '>=6'
    resolution:
      integrity: sha512-vafcv6KjVZKSgz06oM/H6GDBrAtz8vdhQakGjFIvNrHA6y3HCF1CInLy+QLq8dTJPQ1b+KDUqDFctkdRW44e1w==
  /string-width/4.2.0:
    dependencies:
      emoji-regex: 8.0.0
      is-fullwidth-code-point: 3.0.0
      strip-ansi: 6.0.0
    dev: false
    engines:
      node: '>=8'
    resolution:
      integrity: sha512-zUz5JD+tgqtuDjMhwIg5uFVV3dtqZ9yQJlZVfq4I01/K5Paj5UHj7VyrQOJvzawSVlKpObApbfD0Ed6yJc+1eg==
  /string.prototype.padend/3.1.0:
    dependencies:
      define-properties: 1.1.3
      es-abstract: 1.17.6
    dev: false
    engines:
      node: '>= 0.4'
    resolution:
      integrity: sha512-3aIv8Ffdp8EZj8iLwREGpQaUZiPyrWrpzMBHvkiSW/bK/EGve9np07Vwy7IJ5waydpGXzQZu/F8Oze2/IWkBaA==
  /string.prototype.trimend/1.0.1:
    dependencies:
      define-properties: 1.1.3
      es-abstract: 1.17.6
    dev: false
    resolution:
      integrity: sha512-LRPxFUaTtpqYsTeNKaFOw3R4bxIzWOnbQ837QfBylo8jIxtcbK/A/sMV7Q+OAV/vWo+7s25pOE10KYSjaSO06g==
  /string.prototype.trimstart/1.0.1:
    dependencies:
      define-properties: 1.1.3
      es-abstract: 1.17.6
    dev: false
    resolution:
      integrity: sha512-XxZn+QpvrBI1FOcg6dIpxUPgWCPuNXvMD72aaRaUQv1eD4e/Qy8i/hFTe0BUmD60p/QA6bh1avmuPTfNjqVWRw==
  /string_decoder/0.10.31:
    dev: false
    resolution:
      integrity: sha1-YuIDvEF2bGwoyfyEMB2rHFMQ+pQ=
  /string_decoder/1.1.1:
    dependencies:
      safe-buffer: 5.1.2
    dev: false
    resolution:
      integrity: sha512-n/ShnvDi6FHbbVfviro+WojiFzv+s8MPMHBczVePfUpDJLwoLT0ht1l4YwBCbi8pJAveEEdnkHyPyTP/mzRfwg==
  /string_decoder/1.3.0:
    dependencies:
      safe-buffer: 5.2.1
    dev: false
    resolution:
      integrity: sha512-hkRX8U1WjJFd8LsDJ2yQ/wWWxaopEsABU1XfkM8A+j0+85JAGppt16cr1Whg6KIbb4okU6Mql6BOj+uup/wKeA==
  /strip-ansi/3.0.1:
    dependencies:
      ansi-regex: 2.1.1
    dev: false
    engines:
      node: '>=0.10.0'
    resolution:
      integrity: sha1-ajhfuIU9lS1f8F0Oiq+UJ43GPc8=
  /strip-ansi/4.0.0:
    dependencies:
      ansi-regex: 3.0.0
    dev: false
    engines:
      node: '>=4'
    resolution:
      integrity: sha1-qEeQIusaw2iocTibY1JixQXuNo8=
  /strip-ansi/5.2.0:
    dependencies:
      ansi-regex: 4.1.0
    dev: false
    engines:
      node: '>=6'
    resolution:
      integrity: sha512-DuRs1gKbBqsMKIZlrffwlug8MHkcnpjs5VPmL1PAh+mA30U0DTotfDZ0d2UUsXpPmPmMMJ6W773MaA3J+lbiWA==
  /strip-ansi/6.0.0:
    dependencies:
      ansi-regex: 5.0.0
    dev: false
    engines:
      node: '>=8'
    resolution:
      integrity: sha512-AuvKTrTfQNYNIctbR1K/YGTR1756GycPsg7b9bdV9Duqur4gv6aKqHXah67Z8ImS7WEz5QVcOtlfW2rZEugt6w==
  /strip-bom/2.0.0:
    dependencies:
      is-utf8: 0.2.1
    dev: false
    engines:
      node: '>=0.10.0'
    resolution:
      integrity: sha1-YhmoVhZSBJHzV4i9vxRHqZx+aw4=
  /strip-bom/3.0.0:
    dev: false
    engines:
      node: '>=4'
    resolution:
      integrity: sha1-IzTBjpx1n3vdVv3vfprj1YjmjtM=
  /strip-eof/1.0.0:
    dev: false
    engines:
      node: '>=0.10.0'
    resolution:
      integrity: sha1-u0P/VZim6wXYm1n80SnJgzE2Br8=
  /strip-final-newline/2.0.0:
    dev: false
    engines:
      node: '>=6'
    resolution:
      integrity: sha512-BrpvfNAE3dcvq7ll3xVumzjKjZQ5tI1sEUIKr3Uoks0XUl45St3FlatVqef9prk4jRDzhW6WZg+3bk93y6pLjA==
  /strip-indent/1.0.1:
    dependencies:
      get-stdin: 4.0.1
    dev: false
    engines:
      node: '>=0.10.0'
    hasBin: true
    resolution:
      integrity: sha1-DHlipq3vp7vUrDZkYKY4VSrhoKI=
  /strip-json-comments/2.0.1:
    dev: false
    engines:
      node: '>=0.10.0'
    resolution:
      integrity: sha1-PFMZQukIwml8DsNEhYwobHygpgo=
  /strip-json-comments/3.1.1:
    dev: false
    engines:
      node: '>=8'
    resolution:
      integrity: sha512-6fPc+R4ihwqP6N/aIv2f1gMH8lOVtWQHoqC4yK6oSDVVocumAsfCqjkXnqiYMhmMwS/mEHLp7Vehlt3ql6lEig==
  /supports-color/2.0.0:
    dev: false
    engines:
      node: '>=0.8.0'
    resolution:
      integrity: sha1-U10EXOa2Nj+kARcIRimZXp3zJMc=
  /supports-color/3.2.3:
    dependencies:
      has-flag: 1.0.0
    dev: false
    engines:
      node: '>=0.8.0'
    resolution:
      integrity: sha1-ZawFBLOVQXHYpklGsq48u4pfVPY=
  /supports-color/5.5.0:
    dependencies:
      has-flag: 3.0.0
    dev: false
    engines:
      node: '>=4'
    resolution:
      integrity: sha512-QjVjwdXIt408MIiAqCX4oUKsgU2EqAGzs2Ppkm4aQYbjm+ZEWEcW4SfFNTr4uMNZma0ey4f5lgLrkB0aX0QMow==
  /supports-color/6.0.0:
    dependencies:
      has-flag: 3.0.0
    dev: false
    engines:
      node: '>=6'
    resolution:
      integrity: sha512-on9Kwidc1IUQo+bQdhi8+Tijpo0e1SS6RoGo2guUwn5vdaxw8RXOF9Vb2ws+ihWOmh4JnCJOvaziZWP1VABaLg==
  /supports-color/6.1.0:
    dependencies:
      has-flag: 3.0.0
    dev: false
    engines:
      node: '>=6'
    resolution:
      integrity: sha512-qe1jfm1Mg7Nq/NSh6XE24gPXROEVsWHxC1LIx//XNlD9iw7YZQGjZNjYN7xGaEG6iKdA8EtNFW6R0gjnVXp+wQ==
  /supports-color/7.2.0:
    dependencies:
      has-flag: 4.0.0
    dev: false
    engines:
      node: '>=8'
    resolution:
      integrity: sha512-qpCAvRl9stuOHveKsn7HncJRvv501qIacKzQlO/+Lwxc9+0q2wLyv4Dfvt80/DPn2pqOBsJdDiogXGR9+OvwRw==
  /table/5.4.6:
    dependencies:
      ajv: 6.12.4
      lodash: 4.17.20
      slice-ansi: 2.1.0
      string-width: 3.1.0
    dev: false
    engines:
      node: '>=6.0.0'
    resolution:
      integrity: sha512-wmEc8m4fjnob4gt5riFRtTu/6+4rSe12TpAELNSqHMfF3IqnA+CH37USM6/YR3qRZv7e56kAEAtd6nKZaxe0Ug==
  /tar-fs/2.1.0:
    dependencies:
      chownr: 1.1.4
      mkdirp-classic: 0.5.3
      pump: 3.0.0
      tar-stream: 2.1.3
    dev: false
    resolution:
      integrity: sha512-9uW5iDvrIMCVpvasdFHW0wJPez0K4JnMZtsuIeDI7HyMGJNxmDZDOCQROr7lXyS+iL/QMpj07qcjGYTSdRFXUg==
  /tar-stream/2.1.3:
    dependencies:
      bl: 4.0.3
      end-of-stream: 1.4.4
      fs-constants: 1.0.0
      inherits: 2.0.4
      readable-stream: 3.6.0
    dev: false
    engines:
      node: '>=6'
    resolution:
      integrity: sha512-Z9yri56Dih8IaK8gncVPx4Wqt86NDmQTSh49XLZgjWpGZL9GK9HKParS2scqHCC4w6X9Gh2jwaU45V47XTKwVA==
  /terser/4.8.0:
    dependencies:
      commander: 2.20.3
      source-map: 0.6.1
      source-map-support: 0.5.19
    dev: false
    engines:
      node: '>=6.0.0'
    hasBin: true
    resolution:
      integrity: sha512-EAPipTNeWsb/3wLPeup1tVPaXfIaU68xMnVdPafIL1TV05OhASArYyIfFvnvJCNrR2NIOvDVNNTFRa+Re2MWyw==
  /test-exclude/5.2.3:
    dependencies:
      glob: 7.1.6
      minimatch: 3.0.4
      read-pkg-up: 4.0.0
      require-main-filename: 2.0.0
    dev: false
    engines:
      node: '>=6'
    resolution:
      integrity: sha512-M+oxtseCFO3EDtAaGH7iiej3CBkzXqFMbzqYAACdzKui4eZA+pq3tZEwChvOdNfa7xxy8BfbmgJSIr43cC/+2g==
  /text-table/0.2.0:
    dev: false
    resolution:
      integrity: sha1-f17oI66AUgfACvLfSoTsP8+lcLQ=
  /through/2.3.8:
    dev: false
    resolution:
      integrity: sha1-DdTJ/6q8NXlgsbckEV1+Doai4fU=
  /through2/2.0.1:
    dependencies:
      readable-stream: 2.0.6
      xtend: 4.0.2
    dev: false
    resolution:
      integrity: sha1-OE51MU1J8y3hLuu4E2uOtrXVnak=
  /thunkify/2.1.2:
    dev: false
    resolution:
      integrity: sha1-+qDp0jDFGsyVyhOjYawFyn4EVT0=
  /time-stamp/1.1.0:
    dev: false
    engines:
      node: '>=0.10.0'
    resolution:
      integrity: sha1-dkpaEa9QVhkhsTPztE5hhofg9cM=
  /timers-browserify/2.0.11:
    dependencies:
      setimmediate: 1.0.5
    dev: false
    engines:
      node: '>=0.6.0'
    resolution:
      integrity: sha512-60aV6sgJ5YEbzUdn9c8kYGIqOubPoUdqQCul3SBAsRCZ40s6Y5cMcrW4dt3/k/EsbLVJNl9n6Vz3fTc+k2GeKQ==
  /timsort/0.3.0:
    dev: false
    resolution:
      integrity: sha1-QFQRqOfmM5/mTbmiNN4R3DHgK9Q=
  /tmp/0.0.33:
    dependencies:
      os-tmpdir: 1.0.2
    dev: false
    engines:
      node: '>=0.6.0'
    resolution:
      integrity: sha512-jRCJlojKnZ3addtTOjdIqoRuPEKBvNXcGYqzO6zWZX8KfKEpnGY5jfggJQ3EjKuu8D4bJRr0y+cYJFmYbImXGw==
  /tmp/0.1.0:
    dependencies:
      rimraf: 2.7.1
    dev: false
    engines:
      node: '>=6'
    resolution:
      integrity: sha512-J7Z2K08jbGcdA1kkQpJSqLF6T0tdQqpR2pnSUXsIchbPdTI9v3e85cLW0d6WDhwuAleOV71j2xWs8qMPfK7nKw==
  /tmp/0.2.1:
    dependencies:
      rimraf: 3.0.2
    dev: false
    engines:
      node: '>=8.17.0'
    resolution:
      integrity: sha512-76SUhtfqR2Ijn+xllcI5P1oyannHNHByD80W1q447gU3mp9G9PSpGdWmjUOHRDPiHYacIk66W7ubDTuPF3BEtQ==
  /to-array/0.1.4:
    dev: false
    resolution:
      integrity: sha1-F+bBH3PdTz10zaek/zI46a2b+JA=
  /to-fast-properties/2.0.0:
    dev: false
    engines:
      node: '>=4'
    resolution:
      integrity: sha1-3F5pjL0HkmW8c+A3doGk5Og/YW4=
  /to-regex-range/5.0.1:
    dependencies:
      is-number: 7.0.0
    dev: false
    engines:
      node: '>=8.0'
    resolution:
      integrity: sha512-65P7iz6X5yEr1cwcgvQxbbIw7Uk3gOy5dIdtZ4rDveLqhrdJP+Li/Hx6tyK0NEb+2GCyneCMJiGqrADCSNk8sQ==
  /toidentifier/1.0.0:
    dev: false
    engines:
      node: '>=0.6'
    resolution:
      integrity: sha512-yaOH/Pk/VEhBWWTlhI+qXxDFXlejDGcQipMlyxda9nthulaxLZUNcUqFxokp0vcYnvteJln5FNQDRrxj3YcbVw==
  /tough-cookie/2.5.0:
    dependencies:
      psl: 1.8.0
      punycode: 2.1.1
    dev: false
    engines:
      node: '>=0.8'
    resolution:
      integrity: sha512-nlLsUzgm1kfLXSXfRZMc1KLAugd4hqJHDTvc2hDIwS3mZAfMEuMbc03SujMF+GEcpaX/qboeycw6iO8JwVv2+g==
  /tough-cookie/4.0.0:
    dependencies:
      psl: 1.8.0
      punycode: 2.1.1
      universalify: 0.1.2
    dev: false
    engines:
      node: '>=6'
    resolution:
      integrity: sha512-tHdtEpQCMrc1YLrMaqXXcj6AxhYi/xgit6mZu1+EDWUn+qhUf8wMQoFIy9NXuq23zAwtcB0t/MjACGR18pcRbg==
  /tr46/1.0.1:
    dependencies:
      punycode: 2.1.1
    dev: false
    resolution:
      integrity: sha1-qLE/1r/SSJUZZ0zN5VujaTtwbQk=
  /trim-newlines/1.0.0:
    dev: false
    engines:
      node: '>=0.10.0'
    resolution:
      integrity: sha1-WIeWa7WCpFA6QetST301ARgVphM=
  /ts-mocha/7.0.0_mocha@7.2.0:
    dependencies:
      mocha: 7.2.0
      ts-node: 7.0.1
    dev: false
    engines:
      node: '>= 6.X.X'
    hasBin: true
    optionalDependencies:
      tsconfig-paths: 3.9.0
    peerDependencies:
      mocha: ^3.X.X || ^4.X.X || ^5.X.X || ^6.X.X || ^7.X.X
    resolution:
      integrity: sha512-7WfkQw1W6JZXG5m4E1w2e945uWzBoZqmnOHvpMu0v+zvyKLdUQeTtRMfcQsVEKsUnYL6nTyH4okRt2PZucmFXQ==
  /ts-node/7.0.1:
    dependencies:
      arrify: 1.0.1
      buffer-from: 1.1.1
      diff: 3.5.0
      make-error: 1.3.6
      minimist: 1.2.5
      mkdirp: 0.5.5
      source-map-support: 0.5.19
      yn: 2.0.0
    dev: false
    engines:
      node: '>=4.2.0'
    hasBin: true
    resolution:
      integrity: sha512-BVwVbPJRspzNh2yfslyT1PSbl5uIk03EZlb493RKHN4qej/D06n1cEhjlOJG69oFsE7OT8XjpTUcYf6pKTLMhw==
  /ts-node/8.10.2_typescript@3.9.7:
    dependencies:
      arg: 4.1.3
      diff: 4.0.2
      make-error: 1.3.6
      source-map-support: 0.5.19
      typescript: 3.9.7
      yn: 3.1.1
    dev: false
    engines:
      node: '>=6.0.0'
    hasBin: true
    peerDependencies:
      typescript: '>=2.7'
    resolution:
      integrity: sha512-ISJJGgkIpDdBhWVu3jufsWpK3Rzo7bdiIXJjQc0ynKxVOVcg2oIrf2H2cejminGrptVc6q6/uynAHNCuWGbpVA==
  /tsconfig-paths/3.9.0:
    dependencies:
      '@types/json5': 0.0.29
      json5: 1.0.1
      minimist: 1.2.5
      strip-bom: 3.0.0
    dev: false
    optional: true
    resolution:
      integrity: sha512-dRcuzokWhajtZWkQsDVKbWyY+jgcLC5sqJhg2PSgf4ZkH2aHPvaOY8YWGhmjb68b5qqTfasSsDO9k7RUiEmZAw==
  /tslib/1.13.0:
    dev: false
    resolution:
      integrity: sha512-i/6DQjL8Xf3be4K/E6Wgpekn5Qasl1usyw++dAA35Ue5orEn65VIxOA+YvNNl9HV3qv70T7CNwjODHZrLwvd1Q==
  /tslib/2.0.1:
    dev: false
    resolution:
      integrity: sha512-SgIkNheinmEBgx1IUNirK0TUD4X9yjjBRTqqjggWCU3pUEqIk3/Uwl3yRixYKT6WjQuGiwDv4NomL3wqRCj+CQ==
  /tslint-config-prettier/1.18.0:
    dev: false
    engines:
      node: '>=4.0.0'
    hasBin: true
    resolution:
      integrity: sha512-xPw9PgNPLG3iKRxmK7DWr+Ea/SzrvfHtjFt5LBl61gk2UBG/DB9kCXRjv+xyIU1rUtnayLeMUVJBcMX8Z17nDg==
  /tslint/5.20.1_typescript@3.9.7:
    dependencies:
      '@babel/code-frame': 7.10.4
      builtin-modules: 1.1.1
      chalk: 2.4.2
      commander: 2.20.3
      diff: 4.0.2
      glob: 7.1.6
      js-yaml: 3.14.0
      minimatch: 3.0.4
      mkdirp: 0.5.5
      resolve: 1.17.0
      semver: 5.7.1
      tslib: 1.13.0
      tsutils: 2.29.0_typescript@3.9.7
      typescript: 3.9.7
    dev: false
    engines:
      node: '>=4.8.0'
    hasBin: true
    peerDependencies:
      typescript: '>=2.3.0-dev || >=2.4.0-dev || >=2.5.0-dev || >=2.6.0-dev || >=2.7.0-dev || >=2.8.0-dev || >=2.9.0-dev || >=3.0.0-dev || >= 3.1.0-dev || >= 3.2.0-dev'
    resolution:
      integrity: sha512-EcMxhzCFt8k+/UP5r8waCf/lzmeSyVlqxqMEDQE7rWYiQky8KpIBz1JAoYXfROHrPZ1XXd43q8yQnULOLiBRQg==
  /tsutils/2.29.0_typescript@3.9.7:
    dependencies:
      tslib: 1.13.0
      typescript: 3.9.7
    dev: false
    peerDependencies:
      typescript: '>=2.1.0 || >=2.1.0-dev || >=2.2.0-dev || >=2.3.0-dev || >=2.4.0-dev || >=2.5.0-dev || >=2.6.0-dev || >=2.7.0-dev || >=2.8.0-dev || >=2.9.0-dev || >= 3.0.0-dev || >= 3.1.0-dev'
    resolution:
      integrity: sha512-g5JVHCIJwzfISaXpXE1qvNalca5Jwob6FjI4AoPlqMusJ6ftFE7IkkFoMhVLRgK+4Kx3gkzb8UZK5t5yTTvEmA==
  /tsutils/3.17.1_typescript@3.9.7:
    dependencies:
      tslib: 1.13.0
      typescript: 3.9.7
    dev: false
    engines:
      node: '>= 6'
    peerDependencies:
      typescript: '>=2.8.0 || >= 3.2.0-dev || >= 3.3.0-dev || >= 3.4.0-dev || >= 3.5.0-dev || >= 3.6.0-dev || >= 3.6.0-beta || >= 3.7.0-dev || >= 3.7.0-beta'
    resolution:
      integrity: sha512-kzeQ5B8H3w60nFY2g8cJIuH7JDpsALXySGtwGJ0p2LSjLgay3NdIpqq5SoOBe46bKDW2iq25irHCr8wjomUS2g==
  /tty-browserify/0.0.1:
    dev: false
    resolution:
      integrity: sha512-C3TaO7K81YvjCgQH9Q1S3R3P3BtN3RIM8n+OvX4il1K1zgE8ZhI0op7kClgkxtutIE8hQrcrHBXvIheqKUUCxw==
  /tunnel-agent/0.6.0:
    dependencies:
      safe-buffer: 5.2.1
    dev: false
    resolution:
      integrity: sha1-J6XeoGs2sEoKmWZ3SykIaPD8QP0=
  /tunnel/0.0.6:
    dev: false
    engines:
      node: '>=0.6.11 <=0.7.0 || >=0.7.3'
    resolution:
      integrity: sha512-1h/Lnq9yajKY2PEbBadPXj3VxsDDu844OnaAo52UVmIzIvwwtBPIuNvkjuzBlTWpfJyUbG3ez0KSBibQkj4ojg==
  /tweetnacl/0.14.5:
    dev: false
    resolution:
      integrity: sha1-WuaBd/GS1EViadEIr6k/+HQ/T2Q=
  /type-check/0.3.2:
    dependencies:
      prelude-ls: 1.1.2
    dev: false
    engines:
      node: '>= 0.8.0'
    resolution:
      integrity: sha1-WITKtRLPHTVeP7eE8wgEsrUg23I=
  /type-detect/4.0.8:
    dev: false
    engines:
      node: '>=4'
    resolution:
      integrity: sha512-0fr/mIH1dlO+x7TlcMy+bIDqKPsw/70tVyeHW787goQjhmqaZe10uwLujubK9q9Lg6Fiho1KUKDYz0Z7k7g5/g==
  /type-fest/0.11.0:
    dev: false
    engines:
      node: '>=8'
    resolution:
      integrity: sha512-OdjXJxnCN1AvyLSzeKIgXTXxV+99ZuXl3Hpo9XpJAv9MBcHrrJOQ5kV7ypXOuQie+AmWG25hLbiKdwYTifzcfQ==
  /type-fest/0.8.1:
    dev: false
    engines:
      node: '>=8'
    resolution:
      integrity: sha512-4dbzIzqvjtgiM5rw1k5rEHtBANKmdudhGyBEajN01fEyhaAIhsoKNy6y7+IN93IfpFtwY9iqi7kD+xwKhQsNJA==
  /type-is/1.6.18:
    dependencies:
      media-typer: 0.3.0
      mime-types: 2.1.27
    dev: false
    engines:
      node: '>= 0.6'
    resolution:
      integrity: sha512-TkRKr9sUTxEH8MdfuCSP7VizJyzRNMjj2J2do2Jr3Kym598JVdEksuzPQCnlFPW4ky9Q+iA+ma9BGm06XQBy8g==
  /typedarray-to-buffer/1.0.4:
    dev: false
    resolution:
      integrity: sha1-m7i6DoQfs/TPH+fCRenz+opf6Zw=
  /typedarray/0.0.6:
    dev: false
    resolution:
      integrity: sha1-hnrHTjhkGHsdPUfZlqeOxciDB3c=
  /typedoc-default-themes/0.6.3:
    dependencies:
      backbone: 1.4.0
      jquery: 3.5.1
      lunr: 2.3.9
      underscore: 1.10.2
    dev: false
    engines:
      node: '>= 8'
    resolution:
      integrity: sha512-rouf0TcIA4M2nOQFfC7Zp4NEwoYiEX4vX/ZtudJWU9IHA29MPC+PPgSXYLPESkUo7FuB//GxigO3mk9Qe1xp3Q==
  /typedoc/0.15.8:
    dependencies:
      '@types/minimatch': 3.0.3
      fs-extra: 8.1.0
      handlebars: 4.7.6
      highlight.js: 9.18.3
      lodash: 4.17.20
      marked: 0.8.2
      minimatch: 3.0.4
      progress: 2.0.3
      shelljs: 0.8.4
      typedoc-default-themes: 0.6.3
      typescript: 3.7.5
    dev: false
    engines:
      node: '>= 6.0.0'
    hasBin: true
    resolution:
      integrity: sha512-a0zypcvfIFsS7Gqpf2MkC1+jNND3K1Om38pbDdy/gYWX01NuJZhC5+O0HkIp0oRIZOo7PWrA5+fC24zkANY28Q==
  /typescript/3.7.5:
    dev: false
    engines:
      node: '>=4.2.0'
    hasBin: true
    resolution:
      integrity: sha512-/P5lkRXkWHNAbcJIiHPfRoKqyd7bsyCma1hZNUGfn20qm64T6ZBlrzprymeu918H+mB/0rIg2gGK/BXkhhYgBw==
  /typescript/3.9.7:
    dev: false
    engines:
      node: '>=4.2.0'
    hasBin: true
    resolution:
      integrity: sha512-BLbiRkiBzAwsjut4x/dsibSTB6yWpwT5qWmC2OfuCg3GgVQCSgMs4vEctYPhsaGtd0AeuuHMkjZ2h2WG8MSzRw==
  /ua-parser-js/0.7.21:
    dev: false
    resolution:
      integrity: sha512-+O8/qh/Qj8CgC6eYBVBykMrNtp5Gebn4dlGD/kKXVkJNDwyrAwSIqwz8CDf+tsAIWVycKcku6gIXJ0qwx/ZXaQ==
  /uglify-js/3.10.2:
    dev: false
    engines:
      node: '>=0.8.0'
    hasBin: true
    resolution:
      integrity: sha512-GXCYNwqoo0MbLARghYjxVBxDCnU0tLqN7IPLdHHbibCb1NI5zBkU2EPcy/GaVxc0BtTjqyGXJCINe6JMR2Dpow==
  /unbzip2-stream/1.4.3:
    dependencies:
      buffer: 5.6.0
      through: 2.3.8
    dev: false
    resolution:
      integrity: sha512-mlExGW4w71ebDJviH16lQLtZS32VKqsSfk80GCfUlwT/4/hNRFsoscrF/c++9xinkMzECL1uL9DDwXqFWkruPg==
  /underscore/1.10.2:
    dev: false
    resolution:
      integrity: sha512-N4P+Q/BuyuEKFJ43B9gYuOj4TQUHXX+j2FqguVOpjkssLUUrnJofCcBccJSCoeturDoZU6GorDTHSvUDlSQbTg==
  /underscore/1.8.3:
    dev: false
    resolution:
      integrity: sha1-Tz+1OxBuYJf8+ctBCfKl6b36UCI=
  /universal-user-agent/6.0.0:
    dev: false
    resolution:
      integrity: sha512-isyNax3wXoKaulPDZWHQqbmIx1k2tb9fb3GGDBRxCscfYV2Ch7WxPArBsFEG8s/safwXTT7H4QGhaIkTp9447w==
  /universalify/0.1.2:
    dev: false
    engines:
      node: '>= 4.0.0'
    resolution:
      integrity: sha512-rBJeI5CXAlmy1pV+617WB9J63U6XcazHHF2f2dbJix4XzpUF0RS3Zbj0FGIOCAva5P/d/GBOYaACQ1w+0azUkg==
  /unpipe/1.0.0:
    dev: false
    engines:
      node: '>= 0.8'
    resolution:
      integrity: sha1-sr9O6FFKrmFltIF4KdIbLvSZBOw=
  /uri-js/4.2.2:
    dependencies:
      punycode: 2.1.1
    dev: false
    resolution:
      integrity: sha512-KY9Frmirql91X2Qgjry0Wd4Y+YTdrdZheS8TFwvkbLWf/G5KNJDCh6pKL5OZctEW4+0Baa5idK2ZQuELRwPznQ==
  /urix/0.1.0:
    deprecated: 'Please see https://github.com/lydell/urix#deprecated'
    dev: false
    resolution:
      integrity: sha1-2pN/emLiH+wf0Y1Js1wpNQZ6bHI=
  /url/0.11.0:
    dependencies:
      punycode: 1.3.2
      querystring: 0.2.0
    dev: false
    resolution:
      integrity: sha1-ODjpfPxgUh63PFJajlW/3Z4uKPE=
  /util-deprecate/1.0.2:
    dev: false
    resolution:
      integrity: sha1-RQ1Nyfpw3nMnYvvS1KKJgUGaDM8=
  /util/0.10.3:
    dependencies:
      inherits: 2.0.1
    dev: false
    resolution:
      integrity: sha1-evsa/lCAUkZInj23/g7TeTNqwPk=
  /util/0.11.1:
    dependencies:
      inherits: 2.0.3
    dev: false
    resolution:
      integrity: sha512-HShAsny+zS2TZfaXxD9tYj4HQGlBezXZMZuM/S5PKLLoZkShZiGk9o5CzukI1LVHZvjdvZ2Sj1aW/Ndn2NB/HQ==
  /util/0.12.3:
    dependencies:
      inherits: 2.0.4
      is-arguments: 1.0.4
      is-generator-function: 1.0.7
      is-typed-array: 1.1.3
      safe-buffer: 5.2.1
      which-typed-array: 1.1.2
    dev: false
    resolution:
      integrity: sha512-I8XkoQwE+fPQEhy9v012V+TSdH2kp9ts29i20TaaDUXsg7x/onePbhFJUExBfv/2ay1ZOp/Vsm3nDlmnFGSAog==
  /utils-merge/1.0.1:
    dev: false
    engines:
      node: '>= 0.4.0'
    resolution:
      integrity: sha1-n5VxD1CiZ5R7LMwSR0HBAoQn5xM=
  /uuid/3.4.0:
    dev: false
    hasBin: true
    resolution:
      integrity: sha512-HjSDRw6gZE5JMggctHBcjVak08+KEVhSIiDzFnT9S9aegmp85S/bReBVTb4QTFaRNptJ9kuYaNhnbNEOkbKb/A==
  /uuid/8.3.0:
    dev: false
    hasBin: true
    resolution:
      integrity: sha512-fX6Z5o4m6XsXBdli9g7DtWgAx+osMsRRZFKma1mIUsLCz6vRvv+pz5VNbyu9UEDzpMWulZfvpgb/cmDXVulYFQ==
  /v8-compile-cache/2.1.1:
    dev: false
    resolution:
      integrity: sha512-8OQ9CL+VWyt3JStj7HX7/ciTL2V3Rl1Wf5OL+SNTm0yK1KvtReVulksyeRnCANHHuUxHlQig+JJDlUhBt1NQDQ==
  /validate-npm-package-license/3.0.4:
    dependencies:
      spdx-correct: 3.1.1
      spdx-expression-parse: 3.0.1
    dev: false
    resolution:
      integrity: sha512-DpKm2Ui/xN7/HQKCtpZxoRWBhZ9Z0kqtygG8XCgNQ8ZlDnxuQmWhj566j8fN4Cu3/JmbhsDo7fcAJq4s9h27Ew==
  /validator/8.2.0:
    dev: false
    engines:
      node: '>= 0.10'
    resolution:
      integrity: sha512-Yw5wW34fSv5spzTXNkokD6S6/Oq92d8q/t14TqsS3fAiA1RYnxSFSIZ+CY3n6PGGRCq5HhJTSepQvFUS2QUDxA==
  /validator/9.4.1:
    dev: false
    engines:
      node: '>= 0.10'
    resolution:
      integrity: sha512-YV5KjzvRmSyJ1ee/Dm5UED0G+1L4GZnLN3w6/T+zZm8scVua4sOhYKWTUrKa0H/tMiJyO9QLHMPN+9mB/aMunA==
  /variable-diff/1.1.0:
    dependencies:
      chalk: 1.1.3
      object-assign: 4.1.1
    dev: false
    resolution:
      integrity: sha1-0r1cZtt2wTh52W5qMG7cmJ35eNo=
  /vary/1.1.2:
    dev: false
    engines:
      node: '>= 0.8'
    resolution:
      integrity: sha1-IpnwLG3tMNSllhsLn3RSShj2NPw=
  /verror/1.10.0:
    dependencies:
      assert-plus: 1.0.0
      core-util-is: 1.0.2
      extsprintf: 1.3.0
    dev: false
    engines:
      '0': node >=0.6.0
    resolution:
      integrity: sha1-OhBcoXBTr1XW4nDB+CiGguGNpAA=
  /vinyl/0.5.3:
    dependencies:
      clone: 1.0.4
      clone-stats: 0.0.1
      replace-ext: 0.0.1
    dev: false
    engines:
      node: '>= 0.9'
    resolution:
      integrity: sha1-sEVbOPxeDPMNQyUTLkYZcMIJHN4=
  /vlq/0.2.3:
    dev: false
    resolution:
      integrity: sha512-DRibZL6DsNhIgYQ+wNdWDL2SL3bKPlVrRiBqV5yuMm++op8W4kGFtaQfCs4KEJn0wBZcHVHJ3eoywX8983k1ow==
  /vm-browserify/1.1.2:
    dev: false
    resolution:
      integrity: sha512-2ham8XPWTONajOR0ohOKOHXkm3+gaBmGut3SRuu75xLd/RRaY6vqgh8NBYYk7+RW3u5AtzPQZG8F10LHkl0lAQ==
  /void-elements/2.0.1:
    dev: false
    engines:
      node: '>=0.10.0'
    resolution:
      integrity: sha1-wGavtYK7HLQSjWDqkjkulNXp2+w=
  /wcwidth/1.0.1:
    dependencies:
      defaults: 1.0.3
    dev: false
    resolution:
      integrity: sha1-8LDc+RW8X/FSivrbLA4XtTLaL+g=
  /webidl-conversions/4.0.2:
    dev: false
    resolution:
      integrity: sha512-YQ+BmxuTgd6UXZW3+ICGfyqRyHXVlD5GtQr5+qjiNW7bF0cqrzX500HVXPBOvgXb5YnzDd+h0zqyv61KUD7+Sg==
  /whatwg-url/6.5.0:
    dependencies:
      lodash.sortby: 4.7.0
      tr46: 1.0.1
      webidl-conversions: 4.0.2
    dev: false
    resolution:
      integrity: sha512-rhRZRqx/TLJQWUpQ6bmrt2UV4f0HCQ463yQuONJqC6fO2VoEb1pTYddbe59SkYq87aoM5A3bdhMZiUiVws+fzQ==
  /which-module/2.0.0:
    dev: false
    resolution:
      integrity: sha1-2e8H3Od7mQK4o6j6SzHD4/fm6Ho=
  /which-pm-runs/1.0.0:
    dev: false
    optional: true
    resolution:
      integrity: sha1-Zws6+8VS4LVd9rd4DKdGFfI60cs=
  /which-typed-array/1.1.2:
    dependencies:
      available-typed-arrays: 1.0.2
      es-abstract: 1.17.6
      foreach: 2.0.5
      function-bind: 1.1.1
      has-symbols: 1.0.1
      is-typed-array: 1.1.3
    dev: false
    engines:
      node: '>= 0.4'
    resolution:
      integrity: sha512-KT6okrd1tE6JdZAy3o2VhMoYPh3+J6EMZLyrxBQsZflI1QCZIxMrIYLkosd8Twf+YfknVIHmYQPgJt238p8dnQ==
  /which/1.3.1:
    dependencies:
      isexe: 2.0.0
    dev: false
    hasBin: true
    resolution:
      integrity: sha512-HxJdYWq1MTIQbJ3nw0cqssHoTNU267KlrDuGZ1WYlxDStUtKUhOaJmh112/TZmHxxUfuJqPXSOm7tDyas0OSIQ==
  /which/2.0.2:
    dependencies:
      isexe: 2.0.0
    dev: false
    engines:
      node: '>= 8'
    hasBin: true
    resolution:
      integrity: sha512-BLI3Tl1TW3Pvl70l3yq3Y64i+awpwXqsGBYWkkqMtnbXgrMD+yj7rhW0kuEDxzJaYXGjEW5ogapKNMEKNMjibA==
  /wide-align/1.1.3:
    dependencies:
      string-width: 2.1.1
    dev: false
    resolution:
      integrity: sha512-QGkOQc8XL6Bt5PwnsExKBPuMKBxnGxWWW3fU55Xt4feHozMUhdUMaBCk290qpm/wG5u/RSKzwdAC4i51YigihA==
  /windows-release/3.3.3:
    dependencies:
      execa: 1.0.0
    dev: false
    engines:
      node: '>=6'
    resolution:
      integrity: sha512-OSOGH1QYiW5yVor9TtmXKQvt2vjQqbYS+DqmsZw+r7xDwLXEeT3JGW0ZppFmHx4diyXmxt238KFR3N9jzevBRg==
  /word-wrap/1.2.3:
    dev: false
    engines:
      node: '>=0.10.0'
    resolution:
      integrity: sha512-Hz/mrNwitNRh/HUAtM/VT/5VH+ygD6DV7mYKZAtHOrbs8U7lvPS6xf7EJKMF0uW1KJCl0H701g3ZGus+muE5vQ==
  /wordwrap/1.0.0:
    dev: false
    resolution:
      integrity: sha1-J1hIEIkUVqQXHI0CJkQa3pDLyus=
  /wrap-ansi/5.1.0:
    dependencies:
      ansi-styles: 3.2.1
      string-width: 3.1.0
      strip-ansi: 5.2.0
    dev: false
    engines:
      node: '>=6'
    resolution:
      integrity: sha512-QC1/iN/2/RPVJ5jYK8BGttj5z83LmSKmvbvrXPNCLZSEb32KKVDJDl/MOt2N01qU2H/FkzEa9PKto1BqDjtd7Q==
  /wrap-ansi/6.2.0:
    dependencies:
      ansi-styles: 4.2.1
      string-width: 4.2.0
      strip-ansi: 6.0.0
    dev: false
    engines:
      node: '>=8'
    resolution:
      integrity: sha512-r6lPcBGxZXlIcymEu7InxDMhdW0KDxpLgoFLcguasxCaJ/SOIZwINatK9KY/tf+ZrlywOKU0UDj3ATXUBfxJXA==
  /wrappy/1.0.2:
    dev: false
    resolution:
      integrity: sha1-tSQ9jz7BqjXxNkYFvA0QNuMKtp8=
  /write-file-atomic/2.4.3:
    dependencies:
      graceful-fs: 4.2.4
      imurmurhash: 0.1.4
      signal-exit: 3.0.3
    dev: false
    resolution:
      integrity: sha512-GaETH5wwsX+GcnzhPgKcKjJ6M2Cq3/iZp1WyY/X1CSqrW+jVNM9Y7D8EC2sM4ZG/V8wZlSniJnCKWPmBYAucRQ==
  /write/1.0.3:
    dependencies:
      mkdirp: 0.5.5
    dev: false
    engines:
      node: '>=4'
    resolution:
      integrity: sha512-/lg70HAjtkUgWPVZhZcm+T4hkL8Zbtp1nFNOn3lRrxnlv50SRBv7cR7RqR+GMsd3hUXy9hWBo4CHTbFTcOYwig==
  /ws/6.1.4:
    dependencies:
      async-limiter: 1.0.1
    dev: false
    resolution:
      integrity: sha512-eqZfL+NE/YQc1/ZynhojeV8q+H050oR8AZ2uIev7RU10svA9ZnJUddHcOUZTJLinZ9yEfdA2kSATS2qZK5fhJA==
  /ws/7.3.1:
    dev: false
    engines:
      node: '>=8.3.0'
    peerDependencies:
      bufferutil: ^4.0.1
      utf-8-validate: ^5.0.2
    peerDependenciesMeta:
      bufferutil:
        optional: true
      utf-8-validate:
        optional: true
    resolution:
      integrity: sha512-D3RuNkynyHmEJIpD2qrgVkc9DQ23OrN/moAwZX4L8DfvszsJxpjQuUq3LMx6HoYji9fbIOBY18XWBsAux1ZZUA==
  /xhr-mock/2.5.1:
    dependencies:
      global: 4.4.0
      url: 0.11.0
    dev: false
    resolution:
      integrity: sha512-UKOjItqjFgPUwQGPmRAzNBn8eTfIhcGjBVGvKYAWxUQPQsXNGD6KEckGTiHwyaAUp9C9igQlnN1Mp79KWCg7CQ==
  /xml/1.0.1:
    dev: false
    resolution:
      integrity: sha1-eLpyAgApxbyHuKgaPPzXS0ovweU=
  /xml2js/0.2.8:
    dependencies:
      sax: 0.5.8
    dev: false
    resolution:
      integrity: sha1-m4FpCTFjH/CdGVdUn69U9PmAs8I=
  /xml2js/0.4.23:
    dependencies:
      sax: 1.2.4
      xmlbuilder: 11.0.1
    dev: false
    engines:
      node: '>=4.0.0'
    resolution:
      integrity: sha512-ySPiMjM0+pLDftHgXY4By0uswI3SPKLDw/i3UXbnO8M/p28zqexCUoPmQFrYD+/1BzhGJSs2i1ERWKJAtiLrug==
  /xmlbuilder/11.0.1:
    dev: false
    engines:
      node: '>=4.0'
    resolution:
      integrity: sha512-fDlsI/kFEx7gLvbecc0/ohLG50fugQp8ryHzMTuW9vSa1GJ0XYWKnhsUx7oie3G98+r56aTQIUB4kht42R3JvA==
  /xmlbuilder/12.0.0:
    dev: false
    engines:
      node: '>=6.0'
    resolution:
      integrity: sha512-lMo8DJ8u6JRWp0/Y4XLa/atVDr75H9litKlb2E5j3V3MesoL50EBgZDWoLT3F/LztVnG67GjPXLZpqcky/UMnQ==
  /xmlbuilder/9.0.7:
    dev: false
    engines:
      node: '>=4.0'
    resolution:
      integrity: sha1-Ey7mPS7FVlxVfiD0wi35rKaGsQ0=
  /xmldom/0.3.0:
    dev: false
    engines:
      node: '>=10.0.0'
    resolution:
      integrity: sha512-z9s6k3wxE+aZHgXYxSTpGDo7BYOUfJsIRyoZiX6HTjwpwfS2wpQBQKa2fD+ShLyPkqDYo5ud7KitmLZ2Cd6r0g==
  /xmlhttprequest-ssl/1.5.5:
    dev: false
    engines:
      node: '>=0.4.0'
    resolution:
      integrity: sha1-wodrBhaKrcQOV9l+gRkayPQ5iz4=
  /xpath.js/1.1.0:
    dev: false
    engines:
      node: '>=0.4.0'
    resolution:
      integrity: sha512-jg+qkfS4K8E7965sqaUl8mRngXiKb3WZGfONgE18pr03FUQiuSV6G+Ej4tS55B+rIQSFEIw3phdVAQ4pPqNWfQ==
  /xregexp/2.0.0:
    dev: false
    resolution:
      integrity: sha1-UqY+VsoLhKfzpfPWGHLxJq16WUM=
  /xtend/2.0.6:
    dependencies:
      is-object: 0.1.2
      object-keys: 0.2.0
    dev: false
    engines:
      node: '>=0.4'
    resolution:
      integrity: sha1-XqZXptukRwacLlnFihE4ywxebO4=
  /xtend/2.1.2:
    dependencies:
      object-keys: 0.4.0
    dev: false
    engines:
      node: '>=0.4'
    resolution:
      integrity: sha1-bv7MKk2tjmlixJAbM3znuoe10os=
  /xtend/2.2.0:
    dev: false
    engines:
      node: '>=0.4'
    resolution:
      integrity: sha1-7vax8ZjByN6vrYsXZaBNrUoBxak=
  /xtend/3.0.0:
    dev: false
    engines:
      node: '>=0.4'
    resolution:
      integrity: sha1-XM50B7r2Qsunvs2laBEcST9ZZlo=
  /xtend/4.0.2:
    dev: false
    engines:
      node: '>=0.4'
    resolution:
      integrity: sha512-LKYU1iAXJXUgAXn9URjiu+MWhyUXHsvfp7mcuYm9dSUKK0/CjtrUwFAxD82/mCWbtLsGjFIad0wIsod4zrTAEQ==
  /y18n/4.0.0:
    dev: false
    resolution:
      integrity: sha512-r9S/ZyXu/Xu9q1tYlpsLIsa3EeLXXk0VwlxqTcFRfg9EhMW+17kbt9G0NrgCmhGb5vT2hyhJZLfDGx+7+5Uj/w==
  /yallist/2.1.2:
    dev: false
    resolution:
      integrity: sha1-HBH5IY8HYImkfdUS+TxmmaaoHVI=
  /yallist/3.1.1:
    dev: false
    resolution:
      integrity: sha512-a4UGQaWPH59mOXUYnAG2ewncQS4i4F43Tv3JoAM+s2VDAmS9NsK8GpDMLrCHPksFT7h3K6TOoUNn2pb7RoXx4g==
  /yargs-parser/13.1.2:
    dependencies:
      camelcase: 5.3.1
      decamelize: 1.2.0
    dev: false
    resolution:
      integrity: sha512-3lbsNRf/j+A4QuSZfDRA7HRSfWrzO0YjqTJd5kjAq37Zep1CEgaYmrH9Q3GwPiB9cHyd1Y1UwggGhJGoxipbzg==
  /yargs-parser/18.1.3:
    dependencies:
      camelcase: 5.3.1
      decamelize: 1.2.0
    dev: false
    engines:
      node: '>=6'
    resolution:
      integrity: sha512-o50j0JeToy/4K6OZcaQmW6lyXXKhq7csREXcDwk2omFPJEwUNOVtJKvmDr9EI1fAJZUyZcRF7kxGBWmRXudrCQ==
  /yargs-unparser/1.6.0:
    dependencies:
      flat: 4.1.0
      lodash: 4.17.20
      yargs: 13.3.2
    dev: false
    engines:
      node: '>=6'
    resolution:
      integrity: sha512-W9tKgmSn0DpSatfri0nx52Joq5hVXgeLiqR/5G0sZNDoLZFOr/xjBUDcShCOGNsBnEMNo1KAMBkTej1Hm62HTw==
  /yargs/13.3.2:
    dependencies:
      cliui: 5.0.0
      find-up: 3.0.0
      get-caller-file: 2.0.5
      require-directory: 2.1.1
      require-main-filename: 2.0.0
      set-blocking: 2.0.0
      string-width: 3.1.0
      which-module: 2.0.0
      y18n: 4.0.0
      yargs-parser: 13.1.2
    dev: false
    resolution:
      integrity: sha512-AX3Zw5iPruN5ie6xGRIDgqkT+ZhnRlZMLMHAs8tg7nRruy2Nb+i5o9bwghAogtM08q1dpr2LVoS8KSTMYpWXUw==
  /yargs/15.4.1:
    dependencies:
      cliui: 6.0.0
      decamelize: 1.2.0
      find-up: 4.1.0
      get-caller-file: 2.0.5
      require-directory: 2.1.1
      require-main-filename: 2.0.0
      set-blocking: 2.0.0
      string-width: 4.2.0
      which-module: 2.0.0
      y18n: 4.0.0
      yargs-parser: 18.1.3
    dev: false
    engines:
      node: '>=8'
    resolution:
      integrity: sha512-aePbxDmcYW++PaqBsJ+HYUFwCdv4LVvdnhBy78E57PIor8/OVvhMrADFFEDh8DHDFRv/O9i3lPhsENjO7QX0+A==
  /yauzl/2.10.0:
    dependencies:
      buffer-crc32: 0.2.13
      fd-slicer: 1.1.0
    dev: false
    resolution:
      integrity: sha1-x+sXyT4RLLEIb6bY5R+wZnt5pfk=
  /yeast/0.1.2:
    dev: false
    resolution:
      integrity: sha1-AI4G2AlDIMNy28L47XagymyKxBk=
  /yn/2.0.0:
    dev: false
    engines:
      node: '>=4'
    resolution:
      integrity: sha1-5a2ryKz0CPY4X8dklWhMiOavaJo=
  /yn/3.1.1:
    dev: false
    engines:
      node: '>=6'
    resolution:
      integrity: sha512-Ux4ygGWsu2c7isFWe8Yu1YluJmqVhxqK2cLXNQA5AcC3QfbGNpM7fu0Y8b/z16pXLnFxZYvWhd3fhBY9DLmC6Q==
  /z-schema/3.18.4:
    dependencies:
      lodash.get: 4.4.2
      lodash.isequal: 4.5.0
      validator: 8.2.0
    dev: false
    hasBin: true
    optionalDependencies:
      commander: 2.20.3
    resolution:
      integrity: sha512-DUOKC/IhbkdLKKiV89gw9DUauTV8U/8yJl1sjf6MtDmzevLKOF2duNJ495S3MFVjqZarr+qNGCPbkg4mu4PpLw==
  'file:projects/abort-controller.tgz':
    dependencies:
      '@microsoft/api-extractor': 7.7.11
      '@rollup/plugin-commonjs': 11.0.2_rollup@1.32.1
      '@rollup/plugin-multi-entry': 3.0.1_rollup@1.32.1
      '@rollup/plugin-node-resolve': 8.4.0_rollup@1.32.1
      '@rollup/plugin-replace': 2.3.3_rollup@1.32.1
      '@types/mocha': 7.0.2
      '@types/node': 8.10.62
      '@typescript-eslint/eslint-plugin': 2.34.0_5004700905763c91177aaa7d1d0d56ac
      '@typescript-eslint/parser': 2.34.0_eslint@6.8.0+typescript@3.9.7
      assert: 1.5.0
      cross-env: 7.0.2
      delay: 4.4.0
      eslint: 6.8.0
      eslint-config-prettier: 6.11.0_eslint@6.8.0
      eslint-plugin-no-null: 1.0.2_eslint@6.8.0
      eslint-plugin-no-only-tests: 2.4.0
      eslint-plugin-promise: 4.2.1
      karma: 5.1.1
      karma-chrome-launcher: 3.1.0
      karma-coverage: 2.0.3
      karma-edge-launcher: 0.4.2_karma@5.1.1
      karma-env-preprocessor: 0.1.1
      karma-firefox-launcher: 1.3.0
      karma-ie-launcher: 1.0.0_karma@5.1.1
      karma-junit-reporter: 2.0.1_karma@5.1.1
      karma-mocha: 2.0.1
      karma-mocha-reporter: 2.2.5_karma@5.1.1
      karma-remap-istanbul: 0.6.0_karma@5.1.1
      mocha: 7.2.0
      mocha-junit-reporter: 1.23.3_mocha@7.2.0
      nyc: 14.1.1
      prettier: 1.19.1
      rimraf: 3.0.2
      rollup: 1.32.1
      rollup-plugin-sourcemaps: 0.4.2_rollup@1.32.1
      rollup-plugin-terser: 5.3.0_rollup@1.32.1
      ts-node: 8.10.2_typescript@3.9.7
      tslib: 2.0.1
      typescript: 3.9.7
    dev: false
    name: '@rush-temp/abort-controller'
    resolution:
      integrity: sha512-ePGF2T1ovFoO5zMj5swjozDl1D9pNY1L5fGgDU7ugfDHfCovr6md3cch0ytFFrtFPDIdSbrHChjUQ26gxX6Jaw==
      tarball: 'file:projects/abort-controller.tgz'
    version: 0.0.0
  'file:projects/ai-anomaly-detector.tgz':
    dependencies:
      '@azure/core-tracing': 1.0.0-preview.9
      '@azure/identity': 1.1.0
      '@microsoft/api-extractor': 7.7.11
      '@opentelemetry/api': 0.10.2
      '@rollup/plugin-commonjs': 11.0.2_rollup@1.32.1
      '@rollup/plugin-json': 4.1.0_rollup@1.32.1
      '@rollup/plugin-multi-entry': 3.0.1_rollup@1.32.1
      '@rollup/plugin-node-resolve': 8.4.0_rollup@1.32.1
      '@rollup/plugin-replace': 2.3.3_rollup@1.32.1
      '@types/chai': 4.2.12
      '@types/mocha': 7.0.2
      '@types/node': 8.10.62
      '@typescript-eslint/eslint-plugin': 2.34.0_5004700905763c91177aaa7d1d0d56ac
      '@typescript-eslint/parser': 2.34.0_eslint@6.8.0+typescript@3.9.7
      chai: 4.2.0
      cross-env: 7.0.2
      dotenv: 8.2.0
      eslint: 6.8.0
      eslint-config-prettier: 6.11.0_eslint@6.8.0
      eslint-plugin-no-null: 1.0.2_eslint@6.8.0
      eslint-plugin-no-only-tests: 2.4.0
      eslint-plugin-promise: 4.2.1
      inherits: 2.0.4
      karma: 5.1.1
      karma-chrome-launcher: 3.1.0
      karma-coverage: 2.0.3
      karma-edge-launcher: 0.4.2_karma@5.1.1
      karma-env-preprocessor: 0.1.1
      karma-firefox-launcher: 1.3.0
      karma-ie-launcher: 1.0.0_karma@5.1.1
      karma-junit-reporter: 2.0.1_karma@5.1.1
      karma-mocha: 2.0.1
      karma-mocha-reporter: 2.2.5_karma@5.1.1
      karma-remap-istanbul: 0.6.0_karma@5.1.1
      mocha: 7.2.0
      mocha-junit-reporter: 1.23.3_mocha@7.2.0
      nyc: 14.1.1
      prettier: 1.19.1
      rimraf: 3.0.2
      rollup: 1.32.1
      rollup-plugin-shim: 1.0.0
      rollup-plugin-sourcemaps: 0.4.2_rollup@1.32.1
      rollup-plugin-terser: 5.3.0_rollup@1.32.1
      rollup-plugin-visualizer: 4.1.1_rollup@1.32.1
      tslib: 2.0.1
      typescript: 3.9.7
      util: 0.12.3
    dev: false
    name: '@rush-temp/ai-anomaly-detector'
    resolution:
      integrity: sha512-im0Az15EfcttIX5T61sj0aRo6KT6NP4dQeWJ3TQFJUR33Oco7W15VRMv+UXT1Eqwe3a/z3rqIvdBPZF5JYsA5A==
      tarball: 'file:projects/ai-anomaly-detector.tgz'
    version: 0.0.0
  'file:projects/ai-form-recognizer.tgz':
    dependencies:
      '@azure/core-tracing': 1.0.0-preview.9
      '@azure/identity': 1.1.0
      '@microsoft/api-extractor': 7.7.11
      '@opentelemetry/api': 0.10.2
      '@rollup/plugin-commonjs': 11.0.2_rollup@1.32.1
      '@rollup/plugin-json': 4.1.0_rollup@1.32.1
      '@rollup/plugin-multi-entry': 3.0.1_rollup@1.32.1
      '@rollup/plugin-node-resolve': 8.4.0_rollup@1.32.1
      '@rollup/plugin-replace': 2.3.3_rollup@1.32.1
      '@types/chai': 4.2.12
      '@types/fs-extra': 8.1.1
      '@types/mocha': 7.0.2
      '@types/node': 8.10.62
      '@types/sinon': 9.0.5
      '@typescript-eslint/eslint-plugin': 2.34.0_5004700905763c91177aaa7d1d0d56ac
      '@typescript-eslint/parser': 2.34.0_eslint@6.8.0+typescript@3.9.7
      chai: 4.2.0
      chai-as-promised: 7.1.1_chai@4.2.0
      cross-env: 7.0.2
      dotenv: 8.2.0
      eslint: 6.8.0
      eslint-config-prettier: 6.11.0_eslint@6.8.0
      eslint-plugin-no-null: 1.0.2_eslint@6.8.0
      eslint-plugin-no-only-tests: 2.4.0
      eslint-plugin-promise: 4.2.1
      fs-extra: 8.1.0
      karma: 5.1.1
      karma-chrome-launcher: 3.1.0
      karma-coverage: 2.0.3
      karma-edge-launcher: 0.4.2_karma@5.1.1
      karma-env-preprocessor: 0.1.1
      karma-firefox-launcher: 1.3.0
      karma-ie-launcher: 1.0.0_karma@5.1.1
      karma-json-preprocessor: 0.3.3_karma@5.1.1
      karma-json-to-file-reporter: 1.0.1
      karma-junit-reporter: 2.0.1_karma@5.1.1
      karma-mocha: 2.0.1
      karma-mocha-reporter: 2.2.5_karma@5.1.1
      karma-remap-istanbul: 0.6.0_karma@5.1.1
      mocha: 7.2.0
      mocha-junit-reporter: 1.23.3_mocha@7.2.0
      nyc: 14.1.1
      prettier: 1.19.1
      rimraf: 3.0.2
      rollup: 1.32.1
      rollup-plugin-shim: 1.0.0
      rollup-plugin-sourcemaps: 0.4.2_rollup@1.32.1
      rollup-plugin-terser: 5.3.0_rollup@1.32.1
      rollup-plugin-visualizer: 4.1.1_rollup@1.32.1
      sinon: 9.0.3
      source-map-support: 0.5.19
      tslib: 2.0.1
      typescript: 3.9.7
    dev: false
    name: '@rush-temp/ai-form-recognizer'
    resolution:
      integrity: sha512-ggLKyydURwTpuEH3YqnsqWowerF8nOCZnEpH+DjH0i3ryU67fJ+cLHttIIQ/z9lqRrZlv0djJ9cVEUGBHuzaUw==
      tarball: 'file:projects/ai-form-recognizer.tgz'
    version: 0.0.0
  'file:projects/ai-metrics-advisor.tgz':
    dependencies:
      '@azure/core-tracing': 1.0.0-preview.9
      '@azure/identity': 1.1.0
      '@microsoft/api-extractor': 7.7.11
      '@opentelemetry/api': 0.10.2
      '@types/chai': 4.2.12
      '@types/mocha': 7.0.2
      '@types/node': 8.10.62
      '@types/sinon': 9.0.5
      chai: 4.2.0
      chai-as-promised: 7.1.1_chai@4.2.0
      cross-env: 7.0.2
      dotenv: 8.2.0
      eslint: 6.8.0
      karma: 5.1.1
      karma-chrome-launcher: 3.1.0
      karma-coverage: 2.0.3
      karma-edge-launcher: 0.4.2_karma@5.1.1
      karma-env-preprocessor: 0.1.1
      karma-firefox-launcher: 1.3.0
      karma-ie-launcher: 1.0.0_karma@5.1.1
      karma-json-preprocessor: 0.3.3_karma@5.1.1
      karma-json-to-file-reporter: 1.0.1
      karma-junit-reporter: 2.0.1_karma@5.1.1
      karma-mocha: 2.0.1
      karma-mocha-reporter: 2.2.5_karma@5.1.1
      karma-remap-istanbul: 0.6.0_karma@5.1.1
      mocha: 7.2.0
      mocha-junit-reporter: 1.23.3_mocha@7.2.0
      nyc: 14.1.1
      prettier: 1.19.1
      rimraf: 3.0.2
      rollup: 1.32.1
      sinon: 9.0.3
      source-map-support: 0.5.19
      ts-node: 8.10.2_typescript@3.9.7
      tslib: 2.0.1
      typescript: 3.9.7
    dev: false
    name: '@rush-temp/ai-metrics-advisor'
    resolution:
      integrity: sha512-BlG5txD2yfImdOEmTLfpTGoVn5hhjzqQD3ZZOVR/ZYAX9erIPCa3dmycJ35dE3q2LtLqR0zMmMuEvGHji4Uy6g==
      tarball: 'file:projects/ai-metrics-advisor.tgz'
    version: 0.0.0
  'file:projects/ai-text-analytics.tgz':
    dependencies:
      '@azure/core-tracing': 1.0.0-preview.9
      '@azure/identity': 1.1.0
      '@microsoft/api-extractor': 7.7.11
      '@opentelemetry/api': 0.10.2
      '@rollup/plugin-commonjs': 11.0.2_rollup@1.32.1
      '@rollup/plugin-json': 4.1.0_rollup@1.32.1
      '@rollup/plugin-multi-entry': 3.0.1_rollup@1.32.1
      '@rollup/plugin-node-resolve': 8.4.0_rollup@1.32.1
      '@rollup/plugin-replace': 2.3.3_rollup@1.32.1
      '@types/chai': 4.2.12
      '@types/chai-as-promised': 7.1.3
      '@types/mocha': 7.0.2
      '@types/node': 8.10.62
      '@types/sinon': 9.0.5
      '@typescript-eslint/eslint-plugin': 2.34.0_5004700905763c91177aaa7d1d0d56ac
      '@typescript-eslint/parser': 2.34.0_eslint@6.8.0+typescript@3.9.7
      chai: 4.2.0
      chai-as-promised: 7.1.1_chai@4.2.0
      cross-env: 7.0.2
      dotenv: 8.2.0
      eslint: 6.8.0
      eslint-config-prettier: 6.11.0_eslint@6.8.0
      eslint-plugin-no-null: 1.0.2_eslint@6.8.0
      eslint-plugin-no-only-tests: 2.4.0
      eslint-plugin-promise: 4.2.1
      karma: 5.1.1
      karma-chrome-launcher: 3.1.0
      karma-coverage: 2.0.3
      karma-edge-launcher: 0.4.2_karma@5.1.1
      karma-env-preprocessor: 0.1.1
      karma-firefox-launcher: 1.3.0
      karma-ie-launcher: 1.0.0_karma@5.1.1
      karma-json-preprocessor: 0.3.3_karma@5.1.1
      karma-json-to-file-reporter: 1.0.1
      karma-junit-reporter: 2.0.1_karma@5.1.1
      karma-mocha: 2.0.1
      karma-mocha-reporter: 2.2.5_karma@5.1.1
      karma-remap-istanbul: 0.6.0_karma@5.1.1
      karma-source-map-support: 1.4.0
      karma-sourcemap-loader: 0.3.8
      mocha: 7.2.0
      mocha-junit-reporter: 1.23.3_mocha@7.2.0
      nyc: 14.1.1
      prettier: 1.19.1
      rimraf: 3.0.2
      rollup: 1.32.1
      rollup-plugin-shim: 1.0.0
      rollup-plugin-sourcemaps: 0.4.2_rollup@1.32.1
      rollup-plugin-terser: 5.3.0_rollup@1.32.1
      rollup-plugin-visualizer: 4.1.1_rollup@1.32.1
      sinon: 9.0.3
      source-map-support: 0.5.19
      ts-node: 8.10.2_typescript@3.9.7
      tslib: 2.0.1
      typescript: 3.9.7
    dev: false
    name: '@rush-temp/ai-text-analytics'
    resolution:
      integrity: sha512-ynAlVrS3nk6apbPNyP3i/xi5+IOi3yfae4LNT6gqoxQ4vxRpQEF79d6qi3ujYZf9UzwLn3Vksdr0WQM26LYVBQ==
      tarball: 'file:projects/ai-text-analytics.tgz'
    version: 0.0.0
  'file:projects/app-configuration.tgz':
    dependencies:
      '@azure/core-tracing': 1.0.0-preview.9
      '@azure/identity': 1.1.0
      '@microsoft/api-extractor': 7.7.11
      '@opentelemetry/api': 0.10.2
      '@rollup/plugin-commonjs': 11.0.2_rollup@1.32.1
      '@rollup/plugin-inject': 4.0.2_rollup@1.32.1
      '@rollup/plugin-json': 4.1.0_rollup@1.32.1
      '@rollup/plugin-multi-entry': 3.0.1_rollup@1.32.1
      '@rollup/plugin-node-resolve': 8.4.0_rollup@1.32.1
      '@rollup/plugin-replace': 2.3.3_rollup@1.32.1
      '@types/chai': 4.2.12
      '@types/mocha': 7.0.2
      '@types/node': 8.10.62
      '@types/sinon': 9.0.5
      '@typescript-eslint/eslint-plugin': 2.34.0_5004700905763c91177aaa7d1d0d56ac
      '@typescript-eslint/parser': 2.34.0_eslint@6.8.0+typescript@3.9.7
      assert: 1.5.0
      chai: 4.2.0
      cross-env: 7.0.2
      dotenv: 8.2.0
      eslint: 6.8.0
      eslint-config-prettier: 6.11.0_eslint@6.8.0
      eslint-plugin-no-null: 1.0.2_eslint@6.8.0
      eslint-plugin-no-only-tests: 2.4.0
      eslint-plugin-promise: 4.2.1
      esm: 3.2.25
      karma: 5.1.1
      karma-chrome-launcher: 3.1.0
      karma-coverage: 2.0.3
      karma-edge-launcher: 0.4.2_karma@5.1.1
      karma-env-preprocessor: 0.1.1
      karma-firefox-launcher: 1.3.0
      karma-ie-launcher: 1.0.0_karma@5.1.1
      karma-junit-reporter: 2.0.1_karma@5.1.1
      karma-mocha: 2.0.1
      karma-mocha-reporter: 2.2.5_karma@5.1.1
      karma-remap-istanbul: 0.6.0_karma@5.1.1
      mocha: 7.2.0
      mocha-junit-reporter: 1.23.3_mocha@7.2.0
      nock: 12.0.3
      nyc: 14.1.1
      prettier: 1.19.1
      rimraf: 3.0.2
      rollup: 1.32.1
      rollup-plugin-shim: 1.0.0
      rollup-plugin-sourcemaps: 0.4.2_rollup@1.32.1
      rollup-plugin-terser: 5.3.0_rollup@1.32.1
      sinon: 9.0.3
      ts-node: 8.10.2_typescript@3.9.7
      tslib: 2.0.1
      typescript: 3.9.7
      uglify-js: 3.10.2
    dev: false
    name: '@rush-temp/app-configuration'
    resolution:
      integrity: sha512-JXMfo451lyxj07kUIQBSAow4FgLaBi1TtCHcm2VBsKvvT0JuFrNvvTIUwh+aKbUvkn/ZDDYJqQIkZc9vzWj2/A==
      tarball: 'file:projects/app-configuration.tgz'
    version: 0.0.0
  'file:projects/communication-administration.tgz':
    dependencies:
      '@azure/core-tracing': 1.0.0-preview.9
      '@microsoft/api-documenter': 7.8.56
      '@microsoft/api-extractor': 7.7.11
      '@opentelemetry/api': 0.10.2
      '@rollup/plugin-commonjs': 11.0.2_rollup@1.32.1
      '@rollup/plugin-json': 4.1.0_rollup@1.32.1
      '@rollup/plugin-multi-entry': 3.0.1_rollup@1.32.1
      '@rollup/plugin-node-resolve': 8.4.0_rollup@1.32.1
      '@rollup/plugin-replace': 2.3.3_rollup@1.32.1
      '@types/chai': 4.2.12
      '@types/mocha': 7.0.2
      '@types/node': 8.10.62
      '@types/sinon': 9.0.5
      '@typescript-eslint/eslint-plugin': 2.34.0_5004700905763c91177aaa7d1d0d56ac
      '@typescript-eslint/parser': 2.34.0_eslint@6.8.0+typescript@3.9.7
      assert: 1.5.0
      chai: 4.2.0
      cross-env: 7.0.2
      dotenv: 8.2.0
      eslint: 6.8.0
      eslint-config-prettier: 6.11.0_eslint@6.8.0
      eslint-plugin-no-null: 1.0.2_eslint@6.8.0
      eslint-plugin-no-only-tests: 2.4.0
      eslint-plugin-prefer-arrow: 1.2.2_eslint@6.8.0
      eslint-plugin-promise: 4.2.1
      events: 3.2.0
      inherits: 2.0.4
      karma: 5.1.1
      karma-chrome-launcher: 3.1.0
      karma-coverage: 2.0.3
      karma-edge-launcher: 0.4.2_karma@5.1.1
      karma-env-preprocessor: 0.1.1
      karma-firefox-launcher: 1.3.0
      karma-ie-launcher: 1.0.0_karma@5.1.1
      karma-json-preprocessor: 0.3.3_karma@5.1.1
      karma-json-to-file-reporter: 1.0.1
      karma-junit-reporter: 2.0.1_karma@5.1.1
      karma-mocha: 2.0.1
      karma-mocha-reporter: 2.2.5_karma@5.1.1
      karma-remap-istanbul: 0.6.0_karma@5.1.1
      mocha: 7.2.0
      mocha-junit-reporter: 1.23.3_mocha@7.2.0
      node-fetch: 2.6.0
      nyc: 14.1.1
      prettier: 1.19.1
      rimraf: 3.0.2
      rollup: 1.32.1
      rollup-plugin-shim: 1.0.0
      rollup-plugin-sourcemaps: 0.4.2_rollup@1.32.1
      rollup-plugin-terser: 5.3.0_rollup@1.32.1
      rollup-plugin-visualizer: 4.1.1_rollup@1.32.1
      sinon: 9.0.3
      tslib: 2.0.1
      typescript: 3.9.7
    dev: false
    name: '@rush-temp/communication-administration'
    resolution:
      integrity: sha512-4nL0d0YV/FD5sOQDnYMZE0Xe1gkJOLThAHdlDueC86kQGVP8u6vy+0f8a6dnN/f0tBt+lZ10bFo6rLyRjCoDTg==
      tarball: 'file:projects/communication-administration.tgz'
    version: 0.0.0
  'file:projects/communication-chat.tgz':
    dependencies:
      '@azure/communication-signaling': 1.0.0-beta.1
      '@azure/core-tracing': 1.0.0-preview.9
      '@microsoft/api-extractor': 7.7.11
      '@opentelemetry/api': 0.10.2
      '@rollup/plugin-commonjs': 11.0.2_rollup@1.32.1
      '@rollup/plugin-json': 4.1.0_rollup@1.32.1
      '@rollup/plugin-multi-entry': 3.0.1_rollup@1.32.1
      '@rollup/plugin-node-resolve': 8.4.0_rollup@1.32.1
      '@rollup/plugin-replace': 2.3.3_rollup@1.32.1
      '@types/chai': 4.2.12
      '@types/mocha': 7.0.2
      '@types/node': 8.10.62
      '@types/sinon': 9.0.5
      '@typescript-eslint/eslint-plugin': 2.34.0_5004700905763c91177aaa7d1d0d56ac
      '@typescript-eslint/parser': 2.34.0_eslint@6.8.0+typescript@3.9.7
      assert: 1.5.0
      chai: 4.2.0
      cross-env: 7.0.2
      dotenv: 8.2.0
      eslint: 6.8.0
      eslint-config-prettier: 6.11.0_eslint@6.8.0
      eslint-plugin-no-null: 1.0.2_eslint@6.8.0
      eslint-plugin-no-only-tests: 2.4.0
      eslint-plugin-promise: 4.2.1
      events: 3.2.0
      inherits: 2.0.4
      karma: 5.1.1
      karma-chrome-launcher: 3.1.0
      karma-coverage: 2.0.3
      karma-edge-launcher: 0.4.2_karma@5.1.1
      karma-env-preprocessor: 0.1.1
      karma-firefox-launcher: 1.3.0
      karma-ie-launcher: 1.0.0_karma@5.1.1
      karma-json-preprocessor: 0.3.3_karma@5.1.1
      karma-json-to-file-reporter: 1.0.1
      karma-junit-reporter: 2.0.1_karma@5.1.1
      karma-mocha: 2.0.1
      karma-mocha-reporter: 2.2.5_karma@5.1.1
      karma-remap-istanbul: 0.6.0_karma@5.1.1
      mocha: 7.2.0
      mocha-junit-reporter: 1.23.3_mocha@7.2.0
      nyc: 14.1.1
      prettier: 1.19.1
      rimraf: 3.0.2
      rollup: 1.32.1
      rollup-plugin-shim: 1.0.0
      rollup-plugin-sourcemaps: 0.4.2_rollup@1.32.1
      rollup-plugin-terser: 5.3.0_rollup@1.32.1
      rollup-plugin-visualizer: 4.1.1_rollup@1.32.1
      sinon: 9.0.3
      tslib: 2.0.1
      typescript: 3.9.7
      util: 0.12.3
    dev: false
    name: '@rush-temp/communication-chat'
    resolution:
      integrity: sha512-6RGSAjt0ptu7Pln9xuVYLm2tog8uJ5YvhQ94pb7HzQ8Ib6XXzmvz71m33sL7eCmtBLOD93sK5PKC4Cr7hj35SA==
      tarball: 'file:projects/communication-chat.tgz'
    version: 0.0.0
  'file:projects/communication-common.tgz':
    dependencies:
      '@microsoft/api-extractor': 7.7.11
      '@opentelemetry/api': 0.10.2
      '@rollup/plugin-commonjs': 11.0.2_rollup@1.32.1
      '@rollup/plugin-json': 4.1.0_rollup@1.32.1
      '@rollup/plugin-multi-entry': 3.0.1_rollup@1.32.1
      '@rollup/plugin-node-resolve': 8.4.0_rollup@1.32.1
      '@rollup/plugin-replace': 2.3.3_rollup@1.32.1
      '@types/chai': 4.2.12
      '@types/chai-as-promised': 7.1.3
      '@types/jwt-decode': 2.2.1
      '@types/mocha': 7.0.2
      '@types/node': 8.10.62
      '@types/sinon': 9.0.5
      '@typescript-eslint/eslint-plugin': 2.34.0_5004700905763c91177aaa7d1d0d56ac
      '@typescript-eslint/parser': 2.34.0_eslint@6.8.0+typescript@3.9.7
      assert: 1.5.0
      chai: 4.2.0
      chai-as-promised: 7.1.1_chai@4.2.0
      cross-env: 7.0.2
      eslint: 6.8.0
      eslint-config-prettier: 6.11.0_eslint@6.8.0
      eslint-plugin-no-null: 1.0.2_eslint@6.8.0
      eslint-plugin-no-only-tests: 2.4.0
      eslint-plugin-promise: 4.2.1
      events: 3.2.0
      inherits: 2.0.4
      jwt-decode: 2.2.0
      karma: 5.1.1
      karma-chrome-launcher: 3.1.0
      karma-coverage: 2.0.3
      karma-edge-launcher: 0.4.2_karma@5.1.1
      karma-env-preprocessor: 0.1.1
      karma-firefox-launcher: 1.3.0
      karma-ie-launcher: 1.0.0_karma@5.1.1
      karma-junit-reporter: 2.0.1_karma@5.1.1
      karma-mocha: 2.0.1
      karma-mocha-reporter: 2.2.5_karma@5.1.1
      karma-remap-istanbul: 0.6.0_karma@5.1.1
      mocha: 7.2.0
      mocha-junit-reporter: 1.23.3_mocha@7.2.0
      nyc: 14.1.1
      prettier: 1.19.1
      rimraf: 3.0.2
      rollup: 1.32.1
      rollup-plugin-sourcemaps: 0.4.2_rollup@1.32.1
      rollup-plugin-terser: 5.3.0_rollup@1.32.1
      rollup-plugin-visualizer: 4.1.1_rollup@1.32.1
      sinon: 9.0.3
      tslib: 2.0.1
      typescript: 3.9.7
      util: 0.12.3
    dev: false
    name: '@rush-temp/communication-common'
    resolution:
      integrity: sha512-urCDs68xfK5hgKP4vgAPncOgaMEPgMCQlIXr3UshMXJUVAryUflhfVYCwLiy3tPDHBUpRFMu7qWjU76IVUqulA==
      tarball: 'file:projects/communication-common.tgz'
    version: 0.0.0
  'file:projects/communication-sms.tgz':
    dependencies:
      '@azure/core-tracing': 1.0.0-preview.9
      '@microsoft/api-extractor': 7.7.11
      '@opentelemetry/api': 0.10.2
      '@rollup/plugin-commonjs': 11.0.2_rollup@1.32.1
      '@rollup/plugin-json': 4.1.0_rollup@1.32.1
      '@rollup/plugin-multi-entry': 3.0.1_rollup@1.32.1
      '@rollup/plugin-node-resolve': 8.4.0_rollup@1.32.1
      '@rollup/plugin-replace': 2.3.3_rollup@1.32.1
      '@types/chai': 4.2.12
      '@types/mocha': 7.0.2
      '@types/node': 8.10.62
      '@types/sinon': 9.0.5
      '@typescript-eslint/eslint-plugin': 2.34.0_5004700905763c91177aaa7d1d0d56ac
      '@typescript-eslint/parser': 2.34.0_eslint@6.8.0+typescript@3.9.7
      assert: 1.5.0
      chai: 4.2.0
      cross-env: 7.0.2
      dotenv: 8.2.0
      eslint: 6.8.0
      eslint-config-prettier: 6.11.0_eslint@6.8.0
      eslint-plugin-no-null: 1.0.2_eslint@6.8.0
      eslint-plugin-no-only-tests: 2.4.0
      eslint-plugin-promise: 4.2.1
      events: 3.2.0
      inherits: 2.0.4
      karma: 5.1.1
      karma-chrome-launcher: 3.1.0
      karma-coverage: 2.0.3
      karma-edge-launcher: 0.4.2_karma@5.1.1
      karma-env-preprocessor: 0.1.1
      karma-firefox-launcher: 1.3.0
      karma-ie-launcher: 1.0.0_karma@5.1.1
      karma-junit-reporter: 2.0.1_karma@5.1.1
      karma-mocha: 2.0.1
      karma-mocha-reporter: 2.2.5_karma@5.1.1
      karma-remap-istanbul: 0.6.0_karma@5.1.1
      mocha: 7.2.0
      mocha-junit-reporter: 1.23.3_mocha@7.2.0
      nyc: 14.1.1
      prettier: 1.19.1
      rimraf: 3.0.2
      rollup: 1.32.1
      rollup-plugin-shim: 1.0.0
      rollup-plugin-sourcemaps: 0.4.2_rollup@1.32.1
      rollup-plugin-terser: 5.3.0_rollup@1.32.1
      rollup-plugin-visualizer: 4.1.1_rollup@1.32.1
      sinon: 9.0.3
      tslib: 2.0.1
      typescript: 3.9.7
      util: 0.12.3
    dev: false
    name: '@rush-temp/communication-sms'
    resolution:
      integrity: sha512-3gPH+ljkhCJCsOBcdZnxdalmBPPkbDDBaYa9UbfSabstj4pTlIss2T8J6vc758CfaSB4iGVxyHdgz3vUzavH/A==
      tarball: 'file:projects/communication-sms.tgz'
    version: 0.0.0
  'file:projects/core-amqp.tgz':
    dependencies:
      '@azure/identity': 1.1.0
      '@microsoft/api-extractor': 7.7.11
      '@rollup/plugin-commonjs': 11.0.2_rollup@1.32.1
      '@rollup/plugin-inject': 4.0.2_rollup@1.32.1
      '@rollup/plugin-json': 4.1.0_rollup@1.32.1
      '@rollup/plugin-multi-entry': 3.0.1_rollup@1.32.1
      '@rollup/plugin-node-resolve': 8.4.0_rollup@1.32.1
      '@rollup/plugin-replace': 2.3.3_rollup@1.32.1
      '@types/async-lock': 1.1.2
      '@types/chai': 4.2.12
      '@types/chai-as-promised': 7.1.3
      '@types/debug': 4.1.5
      '@types/is-buffer': 2.0.0
      '@types/mocha': 7.0.2
      '@types/node': 8.10.62
      '@types/sinon': 9.0.5
      '@typescript-eslint/eslint-plugin': 2.34.0_5004700905763c91177aaa7d1d0d56ac
      '@typescript-eslint/parser': 2.34.0_eslint@6.8.0+typescript@3.9.7
      assert: 1.5.0
      async-lock: 1.2.4
      buffer: 5.6.0
      chai: 4.2.0
      chai-as-promised: 7.1.1_chai@4.2.0
      cross-env: 7.0.2
      debug: 4.1.1
      dotenv: 8.2.0
      downlevel-dts: 0.4.0
      eslint: 6.8.0
      eslint-config-prettier: 6.11.0_eslint@6.8.0
      eslint-plugin-no-null: 1.0.2_eslint@6.8.0
      eslint-plugin-no-only-tests: 2.4.0
      eslint-plugin-promise: 4.2.1
      events: 3.2.0
      is-buffer: 2.0.4
      jssha: 3.1.2
      karma: 5.1.1
      karma-chrome-launcher: 3.1.0
      karma-mocha: 2.0.1
      mocha: 7.2.0
      mocha-junit-reporter: 1.23.3_mocha@7.2.0
      nyc: 14.1.1
      prettier: 1.19.1
      process: 0.11.10
      puppeteer: 3.3.0
      rhea: 1.0.24
      rhea-promise: 1.0.0
      rimraf: 3.0.2
      rollup: 1.32.1
      rollup-plugin-shim: 1.0.0
      rollup-plugin-sourcemaps: 0.4.2_rollup@1.32.1
      rollup-plugin-terser: 5.3.0_rollup@1.32.1
      sinon: 9.0.3
      ts-node: 8.10.2_typescript@3.9.7
      tslib: 2.0.1
      typescript: 3.9.7
      url: 0.11.0
      util: 0.12.3
      ws: 7.3.1
    dev: false
    name: '@rush-temp/core-amqp'
    resolution:
      integrity: sha512-x6mKN9gSowCFmjRbwapUXG+7Q8SXgIj04M9Uxzz2em44VtCvLxDt1xQEoVM735J1ggwtEKJeNU3NwGO125NfEA==
      tarball: 'file:projects/core-amqp.tgz'
    version: 0.0.0
  'file:projects/core-arm.tgz':
    dependencies:
      '@rollup/plugin-node-resolve': 8.4.0_rollup@1.32.1
      '@types/chai': 4.2.12
      '@types/mocha': 7.0.2
      '@types/node': 8.10.62
      '@typescript-eslint/eslint-plugin': 2.34.0_5004700905763c91177aaa7d1d0d56ac
      '@typescript-eslint/parser': 2.34.0_eslint@6.8.0+typescript@3.9.7
      chai: 4.2.0
      eslint: 6.8.0
      eslint-config-prettier: 6.11.0_eslint@6.8.0
      eslint-plugin-no-null: 1.0.2_eslint@6.8.0
      eslint-plugin-no-only-tests: 2.4.0
      eslint-plugin-promise: 4.2.1
      mocha: 7.2.0
      mocha-junit-reporter: 1.23.3_mocha@7.2.0
      npm-run-all: 4.1.5
      nyc: 14.1.1
      rimraf: 3.0.2
      rollup: 1.32.1
      rollup-plugin-sourcemaps: 0.4.2_rollup@1.32.1
      rollup-plugin-visualizer: 4.1.1_rollup@1.32.1
      shx: 0.3.2
      ts-node: 8.10.2_typescript@3.9.7
      tslib: 2.0.1
      typescript: 3.9.7
      uglify-js: 3.10.2
    dev: false
    name: '@rush-temp/core-arm'
    resolution:
      integrity: sha512-Zb61MgOHT1RDAjJuzgtNeCzngU6qWSHyTPraBYk+GoTMSBs/SYUiXp0hMxIriJj8dQIai5BvVDswIVXFSWddUg==
      tarball: 'file:projects/core-arm.tgz'
    version: 0.0.0
  'file:projects/core-asynciterator-polyfill.tgz':
    dependencies:
      '@types/node': 8.10.62
      '@typescript-eslint/eslint-plugin': 2.34.0_5004700905763c91177aaa7d1d0d56ac
      '@typescript-eslint/parser': 2.34.0_eslint@6.8.0+typescript@3.9.7
      eslint: 6.8.0
      eslint-config-prettier: 6.11.0_eslint@6.8.0
      eslint-plugin-no-null: 1.0.2_eslint@6.8.0
      eslint-plugin-no-only-tests: 2.4.0
      eslint-plugin-promise: 4.2.1
      prettier: 1.19.1
      typescript: 3.9.7
    dev: false
    name: '@rush-temp/core-asynciterator-polyfill'
    resolution:
      integrity: sha512-qd37qK+hk0KAlOm7XDr2lio3s9unyuKSp92QaJfoh62AkVnjeOjKvPU/PknYBbP1eQT+GnPQKuZMc/e0n6WUtQ==
      tarball: 'file:projects/core-asynciterator-polyfill.tgz'
    version: 0.0.0
  'file:projects/core-auth.tgz':
    dependencies:
      '@azure/core-tracing': 1.0.0-preview.9
      '@microsoft/api-extractor': 7.7.11
      '@opentelemetry/api': 0.10.2
      '@rollup/plugin-commonjs': 11.0.2_rollup@1.32.1
      '@rollup/plugin-json': 4.1.0_rollup@1.32.1
      '@rollup/plugin-multi-entry': 3.0.1_rollup@1.32.1
      '@rollup/plugin-node-resolve': 8.4.0_rollup@1.32.1
      '@rollup/plugin-replace': 2.3.3_rollup@1.32.1
      '@types/mocha': 7.0.2
      '@types/node': 8.10.62
      '@typescript-eslint/eslint-plugin': 2.34.0_5004700905763c91177aaa7d1d0d56ac
      '@typescript-eslint/parser': 2.34.0_eslint@6.8.0+typescript@3.9.7
      assert: 1.5.0
      cross-env: 7.0.2
      downlevel-dts: 0.4.0
      eslint: 6.8.0
      eslint-config-prettier: 6.11.0_eslint@6.8.0
      eslint-plugin-no-null: 1.0.2_eslint@6.8.0
      eslint-plugin-no-only-tests: 2.4.0
      eslint-plugin-promise: 4.2.1
      inherits: 2.0.4
      mocha: 7.2.0
      mocha-junit-reporter: 1.23.3_mocha@7.2.0
      prettier: 1.19.1
      rimraf: 3.0.2
      rollup: 1.32.1
      rollup-plugin-sourcemaps: 0.4.2_rollup@1.32.1
      rollup-plugin-terser: 5.3.0_rollup@1.32.1
      rollup-plugin-visualizer: 4.1.1_rollup@1.32.1
      tslib: 2.0.1
      typescript: 3.9.7
      util: 0.12.3
    dev: false
    name: '@rush-temp/core-auth'
    resolution:
      integrity: sha512-cTNwAPeRONmLxx9r7nvghh+WW1HhcdPSKtlvcvKiHD4UTqLWShmH3Jsrw57ClL8swAclXA0OsWpvFR1oss9qgw==
      tarball: 'file:projects/core-auth.tgz'
    version: 0.0.0
  'file:projects/core-client.tgz':
    dependencies:
      '@azure/core-tracing': 1.0.0-preview.9
      '@microsoft/api-extractor': 7.7.11
      '@opentelemetry/api': 0.10.2
      '@rollup/plugin-commonjs': 11.0.2_rollup@1.32.1
      '@rollup/plugin-json': 4.1.0_rollup@1.32.1
      '@rollup/plugin-multi-entry': 3.0.1_rollup@1.32.1
      '@rollup/plugin-node-resolve': 8.4.0_rollup@1.32.1
      '@rollup/plugin-replace': 2.3.3_rollup@1.32.1
      '@types/chai': 4.2.12
      '@types/mocha': 7.0.2
      '@types/node': 8.10.62
      '@types/sinon': 9.0.5
      '@typescript-eslint/eslint-plugin': 2.34.0_5004700905763c91177aaa7d1d0d56ac
      '@typescript-eslint/parser': 2.34.0_eslint@6.8.0+typescript@3.9.7
      chai: 4.2.0
      cross-env: 7.0.2
      downlevel-dts: 0.4.0
      eslint: 6.8.0
      eslint-config-prettier: 6.11.0_eslint@6.8.0
      eslint-plugin-no-null: 1.0.2_eslint@6.8.0
      eslint-plugin-no-only-tests: 2.4.0
      eslint-plugin-promise: 4.2.1
      inherits: 2.0.4
      karma: 5.1.1
      karma-chrome-launcher: 3.1.0
      karma-coverage: 2.0.3
      karma-edge-launcher: 0.4.2_karma@5.1.1
      karma-env-preprocessor: 0.1.1
      karma-firefox-launcher: 1.3.0
      karma-ie-launcher: 1.0.0_karma@5.1.1
      karma-junit-reporter: 2.0.1_karma@5.1.1
      karma-mocha: 2.0.1
      karma-mocha-reporter: 2.2.5_karma@5.1.1
      karma-remap-istanbul: 0.6.0_karma@5.1.1
      mocha: 7.2.0
      mocha-junit-reporter: 1.23.3_mocha@7.2.0
      prettier: 1.19.1
      rimraf: 3.0.2
      rollup: 1.32.1
      rollup-plugin-sourcemaps: 0.4.2_rollup@1.32.1
      rollup-plugin-terser: 5.3.0_rollup@1.32.1
      rollup-plugin-visualizer: 4.1.1_rollup@1.32.1
      sinon: 9.0.3
      tslib: 2.0.1
      typescript: 3.9.7
      util: 0.12.3
    dev: false
    name: '@rush-temp/core-client'
    resolution:
      integrity: sha512-VYIBEitRkTb5B0RxzcvQ9Xj0IRxS23NPGXDp34XMxuypK5HbsHGfyzDP5w6JMlVALW5a1tAfrCjnRjOSl1CSxA==
      tarball: 'file:projects/core-client.tgz'
    version: 0.0.0
  'file:projects/core-http.tgz':
    dependencies:
      '@azure/core-tracing': 1.0.0-preview.9
      '@azure/logger-js': 1.3.2
      '@microsoft/api-extractor': 7.7.11
      '@opentelemetry/api': 0.10.2
      '@rollup/plugin-commonjs': 11.0.2_rollup@1.32.1
      '@rollup/plugin-json': 4.1.0_rollup@1.32.1
      '@rollup/plugin-multi-entry': 3.0.1_rollup@1.32.1
      '@rollup/plugin-node-resolve': 8.4.0_rollup@1.32.1
      '@types/chai': 4.2.12
      '@types/express': 4.17.7
      '@types/glob': 7.1.3
      '@types/mocha': 7.0.2
      '@types/node': 8.10.62
      '@types/node-fetch': 2.5.7
      '@types/sinon': 9.0.5
      '@types/tough-cookie': 4.0.0
      '@types/tunnel': 0.0.1
      '@types/uuid': 8.3.0
      '@types/xml2js': 0.4.5
      '@typescript-eslint/eslint-plugin': 2.34.0_5004700905763c91177aaa7d1d0d56ac
      '@typescript-eslint/parser': 2.34.0_eslint@6.8.0+typescript@3.9.7
      babel-runtime: 6.26.0
      chai: 4.2.0
      cross-env: 7.0.2
      downlevel-dts: 0.4.0
      eslint: 6.8.0
      eslint-config-prettier: 6.11.0_eslint@6.8.0
      eslint-plugin-no-null: 1.0.2_eslint@6.8.0
      eslint-plugin-no-only-tests: 2.4.0
      eslint-plugin-promise: 4.2.1
      express: 4.17.1
      fetch-mock: 9.10.7_node-fetch@2.6.0
      form-data: 3.0.0
      glob: 7.1.6
      karma: 5.1.1
      karma-chai: 0.1.0_chai@4.2.0+karma@5.1.1
      karma-chrome-launcher: 3.1.0
      karma-edge-launcher: 0.4.2_karma@5.1.1
      karma-firefox-launcher: 1.3.0
      karma-mocha: 2.0.1
      karma-rollup-preprocessor: 7.0.5_rollup@1.32.1
      karma-sourcemap-loader: 0.3.8
      mocha: 7.2.0
      mocha-junit-reporter: 1.23.3_mocha@7.2.0
      node-fetch: 2.6.0
      npm-run-all: 4.1.5
      nyc: 14.1.1
      prettier: 1.19.1
      process: 0.11.10
      puppeteer: 3.3.0
      regenerator-runtime: 0.13.7
      rimraf: 3.0.2
      rollup: 1.32.1
      rollup-plugin-sourcemaps: 0.4.2_rollup@1.32.1
      rollup-plugin-visualizer: 4.1.1_rollup@1.32.1
      shx: 0.3.2
      sinon: 9.0.3
      tough-cookie: 4.0.0
      ts-node: 8.10.2_typescript@3.9.7
      tslib: 2.0.1
      tunnel: 0.0.6
      typescript: 3.9.7
      uglify-js: 3.10.2
      uuid: 8.3.0
      xhr-mock: 2.5.1
      xml2js: 0.4.23
    dev: false
    name: '@rush-temp/core-http'
    resolution:
      integrity: sha512-DpgHabhCkCWjyoaCH/M7rsup4GWW976NEw9plc0YebJSd4XzWc35e4a4TNyaPuxGraca7hHdWcdRZgTWR7CJkQ==
      tarball: 'file:projects/core-http.tgz'
    version: 0.0.0
  'file:projects/core-https.tgz':
    dependencies:
      '@azure/core-tracing': 1.0.0-preview.9
      '@microsoft/api-extractor': 7.7.11
      '@opentelemetry/api': 0.10.2
      '@rollup/plugin-commonjs': 11.0.2_rollup@1.32.1
      '@rollup/plugin-json': 4.1.0_rollup@1.32.1
      '@rollup/plugin-multi-entry': 3.0.1_rollup@1.32.1
      '@rollup/plugin-node-resolve': 8.4.0_rollup@1.32.1
      '@rollup/plugin-replace': 2.3.3_rollup@1.32.1
      '@types/chai': 4.2.12
      '@types/mocha': 7.0.2
      '@types/node': 8.10.62
      '@types/sinon': 9.0.5
      '@types/uuid': 8.3.0
      '@typescript-eslint/eslint-plugin': 2.34.0_5004700905763c91177aaa7d1d0d56ac
      '@typescript-eslint/parser': 2.34.0_eslint@6.8.0+typescript@3.9.7
      chai: 4.2.0
      cross-env: 7.0.2
      downlevel-dts: 0.4.0
      eslint: 6.8.0
      eslint-config-prettier: 6.11.0_eslint@6.8.0
      eslint-plugin-no-null: 1.0.2_eslint@6.8.0
      eslint-plugin-no-only-tests: 2.4.0
      eslint-plugin-promise: 4.2.1
      form-data: 3.0.0
      https-proxy-agent: 5.0.0
      inherits: 2.0.4
      karma: 5.1.1
      karma-chrome-launcher: 3.1.0
      karma-coverage: 2.0.3
      karma-edge-launcher: 0.4.2_karma@5.1.1
      karma-env-preprocessor: 0.1.1
      karma-firefox-launcher: 1.3.0
      karma-ie-launcher: 1.0.0_karma@5.1.1
      karma-junit-reporter: 2.0.1_karma@5.1.1
      karma-mocha: 2.0.1
      karma-mocha-reporter: 2.2.5_karma@5.1.1
      karma-remap-istanbul: 0.6.0_karma@5.1.1
      mocha: 7.2.0
      mocha-junit-reporter: 1.23.3_mocha@7.2.0
      prettier: 1.19.1
      rimraf: 3.0.2
      rollup: 1.32.1
      rollup-plugin-sourcemaps: 0.4.2_rollup@1.32.1
      rollup-plugin-terser: 5.3.0_rollup@1.32.1
      rollup-plugin-visualizer: 4.1.1_rollup@1.32.1
      sinon: 9.0.3
      source-map-support: 0.5.19
      tslib: 2.0.1
      typescript: 3.9.7
      util: 0.12.3
      uuid: 8.3.0
    dev: false
    name: '@rush-temp/core-https'
    resolution:
      integrity: sha512-tZXTdf7lHpP1SsLKNlvsT0thEH6lwPK8hmbr+xA7HKCFtrUSkEZSV4k0EWPNGJGyp8wDvem2XOQodnv5Do3SgA==
      tarball: 'file:projects/core-https.tgz'
    version: 0.0.0
  'file:projects/core-lro.tgz':
    dependencies:
      '@microsoft/api-extractor': 7.7.11
      '@opentelemetry/api': 0.10.2
      '@rollup/plugin-commonjs': 11.0.2_rollup@1.32.1
      '@rollup/plugin-multi-entry': 3.0.1_rollup@1.32.1
      '@rollup/plugin-node-resolve': 8.4.0_rollup@1.32.1
      '@rollup/plugin-replace': 2.3.3_rollup@1.32.1
      '@types/chai': 4.2.12
      '@types/mocha': 7.0.2
      '@types/node': 8.10.62
      '@typescript-eslint/eslint-plugin': 2.34.0_5004700905763c91177aaa7d1d0d56ac
      '@typescript-eslint/parser': 2.34.0_eslint@6.8.0+typescript@3.9.7
      assert: 1.5.0
      chai: 4.2.0
      eslint: 6.8.0
      eslint-config-prettier: 6.11.0_eslint@6.8.0
      eslint-plugin-no-null: 1.0.2_eslint@6.8.0
      eslint-plugin-no-only-tests: 2.4.0
      eslint-plugin-promise: 4.2.1
      events: 3.2.0
      karma: 5.1.1
      karma-chrome-launcher: 3.1.0
      karma-coverage: 2.0.3
      karma-edge-launcher: 0.4.2_karma@5.1.1
      karma-env-preprocessor: 0.1.1
      karma-firefox-launcher: 1.3.0
      karma-ie-launcher: 1.0.0_karma@5.1.1
      karma-junit-reporter: 2.0.1_karma@5.1.1
      karma-mocha: 2.0.1
      karma-mocha-reporter: 2.2.5_karma@5.1.1
      karma-remap-istanbul: 0.6.0_karma@5.1.1
      mocha: 7.2.0
      mocha-junit-reporter: 1.23.3_mocha@7.2.0
      npm-run-all: 4.1.5
      nyc: 14.1.1
      prettier: 1.19.1
      rimraf: 3.0.2
      rollup: 1.32.1
      rollup-plugin-shim: 1.0.0
      rollup-plugin-sourcemaps: 0.4.2_rollup@1.32.1
      rollup-plugin-terser: 5.3.0_rollup@1.32.1
      rollup-plugin-visualizer: 4.1.1_rollup@1.32.1
      ts-node: 8.10.2_typescript@3.9.7
      tslib: 2.0.1
      typescript: 3.9.7
      uglify-js: 3.10.2
    dev: false
    name: '@rush-temp/core-lro'
    resolution:
      integrity: sha512-+3Pa0Cvs5BdZnsj+IJVnnvwsEjqVH2OMOFTYurioIbNfyhSHLgpm8i3DcDUA+iZO3MyR0Wat1P0hyA4FpHlzLg==
      tarball: 'file:projects/core-lro.tgz'
    version: 0.0.0
  'file:projects/core-paging.tgz':
    dependencies:
      '@types/node': 8.10.62
      '@typescript-eslint/eslint-plugin': 2.34.0_5004700905763c91177aaa7d1d0d56ac
      '@typescript-eslint/parser': 2.34.0_eslint@6.8.0+typescript@3.9.7
      eslint: 6.8.0
      eslint-config-prettier: 6.11.0_eslint@6.8.0
      eslint-plugin-no-null: 1.0.2_eslint@6.8.0
      eslint-plugin-no-only-tests: 2.4.0
      eslint-plugin-promise: 4.2.1
      prettier: 1.19.1
      rimraf: 3.0.2
      typescript: 3.9.7
    dev: false
    name: '@rush-temp/core-paging'
    resolution:
      integrity: sha512-qcWunMH5yODPZ6LwoRP1zIpnYrsGbIkOjw1LrPHP6Ul53JXuoMJyIHkqFZet6AoxaZO5tqoEHQQTJwF0tJMjiw==
      tarball: 'file:projects/core-paging.tgz'
    version: 0.0.0
  'file:projects/core-tracing.tgz':
    dependencies:
      '@microsoft/api-extractor': 7.7.11
      '@opencensus/web-types': 0.0.7
      '@opentelemetry/api': 0.10.2
      '@rollup/plugin-commonjs': 11.0.2_rollup@1.32.1
      '@rollup/plugin-json': 4.1.0_rollup@1.32.1
      '@rollup/plugin-multi-entry': 3.0.1_rollup@1.32.1
      '@rollup/plugin-node-resolve': 8.4.0_rollup@1.32.1
      '@rollup/plugin-replace': 2.3.3_rollup@1.32.1
      '@types/mocha': 7.0.2
      '@types/node': 8.10.62
      '@typescript-eslint/eslint-plugin': 2.34.0_5004700905763c91177aaa7d1d0d56ac
      '@typescript-eslint/parser': 2.34.0_eslint@6.8.0+typescript@3.9.7
      assert: 1.5.0
      cross-env: 7.0.2
      eslint: 6.8.0
      eslint-config-prettier: 6.11.0_eslint@6.8.0
      eslint-plugin-no-null: 1.0.2_eslint@6.8.0
      eslint-plugin-no-only-tests: 2.4.0
      eslint-plugin-promise: 4.2.1
      inherits: 2.0.4
      mocha: 7.2.0
      mocha-junit-reporter: 1.23.3_mocha@7.2.0
      prettier: 1.19.1
      rimraf: 3.0.2
      rollup: 1.32.1
      rollup-plugin-sourcemaps: 0.4.2_rollup@1.32.1
      rollup-plugin-terser: 5.3.0_rollup@1.32.1
      rollup-plugin-visualizer: 4.1.1_rollup@1.32.1
      tslib: 2.0.1
      typescript: 3.9.7
      util: 0.12.3
    dev: false
    name: '@rush-temp/core-tracing'
    resolution:
      integrity: sha512-oVTo1Y9QipLjugO55ByAQ8XLgI6wWl8OPS1XDax5r4GmR4VBwPEzNM7SS2a8pbvAeqDnr5h16v1SeMxpB5Vr8g==
      tarball: 'file:projects/core-tracing.tgz'
    version: 0.0.0
  'file:projects/core-xml.tgz':
    dependencies:
      '@microsoft/api-extractor': 7.7.11
      '@rollup/plugin-commonjs': 11.0.2_rollup@1.32.1
      '@rollup/plugin-json': 4.1.0_rollup@1.32.1
      '@rollup/plugin-multi-entry': 3.0.1_rollup@1.32.1
      '@rollup/plugin-node-resolve': 8.4.0_rollup@1.32.1
      '@rollup/plugin-replace': 2.3.3_rollup@1.32.1
      '@types/chai': 4.2.12
      '@types/mocha': 7.0.2
      '@types/node': 8.10.62
      '@types/sinon': 9.0.5
      '@types/xml2js': 0.4.5
      '@typescript-eslint/eslint-plugin': 2.34.0_5004700905763c91177aaa7d1d0d56ac
      '@typescript-eslint/parser': 2.34.0_eslint@6.8.0+typescript@3.9.7
      chai: 4.2.0
      cross-env: 7.0.2
      downlevel-dts: 0.4.0
      eslint: 6.8.0
      eslint-config-prettier: 6.11.0_eslint@6.8.0
      eslint-plugin-no-null: 1.0.2_eslint@6.8.0
      eslint-plugin-no-only-tests: 2.4.0
      eslint-plugin-promise: 4.2.1
      inherits: 2.0.4
      karma: 5.1.1
      karma-chrome-launcher: 3.1.0
      karma-coverage: 2.0.3
      karma-edge-launcher: 0.4.2_karma@5.1.1
      karma-env-preprocessor: 0.1.1
      karma-firefox-launcher: 1.3.0
      karma-ie-launcher: 1.0.0_karma@5.1.1
      karma-junit-reporter: 2.0.1_karma@5.1.1
      karma-mocha: 2.0.1
      karma-mocha-reporter: 2.2.5_karma@5.1.1
      karma-remap-istanbul: 0.6.0_karma@5.1.1
      mocha: 7.2.0
      mocha-junit-reporter: 1.23.3_mocha@7.2.0
      prettier: 1.19.1
      rimraf: 3.0.2
      rollup: 1.32.1
      rollup-plugin-sourcemaps: 0.4.2_rollup@1.32.1
      rollup-plugin-terser: 5.3.0_rollup@1.32.1
      rollup-plugin-visualizer: 4.1.1_rollup@1.32.1
      sinon: 9.0.3
      tslib: 2.0.1
      typescript: 3.9.7
      util: 0.12.3
      xml2js: 0.4.23
    dev: false
    name: '@rush-temp/core-xml'
    resolution:
      integrity: sha512-VPKz+0t+SMBAPupKiPl15CsjeEHzsBMey7tdKzR53G5P/ZMgYxrPp9wdB1OeTmFfUH/yw4djDBw0gExgD97+Kg==
      tarball: 'file:projects/core-xml.tgz'
    version: 0.0.0
  'file:projects/cosmos.tgz':
    dependencies:
      '@microsoft/api-extractor': 7.7.11
      '@rollup/plugin-json': 4.1.0_rollup@1.32.1
      '@rollup/plugin-multi-entry': 3.0.1_rollup@1.32.1
      '@types/debug': 4.1.5
      '@types/fast-json-stable-stringify': 2.0.0
      '@types/mocha': 7.0.2
      '@types/node': 8.10.62
      '@types/node-fetch': 2.5.7
      '@types/priorityqueuejs': 1.0.1
      '@types/semaphore': 1.1.0
      '@types/sinon': 9.0.5
      '@types/tunnel': 0.0.1
      '@types/underscore': 1.10.22
      '@types/uuid': 8.3.0
      '@typescript-eslint/eslint-plugin': 2.34.0_5004700905763c91177aaa7d1d0d56ac
      '@typescript-eslint/eslint-plugin-tslint': 4.8.1_8ecfbc9f33e253d01ca741854a1cb01c
      '@typescript-eslint/parser': 2.34.0_eslint@6.8.0+typescript@3.9.7
      cross-env: 7.0.2
      debug: 4.1.1
      dotenv: 8.2.0
      downlevel-dts: 0.4.0
      eslint: 6.8.0
      eslint-config-prettier: 6.11.0_eslint@6.8.0
      eslint-plugin-no-null: 1.0.2_eslint@6.8.0
      eslint-plugin-no-only-tests: 2.4.0
      eslint-plugin-promise: 4.2.1
      esm: 3.2.25
      execa: 3.4.0
      fast-json-stable-stringify: 2.1.0
      jsbi: 3.1.3
      mocha: 7.2.0
      mocha-junit-reporter: 1.23.3_mocha@7.2.0
      node-abort-controller: 1.1.0
      node-fetch: 2.6.0
      os-name: 3.1.0
      prettier: 1.19.1
      priorityqueuejs: 1.0.0
      proxy-agent: 3.1.1
      requirejs: 2.3.6
      rimraf: 3.0.2
      rollup: 1.32.1
      rollup-plugin-local-resolve: 1.0.7
      semaphore: 1.1.0
      sinon: 9.0.3
      snap-shot-it: 7.9.3
      source-map-support: 0.5.19
      ts-node: 8.10.2_typescript@3.9.7
      tslib: 2.0.1
      tslint: 5.20.1_typescript@3.9.7
      tslint-config-prettier: 1.18.0
      typedoc: 0.15.8
      typescript: 3.9.7
      universal-user-agent: 6.0.0
      uuid: 8.3.0
    dev: false
    name: '@rush-temp/cosmos'
    resolution:
      integrity: sha512-X8WFwEdSz7jOAK8i4j8Img+Sb/3NKF70PXitSlb2c3mmrPHEA3C9Z5zHIQ6QJG/BZrVmmFnC6BvDLrUdoVCuTA==
      tarball: 'file:projects/cosmos.tgz'
    version: 0.0.0
  'file:projects/data-tables.tgz':
    dependencies:
      '@azure/core-tracing': 1.0.0-preview.9
      '@microsoft/api-extractor': 7.7.11
      '@opentelemetry/api': 0.10.2
      '@rollup/plugin-commonjs': 11.0.2_rollup@1.32.1
      '@rollup/plugin-inject': 4.0.2_rollup@1.32.1
      '@rollup/plugin-json': 4.1.0_rollup@1.32.1
      '@rollup/plugin-multi-entry': 3.0.1_rollup@1.32.1
      '@rollup/plugin-node-resolve': 8.4.0_rollup@1.32.1
      '@rollup/plugin-replace': 2.3.3_rollup@1.32.1
      '@types/chai': 4.2.12
      '@types/mocha': 7.0.2
      '@types/node': 8.10.62
      '@types/sinon': 9.0.5
      '@typescript-eslint/eslint-plugin': 2.34.0_5004700905763c91177aaa7d1d0d56ac
      '@typescript-eslint/parser': 2.34.0_eslint@6.8.0+typescript@3.9.7
      chai: 4.2.0
      cross-env: 7.0.2
      dotenv: 8.2.0
      downlevel-dts: 0.4.0
      eslint: 6.8.0
      eslint-config-prettier: 6.11.0_eslint@6.8.0
      eslint-plugin-no-null: 1.0.2_eslint@6.8.0
      eslint-plugin-no-only-tests: 2.4.0
      eslint-plugin-promise: 4.2.1
      inherits: 2.0.4
      karma: 5.1.1
      karma-chrome-launcher: 3.1.0
      karma-coverage: 2.0.3
      karma-edge-launcher: 0.4.2_karma@5.1.1
      karma-env-preprocessor: 0.1.1
      karma-firefox-launcher: 1.3.0
      karma-ie-launcher: 1.0.0_karma@5.1.1
      karma-junit-reporter: 2.0.1_karma@5.1.1
      karma-mocha: 2.0.1
      karma-mocha-reporter: 2.2.5_karma@5.1.1
      karma-remap-istanbul: 0.6.0_karma@5.1.1
      mocha: 7.2.0
      mocha-junit-reporter: 1.23.3_mocha@7.2.0
      prettier: 1.19.1
      rimraf: 3.0.2
      rollup: 1.32.1
      rollup-plugin-shim: 1.0.0
      rollup-plugin-sourcemaps: 0.4.2_rollup@1.32.1
      rollup-plugin-terser: 5.3.0_rollup@1.32.1
      rollup-plugin-visualizer: 4.1.1_rollup@1.32.1
      sinon: 9.0.3
      tslib: 2.0.1
      typescript: 3.9.7
      util: 0.12.3
    dev: false
    name: '@rush-temp/data-tables'
    resolution:
      integrity: sha512-UMKcEozzNrbbeUY6uEaf46fqDGGbsunONMl4Kt6yGU2IemQuxtRUleQtGbFPoLEm2mX+hrVXxxtgvlivduga4Q==
      tarball: 'file:projects/data-tables.tgz'
    version: 0.0.0
  'file:projects/dev-tool.tgz':
    dependencies:
      '@rollup/plugin-commonjs': 11.0.2_rollup@1.32.1
      '@rollup/plugin-json': 4.1.0_rollup@1.32.1
      '@rollup/plugin-multi-entry': 3.0.1_rollup@1.32.1
      '@rollup/plugin-node-resolve': 8.4.0_rollup@1.32.1
      '@rollup/plugin-replace': 2.3.3_rollup@1.32.1
      '@types/chai': 4.2.12
      '@types/chai-as-promised': 7.1.3
      '@types/chalk': 2.2.0
      '@types/fs-extra': 8.1.1
      '@types/minimist': 1.2.0
      '@types/mocha': 7.0.2
      '@types/node': 8.10.62
      '@types/prettier': 2.0.2
      '@types/rollup-plugin-node-builtins': 2.1.1
      '@types/rollup-plugin-node-globals': 1.4.0
      '@types/rollup-plugin-sourcemaps': 0.4.2
      '@typescript-eslint/eslint-plugin': 2.34.0_5004700905763c91177aaa7d1d0d56ac
      '@typescript-eslint/parser': 2.34.0_eslint@6.8.0+typescript@3.9.7
      builtin-modules: 3.1.0
      chai: 4.2.0
      chai-as-promised: 7.1.1_chai@4.2.0
      chalk: 3.0.0
      eslint: 6.8.0
      fs-extra: 8.1.0
      minimist: 1.2.5
      mocha: 7.2.0
      prettier: 1.19.1
      rimraf: 3.0.2
      rollup: 1.32.1
      rollup-plugin-node-builtins: 2.1.2
      rollup-plugin-node-globals: 1.4.0
      rollup-plugin-shim: 1.0.0
      rollup-plugin-sourcemaps: 0.4.2_rollup@1.32.1
      rollup-plugin-terser: 5.3.0_rollup@1.32.1
      rollup-plugin-visualizer: 4.1.1_rollup@1.32.1
      ts-node: 8.10.2_typescript@3.9.7
      typescript: 3.9.7
    dev: false
    name: '@rush-temp/dev-tool'
    resolution:
      integrity: sha512-ciciEM+oL304KwFyiYKOYiw/e1tXhpeEAX6kak4fz9dpljOLyqw7zfem3rbVQxbt44hw5zyt700KUp5tqsv73Q==
      tarball: 'file:projects/dev-tool.tgz'
    version: 0.0.0
  'file:projects/digital-twins-core.tgz':
    dependencies:
      '@azure/core-tracing': 1.0.0-preview.9
      '@azure/identity': 1.1.0
      '@microsoft/api-extractor': 7.7.11
      '@opentelemetry/api': 0.10.2
      '@rollup/plugin-commonjs': 11.0.2_rollup@1.32.1
      '@rollup/plugin-json': 4.1.0_rollup@1.32.1
      '@rollup/plugin-multi-entry': 3.0.1_rollup@1.32.1
      '@rollup/plugin-node-resolve': 8.4.0_rollup@1.32.1
      '@rollup/plugin-replace': 2.3.3_rollup@1.32.1
      '@types/chai': 4.2.12
      '@types/mocha': 7.0.2
      '@types/node': 8.10.62
      '@types/sinon': 9.0.5
      chai: 4.2.0
      cross-env: 7.0.2
      dotenv: 8.2.0
      eslint: 6.8.0
      inherits: 2.0.4
      karma: 5.1.1
      karma-chrome-launcher: 3.1.0
      karma-coverage: 2.0.3
      karma-edge-launcher: 0.4.2_karma@5.1.1
      karma-env-preprocessor: 0.1.1
      karma-firefox-launcher: 1.3.0
      karma-ie-launcher: 1.0.0_karma@5.1.1
      karma-json-preprocessor: 0.3.3_karma@5.1.1
      karma-json-to-file-reporter: 1.0.1
      karma-junit-reporter: 2.0.1_karma@5.1.1
      karma-mocha: 2.0.1
      karma-mocha-reporter: 2.2.5_karma@5.1.1
      karma-remap-istanbul: 0.6.0_karma@5.1.1
      mocha: 7.2.0
      mocha-junit-reporter: 1.23.3_mocha@7.2.0
      nyc: 14.1.1
      prettier: 1.19.1
      rimraf: 3.0.2
      rollup: 1.32.1
      rollup-plugin-shim: 1.0.0
      rollup-plugin-sourcemaps: 0.4.2_rollup@1.32.1
      rollup-plugin-terser: 5.3.0_rollup@1.32.1
      rollup-plugin-visualizer: 4.1.1_rollup@1.32.1
      sinon: 9.0.3
      tslib: 2.0.1
      typescript: 3.9.7
      util: 0.12.3
    dev: false
    name: '@rush-temp/digital-twins-core'
    resolution:
      integrity: sha512-7PFSyOl5EOrUMDiG6K1z7HjhGiPptxj8JXO1fwlMu8KhSpd3EcvgWcVyn2K7cadIakIF5bh74divfXR2kI7+aQ==
      tarball: 'file:projects/digital-twins-core.tgz'
    version: 0.0.0
  'file:projects/eslint-plugin-azure-sdk.tgz':
    dependencies:
      '@types/bluebird': 3.5.32
      '@types/chai': 4.2.12
      '@types/eslint': 4.16.8
      '@types/estree': 0.0.39
      '@types/glob': 7.1.3
      '@types/mocha': 7.0.2
      '@types/node': 8.10.62
      '@typescript-eslint/eslint-plugin': 2.34.0_5004700905763c91177aaa7d1d0d56ac
      '@typescript-eslint/experimental-utils': 2.34.0_eslint@6.8.0+typescript@3.9.7
      '@typescript-eslint/parser': 2.34.0_eslint@6.8.0+typescript@3.9.7
      '@typescript-eslint/typescript-estree': 2.34.0_typescript@3.9.7
      bluebird: 3.7.2
      chai: 4.2.0
      eslint: 6.8.0
      eslint-config-prettier: 6.11.0_eslint@6.8.0
      eslint-plugin-no-only-tests: 2.4.0
      eslint-plugin-promise: 4.2.1
      glob: 7.1.6
      mocha: 7.2.0
      mocha-junit-reporter: 1.23.3_mocha@7.2.0
      prettier: 1.19.1
      rimraf: 3.0.2
      source-map-support: 0.5.19
      tslib: 2.0.1
      typescript: 3.9.7
    dev: false
    name: '@rush-temp/eslint-plugin-azure-sdk'
    resolution:
      integrity: sha512-xuus5wsdkMICaNiqnO+aFLntroiwfATOf5ksUz0FabvdgHk73JqiD4K0k77lraWQxTo48ww+fsufinYd8Jp/cQ==
      tarball: 'file:projects/eslint-plugin-azure-sdk.tgz'
    version: 0.0.0
  'file:projects/event-hubs.tgz':
    dependencies:
      '@azure/core-amqp': 2.0.0-beta.1
      '@azure/core-tracing': 1.0.0-preview.9
      '@azure/identity': 1.1.0
      '@microsoft/api-extractor': 7.7.11
      '@opentelemetry/api': 0.10.2
      '@rollup/plugin-commonjs': 11.0.2_rollup@1.32.1
      '@rollup/plugin-inject': 4.0.2_rollup@1.32.1
      '@rollup/plugin-json': 4.1.0_rollup@1.32.1
      '@rollup/plugin-multi-entry': 3.0.1_rollup@1.32.1
      '@rollup/plugin-node-resolve': 8.4.0_rollup@1.32.1
      '@rollup/plugin-replace': 2.3.3_rollup@1.32.1
      '@types/async-lock': 1.1.2
      '@types/chai': 4.2.12
      '@types/chai-as-promised': 7.1.3
      '@types/chai-string': 1.4.2
      '@types/debug': 4.1.5
      '@types/long': 4.0.1
      '@types/mocha': 7.0.2
      '@types/node': 8.10.62
      '@types/sinon': 9.0.5
      '@types/uuid': 8.3.0
      '@types/ws': 7.2.6
      '@typescript-eslint/eslint-plugin': 2.34.0_5004700905763c91177aaa7d1d0d56ac
      '@typescript-eslint/parser': 2.34.0_eslint@6.8.0+typescript@3.9.7
      assert: 1.5.0
      buffer: 5.6.0
      chai: 4.2.0
      chai-as-promised: 7.1.1_chai@4.2.0
      chai-string: 1.5.0_chai@4.2.0
      cross-env: 7.0.2
      debug: 4.1.1
      dotenv: 8.2.0
      downlevel-dts: 0.4.0
      eslint: 6.8.0
      eslint-config-prettier: 6.11.0_eslint@6.8.0
      eslint-plugin-no-null: 1.0.2_eslint@6.8.0
      eslint-plugin-no-only-tests: 2.4.0
      eslint-plugin-promise: 4.2.1
      esm: 3.2.25
      https-proxy-agent: 5.0.0
      is-buffer: 2.0.4
      jssha: 3.1.2
      karma: 5.1.1
      karma-chrome-launcher: 3.1.0
      karma-coverage: 2.0.3
      karma-edge-launcher: 0.4.2_karma@5.1.1
      karma-env-preprocessor: 0.1.1
      karma-firefox-launcher: 1.3.0
      karma-ie-launcher: 1.0.0_karma@5.1.1
      karma-junit-reporter: 2.0.1_karma@5.1.1
      karma-mocha: 2.0.1
      karma-mocha-reporter: 2.2.5_karma@5.1.1
      karma-remap-istanbul: 0.6.0_karma@5.1.1
      mocha: 7.2.0
      mocha-junit-reporter: 1.23.3_mocha@7.2.0
      nyc: 14.1.1
      prettier: 1.19.1
      process: 0.11.10
      puppeteer: 3.3.0
      rhea-promise: 1.0.0
      rimraf: 3.0.2
      rollup: 1.32.1
      rollup-plugin-shim: 1.0.0
      rollup-plugin-sourcemaps: 0.4.2_rollup@1.32.1
      rollup-plugin-terser: 5.3.0_rollup@1.32.1
      sinon: 9.0.3
      ts-node: 8.10.2_typescript@3.9.7
      tslib: 2.0.1
      typescript: 3.9.7
      uuid: 8.3.0
      ws: 7.3.1
    dev: false
    name: '@rush-temp/event-hubs'
    resolution:
      integrity: sha512-ilsDcySQmnvO8QTZ0WnLoxJvlG91FhasAa5cxQNvFZTOqM8E38n4AQEXx5n2RqELi09DETy8Y8y2M2ueC9c9Gg==
      tarball: 'file:projects/event-hubs.tgz'
    version: 0.0.0
  'file:projects/event-processor-host.tgz':
    dependencies:
      '@azure/event-hubs': 2.1.4
      '@azure/ms-rest-nodeauth': 0.9.3
      '@microsoft/api-extractor': 7.7.11
      '@rollup/plugin-commonjs': 11.0.2_rollup@1.32.1
      '@rollup/plugin-json': 4.1.0_rollup@1.32.1
      '@rollup/plugin-multi-entry': 3.0.1_rollup@1.32.1
      '@rollup/plugin-node-resolve': 8.4.0_rollup@1.32.1
      '@rollup/plugin-replace': 2.3.3_rollup@1.32.1
      '@types/async-lock': 1.1.2
      '@types/chai': 4.2.12
      '@types/chai-as-promised': 7.1.3
      '@types/chai-string': 1.4.2
      '@types/debug': 4.1.5
      '@types/mocha': 7.0.2
      '@types/node': 8.10.62
      '@types/uuid': 8.3.0
      '@types/ws': 7.2.6
      '@typescript-eslint/eslint-plugin': 2.34.0_5004700905763c91177aaa7d1d0d56ac
      '@typescript-eslint/parser': 2.34.0_eslint@6.8.0+typescript@3.9.7
      async-lock: 1.2.4
      azure-storage: 2.10.3
      chai: 4.2.0
      chai-as-promised: 7.1.1_chai@4.2.0
      chai-string: 1.5.0_chai@4.2.0
      cross-env: 7.0.2
      debug: 4.1.1
      dotenv: 8.2.0
      eslint: 6.8.0
      eslint-config-prettier: 6.11.0_eslint@6.8.0
      eslint-plugin-no-null: 1.0.2_eslint@6.8.0
      eslint-plugin-no-only-tests: 2.4.0
      eslint-plugin-promise: 4.2.1
      esm: 3.2.25
      https-proxy-agent: 5.0.0
      mocha: 7.2.0
      mocha-junit-reporter: 1.23.3_mocha@7.2.0
      nyc: 14.1.1
      path-browserify: 1.0.1
      prettier: 1.19.1
      rimraf: 3.0.2
      rollup: 1.32.1
      rollup-plugin-sourcemaps: 0.4.2_rollup@1.32.1
      rollup-plugin-uglify: 6.0.4_rollup@1.32.1
      ts-node: 8.10.2_typescript@3.9.7
      tslib: 2.0.1
      typescript: 3.9.7
      uuid: 8.3.0
      ws: 7.3.1
    dev: false
    name: '@rush-temp/event-processor-host'
    resolution:
      integrity: sha512-5q9OjZ4GQp/BWc/Qm581a7dwZG153HakFDaxUVuudMac7nKhYvwwBbv6whNYPuJp6IHCloR3UvO69lyPnLb9uw==
      tarball: 'file:projects/event-processor-host.tgz'
    version: 0.0.0
  'file:projects/eventgrid.tgz':
    dependencies:
      '@azure/core-tracing': 1.0.0-preview.9
      '@microsoft/api-extractor': 7.7.11
      '@opentelemetry/api': 0.10.2
      '@rollup/plugin-commonjs': 11.0.2_rollup@1.32.1
      '@rollup/plugin-json': 4.1.0_rollup@1.32.1
      '@rollup/plugin-multi-entry': 3.0.1_rollup@1.32.1
      '@rollup/plugin-node-resolve': 8.4.0_rollup@1.32.1
      '@rollup/plugin-replace': 2.3.3_rollup@1.32.1
      '@types/chai': 4.2.12
      '@types/chai-as-promised': 7.1.3
      '@types/mocha': 7.0.2
      '@types/node': 8.10.62
      '@types/sinon': 9.0.5
      '@types/uuid': 8.3.0
      '@typescript-eslint/eslint-plugin': 2.34.0_5004700905763c91177aaa7d1d0d56ac
      '@typescript-eslint/parser': 2.34.0_eslint@6.8.0+typescript@3.9.7
      chai: 4.2.0
      chai-as-promised: 7.1.1_chai@4.2.0
      cross-env: 7.0.2
      dotenv: 8.2.0
      eslint: 6.8.0
      eslint-config-prettier: 6.11.0_eslint@6.8.0
      eslint-plugin-no-null: 1.0.2_eslint@6.8.0
      eslint-plugin-no-only-tests: 2.4.0
      eslint-plugin-promise: 4.2.1
      karma: 5.1.1
      karma-chrome-launcher: 3.1.0
      karma-coverage: 2.0.3
      karma-edge-launcher: 0.4.2_karma@5.1.1
      karma-env-preprocessor: 0.1.1
      karma-firefox-launcher: 1.3.0
      karma-ie-launcher: 1.0.0_karma@5.1.1
      karma-json-preprocessor: 0.3.3_karma@5.1.1
      karma-json-to-file-reporter: 1.0.1
      karma-junit-reporter: 2.0.1_karma@5.1.1
      karma-mocha: 2.0.1
      karma-mocha-reporter: 2.2.5_karma@5.1.1
      karma-remap-istanbul: 0.6.0_karma@5.1.1
      mocha: 7.2.0
      mocha-junit-reporter: 1.23.3_mocha@7.2.0
      nyc: 14.1.1
      prettier: 1.19.1
      rimraf: 3.0.2
      rollup: 1.32.1
      rollup-plugin-shim: 1.0.0
      rollup-plugin-sourcemaps: 0.4.2_rollup@1.32.1
      rollup-plugin-terser: 5.3.0_rollup@1.32.1
      rollup-plugin-visualizer: 4.1.1_rollup@1.32.1
      sinon: 9.0.3
      source-map-support: 0.5.19
      ts-node: 8.10.2_typescript@3.9.7
      tslib: 2.0.1
      typescript: 3.9.7
    dev: false
    name: '@rush-temp/eventgrid'
    resolution:
      integrity: sha512-y6YNn5sMKn1xsmZ3nyOnLw1oMVJD52z6aLyc+WeqSElWflH5ga1/hQq/CWQXK52zbZW88NfIJnl7wYnGWkpxyA==
      tarball: 'file:projects/eventgrid.tgz'
    version: 0.0.0
  'file:projects/eventhubs-checkpointstore-blob.tgz':
    dependencies:
      '@azure/event-hubs': 5.2.2
      '@microsoft/api-extractor': 7.7.11
      '@rollup/plugin-commonjs': 11.0.2_rollup@1.32.1
      '@rollup/plugin-inject': 4.0.2_rollup@1.32.1
      '@rollup/plugin-json': 4.1.0_rollup@1.32.1
      '@rollup/plugin-multi-entry': 3.0.1_rollup@1.32.1
      '@rollup/plugin-node-resolve': 8.4.0_rollup@1.32.1
      '@rollup/plugin-replace': 2.3.3_rollup@1.32.1
      '@types/chai': 4.2.12
      '@types/chai-as-promised': 7.1.3
      '@types/chai-string': 1.4.2
      '@types/debug': 4.1.5
      '@types/mocha': 7.0.2
      '@types/node': 8.10.62
      '@typescript-eslint/eslint-plugin': 2.34.0_5004700905763c91177aaa7d1d0d56ac
      '@typescript-eslint/parser': 2.34.0_eslint@6.8.0+typescript@3.9.7
      assert: 1.5.0
      chai: 4.2.0
      chai-as-promised: 7.1.1_chai@4.2.0
      chai-string: 1.5.0_chai@4.2.0
      cross-env: 7.0.2
      debug: 4.1.1
      dotenv: 8.2.0
      eslint: 6.8.0
      eslint-config-prettier: 6.11.0_eslint@6.8.0
      eslint-plugin-no-null: 1.0.2_eslint@6.8.0
      eslint-plugin-no-only-tests: 2.4.0
      eslint-plugin-promise: 4.2.1
      esm: 3.2.25
      events: 3.2.0
      guid-typescript: 1.0.9
      inherits: 2.0.4
      karma: 5.1.1
      karma-chrome-launcher: 3.1.0
      karma-coverage: 2.0.3
      karma-edge-launcher: 0.4.2_karma@5.1.1
      karma-env-preprocessor: 0.1.1
      karma-firefox-launcher: 1.3.0
      karma-ie-launcher: 1.0.0_karma@5.1.1
      karma-junit-reporter: 2.0.1_karma@5.1.1
      karma-mocha: 2.0.1
      karma-mocha-reporter: 2.2.5_karma@5.1.1
      karma-remap-istanbul: 0.6.0_karma@5.1.1
      mocha: 7.2.0
      mocha-junit-reporter: 1.23.3_mocha@7.2.0
      nyc: 14.1.1
      prettier: 1.19.1
      rimraf: 3.0.2
      rollup: 1.32.1
      rollup-plugin-shim: 1.0.0
      rollup-plugin-sourcemaps: 0.4.2_rollup@1.32.1
      rollup-plugin-terser: 5.3.0_rollup@1.32.1
      rollup-plugin-visualizer: 4.1.1_rollup@1.32.1
      ts-node: 8.10.2_typescript@3.9.7
      tslib: 2.0.1
      typescript: 3.9.7
      util: 0.12.3
    dev: false
    name: '@rush-temp/eventhubs-checkpointstore-blob'
    resolution:
      integrity: sha512-GOyNtbMLJeIBYIupHwtltpdM5U8SDMfLorK6vThYBxPnfsHpYrmsruOl331/w50SFWouhKbsROY39kumYvozFQ==
      tarball: 'file:projects/eventhubs-checkpointstore-blob.tgz'
    version: 0.0.0
  'file:projects/identity.tgz':
    dependencies:
      '@azure/core-tracing': 1.0.0-preview.9
      '@azure/msal-common': 1.4.0
      '@azure/msal-node': 1.0.0-alpha.13
      '@microsoft/api-extractor': 7.7.11
      '@opentelemetry/api': 0.10.2
      '@rollup/plugin-commonjs': 11.0.2_rollup@1.32.1
      '@rollup/plugin-json': 4.1.0_rollup@1.32.1
      '@rollup/plugin-multi-entry': 3.0.1_rollup@1.32.1
      '@rollup/plugin-node-resolve': 8.4.0_rollup@1.32.1
      '@rollup/plugin-replace': 2.3.3_rollup@1.32.1
      '@types/express': 4.17.7
      '@types/jws': 3.2.2
      '@types/mocha': 7.0.2
      '@types/node': 8.10.62
      '@types/qs': 6.9.4
      '@types/sinon': 9.0.5
      '@types/uuid': 8.3.0
      '@typescript-eslint/eslint-plugin': 2.34.0_5004700905763c91177aaa7d1d0d56ac
      '@typescript-eslint/parser': 2.34.0_eslint@6.8.0+typescript@3.9.7
      assert: 1.5.0
      axios: 0.20.0
      cross-env: 7.0.2
      eslint: 6.8.0
      events: 3.2.0
      express: 4.17.1
      fs-mock: 1.2.1
      inherits: 2.0.4
      jws: 4.0.0
      karma: 5.1.1
      karma-chrome-launcher: 3.1.0
      karma-coverage: 2.0.3
      karma-env-preprocessor: 0.1.1
      karma-junit-reporter: 2.0.1_karma@5.1.1
      karma-mocha: 2.0.1
      karma-mocha-reporter: 2.2.5_karma@5.1.1
      karma-remap-istanbul: 0.6.0_karma@5.1.1
      mocha: 7.2.0
      mocha-junit-reporter: 1.23.3_mocha@7.2.0
      mock-fs: 4.13.0
      msal: 1.4.0
      open: 7.2.1
      prettier: 1.19.1
      puppeteer: 3.3.0
      qs: 6.9.4
      rimraf: 3.0.2
      rollup: 1.32.1
      rollup-plugin-sourcemaps: 0.4.2_rollup@1.32.1
      rollup-plugin-terser: 5.3.0_rollup@1.32.1
      rollup-plugin-visualizer: 4.1.1_rollup@1.32.1
      sinon: 9.0.3
      tslib: 2.0.1
      typescript: 3.9.7
      util: 0.12.3
      uuid: 8.3.0
    dev: false
    name: '@rush-temp/identity'
    optionalDependencies:
      keytar: 5.6.0
    resolution:
      integrity: sha512-gseNXUeda2sUuauEvkd4xVPlQXbvk3j3ZJTi6FWfC/RgSC3Nw2j26xdxV3lQqTTwipmrOJonnwbQvkvP91nbkQ==
      tarball: 'file:projects/identity.tgz'
    version: 0.0.0
  'file:projects/keyvault-admin.tgz':
    dependencies:
      '@azure/core-tracing': 1.0.0-preview.9
      '@azure/identity': 1.1.0
      '@microsoft/api-extractor': 7.7.11
      '@opentelemetry/api': 0.10.2
      '@rollup/plugin-commonjs': 11.0.2_rollup@1.32.1
      '@rollup/plugin-json': 4.1.0_rollup@1.32.1
      '@rollup/plugin-multi-entry': 3.0.1_rollup@1.32.1
      '@rollup/plugin-node-resolve': 8.4.0_rollup@1.32.1
      '@rollup/plugin-replace': 2.3.3_rollup@1.32.1
      '@types/chai': 4.2.12
      '@types/fs-extra': 8.1.1
      '@types/mocha': 7.0.2
      '@types/node': 8.10.62
      '@types/sinon': 9.0.5
      '@types/uuid': 8.3.0
      '@typescript-eslint/eslint-plugin': 2.34.0_5004700905763c91177aaa7d1d0d56ac
      '@typescript-eslint/parser': 2.34.0_eslint@6.8.0+typescript@3.9.7
      assert: 1.5.0
      chai: 4.2.0
      cross-env: 7.0.2
      dotenv: 8.2.0
      eslint: 6.8.0
      eslint-config-prettier: 6.11.0_eslint@6.8.0
      eslint-plugin-no-null: 1.0.2_eslint@6.8.0
      eslint-plugin-no-only-tests: 2.4.0
      eslint-plugin-promise: 4.2.1
      esm: 3.2.25
      karma: 5.1.1
      karma-chrome-launcher: 3.1.0
      karma-coverage: 2.0.3
      karma-edge-launcher: 0.4.2_karma@5.1.1
      karma-env-preprocessor: 0.1.1
      karma-firefox-launcher: 1.3.0
      karma-ie-launcher: 1.0.0_karma@5.1.1
      karma-json-preprocessor: 0.3.3_karma@5.1.1
      karma-json-to-file-reporter: 1.0.1
      karma-junit-reporter: 2.0.1_karma@5.1.1
      karma-mocha: 2.0.1
      karma-mocha-reporter: 2.2.5_karma@5.1.1
      karma-remap-istanbul: 0.6.0_karma@5.1.1
      mocha: 7.2.0
      mocha-junit-reporter: 1.23.3_mocha@7.2.0
      nyc: 14.1.1
      prettier: 1.19.1
      rimraf: 3.0.2
      rollup: 1.32.1
      rollup-plugin-shim: 1.0.0
      rollup-plugin-sourcemaps: 0.4.2_rollup@1.32.1
      rollup-plugin-terser: 5.3.0_rollup@1.32.1
      rollup-plugin-visualizer: 4.1.1_rollup@1.32.1
      sinon: 9.0.3
      source-map-support: 0.5.19
      tslib: 2.0.1
      typescript: 3.9.7
      uuid: 8.3.0
    dev: false
    name: '@rush-temp/keyvault-admin'
    resolution:
      integrity: sha512-6mOQjAHnCOHmlxRR7Ku4Vz07pTlxLal4ePFqKWUDUunw9nEqCwDOsJSBS6L3uVc+6dM1d0LfhRQE9Em0aTTXjw==
      tarball: 'file:projects/keyvault-admin.tgz'
    version: 0.0.0
  'file:projects/keyvault-certificates.tgz':
    dependencies:
      '@azure/core-tracing': 1.0.0-preview.9
      '@azure/identity': 1.1.0
      '@microsoft/api-extractor': 7.7.11
      '@opentelemetry/api': 0.10.2
      '@rollup/plugin-commonjs': 11.0.2_rollup@1.32.1
      '@rollup/plugin-json': 4.1.0_rollup@1.32.1
      '@rollup/plugin-multi-entry': 3.0.1_rollup@1.32.1
      '@rollup/plugin-node-resolve': 8.4.0_rollup@1.32.1
      '@rollup/plugin-replace': 2.3.3_rollup@1.32.1
      '@types/chai': 4.2.12
      '@types/fs-extra': 8.1.1
      '@types/mocha': 7.0.2
      '@types/node': 8.10.62
      '@types/query-string': 6.2.0
      '@types/sinon': 9.0.5
      '@typescript-eslint/eslint-plugin': 2.34.0_5004700905763c91177aaa7d1d0d56ac
      '@typescript-eslint/parser': 2.34.0_eslint@6.8.0+typescript@3.9.7
      assert: 1.5.0
      chai: 4.2.0
      cross-env: 7.0.2
      dotenv: 8.2.0
      eslint: 6.8.0
      eslint-config-prettier: 6.11.0_eslint@6.8.0
      eslint-plugin-no-null: 1.0.2_eslint@6.8.0
      eslint-plugin-no-only-tests: 2.4.0
      eslint-plugin-promise: 4.2.1
      esm: 3.2.25
      fs-extra: 8.1.0
      karma: 5.1.1
      karma-chrome-launcher: 3.1.0
      karma-coverage: 2.0.3
      karma-edge-launcher: 0.4.2_karma@5.1.1
      karma-env-preprocessor: 0.1.1
      karma-firefox-launcher: 1.3.0
      karma-ie-launcher: 1.0.0_karma@5.1.1
      karma-json-preprocessor: 0.3.3_karma@5.1.1
      karma-json-to-file-reporter: 1.0.1
      karma-junit-reporter: 2.0.1_karma@5.1.1
      karma-mocha: 2.0.1
      karma-mocha-reporter: 2.2.5_karma@5.1.1
      karma-remap-istanbul: 0.6.0_karma@5.1.1
      mocha: 7.2.0
      mocha-junit-reporter: 1.23.3_mocha@7.2.0
      nyc: 14.1.1
      prettier: 1.19.1
      puppeteer: 3.3.0
      query-string: 5.1.1
      rimraf: 3.0.2
      rollup: 1.32.1
      rollup-plugin-shim: 1.0.0
      rollup-plugin-sourcemaps: 0.4.2_rollup@1.32.1
      rollup-plugin-terser: 5.3.0_rollup@1.32.1
      rollup-plugin-visualizer: 4.1.1_rollup@1.32.1
      sinon: 9.0.3
      source-map-support: 0.5.19
      tslib: 2.0.1
      typescript: 3.9.7
      url: 0.11.0
    dev: false
    name: '@rush-temp/keyvault-certificates'
    resolution:
      integrity: sha512-PWtyIwmJ6+ef0crYzvlR32v84QTGm4L9S02iJ7EaiJ9GwEEJBEiufpBqM5O40BSXbGEoEAMZEPP+jn9qnFP4Eg==
      tarball: 'file:projects/keyvault-certificates.tgz'
    version: 0.0.0
  'file:projects/keyvault-common.tgz':
    dependencies:
      eslint: 6.8.0
      prettier: 1.19.1
      rimraf: 3.0.2
      tslib: 2.0.1
      typescript: 3.9.7
    dev: false
    name: '@rush-temp/keyvault-common'
    resolution:
      integrity: sha512-mZpNkqRpkdZI//n9tH4iIQGAvGEIRCgfDRDRhRMGIodOUgN217ilVuIKK0oLNq7kxZSiSRcHQZmk1F9wNr/6AA==
      tarball: 'file:projects/keyvault-common.tgz'
    version: 0.0.0
  'file:projects/keyvault-keys.tgz':
    dependencies:
      '@azure/core-tracing': 1.0.0-preview.9
      '@azure/identity': 1.1.0
      '@microsoft/api-extractor': 7.7.11
      '@opentelemetry/api': 0.10.2
      '@rollup/plugin-commonjs': 11.0.2_rollup@1.32.1
      '@rollup/plugin-json': 4.1.0_rollup@1.32.1
      '@rollup/plugin-multi-entry': 3.0.1_rollup@1.32.1
      '@rollup/plugin-node-resolve': 8.4.0_rollup@1.32.1
      '@rollup/plugin-replace': 2.3.3_rollup@1.32.1
      '@types/chai': 4.2.12
      '@types/fs-extra': 8.1.1
      '@types/mocha': 7.0.2
      '@types/node': 8.10.62
      '@types/query-string': 6.2.0
      '@types/sinon': 9.0.5
      '@typescript-eslint/eslint-plugin': 2.34.0_5004700905763c91177aaa7d1d0d56ac
      '@typescript-eslint/parser': 2.34.0_eslint@6.8.0+typescript@3.9.7
      assert: 1.5.0
      chai: 4.2.0
      cross-env: 7.0.2
      dotenv: 8.2.0
      eslint: 6.8.0
      eslint-config-prettier: 6.11.0_eslint@6.8.0
      eslint-plugin-no-null: 1.0.2_eslint@6.8.0
      eslint-plugin-no-only-tests: 2.4.0
      eslint-plugin-promise: 4.2.1
      esm: 3.2.25
      fs-extra: 8.1.0
      karma: 5.1.1
      karma-chrome-launcher: 3.1.0
      karma-coverage: 2.0.3
      karma-edge-launcher: 0.4.2_karma@5.1.1
      karma-env-preprocessor: 0.1.1
      karma-firefox-launcher: 1.3.0
      karma-ie-launcher: 1.0.0_karma@5.1.1
      karma-json-preprocessor: 0.3.3_karma@5.1.1
      karma-json-to-file-reporter: 1.0.1
      karma-junit-reporter: 2.0.1_karma@5.1.1
      karma-mocha: 2.0.1
      karma-mocha-reporter: 2.2.5_karma@5.1.1
      karma-remap-istanbul: 0.6.0_karma@5.1.1
      mocha: 7.2.0
      mocha-junit-reporter: 1.23.3_mocha@7.2.0
      nyc: 14.1.1
      prettier: 1.19.1
      puppeteer: 3.3.0
      query-string: 5.1.1
      rimraf: 3.0.2
      rollup: 1.32.1
      rollup-plugin-shim: 1.0.0
      rollup-plugin-sourcemaps: 0.4.2_rollup@1.32.1
      rollup-plugin-terser: 5.3.0_rollup@1.32.1
      rollup-plugin-visualizer: 4.1.1_rollup@1.32.1
      sinon: 9.0.3
      source-map-support: 0.5.19
      tslib: 2.0.1
      typescript: 3.9.7
      url: 0.11.0
    dev: false
    name: '@rush-temp/keyvault-keys'
    resolution:
      integrity: sha512-JjUBTPWmDNrW4rlQv7bgDXjMmaTdp5Obg0vQaQC9SciD+GEzYSdnnQPqR3Pn7a6ODxtW3fi8OBspFzy/wPHorA==
      tarball: 'file:projects/keyvault-keys.tgz'
    version: 0.0.0
  'file:projects/keyvault-secrets.tgz':
    dependencies:
      '@azure/core-tracing': 1.0.0-preview.9
      '@azure/identity': 1.1.0
      '@microsoft/api-extractor': 7.7.11
      '@opentelemetry/api': 0.10.2
      '@rollup/plugin-commonjs': 11.0.2_rollup@1.32.1
      '@rollup/plugin-json': 4.1.0_rollup@1.32.1
      '@rollup/plugin-multi-entry': 3.0.1_rollup@1.32.1
      '@rollup/plugin-node-resolve': 8.4.0_rollup@1.32.1
      '@rollup/plugin-replace': 2.3.3_rollup@1.32.1
      '@types/chai': 4.2.12
      '@types/fs-extra': 8.1.1
      '@types/mocha': 7.0.2
      '@types/node': 8.10.62
      '@types/query-string': 6.2.0
      '@types/sinon': 9.0.5
      '@typescript-eslint/eslint-plugin': 2.34.0_5004700905763c91177aaa7d1d0d56ac
      '@typescript-eslint/parser': 2.34.0_eslint@6.8.0+typescript@3.9.7
      assert: 1.5.0
      chai: 4.2.0
      cross-env: 7.0.2
      dotenv: 8.2.0
      eslint: 6.8.0
      eslint-config-prettier: 6.11.0_eslint@6.8.0
      eslint-plugin-no-null: 1.0.2_eslint@6.8.0
      eslint-plugin-no-only-tests: 2.4.0
      eslint-plugin-promise: 4.2.1
      esm: 3.2.25
      fs-extra: 8.1.0
      karma: 5.1.1
      karma-chrome-launcher: 3.1.0
      karma-coverage: 2.0.3
      karma-edge-launcher: 0.4.2_karma@5.1.1
      karma-env-preprocessor: 0.1.1
      karma-firefox-launcher: 1.3.0
      karma-ie-launcher: 1.0.0_karma@5.1.1
      karma-json-preprocessor: 0.3.3_karma@5.1.1
      karma-json-to-file-reporter: 1.0.1
      karma-junit-reporter: 2.0.1_karma@5.1.1
      karma-mocha: 2.0.1
      karma-mocha-reporter: 2.2.5_karma@5.1.1
      karma-remap-istanbul: 0.6.0_karma@5.1.1
      mocha: 7.2.0
      mocha-junit-reporter: 1.23.3_mocha@7.2.0
      nyc: 14.1.1
      prettier: 1.19.1
      puppeteer: 3.3.0
      query-string: 5.1.1
      rimraf: 3.0.2
      rollup: 1.32.1
      rollup-plugin-shim: 1.0.0
      rollup-plugin-sourcemaps: 0.4.2_rollup@1.32.1
      rollup-plugin-terser: 5.3.0_rollup@1.32.1
      rollup-plugin-visualizer: 4.1.1_rollup@1.32.1
      sinon: 9.0.3
      source-map-support: 0.5.19
      tslib: 2.0.1
      typescript: 3.9.7
      url: 0.11.0
    dev: false
    name: '@rush-temp/keyvault-secrets'
    resolution:
      integrity: sha512-quiZqigPTDfMpmk25Iv8KFXEzx2ikDsI14yXMw4WO+MGW7FsV9V1ePLB5tJMobsbHhsGjbv78LgrbYDAZP9VIQ==
      tarball: 'file:projects/keyvault-secrets.tgz'
    version: 0.0.0
  'file:projects/logger.tgz':
    dependencies:
      '@microsoft/api-extractor': 7.7.11
      '@rollup/plugin-commonjs': 11.0.2_rollup@1.32.1
      '@rollup/plugin-multi-entry': 3.0.1_rollup@1.32.1
      '@rollup/plugin-node-resolve': 8.4.0_rollup@1.32.1
      '@rollup/plugin-replace': 2.3.3_rollup@1.32.1
      '@types/chai': 4.2.12
      '@types/mocha': 7.0.2
      '@types/node': 8.10.62
      '@types/sinon': 9.0.5
      '@typescript-eslint/eslint-plugin': 2.34.0_5004700905763c91177aaa7d1d0d56ac
      '@typescript-eslint/parser': 2.34.0_eslint@6.8.0+typescript@3.9.7
      assert: 1.5.0
      chai: 4.2.0
      cross-env: 7.0.2
      delay: 4.4.0
      dotenv: 8.2.0
      eslint: 6.8.0
      eslint-config-prettier: 6.11.0_eslint@6.8.0
      eslint-plugin-no-null: 1.0.2_eslint@6.8.0
      eslint-plugin-no-only-tests: 2.4.0
      eslint-plugin-promise: 4.2.1
      karma: 5.1.1
      karma-chrome-launcher: 3.1.0
      karma-coverage: 2.0.3
      karma-edge-launcher: 0.4.2_karma@5.1.1
      karma-env-preprocessor: 0.1.1
      karma-firefox-launcher: 1.3.0
      karma-ie-launcher: 1.0.0_karma@5.1.1
      karma-junit-reporter: 2.0.1_karma@5.1.1
      karma-mocha: 2.0.1
      karma-mocha-reporter: 2.2.5_karma@5.1.1
      karma-remap-istanbul: 0.6.0_karma@5.1.1
      mocha: 7.2.0
      mocha-junit-reporter: 1.23.3_mocha@7.2.0
      nyc: 14.1.1
      prettier: 1.19.1
      puppeteer: 3.3.0
      rimraf: 3.0.2
      rollup: 1.32.1
      rollup-plugin-sourcemaps: 0.4.2_rollup@1.32.1
      rollup-plugin-terser: 5.3.0_rollup@1.32.1
      sinon: 9.0.3
      ts-node: 8.10.2_typescript@3.9.7
      tslib: 2.0.1
      typescript: 3.9.7
    dev: false
    name: '@rush-temp/logger'
    resolution:
      integrity: sha512-KhMQ8SGiLx75uy0tjxJy1TOPqejl1QvhGa0+Gfzno1zqyPn4+UOJxsXgJOYK1aViPujcLpe7L1XFXpecg06ZCw==
      tarball: 'file:projects/logger.tgz'
    version: 0.0.0
  'file:projects/opentelemetry-exporter-azure-monitor.tgz':
    dependencies:
      '@opentelemetry/api': 0.10.2
      '@opentelemetry/core': 0.10.2
      '@opentelemetry/semantic-conventions': 0.10.2
      '@opentelemetry/tracing': 0.10.2
      '@types/mocha': 7.0.2
      '@types/node': 10.17.28
      '@typescript-eslint/eslint-plugin': 2.34.0_5004700905763c91177aaa7d1d0d56ac
      '@typescript-eslint/parser': 2.34.0_eslint@6.8.0+typescript@3.9.7
      eslint: 6.8.0
      eslint-plugin-node: 11.1.0_eslint@6.8.0
      execa: 3.4.0
      mocha: 7.2.0
      nock: 12.0.3
      nyc: 14.1.1
      prettier: 1.19.1
      rimraf: 3.0.2
      sinon: 9.0.3
      ts-mocha: 7.0.0_mocha@7.2.0
      typescript: 3.9.7
    dev: false
    name: '@rush-temp/opentelemetry-exporter-azure-monitor'
    resolution:
      integrity: sha512-xphjre86JoSr3r7lb9hM9tpds8mkwmPeBkH7cqnc8QWqB38q9PLa+UA5NCjzkQvj39cmTIqYr46NsudBRl3RJA==
      tarball: 'file:projects/opentelemetry-exporter-azure-monitor.tgz'
    version: 0.0.0
  'file:projects/schema-registry-avro.tgz':
    dependencies:
      '@azure/identity': 1.1.0
      '@azure/schema-registry': 1.0.0-beta.1
      '@microsoft/api-extractor': 7.7.11
      '@opentelemetry/api': 0.10.2
      '@rollup/plugin-commonjs': 11.0.2_rollup@1.32.1
      '@rollup/plugin-inject': 4.0.2_rollup@1.32.1
      '@rollup/plugin-multi-entry': 3.0.1_rollup@1.32.1
      '@rollup/plugin-node-resolve': 8.4.0_rollup@1.32.1
      '@rollup/plugin-replace': 2.3.3_rollup@1.32.1
      '@types/chai': 4.2.12
      '@types/chai-as-promised': 7.1.3
      '@types/mocha': 7.0.2
      '@types/node': 8.10.62
      '@typescript-eslint/eslint-plugin': 2.34.0_5004700905763c91177aaa7d1d0d56ac
      '@typescript-eslint/parser': 2.34.0_eslint@6.8.0+typescript@3.9.7
      avsc: 5.5.2
      buffer: 5.6.0
      chai: 4.2.0
      chai-as-promised: 7.1.1_chai@4.2.0
      cross-env: 7.0.2
      dotenv: 8.2.0
      eslint: 6.8.0
      eslint-config-prettier: 6.11.0_eslint@6.8.0
      eslint-plugin-no-null: 1.0.2_eslint@6.8.0
      eslint-plugin-no-only-tests: 2.4.0
      eslint-plugin-promise: 4.2.1
      karma: 5.1.1
      karma-chrome-launcher: 3.1.0
      karma-coverage: 2.0.3
      karma-edge-launcher: 0.4.2_karma@5.1.1
      karma-env-preprocessor: 0.1.1
      karma-firefox-launcher: 1.3.0
      karma-ie-launcher: 1.0.0_karma@5.1.1
      karma-json-preprocessor: 0.3.3_karma@5.1.1
      karma-json-to-file-reporter: 1.0.1
      karma-junit-reporter: 2.0.1_karma@5.1.1
      karma-mocha: 2.0.1
      karma-mocha-reporter: 2.2.5_karma@5.1.1
      karma-remap-istanbul: 0.6.0_karma@5.1.1
      mocha: 7.2.0
      mocha-junit-reporter: 1.23.3_mocha@7.2.0
      nyc: 14.1.1
      prettier: 1.19.1
      process: 0.11.10
      rimraf: 3.0.2
      rollup: 1.32.1
      rollup-plugin-shim: 1.0.0
      rollup-plugin-sourcemaps: 0.4.2_rollup@1.32.1
      rollup-plugin-terser: 5.3.0_rollup@1.32.1
      rollup-plugin-visualizer: 4.1.1_rollup@1.32.1
      source-map-support: 0.5.19
      tslib: 2.0.1
      typescript: 3.9.7
    dev: false
    name: '@rush-temp/schema-registry-avro'
    resolution:
      integrity: sha512-EqsEETl8kUKb2VWG+N/ZdyC0n0ZYfd5DV8k9CXVo2HCGMNTU1oPK+3fK449s3uu/eBivECV47Uysi5J5OyZ4kQ==
      tarball: 'file:projects/schema-registry-avro.tgz'
    version: 0.0.0
  'file:projects/schema-registry.tgz':
    dependencies:
      '@azure/identity': 1.1.0
      '@microsoft/api-extractor': 7.7.11
      '@opentelemetry/api': 0.10.2
      '@rollup/plugin-commonjs': 11.0.2_rollup@1.32.1
      '@rollup/plugin-json': 4.1.0_rollup@1.32.1
      '@rollup/plugin-multi-entry': 3.0.1_rollup@1.32.1
      '@rollup/plugin-node-resolve': 8.4.0_rollup@1.32.1
      '@rollup/plugin-replace': 2.3.3_rollup@1.32.1
      '@types/chai': 4.2.12
      '@types/chai-as-promised': 7.1.3
      '@types/mocha': 7.0.2
      '@types/node': 8.10.62
      '@typescript-eslint/eslint-plugin': 2.34.0_5004700905763c91177aaa7d1d0d56ac
      '@typescript-eslint/parser': 2.34.0_eslint@6.8.0+typescript@3.9.7
      chai: 4.2.0
      chai-as-promised: 7.1.1_chai@4.2.0
      cross-env: 7.0.2
      dotenv: 8.2.0
      eslint: 6.8.0
      eslint-config-prettier: 6.11.0_eslint@6.8.0
      eslint-plugin-no-null: 1.0.2_eslint@6.8.0
      eslint-plugin-no-only-tests: 2.4.0
      eslint-plugin-promise: 4.2.1
      karma: 5.1.1
      karma-chrome-launcher: 3.1.0
      karma-coverage: 2.0.3
      karma-edge-launcher: 0.4.2_karma@5.1.1
      karma-env-preprocessor: 0.1.1
      karma-firefox-launcher: 1.3.0
      karma-ie-launcher: 1.0.0_karma@5.1.1
      karma-json-preprocessor: 0.3.3_karma@5.1.1
      karma-json-to-file-reporter: 1.0.1
      karma-junit-reporter: 2.0.1_karma@5.1.1
      karma-mocha: 2.0.1
      karma-mocha-reporter: 2.2.5_karma@5.1.1
      karma-remap-istanbul: 0.6.0_karma@5.1.1
      mocha: 7.2.0
      mocha-junit-reporter: 1.23.3_mocha@7.2.0
      nyc: 14.1.1
      prettier: 1.19.1
      rimraf: 3.0.2
      rollup: 1.32.1
      rollup-plugin-shim: 1.0.0
      rollup-plugin-sourcemaps: 0.4.2_rollup@1.32.1
      rollup-plugin-terser: 5.3.0_rollup@1.32.1
      rollup-plugin-visualizer: 4.1.1_rollup@1.32.1
      source-map-support: 0.5.19
      tslib: 2.0.1
      typescript: 3.9.7
    dev: false
    name: '@rush-temp/schema-registry'
    resolution:
      integrity: sha512-mF+8c4mn7AsFrfsDdW1oSdJyh04/iCYalc+F77XFKWFfm2HhFYa7qIouBFd62Fl/vdReyBRT2saKMhX39ZYxVQ==
      tarball: 'file:projects/schema-registry.tgz'
    version: 0.0.0
  'file:projects/search-documents.tgz':
    dependencies:
      '@azure/core-tracing': 1.0.0-preview.9
      '@microsoft/api-extractor': 7.7.11
      '@opentelemetry/api': 0.10.2
      '@rollup/plugin-commonjs': 11.0.2_rollup@1.32.1
      '@rollup/plugin-json': 4.1.0_rollup@1.32.1
      '@rollup/plugin-multi-entry': 3.0.1_rollup@1.32.1
      '@rollup/plugin-node-resolve': 8.4.0_rollup@1.32.1
      '@rollup/plugin-replace': 2.3.3_rollup@1.32.1
      '@types/chai': 4.2.12
      '@types/mocha': 7.0.2
      '@types/node': 8.10.62
      '@types/sinon': 9.0.5
      '@typescript-eslint/eslint-plugin': 2.34.0_5004700905763c91177aaa7d1d0d56ac
      '@typescript-eslint/parser': 2.34.0_eslint@6.8.0+typescript@3.9.7
      chai: 4.2.0
      cross-env: 7.0.2
      dotenv: 8.2.0
      eslint: 6.8.0
      eslint-config-prettier: 6.11.0_eslint@6.8.0
      eslint-plugin-no-null: 1.0.2_eslint@6.8.0
      eslint-plugin-no-only-tests: 2.4.0
      eslint-plugin-promise: 4.2.1
      events: 3.2.0
      inherits: 2.0.4
      karma: 5.1.1
      karma-chrome-launcher: 3.1.0
      karma-coverage: 2.0.3
      karma-edge-launcher: 0.4.2_karma@5.1.1
      karma-env-preprocessor: 0.1.1
      karma-firefox-launcher: 1.3.0
      karma-ie-launcher: 1.0.0_karma@5.1.1
      karma-json-preprocessor: 0.3.3_karma@5.1.1
      karma-json-to-file-reporter: 1.0.1
      karma-junit-reporter: 2.0.1_karma@5.1.1
      karma-mocha: 2.0.1
      karma-mocha-reporter: 2.2.5_karma@5.1.1
      karma-remap-istanbul: 0.6.0_karma@5.1.1
      mocha: 7.2.0
      mocha-junit-reporter: 1.23.3_mocha@7.2.0
      nyc: 14.1.1
      prettier: 1.19.1
      rimraf: 3.0.2
      rollup: 1.32.1
      rollup-plugin-shim: 1.0.0
      rollup-plugin-sourcemaps: 0.4.2_rollup@1.32.1
      rollup-plugin-terser: 5.3.0_rollup@1.32.1
      rollup-plugin-visualizer: 4.1.1_rollup@1.32.1
      sinon: 9.0.3
      ts-node: 8.10.2_typescript@3.9.7
      tslib: 2.0.1
      typescript: 3.9.7
      util: 0.12.3
    dev: false
    name: '@rush-temp/search-documents'
    resolution:
      integrity: sha512-zE1WZpcj1S6huA1g9E4NW0EGiDDMyQgjSZw+UBGUQKwjOho2sNKurymm+aDjLofSr+DOKrqFwh/JFG4ruV0hqg==
      tarball: 'file:projects/search-documents.tgz'
    version: 0.0.0
  'file:projects/service-bus.tgz':
    dependencies:
      '@azure/core-amqp': 2.0.0-beta.1
      '@azure/core-tracing': 1.0.0-preview.9
      '@azure/identity': 1.1.0
      '@microsoft/api-extractor': 7.7.11
      '@opentelemetry/api': 0.10.2
      '@rollup/plugin-commonjs': 11.0.2_rollup@1.32.1
      '@rollup/plugin-inject': 4.0.2_rollup@1.32.1
      '@rollup/plugin-json': 4.1.0_rollup@1.32.1
      '@rollup/plugin-multi-entry': 3.0.1_rollup@1.32.1
      '@rollup/plugin-node-resolve': 8.4.0_rollup@1.32.1
      '@rollup/plugin-replace': 2.3.3_rollup@1.32.1
      '@types/chai': 4.2.12
      '@types/chai-as-promised': 7.1.3
      '@types/debug': 4.1.5
      '@types/glob': 7.1.3
      '@types/is-buffer': 2.0.0
      '@types/long': 4.0.1
      '@types/mocha': 7.0.2
      '@types/node': 8.10.62
      '@types/sinon': 9.0.5
      '@types/ws': 7.2.6
      '@typescript-eslint/eslint-plugin': 2.34.0_5004700905763c91177aaa7d1d0d56ac
      '@typescript-eslint/parser': 2.34.0_eslint@6.8.0+typescript@3.9.7
      assert: 1.5.0
      buffer: 5.6.0
      chai: 4.2.0
      chai-as-promised: 7.1.1_chai@4.2.0
      chai-exclude: 2.0.2_chai@4.2.0
      cross-env: 7.0.2
      debug: 4.1.1
      delay: 4.4.0
      dotenv: 8.2.0
      downlevel-dts: 0.4.0
      eslint: 6.8.0
      eslint-config-prettier: 6.11.0_eslint@6.8.0
      eslint-plugin-no-null: 1.0.2_eslint@6.8.0
      eslint-plugin-no-only-tests: 2.4.0
      eslint-plugin-promise: 4.2.1
      esm: 3.2.25
      events: 3.2.0
      glob: 7.1.6
      https-proxy-agent: 5.0.0
      is-buffer: 2.0.4
      jssha: 3.1.2
      karma: 5.1.1
      karma-chrome-launcher: 3.1.0
      karma-coverage: 2.0.3
      karma-edge-launcher: 0.4.2_karma@5.1.1
      karma-env-preprocessor: 0.1.1
      karma-firefox-launcher: 1.3.0
      karma-ie-launcher: 1.0.0_karma@5.1.1
      karma-junit-reporter: 2.0.1_karma@5.1.1
      karma-mocha: 2.0.1
      karma-mocha-reporter: 2.2.5_karma@5.1.1
      karma-remap-istanbul: 0.6.0_karma@5.1.1
      long: 4.0.0
      mocha: 7.2.0
      mocha-junit-reporter: 1.23.3_mocha@7.2.0
      moment: 2.27.0
      nyc: 14.1.1
      prettier: 1.19.1
      process: 0.11.10
      promise: 8.1.0
      puppeteer: 3.3.0
      rhea-promise: 1.0.0
      rimraf: 3.0.2
      rollup: 1.32.1
      rollup-plugin-shim: 1.0.0
      rollup-plugin-sourcemaps: 0.4.2_rollup@1.32.1
      rollup-plugin-terser: 5.3.0_rollup@1.32.1
      sinon: 9.0.3
      ts-node: 8.10.2_typescript@3.9.7
      tslib: 2.0.1
      typescript: 3.9.7
      ws: 7.3.1
    dev: false
    name: '@rush-temp/service-bus'
    resolution:
      integrity: sha512-947ihqmHYOF4tude9GzyRGzrYeNOXNcNIVXMJyPHgV06T+WP/snZavFpC0YrS2RBRvrIqWRQh4kId2e0VfUYcg==
      tarball: 'file:projects/service-bus.tgz'
    version: 0.0.0
  'file:projects/storage-blob-changefeed.tgz':
    dependencies:
      '@azure/core-tracing': 1.0.0-preview.9
      '@azure/identity': 1.1.0
      '@microsoft/api-extractor': 7.7.11
      '@opentelemetry/api': 0.10.2
      '@rollup/plugin-commonjs': 11.0.2_rollup@1.32.1
      '@rollup/plugin-multi-entry': 3.0.1_rollup@1.32.1
      '@rollup/plugin-node-resolve': 8.4.0_rollup@1.32.1
      '@rollup/plugin-replace': 2.3.3_rollup@1.32.1
      '@types/mocha': 7.0.2
      '@types/node': 8.10.62
      '@types/sinon': 9.0.5
      '@typescript-eslint/eslint-plugin': 2.34.0_5004700905763c91177aaa7d1d0d56ac
      '@typescript-eslint/parser': 2.34.0_eslint@6.8.0+typescript@3.9.7
      assert: 1.5.0
      cross-env: 7.0.2
      dotenv: 8.2.0
      downlevel-dts: 0.4.0
      es6-promise: 4.2.8
      eslint: 6.8.0
      eslint-config-prettier: 6.11.0_eslint@6.8.0
      eslint-plugin-no-null: 1.0.2_eslint@6.8.0
      eslint-plugin-no-only-tests: 2.4.0
      eslint-plugin-promise: 4.2.1
      esm: 3.2.25
      events: 3.2.0
      inherits: 2.0.4
      karma: 5.1.1
      karma-chrome-launcher: 3.1.0
      karma-coverage: 2.0.3
      karma-edge-launcher: 0.4.2_karma@5.1.1
      karma-env-preprocessor: 0.1.1
      karma-firefox-launcher: 1.3.0
      karma-ie-launcher: 1.0.0_karma@5.1.1
      karma-json-preprocessor: 0.3.3_karma@5.1.1
      karma-json-to-file-reporter: 1.0.1
      karma-junit-reporter: 2.0.1_karma@5.1.1
      karma-mocha: 2.0.1
      karma-mocha-reporter: 2.2.5_karma@5.1.1
      karma-remap-istanbul: 0.6.0_karma@5.1.1
      mocha: 7.2.0
      mocha-junit-reporter: 1.23.3_mocha@7.2.0
      nyc: 14.1.1
      prettier: 1.19.1
      puppeteer: 3.3.0
      rimraf: 3.0.2
      rollup: 1.32.1
      rollup-plugin-shim: 1.0.0
      rollup-plugin-sourcemaps: 0.4.2_rollup@1.32.1
      rollup-plugin-terser: 5.3.0_rollup@1.32.1
      rollup-plugin-visualizer: 4.1.1_rollup@1.32.1
      sinon: 9.0.3
      source-map-support: 0.5.19
      ts-node: 8.10.2_typescript@3.9.7
      tslib: 2.0.1
      typescript: 3.9.7
      util: 0.12.3
    dev: false
    name: '@rush-temp/storage-blob-changefeed'
    resolution:
      integrity: sha512-kv8o6uulABfvnyr/aayD1zj+B3xVWvDswYWmzqB8I5uFBEoolZzHIpxMDVL3SGRgG5gF02Ty9V4WJ52CblAINw==
      tarball: 'file:projects/storage-blob-changefeed.tgz'
    version: 0.0.0
  'file:projects/storage-blob.tgz':
    dependencies:
      '@azure/core-tracing': 1.0.0-preview.9
      '@azure/identity': 1.1.0
      '@microsoft/api-extractor': 7.7.11
      '@opentelemetry/api': 0.10.2
      '@rollup/plugin-commonjs': 11.0.2_rollup@1.32.1
      '@rollup/plugin-json': 4.1.0_rollup@1.32.1
      '@rollup/plugin-multi-entry': 3.0.1_rollup@1.32.1
      '@rollup/plugin-node-resolve': 8.4.0_rollup@1.32.1
      '@rollup/plugin-replace': 2.3.3_rollup@1.32.1
      '@types/mocha': 7.0.2
      '@types/node': 8.10.62
      '@typescript-eslint/eslint-plugin': 2.34.0_5004700905763c91177aaa7d1d0d56ac
      '@typescript-eslint/parser': 2.34.0_eslint@6.8.0+typescript@3.9.7
      assert: 1.5.0
      cross-env: 7.0.2
      dotenv: 8.2.0
      downlevel-dts: 0.4.0
      es6-promise: 4.2.8
      eslint: 6.8.0
      eslint-config-prettier: 6.11.0_eslint@6.8.0
      eslint-plugin-no-null: 1.0.2_eslint@6.8.0
      eslint-plugin-no-only-tests: 2.4.0
      eslint-plugin-promise: 4.2.1
      esm: 3.2.25
      events: 3.2.0
      inherits: 2.0.4
      karma: 5.1.1
      karma-chrome-launcher: 3.1.0
      karma-coverage: 2.0.3
      karma-edge-launcher: 0.4.2_karma@5.1.1
      karma-env-preprocessor: 0.1.1
      karma-firefox-launcher: 1.3.0
      karma-ie-launcher: 1.0.0_karma@5.1.1
      karma-json-preprocessor: 0.3.3_karma@5.1.1
      karma-json-to-file-reporter: 1.0.1
      karma-junit-reporter: 2.0.1_karma@5.1.1
      karma-mocha: 2.0.1
      karma-mocha-reporter: 2.2.5_karma@5.1.1
      karma-remap-istanbul: 0.6.0_karma@5.1.1
      mocha: 7.2.0
      mocha-junit-reporter: 1.23.3_mocha@7.2.0
      nyc: 14.1.1
      prettier: 1.19.1
      puppeteer: 3.3.0
      rimraf: 3.0.2
      rollup: 1.32.1
      rollup-plugin-shim: 1.0.0
      rollup-plugin-sourcemaps: 0.4.2_rollup@1.32.1
      rollup-plugin-terser: 5.3.0_rollup@1.32.1
      rollup-plugin-visualizer: 4.1.1_rollup@1.32.1
      source-map-support: 0.5.19
      ts-node: 8.10.2_typescript@3.9.7
      tslib: 2.0.1
      typescript: 3.9.7
      util: 0.12.3
    dev: false
    name: '@rush-temp/storage-blob'
    resolution:
      integrity: sha512-S5qF/wHpHCaW7CTfWYjq/eAHOGa23wDaYiMbQqElQO1WQsERQfGWIH/bf1C0Mg1HQYfKjH7UxmTfvt87Iouxjg==
      tarball: 'file:projects/storage-blob.tgz'
    version: 0.0.0
  'file:projects/storage-file-datalake.tgz':
    dependencies:
      '@azure/core-tracing': 1.0.0-preview.9
      '@azure/identity': 1.1.0
      '@microsoft/api-extractor': 7.7.11
      '@opentelemetry/api': 0.10.2
      '@rollup/plugin-commonjs': 11.0.2_rollup@1.32.1
      '@rollup/plugin-json': 4.1.0_rollup@1.32.1
      '@rollup/plugin-multi-entry': 3.0.1_rollup@1.32.1
      '@rollup/plugin-node-resolve': 8.4.0_rollup@1.32.1
      '@rollup/plugin-replace': 2.3.3_rollup@1.32.1
      '@types/fs-extra': 8.1.1
      '@types/mocha': 7.0.2
      '@types/node': 8.10.62
      '@types/query-string': 6.2.0
      '@typescript-eslint/eslint-plugin': 2.34.0_5004700905763c91177aaa7d1d0d56ac
      '@typescript-eslint/parser': 2.34.0_eslint@6.8.0+typescript@3.9.7
      assert: 1.5.0
      cross-env: 7.0.2
      dotenv: 8.2.0
      downlevel-dts: 0.4.0
      es6-promise: 4.2.8
      eslint: 6.8.0
      eslint-config-prettier: 6.11.0_eslint@6.8.0
      eslint-plugin-no-null: 1.0.2_eslint@6.8.0
      eslint-plugin-no-only-tests: 2.4.0
      eslint-plugin-promise: 4.2.1
      esm: 3.2.25
      events: 3.2.0
      execa: 3.4.0
      fs-extra: 8.1.0
      inherits: 2.0.4
      karma: 5.1.1
      karma-chrome-launcher: 3.1.0
      karma-coverage: 2.0.3
      karma-edge-launcher: 0.4.2_karma@5.1.1
      karma-env-preprocessor: 0.1.1
      karma-firefox-launcher: 1.3.0
      karma-ie-launcher: 1.0.0_karma@5.1.1
      karma-json-preprocessor: 0.3.3_karma@5.1.1
      karma-json-to-file-reporter: 1.0.1
      karma-junit-reporter: 2.0.1_karma@5.1.1
      karma-mocha: 2.0.1
      karma-mocha-reporter: 2.2.5_karma@5.1.1
      karma-remap-istanbul: 0.6.0_karma@5.1.1
      mocha: 7.2.0
      mocha-junit-reporter: 1.23.3_mocha@7.2.0
      nyc: 14.1.1
      prettier: 1.19.1
      puppeteer: 3.3.0
      query-string: 5.1.1
      rimraf: 3.0.2
      rollup: 1.32.1
      rollup-plugin-shim: 1.0.0
      rollup-plugin-sourcemaps: 0.4.2_rollup@1.32.1
      rollup-plugin-terser: 5.3.0_rollup@1.32.1
      rollup-plugin-visualizer: 4.1.1_rollup@1.32.1
      source-map-support: 0.5.19
      ts-node: 8.10.2_typescript@3.9.7
      tslib: 2.0.1
      typescript: 3.9.7
      util: 0.12.3
    dev: false
    name: '@rush-temp/storage-file-datalake'
    resolution:
      integrity: sha512-8G5CDvfjNiz1ly3YxJbwq6ISOYpL++mnO4J/jB5zgm9IVn66wrn1iaf4xvKo4C/vdaIU/xddWjBH4yHwo1AzcQ==
      tarball: 'file:projects/storage-file-datalake.tgz'
    version: 0.0.0
  'file:projects/storage-file-share.tgz':
    dependencies:
      '@azure/core-tracing': 1.0.0-preview.9
      '@microsoft/api-extractor': 7.7.11
      '@opentelemetry/api': 0.10.2
      '@rollup/plugin-commonjs': 11.0.2_rollup@1.32.1
      '@rollup/plugin-multi-entry': 3.0.1_rollup@1.32.1
      '@rollup/plugin-node-resolve': 8.4.0_rollup@1.32.1
      '@rollup/plugin-replace': 2.3.3_rollup@1.32.1
      '@types/mocha': 7.0.2
      '@types/node': 8.10.62
      '@typescript-eslint/eslint-plugin': 2.34.0_5004700905763c91177aaa7d1d0d56ac
      '@typescript-eslint/parser': 2.34.0_eslint@6.8.0+typescript@3.9.7
      assert: 1.5.0
      cross-env: 7.0.2
      dotenv: 8.2.0
      downlevel-dts: 0.4.0
      es6-promise: 4.2.8
      eslint: 6.8.0
      eslint-config-prettier: 6.11.0_eslint@6.8.0
      eslint-plugin-no-null: 1.0.2_eslint@6.8.0
      eslint-plugin-no-only-tests: 2.4.0
      eslint-plugin-promise: 4.2.1
      esm: 3.2.25
      events: 3.2.0
      inherits: 2.0.4
      karma: 5.1.1
      karma-chrome-launcher: 3.1.0
      karma-coverage: 2.0.3
      karma-edge-launcher: 0.4.2_karma@5.1.1
      karma-env-preprocessor: 0.1.1
      karma-firefox-launcher: 1.3.0
      karma-ie-launcher: 1.0.0_karma@5.1.1
      karma-json-preprocessor: 0.3.3_karma@5.1.1
      karma-json-to-file-reporter: 1.0.1
      karma-junit-reporter: 2.0.1_karma@5.1.1
      karma-mocha: 2.0.1
      karma-mocha-reporter: 2.2.5_karma@5.1.1
      karma-remap-istanbul: 0.6.0_karma@5.1.1
      mocha: 7.2.0
      mocha-junit-reporter: 1.23.3_mocha@7.2.0
      nyc: 14.1.1
      prettier: 1.19.1
      puppeteer: 3.3.0
      rimraf: 3.0.2
      rollup: 1.32.1
      rollup-plugin-shim: 1.0.0
      rollup-plugin-sourcemaps: 0.4.2_rollup@1.32.1
      rollup-plugin-terser: 5.3.0_rollup@1.32.1
      rollup-plugin-visualizer: 4.1.1_rollup@1.32.1
      source-map-support: 0.5.19
      ts-node: 8.10.2_typescript@3.9.7
      tslib: 2.0.1
      typescript: 3.9.7
      util: 0.12.3
    dev: false
    name: '@rush-temp/storage-file-share'
    resolution:
      integrity: sha512-tNubXcGD+kdnyl9UIyeL6JwvmVA7cynbOlIaZ8oyfj3/HRv+rT6oDwPbF/5gEjgAxC99uwAW+SoU2MMz5bxIiQ==
      tarball: 'file:projects/storage-file-share.tgz'
    version: 0.0.0
  'file:projects/storage-internal-avro.tgz':
    dependencies:
      '@microsoft/api-extractor': 7.7.11
      '@rollup/plugin-commonjs': 11.0.2_rollup@1.32.1
      '@rollup/plugin-multi-entry': 3.0.1_rollup@1.32.1
      '@rollup/plugin-node-resolve': 8.4.0_rollup@1.32.1
      '@rollup/plugin-replace': 2.3.3_rollup@1.32.1
      '@types/mocha': 7.0.2
      '@types/node': 8.10.62
      '@typescript-eslint/eslint-plugin': 2.34.0_5004700905763c91177aaa7d1d0d56ac
      '@typescript-eslint/parser': 2.34.0_eslint@6.8.0+typescript@3.9.7
      assert: 1.5.0
      cross-env: 7.0.2
      dotenv: 8.2.0
      downlevel-dts: 0.4.0
      es6-promise: 4.2.8
      eslint: 6.8.0
      eslint-config-prettier: 6.11.0_eslint@6.8.0
      eslint-plugin-no-null: 1.0.2_eslint@6.8.0
      eslint-plugin-no-only-tests: 2.4.0
      eslint-plugin-promise: 4.2.1
      esm: 3.2.25
      inherits: 2.0.4
      karma: 5.1.1
      karma-chrome-launcher: 3.1.0
      karma-coverage: 2.0.3
      karma-edge-launcher: 0.4.2_karma@5.1.1
      karma-env-preprocessor: 0.1.1
      karma-firefox-launcher: 1.3.0
      karma-ie-launcher: 1.0.0_karma@5.1.1
      karma-json-preprocessor: 0.3.3_karma@5.1.1
      karma-json-to-file-reporter: 1.0.1
      karma-junit-reporter: 2.0.1_karma@5.1.1
      karma-mocha: 2.0.1
      karma-mocha-reporter: 2.2.5_karma@5.1.1
      karma-remap-istanbul: 0.6.0_karma@5.1.1
      mocha: 7.2.0
      mocha-junit-reporter: 1.23.3_mocha@7.2.0
      nyc: 14.1.1
      prettier: 1.19.1
      puppeteer: 3.3.0
      rimraf: 3.0.2
      rollup: 1.32.1
      rollup-plugin-shim: 1.0.0
      rollup-plugin-sourcemaps: 0.4.2_rollup@1.32.1
      rollup-plugin-terser: 5.3.0_rollup@1.32.1
      rollup-plugin-visualizer: 4.1.1_rollup@1.32.1
      source-map-support: 0.5.19
      ts-node: 8.10.2_typescript@3.9.7
      tslib: 2.0.1
      typescript: 3.9.7
      util: 0.12.3
    dev: false
    name: '@rush-temp/storage-internal-avro'
    resolution:
      integrity: sha512-0SDBUmCEthTK5dc2YxuJqRPE443HPL0DQV9VtqMAZmged7D0B2eGP2A9u9pYuQa5zP1dtAdzI3Dd3NCiZH4/vw==
      tarball: 'file:projects/storage-internal-avro.tgz'
    version: 0.0.0
  'file:projects/storage-queue.tgz':
    dependencies:
      '@azure/core-tracing': 1.0.0-preview.9
      '@azure/identity': 1.1.0
      '@microsoft/api-extractor': 7.7.11
      '@opentelemetry/api': 0.10.2
      '@rollup/plugin-commonjs': 11.0.2_rollup@1.32.1
      '@rollup/plugin-multi-entry': 3.0.1_rollup@1.32.1
      '@rollup/plugin-node-resolve': 8.4.0_rollup@1.32.1
      '@rollup/plugin-replace': 2.3.3_rollup@1.32.1
      '@types/mocha': 7.0.2
      '@types/node': 8.10.62
      '@typescript-eslint/eslint-plugin': 2.34.0_5004700905763c91177aaa7d1d0d56ac
      '@typescript-eslint/parser': 2.34.0_eslint@6.8.0+typescript@3.9.7
      assert: 1.5.0
      cross-env: 7.0.2
      dotenv: 8.2.0
      downlevel-dts: 0.4.0
      es6-promise: 4.2.8
      eslint: 6.8.0
      eslint-config-prettier: 6.11.0_eslint@6.8.0
      eslint-plugin-no-null: 1.0.2_eslint@6.8.0
      eslint-plugin-no-only-tests: 2.4.0
      eslint-plugin-promise: 4.2.1
      esm: 3.2.25
      inherits: 2.0.4
      karma: 5.1.1
      karma-chrome-launcher: 3.1.0
      karma-coverage: 2.0.3
      karma-edge-launcher: 0.4.2_karma@5.1.1
      karma-env-preprocessor: 0.1.1
      karma-firefox-launcher: 1.3.0
      karma-ie-launcher: 1.0.0_karma@5.1.1
      karma-json-preprocessor: 0.3.3_karma@5.1.1
      karma-json-to-file-reporter: 1.0.1
      karma-junit-reporter: 2.0.1_karma@5.1.1
      karma-mocha: 2.0.1
      karma-mocha-reporter: 2.2.5_karma@5.1.1
      karma-remap-istanbul: 0.6.0_karma@5.1.1
      mocha: 7.2.0
      mocha-junit-reporter: 1.23.3_mocha@7.2.0
      nyc: 14.1.1
      prettier: 1.19.1
      puppeteer: 3.3.0
      rimraf: 3.0.2
      rollup: 1.32.1
      rollup-plugin-shim: 1.0.0
      rollup-plugin-sourcemaps: 0.4.2_rollup@1.32.1
      rollup-plugin-terser: 5.3.0_rollup@1.32.1
      rollup-plugin-visualizer: 4.1.1_rollup@1.32.1
      source-map-support: 0.5.19
      ts-node: 8.10.2_typescript@3.9.7
      tslib: 2.0.1
      typescript: 3.9.7
      util: 0.12.3
    dev: false
    name: '@rush-temp/storage-queue'
    resolution:
      integrity: sha512-peAeDFKOdGTC2cqKuruSMGA0LCJ2peTAn1UPrf0T+AQQWmhyqJqtMRzdDAbd9gTx/6CGKolRoSfo0Zwtj5apRw==
      tarball: 'file:projects/storage-queue.tgz'
    version: 0.0.0
  'file:projects/synapse-monitoring.tgz':
    dependencies:
      '@azure/core-tracing': 1.0.0-preview.9
      '@azure/identity': 1.1.0
      '@microsoft/api-extractor': 7.7.11
      '@opentelemetry/api': 0.10.2
      '@rollup/plugin-commonjs': 11.0.2_rollup@1.32.1
      '@rollup/plugin-json': 4.1.0_rollup@1.32.1
      '@rollup/plugin-multi-entry': 3.0.1_rollup@1.32.1
      '@rollup/plugin-node-resolve': 8.4.0_rollup@1.32.1
      '@rollup/plugin-replace': 2.3.3_rollup@1.32.1
      '@types/chai': 4.2.13
      '@types/fs-extra': 8.1.1
      '@types/mocha': 7.0.2
      '@types/node': 8.10.64
      '@types/query-string': 6.2.0
      '@types/sinon': 9.0.8
      assert: 1.5.0
      chai: 4.2.0
      cross-env: 7.0.2
      dotenv: 8.2.0
      eslint: 6.8.0
      esm: 3.2.25
      fs-extra: 8.1.0
      inherits: 2.0.4
      karma: 5.2.3
      karma-chrome-launcher: 3.1.0
      karma-coverage: 2.0.3
      karma-edge-launcher: 0.4.2_karma@5.2.3
      karma-env-preprocessor: 0.1.1
      karma-firefox-launcher: 1.3.0
      karma-ie-launcher: 1.0.0_karma@5.2.3
      karma-json-preprocessor: 0.3.3_karma@5.2.3
      karma-json-to-file-reporter: 1.0.1
      karma-junit-reporter: 2.0.1_karma@5.2.3
      karma-mocha: 2.0.1
      karma-mocha-reporter: 2.2.5_karma@5.2.3
      karma-remap-istanbul: 0.6.0_karma@5.2.3
      mocha: 7.2.0
      mocha-junit-reporter: 1.23.3_mocha@7.2.0
      nyc: 14.1.1
      prettier: 1.19.1
      puppeteer: 3.3.0
      query-string: 5.1.1
      rimraf: 3.0.2
      rollup: 1.32.1
      rollup-plugin-node-resolve: 3.4.0
      rollup-plugin-shim: 1.0.0
      rollup-plugin-sourcemaps: 0.4.2_rollup@1.32.1
      rollup-plugin-terser: 5.3.1_rollup@1.32.1
      rollup-plugin-visualizer: 4.1.1_rollup@1.32.1
      sinon: 9.2.0
      source-map-support: 0.5.19
      tslib: 2.0.3
      typescript: 3.9.7
      uglify-js: 3.11.2
      url: 0.11.0
    dev: false
    name: '@rush-temp/synapse-monitoring'
    resolution:
      integrity: sha512-awmxbX/+WCbbBNKwlvSp6VDGzo94iRGp+vwCF0CBgtg5tDQdB/8VMHKnSFjxmChN3YZ0bbqfZJGe/8Kp6jf2JA==
      tarball: 'file:projects/synapse-monitoring.tgz'
    version: 0.0.0
  'file:projects/template.tgz':
    dependencies:
      '@azure/core-tracing': 1.0.0-preview.9
      '@microsoft/api-extractor': 7.7.11
      '@opentelemetry/api': 0.10.2
      '@rollup/plugin-commonjs': 11.0.2_rollup@1.32.1
      '@rollup/plugin-json': 4.1.0_rollup@1.32.1
      '@rollup/plugin-multi-entry': 3.0.1_rollup@1.32.1
      '@rollup/plugin-node-resolve': 8.4.0_rollup@1.32.1
      '@rollup/plugin-replace': 2.3.3_rollup@1.32.1
      '@types/chai': 4.2.12
      '@types/chai-as-promised': 7.1.3
      '@types/mocha': 7.0.2
      '@types/node': 8.10.62
      '@typescript-eslint/eslint-plugin': 2.34.0_5004700905763c91177aaa7d1d0d56ac
      '@typescript-eslint/parser': 2.34.0_eslint@6.8.0+typescript@3.9.7
      chai: 4.2.0
      chai-as-promised: 7.1.1_chai@4.2.0
      cross-env: 7.0.2
      dotenv: 8.2.0
      eslint: 6.8.0
      eslint-config-prettier: 6.11.0_eslint@6.8.0
      eslint-plugin-no-null: 1.0.2_eslint@6.8.0
      eslint-plugin-no-only-tests: 2.4.0
      eslint-plugin-promise: 4.2.1
      events: 3.2.0
      inherits: 2.0.4
      karma: 5.1.1
      karma-chrome-launcher: 3.1.0
      karma-coverage: 2.0.3
      karma-edge-launcher: 0.4.2_karma@5.1.1
      karma-env-preprocessor: 0.1.1
      karma-firefox-launcher: 1.3.0
      karma-ie-launcher: 1.0.0_karma@5.1.1
      karma-junit-reporter: 2.0.1_karma@5.1.1
      karma-mocha: 2.0.1
      karma-mocha-reporter: 2.2.5_karma@5.1.1
      karma-remap-istanbul: 0.6.0_karma@5.1.1
      karma-typescript: 5.0.3_karma@5.1.1+typescript@3.9.7
      mocha: 7.2.0
      mocha-junit-reporter: 1.23.3_mocha@7.2.0
      nyc: 14.1.1
      prettier: 1.19.1
      rimraf: 3.0.2
      rollup: 1.32.1
      rollup-plugin-shim: 1.0.0
      rollup-plugin-sourcemaps: 0.4.2_rollup@1.32.1
      rollup-plugin-terser: 5.3.0_rollup@1.32.1
      rollup-plugin-visualizer: 4.1.1_rollup@1.32.1
      tslib: 2.0.1
      typescript: 3.9.7
      util: 0.12.3
    dev: false
    name: '@rush-temp/template'
    resolution:
      integrity: sha512-hE8hxvkCHl7jN3xlQ9fsWQvKNs7h47NCd6ulQl9DbSGsxSh88snVWuJG7BkjYirIUhF6S2ZpszERBYMPJA/OyA==
      tarball: 'file:projects/template.tgz'
    version: 0.0.0
  'file:projects/test-utils-perfstress.tgz':
    dependencies:
      '@opentelemetry/api': 0.10.2
      '@types/minimist': 1.2.0
      '@types/node': 8.10.62
      '@types/node-fetch': 2.5.7
      '@typescript-eslint/eslint-plugin': 2.34.0_5004700905763c91177aaa7d1d0d56ac
      '@typescript-eslint/parser': 2.34.0_eslint@6.8.0+typescript@3.9.7
      eslint: 6.8.0
      eslint-plugin-no-only-tests: 2.4.0
      eslint-plugin-promise: 4.2.1
      karma: 5.1.1
      karma-chrome-launcher: 3.1.0
      karma-coverage: 2.0.3
      karma-env-preprocessor: 0.1.1
      minimist: 1.2.5
      node-fetch: 2.6.0
      prettier: 1.19.1
      rimraf: 3.0.2
      tslib: 2.0.1
      typescript: 3.9.7
    dev: false
    name: '@rush-temp/test-utils-perfstress'
    resolution:
      integrity: sha512-zOQDowpBABurBJejUvTKqdAp1LMTreQo15Q+wfAswJwqbVLLvqDWDVq35f0JGtysHZYbkGxllKNa7f5a/XKOxw==
      tarball: 'file:projects/test-utils-perfstress.tgz'
    version: 0.0.0
  'file:projects/test-utils-recorder.tgz':
    dependencies:
      '@opentelemetry/api': 0.10.2
      '@rollup/plugin-commonjs': 11.0.2_rollup@1.32.1
      '@rollup/plugin-multi-entry': 3.0.1_rollup@1.32.1
      '@rollup/plugin-node-resolve': 8.4.0_rollup@1.32.1
      '@rollup/plugin-replace': 2.3.3_rollup@1.32.1
      '@types/chai': 4.2.12
      '@types/fs-extra': 8.1.1
      '@types/md5': 2.2.0
      '@types/mocha': 7.0.2
      '@types/mock-fs': 4.10.0
      '@types/mock-require': 2.0.0
      '@types/nise': 1.4.0
      '@types/node': 8.10.62
      '@typescript-eslint/eslint-plugin': 2.34.0_5004700905763c91177aaa7d1d0d56ac
      '@typescript-eslint/parser': 2.34.0_eslint@6.8.0+typescript@3.9.7
      chai: 4.2.0
      eslint: 6.8.0
      eslint-plugin-no-only-tests: 2.4.0
      eslint-plugin-promise: 4.2.1
      fs-extra: 8.1.0
      karma: 5.1.1
      karma-chrome-launcher: 3.1.0
      karma-coverage: 2.0.3
      karma-edge-launcher: 0.4.2_karma@5.1.1
      karma-env-preprocessor: 0.1.1
      karma-firefox-launcher: 1.3.0
      karma-ie-launcher: 1.0.0_karma@5.1.1
      karma-json-preprocessor: 0.3.3_karma@5.1.1
      karma-json-to-file-reporter: 1.0.1
      karma-junit-reporter: 2.0.1_karma@5.1.1
      karma-mocha: 2.0.1
      karma-mocha-reporter: 2.2.5_karma@5.1.1
      karma-remap-istanbul: 0.6.0_karma@5.1.1
      md5: 2.3.0
      mocha: 7.2.0
      mocha-junit-reporter: 1.23.3_mocha@7.2.0
      mock-fs: 4.13.0
      mock-require: 3.0.3
      nise: 4.0.4
      nock: 12.0.3
      npm-run-all: 4.1.5
      nyc: 14.1.1
      prettier: 1.19.1
      rimraf: 3.0.2
      rollup: 1.32.1
      rollup-plugin-shim: 1.0.0
      rollup-plugin-sourcemaps: 0.4.2_rollup@1.32.1
      rollup-plugin-terser: 5.3.0_rollup@1.32.1
      rollup-plugin-visualizer: 4.1.1_rollup@1.32.1
      tslib: 2.0.1
      typescript: 3.9.7
      xhr-mock: 2.5.1
    dev: false
    name: '@rush-temp/test-utils-recorder'
    resolution:
      integrity: sha512-jgRVA11kPh/vgHr6KAfqHmSK/J/cb/dnU77nxk02f8OlZ901ftda1v6IeuPY3M/UT8TZxlBz6Vv7XwlDpbtj6w==
      tarball: 'file:projects/test-utils-recorder.tgz'
    version: 0.0.0
  'file:projects/testhub.tgz':
    dependencies:
      '@azure/event-hubs': 2.1.4
      '@types/node': 8.10.62
      '@types/uuid': 8.3.0
      '@types/yargs': 15.0.5
      async-lock: 1.2.4
      death: 1.1.0
      debug: 4.1.1
      rhea: 1.0.24
      rimraf: 3.0.2
      tslib: 2.0.1
      typescript: 3.9.7
      uuid: 8.3.0
      yargs: 15.4.1
    dev: false
    name: '@rush-temp/testhub'
    resolution:
      integrity: sha512-uZaBXfZM1ISycMx+p8kUd/Yqui/KgjgUm/CyAzxK2wkOmqKF66JuLD5lbkH4tXBi+F5rL59UaMhjjxskb6qbzA==
      tarball: 'file:projects/testhub.tgz'
    version: 0.0.0
registry: ''
specifiers:
  '@rush-temp/abort-controller': 'file:./projects/abort-controller.tgz'
  '@rush-temp/ai-anomaly-detector': 'file:./projects/ai-anomaly-detector.tgz'
  '@rush-temp/ai-form-recognizer': 'file:./projects/ai-form-recognizer.tgz'
  '@rush-temp/ai-metrics-advisor': 'file:./projects/ai-metrics-advisor.tgz'
  '@rush-temp/ai-text-analytics': 'file:./projects/ai-text-analytics.tgz'
  '@rush-temp/app-configuration': 'file:./projects/app-configuration.tgz'
  '@rush-temp/communication-administration': 'file:./projects/communication-administration.tgz'
  '@rush-temp/communication-chat': 'file:./projects/communication-chat.tgz'
  '@rush-temp/communication-common': 'file:./projects/communication-common.tgz'
  '@rush-temp/communication-sms': 'file:./projects/communication-sms.tgz'
  '@rush-temp/core-amqp': 'file:./projects/core-amqp.tgz'
  '@rush-temp/core-arm': 'file:./projects/core-arm.tgz'
  '@rush-temp/core-asynciterator-polyfill': 'file:./projects/core-asynciterator-polyfill.tgz'
  '@rush-temp/core-auth': 'file:./projects/core-auth.tgz'
  '@rush-temp/core-client': 'file:./projects/core-client.tgz'
  '@rush-temp/core-http': 'file:./projects/core-http.tgz'
  '@rush-temp/core-https': 'file:./projects/core-https.tgz'
  '@rush-temp/core-lro': 'file:./projects/core-lro.tgz'
  '@rush-temp/core-paging': 'file:./projects/core-paging.tgz'
  '@rush-temp/core-tracing': 'file:./projects/core-tracing.tgz'
  '@rush-temp/core-xml': 'file:./projects/core-xml.tgz'
  '@rush-temp/cosmos': 'file:./projects/cosmos.tgz'
  '@rush-temp/data-tables': 'file:./projects/data-tables.tgz'
  '@rush-temp/dev-tool': 'file:./projects/dev-tool.tgz'
  '@rush-temp/digital-twins-core': 'file:./projects/digital-twins-core.tgz'
  '@rush-temp/eslint-plugin-azure-sdk': 'file:./projects/eslint-plugin-azure-sdk.tgz'
  '@rush-temp/event-hubs': 'file:./projects/event-hubs.tgz'
  '@rush-temp/event-processor-host': 'file:./projects/event-processor-host.tgz'
  '@rush-temp/eventgrid': 'file:./projects/eventgrid.tgz'
  '@rush-temp/eventhubs-checkpointstore-blob': 'file:./projects/eventhubs-checkpointstore-blob.tgz'
  '@rush-temp/identity': 'file:./projects/identity.tgz'
  '@rush-temp/keyvault-admin': 'file:./projects/keyvault-admin.tgz'
  '@rush-temp/keyvault-certificates': 'file:./projects/keyvault-certificates.tgz'
  '@rush-temp/keyvault-common': 'file:./projects/keyvault-common.tgz'
  '@rush-temp/keyvault-keys': 'file:./projects/keyvault-keys.tgz'
  '@rush-temp/keyvault-secrets': 'file:./projects/keyvault-secrets.tgz'
  '@rush-temp/logger': 'file:./projects/logger.tgz'
  '@rush-temp/opentelemetry-exporter-azure-monitor': 'file:./projects/opentelemetry-exporter-azure-monitor.tgz'
  '@rush-temp/schema-registry': 'file:./projects/schema-registry.tgz'
  '@rush-temp/schema-registry-avro': 'file:./projects/schema-registry-avro.tgz'
  '@rush-temp/search-documents': 'file:./projects/search-documents.tgz'
  '@rush-temp/service-bus': 'file:./projects/service-bus.tgz'
  '@rush-temp/storage-blob': 'file:./projects/storage-blob.tgz'
  '@rush-temp/storage-blob-changefeed': 'file:./projects/storage-blob-changefeed.tgz'
  '@rush-temp/storage-file-datalake': 'file:./projects/storage-file-datalake.tgz'
  '@rush-temp/storage-file-share': 'file:./projects/storage-file-share.tgz'
  '@rush-temp/storage-internal-avro': 'file:./projects/storage-internal-avro.tgz'
  '@rush-temp/storage-queue': 'file:./projects/storage-queue.tgz'
  '@rush-temp/synapse-monitoring': 'file:./projects/synapse-monitoring.tgz'
  '@rush-temp/template': 'file:./projects/template.tgz'
  '@rush-temp/test-utils-perfstress': 'file:./projects/test-utils-perfstress.tgz'
  '@rush-temp/test-utils-recorder': 'file:./projects/test-utils-recorder.tgz'
  '@rush-temp/testhub': 'file:./projects/testhub.tgz'<|MERGE_RESOLUTION|>--- conflicted
+++ resolved
@@ -1010,11 +1010,7 @@
       integrity: sha512-ewFXqrQHlFsgc09MK5jP5iR7vumV/BYayNC6PgJO2LPe8vrnNFyjQjSppfEngITi0qvfKtzFvgKymGheFM9UOA==
   /@types/resolve/1.17.1:
     dependencies:
-<<<<<<< HEAD
-      '@types/node': 10.17.39
-=======
       '@types/node': 10.17.28
->>>>>>> 70b4b380
     dev: false
     resolution:
       integrity: sha512-yy7HuzQhj0dhGpD8RLXSZWEkLsV9ibvxvi6EiJ3bkqLAO1RGo0WbkWQiwpRlSFymTJRz0d3k5LM3kkx8ArDbLw==
