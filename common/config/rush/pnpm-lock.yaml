dependencies:
  '@rush-temp/abort-controller': file:projects/abort-controller.tgz
  '@rush-temp/agrifood-farming': file:projects/agrifood-farming.tgz
  '@rush-temp/ai-anomaly-detector': file:projects/ai-anomaly-detector.tgz
  '@rush-temp/ai-document-translator': file:projects/ai-document-translator.tgz
  '@rush-temp/ai-form-recognizer': file:projects/ai-form-recognizer.tgz
  '@rush-temp/ai-metrics-advisor': file:projects/ai-metrics-advisor.tgz
  '@rush-temp/ai-text-analytics': file:projects/ai-text-analytics.tgz
  '@rush-temp/app-configuration': file:projects/app-configuration.tgz
  '@rush-temp/arm-appservice': file:projects/arm-appservice.tgz
  '@rush-temp/arm-compute': file:projects/arm-compute.tgz
  '@rush-temp/arm-features': file:projects/arm-features.tgz
  '@rush-temp/arm-keyvault': file:projects/arm-keyvault.tgz
  '@rush-temp/arm-links': file:projects/arm-links.tgz
  '@rush-temp/arm-locks': file:projects/arm-locks.tgz
  '@rush-temp/arm-managedapplications': file:projects/arm-managedapplications.tgz
  '@rush-temp/arm-network': file:projects/arm-network.tgz
  '@rush-temp/arm-policy': file:projects/arm-policy.tgz
  '@rush-temp/arm-resources': file:projects/arm-resources.tgz
  '@rush-temp/arm-sql': file:projects/arm-sql.tgz
  '@rush-temp/arm-storage': file:projects/arm-storage.tgz
  '@rush-temp/arm-webpubsub': file:projects/arm-webpubsub.tgz
  '@rush-temp/attestation': file:projects/attestation.tgz
  '@rush-temp/communication-chat': file:projects/communication-chat.tgz
  '@rush-temp/communication-common': file:projects/communication-common.tgz
  '@rush-temp/communication-identity': file:projects/communication-identity.tgz
  '@rush-temp/communication-network-traversal': file:projects/communication-network-traversal.tgz
  '@rush-temp/communication-phone-numbers': file:projects/communication-phone-numbers.tgz
  '@rush-temp/communication-sms': file:projects/communication-sms.tgz
  '@rush-temp/confidential-ledger': file:projects/confidential-ledger.tgz
  '@rush-temp/container-registry': file:projects/container-registry.tgz
  '@rush-temp/core-amqp': file:projects/core-amqp.tgz
  '@rush-temp/core-asynciterator-polyfill': file:projects/core-asynciterator-polyfill.tgz
  '@rush-temp/core-auth': file:projects/core-auth.tgz
  '@rush-temp/core-client': file:projects/core-client.tgz
  '@rush-temp/core-client-1': file:projects/core-client-1.tgz
  '@rush-temp/core-client-lro': file:projects/core-client-lro.tgz
  '@rush-temp/core-client-paging': file:projects/core-client-paging.tgz
  '@rush-temp/core-crypto': file:projects/core-crypto.tgz
  '@rush-temp/core-http': file:projects/core-http.tgz
  '@rush-temp/core-lro': file:projects/core-lro.tgz
  '@rush-temp/core-paging': file:projects/core-paging.tgz
  '@rush-temp/core-rest-pipeline': file:projects/core-rest-pipeline.tgz
  '@rush-temp/core-tracing': file:projects/core-tracing.tgz
  '@rush-temp/core-util': file:projects/core-util.tgz
  '@rush-temp/core-xml': file:projects/core-xml.tgz
  '@rush-temp/cosmos': file:projects/cosmos.tgz
  '@rush-temp/data-tables': file:projects/data-tables.tgz
  '@rush-temp/dev-tool': file:projects/dev-tool.tgz
  '@rush-temp/digital-twins-core': file:projects/digital-twins-core.tgz
  '@rush-temp/eslint-plugin-azure-sdk': file:projects/eslint-plugin-azure-sdk.tgz
  '@rush-temp/event-hubs': file:projects/event-hubs.tgz
  '@rush-temp/event-processor-host': file:projects/event-processor-host.tgz
  '@rush-temp/eventgrid': file:projects/eventgrid.tgz
  '@rush-temp/eventhubs-checkpointstore-blob': file:projects/eventhubs-checkpointstore-blob.tgz
  '@rush-temp/eventhubs-checkpointstore-table': file:projects/eventhubs-checkpointstore-table.tgz
  '@rush-temp/identity': file:projects/identity.tgz
  '@rush-temp/identity-cache-persistence': file:projects/identity-cache-persistence.tgz
  '@rush-temp/identity-vscode': file:projects/identity-vscode.tgz
  '@rush-temp/iot-device-update': file:projects/iot-device-update.tgz
  '@rush-temp/iot-modelsrepository': file:projects/iot-modelsrepository.tgz
  '@rush-temp/keyvault-admin': file:projects/keyvault-admin.tgz
  '@rush-temp/keyvault-certificates': file:projects/keyvault-certificates.tgz
  '@rush-temp/keyvault-common': file:projects/keyvault-common.tgz
  '@rush-temp/keyvault-keys': file:projects/keyvault-keys.tgz
  '@rush-temp/keyvault-secrets': file:projects/keyvault-secrets.tgz
  '@rush-temp/logger': file:projects/logger.tgz
  '@rush-temp/mixed-reality-authentication': file:projects/mixed-reality-authentication.tgz
  '@rush-temp/mixed-reality-remote-rendering': file:projects/mixed-reality-remote-rendering.tgz
  '@rush-temp/mock-hub': file:projects/mock-hub.tgz
  '@rush-temp/monitor-opentelemetry-exporter': file:projects/monitor-opentelemetry-exporter.tgz
  '@rush-temp/monitor-query': file:projects/monitor-query.tgz
  '@rush-temp/perf-ai-form-recognizer': file:projects/perf-ai-form-recognizer.tgz
  '@rush-temp/perf-ai-metrics-advisor': file:projects/perf-ai-metrics-advisor.tgz
  '@rush-temp/perf-ai-text-analytics': file:projects/perf-ai-text-analytics.tgz
  '@rush-temp/perf-app-configuration': file:projects/perf-app-configuration.tgz
  '@rush-temp/perf-core-rest-pipeline': file:projects/perf-core-rest-pipeline.tgz
  '@rush-temp/perf-data-tables': file:projects/perf-data-tables.tgz
  '@rush-temp/perf-eventgrid': file:projects/perf-eventgrid.tgz
  '@rush-temp/perf-identity': file:projects/perf-identity.tgz
  '@rush-temp/perf-keyvault-certificates': file:projects/perf-keyvault-certificates.tgz
  '@rush-temp/perf-keyvault-keys': file:projects/perf-keyvault-keys.tgz
  '@rush-temp/perf-keyvault-secrets': file:projects/perf-keyvault-secrets.tgz
  '@rush-temp/perf-search-documents': file:projects/perf-search-documents.tgz
  '@rush-temp/perf-storage-blob': file:projects/perf-storage-blob.tgz
  '@rush-temp/perf-storage-file-datalake': file:projects/perf-storage-file-datalake.tgz
  '@rush-temp/perf-storage-file-share': file:projects/perf-storage-file-share.tgz
  '@rush-temp/purview-catalog': file:projects/purview-catalog.tgz
  '@rush-temp/purview-scanning': file:projects/purview-scanning.tgz
  '@rush-temp/quantum-jobs': file:projects/quantum-jobs.tgz
  '@rush-temp/schema-registry': file:projects/schema-registry.tgz
  '@rush-temp/schema-registry-avro': file:projects/schema-registry-avro.tgz
  '@rush-temp/search-documents': file:projects/search-documents.tgz
  '@rush-temp/service-bus': file:projects/service-bus.tgz
  '@rush-temp/storage-blob': file:projects/storage-blob.tgz
  '@rush-temp/storage-blob-changefeed': file:projects/storage-blob-changefeed.tgz
  '@rush-temp/storage-file-datalake': file:projects/storage-file-datalake.tgz
  '@rush-temp/storage-file-share': file:projects/storage-file-share.tgz
  '@rush-temp/storage-internal-avro': file:projects/storage-internal-avro.tgz
  '@rush-temp/storage-queue': file:projects/storage-queue.tgz
  '@rush-temp/synapse-access-control': file:projects/synapse-access-control.tgz
  '@rush-temp/synapse-artifacts': file:projects/synapse-artifacts.tgz
  '@rush-temp/synapse-managed-private-endpoints': file:projects/synapse-managed-private-endpoints.tgz
  '@rush-temp/synapse-monitoring': file:projects/synapse-monitoring.tgz
  '@rush-temp/synapse-spark': file:projects/synapse-spark.tgz
  '@rush-temp/template': file:projects/template.tgz
  '@rush-temp/test-utils': file:projects/test-utils.tgz
  '@rush-temp/test-utils-perfstress': file:projects/test-utils-perfstress.tgz
  '@rush-temp/test-utils-recorder': file:projects/test-utils-recorder.tgz
  '@rush-temp/video-analyzer-edge': file:projects/video-analyzer-edge.tgz
  '@rush-temp/web-pubsub': file:projects/web-pubsub.tgz
  '@rush-temp/web-pubsub-express': file:projects/web-pubsub-express.tgz
lockfileVersion: 5.2
packages:
  /@azure-rest/core-client-paging/1.0.0-beta.1:
    dependencies:
      '@azure-rest/core-client': 1.0.0-beta.6
      '@azure/core-paging': 1.1.3
      '@azure/core-rest-pipeline': 1.2.0
      tslib: 2.3.1
    dev: false
    engines:
      node: '>=12.0.0'
    resolution:
      integrity: sha512-khy3o4inJJL0Hz21TGrpcL0Zxiw8BI62+uIVkeiAo0hAaJ6JEl7AM5KOrebSmQDqx7CErVbdVSvQQNeuToSlcw==
  /@azure-rest/core-client/1.0.0-beta.6:
    dependencies:
      '@azure/core-auth': 1.3.2
      '@azure/core-rest-pipeline': 1.2.0
      tslib: 2.3.1
    dev: false
    engines:
      node: '>=12.0.0'
    resolution:
      integrity: sha512-JIHVi9ZlLN8truNMUBsCYzwbPNdlHCHvpihhiHYJM3fsTR8OV7Pg3/HpnshQ5G3XVg3F8ez0L+u+0XOTs/ZBPw==
  /@azure/abort-controller/1.0.4:
    dependencies:
      tslib: 2.3.1
    dev: false
    engines:
      node: '>=8.0.0'
    resolution:
      integrity: sha512-lNUmDRVGpanCsiUN3NWxFTdwmdFI53xwhkTFfHDGTYk46ca7Ind3nanJc+U6Zj9Tv+9nTCWRBscWEW1DyKOpTw==
  /@azure/ai-form-recognizer/3.1.0-beta.3:
    dependencies:
      '@azure/core-auth': 1.3.2
      '@azure/core-http': 1.2.6
      '@azure/core-lro': 1.0.5
      '@azure/core-paging': 1.1.3
      '@azure/core-tracing': 1.0.0-preview.11
      '@azure/logger': 1.0.2
      tslib: 2.3.1
    dev: false
    engines:
      node: '>=8.0.0'
    resolution:
      integrity: sha512-+4QtFKNyxAmdqpcYjuAtmWKm/MuOe9kZsbpS9jA9h0YHzngNj5gc67AA4egV9BXOq9x+1phjYTNC/rxiOUr1uQ==
  /@azure/ai-metrics-advisor/1.0.0-beta.3:
    dependencies:
      '@azure/core-auth': 1.3.2
      '@azure/core-http': 1.2.6
      '@azure/core-lro': 1.0.5
      '@azure/core-paging': 1.1.3
      '@azure/core-tracing': 1.0.0-preview.9
      '@azure/logger': 1.0.2
      '@opentelemetry/api': 0.10.2
      tslib: 2.3.1
    dev: false
    engines:
      node: '>=8.0.0'
    resolution:
      integrity: sha512-7C1wodDLnLrdS7rmA/UoItoTAtpZdhkEoaxC7+j5l+LlrcWAe7K2JO1y5psVr5Pe8Y6cUGK4KfpgsAQAcSUDEw==
  /@azure/ai-text-analytics/5.1.0:
    dependencies:
      '@azure/abort-controller': 1.0.4
      '@azure/core-asynciterator-polyfill': 1.0.0
      '@azure/core-auth': 1.3.2
      '@azure/core-client': 1.3.0
      '@azure/core-lro': 2.2.0
      '@azure/core-paging': 1.1.3
      '@azure/core-rest-pipeline': 1.2.0
      '@azure/core-tracing': 1.0.0-preview.12
      '@azure/logger': 1.0.2
      tslib: 2.3.1
    dev: false
    engines:
      node: '>=12.0.0'
    resolution:
      integrity: sha512-vkAFCxj0dn7kjTDuzpqM4EgQJkn3V0N/KJ0/n+UwralpeCESWll3DLuf8h2kL94vT9pyHWq7xWiNMBrzXxF1yA==
  /@azure/amqp-common/1.0.0-preview.9:
    dependencies:
      '@azure/ms-rest-nodeauth': 0.9.3_debug@3.2.7
      '@types/async-lock': 1.1.3
      '@types/is-buffer': 2.0.0
      async-lock: 1.3.0
      buffer: 5.7.1
      debug: 3.2.7
      events: 3.3.0
      is-buffer: 2.0.5
      jssha: 2.4.2
      process: 0.11.10
      rhea: 1.0.24
      rhea-promise: 0.1.15
      stream-browserify: 2.0.2
      tslib: 1.14.1
      url: 0.11.0
      util: 0.11.1
    dev: false
    resolution:
      integrity: sha512-RVG1Ad3Afv9gwFFmpeCXQAm+Sa0L8KEZRJJAAZEGoYDb6EoO1iQDVmoBz720h8mdrGpi0D60xNU/KhriIwuZfQ==
  /@azure/communication-common/1.1.0:
    dependencies:
      '@azure/abort-controller': 1.0.4
      '@azure/core-auth': 1.3.2
      '@azure/core-http': 2.1.0
      '@azure/core-tracing': 1.0.0-preview.13
      events: 3.3.0
      jwt-decode: 2.2.0
      tslib: 2.3.1
    dev: false
    engines:
      node: '>=12.0.0'
    resolution:
      integrity: sha512-vqTtzDtb4NG3LWoWoqlOOJApZRRIIImNUKlGyTa6c1YC+v5A7UEOL9TX8NRDxvFVUF2wDHsSnkhLBVBgkcAhIQ==
  /@azure/communication-identity/1.0.0:
    dependencies:
      '@azure/abort-controller': 1.0.4
      '@azure/communication-common': 1.1.0
      '@azure/core-auth': 1.3.2
      '@azure/core-http': 1.2.6
      '@azure/core-lro': 1.0.5
      '@azure/core-paging': 1.1.3
      '@azure/core-tracing': 1.0.0-preview.10
      '@azure/logger': 1.0.2
      '@opentelemetry/api': 0.10.2
      events: 3.3.0
      tslib: 2.3.1
    dev: false
    engines:
      node: '>=8.0.0'
    resolution:
      integrity: sha512-fa220+fQn27JN8QtajeMe88rqrJn3qctT/8FV/abJe6tSBJlAWYXOHiIF3nCgSeyIb5F9pi7Fycd9M55OY4O9w==
  /@azure/communication-signaling/1.0.0-beta.7:
    dependencies:
      '@azure/core-http': 1.2.6
      '@azure/core-tracing': 1.0.0-preview.9
      '@azure/logger': 1.0.2
      '@opentelemetry/api': 0.10.2
      events: 3.3.0
      tslib: 1.14.1
    dev: false
    engines:
      node: '>=8.0.0'
    resolution:
      integrity: sha512-iO2Wpnr95HrAfOoq9IX7pcB7QlfSoJKDd4Ty9cjZK3Efv9vFN23kVybyd0JqC3HHXf0ALIcIm98bNH6PyVCOgw==
  /@azure/core-asynciterator-polyfill/1.0.0:
    dev: false
    resolution:
      integrity: sha512-kmv8CGrPfN9SwMwrkiBK9VTQYxdFQEGe0BmQk+M8io56P9KNzpAxcWE/1fxJj7uouwN4kXF0BHW8DNlgx+wtCg==
  /@azure/core-auth/1.3.2:
    dependencies:
      '@azure/abort-controller': 1.0.4
      tslib: 2.3.1
    dev: false
    engines:
      node: '>=12.0.0'
    resolution:
      integrity: sha512-7CU6DmCHIZp5ZPiZ9r3J17lTKMmYsm/zGvNkjArQwPkrLlZ1TZ+EUYfGgh2X31OLMVAQCTJZW4cXHJi02EbJnA==
  /@azure/core-client/1.3.0:
    dependencies:
      '@azure/abort-controller': 1.0.4
      '@azure/core-asynciterator-polyfill': 1.0.0
      '@azure/core-auth': 1.3.2
      '@azure/core-rest-pipeline': 1.2.0
      '@azure/core-tracing': 1.0.0-preview.13
      tslib: 2.3.1
    dev: false
    engines:
      node: '>=12.0.0'
    resolution:
      integrity: sha512-4ricu3aM1TQP2vglBcvFX8KgbWVe+7hl1jVAw6BzIGG4CTAvO3ygDS6th3O+zFwGN9xkgXFHa7Tp3u9za8ciIA==
  /@azure/core-http/1.2.3:
    dependencies:
      '@azure/abort-controller': 1.0.4
      '@azure/core-auth': 1.3.2
      '@azure/core-tracing': 1.0.0-preview.9
      '@azure/logger': 1.0.2
      '@opentelemetry/api': 0.10.2
      '@types/node-fetch': 2.5.12
      '@types/tunnel': 0.0.1
      form-data: 3.0.1
      node-fetch: 2.6.1
      process: 0.11.10
      tough-cookie: 4.0.0
      tslib: 2.3.1
      tunnel: 0.0.6
      uuid: 8.3.2
      xml2js: 0.4.23
    dev: false
    engines:
      node: '>=8.0.0'
    resolution:
      integrity: sha512-g5C1zUJO5dehP2Riv+vy9iCYoS1UwKnZsBVCzanScz9A83LbnXKpZDa9wie26G9dfXUhQoFZoFT8LYWhPKmwcg==
  /@azure/core-http/1.2.6:
    dependencies:
      '@azure/abort-controller': 1.0.4
      '@azure/core-asynciterator-polyfill': 1.0.0
      '@azure/core-auth': 1.3.2
      '@azure/core-tracing': 1.0.0-preview.11
      '@azure/logger': 1.0.2
      '@types/node-fetch': 2.5.12
      '@types/tunnel': 0.0.1
      form-data: 3.0.1
      node-fetch: 2.6.1
      process: 0.11.10
      tough-cookie: 4.0.0
      tslib: 2.3.1
      tunnel: 0.0.6
      uuid: 8.3.2
      xml2js: 0.4.23
    dev: false
    engines:
      node: '>=8.0.0'
    resolution:
      integrity: sha512-odtH7UMKtekc5YQ86xg9GlVHNXR6pq2JgJ5FBo7/jbOjNGdBqcrIVrZx2bevXVJz/uUTSx6vUf62gzTXTfqYSQ==
<<<<<<< HEAD
=======
  /@azure/core-http/2.1.0:
    dependencies:
      '@azure/abort-controller': 1.0.4
      '@azure/core-asynciterator-polyfill': 1.0.0
      '@azure/core-auth': 1.3.2
      '@azure/core-tracing': 1.0.0-preview.13
      '@azure/logger': 1.0.2
      '@types/node-fetch': 2.5.12
      '@types/tunnel': 0.0.1
      form-data: 3.0.1
      node-fetch: 2.6.1
      process: 0.11.10
      tough-cookie: 4.0.0
      tslib: 2.3.1
      tunnel: 0.0.6
      uuid: 8.3.2
      xml2js: 0.4.23
    dev: false
    engines:
      node: '>=12.0.0'
    resolution:
      integrity: sha512-Pzj87F4b1RH4PFDUpxkZqCdDZ35c5AjDCt3lsTn3i7yCtrXasEm6PVJYhjwsvYYmtgM7aDZIXexcu/qLLf7kyA==
>>>>>>> 52bde468
  /@azure/core-lro/1.0.5:
    dependencies:
      '@azure/abort-controller': 1.0.4
      '@azure/core-http': 1.2.6
      '@azure/core-tracing': 1.0.0-preview.11
      events: 3.3.0
      tslib: 2.3.1
    dev: false
    engines:
      node: '>=8.0.0'
    resolution:
      integrity: sha512-0EFCFZxARrIoLWMIRt4vuqconRVIO2Iin7nFBfJiYCCbKp5eEmxutNk8uqudPmG0XFl5YqlVh68/al/vbE5OOg==
  /@azure/core-lro/2.2.0:
    dependencies:
      '@azure/abort-controller': 1.0.4
      '@azure/core-tracing': 1.0.0-preview.13
      '@azure/logger': 1.0.2
      tslib: 2.3.1
    dev: false
    engines:
      node: '>=12.0.0'
    resolution:
      integrity: sha512-TJo95eNT1dwYOPCb0m1C2zyxVlHuRRkKGeg9TKu8XMF2qh4v6c1weD63r9RVIrLdHdnSqS0n6PTXBpWoB8NqMw==
  /@azure/core-paging/1.1.3:
    dependencies:
      '@azure/core-asynciterator-polyfill': 1.0.0
    dev: false
    engines:
      node: '>=8.0.0'
    resolution:
      integrity: sha512-his7Ah40ThEYORSpIAwuh6B8wkGwO/zG7gqVtmSE4WAJ46e36zUDXTKReUCLBDc6HmjjApQQxxcRFy5FruG79A==
  /@azure/core-rest-pipeline/1.2.0:
    dependencies:
      '@azure/abort-controller': 1.0.4
      '@azure/core-auth': 1.3.2
      '@azure/core-tracing': 1.0.0-preview.13
      '@azure/logger': 1.0.2
      form-data: 3.0.1
      http-proxy-agent: 4.0.1
      https-proxy-agent: 5.0.0
      tslib: 2.3.1
      uuid: 8.3.2
    dev: false
    engines:
      node: '>=12.0.0'
    resolution:
      integrity: sha512-oOd8feRcuoSUwflPNLPO8x6v+m4TcJ9DmazlouuG9d64zJJEwaU757ovpRss9zaL8cggUAdm84C4EbtZ/ltMAw==
  /@azure/core-tracing/1.0.0-preview.10:
    dependencies:
      '@opencensus/web-types': 0.0.7
      '@opentelemetry/api': 0.10.2
      tslib: 2.3.1
    dev: false
    engines:
      node: '>=8.0.0'
    resolution:
      integrity: sha512-iIwjtMwQnsxB7cYkugMx+s4W1nfy3+pT/ceo+uW1fv4YDgYe84nh+QP0fEC9IH/3UATLSWbIBemdMHzk2APUrw==
  /@azure/core-tracing/1.0.0-preview.11:
    dependencies:
      '@opencensus/web-types': 0.0.7
      '@opentelemetry/api': 1.0.0-rc.0
      tslib: 2.3.1
    dev: false
    engines:
      node: '>=8.0.0'
    resolution:
      integrity: sha512-frF0pJc9HTmKncVokhBxCqipjbql02DThQ1ZJ9wLi7SDMLdPAFyDI5xZNzX5guLz+/DtPkY+SGK2li9FIXqshQ==
  /@azure/core-tracing/1.0.0-preview.12:
    dependencies:
      '@opentelemetry/api': 1.0.2
      tslib: 2.3.1
    dev: false
    engines:
      node: '>=12.0.0'
    resolution:
      integrity: sha512-nvo2Wc4EKZGN6eFu9n3U7OXmASmL8VxoPIH7xaD6OlQqi44bouF0YIi9ID5rEsKLiAU59IYx6M297nqWVMWPDg==
  /@azure/core-tracing/1.0.0-preview.13:
    dependencies:
      '@opentelemetry/api': 1.0.2
      tslib: 2.3.1
    dev: false
    engines:
      node: '>=12.0.0'
    resolution:
      integrity: sha512-KxDlhXyMlh2Jhj2ykX6vNEU0Vou4nHr025KoSEiz7cS3BNiHNaZcdECk/DmLkEB0as5T7b/TpRcehJ5yV6NeXQ==
  /@azure/core-tracing/1.0.0-preview.9:
    dependencies:
      '@opencensus/web-types': 0.0.7
      '@opentelemetry/api': 0.10.2
      tslib: 2.3.1
    dev: false
    engines:
      node: '>=8.0.0'
    resolution:
      integrity: sha512-zczolCLJ5QG42AEPQ+Qg9SRYNUyB+yZ5dzof4YEc+dyWczO9G2sBqbAjLB7IqrsdHN2apkiB2oXeDKCsq48jug==
<<<<<<< HEAD
  /@azure/core-util/1.0.0-beta.1:
    dependencies:
      tslib: 2.3.0
    dev: false
    engines:
      node: '>=8.0.0'
    resolution:
      integrity: sha512-pS6cup979/qyuyNP9chIybK2qVkJ3MarbY/bx3JcGKE6An6dRweLnsfJfU2ydqUI/B51Rjnn59ajHIhCUTwWZw==
  /@azure/core-xml/1.0.0-beta.1:
    dependencies:
      tslib: 2.3.0
      xml2js: 0.4.23
    dev: false
    engines:
      node: '>=8.0.0'
    resolution:
      integrity: sha512-7d2w0yd8pb1c9aj87JV/1ntOp+sCMcJ9QoGDxs6/7BLDh8Gb6kd2h3n+9JYhcLZO8wdHZb4d4GZgmRIwaAU72w==
=======
>>>>>>> 52bde468
  /@azure/event-hubs/2.1.4:
    dependencies:
      '@azure/amqp-common': 1.0.0-preview.9
      '@azure/ms-rest-nodeauth': 0.9.3_debug@3.2.7
      async-lock: 1.3.0
      debug: 3.2.7
      is-buffer: 2.0.5
      jssha: 2.4.2
      rhea-promise: 0.1.15
      tslib: 1.14.1
      uuid: 3.4.0
    dev: false
    resolution:
      integrity: sha512-CxaMaEjwtsmIhWtjHyGimKO7RmES0YxPqGQ9+jKqGygNlhG5NYHktDaiQu6w7k3g+I51VaLXtVSt+BVFd6VWfQ==
  /@azure/identity/1.2.5_debug@4.3.2:
    dependencies:
      '@azure/core-http': 1.2.3
      '@azure/core-tracing': 1.0.0-preview.9
      '@azure/logger': 1.0.2
      '@azure/msal-node': 1.0.0-beta.6_debug@4.3.2
      '@opentelemetry/api': 0.10.2
      '@types/stoppable': 1.1.1
      axios: 0.21.1_debug@4.3.2
      events: 3.3.0
      jws: 4.0.0
      msal: 1.4.12
      open: 7.4.2
      qs: 6.10.1
      stoppable: 1.1.0
      tslib: 2.3.1
      uuid: 8.3.2
    dev: false
    engines:
      node: '>=8.0.0'
    optionalDependencies:
      keytar: 7.7.0
    peerDependencies:
      debug: '*'
    resolution:
      integrity: sha512-Q71Buur3RMcg6lCnisLL8Im562DBw+ybzgm+YQj/FbAaI8ZNu/zl/5z1fE4k3Q9LSIzYrz6HLRzlhdSBXpydlQ==
  /@azure/identity/1.5.1:
    dependencies:
      '@azure/core-auth': 1.3.2
      '@azure/core-client': 1.3.0
      '@azure/core-rest-pipeline': 1.2.0
      '@azure/core-tracing': 1.0.0-preview.12
      '@azure/logger': 1.0.2
      '@azure/msal-node': 1.0.0-beta.6
      '@types/stoppable': 1.1.1
      axios: 0.21.1
      events: 3.3.0
      jws: 4.0.0
      msal: 1.4.12
      open: 7.4.2
      qs: 6.10.1
      stoppable: 1.1.0
      tslib: 2.3.1
      uuid: 8.3.2
    dev: false
    engines:
      node: '>=12.0.0'
    optionalDependencies:
      keytar: 7.7.0
    resolution:
      integrity: sha512-ENYdcHT72PwEb+aiL2G6WIXxdm8mO0LNLZVPXaSRZYNsIshre72MF1H/rnJvcVGX9uVDVClSbNPxXwY5MJPLjw==
  /@azure/identity/1.5.1_debug@4.3.2:
    dependencies:
      '@azure/core-auth': 1.3.2
      '@azure/core-client': 1.3.0
      '@azure/core-rest-pipeline': 1.2.0
      '@azure/core-tracing': 1.0.0-preview.12
      '@azure/logger': 1.0.2
      '@azure/msal-node': 1.0.0-beta.6_debug@4.3.2
      '@types/stoppable': 1.1.1
      axios: 0.21.1_debug@4.3.2
      events: 3.3.0
      jws: 4.0.0
      msal: 1.4.12
      open: 7.4.2
      qs: 6.10.1
      stoppable: 1.1.0
      tslib: 2.3.1
      uuid: 8.3.2
    dev: false
    engines:
      node: '>=12.0.0'
    optionalDependencies:
      keytar: 7.7.0
    peerDependencies:
      debug: '*'
    resolution:
<<<<<<< HEAD
      integrity: sha512-djgywuWtX6720seqNOPmGM1hY54oHnjRT0MLIOzacMARTZuEtAIaFFvMPBlUIMQdtSGhdjH+/MS1/9PE8j83eA==
  /@azure/identity/2.0.0-beta.5:
    dependencies:
      '@azure/abort-controller': 1.0.4
      '@azure/core-auth': 1.3.2
      '@azure/core-client': 1.2.2
      '@azure/core-rest-pipeline': 1.1.1
      '@azure/core-tracing': 1.0.0-preview.13
      '@azure/core-util': 1.0.0-beta.1
=======
      integrity: sha512-ENYdcHT72PwEb+aiL2G6WIXxdm8mO0LNLZVPXaSRZYNsIshre72MF1H/rnJvcVGX9uVDVClSbNPxXwY5MJPLjw==
  /@azure/identity/2.0.0-beta.4:
    dependencies:
      '@azure/abort-controller': 1.0.4
      '@azure/core-auth': 1.3.2
      '@azure/core-http': 2.1.0
      '@azure/core-tracing': 1.0.0-preview.12
>>>>>>> 52bde468
      '@azure/logger': 1.0.2
      '@azure/msal-browser': 2.16.1
      '@azure/msal-common': 4.5.1
      '@azure/msal-node': 1.3.0
      '@types/stoppable': 1.1.1
      events: 3.3.0
      jws: 4.0.0
      open: 7.4.2
      qs: 6.10.1
      stoppable: 1.1.0
      tslib: 2.3.1
      uuid: 8.3.2
    dev: false
    engines:
      node: '>=12.0.0'
    resolution:
      integrity: sha512-x1AWJ2IxsVZkZ/REsuQxAqt1/LkDxKEgIAozH1x5WpuhyWvVRGyG3TxyTRB0dljc54+vWcXiThnPV1+g254Fxg==
  /@azure/identity/2.0.0-beta.5_debug@4.3.2:
    dependencies:
      '@azure/abort-controller': 1.0.4
      '@azure/core-auth': 1.3.2
<<<<<<< HEAD
      '@azure/core-client': 1.2.2
      '@azure/core-rest-pipeline': 1.1.1
      '@azure/core-tracing': 1.0.0-preview.13
      '@azure/core-util': 1.0.0-beta.1
=======
      '@azure/core-http': 2.1.0
      '@azure/core-tracing': 1.0.0-preview.12
>>>>>>> 52bde468
      '@azure/logger': 1.0.2
      '@azure/msal-browser': 2.16.1
      '@azure/msal-common': 4.5.1
      '@azure/msal-node': 1.3.0_debug@4.3.2
      '@types/stoppable': 1.1.1
      events: 3.3.0
      jws: 4.0.0
      open: 7.4.2
      qs: 6.10.1
      stoppable: 1.1.0
      tslib: 2.3.1
      uuid: 8.3.2
    dev: false
    engines:
      node: '>=12.0.0'
    peerDependencies:
      debug: '*'
    resolution:
<<<<<<< HEAD
      integrity: sha512-x1AWJ2IxsVZkZ/REsuQxAqt1/LkDxKEgIAozH1x5WpuhyWvVRGyG3TxyTRB0dljc54+vWcXiThnPV1+g254Fxg==
  /@azure/keyvault-certificates/4.2.0:
    dependencies:
      '@azure/abort-controller': 1.0.4
      '@azure/core-http': 1.2.6
      '@azure/core-lro': 1.0.5
      '@azure/core-paging': 1.1.3
      '@azure/core-tracing': 1.0.0-preview.11
      '@azure/logger': 1.0.2
      tslib: 2.3.0
    dev: false
    engines:
      node: '>=8.0.0'
    resolution:
      integrity: sha512-5Y8WgETz0lnAoksk8qpEOJ6PBnPV8edscusKiwbfm7rfadsfm1rl+kZPJP8YrjkY+bfnMNeixVZHe8QB5Mpa8Q==
  /@azure/keyvault-keys/4.2.2:
    dependencies:
      '@azure/abort-controller': 1.0.4
      '@azure/core-http': 1.2.6
      '@azure/core-lro': 1.0.5
      '@azure/core-paging': 1.1.3
      '@azure/core-tracing': 1.0.0-preview.11
      '@azure/logger': 1.0.2
      tslib: 2.3.0
    dev: false
    engines:
      node: '>=8.0.0'
    resolution:
      integrity: sha512-SWRx0Z8ShLYnuqCitIOi3DqLSLBTI6G1F+Wv5/hy1w6ZXRnOwc74deQ8kfO0Tbm3n09SpaN4ytp6dmg6C2cRmQ==
  /@azure/keyvault-secrets/4.2.0:
=======
      integrity: sha512-B+x9dcMutHdkkrr01sYGoTIZPbEH90iavRVNnrCjKD0HpE/Oa5UV8risvkoPWGih6WJKh+p9YEBHlYg/5RWNWg==
  /@azure/keyvault-keys/4.3.0:
>>>>>>> 52bde468
    dependencies:
      '@azure/abort-controller': 1.0.4
      '@azure/core-http': 2.1.0
      '@azure/core-lro': 2.2.0
      '@azure/core-paging': 1.1.3
      '@azure/core-tracing': 1.0.0-preview.13
      '@azure/logger': 1.0.2
      tslib: 2.3.1
    dev: false
    engines:
      node: '>=8.0.0'
    resolution:
      integrity: sha512-OEosl0/rE/mKD5Ji9KaQN7UH+yQnV5MS0MRhGqQIiJrG+qAvAla0MYudJzv3XvBlplpGk0+MVgyL9H3KX/UAwQ==
  /@azure/logger-js/1.3.2:
    dependencies:
      tslib: 1.14.1
    dev: false
    resolution:
      integrity: sha512-h58oEROO2tniBTSmFmuHBGvuiFuYsHQBWTVdpT2AiOED4F2Kgf7rs0MPYPXiBcDvihC70M7QPRhIQ3JK1H/ygw==
  /@azure/logger/1.0.2:
    dependencies:
      tslib: 2.3.1
    dev: false
    engines:
      node: '>=8.0.0'
    resolution:
      integrity: sha512-YZNjNV0vL3nN2nedmcjQBcpCTo3oqceXmgiQtEm6fLpucjRZyQKAQruhCmCpRlB1iykqKJJ/Y8CDmT5rIE6IJw==
  /@azure/ms-rest-azure-env/1.1.2:
    dev: false
    resolution:
      integrity: sha512-l7z0DPCi2Hp88w12JhDTtx5d0Y3+vhfE7JKJb9O7sEz71Cwp053N8piTtTnnk/tUor9oZHgEKi/p3tQQmLPjvA==
  /@azure/ms-rest-js/1.11.2_debug@3.2.7:
    dependencies:
      '@azure/core-auth': 1.3.2
      axios: 0.21.1_debug@3.2.7
      form-data: 2.5.1
      tough-cookie: 2.5.0
      tslib: 1.14.1
      tunnel: 0.0.6
      uuid: 3.4.0
      xml2js: 0.4.23
    dev: false
    peerDependencies:
      debug: '*'
    resolution:
      integrity: sha512-2AyQ1IKmLGKW7DU3/x3TsTBzZLcbC9YRI+yuDPuXAQrv3zar340K9wsxU413kHFIDjkWNCo9T0w5VtwcyWxhbQ==
  /@azure/ms-rest-js/1.11.2_debug@4.3.2:
    dependencies:
      '@azure/core-auth': 1.3.2
      axios: 0.21.1_debug@4.3.2
      form-data: 2.5.1
      tough-cookie: 2.5.0
      tslib: 1.14.1
      tunnel: 0.0.6
      uuid: 3.4.0
      xml2js: 0.4.23
    dev: false
    peerDependencies:
      debug: '*'
    resolution:
      integrity: sha512-2AyQ1IKmLGKW7DU3/x3TsTBzZLcbC9YRI+yuDPuXAQrv3zar340K9wsxU413kHFIDjkWNCo9T0w5VtwcyWxhbQ==
  /@azure/ms-rest-js/2.5.3:
    dependencies:
      '@azure/core-auth': 1.3.2
      abort-controller: 3.0.0
      form-data: 2.5.1
      node-fetch: 2.6.1
      tough-cookie: 3.0.1
      tslib: 1.14.1
      tunnel: 0.0.6
      uuid: 8.3.2
      xml2js: 0.4.23
    dev: false
    resolution:
      integrity: sha512-OZ7qJwazS2nSRtZOA6+0k7x+RJ9D2P0IyUl9iHycyjgtQlINALNRutGqQeBirhIEx2IRQs9TMnnxoh/yRkFEAw==
  /@azure/ms-rest-nodeauth/0.9.3_debug@3.2.7:
    dependencies:
      '@azure/ms-rest-azure-env': 1.1.2
      '@azure/ms-rest-js': 1.11.2_debug@3.2.7
      adal-node: 0.1.28
    dev: false
    peerDependencies:
      debug: '*'
    resolution:
      integrity: sha512-aFHRw/IHhg3I9ZJW+Va4L+sCirFHMVIu6B7lFdL5mGLfG3xC5vDIdd957LRXFgy2OiKFRUC0QaKknd0YCsQIqA==
  /@azure/ms-rest-nodeauth/0.9.3_debug@4.3.2:
    dependencies:
      '@azure/ms-rest-azure-env': 1.1.2
      '@azure/ms-rest-js': 1.11.2_debug@4.3.2
      adal-node: 0.1.28
    dev: false
    peerDependencies:
      debug: '*'
    resolution:
      integrity: sha512-aFHRw/IHhg3I9ZJW+Va4L+sCirFHMVIu6B7lFdL5mGLfG3xC5vDIdd957LRXFgy2OiKFRUC0QaKknd0YCsQIqA==
  /@azure/msal-browser/2.16.1:
    dependencies:
      '@azure/msal-common': 4.5.1
    dev: false
    engines:
      node: '>=0.8.0'
    resolution:
      integrity: sha512-PcYi4seUGdtu30mOIdwk4FvbOdHFQ+fKAptEqV0tcsrvor0Hox/R0Xr0GEiBMfKkJbagLOYX7ORPRCYhZrWeqw==
  /@azure/msal-common/4.5.1:
    dependencies:
      debug: 4.3.2
    dev: false
    engines:
      node: '>=0.8.0'
    resolution:
      integrity: sha512-/i5dXM+QAtO+6atYd5oHGBAx48EGSISkXNXViheliOQe+SIFMDo3gSq3lL54W0suOSAsVPws3XnTaIHlla0PIQ==
  /@azure/msal-node-extensions/1.0.0-alpha.8:
    dependencies:
      '@azure/msal-common': 4.5.1
      bindings: 1.5.0
      keytar: 7.7.0
      nan: 2.15.0
    dev: false
    engines:
      node: '>=10'
    requiresBuild: true
    resolution:
      integrity: sha512-wNZgJ5GShgjBufJFmgec/y0d1zRjn9VZlDP4W5ptXORum6HDK9VJzZfYEleItXW58DvaeEMX5zWI8yrdV8vivA==
  /@azure/msal-node/1.0.0-beta.6:
    dependencies:
      '@azure/msal-common': 4.5.1
      axios: 0.21.1
      jsonwebtoken: 8.5.1
      uuid: 8.3.2
    dev: false
    resolution:
      integrity: sha512-ZQI11Uz1j0HJohb9JZLRD8z0moVcPks1AFW4Q/Gcl67+QvH4aKEJti7fjCcipEEZYb/qzLSO8U6IZgPYytsiJQ==
  /@azure/msal-node/1.0.0-beta.6_debug@4.3.2:
    dependencies:
      '@azure/msal-common': 4.5.1
      axios: 0.21.1_debug@4.3.2
      jsonwebtoken: 8.5.1
      uuid: 8.3.2
    dev: false
    peerDependencies:
      debug: '*'
    resolution:
      integrity: sha512-ZQI11Uz1j0HJohb9JZLRD8z0moVcPks1AFW4Q/Gcl67+QvH4aKEJti7fjCcipEEZYb/qzLSO8U6IZgPYytsiJQ==
  /@azure/msal-node/1.3.0:
    dependencies:
      '@azure/msal-common': 4.5.1
      axios: 0.21.1
      jsonwebtoken: 8.5.1
      uuid: 8.3.2
    dev: false
    engines:
      node: 10 || 12 || 14 || 16
    resolution:
      integrity: sha512-BM5S5sMB6N0aPux4l85NnRNO/5/G+w3oT+JtLbMDBsc/aUxLVYoWMmxVECrYzlQRm5QZzFWRo04Rv5AnAF7z2g==
  /@azure/msal-node/1.3.0_debug@4.3.2:
    dependencies:
      '@azure/msal-common': 4.5.1
      axios: 0.21.1_debug@4.3.2
      jsonwebtoken: 8.5.1
      uuid: 8.3.2
    dev: false
    engines:
      node: 10 || 12 || 14 || 16
    peerDependencies:
      debug: '*'
    resolution:
      integrity: sha512-BM5S5sMB6N0aPux4l85NnRNO/5/G+w3oT+JtLbMDBsc/aUxLVYoWMmxVECrYzlQRm5QZzFWRo04Rv5AnAF7z2g==
  /@azure/storage-blob/12.7.0:
    dependencies:
      '@azure/abort-controller': 1.0.4
      '@azure/core-http': 2.1.0
      '@azure/core-lro': 2.2.0
      '@azure/core-paging': 1.1.3
      '@azure/core-tracing': 1.0.0-preview.13
      '@azure/logger': 1.0.2
      events: 3.3.0
      tslib: 2.3.1
    dev: false
    engines:
      node: '>=8.0.0'
    resolution:
      integrity: sha512-7YEWEx03Us/YBxthzBv788R7jokwpCD5KcIsvtE5xRaijNX9o80KXpabhEwLR9DD9nmt/AlU/c1R+aXydgCduQ==
  /@babel/code-frame/7.12.11:
    dependencies:
      '@babel/highlight': 7.14.5
    dev: false
    resolution:
      integrity: sha512-Zt1yodBx1UcyiePMSkWnU4hPqhwq7hGi2nFL1LeA3EUl+q2LQx16MISgJ0+z7dnmgvP9QtIleuETGOiOH1RcIw==
  /@babel/code-frame/7.14.5:
    dependencies:
      '@babel/highlight': 7.14.5
    dev: false
    engines:
      node: '>=6.9.0'
    resolution:
      integrity: sha512-9pzDqyc6OLDaqe+zbACgFkb6fKMNG6CObKpnYXChRsvYGyEdc7CA2BaqeOM+vOtCS5ndmJicPJhKAwYRI6UfFw==
  /@babel/compat-data/7.15.0:
    dev: false
    engines:
      node: '>=6.9.0'
    resolution:
      integrity: sha512-0NqAC1IJE0S0+lL1SWFMxMkz1pKCNCjI4tr2Zx4LJSXxCLAdr6KyArnY+sno5m3yH9g737ygOyPABDsnXkpxiA==
  /@babel/core/7.15.0:
    dependencies:
      '@babel/code-frame': 7.14.5
      '@babel/generator': 7.15.0
      '@babel/helper-compilation-targets': 7.15.0_@babel+core@7.15.0
      '@babel/helper-module-transforms': 7.15.0
      '@babel/helpers': 7.15.3
      '@babel/parser': 7.15.3
      '@babel/template': 7.14.5
      '@babel/traverse': 7.15.0
      '@babel/types': 7.15.0
      convert-source-map: 1.8.0
      debug: 4.3.2
      gensync: 1.0.0-beta.2
      json5: 2.2.0
      semver: 6.3.0
      source-map: 0.5.7
    dev: false
    engines:
      node: '>=6.9.0'
    resolution:
      integrity: sha512-tXtmTminrze5HEUPn/a0JtOzzfp0nk+UEXQ/tqIJo3WDGypl/2OFQEMll/zSFU8f/lfmfLXvTaORHF3cfXIQMw==
  /@babel/generator/7.15.0:
    dependencies:
      '@babel/types': 7.15.0
      jsesc: 2.5.2
      source-map: 0.5.7
    dev: false
    engines:
      node: '>=6.9.0'
    resolution:
      integrity: sha512-eKl4XdMrbpYvuB505KTta4AV9g+wWzmVBW69tX0H2NwKVKd2YJbKgyK6M8j/rgLbmHOYJn6rUklV677nOyJrEQ==
  /@babel/helper-compilation-targets/7.15.0_@babel+core@7.15.0:
    dependencies:
      '@babel/compat-data': 7.15.0
      '@babel/core': 7.15.0
      '@babel/helper-validator-option': 7.14.5
      browserslist: 4.16.7
      semver: 6.3.0
    dev: false
    engines:
      node: '>=6.9.0'
    peerDependencies:
      '@babel/core': ^7.0.0
    resolution:
      integrity: sha512-h+/9t0ncd4jfZ8wsdAsoIxSa61qhBYlycXiHWqJaQBCXAhDCMbPRSMTGnZIkkmt1u4ag+UQmuqcILwqKzZ4N2A==
  /@babel/helper-function-name/7.14.5:
    dependencies:
      '@babel/helper-get-function-arity': 7.14.5
      '@babel/template': 7.14.5
      '@babel/types': 7.15.0
    dev: false
    engines:
      node: '>=6.9.0'
    resolution:
      integrity: sha512-Gjna0AsXWfFvrAuX+VKcN/aNNWonizBj39yGwUzVDVTlMYJMK2Wp6xdpy72mfArFq5uK+NOuexfzZlzI1z9+AQ==
  /@babel/helper-get-function-arity/7.14.5:
    dependencies:
      '@babel/types': 7.15.0
    dev: false
    engines:
      node: '>=6.9.0'
    resolution:
      integrity: sha512-I1Db4Shst5lewOM4V+ZKJzQ0JGGaZ6VY1jYvMghRjqs6DWgxLCIyFt30GlnKkfUeFLpJt2vzbMVEXVSXlIFYUg==
  /@babel/helper-hoist-variables/7.14.5:
    dependencies:
      '@babel/types': 7.15.0
    dev: false
    engines:
      node: '>=6.9.0'
    resolution:
      integrity: sha512-R1PXiz31Uc0Vxy4OEOm07x0oSjKAdPPCh3tPivn/Eo8cvz6gveAeuyUUPB21Hoiif0uoPQSSdhIPS3352nvdyQ==
  /@babel/helper-member-expression-to-functions/7.15.0:
    dependencies:
      '@babel/types': 7.15.0
    dev: false
    engines:
      node: '>=6.9.0'
    resolution:
      integrity: sha512-Jq8H8U2kYiafuj2xMTPQwkTBnEEdGKpT35lJEQsRRjnG0LW3neucsaMWLgKcwu3OHKNeYugfw+Z20BXBSEs2Lg==
  /@babel/helper-module-imports/7.14.5:
    dependencies:
      '@babel/types': 7.15.0
    dev: false
    engines:
      node: '>=6.9.0'
    resolution:
      integrity: sha512-SwrNHu5QWS84XlHwGYPDtCxcA0hrSlL2yhWYLgeOc0w7ccOl2qv4s/nARI0aYZW+bSwAL5CukeXA47B/1NKcnQ==
  /@babel/helper-module-transforms/7.15.0:
    dependencies:
      '@babel/helper-module-imports': 7.14.5
      '@babel/helper-replace-supers': 7.15.0
      '@babel/helper-simple-access': 7.14.8
      '@babel/helper-split-export-declaration': 7.14.5
      '@babel/helper-validator-identifier': 7.14.9
      '@babel/template': 7.14.5
      '@babel/traverse': 7.15.0
      '@babel/types': 7.15.0
    dev: false
    engines:
      node: '>=6.9.0'
    resolution:
      integrity: sha512-RkGiW5Rer7fpXv9m1B3iHIFDZdItnO2/BLfWVW/9q7+KqQSDY5kUfQEbzdXM1MVhJGcugKV7kRrNVzNxmk7NBg==
  /@babel/helper-optimise-call-expression/7.14.5:
    dependencies:
      '@babel/types': 7.15.0
    dev: false
    engines:
      node: '>=6.9.0'
    resolution:
      integrity: sha512-IqiLIrODUOdnPU9/F8ib1Fx2ohlgDhxnIDU7OEVi+kAbEZcyiF7BLU8W6PfvPi9LzztjS7kcbzbmL7oG8kD6VA==
  /@babel/helper-replace-supers/7.15.0:
    dependencies:
      '@babel/helper-member-expression-to-functions': 7.15.0
      '@babel/helper-optimise-call-expression': 7.14.5
      '@babel/traverse': 7.15.0
      '@babel/types': 7.15.0
    dev: false
    engines:
      node: '>=6.9.0'
    resolution:
      integrity: sha512-6O+eWrhx+HEra/uJnifCwhwMd6Bp5+ZfZeJwbqUTuqkhIT6YcRhiZCOOFChRypOIe0cV46kFrRBlm+t5vHCEaA==
  /@babel/helper-simple-access/7.14.8:
    dependencies:
      '@babel/types': 7.15.0
    dev: false
    engines:
      node: '>=6.9.0'
    resolution:
      integrity: sha512-TrFN4RHh9gnWEU+s7JloIho2T76GPwRHhdzOWLqTrMnlas8T9O7ec+oEDNsRXndOmru9ymH9DFrEOxpzPoSbdg==
  /@babel/helper-split-export-declaration/7.14.5:
    dependencies:
      '@babel/types': 7.15.0
    dev: false
    engines:
      node: '>=6.9.0'
    resolution:
      integrity: sha512-hprxVPu6e5Kdp2puZUmvOGjaLv9TCe58E/Fl6hRq4YiVQxIcNvuq6uTM2r1mT/oPskuS9CgR+I94sqAYv0NGKA==
  /@babel/helper-validator-identifier/7.14.9:
    dev: false
    engines:
      node: '>=6.9.0'
    resolution:
      integrity: sha512-pQYxPY0UP6IHISRitNe8bsijHex4TWZXi2HwKVsjPiltzlhse2znVcm9Ace510VT1kxIHjGJCZZQBX2gJDbo0g==
  /@babel/helper-validator-option/7.14.5:
    dev: false
    engines:
      node: '>=6.9.0'
    resolution:
      integrity: sha512-OX8D5eeX4XwcroVW45NMvoYaIuFI+GQpA2a8Gi+X/U/cDUIRsV37qQfF905F0htTRCREQIB4KqPeaveRJUl3Ow==
  /@babel/helpers/7.15.3:
    dependencies:
      '@babel/template': 7.14.5
      '@babel/traverse': 7.15.0
      '@babel/types': 7.15.0
    dev: false
    engines:
      node: '>=6.9.0'
    resolution:
      integrity: sha512-HwJiz52XaS96lX+28Tnbu31VeFSQJGOeKHJeaEPQlTl7PnlhFElWPj8tUXtqFIzeN86XxXoBr+WFAyK2PPVz6g==
  /@babel/highlight/7.14.5:
    dependencies:
      '@babel/helper-validator-identifier': 7.14.9
      chalk: 2.4.2
      js-tokens: 4.0.0
    dev: false
    engines:
      node: '>=6.9.0'
    resolution:
      integrity: sha512-qf9u2WFWVV0MppaL877j2dBtQIDgmidgjGk5VIMw3OadXvYaXn66U1BFlH2t4+t3i+8PhedppRv+i40ABzd+gg==
  /@babel/parser/7.15.3:
    dev: false
    engines:
      node: '>=6.0.0'
    hasBin: true
    resolution:
      integrity: sha512-O0L6v/HvqbdJawj0iBEfVQMc3/6WP+AeOsovsIgBFyJaG+W2w7eqvZB7puddATmWuARlm1SX7DwxJ/JJUnDpEA==
  /@babel/runtime/7.15.3:
    dependencies:
      regenerator-runtime: 0.13.9
    dev: false
    engines:
      node: '>=6.9.0'
    resolution:
      integrity: sha512-OvwMLqNXkCXSz1kSm58sEsNuhqOx/fKpnUnKnFB5v8uDda5bLNEHNgKPvhDN6IU0LDcnHQ90LlJ0Q6jnyBSIBA==
  /@babel/template/7.14.5:
    dependencies:
      '@babel/code-frame': 7.14.5
      '@babel/parser': 7.15.3
      '@babel/types': 7.15.0
    dev: false
    engines:
      node: '>=6.9.0'
    resolution:
      integrity: sha512-6Z3Po85sfxRGachLULUhOmvAaOo7xCvqGQtxINai2mEGPFm6pQ4z5QInFnUrRpfoSV60BnjyF5F3c+15fxFV1g==
  /@babel/traverse/7.15.0:
    dependencies:
      '@babel/code-frame': 7.14.5
      '@babel/generator': 7.15.0
      '@babel/helper-function-name': 7.14.5
      '@babel/helper-hoist-variables': 7.14.5
      '@babel/helper-split-export-declaration': 7.14.5
      '@babel/parser': 7.15.3
      '@babel/types': 7.15.0
      debug: 4.3.2
      globals: 11.12.0
    dev: false
    engines:
      node: '>=6.9.0'
    resolution:
      integrity: sha512-392d8BN0C9eVxVWd8H6x9WfipgVH5IaIoLp23334Sc1vbKKWINnvwRpb4us0xtPaCumlwbTtIYNA0Dv/32sVFw==
  /@babel/types/7.15.0:
    dependencies:
      '@babel/helper-validator-identifier': 7.14.9
      to-fast-properties: 2.0.0
    dev: false
    engines:
      node: '>=6.9.0'
    resolution:
      integrity: sha512-OBvfqnllOIdX4ojTHpwZbpvz4j3EWyjkZEdmjH0/cgsd6QOdSgU8rLSk6ard/pcW7rlmjdVSX/AWOaORR1uNOQ==
  /@bahmutov/data-driven/1.0.0:
    dependencies:
      check-more-types: 2.24.0
      lazy-ass: 1.6.0
    dev: false
    engines:
      node: '>=6'
    resolution:
      integrity: sha512-YqW3hPS0RXriqjcCrLOTJj+LWe3c8JpwlL83k1ka1Q8U05ZjAKbGQZYeTzUd0NFEnnfPtsUiKGpFEBJG6kFuvg==
  /@eslint/eslintrc/0.4.3:
    dependencies:
      ajv: 6.12.6
      debug: 4.3.2
      espree: 7.3.1
      globals: 13.11.0
      ignore: 4.0.6
      import-fresh: 3.3.0
      js-yaml: 3.14.1
      minimatch: 3.0.4
      strip-json-comments: 3.1.1
    dev: false
    engines:
      node: ^10.12.0 || >=12.0.0
    resolution:
      integrity: sha512-J6KFFz5QCYUJq3pf0mjEcCJVERbzv71PUIDczuh9JkwGEzced6CO5ADLHB1rbf/+oPBtoPfMYNOpGDzCANlbXw==
  /@humanwhocodes/config-array/0.5.0:
    dependencies:
      '@humanwhocodes/object-schema': 1.2.0
      debug: 4.3.2
      minimatch: 3.0.4
    dev: false
    engines:
      node: '>=10.10.0'
    resolution:
      integrity: sha512-FagtKFz74XrTl7y6HCzQpwDfXP0yhxe9lHLD1UZxjvZIcbyRz8zTFF/yYNfSfzU414eDwZ1SrO0Qvtyf+wFMQg==
  /@humanwhocodes/object-schema/1.2.0:
    dev: false
    resolution:
      integrity: sha512-wdppn25U8z/2yiaT6YGquE6X8sSv7hNMWSXYSSU1jGv/yd6XqjXgTDJ8KP4NgjTXfJ3GbRjeeb8RTV7a/VpM+w==
  /@istanbuljs/schema/0.1.3:
    dev: false
    engines:
      node: '>=8'
    resolution:
      integrity: sha512-ZXRY4jNvVgSVQ8DL3LTcakaAtXwTVUxE81hslsyD2AtoXW/wVob10HkOJ1X/pAlcI7D+2YoZKg5do8G/w6RYgA==
  /@microsoft/api-extractor-model/7.12.2:
    dependencies:
      '@microsoft/tsdoc': 0.12.24
      '@rushstack/node-core-library': 3.36.0
    dev: false
    resolution:
      integrity: sha512-EU+U09Mj65zUH0qwPF4PFJiL6Y+PQQE/RRGEHEDGJJzab/mRQDpKOyrzSdb00xvcd/URehIHJqC55cY2Y4jGOA==
  /@microsoft/api-extractor-model/7.7.10:
    dependencies:
      '@microsoft/tsdoc': 0.12.19
      '@rushstack/node-core-library': 3.19.6
    dev: false
    resolution:
      integrity: sha512-gMFDXwUgoQYz9TgatyNPALDdZN4xBC3Un3fGwlzME+vM13PoJ26pGuqI7kv/OlK9+q2sgrEdxWns8D3UnLf2TA==
  /@microsoft/api-extractor/7.13.2:
    dependencies:
      '@microsoft/api-extractor-model': 7.12.2
      '@microsoft/tsdoc': 0.12.24
      '@rushstack/node-core-library': 3.36.0
      '@rushstack/rig-package': 0.2.10
      '@rushstack/ts-command-line': 4.7.8
      colors: 1.2.5
      lodash: 4.17.21
      resolve: 1.17.0
      semver: 7.3.5
      source-map: 0.6.1
      typescript: 4.1.6
    dev: false
    hasBin: true
    resolution:
      integrity: sha512-2fD0c8OxZW+e6NTaxbtrdNxXVuX7aqil3+cqig3pKsHymvUuRJVCEAcAJmZrJ/ENqYXNiB265EyqOT6VxbMysw==
  /@microsoft/api-extractor/7.7.11:
    dependencies:
      '@microsoft/api-extractor-model': 7.7.10
      '@microsoft/tsdoc': 0.12.19
      '@rushstack/node-core-library': 3.19.6
      '@rushstack/ts-command-line': 4.3.13
      colors: 1.2.5
      lodash: 4.17.21
      resolve: 1.8.1
      source-map: 0.6.1
      typescript: 3.7.7
    dev: false
    hasBin: true
    resolution:
      integrity: sha512-kd2kakdDoRgI54J5H11a76hyYZBMhtp4piwWAy4bYTwlQT0v/tp+G/UMMgjUL4vKf0kTNhitEUX/0LfQb1AHzQ==
  /@microsoft/tsdoc-config/0.15.2:
    dependencies:
      '@microsoft/tsdoc': 0.13.2
      ajv: 6.12.6
      jju: 1.4.0
      resolve: 1.19.0
    dev: false
    resolution:
      integrity: sha512-mK19b2wJHSdNf8znXSMYVShAHktVr/ib0Ck2FA3lsVBSEhSI/TfXT7DJQkAYgcztTuwazGcg58ZjYdk0hTCVrA==
  /@microsoft/tsdoc/0.12.19:
    dev: false
    resolution:
      integrity: sha512-IpgPxHrNxZiMNUSXqR1l/gePKPkfAmIKoDRP9hp7OwjU29ZR8WCJsOJ8iBKgw0Qk+pFwR+8Y1cy8ImLY6e9m4A==
  /@microsoft/tsdoc/0.12.24:
    dev: false
    resolution:
      integrity: sha512-Mfmij13RUTmHEMi9vRUhMXD7rnGR2VvxeNYtaGtaJ4redwwjT4UXYJ+nzmVJF7hhd4pn/Fx5sncDKxMVFJSWPg==
  /@microsoft/tsdoc/0.13.2:
    dev: false
    resolution:
      integrity: sha512-WrHvO8PDL8wd8T2+zBGKrMwVL5IyzR3ryWUsl0PXgEV0QHup4mTLi0QcATefGI6Gx9Anu7vthPyyyLpY0EpiQg==
  /@nodelib/fs.scandir/2.1.5:
    dependencies:
      '@nodelib/fs.stat': 2.0.5
      run-parallel: 1.2.0
    dev: false
    engines:
      node: '>= 8'
    resolution:
      integrity: sha512-vq24Bq3ym5HEQm2NKCr3yXDwjc7vTsEThRDnkp2DK9p1uqLR+DHurm/NOTo0KG7HYHU7eppKZj3MyqYuMBf62g==
  /@nodelib/fs.stat/2.0.5:
    dev: false
    engines:
      node: '>= 8'
    resolution:
      integrity: sha512-RkhPPp2zrqDAQA/2jNhnztcPAlv64XdhIp7a7454A5ovI7Bukxgt7MX7udwAu3zg1DcpPU0rz3VV1SeaqvY4+A==
  /@nodelib/fs.walk/1.2.8:
    dependencies:
      '@nodelib/fs.scandir': 2.1.5
      fastq: 1.11.1
    dev: false
    engines:
      node: '>= 8'
    resolution:
      integrity: sha512-oGB+UxlgWcgQkgwo8GcEGwemoTFt3FIO9ababBmaGwXIoBKZ+GTy0pP185beGg7Llih/NSHSV2XAs1lnznocSg==
  /@opencensus/web-types/0.0.7:
    dev: false
    engines:
      node: '>=6.0'
    resolution:
      integrity: sha512-xB+w7ZDAu3YBzqH44rCmG9/RlrOmFuDPt/bpf17eJr8eZSrLt7nc7LnWdxM9Mmoj/YKMHpxRg28txu3TcpiL+g==
  /@opentelemetry/api-metrics/0.22.0_@opentelemetry+api@1.0.2:
    dependencies:
      '@opentelemetry/api': 1.0.2
    dev: false
    engines:
      node: '>=8.0.0'
    peerDependencies:
      '@opentelemetry/api': ^1.0.0
    resolution:
      integrity: sha512-hrErhb+JphdErB1WuBwpCnO1FjiKfKzO9DjhvquzzM8SYL2bBpYEvTpBTU9cenRnRHUbUAfHI1X384vm37HKeQ==
  /@opentelemetry/api/0.10.2:
    dependencies:
      '@opentelemetry/context-base': 0.10.2
    dev: false
    engines:
      node: '>=8.0.0'
    resolution:
      integrity: sha512-GtpMGd6vkzDMYcpu2t9LlhEgMy/SzBwRnz48EejlRArYqZzqSzAsKmegUK7zHgl+EOIaK9mKHhnRaQu3qw20cA==
  /@opentelemetry/api/1.0.0-rc.0:
    dev: false
    engines:
      node: '>=8.0.0'
    resolution:
      integrity: sha512-iXKByCMfrlO5S6Oh97BuM56tM2cIBB0XsL/vWF/AtJrJEKx4MC/Xdu0xDsGXMGcNWpqF7ujMsjjnp0+UHBwnDQ==
  /@opentelemetry/api/1.0.2:
    dev: false
    engines:
      node: '>=8.0.0'
    resolution:
      integrity: sha512-DCF9oC89ao8/EJUqrp/beBlDR8Bp2R43jqtzayqCoomIvkwTuPfLcHdVhIGRR69GFlkykFjcDW+V92t0AS7Tww==
  /@opentelemetry/context-async-hooks/0.22.0_@opentelemetry+api@1.0.2:
    dependencies:
      '@opentelemetry/api': 1.0.2
    dev: false
    engines:
      node: '>=8.1.0'
    peerDependencies:
      '@opentelemetry/api': ^1.0.0
    resolution:
      integrity: sha512-JakZ9NJCiaf8FJ6lcR2Fle9xkBKxSFbXK4mk9gZ14totNh9SOTiUBUk08bAnATWUINrQlN8/5hpGKi5gs+FUxQ==
  /@opentelemetry/context-base/0.10.2:
    dev: false
    engines:
      node: '>=8.0.0'
    resolution:
      integrity: sha512-hZNKjKOYsckoOEgBziGMnBcX0M7EtstnCmwz5jZUOUYwlZ+/xxX6z3jPu1XVO2Jivk0eLfuP9GP+vFD49CMetw==
  /@opentelemetry/core/0.22.0_@opentelemetry+api@1.0.2:
    dependencies:
      '@opentelemetry/api': 1.0.2
      '@opentelemetry/semantic-conventions': 0.22.0
      semver: 7.3.5
    dev: false
    engines:
      node: '>=8.5.0'
    peerDependencies:
      '@opentelemetry/api': ^1.0.0
    resolution:
      integrity: sha512-x6JxuQ4rY2x39GEXJSqMgyf8XZPNNiZrGcCMhZSrtypq/WXlsJuxMNnUAl2hj2rpSGGukhhWn5cMpCmMJJz1hw==
  /@opentelemetry/instrumentation-http/0.22.0_@opentelemetry+api@1.0.2:
    dependencies:
      '@opentelemetry/api': 1.0.2
      '@opentelemetry/core': 0.22.0_@opentelemetry+api@1.0.2
      '@opentelemetry/instrumentation': 0.22.0_@opentelemetry+api@1.0.2
      '@opentelemetry/semantic-conventions': 0.22.0
      semver: 7.3.5
    dev: false
    engines:
      node: '>=8.0.0'
    peerDependencies:
      '@opentelemetry/api': ^1.0.0
    resolution:
      integrity: sha512-vqM1hqgYtcO8Upq8pl4I+YW0bnodHlUSSKYuOH7m9Aujbi571pU3zFctpiU5pNhj9eLEJ/r7aOTV6O4hCxqOjQ==
  /@opentelemetry/instrumentation/0.22.0_@opentelemetry+api@1.0.2:
    dependencies:
      '@opentelemetry/api': 1.0.2
      '@opentelemetry/api-metrics': 0.22.0_@opentelemetry+api@1.0.2
      require-in-the-middle: 5.1.0
      semver: 7.3.5
      shimmer: 1.2.1
    dev: false
    peerDependencies:
      '@opentelemetry/api': ^1.0.0
    resolution:
      integrity: sha512-/NT3+mZO9Bll6UZPjqemrD2VhkI7wRrMto884+wKGK8LIC+EKlg5EKk9y9ym4Vtnlis8/hVxNrFSeaS29N2NLw==
  /@opentelemetry/node/0.22.0_@opentelemetry+api@1.0.2:
    dependencies:
      '@opentelemetry/api': 1.0.2
      '@opentelemetry/context-async-hooks': 0.22.0_@opentelemetry+api@1.0.2
      '@opentelemetry/core': 0.22.0_@opentelemetry+api@1.0.2
      '@opentelemetry/propagator-b3': 0.22.0_@opentelemetry+api@1.0.2
      '@opentelemetry/propagator-jaeger': 0.22.0_@opentelemetry+api@1.0.2
      '@opentelemetry/tracing': 0.22.0_@opentelemetry+api@1.0.2
      semver: 7.3.5
    dev: false
    engines:
      node: '>=8.0.0'
    peerDependencies:
      '@opentelemetry/api': ^1.0.0
    resolution:
      integrity: sha512-+HhGbDruQ7cwejVOIYyxRa28uosnG8W95NiQZ6qE8PXXPsDSyGeftAPbtYpGit0H2f5hrVcMlwmWHeAo9xkSLA==
  /@opentelemetry/propagator-b3/0.22.0_@opentelemetry+api@1.0.2:
    dependencies:
      '@opentelemetry/api': 1.0.2
      '@opentelemetry/core': 0.22.0_@opentelemetry+api@1.0.2
    dev: false
    engines:
      node: '>=8.0.0'
    peerDependencies:
      '@opentelemetry/api': ^1.0.0
    resolution:
      integrity: sha512-7UESJWUUmInXrlux9whSjoIMfpmajKbu2UBU/ux7TVkLTeaJwebLHoqDhuUTS4dbmvg3fnkpfmocyUgby16NwQ==
  /@opentelemetry/propagator-jaeger/0.22.0_@opentelemetry+api@1.0.2:
    dependencies:
      '@opentelemetry/api': 1.0.2
      '@opentelemetry/core': 0.22.0_@opentelemetry+api@1.0.2
    dev: false
    engines:
      node: '>=8.5.0'
    peerDependencies:
      '@opentelemetry/api': ^1.0.0
    resolution:
      integrity: sha512-Xclq+eLfc0Zk1UAbY6clYjoCZqikk4SzvG8C/ODJ6LfDHnqMr/fKXaHHhh/DdHdi6d73o9S8ytblryc+CaTkrw==
  /@opentelemetry/resources/0.22.0_@opentelemetry+api@1.0.2:
    dependencies:
      '@opentelemetry/api': 1.0.2
      '@opentelemetry/core': 0.22.0_@opentelemetry+api@1.0.2
      '@opentelemetry/semantic-conventions': 0.22.0
    dev: false
    engines:
      node: '>=8.0.0'
    peerDependencies:
      '@opentelemetry/api': ^1.0.0
    resolution:
      integrity: sha512-LiX6/JyuD2eHi7Ewrq/PUP79azDqshd0r2oksNTJ+VwgbGfMlq79ykd4FhiEEk23fFbajGt+9ginadXoRk17dg==
  /@opentelemetry/semantic-conventions/0.22.0:
    dev: false
    engines:
      node: '>=8.0.0'
    resolution:
      integrity: sha512-t4fKikazahwNKmwD+CE/icHyuZldWvNMupJhjxdk9T/KxHFx3zCGjHT3MKavwYP6abzgAAm5WwzD1oHlmj7dyg==
  /@opentelemetry/tracing/0.22.0_@opentelemetry+api@1.0.2:
    dependencies:
      '@opentelemetry/api': 1.0.2
      '@opentelemetry/core': 0.22.0_@opentelemetry+api@1.0.2
      '@opentelemetry/resources': 0.22.0_@opentelemetry+api@1.0.2
      '@opentelemetry/semantic-conventions': 0.22.0
      lodash.merge: 4.6.2
    dev: false
    engines:
      node: '>=8.0.0'
    peerDependencies:
      '@opentelemetry/api': ^1.0.0
    resolution:
      integrity: sha512-EFrKTFndiEdh/KnzwDgo/EcphG/5z/NyLck8oiUUY+YMP7hskXNYHjTWSAv9UxtYe1MzgLbjmAateTuMmFIVNw==
  /@rollup/plugin-commonjs/11.0.2_rollup@1.32.1:
    dependencies:
      '@rollup/pluginutils': 3.1.0_rollup@1.32.1
      estree-walker: 1.0.1
      is-reference: 1.2.1
      magic-string: 0.25.7
      resolve: 1.20.0
      rollup: 1.32.1
    dev: false
    engines:
      node: '>= 8.0.0'
    peerDependencies:
      rollup: ^1.20.0
    resolution:
      integrity: sha512-MPYGZr0qdbV5zZj8/2AuomVpnRVXRU5XKXb3HVniwRoRCreGlf5kOE081isNWeiLIi6IYkwTX9zE0/c7V8g81g==
  /@rollup/plugin-inject/4.0.2_rollup@1.32.1:
    dependencies:
      '@rollup/pluginutils': 3.1.0_rollup@1.32.1
      estree-walker: 1.0.1
      magic-string: 0.25.7
      rollup: 1.32.1
    dev: false
    peerDependencies:
      rollup: ^1.20.0 || ^2.0.0
    resolution:
      integrity: sha512-TSLMA8waJ7Dmgmoc8JfPnwUwVZgLjjIAM6MqeIFqPO2ODK36JqE0Cf2F54UTgCUuW8da93Mvoj75a6KAVWgylw==
  /@rollup/plugin-json/4.1.0_rollup@1.32.1:
    dependencies:
      '@rollup/pluginutils': 3.1.0_rollup@1.32.1
      rollup: 1.32.1
    dev: false
    peerDependencies:
      rollup: ^1.20.0 || ^2.0.0
    resolution:
      integrity: sha512-yfLbTdNS6amI/2OpmbiBoW12vngr5NW2jCJVZSBEz+H5KfUJZ2M7sDjk0U6GOOdCWFVScShte29o9NezJ53TPw==
  /@rollup/plugin-multi-entry/3.0.1_rollup@1.32.1:
    dependencies:
      matched: 1.0.2
      rollup: 1.32.1
    dev: false
    peerDependencies:
      rollup: ^1.20.0 || ^2.0.0
    resolution:
      integrity: sha512-Gcp9E8y68Kx+Jo8zy/ZpiiAkb0W01cSqnxOz6h9bPR7MU3gaoTEdRf7xXYplwli1SBFEswXX588ESj+50Brfxw==
  /@rollup/plugin-node-resolve/8.4.0_rollup@1.32.1:
    dependencies:
      '@rollup/pluginutils': 3.1.0_rollup@1.32.1
      '@types/resolve': 1.17.1
      builtin-modules: 3.2.0
      deep-freeze: 0.0.1
      deepmerge: 4.2.2
      is-module: 1.0.0
      resolve: 1.20.0
      rollup: 1.32.1
    dev: false
    engines:
      node: '>= 8.0.0'
    peerDependencies:
      rollup: ^1.20.0||^2.0.0
    resolution:
      integrity: sha512-LFqKdRLn0ShtQyf6SBYO69bGE1upV6wUhBX0vFOUnLAyzx5cwp8svA0eHUnu8+YU57XOkrMtfG63QOpQx25pHQ==
  /@rollup/plugin-replace/2.4.2_rollup@1.32.1:
    dependencies:
      '@rollup/pluginutils': 3.1.0_rollup@1.32.1
      magic-string: 0.25.7
      rollup: 1.32.1
    dev: false
    peerDependencies:
      rollup: ^1.20.0 || ^2.0.0
    resolution:
      integrity: sha512-IGcu+cydlUMZ5En85jxHH4qj2hta/11BHq95iHEyb2sbgiN0eCdzvUcHw5gt9pBL5lTi4JDYJ1acCoMGpTvEZg==
  /@rollup/pluginutils/3.1.0_rollup@1.32.1:
    dependencies:
      '@types/estree': 0.0.39
      estree-walker: 1.0.1
      picomatch: 2.3.0
      rollup: 1.32.1
    dev: false
    engines:
      node: '>= 8.0.0'
    peerDependencies:
      rollup: ^1.20.0||^2.0.0
    resolution:
      integrity: sha512-GksZ6pr6TpIjHm8h9lSQ8pi8BE9VeubNT0OMJ3B5uZJ8pz73NPiqOtCog/x2/QzM1ENChPKxMDhiQuRHsqc+lg==
  /@rushstack/node-core-library/3.19.6:
    dependencies:
      '@types/node': 10.17.13
      colors: 1.2.5
      fs-extra: 7.0.1
      jju: 1.4.0
      semver: 5.3.0
      timsort: 0.3.0
      z-schema: 3.18.4
    dev: false
    resolution:
      integrity: sha512-1+FoymIdr9W9k0D8fdZBBPwi5YcMwh/RyESuL5bY29rLICFxSLOPK+ImVZ1OcWj9GEMsvDx5pNpJ311mHQk+MA==
  /@rushstack/node-core-library/3.36.0:
    dependencies:
      '@types/node': 10.17.13
      colors: 1.2.5
      fs-extra: 7.0.1
      import-lazy: 4.0.0
      jju: 1.4.0
      resolve: 1.17.0
      semver: 7.3.5
      timsort: 0.3.0
      z-schema: 3.18.4
    dev: false
    resolution:
      integrity: sha512-bID2vzXpg8zweXdXgQkKToEdZwVrVCN9vE9viTRk58gqzYaTlz4fMId6V3ZfpXN6H0d319uGi2KDlm+lUEeqCg==
  /@rushstack/rig-package/0.2.10:
    dependencies:
      resolve: 1.17.0
      strip-json-comments: 3.1.1
    dev: false
    resolution:
      integrity: sha512-WXYerEJEPf8bS3ruqfM57NnwXtA7ehn8VJjLjrjls6eSduE5CRydcob/oBTzlHKsQ7N196XKlqQl9P6qIyYG2A==
  /@rushstack/ts-command-line/4.3.13:
    dependencies:
      '@types/argparse': 1.0.33
      argparse: 1.0.10
      colors: 1.2.5
    dev: false
    resolution:
      integrity: sha512-BUBbjYu67NJGQkpHu8aYm7kDoMFizL1qx78+72XE3mX/vDdXYJzw/FWS7TPcMJmY4kNlYs979v2B0Q0qa2wRiw==
  /@rushstack/ts-command-line/4.7.8:
    dependencies:
      '@types/argparse': 1.0.38
      argparse: 1.0.10
      colors: 1.2.5
      string-argv: 0.3.1
    dev: false
    resolution:
      integrity: sha512-8ghIWhkph7NnLCMDJtthpsb7TMOsVGXVDvmxjE/CeklTqjbbUFBjGXizJfpbEkRQTELuZQ2+vGn7sGwIWKN2uA==
  /@sinonjs/commons/1.8.3:
    dependencies:
      type-detect: 4.0.8
    dev: false
    resolution:
      integrity: sha512-xkNcLAn/wZaX14RPlwizcKicDk9G3F8m2nU3L7Ukm5zBgTwiT0wsoFAHx9Jq56fJA1z/7uKGtCRu16sOUCLIHQ==
  /@sinonjs/fake-timers/6.0.1:
    dependencies:
      '@sinonjs/commons': 1.8.3
    dev: false
    resolution:
      integrity: sha512-MZPUxrmFubI36XS1DI3qmI0YdN1gks62JtFZvxR67ljjSNCeK6U08Zx4msEWOXuofgqUt6zPHSi1H9fbjR/NRA==
  /@sinonjs/samsam/5.3.1:
    dependencies:
      '@sinonjs/commons': 1.8.3
      lodash.get: 4.4.2
      type-detect: 4.0.8
    dev: false
    resolution:
      integrity: sha512-1Hc0b1TtyfBu8ixF/tpfSHTVWKwCBLY4QJbkgnE7HcwyvT2xArDxb4K7dMgqRm3szI+LJbzmW/s4xxEhv6hwDg==
  /@sinonjs/text-encoding/0.7.1:
    dev: false
    resolution:
      integrity: sha512-+iTbntw2IZPb/anVDbypzfQa+ay64MW0Zo8aJ8gZPWMMK6/OubMVb6lUPMagqjOPnmtauXnFCACVl3O7ogjeqQ==
  /@tootallnate/once/1.1.2:
    dev: false
    engines:
      node: '>= 6'
    resolution:
      integrity: sha512-RbzJvlNzmRq5c3O09UipeuXno4tA1FE6ikOjxZK0tuxVv3412l64l5t1W5pj4+rJq9vpkm/kwiR07aZXnsKPxw==
  /@types/argparse/1.0.33:
    dev: false
    resolution:
      integrity: sha512-VQgHxyPMTj3hIlq9SY1mctqx+Jj8kpQfoLvDlVSDNOyuYs8JYfkuY3OW/4+dO657yPmNhHpePRx0/Tje5ImNVQ==
  /@types/argparse/1.0.38:
    dev: false
    resolution:
      integrity: sha512-ebDJ9b0e702Yr7pWgB0jzm+CX4Srzz8RcXtLJDJB+BSccqMa36uyH/zUsSYao5+BD1ytv3k3rPYCq4mAE1hsXA==
  /@types/async-lock/1.1.3:
    dev: false
    resolution:
      integrity: sha512-UpeDcjGKsYEQMeqEbfESm8OWJI305I7b9KE4ji3aBjoKWyN5CTdn8izcA1FM1DVDne30R5fNEnIy89vZw5LXJQ==
  /@types/body-parser/1.19.1:
    dependencies:
      '@types/connect': 3.4.35
      '@types/node': 12.20.19
    dev: false
    resolution:
      integrity: sha512-a6bTJ21vFOGIkwM0kzh9Yr89ziVxq4vYH2fQ6N8AeipEzai/cFK6aGMArIkUeIdRIgpwQa+2bXiLuUJCpSf2Cg==
  /@types/chai-as-promised/7.1.4:
    dependencies:
      '@types/chai': 4.2.21
    dev: false
    resolution:
      integrity: sha512-1y3L1cHePcIm5vXkh1DSGf/zQq5n5xDKG1fpCvf18+uOkpce0Z1ozNFPkyWsVswK7ntN1sZBw3oU6gmN+pDUcA==
  /@types/chai-string/1.4.2:
    dependencies:
      '@types/chai': 4.2.21
    dev: false
    resolution:
      integrity: sha512-ld/1hV5qcPRGuwlPdvRfvM3Ka/iofOk2pH4VkasK4b1JJP1LjNmWWn0LsISf6RRzyhVOvs93rb9tM09e+UuF8Q==
  /@types/chai/4.2.21:
    dev: false
    resolution:
      integrity: sha512-yd+9qKmJxm496BOV9CMNaey8TWsikaZOwMRwPHQIjcOJM9oV+fi9ZMNw3JsVnbEEbo2gRTDnGEBv8pjyn67hNg==
  /@types/component-emitter/1.2.10:
    dev: false
    resolution:
      integrity: sha512-bsjleuRKWmGqajMerkzox19aGbscQX5rmmvvXl3wlIp5gMG1HgkiwPxsN5p070fBDKTNSPgojVbuY1+HWMbFhg==
  /@types/connect/3.4.35:
    dependencies:
      '@types/node': 12.20.19
    dev: false
    resolution:
      integrity: sha512-cdeYyv4KWoEgpBISTxWvqYsVy444DOqehiF3fM3ne10AmJ62RSyNkUnxMJXHQWRQQX2eR94m5y1IZyDwBjV9FQ==
  /@types/cookie/0.4.1:
    dev: false
    resolution:
      integrity: sha512-XW/Aa8APYr6jSVVA1y/DEIZX0/GMKLEVekNG727R8cs56ahETkRAy/3DR7+fJyh7oUgGwNQaRfXCun0+KbWY7Q==
  /@types/cors/2.8.12:
    dev: false
    resolution:
      integrity: sha512-vt+kDhq/M2ayberEtJcIN/hxXy1Pk+59g2FV/ZQceeaTyCtCucjL2Q7FXlFjtWn4n15KCr1NE2lNNFhp0lEThw==
  /@types/debug/4.1.7:
    dependencies:
      '@types/ms': 0.7.31
    dev: false
    resolution:
      integrity: sha512-9AonUzyTjXXhEOa0DnqpzZi6VHlqKMswga9EXjpXnnqxwLtdvPPtlO8evrI5D9S6asFRCQ6v+wpiUKbw+vKqyg==
  /@types/eslint/7.2.14:
    dependencies:
      '@types/estree': 0.0.50
      '@types/json-schema': 7.0.9
    dev: false
    resolution:
      integrity: sha512-pESyhSbUOskqrGcaN+bCXIQDyT5zTaRWfj5ZjjSlMatgGjIn3QQPfocAu4WSabUR7CGyLZ2CQaZyISOEX7/saw==
  /@types/estree/0.0.39:
    dev: false
    resolution:
      integrity: sha512-EYNwp3bU+98cpU4lAWYYL7Zz+2gryWH1qbdDTidVd6hkiR6weksdbMadyXKXNPEkQFhXM+hVO9ZygomHXp+AIw==
  /@types/estree/0.0.50:
    dev: false
    resolution:
      integrity: sha512-C6N5s2ZFtuZRj54k2/zyRhNDjJwwcViAM3Nbm8zjBpbqAdZ00mr0CFxvSKeO8Y/e03WVFLpQMdHYVfUd6SB+Hw==
  /@types/express-serve-static-core/4.17.24:
    dependencies:
      '@types/node': 12.20.19
      '@types/qs': 6.9.7
      '@types/range-parser': 1.2.4
    dev: false
    resolution:
      integrity: sha512-3UJuW+Qxhzwjq3xhwXm2onQcFHn76frIYVbTu+kn24LFxI+dEhdfISDFovPB8VpEgW8oQCTpRuCe+0zJxB7NEA==
  /@types/express/4.17.13:
    dependencies:
      '@types/body-parser': 1.19.1
      '@types/express-serve-static-core': 4.17.24
      '@types/qs': 6.9.7
      '@types/serve-static': 1.13.10
    dev: false
    resolution:
      integrity: sha512-6bSZTPaTIACxn48l50SR+axgrqm6qXFIxrdAKaG6PaJk3+zuUr35hBlgT7vOmJcum+OEaIBLtHV/qloEAFITeA==
  /@types/fast-json-stable-stringify/2.1.0:
    dependencies:
      fast-json-stable-stringify: 2.1.0
    deprecated: This is a stub types definition. fast-json-stable-stringify provides its own type definitions, so you do not need this installed.
    dev: false
    resolution:
      integrity: sha512-IyNhGHu71jH1jCXTHmafuoAAdsbBON3kDh7u/UUhLmjYgN5TYB54e1R8ckTCiIevl2UuZaCsi9XRxineY5yUjw==
  /@types/fs-extra/8.1.2:
    dependencies:
      '@types/node': 12.20.19
    dev: false
    resolution:
      integrity: sha512-SvSrYXfWSc7R4eqnOzbQF4TZmfpNSM9FrSWLU3EUnWBuyZqNBOrv1B1JA3byUDPUl9z4Ab3jeZG2eDdySlgNMg==
  /@types/glob/7.1.4:
    dependencies:
      '@types/minimatch': 3.0.5
      '@types/node': 12.20.19
    dev: false
    resolution:
      integrity: sha512-w+LsMxKyYQm347Otw+IfBXOv9UWVjpHpCDdbBMt8Kz/xbvCYNjP+0qPh91Km3iKfSRLBB0P7fAMf0KHrPu+MyA==
  /@types/is-buffer/2.0.0:
    dependencies:
      '@types/node': 12.20.19
    dev: false
    resolution:
      integrity: sha512-0f7N/e3BAz32qDYvgB4d2cqv1DqUwvGxHkXsrucICn8la1Vb6Yl6Eg8mPScGwUiqHJeE7diXlzaK+QMA9m4Gxw==
  /@types/json-schema/7.0.9:
    dev: false
    resolution:
      integrity: sha512-qcUXuemtEu+E5wZSJHNxUXeCZhAfXKQ41D+duX+VYPde7xyEVZci+/oXKJL13tnRs9lR2pr4fod59GT6/X1/yQ==
  /@types/jsonwebtoken/8.5.4:
    dependencies:
      '@types/node': 12.20.19
    dev: false
    resolution:
      integrity: sha512-4L8msWK31oXwdtC81RmRBAULd0ShnAHjBuKT9MRQpjP0piNrZdXyTRcKY9/UIfhGeKIT4PvF5amOOUbbT/9Wpg==
  /@types/jws/3.2.4:
    dependencies:
      '@types/node': 12.20.19
    dev: false
    resolution:
      integrity: sha512-aqtH4dPw1wUjFZaeMD1ak/pf8iXlu/odFe+trJrvw0g1sTh93i+SCykg0Ek8C6B7rVK3oBORbfZAsKO7P10etg==
  /@types/jwt-decode/2.2.1:
    dev: false
    resolution:
      integrity: sha512-aWw2YTtAdT7CskFyxEX2K21/zSDStuf/ikI3yBqmwpwJF0pS+/IX5DWv+1UFffZIbruP6cnT9/LAJV1gFwAT1A==
  /@types/long/4.0.1:
    dev: false
    resolution:
      integrity: sha512-5tXH6Bx/kNGd3MgffdmP4dy2Z+G4eaXw0SE81Tq3BNadtnMR5/ySMzX4SLEzHJzSmPNn4HIdpQsBvXMUykr58w==
  /@types/md5/2.3.1:
    dependencies:
      '@types/node': 12.20.19
    dev: false
    resolution:
      integrity: sha512-OK3oe+ALIoPSo262lnhAYwpqFNXbiwH2a+0+Z5YBnkQEwWD8fk5+PIeRhYA48PzvX9I4SGNpWy+9bLj8qz92RQ==
  /@types/mime/1.3.2:
    dev: false
    resolution:
      integrity: sha512-YATxVxgRqNH6nHEIsvg6k2Boc1JHI9ZbH5iWFFv/MTkchz3b1ieGDa5T0a9RznNdI0KhVbdbWSN+KWWrQZRxTw==
  /@types/minimatch/3.0.3:
    dev: false
    resolution:
      integrity: sha512-tHq6qdbT9U1IRSGf14CL0pUlULksvY9OZ+5eEgl1N7t+OA3tGvNpxJCzuKQlsNgCVwbAs670L1vcVQi8j9HjnA==
  /@types/minimatch/3.0.5:
    dev: false
    resolution:
      integrity: sha512-Klz949h02Gz2uZCMGwDUSDS1YBlTdDDgbWHi+81l29tQALUtvz4rAYi5uoVhE5Lagoq6DeqAUlbrHvW/mXDgdQ==
  /@types/minimist/1.2.2:
    dev: false
    resolution:
      integrity: sha512-jhuKLIRrhvCPLqwPcx6INqmKeiA5EWrsCOPhrlFSrbrmU4ZMPjj5Ul/oLCMDO98XRUIwVm78xICz4EPCektzeQ==
  /@types/mocha/7.0.2:
    dev: false
    resolution:
      integrity: sha512-ZvO2tAcjmMi8V/5Z3JsyofMe3hasRcaw88cto5etSVMwVQfeivGAlEYmaQgceUSVYFofVjT+ioHsATjdWcFt1w==
  /@types/mock-fs/4.10.0:
    dependencies:
      '@types/node': 12.20.19
    dev: false
    resolution:
      integrity: sha512-FQ5alSzmHMmliqcL36JqIA4Yyn9jyJKvRSGV3mvPh108VFatX7naJDzSG4fnFQNZFq9dIx0Dzoe6ddflMB2Xkg==
  /@types/mock-require/2.0.0:
    dependencies:
      '@types/node': 12.20.19
    dev: false
    resolution:
      integrity: sha512-nOgjoE5bBiDeiA+z41i95makyHUSMWQMOPocP+J67Pqx/68HAXaeWN1NFtrAYYV6LrISIZZ8vKHm/a50k0f6Sg==
  /@types/ms/0.7.31:
    dev: false
    resolution:
      integrity: sha512-iiUgKzV9AuaEkZqkOLDIvlQiL6ltuZd9tGcW3gwpnX8JbuiuhFlEGmmFXEXkN50Cvq7Os88IY2v0dkDqXYWVgA==
  /@types/nise/1.4.0:
    dev: false
    resolution:
      integrity: sha512-DPxmjiDwubsNmguG5X4fEJ+XCyzWM3GXWsqQlvUcjJKa91IOoJUy51meDr0GkzK64qqNcq85ymLlyjoct9tInw==
  /@types/node-fetch/2.5.12:
    dependencies:
      '@types/node': 12.20.19
      form-data: 3.0.1
    dev: false
    resolution:
      integrity: sha512-MKgC4dlq4kKNa/mYrwpKfzQMB5X3ee5U6fSprkKpToBqBmX4nFZL9cW5jl6sWn+xpRJ7ypWh2yyqqr8UUCstSw==
  /@types/node/10.17.13:
    dev: false
    resolution:
      integrity: sha512-pMCcqU2zT4TjqYFrWtYHKal7Sl30Ims6ulZ4UFXxI4xbtQqK/qqKwkDoBFCfooRqqmRu9vY3xaJRwxSh673aYg==
  /@types/node/12.20.19:
    dev: false
    resolution:
      integrity: sha512-niAuZrwrjKck4+XhoCw6AAVQBENHftpXw9F4ryk66fTgYaKQ53R4FI7c9vUGGw5vQis1HKBHDR1gcYI/Bq1xvw==
  /@types/node/16.6.1:
    dev: false
    resolution:
      integrity: sha512-Sr7BhXEAer9xyGuCN3Ek9eg9xPviCF2gfu9kTfuU2HkTVAMYSDeX40fvpmo72n5nansg3nsBjuQBrsS28r+NUw==
  /@types/node/8.10.66:
    dev: false
    resolution:
      integrity: sha512-tktOkFUA4kXx2hhhrB8bIFb5TbwzS4uOhKEmwiD+NoiL0qtP2OQ9mFldbgD4dV1djrlBYP6eBuQZiWjuHUpqFw==
  /@types/prettier/2.0.2:
    dev: false
    resolution:
      integrity: sha512-IkVfat549ggtkZUthUzEX49562eGikhSYeVGX97SkMFn+sTZrgRewXjQ4tPKFPCykZHkX1Zfd9OoELGqKU2jJA==
  /@types/priorityqueuejs/1.0.1:
    dev: false
    resolution:
      integrity: sha1-bqrDJHpMXO/JRILl2Hw3MLNfUFM=
  /@types/qs/6.9.7:
    dev: false
    resolution:
      integrity: sha512-FGa1F62FT09qcrueBA6qYTrJPVDzah9a+493+o2PCXsesWHIn27G98TsSMs3WPNbZIEj4+VJf6saSFpvD+3Zsw==
  /@types/query-string/6.2.0:
    dev: false
    resolution:
      integrity: sha512-dnYqKg7eZ+t7ZhCuBtwLxjqON8yXr27hiu3zXfPqxfJSbWUZNwwISE0BJUxghlcKsk4lZSp7bdFSJBJVNWBfmA==
  /@types/range-parser/1.2.4:
    dev: false
    resolution:
      integrity: sha512-EEhsLsD6UsDM1yFhAvy0Cjr6VwmpMWqFBCb9w07wVugF7w9nfajxLuVmngTIpgS6svCnm6Vaw+MZhoDCKnOfsw==
  /@types/resolve/1.17.1:
    dependencies:
      '@types/node': 16.6.1
    dev: false
    resolution:
      integrity: sha512-yy7HuzQhj0dhGpD8RLXSZWEkLsV9ibvxvi6EiJ3bkqLAO1RGo0WbkWQiwpRlSFymTJRz0d3k5LM3kkx8ArDbLw==
  /@types/semaphore/1.1.1:
    dev: false
    resolution:
      integrity: sha512-jmFpMslMtBGOXY2s7x6O8vBebcj6zhkwl0Pd/viZApo1uZaPk733P8doPvaiBbCG+R7201OLOl4QP7l1mFyuyw==
  /@types/serve-static/1.13.10:
    dependencies:
      '@types/mime': 1.3.2
      '@types/node': 12.20.19
    dev: false
    resolution:
      integrity: sha512-nCkHGI4w7ZgAdNkrEu0bv+4xNV/XDqW+DydknebMOQwkpDGx8G+HTlj7R7ABI8i8nKxVw0wtKPi1D+lPOkh4YQ==
  /@types/sinon/9.0.11:
    dependencies:
      '@types/sinonjs__fake-timers': 6.0.3
    dev: false
    resolution:
      integrity: sha512-PwP4UY33SeeVKodNE37ZlOsR9cReypbMJOhZ7BVE0lB+Hix3efCOxiJWiE5Ia+yL9Cn2Ch72EjFTRze8RZsNtg==
  /@types/sinonjs__fake-timers/6.0.3:
    dev: false
    resolution:
      integrity: sha512-E1dU4fzC9wN2QK2Cr1MLCfyHM8BoNnRFvuf45LYMPNDA+WqbNzC45S4UzPxvp1fFJ1rvSGU0bPvdd35VLmXG8g==
  /@types/stoppable/1.1.1:
    dependencies:
      '@types/node': 12.20.19
    dev: false
    resolution:
      integrity: sha512-b8N+fCADRIYYrGZOcmOR8ZNBOqhktWTB/bMUl5LvGtT201QKJZOOH5UsFyI3qtteM6ZAJbJqZoBcLqqxKIwjhw==
  /@types/tough-cookie/4.0.1:
    dev: false
    resolution:
      integrity: sha512-Y0K95ThC3esLEYD6ZuqNek29lNX2EM1qxV8y2FTLUB0ff5wWrk7az+mLrnNFUnaXcgKye22+sFBRXOgpPILZNg==
  /@types/tunnel/0.0.1:
    dependencies:
      '@types/node': 12.20.19
    dev: false
    resolution:
      integrity: sha512-AOqu6bQu5MSWwYvehMXLukFHnupHrpZ8nvgae5Ggie9UwzDR1CCwoXgSSWNZJuyOlCdfdsWMA5F2LlmvyoTv8A==
  /@types/underscore/1.11.3:
    dev: false
    resolution:
      integrity: sha512-Fl1TX1dapfXyDqFg2ic9M+vlXRktcPJrc4PR7sRc7sdVrjavg/JHlbUXBt8qWWqhJrmSqg3RNAkAPRiOYw6Ahw==
  /@types/uuid/8.3.1:
    dev: false
    resolution:
      integrity: sha512-Y2mHTRAbqfFkpjldbkHGY8JIzRN6XqYRliG8/24FcHm2D2PwW24fl5xMRTVGdrb7iMrwCaIEbLWerGIkXuFWVg==
  /@types/ws/7.4.7:
    dependencies:
      '@types/node': 12.20.19
    dev: false
    resolution:
      integrity: sha512-JQbbmxZTZehdc2iszGKs5oC3NFnjeay7mtAWrdt7qNtAVK0g19muApzAy4bm9byz79xa2ZnO/BOBC2R8RC5Lww==
  /@types/xml2js/0.4.9:
    dependencies:
      '@types/node': 12.20.19
    dev: false
    resolution:
      integrity: sha512-CHiCKIihl1pychwR2RNX5mAYmJDACgFVCMT5OArMaO3erzwXVcBqPcusr+Vl8yeeXukxZqtF8mZioqX+mpjjdw==
  /@types/yauzl/2.9.2:
    dependencies:
      '@types/node': 12.20.19
    dev: false
    optional: true
    resolution:
      integrity: sha512-8uALY5LTvSuHgloDVUvWP3pIauILm+8/0pDMokuDYIoNsOkSwd5AiHBTSEJjKTDcZr5z8UpgOWZkxBF4iJftoA==
  /@typescript-eslint/eslint-plugin/4.19.0_359354e87b989469ccdce12bde18eddc:
    dependencies:
      '@typescript-eslint/experimental-utils': 4.19.0_eslint@7.32.0+typescript@4.2.4
      '@typescript-eslint/parser': 4.19.0_eslint@7.32.0+typescript@4.2.4
      '@typescript-eslint/scope-manager': 4.19.0
      debug: 4.3.2
      eslint: 7.32.0
      functional-red-black-tree: 1.0.1
      lodash: 4.17.21
      regexpp: 3.2.0
      semver: 7.3.5
      tsutils: 3.21.0_typescript@4.2.4
      typescript: 4.2.4
    dev: false
    engines:
      node: ^10.12.0 || >=12.0.0
    peerDependencies:
      '@typescript-eslint/parser': ^4.0.0
      eslint: ^5.0.0 || ^6.0.0 || ^7.0.0
      typescript: '*'
    peerDependenciesMeta:
      typescript:
        optional: true
    resolution:
      integrity: sha512-CRQNQ0mC2Pa7VLwKFbrGVTArfdVDdefS+gTw0oC98vSI98IX5A8EVH4BzJ2FOB0YlCmm8Im36Elad/Jgtvveaw==
  /@typescript-eslint/experimental-utils/4.19.0_eslint@7.32.0+typescript@4.2.4:
    dependencies:
      '@types/json-schema': 7.0.9
      '@typescript-eslint/scope-manager': 4.19.0
      '@typescript-eslint/types': 4.19.0
      '@typescript-eslint/typescript-estree': 4.19.0_typescript@4.2.4
      eslint: 7.32.0
      eslint-scope: 5.1.1
      eslint-utils: 2.1.0
    dev: false
    engines:
      node: ^10.12.0 || >=12.0.0
    peerDependencies:
      eslint: '*'
      typescript: '*'
    resolution:
      integrity: sha512-9/23F1nnyzbHKuoTqFN1iXwN3bvOm/PRIXSBR3qFAYotK/0LveEOHr5JT1WZSzcD6BESl8kPOG3OoDRKO84bHA==
  /@typescript-eslint/parser/4.19.0_eslint@7.32.0+typescript@4.2.4:
    dependencies:
      '@typescript-eslint/scope-manager': 4.19.0
      '@typescript-eslint/types': 4.19.0
      '@typescript-eslint/typescript-estree': 4.19.0_typescript@4.2.4
      debug: 4.3.2
      eslint: 7.32.0
      typescript: 4.2.4
    dev: false
    engines:
      node: ^10.12.0 || >=12.0.0
    peerDependencies:
      eslint: ^5.0.0 || ^6.0.0 || ^7.0.0
      typescript: '*'
    peerDependenciesMeta:
      typescript:
        optional: true
    resolution:
      integrity: sha512-/uabZjo2ZZhm66rdAu21HA8nQebl3lAIDcybUoOxoI7VbZBYavLIwtOOmykKCJy+Xq6Vw6ugkiwn8Js7D6wieA==
  /@typescript-eslint/scope-manager/4.19.0:
    dependencies:
      '@typescript-eslint/types': 4.19.0
      '@typescript-eslint/visitor-keys': 4.19.0
    dev: false
    engines:
      node: ^8.10.0 || ^10.13.0 || >=11.10.1
    resolution:
      integrity: sha512-GGy4Ba/hLXwJXygkXqMzduqOMc+Na6LrJTZXJWVhRrSuZeXmu8TAnniQVKgj8uTRKe4igO2ysYzH+Np879G75g==
  /@typescript-eslint/types/4.19.0:
    dev: false
    engines:
      node: ^8.10.0 || ^10.13.0 || >=11.10.1
    resolution:
      integrity: sha512-A4iAlexVvd4IBsSTNxdvdepW0D4uR/fwxDrKUa+iEY9UWvGREu2ZyB8ylTENM1SH8F7bVC9ac9+si3LWNxcBuA==
  /@typescript-eslint/typescript-estree/4.19.0_typescript@4.2.4:
    dependencies:
      '@typescript-eslint/types': 4.19.0
      '@typescript-eslint/visitor-keys': 4.19.0
      debug: 4.3.2
      globby: 11.0.4
      is-glob: 4.0.1
      semver: 7.3.5
      tsutils: 3.21.0_typescript@4.2.4
      typescript: 4.2.4
    dev: false
    engines:
      node: ^10.12.0 || >=12.0.0
    peerDependencies:
      typescript: '*'
    peerDependenciesMeta:
      typescript:
        optional: true
    resolution:
      integrity: sha512-3xqArJ/A62smaQYRv2ZFyTA+XxGGWmlDYrsfZG68zJeNbeqRScnhf81rUVa6QG4UgzHnXw5VnMT5cg75dQGDkA==
  /@typescript-eslint/visitor-keys/4.19.0:
    dependencies:
      '@typescript-eslint/types': 4.19.0
      eslint-visitor-keys: 2.1.0
    dev: false
    engines:
      node: ^8.10.0 || ^10.13.0 || >=11.10.1
    resolution:
      integrity: sha512-aGPS6kz//j7XLSlgpzU2SeTqHPsmRYxFztj2vPuMMFJXZudpRSehE3WCV+BaxwZFvfAqMoSd86TEuM0PQ59E/A==
  /abort-controller/3.0.0:
    dependencies:
      event-target-shim: 5.0.1
    dev: false
    engines:
      node: '>=6.5'
    resolution:
      integrity: sha512-h8lQ8tacZYnR3vNQTgibj+tODHI5/+l06Au2Pcriv/Gmet0eaj4TwWH41sO9wnHDiQsEj19q0drzdWdeAHtweg==
  /accepts/1.3.7:
    dependencies:
      mime-types: 2.1.32
      negotiator: 0.6.2
    dev: false
    engines:
      node: '>= 0.6'
    resolution:
      integrity: sha512-Il80Qs2WjYlJIBNzNkK6KYqlVMTbZLXgHx2oT0pU/fjRHyEp+PEfEPY0R3WCwAGVOtauxh1hOxNgIf5bv7dQpA==
  /acorn-jsx/5.3.2_acorn@7.4.1:
    dependencies:
      acorn: 7.4.1
    dev: false
    peerDependencies:
      acorn: ^6.0.0 || ^7.0.0 || ^8.0.0
    resolution:
      integrity: sha512-rq9s+JNhf0IChjtDXxllJ7g41oZk5SlXtp0LHwyA5cejwn7vKmKp4pPri6YEePv2PU65sAsegbXtIinmDFDXgQ==
  /acorn/7.4.1:
    dev: false
    engines:
      node: '>=0.4.0'
    hasBin: true
    resolution:
      integrity: sha512-nQyp0o1/mNdbTO1PO6kHkwSrmgZ0MT/jCCpNiwbUjGoRN4dlBhqJtoQuCnEOKzgTVwg0ZWiCoQy6SxMebQVh8A==
  /adal-node/0.1.28:
    dependencies:
      '@types/node': 8.10.66
      async: 3.2.1
      date-utils: 1.2.21
      jws: 3.2.2
      request: 2.88.2
      underscore: 1.13.1
      uuid: 3.4.0
      xmldom: 0.6.0
      xpath.js: 1.1.0
    dev: false
    engines:
      node: '>= 0.6.15'
    resolution:
      integrity: sha1-RoxLs+u9lrEnBmn0ucuk4AZepIU=
  /agent-base/6.0.2:
    dependencies:
      debug: 4.3.2
    dev: false
    engines:
      node: '>= 6.0.0'
    resolution:
      integrity: sha512-RZNwNclF7+MS/8bDg70amg32dyeZGZxiDuQmZxKLAlQjr3jGyLx+4Kkk58UO7D2QdgFIQCovuSuZESne6RG6XQ==
  /ajv/6.12.6:
    dependencies:
      fast-deep-equal: 3.1.3
      fast-json-stable-stringify: 2.1.0
      json-schema-traverse: 0.4.1
      uri-js: 4.4.1
    dev: false
    resolution:
      integrity: sha512-j3fVLgvTo527anyYyJOGTYJbG+vnnQYvE0m5mmkc1TK+nxAppkCLMIL0aZ4dblVCNoGShhm+kzE4ZUykBoMg4g==
  /ajv/8.6.2:
    dependencies:
      fast-deep-equal: 3.1.3
      json-schema-traverse: 1.0.0
      require-from-string: 2.0.2
      uri-js: 4.4.1
    dev: false
    resolution:
      integrity: sha512-9807RlWAgT564wT+DjeyU5OFMPjmzxVobvDFmNAhY+5zD6A2ly3jDp6sgnfyDtlIQ+7H97oc/DGCzzfu9rjw9w==
  /ansi-colors/3.2.3:
    dev: false
    engines:
      node: '>=6'
    resolution:
      integrity: sha512-LEHHyuhlPY3TmuUYMh2oz89lTShfvgbmzaBcxve9t/9Wuy7Dwf4yoAKcND7KFT1HAQfqZ12qtc+DUrBMeKF9nw==
  /ansi-colors/4.1.1:
    dev: false
    engines:
      node: '>=6'
    resolution:
      integrity: sha512-JoX0apGbHaUJBNl6yF+p6JAFYZ666/hhCGKN5t9QFjbJQKUU/g8MNbFDbvfrgKXvI1QpZplPOnwIo99lX/AAmA==
  /ansi-regex/2.1.1:
    dev: false
    engines:
      node: '>=0.10.0'
    resolution:
      integrity: sha1-w7M6te42DYbg5ijwRorn7yfWVN8=
  /ansi-regex/3.0.0:
    dev: false
    engines:
      node: '>=4'
    resolution:
      integrity: sha1-7QMXwyIGT3lGbAKWa922Bas32Zg=
  /ansi-regex/4.1.0:
    dev: false
    engines:
      node: '>=6'
    resolution:
      integrity: sha512-1apePfXM1UOSqw0o9IiFAovVz9M5S1Dg+4TrDwfMewQ6p/rmMueb7tWZjQ1rx4Loy1ArBggoqGpfqqdI4rondg==
  /ansi-regex/5.0.0:
    dev: false
    engines:
      node: '>=8'
    resolution:
      integrity: sha512-bY6fj56OUQ0hU1KjFNDQuJFezqKdrAyFdIevADiqrWHwSlbmBNMHp5ak2f40Pm8JTFyM2mqxkG6ngkHO11f/lg==
  /ansi-styles/2.2.1:
    dev: false
    engines:
      node: '>=0.10.0'
    resolution:
      integrity: sha1-tDLdM1i2NM914eRmQ2gkBTPB3b4=
  /ansi-styles/3.2.1:
    dependencies:
      color-convert: 1.9.3
    dev: false
    engines:
      node: '>=4'
    resolution:
      integrity: sha512-VT0ZI6kZRdTh8YyJw3SMbYm/u+NqfsAxEpWO0Pf9sq8/e94WxxOpPKx9FR1FlyCtOVDNOQ+8ntlqFxiRc+r5qA==
  /ansi-styles/4.3.0:
    dependencies:
      color-convert: 2.0.1
    dev: false
    engines:
      node: '>=8'
    resolution:
      integrity: sha512-zbB9rCJAT1rbjiVDb2hqKFHNYLxgtk8NURxZ3IZwD3F6NtxbXZQCnnSi1Lkx+IDohdPlFp222wVALIheZJQSEg==
  /anymatch/3.1.2:
    dependencies:
      normalize-path: 3.0.0
      picomatch: 2.3.0
    dev: false
    engines:
      node: '>= 8'
    resolution:
      integrity: sha512-P43ePfOAIupkguHUycrc4qJ9kz8ZiuOUijaETwX7THt0Y/GNK7v0aa8rY816xWjZ7rJdA5XdMcpVFTKMq+RvWg==
  /append-transform/1.0.0:
    dependencies:
      default-require-extensions: 2.0.0
    dev: false
    engines:
      node: '>=4'
    resolution:
      integrity: sha512-P009oYkeHyU742iSZJzZZywj4QRJdnTWffaKuJQLablCZ1uz6/cW4yaRgcDaoQ+uwOxxnt0gRUcwfsNP2ri0gw==
  /aproba/1.2.0:
    dev: false
    resolution:
      integrity: sha512-Y9J6ZjXtoYh8RnXVCMOU/ttDmk1aBjunq9vO0ta5x85WDQiQfUF9sIPBITdbiiIVcBo03Hi3jMxigBtsddlXRw==
  /archy/1.0.0:
    dev: false
    resolution:
      integrity: sha1-+cjBN1fMHde8N5rHeyxipcKGjEA=
  /are-we-there-yet/1.1.5:
    dependencies:
      delegates: 1.0.0
      readable-stream: 2.3.7
    dev: false
    resolution:
      integrity: sha512-5hYdAkZlcG8tOLujVDTgCT+uPX0VnpAH28gWsLfzpXYm7wP6mp5Q/gYyR7YQ0cKVJcXJnl3j2kpBan13PtQf6w==
  /arg/4.1.3:
    dev: false
    resolution:
      integrity: sha512-58S9QDqG0Xx27YwPSt9fJxivjYl432YCwfDMfZ+71RAqUrZef7LrKQZ3LHLOwCS4FLNBplP533Zx895SeOCHvA==
  /argparse/1.0.10:
    dependencies:
      sprintf-js: 1.0.3
    dev: false
    resolution:
      integrity: sha512-o5Roy6tNG4SL/FOkCAN6RzjiakZS25RLYFrcMttJqbdd8BWrnA+fGz57iN5Pb06pvBGvl5gQ0B48dJlslXvoTg==
  /arr-union/3.1.0:
    dev: false
    engines:
      node: '>=0.10.0'
    resolution:
      integrity: sha1-45sJrqne+Gao8gbiiK9jkZuuOcQ=
  /array-flatten/1.1.1:
    dev: false
    resolution:
      integrity: sha1-ml9pkFGx5wczKPKgCJaLZOopVdI=
  /array-includes/3.1.3:
    dependencies:
      call-bind: 1.0.2
      define-properties: 1.1.3
      es-abstract: 1.18.5
      get-intrinsic: 1.1.1
      is-string: 1.0.7
    dev: false
    engines:
      node: '>= 0.4'
    resolution:
      integrity: sha512-gcem1KlBU7c9rB+Rq8/3PPKsK2kjqeEBa3bD5kkQo4nYlOHQCJqIJFqBXDEfwaRuYTT4E+FxA9xez7Gf/e3Q7A==
  /array-union/2.1.0:
    dev: false
    engines:
      node: '>=8'
    resolution:
      integrity: sha512-HGyxoOTYUyCM6stUe6EJgnd4EoewAI7zMdfqO+kGjnlZmBDz/cR5pf8r/cR4Wq60sL/p0IkcjUEEPwS3GFrIyw==
  /array.prototype.flat/1.2.4:
    dependencies:
      call-bind: 1.0.2
      define-properties: 1.1.3
      es-abstract: 1.18.5
    dev: false
    engines:
      node: '>= 0.4'
    resolution:
      integrity: sha512-4470Xi3GAPAjZqFcljX2xzckv1qeKPizoNkiS0+O4IoPR2ZNpcjE0pkhdihlDouK+x6QOast26B4Q/O9DJnwSg==
  /asap/2.0.6:
    dev: false
    resolution:
      integrity: sha1-5QNHYR1+aQlDIIu9r+vLwvuGbUY=
  /asn1/0.2.4:
    dependencies:
      safer-buffer: 2.1.2
    dev: false
    resolution:
      integrity: sha512-jxwzQpLQjSmWXgwaCZE9Nz+glAG01yF1QnWgbhGwHI5A6FRIEY6IVqtHhIepHqI7/kyEyQEagBC5mBEFlIYvdg==
  /assert-plus/1.0.0:
    dev: false
    engines:
      node: '>=0.8'
    resolution:
      integrity: sha1-8S4PPF13sLHN2RRpQuTpbB5N1SU=
  /assert/1.5.0:
    dependencies:
      object-assign: 4.1.1
      util: 0.10.3
    dev: false
    resolution:
      integrity: sha512-EDsgawzwoun2CZkCgtxJbv392v4nbk9XDD06zI+kQYoBM/3RBWLlEyJARDOmhAAosBjWACEkKL6S+lIZtcAubA==
  /assertion-error/1.1.0:
    dev: false
    resolution:
      integrity: sha512-jgsaNduz+ndvGyFt3uSuWqvy4lCnIJiovtouQN5JZHOKCS2QuhEdbcQHFhVksz2N2U9hXJo8odG7ETyWlEeuDw==
  /ast-types/0.13.4:
    dependencies:
      tslib: 2.3.1
    dev: false
    engines:
      node: '>=4'
    resolution:
      integrity: sha512-x1FCFnFifvYDDzTaLII71vG5uvDwgtmDTEVWAxrgeiR8VjMONcCXJx7E+USjDtHlwFmt9MysbqgF9b9Vjr6w+w==
  /astral-regex/2.0.0:
    dev: false
    engines:
      node: '>=8'
    resolution:
      integrity: sha512-Z7tMw1ytTXt5jqMcOP+OQteU1VuNK9Y02uuJtKQ1Sv69jXQKKg5cibLwGJow8yzZP+eAc18EmLGPal0bp36rvQ==
  /async-array-reduce/0.2.1:
    dev: false
    engines:
      node: '>=0.10.0'
    resolution:
      integrity: sha1-yL4BCitc0A3qlsgRFgNGk9/dgtE=
  /async-limiter/1.0.1:
    dev: false
    resolution:
      integrity: sha512-csOlWGAcRFJaI6m+F2WKdnMKr4HhdhFVBk0H/QbJFMCr+uO2kwohwXQPxw/9OCxp05r5ghVBFSyioixx3gfkNQ==
  /async-lock/1.3.0:
    dev: false
    resolution:
      integrity: sha512-8A7SkiisnEgME2zEedtDYPxUPzdv3x//E7n5IFktPAtMYSEAV7eNJF0rMwrVyUFj6d/8rgajLantbjcNRQYXIg==
  /async/2.6.3:
    dependencies:
      lodash: 4.17.21
    dev: false
    resolution:
      integrity: sha512-zflvls11DCy+dQWzTW2dzuilv8Z5X/pjfmZOWba6TNIVDm+2UDaJmXSOXlasHKfNBs8oo3M0aT50fDEWfKZjXg==
  /async/3.2.1:
    dev: false
    resolution:
      integrity: sha512-XdD5lRO/87udXCMC9meWdYiR+Nq6ZjUfXidViUZGu2F1MO4T3XwZ1et0hb2++BgLfhyJwy44BGB/yx80ABx8hg==
  /asynckit/0.4.0:
    dev: false
    resolution:
      integrity: sha1-x57Zf380y48robyXkLzDZkdLS3k=
  /atob/2.1.2:
    dev: false
    engines:
      node: '>= 4.5.0'
    hasBin: true
    resolution:
      integrity: sha512-Wm6ukoaOGJi/73p/cl2GvLjTI5JM1k/O14isD73YML8StrH/7/lRFgmg8nICZgD3bZZvjwCGxtMOD3wWNAu8cg==
  /available-typed-arrays/1.0.4:
    dev: false
    engines:
      node: '>= 0.4'
    resolution:
      integrity: sha512-SA5mXJWrId1TaQjfxUYghbqQ/hYioKmLJvPJyDuYRtXXenFNMjj4hSSt1Cf1xsuXSXrtxrVC5Ot4eU6cOtBDdA==
  /avsc/5.7.2:
    dev: false
    engines:
      node: '>=0.11'
    resolution:
      integrity: sha512-9fZMS1meEfZriKMiLmOlQu4/3WFGkH2BM5aU++iRciUeHJ8L4K0T+bfYqpQS7X2ywEu18Dqp6aq9fIRXkvZ+TQ==
  /aws-sign2/0.7.0:
    dev: false
    resolution:
      integrity: sha1-tG6JCTSpWR8tL2+G1+ap8bP+dqg=
  /aws4/1.11.0:
    dev: false
    resolution:
      integrity: sha512-xh1Rl34h6Fi1DC2WWKfxUTVqRsNnr6LsKz2+hfwDxQJWmrx8+c7ylaqBMcHfl1U1r2dsifOvKX3LQuLNZ+XSvA==
  /axios/0.21.1:
    dependencies:
      follow-redirects: 1.14.1
    dev: false
    resolution:
      integrity: sha512-dKQiRHxGD9PPRIUNIWvZhPTPpl1rf/OxTYKsqKUDjBwYylTvV7SjSHJb9ratfyzM6wCdLCOYLzs73qpg5c4iGA==
  /axios/0.21.1_debug@3.2.7:
    dependencies:
      follow-redirects: 1.14.1_debug@3.2.7
    dev: false
    peerDependencies:
      debug: '*'
    resolution:
      integrity: sha512-dKQiRHxGD9PPRIUNIWvZhPTPpl1rf/OxTYKsqKUDjBwYylTvV7SjSHJb9ratfyzM6wCdLCOYLzs73qpg5c4iGA==
  /axios/0.21.1_debug@4.3.2:
    dependencies:
      follow-redirects: 1.14.1_debug@4.3.2
    dev: false
    peerDependencies:
      debug: '*'
    resolution:
      integrity: sha512-dKQiRHxGD9PPRIUNIWvZhPTPpl1rf/OxTYKsqKUDjBwYylTvV7SjSHJb9ratfyzM6wCdLCOYLzs73qpg5c4iGA==
  /azure-iot-amqp-base/2.4.10:
    dependencies:
      async: 2.6.3
      azure-iot-common: 1.12.10
      debug: 4.3.2
      lodash.merge: 4.6.2
      machina: 4.0.2
      rhea: 1.0.24
      uuid: 3.4.0
      ws: 6.2.2
    dev: false
    engines:
      node: '>= 10.0.0'
    resolution:
      integrity: sha512-SOHBS3c7GM0apDJRdt1YcbkzYa5HvHnNKLVeUGcdRQ6e9T3u5FZF4kfbzbpAEfJxZYGpqrHehMCw53m4w/d7DQ==
  /azure-iot-common/1.12.10:
    dependencies:
      debug: 4.3.2
      getos: 3.2.1
    dev: false
    engines:
      node: '>= 10.0.0'
    resolution:
      integrity: sha512-6cftCaiLv1RVviq3EW7TXRXLCK1iWziMC/9zIATJU6gslVUCA+4hRMkT+6JLfJB1h+ids5fT5XSDFJwWyTLRFw==
  /azure-iot-http-base/1.11.10:
    dependencies:
      azure-iot-common: 1.12.10
      debug: 4.3.2
      uuid: 3.4.0
    dev: false
    engines:
      node: '>= 10.0.0'
    resolution:
      integrity: sha512-3XI+NWD3fmTyOrSVi9HUdnzzeQDa4QKtnjFgT0I98VOX9m6dybUXzJyGf8VxaJ61ik8Ol1hYqjgBA61Bk+p/Gw==
  /azure-iothub/1.14.3:
    dependencies:
      '@azure/core-http': 1.2.3
      '@azure/identity': 1.2.5_debug@4.3.2
      '@azure/ms-rest-js': 2.5.3
      async: 2.6.3
      azure-iot-amqp-base: 2.4.10
      azure-iot-common: 1.12.10
      azure-iot-http-base: 1.11.10
      debug: 4.3.2
      lodash: 4.17.21
      machina: 4.0.2
      rhea: 1.0.24
      tslib: 1.14.1
    dev: false
    engines:
      node: '>= 10.0.0'
    resolution:
      integrity: sha512-sQlarDu808lCZwWl+x/4MkW/sXxTHeaHFDPkDRJvaH7MKBgZCsnfYqEcF2auFY1cqw/VuKQPalpGRql3vJ203A==
  /azure-storage/2.10.4:
    dependencies:
      browserify-mime: 1.2.9
      extend: 3.0.2
      json-edm-parser: 0.1.2
      md5.js: 1.3.4
      readable-stream: 2.0.6
      request: 2.88.2
      underscore: 1.13.1
      uuid: 3.4.0
      validator: 9.4.1
      xml2js: 0.2.8
      xmlbuilder: 9.0.7
    dev: false
    engines:
      node: '>= 0.8.26'
    resolution:
      integrity: sha512-zlfRPl4js92JC6+79C2EUmNGYjSknRl8pOiHQF78zy+pbOFOHtlBF6BU/OxPeHQX3gaa6NdEZnVydFxhhndkEw==
  /babel-runtime/6.26.0:
    dependencies:
      core-js: 2.6.12
      regenerator-runtime: 0.11.1
    dev: false
    resolution:
      integrity: sha1-llxwWGaOgrVde/4E/yM3vItWR/4=
  /backbone/1.4.0:
    dependencies:
      underscore: 1.13.1
    dev: false
    resolution:
      integrity: sha512-RLmDrRXkVdouTg38jcgHhyQ/2zjg7a8E6sz2zxfz21Hh17xDJYUHBZimVIt5fUyS8vbfpeSmTL3gUjTEvUV3qQ==
  /balanced-match/1.0.2:
    dev: false
    resolution:
      integrity: sha512-3oSeUO0TMV67hN1AmbXsK4yaqU7tjiHlbxRDZOpH0KW9+CeX4bRAaX0Anxt0tx2MrpRpWwQaPwIlISEJhYU5Pw==
  /base64-arraybuffer/0.1.4:
    dev: false
    engines:
      node: '>= 0.6.0'
    resolution:
      integrity: sha1-mBjHngWbE1X5fgQooBfIOOkLqBI=
  /base64-js/1.5.1:
    dev: false
    resolution:
      integrity: sha512-AKpaYlHn8t4SVbOHCy+b5+KKgvR4vrsD8vbvrbiQJps7fKDTkjkDry6ji0rUJjC0kzbNePLwzxq8iypo41qeWA==
  /base64id/2.0.0:
    dev: false
    engines:
      node: ^4.5.0 || >= 5.9
    resolution:
      integrity: sha512-lGe34o6EHj9y3Kts9R4ZYs/Gr+6N7MCaMlIFA3F1R2O5/m7K06AxfSeO5530PEERE6/WyEg3lsuyw4GHlPZHog==
  /bcrypt-pbkdf/1.0.2:
    dependencies:
      tweetnacl: 0.14.5
    dev: false
    resolution:
      integrity: sha1-pDAdOJtqQ/m2f/PKEaP2Y342Dp4=
  /binary-extensions/2.2.0:
    dev: false
    engines:
      node: '>=8'
    resolution:
      integrity: sha512-jDctJ/IVQbZoJykoeHbhXpOlNBqGNcwXJKJog42E5HDPUwQTSdjCHdihjj0DlnheQ7blbT6dHOafNAiS8ooQKA==
  /bindings/1.5.0:
    dependencies:
      file-uri-to-path: 1.0.0
    dev: false
    resolution:
      integrity: sha512-p2q/t/mhvuOj/UeLlV6566GD/guowlr0hHxClI0W9m7MWYkL1F0hLo+0Aexs9HSPCtR1SXQ0TD3MMKrXZajbiQ==
  /bl/4.1.0:
    dependencies:
      buffer: 5.7.1
      inherits: 2.0.4
      readable-stream: 3.6.0
    dev: false
    resolution:
      integrity: sha512-1W07cM9gS6DcLperZfFSj+bWLtaPGSOHWhPiGzXmvVJbRLdG82sH/Kn8EtW1VqWVA54AKf2h5k5BbnIbwF3h6w==
  /body-parser/1.19.0:
    dependencies:
      bytes: 3.1.0
      content-type: 1.0.4
      debug: 2.6.9
      depd: 1.1.2
      http-errors: 1.7.2
      iconv-lite: 0.4.24
      on-finished: 2.3.0
      qs: 6.7.0
      raw-body: 2.4.0
      type-is: 1.6.18
    dev: false
    engines:
      node: '>= 0.8'
    resolution:
      integrity: sha512-dhEPs72UPbDnAQJ9ZKMNTP6ptJaionhP5cBb541nXPlW60Jepo9RV/a4fX4XWW9CuFNK22krhrj1+rgzifNCsw==
  /brace-expansion/1.1.11:
    dependencies:
      balanced-match: 1.0.2
      concat-map: 0.0.1
    dev: false
    resolution:
      integrity: sha512-iCuPHDFgrHX7H2vEI/5xpz07zSHB00TpugqhmYtVmMO6518mCuRMoOYFldEBl0g187ufozdaHgWKcYFb61qGiA==
  /braces/3.0.2:
    dependencies:
      fill-range: 7.0.1
    dev: false
    engines:
      node: '>=8'
    resolution:
      integrity: sha512-b8um+L1RzM3WDSzvhm6gIz1yfTbBt6YTlcEKAvsmqCZZFw46z626lVj9j1yEPW33H5H+lBQpZMP1k8l+78Ha0A==
  /browser-stdout/1.3.1:
    dev: false
    resolution:
      integrity: sha512-qhAVI1+Av2X7qelOfAIYwXONood6XlZE/fXaBSmW/T5SzLAmCgzi+eiWE7fUvbHaeNBQH13UftjpXxsfLkMpgw==
  /browserify-mime/1.2.9:
    dev: false
    resolution:
      integrity: sha1-rrGvKN5sDXpqLOQK22j/GEIq8x8=
  /browserslist/4.16.7:
    dependencies:
      caniuse-lite: 1.0.30001251
      colorette: 1.3.0
      electron-to-chromium: 1.3.805
      escalade: 3.1.1
      node-releases: 1.1.74
    dev: false
    engines:
      node: ^6 || ^7 || ^8 || ^9 || ^10 || ^11 || ^12 || >=13.7
    hasBin: true
    resolution:
      integrity: sha512-7I4qVwqZltJ7j37wObBe3SoTz+nS8APaNcrBOlgoirb6/HbEU2XxW/LpUDTCngM6iauwFqmRTuOMfyKnFGY5JA==
  /buffer-crc32/0.2.13:
    dev: false
    resolution:
      integrity: sha1-DTM+PwDqxQqhRUq9MO+MKl2ackI=
  /buffer-equal-constant-time/1.0.1:
    dev: false
    resolution:
      integrity: sha1-+OcRMvf/5uAaXJaXpMbz5I1cyBk=
  /buffer-from/1.1.2:
    dev: false
    resolution:
      integrity: sha512-E+XQCRwSbaaiChtv6k6Dwgc+bx+Bs6vuKJHHl5kox/BaKbhiXzqQOwK4cO22yElGp2OCmjwVhT3HmxgyPGnJfQ==
  /buffer/5.7.1:
    dependencies:
      base64-js: 1.5.1
      ieee754: 1.2.1
    dev: false
    resolution:
      integrity: sha512-EHcyIPBQ4BSGlvjB16k5KgAJ27CIsHY/2JBmCRReo48y9rQ3MaUzWX3KVlBa4U7MyX02HdVj0K7C3WaB3ju7FQ==
  /builtin-modules/2.0.0:
    dev: false
    engines:
      node: '>=4'
    resolution:
      integrity: sha512-3U5kUA5VPsRUA3nofm/BXX7GVHKfxz0hOBAPxXrIvHzlDRkQVqEn6yi8QJegxl4LzOHLdvb7XF5dVawa/VVYBg==
  /builtin-modules/3.1.0:
    dev: false
    engines:
      node: '>=6'
    resolution:
      integrity: sha512-k0KL0aWZuBt2lrxrcASWDfwOLMnodeQjodT/1SxEQAXsHANgo6ZC/VEaSEHCXt7aSTZ4/4H5LKa+tBXmW7Vtvw==
  /builtin-modules/3.2.0:
    dev: false
    engines:
      node: '>=6'
    resolution:
      integrity: sha512-lGzLKcioL90C7wMczpkY0n/oART3MbBa8R9OFGE1rJxoVI86u4WAGfEk8Wjv10eKSyTHVGkSo3bvBylCEtk7LA==
  /bytes/3.1.0:
    dev: false
    engines:
      node: '>= 0.8'
    resolution:
      integrity: sha512-zauLjrfCG+xvoyaqLoV8bLVXXNGC4JqlxFCutSDWA6fJrTo2ZuvLYTqZ7aHBLZSMOopbzwv8f+wZcVzfVTI2Dg==
  /caching-transform/3.0.2:
    dependencies:
      hasha: 3.0.0
      make-dir: 2.1.0
      package-hash: 3.0.0
      write-file-atomic: 2.4.3
    dev: false
    engines:
      node: '>=6'
    resolution:
      integrity: sha512-Mtgcv3lh3U0zRii/6qVgQODdPA4G3zhG+jtbCWj39RXuUFTMzH0vcdMtaJS1jPowd+It2Pqr6y3NJMQqOqCE2w==
  /call-bind/1.0.2:
    dependencies:
      function-bind: 1.1.1
      get-intrinsic: 1.1.1
    dev: false
    resolution:
      integrity: sha512-7O+FbCihrB5WGbFYesctwmTKae6rOiIzmz1icreWJ+0aA7LJfuqhEso2T9ncpcFtzMQtzXf2QGGueWJGTYsqrA==
  /callsites/3.1.0:
    dev: false
    engines:
      node: '>=6'
    resolution:
      integrity: sha512-P8BjAsXvZS+VIDUI11hHCQEv74YT67YUi5JJFNWIqL235sBmjX4+qx9Muvls5ivyNENctx46xQLQ3aTuE7ssaQ==
  /camelcase/5.3.1:
    dev: false
    engines:
      node: '>=6'
    resolution:
      integrity: sha512-L28STB170nwWS63UjtlEOE3dldQApaJXZkOI1uMFfzf3rRuPegHaHesyee+YxQ+W6SvRDQV6UrdOdRiR153wJg==
  /caniuse-lite/1.0.30001251:
    dev: false
    resolution:
      integrity: sha512-HOe1r+9VkU4TFmnU70z+r7OLmtR+/chB1rdcJUeQlAinjEeb0cKL20tlAtOagNZhbrtLnCvV19B4FmF1rgzl6A==
  /caseless/0.12.0:
    dev: false
    resolution:
      integrity: sha1-G2gcIf+EAzyCZUMJBolCDRhxUdw=
  /chai-as-promised/7.1.1_chai@4.3.4:
    dependencies:
      chai: 4.3.4
      check-error: 1.0.2
    dev: false
    peerDependencies:
      chai: '>= 2.1.2 < 5'
    resolution:
      integrity: sha512-azL6xMoi+uxu6z4rhWQ1jbdUhOMhis2PvscD/xjLqNMkv3BPPp2JyyuTHOrf9BOosGpNQ11v6BKv/g57RXbiaA==
  /chai-exclude/2.0.3_chai@4.3.4:
    dependencies:
      chai: 4.3.4
      fclone: 1.0.11
    dev: false
    peerDependencies:
      chai: '>= 4.0.0 < 5'
    resolution:
      integrity: sha512-6VuTQX25rsh4hKPdLzsOtL20k9+tszksLQrLtsu6szTmSVJP9+gUkqYUsyM+xqCeGZKeRJCsamCMRUQJhWsQ+g==
  /chai-string/1.5.0_chai@4.3.4:
    dependencies:
      chai: 4.3.4
    dev: false
    peerDependencies:
      chai: ^4.1.2
    resolution:
      integrity: sha512-sydDC3S3pNAQMYwJrs6dQX0oBQ6KfIPuOZ78n7rocW0eJJlsHPh2t3kwW7xfwYA/1Bf6/arGtSUo16rxR2JFlw==
  /chai/4.3.4:
    dependencies:
      assertion-error: 1.1.0
      check-error: 1.0.2
      deep-eql: 3.0.1
      get-func-name: 2.0.0
      pathval: 1.1.1
      type-detect: 4.0.8
    dev: false
    engines:
      node: '>=4'
    resolution:
      integrity: sha512-yS5H68VYOCtN1cjfwumDSuzn/9c+yza4f3reKXlE5rUg7SFcCEy90gJvydNgOYtblyf4Zi6jIWRnXOgErta0KA==
  /chalk/1.1.3:
    dependencies:
      ansi-styles: 2.2.1
      escape-string-regexp: 1.0.5
      has-ansi: 2.0.0
      strip-ansi: 3.0.1
      supports-color: 2.0.0
    dev: false
    engines:
      node: '>=0.10.0'
    resolution:
      integrity: sha1-qBFcVeSnAv5NFQq9OHKCKn4J/Jg=
  /chalk/2.4.2:
    dependencies:
      ansi-styles: 3.2.1
      escape-string-regexp: 1.0.5
      supports-color: 5.5.0
    dev: false
    engines:
      node: '>=4'
    resolution:
      integrity: sha512-Mti+f9lpJNcwF4tWV8/OrTTtF1gZi+f8FqlyAdouralcFWFQWF2+NgCHShjkCb+IFBLq9buZwE1xckQU4peSuQ==
  /chalk/4.1.2:
    dependencies:
      ansi-styles: 4.3.0
      supports-color: 7.2.0
    dev: false
    engines:
      node: '>=10'
    resolution:
      integrity: sha512-oKnbhFyRIXpUuez8iBMmyEa4nbj4IOQyuhc/wy9kY7/WVPcwIO9VA668Pu8RkO7+0G76SLROeyw9CpQ061i4mA==
  /charenc/0.0.2:
    dev: false
    resolution:
      integrity: sha1-wKHS86cJLgN3S/qD8UwPxXkKhmc=
  /check-error/1.0.2:
    dev: false
    resolution:
      integrity: sha1-V00xLt2Iu13YkS6Sht1sCu1KrII=
  /check-more-types/2.24.0:
    dev: false
    engines:
      node: '>= 0.8.0'
    resolution:
      integrity: sha1-FCD/sQ/URNz8ebQ4kbv//TKoRgA=
  /chokidar/3.3.0:
    dependencies:
      anymatch: 3.1.2
      braces: 3.0.2
      glob-parent: 5.1.2
      is-binary-path: 2.1.0
      is-glob: 4.0.1
      normalize-path: 3.0.0
      readdirp: 3.2.0
    dev: false
    engines:
      node: '>= 8.10.0'
    optionalDependencies:
      fsevents: 2.1.3
    resolution:
      integrity: sha512-dGmKLDdT3Gdl7fBUe8XK+gAtGmzy5Fn0XkkWQuYxGIgWVPPse2CxFA5mtrlD0TOHaHjEUqkWNyP1XdHoJES/4A==
  /chokidar/3.5.2:
    dependencies:
      anymatch: 3.1.2
      braces: 3.0.2
      glob-parent: 5.1.2
      is-binary-path: 2.1.0
      is-glob: 4.0.1
      normalize-path: 3.0.0
      readdirp: 3.6.0
    dev: false
    engines:
      node: '>= 8.10.0'
    optionalDependencies:
      fsevents: 2.3.2
    resolution:
      integrity: sha512-ekGhOnNVPgT77r4K/U3GDhu+FQ2S8TnK/s2KbIGXi0SZWuwkZ2QNyfWdZW+TVfn84DpEP7rLeCt2UI6bJ8GwbQ==
  /chownr/1.1.4:
    dev: false
    resolution:
      integrity: sha512-jJ0bqzaylmJtVnNgzTeSOs8DPavpbYgEr/b0YL8/2GO3xJEhInFmhKMUnEJQjZumK7KXGFhUy89PrsJWlakBVg==
  /ci-info/2.0.0:
    dev: false
    resolution:
      integrity: sha512-5tK7EtrZ0N+OLFMthtqOj4fI2Jeb88C4CAZPu25LDVUgXJ0A3Js4PMGqrn0JU1W0Mh1/Z8wZzYPxqUrXeBboCQ==
  /cliui/5.0.0:
    dependencies:
      string-width: 3.1.0
      strip-ansi: 5.2.0
      wrap-ansi: 5.1.0
    dev: false
    resolution:
      integrity: sha512-PYeGSEmmHM6zvoef2w8TPzlrnNpXIjTipYK780YswmIP9vjxmd6Y2a3CB2Ks6/AU8NHjZugXvo8w3oWM2qnwXA==
  /cliui/7.0.4:
    dependencies:
      string-width: 4.2.2
      strip-ansi: 6.0.0
      wrap-ansi: 7.0.0
    dev: false
    resolution:
      integrity: sha512-OcRE68cOsVMXp1Yvonl/fzkQOyjLSu/8bhPDfQt0e0/Eb283TKP20Fs2MqoPsr9SwA595rRCA+QMzYc9nBP+JQ==
  /cloudevents/4.0.3:
    dependencies:
      ajv: 6.12.6
      uuid: 8.3.2
    dev: false
    resolution:
      integrity: sha512-FpwsQ0JZzGH1PcJmZTXRQkQSt5YFjwlppUrEUfTU0Ey175IIdYYDCIMeqMIX+qvDUhj8bFDrgU23xWA1JQbR1Q==
  /code-point-at/1.1.0:
    dev: false
    engines:
      node: '>=0.10.0'
    resolution:
      integrity: sha1-DQcLTQQ6W+ozovGkDi7bPZpMz3c=
  /color-convert/1.9.3:
    dependencies:
      color-name: 1.1.3
    dev: false
    resolution:
      integrity: sha512-QfAUtd+vFdAtFQcC8CCyYt1fYWxSqAiK2cSD6zDB8N3cpsEBAvRxp9zOGg6G/SHHJYAT88/az/IuDGALsNVbGg==
  /color-convert/2.0.1:
    dependencies:
      color-name: 1.1.4
    dev: false
    engines:
      node: '>=7.0.0'
    resolution:
      integrity: sha512-RRECPsj7iu/xb5oKYcsFHSppFNnsj/52OVTRKb4zP5onXwVF3zVmmToNcOfGC+CRDpfK/U584fMg38ZHCaElKQ==
  /color-name/1.1.3:
    dev: false
    resolution:
      integrity: sha1-p9BVi9icQveV3UIyj3QIMcpTvCU=
  /color-name/1.1.4:
    dev: false
    resolution:
      integrity: sha512-dOy+3AuW3a2wNbZHIuMZpTcgjGuLU/uBL/ubcZF9OXbDo8ff4O8yVp5Bf0efS8uEoYo5q4Fx7dY9OgQGXgAsQA==
  /colorette/1.3.0:
    dev: false
    resolution:
      integrity: sha512-ecORCqbSFP7Wm8Y6lyqMJjexBQqXSF7SSeaTyGGphogUjBlFP9m9o08wy86HL2uB7fMTxtOUzLMk7ogKcxMg1w==
  /colors/1.2.5:
    dev: false
    engines:
      node: '>=0.1.90'
    resolution:
      integrity: sha512-erNRLao/Y3Fv54qUa0LBB+//Uf3YwMUmdJinN20yMXm9zdKKqH9wt7R9IIVZ+K7ShzfpLV/Zg8+VyrBJYB4lpg==
  /colors/1.4.0:
    dev: false
    engines:
      node: '>=0.1.90'
    resolution:
      integrity: sha512-a+UqTh4kgZg/SlGvfbzDHpgRu7AAQOmmqRHJnxhRZICKFUT91brVhNNt58CMWU9PsBbv3PDCZUHbVxuDiH2mtA==
  /combined-stream/1.0.8:
    dependencies:
      delayed-stream: 1.0.0
    dev: false
    engines:
      node: '>= 0.8'
    resolution:
      integrity: sha512-FQN4MRfuJeHf7cBbBMJFXhKSDq+2kAArBlmRBvcvFE5BB1HZKXtSFASDhdlz9zOYwxh8lDdnvmMOe/+5cdoEdg==
  /commander/2.20.3:
    dev: false
    resolution:
      integrity: sha512-GpVkmM8vF2vQUkj2LvZmD35JxeJOLCwJ9cUkugyk2nuhbv3+mJvpLYYt+0+USMxE+oj+ey/lJEnhZw75x/OMcQ==
  /common-tags/1.8.0:
    dev: false
    engines:
      node: '>=4.0.0'
    resolution:
      integrity: sha512-6P6g0uetGpW/sdyUy/iQQCbFF0kWVMSIVSyYz7Zgjcgh8mgw8PQzDNZeyZ5DQ2gM7LBoZPHmnjz8rUthkBG5tw==
  /commondir/1.0.1:
    dev: false
    resolution:
      integrity: sha1-3dgA2gxmEnOTzKWVDqloo6rxJTs=
  /component-emitter/1.3.0:
    dev: false
    resolution:
      integrity: sha512-Rd3se6QB+sO1TwqZjscQrurpEPIfO0/yYnSin6Q/rD3mOutHvUrCAhJub3r90uNb+SESBuE0QYoB90YdfatsRg==
  /concat-map/0.0.1:
    dev: false
    resolution:
      integrity: sha1-2Klr13/Wjfd5OnMDajug1UBdR3s=
  /connect/3.7.0:
    dependencies:
      debug: 2.6.9
      finalhandler: 1.1.2
      parseurl: 1.3.3
      utils-merge: 1.0.1
    dev: false
    engines:
      node: '>= 0.10.0'
    resolution:
      integrity: sha512-ZqRXc+tZukToSNmh5C2iWMSoV3X1YUcPbqEM4DkEG5tNQXrQUZCNVGGv3IuicnkMtPfGf3Xtp8WCXs295iQ1pQ==
  /console-control-strings/1.1.0:
    dev: false
    resolution:
      integrity: sha1-PXz0Rk22RG6mRL9LOVB/mFEAjo4=
  /content-disposition/0.5.3:
    dependencies:
      safe-buffer: 5.1.2
    dev: false
    engines:
      node: '>= 0.6'
    resolution:
      integrity: sha512-ExO0774ikEObIAEV9kDo50o+79VCUdEB6n6lzKgGwupcVeRlhrj3qGAfwq8G6uBJjkqLrhT0qEYFcWng8z1z0g==
  /content-type/1.0.4:
    dev: false
    engines:
      node: '>= 0.6'
    resolution:
      integrity: sha512-hIP3EEPs8tB9AT1L+NUqtwOAps4mk2Zob89MWXMHjHWg9milF/j4osnnQLXBCBFBk/tvIG/tUc9mOUJiPBhPXA==
  /convert-source-map/1.8.0:
    dependencies:
      safe-buffer: 5.1.2
    dev: false
    resolution:
      integrity: sha512-+OQdjP49zViI/6i7nIJpA8rAl4sV/JdPfU9nZs3VqOwGIgizICvuN2ru6fMd+4llL0tar18UYJXfZ/TWtmhUjA==
  /cookie-signature/1.0.6:
    dev: false
    resolution:
      integrity: sha1-4wOogrNCzD7oylE6eZmXNNqzriw=
  /cookie/0.4.0:
    dev: false
    engines:
      node: '>= 0.6'
    resolution:
      integrity: sha512-+Hp8fLp57wnUSt0tY0tHEXh4voZRDnoIrZPqlo3DPiI4y9lwg/jqx+1Om94/W6ZaPDOUbnjOt/99w66zk+l1Xg==
  /cookie/0.4.1:
    dev: false
    engines:
      node: '>= 0.6'
    resolution:
      integrity: sha512-ZwrFkGJxUR3EIoXtO+yVE69Eb7KlixbaeAWfBQB9vVsNn/o+Yw69gBWSSDK825hQNdN+wF8zELf3dFNl/kxkUA==
  /core-js/2.6.12:
    deprecated: core-js@<3.3 is no longer maintained and not recommended for usage due to the number of issues. Because of the V8 engine whims, feature detection in old core-js versions could cause a slowdown up to 100x even if nothing is polyfilled. Please, upgrade your dependencies to the actual version of core-js.
    dev: false
    requiresBuild: true
    resolution:
      integrity: sha512-Kb2wC0fvsWfQrgk8HU5lW6U/Lcs8+9aaYcy4ZFc6DDlo4nZ7n70dEgE5rtR0oG6ufKDUnrwfWL1mXR5ljDatrQ==
  /core-js/3.16.1:
    dev: false
    requiresBuild: true
    resolution:
      integrity: sha512-AAkP8i35EbefU+JddyWi12AWE9f2N/qr/pwnDtWz4nyUIBGMJPX99ANFFRSw6FefM374lDujdtLDyhN2A/btHw==
  /core-util-is/1.0.2:
    dev: false
    resolution:
      integrity: sha1-tf1UIgqivFq1eqtxQMlAdUUDwac=
  /cors/2.8.5:
    dependencies:
      object-assign: 4.1.1
      vary: 1.1.2
    dev: false
    engines:
      node: '>= 0.10'
    resolution:
      integrity: sha512-KIHbLJqu73RGr/hnbrO9uBeixNGuvSQjul/jdFvS/KFSIH1hWVd1ng7zOHx+YrEfInLG7q4n6GHQ9cDtxv/P6g==
  /cp-file/6.2.0:
    dependencies:
      graceful-fs: 4.2.8
      make-dir: 2.1.0
      nested-error-stacks: 2.1.0
      pify: 4.0.1
      safe-buffer: 5.2.1
    dev: false
    engines:
      node: '>=6'
    resolution:
      integrity: sha512-fmvV4caBnofhPe8kOcitBwSn2f39QLjnAnGq3gO9dfd75mUytzKNZB1hde6QHunW2Rt+OwuBOMc3i1tNElbszA==
  /create-require/1.1.1:
    dev: false
    resolution:
      integrity: sha512-dcKFX3jn0MpIaXjisoRvexIJVEKzaq7z2rZKxf+MSr9TkdmHmsU4m2lcLojrj/FHl8mk5VxMmYA+ftRkP/3oKQ==
  /cross-env/7.0.3:
    dependencies:
      cross-spawn: 7.0.3
    dev: false
    engines:
      node: '>=10.14'
      npm: '>=6'
      yarn: '>=1'
    hasBin: true
    resolution:
      integrity: sha512-+/HKd6EgcQCJGh2PSjZuUitQBQynKor4wrFbRg4DtAgS1aWO+gU52xpH7M9ScGgXSYmAVS9bIJ8EzuaGw0oNAw==
  /cross-spawn/4.0.2:
    dependencies:
      lru-cache: 4.1.5
      which: 1.3.1
    dev: false
    resolution:
      integrity: sha1-e5JHYhwjrf3ThWAEqCPL45dCTUE=
  /cross-spawn/6.0.5:
    dependencies:
      nice-try: 1.0.5
      path-key: 2.0.1
      semver: 5.7.1
      shebang-command: 1.2.0
      which: 1.3.1
    dev: false
    engines:
      node: '>=4.8'
    resolution:
      integrity: sha512-eTVLrBSt7fjbDygz805pMnstIs2VTBNkRm0qxZd+M7A5XDdxVRWO5MxGBXZhjY4cqLYLdtrGqRf8mBPmzwSpWQ==
  /cross-spawn/7.0.3:
    dependencies:
      path-key: 3.1.1
      shebang-command: 2.0.0
      which: 2.0.2
    dev: false
    engines:
      node: '>= 8'
    resolution:
      integrity: sha512-iRDPJKUPVEND7dHPO8rkbOnPpyDygcDFtWjpeWNCgy8WP2rXcxXL8TskReQl6OrB2G7+UJrags1q15Fudc7G6w==
  /crypt/0.0.2:
    dev: false
    resolution:
      integrity: sha1-iNf/fsDfuG9xPch7u0LQRNPmxBs=
  /csv-parse/4.16.0:
    dev: false
    resolution:
      integrity: sha512-Zb4tGPANH4SW0LgC9+s9Mnequs9aqn7N3/pCqNbVjs2XhEF6yWNU2Vm4OGl1v2Go9nw8rXt87Cm2QN/o6Vpqgg==
  /custom-event/1.0.1:
    dev: false
    resolution:
      integrity: sha1-XQKkaFCt8bSjF5RqOSj8y1v9BCU=
  /dashdash/1.14.1:
    dependencies:
      assert-plus: 1.0.0
    dev: false
    engines:
      node: '>=0.10'
    resolution:
      integrity: sha1-hTz6D3y+L+1d4gMmuN1YEDX24vA=
  /data-uri-to-buffer/3.0.1:
    dev: false
    engines:
      node: '>= 6'
    resolution:
      integrity: sha512-WboRycPNsVw3B3TL559F7kuBUM4d8CgMEvk6xEJlOp7OBPjt6G7z8WMWlD2rOFZLk6OYfFIUGsCOWzcQH9K2og==
  /date-format/2.1.0:
    dev: false
    engines:
      node: '>=4.0'
    resolution:
      integrity: sha512-bYQuGLeFxhkxNOF3rcMtiZxvCBAquGzZm6oWA1oZ0g2THUzivaRhv8uOhdr19LmoobSOLoIAxeUK2RdbM8IFTA==
  /date-format/3.0.0:
    dev: false
    engines:
      node: '>=4.0'
    resolution:
      integrity: sha512-eyTcpKOcamdhWJXj56DpQMo1ylSQpcGtGKXcU0Tb97+K56/CF5amAqqqNj0+KvA0iw2ynxtHWFsPDSClCxe48w==
  /date-utils/1.2.21:
    dev: false
    engines:
      node: '>0.4.0'
    resolution:
      integrity: sha1-YfsWzcEnSzyayq/+n8ad+HIKK2Q=
  /debounce/1.2.1:
    dev: false
    resolution:
      integrity: sha512-XRRe6Glud4rd/ZGQfiV1ruXSfbvfJedlV9Y6zOlP+2K04vBYiJEte6stfFkCP03aMnY5tsipamumUjL14fofug==
  /debug/2.6.9:
    dependencies:
      ms: 2.0.0
    dev: false
    resolution:
      integrity: sha512-bC7ElrdJaJnPbAP+1EotYvqZsb3ecl5wi6Bfi6BJTUcNowp6cvspg0jXznRTKDjm/E7AdgFBVeAPVMNcKGsHMA==
  /debug/3.2.6:
    dependencies:
      ms: 2.1.1
    deprecated: Debug versions >=3.2.0 <3.2.7 || >=4 <4.3.1 have a low-severity ReDos regression when used in a Node.js environment. It is recommended you upgrade to 3.2.7 or 4.3.1. (https://github.com/visionmedia/debug/issues/797)
    dev: false
    resolution:
      integrity: sha512-mel+jf7nrtEl5Pn1Qx46zARXKDpBbvzezse7p7LqINmdoIk8PYP5SySaxEmYv6TZ0JyEKA1hsCId6DIhgITtWQ==
  /debug/3.2.7:
    dependencies:
      ms: 2.1.3
    dev: false
    resolution:
      integrity: sha512-CFjzYYAi4ThfiQvizrFQevTTXHtnCqWfe7x1AhgEscTz6ZbLbfoLRLPugTQyBth6f8ZERVUSyWHFD/7Wu4t1XQ==
  /debug/4.1.1:
    dependencies:
      ms: 2.1.3
    deprecated: Debug versions >=3.2.0 <3.2.7 || >=4 <4.3.1 have a low-severity ReDos regression when used in a Node.js environment. It is recommended you upgrade to 3.2.7 or 4.3.1. (https://github.com/visionmedia/debug/issues/797)
    dev: false
    resolution:
      integrity: sha512-pYAIzeRo8J6KPEaJ0VWOh5Pzkbw/RetuzehGM7QRRX5he4fPHx2rdKMB256ehJCkX+XRQm16eZLqLNS8RSZXZw==
  /debug/4.3.1:
    dependencies:
      ms: 2.1.2
    dev: false
    engines:
      node: '>=6.0'
    peerDependencies:
      supports-color: '*'
    peerDependenciesMeta:
      supports-color:
        optional: true
    resolution:
      integrity: sha512-doEwdvm4PCeK4K3RQN2ZC2BYUBaxwLARCqZmMjtF8a51J2Rb0xpVloFRnCODwqjpwnAoao4pelN8l3RJdv3gRQ==
  /debug/4.3.2:
    dependencies:
      ms: 2.1.2
    dev: false
    engines:
      node: '>=6.0'
    peerDependencies:
      supports-color: '*'
    peerDependenciesMeta:
      supports-color:
        optional: true
    resolution:
      integrity: sha512-mOp8wKcvj7XxC78zLgw/ZA+6TSgkoE2C/ienthhRD298T7UNwAg9diBpLRxC0mOezLl4B0xV7M0cCO6P/O0Xhw==
  /decamelize/1.2.0:
    dev: false
    engines:
      node: '>=0.10.0'
    resolution:
      integrity: sha1-9lNNFRSCabIDUue+4m9QH5oZEpA=
  /decode-uri-component/0.2.0:
    dev: false
    engines:
      node: '>=0.10'
    resolution:
      integrity: sha1-6zkTMzRYd1y4TNGh+uBiEGu4dUU=
  /decompress-response/4.2.1:
    dependencies:
      mimic-response: 2.1.0
    dev: false
    engines:
      node: '>=8'
    resolution:
      integrity: sha512-jOSne2qbyE+/r8G1VU+G/82LBs2Fs4LAsTiLSHOCOMZQl2OKZ6i8i4IyHemTe+/yIXOtTcRQMzPcgyhoFlqPkw==
  /deep-eql/3.0.1:
    dependencies:
      type-detect: 4.0.8
    dev: false
    engines:
      node: '>=0.12'
    resolution:
      integrity: sha512-+QeIQyN5ZuO+3Uk5DYh6/1eKO0m0YmJFGNmFHGACpf1ClL1nmlV/p4gNgbl2pJGxgXb4faqo6UE+M5ACEMyVcw==
  /deep-extend/0.6.0:
    dev: false
    engines:
      node: '>=4.0.0'
    resolution:
      integrity: sha512-LOHxIOaPYdHlJRtCQfDIVZtfw/ufM8+rVj649RIHzcm/vGwQRXFt6OPqIFWsm2XEMrNIEtWR64sY1LEKD2vAOA==
  /deep-freeze/0.0.1:
    dev: false
    resolution:
      integrity: sha1-OgsABd4YZygZ39OM0x+RF5yJPoQ=
  /deep-is/0.1.3:
    dev: false
    resolution:
      integrity: sha1-s2nW+128E+7PUk+RsHD+7cNXzzQ=
  /deepmerge/4.2.2:
    dev: false
    engines:
      node: '>=0.10.0'
    resolution:
      integrity: sha512-FJ3UgI4gIl+PHZm53knsuSFpE+nESMr7M4v9QcgB7S63Kj/6WqMiFQJpBBYz1Pt+66bZpP3Q7Lye0Oo9MPKEdg==
  /default-require-extensions/2.0.0:
    dependencies:
      strip-bom: 3.0.0
    dev: false
    engines:
      node: '>=4'
    resolution:
      integrity: sha1-9fj7sYp9bVCyH2QfZJ67Uiz+JPc=
  /define-properties/1.1.3:
    dependencies:
      object-keys: 1.1.1
    dev: false
    engines:
      node: '>= 0.4'
    resolution:
      integrity: sha512-3MqfYKj2lLzdMSf8ZIZE/V+Zuy+BgD6f164e8K2w7dgnpKArBDerGYpM46IYYcjnkdPNMjPk9A6VFB8+3SKlXQ==
  /degenerator/2.2.0:
    dependencies:
      ast-types: 0.13.4
      escodegen: 1.14.3
      esprima: 4.0.1
    dev: false
    engines:
      node: '>= 6'
    resolution:
      integrity: sha512-aiQcQowF01RxFI4ZLFMpzyotbQonhNpBao6dkI8JPk5a+hmSjR5ErHp2CQySmQe8os3VBqLCIh87nDBgZXvsmg==
  /delay/4.4.1:
    dev: false
    engines:
      node: '>=6'
    resolution:
      integrity: sha512-aL3AhqtfhOlT/3ai6sWXeqwnw63ATNpnUiN4HL7x9q+My5QtHlO3OIkasmug9LKzpheLdmUKGRKnYXYAS7FQkQ==
  /delayed-stream/1.0.0:
    dev: false
    engines:
      node: '>=0.4.0'
    resolution:
      integrity: sha1-3zrhmayt+31ECqrgsp4icrJOxhk=
  /delegates/1.0.0:
    dev: false
    resolution:
      integrity: sha1-hMbhWbgZBP3KWaDvRM2HDTElD5o=
  /depd/1.1.2:
    dev: false
    engines:
      node: '>= 0.6'
    resolution:
      integrity: sha1-m81S4UwJd2PnSbJ0xDRu0uVgtak=
  /destroy/1.0.4:
    dev: false
    resolution:
      integrity: sha1-l4hXRCxEdJ5CBmE+N5RiBYJqvYA=
  /detect-libc/1.0.3:
    dev: false
    engines:
      node: '>=0.10'
    hasBin: true
    resolution:
      integrity: sha1-+hN8S9aY7fVc1c0CrFWfkaTEups=
  /devtools-protocol/0.0.901419:
    dev: false
    resolution:
      integrity: sha512-4INMPwNm9XRpBukhNbF7OB6fNTTCaI8pzy/fXg0xQzAy5h3zL1P8xT3QazgKqBrb/hAYwIBizqDBZ7GtJE74QQ==
  /di/0.0.1:
    dev: false
    resolution:
      integrity: sha1-gGZJMmzqp8qjMG112YXqJ0i6kTw=
  /diff/3.5.0:
    dev: false
    engines:
      node: '>=0.3.1'
    resolution:
      integrity: sha512-A46qtFgd+g7pDZinpnwiRJtxbC1hpgf0uzP3iG89scHk0AUC7A1TGxf5OiiOUv/JMZR8GOt8hL900hV0bOy5xA==
  /diff/4.0.2:
    dev: false
    engines:
      node: '>=0.3.1'
    resolution:
      integrity: sha512-58lmxKSA4BNyLz+HHMUzlOEpg09FV+ev6ZMe3vJihgdxzgcwZ8VoEEPmALCZG9LmqfVoNMMKpttIYTVG6uDY7A==
  /dir-glob/3.0.1:
    dependencies:
      path-type: 4.0.0
    dev: false
    engines:
      node: '>=8'
    resolution:
      integrity: sha512-WkrWp9GR4KXfKGYzOLmTuGVi1UWFfws377n9cc55/tb6DuqyF6pcQ5AbiHEshaDpY9v6oaSr2XCDidGmMwdzIA==
  /disparity/3.0.0:
    dependencies:
      ansi-styles: 4.3.0
      diff: 4.0.2
    dev: false
    engines:
      node: '>=8'
    hasBin: true
    resolution:
      integrity: sha512-n94Rzbv2ambRaFzrnBf34IEiyOdIci7maRpMkoQWB6xFYGA7Nbs0Z5YQzMfTeyQeelv23nayqOcssBoc6rKrgw==
  /doctrine/2.1.0:
    dependencies:
      esutils: 2.0.3
    dev: false
    engines:
      node: '>=0.10.0'
    resolution:
      integrity: sha512-35mSku4ZXK0vfCuHEDAwt55dg2jNajHZ1odvF+8SSr82EsZY4QmXfuWso8oEd8zRhVObSN18aM0CjSdoBX7zIw==
  /doctrine/3.0.0:
    dependencies:
      esutils: 2.0.3
    dev: false
    engines:
      node: '>=6.0.0'
    resolution:
      integrity: sha512-yS+Q5i3hBf7GBkd4KG8a7eBNNWNGLTaEwwYWUijIYM7zrlYDM0BFXHjjPWlWZ1Rg7UaddZeIDmi9jF3HmqiQ2w==
  /dom-serialize/2.2.1:
    dependencies:
      custom-event: 1.0.1
      ent: 2.2.0
      extend: 3.0.2
      void-elements: 2.0.1
    dev: false
    resolution:
      integrity: sha1-ViromZ9Evl6jB29UGdzVnrQ6yVs=
  /dom-walk/0.1.2:
    dev: false
    resolution:
      integrity: sha512-6QvTW9mrGeIegrFXdtQi9pk7O/nSK6lSdXW2eqUspN5LWD7UTji2Fqw5V2YLjBpHEoU9Xl/eUWNpDeZvoyOv2w==
  /dotenv/8.6.0:
    dev: false
    engines:
      node: '>=10'
    resolution:
      integrity: sha512-IrPdXQsk2BbzvCBGBOTmmSH5SodmqZNt4ERAZDmW4CT+tL8VtvinqywuANaFu4bOMWki16nqf0e4oC0QIaDr/g==
  /downlevel-dts/0.4.0:
    dependencies:
      shelljs: 0.8.4
      typescript: 3.9.10
    dev: false
    hasBin: true
    resolution:
      integrity: sha512-nh5vM3n2pRhPwZqh0iWo5gpItPAYEGEWw9yd0YpI+lO60B7A3A6iJlxDbt7kKVNbqBXKsptL+jwE/Yg5Go66WQ==
  /ecc-jsbn/0.1.2:
    dependencies:
      jsbn: 0.1.1
      safer-buffer: 2.1.2
    dev: false
    resolution:
      integrity: sha1-OoOpBOVDUyh4dMVkt1SThoSamMk=
  /ecdsa-sig-formatter/1.0.11:
    dependencies:
      safe-buffer: 5.2.1
    dev: false
    resolution:
      integrity: sha512-nagl3RYrbNv6kQkeJIpt6NJZy8twLB/2vtz6yN9Z4vRKHN4/QZJIEbqohALSgwKdnksuY3k5Addp5lg8sVoVcQ==
  /edge-launcher/1.2.2:
    dev: false
    resolution:
      integrity: sha1-60Cq+9Bnpup27/+rBke81VCbN7I=
  /ee-first/1.1.1:
    dev: false
    resolution:
      integrity: sha1-WQxhFWsK4vTwJVcyoViyZrxWsh0=
  /electron-to-chromium/1.3.805:
    dev: false
    resolution:
      integrity: sha512-uUJF59M6pNSRHQaXwdkaNB4BhSQ9lldRdG1qCjlrAFkynPGDc5wPoUcYEQQeQGmKyAWJPvGkYAWmtVrxWmDAkg==
  /emoji-regex/7.0.3:
    dev: false
    resolution:
      integrity: sha512-CwBLREIQ7LvYFB0WyRvwhq5N5qPhc6PMjD6bYggFlI5YyDgl+0vxq5VHbMOFqLg7hfWzmu8T5Z1QofhmTIhItA==
  /emoji-regex/8.0.0:
    dev: false
    resolution:
      integrity: sha512-MSjYzcWNOA0ewAHpz0MxpYFvwg6yjy1NG3xteoqz644VCo/RPgnr1/GGt+ic3iJTzQ8Eu3TdM14SawnVUmGE6A==
  /encodeurl/1.0.2:
    dev: false
    engines:
      node: '>= 0.8'
    resolution:
      integrity: sha1-rT/0yG7C0CkyL1oCw6mmBslbP1k=
  /end-of-stream/1.4.4:
    dependencies:
      once: 1.4.0
    dev: false
    resolution:
      integrity: sha512-+uw1inIHVPQoaVuHzRyXd21icM+cnt4CzD5rW+NC1wjOUSTOs+Te7FOv7AhN7vS9x/oIyhLP5PR1H+phQAHu5Q==
  /engine.io-parser/4.0.2:
    dependencies:
      base64-arraybuffer: 0.1.4
    dev: false
    engines:
      node: '>=8.0.0'
    resolution:
      integrity: sha512-sHfEQv6nmtJrq6TKuIz5kyEKH/qSdK56H/A+7DnAuUPWosnIZAS2NHNcPLmyjtY3cGS/MqJdZbUjW97JU72iYg==
  /engine.io/4.1.1:
    dependencies:
      accepts: 1.3.7
      base64id: 2.0.0
      cookie: 0.4.1
      cors: 2.8.5
      debug: 4.3.2
      engine.io-parser: 4.0.2
      ws: 7.4.6
    dev: false
    engines:
      node: '>=10.0.0'
    resolution:
      integrity: sha512-t2E9wLlssQjGw0nluF6aYyfX8LwYU8Jj0xct+pAhfWfv/YrBn6TSNtEYsgxHIfaMqfrLx07czcMg9bMN6di+3w==
  /enquirer/2.3.6:
    dependencies:
      ansi-colors: 4.1.1
    dev: false
    engines:
      node: '>=8.6'
    resolution:
      integrity: sha512-yjNnPr315/FjS4zIsUxYguYUPP2e1NK4d7E7ZOLiyYCcbFBiTMyID+2wvm2w6+pZ/odMA7cRkjhsPbltwBOrLg==
  /ent/2.2.0:
    dev: false
    resolution:
      integrity: sha1-6WQhkyWiHQX0RGai9obtbOX13R0=
  /error-ex/1.3.2:
    dependencies:
      is-arrayish: 0.2.1
    dev: false
    resolution:
      integrity: sha512-7dFHNmqeFSEt2ZBsCriorKnn3Z2pj+fd9kmI6QoWw4//DL+icEBfc0U7qJCisqrTsKTjw4fNFy2pW9OqStD84g==
  /es-abstract/1.18.5:
    dependencies:
      call-bind: 1.0.2
      es-to-primitive: 1.2.1
      function-bind: 1.1.1
      get-intrinsic: 1.1.1
      has: 1.0.3
      has-symbols: 1.0.2
      internal-slot: 1.0.3
      is-callable: 1.2.4
      is-negative-zero: 2.0.1
      is-regex: 1.1.4
      is-string: 1.0.7
      object-inspect: 1.11.0
      object-keys: 1.1.1
      object.assign: 4.1.2
      string.prototype.trimend: 1.0.4
      string.prototype.trimstart: 1.0.4
      unbox-primitive: 1.0.1
    dev: false
    engines:
      node: '>= 0.4'
    resolution:
      integrity: sha512-DDggyJLoS91CkJjgauM5c0yZMjiD1uK3KcaCeAmffGwZ+ODWzOkPN4QwRbsK5DOFf06fywmyLci3ZD8jLGhVYA==
  /es-to-primitive/1.2.1:
    dependencies:
      is-callable: 1.2.4
      is-date-object: 1.0.5
      is-symbol: 1.0.4
    dev: false
    engines:
      node: '>= 0.4'
    resolution:
      integrity: sha512-QCOllgZJtaUo9miYBcLChTUaHNjJF3PYs1VidD7AwiEj1kYxKeQTctLAezAOH5ZKRH0g2IgPn6KwB4IT8iRpvA==
  /es6-error/4.1.1:
    dev: false
    resolution:
      integrity: sha512-Um/+FxMr9CISWh0bi5Zv0iOD+4cFh5qLeks1qhAopKVAJw3drgKbKySikp7wGhDL0HPeaja0P5ULZrxLkniUVg==
  /es6-promise/4.2.8:
    dev: false
    resolution:
      integrity: sha512-HJDGx5daxeIvxdBxvG2cb9g4tEvwIk3i8+nhX0yGrYmZUzbkdg8QbDevheDB8gd0//uPj4c1EQua8Q+MViT0/w==
  /escalade/3.1.1:
    dev: false
    engines:
      node: '>=6'
    resolution:
      integrity: sha512-k0er2gUkLf8O0zKJiAhmkTnJlTvINGv7ygDNPbeIsX/TJjGJZHuh9B2UxbsaEkmlEo9MfhrSzmhIlhRlI2GXnw==
  /escape-html/1.0.3:
    dev: false
    resolution:
      integrity: sha1-Aljq5NPQwJdN4cFpGI7wBR0dGYg=
  /escape-quotes/1.0.2:
    dependencies:
      escape-string-regexp: 1.0.5
    dev: false
    resolution:
      integrity: sha1-tIltSmz4LdWzP0m3E0CMY4D2zZc=
  /escape-string-regexp/1.0.5:
    dev: false
    engines:
      node: '>=0.8.0'
    resolution:
      integrity: sha1-G2HAViGQqN/2rjuyzwIAyhMLhtQ=
  /escape-string-regexp/4.0.0:
    dev: false
    engines:
      node: '>=10'
    resolution:
      integrity: sha512-TtpcNJ3XAzx3Gq8sWRzJaVajRs0uVxA2YAkdb1jm2YkPz4G6egUFAyA3n5vtEIZefPk5Wa4UXbKuS5fKkJWdgA==
  /escodegen/1.14.3:
    dependencies:
      esprima: 4.0.1
      estraverse: 4.3.0
      esutils: 2.0.3
      optionator: 0.8.3
    dev: false
    engines:
      node: '>=4.0'
    hasBin: true
    optionalDependencies:
      source-map: 0.6.1
    resolution:
      integrity: sha512-qFcX0XJkdg+PB3xjZZG/wKSuT1PnQWx57+TVSjIMmILd2yC/6ByYElPwJnslDsuWuSAp4AwJGumarAAmJch5Kw==
  /eslint-config-prettier/7.2.0_eslint@7.32.0:
    dependencies:
      eslint: 7.32.0
    dev: false
    hasBin: true
    peerDependencies:
      eslint: '>=7.0.0'
    resolution:
      integrity: sha512-rV4Qu0C3nfJKPOAhFujFxB7RMP+URFyQqqOZW9DMRD7ZDTFyjaIlETU3xzHELt++4ugC0+Jm084HQYkkJe+Ivg==
  /eslint-import-resolver-node/0.3.5:
    dependencies:
      debug: 3.2.7
      resolve: 1.20.0
    dev: false
    resolution:
      integrity: sha512-XMoPKjSpXbkeJ7ZZ9icLnJMTY5Mc1kZbCakHquaFsXPpyWOwK0TK6CODO+0ca54UoM9LKOxyUNnoVZRl8TeaAg==
  /eslint-module-utils/2.6.2:
    dependencies:
      debug: 3.2.7
      pkg-dir: 2.0.0
    dev: false
    engines:
      node: '>=4'
    resolution:
      integrity: sha512-QG8pcgThYOuqxupd06oYTZoNOGaUdTY1PqK+oS6ElF6vs4pBdk/aYxFVQQXzcrAqp9m7cl7lb2ubazX+g16k2Q==
  /eslint-plugin-es/3.0.1_eslint@7.32.0:
    dependencies:
      eslint: 7.32.0
      eslint-utils: 2.1.0
      regexpp: 3.2.0
    dev: false
    engines:
      node: '>=8.10.0'
    peerDependencies:
      eslint: '>=4.19.1'
    resolution:
      integrity: sha512-GUmAsJaN4Fc7Gbtl8uOBlayo2DqhwWvEzykMHSCZHU3XdJ+NSzzZcVhXh3VxX5icqQ+oQdIEawXX8xkR3mIFmQ==
  /eslint-plugin-import/2.24.0_eslint@7.32.0:
    dependencies:
      array-includes: 3.1.3
      array.prototype.flat: 1.2.4
      debug: 2.6.9
      doctrine: 2.1.0
      eslint: 7.32.0
      eslint-import-resolver-node: 0.3.5
      eslint-module-utils: 2.6.2
      find-up: 2.1.0
      has: 1.0.3
      is-core-module: 2.5.0
      minimatch: 3.0.4
      object.values: 1.1.4
      pkg-up: 2.0.0
      read-pkg-up: 3.0.0
      resolve: 1.20.0
      tsconfig-paths: 3.10.1
    dev: false
    engines:
      node: '>=4'
    peerDependencies:
      eslint: ^2 || ^3 || ^4 || ^5 || ^6 || ^7.2.0
    resolution:
      integrity: sha512-Kc6xqT9hiYi2cgybOc0I2vC9OgAYga5o/rAFinam/yF/t5uBqxQbauNPMC6fgb640T/89P0gFoO27FOilJ/Cqg==
  /eslint-plugin-no-only-tests/2.6.0:
    dev: false
    engines:
      node: '>=4.0.0'
    resolution:
      integrity: sha512-T9SmE/g6UV1uZo1oHAqOvL86XWl7Pl2EpRpnLI8g/bkJu+h7XBCB+1LnubRZ2CUQXj805vh4/CYZdnqtVaEo2Q==
  /eslint-plugin-node/11.1.0_eslint@7.32.0:
    dependencies:
      eslint: 7.32.0
      eslint-plugin-es: 3.0.1_eslint@7.32.0
      eslint-utils: 2.1.0
      ignore: 5.1.8
      minimatch: 3.0.4
      resolve: 1.20.0
      semver: 6.3.0
    dev: false
    engines:
      node: '>=8.10.0'
    peerDependencies:
      eslint: '>=5.16.0'
    resolution:
      integrity: sha512-oUwtPJ1W0SKD0Tr+wqu92c5xuCeQqB3hSCHasn/ZgjFdA9iDGNkNf2Zi9ztY7X+hNuMib23LNGRm6+uN+KLE3g==
  /eslint-plugin-promise/4.3.1:
    dev: false
    engines:
      node: '>=6'
    resolution:
      integrity: sha512-bY2sGqyptzFBDLh/GMbAxfdJC+b0f23ME63FOE4+Jao0oZ3E1LEwFtWJX/1pGMJLiTtrSSern2CRM/g+dfc0eQ==
  /eslint-plugin-tsdoc/0.2.14:
    dependencies:
      '@microsoft/tsdoc': 0.13.2
      '@microsoft/tsdoc-config': 0.15.2
    dev: false
    resolution:
      integrity: sha512-fJ3fnZRsdIoBZgzkQjv8vAj6NeeOoFkTfgosj6mKsFjX70QV256sA/wq+y/R2+OL4L8E79VVaVWrPeZnKNe8Ng==
  /eslint-scope/5.1.1:
    dependencies:
      esrecurse: 4.3.0
      estraverse: 4.3.0
    dev: false
    engines:
      node: '>=8.0.0'
    resolution:
      integrity: sha512-2NxwbF/hZ0KpepYN0cNbo+FN6XoK7GaHlQhgx/hIZl6Va0bF45RQOOwhLIy8lQDbuCiadSLCBnH2CFYquit5bw==
  /eslint-utils/2.1.0:
    dependencies:
      eslint-visitor-keys: 1.3.0
    dev: false
    engines:
      node: '>=6'
    resolution:
      integrity: sha512-w94dQYoauyvlDc43XnGB8lU3Zt713vNChgt4EWwhXAP2XkBvndfxF0AgIqKOOasjPIPzj9JqgwkwbCYD0/V3Zg==
  /eslint-visitor-keys/1.3.0:
    dev: false
    engines:
      node: '>=4'
    resolution:
      integrity: sha512-6J72N8UNa462wa/KFODt/PJ3IU60SDpC3QXC1Hjc1BXXpfL2C9R5+AU7jhe0F6GREqVMh4Juu+NY7xn+6dipUQ==
  /eslint-visitor-keys/2.1.0:
    dev: false
    engines:
      node: '>=10'
    resolution:
      integrity: sha512-0rSmRBzXgDzIsD6mGdJgevzgezI534Cer5L/vyMX0kHzT/jiB43jRhd9YUlMGYLQy2zprNmoT8qasCGtY+QaKw==
  /eslint/7.32.0:
    dependencies:
      '@babel/code-frame': 7.12.11
      '@eslint/eslintrc': 0.4.3
      '@humanwhocodes/config-array': 0.5.0
      ajv: 6.12.6
      chalk: 4.1.2
      cross-spawn: 7.0.3
      debug: 4.3.2
      doctrine: 3.0.0
      enquirer: 2.3.6
      escape-string-regexp: 4.0.0
      eslint-scope: 5.1.1
      eslint-utils: 2.1.0
      eslint-visitor-keys: 2.1.0
      espree: 7.3.1
      esquery: 1.4.0
      esutils: 2.0.3
      fast-deep-equal: 3.1.3
      file-entry-cache: 6.0.1
      functional-red-black-tree: 1.0.1
      glob-parent: 5.1.2
      globals: 13.11.0
      ignore: 4.0.6
      import-fresh: 3.3.0
      imurmurhash: 0.1.4
      is-glob: 4.0.1
      js-yaml: 3.14.1
      json-stable-stringify-without-jsonify: 1.0.1
      levn: 0.4.1
      lodash.merge: 4.6.2
      minimatch: 3.0.4
      natural-compare: 1.4.0
      optionator: 0.9.1
      progress: 2.0.3
      regexpp: 3.2.0
      semver: 7.3.5
      strip-ansi: 6.0.0
      strip-json-comments: 3.1.1
      table: 6.7.1
      text-table: 0.2.0
      v8-compile-cache: 2.3.0
    dev: false
    engines:
      node: ^10.12.0 || >=12.0.0
    hasBin: true
    resolution:
      integrity: sha512-VHZ8gX+EDfz+97jGcgyGCyRia/dPOd6Xh9yPv8Bl1+SoaIwD+a/vlrOmGRUyOYu7MwUhc7CxqeaDZU13S4+EpA==
  /esm/3.2.25:
    dev: false
    engines:
      node: '>=6'
    resolution:
      integrity: sha512-U1suiZ2oDVWv4zPO56S0NcR5QriEahGtdN2OR6FiOG4WJvcjBVFB0qI4+eKoWFH483PKGuLuu6V8Z4T5g63UVA==
  /espree/7.3.1:
    dependencies:
      acorn: 7.4.1
      acorn-jsx: 5.3.2_acorn@7.4.1
      eslint-visitor-keys: 1.3.0
    dev: false
    engines:
      node: ^10.12.0 || >=12.0.0
    resolution:
      integrity: sha512-v3JCNCE64umkFpmkFGqzVKsOT0tN1Zr+ueqLZfpV1Ob8e+CEgPWa+OxCoGH3tnhimMKIaBm4m/vaRpJ/krRz2g==
  /esprima/4.0.1:
    dev: false
    engines:
      node: '>=4'
    hasBin: true
    resolution:
      integrity: sha512-eGuFFw7Upda+g4p+QHvnW0RyTX/SVeJBDM/gCtMARO0cLuT2HcEKnTPvhjV6aGeqrCB/sbNop0Kszm0jsaWU4A==
  /esquery/1.4.0:
    dependencies:
      estraverse: 5.2.0
    dev: false
    engines:
      node: '>=0.10'
    resolution:
      integrity: sha512-cCDispWt5vHHtwMY2YrAQ4ibFkAL8RbH5YGBnZBc90MolvvfkkQcJro/aZiAQUlQ3qgrYS6D6v8Gc5G5CQsc9w==
  /esrecurse/4.3.0:
    dependencies:
      estraverse: 5.2.0
    dev: false
    engines:
      node: '>=4.0'
    resolution:
      integrity: sha512-KmfKL3b6G+RXvP8N1vr3Tq1kL/oCFgn2NYXEtqP8/L3pKapUA4G8cFVaoF3SU323CD4XypR/ffioHmkti6/Tag==
  /estraverse/4.3.0:
    dev: false
    engines:
      node: '>=4.0'
    resolution:
      integrity: sha512-39nnKffWz8xN1BU/2c79n9nB9HDzo0niYUqx6xyqUnyoAnQyyWpOTdZEeiCch8BBu515t4wp9ZmgVfVhn9EBpw==
  /estraverse/5.2.0:
    dev: false
    engines:
      node: '>=4.0'
    resolution:
      integrity: sha512-BxbNGGNm0RyRYvUdHpIwv9IWzeM9XClbOxwoATuFdOE7ZE6wHL+HQ5T8hoPM+zHvmKzzsEqhgy0GrQ5X13afiQ==
  /estree-walker/0.6.1:
    dev: false
    resolution:
      integrity: sha512-SqmZANLWS0mnatqbSfRP5g8OXZC12Fgg1IwNtLsyHDzJizORW4khDfjPqJZsemPWBB2uqykUah5YpQ6epsqC/w==
  /estree-walker/1.0.1:
    dev: false
    resolution:
      integrity: sha512-1fMXF3YP4pZZVozF8j/ZLfvnR8NSIljt56UhbZ5PeeDmmGHpgpdwQt7ITlGvYaQukCvuBRMLEiKiYC+oeIg4cg==
  /esutils/2.0.3:
    dev: false
    engines:
      node: '>=0.10.0'
    resolution:
      integrity: sha512-kVscqXk4OCp68SZ0dkgEKVi6/8ij300KBWTJq32P/dYeWTSwK41WyTxalN1eRmA5Z9UU/LX9D7FWSmV9SAYx6g==
  /etag/1.8.1:
    dev: false
    engines:
      node: '>= 0.6'
    resolution:
      integrity: sha1-Qa4u62XvpiJorr/qg6x9eSmbCIc=
  /event-target-shim/5.0.1:
    dev: false
    engines:
      node: '>=6'
    resolution:
      integrity: sha512-i/2XbnSz/uxRCU6+NdVJgKWDTM427+MqYbkQzD321DuCQJUqOuJKIA0IM2+W2xtYHdKOmZ4dR6fExsd4SXL+WQ==
  /eventemitter3/4.0.7:
    dev: false
    resolution:
      integrity: sha512-8guHBZCwKnFhYdHr2ysuRWErTwhoN2X8XELRlrRwpmfeY2jjuUN4taQMsULKUVo1K4DvZl+0pgfyoysHxvmvEw==
  /events/3.3.0:
    dev: false
    engines:
      node: '>=0.8.x'
    resolution:
      integrity: sha512-mQw+2fkQbALzQ7V0MY0IqdnXNOeTtP4r0lN9z7AAawCXgqea7bDii20AYrIBrFd/Hx0M2Ocz6S111CaFkUcb0Q==
  /execa/3.4.0:
    dependencies:
      cross-spawn: 7.0.3
      get-stream: 5.2.0
      human-signals: 1.1.1
      is-stream: 2.0.1
      merge-stream: 2.0.0
      npm-run-path: 4.0.1
      onetime: 5.1.2
      p-finally: 2.0.1
      signal-exit: 3.0.3
      strip-final-newline: 2.0.0
    dev: false
    engines:
      node: ^8.12.0 || >=9.7.0
    resolution:
      integrity: sha512-r9vdGQk4bmCuK1yKQu1KTwcT2zwfWdbdaXfCtAh+5nU/4fSX+JAb7vZGvI5naJrQlvONrEB20jeruESI69530g==
  /expand-template/2.0.3:
    dev: false
    engines:
      node: '>=6'
    resolution:
      integrity: sha512-XYfuKMvj4O35f/pOXLObndIRvyQ+/+6AhODh+OKWj9S9498pHHn/IMszH+gt0fBCRWMNfk1ZSp5x3AifmnI2vg==
  /expand-tilde/2.0.2:
    dependencies:
      homedir-polyfill: 1.0.3
    dev: false
    engines:
      node: '>=0.10.0'
    resolution:
      integrity: sha1-l+gBqgUt8CRU3kawK/YhZCzchQI=
  /express/4.17.1:
    dependencies:
      accepts: 1.3.7
      array-flatten: 1.1.1
      body-parser: 1.19.0
      content-disposition: 0.5.3
      content-type: 1.0.4
      cookie: 0.4.0
      cookie-signature: 1.0.6
      debug: 2.6.9
      depd: 1.1.2
      encodeurl: 1.0.2
      escape-html: 1.0.3
      etag: 1.8.1
      finalhandler: 1.1.2
      fresh: 0.5.2
      merge-descriptors: 1.0.1
      methods: 1.1.2
      on-finished: 2.3.0
      parseurl: 1.3.3
      path-to-regexp: 0.1.7
      proxy-addr: 2.0.7
      qs: 6.7.0
      range-parser: 1.2.1
      safe-buffer: 5.1.2
      send: 0.17.1
      serve-static: 1.14.1
      setprototypeof: 1.1.1
      statuses: 1.5.0
      type-is: 1.6.18
      utils-merge: 1.0.1
      vary: 1.1.2
    dev: false
    engines:
      node: '>= 0.10.0'
    resolution:
      integrity: sha512-mHJ9O79RqluphRrcw2X/GTh3k9tVv8YcoyY4Kkh4WDMUYKRZUq0h1o0w2rrrxBqM7VoeUVqgb27xlEMXTnYt4g==
  /extend/3.0.2:
    dev: false
    resolution:
      integrity: sha512-fjquC59cD7CyW6urNXK0FBufkZcoiGG80wTuPujX590cB5Ttln20E2UB4S/WARVqhXffZl2LNgS+gQdPIIim/g==
  /extract-zip/2.0.1:
    dependencies:
      debug: 4.3.2
      get-stream: 5.2.0
      yauzl: 2.10.0
    dev: false
    engines:
      node: '>= 10.17.0'
    hasBin: true
    optionalDependencies:
      '@types/yauzl': 2.9.2
    resolution:
      integrity: sha512-GDhU9ntwuKyGXdZBUgTIe+vXnWj0fppUEtMDL0+idd5Sta8TGpHssn/eusA9mrPr9qNDym6SxAYZjNvCn/9RBg==
  /extsprintf/1.3.0:
    dev: false
    engines:
      '0': node >=0.6.0
    resolution:
      integrity: sha1-lpGEQOMEGnpBT4xS48V06zw+HgU=
  /fast-deep-equal/3.1.3:
    dev: false
    resolution:
      integrity: sha512-f3qQ9oQy9j2AhBe/H9VC91wLmKBCCU/gDOnKNAYG5hswO7BLKj09Hc5HYNz9cGI++xlpDCIgDaitVs03ATR84Q==
  /fast-glob/3.2.7:
    dependencies:
      '@nodelib/fs.stat': 2.0.5
      '@nodelib/fs.walk': 1.2.8
      glob-parent: 5.1.2
      merge2: 1.4.1
      micromatch: 4.0.4
    dev: false
    engines:
      node: '>=8'
    resolution:
      integrity: sha512-rYGMRwip6lUMvYD3BTScMwT1HtAs2d71SMv66Vrxs0IekGZEjhM0pcMfjQPnknBt2zeCwQMEupiN02ZP4DiT1Q==
  /fast-json-stable-stringify/2.1.0:
    dev: false
    resolution:
      integrity: sha512-lhd/wF+Lk98HZoTCtlVraHtfh5XYijIjalXck7saUtuanSDyLMxnHhSXEDJqHxD7msR8D0uCmqlkwjCV8xvwHw==
  /fast-levenshtein/2.0.6:
    dev: false
    resolution:
      integrity: sha1-PYpcZog6FqMMqGQ+hR8Zuqd5eRc=
  /fastq/1.11.1:
    dependencies:
      reusify: 1.0.4
    dev: false
    resolution:
      integrity: sha512-HOnr8Mc60eNYl1gzwp6r5RoUyAn5/glBolUzP/Ez6IFVPMPirxn/9phgL6zhOtaTy7ISwPvQ+wT+hfcRZh/bzw==
  /fclone/1.0.11:
    dev: false
    resolution:
      integrity: sha1-EOhdo4v+p/xZk0HClu4ddyZu5kA=
  /fd-slicer/1.1.0:
    dependencies:
      pend: 1.2.0
    dev: false
    resolution:
      integrity: sha1-JcfInLH5B3+IkbvmHY85Dq4lbx4=
  /fetch-mock/9.11.0_node-fetch@2.6.1:
    dependencies:
      '@babel/core': 7.15.0
      '@babel/runtime': 7.15.3
      core-js: 3.16.1
      debug: 4.3.2
      glob-to-regexp: 0.4.1
      is-subset: 0.1.1
      lodash.isequal: 4.5.0
      node-fetch: 2.6.1
      path-to-regexp: 2.4.0
      querystring: 0.2.1
      whatwg-url: 6.5.0
    dev: false
    engines:
      node: '>=4.0.0'
    peerDependencies:
      node-fetch: '*'
    peerDependenciesMeta:
      node-fetch:
        optional: true
    resolution:
      integrity: sha512-PG1XUv+x7iag5p/iNHD4/jdpxL9FtVSqRMUQhPab4hVDt80T1MH5ehzVrL2IdXO9Q2iBggArFvPqjUbHFuI58Q==
  /file-entry-cache/6.0.1:
    dependencies:
      flat-cache: 3.0.4
    dev: false
    engines:
      node: ^10.12.0 || >=12.0.0
    resolution:
      integrity: sha512-7Gps/XWymbLk2QLYK4NzpMOrYjMhdIxXuIvy2QBsLE6ljuodKvdkWs/cpyJJ3CVIVpH0Oi1Hvg1ovbMzLdFBBg==
  /file-uri-to-path/1.0.0:
    dev: false
    resolution:
      integrity: sha512-0Zt+s3L7Vf1biwWZ29aARiVYLx7iMGnEUl9x33fbB/j3jR81u/O2LbqK+Bm1CDSNDKVtJ/YjwY7TUd5SkeLQLw==
  /file-uri-to-path/2.0.0:
    dev: false
    engines:
      node: '>= 6'
    resolution:
      integrity: sha512-hjPFI8oE/2iQPVe4gbrJ73Pp+Xfub2+WI2LlXDbsaJBwT5wuMh35WNWVYYTpnz895shtwfyutMFLFywpQAFdLg==
  /fill-range/7.0.1:
    dependencies:
      to-regex-range: 5.0.1
    dev: false
    engines:
      node: '>=8'
    resolution:
      integrity: sha512-qOo9F+dMUmC2Lcb4BbVvnKJxTPjCm+RRpe4gDuGrzkL7mEVl/djYSu2OdQ2Pa302N4oqkSg9ir6jaLWJ2USVpQ==
  /finalhandler/1.1.2:
    dependencies:
      debug: 2.6.9
      encodeurl: 1.0.2
      escape-html: 1.0.3
      on-finished: 2.3.0
      parseurl: 1.3.3
      statuses: 1.5.0
      unpipe: 1.0.0
    dev: false
    engines:
      node: '>= 0.8'
    resolution:
      integrity: sha512-aAWcW57uxVNrQZqFXjITpW3sIUQmHGG3qSb9mUah9MgMC4NeWhNOlNjXEYq3HjRAvL6arUviZGGJsBg6z0zsWA==
  /find-cache-dir/2.1.0:
    dependencies:
      commondir: 1.0.1
      make-dir: 2.1.0
      pkg-dir: 3.0.0
    dev: false
    engines:
      node: '>=6'
    resolution:
      integrity: sha512-Tq6PixE0w/VMFfCgbONnkiQIVol/JJL7nRMi20fqzA4NRs9AfeqMGeRdPi3wIhYkxjeBaWh2rxwapn5Tu3IqOQ==
  /find-up/2.1.0:
    dependencies:
      locate-path: 2.0.0
    dev: false
    engines:
      node: '>=4'
    resolution:
      integrity: sha1-RdG35QbHF93UgndaK3eSCjwMV6c=
  /find-up/3.0.0:
    dependencies:
      locate-path: 3.0.0
    dev: false
    engines:
      node: '>=6'
    resolution:
      integrity: sha512-1yD6RmLI1XBfxugvORwlck6f75tYL+iR0jqwsOrOxMZyGYqUuDhJ0l4AXdO1iX/FTs9cBAMEk1gWSEx1kSbylg==
  /find-up/4.1.0:
    dependencies:
      locate-path: 5.0.0
      path-exists: 4.0.0
    dev: false
    engines:
      node: '>=8'
    resolution:
      integrity: sha512-PpOwAdQ/YlXQ2vj8a3h8IipDuYRi3wceVQQGYWxNINccq40Anw7BlsEXCMbt1Zt+OLA6Fq9suIpIWD0OsnISlw==
  /flat-cache/3.0.4:
    dependencies:
      flatted: 3.2.2
      rimraf: 3.0.2
    dev: false
    engines:
      node: ^10.12.0 || >=12.0.0
    resolution:
      integrity: sha512-dm9s5Pw7Jc0GvMYbshN6zchCA9RgQlzzEZX3vylR9IqFfS8XciblUXOKfW6SiuJ0e13eDYZoZV5wdrev7P3Nwg==
  /flat/4.1.1:
    dependencies:
      is-buffer: 2.0.5
    dev: false
    hasBin: true
    resolution:
      integrity: sha512-FmTtBsHskrU6FJ2VxCnsDb84wu9zhmO3cUX2kGFb5tuwhfXxGciiT0oRY+cck35QmG+NmGh5eLz6lLCpWTqwpA==
  /flatted/2.0.2:
    dev: false
    resolution:
      integrity: sha512-r5wGx7YeOwNWNlCA0wQ86zKyDLMQr+/RB8xy74M4hTphfmjlijTSSXGuH8rnvKZnfT9i+75zmd8jcKdMR4O6jA==
  /flatted/3.2.2:
    dev: false
    resolution:
      integrity: sha512-JaTY/wtrcSyvXJl4IMFHPKyFur1sE9AUqc0QnhOaJ0CxHtAoIV8pYDzeEfAaNEtGkOfq4gr3LBFmdXW5mOQFnA==
  /folktale/2.3.2:
    dev: false
    resolution:
      integrity: sha512-+8GbtQBwEqutP0v3uajDDoN64K2ehmHd0cjlghhxh0WpcfPzAIjPA03e1VvHlxL02FVGR0A6lwXsNQKn3H1RNQ==
  /follow-redirects/1.14.1:
    dev: false
    engines:
      node: '>=4.0'
    peerDependencies:
      debug: '*'
    peerDependenciesMeta:
      debug:
        optional: true
    resolution:
      integrity: sha512-HWqDgT7ZEkqRzBvc2s64vSZ/hfOceEol3ac/7tKwzuvEyWx3/4UegXh5oBOIotkGsObyk3xznnSRVADBgWSQVg==
  /follow-redirects/1.14.1_debug@3.2.7:
    dependencies:
      debug: 3.2.7
    dev: false
    engines:
      node: '>=4.0'
    peerDependencies:
      debug: '*'
    peerDependenciesMeta:
      debug:
        optional: true
    resolution:
      integrity: sha512-HWqDgT7ZEkqRzBvc2s64vSZ/hfOceEol3ac/7tKwzuvEyWx3/4UegXh5oBOIotkGsObyk3xznnSRVADBgWSQVg==
  /follow-redirects/1.14.1_debug@4.3.2:
    dependencies:
      debug: 4.3.2
    dev: false
    engines:
      node: '>=4.0'
    peerDependencies:
      debug: '*'
    peerDependenciesMeta:
      debug:
        optional: true
    resolution:
      integrity: sha512-HWqDgT7ZEkqRzBvc2s64vSZ/hfOceEol3ac/7tKwzuvEyWx3/4UegXh5oBOIotkGsObyk3xznnSRVADBgWSQVg==
  /foreach/2.0.5:
    dev: false
    resolution:
      integrity: sha1-C+4AUBiusmDQo6865ljdATbsG5k=
  /foreground-child/1.5.6:
    dependencies:
      cross-spawn: 4.0.2
      signal-exit: 3.0.3
    dev: false
    resolution:
      integrity: sha1-T9ca0t/elnibmApcCilZN8svXOk=
  /forever-agent/0.6.1:
    dev: false
    resolution:
      integrity: sha1-+8cfDEGt6zf5bFd60e1C2P2sypE=
  /form-data/2.3.3:
    dependencies:
      asynckit: 0.4.0
      combined-stream: 1.0.8
      mime-types: 2.1.32
    dev: false
    engines:
      node: '>= 0.12'
    resolution:
      integrity: sha512-1lLKB2Mu3aGP1Q/2eCOx0fNbRMe7XdwktwOruhfqqd0rIJWwN4Dh+E3hrPSlDCXnSR7UtZ1N38rVXm+6+MEhJQ==
  /form-data/2.5.1:
    dependencies:
      asynckit: 0.4.0
      combined-stream: 1.0.8
      mime-types: 2.1.32
    dev: false
    engines:
      node: '>= 0.12'
    resolution:
      integrity: sha512-m21N3WOmEEURgk6B9GLOE4RuWOFf28Lhh9qGYeNlGq4VDXUlJy2th2slBNU8Gp8EzloYZOibZJ7t5ecIrFSjVA==
  /form-data/3.0.1:
    dependencies:
      asynckit: 0.4.0
      combined-stream: 1.0.8
      mime-types: 2.1.32
    dev: false
    engines:
      node: '>= 6'
    resolution:
      integrity: sha512-RHkBKtLWUVwd7SqRIvCZMEvAMoGUp0XU+seQiZejj0COz3RI3hWP4sCv3gZWWLjJTd7rGwcsF5eKZGii0r/hbg==
  /forwarded/0.2.0:
    dev: false
    engines:
      node: '>= 0.6'
    resolution:
      integrity: sha512-buRG0fpBtRHSTCOASe6hD258tEubFoRLb4ZNA6NxMVHNw2gOcwHo9wyablzMzOA5z9xA9L1KNjk/Nt6MT9aYow==
  /fresh/0.5.2:
    dev: false
    engines:
      node: '>= 0.6'
    resolution:
      integrity: sha1-PYyt2Q2XZWn6g1qx+OSyOhBWBac=
  /fs-constants/1.0.0:
    dev: false
    resolution:
      integrity: sha512-y6OAwoSIf7FyjMIv94u+b5rdheZEjzR63GTyZJm5qh4Bi+2YgwLCcI/fPFZkL5PSixOt6ZNKm+w+Hfp/Bciwow==
  /fs-extra/7.0.1:
    dependencies:
      graceful-fs: 4.2.8
      jsonfile: 4.0.0
      universalify: 0.1.2
    dev: false
    engines:
      node: '>=6 <7 || >=8'
    resolution:
      integrity: sha512-YJDaCJZEnBmcbw13fvdAM9AwNOJwOzrE4pqMqBq5nFiEqXUqHwlK4B+3pUw6JNvfSPtX05xFHtYy/1ni01eGCw==
  /fs-extra/8.1.0:
    dependencies:
      graceful-fs: 4.2.8
      jsonfile: 4.0.0
      universalify: 0.1.2
    dev: false
    engines:
      node: '>=6 <7 || >=8'
    resolution:
      integrity: sha512-yhlQgA6mnOJUKOsRUFsgJdQCvkKhcz8tlZG5HBQfReYZy46OwLcY+Zia0mtdHsOo9y/hP+CxMN0TU9QxoOtG4g==
  /fs.realpath/1.0.0:
    dev: false
    resolution:
      integrity: sha1-FQStJSMVjKpA20onh8sBQRmU6k8=
  /fsevents/2.1.3:
    deprecated: '"Please update to latest v2.3 or v2.2"'
    dev: false
    engines:
      node: ^8.16.0 || ^10.6.0 || >=11.0.0
    optional: true
    os:
      - darwin
    resolution:
      integrity: sha512-Auw9a4AxqWpa9GUfj370BMPzzyncfBABW8Mab7BGWBYDj4Isgq+cDKtx0i6u9jcX9pQDnswsaaOTgTmA5pEjuQ==
  /fsevents/2.3.2:
    dev: false
    engines:
      node: ^8.16.0 || ^10.6.0 || >=11.0.0
    optional: true
    os:
      - darwin
    resolution:
      integrity: sha512-xiqMQR4xAeHTuB9uWm+fFRcIOgKBMiOBP+eXiyT7jsgVCq1bkVygt00oASowB7EdtpOHaaPgKt812P9ab+DDKA==
  /ftp/0.3.10:
    dependencies:
      readable-stream: 1.1.14
      xregexp: 2.0.0
    dev: false
    engines:
      node: '>=0.8.0'
    resolution:
      integrity: sha1-kZfYYa2BQvPmPVqDv+TFn3MwiF0=
  /function-bind/1.1.1:
    dev: false
    resolution:
      integrity: sha512-yIovAzMX49sF8Yl58fSCWJ5svSLuaibPxXQJFLmBObTuCr0Mf1KiPopGM9NiFjiYBCbfaa2Fh6breQ6ANVTI0A==
  /functional-red-black-tree/1.0.1:
    dev: false
    resolution:
      integrity: sha1-GwqzvVU7Kg1jmdKcDj6gslIHgyc=
  /gauge/2.7.4:
    dependencies:
      aproba: 1.2.0
      console-control-strings: 1.1.0
      has-unicode: 2.0.1
      object-assign: 4.1.1
      signal-exit: 3.0.3
      string-width: 1.0.2
      strip-ansi: 3.0.1
      wide-align: 1.1.3
    dev: false
    resolution:
      integrity: sha1-LANAXHU4w51+s3sxcCLjJfsBi/c=
  /gensync/1.0.0-beta.2:
    dev: false
    engines:
      node: '>=6.9.0'
    resolution:
      integrity: sha512-3hN7NaskYvMDLQY55gnW3NQ+mesEAepTqlg+VEbj7zzqEMBVNhzcGYYeqFo/TlYz6eQiFcp1HcsCZO+nGgS8zg==
  /get-caller-file/1.0.3:
    dev: false
    resolution:
      integrity: sha512-3t6rVToeoZfYSGd8YoLFR2DJkiQrIiUrGcjvFX2mDw3bn6k2OtwHN0TNCLbBO+w8qTvimhDkv+LSscbJY1vE6w==
  /get-caller-file/2.0.5:
    dev: false
    engines:
      node: 6.* || 8.* || >= 10.*
    resolution:
      integrity: sha512-DyFP3BM/3YHTQOCUL/w0OZHR0lpKeGrxotcHWcqNEdnltqFwXVfhEBQ94eIo34AfQpo0rGki4cyIiftY06h2Fg==
  /get-func-name/2.0.0:
    dev: false
    resolution:
      integrity: sha1-6td0q+5y4gQJQzoGY2YCPdaIekE=
  /get-intrinsic/1.1.1:
    dependencies:
      function-bind: 1.1.1
      has: 1.0.3
      has-symbols: 1.0.2
    dev: false
    resolution:
      integrity: sha512-kWZrnVM42QCiEA2Ig1bG8zjoIMOgxWwYCEeNdwY6Tv/cOSeGpcoX4pXHfKUxNKVoArnrEr2e9srnAxxGIraS9Q==
  /get-stream/5.2.0:
    dependencies:
      pump: 3.0.0
    dev: false
    engines:
      node: '>=8'
    resolution:
      integrity: sha512-nBF+F1rAZVCu/p7rjzgA+Yb4lfYXrpl7a6VmJrU8wF9I1CKvP/QwPNZHnOlwbTkY6dvtFIzFMSyQXbLoTQPRpA==
  /get-uri/3.0.2:
    dependencies:
      '@tootallnate/once': 1.1.2
      data-uri-to-buffer: 3.0.1
      debug: 4.3.2
      file-uri-to-path: 2.0.0
      fs-extra: 8.1.0
      ftp: 0.3.10
    dev: false
    engines:
      node: '>= 6'
    resolution:
      integrity: sha512-+5s0SJbGoyiJTZZ2JTpFPLMPSch72KEqGOTvQsBqg0RBWvwhWUSYZFAtz3TPW0GXJuLBJPts1E241iHg+VRfhg==
  /getos/3.2.1:
    dependencies:
      async: 3.2.1
    dev: false
    resolution:
      integrity: sha512-U56CfOK17OKgTVqozZjUKNdkfEv6jk5WISBJ8SHoagjE6L69zOwl3Z+O8myjY9MEW3i2HPWQBt/LTbCgcC973Q==
  /getpass/0.1.7:
    dependencies:
      assert-plus: 1.0.0
    dev: false
    resolution:
      integrity: sha1-Xv+OPmhNVprkyysSgmBOi6YhSfo=
  /github-from-package/0.0.0:
    dev: false
    resolution:
      integrity: sha1-l/tdlr/eiXMxPyDoKI75oWf6ZM4=
  /glob-parent/5.1.2:
    dependencies:
      is-glob: 4.0.1
    dev: false
    engines:
      node: '>= 6'
    resolution:
      integrity: sha512-AOIgSQCepiJYwP3ARnGx+5VnTu2HBYdzbGP45eLw1vr3zB3vZLeyed1sC9hnbcOc9/SrMyM5RPQrkGz4aS9Zow==
  /glob-to-regexp/0.4.1:
    dev: false
    resolution:
      integrity: sha512-lkX1HJXwyMcprw/5YUZc2s7DrpAiHB21/V+E1rHUrVNokkvB6bqMzT0VfV6/86ZNabt1k14YOIaT7nDvOX3Iiw==
  /glob/7.1.3:
    dependencies:
      fs.realpath: 1.0.0
      inflight: 1.0.6
      inherits: 2.0.4
      minimatch: 3.0.4
      once: 1.4.0
      path-is-absolute: 1.0.1
    dev: false
    resolution:
      integrity: sha512-vcfuiIxogLV4DlGBHIUOwI0IbrJ8HWPc4MU7HzviGeNho/UJDfi6B5p3sHeWIQ0KGIU0Jpxi5ZHxemQfLkkAwQ==
  /glob/7.1.7:
    dependencies:
      fs.realpath: 1.0.0
      inflight: 1.0.6
      inherits: 2.0.4
      minimatch: 3.0.4
      once: 1.4.0
      path-is-absolute: 1.0.1
    dev: false
    resolution:
      integrity: sha512-OvD9ENzPLbegENnYP5UUfJIirTg4+XwMWGaQfQTY0JenxNvvIKP3U3/tAQSPIu/lHxXYSZmpXlUHeqAIdKzBLQ==
  /global-modules/1.0.0:
    dependencies:
      global-prefix: 1.0.2
      is-windows: 1.0.2
      resolve-dir: 1.0.1
    dev: false
    engines:
      node: '>=0.10.0'
    resolution:
      integrity: sha512-sKzpEkf11GpOFuw0Zzjzmt4B4UZwjOcG757PPvrfhxcLFbq0wpsgpOqxpxtxFiCG4DtG93M6XRVbF2oGdev7bg==
  /global-prefix/1.0.2:
    dependencies:
      expand-tilde: 2.0.2
      homedir-polyfill: 1.0.3
      ini: 1.3.8
      is-windows: 1.0.2
      which: 1.3.1
    dev: false
    engines:
      node: '>=0.10.0'
    resolution:
      integrity: sha1-2/dDxsFJklk8ZVVoy2btMsASLr4=
  /global/4.4.0:
    dependencies:
      min-document: 2.19.0
      process: 0.11.10
    dev: false
    resolution:
      integrity: sha512-wv/LAoHdRE3BeTGz53FAamhGlPLhlssK45usmGFThIi4XqnBmjKQ16u+RNbP7WvigRZDxUsM0J3gcQ5yicaL0w==
  /globals/11.12.0:
    dev: false
    engines:
      node: '>=4'
    resolution:
      integrity: sha512-WOBp/EEGUiIsJSp7wcv/y6MO+lV9UoncWqxuFfm8eBwzWNgyfBd6Gz+IeKQ9jCmyhoH99g15M3T+QaVHFjizVA==
  /globals/13.11.0:
    dependencies:
      type-fest: 0.20.2
    dev: false
    engines:
      node: '>=8'
    resolution:
      integrity: sha512-08/xrJ7wQjK9kkkRoI3OFUBbLx4f+6x3SGwcPvQ0QH6goFDrOU2oyAWrmh3dJezu65buo+HBMzAMQy6rovVC3g==
  /globby/11.0.4:
    dependencies:
      array-union: 2.1.0
      dir-glob: 3.0.1
      fast-glob: 3.2.7
      ignore: 5.1.8
      merge2: 1.4.1
      slash: 3.0.0
    dev: false
    engines:
      node: '>=10'
    resolution:
      integrity: sha512-9O4MVG9ioZJ08ffbcyVYyLOJLk5JQ688pJ4eMGLpdWLHq/Wr1D9BlriLQyL0E+jbkuePVZXYFj47QM/v093wHg==
  /graceful-fs/4.2.8:
    dev: false
    resolution:
      integrity: sha512-qkIilPUYcNhJpd33n0GBXTB1MMPp14TxEsEs0pTrsSVucApsYzW5V+Q8Qxhik6KU3evy+qkAAowTByymK0avdg==
  /growl/1.10.5:
    dev: false
    engines:
      node: '>=4.x'
    resolution:
      integrity: sha512-qBr4OuELkhPenW6goKVXiv47US3clb3/IbuWF9KNKEijAy9oeHxU9IgzjvJhHkUzhaj7rOUD7+YGWqUjLp5oSA==
  /guid-typescript/1.0.9:
    dev: false
    resolution:
      integrity: sha512-Y8T4vYhEfwJOTbouREvG+3XDsjr8E3kIr7uf+JZ0BYloFsttiHU0WfvANVsR7TxNUJa/WpCnw/Ino/p+DeBhBQ==
  /handlebars/4.7.7:
    dependencies:
      minimist: 1.2.5
      neo-async: 2.6.2
      source-map: 0.6.1
      wordwrap: 1.0.0
    dev: false
    engines:
      node: '>=0.4.7'
    hasBin: true
    optionalDependencies:
      uglify-js: 3.14.1
    resolution:
      integrity: sha512-aAcXm5OAfE/8IXkcZvCepKU3VzW1/39Fb5ZuqMtgI/hT8X2YgoMvBY5dLhq/cpOvw7Lk1nK/UF71aLG/ZnVYRA==
  /har-schema/2.0.0:
    dev: false
    engines:
      node: '>=4'
    resolution:
      integrity: sha1-qUwiJOvKwEeCoNkDVSHyRzW37JI=
  /har-validator/5.1.5:
    dependencies:
      ajv: 6.12.6
      har-schema: 2.0.0
    deprecated: this library is no longer supported
    dev: false
    engines:
      node: '>=6'
    resolution:
      integrity: sha512-nmT2T0lljbxdQZfspsno9hgrG3Uir6Ks5afism62poxqBM6sDnMEuPmzTq8XN0OEwqKLLdh1jQI3qyE66Nzb3w==
  /has-ansi/2.0.0:
    dependencies:
      ansi-regex: 2.1.1
    dev: false
    engines:
      node: '>=0.10.0'
    resolution:
      integrity: sha1-NPUEnOHs3ysGSa8+8k5F7TVBbZE=
  /has-bigints/1.0.1:
    dev: false
    resolution:
      integrity: sha512-LSBS2LjbNBTf6287JEbEzvJgftkF5qFkmCo9hDRpAzKhUOlJ+hx8dd4USs00SgsUNwc4617J9ki5YtEClM2ffA==
  /has-flag/3.0.0:
    dev: false
    engines:
      node: '>=4'
    resolution:
      integrity: sha1-tdRU3CGZriJWmfNGfloH87lVuv0=
  /has-flag/4.0.0:
    dev: false
    engines:
      node: '>=8'
    resolution:
      integrity: sha512-EykJT/Q1KjTWctppgIAgfSO0tKVuZUjhgMr17kqTumMl6Afv3EISleU7qZUzoXDFTAHTDC4NOoG/ZxU3EvlMPQ==
  /has-glob/1.0.0:
    dependencies:
      is-glob: 3.1.0
    dev: false
    engines:
      node: '>=0.10.0'
    resolution:
      integrity: sha1-mqqe7b/7G6OZCnsAEPtnjuAIEgc=
  /has-only/1.1.1:
    dev: false
    engines:
      node: '>=6'
    resolution:
      integrity: sha512-3GuFy9rDw0xvovCHb4SOKiRImbZ+a8boFBUyGNRPVd2mRyQOzYdau5G9nodUXC1ZKYN59hrHFkW1lgBQscYfTg==
  /has-symbols/1.0.2:
    dev: false
    engines:
      node: '>= 0.4'
    resolution:
      integrity: sha512-chXa79rL/UC2KlX17jo3vRGz0azaWEx5tGqZg5pO3NUyEJVB17dMruQlzCCOfUvElghKcm5194+BCRvi2Rv/Gw==
  /has-tostringtag/1.0.0:
    dependencies:
      has-symbols: 1.0.2
    dev: false
    engines:
      node: '>= 0.4'
    resolution:
      integrity: sha512-kFjcSNhnlGV1kyoGk7OXKSawH5JOb/LzUc5w9B02hOTO0dfFRjbHQKvg1d6cf3HbeUmtU9VbbV3qzZ2Teh97WQ==
  /has-unicode/2.0.1:
    dev: false
    resolution:
      integrity: sha1-4Ob+aijPUROIVeCG0Wkedx3iqLk=
  /has/1.0.3:
    dependencies:
      function-bind: 1.1.1
    dev: false
    engines:
      node: '>= 0.4.0'
    resolution:
      integrity: sha512-f2dvO0VU6Oej7RkWJGrehjbzMAjFp5/VKPp5tTpWIV4JHHZK1/BxbFRtf/siA2SWTe09caDmVtYYzWEIbBS4zw==
  /hash-base/3.1.0:
    dependencies:
      inherits: 2.0.4
      readable-stream: 3.6.0
      safe-buffer: 5.2.1
    dev: false
    engines:
      node: '>=4'
    resolution:
      integrity: sha512-1nmYp/rhMDiE7AYkDw+lLwlAzz0AntGIe51F3RfFfEqyQ3feY2eI/NcwC6umIQVOASPMsWJLJScWKSSvzL9IVA==
  /hasha/3.0.0:
    dependencies:
      is-stream: 1.1.0
    dev: false
    engines:
      node: '>=4'
    resolution:
      integrity: sha1-UqMvq4Vp1BymmmH/GiFPjrfIvTk=
  /he/1.2.0:
    dev: false
    hasBin: true
    resolution:
      integrity: sha512-F/1DnUGPopORZi0ni+CvrCgHQ5FyEAHRLSApuYWMmrbSwoN2Mn/7k+Gl38gJnR7yyDZk6WLXwiGod1JOWNDKGw==
  /highlight.js/9.18.5:
    deprecated: Support has ended for 9.x series. Upgrade to @latest
    dev: false
    requiresBuild: true
    resolution:
      integrity: sha512-a5bFyofd/BHCX52/8i8uJkjr9DYwXIPnM/plwI6W7ezItLGqzt7X2G2nXuYSfsIJdkwwj/g9DG1LkcGJI/dDoA==
  /homedir-polyfill/1.0.3:
    dependencies:
      parse-passwd: 1.0.0
    dev: false
    engines:
      node: '>=0.10.0'
    resolution:
      integrity: sha512-eSmmWE5bZTK2Nou4g0AI3zZ9rswp7GRKoKXS1BLUkvPviOqs4YTN1djQIqrXy9k5gEtdLPy86JjRwsNM9tnDcA==
  /hosted-git-info/2.8.9:
    dev: false
    resolution:
      integrity: sha512-mxIDAb9Lsm6DoOJ7xH+5+X4y1LU/4Hi50L9C5sIswK3JzULS4bwk1FvjdBgvYR4bzT4tuUQiC15FE2f5HbLvYw==
  /html-escaper/2.0.2:
    dev: false
    resolution:
      integrity: sha512-H2iMtd0I4Mt5eYiapRdIDjp+XzelXQ0tFE4JS7YFwFevXXMmOp9myNrUvCg0D6ws8iqkRPBfKHgbwig1SmlLfg==
  /http-errors/1.7.2:
    dependencies:
      depd: 1.1.2
      inherits: 2.0.3
      setprototypeof: 1.1.1
      statuses: 1.5.0
      toidentifier: 1.0.0
    dev: false
    engines:
      node: '>= 0.6'
    resolution:
      integrity: sha512-uUQBt3H/cSIVfch6i1EuPNy/YsRSOUBXTVfZ+yR7Zjez3qjBz6i9+i4zjNaoqcoFVI4lQJ5plg63TvGfRSDCRg==
  /http-errors/1.7.3:
    dependencies:
      depd: 1.1.2
      inherits: 2.0.4
      setprototypeof: 1.1.1
      statuses: 1.5.0
      toidentifier: 1.0.0
    dev: false
    engines:
      node: '>= 0.6'
    resolution:
      integrity: sha512-ZTTX0MWrsQ2ZAhA1cejAwDLycFsd7I7nVtnkT3Ol0aqodaKW+0CTZDQ1uBv5whptCnc8e8HeRRJxRs0kmm/Qfw==
  /http-proxy-agent/4.0.1:
    dependencies:
      '@tootallnate/once': 1.1.2
      agent-base: 6.0.2
      debug: 4.3.2
    dev: false
    engines:
      node: '>= 6'
    resolution:
      integrity: sha512-k0zdNgqWTGA6aeIRVpvfVob4fL52dTfaehylg0Y4UvSySvOq/Y+BOyPrgpUrA7HylqvU8vIZGsRuXmspskV0Tg==
  /http-proxy/1.18.1:
    dependencies:
      eventemitter3: 4.0.7
      follow-redirects: 1.14.1
      requires-port: 1.0.0
    dev: false
    engines:
      node: '>=8.0.0'
    resolution:
      integrity: sha512-7mz/721AbnJwIVbnaSv1Cz3Am0ZLT/UBwkC92VlxhXv/k/BBQfM2fXElQNC27BVGr0uwUpplYPQM9LnaBMR5NQ==
  /http-proxy/1.18.1_debug@4.3.2:
    dependencies:
      eventemitter3: 4.0.7
      follow-redirects: 1.14.1_debug@4.3.2
      requires-port: 1.0.0
    dev: false
    engines:
      node: '>=8.0.0'
    peerDependencies:
      debug: '*'
    resolution:
      integrity: sha512-7mz/721AbnJwIVbnaSv1Cz3Am0ZLT/UBwkC92VlxhXv/k/BBQfM2fXElQNC27BVGr0uwUpplYPQM9LnaBMR5NQ==
  /http-signature/1.2.0:
    dependencies:
      assert-plus: 1.0.0
      jsprim: 1.4.1
      sshpk: 1.16.1
    dev: false
    engines:
      node: '>=0.8'
      npm: '>=1.3.7'
    resolution:
      integrity: sha1-muzZJRFHcvPZW2WmCruPfBj7rOE=
  /https-proxy-agent/5.0.0:
    dependencies:
      agent-base: 6.0.2
      debug: 4.3.2
    dev: false
    engines:
      node: '>= 6'
    resolution:
      integrity: sha512-EkYm5BcKUGiduxzSt3Eppko+PiNWNEpa4ySk9vTC6wDsQJW9rHSa+UhGNJoRYp7bz6Ht1eaRIa6QaJqO5rCFbA==
  /human-signals/1.1.1:
    dev: false
    engines:
      node: '>=8.12.0'
    resolution:
      integrity: sha512-SEQu7vl8KjNL2eoGBLF3+wAjpsNfA9XMlXAYj/3EdaNfAlxKthD1xjEQfGOUhllCGGJVNY34bRr6lPINhNjyZw==
  /iconv-lite/0.4.24:
    dependencies:
      safer-buffer: 2.1.2
    dev: false
    engines:
      node: '>=0.10.0'
    resolution:
      integrity: sha512-v3MXnZAcvnywkTUEZomIActle7RXXeedOR31wwl7VlyoXO4Qi9arvSenNQWne1TcRwhCL1HwLI21bEqdpj8/rA==
  /ieee754/1.2.1:
    dev: false
    resolution:
      integrity: sha512-dcyqhDvX1C46lXZcVqCpK+FtMRQVdIMN6/Df5js2zouUsqG7I6sFxitIC+7KYK29KdXOLHdu9zL4sFnoVQnqaA==
  /ignore/4.0.6:
    dev: false
    engines:
      node: '>= 4'
    resolution:
      integrity: sha512-cyFDKrqc/YdcWFniJhzI42+AzS+gNwmUzOSFcRCQYwySuBBBy/KjuxWLZ/FHEH6Moq1NizMOBWyTcv8O4OZIMg==
  /ignore/5.1.8:
    dev: false
    engines:
      node: '>= 4'
    resolution:
      integrity: sha512-BMpfD7PpiETpBl/A6S498BaIJ6Y/ABT93ETbby2fP00v4EbvPBXWEoaR1UBPKs3iR53pJY7EtZk5KACI57i1Uw==
  /import-fresh/3.3.0:
    dependencies:
      parent-module: 1.0.1
      resolve-from: 4.0.0
    dev: false
    engines:
      node: '>=6'
    resolution:
      integrity: sha512-veYYhQa+D1QBKznvhUHxb8faxlrwUnxseDAbAp457E0wLNio2bOSKnjYDhMj+YiAq61xrMGhQk9iXVk5FzgQMw==
  /import-lazy/4.0.0:
    dev: false
    engines:
      node: '>=8'
    resolution:
      integrity: sha512-rKtvo6a868b5Hu3heneU+L4yEQ4jYKLtjpnPeUdK7h0yzXGmyBTypknlkCvHFBqfX9YlorEiMM6Dnq/5atfHkw==
  /imurmurhash/0.1.4:
    dev: false
    engines:
      node: '>=0.8.19'
    resolution:
      integrity: sha1-khi5srkoojixPcT7a21XbyMUU+o=
  /inflight/1.0.6:
    dependencies:
      once: 1.4.0
      wrappy: 1.0.2
    dev: false
    resolution:
      integrity: sha1-Sb1jMdfQLQwJvJEKEHW6gWW1bfk=
  /inherits/2.0.1:
    dev: false
    resolution:
      integrity: sha1-sX0I0ya0Qj5Wjv9xn5GwscvfafE=
  /inherits/2.0.3:
    dev: false
    resolution:
      integrity: sha1-Yzwsg+PaQqUC9SRmAiSA9CCCYd4=
  /inherits/2.0.4:
    dev: false
    resolution:
      integrity: sha512-k/vGaX4/Yla3WzyMCvTQOXYeIHvqOKtnqBduzTHpzpQZzAskKMhZ2K+EnBiSM9zGSoIFeMpXKxa4dYeZIQqewQ==
  /ini/1.3.8:
    dev: false
    resolution:
      integrity: sha512-JV/yugV2uzW5iMRSiZAyDtQd+nxtUnjeLt0acNdw98kKLrvuRVyB80tsREOE7yvGVgalhZ6RNXCmEHkUKBKxew==
  /internal-slot/1.0.3:
    dependencies:
      get-intrinsic: 1.1.1
      has: 1.0.3
      side-channel: 1.0.4
    dev: false
    engines:
      node: '>= 0.4'
    resolution:
      integrity: sha512-O0DB1JC/sPyZl7cIo78n5dR7eUSwwpYPiXRhTzNxZVAMUuB8vlnRFyLxdrVToks6XPLVnFfbzaVd5WLjhgg+vA==
  /interpret/1.4.0:
    dev: false
    engines:
      node: '>= 0.10'
    resolution:
      integrity: sha512-agE4QfB2Lkp9uICn7BAqoscw4SZP9kTE2hxiFI3jBPmXJfdqiahTbUuKGsMoN2GtqL9AxhYioAcVvgsb1HvRbA==
  /ip-regex/2.1.0:
    dev: false
    engines:
      node: '>=4'
    resolution:
      integrity: sha1-+ni/XS5pE8kRzp+BnuUUa7bYROk=
  /ip/1.1.5:
    dev: false
    resolution:
      integrity: sha1-vd7XARQpCCjAoDnnLvJfWq7ENUo=
  /ipaddr.js/1.9.1:
    dev: false
    engines:
      node: '>= 0.10'
    resolution:
      integrity: sha512-0KI/607xoxSToH7GjN1FfSbLoU0+btTicjsQSWQlh/hZykN8KpmMf7uYwPW3R+akZ6R/w18ZlXSHBYXiYUPO3g==
  /is-arguments/1.1.1:
    dependencies:
      call-bind: 1.0.2
      has-tostringtag: 1.0.0
    dev: false
    engines:
      node: '>= 0.4'
    resolution:
      integrity: sha512-8Q7EARjzEnKpt/PCD7e1cgUS0a6X8u5tdSiMqXhojOdoV9TsMsiO+9VLC5vAmO8N7/GmXn7yjR8qnA6bVAEzfA==
  /is-arrayish/0.2.1:
    dev: false
    resolution:
      integrity: sha1-d8mYQFJ6qOyxqLppe4BkWnqSap0=
  /is-bigint/1.0.4:
    dependencies:
      has-bigints: 1.0.1
    dev: false
    resolution:
      integrity: sha512-zB9CruMamjym81i2JZ3UMn54PKGsQzsJeo6xvN3HJJ4CAsQNB6iRutp2To77OfCNuoxspsIhzaPoO1zyCEhFOg==
  /is-binary-path/2.1.0:
    dependencies:
      binary-extensions: 2.2.0
    dev: false
    engines:
      node: '>=8'
    resolution:
      integrity: sha512-ZMERYes6pDydyuGidse7OsHxtbI7WVeUEozgR/g7rd0xUimYNlvZRE/K2MgZTjWy725IfelLeVcEM97mmtRGXw==
  /is-boolean-object/1.1.2:
    dependencies:
      call-bind: 1.0.2
      has-tostringtag: 1.0.0
    dev: false
    engines:
      node: '>= 0.4'
    resolution:
      integrity: sha512-gDYaKHJmnj4aWxyj6YHyXVpdQawtVLHU5cb+eztPGczf6cjuTdwve5ZIEfgXqH4e57An1D1AKf8CZ3kYrQRqYA==
  /is-buffer/1.1.6:
    dev: false
    resolution:
      integrity: sha512-NcdALwpXkTm5Zvvbk7owOUSvVvBKDgKP5/ewfXEznmQFfs4ZRmanOeKBTjRVjka3QFoN6XJ+9F3USqfHqTaU5w==
  /is-buffer/2.0.5:
    dev: false
    engines:
      node: '>=4'
    resolution:
      integrity: sha512-i2R6zNFDwgEHJyQUtJEk0XFi1i0dPFn/oqjK3/vPCcDeJvW5NQ83V8QbicfF1SupOaB0h8ntgBC2YiE7dfyctQ==
  /is-callable/1.2.4:
    dev: false
    engines:
      node: '>= 0.4'
    resolution:
      integrity: sha512-nsuwtxZfMX67Oryl9LCQ+upnC0Z0BgpwntpS89m1H/TLF0zNfzfLMV/9Wa/6MZsj0acpEjAO0KF1xT6ZdLl95w==
  /is-ci/2.0.0:
    dependencies:
      ci-info: 2.0.0
    dev: false
    hasBin: true
    resolution:
      integrity: sha512-YfJT7rkpQB0updsdHLGWrvhBJfcfzNNawYDNIyQXJz0IViGf75O8EBPKSdvw2rF+LGCsX4FZ8tcr3b19LcZq4w==
  /is-core-module/2.5.0:
    dependencies:
      has: 1.0.3
    dev: false
    resolution:
      integrity: sha512-TXCMSDsEHMEEZ6eCA8rwRDbLu55MRGmrctljsBX/2v1d9/GzqHOxW5c5oPSgrUt2vBFXebu9rGqckXGPWOlYpg==
  /is-date-object/1.0.5:
    dependencies:
      has-tostringtag: 1.0.0
    dev: false
    engines:
      node: '>= 0.4'
    resolution:
      integrity: sha512-9YQaSxsAiSwcvS33MBk3wTCVnWK+HhF8VZR2jRxehM16QcVOdHqPn4VPHmRK4lSr38n9JriurInLcP90xsYNfQ==
  /is-docker/2.2.1:
    dev: false
    engines:
      node: '>=8'
    hasBin: true
    resolution:
      integrity: sha512-F+i2BKsFrH66iaUFc0woD8sLy8getkwTwtOBjvs56Cx4CgJDeKQeqfz8wAYiSb8JOprWhHH5p77PbmYCvvUuXQ==
  /is-extglob/2.1.1:
    dev: false
    engines:
      node: '>=0.10.0'
    resolution:
      integrity: sha1-qIwCU1eR8C7TfHahueqXc8gz+MI=
  /is-fullwidth-code-point/1.0.0:
    dependencies:
      number-is-nan: 1.0.1
    dev: false
    engines:
      node: '>=0.10.0'
    resolution:
      integrity: sha1-754xOG8DGn8NZDr4L95QxFfvAMs=
  /is-fullwidth-code-point/2.0.0:
    dev: false
    engines:
      node: '>=4'
    resolution:
      integrity: sha1-o7MKXE8ZkYMWeqq5O+764937ZU8=
  /is-fullwidth-code-point/3.0.0:
    dev: false
    engines:
      node: '>=8'
    resolution:
      integrity: sha512-zymm5+u+sCsSWyD9qNaejV3DFvhCKclKdizYaJUuHA83RLjb7nSuGnddCHGv0hk+KY7BMAlsWeK4Ueg6EV6XQg==
  /is-generator-function/1.0.10:
    dependencies:
      has-tostringtag: 1.0.0
    dev: false
    engines:
      node: '>= 0.4'
    resolution:
      integrity: sha512-jsEjy9l3yiXEQ+PsXdmBwEPcOxaXWLspKdplFUVI9vq1iZgIekeC0L167qeu86czQaxed3q/Uzuw0swL0irL8A==
  /is-glob/3.1.0:
    dependencies:
      is-extglob: 2.1.1
    dev: false
    engines:
      node: '>=0.10.0'
    resolution:
      integrity: sha1-e6WuJCF4BKxwcHuWkiVnSGzD6Eo=
  /is-glob/4.0.1:
    dependencies:
      is-extglob: 2.1.1
    dev: false
    engines:
      node: '>=0.10.0'
    resolution:
      integrity: sha512-5G0tKtBTFImOqDnLB2hG6Bp2qcKEFduo4tZu9MT/H6NQv/ghhy30o55ufafxJ/LdH79LLs2Kfrn85TLKyA7BUg==
  /is-module/1.0.0:
    dev: false
    resolution:
      integrity: sha1-Mlj7afeMFNW4FdZkM2tM/7ZEFZE=
  /is-negative-zero/2.0.1:
    dev: false
    engines:
      node: '>= 0.4'
    resolution:
      integrity: sha512-2z6JzQvZRa9A2Y7xC6dQQm4FSTSTNWjKIYYTt4246eMTJmIo0Q+ZyOsU66X8lxK1AbB92dFeglPLrhwpeRKO6w==
  /is-number-object/1.0.6:
    dependencies:
      has-tostringtag: 1.0.0
    dev: false
    engines:
      node: '>= 0.4'
    resolution:
      integrity: sha512-bEVOqiRcvo3zO1+G2lVMy+gkkEm9Yh7cDMRusKKu5ZJKPUYSJwICTKZrNKHA2EbSP0Tu0+6B/emsYNHZyn6K8g==
  /is-number/7.0.0:
    dev: false
    engines:
      node: '>=0.12.0'
    resolution:
      integrity: sha512-41Cifkg6e8TylSpdtTpeLVMqvSBEVzTttHvERD741+pnZ8ANv0004MRL43QKPDlK9cGvNp6NZWZUBlbGXYxxng==
  /is-reference/1.2.1:
    dependencies:
      '@types/estree': 0.0.50
    dev: false
    resolution:
      integrity: sha512-U82MsXXiFIrjCK4otLT+o2NA2Cd2g5MLoOVXUZjIOhLurrRxpEXzI8O0KZHr3IjLvlAH1kTPYSuqer5T9ZVBKQ==
  /is-regex/1.1.4:
    dependencies:
      call-bind: 1.0.2
      has-tostringtag: 1.0.0
    dev: false
    engines:
      node: '>= 0.4'
    resolution:
      integrity: sha512-kvRdxDsxZjhzUX07ZnLydzS1TU/TJlTUHHY4YLL87e37oUA49DfkLqgy+VjFocowy29cKvcSiu+kIv728jTTVg==
  /is-stream/1.1.0:
    dev: false
    engines:
      node: '>=0.10.0'
    resolution:
      integrity: sha1-EtSj3U5o4Lec6428hBc66A2RykQ=
  /is-stream/2.0.1:
    dev: false
    engines:
      node: '>=8'
    resolution:
      integrity: sha512-hFoiJiTl63nn+kstHGBtewWSKnQLpyb155KHheA1l39uvtO9nWIop1p3udqPcUd/xbF1VLMO4n7OI6p7RbngDg==
  /is-string/1.0.7:
    dependencies:
      has-tostringtag: 1.0.0
    dev: false
    engines:
      node: '>= 0.4'
    resolution:
      integrity: sha512-tE2UXzivje6ofPW7l23cjDOMa09gb7xlAqG6jG5ej6uPV32TlWP3NKPigtaGeHNu9fohccRYvIiZMfOOnOYUtg==
  /is-subset/0.1.1:
    dev: false
    resolution:
      integrity: sha1-ilkRfZMt4d4A8kX83TnOQ/HpOaY=
  /is-symbol/1.0.4:
    dependencies:
      has-symbols: 1.0.2
    dev: false
    engines:
      node: '>= 0.4'
    resolution:
      integrity: sha512-C/CPBqKWnvdcxqIARxyOh4v1UUEOCHpgDa0WYgpKDFMszcrPcffg5uhwSgPCLD2WWxmq6isisz87tzT01tuGhg==
  /is-typed-array/1.1.7:
    dependencies:
      available-typed-arrays: 1.0.4
      call-bind: 1.0.2
      es-abstract: 1.18.5
      foreach: 2.0.5
      has-tostringtag: 1.0.0
    dev: false
    engines:
      node: '>= 0.4'
    resolution:
      integrity: sha512-VxlpTBGknhQ3o7YiVjIhdLU6+oD8dPz/79vvvH4F+S/c8608UCVa9fgDpa1kZgFoUST2DCgacc70UszKgzKuvA==
  /is-typedarray/1.0.0:
    dev: false
    resolution:
      integrity: sha1-5HnICFjfDBsR3dppQPlgEfzaSpo=
  /is-valid-glob/1.0.0:
    dev: false
    engines:
      node: '>=0.10.0'
    resolution:
      integrity: sha1-Kb8+/3Ab4tTTFdusw5vDn+j2Aao=
  /is-windows/1.0.2:
    dev: false
    engines:
      node: '>=0.10.0'
    resolution:
      integrity: sha512-eXK1UInq2bPmjyX6e3VHIzMLobc4J94i4AWn+Hpq3OU5KkrRC96OAcR3PRJ/pGu6m8TRnBHP9dkXQVsT/COVIA==
  /is-wsl/2.2.0:
    dependencies:
      is-docker: 2.2.1
    dev: false
    engines:
      node: '>=8'
    resolution:
      integrity: sha512-fKzAra0rGJUUBwGBgNkHZuToZcn+TtXHpeCgmkMJMMYx1sQDYaCSyjJBSCa2nH1DGm7s3n1oBnohoVTBaN7Lww==
  /isarray/0.0.1:
    dev: false
    resolution:
      integrity: sha1-ihis/Kmo9Bd+Cav8YDiTmwXR7t8=
  /isarray/1.0.0:
    dev: false
    resolution:
      integrity: sha1-u5NdSFgsuhaMBoNJV6VKPgcSTxE=
  /isbinaryfile/4.0.8:
    dev: false
    engines:
      node: '>= 8.0.0'
    resolution:
      integrity: sha512-53h6XFniq77YdW+spoRrebh0mnmTxRPTlcuIArO57lmMdq4uBKFKaeTjnb92oYWrSn/LVL+LT+Hap2tFQj8V+w==
  /isexe/2.0.0:
    dev: false
    resolution:
      integrity: sha1-6PvzdNxVb/iUehDcsFctYz8s+hA=
  /isstream/0.1.2:
    dev: false
    resolution:
      integrity: sha1-R+Y/evVa+m+S4VAOaQ64uFKcCZo=
  /istanbul-lib-coverage/2.0.5:
    dev: false
    engines:
      node: '>=6'
    resolution:
      integrity: sha512-8aXznuEPCJvGnMSRft4udDRDtb1V3pkQkMMI5LI+6HuQz5oQ4J2UFn1H82raA3qJtyOLkkwVqICBQkjnGtn5mA==
  /istanbul-lib-coverage/3.0.0:
    dev: false
    engines:
      node: '>=8'
    resolution:
      integrity: sha512-UiUIqxMgRDET6eR+o5HbfRYP1l0hqkWOs7vNxC/mggutCMUIhWMm8gAHb8tHlyfD3/l6rlgNA5cKdDzEAf6hEg==
  /istanbul-lib-hook/2.0.7:
    dependencies:
      append-transform: 1.0.0
    dev: false
    engines:
      node: '>=6'
    resolution:
      integrity: sha512-vrRztU9VRRFDyC+aklfLoeXyNdTfga2EI3udDGn4cZ6fpSXpHLV9X6CHvfoMCPtggg8zvDDmC4b9xfu0z6/llA==
  /istanbul-lib-instrument/3.3.0:
    dependencies:
      '@babel/generator': 7.15.0
      '@babel/parser': 7.15.3
      '@babel/template': 7.14.5
      '@babel/traverse': 7.15.0
      '@babel/types': 7.15.0
      istanbul-lib-coverage: 2.0.5
      semver: 6.3.0
    dev: false
    engines:
      node: '>=6'
    resolution:
      integrity: sha512-5nnIN4vo5xQZHdXno/YDXJ0G+I3dAm4XgzfSVTPLQpj/zAV2dV6Juy0yaf10/zrJOJeHoN3fraFe+XRq2bFVZA==
  /istanbul-lib-instrument/4.0.3:
    dependencies:
      '@babel/core': 7.15.0
      '@istanbuljs/schema': 0.1.3
      istanbul-lib-coverage: 3.0.0
      semver: 6.3.0
    dev: false
    engines:
      node: '>=8'
    resolution:
      integrity: sha512-BXgQl9kf4WTCPCCpmFGoJkz/+uhvm7h7PFKUYxh7qarQd3ER33vHG//qaE8eN25l07YqZPpHXU9I09l/RD5aGQ==
  /istanbul-lib-report/2.0.8:
    dependencies:
      istanbul-lib-coverage: 2.0.5
      make-dir: 2.1.0
      supports-color: 6.1.0
    dev: false
    engines:
      node: '>=6'
    resolution:
      integrity: sha512-fHBeG573EIihhAblwgxrSenp0Dby6tJMFR/HvlerBsrCTD5bkUuoNtn3gVh29ZCS824cGGBPn7Sg7cNk+2xUsQ==
  /istanbul-lib-report/3.0.0:
    dependencies:
      istanbul-lib-coverage: 3.0.0
      make-dir: 3.1.0
      supports-color: 7.2.0
    dev: false
    engines:
      node: '>=8'
    resolution:
      integrity: sha512-wcdi+uAKzfiGT2abPpKZ0hSU1rGQjUQnLvtY5MpQ7QCTahD3VODhcu4wcfY1YtkGaDD5yuydOLINXsfbus9ROw==
  /istanbul-lib-source-maps/3.0.6:
    dependencies:
      debug: 4.3.2
      istanbul-lib-coverage: 2.0.5
      make-dir: 2.1.0
      rimraf: 2.7.1
      source-map: 0.6.1
    dev: false
    engines:
      node: '>=6'
    resolution:
      integrity: sha512-R47KzMtDJH6X4/YW9XTx+jrLnZnscW4VpNN+1PViSYTejLVPWv7oov+Duf8YQSPyVRUvueQqz1TcsC6mooZTXw==
  /istanbul-lib-source-maps/4.0.0:
    dependencies:
      debug: 4.3.2
      istanbul-lib-coverage: 3.0.0
      source-map: 0.6.1
    dev: false
    engines:
      node: '>=8'
    resolution:
      integrity: sha512-c16LpFRkR8vQXyHZ5nLpY35JZtzj1PQY1iZmesUbf1FZHbIupcWfjgOXBY9YHkLEQ6puz1u4Dgj6qmU/DisrZg==
  /istanbul-reports/2.2.7:
    dependencies:
      html-escaper: 2.0.2
    dev: false
    engines:
      node: '>=6'
    resolution:
      integrity: sha512-uu1F/L1o5Y6LzPVSVZXNOoD/KXpJue9aeLRd0sM9uMXfZvzomB0WxVamWb5ue8kA2vVWEmW7EG+A5n3f1kqHKg==
  /istanbul-reports/3.0.2:
    dependencies:
      html-escaper: 2.0.2
      istanbul-lib-report: 3.0.0
    dev: false
    engines:
      node: '>=8'
    resolution:
      integrity: sha512-9tZvz7AiR3PEDNGiV9vIouQ/EAcqMXFmkcA1CDFTwOB98OZVDL0PH9glHotf5Ugp6GCOTypfzGWI/OqjWNCRUw==
  /its-name/1.0.0:
    dev: false
    engines:
      node: '>=6'
    resolution:
      integrity: sha1-IGXxiD7LVoxl9xEt2/EjQB+uSvA=
  /jest-worker/24.9.0:
    dependencies:
      merge-stream: 2.0.0
      supports-color: 6.1.0
    dev: false
    engines:
      node: '>= 6'
    resolution:
      integrity: sha512-51PE4haMSXcHohnSMdM42anbvZANYTqMrr52tVKPqqsPJMzoP6FYYDVqahX/HrAoKEKz3uUPzSvKs9A3qR4iVw==
  /jju/1.4.0:
    dev: false
    resolution:
      integrity: sha1-o6vicYryQaKykE+EpiWXDzia4yo=
  /jquery/3.6.0:
    dev: false
    resolution:
      integrity: sha512-JVzAR/AjBvVt2BmYhxRCSYysDsPcssdmTFnzyLEts9qNwmjmu4JTAMYubEfwVOSwpQ1I1sKKFcxhZCI2buerfw==
  /js-tokens/4.0.0:
    dev: false
    resolution:
      integrity: sha512-RdJUflcE3cUzKiMqQgsCu06FPu9UdIJO0beYbPhHN4k6apgJtifcoCtT9bcxOpYBtpD2kCM6Sbzg4CausW/PKQ==
  /js-yaml/3.13.1:
    dependencies:
      argparse: 1.0.10
      esprima: 4.0.1
    dev: false
    hasBin: true
    resolution:
      integrity: sha512-YfbcO7jXDdyj0DGxYVSlSeQNHbD7XPWvrVWeVUujrQEoZzWJIRrCPoyk6kL6IAjAG2IolMK4T0hNUe0HOUs5Jw==
  /js-yaml/3.14.1:
    dependencies:
      argparse: 1.0.10
      esprima: 4.0.1
    dev: false
    hasBin: true
    resolution:
      integrity: sha512-okMH7OXXJ7YrN9Ok3/SXrnu4iX9yOk+25nqX4imS2npuvTYDmo/QEZoqwZkYaIDk3jVvBOTOIEgEhaLOynBS9g==
  /jsbi/3.1.6:
    dev: false
    resolution:
      integrity: sha512-CGjq13y28FrBA5mAU+rsfHaVKEF9jrw3PhzZpIzTeMiPsT0XRDAS6E7QS8/ZTmFQUtl2MDJsxKQoYJzAhF7B1w==
  /jsbn/0.1.1:
    dev: false
    resolution:
      integrity: sha1-peZUwuWi3rXyAdls77yoDA7y9RM=
  /jsesc/2.5.2:
    dev: false
    engines:
      node: '>=4'
    hasBin: true
    resolution:
      integrity: sha512-OYu7XEzjkCQ3C5Ps3QIZsQfNpqoJyZZA99wd9aWd05NCtC5pWOkShK2mkL6HXQR6/Cy2lbNdPlZBpuQHXE63gA==
  /json-edm-parser/0.1.2:
    dependencies:
      jsonparse: 1.2.0
    dev: false
    resolution:
      integrity: sha1-HmCw/vG8CvZ7wNFG393lSGzWFbQ=
  /json-parse-better-errors/1.0.2:
    dev: false
    resolution:
      integrity: sha512-mrqyZKfX5EhL7hvqcV6WG1yYjnjeuYDzDhhcAAUrq8Po85NBQBJP+ZDUT75qZQ98IkUoBqdkExkukOU7Ts2wrw==
  /json-schema-traverse/0.4.1:
    dev: false
    resolution:
      integrity: sha512-xbbCH5dCYU5T8LcEhhuh7HJ88HXuW3qsI3Y0zOZFKfZEHcpWiHU/Jxzk629Brsab/mMiHQti9wMP+845RPe3Vg==
  /json-schema-traverse/1.0.0:
    dev: false
    resolution:
      integrity: sha512-NM8/P9n3XjXhIZn1lLhkFaACTOURQXjWhV4BA/RnOv8xvgqtqpAX9IO4mRQxSx1Rlo4tqzeqb0sOlruaOy3dug==
  /json-schema/0.2.3:
    dev: false
    resolution:
      integrity: sha1-tIDIkuWaLwWVTOcnvT8qTogvnhM=
  /json-schema/0.3.0:
    dev: false
    resolution:
      integrity: sha512-TYfxx36xfl52Rf1LU9HyWSLGPdYLL+SQ8/E/0yVyKG8wCCDaSrhPap0vEdlsZWRaS6tnKKLPGiEJGiREVC8kxQ==
  /json-stable-stringify-without-jsonify/1.0.1:
    dev: false
    resolution:
      integrity: sha1-nbe1lJatPzz+8wp1FC0tkwrXJlE=
  /json-stringify-safe/5.0.1:
    dev: false
    resolution:
      integrity: sha1-Epai1Y/UXxmg9s4B1lcB4sc1tus=
  /json5/2.2.0:
    dependencies:
      minimist: 1.2.5
    dev: false
    engines:
      node: '>=6'
    hasBin: true
    resolution:
      integrity: sha512-f+8cldu7X/y7RAJurMEJmdoKXGB/X550w2Nr3tTbezL6RwEE/iMcm+tZnXeoZtKuOq6ft8+CqzEkrIgx1fPoQA==
  /jsonfile/4.0.0:
    dev: false
    optionalDependencies:
      graceful-fs: 4.2.8
    resolution:
      integrity: sha1-h3Gq4HmbZAdrdmQPygWPnBDjPss=
  /jsonparse/1.2.0:
    dev: false
    engines:
      '0': node >= 0.2.0
    resolution:
      integrity: sha1-XAxWhRBxYOcv50ib3eoLRMK8Z70=
  /jsonwebtoken/8.5.1:
    dependencies:
      jws: 3.2.2
      lodash.includes: 4.3.0
      lodash.isboolean: 3.0.3
      lodash.isinteger: 4.0.4
      lodash.isnumber: 3.0.3
      lodash.isplainobject: 4.0.6
      lodash.isstring: 4.0.1
      lodash.once: 4.1.1
      ms: 2.1.3
      semver: 5.7.1
    dev: false
    engines:
      node: '>=4'
      npm: '>=1.4.28'
    resolution:
      integrity: sha512-XjwVfRS6jTMsqYs0EsuJ4LGxXV14zQybNd4L2r0UvbVnSF9Af8x7p5MzbJ90Ioz/9TI41/hTCvznF/loiSzn8w==
  /jsprim/1.4.1:
    dependencies:
      assert-plus: 1.0.0
      extsprintf: 1.3.0
      json-schema: 0.2.3
      verror: 1.10.0
    dev: false
    engines:
      '0': node >=0.6.0
    resolution:
      integrity: sha1-MT5mvB5cwG5Di8G3SZwuXFastqI=
  /jsrsasign/10.3.0:
    dev: false
    resolution:
      integrity: sha512-irDIKKFW++EAELgP3fjFi5/Fn0XEyfuQTTgpbeFwCGkV6tRIYZl3uraRea2HTXWCstcSZuDaCbdAhU1n+075Bg==
  /jssha/2.4.2:
    deprecated: jsSHA versions < 3.0.0 will no longer receive feature updates
    dev: false
    resolution:
      integrity: sha512-/jsi/9C0S70zfkT/4UlKQa5E1xKurDnXcQizcww9JSR/Fv+uIbWM2btG+bFcL3iNoK9jIGS0ls9HWLr1iw0kFg==
  /jssha/3.2.0:
    dev: false
    resolution:
      integrity: sha512-QuruyBENDWdN4tZwJbQq7/eAK85FqrI4oDbXjy5IBhYD+2pTJyBUWZe8ctWaCkrV0gy6AaelgOZZBMeswEa/6Q==
  /just-extend/4.2.1:
    dev: false
    resolution:
      integrity: sha512-g3UB796vUFIY90VIv/WX3L2c8CS2MdWUww3CNrYmqza1Fg0DURc2K/O4YrnklBdQarSJ/y8JnJYDGc+1iumQjg==
  /jwa/1.4.1:
    dependencies:
      buffer-equal-constant-time: 1.0.1
      ecdsa-sig-formatter: 1.0.11
      safe-buffer: 5.2.1
    dev: false
    resolution:
      integrity: sha512-qiLX/xhEEFKUAJ6FiBMbes3w9ATzyk5W7Hvzpa/SLYdxNtng+gcurvrI7TbACjIXlsJyr05/S1oUhZrc63evQA==
  /jwa/2.0.0:
    dependencies:
      buffer-equal-constant-time: 1.0.1
      ecdsa-sig-formatter: 1.0.11
      safe-buffer: 5.2.1
    dev: false
    resolution:
      integrity: sha512-jrZ2Qx916EA+fq9cEAeCROWPTfCwi1IVHqT2tapuqLEVVDKFDENFw1oL+MwrTvH6msKxsd1YTDVw6uKEcsrLEA==
  /jws/3.2.2:
    dependencies:
      jwa: 1.4.1
      safe-buffer: 5.2.1
    dev: false
    resolution:
      integrity: sha512-YHlZCB6lMTllWDtSPHz/ZXTsi8S00usEV6v1tjq8tOUZzw7DpSDWVXjXDre6ed1w/pd495ODpHZYSdkRTsa0HA==
  /jws/4.0.0:
    dependencies:
      jwa: 2.0.0
      safe-buffer: 5.2.1
    dev: false
    resolution:
      integrity: sha512-KDncfTmOZoOMTFG4mBlG0qUIOlc03fmzH+ru6RgYVZhPkyiy/92Owlt/8UEN+a4TXR1FQetfIpJE8ApdvdVxTg==
  /jwt-decode/2.2.0:
    dev: false
    resolution:
      integrity: sha1-fYa9VmefWM5qhHBKZX3TkruoGnk=
  /karma-chai/0.1.0_chai@4.3.4+karma@6.3.4:
    dependencies:
      chai: 4.3.4
      karma: 6.3.4
    dev: false
    peerDependencies:
      chai: '*'
      karma: '>=0.10.9'
    resolution:
      integrity: sha1-vuWtQEAFF4Ea40u5RfdikJEIt5o=
  /karma-chrome-launcher/3.1.0:
    dependencies:
      which: 1.3.1
    dev: false
    resolution:
      integrity: sha512-3dPs/n7vgz1rxxtynpzZTvb9y/GIaW8xjAwcIGttLbycqoFtI7yo1NGnQi6oFTherRE+GIhCAHZC4vEqWGhNvg==
  /karma-coverage/2.0.3:
    dependencies:
      istanbul-lib-coverage: 3.0.0
      istanbul-lib-instrument: 4.0.3
      istanbul-lib-report: 3.0.0
      istanbul-lib-source-maps: 4.0.0
      istanbul-reports: 3.0.2
      minimatch: 3.0.4
    dev: false
    engines:
      node: '>=10.0.0'
    resolution:
      integrity: sha512-atDvLQqvPcLxhED0cmXYdsPMCQuh6Asa9FMZW1bhNqlVEhJoB9qyZ2BY1gu7D/rr5GLGb5QzYO4siQskxaWP/g==
  /karma-edge-launcher/0.4.2_karma@6.3.4:
    dependencies:
      edge-launcher: 1.2.2
      karma: 6.3.4
    dev: false
    engines:
      node: '>=4'
    peerDependencies:
      karma: '>=0.9'
    resolution:
      integrity: sha512-YAJZb1fmRcxNhMIWYsjLuxwODBjh2cSHgTW/jkVmdpGguJjLbs9ZgIK/tEJsMQcBLUkO+yO4LBbqYxqgGW2HIw==
  /karma-env-preprocessor/0.1.1:
    dev: false
    resolution:
      integrity: sha1-u+jIfVnADtt2BwvTwxtLOdXcfhU=
  /karma-firefox-launcher/1.3.0:
    dependencies:
      is-wsl: 2.2.0
    dev: false
    resolution:
      integrity: sha512-Fi7xPhwrRgr+94BnHX0F5dCl1miIW4RHnzjIGxF8GaIEp7rNqX7LSi7ok63VXs3PS/5MQaQMhGxw+bvD+pibBQ==
  /karma-ie-launcher/1.0.0_karma@6.3.4:
    dependencies:
      karma: 6.3.4
      lodash: 4.17.21
    dev: false
    peerDependencies:
      karma: '>=0.9'
    resolution:
      integrity: sha1-SXmGhCxJAZA0bNifVJTKmDDG1Zw=
  /karma-json-preprocessor/0.3.3_karma@6.3.4:
    dependencies:
      karma: 6.3.4
    dev: false
    peerDependencies:
      karma: '>=0.9'
    resolution:
      integrity: sha1-X36ZW+uuS06PCiy1IVBVSq8LHi4=
  /karma-json-to-file-reporter/1.0.1:
    dependencies:
      json5: 2.2.0
    dev: false
    resolution:
      integrity: sha512-kNCi+0UrXAeTJMpMsHkHNbfmlErsYT+/haNakJIhsE/gtj3Jx7zWRg7BTc1HHSbH5KeVXVRJr3/KLB/NHWY7Hg==
  /karma-junit-reporter/2.0.1_karma@6.3.4:
    dependencies:
      karma: 6.3.4
      path-is-absolute: 1.0.1
      xmlbuilder: 12.0.0
    dev: false
    engines:
      node: '>= 8'
    peerDependencies:
      karma: '>=0.9'
    resolution:
      integrity: sha512-VtcGfE0JE4OE1wn0LK8xxDKaTP7slN8DO3I+4xg6gAi1IoAHAXOJ1V9G/y45Xg6sxdxPOR3THCFtDlAfBo9Afw==
  /karma-mocha-reporter/2.2.5_karma@6.3.4:
    dependencies:
      chalk: 2.4.2
      karma: 6.3.4
      log-symbols: 2.2.0
      strip-ansi: 4.0.0
    dev: false
    peerDependencies:
      karma: '>=0.13'
    resolution:
      integrity: sha1-FRIAlejtgZGG5HoLAS8810GJVWA=
  /karma-mocha/2.0.1:
    dependencies:
      minimist: 1.2.5
    dev: false
    resolution:
      integrity: sha512-Tzd5HBjm8his2OA4bouAsATYEpZrp9vC7z5E5j4C5Of5Rrs1jY67RAwXNcVmd/Bnk1wgvQRou0zGVLey44G4tQ==
  /karma-rollup-preprocessor/7.0.7_rollup@1.32.1:
    dependencies:
      chokidar: 3.5.2
      debounce: 1.2.1
      rollup: 1.32.1
    dev: false
    engines:
      node: '>= 8.0.0'
    peerDependencies:
      rollup: '>= 1.0.0'
    resolution:
      integrity: sha512-Y1QwsTCiCBp8sSALZdqmqry/mWIWIy0V6zonUIpy+0/D/Kpb2XZvR+JZrWfacQvcvKQdZFJvg6EwlnKtjepu3Q==
  /karma-source-map-support/1.4.0:
    dependencies:
      source-map-support: 0.5.19
    dev: false
    resolution:
      integrity: sha512-RsBECncGO17KAoJCYXjv+ckIz+Ii9NCi+9enk+rq6XC81ezYkb4/RHE6CTXdA7IOJqoF3wcaLfVG0CPmE5ca6A==
  /karma-sourcemap-loader/0.3.8:
    dependencies:
      graceful-fs: 4.2.8
    dev: false
    resolution:
      integrity: sha512-zorxyAakYZuBcHRJE+vbrK2o2JXLFWK8VVjiT/6P+ltLBUGUvqTEkUiQ119MGdOrK7mrmxXHZF1/pfT6GgIZ6g==
  /karma/6.3.4:
    dependencies:
      body-parser: 1.19.0
      braces: 3.0.2
      chokidar: 3.5.2
      colors: 1.4.0
      connect: 3.7.0
      di: 0.0.1
      dom-serialize: 2.2.1
      glob: 7.1.7
      graceful-fs: 4.2.8
      http-proxy: 1.18.1
      isbinaryfile: 4.0.8
      lodash: 4.17.21
      log4js: 6.3.0
      mime: 2.5.2
      minimatch: 3.0.4
      qjobs: 1.2.0
      range-parser: 1.2.1
      rimraf: 3.0.2
      socket.io: 3.1.2
      source-map: 0.6.1
      tmp: 0.2.1
      ua-parser-js: 0.7.28
      yargs: 16.2.0
    dev: false
    engines:
      node: '>= 10'
    hasBin: true
    resolution:
      integrity: sha512-hbhRogUYIulfkBTZT7xoPrCYhRBnBoqbbL4fszWD0ReFGUxU+LYBr3dwKdAluaDQ/ynT9/7C+Lf7pPNW4gSx4Q==
  /karma/6.3.4_debug@4.3.2:
    dependencies:
      body-parser: 1.19.0
      braces: 3.0.2
      chokidar: 3.5.2
      colors: 1.4.0
      connect: 3.7.0
      di: 0.0.1
      dom-serialize: 2.2.1
      glob: 7.1.7
      graceful-fs: 4.2.8
      http-proxy: 1.18.1_debug@4.3.2
      isbinaryfile: 4.0.8
      lodash: 4.17.21
      log4js: 6.3.0
      mime: 2.5.2
      minimatch: 3.0.4
      qjobs: 1.2.0
      range-parser: 1.2.1
      rimraf: 3.0.2
      socket.io: 3.1.2
      source-map: 0.6.1
      tmp: 0.2.1
      ua-parser-js: 0.7.28
      yargs: 16.2.0
    dev: false
    engines:
      node: '>= 10'
    hasBin: true
    peerDependencies:
      debug: '*'
    resolution:
      integrity: sha512-hbhRogUYIulfkBTZT7xoPrCYhRBnBoqbbL4fszWD0ReFGUxU+LYBr3dwKdAluaDQ/ynT9/7C+Lf7pPNW4gSx4Q==
  /keytar/7.7.0:
    dependencies:
      node-addon-api: 3.2.1
      prebuild-install: 6.1.4
    dev: false
    requiresBuild: true
    resolution:
      integrity: sha512-YEY9HWqThQc5q5xbXbRwsZTh2PJ36OSYRjSv3NN2xf5s5dpLTjEZnC2YikR29OaVybf9nQ0dJ/80i40RS97t/A==
  /lazy-ass/1.6.0:
    dev: false
    engines:
      node: '> 0.8'
    resolution:
      integrity: sha1-eZllXoZGwX8In90YfRUNMyTVRRM=
  /levn/0.3.0:
    dependencies:
      prelude-ls: 1.1.2
      type-check: 0.3.2
    dev: false
    engines:
      node: '>= 0.8.0'
    resolution:
      integrity: sha1-OwmSTt+fCDwEkP3UwLxEIeBHZO4=
  /levn/0.4.1:
    dependencies:
      prelude-ls: 1.2.1
      type-check: 0.4.0
    dev: false
    engines:
      node: '>= 0.8.0'
    resolution:
      integrity: sha512-+bT2uH4E5LGE7h/n3evcS/sQlJXCpIp6ym8OWJ5eV6+67Dsql/LaaT7qJBAt2rzfoa/5QBGBhxDix1dMt2kQKQ==
  /load-json-file/4.0.0:
    dependencies:
      graceful-fs: 4.2.8
      parse-json: 4.0.0
      pify: 3.0.0
      strip-bom: 3.0.0
    dev: false
    engines:
      node: '>=4'
    resolution:
      integrity: sha1-L19Fq5HjMhYjT9U62rZo607AmTs=
  /locate-path/2.0.0:
    dependencies:
      p-locate: 2.0.0
      path-exists: 3.0.0
    dev: false
    engines:
      node: '>=4'
    resolution:
      integrity: sha1-K1aLJl7slExtnA3pw9u7ygNUzY4=
  /locate-path/3.0.0:
    dependencies:
      p-locate: 3.0.0
      path-exists: 3.0.0
    dev: false
    engines:
      node: '>=6'
    resolution:
      integrity: sha512-7AO748wWnIhNqAuaty2ZWHkQHRSNfPVIsPIfwEOWO22AmaoVrWavlOcMR5nzTLNYvp36X220/maaRsrec1G65A==
  /locate-path/5.0.0:
    dependencies:
      p-locate: 4.1.0
    dev: false
    engines:
      node: '>=8'
    resolution:
      integrity: sha512-t7hw9pI+WvuwNJXwk5zVHpyhIqzg2qTlklJOf0mVxGSbe3Fp2VieZcduNYjaLDoy6p9uGpQEGWG87WpMKlNq8g==
  /lodash.clonedeep/4.5.0:
    dev: false
    resolution:
      integrity: sha1-4j8/nE+Pvd6HJSnBBxhXoIblzO8=
  /lodash.flattendeep/4.4.0:
    dev: false
    resolution:
      integrity: sha1-+wMJF/hqMTTlvJvsDWngAT3f7bI=
  /lodash.get/4.4.2:
    dev: false
    resolution:
      integrity: sha1-LRd/ZS+jHpObRDjVNBSZ36OCXpk=
  /lodash.includes/4.3.0:
    dev: false
    resolution:
      integrity: sha1-YLuYqHy5I8aMoeUTJUgzFISfVT8=
  /lodash.isboolean/3.0.3:
    dev: false
    resolution:
      integrity: sha1-bC4XHbKiV82WgC/UOwGyDV9YcPY=
  /lodash.isequal/4.5.0:
    dev: false
    resolution:
      integrity: sha1-QVxEePK8wwEgwizhDtMib30+GOA=
  /lodash.isinteger/4.0.4:
    dev: false
    resolution:
      integrity: sha1-YZwK89A/iwTDH1iChAt3sRzWg0M=
  /lodash.isnumber/3.0.3:
    dev: false
    resolution:
      integrity: sha1-POdoEMWSjQM1IwGsKHMX8RwLH/w=
  /lodash.isplainobject/4.0.6:
    dev: false
    resolution:
      integrity: sha1-fFJqUtibRcRcxpC4gWO+BJf1UMs=
  /lodash.isstring/4.0.1:
    dev: false
    resolution:
      integrity: sha1-1SfftUVuynzJu5XV2ur4i6VKVFE=
  /lodash.merge/4.6.2:
    dev: false
    resolution:
      integrity: sha512-0KpjqXRVvrYyCsX1swR/XTK0va6VQkQM6MNo7PqW77ByjAhoARA8EfrP1N4+KlKj8YS0ZUCtRT/YUuhyYDujIQ==
  /lodash.once/4.1.1:
    dev: false
    resolution:
      integrity: sha1-DdOXEhPHxW34gJd9UEyI+0cal6w=
  /lodash.sortby/4.7.0:
    dev: false
    resolution:
      integrity: sha1-7dFMgk4sycHgsKG0K7UhBRakJDg=
  /lodash.truncate/4.4.2:
    dev: false
    resolution:
      integrity: sha1-WjUNoLERO4N+z//VgSy+WNbq4ZM=
  /lodash/4.17.21:
    dev: false
    resolution:
      integrity: sha512-v2kDEe57lecTulaDIuNTPy3Ry4gLGJ6Z1O3vE1krgXZNrsQ+LFTGHVxVjcXPs17LhbZVGedAJv8XZ1tvj5FvSg==
  /log-symbols/2.2.0:
    dependencies:
      chalk: 2.4.2
    dev: false
    engines:
      node: '>=4'
    resolution:
      integrity: sha512-VeIAFslyIerEJLXHziedo2basKbMKtTw3vfn5IzG0XTjhAVEJyNHnL2p7vc+wBDSdQuUpNw3M2u6xb9QsAY5Eg==
  /log-symbols/3.0.0:
    dependencies:
      chalk: 2.4.2
    dev: false
    engines:
      node: '>=8'
    resolution:
      integrity: sha512-dSkNGuI7iG3mfvDzUuYZyvk5dD9ocYCYzNU6CYDE6+Xqd+gwme6Z00NS3dUh8mq/73HaEtT7m6W+yUPtU6BZnQ==
  /log4js/6.3.0:
    dependencies:
      date-format: 3.0.0
      debug: 4.3.2
      flatted: 2.0.2
      rfdc: 1.3.0
      streamroller: 2.2.4
    dev: false
    engines:
      node: '>=8.0'
    resolution:
      integrity: sha512-Mc8jNuSFImQUIateBFwdOQcmC6Q5maU0VVvdC2R6XMb66/VnT+7WS4D/0EeNMZu1YODmJe5NIn2XftCzEocUgw==
  /long/4.0.0:
    dev: false
    resolution:
      integrity: sha512-XsP+KhQif4bjX1kbuSiySJFNAehNxgLb6hPRGJ9QsUr8ajHkuXGdrHmFUTUUXhDwVX2R5bY4JNZEwbUiMhV+MA==
  /lru-cache/4.1.5:
    dependencies:
      pseudomap: 1.0.2
      yallist: 2.1.2
    dev: false
    resolution:
      integrity: sha512-sWZlbEP2OsHNkXrMl5GYk/jKk70MBng6UU4YI/qGDYbgf6YbP4EvmqISbXCoJiRKs+1bSpFHVgQxvJ17F2li5g==
  /lru-cache/5.1.1:
    dependencies:
      yallist: 3.1.1
    dev: false
    resolution:
      integrity: sha512-KpNARQA3Iwv+jTA0utUVVbrh+Jlrr1Fv0e56GGzAFOXN7dk/FviaDW8LHmK52DlcH4WP2n6gI8vN1aesBFgo9w==
  /lru-cache/6.0.0:
    dependencies:
      yallist: 4.0.0
    dev: false
    engines:
      node: '>=10'
    resolution:
      integrity: sha512-Jo6dJ04CmSjuznwJSS3pUeWmd/H0ffTlkXXgwZi+eq1UCmqQwCh+eLsYOYCwY991i2Fah4h1BEMCx4qThGbsiA==
  /lunr/2.3.9:
    dev: false
    resolution:
      integrity: sha512-zTU3DaZaF3Rt9rhN3uBMGQD3dD2/vFQqnvZCDv4dl5iOzq2IZQqTxu90r4E5J+nP70J3ilqVCrbho2eWaeW8Ow==
  /machina/4.0.2:
    dependencies:
      lodash: 4.17.21
    dev: false
    engines:
      node: '>=0.4.0'
    resolution:
      integrity: sha512-OOlFrW1rd783S6tF36v5Ie/TM64gfvSl9kYLWL2cPA31J71HHWW3XrgSe1BZSFAPkh8532CMJMLv/s9L2aopiA==
  /magic-string/0.25.7:
    dependencies:
      sourcemap-codec: 1.4.8
    dev: false
    resolution:
      integrity: sha512-4CrMT5DOHTDk4HYDlzmwu4FVCcIYI8gauveasrdCu2IKIFOJ3f0v/8MDGJCDL9oD2ppz/Av1b0Nj345H9M+XIA==
  /make-dir/2.1.0:
    dependencies:
      pify: 4.0.1
      semver: 5.7.1
    dev: false
    engines:
      node: '>=6'
    resolution:
      integrity: sha512-LS9X+dc8KLxXCb8dni79fLIIUA5VyZoyjSMCwTluaXA0o27cCK0bhXkpgw+sTXVpPy/lSO57ilRixqk0vDmtRA==
  /make-dir/3.1.0:
    dependencies:
      semver: 6.3.0
    dev: false
    engines:
      node: '>=8'
    resolution:
      integrity: sha512-g3FeP20LNwhALb/6Cz6Dd4F2ngze0jz7tbzrD2wAV+o9FeNHe4rL+yK2md0J/fiSf1sa1ADhXqi5+oVwOM/eGw==
  /make-error/1.3.6:
    dev: false
    resolution:
      integrity: sha512-s8UhlNe7vPKomQhC1qFelMokr/Sc3AgNbso3n74mVPA5LTZwkB9NlXf4XPamLxJE8h0gh73rM94xvwRT2CVInw==
  /marked/0.7.0:
    dev: false
    engines:
      node: '>=0.10.0'
    hasBin: true
    resolution:
      integrity: sha512-c+yYdCZJQrsRjTPhUx7VKkApw9bwDkNbHUKo1ovgcfDjb2kc8rLuRbIFyXL5WOEUwzSSKo3IXpph2K6DqB/KZg==
  /matched/1.0.2:
    dependencies:
      arr-union: 3.1.0
      async-array-reduce: 0.2.1
      glob: 7.1.7
      has-glob: 1.0.0
      is-valid-glob: 1.0.0
      resolve-dir: 1.0.1
    dev: false
    engines:
      node: '>= 0.12.0'
    resolution:
      integrity: sha512-7ivM1jFZVTOOS77QsR+TtYHH0ecdLclMkqbf5qiJdX2RorqfhsL65QHySPZgDE0ZjHoh+mQUNHTanNXIlzXd0Q==
  /md5.js/1.3.4:
    dependencies:
      hash-base: 3.1.0
      inherits: 2.0.4
    dev: false
    resolution:
      integrity: sha1-6b296UogpawYsENA/Fdk1bCdkB0=
  /md5/2.3.0:
    dependencies:
      charenc: 0.0.2
      crypt: 0.0.2
      is-buffer: 1.1.6
    dev: false
    resolution:
      integrity: sha512-T1GITYmFaKuO91vxyoQMFETst+O71VUPEU3ze5GNzDm0OWdP8v1ziTaAEPUr/3kLsY3Sftgz242A1SetQiDL7g==
  /media-typer/0.3.0:
    dev: false
    engines:
      node: '>= 0.6'
    resolution:
      integrity: sha1-hxDXrwqmJvj/+hzgAWhUUmMlV0g=
  /memorystream/0.3.1:
    dev: false
    engines:
      node: '>= 0.10.0'
    resolution:
      integrity: sha1-htcJCzDORV1j+64S3aUaR93K+bI=
  /merge-descriptors/1.0.1:
    dev: false
    resolution:
      integrity: sha1-sAqqVW3YtEVoFQ7J0blT8/kMu2E=
  /merge-source-map/1.1.0:
    dependencies:
      source-map: 0.6.1
    dev: false
    resolution:
      integrity: sha512-Qkcp7P2ygktpMPh2mCQZaf3jhN6D3Z/qVZHSdWvQ+2Ef5HgRAPBO57A77+ENm0CPx2+1Ce/MYKi3ymqdfuqibw==
  /merge-stream/2.0.0:
    dev: false
    resolution:
      integrity: sha512-abv/qOcuPfk3URPfDzmZU1LKmuw8kT+0nIHvKrKgFrwifol/doWcdA4ZqsWQ8ENrFKkd67Mfpo/LovbIUsbt3w==
  /merge2/1.4.1:
    dev: false
    engines:
      node: '>= 8'
    resolution:
      integrity: sha512-8q7VEgMJW4J8tcfVPy8g09NcQwZdbwFEqhe/WZkoIzjn/3TGDwtOCYtXGxA3O8tPzpczCCDgv+P2P5y00ZJOOg==
  /methods/1.1.2:
    dev: false
    engines:
      node: '>= 0.6'
    resolution:
      integrity: sha1-VSmk1nZUE07cxSZmVoNbD4Ua/O4=
  /micromatch/4.0.4:
    dependencies:
      braces: 3.0.2
      picomatch: 2.3.0
    dev: false
    engines:
      node: '>=8.6'
    resolution:
      integrity: sha512-pRmzw/XUcwXGpD9aI9q/0XOwLNygjETJ8y0ao0wdqprrzDa4YnxLcz7fQRZr8voh8V10kGhABbNcHVk5wHgWwg==
  /mime-db/1.49.0:
    dev: false
    engines:
      node: '>= 0.6'
    resolution:
      integrity: sha512-CIc8j9URtOVApSFCQIF+VBkX1RwXp/oMMOrqdyXSBXq5RWNEsRfyj1kiRnQgmNXmHxPoFIxOroKA3zcU9P+nAA==
  /mime-types/2.1.32:
    dependencies:
      mime-db: 1.49.0
    dev: false
    engines:
      node: '>= 0.6'
    resolution:
      integrity: sha512-hJGaVS4G4c9TSMYh2n6SQAGrC4RnfU+daP8G7cSCmaqNjiOoUY0VHCMS42pxnQmVF1GWwFhbHWn3RIxCqTmZ9A==
  /mime/1.6.0:
    dev: false
    engines:
      node: '>=4'
    hasBin: true
    resolution:
      integrity: sha512-x0Vn8spI+wuJ1O6S7gnbaQg8Pxh4NNHb7KSINmEWKiPE4RKOplvijn+NkmYmmRgP68mc70j2EbeTFRsrswaQeg==
  /mime/2.5.2:
    dev: false
    engines:
      node: '>=4.0.0'
    hasBin: true
    resolution:
      integrity: sha512-tqkh47FzKeCPD2PUiPB6pkbMzsCasjxAfC62/Wap5qrUWcb+sFasXUC5I3gYM5iBM8v/Qpn4UK0x+j0iHyFPDg==
  /mimic-fn/2.1.0:
    dev: false
    engines:
      node: '>=6'
    resolution:
      integrity: sha512-OqbOk5oEQeAZ8WXWydlu9HJjz9WVdEIvamMCcXmuqUYjTknH/sqsWvhQ3vgwKFRR1HpjvNBKQ37nbJgYzGqGcg==
  /mimic-response/2.1.0:
    dev: false
    engines:
      node: '>=8'
    resolution:
      integrity: sha512-wXqjST+SLt7R009ySCglWBCFpjUygmCIfD790/kVbiGmUgfYGuB14PiTd5DwVxSV4NcYHjzMkoj5LjQZwTQLEA==
  /min-document/2.19.0:
    dependencies:
      dom-walk: 0.1.2
    dev: false
    resolution:
      integrity: sha1-e9KC4/WELtKVu3SM3Z8f+iyCRoU=
  /minimatch/3.0.4:
    dependencies:
      brace-expansion: 1.1.11
    dev: false
    resolution:
      integrity: sha512-yJHVQEhyqPLUTgt9B83PXu6W3rx4MvvHvSUvToogpwoGDOUQ+yDrR0HRot+yOCdCO7u4hX3pWft6kWBBcqh0UA==
  /minimist/1.2.5:
    dev: false
    resolution:
      integrity: sha512-FM9nNUYrRBAELZQT3xeZQ7fmMOBg6nWNmJKTcgsJeaLstP/UODVpGsr5OhXhhXg6f+qtJ8uiZ+PUxkDWcgIXLw==
  /mkdirp-classic/0.5.3:
    dev: false
    resolution:
      integrity: sha512-gKLcREMhtuZRwRAfqP3RFW+TK4JqApVBtOIftVgjuABpAtpxhPGaDcfvbhNvD0B8iD1oUr/txX35NjcaY6Ns/A==
  /mkdirp/0.5.5:
    dependencies:
      minimist: 1.2.5
    dev: false
    hasBin: true
    resolution:
      integrity: sha512-NKmAlESf6jMGym1++R0Ra7wvhV+wFW63FaSOFPwRahvea0gMUcGUhVeAg/0BC0wiv9ih5NYPB1Wn1UEI1/L+xQ==
  /mkdirp/1.0.4:
    dev: false
    engines:
      node: '>=10'
    hasBin: true
    resolution:
      integrity: sha512-vVqVZQyf3WLx2Shd0qJ9xuvqgAyKPLAiqITEtqW0oIUjzo3PePDd6fW9iFz30ef7Ysp/oiWqbhszeGWW2T6Gzw==
  /mocha-junit-reporter/1.23.3_mocha@7.2.0:
    dependencies:
      debug: 2.6.9
      md5: 2.3.0
      mkdirp: 0.5.5
      mocha: 7.2.0
      strip-ansi: 4.0.0
      xml: 1.0.1
    dev: false
    peerDependencies:
      mocha: '>=2.2.5'
    resolution:
      integrity: sha512-ed8LqbRj1RxZfjt/oC9t12sfrWsjZ3gNnbhV1nuj9R/Jb5/P3Xb4duv2eCfCDMYH+fEu0mqca7m4wsiVjsxsvA==
  /mocha/7.2.0:
    dependencies:
      ansi-colors: 3.2.3
      browser-stdout: 1.3.1
      chokidar: 3.3.0
      debug: 3.2.6
      diff: 3.5.0
      escape-string-regexp: 1.0.5
      find-up: 3.0.0
      glob: 7.1.3
      growl: 1.10.5
      he: 1.2.0
      js-yaml: 3.13.1
      log-symbols: 3.0.0
      minimatch: 3.0.4
      mkdirp: 0.5.5
      ms: 2.1.1
      node-environment-flags: 1.0.6
      object.assign: 4.1.0
      strip-json-comments: 2.0.1
      supports-color: 6.0.0
      which: 1.3.1
      wide-align: 1.1.3
      yargs: 13.3.2
      yargs-parser: 13.1.2
      yargs-unparser: 1.6.0
    dev: false
    engines:
      node: '>= 8.10.0'
    hasBin: true
    resolution:
      integrity: sha512-O9CIypScywTVpNaRrCAgoUnJgozpIofjKUYmJhiCIJMiuYnLI6otcb1/kpW9/n/tJODHGZ7i8aLQoDVsMtOKQQ==
  /mock-fs/4.14.0:
    dev: false
    resolution:
      integrity: sha512-qYvlv/exQ4+svI3UOvPUpLDF0OMX5euvUH0Ny4N5QyRyhNdgAgUrVH3iUINSzEPLvx0kbo/Bp28GJKIqvE7URw==
  /mock-require/3.0.3:
    dependencies:
      get-caller-file: 1.0.3
      normalize-path: 2.1.1
    dev: false
    engines:
      node: '>=4.3.0'
    resolution:
      integrity: sha512-lLzfLHcyc10MKQnNUCv7dMcoY/2Qxd6wJfbqCcVk3LDb8An4hF6ohk5AztrvgKhJCqj36uyzi/p5se+tvyD+Wg==
  /module-details-from-path/1.0.3:
    dev: false
    resolution:
      integrity: sha1-EUyUlnPiqKNenTV4hSeqN7Z52is=
  /moment/2.29.1:
    dev: false
    resolution:
      integrity: sha512-kHmoybcPV8Sqy59DwNDY3Jefr64lK/by/da0ViFcuA4DH0vQg5Q6Ze5VimxkfQNSC+Mls/Kx53s7TjP1RhFEDQ==
  /ms/2.0.0:
    dev: false
    resolution:
      integrity: sha1-VgiurfwAvmwpAd9fmGF4jeDVl8g=
  /ms/2.1.1:
    dev: false
    resolution:
      integrity: sha512-tgp+dl5cGk28utYktBsrFqA7HKgrhgPsg6Z/EfhWI4gl1Hwq8B/GmY/0oXZ6nF8hDVesS/FpnYaD/kOWhYQvyg==
  /ms/2.1.2:
    dev: false
    resolution:
      integrity: sha512-sGkPx+VjMtmA6MX27oA4FBFELFCZZ4S4XqeGOXCv68tT+jb3vk/RyaKWP0PTKyWtmLSM0b+adUTEvbs1PEaH2w==
  /ms/2.1.3:
    dev: false
    resolution:
      integrity: sha512-6FlzubTLZG3J2a/NVCAleEhjzq5oxgHyaCU9yYXvcLsvoVaHJq/s5xXI6/XXP6tz7R9xAOtHnSO/tXtF3WRTlA==
  /msal/1.4.12:
    dependencies:
      tslib: 1.14.1
    dev: false
    engines:
      node: '>=0.8.0'
    resolution:
      integrity: sha512-gjupwQ6nvNL6mZkl5NIXyUmZhTiEMRu5giNdgHMh8l5EPOnV2Xj6nukY1NIxFacSTkEYUSDB47Pej9GxDYf+1w==
  /nan/2.15.0:
    dev: false
    resolution:
      integrity: sha512-8ZtvEnA2c5aYCZYd1cvgdnU6cqwixRoYg70xPLWUws5ORTa/lnw+u4amixRS/Ac5U5mQVgp9pnlSUnbNWFaWZQ==
  /nanoid/3.1.25:
    dev: false
    engines:
      node: ^10 || ^12 || ^13.7 || ^14 || >=15.0.1
    hasBin: true
    resolution:
      integrity: sha512-rdwtIXaXCLFAQbnfqDRnI6jaRHp9fTcYBjtFKE8eezcZ7LuLjhUaQGNeMXf1HmRoCH32CLz6XwX0TtxEOS/A3Q==
  /napi-build-utils/1.0.2:
    dev: false
    resolution:
      integrity: sha512-ONmRUqK7zj7DWX0D9ADe03wbwOBZxNAfF20PlGfCWQcD3+/MakShIHrMqx9YwPTfxDdF1zLeL+RGZiR9kGMLdg==
  /natural-compare/1.4.0:
    dev: false
    resolution:
      integrity: sha1-Sr6/7tdUHywnrPspvbvRXI1bpPc=
  /negotiator/0.6.2:
    dev: false
    engines:
      node: '>= 0.6'
    resolution:
      integrity: sha512-hZXc7K2e+PgeI1eDBe/10Ard4ekbfrrqG8Ep+8Jmf4JID2bNg7NvCPOZN+kfF574pFQI7mum2AUqDidoKqcTOw==
  /neo-async/2.6.2:
    dev: false
    resolution:
      integrity: sha512-Yd3UES5mWCSqR+qNT93S3UoYUkqAZ9lLg8a7g9rimsWmYGK8cVToA4/sF3RrshdyV3sAGMXVUmpMYOw+dLpOuw==
  /nested-error-stacks/2.1.0:
    dev: false
    resolution:
      integrity: sha512-AO81vsIO1k1sM4Zrd6Hu7regmJN1NSiAja10gc4bX3F0wd+9rQmcuHQaHVQCYIEC8iFXnE+mavh23GOt7wBgug==
  /netmask/2.0.2:
    dev: false
    engines:
      node: '>= 0.4.0'
    resolution:
      integrity: sha512-dBpDMdxv9Irdq66304OLfEmQ9tbNRFnFTuZiLo+bD+r332bBmMJ8GBLXklIXXgxd3+v9+KUnZaUR5PJMa75Gsg==
  /nice-try/1.0.5:
    dev: false
    resolution:
      integrity: sha512-1nh45deeb5olNY7eX82BkPO7SSxR5SSYJiPTrTdFUVYwAl8CKMA5N9PjTYkHiRjisVcxcQ1HXdLhx2qxxJzLNQ==
  /nise/4.1.0:
    dependencies:
      '@sinonjs/commons': 1.8.3
      '@sinonjs/fake-timers': 6.0.1
      '@sinonjs/text-encoding': 0.7.1
      just-extend: 4.2.1
      path-to-regexp: 1.8.0
    dev: false
    resolution:
      integrity: sha512-eQMEmGN/8arp0xsvGoQ+B1qvSkR73B1nWSCh7nOt5neMCtwcQVYQGdzQMhcNscktTsWB54xnlSQFzOAPJD8nXA==
  /nock/12.0.3:
    dependencies:
      debug: 4.3.2
      json-stringify-safe: 5.0.1
      lodash: 4.17.21
      propagate: 2.0.1
    dev: false
    engines:
      node: '>= 10.13'
    resolution:
      integrity: sha512-QNb/j8kbFnKCiyqi9C5DD0jH/FubFGj5rt9NQFONXwQm3IPB0CULECg/eS3AU1KgZb/6SwUa4/DTRKhVxkGABw==
  /node-abi/2.30.0:
    dependencies:
      semver: 5.7.1
    dev: false
    resolution:
      integrity: sha512-g6bZh3YCKQRdwuO/tSZZYJAw622SjsRfJ2X0Iy4sSOHZ34/sPPdVBn8fev2tj7njzLwuqPw9uMtGsGkO5kIQvg==
  /node-abort-controller/1.2.1:
    dev: false
    resolution:
      integrity: sha512-79PYeJuj6S9+yOHirR0JBLFOgjB6sQCir10uN6xRx25iD+ZD4ULqgRn3MwWBRaQGB0vEgReJzWwJo42T1R6YbQ==
  /node-addon-api/3.2.1:
    dev: false
    resolution:
      integrity: sha512-mmcei9JghVNDYydghQmeDX8KoAm0FAiYyIcUt/N4nhyAipB17pllZQDOJD2fotxABnt4Mdz+dKTO7eftLg4d0A==
  /node-environment-flags/1.0.6:
    dependencies:
      object.getownpropertydescriptors: 2.1.2
      semver: 5.7.1
    dev: false
    resolution:
      integrity: sha512-5Evy2epuL+6TM0lCQGpFIj6KwiEsGh1SrHUhTbNX+sLbBtjidPZFAnVK9y5yU1+h//RitLbRHTIMyxQPtxMdHw==
  /node-fetch/2.6.1:
    dev: false
    engines:
      node: 4.x || >=6.0.0
    resolution:
      integrity: sha512-V4aYg89jEoVRxRb2fJdAg8FHvI7cEyYdVAh94HH0UIK8oJxUfkjlDQN9RbMx+bEjP7+ggMiFRprSti032Oipxw==
  /node-releases/1.1.74:
    dev: false
    resolution:
      integrity: sha512-caJBVempXZPepZoZAPCWRTNxYQ+xtG/KAi4ozTA5A+nJ7IU+kLQCbqaUjb5Rwy14M9upBWiQ4NutcmW04LJSRw==
  /normalize-package-data/2.5.0:
    dependencies:
      hosted-git-info: 2.8.9
      resolve: 1.20.0
      semver: 5.7.1
      validate-npm-package-license: 3.0.4
    dev: false
    resolution:
      integrity: sha512-/5CMN3T0R4XTj4DcGaexo+roZSdSFW/0AOOTROrjxzCG1wrWXEsGbRKevjlIL+ZDE4sZlJr5ED4YW0yqmkK+eA==
  /normalize-path/2.1.1:
    dependencies:
      remove-trailing-separator: 1.1.0
    dev: false
    engines:
      node: '>=0.10.0'
    resolution:
      integrity: sha1-GrKLVW4Zg2Oowab35vogE3/mrtk=
  /normalize-path/3.0.0:
    dev: false
    engines:
      node: '>=0.10.0'
    resolution:
      integrity: sha512-6eZs5Ls3WtCisHWp9S2GUy8dqkpGi4BVSz3GaqiE6ezub0512ESztXUwUB6C6IKbQkY2Pnb/mD4WYojCRwcwLA==
  /npm-run-all/4.1.5:
    dependencies:
      ansi-styles: 3.2.1
      chalk: 2.4.2
      cross-spawn: 6.0.5
      memorystream: 0.3.1
      minimatch: 3.0.4
      pidtree: 0.3.1
      read-pkg: 3.0.0
      shell-quote: 1.7.2
      string.prototype.padend: 3.1.2
    dev: false
    engines:
      node: '>= 4'
    hasBin: true
    resolution:
      integrity: sha512-Oo82gJDAVcaMdi3nuoKFavkIHBRVqQ1qvMb+9LHk/cF4P6B2m8aP04hGf7oL6wZ9BuGwX1onlLhpuoofSyoQDQ==
  /npm-run-path/4.0.1:
    dependencies:
      path-key: 3.1.1
    dev: false
    engines:
      node: '>=8'
    resolution:
      integrity: sha512-S48WzZW777zhNIrn7gxOlISNAqi9ZC/uQFnRdbeIHhZhCA6UqpkOT8T1G7BvfdgP4Er8gF4sUbaS0i7QvIfCWw==
  /npmlog/4.1.2:
    dependencies:
      are-we-there-yet: 1.1.5
      console-control-strings: 1.1.0
      gauge: 2.7.4
      set-blocking: 2.0.0
    dev: false
    resolution:
      integrity: sha512-2uUqazuKlTaSI/dC8AzicUck7+IrEaOnN/e0jd3Xtt1KcGpwx30v50mL7oPyr/h9bL3E4aZccVwpwP+5W9Vjkg==
  /number-is-nan/1.0.1:
    dev: false
    engines:
      node: '>=0.10.0'
    resolution:
      integrity: sha1-CXtgK1NCKlIsGvuHkDGDNpQaAR0=
  /nyc/14.1.1:
    dependencies:
      archy: 1.0.0
      caching-transform: 3.0.2
      convert-source-map: 1.8.0
      cp-file: 6.2.0
      find-cache-dir: 2.1.0
      find-up: 3.0.0
      foreground-child: 1.5.6
      glob: 7.1.7
      istanbul-lib-coverage: 2.0.5
      istanbul-lib-hook: 2.0.7
      istanbul-lib-instrument: 3.3.0
      istanbul-lib-report: 2.0.8
      istanbul-lib-source-maps: 3.0.6
      istanbul-reports: 2.2.7
      js-yaml: 3.14.1
      make-dir: 2.1.0
      merge-source-map: 1.1.0
      resolve-from: 4.0.0
      rimraf: 2.7.1
      signal-exit: 3.0.3
      spawn-wrap: 1.4.3
      test-exclude: 5.2.3
      uuid: 3.4.0
      yargs: 13.3.2
      yargs-parser: 13.1.2
    dev: false
    engines:
      node: '>=6'
    hasBin: true
    resolution:
      integrity: sha512-OI0vm6ZGUnoGZv/tLdZ2esSVzDwUC88SNs+6JoSOMVxA+gKMB8Tk7jBwgemLx4O40lhhvZCVw1C+OYLOBOPXWw==
  /oauth-sign/0.9.0:
    dev: false
    resolution:
      integrity: sha512-fexhUFFPTGV8ybAtSIGbV6gOkSv8UtRbDBnAyLQw4QPKkgNlsH2ByPGtMUqdWkos6YCRmAqViwgZrJc/mRDzZQ==
  /object-assign/4.1.1:
    dev: false
    engines:
      node: '>=0.10.0'
    resolution:
      integrity: sha1-IQmtx5ZYh8/AXLvUQsrIv7s2CGM=
  /object-inspect/1.11.0:
    dev: false
    resolution:
      integrity: sha512-jp7ikS6Sd3GxQfZJPyH3cjcbJF6GZPClgdV+EFygjFLQ5FmW/dRUnTd9PQ9k0JhoNDabWFbpF1yCdSWCC6gexg==
  /object-keys/1.1.1:
    dev: false
    engines:
      node: '>= 0.4'
    resolution:
      integrity: sha512-NuAESUOUMrlIXOfHKzD6bpPu3tYt3xvjNdRIQ+FeT0lNb4K8WR70CaDxhuNguS2XG+GjkyMwOzsN5ZktImfhLA==
  /object.assign/4.1.0:
    dependencies:
      define-properties: 1.1.3
      function-bind: 1.1.1
      has-symbols: 1.0.2
      object-keys: 1.1.1
    dev: false
    engines:
      node: '>= 0.4'
    resolution:
      integrity: sha512-exHJeq6kBKj58mqGyTQ9DFvrZC/eR6OwxzoM9YRoGBqrXYonaFyGiFMuc9VZrXf7DarreEwMpurG3dd+CNyW5w==
  /object.assign/4.1.2:
    dependencies:
      call-bind: 1.0.2
      define-properties: 1.1.3
      has-symbols: 1.0.2
      object-keys: 1.1.1
    dev: false
    engines:
      node: '>= 0.4'
    resolution:
      integrity: sha512-ixT2L5THXsApyiUPYKmW+2EHpXXe5Ii3M+f4e+aJFAHao5amFRW6J0OO6c/LU8Be47utCx2GL89hxGB6XSmKuQ==
  /object.getownpropertydescriptors/2.1.2:
    dependencies:
      call-bind: 1.0.2
      define-properties: 1.1.3
      es-abstract: 1.18.5
    dev: false
    engines:
      node: '>= 0.8'
    resolution:
      integrity: sha512-WtxeKSzfBjlzL+F9b7M7hewDzMwy+C8NRssHd1YrNlzHzIDrXcXiNOMrezdAEM4UXixgV+vvnyBeN7Rygl2ttQ==
  /object.values/1.1.4:
    dependencies:
      call-bind: 1.0.2
      define-properties: 1.1.3
      es-abstract: 1.18.5
    dev: false
    engines:
      node: '>= 0.4'
    resolution:
      integrity: sha512-TnGo7j4XSnKQoK3MfvkzqKCi0nVe/D9I9IjwTNYdb/fxYHpjrluHVOgw0AF6jrRFGMPHdfuidR09tIDiIvnaSg==
  /on-finished/2.3.0:
    dependencies:
      ee-first: 1.1.1
    dev: false
    engines:
      node: '>= 0.8'
    resolution:
      integrity: sha1-IPEzZIGwg811M3mSoWlxqi2QaUc=
  /once/1.4.0:
    dependencies:
      wrappy: 1.0.2
    dev: false
    resolution:
      integrity: sha1-WDsap3WWHUsROsF9nFC6753Xa9E=
  /onetime/5.1.2:
    dependencies:
      mimic-fn: 2.1.0
    dev: false
    engines:
      node: '>=6'
    resolution:
      integrity: sha512-kbpaSSGJTWdAY5KPVeMOKXSrPtr8C8C7wodJbcsd51jRnmD+GZu8Y0VoU6Dm5Z4vWr0Ig/1NKuWRKf7j5aaYSg==
  /open/7.4.2:
    dependencies:
      is-docker: 2.2.1
      is-wsl: 2.2.0
    dev: false
    engines:
      node: '>=8'
    resolution:
      integrity: sha512-MVHddDVweXZF3awtlAS+6pgKLlm/JgxZ90+/NBurBoQctVOOB/zDdVjcyPzQ+0laDGbsWgrRkflI65sQeOgT9Q==
  /optionator/0.8.3:
    dependencies:
      deep-is: 0.1.3
      fast-levenshtein: 2.0.6
      levn: 0.3.0
      prelude-ls: 1.1.2
      type-check: 0.3.2
      word-wrap: 1.2.3
    dev: false
    engines:
      node: '>= 0.8.0'
    resolution:
      integrity: sha512-+IW9pACdk3XWmmTXG8m3upGUJst5XRGzxMRjXzAuJ1XnIFNvfhjjIuYkDvysnPQ7qzqVzLt78BCruntqRhWQbA==
  /optionator/0.9.1:
    dependencies:
      deep-is: 0.1.3
      fast-levenshtein: 2.0.6
      levn: 0.4.1
      prelude-ls: 1.2.1
      type-check: 0.4.0
      word-wrap: 1.2.3
    dev: false
    engines:
      node: '>= 0.8.0'
    resolution:
      integrity: sha512-74RlY5FCnhq4jRxVUPKDaRwrVNXMqsGsiW6AJw4XK8hmtm10wC0ypZBLw5IIp85NZMr91+qd1RvvENwg7jjRFw==
  /os-homedir/1.0.2:
    dev: false
    engines:
      node: '>=0.10.0'
    resolution:
      integrity: sha1-/7xJiDNuDoM94MFox+8VISGqf7M=
  /p-finally/2.0.1:
    dev: false
    engines:
      node: '>=8'
    resolution:
      integrity: sha512-vpm09aKwq6H9phqRQzecoDpD8TmVyGw70qmWlyq5onxY7tqyTTFVvxMykxQSQKILBSFlbXpypIw2T1Ml7+DDtw==
  /p-limit/1.3.0:
    dependencies:
      p-try: 1.0.0
    dev: false
    engines:
      node: '>=4'
    resolution:
      integrity: sha512-vvcXsLAJ9Dr5rQOPk7toZQZJApBl2K4J6dANSsEuh6QI41JYcsS/qhTGa9ErIUUgK3WNQoJYvylxvjqmiqEA9Q==
  /p-limit/2.3.0:
    dependencies:
      p-try: 2.2.0
    dev: false
    engines:
      node: '>=6'
    resolution:
      integrity: sha512-//88mFWSJx8lxCzwdAABTJL2MyWB12+eIY7MDL2SqLmAkeKU9qxRvWuSyTjm3FUmpBEMuFfckAIqEaVGUDxb6w==
  /p-locate/2.0.0:
    dependencies:
      p-limit: 1.3.0
    dev: false
    engines:
      node: '>=4'
    resolution:
      integrity: sha1-IKAQOyIqcMj9OcwuWAaA893l7EM=
  /p-locate/3.0.0:
    dependencies:
      p-limit: 2.3.0
    dev: false
    engines:
      node: '>=6'
    resolution:
      integrity: sha512-x+12w/To+4GFfgJhBEpiDcLozRJGegY+Ei7/z0tSLkMmxGZNybVMSfWj9aJn8Z5Fc7dBUNJOOVgPv2H7IwulSQ==
  /p-locate/4.1.0:
    dependencies:
      p-limit: 2.3.0
    dev: false
    engines:
      node: '>=8'
    resolution:
      integrity: sha512-R79ZZ/0wAxKGu3oYMlz8jy/kbhsNrS7SKZ7PxEHBgJ5+F2mtFW2fK2cOtBh1cHYkQsbzFV7I+EoRKe6Yt0oK7A==
  /p-try/1.0.0:
    dev: false
    engines:
      node: '>=4'
    resolution:
      integrity: sha1-y8ec26+P1CKOE/Yh8rGiN8GyB7M=
  /p-try/2.2.0:
    dev: false
    engines:
      node: '>=6'
    resolution:
      integrity: sha512-R4nPAVTAU0B9D35/Gk3uJf/7XYbQcyohSKdvAxIRSNghFl4e71hVoGnBNQz9cWaXxO2I10KTC+3jMdvvoKw6dQ==
  /pac-proxy-agent/4.1.0:
    dependencies:
      '@tootallnate/once': 1.1.2
      agent-base: 6.0.2
      debug: 4.3.2
      get-uri: 3.0.2
      http-proxy-agent: 4.0.1
      https-proxy-agent: 5.0.0
      pac-resolver: 4.2.0
      raw-body: 2.4.1
      socks-proxy-agent: 5.0.1
    dev: false
    engines:
      node: '>= 6'
    resolution:
      integrity: sha512-ejNgYm2HTXSIYX9eFlkvqFp8hyJ374uDf0Zq5YUAifiSh1D6fo+iBivQZirGvVv8dCYUsLhmLBRhlAYvBKI5+Q==
  /pac-resolver/4.2.0:
    dependencies:
      degenerator: 2.2.0
      ip: 1.1.5
      netmask: 2.0.2
    dev: false
    engines:
      node: '>= 6'
    resolution:
      integrity: sha512-rPACZdUyuxT5Io/gFKUeeZFfE5T7ve7cAkE5TUZRRfuKP0u5Hocwe48X7ZEm6mYB+bTB0Qf+xlVlA/RM/i6RCQ==
  /package-hash/3.0.0:
    dependencies:
      graceful-fs: 4.2.8
      hasha: 3.0.0
      lodash.flattendeep: 4.4.0
      release-zalgo: 1.0.0
    dev: false
    engines:
      node: '>=6'
    resolution:
      integrity: sha512-lOtmukMDVvtkL84rJHI7dpTYq+0rli8N2wlnqUcBuDWCfVhRUfOmnR9SsoHFMLpACvEV60dX7rd0rFaYDZI+FA==
  /parent-module/1.0.1:
    dependencies:
      callsites: 3.1.0
    dev: false
    engines:
      node: '>=6'
    resolution:
      integrity: sha512-GQ2EWRpQV8/o+Aw8YqtfZZPfNRWZYkbidE9k5rpl/hC3vtHHBfGm2Ifi6qWV+coDGkrUKZAxE3Lot5kcsRlh+g==
  /parse-json/4.0.0:
    dependencies:
      error-ex: 1.3.2
      json-parse-better-errors: 1.0.2
    dev: false
    engines:
      node: '>=4'
    resolution:
      integrity: sha1-vjX1Qlvh9/bHRxhPmKeIy5lHfuA=
  /parse-passwd/1.0.0:
    dev: false
    engines:
      node: '>=0.10.0'
    resolution:
      integrity: sha1-bVuTSkVpk7I9N/QKOC1vFmao5cY=
  /parseurl/1.3.3:
    dev: false
    engines:
      node: '>= 0.8'
    resolution:
      integrity: sha512-CiyeOxFT/JZyN5m0z9PfXw4SCBJ6Sygz1Dpl0wqjlhDEGGBP1GnsUVEL0p63hoG1fcj3fHynXi9NYO4nWOL+qQ==
  /path-browserify/1.0.1:
    dev: false
    resolution:
      integrity: sha512-b7uo2UCUOYZcnF/3ID0lulOJi/bafxa1xPe7ZPsammBSpjSWQkjNxlt635YGS2MiR9GjvuXCtz2emr3jbsz98g==
  /path-exists/3.0.0:
    dev: false
    engines:
      node: '>=4'
    resolution:
      integrity: sha1-zg6+ql94yxiSXqfYENe1mwEP1RU=
  /path-exists/4.0.0:
    dev: false
    engines:
      node: '>=8'
    resolution:
      integrity: sha512-ak9Qy5Q7jYb2Wwcey5Fpvg2KoAc/ZIhLSLOSBmRmygPsGwkVVt0fZa0qrtMz+m6tJTAHfZQ8FnmB4MG4LWy7/w==
  /path-is-absolute/1.0.1:
    dev: false
    engines:
      node: '>=0.10.0'
    resolution:
      integrity: sha1-F0uSaHNVNP+8es5r9TpanhtcX18=
  /path-key/2.0.1:
    dev: false
    engines:
      node: '>=4'
    resolution:
      integrity: sha1-QRyttXTFoUDTpLGRDUDYDMn0C0A=
  /path-key/3.1.1:
    dev: false
    engines:
      node: '>=8'
    resolution:
      integrity: sha512-ojmeN0qd+y0jszEtoY48r0Peq5dwMEkIlCOu6Q5f41lfkswXuKtYrhgoTpLnyIcHm24Uhqx+5Tqm2InSwLhE6Q==
  /path-parse/1.0.7:
    dev: false
    resolution:
      integrity: sha512-LDJzPVEEEPR+y48z93A0Ed0yXb8pAByGWo/k5YYdYgpY2/2EsOsksJrq7lOHxryrVOn1ejG6oAp8ahvOIQD8sw==
  /path-to-regexp/0.1.7:
    dev: false
    resolution:
      integrity: sha1-32BBeABfUi8V60SQ5yR6G/qmf4w=
  /path-to-regexp/1.8.0:
    dependencies:
      isarray: 0.0.1
    dev: false
    resolution:
      integrity: sha512-n43JRhlUKUAlibEJhPeir1ncUID16QnEjNpwzNdO3Lm4ywrBpBZ5oLD0I6br9evr1Y9JTqwRtAh7JLoOzAQdVA==
  /path-to-regexp/2.4.0:
    dev: false
    resolution:
      integrity: sha512-G6zHoVqC6GGTQkZwF4lkuEyMbVOjoBKAEybQUypI1WTkqinCOrq2x6U2+phkJ1XsEMTy4LjtwPI7HW+NVrRR2w==
  /path-type/3.0.0:
    dependencies:
      pify: 3.0.0
    dev: false
    engines:
      node: '>=4'
    resolution:
      integrity: sha512-T2ZUsdZFHgA3u4e5PfPbjd7HDDpxPnQb5jN0SrDsjNSuVXHJqtwTnWqG0B1jZrgmJ/7lj1EmVIByWt1gxGkWvg==
  /path-type/4.0.0:
    dev: false
    engines:
      node: '>=8'
    resolution:
      integrity: sha512-gDKb8aZMDeD/tZWs9P6+q0J9Mwkdl6xMV8TjnGP3qJVJ06bdMgkbBlLU8IdfOsIsFz2BW1rNVT3XuNEl8zPAvw==
  /pathval/1.1.1:
    dev: false
    resolution:
      integrity: sha512-Dp6zGqpTdETdR63lehJYPeIOqpiNBNtc7BpWSLrOje7UaIsE5aY92r/AunQA7rsXvet3lrJ3JnZX29UPTKXyKQ==
  /pend/1.2.0:
    dev: false
    resolution:
      integrity: sha1-elfrVQpng/kRUzH89GY9XI4AelA=
  /performance-now/2.1.0:
    dev: false
    resolution:
      integrity: sha1-Ywn04OX6kT7BxpMHrjZLSzd8nns=
  /picomatch/2.3.0:
    dev: false
    engines:
      node: '>=8.6'
    resolution:
      integrity: sha512-lY1Q/PiJGC2zOv/z391WOTD+Z02bCgsFfvxoXXf6h7kv9o+WmsmzYqrAwY63sNgOxE4xEdq0WyUnXfKeBrSvYw==
  /pidtree/0.3.1:
    dev: false
    engines:
      node: '>=0.10'
    hasBin: true
    resolution:
      integrity: sha512-qQbW94hLHEqCg7nhby4yRC7G2+jYHY4Rguc2bjw7Uug4GIJuu1tvf2uHaZv5Q8zdt+WKJ6qK1FOI6amaWUo5FA==
  /pify/3.0.0:
    dev: false
    engines:
      node: '>=4'
    resolution:
      integrity: sha1-5aSs0sEB/fPZpNB/DbxNtJ3SgXY=
  /pify/4.0.1:
    dev: false
    engines:
      node: '>=6'
    resolution:
      integrity: sha512-uB80kBFb/tfd68bVleG9T5GGsGPjJrLAUpR5PZIrhBnIaRTQRjqdJSsIKkOP6OAIFbj7GOrcudc5pNjZ+geV2g==
  /pkg-dir/2.0.0:
    dependencies:
      find-up: 2.1.0
    dev: false
    engines:
      node: '>=4'
    resolution:
      integrity: sha1-9tXREJ4Z1j7fQo4L1X4Sd3YVM0s=
  /pkg-dir/3.0.0:
    dependencies:
      find-up: 3.0.0
    dev: false
    engines:
      node: '>=6'
    resolution:
      integrity: sha512-/E57AYkoeQ25qkxMj5PBOVgF8Kiu/h7cYS30Z5+R7WaiCCBfLq58ZI/dSeaEKb9WVJV5n/03QwrN3IeWIFllvw==
  /pkg-dir/4.2.0:
    dependencies:
      find-up: 4.1.0
    dev: false
    engines:
      node: '>=8'
    resolution:
      integrity: sha512-HRDzbaKjC+AOWVXxAU/x54COGeIv9eb+6CkDSQoNTt4XyWoIJvuPsXizxu/Fr23EiekbtZwmh1IcIG/l/a10GQ==
  /pkg-up/2.0.0:
    dependencies:
      find-up: 2.1.0
    dev: false
    engines:
      node: '>=4'
    resolution:
      integrity: sha1-yBmscoBZpGHKscOImivjxJoATX8=
  /pluralize/8.0.0:
    dev: false
    engines:
      node: '>=4'
    resolution:
      integrity: sha512-Nc3IT5yHzflTfbjgqWcCPpo7DaKy4FnpB0l/zCAW0Tc7jxAiuqSxHasntB3D7887LSrA93kDJ9IXovxJYxyLCA==
  /prebuild-install/6.1.4:
    dependencies:
      detect-libc: 1.0.3
      expand-template: 2.0.3
      github-from-package: 0.0.0
      minimist: 1.2.5
      mkdirp-classic: 0.5.3
      napi-build-utils: 1.0.2
      node-abi: 2.30.0
      npmlog: 4.1.2
      pump: 3.0.0
      rc: 1.2.8
      simple-get: 3.1.0
      tar-fs: 2.1.1
      tunnel-agent: 0.6.0
    dev: false
    engines:
      node: '>=6'
    hasBin: true
    resolution:
      integrity: sha512-Z4vpywnK1lBg+zdPCVCsKq0xO66eEV9rWo2zrROGGiRS4JtueBOdlB1FnY8lcy7JsUud/Q3ijUxyWN26Ika0vQ==
  /prelude-ls/1.1.2:
    dev: false
    engines:
      node: '>= 0.8.0'
    resolution:
      integrity: sha1-IZMqVJ9eUv/ZqCf1cOBL5iqX2lQ=
  /prelude-ls/1.2.1:
    dev: false
    engines:
      node: '>= 0.8.0'
    resolution:
      integrity: sha512-vkcDPrRZo1QZLbn5RLGPpg/WmIQ65qoWWhcGKf/b5eplkkarX0m9z8ppCat4mlOqUsWpyNuYgO3VRyrYHSzX5g==
  /prettier/1.19.1:
    dev: false
    engines:
      node: '>=4'
    hasBin: true
    resolution:
      integrity: sha512-s7PoyDv/II1ObgQunCbB9PdLmUcBZcnWOcxDh7O0N/UwDEsHyqkW+Qh28jW+mVuCdx7gLB0BotYI1Y6uI9iyew==
  /prettier/2.2.1:
    dev: false
    engines:
      node: '>=10.13.0'
    hasBin: true
    resolution:
      integrity: sha512-PqyhM2yCjg/oKkFPtTGUojv7gnZAoG80ttl45O6x2Ug/rMJw4wcc9k6aaf2hibP7BGVCCM33gZoGjyvt9mm16Q==
  /priorityqueuejs/1.0.0:
    dev: false
    resolution:
      integrity: sha1-LuTyPCVgkT4IwHzlzN1t498sWvg=
  /process-nextick-args/1.0.7:
    dev: false
    resolution:
      integrity: sha1-FQ4gt1ZZCtP5EJPyWk8q2L/zC6M=
  /process-nextick-args/2.0.1:
    dev: false
    resolution:
      integrity: sha512-3ouUOpQhtgrbOa17J7+uxOTpITYWaGP7/AhoR3+A+/1e9skrzelGi/dXzEYyvbxubEF6Wn2ypscTKiKJFFn1ag==
  /process/0.11.10:
    dev: false
    engines:
      node: '>= 0.6.0'
    resolution:
      integrity: sha1-czIwDoQBYb2j5podHZGn1LwW8YI=
  /progress/2.0.1:
    dev: false
    engines:
      node: '>=0.4.0'
    resolution:
      integrity: sha512-OE+a6vzqazc+K6LxJrX5UPyKFvGnL5CYmq2jFGNIBWHpc4QyE49/YOumcrpQFJpfejmvRtbJzgO1zPmMCqlbBg==
  /progress/2.0.3:
    dev: false
    engines:
      node: '>=0.4.0'
    resolution:
      integrity: sha512-7PiHtLll5LdnKIMw100I+8xJXR5gW2QwWYkT6iJva0bXitZKa/XMrSbdmg3r2Xnaidz9Qumd0VPaMrZlF9V9sA==
  /promise/8.1.0:
    dependencies:
      asap: 2.0.6
    dev: false
    resolution:
      integrity: sha512-W04AqnILOL/sPRXziNicCjSNRruLAuIHEOVBazepu0545DDNGYHz7ar9ZgZ1fMU8/MA4mVxp5rkBWRi6OXIy3Q==
  /propagate/2.0.1:
    dev: false
    engines:
      node: '>= 8'
    resolution:
      integrity: sha512-vGrhOavPSTz4QVNuBNdcNXePNdNMaO1xj9yBeH1ScQPjk/rhg9sSlCXPhMkFuaNNW/syTvYqsnbIJxMBfRbbag==
  /proxy-addr/2.0.7:
    dependencies:
      forwarded: 0.2.0
      ipaddr.js: 1.9.1
    dev: false
    engines:
      node: '>= 0.10'
    resolution:
      integrity: sha512-llQsMLSUDUPT44jdrU/O37qlnifitDP+ZwrmmZcoSKyLKvtZxpyV0n2/bD/N4tBAAZ/gJEdZU7KMraoK1+XYAg==
  /proxy-agent/4.0.1:
    dependencies:
      agent-base: 6.0.2
      debug: 4.3.2
      http-proxy-agent: 4.0.1
      https-proxy-agent: 5.0.0
      lru-cache: 5.1.1
      pac-proxy-agent: 4.1.0
      proxy-from-env: 1.1.0
      socks-proxy-agent: 5.0.1
    dev: false
    engines:
      node: '>=6'
    resolution:
      integrity: sha512-ODnQnW2jc/FUVwHHuaZEfN5otg/fMbvMxz9nMSUQfJ9JU7q2SZvSULSsjLloVgJOiv9yhc8GlNMKc4GkFmcVEA==
  /proxy-from-env/1.1.0:
    dev: false
    resolution:
      integrity: sha512-D+zkORCbA9f1tdWRK0RaCR3GPv50cMxcrz4X8k5LTSUD1Dkw47mKJEZQNunItRTkWwgtaUSo1RVFRIG9ZXiFYg==
  /pseudomap/1.0.2:
    dev: false
    resolution:
      integrity: sha1-8FKijacOYYkX7wqKw0wa5aaChrM=
  /psl/1.8.0:
    dev: false
    resolution:
      integrity: sha512-RIdOzyoavK+hA18OGGWDqUTsCLhtA7IcZ/6NCs4fFJaHBDab+pDDmDIByWFRQJq2Cd7r1OoQxBGKOaztq+hjIQ==
  /pump/3.0.0:
    dependencies:
      end-of-stream: 1.4.4
      once: 1.4.0
    dev: false
    resolution:
      integrity: sha512-LwZy+p3SFs1Pytd/jYct4wpv49HiYCqd9Rlc5ZVdk0V+8Yzv6jR5Blk3TRmPL1ft69TxP0IMZGJ+WPFU2BFhww==
  /punycode/1.3.2:
    dev: false
    resolution:
      integrity: sha1-llOgNvt8HuQjQvIyXM7v6jkmxI0=
  /punycode/2.1.1:
    dev: false
    engines:
      node: '>=6'
    resolution:
      integrity: sha512-XRsRjdf+j5ml+y/6GKHPZbrF/8p2Yga0JPtdqTIY2Xe5ohJPD9saDJJLPvp9+NSBprVvevdXZybnj2cv8OEd0A==
  /puppeteer/10.2.0:
    dependencies:
      debug: 4.3.1
      devtools-protocol: 0.0.901419
      extract-zip: 2.0.1
      https-proxy-agent: 5.0.0
      node-fetch: 2.6.1
      pkg-dir: 4.2.0
      progress: 2.0.1
      proxy-from-env: 1.1.0
      rimraf: 3.0.2
      tar-fs: 2.0.0
      unbzip2-stream: 1.3.3
      ws: 7.4.6
    dev: false
    engines:
      node: '>=10.18.1'
    requiresBuild: true
    resolution:
      integrity: sha512-OR2CCHRashF+f30+LBOtAjK6sNtz2HEyTr5FqAvhf8lR/qB3uBRoIZOwQKgwoyZnMBsxX7ZdazlyBgGjpnkiMw==
  /qjobs/1.2.0:
    dev: false
    engines:
      node: '>=0.9'
    resolution:
      integrity: sha512-8YOJEHtxpySA3fFDyCRxA+UUV+fA+rTWnuWvylOK/NCjhY+b4ocCtmu8TtsWb+mYeU+GCHf/S66KZF/AsteKHg==
  /qs/6.10.1:
    dependencies:
      side-channel: 1.0.4
    dev: false
    engines:
      node: '>=0.6'
    resolution:
      integrity: sha512-M528Hph6wsSVOBiYUnGf+K/7w0hNshs/duGsNXPUCLH5XAqjEtiPGwNONLV0tBH8NoGb0mvD5JubnUTrujKDTg==
  /qs/6.5.2:
    dev: false
    engines:
      node: '>=0.6'
    resolution:
      integrity: sha512-N5ZAX4/LxJmF+7wN74pUD6qAh9/wnvdQcjq9TZjevvXzSUo7bfmw91saqMjzGS2xq91/odN2dW/WOl7qQHNDGA==
  /qs/6.7.0:
    dev: false
    engines:
      node: '>=0.6'
    resolution:
      integrity: sha512-VCdBRNFTX1fyE7Nb6FYoURo/SPe62QCaAyzJvUjwRaIsc+NePBEniHlvxFmmX56+HZphIGtV0XeCirBtpDrTyQ==
  /query-string/5.1.1:
    dependencies:
      decode-uri-component: 0.2.0
      object-assign: 4.1.1
      strict-uri-encode: 1.1.0
    dev: false
    engines:
      node: '>=0.10.0'
    resolution:
      integrity: sha512-gjWOsm2SoGlgLEdAGt7a6slVOk9mGiXmPFMqrEhLQ68rhQuBnpfs3+EmlvqKyxnCo9/PPlF+9MtY02S1aFg+Jw==
  /querystring/0.2.0:
    deprecated: The querystring API is considered Legacy. new code should use the URLSearchParams API instead.
    dev: false
    engines:
      node: '>=0.4.x'
    resolution:
      integrity: sha1-sgmEkgO7Jd+CDadW50cAWHhSFiA=
  /querystring/0.2.1:
    deprecated: The querystring API is considered Legacy. new code should use the URLSearchParams API instead.
    dev: false
    engines:
      node: '>=0.4.x'
    resolution:
      integrity: sha512-wkvS7mL/JMugcup3/rMitHmd9ecIGd2lhFhK9N3UUQ450h66d1r3Y9nvXzQAW1Lq+wyx61k/1pfKS5KuKiyEbg==
  /queue-microtask/1.2.3:
    dev: false
    resolution:
      integrity: sha512-NuaNSa6flKT5JaSYQzJok04JzTL1CA6aGhv5rfLW3PgqA+M2ChpZQnAC8h8i4ZFkBS8X5RqkDBHA7r4hej3K9A==
  /quote/0.4.0:
    dev: false
    resolution:
      integrity: sha1-EIOSF/bBNiuJGUBE0psjP9fzLwE=
  /ramda/0.27.1:
    dev: false
    resolution:
      integrity: sha512-PgIdVpn5y5Yns8vqb8FzBUEYn98V3xcPgawAkkgj0YJ0qDsnHCiNmZYfOGMgOvoB0eWFLpYbhxUR3mxfDIMvpw==
  /randombytes/2.1.0:
    dependencies:
      safe-buffer: 5.2.1
    dev: false
    resolution:
      integrity: sha512-vYl3iOX+4CKUWuxGi9Ukhie6fsqXqS9FE2Zaic4tNFD2N2QQaXOMFbuKK4QmDHC0JO6B1Zp41J0LpT0oR68amQ==
  /range-parser/1.2.1:
    dev: false
    engines:
      node: '>= 0.6'
    resolution:
      integrity: sha512-Hrgsx+orqoygnmhFbKaHE6c296J+HTAQXoxEF6gNupROmmGJRoyzfG3ccAveqCBrwr/2yxQ5BVd/GTl5agOwSg==
  /raw-body/2.4.0:
    dependencies:
      bytes: 3.1.0
      http-errors: 1.7.2
      iconv-lite: 0.4.24
      unpipe: 1.0.0
    dev: false
    engines:
      node: '>= 0.8'
    resolution:
      integrity: sha512-4Oz8DUIwdvoa5qMJelxipzi/iJIi40O5cGV1wNYp5hvZP8ZN0T+jiNkL0QepXs+EsQ9XJ8ipEDoiH70ySUJP3Q==
  /raw-body/2.4.1:
    dependencies:
      bytes: 3.1.0
      http-errors: 1.7.3
      iconv-lite: 0.4.24
      unpipe: 1.0.0
    dev: false
    engines:
      node: '>= 0.8'
    resolution:
      integrity: sha512-9WmIKF6mkvA0SLmA2Knm9+qj89e+j1zqgyn8aXGd7+nAduPoqgI9lO57SAZNn/Byzo5P7JhXTyg9PzaJbH73bA==
  /rc/1.2.8:
    dependencies:
      deep-extend: 0.6.0
      ini: 1.3.8
      minimist: 1.2.5
      strip-json-comments: 2.0.1
    dev: false
    hasBin: true
    resolution:
      integrity: sha512-y3bGgqKj3QBdxLbLkomlohkvsA8gdAiUQlSBJnBhfn+BPxg4bc62d8TcBW15wavDfgexCgccckhcZvywyQYPOw==
  /read-pkg-up/3.0.0:
    dependencies:
      find-up: 2.1.0
      read-pkg: 3.0.0
    dev: false
    engines:
      node: '>=4'
    resolution:
      integrity: sha1-PtSWaF26D4/hGNBpHcUfSh/5bwc=
  /read-pkg-up/4.0.0:
    dependencies:
      find-up: 3.0.0
      read-pkg: 3.0.0
    dev: false
    engines:
      node: '>=6'
    resolution:
      integrity: sha512-6etQSH7nJGsK0RbG/2TeDzZFa8shjQ1um+SwQQ5cwKy0dhSXdOncEhb1CPpvQG4h7FyOV6EB6YlV0yJvZQNAkA==
  /read-pkg/3.0.0:
    dependencies:
      load-json-file: 4.0.0
      normalize-package-data: 2.5.0
      path-type: 3.0.0
    dev: false
    engines:
      node: '>=4'
    resolution:
      integrity: sha1-nLxoaXj+5l0WwA4rGcI3/Pbjg4k=
  /readable-stream/1.1.14:
    dependencies:
      core-util-is: 1.0.2
      inherits: 2.0.4
      isarray: 0.0.1
      string_decoder: 0.10.31
    dev: false
    resolution:
      integrity: sha1-fPTFTvZI44EwhMY23SB54WbAgdk=
  /readable-stream/2.0.6:
    dependencies:
      core-util-is: 1.0.2
      inherits: 2.0.4
      isarray: 1.0.0
      process-nextick-args: 1.0.7
      string_decoder: 0.10.31
      util-deprecate: 1.0.2
    dev: false
    resolution:
      integrity: sha1-j5A0HmilPMySh4jaz80Rs265t44=
  /readable-stream/2.3.7:
    dependencies:
      core-util-is: 1.0.2
      inherits: 2.0.4
      isarray: 1.0.0
      process-nextick-args: 2.0.1
      safe-buffer: 5.1.2
      string_decoder: 1.1.1
      util-deprecate: 1.0.2
    dev: false
    resolution:
      integrity: sha512-Ebho8K4jIbHAxnuxi7o42OrZgF/ZTNcsZj6nRKyUmkhLFq8CHItp/fy6hQZuZmP/n3yZ9VBUbp4zz/mX8hmYPw==
  /readable-stream/3.6.0:
    dependencies:
      inherits: 2.0.4
      string_decoder: 1.3.0
      util-deprecate: 1.0.2
    dev: false
    engines:
      node: '>= 6'
    resolution:
      integrity: sha512-BViHy7LKeTz4oNnkcLJ+lVSL6vpiFeX6/d3oSH8zCW7UxP2onchk+vTGB143xuFjHS3deTgkKoXXymXqymiIdA==
  /readdirp/3.2.0:
    dependencies:
      picomatch: 2.3.0
    dev: false
    engines:
      node: '>= 8'
    resolution:
      integrity: sha512-crk4Qu3pmXwgxdSgGhgA/eXiJAPQiX4GMOZZMXnqKxHX7TaoL+3gQVo/WeuAiogr07DpnfjIMpXXa+PAIvwPGQ==
  /readdirp/3.6.0:
    dependencies:
      picomatch: 2.3.0
    dev: false
    engines:
      node: '>=8.10.0'
    resolution:
      integrity: sha512-hOS089on8RduqdbhvQ5Z37A0ESjsqz6qnRcffsMU3495FuTdqSm+7bhJ29JvIOsBDEEnan5DPu9t3To9VRlMzA==
  /rechoir/0.6.2:
    dependencies:
      resolve: 1.20.0
    dev: false
    engines:
      node: '>= 0.10'
    resolution:
      integrity: sha1-hSBLVNuoLVdC4oyWdW70OvUOM4Q=
  /regenerator-runtime/0.11.1:
    dev: false
    resolution:
      integrity: sha512-MguG95oij0fC3QV3URf4V2SDYGJhJnJGqvIIgdECeODCT98wSWDAJ94SSuVpYQUoTcGUIL6L4yNB7j1DFFHSBg==
  /regenerator-runtime/0.13.9:
    dev: false
    resolution:
      integrity: sha512-p3VT+cOEgxFsRRA9X4lkI1E+k2/CtnKtU4gcxyaCUreilL/vqI6CdZ3wxVUx3UOUg+gnUOQQcRI7BmSI656MYA==
  /regexpp/3.2.0:
    dev: false
    engines:
      node: '>=8'
    resolution:
      integrity: sha512-pq2bWo9mVD43nbts2wGv17XLiNLya+GklZ8kaDLV2Z08gDCsGpnKn9BFMepvWuHCbyVvY7J5o5+BVvoQbmlJLg==
  /release-zalgo/1.0.0:
    dependencies:
      es6-error: 4.1.1
    dev: false
    engines:
      node: '>=4'
    resolution:
      integrity: sha1-CXALflB0Mpc5Mw5TXFqQ+2eFFzA=
  /remove-trailing-separator/1.1.0:
    dev: false
    resolution:
      integrity: sha1-wkvOKig62tW8P1jg1IJJuSN52O8=
  /request/2.88.2:
    dependencies:
      aws-sign2: 0.7.0
      aws4: 1.11.0
      caseless: 0.12.0
      combined-stream: 1.0.8
      extend: 3.0.2
      forever-agent: 0.6.1
      form-data: 2.3.3
      har-validator: 5.1.5
      http-signature: 1.2.0
      is-typedarray: 1.0.0
      isstream: 0.1.2
      json-stringify-safe: 5.0.1
      mime-types: 2.1.32
      oauth-sign: 0.9.0
      performance-now: 2.1.0
      qs: 6.5.2
      safe-buffer: 5.2.1
      tough-cookie: 2.5.0
      tunnel-agent: 0.6.0
      uuid: 3.4.0
    deprecated: request has been deprecated, see https://github.com/request/request/issues/3142
    dev: false
    engines:
      node: '>= 6'
    resolution:
      integrity: sha512-MsvtOrfG9ZcrOwAW+Qi+F6HbD0CWXEh9ou77uOb7FM2WPhwT7smM833PzanhJLsgXjN89Ir6V2PczXNnMpwKhw==
  /require-directory/2.1.1:
    dev: false
    engines:
      node: '>=0.10.0'
    resolution:
      integrity: sha1-jGStX9MNqxyXbiNE/+f3kqam30I=
  /require-from-string/2.0.2:
    dev: false
    engines:
      node: '>=0.10.0'
    resolution:
      integrity: sha512-Xf0nWe6RseziFMu+Ap9biiUbmplq6S9/p+7w7YXP/JBHhrUDDUhwa+vANyubuqfZWTveU//DYVGsDG7RKL/vEw==
  /require-in-the-middle/5.1.0:
    dependencies:
      debug: 4.3.2
      module-details-from-path: 1.0.3
      resolve: 1.20.0
    dev: false
    resolution:
      integrity: sha512-M2rLKVupQfJ5lf9OvqFGIT+9iVLnTmjgbOmpil12hiSQNn5zJTKGPoIisETNjfK+09vP3rpm1zJajmErpr2sEQ==
  /require-main-filename/2.0.0:
    dev: false
    resolution:
      integrity: sha512-NKN5kMDylKuldxYLSUfrbo5Tuzh4hd+2E8NPPX02mZtn1VuREQToYe/ZdlJy+J3uCpfaiGF05e7B8W0iXbQHmg==
  /requirejs/2.3.6:
    dev: false
    engines:
      node: '>=0.4.0'
    hasBin: true
    resolution:
      integrity: sha512-ipEzlWQe6RK3jkzikgCupiTbTvm4S0/CAU5GlgptkN5SO6F3u0UD0K18wy6ErDqiCyP4J4YYe1HuAShvsxePLg==
  /requires-port/1.0.0:
    dev: false
    resolution:
      integrity: sha1-kl0mAdOaxIXgkc8NpcbmlNw9yv8=
  /resolve-dir/1.0.1:
    dependencies:
      expand-tilde: 2.0.2
      global-modules: 1.0.0
    dev: false
    engines:
      node: '>=0.10.0'
    resolution:
      integrity: sha1-eaQGRMNivoLybv/nOcm7U4IEb0M=
  /resolve-from/4.0.0:
    dev: false
    engines:
      node: '>=4'
    resolution:
      integrity: sha512-pb/MYmXstAkysRFx8piNI1tGFNQIFA3vkE3Gq4EuA1dF6gHp/+vgZqsCGJapvy8N3Q+4o7FwvquPJcnZ7RYy4g==
  /resolve-url/0.2.1:
    deprecated: https://github.com/lydell/resolve-url#deprecated
    dev: false
    resolution:
      integrity: sha1-LGN/53yJOv0qZj/iGqkIAGjiBSo=
  /resolve/1.17.0:
    dependencies:
      path-parse: 1.0.7
    dev: false
    resolution:
      integrity: sha512-ic+7JYiV8Vi2yzQGFWOkiZD5Z9z7O2Zhm9XMaTxdJExKasieFCr+yXZ/WmXsckHiKl12ar0y6XiXDx3m4RHn1w==
  /resolve/1.19.0:
    dependencies:
      is-core-module: 2.5.0
      path-parse: 1.0.7
    dev: false
    resolution:
      integrity: sha512-rArEXAgsBG4UgRGcynxWIWKFvh/XZCcS8UJdHhwy91zwAvCZIbcs+vAbflgBnNjYMs/i/i+/Ux6IZhML1yPvxg==
  /resolve/1.20.0:
    dependencies:
      is-core-module: 2.5.0
      path-parse: 1.0.7
    dev: false
    resolution:
      integrity: sha512-wENBPt4ySzg4ybFQW2TT1zMQucPK95HSh/nq2CFTZVOGut2+pQvSsgtda4d26YrYcr067wjbmzOG8byDPBX63A==
  /resolve/1.8.1:
    dependencies:
      path-parse: 1.0.7
    dev: false
    resolution:
      integrity: sha512-AicPrAC7Qu1JxPCZ9ZgCZlY35QgFnNqc+0LtbRNxnVw4TXvjQ72wnuL9JQcEBgXkI9JM8MsT9kaQoHcpCRJOYA==
  /reusify/1.0.4:
    dev: false
    engines:
      iojs: '>=1.0.0'
      node: '>=0.10.0'
    resolution:
      integrity: sha512-U9nH88a3fc/ekCF1l0/UP1IosiuIjyTh7hBvXVMHYgVcfGvt897Xguj2UOLDeI5BG2m7/uwyaLVT6fbtCwTyzw==
  /rfdc/1.3.0:
    dev: false
    resolution:
      integrity: sha512-V2hovdzFbOi77/WajaSMXk2OLm+xNIeQdMMuB7icj7bk6zi2F8GGAxigcnDFpJHbNyNcgyJDiP+8nOrY5cZGrA==
  /rhea-promise/0.1.15:
    dependencies:
      debug: 3.2.7
      rhea: 1.0.24
      tslib: 1.14.1
    dev: false
    resolution:
      integrity: sha512-+6uilZXSJGyiqVeHQI3Krv6NTAd8cWRCY2uyCxmzR4/5IFtBqqFem1HV2OiwSj0Gu7OFChIJDfH2JyjN7J0vRA==
  /rhea-promise/2.1.0:
    dependencies:
      debug: 3.2.7
      rhea: 2.0.4
      tslib: 2.3.1
    dev: false
    resolution:
      integrity: sha512-CRMwdJ/o4oO/xKcvAwAsd0AHy5fVvSlqso7AadRmaaLGzAzc9LCoW7FOFnucI8THasVmOeCnv5c/fH/n7FcNaA==
  /rhea/1.0.24:
    dependencies:
      debug: 3.2.7
    dev: false
    resolution:
      integrity: sha512-PEl62U2EhxCO5wMUZ2/bCBcXAVKN9AdMSNQOrp3+R5b77TEaOSiy16MQ0sIOmzj/iqsgIAgPs1mt3FYfu1vIXA==
  /rhea/2.0.4:
    dependencies:
      debug: 3.2.7
    dev: false
    resolution:
      integrity: sha512-GpGqJV6dPG+bh88ZvlkzcaqKM3bW6+YDHSegSjdPkoCi3UIsWN6yu6i4LMhpojNg1U5UOGqshCoMMNO5Hkoeog==
  /rimraf/2.7.1:
    dependencies:
      glob: 7.1.7
    dev: false
    hasBin: true
    resolution:
      integrity: sha512-uWjbaKIK3T1OSVptzX7Nl6PvQ3qAGtKEtVRjRuazjfL3Bx5eI409VZSqgND+4UNnmzLVdPj9FqFJNPqBZFve4w==
  /rimraf/3.0.2:
    dependencies:
      glob: 7.1.7
    dev: false
    hasBin: true
    resolution:
      integrity: sha512-JZkJMZkAGFFPP2YqXZXPbMlMBgsxzE8ILs4lMIX/2o0L9UBw9O/Y3o6wFw/i9YLapcUJWwqbi3kdxIPdC62TIA==
  /rollup-plugin-local-resolve/1.0.7:
    dev: false
    resolution:
      integrity: sha1-xIZwFxbBWt0hJ1ZcLqoQESMyCIc=
  /rollup-plugin-node-resolve/3.4.0:
    dependencies:
      builtin-modules: 2.0.0
      is-module: 1.0.0
      resolve: 1.20.0
    deprecated: This package has been deprecated and is no longer maintained. Please use @rollup/plugin-node-resolve.
    dev: false
    resolution:
      integrity: sha512-PJcd85dxfSBWih84ozRtBkB731OjXk0KnzN0oGp7WOWcarAFkVa71cV5hTJg2qpVsV2U8EUwrzHP3tvy9vS3qg==
  /rollup-plugin-shim/1.0.0:
    dev: false
    resolution:
      integrity: sha512-rZqFD43y4U9nSqVq3iyWBiDwmBQJY8Txi04yI9jTKD3xcl7CbFjh1qRpQshUB3sONLubDzm7vJiwB+1MEGv67w==
  /rollup-plugin-sourcemaps/0.4.2_rollup@1.32.1:
    dependencies:
      rollup: 1.32.1
      rollup-pluginutils: 2.8.2
      source-map-resolve: 0.5.3
    dev: false
    engines:
      node: '>=4.5.0'
      npm: '>=2.15.9'
    peerDependencies:
      rollup: '>=0.31.2'
    resolution:
      integrity: sha1-YhJaqUCHqt97g+9N+vYptHMTXoc=
  /rollup-plugin-terser/5.3.1_rollup@1.32.1:
    dependencies:
      '@babel/code-frame': 7.14.5
      jest-worker: 24.9.0
      rollup: 1.32.1
      rollup-pluginutils: 2.8.2
      serialize-javascript: 4.0.0
      terser: 4.8.0
    dev: false
    peerDependencies:
      rollup: '>=0.66.0 <3'
    resolution:
      integrity: sha512-1pkwkervMJQGFYvM9nscrUoncPwiKR/K+bHdjv6PFgRo3cgPHoRT83y2Aa3GvINj4539S15t/tpFPb775TDs6w==
  /rollup-plugin-visualizer/4.2.2_rollup@1.32.1:
    dependencies:
      nanoid: 3.1.25
      open: 7.4.2
      rollup: 1.32.1
      source-map: 0.7.3
      yargs: 16.2.0
    dev: false
    engines:
      node: '>=10'
    hasBin: true
    peerDependencies:
      rollup: '>=1.20.0'
    resolution:
      integrity: sha512-10/TsugsaQL5rdynl0lrklBngTtkRBESZdxUJy+3fN+xKqNdg5cr7JQU1OoPx4p5mhQ+nspa6EvX3qc8SsBvnA==
  /rollup-pluginutils/2.8.2:
    dependencies:
      estree-walker: 0.6.1
    dev: false
    resolution:
      integrity: sha512-EEp9NhnUkwY8aif6bxgovPHMoMoNr2FulJziTndpt5H9RdwC47GSGuII9XxpSdzVGM0GWrNPHV6ie1LTNJPaLQ==
  /rollup/1.32.1:
    dependencies:
      '@types/estree': 0.0.50
      '@types/node': 16.6.1
      acorn: 7.4.1
    dev: false
    hasBin: true
    resolution:
      integrity: sha512-/2HA0Ec70TvQnXdzynFffkjA6XN+1e2pEv/uKS5Ulca40g2L7KuOE3riasHoNVHOsFD5KKZgDsMk1CP3Tw9s+A==
  /run-parallel/1.2.0:
    dependencies:
      queue-microtask: 1.2.3
    dev: false
    resolution:
      integrity: sha512-5l4VyZR86LZ/lDxZTR6jqL8AFE2S0IFLMP26AbjsLVADxHdhB/c0GUsH+y39UfCi3dzz8OlQuPmnaJOMoDHQBA==
  /safe-buffer/5.1.2:
    dev: false
    resolution:
      integrity: sha512-Gd2UZBJDkXlY7GbJxfsE8/nvKkUEU1G38c1siN6QP6a9PT9MmHB8GnpscSmMJSoF8LOIrt8ud/wPtojys4G6+g==
  /safe-buffer/5.2.1:
    dev: false
    resolution:
      integrity: sha512-rp3So07KcdmmKbGvgaNxQSJr7bGVSVk5S9Eq1F+ppbRo70+YeaDxkw5Dd8NPN+GD6bjnYm2VuPuCXmpuYvmCXQ==
  /safer-buffer/2.1.2:
    dev: false
    resolution:
      integrity: sha512-YZo3K82SD7Riyi0E1EQPojLz7kpepnSQI9IyPbHHg1XXXevb5dJI7tpyN2ADxGcQbHG7vcyRHk0cbwqcQriUtg==
  /sax/0.5.8:
    dev: false
    resolution:
      integrity: sha1-1HLbIo6zMcJQaw6MFVJK25OdEsE=
  /sax/1.2.4:
    dev: false
    resolution:
      integrity: sha512-NqVDv9TpANUjFm0N8uM5GxL36UgKi9/atZw+x7YFnQ8ckwFGKrl4xX4yWtrey3UJm5nP1kUbnYgLopqWNSRhWw==
  /semaphore/1.1.0:
    dev: false
    engines:
      node: '>=0.8.0'
    resolution:
      integrity: sha512-O4OZEaNtkMd/K0i6js9SL+gqy0ZCBMgUvlSqHKi4IBdjhe7wB8pwztUk1BbZ1fmrvpwFrPbHzqd2w5pTcJH6LA==
  /semver/5.3.0:
    dev: false
    hasBin: true
    resolution:
      integrity: sha1-myzl094C0XxgEq0yaqa00M9U+U8=
  /semver/5.7.1:
    dev: false
    hasBin: true
    resolution:
      integrity: sha512-sauaDf/PZdVgrLTNYHRtpXa1iRiKcaebiKQ1BJdpQlWH2lCvexQdX55snPFyK7QzpudqbCI0qXFfOasHdyNDGQ==
  /semver/6.3.0:
    dev: false
    hasBin: true
    resolution:
      integrity: sha512-b39TBaTSfV6yBrapU89p5fKekE2m/NwnDocOVruQFS1/veMgdzuPcnOM34M6CwxW8jH/lxEa5rBoDeUwu5HHTw==
  /semver/7.3.5:
    dependencies:
      lru-cache: 6.0.0
    dev: false
    engines:
      node: '>=10'
    hasBin: true
    resolution:
      integrity: sha512-PoeGJYh8HK4BTO/a9Tf6ZG3veo/A7ZVsYrSA6J8ny9nb3B1VrpkuN+z9OE5wfE5p6H4LchYZsegiQgbJD94ZFQ==
  /send/0.17.1:
    dependencies:
      debug: 2.6.9
      depd: 1.1.2
      destroy: 1.0.4
      encodeurl: 1.0.2
      escape-html: 1.0.3
      etag: 1.8.1
      fresh: 0.5.2
      http-errors: 1.7.3
      mime: 1.6.0
      ms: 2.1.1
      on-finished: 2.3.0
      range-parser: 1.2.1
      statuses: 1.5.0
    dev: false
    engines:
      node: '>= 0.8.0'
    resolution:
      integrity: sha512-BsVKsiGcQMFwT8UxypobUKyv7irCNRHk1T0G680vk88yf6LBByGcZJOTJCrTP2xVN6yI+XjPJcNuE3V4fT9sAg==
  /serialize-javascript/4.0.0:
    dependencies:
      randombytes: 2.1.0
    dev: false
    resolution:
      integrity: sha512-GaNA54380uFefWghODBWEGisLZFj00nS5ACs6yHa9nLqlLpVLO8ChDGeKRjZnV4Nh4n0Qi7nhYZD/9fCPzEqkw==
  /serve-static/1.14.1:
    dependencies:
      encodeurl: 1.0.2
      escape-html: 1.0.3
      parseurl: 1.3.3
      send: 0.17.1
    dev: false
    engines:
      node: '>= 0.8.0'
    resolution:
      integrity: sha512-JMrvUwE54emCYWlTI+hGrGv5I8dEwmco/00EvkzIIsR7MqrHonbD9pO2MOfFnpFntl7ecpZs+3mW+XbQZu9QCg==
  /set-blocking/2.0.0:
    dev: false
    resolution:
      integrity: sha1-BF+XgtARrppoA93TgrJDkrPYkPc=
  /setprototypeof/1.1.1:
    dev: false
    resolution:
      integrity: sha512-JvdAWfbXeIGaZ9cILp38HntZSFSo3mWg6xGcJJsd+d4aRMOqauag1C63dJfDw7OaMYwEbHMOxEZ1lqVRYP2OAw==
  /shebang-command/1.2.0:
    dependencies:
      shebang-regex: 1.0.0
    dev: false
    engines:
      node: '>=0.10.0'
    resolution:
      integrity: sha1-RKrGW2lbAzmJaMOfNj/uXer98eo=
  /shebang-command/2.0.0:
    dependencies:
      shebang-regex: 3.0.0
    dev: false
    engines:
      node: '>=8'
    resolution:
      integrity: sha512-kHxr2zZpYtdmrN1qDjrrX/Z1rR1kG8Dx+gkpK1G4eXmvXswmcE1hTWBWYUzlraYw1/yZp6YuDY77YtvbN0dmDA==
  /shebang-regex/1.0.0:
    dev: false
    engines:
      node: '>=0.10.0'
    resolution:
      integrity: sha1-2kL0l0DAtC2yypcoVxyxkMmO/qM=
  /shebang-regex/3.0.0:
    dev: false
    engines:
      node: '>=8'
    resolution:
      integrity: sha512-7++dFhtcx3353uBaq8DDR4NuxBetBzC7ZQOhmTQInHEd6bSrXdiEyzCvG07Z44UYdLShWUyXt5M/yhz8ekcb1A==
  /shell-quote/1.7.2:
    dev: false
    resolution:
      integrity: sha512-mRz/m/JVscCrkMyPqHc/bczi3OQHkLTqXHEFu0zDhK/qfv3UcOA4SVmRCLmos4bhjr9ekVQubj/R7waKapmiQg==
  /shelljs/0.8.4:
    dependencies:
      glob: 7.1.7
      interpret: 1.4.0
      rechoir: 0.6.2
    dev: false
    engines:
      node: '>=4'
    hasBin: true
    resolution:
      integrity: sha512-7gk3UZ9kOfPLIAbslLzyWeGiEqx9e3rxwZM0KE6EL8GlGwjym9Mrlx5/p33bWTu9YG6vcS4MBxYZDHYr5lr8BQ==
  /shimmer/1.2.1:
    dev: false
    resolution:
      integrity: sha512-sQTKC1Re/rM6XyFM6fIAGHRPVGvyXfgzIDvzoq608vM+jeyVD0Tu1E6Np0Kc2zAIFWIj963V2800iF/9LPieQw==
  /shx/0.3.3:
    dependencies:
      minimist: 1.2.5
      shelljs: 0.8.4
    dev: false
    engines:
      node: '>=6'
    hasBin: true
    resolution:
      integrity: sha512-nZJ3HFWVoTSyyB+evEKjJ1STiixGztlqwKLTUNV5KqMWtGey9fTd4KU1gdZ1X9BV6215pswQ/Jew9NsuS/fNDA==
  /side-channel/1.0.4:
    dependencies:
      call-bind: 1.0.2
      get-intrinsic: 1.1.1
      object-inspect: 1.11.0
    dev: false
    resolution:
      integrity: sha512-q5XPytqFEIKHkGdiMIrY10mvLRvnQh42/+GoBlFW3b2LXLE2xxJpZFdm94we0BaoV3RwJyGqg5wS7epxTv0Zvw==
  /signal-exit/3.0.3:
    dev: false
    resolution:
      integrity: sha512-VUJ49FC8U1OxwZLxIbTTrDvLnf/6TDgxZcK8wxR8zs13xpx7xbG60ndBlhNrFi2EMuFRoeDoJO7wthSLq42EjA==
  /simple-concat/1.0.1:
    dev: false
    resolution:
      integrity: sha512-cSFtAPtRhljv69IK0hTVZQ+OfE9nePi/rtJmw5UjHeVyVroEqJXP1sFztKUy1qU+xvz3u/sfYJLa947b7nAN2Q==
  /simple-get/3.1.0:
    dependencies:
      decompress-response: 4.2.1
      once: 1.4.0
      simple-concat: 1.0.1
    dev: false
    resolution:
      integrity: sha512-bCR6cP+aTdScaQCnQKbPKtJOKDp/hj9EDLJo3Nw4y1QksqaovlW/bnptB6/c1e+qmNIDHRK+oXFDdEqBT8WzUA==
  /sinon/9.2.4:
    dependencies:
      '@sinonjs/commons': 1.8.3
      '@sinonjs/fake-timers': 6.0.1
      '@sinonjs/samsam': 5.3.1
      diff: 4.0.2
      nise: 4.1.0
      supports-color: 7.2.0
    dev: false
    resolution:
      integrity: sha512-zljcULZQsJxVra28qIAL6ow1Z9tpattkCTEJR4RBP3TGc00FcttsP5pK284Nas5WjMZU5Yzy3kAIp3B3KRf5Yg==
  /slash/3.0.0:
    dev: false
    engines:
      node: '>=8'
    resolution:
      integrity: sha512-g9Q1haeby36OSStwb4ntCGGGaKsaVSjQ68fBxoQcutl5fS1vuY18H3wSt3jFyFtrkx+Kz0V1G85A4MyAdDMi2Q==
  /slice-ansi/4.0.0:
    dependencies:
      ansi-styles: 4.3.0
      astral-regex: 2.0.0
      is-fullwidth-code-point: 3.0.0
    dev: false
    engines:
      node: '>=10'
    resolution:
      integrity: sha512-qMCMfhY040cVHT43K9BFygqYbUPFZKHOg7K73mtTWJRb8pyP3fzf4Ixd5SzdEJQ6MRUg/WBnOLxghZtKKurENQ==
  /smart-buffer/4.2.0:
    dev: false
    engines:
      node: '>= 6.0.0'
      npm: '>= 3.0.0'
    resolution:
      integrity: sha512-94hK0Hh8rPqQl2xXc3HsaBoOXKV20MToPkcXvwbISWLEs+64sBq5kFgn2kJDHb1Pry9yrP0dxrCI9RRci7RXKg==
  /snap-shot-compare/3.0.0:
    dependencies:
      check-more-types: 2.24.0
      debug: 4.1.1
      disparity: 3.0.0
      folktale: 2.3.2
      lazy-ass: 1.6.0
      strip-ansi: 5.2.0
      variable-diff: 1.1.0
    dev: false
    engines:
      node: '>=6'
    resolution:
      integrity: sha512-bdwNOAGuKwPU+qsn0ASxTv+QfkXU+3VmkcDOkt965tes+JQQc8d6SfoLiEiRVhCey4v+ip2IjNUSbZm5nnkI9g==
  /snap-shot-core/10.2.4:
    dependencies:
      arg: 4.1.3
      check-more-types: 2.24.0
      common-tags: 1.8.0
      debug: 4.3.1
      escape-quotes: 1.0.2
      folktale: 2.3.2
      is-ci: 2.0.0
      jsesc: 2.5.2
      lazy-ass: 1.6.0
      mkdirp: 1.0.4
      pluralize: 8.0.0
      quote: 0.4.0
      ramda: 0.27.1
    dev: false
    engines:
      node: '>=6'
    hasBin: true
    resolution:
      integrity: sha512-A7tkcfmvnRKge4VzFLAWA4UYMkvFY4TZKyL+D6hnHjI3HJ4pTepjG5DfR2ACeDKMzCSTQ5EwR2iOotI+Z37zsg==
  /snap-shot-it/7.9.6:
    dependencies:
      '@bahmutov/data-driven': 1.0.0
      check-more-types: 2.24.0
      common-tags: 1.8.0
      debug: 4.3.1
      has-only: 1.1.1
      its-name: 1.0.0
      lazy-ass: 1.6.0
      pluralize: 8.0.0
      ramda: 0.27.1
      snap-shot-compare: 3.0.0
      snap-shot-core: 10.2.4
    dev: false
    engines:
      node: '>=6'
    resolution:
      integrity: sha512-t/ADZfQ8EUk4J76S5cmynye7qg1ecUFqQfANiOMNy0sFmYUaqfx9K/AWwpdcpr3vFsDptM+zSuTtKD0A1EOLqA==
  /socket.io-adapter/2.1.0:
    dev: false
    resolution:
      integrity: sha512-+vDov/aTsLjViYTwS9fPy5pEtTkrbEKsw2M+oVSoFGw6OD1IpvlV1VPhUzNbofCQ8oyMbdYJqDtGdmHQK6TdPg==
  /socket.io-parser/4.0.4:
    dependencies:
      '@types/component-emitter': 1.2.10
      component-emitter: 1.3.0
      debug: 4.3.2
    dev: false
    engines:
      node: '>=10.0.0'
    resolution:
      integrity: sha512-t+b0SS+IxG7Rxzda2EVvyBZbvFPBCjJoyHuE0P//7OAsN23GItzDRdWa6ALxZI/8R5ygK7jAR6t028/z+7295g==
  /socket.io/3.1.2:
    dependencies:
      '@types/cookie': 0.4.1
      '@types/cors': 2.8.12
      '@types/node': 12.20.19
      accepts: 1.3.7
      base64id: 2.0.0
      debug: 4.3.2
      engine.io: 4.1.1
      socket.io-adapter: 2.1.0
      socket.io-parser: 4.0.4
    dev: false
    engines:
      node: '>=10.0.0'
    resolution:
      integrity: sha512-JubKZnTQ4Z8G4IZWtaAZSiRP3I/inpy8c/Bsx2jrwGrTbKeVU5xd6qkKMHpChYeM3dWZSO0QACiGK+obhBNwYw==
  /socks-proxy-agent/5.0.1:
    dependencies:
      agent-base: 6.0.2
      debug: 4.3.2
      socks: 2.6.1
    dev: false
    engines:
      node: '>= 6'
    resolution:
      integrity: sha512-vZdmnjb9a2Tz6WEQVIurybSwElwPxMZaIc7PzqbJTrezcKNznv6giT7J7tZDZ1BojVaa1jvO/UiUdhDVB0ACoQ==
  /socks/2.6.1:
    dependencies:
      ip: 1.1.5
      smart-buffer: 4.2.0
    dev: false
    engines:
      node: '>= 10.13.0'
      npm: '>= 3.0.0'
    resolution:
      integrity: sha512-kLQ9N5ucj8uIcxrDwjm0Jsqk06xdpBjGNQtpXy4Q8/QY2k+fY7nZH8CARy+hkbG+SGAovmzzuauCpBlb8FrnBA==
  /source-map-resolve/0.5.3:
    dependencies:
      atob: 2.1.2
      decode-uri-component: 0.2.0
      resolve-url: 0.2.1
      source-map-url: 0.4.1
      urix: 0.1.0
    dev: false
    resolution:
      integrity: sha512-Htz+RnsXWk5+P2slx5Jh3Q66vhQj1Cllm0zvnaY98+NFx+Dv2CF/f5O/t8x+KaNdrdIAsruNzoh/KpialbqAnw==
  /source-map-support/0.5.19:
    dependencies:
      buffer-from: 1.1.2
      source-map: 0.6.1
    dev: false
    resolution:
      integrity: sha512-Wonm7zOCIJzBGQdB+thsPar0kYuCIzYvxZwlBa87yi/Mdjv7Tip2cyVbLj5o0cFPN4EVkuTwb3GDDyUx2DGnGw==
  /source-map-url/0.4.1:
    dev: false
    resolution:
      integrity: sha512-cPiFOTLUKvJFIg4SKVScy4ilPPW6rFgMgfuZJPNoDuMs3nC1HbMUycBoJw77xFIp6z1UJQJOfx6C9GMH80DiTw==
  /source-map/0.5.7:
    dev: false
    engines:
      node: '>=0.10.0'
    resolution:
      integrity: sha1-igOdLRAh0i0eoUyA2OpGi6LvP8w=
  /source-map/0.6.1:
    dev: false
    engines:
      node: '>=0.10.0'
    resolution:
      integrity: sha512-UjgapumWlbMhkBgzT7Ykc5YXUT46F0iKu8SGXq0bcwP5dz/h0Plj6enJqjz1Zbq2l5WaqYnrVbwWOWMyF3F47g==
  /source-map/0.7.3:
    dev: false
    engines:
      node: '>= 8'
    resolution:
      integrity: sha512-CkCj6giN3S+n9qrYiBTX5gystlENnRW5jZeNLHpe6aue+SrHcG5VYwujhW9s4dY31mEGsxBDrHR6oI69fTXsaQ==
  /sourcemap-codec/1.4.8:
    dev: false
    resolution:
      integrity: sha512-9NykojV5Uih4lgo5So5dtw+f0JgJX30KCNI8gwhz2J9A15wD0Ml6tjHKwf6fTSa6fAdVBdZeNOs9eJ71qCk8vA==
  /spawn-wrap/1.4.3:
    dependencies:
      foreground-child: 1.5.6
      mkdirp: 0.5.5
      os-homedir: 1.0.2
      rimraf: 2.7.1
      signal-exit: 3.0.3
      which: 1.3.1
    dev: false
    resolution:
      integrity: sha512-IgB8md0QW/+tWqcavuFgKYR/qIRvJkRLPJDFaoXtLLUaVcCDK0+HeFTkmQHj3eprcYhc+gOl0aEA1w7qZlYezw==
  /spdx-correct/3.1.1:
    dependencies:
      spdx-expression-parse: 3.0.1
      spdx-license-ids: 3.0.10
    dev: false
    resolution:
      integrity: sha512-cOYcUWwhCuHCXi49RhFRCyJEK3iPj1Ziz9DpViV3tbZOwXD49QzIN3MpOLJNxh2qwq2lJJZaKMVw9qNi4jTC0w==
  /spdx-exceptions/2.3.0:
    dev: false
    resolution:
      integrity: sha512-/tTrYOC7PPI1nUAgx34hUpqXuyJG+DTHJTnIULG4rDygi4xu/tfgmq1e1cIRwRzwZgo4NLySi+ricLkZkw4i5A==
  /spdx-expression-parse/3.0.1:
    dependencies:
      spdx-exceptions: 2.3.0
      spdx-license-ids: 3.0.10
    dev: false
    resolution:
      integrity: sha512-cbqHunsQWnJNE6KhVSMsMeH5H/L9EpymbzqTQ3uLwNCLZ1Q481oWaofqH7nO6V07xlXwY6PhQdQ2IedWx/ZK4Q==
  /spdx-license-ids/3.0.10:
    dev: false
    resolution:
      integrity: sha512-oie3/+gKf7QtpitB0LYLETe+k8SifzsX4KixvpOsbI6S0kRiRQ5MKOio8eMSAKQ17N06+wdEOXRiId+zOxo0hA==
  /sprintf-js/1.0.3:
    dev: false
    resolution:
      integrity: sha1-BOaSb2YolTVPPdAVIDYzuFcpfiw=
  /sshpk/1.16.1:
    dependencies:
      asn1: 0.2.4
      assert-plus: 1.0.0
      bcrypt-pbkdf: 1.0.2
      dashdash: 1.14.1
      ecc-jsbn: 0.1.2
      getpass: 0.1.7
      jsbn: 0.1.1
      safer-buffer: 2.1.2
      tweetnacl: 0.14.5
    dev: false
    engines:
      node: '>=0.10.0'
    hasBin: true
    resolution:
      integrity: sha512-HXXqVUq7+pcKeLqqZj6mHFUMvXtOJt1uoUx09pFW6011inTMxqI8BA8PM95myrIyyKwdnzjdFjLiE6KBPVtJIg==
  /statuses/1.5.0:
    dev: false
    engines:
      node: '>= 0.6'
    resolution:
      integrity: sha1-Fhx9rBd2Wf2YEfQ3cfqZOBR4Yow=
  /stoppable/1.1.0:
    dev: false
    engines:
      node: '>=4'
      npm: '>=6'
    resolution:
      integrity: sha512-KXDYZ9dszj6bzvnEMRYvxgeTHU74QBFL54XKtP3nyMuJ81CFYtABZ3bAzL2EdFUaEwJOBOgENyFj3R7oTzDyyw==
  /stream-browserify/2.0.2:
    dependencies:
      inherits: 2.0.4
      readable-stream: 2.3.7
    dev: false
    resolution:
      integrity: sha512-nX6hmklHs/gr2FuxYDltq8fJA1GDlxKQCz8O/IM4atRqBH8OORmBNgfvW5gG10GT/qQ9u0CzIvr2X5Pkt6ntqg==
  /streamroller/2.2.4:
    dependencies:
      date-format: 2.1.0
      debug: 4.3.2
      fs-extra: 8.1.0
    dev: false
    engines:
      node: '>=8.0'
    resolution:
      integrity: sha512-OG79qm3AujAM9ImoqgWEY1xG4HX+Lw+yY6qZj9R1K2mhF5bEmQ849wvrb+4vt4jLMLzwXttJlQbOdPOQVRv7DQ==
  /strict-uri-encode/1.1.0:
    dev: false
    engines:
      node: '>=0.10.0'
    resolution:
      integrity: sha1-J5siXfHVgrH1TmWt3UNS4Y+qBxM=
  /string-argv/0.3.1:
    dev: false
    engines:
      node: '>=0.6.19'
    resolution:
      integrity: sha512-a1uQGz7IyVy9YwhqjZIZu1c8JO8dNIe20xBmSS6qu9kv++k3JGzCVmprbNN5Kn+BgzD5E7YYwg1CcjuJMRNsvg==
  /string-width/1.0.2:
    dependencies:
      code-point-at: 1.1.0
      is-fullwidth-code-point: 1.0.0
      strip-ansi: 3.0.1
    dev: false
    engines:
      node: '>=0.10.0'
    resolution:
      integrity: sha1-EYvfW4zcUaKn5w0hHgfisLmxB9M=
  /string-width/2.1.1:
    dependencies:
      is-fullwidth-code-point: 2.0.0
      strip-ansi: 4.0.0
    dev: false
    engines:
      node: '>=4'
    resolution:
      integrity: sha512-nOqH59deCq9SRHlxq1Aw85Jnt4w6KvLKqWVik6oA9ZklXLNIOlqg4F2yrT1MVaTjAqvVwdfeZ7w7aCvJD7ugkw==
  /string-width/3.1.0:
    dependencies:
      emoji-regex: 7.0.3
      is-fullwidth-code-point: 2.0.0
      strip-ansi: 5.2.0
    dev: false
    engines:
      node: '>=6'
    resolution:
      integrity: sha512-vafcv6KjVZKSgz06oM/H6GDBrAtz8vdhQakGjFIvNrHA6y3HCF1CInLy+QLq8dTJPQ1b+KDUqDFctkdRW44e1w==
  /string-width/4.2.2:
    dependencies:
      emoji-regex: 8.0.0
      is-fullwidth-code-point: 3.0.0
      strip-ansi: 6.0.0
    dev: false
    engines:
      node: '>=8'
    resolution:
      integrity: sha512-XBJbT3N4JhVumXE0eoLU9DCjcaF92KLNqTmFCnG1pf8duUxFGwtP6AD6nkjw9a3IdiRtL3E2w3JDiE/xi3vOeA==
  /string.prototype.padend/3.1.2:
    dependencies:
      call-bind: 1.0.2
      define-properties: 1.1.3
      es-abstract: 1.18.5
    dev: false
    engines:
      node: '>= 0.4'
    resolution:
      integrity: sha512-/AQFLdYvePENU3W5rgurfWSMU6n+Ww8n/3cUt7E+vPBB/D7YDG8x+qjoFs4M/alR2bW7Qg6xMjVwWUOvuQ0XpQ==
  /string.prototype.trimend/1.0.4:
    dependencies:
      call-bind: 1.0.2
      define-properties: 1.1.3
    dev: false
    resolution:
      integrity: sha512-y9xCjw1P23Awk8EvTpcyL2NIr1j7wJ39f+k6lvRnSMz+mz9CGz9NYPelDk42kOz6+ql8xjfK8oYzy3jAP5QU5A==
  /string.prototype.trimstart/1.0.4:
    dependencies:
      call-bind: 1.0.2
      define-properties: 1.1.3
    dev: false
    resolution:
      integrity: sha512-jh6e984OBfvxS50tdY2nRZnoC5/mLFKOREQfw8t5yytkoUsJRNxvI/E39qu1sD0OtWI3OC0XgKSmcWwziwYuZw==
  /string_decoder/0.10.31:
    dev: false
    resolution:
      integrity: sha1-YuIDvEF2bGwoyfyEMB2rHFMQ+pQ=
  /string_decoder/1.1.1:
    dependencies:
      safe-buffer: 5.1.2
    dev: false
    resolution:
      integrity: sha512-n/ShnvDi6FHbbVfviro+WojiFzv+s8MPMHBczVePfUpDJLwoLT0ht1l4YwBCbi8pJAveEEdnkHyPyTP/mzRfwg==
  /string_decoder/1.3.0:
    dependencies:
      safe-buffer: 5.2.1
    dev: false
    resolution:
      integrity: sha512-hkRX8U1WjJFd8LsDJ2yQ/wWWxaopEsABU1XfkM8A+j0+85JAGppt16cr1Whg6KIbb4okU6Mql6BOj+uup/wKeA==
  /strip-ansi/3.0.1:
    dependencies:
      ansi-regex: 2.1.1
    dev: false
    engines:
      node: '>=0.10.0'
    resolution:
      integrity: sha1-ajhfuIU9lS1f8F0Oiq+UJ43GPc8=
  /strip-ansi/4.0.0:
    dependencies:
      ansi-regex: 3.0.0
    dev: false
    engines:
      node: '>=4'
    resolution:
      integrity: sha1-qEeQIusaw2iocTibY1JixQXuNo8=
  /strip-ansi/5.2.0:
    dependencies:
      ansi-regex: 4.1.0
    dev: false
    engines:
      node: '>=6'
    resolution:
      integrity: sha512-DuRs1gKbBqsMKIZlrffwlug8MHkcnpjs5VPmL1PAh+mA30U0DTotfDZ0d2UUsXpPmPmMMJ6W773MaA3J+lbiWA==
  /strip-ansi/6.0.0:
    dependencies:
      ansi-regex: 5.0.0
    dev: false
    engines:
      node: '>=8'
    resolution:
      integrity: sha512-AuvKTrTfQNYNIctbR1K/YGTR1756GycPsg7b9bdV9Duqur4gv6aKqHXah67Z8ImS7WEz5QVcOtlfW2rZEugt6w==
  /strip-bom/3.0.0:
    dev: false
    engines:
      node: '>=4'
    resolution:
      integrity: sha1-IzTBjpx1n3vdVv3vfprj1YjmjtM=
  /strip-final-newline/2.0.0:
    dev: false
    engines:
      node: '>=6'
    resolution:
      integrity: sha512-BrpvfNAE3dcvq7ll3xVumzjKjZQ5tI1sEUIKr3Uoks0XUl45St3FlatVqef9prk4jRDzhW6WZg+3bk93y6pLjA==
  /strip-json-comments/2.0.1:
    dev: false
    engines:
      node: '>=0.10.0'
    resolution:
      integrity: sha1-PFMZQukIwml8DsNEhYwobHygpgo=
  /strip-json-comments/3.1.1:
    dev: false
    engines:
      node: '>=8'
    resolution:
      integrity: sha512-6fPc+R4ihwqP6N/aIv2f1gMH8lOVtWQHoqC4yK6oSDVVocumAsfCqjkXnqiYMhmMwS/mEHLp7Vehlt3ql6lEig==
  /supports-color/2.0.0:
    dev: false
    engines:
      node: '>=0.8.0'
    resolution:
      integrity: sha1-U10EXOa2Nj+kARcIRimZXp3zJMc=
  /supports-color/5.5.0:
    dependencies:
      has-flag: 3.0.0
    dev: false
    engines:
      node: '>=4'
    resolution:
      integrity: sha512-QjVjwdXIt408MIiAqCX4oUKsgU2EqAGzs2Ppkm4aQYbjm+ZEWEcW4SfFNTr4uMNZma0ey4f5lgLrkB0aX0QMow==
  /supports-color/6.0.0:
    dependencies:
      has-flag: 3.0.0
    dev: false
    engines:
      node: '>=6'
    resolution:
      integrity: sha512-on9Kwidc1IUQo+bQdhi8+Tijpo0e1SS6RoGo2guUwn5vdaxw8RXOF9Vb2ws+ihWOmh4JnCJOvaziZWP1VABaLg==
  /supports-color/6.1.0:
    dependencies:
      has-flag: 3.0.0
    dev: false
    engines:
      node: '>=6'
    resolution:
      integrity: sha512-qe1jfm1Mg7Nq/NSh6XE24gPXROEVsWHxC1LIx//XNlD9iw7YZQGjZNjYN7xGaEG6iKdA8EtNFW6R0gjnVXp+wQ==
  /supports-color/7.2.0:
    dependencies:
      has-flag: 4.0.0
    dev: false
    engines:
      node: '>=8'
    resolution:
      integrity: sha512-qpCAvRl9stuOHveKsn7HncJRvv501qIacKzQlO/+Lwxc9+0q2wLyv4Dfvt80/DPn2pqOBsJdDiogXGR9+OvwRw==
  /table/6.7.1:
    dependencies:
      ajv: 8.6.2
      lodash.clonedeep: 4.5.0
      lodash.truncate: 4.4.2
      slice-ansi: 4.0.0
      string-width: 4.2.2
      strip-ansi: 6.0.0
    dev: false
    engines:
      node: '>=10.0.0'
    resolution:
      integrity: sha512-ZGum47Yi6KOOFDE8m223td53ath2enHcYLgOCjGr5ngu8bdIARQk6mN/wRMv4yMRcHnCSnHbCEha4sobQx5yWg==
  /tar-fs/2.0.0:
    dependencies:
      chownr: 1.1.4
      mkdirp: 0.5.5
      pump: 3.0.0
      tar-stream: 2.2.0
    dev: false
    resolution:
      integrity: sha512-vaY0obB6Om/fso8a8vakQBzwholQ7v5+uy+tF3Ozvxv1KNezmVQAiWtcNmMHFSFPqL3dJA8ha6gdtFbfX9mcxA==
  /tar-fs/2.1.1:
    dependencies:
      chownr: 1.1.4
      mkdirp-classic: 0.5.3
      pump: 3.0.0
      tar-stream: 2.2.0
    dev: false
    resolution:
      integrity: sha512-V0r2Y9scmbDRLCNex/+hYzvp/zyYjvFbHPNgVTKfQvVrb6guiE/fxP+XblDNR011utopbkex2nM4dHNV6GDsng==
  /tar-stream/2.2.0:
    dependencies:
      bl: 4.1.0
      end-of-stream: 1.4.4
      fs-constants: 1.0.0
      inherits: 2.0.4
      readable-stream: 3.6.0
    dev: false
    engines:
      node: '>=6'
    resolution:
      integrity: sha512-ujeqbceABgwMZxEJnk2HDY2DlnUZ+9oEcb1KzTVfYHio0UE6dG71n60d8D2I4qNvleWrrXpmjpt7vZeF1LnMZQ==
  /terser/4.8.0:
    dependencies:
      commander: 2.20.3
      source-map: 0.6.1
      source-map-support: 0.5.19
    dev: false
    engines:
      node: '>=6.0.0'
    hasBin: true
    resolution:
      integrity: sha512-EAPipTNeWsb/3wLPeup1tVPaXfIaU68xMnVdPafIL1TV05OhASArYyIfFvnvJCNrR2NIOvDVNNTFRa+Re2MWyw==
  /test-exclude/5.2.3:
    dependencies:
      glob: 7.1.7
      minimatch: 3.0.4
      read-pkg-up: 4.0.0
      require-main-filename: 2.0.0
    dev: false
    engines:
      node: '>=6'
    resolution:
      integrity: sha512-M+oxtseCFO3EDtAaGH7iiej3CBkzXqFMbzqYAACdzKui4eZA+pq3tZEwChvOdNfa7xxy8BfbmgJSIr43cC/+2g==
  /text-table/0.2.0:
    dev: false
    resolution:
      integrity: sha1-f17oI66AUgfACvLfSoTsP8+lcLQ=
  /through/2.3.8:
    dev: false
    resolution:
      integrity: sha1-DdTJ/6q8NXlgsbckEV1+Doai4fU=
  /timsort/0.3.0:
    dev: false
    resolution:
      integrity: sha1-QFQRqOfmM5/mTbmiNN4R3DHgK9Q=
  /tmp/0.2.1:
    dependencies:
      rimraf: 3.0.2
    dev: false
    engines:
      node: '>=8.17.0'
    resolution:
      integrity: sha512-76SUhtfqR2Ijn+xllcI5P1oyannHNHByD80W1q447gU3mp9G9PSpGdWmjUOHRDPiHYacIk66W7ubDTuPF3BEtQ==
  /to-fast-properties/2.0.0:
    dev: false
    engines:
      node: '>=4'
    resolution:
      integrity: sha1-3F5pjL0HkmW8c+A3doGk5Og/YW4=
  /to-regex-range/5.0.1:
    dependencies:
      is-number: 7.0.0
    dev: false
    engines:
      node: '>=8.0'
    resolution:
      integrity: sha512-65P7iz6X5yEr1cwcgvQxbbIw7Uk3gOy5dIdtZ4rDveLqhrdJP+Li/Hx6tyK0NEb+2GCyneCMJiGqrADCSNk8sQ==
  /toidentifier/1.0.0:
    dev: false
    engines:
      node: '>=0.6'
    resolution:
      integrity: sha512-yaOH/Pk/VEhBWWTlhI+qXxDFXlejDGcQipMlyxda9nthulaxLZUNcUqFxokp0vcYnvteJln5FNQDRrxj3YcbVw==
  /tough-cookie/2.5.0:
    dependencies:
      psl: 1.8.0
      punycode: 2.1.1
    dev: false
    engines:
      node: '>=0.8'
    resolution:
      integrity: sha512-nlLsUzgm1kfLXSXfRZMc1KLAugd4hqJHDTvc2hDIwS3mZAfMEuMbc03SujMF+GEcpaX/qboeycw6iO8JwVv2+g==
  /tough-cookie/3.0.1:
    dependencies:
      ip-regex: 2.1.0
      psl: 1.8.0
      punycode: 2.1.1
    dev: false
    engines:
      node: '>=6'
    resolution:
      integrity: sha512-yQyJ0u4pZsv9D4clxO69OEjLWYw+jbgspjTue4lTQZLfV0c5l1VmK2y1JK8E9ahdpltPOaAThPcp5nKPUgSnsg==
  /tough-cookie/4.0.0:
    dependencies:
      psl: 1.8.0
      punycode: 2.1.1
      universalify: 0.1.2
    dev: false
    engines:
      node: '>=6'
    resolution:
      integrity: sha512-tHdtEpQCMrc1YLrMaqXXcj6AxhYi/xgit6mZu1+EDWUn+qhUf8wMQoFIy9NXuq23zAwtcB0t/MjACGR18pcRbg==
  /tr46/1.0.1:
    dependencies:
      punycode: 2.1.1
    dev: false
    resolution:
      integrity: sha1-qLE/1r/SSJUZZ0zN5VujaTtwbQk=
  /ts-node/9.1.1_typescript@4.2.4:
    dependencies:
      arg: 4.1.3
      create-require: 1.1.1
      diff: 4.0.2
      make-error: 1.3.6
      source-map-support: 0.5.19
      typescript: 4.2.4
      yn: 3.1.1
    dev: false
    engines:
      node: '>=10.0.0'
    hasBin: true
    peerDependencies:
      typescript: '>=2.7'
    resolution:
      integrity: sha512-hPlt7ZACERQGf03M253ytLY3dHbGNGrAq9qIHWUY9XHYl1z7wYngSr3OQ5xmui8o2AaxsONxIzjafLUiWBo1Fg==
  /tsconfig-paths/3.10.1:
    dependencies:
      json5: 2.2.0
      minimist: 1.2.5
      strip-bom: 3.0.0
    dev: false
    resolution:
      integrity: sha512-rETidPDgCpltxF7MjBZlAFPUHv5aHH2MymyPvh+vEyWAED4Eb/WeMbsnD/JDr4OKPOA1TssDHgIcpTN5Kh0p6Q==
  /tslib/1.14.1:
    dev: false
    resolution:
      integrity: sha512-Xni35NKzjgMrwevysHTCArtLDpPvye8zV/0E4EyYn43P7/7qvQwPh9BGkHewbMulVntbigmcT7rdX3BNo9wRJg==
  /tslib/2.3.1:
    dev: false
    resolution:
      integrity: sha512-77EbyPPpMz+FRFRuAFlWMtmgUWGe9UOG2Z25NqCwiIjRhOf5iKGuzSe5P2w1laq+FkRy4p+PCuVkJSGkzTEKVw==
  /tsutils/3.21.0_typescript@4.2.4:
    dependencies:
      tslib: 1.14.1
      typescript: 4.2.4
    dev: false
    engines:
      node: '>= 6'
    peerDependencies:
      typescript: '>=2.8.0 || >= 3.2.0-dev || >= 3.3.0-dev || >= 3.4.0-dev || >= 3.5.0-dev || >= 3.6.0-dev || >= 3.6.0-beta || >= 3.7.0-dev || >= 3.7.0-beta'
    resolution:
      integrity: sha512-mHKK3iUXL+3UF6xL5k0PEhKRUBKPBCv/+RkEOpjRWxxx27KKRBmmA60A9pgOUvMi8GKhRMPEmjBRPzs2W7O1OA==
  /tunnel-agent/0.6.0:
    dependencies:
      safe-buffer: 5.2.1
    dev: false
    resolution:
      integrity: sha1-J6XeoGs2sEoKmWZ3SykIaPD8QP0=
  /tunnel/0.0.6:
    dev: false
    engines:
      node: '>=0.6.11 <=0.7.0 || >=0.7.3'
    resolution:
      integrity: sha512-1h/Lnq9yajKY2PEbBadPXj3VxsDDu844OnaAo52UVmIzIvwwtBPIuNvkjuzBlTWpfJyUbG3ez0KSBibQkj4ojg==
  /tweetnacl/0.14.5:
    dev: false
    resolution:
      integrity: sha1-WuaBd/GS1EViadEIr6k/+HQ/T2Q=
  /type-check/0.3.2:
    dependencies:
      prelude-ls: 1.1.2
    dev: false
    engines:
      node: '>= 0.8.0'
    resolution:
      integrity: sha1-WITKtRLPHTVeP7eE8wgEsrUg23I=
  /type-check/0.4.0:
    dependencies:
      prelude-ls: 1.2.1
    dev: false
    engines:
      node: '>= 0.8.0'
    resolution:
      integrity: sha512-XleUoc9uwGXqjWwXaUTZAmzMcFZ5858QA2vvx1Ur5xIcixXIP+8LnFDgRplU30us6teqdlskFfu+ae4K79Ooew==
  /type-detect/4.0.8:
    dev: false
    engines:
      node: '>=4'
    resolution:
      integrity: sha512-0fr/mIH1dlO+x7TlcMy+bIDqKPsw/70tVyeHW787goQjhmqaZe10uwLujubK9q9Lg6Fiho1KUKDYz0Z7k7g5/g==
  /type-fest/0.20.2:
    dev: false
    engines:
      node: '>=10'
    resolution:
      integrity: sha512-Ne+eE4r0/iWnpAxD852z3A+N0Bt5RN//NjJwRd2VFHEmrywxf5vsZlh4R6lixl6B+wz/8d+maTSAkN1FIkI3LQ==
  /type-is/1.6.18:
    dependencies:
      media-typer: 0.3.0
      mime-types: 2.1.32
    dev: false
    engines:
      node: '>= 0.6'
    resolution:
      integrity: sha512-TkRKr9sUTxEH8MdfuCSP7VizJyzRNMjj2J2do2Jr3Kym598JVdEksuzPQCnlFPW4ky9Q+iA+ma9BGm06XQBy8g==
  /typedoc-default-themes/0.6.3:
    dependencies:
      backbone: 1.4.0
      jquery: 3.6.0
      lunr: 2.3.9
      underscore: 1.13.1
    dev: false
    engines:
      node: '>= 8'
    resolution:
      integrity: sha512-rouf0TcIA4M2nOQFfC7Zp4NEwoYiEX4vX/ZtudJWU9IHA29MPC+PPgSXYLPESkUo7FuB//GxigO3mk9Qe1xp3Q==
  /typedoc/0.15.2:
    dependencies:
      '@types/minimatch': 3.0.3
      fs-extra: 8.1.0
      handlebars: 4.7.7
      highlight.js: 9.18.5
      lodash: 4.17.21
      marked: 0.7.0
      minimatch: 3.0.4
      progress: 2.0.3
      shelljs: 0.8.4
      typedoc-default-themes: 0.6.3
      typescript: 3.7.7
    dev: false
    engines:
      node: '>= 6.0.0'
    hasBin: true
    resolution:
      integrity: sha512-K2nFEtyDQTVdXOzYtECw3TwuT3lM91Zc0dzGSLuor5R8qzZbwqBoCw7xYGVBow6+mEZAvKGznLFsl7FzG+wAgQ==
  /typescript/3.7.7:
    dev: false
    engines:
      node: '>=4.2.0'
    hasBin: true
    resolution:
      integrity: sha512-MmQdgo/XenfZPvVLtKZOq9jQQvzaUAUpcKW8Z43x9B2fOm4S5g//tPtMweZUIP+SoBqrVPEIm+dJeQ9dfO0QdA==
  /typescript/3.9.10:
    dev: false
    engines:
      node: '>=4.2.0'
    hasBin: true
    resolution:
      integrity: sha512-w6fIxVE/H1PkLKcCPsFqKE7Kv7QUwhU8qQY2MueZXWx5cPZdwFupLgKK3vntcK98BtNHZtAF4LA/yl2a7k8R6Q==
  /typescript/4.1.6:
    dev: false
    engines:
      node: '>=4.2.0'
    hasBin: true
    resolution:
      integrity: sha512-pxnwLxeb/Z5SP80JDRzVjh58KsM6jZHRAOtTpS7sXLS4ogXNKC9ANxHHZqLLeVHZN35jCtI4JdmLLbLiC1kBow==
  /typescript/4.2.4:
    dev: false
    engines:
      node: '>=4.2.0'
    hasBin: true
    resolution:
      integrity: sha512-V+evlYHZnQkaz8TRBuxTA92yZBPotr5H+WhQ7bD3hZUndx5tGOa1fuCgeSjxAzM1RiN5IzvadIXTVefuuwZCRg==
  /ua-parser-js/0.7.28:
    dev: false
    resolution:
      integrity: sha512-6Gurc1n//gjp9eQNXjD9O3M/sMwVtN5S8Lv9bvOYBfKfDNiIIhqiyi01vMBO45u4zkDE420w/e0se7Vs+sIg+g==
  /uglify-js/3.14.1:
    dev: false
    engines:
      node: '>=0.8.0'
    hasBin: true
    resolution:
      integrity: sha512-JhS3hmcVaXlp/xSo3PKY5R0JqKs5M3IV+exdLHW99qKvKivPO4Z8qbej6mte17SOPqAOVMjt/XGgWacnFSzM3g==
  /unbox-primitive/1.0.1:
    dependencies:
      function-bind: 1.1.1
      has-bigints: 1.0.1
      has-symbols: 1.0.2
      which-boxed-primitive: 1.0.2
    dev: false
    resolution:
      integrity: sha512-tZU/3NqK3dA5gpE1KtyiJUrEB0lxnGkMFHptJ7q6ewdZ8s12QrODwNbhIJStmJkd1QDXa1NRA8aF2A1zk/Ypyw==
  /unbzip2-stream/1.3.3:
    dependencies:
      buffer: 5.7.1
      through: 2.3.8
    dev: false
    resolution:
      integrity: sha512-fUlAF7U9Ah1Q6EieQ4x4zLNejrRvDWUYmxXUpN3uziFYCHapjWFaCAnreY9bGgxzaMCFAPPpYNng57CypwJVhg==
  /underscore/1.13.1:
    dev: false
    resolution:
      integrity: sha512-hzSoAVtJF+3ZtiFX0VgfFPHEDRm7Y/QPjGyNo4TVdnDTdft3tr8hEkD25a1jC+TjTuE7tkHGKkhwCgs9dgBB2g==
  /universal-user-agent/6.0.0:
    dev: false
    resolution:
      integrity: sha512-isyNax3wXoKaulPDZWHQqbmIx1k2tb9fb3GGDBRxCscfYV2Ch7WxPArBsFEG8s/safwXTT7H4QGhaIkTp9447w==
  /universalify/0.1.2:
    dev: false
    engines:
      node: '>= 4.0.0'
    resolution:
      integrity: sha512-rBJeI5CXAlmy1pV+617WB9J63U6XcazHHF2f2dbJix4XzpUF0RS3Zbj0FGIOCAva5P/d/GBOYaACQ1w+0azUkg==
  /unpipe/1.0.0:
    dev: false
    engines:
      node: '>= 0.8'
    resolution:
      integrity: sha1-sr9O6FFKrmFltIF4KdIbLvSZBOw=
  /uri-js/4.4.1:
    dependencies:
      punycode: 2.1.1
    dev: false
    resolution:
      integrity: sha512-7rKUyy33Q1yc98pQ1DAmLtwX109F7TIfWlW1Ydo8Wl1ii1SeHieeh0HHfPeL2fMXK6z0s8ecKs9frCuLJvndBg==
  /urix/0.1.0:
    deprecated: Please see https://github.com/lydell/urix#deprecated
    dev: false
    resolution:
      integrity: sha1-2pN/emLiH+wf0Y1Js1wpNQZ6bHI=
  /url/0.11.0:
    dependencies:
      punycode: 1.3.2
      querystring: 0.2.0
    dev: false
    resolution:
      integrity: sha1-ODjpfPxgUh63PFJajlW/3Z4uKPE=
  /util-deprecate/1.0.2:
    dev: false
    resolution:
      integrity: sha1-RQ1Nyfpw3nMnYvvS1KKJgUGaDM8=
  /util/0.10.3:
    dependencies:
      inherits: 2.0.1
    dev: false
    resolution:
      integrity: sha1-evsa/lCAUkZInj23/g7TeTNqwPk=
  /util/0.11.1:
    dependencies:
      inherits: 2.0.3
    dev: false
    resolution:
      integrity: sha512-HShAsny+zS2TZfaXxD9tYj4HQGlBezXZMZuM/S5PKLLoZkShZiGk9o5CzukI1LVHZvjdvZ2Sj1aW/Ndn2NB/HQ==
  /util/0.12.4:
    dependencies:
      inherits: 2.0.4
      is-arguments: 1.1.1
      is-generator-function: 1.0.10
      is-typed-array: 1.1.7
      safe-buffer: 5.2.1
      which-typed-array: 1.1.6
    dev: false
    resolution:
      integrity: sha512-bxZ9qtSlGUWSOy9Qa9Xgk11kSslpuZwaxCg4sNIDj6FLucDab2JxnHwyNTCpHMtK1MjoQiWQ6DiUMZYbSrO+Sw==
  /utils-merge/1.0.1:
    dev: false
    engines:
      node: '>= 0.4.0'
    resolution:
      integrity: sha1-n5VxD1CiZ5R7LMwSR0HBAoQn5xM=
  /uuid/3.4.0:
    deprecated: Please upgrade  to version 7 or higher.  Older versions may use Math.random() in certain circumstances, which is known to be problematic.  See https://v8.dev/blog/math-random for details.
    dev: false
    hasBin: true
    resolution:
      integrity: sha512-HjSDRw6gZE5JMggctHBcjVak08+KEVhSIiDzFnT9S9aegmp85S/bReBVTb4QTFaRNptJ9kuYaNhnbNEOkbKb/A==
  /uuid/8.3.2:
    dev: false
    hasBin: true
    resolution:
      integrity: sha512-+NYs2QeMWy+GWFOEm9xnn6HCDp0l7QBD7ml8zLUmJ+93Q5NF0NocErnwkTkXVFNiX3/fpC6afS8Dhb/gz7R7eg==
  /v8-compile-cache/2.3.0:
    dev: false
    resolution:
      integrity: sha512-l8lCEmLcLYZh4nbunNZvQCJc5pv7+RCwa8q/LdUx8u7lsWvPDKmpodJAJNwkAhJC//dFY48KuIEmjtd4RViDrA==
  /validate-npm-package-license/3.0.4:
    dependencies:
      spdx-correct: 3.1.1
      spdx-expression-parse: 3.0.1
    dev: false
    resolution:
      integrity: sha512-DpKm2Ui/xN7/HQKCtpZxoRWBhZ9Z0kqtygG8XCgNQ8ZlDnxuQmWhj566j8fN4Cu3/JmbhsDo7fcAJq4s9h27Ew==
  /validator/8.2.0:
    dev: false
    engines:
      node: '>= 0.10'
    resolution:
      integrity: sha512-Yw5wW34fSv5spzTXNkokD6S6/Oq92d8q/t14TqsS3fAiA1RYnxSFSIZ+CY3n6PGGRCq5HhJTSepQvFUS2QUDxA==
  /validator/9.4.1:
    dev: false
    engines:
      node: '>= 0.10'
    resolution:
      integrity: sha512-YV5KjzvRmSyJ1ee/Dm5UED0G+1L4GZnLN3w6/T+zZm8scVua4sOhYKWTUrKa0H/tMiJyO9QLHMPN+9mB/aMunA==
  /variable-diff/1.1.0:
    dependencies:
      chalk: 1.1.3
      object-assign: 4.1.1
    dev: false
    resolution:
      integrity: sha1-0r1cZtt2wTh52W5qMG7cmJ35eNo=
  /vary/1.1.2:
    dev: false
    engines:
      node: '>= 0.8'
    resolution:
      integrity: sha1-IpnwLG3tMNSllhsLn3RSShj2NPw=
  /verror/1.10.0:
    dependencies:
      assert-plus: 1.0.0
      core-util-is: 1.0.2
      extsprintf: 1.3.0
    dev: false
    engines:
      '0': node >=0.6.0
    resolution:
      integrity: sha1-OhBcoXBTr1XW4nDB+CiGguGNpAA=
  /void-elements/2.0.1:
    dev: false
    engines:
      node: '>=0.10.0'
    resolution:
      integrity: sha1-wGavtYK7HLQSjWDqkjkulNXp2+w=
  /webidl-conversions/4.0.2:
    dev: false
    resolution:
      integrity: sha512-YQ+BmxuTgd6UXZW3+ICGfyqRyHXVlD5GtQr5+qjiNW7bF0cqrzX500HVXPBOvgXb5YnzDd+h0zqyv61KUD7+Sg==
  /whatwg-url/6.5.0:
    dependencies:
      lodash.sortby: 4.7.0
      tr46: 1.0.1
      webidl-conversions: 4.0.2
    dev: false
    resolution:
      integrity: sha512-rhRZRqx/TLJQWUpQ6bmrt2UV4f0HCQ463yQuONJqC6fO2VoEb1pTYddbe59SkYq87aoM5A3bdhMZiUiVws+fzQ==
  /which-boxed-primitive/1.0.2:
    dependencies:
      is-bigint: 1.0.4
      is-boolean-object: 1.1.2
      is-number-object: 1.0.6
      is-string: 1.0.7
      is-symbol: 1.0.4
    dev: false
    resolution:
      integrity: sha512-bwZdv0AKLpplFY2KZRX6TvyuN7ojjr7lwkg6ml0roIy9YeuSr7JS372qlNW18UQYzgYK9ziGcerWqZOmEn9VNg==
  /which-module/2.0.0:
    dev: false
    resolution:
      integrity: sha1-2e8H3Od7mQK4o6j6SzHD4/fm6Ho=
  /which-typed-array/1.1.6:
    dependencies:
      available-typed-arrays: 1.0.4
      call-bind: 1.0.2
      es-abstract: 1.18.5
      foreach: 2.0.5
      has-tostringtag: 1.0.0
      is-typed-array: 1.1.7
    dev: false
    engines:
      node: '>= 0.4'
    resolution:
      integrity: sha512-DdY984dGD5sQ7Tf+x1CkXzdg85b9uEel6nr4UkFg1LoE9OXv3uRuZhe5CoWdawhGACeFpEZXH8fFLQnDhbpm/Q==
  /which/1.3.1:
    dependencies:
      isexe: 2.0.0
    dev: false
    hasBin: true
    resolution:
      integrity: sha512-HxJdYWq1MTIQbJ3nw0cqssHoTNU267KlrDuGZ1WYlxDStUtKUhOaJmh112/TZmHxxUfuJqPXSOm7tDyas0OSIQ==
  /which/2.0.2:
    dependencies:
      isexe: 2.0.0
    dev: false
    engines:
      node: '>= 8'
    hasBin: true
    resolution:
      integrity: sha512-BLI3Tl1TW3Pvl70l3yq3Y64i+awpwXqsGBYWkkqMtnbXgrMD+yj7rhW0kuEDxzJaYXGjEW5ogapKNMEKNMjibA==
  /wide-align/1.1.3:
    dependencies:
      string-width: 2.1.1
    dev: false
    resolution:
      integrity: sha512-QGkOQc8XL6Bt5PwnsExKBPuMKBxnGxWWW3fU55Xt4feHozMUhdUMaBCk290qpm/wG5u/RSKzwdAC4i51YigihA==
  /word-wrap/1.2.3:
    dev: false
    engines:
      node: '>=0.10.0'
    resolution:
      integrity: sha512-Hz/mrNwitNRh/HUAtM/VT/5VH+ygD6DV7mYKZAtHOrbs8U7lvPS6xf7EJKMF0uW1KJCl0H701g3ZGus+muE5vQ==
  /wordwrap/1.0.0:
    dev: false
    resolution:
      integrity: sha1-J1hIEIkUVqQXHI0CJkQa3pDLyus=
  /wrap-ansi/5.1.0:
    dependencies:
      ansi-styles: 3.2.1
      string-width: 3.1.0
      strip-ansi: 5.2.0
    dev: false
    engines:
      node: '>=6'
    resolution:
      integrity: sha512-QC1/iN/2/RPVJ5jYK8BGttj5z83LmSKmvbvrXPNCLZSEb32KKVDJDl/MOt2N01qU2H/FkzEa9PKto1BqDjtd7Q==
  /wrap-ansi/7.0.0:
    dependencies:
      ansi-styles: 4.3.0
      string-width: 4.2.2
      strip-ansi: 6.0.0
    dev: false
    engines:
      node: '>=10'
    resolution:
      integrity: sha512-YVGIj2kamLSTxw6NsZjoBxfSwsn0ycdesmc4p+Q21c5zPuZ1pl+NfxVdxPtdHvmNVOQ6XSYG4AUtyt/Fi7D16Q==
  /wrappy/1.0.2:
    dev: false
    resolution:
      integrity: sha1-tSQ9jz7BqjXxNkYFvA0QNuMKtp8=
  /write-file-atomic/2.4.3:
    dependencies:
      graceful-fs: 4.2.8
      imurmurhash: 0.1.4
      signal-exit: 3.0.3
    dev: false
    resolution:
      integrity: sha512-GaETH5wwsX+GcnzhPgKcKjJ6M2Cq3/iZp1WyY/X1CSqrW+jVNM9Y7D8EC2sM4ZG/V8wZlSniJnCKWPmBYAucRQ==
  /ws/6.2.2:
    dependencies:
      async-limiter: 1.0.1
    dev: false
    resolution:
      integrity: sha512-zmhltoSR8u1cnDsD43TX59mzoMZsLKqUweyYBAIvTngR3shc0W6aOZylZmq/7hqyVxPdi+5Ud2QInblgyE72fw==
  /ws/7.4.6:
    dev: false
    engines:
      node: '>=8.3.0'
    peerDependencies:
      bufferutil: ^4.0.1
      utf-8-validate: ^5.0.2
    peerDependenciesMeta:
      bufferutil:
        optional: true
      utf-8-validate:
        optional: true
    resolution:
      integrity: sha512-YmhHDO4MzaDLB+M9ym/mDA5z0naX8j7SIlT8f8z+I0VtzsRbekxEutHSme7NPS2qE8StCYQNUnfWdXta/Yu85A==
  /ws/7.5.3:
    dev: false
    engines:
      node: '>=8.3.0'
    peerDependencies:
      bufferutil: ^4.0.1
      utf-8-validate: ^5.0.2
    peerDependenciesMeta:
      bufferutil:
        optional: true
      utf-8-validate:
        optional: true
    resolution:
      integrity: sha512-kQ/dHIzuLrS6Je9+uv81ueZomEwH0qVYstcAQ4/Z93K8zeko9gtAbttJWzoC5ukqXY1PpoouV3+VSOqEAFt5wg==
  /xhr-mock/2.5.1:
    dependencies:
      global: 4.4.0
      url: 0.11.0
    dev: false
    resolution:
      integrity: sha512-UKOjItqjFgPUwQGPmRAzNBn8eTfIhcGjBVGvKYAWxUQPQsXNGD6KEckGTiHwyaAUp9C9igQlnN1Mp79KWCg7CQ==
  /xml/1.0.1:
    dev: false
    resolution:
      integrity: sha1-eLpyAgApxbyHuKgaPPzXS0ovweU=
  /xml2js/0.2.8:
    dependencies:
      sax: 0.5.8
    dev: false
    resolution:
      integrity: sha1-m4FpCTFjH/CdGVdUn69U9PmAs8I=
  /xml2js/0.4.23:
    dependencies:
      sax: 1.2.4
      xmlbuilder: 11.0.1
    dev: false
    engines:
      node: '>=4.0.0'
    resolution:
      integrity: sha512-ySPiMjM0+pLDftHgXY4By0uswI3SPKLDw/i3UXbnO8M/p28zqexCUoPmQFrYD+/1BzhGJSs2i1ERWKJAtiLrug==
  /xmlbuilder/11.0.1:
    dev: false
    engines:
      node: '>=4.0'
    resolution:
      integrity: sha512-fDlsI/kFEx7gLvbecc0/ohLG50fugQp8ryHzMTuW9vSa1GJ0XYWKnhsUx7oie3G98+r56aTQIUB4kht42R3JvA==
  /xmlbuilder/12.0.0:
    dev: false
    engines:
      node: '>=6.0'
    resolution:
      integrity: sha512-lMo8DJ8u6JRWp0/Y4XLa/atVDr75H9litKlb2E5j3V3MesoL50EBgZDWoLT3F/LztVnG67GjPXLZpqcky/UMnQ==
  /xmlbuilder/9.0.7:
    dev: false
    engines:
      node: '>=4.0'
    resolution:
      integrity: sha1-Ey7mPS7FVlxVfiD0wi35rKaGsQ0=
  /xmldom/0.6.0:
    dev: false
    engines:
      node: '>=10.0.0'
    resolution:
      integrity: sha512-iAcin401y58LckRZ0TkI4k0VSM1Qg0KGSc3i8rU+xrxe19A/BN1zHyVSJY7uoutVlaTSzYyk/v5AmkewAP7jtg==
  /xpath.js/1.1.0:
    dev: false
    engines:
      node: '>=0.4.0'
    resolution:
      integrity: sha512-jg+qkfS4K8E7965sqaUl8mRngXiKb3WZGfONgE18pr03FUQiuSV6G+Ej4tS55B+rIQSFEIw3phdVAQ4pPqNWfQ==
  /xregexp/2.0.0:
    dev: false
    resolution:
      integrity: sha1-UqY+VsoLhKfzpfPWGHLxJq16WUM=
  /y18n/4.0.3:
    dev: false
    resolution:
      integrity: sha512-JKhqTOwSrqNA1NY5lSztJ1GrBiUodLMmIZuLiDaMRJ+itFd+ABVE8XBjOvIWL+rSqNDC74LCSFmlb/U4UZ4hJQ==
  /y18n/5.0.8:
    dev: false
    engines:
      node: '>=10'
    resolution:
      integrity: sha512-0pfFzegeDWJHJIAmTLRP2DwHjdF5s7jo9tuztdQxAhINCdvS+3nGINqPd00AphqJR/0LhANUS6/+7SCb98YOfA==
  /yallist/2.1.2:
    dev: false
    resolution:
      integrity: sha1-HBH5IY8HYImkfdUS+TxmmaaoHVI=
  /yallist/3.1.1:
    dev: false
    resolution:
      integrity: sha512-a4UGQaWPH59mOXUYnAG2ewncQS4i4F43Tv3JoAM+s2VDAmS9NsK8GpDMLrCHPksFT7h3K6TOoUNn2pb7RoXx4g==
  /yallist/4.0.0:
    dev: false
    resolution:
      integrity: sha512-3wdGidZyq5PB084XLES5TpOSRA3wjXAlIWMhum2kRcv/41Sn2emQ0dycQW4uZXLejwKvg6EsvbdlVL+FYEct7A==
  /yaml/1.10.2:
    dev: false
    engines:
      node: '>= 6'
    resolution:
      integrity: sha512-r3vXyErRCYJ7wg28yvBY5VSoAF8ZvlcW9/BwUzEtUsjvX/DKs24dIkuwjtuprwJJHsbyUbLApepYTR1BN4uHrg==
  /yargs-parser/13.1.2:
    dependencies:
      camelcase: 5.3.1
      decamelize: 1.2.0
    dev: false
    resolution:
      integrity: sha512-3lbsNRf/j+A4QuSZfDRA7HRSfWrzO0YjqTJd5kjAq37Zep1CEgaYmrH9Q3GwPiB9cHyd1Y1UwggGhJGoxipbzg==
  /yargs-parser/20.2.9:
    dev: false
    engines:
      node: '>=10'
    resolution:
      integrity: sha512-y11nGElTIV+CT3Zv9t7VKl+Q3hTQoT9a1Qzezhhl6Rp21gJ/IVTW7Z3y9EWXhuUBC2Shnf+DX0antecpAwSP8w==
  /yargs-unparser/1.6.0:
    dependencies:
      flat: 4.1.1
      lodash: 4.17.21
      yargs: 13.3.2
    dev: false
    engines:
      node: '>=6'
    resolution:
      integrity: sha512-W9tKgmSn0DpSatfri0nx52Joq5hVXgeLiqR/5G0sZNDoLZFOr/xjBUDcShCOGNsBnEMNo1KAMBkTej1Hm62HTw==
  /yargs/13.3.2:
    dependencies:
      cliui: 5.0.0
      find-up: 3.0.0
      get-caller-file: 2.0.5
      require-directory: 2.1.1
      require-main-filename: 2.0.0
      set-blocking: 2.0.0
      string-width: 3.1.0
      which-module: 2.0.0
      y18n: 4.0.3
      yargs-parser: 13.1.2
    dev: false
    resolution:
      integrity: sha512-AX3Zw5iPruN5ie6xGRIDgqkT+ZhnRlZMLMHAs8tg7nRruy2Nb+i5o9bwghAogtM08q1dpr2LVoS8KSTMYpWXUw==
  /yargs/16.2.0:
    dependencies:
      cliui: 7.0.4
      escalade: 3.1.1
      get-caller-file: 2.0.5
      require-directory: 2.1.1
      string-width: 4.2.2
      y18n: 5.0.8
      yargs-parser: 20.2.9
    dev: false
    engines:
      node: '>=10'
    resolution:
      integrity: sha512-D1mvvtDG0L5ft/jGWkLpG1+m0eQxOfaBvTNELraWj22wSVUMWxZUvYgJYcKh6jGGIkJFhH4IZPQhR4TKpc8mBw==
  /yauzl/2.10.0:
    dependencies:
      buffer-crc32: 0.2.13
      fd-slicer: 1.1.0
    dev: false
    resolution:
      integrity: sha1-x+sXyT4RLLEIb6bY5R+wZnt5pfk=
  /yn/3.1.1:
    dev: false
    engines:
      node: '>=6'
    resolution:
      integrity: sha512-Ux4ygGWsu2c7isFWe8Yu1YluJmqVhxqK2cLXNQA5AcC3QfbGNpM7fu0Y8b/z16pXLnFxZYvWhd3fhBY9DLmC6Q==
  /z-schema/3.18.4:
    dependencies:
      lodash.get: 4.4.2
      lodash.isequal: 4.5.0
      validator: 8.2.0
    dev: false
    hasBin: true
    optionalDependencies:
      commander: 2.20.3
    resolution:
      integrity: sha512-DUOKC/IhbkdLKKiV89gw9DUauTV8U/8yJl1sjf6MtDmzevLKOF2duNJ495S3MFVjqZarr+qNGCPbkg4mu4PpLw==
  file:projects/abort-controller.tgz:
    dependencies:
      '@microsoft/api-extractor': 7.7.11
      '@types/chai': 4.2.21
      '@types/mocha': 7.0.2
      '@types/node': 12.20.19
      chai: 4.3.4
      cross-env: 7.0.3
      delay: 4.4.1
      downlevel-dts: 0.4.0
      eslint: 7.32.0
      karma: 6.3.4
      karma-chrome-launcher: 3.1.0
      karma-coverage: 2.0.3
      karma-edge-launcher: 0.4.2_karma@6.3.4
      karma-env-preprocessor: 0.1.1
      karma-firefox-launcher: 1.3.0
      karma-ie-launcher: 1.0.0_karma@6.3.4
      karma-junit-reporter: 2.0.1_karma@6.3.4
      karma-mocha: 2.0.1
      karma-mocha-reporter: 2.2.5_karma@6.3.4
      karma-sourcemap-loader: 0.3.8
      mocha: 7.2.0
      mocha-junit-reporter: 1.23.3_mocha@7.2.0
      nyc: 14.1.1
      prettier: 1.19.1
      rimraf: 3.0.2
      rollup: 1.32.1
      ts-node: 9.1.1_typescript@4.2.4
      tslib: 2.3.1
      typedoc: 0.15.2
      typescript: 4.2.4
    dev: false
    name: '@rush-temp/abort-controller'
    resolution:
      integrity: sha512-3SRPmSd7N2LLrFcT5H9X9MqQ6pj4ena7yqo8HETm7peMgbR+QCoQXX3tRWaNj5zE77czlyRA6BH1YvRSJONDnA==
      tarball: file:projects/abort-controller.tgz
    version: 0.0.0
  file:projects/agrifood-farming.tgz:
    dependencies:
      '@azure-rest/core-client': 1.0.0-beta.6
      '@azure-rest/core-client-paging': 1.0.0-beta.1
      '@azure/identity': 1.5.1
      '@microsoft/api-extractor': 7.13.2
      '@types/chai': 4.2.21
      '@types/mocha': 7.0.2
      '@types/node': 12.20.19
      chai: 4.3.4
      cross-env: 7.0.3
      dotenv: 8.6.0
      eslint: 7.32.0
      karma: 6.3.4
      karma-chrome-launcher: 3.1.0
      karma-coverage: 2.0.3
      karma-edge-launcher: 0.4.2_karma@6.3.4
      karma-env-preprocessor: 0.1.1
      karma-firefox-launcher: 1.3.0
      karma-ie-launcher: 1.0.0_karma@6.3.4
      karma-json-preprocessor: 0.3.3_karma@6.3.4
      karma-json-to-file-reporter: 1.0.1
      karma-junit-reporter: 2.0.1_karma@6.3.4
      karma-mocha: 2.0.1
      karma-mocha-reporter: 2.2.5_karma@6.3.4
      karma-source-map-support: 1.4.0
      karma-sourcemap-loader: 0.3.8
      mkdirp: 1.0.4
      mocha: 7.2.0
      mocha-junit-reporter: 1.23.3_mocha@7.2.0
      nyc: 14.1.1
      prettier: 2.2.1
      rimraf: 3.0.2
      rollup: 1.32.1
      source-map-support: 0.5.19
      tslib: 2.3.1
      typedoc: 0.15.2
      typescript: 4.2.4
    dev: false
    name: '@rush-temp/agrifood-farming'
    resolution:
      integrity: sha512-awf9qld3tztykzHz3AtGmczBEkcIEXCnT2bx6KJ+Tq02FXhmeQEOSJbW8I1zlNmaZ/f5rzqLmQkE5LQlF2eb5Q==
      tarball: file:projects/agrifood-farming.tgz
    version: 0.0.0
  file:projects/ai-anomaly-detector.tgz:
    dependencies:
      '@azure/core-tracing': 1.0.0-preview.13
      '@azure/identity': 2.0.0-beta.5
      '@microsoft/api-extractor': 7.7.11
      '@rollup/plugin-commonjs': 11.0.2_rollup@1.32.1
      '@rollup/plugin-json': 4.1.0_rollup@1.32.1
      '@rollup/plugin-multi-entry': 3.0.1_rollup@1.32.1
      '@rollup/plugin-node-resolve': 8.4.0_rollup@1.32.1
      '@rollup/plugin-replace': 2.4.2_rollup@1.32.1
      '@types/chai': 4.2.21
      '@types/mocha': 7.0.2
      '@types/node': 12.20.19
      chai: 4.3.4
      cross-env: 7.0.3
      csv-parse: 4.16.0
      dotenv: 8.6.0
      eslint: 7.32.0
      inherits: 2.0.4
      karma: 6.3.4
      karma-chrome-launcher: 3.1.0
      karma-coverage: 2.0.3
      karma-edge-launcher: 0.4.2_karma@6.3.4
      karma-env-preprocessor: 0.1.1
      karma-firefox-launcher: 1.3.0
      karma-ie-launcher: 1.0.0_karma@6.3.4
      karma-junit-reporter: 2.0.1_karma@6.3.4
      karma-mocha: 2.0.1
      karma-mocha-reporter: 2.2.5_karma@6.3.4
      karma-sourcemap-loader: 0.3.8
      mocha: 7.2.0
      mocha-junit-reporter: 1.23.3_mocha@7.2.0
      nyc: 14.1.1
      prettier: 1.19.1
      rimraf: 3.0.2
      rollup: 1.32.1
      rollup-plugin-shim: 1.0.0
      rollup-plugin-sourcemaps: 0.4.2_rollup@1.32.1
      rollup-plugin-terser: 5.3.1_rollup@1.32.1
      rollup-plugin-visualizer: 4.2.2_rollup@1.32.1
      tslib: 2.3.1
      typedoc: 0.15.2
      typescript: 4.2.4
      util: 0.12.4
    dev: false
    name: '@rush-temp/ai-anomaly-detector'
    resolution:
      integrity: sha512-XUNtKZpAXBQy7YqTPTqpiplHPEhjvXFU53/mUUnpR3ZUUHQvqVOrmMLX8dayb+ShUXq5MKRqS0mf/Zpw17FziQ==
      tarball: file:projects/ai-anomaly-detector.tgz
    version: 0.0.0
  file:projects/ai-document-translator.tgz:
    dependencies:
      '@azure-rest/core-client': 1.0.0-beta.6
      '@azure/identity': 1.5.1
      '@microsoft/api-extractor': 7.13.2
      '@types/chai': 4.2.21
      '@types/mocha': 7.0.2
      '@types/node': 12.20.19
      chai: 4.3.4
      cross-env: 7.0.3
      dotenv: 8.6.0
      eslint: 7.32.0
      karma: 6.3.4
      karma-chrome-launcher: 3.1.0
      karma-coverage: 2.0.3
      karma-edge-launcher: 0.4.2_karma@6.3.4
      karma-env-preprocessor: 0.1.1
      karma-firefox-launcher: 1.3.0
      karma-ie-launcher: 1.0.0_karma@6.3.4
      karma-json-preprocessor: 0.3.3_karma@6.3.4
      karma-json-to-file-reporter: 1.0.1
      karma-junit-reporter: 2.0.1_karma@6.3.4
      karma-mocha: 2.0.1
      karma-mocha-reporter: 2.2.5_karma@6.3.4
      karma-source-map-support: 1.4.0
      karma-sourcemap-loader: 0.3.8
      mocha: 7.2.0
      mocha-junit-reporter: 1.23.3_mocha@7.2.0
      nyc: 14.1.1
      prettier: 2.2.1
      rimraf: 3.0.2
      rollup: 1.32.1
      source-map-support: 0.5.19
      tslib: 2.3.1
      typedoc: 0.15.2
      typescript: 4.2.4
    dev: false
    name: '@rush-temp/ai-document-translator'
    resolution:
      integrity: sha512-ZY3/5DXcK1oCGeZ2ZL0fsoQuUPO3/refq6JE2USAh1aicNbyUOGy9MbRW9IUFoMWK8WUPB6b457ys+5RLFi8Fg==
      tarball: file:projects/ai-document-translator.tgz
    version: 0.0.0
  file:projects/ai-form-recognizer.tgz:
    dependencies:
      '@azure/core-tracing': 1.0.0-preview.13
      '@microsoft/api-extractor': 7.7.11
      '@types/chai': 4.2.21
      '@types/mocha': 7.0.2
      '@types/node': 12.20.19
      '@types/sinon': 9.0.11
      chai: 4.3.4
      chai-as-promised: 7.1.1_chai@4.3.4
      cross-env: 7.0.3
      dotenv: 8.6.0
      eslint: 7.32.0
      karma: 6.3.4
      karma-chrome-launcher: 3.1.0
      karma-coverage: 2.0.3
      karma-edge-launcher: 0.4.2_karma@6.3.4
      karma-env-preprocessor: 0.1.1
      karma-firefox-launcher: 1.3.0
      karma-ie-launcher: 1.0.0_karma@6.3.4
      karma-json-preprocessor: 0.3.3_karma@6.3.4
      karma-json-to-file-reporter: 1.0.1
      karma-junit-reporter: 2.0.1_karma@6.3.4
      karma-mocha: 2.0.1
      karma-mocha-reporter: 2.2.5_karma@6.3.4
      karma-sourcemap-loader: 0.3.8
      mocha: 7.2.0
      mocha-junit-reporter: 1.23.3_mocha@7.2.0
      nyc: 14.1.1
      prettier: 1.19.1
      rimraf: 3.0.2
      rollup: 1.32.1
      sinon: 9.2.4
      source-map-support: 0.5.19
      tslib: 2.3.1
      typedoc: 0.15.2
      typescript: 4.2.4
    dev: false
    name: '@rush-temp/ai-form-recognizer'
    resolution:
      integrity: sha512-63BpAIOLtsD/Dzv65VUa0Ilp/Wdlvplq+ZQPhFp74xHG+JOxU3K99LQNMlhjuMbN1yWbuVrfA/021AH6MhUYHw==
      tarball: file:projects/ai-form-recognizer.tgz
    version: 0.0.0
  file:projects/ai-metrics-advisor.tgz:
    dependencies:
      '@azure/core-tracing': 1.0.0-preview.13
      '@azure/identity': 1.5.1
      '@microsoft/api-extractor': 7.7.11
      '@types/chai': 4.2.21
      '@types/mocha': 7.0.2
      '@types/node': 12.20.19
      '@types/sinon': 9.0.11
      chai: 4.3.4
      chai-as-promised: 7.1.1_chai@4.3.4
      cross-env: 7.0.3
      dotenv: 8.6.0
      eslint: 7.32.0
      karma: 6.3.4
      karma-chrome-launcher: 3.1.0
      karma-coverage: 2.0.3
      karma-edge-launcher: 0.4.2_karma@6.3.4
      karma-env-preprocessor: 0.1.1
      karma-firefox-launcher: 1.3.0
      karma-ie-launcher: 1.0.0_karma@6.3.4
      karma-json-preprocessor: 0.3.3_karma@6.3.4
      karma-json-to-file-reporter: 1.0.1
      karma-junit-reporter: 2.0.1_karma@6.3.4
      karma-mocha: 2.0.1
      karma-mocha-reporter: 2.2.5_karma@6.3.4
      karma-sourcemap-loader: 0.3.8
      mocha: 7.2.0
      mocha-junit-reporter: 1.23.3_mocha@7.2.0
      nyc: 14.1.1
      prettier: 1.19.1
      rimraf: 3.0.2
      rollup: 1.32.1
      sinon: 9.2.4
      source-map-support: 0.5.19
      ts-node: 9.1.1_typescript@4.2.4
      tslib: 2.3.1
      typedoc: 0.15.2
      typescript: 4.2.4
    dev: false
    name: '@rush-temp/ai-metrics-advisor'
    resolution:
      integrity: sha512-avbOY5xtCp2MwPvWZKHVtgvdmmei4Zd8PMLkIwo5dwVLat30tnBkoLzQs8wyOMQGUtYOTH2KsTTjAFSqC0JvLA==
      tarball: file:projects/ai-metrics-advisor.tgz
    version: 0.0.0
  file:projects/ai-text-analytics.tgz:
    dependencies:
      '@azure/core-tracing': 1.0.0-preview.13
      '@azure/identity': 2.0.0-beta.5
      '@microsoft/api-extractor': 7.7.11
      '@types/chai': 4.2.21
      '@types/chai-as-promised': 7.1.4
      '@types/mocha': 7.0.2
      '@types/node': 12.20.19
      '@types/sinon': 9.0.11
      chai: 4.3.4
      chai-as-promised: 7.1.1_chai@4.3.4
      cross-env: 7.0.3
      dotenv: 8.6.0
      eslint: 7.32.0
      karma: 6.3.4
      karma-chrome-launcher: 3.1.0
      karma-coverage: 2.0.3
      karma-edge-launcher: 0.4.2_karma@6.3.4
      karma-env-preprocessor: 0.1.1
      karma-firefox-launcher: 1.3.0
      karma-ie-launcher: 1.0.0_karma@6.3.4
      karma-json-preprocessor: 0.3.3_karma@6.3.4
      karma-json-to-file-reporter: 1.0.1
      karma-junit-reporter: 2.0.1_karma@6.3.4
      karma-mocha: 2.0.1
      karma-mocha-reporter: 2.2.5_karma@6.3.4
      karma-source-map-support: 1.4.0
      karma-sourcemap-loader: 0.3.8
      mocha: 7.2.0
      mocha-junit-reporter: 1.23.3_mocha@7.2.0
      nyc: 14.1.1
      prettier: 1.19.1
      rimraf: 3.0.2
      rollup: 1.32.1
      sinon: 9.2.4
      source-map-support: 0.5.19
      ts-node: 9.1.1_typescript@4.2.4
      tslib: 2.3.1
      typedoc: 0.15.2
      typescript: 4.2.4
    dev: false
    name: '@rush-temp/ai-text-analytics'
    resolution:
      integrity: sha512-MF/Rwj8JN0HL+Th3nrhfWuEzZoZOa842zJf23t9h/T9IF6MXjymqiVearqmjo5A0j96wfbL1TqdGc1/d0rzbvQ==
      tarball: file:projects/ai-text-analytics.tgz
    version: 0.0.0
  file:projects/app-configuration.tgz:
    dependencies:
      '@azure/core-tracing': 1.0.0-preview.13
      '@microsoft/api-extractor': 7.7.11
      '@rollup/plugin-commonjs': 11.0.2_rollup@1.32.1
      '@rollup/plugin-inject': 4.0.2_rollup@1.32.1
      '@rollup/plugin-json': 4.1.0_rollup@1.32.1
      '@rollup/plugin-multi-entry': 3.0.1_rollup@1.32.1
      '@rollup/plugin-node-resolve': 8.4.0_rollup@1.32.1
      '@rollup/plugin-replace': 2.4.2_rollup@1.32.1
      '@types/chai': 4.2.21
      '@types/mocha': 7.0.2
      '@types/node': 12.20.19
      '@types/sinon': 9.0.11
      assert: 1.5.0
      chai: 4.3.4
      cross-env: 7.0.3
      dotenv: 8.6.0
      eslint: 7.32.0
      esm: 3.2.25
      karma: 6.3.4
      karma-chrome-launcher: 3.1.0
      karma-coverage: 2.0.3
      karma-edge-launcher: 0.4.2_karma@6.3.4
      karma-env-preprocessor: 0.1.1
      karma-firefox-launcher: 1.3.0
      karma-ie-launcher: 1.0.0_karma@6.3.4
      karma-junit-reporter: 2.0.1_karma@6.3.4
      karma-mocha: 2.0.1
      karma-mocha-reporter: 2.2.5_karma@6.3.4
      karma-sourcemap-loader: 0.3.8
      mocha: 7.2.0
      mocha-junit-reporter: 1.23.3_mocha@7.2.0
      nock: 12.0.3
      nyc: 14.1.1
      prettier: 1.19.1
      rimraf: 3.0.2
      rollup: 1.32.1
      rollup-plugin-shim: 1.0.0
      rollup-plugin-sourcemaps: 0.4.2_rollup@1.32.1
      rollup-plugin-terser: 5.3.1_rollup@1.32.1
      sinon: 9.2.4
      ts-node: 9.1.1_typescript@4.2.4
      tslib: 2.3.1
      typedoc: 0.15.2
      typescript: 4.2.4
      uglify-js: 3.14.1
    dev: false
    name: '@rush-temp/app-configuration'
    resolution:
      integrity: sha512-fNgUdZxhWIakOlA6KXLJBiKe7YYYz4r4RqYjec9saLlaXUV01JhFLiBJkBbLMCuxts/cAZmBxKTd6m0vct5PqA==
      tarball: file:projects/app-configuration.tgz
    version: 0.0.0
  file:projects/arm-appservice.tgz:
    dependencies:
      '@microsoft/api-extractor': 7.7.11
      '@rollup/plugin-commonjs': 11.0.2_rollup@1.32.1
      '@rollup/plugin-json': 4.1.0_rollup@1.32.1
      '@rollup/plugin-multi-entry': 3.0.1_rollup@1.32.1
      '@rollup/plugin-node-resolve': 8.4.0_rollup@1.32.1
      mkdirp: 1.0.4
      rollup: 1.32.1
      rollup-plugin-node-resolve: 3.4.0
      rollup-plugin-sourcemaps: 0.4.2_rollup@1.32.1
      tslib: 2.3.1
      typescript: 4.2.4
      uglify-js: 3.14.1
    dev: false
    name: '@rush-temp/arm-appservice'
    resolution:
      integrity: sha512-O5f+BWzGqVFxpvEE9Tgt55OyDt1qgN3vO5dj4MHkff8gcwl9zmYQaQ+MEod9jGYgC2rZkCXlfLl9NmSDyoV54g==
      tarball: file:projects/arm-appservice.tgz
    version: 0.0.0
  file:projects/arm-compute.tgz:
    dependencies:
      '@microsoft/api-extractor': 7.7.11
      '@rollup/plugin-commonjs': 11.0.2_rollup@1.32.1
      '@rollup/plugin-json': 4.1.0_rollup@1.32.1
      '@rollup/plugin-multi-entry': 3.0.1_rollup@1.32.1
      '@rollup/plugin-node-resolve': 8.4.0_rollup@1.32.1
      mkdirp: 1.0.4
      rollup: 1.32.1
      rollup-plugin-node-resolve: 3.4.0
      rollup-plugin-sourcemaps: 0.4.2_rollup@1.32.1
      tslib: 2.3.1
      typescript: 4.2.4
      uglify-js: 3.14.1
    dev: false
    name: '@rush-temp/arm-compute'
    resolution:
      integrity: sha512-nNi+A6v+cMajxKH+Wgt1DRjWbbvly9agLxYqGPpR9Fx0FzeI1iTlf5kVY/JNdF43EScO4TnYzXR84cyLaNPMzA==
      tarball: file:projects/arm-compute.tgz
    version: 0.0.0
  file:projects/arm-features.tgz:
    dependencies:
      '@microsoft/api-extractor': 7.7.11
      '@rollup/plugin-commonjs': 11.0.2_rollup@1.32.1
      '@rollup/plugin-json': 4.1.0_rollup@1.32.1
      '@rollup/plugin-multi-entry': 3.0.1_rollup@1.32.1
      '@rollup/plugin-node-resolve': 8.4.0_rollup@1.32.1
      mkdirp: 1.0.4
      rollup: 1.32.1
      rollup-plugin-node-resolve: 3.4.0
      rollup-plugin-sourcemaps: 0.4.2_rollup@1.32.1
      tslib: 2.3.1
      typescript: 4.2.4
      uglify-js: 3.14.1
    dev: false
    name: '@rush-temp/arm-features'
    resolution:
      integrity: sha512-Jdqy3BnYfdYfUwQ4L97IVWbg0zwT9HuL1PJ/8JZrmqMo6RZOE1jUDnYcSRA2h7Ke1Rhe8rHi0g80U3EWbWvr9A==
      tarball: file:projects/arm-features.tgz
    version: 0.0.0
  file:projects/arm-keyvault.tgz:
    dependencies:
      '@microsoft/api-extractor': 7.7.11
      '@rollup/plugin-commonjs': 11.0.2_rollup@1.32.1
      '@rollup/plugin-json': 4.1.0_rollup@1.32.1
      '@rollup/plugin-multi-entry': 3.0.1_rollup@1.32.1
      '@rollup/plugin-node-resolve': 8.4.0_rollup@1.32.1
      mkdirp: 1.0.4
      rollup: 1.32.1
      rollup-plugin-node-resolve: 3.4.0
      rollup-plugin-sourcemaps: 0.4.2_rollup@1.32.1
      tslib: 2.3.1
      typescript: 4.2.4
      uglify-js: 3.14.1
    dev: false
    name: '@rush-temp/arm-keyvault'
    resolution:
      integrity: sha512-v75V6krb8/ZT8DT7FKKuDcto86Imeg9rTTBruOW3WnqxcVWNAdgIe+1ZWZxLeaUxSPLntYlCfreanFYO7952Eg==
      tarball: file:projects/arm-keyvault.tgz
    version: 0.0.0
  file:projects/arm-links.tgz:
    dependencies:
      '@microsoft/api-extractor': 7.7.11
      '@rollup/plugin-commonjs': 11.0.2_rollup@1.32.1
      '@rollup/plugin-json': 4.1.0_rollup@1.32.1
      '@rollup/plugin-multi-entry': 3.0.1_rollup@1.32.1
      '@rollup/plugin-node-resolve': 8.4.0_rollup@1.32.1
      mkdirp: 1.0.4
      rollup: 1.32.1
      rollup-plugin-node-resolve: 3.4.0
      rollup-plugin-sourcemaps: 0.4.2_rollup@1.32.1
      tslib: 2.3.1
      typescript: 4.2.4
      uglify-js: 3.14.1
    dev: false
    name: '@rush-temp/arm-links'
    resolution:
      integrity: sha512-rp7358CAZYQTk14rux456WPw0drTcb6tLaCbzxS10sUYP18FSZAdXMThbRk6FWXcyGiNdiYWIDg99JUxOoS2hQ==
      tarball: file:projects/arm-links.tgz
    version: 0.0.0
  file:projects/arm-locks.tgz:
    dependencies:
      '@microsoft/api-extractor': 7.7.11
      '@rollup/plugin-commonjs': 11.0.2_rollup@1.32.1
      '@rollup/plugin-json': 4.1.0_rollup@1.32.1
      '@rollup/plugin-multi-entry': 3.0.1_rollup@1.32.1
      '@rollup/plugin-node-resolve': 8.4.0_rollup@1.32.1
      mkdirp: 1.0.4
      rollup: 1.32.1
      rollup-plugin-node-resolve: 3.4.0
      rollup-plugin-sourcemaps: 0.4.2_rollup@1.32.1
      tslib: 2.3.1
      typescript: 4.2.4
      uglify-js: 3.14.1
    dev: false
    name: '@rush-temp/arm-locks'
    resolution:
      integrity: sha512-Pbwm7icKOAqRDLs7DB00ERbjwjtOHOCWtyxLuzSvnu14uHgTS7Hdc25em9Zj2kIIn9Fqq2EGPytZkfq4BA2Ayg==
      tarball: file:projects/arm-locks.tgz
    version: 0.0.0
  file:projects/arm-managedapplications.tgz:
    dependencies:
      '@microsoft/api-extractor': 7.7.11
      '@rollup/plugin-commonjs': 11.0.2_rollup@1.32.1
      '@rollup/plugin-json': 4.1.0_rollup@1.32.1
      '@rollup/plugin-multi-entry': 3.0.1_rollup@1.32.1
      '@rollup/plugin-node-resolve': 8.4.0_rollup@1.32.1
      mkdirp: 1.0.4
      rollup: 1.32.1
      rollup-plugin-node-resolve: 3.4.0
      rollup-plugin-sourcemaps: 0.4.2_rollup@1.32.1
      tslib: 2.3.1
      typescript: 4.2.4
      uglify-js: 3.14.1
    dev: false
    name: '@rush-temp/arm-managedapplications'
    resolution:
      integrity: sha512-rd/IuR0zgpA58pTS328g3AzEcjXlQiUW9hWYUWJXCdYCjKl5u89SJ1rNNMheQXMXs9qUv6hFG6tt8q1ZCDirtQ==
      tarball: file:projects/arm-managedapplications.tgz
    version: 0.0.0
  file:projects/arm-network.tgz:
    dependencies:
      '@microsoft/api-extractor': 7.7.11
      '@rollup/plugin-commonjs': 11.0.2_rollup@1.32.1
      '@rollup/plugin-json': 4.1.0_rollup@1.32.1
      '@rollup/plugin-multi-entry': 3.0.1_rollup@1.32.1
      '@rollup/plugin-node-resolve': 8.4.0_rollup@1.32.1
      mkdirp: 1.0.4
      rollup: 1.32.1
      rollup-plugin-node-resolve: 3.4.0
      rollup-plugin-sourcemaps: 0.4.2_rollup@1.32.1
      tslib: 2.3.1
      typescript: 4.2.4
      uglify-js: 3.14.1
    dev: false
    name: '@rush-temp/arm-network'
    resolution:
      integrity: sha512-o4oHKd4XnbxekuGYhx80kd7HT12Up5w76XVV7bmPPkPb2gFNy2WpSLCOdGNmFKqMZPTXTuMRWryoHpd1Y1V2GA==
      tarball: file:projects/arm-network.tgz
    version: 0.0.0
  file:projects/arm-policy.tgz:
    dependencies:
      '@microsoft/api-extractor': 7.7.11
      '@rollup/plugin-commonjs': 11.0.2_rollup@1.32.1
      '@rollup/plugin-json': 4.1.0_rollup@1.32.1
      '@rollup/plugin-multi-entry': 3.0.1_rollup@1.32.1
      '@rollup/plugin-node-resolve': 8.4.0_rollup@1.32.1
      mkdirp: 1.0.4
      rollup: 1.32.1
      rollup-plugin-node-resolve: 3.4.0
      rollup-plugin-sourcemaps: 0.4.2_rollup@1.32.1
      tslib: 2.3.1
      typescript: 4.2.4
      uglify-js: 3.14.1
    dev: false
    name: '@rush-temp/arm-policy'
    resolution:
      integrity: sha512-1cDd7l+RfNr7rAJxGMqLHW/zYV/F5tRFsA1R6RplSOTGg8yo1foORk8QvIa+oumecW/uYGC/jePfHrx55atGMQ==
      tarball: file:projects/arm-policy.tgz
    version: 0.0.0
  file:projects/arm-resources.tgz:
    dependencies:
      '@microsoft/api-extractor': 7.7.11
      '@rollup/plugin-commonjs': 11.0.2_rollup@1.32.1
      '@rollup/plugin-json': 4.1.0_rollup@1.32.1
      '@rollup/plugin-multi-entry': 3.0.1_rollup@1.32.1
      '@rollup/plugin-node-resolve': 8.4.0_rollup@1.32.1
      mkdirp: 1.0.4
      rollup: 1.32.1
      rollup-plugin-node-resolve: 3.4.0
      rollup-plugin-sourcemaps: 0.4.2_rollup@1.32.1
      tslib: 2.3.1
      typescript: 4.2.4
      uglify-js: 3.14.1
    dev: false
    name: '@rush-temp/arm-resources'
    resolution:
      integrity: sha512-qCoJfklY7j2h5N8EgS7J/9fgg52p1QJminenS8L2y2O8z2mnEc/qr5PqkypeM7GZaQXUf0vK68A0U6fOEuWRxg==
      tarball: file:projects/arm-resources.tgz
    version: 0.0.0
  file:projects/arm-sql.tgz:
    dependencies:
      '@microsoft/api-extractor': 7.7.11
      '@rollup/plugin-commonjs': 11.0.2_rollup@1.32.1
      '@rollup/plugin-json': 4.1.0_rollup@1.32.1
      '@rollup/plugin-multi-entry': 3.0.1_rollup@1.32.1
      '@rollup/plugin-node-resolve': 8.4.0_rollup@1.32.1
      mkdirp: 1.0.4
      rollup: 1.32.1
      rollup-plugin-node-resolve: 3.4.0
      rollup-plugin-sourcemaps: 0.4.2_rollup@1.32.1
      tslib: 2.3.1
      typescript: 4.2.4
      uglify-js: 3.14.1
    dev: false
    name: '@rush-temp/arm-sql'
    resolution:
      integrity: sha512-d740cACOOsMXQ3bwlpaXrGeOxAVZMCf+6D+LKN8ltZbTJHPrw5Jv0q6tCp7k+aa+nY6hBP1qYtYfKpk0Rg4wuA==
      tarball: file:projects/arm-sql.tgz
    version: 0.0.0
  file:projects/arm-storage.tgz:
    dependencies:
      '@microsoft/api-extractor': 7.7.11
      '@rollup/plugin-commonjs': 11.0.2_rollup@1.32.1
      '@rollup/plugin-json': 4.1.0_rollup@1.32.1
      '@rollup/plugin-multi-entry': 3.0.1_rollup@1.32.1
      '@rollup/plugin-node-resolve': 8.4.0_rollup@1.32.1
      mkdirp: 1.0.4
      rollup: 1.32.1
      rollup-plugin-node-resolve: 3.4.0
      rollup-plugin-sourcemaps: 0.4.2_rollup@1.32.1
      tslib: 2.3.1
      typescript: 4.2.4
      uglify-js: 3.14.1
    dev: false
    name: '@rush-temp/arm-storage'
    resolution:
      integrity: sha512-qBc4PYovQxo5tZRHGNtgQLmfF7Uq8FVopd9F1Ghu5qcS68wESbBhwZ1px9/EjPWIHpPyrBzazFRMlvT+5gcthA==
      tarball: file:projects/arm-storage.tgz
    version: 0.0.0
  file:projects/arm-webpubsub.tgz:
    dependencies:
      '@microsoft/api-extractor': 7.7.11
      '@rollup/plugin-commonjs': 11.0.2_rollup@1.32.1
      '@rollup/plugin-json': 4.1.0_rollup@1.32.1
      '@rollup/plugin-multi-entry': 3.0.1_rollup@1.32.1
      '@rollup/plugin-node-resolve': 8.4.0_rollup@1.32.1
      mkdirp: 1.0.4
      rollup: 1.32.1
      rollup-plugin-node-resolve: 3.4.0
      rollup-plugin-sourcemaps: 0.4.2_rollup@1.32.1
      tslib: 2.3.1
      typescript: 4.2.4
      uglify-js: 3.14.1
    dev: false
    name: '@rush-temp/arm-webpubsub'
    resolution:
      integrity: sha512-0EU10j+ZIAl/Hj/KR+2LjjS6Ik8nlvNX3xGtR9cxSIl2Wle+EOw+3YtTQt1E4spSlsWnPcvZXJ3WKyV8mvt6vg==
      tarball: file:projects/arm-webpubsub.tgz
    version: 0.0.0
  file:projects/attestation.tgz:
    dependencies:
      '@azure/core-tracing': 1.0.0-preview.13
      '@azure/identity': 2.0.0-beta.5
      '@microsoft/api-extractor': 7.7.11
      '@types/chai': 4.2.21
      '@types/chai-as-promised': 7.1.4
      '@types/mocha': 7.0.2
      '@types/node': 12.20.19
      buffer: 5.7.1
      chai: 4.3.4
      chai-as-promised: 7.1.1_chai@4.3.4
      cross-env: 7.0.3
      dotenv: 8.6.0
      downlevel-dts: 0.4.0
      eslint: 7.32.0
      esm: 3.2.25
      inherits: 2.0.4
      jsrsasign: 10.3.0
      karma: 6.3.4
      karma-chrome-launcher: 3.1.0
      karma-coverage: 2.0.3
      karma-edge-launcher: 0.4.2_karma@6.3.4
      karma-env-preprocessor: 0.1.1
      karma-firefox-launcher: 1.3.0
      karma-ie-launcher: 1.0.0_karma@6.3.4
      karma-json-preprocessor: 0.3.3_karma@6.3.4
      karma-json-to-file-reporter: 1.0.1
      karma-junit-reporter: 2.0.1_karma@6.3.4
      karma-mocha: 2.0.1
      karma-mocha-reporter: 2.2.5_karma@6.3.4
      karma-source-map-support: 1.4.0
      karma-sourcemap-loader: 0.3.8
      mocha: 7.2.0
      mocha-junit-reporter: 1.23.3_mocha@7.2.0
      nyc: 14.1.1
      prettier: 1.19.1
      rimraf: 3.0.2
      rollup: 1.32.1
      rollup-plugin-node-resolve: 3.4.0
      rollup-plugin-sourcemaps: 0.4.2_rollup@1.32.1
      safe-buffer: 5.2.1
      source-map-support: 0.5.19
      ts-node: 9.1.1_typescript@4.2.4
      tslib: 2.3.1
      typedoc: 0.15.2
      typescript: 4.2.4
      util: 0.12.4
    dev: false
    name: '@rush-temp/attestation'
    resolution:
      integrity: sha512-8MqViIoYURUg1DU3f4ZojZ348XuBWCUAzkcSV1N/DpsLNPpDFgbslzYelAOmH62xN/2d7EZvdp/FXnJszsK1bA==
      tarball: file:projects/attestation.tgz
    version: 0.0.0
  file:projects/communication-chat.tgz:
    dependencies:
      '@azure/communication-identity': 1.0.0
      '@azure/communication-signaling': 1.0.0-beta.7
      '@azure/core-tracing': 1.0.0-preview.13
      '@microsoft/api-extractor': 7.7.11
      '@rollup/plugin-commonjs': 11.0.2_rollup@1.32.1
      '@rollup/plugin-json': 4.1.0_rollup@1.32.1
      '@rollup/plugin-multi-entry': 3.0.1_rollup@1.32.1
      '@rollup/plugin-node-resolve': 8.4.0_rollup@1.32.1
      '@rollup/plugin-replace': 2.4.2_rollup@1.32.1
      '@types/chai': 4.2.21
      '@types/mocha': 7.0.2
      '@types/node': 12.20.19
      '@types/sinon': 9.0.11
      assert: 1.5.0
      chai: 4.3.4
      cross-env: 7.0.3
      dotenv: 8.6.0
      eslint: 7.32.0
      events: 3.3.0
      inherits: 2.0.4
      karma: 6.3.4
      karma-chrome-launcher: 3.1.0
      karma-coverage: 2.0.3
      karma-edge-launcher: 0.4.2_karma@6.3.4
      karma-env-preprocessor: 0.1.1
      karma-firefox-launcher: 1.3.0
      karma-ie-launcher: 1.0.0_karma@6.3.4
      karma-json-preprocessor: 0.3.3_karma@6.3.4
      karma-json-to-file-reporter: 1.0.1
      karma-junit-reporter: 2.0.1_karma@6.3.4
      karma-mocha: 2.0.1
      karma-mocha-reporter: 2.2.5_karma@6.3.4
      karma-sourcemap-loader: 0.3.8
      mocha: 7.2.0
      mocha-junit-reporter: 1.23.3_mocha@7.2.0
      nyc: 14.1.1
      prettier: 1.19.1
      rimraf: 3.0.2
      rollup: 1.32.1
      rollup-plugin-shim: 1.0.0
      rollup-plugin-sourcemaps: 0.4.2_rollup@1.32.1
      rollup-plugin-terser: 5.3.1_rollup@1.32.1
      rollup-plugin-visualizer: 4.2.2_rollup@1.32.1
      sinon: 9.2.4
      tslib: 2.3.1
      typedoc: 0.15.2
      typescript: 4.2.4
      util: 0.12.4
    dev: false
    name: '@rush-temp/communication-chat'
    resolution:
      integrity: sha512-J9pI+zoofrbGE5JN7f+ylcCtejg5cfDEU6YCkj+vA8SlDhmatprWeHy33GDEArTjc+09EK8ZUQVmXXz1DUcm/Q==
      tarball: file:projects/communication-chat.tgz
    version: 0.0.0
  file:projects/communication-common.tgz:
    dependencies:
      '@azure/core-tracing': 1.0.0-preview.13
      '@microsoft/api-extractor': 7.7.11
      '@rollup/plugin-commonjs': 11.0.2_rollup@1.32.1
      '@rollup/plugin-json': 4.1.0_rollup@1.32.1
      '@rollup/plugin-multi-entry': 3.0.1_rollup@1.32.1
      '@rollup/plugin-node-resolve': 8.4.0_rollup@1.32.1
      '@rollup/plugin-replace': 2.4.2_rollup@1.32.1
      '@types/chai': 4.2.21
      '@types/chai-as-promised': 7.1.4
      '@types/jwt-decode': 2.2.1
      '@types/mocha': 7.0.2
      '@types/node': 12.20.19
      '@types/sinon': 9.0.11
      assert: 1.5.0
      chai: 4.3.4
      chai-as-promised: 7.1.1_chai@4.3.4
      cross-env: 7.0.3
      eslint: 7.32.0
      events: 3.3.0
      inherits: 2.0.4
      jwt-decode: 2.2.0
      karma: 6.3.4
      karma-chrome-launcher: 3.1.0
      karma-coverage: 2.0.3
      karma-edge-launcher: 0.4.2_karma@6.3.4
      karma-env-preprocessor: 0.1.1
      karma-firefox-launcher: 1.3.0
      karma-ie-launcher: 1.0.0_karma@6.3.4
      karma-junit-reporter: 2.0.1_karma@6.3.4
      karma-mocha: 2.0.1
      karma-mocha-reporter: 2.2.5_karma@6.3.4
      karma-sourcemap-loader: 0.3.8
      mocha: 7.2.0
      mocha-junit-reporter: 1.23.3_mocha@7.2.0
      nyc: 14.1.1
      prettier: 1.19.1
      rimraf: 3.0.2
      rollup: 1.32.1
      rollup-plugin-sourcemaps: 0.4.2_rollup@1.32.1
      rollup-plugin-terser: 5.3.1_rollup@1.32.1
      rollup-plugin-visualizer: 4.2.2_rollup@1.32.1
      sinon: 9.2.4
      tslib: 2.3.1
      typedoc: 0.15.2
      typescript: 4.2.4
      util: 0.12.4
    dev: false
    name: '@rush-temp/communication-common'
    resolution:
      integrity: sha512-Y6t2s/oqQpZpz7TOgPeLrg8lQOBAuzUW0jj9j7hl6sa/WgFTXm+4aOeocTsPFGrDKtPxrjOuZmLv7LMtsYfinQ==
      tarball: file:projects/communication-common.tgz
    version: 0.0.0
  file:projects/communication-identity.tgz:
    dependencies:
      '@azure/core-tracing': 1.0.0-preview.13
      '@microsoft/api-extractor': 7.7.11
      '@rollup/plugin-commonjs': 11.0.2_rollup@1.32.1
      '@rollup/plugin-json': 4.1.0_rollup@1.32.1
      '@rollup/plugin-multi-entry': 3.0.1_rollup@1.32.1
      '@rollup/plugin-node-resolve': 8.4.0_rollup@1.32.1
      '@rollup/plugin-replace': 2.4.2_rollup@1.32.1
      '@types/chai': 4.2.21
      '@types/mocha': 7.0.2
      '@types/node': 12.20.19
      '@types/sinon': 9.0.11
      assert: 1.5.0
      chai: 4.3.4
      cross-env: 7.0.3
      dotenv: 8.6.0
      eslint: 7.32.0
      events: 3.3.0
      inherits: 2.0.4
      karma: 6.3.4
      karma-chrome-launcher: 3.1.0
      karma-coverage: 2.0.3
      karma-edge-launcher: 0.4.2_karma@6.3.4
      karma-env-preprocessor: 0.1.1
      karma-firefox-launcher: 1.3.0
      karma-ie-launcher: 1.0.0_karma@6.3.4
      karma-json-preprocessor: 0.3.3_karma@6.3.4
      karma-json-to-file-reporter: 1.0.1
      karma-junit-reporter: 2.0.1_karma@6.3.4
      karma-mocha: 2.0.1
      karma-mocha-reporter: 2.2.5_karma@6.3.4
      karma-sourcemap-loader: 0.3.8
      mocha: 7.2.0
      mocha-junit-reporter: 1.23.3_mocha@7.2.0
      nyc: 14.1.1
      prettier: 1.19.1
      rimraf: 3.0.2
      rollup: 1.32.1
      rollup-plugin-shim: 1.0.0
      rollup-plugin-sourcemaps: 0.4.2_rollup@1.32.1
      rollup-plugin-terser: 5.3.1_rollup@1.32.1
      rollup-plugin-visualizer: 4.2.2_rollup@1.32.1
      sinon: 9.2.4
      tslib: 2.3.1
      typedoc: 0.15.2
      typescript: 4.2.4
    dev: false
    name: '@rush-temp/communication-identity'
    resolution:
      integrity: sha512-H7Nvbg9zQSTMqj7fct6mndyA1gtgGRZCo70vNfEVRsrR91DBpNmn84v3Cm0rd+z1BAZBDV32BBgNxVn5c7GZ9g==
      tarball: file:projects/communication-identity.tgz
    version: 0.0.0
  file:projects/communication-network-traversal.tgz:
    dependencies:
      '@azure/communication-identity': 1.0.0
      '@azure/core-tracing': 1.0.0-preview.13
      '@azure/identity': 2.0.0-beta.5
      '@microsoft/api-extractor': 7.7.11
      '@rollup/plugin-commonjs': 11.0.2_rollup@1.32.1
      '@rollup/plugin-json': 4.1.0_rollup@1.32.1
      '@rollup/plugin-multi-entry': 3.0.1_rollup@1.32.1
      '@rollup/plugin-node-resolve': 8.4.0_rollup@1.32.1
      '@rollup/plugin-replace': 2.4.2_rollup@1.32.1
      '@types/chai': 4.2.21
      '@types/mocha': 7.0.2
      '@types/node': 12.20.19
      '@types/sinon': 9.0.11
      assert: 1.5.0
      chai: 4.3.4
      cross-env: 7.0.3
      dotenv: 8.6.0
      eslint: 7.32.0
      events: 3.3.0
      inherits: 2.0.4
      karma: 6.3.4
      karma-chrome-launcher: 3.1.0
      karma-coverage: 2.0.3
      karma-edge-launcher: 0.4.2_karma@6.3.4
      karma-env-preprocessor: 0.1.1
      karma-firefox-launcher: 1.3.0
      karma-ie-launcher: 1.0.0_karma@6.3.4
      karma-json-preprocessor: 0.3.3_karma@6.3.4
      karma-json-to-file-reporter: 1.0.1
      karma-junit-reporter: 2.0.1_karma@6.3.4
      karma-mocha: 2.0.1
      karma-mocha-reporter: 2.2.5_karma@6.3.4
      karma-sourcemap-loader: 0.3.8
      mocha: 7.2.0
      mocha-junit-reporter: 1.23.3_mocha@7.2.0
      nyc: 14.1.1
      prettier: 1.19.1
      rimraf: 3.0.2
      rollup: 1.32.1
      rollup-plugin-shim: 1.0.0
      rollup-plugin-sourcemaps: 0.4.2_rollup@1.32.1
      rollup-plugin-terser: 5.3.1_rollup@1.32.1
      rollup-plugin-visualizer: 4.2.2_rollup@1.32.1
      sinon: 9.2.4
      tslib: 2.3.1
      typedoc: 0.15.2
      typescript: 4.2.4
    dev: false
    name: '@rush-temp/communication-network-traversal'
    resolution:
      integrity: sha512-hjpStZIKDcTxocqZWwvM0A8wVbUKy1wBUMAy0xPu97xkiSOkHSbAZzbleMwc5vcAsT3B/VxTkWFsc9zc/RPwBQ==
      tarball: file:projects/communication-network-traversal.tgz
    version: 0.0.0
  file:projects/communication-phone-numbers.tgz:
    dependencies:
      '@azure/core-tracing': 1.0.0-preview.13
      '@azure/identity': 2.0.0-beta.5
      '@microsoft/api-extractor': 7.7.11
      '@rollup/plugin-commonjs': 11.0.2_rollup@1.32.1
      '@rollup/plugin-json': 4.1.0_rollup@1.32.1
      '@rollup/plugin-multi-entry': 3.0.1_rollup@1.32.1
      '@rollup/plugin-node-resolve': 8.4.0_rollup@1.32.1
      '@rollup/plugin-replace': 2.4.2_rollup@1.32.1
      '@types/chai': 4.2.21
      '@types/mocha': 7.0.2
      '@types/node': 12.20.19
      '@types/sinon': 9.0.11
      assert: 1.5.0
      chai: 4.3.4
      cross-env: 7.0.3
      dotenv: 8.6.0
      eslint: 7.32.0
      events: 3.3.0
      inherits: 2.0.4
      karma: 6.3.4
      karma-chrome-launcher: 3.1.0
      karma-coverage: 2.0.3
      karma-edge-launcher: 0.4.2_karma@6.3.4
      karma-env-preprocessor: 0.1.1
      karma-firefox-launcher: 1.3.0
      karma-ie-launcher: 1.0.0_karma@6.3.4
      karma-json-preprocessor: 0.3.3_karma@6.3.4
      karma-json-to-file-reporter: 1.0.1
      karma-junit-reporter: 2.0.1_karma@6.3.4
      karma-mocha: 2.0.1
      karma-mocha-reporter: 2.2.5_karma@6.3.4
      karma-sourcemap-loader: 0.3.8
      mocha: 7.2.0
      mocha-junit-reporter: 1.23.3_mocha@7.2.0
      nyc: 14.1.1
      prettier: 1.19.1
      rimraf: 3.0.2
      rollup: 1.32.1
      rollup-plugin-shim: 1.0.0
      rollup-plugin-sourcemaps: 0.4.2_rollup@1.32.1
      rollup-plugin-terser: 5.3.1_rollup@1.32.1
      rollup-plugin-visualizer: 4.2.2_rollup@1.32.1
      sinon: 9.2.4
      tslib: 2.3.1
      typedoc: 0.15.2
      typescript: 4.2.4
    dev: false
    name: '@rush-temp/communication-phone-numbers'
    resolution:
      integrity: sha512-+fU7NBfGEJqn6z15jRTQfveq0f3BvlncezQE+Lk/8EOb5b+ap6pU7Bmd4+AGfypaVIpWtFiGaDka7i8einToqQ==
      tarball: file:projects/communication-phone-numbers.tgz
    version: 0.0.0
  file:projects/communication-sms.tgz:
    dependencies:
      '@azure/core-tracing': 1.0.0-preview.13
      '@microsoft/api-extractor': 7.7.11
      '@rollup/plugin-commonjs': 11.0.2_rollup@1.32.1
      '@rollup/plugin-json': 4.1.0_rollup@1.32.1
      '@rollup/plugin-multi-entry': 3.0.1_rollup@1.32.1
      '@rollup/plugin-node-resolve': 8.4.0_rollup@1.32.1
      '@rollup/plugin-replace': 2.4.2_rollup@1.32.1
      '@types/chai': 4.2.21
      '@types/mocha': 7.0.2
      '@types/node': 12.20.19
      '@types/sinon': 9.0.11
      assert: 1.5.0
      chai: 4.3.4
      cross-env: 7.0.3
      dotenv: 8.6.0
      eslint: 7.32.0
      events: 3.3.0
      inherits: 2.0.4
      karma: 6.3.4
      karma-chrome-launcher: 3.1.0
      karma-coverage: 2.0.3
      karma-edge-launcher: 0.4.2_karma@6.3.4
      karma-env-preprocessor: 0.1.1
      karma-firefox-launcher: 1.3.0
      karma-ie-launcher: 1.0.0_karma@6.3.4
      karma-junit-reporter: 2.0.1_karma@6.3.4
      karma-mocha: 2.0.1
      karma-mocha-reporter: 2.2.5_karma@6.3.4
      karma-sourcemap-loader: 0.3.8
      mocha: 7.2.0
      mocha-junit-reporter: 1.23.3_mocha@7.2.0
      nyc: 14.1.1
      prettier: 1.19.1
      rimraf: 3.0.2
      rollup: 1.32.1
      rollup-plugin-shim: 1.0.0
      rollup-plugin-sourcemaps: 0.4.2_rollup@1.32.1
      rollup-plugin-terser: 5.3.1_rollup@1.32.1
      rollup-plugin-visualizer: 4.2.2_rollup@1.32.1
      sinon: 9.2.4
      tslib: 2.3.1
      typedoc: 0.15.2
      typescript: 4.2.4
      util: 0.12.4
    dev: false
    name: '@rush-temp/communication-sms'
    resolution:
      integrity: sha512-01aFxj59g7BFI3qe6gVOBIrJvSvYJXNo1iKEz85vXfZ/sBR1MKpYeStE1MfNeUtRavadt7Z6Z3FQvKolITGJWQ==
      tarball: file:projects/communication-sms.tgz
    version: 0.0.0
  file:projects/confidential-ledger.tgz:
    dependencies:
      '@azure-rest/core-client': 1.0.0-beta.6
      '@azure/identity': 1.5.1
      '@microsoft/api-extractor': 7.13.2
      '@types/chai': 4.2.21
      '@types/mocha': 7.0.2
      '@types/node': 12.20.19
      chai: 4.3.4
      cross-env: 7.0.3
      dotenv: 8.6.0
      eslint: 7.32.0
      karma: 6.3.4
      karma-chrome-launcher: 3.1.0
      karma-coverage: 2.0.3
      karma-edge-launcher: 0.4.2_karma@6.3.4
      karma-env-preprocessor: 0.1.1
      karma-firefox-launcher: 1.3.0
      karma-ie-launcher: 1.0.0_karma@6.3.4
      karma-json-preprocessor: 0.3.3_karma@6.3.4
      karma-json-to-file-reporter: 1.0.1
      karma-junit-reporter: 2.0.1_karma@6.3.4
      karma-mocha: 2.0.1
      karma-mocha-reporter: 2.2.5_karma@6.3.4
      karma-source-map-support: 1.4.0
      karma-sourcemap-loader: 0.3.8
      mocha: 7.2.0
      mocha-junit-reporter: 1.23.3_mocha@7.2.0
      nyc: 14.1.1
      prettier: 2.2.1
      rimraf: 3.0.2
      rollup: 1.32.1
      source-map-support: 0.5.19
      tslib: 2.3.1
      typedoc: 0.15.2
      typescript: 4.2.4
    dev: false
    name: '@rush-temp/confidential-ledger'
    resolution:
      integrity: sha512-EUZ7hrGyJG/Jb/V4Mkwmf+SRdwETCvaOlu0IjKTGMmKXSZamdY+AUfP+C+r0iVG5e337V6N4CU+aky5RNdiYPQ==
      tarball: file:projects/confidential-ledger.tgz
    version: 0.0.0
  file:projects/container-registry.tgz:
    dependencies:
      '@azure/core-tracing': 1.0.0-preview.13
      '@microsoft/api-extractor': 7.7.11
      '@types/chai': 4.2.21
      '@types/chai-as-promised': 7.1.4
      '@types/mocha': 7.0.2
      '@types/node': 12.20.19
      chai: 4.3.4
      chai-as-promised: 7.1.1_chai@4.3.4
      cross-env: 7.0.3
      dotenv: 8.6.0
      eslint: 7.32.0
      inherits: 2.0.4
      karma: 6.3.4
      karma-chrome-launcher: 3.1.0
      karma-coverage: 2.0.3
      karma-edge-launcher: 0.4.2_karma@6.3.4
      karma-env-preprocessor: 0.1.1
      karma-firefox-launcher: 1.3.0
      karma-ie-launcher: 1.0.0_karma@6.3.4
      karma-json-preprocessor: 0.3.3_karma@6.3.4
      karma-json-to-file-reporter: 1.0.1
      karma-junit-reporter: 2.0.1_karma@6.3.4
      karma-mocha: 2.0.1
      karma-mocha-reporter: 2.2.5_karma@6.3.4
      karma-sourcemap-loader: 0.3.8
      mocha: 7.2.0
      mocha-junit-reporter: 1.23.3_mocha@7.2.0
      nyc: 14.1.1
      prettier: 1.19.1
      rimraf: 3.0.2
      rollup: 1.32.1
      tslib: 2.3.1
      typedoc: 0.15.2
      typescript: 4.2.4
      util: 0.12.4
    dev: false
    name: '@rush-temp/container-registry'
    resolution:
      integrity: sha512-SyFGUKFqwKOHPoeWsBqaV6xgDg1VnxkSEEWN927eg/J9/G8hT/HIzp4NSBNVP+MWMZCAkc3TGDZxIAqg1xdyLw==
      tarball: file:projects/container-registry.tgz
    version: 0.0.0
  file:projects/core-amqp.tgz:
    dependencies:
      '@microsoft/api-extractor': 7.7.11
      '@rollup/plugin-commonjs': 11.0.2_rollup@1.32.1
      '@rollup/plugin-inject': 4.0.2_rollup@1.32.1
      '@rollup/plugin-json': 4.1.0_rollup@1.32.1
      '@rollup/plugin-multi-entry': 3.0.1_rollup@1.32.1
      '@rollup/plugin-node-resolve': 8.4.0_rollup@1.32.1
      '@rollup/plugin-replace': 2.4.2_rollup@1.32.1
      '@types/chai': 4.2.21
      '@types/debug': 4.1.7
      '@types/mocha': 7.0.2
      '@types/node': 12.20.19
      '@types/sinon': 9.0.11
      '@types/ws': 7.4.7
      buffer: 5.7.1
      chai: 4.3.4
      cross-env: 7.0.3
      debug: 4.3.2
      dotenv: 8.6.0
      downlevel-dts: 0.4.0
      eslint: 7.32.0
      events: 3.3.0
      jssha: 3.2.0
      karma: 6.3.4_debug@4.3.2
      karma-chrome-launcher: 3.1.0
      karma-mocha: 2.0.1
      mocha: 7.2.0
      mocha-junit-reporter: 1.23.3_mocha@7.2.0
      nyc: 14.1.1
      prettier: 1.19.1
      process: 0.11.10
      puppeteer: 10.2.0
      rhea: 2.0.4
      rhea-promise: 2.1.0
      rimraf: 3.0.2
      rollup: 1.32.1
      rollup-plugin-shim: 1.0.0
      rollup-plugin-sourcemaps: 0.4.2_rollup@1.32.1
      rollup-plugin-terser: 5.3.1_rollup@1.32.1
      sinon: 9.2.4
      ts-node: 9.1.1_typescript@4.2.4
      tslib: 2.3.1
      typedoc: 0.15.2
      typescript: 4.2.4
      url: 0.11.0
      util: 0.12.4
      ws: 7.5.3
    dev: false
    name: '@rush-temp/core-amqp'
    resolution:
      integrity: sha512-yfQLB9OGJC8Sz7AzXe76gGqcBByxsPmzZhEFkimWNVsfJWv2J+flLOsObeTtD5xv9NsB6zTrZJGGv4T9GEQd0A==
      tarball: file:projects/core-amqp.tgz
    version: 0.0.0
  file:projects/core-asynciterator-polyfill.tgz:
    dependencies:
      '@types/node': 12.20.19
      eslint: 7.32.0
      prettier: 1.19.1
      typedoc: 0.15.2
      typescript: 4.2.4
    dev: false
    name: '@rush-temp/core-asynciterator-polyfill'
    resolution:
      integrity: sha512-NMQzIXmS6Aw+/UpoOPolEKGWu0ak5sbvZn3jGCttx2gFZqO832WYZuAeNlwxEYUepdypxNQRnAR8EAdx7b7iiw==
      tarball: file:projects/core-asynciterator-polyfill.tgz
    version: 0.0.0
  file:projects/core-auth.tgz:
    dependencies:
      '@microsoft/api-extractor': 7.7.11
      '@types/chai': 4.2.21
      '@types/mocha': 7.0.2
      '@types/node': 12.20.19
      chai: 4.3.4
      cross-env: 7.0.3
      downlevel-dts: 0.4.0
      eslint: 7.32.0
      inherits: 2.0.4
      mocha: 7.2.0
      mocha-junit-reporter: 1.23.3_mocha@7.2.0
      prettier: 1.19.1
      rimraf: 3.0.2
      rollup: 1.32.1
      tslib: 2.3.1
      typedoc: 0.15.2
      typescript: 4.2.4
      util: 0.12.4
    dev: false
    name: '@rush-temp/core-auth'
    resolution:
      integrity: sha512-pdVm8tTyrBXIMYR5CFDSjZLbIDYsKQNbABEICJfRW3c77f0pPGadRdvC34rieD68ZfNxIZ3wtxKEJdma8HPQYQ==
      tarball: file:projects/core-auth.tgz
    version: 0.0.0
  file:projects/core-client-1.tgz:
    dependencies:
      '@azure/core-tracing': 1.0.0-preview.13
      '@microsoft/api-extractor': 7.7.11
      '@types/chai': 4.2.21
      '@types/mocha': 7.0.2
      '@types/node': 12.20.19
      '@types/sinon': 9.0.11
      chai: 4.3.4
      cross-env: 7.0.3
      downlevel-dts: 0.4.0
      eslint: 7.32.0
      inherits: 2.0.4
      karma: 6.3.4
      karma-chrome-launcher: 3.1.0
      karma-coverage: 2.0.3
      karma-edge-launcher: 0.4.2_karma@6.3.4
      karma-env-preprocessor: 0.1.1
      karma-firefox-launcher: 1.3.0
      karma-ie-launcher: 1.0.0_karma@6.3.4
      karma-junit-reporter: 2.0.1_karma@6.3.4
      karma-mocha: 2.0.1
      karma-mocha-reporter: 2.2.5_karma@6.3.4
      karma-sourcemap-loader: 0.3.8
      mocha: 7.2.0
      mocha-junit-reporter: 1.23.3_mocha@7.2.0
      prettier: 1.19.1
      rimraf: 3.0.2
      rollup: 1.32.1
      sinon: 9.2.4
      tslib: 2.3.1
      typedoc: 0.15.2
      typescript: 4.2.4
      util: 0.12.4
    dev: false
    name: '@rush-temp/core-client-1'
    resolution:
      integrity: sha512-mhHXTeAYj/Dku5gLxgH3oIpErdSTlPL2ivM4QFjpsbVaKI+Baw8AD1yZ6R+Z3560l3Ya5OgUoF289cL7XYRsMA==
      tarball: file:projects/core-client-1.tgz
    version: 0.0.0
  file:projects/core-client-lro.tgz:
    dependencies:
      '@azure-rest/core-client': 1.0.0-beta.6
      '@microsoft/api-extractor': 7.13.2
      '@types/chai': 4.2.21
      '@types/mocha': 7.0.2
      '@types/node': 12.20.19
      chai: 4.3.4
      cross-env: 7.0.3
      eslint: 7.32.0
      inherits: 2.0.4
      karma: 6.3.4
      karma-chrome-launcher: 3.1.0
      karma-coverage: 2.0.3
      karma-edge-launcher: 0.4.2_karma@6.3.4
      karma-env-preprocessor: 0.1.1
      karma-firefox-launcher: 1.3.0
      karma-ie-launcher: 1.0.0_karma@6.3.4
      karma-junit-reporter: 2.0.1_karma@6.3.4
      karma-mocha: 2.0.1
      karma-mocha-reporter: 2.2.5_karma@6.3.4
      karma-sourcemap-loader: 0.3.8
      mocha: 7.2.0
      mocha-junit-reporter: 1.23.3_mocha@7.2.0
      prettier: 2.2.1
      rimraf: 3.0.2
      rollup: 1.32.1
      sinon: 9.2.4
      tslib: 2.3.1
      typedoc: 0.15.2
      typescript: 4.2.4
      util: 0.12.4
    dev: false
    name: '@rush-temp/core-client-lro'
    resolution:
      integrity: sha512-n7OJnwa3mZ4WMtwlX0t8UY0ZAPc877e+UfhsTLa5V+3Re0wkEvKUo1IvMedAgKPLag3MoTrRcxl3c3KXGXxGRA==
      tarball: file:projects/core-client-lro.tgz
    version: 0.0.0
  file:projects/core-client-paging.tgz:
    dependencies:
      '@azure-rest/core-client': 1.0.0-beta.6
      '@microsoft/api-extractor': 7.13.2
      '@types/chai': 4.2.21
      '@types/mocha': 7.0.2
      '@types/node': 12.20.19
      chai: 4.3.4
      cross-env: 7.0.3
      eslint: 7.32.0
      inherits: 2.0.4
      karma: 6.3.4
      karma-chrome-launcher: 3.1.0
      karma-coverage: 2.0.3
      karma-edge-launcher: 0.4.2_karma@6.3.4
      karma-env-preprocessor: 0.1.1
      karma-firefox-launcher: 1.3.0
      karma-ie-launcher: 1.0.0_karma@6.3.4
      karma-junit-reporter: 2.0.1_karma@6.3.4
      karma-mocha: 2.0.1
      karma-mocha-reporter: 2.2.5_karma@6.3.4
      karma-sourcemap-loader: 0.3.8
      mocha: 7.2.0
      mocha-junit-reporter: 1.23.3_mocha@7.2.0
      prettier: 2.2.1
      rimraf: 3.0.2
      rollup: 1.32.1
      sinon: 9.2.4
      tslib: 2.3.1
      typedoc: 0.15.2
      typescript: 4.2.4
      util: 0.12.4
    dev: false
    name: '@rush-temp/core-client-paging'
    resolution:
      integrity: sha512-Ccr/pJL8OOZx3loL11Au8iprx0KyCc3AELZ/8nZlrHAE2r8r7PDGbeh0NQmu1hJOdn1xv7vB3IX7nFDRn3pDtw==
      tarball: file:projects/core-client-paging.tgz
    version: 0.0.0
  file:projects/core-client.tgz:
    dependencies:
      '@microsoft/api-extractor': 7.13.2
      '@types/chai': 4.2.21
      '@types/mocha': 7.0.2
      '@types/node': 12.20.19
      chai: 4.3.4
      cross-env: 7.0.3
      eslint: 7.32.0
      inherits: 2.0.4
      karma: 6.3.4
      karma-chrome-launcher: 3.1.0
      karma-coverage: 2.0.3
      karma-edge-launcher: 0.4.2_karma@6.3.4
      karma-env-preprocessor: 0.1.1
      karma-firefox-launcher: 1.3.0
      karma-ie-launcher: 1.0.0_karma@6.3.4
      karma-junit-reporter: 2.0.1_karma@6.3.4
      karma-mocha: 2.0.1
      karma-mocha-reporter: 2.2.5_karma@6.3.4
      karma-sourcemap-loader: 0.3.8
      mocha: 7.2.0
      mocha-junit-reporter: 1.23.3_mocha@7.2.0
      prettier: 2.2.1
      rimraf: 3.0.2
      rollup: 1.32.1
      sinon: 9.2.4
      tslib: 2.3.1
      typedoc: 0.15.2
      typescript: 4.2.4
      util: 0.12.4
    dev: false
    name: '@rush-temp/core-client'
    resolution:
      integrity: sha512-A+GvNgdlwTt5h3ZbVfNlhfUSKtdo96ruE9aQ7Vvf83wsasti6gtLOQFPXPiLMvhvQoKg4eQ3iZU9TtNxW2RY+g==
      tarball: file:projects/core-client.tgz
    version: 0.0.0
  file:projects/core-crypto.tgz:
    dependencies:
      '@microsoft/api-extractor': 7.7.11
      '@rollup/plugin-commonjs': 11.0.2_rollup@1.32.1
      '@rollup/plugin-node-resolve': 8.4.0_rollup@1.32.1
      '@rollup/plugin-replace': 2.4.2_rollup@1.32.1
      '@types/chai': 4.2.21
      '@types/mocha': 7.0.2
      '@types/node': 12.20.19
      '@types/sinon': 9.0.11
      chai: 4.3.4
      cross-env: 7.0.3
      downlevel-dts: 0.4.0
      eslint: 7.32.0
      karma: 6.3.4
      karma-chrome-launcher: 3.1.0
      karma-coverage: 2.0.3
      karma-edge-launcher: 0.4.2_karma@6.3.4
      karma-env-preprocessor: 0.1.1
      karma-firefox-launcher: 1.3.0
      karma-ie-launcher: 1.0.0_karma@6.3.4
      karma-junit-reporter: 2.0.1_karma@6.3.4
      karma-mocha: 2.0.1
      karma-mocha-reporter: 2.2.5_karma@6.3.4
      karma-sourcemap-loader: 0.3.8
      mocha: 7.2.0
      mocha-junit-reporter: 1.23.3_mocha@7.2.0
      prettier: 1.19.1
      rimraf: 3.0.2
      rollup: 1.32.1
      rollup-plugin-sourcemaps: 0.4.2_rollup@1.32.1
      sinon: 9.2.4
      tslib: 2.3.1
      typedoc: 0.15.2
      typescript: 4.2.4
    dev: false
    name: '@rush-temp/core-crypto'
    resolution:
      integrity: sha512-ZU0iT6qVHE8T+fmuz9RUnJa9PWbee+NOun/0gVTto1le3NyXWX85zwsFpE7//wfKXTJnbqCyHmjdi3spPf3Xxg==
      tarball: file:projects/core-crypto.tgz
    version: 0.0.0
  file:projects/core-http.tgz:
    dependencies:
      '@azure/core-tracing': 1.0.0-preview.13
      '@azure/logger-js': 1.3.2
      '@microsoft/api-extractor': 7.7.11
      '@opentelemetry/api': 1.0.2
      '@types/chai': 4.2.21
      '@types/express': 4.17.13
      '@types/glob': 7.1.4
      '@types/mocha': 7.0.2
      '@types/node': 12.20.19
      '@types/node-fetch': 2.5.12
      '@types/sinon': 9.0.11
      '@types/tough-cookie': 4.0.1
      '@types/tunnel': 0.0.1
      '@types/uuid': 8.3.1
      '@types/xml2js': 0.4.9
      babel-runtime: 6.26.0
      chai: 4.3.4
      cross-env: 7.0.3
      downlevel-dts: 0.4.0
      eslint: 7.32.0
      express: 4.17.1
      fetch-mock: 9.11.0_node-fetch@2.6.1
      form-data: 3.0.1
      glob: 7.1.7
      karma: 6.3.4
      karma-chai: 0.1.0_chai@4.3.4+karma@6.3.4
      karma-chrome-launcher: 3.1.0
      karma-edge-launcher: 0.4.2_karma@6.3.4
      karma-firefox-launcher: 1.3.0
      karma-mocha: 2.0.1
      karma-rollup-preprocessor: 7.0.7_rollup@1.32.1
      karma-sourcemap-loader: 0.3.8
      mocha: 7.2.0
      mocha-junit-reporter: 1.23.3_mocha@7.2.0
      node-fetch: 2.6.1
      npm-run-all: 4.1.5
      nyc: 14.1.1
      prettier: 1.19.1
      process: 0.11.10
      puppeteer: 10.2.0
      regenerator-runtime: 0.13.9
      rimraf: 3.0.2
      rollup: 1.32.1
      shx: 0.3.3
      sinon: 9.2.4
      tough-cookie: 4.0.0
      ts-node: 9.1.1_typescript@4.2.4
      tslib: 2.3.1
      tunnel: 0.0.6
      typedoc: 0.15.2
      typescript: 4.2.4
      uglify-js: 3.14.1
      uuid: 8.3.2
      xhr-mock: 2.5.1
      xml2js: 0.4.23
    dev: false
    name: '@rush-temp/core-http'
    resolution:
      integrity: sha512-Ujq75kK/8PfJufRYz170HH4KuCmfnEWz2x/GoCf17Cya5XL9p5Vh/10h4bkm1JKEm3skqXzNoBw8jlZ6uZyysw==
      tarball: file:projects/core-http.tgz
    version: 0.0.0
  file:projects/core-lro.tgz:
    dependencies:
      '@azure/core-tracing': 1.0.0-preview.13
      '@microsoft/api-extractor': 7.7.11
      '@types/chai': 4.2.21
      '@types/mocha': 7.0.2
      '@types/node': 12.20.19
      chai: 4.3.4
      cross-env: 7.0.3
      eslint: 7.32.0
      karma: 6.3.4
      karma-chrome-launcher: 3.1.0
      karma-coverage: 2.0.3
      karma-edge-launcher: 0.4.2_karma@6.3.4
      karma-env-preprocessor: 0.1.1
      karma-firefox-launcher: 1.3.0
      karma-ie-launcher: 1.0.0_karma@6.3.4
      karma-junit-reporter: 2.0.1_karma@6.3.4
      karma-mocha: 2.0.1
      karma-mocha-reporter: 2.2.5_karma@6.3.4
      karma-sourcemap-loader: 0.3.8
      mocha: 7.2.0
      mocha-junit-reporter: 1.23.3_mocha@7.2.0
      npm-run-all: 4.1.5
      nyc: 14.1.1
      prettier: 1.19.1
      rimraf: 3.0.2
      rollup: 1.32.1
      ts-node: 9.1.1_typescript@4.2.4
      tslib: 2.3.1
      typedoc: 0.15.2
      typescript: 4.2.4
      uglify-js: 3.14.1
    dev: false
    name: '@rush-temp/core-lro'
    resolution:
      integrity: sha512-NKGKcVkQq77E2dNBLMGvX3XKfoUspXmK7ozUe81I/hNJ1mX7kHTQ3/SV59NyKCjPoo+VTouUCWxoIgIvbIeHdg==
      tarball: file:projects/core-lro.tgz
    version: 0.0.0
  file:projects/core-paging.tgz:
    dependencies:
      '@microsoft/api-extractor': 7.7.11
      '@types/chai': 4.2.21
      '@types/mocha': 7.0.2
      '@types/node': 12.20.19
      chai: 4.3.4
      downlevel-dts: 0.4.0
      eslint: 7.32.0
      karma: 6.3.4
      karma-chrome-launcher: 3.1.0
      karma-coverage: 2.0.3
      karma-edge-launcher: 0.4.2_karma@6.3.4
      karma-env-preprocessor: 0.1.1
      karma-firefox-launcher: 1.3.0
      karma-ie-launcher: 1.0.0_karma@6.3.4
      karma-junit-reporter: 2.0.1_karma@6.3.4
      karma-mocha: 2.0.1
      karma-mocha-reporter: 2.2.5_karma@6.3.4
      karma-sourcemap-loader: 0.3.8
      mocha: 7.2.0
      mocha-junit-reporter: 1.23.3_mocha@7.2.0
      prettier: 1.19.1
      rimraf: 3.0.2
      rollup: 1.32.1
      tslib: 2.3.1
      typedoc: 0.15.2
      typescript: 4.2.4
    dev: false
    name: '@rush-temp/core-paging'
    resolution:
      integrity: sha512-L14f29bGNZ2/Q8Ax9MfR7QWs85WhJsUAlujI+yHvwRdAyKzlVNIPv0Z+y05QO35MeIlIfhyLoYY42kIbFIJaEw==
      tarball: file:projects/core-paging.tgz
    version: 0.0.0
  file:projects/core-rest-pipeline.tgz:
    dependencies:
      '@azure/core-tracing': 1.0.0-preview.13
      '@microsoft/api-extractor': 7.7.11
      '@opentelemetry/api': 1.0.2
      '@types/chai': 4.2.21
      '@types/mocha': 7.0.2
      '@types/node': 12.20.19
      '@types/sinon': 9.0.11
      '@types/uuid': 8.3.1
      chai: 4.3.4
      cross-env: 7.0.3
      downlevel-dts: 0.4.0
      eslint: 7.32.0
      form-data: 3.0.1
      http-proxy-agent: 4.0.1
      https-proxy-agent: 5.0.0
      inherits: 2.0.4
      karma: 6.3.4
      karma-chrome-launcher: 3.1.0
      karma-coverage: 2.0.3
      karma-edge-launcher: 0.4.2_karma@6.3.4
      karma-env-preprocessor: 0.1.1
      karma-firefox-launcher: 1.3.0
      karma-ie-launcher: 1.0.0_karma@6.3.4
      karma-junit-reporter: 2.0.1_karma@6.3.4
      karma-mocha: 2.0.1
      karma-mocha-reporter: 2.2.5_karma@6.3.4
      karma-sourcemap-loader: 0.3.8
      mocha: 7.2.0
      mocha-junit-reporter: 1.23.3_mocha@7.2.0
      prettier: 1.19.1
      rimraf: 3.0.2
      rollup: 1.32.1
      sinon: 9.2.4
      source-map-support: 0.5.19
      tslib: 2.3.1
      typedoc: 0.15.2
      typescript: 4.2.4
      util: 0.12.4
      uuid: 8.3.2
    dev: false
    name: '@rush-temp/core-rest-pipeline'
    resolution:
      integrity: sha512-CxDUyMFbD3nyXoeLjiKWHE7k88ZPwuuId8NF0g5bLwn5I+TR2c6FHdYWmoo2g3Fv85Vdi+hhiyvob2z/EZVjkg==
      tarball: file:projects/core-rest-pipeline.tgz
    version: 0.0.0
  file:projects/core-tracing.tgz:
    dependencies:
      '@microsoft/api-extractor': 7.7.11
      '@opentelemetry/api': 1.0.2
      '@opentelemetry/tracing': 0.22.0_@opentelemetry+api@1.0.2
      '@types/chai': 4.2.21
      '@types/mocha': 7.0.2
      '@types/node': 12.20.19
      '@types/sinon': 9.0.11
      chai: 4.3.4
      cross-env: 7.0.3
      eslint: 7.32.0
      inherits: 2.0.4
      karma: 6.3.4
      karma-chrome-launcher: 3.1.0
      karma-coverage: 2.0.3
      karma-edge-launcher: 0.4.2_karma@6.3.4
      karma-env-preprocessor: 0.1.1
      karma-firefox-launcher: 1.3.0
      karma-ie-launcher: 1.0.0_karma@6.3.4
      karma-junit-reporter: 2.0.1_karma@6.3.4
      karma-mocha: 2.0.1
      karma-mocha-reporter: 2.2.5_karma@6.3.4
      karma-sourcemap-loader: 0.3.8
      mocha: 7.2.0
      mocha-junit-reporter: 1.23.3_mocha@7.2.0
      prettier: 1.19.1
      rimraf: 3.0.2
      rollup: 1.32.1
      sinon: 9.2.4
      tslib: 2.3.1
      typedoc: 0.15.2
      typescript: 4.2.4
      util: 0.12.4
    dev: false
    name: '@rush-temp/core-tracing'
    resolution:
      integrity: sha512-hjSwB3OLU9ukMINsZaZWCTbo94TiJjihe2mLVuIWmd5x1kT9gTL0n9JmcToqc0WKJ1s3Ek8CieRv51HqlEHzFw==
      tarball: file:projects/core-tracing.tgz
    version: 0.0.0
  file:projects/core-util.tgz:
    dependencies:
      '@microsoft/api-extractor': 7.7.11
      '@types/chai': 4.2.21
      '@types/mocha': 7.0.2
      '@types/node': 12.20.19
      '@types/sinon': 9.0.11
      chai: 4.3.4
      cross-env: 7.0.3
      downlevel-dts: 0.4.0
      eslint: 7.32.0
      inherits: 2.0.4
      karma: 6.3.4
      karma-chrome-launcher: 3.1.0
      karma-coverage: 2.0.3
      karma-edge-launcher: 0.4.2_karma@6.3.4
      karma-env-preprocessor: 0.1.1
      karma-firefox-launcher: 1.3.0
      karma-ie-launcher: 1.0.0_karma@6.3.4
      karma-junit-reporter: 2.0.1_karma@6.3.4
      karma-mocha: 2.0.1
      karma-mocha-reporter: 2.2.5_karma@6.3.4
      karma-sourcemap-loader: 0.3.8
      mocha: 7.2.0
      mocha-junit-reporter: 1.23.3_mocha@7.2.0
      prettier: 1.19.1
      rimraf: 3.0.2
      rollup: 1.32.1
      sinon: 9.2.4
      tslib: 2.3.1
      typedoc: 0.15.2
      typescript: 4.2.4
      util: 0.12.4
    dev: false
    name: '@rush-temp/core-util'
    resolution:
      integrity: sha512-ydQLFeHsAKS+g+FQV69KApmwIDrJ49u3dn/79yNATb5guThjqMlLEHio9p8JX2mO1vdwwZ8122dwdOezxCZolQ==
      tarball: file:projects/core-util.tgz
    version: 0.0.0
  file:projects/core-xml.tgz:
    dependencies:
      '@microsoft/api-extractor': 7.7.11
      '@types/chai': 4.2.21
      '@types/mocha': 7.0.2
      '@types/node': 12.20.19
      '@types/sinon': 9.0.11
      '@types/xml2js': 0.4.9
      chai: 4.3.4
      cross-env: 7.0.3
      downlevel-dts: 0.4.0
      eslint: 7.32.0
      inherits: 2.0.4
      karma: 6.3.4
      karma-chrome-launcher: 3.1.0
      karma-coverage: 2.0.3
      karma-edge-launcher: 0.4.2_karma@6.3.4
      karma-env-preprocessor: 0.1.1
      karma-firefox-launcher: 1.3.0
      karma-ie-launcher: 1.0.0_karma@6.3.4
      karma-junit-reporter: 2.0.1_karma@6.3.4
      karma-mocha: 2.0.1
      karma-mocha-reporter: 2.2.5_karma@6.3.4
      karma-sourcemap-loader: 0.3.8
      mocha: 7.2.0
      mocha-junit-reporter: 1.23.3_mocha@7.2.0
      prettier: 1.19.1
      rimraf: 3.0.2
      rollup: 1.32.1
      sinon: 9.2.4
      tslib: 2.3.1
      typedoc: 0.15.2
      typescript: 4.2.4
      util: 0.12.4
      xml2js: 0.4.23
    dev: false
    name: '@rush-temp/core-xml'
    resolution:
      integrity: sha512-7HkopyqzugsgMp7OWJt5PWvGY7w+YPNwbjjmjQFhcuynt1Mho/LlTvo9c9W/TX/Mb4BLRp7bWUfErSqgaYQOKQ==
      tarball: file:projects/core-xml.tgz
    version: 0.0.0
  file:projects/cosmos.tgz:
    dependencies:
      '@azure/identity': 1.5.1_debug@4.3.2
      '@microsoft/api-extractor': 7.7.11
      '@rollup/plugin-json': 4.1.0_rollup@1.32.1
      '@rollup/plugin-multi-entry': 3.0.1_rollup@1.32.1
      '@types/debug': 4.1.7
      '@types/fast-json-stable-stringify': 2.1.0
      '@types/mocha': 7.0.2
      '@types/node': 12.20.19
      '@types/priorityqueuejs': 1.0.1
      '@types/semaphore': 1.1.1
      '@types/sinon': 9.0.11
      '@types/tunnel': 0.0.1
      '@types/underscore': 1.11.3
      '@types/uuid': 8.3.1
      cross-env: 7.0.3
      debug: 4.3.2
      dotenv: 8.6.0
      downlevel-dts: 0.4.0
      eslint: 7.32.0
      esm: 3.2.25
      execa: 3.4.0
      fast-json-stable-stringify: 2.1.0
      jsbi: 3.1.6
      mocha: 7.2.0
      mocha-junit-reporter: 1.23.3_mocha@7.2.0
      node-abort-controller: 1.2.1
      prettier: 1.19.1
      priorityqueuejs: 1.0.0
      proxy-agent: 4.0.1
      requirejs: 2.3.6
      rimraf: 3.0.2
      rollup: 1.32.1
      rollup-plugin-local-resolve: 1.0.7
      semaphore: 1.1.0
      sinon: 9.2.4
      snap-shot-it: 7.9.6
      source-map-support: 0.5.19
      ts-node: 9.1.1_typescript@4.2.4
      tslib: 2.3.1
      typedoc: 0.15.2
      typescript: 4.2.4
      universal-user-agent: 6.0.0
      uuid: 8.3.2
    dev: false
    name: '@rush-temp/cosmos'
    resolution:
      integrity: sha512-BsRi7P/t0dCE+meCvDsGmLSVADUF4kFlR0Gt8JJu3FoBvRnG2eyUG4oDnYg71frICUhgptWpHWoLC7pOqlZdZg==
      tarball: file:projects/cosmos.tgz
    version: 0.0.0
  file:projects/data-tables.tgz:
    dependencies:
      '@azure/core-tracing': 1.0.0-preview.13
<<<<<<< HEAD
      '@azure/core-xml': 1.0.0-beta.1
      '@azure/identity': 2.0.0-beta.5
=======
      '@azure/identity': 2.0.0-beta.4
>>>>>>> 52bde468
      '@microsoft/api-extractor': 7.7.11
      '@rollup/plugin-commonjs': 11.0.2_rollup@1.32.1
      '@rollup/plugin-inject': 4.0.2_rollup@1.32.1
      '@rollup/plugin-json': 4.1.0_rollup@1.32.1
      '@rollup/plugin-multi-entry': 3.0.1_rollup@1.32.1
      '@rollup/plugin-node-resolve': 8.4.0_rollup@1.32.1
      '@rollup/plugin-replace': 2.4.2_rollup@1.32.1
      '@types/chai': 4.2.21
      '@types/mocha': 7.0.2
      '@types/node': 12.20.19
      '@types/sinon': 9.0.11
      '@types/uuid': 8.3.1
      chai: 4.3.4
      cross-env: 7.0.3
      dotenv: 8.6.0
      downlevel-dts: 0.4.0
      eslint: 7.32.0
      inherits: 2.0.4
      karma: 6.3.4
      karma-chrome-launcher: 3.1.0
      karma-coverage: 2.0.3
      karma-edge-launcher: 0.4.2_karma@6.3.4
      karma-env-preprocessor: 0.1.1
      karma-firefox-launcher: 1.3.0
      karma-ie-launcher: 1.0.0_karma@6.3.4
      karma-junit-reporter: 2.0.1_karma@6.3.4
      karma-mocha: 2.0.1
      karma-mocha-reporter: 2.2.5_karma@6.3.4
      karma-sourcemap-loader: 0.3.8
      mocha: 7.2.0
      mocha-junit-reporter: 1.23.3_mocha@7.2.0
      nyc: 14.1.1
      prettier: 1.19.1
      rimraf: 3.0.2
      rollup: 1.32.1
      rollup-plugin-shim: 1.0.0
      rollup-plugin-sourcemaps: 0.4.2_rollup@1.32.1
      rollup-plugin-terser: 5.3.1_rollup@1.32.1
      rollup-plugin-visualizer: 4.2.2_rollup@1.32.1
      sinon: 9.2.4
      ts-node: 9.1.1_typescript@4.2.4
      tslib: 2.3.1
      typedoc: 0.15.2
      typescript: 4.2.4
      util: 0.12.4
      uuid: 8.3.2
    dev: false
    name: '@rush-temp/data-tables'
    resolution:
      integrity: sha512-1oefOSgzUGrEu+BnaUlEAaFgqWHBNXMiNRqqcmrqa2GD4b80n2H+pFScL98y2l7l4AEUQeG3BUg1vDr9QWTENg==
      tarball: file:projects/data-tables.tgz
    version: 0.0.0
  file:projects/dev-tool.tgz:
    dependencies:
      '@rollup/plugin-commonjs': 11.0.2_rollup@1.32.1
      '@rollup/plugin-json': 4.1.0_rollup@1.32.1
      '@rollup/plugin-multi-entry': 3.0.1_rollup@1.32.1
      '@rollup/plugin-node-resolve': 8.4.0_rollup@1.32.1
      '@types/chai': 4.2.21
      '@types/chai-as-promised': 7.1.4
      '@types/fs-extra': 8.1.2
      '@types/minimist': 1.2.2
      '@types/mocha': 7.0.2
      '@types/node': 12.20.19
      '@types/prettier': 2.0.2
      builtin-modules: 3.1.0
      chai: 4.3.4
      chai-as-promised: 7.1.1_chai@4.3.4
      chalk: 4.1.2
      dotenv: 8.6.0
      eslint: 7.32.0
      fs-extra: 8.1.0
      minimist: 1.2.5
      mocha: 7.2.0
      prettier: 1.19.1
      rimraf: 3.0.2
      rollup: 1.32.1
      rollup-plugin-sourcemaps: 0.4.2_rollup@1.32.1
      rollup-plugin-visualizer: 4.2.2_rollup@1.32.1
      ts-node: 9.1.1_typescript@4.2.4
      tslib: 2.3.1
      typedoc: 0.15.2
      typescript: 4.2.4
      yaml: 1.10.2
    dev: false
    name: '@rush-temp/dev-tool'
    resolution:
      integrity: sha512-+7q1hRI4jTQ2Y1LjHYGsePZlA5jxrNzojz67B2cweYHQRSQdEaN1qR8L/b1HZUDXVVOyBgx/SmfXsadhIaem9g==
      tarball: file:projects/dev-tool.tgz
    version: 0.0.0
  file:projects/digital-twins-core.tgz:
    dependencies:
      '@azure/core-tracing': 1.0.0-preview.13
      '@azure/identity': 2.0.0-beta.5
      '@microsoft/api-extractor': 7.7.11
      '@rollup/plugin-commonjs': 11.0.2_rollup@1.32.1
      '@rollup/plugin-json': 4.1.0_rollup@1.32.1
      '@rollup/plugin-multi-entry': 3.0.1_rollup@1.32.1
      '@rollup/plugin-node-resolve': 8.4.0_rollup@1.32.1
      '@rollup/plugin-replace': 2.4.2_rollup@1.32.1
      '@types/chai': 4.2.21
      '@types/mocha': 7.0.2
      '@types/node': 12.20.19
      '@types/sinon': 9.0.11
      '@types/uuid': 8.3.1
      chai: 4.3.4
      cross-env: 7.0.3
      dotenv: 8.6.0
      eslint: 7.32.0
      inherits: 2.0.4
      karma: 6.3.4
      karma-chrome-launcher: 3.1.0
      karma-coverage: 2.0.3
      karma-edge-launcher: 0.4.2_karma@6.3.4
      karma-env-preprocessor: 0.1.1
      karma-firefox-launcher: 1.3.0
      karma-ie-launcher: 1.0.0_karma@6.3.4
      karma-json-preprocessor: 0.3.3_karma@6.3.4
      karma-json-to-file-reporter: 1.0.1
      karma-junit-reporter: 2.0.1_karma@6.3.4
      karma-mocha: 2.0.1
      karma-mocha-reporter: 2.2.5_karma@6.3.4
      karma-sourcemap-loader: 0.3.8
      mocha: 7.2.0
      mocha-junit-reporter: 1.23.3_mocha@7.2.0
      nyc: 14.1.1
      prettier: 1.19.1
      rimraf: 3.0.2
      rollup: 1.32.1
      rollup-plugin-shim: 1.0.0
      rollup-plugin-sourcemaps: 0.4.2_rollup@1.32.1
      rollup-plugin-terser: 5.3.1_rollup@1.32.1
      rollup-plugin-visualizer: 4.2.2_rollup@1.32.1
      sinon: 9.2.4
      tslib: 2.3.1
      typedoc: 0.15.2
      typescript: 4.2.4
      util: 0.12.4
      uuid: 8.3.2
    dev: false
    name: '@rush-temp/digital-twins-core'
    resolution:
      integrity: sha512-HKEz7q+Iy2F6ci3ysQUGo8EUHGhx7ZUXHW4zttnWTwZgkW5jSLjsGvBTMLSPAUN9P49Yxg40s93vozz/lHvqrw==
      tarball: file:projects/digital-twins-core.tgz
    version: 0.0.0
  file:projects/eslint-plugin-azure-sdk.tgz:
    dependencies:
      '@types/chai': 4.2.21
      '@types/eslint': 7.2.14
      '@types/estree': 0.0.50
      '@types/glob': 7.1.4
      '@types/json-schema': 7.0.9
      '@types/mocha': 7.0.2
      '@types/node': 12.20.19
      '@typescript-eslint/eslint-plugin': 4.19.0_359354e87b989469ccdce12bde18eddc
      '@typescript-eslint/experimental-utils': 4.19.0_eslint@7.32.0+typescript@4.2.4
      '@typescript-eslint/parser': 4.19.0_eslint@7.32.0+typescript@4.2.4
      '@typescript-eslint/typescript-estree': 4.19.0_typescript@4.2.4
      chai: 4.3.4
      eslint: 7.32.0
      eslint-config-prettier: 7.2.0_eslint@7.32.0
      eslint-plugin-import: 2.24.0_eslint@7.32.0
      eslint-plugin-no-only-tests: 2.6.0
      eslint-plugin-promise: 4.3.1
      eslint-plugin-tsdoc: 0.2.14
      glob: 7.1.7
      json-schema: 0.3.0
      mocha: 7.2.0
      mocha-junit-reporter: 1.23.3_mocha@7.2.0
      prettier: 1.19.1
      rimraf: 3.0.2
      source-map-support: 0.5.19
      tslib: 2.3.1
      typedoc: 0.15.2
      typescript: 4.2.4
    dev: false
    name: '@rush-temp/eslint-plugin-azure-sdk'
    resolution:
      integrity: sha512-J35xOLMjkbGTj6mKWiUneuknJsBuksy6zGWJGZk9Y4Osvu/qLeMKWELZ7UEr2WIpJBSeTqvJihgvgrIJ0VUkUQ==
      tarball: file:projects/eslint-plugin-azure-sdk.tgz
    version: 0.0.0
  file:projects/event-hubs.tgz:
    dependencies:
      '@azure/core-tracing': 1.0.0-preview.13
      '@azure/identity': 2.0.0-beta.5_debug@4.3.2
      '@microsoft/api-extractor': 7.7.11
      '@rollup/plugin-commonjs': 11.0.2_rollup@1.32.1
      '@rollup/plugin-inject': 4.0.2_rollup@1.32.1
      '@rollup/plugin-json': 4.1.0_rollup@1.32.1
      '@rollup/plugin-multi-entry': 3.0.1_rollup@1.32.1
      '@rollup/plugin-node-resolve': 8.4.0_rollup@1.32.1
      '@rollup/plugin-replace': 2.4.2_rollup@1.32.1
      '@types/async-lock': 1.1.3
      '@types/chai': 4.2.21
      '@types/chai-as-promised': 7.1.4
      '@types/chai-string': 1.4.2
      '@types/debug': 4.1.7
      '@types/long': 4.0.1
      '@types/mocha': 7.0.2
      '@types/node': 12.20.19
      '@types/sinon': 9.0.11
      '@types/uuid': 8.3.1
      '@types/ws': 7.4.7
      assert: 1.5.0
      buffer: 5.7.1
      chai: 4.3.4
      chai-as-promised: 7.1.1_chai@4.3.4
      chai-exclude: 2.0.3_chai@4.3.4
      chai-string: 1.5.0_chai@4.3.4
      cross-env: 7.0.3
      debug: 4.3.2
      dotenv: 8.6.0
      downlevel-dts: 0.4.0
      eslint: 7.32.0
      esm: 3.2.25
      https-proxy-agent: 5.0.0
      is-buffer: 2.0.5
      jssha: 3.2.0
      karma: 6.3.4_debug@4.3.2
      karma-chrome-launcher: 3.1.0
      karma-coverage: 2.0.3
      karma-edge-launcher: 0.4.2_karma@6.3.4
      karma-env-preprocessor: 0.1.1
      karma-firefox-launcher: 1.3.0
      karma-ie-launcher: 1.0.0_karma@6.3.4
      karma-junit-reporter: 2.0.1_karma@6.3.4
      karma-mocha: 2.0.1
      karma-mocha-reporter: 2.2.5_karma@6.3.4
      karma-sourcemap-loader: 0.3.8
      mocha: 7.2.0
      mocha-junit-reporter: 1.23.3_mocha@7.2.0
      moment: 2.29.1
      nyc: 14.1.1
      prettier: 1.19.1
      process: 0.11.10
      puppeteer: 10.2.0
      rhea-promise: 2.1.0
      rimraf: 3.0.2
      rollup: 1.32.1
      rollup-plugin-shim: 1.0.0
      rollup-plugin-sourcemaps: 0.4.2_rollup@1.32.1
      rollup-plugin-terser: 5.3.1_rollup@1.32.1
      sinon: 9.2.4
      ts-node: 9.1.1_typescript@4.2.4
      tslib: 2.3.1
      typedoc: 0.15.2
      typescript: 4.2.4
      uuid: 8.3.2
      ws: 7.5.3
    dev: false
    name: '@rush-temp/event-hubs'
    resolution:
      integrity: sha512-eiG8RCautsQPDJ3v8bDQ8MEjvZ6gLfz3c4zJi81OCzbVbvvnzHCxrH4b1wq3KRuJ0qDP0Z8SaL7JAs+YbLrVZA==
      tarball: file:projects/event-hubs.tgz
    version: 0.0.0
  file:projects/event-processor-host.tgz:
    dependencies:
      '@azure/event-hubs': 2.1.4
      '@azure/ms-rest-nodeauth': 0.9.3_debug@4.3.2
      '@microsoft/api-extractor': 7.7.11
      '@rollup/plugin-commonjs': 11.0.2_rollup@1.32.1
      '@rollup/plugin-json': 4.1.0_rollup@1.32.1
      '@rollup/plugin-multi-entry': 3.0.1_rollup@1.32.1
      '@rollup/plugin-node-resolve': 8.4.0_rollup@1.32.1
      '@rollup/plugin-replace': 2.4.2_rollup@1.32.1
      '@types/async-lock': 1.1.3
      '@types/chai': 4.2.21
      '@types/chai-as-promised': 7.1.4
      '@types/chai-string': 1.4.2
      '@types/debug': 4.1.7
      '@types/mocha': 7.0.2
      '@types/node': 12.20.19
      '@types/uuid': 8.3.1
      '@types/ws': 7.4.7
      async-lock: 1.3.0
      azure-storage: 2.10.4
      chai: 4.3.4
      chai-as-promised: 7.1.1_chai@4.3.4
      chai-string: 1.5.0_chai@4.3.4
      cross-env: 7.0.3
      debug: 4.3.2
      dotenv: 8.6.0
      eslint: 7.32.0
      esm: 3.2.25
      https-proxy-agent: 5.0.0
      mocha: 7.2.0
      mocha-junit-reporter: 1.23.3_mocha@7.2.0
      nyc: 14.1.1
      path-browserify: 1.0.1
      prettier: 1.19.1
      rimraf: 3.0.2
      rollup: 1.32.1
      rollup-plugin-sourcemaps: 0.4.2_rollup@1.32.1
      ts-node: 9.1.1_typescript@4.2.4
      tslib: 2.3.1
      typedoc: 0.15.2
      typescript: 4.2.4
      uuid: 8.3.2
      ws: 7.5.3
    dev: false
    name: '@rush-temp/event-processor-host'
    resolution:
      integrity: sha512-syykBEfYcNEgeJPdJQjKC3+Nb7bGZQtl7VILYKDPkcDxCHCEqS2VarrIgIbylakamm+WF6oIXYqTVvTOLYRR8g==
      tarball: file:projects/event-processor-host.tgz
    version: 0.0.0
  file:projects/eventgrid.tgz:
    dependencies:
      '@azure/core-tracing': 1.0.0-preview.13
      '@microsoft/api-extractor': 7.7.11
      '@rollup/plugin-commonjs': 11.0.2_rollup@1.32.1
      '@rollup/plugin-json': 4.1.0_rollup@1.32.1
      '@rollup/plugin-multi-entry': 3.0.1_rollup@1.32.1
      '@rollup/plugin-node-resolve': 8.4.0_rollup@1.32.1
      '@rollup/plugin-replace': 2.4.2_rollup@1.32.1
      '@types/chai': 4.2.21
      '@types/chai-as-promised': 7.1.4
      '@types/mocha': 7.0.2
      '@types/node': 12.20.19
      '@types/sinon': 9.0.11
      '@types/uuid': 8.3.1
      chai: 4.3.4
      chai-as-promised: 7.1.1_chai@4.3.4
      cross-env: 7.0.3
      dotenv: 8.6.0
      eslint: 7.32.0
      karma: 6.3.4
      karma-chrome-launcher: 3.1.0
      karma-coverage: 2.0.3
      karma-edge-launcher: 0.4.2_karma@6.3.4
      karma-env-preprocessor: 0.1.1
      karma-firefox-launcher: 1.3.0
      karma-ie-launcher: 1.0.0_karma@6.3.4
      karma-json-preprocessor: 0.3.3_karma@6.3.4
      karma-json-to-file-reporter: 1.0.1
      karma-junit-reporter: 2.0.1_karma@6.3.4
      karma-mocha: 2.0.1
      karma-mocha-reporter: 2.2.5_karma@6.3.4
      karma-sourcemap-loader: 0.3.8
      mocha: 7.2.0
      mocha-junit-reporter: 1.23.3_mocha@7.2.0
      nyc: 14.1.1
      prettier: 1.19.1
      rimraf: 3.0.2
      rollup: 1.32.1
      rollup-plugin-shim: 1.0.0
      rollup-plugin-sourcemaps: 0.4.2_rollup@1.32.1
      rollup-plugin-terser: 5.3.1_rollup@1.32.1
      rollup-plugin-visualizer: 4.2.2_rollup@1.32.1
      sinon: 9.2.4
      source-map-support: 0.5.19
      ts-node: 9.1.1_typescript@4.2.4
      tslib: 2.3.1
      typedoc: 0.15.2
      typescript: 4.2.4
      uuid: 8.3.2
    dev: false
    name: '@rush-temp/eventgrid'
    resolution:
      integrity: sha512-suP2/agdK5a7rE8HX+kDc+/YsomXYI0fMWyvcBYgpSVuY+ZJFuvTY6LGw0dCiPjHNMpSEkiGK8xFjcYiwzeXRA==
      tarball: file:projects/eventgrid.tgz
    version: 0.0.0
  file:projects/eventhubs-checkpointstore-blob.tgz:
    dependencies:
      '@azure/storage-blob': 12.7.0
      '@microsoft/api-extractor': 7.7.11
      '@rollup/plugin-commonjs': 11.0.2_rollup@1.32.1
      '@rollup/plugin-inject': 4.0.2_rollup@1.32.1
      '@rollup/plugin-json': 4.1.0_rollup@1.32.1
      '@rollup/plugin-multi-entry': 3.0.1_rollup@1.32.1
      '@rollup/plugin-node-resolve': 8.4.0_rollup@1.32.1
      '@rollup/plugin-replace': 2.4.2_rollup@1.32.1
      '@types/chai': 4.2.21
      '@types/chai-as-promised': 7.1.4
      '@types/chai-string': 1.4.2
      '@types/debug': 4.1.7
      '@types/mocha': 7.0.2
      '@types/node': 12.20.19
      assert: 1.5.0
      chai: 4.3.4
      chai-as-promised: 7.1.1_chai@4.3.4
      chai-string: 1.5.0_chai@4.3.4
      cross-env: 7.0.3
      debug: 4.3.2
      dotenv: 8.6.0
      eslint: 7.32.0
      esm: 3.2.25
      events: 3.3.0
      guid-typescript: 1.0.9
      inherits: 2.0.4
      karma: 6.3.4_debug@4.3.2
      karma-chrome-launcher: 3.1.0
      karma-coverage: 2.0.3
      karma-edge-launcher: 0.4.2_karma@6.3.4
      karma-env-preprocessor: 0.1.1
      karma-firefox-launcher: 1.3.0
      karma-ie-launcher: 1.0.0_karma@6.3.4
      karma-junit-reporter: 2.0.1_karma@6.3.4
      karma-mocha: 2.0.1
      karma-mocha-reporter: 2.2.5_karma@6.3.4
      karma-sourcemap-loader: 0.3.8
      mocha: 7.2.0
      mocha-junit-reporter: 1.23.3_mocha@7.2.0
      nyc: 14.1.1
      prettier: 1.19.1
      rimraf: 3.0.2
      rollup: 1.32.1
      rollup-plugin-shim: 1.0.0
      rollup-plugin-sourcemaps: 0.4.2_rollup@1.32.1
      rollup-plugin-terser: 5.3.1_rollup@1.32.1
      rollup-plugin-visualizer: 4.2.2_rollup@1.32.1
      ts-node: 9.1.1_typescript@4.2.4
      tslib: 2.3.1
      typedoc: 0.15.2
      typescript: 4.2.4
      util: 0.12.4
    dev: false
    name: '@rush-temp/eventhubs-checkpointstore-blob'
    resolution:
      integrity: sha512-KQaKknyZ0kx97nVIDP/C046RpouSNIifPKuDo7L+5G2/Fv22IYM9uPM2zA7JesB3b6qsDu6MIZ1nfRyEAF1Z7A==
      tarball: file:projects/eventhubs-checkpointstore-blob.tgz
    version: 0.0.0
  file:projects/eventhubs-checkpointstore-table.tgz:
    dependencies:
      '@microsoft/api-extractor': 7.7.11
      '@rollup/plugin-commonjs': 11.0.2_rollup@1.32.1
      '@rollup/plugin-inject': 4.0.2_rollup@1.32.1
      '@rollup/plugin-json': 4.1.0_rollup@1.32.1
      '@rollup/plugin-multi-entry': 3.0.1_rollup@1.32.1
      '@rollup/plugin-node-resolve': 8.4.0_rollup@1.32.1
      '@rollup/plugin-replace': 2.4.2_rollup@1.32.1
      '@types/chai': 4.2.21
      '@types/chai-as-promised': 7.1.4
      '@types/chai-string': 1.4.2
      '@types/debug': 4.1.7
      '@types/mocha': 7.0.2
      '@types/node': 12.20.19
      assert: 1.5.0
      chai: 4.3.4
      chai-as-promised: 7.1.1_chai@4.3.4
      chai-string: 1.5.0_chai@4.3.4
      cross-env: 7.0.3
      debug: 4.3.2
      dotenv: 8.6.0
      eslint: 7.32.0
      esm: 3.2.25
      guid-typescript: 1.0.9
      inherits: 2.0.4
      karma: 6.3.4_debug@4.3.2
      karma-chrome-launcher: 3.1.0
      karma-coverage: 2.0.3
      karma-edge-launcher: 0.4.2_karma@6.3.4
      karma-env-preprocessor: 0.1.1
      karma-firefox-launcher: 1.3.0
      karma-ie-launcher: 1.0.0_karma@6.3.4
      karma-junit-reporter: 2.0.1_karma@6.3.4
      karma-mocha: 2.0.1
      karma-mocha-reporter: 2.2.5_karma@6.3.4
      karma-sourcemap-loader: 0.3.8
      mocha: 7.2.0
      mocha-junit-reporter: 1.23.3_mocha@7.2.0
      nyc: 14.1.1
      prettier: 1.19.1
      rimraf: 3.0.2
      rollup: 1.32.1
      rollup-plugin-shim: 1.0.0
      rollup-plugin-sourcemaps: 0.4.2_rollup@1.32.1
      rollup-plugin-terser: 5.3.1_rollup@1.32.1
      rollup-plugin-visualizer: 4.2.2_rollup@1.32.1
      ts-node: 9.1.1_typescript@4.2.4
      tslib: 2.3.1
      typedoc: 0.15.2
      typescript: 4.2.4
      util: 0.12.4
    dev: false
    name: '@rush-temp/eventhubs-checkpointstore-table'
    resolution:
      integrity: sha512-q/vN3CkN6I/IjykQnqmBRwc9vA4Af+iEb8tdE1869bdqoS4vFenc8w1DkcFv8DjsHgmVHVwaBaYzMfZizxs1FA==
      tarball: file:projects/eventhubs-checkpointstore-table.tgz
    version: 0.0.0
  file:projects/identity-cache-persistence.tgz:
    dependencies:
      '@azure/msal-node': 1.3.0
      '@azure/msal-node-extensions': 1.0.0-alpha.8
      '@microsoft/api-extractor': 7.7.11
      '@types/jws': 3.2.4
      '@types/mocha': 7.0.2
      '@types/node': 12.20.19
      '@types/qs': 6.9.7
      '@types/sinon': 9.0.11
      assert: 1.5.0
      cross-env: 7.0.3
      dotenv: 8.6.0
      eslint: 7.32.0
      inherits: 2.0.4
      keytar: 7.7.0
      mocha: 7.2.0
      mocha-junit-reporter: 1.23.3_mocha@7.2.0
      mock-fs: 4.14.0
      prettier: 1.19.1
      puppeteer: 10.2.0
      rimraf: 3.0.2
      rollup: 1.32.1
      sinon: 9.2.4
      tslib: 2.3.1
      typedoc: 0.15.2
      typescript: 4.2.4
      util: 0.12.4
    dev: false
    name: '@rush-temp/identity-cache-persistence'
    resolution:
      integrity: sha512-SnI7/QeGdOAeOnjYAwtBChnZYOT9Z/Qjvqk4Qkb94ILK+8izD29cAyWUp/H+YAuWlRev/Zxt6v1QR5rzH57l1w==
      tarball: file:projects/identity-cache-persistence.tgz
    version: 0.0.0
  file:projects/identity-vscode.tgz:
    dependencies:
      '@microsoft/api-extractor': 7.7.11
      '@types/jws': 3.2.4
      '@types/mocha': 7.0.2
      '@types/node': 12.20.19
      '@types/qs': 6.9.7
      '@types/sinon': 9.0.11
      '@types/uuid': 8.3.1
      assert: 1.5.0
      cross-env: 7.0.3
      dotenv: 8.6.0
      eslint: 7.32.0
      inherits: 2.0.4
      keytar: 7.7.0
      mocha: 7.2.0
      mocha-junit-reporter: 1.23.3_mocha@7.2.0
      mock-fs: 4.14.0
      prettier: 1.19.1
      puppeteer: 10.2.0
      rimraf: 3.0.2
      rollup: 1.32.1
      sinon: 9.2.4
      tslib: 2.3.1
      typedoc: 0.15.2
      typescript: 4.2.4
      util: 0.12.4
    dev: false
    name: '@rush-temp/identity-vscode'
    resolution:
      integrity: sha512-lFuhkhby9+WPPaubv7+LKPp+8s5EsaviysX8/U87It24uJOfCBCOj3iQHY+LwexMoBAV7phnSK4OyWu93gPQnQ==
      tarball: file:projects/identity-vscode.tgz
    version: 0.0.0
  file:projects/identity.tgz:
    dependencies:
      '@azure/core-tracing': 1.0.0-preview.13
      '@azure/msal-browser': 2.16.1
      '@azure/msal-common': 4.5.1
      '@azure/msal-node': 1.3.0
      '@microsoft/api-extractor': 7.7.11
      '@types/chai': 4.2.21
      '@types/jws': 3.2.4
      '@types/mocha': 7.0.2
      '@types/node': 12.20.19
      '@types/qs': 6.9.7
      '@types/sinon': 9.0.11
      '@types/stoppable': 1.1.1
      '@types/uuid': 8.3.1
      assert: 1.5.0
      chai: 4.3.4
      cross-env: 7.0.3
      dotenv: 8.6.0
      eslint: 7.32.0
      events: 3.3.0
      inherits: 2.0.4
      jws: 4.0.0
      karma: 6.3.4
      karma-chrome-launcher: 3.1.0
      karma-coverage: 2.0.3
      karma-env-preprocessor: 0.1.1
      karma-junit-reporter: 2.0.1_karma@6.3.4
      karma-mocha: 2.0.1
      karma-mocha-reporter: 2.2.5_karma@6.3.4
      karma-sourcemap-loader: 0.3.8
      mocha: 7.2.0
      mocha-junit-reporter: 1.23.3_mocha@7.2.0
      open: 7.4.2
      prettier: 1.19.1
      puppeteer: 10.2.0
      qs: 6.10.1
      rimraf: 3.0.2
      rollup: 1.32.1
      sinon: 9.2.4
      stoppable: 1.1.0
      tslib: 2.3.1
      typedoc: 0.15.2
      typescript: 4.2.4
      util: 0.12.4
      uuid: 8.3.2
    dev: false
    name: '@rush-temp/identity'
    resolution:
      integrity: sha512-lrMQMdCGOXdqtQAUIeoriX9Q9jYDJwoytNjfHLcRBDSLnXkFdCx22rus30wxahi7ep/TmhRCBWiwAZbos/zrwg==
      tarball: file:projects/identity.tgz
    version: 0.0.0
  file:projects/iot-device-update.tgz:
    dependencies:
      '@azure/core-tracing': 1.0.0-preview.13
      '@microsoft/api-extractor': 7.7.11
      '@types/node': 12.20.19
      '@types/uuid': 8.3.1
      cross-env: 7.0.3
      dotenv: 8.6.0
      eslint: 7.32.0
      mkdirp: 1.0.4
      prettier: 1.19.1
      rimraf: 3.0.2
      rollup: 1.32.1
      rollup-plugin-node-resolve: 3.4.0
      rollup-plugin-sourcemaps: 0.4.2_rollup@1.32.1
      source-map-support: 0.5.19
      tslib: 2.3.1
      typedoc: 0.15.2
      typescript: 4.2.4
      uglify-js: 3.14.1
      uuid: 8.3.2
    dev: false
    name: '@rush-temp/iot-device-update'
    resolution:
      integrity: sha512-tAwrKW8JsvOujf5Gan0s8I7q1ZjeZgcYvqww7VX0t528P0qEozwWKzgVRwBB5Zkz4jzNM0b+Vh+lL+EUB7VMgg==
      tarball: file:projects/iot-device-update.tgz
    version: 0.0.0
  file:projects/iot-modelsrepository.tgz:
    dependencies:
      '@azure/core-tracing': 1.0.0-preview.13
      '@microsoft/api-extractor': 7.7.11
      '@rollup/plugin-commonjs': 11.0.2_rollup@1.32.1
      '@rollup/plugin-json': 4.1.0_rollup@1.32.1
      '@rollup/plugin-multi-entry': 3.0.1_rollup@1.32.1
      '@rollup/plugin-node-resolve': 8.4.0_rollup@1.32.1
      '@rollup/plugin-replace': 2.4.2_rollup@1.32.1
      '@types/chai': 4.2.21
      '@types/mocha': 7.0.2
      '@types/node': 12.20.19
      '@types/sinon': 9.0.11
      chai: 4.3.4
      cross-env: 7.0.3
      eslint: 7.32.0
      events: 3.3.0
      inherits: 2.0.4
      karma: 6.3.4
      karma-chrome-launcher: 3.1.0
      karma-coverage: 2.0.3
      karma-edge-launcher: 0.4.2_karma@6.3.4
      karma-env-preprocessor: 0.1.1
      karma-firefox-launcher: 1.3.0
      karma-ie-launcher: 1.0.0_karma@6.3.4
      karma-json-preprocessor: 0.3.3_karma@6.3.4
      karma-json-to-file-reporter: 1.0.1
      karma-junit-reporter: 2.0.1_karma@6.3.4
      karma-mocha: 2.0.1
      karma-mocha-reporter: 2.2.5_karma@6.3.4
      mocha: 7.2.0
      mocha-junit-reporter: 1.23.3_mocha@7.2.0
      nyc: 14.1.1
      prettier: 1.19.1
      rimraf: 3.0.2
      rollup: 1.32.1
      rollup-plugin-sourcemaps: 0.4.2_rollup@1.32.1
      rollup-plugin-terser: 5.3.1_rollup@1.32.1
      rollup-plugin-visualizer: 4.2.2_rollup@1.32.1
      sinon: 9.2.4
      ts-node: 9.1.1_typescript@4.2.4
      tslib: 2.3.1
      typedoc: 0.15.2
      typescript: 4.2.4
      util: 0.12.4
    dev: false
    name: '@rush-temp/iot-modelsrepository'
    resolution:
      integrity: sha512-iUU687QdDdmA8oCN9f+SO7frInSu4tmqO3gZbb3ydUG26aimniEjgxro+1iBicDL1YMBMbraVsBqDwz39xIsvg==
      tarball: file:projects/iot-modelsrepository.tgz
    version: 0.0.0
  file:projects/keyvault-admin.tgz:
    dependencies:
      '@azure/core-tracing': 1.0.0-preview.13
<<<<<<< HEAD
      '@azure/identity': 2.0.0-beta.5
      '@azure/keyvault-keys': 4.2.2
=======
      '@azure/identity': 2.0.0-beta.4
      '@azure/keyvault-keys': 4.3.0
>>>>>>> 52bde468
      '@microsoft/api-extractor': 7.7.11
      '@rollup/plugin-commonjs': 11.0.2_rollup@1.32.1
      '@rollup/plugin-json': 4.1.0_rollup@1.32.1
      '@rollup/plugin-multi-entry': 3.0.1_rollup@1.32.1
      '@rollup/plugin-node-resolve': 8.4.0_rollup@1.32.1
      '@rollup/plugin-replace': 2.4.2_rollup@1.32.1
      '@types/chai': 4.2.21
      '@types/chai-as-promised': 7.1.4
      '@types/mocha': 7.0.2
      '@types/node': 12.20.19
      '@types/sinon': 9.0.11
      '@types/uuid': 8.3.1
      assert: 1.5.0
      chai: 4.3.4
      chai-as-promised: 7.1.1_chai@4.3.4
      cross-env: 7.0.3
      dotenv: 8.6.0
      eslint: 7.32.0
      esm: 3.2.25
      mocha: 7.2.0
      mocha-junit-reporter: 1.23.3_mocha@7.2.0
      nyc: 14.1.1
      prettier: 1.19.1
      rimraf: 3.0.2
      rollup: 1.32.1
      rollup-plugin-shim: 1.0.0
      rollup-plugin-sourcemaps: 0.4.2_rollup@1.32.1
      rollup-plugin-terser: 5.3.1_rollup@1.32.1
      rollup-plugin-visualizer: 4.2.2_rollup@1.32.1
      sinon: 9.2.4
      source-map-support: 0.5.19
      tslib: 2.3.1
      typedoc: 0.15.2
      typescript: 4.2.4
      uuid: 8.3.2
    dev: false
    name: '@rush-temp/keyvault-admin'
    resolution:
      integrity: sha512-EmKW/CJXwPH+sYhUMCW6w90bUiB0x8H6q/tiu0UY4ni3ESv3bywjIDd37xCDxDE2D6zG1qyujPtAHg83c4yxVg==
      tarball: file:projects/keyvault-admin.tgz
    version: 0.0.0
  file:projects/keyvault-certificates.tgz:
    dependencies:
      '@azure/core-tracing': 1.0.0-preview.13
      '@microsoft/api-extractor': 7.7.11
      '@rollup/plugin-commonjs': 11.0.2_rollup@1.32.1
      '@rollup/plugin-json': 4.1.0_rollup@1.32.1
      '@rollup/plugin-multi-entry': 3.0.1_rollup@1.32.1
      '@rollup/plugin-node-resolve': 8.4.0_rollup@1.32.1
      '@rollup/plugin-replace': 2.4.2_rollup@1.32.1
      '@types/chai': 4.2.21
      '@types/mocha': 7.0.2
      '@types/node': 12.20.19
      '@types/query-string': 6.2.0
      '@types/sinon': 9.0.11
      assert: 1.5.0
      chai: 4.3.4
      cross-env: 7.0.3
      dotenv: 8.6.0
      eslint: 7.32.0
      esm: 3.2.25
      karma: 6.3.4
      karma-chrome-launcher: 3.1.0
      karma-coverage: 2.0.3
      karma-edge-launcher: 0.4.2_karma@6.3.4
      karma-env-preprocessor: 0.1.1
      karma-firefox-launcher: 1.3.0
      karma-ie-launcher: 1.0.0_karma@6.3.4
      karma-json-preprocessor: 0.3.3_karma@6.3.4
      karma-json-to-file-reporter: 1.0.1
      karma-junit-reporter: 2.0.1_karma@6.3.4
      karma-mocha: 2.0.1
      karma-mocha-reporter: 2.2.5_karma@6.3.4
      karma-sourcemap-loader: 0.3.8
      mocha: 7.2.0
      mocha-junit-reporter: 1.23.3_mocha@7.2.0
      nyc: 14.1.1
      prettier: 1.19.1
      puppeteer: 10.2.0
      query-string: 5.1.1
      rimraf: 3.0.2
      rollup: 1.32.1
      rollup-plugin-shim: 1.0.0
      rollup-plugin-sourcemaps: 0.4.2_rollup@1.32.1
      rollup-plugin-terser: 5.3.1_rollup@1.32.1
      rollup-plugin-visualizer: 4.2.2_rollup@1.32.1
      sinon: 9.2.4
      source-map-support: 0.5.19
      tslib: 2.3.1
      typedoc: 0.15.2
      typescript: 4.2.4
      url: 0.11.0
    dev: false
    name: '@rush-temp/keyvault-certificates'
    resolution:
      integrity: sha512-CsAmbAoT4mTz9BstSyo7cLuvFTaoCquPn/aSs1w3bAmn+fcl2Q1WP1RO7AXw6RcH2whD2A8zVGhnZHfWanUg7g==
      tarball: file:projects/keyvault-certificates.tgz
    version: 0.0.0
  file:projects/keyvault-common.tgz:
    dependencies:
      '@azure/core-tracing': 1.0.0-preview.13
      eslint: 7.32.0
      prettier: 1.19.1
      rimraf: 3.0.2
      tslib: 2.3.1
      typescript: 4.2.4
    dev: false
    name: '@rush-temp/keyvault-common'
    resolution:
      integrity: sha512-nqJYMdkZslJJL2Y7fIMCVXcAtsuKOm8ZMukvR5AW7V+uzqZ6s1nAQ+MCQtJlJsKwr8ittY4DXsM70/n0e/g74A==
      tarball: file:projects/keyvault-common.tgz
    version: 0.0.0
  file:projects/keyvault-keys.tgz:
    dependencies:
      '@azure/core-tracing': 1.0.0-preview.13
      '@azure/identity': 2.0.0-beta.5
      '@microsoft/api-extractor': 7.7.11
      '@rollup/plugin-commonjs': 11.0.2_rollup@1.32.1
      '@rollup/plugin-json': 4.1.0_rollup@1.32.1
      '@rollup/plugin-multi-entry': 3.0.1_rollup@1.32.1
      '@rollup/plugin-node-resolve': 8.4.0_rollup@1.32.1
      '@rollup/plugin-replace': 2.4.2_rollup@1.32.1
      '@types/chai': 4.2.21
      '@types/chai-as-promised': 7.1.4
      '@types/mocha': 7.0.2
      '@types/node': 12.20.19
      '@types/query-string': 6.2.0
      '@types/sinon': 9.0.11
      assert: 1.5.0
      chai: 4.3.4
      chai-as-promised: 7.1.1_chai@4.3.4
      cross-env: 7.0.3
      dotenv: 8.6.0
      eslint: 7.32.0
      esm: 3.2.25
      karma: 6.3.4
      karma-chrome-launcher: 3.1.0
      karma-coverage: 2.0.3
      karma-edge-launcher: 0.4.2_karma@6.3.4
      karma-env-preprocessor: 0.1.1
      karma-firefox-launcher: 1.3.0
      karma-ie-launcher: 1.0.0_karma@6.3.4
      karma-json-preprocessor: 0.3.3_karma@6.3.4
      karma-json-to-file-reporter: 1.0.1
      karma-junit-reporter: 2.0.1_karma@6.3.4
      karma-mocha: 2.0.1
      karma-mocha-reporter: 2.2.5_karma@6.3.4
      karma-sourcemap-loader: 0.3.8
      mocha: 7.2.0
      mocha-junit-reporter: 1.23.3_mocha@7.2.0
      nyc: 14.1.1
      prettier: 1.19.1
      puppeteer: 10.2.0
      query-string: 5.1.1
      rimraf: 3.0.2
      rollup: 1.32.1
      rollup-plugin-shim: 1.0.0
      rollup-plugin-sourcemaps: 0.4.2_rollup@1.32.1
      rollup-plugin-terser: 5.3.1_rollup@1.32.1
      rollup-plugin-visualizer: 4.2.2_rollup@1.32.1
      sinon: 9.2.4
      source-map-support: 0.5.19
      tslib: 2.3.1
      typedoc: 0.15.2
      typescript: 4.2.4
      url: 0.11.0
    dev: false
    name: '@rush-temp/keyvault-keys'
    resolution:
      integrity: sha512-V7L1leiZpLL8Ac2w8u1FN1qD0Xy14+dADMR5acsRaiDhzSVhbTLf3ayKCBJ1pgu+701sqiWdqb7imfQREjtUOw==
      tarball: file:projects/keyvault-keys.tgz
    version: 0.0.0
  file:projects/keyvault-secrets.tgz:
    dependencies:
      '@azure/core-tracing': 1.0.0-preview.13
      '@microsoft/api-extractor': 7.7.11
      '@rollup/plugin-commonjs': 11.0.2_rollup@1.32.1
      '@rollup/plugin-json': 4.1.0_rollup@1.32.1
      '@rollup/plugin-multi-entry': 3.0.1_rollup@1.32.1
      '@rollup/plugin-node-resolve': 8.4.0_rollup@1.32.1
      '@rollup/plugin-replace': 2.4.2_rollup@1.32.1
      '@types/chai': 4.2.21
      '@types/mocha': 7.0.2
      '@types/node': 12.20.19
      '@types/query-string': 6.2.0
      '@types/sinon': 9.0.11
      assert: 1.5.0
      chai: 4.3.4
      cross-env: 7.0.3
      dotenv: 8.6.0
      eslint: 7.32.0
      esm: 3.2.25
      karma: 6.3.4
      karma-chrome-launcher: 3.1.0
      karma-coverage: 2.0.3
      karma-edge-launcher: 0.4.2_karma@6.3.4
      karma-env-preprocessor: 0.1.1
      karma-firefox-launcher: 1.3.0
      karma-ie-launcher: 1.0.0_karma@6.3.4
      karma-json-preprocessor: 0.3.3_karma@6.3.4
      karma-json-to-file-reporter: 1.0.1
      karma-junit-reporter: 2.0.1_karma@6.3.4
      karma-mocha: 2.0.1
      karma-mocha-reporter: 2.2.5_karma@6.3.4
      karma-sourcemap-loader: 0.3.8
      mocha: 7.2.0
      mocha-junit-reporter: 1.23.3_mocha@7.2.0
      nyc: 14.1.1
      prettier: 1.19.1
      puppeteer: 10.2.0
      query-string: 5.1.1
      rimraf: 3.0.2
      rollup: 1.32.1
      rollup-plugin-shim: 1.0.0
      rollup-plugin-sourcemaps: 0.4.2_rollup@1.32.1
      rollup-plugin-terser: 5.3.1_rollup@1.32.1
      rollup-plugin-visualizer: 4.2.2_rollup@1.32.1
      sinon: 9.2.4
      source-map-support: 0.5.19
      tslib: 2.3.1
      typedoc: 0.15.2
      typescript: 4.2.4
      url: 0.11.0
    dev: false
    name: '@rush-temp/keyvault-secrets'
    resolution:
      integrity: sha512-kRa9GCv0VNGIlGHyeBrmMGRusgVaOcA2ja0GN1Pe27dQ81KxLzp1HnNgrvwWQIl8rtzxnOQdQxP5I0JkOo+4jg==
      tarball: file:projects/keyvault-secrets.tgz
    version: 0.0.0
  file:projects/logger.tgz:
    dependencies:
      '@microsoft/api-extractor': 7.7.11
      '@types/chai': 4.2.21
      '@types/mocha': 7.0.2
      '@types/node': 12.20.19
      '@types/sinon': 9.0.11
      chai: 4.3.4
      cross-env: 7.0.3
      delay: 4.4.1
      dotenv: 8.6.0
      eslint: 7.32.0
      karma: 6.3.4
      karma-chrome-launcher: 3.1.0
      karma-coverage: 2.0.3
      karma-edge-launcher: 0.4.2_karma@6.3.4
      karma-env-preprocessor: 0.1.1
      karma-firefox-launcher: 1.3.0
      karma-ie-launcher: 1.0.0_karma@6.3.4
      karma-junit-reporter: 2.0.1_karma@6.3.4
      karma-mocha: 2.0.1
      karma-mocha-reporter: 2.2.5_karma@6.3.4
      karma-sourcemap-loader: 0.3.8
      mocha: 7.2.0
      mocha-junit-reporter: 1.23.3_mocha@7.2.0
      nyc: 14.1.1
      prettier: 1.19.1
      puppeteer: 10.2.0
      rimraf: 3.0.2
      rollup: 1.32.1
      sinon: 9.2.4
      ts-node: 9.1.1_typescript@4.2.4
      tslib: 2.3.1
      typedoc: 0.15.2
      typescript: 4.2.4
    dev: false
    name: '@rush-temp/logger'
    resolution:
      integrity: sha512-YWeJ6m2/5raDiQl0ZwISGuN3ucnQBJBRDcMd6eiW5iEiL7cHtMmp00lkuvZwSgrZP0xAiQU5sCDKnynkdq/Meg==
      tarball: file:projects/logger.tgz
    version: 0.0.0
  file:projects/mixed-reality-authentication.tgz:
    dependencies:
      '@azure/core-tracing': 1.0.0-preview.13
      '@microsoft/api-extractor': 7.7.11
      '@types/chai': 4.2.21
      '@types/chai-as-promised': 7.1.4
      '@types/mocha': 7.0.2
      '@types/node': 12.20.19
      chai: 4.3.4
      chai-as-promised: 7.1.1_chai@4.3.4
      cross-env: 7.0.3
      dotenv: 8.6.0
      eslint: 7.32.0
      inherits: 2.0.4
      karma: 6.3.4
      karma-chrome-launcher: 3.1.0
      karma-coverage: 2.0.3
      karma-edge-launcher: 0.4.2_karma@6.3.4
      karma-env-preprocessor: 0.1.1
      karma-firefox-launcher: 1.3.0
      karma-ie-launcher: 1.0.0_karma@6.3.4
      karma-json-preprocessor: 0.3.3_karma@6.3.4
      karma-json-to-file-reporter: 1.0.1
      karma-junit-reporter: 2.0.1_karma@6.3.4
      karma-mocha: 2.0.1
      karma-mocha-reporter: 2.2.5_karma@6.3.4
      karma-sourcemap-loader: 0.3.8
      mocha: 7.2.0
      mocha-junit-reporter: 1.23.3_mocha@7.2.0
      nyc: 14.1.1
      prettier: 1.19.1
      rimraf: 3.0.2
      rollup: 1.32.1
      tslib: 2.3.1
      typedoc: 0.15.2
      typescript: 4.2.4
      util: 0.12.4
    dev: false
    name: '@rush-temp/mixed-reality-authentication'
    resolution:
      integrity: sha512-MkDOVDN8J/hqehxwB3Ow7DbduV3cYYvmwH95XEZA2ckD6e7NokCDzBbdLiS14hFVhP+spA9GAsqXoqS/Z+y7Ag==
      tarball: file:projects/mixed-reality-authentication.tgz
    version: 0.0.0
  file:projects/mixed-reality-remote-rendering.tgz:
    dependencies:
      '@azure/core-tracing': 1.0.0-preview.13
      '@azure/identity': 1.5.1
      '@microsoft/api-extractor': 7.7.11
      '@types/chai': 4.2.21
      '@types/chai-as-promised': 7.1.4
      '@types/mocha': 7.0.2
      '@types/node': 12.20.19
      '@types/uuid': 8.3.1
      chai: 4.3.4
      chai-as-promised: 7.1.1_chai@4.3.4
      cross-env: 7.0.3
      dotenv: 8.6.0
      eslint: 7.32.0
      inherits: 2.0.4
      karma: 6.3.4
      karma-chrome-launcher: 3.1.0
      karma-coverage: 2.0.3
      karma-edge-launcher: 0.4.2_karma@6.3.4
      karma-env-preprocessor: 0.1.1
      karma-firefox-launcher: 1.3.0
      karma-ie-launcher: 1.0.0_karma@6.3.4
      karma-json-preprocessor: 0.3.3_karma@6.3.4
      karma-json-to-file-reporter: 1.0.1
      karma-junit-reporter: 2.0.1_karma@6.3.4
      karma-mocha: 2.0.1
      karma-mocha-reporter: 2.2.5_karma@6.3.4
      mocha: 7.2.0
      mocha-junit-reporter: 1.23.3_mocha@7.2.0
      nyc: 14.1.1
      prettier: 1.19.1
      rimraf: 3.0.2
      rollup: 1.32.1
      tslib: 2.3.1
      typedoc: 0.15.2
      typescript: 4.2.4
      util: 0.12.4
      uuid: 8.3.2
    dev: false
    name: '@rush-temp/mixed-reality-remote-rendering'
    resolution:
      integrity: sha512-xc65YPH8+ITdOcyjH7t0PN8ee7Znf82odclurVIwJLgBkoKLdvkd8jAXXUbgeBoQ1Ma1H+PFaLhI8V4bo/yXJw==
      tarball: file:projects/mixed-reality-remote-rendering.tgz
    version: 0.0.0
  file:projects/mock-hub.tgz:
    dependencies:
      '@types/node': 12.20.19
      dotenv: 8.6.0
      eslint: 7.32.0
      prettier: 1.19.1
      rhea: 2.0.4
      rimraf: 3.0.2
      tslib: 2.3.1
      typescript: 4.2.4
    dev: false
    name: '@rush-temp/mock-hub'
    resolution:
      integrity: sha512-K6rFTLoACIBX5It6x5v3r668Kpt7jjkgCeukzTyZ13cvPrjqJ4M7L9y0oU2ECIigGm59cbHx4sWOX/rHAhELhw==
      tarball: file:projects/mock-hub.tgz
    version: 0.0.0
  file:projects/monitor-opentelemetry-exporter.tgz:
    dependencies:
      '@microsoft/api-extractor': 7.7.11
      '@opentelemetry/api': 1.0.2
      '@opentelemetry/core': 0.22.0_@opentelemetry+api@1.0.2
      '@opentelemetry/instrumentation': 0.22.0_@opentelemetry+api@1.0.2
      '@opentelemetry/instrumentation-http': 0.22.0_@opentelemetry+api@1.0.2
      '@opentelemetry/node': 0.22.0_@opentelemetry+api@1.0.2
      '@opentelemetry/resources': 0.22.0_@opentelemetry+api@1.0.2
      '@opentelemetry/semantic-conventions': 0.22.0
      '@opentelemetry/tracing': 0.22.0_@opentelemetry+api@1.0.2
      '@types/mocha': 7.0.2
      '@types/node': 12.20.19
      dotenv: 8.6.0
      eslint: 7.32.0
      eslint-plugin-node: 11.1.0_eslint@7.32.0
      execa: 3.4.0
      mocha: 7.2.0
      nock: 12.0.3
      nyc: 14.1.1
      prettier: 1.19.1
      rimraf: 3.0.2
      rollup: 1.32.1
      sinon: 9.2.4
      ts-node: 9.1.1_typescript@4.2.4
      tslib: 2.3.1
      typedoc: 0.15.2
      typescript: 4.2.4
    dev: false
    name: '@rush-temp/monitor-opentelemetry-exporter'
    resolution:
      integrity: sha512-WYH8CaZOliclSLRlTl5xrJfy5dZtOvEc1ypw2W6qwQABZOeeF8geFXO6glkcxMCrEKIIeAjN14yyDXDQMsF3fg==
      tarball: file:projects/monitor-opentelemetry-exporter.tgz
    version: 0.0.0
  file:projects/monitor-query.tgz:
    dependencies:
      '@azure/core-tracing': 1.0.0-preview.13
      '@azure/identity': 1.5.1
      '@microsoft/api-extractor': 7.7.11
      '@opentelemetry/api': 1.0.2
      '@opentelemetry/node': 0.22.0_@opentelemetry+api@1.0.2
      '@opentelemetry/tracing': 0.22.0_@opentelemetry+api@1.0.2
      '@types/chai': 4.2.21
      '@types/chai-as-promised': 7.1.4
      '@types/mocha': 7.0.2
      '@types/node': 12.20.19
      chai: 4.3.4
      chai-as-promised: 7.1.1_chai@4.3.4
      cross-env: 7.0.3
      dotenv: 8.6.0
      downlevel-dts: 0.4.0
      eslint: 7.32.0
      esm: 3.2.25
      inherits: 2.0.4
      karma: 6.3.4
      karma-chrome-launcher: 3.1.0
      karma-coverage: 2.0.3
      karma-edge-launcher: 0.4.2_karma@6.3.4
      karma-env-preprocessor: 0.1.1
      karma-firefox-launcher: 1.3.0
      karma-ie-launcher: 1.0.0_karma@6.3.4
      karma-json-preprocessor: 0.3.3_karma@6.3.4
      karma-json-to-file-reporter: 1.0.1
      karma-junit-reporter: 2.0.1_karma@6.3.4
      karma-mocha: 2.0.1
      karma-mocha-reporter: 2.2.5_karma@6.3.4
      mocha: 7.2.0
      mocha-junit-reporter: 1.23.3_mocha@7.2.0
      nyc: 14.1.1
      prettier: 1.19.1
      rimraf: 3.0.2
      rollup: 1.32.1
      source-map-support: 0.5.19
      tslib: 2.3.1
      typedoc: 0.15.2
      typescript: 4.2.4
      util: 0.12.4
    dev: false
    name: '@rush-temp/monitor-query'
    resolution:
      integrity: sha512-fnatli/y9QgLOQPIPd9kUw11qRXlM5fBisSJhxAD+m+SlrhOsvr0CjOacesQwj4quNSFApSg8qp6p0Fa97dmmw==
      tarball: file:projects/monitor-query.tgz
    version: 0.0.0
  file:projects/perf-ai-form-recognizer.tgz:
    dependencies:
      '@azure/ai-form-recognizer': 3.1.0-beta.3
<<<<<<< HEAD
      '@azure/identity': 2.0.0-beta.5
      '@types/node': 12.20.16
=======
      '@azure/identity': 2.0.0-beta.4
      '@types/node': 12.20.19
>>>>>>> 52bde468
      dotenv: 8.6.0
      eslint: 7.32.0
      prettier: 1.19.1
      rimraf: 3.0.2
      ts-node: 9.1.1_typescript@4.2.4
      tslib: 2.3.1
      typescript: 4.2.4
    dev: false
    name: '@rush-temp/perf-ai-form-recognizer'
    resolution:
      integrity: sha512-cmg8RiXO/9pVUmYYK0ORHeXYEhMAm3hM2wPJYPiWDxcLocHcSg+KHfNs/HsTqmCHC3ZJPAK0bkso2o5aQcX4og==
      tarball: file:projects/perf-ai-form-recognizer.tgz
    version: 0.0.0
  file:projects/perf-ai-metrics-advisor.tgz:
    dependencies:
      '@azure/ai-metrics-advisor': 1.0.0-beta.3
      '@types/node': 12.20.19
      dotenv: 8.6.0
      eslint: 7.32.0
      prettier: 1.19.1
      rimraf: 3.0.2
      ts-node: 9.1.1_typescript@4.2.4
      tslib: 2.3.1
      typescript: 4.2.4
    dev: false
    name: '@rush-temp/perf-ai-metrics-advisor'
    resolution:
      integrity: sha512-ZjOIz/qZblV8RptttXCimWsXhWNgln9uSy3bS+7UdCFB20ve8PbIMtKlm9peFpTxtGbkLbUJ05WdRAGSDRFt6w==
      tarball: file:projects/perf-ai-metrics-advisor.tgz
    version: 0.0.0
  file:projects/perf-ai-text-analytics.tgz:
    dependencies:
      '@azure/ai-text-analytics': 5.1.0
      '@types/node': 12.20.19
      dotenv: 8.6.0
      eslint: 7.32.0
      prettier: 1.19.1
      rimraf: 3.0.2
      ts-node: 9.1.1_typescript@4.2.4
      tslib: 2.3.1
      typescript: 4.2.4
    dev: false
    name: '@rush-temp/perf-ai-text-analytics'
    resolution:
      integrity: sha512-ze/1GYfs5UYS1bkxM+Jna6a2lYllkJQARlLTauG376lbhi2jUu8DLN6iGOM2Iz01W4fgJ8tRuOmH3GeLNv7GSA==
      tarball: file:projects/perf-ai-text-analytics.tgz
    version: 0.0.0
  file:projects/perf-app-configuration.tgz:
    dependencies:
      '@types/node': 12.20.19
      '@types/uuid': 8.3.1
      dotenv: 8.6.0
      eslint: 7.32.0
      prettier: 1.19.1
      rimraf: 3.0.2
      ts-node: 9.1.1_typescript@4.2.4
      tslib: 2.3.1
      typescript: 4.2.4
      uuid: 8.3.2
    dev: false
    name: '@rush-temp/perf-app-configuration'
    resolution:
      integrity: sha512-vxd8UIAJWmXCeXs+np9dzDKpeHAYtCmh3CpE7I3E27oMx8dvT8Rx6UZ40VwOSlOzZDdK1/6B7bU/EnrhjEEhjA==
      tarball: file:projects/perf-app-configuration.tgz
    version: 0.0.0
  file:projects/perf-core-rest-pipeline.tgz:
    dependencies:
      '@types/uuid': 8.3.1
      dotenv: 8.6.0
      eslint: 7.32.0
      prettier: 1.19.1
      rimraf: 3.0.2
      ts-node: 9.1.1_typescript@4.2.4
      tslib: 2.3.1
      typescript: 4.2.4
    dev: false
    name: '@rush-temp/perf-core-rest-pipeline'
    resolution:
      integrity: sha512-VtDP3wPovpWESSwAZQ7FqSBdZAqLmijGC50UHykB1qGKoSk/v4hnX3v3H/qef2Gq1m9962VNH3A1xHcAujr5Ng==
      tarball: file:projects/perf-core-rest-pipeline.tgz
    version: 0.0.0
  file:projects/perf-data-tables.tgz:
    dependencies:
      '@types/node': 12.20.19
      '@types/uuid': 8.3.1
      dotenv: 8.6.0
      eslint: 7.32.0
      prettier: 1.19.1
      rimraf: 3.0.2
      ts-node: 9.1.1_typescript@4.2.4
      tslib: 2.3.1
      typescript: 4.2.4
      uuid: 8.3.2
    dev: false
    name: '@rush-temp/perf-data-tables'
    resolution:
      integrity: sha512-f2doZuJEA9xQMax2cjEggl0Byg6amPfr1k262SuxYABq0PHF+Bs33zXTektZIDRR/5tgpNsYEWpGEibRUIE76Q==
      tarball: file:projects/perf-data-tables.tgz
    version: 0.0.0
  file:projects/perf-eventgrid.tgz:
    dependencies:
      '@types/node': 12.20.19
      dotenv: 8.6.0
      eslint: 7.32.0
      prettier: 1.19.1
      rimraf: 3.0.2
      ts-node: 9.1.1_typescript@4.2.4
      tslib: 2.3.1
      typescript: 4.2.4
    dev: false
    name: '@rush-temp/perf-eventgrid'
    resolution:
      integrity: sha512-uTGNn9MwdSVeweKogNSB0lQlWHfuiqWJ+2fWaf/jOSmEe/0R1LFmrwIOErA8uBumCga1Mz1/NBMoaPA6KDlblg==
      tarball: file:projects/perf-eventgrid.tgz
    version: 0.0.0
  file:projects/perf-identity.tgz:
    dependencies:
      '@types/uuid': 8.3.1
      dotenv: 8.6.0
      eslint: 7.32.0
      prettier: 1.19.1
      rimraf: 3.0.2
      ts-node: 9.1.1_typescript@4.2.4
      tslib: 2.3.1
      typescript: 4.2.4
    dev: false
    name: '@rush-temp/perf-identity'
    resolution:
      integrity: sha512-YDMT97rXScbEHFe5bEwYQ09icAXRcM+LBVDdo6Aw4/GppyW1LPjjS0XrtDh0yjZPmKYsUPIQ+uSlWHJhUTNuGA==
      tarball: file:projects/perf-identity.tgz
    version: 0.0.0
  file:projects/perf-keyvault-certificates.tgz:
    dependencies:
<<<<<<< HEAD
      '@azure/identity': 2.0.0-beta.5
      '@azure/keyvault-certificates': 4.2.0
=======
      '@azure/identity': 2.0.0-beta.4
>>>>>>> 52bde468
      '@types/uuid': 8.3.1
      dotenv: 8.6.0
      eslint: 7.32.0
      prettier: 1.19.1
      rimraf: 3.0.2
      ts-node: 9.1.1_typescript@4.2.4
      tslib: 2.3.1
      typescript: 4.2.4
      uuid: 8.3.2
    dev: false
    name: '@rush-temp/perf-keyvault-certificates'
    resolution:
      integrity: sha512-Lu5DMEEQaLKxeYQUA3vi9NsM2eezMgulBxsE/1H1/CcQ19Stsa8ZSocg/VXR2leUez9TMMAt3BEFe0SUMq43Zg==
      tarball: file:projects/perf-keyvault-certificates.tgz
    version: 0.0.0
  file:projects/perf-keyvault-keys.tgz:
    dependencies:
      '@azure/keyvault-keys': 4.3.0
      '@types/uuid': 8.3.1
      dotenv: 8.6.0
      eslint: 7.32.0
      prettier: 1.19.1
      rimraf: 3.0.2
      ts-node: 9.1.1_typescript@4.2.4
      tslib: 2.3.1
      typescript: 4.2.4
      uuid: 8.3.2
    dev: false
    name: '@rush-temp/perf-keyvault-keys'
    resolution:
      integrity: sha512-FUfg2L8Ps3v42r3uxfQc2Ojf2Ccu9CqjM6e24zOEyxQcokdGw6l0Gy4sjOjem5bqyFEK98thY7yMl+YK10WffQ==
      tarball: file:projects/perf-keyvault-keys.tgz
    version: 0.0.0
  file:projects/perf-keyvault-secrets.tgz:
    dependencies:
<<<<<<< HEAD
      '@azure/identity': 2.0.0-beta.5
      '@azure/keyvault-secrets': 4.2.0
=======
      '@azure/identity': 2.0.0-beta.4
>>>>>>> 52bde468
      '@types/uuid': 8.3.1
      dotenv: 8.6.0
      eslint: 7.32.0
      prettier: 1.19.1
      rimraf: 3.0.2
      ts-node: 9.1.1_typescript@4.2.4
      tslib: 2.3.1
      typescript: 4.2.4
      uuid: 8.3.2
    dev: false
    name: '@rush-temp/perf-keyvault-secrets'
    resolution:
      integrity: sha512-eNh/HrvUzTrZcgP2kjh13CFLWbWSVd73jjU5fupTSOdU8kk5xmDvjG5tKdwhXi9BGu5YV8qUz7cMJsFNrPLkdQ==
      tarball: file:projects/perf-keyvault-secrets.tgz
    version: 0.0.0
  file:projects/perf-search-documents.tgz:
    dependencies:
<<<<<<< HEAD
      '@azure/identity': 2.0.0-beta.5
      '@types/node': 12.20.16
=======
      '@azure/identity': 2.0.0-beta.4
      '@types/node': 12.20.19
>>>>>>> 52bde468
      dotenv: 8.6.0
      eslint: 7.32.0
      prettier: 1.19.1
      rimraf: 3.0.2
      ts-node: 9.1.1_typescript@4.2.4
      tslib: 2.3.1
      typescript: 4.2.4
    dev: false
    name: '@rush-temp/perf-search-documents'
    resolution:
      integrity: sha512-VTTCMcAvAZ9/7XurfiFIqnNtrosScqFV8h35jy4ae2u9Dy1fG0YmmUQlVEemNGWrlUNhKMhL8kr7fi6kuytkpg==
      tarball: file:projects/perf-search-documents.tgz
    version: 0.0.0
  file:projects/perf-storage-blob.tgz:
    dependencies:
      '@types/node': 12.20.19
      '@types/node-fetch': 2.5.12
      '@types/uuid': 8.3.1
      dotenv: 8.6.0
      eslint: 7.32.0
      node-fetch: 2.6.1
      prettier: 1.19.1
      rimraf: 3.0.2
      ts-node: 9.1.1_typescript@4.2.4
      tslib: 2.3.1
      typescript: 4.2.4
      uuid: 8.3.2
    dev: false
    name: '@rush-temp/perf-storage-blob'
    resolution:
      integrity: sha512-JvaatDMPTFvpFTZAPBW+XYD19rWf7lSkp9iJPxm/bUwIVKR38e7J8mqA7+/IHAbDosQrdHkWo21+UHL+NYRlVw==
      tarball: file:projects/perf-storage-blob.tgz
    version: 0.0.0
  file:projects/perf-storage-file-datalake.tgz:
    dependencies:
      '@types/node': 12.20.19
      '@types/uuid': 8.3.1
      dotenv: 8.6.0
      eslint: 7.32.0
      prettier: 1.19.1
      rimraf: 3.0.2
      ts-node: 9.1.1_typescript@4.2.4
      tslib: 2.3.1
      typescript: 4.2.4
      uuid: 8.3.2
    dev: false
    name: '@rush-temp/perf-storage-file-datalake'
    resolution:
      integrity: sha512-vepQiPpEOpjtZO4CA6FHj5njhGkgztRKmb2q4+Iuf4rlWf2++9tPxdqePngQ48kANbgxA6r0G7Z2s8uYM9AFxA==
      tarball: file:projects/perf-storage-file-datalake.tgz
    version: 0.0.0
  file:projects/perf-storage-file-share.tgz:
    dependencies:
      '@types/node': 12.20.19
      '@types/uuid': 8.3.1
      dotenv: 8.6.0
      eslint: 7.32.0
      prettier: 1.19.1
      rimraf: 3.0.2
      ts-node: 9.1.1_typescript@4.2.4
      tslib: 2.3.1
      typescript: 4.2.4
      uuid: 8.3.2
    dev: false
    name: '@rush-temp/perf-storage-file-share'
    resolution:
      integrity: sha512-puMNDli8g8FHzU3hcpWibrKOoXVSBbeZz2/mq+Eoan4HwJzUqyaTOllfsc0NXbFn2aNV9ETSLtcldPLsWckq9w==
      tarball: file:projects/perf-storage-file-share.tgz
    version: 0.0.0
  file:projects/purview-catalog.tgz:
    dependencies:
      '@azure-rest/core-client': 1.0.0-beta.6
      '@azure/identity': 1.5.1
      '@microsoft/api-extractor': 7.13.2
      '@types/chai': 4.2.21
      '@types/mocha': 7.0.2
      '@types/node': 12.20.19
      chai: 4.3.4
      cross-env: 7.0.3
      dotenv: 8.6.0
      eslint: 7.32.0
      karma: 6.3.4
      karma-chrome-launcher: 3.1.0
      karma-coverage: 2.0.3
      karma-edge-launcher: 0.4.2_karma@6.3.4
      karma-env-preprocessor: 0.1.1
      karma-firefox-launcher: 1.3.0
      karma-ie-launcher: 1.0.0_karma@6.3.4
      karma-json-preprocessor: 0.3.3_karma@6.3.4
      karma-json-to-file-reporter: 1.0.1
      karma-junit-reporter: 2.0.1_karma@6.3.4
      karma-mocha: 2.0.1
      karma-mocha-reporter: 2.2.5_karma@6.3.4
      karma-source-map-support: 1.4.0
      karma-sourcemap-loader: 0.3.8
      mkdirp: 1.0.4
      mocha: 7.2.0
      mocha-junit-reporter: 1.23.3_mocha@7.2.0
      nyc: 14.1.1
      prettier: 2.2.1
      rimraf: 3.0.2
      rollup: 1.32.1
      source-map-support: 0.5.19
      tslib: 2.3.1
      typedoc: 0.15.2
      typescript: 4.2.4
    dev: false
    name: '@rush-temp/purview-catalog'
    resolution:
      integrity: sha512-q+6z0t3l58Kk5cSAprPa0Mwenfe25SafEDzBvlIEvnhnUNUGarIuujMMyFZQl2kA/BD0AR2BViAqjmoIWNLstQ==
      tarball: file:projects/purview-catalog.tgz
    version: 0.0.0
  file:projects/purview-scanning.tgz:
    dependencies:
      '@azure-rest/core-client': 1.0.0-beta.6
      '@azure/identity': 1.5.1
      '@microsoft/api-extractor': 7.13.2
      '@types/chai': 4.2.21
      '@types/mocha': 7.0.2
      '@types/node': 12.20.19
      chai: 4.3.4
      cross-env: 7.0.3
      dotenv: 8.6.0
      eslint: 7.32.0
      karma: 6.3.4
      karma-chrome-launcher: 3.1.0
      karma-coverage: 2.0.3
      karma-edge-launcher: 0.4.2_karma@6.3.4
      karma-env-preprocessor: 0.1.1
      karma-firefox-launcher: 1.3.0
      karma-ie-launcher: 1.0.0_karma@6.3.4
      karma-json-preprocessor: 0.3.3_karma@6.3.4
      karma-json-to-file-reporter: 1.0.1
      karma-junit-reporter: 2.0.1_karma@6.3.4
      karma-mocha: 2.0.1
      karma-mocha-reporter: 2.2.5_karma@6.3.4
      karma-source-map-support: 1.4.0
      karma-sourcemap-loader: 0.3.8
      mkdirp: 1.0.4
      mocha: 7.2.0
      mocha-junit-reporter: 1.23.3_mocha@7.2.0
      nyc: 14.1.1
      prettier: 2.2.1
      rimraf: 3.0.2
      rollup: 1.32.1
      source-map-support: 0.5.19
      tslib: 2.3.1
      typedoc: 0.15.2
      typescript: 4.2.4
    dev: false
    name: '@rush-temp/purview-scanning'
    resolution:
      integrity: sha512-y31TKyCDetv3Otry7fTLQekbusRP9t3zTur4bJURy6QQv3lmFzXRaeq0zlKu4TUgcC0eF8QIM/oGx5x81TFr2w==
      tarball: file:projects/purview-scanning.tgz
    version: 0.0.0
  file:projects/quantum-jobs.tgz:
    dependencies:
      '@azure/core-tracing': 1.0.0-preview.13
      '@azure/storage-blob': 12.7.0
      '@microsoft/api-extractor': 7.7.11
      '@rollup/plugin-commonjs': 11.0.2_rollup@1.32.1
      '@rollup/plugin-json': 4.1.0_rollup@1.32.1
      '@rollup/plugin-multi-entry': 3.0.1_rollup@1.32.1
      '@rollup/plugin-node-resolve': 8.4.0_rollup@1.32.1
      '@rollup/plugin-replace': 2.4.2_rollup@1.32.1
      '@types/chai': 4.2.21
      '@types/mocha': 7.0.2
      '@types/node': 12.20.19
      '@types/sinon': 9.0.11
      chai: 4.3.4
      cross-env: 7.0.3
      dotenv: 8.6.0
      eslint: 7.32.0
      events: 3.3.0
      inherits: 2.0.4
      karma: 6.3.4
      karma-chrome-launcher: 3.1.0
      karma-coverage: 2.0.3
      karma-edge-launcher: 0.4.2_karma@6.3.4
      karma-env-preprocessor: 0.1.1
      karma-firefox-launcher: 1.3.0
      karma-ie-launcher: 1.0.0_karma@6.3.4
      karma-json-preprocessor: 0.3.3_karma@6.3.4
      karma-json-to-file-reporter: 1.0.1
      karma-junit-reporter: 2.0.1_karma@6.3.4
      karma-mocha: 2.0.1
      karma-mocha-reporter: 2.2.5_karma@6.3.4
      karma-sourcemap-loader: 0.3.8
      mocha: 7.2.0
      mocha-junit-reporter: 1.23.3_mocha@7.2.0
      nyc: 14.1.1
      prettier: 1.19.1
      rimraf: 3.0.2
      rollup: 1.32.1
      rollup-plugin-shim: 1.0.0
      rollup-plugin-sourcemaps: 0.4.2_rollup@1.32.1
      rollup-plugin-terser: 5.3.1_rollup@1.32.1
      rollup-plugin-visualizer: 4.2.2_rollup@1.32.1
      sinon: 9.2.4
      tslib: 2.3.1
      typedoc: 0.15.2
      typescript: 4.2.4
      util: 0.12.4
    dev: false
    name: '@rush-temp/quantum-jobs'
    resolution:
      integrity: sha512-h+6B6w9AE1mQWWhaThJVKkARgsrLHZ3VbGAXbRv1fV9tl87XAqeQXFvYc8jf+/m3LN08G5d+T2zV5PURVM9Icw==
      tarball: file:projects/quantum-jobs.tgz
    version: 0.0.0
  file:projects/schema-registry-avro.tgz:
    dependencies:
      '@azure/core-tracing': 1.0.0-preview.13
      '@microsoft/api-extractor': 7.7.11
      '@rollup/plugin-commonjs': 11.0.2_rollup@1.32.1
      '@rollup/plugin-inject': 4.0.2_rollup@1.32.1
      '@rollup/plugin-json': 4.1.0_rollup@1.32.1
      '@rollup/plugin-multi-entry': 3.0.1_rollup@1.32.1
      '@rollup/plugin-node-resolve': 8.4.0_rollup@1.32.1
      '@rollup/plugin-replace': 2.4.2_rollup@1.32.1
      '@types/chai': 4.2.21
      '@types/chai-as-promised': 7.1.4
      '@types/mocha': 7.0.2
      '@types/node': 12.20.19
      avsc: 5.7.2
      buffer: 5.7.1
      chai: 4.3.4
      chai-as-promised: 7.1.1_chai@4.3.4
      cross-env: 7.0.3
      dotenv: 8.6.0
      eslint: 7.32.0
      karma: 6.3.4
      karma-chrome-launcher: 3.1.0
      karma-coverage: 2.0.3
      karma-edge-launcher: 0.4.2_karma@6.3.4
      karma-env-preprocessor: 0.1.1
      karma-firefox-launcher: 1.3.0
      karma-ie-launcher: 1.0.0_karma@6.3.4
      karma-json-preprocessor: 0.3.3_karma@6.3.4
      karma-json-to-file-reporter: 1.0.1
      karma-junit-reporter: 2.0.1_karma@6.3.4
      karma-mocha: 2.0.1
      karma-mocha-reporter: 2.2.5_karma@6.3.4
      karma-sourcemap-loader: 0.3.8
      mocha: 7.2.0
      mocha-junit-reporter: 1.23.3_mocha@7.2.0
      nyc: 14.1.1
      prettier: 1.19.1
      process: 0.11.10
      rimraf: 3.0.2
      rollup: 1.32.1
      rollup-plugin-shim: 1.0.0
      rollup-plugin-sourcemaps: 0.4.2_rollup@1.32.1
      rollup-plugin-terser: 5.3.1_rollup@1.32.1
      rollup-plugin-visualizer: 4.2.2_rollup@1.32.1
      source-map-support: 0.5.19
      tslib: 2.3.1
      typedoc: 0.15.2
      typescript: 4.2.4
    dev: false
    name: '@rush-temp/schema-registry-avro'
    resolution:
      integrity: sha512-vqygmQ4w2wFPxcJtI7JzzjQ2BCGXnhZYV1MjK2/gGHElyKVkVJhymjF+UtPVfc5EaqiHQBbmfN8oRLPOE/xuaQ==
      tarball: file:projects/schema-registry-avro.tgz
    version: 0.0.0
  file:projects/schema-registry.tgz:
    dependencies:
      '@azure/core-tracing': 1.0.0-preview.13
      '@azure/identity': 2.0.0-beta.5
      '@microsoft/api-extractor': 7.7.11
      '@types/chai': 4.2.21
      '@types/chai-as-promised': 7.1.4
      '@types/mocha': 7.0.2
      '@types/node': 12.20.19
      chai: 4.3.4
      chai-as-promised: 7.1.1_chai@4.3.4
      cross-env: 7.0.3
      dotenv: 8.6.0
      eslint: 7.32.0
      karma: 6.3.4
      karma-chrome-launcher: 3.1.0
      karma-coverage: 2.0.3
      karma-edge-launcher: 0.4.2_karma@6.3.4
      karma-env-preprocessor: 0.1.1
      karma-firefox-launcher: 1.3.0
      karma-ie-launcher: 1.0.0_karma@6.3.4
      karma-json-preprocessor: 0.3.3_karma@6.3.4
      karma-json-to-file-reporter: 1.0.1
      karma-junit-reporter: 2.0.1_karma@6.3.4
      karma-mocha: 2.0.1
      karma-mocha-reporter: 2.2.5_karma@6.3.4
      karma-sourcemap-loader: 0.3.8
      mocha: 7.2.0
      mocha-junit-reporter: 1.23.3_mocha@7.2.0
      nyc: 14.1.1
      prettier: 1.19.1
      rimraf: 3.0.2
      rollup: 1.32.1
      source-map-support: 0.5.19
      tslib: 2.3.1
      typedoc: 0.15.2
      typescript: 4.2.4
    dev: false
    name: '@rush-temp/schema-registry'
    resolution:
      integrity: sha512-MaC75QH+Vu3Cuz+KUS7RPkVAl7eTiD5ZKLZs1+6gjoWexnR73PNZpsLtOMX34FYRrdMPimuLg13TlvWRGSG/wA==
      tarball: file:projects/schema-registry.tgz
    version: 0.0.0
  file:projects/search-documents.tgz:
    dependencies:
      '@azure/core-tracing': 1.0.0-preview.13
      '@microsoft/api-extractor': 7.7.11
      '@rollup/plugin-commonjs': 11.0.2_rollup@1.32.1
      '@rollup/plugin-json': 4.1.0_rollup@1.32.1
      '@rollup/plugin-multi-entry': 3.0.1_rollup@1.32.1
      '@rollup/plugin-node-resolve': 8.4.0_rollup@1.32.1
      '@rollup/plugin-replace': 2.4.2_rollup@1.32.1
      '@types/chai': 4.2.21
      '@types/mocha': 7.0.2
      '@types/node': 12.20.19
      '@types/sinon': 9.0.11
      chai: 4.3.4
      cross-env: 7.0.3
      dotenv: 8.6.0
      eslint: 7.32.0
      events: 3.3.0
      inherits: 2.0.4
      karma: 6.3.4
      karma-chrome-launcher: 3.1.0
      karma-coverage: 2.0.3
      karma-edge-launcher: 0.4.2_karma@6.3.4
      karma-env-preprocessor: 0.1.1
      karma-firefox-launcher: 1.3.0
      karma-ie-launcher: 1.0.0_karma@6.3.4
      karma-json-preprocessor: 0.3.3_karma@6.3.4
      karma-json-to-file-reporter: 1.0.1
      karma-junit-reporter: 2.0.1_karma@6.3.4
      karma-mocha: 2.0.1
      karma-mocha-reporter: 2.2.5_karma@6.3.4
      karma-sourcemap-loader: 0.3.8
      mocha: 7.2.0
      mocha-junit-reporter: 1.23.3_mocha@7.2.0
      nyc: 14.1.1
      prettier: 1.19.1
      rimraf: 3.0.2
      rollup: 1.32.1
      rollup-plugin-shim: 1.0.0
      rollup-plugin-sourcemaps: 0.4.2_rollup@1.32.1
      rollup-plugin-terser: 5.3.1_rollup@1.32.1
      rollup-plugin-visualizer: 4.2.2_rollup@1.32.1
      sinon: 9.2.4
      ts-node: 9.1.1_typescript@4.2.4
      tslib: 2.3.1
      typedoc: 0.15.2
      typescript: 4.2.4
      util: 0.12.4
    dev: false
    name: '@rush-temp/search-documents'
    resolution:
      integrity: sha512-R5XMdxTSlVmE6gEBgEWvYVD0XdFPYkWh1HCGDfGmmLuLJLBOKFDSH1t2LjSX2q6ODKIA0R1uJk+qRcO/YfNfDQ==
      tarball: file:projects/search-documents.tgz
    version: 0.0.0
  file:projects/service-bus.tgz:
    dependencies:
      '@azure/core-tracing': 1.0.0-preview.13
      '@microsoft/api-extractor': 7.7.11
      '@rollup/plugin-commonjs': 11.0.2_rollup@1.32.1
      '@rollup/plugin-inject': 4.0.2_rollup@1.32.1
      '@rollup/plugin-json': 4.1.0_rollup@1.32.1
      '@rollup/plugin-multi-entry': 3.0.1_rollup@1.32.1
      '@rollup/plugin-node-resolve': 8.4.0_rollup@1.32.1
      '@rollup/plugin-replace': 2.4.2_rollup@1.32.1
      '@types/chai': 4.2.21
      '@types/chai-as-promised': 7.1.4
      '@types/debug': 4.1.7
      '@types/glob': 7.1.4
      '@types/is-buffer': 2.0.0
      '@types/long': 4.0.1
      '@types/mocha': 7.0.2
      '@types/node': 12.20.19
      '@types/sinon': 9.0.11
      '@types/ws': 7.4.7
      assert: 1.5.0
      buffer: 5.7.1
      chai: 4.3.4
      chai-as-promised: 7.1.1_chai@4.3.4
      chai-exclude: 2.0.3_chai@4.3.4
      cross-env: 7.0.3
      debug: 4.3.2
      delay: 4.4.1
      dotenv: 8.6.0
      downlevel-dts: 0.4.0
      eslint: 7.32.0
      esm: 3.2.25
      events: 3.3.0
      glob: 7.1.7
      https-proxy-agent: 5.0.0
      is-buffer: 2.0.5
      jssha: 3.2.0
      karma: 6.3.4_debug@4.3.2
      karma-chrome-launcher: 3.1.0
      karma-coverage: 2.0.3
      karma-edge-launcher: 0.4.2_karma@6.3.4
      karma-env-preprocessor: 0.1.1
      karma-firefox-launcher: 1.3.0
      karma-ie-launcher: 1.0.0_karma@6.3.4
      karma-junit-reporter: 2.0.1_karma@6.3.4
      karma-mocha: 2.0.1
      karma-mocha-reporter: 2.2.5_karma@6.3.4
      karma-sourcemap-loader: 0.3.8
      long: 4.0.0
      mocha: 7.2.0
      mocha-junit-reporter: 1.23.3_mocha@7.2.0
      moment: 2.29.1
      nyc: 14.1.1
      prettier: 1.19.1
      process: 0.11.10
      promise: 8.1.0
      puppeteer: 10.2.0
      rhea-promise: 2.1.0
      rimraf: 3.0.2
      rollup: 1.32.1
      rollup-plugin-shim: 1.0.0
      rollup-plugin-sourcemaps: 0.4.2_rollup@1.32.1
      rollup-plugin-terser: 5.3.1_rollup@1.32.1
      sinon: 9.2.4
      ts-node: 9.1.1_typescript@4.2.4
      tslib: 2.3.1
      typedoc: 0.15.2
      typescript: 4.2.4
      ws: 7.5.3
    dev: false
    name: '@rush-temp/service-bus'
    resolution:
      integrity: sha512-P1Z6R/jpmdcQ7sFHv+TjYwLNqJpHE1hDwQSdR9RHCwUKa7sRTXn9uuN37kRp6Lh0xcEPxr4kQyPM9cvax3Hz2g==
      tarball: file:projects/service-bus.tgz
    version: 0.0.0
  file:projects/storage-blob-changefeed.tgz:
    dependencies:
      '@azure/core-tracing': 1.0.0-preview.13
      '@microsoft/api-extractor': 7.7.11
      '@rollup/plugin-commonjs': 11.0.2_rollup@1.32.1
      '@rollup/plugin-multi-entry': 3.0.1_rollup@1.32.1
      '@rollup/plugin-node-resolve': 8.4.0_rollup@1.32.1
      '@rollup/plugin-replace': 2.4.2_rollup@1.32.1
      '@types/mocha': 7.0.2
      '@types/node': 12.20.19
      '@types/sinon': 9.0.11
      assert: 1.5.0
      cross-env: 7.0.3
      dotenv: 8.6.0
      downlevel-dts: 0.4.0
      es6-promise: 4.2.8
      eslint: 7.32.0
      esm: 3.2.25
      events: 3.3.0
      inherits: 2.0.4
      karma: 6.3.4
      karma-chrome-launcher: 3.1.0
      karma-coverage: 2.0.3
      karma-edge-launcher: 0.4.2_karma@6.3.4
      karma-env-preprocessor: 0.1.1
      karma-firefox-launcher: 1.3.0
      karma-ie-launcher: 1.0.0_karma@6.3.4
      karma-json-preprocessor: 0.3.3_karma@6.3.4
      karma-json-to-file-reporter: 1.0.1
      karma-junit-reporter: 2.0.1_karma@6.3.4
      karma-mocha: 2.0.1
      karma-mocha-reporter: 2.2.5_karma@6.3.4
      karma-sourcemap-loader: 0.3.8
      mocha: 7.2.0
      mocha-junit-reporter: 1.23.3_mocha@7.2.0
      nyc: 14.1.1
      prettier: 1.19.1
      puppeteer: 10.2.0
      rimraf: 3.0.2
      rollup: 1.32.1
      rollup-plugin-shim: 1.0.0
      rollup-plugin-sourcemaps: 0.4.2_rollup@1.32.1
      rollup-plugin-terser: 5.3.1_rollup@1.32.1
      rollup-plugin-visualizer: 4.2.2_rollup@1.32.1
      sinon: 9.2.4
      source-map-support: 0.5.19
      ts-node: 9.1.1_typescript@4.2.4
      tslib: 2.3.1
      typedoc: 0.15.2
      typescript: 4.2.4
      util: 0.12.4
    dev: false
    name: '@rush-temp/storage-blob-changefeed'
    resolution:
      integrity: sha512-l2xB0JrDXVl0ccsDQF6HUdJMLrgWrlf+7kjSIS6D/aQubfT9Jcci1Q6x9I0Hu+V0Ckd0l9RntJlH5neBgeYGJw==
      tarball: file:projects/storage-blob-changefeed.tgz
    version: 0.0.0
  file:projects/storage-blob.tgz:
    dependencies:
      '@azure/core-tracing': 1.0.0-preview.13
      '@azure/identity': 2.0.0-beta.5
      '@microsoft/api-extractor': 7.7.11
      '@rollup/plugin-commonjs': 11.0.2_rollup@1.32.1
      '@rollup/plugin-json': 4.1.0_rollup@1.32.1
      '@rollup/plugin-multi-entry': 3.0.1_rollup@1.32.1
      '@rollup/plugin-node-resolve': 8.4.0_rollup@1.32.1
      '@rollup/plugin-replace': 2.4.2_rollup@1.32.1
      '@types/mocha': 7.0.2
      '@types/node': 12.20.19
      '@types/node-fetch': 2.5.12
      assert: 1.5.0
      cross-env: 7.0.3
      dotenv: 8.6.0
      downlevel-dts: 0.4.0
      es6-promise: 4.2.8
      eslint: 7.32.0
      esm: 3.2.25
      events: 3.3.0
      inherits: 2.0.4
      karma: 6.3.4
      karma-chrome-launcher: 3.1.0
      karma-coverage: 2.0.3
      karma-edge-launcher: 0.4.2_karma@6.3.4
      karma-env-preprocessor: 0.1.1
      karma-firefox-launcher: 1.3.0
      karma-ie-launcher: 1.0.0_karma@6.3.4
      karma-json-preprocessor: 0.3.3_karma@6.3.4
      karma-json-to-file-reporter: 1.0.1
      karma-junit-reporter: 2.0.1_karma@6.3.4
      karma-mocha: 2.0.1
      karma-mocha-reporter: 2.2.5_karma@6.3.4
      karma-sourcemap-loader: 0.3.8
      mocha: 7.2.0
      mocha-junit-reporter: 1.23.3_mocha@7.2.0
      node-fetch: 2.6.1
      nyc: 14.1.1
      prettier: 1.19.1
      puppeteer: 10.2.0
      rimraf: 3.0.2
      rollup: 1.32.1
      rollup-plugin-shim: 1.0.0
      rollup-plugin-sourcemaps: 0.4.2_rollup@1.32.1
      rollup-plugin-terser: 5.3.1_rollup@1.32.1
      rollup-plugin-visualizer: 4.2.2_rollup@1.32.1
      source-map-support: 0.5.19
      ts-node: 9.1.1_typescript@4.2.4
      tslib: 2.3.1
      typedoc: 0.15.2
      typescript: 4.2.4
      util: 0.12.4
    dev: false
    name: '@rush-temp/storage-blob'
    resolution:
      integrity: sha512-BBBL2UCIHYdAaVjIQrZ737fYXE6j+4AXJviAvTsHq+znXK9+CSiKdQMZ4r+2GuDTlcBG29xpd1KsWIQ/SaTj1g==
      tarball: file:projects/storage-blob.tgz
    version: 0.0.0
  file:projects/storage-file-datalake.tgz:
    dependencies:
      '@azure/core-tracing': 1.0.0-preview.13
      '@microsoft/api-extractor': 7.7.11
      '@rollup/plugin-commonjs': 11.0.2_rollup@1.32.1
      '@rollup/plugin-json': 4.1.0_rollup@1.32.1
      '@rollup/plugin-multi-entry': 3.0.1_rollup@1.32.1
      '@rollup/plugin-node-resolve': 8.4.0_rollup@1.32.1
      '@rollup/plugin-replace': 2.4.2_rollup@1.32.1
      '@types/mocha': 7.0.2
      '@types/node': 12.20.19
      '@types/query-string': 6.2.0
      assert: 1.5.0
      cross-env: 7.0.3
      dotenv: 8.6.0
      downlevel-dts: 0.4.0
      es6-promise: 4.2.8
      eslint: 7.32.0
      esm: 3.2.25
      events: 3.3.0
      execa: 3.4.0
      inherits: 2.0.4
      karma: 6.3.4
      karma-chrome-launcher: 3.1.0
      karma-coverage: 2.0.3
      karma-edge-launcher: 0.4.2_karma@6.3.4
      karma-env-preprocessor: 0.1.1
      karma-firefox-launcher: 1.3.0
      karma-ie-launcher: 1.0.0_karma@6.3.4
      karma-json-preprocessor: 0.3.3_karma@6.3.4
      karma-json-to-file-reporter: 1.0.1
      karma-junit-reporter: 2.0.1_karma@6.3.4
      karma-mocha: 2.0.1
      karma-mocha-reporter: 2.2.5_karma@6.3.4
      karma-sourcemap-loader: 0.3.8
      mocha: 7.2.0
      mocha-junit-reporter: 1.23.3_mocha@7.2.0
      nyc: 14.1.1
      prettier: 1.19.1
      puppeteer: 10.2.0
      query-string: 5.1.1
      rimraf: 3.0.2
      rollup: 1.32.1
      rollup-plugin-shim: 1.0.0
      rollup-plugin-sourcemaps: 0.4.2_rollup@1.32.1
      rollup-plugin-terser: 5.3.1_rollup@1.32.1
      rollup-plugin-visualizer: 4.2.2_rollup@1.32.1
      source-map-support: 0.5.19
      ts-node: 9.1.1_typescript@4.2.4
      tslib: 2.3.1
      typedoc: 0.15.2
      typescript: 4.2.4
      util: 0.12.4
    dev: false
    name: '@rush-temp/storage-file-datalake'
    resolution:
      integrity: sha512-At3RuFNf8sSWItc+cMILsylwyp2JM8WVIj31ju8L8cihiU+6iUqVCDOaGZUKFfLEITRZpCJikzs/BWaHJaN/2g==
      tarball: file:projects/storage-file-datalake.tgz
    version: 0.0.0
  file:projects/storage-file-share.tgz:
    dependencies:
      '@azure/core-tracing': 1.0.0-preview.13
      '@microsoft/api-extractor': 7.7.11
      '@rollup/plugin-commonjs': 11.0.2_rollup@1.32.1
      '@rollup/plugin-multi-entry': 3.0.1_rollup@1.32.1
      '@rollup/plugin-node-resolve': 8.4.0_rollup@1.32.1
      '@rollup/plugin-replace': 2.4.2_rollup@1.32.1
      '@types/mocha': 7.0.2
      '@types/node': 12.20.19
      assert: 1.5.0
      cross-env: 7.0.3
      dotenv: 8.6.0
      downlevel-dts: 0.4.0
      es6-promise: 4.2.8
      eslint: 7.32.0
      esm: 3.2.25
      events: 3.3.0
      inherits: 2.0.4
      karma: 6.3.4
      karma-chrome-launcher: 3.1.0
      karma-coverage: 2.0.3
      karma-edge-launcher: 0.4.2_karma@6.3.4
      karma-env-preprocessor: 0.1.1
      karma-firefox-launcher: 1.3.0
      karma-ie-launcher: 1.0.0_karma@6.3.4
      karma-json-preprocessor: 0.3.3_karma@6.3.4
      karma-json-to-file-reporter: 1.0.1
      karma-junit-reporter: 2.0.1_karma@6.3.4
      karma-mocha: 2.0.1
      karma-mocha-reporter: 2.2.5_karma@6.3.4
      karma-sourcemap-loader: 0.3.8
      mocha: 7.2.0
      mocha-junit-reporter: 1.23.3_mocha@7.2.0
      nyc: 14.1.1
      prettier: 1.19.1
      puppeteer: 10.2.0
      rimraf: 3.0.2
      rollup: 1.32.1
      rollup-plugin-shim: 1.0.0
      rollup-plugin-sourcemaps: 0.4.2_rollup@1.32.1
      rollup-plugin-terser: 5.3.1_rollup@1.32.1
      rollup-plugin-visualizer: 4.2.2_rollup@1.32.1
      source-map-support: 0.5.19
      ts-node: 9.1.1_typescript@4.2.4
      tslib: 2.3.1
      typedoc: 0.15.2
      typescript: 4.2.4
      util: 0.12.4
    dev: false
    name: '@rush-temp/storage-file-share'
    resolution:
      integrity: sha512-pUtdyPmXXFjtTcvzkFiLve6joGVaK/CtnIh3xJ1tiJ2zGVzf/ohnn/S6Y5/Ts4kG0LgRDqblea/G3HXLz5B5NA==
      tarball: file:projects/storage-file-share.tgz
    version: 0.0.0
  file:projects/storage-internal-avro.tgz:
    dependencies:
      '@microsoft/api-extractor': 7.7.11
      '@rollup/plugin-commonjs': 11.0.2_rollup@1.32.1
      '@rollup/plugin-multi-entry': 3.0.1_rollup@1.32.1
      '@rollup/plugin-node-resolve': 8.4.0_rollup@1.32.1
      '@rollup/plugin-replace': 2.4.2_rollup@1.32.1
      '@types/mocha': 7.0.2
      '@types/node': 12.20.19
      assert: 1.5.0
      dotenv: 8.6.0
      downlevel-dts: 0.4.0
      es6-promise: 4.2.8
      eslint: 7.32.0
      esm: 3.2.25
      inherits: 2.0.4
      karma: 6.3.4
      karma-chrome-launcher: 3.1.0
      karma-coverage: 2.0.3
      karma-edge-launcher: 0.4.2_karma@6.3.4
      karma-env-preprocessor: 0.1.1
      karma-firefox-launcher: 1.3.0
      karma-ie-launcher: 1.0.0_karma@6.3.4
      karma-json-preprocessor: 0.3.3_karma@6.3.4
      karma-json-to-file-reporter: 1.0.1
      karma-junit-reporter: 2.0.1_karma@6.3.4
      karma-mocha: 2.0.1
      karma-mocha-reporter: 2.2.5_karma@6.3.4
      karma-sourcemap-loader: 0.3.8
      mocha: 7.2.0
      mocha-junit-reporter: 1.23.3_mocha@7.2.0
      nyc: 14.1.1
      prettier: 1.19.1
      puppeteer: 10.2.0
      rimraf: 3.0.2
      rollup: 1.32.1
      rollup-plugin-shim: 1.0.0
      rollup-plugin-sourcemaps: 0.4.2_rollup@1.32.1
      rollup-plugin-terser: 5.3.1_rollup@1.32.1
      rollup-plugin-visualizer: 4.2.2_rollup@1.32.1
      source-map-support: 0.5.19
      ts-node: 9.1.1_typescript@4.2.4
      tslib: 2.3.1
      typescript: 4.2.4
      util: 0.12.4
    dev: false
    name: '@rush-temp/storage-internal-avro'
    resolution:
      integrity: sha512-jk3mCVJO6/9QwZ8h127xLa4d1UsA/SRZKKHKVnfu1pp4/f8kmw3ft1p+JGf/rWyasuEDzcb/adPH+T1jYflnQw==
      tarball: file:projects/storage-internal-avro.tgz
    version: 0.0.0
  file:projects/storage-queue.tgz:
    dependencies:
      '@azure/core-tracing': 1.0.0-preview.13
      '@azure/identity': 2.0.0-beta.5
      '@microsoft/api-extractor': 7.7.11
      '@rollup/plugin-commonjs': 11.0.2_rollup@1.32.1
      '@rollup/plugin-multi-entry': 3.0.1_rollup@1.32.1
      '@rollup/plugin-node-resolve': 8.4.0_rollup@1.32.1
      '@rollup/plugin-replace': 2.4.2_rollup@1.32.1
      '@types/mocha': 7.0.2
      '@types/node': 12.20.19
      assert: 1.5.0
      cross-env: 7.0.3
      dotenv: 8.6.0
      downlevel-dts: 0.4.0
      es6-promise: 4.2.8
      eslint: 7.32.0
      esm: 3.2.25
      inherits: 2.0.4
      karma: 6.3.4
      karma-chrome-launcher: 3.1.0
      karma-coverage: 2.0.3
      karma-edge-launcher: 0.4.2_karma@6.3.4
      karma-env-preprocessor: 0.1.1
      karma-firefox-launcher: 1.3.0
      karma-ie-launcher: 1.0.0_karma@6.3.4
      karma-json-preprocessor: 0.3.3_karma@6.3.4
      karma-json-to-file-reporter: 1.0.1
      karma-junit-reporter: 2.0.1_karma@6.3.4
      karma-mocha: 2.0.1
      karma-mocha-reporter: 2.2.5_karma@6.3.4
      karma-sourcemap-loader: 0.3.8
      mocha: 7.2.0
      mocha-junit-reporter: 1.23.3_mocha@7.2.0
      nyc: 14.1.1
      prettier: 1.19.1
      puppeteer: 10.2.0
      rimraf: 3.0.2
      rollup: 1.32.1
      rollup-plugin-shim: 1.0.0
      rollup-plugin-sourcemaps: 0.4.2_rollup@1.32.1
      rollup-plugin-terser: 5.3.1_rollup@1.32.1
      rollup-plugin-visualizer: 4.2.2_rollup@1.32.1
      source-map-support: 0.5.19
      ts-node: 9.1.1_typescript@4.2.4
      tslib: 2.3.1
      typedoc: 0.15.2
      typescript: 4.2.4
      util: 0.12.4
    dev: false
    name: '@rush-temp/storage-queue'
    resolution:
      integrity: sha512-ejS1mcryUm3hvOsOjCuQeX3R3+gO1ZChRKQl3k/5QhlCZyVDD4/DrARI8fkAvKsYzaui6s/ijylcncISFvN32g==
      tarball: file:projects/storage-queue.tgz
    version: 0.0.0
  file:projects/synapse-access-control.tgz:
    dependencies:
      '@azure/core-tracing': 1.0.0-preview.13
      '@microsoft/api-extractor': 7.7.11
      '@types/chai': 4.2.21
      '@types/chai-as-promised': 7.1.4
      '@types/mocha': 7.0.2
      '@types/node': 12.20.19
      '@types/sinon': 9.0.11
      chai: 4.3.4
      chai-as-promised: 7.1.1_chai@4.3.4
      cross-env: 7.0.3
      dotenv: 8.6.0
      eslint: 7.32.0
      karma: 6.3.4
      karma-chrome-launcher: 3.1.0
      karma-coverage: 2.0.3
      karma-edge-launcher: 0.4.2_karma@6.3.4
      karma-env-preprocessor: 0.1.1
      karma-firefox-launcher: 1.3.0
      karma-ie-launcher: 1.0.0_karma@6.3.4
      karma-json-preprocessor: 0.3.3_karma@6.3.4
      karma-json-to-file-reporter: 1.0.1
      karma-junit-reporter: 2.0.1_karma@6.3.4
      karma-mocha: 2.0.1
      karma-mocha-reporter: 2.2.5_karma@6.3.4
      karma-source-map-support: 1.4.0
      karma-sourcemap-loader: 0.3.8
      mocha: 7.2.0
      mocha-junit-reporter: 1.23.3_mocha@7.2.0
      nyc: 14.1.1
      prettier: 1.19.1
      rimraf: 3.0.2
      rollup: 1.32.1
      sinon: 9.2.4
      source-map-support: 0.5.19
      ts-node: 9.1.1_typescript@4.2.4
      tslib: 2.3.1
      typedoc: 0.15.2
      typescript: 4.2.4
      uglify-js: 3.14.1
    dev: false
    name: '@rush-temp/synapse-access-control'
    resolution:
      integrity: sha512-RVfq3bQX8ZHaS1iulhPjb9R6OrbBAkzNMRqMK6e5vzQYEj5ukpbhUzvdtIyR1xsv1jqlmkqt0DciTj0detMpuA==
      tarball: file:projects/synapse-access-control.tgz
    version: 0.0.0
  file:projects/synapse-artifacts.tgz:
    dependencies:
      '@azure/core-tracing': 1.0.0-preview.13
      '@microsoft/api-extractor': 7.7.11
      '@types/chai': 4.2.21
      '@types/chai-as-promised': 7.1.4
      '@types/mocha': 7.0.2
      '@types/node': 12.20.19
      '@types/sinon': 9.0.11
      chai: 4.3.4
      chai-as-promised: 7.1.1_chai@4.3.4
      cross-env: 7.0.3
      dotenv: 8.6.0
      eslint: 7.32.0
      karma: 6.3.4
      karma-chrome-launcher: 3.1.0
      karma-coverage: 2.0.3
      karma-edge-launcher: 0.4.2_karma@6.3.4
      karma-env-preprocessor: 0.1.1
      karma-firefox-launcher: 1.3.0
      karma-ie-launcher: 1.0.0_karma@6.3.4
      karma-json-preprocessor: 0.3.3_karma@6.3.4
      karma-json-to-file-reporter: 1.0.1
      karma-junit-reporter: 2.0.1_karma@6.3.4
      karma-mocha: 2.0.1
      karma-mocha-reporter: 2.2.5_karma@6.3.4
      karma-source-map-support: 1.4.0
      karma-sourcemap-loader: 0.3.8
      mocha: 7.2.0
      mocha-junit-reporter: 1.23.3_mocha@7.2.0
      nyc: 14.1.1
      prettier: 1.19.1
      rimraf: 3.0.2
      rollup: 1.32.1
      sinon: 9.2.4
      source-map-support: 0.5.19
      ts-node: 9.1.1_typescript@4.2.4
      tslib: 2.3.1
      typedoc: 0.15.2
      typescript: 4.2.4
      uglify-js: 3.14.1
    dev: false
    name: '@rush-temp/synapse-artifacts'
    resolution:
      integrity: sha512-IcdI8qzBTUKUUCyLMmD26R31qh42a3OSjf105lSHNzEtPUw7kEcnQxbUmJUxkZQIP4Fyngz3Pl6s+ug5fFGQMw==
      tarball: file:projects/synapse-artifacts.tgz
    version: 0.0.0
  file:projects/synapse-managed-private-endpoints.tgz:
    dependencies:
      '@azure/core-tracing': 1.0.0-preview.13
      '@microsoft/api-extractor': 7.7.11
      '@types/chai': 4.2.21
      '@types/chai-as-promised': 7.1.4
      '@types/mocha': 7.0.2
      chai: 4.3.4
      chai-as-promised: 7.1.1_chai@4.3.4
      cross-env: 7.0.3
      dotenv: 8.6.0
      eslint: 7.32.0
      karma: 6.3.4
      karma-chrome-launcher: 3.1.0
      karma-coverage: 2.0.3
      karma-edge-launcher: 0.4.2_karma@6.3.4
      karma-env-preprocessor: 0.1.1
      karma-firefox-launcher: 1.3.0
      karma-ie-launcher: 1.0.0_karma@6.3.4
      karma-json-preprocessor: 0.3.3_karma@6.3.4
      karma-json-to-file-reporter: 1.0.1
      karma-junit-reporter: 2.0.1_karma@6.3.4
      karma-mocha: 2.0.1
      karma-mocha-reporter: 2.2.5_karma@6.3.4
      karma-source-map-support: 1.4.0
      karma-sourcemap-loader: 0.3.8
      mocha: 7.2.0
      mocha-junit-reporter: 1.23.3_mocha@7.2.0
      nyc: 14.1.1
      prettier: 1.19.1
      rimraf: 3.0.2
      rollup: 1.32.1
      tslib: 2.3.1
      typedoc: 0.15.2
      typescript: 4.2.4
      uglify-js: 3.14.1
    dev: false
    name: '@rush-temp/synapse-managed-private-endpoints'
    resolution:
      integrity: sha512-VM1biqEOLBm5HgM5Vgr7KKpR6qfk0wYn78aW5HGIYHDSapRJusD0iLAA2OO+3UZKCTi90pujyR3qM6TEhp9omA==
      tarball: file:projects/synapse-managed-private-endpoints.tgz
    version: 0.0.0
  file:projects/synapse-monitoring.tgz:
    dependencies:
      '@azure/core-tracing': 1.0.0-preview.13
      '@microsoft/api-extractor': 7.7.11
      '@rollup/plugin-commonjs': 11.0.2_rollup@1.32.1
      eslint: 7.32.0
      rimraf: 3.0.2
      rollup: 1.32.1
      rollup-plugin-node-resolve: 3.4.0
      rollup-plugin-sourcemaps: 0.4.2_rollup@1.32.1
      tslib: 2.3.1
      typedoc: 0.15.2
      typescript: 4.2.4
      uglify-js: 3.14.1
    dev: false
    name: '@rush-temp/synapse-monitoring'
    resolution:
      integrity: sha512-9xAsBYW7D1aeS2rUguFu9kpfkN4cXMYhida3m8TnwxetVkpOPFyIZ02UsUXMOxDPEEerAeYEWVo8E1tS3evR5Q==
      tarball: file:projects/synapse-monitoring.tgz
    version: 0.0.0
  file:projects/synapse-spark.tgz:
    dependencies:
      '@azure/core-tracing': 1.0.0-preview.13
      '@microsoft/api-extractor': 7.7.11
      '@types/chai': 4.2.21
      '@types/chai-as-promised': 7.1.4
      '@types/mocha': 7.0.2
      chai: 4.3.4
      chai-as-promised: 7.1.1_chai@4.3.4
      cross-env: 7.0.3
      dotenv: 8.6.0
      eslint: 7.32.0
      karma: 6.3.4
      karma-chrome-launcher: 3.1.0
      karma-coverage: 2.0.3
      karma-edge-launcher: 0.4.2_karma@6.3.4
      karma-env-preprocessor: 0.1.1
      karma-firefox-launcher: 1.3.0
      karma-ie-launcher: 1.0.0_karma@6.3.4
      karma-json-preprocessor: 0.3.3_karma@6.3.4
      karma-json-to-file-reporter: 1.0.1
      karma-junit-reporter: 2.0.1_karma@6.3.4
      karma-mocha: 2.0.1
      karma-mocha-reporter: 2.2.5_karma@6.3.4
      karma-source-map-support: 1.4.0
      karma-sourcemap-loader: 0.3.8
      mocha: 7.2.0
      mocha-junit-reporter: 1.23.3_mocha@7.2.0
      nyc: 14.1.1
      prettier: 1.19.1
      rimraf: 3.0.2
      rollup: 1.32.1
      tslib: 2.3.1
      typedoc: 0.15.2
      typescript: 4.2.4
      uglify-js: 3.14.1
    dev: false
    name: '@rush-temp/synapse-spark'
    resolution:
      integrity: sha512-pCc+qnb3gawpP7d+zeU9eeZLvE0iRC0xJBG2oBcz+5VnBvrfTGCnD/iiTZri7Xg/MyorR4HbAa9FB3yPSIQV7A==
      tarball: file:projects/synapse-spark.tgz
    version: 0.0.0
  file:projects/template.tgz:
    dependencies:
      '@azure/core-tracing': 1.0.0-preview.13
      '@azure/identity': 2.0.0-beta.5
      '@microsoft/api-extractor': 7.7.11
      '@types/chai': 4.2.21
      '@types/chai-as-promised': 7.1.4
      '@types/mocha': 7.0.2
      '@types/node': 12.20.19
      chai: 4.3.4
      chai-as-promised: 7.1.1_chai@4.3.4
      cross-env: 7.0.3
      dotenv: 8.6.0
      downlevel-dts: 0.4.0
      eslint: 7.32.0
      esm: 3.2.25
      inherits: 2.0.4
      karma: 6.3.4
      karma-chrome-launcher: 3.1.0
      karma-coverage: 2.0.3
      karma-edge-launcher: 0.4.2_karma@6.3.4
      karma-env-preprocessor: 0.1.1
      karma-firefox-launcher: 1.3.0
      karma-ie-launcher: 1.0.0_karma@6.3.4
      karma-json-preprocessor: 0.3.3_karma@6.3.4
      karma-json-to-file-reporter: 1.0.1
      karma-junit-reporter: 2.0.1_karma@6.3.4
      karma-mocha: 2.0.1
      karma-mocha-reporter: 2.2.5_karma@6.3.4
      mocha: 7.2.0
      mocha-junit-reporter: 1.23.3_mocha@7.2.0
      nyc: 14.1.1
      prettier: 1.19.1
      rimraf: 3.0.2
      rollup: 1.32.1
      source-map-support: 0.5.19
      tslib: 2.3.1
      typedoc: 0.15.2
      typescript: 4.2.4
      util: 0.12.4
    dev: false
    name: '@rush-temp/template'
    resolution:
      integrity: sha512-1lpg/gFXvcXfaJjoIsPXUvrADDF/FgXYq3/Ab8V7pnFHw+DsAA1aQYqZwQms51w1T6gZS8w0o8csvfxBuPM5Gg==
      tarball: file:projects/template.tgz
    version: 0.0.0
  file:projects/test-utils-perfstress.tgz:
    dependencies:
      '@types/minimist': 1.2.2
      '@types/node': 12.20.19
      '@types/node-fetch': 2.5.12
      eslint: 7.32.0
      karma: 6.3.4
      karma-chrome-launcher: 3.1.0
      karma-coverage: 2.0.3
      karma-env-preprocessor: 0.1.1
      minimist: 1.2.5
      node-fetch: 2.6.1
      prettier: 1.19.1
      rimraf: 3.0.2
      tslib: 2.3.1
      typescript: 4.2.4
    dev: false
    name: '@rush-temp/test-utils-perfstress'
    resolution:
      integrity: sha512-fTItTYBBwhhtVdOQ5qASInrtqY+mDuDqE9NCvItNO3FH8yp/DP67/q3g6QpEwimVRNVCIMt/EKikSFngBugZXQ==
      tarball: file:projects/test-utils-perfstress.tgz
    version: 0.0.0
  file:projects/test-utils-recorder.tgz:
    dependencies:
      '@azure/core-tracing': 1.0.0-preview.13
      '@rollup/plugin-commonjs': 11.0.2_rollup@1.32.1
      '@rollup/plugin-multi-entry': 3.0.1_rollup@1.32.1
      '@rollup/plugin-node-resolve': 8.4.0_rollup@1.32.1
      '@rollup/plugin-replace': 2.4.2_rollup@1.32.1
      '@types/chai': 4.2.21
      '@types/fs-extra': 8.1.2
      '@types/md5': 2.3.1
      '@types/mocha': 7.0.2
      '@types/mock-fs': 4.10.0
      '@types/mock-require': 2.0.0
      '@types/nise': 1.4.0
      '@types/node': 12.20.19
      chai: 4.3.4
      dotenv: 8.6.0
      eslint: 7.32.0
      fs-extra: 8.1.0
      karma: 6.3.4
      karma-chrome-launcher: 3.1.0
      karma-coverage: 2.0.3
      karma-edge-launcher: 0.4.2_karma@6.3.4
      karma-env-preprocessor: 0.1.1
      karma-firefox-launcher: 1.3.0
      karma-ie-launcher: 1.0.0_karma@6.3.4
      karma-json-preprocessor: 0.3.3_karma@6.3.4
      karma-json-to-file-reporter: 1.0.1
      karma-junit-reporter: 2.0.1_karma@6.3.4
      karma-mocha: 2.0.1
      karma-mocha-reporter: 2.2.5_karma@6.3.4
      karma-sourcemap-loader: 0.3.8
      md5: 2.3.0
      mocha: 7.2.0
      mocha-junit-reporter: 1.23.3_mocha@7.2.0
      mock-fs: 4.14.0
      mock-require: 3.0.3
      nise: 4.1.0
      nock: 12.0.3
      npm-run-all: 4.1.5
      nyc: 14.1.1
      prettier: 1.19.1
      rimraf: 3.0.2
      rollup: 1.32.1
      rollup-plugin-shim: 1.0.0
      rollup-plugin-sourcemaps: 0.4.2_rollup@1.32.1
      rollup-plugin-terser: 5.3.1_rollup@1.32.1
      rollup-plugin-visualizer: 4.2.2_rollup@1.32.1
      tslib: 2.3.1
      typescript: 4.2.4
      xhr-mock: 2.5.1
    dev: false
    name: '@rush-temp/test-utils-recorder'
    resolution:
      integrity: sha512-o+4bABzOmiCzaivsCAZk8ZCI3177CpzJVB02UtvjjKHEnqpdtweFI5V//CEh7Nrv4FVTyHACqe+r8wSPC6igjQ==
      tarball: file:projects/test-utils-recorder.tgz
    version: 0.0.0
  file:projects/test-utils.tgz:
    dependencies:
      '@azure/core-tracing': 1.0.0-preview.13
      '@microsoft/api-extractor': 7.7.11
      '@opentelemetry/api': 1.0.2
      '@types/chai': 4.2.21
      '@types/mocha': 7.0.2
      '@types/node': 12.20.19
      '@types/sinon': 9.0.11
      chai: 4.3.4
      chai-as-promised: 7.1.1_chai@4.3.4
      eslint: 7.32.0
      karma: 6.3.4
      karma-chrome-launcher: 3.1.0
      karma-coverage: 2.0.3
      karma-env-preprocessor: 0.1.1
      mocha: 7.2.0
      prettier: 1.19.1
      rimraf: 3.0.2
      rollup: 1.32.1
      sinon: 9.2.4
      tslib: 2.3.1
      typescript: 4.2.4
    dev: false
    name: '@rush-temp/test-utils'
    resolution:
      integrity: sha512-1nFHW6i1VskqJOs13yNZadavfaZwANSmI3f8+L0BrTQTz4ivAtIeMKBqQYYISFiM+yon+XOzf5nL+I9626+fQQ==
      tarball: file:projects/test-utils.tgz
    version: 0.0.0
  file:projects/video-analyzer-edge.tgz:
    dependencies:
      '@azure/core-tracing': 1.0.0-preview.13
      '@microsoft/api-extractor': 7.7.11
      '@types/chai': 4.2.21
      '@types/chai-as-promised': 7.1.4
      '@types/mocha': 7.0.2
      '@types/node': 12.20.19
      azure-iothub: 1.14.3
      chai: 4.3.4
      chai-as-promised: 7.1.1_chai@4.3.4
      cross-env: 7.0.3
      dotenv: 8.6.0
      eslint: 7.32.0
      events: 3.3.0
      inherits: 2.0.4
      karma: 6.3.4
      karma-chrome-launcher: 3.1.0
      karma-coverage: 2.0.3
      karma-edge-launcher: 0.4.2_karma@6.3.4
      karma-env-preprocessor: 0.1.1
      karma-firefox-launcher: 1.3.0
      karma-ie-launcher: 1.0.0_karma@6.3.4
      karma-junit-reporter: 2.0.1_karma@6.3.4
      karma-mocha: 2.0.1
      karma-mocha-reporter: 2.2.5_karma@6.3.4
      karma-sourcemap-loader: 0.3.8
      mocha: 7.2.0
      mocha-junit-reporter: 1.23.3_mocha@7.2.0
      nyc: 14.1.1
      prettier: 1.19.1
      rimraf: 3.0.2
      rollup: 1.32.1
      tslib: 2.3.1
      typedoc: 0.15.2
      typescript: 4.2.4
      util: 0.12.4
    dev: false
    name: '@rush-temp/video-analyzer-edge'
    resolution:
      integrity: sha512-+wAv6j5J2g+RNNNOSaA5mDBxH0nspdnIyM48CELNP3iwW4ZM3KrZdGqD0BgNgZYpPCzhlI/+artUZs5mf2pS1g==
      tarball: file:projects/video-analyzer-edge.tgz
    version: 0.0.0
  file:projects/web-pubsub-express.tgz:
    dependencies:
      '@microsoft/api-extractor': 7.7.11
      '@rollup/plugin-commonjs': 11.0.2_rollup@1.32.1
      '@rollup/plugin-json': 4.1.0_rollup@1.32.1
      '@rollup/plugin-multi-entry': 3.0.1_rollup@1.32.1
      '@rollup/plugin-node-resolve': 8.4.0_rollup@1.32.1
      '@rollup/plugin-replace': 2.4.2_rollup@1.32.1
      '@types/chai': 4.2.21
      '@types/express': 4.17.13
      '@types/express-serve-static-core': 4.17.24
      '@types/jsonwebtoken': 8.5.4
      '@types/mocha': 7.0.2
      '@types/node': 12.20.19
      '@types/query-string': 6.2.0
      '@types/sinon': 9.0.11
      assert: 1.5.0
      chai: 4.3.4
      cloudevents: 4.0.3
      cross-env: 7.0.3
      dotenv: 8.6.0
      eslint: 7.32.0
      esm: 3.2.25
      karma: 6.3.4
      karma-chrome-launcher: 3.1.0
      karma-coverage: 2.0.3
      karma-edge-launcher: 0.4.2_karma@6.3.4
      karma-env-preprocessor: 0.1.1
      karma-firefox-launcher: 1.3.0
      karma-ie-launcher: 1.0.0_karma@6.3.4
      karma-json-preprocessor: 0.3.3_karma@6.3.4
      karma-json-to-file-reporter: 1.0.1
      karma-junit-reporter: 2.0.1_karma@6.3.4
      karma-mocha: 2.0.1
      karma-mocha-reporter: 2.2.5_karma@6.3.4
      karma-sourcemap-loader: 0.3.8
      mocha: 7.2.0
      mocha-junit-reporter: 1.23.3_mocha@7.2.0
      nyc: 14.1.1
      prettier: 1.19.1
      puppeteer: 10.2.0
      query-string: 5.1.1
      rimraf: 3.0.2
      rollup: 1.32.1
      rollup-plugin-shim: 1.0.0
      rollup-plugin-sourcemaps: 0.4.2_rollup@1.32.1
      rollup-plugin-terser: 5.3.1_rollup@1.32.1
      rollup-plugin-visualizer: 4.2.2_rollup@1.32.1
      sinon: 9.2.4
      source-map-support: 0.5.19
      tslib: 2.3.1
      typedoc: 0.15.2
      typescript: 4.2.4
    dev: false
    name: '@rush-temp/web-pubsub-express'
    resolution:
      integrity: sha512-h1letzNPy07Lrfu21NRXT3WkDbO5G4aS8C2zAWiL/3UEdHRNMHH30jlWb3/49ExPeSOHvkzmo5O0IBmy2ulWCg==
      tarball: file:projects/web-pubsub-express.tgz
    version: 0.0.0
  file:projects/web-pubsub.tgz:
    dependencies:
      '@azure/core-tracing': 1.0.0-preview.13
      '@azure/identity': 1.5.1
      '@microsoft/api-extractor': 7.7.11
      '@rollup/plugin-commonjs': 11.0.2_rollup@1.32.1
      '@rollup/plugin-json': 4.1.0_rollup@1.32.1
      '@rollup/plugin-multi-entry': 3.0.1_rollup@1.32.1
      '@rollup/plugin-node-resolve': 8.4.0_rollup@1.32.1
      '@rollup/plugin-replace': 2.4.2_rollup@1.32.1
      '@types/chai': 4.2.21
      '@types/jsonwebtoken': 8.5.4
      '@types/mocha': 7.0.2
      '@types/node': 12.20.19
      '@types/query-string': 6.2.0
      '@types/sinon': 9.0.11
      chai: 4.3.4
      cross-env: 7.0.3
      dotenv: 8.6.0
      eslint: 7.32.0
      esm: 3.2.25
      jsonwebtoken: 8.5.1
      karma: 6.3.4
      karma-chrome-launcher: 3.1.0
      karma-coverage: 2.0.3
      karma-edge-launcher: 0.4.2_karma@6.3.4
      karma-env-preprocessor: 0.1.1
      karma-firefox-launcher: 1.3.0
      karma-ie-launcher: 1.0.0_karma@6.3.4
      karma-json-preprocessor: 0.3.3_karma@6.3.4
      karma-json-to-file-reporter: 1.0.1
      karma-junit-reporter: 2.0.1_karma@6.3.4
      karma-mocha: 2.0.1
      karma-mocha-reporter: 2.2.5_karma@6.3.4
      karma-sourcemap-loader: 0.3.8
      mocha: 7.2.0
      mocha-junit-reporter: 1.23.3_mocha@7.2.0
      nyc: 14.1.1
      prettier: 1.19.1
      puppeteer: 10.2.0
      query-string: 5.1.1
      rimraf: 3.0.2
      rollup: 1.32.1
      rollup-plugin-shim: 1.0.0
      rollup-plugin-sourcemaps: 0.4.2_rollup@1.32.1
      rollup-plugin-terser: 5.3.1_rollup@1.32.1
      rollup-plugin-visualizer: 4.2.2_rollup@1.32.1
      sinon: 9.2.4
      source-map-support: 0.5.19
      tslib: 2.3.1
      typedoc: 0.15.2
      typescript: 4.2.4
    dev: false
    name: '@rush-temp/web-pubsub'
    resolution:
      integrity: sha512-ZtXKYnWBG3udDVIsSP1wmrrBsI189ObU3o+9k0GHASM/HLi88LUD5g+tNcIgf+4Kyun0mFr9ARzm3exABvJGbA==
      tarball: file:projects/web-pubsub.tgz
    version: 0.0.0
specifiers:
  '@rush-temp/abort-controller': file:./projects/abort-controller.tgz
  '@rush-temp/agrifood-farming': file:./projects/agrifood-farming.tgz
  '@rush-temp/ai-anomaly-detector': file:./projects/ai-anomaly-detector.tgz
  '@rush-temp/ai-document-translator': file:./projects/ai-document-translator.tgz
  '@rush-temp/ai-form-recognizer': file:./projects/ai-form-recognizer.tgz
  '@rush-temp/ai-metrics-advisor': file:./projects/ai-metrics-advisor.tgz
  '@rush-temp/ai-text-analytics': file:./projects/ai-text-analytics.tgz
  '@rush-temp/app-configuration': file:./projects/app-configuration.tgz
  '@rush-temp/arm-appservice': file:./projects/arm-appservice.tgz
  '@rush-temp/arm-compute': file:./projects/arm-compute.tgz
  '@rush-temp/arm-features': file:./projects/arm-features.tgz
  '@rush-temp/arm-keyvault': file:./projects/arm-keyvault.tgz
  '@rush-temp/arm-links': file:./projects/arm-links.tgz
  '@rush-temp/arm-locks': file:./projects/arm-locks.tgz
  '@rush-temp/arm-managedapplications': file:./projects/arm-managedapplications.tgz
  '@rush-temp/arm-network': file:./projects/arm-network.tgz
  '@rush-temp/arm-policy': file:./projects/arm-policy.tgz
  '@rush-temp/arm-resources': file:./projects/arm-resources.tgz
  '@rush-temp/arm-sql': file:./projects/arm-sql.tgz
  '@rush-temp/arm-storage': file:./projects/arm-storage.tgz
  '@rush-temp/arm-webpubsub': file:./projects/arm-webpubsub.tgz
  '@rush-temp/attestation': file:./projects/attestation.tgz
  '@rush-temp/communication-chat': file:./projects/communication-chat.tgz
  '@rush-temp/communication-common': file:./projects/communication-common.tgz
  '@rush-temp/communication-identity': file:./projects/communication-identity.tgz
  '@rush-temp/communication-network-traversal': file:./projects/communication-network-traversal.tgz
  '@rush-temp/communication-phone-numbers': file:./projects/communication-phone-numbers.tgz
  '@rush-temp/communication-sms': file:./projects/communication-sms.tgz
  '@rush-temp/confidential-ledger': file:./projects/confidential-ledger.tgz
  '@rush-temp/container-registry': file:./projects/container-registry.tgz
  '@rush-temp/core-amqp': file:./projects/core-amqp.tgz
  '@rush-temp/core-asynciterator-polyfill': file:./projects/core-asynciterator-polyfill.tgz
  '@rush-temp/core-auth': file:./projects/core-auth.tgz
  '@rush-temp/core-client': file:./projects/core-client.tgz
  '@rush-temp/core-client-1': file:./projects/core-client-1.tgz
  '@rush-temp/core-client-lro': file:./projects/core-client-lro.tgz
  '@rush-temp/core-client-paging': file:./projects/core-client-paging.tgz
  '@rush-temp/core-crypto': file:./projects/core-crypto.tgz
  '@rush-temp/core-http': file:./projects/core-http.tgz
  '@rush-temp/core-lro': file:./projects/core-lro.tgz
  '@rush-temp/core-paging': file:./projects/core-paging.tgz
  '@rush-temp/core-rest-pipeline': file:./projects/core-rest-pipeline.tgz
  '@rush-temp/core-tracing': file:./projects/core-tracing.tgz
  '@rush-temp/core-util': file:./projects/core-util.tgz
  '@rush-temp/core-xml': file:./projects/core-xml.tgz
  '@rush-temp/cosmos': file:./projects/cosmos.tgz
  '@rush-temp/data-tables': file:./projects/data-tables.tgz
  '@rush-temp/dev-tool': file:./projects/dev-tool.tgz
  '@rush-temp/digital-twins-core': file:./projects/digital-twins-core.tgz
  '@rush-temp/eslint-plugin-azure-sdk': file:./projects/eslint-plugin-azure-sdk.tgz
  '@rush-temp/event-hubs': file:./projects/event-hubs.tgz
  '@rush-temp/event-processor-host': file:./projects/event-processor-host.tgz
  '@rush-temp/eventgrid': file:./projects/eventgrid.tgz
  '@rush-temp/eventhubs-checkpointstore-blob': file:./projects/eventhubs-checkpointstore-blob.tgz
  '@rush-temp/eventhubs-checkpointstore-table': file:./projects/eventhubs-checkpointstore-table.tgz
  '@rush-temp/identity': file:./projects/identity.tgz
  '@rush-temp/identity-cache-persistence': file:./projects/identity-cache-persistence.tgz
  '@rush-temp/identity-vscode': file:./projects/identity-vscode.tgz
  '@rush-temp/iot-device-update': file:./projects/iot-device-update.tgz
  '@rush-temp/iot-modelsrepository': file:./projects/iot-modelsrepository.tgz
  '@rush-temp/keyvault-admin': file:./projects/keyvault-admin.tgz
  '@rush-temp/keyvault-certificates': file:./projects/keyvault-certificates.tgz
  '@rush-temp/keyvault-common': file:./projects/keyvault-common.tgz
  '@rush-temp/keyvault-keys': file:./projects/keyvault-keys.tgz
  '@rush-temp/keyvault-secrets': file:./projects/keyvault-secrets.tgz
  '@rush-temp/logger': file:./projects/logger.tgz
  '@rush-temp/mixed-reality-authentication': file:./projects/mixed-reality-authentication.tgz
  '@rush-temp/mixed-reality-remote-rendering': file:./projects/mixed-reality-remote-rendering.tgz
  '@rush-temp/mock-hub': file:./projects/mock-hub.tgz
  '@rush-temp/monitor-opentelemetry-exporter': file:./projects/monitor-opentelemetry-exporter.tgz
  '@rush-temp/monitor-query': file:./projects/monitor-query.tgz
  '@rush-temp/perf-ai-form-recognizer': file:./projects/perf-ai-form-recognizer.tgz
  '@rush-temp/perf-ai-metrics-advisor': file:./projects/perf-ai-metrics-advisor.tgz
  '@rush-temp/perf-ai-text-analytics': file:./projects/perf-ai-text-analytics.tgz
  '@rush-temp/perf-app-configuration': file:./projects/perf-app-configuration.tgz
  '@rush-temp/perf-core-rest-pipeline': file:./projects/perf-core-rest-pipeline.tgz
  '@rush-temp/perf-data-tables': file:./projects/perf-data-tables.tgz
  '@rush-temp/perf-eventgrid': file:./projects/perf-eventgrid.tgz
  '@rush-temp/perf-identity': file:./projects/perf-identity.tgz
  '@rush-temp/perf-keyvault-certificates': file:./projects/perf-keyvault-certificates.tgz
  '@rush-temp/perf-keyvault-keys': file:./projects/perf-keyvault-keys.tgz
  '@rush-temp/perf-keyvault-secrets': file:./projects/perf-keyvault-secrets.tgz
  '@rush-temp/perf-search-documents': file:./projects/perf-search-documents.tgz
  '@rush-temp/perf-storage-blob': file:./projects/perf-storage-blob.tgz
  '@rush-temp/perf-storage-file-datalake': file:./projects/perf-storage-file-datalake.tgz
  '@rush-temp/perf-storage-file-share': file:./projects/perf-storage-file-share.tgz
  '@rush-temp/purview-catalog': file:./projects/purview-catalog.tgz
  '@rush-temp/purview-scanning': file:./projects/purview-scanning.tgz
  '@rush-temp/quantum-jobs': file:./projects/quantum-jobs.tgz
  '@rush-temp/schema-registry': file:./projects/schema-registry.tgz
  '@rush-temp/schema-registry-avro': file:./projects/schema-registry-avro.tgz
  '@rush-temp/search-documents': file:./projects/search-documents.tgz
  '@rush-temp/service-bus': file:./projects/service-bus.tgz
  '@rush-temp/storage-blob': file:./projects/storage-blob.tgz
  '@rush-temp/storage-blob-changefeed': file:./projects/storage-blob-changefeed.tgz
  '@rush-temp/storage-file-datalake': file:./projects/storage-file-datalake.tgz
  '@rush-temp/storage-file-share': file:./projects/storage-file-share.tgz
  '@rush-temp/storage-internal-avro': file:./projects/storage-internal-avro.tgz
  '@rush-temp/storage-queue': file:./projects/storage-queue.tgz
  '@rush-temp/synapse-access-control': file:./projects/synapse-access-control.tgz
  '@rush-temp/synapse-artifacts': file:./projects/synapse-artifacts.tgz
  '@rush-temp/synapse-managed-private-endpoints': file:./projects/synapse-managed-private-endpoints.tgz
  '@rush-temp/synapse-monitoring': file:./projects/synapse-monitoring.tgz
  '@rush-temp/synapse-spark': file:./projects/synapse-spark.tgz
  '@rush-temp/template': file:./projects/template.tgz
  '@rush-temp/test-utils': file:./projects/test-utils.tgz
  '@rush-temp/test-utils-perfstress': file:./projects/test-utils-perfstress.tgz
  '@rush-temp/test-utils-recorder': file:./projects/test-utils-recorder.tgz
  '@rush-temp/video-analyzer-edge': file:./projects/video-analyzer-edge.tgz
  '@rush-temp/web-pubsub': file:./projects/web-pubsub.tgz
  '@rush-temp/web-pubsub-express': file:./projects/web-pubsub-express.tgz<|MERGE_RESOLUTION|>--- conflicted
+++ resolved
@@ -323,8 +323,6 @@
       node: '>=8.0.0'
     resolution:
       integrity: sha512-odtH7UMKtekc5YQ86xg9GlVHNXR6pq2JgJ5FBo7/jbOjNGdBqcrIVrZx2bevXVJz/uUTSx6vUf62gzTXTfqYSQ==
-<<<<<<< HEAD
-=======
   /@azure/core-http/2.1.0:
     dependencies:
       '@azure/abort-controller': 1.0.4
@@ -347,7 +345,6 @@
       node: '>=12.0.0'
     resolution:
       integrity: sha512-Pzj87F4b1RH4PFDUpxkZqCdDZ35c5AjDCt3lsTn3i7yCtrXasEm6PVJYhjwsvYYmtgM7aDZIXexcu/qLLf7kyA==
->>>>>>> 52bde468
   /@azure/core-lro/1.0.5:
     dependencies:
       '@azure/abort-controller': 1.0.4
@@ -443,26 +440,14 @@
       node: '>=8.0.0'
     resolution:
       integrity: sha512-zczolCLJ5QG42AEPQ+Qg9SRYNUyB+yZ5dzof4YEc+dyWczO9G2sBqbAjLB7IqrsdHN2apkiB2oXeDKCsq48jug==
-<<<<<<< HEAD
   /@azure/core-util/1.0.0-beta.1:
     dependencies:
-      tslib: 2.3.0
+      tslib: 2.3.1
     dev: false
     engines:
       node: '>=8.0.0'
     resolution:
       integrity: sha512-pS6cup979/qyuyNP9chIybK2qVkJ3MarbY/bx3JcGKE6An6dRweLnsfJfU2ydqUI/B51Rjnn59ajHIhCUTwWZw==
-  /@azure/core-xml/1.0.0-beta.1:
-    dependencies:
-      tslib: 2.3.0
-      xml2js: 0.4.23
-    dev: false
-    engines:
-      node: '>=8.0.0'
-    resolution:
-      integrity: sha512-7d2w0yd8pb1c9aj87JV/1ntOp+sCMcJ9QoGDxs6/7BLDh8Gb6kd2h3n+9JYhcLZO8wdHZb4d4GZgmRIwaAU72w==
-=======
->>>>>>> 52bde468
   /@azure/event-hubs/2.1.4:
     dependencies:
       '@azure/amqp-common': 1.0.0-preview.9
@@ -479,7 +464,7 @@
       integrity: sha512-CxaMaEjwtsmIhWtjHyGimKO7RmES0YxPqGQ9+jKqGygNlhG5NYHktDaiQu6w7k3g+I51VaLXtVSt+BVFd6VWfQ==
   /@azure/identity/1.2.5_debug@4.3.2:
     dependencies:
-      '@azure/core-http': 1.2.3
+      '@azure/core-http': 1.2.6
       '@azure/core-tracing': 1.0.0-preview.9
       '@azure/logger': 1.0.2
       '@azure/msal-node': 1.0.0-beta.6_debug@4.3.2
@@ -554,25 +539,15 @@
     peerDependencies:
       debug: '*'
     resolution:
-<<<<<<< HEAD
-      integrity: sha512-djgywuWtX6720seqNOPmGM1hY54oHnjRT0MLIOzacMARTZuEtAIaFFvMPBlUIMQdtSGhdjH+/MS1/9PE8j83eA==
+      integrity: sha512-ENYdcHT72PwEb+aiL2G6WIXxdm8mO0LNLZVPXaSRZYNsIshre72MF1H/rnJvcVGX9uVDVClSbNPxXwY5MJPLjw==
   /@azure/identity/2.0.0-beta.5:
     dependencies:
       '@azure/abort-controller': 1.0.4
       '@azure/core-auth': 1.3.2
-      '@azure/core-client': 1.2.2
-      '@azure/core-rest-pipeline': 1.1.1
+      '@azure/core-client': 1.3.0
+      '@azure/core-rest-pipeline': 1.2.0
       '@azure/core-tracing': 1.0.0-preview.13
       '@azure/core-util': 1.0.0-beta.1
-=======
-      integrity: sha512-ENYdcHT72PwEb+aiL2G6WIXxdm8mO0LNLZVPXaSRZYNsIshre72MF1H/rnJvcVGX9uVDVClSbNPxXwY5MJPLjw==
-  /@azure/identity/2.0.0-beta.4:
-    dependencies:
-      '@azure/abort-controller': 1.0.4
-      '@azure/core-auth': 1.3.2
-      '@azure/core-http': 2.1.0
-      '@azure/core-tracing': 1.0.0-preview.12
->>>>>>> 52bde468
       '@azure/logger': 1.0.2
       '@azure/msal-browser': 2.16.1
       '@azure/msal-common': 4.5.1
@@ -594,15 +569,10 @@
     dependencies:
       '@azure/abort-controller': 1.0.4
       '@azure/core-auth': 1.3.2
-<<<<<<< HEAD
-      '@azure/core-client': 1.2.2
-      '@azure/core-rest-pipeline': 1.1.1
+      '@azure/core-client': 1.3.0
+      '@azure/core-rest-pipeline': 1.2.0
       '@azure/core-tracing': 1.0.0-preview.13
       '@azure/core-util': 1.0.0-beta.1
-=======
-      '@azure/core-http': 2.1.0
-      '@azure/core-tracing': 1.0.0-preview.12
->>>>>>> 52bde468
       '@azure/logger': 1.0.2
       '@azure/msal-browser': 2.16.1
       '@azure/msal-common': 4.5.1
@@ -621,41 +591,8 @@
     peerDependencies:
       debug: '*'
     resolution:
-<<<<<<< HEAD
       integrity: sha512-x1AWJ2IxsVZkZ/REsuQxAqt1/LkDxKEgIAozH1x5WpuhyWvVRGyG3TxyTRB0dljc54+vWcXiThnPV1+g254Fxg==
-  /@azure/keyvault-certificates/4.2.0:
-    dependencies:
-      '@azure/abort-controller': 1.0.4
-      '@azure/core-http': 1.2.6
-      '@azure/core-lro': 1.0.5
-      '@azure/core-paging': 1.1.3
-      '@azure/core-tracing': 1.0.0-preview.11
-      '@azure/logger': 1.0.2
-      tslib: 2.3.0
-    dev: false
-    engines:
-      node: '>=8.0.0'
-    resolution:
-      integrity: sha512-5Y8WgETz0lnAoksk8qpEOJ6PBnPV8edscusKiwbfm7rfadsfm1rl+kZPJP8YrjkY+bfnMNeixVZHe8QB5Mpa8Q==
-  /@azure/keyvault-keys/4.2.2:
-    dependencies:
-      '@azure/abort-controller': 1.0.4
-      '@azure/core-http': 1.2.6
-      '@azure/core-lro': 1.0.5
-      '@azure/core-paging': 1.1.3
-      '@azure/core-tracing': 1.0.0-preview.11
-      '@azure/logger': 1.0.2
-      tslib: 2.3.0
-    dev: false
-    engines:
-      node: '>=8.0.0'
-    resolution:
-      integrity: sha512-SWRx0Z8ShLYnuqCitIOi3DqLSLBTI6G1F+Wv5/hy1w6ZXRnOwc74deQ8kfO0Tbm3n09SpaN4ytp6dmg6C2cRmQ==
-  /@azure/keyvault-secrets/4.2.0:
-=======
-      integrity: sha512-B+x9dcMutHdkkrr01sYGoTIZPbEH90iavRVNnrCjKD0HpE/Oa5UV8risvkoPWGih6WJKh+p9YEBHlYg/5RWNWg==
   /@azure/keyvault-keys/4.3.0:
->>>>>>> 52bde468
     dependencies:
       '@azure/abort-controller': 1.0.4
       '@azure/core-http': 2.1.0
@@ -1553,7 +1490,7 @@
   /@types/body-parser/1.19.1:
     dependencies:
       '@types/connect': 3.4.35
-      '@types/node': 12.20.19
+      '@types/node': 16.6.1
     dev: false
     resolution:
       integrity: sha512-a6bTJ21vFOGIkwM0kzh9Yr89ziVxq4vYH2fQ6N8AeipEzai/cFK6aGMArIkUeIdRIgpwQa+2bXiLuUJCpSf2Cg==
@@ -1579,7 +1516,7 @@
       integrity: sha512-bsjleuRKWmGqajMerkzox19aGbscQX5rmmvvXl3wlIp5gMG1HgkiwPxsN5p070fBDKTNSPgojVbuY1+HWMbFhg==
   /@types/connect/3.4.35:
     dependencies:
-      '@types/node': 12.20.19
+      '@types/node': 16.6.1
     dev: false
     resolution:
       integrity: sha512-cdeYyv4KWoEgpBISTxWvqYsVy444DOqehiF3fM3ne10AmJ62RSyNkUnxMJXHQWRQQX2eR94m5y1IZyDwBjV9FQ==
@@ -1614,7 +1551,7 @@
       integrity: sha512-C6N5s2ZFtuZRj54k2/zyRhNDjJwwcViAM3Nbm8zjBpbqAdZ00mr0CFxvSKeO8Y/e03WVFLpQMdHYVfUd6SB+Hw==
   /@types/express-serve-static-core/4.17.24:
     dependencies:
-      '@types/node': 12.20.19
+      '@types/node': 16.6.1
       '@types/qs': 6.9.7
       '@types/range-parser': 1.2.4
     dev: false
@@ -1638,20 +1575,20 @@
       integrity: sha512-IyNhGHu71jH1jCXTHmafuoAAdsbBON3kDh7u/UUhLmjYgN5TYB54e1R8ckTCiIevl2UuZaCsi9XRxineY5yUjw==
   /@types/fs-extra/8.1.2:
     dependencies:
-      '@types/node': 12.20.19
+      '@types/node': 16.6.1
     dev: false
     resolution:
       integrity: sha512-SvSrYXfWSc7R4eqnOzbQF4TZmfpNSM9FrSWLU3EUnWBuyZqNBOrv1B1JA3byUDPUl9z4Ab3jeZG2eDdySlgNMg==
   /@types/glob/7.1.4:
     dependencies:
       '@types/minimatch': 3.0.5
-      '@types/node': 12.20.19
+      '@types/node': 16.6.1
     dev: false
     resolution:
       integrity: sha512-w+LsMxKyYQm347Otw+IfBXOv9UWVjpHpCDdbBMt8Kz/xbvCYNjP+0qPh91Km3iKfSRLBB0P7fAMf0KHrPu+MyA==
   /@types/is-buffer/2.0.0:
     dependencies:
-      '@types/node': 12.20.19
+      '@types/node': 16.6.1
     dev: false
     resolution:
       integrity: sha512-0f7N/e3BAz32qDYvgB4d2cqv1DqUwvGxHkXsrucICn8la1Vb6Yl6Eg8mPScGwUiqHJeE7diXlzaK+QMA9m4Gxw==
@@ -1661,13 +1598,13 @@
       integrity: sha512-qcUXuemtEu+E5wZSJHNxUXeCZhAfXKQ41D+duX+VYPde7xyEVZci+/oXKJL13tnRs9lR2pr4fod59GT6/X1/yQ==
   /@types/jsonwebtoken/8.5.4:
     dependencies:
-      '@types/node': 12.20.19
+      '@types/node': 16.6.1
     dev: false
     resolution:
       integrity: sha512-4L8msWK31oXwdtC81RmRBAULd0ShnAHjBuKT9MRQpjP0piNrZdXyTRcKY9/UIfhGeKIT4PvF5amOOUbbT/9Wpg==
   /@types/jws/3.2.4:
     dependencies:
-      '@types/node': 12.20.19
+      '@types/node': 16.6.1
     dev: false
     resolution:
       integrity: sha512-aqtH4dPw1wUjFZaeMD1ak/pf8iXlu/odFe+trJrvw0g1sTh93i+SCykg0Ek8C6B7rVK3oBORbfZAsKO7P10etg==
@@ -1681,7 +1618,7 @@
       integrity: sha512-5tXH6Bx/kNGd3MgffdmP4dy2Z+G4eaXw0SE81Tq3BNadtnMR5/ySMzX4SLEzHJzSmPNn4HIdpQsBvXMUykr58w==
   /@types/md5/2.3.1:
     dependencies:
-      '@types/node': 12.20.19
+      '@types/node': 16.6.1
     dev: false
     resolution:
       integrity: sha512-OK3oe+ALIoPSo262lnhAYwpqFNXbiwH2a+0+Z5YBnkQEwWD8fk5+PIeRhYA48PzvX9I4SGNpWy+9bLj8qz92RQ==
@@ -1707,13 +1644,13 @@
       integrity: sha512-ZvO2tAcjmMi8V/5Z3JsyofMe3hasRcaw88cto5etSVMwVQfeivGAlEYmaQgceUSVYFofVjT+ioHsATjdWcFt1w==
   /@types/mock-fs/4.10.0:
     dependencies:
-      '@types/node': 12.20.19
+      '@types/node': 16.6.1
     dev: false
     resolution:
       integrity: sha512-FQ5alSzmHMmliqcL36JqIA4Yyn9jyJKvRSGV3mvPh108VFatX7naJDzSG4fnFQNZFq9dIx0Dzoe6ddflMB2Xkg==
   /@types/mock-require/2.0.0:
     dependencies:
-      '@types/node': 12.20.19
+      '@types/node': 16.6.1
     dev: false
     resolution:
       integrity: sha512-nOgjoE5bBiDeiA+z41i95makyHUSMWQMOPocP+J67Pqx/68HAXaeWN1NFtrAYYV6LrISIZZ8vKHm/a50k0f6Sg==
@@ -1727,7 +1664,7 @@
       integrity: sha512-DPxmjiDwubsNmguG5X4fEJ+XCyzWM3GXWsqQlvUcjJKa91IOoJUy51meDr0GkzK64qqNcq85ymLlyjoct9tInw==
   /@types/node-fetch/2.5.12:
     dependencies:
-      '@types/node': 12.20.19
+      '@types/node': 16.6.1
       form-data: 3.0.1
     dev: false
     resolution:
@@ -1781,7 +1718,7 @@
   /@types/serve-static/1.13.10:
     dependencies:
       '@types/mime': 1.3.2
-      '@types/node': 12.20.19
+      '@types/node': 16.6.1
     dev: false
     resolution:
       integrity: sha512-nCkHGI4w7ZgAdNkrEu0bv+4xNV/XDqW+DydknebMOQwkpDGx8G+HTlj7R7ABI8i8nKxVw0wtKPi1D+lPOkh4YQ==
@@ -1797,7 +1734,7 @@
       integrity: sha512-E1dU4fzC9wN2QK2Cr1MLCfyHM8BoNnRFvuf45LYMPNDA+WqbNzC45S4UzPxvp1fFJ1rvSGU0bPvdd35VLmXG8g==
   /@types/stoppable/1.1.1:
     dependencies:
-      '@types/node': 12.20.19
+      '@types/node': 16.6.1
     dev: false
     resolution:
       integrity: sha512-b8N+fCADRIYYrGZOcmOR8ZNBOqhktWTB/bMUl5LvGtT201QKJZOOH5UsFyI3qtteM6ZAJbJqZoBcLqqxKIwjhw==
@@ -1807,7 +1744,7 @@
       integrity: sha512-Y0K95ThC3esLEYD6ZuqNek29lNX2EM1qxV8y2FTLUB0ff5wWrk7az+mLrnNFUnaXcgKye22+sFBRXOgpPILZNg==
   /@types/tunnel/0.0.1:
     dependencies:
-      '@types/node': 12.20.19
+      '@types/node': 16.6.1
     dev: false
     resolution:
       integrity: sha512-AOqu6bQu5MSWwYvehMXLukFHnupHrpZ8nvgae5Ggie9UwzDR1CCwoXgSSWNZJuyOlCdfdsWMA5F2LlmvyoTv8A==
@@ -1821,19 +1758,19 @@
       integrity: sha512-Y2mHTRAbqfFkpjldbkHGY8JIzRN6XqYRliG8/24FcHm2D2PwW24fl5xMRTVGdrb7iMrwCaIEbLWerGIkXuFWVg==
   /@types/ws/7.4.7:
     dependencies:
-      '@types/node': 12.20.19
+      '@types/node': 16.6.1
     dev: false
     resolution:
       integrity: sha512-JQbbmxZTZehdc2iszGKs5oC3NFnjeay7mtAWrdt7qNtAVK0g19muApzAy4bm9byz79xa2ZnO/BOBC2R8RC5Lww==
   /@types/xml2js/0.4.9:
     dependencies:
-      '@types/node': 12.20.19
+      '@types/node': 16.6.1
     dev: false
     resolution:
       integrity: sha512-CHiCKIihl1pychwR2RNX5mAYmJDACgFVCMT5OArMaO3erzwXVcBqPcusr+Vl8yeeXukxZqtF8mZioqX+mpjjdw==
   /@types/yauzl/2.9.2:
     dependencies:
-      '@types/node': 12.20.19
+      '@types/node': 16.6.1
     dev: false
     optional: true
     resolution:
@@ -2945,7 +2882,7 @@
       integrity: sha512-bC7ElrdJaJnPbAP+1EotYvqZsb3ecl5wi6Bfi6BJTUcNowp6cvspg0jXznRTKDjm/E7AdgFBVeAPVMNcKGsHMA==
   /debug/3.2.6:
     dependencies:
-      ms: 2.1.1
+      ms: 2.1.3
     deprecated: Debug versions >=3.2.0 <3.2.7 || >=4 <4.3.1 have a low-severity ReDos regression when used in a Node.js environment. It is recommended you upgrade to 3.2.7 or 4.3.1. (https://github.com/visionmedia/debug/issues/797)
     dev: false
     resolution:
@@ -7229,7 +7166,7 @@
     dependencies:
       '@types/cookie': 0.4.1
       '@types/cors': 2.8.12
-      '@types/node': 12.20.19
+      '@types/node': 16.6.1
       accepts: 1.3.7
       base64id: 2.0.0
       debug: 4.3.2
@@ -10059,12 +9996,7 @@
   file:projects/data-tables.tgz:
     dependencies:
       '@azure/core-tracing': 1.0.0-preview.13
-<<<<<<< HEAD
-      '@azure/core-xml': 1.0.0-beta.1
       '@azure/identity': 2.0.0-beta.5
-=======
-      '@azure/identity': 2.0.0-beta.4
->>>>>>> 52bde468
       '@microsoft/api-extractor': 7.7.11
       '@rollup/plugin-commonjs': 11.0.2_rollup@1.32.1
       '@rollup/plugin-inject': 4.0.2_rollup@1.32.1
@@ -10744,13 +10676,8 @@
   file:projects/keyvault-admin.tgz:
     dependencies:
       '@azure/core-tracing': 1.0.0-preview.13
-<<<<<<< HEAD
       '@azure/identity': 2.0.0-beta.5
-      '@azure/keyvault-keys': 4.2.2
-=======
-      '@azure/identity': 2.0.0-beta.4
       '@azure/keyvault-keys': 4.3.0
->>>>>>> 52bde468
       '@microsoft/api-extractor': 7.7.11
       '@rollup/plugin-commonjs': 11.0.2_rollup@1.32.1
       '@rollup/plugin-json': 4.1.0_rollup@1.32.1
@@ -11211,13 +11138,8 @@
   file:projects/perf-ai-form-recognizer.tgz:
     dependencies:
       '@azure/ai-form-recognizer': 3.1.0-beta.3
-<<<<<<< HEAD
       '@azure/identity': 2.0.0-beta.5
-      '@types/node': 12.20.16
-=======
-      '@azure/identity': 2.0.0-beta.4
       '@types/node': 12.20.19
->>>>>>> 52bde468
       dotenv: 8.6.0
       eslint: 7.32.0
       prettier: 1.19.1
@@ -11351,12 +11273,7 @@
     version: 0.0.0
   file:projects/perf-keyvault-certificates.tgz:
     dependencies:
-<<<<<<< HEAD
       '@azure/identity': 2.0.0-beta.5
-      '@azure/keyvault-certificates': 4.2.0
-=======
-      '@azure/identity': 2.0.0-beta.4
->>>>>>> 52bde468
       '@types/uuid': 8.3.1
       dotenv: 8.6.0
       eslint: 7.32.0
@@ -11392,12 +11309,7 @@
     version: 0.0.0
   file:projects/perf-keyvault-secrets.tgz:
     dependencies:
-<<<<<<< HEAD
       '@azure/identity': 2.0.0-beta.5
-      '@azure/keyvault-secrets': 4.2.0
-=======
-      '@azure/identity': 2.0.0-beta.4
->>>>>>> 52bde468
       '@types/uuid': 8.3.1
       dotenv: 8.6.0
       eslint: 7.32.0
@@ -11415,13 +11327,8 @@
     version: 0.0.0
   file:projects/perf-search-documents.tgz:
     dependencies:
-<<<<<<< HEAD
       '@azure/identity': 2.0.0-beta.5
-      '@types/node': 12.20.16
-=======
-      '@azure/identity': 2.0.0-beta.4
       '@types/node': 12.20.19
->>>>>>> 52bde468
       dotenv: 8.6.0
       eslint: 7.32.0
       prettier: 1.19.1
@@ -12706,6 +12613,7 @@
       integrity: sha512-ZtXKYnWBG3udDVIsSP1wmrrBsI189ObU3o+9k0GHASM/HLi88LUD5g+tNcIgf+4Kyun0mFr9ARzm3exABvJGbA==
       tarball: file:projects/web-pubsub.tgz
     version: 0.0.0
+registry: ''
 specifiers:
   '@rush-temp/abort-controller': file:./projects/abort-controller.tgz
   '@rush-temp/agrifood-farming': file:./projects/agrifood-farming.tgz
