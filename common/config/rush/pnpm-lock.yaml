dependencies:
  '@azure/abort-controller': 1.0.0-preview.2
  '@azure/amqp-common': 1.0.0-preview.6_rhea-promise@0.1.15
  '@azure/arm-servicebus': 3.2.0
  '@azure/core-asynciterator-polyfill': 1.0.0-preview.1
  '@azure/core-paging': 1.0.0-preview.2
  '@azure/eslint-plugin-azure-sdk': 2.0.1_9e8391ca70fb0408a9da4393803aa477
  '@azure/logger-js': 1.3.2
  '@azure/ms-rest-nodeauth': 0.9.3
  '@azure/storage-blob': 12.0.0-preview.3
  '@microsoft/api-extractor': 7.3.8
  '@opencensus/web-types': 0.0.7
  '@rush-temp/abort-controller': 'file:projects/abort-controller.tgz'
  '@rush-temp/app-configuration': 'file:projects/app-configuration.tgz'
  '@rush-temp/cognitiveservices-inkrecognizer': 'file:projects/cognitiveservices-inkrecognizer.tgz'
  '@rush-temp/core-amqp': 'file:projects/core-amqp.tgz'
  '@rush-temp/core-arm': 'file:projects/core-arm.tgz'
  '@rush-temp/core-asynciterator-polyfill': 'file:projects/core-asynciterator-polyfill.tgz'
  '@rush-temp/core-auth': 'file:projects/core-auth.tgz'
  '@rush-temp/core-http': 'file:projects/core-http.tgz'
  '@rush-temp/core-lro': 'file:projects/core-lro.tgz'
  '@rush-temp/core-paging': 'file:projects/core-paging.tgz'
  '@rush-temp/core-tracing': 'file:projects/core-tracing.tgz'
  '@rush-temp/cosmos': 'file:projects/cosmos.tgz_webpack@4.39.2'
  '@rush-temp/event-hubs': 'file:projects/event-hubs.tgz'
  '@rush-temp/event-processor-host': 'file:projects/event-processor-host.tgz'
  '@rush-temp/eventhubs-checkpointstore-blob': 'file:projects/eventhubs-checkpointstore-blob.tgz'
  '@rush-temp/identity': 'file:projects/identity.tgz'
  '@rush-temp/keyvault-certificates': 'file:projects/keyvault-certificates.tgz'
  '@rush-temp/keyvault-keys': 'file:projects/keyvault-keys.tgz'
  '@rush-temp/keyvault-secrets': 'file:projects/keyvault-secrets.tgz'
  '@rush-temp/logger': 'file:projects/logger.tgz'
  '@rush-temp/service-bus': 'file:projects/service-bus.tgz'
  '@rush-temp/storage-blob': 'file:projects/storage-blob.tgz'
  '@rush-temp/storage-file-share': 'file:projects/storage-file-share.tgz'
  '@rush-temp/storage-queue': 'file:projects/storage-queue.tgz'
  '@rush-temp/template': 'file:projects/template.tgz'
  '@rush-temp/test-utils-recorder': 'file:projects/test-utils-recorder.tgz'
  '@rush-temp/testhub': 'file:projects/testhub.tgz'
  '@types/async-lock': 1.1.1
  '@types/chai': 4.2.0
  '@types/chai-as-promised': 7.1.2
  '@types/chai-string': 1.4.2
  '@types/debug': 4.1.5
  '@types/dotenv': 6.1.1
  '@types/execa': 0.9.0
  '@types/express': 4.17.1
  '@types/fast-json-stable-stringify': 2.0.0
  '@types/fetch-mock': 7.3.1
  '@types/fs-extra': 8.0.0
  '@types/glob': 7.1.1
  '@types/is-buffer': 2.0.0
  '@types/jssha': 2.0.0
  '@types/jws': 3.2.0
  '@types/karma': 3.0.3
  '@types/long': 4.0.0
  '@types/mocha': 5.2.7
  '@types/nise': 1.4.0
  '@types/nock': 10.0.3
  '@types/node': 8.10.52
  '@types/node-fetch': 2.5.0
  '@types/priorityqueuejs': 1.0.1
  '@types/qs': 6.5.3
  '@types/query-string': 6.2.0
  '@types/semaphore': 1.1.0
  '@types/sinon': 7.0.13
  '@types/tough-cookie': 2.3.5
  '@types/tunnel': 0.0.1
  '@types/underscore': 1.9.2
  '@types/uuid': 3.4.5
  '@types/webpack': 4.39.0
  '@types/webpack-dev-middleware': 2.0.3
  '@types/ws': 6.0.3
  '@types/xml2js': 0.4.4
  '@types/yargs': 13.0.2
  '@typescript-eslint/eslint-plugin': 2.0.0_3cafee28902d96627d4743e014bc28ff
  '@typescript-eslint/eslint-plugin-tslint': 2.3.0_b840da7ae58bd563f8e3899e03f6a2da
  '@typescript-eslint/parser': 2.0.0_eslint@6.2.1
  assert: 1.5.0
  async-lock: 1.2.2
  azure-storage: 2.10.3
  babel-runtime: 6.26.0
  buffer: 5.4.0
  chai: 4.2.0
  chai-as-promised: 7.1.1_chai@4.2.0
  chai-exclude: 2.0.2_chai@4.2.0
  chai-string: 1.5.0_chai@4.2.0
  cross-env: 5.2.0
  death: 1.1.0
  debug: 4.1.1
  delay: 4.3.0
  dotenv: 8.1.0
  es6-promise: 4.2.8
  eslint: 6.2.1
  eslint-config-prettier: 6.1.0_eslint@6.2.1
  eslint-plugin-no-null: 1.0.2_eslint@6.2.1
  eslint-plugin-no-only-tests: 2.3.1
  eslint-plugin-promise: 4.2.1
  esm: 3.2.25
  events: 3.0.0
  execa: 1.0.0
  express: 4.17.1
  fast-json-stable-stringify: 2.0.0
  fetch-mock: 7.3.9
  form-data: 2.5.0
  fs-extra: 8.1.0
  glob: 7.1.4
  guid-typescript: 1.0.9
  gulp: 4.0.2
  gulp-zip: 5.0.0_gulp@4.0.2
  https-proxy-agent: 2.2.2
  inherits: 2.0.4
  is-buffer: 2.0.3
  jssha: 2.3.1
  jws: 3.2.2
  karma: 4.2.0
  karma-chai: 0.1.0_chai@4.2.0+karma@4.2.0
  karma-chrome-launcher: 3.1.0
  karma-cli: 2.0.0
  karma-coverage: 2.0.1
  karma-edge-launcher: 0.4.2_karma@4.2.0
  karma-env-preprocessor: 0.1.1
  karma-firefox-launcher: 1.2.0
  karma-ie-launcher: 1.0.0_karma@4.2.0
  karma-json-preprocessor: 0.3.3_karma@4.2.0
  karma-json-to-file-reporter: 1.0.1
  karma-junit-reporter: 1.2.0_karma@4.2.0
  karma-mocha: 1.3.0
  karma-mocha-reporter: 2.2.5_karma@4.2.0
  karma-remap-coverage: 0.1.5_karma-coverage@2.0.1
  karma-requirejs: 1.1.0_karma@4.2.0+requirejs@2.3.6
  karma-rollup-preprocessor: 7.0.2_rollup@1.20.1
  karma-sourcemap-loader: 0.3.7
  karma-typescript-es6-transform: 4.1.1
  karma-webpack: 4.0.2_webpack@4.39.2
  long: 4.0.0
  mocha: 6.2.2
  mocha-chrome: 2.0.0
  mocha-junit-reporter: 1.23.1_mocha@6.2.2
  mocha-multi: 1.1.3_mocha@6.2.2
  moment: 2.24.0
  msal: 1.1.3
  nise: 1.5.1
  nock: 11.3.2
  node-abort-controller: 1.0.4
  node-fetch: 2.6.0
  npm-run-all: 4.1.5
  nyc: 14.1.1
  open: 6.4.0
  os-name: 3.1.0
  path-browserify: 1.0.0
  prettier: 1.18.2
  priorityqueuejs: 1.0.0
  process: 0.11.10
  promise: 8.0.3
  proxy-agent: 3.1.1
  puppeteer: 1.19.0
  qs: 6.8.0
  query-string: 5.1.1
  regenerator-runtime: 0.13.3
  requirejs: 2.3.6
  rhea: 1.0.8
  rhea-promise: 0.1.15
  rimraf: 3.0.0
  rollup: 1.20.1
  rollup-plugin-commonjs: 10.0.2_rollup@1.20.1
  rollup-plugin-inject: 3.0.1
  rollup-plugin-json: 4.0.0
  rollup-plugin-local-resolve: 1.0.7
  rollup-plugin-multi-entry: 2.1.0
  rollup-plugin-node-globals: 1.4.0
  rollup-plugin-node-resolve: 5.2.0_rollup@1.20.1
  rollup-plugin-replace: 2.2.0
  rollup-plugin-shim: 1.0.0
  rollup-plugin-sourcemaps: 0.4.2_rollup@1.20.1
  rollup-plugin-terser: 5.1.1_rollup@1.20.1
  rollup-plugin-uglify: 6.0.2_rollup@1.20.1
  rollup-plugin-visualizer: 2.5.4_rollup@1.20.1
  semaphore: 1.1.0
  shx: 0.3.2
<<<<<<< HEAD
  sinon: 7.4.1
=======
  sinon: 7.5.0
  snap-shot-it: 7.9.0
>>>>>>> bf6a1853
  source-map-support: 0.5.13
  stream-browserify: 2.0.2
  terser: 4.2.0
  tough-cookie: 3.0.1
  ts-loader: 6.0.4_typescript@3.5.3
  ts-mocha: 6.0.0_mocha@6.2.2
  ts-node: 8.3.0_typescript@3.5.3
  tslib: 1.10.0
  tslint: 5.20.0_typescript@3.5.3
  tslint-config-prettier: 1.18.0
  tunnel: 0.0.6
  typedoc: 0.15.0
<<<<<<< HEAD
  typescript: 3.5.3
  uglify-js: 3.6.0
  universal-user-agent: 4.0.0
=======
  typescript: 3.6.4
  uglify-js: 3.6.1
>>>>>>> bf6a1853
  url: 0.11.0
  util: 0.12.1
  uuid: 3.3.3
  webpack: 4.39.2_webpack@4.39.2
  webpack-cli: 3.3.7_webpack@4.39.2
  webpack-dev-middleware: 3.7.0_webpack@4.39.2
  ws: 7.1.2
  xhr-mock: 2.5.0
  xml2js: 0.4.19
  yargs: 14.0.0
  yarn: 1.17.3
lockfileVersion: 5.1
packages:
  /@azure/abort-controller/1.0.0-preview.2:
    dependencies:
      tslib: 1.10.0
    dev: false
    resolution:
      integrity: sha512-pd2MVcHaitEC0ZoeixSTkJqTJFkIUVglosV//P2C/VwLg+9moGyx/P+WH2onDYukEOL5CCEuF0LBDfnTeL0gVA==
  /@azure/amqp-common/1.0.0-preview.6_rhea-promise@0.1.15:
    dependencies:
      '@azure/ms-rest-nodeauth': 0.9.3
      '@types/async-lock': 1.1.1
      '@types/is-buffer': 2.0.0
      async-lock: 1.2.2
      buffer: 5.4.3
      debug: 3.2.6
      events: 3.0.0
      is-buffer: 2.0.3
      jssha: 2.3.1
      process: 0.11.10
      rhea-promise: 0.1.15
      stream-browserify: 2.0.2
      tslib: 1.10.0
      url: 0.11.0
      util: 0.11.1
    dev: false
    peerDependencies:
      rhea-promise: ^0.1.15
    resolution:
      integrity: sha512-5XJZaJGtGoPmLhFx5y0vfCXiAHksoA4fdSnHAfkgEm4krhCW1jt1LH/6aJdUwUTJe+bz6m3Pv0sG/ILG0Vd65g==
  /@azure/arm-servicebus/3.2.0:
    dependencies:
      '@azure/ms-rest-azure-js': 1.3.8
      '@azure/ms-rest-js': 1.8.13
      tslib: 1.10.0
    dev: false
    resolution:
      integrity: sha512-e0nNyP0O802YMb4jq0nsVduIBHRWtmX/AtiWMCDI1f0KtcEmNRPfbP8DxU6iNgwnV09qy3EfaRfSY0vMsYs5cg==
  /@azure/core-amqp/1.0.0-preview.4_rhea-promise@1.0.0:
    dependencies:
      '@azure/abort-controller': 1.0.0-preview.2
      '@azure/core-auth': 1.0.0-preview.3
      '@types/async-lock': 1.1.1
      '@types/is-buffer': 2.0.0
      async-lock: 1.2.2
      buffer: 5.4.3
      debug: 4.1.1
      events: 3.0.0
      is-buffer: 2.0.4
      jssha: 2.3.1
      process: 0.11.10
      rhea-promise: 1.0.0
      stream-browserify: 2.0.2
      tslib: 1.10.0
      url: 0.11.0
      util: 0.12.1
    dev: false
    peerDependencies:
      rhea-promise: ^1.0.0
    resolution:
      integrity: sha512-lfdU85JSq2nDbHukoO4bFavAktKjTIJY0ORkmFlxWokkH5o0FuGn619Yyyo8EgttFBn3h7SoeisnHZGP2J+x6g==
  /@azure/core-arm/1.0.0-preview.4:
    dependencies:
      '@azure/core-http': 1.0.0-preview.4
      tslib: 1.10.0
    dev: false
    resolution:
      integrity: sha512-A/BrvRvG0lzV8595/SrgJvYFz1hj/pe/ZkH5g82Yggcxkw1wgM7YFXtlV+eyPqPWDJ7AeQslgRpHqQ3gd3nmfw==
  /@azure/core-asynciterator-polyfill/1.0.0-preview.1:
    dev: false
    resolution:
      integrity: sha512-hMp0y+j/odkAyTa5TYewn4hUlFdEe3sR9uTd2Oq+se61RtuDsqM7UWrNNlyylPyjIENSZHJVWN7jte/jvvMN2Q==
  /@azure/core-auth/1.0.0-preview.3:
    dependencies:
      '@azure/abort-controller': 1.0.0-preview.2
      tslib: 1.10.0
    dev: false
    resolution:
      integrity: sha512-SUG/ccOMGjPVUwKvwAW6r543bd66UOHu66N/jycr0hMVLI/46TuMZJIMjA2AN2+Gc+IrxSXQeJbN2VBFiJBWvA==
  /@azure/core-http/1.0.0-preview.3:
    dependencies:
      '@azure/abort-controller': 1.0.0-preview.2
      '@azure/core-auth': 1.0.0-preview.3
      '@azure/core-tracing': 1.0.0-preview.2
      '@types/node-fetch': 2.5.1
      '@types/tunnel': 0.0.1
      form-data: 2.5.1
      node-fetch: 2.6.0
      process: 0.11.10
      tough-cookie: 3.0.1
      tslib: 1.10.0
      tunnel: 0.0.6
      uuid: 3.3.3
      xml2js: 0.4.22
    dev: false
    resolution:
      integrity: sha512-YxZPXG0xYRvBhkAtNVD18VG3i6JyS2dH7QtkiYoi9yAc/x7HUMcKg7FmOD/Nf/++OVGoTQcJ9QpG34MggWuHEQ==
  /@azure/core-http/1.0.0-preview.4:
    dependencies:
      '@azure/abort-controller': 1.0.0-preview.2
      '@azure/core-auth': 1.0.0-preview.3
      '@azure/core-tracing': 1.0.0-preview.3
      '@types/node-fetch': 2.5.2
      '@types/tunnel': 0.0.1
      form-data: 2.5.1
      node-fetch: 2.6.0
      process: 0.11.10
      tough-cookie: 3.0.1
      tslib: 1.10.0
      tunnel: 0.0.6
      uuid: 3.3.3
      xml2js: 0.4.22
    dev: false
    resolution:
      integrity: sha512-33yIGopaXQNSZe3WbqKdVxZLH09fOXuvQBTAmOf7t3x0QsqkYAkKz8xAleFVAHIwbCnayKONmgHShrMibePDSQ==
  /@azure/core-paging/1.0.0-preview.2:
    dependencies:
      '@azure/core-asynciterator-polyfill': 1.0.0-preview.1
    dev: false
    resolution:
      integrity: sha512-D0oiOmg82AnhTT3xkIyTpEhCesHtlpV2rTVVlCQmQPbfzAWh8eBZp1QAgNQcBdF6uXZrp69znpXSnICmtfH23Q==
  /@azure/core-tracing/1.0.0-preview.1:
    dependencies:
      tslib: 1.10.0
    dev: false
    resolution:
      integrity: sha512-nDfxQopw7lfJG5N845BOS6Vcl84GcB1Q3BHKJAHghLOmdHQjV9Z92M4ziFAQ60UnOj2zrUefM6yDZcKjANCcyg==
  /@azure/core-tracing/1.0.0-preview.2:
    dependencies:
      tslib: 1.10.0
    dev: false
    resolution:
      integrity: sha512-ID/kDVax0uYlw1HVBNsLv6JuE8NbgLUrKrmvVqyuvtbNk+Gk+IKbpUbrDMAoauDAd1CHifs+fkg210LD2JWSEQ==
  /@azure/core-tracing/1.0.0-preview.3:
    dependencies:
      '@opencensus/web-types': 0.0.7
      debug: 4.1.1
      tslib: 1.10.0
    dev: false
    resolution:
      integrity: sha512-Nu4iA7M71WXiau1axE3VHeiNqnsl7Ysdg7Qu/rOmo1ew+Tjv0vIH+/TgGbMhw/Sz+c0bZxHaYdMW2UaTgDcJpA==
  /@azure/core-tracing/1.0.0-preview.4:
    dependencies:
      '@opencensus/web-types': 0.0.7
      tslib: 1.10.0
    dev: false
    resolution:
      integrity: sha512-xl6mAe1dqVxD1PH2Qnx/XFlblQcItG/lNUcPa1qp7+MrLKP4Wb7hoOK1mZfCkGKZZW4SGkRxwS9b+dR4R4x8Uw==
  /@azure/cosmos-sign/1.0.2:
    dependencies:
      crypto-js: 3.1.9-1
    dev: false
    resolution:
      integrity: sha512-+y3EDcbSFuieOKqw9VyaX7D13LB4LycQIdmLwSqFnSUO0mWl+RBLCKW3RL6XiyWOHRV2sMNT9vwGzwiFZI70vQ==
  /@azure/eslint-plugin-azure-sdk/2.0.1_9e8391ca70fb0408a9da4393803aa477:
    dependencies:
      '@typescript-eslint/parser': 2.0.0_eslint@6.2.1
      eslint: 6.2.1
      fast-levenshtein: 2.0.6
      glob: 7.1.4
      typescript: 3.6.3
    dev: false
    engines:
      node: '>=8.0.0'
    peerDependencies:
      '@typescript-eslint/parser': ^2.0.0
      eslint: ^6.1.0
    resolution:
      integrity: sha512-HszGr6szVke1FOr07hy+JojKm36qh9n3IfYdehZRx7Wi19cY1EUmFq1PT5OasbNC/DoVqB3yx8Olfw4t5YBxVA==
  /@azure/event-hubs/2.1.1:
    dependencies:
      '@azure/amqp-common': 1.0.0-preview.6_rhea-promise@0.1.15
      '@azure/ms-rest-nodeauth': 0.9.3
      async-lock: 1.2.2
      debug: 3.2.6
      is-buffer: 2.0.3
      jssha: 2.3.1
      rhea-promise: 0.1.15
      tslib: 1.10.0
      uuid: 3.3.3
    dev: false
    resolution:
      integrity: sha512-nGnFBPcB/rs+5YWwmHJg+d3Cs7BrjtVfuD1eEv8j+ui2X6uXxB88wom1A2t/7xsSzkunQSrXJ2mCwdHxKI5aHw==
  /@azure/event-hubs/5.0.0-preview.5:
    dependencies:
      '@azure/abort-controller': 1.0.0-preview.2
      '@azure/core-amqp': 1.0.0-preview.4_rhea-promise@1.0.0
      '@azure/core-asynciterator-polyfill': 1.0.0-preview.1
      '@azure/core-tracing': 1.0.0-preview.4
      async-lock: 1.2.2
      buffer: 5.4.3
      debug: 4.1.1
      is-buffer: 2.0.4
      jssha: 2.3.1
      process: 0.11.10
      rhea-promise: 1.0.0
      tslib: 1.10.0
      uuid: 3.3.3
    dev: false
    resolution:
      integrity: sha512-Dm9OYrILFisPyurarbKgWRigQ38N9ULaR0jBzjs1a/GfYUcQQbPzkx+RFXGWIdx8RaoEUC3XJ9MnlUYmQU3rZA==
  /@azure/identity/1.0.0-preview.4:
    dependencies:
      '@azure/core-http': 1.0.0-preview.4
      '@azure/core-tracing': 1.0.0-preview.3
      events: 3.0.0
      jws: 3.2.2
      msal: 1.1.3
      qs: 6.9.0
      tslib: 1.10.0
      uuid: 3.3.3
    dev: false
    resolution:
      integrity: sha512-I1+Dp1jBiysD0t58sb3GavB7krNBoTDgOxljfseXt686cbgavW4eMYSo281/Cma3RYZcl6WS4Bqm+p+1zRH6EA==
  /@azure/keyvault-keys/4.0.0-preview.7:
    dependencies:
      '@azure/core-arm': 1.0.0-preview.4
      '@azure/core-http': 1.0.0-preview.4
      '@azure/core-paging': 1.0.0-preview.2
      '@azure/core-tracing': 1.0.0-preview.3
      '@azure/identity': 1.0.0-preview.4
      tslib: 1.10.0
    dev: false
    resolution:
      integrity: sha512-nsH43Npvt+gS5mQN8ZAtwi18FLcbHFh1AaSxEyOp58yvNlb95J/srUZRSx2pZ4MObVhNQ7ntdYg16qo+pH+puA==
  /@azure/keyvault-secrets/4.0.0-preview.7:
    dependencies:
      '@azure/abort-controller': 1.0.0-preview.2
      '@azure/core-arm': 1.0.0-preview.4
      '@azure/core-http': 1.0.0-preview.4
      '@azure/core-paging': 1.0.0-preview.2
      '@azure/core-tracing': 1.0.0-preview.3
      '@azure/identity': 1.0.0-preview.4
      tslib: 1.10.0
    dev: false
    resolution:
      integrity: sha512-rkoukKqkzQrls7TwpLOlcuon1HdfgdmlPHrlRBDn1zPkmWjMAZKx/dYahBzplojhxzQYw6wwdYzhTilP0GRAqg==
  /@azure/logger-js/1.3.2:
    dependencies:
      tslib: 1.10.0
    dev: false
    resolution:
      integrity: sha512-h58oEROO2tniBTSmFmuHBGvuiFuYsHQBWTVdpT2AiOED4F2Kgf7rs0MPYPXiBcDvihC70M7QPRhIQ3JK1H/ygw==
  /@azure/ms-rest-azure-env/1.1.2:
    dev: false
    resolution:
      integrity: sha512-l7z0DPCi2Hp88w12JhDTtx5d0Y3+vhfE7JKJb9O7sEz71Cwp053N8piTtTnnk/tUor9oZHgEKi/p3tQQmLPjvA==
  /@azure/ms-rest-azure-js/1.3.8:
    dependencies:
      '@azure/ms-rest-js': 1.8.13
      tslib: 1.10.0
    dev: false
    resolution:
      integrity: sha512-AHLfDTCyIH6wBK6+CpImI6sc9mLZ17ZgUrTx3Rhwv+3Mb3Z73BxormkarfR6Stb6scrBYitxJ27FXyndXlGAYg==
  /@azure/ms-rest-js/1.8.13:
    dependencies:
      '@types/tunnel': 0.0.0
      axios: 0.19.0
      form-data: 2.5.0
      tough-cookie: 2.5.0
      tslib: 1.10.0
      tunnel: 0.0.6
      uuid: 3.3.3
      xml2js: 0.4.19
    dev: false
    resolution:
      integrity: sha512-jAa6Y2XrvwbEqkaEXDHK+ReNo0WnCPS+LgQ1dRAJUUNxK4CghF5u+SXsVtPENritilVE7FVteqsLOtlhTk+haA==
  /@azure/ms-rest-js/2.0.4:
    dependencies:
      '@types/node-fetch': 2.5.0
      '@types/tunnel': 0.0.1
      abort-controller: 3.0.0
      form-data: 2.5.0
      node-fetch: 2.6.0
      tough-cookie: 3.0.1
      tslib: 1.10.0
      tunnel: 0.0.6
      uuid: 3.3.3
      xml2js: 0.4.19
    dev: false
    resolution:
      integrity: sha512-nSOPt6st0RtxclYBQV65qXZpvMDqiDQssktvB/SMTAJ5bIytSPtBmlttTTigO5qHvwQcfzzpQE0sMceK+dJ/IQ==
  /@azure/ms-rest-nodeauth/0.9.3:
    dependencies:
      '@azure/ms-rest-azure-env': 1.1.2
      '@azure/ms-rest-js': 1.8.13
      adal-node: 0.1.28
    dev: false
    resolution:
      integrity: sha512-aFHRw/IHhg3I9ZJW+Va4L+sCirFHMVIu6B7lFdL5mGLfG3xC5vDIdd957LRXFgy2OiKFRUC0QaKknd0YCsQIqA==
  /@azure/storage-blob/12.0.0-preview.3:
    dependencies:
      '@azure/abort-controller': 1.0.0-preview.2
      '@azure/core-http': 1.0.0-preview.3
      '@azure/core-paging': 1.0.0-preview.2
      events: 3.0.0
      tslib: 1.10.0
    dev: false
    resolution:
      integrity: sha512-vbxCCy1VZuuLHsEFgmQK9+dtyuUjKB2+/u+AiVfQPwp4X1K7t2JbpfOd6jFEIvng7qOFJCftLr65x0UwbY085A==
  /@babel/code-frame/7.5.5:
    dependencies:
      '@babel/highlight': 7.5.0
    dev: false
    resolution:
      integrity: sha512-27d4lZoomVyo51VegxI20xZPuSHusqbQag/ztrBC7wegWoQ1nLREPVSKSW8byhTlzTKyNE4ifaTA6lCp7JjpFw==
  /@babel/generator/7.5.5:
    dependencies:
      '@babel/types': 7.5.5
      jsesc: 2.5.2
      lodash: 4.17.15
      source-map: 0.5.7
      trim-right: 1.0.1
    dev: false
    resolution:
      integrity: sha512-ETI/4vyTSxTzGnU2c49XHv2zhExkv9JHLTwDAFz85kmcwuShvYG2H08FwgIguQf4JC75CBnXAUM5PqeF4fj0nQ==
  /@babel/helper-function-name/7.1.0:
    dependencies:
      '@babel/helper-get-function-arity': 7.0.0
      '@babel/template': 7.4.4
      '@babel/types': 7.5.5
    dev: false
    resolution:
      integrity: sha512-A95XEoCpb3TO+KZzJ4S/5uW5fNe26DjBGqf1o9ucyLyCmi1dXq/B3c8iaWTfBk3VvetUxl16e8tIrd5teOCfGw==
  /@babel/helper-get-function-arity/7.0.0:
    dependencies:
      '@babel/types': 7.5.5
    dev: false
    resolution:
      integrity: sha512-r2DbJeg4svYvt3HOS74U4eWKsUAMRH01Z1ds1zx8KNTPtpTL5JAsdFv8BNyOpVqdFhHkkRDIg5B4AsxmkjAlmQ==
  /@babel/helper-split-export-declaration/7.4.4:
    dependencies:
      '@babel/types': 7.5.5
    dev: false
    resolution:
      integrity: sha512-Ro/XkzLf3JFITkW6b+hNxzZ1n5OQ80NvIUdmHspih1XAhtN3vPTuUFT4eQnela+2MaZ5ulH+iyP513KJrxbN7Q==
  /@babel/highlight/7.5.0:
    dependencies:
      chalk: 2.4.2
      esutils: 2.0.3
      js-tokens: 4.0.0
    dev: false
    resolution:
      integrity: sha512-7dV4eu9gBxoM0dAnj/BCFDW9LFU0zvTrkq0ugM7pnHEgguOEeOz1so2ZghEdzviYzQEED0r4EAgpsBChKy1TRQ==
  /@babel/parser/7.5.5:
    dev: false
    engines:
      node: '>=6.0.0'
    hasBin: true
    resolution:
      integrity: sha512-E5BN68cqR7dhKan1SfqgPGhQ178bkVKpXTPEXnFJBrEt8/DKRZlybmy+IgYLTeN7tp1R5Ccmbm2rBk17sHYU3g==
  /@babel/template/7.4.4:
    dependencies:
      '@babel/code-frame': 7.5.5
      '@babel/parser': 7.5.5
      '@babel/types': 7.5.5
    dev: false
    resolution:
      integrity: sha512-CiGzLN9KgAvgZsnivND7rkA+AeJ9JB0ciPOD4U59GKbQP2iQl+olF1l76kJOupqidozfZ32ghwBEJDhnk9MEcw==
  /@babel/traverse/7.5.5:
    dependencies:
      '@babel/code-frame': 7.5.5
      '@babel/generator': 7.5.5
      '@babel/helper-function-name': 7.1.0
      '@babel/helper-split-export-declaration': 7.4.4
      '@babel/parser': 7.5.5
      '@babel/types': 7.5.5
      debug: 4.1.1
      globals: 11.12.0
      lodash: 4.17.15
    dev: false
    resolution:
      integrity: sha512-MqB0782whsfffYfSjH4TM+LMjrJnhCNEDMDIjeTpl+ASaUvxcjoiVCo/sM1GhS1pHOXYfWVCYneLjMckuUxDaQ==
  /@babel/types/7.5.5:
    dependencies:
      esutils: 2.0.3
      lodash: 4.17.15
      to-fast-properties: 2.0.0
    dev: false
    resolution:
<<<<<<< HEAD
      integrity: sha512-s63F9nJioLqOlW3UkyMd+BYhXt44YuaFm/VV0VwuteqjYwRrObkU7ra9pY4wAJR3oXi8hJrMcrcJdO/HH33vtw==
  /@microsoft/api-extractor-model/7.3.2:
    dependencies:
      '@microsoft/node-core-library': 3.14.0
      '@microsoft/tsdoc': 0.12.12
      '@types/node': 8.5.8
    dev: false
    resolution:
      integrity: sha512-2yNbQsQl5PI36l5WzHQshwjBHPe5IeIcmidWad0E+wjyaAxGMLx5pBp5AgXY2JG9S9VQjFmmGmqJJBXn8tzu+w==
  /@microsoft/api-extractor-model/7.3.4:
    dependencies:
      '@microsoft/node-core-library': 3.14.1
      '@microsoft/tsdoc': 0.12.14
      '@types/node': 8.5.8
    dev: false
    resolution:
      integrity: sha512-a9gXhWG7PWcUNpJRtxGZ/Vepq1ke5ES2B6NnBH0M3zT//vGYXymf7aOQepCHfmY4p1cJvvmJoJNGMwtoC0eF5A==
=======
      integrity: sha512-CqbcpTxMcpuQTMhjI37ZHVgjBkysg5icREQIEZ0eG1yCNwg3oy+5AaLiOKmjsCj6nqOsa6Hf0ObjRVwokb7srA==
  /@bahmutov/data-driven/1.0.0:
    dependencies:
      check-more-types: 2.24.0
      lazy-ass: 1.6.0
    dev: false
    engines:
      node: '>=6'
    resolution:
      integrity: sha512-YqW3hPS0RXriqjcCrLOTJj+LWe3c8JpwlL83k1ka1Q8U05ZjAKbGQZYeTzUd0NFEnnfPtsUiKGpFEBJG6kFuvg==
>>>>>>> bf6a1853
  /@microsoft/api-extractor-model/7.5.1:
    dependencies:
      '@microsoft/node-core-library': 3.15.1
      '@microsoft/tsdoc': 0.12.14
    dev: false
    resolution:
      integrity: sha512-qzgmJeoqpJqYDS1yj9YTPdd/+9OWGFwfzGFyr6kVarexomdPSltcoQYIS5JnrB/RFNeUgTNUlwn5mYdyp2Xv6A==
  /@microsoft/api-extractor-model/7.5.2:
    dependencies:
      '@microsoft/node-core-library': 3.16.0
      '@microsoft/tsdoc': 0.12.14
    dev: false
    resolution:
      integrity: sha512-wDXQ6IvrVg7tp3iqA+7f7yrSzjUPQ2kVNKsrxD5AqbGeohsJYePbmWvz6V8yxxO7ZuM9W7V5zLY6pYh4epq8Dg==
  /@microsoft/api-extractor/7.3.11:
    dependencies:
      '@microsoft/api-extractor-model': 7.3.4
      '@microsoft/node-core-library': 3.14.1
      '@microsoft/ts-command-line': 4.2.7
      '@microsoft/tsdoc': 0.12.14
      colors: 1.2.5
      lodash: 4.17.15
      resolve: 1.8.1
      source-map: 0.6.1
      typescript: 3.5.3
    dev: false
    hasBin: true
    resolution:
      integrity: sha512-i/hBovsbk1btBIQFWHHbAQdcXxL07+nYwF6wxDabtM+rJgySQ/flsjZJYXJV+ADlP0L3jyKdWZNF03M3zlQUlw==
  /@microsoft/api-extractor/7.3.8:
    dependencies:
      '@microsoft/api-extractor-model': 7.3.2
      '@microsoft/node-core-library': 3.14.0
      '@microsoft/ts-command-line': 4.2.7
      '@microsoft/tsdoc': 0.12.12
      colors: 1.2.5
      lodash: 4.17.15
      resolve: 1.8.1
      source-map: 0.6.1
      typescript: 3.5.3
    dev: false
    hasBin: true
    resolution:
      integrity: sha512-zw3HWmPW9vWWIoI3SPb2tuJ2suXVoF9ty37Mww+00I4gKLPPDooVad1kBiNtdjHXBj0QwYAOsGcfoBN9Qgt2bw==
  /@microsoft/api-extractor/7.5.0:
    dependencies:
      '@microsoft/api-extractor-model': 7.5.1
      '@microsoft/node-core-library': 3.15.1
      '@microsoft/ts-command-line': 4.3.2
      '@microsoft/tsdoc': 0.12.14
      colors: 1.2.5
      lodash: 4.17.15
      resolve: 1.8.1
      source-map: 0.6.1
      typescript: 3.5.3
    dev: false
    hasBin: true
    resolution:
      integrity: sha512-CxKNZFD9TRo/y8MQzlk4z/Z5jPCaQsDq7ON9baE544CKnmF4sNlmoS9ydkt0As3v6OYKjp50d2N4NAmZoOVXzg==
  /@microsoft/api-extractor/7.5.2:
    dependencies:
      '@microsoft/api-extractor-model': 7.5.2
      '@microsoft/node-core-library': 3.16.0
      '@microsoft/ts-command-line': 4.3.4
      '@microsoft/tsdoc': 0.12.14
      colors: 1.2.5
      lodash: 4.17.15
      resolve: 1.8.1
      source-map: 0.6.1
      typescript: 3.5.3
    dev: false
    hasBin: true
    resolution:
      integrity: sha512-IGMpxhiTaUsGGdrGqCwhwGbyJNMwrVe0wi3vYqFL0G93N+DO2uI89/JNGxaiGjgQ8nCem6u8hPd0NhOcGU6DcA==
  /@microsoft/node-core-library/3.14.0:
    dependencies:
      '@types/fs-extra': 5.0.4
      '@types/jju': 1.4.1
      '@types/node': 8.5.8
      '@types/z-schema': 3.16.31
      colors: 1.2.5
      fs-extra: 7.0.1
      jju: 1.4.0
      z-schema: 3.18.4
    dev: false
    resolution:
      integrity: sha512-+gbTXTRfvR40hTH+C3Vno/RJ51sU/RZAyHb2bo9af8GCdOgxCxCs+qp2KCXklbpuolmIPFfbCmdTwv90yH5tJw==
  /@microsoft/node-core-library/3.14.1:
    dependencies:
      '@types/fs-extra': 5.0.4
      '@types/jju': 1.4.1
      '@types/node': 8.5.8
      '@types/z-schema': 3.16.31
      colors: 1.2.5
      fs-extra: 7.0.1
      jju: 1.4.0
      z-schema: 3.18.4
    dev: false
    resolution:
      integrity: sha512-KVYef9kjK6lmGOOjYRctYFX3ymZ71xobweBftwP8hQS5JTBX+QqpAOvfiFQmlMgfJ7/TS7u3u3QjVzeztuz5cg==
  /@microsoft/node-core-library/3.15.1:
    dependencies:
      '@types/node': 8.10.54
      colors: 1.2.5
      fs-extra: 7.0.1
      jju: 1.4.0
      z-schema: 3.18.4
    dev: false
    resolution:
      integrity: sha512-fUrcgu+w40k2GW8fiOUFby7jaKAAuDKaTrQuFQ3j+0Pg3ANnJ2uKtVf3bgFiNu+uVKpwVtLo4CPS8TwFduJRow==
  /@microsoft/node-core-library/3.16.0:
    dependencies:
      '@types/node': 8.10.54
      colors: 1.2.5
      fs-extra: 7.0.1
      jju: 1.4.0
      z-schema: 3.18.4
    dev: false
    resolution:
      integrity: sha512-zjgOAmOhWgE5eX8ofmRagcomeIhs96GizRm7m9UfAuzhEmWtQSOE33/WpZzoyw41S/bjevHi7YbkY+R70mdjFg==
  /@microsoft/ts-command-line/4.2.7:
    dependencies:
      '@types/argparse': 1.0.33
      '@types/node': 8.5.8
      argparse: 1.0.10
      colors: 1.2.5
    dev: false
    resolution:
      integrity: sha512-PwUMIIDl8oWyl64Y5DW5FAuoRk4KWTBZdk4FEh366KEm5xYFBQhCeatHGURIj8nEYm0Xb2coCrXF77dGDlp/Qw==
  /@microsoft/ts-command-line/4.3.2:
    dependencies:
      '@types/argparse': 1.0.33
      argparse: 1.0.10
      colors: 1.2.5
    dev: false
    resolution:
      integrity: sha512-2QeyilabCe6IpBylPXuY6dCA1S9ym3Ii0zakXVPpyfjSj1NesnyuUeuh6e8kyIqzqJ+3LYjfPG63XzUBtwGqqw==
  /@microsoft/ts-command-line/4.3.4:
    dependencies:
      '@types/argparse': 1.0.33
      argparse: 1.0.10
      colors: 1.2.5
    dev: false
    resolution:
      integrity: sha512-PNqh7tACiOaM3znLX2EjECbabk0PfChEn6lMzrC62+xtV2Xr0N0dj1PtvDX125cxxF4FNcWoZqCODzJI/cB0GA==
  /@microsoft/tsdoc/0.12.12:
    dev: false
    resolution:
      integrity: sha512-5EzH1gHIonvvgA/xWRmVAJmRkTQj/yayUXyr66hFwNZiFE4j7lP8is9YQeXhwxGZEjO1PVMblAmFF0CyjNtPGw==
  /@microsoft/tsdoc/0.12.14:
    dev: false
    resolution:
      integrity: sha512-518yewjSga1jLdiLrcmpMFlaba5P+50b0TWNFUpC+SL9Yzf0kMi57qw+bMl+rQ08cGqH1vLx4eg9YFUbZXgZ0Q==
  /@opencensus/web-types/0.0.7:
    dev: false
    engines:
      node: '>=6.0'
    resolution:
      integrity: sha512-xB+w7ZDAu3YBzqH44rCmG9/RlrOmFuDPt/bpf17eJr8eZSrLt7nc7LnWdxM9Mmoj/YKMHpxRg28txu3TcpiL+g==
  /@sinonjs/commons/1.6.0:
    dependencies:
      type-detect: 4.0.8
    dev: false
    resolution:
      integrity: sha512-w4/WHG7C4WWFyE5geCieFJF6MZkbW4VAriol5KlmQXpAQdxvV0p26sqNZOW6Qyw6Y0l9K4g+cHvvczR2sEEpqg==
  /@sinonjs/formatio/3.2.1:
    dependencies:
      '@sinonjs/commons': 1.6.0
      '@sinonjs/samsam': 3.3.3
    dev: false
    resolution:
      integrity: sha512-tsHvOB24rvyvV2+zKMmPkZ7dXX6LSLKZ7aOtXY6Edklp0uRcgGpOsQTTGTcWViFyx4uhWc6GV8QdnALbIbIdeQ==
  /@sinonjs/formatio/3.2.2:
    dependencies:
      '@sinonjs/commons': 1.6.0
      '@sinonjs/samsam': 3.3.3
    dev: false
    resolution:
      integrity: sha512-B8SEsgd8gArBLMD6zpRw3juQ2FVSsmdd7qlevyDqzS9WTCtvF55/gAL+h6gue8ZvPYcdiPdvueM/qm//9XzyTQ==
  /@sinonjs/samsam/3.3.3:
    dependencies:
      '@sinonjs/commons': 1.6.0
      array-from: 2.1.1
      lodash: 4.17.15
    dev: false
    resolution:
      integrity: sha512-bKCMKZvWIjYD0BLGnNrxVuw4dkWCYsLqFOUWw8VgKF/+5Y+mE7LfHWPIYoDXowH+3a9LsWDMo0uAP8YDosPvHQ==
  /@sinonjs/text-encoding/0.7.1:
    dev: false
    resolution:
      integrity: sha512-+iTbntw2IZPb/anVDbypzfQa+ay64MW0Zo8aJ8gZPWMMK6/OubMVb6lUPMagqjOPnmtauXnFCACVl3O7ogjeqQ==
  /@types/anymatch/1.3.1:
    dev: false
    resolution:
      integrity: sha512-/+CRPXpBDpo2RK9C68N3b2cOvO0Cf5B9aPijHsoDQTHivnGSObdOF2BRQOYjojWTDy6nQvMjmqRXIxH55VjxxA==
  /@types/argparse/1.0.33:
    dev: false
    resolution:
      integrity: sha512-VQgHxyPMTj3hIlq9SY1mctqx+Jj8kpQfoLvDlVSDNOyuYs8JYfkuY3OW/4+dO657yPmNhHpePRx0/Tje5ImNVQ==
  /@types/async-lock/1.1.1:
    dev: false
    resolution:
      integrity: sha512-TU1X8jmAU2BjwKryBFV/GDezz7Ge0xu9ZuYC7dy6wKj4hnL0JcxeseCOr/G2JkGylff6hdUBrR+Ee5ApAQeU5g==
  /@types/bluebird/3.5.27:
    dev: false
    resolution:
      integrity: sha512-6BmYWSBea18+tSjjSC3QIyV93ZKAeNWGM7R6aYt1ryTZXrlHF+QLV0G2yV0viEGVyRkyQsWfMoJ0k/YghBX5sQ==
  /@types/body-parser/1.17.1:
    dependencies:
      '@types/connect': 3.4.32
      '@types/node': 8.10.52
    dev: false
    resolution:
      integrity: sha512-RoX2EZjMiFMjZh9lmYrwgoP9RTpAjSHiJxdp4oidAQVO02T7HER3xj9UKue5534ULWeqVEkujhWcyvUce+d68w==
  /@types/chai-as-promised/7.1.2:
    dependencies:
      '@types/chai': 4.2.0
    dev: false
    resolution:
      integrity: sha512-PO2gcfR3Oxa+u0QvECLe1xKXOqYTzCmWf0FhLhjREoW3fPAVamjihL7v1MOVLJLsnAMdLcjkfrs01yvDMwVK4Q==
  /@types/chai-string/1.4.2:
    dependencies:
      '@types/chai': 4.2.0
    dev: false
    resolution:
      integrity: sha512-ld/1hV5qcPRGuwlPdvRfvM3Ka/iofOk2pH4VkasK4b1JJP1LjNmWWn0LsISf6RRzyhVOvs93rb9tM09e+UuF8Q==
  /@types/chai/4.2.0:
    dev: false
    resolution:
      integrity: sha512-zw8UvoBEImn392tLjxoavuonblX/4Yb9ha4KBU10FirCfwgzhKO0dvyJSF9ByxV1xK1r2AgnAi/tvQaLgxQqxA==
  /@types/chai/4.2.1:
    dev: false
    resolution:
      integrity: sha512-LDKlQW/V8bQr5p9aoHye9p7x9faxq0GVeWAkn/Zgyyn848LIAzuR1sHQjGmUBFUpINuGWDG2NTM/ofA2aLMIew==
  /@types/chai/4.2.3:
    dev: false
    resolution:
      integrity: sha512-VRw2xEGbll3ZiTQ4J02/hUjNqZoue1bMhoo2dgM2LXjDdyaq4q80HgBDHwpI0/VKlo4Eg+BavyQMv/NYgTetzA==
  /@types/connect/3.4.32:
    dependencies:
      '@types/node': 8.10.52
    dev: false
    resolution:
      integrity: sha512-4r8qa0quOvh7lGD0pre62CAb1oni1OO6ecJLGCezTmhQ8Fz50Arx9RUszryR8KlgK6avuSXvviL6yWyViQABOg==
  /@types/debug/4.1.5:
    dev: false
    resolution:
      integrity: sha512-Q1y515GcOdTHgagaVFhHnIFQ38ygs/kmxdNpvpou+raI9UO3YZcHDngBSYKQklcKlvA7iuQlmIKbzvmxcOE9CQ==
  /@types/dotenv/6.1.1:
    dependencies:
      '@types/node': 8.10.52
    dev: false
    resolution:
      integrity: sha512-ftQl3DtBvqHl9L16tpqqzA4YzCSXZfi7g8cQceTz5rOlYtk/IZbFjAv3mLOQlNIgOaylCQWQoBdDQHPgEBJPHg==
  /@types/eslint-visitor-keys/1.0.0:
    dev: false
    resolution:
      integrity: sha512-OCutwjDZ4aFS6PB1UZ988C4YgwlBHJd6wCeQqaLdmadZ/7e+w79+hbMUFC1QXDNCmdyoRfAFdm0RypzwR+Qpag==
  /@types/estree/0.0.39:
    dev: false
    resolution:
      integrity: sha512-EYNwp3bU+98cpU4lAWYYL7Zz+2gryWH1qbdDTidVd6hkiR6weksdbMadyXKXNPEkQFhXM+hVO9ZygomHXp+AIw==
  /@types/events/3.0.0:
    dev: false
    resolution:
      integrity: sha512-EaObqwIvayI5a8dCzhFrjKzVwKLxjoG9T6Ppd5CEo07LRKfQ8Yokw54r5+Wq7FaBQ+yXRvQAYPrHwya1/UFt9g==
  /@types/execa/0.9.0:
    dependencies:
      '@types/node': 8.10.55
    dev: false
    resolution:
      integrity: sha512-mgfd93RhzjYBUHHV532turHC2j4l/qxsF/PbfDmprHDEUHmNZGlDn1CEsulGK3AfsPdhkWzZQT/S/k0UGhLGsA==
  /@types/express-serve-static-core/4.16.9:
    dependencies:
      '@types/node': 8.10.52
      '@types/range-parser': 1.2.3
    dev: false
    resolution:
      integrity: sha512-GqpaVWR0DM8FnRUJYKlWgyARoBUAVfRIeVDZQKOttLFp5SmhhF9YFIYeTPwMd/AXfxlP7xVO2dj1fGu0Q+krKQ==
  /@types/express/4.17.1:
    dependencies:
      '@types/body-parser': 1.17.1
      '@types/express-serve-static-core': 4.16.9
      '@types/serve-static': 1.13.3
    dev: false
    resolution:
      integrity: sha512-VfH/XCP0QbQk5B5puLqTLEeFgR8lfCJHZJKkInZ9mkYd+u8byX0kztXEQxEk4wZXJs8HI+7km2ALXjn4YKcX9w==
  /@types/fast-json-stable-stringify/2.0.0:
    dev: false
    resolution:
      integrity: sha512-mky/O83TXmGY39P1H9YbUpjV6l6voRYlufqfFCvel8l1phuy8HRjdWc1rrPuN53ITBJlbyMSV6z3niOySO5pgQ==
  /@types/fetch-mock/7.3.1:
    dev: false
    resolution:
      integrity: sha512-2U4vZWHNbsbK7TRmizgr/pbKe0FKopcxu+hNDtIBDiM1wvrKRItybaYj7VQ6w/hZJStU/JxRiNi5ww4YDEvKbA==
  /@types/fs-extra/5.0.4:
    dependencies:
      '@types/node': 8.10.53
    dev: false
    resolution:
      integrity: sha512-DsknoBvD8s+RFfSGjmERJ7ZOP1HI0UZRA3FSI+Zakhrc/Gy26YQsLI+m5V5DHxroHRJqCDLKJp7Hixn8zyaF7g==
  /@types/fs-extra/8.0.0:
    dependencies:
      '@types/node': 8.10.52
    dev: false
    resolution:
      integrity: sha512-bCtL5v9zdbQW86yexOlXWTEGvLNqWxMFyi7gQA7Gcthbezr2cPSOb8SkESVKA937QD5cIwOFLDFt0MQoXOEr9Q==
  /@types/fs-extra/8.0.1:
    dependencies:
      '@types/node': 8.10.56
    dev: false
    resolution:
      integrity: sha512-J00cVDALmi/hJOYsunyT52Hva5TnJeKP5yd1r+mH/ZU0mbYZflR0Z5kw5kITtKTRYMhm1JMClOFYdHnQszEvqw==
  /@types/glob/7.1.1:
    dependencies:
      '@types/events': 3.0.0
      '@types/minimatch': 3.0.3
      '@types/node': 8.10.52
    dev: false
    resolution:
      integrity: sha512-1Bh06cbWJUHMC97acuD6UMG29nMt0Aqz1vF3guLfG+kHHJhy3AyohZFFxYk2f7Q1SQIrNwvncxAE0N/9s70F2w==
  /@types/is-buffer/2.0.0:
    dependencies:
      '@types/node': 8.10.52
    dev: false
    resolution:
      integrity: sha512-0f7N/e3BAz32qDYvgB4d2cqv1DqUwvGxHkXsrucICn8la1Vb6Yl6Eg8mPScGwUiqHJeE7diXlzaK+QMA9m4Gxw==
  /@types/jju/1.4.1:
    dev: false
    resolution:
      integrity: sha512-LFt+YA7Lv2IZROMwokZKiPNORAV5N3huMs3IKnzlE430HWhWYZ8b+78HiwJXJJP1V2IEjinyJURuRJfGoaFSIA==
  /@types/json-schema/7.0.3:
    dev: false
    resolution:
      integrity: sha512-Il2DtDVRGDcqjDtE+rF8iqg1CArehSK84HZJCT7AMITlyXRBpuPhqGLDQMowraqqu1coEaimg4ZOqggt6L6L+A==
  /@types/json5/0.0.29:
    dev: false
    optional: true
    resolution:
      integrity: sha1-7ihweulOEdK4J7y+UnC86n8+ce4=
  /@types/jssha/2.0.0:
    dev: false
    resolution:
      integrity: sha512-oBnY3csYnXfqZXDRBJwP1nDDJCW/+VMJ88UHT4DCy0deSXpJIQvMCwYlnmdW4M+u7PiSfQc44LmiFcUbJ8hLEw==
  /@types/jws/3.2.0:
    dependencies:
      '@types/node': 8.10.52
    dev: false
    resolution:
      integrity: sha512-2s6isKtNTfbfeP/VtvdB9JXE1LkFXndO2AjQ2f+nvTqwL8bxK1s9qxmymwklCpNthJG16dwvpsBjKE14Yc/pbA==
  /@types/karma/3.0.3:
    dependencies:
      '@types/bluebird': 3.5.27
      '@types/node': 8.10.52
      log4js: 3.0.6
    dev: false
    resolution:
      integrity: sha512-mkJejrAacgignkBce2+qD9S4VncjEfAT0Dion0fRcqpav3Sd2KiLTHODZOXRP3S8b0ZY5sXr9meDB3P8MSH8Cg==
  /@types/long/4.0.0:
    dev: false
    resolution:
      integrity: sha512-1w52Nyx4Gq47uuu0EVcsHBxZFJgurQ+rTKS3qMHxR1GY2T8c2AJYd6vZoZ9q1rupaDjU0yT+Jc2XTyXkjeMA+Q==
  /@types/memory-fs/0.3.2:
    dependencies:
      '@types/node': 8.10.52
    dev: false
    resolution:
      integrity: sha512-j5AcZo7dbMxHoOimcHEIh0JZe5e1b8q8AqGSpZJrYc7xOgCIP79cIjTdx5jSDLtySnQDwkDTqwlC7Xw7uXw7qg==
  /@types/mime/2.0.1:
    dev: false
    resolution:
      integrity: sha512-FwI9gX75FgVBJ7ywgnq/P7tw+/o1GUbtP0KzbtusLigAOgIgNISRK0ZPl4qertvXSIE8YbsVJueQ90cDt9YYyw==
  /@types/minimatch/3.0.3:
    dev: false
    resolution:
      integrity: sha512-tHq6qdbT9U1IRSGf14CL0pUlULksvY9OZ+5eEgl1N7t+OA3tGvNpxJCzuKQlsNgCVwbAs670L1vcVQi8j9HjnA==
  /@types/mocha/5.2.7:
    dev: false
    resolution:
      integrity: sha512-NYrtPht0wGzhwe9+/idPaBB+TqkY9AhTvOLMkThm0IoEfLaiVQZwBwyJ5puCkO3AUCWrmcoePjp2mbFocKy4SQ==
  /@types/nise/1.4.0:
    dev: false
    resolution:
      integrity: sha512-DPxmjiDwubsNmguG5X4fEJ+XCyzWM3GXWsqQlvUcjJKa91IOoJUy51meDr0GkzK64qqNcq85ymLlyjoct9tInw==
  /@types/nock/10.0.3:
    dependencies:
      '@types/node': 8.10.52
    dev: false
    resolution:
      integrity: sha512-OthuN+2FuzfZO3yONJ/QVjKmLEuRagS9TV9lEId+WHL9KhftYG+/2z+pxlr0UgVVXSpVD8woie/3fzQn8ft/Ow==
  /@types/node-fetch/2.5.0:
    dependencies:
      '@types/node': 8.10.52
    dev: false
    resolution:
      integrity: sha512-TLFRywthBgL68auWj+ziWu+vnmmcHCDFC/sqCOQf1xTz4hRq8cu79z8CtHU9lncExGBsB8fXA4TiLDLt6xvMzw==
  /@types/node-fetch/2.5.1:
    dependencies:
      '@types/node': 8.10.54
    dev: false
    resolution:
      integrity: sha512-nYsC20tHanaNa4coFvCDcuIvtdvu8YkQz0XQOoBHL1X1y1QxeNe73dg1PaLGqsJNWiVwK0bjn5Jf+ZQpE6acJg==
  /@types/node-fetch/2.5.2:
    dependencies:
      '@types/node': 8.10.54
    dev: false
    resolution:
      integrity: sha512-djYYKmdNRSBtL1x4CiE9UJb9yZhwtI1VC+UxZD0psNznrUj80ywsxKlEGAE+QL1qvLjPbfb24VosjkYM6W4RSQ==
  /@types/node/12.7.2:
    dev: false
    resolution:
      integrity: sha512-dyYO+f6ihZEtNPDcWNR1fkoTDf3zAK3lAABDze3mz6POyIercH0lEUawUFXlG8xaQZmm1yEBON/4TsYv/laDYg==
  /@types/node/12.7.4:
    dev: false
    resolution:
      integrity: sha512-W0+n1Y+gK/8G2P/piTkBBN38Qc5Q1ZSO6B5H3QmPCUewaiXOo2GCAWZ4ElZCcNhjJuBSUSLGFUJnmlCn5+nxOQ==
  /@types/node/8.10.52:
    dev: false
    resolution:
      integrity: sha512-2RbW7WXeLex6RI+kQSxq6Ym0GiVcODeQ4Km7MnnTX5BHdOGQnqVa+s6AUmAW+OFYAJ8wv9QxvNZXm7/kBdGTVw==
  /@types/node/8.10.53:
    dev: false
    resolution:
      integrity: sha512-aOmXdv1a1/vYUn1OT1CED8ftbkmmYbKhKGSyMDeJiidLvKRKvZUQOdXwG/wcNY7T1Qb0XTlVdiYjIq00U7pLrQ==
  /@types/node/8.10.54:
    dev: false
    resolution:
      integrity: sha512-kaYyLYf6ICn6/isAyD4K1MyWWd5Q3JgH6bnMN089LUx88+s4W8GvK9Q6JMBVu5vsFFp7pMdSxdKmlBXwH/VFRg==
  /@types/node/8.10.55:
    dev: false
    resolution:
      integrity: sha512-iZeh1EgupfmAAOASk580R1SL5lWF3CsBVgVH0395qyNF8fhO16xy1UwAav2PdGxIIsYRn7RzJgMGjdsvam6YYg==
  /@types/node/8.10.56:
    dev: false
    resolution:
      integrity: sha512-5yWs9hy3UWdandOgvmmPCNJ3jI5/o8syatQWOmiAO/9/PptOQ+0O2ANKHltFhE4MGCt/QiVkoxQFUbeha9Yf4w==
  /@types/node/8.5.8:
    dev: false
    resolution:
      integrity: sha512-8KmlRxwbKZfjUHFIt3q8TF5S2B+/E5BaAoo/3mgc5h6FJzqxXkCK/VMetO+IRDtwtU6HUvovHMBn+XRj7SV9Qg==
  /@types/priorityqueuejs/1.0.1:
    dev: false
    resolution:
      integrity: sha1-bqrDJHpMXO/JRILl2Hw3MLNfUFM=
  /@types/qs/6.5.3:
    dev: false
    resolution:
      integrity: sha512-Jugo5V/1bS0fRhy2z8+cUAHEyWOATaz4rbyLVvcFs7+dXp5HfwpEwzF1Q11bB10ApUqHf+yTauxI0UXQDwGrbA==
  /@types/query-string/6.2.0:
    dev: false
    resolution:
      integrity: sha512-dnYqKg7eZ+t7ZhCuBtwLxjqON8yXr27hiu3zXfPqxfJSbWUZNwwISE0BJUxghlcKsk4lZSp7bdFSJBJVNWBfmA==
  /@types/range-parser/1.2.3:
    dev: false
    resolution:
      integrity: sha512-ewFXqrQHlFsgc09MK5jP5iR7vumV/BYayNC6PgJO2LPe8vrnNFyjQjSppfEngITi0qvfKtzFvgKymGheFM9UOA==
  /@types/resolve/0.0.8:
    dependencies:
      '@types/node': 8.10.52
    dev: false
    resolution:
      integrity: sha512-auApPaJf3NPfe18hSoJkp8EbZzer2ISk7o8mCC3M9he/a04+gbMF97NkpD2S8riMGvm4BMRI59/SZQSaLTKpsQ==
  /@types/semaphore/1.1.0:
    dev: false
    resolution:
      integrity: sha512-YD+lyrPhrsJdSOaxmA9K1lzsCoN0J29IsQGMKd67SbkPDXxJPdwdqpok1sytD19NEozUaFpjIsKOWnJDOYO/GA==
  /@types/semver/5.5.0:
    dev: false
    resolution:
      integrity: sha512-41qEJgBH/TWgo5NFSvBCJ1qkoi3Q6ONSF2avrHq1LVEZfYpdHmj0y9SuTK+u9ZhG1sYQKBL1AWXKyLWP4RaUoQ==
  /@types/serve-static/1.13.3:
    dependencies:
      '@types/express-serve-static-core': 4.16.9
      '@types/mime': 2.0.1
    dev: false
    resolution:
      integrity: sha512-oprSwp094zOglVrXdlo/4bAHtKTAxX6VT8FOZlBKrmyLbNvE1zxZyJ6yikMVtHIvwP45+ZQGJn+FdXGKTozq0g==
  /@types/sinon/7.0.13:
    dev: false
    resolution:
      integrity: sha512-d7c/C/+H/knZ3L8/cxhicHUiTDxdgap0b/aNJfsmLwFu/iOP17mdgbQsbHA3SJmrzsjD0l3UEE5SN4xxuz5ung==
  /@types/source-list-map/0.1.2:
    dev: false
    resolution:
      integrity: sha512-K5K+yml8LTo9bWJI/rECfIPrGgxdpeNbj+d53lwN4QjW1MCwlkhUms+gtdzigTeUyBr09+u8BwOIY3MXvHdcsA==
  /@types/tapable/1.0.4:
    dev: false
    resolution:
      integrity: sha512-78AdXtlhpCHT0K3EytMpn4JNxaf5tbqbLcbIRoQIHzpTIyjpxLQKRoxU55ujBXAtg3Nl2h/XWvfDa9dsMOd0pQ==
  /@types/tough-cookie/2.3.5:
    dev: false
    resolution:
      integrity: sha512-SCcK7mvGi3+ZNz833RRjFIxrn4gI1PPR3NtuIS+6vMkvmsGjosqTJwRt5bAEFLRz+wtJMWv8+uOnZf2hi2QXTg==
  /@types/tunnel/0.0.0:
    dependencies:
      '@types/node': 8.10.52
    dev: false
    resolution:
      integrity: sha512-FGDp0iBRiBdPjOgjJmn1NH0KDLN+Z8fRmo+9J7XGBhubq1DPrGrbmG4UTlGzrpbCpesMqD0sWkzi27EYkOMHyg==
  /@types/tunnel/0.0.1:
    dependencies:
      '@types/node': 8.10.52
    dev: false
    resolution:
      integrity: sha512-AOqu6bQu5MSWwYvehMXLukFHnupHrpZ8nvgae5Ggie9UwzDR1CCwoXgSSWNZJuyOlCdfdsWMA5F2LlmvyoTv8A==
  /@types/uglify-js/3.0.4:
    dependencies:
      source-map: 0.6.1
    dev: false
    resolution:
      integrity: sha512-SudIN9TRJ+v8g5pTG8RRCqfqTMNqgWCKKd3vtynhGzkIIjxaicNAMuY5TRadJ6tzDu3Dotf3ngaMILtmOdmWEQ==
  /@types/underscore/1.9.2:
    dev: false
    resolution:
      integrity: sha512-KgOKTAD+9X+qvZnB5S1+onqKc4E+PZ+T6CM/NA5ohRPLHJXb+yCJMVf8pWOnvuBuKFNUAJW8N97IA6lba6mZGg==
  /@types/uuid/3.4.5:
    dependencies:
      '@types/node': 8.10.52
    dev: false
    resolution:
      integrity: sha512-MNL15wC3EKyw1VLF+RoVO4hJJdk9t/Hlv3rt1OL65Qvuadm4BYo6g9ZJQqoq7X8NBFSsQXgAujWciovh2lpVjA==
  /@types/webpack-dev-middleware/2.0.3:
    dependencies:
      '@types/connect': 3.4.32
      '@types/memory-fs': 0.3.2
      '@types/webpack': 4.39.0
      loglevel: 1.6.3
    dev: false
    resolution:
      integrity: sha512-DzNJJ6ah/6t1n8sfAgQyEbZ/OMmFcF9j9P3aesnm7G6/iBFR/qiGin8K89J0RmaWIBzhTMdDg3I5PmKmSv7N9w==
  /@types/webpack-sources/0.1.5:
    dependencies:
      '@types/node': 8.10.52
      '@types/source-list-map': 0.1.2
      source-map: 0.6.1
    dev: false
    resolution:
      integrity: sha512-zfvjpp7jiafSmrzJ2/i3LqOyTYTuJ7u1KOXlKgDlvsj9Rr0x7ZiYu5lZbXwobL7lmsRNtPXlBfmaUD8eU2Hu8w==
  /@types/webpack/4.39.0:
    dependencies:
      '@types/anymatch': 1.3.1
      '@types/node': 8.10.52
      '@types/tapable': 1.0.4
      '@types/uglify-js': 3.0.4
      '@types/webpack-sources': 0.1.5
      source-map: 0.6.1
    dev: false
    resolution:
      integrity: sha512-8gUiAl6RBI4IoCJVQ9AChp4k2Tcd4ocNei2S83goHKCj8WesBtlqp9/wPd29dArHIGMdHxICwBi8YMm8PD6PEg==
  /@types/ws/6.0.3:
    dependencies:
      '@types/node': 8.10.52
    dev: false
    resolution:
      integrity: sha512-yBTM0P05Tx9iXGq00BbJPo37ox68R5vaGTXivs6RGh/BQ6QP5zqZDGWdAO6JbRE/iR1l80xeGAwCQS2nMV9S/w==
  /@types/xml2js/0.4.4:
    dependencies:
      '@types/node': 8.10.52
    dev: false
    resolution:
      integrity: sha512-O6Xgai01b9PB3IGA0lRIp1Ex3JBcxGDhdO0n3NIIpCyDOAjxcIGQFmkvgJpP8anTrthxOUQjBfLdRRi0Zn/TXA==
  /@types/yargs-parser/13.0.0:
    dev: false
    resolution:
      integrity: sha512-wBlsw+8n21e6eTd4yVv8YD/E3xq0O6nNnJIquutAsFGE7EyMKz7W6RNT6BRu1SmdgmlCZ9tb0X+j+D6HGr8pZw==
  /@types/yargs/13.0.2:
    dependencies:
      '@types/yargs-parser': 13.0.0
    dev: false
    resolution:
      integrity: sha512-lwwgizwk/bIIU+3ELORkyuOgDjCh7zuWDFqRtPPhhVgq9N1F7CvLNKg1TX4f2duwtKQ0p044Au9r1PLIXHrIzQ==
  /@types/z-schema/3.16.31:
    dev: false
    resolution:
      integrity: sha1-LrHQCl5Ow/pYx2r94S4YK2bcXBw=
  /@typescript-eslint/eslint-plugin-tslint/2.3.0_b840da7ae58bd563f8e3899e03f6a2da:
    dependencies:
      '@typescript-eslint/experimental-utils': 2.3.0_eslint@6.2.1
      eslint: 6.2.1
      lodash.memoize: 4.1.2
      tslint: 5.20.0_typescript@3.5.3
      typescript: 3.5.3
    dev: false
    engines:
      node: ^8.10.0 || ^10.13.0 || >=11.10.1
    peerDependencies:
      eslint: ^5.0.0 || ^6.0.0
      tslint: ^5.0.0
      typescript: '*'
    resolution:
      integrity: sha512-dhkJtS40dkjPcYlTMNWRMsjz6zOTeT8ZTyNeNZqibc3HfD51LoPj6oYVWrngc4aVCzw/FabEZVu+gRKg+lvlDg==
  /@typescript-eslint/eslint-plugin/2.0.0_3cafee28902d96627d4743e014bc28ff:
    dependencies:
      '@typescript-eslint/experimental-utils': 2.0.0_eslint@6.2.1
      '@typescript-eslint/parser': 2.0.0_eslint@6.2.1
      eslint: 6.2.1
      eslint-utils: 1.4.2
      functional-red-black-tree: 1.0.1
      regexpp: 2.0.1
      tsutils: 3.17.1_typescript@3.5.3
    dev: false
    engines:
      node: ^8.10.0 || ^10.13.0 || >=11.10.1
    peerDependencies:
      '@typescript-eslint/parser': ^2.0.0-alpha.0
      eslint: ^5.0.0 || ^6.0.0
      typescript: '*'
    resolution:
      integrity: sha512-Mo45nxTTELODdl7CgpZKJISvLb+Fu64OOO2ZFc2x8sYSnUpFrBUW3H+H/ZGYmEkfnL6VkdtOSxgdt+Av79j0sA==
  /@typescript-eslint/eslint-plugin/2.1.0_3a8cea979a77aa77c321dad4153067ce:
    dependencies:
      '@typescript-eslint/experimental-utils': 2.1.0_eslint@6.3.0
      '@typescript-eslint/parser': 2.1.0_eslint@6.3.0
      eslint: 6.3.0
      eslint-utils: 1.4.2
      functional-red-black-tree: 1.0.1
      regexpp: 2.0.1
      tsutils: 3.17.1_typescript@3.6.2
    dev: false
    engines:
      node: ^8.10.0 || ^10.13.0 || >=11.10.1
    peerDependencies:
      '@typescript-eslint/parser': ^2.0.0
      eslint: ^5.0.0 || ^6.0.0
      typescript: '*'
    resolution:
      integrity: sha512-3i/dLPwxaVfCsaLu3HkB8CAA1Uw3McAegrTs+VBJ0BrGRKW7nUwSqRfHfCS7sw7zSbf62q3v0v6pOS8MyaYItg==
  /@typescript-eslint/eslint-plugin/2.3.3_ac2af3c58153fd08c91227fd925d839a:
    dependencies:
      '@typescript-eslint/experimental-utils': 2.3.3_eslint@6.5.1
      '@typescript-eslint/parser': 2.3.3_eslint@6.5.1
      eslint: 6.5.1
      eslint-utils: 1.4.2
      functional-red-black-tree: 1.0.1
      regexpp: 2.0.1
      tsutils: 3.17.1_typescript@3.6.4
    dev: false
    engines:
      node: ^8.10.0 || ^10.13.0 || >=11.10.1
    peerDependencies:
      '@typescript-eslint/parser': ^2.0.0
      eslint: ^5.0.0 || ^6.0.0
      typescript: '*'
    resolution:
      integrity: sha512-12cCbwu5PbQudkq2xCIS/QhB7hCMrsNPXK+vJtqy/zFqtzVkPRGy12O5Yy0gUK086f3VHV/P4a4R4CjMW853pA==
  /@typescript-eslint/eslint-plugin/2.4.0_4828c2c2dec21a69cf7db8f78e46e2d1:
    dependencies:
      '@typescript-eslint/experimental-utils': 2.4.0_eslint@6.5.1
      '@typescript-eslint/parser': 2.4.0_eslint@6.5.1
      eslint: 6.5.1
      eslint-utils: 1.4.2
      functional-red-black-tree: 1.0.1
      regexpp: 2.0.1
      tsutils: 3.17.1_typescript@3.6.4
    dev: false
    engines:
      node: ^8.10.0 || ^10.13.0 || >=11.10.1
    peerDependencies:
      '@typescript-eslint/parser': ^2.0.0
      eslint: ^5.0.0 || ^6.0.0
      typescript: '*'
    resolution:
      integrity: sha512-se/YCk7PUoyMwSm/u3Ii9E+BgDUc736uw/lXCDpXEqRgPGsoBTtS8Mntue/vZX8EGyzGplYuePBuVyhZDM9EpQ==
  /@typescript-eslint/eslint-plugin/2.5.0_0889f7972d3c13f808589e80f38ca335:
    dependencies:
      '@typescript-eslint/experimental-utils': 2.5.0_eslint@6.6.0
      '@typescript-eslint/parser': 2.5.0_eslint@6.6.0
      eslint: 6.6.0
      eslint-utils: 1.4.3
      functional-red-black-tree: 1.0.1
      regexpp: 2.0.1
      tsutils: 3.17.1_typescript@3.6.4
    dev: false
    engines:
      node: ^8.10.0 || ^10.13.0 || >=11.10.1
    peerDependencies:
      '@typescript-eslint/parser': ^2.0.0
      eslint: ^5.0.0 || ^6.0.0
      typescript: '*'
    peerDependenciesMeta:
      typescript:
        optional: true
    resolution:
      integrity: sha512-ddrJZxp5ns1Lh5ofZQYk3P8RyvKfyz/VcRR4ZiJLHO/ljnQAO8YvTfj268+WJOOadn99mvDiqJA65+HAKoeSPA==
  /@typescript-eslint/eslint-plugin/2.5.0_9532ddc6a515f233700227c4e2ab0e1c:
    dependencies:
      '@typescript-eslint/experimental-utils': 2.5.0_eslint@6.5.1
      '@typescript-eslint/parser': 2.5.0_eslint@6.5.1
      eslint: 6.5.1
      eslint-utils: 1.4.3
      functional-red-black-tree: 1.0.1
      regexpp: 2.0.1
      tsutils: 3.17.1_typescript@3.6.4
      typescript: 3.6.4
    dev: false
    engines:
      node: ^8.10.0 || ^10.13.0 || >=11.10.1
    peerDependencies:
      '@typescript-eslint/parser': ^2.0.0
      eslint: ^5.0.0 || ^6.0.0
      typescript: '*'
    peerDependenciesMeta:
      typescript:
        optional: true
    resolution:
      integrity: sha512-ddrJZxp5ns1Lh5ofZQYk3P8RyvKfyz/VcRR4ZiJLHO/ljnQAO8YvTfj268+WJOOadn99mvDiqJA65+HAKoeSPA==
  /@typescript-eslint/experimental-utils/2.0.0_eslint@6.2.1:
    dependencies:
      '@types/json-schema': 7.0.3
      '@typescript-eslint/typescript-estree': 2.0.0
      eslint: 6.2.1
      eslint-scope: 4.0.3
    dev: false
    engines:
      node: ^8.10.0 || ^10.13.0 || >=11.10.1
    peerDependencies:
      eslint: '*'
    resolution:
      integrity: sha512-XGJG6GNBXIEx/mN4eTRypN/EUmsd0VhVGQ1AG+WTgdvjHl0G8vHhVBHrd/5oI6RRYBRnedNymSYWW1HAdivtmg==
  /@typescript-eslint/experimental-utils/2.1.0_eslint@6.3.0:
    dependencies:
      '@types/json-schema': 7.0.3
      '@typescript-eslint/typescript-estree': 2.1.0
      eslint: 6.3.0
      eslint-scope: 4.0.3
    dev: false
    engines:
      node: ^8.10.0 || ^10.13.0 || >=11.10.1
    peerDependencies:
      eslint: '*'
    resolution:
      integrity: sha512-ZJGLYXa4nxjNzomaEk1qts38B/vludg2LOM7dRc7SppEKsMPTS1swaTKS/pom+x4d/luJGoG00BDIss7PR1NQA==
  /@typescript-eslint/experimental-utils/2.3.0_eslint@6.2.1:
    dependencies:
      '@types/json-schema': 7.0.3
      '@typescript-eslint/typescript-estree': 2.3.0
      eslint: 6.2.1
      eslint-scope: 5.0.0
    dev: false
    engines:
      node: ^8.10.0 || ^10.13.0 || >=11.10.1
    peerDependencies:
      eslint: '*'
    resolution:
      integrity: sha512-ry+fgd0Hh33LyzS30bIhX/a1HJpvtnecjQjWxxsZTavrRa1ymdmX7tz+7lPrPAxB018jnNzwNtog6s3OhxPTAg==
  /@typescript-eslint/experimental-utils/2.3.3_eslint@6.5.1:
    dependencies:
      '@types/json-schema': 7.0.3
      '@typescript-eslint/typescript-estree': 2.3.3
      eslint: 6.5.1
      eslint-scope: 5.0.0
    dev: false
    engines:
      node: ^8.10.0 || ^10.13.0 || >=11.10.1
    peerDependencies:
      eslint: '*'
    resolution:
      integrity: sha512-MQ4jKPMTU1ty4TigJCRKFPye2qyQdH8jzIIkceaHgecKFmkNS1hXPqKiZ+mOehkz6+HcN5Nuvwm+frmWZR9tdg==
  /@typescript-eslint/experimental-utils/2.4.0_eslint@6.5.1:
    dependencies:
      '@types/json-schema': 7.0.3
      '@typescript-eslint/typescript-estree': 2.4.0
      eslint: 6.5.1
      eslint-scope: 5.0.0
    dev: false
    engines:
      node: ^8.10.0 || ^10.13.0 || >=11.10.1
    peerDependencies:
      eslint: '*'
    resolution:
      integrity: sha512-2cvhNaJoWavgTtnC7e1jUSPZQ7e4U2X9Yoy5sQmkS7lTESuyuZrlRcaoNuFfYEd6hgrmMU7+QoSp8Ad+kT1nfA==
  /@typescript-eslint/experimental-utils/2.5.0_eslint@6.5.1:
    dependencies:
      '@types/json-schema': 7.0.3
      '@typescript-eslint/typescript-estree': 2.5.0
      eslint: 6.5.1
      eslint-scope: 5.0.0
    dev: false
    engines:
      node: ^8.10.0 || ^10.13.0 || >=11.10.1
    peerDependencies:
      eslint: '*'
    resolution:
      integrity: sha512-UgcQGE0GKJVChyRuN1CWqDW8Pnu7+mVst0aWrhiyuUD1J9c+h8woBdT4XddCvhcXDodTDVIfE3DzGHVjp7tUeQ==
  /@typescript-eslint/experimental-utils/2.5.0_eslint@6.6.0:
    dependencies:
      '@types/json-schema': 7.0.3
      '@typescript-eslint/typescript-estree': 2.5.0
      eslint: 6.6.0
      eslint-scope: 5.0.0
    dev: false
    engines:
      node: ^8.10.0 || ^10.13.0 || >=11.10.1
    peerDependencies:
      eslint: '*'
    resolution:
      integrity: sha512-UgcQGE0GKJVChyRuN1CWqDW8Pnu7+mVst0aWrhiyuUD1J9c+h8woBdT4XddCvhcXDodTDVIfE3DzGHVjp7tUeQ==
  /@typescript-eslint/parser/2.0.0_eslint@6.2.1:
    dependencies:
      '@types/eslint-visitor-keys': 1.0.0
      '@typescript-eslint/experimental-utils': 2.0.0_eslint@6.2.1
      '@typescript-eslint/typescript-estree': 2.0.0
      eslint: 6.2.1
      eslint-visitor-keys: 1.1.0
    dev: false
    engines:
      node: ^8.10.0 || ^10.13.0 || >=11.10.1
    peerDependencies:
      eslint: ^5.0.0 || ^6.0.0
    resolution:
      integrity: sha512-ibyMBMr0383ZKserIsp67+WnNVoM402HKkxqXGlxEZsXtnGGurbnY90pBO3e0nBUM7chEEOcxUhgw9aPq7fEBA==
  /@typescript-eslint/parser/2.1.0_eslint@6.3.0:
    dependencies:
      '@types/eslint-visitor-keys': 1.0.0
      '@typescript-eslint/experimental-utils': 2.1.0_eslint@6.3.0
      '@typescript-eslint/typescript-estree': 2.1.0
      eslint: 6.3.0
      eslint-visitor-keys: 1.1.0
    dev: false
    engines:
      node: ^8.10.0 || ^10.13.0 || >=11.10.1
    peerDependencies:
      eslint: ^5.0.0 || ^6.0.0
    resolution:
      integrity: sha512-0+hzirRJoqE1T4lSSvCfKD+kWjIpDWfbGBiisK5CENcr+22pPkHB2sfV1giON+UxHV4A08SSrQonZk7X2zIQdw==
  /@typescript-eslint/parser/2.3.3_eslint@6.5.1:
    dependencies:
      '@types/eslint-visitor-keys': 1.0.0
      '@typescript-eslint/experimental-utils': 2.3.3_eslint@6.5.1
      '@typescript-eslint/typescript-estree': 2.3.3
      eslint: 6.5.1
      eslint-visitor-keys: 1.1.0
    dev: false
    engines:
      node: ^8.10.0 || ^10.13.0 || >=11.10.1
    peerDependencies:
      eslint: ^5.0.0 || ^6.0.0
    resolution:
      integrity: sha512-+cV53HuYFeeyrNW8x/rgPmbVrzzp/rpRmwbJnNtwn4K8mroL1BdjxwQh7X9cUHp9rm4BBiEWmD3cSBjKG7d5mw==
  /@typescript-eslint/parser/2.4.0_eslint@6.5.1:
    dependencies:
      '@types/eslint-visitor-keys': 1.0.0
      '@typescript-eslint/experimental-utils': 2.4.0_eslint@6.5.1
      '@typescript-eslint/typescript-estree': 2.4.0
      eslint: 6.5.1
      eslint-visitor-keys: 1.1.0
    dev: false
    engines:
      node: ^8.10.0 || ^10.13.0 || >=11.10.1
    peerDependencies:
      eslint: ^5.0.0 || ^6.0.0
    resolution:
      integrity: sha512-IouAKi/grJ4MFrwdXIJ1GHAwbPWYgkT3b/x8Q49F378c9nwgxVkO76e0rZeUVpwHMaUuoKG2sUeK0XGkwdlwkw==
  /@typescript-eslint/parser/2.5.0_eslint@6.5.1:
    dependencies:
      '@types/eslint-visitor-keys': 1.0.0
      '@typescript-eslint/experimental-utils': 2.5.0_eslint@6.5.1
      '@typescript-eslint/typescript-estree': 2.5.0
      eslint: 6.5.1
      eslint-visitor-keys: 1.1.0
    dev: false
    engines:
      node: ^8.10.0 || ^10.13.0 || >=11.10.1
    peerDependencies:
      eslint: ^5.0.0 || ^6.0.0
    resolution:
      integrity: sha512-9UBMiAwIDWSl79UyogaBdj3hidzv6exjKUx60OuZuFnJf56tq/UMpdPcX09YmGqE8f4AnAueYtBxV8IcAT3jdQ==
  /@typescript-eslint/parser/2.5.0_eslint@6.6.0:
    dependencies:
      '@types/eslint-visitor-keys': 1.0.0
      '@typescript-eslint/experimental-utils': 2.5.0_eslint@6.6.0
      '@typescript-eslint/typescript-estree': 2.5.0
      eslint: 6.6.0
      eslint-visitor-keys: 1.1.0
    dev: false
    engines:
      node: ^8.10.0 || ^10.13.0 || >=11.10.1
    peerDependencies:
      eslint: ^5.0.0 || ^6.0.0
    resolution:
      integrity: sha512-9UBMiAwIDWSl79UyogaBdj3hidzv6exjKUx60OuZuFnJf56tq/UMpdPcX09YmGqE8f4AnAueYtBxV8IcAT3jdQ==
  /@typescript-eslint/typescript-estree/2.0.0:
    dependencies:
      lodash.unescape: 4.0.1
      semver: 6.3.0
    dev: false
    engines:
      node: ^8.10.0 || ^10.13.0 || >=11.10.1
    resolution:
      integrity: sha512-NXbmzA3vWrSgavymlzMWNecgNOuiMMp62MO3kI7awZRLRcsA1QrYWo6q08m++uuAGVbXH/prZi2y1AWuhSu63w==
  /@typescript-eslint/typescript-estree/2.1.0:
    dependencies:
      glob: 7.1.4
      is-glob: 4.0.1
      lodash.unescape: 4.0.1
      semver: 6.3.0
    dev: false
    engines:
      node: ^8.10.0 || ^10.13.0 || >=11.10.1
    resolution:
      integrity: sha512-482ErJJ7QYghBh+KA9G+Fwcuk/PLTy+9NBMz8S+6UFrUUnVvHRNAL7I70kdws2te0FBYEZW7pkDaXoT+y8UARw==
  /@typescript-eslint/typescript-estree/2.3.0:
    dependencies:
      glob: 7.1.4
      is-glob: 4.0.1
      lodash.unescape: 4.0.1
      semver: 6.3.0
    dev: false
    engines:
      node: ^8.10.0 || ^10.13.0 || >=11.10.1
    resolution:
      integrity: sha512-WBxfwsTeCOsmQ7cLjow7lgysviBKUW34npShu7dxJYUQCbSG5nfZWZTgmQPKEc+3flpbSM7tjXjQOgETYp+njQ==
  /@typescript-eslint/typescript-estree/2.3.3:
    dependencies:
      glob: 7.1.4
      is-glob: 4.0.1
      lodash.unescape: 4.0.1
      semver: 6.3.0
    dev: false
    engines:
      node: ^8.10.0 || ^10.13.0 || >=11.10.1
    resolution:
      integrity: sha512-GkACs12Xp8d/STunNv/iSMYJFQrkrax9vuPZySlgSzoJJtw1cp6tbEw4qsLskQv6vloLrkFJHcTJ0a/yCB5cIA==
  /@typescript-eslint/typescript-estree/2.4.0:
    dependencies:
      chokidar: 3.2.1
      glob: 7.1.4
      is-glob: 4.0.1
      lodash.unescape: 4.0.1
      semver: 6.3.0
    dev: false
    engines:
      node: ^8.10.0 || ^10.13.0 || >=11.10.1
    resolution:
      integrity: sha512-/DzDAtMqF5d9IlXrrvu/Id/uoKjnSxf/3FbtKK679a/T7lbDM8qQuirtGvFy6Uh+x0hALuCMwnMfUf0P24/+Iw==
  /@typescript-eslint/typescript-estree/2.5.0:
    dependencies:
      debug: 4.1.1
      glob: 7.1.5
      is-glob: 4.0.1
      lodash.unescape: 4.0.1
      semver: 6.3.0
    dev: false
    engines:
      node: ^8.10.0 || ^10.13.0 || >=11.10.1
    peerDependenciesMeta:
      typescript:
        optional: true
    resolution:
      integrity: sha512-AXURyF8NcA3IsnbjNX1v9qbwa0dDoY9YPcKYR2utvMHoUcu3636zrz0gRWtVAyxbPCkhyKuGg6WZIyi2Fc79CA==
  /@webassemblyjs/ast/1.8.5:
    dependencies:
      '@webassemblyjs/helper-module-context': 1.8.5
      '@webassemblyjs/helper-wasm-bytecode': 1.8.5
      '@webassemblyjs/wast-parser': 1.8.5
    dev: false
    resolution:
      integrity: sha512-aJMfngIZ65+t71C3y2nBBg5FFG0Okt9m0XEgWZ7Ywgn1oMAT8cNwx00Uv1cQyHtidq0Xn94R4TAywO+LCQ+ZAQ==
  /@webassemblyjs/floating-point-hex-parser/1.8.5:
    dev: false
    resolution:
      integrity: sha512-9p+79WHru1oqBh9ewP9zW95E3XAo+90oth7S5Re3eQnECGq59ly1Ri5tsIipKGpiStHsUYmY3zMLqtk3gTcOtQ==
  /@webassemblyjs/helper-api-error/1.8.5:
    dev: false
    resolution:
      integrity: sha512-Za/tnzsvnqdaSPOUXHyKJ2XI7PDX64kWtURyGiJJZKVEdFOsdKUCPTNEVFZq3zJ2R0G5wc2PZ5gvdTRFgm81zA==
  /@webassemblyjs/helper-buffer/1.8.5:
    dev: false
    resolution:
      integrity: sha512-Ri2R8nOS0U6G49Q86goFIPNgjyl6+oE1abW1pS84BuhP1Qcr5JqMwRFT3Ah3ADDDYGEgGs1iyb1DGX+kAi/c/Q==
  /@webassemblyjs/helper-code-frame/1.8.5:
    dependencies:
      '@webassemblyjs/wast-printer': 1.8.5
    dev: false
    resolution:
      integrity: sha512-VQAadSubZIhNpH46IR3yWO4kZZjMxN1opDrzePLdVKAZ+DFjkGD/rf4v1jap744uPVU6yjL/smZbRIIJTOUnKQ==
  /@webassemblyjs/helper-fsm/1.8.5:
    dev: false
    resolution:
      integrity: sha512-kRuX/saORcg8se/ft6Q2UbRpZwP4y7YrWsLXPbbmtepKr22i8Z4O3V5QE9DbZK908dh5Xya4Un57SDIKwB9eow==
  /@webassemblyjs/helper-module-context/1.8.5:
    dependencies:
      '@webassemblyjs/ast': 1.8.5
      mamacro: 0.0.3
    dev: false
    resolution:
      integrity: sha512-/O1B236mN7UNEU4t9X7Pj38i4VoU8CcMHyy3l2cV/kIF4U5KoHXDVqcDuOs1ltkac90IM4vZdHc52t1x8Yfs3g==
  /@webassemblyjs/helper-wasm-bytecode/1.8.5:
    dev: false
    resolution:
      integrity: sha512-Cu4YMYG3Ddl72CbmpjU/wbP6SACcOPVbHN1dI4VJNJVgFwaKf1ppeFJrwydOG3NDHxVGuCfPlLZNyEdIYlQ6QQ==
  /@webassemblyjs/helper-wasm-section/1.8.5:
    dependencies:
      '@webassemblyjs/ast': 1.8.5
      '@webassemblyjs/helper-buffer': 1.8.5
      '@webassemblyjs/helper-wasm-bytecode': 1.8.5
      '@webassemblyjs/wasm-gen': 1.8.5
    dev: false
    resolution:
      integrity: sha512-VV083zwR+VTrIWWtgIUpqfvVdK4ff38loRmrdDBgBT8ADXYsEZ5mPQ4Nde90N3UYatHdYoDIFb7oHzMncI02tA==
  /@webassemblyjs/ieee754/1.8.5:
    dependencies:
      '@xtuc/ieee754': 1.2.0
    dev: false
    resolution:
      integrity: sha512-aaCvQYrvKbY/n6wKHb/ylAJr27GglahUO89CcGXMItrOBqRarUMxWLJgxm9PJNuKULwN5n1csT9bYoMeZOGF3g==
  /@webassemblyjs/leb128/1.8.5:
    dependencies:
      '@xtuc/long': 4.2.2
    dev: false
    resolution:
      integrity: sha512-plYUuUwleLIziknvlP8VpTgO4kqNaH57Y3JnNa6DLpu/sGcP6hbVdfdX5aHAV716pQBKrfuU26BJK29qY37J7A==
  /@webassemblyjs/utf8/1.8.5:
    dev: false
    resolution:
      integrity: sha512-U7zgftmQriw37tfD934UNInokz6yTmn29inT2cAetAsaU9YeVCveWEwhKL1Mg4yS7q//NGdzy79nlXh3bT8Kjw==
  /@webassemblyjs/wasm-edit/1.8.5:
    dependencies:
      '@webassemblyjs/ast': 1.8.5
      '@webassemblyjs/helper-buffer': 1.8.5
      '@webassemblyjs/helper-wasm-bytecode': 1.8.5
      '@webassemblyjs/helper-wasm-section': 1.8.5
      '@webassemblyjs/wasm-gen': 1.8.5
      '@webassemblyjs/wasm-opt': 1.8.5
      '@webassemblyjs/wasm-parser': 1.8.5
      '@webassemblyjs/wast-printer': 1.8.5
    dev: false
    resolution:
      integrity: sha512-A41EMy8MWw5yvqj7MQzkDjU29K7UJq1VrX2vWLzfpRHt3ISftOXqrtojn7nlPsZ9Ijhp5NwuODuycSvfAO/26Q==
  /@webassemblyjs/wasm-gen/1.8.5:
    dependencies:
      '@webassemblyjs/ast': 1.8.5
      '@webassemblyjs/helper-wasm-bytecode': 1.8.5
      '@webassemblyjs/ieee754': 1.8.5
      '@webassemblyjs/leb128': 1.8.5
      '@webassemblyjs/utf8': 1.8.5
    dev: false
    resolution:
      integrity: sha512-BCZBT0LURC0CXDzj5FXSc2FPTsxwp3nWcqXQdOZE4U7h7i8FqtFK5Egia6f9raQLpEKT1VL7zr4r3+QX6zArWg==
  /@webassemblyjs/wasm-opt/1.8.5:
    dependencies:
      '@webassemblyjs/ast': 1.8.5
      '@webassemblyjs/helper-buffer': 1.8.5
      '@webassemblyjs/wasm-gen': 1.8.5
      '@webassemblyjs/wasm-parser': 1.8.5
    dev: false
    resolution:
      integrity: sha512-HKo2mO/Uh9A6ojzu7cjslGaHaUU14LdLbGEKqTR7PBKwT6LdPtLLh9fPY33rmr5wcOMrsWDbbdCHq4hQUdd37Q==
  /@webassemblyjs/wasm-parser/1.8.5:
    dependencies:
      '@webassemblyjs/ast': 1.8.5
      '@webassemblyjs/helper-api-error': 1.8.5
      '@webassemblyjs/helper-wasm-bytecode': 1.8.5
      '@webassemblyjs/ieee754': 1.8.5
      '@webassemblyjs/leb128': 1.8.5
      '@webassemblyjs/utf8': 1.8.5
    dev: false
    resolution:
      integrity: sha512-pi0SYE9T6tfcMkthwcgCpL0cM9nRYr6/6fjgDtL6q/ZqKHdMWvxitRi5JcZ7RI4SNJJYnYNaWy5UUrHQy998lw==
  /@webassemblyjs/wast-parser/1.8.5:
    dependencies:
      '@webassemblyjs/ast': 1.8.5
      '@webassemblyjs/floating-point-hex-parser': 1.8.5
      '@webassemblyjs/helper-api-error': 1.8.5
      '@webassemblyjs/helper-code-frame': 1.8.5
      '@webassemblyjs/helper-fsm': 1.8.5
      '@xtuc/long': 4.2.2
    dev: false
    resolution:
      integrity: sha512-daXC1FyKWHF1i11obK086QRlsMsY4+tIOKgBqI1lxAnkp9xe9YMcgOxm9kLe+ttjs5aWV2KKE1TWJCN57/Btsg==
  /@webassemblyjs/wast-printer/1.8.5:
    dependencies:
      '@webassemblyjs/ast': 1.8.5
      '@webassemblyjs/wast-parser': 1.8.5
      '@xtuc/long': 4.2.2
    dev: false
    resolution:
      integrity: sha512-w0U0pD4EhlnvRyeJzBqaVSJAo9w/ce7/WPogeXLzGkO6hzhr4GnQIZ4W4uUt5b9ooAaXPtnXlj0gzsXEOUNYMg==
  /@xtuc/ieee754/1.2.0:
    dev: false
    resolution:
      integrity: sha512-DX8nKgqcGwsc0eJSqYt5lwP4DH5FlHnmuWWBRy7X0NcaGR0ZtuyeESgMwTYVEtxmsNGY+qit4QYT/MIYTOTPeA==
  /@xtuc/long/4.2.2:
    dev: false
    resolution:
      integrity: sha512-NuHqBY1PB/D8xU6s/thBgOAiAP7HOYDQ32+BFZILJ8ivkUkAHQnWfn6WhL79Owj1qmUnoN/YPhktdIoucipkAQ==
  /abbrev/1.0.9:
    dev: false
    resolution:
      integrity: sha1-kbR5JYinc4wl813W9jdSovh3YTU=
  /abbrev/1.1.1:
    dev: false
    resolution:
      integrity: sha512-nne9/IiQ/hzIhY6pdDnbBtz7DjPTKrY00P/zvPSm5pOFkl6xuGrGnXn/VtTNNfNtAfZ9/1RtehkszU9qcTii0Q==
  /abort-controller/3.0.0:
    dependencies:
      event-target-shim: 5.0.1
    dev: false
    engines:
      node: '>=6.5'
    resolution:
      integrity: sha512-h8lQ8tacZYnR3vNQTgibj+tODHI5/+l06Au2Pcriv/Gmet0eaj4TwWH41sO9wnHDiQsEj19q0drzdWdeAHtweg==
  /accepts/1.3.7:
    dependencies:
      mime-types: 2.1.24
      negotiator: 0.6.2
    dev: false
    engines:
      node: '>= 0.6'
    resolution:
      integrity: sha512-Il80Qs2WjYlJIBNzNkK6KYqlVMTbZLXgHx2oT0pU/fjRHyEp+PEfEPY0R3WCwAGVOtauxh1hOxNgIf5bv7dQpA==
  /acorn-jsx/5.0.2_acorn@7.0.0:
    dependencies:
      acorn: 7.0.0
    dev: false
    peerDependencies:
      acorn: ^6.0.0 || ^7.0.0
    resolution:
      integrity: sha512-tiNTrP1MP0QrChmD2DdupCr6HWSFeKVw5d/dHTu4Y7rkAkRhU/Dt7dphAfIUyxtHpl/eBVip5uTNSpQJHylpAw==
  /acorn-jsx/5.1.0_acorn@7.1.0:
    dependencies:
      acorn: 7.1.0
    dev: false
    peerDependencies:
      acorn: ^6.0.0 || ^7.0.0
    resolution:
      integrity: sha512-tMUqwBWfLFbJbizRmEcWSLw6HnFzfdJs2sOJEOwwtVPMoH/0Ay+E703oZz78VSXZiiDcZrQ5XKjPIUQixhmgVw==
  /acorn-walk/6.2.0:
    dev: false
    engines:
      node: '>=0.4.0'
    resolution:
      integrity: sha512-7evsyfH1cLOCdAzZAd43Cic04yKydNx0cF+7tiA19p1XnLLPU4dpCQOqpjqwokFe//vS0QqfqqjCS2JkiIs0cA==
  /acorn/5.7.3:
    dev: false
    engines:
      node: '>=0.4.0'
    hasBin: true
    resolution:
      integrity: sha512-T/zvzYRfbVojPWahDsE5evJdHb3oJoQfFbsrKM7w5Zcs++Tr257tia3BmMP8XYVjp1S9RZXQMh7gao96BlqZOw==
  /acorn/6.3.0:
    dev: false
    engines:
      node: '>=0.4.0'
    hasBin: true
    resolution:
      integrity: sha512-/czfa8BwS88b9gWQVhc8eknunSA2DoJpJyTQkhheIf5E48u1N0R4q/YxxsAeqRrmK9TQ/uYfgLDfZo91UlANIA==
  /acorn/7.0.0:
    dev: false
    engines:
      node: '>=0.4.0'
    hasBin: true
    resolution:
      integrity: sha512-PaF/MduxijYYt7unVGRuds1vBC9bFxbNf+VWqhOClfdgy7RlVkQqt610ig1/yxTgsDIfW1cWDel5EBbOy3jdtQ==
  /acorn/7.1.0:
    dev: false
    engines:
      node: '>=0.4.0'
    hasBin: true
    resolution:
      integrity: sha512-kL5CuoXA/dgxlBbVrflsflzQ3PAas7RYZB52NOm/6839iVYJgKMJ3cQJD+t2i5+qFa8h3MDpEOJiS64E8JLnSQ==
  /adal-node/0.1.28:
    dependencies:
      '@types/node': 8.10.52
      async: 3.1.0
      date-utils: 1.2.21
      jws: 3.2.2
      request: 2.88.0
      underscore: 1.9.1
      uuid: 3.3.3
      xmldom: 0.1.27
      xpath.js: 1.1.0
    dev: false
    engines:
      node: '>= 0.6.15'
    resolution:
      integrity: sha1-RoxLs+u9lrEnBmn0ucuk4AZepIU=
  /after/0.8.2:
    dev: false
    resolution:
      integrity: sha1-/ts5T58OAqqXaOcCvaI7UF+ufh8=
  /agent-base/4.2.1:
    dependencies:
      es6-promisify: 5.0.0
    dev: false
    engines:
      node: '>= 4.0.0'
    resolution:
      integrity: sha512-JVwXMr9nHYTUXsBFKUqhJwvlcYU/blreOEUkhNR2eXZIvwd+c+o5V4MgDPKWnMS/56awN3TRzIP+KoPn+roQtg==
  /agent-base/4.3.0:
    dependencies:
      es6-promisify: 5.0.0
    dev: false
    engines:
      node: '>= 4.0.0'
    resolution:
      integrity: sha512-salcGninV0nPrwpGNn4VTXBb1SOuXQBiqbrNXoeizJsHrsL6ERFM2Ne3JUSBWRE6aeNJI2ROP/WEEIDUiDe3cg==
  /ajv-errors/1.0.1_ajv@6.10.2:
    dependencies:
      ajv: 6.10.2
    dev: false
    peerDependencies:
      ajv: '>=5.0.0'
    resolution:
      integrity: sha512-DCRfO/4nQ+89p/RK43i8Ezd41EqdGIU4ld7nGF8OQ14oc/we5rEntLCUa7+jrn3nn83BosfwZA0wb4pon2o8iQ==
  /ajv-keywords/3.4.1_ajv@6.10.2:
    dependencies:
      ajv: 6.10.2
    dev: false
    peerDependencies:
      ajv: ^6.9.1
    resolution:
      integrity: sha512-RO1ibKvd27e6FEShVFfPALuHI3WjSVNeK5FIsmme/LYRNxjKuNj+Dt7bucLa6NdSv3JcVTyMlm9kGR84z1XpaQ==
  /ajv/6.10.2:
    dependencies:
      fast-deep-equal: 2.0.1
      fast-json-stable-stringify: 2.0.0
      json-schema-traverse: 0.4.1
      uri-js: 4.2.2
    dev: false
    resolution:
      integrity: sha512-TXtUUEYHuaTEbLZWIKUr5pmBuhDLy+8KYtPYdcV8qC+pOZL+NKqYwvWSRrVXHn+ZmRRAu8vJTAznH7Oag6RVRw==
  /amdefine/1.0.1:
    dev: false
    engines:
      node: '>=0.4.2'
    resolution:
      integrity: sha1-SlKCrBZHKek2Gbz9OtFR+BfOkfU=
  /ansi-colors/1.1.0:
    dependencies:
      ansi-wrap: 0.1.0
    dev: false
    engines:
      node: '>=0.10.0'
    resolution:
      integrity: sha512-SFKX67auSNoVR38N3L+nvsPjOE0bybKTYbkf5tRvushrAPQ9V75huw0ZxBkKVeRU9kqH3d6HA4xTckbwZ4ixmA==
  /ansi-colors/3.2.3:
    dev: false
    engines:
      node: '>=6'
    resolution:
      integrity: sha512-LEHHyuhlPY3TmuUYMh2oz89lTShfvgbmzaBcxve9t/9Wuy7Dwf4yoAKcND7KFT1HAQfqZ12qtc+DUrBMeKF9nw==
  /ansi-colors/3.2.4:
    dev: false
    engines:
      node: '>=6'
    resolution:
      integrity: sha512-hHUXGagefjN2iRrID63xckIvotOXOojhQKWIPUZ4mNUZ9nLZW+7FMNoE1lOkEhNWYsx/7ysGIuJYCiMAA9FnrA==
  /ansi-cyan/0.1.1:
    dependencies:
      ansi-wrap: 0.1.0
    dev: false
    engines:
      node: '>=0.10.0'
    resolution:
      integrity: sha1-U4rlKK+JgvKK4w2G8vF0VtJgmHM=
  /ansi-escapes/3.2.0:
    dev: false
    engines:
      node: '>=4'
    resolution:
      integrity: sha512-cBhpre4ma+U0T1oM5fXg7Dy1Jw7zzwv7lt/GoCpr+hDQJoYnKVPLL4dCvSEFMmQurOQvSrwT7SL/DAlhBI97RQ==
  /ansi-escapes/4.2.1:
    dependencies:
      type-fest: 0.5.2
    dev: false
    engines:
      node: '>=8'
    resolution:
      integrity: sha512-Cg3ymMAdN10wOk/VYfLV7KCQyv7EDirJ64500sU7n9UlmioEtDuU5Gd+hj73hXSU/ex7tHJSssmyftDdkMLO8Q==
  /ansi-gray/0.1.1:
    dependencies:
      ansi-wrap: 0.1.0
    dev: false
    engines:
      node: '>=0.10.0'
    resolution:
      integrity: sha1-KWLPVOyXksSFEKPetSRDaGHvclE=
  /ansi-red/0.1.1:
    dependencies:
      ansi-wrap: 0.1.0
    dev: false
    engines:
      node: '>=0.10.0'
    resolution:
      integrity: sha1-jGOPnRCAgAo1PJwoyKgcpHBdlGw=
  /ansi-regex/2.1.1:
    dev: false
    engines:
      node: '>=0.10.0'
    resolution:
      integrity: sha1-w7M6te42DYbg5ijwRorn7yfWVN8=
  /ansi-regex/3.0.0:
    dev: false
    engines:
      node: '>=4'
    resolution:
      integrity: sha1-7QMXwyIGT3lGbAKWa922Bas32Zg=
  /ansi-regex/4.1.0:
    dev: false
    engines:
      node: '>=6'
    resolution:
      integrity: sha512-1apePfXM1UOSqw0o9IiFAovVz9M5S1Dg+4TrDwfMewQ6p/rmMueb7tWZjQ1rx4Loy1ArBggoqGpfqqdI4rondg==
  /ansi-styles/2.2.1:
    dev: false
    engines:
      node: '>=0.10.0'
    resolution:
      integrity: sha1-tDLdM1i2NM914eRmQ2gkBTPB3b4=
  /ansi-styles/3.2.1:
    dependencies:
      color-convert: 1.9.3
    dev: false
    engines:
      node: '>=4'
    resolution:
      integrity: sha512-VT0ZI6kZRdTh8YyJw3SMbYm/u+NqfsAxEpWO0Pf9sq8/e94WxxOpPKx9FR1FlyCtOVDNOQ+8ntlqFxiRc+r5qA==
  /ansi-wrap/0.1.0:
    dev: false
    engines:
      node: '>=0.10.0'
    resolution:
      integrity: sha1-qCJQ3bABXponyoLoLqYDu/pF768=
  /anymatch/2.0.0:
    dependencies:
      micromatch: 3.1.10
      normalize-path: 2.1.1
    dev: false
    resolution:
      integrity: sha512-5teOsQWABXHHBFP9y3skS5P3d/WfWXpv3FUpy+LorMrNYaT9pI4oLMQX7jzQ2KklNpGpWHzdCXTDT2Y3XGlZBw==
  /anymatch/3.0.3:
    dependencies:
      normalize-path: 3.0.0
      picomatch: 2.0.7
    dev: false
    resolution:
      integrity: sha512-c6IvoeBECQlMVuYUjSwimnhmztImpErfxJzWZhIQinIvQWoGOnB0dLIgifbPHQt5heS6mNlaZG16f06H3C8t1g==
  /anymatch/3.1.1:
    dependencies:
      normalize-path: 3.0.0
      picomatch: 2.0.7
    dev: false
    engines:
      node: '>= 8'
    resolution:
      integrity: sha512-mM8522psRCqzV+6LhomX5wgp25YVibjh8Wj23I5RPkPppSVSjyKD2A2mBJmWGa+KN7f2D6LNh9jkBCeyLktzjg==
  /append-buffer/1.0.2:
    dependencies:
      buffer-equal: 1.0.0
    dev: false
    engines:
      node: '>=0.10.0'
    resolution:
      integrity: sha1-2CIM9GYIFSXv6lBhTz3mUU36WPE=
  /append-transform/1.0.0:
    dependencies:
      default-require-extensions: 2.0.0
    dev: false
    engines:
      node: '>=4'
    resolution:
      integrity: sha512-P009oYkeHyU742iSZJzZZywj4QRJdnTWffaKuJQLablCZ1uz6/cW4yaRgcDaoQ+uwOxxnt0gRUcwfsNP2ri0gw==
  /aproba/1.2.0:
    dev: false
    resolution:
      integrity: sha512-Y9J6ZjXtoYh8RnXVCMOU/ttDmk1aBjunq9vO0ta5x85WDQiQfUF9sIPBITdbiiIVcBo03Hi3jMxigBtsddlXRw==
  /archy/1.0.0:
    dev: false
    resolution:
      integrity: sha1-+cjBN1fMHde8N5rHeyxipcKGjEA=
  /arg/4.1.0:
    dev: false
    resolution:
      integrity: sha512-ZWc51jO3qegGkVh8Hwpv636EkbesNV5ZNQPCtRa+0qytRYPEs9IYT9qITY9buezqUH5uqyzlWLcufrzU2rffdg==
  /arg/4.1.1:
    dev: false
    resolution:
      integrity: sha512-SlmP3fEA88MBv0PypnXZ8ZfJhwmDeIE3SP71j37AiXQBXYosPV0x6uISAaHYSlSVhmHOVkomen0tbGk6Anlebw==
  /argparse/1.0.10:
    dependencies:
      sprintf-js: 1.0.3
    dev: false
    resolution:
      integrity: sha512-o5Roy6tNG4SL/FOkCAN6RzjiakZS25RLYFrcMttJqbdd8BWrnA+fGz57iN5Pb06pvBGvl5gQ0B48dJlslXvoTg==
  /arr-diff/1.1.0:
    dependencies:
      arr-flatten: 1.1.0
      array-slice: 0.2.3
    dev: false
    engines:
      node: '>=0.10.0'
    resolution:
      integrity: sha1-aHwydYFjWI/vfeezb6vklesaOZo=
  /arr-diff/4.0.0:
    dev: false
    engines:
      node: '>=0.10.0'
    resolution:
      integrity: sha1-1kYQdP6/7HHn4VI1dhoyml3HxSA=
  /arr-filter/1.1.2:
    dependencies:
      make-iterator: 1.0.1
    dev: false
    engines:
      node: '>=0.10.0'
    resolution:
      integrity: sha1-Q/3d0JHo7xGqTEXZzcGOLf8XEe4=
  /arr-flatten/1.1.0:
    dev: false
    engines:
      node: '>=0.10.0'
    resolution:
      integrity: sha512-L3hKV5R/p5o81R7O02IGnwpDmkp6E982XhtbuwSe3O4qOtMMMtodicASA1Cny2U+aCXcNpml+m4dPsvsJ3jatg==
  /arr-map/2.0.2:
    dependencies:
      make-iterator: 1.0.1
    dev: false
    engines:
      node: '>=0.10.0'
    resolution:
      integrity: sha1-Onc0X/wc814qkYJWAfnljy4kysQ=
  /arr-union/2.1.0:
    dev: false
    engines:
      node: '>=0.10.0'
    resolution:
      integrity: sha1-IPnqtexw9cfSFbEHexw5Fh0pLH0=
  /arr-union/3.1.0:
    dev: false
    engines:
      node: '>=0.10.0'
    resolution:
      integrity: sha1-45sJrqne+Gao8gbiiK9jkZuuOcQ=
  /array-each/1.0.1:
    dev: false
    engines:
      node: '>=0.10.0'
    resolution:
      integrity: sha1-p5SvDAWrF1KEbudTofIRoFugxE8=
  /array-find-index/1.0.2:
    dev: false
    engines:
      node: '>=0.10.0'
    resolution:
      integrity: sha1-3wEKoSh+Fku9pvlyOwqWoexBh6E=
  /array-flatten/1.1.1:
    dev: false
    resolution:
      integrity: sha1-ml9pkFGx5wczKPKgCJaLZOopVdI=
  /array-from/2.1.1:
    dev: false
    resolution:
      integrity: sha1-z+nYwmYoudxa7MYqn12PHzUsEZU=
  /array-initial/1.1.0:
    dependencies:
      array-slice: 1.1.0
      is-number: 4.0.0
    dev: false
    engines:
      node: '>=0.10.0'
    resolution:
      integrity: sha1-L6dLJnOTccOUe9enrcc74zSz15U=
  /array-last/1.3.0:
    dependencies:
      is-number: 4.0.0
    dev: false
    engines:
      node: '>=0.10.0'
    resolution:
      integrity: sha512-eOCut5rXlI6aCOS7Z7kCplKRKyiFQ6dHFBem4PwlwKeNFk2/XxTrhRh5T9PyaEWGy/NHTZWbY+nsZlNFJu9rYg==
  /array-slice/0.2.3:
    dev: false
    engines:
      node: '>=0.10.0'
    resolution:
      integrity: sha1-3Tz7gO15c6dRF82sabC5nshhhvU=
  /array-slice/1.1.0:
    dev: false
    engines:
      node: '>=0.10.0'
    resolution:
      integrity: sha512-B1qMD3RBP7O8o0H2KbrXDyB0IccejMF15+87Lvlor12ONPRHP6gTjXMNkt/d3ZuOGbAe66hFmaCfECI24Ufp6w==
  /array-sort/1.0.0:
    dependencies:
      default-compare: 1.0.0
      get-value: 2.0.6
      kind-of: 5.1.0
    dev: false
    engines:
      node: '>=0.10.0'
    resolution:
      integrity: sha512-ihLeJkonmdiAsD7vpgN3CRcx2J2S0TiYW+IS/5zHBI7mKUq3ySvBdzzBfD236ubDBQFiiyG3SWCPc+msQ9KoYg==
  /array-unique/0.3.2:
    dev: false
    engines:
      node: '>=0.10.0'
    resolution:
      integrity: sha1-qJS3XUvE9s1nnvMkSp/Y9Gri1Cg=
  /arraybuffer.slice/0.0.7:
    dev: false
    resolution:
      integrity: sha512-wGUIVQXuehL5TCqQun8OW81jGzAWycqzFF8lFp+GOM5BXLYj3bKNsYC4daB7n6XjCqxQA/qgTJ+8ANR3acjrog==
  /arrify/1.0.1:
    dev: false
    engines:
      node: '>=0.10.0'
    resolution:
      integrity: sha1-iYUI2iIm84DfkEcoRWhJwVAaSw0=
  /asap/2.0.6:
    dev: false
    resolution:
      integrity: sha1-5QNHYR1+aQlDIIu9r+vLwvuGbUY=
  /asn1.js/4.10.1:
    dependencies:
      bn.js: 4.11.8
      inherits: 2.0.4
      minimalistic-assert: 1.0.1
    dev: false
    resolution:
      integrity: sha512-p32cOF5q0Zqs9uBiONKYLm6BClCoBCM5O9JfeUSlnQLBTxYdTK+pW+nXflm8UkKd2UYlEbYz5qEi0JuZR9ckSw==
  /asn1/0.2.4:
    dependencies:
      safer-buffer: 2.1.2
    dev: false
    resolution:
      integrity: sha512-jxwzQpLQjSmWXgwaCZE9Nz+glAG01yF1QnWgbhGwHI5A6FRIEY6IVqtHhIepHqI7/kyEyQEagBC5mBEFlIYvdg==
  /assert-plus/1.0.0:
    dev: false
    engines:
      node: '>=0.8'
    resolution:
      integrity: sha1-8S4PPF13sLHN2RRpQuTpbB5N1SU=
  /assert/1.5.0:
    dependencies:
      object-assign: 4.1.1
      util: 0.10.3
    dev: false
    resolution:
      integrity: sha512-EDsgawzwoun2CZkCgtxJbv392v4nbk9XDD06zI+kQYoBM/3RBWLlEyJARDOmhAAosBjWACEkKL6S+lIZtcAubA==
  /assertion-error/1.1.0:
    dev: false
    resolution:
      integrity: sha512-jgsaNduz+ndvGyFt3uSuWqvy4lCnIJiovtouQN5JZHOKCS2QuhEdbcQHFhVksz2N2U9hXJo8odG7ETyWlEeuDw==
  /assign-symbols/1.0.0:
    dev: false
    engines:
      node: '>=0.10.0'
    resolution:
      integrity: sha1-WWZ/QfrdTyDMvCu5a41Pf3jsA2c=
  /ast-types/0.13.2:
    dev: false
    engines:
      node: '>=4'
    resolution:
      integrity: sha512-uWMHxJxtfj/1oZClOxDEV1sQ1HCDkA4MG8Gr69KKeBjEVH0R84WlejZ0y2DcwyBlpAEMltmVYkVgqfLFb2oyiA==
  /astral-regex/1.0.0:
    dev: false
    engines:
      node: '>=4'
    resolution:
      integrity: sha512-+Ryf6g3BKoRc7jfp7ad8tM4TtMiaWvbF/1/sQcZPkkS7ag3D5nMBCe2UfOTONtAkaG0tO0ij3C5Lwmf1EiyjHg==
  /async-array-reduce/0.2.1:
    dev: false
    engines:
      node: '>=0.10.0'
    resolution:
      integrity: sha1-yL4BCitc0A3qlsgRFgNGk9/dgtE=
  /async-done/1.3.2:
    dependencies:
      end-of-stream: 1.4.1
      once: 1.4.0
      process-nextick-args: 2.0.1
      stream-exhaust: 1.0.2
    dev: false
    engines:
      node: '>= 0.10'
    resolution:
      integrity: sha512-uYkTP8dw2og1tu1nmza1n1CMW0qb8gWWlwqMmLb7MhBVs4BXrFziT6HXUd+/RlRA/i4H9AkofYloUbs1fwMqlw==
  /async-each/1.0.3:
    dev: false
    resolution:
      integrity: sha512-z/WhQ5FPySLdvREByI2vZiTWwCnF0moMJ1hK9YQwDTHKh6I7/uSckMetoRGb5UBZPC1z0jlw+n/XCgjeH7y1AQ==
  /async-limiter/1.0.1:
    dev: false
    resolution:
      integrity: sha512-csOlWGAcRFJaI6m+F2WKdnMKr4HhdhFVBk0H/QbJFMCr+uO2kwohwXQPxw/9OCxp05r5ghVBFSyioixx3gfkNQ==
  /async-lock/1.2.2:
    dev: false
    resolution:
      integrity: sha512-uczz62z2fMWOFbyo6rG4NlV2SdxugJT6sZA2QcfB1XaSjEiOh8CuOb/TttyMnYQCda6nkWecJe465tGQDPJiKw==
  /async-settle/1.0.0:
    dependencies:
      async-done: 1.3.2
    dev: false
    engines:
      node: '>= 0.10'
    resolution:
      integrity: sha1-HQqRS7Aldb7IqPOnTlCA9yssDGs=
  /async/1.5.2:
    dev: false
    resolution:
      integrity: sha1-7GphrlZIDAw8skHJVhjiCJL5Zyo=
  /async/2.6.3:
    dependencies:
      lodash: 4.17.15
    dev: false
    resolution:
      integrity: sha512-zflvls11DCy+dQWzTW2dzuilv8Z5X/pjfmZOWba6TNIVDm+2UDaJmXSOXlasHKfNBs8oo3M0aT50fDEWfKZjXg==
  /async/3.1.0:
    dev: false
    resolution:
      integrity: sha512-4vx/aaY6j/j3Lw3fbCHNWP0pPaTCew3F6F3hYyl/tHs/ndmV1q7NW9T5yuJ2XAGwdQrP+6Wu20x06U4APo/iQQ==
  /asynckit/0.4.0:
    dev: false
    resolution:
      integrity: sha1-x57Zf380y48robyXkLzDZkdLS3k=
  /atob/2.1.2:
    dev: false
    engines:
      node: '>= 4.5.0'
    hasBin: true
    resolution:
      integrity: sha512-Wm6ukoaOGJi/73p/cl2GvLjTI5JM1k/O14isD73YML8StrH/7/lRFgmg8nICZgD3bZZvjwCGxtMOD3wWNAu8cg==
  /aws-sign2/0.7.0:
    dev: false
    resolution:
      integrity: sha1-tG6JCTSpWR8tL2+G1+ap8bP+dqg=
  /aws4/1.8.0:
    dev: false
    resolution:
      integrity: sha512-ReZxvNHIOv88FlT7rxcXIIC0fPt4KZqZbOlivyWtXLt8ESx84zd3kMC6iK5jVeS2qt+g7ftS7ye4fi06X5rtRQ==
  /axios/0.19.0:
    dependencies:
      follow-redirects: 1.5.10
      is-buffer: 2.0.3
    dev: false
    resolution:
      integrity: sha512-1uvKqKQta3KBxIz14F2v06AEHZ/dIoeKfbTRkK1E5oqjDnuEerLmYTgJB5AiQZHJcljpg1TuRzdjDR06qNk0DQ==
  /azure-storage/2.10.3:
    dependencies:
      browserify-mime: 1.2.9
      extend: 3.0.2
      json-edm-parser: 0.1.2
      md5.js: 1.3.4
      readable-stream: 2.0.6
      request: 2.88.0
      underscore: 1.8.3
      uuid: 3.3.3
      validator: 9.4.1
      xml2js: 0.2.8
      xmlbuilder: 9.0.7
    dev: false
    engines:
      node: '>= 0.8.26'
    resolution:
      integrity: sha512-IGLs5Xj6kO8Ii90KerQrrwuJKexLgSwYC4oLWmc11mzKe7Jt2E5IVg+ZQ8K53YWZACtVTMBNO3iGuA+4ipjJxQ==
  /babel-code-frame/6.26.0:
    dependencies:
      chalk: 1.1.3
      esutils: 2.0.3
      js-tokens: 3.0.2
    dev: false
    resolution:
      integrity: sha1-Y/1D99weO7fONZR9uP42mj9Yx0s=
  /babel-core/6.26.3:
    dependencies:
      babel-code-frame: 6.26.0
      babel-generator: 6.26.1
      babel-helpers: 6.24.1
      babel-messages: 6.23.0
      babel-register: 6.26.0
      babel-runtime: 6.26.0
      babel-template: 6.26.0
      babel-traverse: 6.26.0
      babel-types: 6.26.0
      babylon: 6.18.0
      convert-source-map: 1.6.0
      debug: 2.6.9
      json5: 0.5.1
      lodash: 4.17.15
      minimatch: 3.0.4
      path-is-absolute: 1.0.1
      private: 0.1.8
      slash: 1.0.0
      source-map: 0.5.7
    dev: false
    resolution:
      integrity: sha512-6jyFLuDmeidKmUEb3NM+/yawG0M2bDZ9Z1qbZP59cyHLz8kYGKYwpJP0UwUKKUiTRNvxfLesJnTedqczP7cTDA==
  /babel-generator/6.26.1:
    dependencies:
      babel-messages: 6.23.0
      babel-runtime: 6.26.0
      babel-types: 6.26.0
      detect-indent: 4.0.0
      jsesc: 1.3.0
      lodash: 4.17.15
      source-map: 0.5.7
      trim-right: 1.0.1
    dev: false
    resolution:
      integrity: sha512-HyfwY6ApZj7BYTcJURpM5tznulaBvyio7/0d4zFOeMPUmfxkCjHocCuoLa2SAGzBI8AREcH3eP3758F672DppA==
  /babel-helper-builder-binary-assignment-operator-visitor/6.24.1:
    dependencies:
      babel-helper-explode-assignable-expression: 6.24.1
      babel-runtime: 6.26.0
      babel-types: 6.26.0
    dev: false
    resolution:
      integrity: sha1-zORReto1b0IgvK6KAsKzRvmlZmQ=
  /babel-helper-call-delegate/6.24.1:
    dependencies:
      babel-helper-hoist-variables: 6.24.1
      babel-runtime: 6.26.0
      babel-traverse: 6.26.0
      babel-types: 6.26.0
    dev: false
    resolution:
      integrity: sha1-7Oaqzdx25Bw0YfiL/Fdb0Nqi340=
  /babel-helper-define-map/6.26.0:
    dependencies:
      babel-helper-function-name: 6.24.1
      babel-runtime: 6.26.0
      babel-types: 6.26.0
      lodash: 4.17.15
    dev: false
    resolution:
      integrity: sha1-pfVtq0GiX5fstJjH66ypgZ+Vvl8=
  /babel-helper-explode-assignable-expression/6.24.1:
    dependencies:
      babel-runtime: 6.26.0
      babel-traverse: 6.26.0
      babel-types: 6.26.0
    dev: false
    resolution:
      integrity: sha1-8luCz33BBDPFX3BZLVdGQArCLKo=
  /babel-helper-function-name/6.24.1:
    dependencies:
      babel-helper-get-function-arity: 6.24.1
      babel-runtime: 6.26.0
      babel-template: 6.26.0
      babel-traverse: 6.26.0
      babel-types: 6.26.0
    dev: false
    resolution:
      integrity: sha1-00dbjAPtmCQqJbSDUasYOZ01gKk=
  /babel-helper-get-function-arity/6.24.1:
    dependencies:
      babel-runtime: 6.26.0
      babel-types: 6.26.0
    dev: false
    resolution:
      integrity: sha1-j3eCqpNAfEHTqlCQj4mwMbG2hT0=
  /babel-helper-hoist-variables/6.24.1:
    dependencies:
      babel-runtime: 6.26.0
      babel-types: 6.26.0
    dev: false
    resolution:
      integrity: sha1-HssnaJydJVE+rbyZFKc/VAi+enY=
  /babel-helper-optimise-call-expression/6.24.1:
    dependencies:
      babel-runtime: 6.26.0
      babel-types: 6.26.0
    dev: false
    resolution:
      integrity: sha1-96E0J7qfc/j0+pk8VKl4gtEkQlc=
  /babel-helper-regex/6.26.0:
    dependencies:
      babel-runtime: 6.26.0
      babel-types: 6.26.0
      lodash: 4.17.15
    dev: false
    resolution:
      integrity: sha1-MlxZ+QL4LyS3T6zu0DY5VPZJXnI=
  /babel-helper-remap-async-to-generator/6.24.1:
    dependencies:
      babel-helper-function-name: 6.24.1
      babel-runtime: 6.26.0
      babel-template: 6.26.0
      babel-traverse: 6.26.0
      babel-types: 6.26.0
    dev: false
    resolution:
      integrity: sha1-XsWBgnrXI/7N04HxySg5BnbkVRs=
  /babel-helper-replace-supers/6.24.1:
    dependencies:
      babel-helper-optimise-call-expression: 6.24.1
      babel-messages: 6.23.0
      babel-runtime: 6.26.0
      babel-template: 6.26.0
      babel-traverse: 6.26.0
      babel-types: 6.26.0
    dev: false
    resolution:
      integrity: sha1-v22/5Dk40XNpohPKiov3S2qQqxo=
  /babel-helpers/6.24.1:
    dependencies:
      babel-runtime: 6.26.0
      babel-template: 6.26.0
    dev: false
    resolution:
      integrity: sha1-NHHenK7DiOXIUOWX5Yom3fN2ArI=
  /babel-messages/6.23.0:
    dependencies:
      babel-runtime: 6.26.0
    dev: false
    resolution:
      integrity: sha1-8830cDhYA1sqKVHG7F7fbGLyYw4=
  /babel-plugin-check-es2015-constants/6.22.0:
    dependencies:
      babel-runtime: 6.26.0
    dev: false
    resolution:
      integrity: sha1-NRV7EBQm/S/9PaP3XH0ekYNbv4o=
  /babel-plugin-syntax-async-functions/6.13.0:
    dev: false
    resolution:
      integrity: sha1-ytnK0RkbWtY0vzCuCHI5HgZHvpU=
  /babel-plugin-syntax-exponentiation-operator/6.13.0:
    dev: false
    resolution:
      integrity: sha1-nufoM3KQ2pUoggGmpX9BcDF4MN4=
  /babel-plugin-syntax-trailing-function-commas/6.22.0:
    dev: false
    resolution:
      integrity: sha1-ugNgk3+NBuQBgKQ/4NVhb/9TLPM=
  /babel-plugin-transform-async-to-generator/6.24.1:
    dependencies:
      babel-helper-remap-async-to-generator: 6.24.1
      babel-plugin-syntax-async-functions: 6.13.0
      babel-runtime: 6.26.0
    dev: false
    resolution:
      integrity: sha1-ZTbjeK/2yx1VF6wOQOs+n8jQh2E=
  /babel-plugin-transform-es2015-arrow-functions/6.22.0:
    dependencies:
      babel-runtime: 6.26.0
    dev: false
    resolution:
      integrity: sha1-RSaSy3EdX3ncf4XkQM5BufJE0iE=
  /babel-plugin-transform-es2015-block-scoped-functions/6.22.0:
    dependencies:
      babel-runtime: 6.26.0
    dev: false
    resolution:
      integrity: sha1-u8UbSflk1wy42OC5ToICRs46YUE=
  /babel-plugin-transform-es2015-block-scoping/6.26.0:
    dependencies:
      babel-runtime: 6.26.0
      babel-template: 6.26.0
      babel-traverse: 6.26.0
      babel-types: 6.26.0
      lodash: 4.17.15
    dev: false
    resolution:
      integrity: sha1-1w9SmcEwjQXBL0Y4E7CgnnOxiV8=
  /babel-plugin-transform-es2015-classes/6.24.1:
    dependencies:
      babel-helper-define-map: 6.26.0
      babel-helper-function-name: 6.24.1
      babel-helper-optimise-call-expression: 6.24.1
      babel-helper-replace-supers: 6.24.1
      babel-messages: 6.23.0
      babel-runtime: 6.26.0
      babel-template: 6.26.0
      babel-traverse: 6.26.0
      babel-types: 6.26.0
    dev: false
    resolution:
      integrity: sha1-WkxYpQyclGHlZLSyo7+ryXolhNs=
  /babel-plugin-transform-es2015-computed-properties/6.24.1:
    dependencies:
      babel-runtime: 6.26.0
      babel-template: 6.26.0
    dev: false
    resolution:
      integrity: sha1-b+Ko0WiV1WNPTNmZttNICjCBWbM=
  /babel-plugin-transform-es2015-destructuring/6.23.0:
    dependencies:
      babel-runtime: 6.26.0
    dev: false
    resolution:
      integrity: sha1-mXux8auWf2gtKwh2/jWNYOdlxW0=
  /babel-plugin-transform-es2015-duplicate-keys/6.24.1:
    dependencies:
      babel-runtime: 6.26.0
      babel-types: 6.26.0
    dev: false
    resolution:
      integrity: sha1-c+s9MQypaePvnskcU3QabxV2Qj4=
  /babel-plugin-transform-es2015-for-of/6.23.0:
    dependencies:
      babel-runtime: 6.26.0
    dev: false
    resolution:
      integrity: sha1-9HyVsrYT3x0+zC/bdXNiPHUkhpE=
  /babel-plugin-transform-es2015-function-name/6.24.1:
    dependencies:
      babel-helper-function-name: 6.24.1
      babel-runtime: 6.26.0
      babel-types: 6.26.0
    dev: false
    resolution:
      integrity: sha1-g0yJhTvDaxrw86TF26qU/Y6sqos=
  /babel-plugin-transform-es2015-literals/6.22.0:
    dependencies:
      babel-runtime: 6.26.0
    dev: false
    resolution:
      integrity: sha1-T1SgLWzWbPkVKAAZox0xklN3yi4=
  /babel-plugin-transform-es2015-modules-amd/6.24.1:
    dependencies:
      babel-plugin-transform-es2015-modules-commonjs: 6.26.2
      babel-runtime: 6.26.0
      babel-template: 6.26.0
    dev: false
    resolution:
      integrity: sha1-Oz5UAXI5hC1tGcMBHEvS8AoA0VQ=
  /babel-plugin-transform-es2015-modules-commonjs/6.26.2:
    dependencies:
      babel-plugin-transform-strict-mode: 6.24.1
      babel-runtime: 6.26.0
      babel-template: 6.26.0
      babel-types: 6.26.0
    dev: false
    resolution:
      integrity: sha512-CV9ROOHEdrjcwhIaJNBGMBCodN+1cfkwtM1SbUHmvyy35KGT7fohbpOxkE2uLz1o6odKK2Ck/tz47z+VqQfi9Q==
  /babel-plugin-transform-es2015-modules-systemjs/6.24.1:
    dependencies:
      babel-helper-hoist-variables: 6.24.1
      babel-runtime: 6.26.0
      babel-template: 6.26.0
    dev: false
    resolution:
      integrity: sha1-/4mhQrkRmpBhlfXxBuzzBdlAfSM=
  /babel-plugin-transform-es2015-modules-umd/6.24.1:
    dependencies:
      babel-plugin-transform-es2015-modules-amd: 6.24.1
      babel-runtime: 6.26.0
      babel-template: 6.26.0
    dev: false
    resolution:
      integrity: sha1-rJl+YoXNGO1hdq22B9YCNErThGg=
  /babel-plugin-transform-es2015-object-super/6.24.1:
    dependencies:
      babel-helper-replace-supers: 6.24.1
      babel-runtime: 6.26.0
    dev: false
    resolution:
      integrity: sha1-JM72muIcuDp/hgPa0CH1cusnj40=
  /babel-plugin-transform-es2015-parameters/6.24.1:
    dependencies:
      babel-helper-call-delegate: 6.24.1
      babel-helper-get-function-arity: 6.24.1
      babel-runtime: 6.26.0
      babel-template: 6.26.0
      babel-traverse: 6.26.0
      babel-types: 6.26.0
    dev: false
    resolution:
      integrity: sha1-V6w1GrScrxSpfNE7CfZv3wpiXys=
  /babel-plugin-transform-es2015-shorthand-properties/6.24.1:
    dependencies:
      babel-runtime: 6.26.0
      babel-types: 6.26.0
    dev: false
    resolution:
      integrity: sha1-JPh11nIch2YbvZmkYi5R8U3jiqA=
  /babel-plugin-transform-es2015-spread/6.22.0:
    dependencies:
      babel-runtime: 6.26.0
    dev: false
    resolution:
      integrity: sha1-1taKmfia7cRTbIGlQujdnxdG+NE=
  /babel-plugin-transform-es2015-sticky-regex/6.24.1:
    dependencies:
      babel-helper-regex: 6.26.0
      babel-runtime: 6.26.0
      babel-types: 6.26.0
    dev: false
    resolution:
      integrity: sha1-AMHNsaynERLN8M9hJsLta0V8zbw=
  /babel-plugin-transform-es2015-template-literals/6.22.0:
    dependencies:
      babel-runtime: 6.26.0
    dev: false
    resolution:
      integrity: sha1-qEs0UPfp+PH2g51taH2oS7EjbY0=
  /babel-plugin-transform-es2015-typeof-symbol/6.23.0:
    dependencies:
      babel-runtime: 6.26.0
    dev: false
    resolution:
      integrity: sha1-3sCfHN3/lLUqxz1QXITfWdzOs3I=
  /babel-plugin-transform-es2015-unicode-regex/6.24.1:
    dependencies:
      babel-helper-regex: 6.26.0
      babel-runtime: 6.26.0
      regexpu-core: 2.0.0
    dev: false
    resolution:
      integrity: sha1-04sS9C6nMj9yk4fxinxa4frrNek=
  /babel-plugin-transform-exponentiation-operator/6.24.1:
    dependencies:
      babel-helper-builder-binary-assignment-operator-visitor: 6.24.1
      babel-plugin-syntax-exponentiation-operator: 6.13.0
      babel-runtime: 6.26.0
    dev: false
    resolution:
      integrity: sha1-KrDJx/MJj6SJB3cruBP+QejeOg4=
  /babel-plugin-transform-regenerator/6.26.0:
    dependencies:
      regenerator-transform: 0.10.1
    dev: false
    resolution:
      integrity: sha1-4HA2lvveJ/Cj78rPi03KL3s6jy8=
  /babel-plugin-transform-strict-mode/6.24.1:
    dependencies:
      babel-runtime: 6.26.0
      babel-types: 6.26.0
    dev: false
    resolution:
      integrity: sha1-1fr3qleKZbvlkc9e2uBKDGcCB1g=
  /babel-polyfill/6.26.0:
    dependencies:
      babel-runtime: 6.26.0
      core-js: 2.6.9
      regenerator-runtime: 0.10.5
    dev: false
    resolution:
      integrity: sha1-N5k3q8Z9eJWXCtxiHyhM2WbPIVM=
  /babel-preset-env/1.7.0:
    dependencies:
      babel-plugin-check-es2015-constants: 6.22.0
      babel-plugin-syntax-trailing-function-commas: 6.22.0
      babel-plugin-transform-async-to-generator: 6.24.1
      babel-plugin-transform-es2015-arrow-functions: 6.22.0
      babel-plugin-transform-es2015-block-scoped-functions: 6.22.0
      babel-plugin-transform-es2015-block-scoping: 6.26.0
      babel-plugin-transform-es2015-classes: 6.24.1
      babel-plugin-transform-es2015-computed-properties: 6.24.1
      babel-plugin-transform-es2015-destructuring: 6.23.0
      babel-plugin-transform-es2015-duplicate-keys: 6.24.1
      babel-plugin-transform-es2015-for-of: 6.23.0
      babel-plugin-transform-es2015-function-name: 6.24.1
      babel-plugin-transform-es2015-literals: 6.22.0
      babel-plugin-transform-es2015-modules-amd: 6.24.1
      babel-plugin-transform-es2015-modules-commonjs: 6.26.2
      babel-plugin-transform-es2015-modules-systemjs: 6.24.1
      babel-plugin-transform-es2015-modules-umd: 6.24.1
      babel-plugin-transform-es2015-object-super: 6.24.1
      babel-plugin-transform-es2015-parameters: 6.24.1
      babel-plugin-transform-es2015-shorthand-properties: 6.24.1
      babel-plugin-transform-es2015-spread: 6.22.0
      babel-plugin-transform-es2015-sticky-regex: 6.24.1
      babel-plugin-transform-es2015-template-literals: 6.22.0
      babel-plugin-transform-es2015-typeof-symbol: 6.23.0
      babel-plugin-transform-es2015-unicode-regex: 6.24.1
      babel-plugin-transform-exponentiation-operator: 6.24.1
      babel-plugin-transform-regenerator: 6.26.0
      browserslist: 3.2.8
      invariant: 2.2.4
      semver: 5.7.1
    dev: false
    resolution:
      integrity: sha512-9OR2afuKDneX2/q2EurSftUYM0xGu4O2D9adAhVfADDhrYDaxXV0rBbevVYoY9n6nyX1PmQW/0jtpJvUNr9CHg==
  /babel-register/6.26.0:
    dependencies:
      babel-core: 6.26.3
      babel-runtime: 6.26.0
      core-js: 2.6.9
      home-or-tmp: 2.0.0
      lodash: 4.17.15
      mkdirp: 0.5.1
      source-map-support: 0.4.18
    dev: false
    resolution:
      integrity: sha1-btAhFz4vy0htestFxgCahW9kcHE=
  /babel-runtime/6.26.0:
    dependencies:
      core-js: 2.6.9
      regenerator-runtime: 0.11.1
    dev: false
    resolution:
      integrity: sha1-llxwWGaOgrVde/4E/yM3vItWR/4=
  /babel-template/6.26.0:
    dependencies:
      babel-runtime: 6.26.0
      babel-traverse: 6.26.0
      babel-types: 6.26.0
      babylon: 6.18.0
      lodash: 4.17.15
    dev: false
    resolution:
      integrity: sha1-3gPi0WOWsGn0bdn/+FIfsaDjXgI=
  /babel-traverse/6.26.0:
    dependencies:
      babel-code-frame: 6.26.0
      babel-messages: 6.23.0
      babel-runtime: 6.26.0
      babel-types: 6.26.0
      babylon: 6.18.0
      debug: 2.6.9
      globals: 9.18.0
      invariant: 2.2.4
      lodash: 4.17.15
    dev: false
    resolution:
      integrity: sha1-RqnL1+3MYsjlwGTi0tjQ9ANXZu4=
  /babel-types/6.26.0:
    dependencies:
      babel-runtime: 6.26.0
      esutils: 2.0.3
      lodash: 4.17.15
      to-fast-properties: 1.0.3
    dev: false
    resolution:
      integrity: sha1-o7Bz+Uq0nrb6Vc1lInozQ4BjJJc=
  /babylon/6.18.0:
    dev: false
    hasBin: true
    resolution:
      integrity: sha512-q/UEjfGJ2Cm3oKV71DJz9d25TPnq5rhBVL2Q4fA5wcC3jcrdn7+SssEybFIxwAvvP+YCsCYNKughoF33GxgycQ==
  /bach/1.2.0:
    dependencies:
      arr-filter: 1.1.2
      arr-flatten: 1.1.0
      arr-map: 2.0.2
      array-each: 1.0.1
      array-initial: 1.1.0
      array-last: 1.3.0
      async-done: 1.3.2
      async-settle: 1.0.0
      now-and-later: 2.0.1
    dev: false
    engines:
      node: '>= 0.10'
    resolution:
      integrity: sha1-Szzpa/JxNPeaG0FKUcFONMO9mIA=
  /backbone/1.4.0:
    dependencies:
      underscore: 1.9.1
    dev: false
    resolution:
      integrity: sha512-RLmDrRXkVdouTg38jcgHhyQ/2zjg7a8E6sz2zxfz21Hh17xDJYUHBZimVIt5fUyS8vbfpeSmTL3gUjTEvUV3qQ==
  /backo2/1.0.2:
    dev: false
    resolution:
      integrity: sha1-MasayLEpNjRj41s+u2n038+6eUc=
  /balanced-match/1.0.0:
    dev: false
    resolution:
      integrity: sha1-ibTRmasr7kneFk6gK4nORi1xt2c=
  /base/0.11.2:
    dependencies:
      cache-base: 1.0.1
      class-utils: 0.3.6
      component-emitter: 1.3.0
      define-property: 1.0.0
      isobject: 3.0.1
      mixin-deep: 1.3.2
      pascalcase: 0.1.1
    dev: false
    engines:
      node: '>=0.10.0'
    resolution:
      integrity: sha512-5T6P4xPgpp0YDFvSWwEZ4NoE3aM4QBQXDzmVbraCkFj8zHM+mba8SyqB5DbZWyR7mYHo6Y7BdQo3MoA4m0TeQg==
  /base64-arraybuffer/0.1.5:
    dev: false
    engines:
      node: '>= 0.6.0'
    resolution:
      integrity: sha1-c5JncZI7Whl0etZmqlzUv5xunOg=
  /base64-js/1.3.1:
    dev: false
    resolution:
      integrity: sha512-mLQ4i2QO1ytvGWFWmcngKO//JXAQueZvwEKtjgQFM4jIK0kU+ytMfplL8j+n5mspOfjHwoAg+9yhb7BwAHm36g==
  /base64id/1.0.0:
    dev: false
    engines:
      node: '>= 0.4.0'
    resolution:
      integrity: sha1-R2iMuZu2gE8OBtPnY7HDLlfY5rY=
  /bcrypt-pbkdf/1.0.2:
    dependencies:
      tweetnacl: 0.14.5
    dev: false
    resolution:
      integrity: sha1-pDAdOJtqQ/m2f/PKEaP2Y342Dp4=
  /better-assert/1.0.2:
    dependencies:
      callsite: 1.0.0
    dev: false
    resolution:
      integrity: sha1-QIZrnhueC1W0gYlDEeaPr/rrxSI=
  /big.js/5.2.2:
    dev: false
    resolution:
      integrity: sha512-vyL2OymJxmarO8gxMr0mhChsO9QGwhynfuu4+MHTAW6czfq9humCB7rKpUjDd9YUiDPU4mzpyupFSvOClAwbmQ==
  /binary-extensions/1.13.1:
    dev: false
    engines:
      node: '>=0.10.0'
    resolution:
      integrity: sha512-Un7MIEDdUC5gNpcGDV97op1Ywk748MpHcFTHoYs6qnj1Z3j7I53VG3nwZhKzoBZmbdRNnb6WRdFlwl7tSDuZGw==
  /binary-extensions/2.0.0:
    dev: false
    engines:
      node: '>=8'
    resolution:
      integrity: sha512-Phlt0plgpIIBOGTT/ehfFnbNlfsDEiqmzE2KRXoX1bLIlir4X/MR+zSyBEkL05ffWgnRSf/DXv+WrUAVr93/ow==
  /binary-search-bounds/2.0.3:
    dev: false
    resolution:
      integrity: sha1-X/hhbW3SylOIvIWy1iZuK52lAtw=
  /blob/0.0.5:
    dev: false
    resolution:
      integrity: sha512-gaqbzQPqOoamawKg0LGVd7SzLgXS+JH61oWprSLH+P+abTczqJbhTR8CmJ2u9/bUYNmHTGJx/UEmn6doAvvuig==
  /bluebird/3.5.5:
    dev: false
    resolution:
      integrity: sha512-5am6HnnfN+urzt4yfg7IgTbotDjIT/u8AJpEt0sIU9FtXfVeezXAPKswrG+xKUCOYAINpSdgZVDU6QFh+cuH3w==
  /bluebird/3.7.1:
    dev: false
    resolution:
      integrity: sha512-DdmyoGCleJnkbp3nkbxTLJ18rjDsE4yCggEwKNXkeV123sPNfOCYeDoeuOY+F2FrSjO1YXcTU+dsy96KMy+gcg==
  /bn.js/4.11.8:
    dev: false
    resolution:
      integrity: sha512-ItfYfPLkWHUjckQCk8xC+LwxgK8NYcXywGigJgSwOP8Y2iyWT4f2vsZnoOXTTbo+o5yXmIUJ4gn5538SO5S3gA==
  /body-parser/1.19.0:
    dependencies:
      bytes: 3.1.0
      content-type: 1.0.4
      debug: 2.6.9
      depd: 1.1.2
      http-errors: 1.7.2
      iconv-lite: 0.4.24
      on-finished: 2.3.0
      qs: 6.7.0
      raw-body: 2.4.0
      type-is: 1.6.18
    dev: false
    engines:
      node: '>= 0.8'
    resolution:
      integrity: sha512-dhEPs72UPbDnAQJ9ZKMNTP6ptJaionhP5cBb541nXPlW60Jepo9RV/a4fX4XWW9CuFNK22krhrj1+rgzifNCsw==
  /brace-expansion/1.1.11:
    dependencies:
      balanced-match: 1.0.0
      concat-map: 0.0.1
    dev: false
    resolution:
      integrity: sha512-iCuPHDFgrHX7H2vEI/5xpz07zSHB00TpugqhmYtVmMO6518mCuRMoOYFldEBl0g187ufozdaHgWKcYFb61qGiA==
  /braces/2.3.2:
    dependencies:
      arr-flatten: 1.1.0
      array-unique: 0.3.2
      extend-shallow: 2.0.1
      fill-range: 4.0.0
      isobject: 3.0.1
      repeat-element: 1.1.3
      snapdragon: 0.8.2
      snapdragon-node: 2.1.1
      split-string: 3.1.0
      to-regex: 3.0.2
    dev: false
    engines:
      node: '>=0.10.0'
    resolution:
      integrity: sha512-aNdbnj9P8PjdXU4ybaWLK2IF3jc/EoDYbC7AazW6to3TRsfXxscC9UXOB5iDiEQrkyIbWp2SLQda4+QAa7nc3w==
  /braces/3.0.2:
    dependencies:
      fill-range: 7.0.1
    dev: false
    engines:
      node: '>=8'
    resolution:
      integrity: sha512-b8um+L1RzM3WDSzvhm6gIz1yfTbBt6YTlcEKAvsmqCZZFw46z626lVj9j1yEPW33H5H+lBQpZMP1k8l+78Ha0A==
  /brorand/1.1.0:
    dev: false
    resolution:
      integrity: sha1-EsJe/kCkXjwyPrhnWgoM5XsiNx8=
  /browser-stdout/1.3.1:
    dev: false
    resolution:
      integrity: sha512-qhAVI1+Av2X7qelOfAIYwXONood6XlZE/fXaBSmW/T5SzLAmCgzi+eiWE7fUvbHaeNBQH13UftjpXxsfLkMpgw==
  /browserify-aes/1.2.0:
    dependencies:
      buffer-xor: 1.0.3
      cipher-base: 1.0.4
      create-hash: 1.2.0
      evp_bytestokey: 1.0.3
      inherits: 2.0.4
      safe-buffer: 5.2.0
    dev: false
    resolution:
      integrity: sha512-+7CHXqGuspUn/Sl5aO7Ea0xWGAtETPXNSAjHo48JfLdPWcMng33Xe4znFvQweqc/uzk5zSOI3H52CYnjCfb5hA==
  /browserify-cipher/1.0.1:
    dependencies:
      browserify-aes: 1.2.0
      browserify-des: 1.0.2
      evp_bytestokey: 1.0.3
    dev: false
    resolution:
      integrity: sha512-sPhkz0ARKbf4rRQt2hTpAHqn47X3llLkUGn+xEJzLjwY8LRs2p0v7ljvI5EyoRO/mexrNunNECisZs+gw2zz1w==
  /browserify-des/1.0.2:
    dependencies:
      cipher-base: 1.0.4
      des.js: 1.0.0
      inherits: 2.0.4
      safe-buffer: 5.2.0
    dev: false
    resolution:
      integrity: sha512-BioO1xf3hFwz4kc6iBhI3ieDFompMhrMlnDFC4/0/vd5MokpuAc3R+LYbwTA9A5Yc9pq9UYPqffKpW2ObuwX5A==
  /browserify-mime/1.2.9:
    dev: false
    resolution:
      integrity: sha1-rrGvKN5sDXpqLOQK22j/GEIq8x8=
  /browserify-rsa/4.0.1:
    dependencies:
      bn.js: 4.11.8
      randombytes: 2.1.0
    dev: false
    resolution:
      integrity: sha1-IeCr+vbyApzy+vsTNWenAdQTVSQ=
  /browserify-sign/4.0.4:
    dependencies:
      bn.js: 4.11.8
      browserify-rsa: 4.0.1
      create-hash: 1.2.0
      create-hmac: 1.1.7
      elliptic: 6.5.0
      inherits: 2.0.4
      parse-asn1: 5.1.4
    dev: false
    resolution:
      integrity: sha1-qk62jl17ZYuqa/alfmMMvXqT0pg=
  /browserify-zlib/0.2.0:
    dependencies:
      pako: 1.0.10
    dev: false
    resolution:
      integrity: sha512-Z942RysHXmJrhqk88FmKBVq/v5tqmSkDz7p54G/MGyjMnCFFnC79XWNbg+Vta8W6Wb2qtSZTSxIGkJrRpCFEiA==
  /browserslist/3.2.8:
    dependencies:
      caniuse-lite: 1.0.30000989
      electron-to-chromium: 1.3.237
    dev: false
    hasBin: true
    resolution:
      integrity: sha512-WHVocJYavUwVgVViC0ORikPHQquXwVh939TaelZ4WDqpWgTX/FsGhl/+P4qBUAGcRvtOgDgC+xftNWWp2RUTAQ==
  /buffer-alloc-unsafe/1.1.0:
    dev: false
    resolution:
      integrity: sha512-TEM2iMIEQdJ2yjPJoSIsldnleVaAk1oW3DBVUykyOLsEsFmEc9kn+SFFPz+gl54KQNxlDnAwCXosOS9Okx2xAg==
  /buffer-alloc/1.2.0:
    dependencies:
      buffer-alloc-unsafe: 1.1.0
      buffer-fill: 1.0.0
    dev: false
    resolution:
      integrity: sha512-CFsHQgjtW1UChdXgbyJGtnm+O/uLQeZdtbDo8mfUgYXCHSM1wgrVxXm6bSyrUuErEb+4sYVGCzASBRot7zyrow==
  /buffer-crc32/0.2.13:
    dev: false
    resolution:
      integrity: sha1-DTM+PwDqxQqhRUq9MO+MKl2ackI=
  /buffer-equal-constant-time/1.0.1:
    dev: false
    resolution:
      integrity: sha1-+OcRMvf/5uAaXJaXpMbz5I1cyBk=
  /buffer-equal/1.0.0:
    dev: false
    engines:
      node: '>=0.4.0'
    resolution:
      integrity: sha1-WWFrSYME1Var1GaWayLu2j7KX74=
  /buffer-es6/4.9.3:
    dev: false
    resolution:
      integrity: sha1-8mNHuC33b9N+GLy1KIxJcM/VxAQ=
  /buffer-fill/1.0.0:
    dev: false
    resolution:
      integrity: sha1-+PeLdniYiO858gXNY39o5wISKyw=
  /buffer-from/1.1.1:
    dev: false
    resolution:
      integrity: sha512-MQcXEUbCKtEo7bhqEs6560Hyd4XaovZlO/k9V3hjVUF/zwW7KBVdSK4gIt/bzwS9MbR5qob+F5jusZsb0YQK2A==
  /buffer-xor/1.0.3:
    dev: false
    resolution:
      integrity: sha1-JuYe0UIvtw3ULm42cp7VHYVf6Nk=
  /buffer/4.9.1:
    dependencies:
      base64-js: 1.3.1
      ieee754: 1.1.13
      isarray: 1.0.0
    dev: false
    resolution:
      integrity: sha1-bRu2AbB6TvztlwlBMgkwJ8lbwpg=
  /buffer/5.4.0:
    dependencies:
      base64-js: 1.3.1
      ieee754: 1.1.13
    dev: false
    resolution:
      integrity: sha512-Xpgy0IwHK2N01ncykXTy6FpCWuM+CJSHoPVBLyNqyrWxsedpLvwsYUhf0ME3WRFNUhos0dMamz9cOS/xRDtU5g==
  /buffer/5.4.3:
    dependencies:
      base64-js: 1.3.1
      ieee754: 1.1.13
    dev: false
    resolution:
      integrity: sha512-zvj65TkFeIt3i6aj5bIvJDzjjQQGs4o/sNoezg1F1kYap9Nu2jcUdpwzRSJTHMMzG0H7bZkn4rNQpImhuxWX2A==
  /builtin-modules/1.1.1:
    dev: false
    engines:
      node: '>=0.10.0'
    resolution:
      integrity: sha1-Jw8HbFpywC9bZaR9+Uxf46J4iS8=
  /builtin-modules/3.1.0:
    dev: false
    engines:
      node: '>=6'
    resolution:
      integrity: sha512-k0KL0aWZuBt2lrxrcASWDfwOLMnodeQjodT/1SxEQAXsHANgo6ZC/VEaSEHCXt7aSTZ4/4H5LKa+tBXmW7Vtvw==
  /builtin-status-codes/3.0.0:
    dev: false
    resolution:
      integrity: sha1-hZgoeOIbmOHGZCXgPQF0eI9Wnug=
  /bytes/3.1.0:
    dev: false
    engines:
      node: '>= 0.8'
    resolution:
      integrity: sha512-zauLjrfCG+xvoyaqLoV8bLVXXNGC4JqlxFCutSDWA6fJrTo2ZuvLYTqZ7aHBLZSMOopbzwv8f+wZcVzfVTI2Dg==
  /cacache/12.0.3:
    dependencies:
      bluebird: 3.5.5
      chownr: 1.1.2
      figgy-pudding: 3.5.1
      glob: 7.1.4
      graceful-fs: 4.2.2
      infer-owner: 1.0.4
      lru-cache: 5.1.1
      mississippi: 3.0.0
      mkdirp: 0.5.1
      move-concurrently: 1.0.1
      promise-inflight: 1.0.1
      rimraf: 2.7.1
      ssri: 6.0.1
      unique-filename: 1.1.1
      y18n: 4.0.0
    dev: false
    resolution:
      integrity: sha512-kqdmfXEGFepesTuROHMs3MpFLWrPkSSpRqOw80RCflZXy/khxaArvFrQ7uJxSUduzAufc6G0g1VUCOZXxWavPw==
  /cache-base/1.0.1:
    dependencies:
      collection-visit: 1.0.0
      component-emitter: 1.3.0
      get-value: 2.0.6
      has-value: 1.0.0
      isobject: 3.0.1
      set-value: 2.0.1
      to-object-path: 0.3.0
      union-value: 1.0.1
      unset-value: 1.0.0
    dev: false
    engines:
      node: '>=0.10.0'
    resolution:
      integrity: sha512-AKcdTnFSWATd5/GCPRxr2ChwIJ85CeyrEyjRHlKxQ56d4XJMGym0uAiKn0xbLOGOl3+yRpOTi484dVCEc5AUzQ==
  /caching-transform/3.0.2:
    dependencies:
      hasha: 3.0.0
      make-dir: 2.1.0
      package-hash: 3.0.0
      write-file-atomic: 2.4.3
    dev: false
    engines:
      node: '>=6'
    resolution:
      integrity: sha512-Mtgcv3lh3U0zRii/6qVgQODdPA4G3zhG+jtbCWj39RXuUFTMzH0vcdMtaJS1jPowd+It2Pqr6y3NJMQqOqCE2w==
  /callsite/1.0.0:
    dev: false
    resolution:
      integrity: sha1-KAOY5dZkvXQDi28JBRU+borxvCA=
  /callsites/3.1.0:
    dev: false
    engines:
      node: '>=6'
    resolution:
      integrity: sha512-P8BjAsXvZS+VIDUI11hHCQEv74YT67YUi5JJFNWIqL235sBmjX4+qx9Muvls5ivyNENctx46xQLQ3aTuE7ssaQ==
  /camelcase-keys/2.1.0:
    dependencies:
      camelcase: 2.1.1
      map-obj: 1.0.1
    dev: false
    engines:
      node: '>=0.10.0'
    resolution:
      integrity: sha1-MIvur/3ygRkFHvodkyITyRuPkuc=
  /camelcase-keys/4.2.0:
    dependencies:
      camelcase: 4.1.0
      map-obj: 2.0.0
      quick-lru: 1.1.0
    dev: false
    engines:
      node: '>=4'
    resolution:
      integrity: sha1-oqpfsa9oh1glnDLBQUJteJI7m3c=
  /camelcase/2.1.1:
    dev: false
    engines:
      node: '>=0.10.0'
    resolution:
      integrity: sha1-fB0W1nmhu+WcoCys7PsBHiAfWh8=
  /camelcase/3.0.0:
    dev: false
    engines:
      node: '>=0.10.0'
    resolution:
      integrity: sha1-MvxLn82vhF/N9+c7uXysImHwqwo=
  /camelcase/4.1.0:
    dev: false
    engines:
      node: '>=4'
    resolution:
      integrity: sha1-1UVjW+HjPFQmScaRc+Xeas+uNN0=
  /camelcase/5.3.1:
    dev: false
    engines:
      node: '>=6'
    resolution:
      integrity: sha512-L28STB170nwWS63UjtlEOE3dldQApaJXZkOI1uMFfzf3rRuPegHaHesyee+YxQ+W6SvRDQV6UrdOdRiR153wJg==
  /caniuse-lite/1.0.30000989:
    dev: false
    resolution:
      integrity: sha512-vrMcvSuMz16YY6GSVZ0dWDTJP8jqk3iFQ/Aq5iqblPwxSVVZI+zxDyTX0VPqtQsDnfdrBDcsmhgTEOh5R8Lbpw==
  /caseless/0.12.0:
    dev: false
    resolution:
      integrity: sha1-G2gcIf+EAzyCZUMJBolCDRhxUdw=
  /chai-as-promised/7.1.1_chai@4.2.0:
    dependencies:
      chai: 4.2.0
      check-error: 1.0.2
    dev: false
    peerDependencies:
      chai: '>= 2.1.2 < 5'
    resolution:
      integrity: sha512-azL6xMoi+uxu6z4rhWQ1jbdUhOMhis2PvscD/xjLqNMkv3BPPp2JyyuTHOrf9BOosGpNQ11v6BKv/g57RXbiaA==
  /chai-exclude/2.0.2_chai@4.2.0:
    dependencies:
      chai: 4.2.0
      fclone: 1.0.11
    dev: false
    peerDependencies:
      chai: '>= 4.0.0 < 5'
    resolution:
      integrity: sha512-QmNVnvdSw8Huccdjm49mKu3HtoHxvjdavgYkY0KPQ5MI5UWfbc9sX1YqRgaMPf2GGtDXPoF2ram3AeNS4945Xw==
  /chai-string/1.5.0_chai@4.2.0:
    dependencies:
      chai: 4.2.0
    dev: false
    peerDependencies:
      chai: ^4.1.2
    resolution:
      integrity: sha512-sydDC3S3pNAQMYwJrs6dQX0oBQ6KfIPuOZ78n7rocW0eJJlsHPh2t3kwW7xfwYA/1Bf6/arGtSUo16rxR2JFlw==
  /chai/4.2.0:
    dependencies:
      assertion-error: 1.1.0
      check-error: 1.0.2
      deep-eql: 3.0.1
      get-func-name: 2.0.0
      pathval: 1.1.0
      type-detect: 4.0.8
    dev: false
    engines:
      node: '>=4'
    resolution:
      integrity: sha512-XQU3bhBukrOsQCuwZndwGcCVQHyZi53fQ6Ys1Fym7E4olpIqqZZhhoFJoaKVvV17lWQoXYwgWN2nF5crA8J2jw==
  /chalk/1.1.3:
    dependencies:
      ansi-styles: 2.2.1
      escape-string-regexp: 1.0.5
      has-ansi: 2.0.0
      strip-ansi: 3.0.1
      supports-color: 2.0.0
    dev: false
    engines:
      node: '>=0.10.0'
    resolution:
      integrity: sha1-qBFcVeSnAv5NFQq9OHKCKn4J/Jg=
  /chalk/2.4.2:
    dependencies:
      ansi-styles: 3.2.1
      escape-string-regexp: 1.0.5
      supports-color: 5.5.0
    dev: false
    engines:
      node: '>=4'
    resolution:
      integrity: sha512-Mti+f9lpJNcwF4tWV8/OrTTtF1gZi+f8FqlyAdouralcFWFQWF2+NgCHShjkCb+IFBLq9buZwE1xckQU4peSuQ==
  /chardet/0.7.0:
    dev: false
    resolution:
      integrity: sha512-mT8iDcrh03qDGRRmoA2hmBJnxpllMR+0/0qlzjqZES6NdiWDcZkCNAk4rPFZ9Q85r27unkiNNg8ZOiwZXBHwcA==
  /charenc/0.0.2:
    dev: false
    resolution:
      integrity: sha1-wKHS86cJLgN3S/qD8UwPxXkKhmc=
  /check-error/1.0.2:
    dev: false
    resolution:
      integrity: sha1-V00xLt2Iu13YkS6Sht1sCu1KrII=
  /check-more-types/2.24.0:
    dev: false
    engines:
      node: '>= 0.8.0'
    resolution:
      integrity: sha1-FCD/sQ/URNz8ebQ4kbv//TKoRgA=
  /chokidar/2.1.8:
    dependencies:
      anymatch: 2.0.0
      async-each: 1.0.3
      braces: 2.3.2
      glob-parent: 3.1.0
      inherits: 2.0.4
      is-binary-path: 1.0.1
      is-glob: 4.0.1
      normalize-path: 3.0.0
      path-is-absolute: 1.0.1
      readdirp: 2.2.1
      upath: 1.1.2
    dev: false
    optionalDependencies:
      fsevents: 1.2.9
    resolution:
      integrity: sha512-ZmZUazfOzf0Nve7duiCKD23PFSCs4JPoYyccjUFF3aQkQadqBhfzhjkwBH2mNOG9cTBwhamM37EIsIkZw3nRgg==
  /chokidar/3.0.2:
    dependencies:
      anymatch: 3.0.3
      braces: 3.0.2
      glob-parent: 5.0.0
      is-binary-path: 2.1.0
      is-glob: 4.0.1
      normalize-path: 3.0.0
      readdirp: 3.1.2
    dev: false
    engines:
      node: '>= 8'
    optionalDependencies:
      fsevents: 2.0.7
    resolution:
      integrity: sha512-c4PR2egjNjI1um6bamCQ6bUNPDiyofNQruHvKgHQ4gDUP/ITSVSzNsiI5OWtHOsX323i5ha/kk4YmOZ1Ktg7KA==
  /chokidar/3.2.1:
    dependencies:
      anymatch: 3.1.1
      braces: 3.0.2
      glob-parent: 5.1.0
      is-binary-path: 2.1.0
      is-glob: 4.0.1
      normalize-path: 3.0.0
      readdirp: 3.1.3
    dev: false
    engines:
      node: '>= 8'
    optionalDependencies:
      fsevents: 2.1.1
    resolution:
      integrity: sha512-/j5PPkb5Feyps9e+jo07jUZGvkB5Aj953NrI4s8xSVScrAo/RHeILrtdb4uzR7N6aaFFxxJ+gt8mA8HfNpw76w==
  /chokidar/3.2.2:
    dependencies:
      anymatch: 3.1.1
      braces: 3.0.2
      glob-parent: 5.1.0
      is-binary-path: 2.1.0
      is-glob: 4.0.1
      normalize-path: 3.0.0
      readdirp: 3.2.0
    dev: false
    engines:
      node: '>= 8'
    optionalDependencies:
      fsevents: 2.1.1
    resolution:
      integrity: sha512-bw3pm7kZ2Wa6+jQWYP/c7bAZy3i4GwiIiMO2EeRjrE48l8vBqC/WvFhSF0xyM8fQiPEGvwMY/5bqDG7sSEOuhg==
  /chownr/1.1.2:
    dev: false
    resolution:
      integrity: sha512-GkfeAQh+QNy3wquu9oIZr6SS5x7wGdSgNQvD10X3r+AZr1Oys22HW8kAmDMvNg2+Dm0TeGaEuO8gFwdBXxwO8A==
  /chrome-launcher/0.10.7:
    dependencies:
      '@types/node': 8.10.52
      is-wsl: 1.1.0
      lighthouse-logger: 1.2.0
      mkdirp: 0.5.1
      rimraf: 2.7.1
    dev: false
    resolution:
      integrity: sha512-IoQLp64s2n8OQuvKZwt77CscVj3UlV2Dj7yZtd1EBMld9mSdGcsGy9fN5hd/r4vJuWZR09it78n1+A17gB+AIQ==
  /chrome-remote-interface/0.27.2:
    dependencies:
      commander: 2.11.0
      ws: 6.2.1
    dev: false
    hasBin: true
    resolution:
      integrity: sha512-pVLljQ29SAx8KIv5tSa9sIf8GrEsAZdPJoeWOmY3/nrIzFmE+EryNNHvDkddGod0cmAFTv+GmPG0uvzxi2NWsA==
  /chrome-trace-event/1.0.2:
    dependencies:
      tslib: 1.10.0
    dev: false
    engines:
      node: '>=6.0'
    resolution:
      integrity: sha512-9e/zx1jw7B4CO+c/RXoCsfg/x1AfUBioy4owYH0bJprEYAx5hRFLRhWBqHAG57D0ZM4H7vxbP7bPe0VwhQRYDQ==
  /chrome-unmirror/0.1.0:
    dev: false
    engines:
      node: '>=0.10.0'
      npm: '>=2.0.0'
    resolution:
      integrity: sha1-6a94ukf3/7kAYCk6cgoBzSbVC6s=
  /ci-info/2.0.0:
    dev: false
    resolution:
      integrity: sha512-5tK7EtrZ0N+OLFMthtqOj4fI2Jeb88C4CAZPu25LDVUgXJ0A3Js4PMGqrn0JU1W0Mh1/Z8wZzYPxqUrXeBboCQ==
  /cipher-base/1.0.4:
    dependencies:
      inherits: 2.0.4
      safe-buffer: 5.2.0
    dev: false
    resolution:
      integrity: sha512-Kkht5ye6ZGmwv40uUDZztayT2ThLQGfnj/T71N/XzeZeo3nf8foyW7zGTsPYkEya3m5f3cAypH+qe7YOrM1U2Q==
  /circular-json/0.5.9:
    deprecated: 'CircularJSON is in maintenance only, flatted is its successor.'
    dev: false
    resolution:
      integrity: sha512-4ivwqHpIFJZBuhN3g/pEcdbnGUywkBblloGbkglyloVjjR3uT6tieI89MVOfbP2tHX5sgb01FuLgAOzebNlJNQ==
  /class-utils/0.3.6:
    dependencies:
      arr-union: 3.1.0
      define-property: 0.2.5
      isobject: 3.0.1
      static-extend: 0.1.2
    dev: false
    engines:
      node: '>=0.10.0'
    resolution:
      integrity: sha512-qOhPa/Fj7s6TY8H8esGu5QNpMMQxz79h+urzrNYN6mn+9BnxlDGf5QZ+XeCDsxSjPqsSR56XOZOJmpeurnLMeg==
  /cli-cursor/2.1.0:
    dependencies:
      restore-cursor: 2.0.0
    dev: false
    engines:
      node: '>=4'
    resolution:
      integrity: sha1-s12sN2R5+sw+lHR9QdDQ9SOP/LU=
  /cli-cursor/3.1.0:
    dependencies:
      restore-cursor: 3.1.0
    dev: false
    engines:
      node: '>=8'
    resolution:
      integrity: sha512-I/zHAwsKf9FqGoXM4WWRACob9+SNukZTd94DWF57E4toouRulbCxcUh6RKUEOQlYTHJnzkPMySvPNaaSLNfLZw==
  /cli-width/2.2.0:
    dev: false
    resolution:
      integrity: sha1-/xnt6Kml5XkyQUewwR8PvLq+1jk=
  /cliui/3.2.0:
    dependencies:
      string-width: 1.0.2
      strip-ansi: 3.0.1
      wrap-ansi: 2.1.0
    dev: false
    resolution:
      integrity: sha1-EgYBU3qRbSmUD5NNo7SNWFo5IT0=
  /cliui/5.0.0:
    dependencies:
      string-width: 3.1.0
      strip-ansi: 5.2.0
      wrap-ansi: 5.1.0
    dev: false
    resolution:
      integrity: sha512-PYeGSEmmHM6zvoef2w8TPzlrnNpXIjTipYK780YswmIP9vjxmd6Y2a3CB2Ks6/AU8NHjZugXvo8w3oWM2qnwXA==
  /clone-buffer/1.0.0:
    dev: false
    engines:
      node: '>= 0.10'
    resolution:
      integrity: sha1-4+JbIHrE5wGvch4staFnksrD3Fg=
  /clone-deep/4.0.1:
    dependencies:
      is-plain-object: 2.0.4
      kind-of: 6.0.2
      shallow-clone: 3.0.1
    dev: false
    engines:
      node: '>=6'
    resolution:
      integrity: sha512-neHB9xuzh/wk0dIHweyAXv2aPGZIVk3pLMe+/RNzINf17fe0OG96QroktYAUm7SM1PBnzTabaLboqqxDyMU+SQ==
  /clone-stats/1.0.0:
    dev: false
    resolution:
      integrity: sha1-s3gt/4u1R04Yuba/D9/ngvh3doA=
  /clone/2.1.2:
    dev: false
    engines:
      node: '>=0.8'
    resolution:
      integrity: sha1-G39Ln1kfHo+DZwQBYANFoCiHQ18=
  /cloneable-readable/1.1.3:
    dependencies:
      inherits: 2.0.4
      process-nextick-args: 2.0.1
      readable-stream: 2.3.6
    dev: false
    resolution:
      integrity: sha512-2EF8zTQOxYq70Y4XKtorQupqF0m49MBz2/yf5Bj+MHjvpG3Hy7sImifnqD6UA+TKYxeSV+u6qqQPawN5UvnpKQ==
  /co/4.6.0:
    dev: false
    engines:
      iojs: '>= 1.0.0'
      node: '>= 0.12.0'
    resolution:
      integrity: sha1-bqa989hTrlTMuOR7+gvz+QMfsYQ=
  /code-point-at/1.1.0:
    dev: false
    engines:
      node: '>=0.10.0'
    resolution:
      integrity: sha1-DQcLTQQ6W+ozovGkDi7bPZpMz3c=
  /collection-map/1.0.0:
    dependencies:
      arr-map: 2.0.2
      for-own: 1.0.0
      make-iterator: 1.0.1
    dev: false
    engines:
      node: '>=0.10.0'
    resolution:
      integrity: sha1-rqDwb40mx4DCt1SUOFVEsiVa8Yw=
  /collection-visit/1.0.0:
    dependencies:
      map-visit: 1.0.0
      object-visit: 1.0.1
    dev: false
    engines:
      node: '>=0.10.0'
    resolution:
      integrity: sha1-S8A3PBZLwykbTTaMgpzxqApZ3KA=
  /color-convert/1.9.3:
    dependencies:
      color-name: 1.1.3
    dev: false
    resolution:
      integrity: sha512-QfAUtd+vFdAtFQcC8CCyYt1fYWxSqAiK2cSD6zDB8N3cpsEBAvRxp9zOGg6G/SHHJYAT88/az/IuDGALsNVbGg==
  /color-name/1.1.3:
    dev: false
    resolution:
      integrity: sha1-p9BVi9icQveV3UIyj3QIMcpTvCU=
  /color-support/1.1.3:
    dev: false
    hasBin: true
    resolution:
      integrity: sha512-qiBjkpbMLO/HL68y+lh4q0/O1MZFj2RX6X/KmMa3+gJD3z+WwI1ZzDHysvqHGS3mP6mznPckpXmw1nI9cJjyRg==
  /colors/1.2.5:
    dev: false
    engines:
      node: '>=0.1.90'
    resolution:
      integrity: sha512-erNRLao/Y3Fv54qUa0LBB+//Uf3YwMUmdJinN20yMXm9zdKKqH9wt7R9IIVZ+K7ShzfpLV/Zg8+VyrBJYB4lpg==
  /colors/1.3.3:
    dev: false
    engines:
      node: '>=0.1.90'
    resolution:
      integrity: sha512-mmGt/1pZqYRjMxB1axhTo16/snVZ5krrKkcmMeVKxzECMMXoCgnvTPp10QgHfcbQZw8Dq2jMNG6je4JlWU0gWg==
  /colors/1.4.0:
    dev: false
    engines:
      node: '>=0.1.90'
    resolution:
      integrity: sha512-a+UqTh4kgZg/SlGvfbzDHpgRu7AAQOmmqRHJnxhRZICKFUT91brVhNNt58CMWU9PsBbv3PDCZUHbVxuDiH2mtA==
  /combined-stream/1.0.8:
    dependencies:
      delayed-stream: 1.0.0
    dev: false
    engines:
      node: '>= 0.8'
    resolution:
      integrity: sha512-FQN4MRfuJeHf7cBbBMJFXhKSDq+2kAArBlmRBvcvFE5BB1HZKXtSFASDhdlz9zOYwxh8lDdnvmMOe/+5cdoEdg==
  /commander/2.11.0:
    dev: false
    resolution:
      integrity: sha512-b0553uYA5YAEGgyYIGYROzKQ7X5RAqedkfjiZxwi0kL1g3bOaBNNZfYkzt/CL0umgD5wc9Jec2FbB98CjkMRvQ==
  /commander/2.20.0:
    dev: false
    resolution:
      integrity: sha512-7j2y+40w61zy6YC2iRNpUe/NwhNyoXrYpHMrSunaMG64nRnaf96zO/KMQR4OyN/UnE5KLyEBnKHd4aG3rskjpQ==
  /commander/2.20.1:
    dev: false
    resolution:
      integrity: sha512-cCuLsMhJeWQ/ZpsFTbE765kvVfoeSddc4nU3up4fV+fDBcfUXnbITJ+JzhkdjzOqhURjZgujxaioam4RM9yGUg==
  /commander/2.20.3:
    dev: false
    resolution:
      integrity: sha512-GpVkmM8vF2vQUkj2LvZmD35JxeJOLCwJ9cUkugyk2nuhbv3+mJvpLYYt+0+USMxE+oj+ey/lJEnhZw75x/OMcQ==
  /common-tags/1.8.0:
    dev: false
    engines:
      node: '>=4.0.0'
    resolution:
      integrity: sha512-6P6g0uetGpW/sdyUy/iQQCbFF0kWVMSIVSyYz7Zgjcgh8mgw8PQzDNZeyZ5DQ2gM7LBoZPHmnjz8rUthkBG5tw==
  /commondir/1.0.1:
    dev: false
    resolution:
      integrity: sha1-3dgA2gxmEnOTzKWVDqloo6rxJTs=
  /component-bind/1.0.0:
    dev: false
    resolution:
      integrity: sha1-AMYIq33Nk4l8AAllGx06jh5zu9E=
  /component-emitter/1.2.1:
    dev: false
    resolution:
      integrity: sha1-E3kY1teCg/ffemt8WmPhQOaUJeY=
  /component-emitter/1.3.0:
    dev: false
    resolution:
      integrity: sha512-Rd3se6QB+sO1TwqZjscQrurpEPIfO0/yYnSin6Q/rD3mOutHvUrCAhJub3r90uNb+SESBuE0QYoB90YdfatsRg==
  /component-inherit/0.0.3:
    dev: false
    resolution:
      integrity: sha1-ZF/ErfWLcrZJ1crmUTVhnbJv8UM=
  /concat-map/0.0.1:
    dev: false
    resolution:
      integrity: sha1-2Klr13/Wjfd5OnMDajug1UBdR3s=
  /concat-stream/1.6.2:
    dependencies:
      buffer-from: 1.1.1
      inherits: 2.0.4
      readable-stream: 2.3.6
      typedarray: 0.0.6
    dev: false
    engines:
      '0': node >= 0.8
    resolution:
      integrity: sha512-27HBghJxjiZtIk3Ycvn/4kbJk/1uZuJFfuPEns6LaEvpvG1f0hTea8lilrouyo9mVc2GWdcEZ8OLoGmSADlrCw==
  /connect/3.7.0:
    dependencies:
      debug: 2.6.9
      finalhandler: 1.1.2
      parseurl: 1.3.3
      utils-merge: 1.0.1
    dev: false
    engines:
      node: '>= 0.10.0'
    resolution:
      integrity: sha512-ZqRXc+tZukToSNmh5C2iWMSoV3X1YUcPbqEM4DkEG5tNQXrQUZCNVGGv3IuicnkMtPfGf3Xtp8WCXs295iQ1pQ==
  /console-browserify/1.1.0:
    dependencies:
      date-now: 0.1.4
    dev: false
    resolution:
      integrity: sha1-8CQcRXMKn8YyOyBtvzjtx0HQuxA=
  /constants-browserify/1.0.0:
    dev: false
    resolution:
      integrity: sha1-wguW2MYXdIqvHBYCF2DNJ/y4y3U=
  /content-disposition/0.5.3:
    dependencies:
      safe-buffer: 5.1.2
    dev: false
    engines:
      node: '>= 0.6'
    resolution:
      integrity: sha512-ExO0774ikEObIAEV9kDo50o+79VCUdEB6n6lzKgGwupcVeRlhrj3qGAfwq8G6uBJjkqLrhT0qEYFcWng8z1z0g==
  /content-type/1.0.4:
    dev: false
    engines:
      node: '>= 0.6'
    resolution:
      integrity: sha512-hIP3EEPs8tB9AT1L+NUqtwOAps4mk2Zob89MWXMHjHWg9milF/j4osnnQLXBCBFBk/tvIG/tUc9mOUJiPBhPXA==
  /convert-source-map/1.6.0:
    dependencies:
      safe-buffer: 5.1.2
    dev: false
    resolution:
      integrity: sha512-eFu7XigvxdZ1ETfbgPBohgyQ/Z++C0eEhTor0qRwBw9unw+L0/6V8wkSuGgzdThkiS5lSpdptOQPD8Ak40a+7A==
  /cookie-signature/1.0.6:
    dev: false
    resolution:
      integrity: sha1-4wOogrNCzD7oylE6eZmXNNqzriw=
  /cookie/0.3.1:
    dev: false
    engines:
      node: '>= 0.6'
    resolution:
      integrity: sha1-5+Ch+e9DtMi6klxcWpboBtFoc7s=
  /cookie/0.4.0:
    dev: false
    engines:
      node: '>= 0.6'
    resolution:
      integrity: sha512-+Hp8fLp57wnUSt0tY0tHEXh4voZRDnoIrZPqlo3DPiI4y9lwg/jqx+1Om94/W6ZaPDOUbnjOt/99w66zk+l1Xg==
  /copy-concurrently/1.0.5:
    dependencies:
      aproba: 1.2.0
      fs-write-stream-atomic: 1.0.10
      iferr: 0.1.5
      mkdirp: 0.5.1
      rimraf: 2.7.1
      run-queue: 1.0.3
    dev: false
    resolution:
      integrity: sha512-f2domd9fsVDFtaFcbaRZuYXwtdmnzqbADSwhSWYxYB/Q8zsdUUFMXVRwXGDMWmbEzAn1kdRrtI1T/KTFOL4X2A==
  /copy-descriptor/0.1.1:
    dev: false
    engines:
      node: '>=0.10.0'
    resolution:
      integrity: sha1-Z29us8OZl8LuGsOpJP1hJHSPV40=
  /copy-props/2.0.4:
    dependencies:
      each-props: 1.3.2
      is-plain-object: 2.0.4
    dev: false
    resolution:
      integrity: sha512-7cjuUME+p+S3HZlbllgsn2CDwS+5eCCX16qBgNC4jgSTf49qR1VKy/Zhl400m0IQXl/bPGEVqncgUUMjrr4s8A==
  /core-js/2.6.9:
    dev: false
    requiresBuild: true
    resolution:
      integrity: sha512-HOpZf6eXmnl7la+cUdMnLvUxKNqLUzJvgIziQ0DiF3JwSImNphIqdGqzj6hIKyX04MmV0poclQ7+wjWvxQyR2A==
  /core-js/3.2.1:
    dev: false
    requiresBuild: true
    resolution:
      integrity: sha512-Qa5XSVefSVPRxy2XfUC13WbvqkxhkwB3ve+pgCQveNgYzbM/UxZeu1dcOX/xr4UmfUd+muuvsaxilQzCyUurMw==
  /core-util-is/1.0.2:
    dev: false
    resolution:
      integrity: sha1-tf1UIgqivFq1eqtxQMlAdUUDwac=
  /cp-file/6.2.0:
    dependencies:
      graceful-fs: 4.2.2
      make-dir: 2.1.0
      nested-error-stacks: 2.1.0
      pify: 4.0.1
      safe-buffer: 5.2.0
    dev: false
    engines:
      node: '>=6'
    resolution:
      integrity: sha512-fmvV4caBnofhPe8kOcitBwSn2f39QLjnAnGq3gO9dfd75mUytzKNZB1hde6QHunW2Rt+OwuBOMc3i1tNElbszA==
  /create-ecdh/4.0.3:
    dependencies:
      bn.js: 4.11.8
      elliptic: 6.5.0
    dev: false
    resolution:
      integrity: sha512-GbEHQPMOswGpKXM9kCWVrremUcBmjteUaQ01T9rkKCPDXfUHX0IoP9LpHYo2NPFampa4e+/pFDc3jQdxrxQLaw==
  /create-hash/1.2.0:
    dependencies:
      cipher-base: 1.0.4
      inherits: 2.0.4
      md5.js: 1.3.5
      ripemd160: 2.0.2
      sha.js: 2.4.11
    dev: false
    resolution:
      integrity: sha512-z00bCGNHDG8mHAkP7CtT1qVu+bFQUPjYq/4Iv3C3kWjTFV10zIjfSoeqXo9Asws8gwSHDGj/hl2u4OGIjapeCg==
  /create-hmac/1.1.7:
    dependencies:
      cipher-base: 1.0.4
      create-hash: 1.2.0
      inherits: 2.0.4
      ripemd160: 2.0.2
      safe-buffer: 5.2.0
      sha.js: 2.4.11
    dev: false
    resolution:
      integrity: sha512-MJG9liiZ+ogc4TzUwuvbER1JRdgvUFSB5+VR/g5h82fGaIRWMWddtKBHi7/sVhfjQZ6SehlyhvQYrcYkaUIpLg==
  /cross-env/5.2.0:
    dependencies:
      cross-spawn: 6.0.5
      is-windows: 1.0.2
    dev: false
    engines:
      node: '>=4.0'
    hasBin: true
    resolution:
      integrity: sha512-jtdNFfFW1hB7sMhr/H6rW1Z45LFqyI431m3qU6bFXcQ3Eh7LtBuG3h74o7ohHZ3crrRkkqHlo4jYHFPcjroANg==
  /cross-env/5.2.1:
    dependencies:
      cross-spawn: 6.0.5
    dev: false
    engines:
      node: '>=4.0'
    hasBin: true
    resolution:
      integrity: sha512-1yHhtcfAd1r4nwQgknowuUNfIT9E8dOMMspC36g45dN+iD1blloi7xp8X/xAIDnjHWyt1uQ8PHk2fkNaym7soQ==
  /cross-spawn/4.0.2:
    dependencies:
      lru-cache: 4.1.5
      which: 1.3.1
    dev: false
    resolution:
      integrity: sha1-e5JHYhwjrf3ThWAEqCPL45dCTUE=
  /cross-spawn/6.0.5:
    dependencies:
      nice-try: 1.0.5
      path-key: 2.0.1
      semver: 5.7.1
      shebang-command: 1.2.0
      which: 1.3.1
    dev: false
    engines:
      node: '>=4.8'
    resolution:
      integrity: sha512-eTVLrBSt7fjbDygz805pMnstIs2VTBNkRm0qxZd+M7A5XDdxVRWO5MxGBXZhjY4cqLYLdtrGqRf8mBPmzwSpWQ==
  /crypt/0.0.2:
    dev: false
    resolution:
      integrity: sha1-iNf/fsDfuG9xPch7u0LQRNPmxBs=
  /crypto-browserify/3.12.0:
    dependencies:
      browserify-cipher: 1.0.1
      browserify-sign: 4.0.4
      create-ecdh: 4.0.3
      create-hash: 1.2.0
      create-hmac: 1.1.7
      diffie-hellman: 5.0.3
      inherits: 2.0.4
      pbkdf2: 3.0.17
      public-encrypt: 4.0.3
      randombytes: 2.1.0
      randomfill: 1.0.4
    dev: false
    resolution:
      integrity: sha512-fz4spIh+znjO2VjL+IdhEpRJ3YN6sMzITSBijk6FK2UvTqruSQW+/cCZTSNsMiZNvUeq0CqurF+dAbyiGOY6Wg==
  /crypto-hash/1.1.0:
    dev: false
    engines:
      node: '>=8'
    resolution:
      integrity: sha512-5DWmfCxQZHWocCpkOXVFmfYj7v5vZXF3ZNzMeyyJ6OzGfDTEEOm2CWA8KzZ578eA7j5VPCLOdGjOU8sGgi8BYw==
  /crypto-js/3.1.9-1:
    dev: false
    resolution:
      integrity: sha1-/aGedh/Ad+Af+/3G6f38WeiAbNg=
  /currently-unhandled/0.4.1:
    dependencies:
      array-find-index: 1.0.2
    dev: false
    engines:
      node: '>=0.10.0'
    resolution:
      integrity: sha1-mI3zP+qxke95mmE2nddsF635V+o=
  /custom-event/1.0.1:
    dev: false
    resolution:
      integrity: sha1-XQKkaFCt8bSjF5RqOSj8y1v9BCU=
  /cyclist/0.2.2:
    dev: false
    resolution:
      integrity: sha1-GzN5LhHpFKL9bW7WRHRkRE5fpkA=
  /d/1.0.1:
    dependencies:
      es5-ext: 0.10.50
      type: 1.0.3
    dev: false
    resolution:
      integrity: sha512-m62ShEObQ39CfralilEQRjH6oAMtNCV1xJyEx5LpRYUVN+EviphDgUc/F3hnYbADmkiNs67Y+3ylmlG7Lnu+FA==
  /dashdash/1.14.1:
    dependencies:
      assert-plus: 1.0.0
    dev: false
    engines:
      node: '>=0.10'
    resolution:
      integrity: sha1-hTz6D3y+L+1d4gMmuN1YEDX24vA=
  /data-uri-to-buffer/1.2.0:
    dev: false
    resolution:
      integrity: sha512-vKQ9DTQPN1FLYiiEEOQ6IBGFqvjCa5rSK3cWMy/Nespm5d/x3dGFT9UBZnkLxCwua/IXBi2TYnwTEpsOvhC4UQ==
  /date-format/1.2.0:
    dev: false
    engines:
      node: '>=4.0'
    resolution:
      integrity: sha1-YV6CjiM90aubua4JUODOzPpuytg=
  /date-format/2.1.0:
    dev: false
    engines:
      node: '>=4.0'
    resolution:
      integrity: sha512-bYQuGLeFxhkxNOF3rcMtiZxvCBAquGzZm6oWA1oZ0g2THUzivaRhv8uOhdr19LmoobSOLoIAxeUK2RdbM8IFTA==
  /date-now/0.1.4:
    dev: false
    resolution:
      integrity: sha1-6vQ5/U1ISK105cx9vvIAZyueNFs=
  /date-utils/1.2.21:
    dev: false
    engines:
      node: '>0.4.0'
    resolution:
      integrity: sha1-YfsWzcEnSzyayq/+n8ad+HIKK2Q=
  /dateformat/1.0.12:
    dependencies:
      get-stdin: 4.0.1
      meow: 3.7.0
    dev: false
    hasBin: true
    resolution:
      integrity: sha1-nxJLZ1lMk3/3BpMuSmQsyo27/uk=
  /death/1.1.0:
    dev: false
    resolution:
      integrity: sha1-AaqcQB7dknUFFEcLgmY5DGbGcxg=
  /debounce/1.2.0:
    dev: false
    resolution:
      integrity: sha512-mYtLl1xfZLi1m4RtQYlZgJUNQjl4ZxVnHzIR8nLLgi4q1YT8o/WM+MK/f8yfcc9s5Ir5zRaPZyZU6xs1Syoocg==
  /debug/2.6.9:
    dependencies:
      ms: 2.0.0
    dev: false
    resolution:
      integrity: sha512-bC7ElrdJaJnPbAP+1EotYvqZsb3ecl5wi6Bfi6BJTUcNowp6cvspg0jXznRTKDjm/E7AdgFBVeAPVMNcKGsHMA==
  /debug/3.1.0:
    dependencies:
      ms: 2.0.0
    dev: false
    resolution:
      integrity: sha512-OX8XqP7/1a9cqkxYw2yXss15f26NKWBpDXQd0/uK/KPqdQhxbPa994hnzjcE2VqQpDslf55723cKPUOGSmMY3g==
  /debug/3.2.6:
    dependencies:
      ms: 2.1.2
    dev: false
    resolution:
      integrity: sha512-mel+jf7nrtEl5Pn1Qx46zARXKDpBbvzezse7p7LqINmdoIk8PYP5SySaxEmYv6TZ0JyEKA1hsCId6DIhgITtWQ==
  /debug/4.1.1:
    dependencies:
      ms: 2.1.2
    dev: false
    resolution:
      integrity: sha512-pYAIzeRo8J6KPEaJ0VWOh5Pzkbw/RetuzehGM7QRRX5he4fPHx2rdKMB256ehJCkX+XRQm16eZLqLNS8RSZXZw==
  /decamelize-keys/1.1.0:
    dependencies:
      decamelize: 1.2.0
      map-obj: 1.0.1
    dev: false
    engines:
      node: '>=0.10.0'
    resolution:
      integrity: sha1-0XGoeTMlKAfrPLYdwcFEXQeN8tk=
  /decamelize/1.2.0:
    dev: false
    engines:
      node: '>=0.10.0'
    resolution:
      integrity: sha1-9lNNFRSCabIDUue+4m9QH5oZEpA=
  /decode-uri-component/0.2.0:
    dev: false
    engines:
      node: '>=0.10'
    resolution:
      integrity: sha1-6zkTMzRYd1y4TNGh+uBiEGu4dUU=
  /deep-assign/3.0.0:
    dependencies:
      is-obj: 1.0.1
    deprecated: Check out `lodash.merge` or `merge-options` instead.
    dev: false
    engines:
      node: '>=0.10.0'
    resolution:
      integrity: sha512-YX2i9XjJ7h5q/aQ/IM9PEwEnDqETAIYbggmdDB3HLTlSgo1CxPsj6pvhPG68rq6SVE0+p+6Ywsm5fTYNrYtBWw==
  /deep-eql/3.0.1:
    dependencies:
      type-detect: 4.0.8
    dev: false
    engines:
      node: '>=0.12'
    resolution:
      integrity: sha512-+QeIQyN5ZuO+3Uk5DYh6/1eKO0m0YmJFGNmFHGACpf1ClL1nmlV/p4gNgbl2pJGxgXb4faqo6UE+M5ACEMyVcw==
  /deep-is/0.1.3:
    dev: false
    resolution:
      integrity: sha1-s2nW+128E+7PUk+RsHD+7cNXzzQ=
  /deepmerge/2.2.1:
    dev: false
    engines:
      node: '>=0.10.0'
    optional: true
    resolution:
      integrity: sha512-R9hc1Xa/NOBi9WRVUWg19rl1UB7Tt4kuPd+thNJgFZoxXsTz7ncaPaeIm+40oSGuP33DfMb4sZt1QIGiJzC4EA==
  /default-compare/1.0.0:
    dependencies:
      kind-of: 5.1.0
    dev: false
    engines:
      node: '>=0.10.0'
    resolution:
      integrity: sha512-QWfXlM0EkAbqOCbD/6HjdwT19j7WCkMyiRhWilc4H9/5h/RzTF9gv5LYh1+CmDV5d1rki6KAWLtQale0xt20eQ==
  /default-require-extensions/2.0.0:
    dependencies:
      strip-bom: 3.0.0
    dev: false
    engines:
      node: '>=4'
    resolution:
      integrity: sha1-9fj7sYp9bVCyH2QfZJ67Uiz+JPc=
  /default-resolution/2.0.0:
    dev: false
    engines:
      node: '>= 0.10'
    resolution:
      integrity: sha1-vLgrqnKtebQmp2cy8aga1t8m1oQ=
  /define-properties/1.1.3:
    dependencies:
      object-keys: 1.1.1
    dev: false
    engines:
      node: '>= 0.4'
    resolution:
      integrity: sha512-3MqfYKj2lLzdMSf8ZIZE/V+Zuy+BgD6f164e8K2w7dgnpKArBDerGYpM46IYYcjnkdPNMjPk9A6VFB8+3SKlXQ==
  /define-property/0.2.5:
    dependencies:
      is-descriptor: 0.1.6
    dev: false
    engines:
      node: '>=0.10.0'
    resolution:
      integrity: sha1-w1se+RjsPJkPmlvFe+BKrOxcgRY=
  /define-property/1.0.0:
    dependencies:
      is-descriptor: 1.0.2
    dev: false
    engines:
      node: '>=0.10.0'
    resolution:
      integrity: sha1-dp66rz9KY6rTr56NMEybvnm/sOY=
  /define-property/2.0.2:
    dependencies:
      is-descriptor: 1.0.2
      isobject: 3.0.1
    dev: false
    engines:
      node: '>=0.10.0'
    resolution:
      integrity: sha512-jwK2UV4cnPpbcG7+VRARKTZPUWowwXA8bzH5NP6ud0oeAxyYPuGZUAC7hMugpCdz4BeSZl2Dl9k66CHJ/46ZYQ==
  /degenerator/1.0.4:
    dependencies:
      ast-types: 0.13.2
      escodegen: 1.12.0
      esprima: 3.1.3
    dev: false
    resolution:
      integrity: sha1-/PSQo37OJmRk2cxDGrmMWBnO0JU=
  /delay/4.3.0:
    dev: false
    engines:
      node: '>=6'
    resolution:
      integrity: sha512-Lwaf3zVFDMBop1yDuFZ19F9WyGcZcGacsbdlZtWjQmM50tOcMntm1njF/Nb/Vjij3KaSvCF+sEYGKrrjObu2NA==
  /delayed-stream/1.0.0:
    dev: false
    engines:
      node: '>=0.4.0'
    resolution:
      integrity: sha1-3zrhmayt+31ECqrgsp4icrJOxhk=
  /depd/1.1.2:
    dev: false
    engines:
      node: '>= 0.6'
    resolution:
      integrity: sha1-m81S4UwJd2PnSbJ0xDRu0uVgtak=
  /des.js/1.0.0:
    dependencies:
      inherits: 2.0.4
      minimalistic-assert: 1.0.1
    dev: false
    resolution:
      integrity: sha1-wHTS4qpqipoH29YfmhXCzYPsjsw=
  /destroy/1.0.4:
    dev: false
    resolution:
      integrity: sha1-l4hXRCxEdJ5CBmE+N5RiBYJqvYA=
  /detect-file/1.0.0:
    dev: false
    engines:
      node: '>=0.10.0'
    resolution:
      integrity: sha1-8NZtA2cqglyxtzvbP+YjEMjlUrc=
  /detect-indent/4.0.0:
    dependencies:
      repeating: 2.0.1
    dev: false
    engines:
      node: '>=0.10.0'
    resolution:
      integrity: sha1-920GQ1LN9Docts5hnE7jqUdd4gg=
  /di/0.0.1:
    dev: false
    resolution:
      integrity: sha1-gGZJMmzqp8qjMG112YXqJ0i6kTw=
  /diff/1.4.0:
    dev: false
    engines:
      node: '>=0.3.1'
    resolution:
      integrity: sha1-fyjS657nsVqX79ic5j3P2qPMur8=
  /diff/3.5.0:
    dev: false
    engines:
      node: '>=0.3.1'
    resolution:
      integrity: sha512-A46qtFgd+g7pDZinpnwiRJtxbC1hpgf0uzP3iG89scHk0AUC7A1TGxf5OiiOUv/JMZR8GOt8hL900hV0bOy5xA==
  /diff/4.0.1:
    dev: false
    engines:
      node: '>=0.3.1'
    resolution:
      integrity: sha512-s2+XdvhPCOF01LRQBC8hf4vhbVmI2CGS5aZnxLJlT5FtdhPCDFq80q++zK2KlrVorVDdL5BOGZ/VfLrVtYNF+Q==
  /diffie-hellman/5.0.3:
    dependencies:
      bn.js: 4.11.8
      miller-rabin: 4.0.1
      randombytes: 2.1.0
    dev: false
    resolution:
      integrity: sha512-kqag/Nl+f3GwyK25fhUMYj81BUOrZ9IuJsjIcDE5icNM9FJHAVm3VcUDxdLPoQtTuUylWm6ZIknYJwwaPxsUzg==
  /disparity/2.0.0:
    dependencies:
      ansi-styles: 2.2.1
      diff: 1.4.0
    dev: false
    hasBin: true
    resolution:
      integrity: sha1-V92stHMkrl9Y0swNqIbbTOnutxg=
  /doctrine/3.0.0:
    dependencies:
      esutils: 2.0.3
    dev: false
    engines:
      node: '>=6.0.0'
    resolution:
      integrity: sha512-yS+Q5i3hBf7GBkd4KG8a7eBNNWNGLTaEwwYWUijIYM7zrlYDM0BFXHjjPWlWZ1Rg7UaddZeIDmi9jF3HmqiQ2w==
  /dom-serialize/2.2.1:
    dependencies:
      custom-event: 1.0.1
      ent: 2.2.0
      extend: 3.0.2
      void-elements: 2.0.1
    dev: false
    resolution:
      integrity: sha1-ViromZ9Evl6jB29UGdzVnrQ6yVs=
  /dom-walk/0.1.1:
    dev: false
    resolution:
      integrity: sha1-ZyIm3HTI95mtNTB9+TaroRrNYBg=
  /domain-browser/1.2.0:
    dev: false
    engines:
      node: '>=0.4'
      npm: '>=1.2'
    resolution:
      integrity: sha512-jnjyiM6eRyZl2H+W8Q/zLMA481hzi0eszAaBUzIVnmYVDBbnLxVNnfu1HgEBvCbL+71FrxMl3E6lpKH7Ge3OXA==
  /dotenv/8.1.0:
    dev: false
    engines:
      node: '>=8'
    resolution:
      integrity: sha512-GUE3gqcDCaMltj2++g6bRQ5rBJWtkWTmqmD0fo1RnnMuUqHNCt2oTPeDnS9n6fKYvlhn7AeBkb38lymBtWBQdA==
  /dotenv/8.2.0:
    dev: false
    engines:
      node: '>=8'
    resolution:
      integrity: sha512-8sJ78ElpbDJBHNeBzUbUVLsqKdccaa/BXF1uPTw3GrvQTBgrQrtObr2mUrE38vzYd8cEv+m/JBfDLioYcfXoaw==
  /duplexify/3.7.1:
    dependencies:
      end-of-stream: 1.4.1
      inherits: 2.0.4
      readable-stream: 2.3.6
      stream-shift: 1.0.0
    dev: false
    resolution:
      integrity: sha512-07z8uv2wMyS51kKhD1KsdXJg5WQ6t93RneqRxUHnskXVtlYYkLqM0gqStQZ3pj073g687jPCHrqNfCzawLYh5g==
  /each-props/1.3.2:
    dependencies:
      is-plain-object: 2.0.4
      object.defaults: 1.1.0
    dev: false
    resolution:
      integrity: sha512-vV0Hem3zAGkJAyU7JSjixeU66rwdynTAa1vofCrSA5fEln+m67Az9CcnkVD776/fsN/UjIWmBDoNRS6t6G9RfA==
  /ecc-jsbn/0.1.2:
    dependencies:
      jsbn: 0.1.1
      safer-buffer: 2.1.2
    dev: false
    resolution:
      integrity: sha1-OoOpBOVDUyh4dMVkt1SThoSamMk=
  /ecdsa-sig-formatter/1.0.11:
    dependencies:
      safe-buffer: 5.2.0
    dev: false
    resolution:
      integrity: sha512-nagl3RYrbNv6kQkeJIpt6NJZy8twLB/2vtz6yN9Z4vRKHN4/QZJIEbqohALSgwKdnksuY3k5Addp5lg8sVoVcQ==
  /edge-launcher/1.2.2:
    dev: false
    resolution:
      integrity: sha1-60Cq+9Bnpup27/+rBke81VCbN7I=
  /ee-first/1.1.1:
    dev: false
    resolution:
      integrity: sha1-WQxhFWsK4vTwJVcyoViyZrxWsh0=
  /electron-to-chromium/1.3.237:
    dev: false
    resolution:
      integrity: sha512-SPAFjDr/7iiVK2kgTluwxela6eaWjjFkS9rO/iYpB/KGXgccUom5YC7OIf19c8m8GGptWxLU0Em8xM64A/N7Fg==
  /elliptic/6.5.0:
    dependencies:
      bn.js: 4.11.8
      brorand: 1.1.0
      hash.js: 1.1.7
      hmac-drbg: 1.0.1
      inherits: 2.0.4
      minimalistic-assert: 1.0.1
      minimalistic-crypto-utils: 1.0.1
    dev: false
    resolution:
      integrity: sha512-eFOJTMyCYb7xtE/caJ6JJu+bhi67WCYNbkGSknu20pmM8Ke/bqOfdnZWxyoGN26JgfxTbXrsCkEw4KheCT/KGg==
  /emoji-regex/7.0.3:
    dev: false
    resolution:
      integrity: sha512-CwBLREIQ7LvYFB0WyRvwhq5N5qPhc6PMjD6bYggFlI5YyDgl+0vxq5VHbMOFqLg7hfWzmu8T5Z1QofhmTIhItA==
  /emoji-regex/8.0.0:
    dev: false
    resolution:
      integrity: sha512-MSjYzcWNOA0ewAHpz0MxpYFvwg6yjy1NG3xteoqz644VCo/RPgnr1/GGt+ic3iJTzQ8Eu3TdM14SawnVUmGE6A==
  /emojis-list/2.1.0:
    dev: false
    engines:
      node: '>= 0.10'
    resolution:
      integrity: sha1-TapNnbAPmBmIDHn6RXrlsJof04k=
  /encodeurl/1.0.2:
    dev: false
    engines:
      node: '>= 0.8'
    resolution:
      integrity: sha1-rT/0yG7C0CkyL1oCw6mmBslbP1k=
  /end-of-stream/1.4.1:
    dependencies:
      once: 1.4.0
    dev: false
    resolution:
      integrity: sha512-1MkrZNvWTKCaigbn+W15elq2BB/L22nqrSY5DKlo3X6+vclJm8Bb5djXJBmEX6fS3+zCh/F4VBK5Z2KxJt4s2Q==
  /engine.io-client/3.2.1:
    dependencies:
      component-emitter: 1.2.1
      component-inherit: 0.0.3
      debug: 3.1.0
      engine.io-parser: 2.1.3
      has-cors: 1.1.0
      indexof: 0.0.1
      parseqs: 0.0.5
      parseuri: 0.0.5
      ws: 3.3.3
      xmlhttprequest-ssl: 1.5.5
      yeast: 0.1.2
    dev: false
    resolution:
      integrity: sha512-y5AbkytWeM4jQr7m/koQLc5AxpRKC1hEVUb/s1FUAWEJq5AzJJ4NLvzuKPuxtDi5Mq755WuDvZ6Iv2rXj4PTzw==
  /engine.io-parser/2.1.3:
    dependencies:
      after: 0.8.2
      arraybuffer.slice: 0.0.7
      base64-arraybuffer: 0.1.5
      blob: 0.0.5
      has-binary2: 1.0.3
    dev: false
    resolution:
      integrity: sha512-6HXPre2O4Houl7c4g7Ic/XzPnHBvaEmN90vtRO9uLmwtRqQmTOw0QMevL1TOfL2Cpu1VzsaTmMotQgMdkzGkVA==
  /engine.io/3.2.1:
    dependencies:
      accepts: 1.3.7
      base64id: 1.0.0
      cookie: 0.3.1
      debug: 3.1.0
      engine.io-parser: 2.1.3
      ws: 3.3.3
    dev: false
    resolution:
      integrity: sha512-+VlKzHzMhaU+GsCIg4AoXF1UdDFjHHwMmMKqMJNDNLlUlejz58FCy4LBqB2YVJskHGYl06BatYWKP2TVdVXE5w==
  /enhanced-resolve/4.1.0:
    dependencies:
      graceful-fs: 4.2.2
      memory-fs: 0.4.1
      tapable: 1.1.3
    dev: false
    engines:
      node: '>=6.9.0'
    resolution:
      integrity: sha512-F/7vkyTtyc/llOIn8oWclcB25KdRaiPBpZYDgJHgh/UHtpgT2p2eldQgtQnLtUvfMKPKxbRaQM/hHkvLHt1Vng==
  /ent/2.2.0:
    dev: false
    resolution:
      integrity: sha1-6WQhkyWiHQX0RGai9obtbOX13R0=
  /errno/0.1.7:
    dependencies:
      prr: 1.0.1
    dev: false
    hasBin: true
    resolution:
      integrity: sha512-MfrRBDWzIWifgq6tJj60gkAwtLNb6sQPlcFrSOflcP1aFmmruKQ2wRnze/8V6kgyz7H3FF8Npzv78mZ7XLLflg==
  /error-ex/1.3.2:
    dependencies:
      is-arrayish: 0.2.1
    dev: false
    resolution:
      integrity: sha512-7dFHNmqeFSEt2ZBsCriorKnn3Z2pj+fd9kmI6QoWw4//DL+icEBfc0U7qJCisqrTsKTjw4fNFy2pW9OqStD84g==
  /es-abstract/1.13.0:
    dependencies:
      es-to-primitive: 1.2.0
      function-bind: 1.1.1
      has: 1.0.3
      is-callable: 1.1.4
      is-regex: 1.0.4
      object-keys: 1.1.1
    dev: false
    engines:
      node: '>= 0.4'
    resolution:
      integrity: sha512-vDZfg/ykNxQVwup/8E1BZhVzFfBxs9NqMzGcvIJrqg5k2/5Za2bWo40dK2J1pgLngZ7c+Shh8lwYtLGyrwPutg==
  /es-to-primitive/1.2.0:
    dependencies:
      is-callable: 1.1.4
      is-date-object: 1.0.1
      is-symbol: 1.0.2
    dev: false
    engines:
      node: '>= 0.4'
    resolution:
      integrity: sha512-qZryBOJjV//LaxLTV6UC//WewneB3LcXOL9NP++ozKVXsIIIpm/2c13UDiD9Jp2eThsecw9m3jPqDwTyobcdbg==
  /es5-ext/0.10.50:
    dependencies:
      es6-iterator: 2.0.3
      es6-symbol: 3.1.1
      next-tick: 1.0.0
    dev: false
    resolution:
      integrity: sha512-KMzZTPBkeQV/JcSQhI5/z6d9VWJ3EnQ194USTUwIYZ2ZbpN8+SGXQKt1h68EX44+qt+Fzr8DO17vnxrw7c3agw==
  /es6-error/4.1.1:
    dev: false
    resolution:
      integrity: sha512-Um/+FxMr9CISWh0bi5Zv0iOD+4cFh5qLeks1qhAopKVAJw3drgKbKySikp7wGhDL0HPeaja0P5ULZrxLkniUVg==
  /es6-iterator/2.0.3:
    dependencies:
      d: 1.0.1
      es5-ext: 0.10.50
      es6-symbol: 3.1.1
    dev: false
    resolution:
      integrity: sha1-p96IkUGgWpSwhUQDstCg+/qY87c=
  /es6-object-assign/1.1.0:
    dev: false
    resolution:
      integrity: sha1-wsNYJlYkfDnqEHyx5mUrb58kUjw=
  /es6-promise/4.2.8:
    dev: false
    resolution:
      integrity: sha512-HJDGx5daxeIvxdBxvG2cb9g4tEvwIk3i8+nhX0yGrYmZUzbkdg8QbDevheDB8gd0//uPj4c1EQua8Q+MViT0/w==
  /es6-promisify/5.0.0:
    dependencies:
      es6-promise: 4.2.8
    dev: false
    resolution:
      integrity: sha1-UQnWLz5W6pZ8S2NQWu8IKRyKUgM=
  /es6-symbol/3.1.1:
    dependencies:
      d: 1.0.1
      es5-ext: 0.10.50
    dev: false
    resolution:
      integrity: sha1-vwDvT9q2uhtG7Le2KbTH7VcVzHc=
  /es6-weak-map/2.0.3:
    dependencies:
      d: 1.0.1
      es5-ext: 0.10.50
      es6-iterator: 2.0.3
      es6-symbol: 3.1.1
    dev: false
    resolution:
      integrity: sha512-p5um32HOTO1kP+w7PRnB+5lQ43Z6muuMuIMffvDN8ZB4GcnjLBV6zGStpbASIMk4DCAvEaamhe2zhyCb/QXXsA==
  /escape-goat/2.1.0:
    dev: false
    engines:
      node: '>=8'
    resolution:
      integrity: sha512-7fMXQmS/6yjYQT/yydWKCAm5ucuU7QtqP6/CE7BIKk6z3xTP4MLqkdUBwaViQVuTAde8yZgZIjSnEAPRl6u53g==
  /escape-html/1.0.3:
    dev: false
    resolution:
      integrity: sha1-Aljq5NPQwJdN4cFpGI7wBR0dGYg=
  /escape-quotes/1.0.2:
    dependencies:
      escape-string-regexp: 1.0.5
    dev: false
    resolution:
      integrity: sha1-tIltSmz4LdWzP0m3E0CMY4D2zZc=
  /escape-string-regexp/1.0.5:
    dev: false
    engines:
      node: '>=0.8.0'
    resolution:
      integrity: sha1-G2HAViGQqN/2rjuyzwIAyhMLhtQ=
  /escodegen/1.12.0:
    dependencies:
      esprima: 3.1.3
      estraverse: 4.3.0
      esutils: 2.0.3
      optionator: 0.8.2
    dev: false
    engines:
      node: '>=4.0'
    hasBin: true
    optionalDependencies:
      source-map: 0.6.1
    resolution:
      integrity: sha512-TuA+EhsanGcme5T3R0L80u4t8CpbXQjegRmf7+FPTJrtCTErXFeelblRgHQa1FofEzqYYJmJ/OqjTwREp9qgmg==
  /escodegen/1.8.1:
    dependencies:
      esprima: 2.7.3
      estraverse: 1.9.3
      esutils: 2.0.3
      optionator: 0.8.2
    dev: false
    engines:
      node: '>=0.12.0'
    hasBin: true
    optionalDependencies:
      source-map: 0.2.0
    resolution:
      integrity: sha1-WltTr0aTEQvrsIZ6o0MN07cKEBg=
  /eslint-config-prettier/6.1.0_eslint@6.2.1:
    dependencies:
      eslint: 6.2.1
      get-stdin: 6.0.0
    dev: false
    hasBin: true
    peerDependencies:
      eslint: '>=3.14.1'
    resolution:
      integrity: sha512-k9fny9sPjIBQ2ftFTesJV21Rg4R/7a7t7LCtZVrYQiHEp8Nnuk3EGaDmsKSAnsPj0BYcgB2zxzHa2NTkIxcOLg==
  /eslint-config-prettier/6.2.0_eslint@6.3.0:
    dependencies:
      eslint: 6.3.0
      get-stdin: 6.0.0
    dev: false
    hasBin: true
    peerDependencies:
      eslint: '>=3.14.1'
    resolution:
      integrity: sha512-VLsgK/D+S/FEsda7Um1+N8FThec6LqE3vhcMyp8mlmto97y3fGf3DX7byJexGuOb1QY0Z/zz222U5t+xSfcZDQ==
  /eslint-config-prettier/6.4.0_eslint@6.5.1:
    dependencies:
      eslint: 6.5.1
      get-stdin: 6.0.0
    dev: false
    hasBin: true
    peerDependencies:
      eslint: '>=3.14.1'
    resolution:
      integrity: sha512-YrKucoFdc7SEko5Sxe4r6ixqXPDP1tunGw91POeZTTRKItf/AMFYt/YLEQtZMkR2LVpAVhcAcZgcWpm1oGPW7w==
  /eslint-config-prettier/6.5.0_eslint@6.6.0:
    dependencies:
      eslint: 6.6.0
      get-stdin: 6.0.0
    dev: false
    hasBin: true
    peerDependencies:
      eslint: '>=3.14.1'
    resolution:
      integrity: sha512-cjXp8SbO9VFGW/Z7mbTydqS9to8Z58E5aYhj3e1+Hx7lS9s6gL5ILKNpCqZAFOVYRcSkWPFYljHrEh8QFEK5EQ==
  /eslint-plugin-no-null/1.0.2_eslint@6.2.1:
    dependencies:
      eslint: 6.2.1
    dev: false
    engines:
      node: '>=5.0.0'
    peerDependencies:
      eslint: '>=3.0.0'
    resolution:
      integrity: sha1-EjaoEjkTkKGHetQAfCbnRTQclR8=
  /eslint-plugin-no-null/1.0.2_eslint@6.3.0:
    dependencies:
      eslint: 6.3.0
    dev: false
    engines:
      node: '>=5.0.0'
    peerDependencies:
      eslint: '>=3.0.0'
    resolution:
      integrity: sha1-EjaoEjkTkKGHetQAfCbnRTQclR8=
  /eslint-plugin-no-null/1.0.2_eslint@6.5.1:
    dependencies:
      eslint: 6.5.1
    dev: false
    engines:
      node: '>=5.0.0'
    peerDependencies:
      eslint: '>=3.0.0'
    resolution:
      integrity: sha1-EjaoEjkTkKGHetQAfCbnRTQclR8=
  /eslint-plugin-no-null/1.0.2_eslint@6.6.0:
    dependencies:
      eslint: 6.6.0
    dev: false
    engines:
      node: '>=5.0.0'
    peerDependencies:
      eslint: '>=3.0.0'
    resolution:
      integrity: sha1-EjaoEjkTkKGHetQAfCbnRTQclR8=
  /eslint-plugin-no-only-tests/2.3.1:
    dev: false
    engines:
      node: '>=4.0.0'
    resolution:
      integrity: sha512-LzCzeQrlkNjEwUWEoGhfjz+Kgqe0080W6qC8I8eFwSMXIsr1zShuIQnRuSZc4Oi7k1vdUaNGDc+/GFvg6IHSHA==
  /eslint-plugin-promise/4.2.1:
    dev: false
    engines:
      node: '>=6'
    resolution:
      integrity: sha512-VoM09vT7bfA7D+upt+FjeBO5eHIJQBUWki1aPvB+vbNiHS3+oGIJGIeyBtKQTME6UPXXy3vV07OL1tHd3ANuDw==
  /eslint-scope/4.0.3:
    dependencies:
      esrecurse: 4.2.1
      estraverse: 4.3.0
    dev: false
    engines:
      node: '>=4.0.0'
    resolution:
      integrity: sha512-p7VutNr1O/QrxysMo3E45FjYDTeXBy0iTltPFNSqKAIfjDSXC+4dj+qfyuD8bfAXrW/y6lW3O76VaYNPKfpKrg==
  /eslint-scope/5.0.0:
    dependencies:
      esrecurse: 4.2.1
      estraverse: 4.3.0
    dev: false
    engines:
      node: '>=8.0.0'
    resolution:
      integrity: sha512-oYrhJW7S0bxAFDvWqzvMPRm6pcgcnWc4QnofCAqRTRfQC0JcwenzGglTtsLyIuuWFfkqDG9vz67cnttSd53djw==
  /eslint-utils/1.4.2:
    dependencies:
      eslint-visitor-keys: 1.1.0
    dev: false
    engines:
      node: '>=6'
    resolution:
      integrity: sha512-eAZS2sEUMlIeCjBeubdj45dmBHQwPHWyBcT1VSYB7o9x9WRRqKxyUoiXlRjyAwzN7YEzHJlYg0NmzDRWx6GP4Q==
  /eslint-utils/1.4.3:
    dependencies:
      eslint-visitor-keys: 1.1.0
    dev: false
    engines:
      node: '>=6'
    resolution:
      integrity: sha512-fbBN5W2xdY45KulGXmLHZ3c3FHfVYmKg0IrAKGOkT/464PQsx2UeIzfz1RmEci+KLm1bBaAzZAh8+/E+XAeZ8Q==
  /eslint-visitor-keys/1.1.0:
    dev: false
    engines:
      node: '>=4'
    resolution:
      integrity: sha512-8y9YjtM1JBJU/A9Kc+SbaOV4y29sSWckBwMHa+FGtVj5gN/sbnKDf6xJUl+8g7FAij9LVaP8C24DUiH/f/2Z9A==
  /eslint/6.2.1:
    dependencies:
      '@babel/code-frame': 7.5.5
      ajv: 6.10.2
      chalk: 2.4.2
      cross-spawn: 6.0.5
      debug: 4.1.1
      doctrine: 3.0.0
      eslint-scope: 5.0.0
      eslint-utils: 1.4.2
      eslint-visitor-keys: 1.1.0
      espree: 6.1.0
      esquery: 1.0.1
      esutils: 2.0.3
      file-entry-cache: 5.0.1
      functional-red-black-tree: 1.0.1
      glob-parent: 5.0.0
      globals: 11.12.0
      ignore: 4.0.6
      import-fresh: 3.1.0
      imurmurhash: 0.1.4
      inquirer: 6.5.2
      is-glob: 4.0.1
      js-yaml: 3.13.1
      json-stable-stringify-without-jsonify: 1.0.1
      levn: 0.3.0
      lodash: 4.17.15
      minimatch: 3.0.4
      mkdirp: 0.5.1
      natural-compare: 1.4.0
      optionator: 0.8.2
      progress: 2.0.3
      regexpp: 2.0.1
      semver: 6.3.0
      strip-ansi: 5.2.0
      strip-json-comments: 3.0.1
      table: 5.4.6
      text-table: 0.2.0
      v8-compile-cache: 2.1.0
    dev: false
    engines:
      node: ^8.10.0 || ^10.13.0 || >=11.10.1
    hasBin: true
    resolution:
      integrity: sha512-ES7BzEzr0Q6m5TK9i+/iTpKjclXitOdDK4vT07OqbkBT2/VcN/gO9EL1C4HlK3TAOXYv2ItcmbVR9jO1MR0fJg==
  /eslint/6.3.0:
    dependencies:
      '@babel/code-frame': 7.5.5
      ajv: 6.10.2
      chalk: 2.4.2
      cross-spawn: 6.0.5
      debug: 4.1.1
      doctrine: 3.0.0
      eslint-scope: 5.0.0
      eslint-utils: 1.4.2
      eslint-visitor-keys: 1.1.0
      espree: 6.1.1
      esquery: 1.0.1
      esutils: 2.0.3
      file-entry-cache: 5.0.1
      functional-red-black-tree: 1.0.1
      glob-parent: 5.0.0
      globals: 11.12.0
      ignore: 4.0.6
      import-fresh: 3.1.0
      imurmurhash: 0.1.4
      inquirer: 6.5.2
      is-glob: 4.0.1
      js-yaml: 3.13.1
      json-stable-stringify-without-jsonify: 1.0.1
      levn: 0.3.0
      lodash: 4.17.15
      minimatch: 3.0.4
      mkdirp: 0.5.1
      natural-compare: 1.4.0
      optionator: 0.8.2
      progress: 2.0.3
      regexpp: 2.0.1
      semver: 6.3.0
      strip-ansi: 5.2.0
      strip-json-comments: 3.0.1
      table: 5.4.6
      text-table: 0.2.0
      v8-compile-cache: 2.1.0
    dev: false
    engines:
      node: ^8.10.0 || ^10.13.0 || >=11.10.1
    hasBin: true
    resolution:
      integrity: sha512-ZvZTKaqDue+N8Y9g0kp6UPZtS4FSY3qARxBs7p4f0H0iof381XHduqVerFWtK8DPtKmemqbqCFENWSQgPR/Gow==
  /eslint/6.5.1:
    dependencies:
      '@babel/code-frame': 7.5.5
      ajv: 6.10.2
      chalk: 2.4.2
      cross-spawn: 6.0.5
      debug: 4.1.1
      doctrine: 3.0.0
      eslint-scope: 5.0.0
      eslint-utils: 1.4.2
      eslint-visitor-keys: 1.1.0
      espree: 6.1.1
      esquery: 1.0.1
      esutils: 2.0.3
      file-entry-cache: 5.0.1
      functional-red-black-tree: 1.0.1
      glob-parent: 5.1.0
      globals: 11.12.0
      ignore: 4.0.6
      import-fresh: 3.1.0
      imurmurhash: 0.1.4
      inquirer: 6.5.2
      is-glob: 4.0.1
      js-yaml: 3.13.1
      json-stable-stringify-without-jsonify: 1.0.1
      levn: 0.3.0
      lodash: 4.17.15
      minimatch: 3.0.4
      mkdirp: 0.5.1
      natural-compare: 1.4.0
      optionator: 0.8.2
      progress: 2.0.3
      regexpp: 2.0.1
      semver: 6.3.0
      strip-ansi: 5.2.0
      strip-json-comments: 3.0.1
      table: 5.4.6
      text-table: 0.2.0
      v8-compile-cache: 2.1.0
    dev: false
    engines:
      node: ^8.10.0 || ^10.13.0 || >=11.10.1
    hasBin: true
    resolution:
      integrity: sha512-32h99BoLYStT1iq1v2P9uwpyznQ4M2jRiFB6acitKz52Gqn+vPaMDUTB1bYi1WN4Nquj2w+t+bimYUG83DC55A==
  /eslint/6.6.0:
    dependencies:
      '@babel/code-frame': 7.5.5
      ajv: 6.10.2
      chalk: 2.4.2
      cross-spawn: 6.0.5
      debug: 4.1.1
      doctrine: 3.0.0
      eslint-scope: 5.0.0
      eslint-utils: 1.4.3
      eslint-visitor-keys: 1.1.0
      espree: 6.1.2
      esquery: 1.0.1
      esutils: 2.0.3
      file-entry-cache: 5.0.1
      functional-red-black-tree: 1.0.1
      glob-parent: 5.1.0
      globals: 11.12.0
      ignore: 4.0.6
      import-fresh: 3.1.0
      imurmurhash: 0.1.4
      inquirer: 7.0.0
      is-glob: 4.0.1
      js-yaml: 3.13.1
      json-stable-stringify-without-jsonify: 1.0.1
      levn: 0.3.0
      lodash: 4.17.15
      minimatch: 3.0.4
      mkdirp: 0.5.1
      natural-compare: 1.4.0
      optionator: 0.8.2
      progress: 2.0.3
      regexpp: 2.0.1
      semver: 6.3.0
      strip-ansi: 5.2.0
      strip-json-comments: 3.0.1
      table: 5.4.6
      text-table: 0.2.0
      v8-compile-cache: 2.1.0
    dev: false
    engines:
      node: ^8.10.0 || ^10.13.0 || >=11.10.1
    hasBin: true
    resolution:
      integrity: sha512-PpEBq7b6qY/qrOmpYQ/jTMDYfuQMELR4g4WI1M/NaSDDD/bdcMb+dj4Hgks7p41kW2caXsPsEZAEAyAgjVVC0g==
  /esm/3.2.18:
    dev: false
    engines:
      node: '>=6'
    resolution:
      integrity: sha512-1UENjnnI37UDp7KuOqKYjfqdaMim06eBWnDv37smaxTIzDl0ZWnlgoXwsVwD9+Lidw+q/f1gUf2diVMDCycoVw==
  /esm/3.2.25:
    dev: false
    engines:
      node: '>=6'
    resolution:
      integrity: sha512-U1suiZ2oDVWv4zPO56S0NcR5QriEahGtdN2OR6FiOG4WJvcjBVFB0qI4+eKoWFH483PKGuLuu6V8Z4T5g63UVA==
  /espree/6.1.0:
    dependencies:
      acorn: 7.0.0
      acorn-jsx: 5.0.2_acorn@7.0.0
      eslint-visitor-keys: 1.1.0
    dev: false
    engines:
      node: '>=6.0.0'
    resolution:
      integrity: sha512-boA7CHRLlVWUSg3iL5Kmlt/xT3Q+sXnKoRYYzj1YeM10A76TEJBbotV5pKbnK42hEUIr121zTv+QLRM5LsCPXQ==
  /espree/6.1.1:
    dependencies:
      acorn: 7.0.0
      acorn-jsx: 5.0.2_acorn@7.0.0
      eslint-visitor-keys: 1.1.0
    dev: false
    engines:
      node: '>=6.0.0'
    resolution:
      integrity: sha512-EYbr8XZUhWbYCqQRW0duU5LxzL5bETN6AjKBGy1302qqzPaCH10QbRg3Wvco79Z8x9WbiE8HYB4e75xl6qUYvQ==
  /espree/6.1.2:
    dependencies:
      acorn: 7.1.0
      acorn-jsx: 5.1.0_acorn@7.1.0
      eslint-visitor-keys: 1.1.0
    dev: false
    engines:
      node: '>=6.0.0'
    resolution:
      integrity: sha512-2iUPuuPP+yW1PZaMSDM9eyVf8D5P0Hi8h83YtZ5bPc/zHYjII5khoixIUTMO794NOY8F/ThF1Bo8ncZILarUTA==
  /esprima/2.7.3:
    dev: false
    engines:
      node: '>=0.10.0'
    hasBin: true
    resolution:
      integrity: sha1-luO3DVd59q1JzQMmc9HDEnZ7pYE=
  /esprima/3.1.3:
    dev: false
    engines:
      node: '>=4'
    hasBin: true
    resolution:
      integrity: sha1-/cpRzuYTOJXjyI1TXOSdv/YqRjM=
  /esprima/4.0.1:
    dev: false
    engines:
      node: '>=4'
    hasBin: true
    resolution:
      integrity: sha512-eGuFFw7Upda+g4p+QHvnW0RyTX/SVeJBDM/gCtMARO0cLuT2HcEKnTPvhjV6aGeqrCB/sbNop0Kszm0jsaWU4A==
  /esquery/1.0.1:
    dependencies:
      estraverse: 4.3.0
    dev: false
    engines:
      node: '>=0.6'
    resolution:
      integrity: sha512-SmiyZ5zIWH9VM+SRUReLS5Q8a7GxtRdxEBVZpm98rJM7Sb+A9DVCndXfkeFUd3byderg+EbDkfnevfCwynWaNA==
  /esrecurse/4.2.1:
    dependencies:
      estraverse: 4.3.0
    dev: false
    engines:
      node: '>=4.0'
    resolution:
      integrity: sha512-64RBB++fIOAXPw3P9cy89qfMlvZEXZkqqJkjqqXIvzP5ezRZjW+lPWjw35UX/3EhUPFYbg5ER4JYgDw4007/DQ==
  /estraverse/1.9.3:
    dev: false
    engines:
      node: '>=0.10.0'
    resolution:
      integrity: sha1-r2fy3JIlgkFZUJJgkaQAXSnJu0Q=
  /estraverse/4.3.0:
    dev: false
    engines:
      node: '>=4.0'
    resolution:
      integrity: sha512-39nnKffWz8xN1BU/2c79n9nB9HDzo0niYUqx6xyqUnyoAnQyyWpOTdZEeiCch8BBu515t4wp9ZmgVfVhn9EBpw==
  /estree-walker/0.5.2:
    dev: false
    resolution:
      integrity: sha512-XpCnW/AE10ws/kDAs37cngSkvgIR8aN3G0MS85m7dUpuK2EREo9VJ00uvw6Dg/hXEpfsE1I1TvJOJr+Z+TL+ig==
  /estree-walker/0.6.1:
    dev: false
    resolution:
      integrity: sha512-SqmZANLWS0mnatqbSfRP5g8OXZC12Fgg1IwNtLsyHDzJizORW4khDfjPqJZsemPWBB2uqykUah5YpQ6epsqC/w==
  /esutils/2.0.3:
    dev: false
    engines:
      node: '>=0.10.0'
    resolution:
      integrity: sha512-kVscqXk4OCp68SZ0dkgEKVi6/8ij300KBWTJq32P/dYeWTSwK41WyTxalN1eRmA5Z9UU/LX9D7FWSmV9SAYx6g==
  /etag/1.8.1:
    dev: false
    engines:
      node: '>= 0.6'
    resolution:
      integrity: sha1-Qa4u62XvpiJorr/qg6x9eSmbCIc=
  /event-target-shim/5.0.1:
    dev: false
    engines:
      node: '>=6'
    resolution:
      integrity: sha512-i/2XbnSz/uxRCU6+NdVJgKWDTM427+MqYbkQzD321DuCQJUqOuJKIA0IM2+W2xtYHdKOmZ4dR6fExsd4SXL+WQ==
  /eventemitter3/3.1.2:
    dev: false
    resolution:
      integrity: sha512-tvtQIeLVHjDkJYnzf2dgVMxfuSGJeM/7UCG17TT4EumTfNtF+0nebF/4zWOIkCreAbtNqhGEboB6BWrwqNaw4Q==
  /eventemitter3/4.0.0:
    dev: false
    resolution:
      integrity: sha512-qerSRB0p+UDEssxTtm6EDKcE7W4OaoisfIMl4CngyEhjpYglocpNg6UEqCvemdGhosAsg4sO2dXJOdyBifPGCg==
  /events/3.0.0:
    dev: false
    engines:
      node: '>=0.8.x'
    resolution:
      integrity: sha512-Dc381HFWJzEOhQ+d8pkNon++bk9h6cdAoAj4iE6Q4y6xgTzySWXlKn05/TVNpjnfRqi/X0EpJEJohPjNI3zpVA==
  /evp_bytestokey/1.0.3:
    dependencies:
      md5.js: 1.3.5
      safe-buffer: 5.2.0
    dev: false
    resolution:
      integrity: sha512-/f2Go4TognH/KvCISP7OUsHn85hT9nUkxxA9BEWxFn+Oj9o8ZNLm/40hdlgSLyuOimsrTKLUMEorQexp/aPQeA==
  /execa/1.0.0:
    dependencies:
      cross-spawn: 6.0.5
      get-stream: 4.1.0
      is-stream: 1.1.0
      npm-run-path: 2.0.2
      p-finally: 1.0.0
      signal-exit: 3.0.2
      strip-eof: 1.0.0
    dev: false
    engines:
      node: '>=6'
    resolution:
      integrity: sha512-adbxcyWV46qiHyvSp50TKt05tB4tK3HcmF7/nxfAdhnox83seTDbwnaqKO4sXRy7roHAIFqJP/Rw/AuEbX61LA==
  /expand-brackets/2.1.4:
    dependencies:
      debug: 2.6.9
      define-property: 0.2.5
      extend-shallow: 2.0.1
      posix-character-classes: 0.1.1
      regex-not: 1.0.2
      snapdragon: 0.8.2
      to-regex: 3.0.2
    dev: false
    engines:
      node: '>=0.10.0'
    resolution:
      integrity: sha1-t3c14xXOMPa27/D4OwQVGiJEliI=
  /expand-tilde/2.0.2:
    dependencies:
      homedir-polyfill: 1.0.3
    dev: false
    engines:
      node: '>=0.10.0'
    resolution:
      integrity: sha1-l+gBqgUt8CRU3kawK/YhZCzchQI=
  /express/4.17.1:
    dependencies:
      accepts: 1.3.7
      array-flatten: 1.1.1
      body-parser: 1.19.0
      content-disposition: 0.5.3
      content-type: 1.0.4
      cookie: 0.4.0
      cookie-signature: 1.0.6
      debug: 2.6.9
      depd: 1.1.2
      encodeurl: 1.0.2
      escape-html: 1.0.3
      etag: 1.8.1
      finalhandler: 1.1.2
      fresh: 0.5.2
      merge-descriptors: 1.0.1
      methods: 1.1.2
      on-finished: 2.3.0
      parseurl: 1.3.3
      path-to-regexp: 0.1.7
      proxy-addr: 2.0.5
      qs: 6.7.0
      range-parser: 1.2.1
      safe-buffer: 5.1.2
      send: 0.17.1
      serve-static: 1.14.1
      setprototypeof: 1.1.1
      statuses: 1.5.0
      type-is: 1.6.18
      utils-merge: 1.0.1
      vary: 1.1.2
    dev: false
    engines:
      node: '>= 0.10.0'
    resolution:
      integrity: sha512-mHJ9O79RqluphRrcw2X/GTh3k9tVv8YcoyY4Kkh4WDMUYKRZUq0h1o0w2rrrxBqM7VoeUVqgb27xlEMXTnYt4g==
  /extend-shallow/1.1.4:
    dependencies:
      kind-of: 1.1.0
    dev: false
    engines:
      node: '>=0.10.0'
    resolution:
      integrity: sha1-Gda/lN/AnXa6cR85uHLSH/TdkHE=
  /extend-shallow/2.0.1:
    dependencies:
      is-extendable: 0.1.1
    dev: false
    engines:
      node: '>=0.10.0'
    resolution:
      integrity: sha1-Ua99YUrZqfYQ6huvu5idaxxWiQ8=
  /extend-shallow/3.0.2:
    dependencies:
      assign-symbols: 1.0.0
      is-extendable: 1.0.1
    dev: false
    engines:
      node: '>=0.10.0'
    resolution:
      integrity: sha1-Jqcarwc7OfshJxcnRhMcJwQCjbg=
  /extend/3.0.2:
    dev: false
    resolution:
      integrity: sha512-fjquC59cD7CyW6urNXK0FBufkZcoiGG80wTuPujX590cB5Ttln20E2UB4S/WARVqhXffZl2LNgS+gQdPIIim/g==
  /external-editor/3.1.0:
    dependencies:
      chardet: 0.7.0
      iconv-lite: 0.4.24
      tmp: 0.0.33
    dev: false
    engines:
      node: '>=4'
    resolution:
      integrity: sha512-hMQ4CX1p1izmuLYyZqLMO/qGNw10wSv9QDCPfzXfyFrOaCSSoRfqE1Kf1s5an66J5JZC62NewG+mK49jOCtQew==
  /extglob/2.0.4:
    dependencies:
      array-unique: 0.3.2
      define-property: 1.0.0
      expand-brackets: 2.1.4
      extend-shallow: 2.0.1
      fragment-cache: 0.2.1
      regex-not: 1.0.2
      snapdragon: 0.8.2
      to-regex: 3.0.2
    dev: false
    engines:
      node: '>=0.10.0'
    resolution:
      integrity: sha512-Nmb6QXkELsuBr24CJSkilo6UHHgbekK5UiZgfE6UHD3Eb27YC6oD+bhcT+tJ6cl8dmsgdQxnWlcry8ksBIBLpw==
  /extract-zip/1.6.7:
    dependencies:
      concat-stream: 1.6.2
      debug: 2.6.9
      mkdirp: 0.5.1
      yauzl: 2.4.1
    dev: false
    hasBin: true
    resolution:
      integrity: sha1-qEC0uK9kAyZMjbV/Txp0Mz74H+k=
  /extsprintf/1.3.0:
    dev: false
    engines:
      '0': node >=0.6.0
    resolution:
      integrity: sha1-lpGEQOMEGnpBT4xS48V06zw+HgU=
  /extsprintf/1.4.0:
    dev: false
    engines:
      '0': node >=0.6.0
    resolution:
      integrity: sha1-4mifjzVvrWLMplo6kcXfX5VRaS8=
  /fancy-log/1.3.3:
    dependencies:
      ansi-gray: 0.1.1
      color-support: 1.1.3
      parse-node-version: 1.0.1
      time-stamp: 1.1.0
    dev: false
    engines:
      node: '>= 0.10'
    resolution:
      integrity: sha512-k9oEhlyc0FrVh25qYuSELjr8oxsCoc4/LEZfg2iJJrfEk/tZL9bCoJE47gqAvI2m/AUjluCS4+3I0eTx8n3AEw==
  /fast-deep-equal/2.0.1:
    dev: false
    resolution:
      integrity: sha1-ewUhjd+WZ79/Nwv3/bLLFf3Qqkk=
  /fast-json-stable-stringify/2.0.0:
    dev: false
    resolution:
      integrity: sha1-1RQsDK7msRifh9OnYREGT4bIu/I=
  /fast-levenshtein/2.0.6:
    dev: false
    resolution:
      integrity: sha1-PYpcZog6FqMMqGQ+hR8Zuqd5eRc=
  /fclone/1.0.11:
    dev: false
    resolution:
      integrity: sha1-EOhdo4v+p/xZk0HClu4ddyZu5kA=
  /fd-slicer/1.0.1:
    dependencies:
      pend: 1.2.0
    dev: false
    resolution:
      integrity: sha1-i1vL2ewyfFBBv5qwI/1nUPEXfmU=
  /fetch-mock/7.3.9:
    dependencies:
      babel-polyfill: 6.26.0
      core-js: 2.6.9
      glob-to-regexp: 0.4.1
      path-to-regexp: 2.4.0
      whatwg-url: 6.5.0
    dev: false
    engines:
      node: '>=4.0.0'
    requiresBuild: true
    resolution:
      integrity: sha512-PgsTbiQBNapFz2P2UwDl3gowK3nZqfV4HdyDZ1dI4eTGGH9MLAeBglIPbyDbbNQoGYBOfla6/9uaiq7az2z4Aw==
  /figgy-pudding/3.5.1:
    dev: false
    resolution:
      integrity: sha512-vNKxJHTEKNThjfrdJwHc7brvM6eVevuO5nTj6ez8ZQ1qbXTvGthucRF7S4vf2cr71QVnT70V34v0S1DyQsti0w==
  /figures/2.0.0:
    dependencies:
      escape-string-regexp: 1.0.5
    dev: false
    engines:
      node: '>=4'
    resolution:
      integrity: sha1-OrGi0qYsi/tDGgyUy3l6L84nyWI=
  /figures/3.1.0:
    dependencies:
      escape-string-regexp: 1.0.5
    dev: false
    engines:
      node: '>=8'
    resolution:
      integrity: sha512-ravh8VRXqHuMvZt/d8GblBeqDMkdJMBdv/2KntFH+ra5MXkO7nxNKpzQ3n6QD/2da1kH0aWmNISdvhM7gl2gVg==
  /file-entry-cache/5.0.1:
    dependencies:
      flat-cache: 2.0.1
    dev: false
    engines:
      node: '>=4'
    resolution:
      integrity: sha512-bCg29ictuBaKUwwArK4ouCaqDgLZcysCFLmM/Yn/FDoqndh/9vNuQfXRDvTuXKLxfD/JtZQGKFT8MGcJBK644g==
  /file-uri-to-path/1.0.0:
    dev: false
    resolution:
      integrity: sha512-0Zt+s3L7Vf1biwWZ29aARiVYLx7iMGnEUl9x33fbB/j3jR81u/O2LbqK+Bm1CDSNDKVtJ/YjwY7TUd5SkeLQLw==
  /fill-range/4.0.0:
    dependencies:
      extend-shallow: 2.0.1
      is-number: 3.0.0
      repeat-string: 1.6.1
      to-regex-range: 2.1.1
    dev: false
    engines:
      node: '>=0.10.0'
    resolution:
      integrity: sha1-1USBHUKPmOsGpj3EAtJAPDKMOPc=
  /fill-range/7.0.1:
    dependencies:
      to-regex-range: 5.0.1
    dev: false
    engines:
      node: '>=8'
    resolution:
      integrity: sha512-qOo9F+dMUmC2Lcb4BbVvnKJxTPjCm+RRpe4gDuGrzkL7mEVl/djYSu2OdQ2Pa302N4oqkSg9ir6jaLWJ2USVpQ==
  /finalhandler/1.1.2:
    dependencies:
      debug: 2.6.9
      encodeurl: 1.0.2
      escape-html: 1.0.3
      on-finished: 2.3.0
      parseurl: 1.3.3
      statuses: 1.5.0
      unpipe: 1.0.0
    dev: false
    engines:
      node: '>= 0.8'
    resolution:
      integrity: sha512-aAWcW57uxVNrQZqFXjITpW3sIUQmHGG3qSb9mUah9MgMC4NeWhNOlNjXEYq3HjRAvL6arUviZGGJsBg6z0zsWA==
  /find-cache-dir/2.1.0:
    dependencies:
      commondir: 1.0.1
      make-dir: 2.1.0
      pkg-dir: 3.0.0
    dev: false
    engines:
      node: '>=6'
    resolution:
      integrity: sha512-Tq6PixE0w/VMFfCgbONnkiQIVol/JJL7nRMi20fqzA4NRs9AfeqMGeRdPi3wIhYkxjeBaWh2rxwapn5Tu3IqOQ==
  /find-up/1.1.2:
    dependencies:
      path-exists: 2.1.0
      pinkie-promise: 2.0.1
    dev: false
    engines:
      node: '>=0.10.0'
    resolution:
      integrity: sha1-ay6YIrGizgpgq2TWEOzK1TyyTQ8=
  /find-up/2.1.0:
    dependencies:
      locate-path: 2.0.0
    dev: false
    engines:
      node: '>=4'
    resolution:
      integrity: sha1-RdG35QbHF93UgndaK3eSCjwMV6c=
  /find-up/3.0.0:
    dependencies:
      locate-path: 3.0.0
    dev: false
    engines:
      node: '>=6'
    resolution:
      integrity: sha512-1yD6RmLI1XBfxugvORwlck6f75tYL+iR0jqwsOrOxMZyGYqUuDhJ0l4AXdO1iX/FTs9cBAMEk1gWSEx1kSbylg==
  /findup-sync/2.0.0:
    dependencies:
      detect-file: 1.0.0
      is-glob: 3.1.0
      micromatch: 3.1.10
      resolve-dir: 1.0.1
    dev: false
    engines:
      node: '>= 0.10'
    resolution:
      integrity: sha1-kyaxSIwi0aYIhlCoaQGy2akKLLw=
  /findup-sync/3.0.0:
    dependencies:
      detect-file: 1.0.0
      is-glob: 4.0.1
      micromatch: 3.1.10
      resolve-dir: 1.0.1
    dev: false
    engines:
      node: '>= 0.10'
    resolution:
      integrity: sha512-YbffarhcicEhOrm4CtrwdKBdCuz576RLdhJDsIfvNtxUuhdRet1qZcsMjqbePtAseKdAnDyM/IyXbu7PRPRLYg==
  /fined/1.2.0:
    dependencies:
      expand-tilde: 2.0.2
      is-plain-object: 2.0.4
      object.defaults: 1.1.0
      object.pick: 1.3.0
      parse-filepath: 1.0.2
    dev: false
    engines:
      node: '>= 0.10'
    resolution:
      integrity: sha512-ZYDqPLGxDkDhDZBjZBb+oD1+j0rA4E0pXY50eplAAOPg2N/gUBSSk5IM1/QhPfyVo19lJ+CvXpqfvk+b2p/8Ng==
  /flagged-respawn/1.0.1:
    dev: false
    engines:
      node: '>= 0.10'
    resolution:
      integrity: sha512-lNaHNVymajmk0OJMBn8fVUAU1BtDeKIqKoVhk4xAALB57aALg6b4W0MfJ/cUE0g9YBXy5XhSlPIpYIJ7HaY/3Q==
  /flat-cache/2.0.1:
    dependencies:
      flatted: 2.0.1
      rimraf: 2.6.3
      write: 1.0.3
    dev: false
    engines:
      node: '>=4'
    resolution:
      integrity: sha512-LoQe6yDuUMDzQAEH8sgmh4Md6oZnc/7PjtwjNFSzveXqSHt6ka9fPBuso7IGf9Rz4uqnSnWiFH2B/zj24a5ReA==
  /flat/4.1.0:
    dependencies:
      is-buffer: 2.0.4
    dev: false
    hasBin: true
    resolution:
      integrity: sha512-Px/TiLIznH7gEDlPXcUD4KnBusa6kR6ayRUVcnEAbreRIuhkqow/mun59BuRXwoYk7ZQOLW1ZM05ilIvK38hFw==
  /flatted/2.0.1:
    dev: false
    resolution:
      integrity: sha512-a1hQMktqW9Nmqr5aktAux3JMNqaucxGcjtjWnZLHX7yyPCmlSV3M54nGYbqT8K+0GhF3NBgmJCc3ma+WOgX8Jg==
  /flush-write-stream/1.1.1:
    dependencies:
      inherits: 2.0.4
      readable-stream: 2.3.6
    dev: false
    resolution:
      integrity: sha512-3Z4XhFZ3992uIq0XOqb9AreonueSYphE6oYbpt5+3u06JWklbsPkNv3ZKkP9Bz/r+1MWCaMoSQ28P85+1Yc77w==
  /folktale/2.3.2:
    dev: false
    resolution:
      integrity: sha512-+8GbtQBwEqutP0v3uajDDoN64K2ehmHd0cjlghhxh0WpcfPzAIjPA03e1VvHlxL02FVGR0A6lwXsNQKn3H1RNQ==
  /follow-redirects/1.5.10:
    dependencies:
      debug: 3.1.0
    dev: false
    engines:
      node: '>=4.0'
    resolution:
      integrity: sha512-0V5l4Cizzvqt5D44aTXbFZz+FtyXV1vrDN6qrelxtfYQKW0KO0W2T/hkE8xvGa/540LkZlkaUjO4ailYTFtHVQ==
  /follow-redirects/1.9.0:
    dependencies:
      debug: 3.2.6
    dev: false
    engines:
      node: '>=4.0'
    resolution:
      integrity: sha512-CRcPzsSIbXyVDl0QI01muNDu69S8trU4jArW9LpOt2WtC6LyUJetcIrmfHsRBx7/Jb6GHJUiuqyYxPooFfNt6A==
  /for-in/1.0.2:
    dev: false
    engines:
      node: '>=0.10.0'
    resolution:
      integrity: sha1-gQaNKVqBQuwKxybG4iAMMPttXoA=
  /for-own/1.0.0:
    dependencies:
      for-in: 1.0.2
    dev: false
    engines:
      node: '>=0.10.0'
    resolution:
      integrity: sha1-xjMy9BXO3EsE2/5wz4NklMU8tEs=
  /foreground-child/1.5.6:
    dependencies:
      cross-spawn: 4.0.2
      signal-exit: 3.0.2
    dev: false
    resolution:
      integrity: sha1-T9ca0t/elnibmApcCilZN8svXOk=
  /forever-agent/0.6.1:
    dev: false
    resolution:
      integrity: sha1-+8cfDEGt6zf5bFd60e1C2P2sypE=
  /form-data/2.3.3:
    dependencies:
      asynckit: 0.4.0
      combined-stream: 1.0.8
      mime-types: 2.1.24
    dev: false
    engines:
      node: '>= 0.12'
    resolution:
      integrity: sha512-1lLKB2Mu3aGP1Q/2eCOx0fNbRMe7XdwktwOruhfqqd0rIJWwN4Dh+E3hrPSlDCXnSR7UtZ1N38rVXm+6+MEhJQ==
  /form-data/2.5.0:
    dependencies:
      asynckit: 0.4.0
      combined-stream: 1.0.8
      mime-types: 2.1.24
    dev: false
    engines:
      node: '>= 0.12'
    resolution:
      integrity: sha512-WXieX3G/8side6VIqx44ablyULoGruSde5PNTxoUyo5CeyAMX6nVWUd0rgist/EuX655cjhUhTo1Fo3tRYqbcA==
  /form-data/2.5.1:
    dependencies:
      asynckit: 0.4.0
      combined-stream: 1.0.8
      mime-types: 2.1.24
    dev: false
    engines:
      node: '>= 0.12'
    resolution:
      integrity: sha512-m21N3WOmEEURgk6B9GLOE4RuWOFf28Lhh9qGYeNlGq4VDXUlJy2th2slBNU8Gp8EzloYZOibZJ7t5ecIrFSjVA==
  /forwarded/0.1.2:
    dev: false
    engines:
      node: '>= 0.6'
    resolution:
      integrity: sha1-mMI9qxF1ZXuMBXPozszZGw/xjIQ=
  /fragment-cache/0.2.1:
    dependencies:
      map-cache: 0.2.2
    dev: false
    engines:
      node: '>=0.10.0'
    resolution:
      integrity: sha1-QpD60n8T6Jvn8zeZxrxaCr//DRk=
  /fresh/0.5.2:
    dev: false
    engines:
      node: '>= 0.6'
    resolution:
      integrity: sha1-PYyt2Q2XZWn6g1qx+OSyOhBWBac=
  /from2/2.3.0:
    dependencies:
      inherits: 2.0.4
      readable-stream: 2.3.6
    dev: false
    resolution:
      integrity: sha1-i/tVAr3kpNNs/e6gB/zKIdfjgq8=
  /fs-extra/7.0.1:
    dependencies:
      graceful-fs: 4.2.2
      jsonfile: 4.0.0
      universalify: 0.1.2
    dev: false
    engines:
      node: '>=6 <7 || >=8'
    resolution:
      integrity: sha512-YJDaCJZEnBmcbw13fvdAM9AwNOJwOzrE4pqMqBq5nFiEqXUqHwlK4B+3pUw6JNvfSPtX05xFHtYy/1ni01eGCw==
  /fs-extra/8.1.0:
    dependencies:
      graceful-fs: 4.2.2
      jsonfile: 4.0.0
      universalify: 0.1.2
    dev: false
    engines:
      node: '>=6 <7 || >=8'
    resolution:
      integrity: sha512-yhlQgA6mnOJUKOsRUFsgJdQCvkKhcz8tlZG5HBQfReYZy46OwLcY+Zia0mtdHsOo9y/hP+CxMN0TU9QxoOtG4g==
  /fs-mkdirp-stream/1.0.0:
    dependencies:
      graceful-fs: 4.2.2
      through2: 2.0.5
    dev: false
    engines:
      node: '>= 0.10'
    resolution:
      integrity: sha1-C3gV/DIBxqaeFNuYzgmMFpNSWes=
  /fs-write-stream-atomic/1.0.10:
    dependencies:
      graceful-fs: 4.2.2
      iferr: 0.1.5
      imurmurhash: 0.1.4
      readable-stream: 2.3.6
    dev: false
    resolution:
      integrity: sha1-tH31NJPvkR33VzHnCp3tAYnbQMk=
  /fs.realpath/1.0.0:
    dev: false
    resolution:
      integrity: sha1-FQStJSMVjKpA20onh8sBQRmU6k8=
  /fsevents/1.2.9:
    bundledDependencies:
      - node-pre-gyp
    dependencies:
      nan: 2.14.0
    dev: false
    engines:
      node: '>=4.0'
    optional: true
    requiresBuild: true
    resolution:
      integrity: sha512-oeyj2H3EjjonWcFjD5NvZNE9Rqe4UW+nQBU2HNeKw0koVLEFIhtyETyAakeAM3de7Z/SW5kcA+fZUait9EApnw==
  /fsevents/2.0.7:
    dev: false
    engines:
      node: ^8.16.0 || ^10.6.0 || >=11.0.0
    optional: true
    resolution:
      integrity: sha512-a7YT0SV3RB+DjYcppwVDLtn13UQnmg0SWZS7ezZD0UjnLwXmy8Zm21GMVGLaFGimIqcvyMQaOJBrop8MyOp1kQ==
  /fsevents/2.1.1:
    dev: false
    engines:
      node: ^8.16.0 || ^10.6.0 || >=11.0.0
    optional: true
    resolution:
      integrity: sha512-4FRPXWETxtigtJW/gxzEDsX1LVbPAM93VleB83kZB+ellqbHMkyt2aJfuzNLRvFPnGi6bcE5SvfxgbXPeKteJw==
  /ftp/0.3.10:
    dependencies:
      readable-stream: 1.1.14
      xregexp: 2.0.0
    dev: false
    engines:
      node: '>=0.8.0'
    resolution:
      integrity: sha1-kZfYYa2BQvPmPVqDv+TFn3MwiF0=
  /function-bind/1.1.1:
    dev: false
    resolution:
      integrity: sha512-yIovAzMX49sF8Yl58fSCWJ5svSLuaibPxXQJFLmBObTuCr0Mf1KiPopGM9NiFjiYBCbfaa2Fh6breQ6ANVTI0A==
  /functional-red-black-tree/1.0.1:
    dev: false
    resolution:
      integrity: sha1-GwqzvVU7Kg1jmdKcDj6gslIHgyc=
  /get-caller-file/1.0.3:
    dev: false
    resolution:
      integrity: sha512-3t6rVToeoZfYSGd8YoLFR2DJkiQrIiUrGcjvFX2mDw3bn6k2OtwHN0TNCLbBO+w8qTvimhDkv+LSscbJY1vE6w==
  /get-caller-file/2.0.5:
    dev: false
    engines:
      node: 6.* || 8.* || >= 10.*
    resolution:
      integrity: sha512-DyFP3BM/3YHTQOCUL/w0OZHR0lpKeGrxotcHWcqNEdnltqFwXVfhEBQ94eIo34AfQpo0rGki4cyIiftY06h2Fg==
  /get-func-name/2.0.0:
    dev: false
    resolution:
      integrity: sha1-6td0q+5y4gQJQzoGY2YCPdaIekE=
  /get-stdin/4.0.1:
    dev: false
    engines:
      node: '>=0.10.0'
    resolution:
      integrity: sha1-uWjGsKBDhDJJAui/Gl3zJXmkUP4=
  /get-stdin/6.0.0:
    dev: false
    engines:
      node: '>=4'
    resolution:
      integrity: sha512-jp4tHawyV7+fkkSKyvjuLZswblUtz+SQKzSWnBbii16BuZksJlU1wuBYXY75r+duh/llF1ur6oNwi+2ZzjKZ7g==
  /get-stream/4.1.0:
    dependencies:
      pump: 3.0.0
    dev: false
    engines:
      node: '>=6'
    resolution:
      integrity: sha512-GMat4EJ5161kIy2HevLlr4luNjBgvmj413KaQA7jt4V8B4RDsfpHk7WQ9GVqfYyyx8OS/L66Kox+rJRNklLK7w==
  /get-stream/5.1.0:
    dependencies:
      pump: 3.0.0
    dev: false
    engines:
      node: '>=8'
    resolution:
      integrity: sha512-EXr1FOzrzTfGeL0gQdeFEvOMm2mzMOglyiOXSTpPC+iAjAKftbr3jpCMWynogwYnM+eSj9sHGc6wjIcDvYiygw==
  /get-uri/2.0.4:
    dependencies:
      data-uri-to-buffer: 1.2.0
      debug: 2.6.9
      extend: 3.0.2
      file-uri-to-path: 1.0.0
      ftp: 0.3.10
      readable-stream: 2.3.6
    dev: false
    resolution:
      integrity: sha512-v7LT/s8kVjs+Tx0ykk1I+H/rbpzkHvuIq87LmeXptcf5sNWm9uQiwjNAt94SJPA1zOlCntmnOlJvVWKmzsxG8Q==
  /get-value/2.0.6:
    dev: false
    engines:
      node: '>=0.10.0'
    resolution:
      integrity: sha1-3BXKHGcjh8p2vTesCjlbogQqLCg=
  /getpass/0.1.7:
    dependencies:
      assert-plus: 1.0.0
    dev: false
    resolution:
      integrity: sha1-Xv+OPmhNVprkyysSgmBOi6YhSfo=
  /glob-parent/3.1.0:
    dependencies:
      is-glob: 3.1.0
      path-dirname: 1.0.2
    dev: false
    resolution:
      integrity: sha1-nmr2KZ2NO9K9QEMIMr0RPfkGxa4=
  /glob-parent/5.0.0:
    dependencies:
      is-glob: 4.0.1
    dev: false
    engines:
      node: '>= 6'
    resolution:
      integrity: sha512-Z2RwiujPRGluePM6j699ktJYxmPpJKCfpGA13jz2hmFZC7gKetzrWvg5KN3+OsIFmydGyZ1AVwERCq1w/ZZwRg==
  /glob-parent/5.1.0:
    dependencies:
      is-glob: 4.0.1
    dev: false
    engines:
      node: '>= 6'
    resolution:
      integrity: sha512-qjtRgnIVmOfnKUE3NJAQEdk+lKrxfw8t5ke7SXtfMTHcjsBfOfWXCQfdb30zfDoZQ2IRSIiidmjtbHZPZ++Ihw==
  /glob-stream/6.1.0:
    dependencies:
      extend: 3.0.2
      glob: 7.1.4
      glob-parent: 3.1.0
      is-negated-glob: 1.0.0
      ordered-read-streams: 1.0.1
      pumpify: 1.5.1
      readable-stream: 2.3.6
      remove-trailing-separator: 1.1.0
      to-absolute-glob: 2.0.2
      unique-stream: 2.3.1
    dev: false
    engines:
      node: '>= 0.10'
    resolution:
      integrity: sha1-cEXJlBOz65SIjYOrRtC0BMx73eQ=
  /glob-to-regexp/0.4.1:
    dev: false
    resolution:
      integrity: sha512-lkX1HJXwyMcprw/5YUZc2s7DrpAiHB21/V+E1rHUrVNokkvB6bqMzT0VfV6/86ZNabt1k14YOIaT7nDvOX3Iiw==
  /glob-watcher/5.0.3:
    dependencies:
      anymatch: 2.0.0
      async-done: 1.3.2
      chokidar: 2.1.8
      is-negated-glob: 1.0.0
      just-debounce: 1.0.0
      object.defaults: 1.1.0
    dev: false
    engines:
      node: '>= 0.10'
    resolution:
      integrity: sha512-8tWsULNEPHKQ2MR4zXuzSmqbdyV5PtwwCaWSGQ1WwHsJ07ilNeN1JB8ntxhckbnpSHaf9dXFUHzIWvm1I13dsg==
  /glob/5.0.15:
    dependencies:
      inflight: 1.0.6
      inherits: 2.0.4
      minimatch: 3.0.4
      once: 1.4.0
      path-is-absolute: 1.0.1
    dev: false
    resolution:
      integrity: sha1-G8k2ueAvSmA/zCIuz3Yz0wuLk7E=
  /glob/7.1.3:
    dependencies:
      fs.realpath: 1.0.0
      inflight: 1.0.6
      inherits: 2.0.4
      minimatch: 3.0.4
      once: 1.4.0
      path-is-absolute: 1.0.1
    dev: false
    resolution:
      integrity: sha512-vcfuiIxogLV4DlGBHIUOwI0IbrJ8HWPc4MU7HzviGeNho/UJDfi6B5p3sHeWIQ0KGIU0Jpxi5ZHxemQfLkkAwQ==
  /glob/7.1.4:
    dependencies:
      fs.realpath: 1.0.0
      inflight: 1.0.6
      inherits: 2.0.4
      minimatch: 3.0.4
      once: 1.4.0
      path-is-absolute: 1.0.1
    dev: false
    resolution:
      integrity: sha512-hkLPepehmnKk41pUGm3sYxoFs/umurYfYJCerbXEyFIWcAzvpipAgVkBqqT9RBKMGjnq6kMuyYwha6csxbiM1A==
  /glob/7.1.5:
    dependencies:
      fs.realpath: 1.0.0
      inflight: 1.0.6
      inherits: 2.0.4
      minimatch: 3.0.4
      once: 1.4.0
      path-is-absolute: 1.0.1
    dev: false
    resolution:
      integrity: sha512-J9dlskqUXK1OeTOYBEn5s8aMukWMwWfs+rPTn/jn50Ux4MNXVhubL1wu/j2t+H4NVI+cXEcCaYellqaPVGXNqQ==
  /global-modules/1.0.0:
    dependencies:
      global-prefix: 1.0.2
      is-windows: 1.0.2
      resolve-dir: 1.0.1
    dev: false
    engines:
      node: '>=0.10.0'
    resolution:
      integrity: sha512-sKzpEkf11GpOFuw0Zzjzmt4B4UZwjOcG757PPvrfhxcLFbq0wpsgpOqxpxtxFiCG4DtG93M6XRVbF2oGdev7bg==
  /global-modules/2.0.0:
    dependencies:
      global-prefix: 3.0.0
    dev: false
    engines:
      node: '>=6'
    resolution:
      integrity: sha512-NGbfmJBp9x8IxyJSd1P+otYK8vonoJactOogrVfFRIAEY1ukil8RSKDz2Yo7wh1oihl51l/r6W4epkeKJHqL8A==
  /global-prefix/1.0.2:
    dependencies:
      expand-tilde: 2.0.2
      homedir-polyfill: 1.0.3
      ini: 1.3.5
      is-windows: 1.0.2
      which: 1.3.1
    dev: false
    engines:
      node: '>=0.10.0'
    resolution:
      integrity: sha1-2/dDxsFJklk8ZVVoy2btMsASLr4=
  /global-prefix/3.0.0:
    dependencies:
      ini: 1.3.5
      kind-of: 6.0.2
      which: 1.3.1
    dev: false
    engines:
      node: '>=6'
    resolution:
      integrity: sha512-awConJSVCHVGND6x3tmMaKcQvwXLhjdkmomy2W+Goaui8YPgYgXJZewhg3fWC+DlfqqQuWg8AwqjGTD2nAPVWg==
  /global/4.4.0:
    dependencies:
      min-document: 2.19.0
      process: 0.11.10
    dev: false
    resolution:
      integrity: sha512-wv/LAoHdRE3BeTGz53FAamhGlPLhlssK45usmGFThIi4XqnBmjKQ16u+RNbP7WvigRZDxUsM0J3gcQ5yicaL0w==
  /globals/11.12.0:
    dev: false
    engines:
      node: '>=4'
    resolution:
      integrity: sha512-WOBp/EEGUiIsJSp7wcv/y6MO+lV9UoncWqxuFfm8eBwzWNgyfBd6Gz+IeKQ9jCmyhoH99g15M3T+QaVHFjizVA==
  /globals/9.18.0:
    dev: false
    engines:
      node: '>=0.10.0'
    resolution:
      integrity: sha512-S0nG3CLEQiY/ILxqtztTWH/3iRRdyBLw6KMDxnKMchrtbj2OFmehVh0WUCfW3DUrIgx/qFrJPICrq4Z4sTR9UQ==
  /glogg/1.0.2:
    dependencies:
      sparkles: 1.0.1
    dev: false
    engines:
      node: '>= 0.10'
    resolution:
      integrity: sha512-5mwUoSuBk44Y4EshyiqcH95ZntbDdTQqA3QYSrxmzj28Ai0vXBGMH1ApSANH14j2sIRtqCEyg6PfsuP7ElOEDA==
  /graceful-fs/4.2.2:
    dev: false
    resolution:
      integrity: sha512-IItsdsea19BoLC7ELy13q1iJFNmd7ofZH5+X/pJr90/nRoPEX0DJo1dHDbgtYWOhJhcCgMDTOw84RZ72q6lB+Q==
  /graceful-fs/4.2.3:
    dev: false
    resolution:
      integrity: sha512-a30VEBm4PEdx1dRB7MFK7BejejvCvBronbLjht+sHuGYj8PHs7M/5Z+rt5lw551vZ7yfTCj4Vuyy3mSJytDWRQ==
  /growl/1.10.5:
    dev: false
    engines:
      node: '>=4.x'
    resolution:
      integrity: sha512-qBr4OuELkhPenW6goKVXiv47US3clb3/IbuWF9KNKEijAy9oeHxU9IgzjvJhHkUzhaj7rOUD7+YGWqUjLp5oSA==
  /guid-typescript/1.0.9:
    dev: false
    resolution:
      integrity: sha512-Y8T4vYhEfwJOTbouREvG+3XDsjr8E3kIr7uf+JZ0BYloFsttiHU0WfvANVsR7TxNUJa/WpCnw/Ino/p+DeBhBQ==
  /gulp-cli/2.2.0:
    dependencies:
      ansi-colors: 1.1.0
      archy: 1.0.0
      array-sort: 1.0.0
      color-support: 1.1.3
      concat-stream: 1.6.2
      copy-props: 2.0.4
      fancy-log: 1.3.3
      gulplog: 1.0.0
      interpret: 1.2.0
      isobject: 3.0.1
      liftoff: 3.1.0
      matchdep: 2.0.0
      mute-stdout: 1.0.1
      pretty-hrtime: 1.0.3
      replace-homedir: 1.0.0
      semver-greatest-satisfied-range: 1.1.0
      v8flags: 3.1.3
      yargs: 7.1.0
    dev: false
    engines:
      node: '>= 0.10'
    hasBin: true
    resolution:
      integrity: sha512-rGs3bVYHdyJpLqR0TUBnlcZ1O5O++Zs4bA0ajm+zr3WFCfiSLjGwoCBqFs18wzN+ZxahT9DkOK5nDf26iDsWjA==
  /gulp-zip/5.0.0_gulp@4.0.2:
    dependencies:
      get-stream: 5.1.0
      gulp: 4.0.2
      plugin-error: 1.0.1
      through2: 3.0.1
      vinyl: 2.2.0
      yazl: 2.5.1
    dev: false
    engines:
      node: '>=8'
    peerDependencies:
      gulp: '>=4'
    resolution:
      integrity: sha512-oR3t8kn+ccHkSyRcBV5kBLPXrhqTh5d6wBAR7r7wqjNQNBhYvOwPedCwlAaGcNl1qSeXNDn6qOk1Qyxvx9Wrow==
  /gulp-zip/5.0.1_gulp@4.0.2:
    dependencies:
      get-stream: 5.1.0
      gulp: 4.0.2
      plugin-error: 1.0.1
      through2: 3.0.1
      vinyl: 2.2.0
      yazl: 2.5.1
    dev: false
    engines:
      node: '>=8'
    peerDependencies:
      gulp: '>=4'
    peerDependenciesMeta:
      gulp:
        optional: true
    resolution:
      integrity: sha512-M/IWLh9RvOpuofDZkgDirtiyz9J3yIqnDOJ3muzk2D/XnZ1ruqPlPLRIpXnl/aZU+xXwKPdOIxjRzkUcVEQyZQ==
  /gulp/4.0.2:
    dependencies:
      glob-watcher: 5.0.3
      gulp-cli: 2.2.0
      undertaker: 1.2.1
      vinyl-fs: 3.0.3
    dev: false
    engines:
      node: '>= 0.10'
    hasBin: true
    resolution:
      integrity: sha512-dvEs27SCZt2ibF29xYgmnwwCYZxdxhQ/+LFWlbAW8y7jt68L/65402Lz3+CKy0Ov4rOs+NERmDq7YlZaDqUIfA==
  /gulplog/1.0.0:
    dependencies:
      glogg: 1.0.2
    dev: false
    engines:
      node: '>= 0.10'
    resolution:
      integrity: sha1-4oxNRdBey77YGDY86PnFkmIp/+U=
  /handlebars/4.2.0:
    dependencies:
      neo-async: 2.6.1
      optimist: 0.6.1
      source-map: 0.6.1
    dev: false
    engines:
      node: '>=0.4.7'
    hasBin: true
    optionalDependencies:
      uglify-js: 3.6.0
    resolution:
      integrity: sha512-Kb4xn5Qh1cxAKvQnzNWZ512DhABzyFNmsaJf3OAkWNa4NkaqWcNI8Tao8Tasi0/F4JD9oyG0YxuFyvyR57d+Gw==
  /har-schema/2.0.0:
    dev: false
    engines:
      node: '>=4'
    resolution:
      integrity: sha1-qUwiJOvKwEeCoNkDVSHyRzW37JI=
  /har-validator/5.1.3:
    dependencies:
      ajv: 6.10.2
      har-schema: 2.0.0
    dev: false
    engines:
      node: '>=6'
    resolution:
      integrity: sha512-sNvOCzEQNr/qrvJgc3UG/kD4QtlHycrzwS+6mfTrrSq97BvaYcPZZI1ZSqGSPR73Cxn4LKTD4PttRwfU7jWq5g==
  /has-ansi/2.0.0:
    dependencies:
      ansi-regex: 2.1.1
    dev: false
    engines:
      node: '>=0.10.0'
    resolution:
      integrity: sha1-NPUEnOHs3ysGSa8+8k5F7TVBbZE=
  /has-binary2/1.0.3:
    dependencies:
      isarray: 2.0.1
    dev: false
    resolution:
      integrity: sha512-G1LWKhDSvhGeAQ8mPVQlqNcOB2sJdwATtZKl2pDKKHfpf/rYj24lkinxf69blJbnsvtqqNU+L3SL50vzZhXOnw==
  /has-cors/1.1.0:
    dev: false
    resolution:
      integrity: sha1-XkdHk/fqmEPRu5nCPu9J/xJv/zk=
  /has-flag/1.0.0:
    dev: false
    engines:
      node: '>=0.10.0'
    resolution:
      integrity: sha1-nZ55MWXOAXoA8AQYxD+UKnsdEfo=
  /has-flag/3.0.0:
    dev: false
    engines:
      node: '>=4'
    resolution:
      integrity: sha1-tdRU3CGZriJWmfNGfloH87lVuv0=
  /has-glob/1.0.0:
    dependencies:
      is-glob: 3.1.0
    dev: false
    engines:
      node: '>=0.10.0'
    resolution:
      integrity: sha1-mqqe7b/7G6OZCnsAEPtnjuAIEgc=
  /has-only/1.1.1:
    dev: false
    engines:
      node: '>=6'
    resolution:
      integrity: sha512-3GuFy9rDw0xvovCHb4SOKiRImbZ+a8boFBUyGNRPVd2mRyQOzYdau5G9nodUXC1ZKYN59hrHFkW1lgBQscYfTg==
  /has-symbols/1.0.0:
    dev: false
    engines:
      node: '>= 0.4'
    resolution:
      integrity: sha1-uhqPGvKg/DllD1yFA2dwQSIGO0Q=
  /has-value/0.3.1:
    dependencies:
      get-value: 2.0.6
      has-values: 0.1.4
      isobject: 2.1.0
    dev: false
    engines:
      node: '>=0.10.0'
    resolution:
      integrity: sha1-ex9YutpiyoJ+wKIHgCVlSEWZXh8=
  /has-value/1.0.0:
    dependencies:
      get-value: 2.0.6
      has-values: 1.0.0
      isobject: 3.0.1
    dev: false
    engines:
      node: '>=0.10.0'
    resolution:
      integrity: sha1-GLKB2lhbHFxR3vJMkw7SmgvmsXc=
  /has-values/0.1.4:
    dev: false
    engines:
      node: '>=0.10.0'
    resolution:
      integrity: sha1-bWHeldkd/Km5oCCJrThL/49it3E=
  /has-values/1.0.0:
    dependencies:
      is-number: 3.0.0
      kind-of: 4.0.0
    dev: false
    engines:
      node: '>=0.10.0'
    resolution:
      integrity: sha1-lbC2P+whRmGab+V/51Yo1aOe/k8=
  /has/1.0.3:
    dependencies:
      function-bind: 1.1.1
    dev: false
    engines:
      node: '>= 0.4.0'
    resolution:
      integrity: sha512-f2dvO0VU6Oej7RkWJGrehjbzMAjFp5/VKPp5tTpWIV4JHHZK1/BxbFRtf/siA2SWTe09caDmVtYYzWEIbBS4zw==
  /hash-base/3.0.4:
    dependencies:
      inherits: 2.0.4
      safe-buffer: 5.2.0
    dev: false
    engines:
      node: '>=4'
    resolution:
      integrity: sha1-X8hoaEfs1zSZQDMZprCj8/auSRg=
  /hash.js/1.1.7:
    dependencies:
      inherits: 2.0.4
      minimalistic-assert: 1.0.1
    dev: false
    resolution:
      integrity: sha512-taOaskGt4z4SOANNseOviYDvjEJinIkRgmp7LbKP2YTTmVxWBl87s/uzK9r+44BclBSp2X7K1hqeNfz9JbBeXA==
  /hasha/3.0.0:
    dependencies:
      is-stream: 1.1.0
    dev: false
    engines:
      node: '>=4'
    resolution:
      integrity: sha1-UqMvq4Vp1BymmmH/GiFPjrfIvTk=
  /he/1.2.0:
    dev: false
    hasBin: true
    resolution:
      integrity: sha512-F/1DnUGPopORZi0ni+CvrCgHQ5FyEAHRLSApuYWMmrbSwoN2Mn/7k+Gl38gJnR7yyDZk6WLXwiGod1JOWNDKGw==
  /highlight.js/9.15.10:
    dev: false
    resolution:
      integrity: sha512-RoV7OkQm0T3os3Dd2VHLNMoaoDVx77Wygln3n9l5YV172XonWG6rgQD3XnF/BuFFZw9A0TJgmMSO8FEWQgvcXw==
  /hmac-drbg/1.0.1:
    dependencies:
      hash.js: 1.1.7
      minimalistic-assert: 1.0.1
      minimalistic-crypto-utils: 1.0.1
    dev: false
    resolution:
      integrity: sha1-0nRXAQJabHdabFRXk+1QL8DGSaE=
  /home-or-tmp/2.0.0:
    dependencies:
      os-homedir: 1.0.2
      os-tmpdir: 1.0.2
    dev: false
    engines:
      node: '>=0.10.0'
    resolution:
      integrity: sha1-42w/LSyufXRqhX440Y1fMqeILbg=
  /homedir-polyfill/1.0.3:
    dependencies:
      parse-passwd: 1.0.0
    dev: false
    engines:
      node: '>=0.10.0'
    resolution:
      integrity: sha512-eSmmWE5bZTK2Nou4g0AI3zZ9rswp7GRKoKXS1BLUkvPviOqs4YTN1djQIqrXy9k5gEtdLPy86JjRwsNM9tnDcA==
  /hosted-git-info/2.8.4:
    dev: false
    resolution:
      integrity: sha512-pzXIvANXEFrc5oFFXRMkbLPQ2rXRoDERwDLyrcUxGhaZhgP54BBSl9Oheh7Vv0T090cszWBxPjkQQ5Sq1PbBRQ==
  /http-errors/1.7.2:
    dependencies:
      depd: 1.1.2
      inherits: 2.0.3
      setprototypeof: 1.1.1
      statuses: 1.5.0
      toidentifier: 1.0.0
    dev: false
    engines:
      node: '>= 0.6'
    resolution:
      integrity: sha512-uUQBt3H/cSIVfch6i1EuPNy/YsRSOUBXTVfZ+yR7Zjez3qjBz6i9+i4zjNaoqcoFVI4lQJ5plg63TvGfRSDCRg==
  /http-errors/1.7.3:
    dependencies:
      depd: 1.1.2
      inherits: 2.0.4
      setprototypeof: 1.1.1
      statuses: 1.5.0
      toidentifier: 1.0.0
    dev: false
    engines:
      node: '>= 0.6'
    resolution:
      integrity: sha512-ZTTX0MWrsQ2ZAhA1cejAwDLycFsd7I7nVtnkT3Ol0aqodaKW+0CTZDQ1uBv5whptCnc8e8HeRRJxRs0kmm/Qfw==
  /http-proxy-agent/2.1.0:
    dependencies:
      agent-base: 4.3.0
      debug: 3.1.0
    dev: false
    engines:
      node: '>= 4.5.0'
    resolution:
      integrity: sha512-qwHbBLV7WviBl0rQsOzH6o5lwyOIvwp/BdFnvVxXORldu5TmjFfjzBcWUWS5kWAZhmv+JtiDhSuQCp4sBfbIgg==
  /http-proxy/1.17.0:
    dependencies:
      eventemitter3: 3.1.2
      follow-redirects: 1.9.0
      requires-port: 1.0.0
    dev: false
    engines:
      node: '>=4.0.0'
    resolution:
      integrity: sha512-Taqn+3nNvYRfJ3bGvKfBSRwy1v6eePlm3oc/aWVxZp57DQr5Eq3xhKJi7Z4hZpS8PC3H4qI+Yly5EmFacGuA/g==
  /http-proxy/1.18.0:
    dependencies:
      eventemitter3: 4.0.0
      follow-redirects: 1.9.0
      requires-port: 1.0.0
    dev: false
    engines:
      node: '>=6.0.0'
    resolution:
      integrity: sha512-84I2iJM/n1d4Hdgc6y2+qY5mDaz2PUVjlg9znE9byl+q0uC3DeByqBGReQu5tpLK0TAqTIXScRUV+dg7+bUPpQ==
  /http-signature/1.2.0:
    dependencies:
      assert-plus: 1.0.0
      jsprim: 1.4.1
      sshpk: 1.16.1
    dev: false
    engines:
      node: '>=0.8'
      npm: '>=1.3.7'
    resolution:
      integrity: sha1-muzZJRFHcvPZW2WmCruPfBj7rOE=
  /https-browserify/1.0.0:
    dev: false
    resolution:
      integrity: sha1-7AbBDgo0wPL68Zn3/X/Hj//QPHM=
  /https-proxy-agent/2.2.2:
    dependencies:
      agent-base: 4.3.0
      debug: 3.2.6
    dev: false
    engines:
      node: '>= 4.5.0'
    resolution:
      integrity: sha512-c8Ndjc9Bkpfx/vCJueCPy0jlP4ccCCSNDp8xwCZzPjKJUm+B+u9WX2x98Qx4n1PiMNTWo3D7KK5ifNV/yJyRzg==
  /https-proxy-agent/2.2.3:
    dependencies:
      agent-base: 4.3.0
      debug: 3.2.6
    dev: false
    engines:
      node: '>= 4.5.0'
    resolution:
      integrity: sha512-Ytgnz23gm2DVftnzqRRz2dOXZbGd2uiajSw/95bPp6v53zPRspQjLm/AfBgqbJ2qfeRXWIOMVLpp86+/5yX39Q==
  /https-proxy-agent/3.0.1:
    dependencies:
      agent-base: 4.3.0
      debug: 3.2.6
    dev: false
    engines:
      node: '>= 4.5.0'
    resolution:
      integrity: sha512-+ML2Rbh6DAuee7d07tYGEKOEi2voWPUGan+ExdPbPW6Z3svq+JCqr0v8WmKPOkz1vOVykPCBSuobe7G8GJUtVg==
  /iconv-lite/0.4.24:
    dependencies:
      safer-buffer: 2.1.2
    dev: false
    engines:
      node: '>=0.10.0'
    resolution:
      integrity: sha512-v3MXnZAcvnywkTUEZomIActle7RXXeedOR31wwl7VlyoXO4Qi9arvSenNQWne1TcRwhCL1HwLI21bEqdpj8/rA==
  /ieee754/1.1.13:
    dev: false
    resolution:
      integrity: sha512-4vf7I2LYV/HaWerSo3XmlMkp5eZ83i+/CDluXi/IGTs/O1sejBNhTtnxzmRZfvOUqj7lZjqHkeTvpgSFDlWZTg==
  /iferr/0.1.5:
    dev: false
    resolution:
      integrity: sha1-xg7taebY/bazEEofy8ocGS3FtQE=
  /ignore/4.0.6:
    dev: false
    engines:
      node: '>= 4'
    resolution:
      integrity: sha512-cyFDKrqc/YdcWFniJhzI42+AzS+gNwmUzOSFcRCQYwySuBBBy/KjuxWLZ/FHEH6Moq1NizMOBWyTcv8O4OZIMg==
  /import-fresh/3.1.0:
    dependencies:
      parent-module: 1.0.1
      resolve-from: 4.0.0
    dev: false
    engines:
      node: '>=6'
    resolution:
      integrity: sha512-PpuksHKGt8rXfWEr9m9EHIpgyyaltBy8+eF6GJM0QCAxMgxCfucMF3mjecK2QsJr0amJW7gTqh5/wht0z2UhEQ==
  /import-local/2.0.0:
    dependencies:
      pkg-dir: 3.0.0
      resolve-cwd: 2.0.0
    dev: false
    engines:
      node: '>=6'
    hasBin: true
    resolution:
      integrity: sha512-b6s04m3O+s3CGSbqDIyP4R6aAwAeYlVq9+WUWep6iHa8ETRf9yei1U48C5MmfJmV9AiLYYBKPMq/W+/WRpQmCQ==
  /imurmurhash/0.1.4:
    dev: false
    engines:
      node: '>=0.8.19'
    resolution:
      integrity: sha1-khi5srkoojixPcT7a21XbyMUU+o=
  /indent-string/2.1.0:
    dependencies:
      repeating: 2.0.1
    dev: false
    engines:
      node: '>=0.10.0'
    resolution:
      integrity: sha1-ji1INIdCEhtKghi3oTfppSBJ3IA=
  /indent-string/3.2.0:
    dev: false
    engines:
      node: '>=4'
    resolution:
      integrity: sha1-Sl/W0nzDMvN+VBmlBNu4NxBckok=
  /indexof/0.0.1:
    dev: false
    resolution:
      integrity: sha1-gtwzbSMrkGIXnQWrMpOmYFn9Q10=
  /infer-owner/1.0.4:
    dev: false
    resolution:
      integrity: sha512-IClj+Xz94+d7irH5qRyfJonOdfTzuDaifE6ZPWfx0N0+/ATZCbuTPq2prFl526urkQd90WyUKIh1DfBQ2hMz9A==
  /inflight/1.0.6:
    dependencies:
      once: 1.4.0
      wrappy: 1.0.2
    dev: false
    resolution:
      integrity: sha1-Sb1jMdfQLQwJvJEKEHW6gWW1bfk=
  /inherits/2.0.1:
    dev: false
    resolution:
      integrity: sha1-sX0I0ya0Qj5Wjv9xn5GwscvfafE=
  /inherits/2.0.3:
    dev: false
    resolution:
      integrity: sha1-Yzwsg+PaQqUC9SRmAiSA9CCCYd4=
  /inherits/2.0.4:
    dev: false
    resolution:
      integrity: sha512-k/vGaX4/Yla3WzyMCvTQOXYeIHvqOKtnqBduzTHpzpQZzAskKMhZ2K+EnBiSM9zGSoIFeMpXKxa4dYeZIQqewQ==
  /ini/1.3.5:
    dev: false
    resolution:
      integrity: sha512-RZY5huIKCMRWDUqZlEi72f/lmXKMvuszcMBduliQ3nnWbx9X/ZBQO7DijMEYS9EhHBb2qacRUMtC7svLwe0lcw==
  /inquirer/6.5.2:
    dependencies:
      ansi-escapes: 3.2.0
      chalk: 2.4.2
      cli-cursor: 2.1.0
      cli-width: 2.2.0
      external-editor: 3.1.0
      figures: 2.0.0
      lodash: 4.17.15
      mute-stream: 0.0.7
      run-async: 2.3.0
      rxjs: 6.5.3
      string-width: 2.1.1
      strip-ansi: 5.2.0
      through: 2.3.8
    dev: false
    engines:
      node: '>=6.0.0'
    resolution:
      integrity: sha512-cntlB5ghuB0iuO65Ovoi8ogLHiWGs/5yNrtUcKjFhSSiVeAIVpD7koaSU9RM8mpXw5YDi9RdYXGQMaOURB7ycQ==
  /inquirer/7.0.0:
    dependencies:
      ansi-escapes: 4.2.1
      chalk: 2.4.2
      cli-cursor: 3.1.0
      cli-width: 2.2.0
      external-editor: 3.1.0
      figures: 3.1.0
      lodash: 4.17.15
      mute-stream: 0.0.8
      run-async: 2.3.0
      rxjs: 6.5.3
      string-width: 4.1.0
      strip-ansi: 5.2.0
      through: 2.3.8
    dev: false
    engines:
      node: '>=6.0.0'
    resolution:
      integrity: sha512-rSdC7zelHdRQFkWnhsMu2+2SO41mpv2oF2zy4tMhmiLWkcKbOAs87fWAJhVXttKVwhdZvymvnuM95EyEXg2/tQ==
  /interpret/1.2.0:
    dev: false
    engines:
      node: '>= 0.10'
    resolution:
      integrity: sha512-mT34yGKMNceBQUoVn7iCDKDntA7SC6gycMAWzGx1z/CMCTV7b2AAtXlo3nRyHZ1FelRkQbQjprHSYGwzLtkVbw==
  /invariant/2.2.4:
    dependencies:
      loose-envify: 1.4.0
    dev: false
    resolution:
      integrity: sha512-phJfQVBuaJM5raOpJjSfkiD6BpbCE4Ns//LaXl6wGYtUBY83nWS6Rf9tXm2e8VaK60JEjYldbPif/A2B1C2gNA==
  /invert-kv/1.0.0:
    dev: false
    engines:
      node: '>=0.10.0'
    resolution:
      integrity: sha1-EEqOSqym09jNFXqO+L+rLXo//bY=
  /invert-kv/2.0.0:
    dev: false
    engines:
      node: '>=4'
    resolution:
      integrity: sha512-wPVv/y/QQ/Uiirj/vh3oP+1Ww+AWehmi1g5fFWGPF6IpCBCDVrhgHRMvrLfdYcwDh3QJbGXDW4JAuzxElLSqKA==
  /ip-regex/2.1.0:
    dev: false
    engines:
      node: '>=4'
    resolution:
      integrity: sha1-+ni/XS5pE8kRzp+BnuUUa7bYROk=
  /ip/1.1.5:
    dev: false
    resolution:
      integrity: sha1-vd7XARQpCCjAoDnnLvJfWq7ENUo=
  /ipaddr.js/1.9.0:
    dev: false
    engines:
      node: '>= 0.10'
    resolution:
      integrity: sha512-M4Sjn6N/+O6/IXSJseKqHoFc+5FdGJ22sXqnjTpdZweHK64MzEPAyQZyEU3R/KRv2GLoa7nNtg/C2Ev6m7z+eA==
  /is-absolute/1.0.0:
    dependencies:
      is-relative: 1.0.0
      is-windows: 1.0.2
    dev: false
    engines:
      node: '>=0.10.0'
    resolution:
      integrity: sha512-dOWoqflvcydARa360Gvv18DZ/gRuHKi2NU/wU5X1ZFzdYfH29nkiNZsF3mp4OJ3H4yo9Mx8A/uAGNzpzPN3yBA==
  /is-accessor-descriptor/0.1.6:
    dependencies:
      kind-of: 3.2.2
    dev: false
    engines:
      node: '>=0.10.0'
    resolution:
      integrity: sha1-qeEss66Nh2cn7u84Q/igiXtcmNY=
  /is-accessor-descriptor/1.0.0:
    dependencies:
      kind-of: 6.0.2
    dev: false
    engines:
      node: '>=0.10.0'
    resolution:
      integrity: sha512-m5hnHTkcVsPfqx3AKlyttIPb7J+XykHvJP2B9bZDjlhLIoEq4XoK64Vg7boZlVWYK6LUY94dYPEE7Lh0ZkZKcQ==
  /is-arguments/1.0.4:
    dev: false
    engines:
      node: '>= 0.4'
    resolution:
      integrity: sha512-xPh0Rmt8NE65sNzvyUmWgI1tz3mKq74lGA0mL8LYZcoIzKOzDh6HmrYm3d18k60nHerC8A9Km8kYu87zfSFnLA==
  /is-arrayish/0.2.1:
    dev: false
    resolution:
      integrity: sha1-d8mYQFJ6qOyxqLppe4BkWnqSap0=
  /is-binary-path/1.0.1:
    dependencies:
      binary-extensions: 1.13.1
    dev: false
    engines:
      node: '>=0.10.0'
    resolution:
      integrity: sha1-dfFmQrSA8YenEcgUFh/TpKdlWJg=
  /is-binary-path/2.1.0:
    dependencies:
      binary-extensions: 2.0.0
    dev: false
    engines:
      node: '>=8'
    resolution:
      integrity: sha512-ZMERYes6pDydyuGidse7OsHxtbI7WVeUEozgR/g7rd0xUimYNlvZRE/K2MgZTjWy725IfelLeVcEM97mmtRGXw==
  /is-buffer/1.1.6:
    dev: false
    resolution:
      integrity: sha512-NcdALwpXkTm5Zvvbk7owOUSvVvBKDgKP5/ewfXEznmQFfs4ZRmanOeKBTjRVjka3QFoN6XJ+9F3USqfHqTaU5w==
  /is-buffer/2.0.3:
    dev: false
    engines:
      node: '>=4'
    resolution:
      integrity: sha512-U15Q7MXTuZlrbymiz95PJpZxu8IlipAp4dtS3wOdgPXx3mqBnslrWU14kxfHB+Py/+2PVKSr37dMAgM2A4uArw==
  /is-buffer/2.0.4:
    dev: false
    engines:
      node: '>=4'
    resolution:
      integrity: sha512-Kq1rokWXOPXWuaMAqZiJW4XxsmD9zGx9q4aePabbn3qCRGedtH7Cm+zV8WETitMfu1wdh+Rvd6w5egwSngUX2A==
  /is-callable/1.1.4:
    dev: false
    engines:
      node: '>= 0.4'
    resolution:
      integrity: sha512-r5p9sxJjYnArLjObpjA4xu5EKI3CuKHkJXMhT7kwbpUyIFD1n5PMAsoPvWnvtZiNz7LjkYDRZhd7FlI0eMijEA==
  /is-ci/2.0.0:
    dependencies:
      ci-info: 2.0.0
    dev: false
    hasBin: true
    resolution:
      integrity: sha512-YfJT7rkpQB0updsdHLGWrvhBJfcfzNNawYDNIyQXJz0IViGf75O8EBPKSdvw2rF+LGCsX4FZ8tcr3b19LcZq4w==
  /is-data-descriptor/0.1.4:
    dependencies:
      kind-of: 3.2.2
    dev: false
    engines:
      node: '>=0.10.0'
    resolution:
      integrity: sha1-C17mSDiOLIYCgueT8YVv7D8wG1Y=
  /is-data-descriptor/1.0.0:
    dependencies:
      kind-of: 6.0.2
    dev: false
    engines:
      node: '>=0.10.0'
    resolution:
      integrity: sha512-jbRXy1FmtAoCjQkVmIVYwuuqDFUbaOeDjmed1tOGPrsMhtJA4rD9tkgA0F1qJ3gRFRXcHYVkdeaP50Q5rE/jLQ==
  /is-date-object/1.0.1:
    dev: false
    engines:
      node: '>= 0.4'
    resolution:
      integrity: sha1-mqIOtq7rv/d/vTPnTKAbM1gdOhY=
  /is-descriptor/0.1.6:
    dependencies:
      is-accessor-descriptor: 0.1.6
      is-data-descriptor: 0.1.4
      kind-of: 5.1.0
    dev: false
    engines:
      node: '>=0.10.0'
    resolution:
      integrity: sha512-avDYr0SB3DwO9zsMov0gKCESFYqCnE4hq/4z3TdUlukEy5t9C0YRq7HLrsN52NAcqXKaepeCD0n+B0arnVG3Hg==
  /is-descriptor/1.0.2:
    dependencies:
      is-accessor-descriptor: 1.0.0
      is-data-descriptor: 1.0.0
      kind-of: 6.0.2
    dev: false
    engines:
      node: '>=0.10.0'
    resolution:
      integrity: sha512-2eis5WqQGV7peooDyLmNEPUrps9+SXX5c9pL3xEB+4e9HnGuDa7mB7kHxHw4CbqS9k1T2hOH3miL8n8WtiYVtg==
  /is-extendable/0.1.1:
    dev: false
    engines:
      node: '>=0.10.0'
    resolution:
      integrity: sha1-YrEQ4omkcUGOPsNqYX1HLjAd/Ik=
  /is-extendable/1.0.1:
    dependencies:
      is-plain-object: 2.0.4
    dev: false
    engines:
      node: '>=0.10.0'
    resolution:
      integrity: sha512-arnXMxT1hhoKo9k1LZdmlNyJdDDfy2v0fXjFlmok4+i8ul/6WlbVge9bhM74OpNPQPMGUToDtz+KXa1PneJxOA==
  /is-extglob/2.1.1:
    dev: false
    engines:
      node: '>=0.10.0'
    resolution:
      integrity: sha1-qIwCU1eR8C7TfHahueqXc8gz+MI=
  /is-finite/1.0.2:
    dependencies:
      number-is-nan: 1.0.1
    dev: false
    engines:
      node: '>=0.10.0'
    resolution:
      integrity: sha1-zGZ3aVYCvlUO8R6LSqYwU0K20Ko=
  /is-fullwidth-code-point/1.0.0:
    dependencies:
      number-is-nan: 1.0.1
    dev: false
    engines:
      node: '>=0.10.0'
    resolution:
      integrity: sha1-754xOG8DGn8NZDr4L95QxFfvAMs=
  /is-fullwidth-code-point/2.0.0:
    dev: false
    engines:
      node: '>=4'
    resolution:
      integrity: sha1-o7MKXE8ZkYMWeqq5O+764937ZU8=
  /is-fullwidth-code-point/3.0.0:
    dev: false
    engines:
      node: '>=8'
    resolution:
      integrity: sha512-zymm5+u+sCsSWyD9qNaejV3DFvhCKclKdizYaJUuHA83RLjb7nSuGnddCHGv0hk+KY7BMAlsWeK4Ueg6EV6XQg==
  /is-generator-function/1.0.7:
    dev: false
    engines:
      node: '>= 0.4'
    resolution:
      integrity: sha512-YZc5EwyO4f2kWCax7oegfuSr9mFz1ZvieNYBEjmukLxgXfBUbxAWGVF7GZf0zidYtoBl3WvC07YK0wT76a+Rtw==
  /is-glob/3.1.0:
    dependencies:
      is-extglob: 2.1.1
    dev: false
    engines:
      node: '>=0.10.0'
    resolution:
      integrity: sha1-e6WuJCF4BKxwcHuWkiVnSGzD6Eo=
  /is-glob/4.0.1:
    dependencies:
      is-extglob: 2.1.1
    dev: false
    engines:
      node: '>=0.10.0'
    resolution:
      integrity: sha512-5G0tKtBTFImOqDnLB2hG6Bp2qcKEFduo4tZu9MT/H6NQv/ghhy30o55ufafxJ/LdH79LLs2Kfrn85TLKyA7BUg==
  /is-module/1.0.0:
    dev: false
    resolution:
      integrity: sha1-Mlj7afeMFNW4FdZkM2tM/7ZEFZE=
  /is-negated-glob/1.0.0:
    dev: false
    engines:
      node: '>=0.10.0'
    resolution:
      integrity: sha1-aRC8pdqMleeEtXUbl2z1oQ/uNtI=
  /is-number/3.0.0:
    dependencies:
      kind-of: 3.2.2
    dev: false
    engines:
      node: '>=0.10.0'
    resolution:
      integrity: sha1-JP1iAaR4LPUFYcgQJ2r8fRLXEZU=
  /is-number/4.0.0:
    dev: false
    engines:
      node: '>=0.10.0'
    resolution:
      integrity: sha512-rSklcAIlf1OmFdyAqbnWTLVelsQ58uvZ66S/ZyawjWqIviTWCjg2PzVGw8WUA+nNuPTqb4wgA+NszrJ+08LlgQ==
  /is-number/7.0.0:
    dev: false
    engines:
      node: '>=0.12.0'
    resolution:
      integrity: sha512-41Cifkg6e8TylSpdtTpeLVMqvSBEVzTttHvERD741+pnZ8ANv0004MRL43QKPDlK9cGvNp6NZWZUBlbGXYxxng==
  /is-obj/1.0.1:
    dev: false
    engines:
      node: '>=0.10.0'
    resolution:
      integrity: sha1-PkcprB9f3gJc19g6iW2rn09n2w8=
  /is-plain-obj/1.1.0:
    dev: false
    engines:
      node: '>=0.10.0'
    resolution:
      integrity: sha1-caUMhCnfync8kqOQpKA7OfzVHT4=
  /is-plain-object/2.0.4:
    dependencies:
      isobject: 3.0.1
    dev: false
    engines:
      node: '>=0.10.0'
    resolution:
      integrity: sha512-h5PpgXkWitc38BBMYawTYMWJHFZJVnBquFE57xFpjB8pJFiF6gZ+bU+WyI/yqXiFR5mdLsgYNaPe8uao6Uv9Og==
  /is-promise/2.1.0:
    dev: false
    resolution:
      integrity: sha1-eaKp7OfwlugPNtKy87wWwf9L8/o=
  /is-reference/1.1.3:
    dependencies:
      '@types/estree': 0.0.39
    dev: false
    resolution:
      integrity: sha512-W1iHHv/oyBb2pPxkBxtaewxa1BC58Pn5J0hogyCdefwUIvb6R+TGbAcIa4qPNYLqLhb3EnOgUf2MQkkF76BcKw==
  /is-regex/1.0.4:
    dependencies:
      has: 1.0.3
    dev: false
    engines:
      node: '>= 0.4'
    resolution:
      integrity: sha1-VRdIm1RwkbCTDglWVM7SXul+lJE=
  /is-relative/1.0.0:
    dependencies:
      is-unc-path: 1.0.0
    dev: false
    engines:
      node: '>=0.10.0'
    resolution:
      integrity: sha512-Kw/ReK0iqwKeu0MITLFuj0jbPAmEiOsIwyIXvvbfa6QfmN9pkD1M+8pdk7Rl/dTKbH34/XBFMbgD4iMJhLQbGA==
  /is-stream/1.1.0:
    dev: false
    engines:
      node: '>=0.10.0'
    resolution:
      integrity: sha1-EtSj3U5o4Lec6428hBc66A2RykQ=
  /is-string/1.0.4:
    dev: false
    engines:
      node: '>= 0.4'
    resolution:
      integrity: sha1-zDqbaYV9Yh6WNyWiTK7shzuCbmQ=
  /is-symbol/1.0.2:
    dependencies:
      has-symbols: 1.0.0
    dev: false
    engines:
      node: '>= 0.4'
    resolution:
      integrity: sha512-HS8bZ9ox60yCJLH9snBpIwv9pYUAkcuLhSA1oero1UB5y9aiQpRA8y2ex945AOtCZL1lJDeIk3G5LthswI46Lw==
  /is-typedarray/1.0.0:
    dev: false
    resolution:
      integrity: sha1-5HnICFjfDBsR3dppQPlgEfzaSpo=
  /is-unc-path/1.0.0:
    dependencies:
      unc-path-regex: 0.1.2
    dev: false
    engines:
      node: '>=0.10.0'
    resolution:
      integrity: sha512-mrGpVd0fs7WWLfVsStvgF6iEJnbjDFZh9/emhRDcGWTduTfNHd9CHeUwH3gYIjdbwo4On6hunkztwOaAw0yllQ==
  /is-utf8/0.2.1:
    dev: false
    resolution:
      integrity: sha1-Sw2hRCEE0bM2NA6AeX6GXPOffXI=
  /is-valid-glob/1.0.0:
    dev: false
    engines:
      node: '>=0.10.0'
    resolution:
      integrity: sha1-Kb8+/3Ab4tTTFdusw5vDn+j2Aao=
  /is-windows/1.0.2:
    dev: false
    engines:
      node: '>=0.10.0'
    resolution:
      integrity: sha512-eXK1UInq2bPmjyX6e3VHIzMLobc4J94i4AWn+Hpq3OU5KkrRC96OAcR3PRJ/pGu6m8TRnBHP9dkXQVsT/COVIA==
  /is-wsl/1.1.0:
    dev: false
    engines:
      node: '>=4'
    resolution:
      integrity: sha1-HxbkqiKwTRM2tmGIpmrzxgDDpm0=
  /is-wsl/2.1.0:
    dev: false
    engines:
      node: '>=8'
    resolution:
      integrity: sha512-pFTjpv/x5HRj8kbZ/Msxi9VrvtOMRBqaDi3OIcbwPI3OuH+r3lLxVWukLITBaOGJIbA/w2+M1eVmVa4XNQlAmQ==
  /isarray/0.0.1:
    dev: false
    resolution:
      integrity: sha1-ihis/Kmo9Bd+Cav8YDiTmwXR7t8=
  /isarray/1.0.0:
    dev: false
    resolution:
      integrity: sha1-u5NdSFgsuhaMBoNJV6VKPgcSTxE=
  /isarray/2.0.1:
    dev: false
    resolution:
      integrity: sha1-o32U7ZzaLVmGXJ92/llu4fM4dB4=
  /isbinaryfile/3.0.3:
    dependencies:
      buffer-alloc: 1.2.0
    dev: false
    engines:
      node: '>=0.6.0'
    resolution:
      integrity: sha512-8cJBL5tTd2OS0dM4jz07wQd5g0dCCqIhUxPIGtZfa5L6hWlvV5MHTITy/DBAsF+Oe2LS1X3krBUhNwaGUWpWxw==
  /isexe/2.0.0:
    dev: false
    resolution:
      integrity: sha1-6PvzdNxVb/iUehDcsFctYz8s+hA=
  /isobject/2.1.0:
    dependencies:
      isarray: 1.0.0
    dev: false
    engines:
      node: '>=0.10.0'
    resolution:
      integrity: sha1-8GVWEJaj8dou9GJy+BXIQNh+DIk=
  /isobject/3.0.1:
    dev: false
    engines:
      node: '>=0.10.0'
    resolution:
      integrity: sha1-TkMekrEalzFjaqH5yNHMvP2reN8=
  /isstream/0.1.2:
    dev: false
    resolution:
      integrity: sha1-R+Y/evVa+m+S4VAOaQ64uFKcCZo=
  /istanbul-lib-coverage/2.0.5:
    dev: false
    engines:
      node: '>=6'
    resolution:
      integrity: sha512-8aXznuEPCJvGnMSRft4udDRDtb1V3pkQkMMI5LI+6HuQz5oQ4J2UFn1H82raA3qJtyOLkkwVqICBQkjnGtn5mA==
  /istanbul-lib-hook/2.0.7:
    dependencies:
      append-transform: 1.0.0
    dev: false
    engines:
      node: '>=6'
    resolution:
      integrity: sha512-vrRztU9VRRFDyC+aklfLoeXyNdTfga2EI3udDGn4cZ6fpSXpHLV9X6CHvfoMCPtggg8zvDDmC4b9xfu0z6/llA==
  /istanbul-lib-instrument/3.3.0:
    dependencies:
      '@babel/generator': 7.5.5
      '@babel/parser': 7.5.5
      '@babel/template': 7.4.4
      '@babel/traverse': 7.5.5
      '@babel/types': 7.5.5
      istanbul-lib-coverage: 2.0.5
      semver: 6.3.0
    dev: false
    engines:
      node: '>=6'
    resolution:
      integrity: sha512-5nnIN4vo5xQZHdXno/YDXJ0G+I3dAm4XgzfSVTPLQpj/zAV2dV6Juy0yaf10/zrJOJeHoN3fraFe+XRq2bFVZA==
  /istanbul-lib-report/2.0.8:
    dependencies:
      istanbul-lib-coverage: 2.0.5
      make-dir: 2.1.0
      supports-color: 6.1.0
    dev: false
    engines:
      node: '>=6'
    resolution:
      integrity: sha512-fHBeG573EIihhAblwgxrSenp0Dby6tJMFR/HvlerBsrCTD5bkUuoNtn3gVh29ZCS824cGGBPn7Sg7cNk+2xUsQ==
  /istanbul-lib-source-maps/3.0.6:
    dependencies:
      debug: 4.1.1
      istanbul-lib-coverage: 2.0.5
      make-dir: 2.1.0
      rimraf: 2.7.1
      source-map: 0.6.1
    dev: false
    engines:
      node: '>=6'
    resolution:
      integrity: sha512-R47KzMtDJH6X4/YW9XTx+jrLnZnscW4VpNN+1PViSYTejLVPWv7oov+Duf8YQSPyVRUvueQqz1TcsC6mooZTXw==
  /istanbul-reports/2.2.6:
    dependencies:
      handlebars: 4.2.0
    dev: false
    engines:
      node: '>=6'
    resolution:
      integrity: sha512-SKi4rnMyLBKe0Jy2uUdx28h8oG7ph2PPuQPvIAh31d+Ci+lSiEu4C+h3oBPuJ9+mPKhOyW0M8gY4U5NM1WLeXA==
  /istanbul/0.4.5:
    dependencies:
      abbrev: 1.0.9
      async: 1.5.2
      escodegen: 1.8.1
      esprima: 2.7.3
      glob: 5.0.15
      handlebars: 4.2.0
      js-yaml: 3.13.1
      mkdirp: 0.5.1
      nopt: 3.0.6
      once: 1.4.0
      resolve: 1.1.7
      supports-color: 3.2.3
      which: 1.3.1
      wordwrap: 1.0.0
    deprecated: |-
      This module is no longer maintained, try this instead:
        npm i nyc
      Visit https://istanbul.js.org/integrations for other alternatives.
    dev: false
    hasBin: true
    resolution:
      integrity: sha1-ZcfXPUxNqE1POsMQuRj7C4Azczs=
  /its-name/1.0.0:
    dev: false
    engines:
      node: '>=6'
    resolution:
      integrity: sha1-IGXxiD7LVoxl9xEt2/EjQB+uSvA=
  /jest-worker/24.9.0:
    dependencies:
      merge-stream: 2.0.0
      supports-color: 6.1.0
    dev: false
    engines:
      node: '>= 6'
    resolution:
      integrity: sha512-51PE4haMSXcHohnSMdM42anbvZANYTqMrr52tVKPqqsPJMzoP6FYYDVqahX/HrAoKEKz3uUPzSvKs9A3qR4iVw==
  /jju/1.4.0:
    dev: false
    resolution:
      integrity: sha1-o6vicYryQaKykE+EpiWXDzia4yo=
  /jquery/3.4.1:
    dev: false
    resolution:
      integrity: sha512-36+AdBzCL+y6qjw5Tx7HgzeGCzC81MDDgaUP8ld2zhx58HdqXGoBd+tHdrBMiyjGQs0Hxs/MLZTu/eHNJJuWPw==
  /js-tokens/3.0.2:
    dev: false
    resolution:
      integrity: sha1-mGbfOVECEw449/mWvOtlRDIJwls=
  /js-tokens/4.0.0:
    dev: false
    resolution:
      integrity: sha512-RdJUflcE3cUzKiMqQgsCu06FPu9UdIJO0beYbPhHN4k6apgJtifcoCtT9bcxOpYBtpD2kCM6Sbzg4CausW/PKQ==
  /js-yaml/3.13.1:
    dependencies:
      argparse: 1.0.10
      esprima: 4.0.1
    dev: false
    hasBin: true
    resolution:
      integrity: sha512-YfbcO7jXDdyj0DGxYVSlSeQNHbD7XPWvrVWeVUujrQEoZzWJIRrCPoyk6kL6IAjAG2IolMK4T0hNUe0HOUs5Jw==
  /jsbn/0.1.1:
    dev: false
    resolution:
      integrity: sha1-peZUwuWi3rXyAdls77yoDA7y9RM=
  /jsesc/0.5.0:
    dev: false
    hasBin: true
    resolution:
      integrity: sha1-597mbjXW/Bb3EP6R1c9p9w8IkR0=
  /jsesc/1.3.0:
    dev: false
    hasBin: true
    resolution:
      integrity: sha1-RsP+yMGJKxKwgz25vHYiF226s0s=
  /jsesc/2.5.2:
    dev: false
    engines:
      node: '>=4'
    hasBin: true
    resolution:
      integrity: sha512-OYu7XEzjkCQ3C5Ps3QIZsQfNpqoJyZZA99wd9aWd05NCtC5pWOkShK2mkL6HXQR6/Cy2lbNdPlZBpuQHXE63gA==
  /json-edm-parser/0.1.2:
    dependencies:
      jsonparse: 1.2.0
    dev: false
    resolution:
      integrity: sha1-HmCw/vG8CvZ7wNFG393lSGzWFbQ=
  /json-parse-better-errors/1.0.2:
    dev: false
    resolution:
      integrity: sha512-mrqyZKfX5EhL7hvqcV6WG1yYjnjeuYDzDhhcAAUrq8Po85NBQBJP+ZDUT75qZQ98IkUoBqdkExkukOU7Ts2wrw==
  /json-schema-traverse/0.4.1:
    dev: false
    resolution:
      integrity: sha512-xbbCH5dCYU5T8LcEhhuh7HJ88HXuW3qsI3Y0zOZFKfZEHcpWiHU/Jxzk629Brsab/mMiHQti9wMP+845RPe3Vg==
  /json-schema/0.2.3:
    dev: false
    resolution:
      integrity: sha1-tIDIkuWaLwWVTOcnvT8qTogvnhM=
  /json-stable-stringify-without-jsonify/1.0.1:
    dev: false
    resolution:
      integrity: sha1-nbe1lJatPzz+8wp1FC0tkwrXJlE=
  /json-stringify-safe/5.0.1:
    dev: false
    resolution:
      integrity: sha1-Epai1Y/UXxmg9s4B1lcB4sc1tus=
  /json5/0.5.1:
    dev: false
    hasBin: true
    resolution:
      integrity: sha1-Hq3nrMASA0rYTiOWdn6tn6VJWCE=
  /json5/1.0.1:
    dependencies:
      minimist: 1.2.0
    dev: false
    hasBin: true
    resolution:
      integrity: sha512-aKS4WQjPenRxiQsC93MNfjx+nbF4PAdYzmd/1JIj8HYzqfbu86beTuNgXDzPknWk0n0uARlyewZo4s++ES36Ow==
  /json5/2.1.0:
    dependencies:
      minimist: 1.2.0
    dev: false
    engines:
      node: '>=6'
    hasBin: true
    resolution:
      integrity: sha512-8Mh9h6xViijj36g7Dxi+Y4S6hNGV96vcJZr/SrlHh1LR/pEn/8j/+qIBbs44YKl69Lrfctp4QD+AdWLTMqEZAQ==
  /jsonfile/4.0.0:
    dev: false
    optionalDependencies:
      graceful-fs: 4.2.2
    resolution:
      integrity: sha1-h3Gq4HmbZAdrdmQPygWPnBDjPss=
  /jsonparse/1.2.0:
    dev: false
    engines:
      '0': node >= 0.2.0
    resolution:
      integrity: sha1-XAxWhRBxYOcv50ib3eoLRMK8Z70=
  /jsprim/1.4.1:
    dependencies:
      assert-plus: 1.0.0
      extsprintf: 1.3.0
      json-schema: 0.2.3
      verror: 1.10.0
    dev: false
    engines:
      '0': node >=0.6.0
    resolution:
      integrity: sha1-MT5mvB5cwG5Di8G3SZwuXFastqI=
  /jssha/2.3.1:
    dev: false
    resolution:
      integrity: sha1-FHshJTaQNcpLL30hDcU58Amz3po=
  /just-debounce/1.0.0:
    dev: false
    resolution:
      integrity: sha1-h/zPrv/AtozRnVX2cilD+SnqNeo=
  /just-extend/4.0.2:
    dev: false
    resolution:
      integrity: sha512-FrLwOgm+iXrPV+5zDU6Jqu4gCRXbWEQg2O3SKONsWE4w7AXFRkryS53bpWdaL9cNol+AmR3AEYz6kn+o0fCPnw==
  /jwa/1.4.1:
    dependencies:
      buffer-equal-constant-time: 1.0.1
      ecdsa-sig-formatter: 1.0.11
      safe-buffer: 5.2.0
    dev: false
    resolution:
      integrity: sha512-qiLX/xhEEFKUAJ6FiBMbes3w9ATzyk5W7Hvzpa/SLYdxNtng+gcurvrI7TbACjIXlsJyr05/S1oUhZrc63evQA==
  /jws/3.2.2:
    dependencies:
      jwa: 1.4.1
      safe-buffer: 5.2.0
    dev: false
    resolution:
      integrity: sha512-YHlZCB6lMTllWDtSPHz/ZXTsi8S00usEV6v1tjq8tOUZzw7DpSDWVXjXDre6ed1w/pd495ODpHZYSdkRTsa0HA==
  /karma-chai/0.1.0_chai@4.2.0+karma@4.2.0:
    dependencies:
      chai: 4.2.0
      karma: 4.2.0
    dev: false
    peerDependencies:
      chai: '*'
      karma: '>=0.10.9'
    resolution:
      integrity: sha1-vuWtQEAFF4Ea40u5RfdikJEIt5o=
  /karma-chrome-launcher/3.1.0:
    dependencies:
      which: 1.3.1
    dev: false
    resolution:
      integrity: sha512-3dPs/n7vgz1rxxtynpzZTvb9y/GIaW8xjAwcIGttLbycqoFtI7yo1NGnQi6oFTherRE+GIhCAHZC4vEqWGhNvg==
  /karma-cli/2.0.0:
    dependencies:
      resolve: 1.12.0
    dev: false
    engines:
      node: '>= 6'
    hasBin: true
    resolution:
      integrity: sha512-1Kb28UILg1ZsfqQmeELbPzuEb5C6GZJfVIk0qOr8LNYQuYWmAaqP16WpbpKEjhejDrDYyYOwwJXSZO6u7q5Pvw==
  /karma-coverage/2.0.1:
    dependencies:
      dateformat: 1.0.12
      istanbul: 0.4.5
      istanbul-lib-coverage: 2.0.5
      istanbul-lib-instrument: 3.3.0
      istanbul-lib-report: 2.0.8
      istanbul-lib-source-maps: 3.0.6
      istanbul-reports: 2.2.6
      lodash: 4.17.15
      minimatch: 3.0.4
      source-map: 0.5.7
    dev: false
    engines:
      node: '>=8.0.0'
    resolution:
      integrity: sha512-SnFkHsnLsaXfxkey51rRN9JDLAEKYW2Lb0qOEvcruukk0NkSNDkjobNDZPt9Ni3kIhLZkLtpGOz661hN7OaZvQ==
  /karma-edge-launcher/0.4.2_karma@4.2.0:
    dependencies:
      edge-launcher: 1.2.2
      karma: 4.2.0
    dev: false
    engines:
      node: '>=4'
    peerDependencies:
      karma: '>=0.9'
    resolution:
      integrity: sha512-YAJZb1fmRcxNhMIWYsjLuxwODBjh2cSHgTW/jkVmdpGguJjLbs9ZgIK/tEJsMQcBLUkO+yO4LBbqYxqgGW2HIw==
  /karma-edge-launcher/0.4.2_karma@4.3.0:
    dependencies:
      edge-launcher: 1.2.2
      karma: 4.3.0
    dev: false
    engines:
      node: '>=4'
    peerDependencies:
      karma: '>=0.9'
    resolution:
      integrity: sha512-YAJZb1fmRcxNhMIWYsjLuxwODBjh2cSHgTW/jkVmdpGguJjLbs9ZgIK/tEJsMQcBLUkO+yO4LBbqYxqgGW2HIw==
  /karma-edge-launcher/0.4.2_karma@4.4.1:
    dependencies:
      edge-launcher: 1.2.2
      karma: 4.4.1
    dev: false
    engines:
      node: '>=4'
    peerDependencies:
      karma: '>=0.9'
    resolution:
      integrity: sha512-YAJZb1fmRcxNhMIWYsjLuxwODBjh2cSHgTW/jkVmdpGguJjLbs9ZgIK/tEJsMQcBLUkO+yO4LBbqYxqgGW2HIw==
  /karma-env-preprocessor/0.1.1:
    dev: false
    resolution:
      integrity: sha1-u+jIfVnADtt2BwvTwxtLOdXcfhU=
  /karma-firefox-launcher/1.2.0:
    dependencies:
      is-wsl: 2.1.0
    dev: false
    resolution:
      integrity: sha512-j9Zp8M8+VLq1nI/5xZGfzeaEPtGQ/vk3G+Y8vpmFWLvKLNZ2TDjD6cu2dUu7lDbu1HXNgatsAX4jgCZTkR9qhQ==
  /karma-ie-launcher/1.0.0_karma@4.2.0:
    dependencies:
      karma: 4.2.0
      lodash: 4.17.15
    dev: false
    peerDependencies:
      karma: '>=0.9'
    resolution:
      integrity: sha1-SXmGhCxJAZA0bNifVJTKmDDG1Zw=
  /karma-ie-launcher/1.0.0_karma@4.3.0:
    dependencies:
      karma: 4.3.0
      lodash: 4.17.15
    dev: false
    peerDependencies:
      karma: '>=0.9'
    resolution:
      integrity: sha1-SXmGhCxJAZA0bNifVJTKmDDG1Zw=
  /karma-ie-launcher/1.0.0_karma@4.4.1:
    dependencies:
      karma: 4.4.1
      lodash: 4.17.15
    dev: false
    peerDependencies:
      karma: '>=0.9'
    resolution:
      integrity: sha1-SXmGhCxJAZA0bNifVJTKmDDG1Zw=
  /karma-json-preprocessor/0.3.3_karma@4.2.0:
    dependencies:
      karma: 4.2.0
    dev: false
    peerDependencies:
      karma: '>=0.9'
    resolution:
      integrity: sha1-X36ZW+uuS06PCiy1IVBVSq8LHi4=
  /karma-json-preprocessor/0.3.3_karma@4.3.0:
    dependencies:
      karma: 4.3.0
    dev: false
    peerDependencies:
      karma: '>=0.9'
    resolution:
      integrity: sha1-X36ZW+uuS06PCiy1IVBVSq8LHi4=
  /karma-json-preprocessor/0.3.3_karma@4.4.1:
    dependencies:
      karma: 4.4.1
    dev: false
    peerDependencies:
      karma: '>=0.9'
    resolution:
      integrity: sha1-X36ZW+uuS06PCiy1IVBVSq8LHi4=
  /karma-json-to-file-reporter/1.0.1:
    dependencies:
      json5: 2.1.0
    dev: false
    resolution:
      integrity: sha512-kNCi+0UrXAeTJMpMsHkHNbfmlErsYT+/haNakJIhsE/gtj3Jx7zWRg7BTc1HHSbH5KeVXVRJr3/KLB/NHWY7Hg==
  /karma-junit-reporter/1.2.0_karma@4.2.0:
    dependencies:
      karma: 4.2.0
      path-is-absolute: 1.0.1
      xmlbuilder: 8.2.2
    dev: false
    peerDependencies:
      karma: '>=0.9'
    resolution:
      integrity: sha1-T5xAzt+xo5X4rvh2q/lhiZF8Y5Y=
  /karma-junit-reporter/1.2.0_karma@4.3.0:
    dependencies:
      karma: 4.3.0
      path-is-absolute: 1.0.1
      xmlbuilder: 8.2.2
    dev: false
    peerDependencies:
      karma: '>=0.9'
    resolution:
      integrity: sha1-T5xAzt+xo5X4rvh2q/lhiZF8Y5Y=
  /karma-junit-reporter/1.2.0_karma@4.4.1:
    dependencies:
      karma: 4.4.1
      path-is-absolute: 1.0.1
      xmlbuilder: 8.2.2
    dev: false
    peerDependencies:
      karma: '>=0.9'
    resolution:
      integrity: sha1-T5xAzt+xo5X4rvh2q/lhiZF8Y5Y=
  /karma-mocha-reporter/2.2.5_karma@4.2.0:
    dependencies:
      chalk: 2.4.2
      karma: 4.2.0
      log-symbols: 2.2.0
      strip-ansi: 4.0.0
    dev: false
    peerDependencies:
      karma: '>=0.13'
    resolution:
      integrity: sha1-FRIAlejtgZGG5HoLAS8810GJVWA=
  /karma-mocha-reporter/2.2.5_karma@4.3.0:
    dependencies:
      chalk: 2.4.2
      karma: 4.3.0
      log-symbols: 2.2.0
      strip-ansi: 4.0.0
    dev: false
    peerDependencies:
      karma: '>=0.13'
    resolution:
      integrity: sha1-FRIAlejtgZGG5HoLAS8810GJVWA=
  /karma-mocha-reporter/2.2.5_karma@4.4.1:
    dependencies:
      chalk: 2.4.2
      karma: 4.4.1
      log-symbols: 2.2.0
      strip-ansi: 4.0.0
    dev: false
    peerDependencies:
      karma: '>=0.13'
    resolution:
      integrity: sha1-FRIAlejtgZGG5HoLAS8810GJVWA=
  /karma-mocha/1.3.0:
    dependencies:
      minimist: 1.2.0
    dev: false
    resolution:
      integrity: sha1-7qrH/8DiAetjxGdEDStpx883eL8=
  /karma-remap-coverage/0.1.5_karma-coverage@2.0.1:
    dependencies:
      karma-coverage: 2.0.1
      remap-istanbul: 0.10.1
    dev: false
    engines:
      node: '>=4.2.0'
    peerDependencies:
      karma-coverage: '>=0.5.4'
    resolution:
      integrity: sha512-FM5h8eHcHbMMR+2INBUxD+4+wUbkCnobfn5uWprkLyj6Xcm2MRFQOuAJn9h2H13nNso6rk+QoNpHd5xCevlPOw==
  /karma-requirejs/1.1.0_karma@4.2.0+requirejs@2.3.6:
    dependencies:
      karma: 4.2.0
      requirejs: 2.3.6
    dev: false
    peerDependencies:
      karma: '>=0.9'
      requirejs: ^2.1.0
    resolution:
      integrity: sha1-/driy4fX68FvsCIok1ZNf+5Xh5g=
  /karma-rollup-preprocessor/7.0.2_rollup@1.20.1:
    dependencies:
      chokidar: 3.0.2
      debounce: 1.2.0
      rollup: 1.20.1
    dev: false
    engines:
      node: '>= 8.0.0'
    peerDependencies:
      rollup: '>= 1.0.0'
    resolution:
      integrity: sha512-A+kr5FoiMr/S8dIPij/nuzB9PLhkrh3umFowjumAOKBDVQRhPYs3kKmQ82hP3+2MB6CICqeB4MmiIE4iTwUmDQ==
  /karma-sourcemap-loader/0.3.7:
    dependencies:
      graceful-fs: 4.2.2
    dev: false
    resolution:
      integrity: sha1-kTIsd/jxPUb+0GKwQuEAnUxFBdg=
  /karma-typescript-es6-transform/4.1.1:
    dependencies:
      acorn: 6.3.0
      acorn-walk: 6.2.0
      babel-core: 6.26.3
      babel-preset-env: 1.7.0
      log4js: 4.5.1
      magic-string: 0.25.3
    dev: false
    resolution:
      integrity: sha512-WTGGThwufBT73c20q30iTcXq8Jb3Wat/h+JW1lwKgMtymT5rVxLknoaUVNfenaV3+cRMiTEsBT773kz9jWk6IQ==
  /karma-webpack/4.0.2_webpack@4.39.2:
    dependencies:
      clone-deep: 4.0.1
      loader-utils: 1.2.3
      neo-async: 2.6.1
      schema-utils: 1.0.0
      source-map: 0.7.3
      webpack: 4.39.2_webpack@4.39.2
      webpack-dev-middleware: 3.7.0_webpack@4.39.2
    dev: false
    engines:
      node: '>= 8.9.0'
    peerDependencies:
      webpack: ^4.0.0
    resolution:
      integrity: sha512-970/okAsdUOmiMOCY8sb17A2I8neS25Ad9uhyK3GHgmRSIFJbDcNEFE8dqqUhNe9OHiCC9k3DMrSmtd/0ymP1A==
  /karma/4.2.0:
    dependencies:
      bluebird: 3.5.5
      body-parser: 1.19.0
      braces: 3.0.2
      chokidar: 3.0.2
      colors: 1.3.3
      connect: 3.7.0
      core-js: 3.2.1
      di: 0.0.1
      dom-serialize: 2.2.1
      flatted: 2.0.1
      glob: 7.1.4
      graceful-fs: 4.2.2
      http-proxy: 1.17.0
      isbinaryfile: 3.0.3
      lodash: 4.17.15
      log4js: 4.5.1
      mime: 2.4.4
      minimatch: 3.0.4
      optimist: 0.6.1
      qjobs: 1.2.0
      range-parser: 1.2.1
      rimraf: 2.7.1
      safe-buffer: 5.2.0
      socket.io: 2.1.1
      source-map: 0.6.1
      tmp: 0.0.33
      useragent: 2.3.0
    dev: false
    engines:
      node: '>= 8'
    hasBin: true
    resolution:
      integrity: sha512-fmCuxN1rwJxTdZfOXK5LjlmS4Ana/OvzNMpkyLL/TLE8hmgSkpVpMYQ7RTVa8TNKRVQDZNl5W1oF5cfKfgIMlA==
  /karma/4.3.0:
    dependencies:
      bluebird: 3.5.5
      body-parser: 1.19.0
      braces: 3.0.2
      chokidar: 3.0.2
      colors: 1.3.3
      connect: 3.7.0
      core-js: 3.2.1
      di: 0.0.1
      dom-serialize: 2.2.1
      flatted: 2.0.1
      glob: 7.1.4
      graceful-fs: 4.2.2
      http-proxy: 1.17.0
      isbinaryfile: 3.0.3
      lodash: 4.17.15
      log4js: 4.5.1
      mime: 2.4.4
      minimatch: 3.0.4
      optimist: 0.6.1
      qjobs: 1.2.0
      range-parser: 1.2.1
      rimraf: 2.7.1
      safe-buffer: 5.2.0
      socket.io: 2.1.1
      source-map: 0.6.1
      tmp: 0.0.33
      useragent: 2.3.0
    dev: false
    engines:
      node: '>= 8'
    hasBin: true
    resolution:
      integrity: sha512-NSPViHOt+RW38oJklvYxQC4BSQsv737oQlr/r06pCM+slDOr4myuI1ivkRmp+3dVpJDfZt2DmaPJ2wkx+ZZuMQ==
  /karma/4.4.1:
    dependencies:
      bluebird: 3.7.1
      body-parser: 1.19.0
      braces: 3.0.2
      chokidar: 3.2.2
      colors: 1.4.0
      connect: 3.7.0
      di: 0.0.1
      dom-serialize: 2.2.1
      flatted: 2.0.1
      glob: 7.1.5
      graceful-fs: 4.2.3
      http-proxy: 1.18.0
      isbinaryfile: 3.0.3
      lodash: 4.17.15
      log4js: 4.5.1
      mime: 2.4.4
      minimatch: 3.0.4
      optimist: 0.6.1
      qjobs: 1.2.0
      range-parser: 1.2.1
      rimraf: 2.7.1
      safe-buffer: 5.2.0
      socket.io: 2.1.1
      source-map: 0.6.1
      tmp: 0.0.33
      useragent: 2.3.0
    dev: false
    engines:
      node: '>= 8'
    hasBin: true
    resolution:
      integrity: sha512-L5SIaXEYqzrh6b1wqYC42tNsFMx2PWuxky84pK9coK09MvmL7mxii3G3bZBh/0rvD27lqDd0le9jyhzvwif73A==
  /kind-of/1.1.0:
    dev: false
    engines:
      node: '>=0.10.0'
    resolution:
      integrity: sha1-FAo9LUGjbS78+pN3tiwk+ElaXEQ=
  /kind-of/3.2.2:
    dependencies:
      is-buffer: 1.1.6
    dev: false
    engines:
      node: '>=0.10.0'
    resolution:
      integrity: sha1-MeohpzS6ubuw8yRm2JOupR5KPGQ=
  /kind-of/4.0.0:
    dependencies:
      is-buffer: 1.1.6
    dev: false
    engines:
      node: '>=0.10.0'
    resolution:
      integrity: sha1-IIE989cSkosgc3hpGkUGb65y3Vc=
  /kind-of/5.1.0:
    dev: false
    engines:
      node: '>=0.10.0'
    resolution:
      integrity: sha512-NGEErnH6F2vUuXDh+OlbcKW7/wOcfdRHaZ7VWtqCztfHri/++YKmP51OdWeGPuqCOba6kk2OTe5d02VmTB80Pw==
  /kind-of/6.0.2:
    dev: false
    engines:
      node: '>=0.10.0'
    resolution:
      integrity: sha512-s5kLOcnH0XqDO+FvuaLX8DDjZ18CGFk7VygH40QoKPUQhW4e2rvM0rwUq0t8IQDOwYSeLK01U90OjzBTme2QqA==
  /last-run/1.1.1:
    dependencies:
      default-resolution: 2.0.0
      es6-weak-map: 2.0.3
    dev: false
    engines:
      node: '>= 0.10'
    resolution:
      integrity: sha1-RblpQsF7HHnHchmCWbqUO+v4yls=
  /lazy-ass/1.6.0:
    dev: false
    engines:
      node: '> 0.8'
    resolution:
      integrity: sha1-eZllXoZGwX8In90YfRUNMyTVRRM=
  /lazystream/1.0.0:
    dependencies:
      readable-stream: 2.3.6
    dev: false
    engines:
      node: '>= 0.6.3'
    resolution:
      integrity: sha1-9plf4PggOS9hOWvolGJAe7dxaOQ=
  /lcid/1.0.0:
    dependencies:
      invert-kv: 1.0.0
    dev: false
    engines:
      node: '>=0.10.0'
    resolution:
      integrity: sha1-MIrMr6C8SDo4Z7S28rlQYlHRuDU=
  /lcid/2.0.0:
    dependencies:
      invert-kv: 2.0.0
    dev: false
    engines:
      node: '>=6'
    resolution:
      integrity: sha512-avPEb8P8EGnwXKClwsNUgryVjllcRqtMYa49NTsbQagYuT1DcXnl1915oxWjoyGrXR6zH/Y0Zc96xWsPcoDKeA==
  /lead/1.0.0:
    dependencies:
      flush-write-stream: 1.1.1
    dev: false
    engines:
      node: '>= 0.10'
    resolution:
      integrity: sha1-bxT5mje+Op3XhPVJVpDlkDRm7kI=
  /levn/0.3.0:
    dependencies:
      prelude-ls: 1.1.2
      type-check: 0.3.2
    dev: false
    engines:
      node: '>= 0.8.0'
    resolution:
      integrity: sha1-OwmSTt+fCDwEkP3UwLxEIeBHZO4=
  /liftoff/3.1.0:
    dependencies:
      extend: 3.0.2
      findup-sync: 3.0.0
      fined: 1.2.0
      flagged-respawn: 1.0.1
      is-plain-object: 2.0.4
      object.map: 1.0.1
      rechoir: 0.6.2
      resolve: 1.12.0
    dev: false
    engines:
      node: '>= 0.8'
    resolution:
      integrity: sha512-DlIPlJUkCV0Ips2zf2pJP0unEoT1kwYhiiPUGF3s/jtxTCjziNLoiVVh+jqWOWeFi6mmwQ5fNxvAUyPad4Dfog==
  /lighthouse-logger/1.2.0:
    dependencies:
      debug: 2.6.9
      marky: 1.2.1
    dev: false
    resolution:
      integrity: sha512-wzUvdIeJZhRsG6gpZfmSCfysaxNEr43i+QT+Hie94wvHDKFLi4n7C2GqZ4sTC+PH5b5iktmXJvU87rWvhP3lHw==
  /load-json-file/1.1.0:
    dependencies:
      graceful-fs: 4.2.2
      parse-json: 2.2.0
      pify: 2.3.0
      pinkie-promise: 2.0.1
      strip-bom: 2.0.0
    dev: false
    engines:
      node: '>=0.10.0'
    resolution:
      integrity: sha1-lWkFcI1YtLq0wiYbBPWfMcmTdMA=
  /load-json-file/4.0.0:
    dependencies:
      graceful-fs: 4.2.2
      parse-json: 4.0.0
      pify: 3.0.0
      strip-bom: 3.0.0
    dev: false
    engines:
      node: '>=4'
    resolution:
      integrity: sha1-L19Fq5HjMhYjT9U62rZo607AmTs=
  /loader-runner/2.4.0:
    dev: false
    engines:
      node: '>=4.3.0 <5.0.0 || >=5.10'
    resolution:
      integrity: sha512-Jsmr89RcXGIwivFY21FcRrisYZfvLMTWx5kOLc+JTxtpBOG6xML0vzbc6SEQG2FO9/4Fc3wW4LVcB5DmGflaRw==
  /loader-utils/1.2.3:
    dependencies:
      big.js: 5.2.2
      emojis-list: 2.1.0
      json5: 1.0.1
    dev: false
    engines:
      node: '>=4.0.0'
    resolution:
      integrity: sha512-fkpz8ejdnEMG3s37wGL07iSBDg99O9D5yflE9RGNH3hRdx9SOwYfnGYdZOUIZitN8E+E2vkq3MUMYMvPYl5ZZA==
  /locate-path/2.0.0:
    dependencies:
      p-locate: 2.0.0
      path-exists: 3.0.0
    dev: false
    engines:
      node: '>=4'
    resolution:
      integrity: sha1-K1aLJl7slExtnA3pw9u7ygNUzY4=
  /locate-path/3.0.0:
    dependencies:
      p-locate: 3.0.0
      path-exists: 3.0.0
    dev: false
    engines:
      node: '>=6'
    resolution:
      integrity: sha512-7AO748wWnIhNqAuaty2ZWHkQHRSNfPVIsPIfwEOWO22AmaoVrWavlOcMR5nzTLNYvp36X220/maaRsrec1G65A==
  /lodash.flattendeep/4.4.0:
    dev: false
    resolution:
      integrity: sha1-+wMJF/hqMTTlvJvsDWngAT3f7bI=
  /lodash.get/4.4.2:
    dev: false
    resolution:
      integrity: sha1-LRd/ZS+jHpObRDjVNBSZ36OCXpk=
  /lodash.isequal/4.5.0:
    dev: false
    resolution:
      integrity: sha1-QVxEePK8wwEgwizhDtMib30+GOA=
  /lodash.memoize/4.1.2:
    dev: false
    resolution:
      integrity: sha1-vMbEmkKihA7Zl/Mj6tpezRguC/4=
  /lodash.once/4.1.1:
    dev: false
    resolution:
      integrity: sha1-DdOXEhPHxW34gJd9UEyI+0cal6w=
  /lodash.sortby/4.7.0:
    dev: false
    resolution:
      integrity: sha1-7dFMgk4sycHgsKG0K7UhBRakJDg=
  /lodash.unescape/4.0.1:
    dev: false
    resolution:
      integrity: sha1-vyJJiGzlFM2hEvrpIYzcBlIR/Jw=
  /lodash/4.17.15:
    dev: false
    resolution:
      integrity: sha512-8xOcRHvCjnocdS5cpwXQXVzmmh5e5+saE2QGoeQmbKmRS6J3VQppPOIt0MnmE+4xlZoumy0GPG0D0MVIQbNA1A==
  /log-symbols/2.2.0:
    dependencies:
      chalk: 2.4.2
    dev: false
    engines:
      node: '>=4'
    resolution:
      integrity: sha512-VeIAFslyIerEJLXHziedo2basKbMKtTw3vfn5IzG0XTjhAVEJyNHnL2p7vc+wBDSdQuUpNw3M2u6xb9QsAY5Eg==
  /log4js/3.0.6:
    dependencies:
      circular-json: 0.5.9
      date-format: 1.2.0
      debug: 3.2.6
      rfdc: 1.1.4
      streamroller: 0.7.0
    dev: false
    engines:
      node: '>=6.0'
    resolution:
      integrity: sha512-ezXZk6oPJCWL483zj64pNkMuY/NcRX5MPiB0zE6tjZM137aeusrOnW1ecxgF9cmwMWkBMhjteQxBPoZBh9FDxQ==
  /log4js/4.5.1:
    dependencies:
      date-format: 2.1.0
      debug: 4.1.1
      flatted: 2.0.1
      rfdc: 1.1.4
      streamroller: 1.0.6
    dev: false
    engines:
      node: '>=6.0'
    resolution:
      integrity: sha512-EEEgFcE9bLgaYUKuozyFfytQM2wDHtXn4tAN41pkaxpNjAykv11GVdeI4tHtmPWW4Xrgh9R/2d7XYghDVjbKKw==
  /loglevel/1.6.3:
    dev: false
    engines:
      node: '>= 0.6.0'
    resolution:
      integrity: sha512-LoEDv5pgpvWgPF4kNYuIp0qqSJVWak/dML0RY74xlzMZiT9w77teNAwKYKWBTYjlokMirg+o3jBwp+vlLrcfAA==
  /lolex/4.2.0:
    dev: false
    resolution:
      integrity: sha512-gKO5uExCXvSm6zbF562EvM+rd1kQDnB9AZBbiQVzf1ZmdDpxUSvpnAaVOP83N/31mRK8Ml8/VE8DMvsAZQ+7wg==
  /long/4.0.0:
    dev: false
    resolution:
      integrity: sha512-XsP+KhQif4bjX1kbuSiySJFNAehNxgLb6hPRGJ9QsUr8ajHkuXGdrHmFUTUUXhDwVX2R5bY4JNZEwbUiMhV+MA==
  /loose-envify/1.4.0:
    dependencies:
      js-tokens: 4.0.0
    dev: false
    hasBin: true
    resolution:
      integrity: sha512-lyuxPGr/Wfhrlem2CL/UcnUc1zcqKAImBDzukY7Y5F/yQiNdko6+fRLevlw1HgMySw7f611UIY408EtxRSoK3Q==
  /loud-rejection/1.6.0:
    dependencies:
      currently-unhandled: 0.4.1
      signal-exit: 3.0.2
    dev: false
    engines:
      node: '>=0.10.0'
    resolution:
      integrity: sha1-W0b4AUft7leIcPCG0Eghz5mOVR8=
  /lru-cache/4.1.5:
    dependencies:
      pseudomap: 1.0.2
      yallist: 2.1.2
    dev: false
    resolution:
      integrity: sha512-sWZlbEP2OsHNkXrMl5GYk/jKk70MBng6UU4YI/qGDYbgf6YbP4EvmqISbXCoJiRKs+1bSpFHVgQxvJ17F2li5g==
  /lru-cache/5.1.1:
    dependencies:
      yallist: 3.0.3
    dev: false
    resolution:
      integrity: sha512-KpNARQA3Iwv+jTA0utUVVbrh+Jlrr1Fv0e56GGzAFOXN7dk/FviaDW8LHmK52DlcH4WP2n6gI8vN1aesBFgo9w==
  /lunr/2.3.6:
    dev: false
    resolution:
      integrity: sha512-swStvEyDqQ85MGpABCMBclZcLI/pBIlu8FFDtmX197+oEgKloJ67QnB+Tidh0340HmLMs39c4GrkPY3cmkXp6Q==
  /macos-release/2.3.0:
    dev: false
    engines:
      node: '>=6'
    resolution:
      integrity: sha512-OHhSbtcviqMPt7yfw5ef5aghS2jzFVKEFyCJndQt2YpSQ9qRVSEv2axSJI1paVThEu+FFGs584h/1YhxjVqajA==
  /magic-string/0.22.5:
    dependencies:
      vlq: 0.2.3
    dev: false
    resolution:
      integrity: sha512-oreip9rJZkzvA8Qzk9HFs8fZGF/u7H/gtrE8EN6RjKJ9kh2HlC+yQ2QezifqTZfGyiuAV0dRv5a+y/8gBb1m9w==
  /magic-string/0.25.3:
    dependencies:
      sourcemap-codec: 1.4.6
    dev: false
    resolution:
      integrity: sha512-6QK0OpF/phMz0Q2AxILkX2mFhi7m+WMwTRg0LQKq/WBB0cDP4rYH3Wp4/d3OTXlrPLVJT/RFqj8tFeAR4nk8AA==
  /make-dir/2.1.0:
    dependencies:
      pify: 4.0.1
      semver: 5.7.1
    dev: false
    engines:
      node: '>=6'
    resolution:
      integrity: sha512-LS9X+dc8KLxXCb8dni79fLIIUA5VyZoyjSMCwTluaXA0o27cCK0bhXkpgw+sTXVpPy/lSO57ilRixqk0vDmtRA==
  /make-error/1.3.5:
    dev: false
    resolution:
      integrity: sha512-c3sIjNUow0+8swNwVpqoH4YCShKNFkMaw6oH1mNS2haDZQqkeZFlHS3dhoeEbKKmJB4vXpJucU6oH75aDYeE9g==
  /make-iterator/1.0.1:
    dependencies:
      kind-of: 6.0.2
    dev: false
    engines:
      node: '>=0.10.0'
    resolution:
      integrity: sha512-pxiuXh0iVEq7VM7KMIhs5gxsfxCux2URptUQaXo4iZZJxBAzTPOLE2BumO5dbfVYq/hBJFBR/a1mFDmOx5AGmw==
  /mamacro/0.0.3:
    dev: false
    resolution:
      integrity: sha512-qMEwh+UujcQ+kbz3T6V+wAmO2U8veoq2w+3wY8MquqwVA3jChfwY+Tk52GZKDfACEPjuZ7r2oJLejwpt8jtwTA==
  /map-age-cleaner/0.1.3:
    dependencies:
      p-defer: 1.0.0
    dev: false
    engines:
      node: '>=6'
    resolution:
      integrity: sha512-bJzx6nMoP6PDLPBFmg7+xRKeFZvFboMrGlxmNj9ClvX53KrmvM5bXFXEWjbz4cz1AFn+jWJ9z/DJSz7hrs0w3w==
  /map-cache/0.2.2:
    dev: false
    engines:
      node: '>=0.10.0'
    resolution:
      integrity: sha1-wyq9C9ZSXZsFFkW7TyasXcmKDb8=
  /map-obj/1.0.1:
    dev: false
    engines:
      node: '>=0.10.0'
    resolution:
      integrity: sha1-2TPOuSBdgr3PSIb2dCvcK03qFG0=
  /map-obj/2.0.0:
    dev: false
    engines:
      node: '>=4'
    resolution:
      integrity: sha1-plzSkIepJZi4eRJXpSPgISIqwfk=
  /map-visit/1.0.0:
    dependencies:
      object-visit: 1.0.1
    dev: false
    engines:
      node: '>=0.10.0'
    resolution:
      integrity: sha1-7Nyo8TFE5mDxtb1B8S80edmN+48=
  /marked/0.7.0:
    dev: false
    engines:
      node: '>=0.10.0'
    hasBin: true
    resolution:
      integrity: sha512-c+yYdCZJQrsRjTPhUx7VKkApw9bwDkNbHUKo1ovgcfDjb2kc8rLuRbIFyXL5WOEUwzSSKo3IXpph2K6DqB/KZg==
  /marky/1.2.1:
    dev: false
    resolution:
      integrity: sha512-md9k+Gxa3qLH6sUKpeC2CNkJK/Ld+bEz5X96nYwloqphQE0CKCVEKco/6jxEZixinqNdz5RFi/KaCyfbMDMAXQ==
  /matchdep/2.0.0:
    dependencies:
      findup-sync: 2.0.0
      micromatch: 3.1.10
      resolve: 1.12.0
      stack-trace: 0.0.10
    dev: false
    engines:
      node: '>= 0.10.0'
    resolution:
      integrity: sha1-xvNINKDY28OzfCfui7yyfHd1WC4=
  /matched/1.0.2:
    dependencies:
      arr-union: 3.1.0
      async-array-reduce: 0.2.1
      glob: 7.1.4
      has-glob: 1.0.0
      is-valid-glob: 1.0.0
      resolve-dir: 1.0.1
    dev: false
    engines:
      node: '>= 0.12.0'
    resolution:
      integrity: sha512-7ivM1jFZVTOOS77QsR+TtYHH0ecdLclMkqbf5qiJdX2RorqfhsL65QHySPZgDE0ZjHoh+mQUNHTanNXIlzXd0Q==
  /md5.js/1.3.4:
    dependencies:
      hash-base: 3.0.4
      inherits: 2.0.4
    dev: false
    resolution:
      integrity: sha1-6b296UogpawYsENA/Fdk1bCdkB0=
  /md5.js/1.3.5:
    dependencies:
      hash-base: 3.0.4
      inherits: 2.0.4
      safe-buffer: 5.2.0
    dev: false
    resolution:
      integrity: sha512-xitP+WxNPcTTOgnTJcrhM0xvdPepipPSf3I8EIpGKeFLjt3PlJLIDG3u8EX53ZIubkb+5U2+3rELYpEhHhzdkg==
  /md5/2.2.1:
    dependencies:
      charenc: 0.0.2
      crypt: 0.0.2
      is-buffer: 1.1.6
    dev: false
    resolution:
      integrity: sha1-U6s41f48iJG6RlMp6iP6wFQBJvk=
  /media-typer/0.3.0:
    dev: false
    engines:
      node: '>= 0.6'
    resolution:
      integrity: sha1-hxDXrwqmJvj/+hzgAWhUUmMlV0g=
  /mem/4.3.0:
    dependencies:
      map-age-cleaner: 0.1.3
      mimic-fn: 2.1.0
      p-is-promise: 2.1.0
    dev: false
    engines:
      node: '>=6'
    resolution:
      integrity: sha512-qX2bG48pTqYRVmDB37rn/6PT7LcR8T7oAX3bf99u1Tt1nzxYfxkgqDwUwolPlXweM0XzBOBFzSx4kfp7KP1s/w==
  /memory-fs/0.4.1:
    dependencies:
      errno: 0.1.7
      readable-stream: 2.3.6
    dev: false
    resolution:
      integrity: sha1-OpoguEYlI+RHz7x+i7gO1me/xVI=
  /memorystream/0.3.1:
    dev: false
    engines:
      node: '>= 0.10.0'
    resolution:
      integrity: sha1-htcJCzDORV1j+64S3aUaR93K+bI=
  /meow/3.7.0:
    dependencies:
      camelcase-keys: 2.1.0
      decamelize: 1.2.0
      loud-rejection: 1.6.0
      map-obj: 1.0.1
      minimist: 1.2.0
      normalize-package-data: 2.5.0
      object-assign: 4.1.1
      read-pkg-up: 1.0.1
      redent: 1.0.0
      trim-newlines: 1.0.0
    dev: false
    engines:
      node: '>=0.10.0'
    resolution:
      integrity: sha1-cstmi0JSKCkKu/qFaJJYcwioAfs=
  /meow/5.0.0:
    dependencies:
      camelcase-keys: 4.2.0
      decamelize-keys: 1.1.0
      loud-rejection: 1.6.0
      minimist-options: 3.0.2
      normalize-package-data: 2.5.0
      read-pkg-up: 3.0.0
      redent: 2.0.0
      trim-newlines: 2.0.0
      yargs-parser: 10.1.0
    dev: false
    engines:
      node: '>=6'
    resolution:
      integrity: sha512-CbTqYU17ABaLefO8vCU153ZZlprKYWDljcndKKDCFcYQITzWCXZAVk4QMFZPgvzrnUQ3uItnIE/LoUOwrT15Ig==
  /merge-descriptors/1.0.1:
    dev: false
    resolution:
      integrity: sha1-sAqqVW3YtEVoFQ7J0blT8/kMu2E=
  /merge-source-map/1.1.0:
    dependencies:
      source-map: 0.6.1
    dev: false
    resolution:
      integrity: sha512-Qkcp7P2ygktpMPh2mCQZaf3jhN6D3Z/qVZHSdWvQ+2Ef5HgRAPBO57A77+ENm0CPx2+1Ce/MYKi3ymqdfuqibw==
  /merge-stream/2.0.0:
    dev: false
    resolution:
      integrity: sha512-abv/qOcuPfk3URPfDzmZU1LKmuw8kT+0nIHvKrKgFrwifol/doWcdA4ZqsWQ8ENrFKkd67Mfpo/LovbIUsbt3w==
  /methods/1.1.2:
    dev: false
    engines:
      node: '>= 0.6'
    resolution:
      integrity: sha1-VSmk1nZUE07cxSZmVoNbD4Ua/O4=
  /micromatch/3.1.10:
    dependencies:
      arr-diff: 4.0.0
      array-unique: 0.3.2
      braces: 2.3.2
      define-property: 2.0.2
      extend-shallow: 3.0.2
      extglob: 2.0.4
      fragment-cache: 0.2.1
      kind-of: 6.0.2
      nanomatch: 1.2.13
      object.pick: 1.3.0
      regex-not: 1.0.2
      snapdragon: 0.8.2
      to-regex: 3.0.2
    dev: false
    engines:
      node: '>=0.10.0'
    resolution:
      integrity: sha512-MWikgl9n9M3w+bpsY3He8L+w9eF9338xRl8IAO5viDizwSzziFEyUzo2xrrloB64ADbTf8uA8vRqqttDTOmccg==
  /micromatch/4.0.2:
    dependencies:
      braces: 3.0.2
      picomatch: 2.0.7
    dev: false
    engines:
      node: '>=8'
    resolution:
      integrity: sha512-y7FpHSbMUMoyPbYUSzO6PaZ6FyRnQOpHuKwbo1G+Knck95XVU4QAiKdGEnj5wwoS7PlOgthX/09u5iFJ+aYf5Q==
  /miller-rabin/4.0.1:
    dependencies:
      bn.js: 4.11.8
      brorand: 1.1.0
    dev: false
    hasBin: true
    resolution:
      integrity: sha512-115fLhvZVqWwHPbClyntxEVfVDfl9DLLTuJvq3g2O/Oxi8AiNouAHvDSzHS0viUJc+V5vm3eq91Xwqn9dp4jRA==
  /mime-db/1.40.0:
    dev: false
    engines:
      node: '>= 0.6'
    resolution:
      integrity: sha512-jYdeOMPy9vnxEqFRRo6ZvTZ8d9oPb+k18PKoYNYUe2stVEBPPwsln/qWzdbmaIvnhZ9v2P+CuecK+fpUfsV2mA==
  /mime-types/2.1.24:
    dependencies:
      mime-db: 1.40.0
    dev: false
    engines:
      node: '>= 0.6'
    resolution:
      integrity: sha512-WaFHS3MCl5fapm3oLxU4eYDw77IQM2ACcxQ9RIxfaC3ooc6PFuBMGZZsYpvoXS5D5QTWPieo1jjLdAm3TBP3cQ==
  /mime/1.6.0:
    dev: false
    engines:
      node: '>=4'
    hasBin: true
    resolution:
      integrity: sha512-x0Vn8spI+wuJ1O6S7gnbaQg8Pxh4NNHb7KSINmEWKiPE4RKOplvijn+NkmYmmRgP68mc70j2EbeTFRsrswaQeg==
  /mime/2.4.4:
    dev: false
    engines:
      node: '>=4.0.0'
    hasBin: true
    resolution:
      integrity: sha512-LRxmNwziLPT828z+4YkNzloCFC2YM4wrB99k+AV5ZbEyfGNWfG8SO1FUXLmLDBSo89NrJZ4DIWeLjy1CHGhMGA==
  /mimic-fn/1.2.0:
    dev: false
    engines:
      node: '>=4'
    resolution:
      integrity: sha512-jf84uxzwiuiIVKiOLpfYk7N46TSy8ubTonmneY9vrpHNAnp0QBt2BxWV9dO3/j+BoVAb+a5G6YDPW3M5HOdMWQ==
  /mimic-fn/2.1.0:
    dev: false
    engines:
      node: '>=6'
    resolution:
      integrity: sha512-OqbOk5oEQeAZ8WXWydlu9HJjz9WVdEIvamMCcXmuqUYjTknH/sqsWvhQ3vgwKFRR1HpjvNBKQ37nbJgYzGqGcg==
  /min-document/2.19.0:
    dependencies:
      dom-walk: 0.1.1
    dev: false
    resolution:
      integrity: sha1-e9KC4/WELtKVu3SM3Z8f+iyCRoU=
  /minimalistic-assert/1.0.1:
    dev: false
    resolution:
      integrity: sha512-UtJcAD4yEaGtjPezWuO9wC4nwUnVH/8/Im3yEHQP4b67cXlD/Qr9hdITCU1xDbSEXg2XKNaP8jsReV7vQd00/A==
  /minimalistic-crypto-utils/1.0.1:
    dev: false
    resolution:
      integrity: sha1-9sAMHAsIIkblxNmd+4x8CDsrWCo=
  /minimatch/3.0.4:
    dependencies:
      brace-expansion: 1.1.11
    dev: false
    resolution:
      integrity: sha512-yJHVQEhyqPLUTgt9B83PXu6W3rx4MvvHvSUvToogpwoGDOUQ+yDrR0HRot+yOCdCO7u4hX3pWft6kWBBcqh0UA==
  /minimist-options/3.0.2:
    dependencies:
      arrify: 1.0.1
      is-plain-obj: 1.1.0
    dev: false
    engines:
      node: '>= 4'
    resolution:
      integrity: sha512-FyBrT/d0d4+uiZRbqznPXqw3IpZZG3gl3wKWiX784FycUKVwBt0uLBFkQrtE4tZOrgo78nZp2jnKz3L65T5LdQ==
  /minimist/0.0.10:
    dev: false
    resolution:
      integrity: sha1-3j+YVD2/lggr5IrRoMfNqDYwHc8=
  /minimist/0.0.8:
    dev: false
    resolution:
      integrity: sha1-hX/Kv8M5fSYluCKCYuhqp6ARsF0=
  /minimist/1.2.0:
    dev: false
    resolution:
      integrity: sha1-o1AIsg9BOD7sH7kU9M1d95omQoQ=
  /mississippi/3.0.0:
    dependencies:
      concat-stream: 1.6.2
      duplexify: 3.7.1
      end-of-stream: 1.4.1
      flush-write-stream: 1.1.1
      from2: 2.3.0
      parallel-transform: 1.1.0
      pump: 3.0.0
      pumpify: 1.5.1
      stream-each: 1.2.3
      through2: 2.0.5
    dev: false
    engines:
      node: '>=4.0.0'
    resolution:
      integrity: sha512-x471SsVjUtBRtcvd4BzKE9kFC+/2TeWgKCgw0bZcw1b9l2X3QX5vCWgF+KaZaYm87Ss//rHnWryupDrgLvmSkA==
  /mixin-deep/1.3.2:
    dependencies:
      for-in: 1.0.2
      is-extendable: 1.0.1
    dev: false
    engines:
      node: '>=0.10.0'
    resolution:
      integrity: sha512-WRoDn//mXBiJ1H40rqa3vH0toePwSsGb45iInWlTySa+Uu4k3tYUSxa2v1KqAiLtvlrSzaExqS1gtk96A9zvEA==
  /mkdirp/0.5.1:
    dependencies:
      minimist: 0.0.8
    dev: false
    hasBin: true
    resolution:
      integrity: sha1-MAV0OOrGz3+MR2fzhkjWaX11yQM=
  /mocha-chrome/2.0.0:
    dependencies:
      chalk: 2.4.2
      chrome-launcher: 0.10.7
      chrome-remote-interface: 0.27.2
      chrome-unmirror: 0.1.0
      debug: 4.1.1
      deep-assign: 3.0.0
      import-local: 2.0.0
      loglevel: 1.6.3
      meow: 5.0.0
      nanobus: 4.4.0
    dev: false
    engines:
      node: '>= 8.0.0'
    hasBin: true
    resolution:
      integrity: sha512-Kq6W9jdXY3C2PhNHtSrk3GnDuoAKN+DbgJKCLfXtc5cql8oHB8+rUYlq9t1c8in6vQ6/X432E/U8h0pV5QlAug==
  /mocha-junit-reporter/1.23.1_mocha@6.2.2:
    dependencies:
      debug: 2.6.9
      md5: 2.2.1
      mkdirp: 0.5.1
      mocha: 6.2.2
      strip-ansi: 4.0.0
      xml: 1.0.1
    dev: false
    peerDependencies:
      mocha: '>=2.2.5'
    resolution:
      integrity: sha512-qeDvKlZyAH2YJE1vhryvjUQ06t2hcnwwu4k5Ddwn0GQINhgEYFhlGM0DwYCVUHq5cuo32qAW6HDsTHt7zz99Ng==
  /mocha-multi/1.1.3_mocha@6.2.2:
    dependencies:
      debug: 4.1.1
      is-string: 1.0.4
      lodash.once: 4.1.1
      mkdirp: 0.5.1
      mocha: 6.2.2
      object-assign: 4.1.1
    dev: false
    engines:
      node: '>=6.0.0'
    peerDependencies:
      mocha: '>=2.2.0 <7.0.0'
    resolution:
      integrity: sha512-bgjcxvfsMhNaRuXWiudidT8EREN6DRvHdzXqFLOdsLU9+oFTi4qiychVEQ3+TtwL9PwIqaiIastIF/tnVM7NYg==
  /mocha/6.2.2:
    dependencies:
      ansi-colors: 3.2.3
      browser-stdout: 1.3.1
      debug: 3.2.6
      diff: 3.5.0
      escape-string-regexp: 1.0.5
      find-up: 3.0.0
      glob: 7.1.3
      growl: 1.10.5
      he: 1.2.0
      js-yaml: 3.13.1
      log-symbols: 2.2.0
      minimatch: 3.0.4
      mkdirp: 0.5.1
      ms: 2.1.1
      node-environment-flags: 1.0.5
      object.assign: 4.1.0
      strip-json-comments: 2.0.1
      supports-color: 6.0.0
      which: 1.3.1
      wide-align: 1.1.3
      yargs: 13.3.0
      yargs-parser: 13.1.1
      yargs-unparser: 1.6.0
    dev: false
    engines:
      node: '>= 6.0.0'
    hasBin: true
    resolution:
      integrity: sha512-FgDS9Re79yU1xz5d+C4rv1G7QagNGHZ+iXF81hO8zY35YZZcLEsJVfFolfsqKFWunATEvNzMK0r/CwWd/szO9A==
  /moment/2.24.0:
    dev: false
    resolution:
      integrity: sha512-bV7f+6l2QigeBBZSM/6yTNq4P2fNpSWj/0e7jQcy87A8e7o2nAfP/34/2ky5Vw4B9S446EtIhodAzkFCcR4dQg==
  /move-concurrently/1.0.1:
    dependencies:
      aproba: 1.2.0
      copy-concurrently: 1.0.5
      fs-write-stream-atomic: 1.0.10
      mkdirp: 0.5.1
      rimraf: 2.7.1
      run-queue: 1.0.3
    dev: false
    resolution:
      integrity: sha1-viwAX9oy4LKa8fBdfEszIUxwH5I=
  /ms/2.0.0:
    dev: false
    resolution:
      integrity: sha1-VgiurfwAvmwpAd9fmGF4jeDVl8g=
  /ms/2.1.1:
    dev: false
    resolution:
      integrity: sha512-tgp+dl5cGk28utYktBsrFqA7HKgrhgPsg6Z/EfhWI4gl1Hwq8B/GmY/0oXZ6nF8hDVesS/FpnYaD/kOWhYQvyg==
  /ms/2.1.2:
    dev: false
    resolution:
      integrity: sha512-sGkPx+VjMtmA6MX27oA4FBFELFCZZ4S4XqeGOXCv68tT+jb3vk/RyaKWP0PTKyWtmLSM0b+adUTEvbs1PEaH2w==
  /msal/1.1.3:
    dependencies:
      tslib: 1.10.0
    dev: false
    engines:
      node: '>=0.8.0'
    resolution:
      integrity: sha512-cdShb+N1H3OyR1y46ij6OO7QzeqC6BxrbrNcouS4JBrr1+DnZ55TumxQKEzWmTXHvsbsuz5PCyXZl812Un8L9g==
  /mute-stdout/1.0.1:
    dev: false
    engines:
      node: '>= 0.10'
    resolution:
      integrity: sha512-kDcwXR4PS7caBpuRYYBUz9iVixUk3anO3f5OYFiIPwK/20vCzKCHyKoulbiDY1S53zD2bxUpxN/IJ+TnXjfvxg==
  /mute-stream/0.0.7:
    dev: false
    resolution:
      integrity: sha1-MHXOk7whuPq0PhvE2n6BFe0ee6s=
  /mute-stream/0.0.8:
    dev: false
    resolution:
      integrity: sha512-nnbWWOkoWyUsTjKrhgD0dcz22mdkSnpYqbEjIm2nhwhuxlSkpywJmBo8h0ZqJdkp73mb90SssHkN4rsRaBAfAA==
  /nan/2.14.0:
    dev: false
    optional: true
    resolution:
      integrity: sha512-INOFj37C7k3AfaNTtX8RhsTw7qRy7eLET14cROi9+5HAVbbHuIWUHEauBv5qT4Av2tWasiTY1Jw6puUNqRJXQg==
  /nanoassert/1.1.0:
    dev: false
    resolution:
      integrity: sha1-TzFS4JVA/eKMdvRLGbvNHVpCR40=
  /nanobus/4.4.0:
    dependencies:
      nanoassert: 1.1.0
      nanotiming: 7.3.1
      remove-array-items: 1.1.1
    dev: false
    resolution:
      integrity: sha512-Hv9USGyH8EsPy0o8pPWE7x3YRIfuZDgMBirzjU6XLebhiSK2g53JlfqgolD0c39ne6wXAfaBNcIAvYe22Bav+Q==
  /nanomatch/1.2.13:
    dependencies:
      arr-diff: 4.0.0
      array-unique: 0.3.2
      define-property: 2.0.2
      extend-shallow: 3.0.2
      fragment-cache: 0.2.1
      is-windows: 1.0.2
      kind-of: 6.0.2
      object.pick: 1.3.0
      regex-not: 1.0.2
      snapdragon: 0.8.2
      to-regex: 3.0.2
    dev: false
    engines:
      node: '>=0.10.0'
    resolution:
      integrity: sha512-fpoe2T0RbHwBTBUOftAfBPaDEi06ufaUai0mE6Yn1kacc3SnTErfb/h+X94VXzI64rKFHYImXSvdwGGCmwOqCA==
  /nanoscheduler/1.0.3:
    dependencies:
      nanoassert: 1.1.0
    dev: false
    resolution:
      integrity: sha512-jBbrF3qdU9321r8n9X7yu18DjP31Do2ItJm3mWrt90wJTrnDO+HXpoV7ftaUglAtjgj9s+OaCxGufbvx6pvbEQ==
  /nanotiming/7.3.1:
    dependencies:
      nanoassert: 1.1.0
      nanoscheduler: 1.0.3
    dev: false
    resolution:
      integrity: sha512-l3lC7v/PfOuRWQa8vV29Jo6TG10wHtnthLElFXs4Te4Aas57Fo4n1Q8LH9n+NDh9riOzTVvb2QNBhTS4JUKNjw==
  /natural-compare/1.4.0:
    dev: false
    resolution:
      integrity: sha1-Sr6/7tdUHywnrPspvbvRXI1bpPc=
  /negotiator/0.6.2:
    dev: false
    engines:
      node: '>= 0.6'
    resolution:
      integrity: sha512-hZXc7K2e+PgeI1eDBe/10Ard4ekbfrrqG8Ep+8Jmf4JID2bNg7NvCPOZN+kfF574pFQI7mum2AUqDidoKqcTOw==
  /neo-async/2.6.1:
    dev: false
    resolution:
      integrity: sha512-iyam8fBuCUpWeKPGpaNMetEocMt364qkCsfL9JuhjXX6dRnguRVOfk2GZaDpPjcOKiiXCPINZC1GczQ7iTq3Zw==
  /nested-error-stacks/2.1.0:
    dev: false
    resolution:
      integrity: sha512-AO81vsIO1k1sM4Zrd6Hu7regmJN1NSiAja10gc4bX3F0wd+9rQmcuHQaHVQCYIEC8iFXnE+mavh23GOt7wBgug==
  /netmask/1.0.6:
    dev: false
    engines:
      node: '>= 0.4.0'
    resolution:
      integrity: sha1-ICl+idhvb2QA8lDZ9Pa0wZRfzTU=
  /next-tick/1.0.0:
    dev: false
    resolution:
      integrity: sha1-yobR/ogoFpsBICCOPchCS524NCw=
  /nice-try/1.0.5:
    dev: false
    resolution:
      integrity: sha512-1nh45deeb5olNY7eX82BkPO7SSxR5SSYJiPTrTdFUVYwAl8CKMA5N9PjTYkHiRjisVcxcQ1HXdLhx2qxxJzLNQ==
  /nise/1.5.1:
    dependencies:
      '@sinonjs/formatio': 3.2.1
      '@sinonjs/text-encoding': 0.7.1
      just-extend: 4.0.2
      lolex: 4.2.0
      path-to-regexp: 1.7.0
    dev: false
    resolution:
      integrity: sha512-edFWm0fsFG2n318rfEnKlTZTkjlbVOFF9XIA+fj+Ed+Qz1laYW2lobwavWoMzGrYDHH1EpiNJgDfvGnkZztR/g==
  /nise/1.5.2:
    dependencies:
      '@sinonjs/formatio': 3.2.2
      '@sinonjs/text-encoding': 0.7.1
      just-extend: 4.0.2
      lolex: 4.2.0
      path-to-regexp: 1.7.0
    dev: false
    resolution:
      integrity: sha512-/6RhOUlicRCbE9s+94qCUsyE+pKlVJ5AhIv+jEE7ESKwnbXqulKZ1FYU+XAtHHWE9TinYvAxDUJAb912PwPoWA==
  /nock/11.3.2:
    dependencies:
      chai: 4.2.0
      debug: 4.1.1
      json-stringify-safe: 5.0.1
      lodash: 4.17.15
      mkdirp: 0.5.1
      propagate: 2.0.1
    dev: false
    engines:
      node: '>= 8.0'
    resolution:
      integrity: sha512-Bb00vTmuXyucMT9gcnMSiE2n6P5yrRoAyej0eF6ik6VUxG0FKp4RcSx1TzFusEDtY3hMNpsd7ZYUSIvwtNpTrw==
  /nock/11.6.0:
    dependencies:
      chai: 4.2.0
      debug: 4.1.1
      json-stringify-safe: 5.0.1
      lodash: 4.17.15
      mkdirp: 0.5.1
      propagate: 2.0.1
    dev: false
    engines:
      node: '>= 8.0'
    resolution:
      integrity: sha512-9ocFR68CxS6nf2XtQNpdSh5n4QQSKl87DhXgLnHO/RD4CsGThFtu8/QG6myHTnrUHRE6JSKpiGjLJdRe2ZSlIA==
  /node-abort-controller/1.0.4:
    dev: false
    resolution:
      integrity: sha512-7cNtLKTAg0LrW3ViS2C7UfIzbL3rZd8L0++5MidbKqQVJ8yrH6+1VRSHl33P0ZjBTbOJd37d9EYekvHyKkB0QQ==
  /node-environment-flags/1.0.5:
    dependencies:
      object.getownpropertydescriptors: 2.0.3
      semver: 5.7.1
    dev: false
    resolution:
      integrity: sha512-VNYPRfGfmZLx0Ye20jWzHUjyTW/c+6Wq+iLhDzUI4XmhrDd9l/FozXV3F2xOaXjvp0co0+v1YSR3CMP6g+VvLQ==
  /node-fetch/2.6.0:
    dev: false
    engines:
      node: 4.x || >=6.0.0
    resolution:
      integrity: sha512-8dG4H5ujfvFiqDmVu9fQ5bOHUC15JMjMY/Zumv26oOvvVJjM67KF8koCWIabKQ1GJIa9r2mMZscBq/TbdOcmNA==
  /node-libs-browser/2.2.1:
    dependencies:
      assert: 1.5.0
      browserify-zlib: 0.2.0
      buffer: 4.9.1
      console-browserify: 1.1.0
      constants-browserify: 1.0.0
      crypto-browserify: 3.12.0
      domain-browser: 1.2.0
      events: 3.0.0
      https-browserify: 1.0.0
      os-browserify: 0.3.0
      path-browserify: 0.0.1
      process: 0.11.10
      punycode: 1.4.1
      querystring-es3: 0.2.1
      readable-stream: 2.3.6
      stream-browserify: 2.0.2
      stream-http: 2.8.3
      string_decoder: 1.3.0
      timers-browserify: 2.0.11
      tty-browserify: 0.0.0
      url: 0.11.0
      util: 0.11.1
      vm-browserify: 1.1.0
    dev: false
    resolution:
      integrity: sha512-h/zcD8H9kaDZ9ALUWwlBUDo6TKF8a7qBSCSEGfjTVIYeqsioSKaAX+BN7NgiMGp6iSIXZ3PxgCu8KS3b71YK5Q==
  /nopt/3.0.6:
    dependencies:
      abbrev: 1.1.1
    dev: false
    hasBin: true
    resolution:
      integrity: sha1-xkZdvwirzU2zWTF/eaxopkayj/k=
  /normalize-package-data/2.5.0:
    dependencies:
      hosted-git-info: 2.8.4
      resolve: 1.12.0
      semver: 5.7.1
      validate-npm-package-license: 3.0.4
    dev: false
    resolution:
      integrity: sha512-/5CMN3T0R4XTj4DcGaexo+roZSdSFW/0AOOTROrjxzCG1wrWXEsGbRKevjlIL+ZDE4sZlJr5ED4YW0yqmkK+eA==
  /normalize-path/2.1.1:
    dependencies:
      remove-trailing-separator: 1.1.0
    dev: false
    engines:
      node: '>=0.10.0'
    resolution:
      integrity: sha1-GrKLVW4Zg2Oowab35vogE3/mrtk=
  /normalize-path/3.0.0:
    dev: false
    engines:
      node: '>=0.10.0'
    resolution:
      integrity: sha512-6eZs5Ls3WtCisHWp9S2GUy8dqkpGi4BVSz3GaqiE6ezub0512ESztXUwUB6C6IKbQkY2Pnb/mD4WYojCRwcwLA==
  /now-and-later/2.0.1:
    dependencies:
      once: 1.4.0
    dev: false
    engines:
      node: '>= 0.10'
    resolution:
      integrity: sha512-KGvQ0cB70AQfg107Xvs/Fbu+dGmZoTRJp2TaPwcwQm3/7PteUyN2BCgk8KBMPGBUXZdVwyWS8fDCGFygBm19UQ==
  /npm-run-all/4.1.5:
    dependencies:
      ansi-styles: 3.2.1
      chalk: 2.4.2
      cross-spawn: 6.0.5
      memorystream: 0.3.1
      minimatch: 3.0.4
      pidtree: 0.3.0
      read-pkg: 3.0.0
      shell-quote: 1.7.1
      string.prototype.padend: 3.0.0
    dev: false
    engines:
      node: '>= 4'
    hasBin: true
    resolution:
      integrity: sha512-Oo82gJDAVcaMdi3nuoKFavkIHBRVqQ1qvMb+9LHk/cF4P6B2m8aP04hGf7oL6wZ9BuGwX1onlLhpuoofSyoQDQ==
  /npm-run-path/2.0.2:
    dependencies:
      path-key: 2.0.1
    dev: false
    engines:
      node: '>=4'
    resolution:
      integrity: sha1-NakjLfo11wZ7TLLd8jV7GHFTbF8=
  /number-is-nan/1.0.1:
    dev: false
    engines:
      node: '>=0.10.0'
    resolution:
      integrity: sha1-CXtgK1NCKlIsGvuHkDGDNpQaAR0=
  /nyc/14.1.1:
    dependencies:
      archy: 1.0.0
      caching-transform: 3.0.2
      convert-source-map: 1.6.0
      cp-file: 6.2.0
      find-cache-dir: 2.1.0
      find-up: 3.0.0
      foreground-child: 1.5.6
      glob: 7.1.4
      istanbul-lib-coverage: 2.0.5
      istanbul-lib-hook: 2.0.7
      istanbul-lib-instrument: 3.3.0
      istanbul-lib-report: 2.0.8
      istanbul-lib-source-maps: 3.0.6
      istanbul-reports: 2.2.6
      js-yaml: 3.13.1
      make-dir: 2.1.0
      merge-source-map: 1.1.0
      resolve-from: 4.0.0
      rimraf: 2.7.1
      signal-exit: 3.0.2
      spawn-wrap: 1.4.2
      test-exclude: 5.2.3
      uuid: 3.3.3
      yargs: 13.3.0
      yargs-parser: 13.1.1
    dev: false
    engines:
      node: '>=6'
    hasBin: true
    resolution:
      integrity: sha512-OI0vm6ZGUnoGZv/tLdZ2esSVzDwUC88SNs+6JoSOMVxA+gKMB8Tk7jBwgemLx4O40lhhvZCVw1C+OYLOBOPXWw==
  /oauth-sign/0.9.0:
    dev: false
    resolution:
      integrity: sha512-fexhUFFPTGV8ybAtSIGbV6gOkSv8UtRbDBnAyLQw4QPKkgNlsH2ByPGtMUqdWkos6YCRmAqViwgZrJc/mRDzZQ==
  /object-assign/4.1.1:
    dev: false
    engines:
      node: '>=0.10.0'
    resolution:
      integrity: sha1-IQmtx5ZYh8/AXLvUQsrIv7s2CGM=
  /object-component/0.0.3:
    dev: false
    resolution:
      integrity: sha1-8MaapQ78lbhmwYb0AKM3acsvEpE=
  /object-copy/0.1.0:
    dependencies:
      copy-descriptor: 0.1.1
      define-property: 0.2.5
      kind-of: 3.2.2
    dev: false
    engines:
      node: '>=0.10.0'
    resolution:
      integrity: sha1-fn2Fi3gb18mRpBupde04EnVOmYw=
  /object-keys/1.1.1:
    dev: false
    engines:
      node: '>= 0.4'
    resolution:
      integrity: sha512-NuAESUOUMrlIXOfHKzD6bpPu3tYt3xvjNdRIQ+FeT0lNb4K8WR70CaDxhuNguS2XG+GjkyMwOzsN5ZktImfhLA==
  /object-visit/1.0.1:
    dependencies:
      isobject: 3.0.1
    dev: false
    engines:
      node: '>=0.10.0'
    resolution:
      integrity: sha1-95xEk68MU3e1n+OdOV5BBC3QRbs=
  /object.assign/4.1.0:
    dependencies:
      define-properties: 1.1.3
      function-bind: 1.1.1
      has-symbols: 1.0.0
      object-keys: 1.1.1
    dev: false
    engines:
      node: '>= 0.4'
    resolution:
      integrity: sha512-exHJeq6kBKj58mqGyTQ9DFvrZC/eR6OwxzoM9YRoGBqrXYonaFyGiFMuc9VZrXf7DarreEwMpurG3dd+CNyW5w==
  /object.defaults/1.1.0:
    dependencies:
      array-each: 1.0.1
      array-slice: 1.1.0
      for-own: 1.0.0
      isobject: 3.0.1
    dev: false
    engines:
      node: '>=0.10.0'
    resolution:
      integrity: sha1-On+GgzS0B96gbaFtiNXNKeQ1/s8=
  /object.entries/1.1.0:
    dependencies:
      define-properties: 1.1.3
      es-abstract: 1.13.0
      function-bind: 1.1.1
      has: 1.0.3
    dev: false
    engines:
      node: '>= 0.4'
    resolution:
      integrity: sha512-l+H6EQ8qzGRxbkHOd5I/aHRhHDKoQXQ8g0BYt4uSweQU1/J6dZUOyWh9a2Vky35YCKjzmgxOzta2hH6kf9HuXA==
  /object.getownpropertydescriptors/2.0.3:
    dependencies:
      define-properties: 1.1.3
      es-abstract: 1.13.0
    dev: false
    engines:
      node: '>= 0.8'
    resolution:
      integrity: sha1-h1jIRvW0B62rDyNuCYbxSwUcqhY=
  /object.map/1.0.1:
    dependencies:
      for-own: 1.0.0
      make-iterator: 1.0.1
    dev: false
    engines:
      node: '>=0.10.0'
    resolution:
      integrity: sha1-z4Plncj8wK1fQlDh94s7gb2AHTc=
  /object.pick/1.3.0:
    dependencies:
      isobject: 3.0.1
    dev: false
    engines:
      node: '>=0.10.0'
    resolution:
      integrity: sha1-h6EKxMFpS9Lhy/U1kaZhQftd10c=
  /object.reduce/1.0.1:
    dependencies:
      for-own: 1.0.0
      make-iterator: 1.0.1
    dev: false
    engines:
      node: '>=0.10.0'
    resolution:
      integrity: sha1-b+NI8qx/oPlcpiEiZZkJaCW7A60=
  /on-finished/2.3.0:
    dependencies:
      ee-first: 1.1.1
    dev: false
    engines:
      node: '>= 0.8'
    resolution:
      integrity: sha1-IPEzZIGwg811M3mSoWlxqi2QaUc=
  /once/1.4.0:
    dependencies:
      wrappy: 1.0.2
    dev: false
    resolution:
      integrity: sha1-WDsap3WWHUsROsF9nFC6753Xa9E=
  /onetime/2.0.1:
    dependencies:
      mimic-fn: 1.2.0
    dev: false
    engines:
      node: '>=4'
    resolution:
      integrity: sha1-BnQoIw/WdEOyeUsiu6UotoZ5YtQ=
  /onetime/5.1.0:
    dependencies:
      mimic-fn: 2.1.0
    dev: false
    engines:
      node: '>=6'
    resolution:
      integrity: sha512-5NcSkPHhwTVFIQN+TUqXoS5+dlElHXdpAWu9I0HP20YOtIi+aZ0Ct82jdlILDxjLEAWwvm+qj1m6aEtsDVmm6Q==
  /open/6.4.0:
    dependencies:
      is-wsl: 1.1.0
    dev: false
    engines:
      node: '>=8'
    resolution:
      integrity: sha512-IFenVPgF70fSm1keSd2iDBIDIBZkroLeuffXq+wKTzTJlBpesFWojV9lb8mzOfaAzM1sr7HQHuO0vtV0zYekGg==
  /optimist/0.6.1:
    dependencies:
      minimist: 0.0.10
      wordwrap: 0.0.3
    dev: false
    resolution:
      integrity: sha1-2j6nRob6IaGaERwybpDrFaAZZoY=
  /optionator/0.8.2:
    dependencies:
      deep-is: 0.1.3
      fast-levenshtein: 2.0.6
      levn: 0.3.0
      prelude-ls: 1.1.2
      type-check: 0.3.2
      wordwrap: 1.0.0
    dev: false
    engines:
      node: '>= 0.8.0'
    resolution:
      integrity: sha1-NkxeQJ0/TWMB1sC0wFu6UBgK62Q=
  /ordered-read-streams/1.0.1:
    dependencies:
      readable-stream: 2.3.6
    dev: false
    resolution:
      integrity: sha1-d8DLN8QVJdZBZtmQ/61+xqDhNj4=
  /os-browserify/0.3.0:
    dev: false
    resolution:
      integrity: sha1-hUNzx/XCMVkU/Jv8a9gjj92h7Cc=
  /os-homedir/1.0.2:
    dev: false
    engines:
      node: '>=0.10.0'
    resolution:
      integrity: sha1-/7xJiDNuDoM94MFox+8VISGqf7M=
  /os-locale/1.4.0:
    dependencies:
      lcid: 1.0.0
    dev: false
    engines:
      node: '>=0.10.0'
    resolution:
      integrity: sha1-IPnxeuKe00XoveWDsT0gCYA8FNk=
  /os-locale/3.1.0:
    dependencies:
      execa: 1.0.0
      lcid: 2.0.0
      mem: 4.3.0
    dev: false
    engines:
      node: '>=6'
    resolution:
      integrity: sha512-Z8l3R4wYWM40/52Z+S265okfFj8Kt2cC2MKY+xNi3kFs+XGI7WXu/I309QQQYbRW4ijiZ+yxs9pqEhJh0DqW3Q==
  /os-name/3.1.0:
    dependencies:
      macos-release: 2.3.0
      windows-release: 3.2.0
    dev: false
    engines:
      node: '>=6'
    resolution:
      integrity: sha512-h8L+8aNjNcMpo/mAIBPn5PXCM16iyPGjHNWo6U1YO8sJTMHtEtyczI6QJnLoplswm6goopQkqc7OAnjhWcugVg==
  /os-tmpdir/1.0.2:
    dev: false
    engines:
      node: '>=0.10.0'
    resolution:
      integrity: sha1-u+Z0BseaqFxc/sdm/lc0VV36EnQ=
  /p-defer/1.0.0:
    dev: false
    engines:
      node: '>=4'
    resolution:
      integrity: sha1-n26xgvbJqozXQwBKfU+WsZaw+ww=
  /p-finally/1.0.0:
    dev: false
    engines:
      node: '>=4'
    resolution:
      integrity: sha1-P7z7FbiZpEEjs0ttzBi3JDNqLK4=
  /p-is-promise/2.1.0:
    dev: false
    engines:
      node: '>=6'
    resolution:
      integrity: sha512-Y3W0wlRPK8ZMRbNq97l4M5otioeA5lm1z7bkNkxCka8HSPjR0xRWmpCmc9utiaLP9Jb1eD8BgeIxTW4AIF45Pg==
  /p-limit/1.3.0:
    dependencies:
      p-try: 1.0.0
    dev: false
    engines:
      node: '>=4'
    resolution:
      integrity: sha512-vvcXsLAJ9Dr5rQOPk7toZQZJApBl2K4J6dANSsEuh6QI41JYcsS/qhTGa9ErIUUgK3WNQoJYvylxvjqmiqEA9Q==
  /p-limit/2.2.1:
    dependencies:
      p-try: 2.2.0
    dev: false
    engines:
      node: '>=6'
    resolution:
      integrity: sha512-85Tk+90UCVWvbDavCLKPOLC9vvY8OwEX/RtKF+/1OADJMVlFfEHOiMTPVyxg7mk/dKa+ipdHm0OUkTvCpMTuwg==
  /p-locate/2.0.0:
    dependencies:
      p-limit: 1.3.0
    dev: false
    engines:
      node: '>=4'
    resolution:
      integrity: sha1-IKAQOyIqcMj9OcwuWAaA893l7EM=
  /p-locate/3.0.0:
    dependencies:
      p-limit: 2.2.1
    dev: false
    engines:
      node: '>=6'
    resolution:
      integrity: sha512-x+12w/To+4GFfgJhBEpiDcLozRJGegY+Ei7/z0tSLkMmxGZNybVMSfWj9aJn8Z5Fc7dBUNJOOVgPv2H7IwulSQ==
  /p-try/1.0.0:
    dev: false
    engines:
      node: '>=4'
    resolution:
      integrity: sha1-y8ec26+P1CKOE/Yh8rGiN8GyB7M=
  /p-try/2.2.0:
    dev: false
    engines:
      node: '>=6'
    resolution:
      integrity: sha512-R4nPAVTAU0B9D35/Gk3uJf/7XYbQcyohSKdvAxIRSNghFl4e71hVoGnBNQz9cWaXxO2I10KTC+3jMdvvoKw6dQ==
  /pac-proxy-agent/3.0.1:
    dependencies:
      agent-base: 4.3.0
      debug: 4.1.1
      get-uri: 2.0.4
      http-proxy-agent: 2.1.0
      https-proxy-agent: 3.0.1
      pac-resolver: 3.0.0
      raw-body: 2.4.1
      socks-proxy-agent: 4.0.2
    dev: false
    resolution:
      integrity: sha512-44DUg21G/liUZ48dJpUSjZnFfZro/0K5JTyFYLBcmh9+T6Ooi4/i4efwUiEy0+4oQusCBqWdhv16XohIj1GqnQ==
  /pac-resolver/3.0.0:
    dependencies:
      co: 4.6.0
      degenerator: 1.0.4
      ip: 1.1.5
      netmask: 1.0.6
      thunkify: 2.1.2
    dev: false
    resolution:
      integrity: sha512-tcc38bsjuE3XZ5+4vP96OfhOugrX+JcnpUbhfuc4LuXBLQhoTthOstZeoQJBDnQUDYzYmdImKsbz0xSl1/9qeA==
  /package-hash/3.0.0:
    dependencies:
      graceful-fs: 4.2.2
      hasha: 3.0.0
      lodash.flattendeep: 4.4.0
      release-zalgo: 1.0.0
    dev: false
    engines:
      node: '>=6'
    resolution:
      integrity: sha512-lOtmukMDVvtkL84rJHI7dpTYq+0rli8N2wlnqUcBuDWCfVhRUfOmnR9SsoHFMLpACvEV60dX7rd0rFaYDZI+FA==
  /pako/1.0.10:
    dev: false
    resolution:
      integrity: sha512-0DTvPVU3ed8+HNXOu5Bs+o//Mbdj9VNQMUOe9oKCwh8l0GNwpTDMKCWbRjgtD291AWnkAgkqA/LOnQS8AmS1tw==
  /parallel-transform/1.1.0:
    dependencies:
      cyclist: 0.2.2
      inherits: 2.0.4
      readable-stream: 2.3.6
    dev: false
    resolution:
      integrity: sha1-1BDwZbBdojCB/NEPKIVMKb2jOwY=
  /parent-module/1.0.1:
    dependencies:
      callsites: 3.1.0
    dev: false
    engines:
      node: '>=6'
    resolution:
      integrity: sha512-GQ2EWRpQV8/o+Aw8YqtfZZPfNRWZYkbidE9k5rpl/hC3vtHHBfGm2Ifi6qWV+coDGkrUKZAxE3Lot5kcsRlh+g==
  /parse-asn1/5.1.4:
    dependencies:
      asn1.js: 4.10.1
      browserify-aes: 1.2.0
      create-hash: 1.2.0
      evp_bytestokey: 1.0.3
      pbkdf2: 3.0.17
      safe-buffer: 5.2.0
    dev: false
    resolution:
      integrity: sha512-Qs5duJcuvNExRfFZ99HDD3z4mAi3r9Wl/FOjEOijlxwCZs7E7mW2vjTpgQ4J8LpTF8x5v+1Vn5UQFejmWT11aw==
  /parse-filepath/1.0.2:
    dependencies:
      is-absolute: 1.0.0
      map-cache: 0.2.2
      path-root: 0.1.1
    dev: false
    engines:
      node: '>=0.8'
    resolution:
      integrity: sha1-pjISf1Oq89FYdvWHLz/6x2PWyJE=
  /parse-json/2.2.0:
    dependencies:
      error-ex: 1.3.2
    dev: false
    engines:
      node: '>=0.10.0'
    resolution:
      integrity: sha1-9ID0BDTvgHQfhGkJn43qGPVaTck=
  /parse-json/4.0.0:
    dependencies:
      error-ex: 1.3.2
      json-parse-better-errors: 1.0.2
    dev: false
    engines:
      node: '>=4'
    resolution:
      integrity: sha1-vjX1Qlvh9/bHRxhPmKeIy5lHfuA=
  /parse-node-version/1.0.1:
    dev: false
    engines:
      node: '>= 0.10'
    resolution:
      integrity: sha512-3YHlOa/JgH6Mnpr05jP9eDG254US9ek25LyIxZlDItp2iJtwyaXQb57lBYLdT3MowkUFYEV2XXNAYIPlESvJlA==
  /parse-passwd/1.0.0:
    dev: false
    engines:
      node: '>=0.10.0'
    resolution:
      integrity: sha1-bVuTSkVpk7I9N/QKOC1vFmao5cY=
  /parseqs/0.0.5:
    dependencies:
      better-assert: 1.0.2
    dev: false
    resolution:
      integrity: sha1-1SCKNzjkZ2bikbouoXNoSSGouJ0=
  /parseuri/0.0.5:
    dependencies:
      better-assert: 1.0.2
    dev: false
    resolution:
      integrity: sha1-gCBKUNTbt3m/3G6+J3jZDkvOMgo=
  /parseurl/1.3.3:
    dev: false
    engines:
      node: '>= 0.8'
    resolution:
      integrity: sha512-CiyeOxFT/JZyN5m0z9PfXw4SCBJ6Sygz1Dpl0wqjlhDEGGBP1GnsUVEL0p63hoG1fcj3fHynXi9NYO4nWOL+qQ==
  /pascalcase/0.1.1:
    dev: false
    engines:
      node: '>=0.10.0'
    resolution:
      integrity: sha1-s2PlXoAGym/iF4TS2yK9FdeRfxQ=
  /path-browserify/0.0.1:
    dev: false
    resolution:
      integrity: sha512-BapA40NHICOS+USX9SN4tyhq+A2RrN/Ws5F0Z5aMHDp98Fl86lX8Oti8B7uN93L4Ifv4fHOEA+pQw87gmMO/lQ==
  /path-browserify/1.0.0:
    dev: false
    resolution:
      integrity: sha512-Hkavx/nY4/plImrZPHRk2CL9vpOymZLgEbMNX1U0bjcBL7QN9wODxyx0yaMZURSQaUtSEvDrfAvxa9oPb0at9g==
  /path-dirname/1.0.2:
    dev: false
    resolution:
      integrity: sha1-zDPSTVJeCZpTiMAzbG4yuRYGCeA=
  /path-exists/2.1.0:
    dependencies:
      pinkie-promise: 2.0.1
    dev: false
    engines:
      node: '>=0.10.0'
    resolution:
      integrity: sha1-D+tsZPD8UY2adU3V77YscCJ2H0s=
  /path-exists/3.0.0:
    dev: false
    engines:
      node: '>=4'
    resolution:
      integrity: sha1-zg6+ql94yxiSXqfYENe1mwEP1RU=
  /path-is-absolute/1.0.1:
    dev: false
    engines:
      node: '>=0.10.0'
    resolution:
      integrity: sha1-F0uSaHNVNP+8es5r9TpanhtcX18=
  /path-key/2.0.1:
    dev: false
    engines:
      node: '>=4'
    resolution:
      integrity: sha1-QRyttXTFoUDTpLGRDUDYDMn0C0A=
  /path-parse/1.0.6:
    dev: false
    resolution:
      integrity: sha512-GSmOT2EbHrINBf9SR7CDELwlJ8AENk3Qn7OikK4nFYAu3Ote2+JYNVvkpAEQm3/TLNEJFD/xZJjzyxg3KBWOzw==
  /path-root-regex/0.1.2:
    dev: false
    engines:
      node: '>=0.10.0'
    resolution:
      integrity: sha1-v8zcjfWxLcUsi0PsONGNcsBLqW0=
  /path-root/0.1.1:
    dependencies:
      path-root-regex: 0.1.2
    dev: false
    engines:
      node: '>=0.10.0'
    resolution:
      integrity: sha1-mkpoFMrBwM1zNgqV8yCDyOpHRbc=
  /path-to-regexp/0.1.7:
    dev: false
    resolution:
      integrity: sha1-32BBeABfUi8V60SQ5yR6G/qmf4w=
  /path-to-regexp/1.7.0:
    dependencies:
      isarray: 0.0.1
    dev: false
    resolution:
      integrity: sha1-Wf3g9DW62suhA6hOnTvGTpa5k30=
  /path-to-regexp/2.4.0:
    dev: false
    resolution:
      integrity: sha512-G6zHoVqC6GGTQkZwF4lkuEyMbVOjoBKAEybQUypI1WTkqinCOrq2x6U2+phkJ1XsEMTy4LjtwPI7HW+NVrRR2w==
  /path-type/1.1.0:
    dependencies:
      graceful-fs: 4.2.2
      pify: 2.3.0
      pinkie-promise: 2.0.1
    dev: false
    engines:
      node: '>=0.10.0'
    resolution:
      integrity: sha1-WcRPfuSR2nBNpBXaWkBwuk+P5EE=
  /path-type/3.0.0:
    dependencies:
      pify: 3.0.0
    dev: false
    engines:
      node: '>=4'
    resolution:
      integrity: sha512-T2ZUsdZFHgA3u4e5PfPbjd7HDDpxPnQb5jN0SrDsjNSuVXHJqtwTnWqG0B1jZrgmJ/7lj1EmVIByWt1gxGkWvg==
  /pathval/1.1.0:
    dev: false
    resolution:
      integrity: sha1-uULm1L3mUwBe9rcTYd74cn0GReA=
  /pbkdf2/3.0.17:
    dependencies:
      create-hash: 1.2.0
      create-hmac: 1.1.7
      ripemd160: 2.0.2
      safe-buffer: 5.2.0
      sha.js: 2.4.11
    dev: false
    engines:
      node: '>=0.12'
    resolution:
      integrity: sha512-U/il5MsrZp7mGg3mSQfn742na2T+1/vHDCG5/iTI3X9MKUuYUZVLQhyRsg06mCgDBTd57TxzgZt7P+fYfjRLtA==
  /pend/1.2.0:
    dev: false
    resolution:
      integrity: sha1-elfrVQpng/kRUzH89GY9XI4AelA=
  /performance-now/2.1.0:
    dev: false
    resolution:
      integrity: sha1-Ywn04OX6kT7BxpMHrjZLSzd8nns=
  /picomatch/2.0.7:
    dev: false
    engines:
      node: '>=8'
    resolution:
      integrity: sha512-oLHIdio3tZ0qH76NybpeneBhYVj0QFTfXEFTc/B3zKQspYfYYkWYgFsmzo+4kvId/bQRcNkVeguI3y+CD22BtA==
  /pidtree/0.3.0:
    dev: false
    engines:
      node: '>=0.10'
    hasBin: true
    resolution:
      integrity: sha512-9CT4NFlDcosssyg8KVFltgokyKZIFjoBxw8CTGy+5F38Y1eQWrt8tRayiUOXE+zVKQnYu5BR8JjCtvK3BcnBhg==
  /pify/2.3.0:
    dev: false
    engines:
      node: '>=0.10.0'
    resolution:
      integrity: sha1-7RQaasBDqEnqWISY59yosVMw6Qw=
  /pify/3.0.0:
    dev: false
    engines:
      node: '>=4'
    resolution:
      integrity: sha1-5aSs0sEB/fPZpNB/DbxNtJ3SgXY=
  /pify/4.0.1:
    dev: false
    engines:
      node: '>=6'
    resolution:
      integrity: sha512-uB80kBFb/tfd68bVleG9T5GGsGPjJrLAUpR5PZIrhBnIaRTQRjqdJSsIKkOP6OAIFbj7GOrcudc5pNjZ+geV2g==
  /pinkie-promise/2.0.1:
    dependencies:
      pinkie: 2.0.4
    dev: false
    engines:
      node: '>=0.10.0'
    resolution:
      integrity: sha1-ITXW36ejWMBprJsXh3YogihFD/o=
  /pinkie/2.0.4:
    dev: false
    engines:
      node: '>=0.10.0'
    resolution:
      integrity: sha1-clVrgM+g1IqXToDnckjoDtT3+HA=
  /pkg-dir/3.0.0:
    dependencies:
      find-up: 3.0.0
    dev: false
    engines:
      node: '>=6'
    resolution:
      integrity: sha512-/E57AYkoeQ25qkxMj5PBOVgF8Kiu/h7cYS30Z5+R7WaiCCBfLq58ZI/dSeaEKb9WVJV5n/03QwrN3IeWIFllvw==
  /plugin-error/0.1.2:
    dependencies:
      ansi-cyan: 0.1.1
      ansi-red: 0.1.1
      arr-diff: 1.1.0
      arr-union: 2.1.0
      extend-shallow: 1.1.4
    dev: false
    engines:
      node: '>=0.10.0'
    resolution:
      integrity: sha1-O5uzM1zPAPQl4HQ34ZJ2ln2kes4=
  /plugin-error/1.0.1:
    dependencies:
      ansi-colors: 1.1.0
      arr-diff: 4.0.0
      arr-union: 3.1.0
      extend-shallow: 3.0.2
    dev: false
    engines:
      node: '>= 0.10'
    resolution:
      integrity: sha512-L1zP0dk7vGweZME2i+EeakvUNqSrdiI3F91TwEoYiGrAfUXmVv6fJIq4g82PAXxNsWOp0J7ZqQy/3Szz0ajTxA==
  /pluralize/8.0.0:
    dev: false
    engines:
      node: '>=4'
    resolution:
      integrity: sha512-Nc3IT5yHzflTfbjgqWcCPpo7DaKy4FnpB0l/zCAW0Tc7jxAiuqSxHasntB3D7887LSrA93kDJ9IXovxJYxyLCA==
  /posix-character-classes/0.1.1:
    dev: false
    engines:
      node: '>=0.10.0'
    resolution:
      integrity: sha1-AerA/jta9xoqbAL+q7jB/vfgDqs=
  /prelude-ls/1.1.2:
    dev: false
    engines:
      node: '>= 0.8.0'
    resolution:
      integrity: sha1-IZMqVJ9eUv/ZqCf1cOBL5iqX2lQ=
  /prettier/1.18.2:
    dev: false
    engines:
      node: '>=4'
    hasBin: true
    resolution:
      integrity: sha512-OeHeMc0JhFE9idD4ZdtNibzY0+TPHSpSSb9h8FqtP+YnoZZ1sl8Vc9b1sasjfymH3SonAF4QcA2+mzHPhMvIiw==
  /pretty-hrtime/1.0.3:
    dev: false
    engines:
      node: '>= 0.8'
    resolution:
      integrity: sha1-t+PqQkNaTJsnWdmeDyAesZWALuE=
  /priorityqueuejs/1.0.0:
    dev: false
    resolution:
      integrity: sha1-LuTyPCVgkT4IwHzlzN1t498sWvg=
  /private/0.1.8:
    dev: false
    engines:
      node: '>= 0.6'
    resolution:
      integrity: sha512-VvivMrbvd2nKkiG38qjULzlc+4Vx4wm/whI9pQD35YrARNnhxeiRktSOhSukRLFNlzg6Br/cJPet5J/u19r/mg==
  /process-es6/0.11.6:
    dev: false
    resolution:
      integrity: sha1-xrs4n5qVH4K9TrFpYAEFvS/5x3g=
  /process-nextick-args/1.0.7:
    dev: false
    resolution:
      integrity: sha1-FQ4gt1ZZCtP5EJPyWk8q2L/zC6M=
  /process-nextick-args/2.0.1:
    dev: false
    resolution:
      integrity: sha512-3ouUOpQhtgrbOa17J7+uxOTpITYWaGP7/AhoR3+A+/1e9skrzelGi/dXzEYyvbxubEF6Wn2ypscTKiKJFFn1ag==
  /process/0.11.10:
    dev: false
    engines:
      node: '>= 0.6.0'
    resolution:
      integrity: sha1-czIwDoQBYb2j5podHZGn1LwW8YI=
  /progress/2.0.3:
    dev: false
    engines:
      node: '>=0.4.0'
    resolution:
      integrity: sha512-7PiHtLll5LdnKIMw100I+8xJXR5gW2QwWYkT6iJva0bXitZKa/XMrSbdmg3r2Xnaidz9Qumd0VPaMrZlF9V9sA==
  /promise-inflight/1.0.1:
    dev: false
    resolution:
      integrity: sha1-mEcocL8igTL8vdhoEputEsPAKeM=
  /promise/8.0.3:
    dependencies:
      asap: 2.0.6
    dev: false
    resolution:
      integrity: sha512-HeRDUL1RJiLhyA0/grn+PTShlBAcLuh/1BJGtrvjwbvRDCTLLMEz9rOGCV+R3vHY4MixIuoMEd9Yq/XvsTPcjw==
  /propagate/2.0.1:
    dev: false
    engines:
      node: '>= 8'
    resolution:
      integrity: sha512-vGrhOavPSTz4QVNuBNdcNXePNdNMaO1xj9yBeH1ScQPjk/rhg9sSlCXPhMkFuaNNW/syTvYqsnbIJxMBfRbbag==
  /proxy-addr/2.0.5:
    dependencies:
      forwarded: 0.1.2
      ipaddr.js: 1.9.0
    dev: false
    engines:
      node: '>= 0.10'
    resolution:
      integrity: sha512-t/7RxHXPH6cJtP0pRG6smSr9QJidhB+3kXu0KgXnbGYMgzEnUxRQ4/LDdfOwZEMyIh3/xHb8PX3t+lfL9z+YVQ==
  /proxy-agent/3.1.1:
    dependencies:
      agent-base: 4.3.0
      debug: 4.1.1
      http-proxy-agent: 2.1.0
      https-proxy-agent: 3.0.1
      lru-cache: 5.1.1
      pac-proxy-agent: 3.0.1
      proxy-from-env: 1.0.0
      socks-proxy-agent: 4.0.2
    dev: false
    engines:
      node: '>=6'
    resolution:
      integrity: sha512-WudaR0eTsDx33O3EJE16PjBRZWcX8GqCEeERw1W3hZJgH/F2a46g7jty6UGty6NeJ4CKQy8ds2CJPMiyeqaTvw==
  /proxy-from-env/1.0.0:
    dev: false
    resolution:
      integrity: sha1-M8UDmPcOp+uW0h97gXYwpVeRx+4=
  /prr/1.0.1:
    dev: false
    resolution:
      integrity: sha1-0/wRS6BplaRexok/SEzrHXj19HY=
  /pseudomap/1.0.2:
    dev: false
    resolution:
      integrity: sha1-8FKijacOYYkX7wqKw0wa5aaChrM=
  /psl/1.3.0:
    dev: false
    resolution:
      integrity: sha512-avHdspHO+9rQTLbv1RO+MPYeP/SzsCoxofjVnHanETfQhTJrmB0HlDoW+EiN/R+C0BZ+gERab9NY0lPN2TxNag==
  /public-encrypt/4.0.3:
    dependencies:
      bn.js: 4.11.8
      browserify-rsa: 4.0.1
      create-hash: 1.2.0
      parse-asn1: 5.1.4
      randombytes: 2.1.0
      safe-buffer: 5.2.0
    dev: false
    resolution:
      integrity: sha512-zVpa8oKZSz5bTMTFClc1fQOnyyEzpl5ozpi1B5YcvBrdohMjH2rfsBtyXcuNuwjsDIXmBYlF2N5FlJYhR29t8Q==
  /pump/2.0.1:
    dependencies:
      end-of-stream: 1.4.1
      once: 1.4.0
    dev: false
    resolution:
      integrity: sha512-ruPMNRkN3MHP1cWJc9OWr+T/xDP0jhXYCLfJcBuX54hhfIBnaQmAUMfDcG4DM5UMWByBbJY69QSphm3jtDKIkA==
  /pump/3.0.0:
    dependencies:
      end-of-stream: 1.4.1
      once: 1.4.0
    dev: false
    resolution:
      integrity: sha512-LwZy+p3SFs1Pytd/jYct4wpv49HiYCqd9Rlc5ZVdk0V+8Yzv6jR5Blk3TRmPL1ft69TxP0IMZGJ+WPFU2BFhww==
  /pumpify/1.5.1:
    dependencies:
      duplexify: 3.7.1
      inherits: 2.0.4
      pump: 2.0.1
    dev: false
    resolution:
      integrity: sha512-oClZI37HvuUJJxSKKrC17bZ9Cu0ZYhEAGPsPUy9KlMUmv9dKX2o77RUmq7f3XjIxbwyGwYzbzQ1L2Ks8sIradQ==
  /punycode/1.3.2:
    dev: false
    resolution:
      integrity: sha1-llOgNvt8HuQjQvIyXM7v6jkmxI0=
  /punycode/1.4.1:
    dev: false
    resolution:
      integrity: sha1-wNWmOycYgArY4esPpSachN1BhF4=
  /punycode/2.1.1:
    dev: false
    engines:
      node: '>=6'
    resolution:
      integrity: sha512-XRsRjdf+j5ml+y/6GKHPZbrF/8p2Yga0JPtdqTIY2Xe5ohJPD9saDJJLPvp9+NSBprVvevdXZybnj2cv8OEd0A==
  /pupa/2.0.1:
    dependencies:
      escape-goat: 2.1.0
    dev: false
    engines:
      node: '>=8'
    resolution:
      integrity: sha512-hEJH0s8PXLY/cdXh66tNEQGndDrIKNqNC5xmrysZy3i5C3oEoLna7YAOad+7u125+zH1HNXUmGEkrhb3c2VriA==
  /puppeteer/1.19.0:
    dependencies:
      debug: 4.1.1
      extract-zip: 1.6.7
      https-proxy-agent: 2.2.2
      mime: 2.4.4
      progress: 2.0.3
      proxy-from-env: 1.0.0
      rimraf: 2.7.1
      ws: 6.2.1
    dev: false
    engines:
      node: '>=6.4.0'
    requiresBuild: true
    resolution:
      integrity: sha512-2S6E6ygpoqcECaagDbBopoSOPDv0pAZvTbnBgUY+6hq0/XDFDOLEMNlHF/SKJlzcaZ9ckiKjKDuueWI3FN/WXw==
  /puppeteer/1.20.0:
    dependencies:
      debug: 4.1.1
      extract-zip: 1.6.7
      https-proxy-agent: 2.2.3
      mime: 2.4.4
      progress: 2.0.3
      proxy-from-env: 1.0.0
      rimraf: 2.7.1
      ws: 6.2.1
    dev: false
    engines:
      node: '>=6.4.0'
    requiresBuild: true
    resolution:
      integrity: sha512-bt48RDBy2eIwZPrkgbcwHtb51mj2nKvHOPMaSH2IsWiv7lOG9k9zhaRzpDZafrk05ajMc3cu+lSQYYOfH2DkVQ==
  /qjobs/1.2.0:
    dev: false
    engines:
      node: '>=0.9'
    resolution:
      integrity: sha512-8YOJEHtxpySA3fFDyCRxA+UUV+fA+rTWnuWvylOK/NCjhY+b4ocCtmu8TtsWb+mYeU+GCHf/S66KZF/AsteKHg==
  /qs/6.5.2:
    dev: false
    engines:
      node: '>=0.6'
    resolution:
      integrity: sha512-N5ZAX4/LxJmF+7wN74pUD6qAh9/wnvdQcjq9TZjevvXzSUo7bfmw91saqMjzGS2xq91/odN2dW/WOl7qQHNDGA==
  /qs/6.7.0:
    dev: false
    engines:
      node: '>=0.6'
    resolution:
      integrity: sha512-VCdBRNFTX1fyE7Nb6FYoURo/SPe62QCaAyzJvUjwRaIsc+NePBEniHlvxFmmX56+HZphIGtV0XeCirBtpDrTyQ==
  /qs/6.8.0:
    dev: false
    engines:
      node: '>=0.6'
    resolution:
      integrity: sha512-tPSkj8y92PfZVbinY1n84i1Qdx75lZjMQYx9WZhnkofyxzw2r7Ho39G3/aEvSUdebxpnnM4LZJCtvE/Aq3+s9w==
  /qs/6.9.0:
    dev: false
    engines:
      node: '>=0.6'
    resolution:
      integrity: sha512-27RP4UotQORTpmNQDX8BHPukOnBP3p1uUJY5UnDhaJB+rMt9iMsok724XL+UHU23bEFOHRMQ2ZhI99qOWUMGFA==
  /query-string/5.1.1:
    dependencies:
      decode-uri-component: 0.2.0
      object-assign: 4.1.1
      strict-uri-encode: 1.1.0
    dev: false
    engines:
      node: '>=0.10.0'
    resolution:
      integrity: sha512-gjWOsm2SoGlgLEdAGt7a6slVOk9mGiXmPFMqrEhLQ68rhQuBnpfs3+EmlvqKyxnCo9/PPlF+9MtY02S1aFg+Jw==
  /querystring-es3/0.2.1:
    dev: false
    engines:
      node: '>=0.4.x'
    resolution:
      integrity: sha1-nsYfeQSYdXB9aUFFlv2Qek1xHnM=
  /querystring/0.2.0:
    dev: false
    engines:
      node: '>=0.4.x'
    resolution:
      integrity: sha1-sgmEkgO7Jd+CDadW50cAWHhSFiA=
  /quick-lru/1.1.0:
    dev: false
    engines:
      node: '>=4'
    resolution:
      integrity: sha1-Q2CxfGETatOAeDl/8RQW4Ybc+7g=
  /quote/0.4.0:
    dev: false
    resolution:
      integrity: sha1-EIOSF/bBNiuJGUBE0psjP9fzLwE=
  /ramda/0.26.1:
    dev: false
    resolution:
      integrity: sha512-hLWjpy7EnsDBb0p+Z3B7rPi3GDeRG5ZtiI33kJhTt+ORCd38AbAIjB/9zRIUoeTbE/AVX5ZkU7m6bznsvrf8eQ==
  /randombytes/2.1.0:
    dependencies:
      safe-buffer: 5.2.0
    dev: false
    resolution:
      integrity: sha512-vYl3iOX+4CKUWuxGi9Ukhie6fsqXqS9FE2Zaic4tNFD2N2QQaXOMFbuKK4QmDHC0JO6B1Zp41J0LpT0oR68amQ==
  /randomfill/1.0.4:
    dependencies:
      randombytes: 2.1.0
      safe-buffer: 5.2.0
    dev: false
    resolution:
      integrity: sha512-87lcbR8+MhcWcUiQ+9e+Rwx8MyR2P7qnt15ynUlbm3TU/fjbgz4GsvfSUDTemtCCtVCqb4ZcEFlyPNTh9bBTLw==
  /range-parser/1.2.1:
    dev: false
    engines:
      node: '>= 0.6'
    resolution:
      integrity: sha512-Hrgsx+orqoygnmhFbKaHE6c296J+HTAQXoxEF6gNupROmmGJRoyzfG3ccAveqCBrwr/2yxQ5BVd/GTl5agOwSg==
  /raw-body/2.4.0:
    dependencies:
      bytes: 3.1.0
      http-errors: 1.7.2
      iconv-lite: 0.4.24
      unpipe: 1.0.0
    dev: false
    engines:
      node: '>= 0.8'
    resolution:
      integrity: sha512-4Oz8DUIwdvoa5qMJelxipzi/iJIi40O5cGV1wNYp5hvZP8ZN0T+jiNkL0QepXs+EsQ9XJ8ipEDoiH70ySUJP3Q==
  /raw-body/2.4.1:
    dependencies:
      bytes: 3.1.0
      http-errors: 1.7.3
      iconv-lite: 0.4.24
      unpipe: 1.0.0
    dev: false
    engines:
      node: '>= 0.8'
    resolution:
      integrity: sha512-9WmIKF6mkvA0SLmA2Knm9+qj89e+j1zqgyn8aXGd7+nAduPoqgI9lO57SAZNn/Byzo5P7JhXTyg9PzaJbH73bA==
  /read-pkg-up/1.0.1:
    dependencies:
      find-up: 1.1.2
      read-pkg: 1.1.0
    dev: false
    engines:
      node: '>=0.10.0'
    resolution:
      integrity: sha1-nWPBMnbAZZGNV/ACpX9AobZD+wI=
  /read-pkg-up/3.0.0:
    dependencies:
      find-up: 2.1.0
      read-pkg: 3.0.0
    dev: false
    engines:
      node: '>=4'
    resolution:
      integrity: sha1-PtSWaF26D4/hGNBpHcUfSh/5bwc=
  /read-pkg-up/4.0.0:
    dependencies:
      find-up: 3.0.0
      read-pkg: 3.0.0
    dev: false
    engines:
      node: '>=6'
    resolution:
      integrity: sha512-6etQSH7nJGsK0RbG/2TeDzZFa8shjQ1um+SwQQ5cwKy0dhSXdOncEhb1CPpvQG4h7FyOV6EB6YlV0yJvZQNAkA==
  /read-pkg/1.1.0:
    dependencies:
      load-json-file: 1.1.0
      normalize-package-data: 2.5.0
      path-type: 1.1.0
    dev: false
    engines:
      node: '>=0.10.0'
    resolution:
      integrity: sha1-9f+qXs0pyzHAR0vKfXVra7KePyg=
  /read-pkg/3.0.0:
    dependencies:
      load-json-file: 4.0.0
      normalize-package-data: 2.5.0
      path-type: 3.0.0
    dev: false
    engines:
      node: '>=4'
    resolution:
      integrity: sha1-nLxoaXj+5l0WwA4rGcI3/Pbjg4k=
  /readable-stream/1.1.14:
    dependencies:
      core-util-is: 1.0.2
      inherits: 2.0.4
      isarray: 0.0.1
      string_decoder: 0.10.31
    dev: false
    resolution:
      integrity: sha1-fPTFTvZI44EwhMY23SB54WbAgdk=
  /readable-stream/2.0.6:
    dependencies:
      core-util-is: 1.0.2
      inherits: 2.0.4
      isarray: 1.0.0
      process-nextick-args: 1.0.7
      string_decoder: 0.10.31
      util-deprecate: 1.0.2
    dev: false
    resolution:
      integrity: sha1-j5A0HmilPMySh4jaz80Rs265t44=
  /readable-stream/2.3.6:
    dependencies:
      core-util-is: 1.0.2
      inherits: 2.0.4
      isarray: 1.0.0
      process-nextick-args: 2.0.1
      safe-buffer: 5.1.2
      string_decoder: 1.1.1
      util-deprecate: 1.0.2
    dev: false
    resolution:
      integrity: sha512-tQtKA9WIAhBF3+VLAseyMqZeBjW0AHJoxOtYqSUZNJxauErmLbVm2FW1y+J/YA9dUrAC39ITejlZWhVIwawkKw==
  /readable-stream/3.4.0:
    dependencies:
      inherits: 2.0.4
      string_decoder: 1.3.0
      util-deprecate: 1.0.2
    dev: false
    engines:
      node: '>= 6'
    resolution:
      integrity: sha512-jItXPLmrSR8jmTRmRWJXCnGJsfy85mB3Wd/uINMXA65yrnFo0cPClFIUWzo2najVNSl+mx7/4W8ttlLWJe99pQ==
  /readdirp/2.2.1:
    dependencies:
      graceful-fs: 4.2.2
      micromatch: 3.1.10
      readable-stream: 2.3.6
    dev: false
    engines:
      node: '>=0.10'
    resolution:
      integrity: sha512-1JU/8q+VgFZyxwrJ+SVIOsh+KywWGpds3NTqikiKpDMZWScmAYyKIgqkO+ARvNWJfXeXR1zxz7aHF4u4CyH6vQ==
  /readdirp/3.1.2:
    dependencies:
      picomatch: 2.0.7
    dev: false
    engines:
      node: '>= 8'
    resolution:
      integrity: sha512-8rhl0xs2cxfVsqzreYCvs8EwBfn/DhVdqtoLmw19uI3SC5avYX9teCurlErfpPXGmYtMHReGaP2RsLnFvz/lnw==
  /readdirp/3.1.3:
    dependencies:
      picomatch: 2.0.7
    dev: false
    engines:
      node: '>= 8'
    resolution:
      integrity: sha512-ZOsfTGkjO2kqeR5Mzr5RYDbTGYneSkdNKX2fOX2P5jF7vMrd/GNnIAUtDldeHHumHUCQ3V05YfWUdxMPAsRu9Q==
  /readdirp/3.2.0:
    dependencies:
      picomatch: 2.0.7
    dev: false
    engines:
      node: '>= 8'
    resolution:
      integrity: sha512-crk4Qu3pmXwgxdSgGhgA/eXiJAPQiX4GMOZZMXnqKxHX7TaoL+3gQVo/WeuAiogr07DpnfjIMpXXa+PAIvwPGQ==
  /rechoir/0.6.2:
    dependencies:
      resolve: 1.12.0
    dev: false
    engines:
      node: '>= 0.10'
    resolution:
      integrity: sha1-hSBLVNuoLVdC4oyWdW70OvUOM4Q=
  /redent/1.0.0:
    dependencies:
      indent-string: 2.1.0
      strip-indent: 1.0.1
    dev: false
    engines:
      node: '>=0.10.0'
    resolution:
      integrity: sha1-z5Fqsf1fHxbfsggi3W7H9zDCr94=
  /redent/2.0.0:
    dependencies:
      indent-string: 3.2.0
      strip-indent: 2.0.0
    dev: false
    engines:
      node: '>=4'
    resolution:
      integrity: sha1-wbIAe0LVfrE4kHmzyDM2OdXhzKo=
  /regenerate/1.4.0:
    dev: false
    resolution:
      integrity: sha512-1G6jJVDWrt0rK99kBjvEtziZNCICAuvIPkSiUFIQxVP06RCVpq3dmDo2oi6ABpYaDYaTRr67BEhL8r1wgEZZKg==
  /regenerator-runtime/0.10.5:
    dev: false
    resolution:
      integrity: sha1-M2w+/BIgrc7dosn6tntaeVWjNlg=
  /regenerator-runtime/0.11.1:
    dev: false
    resolution:
      integrity: sha512-MguG95oij0fC3QV3URf4V2SDYGJhJnJGqvIIgdECeODCT98wSWDAJ94SSuVpYQUoTcGUIL6L4yNB7j1DFFHSBg==
  /regenerator-runtime/0.13.3:
    dev: false
    resolution:
      integrity: sha512-naKIZz2GQ8JWh///G7L3X6LaQUAMp2lvb1rvwwsURe/VXwD6VMfr+/1NuNw3ag8v2kY1aQ/go5SNn79O9JU7yw==
  /regenerator-transform/0.10.1:
    dependencies:
      babel-runtime: 6.26.0
      babel-types: 6.26.0
      private: 0.1.8
    dev: false
    resolution:
      integrity: sha512-PJepbvDbuK1xgIgnau7Y90cwaAmO/LCLMI2mPvaXq2heGMR3aWW5/BQvYrhJ8jgmQjXewXvBjzfqKcVOmhjZ6Q==
  /regex-not/1.0.2:
    dependencies:
      extend-shallow: 3.0.2
      safe-regex: 1.1.0
    dev: false
    engines:
      node: '>=0.10.0'
    resolution:
      integrity: sha512-J6SDjUgDxQj5NusnOtdFxDwN/+HWykR8GELwctJ7mdqhcyy1xEc4SRFHUXvxTp661YaVKAjfRLZ9cCqS6tn32A==
  /regexpp/2.0.1:
    dev: false
    engines:
      node: '>=6.5.0'
    resolution:
      integrity: sha512-lv0M6+TkDVniA3aD1Eg0DVpfU/booSu7Eev3TDO/mZKHBfVjgCGTV4t4buppESEYDtkArYFOxTJWv6S5C+iaNw==
  /regexpu-core/2.0.0:
    dependencies:
      regenerate: 1.4.0
      regjsgen: 0.2.0
      regjsparser: 0.1.5
    dev: false
    resolution:
      integrity: sha1-SdA4g3uNz4v6W5pCE5k45uoq4kA=
  /regjsgen/0.2.0:
    dev: false
    resolution:
      integrity: sha1-bAFq3qxVT3WCP+N6wFuS1aTtsfc=
  /regjsparser/0.1.5:
    dependencies:
      jsesc: 0.5.0
    dev: false
    hasBin: true
    resolution:
      integrity: sha1-fuj4Tcb6eS0/0K4ijSS9lJ6tIFw=
  /release-zalgo/1.0.0:
    dependencies:
      es6-error: 4.1.1
    dev: false
    engines:
      node: '>=4'
    resolution:
      integrity: sha1-CXALflB0Mpc5Mw5TXFqQ+2eFFzA=
  /remap-istanbul/0.10.1:
    dependencies:
      amdefine: 1.0.1
      istanbul: 0.4.5
      minimatch: 3.0.4
      plugin-error: 0.1.2
      source-map: 0.6.1
      through2: 2.0.1
    dev: false
    hasBin: true
    resolution:
      integrity: sha512-gsNQXs5kJLhErICSyYhzVZ++C8LBW8dgwr874Y2QvzAUS75zBlD/juZgXs39nbYJ09fZDlX2AVLVJAY2jbFJoQ==
  /remove-array-items/1.1.1:
    dev: false
    resolution:
      integrity: sha512-MXW/jtHyl5F1PZI7NbpS8SOtympdLuF20aoWJT5lELR1p/HJDd5nqW8Eu9uLh/hCRY3FgvrIT5AwDCgBODklcA==
  /remove-bom-buffer/3.0.0:
    dependencies:
      is-buffer: 1.1.6
      is-utf8: 0.2.1
    dev: false
    engines:
      node: '>=0.10.0'
    resolution:
      integrity: sha512-8v2rWhaakv18qcvNeli2mZ/TMTL2nEyAKRvzo1WtnZBl15SHyEhrCu2/xKlJyUFKHiHgfXIyuY6g2dObJJycXQ==
  /remove-bom-stream/1.2.0:
    dependencies:
      remove-bom-buffer: 3.0.0
      safe-buffer: 5.2.0
      through2: 2.0.5
    dev: false
    engines:
      node: '>= 0.10'
    resolution:
      integrity: sha1-BfGlk/FuQuH7kOv1nejlaVJflSM=
  /remove-trailing-separator/1.1.0:
    dev: false
    resolution:
      integrity: sha1-wkvOKig62tW8P1jg1IJJuSN52O8=
  /repeat-element/1.1.3:
    dev: false
    engines:
      node: '>=0.10.0'
    resolution:
      integrity: sha512-ahGq0ZnV5m5XtZLMb+vP76kcAM5nkLqk0lpqAuojSKGgQtn4eRi4ZZGm2olo2zKFH+sMsWaqOCW1dqAnOru72g==
  /repeat-string/1.6.1:
    dev: false
    engines:
      node: '>=0.10'
    resolution:
      integrity: sha1-jcrkcOHIirwtYA//Sndihtp15jc=
  /repeating/2.0.1:
    dependencies:
      is-finite: 1.0.2
    dev: false
    engines:
      node: '>=0.10.0'
    resolution:
      integrity: sha1-UhTFOpJtNVJwdSf7q0FdvAjQbdo=
  /replace-ext/1.0.0:
    dev: false
    engines:
      node: '>= 0.10'
    resolution:
      integrity: sha1-3mMSg3P8v3w8z6TeWkgMRaZ5WOs=
  /replace-homedir/1.0.0:
    dependencies:
      homedir-polyfill: 1.0.3
      is-absolute: 1.0.0
      remove-trailing-separator: 1.1.0
    dev: false
    engines:
      node: '>= 0.10'
    resolution:
      integrity: sha1-6H9tUTuSjd6AgmDBK+f+xv9ueYw=
  /request/2.88.0:
    dependencies:
      aws-sign2: 0.7.0
      aws4: 1.8.0
      caseless: 0.12.0
      combined-stream: 1.0.8
      extend: 3.0.2
      forever-agent: 0.6.1
      form-data: 2.3.3
      har-validator: 5.1.3
      http-signature: 1.2.0
      is-typedarray: 1.0.0
      isstream: 0.1.2
      json-stringify-safe: 5.0.1
      mime-types: 2.1.24
      oauth-sign: 0.9.0
      performance-now: 2.1.0
      qs: 6.5.2
      safe-buffer: 5.2.0
      tough-cookie: 2.4.3
      tunnel-agent: 0.6.0
      uuid: 3.3.3
    dev: false
    engines:
      node: '>= 4'
    resolution:
      integrity: sha512-NAqBSrijGLZdM0WZNsInLJpkJokL72XYjUpnB0iwsRgxh7dB6COrHnTBNwN0E+lHDAJzu7kLAkDeY08z2/A0hg==
  /require-directory/2.1.1:
    dev: false
    engines:
      node: '>=0.10.0'
    resolution:
      integrity: sha1-jGStX9MNqxyXbiNE/+f3kqam30I=
  /require-main-filename/1.0.1:
    dev: false
    resolution:
      integrity: sha1-l/cXtp1IeE9fUmpsWqj/3aBVpNE=
  /require-main-filename/2.0.0:
    dev: false
    resolution:
      integrity: sha512-NKN5kMDylKuldxYLSUfrbo5Tuzh4hd+2E8NPPX02mZtn1VuREQToYe/ZdlJy+J3uCpfaiGF05e7B8W0iXbQHmg==
  /requirejs/2.3.6:
    dev: false
    engines:
      node: '>=0.4.0'
    hasBin: true
    resolution:
      integrity: sha512-ipEzlWQe6RK3jkzikgCupiTbTvm4S0/CAU5GlgptkN5SO6F3u0UD0K18wy6ErDqiCyP4J4YYe1HuAShvsxePLg==
  /requires-port/1.0.0:
    dev: false
    resolution:
      integrity: sha1-kl0mAdOaxIXgkc8NpcbmlNw9yv8=
  /resolve-cwd/2.0.0:
    dependencies:
      resolve-from: 3.0.0
    dev: false
    engines:
      node: '>=4'
    resolution:
      integrity: sha1-AKn3OHVW4nA46uIyyqNypqWbZlo=
  /resolve-dir/1.0.1:
    dependencies:
      expand-tilde: 2.0.2
      global-modules: 1.0.0
    dev: false
    engines:
      node: '>=0.10.0'
    resolution:
      integrity: sha1-eaQGRMNivoLybv/nOcm7U4IEb0M=
  /resolve-from/3.0.0:
    dev: false
    engines:
      node: '>=4'
    resolution:
      integrity: sha1-six699nWiBvItuZTM17rywoYh0g=
  /resolve-from/4.0.0:
    dev: false
    engines:
      node: '>=4'
    resolution:
      integrity: sha512-pb/MYmXstAkysRFx8piNI1tGFNQIFA3vkE3Gq4EuA1dF6gHp/+vgZqsCGJapvy8N3Q+4o7FwvquPJcnZ7RYy4g==
  /resolve-options/1.1.0:
    dependencies:
      value-or-function: 3.0.0
    dev: false
    engines:
      node: '>= 0.10'
    resolution:
      integrity: sha1-MrueOcBtZzONyTeMDW1gdFZq0TE=
  /resolve-url/0.2.1:
    dev: false
    resolution:
      integrity: sha1-LGN/53yJOv0qZj/iGqkIAGjiBSo=
  /resolve/1.1.7:
    dev: false
    resolution:
      integrity: sha1-IDEU2CrSxe2ejgQRs5ModeiJ6Xs=
  /resolve/1.12.0:
    dependencies:
      path-parse: 1.0.6
    dev: false
    resolution:
      integrity: sha512-B/dOmuoAik5bKcD6s6nXDCjzUKnaDvdkRyAk6rsmsKLipWj4797iothd7jmmUhWTfinVMU+wc56rYKsit2Qy4w==
  /resolve/1.8.1:
    dependencies:
      path-parse: 1.0.6
    dev: false
    resolution:
      integrity: sha512-AicPrAC7Qu1JxPCZ9ZgCZlY35QgFnNqc+0LtbRNxnVw4TXvjQ72wnuL9JQcEBgXkI9JM8MsT9kaQoHcpCRJOYA==
  /restore-cursor/2.0.0:
    dependencies:
      onetime: 2.0.1
      signal-exit: 3.0.2
    dev: false
    engines:
      node: '>=4'
    resolution:
      integrity: sha1-n37ih/gv0ybU/RYpI9YhKe7g368=
  /restore-cursor/3.1.0:
    dependencies:
      onetime: 5.1.0
      signal-exit: 3.0.2
    dev: false
    engines:
      node: '>=8'
    resolution:
      integrity: sha512-l+sSefzHpj5qimhFSE5a8nufZYAM3sBSVMAPtYkmC+4EH2anSGaEMXSD0izRQbu9nfyQ9y5JrVmp7E8oZrUjvA==
  /ret/0.1.15:
    dev: false
    engines:
      node: '>=0.12'
    resolution:
      integrity: sha512-TTlYpa+OL+vMMNG24xSlQGEJ3B/RzEfUlLct7b5G/ytav+wPrplCpVMFuwzXbkecJrb6IYo1iFb0S9v37754mg==
  /rfdc/1.1.4:
    dev: false
    resolution:
      integrity: sha512-5C9HXdzK8EAqN7JDif30jqsBzavB7wLpaubisuQIGHWf2gUXSpzy6ArX/+Da8RjFpagWsCn+pIgxTMAmKw9Zug==
  /rhea-promise/0.1.15:
    dependencies:
      debug: 3.2.6
      rhea: 1.0.8
      tslib: 1.10.0
    dev: false
    resolution:
      integrity: sha512-+6uilZXSJGyiqVeHQI3Krv6NTAd8cWRCY2uyCxmzR4/5IFtBqqFem1HV2OiwSj0Gu7OFChIJDfH2JyjN7J0vRA==
  /rhea-promise/1.0.0:
    dependencies:
      debug: 3.2.6
      rhea: 1.0.8
      tslib: 1.10.0
    dev: false
    resolution:
      integrity: sha512-odAjpbB/IpFFBenPDwPkTWMQldt+DUlMBH9yI48Ct5OgTeDuuQcBnlhB+YCc6g2z8+URiP2ejms88joEanNCaw==
  /rhea/1.0.8:
    dependencies:
      debug: 3.2.6
    dev: false
    resolution:
      integrity: sha512-TNv6rD/74h2QiXrUpFHw6fzGNuOpVOcjPRGtlKC5eIy5NLfvb2RiZGZs7lpg4al22p5pAAQjLZuPTDipReUzPA==
  /rimraf/2.6.3:
    dependencies:
      glob: 7.1.4
    dev: false
    hasBin: true
    resolution:
      integrity: sha512-mwqeW5XsA2qAejG46gYdENaxXjx9onRNCfn7L0duuP4hCuTIi/QO7PDK07KJfp1d+izWPrzEJDcSqBa0OZQriA==
  /rimraf/2.7.1:
    dependencies:
      glob: 7.1.4
    dev: false
    hasBin: true
    resolution:
      integrity: sha512-uWjbaKIK3T1OSVptzX7Nl6PvQ3qAGtKEtVRjRuazjfL3Bx5eI409VZSqgND+4UNnmzLVdPj9FqFJNPqBZFve4w==
  /rimraf/3.0.0:
    dependencies:
      glob: 7.1.4
    dev: false
    hasBin: true
    resolution:
      integrity: sha512-NDGVxTsjqfunkds7CqsOiEnxln4Bo7Nddl3XhS4pXg5OzwkLqJ971ZVAAnB+DDLnF76N+VnDEiBHaVV8I06SUg==
  /ripemd160/2.0.2:
    dependencies:
      hash-base: 3.0.4
      inherits: 2.0.4
    dev: false
    resolution:
      integrity: sha512-ii4iagi25WusVoiC4B4lq7pbXfAp3D9v5CwfkY33vffw2+pkDjY1D8GaN7spsxvCSx8dkPqOZCEZyfxcmJG2IA==
  /rollup-plugin-alias/1.5.2:
    dependencies:
      slash: 3.0.0
    dev: false
    resolution:
      integrity: sha512-ODeZXhTxpD48sfcYLAFc1BGrsXKDj7o1CSNH3uYbdK3o0NxyMmaQPTNgW+ko+am92DLC8QSTe4kyxTuEkI5S5w==
  /rollup-plugin-commonjs/10.0.2_rollup@1.20.1:
    dependencies:
      estree-walker: 0.6.1
      is-reference: 1.1.3
      magic-string: 0.25.3
      resolve: 1.12.0
      rollup: 1.20.1
      rollup-pluginutils: 2.8.1
    dev: false
    peerDependencies:
      rollup: '>=1.12.0'
    resolution:
      integrity: sha512-DxeR4QXTgTOFseYls1V7vgKbrSJmPYNdEMOs0OvH+7+89C3GiIonU9gFrE0u39Vv1KWm3wepq8KAvKugtoM2Zw==
  /rollup-plugin-commonjs/10.1.0_rollup@1.20.3:
    dependencies:
      estree-walker: 0.6.1
      is-reference: 1.1.3
      magic-string: 0.25.3
      resolve: 1.12.0
      rollup: 1.20.3
      rollup-pluginutils: 2.8.1
    dev: false
    peerDependencies:
      rollup: '>=1.12.0'
    resolution:
      integrity: sha512-jlXbjZSQg8EIeAAvepNwhJj++qJWNJw1Cl0YnOqKtP5Djx+fFGkp3WRh+W0ASCaFG5w1jhmzDxgu3SJuVxPF4Q==
  /rollup-plugin-commonjs/10.1.0_rollup@1.23.1:
    dependencies:
      estree-walker: 0.6.1
      is-reference: 1.1.3
      magic-string: 0.25.3
      resolve: 1.12.0
      rollup: 1.23.1
      rollup-pluginutils: 2.8.1
    dev: false
    peerDependencies:
      rollup: '>=1.12.0'
    resolution:
      integrity: sha512-jlXbjZSQg8EIeAAvepNwhJj++qJWNJw1Cl0YnOqKtP5Djx+fFGkp3WRh+W0ASCaFG5w1jhmzDxgu3SJuVxPF4Q==
  /rollup-plugin-commonjs/10.1.0_rollup@1.25.2:
    dependencies:
      estree-walker: 0.6.1
      is-reference: 1.1.3
      magic-string: 0.25.3
      resolve: 1.12.0
      rollup: 1.25.2
      rollup-pluginutils: 2.8.1
    dev: false
    peerDependencies:
      rollup: '>=1.12.0'
    resolution:
      integrity: sha512-jlXbjZSQg8EIeAAvepNwhJj++qJWNJw1Cl0YnOqKtP5Djx+fFGkp3WRh+W0ASCaFG5w1jhmzDxgu3SJuVxPF4Q==
  /rollup-plugin-inject/3.0.1:
    dependencies:
      estree-walker: 0.6.1
      magic-string: 0.25.3
      rollup-pluginutils: 2.8.1
    dev: false
    resolution:
      integrity: sha512-zF0jOuSpBxdLwAeDsS/+zGYgseaoH9LwqRNsByuzmE3bxfQ4Pg2gDoXGGWiia7iFyA8nLT+6iHrAqQYtH3Olow==
  /rollup-plugin-json/4.0.0:
    dependencies:
      rollup-pluginutils: 2.8.1
    dev: false
    resolution:
      integrity: sha512-hgb8N7Cgfw5SZAkb3jf0QXii6QX/FOkiIq2M7BAQIEydjHvTyxXHQiIzZaTFgx1GK0cRCHOCBHIyEkkLdWKxow==
  /rollup-plugin-local-resolve/1.0.7:
    dev: false
    resolution:
      integrity: sha1-xIZwFxbBWt0hJ1ZcLqoQESMyCIc=
  /rollup-plugin-multi-entry/2.1.0:
    dependencies:
      matched: 1.0.2
    dev: false
    resolution:
      integrity: sha512-YVVsI15uvbxMKdeYS5NXQa5zbVr/DYdDBBwseC80+KAc7mqDUjM6Qe4wl+jFucVw1yvBDZFk0PPSBZqoLq8xUA==
  /rollup-plugin-node-globals/1.4.0:
    dependencies:
      acorn: 5.7.3
      buffer-es6: 4.9.3
      estree-walker: 0.5.2
      magic-string: 0.22.5
      process-es6: 0.11.6
      rollup-pluginutils: 2.8.1
    dev: false
    resolution:
      integrity: sha512-xRkB+W/m1KLIzPUmG0ofvR+CPNcvuCuNdjVBVS7ALKSxr3EDhnzNceGkGi1m8MToSli13AzKFYH4ie9w3I5L3g==
  /rollup-plugin-node-resolve/5.2.0_rollup@1.20.1:
    dependencies:
      '@types/resolve': 0.0.8
      builtin-modules: 3.1.0
      is-module: 1.0.0
      resolve: 1.12.0
      rollup: 1.20.1
      rollup-pluginutils: 2.8.1
    dev: false
    peerDependencies:
      rollup: '>=1.11.0'
    resolution:
      integrity: sha512-jUlyaDXts7TW2CqQ4GaO5VJ4PwwaV8VUGA7+km3n6k6xtOEacf61u0VXwN80phY/evMcaS+9eIeJ9MOyDxt5Zw==
  /rollup-plugin-node-resolve/5.2.0_rollup@1.20.3:
    dependencies:
      '@types/resolve': 0.0.8
      builtin-modules: 3.1.0
      is-module: 1.0.0
      resolve: 1.12.0
      rollup: 1.20.3
      rollup-pluginutils: 2.8.1
    dev: false
    peerDependencies:
      rollup: '>=1.11.0'
    resolution:
      integrity: sha512-jUlyaDXts7TW2CqQ4GaO5VJ4PwwaV8VUGA7+km3n6k6xtOEacf61u0VXwN80phY/evMcaS+9eIeJ9MOyDxt5Zw==
  /rollup-plugin-node-resolve/5.2.0_rollup@1.23.1:
    dependencies:
      '@types/resolve': 0.0.8
      builtin-modules: 3.1.0
      is-module: 1.0.0
      resolve: 1.12.0
      rollup: 1.23.1
      rollup-pluginutils: 2.8.1
    dev: false
    peerDependencies:
      rollup: '>=1.11.0'
    resolution:
      integrity: sha512-jUlyaDXts7TW2CqQ4GaO5VJ4PwwaV8VUGA7+km3n6k6xtOEacf61u0VXwN80phY/evMcaS+9eIeJ9MOyDxt5Zw==
  /rollup-plugin-node-resolve/5.2.0_rollup@1.24.0:
    dependencies:
      '@types/resolve': 0.0.8
      builtin-modules: 3.1.0
      is-module: 1.0.0
      resolve: 1.12.0
      rollup: 1.24.0
      rollup-pluginutils: 2.8.1
    dev: false
    peerDependencies:
      rollup: '>=1.11.0'
    resolution:
      integrity: sha512-jUlyaDXts7TW2CqQ4GaO5VJ4PwwaV8VUGA7+km3n6k6xtOEacf61u0VXwN80phY/evMcaS+9eIeJ9MOyDxt5Zw==
  /rollup-plugin-node-resolve/5.2.0_rollup@1.25.2:
    dependencies:
      '@types/resolve': 0.0.8
      builtin-modules: 3.1.0
      is-module: 1.0.0
      resolve: 1.12.0
      rollup: 1.25.2
      rollup-pluginutils: 2.8.1
    dev: false
    peerDependencies:
      rollup: '>=1.11.0'
    resolution:
      integrity: sha512-jUlyaDXts7TW2CqQ4GaO5VJ4PwwaV8VUGA7+km3n6k6xtOEacf61u0VXwN80phY/evMcaS+9eIeJ9MOyDxt5Zw==
  /rollup-plugin-replace/2.2.0:
    dependencies:
      magic-string: 0.25.3
      rollup-pluginutils: 2.8.1
    dev: false
    resolution:
      integrity: sha512-/5bxtUPkDHyBJAKketb4NfaeZjL5yLZdeUihSfbF2PQMz+rSTEb8ARKoOl3UBT4m7/X+QOXJo3sLTcq+yMMYTA==
  /rollup-plugin-shim/1.0.0:
    dev: false
    resolution:
      integrity: sha512-rZqFD43y4U9nSqVq3iyWBiDwmBQJY8Txi04yI9jTKD3xcl7CbFjh1qRpQshUB3sONLubDzm7vJiwB+1MEGv67w==
  /rollup-plugin-sourcemaps/0.4.2_rollup@1.20.1:
    dependencies:
      rollup: 1.20.1
      rollup-pluginutils: 2.8.2
      source-map-resolve: 0.5.2
    dev: false
    engines:
      node: '>=4.5.0'
      npm: '>=2.15.9'
    peerDependencies:
      rollup: '>=0.31.2'
    resolution:
      integrity: sha1-YhJaqUCHqt97g+9N+vYptHMTXoc=
  /rollup-plugin-sourcemaps/0.4.2_rollup@1.20.3:
    dependencies:
      rollup: 1.20.3
      rollup-pluginutils: 2.8.2
      source-map-resolve: 0.5.2
    dev: false
    engines:
      node: '>=4.5.0'
      npm: '>=2.15.9'
    peerDependencies:
      rollup: '>=0.31.2'
    resolution:
      integrity: sha1-YhJaqUCHqt97g+9N+vYptHMTXoc=
  /rollup-plugin-sourcemaps/0.4.2_rollup@1.23.1:
    dependencies:
      rollup: 1.23.1
      rollup-pluginutils: 2.8.2
      source-map-resolve: 0.5.2
    dev: false
    engines:
      node: '>=4.5.0'
      npm: '>=2.15.9'
    peerDependencies:
      rollup: '>=0.31.2'
    resolution:
      integrity: sha1-YhJaqUCHqt97g+9N+vYptHMTXoc=
  /rollup-plugin-sourcemaps/0.4.2_rollup@1.24.0:
    dependencies:
      rollup: 1.24.0
      rollup-pluginutils: 2.8.2
      source-map-resolve: 0.5.2
    dev: false
    engines:
      node: '>=4.5.0'
      npm: '>=2.15.9'
    peerDependencies:
      rollup: '>=0.31.2'
    resolution:
      integrity: sha1-YhJaqUCHqt97g+9N+vYptHMTXoc=
  /rollup-plugin-sourcemaps/0.4.2_rollup@1.25.2:
    dependencies:
      rollup: 1.25.2
      rollup-pluginutils: 2.8.2
      source-map-resolve: 0.5.2
    dev: false
    engines:
      node: '>=4.5.0'
      npm: '>=2.15.9'
    peerDependencies:
      rollup: '>=0.31.2'
    resolution:
      integrity: sha1-YhJaqUCHqt97g+9N+vYptHMTXoc=
  /rollup-plugin-terser/5.1.1_rollup@1.20.1:
    dependencies:
      '@babel/code-frame': 7.5.5
      jest-worker: 24.9.0
      rollup: 1.20.1
      rollup-pluginutils: 2.8.1
      serialize-javascript: 1.8.0
      terser: 4.2.0
    dev: false
    peerDependencies:
      rollup: '>=0.66.0 <2'
    resolution:
      integrity: sha512-McIMCDEY8EU6Y839C09UopeRR56wXHGdvKKjlfiZG/GrP6wvZQ62u2ko/Xh1MNH2M9WDL+obAAHySljIZYCuPQ==
  /rollup-plugin-terser/5.1.1_rollup@1.20.3:
    dependencies:
      '@babel/code-frame': 7.5.5
      jest-worker: 24.9.0
      rollup: 1.20.3
      rollup-pluginutils: 2.8.1
      serialize-javascript: 1.8.0
      terser: 4.2.0
    dev: false
    peerDependencies:
      rollup: '>=0.66.0 <2'
    resolution:
      integrity: sha512-McIMCDEY8EU6Y839C09UopeRR56wXHGdvKKjlfiZG/GrP6wvZQ62u2ko/Xh1MNH2M9WDL+obAAHySljIZYCuPQ==
  /rollup-plugin-terser/5.1.2_rollup@1.23.1:
    dependencies:
      '@babel/code-frame': 7.5.5
      jest-worker: 24.9.0
      rollup: 1.23.1
      rollup-pluginutils: 2.8.2
      serialize-javascript: 1.9.1
      terser: 4.3.8
    dev: false
    peerDependencies:
      rollup: '>=0.66.0 <2'
    resolution:
      integrity: sha512-sWKBCOS+vUkRtHtEiJPAf+WnBqk/C402fBD9AVHxSIXMqjsY7MnYWKYEUqGixtr0c8+1DjzUEPlNgOYQPVrS1g==
  /rollup-plugin-terser/5.1.2_rollup@1.25.2:
    dependencies:
      '@babel/code-frame': 7.5.5
      jest-worker: 24.9.0
      rollup: 1.25.2
      rollup-pluginutils: 2.8.2
      serialize-javascript: 1.9.1
      terser: 4.3.8
    dev: false
    peerDependencies:
      rollup: '>=0.66.0 <2'
    resolution:
      integrity: sha512-sWKBCOS+vUkRtHtEiJPAf+WnBqk/C402fBD9AVHxSIXMqjsY7MnYWKYEUqGixtr0c8+1DjzUEPlNgOYQPVrS1g==
  /rollup-plugin-uglify/6.0.2_rollup@1.20.1:
    dependencies:
      '@babel/code-frame': 7.5.5
      jest-worker: 24.9.0
      rollup: 1.20.1
      serialize-javascript: 1.8.0
      uglify-js: 3.6.0
    dev: false
    peerDependencies:
      rollup: '>=0.66.0 <2'
    resolution:
      integrity: sha512-qwz2Tryspn5QGtPUowq5oumKSxANKdrnfz7C0jm4lKxvRDsNe/hSGsB9FntUul7UeC4TsZEWKErVgE1qWSO0gw==
  /rollup-plugin-uglify/6.0.3_rollup@1.25.2:
    dependencies:
      '@babel/code-frame': 7.5.5
      jest-worker: 24.9.0
      rollup: 1.25.2
      serialize-javascript: 1.9.1
      uglify-js: 3.6.4
    dev: false
    peerDependencies:
      rollup: '>=0.66.0 <2'
    resolution:
      integrity: sha512-PIv3CfhZJlOG8C85N0GX+uK09TPggmAS6Nk6fpp2ELzDAV5VUhNzOURDU2j7+MwuRr0zq9IZttUTADc/jH8Gkg==
  /rollup-plugin-visualizer/2.5.4_rollup@1.20.1:
    dependencies:
      mkdirp: 0.5.1
      open: 6.4.0
      pupa: 2.0.1
      rollup: 1.20.1
      source-map: 0.7.3
    dev: false
    engines:
      node: '>=8.10'
    peerDependencies:
      rollup: '>=0.60.0'
    resolution:
      integrity: sha512-ehMX8Us4UmHmt9y6uvBdtW3ASAQDqCcmp07Qrm8dBqQMf1eAd89Rc/owGZr0cDp764dvLKQRA03W+nWlRajl4w==
  /rollup-plugin-visualizer/2.5.4_rollup@1.20.3:
    dependencies:
      mkdirp: 0.5.1
      open: 6.4.0
      pupa: 2.0.1
      rollup: 1.20.3
      source-map: 0.7.3
    dev: false
    engines:
      node: '>=8.10'
    peerDependencies:
      rollup: '>=0.60.0'
    resolution:
      integrity: sha512-ehMX8Us4UmHmt9y6uvBdtW3ASAQDqCcmp07Qrm8dBqQMf1eAd89Rc/owGZr0cDp764dvLKQRA03W+nWlRajl4w==
  /rollup-plugin-visualizer/2.6.0_rollup@1.24.0:
    dependencies:
      mkdirp: 0.5.1
      open: 6.4.0
      pupa: 2.0.1
      rollup: 1.24.0
      source-map: 0.7.3
    dev: false
    engines:
      node: '>=8.10'
    peerDependencies:
      rollup: '>=0.60.0'
    resolution:
      integrity: sha512-9HjvKAKUNqlcpLszA14njiQJgi+5rZSdMJymKXpFncHMBRPPCRh9jmKzZHqhoq5c1K/+Tjo9flMUcgdlPD397Q==
  /rollup-plugin-visualizer/2.6.0_rollup@1.25.2:
    dependencies:
      mkdirp: 0.5.1
      open: 6.4.0
      pupa: 2.0.1
      rollup: 1.25.2
      source-map: 0.7.3
    dev: false
    engines:
      node: '>=8.10'
    peerDependencies:
      rollup: '>=0.60.0'
    resolution:
      integrity: sha512-9HjvKAKUNqlcpLszA14njiQJgi+5rZSdMJymKXpFncHMBRPPCRh9jmKzZHqhoq5c1K/+Tjo9flMUcgdlPD397Q==
  /rollup-pluginutils/2.8.1:
    dependencies:
      estree-walker: 0.6.1
    dev: false
    resolution:
      integrity: sha512-J5oAoysWar6GuZo0s+3bZ6sVZAC0pfqKz68De7ZgDi5z63jOVZn1uJL/+z1jeKHNbGII8kAyHF5q8LnxSX5lQg==
  /rollup-pluginutils/2.8.2:
    dependencies:
      estree-walker: 0.6.1
    dev: false
    resolution:
      integrity: sha512-EEp9NhnUkwY8aif6bxgovPHMoMoNr2FulJziTndpt5H9RdwC47GSGuII9XxpSdzVGM0GWrNPHV6ie1LTNJPaLQ==
  /rollup/1.20.1:
    dependencies:
      '@types/estree': 0.0.39
      '@types/node': 12.7.2
      acorn: 7.0.0
    dev: false
    hasBin: true
    resolution:
      integrity: sha512-8DV8eWLq84fbJFRqkjWg8BWX4NTTdHpx9bxjmTl/83z54o6Ygo1OgUDjJGFq/xe5i0kDspnbjzw2V+ZPXD/BrQ==
  /rollup/1.20.3:
    dependencies:
      '@types/estree': 0.0.39
      '@types/node': 12.7.4
      acorn: 7.0.0
    dev: false
    hasBin: true
    resolution:
      integrity: sha512-/OMCkY0c6E8tleeVm4vQVDz24CkVgvueK3r8zTYu2AQNpjrcaPwO9hE+pWj5LTFrvvkaxt4MYIp2zha4y0lRvg==
  /rollup/1.23.1:
    dependencies:
      '@types/estree': 0.0.39
      '@types/node': 8.10.54
      acorn: 7.1.0
    dev: false
    hasBin: true
    resolution:
      integrity: sha512-95C1GZQpr/NIA0kMUQmSjuMDQ45oZfPgDBcN0yZwBG7Kee//m7H68vgIyg+SPuyrTZ5PrXfyLK80OzXeKG5dAA==
  /rollup/1.24.0:
    dependencies:
      '@types/estree': 0.0.39
      '@types/node': 8.10.54
      acorn: 7.1.0
    dev: false
    hasBin: true
    resolution:
      integrity: sha512-PiFETY/rPwodQ8TTC52Nz2DSCYUATznGh/ChnxActCr8rV5FIk3afBUb3uxNritQW/Jpbdn3kq1Rwh1HHYMwdQ==
  /rollup/1.25.2:
    dependencies:
      '@types/estree': 0.0.39
      '@types/node': 8.10.56
      acorn: 7.1.0
    dev: false
    hasBin: true
    resolution:
      integrity: sha512-+7z6Wab/L45QCPcfpuTZKwKiB0tynj05s/+s2U3F2Bi7rOLPr9UcjUwO7/xpjlPNXA/hwnth6jBExFRGyf3tMg==
  /run-async/2.3.0:
    dependencies:
      is-promise: 2.1.0
    dev: false
    engines:
      node: '>=0.12.0'
    resolution:
      integrity: sha1-A3GrSuC91yDUFm19/aZP96RFpsA=
  /run-queue/1.0.3:
    dependencies:
      aproba: 1.2.0
    dev: false
    resolution:
      integrity: sha1-6Eg5bwV9Ij8kOGkkYY4laUFh7Ec=
  /rxjs/6.5.3:
    dependencies:
      tslib: 1.10.0
    dev: false
    engines:
      npm: '>=2.0.0'
    resolution:
      integrity: sha512-wuYsAYYFdWTAnAaPoKGNhfpWwKZbJW+HgAJ+mImp+Epl7BG8oNWBCTyRM8gba9k4lk8BgWdoYm21Mo/RYhhbgA==
  /safe-buffer/5.1.2:
    dev: false
    resolution:
      integrity: sha512-Gd2UZBJDkXlY7GbJxfsE8/nvKkUEU1G38c1siN6QP6a9PT9MmHB8GnpscSmMJSoF8LOIrt8ud/wPtojys4G6+g==
  /safe-buffer/5.2.0:
    dev: false
    resolution:
      integrity: sha512-fZEwUGbVl7kouZs1jCdMLdt95hdIv0ZeHg6L7qPeciMZhZ+/gdesW4wgTARkrFWEpspjEATAzUGPG8N2jJiwbg==
  /safe-regex/1.1.0:
    dependencies:
      ret: 0.1.15
    dev: false
    resolution:
      integrity: sha1-QKNmnzsHfR6UPURinhV91IAjvy4=
  /safer-buffer/2.1.2:
    dev: false
    resolution:
      integrity: sha512-YZo3K82SD7Riyi0E1EQPojLz7kpepnSQI9IyPbHHg1XXXevb5dJI7tpyN2ADxGcQbHG7vcyRHk0cbwqcQriUtg==
  /sax/0.5.8:
    dev: false
    resolution:
      integrity: sha1-1HLbIo6zMcJQaw6MFVJK25OdEsE=
  /sax/1.2.4:
    dev: false
    resolution:
      integrity: sha512-NqVDv9TpANUjFm0N8uM5GxL36UgKi9/atZw+x7YFnQ8ckwFGKrl4xX4yWtrey3UJm5nP1kUbnYgLopqWNSRhWw==
  /schema-utils/1.0.0:
    dependencies:
      ajv: 6.10.2
      ajv-errors: 1.0.1_ajv@6.10.2
      ajv-keywords: 3.4.1_ajv@6.10.2
    dev: false
    engines:
      node: '>= 4'
    resolution:
      integrity: sha512-i27Mic4KovM/lnGsy8whRCHhc7VicJajAjTrYg11K9zfZXnYIt4k5F+kZkwjnrhKzLic/HLU4j11mjsz2G/75g==
  /semaphore/1.0.5:
    dev: false
    engines:
      node: '>=0.8.0'
    resolution:
      integrity: sha1-tJJXbmavGT25XWXiXsU/Xxl5jWA=
  /semaphore/1.1.0:
    dev: false
    engines:
      node: '>=0.8.0'
    resolution:
      integrity: sha512-O4OZEaNtkMd/K0i6js9SL+gqy0ZCBMgUvlSqHKi4IBdjhe7wB8pwztUk1BbZ1fmrvpwFrPbHzqd2w5pTcJH6LA==
  /semver-greatest-satisfied-range/1.1.0:
    dependencies:
      sver-compat: 1.5.0
    dev: false
    engines:
      node: '>= 0.10'
    resolution:
      integrity: sha1-E+jCZYq5aRywzXEJMkAoDTb3els=
  /semver/5.7.1:
    dev: false
    hasBin: true
    resolution:
      integrity: sha512-sauaDf/PZdVgrLTNYHRtpXa1iRiKcaebiKQ1BJdpQlWH2lCvexQdX55snPFyK7QzpudqbCI0qXFfOasHdyNDGQ==
  /semver/6.3.0:
    dev: false
    hasBin: true
    resolution:
      integrity: sha512-b39TBaTSfV6yBrapU89p5fKekE2m/NwnDocOVruQFS1/veMgdzuPcnOM34M6CwxW8jH/lxEa5rBoDeUwu5HHTw==
  /send/0.17.1:
    dependencies:
      debug: 2.6.9
      depd: 1.1.2
      destroy: 1.0.4
      encodeurl: 1.0.2
      escape-html: 1.0.3
      etag: 1.8.1
      fresh: 0.5.2
      http-errors: 1.7.3
      mime: 1.6.0
      ms: 2.1.1
      on-finished: 2.3.0
      range-parser: 1.2.1
      statuses: 1.5.0
    dev: false
    engines:
      node: '>= 0.8.0'
    resolution:
      integrity: sha512-BsVKsiGcQMFwT8UxypobUKyv7irCNRHk1T0G680vk88yf6LBByGcZJOTJCrTP2xVN6yI+XjPJcNuE3V4fT9sAg==
  /serialize-javascript/1.8.0:
    dev: false
    resolution:
      integrity: sha512-3tHgtF4OzDmeKYj6V9nSyceRS0UJ3C7VqyD2Yj28vC/z2j6jG5FmFGahOKMD9CrglxTm3tETr87jEypaYV8DUg==
  /serialize-javascript/1.9.1:
    dev: false
    resolution:
      integrity: sha512-0Vb/54WJ6k5v8sSWN09S0ora+Hnr+cX40r9F170nT+mSkaxltoE/7R3OrIdBSUv1OoiobH1QoWQbCnAO+e8J1A==
  /serve-static/1.14.1:
    dependencies:
      encodeurl: 1.0.2
      escape-html: 1.0.3
      parseurl: 1.3.3
      send: 0.17.1
    dev: false
    engines:
      node: '>= 0.8.0'
    resolution:
      integrity: sha512-JMrvUwE54emCYWlTI+hGrGv5I8dEwmco/00EvkzIIsR7MqrHonbD9pO2MOfFnpFntl7ecpZs+3mW+XbQZu9QCg==
  /set-blocking/2.0.0:
    dev: false
    resolution:
      integrity: sha1-BF+XgtARrppoA93TgrJDkrPYkPc=
  /set-value/2.0.1:
    dependencies:
      extend-shallow: 2.0.1
      is-extendable: 0.1.1
      is-plain-object: 2.0.4
      split-string: 3.1.0
    dev: false
    engines:
      node: '>=0.10.0'
    resolution:
      integrity: sha512-JxHc1weCN68wRY0fhCoXpyK55m/XPHafOmK4UWD7m2CI14GMcFypt4w/0+NV5f/ZMby2F6S2wwA7fgynh9gWSw==
  /setimmediate/1.0.5:
    dev: false
    resolution:
      integrity: sha1-KQy7Iy4waULX1+qbg3Mqt4VvgoU=
  /setprototypeof/1.1.1:
    dev: false
    resolution:
      integrity: sha512-JvdAWfbXeIGaZ9cILp38HntZSFSo3mWg6xGcJJsd+d4aRMOqauag1C63dJfDw7OaMYwEbHMOxEZ1lqVRYP2OAw==
  /sha.js/2.4.11:
    dependencies:
      inherits: 2.0.4
      safe-buffer: 5.2.0
    dev: false
    hasBin: true
    resolution:
      integrity: sha512-QMEp5B7cftE7APOjk5Y6xgrbWu+WkLVQwk8JNjZ8nKRciZaByEW6MubieAiToS7+dwvrjGhH8jRXz3MVd0AYqQ==
  /shallow-clone/3.0.1:
    dependencies:
      kind-of: 6.0.2
    dev: false
    engines:
      node: '>=8'
    resolution:
      integrity: sha512-/6KqX+GVUdqPuPPd2LxDDxzX6CAbjJehAAOKlNpqqUpAqPM6HeL8f+o3a+JsyGjn2lv0WY8UsTgUJjU9Ok55NA==
  /shebang-command/1.2.0:
    dependencies:
      shebang-regex: 1.0.0
    dev: false
    engines:
      node: '>=0.10.0'
    resolution:
      integrity: sha1-RKrGW2lbAzmJaMOfNj/uXer98eo=
  /shebang-regex/1.0.0:
    dev: false
    engines:
      node: '>=0.10.0'
    resolution:
      integrity: sha1-2kL0l0DAtC2yypcoVxyxkMmO/qM=
  /shell-quote/1.7.1:
    dev: false
    resolution:
      integrity: sha512-2kUqeAGnMAu6YrTPX4E3LfxacH9gKljzVjlkUeSqY0soGwK4KLl7TURXCem712tkhBCeeaFP9QK4dKn88s3Icg==
  /shelljs/0.8.3:
    dependencies:
      glob: 7.1.4
      interpret: 1.2.0
      rechoir: 0.6.2
    dev: false
    engines:
      node: '>=4'
    hasBin: true
    resolution:
      integrity: sha512-fc0BKlAWiLpwZljmOvAOTE/gXawtCoNrP5oaY7KIaQbbyHeQVg01pSEuEGvGh3HEdBU4baCD7wQBwADmM/7f7A==
  /shx/0.3.2:
    dependencies:
      es6-object-assign: 1.1.0
      minimist: 1.2.0
      shelljs: 0.8.3
    dev: false
    engines:
      node: '>=4'
    hasBin: true
    resolution:
      integrity: sha512-aS0mWtW3T2sHAenrSrip2XGv39O9dXIFUqxAEWHEOS1ePtGIBavdPJY1kE2IHl14V/4iCbUiNDPGdyYTtmhSoA==
  /signal-exit/3.0.2:
    dev: false
    resolution:
      integrity: sha1-tf3AjxKH6hF4Yo5BXiUTK3NkbG0=
  /sinon/7.4.1:
    dependencies:
      '@sinonjs/commons': 1.6.0
      '@sinonjs/formatio': 3.2.1
      '@sinonjs/samsam': 3.3.3
      diff: 3.5.0
      lolex: 4.2.0
      nise: 1.5.1
      supports-color: 5.5.0
    dev: false
    resolution:
      integrity: sha512-7s9buHGHN/jqoy/v4bJgmt0m1XEkCEd/tqdHXumpBp0JSujaT4Ng84JU5wDdK4E85ZMq78NuDe0I3NAqXY8TFg==
  /slash/1.0.0:
    dev: false
    engines:
      node: '>=0.10.0'
    resolution:
      integrity: sha1-xB8vbDn8FtHNF61LXYlhFK5HDVU=
  /slash/3.0.0:
    dev: false
    engines:
      node: '>=8'
    resolution:
      integrity: sha512-g9Q1haeby36OSStwb4ntCGGGaKsaVSjQ68fBxoQcutl5fS1vuY18H3wSt3jFyFtrkx+Kz0V1G85A4MyAdDMi2Q==
  /slice-ansi/2.1.0:
    dependencies:
      ansi-styles: 3.2.1
      astral-regex: 1.0.0
      is-fullwidth-code-point: 2.0.0
    dev: false
    engines:
      node: '>=6'
    resolution:
      integrity: sha512-Qu+VC3EwYLldKa1fCxuuvULvSJOKEgk9pi8dZeCVK7TqBfUNTH4sFkk4joj8afVSfAYgJoSOetjx9QWOJ5mYoQ==
  /smart-buffer/4.0.2:
    dev: false
    engines:
      node: '>= 4.0.0'
      npm: '>= 3.0.0'
    resolution:
      integrity: sha512-JDhEpTKzXusOqXZ0BUIdH+CjFdO/CR3tLlf5CN34IypI+xMmXW1uB16OOY8z3cICbJlDAVJzNbwBhNO0wt9OAw==
  /snap-shot-compare/2.8.3:
    dependencies:
      check-more-types: 2.24.0
      debug: 4.1.1
      disparity: 2.0.0
      folktale: 2.3.2
      lazy-ass: 1.6.0
      strip-ansi: 5.2.0
      variable-diff: 1.1.0
    dev: false
    engines:
      node: '>=6'
    resolution:
      integrity: sha512-dznYMQAYMcQ4crFduIX5sST/Ex35l414hVCL6sXFi84OPuwG5eXgRBfBqbgz7mi3rC/r7VWDn2ADF8FTV/wbCw==
  /snap-shot-core/10.2.0:
    dependencies:
      arg: 4.1.0
      check-more-types: 2.24.0
      common-tags: 1.8.0
      debug: 4.1.1
      escape-quotes: 1.0.2
      folktale: 2.3.2
      is-ci: 2.0.0
      jsesc: 2.5.2
      lazy-ass: 1.6.0
      mkdirp: 0.5.1
      pluralize: 8.0.0
      quote: 0.4.0
      ramda: 0.26.1
    dev: false
    engines:
      node: '>=6'
    hasBin: true
    resolution:
      integrity: sha512-FsP+Wd4SCA4bLSm3vi6OVgfmGQcAQkUhwy45zDjZDm/6dZ5SDIgP40ORHg7z6MgMAK2+fj2DmhW7SXyvMU55Vw==
  /snap-shot-it/7.9.0:
    dependencies:
      '@bahmutov/data-driven': 1.0.0
      check-more-types: 2.24.0
      common-tags: 1.8.0
      debug: 4.1.1
      has-only: 1.1.1
      its-name: 1.0.0
      lazy-ass: 1.6.0
      pluralize: 8.0.0
      ramda: 0.26.1
      snap-shot-compare: 2.8.3
      snap-shot-core: 10.2.0
    dev: false
    engines:
      node: '>=6'
    resolution:
      integrity: sha512-70QaUKgITLCkeo8P7Tz9PfgHLuSPGIbtwSLHI89zOJ5g60pkhY1bV/oW4M4hDKUWeKwW493nwnHxlaIY0sDzYQ==
  /snapdragon-node/2.1.1:
    dependencies:
      define-property: 1.0.0
      isobject: 3.0.1
      snapdragon-util: 3.0.1
    dev: false
    engines:
      node: '>=0.10.0'
    resolution:
      integrity: sha512-O27l4xaMYt/RSQ5TR3vpWCAB5Kb/czIcqUFOM/C4fYcLnbZUc1PkjTAMjof2pBWaSTwOUd6qUHcFGVGj7aIwnw==
  /snapdragon-util/3.0.1:
    dependencies:
      kind-of: 3.2.2
    dev: false
    engines:
      node: '>=0.10.0'
    resolution:
      integrity: sha512-mbKkMdQKsjX4BAL4bRYTj21edOf8cN7XHdYUJEe+Zn99hVEYcMvKPct1IqNe7+AZPirn8BCDOQBHQZknqmKlZQ==
  /snapdragon/0.8.2:
    dependencies:
      base: 0.11.2
      debug: 2.6.9
      define-property: 0.2.5
      extend-shallow: 2.0.1
      map-cache: 0.2.2
      source-map: 0.5.7
      source-map-resolve: 0.5.2
      use: 3.1.1
    dev: false
    engines:
      node: '>=0.10.0'
    resolution:
      integrity: sha512-FtyOnWN/wCHTVXOMwvSv26d+ko5vWlIDD6zoUJ7LW8vh+ZBC8QdljveRP+crNrtBwioEUWy/4dMtbBjA4ioNlg==
  /socket.io-adapter/1.1.1:
    dev: false
    resolution:
      integrity: sha1-KoBeihTWNyEk3ZFZrUUC+MsH8Gs=
  /socket.io-client/2.1.1:
    dependencies:
      backo2: 1.0.2
      base64-arraybuffer: 0.1.5
      component-bind: 1.0.0
      component-emitter: 1.2.1
      debug: 3.1.0
      engine.io-client: 3.2.1
      has-binary2: 1.0.3
      has-cors: 1.1.0
      indexof: 0.0.1
      object-component: 0.0.3
      parseqs: 0.0.5
      parseuri: 0.0.5
      socket.io-parser: 3.2.0
      to-array: 0.1.4
    dev: false
    resolution:
      integrity: sha512-jxnFyhAuFxYfjqIgduQlhzqTcOEQSn+OHKVfAxWaNWa7ecP7xSNk2Dx/3UEsDcY7NcFafxvNvKPmmO7HTwTxGQ==
  /socket.io-parser/3.2.0:
    dependencies:
      component-emitter: 1.2.1
      debug: 3.1.0
      isarray: 2.0.1
    dev: false
    resolution:
      integrity: sha512-FYiBx7rc/KORMJlgsXysflWx/RIvtqZbyGLlHZvjfmPTPeuD/I8MaW7cfFrj5tRltICJdgwflhfZ3NVVbVLFQA==
  /socket.io/2.1.1:
    dependencies:
      debug: 3.1.0
      engine.io: 3.2.1
      has-binary2: 1.0.3
      socket.io-adapter: 1.1.1
      socket.io-client: 2.1.1
      socket.io-parser: 3.2.0
    dev: false
    resolution:
      integrity: sha512-rORqq9c+7W0DAK3cleWNSyfv/qKXV99hV4tZe+gGLfBECw3XEhBy7x85F3wypA9688LKjtwO9pX9L33/xQI8yA==
  /socks-proxy-agent/4.0.2:
    dependencies:
      agent-base: 4.2.1
      socks: 2.3.2
    dev: false
    engines:
      node: '>= 6'
    resolution:
      integrity: sha512-NT6syHhI9LmuEMSK6Kd2V7gNv5KFZoLE7V5udWmn0de+3Mkj3UMA/AJPLyeNUVmElCurSHtUdM3ETpR3z770Wg==
  /socks/2.3.2:
    dependencies:
      ip: 1.1.5
      smart-buffer: 4.0.2
    dev: false
    engines:
      node: '>= 6.0.0'
      npm: '>= 3.0.0'
    resolution:
      integrity: sha512-pCpjxQgOByDHLlNqlnh/mNSAxIUkyBBuwwhTcV+enZGbDaClPvHdvm6uvOwZfFJkam7cGhBNbb4JxiP8UZkRvQ==
  /source-list-map/2.0.1:
    dev: false
    resolution:
      integrity: sha512-qnQ7gVMxGNxsiL4lEuJwe/To8UnK7fAnmbGEEH8RpLouuKbeEm0lhbQVFIrNSuB+G7tVrAlVsZgETT5nljf+Iw==
  /source-map-resolve/0.5.2:
    dependencies:
      atob: 2.1.2
      decode-uri-component: 0.2.0
      resolve-url: 0.2.1
      source-map-url: 0.4.0
      urix: 0.1.0
    dev: false
    resolution:
      integrity: sha512-MjqsvNwyz1s0k81Goz/9vRBe9SZdB09Bdw+/zYyO+3CuPk6fouTaxscHkgtE8jKvf01kVfl8riHzERQ/kefaSA==
  /source-map-support/0.4.18:
    dependencies:
      source-map: 0.5.7
    dev: false
    resolution:
      integrity: sha512-try0/JqxPLF9nOjvSta7tVondkP5dwgyLDjVoyMDlmjugT2lRZ1OfsrYTkCd2hkDnJTKRbO/Rl3orm8vlsUzbA==
  /source-map-support/0.5.13:
    dependencies:
      buffer-from: 1.1.1
      source-map: 0.6.1
    dev: false
    resolution:
      integrity: sha512-SHSKFHadjVA5oR4PPqhtAVdcBWwRYVd6g6cAXnIbRiIwc2EhPrTuKUBdSLvlEKyIP3GCf89fltvcZiP9MMFA1w==
  /source-map-url/0.4.0:
    dev: false
    resolution:
      integrity: sha1-PpNdfd1zYxuXZZlW1VEo6HtQhKM=
  /source-map/0.2.0:
    dependencies:
      amdefine: 1.0.1
    dev: false
    engines:
      node: '>=0.8.0'
    optional: true
    resolution:
      integrity: sha1-2rc/vPwrqBm03gO9b26qSBZLP50=
  /source-map/0.5.7:
    dev: false
    engines:
      node: '>=0.10.0'
    resolution:
      integrity: sha1-igOdLRAh0i0eoUyA2OpGi6LvP8w=
  /source-map/0.6.1:
    dev: false
    engines:
      node: '>=0.10.0'
    resolution:
      integrity: sha512-UjgapumWlbMhkBgzT7Ykc5YXUT46F0iKu8SGXq0bcwP5dz/h0Plj6enJqjz1Zbq2l5WaqYnrVbwWOWMyF3F47g==
  /source-map/0.7.3:
    dev: false
    engines:
      node: '>= 8'
    resolution:
      integrity: sha512-CkCj6giN3S+n9qrYiBTX5gystlENnRW5jZeNLHpe6aue+SrHcG5VYwujhW9s4dY31mEGsxBDrHR6oI69fTXsaQ==
  /sourcemap-codec/1.4.6:
    dev: false
    resolution:
      integrity: sha512-1ZooVLYFxC448piVLBbtOxFcXwnymH9oUF8nRd3CuYDVvkRBxRl6pB4Mtas5a4drtL+E8LDgFkQNcgIw6tc8Hg==
  /sparkles/1.0.1:
    dev: false
    engines:
      node: '>= 0.10'
    resolution:
      integrity: sha512-dSO0DDYUahUt/0/pD/Is3VIm5TGJjludZ0HVymmhYF6eNA53PVLhnUk0znSYbH8IYBuJdCE+1luR22jNLMaQdw==
  /spawn-wrap/1.4.2:
    dependencies:
      foreground-child: 1.5.6
      mkdirp: 0.5.1
      os-homedir: 1.0.2
      rimraf: 2.7.1
      signal-exit: 3.0.2
      which: 1.3.1
    dev: false
    resolution:
      integrity: sha512-vMwR3OmmDhnxCVxM8M+xO/FtIp6Ju/mNaDfCMMW7FDcLRTPFWUswec4LXJHTJE2hwTI9O0YBfygu4DalFl7Ylg==
  /spdx-correct/3.1.0:
    dependencies:
      spdx-expression-parse: 3.0.0
      spdx-license-ids: 3.0.5
    dev: false
    resolution:
      integrity: sha512-lr2EZCctC2BNR7j7WzJ2FpDznxky1sjfxvvYEyzxNyb6lZXHODmEoJeFu4JupYlkfha1KZpJyoqiJ7pgA1qq8Q==
  /spdx-exceptions/2.2.0:
    dev: false
    resolution:
      integrity: sha512-2XQACfElKi9SlVb1CYadKDXvoajPgBVPn/gOQLrTvHdElaVhr7ZEbqJaRnJLVNeaI4cMEAgVCeBMKF6MWRDCRA==
  /spdx-expression-parse/3.0.0:
    dependencies:
      spdx-exceptions: 2.2.0
      spdx-license-ids: 3.0.5
    dev: false
    resolution:
      integrity: sha512-Yg6D3XpRD4kkOmTpdgbUiEJFKghJH03fiC1OPll5h/0sO6neh2jqRDVHOQ4o/LMea0tgCkbMgea5ip/e+MkWyg==
  /spdx-license-ids/3.0.5:
    dev: false
    resolution:
      integrity: sha512-J+FWzZoynJEXGphVIS+XEh3kFSjZX/1i9gFBaWQcB+/tmpe2qUsSBABpcxqxnAxFdiUFEgAX1bjYGQvIZmoz9Q==
  /split-string/3.1.0:
    dependencies:
      extend-shallow: 3.0.2
    dev: false
    engines:
      node: '>=0.10.0'
    resolution:
      integrity: sha512-NzNVhJDYpwceVVii8/Hu6DKfD2G+NrQHlS/V/qgv763EYudVwEcMQNxd2lh+0VrUByXN/oJkl5grOhYWvQUYiw==
  /sprintf-js/1.0.3:
    dev: false
    resolution:
      integrity: sha1-BOaSb2YolTVPPdAVIDYzuFcpfiw=
  /sshpk/1.16.1:
    dependencies:
      asn1: 0.2.4
      assert-plus: 1.0.0
      bcrypt-pbkdf: 1.0.2
      dashdash: 1.14.1
      ecc-jsbn: 0.1.2
      getpass: 0.1.7
      jsbn: 0.1.1
      safer-buffer: 2.1.2
      tweetnacl: 0.14.5
    dev: false
    engines:
      node: '>=0.10.0'
    hasBin: true
    resolution:
      integrity: sha512-HXXqVUq7+pcKeLqqZj6mHFUMvXtOJt1uoUx09pFW6011inTMxqI8BA8PM95myrIyyKwdnzjdFjLiE6KBPVtJIg==
  /ssri/6.0.1:
    dependencies:
      figgy-pudding: 3.5.1
    dev: false
    resolution:
      integrity: sha512-3Wge10hNcT1Kur4PDFwEieXSCMCJs/7WvSACcrMYrNp+b8kDL1/0wJch5Ni2WrtwEa2IO8OsVfeKIciKCDx/QA==
  /stack-trace/0.0.10:
    dev: false
    resolution:
      integrity: sha1-VHxws0fo0ytOEI6hoqFZ5f3eGcA=
  /static-extend/0.1.2:
    dependencies:
      define-property: 0.2.5
      object-copy: 0.1.0
    dev: false
    engines:
      node: '>=0.10.0'
    resolution:
      integrity: sha1-YICcOcv/VTNyJv1eC1IPNB8ftcY=
  /statuses/1.5.0:
    dev: false
    engines:
      node: '>= 0.6'
    resolution:
      integrity: sha1-Fhx9rBd2Wf2YEfQ3cfqZOBR4Yow=
  /stream-browserify/2.0.2:
    dependencies:
      inherits: 2.0.4
      readable-stream: 2.3.6
    dev: false
    resolution:
      integrity: sha512-nX6hmklHs/gr2FuxYDltq8fJA1GDlxKQCz8O/IM4atRqBH8OORmBNgfvW5gG10GT/qQ9u0CzIvr2X5Pkt6ntqg==
  /stream-each/1.2.3:
    dependencies:
      end-of-stream: 1.4.1
      stream-shift: 1.0.0
    dev: false
    resolution:
      integrity: sha512-vlMC2f8I2u/bZGqkdfLQW/13Zihpej/7PmSiMQsbYddxuTsJp8vRe2x2FvVExZg7FaOds43ROAuFJwPR4MTZLw==
  /stream-exhaust/1.0.2:
    dev: false
    resolution:
      integrity: sha512-b/qaq/GlBK5xaq1yrK9/zFcyRSTNxmcZwFLGSTG0mXgZl/4Z6GgiyYOXOvY7N3eEvFRAG1bkDRz5EPGSvPYQlw==
  /stream-http/2.8.3:
    dependencies:
      builtin-status-codes: 3.0.0
      inherits: 2.0.4
      readable-stream: 2.3.6
      to-arraybuffer: 1.0.1
      xtend: 4.0.2
    dev: false
    resolution:
      integrity: sha512-+TSkfINHDo4J+ZobQLWiMouQYB+UVYFttRA94FpEzzJ7ZdqcL4uUUQ7WkdkI4DSozGmgBUE/a47L+38PenXhUw==
  /stream-shift/1.0.0:
    dev: false
    resolution:
      integrity: sha1-1cdSgl5TZ+eG944Y5EXqIjoVWVI=
  /streamroller/0.7.0:
    dependencies:
      date-format: 1.2.0
      debug: 3.2.6
      mkdirp: 0.5.1
      readable-stream: 2.3.6
    dev: false
    engines:
      node: '>=0.12.0'
    resolution:
      integrity: sha512-WREzfy0r0zUqp3lGO096wRuUp7ho1X6uo/7DJfTlEi0Iv/4gT7YHqXDjKC2ioVGBZtE8QzsQD9nx1nIuoZ57jQ==
  /streamroller/1.0.6:
    dependencies:
      async: 2.6.3
      date-format: 2.1.0
      debug: 3.2.6
      fs-extra: 7.0.1
      lodash: 4.17.15
    dev: false
    engines:
      node: '>=6.0'
    resolution:
      integrity: sha512-3QC47Mhv3/aZNFpDDVO44qQb9gwB9QggMEE0sQmkTAwBVYdBRWISdsywlkfm5II1Q5y/pmrHflti/IgmIzdDBg==
  /strict-uri-encode/1.1.0:
    dev: false
    engines:
      node: '>=0.10.0'
    resolution:
      integrity: sha1-J5siXfHVgrH1TmWt3UNS4Y+qBxM=
  /string-width/1.0.2:
    dependencies:
      code-point-at: 1.1.0
      is-fullwidth-code-point: 1.0.0
      strip-ansi: 3.0.1
    dev: false
    engines:
      node: '>=0.10.0'
    resolution:
      integrity: sha1-EYvfW4zcUaKn5w0hHgfisLmxB9M=
  /string-width/2.1.1:
    dependencies:
      is-fullwidth-code-point: 2.0.0
      strip-ansi: 4.0.0
    dev: false
    engines:
      node: '>=4'
    resolution:
      integrity: sha512-nOqH59deCq9SRHlxq1Aw85Jnt4w6KvLKqWVik6oA9ZklXLNIOlqg4F2yrT1MVaTjAqvVwdfeZ7w7aCvJD7ugkw==
  /string-width/3.1.0:
    dependencies:
      emoji-regex: 7.0.3
      is-fullwidth-code-point: 2.0.0
      strip-ansi: 5.2.0
    dev: false
    engines:
      node: '>=6'
    resolution:
      integrity: sha512-vafcv6KjVZKSgz06oM/H6GDBrAtz8vdhQakGjFIvNrHA6y3HCF1CInLy+QLq8dTJPQ1b+KDUqDFctkdRW44e1w==
  /string-width/4.1.0:
    dependencies:
      emoji-regex: 8.0.0
      is-fullwidth-code-point: 3.0.0
      strip-ansi: 5.2.0
    dev: false
    engines:
      node: '>=8'
    resolution:
      integrity: sha512-NrX+1dVVh+6Y9dnQ19pR0pP4FiEIlUvdTGn8pw6CKTNq5sgib2nIhmUNT5TAmhWmvKr3WcxBcP3E8nWezuipuQ==
  /string.prototype.padend/3.0.0:
    dependencies:
      define-properties: 1.1.3
      es-abstract: 1.13.0
      function-bind: 1.1.1
    dev: false
    engines:
      node: '>= 0.4'
    resolution:
      integrity: sha1-86rvfBcZ8XDF6rHDK/eA2W4h8vA=
  /string_decoder/0.10.31:
    dev: false
    resolution:
      integrity: sha1-YuIDvEF2bGwoyfyEMB2rHFMQ+pQ=
  /string_decoder/1.1.1:
    dependencies:
      safe-buffer: 5.1.2
    dev: false
    resolution:
      integrity: sha512-n/ShnvDi6FHbbVfviro+WojiFzv+s8MPMHBczVePfUpDJLwoLT0ht1l4YwBCbi8pJAveEEdnkHyPyTP/mzRfwg==
  /string_decoder/1.3.0:
    dependencies:
      safe-buffer: 5.2.0
    dev: false
    resolution:
      integrity: sha512-hkRX8U1WjJFd8LsDJ2yQ/wWWxaopEsABU1XfkM8A+j0+85JAGppt16cr1Whg6KIbb4okU6Mql6BOj+uup/wKeA==
  /strip-ansi/3.0.1:
    dependencies:
      ansi-regex: 2.1.1
    dev: false
    engines:
      node: '>=0.10.0'
    resolution:
      integrity: sha1-ajhfuIU9lS1f8F0Oiq+UJ43GPc8=
  /strip-ansi/4.0.0:
    dependencies:
      ansi-regex: 3.0.0
    dev: false
    engines:
      node: '>=4'
    resolution:
      integrity: sha1-qEeQIusaw2iocTibY1JixQXuNo8=
  /strip-ansi/5.2.0:
    dependencies:
      ansi-regex: 4.1.0
    dev: false
    engines:
      node: '>=6'
    resolution:
      integrity: sha512-DuRs1gKbBqsMKIZlrffwlug8MHkcnpjs5VPmL1PAh+mA30U0DTotfDZ0d2UUsXpPmPmMMJ6W773MaA3J+lbiWA==
  /strip-bom/2.0.0:
    dependencies:
      is-utf8: 0.2.1
    dev: false
    engines:
      node: '>=0.10.0'
    resolution:
      integrity: sha1-YhmoVhZSBJHzV4i9vxRHqZx+aw4=
  /strip-bom/3.0.0:
    dev: false
    engines:
      node: '>=4'
    resolution:
      integrity: sha1-IzTBjpx1n3vdVv3vfprj1YjmjtM=
  /strip-eof/1.0.0:
    dev: false
    engines:
      node: '>=0.10.0'
    resolution:
      integrity: sha1-u0P/VZim6wXYm1n80SnJgzE2Br8=
  /strip-indent/1.0.1:
    dependencies:
      get-stdin: 4.0.1
    dev: false
    engines:
      node: '>=0.10.0'
    hasBin: true
    resolution:
      integrity: sha1-DHlipq3vp7vUrDZkYKY4VSrhoKI=
  /strip-indent/2.0.0:
    dev: false
    engines:
      node: '>=4'
    resolution:
      integrity: sha1-XvjbKV0B5u1sv3qrlpmNeCJSe2g=
  /strip-json-comments/2.0.1:
    dev: false
    engines:
      node: '>=0.10.0'
    resolution:
      integrity: sha1-PFMZQukIwml8DsNEhYwobHygpgo=
  /strip-json-comments/3.0.1:
    dev: false
    engines:
      node: '>=8'
    resolution:
      integrity: sha512-VTyMAUfdm047mwKl+u79WIdrZxtFtn+nBxHeb844XBQ9uMNTuTHdx2hc5RiAJYqwTj3wc/xe5HLSdJSkJ+WfZw==
  /supports-color/2.0.0:
    dev: false
    engines:
      node: '>=0.8.0'
    resolution:
      integrity: sha1-U10EXOa2Nj+kARcIRimZXp3zJMc=
  /supports-color/3.2.3:
    dependencies:
      has-flag: 1.0.0
    dev: false
    engines:
      node: '>=0.8.0'
    resolution:
      integrity: sha1-ZawFBLOVQXHYpklGsq48u4pfVPY=
  /supports-color/5.5.0:
    dependencies:
      has-flag: 3.0.0
    dev: false
    engines:
      node: '>=4'
    resolution:
      integrity: sha512-QjVjwdXIt408MIiAqCX4oUKsgU2EqAGzs2Ppkm4aQYbjm+ZEWEcW4SfFNTr4uMNZma0ey4f5lgLrkB0aX0QMow==
  /supports-color/6.0.0:
    dependencies:
      has-flag: 3.0.0
    dev: false
    engines:
      node: '>=6'
    resolution:
      integrity: sha512-on9Kwidc1IUQo+bQdhi8+Tijpo0e1SS6RoGo2guUwn5vdaxw8RXOF9Vb2ws+ihWOmh4JnCJOvaziZWP1VABaLg==
  /supports-color/6.1.0:
    dependencies:
      has-flag: 3.0.0
    dev: false
    engines:
      node: '>=6'
    resolution:
      integrity: sha512-qe1jfm1Mg7Nq/NSh6XE24gPXROEVsWHxC1LIx//XNlD9iw7YZQGjZNjYN7xGaEG6iKdA8EtNFW6R0gjnVXp+wQ==
  /sver-compat/1.5.0:
    dependencies:
      es6-iterator: 2.0.3
      es6-symbol: 3.1.1
    dev: false
    resolution:
      integrity: sha1-PPh9/rTQe0o/FIJ7wYaz/QxkXNg=
  /table/5.4.6:
    dependencies:
      ajv: 6.10.2
      lodash: 4.17.15
      slice-ansi: 2.1.0
      string-width: 3.1.0
    dev: false
    engines:
      node: '>=6.0.0'
    resolution:
      integrity: sha512-wmEc8m4fjnob4gt5riFRtTu/6+4rSe12TpAELNSqHMfF3IqnA+CH37USM6/YR3qRZv7e56kAEAtd6nKZaxe0Ug==
  /tapable/1.1.3:
    dev: false
    engines:
      node: '>=6'
    resolution:
      integrity: sha512-4WK/bYZmj8xLr+HUCODHGF1ZFzsYffasLUgEiMBY4fgtltdO6B4WJtlSbPaDTLpYTcGVwM2qLnFTICEcNxs3kA==
  /terser-webpack-plugin/1.4.1_webpack@4.39.2:
    dependencies:
      cacache: 12.0.3
      find-cache-dir: 2.1.0
      is-wsl: 1.1.0
      schema-utils: 1.0.0
      serialize-javascript: 1.8.0
      source-map: 0.6.1
      terser: 4.2.0
      webpack: 4.39.2_webpack@4.39.2
      webpack-sources: 1.4.3
      worker-farm: 1.7.0
    dev: false
    engines:
      node: '>= 6.9.0'
    peerDependencies:
      webpack: ^4.0.0
    resolution:
      integrity: sha512-ZXmmfiwtCLfz8WKZyYUuuHf3dMYEjg8NrjHMb0JqHVHVOSkzp3cW2/XG1fP3tRhqEqSzMwzzRQGtAPbs4Cncxg==
  /terser/4.2.0:
    dependencies:
      commander: 2.20.0
      source-map: 0.6.1
      source-map-support: 0.5.13
    dev: false
    engines:
      node: '>=6.0.0'
    hasBin: true
    resolution:
      integrity: sha512-6lPt7lZdZ/13icQJp8XasFOwZjFJkxFFIb/N1fhYEQNoNI3Ilo3KABZ9OocZvZoB39r6SiIk/0+v/bt8nZoSeA==
  /terser/4.3.8:
    dependencies:
      commander: 2.20.1
      source-map: 0.6.1
      source-map-support: 0.5.13
    dev: false
    engines:
      node: '>=6.0.0'
    hasBin: true
    resolution:
      integrity: sha512-otmIRlRVmLChAWsnSFNO0Bfk6YySuBp6G9qrHiJwlLDd4mxe2ta4sjI7TzIR+W1nBMjilzrMcPOz9pSusgx3hQ==
  /test-exclude/5.2.3:
    dependencies:
      glob: 7.1.4
      minimatch: 3.0.4
      read-pkg-up: 4.0.0
      require-main-filename: 2.0.0
    dev: false
    engines:
      node: '>=6'
    resolution:
      integrity: sha512-M+oxtseCFO3EDtAaGH7iiej3CBkzXqFMbzqYAACdzKui4eZA+pq3tZEwChvOdNfa7xxy8BfbmgJSIr43cC/+2g==
  /text-table/0.2.0:
    dev: false
    resolution:
      integrity: sha1-f17oI66AUgfACvLfSoTsP8+lcLQ=
  /through/2.3.8:
    dev: false
    resolution:
      integrity: sha1-DdTJ/6q8NXlgsbckEV1+Doai4fU=
  /through2-filter/3.0.0:
    dependencies:
      through2: 2.0.5
      xtend: 4.0.2
    dev: false
    resolution:
      integrity: sha512-jaRjI2WxN3W1V8/FMZ9HKIBXixtiqs3SQSX4/YGIiP3gL6djW48VoZq9tDqeCWs3MT8YY5wb/zli8VW8snY1CA==
  /through2/2.0.1:
    dependencies:
      readable-stream: 2.0.6
      xtend: 4.0.2
    dev: false
    resolution:
      integrity: sha1-OE51MU1J8y3hLuu4E2uOtrXVnak=
  /through2/2.0.5:
    dependencies:
      readable-stream: 2.3.6
      xtend: 4.0.2
    dev: false
    resolution:
      integrity: sha512-/mrRod8xqpA+IHSLyGCQ2s8SPHiCDEeQJSep1jqLYeEUClOFG2Qsh+4FU6G9VeqpZnGW/Su8LQGc4YKni5rYSQ==
  /through2/3.0.1:
    dependencies:
      readable-stream: 3.4.0
    dev: false
    resolution:
      integrity: sha512-M96dvTalPT3YbYLaKaCuwu+j06D/8Jfib0o/PxbVt6Amhv3dUAtW6rTV1jPgJSBG83I/e04Y6xkVdVhSRhi0ww==
  /thunkify/2.1.2:
    dev: false
    resolution:
      integrity: sha1-+qDp0jDFGsyVyhOjYawFyn4EVT0=
  /time-stamp/1.1.0:
    dev: false
    engines:
      node: '>=0.10.0'
    resolution:
      integrity: sha1-dkpaEa9QVhkhsTPztE5hhofg9cM=
  /timers-browserify/2.0.11:
    dependencies:
      setimmediate: 1.0.5
    dev: false
    engines:
      node: '>=0.6.0'
    resolution:
      integrity: sha512-60aV6sgJ5YEbzUdn9c8kYGIqOubPoUdqQCul3SBAsRCZ40s6Y5cMcrW4dt3/k/EsbLVJNl9n6Vz3fTc+k2GeKQ==
  /tmp/0.0.33:
    dependencies:
      os-tmpdir: 1.0.2
    dev: false
    engines:
      node: '>=0.6.0'
    resolution:
      integrity: sha512-jRCJlojKnZ3addtTOjdIqoRuPEKBvNXcGYqzO6zWZX8KfKEpnGY5jfggJQ3EjKuu8D4bJRr0y+cYJFmYbImXGw==
  /to-absolute-glob/2.0.2:
    dependencies:
      is-absolute: 1.0.0
      is-negated-glob: 1.0.0
    dev: false
    engines:
      node: '>=0.10.0'
    resolution:
      integrity: sha1-GGX0PZ50sIItufFFt4z/fQ98hJs=
  /to-array/0.1.4:
    dev: false
    resolution:
      integrity: sha1-F+bBH3PdTz10zaek/zI46a2b+JA=
  /to-arraybuffer/1.0.1:
    dev: false
    resolution:
      integrity: sha1-fSKbH8xjfkZsoIEYCDanqr/4P0M=
  /to-fast-properties/1.0.3:
    dev: false
    engines:
      node: '>=0.10.0'
    resolution:
      integrity: sha1-uDVx+k2MJbguIxsG46MFXeTKGkc=
  /to-fast-properties/2.0.0:
    dev: false
    engines:
      node: '>=4'
    resolution:
      integrity: sha1-3F5pjL0HkmW8c+A3doGk5Og/YW4=
  /to-object-path/0.3.0:
    dependencies:
      kind-of: 3.2.2
    dev: false
    engines:
      node: '>=0.10.0'
    resolution:
      integrity: sha1-KXWIt7Dn4KwI4E5nL4XB9JmeF68=
  /to-regex-range/2.1.1:
    dependencies:
      is-number: 3.0.0
      repeat-string: 1.6.1
    dev: false
    engines:
      node: '>=0.10.0'
    resolution:
      integrity: sha1-fIDBe53+vlmeJzZ+DU3VWQFB2zg=
  /to-regex-range/5.0.1:
    dependencies:
      is-number: 7.0.0
    dev: false
    engines:
      node: '>=8.0'
    resolution:
      integrity: sha512-65P7iz6X5yEr1cwcgvQxbbIw7Uk3gOy5dIdtZ4rDveLqhrdJP+Li/Hx6tyK0NEb+2GCyneCMJiGqrADCSNk8sQ==
  /to-regex/3.0.2:
    dependencies:
      define-property: 2.0.2
      extend-shallow: 3.0.2
      regex-not: 1.0.2
      safe-regex: 1.1.0
    dev: false
    engines:
      node: '>=0.10.0'
    resolution:
      integrity: sha512-FWtleNAtZ/Ki2qtqej2CXTOayOH9bHDQF+Q48VpWyDXjbYxA4Yz8iDB31zXOBUlOHHKidDbqGVrTUvQMPmBGBw==
  /to-through/2.0.0:
    dependencies:
      through2: 2.0.5
    dev: false
    engines:
      node: '>= 0.10'
    resolution:
      integrity: sha1-/JKtq6ByZHvAtn1rA2ZKoZUJOvY=
  /toidentifier/1.0.0:
    dev: false
    engines:
      node: '>=0.6'
    resolution:
      integrity: sha512-yaOH/Pk/VEhBWWTlhI+qXxDFXlejDGcQipMlyxda9nthulaxLZUNcUqFxokp0vcYnvteJln5FNQDRrxj3YcbVw==
  /tough-cookie/2.4.3:
    dependencies:
      psl: 1.3.0
      punycode: 1.4.1
    dev: false
    engines:
      node: '>=0.8'
    resolution:
      integrity: sha512-Q5srk/4vDM54WJsJio3XNn6K2sCG+CQ8G5Wz6bZhRZoAe/+TxjWB/GlFAnYEbkYVlON9FMk/fE3h2RLpPXo4lQ==
  /tough-cookie/2.5.0:
    dependencies:
      psl: 1.3.0
      punycode: 2.1.1
    dev: false
    engines:
      node: '>=0.8'
    resolution:
      integrity: sha512-nlLsUzgm1kfLXSXfRZMc1KLAugd4hqJHDTvc2hDIwS3mZAfMEuMbc03SujMF+GEcpaX/qboeycw6iO8JwVv2+g==
  /tough-cookie/3.0.1:
    dependencies:
      ip-regex: 2.1.0
      psl: 1.3.0
      punycode: 2.1.1
    dev: false
    engines:
      node: '>=6'
    resolution:
      integrity: sha512-yQyJ0u4pZsv9D4clxO69OEjLWYw+jbgspjTue4lTQZLfV0c5l1VmK2y1JK8E9ahdpltPOaAThPcp5nKPUgSnsg==
  /tr46/1.0.1:
    dependencies:
      punycode: 2.1.1
    dev: false
    resolution:
      integrity: sha1-qLE/1r/SSJUZZ0zN5VujaTtwbQk=
  /trim-newlines/1.0.0:
    dev: false
    engines:
      node: '>=0.10.0'
    resolution:
      integrity: sha1-WIeWa7WCpFA6QetST301ARgVphM=
  /trim-newlines/2.0.0:
    dev: false
    engines:
      node: '>=4'
    resolution:
      integrity: sha1-tAPQuRvlDDMd/EuC7s6yLD3hbSA=
  /trim-right/1.0.1:
    dev: false
    engines:
      node: '>=0.10.0'
    resolution:
      integrity: sha1-yy4SAwZ+DI3h9hQJS5/kVwTqYAM=
  /ts-loader/6.0.4_typescript@3.5.3:
    dependencies:
      chalk: 2.4.2
      enhanced-resolve: 4.1.0
      loader-utils: 1.2.3
      micromatch: 4.0.2
      semver: 6.3.0
      typescript: 3.5.3
    dev: false
    engines:
      node: '>=8.6'
    peerDependencies:
      typescript: '*'
    resolution:
      integrity: sha512-p2zJYe7OtwR+49kv4gs7v4dMrfYD1IPpOtqiSPCbe8oR+4zEBtdHwzM7A7M91F+suReqgzZrlClk4LRSSp882g==
  /ts-mocha/6.0.0_mocha@6.2.2:
    dependencies:
      mocha: 6.2.2
      ts-node: 7.0.1
    dev: false
    engines:
      node: '>= 6.X.X'
    hasBin: true
    optionalDependencies:
      tsconfig-paths: 3.8.0
    peerDependencies:
      mocha: ^3.X.X || ^4.X.X || ^5.X.X || ^6.X.X
    resolution:
      integrity: sha512-ZCtJK8WXxHNbFNjvUKQIXZby/+ybQQkaBcM/3QhBQUfwjpdGFE9F6iWsHhF5ifQNFV/lWiOODi2VMD5AyPcQyg==
  /ts-node/7.0.1:
    dependencies:
      arrify: 1.0.1
      buffer-from: 1.1.1
      diff: 3.5.0
      make-error: 1.3.5
      minimist: 1.2.0
      mkdirp: 0.5.1
      source-map-support: 0.5.13
      yn: 2.0.0
    dev: false
    engines:
      node: '>=4.2.0'
    hasBin: true
    resolution:
      integrity: sha512-BVwVbPJRspzNh2yfslyT1PSbl5uIk03EZlb493RKHN4qej/D06n1cEhjlOJG69oFsE7OT8XjpTUcYf6pKTLMhw==
  /ts-node/8.3.0_typescript@3.5.3:
    dependencies:
      arg: 4.1.1
      diff: 4.0.1
      make-error: 1.3.5
      source-map-support: 0.5.13
      typescript: 3.5.3
      yn: 3.1.1
    dev: false
    engines:
      node: '>=4.2.0'
    hasBin: true
    peerDependencies:
      typescript: '>=2.0'
    resolution:
      integrity: sha512-dyNS/RqyVTDcmNM4NIBAeDMpsAdaQ+ojdf0GOLqE6nwJOgzEkdRNzJywhDfwnuvB10oa6NLVG1rUJQCpRN7qoQ==
  /ts-node/8.3.0_typescript@3.6.2:
    dependencies:
      arg: 4.1.1
      diff: 4.0.1
      make-error: 1.3.5
      source-map-support: 0.5.13
      typescript: 3.6.2
      yn: 3.1.1
    dev: false
    engines:
      node: '>=4.2.0'
    hasBin: true
    peerDependencies:
      typescript: '>=2.0'
    resolution:
      integrity: sha512-dyNS/RqyVTDcmNM4NIBAeDMpsAdaQ+ojdf0GOLqE6nwJOgzEkdRNzJywhDfwnuvB10oa6NLVG1rUJQCpRN7qoQ==
  /ts-node/8.4.1_typescript@3.6.4:
    dependencies:
      arg: 4.1.1
      diff: 4.0.1
      make-error: 1.3.5
      source-map-support: 0.5.13
      typescript: 3.6.4
      yn: 3.1.1
    dev: false
    engines:
      node: '>=4.2.0'
    hasBin: true
    peerDependencies:
      typescript: '>=2.0'
    resolution:
      integrity: sha512-5LpRN+mTiCs7lI5EtbXmF/HfMeCjzt7DH9CZwtkr6SywStrNQC723wG+aOWFiLNn7zT3kD/RnFqi3ZUfr4l5Qw==
  /tsconfig-paths/3.8.0:
    dependencies:
      '@types/json5': 0.0.29
      deepmerge: 2.2.1
      json5: 1.0.1
      minimist: 1.2.0
      strip-bom: 3.0.0
    dev: false
    optional: true
    resolution:
      integrity: sha512-zZEYFo4sjORK8W58ENkRn9s+HmQFkkwydDG7My5s/fnfr2YYCaiyXe/HBUcIgU8epEKOXwiahOO+KZYjiXlWyQ==
  /tslib/1.10.0:
    dev: false
    resolution:
      integrity: sha512-qOebF53frne81cf0S9B41ByenJ3/IuH8yJKngAX35CmiZySA0khhkovshKK+jGCaMnVomla7gVlIcc3EvKPbTQ==
  /tslint-config-prettier/1.18.0:
    dev: false
    engines:
      node: '>=4.0.0'
    hasBin: true
    resolution:
      integrity: sha512-xPw9PgNPLG3iKRxmK7DWr+Ea/SzrvfHtjFt5LBl61gk2UBG/DB9kCXRjv+xyIU1rUtnayLeMUVJBcMX8Z17nDg==
  /tslint/5.20.0_typescript@3.5.3:
    dependencies:
      '@babel/code-frame': 7.5.5
      builtin-modules: 1.1.1
      chalk: 2.4.2
      commander: 2.20.0
      diff: 4.0.1
      glob: 7.1.4
      js-yaml: 3.13.1
      minimatch: 3.0.4
      mkdirp: 0.5.1
      resolve: 1.12.0
      semver: 5.7.1
      tslib: 1.10.0
      tsutils: 2.29.0_typescript@3.5.3
      typescript: 3.5.3
    dev: false
    engines:
      node: '>=4.8.0'
    hasBin: true
    peerDependencies:
      typescript: '>=2.3.0-dev || >=2.4.0-dev || >=2.5.0-dev || >=2.6.0-dev || >=2.7.0-dev || >=2.8.0-dev || >=2.9.0-dev || >=3.0.0-dev || >= 3.1.0-dev || >= 3.2.0-dev'
    resolution:
      integrity: sha512-2vqIvkMHbnx8acMogAERQ/IuINOq6DFqgF8/VDvhEkBqQh/x6SP0Y+OHnKth9/ZcHQSroOZwUQSN18v8KKF0/g==
  /tsutils/2.29.0_typescript@3.5.3:
    dependencies:
      tslib: 1.10.0
      typescript: 3.5.3
    dev: false
    peerDependencies:
      typescript: '>=2.1.0 || >=2.1.0-dev || >=2.2.0-dev || >=2.3.0-dev || >=2.4.0-dev || >=2.5.0-dev || >=2.6.0-dev || >=2.7.0-dev || >=2.8.0-dev || >=2.9.0-dev || >= 3.0.0-dev || >= 3.1.0-dev'
    resolution:
      integrity: sha512-g5JVHCIJwzfISaXpXE1qvNalca5Jwob6FjI4AoPlqMusJ6ftFE7IkkFoMhVLRgK+4Kx3gkzb8UZK5t5yTTvEmA==
  /tsutils/3.17.1_typescript@3.5.3:
    dependencies:
      tslib: 1.10.0
      typescript: 3.5.3
    dev: false
    engines:
      node: '>= 6'
    peerDependencies:
      typescript: '>=2.8.0 || >= 3.2.0-dev || >= 3.3.0-dev || >= 3.4.0-dev || >= 3.5.0-dev || >= 3.6.0-dev || >= 3.6.0-beta || >= 3.7.0-dev || >= 3.7.0-beta'
    resolution:
      integrity: sha512-kzeQ5B8H3w60nFY2g8cJIuH7JDpsALXySGtwGJ0p2LSjLgay3NdIpqq5SoOBe46bKDW2iq25irHCr8wjomUS2g==
  /tsutils/3.17.1_typescript@3.6.2:
    dependencies:
      tslib: 1.10.0
      typescript: 3.6.2
    dev: false
    engines:
      node: '>= 6'
    peerDependencies:
      typescript: '>=2.8.0 || >= 3.2.0-dev || >= 3.3.0-dev || >= 3.4.0-dev || >= 3.5.0-dev || >= 3.6.0-dev || >= 3.6.0-beta || >= 3.7.0-dev || >= 3.7.0-beta'
    resolution:
      integrity: sha512-kzeQ5B8H3w60nFY2g8cJIuH7JDpsALXySGtwGJ0p2LSjLgay3NdIpqq5SoOBe46bKDW2iq25irHCr8wjomUS2g==
  /tsutils/3.17.1_typescript@3.6.4:
    dependencies:
      tslib: 1.10.0
      typescript: 3.6.4
    dev: false
    engines:
      node: '>= 6'
    peerDependencies:
      typescript: '>=2.8.0 || >= 3.2.0-dev || >= 3.3.0-dev || >= 3.4.0-dev || >= 3.5.0-dev || >= 3.6.0-dev || >= 3.6.0-beta || >= 3.7.0-dev || >= 3.7.0-beta'
    resolution:
      integrity: sha512-kzeQ5B8H3w60nFY2g8cJIuH7JDpsALXySGtwGJ0p2LSjLgay3NdIpqq5SoOBe46bKDW2iq25irHCr8wjomUS2g==
  /tty-browserify/0.0.0:
    dev: false
    resolution:
      integrity: sha1-oVe6QC2iTpv5V/mqadUk7tQpAaY=
  /tunnel-agent/0.6.0:
    dependencies:
      safe-buffer: 5.2.0
    dev: false
    resolution:
      integrity: sha1-J6XeoGs2sEoKmWZ3SykIaPD8QP0=
  /tunnel/0.0.6:
    dev: false
    engines:
      node: '>=0.6.11 <=0.7.0 || >=0.7.3'
    resolution:
      integrity: sha512-1h/Lnq9yajKY2PEbBadPXj3VxsDDu844OnaAo52UVmIzIvwwtBPIuNvkjuzBlTWpfJyUbG3ez0KSBibQkj4ojg==
  /tweetnacl/0.14.5:
    dev: false
    resolution:
      integrity: sha1-WuaBd/GS1EViadEIr6k/+HQ/T2Q=
  /type-check/0.3.2:
    dependencies:
      prelude-ls: 1.1.2
    dev: false
    engines:
      node: '>= 0.8.0'
    resolution:
      integrity: sha1-WITKtRLPHTVeP7eE8wgEsrUg23I=
  /type-detect/4.0.8:
    dev: false
    engines:
      node: '>=4'
    resolution:
      integrity: sha512-0fr/mIH1dlO+x7TlcMy+bIDqKPsw/70tVyeHW787goQjhmqaZe10uwLujubK9q9Lg6Fiho1KUKDYz0Z7k7g5/g==
  /type-fest/0.5.2:
    dev: false
    engines:
      node: '>=6'
    resolution:
      integrity: sha512-DWkS49EQKVX//Tbupb9TFa19c7+MK1XmzkrZUR8TAktmE/DizXoaoJV6TZ/tSIPXipqNiRI6CyAe7x69Jb6RSw==
  /type-is/1.6.18:
    dependencies:
      media-typer: 0.3.0
      mime-types: 2.1.24
    dev: false
    engines:
      node: '>= 0.6'
    resolution:
      integrity: sha512-TkRKr9sUTxEH8MdfuCSP7VizJyzRNMjj2J2do2Jr3Kym598JVdEksuzPQCnlFPW4ky9Q+iA+ma9BGm06XQBy8g==
  /type/1.0.3:
    dev: false
    resolution:
      integrity: sha512-51IMtNfVcee8+9GJvj0spSuFcZHe9vSib6Xtgsny1Km9ugyz2mbS08I3rsUIRYgJohFRFU1160sgRodYz378Hg==
  /typedarray/0.0.6:
    dev: false
    resolution:
      integrity: sha1-hnrHTjhkGHsdPUfZlqeOxciDB3c=
  /typedoc-default-themes/0.6.0:
    dependencies:
      backbone: 1.4.0
      jquery: 3.4.1
      lunr: 2.3.6
      underscore: 1.9.1
    dev: false
    engines:
      node: '>= 8'
    resolution:
      integrity: sha512-MdTROOojxod78CEv22rIA69o7crMPLnVZPefuDLt/WepXqJwgiSu8Xxq+H36x0Jj3YGc7lOglI2vPJ2GhoOybw==
  /typedoc/0.15.0:
    dependencies:
      '@types/minimatch': 3.0.3
      fs-extra: 8.1.0
      handlebars: 4.2.0
      highlight.js: 9.15.10
      lodash: 4.17.15
      marked: 0.7.0
      minimatch: 3.0.4
      progress: 2.0.3
      shelljs: 0.8.3
      typedoc-default-themes: 0.6.0
      typescript: 3.5.3
    dev: false
    engines:
      node: '>= 6.0.0'
    hasBin: true
    resolution:
      integrity: sha512-NOtfq5Tis4EFt+J2ozhVq9RCeUnfEYMFKoU6nCXCXUULJz1UQynOM+yH3TkfZCPLzigbqB0tQYGVlktUWweKlw==
  /typescript/3.5.3:
    dev: false
    engines:
      node: '>=4.2.0'
    hasBin: true
    resolution:
      integrity: sha512-ACzBtm/PhXBDId6a6sDJfroT2pOWt/oOnk4/dElG5G33ZL776N3Y6/6bKZJBFpd+b05F3Ct9qDjMeJmRWtE2/g==
  /typescript/3.6.2:
    dev: false
    engines:
      node: '>=4.2.0'
    hasBin: true
    resolution:
      integrity: sha512-lmQ4L+J6mnu3xweP8+rOrUwzmN+MRAj7TgtJtDaXE5PMyX2kCrklhg3rvOsOIfNeAWMQWO2F1GPc1kMD2vLAfw==
  /typescript/3.6.3:
    dev: false
    engines:
      node: '>=4.2.0'
    hasBin: true
    resolution:
      integrity: sha512-N7bceJL1CtRQ2RiG0AQME13ksR7DiuQh/QehubYcghzv20tnh+MQnQIuJddTmsbqYj+dztchykemz0zFzlvdQw==
  /typescript/3.6.4:
    dev: false
    engines:
      node: '>=4.2.0'
    hasBin: true
    resolution:
      integrity: sha512-unoCll1+l+YK4i4F8f22TaNVPRHcD9PA3yCuZ8g5e0qGqlVlJ/8FSateOLLSagn+Yg5+ZwuPkL8LFUc0Jcvksg==
  /uglify-js/3.6.0:
    dependencies:
      commander: 2.20.0
      source-map: 0.6.1
    dev: false
    engines:
      node: '>=0.8.0'
    hasBin: true
    resolution:
      integrity: sha512-W+jrUHJr3DXKhrsS7NUVxn3zqMOFn0hL/Ei6v0anCIMoKC93TjcflTagwIHLW7SfMFfiQuktQyFVCFHGUE0+yg==
  /uglify-js/3.6.2:
    dependencies:
      commander: 2.20.0
      source-map: 0.6.1
    dev: false
    engines:
      node: '>=0.8.0'
    hasBin: true
    resolution:
      integrity: sha512-+gh/xFte41GPrgSMJ/oJVq15zYmqr74pY9VoM69UzMzq9NFk4YDylclb1/bhEzZSaUQjbW5RvniHeq1cdtRYjw==
  /uglify-js/3.6.4:
    dependencies:
      commander: 2.20.3
      source-map: 0.6.1
    dev: false
    engines:
      node: '>=0.8.0'
    hasBin: true
    resolution:
      integrity: sha512-9Yc2i881pF4BPGhjteCXQNaXx1DCwm3dtOyBaG2hitHjLWOczw/ki8vD1bqyT3u6K0Ms/FpCShkmfg+FtlOfYA==
  /ultron/1.1.1:
    dev: false
    resolution:
      integrity: sha512-UIEXBNeYmKptWH6z8ZnqTeS8fV74zG0/eRU9VGkpzz+LIJNs8W/zM/L+7ctCkRrgbNnnR0xxw4bKOr0cW0N0Og==
  /unc-path-regex/0.1.2:
    dev: false
    engines:
      node: '>=0.10.0'
    resolution:
      integrity: sha1-5z3T17DXxe2G+6xrCufYxqadUPo=
  /underscore/1.8.3:
    dev: false
    resolution:
      integrity: sha1-Tz+1OxBuYJf8+ctBCfKl6b36UCI=
  /underscore/1.9.1:
    dev: false
    resolution:
      integrity: sha512-5/4etnCkd9c8gwgowi5/om/mYO5ajCaOgdzj/oW+0eQV9WxKBDZw5+ycmKmeaTXjInS/W0BzpGLo2xR2aBwZdg==
  /undertaker-registry/1.0.1:
    dev: false
    engines:
      node: '>= 0.10'
    resolution:
      integrity: sha1-XkvaMI5KiirlhPm5pDWaSZglzFA=
  /undertaker/1.2.1:
    dependencies:
      arr-flatten: 1.1.0
      arr-map: 2.0.2
      bach: 1.2.0
      collection-map: 1.0.0
      es6-weak-map: 2.0.3
      last-run: 1.1.1
      object.defaults: 1.1.0
      object.reduce: 1.0.1
      undertaker-registry: 1.0.1
    dev: false
    engines:
      node: '>= 0.10'
    resolution:
      integrity: sha512-71WxIzDkgYk9ZS+spIB8iZXchFhAdEo2YU8xYqBYJ39DIUIqziK78ftm26eecoIY49X0J2MLhG4hr18Yp6/CMA==
  /union-value/1.0.1:
    dependencies:
      arr-union: 3.1.0
      get-value: 2.0.6
      is-extendable: 0.1.1
      set-value: 2.0.1
    dev: false
    engines:
      node: '>=0.10.0'
    resolution:
      integrity: sha512-tJfXmxMeWYnczCVs7XAEvIV7ieppALdyepWMkHkwciRpZraG/xwT+s2JN8+pr1+8jCRf80FFzvr+MpQeeoF4Xg==
  /unique-filename/1.1.1:
    dependencies:
      unique-slug: 2.0.2
    dev: false
    resolution:
      integrity: sha512-Vmp0jIp2ln35UTXuryvjzkjGdRyf9b2lTXuSYUiPmzRcl3FDtYqAwOnTJkAngD9SWhnoJzDbTKwaOrZ+STtxNQ==
  /unique-slug/2.0.2:
    dependencies:
      imurmurhash: 0.1.4
    dev: false
    resolution:
      integrity: sha512-zoWr9ObaxALD3DOPfjPSqxt4fnZiWblxHIgeWqW8x7UqDzEtHEQLzji2cuJYQFCU6KmoJikOYAZlrTHHebjx2w==
  /unique-stream/2.3.1:
    dependencies:
      json-stable-stringify-without-jsonify: 1.0.1
      through2-filter: 3.0.0
    dev: false
    resolution:
      integrity: sha512-2nY4TnBE70yoxHkDli7DMazpWiP7xMdCYqU2nBRO0UB+ZpEkGsSija7MvmvnZFUeC+mrgiUfcHSr3LmRFIg4+A==
  /universal-user-agent/4.0.0:
    dependencies:
      os-name: 3.1.0
    dev: false
    resolution:
      integrity: sha512-eM8knLpev67iBDizr/YtqkJsF3GK8gzDc6st/WKzrTuPtcsOKW/0IdL4cnMBsU69pOx0otavLWBDGTwg+dB0aA==
  /universalify/0.1.2:
    dev: false
    engines:
      node: '>= 4.0.0'
    resolution:
      integrity: sha512-rBJeI5CXAlmy1pV+617WB9J63U6XcazHHF2f2dbJix4XzpUF0RS3Zbj0FGIOCAva5P/d/GBOYaACQ1w+0azUkg==
  /unpipe/1.0.0:
    dev: false
    engines:
      node: '>= 0.8'
    resolution:
      integrity: sha1-sr9O6FFKrmFltIF4KdIbLvSZBOw=
  /unset-value/1.0.0:
    dependencies:
      has-value: 0.3.1
      isobject: 3.0.1
    dev: false
    engines:
      node: '>=0.10.0'
    resolution:
      integrity: sha1-g3aHP30jNRef+x5vw6jtDfyKtVk=
  /upath/1.1.2:
    dev: false
    engines:
      node: '>=4'
    resolution:
      integrity: sha512-kXpym8nmDmlCBr7nKdIx8P2jNBa+pBpIUFRnKJ4dr8htyYGJFokkr2ZvERRtUN+9SY+JqXouNgUPtv6JQva/2Q==
  /uri-js/4.2.2:
    dependencies:
      punycode: 2.1.1
    dev: false
    resolution:
      integrity: sha512-KY9Frmirql91X2Qgjry0Wd4Y+YTdrdZheS8TFwvkbLWf/G5KNJDCh6pKL5OZctEW4+0Baa5idK2ZQuELRwPznQ==
  /urix/0.1.0:
    dev: false
    resolution:
      integrity: sha1-2pN/emLiH+wf0Y1Js1wpNQZ6bHI=
  /url/0.11.0:
    dependencies:
      punycode: 1.3.2
      querystring: 0.2.0
    dev: false
    resolution:
      integrity: sha1-ODjpfPxgUh63PFJajlW/3Z4uKPE=
  /use/3.1.1:
    dev: false
    engines:
      node: '>=0.10.0'
    resolution:
      integrity: sha512-cwESVXlO3url9YWlFW/TA9cshCEhtu7IKJ/p5soJ/gGpj7vbvFrAY/eIioQ6Dw23KjZhYgiIo8HOs1nQ2vr/oQ==
  /useragent/2.3.0:
    dependencies:
      lru-cache: 4.1.5
      tmp: 0.0.33
    dev: false
    resolution:
      integrity: sha512-4AoH4pxuSvHCjqLO04sU6U/uE65BYza8l/KKBS0b0hnUPWi+cQ2BpeTEwejCSx9SPV5/U03nniDTrWx5NrmKdw==
  /util-deprecate/1.0.2:
    dev: false
    resolution:
      integrity: sha1-RQ1Nyfpw3nMnYvvS1KKJgUGaDM8=
  /util.promisify/1.0.0:
    dependencies:
      define-properties: 1.1.3
      object.getownpropertydescriptors: 2.0.3
    dev: false
    resolution:
      integrity: sha512-i+6qA2MPhvoKLuxnJNpXAGhg7HphQOSUq2LKMZD0m15EiskXUkMvKdF4Uui0WYeCUGea+o2cw/ZuwehtfsrNkA==
  /util/0.10.3:
    dependencies:
      inherits: 2.0.1
    dev: false
    resolution:
      integrity: sha1-evsa/lCAUkZInj23/g7TeTNqwPk=
  /util/0.11.1:
    dependencies:
      inherits: 2.0.3
    dev: false
    resolution:
      integrity: sha512-HShAsny+zS2TZfaXxD9tYj4HQGlBezXZMZuM/S5PKLLoZkShZiGk9o5CzukI1LVHZvjdvZ2Sj1aW/Ndn2NB/HQ==
  /util/0.12.1:
    dependencies:
      inherits: 2.0.4
      is-arguments: 1.0.4
      is-generator-function: 1.0.7
      object.entries: 1.1.0
      safe-buffer: 5.2.0
    dev: false
    resolution:
      integrity: sha512-MREAtYOp+GTt9/+kwf00IYoHZyjM8VU4aVrkzUlejyqaIjd2GztVl5V9hGXKlvBKE3gENn/FMfHE5v6hElXGcQ==
  /utils-merge/1.0.1:
    dev: false
    engines:
      node: '>= 0.4.0'
    resolution:
      integrity: sha1-n5VxD1CiZ5R7LMwSR0HBAoQn5xM=
  /uuid/3.3.3:
    dev: false
    hasBin: true
    resolution:
      integrity: sha512-pW0No1RGHgzlpHJO1nsVrHKpOEIxkGg1xB+v0ZmdNH5OAeAwzAVrCnI2/6Mtx+Uys6iaylxa+D3g4j63IKKjSQ==
  /v8-compile-cache/2.0.3:
    dev: false
    resolution:
      integrity: sha512-CNmdbwQMBjwr9Gsmohvm0pbL954tJrNzf6gWL3K+QMQf00PF7ERGrEiLgjuU3mKreLC2MeGhUsNV9ybTbLgd3w==
  /v8-compile-cache/2.1.0:
    dev: false
    resolution:
      integrity: sha512-usZBT3PW+LOjM25wbqIlZwPeJV+3OSz3M1k1Ws8snlW39dZyYL9lOGC5FgPVHfk0jKmjiDV8Z0mIbVQPiwFs7g==
  /v8flags/3.1.3:
    dependencies:
      homedir-polyfill: 1.0.3
    dev: false
    engines:
      node: '>= 0.10'
    resolution:
      integrity: sha512-amh9CCg3ZxkzQ48Mhcb8iX7xpAfYJgePHxWMQCBWECpOSqJUXgY26ncA61UTV0BkPqfhcy6mzwCIoP4ygxpW8w==
  /validate-npm-package-license/3.0.4:
    dependencies:
      spdx-correct: 3.1.0
      spdx-expression-parse: 3.0.0
    dev: false
    resolution:
      integrity: sha512-DpKm2Ui/xN7/HQKCtpZxoRWBhZ9Z0kqtygG8XCgNQ8ZlDnxuQmWhj566j8fN4Cu3/JmbhsDo7fcAJq4s9h27Ew==
  /validator/8.2.0:
    dev: false
    engines:
      node: '>= 0.10'
    resolution:
      integrity: sha512-Yw5wW34fSv5spzTXNkokD6S6/Oq92d8q/t14TqsS3fAiA1RYnxSFSIZ+CY3n6PGGRCq5HhJTSepQvFUS2QUDxA==
  /validator/9.4.1:
    dev: false
    engines:
      node: '>= 0.10'
    resolution:
      integrity: sha512-YV5KjzvRmSyJ1ee/Dm5UED0G+1L4GZnLN3w6/T+zZm8scVua4sOhYKWTUrKa0H/tMiJyO9QLHMPN+9mB/aMunA==
  /value-or-function/3.0.0:
    dev: false
    engines:
      node: '>= 0.10'
    resolution:
      integrity: sha1-HCQ6ULWVwb5Up1S/7OhWO5/42BM=
  /variable-diff/1.1.0:
    dependencies:
      chalk: 1.1.3
      object-assign: 4.1.1
    dev: false
    resolution:
      integrity: sha1-0r1cZtt2wTh52W5qMG7cmJ35eNo=
  /vary/1.1.2:
    dev: false
    engines:
      node: '>= 0.8'
    resolution:
      integrity: sha1-IpnwLG3tMNSllhsLn3RSShj2NPw=
  /verror/1.10.0:
    dependencies:
      assert-plus: 1.0.0
      core-util-is: 1.0.2
      extsprintf: 1.4.0
    dev: false
    engines:
      '0': node >=0.6.0
    resolution:
      integrity: sha1-OhBcoXBTr1XW4nDB+CiGguGNpAA=
  /vinyl-fs/3.0.3:
    dependencies:
      fs-mkdirp-stream: 1.0.0
      glob-stream: 6.1.0
      graceful-fs: 4.2.2
      is-valid-glob: 1.0.0
      lazystream: 1.0.0
      lead: 1.0.0
      object.assign: 4.1.0
      pumpify: 1.5.1
      readable-stream: 2.3.6
      remove-bom-buffer: 3.0.0
      remove-bom-stream: 1.2.0
      resolve-options: 1.1.0
      through2: 2.0.5
      to-through: 2.0.0
      value-or-function: 3.0.0
      vinyl: 2.2.0
      vinyl-sourcemap: 1.1.0
    dev: false
    engines:
      node: '>= 0.10'
    resolution:
      integrity: sha512-vIu34EkyNyJxmP0jscNzWBSygh7VWhqun6RmqVfXePrOwi9lhvRs//dOaGOTRUQr4tx7/zd26Tk5WeSVZitgng==
  /vinyl-sourcemap/1.1.0:
    dependencies:
      append-buffer: 1.0.2
      convert-source-map: 1.6.0
      graceful-fs: 4.2.2
      normalize-path: 2.1.1
      now-and-later: 2.0.1
      remove-bom-buffer: 3.0.0
      vinyl: 2.2.0
    dev: false
    engines:
      node: '>= 0.10'
    resolution:
      integrity: sha1-kqgAWTo4cDqM2xHYswCtS+Y7PhY=
  /vinyl/2.2.0:
    dependencies:
      clone: 2.1.2
      clone-buffer: 1.0.0
      clone-stats: 1.0.0
      cloneable-readable: 1.1.3
      remove-trailing-separator: 1.1.0
      replace-ext: 1.0.0
    dev: false
    engines:
      node: '>= 0.10'
    resolution:
      integrity: sha512-MBH+yP0kC/GQ5GwBqrTPTzEfiiLjta7hTtvQtbxBgTeSXsmKQRQecjibMbxIXzVT3Y9KJK+drOz1/k+vsu8Nkg==
  /vlq/0.2.3:
    dev: false
    resolution:
      integrity: sha512-DRibZL6DsNhIgYQ+wNdWDL2SL3bKPlVrRiBqV5yuMm++op8W4kGFtaQfCs4KEJn0wBZcHVHJ3eoywX8983k1ow==
  /vm-browserify/1.1.0:
    dev: false
    resolution:
      integrity: sha512-iq+S7vZJE60yejDYM0ek6zg308+UZsdtPExWP9VZoCFCz1zkJoXFnAX7aZfd/ZwrkidzdUZL0C/ryW+JwAiIGw==
  /void-elements/2.0.1:
    dev: false
    engines:
      node: '>=0.10.0'
    resolution:
      integrity: sha1-wGavtYK7HLQSjWDqkjkulNXp2+w=
  /watchpack/1.6.0:
    dependencies:
      chokidar: 2.1.8
      graceful-fs: 4.2.2
      neo-async: 2.6.1
    dev: false
    resolution:
      integrity: sha512-i6dHe3EyLjMmDlU1/bGQpEw25XSjkJULPuAVKCbNRefQVq48yXKUpwg538F7AZTf9kyr57zj++pQFltUa5H7yA==
  /webidl-conversions/4.0.2:
    dev: false
    resolution:
      integrity: sha512-YQ+BmxuTgd6UXZW3+ICGfyqRyHXVlD5GtQr5+qjiNW7bF0cqrzX500HVXPBOvgXb5YnzDd+h0zqyv61KUD7+Sg==
  /webpack-cli/3.3.7_webpack@4.39.2:
    dependencies:
      chalk: 2.4.2
      cross-spawn: 6.0.5
      enhanced-resolve: 4.1.0
      findup-sync: 3.0.0
      global-modules: 2.0.0
      import-local: 2.0.0
      interpret: 1.2.0
      loader-utils: 1.2.3
      supports-color: 6.1.0
      v8-compile-cache: 2.0.3
      webpack: 4.39.2_webpack@4.39.2
      yargs: 13.2.4
    dev: false
    engines:
      node: '>=6.11.5'
    hasBin: true
    peerDependencies:
      webpack: 4.x.x
    resolution:
      integrity: sha512-OhTUCttAsr+IZSMVwGROGRHvT+QAs8H6/mHIl4SvhAwYywjiylYjpwybGx7WQ9Hkb45FhjtsymkwiRRbGJ1SZQ==
  /webpack-dev-middleware/3.7.0_webpack@4.39.2:
    dependencies:
      memory-fs: 0.4.1
      mime: 2.4.4
      range-parser: 1.2.1
      webpack: 4.39.2_webpack@4.39.2
      webpack-log: 2.0.0
    dev: false
    engines:
      node: '>= 6'
    peerDependencies:
      webpack: ^4.0.0
    resolution:
      integrity: sha512-qvDesR1QZRIAZHOE3iQ4CXLZZSQ1lAUsSpnQmlB1PBfoN/xdRjmge3Dok0W4IdaVLJOGJy3sGI4sZHwjRU0PCA==
  /webpack-log/2.0.0:
    dependencies:
      ansi-colors: 3.2.4
      uuid: 3.3.3
    dev: false
    engines:
      node: '>= 6'
    resolution:
      integrity: sha512-cX8G2vR/85UYG59FgkoMamwHUIkSSlV3bBMRsbxVXVUk2j6NleCKjQ/WE9eYg9WY4w25O9w8wKP4rzNZFmUcUg==
  /webpack-sources/1.4.3:
    dependencies:
      source-list-map: 2.0.1
      source-map: 0.6.1
    dev: false
    resolution:
      integrity: sha512-lgTS3Xhv1lCOKo7SA5TjKXMjpSM4sBjNV5+q2bqesbSPs5FjGmU6jjtBSkX9b4qW87vDIsCIlUPOEhbZrMdjeQ==
  /webpack/4.39.2_webpack@4.39.2:
    dependencies:
      '@webassemblyjs/ast': 1.8.5
      '@webassemblyjs/helper-module-context': 1.8.5
      '@webassemblyjs/wasm-edit': 1.8.5
      '@webassemblyjs/wasm-parser': 1.8.5
      acorn: 6.3.0
      ajv: 6.10.2
      ajv-keywords: 3.4.1_ajv@6.10.2
      chrome-trace-event: 1.0.2
      enhanced-resolve: 4.1.0
      eslint-scope: 4.0.3
      json-parse-better-errors: 1.0.2
      loader-runner: 2.4.0
      loader-utils: 1.2.3
      memory-fs: 0.4.1
      micromatch: 3.1.10
      mkdirp: 0.5.1
      neo-async: 2.6.1
      node-libs-browser: 2.2.1
      schema-utils: 1.0.0
      tapable: 1.1.3
      terser-webpack-plugin: 1.4.1_webpack@4.39.2
      watchpack: 1.6.0
      webpack-sources: 1.4.3
    dev: false
    engines:
      node: '>=6.11.5'
    hasBin: true
    peerDependencies:
      webpack: '*'
    resolution:
      integrity: sha512-AKgTfz3xPSsEibH00JfZ9sHXGUwIQ6eZ9tLN8+VLzachk1Cw2LVmy+4R7ZiwTa9cZZ15tzySjeMui/UnSCAZhA==
  /whatwg-url/6.5.0:
    dependencies:
      lodash.sortby: 4.7.0
      tr46: 1.0.1
      webidl-conversions: 4.0.2
    dev: false
    resolution:
      integrity: sha512-rhRZRqx/TLJQWUpQ6bmrt2UV4f0HCQ463yQuONJqC6fO2VoEb1pTYddbe59SkYq87aoM5A3bdhMZiUiVws+fzQ==
  /which-module/1.0.0:
    dev: false
    resolution:
      integrity: sha1-u6Y8qGGUiZT/MHc2CJ47lgJsKk8=
  /which-module/2.0.0:
    dev: false
    resolution:
      integrity: sha1-2e8H3Od7mQK4o6j6SzHD4/fm6Ho=
  /which/1.3.1:
    dependencies:
      isexe: 2.0.0
    dev: false
    hasBin: true
    resolution:
      integrity: sha512-HxJdYWq1MTIQbJ3nw0cqssHoTNU267KlrDuGZ1WYlxDStUtKUhOaJmh112/TZmHxxUfuJqPXSOm7tDyas0OSIQ==
  /wide-align/1.1.3:
    dependencies:
      string-width: 2.1.1
    dev: false
    resolution:
      integrity: sha512-QGkOQc8XL6Bt5PwnsExKBPuMKBxnGxWWW3fU55Xt4feHozMUhdUMaBCk290qpm/wG5u/RSKzwdAC4i51YigihA==
  /windows-release/3.2.0:
    dependencies:
      execa: 1.0.0
    dev: false
    engines:
      node: '>=6'
    resolution:
      integrity: sha512-QTlz2hKLrdqukrsapKsINzqMgOUpQW268eJ0OaOpJN32h272waxR9fkB9VoWRtK7uKHG5EHJcTXQBD8XZVJkFA==
  /wordwrap/0.0.3:
    dev: false
    engines:
      node: '>=0.4.0'
    resolution:
      integrity: sha1-o9XabNXAvAAI03I0u68b7WMFkQc=
  /wordwrap/1.0.0:
    dev: false
    resolution:
      integrity: sha1-J1hIEIkUVqQXHI0CJkQa3pDLyus=
  /worker-farm/1.7.0:
    dependencies:
      errno: 0.1.7
    dev: false
    resolution:
      integrity: sha512-rvw3QTZc8lAxyVrqcSGVm5yP/IJ2UcB3U0graE3LCFoZ0Yn2x4EoVSqJKdB/T5M+FLcRPjz4TDacRf3OCfNUzw==
  /wrap-ansi/2.1.0:
    dependencies:
      string-width: 1.0.2
      strip-ansi: 3.0.1
    dev: false
    engines:
      node: '>=0.10.0'
    resolution:
      integrity: sha1-2Pw9KE3QV5T+hJc8rs3Rz4JP3YU=
  /wrap-ansi/5.1.0:
    dependencies:
      ansi-styles: 3.2.1
      string-width: 3.1.0
      strip-ansi: 5.2.0
    dev: false
    engines:
      node: '>=6'
    resolution:
      integrity: sha512-QC1/iN/2/RPVJ5jYK8BGttj5z83LmSKmvbvrXPNCLZSEb32KKVDJDl/MOt2N01qU2H/FkzEa9PKto1BqDjtd7Q==
  /wrappy/1.0.2:
    dev: false
    resolution:
      integrity: sha1-tSQ9jz7BqjXxNkYFvA0QNuMKtp8=
  /write-file-atomic/2.4.3:
    dependencies:
      graceful-fs: 4.2.2
      imurmurhash: 0.1.4
      signal-exit: 3.0.2
    dev: false
    resolution:
      integrity: sha512-GaETH5wwsX+GcnzhPgKcKjJ6M2Cq3/iZp1WyY/X1CSqrW+jVNM9Y7D8EC2sM4ZG/V8wZlSniJnCKWPmBYAucRQ==
  /write/1.0.3:
    dependencies:
      mkdirp: 0.5.1
    dev: false
    engines:
      node: '>=4'
    resolution:
      integrity: sha512-/lg70HAjtkUgWPVZhZcm+T4hkL8Zbtp1nFNOn3lRrxnlv50SRBv7cR7RqR+GMsd3hUXy9hWBo4CHTbFTcOYwig==
  /ws/3.3.3:
    dependencies:
      async-limiter: 1.0.1
      safe-buffer: 5.1.2
      ultron: 1.1.1
    dev: false
    resolution:
      integrity: sha512-nnWLa/NwZSt4KQJu51MYlCcSQ5g7INpOrOMt4XV8j4dqTXdmlUmSHQ8/oLC069ckre0fRsgfvsKwbTdtKLCDkA==
  /ws/6.2.1:
    dependencies:
      async-limiter: 1.0.1
    dev: false
    resolution:
      integrity: sha512-GIyAXC2cB7LjvpgMt9EKS2ldqr0MTrORaleiOno6TweZ6r3TKtoFQWay/2PceJ3RuBasOHzXNn5Lrw1X0bEjqA==
  /ws/7.1.2:
    dependencies:
      async-limiter: 1.0.1
    dev: false
    resolution:
      integrity: sha512-gftXq3XI81cJCgkUiAVixA0raD9IVmXqsylCrjRygw4+UOOGzPoxnQ6r/CnVL9i+mDncJo94tSkyrtuuQVBmrg==
  /xhr-mock/2.5.0:
    dependencies:
      global: 4.4.0
      url: 0.11.0
    dev: false
    resolution:
      integrity: sha512-OFd7nm5mJTVQl9rC3Orp1HiJqWOqlh7W1hem/Ld/At+bjs7Dy2FuWYwTuP3gP8Y51FjGbIRAW9B9hbQdrZOPzw==
  /xml/1.0.1:
    dev: false
    resolution:
      integrity: sha1-eLpyAgApxbyHuKgaPPzXS0ovweU=
  /xml2js/0.2.8:
    dependencies:
      sax: 0.5.8
    dev: false
    resolution:
      integrity: sha1-m4FpCTFjH/CdGVdUn69U9PmAs8I=
  /xml2js/0.4.19:
    dependencies:
      sax: 1.2.4
      xmlbuilder: 9.0.7
    dev: false
    resolution:
      integrity: sha512-esZnJZJOiJR9wWKMyuvSE1y6Dq5LCuJanqhxslH2bxM6duahNZ+HMpCLhBQGZkbX6xRf8x1Y2eJlgt2q3qo49Q==
  /xml2js/0.4.22:
    dependencies:
      sax: 1.2.4
      util.promisify: 1.0.0
      xmlbuilder: 11.0.1
    dev: false
    engines:
      node: '>=4.0.0'
    resolution:
      integrity: sha512-MWTbxAQqclRSTnehWWe5nMKzI3VmJ8ltiJEco8akcC6j3miOhjjfzKum5sId+CWhfxdOs/1xauYr8/ZDBtQiRw==
  /xmlbuilder/0.4.3:
    dev: false
    engines:
      node: '>=0.2.0'
    resolution:
      integrity: sha1-xGFLp04K0ZbmCcknLNnh3bKKilg=
  /xmlbuilder/11.0.1:
    dev: false
    engines:
      node: '>=4.0'
    resolution:
      integrity: sha512-fDlsI/kFEx7gLvbecc0/ohLG50fugQp8ryHzMTuW9vSa1GJ0XYWKnhsUx7oie3G98+r56aTQIUB4kht42R3JvA==
  /xmlbuilder/8.2.2:
    dev: false
    engines:
      node: '>=4.0'
    resolution:
      integrity: sha1-aSSGc0ELS6QuGmE2VR0pIjNap3M=
  /xmlbuilder/9.0.7:
    dev: false
    engines:
      node: '>=4.0'
    resolution:
      integrity: sha1-Ey7mPS7FVlxVfiD0wi35rKaGsQ0=
  /xmldom/0.1.27:
    dev: false
    engines:
      node: '>=0.1'
    resolution:
      integrity: sha1-1QH5ezvbQDr4757MIFcxh6rawOk=
  /xmlhttprequest-ssl/1.5.5:
    dev: false
    engines:
      node: '>=0.4.0'
    resolution:
      integrity: sha1-wodrBhaKrcQOV9l+gRkayPQ5iz4=
  /xpath.js/1.1.0:
    dev: false
    engines:
      node: '>=0.4.0'
    resolution:
      integrity: sha512-jg+qkfS4K8E7965sqaUl8mRngXiKb3WZGfONgE18pr03FUQiuSV6G+Ej4tS55B+rIQSFEIw3phdVAQ4pPqNWfQ==
  /xregexp/2.0.0:
    dev: false
    resolution:
      integrity: sha1-UqY+VsoLhKfzpfPWGHLxJq16WUM=
  /xtend/4.0.2:
    dev: false
    engines:
      node: '>=0.4'
    resolution:
      integrity: sha512-LKYU1iAXJXUgAXn9URjiu+MWhyUXHsvfp7mcuYm9dSUKK0/CjtrUwFAxD82/mCWbtLsGjFIad0wIsod4zrTAEQ==
  /y18n/3.2.1:
    dev: false
    resolution:
      integrity: sha1-bRX7qITAhnnA136I53WegR4H+kE=
  /y18n/4.0.0:
    dev: false
    resolution:
      integrity: sha512-r9S/ZyXu/Xu9q1tYlpsLIsa3EeLXXk0VwlxqTcFRfg9EhMW+17kbt9G0NrgCmhGb5vT2hyhJZLfDGx+7+5Uj/w==
  /yallist/2.1.2:
    dev: false
    resolution:
      integrity: sha1-HBH5IY8HYImkfdUS+TxmmaaoHVI=
  /yallist/3.0.3:
    dev: false
    resolution:
      integrity: sha512-S+Zk8DEWE6oKpV+vI3qWkaK+jSbIK86pCwe2IF/xwIpQ8jEuxpw9NyaGjmp9+BoJv5FV2piqCDcoCtStppiq2A==
  /yargs-parser/10.1.0:
    dependencies:
      camelcase: 4.1.0
    dev: false
    resolution:
      integrity: sha512-VCIyR1wJoEBZUqk5PA+oOBF6ypbwh5aNB3I50guxAL/quggdfs4TtNHQrSazFA3fYZ+tEqfs0zIGlv0c/rgjbQ==
  /yargs-parser/13.1.1:
    dependencies:
      camelcase: 5.3.1
      decamelize: 1.2.0
    dev: false
    resolution:
      integrity: sha512-oVAVsHz6uFrg3XQheFII8ESO2ssAf9luWuAd6Wexsu4F3OtIW0o8IribPXYrD4WC24LWtPrJlGy87y5udK+dxQ==
  /yargs-parser/5.0.0:
    dependencies:
      camelcase: 3.0.0
    dev: false
    resolution:
      integrity: sha1-J17PDX/+Bcd+ZOfIbkzZS/DhIoo=
  /yargs-unparser/1.6.0:
    dependencies:
      flat: 4.1.0
      lodash: 4.17.15
      yargs: 13.3.0
    dev: false
    engines:
      node: '>=6'
    resolution:
      integrity: sha512-W9tKgmSn0DpSatfri0nx52Joq5hVXgeLiqR/5G0sZNDoLZFOr/xjBUDcShCOGNsBnEMNo1KAMBkTej1Hm62HTw==
  /yargs/13.2.4:
    dependencies:
      cliui: 5.0.0
      find-up: 3.0.0
      get-caller-file: 2.0.5
      os-locale: 3.1.0
      require-directory: 2.1.1
      require-main-filename: 2.0.0
      set-blocking: 2.0.0
      string-width: 3.1.0
      which-module: 2.0.0
      y18n: 4.0.0
      yargs-parser: 13.1.1
    dev: false
    resolution:
      integrity: sha512-HG/DWAJa1PAnHT9JAhNa8AbAv3FPaiLzioSjCcmuXXhP8MlpHO5vwls4g4j6n30Z74GVQj8Xa62dWVx1QCGklg==
  /yargs/13.3.0:
    dependencies:
      cliui: 5.0.0
      find-up: 3.0.0
      get-caller-file: 2.0.5
      require-directory: 2.1.1
      require-main-filename: 2.0.0
      set-blocking: 2.0.0
      string-width: 3.1.0
      which-module: 2.0.0
      y18n: 4.0.0
      yargs-parser: 13.1.1
    dev: false
    resolution:
      integrity: sha512-2eehun/8ALW8TLoIl7MVaRUrg+yCnenu8B4kBlRxj3GJGDKU1Og7sMXPNm1BYyM1DOJmTZ4YeN/Nwxv+8XJsUA==
  /yargs/14.0.0:
    dependencies:
      cliui: 5.0.0
      decamelize: 1.2.0
      find-up: 3.0.0
      get-caller-file: 2.0.5
      require-directory: 2.1.1
      require-main-filename: 2.0.0
      set-blocking: 2.0.0
      string-width: 3.1.0
      which-module: 2.0.0
      y18n: 4.0.0
      yargs-parser: 13.1.1
    dev: false
    resolution:
      integrity: sha512-ssa5JuRjMeZEUjg7bEL99AwpitxU/zWGAGpdj0di41pOEmJti8NR6kyUIJBkR78DTYNPZOU08luUo0GTHuB+ow==
  /yargs/7.1.0:
    dependencies:
      camelcase: 3.0.0
      cliui: 3.2.0
      decamelize: 1.2.0
      get-caller-file: 1.0.3
      os-locale: 1.4.0
      read-pkg-up: 1.0.1
      require-directory: 2.1.1
      require-main-filename: 1.0.1
      set-blocking: 2.0.0
      string-width: 1.0.2
      which-module: 1.0.0
      y18n: 3.2.1
      yargs-parser: 5.0.0
    dev: false
    resolution:
      integrity: sha1-a6MY6xaWFyf10oT46gA+jWFU0Mg=
  /yarn/1.17.3:
    dev: false
    engines:
      node: '>=4.0.0'
    hasBin: true
    resolution:
      integrity: sha512-CgA8o7nRZaQvmeF/WBx2FC7f9W/0X59T2IaLYqgMo6637wfp5mMEsM3YXoJtKUspnpmDJKl/gGFhnqS+sON7hA==
  /yarn/1.19.1:
    dev: false
    engines:
      node: '>=4.0.0'
    hasBin: true
    resolution:
      integrity: sha512-gBnfbL9rYY05Gt0cjJhs/siqQXHYlZalTjK3nXn2QO20xbkIFPob+LlH44ML47GcR4VU9/2dYck1BWFM0Javxw==
  /yauzl/2.4.1:
    dependencies:
      fd-slicer: 1.0.1
    dev: false
    resolution:
      integrity: sha1-lSj0QtqxsihOWLQ3m7GU4i4MQAU=
  /yazl/2.5.1:
    dependencies:
      buffer-crc32: 0.2.13
    dev: false
    resolution:
      integrity: sha512-phENi2PLiHnHb6QBVot+dJnaAZ0xosj7p3fWl+znIjBDlnMI2PsZCJZ306BPTFOaHf5qdDEI8x5qFrSOBN5vrw==
  /yeast/0.1.2:
    dev: false
    resolution:
      integrity: sha1-AI4G2AlDIMNy28L47XagymyKxBk=
  /yn/2.0.0:
    dev: false
    engines:
      node: '>=4'
    resolution:
      integrity: sha1-5a2ryKz0CPY4X8dklWhMiOavaJo=
  /yn/3.1.1:
    dev: false
    engines:
      node: '>=6'
    resolution:
      integrity: sha512-Ux4ygGWsu2c7isFWe8Yu1YluJmqVhxqK2cLXNQA5AcC3QfbGNpM7fu0Y8b/z16pXLnFxZYvWhd3fhBY9DLmC6Q==
  /z-schema/3.18.4:
    dependencies:
      lodash.get: 4.4.2
      lodash.isequal: 4.5.0
      validator: 8.2.0
    dev: false
    hasBin: true
    optionalDependencies:
      commander: 2.20.0
    resolution:
      integrity: sha512-DUOKC/IhbkdLKKiV89gw9DUauTV8U/8yJl1sjf6MtDmzevLKOF2duNJ495S3MFVjqZarr+qNGCPbkg4mu4PpLw==
  'file:projects/abort-controller.tgz':
    dependencies:
      '@microsoft/api-extractor': 7.3.8
      '@types/mocha': 5.2.7
      '@types/node': 8.10.52
      '@typescript-eslint/eslint-plugin': 2.0.0_3cafee28902d96627d4743e014bc28ff
      '@typescript-eslint/parser': 2.0.0_eslint@6.2.1
      assert: 1.5.0
      cross-env: 5.2.0
      delay: 4.3.0
      eslint: 6.2.1
      eslint-config-prettier: 6.1.0_eslint@6.2.1
      eslint-plugin-no-null: 1.0.2_eslint@6.2.1
      eslint-plugin-no-only-tests: 2.3.1
      eslint-plugin-promise: 4.2.1
      karma: 4.2.0
      karma-chrome-launcher: 3.1.0
      karma-coverage: 2.0.1
      karma-edge-launcher: 0.4.2_karma@4.2.0
      karma-env-preprocessor: 0.1.1
      karma-firefox-launcher: 1.2.0
      karma-ie-launcher: 1.0.0_karma@4.2.0
      karma-junit-reporter: 1.2.0_karma@4.2.0
      karma-mocha: 1.3.0
      karma-mocha-reporter: 2.2.5_karma@4.2.0
      karma-remap-coverage: 0.1.5_karma-coverage@2.0.1
      mocha: 6.2.2
      mocha-junit-reporter: 1.23.1_mocha@6.2.2
      mocha-multi: 1.1.3_mocha@6.2.2
      nyc: 14.1.1
      prettier: 1.18.2
      rimraf: 3.0.0
      rollup: 1.20.1
      rollup-plugin-commonjs: 10.0.2_rollup@1.20.1
      rollup-plugin-multi-entry: 2.1.0
      rollup-plugin-node-resolve: 5.2.0_rollup@1.20.1
      rollup-plugin-replace: 2.2.0
      rollup-plugin-sourcemaps: 0.4.2_rollup@1.20.1
      rollup-plugin-terser: 5.1.1_rollup@1.20.1
      ts-node: 8.3.0_typescript@3.5.3
      tslib: 1.10.0
      typescript: 3.5.3
    dev: false
    name: '@rush-temp/abort-controller'
    resolution:
      integrity: sha512-dcoUe5xRW9aexEjML4qU2tGPASWJbvdi3BkFyJ7kSa+dZw80zqRZJVeYtDmB/axqg2Vvl+VowMcVdSC/Rm7Fyw==
      tarball: 'file:projects/abort-controller.tgz'
    version: 0.0.0
  'file:projects/app-configuration.tgz':
    dependencies:
      '@azure/core-asynciterator-polyfill': 1.0.0-preview.1
      '@azure/core-paging': 1.0.0-preview.2
      '@microsoft/api-extractor': 7.3.11
      '@types/dotenv': 6.1.1
      '@types/mocha': 5.2.7
      assert: 1.5.0
      dotenv: 8.1.0
      eslint: 6.3.0
      eslint-config-prettier: 6.2.0_eslint@6.3.0
      eslint-plugin-no-null: 1.0.2_eslint@6.3.0
      eslint-plugin-no-only-tests: 2.3.1
      eslint-plugin-promise: 4.2.1
      mocha: 6.2.2
      mocha-junit-reporter: 1.23.1_mocha@6.2.2
      mocha-multi: 1.1.3_mocha@6.2.2
      nyc: 14.1.1
      prettier: 1.18.2
      rimraf: 3.0.0
      rollup: 1.20.3
      rollup-plugin-node-resolve: 5.2.0_rollup@1.20.3
      rollup-plugin-sourcemaps: 0.4.2_rollup@1.20.3
      ts-node: 8.3.0_typescript@3.6.2
      tslib: 1.10.0
      typescript: 3.6.2
      uglify-js: 3.6.0
    dev: false
    name: '@rush-temp/app-configuration'
    resolution:
      integrity: sha512-MbHT5N3FOJfmn44BWoDCqhBGKXxEuhTmZYRpEda5DSsvtNjKQ8yi1AW6S0kE5e5fXYryPPcvmuzyrjNum8qCLA==
      tarball: 'file:projects/app-configuration.tgz'
    version: 0.0.0
  'file:projects/cognitiveservices-inkrecognizer.tgz':
    dependencies:
      '@azure/abort-controller': 1.0.0-preview.2
      '@microsoft/api-extractor': 7.5.2
      '@types/mocha': 5.2.7
      '@types/node': 8.10.56
      '@typescript-eslint/eslint-plugin': 2.5.0_0889f7972d3c13f808589e80f38ca335
      '@typescript-eslint/parser': 2.5.0_eslint@6.6.0
      assert: 1.5.0
      cross-env: 5.2.1
      dotenv: 8.2.0
      eslint: 6.6.0
      eslint-config-prettier: 6.5.0_eslint@6.6.0
      eslint-plugin-no-null: 1.0.2_eslint@6.6.0
      eslint-plugin-no-only-tests: 2.3.1
      eslint-plugin-promise: 4.2.1
      events: 3.0.0
      inherits: 2.0.4
      karma: 4.4.1
      karma-chrome-launcher: 3.1.0
      karma-mocha: 1.3.0
      mocha: 6.2.2
      mocha-junit-reporter: 1.23.1_mocha@6.2.2
      mocha-multi: 1.1.3_mocha@6.2.2
      prettier: 1.18.2
      rimraf: 3.0.0
      rollup: 1.25.2
      rollup-plugin-commonjs: 10.1.0_rollup@1.25.2
      rollup-plugin-json: 4.0.0
      rollup-plugin-multi-entry: 2.1.0
      rollup-plugin-node-resolve: 5.2.0_rollup@1.25.2
      rollup-plugin-replace: 2.2.0
      rollup-plugin-sourcemaps: 0.4.2_rollup@1.25.2
      rollup-plugin-uglify: 6.0.3_rollup@1.25.2
      rollup-plugin-visualizer: 2.6.0_rollup@1.25.2
      tslib: 1.10.0
      typescript: 3.6.4
      util: 0.12.1
    dev: false
    name: '@rush-temp/cognitiveservices-inkrecognizer'
    resolution:
      integrity: sha512-yxF4tTXxgMDA9gomiHS1uNF9Uv/SZ9aO8GHrrIEIA/t2HVMuGHUGu3SqYjzgSQTGTvQVCC+Pzi4p7PMX+dAINg==
      tarball: 'file:projects/cognitiveservices-inkrecognizer.tgz'
    version: 0.0.0
  'file:projects/core-amqp.tgz':
    dependencies:
      '@azure/abort-controller': 1.0.0-preview.2
      '@azure/core-auth': 1.0.0-preview.3
      '@azure/eslint-plugin-azure-sdk': 2.0.1_9e8391ca70fb0408a9da4393803aa477
      '@types/async-lock': 1.1.1
      '@types/chai': 4.2.0
      '@types/chai-as-promised': 7.1.2
      '@types/debug': 4.1.5
      '@types/dotenv': 6.1.1
      '@types/is-buffer': 2.0.0
      '@types/jssha': 2.0.0
      '@types/mocha': 5.2.7
      '@types/node': 8.10.52
      '@types/sinon': 7.0.13
      '@typescript-eslint/eslint-plugin': 2.0.0_3cafee28902d96627d4743e014bc28ff
      '@typescript-eslint/parser': 2.0.0_eslint@6.2.1
      assert: 1.5.0
      async-lock: 1.2.2
      buffer: 5.4.0
      chai: 4.2.0
      chai-as-promised: 7.1.1_chai@4.2.0
      cross-env: 5.2.0
      debug: 4.1.1
      dotenv: 8.1.0
      eslint: 6.2.1
      eslint-config-prettier: 6.1.0_eslint@6.2.1
      eslint-plugin-no-null: 1.0.2_eslint@6.2.1
      eslint-plugin-no-only-tests: 2.3.1
      eslint-plugin-promise: 4.2.1
      events: 3.0.0
      is-buffer: 2.0.3
      jssha: 2.3.1
      karma: 4.2.0
      karma-chrome-launcher: 3.1.0
      karma-mocha: 1.3.0
      mocha: 6.2.2
      mocha-junit-reporter: 1.23.1_mocha@6.2.2
      mocha-multi: 1.1.3_mocha@6.2.2
      nyc: 14.1.1
      prettier: 1.18.2
      process: 0.11.10
      puppeteer: 1.19.0
      rhea: 1.0.8
      rhea-promise: 1.0.0
      rimraf: 3.0.0
      rollup: 1.20.1
      rollup-plugin-commonjs: 10.0.2_rollup@1.20.1
      rollup-plugin-inject: 3.0.1
      rollup-plugin-json: 4.0.0
      rollup-plugin-multi-entry: 2.1.0
      rollup-plugin-node-globals: 1.4.0
      rollup-plugin-node-resolve: 5.2.0_rollup@1.20.1
      rollup-plugin-replace: 2.2.0
      rollup-plugin-shim: 1.0.0
      rollup-plugin-sourcemaps: 0.4.2_rollup@1.20.1
      rollup-plugin-terser: 5.1.1_rollup@1.20.1
      sinon: 7.4.1
      stream-browserify: 2.0.2
      ts-node: 8.3.0_typescript@3.5.3
      tslib: 1.10.0
      typescript: 3.5.3
      url: 0.11.0
      util: 0.12.1
      ws: 7.1.2
    dev: false
    name: '@rush-temp/core-amqp'
    resolution:
      integrity: sha512-JgvL9a+13zLONufQVlqB4a2xJR9wH7uJlTi7QKLbqtuQO9iU2VvYOFo3V2HZ2tOFxFpiqfpckd5IyH2RNd4VDg==
      tarball: 'file:projects/core-amqp.tgz'
    version: 0.0.0
  'file:projects/core-arm.tgz':
    dependencies:
      '@types/chai': 4.2.0
      '@types/mocha': 5.2.7
      '@types/node': 8.10.52
      '@typescript-eslint/eslint-plugin': 2.0.0_3cafee28902d96627d4743e014bc28ff
      '@typescript-eslint/parser': 2.0.0_eslint@6.2.1
      chai: 4.2.0
      eslint: 6.2.1
      eslint-config-prettier: 6.1.0_eslint@6.2.1
      eslint-plugin-no-null: 1.0.2_eslint@6.2.1
      eslint-plugin-no-only-tests: 2.3.1
      eslint-plugin-promise: 4.2.1
      mocha: 6.2.2
      mocha-junit-reporter: 1.23.1_mocha@6.2.2
      mocha-multi: 1.1.3_mocha@6.2.2
      npm-run-all: 4.1.5
      nyc: 14.1.1
      rimraf: 3.0.0
      rollup: 1.20.1
      rollup-plugin-node-resolve: 5.2.0_rollup@1.20.1
      rollup-plugin-sourcemaps: 0.4.2_rollup@1.20.1
      rollup-plugin-visualizer: 2.5.4_rollup@1.20.1
      shx: 0.3.2
      ts-node: 8.3.0_typescript@3.5.3
      tslib: 1.10.0
      typescript: 3.5.3
      uglify-js: 3.6.0
      yarn: 1.17.3
    dev: false
    name: '@rush-temp/core-arm'
    resolution:
      integrity: sha512-fNy1c3BQp7RpU/at9+OblF8Y8x4pcvnjKoZjxJpXKMH4jRO6Wt/10gH1xZ1zGz6y5zIjriV2Pw8TYt5mtMJsZg==
      tarball: 'file:projects/core-arm.tgz'
    version: 0.0.0
  'file:projects/core-asynciterator-polyfill.tgz':
    dependencies:
      '@types/node': 8.10.52
      '@typescript-eslint/eslint-plugin': 2.0.0_3cafee28902d96627d4743e014bc28ff
      '@typescript-eslint/parser': 2.0.0_eslint@6.2.1
      eslint: 6.2.1
      eslint-config-prettier: 6.1.0_eslint@6.2.1
      eslint-plugin-no-null: 1.0.2_eslint@6.2.1
      eslint-plugin-no-only-tests: 2.3.1
      eslint-plugin-promise: 4.2.1
      prettier: 1.18.2
      typescript: 3.5.3
    dev: false
    name: '@rush-temp/core-asynciterator-polyfill'
    resolution:
      integrity: sha512-hp2FjyoaLo9iJIGV0Aq7UI8oGzIr29OewVSFfuckKI+2aDUrh6Kamlg/hw/HrZ/a3ybccP3oqGjwA2uze4DoAg==
      tarball: 'file:projects/core-asynciterator-polyfill.tgz'
    version: 0.0.0
  'file:projects/core-auth.tgz':
    dependencies:
      '@azure/abort-controller': 1.0.0-preview.2
      '@azure/eslint-plugin-azure-sdk': 2.0.1_9e8391ca70fb0408a9da4393803aa477
      '@microsoft/api-extractor': 7.3.8
      '@types/mocha': 5.2.7
      '@types/node': 8.10.52
      '@typescript-eslint/eslint-plugin': 2.0.0_3cafee28902d96627d4743e014bc28ff
      '@typescript-eslint/parser': 2.0.0_eslint@6.2.1
      assert: 1.5.0
      cross-env: 5.2.0
      eslint: 6.2.1
      eslint-config-prettier: 6.1.0_eslint@6.2.1
      eslint-plugin-no-null: 1.0.2_eslint@6.2.1
      eslint-plugin-no-only-tests: 2.3.1
      eslint-plugin-promise: 4.2.1
      inherits: 2.0.4
      mocha: 6.2.2
      mocha-junit-reporter: 1.23.1_mocha@6.2.2
      mocha-multi: 1.1.3_mocha@6.2.2
      prettier: 1.18.2
      rimraf: 3.0.0
      rollup: 1.20.1
      rollup-plugin-commonjs: 10.0.2_rollup@1.20.1
      rollup-plugin-json: 4.0.0
      rollup-plugin-multi-entry: 2.1.0
      rollup-plugin-node-resolve: 5.2.0_rollup@1.20.1
      rollup-plugin-replace: 2.2.0
      rollup-plugin-sourcemaps: 0.4.2_rollup@1.20.1
      rollup-plugin-terser: 5.1.1_rollup@1.20.1
      rollup-plugin-visualizer: 2.5.4_rollup@1.20.1
      tslib: 1.10.0
      typescript: 3.5.3
      util: 0.12.1
    dev: false
    name: '@rush-temp/core-auth'
    resolution:
      integrity: sha512-BEQEtMc17YpE9GprL/scLJQeTKJBiXdURLiSTogQG4INUg2jUi7qgYlEMNMizjsZN6Atb442JIT1sDTVWeXT8w==
      tarball: 'file:projects/core-auth.tgz'
    version: 0.0.0
  'file:projects/core-http.tgz':
    dependencies:
      '@azure/abort-controller': 1.0.0-preview.2
      '@azure/core-auth': 1.0.0-preview.3
      '@azure/eslint-plugin-azure-sdk': 2.0.1_9e8391ca70fb0408a9da4393803aa477
      '@azure/logger-js': 1.3.2
      '@types/chai': 4.2.0
      '@types/express': 4.17.1
      '@types/fetch-mock': 7.3.1
      '@types/glob': 7.1.1
      '@types/karma': 3.0.3
      '@types/mocha': 5.2.7
      '@types/node': 8.10.52
      '@types/node-fetch': 2.5.0
      '@types/semver': 5.5.0
      '@types/sinon': 7.0.13
      '@types/tough-cookie': 2.3.5
      '@types/tunnel': 0.0.1
      '@types/uuid': 3.4.5
      '@types/webpack': 4.39.0
      '@types/webpack-dev-middleware': 2.0.3
      '@types/xml2js': 0.4.4
      '@typescript-eslint/eslint-plugin': 2.0.0_3cafee28902d96627d4743e014bc28ff
      '@typescript-eslint/parser': 2.0.0_eslint@6.2.1
      babel-runtime: 6.26.0
      buffer: 5.4.0
      chai: 4.2.0
      eslint: 6.2.1
      eslint-config-prettier: 6.1.0_eslint@6.2.1
      eslint-plugin-no-null: 1.0.2_eslint@6.2.1
      eslint-plugin-no-only-tests: 2.3.1
      eslint-plugin-promise: 4.2.1
      express: 4.17.1
      fetch-mock: 7.3.9
      form-data: 2.5.0
      glob: 7.1.4
      karma: 4.2.0
      karma-chai: 0.1.0_chai@4.2.0+karma@4.2.0
      karma-chrome-launcher: 3.1.0
      karma-mocha: 1.3.0
      karma-rollup-preprocessor: 7.0.2_rollup@1.20.1
      karma-sourcemap-loader: 0.3.7
      karma-typescript-es6-transform: 4.1.1
      karma-webpack: 4.0.2_webpack@4.39.2
      mocha: 6.2.2
      mocha-chrome: 2.0.0
      mocha-junit-reporter: 1.23.1_mocha@6.2.2
      mocha-multi: 1.1.3_mocha@6.2.2
      node-fetch: 2.6.0
      npm-run-all: 4.1.5
      nyc: 14.1.1
      prettier: 1.18.2
      process: 0.11.10
      puppeteer: 1.19.0
      regenerator-runtime: 0.13.3
      rimraf: 3.0.0
      rollup: 1.20.1
      rollup-plugin-alias: 1.5.2
      rollup-plugin-commonjs: 10.0.2_rollup@1.20.1
      rollup-plugin-json: 4.0.0
      rollup-plugin-multi-entry: 2.1.0
      rollup-plugin-node-resolve: 5.2.0_rollup@1.20.1
      rollup-plugin-sourcemaps: 0.4.2_rollup@1.20.1
      rollup-plugin-visualizer: 2.5.4_rollup@1.20.1
      semver: 5.7.1
      shx: 0.3.2
      sinon: 7.4.1
      terser: 4.2.0
      tough-cookie: 3.0.1
      ts-loader: 6.0.4_typescript@3.5.3
      ts-node: 8.3.0_typescript@3.5.3
      tslib: 1.10.0
      tunnel: 0.0.6
      typescript: 3.5.3
      uglify-js: 3.6.0
      uuid: 3.3.3
      webpack: 4.39.2_webpack@4.39.2
      webpack-cli: 3.3.7_webpack@4.39.2
      webpack-dev-middleware: 3.7.0_webpack@4.39.2
      xhr-mock: 2.5.0
      xml2js: 0.4.19
      xmlbuilder: 0.4.3
      yarn: 1.17.3
    dev: false
    name: '@rush-temp/core-http'
    resolution:
      integrity: sha512-MzgsPNMGk1OWorENEUf0sjcW96dBF818e3QN5ntIAaGEoprD1RUeUUQv+u+gXyM7gav/mLuTllkexrY5ZnSwyA==
      tarball: 'file:projects/core-http.tgz'
    version: 0.0.0
  'file:projects/core-lro.tgz':
    dependencies:
      '@azure/abort-controller': 1.0.0-preview.2
      '@microsoft/api-extractor': 7.5.0
      '@types/chai': 4.2.3
      '@types/mocha': 5.2.7
      '@types/node': 8.10.54
      '@typescript-eslint/eslint-plugin': 2.4.0_4828c2c2dec21a69cf7db8f78e46e2d1
      '@typescript-eslint/parser': 2.4.0_eslint@6.5.1
      assert: 1.5.0
      chai: 4.2.0
      eslint: 6.5.1
      eslint-config-prettier: 6.4.0_eslint@6.5.1
      eslint-plugin-no-null: 1.0.2_eslint@6.5.1
      eslint-plugin-no-only-tests: 2.3.1
      eslint-plugin-promise: 4.2.1
      events: 3.0.0
      karma: 4.3.0
      karma-chrome-launcher: 3.1.0
      karma-coverage: 2.0.1
      karma-edge-launcher: 0.4.2_karma@4.3.0
      karma-env-preprocessor: 0.1.1
      karma-firefox-launcher: 1.2.0
      karma-ie-launcher: 1.0.0_karma@4.3.0
      karma-json-preprocessor: 0.3.3_karma@4.3.0
      karma-json-to-file-reporter: 1.0.1
      karma-junit-reporter: 1.2.0_karma@4.3.0
      karma-mocha: 1.3.0
      karma-mocha-reporter: 2.2.5_karma@4.3.0
      karma-remap-coverage: 0.1.5_karma-coverage@2.0.1
      mocha: 6.2.2
      mocha-junit-reporter: 1.23.1_mocha@6.2.2
      mocha-multi: 1.1.3_mocha@6.2.2
      npm-run-all: 4.1.5
      nyc: 14.1.1
      prettier: 1.18.2
      rimraf: 3.0.0
      rollup: 1.24.0
      rollup-plugin-node-resolve: 5.2.0_rollup@1.24.0
      rollup-plugin-sourcemaps: 0.4.2_rollup@1.24.0
      rollup-plugin-visualizer: 2.6.0_rollup@1.24.0
      shx: 0.3.2
      ts-node: 8.4.1_typescript@3.6.4
      tslib: 1.10.0
      typescript: 3.6.4
      uglify-js: 3.6.2
      yarn: 1.19.1
    dev: false
    name: '@rush-temp/core-lro'
    resolution:
      integrity: sha512-5GtekYkMZ3H5jac2LVQi+JwgQE9voBT89b38LicvZd4AayFRL7xuWyewPT1thRycwZNAOa5MUjm5y4JPfuwMyg==
      tarball: 'file:projects/core-lro.tgz'
    version: 0.0.0
  'file:projects/core-paging.tgz':
    dependencies:
      '@azure/core-asynciterator-polyfill': 1.0.0-preview.1
      '@types/node': 8.10.52
      '@typescript-eslint/eslint-plugin': 2.0.0_3cafee28902d96627d4743e014bc28ff
      '@typescript-eslint/parser': 2.0.0_eslint@6.2.1
      eslint: 6.2.1
      eslint-config-prettier: 6.1.0_eslint@6.2.1
      eslint-plugin-no-null: 1.0.2_eslint@6.2.1
      eslint-plugin-no-only-tests: 2.3.1
      eslint-plugin-promise: 4.2.1
      prettier: 1.18.2
      typescript: 3.5.3
    dev: false
    name: '@rush-temp/core-paging'
    resolution:
      integrity: sha512-rorSx6Oeq/VsKWv3L8qwnHYihYjPZS/PiCZZrIlGt7WfSH8iS60XFPxRrAiP+zIhosvd1hDlSmQ8k30iIB10QA==
      tarball: 'file:projects/core-paging.tgz'
    version: 0.0.0
  'file:projects/core-tracing.tgz':
    dependencies:
      '@azure/eslint-plugin-azure-sdk': 2.0.1_9e8391ca70fb0408a9da4393803aa477
      '@microsoft/api-extractor': 7.3.8
      '@opencensus/web-types': 0.0.7
      '@types/mocha': 5.2.7
      '@types/node': 8.10.52
      '@typescript-eslint/eslint-plugin': 2.0.0_3cafee28902d96627d4743e014bc28ff
      '@typescript-eslint/parser': 2.0.0_eslint@6.2.1
      assert: 1.5.0
      cross-env: 5.2.0
      eslint: 6.2.1
      eslint-config-prettier: 6.1.0_eslint@6.2.1
      eslint-plugin-no-null: 1.0.2_eslint@6.2.1
      eslint-plugin-no-only-tests: 2.3.1
      eslint-plugin-promise: 4.2.1
      inherits: 2.0.4
      mocha: 6.2.2
      mocha-junit-reporter: 1.23.1_mocha@6.2.2
      mocha-multi: 1.1.3_mocha@6.2.2
      prettier: 1.18.2
      rimraf: 3.0.0
      rollup: 1.20.1
      rollup-plugin-commonjs: 10.0.2_rollup@1.20.1
      rollup-plugin-json: 4.0.0
      rollup-plugin-multi-entry: 2.1.0
      rollup-plugin-node-resolve: 5.2.0_rollup@1.20.1
      rollup-plugin-replace: 2.2.0
      rollup-plugin-sourcemaps: 0.4.2_rollup@1.20.1
      rollup-plugin-terser: 5.1.1_rollup@1.20.1
      rollup-plugin-visualizer: 2.5.4_rollup@1.20.1
      tslib: 1.10.0
      typescript: 3.5.3
      util: 0.12.1
    dev: false
    name: '@rush-temp/core-tracing'
    resolution:
      integrity: sha512-VJmT0GHarxzJtO23yqQKzOYaa5cHr4sODS7JL2S+rvwANQ/65/4N3P4kTlkw75e3+dBnLGZKxB8ihqQyLUaspw==
      tarball: 'file:projects/core-tracing.tgz'
    version: 0.0.0
  'file:projects/cosmos.tgz_webpack@4.39.2':
    dependencies:
      '@azure/abort-controller': 1.0.0-preview.2
      '@azure/cosmos-sign': 1.0.2
      '@azure/eslint-plugin-azure-sdk': 2.0.1_9e8391ca70fb0408a9da4393803aa477
      '@microsoft/api-extractor': 7.3.8
      '@types/debug': 4.1.5
      '@types/fast-json-stable-stringify': 2.0.0
      '@types/mocha': 5.2.7
      '@types/node': 8.10.52
      '@types/node-fetch': 2.5.0
      '@types/priorityqueuejs': 1.0.1
      '@types/semaphore': 1.1.0
      '@types/sinon': 7.0.13
      '@types/tunnel': 0.0.1
      '@types/underscore': 1.9.2
      '@types/uuid': 3.4.5
      '@typescript-eslint/eslint-plugin': 2.0.0_3cafee28902d96627d4743e014bc28ff
      '@typescript-eslint/eslint-plugin-tslint': 2.3.0_b840da7ae58bd563f8e3899e03f6a2da
      '@typescript-eslint/parser': 2.0.0_eslint@6.2.1
      abort-controller: 3.0.0
      atob: 2.1.2
      binary-search-bounds: 2.0.3
      cross-env: 5.2.0
      crypto-hash: 1.1.0
      debug: 4.1.1
      dotenv: 8.1.0
      eslint: 6.2.1
      eslint-config-prettier: 6.1.0_eslint@6.2.1
      eslint-plugin-no-null: 1.0.2_eslint@6.2.1
      eslint-plugin-no-only-tests: 2.3.1
      eslint-plugin-promise: 4.2.1
      esm: 3.2.18
      execa: 1.0.0
      fast-json-stable-stringify: 2.0.0
      karma: 4.2.0
      karma-chrome-launcher: 3.1.0
      karma-cli: 2.0.0
      karma-firefox-launcher: 1.2.0
      karma-mocha: 1.3.0
      karma-mocha-reporter: 2.2.5_karma@4.2.0
      karma-requirejs: 1.1.0_karma@4.2.0+requirejs@2.3.6
      karma-sourcemap-loader: 0.3.7
      karma-webpack: 4.0.2_webpack@4.39.2
      mocha: 6.2.2
      mocha-junit-reporter: 1.23.1_mocha@6.2.2
      mocha-multi: 1.1.3_mocha@6.2.2
      node-abort-controller: 1.0.4
      node-fetch: 2.6.0
      os-name: 3.1.0
      prettier: 1.18.2
      priorityqueuejs: 1.0.0
      proxy-agent: 3.1.1
      requirejs: 2.3.6
      rimraf: 3.0.0
      rollup: 1.20.1
      rollup-plugin-json: 4.0.0
      rollup-plugin-local-resolve: 1.0.7
      rollup-plugin-multi-entry: 2.1.0
<<<<<<< HEAD
      semaphore: 1.0.5
      sinon: 7.4.1
=======
      semaphore: 1.1.0
      sinon: 7.5.0
      snap-shot-it: 7.9.0
>>>>>>> bf6a1853
      source-map-support: 0.5.13
      ts-node: 8.3.0_typescript@3.5.3
      tslib: 1.10.0
      tslint: 5.20.0_typescript@3.5.3
      tslint-config-prettier: 1.18.0
      typedoc: 0.15.0
      typescript: 3.5.3
      universal-user-agent: 4.0.0
      uuid: 3.3.3
    dev: false
    id: 'file:projects/cosmos.tgz'
    name: '@rush-temp/cosmos'
    peerDependencies:
      webpack: '*'
    resolution:
      integrity: sha512-Hk3XL/Z06TvR0SvJZoctyBYN05DCSEGcAq+YlRqPbbNXk/7VXtbrZU7hR5CgDO6DYe7cxFoLoJphfEjECQgcTQ==
      tarball: 'file:projects/cosmos.tgz'
    version: 0.0.0
  'file:projects/event-hubs.tgz':
    dependencies:
      '@azure/abort-controller': 1.0.0-preview.2
      '@azure/core-asynciterator-polyfill': 1.0.0-preview.1
      '@azure/eslint-plugin-azure-sdk': 2.0.1_9e8391ca70fb0408a9da4393803aa477
      '@microsoft/api-extractor': 7.3.8
      '@types/async-lock': 1.1.1
      '@types/chai': 4.2.0
      '@types/chai-as-promised': 7.1.2
      '@types/chai-string': 1.4.2
      '@types/debug': 4.1.5
      '@types/dotenv': 6.1.1
      '@types/long': 4.0.0
      '@types/mocha': 5.2.7
      '@types/node': 8.10.52
      '@types/uuid': 3.4.5
      '@types/ws': 6.0.3
      '@typescript-eslint/eslint-plugin': 2.0.0_3cafee28902d96627d4743e014bc28ff
      '@typescript-eslint/parser': 2.0.0_eslint@6.2.1
      assert: 1.5.0
      async-lock: 1.2.2
      buffer: 5.4.0
      chai: 4.2.0
      chai-as-promised: 7.1.1_chai@4.2.0
      chai-string: 1.5.0_chai@4.2.0
      cross-env: 5.2.0
      debug: 4.1.1
      dotenv: 8.1.0
      eslint: 6.2.1
      eslint-config-prettier: 6.1.0_eslint@6.2.1
      eslint-plugin-no-null: 1.0.2_eslint@6.2.1
      eslint-plugin-no-only-tests: 2.3.1
      eslint-plugin-promise: 4.2.1
      https-proxy-agent: 2.2.2
      is-buffer: 2.0.3
      jssha: 2.3.1
      karma: 4.2.0
      karma-chrome-launcher: 3.1.0
      karma-coverage: 2.0.1
      karma-edge-launcher: 0.4.2_karma@4.2.0
      karma-env-preprocessor: 0.1.1
      karma-firefox-launcher: 1.2.0
      karma-ie-launcher: 1.0.0_karma@4.2.0
      karma-junit-reporter: 1.2.0_karma@4.2.0
      karma-mocha: 1.3.0
      karma-mocha-reporter: 2.2.5_karma@4.2.0
      karma-remap-coverage: 0.1.5_karma-coverage@2.0.1
      mocha: 6.2.2
      mocha-junit-reporter: 1.23.1_mocha@6.2.2
      mocha-multi: 1.1.3_mocha@6.2.2
      nyc: 14.1.1
      prettier: 1.18.2
      process: 0.11.10
      puppeteer: 1.19.0
      rhea-promise: 1.0.0
      rimraf: 3.0.0
      rollup: 1.20.1
      rollup-plugin-commonjs: 10.0.2_rollup@1.20.1
      rollup-plugin-inject: 3.0.1
      rollup-plugin-json: 4.0.0
      rollup-plugin-multi-entry: 2.1.0
      rollup-plugin-node-resolve: 5.2.0_rollup@1.20.1
      rollup-plugin-replace: 2.2.0
      rollup-plugin-shim: 1.0.0
      rollup-plugin-sourcemaps: 0.4.2_rollup@1.20.1
      rollup-plugin-terser: 5.1.1_rollup@1.20.1
      ts-mocha: 6.0.0_mocha@6.2.2
      ts-node: 8.3.0_typescript@3.5.3
      tslib: 1.10.0
      typescript: 3.5.3
      uuid: 3.3.3
      ws: 7.1.2
    dev: false
    name: '@rush-temp/event-hubs'
    resolution:
      integrity: sha512-Ns9jtrgPCprTz4vn2tH79liMuj1EoBxvfAiBOo4Vz68Kd5oD3TrBd19tjqQdwdWhgGe5XP6HFkVSiYd96k5AXQ==
      tarball: 'file:projects/event-hubs.tgz'
    version: 0.0.0
  'file:projects/event-processor-host.tgz':
    dependencies:
      '@azure/eslint-plugin-azure-sdk': 2.0.1_9e8391ca70fb0408a9da4393803aa477
      '@azure/event-hubs': 2.1.1
      '@azure/ms-rest-nodeauth': 0.9.3
      '@microsoft/api-extractor': 7.3.8
      '@types/async-lock': 1.1.1
      '@types/chai': 4.2.0
      '@types/chai-as-promised': 7.1.2
      '@types/chai-string': 1.4.2
      '@types/debug': 4.1.5
      '@types/dotenv': 6.1.1
      '@types/mocha': 5.2.7
      '@types/node': 8.10.52
      '@types/uuid': 3.4.5
      '@types/ws': 6.0.3
      '@typescript-eslint/eslint-plugin': 2.0.0_3cafee28902d96627d4743e014bc28ff
      '@typescript-eslint/parser': 2.0.0_eslint@6.2.1
      async-lock: 1.2.2
      azure-storage: 2.10.3
      chai: 4.2.0
      chai-as-promised: 7.1.1_chai@4.2.0
      chai-string: 1.5.0_chai@4.2.0
      cross-env: 5.2.0
      debug: 4.1.1
      dotenv: 8.1.0
      eslint: 6.2.1
      eslint-config-prettier: 6.1.0_eslint@6.2.1
      eslint-plugin-no-null: 1.0.2_eslint@6.2.1
      eslint-plugin-no-only-tests: 2.3.1
      eslint-plugin-promise: 4.2.1
      https-proxy-agent: 2.2.2
      mocha: 6.2.2
      mocha-junit-reporter: 1.23.1_mocha@6.2.2
      mocha-multi: 1.1.3_mocha@6.2.2
      nyc: 14.1.1
      path-browserify: 1.0.0
      prettier: 1.18.2
      rimraf: 3.0.0
      rollup: 1.20.1
      rollup-plugin-commonjs: 10.0.2_rollup@1.20.1
      rollup-plugin-json: 4.0.0
      rollup-plugin-multi-entry: 2.1.0
      rollup-plugin-node-resolve: 5.2.0_rollup@1.20.1
      rollup-plugin-replace: 2.2.0
      rollup-plugin-sourcemaps: 0.4.2_rollup@1.20.1
      rollup-plugin-uglify: 6.0.2_rollup@1.20.1
      ts-node: 8.3.0_typescript@3.5.3
      tslib: 1.10.0
      typescript: 3.5.3
      uuid: 3.3.3
      ws: 7.1.2
    dev: false
    name: '@rush-temp/event-processor-host'
    resolution:
      integrity: sha512-8dN6fhytbzgZRqnpSy3U5NfEt/yf9rtTeE4JPeCiZnCl2nwF3H/2rtWuCo1dFq7iOSOs5PD18D3ruAcLO+6tEg==
      tarball: 'file:projects/event-processor-host.tgz'
    version: 0.0.0
  'file:projects/eventhubs-checkpointstore-blob.tgz':
    dependencies:
      '@azure/event-hubs': 5.0.0-preview.5
      '@azure/storage-blob': 12.0.0-preview.3
      '@microsoft/api-extractor': 7.3.11
      '@types/chai': 4.2.1
      '@types/chai-as-promised': 7.1.2
      '@types/chai-string': 1.4.2
      '@types/debug': 4.1.5
      '@types/dotenv': 6.1.1
      '@types/mocha': 5.2.7
      '@types/node': 8.10.53
      '@typescript-eslint/eslint-plugin': 2.1.0_3a8cea979a77aa77c321dad4153067ce
      '@typescript-eslint/parser': 2.1.0_eslint@6.3.0
      assert: 1.5.0
      chai: 4.2.0
      chai-as-promised: 7.1.1_chai@4.2.0
      chai-string: 1.5.0_chai@4.2.0
      cross-env: 5.2.1
      debug: 4.1.1
      dotenv: 8.1.0
      eslint: 6.3.0
      eslint-config-prettier: 6.2.0_eslint@6.3.0
      eslint-plugin-no-null: 1.0.2_eslint@6.3.0
      eslint-plugin-no-only-tests: 2.3.1
      eslint-plugin-promise: 4.2.1
      events: 3.0.0
      guid-typescript: 1.0.9
      inherits: 2.0.4
      karma: 4.3.0
      karma-chrome-launcher: 3.1.0
      karma-coverage: 2.0.1
      karma-edge-launcher: 0.4.2_karma@4.3.0
      karma-env-preprocessor: 0.1.1
      karma-firefox-launcher: 1.2.0
      karma-ie-launcher: 1.0.0_karma@4.3.0
      karma-junit-reporter: 1.2.0_karma@4.3.0
      karma-mocha: 1.3.0
      karma-mocha-reporter: 2.2.5_karma@4.3.0
      karma-remap-coverage: 0.1.5_karma-coverage@2.0.1
      mocha: 6.2.2
      mocha-junit-reporter: 1.23.1_mocha@6.2.2
      mocha-multi: 1.1.3_mocha@6.2.2
      prettier: 1.18.2
      rimraf: 3.0.0
      rollup: 1.20.3
      rollup-plugin-commonjs: 10.1.0_rollup@1.20.3
      rollup-plugin-json: 4.0.0
      rollup-plugin-multi-entry: 2.1.0
      rollup-plugin-node-resolve: 5.2.0_rollup@1.20.3
      rollup-plugin-replace: 2.2.0
      rollup-plugin-sourcemaps: 0.4.2_rollup@1.20.3
      rollup-plugin-terser: 5.1.1_rollup@1.20.3
      rollup-plugin-visualizer: 2.5.4_rollup@1.20.3
      ts-node: 8.3.0_typescript@3.6.2
      tslib: 1.10.0
      typescript: 3.6.2
      util: 0.12.1
    dev: false
    name: '@rush-temp/eventhubs-checkpointstore-blob'
    resolution:
      integrity: sha512-hxi0qj11ERrLaxw9i+l1Yzbyo9oMtypAG8IspN3tXS3BrX8A8AHGjxGCOCCfZdADAleDJVl5yCcfO3eQbk/hDA==
      tarball: 'file:projects/eventhubs-checkpointstore-blob.tgz'
    version: 0.0.0
  'file:projects/identity.tgz':
    dependencies:
      '@azure/abort-controller': 1.0.0-preview.2
      '@microsoft/api-extractor': 7.5.0
      '@types/express': 4.17.1
      '@types/jws': 3.2.0
      '@types/mocha': 5.2.7
      '@types/node': 8.10.52
      '@types/qs': 6.5.3
      '@types/uuid': 3.4.5
      '@typescript-eslint/eslint-plugin': 2.0.0_3cafee28902d96627d4743e014bc28ff
      '@typescript-eslint/parser': 2.0.0_eslint@6.2.1
      assert: 1.5.0
      cross-env: 5.2.0
      eslint: 6.2.1
      events: 3.0.0
      express: 4.17.1
      inherits: 2.0.4
      jws: 3.2.2
      karma: 4.2.0
      karma-chrome-launcher: 3.1.0
      karma-coverage: 2.0.1
      karma-env-preprocessor: 0.1.1
      karma-json-preprocessor: 0.3.3_karma@4.2.0
      karma-json-to-file-reporter: 1.0.1
      karma-junit-reporter: 1.2.0_karma@4.2.0
      karma-mocha: 1.3.0
      karma-mocha-reporter: 2.2.5_karma@4.2.0
      karma-remap-coverage: 0.1.5_karma-coverage@2.0.1
      mocha: 6.2.2
      mocha-junit-reporter: 1.23.1_mocha@6.2.2
      mocha-multi: 1.1.3_mocha@6.2.2
      msal: 1.1.3
      open: 6.4.0
      prettier: 1.18.2
      puppeteer: 1.19.0
      qs: 6.8.0
      rimraf: 3.0.0
      rollup: 1.20.1
      rollup-plugin-commonjs: 10.0.2_rollup@1.20.1
      rollup-plugin-json: 4.0.0
      rollup-plugin-multi-entry: 2.1.0
      rollup-plugin-node-resolve: 5.2.0_rollup@1.20.1
      rollup-plugin-replace: 2.2.0
      rollup-plugin-sourcemaps: 0.4.2_rollup@1.20.1
      rollup-plugin-terser: 5.1.1_rollup@1.20.1
      rollup-plugin-visualizer: 2.5.4_rollup@1.20.1
      tslib: 1.10.0
      typescript: 3.5.3
      util: 0.12.1
      uuid: 3.3.3
    dev: false
    name: '@rush-temp/identity'
    resolution:
      integrity: sha512-4rh8w06x0+/7+Zj0entUFHY2tNFWzx8wyfQYG+EGHOpVmGmXsiu0WogK7ylrUts1lHBRlMKdjNkCaOFHYOpbFA==
      tarball: 'file:projects/identity.tgz'
    version: 0.0.0
  'file:projects/keyvault-certificates.tgz':
    dependencies:
      '@azure/core-paging': 1.0.0-preview.2
      '@azure/core-tracing': 1.0.0-preview.1
      '@azure/eslint-plugin-azure-sdk': 2.0.1_9e8391ca70fb0408a9da4393803aa477
      '@azure/keyvault-keys': 4.0.0-preview.7
      '@azure/keyvault-secrets': 4.0.0-preview.7
      '@microsoft/api-extractor': 7.3.8
      '@types/chai': 4.2.0
      '@types/dotenv': 6.1.1
      '@types/fs-extra': 8.0.0
      '@types/mocha': 5.2.7
      '@types/nise': 1.4.0
      '@types/nock': 10.0.3
      '@types/node': 8.10.52
      '@types/query-string': 6.2.0
      '@typescript-eslint/eslint-plugin': 2.0.0_3cafee28902d96627d4743e014bc28ff
      '@typescript-eslint/parser': 2.0.0_eslint@6.2.1
      assert: 1.5.0
      chai: 4.2.0
      cross-env: 5.2.0
      dotenv: 8.1.0
      eslint: 6.2.1
      eslint-config-prettier: 6.1.0_eslint@6.2.1
      eslint-plugin-no-null: 1.0.2_eslint@6.2.1
      eslint-plugin-no-only-tests: 2.3.1
      eslint-plugin-promise: 4.2.1
      fs-extra: 8.1.0
      karma: 4.2.0
      karma-chrome-launcher: 3.1.0
      karma-coverage: 2.0.1
      karma-edge-launcher: 0.4.2_karma@4.2.0
      karma-env-preprocessor: 0.1.1
      karma-firefox-launcher: 1.2.0
      karma-ie-launcher: 1.0.0_karma@4.2.0
      karma-json-preprocessor: 0.3.3_karma@4.2.0
      karma-json-to-file-reporter: 1.0.1
      karma-junit-reporter: 1.2.0_karma@4.2.0
      karma-mocha: 1.3.0
      karma-mocha-reporter: 2.2.5_karma@4.2.0
      karma-remap-coverage: 0.1.5_karma-coverage@2.0.1
      mocha: 6.2.2
      mocha-junit-reporter: 1.23.1_mocha@6.2.2
      mocha-multi: 1.1.3_mocha@6.2.2
      nise: 1.5.1
      nock: 11.3.2
      nyc: 14.1.1
      prettier: 1.18.2
      puppeteer: 1.19.0
      query-string: 5.1.1
      rimraf: 3.0.0
      rollup: 1.20.1
      rollup-plugin-commonjs: 10.0.2_rollup@1.20.1
      rollup-plugin-multi-entry: 2.1.0
      rollup-plugin-node-resolve: 5.2.0_rollup@1.20.1
      rollup-plugin-replace: 2.2.0
      rollup-plugin-shim: 1.0.0
      rollup-plugin-sourcemaps: 0.4.2_rollup@1.20.1
      rollup-plugin-terser: 5.1.1_rollup@1.20.1
      rollup-plugin-visualizer: 2.5.4_rollup@1.20.1
      source-map-support: 0.5.13
      tslib: 1.10.0
      typescript: 3.5.3
      uglify-js: 3.6.0
      url: 0.11.0
    dev: false
    name: '@rush-temp/keyvault-certificates'
    resolution:
      integrity: sha512-OCDzCmRuNkqiYQGk8JIpK75ZyLuF5qIGPJG2gX32Hzophsc3dBY17sv+8HSo6vvsY8dAHTUfgPFN+1ZeXi2Xog==
      tarball: 'file:projects/keyvault-certificates.tgz'
    version: 0.0.0
  'file:projects/keyvault-keys.tgz':
    dependencies:
      '@azure/abort-controller': 1.0.0-preview.2
      '@azure/core-paging': 1.0.0-preview.2
      '@azure/core-tracing': 1.0.0-preview.1
      '@azure/eslint-plugin-azure-sdk': 2.0.1_9e8391ca70fb0408a9da4393803aa477
      '@microsoft/api-extractor': 7.3.8
      '@types/chai': 4.2.0
      '@types/dotenv': 6.1.1
      '@types/fs-extra': 8.0.0
      '@types/mocha': 5.2.7
      '@types/nise': 1.4.0
      '@types/nock': 10.0.3
      '@types/node': 8.10.52
      '@types/query-string': 6.2.0
      '@typescript-eslint/eslint-plugin': 2.0.0_3cafee28902d96627d4743e014bc28ff
      '@typescript-eslint/parser': 2.0.0_eslint@6.2.1
      assert: 1.5.0
      chai: 4.2.0
      cross-env: 5.2.0
      dotenv: 8.1.0
      eslint: 6.2.1
      eslint-config-prettier: 6.1.0_eslint@6.2.1
      eslint-plugin-no-null: 1.0.2_eslint@6.2.1
      eslint-plugin-no-only-tests: 2.3.1
      eslint-plugin-promise: 4.2.1
      fs-extra: 8.1.0
      karma: 4.2.0
      karma-chrome-launcher: 3.1.0
      karma-coverage: 2.0.1
      karma-edge-launcher: 0.4.2_karma@4.2.0
      karma-env-preprocessor: 0.1.1
      karma-firefox-launcher: 1.2.0
      karma-ie-launcher: 1.0.0_karma@4.2.0
      karma-json-preprocessor: 0.3.3_karma@4.2.0
      karma-json-to-file-reporter: 1.0.1
      karma-junit-reporter: 1.2.0_karma@4.2.0
      karma-mocha: 1.3.0
      karma-mocha-reporter: 2.2.5_karma@4.2.0
      karma-remap-coverage: 0.1.5_karma-coverage@2.0.1
      mocha: 6.2.2
      mocha-junit-reporter: 1.23.1_mocha@6.2.2
      mocha-multi: 1.1.3_mocha@6.2.2
      nise: 1.5.1
      nock: 11.3.2
      nyc: 14.1.1
      prettier: 1.18.2
      puppeteer: 1.19.0
      query-string: 5.1.1
      rimraf: 3.0.0
      rollup: 1.20.1
      rollup-plugin-commonjs: 10.0.2_rollup@1.20.1
      rollup-plugin-multi-entry: 2.1.0
      rollup-plugin-node-resolve: 5.2.0_rollup@1.20.1
      rollup-plugin-replace: 2.2.0
      rollup-plugin-shim: 1.0.0
      rollup-plugin-sourcemaps: 0.4.2_rollup@1.20.1
      rollup-plugin-terser: 5.1.1_rollup@1.20.1
      rollup-plugin-visualizer: 2.5.4_rollup@1.20.1
      source-map-support: 0.5.13
      tslib: 1.10.0
      typescript: 3.5.3
      uglify-js: 3.6.0
      url: 0.11.0
    dev: false
    name: '@rush-temp/keyvault-keys'
    resolution:
      integrity: sha512-qLHXCdnoT+7jUQ1pKQk4Sfc0G5LTlVw1jugyxxsME2E1rIytHd3i6/mgyvZK07CPiLt8n7uEjoz4+SJbOEFh8w==
      tarball: 'file:projects/keyvault-keys.tgz'
    version: 0.0.0
  'file:projects/keyvault-secrets.tgz':
    dependencies:
      '@azure/abort-controller': 1.0.0-preview.2
      '@azure/core-paging': 1.0.0-preview.2
      '@azure/eslint-plugin-azure-sdk': 2.0.1_9e8391ca70fb0408a9da4393803aa477
      '@microsoft/api-extractor': 7.3.8
      '@types/chai': 4.2.0
      '@types/dotenv': 6.1.1
      '@types/fs-extra': 8.0.0
      '@types/mocha': 5.2.7
      '@types/nise': 1.4.0
      '@types/nock': 10.0.3
      '@types/node': 8.10.52
      '@types/query-string': 6.2.0
      '@typescript-eslint/eslint-plugin': 2.0.0_3cafee28902d96627d4743e014bc28ff
      '@typescript-eslint/parser': 2.0.0_eslint@6.2.1
      assert: 1.5.0
      chai: 4.2.0
      cross-env: 5.2.0
      dotenv: 8.1.0
      eslint: 6.2.1
      eslint-config-prettier: 6.1.0_eslint@6.2.1
      eslint-plugin-no-null: 1.0.2_eslint@6.2.1
      eslint-plugin-no-only-tests: 2.3.1
      eslint-plugin-promise: 4.2.1
      fs-extra: 8.1.0
      karma: 4.2.0
      karma-chrome-launcher: 3.1.0
      karma-coverage: 2.0.1
      karma-edge-launcher: 0.4.2_karma@4.2.0
      karma-env-preprocessor: 0.1.1
      karma-firefox-launcher: 1.2.0
      karma-ie-launcher: 1.0.0_karma@4.2.0
      karma-json-preprocessor: 0.3.3_karma@4.2.0
      karma-json-to-file-reporter: 1.0.1
      karma-junit-reporter: 1.2.0_karma@4.2.0
      karma-mocha: 1.3.0
      karma-mocha-reporter: 2.2.5_karma@4.2.0
      karma-remap-coverage: 0.1.5_karma-coverage@2.0.1
      mocha: 6.2.2
      mocha-junit-reporter: 1.23.1_mocha@6.2.2
      mocha-multi: 1.1.3_mocha@6.2.2
      nise: 1.5.1
      nock: 11.3.2
      nyc: 14.1.1
      prettier: 1.18.2
      puppeteer: 1.19.0
      query-string: 5.1.1
      rimraf: 3.0.0
      rollup: 1.20.1
      rollup-plugin-commonjs: 10.0.2_rollup@1.20.1
      rollup-plugin-multi-entry: 2.1.0
      rollup-plugin-node-resolve: 5.2.0_rollup@1.20.1
      rollup-plugin-replace: 2.2.0
      rollup-plugin-shim: 1.0.0
      rollup-plugin-sourcemaps: 0.4.2_rollup@1.20.1
      rollup-plugin-terser: 5.1.1_rollup@1.20.1
      rollup-plugin-visualizer: 2.5.4_rollup@1.20.1
      source-map-support: 0.5.13
      tslib: 1.10.0
      typescript: 3.5.3
      uglify-js: 3.6.0
      url: 0.11.0
    dev: false
    name: '@rush-temp/keyvault-secrets'
    resolution:
      integrity: sha512-0lNbUf96wiXBUVLJA+brMFDNLi9ULSvaSfCJGk46XfE6iE2zFANBJSlDVyX2jYAuCTeftxquxkzbrzzoUbWtnw==
      tarball: 'file:projects/keyvault-secrets.tgz'
    version: 0.0.0
  'file:projects/logger.tgz':
    dependencies:
      '@microsoft/api-extractor': 7.5.0
      '@types/chai': 4.2.3
      '@types/debug': 4.1.5
      '@types/mocha': 5.2.7
      '@types/node': 8.10.54
      '@types/sinon': 7.0.13
      '@typescript-eslint/eslint-plugin': 2.3.3_ac2af3c58153fd08c91227fd925d839a
      '@typescript-eslint/parser': 2.3.3_eslint@6.5.1
      assert: 1.5.0
      chai: 4.2.0
      cross-env: 5.2.1
      debug: 4.1.1
      delay: 4.3.0
      dotenv: 8.1.0
      eslint: 6.5.1
      eslint-config-prettier: 6.4.0_eslint@6.5.1
      eslint-plugin-no-null: 1.0.2_eslint@6.5.1
      eslint-plugin-no-only-tests: 2.3.1
      eslint-plugin-promise: 4.2.1
      karma: 4.3.0
      karma-chrome-launcher: 3.1.0
      karma-coverage: 2.0.1
      karma-edge-launcher: 0.4.2_karma@4.3.0
      karma-env-preprocessor: 0.1.1
      karma-firefox-launcher: 1.2.0
      karma-ie-launcher: 1.0.0_karma@4.3.0
      karma-junit-reporter: 1.2.0_karma@4.3.0
      karma-mocha: 1.3.0
      karma-mocha-reporter: 2.2.5_karma@4.3.0
      karma-remap-coverage: 0.1.5_karma-coverage@2.0.1
      mocha: 6.2.2
      mocha-junit-reporter: 1.23.1_mocha@6.2.2
      mocha-multi: 1.1.3_mocha@6.2.2
      nyc: 14.1.1
      prettier: 1.18.2
      puppeteer: 1.19.0
      rimraf: 3.0.0
      rollup: 1.23.1
      rollup-plugin-commonjs: 10.1.0_rollup@1.23.1
      rollup-plugin-multi-entry: 2.1.0
      rollup-plugin-node-resolve: 5.2.0_rollup@1.23.1
      rollup-plugin-replace: 2.2.0
      rollup-plugin-sourcemaps: 0.4.2_rollup@1.23.1
      rollup-plugin-terser: 5.1.2_rollup@1.23.1
      sinon: 7.4.1
      ts-node: 8.4.1_typescript@3.6.4
      tslib: 1.10.0
      typescript: 3.6.4
    dev: false
    name: '@rush-temp/logger'
    resolution:
      integrity: sha512-8TROTdWpg8LAKw7uOUWRkW0DZ/ZwZASRFtY59rs9fc+pfZb8ZBNgIGM5HNOmYqU2vuSjwFYu3CLKf4c7D9CoAg==
      tarball: 'file:projects/logger.tgz'
    version: 0.0.0
  'file:projects/service-bus.tgz':
    dependencies:
      '@azure/amqp-common': 1.0.0-preview.6_rhea-promise@0.1.15
      '@azure/arm-servicebus': 3.2.0
      '@azure/eslint-plugin-azure-sdk': 2.0.1_9e8391ca70fb0408a9da4393803aa477
      '@azure/ms-rest-nodeauth': 0.9.3
      '@microsoft/api-extractor': 7.3.8
      '@types/async-lock': 1.1.1
      '@types/chai': 4.2.0
      '@types/chai-as-promised': 7.1.2
      '@types/debug': 4.1.5
      '@types/dotenv': 6.1.1
      '@types/is-buffer': 2.0.0
      '@types/long': 4.0.0
      '@types/mocha': 5.2.7
      '@types/node': 8.10.52
      '@types/ws': 6.0.3
      '@typescript-eslint/eslint-plugin': 2.0.0_3cafee28902d96627d4743e014bc28ff
      '@typescript-eslint/parser': 2.0.0_eslint@6.2.1
      assert: 1.5.0
      buffer: 5.4.0
      chai: 4.2.0
      chai-as-promised: 7.1.1_chai@4.2.0
      chai-exclude: 2.0.2_chai@4.2.0
      cross-env: 5.2.0
      debug: 4.1.1
      delay: 4.3.0
      dotenv: 8.1.0
      eslint: 6.2.1
      eslint-config-prettier: 6.1.0_eslint@6.2.1
      eslint-plugin-no-null: 1.0.2_eslint@6.2.1
      eslint-plugin-no-only-tests: 2.3.1
      eslint-plugin-promise: 4.2.1
      https-proxy-agent: 2.2.2
      is-buffer: 2.0.3
      karma: 4.2.0
      karma-chrome-launcher: 3.1.0
      karma-coverage: 2.0.1
      karma-edge-launcher: 0.4.2_karma@4.2.0
      karma-env-preprocessor: 0.1.1
      karma-firefox-launcher: 1.2.0
      karma-ie-launcher: 1.0.0_karma@4.2.0
      karma-junit-reporter: 1.2.0_karma@4.2.0
      karma-mocha: 1.3.0
      karma-mocha-reporter: 2.2.5_karma@4.2.0
      karma-remap-coverage: 0.1.5_karma-coverage@2.0.1
      long: 4.0.0
      mocha: 6.2.2
      mocha-junit-reporter: 1.23.1_mocha@6.2.2
      mocha-multi: 1.1.3_mocha@6.2.2
      moment: 2.24.0
      nyc: 14.1.1
      prettier: 1.18.2
      process: 0.11.10
      promise: 8.0.3
      puppeteer: 1.19.0
      rhea: 1.0.8
      rhea-promise: 0.1.15
      rimraf: 3.0.0
      rollup: 1.20.1
      rollup-plugin-commonjs: 10.0.2_rollup@1.20.1
      rollup-plugin-inject: 3.0.1
      rollup-plugin-json: 4.0.0
      rollup-plugin-multi-entry: 2.1.0
      rollup-plugin-node-resolve: 5.2.0_rollup@1.20.1
      rollup-plugin-replace: 2.2.0
      rollup-plugin-shim: 1.0.0
      rollup-plugin-sourcemaps: 0.4.2_rollup@1.20.1
      rollup-plugin-terser: 5.1.1_rollup@1.20.1
      ts-node: 8.3.0_typescript@3.5.3
      tslib: 1.10.0
      typescript: 3.5.3
      ws: 7.1.2
    dev: false
    name: '@rush-temp/service-bus'
    resolution:
      integrity: sha512-zB4UIk+f7mbwbsZ0sfT2ybTuoH3OkJ5kz2dLIT+6OlMCyFC/Eh+oAR2qXYJbsvv9Hz8K1q2aswrACdKculJ7Gg==
      tarball: 'file:projects/service-bus.tgz'
    version: 0.0.0
  'file:projects/storage-blob.tgz':
    dependencies:
      '@azure/abort-controller': 1.0.0-preview.2
      '@azure/core-paging': 1.0.0-preview.2
      '@azure/ms-rest-js': 2.0.4
      '@microsoft/api-extractor': 7.3.8
      '@types/dotenv': 6.1.1
      '@types/execa': 0.9.0
      '@types/fs-extra': 8.0.0
      '@types/mocha': 5.2.7
      '@types/nise': 1.4.0
      '@types/nock': 10.0.3
      '@types/node': 8.10.52
      '@types/query-string': 6.2.0
      '@typescript-eslint/eslint-plugin': 2.0.0_3cafee28902d96627d4743e014bc28ff
      '@typescript-eslint/parser': 2.0.0_eslint@6.2.1
      assert: 1.5.0
      cross-env: 5.2.0
      dotenv: 8.1.0
      es6-promise: 4.2.8
      eslint: 6.2.1
      eslint-config-prettier: 6.1.0_eslint@6.2.1
      eslint-plugin-no-null: 1.0.2_eslint@6.2.1
      eslint-plugin-no-only-tests: 2.3.1
      eslint-plugin-promise: 4.2.1
      events: 3.0.0
      execa: 1.0.0
      fs-extra: 8.1.0
      gulp: 4.0.2
      gulp-zip: 5.0.0_gulp@4.0.2
      inherits: 2.0.4
      karma: 4.2.0
      karma-chrome-launcher: 3.1.0
      karma-coverage: 2.0.1
      karma-edge-launcher: 0.4.2_karma@4.2.0
      karma-env-preprocessor: 0.1.1
      karma-firefox-launcher: 1.2.0
      karma-ie-launcher: 1.0.0_karma@4.2.0
      karma-json-preprocessor: 0.3.3_karma@4.2.0
      karma-json-to-file-reporter: 1.0.1
      karma-junit-reporter: 1.2.0_karma@4.2.0
      karma-mocha: 1.3.0
      karma-mocha-reporter: 2.2.5_karma@4.2.0
      karma-remap-coverage: 0.1.5_karma-coverage@2.0.1
      mocha: 6.2.2
      mocha-junit-reporter: 1.23.1_mocha@6.2.2
      mocha-multi: 1.1.3_mocha@6.2.2
      nise: 1.5.1
      nock: 11.3.2
      nyc: 14.1.1
      prettier: 1.18.2
      puppeteer: 1.19.0
      query-string: 5.1.1
      rimraf: 3.0.0
      rollup: 1.20.1
      rollup-plugin-commonjs: 10.0.2_rollup@1.20.1
      rollup-plugin-multi-entry: 2.1.0
      rollup-plugin-node-resolve: 5.2.0_rollup@1.20.1
      rollup-plugin-replace: 2.2.0
      rollup-plugin-shim: 1.0.0
      rollup-plugin-sourcemaps: 0.4.2_rollup@1.20.1
      rollup-plugin-terser: 5.1.1_rollup@1.20.1
      rollup-plugin-visualizer: 2.5.4_rollup@1.20.1
      source-map-support: 0.5.13
      ts-node: 8.3.0_typescript@3.5.3
      tslib: 1.10.0
      typescript: 3.5.3
      util: 0.12.1
    dev: false
    name: '@rush-temp/storage-blob'
    resolution:
      integrity: sha512-AAYeVpCIyuR5PUVbscpjb2r4bSBJdqkine4Ww8GHfR2JDuXne8h0KmRV42tsVBM68cNUH+oufWtKDmG60KfP3w==
      tarball: 'file:projects/storage-blob.tgz'
    version: 0.0.0
  'file:projects/storage-file-share.tgz':
    dependencies:
      '@azure/abort-controller': 1.0.0-preview.2
      '@azure/core-paging': 1.0.0-preview.2
      '@microsoft/api-extractor': 7.5.2
      '@types/dotenv': 6.1.1
      '@types/fs-extra': 8.0.1
      '@types/mocha': 5.2.7
      '@types/nise': 1.4.0
      '@types/nock': 10.0.3
      '@types/node': 8.10.56
      '@types/query-string': 6.2.0
      '@typescript-eslint/eslint-plugin': 2.5.0_9532ddc6a515f233700227c4e2ab0e1c
      '@typescript-eslint/parser': 2.5.0_eslint@6.5.1
      assert: 1.5.0
      cross-env: 5.2.1
      dotenv: 8.2.0
      es6-promise: 4.2.8
      eslint: 6.5.1
      eslint-config-prettier: 6.4.0_eslint@6.5.1
      eslint-plugin-no-null: 1.0.2_eslint@6.5.1
      eslint-plugin-no-only-tests: 2.3.1
      eslint-plugin-promise: 4.2.1
      events: 3.0.0
      execa: 1.0.0
      fs-extra: 8.1.0
      gulp: 4.0.2
      gulp-zip: 5.0.1_gulp@4.0.2
      inherits: 2.0.4
      karma: 4.4.1
      karma-chrome-launcher: 3.1.0
      karma-coverage: 2.0.1
      karma-edge-launcher: 0.4.2_karma@4.4.1
      karma-env-preprocessor: 0.1.1
      karma-firefox-launcher: 1.2.0
      karma-ie-launcher: 1.0.0_karma@4.4.1
      karma-json-preprocessor: 0.3.3_karma@4.4.1
      karma-json-to-file-reporter: 1.0.1
      karma-junit-reporter: 1.2.0_karma@4.4.1
      karma-mocha: 1.3.0
      karma-mocha-reporter: 2.2.5_karma@4.4.1
      karma-remap-coverage: 0.1.5_karma-coverage@2.0.1
      mocha: 6.2.2
      mocha-junit-reporter: 1.23.1_mocha@6.2.2
      mocha-multi: 1.1.3_mocha@6.2.2
      nise: 1.5.2
      nock: 11.6.0
      nyc: 14.1.1
      prettier: 1.18.2
      puppeteer: 1.20.0
      query-string: 5.1.1
      rimraf: 3.0.0
      rollup: 1.25.2
      rollup-plugin-commonjs: 10.1.0_rollup@1.25.2
      rollup-plugin-multi-entry: 2.1.0
      rollup-plugin-node-resolve: 5.2.0_rollup@1.25.2
      rollup-plugin-replace: 2.2.0
      rollup-plugin-shim: 1.0.0
      rollup-plugin-sourcemaps: 0.4.2_rollup@1.25.2
      rollup-plugin-terser: 5.1.2_rollup@1.25.2
      rollup-plugin-visualizer: 2.6.0_rollup@1.25.2
      source-map-support: 0.5.13
      ts-node: 8.4.1_typescript@3.6.4
      tslib: 1.10.0
      typescript: 3.6.4
      util: 0.12.1
    dev: false
    name: '@rush-temp/storage-file-share'
    resolution:
      integrity: sha512-GBwpX9VY7ImgE4fJ7i2QjKcBnsjEDL8TdWkbOkVX5chS5x4TqiavwecGKhF8V8e48/HuM+kMp3c9WHeiXkRgqA==
      tarball: 'file:projects/storage-file-share.tgz'
    version: 0.0.0
  'file:projects/storage-queue.tgz':
    dependencies:
      '@azure/abort-controller': 1.0.0-preview.2
      '@azure/core-paging': 1.0.0-preview.2
      '@azure/ms-rest-js': 2.0.4
      '@microsoft/api-extractor': 7.3.8
      '@types/dotenv': 6.1.1
      '@types/fs-extra': 8.0.0
      '@types/mocha': 5.2.7
      '@types/nise': 1.4.0
      '@types/nock': 10.0.3
      '@types/node': 8.10.52
      '@types/query-string': 6.2.0
      '@typescript-eslint/eslint-plugin': 2.0.0_3cafee28902d96627d4743e014bc28ff
      '@typescript-eslint/parser': 2.0.0_eslint@6.2.1
      assert: 1.5.0
      cross-env: 5.2.0
      dotenv: 8.1.0
      es6-promise: 4.2.8
      eslint: 6.2.1
      eslint-config-prettier: 6.1.0_eslint@6.2.1
      eslint-plugin-no-null: 1.0.2_eslint@6.2.1
      eslint-plugin-no-only-tests: 2.3.1
      eslint-plugin-promise: 4.2.1
      execa: 1.0.0
      fs-extra: 8.1.0
      gulp: 4.0.2
      gulp-zip: 5.0.0_gulp@4.0.2
      inherits: 2.0.4
      karma: 4.2.0
      karma-chrome-launcher: 3.1.0
      karma-coverage: 2.0.1
      karma-edge-launcher: 0.4.2_karma@4.2.0
      karma-env-preprocessor: 0.1.1
      karma-firefox-launcher: 1.2.0
      karma-ie-launcher: 1.0.0_karma@4.2.0
      karma-json-preprocessor: 0.3.3_karma@4.2.0
      karma-json-to-file-reporter: 1.0.1
      karma-junit-reporter: 1.2.0_karma@4.2.0
      karma-mocha: 1.3.0
      karma-mocha-reporter: 2.2.5_karma@4.2.0
      karma-remap-coverage: 0.1.5_karma-coverage@2.0.1
      mocha: 6.2.2
      mocha-junit-reporter: 1.23.1_mocha@6.2.2
      mocha-multi: 1.1.3_mocha@6.2.2
      nise: 1.5.1
      nock: 11.3.2
      nyc: 14.1.1
      prettier: 1.18.2
      puppeteer: 1.19.0
      query-string: 5.1.1
      rimraf: 3.0.0
      rollup: 1.20.1
      rollup-plugin-commonjs: 10.0.2_rollup@1.20.1
      rollup-plugin-multi-entry: 2.1.0
      rollup-plugin-node-resolve: 5.2.0_rollup@1.20.1
      rollup-plugin-replace: 2.2.0
      rollup-plugin-shim: 1.0.0
      rollup-plugin-sourcemaps: 0.4.2_rollup@1.20.1
      rollup-plugin-terser: 5.1.1_rollup@1.20.1
      rollup-plugin-visualizer: 2.5.4_rollup@1.20.1
      source-map-support: 0.5.13
      ts-node: 8.3.0_typescript@3.5.3
      tslib: 1.10.0
      typescript: 3.5.3
      util: 0.12.1
    dev: false
    name: '@rush-temp/storage-queue'
    resolution:
      integrity: sha512-bESxscWI2sbbDdtX+Rzh4w0SJ/Vgp4EIDb9mQAyRxKF/JK9AIM/PgMvvDpEAA/tUjGFExb3ofJSpd9gT1rfQvA==
      tarball: 'file:projects/storage-queue.tgz'
    version: 0.0.0
  'file:projects/template.tgz':
    dependencies:
      '@microsoft/api-extractor': 7.3.8
      '@types/mocha': 5.2.7
      '@types/node': 8.10.52
      '@typescript-eslint/eslint-plugin': 2.0.0_3cafee28902d96627d4743e014bc28ff
      '@typescript-eslint/parser': 2.0.0_eslint@6.2.1
      assert: 1.5.0
      cross-env: 5.2.0
      eslint: 6.2.1
      eslint-config-prettier: 6.1.0_eslint@6.2.1
      eslint-plugin-no-null: 1.0.2_eslint@6.2.1
      eslint-plugin-no-only-tests: 2.3.1
      eslint-plugin-promise: 4.2.1
      events: 3.0.0
      inherits: 2.0.4
      karma: 4.2.0
      karma-chrome-launcher: 3.1.0
      karma-coverage: 2.0.1
      karma-edge-launcher: 0.4.2_karma@4.2.0
      karma-env-preprocessor: 0.1.1
      karma-firefox-launcher: 1.2.0
      karma-ie-launcher: 1.0.0_karma@4.2.0
      karma-junit-reporter: 1.2.0_karma@4.2.0
      karma-mocha: 1.3.0
      karma-mocha-reporter: 2.2.5_karma@4.2.0
      karma-remap-coverage: 0.1.5_karma-coverage@2.0.1
      mocha: 6.2.2
      mocha-junit-reporter: 1.23.1_mocha@6.2.2
      mocha-multi: 1.1.3_mocha@6.2.2
      prettier: 1.18.2
      rimraf: 3.0.0
      rollup: 1.20.1
      rollup-plugin-commonjs: 10.0.2_rollup@1.20.1
      rollup-plugin-json: 4.0.0
      rollup-plugin-multi-entry: 2.1.0
      rollup-plugin-node-resolve: 5.2.0_rollup@1.20.1
      rollup-plugin-replace: 2.2.0
      rollup-plugin-sourcemaps: 0.4.2_rollup@1.20.1
      rollup-plugin-terser: 5.1.1_rollup@1.20.1
      rollup-plugin-visualizer: 2.5.4_rollup@1.20.1
      tslib: 1.10.0
      typescript: 3.5.3
      util: 0.12.1
    dev: false
    name: '@rush-temp/template'
    resolution:
      integrity: sha512-QGnoOtveJOVgcj0o4oWGpWcgaKZ4AGD4O5E6yKnQv97pF5k0f1eshTgG2IhrAMpQU6h2dJFQh9kGfjN27Ngw5g==
      tarball: 'file:projects/template.tgz'
    version: 0.0.0
  'file:projects/test-utils-recorder.tgz':
    dependencies:
      '@types/fs-extra': 8.0.0
      '@types/mocha': 5.2.7
      '@types/nise': 1.4.0
      '@types/nock': 10.0.3
      '@types/query-string': 6.2.0
      fs-extra: 8.1.0
      nise: 1.5.1
      nock: 11.3.2
      query-string: 5.1.1
      rimraf: 3.0.0
      rollup: 1.20.1
      rollup-plugin-commonjs: 10.0.2_rollup@1.20.1
      rollup-plugin-multi-entry: 2.1.0
      rollup-plugin-node-resolve: 5.2.0_rollup@1.20.1
      rollup-plugin-replace: 2.2.0
      rollup-plugin-shim: 1.0.0
      rollup-plugin-sourcemaps: 0.4.2_rollup@1.20.1
      rollup-plugin-terser: 5.1.1_rollup@1.20.1
      rollup-plugin-visualizer: 2.5.4_rollup@1.20.1
      tslib: 1.10.0
    dev: false
    name: '@rush-temp/test-utils-recorder'
    resolution:
      integrity: sha512-SJjlxlVlW3QPkHFCP+M3QSAgrlVC50hl/ePd/Xmfixx8pl4uiLwm/ZOMmzQ59IfM1zryQw55BNPv2qu5/1hJXA==
      tarball: 'file:projects/test-utils-recorder.tgz'
    version: 0.0.0
  'file:projects/testhub.tgz':
    dependencies:
      '@azure/event-hubs': 2.1.1
      '@types/node': 8.10.52
      '@types/uuid': 3.4.5
      '@types/yargs': 13.0.2
      async-lock: 1.2.2
      death: 1.1.0
      debug: 4.1.1
      rhea: 1.0.8
      rimraf: 3.0.0
      tslib: 1.10.0
      typescript: 3.5.3
      uuid: 3.3.3
      yargs: 14.0.0
    dev: false
    name: '@rush-temp/testhub'
    resolution:
      integrity: sha512-XZB/wnNqz04DCZBqyhzkkYG8c/XduwpKK8uJbRcnJrvTthx844ix8Cn3nDHaoLlxODmoxP4xosiCiKTIn7EuBw==
      tarball: 'file:projects/testhub.tgz'
    version: 0.0.0
registry: ''
specifiers:
  '@azure/abort-controller': 1.0.0-preview.2
  '@azure/amqp-common': 1.0.0-preview.6
  '@azure/arm-servicebus': ^3.2.0
  '@azure/core-asynciterator-polyfill': 1.0.0-preview.1
  '@azure/core-paging': 1.0.0-preview.2
  '@azure/eslint-plugin-azure-sdk': ^2.0.1
  '@azure/logger-js': ^1.0.2
  '@azure/ms-rest-nodeauth': ^0.9.2
  '@azure/storage-blob': 12.0.0-preview.3
  '@microsoft/api-extractor': ^7.1.5
  '@opencensus/web-types': 0.0.7
  '@rush-temp/abort-controller': 'file:./projects/abort-controller.tgz'
  '@rush-temp/app-configuration': 'file:./projects/app-configuration.tgz'
  '@rush-temp/cognitiveservices-inkrecognizer': 'file:./projects/cognitiveservices-inkrecognizer.tgz'
  '@rush-temp/core-amqp': 'file:./projects/core-amqp.tgz'
  '@rush-temp/core-arm': 'file:./projects/core-arm.tgz'
  '@rush-temp/core-asynciterator-polyfill': 'file:./projects/core-asynciterator-polyfill.tgz'
  '@rush-temp/core-auth': 'file:./projects/core-auth.tgz'
  '@rush-temp/core-http': 'file:./projects/core-http.tgz'
  '@rush-temp/core-lro': 'file:./projects/core-lro.tgz'
  '@rush-temp/core-paging': 'file:./projects/core-paging.tgz'
  '@rush-temp/core-tracing': 'file:./projects/core-tracing.tgz'
  '@rush-temp/cosmos': 'file:./projects/cosmos.tgz'
  '@rush-temp/event-hubs': 'file:./projects/event-hubs.tgz'
  '@rush-temp/event-processor-host': 'file:./projects/event-processor-host.tgz'
  '@rush-temp/eventhubs-checkpointstore-blob': 'file:./projects/eventhubs-checkpointstore-blob.tgz'
  '@rush-temp/identity': 'file:./projects/identity.tgz'
  '@rush-temp/keyvault-certificates': 'file:./projects/keyvault-certificates.tgz'
  '@rush-temp/keyvault-keys': 'file:./projects/keyvault-keys.tgz'
  '@rush-temp/keyvault-secrets': 'file:./projects/keyvault-secrets.tgz'
  '@rush-temp/logger': 'file:./projects/logger.tgz'
  '@rush-temp/service-bus': 'file:./projects/service-bus.tgz'
  '@rush-temp/storage-blob': 'file:./projects/storage-blob.tgz'
  '@rush-temp/storage-file-share': 'file:./projects/storage-file-share.tgz'
  '@rush-temp/storage-queue': 'file:./projects/storage-queue.tgz'
  '@rush-temp/template': 'file:./projects/template.tgz'
  '@rush-temp/test-utils-recorder': 'file:./projects/test-utils-recorder.tgz'
  '@rush-temp/testhub': 'file:./projects/testhub.tgz'
  '@types/async-lock': ^1.1.0
  '@types/chai': ^4.1.6
  '@types/chai-as-promised': ^7.1.0
  '@types/chai-string': ^1.4.1
  '@types/debug': ^4.1.4
  '@types/dotenv': ^6.1.0
  '@types/execa': 0.9.0
  '@types/express': ^4.16.0
  '@types/fast-json-stable-stringify': ^2.0.0
  '@types/fetch-mock': ^7.3.1
  '@types/fs-extra': ^8.0.0
  '@types/glob': ^7.1.1
  '@types/is-buffer': ^2.0.0
  '@types/jssha': ^2.0.0
  '@types/jws': ^3.2.0
  '@types/karma': ^3.0.0
  '@types/long': ^4.0.0
  '@types/mocha': ^5.2.5
  '@types/nise': ^1.4.0
  '@types/nock': ^10.0.1
  '@types/node': ^8.0.0
  '@types/node-fetch': ^2.5.0
  '@types/priorityqueuejs': ^1.0.1
  '@types/qs': ^6.5.3
  '@types/query-string': 6.2.0
  '@types/semaphore': ^1.1.0
  '@types/sinon': ^7.0.13
  '@types/tough-cookie': ^2.3.5
  '@types/tunnel': ^0.0.1
  '@types/underscore': ^1.8.8
  '@types/uuid': ^3.4.3
  '@types/webpack': ^4.4.13
  '@types/webpack-dev-middleware': ^2.0.2
  '@types/ws': ^6.0.1
  '@types/xml2js': ^0.4.3
  '@types/yargs': ^13.0.0
  '@typescript-eslint/eslint-plugin': ^2.0.0
  '@typescript-eslint/eslint-plugin-tslint': ~2.3.0
  '@typescript-eslint/parser': ^2.0.0
  assert: ^1.4.1
  async-lock: ^1.1.3
  azure-storage: ^2.10.2
  babel-runtime: ^6.26.0
  buffer: ^5.2.1
  chai: ^4.2.0
  chai-as-promised: ^7.1.1
  chai-exclude: ^2.0.2
  chai-string: ^1.5.0
  cross-env: ^5.2.0
  death: ^1.1.0
  debug: ^4.1.1
  delay: ^4.2.0
  dotenv: ^8.0.0
  es6-promise: ^4.2.5
  eslint: ^6.1.0
  eslint-config-prettier: ^6.0.0
  eslint-plugin-no-null: ^1.0.2
  eslint-plugin-no-only-tests: ^2.3.0
  eslint-plugin-promise: ^4.1.1
  esm: ^3.2.18
  events: ^3.0.0
  execa: ^1.0.0
  express: ^4.16.3
  fast-json-stable-stringify: ^2.0.0
  fetch-mock: ^7.3.9
  form-data: ^2.5.0
  fs-extra: ^8.1.0
  glob: ^7.1.2
  guid-typescript: ^1.0.9
  gulp: ^4.0.0
  gulp-zip: ^5.0.0
  https-proxy-agent: ^2.2.1
  inherits: ^2.0.3
  is-buffer: ^2.0.3
  jssha: ^2.3.1
  jws: ^3.2.2
  karma: ^4.0.1
  karma-chai: ^0.1.0
  karma-chrome-launcher: ^3.0.0
  karma-cli: ^2.0.0
  karma-coverage: ^2.0.0
  karma-edge-launcher: ^0.4.2
  karma-env-preprocessor: ^0.1.1
  karma-firefox-launcher: ^1.1.0
  karma-ie-launcher: ^1.0.0
  karma-json-preprocessor: ^0.3.3
  karma-json-to-file-reporter: ^1.0.1
  karma-junit-reporter: ^1.2.0
  karma-mocha: ^1.3.0
  karma-mocha-reporter: ^2.2.5
  karma-remap-coverage: ^0.1.5
  karma-requirejs: ^1.1.0
  karma-rollup-preprocessor: ^7.0.0
  karma-sourcemap-loader: ^0.3.7
  karma-typescript-es6-transform: ^4.0.0
  karma-webpack: ^4.0.0-rc.6
  long: ^4.0.0
  mocha: ^6.2.2
  mocha-chrome: ^2.0.0
  mocha-junit-reporter: ^1.18.0
  mocha-multi: ^1.1.3
  moment: ^2.24.0
  msal: ^1.0.2
  nise: ^1.4.10
  nock: ^11.3.2
  node-abort-controller: ^1.0.4
  node-fetch: ^2.6.0
  npm-run-all: ^4.1.5
  nyc: ^14.0.0
  open: ^6.4.0
  os-name: ^3.1.0
  path-browserify: ^1.0.0
  prettier: ^1.16.4
  priorityqueuejs: ^1.0.0
  process: ^0.11.10
  promise: ^8.0.3
  proxy-agent: ^3.1.1
  puppeteer: ^1.11.0
  qs: ^6.7.0
  query-string: ^5.0.0
  regenerator-runtime: ^0.13.3
  requirejs: ^2.3.5
  rhea: ^1.0.4
  rhea-promise: ^0.1.15
  rimraf: ^3.0.0
  rollup: ^1.16.3
  rollup-plugin-commonjs: ^10.0.0
  rollup-plugin-inject: ^3.0.0
  rollup-plugin-json: ^4.0.0
  rollup-plugin-local-resolve: ^1.0.7
  rollup-plugin-multi-entry: ^2.1.0
  rollup-plugin-node-globals: ^1.4.0
  rollup-plugin-node-resolve: ^5.0.2
  rollup-plugin-replace: ^2.1.0
  rollup-plugin-shim: ^1.0.0
  rollup-plugin-sourcemaps: ^0.4.2
  rollup-plugin-terser: ^5.1.1
  rollup-plugin-uglify: ^6.0.0
  rollup-plugin-visualizer: ^2.0.0
  semaphore: ^1.0.5
  shx: ^0.3.2
  sinon: ^7.1.0
  snap-shot-it: 7.9.0
  source-map-support: ^0.5.9
  stream-browserify: ^2.0.2
  terser: ^4.0.2
  tough-cookie: ^3.0.1
  ts-loader: ^6.0.4
  ts-mocha: ^6.0.0
  ts-node: ^8.3.0
  tslib: ^1.9.3
  tslint: ^5.0.0
  tslint-config-prettier: ^1.14.0
  tunnel: ^0.0.6
  typedoc: ^0.15.0
  typescript: ^3.2.2
  uglify-js: ^3.4.9
  url: ^0.11.0
  util: ^0.12.1
  uuid: ^3.3.2
  webpack: ^4.16.3
  webpack-cli: ^3.2.3
  webpack-dev-middleware: ^3.1.2
  ws: ^7.1.1
  xhr-mock: ^2.4.1
  xml2js: ^0.4.19
  yargs: ^14.0.0
  yarn: ^1.6.0<|MERGE_RESOLUTION|>--- conflicted
+++ resolved
@@ -178,12 +178,8 @@
   rollup-plugin-visualizer: 2.5.4_rollup@1.20.1
   semaphore: 1.1.0
   shx: 0.3.2
-<<<<<<< HEAD
   sinon: 7.4.1
-=======
-  sinon: 7.5.0
   snap-shot-it: 7.9.0
->>>>>>> bf6a1853
   source-map-support: 0.5.13
   stream-browserify: 2.0.2
   terser: 4.2.0
@@ -196,14 +192,8 @@
   tslint-config-prettier: 1.18.0
   tunnel: 0.0.6
   typedoc: 0.15.0
-<<<<<<< HEAD
   typescript: 3.5.3
   uglify-js: 3.6.0
-  universal-user-agent: 4.0.0
-=======
-  typescript: 3.6.4
-  uglify-js: 3.6.1
->>>>>>> bf6a1853
   url: 0.11.0
   util: 0.12.1
   uuid: 3.3.3
@@ -595,8 +585,16 @@
       to-fast-properties: 2.0.0
     dev: false
     resolution:
-<<<<<<< HEAD
       integrity: sha512-s63F9nJioLqOlW3UkyMd+BYhXt44YuaFm/VV0VwuteqjYwRrObkU7ra9pY4wAJR3oXi8hJrMcrcJdO/HH33vtw==
+  /@bahmutov/data-driven/1.0.0:
+    dependencies:
+      check-more-types: 2.24.0
+      lazy-ass: 1.6.0
+    dev: false
+    engines:
+      node: '>=6'
+    resolution:
+      integrity: sha512-YqW3hPS0RXriqjcCrLOTJj+LWe3c8JpwlL83k1ka1Q8U05ZjAKbGQZYeTzUd0NFEnnfPtsUiKGpFEBJG6kFuvg==
   /@microsoft/api-extractor-model/7.3.2:
     dependencies:
       '@microsoft/node-core-library': 3.14.0
@@ -613,18 +611,6 @@
     dev: false
     resolution:
       integrity: sha512-a9gXhWG7PWcUNpJRtxGZ/Vepq1ke5ES2B6NnBH0M3zT//vGYXymf7aOQepCHfmY4p1cJvvmJoJNGMwtoC0eF5A==
-=======
-      integrity: sha512-CqbcpTxMcpuQTMhjI37ZHVgjBkysg5icREQIEZ0eG1yCNwg3oy+5AaLiOKmjsCj6nqOsa6Hf0ObjRVwokb7srA==
-  /@bahmutov/data-driven/1.0.0:
-    dependencies:
-      check-more-types: 2.24.0
-      lazy-ass: 1.6.0
-    dev: false
-    engines:
-      node: '>=6'
-    resolution:
-      integrity: sha512-YqW3hPS0RXriqjcCrLOTJj+LWe3c8JpwlL83k1ka1Q8U05ZjAKbGQZYeTzUd0NFEnnfPtsUiKGpFEBJG6kFuvg==
->>>>>>> bf6a1853
   /@microsoft/api-extractor-model/7.5.1:
     dependencies:
       '@microsoft/node-core-library': 3.15.1
@@ -12697,14 +12683,9 @@
       rollup-plugin-json: 4.0.0
       rollup-plugin-local-resolve: 1.0.7
       rollup-plugin-multi-entry: 2.1.0
-<<<<<<< HEAD
       semaphore: 1.0.5
       sinon: 7.4.1
-=======
-      semaphore: 1.1.0
-      sinon: 7.5.0
       snap-shot-it: 7.9.0
->>>>>>> bf6a1853
       source-map-support: 0.5.13
       ts-node: 8.3.0_typescript@3.5.3
       tslib: 1.10.0
