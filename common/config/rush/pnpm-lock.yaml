dependencies:
  '@azure/amqp-common': 1.0.0-preview.6_rhea-promise@0.1.15
  '@azure/arm-servicebus': 3.2.0
  '@azure/core-arm': 1.0.0-preview.2
  '@azure/core-asynciterator-polyfill': 1.0.0-preview.1
  '@azure/core-auth': 1.0.0-preview.2
  '@azure/core-http': 1.0.0-preview.2
  '@azure/core-paging': 1.0.0-preview.1
  '@azure/core-tracing': 1.0.0-preview.1
  '@azure/eslint-plugin-azure-sdk': 2.0.0-preview.1_7830d4962db4ecd4b7527998d8c475fd
  '@azure/event-hubs': 2.1.1
  '@azure/logger-js': 1.3.2
  '@azure/ms-rest-js': 2.0.4
  '@azure/ms-rest-nodeauth': 0.9.3
  '@microsoft/api-extractor': 7.3.8
  '@rush-temp/abort-controller': 'file:projects/abort-controller.tgz'
  '@rush-temp/core-amqp': 'file:projects/core-amqp.tgz'
  '@rush-temp/core-arm': 'file:projects/core-arm.tgz'
  '@rush-temp/core-asynciterator-polyfill': 'file:projects/core-asynciterator-polyfill.tgz'
  '@rush-temp/core-auth': 'file:projects/core-auth.tgz'
  '@rush-temp/core-http': 'file:projects/core-http.tgz'
  '@rush-temp/core-paging': 'file:projects/core-paging.tgz'
  '@rush-temp/core-tracing': 'file:projects/core-tracing.tgz'
  '@rush-temp/event-hubs': 'file:projects/event-hubs.tgz'
  '@rush-temp/event-processor-host': 'file:projects/event-processor-host.tgz'
  '@rush-temp/identity': 'file:projects/identity.tgz'
  '@rush-temp/keyvault-certificates': 'file:projects/keyvault-certificates.tgz'
  '@rush-temp/keyvault-keys': 'file:projects/keyvault-keys.tgz'
  '@rush-temp/keyvault-secrets': 'file:projects/keyvault-secrets.tgz'
  '@rush-temp/service-bus': 'file:projects/service-bus.tgz'
  '@rush-temp/storage-blob': 'file:projects/storage-blob.tgz'
  '@rush-temp/storage-file': 'file:projects/storage-file.tgz'
  '@rush-temp/storage-queue': 'file:projects/storage-queue.tgz'
  '@rush-temp/template': 'file:projects/template.tgz'
  '@rush-temp/testhub': 'file:projects/testhub.tgz'
  '@trust/keyto': 0.3.7
  '@types/async-lock': 1.1.1
  '@types/chai': 4.2.0
  '@types/chai-as-promised': 7.1.2
  '@types/chai-string': 1.4.2
  '@types/debug': 0.0.31
  '@types/dotenv': 6.1.1
  '@types/express': 4.17.0
  '@types/fetch-mock': 7.3.1
  '@types/fs-extra': 8.0.0
  '@types/glob': 7.1.1
  '@types/is-buffer': 2.0.0
  '@types/jssha': 2.0.0
  '@types/jws': 3.2.0
  '@types/karma': 3.0.3
  '@types/long': 4.0.0
  '@types/mocha': 5.2.7
  '@types/nise': 1.4.0
  '@types/nock': 10.0.3
  '@types/node': 8.10.51
  '@types/node-fetch': 2.5.0
  '@types/qs': 6.5.3
  '@types/query-string': 6.2.0
  '@types/semver': 5.5.0
  '@types/sinon': 7.0.13
  '@types/tough-cookie': 2.3.5
  '@types/tunnel': 0.0.1
  '@types/uuid': 3.4.5
  '@types/webpack': 4.32.1
  '@types/webpack-dev-middleware': 2.0.3
  '@types/ws': 6.0.2
  '@types/xml2js': 0.4.4
  '@types/yargs': 13.0.2
  '@typescript-eslint/eslint-plugin': 2.0.0_2597c16b46d7eff3ec2c0c583ca4ae44
  '@typescript-eslint/parser': 2.0.0_eslint@6.1.0
  assert: 1.5.0
  async-lock: 1.2.2
  azure-storage: 2.10.3
  babel-runtime: 6.26.0
  buffer: 5.4.0
  chai: 4.2.0
  chai-as-promised: 7.1.1_chai@4.2.0
  chai-string: 1.5.0_chai@4.2.0
  cross-env: 5.2.0
  death: 1.1.0
  debug: 3.2.6
  delay: 4.3.0
  dotenv: 8.0.0
  es6-promise: 4.2.8
  eslint: 6.1.0
  eslint-config-prettier: 6.0.0_eslint@6.1.0
  eslint-plugin-no-null: 1.0.2_eslint@6.1.0
  eslint-plugin-no-only-tests: 2.3.1
  eslint-plugin-promise: 4.2.1
  events: 3.0.0
  express: 4.17.1
  fetch-mock: 7.3.9
  form-data: 2.5.0
  fs-extra: 8.1.0
  glob: 7.1.4
  gulp: 4.0.2
  gulp-zip: 5.0.0_gulp@4.0.2
  https-proxy-agent: 2.2.2
  inherits: 2.0.4
  is-buffer: 2.0.3
  jssha: 2.3.1
  jws: 3.2.2
  karma: 4.2.0
  karma-chai: 0.1.0_chai@4.2.0+karma@4.2.0
  karma-chrome-launcher: 3.1.0
  karma-coverage: 1.1.2
  karma-edge-launcher: 0.4.2_karma@4.2.0
  karma-env-preprocessor: 0.1.1
  karma-firefox-launcher: 1.2.0
  karma-ie-launcher: 1.0.0_karma@4.2.0
  karma-json-preprocessor: 0.3.3_karma@4.2.0
  karma-json-to-file-reporter: 1.0.1
  karma-junit-reporter: 1.2.0_karma@4.2.0
  karma-mocha: 1.3.0
  karma-mocha-reporter: 2.2.5_karma@4.2.0
  karma-remap-coverage: 0.1.5_karma-coverage@1.1.2
  karma-rollup-preprocessor: 7.0.2_rollup@1.19.4
  karma-sourcemap-loader: 0.3.7
  karma-typescript-es6-transform: 4.1.1
  karma-webpack: 4.0.2_webpack@4.39.2
  long: 4.0.0
  mocha: 5.2.0
  mocha-chrome: 2.0.0
  mocha-junit-reporter: 1.23.1_mocha@5.2.0
  mocha-multi: 1.1.0_mocha@5.2.0
  mocha-multi-reporters: 1.1.7
  moment: 2.24.0
  msal: 1.0.2
  nise: 1.5.1
  nock: 10.0.6
  node-fetch: 2.6.0
  npm-run-all: 4.1.5
  nyc: 14.1.1
  path-browserify: 1.0.0
  prettier: 1.18.2
  process: 0.11.10
  promise: 8.0.3
  puppeteer: 1.19.0
  qs: 6.7.0
  query-string: 5.1.1
  regenerator-runtime: 0.13.3
  rhea: 1.0.8
  rhea-promise: 0.1.15
  rimraf: 2.7.1
  rollup: 1.19.4
  rollup-plugin-alias: 1.5.2
  rollup-plugin-commonjs: 10.0.2_rollup@1.19.4
  rollup-plugin-inject: 3.0.1
  rollup-plugin-json: 4.0.0
  rollup-plugin-multi-entry: 2.1.0
  rollup-plugin-node-globals: 1.4.0
  rollup-plugin-node-resolve: 5.2.0_rollup@1.19.4
  rollup-plugin-replace: 2.2.0
  rollup-plugin-shim: 1.0.0
  rollup-plugin-sourcemaps: 0.4.2_rollup@1.19.4
  rollup-plugin-terser: 5.1.1_rollup@1.19.4
  rollup-plugin-uglify: 6.0.2_rollup@1.19.4
  rollup-plugin-visualizer: 2.5.4_rollup@1.19.4
  semver: 5.7.1
  shx: 0.3.2
  sinon: 7.4.1
  source-map-support: 0.5.13
  stream-browserify: 2.0.2
  terser: 4.1.4
  tough-cookie: 3.0.1
  ts-loader: 6.0.4_typescript@3.5.3
  ts-mocha: 6.0.0_mocha@5.2.0
  ts-node: 8.3.0_typescript@3.5.3
  tslib: 1.10.0
  tunnel: 0.0.6
  typescript: 3.5.3
  uglify-js: 3.6.0
  url: 0.11.0
  util: 0.12.1
  uuid: 3.3.2
  webpack: 4.39.2_webpack@4.39.2
  webpack-cli: 3.3.6_webpack@4.39.2
  webpack-dev-middleware: 3.7.0_webpack@4.39.2
  ws: 7.1.2
  xhr-mock: 2.5.0
  xml2js: 0.4.19
  yargs: 13.3.0
  yarn: 1.17.3
lockfileVersion: 5.1
packages:
  /@azure/abort-controller/1.0.0-preview.1:
    dependencies:
      tslib: 1.10.0
    dev: false
    resolution:
      integrity: sha512-NnJqi6oHqt06Q2hz4nO1HO0QlyusBa3E/wezvn9flHEtl0IHYSmzGbtlb+MaAJ5GzxwqSevQ4q1+4B8fvVijOA==
  /@azure/amqp-common/1.0.0-preview.6_rhea-promise@0.1.15:
    dependencies:
      '@azure/ms-rest-nodeauth': 0.9.3
      '@types/async-lock': 1.1.1
      '@types/is-buffer': 2.0.0
      async-lock: 1.2.2
      buffer: 5.4.0
      debug: 3.2.6
      events: 3.0.0
      is-buffer: 2.0.3
      jssha: 2.3.1
      process: 0.11.10
      rhea-promise: 0.1.15
      stream-browserify: 2.0.2
      tslib: 1.10.0
      url: 0.11.0
      util: 0.11.1
    dev: false
    peerDependencies:
      rhea-promise: ^0.1.15
    resolution:
      integrity: sha512-5XJZaJGtGoPmLhFx5y0vfCXiAHksoA4fdSnHAfkgEm4krhCW1jt1LH/6aJdUwUTJe+bz6m3Pv0sG/ILG0Vd65g==
  /@azure/arm-servicebus/3.2.0:
    dependencies:
      '@azure/ms-rest-azure-js': 1.3.8
      '@azure/ms-rest-js': 1.8.13
      tslib: 1.10.0
    dev: false
    resolution:
      integrity: sha512-e0nNyP0O802YMb4jq0nsVduIBHRWtmX/AtiWMCDI1f0KtcEmNRPfbP8DxU6iNgwnV09qy3EfaRfSY0vMsYs5cg==
  /@azure/core-arm/1.0.0-preview.2:
    dependencies:
      '@azure/core-http': 1.0.0-preview.2
      tslib: 1.10.0
    dev: false
    resolution:
      integrity: sha512-aQw0E1bolHMZaIniOXNAuAe808q9DGhUBH0GHQr77NcKa+0D5yeElCZnl+UVY+MhI7cUSMxEQzsTpMXOulvsPg==
  /@azure/core-asynciterator-polyfill/1.0.0-preview.1:
    dev: false
    resolution:
      integrity: sha512-hMp0y+j/odkAyTa5TYewn4hUlFdEe3sR9uTd2Oq+se61RtuDsqM7UWrNNlyylPyjIENSZHJVWN7jte/jvvMN2Q==
  /@azure/core-auth/1.0.0-preview.2:
    dependencies:
      '@azure/abort-controller': 1.0.0-preview.1
      tslib: 1.10.0
    dev: false
    resolution:
      integrity: sha512-QATxlKPP2Yld8+eg8Hz8mXmowlG/z9B53HTkjBz0oJIzR+dBm9HJY2bPnT7RB8nyqdnm8JpU2mIp8YVZZO6ubg==
  /@azure/core-http/1.0.0-preview.2:
    dependencies:
      '@azure/core-auth': 1.0.0-preview.2
      '@types/tunnel': 0.0.1
      axios: 0.19.0
      form-data: 2.5.0
      process: 0.11.10
      tough-cookie: 3.0.1
      tslib: 1.10.0
      tunnel: 0.0.6
      uuid: 3.3.2
      xml2js: 0.4.19
    dev: false
    resolution:
      integrity: sha512-7zvbuMxwFjqvZ8knyEky+tWJYq6nK/pDIOI44nuCsdzdeCA8G9Ul3tXuQ+1lI4NOUfd2Scj8Ckgb4Xh9+ckOuw==
  /@azure/core-paging/1.0.0-preview.1:
    dependencies:
      '@azure/core-asynciterator-polyfill': 1.0.0-preview.1
    dev: false
    resolution:
      integrity: sha512-mZHkadyAbhV1+brHEsWICnURW6E72D2HReM+8MWDn5oVJdlxD51w14PeqsOZC4UDYv4x2Eww5+PFRTEOrNB1Uw==
  /@azure/core-tracing/1.0.0-preview.1:
    dependencies:
      tslib: 1.10.0
    dev: false
    resolution:
      integrity: sha512-nDfxQopw7lfJG5N845BOS6Vcl84GcB1Q3BHKJAHghLOmdHQjV9Z92M4ziFAQ60UnOj2zrUefM6yDZcKjANCcyg==
  /@azure/eslint-plugin-azure-sdk/2.0.0-preview.1_7830d4962db4ecd4b7527998d8c475fd:
    dependencies:
      '@typescript-eslint/parser': 2.0.0_eslint@6.1.0
      eslint: 6.1.0
      fast-levenshtein: 2.0.6
      glob: 7.1.4
      typescript: 3.5.3
    dev: false
    engines:
      node: '>=8.0.0'
    peerDependencies:
      '@typescript-eslint/parser': ^2.0.0
      eslint: ^6.1.0
    resolution:
      integrity: sha512-+bjKM9t0kMcNSm/+QJQ6AVb9zamHUJRYEPIkqXpWPJbu0rHkj8+Wi38dokRbA31teSD/YizgP9PFEUeZwUAwcQ==
  /@azure/event-hubs/2.1.1:
    dependencies:
      '@azure/amqp-common': 1.0.0-preview.6_rhea-promise@0.1.15
      '@azure/ms-rest-nodeauth': 0.9.3
      async-lock: 1.2.2
      debug: 3.2.6
      is-buffer: 2.0.3
      jssha: 2.3.1
      rhea-promise: 0.1.15
      tslib: 1.10.0
      uuid: 3.3.2
    dev: false
    resolution:
      integrity: sha512-nGnFBPcB/rs+5YWwmHJg+d3Cs7BrjtVfuD1eEv8j+ui2X6uXxB88wom1A2t/7xsSzkunQSrXJ2mCwdHxKI5aHw==
  /@azure/logger-js/1.3.2:
    dependencies:
      tslib: 1.10.0
    dev: false
    resolution:
      integrity: sha512-h58oEROO2tniBTSmFmuHBGvuiFuYsHQBWTVdpT2AiOED4F2Kgf7rs0MPYPXiBcDvihC70M7QPRhIQ3JK1H/ygw==
  /@azure/ms-rest-azure-env/1.1.2:
    dev: false
    resolution:
      integrity: sha512-l7z0DPCi2Hp88w12JhDTtx5d0Y3+vhfE7JKJb9O7sEz71Cwp053N8piTtTnnk/tUor9oZHgEKi/p3tQQmLPjvA==
  /@azure/ms-rest-azure-js/1.3.8:
    dependencies:
      '@azure/ms-rest-js': 1.8.13
      tslib: 1.10.0
    dev: false
    resolution:
      integrity: sha512-AHLfDTCyIH6wBK6+CpImI6sc9mLZ17ZgUrTx3Rhwv+3Mb3Z73BxormkarfR6Stb6scrBYitxJ27FXyndXlGAYg==
  /@azure/ms-rest-js/1.8.13:
    dependencies:
      '@types/tunnel': 0.0.0
      axios: 0.19.0
      form-data: 2.5.0
      tough-cookie: 2.5.0
      tslib: 1.10.0
      tunnel: 0.0.6
      uuid: 3.3.2
      xml2js: 0.4.19
    dev: false
    resolution:
      integrity: sha512-jAa6Y2XrvwbEqkaEXDHK+ReNo0WnCPS+LgQ1dRAJUUNxK4CghF5u+SXsVtPENritilVE7FVteqsLOtlhTk+haA==
  /@azure/ms-rest-js/2.0.4:
    dependencies:
      '@types/node-fetch': 2.5.0
      '@types/tunnel': 0.0.1
      abort-controller: 3.0.0
      form-data: 2.5.0
      node-fetch: 2.6.0
      tough-cookie: 3.0.1
      tslib: 1.10.0
      tunnel: 0.0.6
      uuid: 3.3.2
      xml2js: 0.4.19
    dev: false
    resolution:
      integrity: sha512-nSOPt6st0RtxclYBQV65qXZpvMDqiDQssktvB/SMTAJ5bIytSPtBmlttTTigO5qHvwQcfzzpQE0sMceK+dJ/IQ==
  /@azure/ms-rest-nodeauth/0.9.3:
    dependencies:
      '@azure/ms-rest-azure-env': 1.1.2
      '@azure/ms-rest-js': 1.8.13
      adal-node: 0.1.28
    dev: false
    resolution:
      integrity: sha512-aFHRw/IHhg3I9ZJW+Va4L+sCirFHMVIu6B7lFdL5mGLfG3xC5vDIdd957LRXFgy2OiKFRUC0QaKknd0YCsQIqA==
  /@babel/code-frame/7.5.5:
    dependencies:
      '@babel/highlight': 7.5.0
    dev: false
    resolution:
      integrity: sha512-27d4lZoomVyo51VegxI20xZPuSHusqbQag/ztrBC7wegWoQ1nLREPVSKSW8byhTlzTKyNE4ifaTA6lCp7JjpFw==
  /@babel/generator/7.5.5:
    dependencies:
      '@babel/types': 7.5.5
      jsesc: 2.5.2
      lodash: 4.17.15
      source-map: 0.5.7
      trim-right: 1.0.1
    dev: false
    resolution:
      integrity: sha512-ETI/4vyTSxTzGnU2c49XHv2zhExkv9JHLTwDAFz85kmcwuShvYG2H08FwgIguQf4JC75CBnXAUM5PqeF4fj0nQ==
  /@babel/helper-function-name/7.1.0:
    dependencies:
      '@babel/helper-get-function-arity': 7.0.0
      '@babel/template': 7.4.4
      '@babel/types': 7.5.5
    dev: false
    resolution:
      integrity: sha512-A95XEoCpb3TO+KZzJ4S/5uW5fNe26DjBGqf1o9ucyLyCmi1dXq/B3c8iaWTfBk3VvetUxl16e8tIrd5teOCfGw==
  /@babel/helper-get-function-arity/7.0.0:
    dependencies:
      '@babel/types': 7.5.5
    dev: false
    resolution:
      integrity: sha512-r2DbJeg4svYvt3HOS74U4eWKsUAMRH01Z1ds1zx8KNTPtpTL5JAsdFv8BNyOpVqdFhHkkRDIg5B4AsxmkjAlmQ==
  /@babel/helper-split-export-declaration/7.4.4:
    dependencies:
      '@babel/types': 7.5.5
    dev: false
    resolution:
      integrity: sha512-Ro/XkzLf3JFITkW6b+hNxzZ1n5OQ80NvIUdmHspih1XAhtN3vPTuUFT4eQnela+2MaZ5ulH+iyP513KJrxbN7Q==
  /@babel/highlight/7.5.0:
    dependencies:
      chalk: 2.4.2
      esutils: 2.0.3
      js-tokens: 4.0.0
    dev: false
    resolution:
      integrity: sha512-7dV4eu9gBxoM0dAnj/BCFDW9LFU0zvTrkq0ugM7pnHEgguOEeOz1so2ZghEdzviYzQEED0r4EAgpsBChKy1TRQ==
  /@babel/parser/7.5.5:
    dev: false
    engines:
      node: '>=6.0.0'
    hasBin: true
    resolution:
      integrity: sha512-E5BN68cqR7dhKan1SfqgPGhQ178bkVKpXTPEXnFJBrEt8/DKRZlybmy+IgYLTeN7tp1R5Ccmbm2rBk17sHYU3g==
  /@babel/template/7.4.4:
    dependencies:
      '@babel/code-frame': 7.5.5
      '@babel/parser': 7.5.5
      '@babel/types': 7.5.5
    dev: false
    resolution:
      integrity: sha512-CiGzLN9KgAvgZsnivND7rkA+AeJ9JB0ciPOD4U59GKbQP2iQl+olF1l76kJOupqidozfZ32ghwBEJDhnk9MEcw==
  /@babel/traverse/7.5.5:
    dependencies:
      '@babel/code-frame': 7.5.5
      '@babel/generator': 7.5.5
      '@babel/helper-function-name': 7.1.0
      '@babel/helper-split-export-declaration': 7.4.4
      '@babel/parser': 7.5.5
      '@babel/types': 7.5.5
      debug: 4.1.1
      globals: 11.12.0
      lodash: 4.17.15
    dev: false
    resolution:
      integrity: sha512-MqB0782whsfffYfSjH4TM+LMjrJnhCNEDMDIjeTpl+ASaUvxcjoiVCo/sM1GhS1pHOXYfWVCYneLjMckuUxDaQ==
  /@babel/types/7.5.5:
    dependencies:
      esutils: 2.0.3
      lodash: 4.17.15
      to-fast-properties: 2.0.0
    dev: false
    resolution:
      integrity: sha512-s63F9nJioLqOlW3UkyMd+BYhXt44YuaFm/VV0VwuteqjYwRrObkU7ra9pY4wAJR3oXi8hJrMcrcJdO/HH33vtw==
  /@microsoft/api-extractor-model/7.3.2:
    dependencies:
      '@microsoft/node-core-library': 3.14.0
      '@microsoft/tsdoc': 0.12.12
      '@types/node': 8.5.8
    dev: false
    resolution:
      integrity: sha512-2yNbQsQl5PI36l5WzHQshwjBHPe5IeIcmidWad0E+wjyaAxGMLx5pBp5AgXY2JG9S9VQjFmmGmqJJBXn8tzu+w==
  /@microsoft/api-extractor/7.3.8:
    dependencies:
      '@microsoft/api-extractor-model': 7.3.2
      '@microsoft/node-core-library': 3.14.0
      '@microsoft/ts-command-line': 4.2.7
      '@microsoft/tsdoc': 0.12.12
      colors: 1.2.5
      lodash: 4.17.15
      resolve: 1.8.1
      source-map: 0.6.1
      typescript: 3.5.3
    dev: false
    hasBin: true
    resolution:
      integrity: sha512-zw3HWmPW9vWWIoI3SPb2tuJ2suXVoF9ty37Mww+00I4gKLPPDooVad1kBiNtdjHXBj0QwYAOsGcfoBN9Qgt2bw==
  /@microsoft/node-core-library/3.14.0:
    dependencies:
      '@types/fs-extra': 5.0.4
      '@types/jju': 1.4.1
      '@types/node': 8.5.8
      '@types/z-schema': 3.16.31
      colors: 1.2.5
      fs-extra: 7.0.1
      jju: 1.4.0
      z-schema: 3.18.4
    dev: false
    resolution:
      integrity: sha512-+gbTXTRfvR40hTH+C3Vno/RJ51sU/RZAyHb2bo9af8GCdOgxCxCs+qp2KCXklbpuolmIPFfbCmdTwv90yH5tJw==
  /@microsoft/ts-command-line/4.2.7:
    dependencies:
      '@types/argparse': 1.0.33
      '@types/node': 8.5.8
      argparse: 1.0.10
      colors: 1.2.5
    dev: false
    resolution:
      integrity: sha512-PwUMIIDl8oWyl64Y5DW5FAuoRk4KWTBZdk4FEh366KEm5xYFBQhCeatHGURIj8nEYm0Xb2coCrXF77dGDlp/Qw==
  /@microsoft/tsdoc/0.12.12:
    dev: false
    resolution:
      integrity: sha512-5EzH1gHIonvvgA/xWRmVAJmRkTQj/yayUXyr66hFwNZiFE4j7lP8is9YQeXhwxGZEjO1PVMblAmFF0CyjNtPGw==
  /@sinonjs/commons/1.4.0:
    dependencies:
      type-detect: 4.0.8
    dev: false
    resolution:
      integrity: sha512-9jHK3YF/8HtJ9wCAbG+j8cD0i0+ATS9A7gXFqS36TblLPNy6rEEc+SB0imo91eCboGaBYGV/MT1/br/J+EE7Tw==
  /@sinonjs/formatio/3.2.1:
    dependencies:
      '@sinonjs/commons': 1.4.0
      '@sinonjs/samsam': 3.3.2
    dev: false
    resolution:
      integrity: sha512-tsHvOB24rvyvV2+zKMmPkZ7dXX6LSLKZ7aOtXY6Edklp0uRcgGpOsQTTGTcWViFyx4uhWc6GV8QdnALbIbIdeQ==
  /@sinonjs/samsam/3.3.2:
    dependencies:
      '@sinonjs/commons': 1.4.0
      array-from: 2.1.1
      lodash: 4.17.15
    dev: false
    resolution:
      integrity: sha512-ILO/rR8LfAb60Y1Yfp9vxfYAASK43NFC2mLzpvLUbCQY/Qu8YwReboseu8aheCEkyElZF2L2T9mHcR2bgdvZyA==
  /@sinonjs/text-encoding/0.7.1:
    dev: false
    resolution:
      integrity: sha512-+iTbntw2IZPb/anVDbypzfQa+ay64MW0Zo8aJ8gZPWMMK6/OubMVb6lUPMagqjOPnmtauXnFCACVl3O7ogjeqQ==
  /@trust/keyto/0.3.7:
    dependencies:
      asn1.js: 5.2.0
      base64url: 3.0.1
      elliptic: 6.5.0
    dev: false
    resolution:
      integrity: sha512-t5kWWCTkPgg24JWVuCTPMx7l13F7YHdxBeJkT1vmoHjROgiOIEAN8eeY+iRmP1Hwsx+S7U55HyuqSsECr08a8A==
  /@types/anymatch/1.3.1:
    dev: false
    resolution:
      integrity: sha512-/+CRPXpBDpo2RK9C68N3b2cOvO0Cf5B9aPijHsoDQTHivnGSObdOF2BRQOYjojWTDy6nQvMjmqRXIxH55VjxxA==
  /@types/argparse/1.0.33:
    dev: false
    resolution:
      integrity: sha512-VQgHxyPMTj3hIlq9SY1mctqx+Jj8kpQfoLvDlVSDNOyuYs8JYfkuY3OW/4+dO657yPmNhHpePRx0/Tje5ImNVQ==
  /@types/async-lock/1.1.1:
    dev: false
    resolution:
      integrity: sha512-TU1X8jmAU2BjwKryBFV/GDezz7Ge0xu9ZuYC7dy6wKj4hnL0JcxeseCOr/G2JkGylff6hdUBrR+Ee5ApAQeU5g==
  /@types/bluebird/3.5.27:
    dev: false
    resolution:
      integrity: sha512-6BmYWSBea18+tSjjSC3QIyV93ZKAeNWGM7R6aYt1ryTZXrlHF+QLV0G2yV0viEGVyRkyQsWfMoJ0k/YghBX5sQ==
  /@types/body-parser/1.17.0:
    dependencies:
      '@types/connect': 3.4.32
      '@types/node': 8.10.51
    dev: false
    resolution:
      integrity: sha512-a2+YeUjPkztKJu5aIF2yArYFQQp8d51wZ7DavSHjFuY1mqVgidGyzEQ41JIVNy82fXj8yPgy2vJmfIywgESW6w==
  /@types/chai-as-promised/7.1.2:
    dependencies:
      '@types/chai': 4.2.0
    dev: false
    resolution:
      integrity: sha512-PO2gcfR3Oxa+u0QvECLe1xKXOqYTzCmWf0FhLhjREoW3fPAVamjihL7v1MOVLJLsnAMdLcjkfrs01yvDMwVK4Q==
  /@types/chai-string/1.4.2:
    dependencies:
      '@types/chai': 4.2.0
    dev: false
    resolution:
      integrity: sha512-ld/1hV5qcPRGuwlPdvRfvM3Ka/iofOk2pH4VkasK4b1JJP1LjNmWWn0LsISf6RRzyhVOvs93rb9tM09e+UuF8Q==
  /@types/chai/4.2.0:
    dev: false
    resolution:
      integrity: sha512-zw8UvoBEImn392tLjxoavuonblX/4Yb9ha4KBU10FirCfwgzhKO0dvyJSF9ByxV1xK1r2AgnAi/tvQaLgxQqxA==
  /@types/connect/3.4.32:
    dependencies:
      '@types/node': 8.10.51
    dev: false
    resolution:
      integrity: sha512-4r8qa0quOvh7lGD0pre62CAb1oni1OO6ecJLGCezTmhQ8Fz50Arx9RUszryR8KlgK6avuSXvviL6yWyViQABOg==
  /@types/debug/0.0.31:
    dev: false
    resolution:
      integrity: sha512-LS1MCPaQKqspg7FvexuhmDbWUhE2yIJ+4AgVIyObfc06/UKZ8REgxGNjZc82wPLWmbeOm7S+gSsLgo75TanG4A==
  /@types/dotenv/6.1.1:
    dependencies:
      '@types/node': 8.10.51
    dev: false
    resolution:
      integrity: sha512-ftQl3DtBvqHl9L16tpqqzA4YzCSXZfi7g8cQceTz5rOlYtk/IZbFjAv3mLOQlNIgOaylCQWQoBdDQHPgEBJPHg==
  /@types/eslint-visitor-keys/1.0.0:
    dev: false
    resolution:
      integrity: sha512-OCutwjDZ4aFS6PB1UZ988C4YgwlBHJd6wCeQqaLdmadZ/7e+w79+hbMUFC1QXDNCmdyoRfAFdm0RypzwR+Qpag==
  /@types/estree/0.0.39:
    dev: false
    resolution:
      integrity: sha512-EYNwp3bU+98cpU4lAWYYL7Zz+2gryWH1qbdDTidVd6hkiR6weksdbMadyXKXNPEkQFhXM+hVO9ZygomHXp+AIw==
  /@types/events/3.0.0:
    dev: false
    resolution:
      integrity: sha512-EaObqwIvayI5a8dCzhFrjKzVwKLxjoG9T6Ppd5CEo07LRKfQ8Yokw54r5+Wq7FaBQ+yXRvQAYPrHwya1/UFt9g==
  /@types/express-serve-static-core/4.16.7:
    dependencies:
      '@types/node': 8.10.51
      '@types/range-parser': 1.2.3
    dev: false
    resolution:
      integrity: sha512-847KvL8Q1y3TtFLRTXcVakErLJQgdpFSaq+k043xefz9raEf0C7HalpSY7OW5PyjCnY8P7bPW5t/Co9qqp+USg==
  /@types/express/4.17.0:
    dependencies:
      '@types/body-parser': 1.17.0
      '@types/express-serve-static-core': 4.16.7
      '@types/serve-static': 1.13.2
    dev: false
    resolution:
      integrity: sha512-CjaMu57cjgjuZbh9DpkloeGxV45CnMGlVd+XpG7Gm9QgVrd7KFq+X4HY0vM+2v0bczS48Wg7bvnMY5TN+Xmcfw==
  /@types/fetch-mock/7.3.1:
    dev: false
    resolution:
      integrity: sha512-2U4vZWHNbsbK7TRmizgr/pbKe0FKopcxu+hNDtIBDiM1wvrKRItybaYj7VQ6w/hZJStU/JxRiNi5ww4YDEvKbA==
  /@types/fs-extra/5.0.4:
    dependencies:
      '@types/node': 8.10.51
    dev: false
    resolution:
      integrity: sha512-DsknoBvD8s+RFfSGjmERJ7ZOP1HI0UZRA3FSI+Zakhrc/Gy26YQsLI+m5V5DHxroHRJqCDLKJp7Hixn8zyaF7g==
  /@types/fs-extra/8.0.0:
    dependencies:
      '@types/node': 8.10.51
    dev: false
    resolution:
      integrity: sha512-bCtL5v9zdbQW86yexOlXWTEGvLNqWxMFyi7gQA7Gcthbezr2cPSOb8SkESVKA937QD5cIwOFLDFt0MQoXOEr9Q==
  /@types/glob/7.1.1:
    dependencies:
      '@types/events': 3.0.0
      '@types/minimatch': 3.0.3
      '@types/node': 8.10.51
    dev: false
    resolution:
      integrity: sha512-1Bh06cbWJUHMC97acuD6UMG29nMt0Aqz1vF3guLfG+kHHJhy3AyohZFFxYk2f7Q1SQIrNwvncxAE0N/9s70F2w==
  /@types/is-buffer/2.0.0:
    dependencies:
      '@types/node': 8.10.51
    dev: false
    resolution:
      integrity: sha512-0f7N/e3BAz32qDYvgB4d2cqv1DqUwvGxHkXsrucICn8la1Vb6Yl6Eg8mPScGwUiqHJeE7diXlzaK+QMA9m4Gxw==
  /@types/jju/1.4.1:
    dev: false
    resolution:
      integrity: sha512-LFt+YA7Lv2IZROMwokZKiPNORAV5N3huMs3IKnzlE430HWhWYZ8b+78HiwJXJJP1V2IEjinyJURuRJfGoaFSIA==
  /@types/json-schema/7.0.3:
    dev: false
    resolution:
      integrity: sha512-Il2DtDVRGDcqjDtE+rF8iqg1CArehSK84HZJCT7AMITlyXRBpuPhqGLDQMowraqqu1coEaimg4ZOqggt6L6L+A==
  /@types/json5/0.0.29:
    dev: false
    optional: true
    resolution:
      integrity: sha1-7ihweulOEdK4J7y+UnC86n8+ce4=
  /@types/jssha/2.0.0:
    dev: false
    resolution:
      integrity: sha512-oBnY3csYnXfqZXDRBJwP1nDDJCW/+VMJ88UHT4DCy0deSXpJIQvMCwYlnmdW4M+u7PiSfQc44LmiFcUbJ8hLEw==
  /@types/jws/3.2.0:
    dependencies:
      '@types/node': 8.10.51
    dev: false
    resolution:
      integrity: sha512-2s6isKtNTfbfeP/VtvdB9JXE1LkFXndO2AjQ2f+nvTqwL8bxK1s9qxmymwklCpNthJG16dwvpsBjKE14Yc/pbA==
  /@types/karma/3.0.3:
    dependencies:
      '@types/bluebird': 3.5.27
      '@types/node': 8.10.51
      log4js: 3.0.6
    dev: false
    resolution:
      integrity: sha512-mkJejrAacgignkBce2+qD9S4VncjEfAT0Dion0fRcqpav3Sd2KiLTHODZOXRP3S8b0ZY5sXr9meDB3P8MSH8Cg==
  /@types/long/4.0.0:
    dev: false
    resolution:
      integrity: sha512-1w52Nyx4Gq47uuu0EVcsHBxZFJgurQ+rTKS3qMHxR1GY2T8c2AJYd6vZoZ9q1rupaDjU0yT+Jc2XTyXkjeMA+Q==
  /@types/memory-fs/0.3.2:
    dependencies:
      '@types/node': 8.10.51
    dev: false
    resolution:
      integrity: sha512-j5AcZo7dbMxHoOimcHEIh0JZe5e1b8q8AqGSpZJrYc7xOgCIP79cIjTdx5jSDLtySnQDwkDTqwlC7Xw7uXw7qg==
  /@types/mime/2.0.1:
    dev: false
    resolution:
      integrity: sha512-FwI9gX75FgVBJ7ywgnq/P7tw+/o1GUbtP0KzbtusLigAOgIgNISRK0ZPl4qertvXSIE8YbsVJueQ90cDt9YYyw==
  /@types/minimatch/3.0.3:
    dev: false
    resolution:
      integrity: sha512-tHq6qdbT9U1IRSGf14CL0pUlULksvY9OZ+5eEgl1N7t+OA3tGvNpxJCzuKQlsNgCVwbAs670L1vcVQi8j9HjnA==
  /@types/mocha/5.2.7:
    dev: false
    resolution:
      integrity: sha512-NYrtPht0wGzhwe9+/idPaBB+TqkY9AhTvOLMkThm0IoEfLaiVQZwBwyJ5puCkO3AUCWrmcoePjp2mbFocKy4SQ==
  /@types/nise/1.4.0:
    dev: false
    resolution:
      integrity: sha512-DPxmjiDwubsNmguG5X4fEJ+XCyzWM3GXWsqQlvUcjJKa91IOoJUy51meDr0GkzK64qqNcq85ymLlyjoct9tInw==
  /@types/nock/10.0.3:
    dependencies:
      '@types/node': 8.10.51
    dev: false
    resolution:
      integrity: sha512-OthuN+2FuzfZO3yONJ/QVjKmLEuRagS9TV9lEId+WHL9KhftYG+/2z+pxlr0UgVVXSpVD8woie/3fzQn8ft/Ow==
  /@types/node-fetch/2.5.0:
    dependencies:
      '@types/node': 8.10.51
    dev: false
    resolution:
      integrity: sha512-TLFRywthBgL68auWj+ziWu+vnmmcHCDFC/sqCOQf1xTz4hRq8cu79z8CtHU9lncExGBsB8fXA4TiLDLt6xvMzw==
  /@types/node/12.7.2:
    dev: false
    resolution:
      integrity: sha512-dyYO+f6ihZEtNPDcWNR1fkoTDf3zAK3lAABDze3mz6POyIercH0lEUawUFXlG8xaQZmm1yEBON/4TsYv/laDYg==
  /@types/node/8.10.51:
    dev: false
    resolution:
      integrity: sha512-cArrlJp3Yv6IyFT/DYe+rlO8o3SIHraALbBW/+CcCYW/a9QucpLI+n2p4sRxAvl2O35TiecpX2heSZtJjvEO+Q==
  /@types/node/8.5.8:
    dev: false
    resolution:
      integrity: sha512-8KmlRxwbKZfjUHFIt3q8TF5S2B+/E5BaAoo/3mgc5h6FJzqxXkCK/VMetO+IRDtwtU6HUvovHMBn+XRj7SV9Qg==
  /@types/qs/6.5.3:
    dev: false
    resolution:
      integrity: sha512-Jugo5V/1bS0fRhy2z8+cUAHEyWOATaz4rbyLVvcFs7+dXp5HfwpEwzF1Q11bB10ApUqHf+yTauxI0UXQDwGrbA==
  /@types/query-string/6.2.0:
    dev: false
    resolution:
      integrity: sha512-dnYqKg7eZ+t7ZhCuBtwLxjqON8yXr27hiu3zXfPqxfJSbWUZNwwISE0BJUxghlcKsk4lZSp7bdFSJBJVNWBfmA==
  /@types/range-parser/1.2.3:
    dev: false
    resolution:
      integrity: sha512-ewFXqrQHlFsgc09MK5jP5iR7vumV/BYayNC6PgJO2LPe8vrnNFyjQjSppfEngITi0qvfKtzFvgKymGheFM9UOA==
  /@types/resolve/0.0.8:
    dependencies:
      '@types/node': 8.10.51
    dev: false
    resolution:
      integrity: sha512-auApPaJf3NPfe18hSoJkp8EbZzer2ISk7o8mCC3M9he/a04+gbMF97NkpD2S8riMGvm4BMRI59/SZQSaLTKpsQ==
  /@types/semver/5.5.0:
    dev: false
    resolution:
      integrity: sha512-41qEJgBH/TWgo5NFSvBCJ1qkoi3Q6ONSF2avrHq1LVEZfYpdHmj0y9SuTK+u9ZhG1sYQKBL1AWXKyLWP4RaUoQ==
  /@types/serve-static/1.13.2:
    dependencies:
      '@types/express-serve-static-core': 4.16.7
      '@types/mime': 2.0.1
    dev: false
    resolution:
      integrity: sha512-/BZ4QRLpH/bNYgZgwhKEh+5AsboDBcUdlBYgzoLX0fpj3Y2gp6EApyOlM3bK53wQS/OE1SrdSYBAbux2D1528Q==
  /@types/sinon/7.0.13:
    dev: false
    resolution:
      integrity: sha512-d7c/C/+H/knZ3L8/cxhicHUiTDxdgap0b/aNJfsmLwFu/iOP17mdgbQsbHA3SJmrzsjD0l3UEE5SN4xxuz5ung==
  /@types/tapable/1.0.4:
    dev: false
    resolution:
      integrity: sha512-78AdXtlhpCHT0K3EytMpn4JNxaf5tbqbLcbIRoQIHzpTIyjpxLQKRoxU55ujBXAtg3Nl2h/XWvfDa9dsMOd0pQ==
  /@types/tough-cookie/2.3.5:
    dev: false
    resolution:
      integrity: sha512-SCcK7mvGi3+ZNz833RRjFIxrn4gI1PPR3NtuIS+6vMkvmsGjosqTJwRt5bAEFLRz+wtJMWv8+uOnZf2hi2QXTg==
  /@types/tunnel/0.0.0:
    dependencies:
      '@types/node': 8.10.51
    dev: false
    resolution:
      integrity: sha512-FGDp0iBRiBdPjOgjJmn1NH0KDLN+Z8fRmo+9J7XGBhubq1DPrGrbmG4UTlGzrpbCpesMqD0sWkzi27EYkOMHyg==
  /@types/tunnel/0.0.1:
    dependencies:
      '@types/node': 8.10.51
    dev: false
    resolution:
      integrity: sha512-AOqu6bQu5MSWwYvehMXLukFHnupHrpZ8nvgae5Ggie9UwzDR1CCwoXgSSWNZJuyOlCdfdsWMA5F2LlmvyoTv8A==
  /@types/uglify-js/3.0.4:
    dependencies:
      source-map: 0.6.1
    dev: false
    resolution:
      integrity: sha512-SudIN9TRJ+v8g5pTG8RRCqfqTMNqgWCKKd3vtynhGzkIIjxaicNAMuY5TRadJ6tzDu3Dotf3ngaMILtmOdmWEQ==
  /@types/uuid/3.4.5:
    dependencies:
      '@types/node': 8.10.51
    dev: false
    resolution:
      integrity: sha512-MNL15wC3EKyw1VLF+RoVO4hJJdk9t/Hlv3rt1OL65Qvuadm4BYo6g9ZJQqoq7X8NBFSsQXgAujWciovh2lpVjA==
  /@types/webpack-dev-middleware/2.0.3:
    dependencies:
      '@types/connect': 3.4.32
      '@types/memory-fs': 0.3.2
      '@types/webpack': 4.32.1
      loglevel: 1.6.3
    dev: false
    resolution:
      integrity: sha512-DzNJJ6ah/6t1n8sfAgQyEbZ/OMmFcF9j9P3aesnm7G6/iBFR/qiGin8K89J0RmaWIBzhTMdDg3I5PmKmSv7N9w==
  /@types/webpack/4.32.1:
    dependencies:
      '@types/anymatch': 1.3.1
      '@types/node': 8.10.51
      '@types/tapable': 1.0.4
      '@types/uglify-js': 3.0.4
      source-map: 0.6.1
    dev: false
    resolution:
      integrity: sha512-9n38CBx9uga1FEAdTipnt0EkbKpsCJFh7xJb1LE65FFb/A6OOLFX022vYsGC1IyVCZ/GroNg9u/RMmlDxGcLIw==
  /@types/ws/6.0.2:
    dependencies:
      '@types/node': 8.10.51
    dev: false
    resolution:
      integrity: sha512-22XiR1ox9LftTaAtn/c5JCninwc7moaqbkJfaDUb7PkaUitcf5vbTZHdq9dxSMviCm9C3W85rzB8e6yNR70apQ==
  /@types/xml2js/0.4.4:
    dependencies:
      '@types/node': 8.10.51
    dev: false
    resolution:
      integrity: sha512-O6Xgai01b9PB3IGA0lRIp1Ex3JBcxGDhdO0n3NIIpCyDOAjxcIGQFmkvgJpP8anTrthxOUQjBfLdRRi0Zn/TXA==
  /@types/yargs-parser/13.0.0:
    dev: false
    resolution:
      integrity: sha512-wBlsw+8n21e6eTd4yVv8YD/E3xq0O6nNnJIquutAsFGE7EyMKz7W6RNT6BRu1SmdgmlCZ9tb0X+j+D6HGr8pZw==
  /@types/yargs/13.0.2:
    dependencies:
      '@types/yargs-parser': 13.0.0
    dev: false
    resolution:
      integrity: sha512-lwwgizwk/bIIU+3ELORkyuOgDjCh7zuWDFqRtPPhhVgq9N1F7CvLNKg1TX4f2duwtKQ0p044Au9r1PLIXHrIzQ==
  /@types/z-schema/3.16.31:
    dev: false
    resolution:
      integrity: sha1-LrHQCl5Ow/pYx2r94S4YK2bcXBw=
  /@typescript-eslint/eslint-plugin/2.0.0_2597c16b46d7eff3ec2c0c583ca4ae44:
    dependencies:
      '@typescript-eslint/experimental-utils': 2.0.0_eslint@6.1.0
      '@typescript-eslint/parser': 2.0.0_eslint@6.1.0
      eslint: 6.1.0
      eslint-utils: 1.4.0
      functional-red-black-tree: 1.0.1
      regexpp: 2.0.1
      tsutils: 3.17.1_typescript@3.5.3
    dev: false
    engines:
      node: ^8.10.0 || ^10.13.0 || >=11.10.1
    peerDependencies:
      '@typescript-eslint/parser': ^2.0.0-alpha.0
      eslint: ^5.0.0 || ^6.0.0
      typescript: '*'
    resolution:
      integrity: sha512-Mo45nxTTELODdl7CgpZKJISvLb+Fu64OOO2ZFc2x8sYSnUpFrBUW3H+H/ZGYmEkfnL6VkdtOSxgdt+Av79j0sA==
  /@typescript-eslint/experimental-utils/2.0.0_eslint@6.1.0:
    dependencies:
      '@types/json-schema': 7.0.3
      '@typescript-eslint/typescript-estree': 2.0.0
      eslint: 6.1.0
      eslint-scope: 4.0.3
    dev: false
    engines:
      node: ^8.10.0 || ^10.13.0 || >=11.10.1
    peerDependencies:
      eslint: '*'
    resolution:
      integrity: sha512-XGJG6GNBXIEx/mN4eTRypN/EUmsd0VhVGQ1AG+WTgdvjHl0G8vHhVBHrd/5oI6RRYBRnedNymSYWW1HAdivtmg==
  /@typescript-eslint/parser/2.0.0_eslint@6.1.0:
    dependencies:
      '@types/eslint-visitor-keys': 1.0.0
      '@typescript-eslint/experimental-utils': 2.0.0_eslint@6.1.0
      '@typescript-eslint/typescript-estree': 2.0.0
      eslint: 6.1.0
      eslint-visitor-keys: 1.1.0
    dev: false
    engines:
      node: ^8.10.0 || ^10.13.0 || >=11.10.1
    peerDependencies:
      eslint: ^5.0.0 || ^6.0.0
    resolution:
      integrity: sha512-ibyMBMr0383ZKserIsp67+WnNVoM402HKkxqXGlxEZsXtnGGurbnY90pBO3e0nBUM7chEEOcxUhgw9aPq7fEBA==
  /@typescript-eslint/typescript-estree/2.0.0:
    dependencies:
      lodash.unescape: 4.0.1
      semver: 6.3.0
    dev: false
    engines:
      node: ^8.10.0 || ^10.13.0 || >=11.10.1
    resolution:
      integrity: sha512-NXbmzA3vWrSgavymlzMWNecgNOuiMMp62MO3kI7awZRLRcsA1QrYWo6q08m++uuAGVbXH/prZi2y1AWuhSu63w==
  /@webassemblyjs/ast/1.8.5:
    dependencies:
      '@webassemblyjs/helper-module-context': 1.8.5
      '@webassemblyjs/helper-wasm-bytecode': 1.8.5
      '@webassemblyjs/wast-parser': 1.8.5
    dev: false
    resolution:
      integrity: sha512-aJMfngIZ65+t71C3y2nBBg5FFG0Okt9m0XEgWZ7Ywgn1oMAT8cNwx00Uv1cQyHtidq0Xn94R4TAywO+LCQ+ZAQ==
  /@webassemblyjs/floating-point-hex-parser/1.8.5:
    dev: false
    resolution:
      integrity: sha512-9p+79WHru1oqBh9ewP9zW95E3XAo+90oth7S5Re3eQnECGq59ly1Ri5tsIipKGpiStHsUYmY3zMLqtk3gTcOtQ==
  /@webassemblyjs/helper-api-error/1.8.5:
    dev: false
    resolution:
      integrity: sha512-Za/tnzsvnqdaSPOUXHyKJ2XI7PDX64kWtURyGiJJZKVEdFOsdKUCPTNEVFZq3zJ2R0G5wc2PZ5gvdTRFgm81zA==
  /@webassemblyjs/helper-buffer/1.8.5:
    dev: false
    resolution:
      integrity: sha512-Ri2R8nOS0U6G49Q86goFIPNgjyl6+oE1abW1pS84BuhP1Qcr5JqMwRFT3Ah3ADDDYGEgGs1iyb1DGX+kAi/c/Q==
  /@webassemblyjs/helper-code-frame/1.8.5:
    dependencies:
      '@webassemblyjs/wast-printer': 1.8.5
    dev: false
    resolution:
      integrity: sha512-VQAadSubZIhNpH46IR3yWO4kZZjMxN1opDrzePLdVKAZ+DFjkGD/rf4v1jap744uPVU6yjL/smZbRIIJTOUnKQ==
  /@webassemblyjs/helper-fsm/1.8.5:
    dev: false
    resolution:
      integrity: sha512-kRuX/saORcg8se/ft6Q2UbRpZwP4y7YrWsLXPbbmtepKr22i8Z4O3V5QE9DbZK908dh5Xya4Un57SDIKwB9eow==
  /@webassemblyjs/helper-module-context/1.8.5:
    dependencies:
      '@webassemblyjs/ast': 1.8.5
      mamacro: 0.0.3
    dev: false
    resolution:
      integrity: sha512-/O1B236mN7UNEU4t9X7Pj38i4VoU8CcMHyy3l2cV/kIF4U5KoHXDVqcDuOs1ltkac90IM4vZdHc52t1x8Yfs3g==
  /@webassemblyjs/helper-wasm-bytecode/1.8.5:
    dev: false
    resolution:
      integrity: sha512-Cu4YMYG3Ddl72CbmpjU/wbP6SACcOPVbHN1dI4VJNJVgFwaKf1ppeFJrwydOG3NDHxVGuCfPlLZNyEdIYlQ6QQ==
  /@webassemblyjs/helper-wasm-section/1.8.5:
    dependencies:
      '@webassemblyjs/ast': 1.8.5
      '@webassemblyjs/helper-buffer': 1.8.5
      '@webassemblyjs/helper-wasm-bytecode': 1.8.5
      '@webassemblyjs/wasm-gen': 1.8.5
    dev: false
    resolution:
      integrity: sha512-VV083zwR+VTrIWWtgIUpqfvVdK4ff38loRmrdDBgBT8ADXYsEZ5mPQ4Nde90N3UYatHdYoDIFb7oHzMncI02tA==
  /@webassemblyjs/ieee754/1.8.5:
    dependencies:
      '@xtuc/ieee754': 1.2.0
    dev: false
    resolution:
      integrity: sha512-aaCvQYrvKbY/n6wKHb/ylAJr27GglahUO89CcGXMItrOBqRarUMxWLJgxm9PJNuKULwN5n1csT9bYoMeZOGF3g==
  /@webassemblyjs/leb128/1.8.5:
    dependencies:
      '@xtuc/long': 4.2.2
    dev: false
    resolution:
      integrity: sha512-plYUuUwleLIziknvlP8VpTgO4kqNaH57Y3JnNa6DLpu/sGcP6hbVdfdX5aHAV716pQBKrfuU26BJK29qY37J7A==
  /@webassemblyjs/utf8/1.8.5:
    dev: false
    resolution:
      integrity: sha512-U7zgftmQriw37tfD934UNInokz6yTmn29inT2cAetAsaU9YeVCveWEwhKL1Mg4yS7q//NGdzy79nlXh3bT8Kjw==
  /@webassemblyjs/wasm-edit/1.8.5:
    dependencies:
      '@webassemblyjs/ast': 1.8.5
      '@webassemblyjs/helper-buffer': 1.8.5
      '@webassemblyjs/helper-wasm-bytecode': 1.8.5
      '@webassemblyjs/helper-wasm-section': 1.8.5
      '@webassemblyjs/wasm-gen': 1.8.5
      '@webassemblyjs/wasm-opt': 1.8.5
      '@webassemblyjs/wasm-parser': 1.8.5
      '@webassemblyjs/wast-printer': 1.8.5
    dev: false
    resolution:
      integrity: sha512-A41EMy8MWw5yvqj7MQzkDjU29K7UJq1VrX2vWLzfpRHt3ISftOXqrtojn7nlPsZ9Ijhp5NwuODuycSvfAO/26Q==
  /@webassemblyjs/wasm-gen/1.8.5:
    dependencies:
      '@webassemblyjs/ast': 1.8.5
      '@webassemblyjs/helper-wasm-bytecode': 1.8.5
      '@webassemblyjs/ieee754': 1.8.5
      '@webassemblyjs/leb128': 1.8.5
      '@webassemblyjs/utf8': 1.8.5
    dev: false
    resolution:
      integrity: sha512-BCZBT0LURC0CXDzj5FXSc2FPTsxwp3nWcqXQdOZE4U7h7i8FqtFK5Egia6f9raQLpEKT1VL7zr4r3+QX6zArWg==
  /@webassemblyjs/wasm-opt/1.8.5:
    dependencies:
      '@webassemblyjs/ast': 1.8.5
      '@webassemblyjs/helper-buffer': 1.8.5
      '@webassemblyjs/wasm-gen': 1.8.5
      '@webassemblyjs/wasm-parser': 1.8.5
    dev: false
    resolution:
      integrity: sha512-HKo2mO/Uh9A6ojzu7cjslGaHaUU14LdLbGEKqTR7PBKwT6LdPtLLh9fPY33rmr5wcOMrsWDbbdCHq4hQUdd37Q==
  /@webassemblyjs/wasm-parser/1.8.5:
    dependencies:
      '@webassemblyjs/ast': 1.8.5
      '@webassemblyjs/helper-api-error': 1.8.5
      '@webassemblyjs/helper-wasm-bytecode': 1.8.5
      '@webassemblyjs/ieee754': 1.8.5
      '@webassemblyjs/leb128': 1.8.5
      '@webassemblyjs/utf8': 1.8.5
    dev: false
    resolution:
      integrity: sha512-pi0SYE9T6tfcMkthwcgCpL0cM9nRYr6/6fjgDtL6q/ZqKHdMWvxitRi5JcZ7RI4SNJJYnYNaWy5UUrHQy998lw==
  /@webassemblyjs/wast-parser/1.8.5:
    dependencies:
      '@webassemblyjs/ast': 1.8.5
      '@webassemblyjs/floating-point-hex-parser': 1.8.5
      '@webassemblyjs/helper-api-error': 1.8.5
      '@webassemblyjs/helper-code-frame': 1.8.5
      '@webassemblyjs/helper-fsm': 1.8.5
      '@xtuc/long': 4.2.2
    dev: false
    resolution:
      integrity: sha512-daXC1FyKWHF1i11obK086QRlsMsY4+tIOKgBqI1lxAnkp9xe9YMcgOxm9kLe+ttjs5aWV2KKE1TWJCN57/Btsg==
  /@webassemblyjs/wast-printer/1.8.5:
    dependencies:
      '@webassemblyjs/ast': 1.8.5
      '@webassemblyjs/wast-parser': 1.8.5
      '@xtuc/long': 4.2.2
    dev: false
    resolution:
      integrity: sha512-w0U0pD4EhlnvRyeJzBqaVSJAo9w/ce7/WPogeXLzGkO6hzhr4GnQIZ4W4uUt5b9ooAaXPtnXlj0gzsXEOUNYMg==
  /@xtuc/ieee754/1.2.0:
    dev: false
    resolution:
      integrity: sha512-DX8nKgqcGwsc0eJSqYt5lwP4DH5FlHnmuWWBRy7X0NcaGR0ZtuyeESgMwTYVEtxmsNGY+qit4QYT/MIYTOTPeA==
  /@xtuc/long/4.2.2:
    dev: false
    resolution:
      integrity: sha512-NuHqBY1PB/D8xU6s/thBgOAiAP7HOYDQ32+BFZILJ8ivkUkAHQnWfn6WhL79Owj1qmUnoN/YPhktdIoucipkAQ==
  /abbrev/1.0.9:
    dev: false
    resolution:
      integrity: sha1-kbR5JYinc4wl813W9jdSovh3YTU=
  /abbrev/1.1.1:
    dev: false
    resolution:
      integrity: sha512-nne9/IiQ/hzIhY6pdDnbBtz7DjPTKrY00P/zvPSm5pOFkl6xuGrGnXn/VtTNNfNtAfZ9/1RtehkszU9qcTii0Q==
  /abort-controller/3.0.0:
    dependencies:
      event-target-shim: 5.0.1
    dev: false
    engines:
      node: '>=6.5'
    resolution:
      integrity: sha512-h8lQ8tacZYnR3vNQTgibj+tODHI5/+l06Au2Pcriv/Gmet0eaj4TwWH41sO9wnHDiQsEj19q0drzdWdeAHtweg==
  /accepts/1.3.7:
    dependencies:
      mime-types: 2.1.24
      negotiator: 0.6.2
    dev: false
    engines:
      node: '>= 0.6'
    resolution:
      integrity: sha512-Il80Qs2WjYlJIBNzNkK6KYqlVMTbZLXgHx2oT0pU/fjRHyEp+PEfEPY0R3WCwAGVOtauxh1hOxNgIf5bv7dQpA==
  /acorn-jsx/5.0.1_acorn@6.3.0:
    dependencies:
      acorn: 6.3.0
    dev: false
    peerDependencies:
      acorn: ^6.0.0
    resolution:
      integrity: sha512-HJ7CfNHrfJLlNTzIEUTj43LNWGkqpRLxm3YjAlcD0ACydk9XynzYsCBHxut+iqt+1aBXkx9UP/w/ZqMr13XIzg==
  /acorn-walk/6.2.0:
    dev: false
    engines:
      node: '>=0.4.0'
    resolution:
      integrity: sha512-7evsyfH1cLOCdAzZAd43Cic04yKydNx0cF+7tiA19p1XnLLPU4dpCQOqpjqwokFe//vS0QqfqqjCS2JkiIs0cA==
  /acorn/5.7.3:
    dev: false
    engines:
      node: '>=0.4.0'
    hasBin: true
    resolution:
      integrity: sha512-T/zvzYRfbVojPWahDsE5evJdHb3oJoQfFbsrKM7w5Zcs++Tr257tia3BmMP8XYVjp1S9RZXQMh7gao96BlqZOw==
  /acorn/6.3.0:
    dev: false
    engines:
      node: '>=0.4.0'
    hasBin: true
    resolution:
      integrity: sha512-/czfa8BwS88b9gWQVhc8eknunSA2DoJpJyTQkhheIf5E48u1N0R4q/YxxsAeqRrmK9TQ/uYfgLDfZo91UlANIA==
  /adal-node/0.1.28:
    dependencies:
      '@types/node': 8.10.51
      async: 3.1.0
      date-utils: 1.2.21
      jws: 3.2.2
      request: 2.88.0
      underscore: 1.9.1
      uuid: 3.3.2
      xmldom: 0.1.27
      xpath.js: 1.1.0
    dev: false
    engines:
      node: '>= 0.6.15'
    resolution:
      integrity: sha1-RoxLs+u9lrEnBmn0ucuk4AZepIU=
  /after/0.8.2:
    dev: false
    resolution:
      integrity: sha1-/ts5T58OAqqXaOcCvaI7UF+ufh8=
  /agent-base/4.3.0:
    dependencies:
      es6-promisify: 5.0.0
    dev: false
    engines:
      node: '>= 4.0.0'
    resolution:
      integrity: sha512-salcGninV0nPrwpGNn4VTXBb1SOuXQBiqbrNXoeizJsHrsL6ERFM2Ne3JUSBWRE6aeNJI2ROP/WEEIDUiDe3cg==
  /ajv-errors/1.0.1_ajv@6.10.2:
    dependencies:
      ajv: 6.10.2
    dev: false
    peerDependencies:
      ajv: '>=5.0.0'
    resolution:
      integrity: sha512-DCRfO/4nQ+89p/RK43i8Ezd41EqdGIU4ld7nGF8OQ14oc/we5rEntLCUa7+jrn3nn83BosfwZA0wb4pon2o8iQ==
  /ajv-keywords/3.4.1_ajv@6.10.2:
    dependencies:
      ajv: 6.10.2
    dev: false
    peerDependencies:
      ajv: ^6.9.1
    resolution:
      integrity: sha512-RO1ibKvd27e6FEShVFfPALuHI3WjSVNeK5FIsmme/LYRNxjKuNj+Dt7bucLa6NdSv3JcVTyMlm9kGR84z1XpaQ==
  /ajv/6.10.2:
    dependencies:
      fast-deep-equal: 2.0.1
      fast-json-stable-stringify: 2.0.0
      json-schema-traverse: 0.4.1
      uri-js: 4.2.2
    dev: false
    resolution:
      integrity: sha512-TXtUUEYHuaTEbLZWIKUr5pmBuhDLy+8KYtPYdcV8qC+pOZL+NKqYwvWSRrVXHn+ZmRRAu8vJTAznH7Oag6RVRw==
  /amdefine/1.0.1:
    dev: false
    engines:
      node: '>=0.4.2'
    resolution:
      integrity: sha1-SlKCrBZHKek2Gbz9OtFR+BfOkfU=
  /ansi-colors/1.1.0:
    dependencies:
      ansi-wrap: 0.1.0
    dev: false
    engines:
      node: '>=0.10.0'
    resolution:
      integrity: sha512-SFKX67auSNoVR38N3L+nvsPjOE0bybKTYbkf5tRvushrAPQ9V75huw0ZxBkKVeRU9kqH3d6HA4xTckbwZ4ixmA==
  /ansi-colors/3.2.4:
    dev: false
    engines:
      node: '>=6'
    resolution:
      integrity: sha512-hHUXGagefjN2iRrID63xckIvotOXOojhQKWIPUZ4mNUZ9nLZW+7FMNoE1lOkEhNWYsx/7ysGIuJYCiMAA9FnrA==
  /ansi-cyan/0.1.1:
    dependencies:
      ansi-wrap: 0.1.0
    dev: false
    engines:
      node: '>=0.10.0'
    resolution:
      integrity: sha1-U4rlKK+JgvKK4w2G8vF0VtJgmHM=
  /ansi-escapes/4.2.1:
    dependencies:
      type-fest: 0.5.2
    dev: false
    engines:
      node: '>=8'
    resolution:
      integrity: sha512-Cg3ymMAdN10wOk/VYfLV7KCQyv7EDirJ64500sU7n9UlmioEtDuU5Gd+hj73hXSU/ex7tHJSssmyftDdkMLO8Q==
  /ansi-gray/0.1.1:
    dependencies:
      ansi-wrap: 0.1.0
    dev: false
    engines:
      node: '>=0.10.0'
    resolution:
      integrity: sha1-KWLPVOyXksSFEKPetSRDaGHvclE=
  /ansi-red/0.1.1:
    dependencies:
      ansi-wrap: 0.1.0
    dev: false
    engines:
      node: '>=0.10.0'
    resolution:
      integrity: sha1-jGOPnRCAgAo1PJwoyKgcpHBdlGw=
  /ansi-regex/2.1.1:
    dev: false
    engines:
      node: '>=0.10.0'
    resolution:
      integrity: sha1-w7M6te42DYbg5ijwRorn7yfWVN8=
  /ansi-regex/3.0.0:
    dev: false
    engines:
      node: '>=4'
    resolution:
      integrity: sha1-7QMXwyIGT3lGbAKWa922Bas32Zg=
  /ansi-regex/4.1.0:
    dev: false
    engines:
      node: '>=6'
    resolution:
      integrity: sha512-1apePfXM1UOSqw0o9IiFAovVz9M5S1Dg+4TrDwfMewQ6p/rmMueb7tWZjQ1rx4Loy1ArBggoqGpfqqdI4rondg==
  /ansi-styles/2.2.1:
    dev: false
    engines:
      node: '>=0.10.0'
    resolution:
      integrity: sha1-tDLdM1i2NM914eRmQ2gkBTPB3b4=
  /ansi-styles/3.2.1:
    dependencies:
      color-convert: 1.9.3
    dev: false
    engines:
      node: '>=4'
    resolution:
      integrity: sha512-VT0ZI6kZRdTh8YyJw3SMbYm/u+NqfsAxEpWO0Pf9sq8/e94WxxOpPKx9FR1FlyCtOVDNOQ+8ntlqFxiRc+r5qA==
  /ansi-wrap/0.1.0:
    dev: false
    engines:
      node: '>=0.10.0'
    resolution:
      integrity: sha1-qCJQ3bABXponyoLoLqYDu/pF768=
  /anymatch/2.0.0:
    dependencies:
      micromatch: 3.1.10
      normalize-path: 2.1.1
    dev: false
    resolution:
      integrity: sha512-5teOsQWABXHHBFP9y3skS5P3d/WfWXpv3FUpy+LorMrNYaT9pI4oLMQX7jzQ2KklNpGpWHzdCXTDT2Y3XGlZBw==
  /anymatch/3.0.3:
    dependencies:
      normalize-path: 3.0.0
      picomatch: 2.0.7
    dev: false
    resolution:
      integrity: sha512-c6IvoeBECQlMVuYUjSwimnhmztImpErfxJzWZhIQinIvQWoGOnB0dLIgifbPHQt5heS6mNlaZG16f06H3C8t1g==
  /append-buffer/1.0.2:
    dependencies:
      buffer-equal: 1.0.0
    dev: false
    engines:
      node: '>=0.10.0'
    resolution:
      integrity: sha1-2CIM9GYIFSXv6lBhTz3mUU36WPE=
  /append-transform/1.0.0:
    dependencies:
      default-require-extensions: 2.0.0
    dev: false
    engines:
      node: '>=4'
    resolution:
      integrity: sha512-P009oYkeHyU742iSZJzZZywj4QRJdnTWffaKuJQLablCZ1uz6/cW4yaRgcDaoQ+uwOxxnt0gRUcwfsNP2ri0gw==
  /aproba/1.2.0:
    dev: false
    resolution:
      integrity: sha512-Y9J6ZjXtoYh8RnXVCMOU/ttDmk1aBjunq9vO0ta5x85WDQiQfUF9sIPBITdbiiIVcBo03Hi3jMxigBtsddlXRw==
  /archy/1.0.0:
    dev: false
    resolution:
      integrity: sha1-+cjBN1fMHde8N5rHeyxipcKGjEA=
  /arg/4.1.1:
    dev: false
    resolution:
      integrity: sha512-SlmP3fEA88MBv0PypnXZ8ZfJhwmDeIE3SP71j37AiXQBXYosPV0x6uISAaHYSlSVhmHOVkomen0tbGk6Anlebw==
  /argparse/1.0.10:
    dependencies:
      sprintf-js: 1.0.3
    dev: false
    resolution:
      integrity: sha512-o5Roy6tNG4SL/FOkCAN6RzjiakZS25RLYFrcMttJqbdd8BWrnA+fGz57iN5Pb06pvBGvl5gQ0B48dJlslXvoTg==
  /arr-diff/1.1.0:
    dependencies:
      arr-flatten: 1.1.0
      array-slice: 0.2.3
    dev: false
    engines:
      node: '>=0.10.0'
    resolution:
      integrity: sha1-aHwydYFjWI/vfeezb6vklesaOZo=
  /arr-diff/4.0.0:
    dev: false
    engines:
      node: '>=0.10.0'
    resolution:
      integrity: sha1-1kYQdP6/7HHn4VI1dhoyml3HxSA=
  /arr-filter/1.1.2:
    dependencies:
      make-iterator: 1.0.1
    dev: false
    engines:
      node: '>=0.10.0'
    resolution:
      integrity: sha1-Q/3d0JHo7xGqTEXZzcGOLf8XEe4=
  /arr-flatten/1.1.0:
    dev: false
    engines:
      node: '>=0.10.0'
    resolution:
      integrity: sha512-L3hKV5R/p5o81R7O02IGnwpDmkp6E982XhtbuwSe3O4qOtMMMtodicASA1Cny2U+aCXcNpml+m4dPsvsJ3jatg==
  /arr-map/2.0.2:
    dependencies:
      make-iterator: 1.0.1
    dev: false
    engines:
      node: '>=0.10.0'
    resolution:
      integrity: sha1-Onc0X/wc814qkYJWAfnljy4kysQ=
  /arr-union/2.1.0:
    dev: false
    engines:
      node: '>=0.10.0'
    resolution:
      integrity: sha1-IPnqtexw9cfSFbEHexw5Fh0pLH0=
  /arr-union/3.1.0:
    dev: false
    engines:
      node: '>=0.10.0'
    resolution:
      integrity: sha1-45sJrqne+Gao8gbiiK9jkZuuOcQ=
  /array-each/1.0.1:
    dev: false
    engines:
      node: '>=0.10.0'
    resolution:
      integrity: sha1-p5SvDAWrF1KEbudTofIRoFugxE8=
  /array-find-index/1.0.2:
    dev: false
    engines:
      node: '>=0.10.0'
    resolution:
      integrity: sha1-3wEKoSh+Fku9pvlyOwqWoexBh6E=
  /array-flatten/1.1.1:
    dev: false
    resolution:
      integrity: sha1-ml9pkFGx5wczKPKgCJaLZOopVdI=
  /array-from/2.1.1:
    dev: false
    resolution:
      integrity: sha1-z+nYwmYoudxa7MYqn12PHzUsEZU=
  /array-initial/1.1.0:
    dependencies:
      array-slice: 1.1.0
      is-number: 4.0.0
    dev: false
    engines:
      node: '>=0.10.0'
    resolution:
      integrity: sha1-L6dLJnOTccOUe9enrcc74zSz15U=
  /array-last/1.3.0:
    dependencies:
      is-number: 4.0.0
    dev: false
    engines:
      node: '>=0.10.0'
    resolution:
      integrity: sha512-eOCut5rXlI6aCOS7Z7kCplKRKyiFQ6dHFBem4PwlwKeNFk2/XxTrhRh5T9PyaEWGy/NHTZWbY+nsZlNFJu9rYg==
  /array-slice/0.2.3:
    dev: false
    engines:
      node: '>=0.10.0'
    resolution:
      integrity: sha1-3Tz7gO15c6dRF82sabC5nshhhvU=
  /array-slice/1.1.0:
    dev: false
    engines:
      node: '>=0.10.0'
    resolution:
      integrity: sha512-B1qMD3RBP7O8o0H2KbrXDyB0IccejMF15+87Lvlor12ONPRHP6gTjXMNkt/d3ZuOGbAe66hFmaCfECI24Ufp6w==
  /array-sort/1.0.0:
    dependencies:
      default-compare: 1.0.0
      get-value: 2.0.6
      kind-of: 5.1.0
    dev: false
    engines:
      node: '>=0.10.0'
    resolution:
      integrity: sha512-ihLeJkonmdiAsD7vpgN3CRcx2J2S0TiYW+IS/5zHBI7mKUq3ySvBdzzBfD236ubDBQFiiyG3SWCPc+msQ9KoYg==
  /array-unique/0.3.2:
    dev: false
    engines:
      node: '>=0.10.0'
    resolution:
      integrity: sha1-qJS3XUvE9s1nnvMkSp/Y9Gri1Cg=
  /arraybuffer.slice/0.0.7:
    dev: false
    resolution:
      integrity: sha512-wGUIVQXuehL5TCqQun8OW81jGzAWycqzFF8lFp+GOM5BXLYj3bKNsYC4daB7n6XjCqxQA/qgTJ+8ANR3acjrog==
  /arrify/1.0.1:
    dev: false
    engines:
      node: '>=0.10.0'
    resolution:
      integrity: sha1-iYUI2iIm84DfkEcoRWhJwVAaSw0=
  /asap/2.0.6:
    dev: false
    resolution:
      integrity: sha1-5QNHYR1+aQlDIIu9r+vLwvuGbUY=
  /asn1.js/4.10.1:
    dependencies:
      bn.js: 4.11.8
      inherits: 2.0.4
      minimalistic-assert: 1.0.1
    dev: false
    resolution:
      integrity: sha512-p32cOF5q0Zqs9uBiONKYLm6BClCoBCM5O9JfeUSlnQLBTxYdTK+pW+nXflm8UkKd2UYlEbYz5qEi0JuZR9ckSw==
  /asn1.js/5.2.0:
    dependencies:
      bn.js: 4.11.8
      inherits: 2.0.4
      minimalistic-assert: 1.0.1
    dev: false
    resolution:
      integrity: sha512-Q7hnYGGNYbcmGrCPulXfkEw7oW7qjWeM4ZTALmgpuIcZLxyqqKYWxCZg2UBm8bklrnB4m2mGyJPWfoktdORD8A==
  /asn1/0.2.4:
    dependencies:
      safer-buffer: 2.1.2
    dev: false
    resolution:
      integrity: sha512-jxwzQpLQjSmWXgwaCZE9Nz+glAG01yF1QnWgbhGwHI5A6FRIEY6IVqtHhIepHqI7/kyEyQEagBC5mBEFlIYvdg==
  /assert-plus/1.0.0:
    dev: false
    engines:
      node: '>=0.8'
    resolution:
      integrity: sha1-8S4PPF13sLHN2RRpQuTpbB5N1SU=
  /assert/1.5.0:
    dependencies:
      object-assign: 4.1.1
      util: 0.10.3
    dev: false
    resolution:
      integrity: sha512-EDsgawzwoun2CZkCgtxJbv392v4nbk9XDD06zI+kQYoBM/3RBWLlEyJARDOmhAAosBjWACEkKL6S+lIZtcAubA==
  /assertion-error/1.1.0:
    dev: false
    resolution:
      integrity: sha512-jgsaNduz+ndvGyFt3uSuWqvy4lCnIJiovtouQN5JZHOKCS2QuhEdbcQHFhVksz2N2U9hXJo8odG7ETyWlEeuDw==
  /assign-symbols/1.0.0:
    dev: false
    engines:
      node: '>=0.10.0'
    resolution:
      integrity: sha1-WWZ/QfrdTyDMvCu5a41Pf3jsA2c=
  /astral-regex/1.0.0:
    dev: false
    engines:
      node: '>=4'
    resolution:
      integrity: sha512-+Ryf6g3BKoRc7jfp7ad8tM4TtMiaWvbF/1/sQcZPkkS7ag3D5nMBCe2UfOTONtAkaG0tO0ij3C5Lwmf1EiyjHg==
  /async-array-reduce/0.2.1:
    dev: false
    engines:
      node: '>=0.10.0'
    resolution:
      integrity: sha1-yL4BCitc0A3qlsgRFgNGk9/dgtE=
  /async-done/1.3.2:
    dependencies:
      end-of-stream: 1.4.1
      once: 1.4.0
      process-nextick-args: 2.0.1
      stream-exhaust: 1.0.2
    dev: false
    engines:
      node: '>= 0.10'
    resolution:
      integrity: sha512-uYkTP8dw2og1tu1nmza1n1CMW0qb8gWWlwqMmLb7MhBVs4BXrFziT6HXUd+/RlRA/i4H9AkofYloUbs1fwMqlw==
  /async-each/1.0.3:
    dev: false
    resolution:
      integrity: sha512-z/WhQ5FPySLdvREByI2vZiTWwCnF0moMJ1hK9YQwDTHKh6I7/uSckMetoRGb5UBZPC1z0jlw+n/XCgjeH7y1AQ==
  /async-limiter/1.0.1:
    dev: false
    resolution:
      integrity: sha512-csOlWGAcRFJaI6m+F2WKdnMKr4HhdhFVBk0H/QbJFMCr+uO2kwohwXQPxw/9OCxp05r5ghVBFSyioixx3gfkNQ==
  /async-lock/1.2.2:
    dev: false
    resolution:
      integrity: sha512-uczz62z2fMWOFbyo6rG4NlV2SdxugJT6sZA2QcfB1XaSjEiOh8CuOb/TttyMnYQCda6nkWecJe465tGQDPJiKw==
  /async-settle/1.0.0:
    dependencies:
      async-done: 1.3.2
    dev: false
    engines:
      node: '>= 0.10'
    resolution:
      integrity: sha1-HQqRS7Aldb7IqPOnTlCA9yssDGs=
  /async/1.5.2:
    dev: false
    resolution:
      integrity: sha1-7GphrlZIDAw8skHJVhjiCJL5Zyo=
  /async/2.6.3:
    dependencies:
      lodash: 4.17.15
    dev: false
    resolution:
      integrity: sha512-zflvls11DCy+dQWzTW2dzuilv8Z5X/pjfmZOWba6TNIVDm+2UDaJmXSOXlasHKfNBs8oo3M0aT50fDEWfKZjXg==
  /async/3.1.0:
    dev: false
    resolution:
      integrity: sha512-4vx/aaY6j/j3Lw3fbCHNWP0pPaTCew3F6F3hYyl/tHs/ndmV1q7NW9T5yuJ2XAGwdQrP+6Wu20x06U4APo/iQQ==
  /asynckit/0.4.0:
    dev: false
    resolution:
      integrity: sha1-x57Zf380y48robyXkLzDZkdLS3k=
  /atob/2.1.2:
    dev: false
    engines:
      node: '>= 4.5.0'
    hasBin: true
    resolution:
      integrity: sha512-Wm6ukoaOGJi/73p/cl2GvLjTI5JM1k/O14isD73YML8StrH/7/lRFgmg8nICZgD3bZZvjwCGxtMOD3wWNAu8cg==
  /aws-sign2/0.7.0:
    dev: false
    resolution:
      integrity: sha1-tG6JCTSpWR8tL2+G1+ap8bP+dqg=
  /aws4/1.8.0:
    dev: false
    resolution:
      integrity: sha512-ReZxvNHIOv88FlT7rxcXIIC0fPt4KZqZbOlivyWtXLt8ESx84zd3kMC6iK5jVeS2qt+g7ftS7ye4fi06X5rtRQ==
  /axios/0.19.0:
    dependencies:
      follow-redirects: 1.5.10
      is-buffer: 2.0.3
    dev: false
    resolution:
      integrity: sha512-1uvKqKQta3KBxIz14F2v06AEHZ/dIoeKfbTRkK1E5oqjDnuEerLmYTgJB5AiQZHJcljpg1TuRzdjDR06qNk0DQ==
  /azure-storage/2.10.3:
    dependencies:
      browserify-mime: 1.2.9
      extend: 3.0.2
      json-edm-parser: 0.1.2
      md5.js: 1.3.4
      readable-stream: 2.0.6
      request: 2.88.0
      underscore: 1.8.3
      uuid: 3.3.2
      validator: 9.4.1
      xml2js: 0.2.8
      xmlbuilder: 9.0.7
    dev: false
    engines:
      node: '>= 0.8.26'
    resolution:
      integrity: sha512-IGLs5Xj6kO8Ii90KerQrrwuJKexLgSwYC4oLWmc11mzKe7Jt2E5IVg+ZQ8K53YWZACtVTMBNO3iGuA+4ipjJxQ==
  /babel-code-frame/6.26.0:
    dependencies:
      chalk: 1.1.3
      esutils: 2.0.3
      js-tokens: 3.0.2
    dev: false
    resolution:
      integrity: sha1-Y/1D99weO7fONZR9uP42mj9Yx0s=
  /babel-core/6.26.3:
    dependencies:
      babel-code-frame: 6.26.0
      babel-generator: 6.26.1
      babel-helpers: 6.24.1
      babel-messages: 6.23.0
      babel-register: 6.26.0
      babel-runtime: 6.26.0
      babel-template: 6.26.0
      babel-traverse: 6.26.0
      babel-types: 6.26.0
      babylon: 6.18.0
      convert-source-map: 1.6.0
      debug: 2.6.9
      json5: 0.5.1
      lodash: 4.17.15
      minimatch: 3.0.4
      path-is-absolute: 1.0.1
      private: 0.1.8
      slash: 1.0.0
      source-map: 0.5.7
    dev: false
    resolution:
      integrity: sha512-6jyFLuDmeidKmUEb3NM+/yawG0M2bDZ9Z1qbZP59cyHLz8kYGKYwpJP0UwUKKUiTRNvxfLesJnTedqczP7cTDA==
  /babel-generator/6.26.1:
    dependencies:
      babel-messages: 6.23.0
      babel-runtime: 6.26.0
      babel-types: 6.26.0
      detect-indent: 4.0.0
      jsesc: 1.3.0
      lodash: 4.17.15
      source-map: 0.5.7
      trim-right: 1.0.1
    dev: false
    resolution:
      integrity: sha512-HyfwY6ApZj7BYTcJURpM5tznulaBvyio7/0d4zFOeMPUmfxkCjHocCuoLa2SAGzBI8AREcH3eP3758F672DppA==
  /babel-helper-builder-binary-assignment-operator-visitor/6.24.1:
    dependencies:
      babel-helper-explode-assignable-expression: 6.24.1
      babel-runtime: 6.26.0
      babel-types: 6.26.0
    dev: false
    resolution:
      integrity: sha1-zORReto1b0IgvK6KAsKzRvmlZmQ=
  /babel-helper-call-delegate/6.24.1:
    dependencies:
      babel-helper-hoist-variables: 6.24.1
      babel-runtime: 6.26.0
      babel-traverse: 6.26.0
      babel-types: 6.26.0
    dev: false
    resolution:
      integrity: sha1-7Oaqzdx25Bw0YfiL/Fdb0Nqi340=
  /babel-helper-define-map/6.26.0:
    dependencies:
      babel-helper-function-name: 6.24.1
      babel-runtime: 6.26.0
      babel-types: 6.26.0
      lodash: 4.17.15
    dev: false
    resolution:
      integrity: sha1-pfVtq0GiX5fstJjH66ypgZ+Vvl8=
  /babel-helper-explode-assignable-expression/6.24.1:
    dependencies:
      babel-runtime: 6.26.0
      babel-traverse: 6.26.0
      babel-types: 6.26.0
    dev: false
    resolution:
      integrity: sha1-8luCz33BBDPFX3BZLVdGQArCLKo=
  /babel-helper-function-name/6.24.1:
    dependencies:
      babel-helper-get-function-arity: 6.24.1
      babel-runtime: 6.26.0
      babel-template: 6.26.0
      babel-traverse: 6.26.0
      babel-types: 6.26.0
    dev: false
    resolution:
      integrity: sha1-00dbjAPtmCQqJbSDUasYOZ01gKk=
  /babel-helper-get-function-arity/6.24.1:
    dependencies:
      babel-runtime: 6.26.0
      babel-types: 6.26.0
    dev: false
    resolution:
      integrity: sha1-j3eCqpNAfEHTqlCQj4mwMbG2hT0=
  /babel-helper-hoist-variables/6.24.1:
    dependencies:
      babel-runtime: 6.26.0
      babel-types: 6.26.0
    dev: false
    resolution:
      integrity: sha1-HssnaJydJVE+rbyZFKc/VAi+enY=
  /babel-helper-optimise-call-expression/6.24.1:
    dependencies:
      babel-runtime: 6.26.0
      babel-types: 6.26.0
    dev: false
    resolution:
      integrity: sha1-96E0J7qfc/j0+pk8VKl4gtEkQlc=
  /babel-helper-regex/6.26.0:
    dependencies:
      babel-runtime: 6.26.0
      babel-types: 6.26.0
      lodash: 4.17.15
    dev: false
    resolution:
      integrity: sha1-MlxZ+QL4LyS3T6zu0DY5VPZJXnI=
  /babel-helper-remap-async-to-generator/6.24.1:
    dependencies:
      babel-helper-function-name: 6.24.1
      babel-runtime: 6.26.0
      babel-template: 6.26.0
      babel-traverse: 6.26.0
      babel-types: 6.26.0
    dev: false
    resolution:
      integrity: sha1-XsWBgnrXI/7N04HxySg5BnbkVRs=
  /babel-helper-replace-supers/6.24.1:
    dependencies:
      babel-helper-optimise-call-expression: 6.24.1
      babel-messages: 6.23.0
      babel-runtime: 6.26.0
      babel-template: 6.26.0
      babel-traverse: 6.26.0
      babel-types: 6.26.0
    dev: false
    resolution:
      integrity: sha1-v22/5Dk40XNpohPKiov3S2qQqxo=
  /babel-helpers/6.24.1:
    dependencies:
      babel-runtime: 6.26.0
      babel-template: 6.26.0
    dev: false
    resolution:
      integrity: sha1-NHHenK7DiOXIUOWX5Yom3fN2ArI=
  /babel-messages/6.23.0:
    dependencies:
      babel-runtime: 6.26.0
    dev: false
    resolution:
      integrity: sha1-8830cDhYA1sqKVHG7F7fbGLyYw4=
  /babel-plugin-check-es2015-constants/6.22.0:
    dependencies:
      babel-runtime: 6.26.0
    dev: false
    resolution:
      integrity: sha1-NRV7EBQm/S/9PaP3XH0ekYNbv4o=
  /babel-plugin-syntax-async-functions/6.13.0:
    dev: false
    resolution:
      integrity: sha1-ytnK0RkbWtY0vzCuCHI5HgZHvpU=
  /babel-plugin-syntax-exponentiation-operator/6.13.0:
    dev: false
    resolution:
      integrity: sha1-nufoM3KQ2pUoggGmpX9BcDF4MN4=
  /babel-plugin-syntax-trailing-function-commas/6.22.0:
    dev: false
    resolution:
      integrity: sha1-ugNgk3+NBuQBgKQ/4NVhb/9TLPM=
  /babel-plugin-transform-async-to-generator/6.24.1:
    dependencies:
      babel-helper-remap-async-to-generator: 6.24.1
      babel-plugin-syntax-async-functions: 6.13.0
      babel-runtime: 6.26.0
    dev: false
    resolution:
      integrity: sha1-ZTbjeK/2yx1VF6wOQOs+n8jQh2E=
  /babel-plugin-transform-es2015-arrow-functions/6.22.0:
    dependencies:
      babel-runtime: 6.26.0
    dev: false
    resolution:
      integrity: sha1-RSaSy3EdX3ncf4XkQM5BufJE0iE=
  /babel-plugin-transform-es2015-block-scoped-functions/6.22.0:
    dependencies:
      babel-runtime: 6.26.0
    dev: false
    resolution:
      integrity: sha1-u8UbSflk1wy42OC5ToICRs46YUE=
  /babel-plugin-transform-es2015-block-scoping/6.26.0:
    dependencies:
      babel-runtime: 6.26.0
      babel-template: 6.26.0
      babel-traverse: 6.26.0
      babel-types: 6.26.0
      lodash: 4.17.15
    dev: false
    resolution:
      integrity: sha1-1w9SmcEwjQXBL0Y4E7CgnnOxiV8=
  /babel-plugin-transform-es2015-classes/6.24.1:
    dependencies:
      babel-helper-define-map: 6.26.0
      babel-helper-function-name: 6.24.1
      babel-helper-optimise-call-expression: 6.24.1
      babel-helper-replace-supers: 6.24.1
      babel-messages: 6.23.0
      babel-runtime: 6.26.0
      babel-template: 6.26.0
      babel-traverse: 6.26.0
      babel-types: 6.26.0
    dev: false
    resolution:
      integrity: sha1-WkxYpQyclGHlZLSyo7+ryXolhNs=
  /babel-plugin-transform-es2015-computed-properties/6.24.1:
    dependencies:
      babel-runtime: 6.26.0
      babel-template: 6.26.0
    dev: false
    resolution:
      integrity: sha1-b+Ko0WiV1WNPTNmZttNICjCBWbM=
  /babel-plugin-transform-es2015-destructuring/6.23.0:
    dependencies:
      babel-runtime: 6.26.0
    dev: false
    resolution:
      integrity: sha1-mXux8auWf2gtKwh2/jWNYOdlxW0=
  /babel-plugin-transform-es2015-duplicate-keys/6.24.1:
    dependencies:
      babel-runtime: 6.26.0
      babel-types: 6.26.0
    dev: false
    resolution:
      integrity: sha1-c+s9MQypaePvnskcU3QabxV2Qj4=
  /babel-plugin-transform-es2015-for-of/6.23.0:
    dependencies:
      babel-runtime: 6.26.0
    dev: false
    resolution:
      integrity: sha1-9HyVsrYT3x0+zC/bdXNiPHUkhpE=
  /babel-plugin-transform-es2015-function-name/6.24.1:
    dependencies:
      babel-helper-function-name: 6.24.1
      babel-runtime: 6.26.0
      babel-types: 6.26.0
    dev: false
    resolution:
      integrity: sha1-g0yJhTvDaxrw86TF26qU/Y6sqos=
  /babel-plugin-transform-es2015-literals/6.22.0:
    dependencies:
      babel-runtime: 6.26.0
    dev: false
    resolution:
      integrity: sha1-T1SgLWzWbPkVKAAZox0xklN3yi4=
  /babel-plugin-transform-es2015-modules-amd/6.24.1:
    dependencies:
      babel-plugin-transform-es2015-modules-commonjs: 6.26.2
      babel-runtime: 6.26.0
      babel-template: 6.26.0
    dev: false
    resolution:
      integrity: sha1-Oz5UAXI5hC1tGcMBHEvS8AoA0VQ=
  /babel-plugin-transform-es2015-modules-commonjs/6.26.2:
    dependencies:
      babel-plugin-transform-strict-mode: 6.24.1
      babel-runtime: 6.26.0
      babel-template: 6.26.0
      babel-types: 6.26.0
    dev: false
    resolution:
      integrity: sha512-CV9ROOHEdrjcwhIaJNBGMBCodN+1cfkwtM1SbUHmvyy35KGT7fohbpOxkE2uLz1o6odKK2Ck/tz47z+VqQfi9Q==
  /babel-plugin-transform-es2015-modules-systemjs/6.24.1:
    dependencies:
      babel-helper-hoist-variables: 6.24.1
      babel-runtime: 6.26.0
      babel-template: 6.26.0
    dev: false
    resolution:
      integrity: sha1-/4mhQrkRmpBhlfXxBuzzBdlAfSM=
  /babel-plugin-transform-es2015-modules-umd/6.24.1:
    dependencies:
      babel-plugin-transform-es2015-modules-amd: 6.24.1
      babel-runtime: 6.26.0
      babel-template: 6.26.0
    dev: false
    resolution:
      integrity: sha1-rJl+YoXNGO1hdq22B9YCNErThGg=
  /babel-plugin-transform-es2015-object-super/6.24.1:
    dependencies:
      babel-helper-replace-supers: 6.24.1
      babel-runtime: 6.26.0
    dev: false
    resolution:
      integrity: sha1-JM72muIcuDp/hgPa0CH1cusnj40=
  /babel-plugin-transform-es2015-parameters/6.24.1:
    dependencies:
      babel-helper-call-delegate: 6.24.1
      babel-helper-get-function-arity: 6.24.1
      babel-runtime: 6.26.0
      babel-template: 6.26.0
      babel-traverse: 6.26.0
      babel-types: 6.26.0
    dev: false
    resolution:
      integrity: sha1-V6w1GrScrxSpfNE7CfZv3wpiXys=
  /babel-plugin-transform-es2015-shorthand-properties/6.24.1:
    dependencies:
      babel-runtime: 6.26.0
      babel-types: 6.26.0
    dev: false
    resolution:
      integrity: sha1-JPh11nIch2YbvZmkYi5R8U3jiqA=
  /babel-plugin-transform-es2015-spread/6.22.0:
    dependencies:
      babel-runtime: 6.26.0
    dev: false
    resolution:
      integrity: sha1-1taKmfia7cRTbIGlQujdnxdG+NE=
  /babel-plugin-transform-es2015-sticky-regex/6.24.1:
    dependencies:
      babel-helper-regex: 6.26.0
      babel-runtime: 6.26.0
      babel-types: 6.26.0
    dev: false
    resolution:
      integrity: sha1-AMHNsaynERLN8M9hJsLta0V8zbw=
  /babel-plugin-transform-es2015-template-literals/6.22.0:
    dependencies:
      babel-runtime: 6.26.0
    dev: false
    resolution:
      integrity: sha1-qEs0UPfp+PH2g51taH2oS7EjbY0=
  /babel-plugin-transform-es2015-typeof-symbol/6.23.0:
    dependencies:
      babel-runtime: 6.26.0
    dev: false
    resolution:
      integrity: sha1-3sCfHN3/lLUqxz1QXITfWdzOs3I=
  /babel-plugin-transform-es2015-unicode-regex/6.24.1:
    dependencies:
      babel-helper-regex: 6.26.0
      babel-runtime: 6.26.0
      regexpu-core: 2.0.0
    dev: false
    resolution:
      integrity: sha1-04sS9C6nMj9yk4fxinxa4frrNek=
  /babel-plugin-transform-exponentiation-operator/6.24.1:
    dependencies:
      babel-helper-builder-binary-assignment-operator-visitor: 6.24.1
      babel-plugin-syntax-exponentiation-operator: 6.13.0
      babel-runtime: 6.26.0
    dev: false
    resolution:
      integrity: sha1-KrDJx/MJj6SJB3cruBP+QejeOg4=
  /babel-plugin-transform-regenerator/6.26.0:
    dependencies:
      regenerator-transform: 0.10.1
    dev: false
    resolution:
      integrity: sha1-4HA2lvveJ/Cj78rPi03KL3s6jy8=
  /babel-plugin-transform-strict-mode/6.24.1:
    dependencies:
      babel-runtime: 6.26.0
      babel-types: 6.26.0
    dev: false
    resolution:
      integrity: sha1-1fr3qleKZbvlkc9e2uBKDGcCB1g=
  /babel-polyfill/6.26.0:
    dependencies:
      babel-runtime: 6.26.0
      core-js: 2.6.9
      regenerator-runtime: 0.10.5
    dev: false
    resolution:
      integrity: sha1-N5k3q8Z9eJWXCtxiHyhM2WbPIVM=
  /babel-preset-env/1.7.0:
    dependencies:
      babel-plugin-check-es2015-constants: 6.22.0
      babel-plugin-syntax-trailing-function-commas: 6.22.0
      babel-plugin-transform-async-to-generator: 6.24.1
      babel-plugin-transform-es2015-arrow-functions: 6.22.0
      babel-plugin-transform-es2015-block-scoped-functions: 6.22.0
      babel-plugin-transform-es2015-block-scoping: 6.26.0
      babel-plugin-transform-es2015-classes: 6.24.1
      babel-plugin-transform-es2015-computed-properties: 6.24.1
      babel-plugin-transform-es2015-destructuring: 6.23.0
      babel-plugin-transform-es2015-duplicate-keys: 6.24.1
      babel-plugin-transform-es2015-for-of: 6.23.0
      babel-plugin-transform-es2015-function-name: 6.24.1
      babel-plugin-transform-es2015-literals: 6.22.0
      babel-plugin-transform-es2015-modules-amd: 6.24.1
      babel-plugin-transform-es2015-modules-commonjs: 6.26.2
      babel-plugin-transform-es2015-modules-systemjs: 6.24.1
      babel-plugin-transform-es2015-modules-umd: 6.24.1
      babel-plugin-transform-es2015-object-super: 6.24.1
      babel-plugin-transform-es2015-parameters: 6.24.1
      babel-plugin-transform-es2015-shorthand-properties: 6.24.1
      babel-plugin-transform-es2015-spread: 6.22.0
      babel-plugin-transform-es2015-sticky-regex: 6.24.1
      babel-plugin-transform-es2015-template-literals: 6.22.0
      babel-plugin-transform-es2015-typeof-symbol: 6.23.0
      babel-plugin-transform-es2015-unicode-regex: 6.24.1
      babel-plugin-transform-exponentiation-operator: 6.24.1
      babel-plugin-transform-regenerator: 6.26.0
      browserslist: 3.2.8
      invariant: 2.2.4
      semver: 5.7.1
    dev: false
    resolution:
      integrity: sha512-9OR2afuKDneX2/q2EurSftUYM0xGu4O2D9adAhVfADDhrYDaxXV0rBbevVYoY9n6nyX1PmQW/0jtpJvUNr9CHg==
  /babel-register/6.26.0:
    dependencies:
      babel-core: 6.26.3
      babel-runtime: 6.26.0
      core-js: 2.6.9
      home-or-tmp: 2.0.0
      lodash: 4.17.15
      mkdirp: 0.5.1
      source-map-support: 0.4.18
    dev: false
    resolution:
      integrity: sha1-btAhFz4vy0htestFxgCahW9kcHE=
  /babel-runtime/6.26.0:
    dependencies:
      core-js: 2.6.9
      regenerator-runtime: 0.11.1
    dev: false
    resolution:
      integrity: sha1-llxwWGaOgrVde/4E/yM3vItWR/4=
  /babel-template/6.26.0:
    dependencies:
      babel-runtime: 6.26.0
      babel-traverse: 6.26.0
      babel-types: 6.26.0
      babylon: 6.18.0
      lodash: 4.17.15
    dev: false
    resolution:
      integrity: sha1-3gPi0WOWsGn0bdn/+FIfsaDjXgI=
  /babel-traverse/6.26.0:
    dependencies:
      babel-code-frame: 6.26.0
      babel-messages: 6.23.0
      babel-runtime: 6.26.0
      babel-types: 6.26.0
      babylon: 6.18.0
      debug: 2.6.9
      globals: 9.18.0
      invariant: 2.2.4
      lodash: 4.17.15
    dev: false
    resolution:
      integrity: sha1-RqnL1+3MYsjlwGTi0tjQ9ANXZu4=
  /babel-types/6.26.0:
    dependencies:
      babel-runtime: 6.26.0
      esutils: 2.0.3
      lodash: 4.17.15
      to-fast-properties: 1.0.3
    dev: false
    resolution:
      integrity: sha1-o7Bz+Uq0nrb6Vc1lInozQ4BjJJc=
  /babylon/6.18.0:
    dev: false
    hasBin: true
    resolution:
      integrity: sha512-q/UEjfGJ2Cm3oKV71DJz9d25TPnq5rhBVL2Q4fA5wcC3jcrdn7+SssEybFIxwAvvP+YCsCYNKughoF33GxgycQ==
  /bach/1.2.0:
    dependencies:
      arr-filter: 1.1.2
      arr-flatten: 1.1.0
      arr-map: 2.0.2
      array-each: 1.0.1
      array-initial: 1.1.0
      array-last: 1.3.0
      async-done: 1.3.2
      async-settle: 1.0.0
      now-and-later: 2.0.1
    dev: false
    engines:
      node: '>= 0.10'
    resolution:
      integrity: sha1-Szzpa/JxNPeaG0FKUcFONMO9mIA=
  /backo2/1.0.2:
    dev: false
    resolution:
      integrity: sha1-MasayLEpNjRj41s+u2n038+6eUc=
  /balanced-match/1.0.0:
    dev: false
    resolution:
      integrity: sha1-ibTRmasr7kneFk6gK4nORi1xt2c=
  /base/0.11.2:
    dependencies:
      cache-base: 1.0.1
      class-utils: 0.3.6
      component-emitter: 1.3.0
      define-property: 1.0.0
      isobject: 3.0.1
      mixin-deep: 1.3.2
      pascalcase: 0.1.1
    dev: false
    engines:
      node: '>=0.10.0'
    resolution:
      integrity: sha512-5T6P4xPgpp0YDFvSWwEZ4NoE3aM4QBQXDzmVbraCkFj8zHM+mba8SyqB5DbZWyR7mYHo6Y7BdQo3MoA4m0TeQg==
  /base64-arraybuffer/0.1.5:
    dev: false
    engines:
      node: '>= 0.6.0'
    resolution:
      integrity: sha1-c5JncZI7Whl0etZmqlzUv5xunOg=
  /base64-js/1.3.1:
    dev: false
    resolution:
      integrity: sha512-mLQ4i2QO1ytvGWFWmcngKO//JXAQueZvwEKtjgQFM4jIK0kU+ytMfplL8j+n5mspOfjHwoAg+9yhb7BwAHm36g==
  /base64id/1.0.0:
    dev: false
    engines:
      node: '>= 0.4.0'
    resolution:
      integrity: sha1-R2iMuZu2gE8OBtPnY7HDLlfY5rY=
  /base64url/3.0.1:
    dev: false
    engines:
      node: '>=6.0.0'
    resolution:
      integrity: sha512-ir1UPr3dkwexU7FdV8qBBbNDRUhMmIekYMFZfi+C/sLNnRESKPl23nB9b2pltqfOQNnGzsDdId90AEtG5tCx4A==
  /bcrypt-pbkdf/1.0.2:
    dependencies:
      tweetnacl: 0.14.5
    dev: false
    resolution:
      integrity: sha1-pDAdOJtqQ/m2f/PKEaP2Y342Dp4=
  /better-assert/1.0.2:
    dependencies:
      callsite: 1.0.0
    dev: false
    resolution:
      integrity: sha1-QIZrnhueC1W0gYlDEeaPr/rrxSI=
  /big.js/5.2.2:
    dev: false
    resolution:
      integrity: sha512-vyL2OymJxmarO8gxMr0mhChsO9QGwhynfuu4+MHTAW6czfq9humCB7rKpUjDd9YUiDPU4mzpyupFSvOClAwbmQ==
  /binary-extensions/1.13.1:
    dev: false
    engines:
      node: '>=0.10.0'
    resolution:
      integrity: sha512-Un7MIEDdUC5gNpcGDV97op1Ywk748MpHcFTHoYs6qnj1Z3j7I53VG3nwZhKzoBZmbdRNnb6WRdFlwl7tSDuZGw==
  /binary-extensions/2.0.0:
    dev: false
    engines:
      node: '>=8'
    resolution:
      integrity: sha512-Phlt0plgpIIBOGTT/ehfFnbNlfsDEiqmzE2KRXoX1bLIlir4X/MR+zSyBEkL05ffWgnRSf/DXv+WrUAVr93/ow==
  /blob/0.0.5:
    dev: false
    resolution:
      integrity: sha512-gaqbzQPqOoamawKg0LGVd7SzLgXS+JH61oWprSLH+P+abTczqJbhTR8CmJ2u9/bUYNmHTGJx/UEmn6doAvvuig==
  /bluebird/3.5.5:
    dev: false
    resolution:
      integrity: sha512-5am6HnnfN+urzt4yfg7IgTbotDjIT/u8AJpEt0sIU9FtXfVeezXAPKswrG+xKUCOYAINpSdgZVDU6QFh+cuH3w==
  /bn.js/4.11.8:
    dev: false
    resolution:
      integrity: sha512-ItfYfPLkWHUjckQCk8xC+LwxgK8NYcXywGigJgSwOP8Y2iyWT4f2vsZnoOXTTbo+o5yXmIUJ4gn5538SO5S3gA==
  /body-parser/1.19.0:
    dependencies:
      bytes: 3.1.0
      content-type: 1.0.4
      debug: 2.6.9
      depd: 1.1.2
      http-errors: 1.7.2
      iconv-lite: 0.4.24
      on-finished: 2.3.0
      qs: 6.7.0
      raw-body: 2.4.0
      type-is: 1.6.18
    dev: false
    engines:
      node: '>= 0.8'
    resolution:
      integrity: sha512-dhEPs72UPbDnAQJ9ZKMNTP6ptJaionhP5cBb541nXPlW60Jepo9RV/a4fX4XWW9CuFNK22krhrj1+rgzifNCsw==
  /brace-expansion/1.1.11:
    dependencies:
      balanced-match: 1.0.0
      concat-map: 0.0.1
    dev: false
    resolution:
      integrity: sha512-iCuPHDFgrHX7H2vEI/5xpz07zSHB00TpugqhmYtVmMO6518mCuRMoOYFldEBl0g187ufozdaHgWKcYFb61qGiA==
  /braces/2.3.2:
    dependencies:
      arr-flatten: 1.1.0
      array-unique: 0.3.2
      extend-shallow: 2.0.1
      fill-range: 4.0.0
      isobject: 3.0.1
      repeat-element: 1.1.3
      snapdragon: 0.8.2
      snapdragon-node: 2.1.1
      split-string: 3.1.0
      to-regex: 3.0.2
    dev: false
    engines:
      node: '>=0.10.0'
    resolution:
      integrity: sha512-aNdbnj9P8PjdXU4ybaWLK2IF3jc/EoDYbC7AazW6to3TRsfXxscC9UXOB5iDiEQrkyIbWp2SLQda4+QAa7nc3w==
  /braces/3.0.2:
    dependencies:
      fill-range: 7.0.1
    dev: false
    engines:
      node: '>=8'
    resolution:
      integrity: sha512-b8um+L1RzM3WDSzvhm6gIz1yfTbBt6YTlcEKAvsmqCZZFw46z626lVj9j1yEPW33H5H+lBQpZMP1k8l+78Ha0A==
  /brorand/1.1.0:
    dev: false
    resolution:
      integrity: sha1-EsJe/kCkXjwyPrhnWgoM5XsiNx8=
  /browser-stdout/1.3.1:
    dev: false
    resolution:
      integrity: sha512-qhAVI1+Av2X7qelOfAIYwXONood6XlZE/fXaBSmW/T5SzLAmCgzi+eiWE7fUvbHaeNBQH13UftjpXxsfLkMpgw==
  /browserify-aes/1.2.0:
    dependencies:
      buffer-xor: 1.0.3
      cipher-base: 1.0.4
      create-hash: 1.2.0
      evp_bytestokey: 1.0.3
      inherits: 2.0.4
      safe-buffer: 5.2.0
    dev: false
    resolution:
      integrity: sha512-+7CHXqGuspUn/Sl5aO7Ea0xWGAtETPXNSAjHo48JfLdPWcMng33Xe4znFvQweqc/uzk5zSOI3H52CYnjCfb5hA==
  /browserify-cipher/1.0.1:
    dependencies:
      browserify-aes: 1.2.0
      browserify-des: 1.0.2
      evp_bytestokey: 1.0.3
    dev: false
    resolution:
      integrity: sha512-sPhkz0ARKbf4rRQt2hTpAHqn47X3llLkUGn+xEJzLjwY8LRs2p0v7ljvI5EyoRO/mexrNunNECisZs+gw2zz1w==
  /browserify-des/1.0.2:
    dependencies:
      cipher-base: 1.0.4
      des.js: 1.0.0
      inherits: 2.0.4
      safe-buffer: 5.2.0
    dev: false
    resolution:
      integrity: sha512-BioO1xf3hFwz4kc6iBhI3ieDFompMhrMlnDFC4/0/vd5MokpuAc3R+LYbwTA9A5Yc9pq9UYPqffKpW2ObuwX5A==
  /browserify-mime/1.2.9:
    dev: false
    resolution:
      integrity: sha1-rrGvKN5sDXpqLOQK22j/GEIq8x8=
  /browserify-rsa/4.0.1:
    dependencies:
      bn.js: 4.11.8
      randombytes: 2.1.0
    dev: false
    resolution:
      integrity: sha1-IeCr+vbyApzy+vsTNWenAdQTVSQ=
  /browserify-sign/4.0.4:
    dependencies:
      bn.js: 4.11.8
      browserify-rsa: 4.0.1
      create-hash: 1.2.0
      create-hmac: 1.1.7
      elliptic: 6.5.0
      inherits: 2.0.4
      parse-asn1: 5.1.4
    dev: false
    resolution:
      integrity: sha1-qk62jl17ZYuqa/alfmMMvXqT0pg=
  /browserify-zlib/0.2.0:
    dependencies:
      pako: 1.0.10
    dev: false
    resolution:
      integrity: sha512-Z942RysHXmJrhqk88FmKBVq/v5tqmSkDz7p54G/MGyjMnCFFnC79XWNbg+Vta8W6Wb2qtSZTSxIGkJrRpCFEiA==
  /browserslist/3.2.8:
    dependencies:
      caniuse-lite: 1.0.30000989
      electron-to-chromium: 1.3.229
    dev: false
    hasBin: true
    resolution:
      integrity: sha512-WHVocJYavUwVgVViC0ORikPHQquXwVh939TaelZ4WDqpWgTX/FsGhl/+P4qBUAGcRvtOgDgC+xftNWWp2RUTAQ==
  /buffer-alloc-unsafe/1.1.0:
    dev: false
    resolution:
      integrity: sha512-TEM2iMIEQdJ2yjPJoSIsldnleVaAk1oW3DBVUykyOLsEsFmEc9kn+SFFPz+gl54KQNxlDnAwCXosOS9Okx2xAg==
  /buffer-alloc/1.2.0:
    dependencies:
      buffer-alloc-unsafe: 1.1.0
      buffer-fill: 1.0.0
    dev: false
    resolution:
      integrity: sha512-CFsHQgjtW1UChdXgbyJGtnm+O/uLQeZdtbDo8mfUgYXCHSM1wgrVxXm6bSyrUuErEb+4sYVGCzASBRot7zyrow==
  /buffer-crc32/0.2.13:
    dev: false
    resolution:
      integrity: sha1-DTM+PwDqxQqhRUq9MO+MKl2ackI=
  /buffer-equal-constant-time/1.0.1:
    dev: false
    resolution:
      integrity: sha1-+OcRMvf/5uAaXJaXpMbz5I1cyBk=
  /buffer-equal/1.0.0:
    dev: false
    engines:
      node: '>=0.4.0'
    resolution:
      integrity: sha1-WWFrSYME1Var1GaWayLu2j7KX74=
  /buffer-es6/4.9.3:
    dev: false
    resolution:
      integrity: sha1-8mNHuC33b9N+GLy1KIxJcM/VxAQ=
  /buffer-fill/1.0.0:
    dev: false
    resolution:
      integrity: sha1-+PeLdniYiO858gXNY39o5wISKyw=
  /buffer-from/1.1.1:
    dev: false
    resolution:
      integrity: sha512-MQcXEUbCKtEo7bhqEs6560Hyd4XaovZlO/k9V3hjVUF/zwW7KBVdSK4gIt/bzwS9MbR5qob+F5jusZsb0YQK2A==
  /buffer-xor/1.0.3:
    dev: false
    resolution:
      integrity: sha1-JuYe0UIvtw3ULm42cp7VHYVf6Nk=
  /buffer/4.9.1:
    dependencies:
      base64-js: 1.3.1
      ieee754: 1.1.13
      isarray: 1.0.0
    dev: false
    resolution:
      integrity: sha1-bRu2AbB6TvztlwlBMgkwJ8lbwpg=
  /buffer/5.4.0:
    dependencies:
      base64-js: 1.3.1
      ieee754: 1.1.13
    dev: false
    resolution:
      integrity: sha512-Xpgy0IwHK2N01ncykXTy6FpCWuM+CJSHoPVBLyNqyrWxsedpLvwsYUhf0ME3WRFNUhos0dMamz9cOS/xRDtU5g==
  /builtin-modules/3.1.0:
    dev: false
    engines:
      node: '>=6'
    resolution:
      integrity: sha512-k0KL0aWZuBt2lrxrcASWDfwOLMnodeQjodT/1SxEQAXsHANgo6ZC/VEaSEHCXt7aSTZ4/4H5LKa+tBXmW7Vtvw==
  /builtin-status-codes/3.0.0:
    dev: false
    resolution:
      integrity: sha1-hZgoeOIbmOHGZCXgPQF0eI9Wnug=
  /bytes/3.1.0:
    dev: false
    engines:
      node: '>= 0.8'
    resolution:
      integrity: sha512-zauLjrfCG+xvoyaqLoV8bLVXXNGC4JqlxFCutSDWA6fJrTo2ZuvLYTqZ7aHBLZSMOopbzwv8f+wZcVzfVTI2Dg==
  /cacache/12.0.2:
    dependencies:
      bluebird: 3.5.5
      chownr: 1.1.2
      figgy-pudding: 3.5.1
      glob: 7.1.4
      graceful-fs: 4.2.2
      infer-owner: 1.0.4
      lru-cache: 5.1.1
      mississippi: 3.0.0
      mkdirp: 0.5.1
      move-concurrently: 1.0.1
      promise-inflight: 1.0.1
      rimraf: 2.7.1
      ssri: 6.0.1
      unique-filename: 1.1.1
      y18n: 4.0.0
    dev: false
    resolution:
      integrity: sha512-ifKgxH2CKhJEg6tNdAwziu6Q33EvuG26tYcda6PT3WKisZcYDXsnEdnRv67Po3yCzFfaSoMjGZzJyD2c3DT1dg==
  /cache-base/1.0.1:
    dependencies:
      collection-visit: 1.0.0
      component-emitter: 1.3.0
      get-value: 2.0.6
      has-value: 1.0.0
      isobject: 3.0.1
      set-value: 2.0.1
      to-object-path: 0.3.0
      union-value: 1.0.1
      unset-value: 1.0.0
    dev: false
    engines:
      node: '>=0.10.0'
    resolution:
      integrity: sha512-AKcdTnFSWATd5/GCPRxr2ChwIJ85CeyrEyjRHlKxQ56d4XJMGym0uAiKn0xbLOGOl3+yRpOTi484dVCEc5AUzQ==
  /caching-transform/3.0.2:
    dependencies:
      hasha: 3.0.0
      make-dir: 2.1.0
      package-hash: 3.0.0
      write-file-atomic: 2.4.3
    dev: false
    engines:
      node: '>=6'
    resolution:
      integrity: sha512-Mtgcv3lh3U0zRii/6qVgQODdPA4G3zhG+jtbCWj39RXuUFTMzH0vcdMtaJS1jPowd+It2Pqr6y3NJMQqOqCE2w==
  /callsite/1.0.0:
    dev: false
    resolution:
      integrity: sha1-KAOY5dZkvXQDi28JBRU+borxvCA=
  /callsites/3.1.0:
    dev: false
    engines:
      node: '>=6'
    resolution:
      integrity: sha512-P8BjAsXvZS+VIDUI11hHCQEv74YT67YUi5JJFNWIqL235sBmjX4+qx9Muvls5ivyNENctx46xQLQ3aTuE7ssaQ==
  /camelcase-keys/2.1.0:
    dependencies:
      camelcase: 2.1.1
      map-obj: 1.0.1
    dev: false
    engines:
      node: '>=0.10.0'
    resolution:
      integrity: sha1-MIvur/3ygRkFHvodkyITyRuPkuc=
  /camelcase-keys/4.2.0:
    dependencies:
      camelcase: 4.1.0
      map-obj: 2.0.0
      quick-lru: 1.1.0
    dev: false
    engines:
      node: '>=4'
    resolution:
      integrity: sha1-oqpfsa9oh1glnDLBQUJteJI7m3c=
  /camelcase/2.1.1:
    dev: false
    engines:
      node: '>=0.10.0'
    resolution:
      integrity: sha1-fB0W1nmhu+WcoCys7PsBHiAfWh8=
  /camelcase/3.0.0:
    dev: false
    engines:
      node: '>=0.10.0'
    resolution:
      integrity: sha1-MvxLn82vhF/N9+c7uXysImHwqwo=
  /camelcase/4.1.0:
    dev: false
    engines:
      node: '>=4'
    resolution:
      integrity: sha1-1UVjW+HjPFQmScaRc+Xeas+uNN0=
  /camelcase/5.3.1:
    dev: false
    engines:
      node: '>=6'
    resolution:
      integrity: sha512-L28STB170nwWS63UjtlEOE3dldQApaJXZkOI1uMFfzf3rRuPegHaHesyee+YxQ+W6SvRDQV6UrdOdRiR153wJg==
  /caniuse-lite/1.0.30000989:
    dev: false
    resolution:
      integrity: sha512-vrMcvSuMz16YY6GSVZ0dWDTJP8jqk3iFQ/Aq5iqblPwxSVVZI+zxDyTX0VPqtQsDnfdrBDcsmhgTEOh5R8Lbpw==
  /caseless/0.12.0:
    dev: false
    resolution:
      integrity: sha1-G2gcIf+EAzyCZUMJBolCDRhxUdw=
  /chai-as-promised/7.1.1_chai@4.2.0:
    dependencies:
      chai: 4.2.0
      check-error: 1.0.2
    dev: false
    peerDependencies:
      chai: '>= 2.1.2 < 5'
    resolution:
      integrity: sha512-azL6xMoi+uxu6z4rhWQ1jbdUhOMhis2PvscD/xjLqNMkv3BPPp2JyyuTHOrf9BOosGpNQ11v6BKv/g57RXbiaA==
  /chai-string/1.5.0_chai@4.2.0:
    dependencies:
      chai: 4.2.0
    dev: false
    peerDependencies:
      chai: ^4.1.2
    resolution:
      integrity: sha512-sydDC3S3pNAQMYwJrs6dQX0oBQ6KfIPuOZ78n7rocW0eJJlsHPh2t3kwW7xfwYA/1Bf6/arGtSUo16rxR2JFlw==
  /chai/4.2.0:
    dependencies:
      assertion-error: 1.1.0
      check-error: 1.0.2
      deep-eql: 3.0.1
      get-func-name: 2.0.0
      pathval: 1.1.0
      type-detect: 4.0.8
    dev: false
    engines:
      node: '>=4'
    resolution:
      integrity: sha512-XQU3bhBukrOsQCuwZndwGcCVQHyZi53fQ6Ys1Fym7E4olpIqqZZhhoFJoaKVvV17lWQoXYwgWN2nF5crA8J2jw==
  /chalk/1.1.3:
    dependencies:
      ansi-styles: 2.2.1
      escape-string-regexp: 1.0.5
      has-ansi: 2.0.0
      strip-ansi: 3.0.1
      supports-color: 2.0.0
    dev: false
    engines:
      node: '>=0.10.0'
    resolution:
      integrity: sha1-qBFcVeSnAv5NFQq9OHKCKn4J/Jg=
  /chalk/2.4.2:
    dependencies:
      ansi-styles: 3.2.1
      escape-string-regexp: 1.0.5
      supports-color: 5.5.0
    dev: false
    engines:
      node: '>=4'
    resolution:
      integrity: sha512-Mti+f9lpJNcwF4tWV8/OrTTtF1gZi+f8FqlyAdouralcFWFQWF2+NgCHShjkCb+IFBLq9buZwE1xckQU4peSuQ==
  /chardet/0.7.0:
    dev: false
    resolution:
      integrity: sha512-mT8iDcrh03qDGRRmoA2hmBJnxpllMR+0/0qlzjqZES6NdiWDcZkCNAk4rPFZ9Q85r27unkiNNg8ZOiwZXBHwcA==
  /charenc/0.0.2:
    dev: false
    resolution:
      integrity: sha1-wKHS86cJLgN3S/qD8UwPxXkKhmc=
  /check-error/1.0.2:
    dev: false
    resolution:
      integrity: sha1-V00xLt2Iu13YkS6Sht1sCu1KrII=
  /chokidar/2.1.6:
    dependencies:
      anymatch: 2.0.0
      async-each: 1.0.3
      braces: 2.3.2
      glob-parent: 3.1.0
      inherits: 2.0.4
      is-binary-path: 1.0.1
      is-glob: 4.0.1
      normalize-path: 3.0.0
      path-is-absolute: 1.0.1
      readdirp: 2.2.1
      upath: 1.1.2
    dev: false
    optionalDependencies:
      fsevents: 1.2.9
    resolution:
      integrity: sha512-V2jUo67OKkc6ySiRpJrjlpJKl9kDuG+Xb8VgsGzb+aEouhgS1D0weyPU4lEzdAcsCAvrih2J2BqyXqHWvVLw5g==
  /chokidar/3.0.2:
    dependencies:
      anymatch: 3.0.3
      braces: 3.0.2
      glob-parent: 5.0.0
      is-binary-path: 2.1.0
      is-glob: 4.0.1
      normalize-path: 3.0.0
      readdirp: 3.1.2
    dev: false
    engines:
      node: '>= 8'
    optionalDependencies:
      fsevents: 2.0.7
    resolution:
      integrity: sha512-c4PR2egjNjI1um6bamCQ6bUNPDiyofNQruHvKgHQ4gDUP/ITSVSzNsiI5OWtHOsX323i5ha/kk4YmOZ1Ktg7KA==
  /chownr/1.1.2:
    dev: false
    resolution:
      integrity: sha512-GkfeAQh+QNy3wquu9oIZr6SS5x7wGdSgNQvD10X3r+AZr1Oys22HW8kAmDMvNg2+Dm0TeGaEuO8gFwdBXxwO8A==
  /chrome-launcher/0.10.7:
    dependencies:
      '@types/node': 8.10.51
      is-wsl: 1.1.0
      lighthouse-logger: 1.2.0
      mkdirp: 0.5.1
      rimraf: 2.7.1
    dev: false
    resolution:
      integrity: sha512-IoQLp64s2n8OQuvKZwt77CscVj3UlV2Dj7yZtd1EBMld9mSdGcsGy9fN5hd/r4vJuWZR09it78n1+A17gB+AIQ==
  /chrome-remote-interface/0.27.2:
    dependencies:
      commander: 2.11.0
      ws: 6.2.1
    dev: false
    hasBin: true
    resolution:
      integrity: sha512-pVLljQ29SAx8KIv5tSa9sIf8GrEsAZdPJoeWOmY3/nrIzFmE+EryNNHvDkddGod0cmAFTv+GmPG0uvzxi2NWsA==
  /chrome-trace-event/1.0.2:
    dependencies:
      tslib: 1.10.0
    dev: false
    engines:
      node: '>=6.0'
    resolution:
      integrity: sha512-9e/zx1jw7B4CO+c/RXoCsfg/x1AfUBioy4owYH0bJprEYAx5hRFLRhWBqHAG57D0ZM4H7vxbP7bPe0VwhQRYDQ==
  /chrome-unmirror/0.1.0:
    dev: false
    engines:
      node: '>=0.10.0'
      npm: '>=2.0.0'
    resolution:
      integrity: sha1-6a94ukf3/7kAYCk6cgoBzSbVC6s=
  /cipher-base/1.0.4:
    dependencies:
      inherits: 2.0.4
      safe-buffer: 5.2.0
    dev: false
    resolution:
      integrity: sha512-Kkht5ye6ZGmwv40uUDZztayT2ThLQGfnj/T71N/XzeZeo3nf8foyW7zGTsPYkEya3m5f3cAypH+qe7YOrM1U2Q==
  /circular-json/0.5.9:
    deprecated: 'CircularJSON is in maintenance only, flatted is its successor.'
    dev: false
    resolution:
      integrity: sha512-4ivwqHpIFJZBuhN3g/pEcdbnGUywkBblloGbkglyloVjjR3uT6tieI89MVOfbP2tHX5sgb01FuLgAOzebNlJNQ==
  /class-utils/0.3.6:
    dependencies:
      arr-union: 3.1.0
      define-property: 0.2.5
      isobject: 3.0.1
      static-extend: 0.1.2
    dev: false
    engines:
      node: '>=0.10.0'
    resolution:
      integrity: sha512-qOhPa/Fj7s6TY8H8esGu5QNpMMQxz79h+urzrNYN6mn+9BnxlDGf5QZ+XeCDsxSjPqsSR56XOZOJmpeurnLMeg==
  /cli-cursor/3.1.0:
    dependencies:
      restore-cursor: 3.1.0
    dev: false
    engines:
      node: '>=8'
    resolution:
      integrity: sha512-I/zHAwsKf9FqGoXM4WWRACob9+SNukZTd94DWF57E4toouRulbCxcUh6RKUEOQlYTHJnzkPMySvPNaaSLNfLZw==
  /cli-width/2.2.0:
    dev: false
    resolution:
      integrity: sha1-/xnt6Kml5XkyQUewwR8PvLq+1jk=
  /cliui/3.2.0:
    dependencies:
      string-width: 1.0.2
      strip-ansi: 3.0.1
      wrap-ansi: 2.1.0
    dev: false
    resolution:
      integrity: sha1-EgYBU3qRbSmUD5NNo7SNWFo5IT0=
  /cliui/5.0.0:
    dependencies:
      string-width: 3.1.0
      strip-ansi: 5.2.0
      wrap-ansi: 5.1.0
    dev: false
    resolution:
      integrity: sha512-PYeGSEmmHM6zvoef2w8TPzlrnNpXIjTipYK780YswmIP9vjxmd6Y2a3CB2Ks6/AU8NHjZugXvo8w3oWM2qnwXA==
  /clone-buffer/1.0.0:
    dev: false
    engines:
      node: '>= 0.10'
    resolution:
      integrity: sha1-4+JbIHrE5wGvch4staFnksrD3Fg=
  /clone-deep/4.0.1:
    dependencies:
      is-plain-object: 2.0.4
      kind-of: 6.0.2
      shallow-clone: 3.0.1
    dev: false
    engines:
      node: '>=6'
    resolution:
      integrity: sha512-neHB9xuzh/wk0dIHweyAXv2aPGZIVk3pLMe+/RNzINf17fe0OG96QroktYAUm7SM1PBnzTabaLboqqxDyMU+SQ==
  /clone-stats/1.0.0:
    dev: false
    resolution:
      integrity: sha1-s3gt/4u1R04Yuba/D9/ngvh3doA=
  /clone/2.1.2:
    dev: false
    engines:
      node: '>=0.8'
    resolution:
      integrity: sha1-G39Ln1kfHo+DZwQBYANFoCiHQ18=
  /cloneable-readable/1.1.3:
    dependencies:
      inherits: 2.0.4
      process-nextick-args: 2.0.1
      readable-stream: 2.3.6
    dev: false
    resolution:
      integrity: sha512-2EF8zTQOxYq70Y4XKtorQupqF0m49MBz2/yf5Bj+MHjvpG3Hy7sImifnqD6UA+TKYxeSV+u6qqQPawN5UvnpKQ==
  /code-point-at/1.1.0:
    dev: false
    engines:
      node: '>=0.10.0'
    resolution:
      integrity: sha1-DQcLTQQ6W+ozovGkDi7bPZpMz3c=
  /collection-map/1.0.0:
    dependencies:
      arr-map: 2.0.2
      for-own: 1.0.0
      make-iterator: 1.0.1
    dev: false
    engines:
      node: '>=0.10.0'
    resolution:
      integrity: sha1-rqDwb40mx4DCt1SUOFVEsiVa8Yw=
  /collection-visit/1.0.0:
    dependencies:
      map-visit: 1.0.0
      object-visit: 1.0.1
    dev: false
    engines:
      node: '>=0.10.0'
    resolution:
      integrity: sha1-S8A3PBZLwykbTTaMgpzxqApZ3KA=
  /color-convert/1.9.3:
    dependencies:
      color-name: 1.1.3
    dev: false
    resolution:
      integrity: sha512-QfAUtd+vFdAtFQcC8CCyYt1fYWxSqAiK2cSD6zDB8N3cpsEBAvRxp9zOGg6G/SHHJYAT88/az/IuDGALsNVbGg==
  /color-name/1.1.3:
    dev: false
    resolution:
      integrity: sha1-p9BVi9icQveV3UIyj3QIMcpTvCU=
  /color-support/1.1.3:
    dev: false
    hasBin: true
    resolution:
      integrity: sha512-qiBjkpbMLO/HL68y+lh4q0/O1MZFj2RX6X/KmMa3+gJD3z+WwI1ZzDHysvqHGS3mP6mznPckpXmw1nI9cJjyRg==
  /colors/1.2.5:
    dev: false
    engines:
      node: '>=0.1.90'
    resolution:
      integrity: sha512-erNRLao/Y3Fv54qUa0LBB+//Uf3YwMUmdJinN20yMXm9zdKKqH9wt7R9IIVZ+K7ShzfpLV/Zg8+VyrBJYB4lpg==
  /colors/1.3.3:
    dev: false
    engines:
      node: '>=0.1.90'
    resolution:
      integrity: sha512-mmGt/1pZqYRjMxB1axhTo16/snVZ5krrKkcmMeVKxzECMMXoCgnvTPp10QgHfcbQZw8Dq2jMNG6je4JlWU0gWg==
  /combined-stream/1.0.8:
    dependencies:
      delayed-stream: 1.0.0
    dev: false
    engines:
      node: '>= 0.8'
    resolution:
      integrity: sha512-FQN4MRfuJeHf7cBbBMJFXhKSDq+2kAArBlmRBvcvFE5BB1HZKXtSFASDhdlz9zOYwxh8lDdnvmMOe/+5cdoEdg==
  /commander/2.11.0:
    dev: false
    resolution:
      integrity: sha512-b0553uYA5YAEGgyYIGYROzKQ7X5RAqedkfjiZxwi0kL1g3bOaBNNZfYkzt/CL0umgD5wc9Jec2FbB98CjkMRvQ==
  /commander/2.15.1:
    dev: false
    resolution:
      integrity: sha512-VlfT9F3V0v+jr4yxPc5gg9s62/fIVWsd2Bk2iD435um1NlGMYdVCq+MjcXnhYq2icNOizHr1kK+5TI6H0Hy0ag==
  /commander/2.20.0:
    dev: false
    resolution:
      integrity: sha512-7j2y+40w61zy6YC2iRNpUe/NwhNyoXrYpHMrSunaMG64nRnaf96zO/KMQR4OyN/UnE5KLyEBnKHd4aG3rskjpQ==
  /commondir/1.0.1:
    dev: false
    resolution:
      integrity: sha1-3dgA2gxmEnOTzKWVDqloo6rxJTs=
  /component-bind/1.0.0:
    dev: false
    resolution:
      integrity: sha1-AMYIq33Nk4l8AAllGx06jh5zu9E=
  /component-emitter/1.2.1:
    dev: false
    resolution:
      integrity: sha1-E3kY1teCg/ffemt8WmPhQOaUJeY=
  /component-emitter/1.3.0:
    dev: false
    resolution:
      integrity: sha512-Rd3se6QB+sO1TwqZjscQrurpEPIfO0/yYnSin6Q/rD3mOutHvUrCAhJub3r90uNb+SESBuE0QYoB90YdfatsRg==
  /component-inherit/0.0.3:
    dev: false
    resolution:
      integrity: sha1-ZF/ErfWLcrZJ1crmUTVhnbJv8UM=
  /concat-map/0.0.1:
    dev: false
    resolution:
      integrity: sha1-2Klr13/Wjfd5OnMDajug1UBdR3s=
  /concat-stream/1.6.2:
    dependencies:
      buffer-from: 1.1.1
      inherits: 2.0.4
      readable-stream: 2.3.6
      typedarray: 0.0.6
    dev: false
    engines:
      '0': node >= 0.8
    resolution:
      integrity: sha512-27HBghJxjiZtIk3Ycvn/4kbJk/1uZuJFfuPEns6LaEvpvG1f0hTea8lilrouyo9mVc2GWdcEZ8OLoGmSADlrCw==
  /connect/3.7.0:
    dependencies:
      debug: 2.6.9
      finalhandler: 1.1.2
      parseurl: 1.3.3
      utils-merge: 1.0.1
    dev: false
    engines:
      node: '>= 0.10.0'
    resolution:
      integrity: sha512-ZqRXc+tZukToSNmh5C2iWMSoV3X1YUcPbqEM4DkEG5tNQXrQUZCNVGGv3IuicnkMtPfGf3Xtp8WCXs295iQ1pQ==
  /console-browserify/1.1.0:
    dependencies:
      date-now: 0.1.4
    dev: false
    resolution:
      integrity: sha1-8CQcRXMKn8YyOyBtvzjtx0HQuxA=
  /constants-browserify/1.0.0:
    dev: false
    resolution:
      integrity: sha1-wguW2MYXdIqvHBYCF2DNJ/y4y3U=
  /content-disposition/0.5.3:
    dependencies:
      safe-buffer: 5.1.2
    dev: false
    engines:
      node: '>= 0.6'
    resolution:
      integrity: sha512-ExO0774ikEObIAEV9kDo50o+79VCUdEB6n6lzKgGwupcVeRlhrj3qGAfwq8G6uBJjkqLrhT0qEYFcWng8z1z0g==
  /content-type/1.0.4:
    dev: false
    engines:
      node: '>= 0.6'
    resolution:
      integrity: sha512-hIP3EEPs8tB9AT1L+NUqtwOAps4mk2Zob89MWXMHjHWg9milF/j4osnnQLXBCBFBk/tvIG/tUc9mOUJiPBhPXA==
  /convert-source-map/1.6.0:
    dependencies:
      safe-buffer: 5.1.2
    dev: false
    resolution:
      integrity: sha512-eFu7XigvxdZ1ETfbgPBohgyQ/Z++C0eEhTor0qRwBw9unw+L0/6V8wkSuGgzdThkiS5lSpdptOQPD8Ak40a+7A==
  /cookie-signature/1.0.6:
    dev: false
    resolution:
      integrity: sha1-4wOogrNCzD7oylE6eZmXNNqzriw=
  /cookie/0.3.1:
    dev: false
    engines:
      node: '>= 0.6'
    resolution:
      integrity: sha1-5+Ch+e9DtMi6klxcWpboBtFoc7s=
  /cookie/0.4.0:
    dev: false
    engines:
      node: '>= 0.6'
    resolution:
      integrity: sha512-+Hp8fLp57wnUSt0tY0tHEXh4voZRDnoIrZPqlo3DPiI4y9lwg/jqx+1Om94/W6ZaPDOUbnjOt/99w66zk+l1Xg==
  /copy-concurrently/1.0.5:
    dependencies:
      aproba: 1.2.0
      fs-write-stream-atomic: 1.0.10
      iferr: 0.1.5
      mkdirp: 0.5.1
      rimraf: 2.7.1
      run-queue: 1.0.3
    dev: false
    resolution:
      integrity: sha512-f2domd9fsVDFtaFcbaRZuYXwtdmnzqbADSwhSWYxYB/Q8zsdUUFMXVRwXGDMWmbEzAn1kdRrtI1T/KTFOL4X2A==
  /copy-descriptor/0.1.1:
    dev: false
    engines:
      node: '>=0.10.0'
    resolution:
      integrity: sha1-Z29us8OZl8LuGsOpJP1hJHSPV40=
  /copy-props/2.0.4:
    dependencies:
      each-props: 1.3.2
      is-plain-object: 2.0.4
    dev: false
    resolution:
      integrity: sha512-7cjuUME+p+S3HZlbllgsn2CDwS+5eCCX16qBgNC4jgSTf49qR1VKy/Zhl400m0IQXl/bPGEVqncgUUMjrr4s8A==
  /core-js/2.6.9:
    dev: false
    requiresBuild: true
    resolution:
      integrity: sha512-HOpZf6eXmnl7la+cUdMnLvUxKNqLUzJvgIziQ0DiF3JwSImNphIqdGqzj6hIKyX04MmV0poclQ7+wjWvxQyR2A==
  /core-js/3.2.1:
    dev: false
    requiresBuild: true
    resolution:
      integrity: sha512-Qa5XSVefSVPRxy2XfUC13WbvqkxhkwB3ve+pgCQveNgYzbM/UxZeu1dcOX/xr4UmfUd+muuvsaxilQzCyUurMw==
  /core-util-is/1.0.2:
    dev: false
    resolution:
      integrity: sha1-tf1UIgqivFq1eqtxQMlAdUUDwac=
  /cp-file/6.2.0:
    dependencies:
      graceful-fs: 4.2.2
      make-dir: 2.1.0
      nested-error-stacks: 2.1.0
      pify: 4.0.1
      safe-buffer: 5.2.0
    dev: false
    engines:
      node: '>=6'
    resolution:
      integrity: sha512-fmvV4caBnofhPe8kOcitBwSn2f39QLjnAnGq3gO9dfd75mUytzKNZB1hde6QHunW2Rt+OwuBOMc3i1tNElbszA==
  /create-ecdh/4.0.3:
    dependencies:
      bn.js: 4.11.8
      elliptic: 6.5.0
    dev: false
    resolution:
      integrity: sha512-GbEHQPMOswGpKXM9kCWVrremUcBmjteUaQ01T9rkKCPDXfUHX0IoP9LpHYo2NPFampa4e+/pFDc3jQdxrxQLaw==
  /create-hash/1.2.0:
    dependencies:
      cipher-base: 1.0.4
      inherits: 2.0.4
      md5.js: 1.3.5
      ripemd160: 2.0.2
      sha.js: 2.4.11
    dev: false
    resolution:
      integrity: sha512-z00bCGNHDG8mHAkP7CtT1qVu+bFQUPjYq/4Iv3C3kWjTFV10zIjfSoeqXo9Asws8gwSHDGj/hl2u4OGIjapeCg==
  /create-hmac/1.1.7:
    dependencies:
      cipher-base: 1.0.4
      create-hash: 1.2.0
      inherits: 2.0.4
      ripemd160: 2.0.2
      safe-buffer: 5.2.0
      sha.js: 2.4.11
    dev: false
    resolution:
      integrity: sha512-MJG9liiZ+ogc4TzUwuvbER1JRdgvUFSB5+VR/g5h82fGaIRWMWddtKBHi7/sVhfjQZ6SehlyhvQYrcYkaUIpLg==
  /cross-env/5.2.0:
    dependencies:
      cross-spawn: 6.0.5
      is-windows: 1.0.2
    dev: false
    engines:
      node: '>=4.0'
    hasBin: true
    resolution:
      integrity: sha512-jtdNFfFW1hB7sMhr/H6rW1Z45LFqyI431m3qU6bFXcQ3Eh7LtBuG3h74o7ohHZ3crrRkkqHlo4jYHFPcjroANg==
  /cross-spawn/4.0.2:
    dependencies:
      lru-cache: 4.1.5
      which: 1.3.1
    dev: false
    resolution:
      integrity: sha1-e5JHYhwjrf3ThWAEqCPL45dCTUE=
  /cross-spawn/6.0.5:
    dependencies:
      nice-try: 1.0.5
      path-key: 2.0.1
      semver: 5.7.1
      shebang-command: 1.2.0
      which: 1.3.1
    dev: false
    engines:
      node: '>=4.8'
    resolution:
      integrity: sha512-eTVLrBSt7fjbDygz805pMnstIs2VTBNkRm0qxZd+M7A5XDdxVRWO5MxGBXZhjY4cqLYLdtrGqRf8mBPmzwSpWQ==
  /crypt/0.0.2:
    dev: false
    resolution:
      integrity: sha1-iNf/fsDfuG9xPch7u0LQRNPmxBs=
  /crypto-browserify/3.12.0:
    dependencies:
      browserify-cipher: 1.0.1
      browserify-sign: 4.0.4
      create-ecdh: 4.0.3
      create-hash: 1.2.0
      create-hmac: 1.1.7
      diffie-hellman: 5.0.3
      inherits: 2.0.4
      pbkdf2: 3.0.17
      public-encrypt: 4.0.3
      randombytes: 2.1.0
      randomfill: 1.0.4
    dev: false
    resolution:
      integrity: sha512-fz4spIh+znjO2VjL+IdhEpRJ3YN6sMzITSBijk6FK2UvTqruSQW+/cCZTSNsMiZNvUeq0CqurF+dAbyiGOY6Wg==
  /currently-unhandled/0.4.1:
    dependencies:
      array-find-index: 1.0.2
    dev: false
    engines:
      node: '>=0.10.0'
    resolution:
      integrity: sha1-mI3zP+qxke95mmE2nddsF635V+o=
  /custom-event/1.0.1:
    dev: false
    resolution:
      integrity: sha1-XQKkaFCt8bSjF5RqOSj8y1v9BCU=
  /cyclist/0.2.2:
    dev: false
    resolution:
      integrity: sha1-GzN5LhHpFKL9bW7WRHRkRE5fpkA=
  /d/1.0.1:
    dependencies:
      es5-ext: 0.10.50
      type: 1.0.3
    dev: false
    resolution:
      integrity: sha512-m62ShEObQ39CfralilEQRjH6oAMtNCV1xJyEx5LpRYUVN+EviphDgUc/F3hnYbADmkiNs67Y+3ylmlG7Lnu+FA==
  /dashdash/1.14.1:
    dependencies:
      assert-plus: 1.0.0
    dev: false
    engines:
      node: '>=0.10'
    resolution:
      integrity: sha1-hTz6D3y+L+1d4gMmuN1YEDX24vA=
  /date-format/1.2.0:
    dev: false
    engines:
      node: '>=4.0'
    resolution:
      integrity: sha1-YV6CjiM90aubua4JUODOzPpuytg=
  /date-format/2.1.0:
    dev: false
    engines:
      node: '>=4.0'
    resolution:
      integrity: sha512-bYQuGLeFxhkxNOF3rcMtiZxvCBAquGzZm6oWA1oZ0g2THUzivaRhv8uOhdr19LmoobSOLoIAxeUK2RdbM8IFTA==
  /date-now/0.1.4:
    dev: false
    resolution:
      integrity: sha1-6vQ5/U1ISK105cx9vvIAZyueNFs=
  /date-utils/1.2.21:
    dev: false
    engines:
      node: '>0.4.0'
    resolution:
      integrity: sha1-YfsWzcEnSzyayq/+n8ad+HIKK2Q=
  /dateformat/1.0.12:
    dependencies:
      get-stdin: 4.0.1
      meow: 3.7.0
    dev: false
    hasBin: true
    resolution:
      integrity: sha1-nxJLZ1lMk3/3BpMuSmQsyo27/uk=
  /death/1.1.0:
    dev: false
    resolution:
      integrity: sha1-AaqcQB7dknUFFEcLgmY5DGbGcxg=
  /debounce/1.2.0:
    dev: false
    resolution:
      integrity: sha512-mYtLl1xfZLi1m4RtQYlZgJUNQjl4ZxVnHzIR8nLLgi4q1YT8o/WM+MK/f8yfcc9s5Ir5zRaPZyZU6xs1Syoocg==
  /debug/2.6.9:
    dependencies:
      ms: 2.0.0
    dev: false
    resolution:
      integrity: sha512-bC7ElrdJaJnPbAP+1EotYvqZsb3ecl5wi6Bfi6BJTUcNowp6cvspg0jXznRTKDjm/E7AdgFBVeAPVMNcKGsHMA==
  /debug/3.1.0:
    dependencies:
      ms: 2.0.0
    dev: false
    resolution:
      integrity: sha512-OX8XqP7/1a9cqkxYw2yXss15f26NKWBpDXQd0/uK/KPqdQhxbPa994hnzjcE2VqQpDslf55723cKPUOGSmMY3g==
  /debug/3.2.6:
    dependencies:
      ms: 2.1.2
    dev: false
    resolution:
      integrity: sha512-mel+jf7nrtEl5Pn1Qx46zARXKDpBbvzezse7p7LqINmdoIk8PYP5SySaxEmYv6TZ0JyEKA1hsCId6DIhgITtWQ==
  /debug/4.1.1:
    dependencies:
      ms: 2.1.2
    dev: false
    resolution:
      integrity: sha512-pYAIzeRo8J6KPEaJ0VWOh5Pzkbw/RetuzehGM7QRRX5he4fPHx2rdKMB256ehJCkX+XRQm16eZLqLNS8RSZXZw==
  /decamelize-keys/1.1.0:
    dependencies:
      decamelize: 1.2.0
      map-obj: 1.0.1
    dev: false
    engines:
      node: '>=0.10.0'
    resolution:
      integrity: sha1-0XGoeTMlKAfrPLYdwcFEXQeN8tk=
  /decamelize/1.2.0:
    dev: false
    engines:
      node: '>=0.10.0'
    resolution:
      integrity: sha1-9lNNFRSCabIDUue+4m9QH5oZEpA=
  /decode-uri-component/0.2.0:
    dev: false
    engines:
      node: '>=0.10'
    resolution:
      integrity: sha1-6zkTMzRYd1y4TNGh+uBiEGu4dUU=
  /deep-assign/3.0.0:
    dependencies:
      is-obj: 1.0.1
    deprecated: Check out `lodash.merge` or `merge-options` instead.
    dev: false
    engines:
      node: '>=0.10.0'
    resolution:
      integrity: sha512-YX2i9XjJ7h5q/aQ/IM9PEwEnDqETAIYbggmdDB3HLTlSgo1CxPsj6pvhPG68rq6SVE0+p+6Ywsm5fTYNrYtBWw==
  /deep-eql/3.0.1:
    dependencies:
      type-detect: 4.0.8
    dev: false
    engines:
      node: '>=0.12'
    resolution:
      integrity: sha512-+QeIQyN5ZuO+3Uk5DYh6/1eKO0m0YmJFGNmFHGACpf1ClL1nmlV/p4gNgbl2pJGxgXb4faqo6UE+M5ACEMyVcw==
  /deep-equal/1.0.1:
    dev: false
    resolution:
      integrity: sha1-9dJgKStmDghO/0zbyfCK0yR0SLU=
  /deep-is/0.1.3:
    dev: false
    resolution:
      integrity: sha1-s2nW+128E+7PUk+RsHD+7cNXzzQ=
  /deepmerge/2.2.1:
    dev: false
    engines:
      node: '>=0.10.0'
    optional: true
    resolution:
      integrity: sha512-R9hc1Xa/NOBi9WRVUWg19rl1UB7Tt4kuPd+thNJgFZoxXsTz7ncaPaeIm+40oSGuP33DfMb4sZt1QIGiJzC4EA==
  /default-compare/1.0.0:
    dependencies:
      kind-of: 5.1.0
    dev: false
    engines:
      node: '>=0.10.0'
    resolution:
      integrity: sha512-QWfXlM0EkAbqOCbD/6HjdwT19j7WCkMyiRhWilc4H9/5h/RzTF9gv5LYh1+CmDV5d1rki6KAWLtQale0xt20eQ==
  /default-require-extensions/2.0.0:
    dependencies:
      strip-bom: 3.0.0
    dev: false
    engines:
      node: '>=4'
    resolution:
      integrity: sha1-9fj7sYp9bVCyH2QfZJ67Uiz+JPc=
  /default-resolution/2.0.0:
    dev: false
    engines:
      node: '>= 0.10'
    resolution:
      integrity: sha1-vLgrqnKtebQmp2cy8aga1t8m1oQ=
  /define-properties/1.1.3:
    dependencies:
      object-keys: 1.1.1
    dev: false
    engines:
      node: '>= 0.4'
    resolution:
      integrity: sha512-3MqfYKj2lLzdMSf8ZIZE/V+Zuy+BgD6f164e8K2w7dgnpKArBDerGYpM46IYYcjnkdPNMjPk9A6VFB8+3SKlXQ==
  /define-property/0.2.5:
    dependencies:
      is-descriptor: 0.1.6
    dev: false
    engines:
      node: '>=0.10.0'
    resolution:
      integrity: sha1-w1se+RjsPJkPmlvFe+BKrOxcgRY=
  /define-property/1.0.0:
    dependencies:
      is-descriptor: 1.0.2
    dev: false
    engines:
      node: '>=0.10.0'
    resolution:
      integrity: sha1-dp66rz9KY6rTr56NMEybvnm/sOY=
  /define-property/2.0.2:
    dependencies:
      is-descriptor: 1.0.2
      isobject: 3.0.1
    dev: false
    engines:
      node: '>=0.10.0'
    resolution:
      integrity: sha512-jwK2UV4cnPpbcG7+VRARKTZPUWowwXA8bzH5NP6ud0oeAxyYPuGZUAC7hMugpCdz4BeSZl2Dl9k66CHJ/46ZYQ==
  /delay/4.3.0:
    dev: false
    engines:
      node: '>=6'
    resolution:
      integrity: sha512-Lwaf3zVFDMBop1yDuFZ19F9WyGcZcGacsbdlZtWjQmM50tOcMntm1njF/Nb/Vjij3KaSvCF+sEYGKrrjObu2NA==
  /delayed-stream/1.0.0:
    dev: false
    engines:
      node: '>=0.4.0'
    resolution:
      integrity: sha1-3zrhmayt+31ECqrgsp4icrJOxhk=
  /depd/1.1.2:
    dev: false
    engines:
      node: '>= 0.6'
    resolution:
      integrity: sha1-m81S4UwJd2PnSbJ0xDRu0uVgtak=
  /des.js/1.0.0:
    dependencies:
      inherits: 2.0.4
      minimalistic-assert: 1.0.1
    dev: false
    resolution:
      integrity: sha1-wHTS4qpqipoH29YfmhXCzYPsjsw=
  /destroy/1.0.4:
    dev: false
    resolution:
      integrity: sha1-l4hXRCxEdJ5CBmE+N5RiBYJqvYA=
  /detect-file/1.0.0:
    dev: false
    engines:
      node: '>=0.10.0'
    resolution:
      integrity: sha1-8NZtA2cqglyxtzvbP+YjEMjlUrc=
  /detect-indent/4.0.0:
    dependencies:
      repeating: 2.0.1
    dev: false
    engines:
      node: '>=0.10.0'
    resolution:
      integrity: sha1-920GQ1LN9Docts5hnE7jqUdd4gg=
  /di/0.0.1:
    dev: false
    resolution:
      integrity: sha1-gGZJMmzqp8qjMG112YXqJ0i6kTw=
  /diff/3.5.0:
    dev: false
    engines:
      node: '>=0.3.1'
    resolution:
      integrity: sha512-A46qtFgd+g7pDZinpnwiRJtxbC1hpgf0uzP3iG89scHk0AUC7A1TGxf5OiiOUv/JMZR8GOt8hL900hV0bOy5xA==
  /diff/4.0.1:
    dev: false
    engines:
      node: '>=0.3.1'
    resolution:
      integrity: sha512-s2+XdvhPCOF01LRQBC8hf4vhbVmI2CGS5aZnxLJlT5FtdhPCDFq80q++zK2KlrVorVDdL5BOGZ/VfLrVtYNF+Q==
  /diffie-hellman/5.0.3:
    dependencies:
      bn.js: 4.11.8
      miller-rabin: 4.0.1
      randombytes: 2.1.0
    dev: false
    resolution:
      integrity: sha512-kqag/Nl+f3GwyK25fhUMYj81BUOrZ9IuJsjIcDE5icNM9FJHAVm3VcUDxdLPoQtTuUylWm6ZIknYJwwaPxsUzg==
  /doctrine/3.0.0:
    dependencies:
      esutils: 2.0.3
    dev: false
    engines:
      node: '>=6.0.0'
    resolution:
      integrity: sha512-yS+Q5i3hBf7GBkd4KG8a7eBNNWNGLTaEwwYWUijIYM7zrlYDM0BFXHjjPWlWZ1Rg7UaddZeIDmi9jF3HmqiQ2w==
  /dom-serialize/2.2.1:
    dependencies:
      custom-event: 1.0.1
      ent: 2.2.0
      extend: 3.0.2
      void-elements: 2.0.1
    dev: false
    resolution:
      integrity: sha1-ViromZ9Evl6jB29UGdzVnrQ6yVs=
  /dom-walk/0.1.1:
    dev: false
    resolution:
      integrity: sha1-ZyIm3HTI95mtNTB9+TaroRrNYBg=
  /domain-browser/1.2.0:
    dev: false
    engines:
      node: '>=0.4'
      npm: '>=1.2'
    resolution:
      integrity: sha512-jnjyiM6eRyZl2H+W8Q/zLMA481hzi0eszAaBUzIVnmYVDBbnLxVNnfu1HgEBvCbL+71FrxMl3E6lpKH7Ge3OXA==
  /dotenv/8.0.0:
    dev: false
    engines:
      node: '>=8'
    resolution:
      integrity: sha512-30xVGqjLjiUOArT4+M5q9sYdvuR4riM6yK9wMcas9Vbp6zZa+ocC9dp6QoftuhTPhFAiLK/0C5Ni2nou/Bk8lg==
  /duplexify/3.7.1:
    dependencies:
      end-of-stream: 1.4.1
      inherits: 2.0.4
      readable-stream: 2.3.6
      stream-shift: 1.0.0
    dev: false
    resolution:
      integrity: sha512-07z8uv2wMyS51kKhD1KsdXJg5WQ6t93RneqRxUHnskXVtlYYkLqM0gqStQZ3pj073g687jPCHrqNfCzawLYh5g==
  /each-props/1.3.2:
    dependencies:
      is-plain-object: 2.0.4
      object.defaults: 1.1.0
    dev: false
    resolution:
      integrity: sha512-vV0Hem3zAGkJAyU7JSjixeU66rwdynTAa1vofCrSA5fEln+m67Az9CcnkVD776/fsN/UjIWmBDoNRS6t6G9RfA==
  /ecc-jsbn/0.1.2:
    dependencies:
      jsbn: 0.1.1
      safer-buffer: 2.1.2
    dev: false
    resolution:
      integrity: sha1-OoOpBOVDUyh4dMVkt1SThoSamMk=
  /ecdsa-sig-formatter/1.0.11:
    dependencies:
      safe-buffer: 5.2.0
    dev: false
    resolution:
      integrity: sha512-nagl3RYrbNv6kQkeJIpt6NJZy8twLB/2vtz6yN9Z4vRKHN4/QZJIEbqohALSgwKdnksuY3k5Addp5lg8sVoVcQ==
  /edge-launcher/1.2.2:
    dev: false
    resolution:
      integrity: sha1-60Cq+9Bnpup27/+rBke81VCbN7I=
  /ee-first/1.1.1:
    dev: false
    resolution:
      integrity: sha1-WQxhFWsK4vTwJVcyoViyZrxWsh0=
  /electron-to-chromium/1.3.229:
    dev: false
    resolution:
      integrity: sha512-N6pUbSuKFBeUifxBZp9hODS1N9jFobJYW47QT2VvZIr+G5AWnHK/iG3ON9RPRGH7lHDQ6KUDVhzpNkj4ZiznoA==
  /elliptic/6.5.0:
    dependencies:
      bn.js: 4.11.8
      brorand: 1.1.0
      hash.js: 1.1.7
      hmac-drbg: 1.0.1
      inherits: 2.0.4
      minimalistic-assert: 1.0.1
      minimalistic-crypto-utils: 1.0.1
    dev: false
    resolution:
      integrity: sha512-eFOJTMyCYb7xtE/caJ6JJu+bhi67WCYNbkGSknu20pmM8Ke/bqOfdnZWxyoGN26JgfxTbXrsCkEw4KheCT/KGg==
  /emoji-regex/7.0.3:
    dev: false
    resolution:
      integrity: sha512-CwBLREIQ7LvYFB0WyRvwhq5N5qPhc6PMjD6bYggFlI5YyDgl+0vxq5VHbMOFqLg7hfWzmu8T5Z1QofhmTIhItA==
  /emoji-regex/8.0.0:
    dev: false
    resolution:
      integrity: sha512-MSjYzcWNOA0ewAHpz0MxpYFvwg6yjy1NG3xteoqz644VCo/RPgnr1/GGt+ic3iJTzQ8Eu3TdM14SawnVUmGE6A==
  /emojis-list/2.1.0:
    dev: false
    engines:
      node: '>= 0.10'
    resolution:
      integrity: sha1-TapNnbAPmBmIDHn6RXrlsJof04k=
  /encodeurl/1.0.2:
    dev: false
    engines:
      node: '>= 0.8'
    resolution:
      integrity: sha1-rT/0yG7C0CkyL1oCw6mmBslbP1k=
  /end-of-stream/1.4.1:
    dependencies:
      once: 1.4.0
    dev: false
    resolution:
      integrity: sha512-1MkrZNvWTKCaigbn+W15elq2BB/L22nqrSY5DKlo3X6+vclJm8Bb5djXJBmEX6fS3+zCh/F4VBK5Z2KxJt4s2Q==
  /engine.io-client/3.2.1:
    dependencies:
      component-emitter: 1.2.1
      component-inherit: 0.0.3
      debug: 3.1.0
      engine.io-parser: 2.1.3
      has-cors: 1.1.0
      indexof: 0.0.1
      parseqs: 0.0.5
      parseuri: 0.0.5
      ws: 3.3.3
      xmlhttprequest-ssl: 1.5.5
      yeast: 0.1.2
    dev: false
    resolution:
      integrity: sha512-y5AbkytWeM4jQr7m/koQLc5AxpRKC1hEVUb/s1FUAWEJq5AzJJ4NLvzuKPuxtDi5Mq755WuDvZ6Iv2rXj4PTzw==
  /engine.io-parser/2.1.3:
    dependencies:
      after: 0.8.2
      arraybuffer.slice: 0.0.7
      base64-arraybuffer: 0.1.5
      blob: 0.0.5
      has-binary2: 1.0.3
    dev: false
    resolution:
      integrity: sha512-6HXPre2O4Houl7c4g7Ic/XzPnHBvaEmN90vtRO9uLmwtRqQmTOw0QMevL1TOfL2Cpu1VzsaTmMotQgMdkzGkVA==
  /engine.io/3.2.1:
    dependencies:
      accepts: 1.3.7
      base64id: 1.0.0
      cookie: 0.3.1
      debug: 3.1.0
      engine.io-parser: 2.1.3
      ws: 3.3.3
    dev: false
    resolution:
      integrity: sha512-+VlKzHzMhaU+GsCIg4AoXF1UdDFjHHwMmMKqMJNDNLlUlejz58FCy4LBqB2YVJskHGYl06BatYWKP2TVdVXE5w==
  /enhanced-resolve/4.1.0:
    dependencies:
      graceful-fs: 4.2.2
      memory-fs: 0.4.1
      tapable: 1.1.3
    dev: false
    engines:
      node: '>=6.9.0'
    resolution:
      integrity: sha512-F/7vkyTtyc/llOIn8oWclcB25KdRaiPBpZYDgJHgh/UHtpgT2p2eldQgtQnLtUvfMKPKxbRaQM/hHkvLHt1Vng==
  /ent/2.2.0:
    dev: false
    resolution:
      integrity: sha1-6WQhkyWiHQX0RGai9obtbOX13R0=
  /errno/0.1.7:
    dependencies:
      prr: 1.0.1
    dev: false
    hasBin: true
    resolution:
      integrity: sha512-MfrRBDWzIWifgq6tJj60gkAwtLNb6sQPlcFrSOflcP1aFmmruKQ2wRnze/8V6kgyz7H3FF8Npzv78mZ7XLLflg==
  /error-ex/1.3.2:
    dependencies:
      is-arrayish: 0.2.1
    dev: false
    resolution:
      integrity: sha512-7dFHNmqeFSEt2ZBsCriorKnn3Z2pj+fd9kmI6QoWw4//DL+icEBfc0U7qJCisqrTsKTjw4fNFy2pW9OqStD84g==
  /es-abstract/1.13.0:
    dependencies:
      es-to-primitive: 1.2.0
      function-bind: 1.1.1
      has: 1.0.3
      is-callable: 1.1.4
      is-regex: 1.0.4
      object-keys: 1.1.1
    dev: false
    engines:
      node: '>= 0.4'
    resolution:
      integrity: sha512-vDZfg/ykNxQVwup/8E1BZhVzFfBxs9NqMzGcvIJrqg5k2/5Za2bWo40dK2J1pgLngZ7c+Shh8lwYtLGyrwPutg==
  /es-to-primitive/1.2.0:
    dependencies:
      is-callable: 1.1.4
      is-date-object: 1.0.1
      is-symbol: 1.0.2
    dev: false
    engines:
      node: '>= 0.4'
    resolution:
      integrity: sha512-qZryBOJjV//LaxLTV6UC//WewneB3LcXOL9NP++ozKVXsIIIpm/2c13UDiD9Jp2eThsecw9m3jPqDwTyobcdbg==
  /es5-ext/0.10.50:
    dependencies:
      es6-iterator: 2.0.3
      es6-symbol: 3.1.1
      next-tick: 1.0.0
    dev: false
    resolution:
      integrity: sha512-KMzZTPBkeQV/JcSQhI5/z6d9VWJ3EnQ194USTUwIYZ2ZbpN8+SGXQKt1h68EX44+qt+Fzr8DO17vnxrw7c3agw==
  /es6-error/4.1.1:
    dev: false
    resolution:
      integrity: sha512-Um/+FxMr9CISWh0bi5Zv0iOD+4cFh5qLeks1qhAopKVAJw3drgKbKySikp7wGhDL0HPeaja0P5ULZrxLkniUVg==
  /es6-iterator/2.0.3:
    dependencies:
      d: 1.0.1
      es5-ext: 0.10.50
      es6-symbol: 3.1.1
    dev: false
    resolution:
      integrity: sha1-p96IkUGgWpSwhUQDstCg+/qY87c=
  /es6-object-assign/1.1.0:
    dev: false
    resolution:
      integrity: sha1-wsNYJlYkfDnqEHyx5mUrb58kUjw=
  /es6-promise/4.2.8:
    dev: false
    resolution:
      integrity: sha512-HJDGx5daxeIvxdBxvG2cb9g4tEvwIk3i8+nhX0yGrYmZUzbkdg8QbDevheDB8gd0//uPj4c1EQua8Q+MViT0/w==
  /es6-promisify/5.0.0:
    dependencies:
      es6-promise: 4.2.8
    dev: false
    resolution:
      integrity: sha1-UQnWLz5W6pZ8S2NQWu8IKRyKUgM=
  /es6-symbol/3.1.1:
    dependencies:
      d: 1.0.1
      es5-ext: 0.10.50
    dev: false
    resolution:
      integrity: sha1-vwDvT9q2uhtG7Le2KbTH7VcVzHc=
  /es6-weak-map/2.0.3:
    dependencies:
      d: 1.0.1
      es5-ext: 0.10.50
      es6-iterator: 2.0.3
      es6-symbol: 3.1.1
    dev: false
    resolution:
      integrity: sha512-p5um32HOTO1kP+w7PRnB+5lQ43Z6muuMuIMffvDN8ZB4GcnjLBV6zGStpbASIMk4DCAvEaamhe2zhyCb/QXXsA==
  /escape-goat/2.1.0:
    dev: false
    engines:
      node: '>=8'
    resolution:
      integrity: sha512-7fMXQmS/6yjYQT/yydWKCAm5ucuU7QtqP6/CE7BIKk6z3xTP4MLqkdUBwaViQVuTAde8yZgZIjSnEAPRl6u53g==
  /escape-html/1.0.3:
    dev: false
    resolution:
      integrity: sha1-Aljq5NPQwJdN4cFpGI7wBR0dGYg=
  /escape-string-regexp/1.0.5:
    dev: false
    engines:
      node: '>=0.8.0'
    resolution:
      integrity: sha1-G2HAViGQqN/2rjuyzwIAyhMLhtQ=
  /escodegen/1.8.1:
    dependencies:
      esprima: 2.7.3
      estraverse: 1.9.3
      esutils: 2.0.3
      optionator: 0.8.2
    dev: false
    engines:
      node: '>=0.12.0'
    hasBin: true
    optionalDependencies:
      source-map: 0.2.0
    resolution:
      integrity: sha1-WltTr0aTEQvrsIZ6o0MN07cKEBg=
  /eslint-config-prettier/6.0.0_eslint@6.1.0:
    dependencies:
      eslint: 6.1.0
      get-stdin: 6.0.0
    dev: false
    hasBin: true
    peerDependencies:
      eslint: '>=3.14.1'
    resolution:
      integrity: sha512-vDrcCFE3+2ixNT5H83g28bO/uYAwibJxerXPj+E7op4qzBCsAV36QfvdAyVOoNxKAH2Os/e01T/2x++V0LPukA==
  /eslint-plugin-no-null/1.0.2_eslint@6.1.0:
    dependencies:
      eslint: 6.1.0
    dev: false
    engines:
      node: '>=5.0.0'
    peerDependencies:
      eslint: '>=3.0.0'
    resolution:
      integrity: sha1-EjaoEjkTkKGHetQAfCbnRTQclR8=
  /eslint-plugin-no-only-tests/2.3.1:
    dev: false
    engines:
      node: '>=4.0.0'
    resolution:
      integrity: sha512-LzCzeQrlkNjEwUWEoGhfjz+Kgqe0080W6qC8I8eFwSMXIsr1zShuIQnRuSZc4Oi7k1vdUaNGDc+/GFvg6IHSHA==
  /eslint-plugin-promise/4.2.1:
    dev: false
    engines:
      node: '>=6'
    resolution:
      integrity: sha512-VoM09vT7bfA7D+upt+FjeBO5eHIJQBUWki1aPvB+vbNiHS3+oGIJGIeyBtKQTME6UPXXy3vV07OL1tHd3ANuDw==
  /eslint-scope/4.0.3:
    dependencies:
      esrecurse: 4.2.1
      estraverse: 4.3.0
    dev: false
    engines:
      node: '>=4.0.0'
    resolution:
      integrity: sha512-p7VutNr1O/QrxysMo3E45FjYDTeXBy0iTltPFNSqKAIfjDSXC+4dj+qfyuD8bfAXrW/y6lW3O76VaYNPKfpKrg==
  /eslint-scope/5.0.0:
    dependencies:
      esrecurse: 4.2.1
      estraverse: 4.3.0
    dev: false
    engines:
      node: '>=8.0.0'
    resolution:
      integrity: sha512-oYrhJW7S0bxAFDvWqzvMPRm6pcgcnWc4QnofCAqRTRfQC0JcwenzGglTtsLyIuuWFfkqDG9vz67cnttSd53djw==
  /eslint-utils/1.4.0:
    dependencies:
      eslint-visitor-keys: 1.1.0
    dev: false
    engines:
      node: '>=6'
    resolution:
      integrity: sha512-7ehnzPaP5IIEh1r1tkjuIrxqhNkzUJa9z3R92tLJdZIVdWaczEhr3EbhGtsMrVxi1KeR8qA7Off6SWc5WNQqyQ==
  /eslint-visitor-keys/1.1.0:
    dev: false
    engines:
      node: '>=4'
    resolution:
      integrity: sha512-8y9YjtM1JBJU/A9Kc+SbaOV4y29sSWckBwMHa+FGtVj5gN/sbnKDf6xJUl+8g7FAij9LVaP8C24DUiH/f/2Z9A==
  /eslint/6.1.0:
    dependencies:
      '@babel/code-frame': 7.5.5
      ajv: 6.10.2
      chalk: 2.4.2
      cross-spawn: 6.0.5
      debug: 4.1.1
      doctrine: 3.0.0
      eslint-scope: 5.0.0
      eslint-utils: 1.4.0
      eslint-visitor-keys: 1.1.0
      espree: 6.0.0
      esquery: 1.0.1
      esutils: 2.0.3
      file-entry-cache: 5.0.1
      functional-red-black-tree: 1.0.1
      glob-parent: 5.0.0
      globals: 11.12.0
      ignore: 4.0.6
      import-fresh: 3.1.0
      imurmurhash: 0.1.4
      inquirer: 6.5.1
      is-glob: 4.0.1
      js-yaml: 3.13.1
      json-stable-stringify-without-jsonify: 1.0.1
      levn: 0.3.0
      lodash: 4.17.15
      minimatch: 3.0.4
      mkdirp: 0.5.1
      natural-compare: 1.4.0
      optionator: 0.8.2
      progress: 2.0.3
      regexpp: 2.0.1
      semver: 6.3.0
      strip-ansi: 5.2.0
      strip-json-comments: 3.0.1
      table: 5.4.6
      text-table: 0.2.0
      v8-compile-cache: 2.1.0
    dev: false
    engines:
      node: ^8.10.0 || ^10.13.0 || >=11.10.1
    hasBin: true
    resolution:
      integrity: sha512-QhrbdRD7ofuV09IuE2ySWBz0FyXCq0rriLTZXZqaWSI79CVtHVRdkFuFTViiqzZhkCgfOh9USpriuGN2gIpZDQ==
  /espree/6.0.0:
    dependencies:
      acorn: 6.3.0
      acorn-jsx: 5.0.1_acorn@6.3.0
      eslint-visitor-keys: 1.1.0
    dev: false
    engines:
      node: '>=6.0.0'
    resolution:
      integrity: sha512-lJvCS6YbCn3ImT3yKkPe0+tJ+mH6ljhGNjHQH9mRtiO6gjhVAOhVXW1yjnwqGwTkK3bGbye+hb00nFNmu0l/1Q==
  /esprima/2.7.3:
    dev: false
    engines:
      node: '>=0.10.0'
    hasBin: true
    resolution:
      integrity: sha1-luO3DVd59q1JzQMmc9HDEnZ7pYE=
  /esprima/4.0.1:
    dev: false
    engines:
      node: '>=4'
    hasBin: true
    resolution:
      integrity: sha512-eGuFFw7Upda+g4p+QHvnW0RyTX/SVeJBDM/gCtMARO0cLuT2HcEKnTPvhjV6aGeqrCB/sbNop0Kszm0jsaWU4A==
  /esquery/1.0.1:
    dependencies:
      estraverse: 4.3.0
    dev: false
    engines:
      node: '>=0.6'
    resolution:
      integrity: sha512-SmiyZ5zIWH9VM+SRUReLS5Q8a7GxtRdxEBVZpm98rJM7Sb+A9DVCndXfkeFUd3byderg+EbDkfnevfCwynWaNA==
  /esrecurse/4.2.1:
    dependencies:
      estraverse: 4.3.0
    dev: false
    engines:
      node: '>=4.0'
    resolution:
      integrity: sha512-64RBB++fIOAXPw3P9cy89qfMlvZEXZkqqJkjqqXIvzP5ezRZjW+lPWjw35UX/3EhUPFYbg5ER4JYgDw4007/DQ==
  /estraverse/1.9.3:
    dev: false
    engines:
      node: '>=0.10.0'
    resolution:
      integrity: sha1-r2fy3JIlgkFZUJJgkaQAXSnJu0Q=
  /estraverse/4.3.0:
    dev: false
    engines:
      node: '>=4.0'
    resolution:
      integrity: sha512-39nnKffWz8xN1BU/2c79n9nB9HDzo0niYUqx6xyqUnyoAnQyyWpOTdZEeiCch8BBu515t4wp9ZmgVfVhn9EBpw==
  /estree-walker/0.5.2:
    dev: false
    resolution:
      integrity: sha512-XpCnW/AE10ws/kDAs37cngSkvgIR8aN3G0MS85m7dUpuK2EREo9VJ00uvw6Dg/hXEpfsE1I1TvJOJr+Z+TL+ig==
  /estree-walker/0.6.1:
    dev: false
    resolution:
      integrity: sha512-SqmZANLWS0mnatqbSfRP5g8OXZC12Fgg1IwNtLsyHDzJizORW4khDfjPqJZsemPWBB2uqykUah5YpQ6epsqC/w==
  /esutils/2.0.3:
    dev: false
    engines:
      node: '>=0.10.0'
    resolution:
      integrity: sha512-kVscqXk4OCp68SZ0dkgEKVi6/8ij300KBWTJq32P/dYeWTSwK41WyTxalN1eRmA5Z9UU/LX9D7FWSmV9SAYx6g==
  /etag/1.8.1:
    dev: false
    engines:
      node: '>= 0.6'
    resolution:
      integrity: sha1-Qa4u62XvpiJorr/qg6x9eSmbCIc=
  /event-target-shim/5.0.1:
    dev: false
    engines:
      node: '>=6'
    resolution:
      integrity: sha512-i/2XbnSz/uxRCU6+NdVJgKWDTM427+MqYbkQzD321DuCQJUqOuJKIA0IM2+W2xtYHdKOmZ4dR6fExsd4SXL+WQ==
  /eventemitter3/3.1.2:
    dev: false
    resolution:
      integrity: sha512-tvtQIeLVHjDkJYnzf2dgVMxfuSGJeM/7UCG17TT4EumTfNtF+0nebF/4zWOIkCreAbtNqhGEboB6BWrwqNaw4Q==
  /events/3.0.0:
    dev: false
    engines:
      node: '>=0.8.x'
    resolution:
      integrity: sha512-Dc381HFWJzEOhQ+d8pkNon++bk9h6cdAoAj4iE6Q4y6xgTzySWXlKn05/TVNpjnfRqi/X0EpJEJohPjNI3zpVA==
  /evp_bytestokey/1.0.3:
    dependencies:
      md5.js: 1.3.5
      safe-buffer: 5.2.0
    dev: false
    resolution:
      integrity: sha512-/f2Go4TognH/KvCISP7OUsHn85hT9nUkxxA9BEWxFn+Oj9o8ZNLm/40hdlgSLyuOimsrTKLUMEorQexp/aPQeA==
  /execa/1.0.0:
    dependencies:
      cross-spawn: 6.0.5
      get-stream: 4.1.0
      is-stream: 1.1.0
      npm-run-path: 2.0.2
      p-finally: 1.0.0
      signal-exit: 3.0.2
      strip-eof: 1.0.0
    dev: false
    engines:
      node: '>=6'
    resolution:
      integrity: sha512-adbxcyWV46qiHyvSp50TKt05tB4tK3HcmF7/nxfAdhnox83seTDbwnaqKO4sXRy7roHAIFqJP/Rw/AuEbX61LA==
  /expand-brackets/2.1.4:
    dependencies:
      debug: 2.6.9
      define-property: 0.2.5
      extend-shallow: 2.0.1
      posix-character-classes: 0.1.1
      regex-not: 1.0.2
      snapdragon: 0.8.2
      to-regex: 3.0.2
    dev: false
    engines:
      node: '>=0.10.0'
    resolution:
      integrity: sha1-t3c14xXOMPa27/D4OwQVGiJEliI=
  /expand-tilde/2.0.2:
    dependencies:
      homedir-polyfill: 1.0.3
    dev: false
    engines:
      node: '>=0.10.0'
    resolution:
      integrity: sha1-l+gBqgUt8CRU3kawK/YhZCzchQI=
  /express/4.17.1:
    dependencies:
      accepts: 1.3.7
      array-flatten: 1.1.1
      body-parser: 1.19.0
      content-disposition: 0.5.3
      content-type: 1.0.4
      cookie: 0.4.0
      cookie-signature: 1.0.6
      debug: 2.6.9
      depd: 1.1.2
      encodeurl: 1.0.2
      escape-html: 1.0.3
      etag: 1.8.1
      finalhandler: 1.1.2
      fresh: 0.5.2
      merge-descriptors: 1.0.1
      methods: 1.1.2
      on-finished: 2.3.0
      parseurl: 1.3.3
      path-to-regexp: 0.1.7
      proxy-addr: 2.0.5
      qs: 6.7.0
      range-parser: 1.2.1
      safe-buffer: 5.1.2
      send: 0.17.1
      serve-static: 1.14.1
      setprototypeof: 1.1.1
      statuses: 1.5.0
      type-is: 1.6.18
      utils-merge: 1.0.1
      vary: 1.1.2
    dev: false
    engines:
      node: '>= 0.10.0'
    resolution:
      integrity: sha512-mHJ9O79RqluphRrcw2X/GTh3k9tVv8YcoyY4Kkh4WDMUYKRZUq0h1o0w2rrrxBqM7VoeUVqgb27xlEMXTnYt4g==
  /extend-shallow/1.1.4:
    dependencies:
      kind-of: 1.1.0
    dev: false
    engines:
      node: '>=0.10.0'
    resolution:
      integrity: sha1-Gda/lN/AnXa6cR85uHLSH/TdkHE=
  /extend-shallow/2.0.1:
    dependencies:
      is-extendable: 0.1.1
    dev: false
    engines:
      node: '>=0.10.0'
    resolution:
      integrity: sha1-Ua99YUrZqfYQ6huvu5idaxxWiQ8=
  /extend-shallow/3.0.2:
    dependencies:
      assign-symbols: 1.0.0
      is-extendable: 1.0.1
    dev: false
    engines:
      node: '>=0.10.0'
    resolution:
      integrity: sha1-Jqcarwc7OfshJxcnRhMcJwQCjbg=
  /extend/3.0.2:
    dev: false
    resolution:
      integrity: sha512-fjquC59cD7CyW6urNXK0FBufkZcoiGG80wTuPujX590cB5Ttln20E2UB4S/WARVqhXffZl2LNgS+gQdPIIim/g==
  /external-editor/3.1.0:
    dependencies:
      chardet: 0.7.0
      iconv-lite: 0.4.24
      tmp: 0.0.33
    dev: false
    engines:
      node: '>=4'
    resolution:
      integrity: sha512-hMQ4CX1p1izmuLYyZqLMO/qGNw10wSv9QDCPfzXfyFrOaCSSoRfqE1Kf1s5an66J5JZC62NewG+mK49jOCtQew==
  /extglob/2.0.4:
    dependencies:
      array-unique: 0.3.2
      define-property: 1.0.0
      expand-brackets: 2.1.4
      extend-shallow: 2.0.1
      fragment-cache: 0.2.1
      regex-not: 1.0.2
      snapdragon: 0.8.2
      to-regex: 3.0.2
    dev: false
    engines:
      node: '>=0.10.0'
    resolution:
      integrity: sha512-Nmb6QXkELsuBr24CJSkilo6UHHgbekK5UiZgfE6UHD3Eb27YC6oD+bhcT+tJ6cl8dmsgdQxnWlcry8ksBIBLpw==
  /extract-zip/1.6.7:
    dependencies:
      concat-stream: 1.6.2
      debug: 2.6.9
      mkdirp: 0.5.1
      yauzl: 2.4.1
    dev: false
    hasBin: true
    resolution:
      integrity: sha1-qEC0uK9kAyZMjbV/Txp0Mz74H+k=
  /extsprintf/1.3.0:
    dev: false
    engines:
      '0': node >=0.6.0
    resolution:
      integrity: sha1-lpGEQOMEGnpBT4xS48V06zw+HgU=
  /extsprintf/1.4.0:
    dev: false
    engines:
      '0': node >=0.6.0
    resolution:
      integrity: sha1-4mifjzVvrWLMplo6kcXfX5VRaS8=
  /fancy-log/1.3.3:
    dependencies:
      ansi-gray: 0.1.1
      color-support: 1.1.3
      parse-node-version: 1.0.1
      time-stamp: 1.1.0
    dev: false
    engines:
      node: '>= 0.10'
    resolution:
      integrity: sha512-k9oEhlyc0FrVh25qYuSELjr8oxsCoc4/LEZfg2iJJrfEk/tZL9bCoJE47gqAvI2m/AUjluCS4+3I0eTx8n3AEw==
  /fast-deep-equal/2.0.1:
    dev: false
    resolution:
      integrity: sha1-ewUhjd+WZ79/Nwv3/bLLFf3Qqkk=
  /fast-json-stable-stringify/2.0.0:
    dev: false
    resolution:
      integrity: sha1-1RQsDK7msRifh9OnYREGT4bIu/I=
  /fast-levenshtein/2.0.6:
    dev: false
    resolution:
      integrity: sha1-PYpcZog6FqMMqGQ+hR8Zuqd5eRc=
  /fd-slicer/1.0.1:
    dependencies:
      pend: 1.2.0
    dev: false
    resolution:
      integrity: sha1-i1vL2ewyfFBBv5qwI/1nUPEXfmU=
  /fetch-mock/7.3.9:
    dependencies:
      babel-polyfill: 6.26.0
      core-js: 2.6.9
      glob-to-regexp: 0.4.1
      path-to-regexp: 2.4.0
      whatwg-url: 6.5.0
    dev: false
    engines:
      node: '>=4.0.0'
    requiresBuild: true
    resolution:
      integrity: sha512-PgsTbiQBNapFz2P2UwDl3gowK3nZqfV4HdyDZ1dI4eTGGH9MLAeBglIPbyDbbNQoGYBOfla6/9uaiq7az2z4Aw==
  /figgy-pudding/3.5.1:
    dev: false
    resolution:
      integrity: sha512-vNKxJHTEKNThjfrdJwHc7brvM6eVevuO5nTj6ez8ZQ1qbXTvGthucRF7S4vf2cr71QVnT70V34v0S1DyQsti0w==
  /figures/3.0.0:
    dependencies:
      escape-string-regexp: 1.0.5
    dev: false
    engines:
      node: '>=8'
    resolution:
      integrity: sha512-HKri+WoWoUgr83pehn/SIgLOMZ9nAWC6dcGj26RY2R4F50u4+RTUz0RCrUlOV3nKRAICW1UGzyb+kcX2qK1S/g==
  /file-entry-cache/5.0.1:
    dependencies:
      flat-cache: 2.0.1
    dev: false
    engines:
      node: '>=4'
    resolution:
      integrity: sha512-bCg29ictuBaKUwwArK4ouCaqDgLZcysCFLmM/Yn/FDoqndh/9vNuQfXRDvTuXKLxfD/JtZQGKFT8MGcJBK644g==
  /fill-range/4.0.0:
    dependencies:
      extend-shallow: 2.0.1
      is-number: 3.0.0
      repeat-string: 1.6.1
      to-regex-range: 2.1.1
    dev: false
    engines:
      node: '>=0.10.0'
    resolution:
      integrity: sha1-1USBHUKPmOsGpj3EAtJAPDKMOPc=
  /fill-range/7.0.1:
    dependencies:
      to-regex-range: 5.0.1
    dev: false
    engines:
      node: '>=8'
    resolution:
      integrity: sha512-qOo9F+dMUmC2Lcb4BbVvnKJxTPjCm+RRpe4gDuGrzkL7mEVl/djYSu2OdQ2Pa302N4oqkSg9ir6jaLWJ2USVpQ==
  /finalhandler/1.1.2:
    dependencies:
      debug: 2.6.9
      encodeurl: 1.0.2
      escape-html: 1.0.3
      on-finished: 2.3.0
      parseurl: 1.3.3
      statuses: 1.5.0
      unpipe: 1.0.0
    dev: false
    engines:
      node: '>= 0.8'
    resolution:
      integrity: sha512-aAWcW57uxVNrQZqFXjITpW3sIUQmHGG3qSb9mUah9MgMC4NeWhNOlNjXEYq3HjRAvL6arUviZGGJsBg6z0zsWA==
  /find-cache-dir/2.1.0:
    dependencies:
      commondir: 1.0.1
      make-dir: 2.1.0
      pkg-dir: 3.0.0
    dev: false
    engines:
      node: '>=6'
    resolution:
      integrity: sha512-Tq6PixE0w/VMFfCgbONnkiQIVol/JJL7nRMi20fqzA4NRs9AfeqMGeRdPi3wIhYkxjeBaWh2rxwapn5Tu3IqOQ==
  /find-up/1.1.2:
    dependencies:
      path-exists: 2.1.0
      pinkie-promise: 2.0.1
    dev: false
    engines:
      node: '>=0.10.0'
    resolution:
      integrity: sha1-ay6YIrGizgpgq2TWEOzK1TyyTQ8=
  /find-up/2.1.0:
    dependencies:
      locate-path: 2.0.0
    dev: false
    engines:
      node: '>=4'
    resolution:
      integrity: sha1-RdG35QbHF93UgndaK3eSCjwMV6c=
  /find-up/3.0.0:
    dependencies:
      locate-path: 3.0.0
    dev: false
    engines:
      node: '>=6'
    resolution:
      integrity: sha512-1yD6RmLI1XBfxugvORwlck6f75tYL+iR0jqwsOrOxMZyGYqUuDhJ0l4AXdO1iX/FTs9cBAMEk1gWSEx1kSbylg==
  /findup-sync/2.0.0:
    dependencies:
      detect-file: 1.0.0
      is-glob: 3.1.0
      micromatch: 3.1.10
      resolve-dir: 1.0.1
    dev: false
    engines:
      node: '>= 0.10'
    resolution:
      integrity: sha1-kyaxSIwi0aYIhlCoaQGy2akKLLw=
  /findup-sync/3.0.0:
    dependencies:
      detect-file: 1.0.0
      is-glob: 4.0.1
      micromatch: 3.1.10
      resolve-dir: 1.0.1
    dev: false
    engines:
      node: '>= 0.10'
    resolution:
      integrity: sha512-YbffarhcicEhOrm4CtrwdKBdCuz576RLdhJDsIfvNtxUuhdRet1qZcsMjqbePtAseKdAnDyM/IyXbu7PRPRLYg==
  /fined/1.2.0:
    dependencies:
      expand-tilde: 2.0.2
      is-plain-object: 2.0.4
      object.defaults: 1.1.0
      object.pick: 1.3.0
      parse-filepath: 1.0.2
    dev: false
    engines:
      node: '>= 0.10'
    resolution:
      integrity: sha512-ZYDqPLGxDkDhDZBjZBb+oD1+j0rA4E0pXY50eplAAOPg2N/gUBSSk5IM1/QhPfyVo19lJ+CvXpqfvk+b2p/8Ng==
  /flagged-respawn/1.0.1:
    dev: false
    engines:
      node: '>= 0.10'
    resolution:
      integrity: sha512-lNaHNVymajmk0OJMBn8fVUAU1BtDeKIqKoVhk4xAALB57aALg6b4W0MfJ/cUE0g9YBXy5XhSlPIpYIJ7HaY/3Q==
  /flat-cache/2.0.1:
    dependencies:
      flatted: 2.0.1
      rimraf: 2.6.3
      write: 1.0.3
    dev: false
    engines:
      node: '>=4'
    resolution:
      integrity: sha512-LoQe6yDuUMDzQAEH8sgmh4Md6oZnc/7PjtwjNFSzveXqSHt6ka9fPBuso7IGf9Rz4uqnSnWiFH2B/zj24a5ReA==
  /flatted/2.0.1:
    dev: false
    resolution:
      integrity: sha512-a1hQMktqW9Nmqr5aktAux3JMNqaucxGcjtjWnZLHX7yyPCmlSV3M54nGYbqT8K+0GhF3NBgmJCc3ma+WOgX8Jg==
  /flush-write-stream/1.1.1:
    dependencies:
      inherits: 2.0.4
      readable-stream: 2.3.6
    dev: false
    resolution:
      integrity: sha512-3Z4XhFZ3992uIq0XOqb9AreonueSYphE6oYbpt5+3u06JWklbsPkNv3ZKkP9Bz/r+1MWCaMoSQ28P85+1Yc77w==
  /follow-redirects/1.5.10:
    dependencies:
      debug: 3.1.0
    dev: false
    engines:
      node: '>=4.0'
    resolution:
      integrity: sha512-0V5l4Cizzvqt5D44aTXbFZz+FtyXV1vrDN6qrelxtfYQKW0KO0W2T/hkE8xvGa/540LkZlkaUjO4ailYTFtHVQ==
  /follow-redirects/1.7.0:
    dependencies:
      debug: 3.2.6
    dev: false
    engines:
      node: '>=4.0'
    resolution:
      integrity: sha512-m/pZQy4Gj287eNy94nivy5wchN3Kp+Q5WgUPNy5lJSZ3sgkVKSYV/ZChMAQVIgx1SqfZ2zBZtPA2YlXIWxxJOQ==
  /for-in/1.0.2:
    dev: false
    engines:
      node: '>=0.10.0'
    resolution:
      integrity: sha1-gQaNKVqBQuwKxybG4iAMMPttXoA=
  /for-own/1.0.0:
    dependencies:
      for-in: 1.0.2
    dev: false
    engines:
      node: '>=0.10.0'
    resolution:
      integrity: sha1-xjMy9BXO3EsE2/5wz4NklMU8tEs=
  /foreground-child/1.5.6:
    dependencies:
      cross-spawn: 4.0.2
      signal-exit: 3.0.2
    dev: false
    resolution:
      integrity: sha1-T9ca0t/elnibmApcCilZN8svXOk=
  /forever-agent/0.6.1:
    dev: false
    resolution:
      integrity: sha1-+8cfDEGt6zf5bFd60e1C2P2sypE=
  /form-data/2.3.3:
    dependencies:
      asynckit: 0.4.0
      combined-stream: 1.0.8
      mime-types: 2.1.24
    dev: false
    engines:
      node: '>= 0.12'
    resolution:
      integrity: sha512-1lLKB2Mu3aGP1Q/2eCOx0fNbRMe7XdwktwOruhfqqd0rIJWwN4Dh+E3hrPSlDCXnSR7UtZ1N38rVXm+6+MEhJQ==
  /form-data/2.5.0:
    dependencies:
      asynckit: 0.4.0
      combined-stream: 1.0.8
      mime-types: 2.1.24
    dev: false
    engines:
      node: '>= 0.12'
    resolution:
      integrity: sha512-WXieX3G/8side6VIqx44ablyULoGruSde5PNTxoUyo5CeyAMX6nVWUd0rgist/EuX655cjhUhTo1Fo3tRYqbcA==
  /forwarded/0.1.2:
    dev: false
    engines:
      node: '>= 0.6'
    resolution:
      integrity: sha1-mMI9qxF1ZXuMBXPozszZGw/xjIQ=
  /fragment-cache/0.2.1:
    dependencies:
      map-cache: 0.2.2
    dev: false
    engines:
      node: '>=0.10.0'
    resolution:
      integrity: sha1-QpD60n8T6Jvn8zeZxrxaCr//DRk=
  /fresh/0.5.2:
    dev: false
    engines:
      node: '>= 0.6'
    resolution:
      integrity: sha1-PYyt2Q2XZWn6g1qx+OSyOhBWBac=
  /from2/2.3.0:
    dependencies:
      inherits: 2.0.4
      readable-stream: 2.3.6
    dev: false
    resolution:
      integrity: sha1-i/tVAr3kpNNs/e6gB/zKIdfjgq8=
  /fs-extra/7.0.1:
    dependencies:
      graceful-fs: 4.2.2
      jsonfile: 4.0.0
      universalify: 0.1.2
    dev: false
    engines:
      node: '>=6 <7 || >=8'
    resolution:
      integrity: sha512-YJDaCJZEnBmcbw13fvdAM9AwNOJwOzrE4pqMqBq5nFiEqXUqHwlK4B+3pUw6JNvfSPtX05xFHtYy/1ni01eGCw==
  /fs-extra/8.1.0:
    dependencies:
      graceful-fs: 4.2.2
      jsonfile: 4.0.0
      universalify: 0.1.2
    dev: false
    engines:
      node: '>=6 <7 || >=8'
    resolution:
      integrity: sha512-yhlQgA6mnOJUKOsRUFsgJdQCvkKhcz8tlZG5HBQfReYZy46OwLcY+Zia0mtdHsOo9y/hP+CxMN0TU9QxoOtG4g==
  /fs-mkdirp-stream/1.0.0:
    dependencies:
      graceful-fs: 4.2.2
      through2: 2.0.5
    dev: false
    engines:
      node: '>= 0.10'
    resolution:
      integrity: sha1-C3gV/DIBxqaeFNuYzgmMFpNSWes=
  /fs-write-stream-atomic/1.0.10:
    dependencies:
      graceful-fs: 4.2.2
      iferr: 0.1.5
      imurmurhash: 0.1.4
      readable-stream: 2.3.6
    dev: false
    resolution:
      integrity: sha1-tH31NJPvkR33VzHnCp3tAYnbQMk=
  /fs.realpath/1.0.0:
    dev: false
    resolution:
      integrity: sha1-FQStJSMVjKpA20onh8sBQRmU6k8=
  /fsevents/1.2.9:
    bundledDependencies:
      - node-pre-gyp
    dependencies:
      nan: 2.14.0
    dev: false
    engines:
      node: '>=4.0'
    optional: true
    requiresBuild: true
    resolution:
      integrity: sha512-oeyj2H3EjjonWcFjD5NvZNE9Rqe4UW+nQBU2HNeKw0koVLEFIhtyETyAakeAM3de7Z/SW5kcA+fZUait9EApnw==
  /fsevents/2.0.7:
    dev: false
    engines:
      node: ^8.16.0 || ^10.6.0 || >=11.0.0
    optional: true
    resolution:
      integrity: sha512-a7YT0SV3RB+DjYcppwVDLtn13UQnmg0SWZS7ezZD0UjnLwXmy8Zm21GMVGLaFGimIqcvyMQaOJBrop8MyOp1kQ==
  /function-bind/1.1.1:
    dev: false
    resolution:
      integrity: sha512-yIovAzMX49sF8Yl58fSCWJ5svSLuaibPxXQJFLmBObTuCr0Mf1KiPopGM9NiFjiYBCbfaa2Fh6breQ6ANVTI0A==
  /functional-red-black-tree/1.0.1:
    dev: false
    resolution:
      integrity: sha1-GwqzvVU7Kg1jmdKcDj6gslIHgyc=
  /get-caller-file/1.0.3:
    dev: false
    resolution:
      integrity: sha512-3t6rVToeoZfYSGd8YoLFR2DJkiQrIiUrGcjvFX2mDw3bn6k2OtwHN0TNCLbBO+w8qTvimhDkv+LSscbJY1vE6w==
  /get-caller-file/2.0.5:
    dev: false
    engines:
      node: 6.* || 8.* || >= 10.*
    resolution:
      integrity: sha512-DyFP3BM/3YHTQOCUL/w0OZHR0lpKeGrxotcHWcqNEdnltqFwXVfhEBQ94eIo34AfQpo0rGki4cyIiftY06h2Fg==
  /get-func-name/2.0.0:
    dev: false
    resolution:
      integrity: sha1-6td0q+5y4gQJQzoGY2YCPdaIekE=
  /get-stdin/4.0.1:
    dev: false
    engines:
      node: '>=0.10.0'
    resolution:
      integrity: sha1-uWjGsKBDhDJJAui/Gl3zJXmkUP4=
  /get-stdin/6.0.0:
    dev: false
    engines:
      node: '>=4'
    resolution:
      integrity: sha512-jp4tHawyV7+fkkSKyvjuLZswblUtz+SQKzSWnBbii16BuZksJlU1wuBYXY75r+duh/llF1ur6oNwi+2ZzjKZ7g==
  /get-stream/4.1.0:
    dependencies:
      pump: 3.0.0
    dev: false
    engines:
      node: '>=6'
    resolution:
      integrity: sha512-GMat4EJ5161kIy2HevLlr4luNjBgvmj413KaQA7jt4V8B4RDsfpHk7WQ9GVqfYyyx8OS/L66Kox+rJRNklLK7w==
  /get-stream/5.1.0:
    dependencies:
      pump: 3.0.0
    dev: false
    engines:
      node: '>=8'
    resolution:
      integrity: sha512-EXr1FOzrzTfGeL0gQdeFEvOMm2mzMOglyiOXSTpPC+iAjAKftbr3jpCMWynogwYnM+eSj9sHGc6wjIcDvYiygw==
  /get-value/2.0.6:
    dev: false
    engines:
      node: '>=0.10.0'
    resolution:
      integrity: sha1-3BXKHGcjh8p2vTesCjlbogQqLCg=
  /getpass/0.1.7:
    dependencies:
      assert-plus: 1.0.0
    dev: false
    resolution:
      integrity: sha1-Xv+OPmhNVprkyysSgmBOi6YhSfo=
  /glob-parent/3.1.0:
    dependencies:
      is-glob: 3.1.0
      path-dirname: 1.0.2
    dev: false
    resolution:
      integrity: sha1-nmr2KZ2NO9K9QEMIMr0RPfkGxa4=
  /glob-parent/5.0.0:
    dependencies:
      is-glob: 4.0.1
    dev: false
    engines:
      node: '>= 6'
    resolution:
      integrity: sha512-Z2RwiujPRGluePM6j699ktJYxmPpJKCfpGA13jz2hmFZC7gKetzrWvg5KN3+OsIFmydGyZ1AVwERCq1w/ZZwRg==
  /glob-stream/6.1.0:
    dependencies:
      extend: 3.0.2
      glob: 7.1.4
      glob-parent: 3.1.0
      is-negated-glob: 1.0.0
      ordered-read-streams: 1.0.1
      pumpify: 1.5.1
      readable-stream: 2.3.6
      remove-trailing-separator: 1.1.0
      to-absolute-glob: 2.0.2
      unique-stream: 2.3.1
    dev: false
    engines:
      node: '>= 0.10'
    resolution:
      integrity: sha1-cEXJlBOz65SIjYOrRtC0BMx73eQ=
  /glob-to-regexp/0.4.1:
    dev: false
    resolution:
      integrity: sha512-lkX1HJXwyMcprw/5YUZc2s7DrpAiHB21/V+E1rHUrVNokkvB6bqMzT0VfV6/86ZNabt1k14YOIaT7nDvOX3Iiw==
  /glob-watcher/5.0.3:
    dependencies:
      anymatch: 2.0.0
      async-done: 1.3.2
      chokidar: 2.1.6
      is-negated-glob: 1.0.0
      just-debounce: 1.0.0
      object.defaults: 1.1.0
    dev: false
    engines:
      node: '>= 0.10'
    resolution:
      integrity: sha512-8tWsULNEPHKQ2MR4zXuzSmqbdyV5PtwwCaWSGQ1WwHsJ07ilNeN1JB8ntxhckbnpSHaf9dXFUHzIWvm1I13dsg==
  /glob/5.0.15:
    dependencies:
      inflight: 1.0.6
      inherits: 2.0.4
      minimatch: 3.0.4
      once: 1.4.0
      path-is-absolute: 1.0.1
    dev: false
    resolution:
      integrity: sha1-G8k2ueAvSmA/zCIuz3Yz0wuLk7E=
  /glob/7.1.2:
    dependencies:
      fs.realpath: 1.0.0
      inflight: 1.0.6
      inherits: 2.0.4
      minimatch: 3.0.4
      once: 1.4.0
      path-is-absolute: 1.0.1
    dev: false
    resolution:
      integrity: sha512-MJTUg1kjuLeQCJ+ccE4Vpa6kKVXkPYJ2mOCQyUuKLcLQsdrMCpBPUi8qVE6+YuaJkozeA9NusTAw3hLr8Xe5EQ==
  /glob/7.1.4:
    dependencies:
      fs.realpath: 1.0.0
      inflight: 1.0.6
      inherits: 2.0.4
      minimatch: 3.0.4
      once: 1.4.0
      path-is-absolute: 1.0.1
    dev: false
    resolution:
      integrity: sha512-hkLPepehmnKk41pUGm3sYxoFs/umurYfYJCerbXEyFIWcAzvpipAgVkBqqT9RBKMGjnq6kMuyYwha6csxbiM1A==
  /global-modules/1.0.0:
    dependencies:
      global-prefix: 1.0.2
      is-windows: 1.0.2
      resolve-dir: 1.0.1
    dev: false
    engines:
      node: '>=0.10.0'
    resolution:
      integrity: sha512-sKzpEkf11GpOFuw0Zzjzmt4B4UZwjOcG757PPvrfhxcLFbq0wpsgpOqxpxtxFiCG4DtG93M6XRVbF2oGdev7bg==
  /global-modules/2.0.0:
    dependencies:
      global-prefix: 3.0.0
    dev: false
    engines:
      node: '>=6'
    resolution:
      integrity: sha512-NGbfmJBp9x8IxyJSd1P+otYK8vonoJactOogrVfFRIAEY1ukil8RSKDz2Yo7wh1oihl51l/r6W4epkeKJHqL8A==
  /global-prefix/1.0.2:
    dependencies:
      expand-tilde: 2.0.2
      homedir-polyfill: 1.0.3
      ini: 1.3.5
      is-windows: 1.0.2
      which: 1.3.1
    dev: false
    engines:
      node: '>=0.10.0'
    resolution:
      integrity: sha1-2/dDxsFJklk8ZVVoy2btMsASLr4=
  /global-prefix/3.0.0:
    dependencies:
      ini: 1.3.5
      kind-of: 6.0.2
      which: 1.3.1
    dev: false
    engines:
      node: '>=6'
    resolution:
      integrity: sha512-awConJSVCHVGND6x3tmMaKcQvwXLhjdkmomy2W+Goaui8YPgYgXJZewhg3fWC+DlfqqQuWg8AwqjGTD2nAPVWg==
  /global/4.4.0:
    dependencies:
      min-document: 2.19.0
      process: 0.11.10
    dev: false
    resolution:
      integrity: sha512-wv/LAoHdRE3BeTGz53FAamhGlPLhlssK45usmGFThIi4XqnBmjKQ16u+RNbP7WvigRZDxUsM0J3gcQ5yicaL0w==
  /globals/11.12.0:
    dev: false
    engines:
      node: '>=4'
    resolution:
      integrity: sha512-WOBp/EEGUiIsJSp7wcv/y6MO+lV9UoncWqxuFfm8eBwzWNgyfBd6Gz+IeKQ9jCmyhoH99g15M3T+QaVHFjizVA==
  /globals/9.18.0:
    dev: false
    engines:
      node: '>=0.10.0'
    resolution:
      integrity: sha512-S0nG3CLEQiY/ILxqtztTWH/3iRRdyBLw6KMDxnKMchrtbj2OFmehVh0WUCfW3DUrIgx/qFrJPICrq4Z4sTR9UQ==
  /glogg/1.0.2:
    dependencies:
      sparkles: 1.0.1
    dev: false
    engines:
      node: '>= 0.10'
    resolution:
      integrity: sha512-5mwUoSuBk44Y4EshyiqcH95ZntbDdTQqA3QYSrxmzj28Ai0vXBGMH1ApSANH14j2sIRtqCEyg6PfsuP7ElOEDA==
  /graceful-fs/4.2.2:
    dev: false
    resolution:
      integrity: sha512-IItsdsea19BoLC7ELy13q1iJFNmd7ofZH5+X/pJr90/nRoPEX0DJo1dHDbgtYWOhJhcCgMDTOw84RZ72q6lB+Q==
  /growl/1.10.5:
    dev: false
    engines:
      node: '>=4.x'
    resolution:
      integrity: sha512-qBr4OuELkhPenW6goKVXiv47US3clb3/IbuWF9KNKEijAy9oeHxU9IgzjvJhHkUzhaj7rOUD7+YGWqUjLp5oSA==
  /gulp-cli/2.2.0:
    dependencies:
      ansi-colors: 1.1.0
      archy: 1.0.0
      array-sort: 1.0.0
      color-support: 1.1.3
      concat-stream: 1.6.2
      copy-props: 2.0.4
      fancy-log: 1.3.3
      gulplog: 1.0.0
      interpret: 1.2.0
      isobject: 3.0.1
      liftoff: 3.1.0
      matchdep: 2.0.0
      mute-stdout: 1.0.1
      pretty-hrtime: 1.0.3
      replace-homedir: 1.0.0
      semver-greatest-satisfied-range: 1.1.0
      v8flags: 3.1.3
      yargs: 7.1.0
    dev: false
    engines:
      node: '>= 0.10'
    hasBin: true
    resolution:
      integrity: sha512-rGs3bVYHdyJpLqR0TUBnlcZ1O5O++Zs4bA0ajm+zr3WFCfiSLjGwoCBqFs18wzN+ZxahT9DkOK5nDf26iDsWjA==
  /gulp-zip/5.0.0_gulp@4.0.2:
    dependencies:
      get-stream: 5.1.0
      gulp: 4.0.2
      plugin-error: 1.0.1
      through2: 3.0.1
      vinyl: 2.2.0
      yazl: 2.5.1
    dev: false
    engines:
      node: '>=8'
    peerDependencies:
      gulp: '>=4'
    resolution:
      integrity: sha512-oR3t8kn+ccHkSyRcBV5kBLPXrhqTh5d6wBAR7r7wqjNQNBhYvOwPedCwlAaGcNl1qSeXNDn6qOk1Qyxvx9Wrow==
  /gulp/4.0.2:
    dependencies:
      glob-watcher: 5.0.3
      gulp-cli: 2.2.0
      undertaker: 1.2.1
      vinyl-fs: 3.0.3
    dev: false
    engines:
      node: '>= 0.10'
    hasBin: true
    resolution:
      integrity: sha512-dvEs27SCZt2ibF29xYgmnwwCYZxdxhQ/+LFWlbAW8y7jt68L/65402Lz3+CKy0Ov4rOs+NERmDq7YlZaDqUIfA==
  /gulplog/1.0.0:
    dependencies:
      glogg: 1.0.2
    dev: false
    engines:
      node: '>= 0.10'
    resolution:
      integrity: sha1-4oxNRdBey77YGDY86PnFkmIp/+U=
  /handlebars/4.1.2:
    dependencies:
      neo-async: 2.6.1
      optimist: 0.6.1
      source-map: 0.6.1
    dev: false
    engines:
      node: '>=0.4.7'
    hasBin: true
    optionalDependencies:
      uglify-js: 3.6.0
    resolution:
      integrity: sha512-nvfrjqvt9xQ8Z/w0ijewdD/vvWDTOweBUm96NTr66Wfvo1mJenBLwcYmPs3TIBP5ruzYGD7Hx/DaM9RmhroGPw==
  /har-schema/2.0.0:
    dev: false
    engines:
      node: '>=4'
    resolution:
      integrity: sha1-qUwiJOvKwEeCoNkDVSHyRzW37JI=
  /har-validator/5.1.3:
    dependencies:
      ajv: 6.10.2
      har-schema: 2.0.0
    dev: false
    engines:
      node: '>=6'
    resolution:
      integrity: sha512-sNvOCzEQNr/qrvJgc3UG/kD4QtlHycrzwS+6mfTrrSq97BvaYcPZZI1ZSqGSPR73Cxn4LKTD4PttRwfU7jWq5g==
  /has-ansi/2.0.0:
    dependencies:
      ansi-regex: 2.1.1
    dev: false
    engines:
      node: '>=0.10.0'
    resolution:
      integrity: sha1-NPUEnOHs3ysGSa8+8k5F7TVBbZE=
  /has-binary2/1.0.3:
    dependencies:
      isarray: 2.0.1
    dev: false
    resolution:
      integrity: sha512-G1LWKhDSvhGeAQ8mPVQlqNcOB2sJdwATtZKl2pDKKHfpf/rYj24lkinxf69blJbnsvtqqNU+L3SL50vzZhXOnw==
  /has-cors/1.1.0:
    dev: false
    resolution:
      integrity: sha1-XkdHk/fqmEPRu5nCPu9J/xJv/zk=
  /has-flag/1.0.0:
    dev: false
    engines:
      node: '>=0.10.0'
    resolution:
      integrity: sha1-nZ55MWXOAXoA8AQYxD+UKnsdEfo=
  /has-flag/3.0.0:
    dev: false
    engines:
      node: '>=4'
    resolution:
      integrity: sha1-tdRU3CGZriJWmfNGfloH87lVuv0=
  /has-glob/1.0.0:
    dependencies:
      is-glob: 3.1.0
    dev: false
    engines:
      node: '>=0.10.0'
    resolution:
      integrity: sha1-mqqe7b/7G6OZCnsAEPtnjuAIEgc=
  /has-symbols/1.0.0:
    dev: false
    engines:
      node: '>= 0.4'
    resolution:
      integrity: sha1-uhqPGvKg/DllD1yFA2dwQSIGO0Q=
  /has-value/0.3.1:
    dependencies:
      get-value: 2.0.6
      has-values: 0.1.4
      isobject: 2.1.0
    dev: false
    engines:
      node: '>=0.10.0'
    resolution:
      integrity: sha1-ex9YutpiyoJ+wKIHgCVlSEWZXh8=
  /has-value/1.0.0:
    dependencies:
      get-value: 2.0.6
      has-values: 1.0.0
      isobject: 3.0.1
    dev: false
    engines:
      node: '>=0.10.0'
    resolution:
      integrity: sha1-GLKB2lhbHFxR3vJMkw7SmgvmsXc=
  /has-values/0.1.4:
    dev: false
    engines:
      node: '>=0.10.0'
    resolution:
      integrity: sha1-bWHeldkd/Km5oCCJrThL/49it3E=
  /has-values/1.0.0:
    dependencies:
      is-number: 3.0.0
      kind-of: 4.0.0
    dev: false
    engines:
      node: '>=0.10.0'
    resolution:
      integrity: sha1-lbC2P+whRmGab+V/51Yo1aOe/k8=
  /has/1.0.3:
    dependencies:
      function-bind: 1.1.1
    dev: false
    engines:
      node: '>= 0.4.0'
    resolution:
      integrity: sha512-f2dvO0VU6Oej7RkWJGrehjbzMAjFp5/VKPp5tTpWIV4JHHZK1/BxbFRtf/siA2SWTe09caDmVtYYzWEIbBS4zw==
  /hash-base/3.0.4:
    dependencies:
      inherits: 2.0.4
      safe-buffer: 5.2.0
    dev: false
    engines:
      node: '>=4'
    resolution:
      integrity: sha1-X8hoaEfs1zSZQDMZprCj8/auSRg=
  /hash.js/1.1.7:
    dependencies:
      inherits: 2.0.4
      minimalistic-assert: 1.0.1
    dev: false
    resolution:
      integrity: sha512-taOaskGt4z4SOANNseOviYDvjEJinIkRgmp7LbKP2YTTmVxWBl87s/uzK9r+44BclBSp2X7K1hqeNfz9JbBeXA==
  /hasha/3.0.0:
    dependencies:
      is-stream: 1.1.0
    dev: false
    engines:
      node: '>=4'
    resolution:
      integrity: sha1-UqMvq4Vp1BymmmH/GiFPjrfIvTk=
  /he/1.1.1:
    dev: false
    hasBin: true
    resolution:
      integrity: sha1-k0EP0hsAlzUVH4howvJx80J+I/0=
  /hmac-drbg/1.0.1:
    dependencies:
      hash.js: 1.1.7
      minimalistic-assert: 1.0.1
      minimalistic-crypto-utils: 1.0.1
    dev: false
    resolution:
      integrity: sha1-0nRXAQJabHdabFRXk+1QL8DGSaE=
  /home-or-tmp/2.0.0:
    dependencies:
      os-homedir: 1.0.2
      os-tmpdir: 1.0.2
    dev: false
    engines:
      node: '>=0.10.0'
    resolution:
      integrity: sha1-42w/LSyufXRqhX440Y1fMqeILbg=
  /homedir-polyfill/1.0.3:
    dependencies:
      parse-passwd: 1.0.0
    dev: false
    engines:
      node: '>=0.10.0'
    resolution:
      integrity: sha512-eSmmWE5bZTK2Nou4g0AI3zZ9rswp7GRKoKXS1BLUkvPviOqs4YTN1djQIqrXy9k5gEtdLPy86JjRwsNM9tnDcA==
  /hosted-git-info/2.8.4:
    dev: false
    resolution:
      integrity: sha512-pzXIvANXEFrc5oFFXRMkbLPQ2rXRoDERwDLyrcUxGhaZhgP54BBSl9Oheh7Vv0T090cszWBxPjkQQ5Sq1PbBRQ==
  /http-errors/1.7.2:
    dependencies:
      depd: 1.1.2
      inherits: 2.0.3
      setprototypeof: 1.1.1
      statuses: 1.5.0
      toidentifier: 1.0.0
    dev: false
    engines:
      node: '>= 0.6'
    resolution:
      integrity: sha512-uUQBt3H/cSIVfch6i1EuPNy/YsRSOUBXTVfZ+yR7Zjez3qjBz6i9+i4zjNaoqcoFVI4lQJ5plg63TvGfRSDCRg==
  /http-errors/1.7.3:
    dependencies:
      depd: 1.1.2
      inherits: 2.0.4
      setprototypeof: 1.1.1
      statuses: 1.5.0
      toidentifier: 1.0.0
    dev: false
    engines:
      node: '>= 0.6'
    resolution:
      integrity: sha512-ZTTX0MWrsQ2ZAhA1cejAwDLycFsd7I7nVtnkT3Ol0aqodaKW+0CTZDQ1uBv5whptCnc8e8HeRRJxRs0kmm/Qfw==
  /http-proxy/1.17.0:
    dependencies:
      eventemitter3: 3.1.2
      follow-redirects: 1.7.0
      requires-port: 1.0.0
    dev: false
    engines:
      node: '>=4.0.0'
    resolution:
      integrity: sha512-Taqn+3nNvYRfJ3bGvKfBSRwy1v6eePlm3oc/aWVxZp57DQr5Eq3xhKJi7Z4hZpS8PC3H4qI+Yly5EmFacGuA/g==
  /http-signature/1.2.0:
    dependencies:
      assert-plus: 1.0.0
      jsprim: 1.4.1
      sshpk: 1.16.1
    dev: false
    engines:
      node: '>=0.8'
      npm: '>=1.3.7'
    resolution:
      integrity: sha1-muzZJRFHcvPZW2WmCruPfBj7rOE=
  /https-browserify/1.0.0:
    dev: false
    resolution:
      integrity: sha1-7AbBDgo0wPL68Zn3/X/Hj//QPHM=
  /https-proxy-agent/2.2.2:
    dependencies:
      agent-base: 4.3.0
      debug: 3.2.6
    dev: false
    engines:
      node: '>= 4.5.0'
    resolution:
      integrity: sha512-c8Ndjc9Bkpfx/vCJueCPy0jlP4ccCCSNDp8xwCZzPjKJUm+B+u9WX2x98Qx4n1PiMNTWo3D7KK5ifNV/yJyRzg==
  /iconv-lite/0.4.24:
    dependencies:
      safer-buffer: 2.1.2
    dev: false
    engines:
      node: '>=0.10.0'
    resolution:
      integrity: sha512-v3MXnZAcvnywkTUEZomIActle7RXXeedOR31wwl7VlyoXO4Qi9arvSenNQWne1TcRwhCL1HwLI21bEqdpj8/rA==
  /ieee754/1.1.13:
    dev: false
    resolution:
      integrity: sha512-4vf7I2LYV/HaWerSo3XmlMkp5eZ83i+/CDluXi/IGTs/O1sejBNhTtnxzmRZfvOUqj7lZjqHkeTvpgSFDlWZTg==
  /iferr/0.1.5:
    dev: false
    resolution:
      integrity: sha1-xg7taebY/bazEEofy8ocGS3FtQE=
  /ignore/4.0.6:
    dev: false
    engines:
      node: '>= 4'
    resolution:
      integrity: sha512-cyFDKrqc/YdcWFniJhzI42+AzS+gNwmUzOSFcRCQYwySuBBBy/KjuxWLZ/FHEH6Moq1NizMOBWyTcv8O4OZIMg==
  /import-fresh/3.1.0:
    dependencies:
      parent-module: 1.0.1
      resolve-from: 4.0.0
    dev: false
    engines:
      node: '>=6'
    resolution:
      integrity: sha512-PpuksHKGt8rXfWEr9m9EHIpgyyaltBy8+eF6GJM0QCAxMgxCfucMF3mjecK2QsJr0amJW7gTqh5/wht0z2UhEQ==
  /import-local/2.0.0:
    dependencies:
      pkg-dir: 3.0.0
      resolve-cwd: 2.0.0
    dev: false
    engines:
      node: '>=6'
    hasBin: true
    resolution:
      integrity: sha512-b6s04m3O+s3CGSbqDIyP4R6aAwAeYlVq9+WUWep6iHa8ETRf9yei1U48C5MmfJmV9AiLYYBKPMq/W+/WRpQmCQ==
  /imurmurhash/0.1.4:
    dev: false
    engines:
      node: '>=0.8.19'
    resolution:
      integrity: sha1-khi5srkoojixPcT7a21XbyMUU+o=
  /indent-string/2.1.0:
    dependencies:
      repeating: 2.0.1
    dev: false
    engines:
      node: '>=0.10.0'
    resolution:
      integrity: sha1-ji1INIdCEhtKghi3oTfppSBJ3IA=
  /indent-string/3.2.0:
    dev: false
    engines:
      node: '>=4'
    resolution:
      integrity: sha1-Sl/W0nzDMvN+VBmlBNu4NxBckok=
  /indexof/0.0.1:
    dev: false
    resolution:
      integrity: sha1-gtwzbSMrkGIXnQWrMpOmYFn9Q10=
  /infer-owner/1.0.4:
    dev: false
    resolution:
      integrity: sha512-IClj+Xz94+d7irH5qRyfJonOdfTzuDaifE6ZPWfx0N0+/ATZCbuTPq2prFl526urkQd90WyUKIh1DfBQ2hMz9A==
  /inflight/1.0.6:
    dependencies:
      once: 1.4.0
      wrappy: 1.0.2
    dev: false
    resolution:
      integrity: sha1-Sb1jMdfQLQwJvJEKEHW6gWW1bfk=
  /inherits/2.0.1:
    dev: false
    resolution:
      integrity: sha1-sX0I0ya0Qj5Wjv9xn5GwscvfafE=
  /inherits/2.0.3:
    dev: false
    resolution:
      integrity: sha1-Yzwsg+PaQqUC9SRmAiSA9CCCYd4=
  /inherits/2.0.4:
    dev: false
    resolution:
      integrity: sha512-k/vGaX4/Yla3WzyMCvTQOXYeIHvqOKtnqBduzTHpzpQZzAskKMhZ2K+EnBiSM9zGSoIFeMpXKxa4dYeZIQqewQ==
  /ini/1.3.5:
    dev: false
    resolution:
      integrity: sha512-RZY5huIKCMRWDUqZlEi72f/lmXKMvuszcMBduliQ3nnWbx9X/ZBQO7DijMEYS9EhHBb2qacRUMtC7svLwe0lcw==
  /inquirer/6.5.1:
    dependencies:
      ansi-escapes: 4.2.1
      chalk: 2.4.2
      cli-cursor: 3.1.0
      cli-width: 2.2.0
      external-editor: 3.1.0
      figures: 3.0.0
      lodash: 4.17.15
      mute-stream: 0.0.8
      run-async: 2.3.0
      rxjs: 6.5.2
      string-width: 4.1.0
      strip-ansi: 5.2.0
      through: 2.3.8
    dev: false
    engines:
      node: '>=6.0.0'
    resolution:
      integrity: sha512-uxNHBeQhRXIoHWTSNYUFhQVrHYFThIt6IVo2fFmSe8aBwdR3/w6b58hJpiL/fMukFkvGzjg+hSxFtwvVmKZmXw==
  /interpret/1.2.0:
    dev: false
    engines:
      node: '>= 0.10'
    resolution:
      integrity: sha512-mT34yGKMNceBQUoVn7iCDKDntA7SC6gycMAWzGx1z/CMCTV7b2AAtXlo3nRyHZ1FelRkQbQjprHSYGwzLtkVbw==
  /invariant/2.2.4:
    dependencies:
      loose-envify: 1.4.0
    dev: false
    resolution:
      integrity: sha512-phJfQVBuaJM5raOpJjSfkiD6BpbCE4Ns//LaXl6wGYtUBY83nWS6Rf9tXm2e8VaK60JEjYldbPif/A2B1C2gNA==
  /invert-kv/1.0.0:
    dev: false
    engines:
      node: '>=0.10.0'
    resolution:
      integrity: sha1-EEqOSqym09jNFXqO+L+rLXo//bY=
  /invert-kv/2.0.0:
    dev: false
    engines:
      node: '>=4'
    resolution:
      integrity: sha512-wPVv/y/QQ/Uiirj/vh3oP+1Ww+AWehmi1g5fFWGPF6IpCBCDVrhgHRMvrLfdYcwDh3QJbGXDW4JAuzxElLSqKA==
  /ip-regex/2.1.0:
    dev: false
    engines:
      node: '>=4'
    resolution:
      integrity: sha1-+ni/XS5pE8kRzp+BnuUUa7bYROk=
  /ipaddr.js/1.9.0:
    dev: false
    engines:
      node: '>= 0.10'
    resolution:
      integrity: sha512-M4Sjn6N/+O6/IXSJseKqHoFc+5FdGJ22sXqnjTpdZweHK64MzEPAyQZyEU3R/KRv2GLoa7nNtg/C2Ev6m7z+eA==
  /is-absolute/1.0.0:
    dependencies:
      is-relative: 1.0.0
      is-windows: 1.0.2
    dev: false
    engines:
      node: '>=0.10.0'
    resolution:
      integrity: sha512-dOWoqflvcydARa360Gvv18DZ/gRuHKi2NU/wU5X1ZFzdYfH29nkiNZsF3mp4OJ3H4yo9Mx8A/uAGNzpzPN3yBA==
  /is-accessor-descriptor/0.1.6:
    dependencies:
      kind-of: 3.2.2
    dev: false
    engines:
      node: '>=0.10.0'
    resolution:
      integrity: sha1-qeEss66Nh2cn7u84Q/igiXtcmNY=
  /is-accessor-descriptor/1.0.0:
    dependencies:
      kind-of: 6.0.2
    dev: false
    engines:
      node: '>=0.10.0'
    resolution:
      integrity: sha512-m5hnHTkcVsPfqx3AKlyttIPb7J+XykHvJP2B9bZDjlhLIoEq4XoK64Vg7boZlVWYK6LUY94dYPEE7Lh0ZkZKcQ==
  /is-arguments/1.0.4:
    dev: false
    engines:
      node: '>= 0.4'
    resolution:
      integrity: sha512-xPh0Rmt8NE65sNzvyUmWgI1tz3mKq74lGA0mL8LYZcoIzKOzDh6HmrYm3d18k60nHerC8A9Km8kYu87zfSFnLA==
  /is-arrayish/0.2.1:
    dev: false
    resolution:
      integrity: sha1-d8mYQFJ6qOyxqLppe4BkWnqSap0=
  /is-binary-path/1.0.1:
    dependencies:
      binary-extensions: 1.13.1
    dev: false
    engines:
      node: '>=0.10.0'
    resolution:
      integrity: sha1-dfFmQrSA8YenEcgUFh/TpKdlWJg=
  /is-binary-path/2.1.0:
    dependencies:
      binary-extensions: 2.0.0
    dev: false
    engines:
      node: '>=8'
    resolution:
      integrity: sha512-ZMERYes6pDydyuGidse7OsHxtbI7WVeUEozgR/g7rd0xUimYNlvZRE/K2MgZTjWy725IfelLeVcEM97mmtRGXw==
  /is-buffer/1.1.6:
    dev: false
    resolution:
      integrity: sha512-NcdALwpXkTm5Zvvbk7owOUSvVvBKDgKP5/ewfXEznmQFfs4ZRmanOeKBTjRVjka3QFoN6XJ+9F3USqfHqTaU5w==
  /is-buffer/2.0.3:
    dev: false
    engines:
      node: '>=4'
    resolution:
      integrity: sha512-U15Q7MXTuZlrbymiz95PJpZxu8IlipAp4dtS3wOdgPXx3mqBnslrWU14kxfHB+Py/+2PVKSr37dMAgM2A4uArw==
  /is-callable/1.1.4:
    dev: false
    engines:
      node: '>= 0.4'
    resolution:
      integrity: sha512-r5p9sxJjYnArLjObpjA4xu5EKI3CuKHkJXMhT7kwbpUyIFD1n5PMAsoPvWnvtZiNz7LjkYDRZhd7FlI0eMijEA==
  /is-data-descriptor/0.1.4:
    dependencies:
      kind-of: 3.2.2
    dev: false
    engines:
      node: '>=0.10.0'
    resolution:
      integrity: sha1-C17mSDiOLIYCgueT8YVv7D8wG1Y=
  /is-data-descriptor/1.0.0:
    dependencies:
      kind-of: 6.0.2
    dev: false
    engines:
      node: '>=0.10.0'
    resolution:
      integrity: sha512-jbRXy1FmtAoCjQkVmIVYwuuqDFUbaOeDjmed1tOGPrsMhtJA4rD9tkgA0F1qJ3gRFRXcHYVkdeaP50Q5rE/jLQ==
  /is-date-object/1.0.1:
    dev: false
    engines:
      node: '>= 0.4'
    resolution:
      integrity: sha1-mqIOtq7rv/d/vTPnTKAbM1gdOhY=
  /is-descriptor/0.1.6:
    dependencies:
      is-accessor-descriptor: 0.1.6
      is-data-descriptor: 0.1.4
      kind-of: 5.1.0
    dev: false
    engines:
      node: '>=0.10.0'
    resolution:
      integrity: sha512-avDYr0SB3DwO9zsMov0gKCESFYqCnE4hq/4z3TdUlukEy5t9C0YRq7HLrsN52NAcqXKaepeCD0n+B0arnVG3Hg==
  /is-descriptor/1.0.2:
    dependencies:
      is-accessor-descriptor: 1.0.0
      is-data-descriptor: 1.0.0
      kind-of: 6.0.2
    dev: false
    engines:
      node: '>=0.10.0'
    resolution:
      integrity: sha512-2eis5WqQGV7peooDyLmNEPUrps9+SXX5c9pL3xEB+4e9HnGuDa7mB7kHxHw4CbqS9k1T2hOH3miL8n8WtiYVtg==
  /is-extendable/0.1.1:
    dev: false
    engines:
      node: '>=0.10.0'
    resolution:
      integrity: sha1-YrEQ4omkcUGOPsNqYX1HLjAd/Ik=
  /is-extendable/1.0.1:
    dependencies:
      is-plain-object: 2.0.4
    dev: false
    engines:
      node: '>=0.10.0'
    resolution:
      integrity: sha512-arnXMxT1hhoKo9k1LZdmlNyJdDDfy2v0fXjFlmok4+i8ul/6WlbVge9bhM74OpNPQPMGUToDtz+KXa1PneJxOA==
  /is-extglob/2.1.1:
    dev: false
    engines:
      node: '>=0.10.0'
    resolution:
      integrity: sha1-qIwCU1eR8C7TfHahueqXc8gz+MI=
  /is-finite/1.0.2:
    dependencies:
      number-is-nan: 1.0.1
    dev: false
    engines:
      node: '>=0.10.0'
    resolution:
      integrity: sha1-zGZ3aVYCvlUO8R6LSqYwU0K20Ko=
  /is-fullwidth-code-point/1.0.0:
    dependencies:
      number-is-nan: 1.0.1
    dev: false
    engines:
      node: '>=0.10.0'
    resolution:
      integrity: sha1-754xOG8DGn8NZDr4L95QxFfvAMs=
  /is-fullwidth-code-point/2.0.0:
    dev: false
    engines:
      node: '>=4'
    resolution:
      integrity: sha1-o7MKXE8ZkYMWeqq5O+764937ZU8=
  /is-fullwidth-code-point/3.0.0:
    dev: false
    engines:
      node: '>=8'
    resolution:
      integrity: sha512-zymm5+u+sCsSWyD9qNaejV3DFvhCKclKdizYaJUuHA83RLjb7nSuGnddCHGv0hk+KY7BMAlsWeK4Ueg6EV6XQg==
  /is-generator-function/1.0.7:
    dev: false
    engines:
      node: '>= 0.4'
    resolution:
      integrity: sha512-YZc5EwyO4f2kWCax7oegfuSr9mFz1ZvieNYBEjmukLxgXfBUbxAWGVF7GZf0zidYtoBl3WvC07YK0wT76a+Rtw==
  /is-glob/3.1.0:
    dependencies:
      is-extglob: 2.1.1
    dev: false
    engines:
      node: '>=0.10.0'
    resolution:
      integrity: sha1-e6WuJCF4BKxwcHuWkiVnSGzD6Eo=
  /is-glob/4.0.1:
    dependencies:
      is-extglob: 2.1.1
    dev: false
    engines:
      node: '>=0.10.0'
    resolution:
      integrity: sha512-5G0tKtBTFImOqDnLB2hG6Bp2qcKEFduo4tZu9MT/H6NQv/ghhy30o55ufafxJ/LdH79LLs2Kfrn85TLKyA7BUg==
  /is-module/1.0.0:
    dev: false
    resolution:
      integrity: sha1-Mlj7afeMFNW4FdZkM2tM/7ZEFZE=
  /is-negated-glob/1.0.0:
    dev: false
    engines:
      node: '>=0.10.0'
    resolution:
      integrity: sha1-aRC8pdqMleeEtXUbl2z1oQ/uNtI=
  /is-number/3.0.0:
    dependencies:
      kind-of: 3.2.2
    dev: false
    engines:
      node: '>=0.10.0'
    resolution:
      integrity: sha1-JP1iAaR4LPUFYcgQJ2r8fRLXEZU=
  /is-number/4.0.0:
    dev: false
    engines:
      node: '>=0.10.0'
    resolution:
      integrity: sha512-rSklcAIlf1OmFdyAqbnWTLVelsQ58uvZ66S/ZyawjWqIviTWCjg2PzVGw8WUA+nNuPTqb4wgA+NszrJ+08LlgQ==
  /is-number/7.0.0:
    dev: false
    engines:
      node: '>=0.12.0'
    resolution:
      integrity: sha512-41Cifkg6e8TylSpdtTpeLVMqvSBEVzTttHvERD741+pnZ8ANv0004MRL43QKPDlK9cGvNp6NZWZUBlbGXYxxng==
  /is-obj/1.0.1:
    dev: false
    engines:
      node: '>=0.10.0'
    resolution:
      integrity: sha1-PkcprB9f3gJc19g6iW2rn09n2w8=
  /is-plain-obj/1.1.0:
    dev: false
    engines:
      node: '>=0.10.0'
    resolution:
      integrity: sha1-caUMhCnfync8kqOQpKA7OfzVHT4=
  /is-plain-object/2.0.4:
    dependencies:
      isobject: 3.0.1
    dev: false
    engines:
      node: '>=0.10.0'
    resolution:
      integrity: sha512-h5PpgXkWitc38BBMYawTYMWJHFZJVnBquFE57xFpjB8pJFiF6gZ+bU+WyI/yqXiFR5mdLsgYNaPe8uao6Uv9Og==
  /is-promise/2.1.0:
    dev: false
    resolution:
      integrity: sha1-eaKp7OfwlugPNtKy87wWwf9L8/o=
  /is-reference/1.1.3:
    dependencies:
      '@types/estree': 0.0.39
    dev: false
    resolution:
      integrity: sha512-W1iHHv/oyBb2pPxkBxtaewxa1BC58Pn5J0hogyCdefwUIvb6R+TGbAcIa4qPNYLqLhb3EnOgUf2MQkkF76BcKw==
  /is-regex/1.0.4:
    dependencies:
      has: 1.0.3
    dev: false
    engines:
      node: '>= 0.4'
    resolution:
      integrity: sha1-VRdIm1RwkbCTDglWVM7SXul+lJE=
  /is-relative/1.0.0:
    dependencies:
      is-unc-path: 1.0.0
    dev: false
    engines:
      node: '>=0.10.0'
    resolution:
      integrity: sha512-Kw/ReK0iqwKeu0MITLFuj0jbPAmEiOsIwyIXvvbfa6QfmN9pkD1M+8pdk7Rl/dTKbH34/XBFMbgD4iMJhLQbGA==
  /is-stream/1.1.0:
    dev: false
    engines:
      node: '>=0.10.0'
    resolution:
      integrity: sha1-EtSj3U5o4Lec6428hBc66A2RykQ=
  /is-string/1.0.4:
    dev: false
    engines:
      node: '>= 0.4'
    resolution:
      integrity: sha1-zDqbaYV9Yh6WNyWiTK7shzuCbmQ=
  /is-symbol/1.0.2:
    dependencies:
      has-symbols: 1.0.0
    dev: false
    engines:
      node: '>= 0.4'
    resolution:
      integrity: sha512-HS8bZ9ox60yCJLH9snBpIwv9pYUAkcuLhSA1oero1UB5y9aiQpRA8y2ex945AOtCZL1lJDeIk3G5LthswI46Lw==
  /is-typedarray/1.0.0:
    dev: false
    resolution:
      integrity: sha1-5HnICFjfDBsR3dppQPlgEfzaSpo=
  /is-unc-path/1.0.0:
    dependencies:
      unc-path-regex: 0.1.2
    dev: false
    engines:
      node: '>=0.10.0'
    resolution:
      integrity: sha512-mrGpVd0fs7WWLfVsStvgF6iEJnbjDFZh9/emhRDcGWTduTfNHd9CHeUwH3gYIjdbwo4On6hunkztwOaAw0yllQ==
  /is-utf8/0.2.1:
    dev: false
    resolution:
      integrity: sha1-Sw2hRCEE0bM2NA6AeX6GXPOffXI=
  /is-valid-glob/1.0.0:
    dev: false
    engines:
      node: '>=0.10.0'
    resolution:
      integrity: sha1-Kb8+/3Ab4tTTFdusw5vDn+j2Aao=
  /is-windows/1.0.2:
    dev: false
    engines:
      node: '>=0.10.0'
    resolution:
      integrity: sha512-eXK1UInq2bPmjyX6e3VHIzMLobc4J94i4AWn+Hpq3OU5KkrRC96OAcR3PRJ/pGu6m8TRnBHP9dkXQVsT/COVIA==
  /is-wsl/1.1.0:
    dev: false
    engines:
      node: '>=4'
    resolution:
      integrity: sha1-HxbkqiKwTRM2tmGIpmrzxgDDpm0=
  /is-wsl/2.1.0:
    dev: false
    engines:
      node: '>=8'
    resolution:
      integrity: sha512-pFTjpv/x5HRj8kbZ/Msxi9VrvtOMRBqaDi3OIcbwPI3OuH+r3lLxVWukLITBaOGJIbA/w2+M1eVmVa4XNQlAmQ==
  /isarray/0.0.1:
    dev: false
    resolution:
      integrity: sha1-ihis/Kmo9Bd+Cav8YDiTmwXR7t8=
  /isarray/1.0.0:
    dev: false
    resolution:
      integrity: sha1-u5NdSFgsuhaMBoNJV6VKPgcSTxE=
  /isarray/2.0.1:
    dev: false
    resolution:
      integrity: sha1-o32U7ZzaLVmGXJ92/llu4fM4dB4=
  /isbinaryfile/3.0.3:
    dependencies:
      buffer-alloc: 1.2.0
    dev: false
    engines:
      node: '>=0.6.0'
    resolution:
      integrity: sha512-8cJBL5tTd2OS0dM4jz07wQd5g0dCCqIhUxPIGtZfa5L6hWlvV5MHTITy/DBAsF+Oe2LS1X3krBUhNwaGUWpWxw==
  /isexe/2.0.0:
    dev: false
    resolution:
      integrity: sha1-6PvzdNxVb/iUehDcsFctYz8s+hA=
  /isobject/2.1.0:
    dependencies:
      isarray: 1.0.0
    dev: false
    engines:
      node: '>=0.10.0'
    resolution:
      integrity: sha1-8GVWEJaj8dou9GJy+BXIQNh+DIk=
  /isobject/3.0.1:
    dev: false
    engines:
      node: '>=0.10.0'
    resolution:
      integrity: sha1-TkMekrEalzFjaqH5yNHMvP2reN8=
  /isstream/0.1.2:
    dev: false
    resolution:
      integrity: sha1-R+Y/evVa+m+S4VAOaQ64uFKcCZo=
  /istanbul-lib-coverage/2.0.5:
    dev: false
    engines:
      node: '>=6'
    resolution:
      integrity: sha512-8aXznuEPCJvGnMSRft4udDRDtb1V3pkQkMMI5LI+6HuQz5oQ4J2UFn1H82raA3qJtyOLkkwVqICBQkjnGtn5mA==
  /istanbul-lib-hook/2.0.7:
    dependencies:
      append-transform: 1.0.0
    dev: false
    engines:
      node: '>=6'
    resolution:
      integrity: sha512-vrRztU9VRRFDyC+aklfLoeXyNdTfga2EI3udDGn4cZ6fpSXpHLV9X6CHvfoMCPtggg8zvDDmC4b9xfu0z6/llA==
  /istanbul-lib-instrument/3.3.0:
    dependencies:
      '@babel/generator': 7.5.5
      '@babel/parser': 7.5.5
      '@babel/template': 7.4.4
      '@babel/traverse': 7.5.5
      '@babel/types': 7.5.5
      istanbul-lib-coverage: 2.0.5
      semver: 6.3.0
    dev: false
    engines:
      node: '>=6'
    resolution:
      integrity: sha512-5nnIN4vo5xQZHdXno/YDXJ0G+I3dAm4XgzfSVTPLQpj/zAV2dV6Juy0yaf10/zrJOJeHoN3fraFe+XRq2bFVZA==
  /istanbul-lib-report/2.0.8:
    dependencies:
      istanbul-lib-coverage: 2.0.5
      make-dir: 2.1.0
      supports-color: 6.1.0
    dev: false
    engines:
      node: '>=6'
    resolution:
      integrity: sha512-fHBeG573EIihhAblwgxrSenp0Dby6tJMFR/HvlerBsrCTD5bkUuoNtn3gVh29ZCS824cGGBPn7Sg7cNk+2xUsQ==
  /istanbul-lib-source-maps/3.0.6:
    dependencies:
      debug: 4.1.1
      istanbul-lib-coverage: 2.0.5
      make-dir: 2.1.0
      rimraf: 2.7.1
      source-map: 0.6.1
    dev: false
    engines:
      node: '>=6'
    resolution:
      integrity: sha512-R47KzMtDJH6X4/YW9XTx+jrLnZnscW4VpNN+1PViSYTejLVPWv7oov+Duf8YQSPyVRUvueQqz1TcsC6mooZTXw==
  /istanbul-reports/2.2.6:
    dependencies:
      handlebars: 4.1.2
    dev: false
    engines:
      node: '>=6'
    resolution:
      integrity: sha512-SKi4rnMyLBKe0Jy2uUdx28h8oG7ph2PPuQPvIAh31d+Ci+lSiEu4C+h3oBPuJ9+mPKhOyW0M8gY4U5NM1WLeXA==
  /istanbul/0.4.5:
    dependencies:
      abbrev: 1.0.9
      async: 1.5.2
      escodegen: 1.8.1
      esprima: 2.7.3
      glob: 5.0.15
      handlebars: 4.1.2
      js-yaml: 3.13.1
      mkdirp: 0.5.1
      nopt: 3.0.6
      once: 1.4.0
      resolve: 1.1.7
      supports-color: 3.2.3
      which: 1.3.1
      wordwrap: 1.0.0
    deprecated: |-
      This module is no longer maintained, try this instead:
        npm i nyc
      Visit https://istanbul.js.org/integrations for other alternatives.
    dev: false
    hasBin: true
    resolution:
      integrity: sha1-ZcfXPUxNqE1POsMQuRj7C4Azczs=
  /jest-worker/24.6.0:
    dependencies:
      merge-stream: 1.0.1
      supports-color: 6.1.0
    dev: false
    engines:
      node: '>= 6'
    resolution:
      integrity: sha512-jDwgW5W9qGNvpI1tNnvajh0a5IE/PuGLFmHk6aR/BZFz8tSgGw17GsDPXAJ6p91IvYDjOw8GpFbvvZGAK+DPQQ==
  /jju/1.4.0:
    dev: false
    resolution:
      integrity: sha1-o6vicYryQaKykE+EpiWXDzia4yo=
  /js-base64/2.5.1:
    dev: false
    resolution:
      integrity: sha512-M7kLczedRMYX4L8Mdh4MzyAMM9O5osx+4FcOQuTvr3A9F2D9S5JXheN0ewNbrvK2UatkTRhL5ejGmGSjNMiZuw==
  /js-tokens/3.0.2:
    dev: false
    resolution:
      integrity: sha1-mGbfOVECEw449/mWvOtlRDIJwls=
  /js-tokens/4.0.0:
    dev: false
    resolution:
      integrity: sha512-RdJUflcE3cUzKiMqQgsCu06FPu9UdIJO0beYbPhHN4k6apgJtifcoCtT9bcxOpYBtpD2kCM6Sbzg4CausW/PKQ==
  /js-yaml/3.13.1:
    dependencies:
      argparse: 1.0.10
      esprima: 4.0.1
    dev: false
    hasBin: true
    resolution:
      integrity: sha512-YfbcO7jXDdyj0DGxYVSlSeQNHbD7XPWvrVWeVUujrQEoZzWJIRrCPoyk6kL6IAjAG2IolMK4T0hNUe0HOUs5Jw==
  /jsbn/0.1.1:
    dev: false
    resolution:
      integrity: sha1-peZUwuWi3rXyAdls77yoDA7y9RM=
  /jsesc/0.5.0:
    dev: false
    hasBin: true
    resolution:
      integrity: sha1-597mbjXW/Bb3EP6R1c9p9w8IkR0=
  /jsesc/1.3.0:
    dev: false
    hasBin: true
    resolution:
      integrity: sha1-RsP+yMGJKxKwgz25vHYiF226s0s=
  /jsesc/2.5.2:
    dev: false
    engines:
      node: '>=4'
    hasBin: true
    resolution:
      integrity: sha512-OYu7XEzjkCQ3C5Ps3QIZsQfNpqoJyZZA99wd9aWd05NCtC5pWOkShK2mkL6HXQR6/Cy2lbNdPlZBpuQHXE63gA==
  /json-edm-parser/0.1.2:
    dependencies:
      jsonparse: 1.2.0
    dev: false
    resolution:
      integrity: sha1-HmCw/vG8CvZ7wNFG393lSGzWFbQ=
  /json-parse-better-errors/1.0.2:
    dev: false
    resolution:
      integrity: sha512-mrqyZKfX5EhL7hvqcV6WG1yYjnjeuYDzDhhcAAUrq8Po85NBQBJP+ZDUT75qZQ98IkUoBqdkExkukOU7Ts2wrw==
  /json-schema-traverse/0.4.1:
    dev: false
    resolution:
      integrity: sha512-xbbCH5dCYU5T8LcEhhuh7HJ88HXuW3qsI3Y0zOZFKfZEHcpWiHU/Jxzk629Brsab/mMiHQti9wMP+845RPe3Vg==
  /json-schema/0.2.3:
    dev: false
    resolution:
      integrity: sha1-tIDIkuWaLwWVTOcnvT8qTogvnhM=
  /json-stable-stringify-without-jsonify/1.0.1:
    dev: false
    resolution:
      integrity: sha1-nbe1lJatPzz+8wp1FC0tkwrXJlE=
  /json-stringify-safe/5.0.1:
    dev: false
    resolution:
      integrity: sha1-Epai1Y/UXxmg9s4B1lcB4sc1tus=
  /json5/0.5.1:
    dev: false
    hasBin: true
    resolution:
      integrity: sha1-Hq3nrMASA0rYTiOWdn6tn6VJWCE=
  /json5/1.0.1:
    dependencies:
      minimist: 1.2.0
    dev: false
    hasBin: true
    resolution:
      integrity: sha512-aKS4WQjPenRxiQsC93MNfjx+nbF4PAdYzmd/1JIj8HYzqfbu86beTuNgXDzPknWk0n0uARlyewZo4s++ES36Ow==
  /json5/2.1.0:
    dependencies:
      minimist: 1.2.0
    dev: false
    engines:
      node: '>=6'
    hasBin: true
    resolution:
      integrity: sha512-8Mh9h6xViijj36g7Dxi+Y4S6hNGV96vcJZr/SrlHh1LR/pEn/8j/+qIBbs44YKl69Lrfctp4QD+AdWLTMqEZAQ==
  /jsonfile/4.0.0:
    dev: false
    optionalDependencies:
      graceful-fs: 4.2.2
    resolution:
      integrity: sha1-h3Gq4HmbZAdrdmQPygWPnBDjPss=
  /jsonparse/1.2.0:
    dev: false
    engines:
      '0': node >= 0.2.0
    resolution:
      integrity: sha1-XAxWhRBxYOcv50ib3eoLRMK8Z70=
  /jsprim/1.4.1:
    dependencies:
      assert-plus: 1.0.0
      extsprintf: 1.3.0
      json-schema: 0.2.3
      verror: 1.10.0
    dev: false
    engines:
      '0': node >=0.6.0
    resolution:
      integrity: sha1-MT5mvB5cwG5Di8G3SZwuXFastqI=
  /jssha/2.3.1:
    dev: false
    resolution:
      integrity: sha1-FHshJTaQNcpLL30hDcU58Amz3po=
  /just-debounce/1.0.0:
    dev: false
    resolution:
      integrity: sha1-h/zPrv/AtozRnVX2cilD+SnqNeo=
  /just-extend/4.0.2:
    dev: false
    resolution:
      integrity: sha512-FrLwOgm+iXrPV+5zDU6Jqu4gCRXbWEQg2O3SKONsWE4w7AXFRkryS53bpWdaL9cNol+AmR3AEYz6kn+o0fCPnw==
  /jwa/1.4.1:
    dependencies:
      buffer-equal-constant-time: 1.0.1
      ecdsa-sig-formatter: 1.0.11
      safe-buffer: 5.2.0
    dev: false
    resolution:
      integrity: sha512-qiLX/xhEEFKUAJ6FiBMbes3w9ATzyk5W7Hvzpa/SLYdxNtng+gcurvrI7TbACjIXlsJyr05/S1oUhZrc63evQA==
  /jws/3.2.2:
    dependencies:
      jwa: 1.4.1
      safe-buffer: 5.2.0
    dev: false
    resolution:
      integrity: sha512-YHlZCB6lMTllWDtSPHz/ZXTsi8S00usEV6v1tjq8tOUZzw7DpSDWVXjXDre6ed1w/pd495ODpHZYSdkRTsa0HA==
  /karma-chai/0.1.0_chai@4.2.0+karma@4.2.0:
    dependencies:
      chai: 4.2.0
      karma: 4.2.0
    dev: false
    peerDependencies:
      chai: '*'
      karma: '>=0.10.9'
    resolution:
      integrity: sha1-vuWtQEAFF4Ea40u5RfdikJEIt5o=
  /karma-chrome-launcher/3.1.0:
    dependencies:
      which: 1.3.1
    dev: false
    resolution:
      integrity: sha512-3dPs/n7vgz1rxxtynpzZTvb9y/GIaW8xjAwcIGttLbycqoFtI7yo1NGnQi6oFTherRE+GIhCAHZC4vEqWGhNvg==
  /karma-coverage/1.1.2:
    dependencies:
      dateformat: 1.0.12
      istanbul: 0.4.5
      lodash: 4.17.15
      minimatch: 3.0.4
      source-map: 0.5.7
    dev: false
    resolution:
      integrity: sha512-eQawj4Cl3z/CjxslYy9ariU4uDh7cCNFZHNWXWRpl0pNeblY/4wHR7M7boTYXWrn9bY0z2pZmr11eKje/S/hIw==
  /karma-edge-launcher/0.4.2_karma@4.2.0:
    dependencies:
      edge-launcher: 1.2.2
      karma: 4.2.0
    dev: false
    engines:
      node: '>=4'
    peerDependencies:
      karma: '>=0.9'
    resolution:
      integrity: sha512-YAJZb1fmRcxNhMIWYsjLuxwODBjh2cSHgTW/jkVmdpGguJjLbs9ZgIK/tEJsMQcBLUkO+yO4LBbqYxqgGW2HIw==
  /karma-env-preprocessor/0.1.1:
    dev: false
    resolution:
      integrity: sha1-u+jIfVnADtt2BwvTwxtLOdXcfhU=
  /karma-firefox-launcher/1.2.0:
    dependencies:
      is-wsl: 2.1.0
    dev: false
    resolution:
      integrity: sha512-j9Zp8M8+VLq1nI/5xZGfzeaEPtGQ/vk3G+Y8vpmFWLvKLNZ2TDjD6cu2dUu7lDbu1HXNgatsAX4jgCZTkR9qhQ==
  /karma-ie-launcher/1.0.0_karma@4.2.0:
    dependencies:
      karma: 4.2.0
      lodash: 4.17.15
    dev: false
    peerDependencies:
      karma: '>=0.9'
    resolution:
      integrity: sha1-SXmGhCxJAZA0bNifVJTKmDDG1Zw=
  /karma-json-preprocessor/0.3.3_karma@4.2.0:
    dependencies:
      karma: 4.2.0
    dev: false
    peerDependencies:
      karma: '>=0.9'
    resolution:
      integrity: sha1-X36ZW+uuS06PCiy1IVBVSq8LHi4=
  /karma-json-to-file-reporter/1.0.1:
    dependencies:
      json5: 2.1.0
    dev: false
    resolution:
      integrity: sha512-kNCi+0UrXAeTJMpMsHkHNbfmlErsYT+/haNakJIhsE/gtj3Jx7zWRg7BTc1HHSbH5KeVXVRJr3/KLB/NHWY7Hg==
  /karma-junit-reporter/1.2.0_karma@4.2.0:
    dependencies:
      karma: 4.2.0
      path-is-absolute: 1.0.1
      xmlbuilder: 8.2.2
    dev: false
    peerDependencies:
      karma: '>=0.9'
    resolution:
      integrity: sha1-T5xAzt+xo5X4rvh2q/lhiZF8Y5Y=
  /karma-mocha-reporter/2.2.5_karma@4.2.0:
    dependencies:
      chalk: 2.4.2
      karma: 4.2.0
      log-symbols: 2.2.0
      strip-ansi: 4.0.0
    dev: false
    peerDependencies:
      karma: '>=0.13'
    resolution:
      integrity: sha1-FRIAlejtgZGG5HoLAS8810GJVWA=
  /karma-mocha/1.3.0:
    dependencies:
      minimist: 1.2.0
    dev: false
    resolution:
      integrity: sha1-7qrH/8DiAetjxGdEDStpx883eL8=
  /karma-remap-coverage/0.1.5_karma-coverage@1.1.2:
    dependencies:
      karma-coverage: 1.1.2
      remap-istanbul: 0.10.1
    dev: false
    engines:
      node: '>=4.2.0'
    peerDependencies:
      karma-coverage: '>=0.5.4'
    resolution:
      integrity: sha512-FM5h8eHcHbMMR+2INBUxD+4+wUbkCnobfn5uWprkLyj6Xcm2MRFQOuAJn9h2H13nNso6rk+QoNpHd5xCevlPOw==
  /karma-rollup-preprocessor/7.0.2_rollup@1.19.4:
    dependencies:
      chokidar: 3.0.2
      debounce: 1.2.0
      rollup: 1.19.4
    dev: false
    engines:
      node: '>= 8.0.0'
    peerDependencies:
      rollup: '>= 1.0.0'
    resolution:
      integrity: sha512-A+kr5FoiMr/S8dIPij/nuzB9PLhkrh3umFowjumAOKBDVQRhPYs3kKmQ82hP3+2MB6CICqeB4MmiIE4iTwUmDQ==
  /karma-sourcemap-loader/0.3.7:
    dependencies:
      graceful-fs: 4.2.2
    dev: false
    resolution:
      integrity: sha1-kTIsd/jxPUb+0GKwQuEAnUxFBdg=
  /karma-typescript-es6-transform/4.1.1:
    dependencies:
      acorn: 6.3.0
      acorn-walk: 6.2.0
      babel-core: 6.26.3
      babel-preset-env: 1.7.0
      log4js: 4.5.1
      magic-string: 0.25.3
    dev: false
    resolution:
      integrity: sha512-WTGGThwufBT73c20q30iTcXq8Jb3Wat/h+JW1lwKgMtymT5rVxLknoaUVNfenaV3+cRMiTEsBT773kz9jWk6IQ==
  /karma-webpack/4.0.2_webpack@4.39.2:
    dependencies:
      clone-deep: 4.0.1
      loader-utils: 1.2.3
      neo-async: 2.6.1
      schema-utils: 1.0.0
      source-map: 0.7.3
      webpack: 4.39.2_webpack@4.39.2
      webpack-dev-middleware: 3.7.0_webpack@4.39.2
    dev: false
    engines:
      node: '>= 8.9.0'
    peerDependencies:
      webpack: ^4.0.0
    resolution:
      integrity: sha512-970/okAsdUOmiMOCY8sb17A2I8neS25Ad9uhyK3GHgmRSIFJbDcNEFE8dqqUhNe9OHiCC9k3DMrSmtd/0ymP1A==
  /karma/4.2.0:
    dependencies:
      bluebird: 3.5.5
      body-parser: 1.19.0
      braces: 3.0.2
      chokidar: 3.0.2
      colors: 1.3.3
      connect: 3.7.0
      core-js: 3.2.1
      di: 0.0.1
      dom-serialize: 2.2.1
      flatted: 2.0.1
      glob: 7.1.4
      graceful-fs: 4.2.2
      http-proxy: 1.17.0
      isbinaryfile: 3.0.3
      lodash: 4.17.15
      log4js: 4.5.1
      mime: 2.4.4
      minimatch: 3.0.4
      optimist: 0.6.1
      qjobs: 1.2.0
      range-parser: 1.2.1
      rimraf: 2.7.1
      safe-buffer: 5.2.0
      socket.io: 2.1.1
      source-map: 0.6.1
      tmp: 0.0.33
      useragent: 2.3.0
    dev: false
    engines:
      node: '>= 8'
    hasBin: true
    resolution:
      integrity: sha512-fmCuxN1rwJxTdZfOXK5LjlmS4Ana/OvzNMpkyLL/TLE8hmgSkpVpMYQ7RTVa8TNKRVQDZNl5W1oF5cfKfgIMlA==
  /kind-of/1.1.0:
    dev: false
    engines:
      node: '>=0.10.0'
    resolution:
      integrity: sha1-FAo9LUGjbS78+pN3tiwk+ElaXEQ=
  /kind-of/3.2.2:
    dependencies:
      is-buffer: 1.1.6
    dev: false
    engines:
      node: '>=0.10.0'
    resolution:
      integrity: sha1-MeohpzS6ubuw8yRm2JOupR5KPGQ=
  /kind-of/4.0.0:
    dependencies:
      is-buffer: 1.1.6
    dev: false
    engines:
      node: '>=0.10.0'
    resolution:
      integrity: sha1-IIE989cSkosgc3hpGkUGb65y3Vc=
  /kind-of/5.1.0:
    dev: false
    engines:
      node: '>=0.10.0'
    resolution:
      integrity: sha512-NGEErnH6F2vUuXDh+OlbcKW7/wOcfdRHaZ7VWtqCztfHri/++YKmP51OdWeGPuqCOba6kk2OTe5d02VmTB80Pw==
  /kind-of/6.0.2:
    dev: false
    engines:
      node: '>=0.10.0'
    resolution:
      integrity: sha512-s5kLOcnH0XqDO+FvuaLX8DDjZ18CGFk7VygH40QoKPUQhW4e2rvM0rwUq0t8IQDOwYSeLK01U90OjzBTme2QqA==
  /last-run/1.1.1:
    dependencies:
      default-resolution: 2.0.0
      es6-weak-map: 2.0.3
    dev: false
    engines:
      node: '>= 0.10'
    resolution:
      integrity: sha1-RblpQsF7HHnHchmCWbqUO+v4yls=
  /lazystream/1.0.0:
    dependencies:
      readable-stream: 2.3.6
    dev: false
    engines:
      node: '>= 0.6.3'
    resolution:
      integrity: sha1-9plf4PggOS9hOWvolGJAe7dxaOQ=
  /lcid/1.0.0:
    dependencies:
      invert-kv: 1.0.0
    dev: false
    engines:
      node: '>=0.10.0'
    resolution:
      integrity: sha1-MIrMr6C8SDo4Z7S28rlQYlHRuDU=
  /lcid/2.0.0:
    dependencies:
      invert-kv: 2.0.0
    dev: false
    engines:
      node: '>=6'
    resolution:
      integrity: sha512-avPEb8P8EGnwXKClwsNUgryVjllcRqtMYa49NTsbQagYuT1DcXnl1915oxWjoyGrXR6zH/Y0Zc96xWsPcoDKeA==
  /lead/1.0.0:
    dependencies:
      flush-write-stream: 1.1.1
    dev: false
    engines:
      node: '>= 0.10'
    resolution:
      integrity: sha1-bxT5mje+Op3XhPVJVpDlkDRm7kI=
  /levn/0.3.0:
    dependencies:
      prelude-ls: 1.1.2
      type-check: 0.3.2
    dev: false
    engines:
      node: '>= 0.8.0'
    resolution:
      integrity: sha1-OwmSTt+fCDwEkP3UwLxEIeBHZO4=
  /liftoff/3.1.0:
    dependencies:
      extend: 3.0.2
      findup-sync: 3.0.0
      fined: 1.2.0
      flagged-respawn: 1.0.1
      is-plain-object: 2.0.4
      object.map: 1.0.1
      rechoir: 0.6.2
      resolve: 1.12.0
    dev: false
    engines:
      node: '>= 0.8'
    resolution:
      integrity: sha512-DlIPlJUkCV0Ips2zf2pJP0unEoT1kwYhiiPUGF3s/jtxTCjziNLoiVVh+jqWOWeFi6mmwQ5fNxvAUyPad4Dfog==
  /lighthouse-logger/1.2.0:
    dependencies:
      debug: 2.6.9
      marky: 1.2.1
    dev: false
    resolution:
      integrity: sha512-wzUvdIeJZhRsG6gpZfmSCfysaxNEr43i+QT+Hie94wvHDKFLi4n7C2GqZ4sTC+PH5b5iktmXJvU87rWvhP3lHw==
  /load-json-file/1.1.0:
    dependencies:
      graceful-fs: 4.2.2
      parse-json: 2.2.0
      pify: 2.3.0
      pinkie-promise: 2.0.1
      strip-bom: 2.0.0
    dev: false
    engines:
      node: '>=0.10.0'
    resolution:
      integrity: sha1-lWkFcI1YtLq0wiYbBPWfMcmTdMA=
  /load-json-file/4.0.0:
    dependencies:
      graceful-fs: 4.2.2
      parse-json: 4.0.0
      pify: 3.0.0
      strip-bom: 3.0.0
    dev: false
    engines:
      node: '>=4'
    resolution:
      integrity: sha1-L19Fq5HjMhYjT9U62rZo607AmTs=
  /loader-runner/2.4.0:
    dev: false
    engines:
      node: '>=4.3.0 <5.0.0 || >=5.10'
    resolution:
      integrity: sha512-Jsmr89RcXGIwivFY21FcRrisYZfvLMTWx5kOLc+JTxtpBOG6xML0vzbc6SEQG2FO9/4Fc3wW4LVcB5DmGflaRw==
  /loader-utils/1.2.3:
    dependencies:
      big.js: 5.2.2
      emojis-list: 2.1.0
      json5: 1.0.1
    dev: false
    engines:
      node: '>=4.0.0'
    resolution:
      integrity: sha512-fkpz8ejdnEMG3s37wGL07iSBDg99O9D5yflE9RGNH3hRdx9SOwYfnGYdZOUIZitN8E+E2vkq3MUMYMvPYl5ZZA==
  /locate-path/2.0.0:
    dependencies:
      p-locate: 2.0.0
      path-exists: 3.0.0
    dev: false
    engines:
      node: '>=4'
    resolution:
      integrity: sha1-K1aLJl7slExtnA3pw9u7ygNUzY4=
  /locate-path/3.0.0:
    dependencies:
      p-locate: 3.0.0
      path-exists: 3.0.0
    dev: false
    engines:
      node: '>=6'
    resolution:
      integrity: sha512-7AO748wWnIhNqAuaty2ZWHkQHRSNfPVIsPIfwEOWO22AmaoVrWavlOcMR5nzTLNYvp36X220/maaRsrec1G65A==
  /lodash.flattendeep/4.4.0:
    dev: false
    resolution:
      integrity: sha1-+wMJF/hqMTTlvJvsDWngAT3f7bI=
  /lodash.get/4.4.2:
    dev: false
    resolution:
      integrity: sha1-LRd/ZS+jHpObRDjVNBSZ36OCXpk=
  /lodash.isequal/4.5.0:
    dev: false
    resolution:
      integrity: sha1-QVxEePK8wwEgwizhDtMib30+GOA=
  /lodash.once/4.1.1:
    dev: false
    resolution:
      integrity: sha1-DdOXEhPHxW34gJd9UEyI+0cal6w=
  /lodash.sortby/4.7.0:
    dev: false
    resolution:
      integrity: sha1-7dFMgk4sycHgsKG0K7UhBRakJDg=
  /lodash.unescape/4.0.1:
    dev: false
    resolution:
      integrity: sha1-vyJJiGzlFM2hEvrpIYzcBlIR/Jw=
  /lodash/4.17.15:
    dev: false
    resolution:
      integrity: sha512-8xOcRHvCjnocdS5cpwXQXVzmmh5e5+saE2QGoeQmbKmRS6J3VQppPOIt0MnmE+4xlZoumy0GPG0D0MVIQbNA1A==
  /log-symbols/2.2.0:
    dependencies:
      chalk: 2.4.2
    dev: false
    engines:
      node: '>=4'
    resolution:
      integrity: sha512-VeIAFslyIerEJLXHziedo2basKbMKtTw3vfn5IzG0XTjhAVEJyNHnL2p7vc+wBDSdQuUpNw3M2u6xb9QsAY5Eg==
  /log4js/3.0.6:
    dependencies:
      circular-json: 0.5.9
      date-format: 1.2.0
      debug: 3.2.6
      rfdc: 1.1.4
      streamroller: 0.7.0
    dev: false
    engines:
      node: '>=6.0'
    resolution:
      integrity: sha512-ezXZk6oPJCWL483zj64pNkMuY/NcRX5MPiB0zE6tjZM137aeusrOnW1ecxgF9cmwMWkBMhjteQxBPoZBh9FDxQ==
  /log4js/4.5.1:
    dependencies:
      date-format: 2.1.0
      debug: 4.1.1
      flatted: 2.0.1
      rfdc: 1.1.4
      streamroller: 1.0.6
    dev: false
    engines:
      node: '>=6.0'
    resolution:
      integrity: sha512-EEEgFcE9bLgaYUKuozyFfytQM2wDHtXn4tAN41pkaxpNjAykv11GVdeI4tHtmPWW4Xrgh9R/2d7XYghDVjbKKw==
  /loglevel/1.6.3:
    dev: false
    engines:
      node: '>= 0.6.0'
    resolution:
      integrity: sha512-LoEDv5pgpvWgPF4kNYuIp0qqSJVWak/dML0RY74xlzMZiT9w77teNAwKYKWBTYjlokMirg+o3jBwp+vlLrcfAA==
  /lolex/4.2.0:
    dev: false
    resolution:
      integrity: sha512-gKO5uExCXvSm6zbF562EvM+rd1kQDnB9AZBbiQVzf1ZmdDpxUSvpnAaVOP83N/31mRK8Ml8/VE8DMvsAZQ+7wg==
  /long/4.0.0:
    dev: false
    resolution:
      integrity: sha512-XsP+KhQif4bjX1kbuSiySJFNAehNxgLb6hPRGJ9QsUr8ajHkuXGdrHmFUTUUXhDwVX2R5bY4JNZEwbUiMhV+MA==
  /loose-envify/1.4.0:
    dependencies:
      js-tokens: 4.0.0
    dev: false
    hasBin: true
    resolution:
      integrity: sha512-lyuxPGr/Wfhrlem2CL/UcnUc1zcqKAImBDzukY7Y5F/yQiNdko6+fRLevlw1HgMySw7f611UIY408EtxRSoK3Q==
  /loud-rejection/1.6.0:
    dependencies:
      currently-unhandled: 0.4.1
      signal-exit: 3.0.2
    dev: false
    engines:
      node: '>=0.10.0'
    resolution:
      integrity: sha1-W0b4AUft7leIcPCG0Eghz5mOVR8=
  /lru-cache/4.1.5:
    dependencies:
      pseudomap: 1.0.2
      yallist: 2.1.2
    dev: false
    resolution:
      integrity: sha512-sWZlbEP2OsHNkXrMl5GYk/jKk70MBng6UU4YI/qGDYbgf6YbP4EvmqISbXCoJiRKs+1bSpFHVgQxvJ17F2li5g==
  /lru-cache/5.1.1:
    dependencies:
      yallist: 3.0.3
    dev: false
    resolution:
      integrity: sha512-KpNARQA3Iwv+jTA0utUVVbrh+Jlrr1Fv0e56GGzAFOXN7dk/FviaDW8LHmK52DlcH4WP2n6gI8vN1aesBFgo9w==
  /magic-string/0.22.5:
    dependencies:
      vlq: 0.2.3
    dev: false
    resolution:
      integrity: sha512-oreip9rJZkzvA8Qzk9HFs8fZGF/u7H/gtrE8EN6RjKJ9kh2HlC+yQ2QezifqTZfGyiuAV0dRv5a+y/8gBb1m9w==
  /magic-string/0.25.3:
    dependencies:
      sourcemap-codec: 1.4.6
    dev: false
    resolution:
      integrity: sha512-6QK0OpF/phMz0Q2AxILkX2mFhi7m+WMwTRg0LQKq/WBB0cDP4rYH3Wp4/d3OTXlrPLVJT/RFqj8tFeAR4nk8AA==
  /make-dir/2.1.0:
    dependencies:
      pify: 4.0.1
      semver: 5.7.1
    dev: false
    engines:
      node: '>=6'
    resolution:
      integrity: sha512-LS9X+dc8KLxXCb8dni79fLIIUA5VyZoyjSMCwTluaXA0o27cCK0bhXkpgw+sTXVpPy/lSO57ilRixqk0vDmtRA==
  /make-error/1.3.5:
    dev: false
    resolution:
      integrity: sha512-c3sIjNUow0+8swNwVpqoH4YCShKNFkMaw6oH1mNS2haDZQqkeZFlHS3dhoeEbKKmJB4vXpJucU6oH75aDYeE9g==
  /make-iterator/1.0.1:
    dependencies:
      kind-of: 6.0.2
    dev: false
    engines:
      node: '>=0.10.0'
    resolution:
      integrity: sha512-pxiuXh0iVEq7VM7KMIhs5gxsfxCux2URptUQaXo4iZZJxBAzTPOLE2BumO5dbfVYq/hBJFBR/a1mFDmOx5AGmw==
  /mamacro/0.0.3:
    dev: false
    resolution:
      integrity: sha512-qMEwh+UujcQ+kbz3T6V+wAmO2U8veoq2w+3wY8MquqwVA3jChfwY+Tk52GZKDfACEPjuZ7r2oJLejwpt8jtwTA==
  /map-age-cleaner/0.1.3:
    dependencies:
      p-defer: 1.0.0
    dev: false
    engines:
      node: '>=6'
    resolution:
      integrity: sha512-bJzx6nMoP6PDLPBFmg7+xRKeFZvFboMrGlxmNj9ClvX53KrmvM5bXFXEWjbz4cz1AFn+jWJ9z/DJSz7hrs0w3w==
  /map-cache/0.2.2:
    dev: false
    engines:
      node: '>=0.10.0'
    resolution:
      integrity: sha1-wyq9C9ZSXZsFFkW7TyasXcmKDb8=
  /map-obj/1.0.1:
    dev: false
    engines:
      node: '>=0.10.0'
    resolution:
      integrity: sha1-2TPOuSBdgr3PSIb2dCvcK03qFG0=
  /map-obj/2.0.0:
    dev: false
    engines:
      node: '>=4'
    resolution:
      integrity: sha1-plzSkIepJZi4eRJXpSPgISIqwfk=
  /map-visit/1.0.0:
    dependencies:
      object-visit: 1.0.1
    dev: false
    engines:
      node: '>=0.10.0'
    resolution:
      integrity: sha1-7Nyo8TFE5mDxtb1B8S80edmN+48=
  /marky/1.2.1:
    dev: false
    resolution:
      integrity: sha512-md9k+Gxa3qLH6sUKpeC2CNkJK/Ld+bEz5X96nYwloqphQE0CKCVEKco/6jxEZixinqNdz5RFi/KaCyfbMDMAXQ==
  /matchdep/2.0.0:
    dependencies:
      findup-sync: 2.0.0
      micromatch: 3.1.10
      resolve: 1.12.0
      stack-trace: 0.0.10
    dev: false
    engines:
      node: '>= 0.10.0'
    resolution:
      integrity: sha1-xvNINKDY28OzfCfui7yyfHd1WC4=
  /matched/1.0.2:
    dependencies:
      arr-union: 3.1.0
      async-array-reduce: 0.2.1
      glob: 7.1.4
      has-glob: 1.0.0
      is-valid-glob: 1.0.0
      resolve-dir: 1.0.1
    dev: false
    engines:
      node: '>= 0.12.0'
    resolution:
      integrity: sha512-7ivM1jFZVTOOS77QsR+TtYHH0ecdLclMkqbf5qiJdX2RorqfhsL65QHySPZgDE0ZjHoh+mQUNHTanNXIlzXd0Q==
  /md5.js/1.3.4:
    dependencies:
      hash-base: 3.0.4
      inherits: 2.0.4
    dev: false
    resolution:
      integrity: sha1-6b296UogpawYsENA/Fdk1bCdkB0=
  /md5.js/1.3.5:
    dependencies:
      hash-base: 3.0.4
      inherits: 2.0.4
      safe-buffer: 5.2.0
    dev: false
    resolution:
      integrity: sha512-xitP+WxNPcTTOgnTJcrhM0xvdPepipPSf3I8EIpGKeFLjt3PlJLIDG3u8EX53ZIubkb+5U2+3rELYpEhHhzdkg==
  /md5/2.2.1:
    dependencies:
      charenc: 0.0.2
      crypt: 0.0.2
      is-buffer: 1.1.6
    dev: false
    resolution:
      integrity: sha1-U6s41f48iJG6RlMp6iP6wFQBJvk=
  /media-typer/0.3.0:
    dev: false
    engines:
      node: '>= 0.6'
    resolution:
      integrity: sha1-hxDXrwqmJvj/+hzgAWhUUmMlV0g=
  /mem/4.3.0:
    dependencies:
      map-age-cleaner: 0.1.3
      mimic-fn: 2.1.0
      p-is-promise: 2.1.0
    dev: false
    engines:
      node: '>=6'
    resolution:
      integrity: sha512-qX2bG48pTqYRVmDB37rn/6PT7LcR8T7oAX3bf99u1Tt1nzxYfxkgqDwUwolPlXweM0XzBOBFzSx4kfp7KP1s/w==
  /memory-fs/0.4.1:
    dependencies:
      errno: 0.1.7
      readable-stream: 2.3.6
    dev: false
    resolution:
      integrity: sha1-OpoguEYlI+RHz7x+i7gO1me/xVI=
  /memorystream/0.3.1:
    dev: false
    engines:
      node: '>= 0.10.0'
    resolution:
      integrity: sha1-htcJCzDORV1j+64S3aUaR93K+bI=
  /meow/3.7.0:
    dependencies:
      camelcase-keys: 2.1.0
      decamelize: 1.2.0
      loud-rejection: 1.6.0
      map-obj: 1.0.1
      minimist: 1.2.0
      normalize-package-data: 2.5.0
      object-assign: 4.1.1
      read-pkg-up: 1.0.1
      redent: 1.0.0
      trim-newlines: 1.0.0
    dev: false
    engines:
      node: '>=0.10.0'
    resolution:
      integrity: sha1-cstmi0JSKCkKu/qFaJJYcwioAfs=
  /meow/5.0.0:
    dependencies:
      camelcase-keys: 4.2.0
      decamelize-keys: 1.1.0
      loud-rejection: 1.6.0
      minimist-options: 3.0.2
      normalize-package-data: 2.5.0
      read-pkg-up: 3.0.0
      redent: 2.0.0
      trim-newlines: 2.0.0
      yargs-parser: 10.1.0
    dev: false
    engines:
      node: '>=6'
    resolution:
      integrity: sha512-CbTqYU17ABaLefO8vCU153ZZlprKYWDljcndKKDCFcYQITzWCXZAVk4QMFZPgvzrnUQ3uItnIE/LoUOwrT15Ig==
  /merge-descriptors/1.0.1:
    dev: false
    resolution:
      integrity: sha1-sAqqVW3YtEVoFQ7J0blT8/kMu2E=
  /merge-source-map/1.1.0:
    dependencies:
      source-map: 0.6.1
    dev: false
    resolution:
      integrity: sha512-Qkcp7P2ygktpMPh2mCQZaf3jhN6D3Z/qVZHSdWvQ+2Ef5HgRAPBO57A77+ENm0CPx2+1Ce/MYKi3ymqdfuqibw==
  /merge-stream/1.0.1:
    dependencies:
      readable-stream: 2.3.6
    dev: false
    resolution:
      integrity: sha1-QEEgLVCKNCugAXQAjfDCUbjBNeE=
  /methods/1.1.2:
    dev: false
    engines:
      node: '>= 0.6'
    resolution:
      integrity: sha1-VSmk1nZUE07cxSZmVoNbD4Ua/O4=
  /micromatch/3.1.10:
    dependencies:
      arr-diff: 4.0.0
      array-unique: 0.3.2
      braces: 2.3.2
      define-property: 2.0.2
      extend-shallow: 3.0.2
      extglob: 2.0.4
      fragment-cache: 0.2.1
      kind-of: 6.0.2
      nanomatch: 1.2.13
      object.pick: 1.3.0
      regex-not: 1.0.2
      snapdragon: 0.8.2
      to-regex: 3.0.2
    dev: false
    engines:
      node: '>=0.10.0'
    resolution:
      integrity: sha512-MWikgl9n9M3w+bpsY3He8L+w9eF9338xRl8IAO5viDizwSzziFEyUzo2xrrloB64ADbTf8uA8vRqqttDTOmccg==
  /micromatch/4.0.2:
    dependencies:
      braces: 3.0.2
      picomatch: 2.0.7
    dev: false
    engines:
      node: '>=8'
    resolution:
      integrity: sha512-y7FpHSbMUMoyPbYUSzO6PaZ6FyRnQOpHuKwbo1G+Knck95XVU4QAiKdGEnj5wwoS7PlOgthX/09u5iFJ+aYf5Q==
  /miller-rabin/4.0.1:
    dependencies:
      bn.js: 4.11.8
      brorand: 1.1.0
    dev: false
    hasBin: true
    resolution:
      integrity: sha512-115fLhvZVqWwHPbClyntxEVfVDfl9DLLTuJvq3g2O/Oxi8AiNouAHvDSzHS0viUJc+V5vm3eq91Xwqn9dp4jRA==
  /mime-db/1.40.0:
    dev: false
    engines:
      node: '>= 0.6'
    resolution:
      integrity: sha512-jYdeOMPy9vnxEqFRRo6ZvTZ8d9oPb+k18PKoYNYUe2stVEBPPwsln/qWzdbmaIvnhZ9v2P+CuecK+fpUfsV2mA==
  /mime-types/2.1.24:
    dependencies:
      mime-db: 1.40.0
    dev: false
    engines:
      node: '>= 0.6'
    resolution:
      integrity: sha512-WaFHS3MCl5fapm3oLxU4eYDw77IQM2ACcxQ9RIxfaC3ooc6PFuBMGZZsYpvoXS5D5QTWPieo1jjLdAm3TBP3cQ==
  /mime/1.6.0:
    dev: false
    engines:
      node: '>=4'
    hasBin: true
    resolution:
      integrity: sha512-x0Vn8spI+wuJ1O6S7gnbaQg8Pxh4NNHb7KSINmEWKiPE4RKOplvijn+NkmYmmRgP68mc70j2EbeTFRsrswaQeg==
  /mime/2.4.4:
    dev: false
    engines:
      node: '>=4.0.0'
    hasBin: true
    resolution:
      integrity: sha512-LRxmNwziLPT828z+4YkNzloCFC2YM4wrB99k+AV5ZbEyfGNWfG8SO1FUXLmLDBSo89NrJZ4DIWeLjy1CHGhMGA==
  /mimic-fn/2.1.0:
    dev: false
    engines:
      node: '>=6'
    resolution:
      integrity: sha512-OqbOk5oEQeAZ8WXWydlu9HJjz9WVdEIvamMCcXmuqUYjTknH/sqsWvhQ3vgwKFRR1HpjvNBKQ37nbJgYzGqGcg==
  /min-document/2.19.0:
    dependencies:
      dom-walk: 0.1.1
    dev: false
    resolution:
      integrity: sha1-e9KC4/WELtKVu3SM3Z8f+iyCRoU=
  /minimalistic-assert/1.0.1:
    dev: false
    resolution:
      integrity: sha512-UtJcAD4yEaGtjPezWuO9wC4nwUnVH/8/Im3yEHQP4b67cXlD/Qr9hdITCU1xDbSEXg2XKNaP8jsReV7vQd00/A==
  /minimalistic-crypto-utils/1.0.1:
    dev: false
    resolution:
      integrity: sha1-9sAMHAsIIkblxNmd+4x8CDsrWCo=
  /minimatch/3.0.4:
    dependencies:
      brace-expansion: 1.1.11
    dev: false
    resolution:
      integrity: sha512-yJHVQEhyqPLUTgt9B83PXu6W3rx4MvvHvSUvToogpwoGDOUQ+yDrR0HRot+yOCdCO7u4hX3pWft6kWBBcqh0UA==
  /minimist-options/3.0.2:
    dependencies:
      arrify: 1.0.1
      is-plain-obj: 1.1.0
    dev: false
    engines:
      node: '>= 4'
    resolution:
      integrity: sha512-FyBrT/d0d4+uiZRbqznPXqw3IpZZG3gl3wKWiX784FycUKVwBt0uLBFkQrtE4tZOrgo78nZp2jnKz3L65T5LdQ==
  /minimist/0.0.10:
    dev: false
    resolution:
      integrity: sha1-3j+YVD2/lggr5IrRoMfNqDYwHc8=
  /minimist/0.0.8:
    dev: false
    resolution:
      integrity: sha1-hX/Kv8M5fSYluCKCYuhqp6ARsF0=
  /minimist/1.2.0:
    dev: false
    resolution:
      integrity: sha1-o1AIsg9BOD7sH7kU9M1d95omQoQ=
  /mississippi/3.0.0:
    dependencies:
      concat-stream: 1.6.2
      duplexify: 3.7.1
      end-of-stream: 1.4.1
      flush-write-stream: 1.1.1
      from2: 2.3.0
      parallel-transform: 1.1.0
      pump: 3.0.0
      pumpify: 1.5.1
      stream-each: 1.2.3
      through2: 2.0.5
    dev: false
    engines:
      node: '>=4.0.0'
    resolution:
      integrity: sha512-x471SsVjUtBRtcvd4BzKE9kFC+/2TeWgKCgw0bZcw1b9l2X3QX5vCWgF+KaZaYm87Ss//rHnWryupDrgLvmSkA==
  /mixin-deep/1.3.2:
    dependencies:
      for-in: 1.0.2
      is-extendable: 1.0.1
    dev: false
    engines:
      node: '>=0.10.0'
    resolution:
      integrity: sha512-WRoDn//mXBiJ1H40rqa3vH0toePwSsGb45iInWlTySa+Uu4k3tYUSxa2v1KqAiLtvlrSzaExqS1gtk96A9zvEA==
  /mkdirp/0.5.1:
    dependencies:
      minimist: 0.0.8
    dev: false
    hasBin: true
    resolution:
      integrity: sha1-MAV0OOrGz3+MR2fzhkjWaX11yQM=
  /mocha-chrome/2.0.0:
    dependencies:
      chalk: 2.4.2
      chrome-launcher: 0.10.7
      chrome-remote-interface: 0.27.2
      chrome-unmirror: 0.1.0
      debug: 4.1.1
      deep-assign: 3.0.0
      import-local: 2.0.0
      loglevel: 1.6.3
      meow: 5.0.0
      nanobus: 4.4.0
    dev: false
    engines:
      node: '>= 8.0.0'
    hasBin: true
    resolution:
      integrity: sha512-Kq6W9jdXY3C2PhNHtSrk3GnDuoAKN+DbgJKCLfXtc5cql8oHB8+rUYlq9t1c8in6vQ6/X432E/U8h0pV5QlAug==
  /mocha-junit-reporter/1.23.1_mocha@5.2.0:
    dependencies:
      debug: 2.6.9
      md5: 2.2.1
      mkdirp: 0.5.1
      mocha: 5.2.0
      strip-ansi: 4.0.0
      xml: 1.0.1
    dev: false
    peerDependencies:
      mocha: '>=2.2.5'
    resolution:
      integrity: sha512-qeDvKlZyAH2YJE1vhryvjUQ06t2hcnwwu4k5Ddwn0GQINhgEYFhlGM0DwYCVUHq5cuo32qAW6HDsTHt7zz99Ng==
  /mocha-multi-reporters/1.1.7:
    dependencies:
      debug: 3.2.6
      lodash: 4.17.15
    dev: false
    resolution:
      integrity: sha1-zH8/TTL0eFIJQdhSq7ZNmYhYfYI=
  /mocha-multi/1.1.0_mocha@5.2.0:
    dependencies:
      debug: 3.2.6
      is-string: 1.0.4
      lodash.once: 4.1.1
      mkdirp: 0.5.1
      mocha: 5.2.0
      object-assign: 4.1.1
    dev: false
    engines:
      node: '>=6.0.0'
    peerDependencies:
      mocha: '>=2.2.0 <6.0.0'
    resolution:
      integrity: sha512-arxYYafYVx/FEmA9xk8lw2nhc57Ld227YqX1yBYVcTQAeOhCBsvI7kIEeoxMcmwWOT1Ed+3C60Ambng4n2xRuw==
  /mocha/5.2.0:
    dependencies:
      browser-stdout: 1.3.1
      commander: 2.15.1
      debug: 3.1.0
      diff: 3.5.0
      escape-string-regexp: 1.0.5
      glob: 7.1.2
      growl: 1.10.5
      he: 1.1.1
      minimatch: 3.0.4
      mkdirp: 0.5.1
      supports-color: 5.4.0
    dev: false
    engines:
      node: '>= 4.0.0'
    hasBin: true
    resolution:
      integrity: sha512-2IUgKDhc3J7Uug+FxMXuqIyYzH7gJjXECKe/w43IGgQHTSj3InJi+yAA7T24L9bQMRKiUEHxEX37G5JpVUGLcQ==
  /moment/2.24.0:
    dev: false
    resolution:
      integrity: sha512-bV7f+6l2QigeBBZSM/6yTNq4P2fNpSWj/0e7jQcy87A8e7o2nAfP/34/2ky5Vw4B9S446EtIhodAzkFCcR4dQg==
  /move-concurrently/1.0.1:
    dependencies:
      aproba: 1.2.0
      copy-concurrently: 1.0.5
      fs-write-stream-atomic: 1.0.10
      mkdirp: 0.5.1
      rimraf: 2.7.1
      run-queue: 1.0.3
    dev: false
    resolution:
      integrity: sha1-viwAX9oy4LKa8fBdfEszIUxwH5I=
  /ms/2.0.0:
    dev: false
    resolution:
      integrity: sha1-VgiurfwAvmwpAd9fmGF4jeDVl8g=
  /ms/2.1.1:
    dev: false
    resolution:
      integrity: sha512-tgp+dl5cGk28utYktBsrFqA7HKgrhgPsg6Z/EfhWI4gl1Hwq8B/GmY/0oXZ6nF8hDVesS/FpnYaD/kOWhYQvyg==
  /ms/2.1.2:
    dev: false
    resolution:
      integrity: sha512-sGkPx+VjMtmA6MX27oA4FBFELFCZZ4S4XqeGOXCv68tT+jb3vk/RyaKWP0PTKyWtmLSM0b+adUTEvbs1PEaH2w==
  /msal/1.0.2:
    dependencies:
      js-base64: 2.5.1
      tslib: 1.10.0
    dev: false
    engines:
      node: '>=0.8.0'
    resolution:
      integrity: sha512-jWbuqLg0jFWj/Wy9A9LbJahuDguQI1KI4y06HOG7OFKHWdXJ8DJCgbwlCSoq2nUM0cbGfhsYX6MRDxJ7R3ZrAg==
  /mute-stdout/1.0.1:
    dev: false
    engines:
      node: '>= 0.10'
    resolution:
      integrity: sha512-kDcwXR4PS7caBpuRYYBUz9iVixUk3anO3f5OYFiIPwK/20vCzKCHyKoulbiDY1S53zD2bxUpxN/IJ+TnXjfvxg==
  /mute-stream/0.0.8:
    dev: false
    resolution:
      integrity: sha512-nnbWWOkoWyUsTjKrhgD0dcz22mdkSnpYqbEjIm2nhwhuxlSkpywJmBo8h0ZqJdkp73mb90SssHkN4rsRaBAfAA==
  /nan/2.14.0:
    dev: false
    optional: true
    resolution:
      integrity: sha512-INOFj37C7k3AfaNTtX8RhsTw7qRy7eLET14cROi9+5HAVbbHuIWUHEauBv5qT4Av2tWasiTY1Jw6puUNqRJXQg==
  /nanoassert/1.1.0:
    dev: false
    resolution:
      integrity: sha1-TzFS4JVA/eKMdvRLGbvNHVpCR40=
  /nanobus/4.4.0:
    dependencies:
      nanoassert: 1.1.0
      nanotiming: 7.3.1
      remove-array-items: 1.1.1
    dev: false
    resolution:
      integrity: sha512-Hv9USGyH8EsPy0o8pPWE7x3YRIfuZDgMBirzjU6XLebhiSK2g53JlfqgolD0c39ne6wXAfaBNcIAvYe22Bav+Q==
  /nanomatch/1.2.13:
    dependencies:
      arr-diff: 4.0.0
      array-unique: 0.3.2
      define-property: 2.0.2
      extend-shallow: 3.0.2
      fragment-cache: 0.2.1
      is-windows: 1.0.2
      kind-of: 6.0.2
      object.pick: 1.3.0
      regex-not: 1.0.2
      snapdragon: 0.8.2
      to-regex: 3.0.2
    dev: false
    engines:
      node: '>=0.10.0'
    resolution:
      integrity: sha512-fpoe2T0RbHwBTBUOftAfBPaDEi06ufaUai0mE6Yn1kacc3SnTErfb/h+X94VXzI64rKFHYImXSvdwGGCmwOqCA==
  /nanoscheduler/1.0.3:
    dependencies:
      nanoassert: 1.1.0
    dev: false
    resolution:
      integrity: sha512-jBbrF3qdU9321r8n9X7yu18DjP31Do2ItJm3mWrt90wJTrnDO+HXpoV7ftaUglAtjgj9s+OaCxGufbvx6pvbEQ==
  /nanotiming/7.3.1:
    dependencies:
      nanoassert: 1.1.0
      nanoscheduler: 1.0.3
    dev: false
    resolution:
      integrity: sha512-l3lC7v/PfOuRWQa8vV29Jo6TG10wHtnthLElFXs4Te4Aas57Fo4n1Q8LH9n+NDh9riOzTVvb2QNBhTS4JUKNjw==
  /natural-compare/1.4.0:
    dev: false
    resolution:
      integrity: sha1-Sr6/7tdUHywnrPspvbvRXI1bpPc=
  /negotiator/0.6.2:
    dev: false
    engines:
      node: '>= 0.6'
    resolution:
      integrity: sha512-hZXc7K2e+PgeI1eDBe/10Ard4ekbfrrqG8Ep+8Jmf4JID2bNg7NvCPOZN+kfF574pFQI7mum2AUqDidoKqcTOw==
  /neo-async/2.6.1:
    dev: false
    resolution:
      integrity: sha512-iyam8fBuCUpWeKPGpaNMetEocMt364qkCsfL9JuhjXX6dRnguRVOfk2GZaDpPjcOKiiXCPINZC1GczQ7iTq3Zw==
  /nested-error-stacks/2.1.0:
    dev: false
    resolution:
      integrity: sha512-AO81vsIO1k1sM4Zrd6Hu7regmJN1NSiAja10gc4bX3F0wd+9rQmcuHQaHVQCYIEC8iFXnE+mavh23GOt7wBgug==
  /next-tick/1.0.0:
    dev: false
    resolution:
      integrity: sha1-yobR/ogoFpsBICCOPchCS524NCw=
  /nice-try/1.0.5:
    dev: false
    resolution:
      integrity: sha512-1nh45deeb5olNY7eX82BkPO7SSxR5SSYJiPTrTdFUVYwAl8CKMA5N9PjTYkHiRjisVcxcQ1HXdLhx2qxxJzLNQ==
  /nise/1.5.1:
    dependencies:
      '@sinonjs/formatio': 3.2.1
      '@sinonjs/text-encoding': 0.7.1
      just-extend: 4.0.2
      lolex: 4.2.0
      path-to-regexp: 1.7.0
    dev: false
    resolution:
      integrity: sha512-edFWm0fsFG2n318rfEnKlTZTkjlbVOFF9XIA+fj+Ed+Qz1laYW2lobwavWoMzGrYDHH1EpiNJgDfvGnkZztR/g==
  /nock/10.0.6:
    dependencies:
      chai: 4.2.0
      debug: 4.1.1
      deep-equal: 1.0.1
      json-stringify-safe: 5.0.1
      lodash: 4.17.15
      mkdirp: 0.5.1
      propagate: 1.0.0
      qs: 6.7.0
      semver: 5.7.1
    dev: false
    engines:
      node: '>= 6.0'
    resolution:
      integrity: sha512-b47OWj1qf/LqSQYnmokNWM8D88KvUl2y7jT0567NB3ZBAZFz2bWp2PC81Xn7u8F2/vJxzkzNZybnemeFa7AZ2w==
  /node-fetch/2.6.0:
    dev: false
    engines:
      node: 4.x || >=6.0.0
    resolution:
      integrity: sha512-8dG4H5ujfvFiqDmVu9fQ5bOHUC15JMjMY/Zumv26oOvvVJjM67KF8koCWIabKQ1GJIa9r2mMZscBq/TbdOcmNA==
  /node-libs-browser/2.2.1:
    dependencies:
      assert: 1.5.0
      browserify-zlib: 0.2.0
      buffer: 4.9.1
      console-browserify: 1.1.0
      constants-browserify: 1.0.0
      crypto-browserify: 3.12.0
      domain-browser: 1.2.0
      events: 3.0.0
      https-browserify: 1.0.0
      os-browserify: 0.3.0
      path-browserify: 0.0.1
      process: 0.11.10
      punycode: 1.4.1
      querystring-es3: 0.2.1
      readable-stream: 2.3.6
      stream-browserify: 2.0.2
      stream-http: 2.8.3
      string_decoder: 1.3.0
      timers-browserify: 2.0.11
      tty-browserify: 0.0.0
      url: 0.11.0
      util: 0.11.1
      vm-browserify: 1.1.0
    dev: false
    resolution:
      integrity: sha512-h/zcD8H9kaDZ9ALUWwlBUDo6TKF8a7qBSCSEGfjTVIYeqsioSKaAX+BN7NgiMGp6iSIXZ3PxgCu8KS3b71YK5Q==
  /nopt/3.0.6:
    dependencies:
      abbrev: 1.1.1
    dev: false
    hasBin: true
    resolution:
      integrity: sha1-xkZdvwirzU2zWTF/eaxopkayj/k=
  /normalize-package-data/2.5.0:
    dependencies:
      hosted-git-info: 2.8.4
      resolve: 1.12.0
      semver: 5.7.1
      validate-npm-package-license: 3.0.4
    dev: false
    resolution:
      integrity: sha512-/5CMN3T0R4XTj4DcGaexo+roZSdSFW/0AOOTROrjxzCG1wrWXEsGbRKevjlIL+ZDE4sZlJr5ED4YW0yqmkK+eA==
  /normalize-path/2.1.1:
    dependencies:
      remove-trailing-separator: 1.1.0
    dev: false
    engines:
      node: '>=0.10.0'
    resolution:
      integrity: sha1-GrKLVW4Zg2Oowab35vogE3/mrtk=
  /normalize-path/3.0.0:
    dev: false
    engines:
      node: '>=0.10.0'
    resolution:
      integrity: sha512-6eZs5Ls3WtCisHWp9S2GUy8dqkpGi4BVSz3GaqiE6ezub0512ESztXUwUB6C6IKbQkY2Pnb/mD4WYojCRwcwLA==
  /now-and-later/2.0.1:
    dependencies:
      once: 1.4.0
    dev: false
    engines:
      node: '>= 0.10'
    resolution:
      integrity: sha512-KGvQ0cB70AQfg107Xvs/Fbu+dGmZoTRJp2TaPwcwQm3/7PteUyN2BCgk8KBMPGBUXZdVwyWS8fDCGFygBm19UQ==
  /npm-run-all/4.1.5:
    dependencies:
      ansi-styles: 3.2.1
      chalk: 2.4.2
      cross-spawn: 6.0.5
      memorystream: 0.3.1
      minimatch: 3.0.4
      pidtree: 0.3.0
      read-pkg: 3.0.0
      shell-quote: 1.7.1
      string.prototype.padend: 3.0.0
    dev: false
    engines:
      node: '>= 4'
    hasBin: true
    resolution:
      integrity: sha512-Oo82gJDAVcaMdi3nuoKFavkIHBRVqQ1qvMb+9LHk/cF4P6B2m8aP04hGf7oL6wZ9BuGwX1onlLhpuoofSyoQDQ==
  /npm-run-path/2.0.2:
    dependencies:
      path-key: 2.0.1
    dev: false
    engines:
      node: '>=4'
    resolution:
      integrity: sha1-NakjLfo11wZ7TLLd8jV7GHFTbF8=
  /number-is-nan/1.0.1:
    dev: false
    engines:
      node: '>=0.10.0'
    resolution:
      integrity: sha1-CXtgK1NCKlIsGvuHkDGDNpQaAR0=
  /nyc/14.1.1:
    dependencies:
      archy: 1.0.0
      caching-transform: 3.0.2
      convert-source-map: 1.6.0
      cp-file: 6.2.0
      find-cache-dir: 2.1.0
      find-up: 3.0.0
      foreground-child: 1.5.6
      glob: 7.1.4
      istanbul-lib-coverage: 2.0.5
      istanbul-lib-hook: 2.0.7
      istanbul-lib-instrument: 3.3.0
      istanbul-lib-report: 2.0.8
      istanbul-lib-source-maps: 3.0.6
      istanbul-reports: 2.2.6
      js-yaml: 3.13.1
      make-dir: 2.1.0
      merge-source-map: 1.1.0
      resolve-from: 4.0.0
      rimraf: 2.7.1
      signal-exit: 3.0.2
      spawn-wrap: 1.4.2
      test-exclude: 5.2.3
      uuid: 3.3.2
      yargs: 13.3.0
      yargs-parser: 13.1.1
    dev: false
    engines:
      node: '>=6'
    hasBin: true
    resolution:
      integrity: sha512-OI0vm6ZGUnoGZv/tLdZ2esSVzDwUC88SNs+6JoSOMVxA+gKMB8Tk7jBwgemLx4O40lhhvZCVw1C+OYLOBOPXWw==
  /oauth-sign/0.9.0:
    dev: false
    resolution:
      integrity: sha512-fexhUFFPTGV8ybAtSIGbV6gOkSv8UtRbDBnAyLQw4QPKkgNlsH2ByPGtMUqdWkos6YCRmAqViwgZrJc/mRDzZQ==
  /object-assign/4.1.1:
    dev: false
    engines:
      node: '>=0.10.0'
    resolution:
      integrity: sha1-IQmtx5ZYh8/AXLvUQsrIv7s2CGM=
  /object-component/0.0.3:
    dev: false
    resolution:
      integrity: sha1-8MaapQ78lbhmwYb0AKM3acsvEpE=
  /object-copy/0.1.0:
    dependencies:
      copy-descriptor: 0.1.1
      define-property: 0.2.5
      kind-of: 3.2.2
    dev: false
    engines:
      node: '>=0.10.0'
    resolution:
      integrity: sha1-fn2Fi3gb18mRpBupde04EnVOmYw=
  /object-keys/1.1.1:
    dev: false
    engines:
      node: '>= 0.4'
    resolution:
      integrity: sha512-NuAESUOUMrlIXOfHKzD6bpPu3tYt3xvjNdRIQ+FeT0lNb4K8WR70CaDxhuNguS2XG+GjkyMwOzsN5ZktImfhLA==
  /object-visit/1.0.1:
    dependencies:
      isobject: 3.0.1
    dev: false
    engines:
      node: '>=0.10.0'
    resolution:
      integrity: sha1-95xEk68MU3e1n+OdOV5BBC3QRbs=
  /object.assign/4.1.0:
    dependencies:
      define-properties: 1.1.3
      function-bind: 1.1.1
      has-symbols: 1.0.0
      object-keys: 1.1.1
    dev: false
    engines:
      node: '>= 0.4'
    resolution:
      integrity: sha512-exHJeq6kBKj58mqGyTQ9DFvrZC/eR6OwxzoM9YRoGBqrXYonaFyGiFMuc9VZrXf7DarreEwMpurG3dd+CNyW5w==
  /object.defaults/1.1.0:
    dependencies:
      array-each: 1.0.1
      array-slice: 1.1.0
      for-own: 1.0.0
      isobject: 3.0.1
    dev: false
    engines:
      node: '>=0.10.0'
    resolution:
      integrity: sha1-On+GgzS0B96gbaFtiNXNKeQ1/s8=
  /object.entries/1.1.0:
    dependencies:
      define-properties: 1.1.3
      es-abstract: 1.13.0
      function-bind: 1.1.1
      has: 1.0.3
    dev: false
    engines:
      node: '>= 0.4'
    resolution:
      integrity: sha512-l+H6EQ8qzGRxbkHOd5I/aHRhHDKoQXQ8g0BYt4uSweQU1/J6dZUOyWh9a2Vky35YCKjzmgxOzta2hH6kf9HuXA==
  /object.map/1.0.1:
    dependencies:
      for-own: 1.0.0
      make-iterator: 1.0.1
    dev: false
    engines:
      node: '>=0.10.0'
    resolution:
      integrity: sha1-z4Plncj8wK1fQlDh94s7gb2AHTc=
  /object.pick/1.3.0:
    dependencies:
      isobject: 3.0.1
    dev: false
    engines:
      node: '>=0.10.0'
    resolution:
      integrity: sha1-h6EKxMFpS9Lhy/U1kaZhQftd10c=
  /object.reduce/1.0.1:
    dependencies:
      for-own: 1.0.0
      make-iterator: 1.0.1
    dev: false
    engines:
      node: '>=0.10.0'
    resolution:
      integrity: sha1-b+NI8qx/oPlcpiEiZZkJaCW7A60=
  /on-finished/2.3.0:
    dependencies:
      ee-first: 1.1.1
    dev: false
    engines:
      node: '>= 0.8'
    resolution:
      integrity: sha1-IPEzZIGwg811M3mSoWlxqi2QaUc=
  /once/1.4.0:
    dependencies:
      wrappy: 1.0.2
    dev: false
    resolution:
      integrity: sha1-WDsap3WWHUsROsF9nFC6753Xa9E=
  /onetime/5.1.0:
    dependencies:
      mimic-fn: 2.1.0
    dev: false
    engines:
      node: '>=6'
    resolution:
      integrity: sha512-5NcSkPHhwTVFIQN+TUqXoS5+dlElHXdpAWu9I0HP20YOtIi+aZ0Ct82jdlILDxjLEAWwvm+qj1m6aEtsDVmm6Q==
  /open/6.4.0:
    dependencies:
      is-wsl: 1.1.0
    dev: false
    engines:
      node: '>=8'
    resolution:
      integrity: sha512-IFenVPgF70fSm1keSd2iDBIDIBZkroLeuffXq+wKTzTJlBpesFWojV9lb8mzOfaAzM1sr7HQHuO0vtV0zYekGg==
  /optimist/0.6.1:
    dependencies:
      minimist: 0.0.10
      wordwrap: 0.0.3
    dev: false
    resolution:
      integrity: sha1-2j6nRob6IaGaERwybpDrFaAZZoY=
  /optionator/0.8.2:
    dependencies:
      deep-is: 0.1.3
      fast-levenshtein: 2.0.6
      levn: 0.3.0
      prelude-ls: 1.1.2
      type-check: 0.3.2
      wordwrap: 1.0.0
    dev: false
    engines:
      node: '>= 0.8.0'
    resolution:
      integrity: sha1-NkxeQJ0/TWMB1sC0wFu6UBgK62Q=
  /ordered-read-streams/1.0.1:
    dependencies:
      readable-stream: 2.3.6
    dev: false
    resolution:
      integrity: sha1-d8DLN8QVJdZBZtmQ/61+xqDhNj4=
  /os-browserify/0.3.0:
    dev: false
    resolution:
      integrity: sha1-hUNzx/XCMVkU/Jv8a9gjj92h7Cc=
  /os-homedir/1.0.2:
    dev: false
    engines:
      node: '>=0.10.0'
    resolution:
      integrity: sha1-/7xJiDNuDoM94MFox+8VISGqf7M=
  /os-locale/1.4.0:
    dependencies:
      lcid: 1.0.0
    dev: false
    engines:
      node: '>=0.10.0'
    resolution:
      integrity: sha1-IPnxeuKe00XoveWDsT0gCYA8FNk=
  /os-locale/3.1.0:
    dependencies:
      execa: 1.0.0
      lcid: 2.0.0
      mem: 4.3.0
    dev: false
    engines:
      node: '>=6'
    resolution:
      integrity: sha512-Z8l3R4wYWM40/52Z+S265okfFj8Kt2cC2MKY+xNi3kFs+XGI7WXu/I309QQQYbRW4ijiZ+yxs9pqEhJh0DqW3Q==
  /os-tmpdir/1.0.2:
    dev: false
    engines:
      node: '>=0.10.0'
    resolution:
      integrity: sha1-u+Z0BseaqFxc/sdm/lc0VV36EnQ=
  /p-defer/1.0.0:
    dev: false
    engines:
      node: '>=4'
    resolution:
      integrity: sha1-n26xgvbJqozXQwBKfU+WsZaw+ww=
  /p-finally/1.0.0:
    dev: false
    engines:
      node: '>=4'
    resolution:
      integrity: sha1-P7z7FbiZpEEjs0ttzBi3JDNqLK4=
  /p-is-promise/2.1.0:
    dev: false
    engines:
      node: '>=6'
    resolution:
      integrity: sha512-Y3W0wlRPK8ZMRbNq97l4M5otioeA5lm1z7bkNkxCka8HSPjR0xRWmpCmc9utiaLP9Jb1eD8BgeIxTW4AIF45Pg==
  /p-limit/1.3.0:
    dependencies:
      p-try: 1.0.0
    dev: false
    engines:
      node: '>=4'
    resolution:
      integrity: sha512-vvcXsLAJ9Dr5rQOPk7toZQZJApBl2K4J6dANSsEuh6QI41JYcsS/qhTGa9ErIUUgK3WNQoJYvylxvjqmiqEA9Q==
  /p-limit/2.2.0:
    dependencies:
      p-try: 2.2.0
    dev: false
    engines:
      node: '>=6'
    resolution:
      integrity: sha512-pZbTJpoUsCzV48Mc9Nh51VbwO0X9cuPFE8gYwx9BTCt9SF8/b7Zljd2fVgOxhIF/HDTKgpVzs+GPhyKfjLLFRQ==
  /p-locate/2.0.0:
    dependencies:
      p-limit: 1.3.0
    dev: false
    engines:
      node: '>=4'
    resolution:
      integrity: sha1-IKAQOyIqcMj9OcwuWAaA893l7EM=
  /p-locate/3.0.0:
    dependencies:
      p-limit: 2.2.0
    dev: false
    engines:
      node: '>=6'
    resolution:
      integrity: sha512-x+12w/To+4GFfgJhBEpiDcLozRJGegY+Ei7/z0tSLkMmxGZNybVMSfWj9aJn8Z5Fc7dBUNJOOVgPv2H7IwulSQ==
  /p-try/1.0.0:
    dev: false
    engines:
      node: '>=4'
    resolution:
      integrity: sha1-y8ec26+P1CKOE/Yh8rGiN8GyB7M=
  /p-try/2.2.0:
    dev: false
    engines:
      node: '>=6'
    resolution:
      integrity: sha512-R4nPAVTAU0B9D35/Gk3uJf/7XYbQcyohSKdvAxIRSNghFl4e71hVoGnBNQz9cWaXxO2I10KTC+3jMdvvoKw6dQ==
  /package-hash/3.0.0:
    dependencies:
      graceful-fs: 4.2.2
      hasha: 3.0.0
      lodash.flattendeep: 4.4.0
      release-zalgo: 1.0.0
    dev: false
    engines:
      node: '>=6'
    resolution:
      integrity: sha512-lOtmukMDVvtkL84rJHI7dpTYq+0rli8N2wlnqUcBuDWCfVhRUfOmnR9SsoHFMLpACvEV60dX7rd0rFaYDZI+FA==
  /pako/1.0.10:
    dev: false
    resolution:
      integrity: sha512-0DTvPVU3ed8+HNXOu5Bs+o//Mbdj9VNQMUOe9oKCwh8l0GNwpTDMKCWbRjgtD291AWnkAgkqA/LOnQS8AmS1tw==
  /parallel-transform/1.1.0:
    dependencies:
      cyclist: 0.2.2
      inherits: 2.0.4
      readable-stream: 2.3.6
    dev: false
    resolution:
      integrity: sha1-1BDwZbBdojCB/NEPKIVMKb2jOwY=
  /parent-module/1.0.1:
    dependencies:
      callsites: 3.1.0
    dev: false
    engines:
      node: '>=6'
    resolution:
      integrity: sha512-GQ2EWRpQV8/o+Aw8YqtfZZPfNRWZYkbidE9k5rpl/hC3vtHHBfGm2Ifi6qWV+coDGkrUKZAxE3Lot5kcsRlh+g==
  /parse-asn1/5.1.4:
    dependencies:
      asn1.js: 4.10.1
      browserify-aes: 1.2.0
      create-hash: 1.2.0
      evp_bytestokey: 1.0.3
      pbkdf2: 3.0.17
      safe-buffer: 5.2.0
    dev: false
    resolution:
      integrity: sha512-Qs5duJcuvNExRfFZ99HDD3z4mAi3r9Wl/FOjEOijlxwCZs7E7mW2vjTpgQ4J8LpTF8x5v+1Vn5UQFejmWT11aw==
  /parse-filepath/1.0.2:
    dependencies:
      is-absolute: 1.0.0
      map-cache: 0.2.2
      path-root: 0.1.1
    dev: false
    engines:
      node: '>=0.8'
    resolution:
      integrity: sha1-pjISf1Oq89FYdvWHLz/6x2PWyJE=
  /parse-json/2.2.0:
    dependencies:
      error-ex: 1.3.2
    dev: false
    engines:
      node: '>=0.10.0'
    resolution:
      integrity: sha1-9ID0BDTvgHQfhGkJn43qGPVaTck=
  /parse-json/4.0.0:
    dependencies:
      error-ex: 1.3.2
      json-parse-better-errors: 1.0.2
    dev: false
    engines:
      node: '>=4'
    resolution:
      integrity: sha1-vjX1Qlvh9/bHRxhPmKeIy5lHfuA=
  /parse-node-version/1.0.1:
    dev: false
    engines:
      node: '>= 0.10'
    resolution:
      integrity: sha512-3YHlOa/JgH6Mnpr05jP9eDG254US9ek25LyIxZlDItp2iJtwyaXQb57lBYLdT3MowkUFYEV2XXNAYIPlESvJlA==
  /parse-passwd/1.0.0:
    dev: false
    engines:
      node: '>=0.10.0'
    resolution:
      integrity: sha1-bVuTSkVpk7I9N/QKOC1vFmao5cY=
  /parseqs/0.0.5:
    dependencies:
      better-assert: 1.0.2
    dev: false
    resolution:
      integrity: sha1-1SCKNzjkZ2bikbouoXNoSSGouJ0=
  /parseuri/0.0.5:
    dependencies:
      better-assert: 1.0.2
    dev: false
    resolution:
      integrity: sha1-gCBKUNTbt3m/3G6+J3jZDkvOMgo=
  /parseurl/1.3.3:
    dev: false
    engines:
      node: '>= 0.8'
    resolution:
      integrity: sha512-CiyeOxFT/JZyN5m0z9PfXw4SCBJ6Sygz1Dpl0wqjlhDEGGBP1GnsUVEL0p63hoG1fcj3fHynXi9NYO4nWOL+qQ==
  /pascalcase/0.1.1:
    dev: false
    engines:
      node: '>=0.10.0'
    resolution:
      integrity: sha1-s2PlXoAGym/iF4TS2yK9FdeRfxQ=
  /path-browserify/0.0.1:
    dev: false
    resolution:
      integrity: sha512-BapA40NHICOS+USX9SN4tyhq+A2RrN/Ws5F0Z5aMHDp98Fl86lX8Oti8B7uN93L4Ifv4fHOEA+pQw87gmMO/lQ==
  /path-browserify/1.0.0:
    dev: false
    resolution:
      integrity: sha512-Hkavx/nY4/plImrZPHRk2CL9vpOymZLgEbMNX1U0bjcBL7QN9wODxyx0yaMZURSQaUtSEvDrfAvxa9oPb0at9g==
  /path-dirname/1.0.2:
    dev: false
    resolution:
      integrity: sha1-zDPSTVJeCZpTiMAzbG4yuRYGCeA=
  /path-exists/2.1.0:
    dependencies:
      pinkie-promise: 2.0.1
    dev: false
    engines:
      node: '>=0.10.0'
    resolution:
      integrity: sha1-D+tsZPD8UY2adU3V77YscCJ2H0s=
  /path-exists/3.0.0:
    dev: false
    engines:
      node: '>=4'
    resolution:
      integrity: sha1-zg6+ql94yxiSXqfYENe1mwEP1RU=
  /path-is-absolute/1.0.1:
    dev: false
    engines:
      node: '>=0.10.0'
    resolution:
      integrity: sha1-F0uSaHNVNP+8es5r9TpanhtcX18=
  /path-key/2.0.1:
    dev: false
    engines:
      node: '>=4'
    resolution:
      integrity: sha1-QRyttXTFoUDTpLGRDUDYDMn0C0A=
  /path-parse/1.0.6:
    dev: false
    resolution:
      integrity: sha512-GSmOT2EbHrINBf9SR7CDELwlJ8AENk3Qn7OikK4nFYAu3Ote2+JYNVvkpAEQm3/TLNEJFD/xZJjzyxg3KBWOzw==
  /path-root-regex/0.1.2:
    dev: false
    engines:
      node: '>=0.10.0'
    resolution:
      integrity: sha1-v8zcjfWxLcUsi0PsONGNcsBLqW0=
  /path-root/0.1.1:
    dependencies:
      path-root-regex: 0.1.2
    dev: false
    engines:
      node: '>=0.10.0'
    resolution:
      integrity: sha1-mkpoFMrBwM1zNgqV8yCDyOpHRbc=
  /path-to-regexp/0.1.7:
    dev: false
    resolution:
      integrity: sha1-32BBeABfUi8V60SQ5yR6G/qmf4w=
  /path-to-regexp/1.7.0:
    dependencies:
      isarray: 0.0.1
    dev: false
    resolution:
      integrity: sha1-Wf3g9DW62suhA6hOnTvGTpa5k30=
  /path-to-regexp/2.4.0:
    dev: false
    resolution:
      integrity: sha512-G6zHoVqC6GGTQkZwF4lkuEyMbVOjoBKAEybQUypI1WTkqinCOrq2x6U2+phkJ1XsEMTy4LjtwPI7HW+NVrRR2w==
  /path-type/1.1.0:
    dependencies:
      graceful-fs: 4.2.2
      pify: 2.3.0
      pinkie-promise: 2.0.1
    dev: false
    engines:
      node: '>=0.10.0'
    resolution:
      integrity: sha1-WcRPfuSR2nBNpBXaWkBwuk+P5EE=
  /path-type/3.0.0:
    dependencies:
      pify: 3.0.0
    dev: false
    engines:
      node: '>=4'
    resolution:
      integrity: sha512-T2ZUsdZFHgA3u4e5PfPbjd7HDDpxPnQb5jN0SrDsjNSuVXHJqtwTnWqG0B1jZrgmJ/7lj1EmVIByWt1gxGkWvg==
  /pathval/1.1.0:
    dev: false
    resolution:
      integrity: sha1-uULm1L3mUwBe9rcTYd74cn0GReA=
  /pbkdf2/3.0.17:
    dependencies:
      create-hash: 1.2.0
      create-hmac: 1.1.7
      ripemd160: 2.0.2
      safe-buffer: 5.2.0
      sha.js: 2.4.11
    dev: false
    engines:
      node: '>=0.12'
    resolution:
      integrity: sha512-U/il5MsrZp7mGg3mSQfn742na2T+1/vHDCG5/iTI3X9MKUuYUZVLQhyRsg06mCgDBTd57TxzgZt7P+fYfjRLtA==
  /pend/1.2.0:
    dev: false
    resolution:
      integrity: sha1-elfrVQpng/kRUzH89GY9XI4AelA=
  /performance-now/2.1.0:
    dev: false
    resolution:
      integrity: sha1-Ywn04OX6kT7BxpMHrjZLSzd8nns=
  /picomatch/2.0.7:
    dev: false
    engines:
      node: '>=8'
    resolution:
      integrity: sha512-oLHIdio3tZ0qH76NybpeneBhYVj0QFTfXEFTc/B3zKQspYfYYkWYgFsmzo+4kvId/bQRcNkVeguI3y+CD22BtA==
  /pidtree/0.3.0:
    dev: false
    engines:
      node: '>=0.10'
    hasBin: true
    resolution:
      integrity: sha512-9CT4NFlDcosssyg8KVFltgokyKZIFjoBxw8CTGy+5F38Y1eQWrt8tRayiUOXE+zVKQnYu5BR8JjCtvK3BcnBhg==
  /pify/2.3.0:
    dev: false
    engines:
      node: '>=0.10.0'
    resolution:
      integrity: sha1-7RQaasBDqEnqWISY59yosVMw6Qw=
  /pify/3.0.0:
    dev: false
    engines:
      node: '>=4'
    resolution:
      integrity: sha1-5aSs0sEB/fPZpNB/DbxNtJ3SgXY=
  /pify/4.0.1:
    dev: false
    engines:
      node: '>=6'
    resolution:
      integrity: sha512-uB80kBFb/tfd68bVleG9T5GGsGPjJrLAUpR5PZIrhBnIaRTQRjqdJSsIKkOP6OAIFbj7GOrcudc5pNjZ+geV2g==
  /pinkie-promise/2.0.1:
    dependencies:
      pinkie: 2.0.4
    dev: false
    engines:
      node: '>=0.10.0'
    resolution:
      integrity: sha1-ITXW36ejWMBprJsXh3YogihFD/o=
  /pinkie/2.0.4:
    dev: false
    engines:
      node: '>=0.10.0'
    resolution:
      integrity: sha1-clVrgM+g1IqXToDnckjoDtT3+HA=
  /pkg-dir/3.0.0:
    dependencies:
      find-up: 3.0.0
    dev: false
    engines:
      node: '>=6'
    resolution:
      integrity: sha512-/E57AYkoeQ25qkxMj5PBOVgF8Kiu/h7cYS30Z5+R7WaiCCBfLq58ZI/dSeaEKb9WVJV5n/03QwrN3IeWIFllvw==
  /plugin-error/0.1.2:
    dependencies:
      ansi-cyan: 0.1.1
      ansi-red: 0.1.1
      arr-diff: 1.1.0
      arr-union: 2.1.0
      extend-shallow: 1.1.4
    dev: false
    engines:
      node: '>=0.10.0'
    resolution:
      integrity: sha1-O5uzM1zPAPQl4HQ34ZJ2ln2kes4=
  /plugin-error/1.0.1:
    dependencies:
      ansi-colors: 1.1.0
      arr-diff: 4.0.0
      arr-union: 3.1.0
      extend-shallow: 3.0.2
    dev: false
    engines:
      node: '>= 0.10'
    resolution:
      integrity: sha512-L1zP0dk7vGweZME2i+EeakvUNqSrdiI3F91TwEoYiGrAfUXmVv6fJIq4g82PAXxNsWOp0J7ZqQy/3Szz0ajTxA==
  /posix-character-classes/0.1.1:
    dev: false
    engines:
      node: '>=0.10.0'
    resolution:
      integrity: sha1-AerA/jta9xoqbAL+q7jB/vfgDqs=
  /prelude-ls/1.1.2:
    dev: false
    engines:
      node: '>= 0.8.0'
    resolution:
      integrity: sha1-IZMqVJ9eUv/ZqCf1cOBL5iqX2lQ=
  /prettier/1.18.2:
    dev: false
    engines:
      node: '>=4'
    hasBin: true
    resolution:
      integrity: sha512-OeHeMc0JhFE9idD4ZdtNibzY0+TPHSpSSb9h8FqtP+YnoZZ1sl8Vc9b1sasjfymH3SonAF4QcA2+mzHPhMvIiw==
  /pretty-hrtime/1.0.3:
    dev: false
    engines:
      node: '>= 0.8'
    resolution:
      integrity: sha1-t+PqQkNaTJsnWdmeDyAesZWALuE=
  /private/0.1.8:
    dev: false
    engines:
      node: '>= 0.6'
    resolution:
      integrity: sha512-VvivMrbvd2nKkiG38qjULzlc+4Vx4wm/whI9pQD35YrARNnhxeiRktSOhSukRLFNlzg6Br/cJPet5J/u19r/mg==
  /process-es6/0.11.6:
    dev: false
    resolution:
      integrity: sha1-xrs4n5qVH4K9TrFpYAEFvS/5x3g=
  /process-nextick-args/1.0.7:
    dev: false
    resolution:
      integrity: sha1-FQ4gt1ZZCtP5EJPyWk8q2L/zC6M=
  /process-nextick-args/2.0.1:
    dev: false
    resolution:
      integrity: sha512-3ouUOpQhtgrbOa17J7+uxOTpITYWaGP7/AhoR3+A+/1e9skrzelGi/dXzEYyvbxubEF6Wn2ypscTKiKJFFn1ag==
  /process/0.11.10:
    dev: false
    engines:
      node: '>= 0.6.0'
    resolution:
      integrity: sha1-czIwDoQBYb2j5podHZGn1LwW8YI=
  /progress/2.0.3:
    dev: false
    engines:
      node: '>=0.4.0'
    resolution:
      integrity: sha512-7PiHtLll5LdnKIMw100I+8xJXR5gW2QwWYkT6iJva0bXitZKa/XMrSbdmg3r2Xnaidz9Qumd0VPaMrZlF9V9sA==
  /promise-inflight/1.0.1:
    dev: false
    resolution:
      integrity: sha1-mEcocL8igTL8vdhoEputEsPAKeM=
  /promise/8.0.3:
    dependencies:
      asap: 2.0.6
    dev: false
    resolution:
      integrity: sha512-HeRDUL1RJiLhyA0/grn+PTShlBAcLuh/1BJGtrvjwbvRDCTLLMEz9rOGCV+R3vHY4MixIuoMEd9Yq/XvsTPcjw==
  /propagate/1.0.0:
    dev: false
    engines:
      '0': node >= 0.8.1
    resolution:
      integrity: sha1-AMLa7t2iDofjeCs0Stuhzd1q1wk=
  /proxy-addr/2.0.5:
    dependencies:
      forwarded: 0.1.2
      ipaddr.js: 1.9.0
    dev: false
    engines:
      node: '>= 0.10'
    resolution:
      integrity: sha512-t/7RxHXPH6cJtP0pRG6smSr9QJidhB+3kXu0KgXnbGYMgzEnUxRQ4/LDdfOwZEMyIh3/xHb8PX3t+lfL9z+YVQ==
  /proxy-from-env/1.0.0:
    dev: false
    resolution:
      integrity: sha1-M8UDmPcOp+uW0h97gXYwpVeRx+4=
  /prr/1.0.1:
    dev: false
    resolution:
      integrity: sha1-0/wRS6BplaRexok/SEzrHXj19HY=
  /pseudomap/1.0.2:
    dev: false
    resolution:
      integrity: sha1-8FKijacOYYkX7wqKw0wa5aaChrM=
  /psl/1.3.0:
    dev: false
    resolution:
      integrity: sha512-avHdspHO+9rQTLbv1RO+MPYeP/SzsCoxofjVnHanETfQhTJrmB0HlDoW+EiN/R+C0BZ+gERab9NY0lPN2TxNag==
  /public-encrypt/4.0.3:
    dependencies:
      bn.js: 4.11.8
      browserify-rsa: 4.0.1
      create-hash: 1.2.0
      parse-asn1: 5.1.4
      randombytes: 2.1.0
      safe-buffer: 5.2.0
    dev: false
    resolution:
      integrity: sha512-zVpa8oKZSz5bTMTFClc1fQOnyyEzpl5ozpi1B5YcvBrdohMjH2rfsBtyXcuNuwjsDIXmBYlF2N5FlJYhR29t8Q==
  /pump/2.0.1:
    dependencies:
      end-of-stream: 1.4.1
      once: 1.4.0
    dev: false
    resolution:
      integrity: sha512-ruPMNRkN3MHP1cWJc9OWr+T/xDP0jhXYCLfJcBuX54hhfIBnaQmAUMfDcG4DM5UMWByBbJY69QSphm3jtDKIkA==
  /pump/3.0.0:
    dependencies:
      end-of-stream: 1.4.1
      once: 1.4.0
    dev: false
    resolution:
      integrity: sha512-LwZy+p3SFs1Pytd/jYct4wpv49HiYCqd9Rlc5ZVdk0V+8Yzv6jR5Blk3TRmPL1ft69TxP0IMZGJ+WPFU2BFhww==
  /pumpify/1.5.1:
    dependencies:
      duplexify: 3.7.1
      inherits: 2.0.4
      pump: 2.0.1
    dev: false
    resolution:
      integrity: sha512-oClZI37HvuUJJxSKKrC17bZ9Cu0ZYhEAGPsPUy9KlMUmv9dKX2o77RUmq7f3XjIxbwyGwYzbzQ1L2Ks8sIradQ==
  /punycode/1.3.2:
    dev: false
    resolution:
      integrity: sha1-llOgNvt8HuQjQvIyXM7v6jkmxI0=
  /punycode/1.4.1:
    dev: false
    resolution:
      integrity: sha1-wNWmOycYgArY4esPpSachN1BhF4=
  /punycode/2.1.1:
    dev: false
    engines:
      node: '>=6'
    resolution:
      integrity: sha512-XRsRjdf+j5ml+y/6GKHPZbrF/8p2Yga0JPtdqTIY2Xe5ohJPD9saDJJLPvp9+NSBprVvevdXZybnj2cv8OEd0A==
  /pupa/2.0.1:
    dependencies:
      escape-goat: 2.1.0
    dev: false
    engines:
      node: '>=8'
    resolution:
      integrity: sha512-hEJH0s8PXLY/cdXh66tNEQGndDrIKNqNC5xmrysZy3i5C3oEoLna7YAOad+7u125+zH1HNXUmGEkrhb3c2VriA==
  /puppeteer/1.19.0:
    dependencies:
      debug: 4.1.1
      extract-zip: 1.6.7
      https-proxy-agent: 2.2.2
      mime: 2.4.4
      progress: 2.0.3
      proxy-from-env: 1.0.0
      rimraf: 2.7.1
      ws: 6.2.1
    dev: false
    engines:
      node: '>=6.4.0'
    requiresBuild: true
    resolution:
      integrity: sha512-2S6E6ygpoqcECaagDbBopoSOPDv0pAZvTbnBgUY+6hq0/XDFDOLEMNlHF/SKJlzcaZ9ckiKjKDuueWI3FN/WXw==
  /qjobs/1.2.0:
    dev: false
    engines:
      node: '>=0.9'
    resolution:
      integrity: sha512-8YOJEHtxpySA3fFDyCRxA+UUV+fA+rTWnuWvylOK/NCjhY+b4ocCtmu8TtsWb+mYeU+GCHf/S66KZF/AsteKHg==
  /qs/6.5.2:
    dev: false
    engines:
      node: '>=0.6'
    resolution:
      integrity: sha512-N5ZAX4/LxJmF+7wN74pUD6qAh9/wnvdQcjq9TZjevvXzSUo7bfmw91saqMjzGS2xq91/odN2dW/WOl7qQHNDGA==
  /qs/6.7.0:
    dev: false
    engines:
      node: '>=0.6'
    resolution:
      integrity: sha512-VCdBRNFTX1fyE7Nb6FYoURo/SPe62QCaAyzJvUjwRaIsc+NePBEniHlvxFmmX56+HZphIGtV0XeCirBtpDrTyQ==
  /query-string/5.1.1:
    dependencies:
      decode-uri-component: 0.2.0
      object-assign: 4.1.1
      strict-uri-encode: 1.1.0
    dev: false
    engines:
      node: '>=0.10.0'
    resolution:
      integrity: sha512-gjWOsm2SoGlgLEdAGt7a6slVOk9mGiXmPFMqrEhLQ68rhQuBnpfs3+EmlvqKyxnCo9/PPlF+9MtY02S1aFg+Jw==
  /querystring-es3/0.2.1:
    dev: false
    engines:
      node: '>=0.4.x'
    resolution:
      integrity: sha1-nsYfeQSYdXB9aUFFlv2Qek1xHnM=
  /querystring/0.2.0:
    dev: false
    engines:
      node: '>=0.4.x'
    resolution:
      integrity: sha1-sgmEkgO7Jd+CDadW50cAWHhSFiA=
  /quick-lru/1.1.0:
    dev: false
    engines:
      node: '>=4'
    resolution:
      integrity: sha1-Q2CxfGETatOAeDl/8RQW4Ybc+7g=
  /randombytes/2.1.0:
    dependencies:
      safe-buffer: 5.2.0
    dev: false
    resolution:
      integrity: sha512-vYl3iOX+4CKUWuxGi9Ukhie6fsqXqS9FE2Zaic4tNFD2N2QQaXOMFbuKK4QmDHC0JO6B1Zp41J0LpT0oR68amQ==
  /randomfill/1.0.4:
    dependencies:
      randombytes: 2.1.0
      safe-buffer: 5.2.0
    dev: false
    resolution:
      integrity: sha512-87lcbR8+MhcWcUiQ+9e+Rwx8MyR2P7qnt15ynUlbm3TU/fjbgz4GsvfSUDTemtCCtVCqb4ZcEFlyPNTh9bBTLw==
  /range-parser/1.2.1:
    dev: false
    engines:
      node: '>= 0.6'
    resolution:
      integrity: sha512-Hrgsx+orqoygnmhFbKaHE6c296J+HTAQXoxEF6gNupROmmGJRoyzfG3ccAveqCBrwr/2yxQ5BVd/GTl5agOwSg==
  /raw-body/2.4.0:
    dependencies:
      bytes: 3.1.0
      http-errors: 1.7.2
      iconv-lite: 0.4.24
      unpipe: 1.0.0
    dev: false
    engines:
      node: '>= 0.8'
    resolution:
      integrity: sha512-4Oz8DUIwdvoa5qMJelxipzi/iJIi40O5cGV1wNYp5hvZP8ZN0T+jiNkL0QepXs+EsQ9XJ8ipEDoiH70ySUJP3Q==
  /read-pkg-up/1.0.1:
    dependencies:
      find-up: 1.1.2
      read-pkg: 1.1.0
    dev: false
    engines:
      node: '>=0.10.0'
    resolution:
      integrity: sha1-nWPBMnbAZZGNV/ACpX9AobZD+wI=
  /read-pkg-up/3.0.0:
    dependencies:
      find-up: 2.1.0
      read-pkg: 3.0.0
    dev: false
    engines:
      node: '>=4'
    resolution:
      integrity: sha1-PtSWaF26D4/hGNBpHcUfSh/5bwc=
  /read-pkg-up/4.0.0:
    dependencies:
      find-up: 3.0.0
      read-pkg: 3.0.0
    dev: false
    engines:
      node: '>=6'
    resolution:
      integrity: sha512-6etQSH7nJGsK0RbG/2TeDzZFa8shjQ1um+SwQQ5cwKy0dhSXdOncEhb1CPpvQG4h7FyOV6EB6YlV0yJvZQNAkA==
  /read-pkg/1.1.0:
    dependencies:
      load-json-file: 1.1.0
      normalize-package-data: 2.5.0
      path-type: 1.1.0
    dev: false
    engines:
      node: '>=0.10.0'
    resolution:
      integrity: sha1-9f+qXs0pyzHAR0vKfXVra7KePyg=
  /read-pkg/3.0.0:
    dependencies:
      load-json-file: 4.0.0
      normalize-package-data: 2.5.0
      path-type: 3.0.0
    dev: false
    engines:
      node: '>=4'
    resolution:
      integrity: sha1-nLxoaXj+5l0WwA4rGcI3/Pbjg4k=
  /readable-stream/2.0.6:
    dependencies:
      core-util-is: 1.0.2
      inherits: 2.0.4
      isarray: 1.0.0
      process-nextick-args: 1.0.7
      string_decoder: 0.10.31
      util-deprecate: 1.0.2
    dev: false
    resolution:
      integrity: sha1-j5A0HmilPMySh4jaz80Rs265t44=
  /readable-stream/2.3.6:
    dependencies:
      core-util-is: 1.0.2
      inherits: 2.0.4
      isarray: 1.0.0
      process-nextick-args: 2.0.1
      safe-buffer: 5.1.2
      string_decoder: 1.1.1
      util-deprecate: 1.0.2
    dev: false
    resolution:
      integrity: sha512-tQtKA9WIAhBF3+VLAseyMqZeBjW0AHJoxOtYqSUZNJxauErmLbVm2FW1y+J/YA9dUrAC39ITejlZWhVIwawkKw==
  /readable-stream/3.4.0:
    dependencies:
      inherits: 2.0.4
      string_decoder: 1.3.0
      util-deprecate: 1.0.2
    dev: false
    engines:
      node: '>= 6'
    resolution:
      integrity: sha512-jItXPLmrSR8jmTRmRWJXCnGJsfy85mB3Wd/uINMXA65yrnFo0cPClFIUWzo2najVNSl+mx7/4W8ttlLWJe99pQ==
  /readdirp/2.2.1:
    dependencies:
      graceful-fs: 4.2.2
      micromatch: 3.1.10
      readable-stream: 2.3.6
    dev: false
    engines:
      node: '>=0.10'
    resolution:
      integrity: sha512-1JU/8q+VgFZyxwrJ+SVIOsh+KywWGpds3NTqikiKpDMZWScmAYyKIgqkO+ARvNWJfXeXR1zxz7aHF4u4CyH6vQ==
  /readdirp/3.1.2:
    dependencies:
      picomatch: 2.0.7
    dev: false
    engines:
      node: '>= 8'
    resolution:
      integrity: sha512-8rhl0xs2cxfVsqzreYCvs8EwBfn/DhVdqtoLmw19uI3SC5avYX9teCurlErfpPXGmYtMHReGaP2RsLnFvz/lnw==
  /rechoir/0.6.2:
    dependencies:
      resolve: 1.12.0
    dev: false
    engines:
      node: '>= 0.10'
    resolution:
      integrity: sha1-hSBLVNuoLVdC4oyWdW70OvUOM4Q=
  /redent/1.0.0:
    dependencies:
      indent-string: 2.1.0
      strip-indent: 1.0.1
    dev: false
    engines:
      node: '>=0.10.0'
    resolution:
      integrity: sha1-z5Fqsf1fHxbfsggi3W7H9zDCr94=
  /redent/2.0.0:
    dependencies:
      indent-string: 3.2.0
      strip-indent: 2.0.0
    dev: false
    engines:
      node: '>=4'
    resolution:
      integrity: sha1-wbIAe0LVfrE4kHmzyDM2OdXhzKo=
  /regenerate/1.4.0:
    dev: false
    resolution:
      integrity: sha512-1G6jJVDWrt0rK99kBjvEtziZNCICAuvIPkSiUFIQxVP06RCVpq3dmDo2oi6ABpYaDYaTRr67BEhL8r1wgEZZKg==
  /regenerator-runtime/0.10.5:
    dev: false
    resolution:
      integrity: sha1-M2w+/BIgrc7dosn6tntaeVWjNlg=
  /regenerator-runtime/0.11.1:
    dev: false
    resolution:
      integrity: sha512-MguG95oij0fC3QV3URf4V2SDYGJhJnJGqvIIgdECeODCT98wSWDAJ94SSuVpYQUoTcGUIL6L4yNB7j1DFFHSBg==
  /regenerator-runtime/0.13.3:
    dev: false
    resolution:
      integrity: sha512-naKIZz2GQ8JWh///G7L3X6LaQUAMp2lvb1rvwwsURe/VXwD6VMfr+/1NuNw3ag8v2kY1aQ/go5SNn79O9JU7yw==
  /regenerator-transform/0.10.1:
    dependencies:
      babel-runtime: 6.26.0
      babel-types: 6.26.0
      private: 0.1.8
    dev: false
    resolution:
      integrity: sha512-PJepbvDbuK1xgIgnau7Y90cwaAmO/LCLMI2mPvaXq2heGMR3aWW5/BQvYrhJ8jgmQjXewXvBjzfqKcVOmhjZ6Q==
  /regex-not/1.0.2:
    dependencies:
      extend-shallow: 3.0.2
      safe-regex: 1.1.0
    dev: false
    engines:
      node: '>=0.10.0'
    resolution:
      integrity: sha512-J6SDjUgDxQj5NusnOtdFxDwN/+HWykR8GELwctJ7mdqhcyy1xEc4SRFHUXvxTp661YaVKAjfRLZ9cCqS6tn32A==
  /regexpp/2.0.1:
    dev: false
    engines:
      node: '>=6.5.0'
    resolution:
      integrity: sha512-lv0M6+TkDVniA3aD1Eg0DVpfU/booSu7Eev3TDO/mZKHBfVjgCGTV4t4buppESEYDtkArYFOxTJWv6S5C+iaNw==
  /regexpu-core/2.0.0:
    dependencies:
      regenerate: 1.4.0
      regjsgen: 0.2.0
      regjsparser: 0.1.5
    dev: false
    resolution:
      integrity: sha1-SdA4g3uNz4v6W5pCE5k45uoq4kA=
  /regjsgen/0.2.0:
    dev: false
    resolution:
      integrity: sha1-bAFq3qxVT3WCP+N6wFuS1aTtsfc=
  /regjsparser/0.1.5:
    dependencies:
      jsesc: 0.5.0
    dev: false
    hasBin: true
    resolution:
      integrity: sha1-fuj4Tcb6eS0/0K4ijSS9lJ6tIFw=
  /release-zalgo/1.0.0:
    dependencies:
      es6-error: 4.1.1
    dev: false
    engines:
      node: '>=4'
    resolution:
      integrity: sha1-CXALflB0Mpc5Mw5TXFqQ+2eFFzA=
  /remap-istanbul/0.10.1:
    dependencies:
      amdefine: 1.0.1
      istanbul: 0.4.5
      minimatch: 3.0.4
      plugin-error: 0.1.2
      source-map: 0.6.1
      through2: 2.0.1
    dev: false
    hasBin: true
    resolution:
      integrity: sha512-gsNQXs5kJLhErICSyYhzVZ++C8LBW8dgwr874Y2QvzAUS75zBlD/juZgXs39nbYJ09fZDlX2AVLVJAY2jbFJoQ==
  /remove-array-items/1.1.1:
    dev: false
    resolution:
      integrity: sha512-MXW/jtHyl5F1PZI7NbpS8SOtympdLuF20aoWJT5lELR1p/HJDd5nqW8Eu9uLh/hCRY3FgvrIT5AwDCgBODklcA==
  /remove-bom-buffer/3.0.0:
    dependencies:
      is-buffer: 1.1.6
      is-utf8: 0.2.1
    dev: false
    engines:
      node: '>=0.10.0'
    resolution:
      integrity: sha512-8v2rWhaakv18qcvNeli2mZ/TMTL2nEyAKRvzo1WtnZBl15SHyEhrCu2/xKlJyUFKHiHgfXIyuY6g2dObJJycXQ==
  /remove-bom-stream/1.2.0:
    dependencies:
      remove-bom-buffer: 3.0.0
      safe-buffer: 5.2.0
      through2: 2.0.5
    dev: false
    engines:
      node: '>= 0.10'
    resolution:
      integrity: sha1-BfGlk/FuQuH7kOv1nejlaVJflSM=
  /remove-trailing-separator/1.1.0:
    dev: false
    resolution:
      integrity: sha1-wkvOKig62tW8P1jg1IJJuSN52O8=
  /repeat-element/1.1.3:
    dev: false
    engines:
      node: '>=0.10.0'
    resolution:
      integrity: sha512-ahGq0ZnV5m5XtZLMb+vP76kcAM5nkLqk0lpqAuojSKGgQtn4eRi4ZZGm2olo2zKFH+sMsWaqOCW1dqAnOru72g==
  /repeat-string/1.6.1:
    dev: false
    engines:
      node: '>=0.10'
    resolution:
      integrity: sha1-jcrkcOHIirwtYA//Sndihtp15jc=
  /repeating/2.0.1:
    dependencies:
      is-finite: 1.0.2
    dev: false
    engines:
      node: '>=0.10.0'
    resolution:
      integrity: sha1-UhTFOpJtNVJwdSf7q0FdvAjQbdo=
  /replace-ext/1.0.0:
    dev: false
    engines:
      node: '>= 0.10'
    resolution:
      integrity: sha1-3mMSg3P8v3w8z6TeWkgMRaZ5WOs=
  /replace-homedir/1.0.0:
    dependencies:
      homedir-polyfill: 1.0.3
      is-absolute: 1.0.0
      remove-trailing-separator: 1.1.0
    dev: false
    engines:
      node: '>= 0.10'
    resolution:
      integrity: sha1-6H9tUTuSjd6AgmDBK+f+xv9ueYw=
  /request/2.88.0:
    dependencies:
      aws-sign2: 0.7.0
      aws4: 1.8.0
      caseless: 0.12.0
      combined-stream: 1.0.8
      extend: 3.0.2
      forever-agent: 0.6.1
      form-data: 2.3.3
      har-validator: 5.1.3
      http-signature: 1.2.0
      is-typedarray: 1.0.0
      isstream: 0.1.2
      json-stringify-safe: 5.0.1
      mime-types: 2.1.24
      oauth-sign: 0.9.0
      performance-now: 2.1.0
      qs: 6.5.2
      safe-buffer: 5.2.0
      tough-cookie: 2.4.3
      tunnel-agent: 0.6.0
      uuid: 3.3.2
    dev: false
    engines:
      node: '>= 4'
    resolution:
      integrity: sha512-NAqBSrijGLZdM0WZNsInLJpkJokL72XYjUpnB0iwsRgxh7dB6COrHnTBNwN0E+lHDAJzu7kLAkDeY08z2/A0hg==
  /require-directory/2.1.1:
    dev: false
    engines:
      node: '>=0.10.0'
    resolution:
      integrity: sha1-jGStX9MNqxyXbiNE/+f3kqam30I=
  /require-main-filename/1.0.1:
    dev: false
    resolution:
      integrity: sha1-l/cXtp1IeE9fUmpsWqj/3aBVpNE=
  /require-main-filename/2.0.0:
    dev: false
    resolution:
      integrity: sha512-NKN5kMDylKuldxYLSUfrbo5Tuzh4hd+2E8NPPX02mZtn1VuREQToYe/ZdlJy+J3uCpfaiGF05e7B8W0iXbQHmg==
  /requires-port/1.0.0:
    dev: false
    resolution:
      integrity: sha1-kl0mAdOaxIXgkc8NpcbmlNw9yv8=
  /resolve-cwd/2.0.0:
    dependencies:
      resolve-from: 3.0.0
    dev: false
    engines:
      node: '>=4'
    resolution:
      integrity: sha1-AKn3OHVW4nA46uIyyqNypqWbZlo=
  /resolve-dir/1.0.1:
    dependencies:
      expand-tilde: 2.0.2
      global-modules: 1.0.0
    dev: false
    engines:
      node: '>=0.10.0'
    resolution:
      integrity: sha1-eaQGRMNivoLybv/nOcm7U4IEb0M=
  /resolve-from/3.0.0:
    dev: false
    engines:
      node: '>=4'
    resolution:
      integrity: sha1-six699nWiBvItuZTM17rywoYh0g=
  /resolve-from/4.0.0:
    dev: false
    engines:
      node: '>=4'
    resolution:
      integrity: sha512-pb/MYmXstAkysRFx8piNI1tGFNQIFA3vkE3Gq4EuA1dF6gHp/+vgZqsCGJapvy8N3Q+4o7FwvquPJcnZ7RYy4g==
  /resolve-options/1.1.0:
    dependencies:
      value-or-function: 3.0.0
    dev: false
    engines:
      node: '>= 0.10'
    resolution:
      integrity: sha1-MrueOcBtZzONyTeMDW1gdFZq0TE=
  /resolve-url/0.2.1:
    dev: false
    resolution:
      integrity: sha1-LGN/53yJOv0qZj/iGqkIAGjiBSo=
  /resolve/1.1.7:
    dev: false
    resolution:
      integrity: sha1-IDEU2CrSxe2ejgQRs5ModeiJ6Xs=
  /resolve/1.12.0:
    dependencies:
      path-parse: 1.0.6
    dev: false
    resolution:
      integrity: sha512-B/dOmuoAik5bKcD6s6nXDCjzUKnaDvdkRyAk6rsmsKLipWj4797iothd7jmmUhWTfinVMU+wc56rYKsit2Qy4w==
  /resolve/1.8.1:
    dependencies:
      path-parse: 1.0.6
    dev: false
    resolution:
      integrity: sha512-AicPrAC7Qu1JxPCZ9ZgCZlY35QgFnNqc+0LtbRNxnVw4TXvjQ72wnuL9JQcEBgXkI9JM8MsT9kaQoHcpCRJOYA==
  /restore-cursor/3.1.0:
    dependencies:
      onetime: 5.1.0
      signal-exit: 3.0.2
    dev: false
    engines:
      node: '>=8'
    resolution:
      integrity: sha512-l+sSefzHpj5qimhFSE5a8nufZYAM3sBSVMAPtYkmC+4EH2anSGaEMXSD0izRQbu9nfyQ9y5JrVmp7E8oZrUjvA==
  /ret/0.1.15:
    dev: false
    engines:
      node: '>=0.12'
    resolution:
      integrity: sha512-TTlYpa+OL+vMMNG24xSlQGEJ3B/RzEfUlLct7b5G/ytav+wPrplCpVMFuwzXbkecJrb6IYo1iFb0S9v37754mg==
  /rfdc/1.1.4:
    dev: false
    resolution:
      integrity: sha512-5C9HXdzK8EAqN7JDif30jqsBzavB7wLpaubisuQIGHWf2gUXSpzy6ArX/+Da8RjFpagWsCn+pIgxTMAmKw9Zug==
  /rhea-promise/0.1.15:
    dependencies:
      debug: 3.2.6
      rhea: 1.0.8
      tslib: 1.10.0
    dev: false
    resolution:
      integrity: sha512-+6uilZXSJGyiqVeHQI3Krv6NTAd8cWRCY2uyCxmzR4/5IFtBqqFem1HV2OiwSj0Gu7OFChIJDfH2JyjN7J0vRA==
  /rhea-promise/1.0.0:
    dependencies:
      debug: 3.2.6
      rhea: 1.0.8
      tslib: 1.10.0
    dev: false
    resolution:
      integrity: sha512-odAjpbB/IpFFBenPDwPkTWMQldt+DUlMBH9yI48Ct5OgTeDuuQcBnlhB+YCc6g2z8+URiP2ejms88joEanNCaw==
  /rhea/1.0.8:
    dependencies:
      debug: 3.2.6
    dev: false
    resolution:
      integrity: sha512-TNv6rD/74h2QiXrUpFHw6fzGNuOpVOcjPRGtlKC5eIy5NLfvb2RiZGZs7lpg4al22p5pAAQjLZuPTDipReUzPA==
  /rimraf/2.6.3:
    dependencies:
      glob: 7.1.4
    dev: false
    hasBin: true
    resolution:
      integrity: sha512-mwqeW5XsA2qAejG46gYdENaxXjx9onRNCfn7L0duuP4hCuTIi/QO7PDK07KJfp1d+izWPrzEJDcSqBa0OZQriA==
  /rimraf/2.7.1:
    dependencies:
      glob: 7.1.4
    dev: false
    hasBin: true
    resolution:
      integrity: sha512-uWjbaKIK3T1OSVptzX7Nl6PvQ3qAGtKEtVRjRuazjfL3Bx5eI409VZSqgND+4UNnmzLVdPj9FqFJNPqBZFve4w==
  /ripemd160/2.0.2:
    dependencies:
      hash-base: 3.0.4
      inherits: 2.0.4
    dev: false
    resolution:
      integrity: sha512-ii4iagi25WusVoiC4B4lq7pbXfAp3D9v5CwfkY33vffw2+pkDjY1D8GaN7spsxvCSx8dkPqOZCEZyfxcmJG2IA==
  /rollup-plugin-alias/1.5.2:
    dependencies:
      slash: 3.0.0
    dev: false
    resolution:
      integrity: sha512-ODeZXhTxpD48sfcYLAFc1BGrsXKDj7o1CSNH3uYbdK3o0NxyMmaQPTNgW+ko+am92DLC8QSTe4kyxTuEkI5S5w==
  /rollup-plugin-commonjs/10.0.2_rollup@1.19.4:
    dependencies:
      estree-walker: 0.6.1
      is-reference: 1.1.3
      magic-string: 0.25.3
      resolve: 1.12.0
      rollup: 1.19.4
      rollup-pluginutils: 2.8.1
    dev: false
    peerDependencies:
      rollup: '>=1.12.0'
    resolution:
      integrity: sha512-DxeR4QXTgTOFseYls1V7vgKbrSJmPYNdEMOs0OvH+7+89C3GiIonU9gFrE0u39Vv1KWm3wepq8KAvKugtoM2Zw==
  /rollup-plugin-inject/3.0.1:
    dependencies:
      estree-walker: 0.6.1
      magic-string: 0.25.3
      rollup-pluginutils: 2.8.1
    dev: false
    resolution:
      integrity: sha512-zF0jOuSpBxdLwAeDsS/+zGYgseaoH9LwqRNsByuzmE3bxfQ4Pg2gDoXGGWiia7iFyA8nLT+6iHrAqQYtH3Olow==
  /rollup-plugin-json/4.0.0:
    dependencies:
      rollup-pluginutils: 2.8.1
    dev: false
    resolution:
      integrity: sha512-hgb8N7Cgfw5SZAkb3jf0QXii6QX/FOkiIq2M7BAQIEydjHvTyxXHQiIzZaTFgx1GK0cRCHOCBHIyEkkLdWKxow==
  /rollup-plugin-multi-entry/2.1.0:
    dependencies:
      matched: 1.0.2
    dev: false
    resolution:
      integrity: sha512-YVVsI15uvbxMKdeYS5NXQa5zbVr/DYdDBBwseC80+KAc7mqDUjM6Qe4wl+jFucVw1yvBDZFk0PPSBZqoLq8xUA==
  /rollup-plugin-node-globals/1.4.0:
    dependencies:
      acorn: 5.7.3
      buffer-es6: 4.9.3
      estree-walker: 0.5.2
      magic-string: 0.22.5
      process-es6: 0.11.6
      rollup-pluginutils: 2.8.1
    dev: false
    resolution:
      integrity: sha512-xRkB+W/m1KLIzPUmG0ofvR+CPNcvuCuNdjVBVS7ALKSxr3EDhnzNceGkGi1m8MToSli13AzKFYH4ie9w3I5L3g==
  /rollup-plugin-node-resolve/5.2.0_rollup@1.19.4:
    dependencies:
      '@types/resolve': 0.0.8
      builtin-modules: 3.1.0
      is-module: 1.0.0
      resolve: 1.12.0
      rollup: 1.19.4
      rollup-pluginutils: 2.8.1
    dev: false
    peerDependencies:
      rollup: '>=1.11.0'
    resolution:
      integrity: sha512-jUlyaDXts7TW2CqQ4GaO5VJ4PwwaV8VUGA7+km3n6k6xtOEacf61u0VXwN80phY/evMcaS+9eIeJ9MOyDxt5Zw==
  /rollup-plugin-replace/2.2.0:
    dependencies:
      magic-string: 0.25.3
      rollup-pluginutils: 2.8.1
    dev: false
    resolution:
      integrity: sha512-/5bxtUPkDHyBJAKketb4NfaeZjL5yLZdeUihSfbF2PQMz+rSTEb8ARKoOl3UBT4m7/X+QOXJo3sLTcq+yMMYTA==
  /rollup-plugin-shim/1.0.0:
    dev: false
    resolution:
      integrity: sha512-rZqFD43y4U9nSqVq3iyWBiDwmBQJY8Txi04yI9jTKD3xcl7CbFjh1qRpQshUB3sONLubDzm7vJiwB+1MEGv67w==
  /rollup-plugin-sourcemaps/0.4.2_rollup@1.19.4:
    dependencies:
      rollup: 1.19.4
      rollup-pluginutils: 2.8.1
      source-map-resolve: 0.5.2
    dev: false
    engines:
      node: '>=4.5.0'
      npm: '>=2.15.9'
    peerDependencies:
      rollup: '>=0.31.2'
    resolution:
      integrity: sha1-YhJaqUCHqt97g+9N+vYptHMTXoc=
  /rollup-plugin-terser/5.1.1_rollup@1.19.4:
    dependencies:
      '@babel/code-frame': 7.5.5
      jest-worker: 24.6.0
      rollup: 1.19.4
      rollup-pluginutils: 2.8.1
      serialize-javascript: 1.7.0
      terser: 4.1.4
    dev: false
    peerDependencies:
      rollup: '>=0.66.0 <2'
    resolution:
      integrity: sha512-McIMCDEY8EU6Y839C09UopeRR56wXHGdvKKjlfiZG/GrP6wvZQ62u2ko/Xh1MNH2M9WDL+obAAHySljIZYCuPQ==
  /rollup-plugin-uglify/6.0.2_rollup@1.19.4:
    dependencies:
      '@babel/code-frame': 7.5.5
      jest-worker: 24.6.0
      rollup: 1.19.4
      serialize-javascript: 1.7.0
      uglify-js: 3.6.0
    dev: false
    peerDependencies:
      rollup: '>=0.66.0 <2'
    resolution:
      integrity: sha512-qwz2Tryspn5QGtPUowq5oumKSxANKdrnfz7C0jm4lKxvRDsNe/hSGsB9FntUul7UeC4TsZEWKErVgE1qWSO0gw==
  /rollup-plugin-visualizer/2.5.4_rollup@1.19.4:
    dependencies:
      mkdirp: 0.5.1
      open: 6.4.0
      pupa: 2.0.1
      rollup: 1.19.4
      source-map: 0.7.3
    dev: false
    engines:
      node: '>=8.10'
    peerDependencies:
      rollup: '>=0.60.0'
    resolution:
      integrity: sha512-ehMX8Us4UmHmt9y6uvBdtW3ASAQDqCcmp07Qrm8dBqQMf1eAd89Rc/owGZr0cDp764dvLKQRA03W+nWlRajl4w==
  /rollup-pluginutils/2.8.1:
    dependencies:
      estree-walker: 0.6.1
    dev: false
    resolution:
      integrity: sha512-J5oAoysWar6GuZo0s+3bZ6sVZAC0pfqKz68De7ZgDi5z63jOVZn1uJL/+z1jeKHNbGII8kAyHF5q8LnxSX5lQg==
  /rollup/1.19.4:
    dependencies:
      '@types/estree': 0.0.39
      '@types/node': 12.7.2
      acorn: 6.3.0
    dev: false
    hasBin: true
    resolution:
      integrity: sha512-G24w409GNj7i/Yam2cQla6qV2k6Nug8bD2DZg9v63QX/cH/dEdbNJg8H4lUm5M1bRpPKRUC465Rm9H51JTKOfQ==
  /run-async/2.3.0:
    dependencies:
      is-promise: 2.1.0
    dev: false
    engines:
      node: '>=0.12.0'
    resolution:
      integrity: sha1-A3GrSuC91yDUFm19/aZP96RFpsA=
  /run-queue/1.0.3:
    dependencies:
      aproba: 1.2.0
    dev: false
    resolution:
      integrity: sha1-6Eg5bwV9Ij8kOGkkYY4laUFh7Ec=
  /rxjs/6.5.2:
    dependencies:
      tslib: 1.10.0
    dev: false
    engines:
      npm: '>=2.0.0'
    resolution:
      integrity: sha512-HUb7j3kvb7p7eCUHE3FqjoDsC1xfZQ4AHFWfTKSpZ+sAhhz5X1WX0ZuUqWbzB2QhSLp3DoLUG+hMdEDKqWo2Zg==
  /safe-buffer/5.1.2:
    dev: false
    resolution:
      integrity: sha512-Gd2UZBJDkXlY7GbJxfsE8/nvKkUEU1G38c1siN6QP6a9PT9MmHB8GnpscSmMJSoF8LOIrt8ud/wPtojys4G6+g==
  /safe-buffer/5.2.0:
    dev: false
    resolution:
      integrity: sha512-fZEwUGbVl7kouZs1jCdMLdt95hdIv0ZeHg6L7qPeciMZhZ+/gdesW4wgTARkrFWEpspjEATAzUGPG8N2jJiwbg==
  /safe-regex/1.1.0:
    dependencies:
      ret: 0.1.15
    dev: false
    resolution:
      integrity: sha1-QKNmnzsHfR6UPURinhV91IAjvy4=
  /safer-buffer/2.1.2:
    dev: false
    resolution:
      integrity: sha512-YZo3K82SD7Riyi0E1EQPojLz7kpepnSQI9IyPbHHg1XXXevb5dJI7tpyN2ADxGcQbHG7vcyRHk0cbwqcQriUtg==
  /sax/0.5.8:
    dev: false
    resolution:
      integrity: sha1-1HLbIo6zMcJQaw6MFVJK25OdEsE=
  /sax/1.2.4:
    dev: false
    resolution:
      integrity: sha512-NqVDv9TpANUjFm0N8uM5GxL36UgKi9/atZw+x7YFnQ8ckwFGKrl4xX4yWtrey3UJm5nP1kUbnYgLopqWNSRhWw==
  /schema-utils/1.0.0:
    dependencies:
      ajv: 6.10.2
      ajv-errors: 1.0.1_ajv@6.10.2
      ajv-keywords: 3.4.1_ajv@6.10.2
    dev: false
    engines:
      node: '>= 4'
    resolution:
      integrity: sha512-i27Mic4KovM/lnGsy8whRCHhc7VicJajAjTrYg11K9zfZXnYIt4k5F+kZkwjnrhKzLic/HLU4j11mjsz2G/75g==
  /semver-greatest-satisfied-range/1.1.0:
    dependencies:
      sver-compat: 1.5.0
    dev: false
    engines:
      node: '>= 0.10'
    resolution:
      integrity: sha1-E+jCZYq5aRywzXEJMkAoDTb3els=
  /semver/5.7.1:
    dev: false
    hasBin: true
    resolution:
      integrity: sha512-sauaDf/PZdVgrLTNYHRtpXa1iRiKcaebiKQ1BJdpQlWH2lCvexQdX55snPFyK7QzpudqbCI0qXFfOasHdyNDGQ==
  /semver/6.3.0:
    dev: false
    hasBin: true
    resolution:
      integrity: sha512-b39TBaTSfV6yBrapU89p5fKekE2m/NwnDocOVruQFS1/veMgdzuPcnOM34M6CwxW8jH/lxEa5rBoDeUwu5HHTw==
  /send/0.17.1:
    dependencies:
      debug: 2.6.9
      depd: 1.1.2
      destroy: 1.0.4
      encodeurl: 1.0.2
      escape-html: 1.0.3
      etag: 1.8.1
      fresh: 0.5.2
      http-errors: 1.7.3
      mime: 1.6.0
      ms: 2.1.1
      on-finished: 2.3.0
      range-parser: 1.2.1
      statuses: 1.5.0
    dev: false
    engines:
      node: '>= 0.8.0'
    resolution:
      integrity: sha512-BsVKsiGcQMFwT8UxypobUKyv7irCNRHk1T0G680vk88yf6LBByGcZJOTJCrTP2xVN6yI+XjPJcNuE3V4fT9sAg==
  /serialize-javascript/1.7.0:
    dev: false
    resolution:
      integrity: sha512-ke8UG8ulpFOxO8f8gRYabHQe/ZntKlcig2Mp+8+URDP1D8vJZ0KUt7LYo07q25Z/+JVSgpr/cui9PIp5H6/+nA==
  /serve-static/1.14.1:
    dependencies:
      encodeurl: 1.0.2
      escape-html: 1.0.3
      parseurl: 1.3.3
      send: 0.17.1
    dev: false
    engines:
      node: '>= 0.8.0'
    resolution:
      integrity: sha512-JMrvUwE54emCYWlTI+hGrGv5I8dEwmco/00EvkzIIsR7MqrHonbD9pO2MOfFnpFntl7ecpZs+3mW+XbQZu9QCg==
  /set-blocking/2.0.0:
    dev: false
    resolution:
      integrity: sha1-BF+XgtARrppoA93TgrJDkrPYkPc=
  /set-value/2.0.1:
    dependencies:
      extend-shallow: 2.0.1
      is-extendable: 0.1.1
      is-plain-object: 2.0.4
      split-string: 3.1.0
    dev: false
    engines:
      node: '>=0.10.0'
    resolution:
      integrity: sha512-JxHc1weCN68wRY0fhCoXpyK55m/XPHafOmK4UWD7m2CI14GMcFypt4w/0+NV5f/ZMby2F6S2wwA7fgynh9gWSw==
  /setimmediate/1.0.5:
    dev: false
    resolution:
      integrity: sha1-KQy7Iy4waULX1+qbg3Mqt4VvgoU=
  /setprototypeof/1.1.1:
    dev: false
    resolution:
      integrity: sha512-JvdAWfbXeIGaZ9cILp38HntZSFSo3mWg6xGcJJsd+d4aRMOqauag1C63dJfDw7OaMYwEbHMOxEZ1lqVRYP2OAw==
  /sha.js/2.4.11:
    dependencies:
      inherits: 2.0.4
      safe-buffer: 5.2.0
    dev: false
    hasBin: true
    resolution:
      integrity: sha512-QMEp5B7cftE7APOjk5Y6xgrbWu+WkLVQwk8JNjZ8nKRciZaByEW6MubieAiToS7+dwvrjGhH8jRXz3MVd0AYqQ==
  /shallow-clone/3.0.1:
    dependencies:
      kind-of: 6.0.2
    dev: false
    engines:
      node: '>=8'
    resolution:
      integrity: sha512-/6KqX+GVUdqPuPPd2LxDDxzX6CAbjJehAAOKlNpqqUpAqPM6HeL8f+o3a+JsyGjn2lv0WY8UsTgUJjU9Ok55NA==
  /shebang-command/1.2.0:
    dependencies:
      shebang-regex: 1.0.0
    dev: false
    engines:
      node: '>=0.10.0'
    resolution:
      integrity: sha1-RKrGW2lbAzmJaMOfNj/uXer98eo=
  /shebang-regex/1.0.0:
    dev: false
    engines:
      node: '>=0.10.0'
    resolution:
      integrity: sha1-2kL0l0DAtC2yypcoVxyxkMmO/qM=
  /shell-quote/1.7.1:
    dev: false
    resolution:
      integrity: sha512-2kUqeAGnMAu6YrTPX4E3LfxacH9gKljzVjlkUeSqY0soGwK4KLl7TURXCem712tkhBCeeaFP9QK4dKn88s3Icg==
  /shelljs/0.8.3:
    dependencies:
      glob: 7.1.4
      interpret: 1.2.0
      rechoir: 0.6.2
    dev: false
    engines:
      node: '>=4'
    hasBin: true
    resolution:
      integrity: sha512-fc0BKlAWiLpwZljmOvAOTE/gXawtCoNrP5oaY7KIaQbbyHeQVg01pSEuEGvGh3HEdBU4baCD7wQBwADmM/7f7A==
  /shx/0.3.2:
    dependencies:
      es6-object-assign: 1.1.0
      minimist: 1.2.0
      shelljs: 0.8.3
    dev: false
    engines:
      node: '>=4'
    hasBin: true
    resolution:
      integrity: sha512-aS0mWtW3T2sHAenrSrip2XGv39O9dXIFUqxAEWHEOS1ePtGIBavdPJY1kE2IHl14V/4iCbUiNDPGdyYTtmhSoA==
  /signal-exit/3.0.2:
    dev: false
    resolution:
      integrity: sha1-tf3AjxKH6hF4Yo5BXiUTK3NkbG0=
  /sinon/7.4.1:
    dependencies:
      '@sinonjs/commons': 1.4.0
      '@sinonjs/formatio': 3.2.1
      '@sinonjs/samsam': 3.3.2
      diff: 3.5.0
      lolex: 4.2.0
      nise: 1.5.1
      supports-color: 5.5.0
    dev: false
    resolution:
      integrity: sha512-7s9buHGHN/jqoy/v4bJgmt0m1XEkCEd/tqdHXumpBp0JSujaT4Ng84JU5wDdK4E85ZMq78NuDe0I3NAqXY8TFg==
  /slash/1.0.0:
    dev: false
    engines:
      node: '>=0.10.0'
    resolution:
      integrity: sha1-xB8vbDn8FtHNF61LXYlhFK5HDVU=
  /slash/3.0.0:
    dev: false
    engines:
      node: '>=8'
    resolution:
      integrity: sha512-g9Q1haeby36OSStwb4ntCGGGaKsaVSjQ68fBxoQcutl5fS1vuY18H3wSt3jFyFtrkx+Kz0V1G85A4MyAdDMi2Q==
  /slice-ansi/2.1.0:
    dependencies:
      ansi-styles: 3.2.1
      astral-regex: 1.0.0
      is-fullwidth-code-point: 2.0.0
    dev: false
    engines:
      node: '>=6'
    resolution:
      integrity: sha512-Qu+VC3EwYLldKa1fCxuuvULvSJOKEgk9pi8dZeCVK7TqBfUNTH4sFkk4joj8afVSfAYgJoSOetjx9QWOJ5mYoQ==
  /snapdragon-node/2.1.1:
    dependencies:
      define-property: 1.0.0
      isobject: 3.0.1
      snapdragon-util: 3.0.1
    dev: false
    engines:
      node: '>=0.10.0'
    resolution:
      integrity: sha512-O27l4xaMYt/RSQ5TR3vpWCAB5Kb/czIcqUFOM/C4fYcLnbZUc1PkjTAMjof2pBWaSTwOUd6qUHcFGVGj7aIwnw==
  /snapdragon-util/3.0.1:
    dependencies:
      kind-of: 3.2.2
    dev: false
    engines:
      node: '>=0.10.0'
    resolution:
      integrity: sha512-mbKkMdQKsjX4BAL4bRYTj21edOf8cN7XHdYUJEe+Zn99hVEYcMvKPct1IqNe7+AZPirn8BCDOQBHQZknqmKlZQ==
  /snapdragon/0.8.2:
    dependencies:
      base: 0.11.2
      debug: 2.6.9
      define-property: 0.2.5
      extend-shallow: 2.0.1
      map-cache: 0.2.2
      source-map: 0.5.7
      source-map-resolve: 0.5.2
      use: 3.1.1
    dev: false
    engines:
      node: '>=0.10.0'
    resolution:
      integrity: sha512-FtyOnWN/wCHTVXOMwvSv26d+ko5vWlIDD6zoUJ7LW8vh+ZBC8QdljveRP+crNrtBwioEUWy/4dMtbBjA4ioNlg==
  /socket.io-adapter/1.1.1:
    dev: false
    resolution:
      integrity: sha1-KoBeihTWNyEk3ZFZrUUC+MsH8Gs=
  /socket.io-client/2.1.1:
    dependencies:
      backo2: 1.0.2
      base64-arraybuffer: 0.1.5
      component-bind: 1.0.0
      component-emitter: 1.2.1
      debug: 3.1.0
      engine.io-client: 3.2.1
      has-binary2: 1.0.3
      has-cors: 1.1.0
      indexof: 0.0.1
      object-component: 0.0.3
      parseqs: 0.0.5
      parseuri: 0.0.5
      socket.io-parser: 3.2.0
      to-array: 0.1.4
    dev: false
    resolution:
      integrity: sha512-jxnFyhAuFxYfjqIgduQlhzqTcOEQSn+OHKVfAxWaNWa7ecP7xSNk2Dx/3UEsDcY7NcFafxvNvKPmmO7HTwTxGQ==
  /socket.io-parser/3.2.0:
    dependencies:
      component-emitter: 1.2.1
      debug: 3.1.0
      isarray: 2.0.1
    dev: false
    resolution:
      integrity: sha512-FYiBx7rc/KORMJlgsXysflWx/RIvtqZbyGLlHZvjfmPTPeuD/I8MaW7cfFrj5tRltICJdgwflhfZ3NVVbVLFQA==
  /socket.io/2.1.1:
    dependencies:
      debug: 3.1.0
      engine.io: 3.2.1
      has-binary2: 1.0.3
      socket.io-adapter: 1.1.1
      socket.io-client: 2.1.1
      socket.io-parser: 3.2.0
    dev: false
    resolution:
      integrity: sha512-rORqq9c+7W0DAK3cleWNSyfv/qKXV99hV4tZe+gGLfBECw3XEhBy7x85F3wypA9688LKjtwO9pX9L33/xQI8yA==
  /source-list-map/2.0.1:
    dev: false
    resolution:
      integrity: sha512-qnQ7gVMxGNxsiL4lEuJwe/To8UnK7fAnmbGEEH8RpLouuKbeEm0lhbQVFIrNSuB+G7tVrAlVsZgETT5nljf+Iw==
  /source-map-resolve/0.5.2:
    dependencies:
      atob: 2.1.2
      decode-uri-component: 0.2.0
      resolve-url: 0.2.1
      source-map-url: 0.4.0
      urix: 0.1.0
    dev: false
    resolution:
      integrity: sha512-MjqsvNwyz1s0k81Goz/9vRBe9SZdB09Bdw+/zYyO+3CuPk6fouTaxscHkgtE8jKvf01kVfl8riHzERQ/kefaSA==
  /source-map-support/0.4.18:
    dependencies:
      source-map: 0.5.7
    dev: false
    resolution:
      integrity: sha512-try0/JqxPLF9nOjvSta7tVondkP5dwgyLDjVoyMDlmjugT2lRZ1OfsrYTkCd2hkDnJTKRbO/Rl3orm8vlsUzbA==
  /source-map-support/0.5.13:
    dependencies:
      buffer-from: 1.1.1
      source-map: 0.6.1
    dev: false
    resolution:
      integrity: sha512-SHSKFHadjVA5oR4PPqhtAVdcBWwRYVd6g6cAXnIbRiIwc2EhPrTuKUBdSLvlEKyIP3GCf89fltvcZiP9MMFA1w==
  /source-map-url/0.4.0:
    dev: false
    resolution:
      integrity: sha1-PpNdfd1zYxuXZZlW1VEo6HtQhKM=
  /source-map/0.2.0:
    dependencies:
      amdefine: 1.0.1
    dev: false
    engines:
      node: '>=0.8.0'
    optional: true
    resolution:
      integrity: sha1-2rc/vPwrqBm03gO9b26qSBZLP50=
  /source-map/0.5.7:
    dev: false
    engines:
      node: '>=0.10.0'
    resolution:
      integrity: sha1-igOdLRAh0i0eoUyA2OpGi6LvP8w=
  /source-map/0.6.1:
    dev: false
    engines:
      node: '>=0.10.0'
    resolution:
      integrity: sha512-UjgapumWlbMhkBgzT7Ykc5YXUT46F0iKu8SGXq0bcwP5dz/h0Plj6enJqjz1Zbq2l5WaqYnrVbwWOWMyF3F47g==
  /source-map/0.7.3:
    dev: false
    engines:
      node: '>= 8'
    resolution:
      integrity: sha512-CkCj6giN3S+n9qrYiBTX5gystlENnRW5jZeNLHpe6aue+SrHcG5VYwujhW9s4dY31mEGsxBDrHR6oI69fTXsaQ==
  /sourcemap-codec/1.4.6:
    dev: false
    resolution:
      integrity: sha512-1ZooVLYFxC448piVLBbtOxFcXwnymH9oUF8nRd3CuYDVvkRBxRl6pB4Mtas5a4drtL+E8LDgFkQNcgIw6tc8Hg==
  /sparkles/1.0.1:
    dev: false
    engines:
      node: '>= 0.10'
    resolution:
      integrity: sha512-dSO0DDYUahUt/0/pD/Is3VIm5TGJjludZ0HVymmhYF6eNA53PVLhnUk0znSYbH8IYBuJdCE+1luR22jNLMaQdw==
  /spawn-wrap/1.4.2:
    dependencies:
      foreground-child: 1.5.6
      mkdirp: 0.5.1
      os-homedir: 1.0.2
      rimraf: 2.7.1
      signal-exit: 3.0.2
      which: 1.3.1
    dev: false
    resolution:
      integrity: sha512-vMwR3OmmDhnxCVxM8M+xO/FtIp6Ju/mNaDfCMMW7FDcLRTPFWUswec4LXJHTJE2hwTI9O0YBfygu4DalFl7Ylg==
  /spdx-correct/3.1.0:
    dependencies:
      spdx-expression-parse: 3.0.0
      spdx-license-ids: 3.0.5
    dev: false
    resolution:
      integrity: sha512-lr2EZCctC2BNR7j7WzJ2FpDznxky1sjfxvvYEyzxNyb6lZXHODmEoJeFu4JupYlkfha1KZpJyoqiJ7pgA1qq8Q==
  /spdx-exceptions/2.2.0:
    dev: false
    resolution:
      integrity: sha512-2XQACfElKi9SlVb1CYadKDXvoajPgBVPn/gOQLrTvHdElaVhr7ZEbqJaRnJLVNeaI4cMEAgVCeBMKF6MWRDCRA==
  /spdx-expression-parse/3.0.0:
    dependencies:
      spdx-exceptions: 2.2.0
      spdx-license-ids: 3.0.5
    dev: false
    resolution:
      integrity: sha512-Yg6D3XpRD4kkOmTpdgbUiEJFKghJH03fiC1OPll5h/0sO6neh2jqRDVHOQ4o/LMea0tgCkbMgea5ip/e+MkWyg==
  /spdx-license-ids/3.0.5:
    dev: false
    resolution:
      integrity: sha512-J+FWzZoynJEXGphVIS+XEh3kFSjZX/1i9gFBaWQcB+/tmpe2qUsSBABpcxqxnAxFdiUFEgAX1bjYGQvIZmoz9Q==
  /split-string/3.1.0:
    dependencies:
      extend-shallow: 3.0.2
    dev: false
    engines:
      node: '>=0.10.0'
    resolution:
      integrity: sha512-NzNVhJDYpwceVVii8/Hu6DKfD2G+NrQHlS/V/qgv763EYudVwEcMQNxd2lh+0VrUByXN/oJkl5grOhYWvQUYiw==
  /sprintf-js/1.0.3:
    dev: false
    resolution:
      integrity: sha1-BOaSb2YolTVPPdAVIDYzuFcpfiw=
  /sshpk/1.16.1:
    dependencies:
      asn1: 0.2.4
      assert-plus: 1.0.0
      bcrypt-pbkdf: 1.0.2
      dashdash: 1.14.1
      ecc-jsbn: 0.1.2
      getpass: 0.1.7
      jsbn: 0.1.1
      safer-buffer: 2.1.2
      tweetnacl: 0.14.5
    dev: false
    engines:
      node: '>=0.10.0'
    hasBin: true
    resolution:
      integrity: sha512-HXXqVUq7+pcKeLqqZj6mHFUMvXtOJt1uoUx09pFW6011inTMxqI8BA8PM95myrIyyKwdnzjdFjLiE6KBPVtJIg==
  /ssri/6.0.1:
    dependencies:
      figgy-pudding: 3.5.1
    dev: false
    resolution:
      integrity: sha512-3Wge10hNcT1Kur4PDFwEieXSCMCJs/7WvSACcrMYrNp+b8kDL1/0wJch5Ni2WrtwEa2IO8OsVfeKIciKCDx/QA==
  /stack-trace/0.0.10:
    dev: false
    resolution:
      integrity: sha1-VHxws0fo0ytOEI6hoqFZ5f3eGcA=
  /static-extend/0.1.2:
    dependencies:
      define-property: 0.2.5
      object-copy: 0.1.0
    dev: false
    engines:
      node: '>=0.10.0'
    resolution:
      integrity: sha1-YICcOcv/VTNyJv1eC1IPNB8ftcY=
  /statuses/1.5.0:
    dev: false
    engines:
      node: '>= 0.6'
    resolution:
      integrity: sha1-Fhx9rBd2Wf2YEfQ3cfqZOBR4Yow=
  /stream-browserify/2.0.2:
    dependencies:
      inherits: 2.0.4
      readable-stream: 2.3.6
    dev: false
    resolution:
      integrity: sha512-nX6hmklHs/gr2FuxYDltq8fJA1GDlxKQCz8O/IM4atRqBH8OORmBNgfvW5gG10GT/qQ9u0CzIvr2X5Pkt6ntqg==
  /stream-each/1.2.3:
    dependencies:
      end-of-stream: 1.4.1
      stream-shift: 1.0.0
    dev: false
    resolution:
      integrity: sha512-vlMC2f8I2u/bZGqkdfLQW/13Zihpej/7PmSiMQsbYddxuTsJp8vRe2x2FvVExZg7FaOds43ROAuFJwPR4MTZLw==
  /stream-exhaust/1.0.2:
    dev: false
    resolution:
      integrity: sha512-b/qaq/GlBK5xaq1yrK9/zFcyRSTNxmcZwFLGSTG0mXgZl/4Z6GgiyYOXOvY7N3eEvFRAG1bkDRz5EPGSvPYQlw==
  /stream-http/2.8.3:
    dependencies:
      builtin-status-codes: 3.0.0
      inherits: 2.0.4
      readable-stream: 2.3.6
      to-arraybuffer: 1.0.1
      xtend: 4.0.2
    dev: false
    resolution:
      integrity: sha512-+TSkfINHDo4J+ZobQLWiMouQYB+UVYFttRA94FpEzzJ7ZdqcL4uUUQ7WkdkI4DSozGmgBUE/a47L+38PenXhUw==
  /stream-shift/1.0.0:
    dev: false
    resolution:
      integrity: sha1-1cdSgl5TZ+eG944Y5EXqIjoVWVI=
  /streamroller/0.7.0:
    dependencies:
      date-format: 1.2.0
      debug: 3.2.6
      mkdirp: 0.5.1
      readable-stream: 2.3.6
    dev: false
    engines:
      node: '>=0.12.0'
    resolution:
      integrity: sha512-WREzfy0r0zUqp3lGO096wRuUp7ho1X6uo/7DJfTlEi0Iv/4gT7YHqXDjKC2ioVGBZtE8QzsQD9nx1nIuoZ57jQ==
  /streamroller/1.0.6:
    dependencies:
      async: 2.6.3
      date-format: 2.1.0
      debug: 3.2.6
      fs-extra: 7.0.1
      lodash: 4.17.15
    dev: false
    engines:
      node: '>=6.0'
    resolution:
      integrity: sha512-3QC47Mhv3/aZNFpDDVO44qQb9gwB9QggMEE0sQmkTAwBVYdBRWISdsywlkfm5II1Q5y/pmrHflti/IgmIzdDBg==
  /strict-uri-encode/1.1.0:
    dev: false
    engines:
      node: '>=0.10.0'
    resolution:
      integrity: sha1-J5siXfHVgrH1TmWt3UNS4Y+qBxM=
  /string-width/1.0.2:
    dependencies:
      code-point-at: 1.1.0
      is-fullwidth-code-point: 1.0.0
      strip-ansi: 3.0.1
    dev: false
    engines:
      node: '>=0.10.0'
    resolution:
      integrity: sha1-EYvfW4zcUaKn5w0hHgfisLmxB9M=
  /string-width/3.1.0:
    dependencies:
      emoji-regex: 7.0.3
      is-fullwidth-code-point: 2.0.0
      strip-ansi: 5.2.0
    dev: false
    engines:
      node: '>=6'
    resolution:
      integrity: sha512-vafcv6KjVZKSgz06oM/H6GDBrAtz8vdhQakGjFIvNrHA6y3HCF1CInLy+QLq8dTJPQ1b+KDUqDFctkdRW44e1w==
  /string-width/4.1.0:
    dependencies:
      emoji-regex: 8.0.0
      is-fullwidth-code-point: 3.0.0
      strip-ansi: 5.2.0
    dev: false
    engines:
      node: '>=8'
    resolution:
      integrity: sha512-NrX+1dVVh+6Y9dnQ19pR0pP4FiEIlUvdTGn8pw6CKTNq5sgib2nIhmUNT5TAmhWmvKr3WcxBcP3E8nWezuipuQ==
  /string.prototype.padend/3.0.0:
    dependencies:
      define-properties: 1.1.3
      es-abstract: 1.13.0
      function-bind: 1.1.1
    dev: false
    engines:
      node: '>= 0.4'
    resolution:
      integrity: sha1-86rvfBcZ8XDF6rHDK/eA2W4h8vA=
  /string_decoder/0.10.31:
    dev: false
    resolution:
      integrity: sha1-YuIDvEF2bGwoyfyEMB2rHFMQ+pQ=
  /string_decoder/1.1.1:
    dependencies:
      safe-buffer: 5.1.2
    dev: false
    resolution:
      integrity: sha512-n/ShnvDi6FHbbVfviro+WojiFzv+s8MPMHBczVePfUpDJLwoLT0ht1l4YwBCbi8pJAveEEdnkHyPyTP/mzRfwg==
  /string_decoder/1.3.0:
    dependencies:
      safe-buffer: 5.2.0
    dev: false
    resolution:
      integrity: sha512-hkRX8U1WjJFd8LsDJ2yQ/wWWxaopEsABU1XfkM8A+j0+85JAGppt16cr1Whg6KIbb4okU6Mql6BOj+uup/wKeA==
  /strip-ansi/3.0.1:
    dependencies:
      ansi-regex: 2.1.1
    dev: false
    engines:
      node: '>=0.10.0'
    resolution:
      integrity: sha1-ajhfuIU9lS1f8F0Oiq+UJ43GPc8=
  /strip-ansi/4.0.0:
    dependencies:
      ansi-regex: 3.0.0
    dev: false
    engines:
      node: '>=4'
    resolution:
      integrity: sha1-qEeQIusaw2iocTibY1JixQXuNo8=
  /strip-ansi/5.2.0:
    dependencies:
      ansi-regex: 4.1.0
    dev: false
    engines:
      node: '>=6'
    resolution:
      integrity: sha512-DuRs1gKbBqsMKIZlrffwlug8MHkcnpjs5VPmL1PAh+mA30U0DTotfDZ0d2UUsXpPmPmMMJ6W773MaA3J+lbiWA==
  /strip-bom/2.0.0:
    dependencies:
      is-utf8: 0.2.1
    dev: false
    engines:
      node: '>=0.10.0'
    resolution:
      integrity: sha1-YhmoVhZSBJHzV4i9vxRHqZx+aw4=
  /strip-bom/3.0.0:
    dev: false
    engines:
      node: '>=4'
    resolution:
      integrity: sha1-IzTBjpx1n3vdVv3vfprj1YjmjtM=
  /strip-eof/1.0.0:
    dev: false
    engines:
      node: '>=0.10.0'
    resolution:
      integrity: sha1-u0P/VZim6wXYm1n80SnJgzE2Br8=
  /strip-indent/1.0.1:
    dependencies:
      get-stdin: 4.0.1
    dev: false
    engines:
      node: '>=0.10.0'
    hasBin: true
    resolution:
      integrity: sha1-DHlipq3vp7vUrDZkYKY4VSrhoKI=
  /strip-indent/2.0.0:
    dev: false
    engines:
      node: '>=4'
    resolution:
      integrity: sha1-XvjbKV0B5u1sv3qrlpmNeCJSe2g=
  /strip-json-comments/3.0.1:
    dev: false
    engines:
      node: '>=8'
    resolution:
      integrity: sha512-VTyMAUfdm047mwKl+u79WIdrZxtFtn+nBxHeb844XBQ9uMNTuTHdx2hc5RiAJYqwTj3wc/xe5HLSdJSkJ+WfZw==
  /supports-color/2.0.0:
    dev: false
    engines:
      node: '>=0.8.0'
    resolution:
      integrity: sha1-U10EXOa2Nj+kARcIRimZXp3zJMc=
  /supports-color/3.2.3:
    dependencies:
      has-flag: 1.0.0
    dev: false
    engines:
      node: '>=0.8.0'
    resolution:
      integrity: sha1-ZawFBLOVQXHYpklGsq48u4pfVPY=
  /supports-color/5.4.0:
    dependencies:
      has-flag: 3.0.0
    dev: false
    engines:
      node: '>=4'
    resolution:
      integrity: sha512-zjaXglF5nnWpsq470jSv6P9DwPvgLkuapYmfDm3JWOm0vkNTVF2tI4UrN2r6jH1qM/uc/WtxYY1hYoA2dOKj5w==
  /supports-color/5.5.0:
    dependencies:
      has-flag: 3.0.0
    dev: false
    engines:
      node: '>=4'
    resolution:
      integrity: sha512-QjVjwdXIt408MIiAqCX4oUKsgU2EqAGzs2Ppkm4aQYbjm+ZEWEcW4SfFNTr4uMNZma0ey4f5lgLrkB0aX0QMow==
  /supports-color/6.1.0:
    dependencies:
      has-flag: 3.0.0
    dev: false
    engines:
      node: '>=6'
    resolution:
      integrity: sha512-qe1jfm1Mg7Nq/NSh6XE24gPXROEVsWHxC1LIx//XNlD9iw7YZQGjZNjYN7xGaEG6iKdA8EtNFW6R0gjnVXp+wQ==
  /sver-compat/1.5.0:
    dependencies:
      es6-iterator: 2.0.3
      es6-symbol: 3.1.1
    dev: false
    resolution:
      integrity: sha1-PPh9/rTQe0o/FIJ7wYaz/QxkXNg=
  /table/5.4.6:
    dependencies:
      ajv: 6.10.2
      lodash: 4.17.15
      slice-ansi: 2.1.0
      string-width: 3.1.0
    dev: false
    engines:
      node: '>=6.0.0'
    resolution:
      integrity: sha512-wmEc8m4fjnob4gt5riFRtTu/6+4rSe12TpAELNSqHMfF3IqnA+CH37USM6/YR3qRZv7e56kAEAtd6nKZaxe0Ug==
  /tapable/1.1.3:
    dev: false
    engines:
      node: '>=6'
    resolution:
      integrity: sha512-4WK/bYZmj8xLr+HUCODHGF1ZFzsYffasLUgEiMBY4fgtltdO6B4WJtlSbPaDTLpYTcGVwM2qLnFTICEcNxs3kA==
  /terser-webpack-plugin/1.4.1_webpack@4.39.2:
    dependencies:
      cacache: 12.0.2
      find-cache-dir: 2.1.0
      is-wsl: 1.1.0
      schema-utils: 1.0.0
      serialize-javascript: 1.7.0
      source-map: 0.6.1
      terser: 4.1.4
      webpack: 4.39.2_webpack@4.39.2
      webpack-sources: 1.4.3
      worker-farm: 1.7.0
    dev: false
    engines:
      node: '>= 6.9.0'
    peerDependencies:
      webpack: ^4.0.0
    resolution:
      integrity: sha512-ZXmmfiwtCLfz8WKZyYUuuHf3dMYEjg8NrjHMb0JqHVHVOSkzp3cW2/XG1fP3tRhqEqSzMwzzRQGtAPbs4Cncxg==
  /terser/4.1.4:
    dependencies:
      commander: 2.20.0
      source-map: 0.6.1
      source-map-support: 0.5.13
    dev: false
    engines:
      node: '>=6.0.0'
    hasBin: true
    resolution:
      integrity: sha512-+ZwXJvdSwbd60jG0Illav0F06GDJF0R4ydZ21Q3wGAFKoBGyJGo34F63vzJHgvYxc1ukOtIjvwEvl9MkjzM6Pg==
  /test-exclude/5.2.3:
    dependencies:
      glob: 7.1.4
      minimatch: 3.0.4
      read-pkg-up: 4.0.0
      require-main-filename: 2.0.0
    dev: false
    engines:
      node: '>=6'
    resolution:
      integrity: sha512-M+oxtseCFO3EDtAaGH7iiej3CBkzXqFMbzqYAACdzKui4eZA+pq3tZEwChvOdNfa7xxy8BfbmgJSIr43cC/+2g==
  /text-table/0.2.0:
    dev: false
    resolution:
      integrity: sha1-f17oI66AUgfACvLfSoTsP8+lcLQ=
  /through/2.3.8:
    dev: false
    resolution:
      integrity: sha1-DdTJ/6q8NXlgsbckEV1+Doai4fU=
  /through2-filter/3.0.0:
    dependencies:
      through2: 2.0.5
      xtend: 4.0.2
    dev: false
    resolution:
      integrity: sha512-jaRjI2WxN3W1V8/FMZ9HKIBXixtiqs3SQSX4/YGIiP3gL6djW48VoZq9tDqeCWs3MT8YY5wb/zli8VW8snY1CA==
  /through2/2.0.1:
    dependencies:
      readable-stream: 2.0.6
      xtend: 4.0.2
    dev: false
    resolution:
      integrity: sha1-OE51MU1J8y3hLuu4E2uOtrXVnak=
  /through2/2.0.5:
    dependencies:
      readable-stream: 2.3.6
      xtend: 4.0.2
    dev: false
    resolution:
      integrity: sha512-/mrRod8xqpA+IHSLyGCQ2s8SPHiCDEeQJSep1jqLYeEUClOFG2Qsh+4FU6G9VeqpZnGW/Su8LQGc4YKni5rYSQ==
  /through2/3.0.1:
    dependencies:
      readable-stream: 3.4.0
    dev: false
    resolution:
      integrity: sha512-M96dvTalPT3YbYLaKaCuwu+j06D/8Jfib0o/PxbVt6Amhv3dUAtW6rTV1jPgJSBG83I/e04Y6xkVdVhSRhi0ww==
  /time-stamp/1.1.0:
    dev: false
    engines:
      node: '>=0.10.0'
    resolution:
      integrity: sha1-dkpaEa9QVhkhsTPztE5hhofg9cM=
  /timers-browserify/2.0.11:
    dependencies:
      setimmediate: 1.0.5
    dev: false
    engines:
      node: '>=0.6.0'
    resolution:
      integrity: sha512-60aV6sgJ5YEbzUdn9c8kYGIqOubPoUdqQCul3SBAsRCZ40s6Y5cMcrW4dt3/k/EsbLVJNl9n6Vz3fTc+k2GeKQ==
  /tmp/0.0.33:
    dependencies:
      os-tmpdir: 1.0.2
    dev: false
    engines:
      node: '>=0.6.0'
    resolution:
      integrity: sha512-jRCJlojKnZ3addtTOjdIqoRuPEKBvNXcGYqzO6zWZX8KfKEpnGY5jfggJQ3EjKuu8D4bJRr0y+cYJFmYbImXGw==
  /to-absolute-glob/2.0.2:
    dependencies:
      is-absolute: 1.0.0
      is-negated-glob: 1.0.0
    dev: false
    engines:
      node: '>=0.10.0'
    resolution:
      integrity: sha1-GGX0PZ50sIItufFFt4z/fQ98hJs=
  /to-array/0.1.4:
    dev: false
    resolution:
      integrity: sha1-F+bBH3PdTz10zaek/zI46a2b+JA=
  /to-arraybuffer/1.0.1:
    dev: false
    resolution:
      integrity: sha1-fSKbH8xjfkZsoIEYCDanqr/4P0M=
  /to-fast-properties/1.0.3:
    dev: false
    engines:
      node: '>=0.10.0'
    resolution:
      integrity: sha1-uDVx+k2MJbguIxsG46MFXeTKGkc=
  /to-fast-properties/2.0.0:
    dev: false
    engines:
      node: '>=4'
    resolution:
      integrity: sha1-3F5pjL0HkmW8c+A3doGk5Og/YW4=
  /to-object-path/0.3.0:
    dependencies:
      kind-of: 3.2.2
    dev: false
    engines:
      node: '>=0.10.0'
    resolution:
      integrity: sha1-KXWIt7Dn4KwI4E5nL4XB9JmeF68=
  /to-regex-range/2.1.1:
    dependencies:
      is-number: 3.0.0
      repeat-string: 1.6.1
    dev: false
    engines:
      node: '>=0.10.0'
    resolution:
      integrity: sha1-fIDBe53+vlmeJzZ+DU3VWQFB2zg=
  /to-regex-range/5.0.1:
    dependencies:
      is-number: 7.0.0
    dev: false
    engines:
      node: '>=8.0'
    resolution:
      integrity: sha512-65P7iz6X5yEr1cwcgvQxbbIw7Uk3gOy5dIdtZ4rDveLqhrdJP+Li/Hx6tyK0NEb+2GCyneCMJiGqrADCSNk8sQ==
  /to-regex/3.0.2:
    dependencies:
      define-property: 2.0.2
      extend-shallow: 3.0.2
      regex-not: 1.0.2
      safe-regex: 1.1.0
    dev: false
    engines:
      node: '>=0.10.0'
    resolution:
      integrity: sha512-FWtleNAtZ/Ki2qtqej2CXTOayOH9bHDQF+Q48VpWyDXjbYxA4Yz8iDB31zXOBUlOHHKidDbqGVrTUvQMPmBGBw==
  /to-through/2.0.0:
    dependencies:
      through2: 2.0.5
    dev: false
    engines:
      node: '>= 0.10'
    resolution:
      integrity: sha1-/JKtq6ByZHvAtn1rA2ZKoZUJOvY=
  /toidentifier/1.0.0:
    dev: false
    engines:
      node: '>=0.6'
    resolution:
      integrity: sha512-yaOH/Pk/VEhBWWTlhI+qXxDFXlejDGcQipMlyxda9nthulaxLZUNcUqFxokp0vcYnvteJln5FNQDRrxj3YcbVw==
  /tough-cookie/2.4.3:
    dependencies:
      psl: 1.3.0
      punycode: 1.4.1
    dev: false
    engines:
      node: '>=0.8'
    resolution:
      integrity: sha512-Q5srk/4vDM54WJsJio3XNn6K2sCG+CQ8G5Wz6bZhRZoAe/+TxjWB/GlFAnYEbkYVlON9FMk/fE3h2RLpPXo4lQ==
  /tough-cookie/2.5.0:
    dependencies:
      psl: 1.3.0
      punycode: 2.1.1
    dev: false
    engines:
      node: '>=0.8'
    resolution:
      integrity: sha512-nlLsUzgm1kfLXSXfRZMc1KLAugd4hqJHDTvc2hDIwS3mZAfMEuMbc03SujMF+GEcpaX/qboeycw6iO8JwVv2+g==
  /tough-cookie/3.0.1:
    dependencies:
      ip-regex: 2.1.0
      psl: 1.3.0
      punycode: 2.1.1
    dev: false
    engines:
      node: '>=6'
    resolution:
      integrity: sha512-yQyJ0u4pZsv9D4clxO69OEjLWYw+jbgspjTue4lTQZLfV0c5l1VmK2y1JK8E9ahdpltPOaAThPcp5nKPUgSnsg==
  /tr46/1.0.1:
    dependencies:
      punycode: 2.1.1
    dev: false
    resolution:
      integrity: sha1-qLE/1r/SSJUZZ0zN5VujaTtwbQk=
  /trim-newlines/1.0.0:
    dev: false
    engines:
      node: '>=0.10.0'
    resolution:
      integrity: sha1-WIeWa7WCpFA6QetST301ARgVphM=
  /trim-newlines/2.0.0:
    dev: false
    engines:
      node: '>=4'
    resolution:
      integrity: sha1-tAPQuRvlDDMd/EuC7s6yLD3hbSA=
  /trim-right/1.0.1:
    dev: false
    engines:
      node: '>=0.10.0'
    resolution:
      integrity: sha1-yy4SAwZ+DI3h9hQJS5/kVwTqYAM=
  /ts-loader/6.0.4_typescript@3.5.3:
    dependencies:
      chalk: 2.4.2
      enhanced-resolve: 4.1.0
      loader-utils: 1.2.3
      micromatch: 4.0.2
      semver: 6.3.0
      typescript: 3.5.3
    dev: false
    engines:
      node: '>=8.6'
    peerDependencies:
      typescript: '*'
    resolution:
      integrity: sha512-p2zJYe7OtwR+49kv4gs7v4dMrfYD1IPpOtqiSPCbe8oR+4zEBtdHwzM7A7M91F+suReqgzZrlClk4LRSSp882g==
  /ts-mocha/6.0.0_mocha@5.2.0:
    dependencies:
      mocha: 5.2.0
      ts-node: 7.0.1
    dev: false
    engines:
      node: '>= 6.X.X'
    hasBin: true
    optionalDependencies:
      tsconfig-paths: 3.8.0
    peerDependencies:
      mocha: ^3.X.X || ^4.X.X || ^5.X.X || ^6.X.X
    resolution:
      integrity: sha512-ZCtJK8WXxHNbFNjvUKQIXZby/+ybQQkaBcM/3QhBQUfwjpdGFE9F6iWsHhF5ifQNFV/lWiOODi2VMD5AyPcQyg==
  /ts-node/7.0.1:
    dependencies:
      arrify: 1.0.1
      buffer-from: 1.1.1
      diff: 3.5.0
      make-error: 1.3.5
      minimist: 1.2.0
      mkdirp: 0.5.1
      source-map-support: 0.5.13
      yn: 2.0.0
    dev: false
    engines:
      node: '>=4.2.0'
    hasBin: true
    resolution:
      integrity: sha512-BVwVbPJRspzNh2yfslyT1PSbl5uIk03EZlb493RKHN4qej/D06n1cEhjlOJG69oFsE7OT8XjpTUcYf6pKTLMhw==
  /ts-node/8.3.0_typescript@3.5.3:
    dependencies:
      arg: 4.1.1
      diff: 4.0.1
      make-error: 1.3.5
      source-map-support: 0.5.13
      typescript: 3.5.3
      yn: 3.1.1
    dev: false
    engines:
      node: '>=4.2.0'
    hasBin: true
    peerDependencies:
      typescript: '>=2.0'
    resolution:
      integrity: sha512-dyNS/RqyVTDcmNM4NIBAeDMpsAdaQ+ojdf0GOLqE6nwJOgzEkdRNzJywhDfwnuvB10oa6NLVG1rUJQCpRN7qoQ==
  /tsconfig-paths/3.8.0:
    dependencies:
      '@types/json5': 0.0.29
      deepmerge: 2.2.1
      json5: 1.0.1
      minimist: 1.2.0
      strip-bom: 3.0.0
    dev: false
    optional: true
    resolution:
      integrity: sha512-zZEYFo4sjORK8W58ENkRn9s+HmQFkkwydDG7My5s/fnfr2YYCaiyXe/HBUcIgU8epEKOXwiahOO+KZYjiXlWyQ==
  /tslib/1.10.0:
    dev: false
    resolution:
      integrity: sha512-qOebF53frne81cf0S9B41ByenJ3/IuH8yJKngAX35CmiZySA0khhkovshKK+jGCaMnVomla7gVlIcc3EvKPbTQ==
  /tsutils/3.17.1_typescript@3.5.3:
    dependencies:
      tslib: 1.10.0
      typescript: 3.5.3
    dev: false
    engines:
      node: '>= 6'
    peerDependencies:
      typescript: '>=2.8.0 || >= 3.2.0-dev || >= 3.3.0-dev || >= 3.4.0-dev || >= 3.5.0-dev || >= 3.6.0-dev || >= 3.6.0-beta || >= 3.7.0-dev || >= 3.7.0-beta'
    resolution:
      integrity: sha512-kzeQ5B8H3w60nFY2g8cJIuH7JDpsALXySGtwGJ0p2LSjLgay3NdIpqq5SoOBe46bKDW2iq25irHCr8wjomUS2g==
  /tty-browserify/0.0.0:
    dev: false
    resolution:
      integrity: sha1-oVe6QC2iTpv5V/mqadUk7tQpAaY=
  /tunnel-agent/0.6.0:
    dependencies:
      safe-buffer: 5.2.0
    dev: false
    resolution:
      integrity: sha1-J6XeoGs2sEoKmWZ3SykIaPD8QP0=
  /tunnel/0.0.6:
    dev: false
    engines:
      node: '>=0.6.11 <=0.7.0 || >=0.7.3'
    resolution:
      integrity: sha512-1h/Lnq9yajKY2PEbBadPXj3VxsDDu844OnaAo52UVmIzIvwwtBPIuNvkjuzBlTWpfJyUbG3ez0KSBibQkj4ojg==
  /tweetnacl/0.14.5:
    dev: false
    resolution:
      integrity: sha1-WuaBd/GS1EViadEIr6k/+HQ/T2Q=
  /type-check/0.3.2:
    dependencies:
      prelude-ls: 1.1.2
    dev: false
    engines:
      node: '>= 0.8.0'
    resolution:
      integrity: sha1-WITKtRLPHTVeP7eE8wgEsrUg23I=
  /type-detect/4.0.8:
    dev: false
    engines:
      node: '>=4'
    resolution:
      integrity: sha512-0fr/mIH1dlO+x7TlcMy+bIDqKPsw/70tVyeHW787goQjhmqaZe10uwLujubK9q9Lg6Fiho1KUKDYz0Z7k7g5/g==
  /type-fest/0.5.2:
    dev: false
    engines:
      node: '>=6'
    resolution:
      integrity: sha512-DWkS49EQKVX//Tbupb9TFa19c7+MK1XmzkrZUR8TAktmE/DizXoaoJV6TZ/tSIPXipqNiRI6CyAe7x69Jb6RSw==
  /type-is/1.6.18:
    dependencies:
      media-typer: 0.3.0
      mime-types: 2.1.24
    dev: false
    engines:
      node: '>= 0.6'
    resolution:
      integrity: sha512-TkRKr9sUTxEH8MdfuCSP7VizJyzRNMjj2J2do2Jr3Kym598JVdEksuzPQCnlFPW4ky9Q+iA+ma9BGm06XQBy8g==
  /type/1.0.3:
    dev: false
    resolution:
      integrity: sha512-51IMtNfVcee8+9GJvj0spSuFcZHe9vSib6Xtgsny1Km9ugyz2mbS08I3rsUIRYgJohFRFU1160sgRodYz378Hg==
  /typedarray/0.0.6:
    dev: false
    resolution:
      integrity: sha1-hnrHTjhkGHsdPUfZlqeOxciDB3c=
  /typescript/3.5.3:
    dev: false
    engines:
      node: '>=4.2.0'
    hasBin: true
    resolution:
      integrity: sha512-ACzBtm/PhXBDId6a6sDJfroT2pOWt/oOnk4/dElG5G33ZL776N3Y6/6bKZJBFpd+b05F3Ct9qDjMeJmRWtE2/g==
  /uglify-js/3.6.0:
    dependencies:
      commander: 2.20.0
      source-map: 0.6.1
    dev: false
    engines:
      node: '>=0.8.0'
    hasBin: true
    resolution:
      integrity: sha512-W+jrUHJr3DXKhrsS7NUVxn3zqMOFn0hL/Ei6v0anCIMoKC93TjcflTagwIHLW7SfMFfiQuktQyFVCFHGUE0+yg==
  /ultron/1.1.1:
    dev: false
    resolution:
      integrity: sha512-UIEXBNeYmKptWH6z8ZnqTeS8fV74zG0/eRU9VGkpzz+LIJNs8W/zM/L+7ctCkRrgbNnnR0xxw4bKOr0cW0N0Og==
  /unc-path-regex/0.1.2:
    dev: false
    engines:
      node: '>=0.10.0'
    resolution:
      integrity: sha1-5z3T17DXxe2G+6xrCufYxqadUPo=
  /underscore/1.8.3:
    dev: false
    resolution:
      integrity: sha1-Tz+1OxBuYJf8+ctBCfKl6b36UCI=
  /underscore/1.9.1:
    dev: false
    resolution:
      integrity: sha512-5/4etnCkd9c8gwgowi5/om/mYO5ajCaOgdzj/oW+0eQV9WxKBDZw5+ycmKmeaTXjInS/W0BzpGLo2xR2aBwZdg==
  /undertaker-registry/1.0.1:
    dev: false
    engines:
      node: '>= 0.10'
    resolution:
      integrity: sha1-XkvaMI5KiirlhPm5pDWaSZglzFA=
  /undertaker/1.2.1:
    dependencies:
      arr-flatten: 1.1.0
      arr-map: 2.0.2
      bach: 1.2.0
      collection-map: 1.0.0
      es6-weak-map: 2.0.3
      last-run: 1.1.1
      object.defaults: 1.1.0
      object.reduce: 1.0.1
      undertaker-registry: 1.0.1
    dev: false
    engines:
      node: '>= 0.10'
    resolution:
      integrity: sha512-71WxIzDkgYk9ZS+spIB8iZXchFhAdEo2YU8xYqBYJ39DIUIqziK78ftm26eecoIY49X0J2MLhG4hr18Yp6/CMA==
  /union-value/1.0.1:
    dependencies:
      arr-union: 3.1.0
      get-value: 2.0.6
      is-extendable: 0.1.1
      set-value: 2.0.1
    dev: false
    engines:
      node: '>=0.10.0'
    resolution:
      integrity: sha512-tJfXmxMeWYnczCVs7XAEvIV7ieppALdyepWMkHkwciRpZraG/xwT+s2JN8+pr1+8jCRf80FFzvr+MpQeeoF4Xg==
  /unique-filename/1.1.1:
    dependencies:
      unique-slug: 2.0.2
    dev: false
    resolution:
      integrity: sha512-Vmp0jIp2ln35UTXuryvjzkjGdRyf9b2lTXuSYUiPmzRcl3FDtYqAwOnTJkAngD9SWhnoJzDbTKwaOrZ+STtxNQ==
  /unique-slug/2.0.2:
    dependencies:
      imurmurhash: 0.1.4
    dev: false
    resolution:
      integrity: sha512-zoWr9ObaxALD3DOPfjPSqxt4fnZiWblxHIgeWqW8x7UqDzEtHEQLzji2cuJYQFCU6KmoJikOYAZlrTHHebjx2w==
  /unique-stream/2.3.1:
    dependencies:
      json-stable-stringify-without-jsonify: 1.0.1
      through2-filter: 3.0.0
    dev: false
    resolution:
      integrity: sha512-2nY4TnBE70yoxHkDli7DMazpWiP7xMdCYqU2nBRO0UB+ZpEkGsSija7MvmvnZFUeC+mrgiUfcHSr3LmRFIg4+A==
  /universalify/0.1.2:
    dev: false
    engines:
      node: '>= 4.0.0'
    resolution:
      integrity: sha512-rBJeI5CXAlmy1pV+617WB9J63U6XcazHHF2f2dbJix4XzpUF0RS3Zbj0FGIOCAva5P/d/GBOYaACQ1w+0azUkg==
  /unpipe/1.0.0:
    dev: false
    engines:
      node: '>= 0.8'
    resolution:
      integrity: sha1-sr9O6FFKrmFltIF4KdIbLvSZBOw=
  /unset-value/1.0.0:
    dependencies:
      has-value: 0.3.1
      isobject: 3.0.1
    dev: false
    engines:
      node: '>=0.10.0'
    resolution:
      integrity: sha1-g3aHP30jNRef+x5vw6jtDfyKtVk=
  /upath/1.1.2:
    dev: false
    engines:
      node: '>=4'
    resolution:
      integrity: sha512-kXpym8nmDmlCBr7nKdIx8P2jNBa+pBpIUFRnKJ4dr8htyYGJFokkr2ZvERRtUN+9SY+JqXouNgUPtv6JQva/2Q==
  /uri-js/4.2.2:
    dependencies:
      punycode: 2.1.1
    dev: false
    resolution:
      integrity: sha512-KY9Frmirql91X2Qgjry0Wd4Y+YTdrdZheS8TFwvkbLWf/G5KNJDCh6pKL5OZctEW4+0Baa5idK2ZQuELRwPznQ==
  /urix/0.1.0:
    dev: false
    resolution:
      integrity: sha1-2pN/emLiH+wf0Y1Js1wpNQZ6bHI=
  /url/0.11.0:
    dependencies:
      punycode: 1.3.2
      querystring: 0.2.0
    dev: false
    resolution:
      integrity: sha1-ODjpfPxgUh63PFJajlW/3Z4uKPE=
  /use/3.1.1:
    dev: false
    engines:
      node: '>=0.10.0'
    resolution:
      integrity: sha512-cwESVXlO3url9YWlFW/TA9cshCEhtu7IKJ/p5soJ/gGpj7vbvFrAY/eIioQ6Dw23KjZhYgiIo8HOs1nQ2vr/oQ==
  /useragent/2.3.0:
    dependencies:
      lru-cache: 4.1.5
      tmp: 0.0.33
    dev: false
    resolution:
      integrity: sha512-4AoH4pxuSvHCjqLO04sU6U/uE65BYza8l/KKBS0b0hnUPWi+cQ2BpeTEwejCSx9SPV5/U03nniDTrWx5NrmKdw==
  /util-deprecate/1.0.2:
    dev: false
    resolution:
      integrity: sha1-RQ1Nyfpw3nMnYvvS1KKJgUGaDM8=
  /util/0.10.3:
    dependencies:
      inherits: 2.0.1
    dev: false
    resolution:
      integrity: sha1-evsa/lCAUkZInj23/g7TeTNqwPk=
  /util/0.11.1:
    dependencies:
      inherits: 2.0.3
    dev: false
    resolution:
      integrity: sha512-HShAsny+zS2TZfaXxD9tYj4HQGlBezXZMZuM/S5PKLLoZkShZiGk9o5CzukI1LVHZvjdvZ2Sj1aW/Ndn2NB/HQ==
  /util/0.12.1:
    dependencies:
      inherits: 2.0.4
      is-arguments: 1.0.4
      is-generator-function: 1.0.7
      object.entries: 1.1.0
      safe-buffer: 5.2.0
    dev: false
    resolution:
      integrity: sha512-MREAtYOp+GTt9/+kwf00IYoHZyjM8VU4aVrkzUlejyqaIjd2GztVl5V9hGXKlvBKE3gENn/FMfHE5v6hElXGcQ==
  /utils-merge/1.0.1:
    dev: false
    engines:
      node: '>= 0.4.0'
    resolution:
      integrity: sha1-n5VxD1CiZ5R7LMwSR0HBAoQn5xM=
  /uuid/3.3.2:
    dev: false
    hasBin: true
    resolution:
      integrity: sha512-yXJmeNaw3DnnKAOKJE51sL/ZaYfWJRl1pK9dr19YFCu0ObS231AB1/LbqTKRAQ5kw8A90rA6fr4riOUpTZvQZA==
  /v8-compile-cache/2.0.3:
    dev: false
    resolution:
      integrity: sha512-CNmdbwQMBjwr9Gsmohvm0pbL954tJrNzf6gWL3K+QMQf00PF7ERGrEiLgjuU3mKreLC2MeGhUsNV9ybTbLgd3w==
  /v8-compile-cache/2.1.0:
    dev: false
    resolution:
      integrity: sha512-usZBT3PW+LOjM25wbqIlZwPeJV+3OSz3M1k1Ws8snlW39dZyYL9lOGC5FgPVHfk0jKmjiDV8Z0mIbVQPiwFs7g==
  /v8flags/3.1.3:
    dependencies:
      homedir-polyfill: 1.0.3
    dev: false
    engines:
      node: '>= 0.10'
    resolution:
      integrity: sha512-amh9CCg3ZxkzQ48Mhcb8iX7xpAfYJgePHxWMQCBWECpOSqJUXgY26ncA61UTV0BkPqfhcy6mzwCIoP4ygxpW8w==
  /validate-npm-package-license/3.0.4:
    dependencies:
      spdx-correct: 3.1.0
      spdx-expression-parse: 3.0.0
    dev: false
    resolution:
      integrity: sha512-DpKm2Ui/xN7/HQKCtpZxoRWBhZ9Z0kqtygG8XCgNQ8ZlDnxuQmWhj566j8fN4Cu3/JmbhsDo7fcAJq4s9h27Ew==
  /validator/8.2.0:
    dev: false
    engines:
      node: '>= 0.10'
    resolution:
      integrity: sha512-Yw5wW34fSv5spzTXNkokD6S6/Oq92d8q/t14TqsS3fAiA1RYnxSFSIZ+CY3n6PGGRCq5HhJTSepQvFUS2QUDxA==
  /validator/9.4.1:
    dev: false
    engines:
      node: '>= 0.10'
    resolution:
      integrity: sha512-YV5KjzvRmSyJ1ee/Dm5UED0G+1L4GZnLN3w6/T+zZm8scVua4sOhYKWTUrKa0H/tMiJyO9QLHMPN+9mB/aMunA==
  /value-or-function/3.0.0:
    dev: false
    engines:
      node: '>= 0.10'
    resolution:
      integrity: sha1-HCQ6ULWVwb5Up1S/7OhWO5/42BM=
  /vary/1.1.2:
    dev: false
    engines:
      node: '>= 0.8'
    resolution:
      integrity: sha1-IpnwLG3tMNSllhsLn3RSShj2NPw=
  /verror/1.10.0:
    dependencies:
      assert-plus: 1.0.0
      core-util-is: 1.0.2
      extsprintf: 1.4.0
    dev: false
    engines:
      '0': node >=0.6.0
    resolution:
      integrity: sha1-OhBcoXBTr1XW4nDB+CiGguGNpAA=
  /vinyl-fs/3.0.3:
    dependencies:
      fs-mkdirp-stream: 1.0.0
      glob-stream: 6.1.0
      graceful-fs: 4.2.2
      is-valid-glob: 1.0.0
      lazystream: 1.0.0
      lead: 1.0.0
      object.assign: 4.1.0
      pumpify: 1.5.1
      readable-stream: 2.3.6
      remove-bom-buffer: 3.0.0
      remove-bom-stream: 1.2.0
      resolve-options: 1.1.0
      through2: 2.0.5
      to-through: 2.0.0
      value-or-function: 3.0.0
      vinyl: 2.2.0
      vinyl-sourcemap: 1.1.0
    dev: false
    engines:
      node: '>= 0.10'
    resolution:
      integrity: sha512-vIu34EkyNyJxmP0jscNzWBSygh7VWhqun6RmqVfXePrOwi9lhvRs//dOaGOTRUQr4tx7/zd26Tk5WeSVZitgng==
  /vinyl-sourcemap/1.1.0:
    dependencies:
      append-buffer: 1.0.2
      convert-source-map: 1.6.0
      graceful-fs: 4.2.2
      normalize-path: 2.1.1
      now-and-later: 2.0.1
      remove-bom-buffer: 3.0.0
      vinyl: 2.2.0
    dev: false
    engines:
      node: '>= 0.10'
    resolution:
      integrity: sha1-kqgAWTo4cDqM2xHYswCtS+Y7PhY=
  /vinyl/2.2.0:
    dependencies:
      clone: 2.1.2
      clone-buffer: 1.0.0
      clone-stats: 1.0.0
      cloneable-readable: 1.1.3
      remove-trailing-separator: 1.1.0
      replace-ext: 1.0.0
    dev: false
    engines:
      node: '>= 0.10'
    resolution:
      integrity: sha512-MBH+yP0kC/GQ5GwBqrTPTzEfiiLjta7hTtvQtbxBgTeSXsmKQRQecjibMbxIXzVT3Y9KJK+drOz1/k+vsu8Nkg==
  /vlq/0.2.3:
    dev: false
    resolution:
      integrity: sha512-DRibZL6DsNhIgYQ+wNdWDL2SL3bKPlVrRiBqV5yuMm++op8W4kGFtaQfCs4KEJn0wBZcHVHJ3eoywX8983k1ow==
  /vm-browserify/1.1.0:
    dev: false
    resolution:
      integrity: sha512-iq+S7vZJE60yejDYM0ek6zg308+UZsdtPExWP9VZoCFCz1zkJoXFnAX7aZfd/ZwrkidzdUZL0C/ryW+JwAiIGw==
  /void-elements/2.0.1:
    dev: false
    engines:
      node: '>=0.10.0'
    resolution:
      integrity: sha1-wGavtYK7HLQSjWDqkjkulNXp2+w=
  /watchpack/1.6.0:
    dependencies:
      chokidar: 2.1.6
      graceful-fs: 4.2.2
      neo-async: 2.6.1
    dev: false
    resolution:
      integrity: sha512-i6dHe3EyLjMmDlU1/bGQpEw25XSjkJULPuAVKCbNRefQVq48yXKUpwg538F7AZTf9kyr57zj++pQFltUa5H7yA==
  /webidl-conversions/4.0.2:
    dev: false
    resolution:
      integrity: sha512-YQ+BmxuTgd6UXZW3+ICGfyqRyHXVlD5GtQr5+qjiNW7bF0cqrzX500HVXPBOvgXb5YnzDd+h0zqyv61KUD7+Sg==
  /webpack-cli/3.3.6_webpack@4.39.2:
    dependencies:
      chalk: 2.4.2
      cross-spawn: 6.0.5
      enhanced-resolve: 4.1.0
      findup-sync: 3.0.0
      global-modules: 2.0.0
      import-local: 2.0.0
      interpret: 1.2.0
      loader-utils: 1.2.3
      supports-color: 6.1.0
      v8-compile-cache: 2.0.3
      webpack: 4.39.2_webpack@4.39.2
      yargs: 13.2.4
    dev: false
    engines:
      node: '>=6.11.5'
    hasBin: true
    peerDependencies:
      webpack: 4.x.x
    resolution:
      integrity: sha512-0vEa83M7kJtxK/jUhlpZ27WHIOndz5mghWL2O53kiDoA9DIxSKnfqB92LoqEn77cT4f3H2cZm1BMEat/6AZz3A==
  /webpack-dev-middleware/3.7.0_webpack@4.39.2:
    dependencies:
      memory-fs: 0.4.1
      mime: 2.4.4
      range-parser: 1.2.1
      webpack: 4.39.2_webpack@4.39.2
      webpack-log: 2.0.0
    dev: false
    engines:
      node: '>= 6'
    peerDependencies:
      webpack: ^4.0.0
    resolution:
      integrity: sha512-qvDesR1QZRIAZHOE3iQ4CXLZZSQ1lAUsSpnQmlB1PBfoN/xdRjmge3Dok0W4IdaVLJOGJy3sGI4sZHwjRU0PCA==
  /webpack-log/2.0.0:
    dependencies:
      ansi-colors: 3.2.4
      uuid: 3.3.2
    dev: false
    engines:
      node: '>= 6'
    resolution:
      integrity: sha512-cX8G2vR/85UYG59FgkoMamwHUIkSSlV3bBMRsbxVXVUk2j6NleCKjQ/WE9eYg9WY4w25O9w8wKP4rzNZFmUcUg==
  /webpack-sources/1.4.3:
    dependencies:
      source-list-map: 2.0.1
      source-map: 0.6.1
    dev: false
    resolution:
      integrity: sha512-lgTS3Xhv1lCOKo7SA5TjKXMjpSM4sBjNV5+q2bqesbSPs5FjGmU6jjtBSkX9b4qW87vDIsCIlUPOEhbZrMdjeQ==
  /webpack/4.39.2_webpack@4.39.2:
    dependencies:
      '@webassemblyjs/ast': 1.8.5
      '@webassemblyjs/helper-module-context': 1.8.5
      '@webassemblyjs/wasm-edit': 1.8.5
      '@webassemblyjs/wasm-parser': 1.8.5
      acorn: 6.3.0
      ajv: 6.10.2
      ajv-keywords: 3.4.1_ajv@6.10.2
      chrome-trace-event: 1.0.2
      enhanced-resolve: 4.1.0
      eslint-scope: 4.0.3
      json-parse-better-errors: 1.0.2
      loader-runner: 2.4.0
      loader-utils: 1.2.3
      memory-fs: 0.4.1
      micromatch: 3.1.10
      mkdirp: 0.5.1
      neo-async: 2.6.1
      node-libs-browser: 2.2.1
      schema-utils: 1.0.0
      tapable: 1.1.3
      terser-webpack-plugin: 1.4.1_webpack@4.39.2
      watchpack: 1.6.0
      webpack-sources: 1.4.3
    dev: false
    engines:
      node: '>=6.11.5'
    hasBin: true
    peerDependencies:
      webpack: '*'
    resolution:
      integrity: sha512-AKgTfz3xPSsEibH00JfZ9sHXGUwIQ6eZ9tLN8+VLzachk1Cw2LVmy+4R7ZiwTa9cZZ15tzySjeMui/UnSCAZhA==
  /whatwg-url/6.5.0:
    dependencies:
      lodash.sortby: 4.7.0
      tr46: 1.0.1
      webidl-conversions: 4.0.2
    dev: false
    resolution:
      integrity: sha512-rhRZRqx/TLJQWUpQ6bmrt2UV4f0HCQ463yQuONJqC6fO2VoEb1pTYddbe59SkYq87aoM5A3bdhMZiUiVws+fzQ==
  /which-module/1.0.0:
    dev: false
    resolution:
      integrity: sha1-u6Y8qGGUiZT/MHc2CJ47lgJsKk8=
  /which-module/2.0.0:
    dev: false
    resolution:
      integrity: sha1-2e8H3Od7mQK4o6j6SzHD4/fm6Ho=
  /which/1.3.1:
    dependencies:
      isexe: 2.0.0
    dev: false
    hasBin: true
    resolution:
      integrity: sha512-HxJdYWq1MTIQbJ3nw0cqssHoTNU267KlrDuGZ1WYlxDStUtKUhOaJmh112/TZmHxxUfuJqPXSOm7tDyas0OSIQ==
  /wordwrap/0.0.3:
    dev: false
    engines:
      node: '>=0.4.0'
    resolution:
      integrity: sha1-o9XabNXAvAAI03I0u68b7WMFkQc=
  /wordwrap/1.0.0:
    dev: false
    resolution:
      integrity: sha1-J1hIEIkUVqQXHI0CJkQa3pDLyus=
  /worker-farm/1.7.0:
    dependencies:
      errno: 0.1.7
    dev: false
    resolution:
      integrity: sha512-rvw3QTZc8lAxyVrqcSGVm5yP/IJ2UcB3U0graE3LCFoZ0Yn2x4EoVSqJKdB/T5M+FLcRPjz4TDacRf3OCfNUzw==
  /wrap-ansi/2.1.0:
    dependencies:
      string-width: 1.0.2
      strip-ansi: 3.0.1
    dev: false
    engines:
      node: '>=0.10.0'
    resolution:
      integrity: sha1-2Pw9KE3QV5T+hJc8rs3Rz4JP3YU=
  /wrap-ansi/5.1.0:
    dependencies:
      ansi-styles: 3.2.1
      string-width: 3.1.0
      strip-ansi: 5.2.0
    dev: false
    engines:
      node: '>=6'
    resolution:
      integrity: sha512-QC1/iN/2/RPVJ5jYK8BGttj5z83LmSKmvbvrXPNCLZSEb32KKVDJDl/MOt2N01qU2H/FkzEa9PKto1BqDjtd7Q==
  /wrappy/1.0.2:
    dev: false
    resolution:
      integrity: sha1-tSQ9jz7BqjXxNkYFvA0QNuMKtp8=
  /write-file-atomic/2.4.3:
    dependencies:
      graceful-fs: 4.2.2
      imurmurhash: 0.1.4
      signal-exit: 3.0.2
    dev: false
    resolution:
      integrity: sha512-GaETH5wwsX+GcnzhPgKcKjJ6M2Cq3/iZp1WyY/X1CSqrW+jVNM9Y7D8EC2sM4ZG/V8wZlSniJnCKWPmBYAucRQ==
  /write/1.0.3:
    dependencies:
      mkdirp: 0.5.1
    dev: false
    engines:
      node: '>=4'
    resolution:
      integrity: sha512-/lg70HAjtkUgWPVZhZcm+T4hkL8Zbtp1nFNOn3lRrxnlv50SRBv7cR7RqR+GMsd3hUXy9hWBo4CHTbFTcOYwig==
  /ws/3.3.3:
    dependencies:
      async-limiter: 1.0.1
      safe-buffer: 5.1.2
      ultron: 1.1.1
    dev: false
    resolution:
      integrity: sha512-nnWLa/NwZSt4KQJu51MYlCcSQ5g7INpOrOMt4XV8j4dqTXdmlUmSHQ8/oLC069ckre0fRsgfvsKwbTdtKLCDkA==
  /ws/6.2.1:
    dependencies:
      async-limiter: 1.0.1
    dev: false
    resolution:
      integrity: sha512-GIyAXC2cB7LjvpgMt9EKS2ldqr0MTrORaleiOno6TweZ6r3TKtoFQWay/2PceJ3RuBasOHzXNn5Lrw1X0bEjqA==
  /ws/7.1.2:
    dependencies:
      async-limiter: 1.0.1
    dev: false
    resolution:
      integrity: sha512-gftXq3XI81cJCgkUiAVixA0raD9IVmXqsylCrjRygw4+UOOGzPoxnQ6r/CnVL9i+mDncJo94tSkyrtuuQVBmrg==
  /xhr-mock/2.5.0:
    dependencies:
      global: 4.4.0
      url: 0.11.0
    dev: false
    resolution:
      integrity: sha512-OFd7nm5mJTVQl9rC3Orp1HiJqWOqlh7W1hem/Ld/At+bjs7Dy2FuWYwTuP3gP8Y51FjGbIRAW9B9hbQdrZOPzw==
  /xml/1.0.1:
    dev: false
    resolution:
      integrity: sha1-eLpyAgApxbyHuKgaPPzXS0ovweU=
  /xml2js/0.2.8:
    dependencies:
      sax: 0.5.8
    dev: false
    resolution:
      integrity: sha1-m4FpCTFjH/CdGVdUn69U9PmAs8I=
  /xml2js/0.4.19:
    dependencies:
      sax: 1.2.4
      xmlbuilder: 9.0.7
    dev: false
    resolution:
      integrity: sha512-esZnJZJOiJR9wWKMyuvSE1y6Dq5LCuJanqhxslH2bxM6duahNZ+HMpCLhBQGZkbX6xRf8x1Y2eJlgt2q3qo49Q==
  /xmlbuilder/8.2.2:
    dev: false
    engines:
      node: '>=4.0'
    resolution:
      integrity: sha1-aSSGc0ELS6QuGmE2VR0pIjNap3M=
  /xmlbuilder/9.0.7:
    dev: false
    engines:
      node: '>=4.0'
    resolution:
      integrity: sha1-Ey7mPS7FVlxVfiD0wi35rKaGsQ0=
  /xmldom/0.1.27:
    dev: false
    engines:
      node: '>=0.1'
    resolution:
      integrity: sha1-1QH5ezvbQDr4757MIFcxh6rawOk=
  /xmlhttprequest-ssl/1.5.5:
    dev: false
    engines:
      node: '>=0.4.0'
    resolution:
      integrity: sha1-wodrBhaKrcQOV9l+gRkayPQ5iz4=
  /xpath.js/1.1.0:
    dev: false
    engines:
      node: '>=0.4.0'
    resolution:
      integrity: sha512-jg+qkfS4K8E7965sqaUl8mRngXiKb3WZGfONgE18pr03FUQiuSV6G+Ej4tS55B+rIQSFEIw3phdVAQ4pPqNWfQ==
  /xtend/4.0.2:
    dev: false
    engines:
      node: '>=0.4'
    resolution:
      integrity: sha512-LKYU1iAXJXUgAXn9URjiu+MWhyUXHsvfp7mcuYm9dSUKK0/CjtrUwFAxD82/mCWbtLsGjFIad0wIsod4zrTAEQ==
  /y18n/3.2.1:
    dev: false
    resolution:
      integrity: sha1-bRX7qITAhnnA136I53WegR4H+kE=
  /y18n/4.0.0:
    dev: false
    resolution:
      integrity: sha512-r9S/ZyXu/Xu9q1tYlpsLIsa3EeLXXk0VwlxqTcFRfg9EhMW+17kbt9G0NrgCmhGb5vT2hyhJZLfDGx+7+5Uj/w==
  /yallist/2.1.2:
    dev: false
    resolution:
      integrity: sha1-HBH5IY8HYImkfdUS+TxmmaaoHVI=
  /yallist/3.0.3:
    dev: false
    resolution:
      integrity: sha512-S+Zk8DEWE6oKpV+vI3qWkaK+jSbIK86pCwe2IF/xwIpQ8jEuxpw9NyaGjmp9+BoJv5FV2piqCDcoCtStppiq2A==
  /yargs-parser/10.1.0:
    dependencies:
      camelcase: 4.1.0
    dev: false
    resolution:
      integrity: sha512-VCIyR1wJoEBZUqk5PA+oOBF6ypbwh5aNB3I50guxAL/quggdfs4TtNHQrSazFA3fYZ+tEqfs0zIGlv0c/rgjbQ==
  /yargs-parser/13.1.1:
    dependencies:
      camelcase: 5.3.1
      decamelize: 1.2.0
    dev: false
    resolution:
      integrity: sha512-oVAVsHz6uFrg3XQheFII8ESO2ssAf9luWuAd6Wexsu4F3OtIW0o8IribPXYrD4WC24LWtPrJlGy87y5udK+dxQ==
  /yargs-parser/5.0.0:
    dependencies:
      camelcase: 3.0.0
    dev: false
    resolution:
      integrity: sha1-J17PDX/+Bcd+ZOfIbkzZS/DhIoo=
  /yargs/13.2.4:
    dependencies:
      cliui: 5.0.0
      find-up: 3.0.0
      get-caller-file: 2.0.5
      os-locale: 3.1.0
      require-directory: 2.1.1
      require-main-filename: 2.0.0
      set-blocking: 2.0.0
      string-width: 3.1.0
      which-module: 2.0.0
      y18n: 4.0.0
      yargs-parser: 13.1.1
    dev: false
    resolution:
      integrity: sha512-HG/DWAJa1PAnHT9JAhNa8AbAv3FPaiLzioSjCcmuXXhP8MlpHO5vwls4g4j6n30Z74GVQj8Xa62dWVx1QCGklg==
  /yargs/13.3.0:
    dependencies:
      cliui: 5.0.0
      find-up: 3.0.0
      get-caller-file: 2.0.5
      require-directory: 2.1.1
      require-main-filename: 2.0.0
      set-blocking: 2.0.0
      string-width: 3.1.0
      which-module: 2.0.0
      y18n: 4.0.0
      yargs-parser: 13.1.1
    dev: false
    resolution:
      integrity: sha512-2eehun/8ALW8TLoIl7MVaRUrg+yCnenu8B4kBlRxj3GJGDKU1Og7sMXPNm1BYyM1DOJmTZ4YeN/Nwxv+8XJsUA==
  /yargs/7.1.0:
    dependencies:
      camelcase: 3.0.0
      cliui: 3.2.0
      decamelize: 1.2.0
      get-caller-file: 1.0.3
      os-locale: 1.4.0
      read-pkg-up: 1.0.1
      require-directory: 2.1.1
      require-main-filename: 1.0.1
      set-blocking: 2.0.0
      string-width: 1.0.2
      which-module: 1.0.0
      y18n: 3.2.1
      yargs-parser: 5.0.0
    dev: false
    resolution:
      integrity: sha1-a6MY6xaWFyf10oT46gA+jWFU0Mg=
  /yarn/1.17.3:
    dev: false
    engines:
      node: '>=4.0.0'
    hasBin: true
    resolution:
      integrity: sha512-CgA8o7nRZaQvmeF/WBx2FC7f9W/0X59T2IaLYqgMo6637wfp5mMEsM3YXoJtKUspnpmDJKl/gGFhnqS+sON7hA==
  /yauzl/2.4.1:
    dependencies:
      fd-slicer: 1.0.1
    dev: false
    resolution:
      integrity: sha1-lSj0QtqxsihOWLQ3m7GU4i4MQAU=
  /yazl/2.5.1:
    dependencies:
      buffer-crc32: 0.2.13
    dev: false
    resolution:
      integrity: sha512-phENi2PLiHnHb6QBVot+dJnaAZ0xosj7p3fWl+znIjBDlnMI2PsZCJZ306BPTFOaHf5qdDEI8x5qFrSOBN5vrw==
  /yeast/0.1.2:
    dev: false
    resolution:
      integrity: sha1-AI4G2AlDIMNy28L47XagymyKxBk=
  /yn/2.0.0:
    dev: false
    engines:
      node: '>=4'
    resolution:
      integrity: sha1-5a2ryKz0CPY4X8dklWhMiOavaJo=
  /yn/3.1.1:
    dev: false
    engines:
      node: '>=6'
    resolution:
      integrity: sha512-Ux4ygGWsu2c7isFWe8Yu1YluJmqVhxqK2cLXNQA5AcC3QfbGNpM7fu0Y8b/z16pXLnFxZYvWhd3fhBY9DLmC6Q==
  /z-schema/3.18.4:
    dependencies:
      lodash.get: 4.4.2
      lodash.isequal: 4.5.0
      validator: 8.2.0
    dev: false
    hasBin: true
    optionalDependencies:
      commander: 2.20.0
    resolution:
      integrity: sha512-DUOKC/IhbkdLKKiV89gw9DUauTV8U/8yJl1sjf6MtDmzevLKOF2duNJ495S3MFVjqZarr+qNGCPbkg4mu4PpLw==
  'file:projects/abort-controller.tgz':
    dependencies:
      '@microsoft/api-extractor': 7.3.8
      '@types/mocha': 5.2.7
      '@types/node': 8.10.51
      '@typescript-eslint/eslint-plugin': 2.0.0_2597c16b46d7eff3ec2c0c583ca4ae44
      '@typescript-eslint/parser': 2.0.0_eslint@6.1.0
      assert: 1.5.0
      cross-env: 5.2.0
      delay: 4.3.0
      eslint: 6.1.0
      eslint-config-prettier: 6.0.0_eslint@6.1.0
      eslint-plugin-no-null: 1.0.2_eslint@6.1.0
      eslint-plugin-no-only-tests: 2.3.1
      eslint-plugin-promise: 4.2.1
      karma: 4.2.0
      karma-chrome-launcher: 3.1.0
      karma-coverage: 1.1.2
      karma-edge-launcher: 0.4.2_karma@4.2.0
      karma-env-preprocessor: 0.1.1
      karma-firefox-launcher: 1.2.0
      karma-ie-launcher: 1.0.0_karma@4.2.0
      karma-junit-reporter: 1.2.0_karma@4.2.0
      karma-mocha: 1.3.0
      karma-mocha-reporter: 2.2.5_karma@4.2.0
      karma-remap-coverage: 0.1.5_karma-coverage@1.1.2
      mocha: 5.2.0
      mocha-junit-reporter: 1.23.1_mocha@5.2.0
      mocha-multi-reporters: 1.1.7
      nyc: 14.1.1
      prettier: 1.18.2
      rimraf: 2.7.1
      rollup: 1.19.4
      rollup-plugin-commonjs: 10.0.2_rollup@1.19.4
      rollup-plugin-multi-entry: 2.1.0
      rollup-plugin-node-resolve: 5.2.0_rollup@1.19.4
      rollup-plugin-replace: 2.2.0
      rollup-plugin-sourcemaps: 0.4.2_rollup@1.19.4
      rollup-plugin-terser: 5.1.1_rollup@1.19.4
      ts-node: 8.3.0_typescript@3.5.3
      tslib: 1.10.0
      typescript: 3.5.3
    dev: false
    name: '@rush-temp/abort-controller'
    resolution:
      integrity: sha512-BoVxHViVS71lSi8IASIY6SKhDSjSoG1xLh/P1D8yG0LGNECg2BU9pm2WwXs5qIOWtg5+zIvJqA4YAWK7F/d0Ig==
      tarball: 'file:projects/abort-controller.tgz'
    version: 0.0.0
  'file:projects/core-amqp.tgz':
    dependencies:
      '@azure/core-auth': 1.0.0-preview.2
      '@types/async-lock': 1.1.1
      '@types/chai': 4.2.0
      '@types/chai-as-promised': 7.1.2
      '@types/debug': 0.0.31
      '@types/dotenv': 6.1.1
      '@types/is-buffer': 2.0.0
      '@types/jssha': 2.0.0
      '@types/mocha': 5.2.7
      '@types/node': 8.10.51
      '@types/sinon': 7.0.13
      '@typescript-eslint/eslint-plugin': 2.0.0_2597c16b46d7eff3ec2c0c583ca4ae44
      '@typescript-eslint/parser': 2.0.0_eslint@6.1.0
      assert: 1.5.0
      async-lock: 1.2.2
      buffer: 5.4.0
      chai: 4.2.0
      chai-as-promised: 7.1.1_chai@4.2.0
      cross-env: 5.2.0
      debug: 3.2.6
      dotenv: 8.0.0
      eslint: 6.1.0
      eslint-config-prettier: 6.0.0_eslint@6.1.0
      eslint-plugin-no-null: 1.0.2_eslint@6.1.0
      eslint-plugin-no-only-tests: 2.3.1
      eslint-plugin-promise: 4.2.1
      events: 3.0.0
      is-buffer: 2.0.3
      jssha: 2.3.1
      karma: 4.2.0
      karma-chrome-launcher: 3.1.0
      karma-mocha: 1.3.0
      mocha: 5.2.0
      mocha-junit-reporter: 1.23.1_mocha@5.2.0
      mocha-multi: 1.1.0_mocha@5.2.0
      nyc: 14.1.1
      prettier: 1.18.2
      process: 0.11.10
      puppeteer: 1.19.0
      rhea: 1.0.8
      rhea-promise: 1.0.0
      rimraf: 2.7.1
      rollup: 1.19.4
      rollup-plugin-commonjs: 10.0.2_rollup@1.19.4
      rollup-plugin-inject: 3.0.1
      rollup-plugin-json: 4.0.0
      rollup-plugin-multi-entry: 2.1.0
      rollup-plugin-node-globals: 1.4.0
      rollup-plugin-node-resolve: 5.2.0_rollup@1.19.4
      rollup-plugin-replace: 2.2.0
      rollup-plugin-shim: 1.0.0
      rollup-plugin-sourcemaps: 0.4.2_rollup@1.19.4
      rollup-plugin-terser: 5.1.1_rollup@1.19.4
      sinon: 7.4.1
      stream-browserify: 2.0.2
      ts-node: 8.3.0_typescript@3.5.3
      tslib: 1.10.0
      typescript: 3.5.3
      url: 0.11.0
      util: 0.12.1
      ws: 7.1.2
    dev: false
    name: '@rush-temp/core-amqp'
    resolution:
      integrity: sha512-lpXEyKsxmHa6BBJZ8xyX1GkGmKGKBChQH1wXpQUIGuFNHM1GNyYGOny468bp+Zqav5p+BDAowiMxWYG/OW7Jwg==
      tarball: 'file:projects/core-amqp.tgz'
    version: 0.0.0
  'file:projects/core-arm.tgz':
    dependencies:
      '@azure/core-http': 1.0.0-preview.2
      '@types/chai': 4.2.0
      '@types/mocha': 5.2.7
      '@types/node': 8.10.51
      '@typescript-eslint/eslint-plugin': 2.0.0_2597c16b46d7eff3ec2c0c583ca4ae44
      '@typescript-eslint/parser': 2.0.0_eslint@6.1.0
      chai: 4.2.0
      eslint: 6.1.0
      eslint-config-prettier: 6.0.0_eslint@6.1.0
      eslint-plugin-no-null: 1.0.2_eslint@6.1.0
      eslint-plugin-no-only-tests: 2.3.1
      eslint-plugin-promise: 4.2.1
      mocha: 5.2.0
      mocha-junit-reporter: 1.23.1_mocha@5.2.0
      mocha-multi-reporters: 1.1.7
      npm-run-all: 4.1.5
      nyc: 14.1.1
      rimraf: 2.7.1
      rollup: 1.19.4
      rollup-plugin-node-resolve: 5.2.0_rollup@1.19.4
      rollup-plugin-sourcemaps: 0.4.2_rollup@1.19.4
      rollup-plugin-visualizer: 2.5.4_rollup@1.19.4
      shx: 0.3.2
      ts-node: 8.3.0_typescript@3.5.3
      tslib: 1.10.0
      typescript: 3.5.3
      uglify-js: 3.6.0
      yarn: 1.17.3
    dev: false
    name: '@rush-temp/core-arm'
    resolution:
      integrity: sha512-qK9sLw1l0fSEK3j/tZEc/GaMZ68SG/c2/vGOmhH4sNbC6rMgbUZXCl5dRZR5QVaSROXIDnfxr4v6bDWXLnMRsQ==
      tarball: 'file:projects/core-arm.tgz'
    version: 0.0.0
  'file:projects/core-asynciterator-polyfill.tgz':
    dependencies:
      '@types/node': 8.10.51
      '@typescript-eslint/eslint-plugin': 2.0.0_2597c16b46d7eff3ec2c0c583ca4ae44
      '@typescript-eslint/parser': 2.0.0_eslint@6.1.0
      eslint: 6.1.0
      eslint-config-prettier: 6.0.0_eslint@6.1.0
      eslint-plugin-no-null: 1.0.2_eslint@6.1.0
      eslint-plugin-no-only-tests: 2.3.1
      eslint-plugin-promise: 4.2.1
      prettier: 1.18.2
      typescript: 3.5.3
    dev: false
    name: '@rush-temp/core-asynciterator-polyfill'
    resolution:
      integrity: sha512-X2qR67x/Wgwcs8VjH/m3EA7HFB22mL2sf9YJCvpdIUXvz5ENGH54U4TC8IAc2AxcqlKjOi1pwFUAf9yBf4nAJQ==
      tarball: 'file:projects/core-asynciterator-polyfill.tgz'
    version: 0.0.0
  'file:projects/core-auth.tgz':
    dependencies:
      '@microsoft/api-extractor': 7.3.8
      '@types/mocha': 5.2.7
      '@types/node': 8.10.51
      '@typescript-eslint/eslint-plugin': 2.0.0_2597c16b46d7eff3ec2c0c583ca4ae44
      '@typescript-eslint/parser': 2.0.0_eslint@6.1.0
      assert: 1.5.0
      cross-env: 5.2.0
      eslint: 6.1.0
      eslint-config-prettier: 6.0.0_eslint@6.1.0
      eslint-plugin-no-null: 1.0.2_eslint@6.1.0
      eslint-plugin-no-only-tests: 2.3.1
      eslint-plugin-promise: 4.2.1
      inherits: 2.0.4
      mocha: 5.2.0
      mocha-junit-reporter: 1.23.1_mocha@5.2.0
      mocha-multi: 1.1.0_mocha@5.2.0
      prettier: 1.18.2
      rimraf: 2.7.1
      rollup: 1.19.4
      rollup-plugin-commonjs: 10.0.2_rollup@1.19.4
      rollup-plugin-json: 4.0.0
      rollup-plugin-multi-entry: 2.1.0
      rollup-plugin-node-resolve: 5.2.0_rollup@1.19.4
      rollup-plugin-replace: 2.2.0
      rollup-plugin-sourcemaps: 0.4.2_rollup@1.19.4
      rollup-plugin-terser: 5.1.1_rollup@1.19.4
      rollup-plugin-visualizer: 2.5.4_rollup@1.19.4
      tslib: 1.10.0
      typescript: 3.5.3
      util: 0.12.1
    dev: false
    name: '@rush-temp/core-auth'
    resolution:
      integrity: sha512-qJaJ9b0JzXYMXFFq2nQw6YJhNlXz8WLLme9+aJKbBP5GD1yZ1hxi8yB17dQCRXGvffgXH2beAtgySy4QqXoMBg==
      tarball: 'file:projects/core-auth.tgz'
    version: 0.0.0
  'file:projects/core-http.tgz':
    dependencies:
      '@azure/core-auth': 1.0.0-preview.2
      '@azure/logger-js': 1.3.2
      '@types/chai': 4.2.0
      '@types/express': 4.17.0
      '@types/fetch-mock': 7.3.1
      '@types/glob': 7.1.1
      '@types/karma': 3.0.3
      '@types/mocha': 5.2.7
      '@types/node': 8.10.51
      '@types/node-fetch': 2.5.0
      '@types/semver': 5.5.0
      '@types/sinon': 7.0.13
      '@types/tough-cookie': 2.3.5
      '@types/tunnel': 0.0.1
      '@types/uuid': 3.4.5
      '@types/webpack': 4.32.1
      '@types/webpack-dev-middleware': 2.0.3
      '@types/xml2js': 0.4.4
      '@typescript-eslint/eslint-plugin': 2.0.0_2597c16b46d7eff3ec2c0c583ca4ae44
      '@typescript-eslint/parser': 2.0.0_eslint@6.1.0
      babel-runtime: 6.26.0
      chai: 4.2.0
      eslint: 6.1.0
      eslint-config-prettier: 6.0.0_eslint@6.1.0
      eslint-plugin-no-null: 1.0.2_eslint@6.1.0
      eslint-plugin-no-only-tests: 2.3.1
      eslint-plugin-promise: 4.2.1
      express: 4.17.1
      fetch-mock: 7.3.9
      form-data: 2.5.0
      glob: 7.1.4
      karma: 4.2.0
      karma-chai: 0.1.0_chai@4.2.0+karma@4.2.0
      karma-chrome-launcher: 3.1.0
      karma-mocha: 1.3.0
      karma-rollup-preprocessor: 7.0.2_rollup@1.19.4
      karma-sourcemap-loader: 0.3.7
      karma-typescript-es6-transform: 4.1.1
      karma-webpack: 4.0.2_webpack@4.39.2
      mocha: 5.2.0
      mocha-chrome: 2.0.0
      mocha-junit-reporter: 1.23.1_mocha@5.2.0
      mocha-multi-reporters: 1.1.7
      node-fetch: 2.6.0
      npm-run-all: 4.1.5
      nyc: 14.1.1
      process: 0.11.10
      puppeteer: 1.19.0
      regenerator-runtime: 0.13.3
      rimraf: 2.7.1
      rollup: 1.19.4
      rollup-plugin-alias: 1.5.2
      rollup-plugin-commonjs: 10.0.2_rollup@1.19.4
      rollup-plugin-json: 4.0.0
      rollup-plugin-multi-entry: 2.1.0
      rollup-plugin-node-resolve: 5.2.0_rollup@1.19.4
      rollup-plugin-sourcemaps: 0.4.2_rollup@1.19.4
      rollup-plugin-visualizer: 2.5.4_rollup@1.19.4
      semver: 5.7.1
      shx: 0.3.2
      sinon: 7.4.1
      terser: 4.1.4
      tough-cookie: 3.0.1
      ts-loader: 6.0.4_typescript@3.5.3
      ts-node: 8.3.0_typescript@3.5.3
      tslib: 1.10.0
      tunnel: 0.0.6
      typescript: 3.5.3
      uglify-js: 3.6.0
      uuid: 3.3.2
      webpack: 4.39.2_webpack@4.39.2
      webpack-cli: 3.3.6_webpack@4.39.2
      webpack-dev-middleware: 3.7.0_webpack@4.39.2
      xhr-mock: 2.5.0
      xml2js: 0.4.19
      yarn: 1.17.3
    dev: false
    name: '@rush-temp/core-http'
    resolution:
<<<<<<< HEAD
      integrity: sha512-3naPFCNRNU4t/69B9iJOzmEugNA9DnsRlhJk1EDf6hRqiSc49cYM/tmBSZ4wvJWlxuxPXQjGI60xqM5yPigPqg==
=======
      integrity: sha512-AzjW+acSJi2zOxUH0ry/GJxRfgtqk2oELgYABYVKP7PGoKAebjUDr+l2Xhoe69pZbSDkMxpTQCucwRQmhnbosw==
>>>>>>> c71fe51a
      tarball: 'file:projects/core-http.tgz'
    version: 0.0.0
  'file:projects/core-paging.tgz':
    dependencies:
      '@azure/core-asynciterator-polyfill': 1.0.0-preview.1
      '@types/node': 8.10.51
      '@typescript-eslint/eslint-plugin': 2.0.0_2597c16b46d7eff3ec2c0c583ca4ae44
      '@typescript-eslint/parser': 2.0.0_eslint@6.1.0
      eslint: 6.1.0
      eslint-config-prettier: 6.0.0_eslint@6.1.0
      eslint-plugin-no-null: 1.0.2_eslint@6.1.0
      eslint-plugin-no-only-tests: 2.3.1
      eslint-plugin-promise: 4.2.1
      prettier: 1.18.2
      typescript: 3.5.3
    dev: false
    name: '@rush-temp/core-paging'
    resolution:
      integrity: sha512-/l5SA2u/jUrYjvQBf24YFdaoYW4GAdU3iDoGDekLbjH2fSP8wOt/3oDlBM8pxGD54TB7s06Oi4OjBsQN6F5tgw==
      tarball: 'file:projects/core-paging.tgz'
    version: 0.0.0
  'file:projects/core-tracing.tgz':
    dependencies:
      '@microsoft/api-extractor': 7.3.8
      '@types/mocha': 5.2.7
      '@types/node': 8.10.51
      '@typescript-eslint/eslint-plugin': 2.0.0_2597c16b46d7eff3ec2c0c583ca4ae44
      '@typescript-eslint/parser': 2.0.0_eslint@6.1.0
      assert: 1.5.0
      cross-env: 5.2.0
      eslint: 6.1.0
      eslint-config-prettier: 6.0.0_eslint@6.1.0
      eslint-plugin-no-null: 1.0.2_eslint@6.1.0
      eslint-plugin-no-only-tests: 2.3.1
      eslint-plugin-promise: 4.2.1
      inherits: 2.0.4
      mocha: 5.2.0
      mocha-junit-reporter: 1.23.1_mocha@5.2.0
      mocha-multi: 1.1.0_mocha@5.2.0
      prettier: 1.18.2
      rimraf: 2.7.1
      rollup: 1.19.4
      rollup-plugin-commonjs: 10.0.2_rollup@1.19.4
      rollup-plugin-json: 4.0.0
      rollup-plugin-multi-entry: 2.1.0
      rollup-plugin-node-resolve: 5.2.0_rollup@1.19.4
      rollup-plugin-replace: 2.2.0
      rollup-plugin-sourcemaps: 0.4.2_rollup@1.19.4
      rollup-plugin-terser: 5.1.1_rollup@1.19.4
      rollup-plugin-visualizer: 2.5.4_rollup@1.19.4
      tslib: 1.10.0
      typescript: 3.5.3
      util: 0.12.1
    dev: false
    name: '@rush-temp/core-tracing'
    resolution:
      integrity: sha512-N2yZqv6ETc8CxkgSQPlNECLNSUxbhzSewajYGFnF9oy3tbJFQCrS299//muVzpECytxGOvjv4PlQ6r5tilptTg==
      tarball: 'file:projects/core-tracing.tgz'
    version: 0.0.0
  'file:projects/event-hubs.tgz':
    dependencies:
      '@azure/core-asynciterator-polyfill': 1.0.0-preview.1
      '@microsoft/api-extractor': 7.3.8
      '@types/async-lock': 1.1.1
      '@types/chai': 4.2.0
      '@types/chai-as-promised': 7.1.2
      '@types/chai-string': 1.4.2
      '@types/debug': 0.0.31
      '@types/dotenv': 6.1.1
      '@types/long': 4.0.0
      '@types/mocha': 5.2.7
      '@types/node': 8.10.51
      '@types/uuid': 3.4.5
      '@types/ws': 6.0.2
      '@typescript-eslint/eslint-plugin': 2.0.0_2597c16b46d7eff3ec2c0c583ca4ae44
      '@typescript-eslint/parser': 2.0.0_eslint@6.1.0
      assert: 1.5.0
      async-lock: 1.2.2
      buffer: 5.4.0
      chai: 4.2.0
      chai-as-promised: 7.1.1_chai@4.2.0
      chai-string: 1.5.0_chai@4.2.0
      cross-env: 5.2.0
      debug: 3.2.6
      dotenv: 8.0.0
      eslint: 6.1.0
      eslint-config-prettier: 6.0.0_eslint@6.1.0
      eslint-plugin-no-null: 1.0.2_eslint@6.1.0
      eslint-plugin-no-only-tests: 2.3.1
      eslint-plugin-promise: 4.2.1
      https-proxy-agent: 2.2.2
      is-buffer: 2.0.3
      jssha: 2.3.1
      karma: 4.2.0
      karma-chrome-launcher: 3.1.0
      karma-coverage: 1.1.2
      karma-edge-launcher: 0.4.2_karma@4.2.0
      karma-env-preprocessor: 0.1.1
      karma-firefox-launcher: 1.2.0
      karma-ie-launcher: 1.0.0_karma@4.2.0
      karma-junit-reporter: 1.2.0_karma@4.2.0
      karma-mocha: 1.3.0
      karma-mocha-reporter: 2.2.5_karma@4.2.0
      karma-remap-coverage: 0.1.5_karma-coverage@1.1.2
      mocha: 5.2.0
      mocha-junit-reporter: 1.23.1_mocha@5.2.0
      mocha-multi: 1.1.0_mocha@5.2.0
      nyc: 14.1.1
      prettier: 1.18.2
      process: 0.11.10
      puppeteer: 1.19.0
      rhea-promise: 1.0.0
      rimraf: 2.7.1
      rollup: 1.19.4
      rollup-plugin-commonjs: 10.0.2_rollup@1.19.4
      rollup-plugin-inject: 3.0.1
      rollup-plugin-json: 4.0.0
      rollup-plugin-multi-entry: 2.1.0
      rollup-plugin-node-resolve: 5.2.0_rollup@1.19.4
      rollup-plugin-replace: 2.2.0
      rollup-plugin-shim: 1.0.0
      rollup-plugin-sourcemaps: 0.4.2_rollup@1.19.4
      rollup-plugin-terser: 5.1.1_rollup@1.19.4
      ts-mocha: 6.0.0_mocha@5.2.0
      ts-node: 8.3.0_typescript@3.5.3
      tslib: 1.10.0
      typescript: 3.5.3
      uuid: 3.3.2
      ws: 7.1.2
    dev: false
    name: '@rush-temp/event-hubs'
    resolution:
      integrity: sha512-p59YbjeFA58ih+uJwCLXeNuNeHipIAjltKVyBWBuoketwzEm3gvjs1H7FT3uzT1jsqsgEbAOynld5/KrzGJ+Kg==
      tarball: 'file:projects/event-hubs.tgz'
    version: 0.0.0
  'file:projects/event-processor-host.tgz':
    dependencies:
      '@azure/event-hubs': 2.1.1
      '@azure/ms-rest-nodeauth': 0.9.3
      '@microsoft/api-extractor': 7.3.8
      '@types/async-lock': 1.1.1
      '@types/chai': 4.2.0
      '@types/chai-as-promised': 7.1.2
      '@types/chai-string': 1.4.2
      '@types/debug': 0.0.31
      '@types/dotenv': 6.1.1
      '@types/mocha': 5.2.7
      '@types/node': 8.10.51
      '@types/uuid': 3.4.5
      '@types/ws': 6.0.2
      '@typescript-eslint/eslint-plugin': 2.0.0_2597c16b46d7eff3ec2c0c583ca4ae44
      '@typescript-eslint/parser': 2.0.0_eslint@6.1.0
      async-lock: 1.2.2
      azure-storage: 2.10.3
      chai: 4.2.0
      chai-as-promised: 7.1.1_chai@4.2.0
      chai-string: 1.5.0_chai@4.2.0
      cross-env: 5.2.0
      debug: 3.2.6
      dotenv: 8.0.0
      eslint: 6.1.0
      eslint-config-prettier: 6.0.0_eslint@6.1.0
      eslint-plugin-no-null: 1.0.2_eslint@6.1.0
      eslint-plugin-no-only-tests: 2.3.1
      eslint-plugin-promise: 4.2.1
      https-proxy-agent: 2.2.2
      mocha: 5.2.0
      mocha-junit-reporter: 1.23.1_mocha@5.2.0
      mocha-multi: 1.1.0_mocha@5.2.0
      nyc: 14.1.1
      path-browserify: 1.0.0
      prettier: 1.18.2
      rimraf: 2.7.1
      rollup: 1.19.4
      rollup-plugin-commonjs: 10.0.2_rollup@1.19.4
      rollup-plugin-json: 4.0.0
      rollup-plugin-multi-entry: 2.1.0
      rollup-plugin-node-resolve: 5.2.0_rollup@1.19.4
      rollup-plugin-replace: 2.2.0
      rollup-plugin-sourcemaps: 0.4.2_rollup@1.19.4
      rollup-plugin-uglify: 6.0.2_rollup@1.19.4
      ts-node: 8.3.0_typescript@3.5.3
      tslib: 1.10.0
      typescript: 3.5.3
      uuid: 3.3.2
      ws: 7.1.2
    dev: false
    name: '@rush-temp/event-processor-host'
    resolution:
      integrity: sha512-xGmUL6qWotI3HXUCpFmTc2GPunbglcrS1k8Rw35kMNojt+U0on+JAdm78BF2lhaxD8Ae1vVdd1Ue544Z1jflTg==
      tarball: 'file:projects/event-processor-host.tgz'
    version: 0.0.0
  'file:projects/identity.tgz':
    dependencies:
      '@azure/core-http': 1.0.0-preview.2
      '@types/jws': 3.2.0
      '@types/mocha': 5.2.7
      '@types/node': 8.10.51
      '@types/qs': 6.5.3
      '@types/uuid': 3.4.5
      '@typescript-eslint/eslint-plugin': 2.0.0_2597c16b46d7eff3ec2c0c583ca4ae44
      '@typescript-eslint/parser': 2.0.0_eslint@6.1.0
      assert: 1.5.0
      cross-env: 5.2.0
      eslint: 6.1.0
      events: 3.0.0
      inherits: 2.0.4
      jws: 3.2.2
      karma: 4.2.0
      karma-chrome-launcher: 3.1.0
      karma-coverage: 1.1.2
      karma-env-preprocessor: 0.1.1
      karma-json-preprocessor: 0.3.3_karma@4.2.0
      karma-json-to-file-reporter: 1.0.1
      karma-junit-reporter: 1.2.0_karma@4.2.0
      karma-mocha: 1.3.0
      karma-mocha-reporter: 2.2.5_karma@4.2.0
      karma-remap-coverage: 0.1.5_karma-coverage@1.1.2
      mocha: 5.2.0
      mocha-junit-reporter: 1.23.1_mocha@5.2.0
      mocha-multi: 1.1.0_mocha@5.2.0
      msal: 1.0.2
      prettier: 1.18.2
      puppeteer: 1.19.0
      qs: 6.7.0
      rimraf: 2.7.1
      rollup: 1.19.4
      rollup-plugin-commonjs: 10.0.2_rollup@1.19.4
      rollup-plugin-json: 4.0.0
      rollup-plugin-multi-entry: 2.1.0
      rollup-plugin-node-resolve: 5.2.0_rollup@1.19.4
      rollup-plugin-replace: 2.2.0
      rollup-plugin-sourcemaps: 0.4.2_rollup@1.19.4
      rollup-plugin-terser: 5.1.1_rollup@1.19.4
      rollup-plugin-visualizer: 2.5.4_rollup@1.19.4
      tslib: 1.10.0
      typescript: 3.5.3
      util: 0.12.1
      uuid: 3.3.2
    dev: false
    name: '@rush-temp/identity'
    resolution:
      integrity: sha512-tSry/3bL/lwRoDsfwbWtb4wMidEo4A0pUDFqo1eqQPzctCks7QQz/IeHmPHM6lz107x1+7sqlEYFVyCD16y+Xw==
      tarball: 'file:projects/identity.tgz'
    version: 0.0.0
  'file:projects/keyvault-certificates.tgz':
    dependencies:
      '@azure/core-arm': 1.0.0-preview.2
      '@azure/core-http': 1.0.0-preview.2
      '@azure/core-paging': 1.0.0-preview.1
      '@azure/core-tracing': 1.0.0-preview.1
      '@microsoft/api-extractor': 7.3.8
      '@types/chai': 4.2.0
      '@types/dotenv': 6.1.1
      '@types/fs-extra': 8.0.0
      '@types/mocha': 5.2.7
      '@types/nise': 1.4.0
      '@types/nock': 10.0.3
      '@types/node': 8.10.51
      '@types/query-string': 6.2.0
      '@typescript-eslint/eslint-plugin': 2.0.0_2597c16b46d7eff3ec2c0c583ca4ae44
      '@typescript-eslint/parser': 2.0.0_eslint@6.1.0
      assert: 1.5.0
      chai: 4.2.0
      cross-env: 5.2.0
      dotenv: 8.0.0
      eslint: 6.1.0
      eslint-config-prettier: 6.0.0_eslint@6.1.0
      eslint-plugin-no-null: 1.0.2_eslint@6.1.0
      eslint-plugin-no-only-tests: 2.3.1
      eslint-plugin-promise: 4.2.1
      fs-extra: 8.1.0
      karma: 4.2.0
      karma-chrome-launcher: 3.1.0
      karma-coverage: 1.1.2
      karma-edge-launcher: 0.4.2_karma@4.2.0
      karma-env-preprocessor: 0.1.1
      karma-firefox-launcher: 1.2.0
      karma-ie-launcher: 1.0.0_karma@4.2.0
      karma-json-preprocessor: 0.3.3_karma@4.2.0
      karma-json-to-file-reporter: 1.0.1
      karma-junit-reporter: 1.2.0_karma@4.2.0
      karma-mocha: 1.3.0
      karma-mocha-reporter: 2.2.5_karma@4.2.0
      karma-remap-coverage: 0.1.5_karma-coverage@1.1.2
      mocha: 5.2.0
      mocha-junit-reporter: 1.23.1_mocha@5.2.0
      mocha-multi: 1.1.0_mocha@5.2.0
      nise: 1.5.1
      nock: 10.0.6
      nyc: 14.1.1
      prettier: 1.18.2
      puppeteer: 1.19.0
      query-string: 5.1.1
<<<<<<< HEAD
      rimraf: 2.7.0
=======
      rimraf: 2.7.1
>>>>>>> c71fe51a
      rollup: 1.19.4
      rollup-plugin-commonjs: 10.0.2_rollup@1.19.4
      rollup-plugin-multi-entry: 2.1.0
      rollup-plugin-node-resolve: 5.2.0_rollup@1.19.4
      rollup-plugin-replace: 2.2.0
      rollup-plugin-shim: 1.0.0
      rollup-plugin-sourcemaps: 0.4.2_rollup@1.19.4
      rollup-plugin-terser: 5.1.1_rollup@1.19.4
      rollup-plugin-visualizer: 2.5.4_rollup@1.19.4
      source-map-support: 0.5.13
      tslib: 1.10.0
      typescript: 3.5.3
      uglify-js: 3.6.0
      url: 0.11.0
    dev: false
    name: '@rush-temp/keyvault-certificates'
    resolution:
      integrity: sha512-8ZLDI87YInmz5S+J6KnPj5/q+tGzJrw7aTCyfB5sW9KUyiSr+oQHxhywMWi4KzWJaOCLl9PMi+iwHgawM6HeRQ==
      tarball: 'file:projects/keyvault-certificates.tgz'
    version: 0.0.0
  'file:projects/keyvault-keys.tgz':
    dependencies:
      '@azure/core-arm': 1.0.0-preview.2
      '@azure/core-http': 1.0.0-preview.2
      '@azure/core-paging': 1.0.0-preview.1
      '@azure/core-tracing': 1.0.0-preview.1
      '@microsoft/api-extractor': 7.3.8
      '@trust/keyto': 0.3.7
      '@types/chai': 4.2.0
      '@types/dotenv': 6.1.1
      '@types/fs-extra': 8.0.0
      '@types/mocha': 5.2.7
      '@types/nise': 1.4.0
      '@types/nock': 10.0.3
      '@types/node': 8.10.51
      '@types/query-string': 6.2.0
      '@typescript-eslint/eslint-plugin': 2.0.0_2597c16b46d7eff3ec2c0c583ca4ae44
      '@typescript-eslint/parser': 2.0.0_eslint@6.1.0
      assert: 1.5.0
      chai: 4.2.0
      cross-env: 5.2.0
      dotenv: 8.0.0
      eslint: 6.1.0
      eslint-config-prettier: 6.0.0_eslint@6.1.0
      eslint-plugin-no-null: 1.0.2_eslint@6.1.0
      eslint-plugin-no-only-tests: 2.3.1
      eslint-plugin-promise: 4.2.1
      fs-extra: 8.1.0
      karma: 4.2.0
      karma-chrome-launcher: 3.1.0
      karma-coverage: 1.1.2
      karma-edge-launcher: 0.4.2_karma@4.2.0
      karma-env-preprocessor: 0.1.1
      karma-firefox-launcher: 1.2.0
      karma-ie-launcher: 1.0.0_karma@4.2.0
      karma-json-preprocessor: 0.3.3_karma@4.2.0
      karma-json-to-file-reporter: 1.0.1
      karma-junit-reporter: 1.2.0_karma@4.2.0
      karma-mocha: 1.3.0
      karma-mocha-reporter: 2.2.5_karma@4.2.0
      karma-remap-coverage: 0.1.5_karma-coverage@1.1.2
      mocha: 5.2.0
      mocha-junit-reporter: 1.23.1_mocha@5.2.0
      mocha-multi: 1.1.0_mocha@5.2.0
      nise: 1.5.1
      nock: 10.0.6
      nyc: 14.1.1
      prettier: 1.18.2
      puppeteer: 1.19.0
      query-string: 5.1.1
      rimraf: 2.7.1
      rollup: 1.19.4
      rollup-plugin-commonjs: 10.0.2_rollup@1.19.4
      rollup-plugin-multi-entry: 2.1.0
      rollup-plugin-node-resolve: 5.2.0_rollup@1.19.4
      rollup-plugin-replace: 2.2.0
      rollup-plugin-shim: 1.0.0
      rollup-plugin-sourcemaps: 0.4.2_rollup@1.19.4
      rollup-plugin-terser: 5.1.1_rollup@1.19.4
      rollup-plugin-visualizer: 2.5.4_rollup@1.19.4
      source-map-support: 0.5.13
      tslib: 1.10.0
      typescript: 3.5.3
      uglify-js: 3.6.0
      url: 0.11.0
    dev: false
    name: '@rush-temp/keyvault-keys'
    resolution:
      integrity: sha512-oFKTa4gZBitS/Clv1BEwx2JssC4DlpXldXKTgA3x65PIj3ttNi9NAxifp2aJ3Uw1BbRkhUMcmt4FvDy78sWTcw==
      tarball: 'file:projects/keyvault-keys.tgz'
    version: 0.0.0
  'file:projects/keyvault-secrets.tgz':
    dependencies:
      '@azure/core-arm': 1.0.0-preview.2
      '@azure/core-http': 1.0.0-preview.2
      '@azure/core-paging': 1.0.0-preview.1
      '@microsoft/api-extractor': 7.3.8
      '@types/chai': 4.2.0
      '@types/dotenv': 6.1.1
      '@types/fs-extra': 8.0.0
      '@types/mocha': 5.2.7
      '@types/nise': 1.4.0
      '@types/nock': 10.0.3
      '@types/node': 8.10.51
      '@types/query-string': 6.2.0
      '@typescript-eslint/eslint-plugin': 2.0.0_2597c16b46d7eff3ec2c0c583ca4ae44
      '@typescript-eslint/parser': 2.0.0_eslint@6.1.0
      assert: 1.5.0
      chai: 4.2.0
      cross-env: 5.2.0
      dotenv: 8.0.0
      eslint: 6.1.0
      eslint-config-prettier: 6.0.0_eslint@6.1.0
      eslint-plugin-no-null: 1.0.2_eslint@6.1.0
      eslint-plugin-no-only-tests: 2.3.1
      eslint-plugin-promise: 4.2.1
      fs-extra: 8.1.0
      karma: 4.2.0
      karma-chrome-launcher: 3.1.0
      karma-coverage: 1.1.2
      karma-edge-launcher: 0.4.2_karma@4.2.0
      karma-env-preprocessor: 0.1.1
      karma-firefox-launcher: 1.2.0
      karma-ie-launcher: 1.0.0_karma@4.2.0
      karma-json-preprocessor: 0.3.3_karma@4.2.0
      karma-json-to-file-reporter: 1.0.1
      karma-junit-reporter: 1.2.0_karma@4.2.0
      karma-mocha: 1.3.0
      karma-mocha-reporter: 2.2.5_karma@4.2.0
      karma-remap-coverage: 0.1.5_karma-coverage@1.1.2
      mocha: 5.2.0
      mocha-junit-reporter: 1.23.1_mocha@5.2.0
      mocha-multi: 1.1.0_mocha@5.2.0
      nise: 1.5.1
      nock: 10.0.6
      nyc: 14.1.1
      prettier: 1.18.2
      puppeteer: 1.19.0
      query-string: 5.1.1
      rimraf: 2.7.1
      rollup: 1.19.4
      rollup-plugin-commonjs: 10.0.2_rollup@1.19.4
      rollup-plugin-multi-entry: 2.1.0
      rollup-plugin-node-resolve: 5.2.0_rollup@1.19.4
      rollup-plugin-replace: 2.2.0
      rollup-plugin-shim: 1.0.0
      rollup-plugin-sourcemaps: 0.4.2_rollup@1.19.4
      rollup-plugin-terser: 5.1.1_rollup@1.19.4
      rollup-plugin-visualizer: 2.5.4_rollup@1.19.4
      source-map-support: 0.5.13
      tslib: 1.10.0
      typescript: 3.5.3
      uglify-js: 3.6.0
      url: 0.11.0
    dev: false
    name: '@rush-temp/keyvault-secrets'
    resolution:
      integrity: sha512-h14uHxmNMSeR2AggHDJkmFk90U9+RPAU55rpC0ap5ydU8w9VHW+rw7Db/9BPHCiAAXtNIW/hHWYsZwFMMImgzg==
      tarball: 'file:projects/keyvault-secrets.tgz'
    version: 0.0.0
  'file:projects/service-bus.tgz':
    dependencies:
      '@azure/amqp-common': 1.0.0-preview.6_rhea-promise@0.1.15
      '@azure/arm-servicebus': 3.2.0
      '@azure/eslint-plugin-azure-sdk': 2.0.0-preview.1_7830d4962db4ecd4b7527998d8c475fd
      '@azure/ms-rest-nodeauth': 0.9.3
      '@microsoft/api-extractor': 7.3.8
      '@types/async-lock': 1.1.1
      '@types/chai': 4.2.0
      '@types/chai-as-promised': 7.1.2
      '@types/debug': 0.0.31
      '@types/dotenv': 6.1.1
      '@types/is-buffer': 2.0.0
      '@types/long': 4.0.0
      '@types/mocha': 5.2.7
      '@types/node': 8.10.51
      '@types/ws': 6.0.2
      '@typescript-eslint/eslint-plugin': 2.0.0_2597c16b46d7eff3ec2c0c583ca4ae44
      '@typescript-eslint/parser': 2.0.0_eslint@6.1.0
      assert: 1.5.0
      buffer: 5.4.0
      chai: 4.2.0
      chai-as-promised: 7.1.1_chai@4.2.0
      cross-env: 5.2.0
      debug: 3.2.6
      delay: 4.3.0
      dotenv: 8.0.0
      eslint: 6.1.0
      eslint-config-prettier: 6.0.0_eslint@6.1.0
      eslint-plugin-no-null: 1.0.2_eslint@6.1.0
      eslint-plugin-no-only-tests: 2.3.1
      eslint-plugin-promise: 4.2.1
      https-proxy-agent: 2.2.2
      is-buffer: 2.0.3
      karma: 4.2.0
      karma-chrome-launcher: 3.1.0
      karma-coverage: 1.1.2
      karma-edge-launcher: 0.4.2_karma@4.2.0
      karma-env-preprocessor: 0.1.1
      karma-firefox-launcher: 1.2.0
      karma-ie-launcher: 1.0.0_karma@4.2.0
      karma-junit-reporter: 1.2.0_karma@4.2.0
      karma-mocha: 1.3.0
      karma-mocha-reporter: 2.2.5_karma@4.2.0
      karma-remap-coverage: 0.1.5_karma-coverage@1.1.2
      long: 4.0.0
      mocha: 5.2.0
      mocha-junit-reporter: 1.23.1_mocha@5.2.0
      mocha-multi: 1.1.0_mocha@5.2.0
      moment: 2.24.0
      nyc: 14.1.1
      prettier: 1.18.2
      process: 0.11.10
      promise: 8.0.3
      puppeteer: 1.19.0
      rhea: 1.0.8
      rhea-promise: 0.1.15
      rimraf: 2.7.1
      rollup: 1.19.4
      rollup-plugin-commonjs: 10.0.2_rollup@1.19.4
      rollup-plugin-inject: 3.0.1
      rollup-plugin-json: 4.0.0
      rollup-plugin-multi-entry: 2.1.0
      rollup-plugin-node-resolve: 5.2.0_rollup@1.19.4
      rollup-plugin-replace: 2.2.0
      rollup-plugin-shim: 1.0.0
      rollup-plugin-sourcemaps: 0.4.2_rollup@1.19.4
      rollup-plugin-terser: 5.1.1_rollup@1.19.4
      ts-node: 8.3.0_typescript@3.5.3
      tslib: 1.10.0
      typescript: 3.5.3
      ws: 7.1.2
    dev: false
    name: '@rush-temp/service-bus'
    resolution:
<<<<<<< HEAD
      integrity: sha512-BJpKIC+Ur6GyP94m67eU6ay8mLM0dEGktIHTM7MHmYpqp2jeoL7Gv//diQZ1jFfWyW605qlVqWW1m5N2wUXrCg==
=======
      integrity: sha512-/X7uvDxjHGYZ0Y9Vp3HfLivsoTkV0rk/41X8JyB+JH0KGtC22VcZlMWvOh3P1hqdNzuz2NTwMSA7/jKHIs33LQ==
>>>>>>> c71fe51a
      tarball: 'file:projects/service-bus.tgz'
    version: 0.0.0
  'file:projects/storage-blob.tgz':
    dependencies:
      '@azure/ms-rest-js': 2.0.4
      '@microsoft/api-extractor': 7.3.8
      '@types/dotenv': 6.1.1
      '@types/fs-extra': 8.0.0
      '@types/mocha': 5.2.7
      '@types/nise': 1.4.0
      '@types/nock': 10.0.3
      '@types/node': 8.10.51
      '@types/query-string': 6.2.0
      '@typescript-eslint/eslint-plugin': 2.0.0_2597c16b46d7eff3ec2c0c583ca4ae44
      '@typescript-eslint/parser': 2.0.0_eslint@6.1.0
      assert: 1.5.0
      cross-env: 5.2.0
      dotenv: 8.0.0
      es6-promise: 4.2.8
      eslint: 6.1.0
      eslint-config-prettier: 6.0.0_eslint@6.1.0
      eslint-plugin-no-null: 1.0.2_eslint@6.1.0
      eslint-plugin-no-only-tests: 2.3.1
      eslint-plugin-promise: 4.2.1
      events: 3.0.0
      fs-extra: 8.1.0
      gulp: 4.0.2
      gulp-zip: 5.0.0_gulp@4.0.2
      inherits: 2.0.4
      karma: 4.2.0
      karma-chrome-launcher: 3.1.0
      karma-coverage: 1.1.2
      karma-edge-launcher: 0.4.2_karma@4.2.0
      karma-env-preprocessor: 0.1.1
      karma-firefox-launcher: 1.2.0
      karma-ie-launcher: 1.0.0_karma@4.2.0
      karma-json-preprocessor: 0.3.3_karma@4.2.0
      karma-json-to-file-reporter: 1.0.1
      karma-junit-reporter: 1.2.0_karma@4.2.0
      karma-mocha: 1.3.0
      karma-mocha-reporter: 2.2.5_karma@4.2.0
      karma-remap-coverage: 0.1.5_karma-coverage@1.1.2
      mocha: 5.2.0
      mocha-junit-reporter: 1.23.1_mocha@5.2.0
      mocha-multi: 1.1.0_mocha@5.2.0
      nise: 1.5.1
      nock: 10.0.6
      nyc: 14.1.1
      prettier: 1.18.2
      puppeteer: 1.19.0
      query-string: 5.1.1
      rimraf: 2.7.1
      rollup: 1.19.4
      rollup-plugin-commonjs: 10.0.2_rollup@1.19.4
      rollup-plugin-multi-entry: 2.1.0
      rollup-plugin-node-resolve: 5.2.0_rollup@1.19.4
      rollup-plugin-replace: 2.2.0
      rollup-plugin-shim: 1.0.0
      rollup-plugin-sourcemaps: 0.4.2_rollup@1.19.4
      rollup-plugin-terser: 5.1.1_rollup@1.19.4
      rollup-plugin-visualizer: 2.5.4_rollup@1.19.4
      source-map-support: 0.5.13
      ts-node: 8.3.0_typescript@3.5.3
      tslib: 1.10.0
      typescript: 3.5.3
      util: 0.12.1
    dev: false
    name: '@rush-temp/storage-blob'
    resolution:
      integrity: sha512-aRdPzPqKHfcuvV0sTZFcu67pqSDvoh57+uDGAUgeF7myGmp/kswq3rJKFJXe7du8okGpOZ9annR70wkhAOBbow==
      tarball: 'file:projects/storage-blob.tgz'
    version: 0.0.0
  'file:projects/storage-file.tgz':
    dependencies:
      '@azure/ms-rest-js': 2.0.4
      '@microsoft/api-extractor': 7.3.8
      '@types/dotenv': 6.1.1
      '@types/fs-extra': 8.0.0
      '@types/mocha': 5.2.7
      '@types/nise': 1.4.0
      '@types/nock': 10.0.3
      '@types/node': 8.10.51
      '@types/query-string': 6.2.0
      '@typescript-eslint/eslint-plugin': 2.0.0_2597c16b46d7eff3ec2c0c583ca4ae44
      '@typescript-eslint/parser': 2.0.0_eslint@6.1.0
      assert: 1.5.0
      cross-env: 5.2.0
      dotenv: 8.0.0
      es6-promise: 4.2.8
      eslint: 6.1.0
      eslint-config-prettier: 6.0.0_eslint@6.1.0
      eslint-plugin-no-null: 1.0.2_eslint@6.1.0
      eslint-plugin-no-only-tests: 2.3.1
      eslint-plugin-promise: 4.2.1
      events: 3.0.0
      fs-extra: 8.1.0
      gulp: 4.0.2
      gulp-zip: 5.0.0_gulp@4.0.2
      inherits: 2.0.4
      karma: 4.2.0
      karma-chrome-launcher: 3.1.0
      karma-coverage: 1.1.2
      karma-edge-launcher: 0.4.2_karma@4.2.0
      karma-env-preprocessor: 0.1.1
      karma-firefox-launcher: 1.2.0
      karma-ie-launcher: 1.0.0_karma@4.2.0
      karma-json-preprocessor: 0.3.3_karma@4.2.0
      karma-json-to-file-reporter: 1.0.1
      karma-junit-reporter: 1.2.0_karma@4.2.0
      karma-mocha: 1.3.0
      karma-mocha-reporter: 2.2.5_karma@4.2.0
      karma-remap-coverage: 0.1.5_karma-coverage@1.1.2
      mocha: 5.2.0
      mocha-junit-reporter: 1.23.1_mocha@5.2.0
      mocha-multi: 1.1.0_mocha@5.2.0
      nise: 1.5.1
      nock: 10.0.6
      nyc: 14.1.1
      prettier: 1.18.2
      puppeteer: 1.19.0
      query-string: 5.1.1
      rimraf: 2.7.1
      rollup: 1.19.4
      rollup-plugin-commonjs: 10.0.2_rollup@1.19.4
      rollup-plugin-multi-entry: 2.1.0
      rollup-plugin-node-resolve: 5.2.0_rollup@1.19.4
      rollup-plugin-replace: 2.2.0
      rollup-plugin-shim: 1.0.0
      rollup-plugin-sourcemaps: 0.4.2_rollup@1.19.4
      rollup-plugin-terser: 5.1.1_rollup@1.19.4
      rollup-plugin-visualizer: 2.5.4_rollup@1.19.4
      source-map-support: 0.5.13
      ts-node: 8.3.0_typescript@3.5.3
      tslib: 1.10.0
      typescript: 3.5.3
      util: 0.12.1
    dev: false
    name: '@rush-temp/storage-file'
    resolution:
      integrity: sha512-KrfCHFVWfElUeqzm7iab591o3cxSzbGwn4u9F8214TK0vOdyN35kNLwgqJKy5gIrYsyCOuHw6R9i0manZcNxpg==
      tarball: 'file:projects/storage-file.tgz'
    version: 0.0.0
  'file:projects/storage-queue.tgz':
    dependencies:
      '@azure/ms-rest-js': 2.0.4
      '@microsoft/api-extractor': 7.3.8
      '@types/dotenv': 6.1.1
      '@types/fs-extra': 8.0.0
      '@types/mocha': 5.2.7
      '@types/nise': 1.4.0
      '@types/nock': 10.0.3
      '@types/node': 8.10.51
      '@types/query-string': 6.2.0
      '@typescript-eslint/eslint-plugin': 2.0.0_2597c16b46d7eff3ec2c0c583ca4ae44
      '@typescript-eslint/parser': 2.0.0_eslint@6.1.0
      assert: 1.5.0
      cross-env: 5.2.0
      dotenv: 8.0.0
      es6-promise: 4.2.8
      eslint: 6.1.0
      eslint-config-prettier: 6.0.0_eslint@6.1.0
      eslint-plugin-no-null: 1.0.2_eslint@6.1.0
      eslint-plugin-no-only-tests: 2.3.1
      eslint-plugin-promise: 4.2.1
      fs-extra: 8.1.0
      gulp: 4.0.2
      gulp-zip: 5.0.0_gulp@4.0.2
      inherits: 2.0.4
      karma: 4.2.0
      karma-chrome-launcher: 3.1.0
      karma-coverage: 1.1.2
      karma-edge-launcher: 0.4.2_karma@4.2.0
      karma-env-preprocessor: 0.1.1
      karma-firefox-launcher: 1.2.0
      karma-ie-launcher: 1.0.0_karma@4.2.0
      karma-json-preprocessor: 0.3.3_karma@4.2.0
      karma-json-to-file-reporter: 1.0.1
      karma-junit-reporter: 1.2.0_karma@4.2.0
      karma-mocha: 1.3.0
      karma-mocha-reporter: 2.2.5_karma@4.2.0
      karma-remap-coverage: 0.1.5_karma-coverage@1.1.2
      mocha: 5.2.0
      mocha-junit-reporter: 1.23.1_mocha@5.2.0
      mocha-multi: 1.1.0_mocha@5.2.0
      nise: 1.5.1
      nock: 10.0.6
      nyc: 14.1.1
      prettier: 1.18.2
      puppeteer: 1.19.0
      query-string: 5.1.1
      rimraf: 2.7.1
      rollup: 1.19.4
      rollup-plugin-commonjs: 10.0.2_rollup@1.19.4
      rollup-plugin-multi-entry: 2.1.0
      rollup-plugin-node-resolve: 5.2.0_rollup@1.19.4
      rollup-plugin-replace: 2.2.0
      rollup-plugin-shim: 1.0.0
      rollup-plugin-sourcemaps: 0.4.2_rollup@1.19.4
      rollup-plugin-terser: 5.1.1_rollup@1.19.4
      rollup-plugin-visualizer: 2.5.4_rollup@1.19.4
      source-map-support: 0.5.13
      ts-node: 8.3.0_typescript@3.5.3
      tslib: 1.10.0
      typescript: 3.5.3
      util: 0.12.1
    dev: false
    name: '@rush-temp/storage-queue'
    resolution:
      integrity: sha512-YEnScgntT0JsmdrUGYfl7/I4olxlAKvsffXw1pLYLT79P66lW4uIZnntGvRKp8s6RJPOFws9h3pp2FnQvIJJfw==
      tarball: 'file:projects/storage-queue.tgz'
    version: 0.0.0
  'file:projects/template.tgz':
    dependencies:
      '@azure/core-http': 1.0.0-preview.2
      '@microsoft/api-extractor': 7.3.8
      '@types/mocha': 5.2.7
      '@types/node': 8.10.51
      '@typescript-eslint/eslint-plugin': 2.0.0_2597c16b46d7eff3ec2c0c583ca4ae44
      '@typescript-eslint/parser': 2.0.0_eslint@6.1.0
      assert: 1.5.0
      cross-env: 5.2.0
      eslint: 6.1.0
      eslint-config-prettier: 6.0.0_eslint@6.1.0
      eslint-plugin-no-null: 1.0.2_eslint@6.1.0
      eslint-plugin-no-only-tests: 2.3.1
      eslint-plugin-promise: 4.2.1
      events: 3.0.0
      inherits: 2.0.4
      karma: 4.2.0
      karma-chrome-launcher: 3.1.0
      karma-coverage: 1.1.2
      karma-edge-launcher: 0.4.2_karma@4.2.0
      karma-env-preprocessor: 0.1.1
      karma-firefox-launcher: 1.2.0
      karma-ie-launcher: 1.0.0_karma@4.2.0
      karma-junit-reporter: 1.2.0_karma@4.2.0
      karma-mocha: 1.3.0
      karma-mocha-reporter: 2.2.5_karma@4.2.0
      karma-remap-coverage: 0.1.5_karma-coverage@1.1.2
      mocha: 5.2.0
      mocha-junit-reporter: 1.23.1_mocha@5.2.0
      mocha-multi: 1.1.0_mocha@5.2.0
      prettier: 1.18.2
      rimraf: 2.7.1
      rollup: 1.19.4
      rollup-plugin-commonjs: 10.0.2_rollup@1.19.4
      rollup-plugin-json: 4.0.0
      rollup-plugin-multi-entry: 2.1.0
      rollup-plugin-node-resolve: 5.2.0_rollup@1.19.4
      rollup-plugin-replace: 2.2.0
      rollup-plugin-sourcemaps: 0.4.2_rollup@1.19.4
      rollup-plugin-terser: 5.1.1_rollup@1.19.4
      rollup-plugin-visualizer: 2.5.4_rollup@1.19.4
      tslib: 1.10.0
      typescript: 3.5.3
      util: 0.12.1
    dev: false
    name: '@rush-temp/template'
    resolution:
      integrity: sha512-k+j+oVVsGtuHnarX70kvHZEzdBuPsS7mpQOiTr92L+Na7XQoUJTN7MpKAWw3dUZlIv8QBOmrB7AD+9IP1MenYA==
      tarball: 'file:projects/template.tgz'
    version: 0.0.0
  'file:projects/testhub.tgz':
    dependencies:
      '@azure/event-hubs': 2.1.1
      '@types/node': 8.10.51
      '@types/uuid': 3.4.5
      '@types/yargs': 13.0.2
      async-lock: 1.2.2
      death: 1.1.0
      debug: 3.2.6
      rhea: 1.0.8
      rimraf: 2.7.1
      tslib: 1.10.0
      typescript: 3.5.3
      uuid: 3.3.2
      yargs: 13.3.0
    dev: false
    name: '@rush-temp/testhub'
    resolution:
      integrity: sha512-VxrbDXfuJ6Nz4rm0DHlJ+0sMk4RMKRflIyu7WxXLZGBpri9KLivFyNA0TWfZBifpdy3T1kVXyLOccskpzczDvA==
      tarball: 'file:projects/testhub.tgz'
    version: 0.0.0
specifiers:
  '@azure/amqp-common': 1.0.0-preview.6
  '@azure/arm-servicebus': ^3.2.0
  '@azure/core-arm': 1.0.0-preview.2
  '@azure/core-asynciterator-polyfill': 1.0.0-preview.1
  '@azure/core-auth': 1.0.0-preview.2
  '@azure/core-http': 1.0.0-preview.2
  '@azure/core-paging': 1.0.0-preview.1
  '@azure/core-tracing': 1.0.0-preview.1
  '@azure/eslint-plugin-azure-sdk': ^2.0.0-preview.1
  '@azure/event-hubs': ^2.1.1
  '@azure/logger-js': ^1.0.2
  '@azure/ms-rest-js': ^2.0.0
  '@azure/ms-rest-nodeauth': ^0.9.2
  '@microsoft/api-extractor': ^7.1.5
  '@rush-temp/abort-controller': 'file:./projects/abort-controller.tgz'
  '@rush-temp/core-amqp': 'file:./projects/core-amqp.tgz'
  '@rush-temp/core-arm': 'file:./projects/core-arm.tgz'
  '@rush-temp/core-asynciterator-polyfill': 'file:./projects/core-asynciterator-polyfill.tgz'
  '@rush-temp/core-auth': 'file:./projects/core-auth.tgz'
  '@rush-temp/core-http': 'file:./projects/core-http.tgz'
  '@rush-temp/core-paging': 'file:./projects/core-paging.tgz'
  '@rush-temp/core-tracing': 'file:./projects/core-tracing.tgz'
  '@rush-temp/event-hubs': 'file:./projects/event-hubs.tgz'
  '@rush-temp/event-processor-host': 'file:./projects/event-processor-host.tgz'
  '@rush-temp/identity': 'file:./projects/identity.tgz'
  '@rush-temp/keyvault-certificates': 'file:./projects/keyvault-certificates.tgz'
  '@rush-temp/keyvault-keys': 'file:./projects/keyvault-keys.tgz'
  '@rush-temp/keyvault-secrets': 'file:./projects/keyvault-secrets.tgz'
  '@rush-temp/service-bus': 'file:./projects/service-bus.tgz'
  '@rush-temp/storage-blob': 'file:./projects/storage-blob.tgz'
  '@rush-temp/storage-file': 'file:./projects/storage-file.tgz'
  '@rush-temp/storage-queue': 'file:./projects/storage-queue.tgz'
  '@rush-temp/template': 'file:./projects/template.tgz'
  '@rush-temp/testhub': 'file:./projects/testhub.tgz'
  '@trust/keyto': 0.3.7
  '@types/async-lock': ^1.1.0
  '@types/chai': ^4.1.6
  '@types/chai-as-promised': ^7.1.0
  '@types/chai-string': ^1.4.1
  '@types/debug': ^0.0.31
  '@types/dotenv': ^6.1.0
  '@types/express': ^4.16.0
  '@types/fetch-mock': ^7.3.1
  '@types/fs-extra': ^8.0.0
  '@types/glob': ^7.1.1
  '@types/is-buffer': ^2.0.0
  '@types/jssha': ^2.0.0
  '@types/jws': ~3.2.0
  '@types/karma': ^3.0.0
  '@types/long': ^4.0.0
  '@types/mocha': ^5.2.5
  '@types/nise': ^1.4.0
  '@types/nock': ^10.0.1
  '@types/node': ^8.0.0
  '@types/node-fetch': ^2.5.0
  '@types/qs': ~6.5.3
  '@types/query-string': 6.2.0
  '@types/semver': ^5.5.0
  '@types/sinon': ^7.0.13
  '@types/tough-cookie': ^2.3.5
  '@types/tunnel': ^0.0.1
  '@types/uuid': ^3.4.3
  '@types/webpack': ^4.4.13
  '@types/webpack-dev-middleware': ^2.0.2
  '@types/ws': ^6.0.1
  '@types/xml2js': ^0.4.3
  '@types/yargs': ^13.0.0
  '@typescript-eslint/eslint-plugin': ^2.0.0
  '@typescript-eslint/parser': ^2.0.0
  assert: ^1.4.1
  async-lock: ^1.1.3
  azure-storage: ^2.10.2
  babel-runtime: ^6.26.0
  buffer: ^5.2.1
  chai: ^4.2.0
  chai-as-promised: ^7.1.1
  chai-string: ^1.5.0
  cross-env: ^5.2.0
  death: ^1.1.0
  debug: ^3.1.0
  delay: ^4.2.0
  dotenv: ^8.0.0
  es6-promise: ^4.2.5
  eslint: ^6.1.0
  eslint-config-prettier: ^6.0.0
  eslint-plugin-no-null: ^1.0.2
  eslint-plugin-no-only-tests: ^2.3.0
  eslint-plugin-promise: ^4.1.1
  events: ^3.0.0
  express: ^4.16.3
  fetch-mock: ^7.3.9
  form-data: ^2.5.0
  fs-extra: ^8.1.0
  glob: ^7.1.2
  gulp: ^4.0.0
  gulp-zip: ^5.0.0
  https-proxy-agent: ^2.2.1
  inherits: ^2.0.3
  is-buffer: ^2.0.3
  jssha: ^2.3.1
  jws: ~3.2.2
  karma: ^4.0.1
  karma-chai: ^0.1.0
  karma-chrome-launcher: ^3.0.0
  karma-coverage: ^1.1.2
  karma-edge-launcher: ^0.4.2
  karma-env-preprocessor: ^0.1.1
  karma-firefox-launcher: ^1.1.0
  karma-ie-launcher: ^1.0.0
  karma-json-preprocessor: ^0.3.3
  karma-json-to-file-reporter: ^1.0.1
  karma-junit-reporter: ^1.2.0
  karma-mocha: ^1.3.0
  karma-mocha-reporter: ^2.2.5
  karma-remap-coverage: ^0.1.5
  karma-rollup-preprocessor: ^7.0.0
  karma-sourcemap-loader: ^0.3.7
  karma-typescript-es6-transform: ^4.0.0
  karma-webpack: ^4.0.0-rc.6
  long: ^4.0.0
  mocha: ^5.2.0
  mocha-chrome: ^2.0.0
  mocha-junit-reporter: ^1.18.0
  mocha-multi: ^1.0.1
  mocha-multi-reporters: ^1.1.7
  moment: ^2.24.0
  msal: ~1.0.2
  nise: ^1.4.10
  nock: ^10.0.6
  node-fetch: ^2.6.0
  npm-run-all: ^4.1.5
  nyc: ^14.0.0
  path-browserify: ^1.0.0
  prettier: ^1.16.4
  process: ^0.11.10
  promise: ^8.0.3
  puppeteer: ^1.11.0
  qs: 6.7.0
  query-string: ^5.0.0
  regenerator-runtime: ^0.13.3
  rhea: ^1.0.4
  rhea-promise: ^0.1.15
  rimraf: ^2.6.2
  rollup: ^1.16.3
  rollup-plugin-alias: ^1.4.0
  rollup-plugin-commonjs: ^10.0.0
  rollup-plugin-inject: ^3.0.0
  rollup-plugin-json: ^4.0.0
  rollup-plugin-multi-entry: ^2.1.0
  rollup-plugin-node-globals: ^1.4.0
  rollup-plugin-node-resolve: ^5.0.2
  rollup-plugin-replace: ^2.1.0
  rollup-plugin-shim: ^1.0.0
  rollup-plugin-sourcemaps: ^0.4.2
  rollup-plugin-terser: ^5.1.1
  rollup-plugin-uglify: ^6.0.0
  rollup-plugin-visualizer: ^2.0.0
  semver: ^5.5.0
  shx: ^0.3.2
  sinon: ^7.1.0
  source-map-support: ^0.5.9
  stream-browserify: ^2.0.2
  terser: ^4.0.2
  tough-cookie: ^3.0.1
  ts-loader: ^6.0.4
  ts-mocha: ^6.0.0
  ts-node: ^8.3.0
  tslib: ^1.9.3
  tunnel: ^0.0.6
  typescript: ^3.2.2
  uglify-js: ^3.4.9
  url: ^0.11.0
  util: ^0.12.1
  uuid: ^3.3.2
  webpack: ^4.16.3
  webpack-cli: ^3.2.3
  webpack-dev-middleware: ^3.1.2
  ws: ^7.1.1
  xhr-mock: ^2.4.1
  xml2js: ^0.4.19
  yargs: ^13.0.0
  yarn: ^1.6.0<|MERGE_RESOLUTION|>--- conflicted
+++ resolved
@@ -9958,11 +9958,7 @@
     dev: false
     name: '@rush-temp/core-http'
     resolution:
-<<<<<<< HEAD
-      integrity: sha512-3naPFCNRNU4t/69B9iJOzmEugNA9DnsRlhJk1EDf6hRqiSc49cYM/tmBSZ4wvJWlxuxPXQjGI60xqM5yPigPqg==
-=======
       integrity: sha512-AzjW+acSJi2zOxUH0ry/GJxRfgtqk2oELgYABYVKP7PGoKAebjUDr+l2Xhoe69pZbSDkMxpTQCucwRQmhnbosw==
->>>>>>> c71fe51a
       tarball: 'file:projects/core-http.tgz'
     version: 0.0.0
   'file:projects/core-paging.tgz':
@@ -10257,11 +10253,7 @@
       prettier: 1.18.2
       puppeteer: 1.19.0
       query-string: 5.1.1
-<<<<<<< HEAD
-      rimraf: 2.7.0
-=======
       rimraf: 2.7.1
->>>>>>> c71fe51a
       rollup: 1.19.4
       rollup-plugin-commonjs: 10.0.2_rollup@1.19.4
       rollup-plugin-multi-entry: 2.1.0
@@ -10497,11 +10489,7 @@
     dev: false
     name: '@rush-temp/service-bus'
     resolution:
-<<<<<<< HEAD
       integrity: sha512-BJpKIC+Ur6GyP94m67eU6ay8mLM0dEGktIHTM7MHmYpqp2jeoL7Gv//diQZ1jFfWyW605qlVqWW1m5N2wUXrCg==
-=======
-      integrity: sha512-/X7uvDxjHGYZ0Y9Vp3HfLivsoTkV0rk/41X8JyB+JH0KGtC22VcZlMWvOh3P1hqdNzuz2NTwMSA7/jKHIs33LQ==
->>>>>>> c71fe51a
       tarball: 'file:projects/service-bus.tgz'
     version: 0.0.0
   'file:projects/storage-blob.tgz':
