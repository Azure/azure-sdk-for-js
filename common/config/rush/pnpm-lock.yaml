dependencies:
  '@rush-temp/abort-controller': 'file:projects/abort-controller.tgz'
  '@rush-temp/ai-anomaly-detector': 'file:projects/ai-anomaly-detector.tgz'
  '@rush-temp/ai-form-recognizer': 'file:projects/ai-form-recognizer.tgz'
  '@rush-temp/ai-text-analytics': 'file:projects/ai-text-analytics.tgz'
  '@rush-temp/app-configuration': 'file:projects/app-configuration.tgz'
  '@rush-temp/core-amqp': 'file:projects/core-amqp.tgz'
  '@rush-temp/core-arm': 'file:projects/core-arm.tgz'
  '@rush-temp/core-asynciterator-polyfill': 'file:projects/core-asynciterator-polyfill.tgz'
  '@rush-temp/core-auth': 'file:projects/core-auth.tgz'
  '@rush-temp/core-client': 'file:projects/core-client.tgz'
  '@rush-temp/core-http': 'file:projects/core-http.tgz'
  '@rush-temp/core-https': 'file:projects/core-https.tgz'
  '@rush-temp/core-lro': 'file:projects/core-lro.tgz'
  '@rush-temp/core-paging': 'file:projects/core-paging.tgz'
  '@rush-temp/core-tracing': 'file:projects/core-tracing.tgz'
  '@rush-temp/core-xml': 'file:projects/core-xml.tgz'
  '@rush-temp/cosmos': 'file:projects/cosmos.tgz'
  '@rush-temp/data-tables': 'file:projects/data-tables.tgz'
  '@rush-temp/dev-tool': 'file:projects/dev-tool.tgz'
  '@rush-temp/digital-twins': 'file:projects/digital-twins.tgz'
  '@rush-temp/eslint-plugin-azure-sdk': 'file:projects/eslint-plugin-azure-sdk.tgz'
  '@rush-temp/event-hubs': 'file:projects/event-hubs.tgz'
  '@rush-temp/event-processor-host': 'file:projects/event-processor-host.tgz'
  '@rush-temp/eventgrid': 'file:projects/eventgrid.tgz'
  '@rush-temp/eventhubs-checkpointstore-blob': 'file:projects/eventhubs-checkpointstore-blob.tgz'
  '@rush-temp/identity': 'file:projects/identity.tgz'
  '@rush-temp/keyvault-admin': 'file:projects/keyvault-admin.tgz'
  '@rush-temp/keyvault-certificates': 'file:projects/keyvault-certificates.tgz'
  '@rush-temp/keyvault-common': 'file:projects/keyvault-common.tgz'
  '@rush-temp/keyvault-keys': 'file:projects/keyvault-keys.tgz'
  '@rush-temp/keyvault-secrets': 'file:projects/keyvault-secrets.tgz'
  '@rush-temp/logger': 'file:projects/logger.tgz'
  '@rush-temp/monitor-opentelemetry-exporter': 'file:projects/monitor-opentelemetry-exporter.tgz'
  '@rush-temp/schema-registry': 'file:projects/schema-registry.tgz'
  '@rush-temp/schema-registry-avro': 'file:projects/schema-registry-avro.tgz'
  '@rush-temp/search-documents': 'file:projects/search-documents.tgz'
  '@rush-temp/service-bus': 'file:projects/service-bus.tgz'
  '@rush-temp/storage-blob': 'file:projects/storage-blob.tgz'
  '@rush-temp/storage-blob-changefeed': 'file:projects/storage-blob-changefeed.tgz'
  '@rush-temp/storage-file-datalake': 'file:projects/storage-file-datalake.tgz'
  '@rush-temp/storage-file-share': 'file:projects/storage-file-share.tgz'
  '@rush-temp/storage-internal-avro': 'file:projects/storage-internal-avro.tgz'
  '@rush-temp/storage-queue': 'file:projects/storage-queue.tgz'
  '@rush-temp/template': 'file:projects/template.tgz'
  '@rush-temp/test-utils-perfstress': 'file:projects/test-utils-perfstress.tgz'
  '@rush-temp/test-utils-recorder': 'file:projects/test-utils-recorder.tgz'
  '@rush-temp/testhub': 'file:projects/testhub.tgz'
lockfileVersion: 5.1
packages:
  /@azure/abort-controller/1.0.1:
    dependencies:
      tslib: 1.13.0
    dev: false
    resolution:
      integrity: sha512-wP2Jw6uPp8DEDy0n4KNidvwzDjyVV2xnycEIq7nPzj1rHyb/r+t3OPeNT1INZePP2wy5ZqlwyuyOMTi0ePyY1A==
  /@azure/amqp-common/1.0.0-preview.9:
    dependencies:
      '@azure/ms-rest-nodeauth': 0.9.3
      '@types/async-lock': 1.1.2
      '@types/is-buffer': 2.0.0
      async-lock: 1.2.4
      buffer: 5.6.0
      debug: 3.2.6
      events: 3.2.0
      is-buffer: 2.0.4
      jssha: 2.4.2
      process: 0.11.10
      rhea: 1.0.24
      rhea-promise: 0.1.15
      stream-browserify: 2.0.2
      tslib: 1.13.0
      url: 0.11.0
      util: 0.11.1
    dev: false
    resolution:
      integrity: sha512-RVG1Ad3Afv9gwFFmpeCXQAm+Sa0L8KEZRJJAAZEGoYDb6EoO1iQDVmoBz720h8mdrGpi0D60xNU/KhriIwuZfQ==
  /@azure/core-amqp/1.1.5:
    dependencies:
      '@azure/abort-controller': 1.0.1
      '@azure/core-auth': 1.1.3
      '@azure/logger': 1.0.0
      '@types/async-lock': 1.1.2
      '@types/is-buffer': 2.0.0
      async-lock: 1.2.4
      buffer: 5.6.0
      events: 3.2.0
      is-buffer: 2.0.4
      jssha: 3.1.2
      process: 0.11.10
      rhea: 1.0.24
      rhea-promise: 1.0.0
      stream-browserify: 3.0.0
      tslib: 2.0.1
      url: 0.11.0
      util: 0.12.3
    dev: false
    engines:
      node: '>=8.0.0'
    resolution:
      integrity: sha512-8l7xMoyH0/emc1Y1p9I6jVggIBGVgTeKR2KUHWZAlXpBhagglabb6pZLQtCaCATasd8dSoCqwOOxfe/DVSE+kQ==
  /@azure/core-asynciterator-polyfill/1.0.0:
    dev: false
    resolution:
      integrity: sha512-kmv8CGrPfN9SwMwrkiBK9VTQYxdFQEGe0BmQk+M8io56P9KNzpAxcWE/1fxJj7uouwN4kXF0BHW8DNlgx+wtCg==
  /@azure/core-auth/1.1.3:
    dependencies:
      '@azure/abort-controller': 1.0.1
      '@azure/core-tracing': 1.0.0-preview.8
      '@opentelemetry/api': 0.6.1
      tslib: 2.0.1
    dev: false
    engines:
      node: '>=8.0.0'
    resolution:
      integrity: sha512-A4xigW0YZZpkj1zK7dKuzbBpGwnhEcRk6WWuIshdHC32raR3EQ1j6VA9XZqE+RFsUgH6OAmIK5BWIz+mZjnd6Q==
  /@azure/core-http/1.1.8:
    dependencies:
      '@azure/abort-controller': 1.0.1
      '@azure/core-auth': 1.1.3
      '@azure/core-tracing': 1.0.0-preview.9
      '@azure/logger': 1.0.0
      '@opentelemetry/api': 0.10.2
      '@types/node-fetch': 2.5.7
      '@types/tunnel': 0.0.1
      form-data: 3.0.0
      node-fetch: 2.6.0
      process: 0.11.10
      tough-cookie: 4.0.0
      tslib: 2.0.1
      tunnel: 0.0.6
      uuid: 8.3.0
      xml2js: 0.4.23
    dev: false
    engines:
      node: '>=8.0.0'
    resolution:
      integrity: sha512-hJ9ZblU99sY2dTD6U5EqZ5zjd0QmwwvSp8RYp2zS9s5mhsNobLQFI09bIE6yo891bOySCEepNCE5tL15dLYhIA==
  /@azure/core-tracing/1.0.0-preview.8:
    dependencies:
      '@opencensus/web-types': 0.0.7
      '@opentelemetry/api': 0.6.1
      tslib: 1.13.0
    dev: false
    resolution:
      integrity: sha512-ZKUpCd7Dlyfn7bdc+/zC/sf0aRIaNQMDuSj2RhYRFe3p70hVAnYGp3TX4cnG2yoEALp/LTj/XnZGQ8Xzf6Ja/Q==
  /@azure/core-tracing/1.0.0-preview.9:
    dependencies:
      '@opencensus/web-types': 0.0.7
      '@opentelemetry/api': 0.10.2
      tslib: 2.0.1
    dev: false
    engines:
      node: '>=8.0.0'
    resolution:
      integrity: sha512-zczolCLJ5QG42AEPQ+Qg9SRYNUyB+yZ5dzof4YEc+dyWczO9G2sBqbAjLB7IqrsdHN2apkiB2oXeDKCsq48jug==
  /@azure/event-hubs/2.1.4:
    dependencies:
      '@azure/amqp-common': 1.0.0-preview.9
      '@azure/ms-rest-nodeauth': 0.9.3
      async-lock: 1.2.4
      debug: 3.2.6
      is-buffer: 2.0.4
      jssha: 2.4.2
      rhea-promise: 0.1.15
      tslib: 1.13.0
      uuid: 3.4.0
    dev: false
    resolution:
      integrity: sha512-CxaMaEjwtsmIhWtjHyGimKO7RmES0YxPqGQ9+jKqGygNlhG5NYHktDaiQu6w7k3g+I51VaLXtVSt+BVFd6VWfQ==
  /@azure/event-hubs/5.2.2:
    dependencies:
      '@azure/abort-controller': 1.0.1
      '@azure/core-amqp': 1.1.5
      '@azure/core-asynciterator-polyfill': 1.0.0
      '@azure/core-tracing': 1.0.0-preview.8
      '@azure/logger': 1.0.0
      '@opentelemetry/api': 0.6.1
      buffer: 5.6.0
      process: 0.11.10
      rhea-promise: 1.0.0
      tslib: 2.0.1
      uuid: 8.3.0
    dev: false
    resolution:
      integrity: sha512-F/1jaTC9NxgNjMkO7SAs9Q9BndJ16AtRwQu0l21FNyRCN8kWl4Noiblsbsjtv+BPYa+ARrocR5POMlJ5eveR9w==
  /@azure/identity/1.1.0:
    dependencies:
      '@azure/core-http': 1.1.8
      '@azure/core-tracing': 1.0.0-preview.9
      '@azure/logger': 1.0.0
      '@opentelemetry/api': 0.10.2
      events: 3.2.0
      jws: 4.0.0
      msal: 1.4.0
      qs: 6.9.4
      tslib: 2.0.1
      uuid: 8.3.0
    dev: false
    engines:
      node: '>=8.0.0'
    optionalDependencies:
      keytar: 5.6.0
    resolution:
      integrity: sha512-S4jYqegLWXIwVnkiArFlcTA7KOZmv+LMhQeQJhnmYy/CxrJHyIAEQyJ7qsrSt58bSyDZI2NkmKUBKaYGZU3/5g==
  /@azure/logger-js/1.3.2:
    dependencies:
      tslib: 1.13.0
    dev: false
    resolution:
      integrity: sha512-h58oEROO2tniBTSmFmuHBGvuiFuYsHQBWTVdpT2AiOED4F2Kgf7rs0MPYPXiBcDvihC70M7QPRhIQ3JK1H/ygw==
  /@azure/logger/1.0.0:
    dependencies:
      tslib: 1.13.0
    dev: false
    resolution:
      integrity: sha512-g2qLDgvmhyIxR3JVS8N67CyIOeFRKQlX/llxYJQr1OSGQqM3HTpVP8MjmjcEKbL/OIt2N9C9UFaNQuKOw1laOA==
  /@azure/ms-rest-azure-env/1.1.2:
    dev: false
    resolution:
      integrity: sha512-l7z0DPCi2Hp88w12JhDTtx5d0Y3+vhfE7JKJb9O7sEz71Cwp053N8piTtTnnk/tUor9oZHgEKi/p3tQQmLPjvA==
  /@azure/ms-rest-js/1.8.15:
    dependencies:
      '@types/tunnel': 0.0.0
      axios: 0.19.2
      form-data: 2.5.1
      tough-cookie: 2.5.0
      tslib: 1.13.0
      tunnel: 0.0.6
      uuid: 3.4.0
      xml2js: 0.4.23
    dev: false
    resolution:
      integrity: sha512-kIB71V3DcrA4iysBbOsYcxd4WWlOE7OFtCUYNfflPODM0lbIR23A236QeTn5iAeYwcHmMjR/TAKp5KQQh/WqoQ==
  /@azure/ms-rest-nodeauth/0.9.3:
    dependencies:
      '@azure/ms-rest-azure-env': 1.1.2
      '@azure/ms-rest-js': 1.8.15
      adal-node: 0.1.28
    dev: false
    resolution:
      integrity: sha512-aFHRw/IHhg3I9ZJW+Va4L+sCirFHMVIu6B7lFdL5mGLfG3xC5vDIdd957LRXFgy2OiKFRUC0QaKknd0YCsQIqA==
  /@azure/msal-common/1.2.0:
    dependencies:
      debug: 4.1.1
    dev: false
    engines:
      node: '>=0.8.0'
    resolution:
      integrity: sha512-5MjxcUoalIxGo29MBHCdwMo6HCsCBt25HDkg+Du7x6nG7Y3NAUb9jM8oibLTth9iIRDaWYVvLfxnpXTKwBGs+A==
  /@azure/msal-node/1.0.0-alpha.5:
    dependencies:
      '@azure/msal-common': 1.2.0
      axios: 0.19.2
      debug: 4.1.1
      jsonwebtoken: 8.5.1
    dev: false
    resolution:
      integrity: sha512-DkoEmnGy+PF5UZbViuLrO8qJVKRBftIojEP3xf8ck6q/vjOY18NUGXxrcKkRXfhRmTe4P2mRGCFuiil8+12IbA==
  /@azure/schema-registry/1.0.0-beta.1:
    dependencies:
      '@azure/core-http': 1.1.8
      '@azure/logger': 1.0.0
      '@opentelemetry/api': 0.10.2
      tslib: 2.0.1
    dev: false
    resolution:
      integrity: sha512-bt8VBep8RYjm5om41tvip9ZD72tHexZz+4pp8pPP16/i2nibjFWzxQv4EMdD9UK7sfSLx0Slu9Xyqx7LQkKzKQ==
  /@babel/code-frame/7.10.4:
    dependencies:
      '@babel/highlight': 7.10.4
    dev: false
    resolution:
      integrity: sha512-vG6SvB6oYEhvgisZNFRmRCUkLz11c7rp+tbNTynGqc6mS1d5ATd/sGyV6W0KZZnXRKMTzZDRgQT3Ou9jhpAfUg==
  /@babel/core/7.11.4:
    dependencies:
      '@babel/code-frame': 7.10.4
      '@babel/generator': 7.11.4
      '@babel/helper-module-transforms': 7.11.0
      '@babel/helpers': 7.10.4
      '@babel/parser': 7.11.4
      '@babel/template': 7.10.4
      '@babel/traverse': 7.11.0
      '@babel/types': 7.11.0
      convert-source-map: 1.7.0
      debug: 4.1.1
      gensync: 1.0.0-beta.1
      json5: 2.1.3
      lodash: 4.17.20
      resolve: 1.17.0
      semver: 5.7.1
      source-map: 0.5.7
    dev: false
    engines:
      node: '>=6.9.0'
    resolution:
      integrity: sha512-5deljj5HlqRXN+5oJTY7Zs37iH3z3b++KjiKtIsJy1NrjOOVSEaJHEetLBhyu0aQOSNNZ/0IuEAan9GzRuDXHg==
  /@babel/generator/7.11.4:
    dependencies:
      '@babel/types': 7.11.0
      jsesc: 2.5.2
      source-map: 0.5.7
    dev: false
    resolution:
      integrity: sha512-Rn26vueFx0eOoz7iifCN2UHT6rGtnkSGWSoDRIy8jZN3B91PzeSULbswfLoOWuTuAcNwpG/mxy+uCTDnZ9Mp1g==
  /@babel/helper-function-name/7.10.4:
    dependencies:
      '@babel/helper-get-function-arity': 7.10.4
      '@babel/template': 7.10.4
      '@babel/types': 7.11.0
    dev: false
    resolution:
      integrity: sha512-YdaSyz1n8gY44EmN7x44zBn9zQ1Ry2Y+3GTA+3vH6Mizke1Vw0aWDM66FOYEPw8//qKkmqOckrGgTYa+6sceqQ==
  /@babel/helper-get-function-arity/7.10.4:
    dependencies:
      '@babel/types': 7.11.0
    dev: false
    resolution:
      integrity: sha512-EkN3YDB+SRDgiIUnNgcmiD361ti+AVbL3f3Henf6dqqUyr5dMsorno0lJWJuLhDhkI5sYEpgj6y9kB8AOU1I2A==
  /@babel/helper-member-expression-to-functions/7.11.0:
    dependencies:
      '@babel/types': 7.11.0
    dev: false
    resolution:
      integrity: sha512-JbFlKHFntRV5qKw3YC0CvQnDZ4XMwgzzBbld7Ly4Mj4cbFy3KywcR8NtNctRToMWJOVvLINJv525Gd6wwVEx/Q==
  /@babel/helper-module-imports/7.10.4:
    dependencies:
      '@babel/types': 7.11.0
    dev: false
    resolution:
      integrity: sha512-nEQJHqYavI217oD9+s5MUBzk6x1IlvoS9WTPfgG43CbMEeStE0v+r+TucWdx8KFGowPGvyOkDT9+7DHedIDnVw==
  /@babel/helper-module-transforms/7.11.0:
    dependencies:
      '@babel/helper-module-imports': 7.10.4
      '@babel/helper-replace-supers': 7.10.4
      '@babel/helper-simple-access': 7.10.4
      '@babel/helper-split-export-declaration': 7.11.0
      '@babel/template': 7.10.4
      '@babel/types': 7.11.0
      lodash: 4.17.20
    dev: false
    resolution:
      integrity: sha512-02EVu8COMuTRO1TAzdMtpBPbe6aQ1w/8fePD2YgQmxZU4gpNWaL9gK3Jp7dxlkUlUCJOTaSeA+Hrm1BRQwqIhg==
  /@babel/helper-optimise-call-expression/7.10.4:
    dependencies:
      '@babel/types': 7.11.0
    dev: false
    resolution:
      integrity: sha512-n3UGKY4VXwXThEiKrgRAoVPBMqeoPgHVqiHZOanAJCG9nQUL2pLRQirUzl0ioKclHGpGqRgIOkgcIJaIWLpygg==
  /@babel/helper-replace-supers/7.10.4:
    dependencies:
      '@babel/helper-member-expression-to-functions': 7.11.0
      '@babel/helper-optimise-call-expression': 7.10.4
      '@babel/traverse': 7.11.0
      '@babel/types': 7.11.0
    dev: false
    resolution:
      integrity: sha512-sPxZfFXocEymYTdVK1UNmFPBN+Hv5mJkLPsYWwGBxZAxaWfFu+xqp7b6qWD0yjNuNL2VKc6L5M18tOXUP7NU0A==
  /@babel/helper-simple-access/7.10.4:
    dependencies:
      '@babel/template': 7.10.4
      '@babel/types': 7.11.0
    dev: false
    resolution:
      integrity: sha512-0fMy72ej/VEvF8ULmX6yb5MtHG4uH4Dbd6I/aHDb/JVg0bbivwt9Wg+h3uMvX+QSFtwr5MeItvazbrc4jtRAXw==
  /@babel/helper-split-export-declaration/7.11.0:
    dependencies:
      '@babel/types': 7.11.0
    dev: false
    resolution:
      integrity: sha512-74Vejvp6mHkGE+m+k5vHY93FX2cAtrw1zXrZXRlG4l410Nm9PxfEiVTn1PjDPV5SnmieiueY4AFg2xqhNFuuZg==
  /@babel/helper-validator-identifier/7.10.4:
    dev: false
    resolution:
      integrity: sha512-3U9y+43hz7ZM+rzG24Qe2mufW5KhvFg/NhnNph+i9mgCtdTCtMJuI1TMkrIUiK7Ix4PYlRF9I5dhqaLYA/ADXw==
  /@babel/helpers/7.10.4:
    dependencies:
      '@babel/template': 7.10.4
      '@babel/traverse': 7.11.0
      '@babel/types': 7.11.0
    dev: false
    resolution:
      integrity: sha512-L2gX/XeUONeEbI78dXSrJzGdz4GQ+ZTA/aazfUsFaWjSe95kiCuOZ5HsXvkiw3iwF+mFHSRUfJU8t6YavocdXA==
  /@babel/highlight/7.10.4:
    dependencies:
      '@babel/helper-validator-identifier': 7.10.4
      chalk: 2.4.2
      js-tokens: 4.0.0
    dev: false
    resolution:
      integrity: sha512-i6rgnR/YgPEQzZZnbTHHuZdlE8qyoBNalD6F+q4vAFlcMEcqmkoG+mPqJYJCo63qPf74+Y1UZsl3l6f7/RIkmA==
  /@babel/parser/7.11.4:
    dev: false
    engines:
      node: '>=6.0.0'
    hasBin: true
    resolution:
      integrity: sha512-MggwidiH+E9j5Sh8pbrX5sJvMcsqS5o+7iB42M9/k0CD63MjYbdP4nhSh7uB5wnv2/RVzTZFTxzF/kIa5mrCqA==
  /@babel/template/7.10.4:
    dependencies:
      '@babel/code-frame': 7.10.4
      '@babel/parser': 7.11.4
      '@babel/types': 7.11.0
    dev: false
    resolution:
      integrity: sha512-ZCjD27cGJFUB6nmCB1Enki3r+L5kJveX9pq1SvAUKoICy6CZ9yD8xO086YXdYhvNjBdnekm4ZnaP5yC8Cs/1tA==
  /@babel/traverse/7.11.0:
    dependencies:
      '@babel/code-frame': 7.10.4
      '@babel/generator': 7.11.4
      '@babel/helper-function-name': 7.10.4
      '@babel/helper-split-export-declaration': 7.11.0
      '@babel/parser': 7.11.4
      '@babel/types': 7.11.0
      debug: 4.1.1
      globals: 11.12.0
      lodash: 4.17.20
    dev: false
    resolution:
      integrity: sha512-ZB2V+LskoWKNpMq6E5UUCrjtDUh5IOTAyIl0dTjIEoXum/iKWkoIEKIRDnUucO6f+2FzNkE0oD4RLKoPIufDtg==
  /@babel/types/7.11.0:
    dependencies:
      '@babel/helper-validator-identifier': 7.10.4
      lodash: 4.17.20
      to-fast-properties: 2.0.0
    dev: false
    resolution:
      integrity: sha512-O53yME4ZZI0jO1EVGtF1ePGl0LHirG4P1ibcD80XyzZcKhcMFeCXmh4Xb1ifGBIV233Qg12x4rBfQgA+tmOukA==
  /@bahmutov/data-driven/1.0.0:
    dependencies:
      check-more-types: 2.24.0
      lazy-ass: 1.6.0
    dev: false
    engines:
      node: '>=6'
    resolution:
      integrity: sha512-YqW3hPS0RXriqjcCrLOTJj+LWe3c8JpwlL83k1ka1Q8U05ZjAKbGQZYeTzUd0NFEnnfPtsUiKGpFEBJG6kFuvg==
  /@bcoe/v8-coverage/0.2.3:
    dev: false
    resolution:
      integrity: sha512-0hYQ8SB4Db5zvZB4axdMHGwEaQjkZzFjQiN9LVYvIFB2nSUHW9tYpxWriPrWDASIxiaXax83REcLxuSdnGPZtw==
  /@istanbuljs/schema/0.1.2:
    dev: false
    engines:
      node: '>=8'
    resolution:
      integrity: sha512-tsAQNx32a8CoFhjhijUIhI4kccIAgmGhy8LZMZgGfmXcpMbPRUqn5LWmgRttILi6yeGmBJd2xsPkFMs0PzgPCw==
  /@microsoft/api-extractor-model/7.7.10:
    dependencies:
      '@microsoft/tsdoc': 0.12.19
      '@rushstack/node-core-library': 3.19.6
    dev: false
    resolution:
      integrity: sha512-gMFDXwUgoQYz9TgatyNPALDdZN4xBC3Un3fGwlzME+vM13PoJ26pGuqI7kv/OlK9+q2sgrEdxWns8D3UnLf2TA==
  /@microsoft/api-extractor/7.7.11:
    dependencies:
      '@microsoft/api-extractor-model': 7.7.10
      '@microsoft/tsdoc': 0.12.19
      '@rushstack/node-core-library': 3.19.6
      '@rushstack/ts-command-line': 4.3.13
      colors: 1.2.5
      lodash: 4.17.20
      resolve: 1.8.1
      source-map: 0.6.1
      typescript: 3.7.5
    dev: false
    hasBin: true
    resolution:
      integrity: sha512-kd2kakdDoRgI54J5H11a76hyYZBMhtp4piwWAy4bYTwlQT0v/tp+G/UMMgjUL4vKf0kTNhitEUX/0LfQb1AHzQ==
  /@microsoft/tsdoc/0.12.19:
    dev: false
    resolution:
      integrity: sha512-IpgPxHrNxZiMNUSXqR1l/gePKPkfAmIKoDRP9hp7OwjU29ZR8WCJsOJ8iBKgw0Qk+pFwR+8Y1cy8ImLY6e9m4A==
  /@opencensus/web-types/0.0.7:
    dev: false
    engines:
      node: '>=6.0'
    resolution:
      integrity: sha512-xB+w7ZDAu3YBzqH44rCmG9/RlrOmFuDPt/bpf17eJr8eZSrLt7nc7LnWdxM9Mmoj/YKMHpxRg28txu3TcpiL+g==
  /@opentelemetry/api/0.10.2:
    dependencies:
      '@opentelemetry/context-base': 0.10.2
    dev: false
    engines:
      node: '>=8.0.0'
    resolution:
      integrity: sha512-GtpMGd6vkzDMYcpu2t9LlhEgMy/SzBwRnz48EejlRArYqZzqSzAsKmegUK7zHgl+EOIaK9mKHhnRaQu3qw20cA==
  /@opentelemetry/api/0.6.1:
    dependencies:
      '@opentelemetry/context-base': 0.6.1
    dev: false
    engines:
      node: '>=8.0.0'
    resolution:
      integrity: sha512-wpufGZa7tTxw7eAsjXJtiyIQ42IWQdX9iUQp7ACJcKo1hCtuhLU+K2Nv1U6oRwT1oAlZTE6m4CgWKZBhOiau3Q==
  /@opentelemetry/context-base/0.10.2:
    dev: false
    engines:
      node: '>=8.0.0'
    resolution:
      integrity: sha512-hZNKjKOYsckoOEgBziGMnBcX0M7EtstnCmwz5jZUOUYwlZ+/xxX6z3jPu1XVO2Jivk0eLfuP9GP+vFD49CMetw==
  /@opentelemetry/context-base/0.6.1:
    dev: false
    engines:
      node: '>=8.0.0'
    resolution:
      integrity: sha512-5bHhlTBBq82ti3qPT15TRxkYTFPPQWbnkkQkmHPtqiS1XcTB69cEKd3Jm7Cfi/vkPoyxapmePE9tyA7EzLt8SQ==
  /@opentelemetry/core/0.10.2:
    dependencies:
      '@opentelemetry/api': 0.10.2
      '@opentelemetry/context-base': 0.10.2
      semver: 7.3.2
    dev: false
    engines:
      node: '>=8.5.0'
    resolution:
      integrity: sha512-DhkiTp5eje2zTGd+HAIKWpGE6IR6lq7tUpYt4nnkhOi6Hq9WQAANVDCWEZEbYOw57LkdXbE50FZ/kMvHDm450Q==
  /@opentelemetry/resources/0.10.2:
    dependencies:
      '@opentelemetry/api': 0.10.2
      '@opentelemetry/core': 0.10.2
      gcp-metadata: 3.5.0
    dev: false
    engines:
      node: '>=8.0.0'
    resolution:
      integrity: sha512-5JGC2TPSAIHth615IURt+sSsTljY43zTfJD0JE9PHC6ipZPiQ0dpQDZOrLn8NAMfOHY1jeWwpIuLASjqbXUfuw==
  /@opentelemetry/semantic-conventions/0.10.2:
    dev: false
    engines:
      node: '>=8.0.0'
    resolution:
      integrity: sha512-AaXFy0uR6JlQkDzkCKYiGeJDxEhdqnadAyqiiD0T9p77yjRkCGwydz6/HTp0G80ZdeBZp4w9jZ961yuD5E7lyw==
  /@opentelemetry/tracing/0.10.2:
    dependencies:
      '@opentelemetry/api': 0.10.2
      '@opentelemetry/context-base': 0.10.2
      '@opentelemetry/core': 0.10.2
      '@opentelemetry/resources': 0.10.2
    dev: false
    engines:
      node: '>=8.0.0'
    resolution:
      integrity: sha512-mNAhARn4dEdOjTa9OdysjI4fRHMbvr4YSbPuH7jhkyPzgoa+DnvnbY3GGpEay6kpuYJsrW8Ef9OIKAV/GndhbQ==
  /@rollup/plugin-commonjs/11.0.2_rollup@1.32.1:
    dependencies:
      '@rollup/pluginutils': 3.1.0_rollup@1.32.1
      estree-walker: 1.0.1
      is-reference: 1.2.1
      magic-string: 0.25.7
      resolve: 1.17.0
      rollup: 1.32.1
    dev: false
    engines:
      node: '>= 8.0.0'
    peerDependencies:
      rollup: ^1.20.0
    resolution:
      integrity: sha512-MPYGZr0qdbV5zZj8/2AuomVpnRVXRU5XKXb3HVniwRoRCreGlf5kOE081isNWeiLIi6IYkwTX9zE0/c7V8g81g==
  /@rollup/plugin-inject/4.0.2_rollup@1.32.1:
    dependencies:
      '@rollup/pluginutils': 3.1.0_rollup@1.32.1
      estree-walker: 1.0.1
      magic-string: 0.25.7
      rollup: 1.32.1
    dev: false
    peerDependencies:
      rollup: ^1.20.0 || ^2.0.0
    resolution:
      integrity: sha512-TSLMA8waJ7Dmgmoc8JfPnwUwVZgLjjIAM6MqeIFqPO2ODK36JqE0Cf2F54UTgCUuW8da93Mvoj75a6KAVWgylw==
  /@rollup/plugin-json/4.1.0_rollup@1.32.1:
    dependencies:
      '@rollup/pluginutils': 3.1.0_rollup@1.32.1
      rollup: 1.32.1
    dev: false
    peerDependencies:
      rollup: ^1.20.0 || ^2.0.0
    resolution:
      integrity: sha512-yfLbTdNS6amI/2OpmbiBoW12vngr5NW2jCJVZSBEz+H5KfUJZ2M7sDjk0U6GOOdCWFVScShte29o9NezJ53TPw==
  /@rollup/plugin-multi-entry/3.0.1_rollup@1.32.1:
    dependencies:
      matched: 1.0.2
      rollup: 1.32.1
    dev: false
    peerDependencies:
      rollup: ^1.20.0 || ^2.0.0
    resolution:
      integrity: sha512-Gcp9E8y68Kx+Jo8zy/ZpiiAkb0W01cSqnxOz6h9bPR7MU3gaoTEdRf7xXYplwli1SBFEswXX588ESj+50Brfxw==
  /@rollup/plugin-node-resolve/8.4.0_rollup@1.32.1:
    dependencies:
      '@rollup/pluginutils': 3.1.0_rollup@1.32.1
      '@types/resolve': 1.17.1
      builtin-modules: 3.1.0
      deep-freeze: 0.0.1
      deepmerge: 4.2.2
      is-module: 1.0.0
      resolve: 1.17.0
      rollup: 1.32.1
    dev: false
    engines:
      node: '>= 8.0.0'
    peerDependencies:
      rollup: ^1.20.0||^2.0.0
    resolution:
      integrity: sha512-LFqKdRLn0ShtQyf6SBYO69bGE1upV6wUhBX0vFOUnLAyzx5cwp8svA0eHUnu8+YU57XOkrMtfG63QOpQx25pHQ==
  /@rollup/plugin-replace/2.3.3_rollup@1.32.1:
    dependencies:
      '@rollup/pluginutils': 3.1.0_rollup@1.32.1
      magic-string: 0.25.7
      rollup: 1.32.1
    dev: false
    peerDependencies:
      rollup: ^1.20.0 || ^2.0.0
    resolution:
      integrity: sha512-XPmVXZ7IlaoWaJLkSCDaa0Y6uVo5XQYHhiMFzOd5qSv5rE+t/UJToPIOE56flKIxBFQI27ONsxb7dqHnwSsjKQ==
  /@rollup/pluginutils/3.1.0_rollup@1.32.1:
    dependencies:
      '@types/estree': 0.0.39
      estree-walker: 1.0.1
      picomatch: 2.2.2
      rollup: 1.32.1
    dev: false
    engines:
      node: '>= 8.0.0'
    peerDependencies:
      rollup: ^1.20.0||^2.0.0
    resolution:
      integrity: sha512-GksZ6pr6TpIjHm8h9lSQ8pi8BE9VeubNT0OMJ3B5uZJ8pz73NPiqOtCog/x2/QzM1ENChPKxMDhiQuRHsqc+lg==
  /@rushstack/node-core-library/3.19.6:
    dependencies:
      '@types/node': 10.17.13
      colors: 1.2.5
      fs-extra: 7.0.1
      jju: 1.4.0
      semver: 5.3.0
      timsort: 0.3.0
      z-schema: 3.18.4
    dev: false
    resolution:
      integrity: sha512-1+FoymIdr9W9k0D8fdZBBPwi5YcMwh/RyESuL5bY29rLICFxSLOPK+ImVZ1OcWj9GEMsvDx5pNpJ311mHQk+MA==
  /@rushstack/ts-command-line/4.3.13:
    dependencies:
      '@types/argparse': 1.0.33
      argparse: 1.0.10
      colors: 1.2.5
    dev: false
    resolution:
      integrity: sha512-BUBbjYu67NJGQkpHu8aYm7kDoMFizL1qx78+72XE3mX/vDdXYJzw/FWS7TPcMJmY4kNlYs979v2B0Q0qa2wRiw==
  /@sinonjs/commons/1.8.1:
    dependencies:
      type-detect: 4.0.8
    dev: false
    resolution:
      integrity: sha512-892K+kWUUi3cl+LlqEWIDrhvLgdL79tECi8JZUyq6IviKy/DNhuzCRlbHUjxK89f4ypPMMaFnFuR9Ie6DoIMsw==
  /@sinonjs/fake-timers/6.0.1:
    dependencies:
      '@sinonjs/commons': 1.8.1
    dev: false
    resolution:
      integrity: sha512-MZPUxrmFubI36XS1DI3qmI0YdN1gks62JtFZvxR67ljjSNCeK6U08Zx4msEWOXuofgqUt6zPHSi1H9fbjR/NRA==
  /@sinonjs/formatio/5.0.1:
    dependencies:
      '@sinonjs/commons': 1.8.1
      '@sinonjs/samsam': 5.1.0
    dev: false
    resolution:
      integrity: sha512-KaiQ5pBf1MpS09MuA0kp6KBQt2JUOQycqVG1NZXvzeaXe5LGFqAKueIS0bw4w0P9r7KuBSVdUk5QjXsUdu2CxQ==
  /@sinonjs/samsam/5.1.0:
    dependencies:
      '@sinonjs/commons': 1.8.1
      lodash.get: 4.4.2
      type-detect: 4.0.8
    dev: false
    resolution:
      integrity: sha512-42nyaQOVunX5Pm6GRJobmzbS7iLI+fhERITnETXzzwDZh+TtDr/Au3yAvXVjFmZ4wEUaE4Y3NFZfKv0bV0cbtg==
  /@sinonjs/text-encoding/0.7.1:
    dev: false
    resolution:
      integrity: sha512-+iTbntw2IZPb/anVDbypzfQa+ay64MW0Zo8aJ8gZPWMMK6/OubMVb6lUPMagqjOPnmtauXnFCACVl3O7ogjeqQ==
  /@types/argparse/1.0.33:
    dev: false
    resolution:
      integrity: sha512-VQgHxyPMTj3hIlq9SY1mctqx+Jj8kpQfoLvDlVSDNOyuYs8JYfkuY3OW/4+dO657yPmNhHpePRx0/Tje5ImNVQ==
  /@types/async-lock/1.1.2:
    dev: false
    resolution:
      integrity: sha512-j9n4bb6RhgFIydBe0+kpjnBPYumDaDyU8zvbWykyVMkku+c2CSu31MZkLeaBfqIwU+XCxlDpYDfyMQRkM0AkeQ==
  /@types/bluebird/3.5.32:
    dev: false
    resolution:
      integrity: sha512-dIOxFfI0C+jz89g6lQ+TqhGgPQ0MxSnh/E4xuC0blhFtyW269+mPG5QeLgbdwst/LvdP8o1y0o/Gz5EHXLec/g==
  /@types/body-parser/1.19.0:
    dependencies:
      '@types/connect': 3.4.33
      '@types/node': 8.10.62
    dev: false
    resolution:
      integrity: sha512-W98JrE0j2K78swW4ukqMleo8R7h/pFETjM2DQ90MF6XK2i4LO4W3gQ71Lt4w3bfm2EvVSyWHplECvB5sK22yFQ==
  /@types/chai-as-promised/7.1.3:
    dependencies:
      '@types/chai': 4.2.12
    dev: false
    resolution:
      integrity: sha512-FQnh1ohPXJELpKhzjuDkPLR2BZCAqed+a6xV4MI/T3XzHfd2FlarfUGUdZYgqYe8oxkYn0fchHEeHfHqdZ96sg==
  /@types/chai-string/1.4.2:
    dependencies:
      '@types/chai': 4.2.12
    dev: false
    resolution:
      integrity: sha512-ld/1hV5qcPRGuwlPdvRfvM3Ka/iofOk2pH4VkasK4b1JJP1LjNmWWn0LsISf6RRzyhVOvs93rb9tM09e+UuF8Q==
  /@types/chai/4.2.12:
    dev: false
    resolution:
      integrity: sha512-aN5IAC8QNtSUdQzxu7lGBgYAOuU1tmRU4c9dIq5OKGf/SBVjXo+ffM2wEjudAWbgpOhy60nLoAGH1xm8fpCKFQ==
  /@types/chalk/2.2.0:
    dependencies:
      chalk: 3.0.0
    deprecated: 'This is a stub types definition for chalk (https://github.com/chalk/chalk). chalk provides its own type definitions, so you don''t need @types/chalk installed!'
    dev: false
    resolution:
      integrity: sha512-1zzPV9FDe1I/WHhRkf9SNgqtRJWZqrBWgu7JGveuHmmyR9CnAPCie2N/x+iHrgnpYBIcCJWHBoMRv2TRWktsvw==
  /@types/color-name/1.1.1:
    dev: false
    resolution:
      integrity: sha512-rr+OQyAjxze7GgWrSaJwydHStIhHq2lvY3BOC2Mj7KnzI7XK0Uw1TOOdI9lDoajEbSWLiYgoo4f1R51erQfhPQ==
  /@types/connect/3.4.33:
    dependencies:
      '@types/node': 8.10.62
    dev: false
    resolution:
      integrity: sha512-2+FrkXY4zllzTNfJth7jOqEHC+enpLeGslEhpnTAkg21GkRrWV4SsAtqchtT4YS9/nODBU2/ZfsBY2X4J/dX7A==
  /@types/debug/4.1.5:
    dev: false
    resolution:
      integrity: sha512-Q1y515GcOdTHgagaVFhHnIFQ38ygs/kmxdNpvpou+raI9UO3YZcHDngBSYKQklcKlvA7iuQlmIKbzvmxcOE9CQ==
  /@types/eslint-visitor-keys/1.0.0:
    dev: false
    resolution:
      integrity: sha512-OCutwjDZ4aFS6PB1UZ988C4YgwlBHJd6wCeQqaLdmadZ/7e+w79+hbMUFC1QXDNCmdyoRfAFdm0RypzwR+Qpag==
  /@types/eslint/4.16.8:
    dependencies:
      '@types/estree': 0.0.39
      '@types/json-schema': 7.0.5
    dev: false
    resolution:
      integrity: sha512-n0ZvaIpPeBxproRvV+tZoCHRxIoNAk+k+XMvQefKgx3qM3IundoogQBAwiNEnqW0GDP1j1ATe5lFy9xxutFAHg==
  /@types/estree/0.0.39:
    dev: false
    resolution:
      integrity: sha512-EYNwp3bU+98cpU4lAWYYL7Zz+2gryWH1qbdDTidVd6hkiR6weksdbMadyXKXNPEkQFhXM+hVO9ZygomHXp+AIw==
  /@types/estree/0.0.45:
    dev: false
    resolution:
      integrity: sha512-jnqIUKDUqJbDIUxm0Uj7bnlMnRm1T/eZ9N+AVMqhPgzrba2GhGG5o/jCTwmdPK709nEZsGoMzXEDUjcXHa3W0g==
  /@types/express-serve-static-core/4.17.9:
    dependencies:
      '@types/node': 8.10.62
      '@types/qs': 6.9.4
      '@types/range-parser': 1.2.3
    dev: false
    resolution:
      integrity: sha512-DG0BYg6yO+ePW+XoDENYz8zhNGC3jDDEpComMYn7WJc4mY1Us8Rw9ax2YhJXxpyk2SF47PQAoQ0YyVT1a0bEkA==
  /@types/express/4.17.7:
    dependencies:
      '@types/body-parser': 1.19.0
      '@types/express-serve-static-core': 4.17.9
      '@types/qs': 6.9.4
      '@types/serve-static': 1.13.5
    dev: false
    resolution:
      integrity: sha512-dCOT5lcmV/uC2J9k0rPafATeeyz+99xTt54ReX11/LObZgfzJqZNcW27zGhYyX+9iSEGXGt5qLPwRSvBZcLvtQ==
  /@types/fast-json-stable-stringify/2.0.0:
    dev: false
    resolution:
      integrity: sha512-mky/O83TXmGY39P1H9YbUpjV6l6voRYlufqfFCvel8l1phuy8HRjdWc1rrPuN53ITBJlbyMSV6z3niOySO5pgQ==
  /@types/fs-extra/8.1.1:
    dependencies:
      '@types/node': 8.10.62
    dev: false
    resolution:
      integrity: sha512-TcUlBem321DFQzBNuz8p0CLLKp0VvF/XH9E4KHNmgwyp4E3AfgI5cjiIVZWlbfThBop2qxFIh4+LeY6hVWWZ2w==
  /@types/glob/7.1.3:
    dependencies:
      '@types/minimatch': 3.0.3
      '@types/node': 8.10.62
    dev: false
    resolution:
      integrity: sha512-SEYeGAIQIQX8NN6LDKprLjbrd5dARM5EXsd8GI/A5l0apYI1fGMWgPHSe4ZKL4eozlAyI+doUE9XbYS4xCkQ1w==
  /@types/is-buffer/2.0.0:
    dependencies:
      '@types/node': 8.10.62
    dev: false
    resolution:
      integrity: sha512-0f7N/e3BAz32qDYvgB4d2cqv1DqUwvGxHkXsrucICn8la1Vb6Yl6Eg8mPScGwUiqHJeE7diXlzaK+QMA9m4Gxw==
  /@types/is-windows/1.0.0:
    dev: false
    resolution:
      integrity: sha512-tJ1rq04tGKuIJoWIH0Gyuwv4RQ3+tIu7wQrC0MV47raQ44kIzXSSFKfrxFUOWVRvesoF7mrTqigXmqoZJsXwTg==
  /@types/istanbul-lib-coverage/2.0.3:
    dev: false
    resolution:
      integrity: sha512-sz7iLqvVUg1gIedBOvlkxPlc8/uVzyS5OwGz1cKjXzkl3FpL3al0crU8YGU1WoHkxn0Wxbw5tyi6hvzJKNzFsw==
  /@types/json-schema/7.0.5:
    dev: false
    resolution:
      integrity: sha512-7+2BITlgjgDhH0vvwZU/HZJVyk+2XUlvxXe8dFMedNX/aMkaOq++rMAFXc0tM7ij15QaWlbdQASBR9dihi+bDQ==
  /@types/json5/0.0.29:
    dev: false
    resolution:
      integrity: sha1-7ihweulOEdK4J7y+UnC86n8+ce4=
  /@types/jws/3.2.2:
    dependencies:
      '@types/node': 8.10.62
    dev: false
    resolution:
      integrity: sha512-S0ohSSX8ioT65zu8KbG99xKyFV3InIjbM3c8roYqWy4+5HpYPyUHLYykfhM6MEI5B/3s7KSZPGFyCzCrZ2TOZA==
  /@types/long/4.0.1:
    dev: false
    resolution:
      integrity: sha512-5tXH6Bx/kNGd3MgffdmP4dy2Z+G4eaXw0SE81Tq3BNadtnMR5/ySMzX4SLEzHJzSmPNn4HIdpQsBvXMUykr58w==
  /@types/md5/2.2.0:
    dependencies:
      '@types/node': 8.10.62
    dev: false
    resolution:
      integrity: sha512-JN8OVL/wiDlCWTPzplsgMPu0uE9Q6blwp68rYsfk2G8aokRUQ8XD9MEhZwihfAiQvoyE+m31m6i3GFXwYWomKQ==
  /@types/mime/2.0.3:
    dev: false
    resolution:
      integrity: sha512-Jus9s4CDbqwocc5pOAnh8ShfrnMcPHuJYzVcSUU7lrh8Ni5HuIqX3oilL86p3dlTrk0LzHRCgA/GQ7uNCw6l2Q==
  /@types/minimatch/3.0.3:
    dev: false
    resolution:
      integrity: sha512-tHq6qdbT9U1IRSGf14CL0pUlULksvY9OZ+5eEgl1N7t+OA3tGvNpxJCzuKQlsNgCVwbAs670L1vcVQi8j9HjnA==
  /@types/minimist/1.2.0:
    dev: false
    resolution:
      integrity: sha1-aaI6OtKcrwCX8G7aWbNh7i8GOfY=
  /@types/mocha/7.0.2:
    dev: false
    resolution:
      integrity: sha512-ZvO2tAcjmMi8V/5Z3JsyofMe3hasRcaw88cto5etSVMwVQfeivGAlEYmaQgceUSVYFofVjT+ioHsATjdWcFt1w==
  /@types/mock-fs/4.10.0:
    dependencies:
      '@types/node': 8.10.62
    dev: false
    resolution:
      integrity: sha512-FQ5alSzmHMmliqcL36JqIA4Yyn9jyJKvRSGV3mvPh108VFatX7naJDzSG4fnFQNZFq9dIx0Dzoe6ddflMB2Xkg==
  /@types/mock-require/2.0.0:
    dependencies:
      '@types/node': 8.10.62
    dev: false
    resolution:
      integrity: sha512-nOgjoE5bBiDeiA+z41i95makyHUSMWQMOPocP+J67Pqx/68HAXaeWN1NFtrAYYV6LrISIZZ8vKHm/a50k0f6Sg==
  /@types/nise/1.4.0:
    dev: false
    resolution:
      integrity: sha512-DPxmjiDwubsNmguG5X4fEJ+XCyzWM3GXWsqQlvUcjJKa91IOoJUy51meDr0GkzK64qqNcq85ymLlyjoct9tInw==
  /@types/node-fetch/2.5.7:
    dependencies:
      '@types/node': 8.10.62
      form-data: 3.0.0
    dev: false
    resolution:
      integrity: sha512-o2WVNf5UhWRkxlf6eq+jMZDu7kjgpgJfl4xVNlvryc95O/6F2ld8ztKX+qu+Rjyet93WAWm5LjeX9H5FGkODvw==
  /@types/node/10.17.13:
    dev: false
    resolution:
      integrity: sha512-pMCcqU2zT4TjqYFrWtYHKal7Sl30Ims6ulZ4UFXxI4xbtQqK/qqKwkDoBFCfooRqqmRu9vY3xaJRwxSh673aYg==
  /@types/node/10.17.28:
    dev: false
    resolution:
      integrity: sha512-dzjES1Egb4c1a89C7lKwQh8pwjYmlOAG9dW1pBgxEk57tMrLnssOfEthz8kdkNaBd7lIqQx7APm5+mZ619IiCQ==
  /@types/node/8.10.62:
    dev: false
    resolution:
      integrity: sha512-76fupxOYVxk36kb7O/6KtrAPZ9jnSK3+qisAX4tQMEuGNdlvl7ycwatlHqjoE6jHfVtXFM3pCrCixZOidc5cuw==
  /@types/prettier/2.0.2:
    dev: false
    resolution:
      integrity: sha512-IkVfat549ggtkZUthUzEX49562eGikhSYeVGX97SkMFn+sTZrgRewXjQ4tPKFPCykZHkX1Zfd9OoELGqKU2jJA==
  /@types/priorityqueuejs/1.0.1:
    dev: false
    resolution:
      integrity: sha1-bqrDJHpMXO/JRILl2Hw3MLNfUFM=
  /@types/qs/6.9.4:
    dev: false
    resolution:
      integrity: sha512-+wYo+L6ZF6BMoEjtf8zB2esQsqdV6WsjRK/GP9WOgLPrq87PbNWgIxS76dS5uvl/QXtHGakZmwTznIfcPXcKlQ==
  /@types/query-string/6.2.0:
    dev: false
    resolution:
      integrity: sha512-dnYqKg7eZ+t7ZhCuBtwLxjqON8yXr27hiu3zXfPqxfJSbWUZNwwISE0BJUxghlcKsk4lZSp7bdFSJBJVNWBfmA==
  /@types/range-parser/1.2.3:
    dev: false
    resolution:
      integrity: sha512-ewFXqrQHlFsgc09MK5jP5iR7vumV/BYayNC6PgJO2LPe8vrnNFyjQjSppfEngITi0qvfKtzFvgKymGheFM9UOA==
  /@types/resolve/1.17.1:
    dependencies:
      '@types/node': 10.17.13
    dev: false
    resolution:
      integrity: sha512-yy7HuzQhj0dhGpD8RLXSZWEkLsV9ibvxvi6EiJ3bkqLAO1RGo0WbkWQiwpRlSFymTJRz0d3k5LM3kkx8ArDbLw==
  /@types/rollup-plugin-node-builtins/2.1.1:
    dependencies:
      '@types/node': 10.17.28
      rollup: 0.63.5
    dev: false
    resolution:
      integrity: sha512-1LlOG2TMdv2fP+OVkqUk1mdGwEPfWBLv9BlGu8dkaSiJtMMkCY0C4FAa70m2+BipmtTYs5N9JAef2aCzatNp0w==
  /@types/rollup-plugin-node-globals/1.4.0:
    dependencies:
      '@types/node': 10.17.28
      rollup: 0.63.5
    dev: false
    resolution:
      integrity: sha512-C/M+PCe+Up1nrdo8PTa2tGr6ppOVLWkKni2haYU55kWDBybwMupptV9MeghQLzu262aKsuWdzMjsfduSZt6A2w==
  /@types/rollup-plugin-sourcemaps/0.4.2:
    dependencies:
      '@types/node': 10.17.28
      rollup: 0.63.5
    dev: false
    resolution:
      integrity: sha512-dqF1rMFy4O8yNlQYwYPos5Cfav0f6M7PLH8B33gsslQ0zA9MX1jMGokwNuJ3Z3EXAzsKF/xAWNHpFmELcgYJww==
  /@types/semaphore/1.1.0:
    dev: false
    resolution:
      integrity: sha512-YD+lyrPhrsJdSOaxmA9K1lzsCoN0J29IsQGMKd67SbkPDXxJPdwdqpok1sytD19NEozUaFpjIsKOWnJDOYO/GA==
  /@types/serve-static/1.13.5:
    dependencies:
      '@types/express-serve-static-core': 4.17.9
      '@types/mime': 2.0.3
    dev: false
    resolution:
      integrity: sha512-6M64P58N+OXjU432WoLLBQxbA0LRGBCRm7aAGQJ+SMC1IMl0dgRVi9EFfoDcS2a7Xogygk/eGN94CfwU9UF7UQ==
  /@types/sinon/9.0.5:
    dependencies:
      '@types/sinonjs__fake-timers': 6.0.1
    dev: false
    resolution:
      integrity: sha512-4CnkGdM/5/FXDGqL32JQ1ttVrGvhOoesLLF7VnTh4KdjK5N5VQOtxaylFqqTjnHx55MnD9O02Nbk5c1ELC8wlQ==
  /@types/sinonjs__fake-timers/6.0.1:
    dev: false
    resolution:
      integrity: sha512-yYezQwGWty8ziyYLdZjwxyMb0CZR49h8JALHGrxjQHWlqGgc8kLdHEgWrgL0uZ29DMvEVBDnHU2Wg36zKSIUtA==
  /@types/tough-cookie/4.0.0:
    dev: false
    resolution:
      integrity: sha512-I99sngh224D0M7XgW1s120zxCt3VYQ3IQsuw3P3jbq5GG4yc79+ZjyKznyOGIQrflfylLgcfekeZW/vk0yng6A==
  /@types/tunnel/0.0.0:
    dependencies:
      '@types/node': 8.10.62
    dev: false
    resolution:
      integrity: sha512-FGDp0iBRiBdPjOgjJmn1NH0KDLN+Z8fRmo+9J7XGBhubq1DPrGrbmG4UTlGzrpbCpesMqD0sWkzi27EYkOMHyg==
  /@types/tunnel/0.0.1:
    dependencies:
      '@types/node': 8.10.62
    dev: false
    resolution:
      integrity: sha512-AOqu6bQu5MSWwYvehMXLukFHnupHrpZ8nvgae5Ggie9UwzDR1CCwoXgSSWNZJuyOlCdfdsWMA5F2LlmvyoTv8A==
  /@types/underscore/1.10.22:
    dev: false
    resolution:
      integrity: sha512-fiJulOOmc747q+mZwBtLyBu6yBX2uI4biuQ1Y3JvcU7YjmdOEOracUXTiET/PAWI2hhoUH1t4HbwJj42YEnbkg==
  /@types/uuid/8.3.0:
    dev: false
    resolution:
      integrity: sha512-eQ9qFW/fhfGJF8WKHGEHZEyVWfZxrT+6CLIJGBcZPfxUh/+BnEj+UCGYMlr9qZuX/2AltsvwrGqp0LhEW8D0zQ==
  /@types/ws/7.2.6:
    dependencies:
      '@types/node': 8.10.62
    dev: false
    resolution:
      integrity: sha512-Q07IrQUSNpr+cXU4E4LtkSIBPie5GLZyyMC1QtQYRLWz701+XcoVygGUZgvLqElq1nU4ICldMYPnexlBsg3dqQ==
  /@types/xml2js/0.4.5:
    dependencies:
      '@types/node': 8.10.62
    dev: false
    resolution:
      integrity: sha512-yohU3zMn0fkhlape1nxXG2bLEGZRc1FeqF80RoHaYXJN7uibaauXfhzhOJr1Xh36sn+/tx21QAOf07b/xYVk1w==
  /@types/yargs-parser/15.0.0:
    dev: false
    resolution:
      integrity: sha512-FA/BWv8t8ZWJ+gEOnLLd8ygxH/2UFbAvgEonyfN6yWGLKc7zVjbpl2Y4CTjid9h2RfgPP6SEt6uHwEOply00yw==
  /@types/yargs/15.0.5:
    dependencies:
      '@types/yargs-parser': 15.0.0
    dev: false
    resolution:
      integrity: sha512-Dk/IDOPtOgubt/IaevIUbTgV7doaKkoorvOyYM2CMwuDyP89bekI7H4xLIwunNYiK9jhCkmc6pUrJk3cj2AB9w==
  /@types/yauzl/2.9.1:
    dependencies:
      '@types/node': 8.10.62
    dev: false
    optional: true
    resolution:
      integrity: sha512-A1b8SU4D10uoPjwb0lnHmmu8wZhR9d+9o2PKBQT2jU5YPTKsxac6M2qGAdY7VcL+dHHhARVUDmeg0rOrcd9EjA==
  /@typescript-eslint/eslint-plugin-tslint/2.34.0_8ecfbc9f33e253d01ca741854a1cb01c:
    dependencies:
      '@typescript-eslint/experimental-utils': 2.34.0_eslint@6.8.0+typescript@3.9.7
      eslint: 6.8.0
      lodash: 4.17.20
      tslint: 5.20.1_typescript@3.9.7
      typescript: 3.9.7
    dev: false
    engines:
      node: ^8.10.0 || ^10.13.0 || >=11.10.1
    peerDependencies:
      eslint: ^5.0.0 || ^6.0.0
      tslint: ^5.0.0 || ^6.0.0
      typescript: '*'
    resolution:
      integrity: sha512-sCPCbFm1qRTzloeMUlHEKfgQH/2u9bUcW7tX5wjzRw1LWzsr+iNXS8I+2or9ep8mlqqE0Vy6hsMm4vVF82M2jw==
  /@typescript-eslint/eslint-plugin/2.34.0_5004700905763c91177aaa7d1d0d56ac:
    dependencies:
      '@typescript-eslint/experimental-utils': 2.34.0_eslint@6.8.0+typescript@3.9.7
      '@typescript-eslint/parser': 2.34.0_eslint@6.8.0+typescript@3.9.7
      eslint: 6.8.0
      functional-red-black-tree: 1.0.1
      regexpp: 3.1.0
      tsutils: 3.17.1_typescript@3.9.7
      typescript: 3.9.7
    dev: false
    engines:
      node: ^8.10.0 || ^10.13.0 || >=11.10.1
    peerDependencies:
      '@typescript-eslint/parser': ^2.0.0
      eslint: ^5.0.0 || ^6.0.0
      typescript: '*'
    peerDependenciesMeta:
      typescript:
        optional: true
    resolution:
      integrity: sha512-4zY3Z88rEE99+CNvTbXSyovv2z9PNOVffTWD2W8QF5s2prBQtwN2zadqERcrHpcR7O/+KMI3fcTAmUUhK/iQcQ==
  /@typescript-eslint/experimental-utils/2.34.0_eslint@6.8.0+typescript@3.9.7:
    dependencies:
      '@types/json-schema': 7.0.5
      '@typescript-eslint/typescript-estree': 2.34.0_typescript@3.9.7
      eslint: 6.8.0
      eslint-scope: 5.1.0
      eslint-utils: 2.1.0
      typescript: 3.9.7
    dev: false
    engines:
      node: ^8.10.0 || ^10.13.0 || >=11.10.1
    peerDependencies:
      eslint: '*'
      typescript: '*'
    resolution:
      integrity: sha512-eS6FTkq+wuMJ+sgtuNTtcqavWXqsflWcfBnlYhg/nS4aZ1leewkXGbvBhaapn1q6qf4M71bsR1tez5JTRMuqwA==
  /@typescript-eslint/parser/2.34.0_eslint@6.8.0+typescript@3.9.7:
    dependencies:
      '@types/eslint-visitor-keys': 1.0.0
      '@typescript-eslint/experimental-utils': 2.34.0_eslint@6.8.0+typescript@3.9.7
      '@typescript-eslint/typescript-estree': 2.34.0_typescript@3.9.7
      eslint: 6.8.0
      eslint-visitor-keys: 1.3.0
      typescript: 3.9.7
    dev: false
    engines:
      node: ^8.10.0 || ^10.13.0 || >=11.10.1
    peerDependencies:
      eslint: ^5.0.0 || ^6.0.0
      typescript: '*'
    peerDependenciesMeta:
      typescript:
        optional: true
    resolution:
      integrity: sha512-03ilO0ucSD0EPTw2X4PntSIRFtDPWjrVq7C3/Z3VQHRC7+13YB55rcJI3Jt+YgeHbjUdJPcPa7b23rXCBokuyA==
  /@typescript-eslint/typescript-estree/2.34.0_typescript@3.9.7:
    dependencies:
      debug: 4.1.1
      eslint-visitor-keys: 1.3.0
      glob: 7.1.6
      is-glob: 4.0.1
      lodash: 4.17.20
      semver: 7.3.2
      tsutils: 3.17.1_typescript@3.9.7
      typescript: 3.9.7
    dev: false
    engines:
      node: ^8.10.0 || ^10.13.0 || >=11.10.1
    peerDependencies:
      typescript: '*'
    peerDependenciesMeta:
      typescript:
        optional: true
    resolution:
      integrity: sha512-OMAr+nJWKdlVM9LOqCqh3pQQPwxHAN7Du8DR6dmwCrAmxtiXQnhHJ6tBNtf+cggqfo51SG/FCwnKhXCIM7hnVg==
  /abbrev/1.0.9:
    dev: false
    resolution:
      integrity: sha1-kbR5JYinc4wl813W9jdSovh3YTU=
  /abort-controller/3.0.0:
    dependencies:
      event-target-shim: 5.0.1
    dev: false
    engines:
      node: '>=6.5'
    resolution:
      integrity: sha512-h8lQ8tacZYnR3vNQTgibj+tODHI5/+l06Au2Pcriv/Gmet0eaj4TwWH41sO9wnHDiQsEj19q0drzdWdeAHtweg==
  /abstract-leveldown/0.12.4:
    dependencies:
      xtend: 3.0.0
    dev: false
    resolution:
      integrity: sha1-KeGOYy5g5OIh1YECR4UqY9ey5BA=
  /accepts/1.3.7:
    dependencies:
      mime-types: 2.1.27
      negotiator: 0.6.2
    dev: false
    engines:
      node: '>= 0.6'
    resolution:
      integrity: sha512-Il80Qs2WjYlJIBNzNkK6KYqlVMTbZLXgHx2oT0pU/fjRHyEp+PEfEPY0R3WCwAGVOtauxh1hOxNgIf5bv7dQpA==
  /acorn-jsx/5.2.0_acorn@7.4.0:
    dependencies:
      acorn: 7.4.0
    dev: false
    peerDependencies:
      acorn: ^6.0.0 || ^7.0.0
    resolution:
      integrity: sha512-HiUX/+K2YpkpJ+SzBffkM/AQ2YE03S0U1kjTLVpoJdhZMOWy8qvXVN9JdLqv2QsaQ6MPYQIuNmwD8zOiYUofLQ==
  /acorn-walk/7.2.0:
    dev: false
    engines:
      node: '>=0.4.0'
    resolution:
      integrity: sha512-OPdCF6GsMIP+Az+aWfAAOEt2/+iVDKE7oy6lJ098aoe59oAmK76qV6Gw60SbZ8jHuG2wH058GF4pLFbYamYrVA==
  /acorn/5.7.4:
    dev: false
    engines:
      node: '>=0.4.0'
    hasBin: true
    resolution:
      integrity: sha512-1D++VG7BhrtvQpNbBzovKNc1FLGGEE/oGe7b9xJm/RFHMBeUaUGpluV9RLjZa47YFdPcDAenEYuq9pQPcMdLJg==
  /acorn/7.4.0:
    dev: false
    engines:
      node: '>=0.4.0'
    hasBin: true
    resolution:
      integrity: sha512-+G7P8jJmCHr+S+cLfQxygbWhXy+8YTVGzAkpEbcLo2mLoL7tij/VG41QSHACSf5QgYRhMZYHuNc6drJaO0Da+w==
  /adal-node/0.1.28:
    dependencies:
      '@types/node': 8.10.62
      async: 3.2.0
      date-utils: 1.2.21
      jws: 3.2.2
      request: 2.88.2
      underscore: 1.10.2
      uuid: 3.4.0
      xmldom: 0.3.0
      xpath.js: 1.1.0
    dev: false
    engines:
      node: '>= 0.6.15'
    resolution:
      integrity: sha1-RoxLs+u9lrEnBmn0ucuk4AZepIU=
  /after/0.8.2:
    dev: false
    resolution:
      integrity: sha1-/ts5T58OAqqXaOcCvaI7UF+ufh8=
  /agent-base/4.2.1:
    dependencies:
      es6-promisify: 5.0.0
    dev: false
    engines:
      node: '>= 4.0.0'
    resolution:
      integrity: sha512-JVwXMr9nHYTUXsBFKUqhJwvlcYU/blreOEUkhNR2eXZIvwd+c+o5V4MgDPKWnMS/56awN3TRzIP+KoPn+roQtg==
  /agent-base/4.3.0:
    dependencies:
      es6-promisify: 5.0.0
    dev: false
    engines:
      node: '>= 4.0.0'
    resolution:
      integrity: sha512-salcGninV0nPrwpGNn4VTXBb1SOuXQBiqbrNXoeizJsHrsL6ERFM2Ne3JUSBWRE6aeNJI2ROP/WEEIDUiDe3cg==
  /agent-base/5.1.1:
    dev: false
    engines:
      node: '>= 6.0.0'
    resolution:
      integrity: sha512-TMeqbNl2fMW0nMjTEPOwe3J/PRFP4vqeoNuQMG0HlMrtm5QxKqdvAkZ1pRBQ/ulIyDD5Yq0nJ7YbdD8ey0TO3g==
  /agent-base/6.0.1:
    dependencies:
      debug: 4.1.1
    dev: false
    engines:
      node: '>= 6.0.0'
    resolution:
      integrity: sha512-01q25QQDwLSsyfhrKbn8yuur+JNw0H+0Y4JiGIKd3z9aYk/w/2kxD/Upc+t2ZBBSUNff50VjPsSW2YxM8QYKVg==
  /ajv/6.12.4:
    dependencies:
      fast-deep-equal: 3.1.3
      fast-json-stable-stringify: 2.1.0
      json-schema-traverse: 0.4.1
      uri-js: 4.2.2
    dev: false
    resolution:
      integrity: sha512-eienB2c9qVQs2KWexhkrdMLVDoIQCz5KSeLxwg9Lzk4DOfBtIK9PQwwufcsn1jjGuf9WZmqPMbGxOzfcuphJCQ==
  /amdefine/1.0.1:
    dev: false
    engines:
      node: '>=0.4.2'
    resolution:
      integrity: sha1-SlKCrBZHKek2Gbz9OtFR+BfOkfU=
  /ansi-colors/3.2.3:
    dev: false
    engines:
      node: '>=6'
    resolution:
      integrity: sha512-LEHHyuhlPY3TmuUYMh2oz89lTShfvgbmzaBcxve9t/9Wuy7Dwf4yoAKcND7KFT1HAQfqZ12qtc+DUrBMeKF9nw==
  /ansi-escapes/4.3.1:
    dependencies:
      type-fest: 0.11.0
    dev: false
    engines:
      node: '>=8'
    resolution:
      integrity: sha512-JWF7ocqNrp8u9oqpgV+wH5ftbt+cfvv+PTjOvKLT3AdYly/LmORARfEVT1iyjwN+4MqE5UmVKoAdIBqeoCHgLA==
  /ansi-gray/0.1.1:
    dependencies:
      ansi-wrap: 0.1.0
    dev: false
    engines:
      node: '>=0.10.0'
    resolution:
      integrity: sha1-KWLPVOyXksSFEKPetSRDaGHvclE=
  /ansi-regex/2.1.1:
    dev: false
    engines:
      node: '>=0.10.0'
    resolution:
      integrity: sha1-w7M6te42DYbg5ijwRorn7yfWVN8=
  /ansi-regex/3.0.0:
    dev: false
    engines:
      node: '>=4'
    resolution:
      integrity: sha1-7QMXwyIGT3lGbAKWa922Bas32Zg=
  /ansi-regex/4.1.0:
    dev: false
    engines:
      node: '>=6'
    resolution:
      integrity: sha512-1apePfXM1UOSqw0o9IiFAovVz9M5S1Dg+4TrDwfMewQ6p/rmMueb7tWZjQ1rx4Loy1ArBggoqGpfqqdI4rondg==
  /ansi-regex/5.0.0:
    dev: false
    engines:
      node: '>=8'
    resolution:
      integrity: sha512-bY6fj56OUQ0hU1KjFNDQuJFezqKdrAyFdIevADiqrWHwSlbmBNMHp5ak2f40Pm8JTFyM2mqxkG6ngkHO11f/lg==
  /ansi-styles/2.2.1:
    dev: false
    engines:
      node: '>=0.10.0'
    resolution:
      integrity: sha1-tDLdM1i2NM914eRmQ2gkBTPB3b4=
  /ansi-styles/3.2.1:
    dependencies:
      color-convert: 1.9.3
    dev: false
    engines:
      node: '>=4'
    resolution:
      integrity: sha512-VT0ZI6kZRdTh8YyJw3SMbYm/u+NqfsAxEpWO0Pf9sq8/e94WxxOpPKx9FR1FlyCtOVDNOQ+8ntlqFxiRc+r5qA==
  /ansi-styles/4.2.1:
    dependencies:
      '@types/color-name': 1.1.1
      color-convert: 2.0.1
    dev: false
    engines:
      node: '>=8'
    resolution:
      integrity: sha512-9VGjrMsG1vePxcSweQsN20KY/c4zN0h9fLjqAbwbPfahM3t+NL+M9HC8xeXG2I8pX5NoamTGNuomEUFI7fcUjA==
  /ansi-wrap/0.1.0:
    dev: false
    engines:
      node: '>=0.10.0'
    resolution:
      integrity: sha1-qCJQ3bABXponyoLoLqYDu/pF768=
  /anymatch/3.1.1:
    dependencies:
      normalize-path: 3.0.0
      picomatch: 2.2.2
    dev: false
    engines:
      node: '>= 8'
    resolution:
      integrity: sha512-mM8522psRCqzV+6LhomX5wgp25YVibjh8Wj23I5RPkPppSVSjyKD2A2mBJmWGa+KN7f2D6LNh9jkBCeyLktzjg==
  /append-transform/1.0.0:
    dependencies:
      default-require-extensions: 2.0.0
    dev: false
    engines:
      node: '>=4'
    resolution:
      integrity: sha512-P009oYkeHyU742iSZJzZZywj4QRJdnTWffaKuJQLablCZ1uz6/cW4yaRgcDaoQ+uwOxxnt0gRUcwfsNP2ri0gw==
  /aproba/1.2.0:
    dev: false
    optional: true
    resolution:
      integrity: sha512-Y9J6ZjXtoYh8RnXVCMOU/ttDmk1aBjunq9vO0ta5x85WDQiQfUF9sIPBITdbiiIVcBo03Hi3jMxigBtsddlXRw==
  /archy/1.0.0:
    dev: false
    resolution:
      integrity: sha1-+cjBN1fMHde8N5rHeyxipcKGjEA=
  /are-we-there-yet/1.1.5:
    dependencies:
      delegates: 1.0.0
      readable-stream: 2.3.7
    dev: false
    optional: true
    resolution:
      integrity: sha512-5hYdAkZlcG8tOLujVDTgCT+uPX0VnpAH28gWsLfzpXYm7wP6mp5Q/gYyR7YQ0cKVJcXJnl3j2kpBan13PtQf6w==
  /arg/4.1.0:
    dev: false
    resolution:
      integrity: sha512-ZWc51jO3qegGkVh8Hwpv636EkbesNV5ZNQPCtRa+0qytRYPEs9IYT9qITY9buezqUH5uqyzlWLcufrzU2rffdg==
  /arg/4.1.3:
    dev: false
    resolution:
      integrity: sha512-58S9QDqG0Xx27YwPSt9fJxivjYl432YCwfDMfZ+71RAqUrZef7LrKQZ3LHLOwCS4FLNBplP533Zx895SeOCHvA==
  /argparse/1.0.10:
    dependencies:
      sprintf-js: 1.0.3
    dev: false
    resolution:
      integrity: sha512-o5Roy6tNG4SL/FOkCAN6RzjiakZS25RLYFrcMttJqbdd8BWrnA+fGz57iN5Pb06pvBGvl5gQ0B48dJlslXvoTg==
  /arr-union/3.1.0:
    dev: false
    engines:
      node: '>=0.10.0'
    resolution:
      integrity: sha1-45sJrqne+Gao8gbiiK9jkZuuOcQ=
  /array-differ/1.0.0:
    dev: false
    engines:
      node: '>=0.10.0'
    resolution:
      integrity: sha1-7/UuN1gknTO+QCuLuOVkuytdQDE=
  /array-filter/1.0.0:
    dev: false
    resolution:
      integrity: sha1-uveeYubvTCpMC4MSMtr/7CUfnYM=
  /array-find-index/1.0.2:
    dev: false
    engines:
      node: '>=0.10.0'
    resolution:
      integrity: sha1-3wEKoSh+Fku9pvlyOwqWoexBh6E=
  /array-flatten/1.1.1:
    dev: false
    resolution:
      integrity: sha1-ml9pkFGx5wczKPKgCJaLZOopVdI=
  /array-includes/3.1.1:
    dependencies:
      define-properties: 1.1.3
      es-abstract: 1.17.6
      is-string: 1.0.5
    dev: false
    engines:
      node: '>= 0.4'
    resolution:
      integrity: sha512-c2VXaCHl7zPsvpkFsw4nxvFie4fh1ur9bpcgsVkIjqn0H/Xwdg+7fv3n2r/isyS8EBj5b06M9kHyZuIr4El6WQ==
  /array-uniq/1.0.3:
    dev: false
    engines:
      node: '>=0.10.0'
    resolution:
      integrity: sha1-r2rId6Jcx/dOBYiUdThY39sk/bY=
  /array.prototype.flat/1.2.3:
    dependencies:
      define-properties: 1.1.3
      es-abstract: 1.17.6
    dev: false
    engines:
      node: '>= 0.4'
    resolution:
      integrity: sha512-gBlRZV0VSmfPIeWfuuy56XZMvbVfbEUnOXUvt3F/eUUUSyzlgLxhEX4YAEpxNAogRGehPSnfXyPtYyKAhkzQhQ==
  /arraybuffer.slice/0.0.7:
    dev: false
    resolution:
      integrity: sha512-wGUIVQXuehL5TCqQun8OW81jGzAWycqzFF8lFp+GOM5BXLYj3bKNsYC4daB7n6XjCqxQA/qgTJ+8ANR3acjrog==
  /arrify/1.0.1:
    dev: false
    engines:
      node: '>=0.10.0'
    resolution:
      integrity: sha1-iYUI2iIm84DfkEcoRWhJwVAaSw0=
  /asap/2.0.6:
    dev: false
    resolution:
      integrity: sha1-5QNHYR1+aQlDIIu9r+vLwvuGbUY=
  /asn1.js/5.4.1:
    dependencies:
      bn.js: 4.11.9
      inherits: 2.0.4
      minimalistic-assert: 1.0.1
      safer-buffer: 2.1.2
    dev: false
    resolution:
      integrity: sha512-+I//4cYPccV8LdmBLiX8CYvf9Sp3vQsrqu2QNXRcrbiWvcx/UdlFiqUJJzxRQxgsZmvhXhn4cSKeSmoFjVdupA==
  /asn1/0.2.4:
    dependencies:
      safer-buffer: 2.1.2
    dev: false
    resolution:
      integrity: sha512-jxwzQpLQjSmWXgwaCZE9Nz+glAG01yF1QnWgbhGwHI5A6FRIEY6IVqtHhIepHqI7/kyEyQEagBC5mBEFlIYvdg==
  /assert-plus/1.0.0:
    dev: false
    engines:
      node: '>=0.8'
    resolution:
      integrity: sha1-8S4PPF13sLHN2RRpQuTpbB5N1SU=
  /assert/1.5.0:
    dependencies:
      object-assign: 4.1.1
      util: 0.10.3
    dev: false
    resolution:
      integrity: sha512-EDsgawzwoun2CZkCgtxJbv392v4nbk9XDD06zI+kQYoBM/3RBWLlEyJARDOmhAAosBjWACEkKL6S+lIZtcAubA==
  /assert/2.0.0:
    dependencies:
      es6-object-assign: 1.1.0
      is-nan: 1.3.0
      object-is: 1.1.2
      util: 0.12.3
    dev: false
    resolution:
      integrity: sha512-se5Cd+js9dXJnu6Ag2JFc00t+HmHOen+8Q+L7O9zI0PqQXr20uk2J0XQqMxZEeo5U50o8Nvmmx7dZrl+Ufr35A==
  /assertion-error/1.1.0:
    dev: false
    resolution:
      integrity: sha512-jgsaNduz+ndvGyFt3uSuWqvy4lCnIJiovtouQN5JZHOKCS2QuhEdbcQHFhVksz2N2U9hXJo8odG7ETyWlEeuDw==
  /ast-types/0.14.1:
    dependencies:
      tslib: 2.0.1
    dev: false
    engines:
      node: '>=4'
    resolution:
      integrity: sha512-pfSiukbt23P1qMhNnsozLzhMLBs7EEeXqPyvPmnuZM+RMfwfqwDbSVKYflgGuVI7/VehR4oMks0igzdNAg4VeQ==
  /astral-regex/1.0.0:
    dev: false
    engines:
      node: '>=4'
    resolution:
      integrity: sha512-+Ryf6g3BKoRc7jfp7ad8tM4TtMiaWvbF/1/sQcZPkkS7ag3D5nMBCe2UfOTONtAkaG0tO0ij3C5Lwmf1EiyjHg==
  /async-array-reduce/0.2.1:
    dev: false
    engines:
      node: '>=0.10.0'
    resolution:
      integrity: sha1-yL4BCitc0A3qlsgRFgNGk9/dgtE=
  /async-limiter/1.0.1:
    dev: false
    resolution:
      integrity: sha512-csOlWGAcRFJaI6m+F2WKdnMKr4HhdhFVBk0H/QbJFMCr+uO2kwohwXQPxw/9OCxp05r5ghVBFSyioixx3gfkNQ==
  /async-lock/1.2.4:
    dev: false
    resolution:
      integrity: sha512-UBQJC2pbeyGutIfYmErGc9RaJYnpZ1FHaxuKwb0ahvGiiCkPUf3p67Io+YLPmmv3RHY+mF6JEtNW8FlHsraAaA==
  /async/1.5.2:
    dev: false
    resolution:
      integrity: sha1-7GphrlZIDAw8skHJVhjiCJL5Zyo=
  /async/3.2.0:
    dev: false
    resolution:
      integrity: sha512-TR2mEZFVOj2pLStYxLht7TyfuRzaydfpxr3k9RpHIzMgw7A64dzsdqCxH1WJyQdoe8T10nDXd9wnEigmiuHIZw==
  /asynckit/0.4.0:
    dev: false
    resolution:
      integrity: sha1-x57Zf380y48robyXkLzDZkdLS3k=
  /atob/2.1.2:
    dev: false
    engines:
      node: '>= 4.5.0'
    hasBin: true
    resolution:
      integrity: sha512-Wm6ukoaOGJi/73p/cl2GvLjTI5JM1k/O14isD73YML8StrH/7/lRFgmg8nICZgD3bZZvjwCGxtMOD3wWNAu8cg==
  /available-typed-arrays/1.0.2:
    dependencies:
      array-filter: 1.0.0
    dev: false
    engines:
      node: '>= 0.4'
    resolution:
      integrity: sha512-XWX3OX8Onv97LMk/ftVyBibpGwY5a8SmuxZPzeOxqmuEqUCOM9ZE+uIaD1VNJ5QnvU2UQusvmKbuM1FR8QWGfQ==
  /avsc/5.4.22:
    dev: false
    engines:
      node: '>=0.11'
    resolution:
      integrity: sha512-3PuueubBH33oLLhnnwmjZh/+kvcpyyuOlsmvUaNAgvsk/cAZe0Zs8OgYmL7z6sXWyEfV2PjyyxwCeoiJIwYpEg==
  /aws-sign2/0.7.0:
    dev: false
    resolution:
      integrity: sha1-tG6JCTSpWR8tL2+G1+ap8bP+dqg=
  /aws4/1.10.1:
    dev: false
    resolution:
      integrity: sha512-zg7Hz2k5lI8kb7U32998pRRFin7zJlkfezGJjUc2heaD4Pw2wObakCDVzkKztTm/Ln7eiVvYsjqak0Ed4LkMDA==
  /axios/0.19.2:
    dependencies:
      follow-redirects: 1.5.10
    dev: false
    resolution:
      integrity: sha512-fjgm5MvRHLhx+osE2xoekY70AhARk3a6hkN+3Io1jc00jtquGvxYlKlsFUhmUET0V5te6CcZI7lcv2Ym61mjHA==
  /azure-storage/2.10.3:
    dependencies:
      browserify-mime: 1.2.9
      extend: 3.0.2
      json-edm-parser: 0.1.2
      md5.js: 1.3.4
      readable-stream: 2.0.6
      request: 2.88.2
      underscore: 1.8.3
      uuid: 3.4.0
      validator: 9.4.1
      xml2js: 0.2.8
      xmlbuilder: 9.0.7
    dev: false
    engines:
      node: '>= 0.8.26'
    resolution:
      integrity: sha512-IGLs5Xj6kO8Ii90KerQrrwuJKexLgSwYC4oLWmc11mzKe7Jt2E5IVg+ZQ8K53YWZACtVTMBNO3iGuA+4ipjJxQ==
  /babel-runtime/6.26.0:
    dependencies:
      core-js: 2.6.11
      regenerator-runtime: 0.11.1
    dev: false
    resolution:
      integrity: sha1-llxwWGaOgrVde/4E/yM3vItWR/4=
  /backbone/1.4.0:
    dependencies:
      underscore: 1.10.2
    dev: false
    resolution:
      integrity: sha512-RLmDrRXkVdouTg38jcgHhyQ/2zjg7a8E6sz2zxfz21Hh17xDJYUHBZimVIt5fUyS8vbfpeSmTL3gUjTEvUV3qQ==
  /backo2/1.0.2:
    dev: false
    resolution:
      integrity: sha1-MasayLEpNjRj41s+u2n038+6eUc=
  /balanced-match/1.0.0:
    dev: false
    resolution:
      integrity: sha1-ibTRmasr7kneFk6gK4nORi1xt2c=
  /base64-arraybuffer/0.1.5:
    dev: false
    engines:
      node: '>= 0.6.0'
    resolution:
      integrity: sha1-c5JncZI7Whl0etZmqlzUv5xunOg=
  /base64-js/1.3.1:
    dev: false
    resolution:
      integrity: sha512-mLQ4i2QO1ytvGWFWmcngKO//JXAQueZvwEKtjgQFM4jIK0kU+ytMfplL8j+n5mspOfjHwoAg+9yhb7BwAHm36g==
  /base64id/2.0.0:
    dev: false
    engines:
      node: ^4.5.0 || >= 5.9
    resolution:
      integrity: sha512-lGe34o6EHj9y3Kts9R4ZYs/Gr+6N7MCaMlIFA3F1R2O5/m7K06AxfSeO5530PEERE6/WyEg3lsuyw4GHlPZHog==
  /bcrypt-pbkdf/1.0.2:
    dependencies:
      tweetnacl: 0.14.5
    dev: false
    resolution:
      integrity: sha1-pDAdOJtqQ/m2f/PKEaP2Y342Dp4=
  /beeper/1.1.1:
    dev: false
    engines:
      node: '>=0.10.0'
    resolution:
      integrity: sha1-5tXqjF2tABMEpwsiY4RH9pyy+Ak=
  /better-assert/1.0.2:
    dependencies:
      callsite: 1.0.0
    dev: false
    resolution:
      integrity: sha1-QIZrnhueC1W0gYlDEeaPr/rrxSI=
  /bignumber.js/9.0.0:
    dev: false
    resolution:
      integrity: sha512-t/OYhhJ2SD+YGBQcjY8GzzDHEk9f3nerxjtfa6tlMXfe7frs/WozhvCNoGvpM0P3bNf3Gq5ZRMlGr5f3r4/N8A==
  /binary-extensions/2.1.0:
    dev: false
    engines:
      node: '>=8'
    resolution:
      integrity: sha512-1Yj8h9Q+QDF5FzhMs/c9+6UntbD5MkRfRwac8DoEm9ZfUBZ7tZ55YcGVAzEe4bXsdQHEk+s9S5wsOKVdZrw0tQ==
  /bl/0.8.2:
    dependencies:
      readable-stream: 1.0.34
    dev: false
    resolution:
      integrity: sha1-yba8oI0bwuoA/Ir7Txpf0eHGbk4=
  /bl/4.0.3:
    dependencies:
      buffer: 5.6.0
      inherits: 2.0.4
      readable-stream: 3.6.0
    dev: false
    resolution:
      integrity: sha512-fs4G6/Hu4/EE+F75J8DuN/0IpQqNjAdC7aEQv7Qt8MHGUH7Ckv2MwTEEeN9QehD0pfIDkMI1bkHYkKy7xHyKIg==
  /blob/0.0.5:
    dev: false
    resolution:
      integrity: sha512-gaqbzQPqOoamawKg0LGVd7SzLgXS+JH61oWprSLH+P+abTczqJbhTR8CmJ2u9/bUYNmHTGJx/UEmn6doAvvuig==
  /bluebird/3.7.2:
    dev: false
    resolution:
      integrity: sha512-XpNj6GDQzdfW+r2Wnn7xiSAd7TM3jzkxGXBGTtWKuSXv1xUV+azxAm8jdWZN06QTQk+2N2XB9jRDkvbmQmcRtg==
  /bn.js/4.11.9:
    dev: false
    resolution:
      integrity: sha512-E6QoYqCKZfgatHTdHzs1RRKP7ip4vvm+EyRUeE2RF0NblwVvb0p6jSVeNTOFxPn26QXN2o6SMfNxKp6kU8zQaw==
  /bn.js/5.1.3:
    dev: false
    resolution:
      integrity: sha512-GkTiFpjFtUzU9CbMeJ5iazkCzGL3jrhzerzZIuqLABjbwRaFt33I9tUdSNryIptM+RxDet6OKm2WnLXzW51KsQ==
  /body-parser/1.19.0:
    dependencies:
      bytes: 3.1.0
      content-type: 1.0.4
      debug: 2.6.9
      depd: 1.1.2
      http-errors: 1.7.2
      iconv-lite: 0.4.24
      on-finished: 2.3.0
      qs: 6.7.0
      raw-body: 2.4.0
      type-is: 1.6.18
    dev: false
    engines:
      node: '>= 0.8'
    resolution:
      integrity: sha512-dhEPs72UPbDnAQJ9ZKMNTP6ptJaionhP5cBb541nXPlW60Jepo9RV/a4fX4XWW9CuFNK22krhrj1+rgzifNCsw==
  /brace-expansion/1.1.11:
    dependencies:
      balanced-match: 1.0.0
      concat-map: 0.0.1
    dev: false
    resolution:
      integrity: sha512-iCuPHDFgrHX7H2vEI/5xpz07zSHB00TpugqhmYtVmMO6518mCuRMoOYFldEBl0g187ufozdaHgWKcYFb61qGiA==
  /braces/3.0.2:
    dependencies:
      fill-range: 7.0.1
    dev: false
    engines:
      node: '>=8'
    resolution:
      integrity: sha512-b8um+L1RzM3WDSzvhm6gIz1yfTbBt6YTlcEKAvsmqCZZFw46z626lVj9j1yEPW33H5H+lBQpZMP1k8l+78Ha0A==
  /brorand/1.1.0:
    dev: false
    resolution:
      integrity: sha1-EsJe/kCkXjwyPrhnWgoM5XsiNx8=
  /browser-resolve/1.11.3:
    dependencies:
      resolve: 1.1.7
    dev: false
    resolution:
      integrity: sha512-exDi1BYWB/6raKHmDTCicQfTkqwN5fioMFV4j8BsfMU4R2DK/QfZfK7kOVkmWCNANf0snkBzqGqAJBao9gZMdQ==
  /browser-stdout/1.3.1:
    dev: false
    resolution:
      integrity: sha512-qhAVI1+Av2X7qelOfAIYwXONood6XlZE/fXaBSmW/T5SzLAmCgzi+eiWE7fUvbHaeNBQH13UftjpXxsfLkMpgw==
  /browserify-aes/1.2.0:
    dependencies:
      buffer-xor: 1.0.3
      cipher-base: 1.0.4
      create-hash: 1.2.0
      evp_bytestokey: 1.0.3
      inherits: 2.0.4
      safe-buffer: 5.2.1
    dev: false
    resolution:
      integrity: sha512-+7CHXqGuspUn/Sl5aO7Ea0xWGAtETPXNSAjHo48JfLdPWcMng33Xe4znFvQweqc/uzk5zSOI3H52CYnjCfb5hA==
  /browserify-cipher/1.0.1:
    dependencies:
      browserify-aes: 1.2.0
      browserify-des: 1.0.2
      evp_bytestokey: 1.0.3
    dev: false
    resolution:
      integrity: sha512-sPhkz0ARKbf4rRQt2hTpAHqn47X3llLkUGn+xEJzLjwY8LRs2p0v7ljvI5EyoRO/mexrNunNECisZs+gw2zz1w==
  /browserify-des/1.0.2:
    dependencies:
      cipher-base: 1.0.4
      des.js: 1.0.1
      inherits: 2.0.4
      safe-buffer: 5.2.1
    dev: false
    resolution:
      integrity: sha512-BioO1xf3hFwz4kc6iBhI3ieDFompMhrMlnDFC4/0/vd5MokpuAc3R+LYbwTA9A5Yc9pq9UYPqffKpW2ObuwX5A==
  /browserify-fs/1.0.0:
    dependencies:
      level-filesystem: 1.2.0
      level-js: 2.2.4
      levelup: 0.18.6
    dev: false
    resolution:
      integrity: sha1-8HWqinKdTRcW0GZiDjhvzBMRqW8=
  /browserify-mime/1.2.9:
    dev: false
    resolution:
      integrity: sha1-rrGvKN5sDXpqLOQK22j/GEIq8x8=
  /browserify-rsa/4.0.1:
    dependencies:
      bn.js: 4.11.9
      randombytes: 2.1.0
    dev: false
    resolution:
      integrity: sha1-IeCr+vbyApzy+vsTNWenAdQTVSQ=
  /browserify-sign/4.2.1:
    dependencies:
      bn.js: 5.1.3
      browserify-rsa: 4.0.1
      create-hash: 1.2.0
      create-hmac: 1.1.7
      elliptic: 6.5.3
      inherits: 2.0.4
      parse-asn1: 5.1.6
      readable-stream: 3.6.0
      safe-buffer: 5.2.1
    dev: false
    resolution:
      integrity: sha512-/vrA5fguVAKKAVTNJjgSm1tRQDHUU6DbwO9IROu/0WAzC8PKhucDSh18J0RMvVeHAn5puMd+QHC2erPRNf8lmg==
  /browserify-zlib/0.2.0:
    dependencies:
      pako: 1.0.11
    dev: false
    resolution:
      integrity: sha512-Z942RysHXmJrhqk88FmKBVq/v5tqmSkDz7p54G/MGyjMnCFFnC79XWNbg+Vta8W6Wb2qtSZTSxIGkJrRpCFEiA==
  /buffer-crc32/0.2.13:
    dev: false
    resolution:
      integrity: sha1-DTM+PwDqxQqhRUq9MO+MKl2ackI=
  /buffer-equal-constant-time/1.0.1:
    dev: false
    resolution:
      integrity: sha1-+OcRMvf/5uAaXJaXpMbz5I1cyBk=
  /buffer-es6/4.9.3:
    dev: false
    resolution:
      integrity: sha1-8mNHuC33b9N+GLy1KIxJcM/VxAQ=
  /buffer-from/1.1.1:
    dev: false
    resolution:
      integrity: sha512-MQcXEUbCKtEo7bhqEs6560Hyd4XaovZlO/k9V3hjVUF/zwW7KBVdSK4gIt/bzwS9MbR5qob+F5jusZsb0YQK2A==
  /buffer-xor/1.0.3:
    dev: false
    resolution:
      integrity: sha1-JuYe0UIvtw3ULm42cp7VHYVf6Nk=
  /buffer/5.6.0:
    dependencies:
      base64-js: 1.3.1
      ieee754: 1.1.13
    dev: false
    resolution:
      integrity: sha512-/gDYp/UtU0eA1ys8bOs9J6a+E/KWIY+DZ+Q2WESNUA0jFRsJOc0SNUO6xJ5SGA1xueg3NL65W6s+NY5l9cunuw==
  /builtin-modules/1.1.1:
    dev: false
    engines:
      node: '>=0.10.0'
    resolution:
      integrity: sha1-Jw8HbFpywC9bZaR9+Uxf46J4iS8=
  /builtin-modules/3.1.0:
    dev: false
    engines:
      node: '>=6'
    resolution:
      integrity: sha512-k0KL0aWZuBt2lrxrcASWDfwOLMnodeQjodT/1SxEQAXsHANgo6ZC/VEaSEHCXt7aSTZ4/4H5LKa+tBXmW7Vtvw==
  /builtin-status-codes/3.0.0:
    dev: false
    resolution:
      integrity: sha1-hZgoeOIbmOHGZCXgPQF0eI9Wnug=
  /bytes/3.1.0:
    dev: false
    engines:
      node: '>= 0.8'
    resolution:
      integrity: sha512-zauLjrfCG+xvoyaqLoV8bLVXXNGC4JqlxFCutSDWA6fJrTo2ZuvLYTqZ7aHBLZSMOopbzwv8f+wZcVzfVTI2Dg==
  /c8/7.3.0:
    dependencies:
      '@bcoe/v8-coverage': 0.2.3
      '@istanbuljs/schema': 0.1.2
      find-up: 4.1.0
      foreground-child: 2.0.0
      furi: 2.0.0
      istanbul-lib-coverage: 3.0.0
      istanbul-lib-report: 3.0.0
      istanbul-reports: 3.0.2
      rimraf: 3.0.2
      test-exclude: 6.0.0
      v8-to-istanbul: 5.0.1
      yargs: 15.4.1
      yargs-parser: 18.1.3
    dev: false
    engines:
      node: '>=10.12.0'
    hasBin: true
    resolution:
      integrity: sha512-DEWiHtepo/KB50K+gw2z5MWnQbgzACy8xqTREBmAAg4j5UOlkmDeJfl8jWjk2iDTDaJfXR0sbnqx7iNCwgsblQ==
  /caching-transform/3.0.2:
    dependencies:
      hasha: 3.0.0
      make-dir: 2.1.0
      package-hash: 3.0.0
      write-file-atomic: 2.4.3
    dev: false
    engines:
      node: '>=6'
    resolution:
      integrity: sha512-Mtgcv3lh3U0zRii/6qVgQODdPA4G3zhG+jtbCWj39RXuUFTMzH0vcdMtaJS1jPowd+It2Pqr6y3NJMQqOqCE2w==
  /callsite/1.0.0:
    dev: false
    resolution:
      integrity: sha1-KAOY5dZkvXQDi28JBRU+borxvCA=
  /callsites/3.1.0:
    dev: false
    engines:
      node: '>=6'
    resolution:
      integrity: sha512-P8BjAsXvZS+VIDUI11hHCQEv74YT67YUi5JJFNWIqL235sBmjX4+qx9Muvls5ivyNENctx46xQLQ3aTuE7ssaQ==
  /camelcase-keys/2.1.0:
    dependencies:
      camelcase: 2.1.1
      map-obj: 1.0.1
    dev: false
    engines:
      node: '>=0.10.0'
    resolution:
      integrity: sha1-MIvur/3ygRkFHvodkyITyRuPkuc=
  /camelcase/2.1.1:
    dev: false
    engines:
      node: '>=0.10.0'
    resolution:
      integrity: sha1-fB0W1nmhu+WcoCys7PsBHiAfWh8=
  /camelcase/5.3.1:
    dev: false
    engines:
      node: '>=6'
    resolution:
      integrity: sha512-L28STB170nwWS63UjtlEOE3dldQApaJXZkOI1uMFfzf3rRuPegHaHesyee+YxQ+W6SvRDQV6UrdOdRiR153wJg==
  /caseless/0.12.0:
    dev: false
    resolution:
      integrity: sha1-G2gcIf+EAzyCZUMJBolCDRhxUdw=
  /chai-as-promised/7.1.1_chai@4.2.0:
    dependencies:
      chai: 4.2.0
      check-error: 1.0.2
    dev: false
    peerDependencies:
      chai: '>= 2.1.2 < 5'
    resolution:
      integrity: sha512-azL6xMoi+uxu6z4rhWQ1jbdUhOMhis2PvscD/xjLqNMkv3BPPp2JyyuTHOrf9BOosGpNQ11v6BKv/g57RXbiaA==
  /chai-exclude/2.0.2_chai@4.2.0:
    dependencies:
      chai: 4.2.0
      fclone: 1.0.11
    dev: false
    peerDependencies:
      chai: '>= 4.0.0 < 5'
    resolution:
      integrity: sha512-QmNVnvdSw8Huccdjm49mKu3HtoHxvjdavgYkY0KPQ5MI5UWfbc9sX1YqRgaMPf2GGtDXPoF2ram3AeNS4945Xw==
  /chai-string/1.5.0_chai@4.2.0:
    dependencies:
      chai: 4.2.0
    dev: false
    peerDependencies:
      chai: ^4.1.2
    resolution:
      integrity: sha512-sydDC3S3pNAQMYwJrs6dQX0oBQ6KfIPuOZ78n7rocW0eJJlsHPh2t3kwW7xfwYA/1Bf6/arGtSUo16rxR2JFlw==
  /chai/4.2.0:
    dependencies:
      assertion-error: 1.1.0
      check-error: 1.0.2
      deep-eql: 3.0.1
      get-func-name: 2.0.0
      pathval: 1.1.0
      type-detect: 4.0.8
    dev: false
    engines:
      node: '>=4'
    resolution:
      integrity: sha512-XQU3bhBukrOsQCuwZndwGcCVQHyZi53fQ6Ys1Fym7E4olpIqqZZhhoFJoaKVvV17lWQoXYwgWN2nF5crA8J2jw==
  /chalk/1.1.3:
    dependencies:
      ansi-styles: 2.2.1
      escape-string-regexp: 1.0.5
      has-ansi: 2.0.0
      strip-ansi: 3.0.1
      supports-color: 2.0.0
    dev: false
    engines:
      node: '>=0.10.0'
    resolution:
      integrity: sha1-qBFcVeSnAv5NFQq9OHKCKn4J/Jg=
  /chalk/2.4.2:
    dependencies:
      ansi-styles: 3.2.1
      escape-string-regexp: 1.0.5
      supports-color: 5.5.0
    dev: false
    engines:
      node: '>=4'
    resolution:
      integrity: sha512-Mti+f9lpJNcwF4tWV8/OrTTtF1gZi+f8FqlyAdouralcFWFQWF2+NgCHShjkCb+IFBLq9buZwE1xckQU4peSuQ==
  /chalk/3.0.0:
    dependencies:
      ansi-styles: 4.2.1
      supports-color: 7.2.0
    dev: false
    engines:
      node: '>=8'
    resolution:
      integrity: sha512-4D3B6Wf41KOYRFdszmDqMCGq5VV/uMAB273JILmO+3jAlh8X4qDtdtgCR3fxtbLEMzSx22QdhnDcJvu2u1fVwg==
  /chalk/4.1.0:
    dependencies:
      ansi-styles: 4.2.1
      supports-color: 7.2.0
    dev: false
    engines:
      node: '>=10'
    resolution:
      integrity: sha512-qwx12AxXe2Q5xQ43Ac//I6v5aXTipYrSESdOgzrN+9XjgEpyjpKuvSGaN4qE93f7TQTlerQQ8S+EQ0EyDoVL1A==
  /chardet/0.7.0:
    dev: false
    resolution:
      integrity: sha512-mT8iDcrh03qDGRRmoA2hmBJnxpllMR+0/0qlzjqZES6NdiWDcZkCNAk4rPFZ9Q85r27unkiNNg8ZOiwZXBHwcA==
  /charenc/0.0.2:
    dev: false
    resolution:
      integrity: sha1-wKHS86cJLgN3S/qD8UwPxXkKhmc=
  /check-error/1.0.2:
    dev: false
    resolution:
      integrity: sha1-V00xLt2Iu13YkS6Sht1sCu1KrII=
  /check-more-types/2.24.0:
    dev: false
    engines:
      node: '>= 0.8.0'
    resolution:
      integrity: sha1-FCD/sQ/URNz8ebQ4kbv//TKoRgA=
  /chokidar/3.3.0:
    dependencies:
      anymatch: 3.1.1
      braces: 3.0.2
      glob-parent: 5.1.1
      is-binary-path: 2.1.0
      is-glob: 4.0.1
      normalize-path: 3.0.0
      readdirp: 3.2.0
    dev: false
    engines:
      node: '>= 8.10.0'
    optionalDependencies:
      fsevents: 2.1.3
    resolution:
      integrity: sha512-dGmKLDdT3Gdl7fBUe8XK+gAtGmzy5Fn0XkkWQuYxGIgWVPPse2CxFA5mtrlD0TOHaHjEUqkWNyP1XdHoJES/4A==
  /chokidar/3.4.2:
    dependencies:
      anymatch: 3.1.1
      braces: 3.0.2
      glob-parent: 5.1.1
      is-binary-path: 2.1.0
      is-glob: 4.0.1
      normalize-path: 3.0.0
      readdirp: 3.4.0
    dev: false
    engines:
      node: '>= 8.10.0'
    optionalDependencies:
      fsevents: 2.1.3
    resolution:
      integrity: sha512-IZHaDeBeI+sZJRX7lGcXsdzgvZqKv6sECqsbErJA4mHWfpRrD8B97kSFN4cQz6nGBGiuFia1MKR4d6c1o8Cv7A==
  /chownr/1.1.4:
    dev: false
    resolution:
      integrity: sha512-jJ0bqzaylmJtVnNgzTeSOs8DPavpbYgEr/b0YL8/2GO3xJEhInFmhKMUnEJQjZumK7KXGFhUy89PrsJWlakBVg==
  /ci-info/2.0.0:
    dev: false
    resolution:
      integrity: sha512-5tK7EtrZ0N+OLFMthtqOj4fI2Jeb88C4CAZPu25LDVUgXJ0A3Js4PMGqrn0JU1W0Mh1/Z8wZzYPxqUrXeBboCQ==
<<<<<<< HEAD
  /cipher-base/1.0.4:
    dependencies:
      inherits: 2.0.4
      safe-buffer: 5.2.1
    dev: false
    resolution:
      integrity: sha512-Kkht5ye6ZGmwv40uUDZztayT2ThLQGfnj/T71N/XzeZeo3nf8foyW7zGTsPYkEya3m5f3cAypH+qe7YOrM1U2Q==
=======
>>>>>>> 3f0c3f72
  /cli-cursor/3.1.0:
    dependencies:
      restore-cursor: 3.1.0
    dev: false
    engines:
      node: '>=8'
    resolution:
      integrity: sha512-I/zHAwsKf9FqGoXM4WWRACob9+SNukZTd94DWF57E4toouRulbCxcUh6RKUEOQlYTHJnzkPMySvPNaaSLNfLZw==
  /cli-width/3.0.0:
    dev: false
    engines:
      node: '>= 10'
    resolution:
      integrity: sha512-FxqpkPPwu1HjuN93Omfm4h8uIanXofW0RxVEW3k5RKx+mJJYSthzNhp32Kzxxy3YAEZ/Dc/EWN1vZRY0+kOhbw==
  /cliui/5.0.0:
    dependencies:
      string-width: 3.1.0
      strip-ansi: 5.2.0
      wrap-ansi: 5.1.0
    dev: false
    resolution:
      integrity: sha512-PYeGSEmmHM6zvoef2w8TPzlrnNpXIjTipYK780YswmIP9vjxmd6Y2a3CB2Ks6/AU8NHjZugXvo8w3oWM2qnwXA==
  /cliui/6.0.0:
    dependencies:
      string-width: 4.2.0
      strip-ansi: 6.0.0
      wrap-ansi: 6.2.0
    dev: false
    resolution:
      integrity: sha512-t6wbgtoCXvAzst7QgXxJYqPt0usEfbgQdftEPbLL/cvv6HPE5VgvqCuAIDR0NgU52ds6rFwqrgakNLrHEjCbrQ==
  /clone-stats/0.0.1:
    dev: false
    resolution:
      integrity: sha1-uI+UqCzzi4eR1YBG6kAprYjKmdE=
  /clone/0.1.19:
    dev: false
    resolution:
      integrity: sha1-YT+2hjmyaklKxTJT4Vsaa9iK2oU=
  /clone/1.0.4:
    dev: false
    engines:
      node: '>=0.8'
    resolution:
      integrity: sha1-2jCcwmPfFZlMaIypAheco8fNfH4=
  /co/4.6.0:
    dev: false
    engines:
      iojs: '>= 1.0.0'
      node: '>= 0.12.0'
    resolution:
      integrity: sha1-bqa989hTrlTMuOR7+gvz+QMfsYQ=
  /code-point-at/1.1.0:
    dev: false
    engines:
      node: '>=0.10.0'
    optional: true
    resolution:
      integrity: sha1-DQcLTQQ6W+ozovGkDi7bPZpMz3c=
  /color-convert/1.9.3:
    dependencies:
      color-name: 1.1.3
    dev: false
    resolution:
      integrity: sha512-QfAUtd+vFdAtFQcC8CCyYt1fYWxSqAiK2cSD6zDB8N3cpsEBAvRxp9zOGg6G/SHHJYAT88/az/IuDGALsNVbGg==
  /color-convert/2.0.1:
    dependencies:
      color-name: 1.1.4
    dev: false
    engines:
      node: '>=7.0.0'
    resolution:
      integrity: sha512-RRECPsj7iu/xb5oKYcsFHSppFNnsj/52OVTRKb4zP5onXwVF3zVmmToNcOfGC+CRDpfK/U584fMg38ZHCaElKQ==
  /color-name/1.1.3:
    dev: false
    resolution:
      integrity: sha1-p9BVi9icQveV3UIyj3QIMcpTvCU=
  /color-name/1.1.4:
    dev: false
    resolution:
      integrity: sha512-dOy+3AuW3a2wNbZHIuMZpTcgjGuLU/uBL/ubcZF9OXbDo8ff4O8yVp5Bf0efS8uEoYo5q4Fx7dY9OgQGXgAsQA==
  /color-support/1.1.3:
    dev: false
    hasBin: true
    resolution:
      integrity: sha512-qiBjkpbMLO/HL68y+lh4q0/O1MZFj2RX6X/KmMa3+gJD3z+WwI1ZzDHysvqHGS3mP6mznPckpXmw1nI9cJjyRg==
  /colors/1.2.5:
    dev: false
    engines:
      node: '>=0.1.90'
    resolution:
      integrity: sha512-erNRLao/Y3Fv54qUa0LBB+//Uf3YwMUmdJinN20yMXm9zdKKqH9wt7R9IIVZ+K7ShzfpLV/Zg8+VyrBJYB4lpg==
  /colors/1.4.0:
    dev: false
    engines:
      node: '>=0.1.90'
    resolution:
      integrity: sha512-a+UqTh4kgZg/SlGvfbzDHpgRu7AAQOmmqRHJnxhRZICKFUT91brVhNNt58CMWU9PsBbv3PDCZUHbVxuDiH2mtA==
  /combine-source-map/0.8.0:
    dependencies:
      convert-source-map: 1.1.3
      inline-source-map: 0.6.2
      lodash.memoize: 3.0.4
      source-map: 0.5.7
    dev: false
    resolution:
      integrity: sha1-pY0N8ELBhvz4IqjoAV9UUNLXmos=
  /combined-stream/1.0.8:
    dependencies:
      delayed-stream: 1.0.0
    dev: false
    engines:
      node: '>= 0.8'
    resolution:
      integrity: sha512-FQN4MRfuJeHf7cBbBMJFXhKSDq+2kAArBlmRBvcvFE5BB1HZKXtSFASDhdlz9zOYwxh8lDdnvmMOe/+5cdoEdg==
  /commander/2.20.3:
    dev: false
    resolution:
      integrity: sha512-GpVkmM8vF2vQUkj2LvZmD35JxeJOLCwJ9cUkugyk2nuhbv3+mJvpLYYt+0+USMxE+oj+ey/lJEnhZw75x/OMcQ==
  /common-tags/1.8.0:
    dev: false
    engines:
      node: '>=4.0.0'
    resolution:
      integrity: sha512-6P6g0uetGpW/sdyUy/iQQCbFF0kWVMSIVSyYz7Zgjcgh8mgw8PQzDNZeyZ5DQ2gM7LBoZPHmnjz8rUthkBG5tw==
  /commondir/1.0.1:
    dev: false
    resolution:
      integrity: sha1-3dgA2gxmEnOTzKWVDqloo6rxJTs=
  /component-bind/1.0.0:
    dev: false
    resolution:
      integrity: sha1-AMYIq33Nk4l8AAllGx06jh5zu9E=
  /component-emitter/1.2.1:
    dev: false
    resolution:
      integrity: sha1-E3kY1teCg/ffemt8WmPhQOaUJeY=
  /component-emitter/1.3.0:
    dev: false
    resolution:
      integrity: sha512-Rd3se6QB+sO1TwqZjscQrurpEPIfO0/yYnSin6Q/rD3mOutHvUrCAhJub3r90uNb+SESBuE0QYoB90YdfatsRg==
  /component-inherit/0.0.3:
    dev: false
    resolution:
      integrity: sha1-ZF/ErfWLcrZJ1crmUTVhnbJv8UM=
  /concat-map/0.0.1:
    dev: false
    resolution:
      integrity: sha1-2Klr13/Wjfd5OnMDajug1UBdR3s=
  /concat-stream/1.6.2:
    dependencies:
      buffer-from: 1.1.1
      inherits: 2.0.4
      readable-stream: 2.3.7
      typedarray: 0.0.6
    dev: false
    engines:
      '0': node >= 0.8
    resolution:
      integrity: sha512-27HBghJxjiZtIk3Ycvn/4kbJk/1uZuJFfuPEns6LaEvpvG1f0hTea8lilrouyo9mVc2GWdcEZ8OLoGmSADlrCw==
  /connect/3.7.0:
    dependencies:
      debug: 2.6.9
      finalhandler: 1.1.2
      parseurl: 1.3.3
      utils-merge: 1.0.1
    dev: false
    engines:
      node: '>= 0.10.0'
    resolution:
      integrity: sha512-ZqRXc+tZukToSNmh5C2iWMSoV3X1YUcPbqEM4DkEG5tNQXrQUZCNVGGv3IuicnkMtPfGf3Xtp8WCXs295iQ1pQ==
  /console-browserify/1.2.0:
    dev: false
    resolution:
      integrity: sha512-ZMkYO/LkF17QvCPqM0gxw8yUzigAOZOSWSHg91FH6orS7vcEj5dVZTidN2fQ14yBSdg97RqhSNwLUXInd52OTA==
  /console-control-strings/1.1.0:
    dev: false
    optional: true
    resolution:
      integrity: sha1-PXz0Rk22RG6mRL9LOVB/mFEAjo4=
  /constants-browserify/1.0.0:
    dev: false
    resolution:
      integrity: sha1-wguW2MYXdIqvHBYCF2DNJ/y4y3U=
  /contains-path/0.1.0:
    dev: false
    engines:
      node: '>=0.10.0'
    resolution:
      integrity: sha1-/ozxhP9mcLa67wGp1IYaXL7EEgo=
  /content-disposition/0.5.3:
    dependencies:
      safe-buffer: 5.1.2
    dev: false
    engines:
      node: '>= 0.6'
    resolution:
      integrity: sha512-ExO0774ikEObIAEV9kDo50o+79VCUdEB6n6lzKgGwupcVeRlhrj3qGAfwq8G6uBJjkqLrhT0qEYFcWng8z1z0g==
  /content-type/1.0.4:
    dev: false
    engines:
      node: '>= 0.6'
    resolution:
      integrity: sha512-hIP3EEPs8tB9AT1L+NUqtwOAps4mk2Zob89MWXMHjHWg9milF/j4osnnQLXBCBFBk/tvIG/tUc9mOUJiPBhPXA==
  /convert-source-map/1.1.3:
    dev: false
    resolution:
      integrity: sha1-SCnId+n+SbMWHzvzZziI4gRpmGA=
  /convert-source-map/1.7.0:
    dependencies:
      safe-buffer: 5.1.2
    dev: false
    resolution:
      integrity: sha512-4FJkXzKXEDB1snCFZlLP4gpC3JILicCpGbzG9f9G7tGqGCzETQ2hWPrcinA9oU4wtf2biUaEH5065UnMeR33oA==
  /cookie-signature/1.0.6:
    dev: false
    resolution:
      integrity: sha1-4wOogrNCzD7oylE6eZmXNNqzriw=
  /cookie/0.3.1:
    dev: false
    engines:
      node: '>= 0.6'
    resolution:
      integrity: sha1-5+Ch+e9DtMi6klxcWpboBtFoc7s=
  /cookie/0.4.0:
    dev: false
    engines:
      node: '>= 0.6'
    resolution:
      integrity: sha512-+Hp8fLp57wnUSt0tY0tHEXh4voZRDnoIrZPqlo3DPiI4y9lwg/jqx+1Om94/W6ZaPDOUbnjOt/99w66zk+l1Xg==
  /core-js/2.6.11:
    deprecated: 'core-js@<3 is no longer maintained and not recommended for usage due to the number of issues. Please, upgrade your dependencies to the actual version of core-js@3.'
    dev: false
    requiresBuild: true
    resolution:
      integrity: sha512-5wjnpaT/3dV+XB4borEsnAYQchn00XSgTAWKDkEqv+K8KevjbzmofK6hfJ9TZIlpj2N0xQpazy7PiRQiWHqzWg==
  /core-js/3.6.5:
    dev: false
    requiresBuild: true
    resolution:
      integrity: sha512-vZVEEwZoIsI+vPEuoF9Iqf5H7/M3eeQqWlQnYa8FSKKePuYTf5MWnxb5SDAzCa60b3JBRS5g9b+Dq7b1y/RCrA==
  /core-util-is/1.0.2:
    dev: false
    resolution:
      integrity: sha1-tf1UIgqivFq1eqtxQMlAdUUDwac=
  /cp-file/6.2.0:
    dependencies:
      graceful-fs: 4.2.4
      make-dir: 2.1.0
      nested-error-stacks: 2.1.0
      pify: 4.0.1
      safe-buffer: 5.2.1
    dev: false
    engines:
      node: '>=6'
    resolution:
      integrity: sha512-fmvV4caBnofhPe8kOcitBwSn2f39QLjnAnGq3gO9dfd75mUytzKNZB1hde6QHunW2Rt+OwuBOMc3i1tNElbszA==
  /create-ecdh/4.0.4:
    dependencies:
      bn.js: 4.11.9
      elliptic: 6.5.3
    dev: false
    resolution:
      integrity: sha512-mf+TCx8wWc9VpuxfP2ht0iSISLZnt0JgWlrOKZiNqyUZWnjIaCIVNQArMHnCZKfEYRg6IM7A+NeJoN8gf/Ws0A==
  /create-hash/1.2.0:
    dependencies:
      cipher-base: 1.0.4
      inherits: 2.0.4
      md5.js: 1.3.5
      ripemd160: 2.0.2
      sha.js: 2.4.11
    dev: false
    resolution:
      integrity: sha512-z00bCGNHDG8mHAkP7CtT1qVu+bFQUPjYq/4Iv3C3kWjTFV10zIjfSoeqXo9Asws8gwSHDGj/hl2u4OGIjapeCg==
  /create-hmac/1.1.7:
    dependencies:
      cipher-base: 1.0.4
      create-hash: 1.2.0
      inherits: 2.0.4
      ripemd160: 2.0.2
      safe-buffer: 5.2.1
      sha.js: 2.4.11
    dev: false
    resolution:
      integrity: sha512-MJG9liiZ+ogc4TzUwuvbER1JRdgvUFSB5+VR/g5h82fGaIRWMWddtKBHi7/sVhfjQZ6SehlyhvQYrcYkaUIpLg==
  /cross-env/7.0.2:
    dependencies:
      cross-spawn: 7.0.3
    dev: false
    engines:
      node: '>=10.14'
      npm: '>=6'
      yarn: '>=1'
    hasBin: true
    resolution:
      integrity: sha512-KZP/bMEOJEDCkDQAyRhu3RL2ZO/SUVrxQVI0G3YEQ+OLbRA3c6zgixe8Mq8a/z7+HKlNEjo8oiLUs8iRijY2Rw==
  /cross-spawn/4.0.2:
    dependencies:
      lru-cache: 4.1.5
      which: 1.3.1
    dev: false
    resolution:
      integrity: sha1-e5JHYhwjrf3ThWAEqCPL45dCTUE=
  /cross-spawn/6.0.5:
    dependencies:
      nice-try: 1.0.5
      path-key: 2.0.1
      semver: 5.7.1
      shebang-command: 1.2.0
      which: 1.3.1
    dev: false
    engines:
      node: '>=4.8'
    resolution:
      integrity: sha512-eTVLrBSt7fjbDygz805pMnstIs2VTBNkRm0qxZd+M7A5XDdxVRWO5MxGBXZhjY4cqLYLdtrGqRf8mBPmzwSpWQ==
  /cross-spawn/7.0.3:
    dependencies:
      path-key: 3.1.1
      shebang-command: 2.0.0
      which: 2.0.2
    dev: false
    engines:
      node: '>= 8'
    resolution:
      integrity: sha512-iRDPJKUPVEND7dHPO8rkbOnPpyDygcDFtWjpeWNCgy8WP2rXcxXL8TskReQl6OrB2G7+UJrags1q15Fudc7G6w==
  /crypt/0.0.2:
    dev: false
    resolution:
      integrity: sha1-iNf/fsDfuG9xPch7u0LQRNPmxBs=
  /crypto-browserify/3.12.0:
    dependencies:
      browserify-cipher: 1.0.1
      browserify-sign: 4.2.1
      create-ecdh: 4.0.4
      create-hash: 1.2.0
      create-hmac: 1.1.7
      diffie-hellman: 5.0.3
      inherits: 2.0.4
      pbkdf2: 3.1.1
      public-encrypt: 4.0.3
      randombytes: 2.1.0
      randomfill: 1.0.4
    dev: false
    resolution:
      integrity: sha512-fz4spIh+znjO2VjL+IdhEpRJ3YN6sMzITSBijk6FK2UvTqruSQW+/cCZTSNsMiZNvUeq0CqurF+dAbyiGOY6Wg==
  /currently-unhandled/0.4.1:
    dependencies:
      array-find-index: 1.0.2
    dev: false
    engines:
      node: '>=0.10.0'
    resolution:
      integrity: sha1-mI3zP+qxke95mmE2nddsF635V+o=
  /custom-event/1.0.1:
    dev: false
    resolution:
      integrity: sha1-XQKkaFCt8bSjF5RqOSj8y1v9BCU=
  /dashdash/1.14.1:
    dependencies:
      assert-plus: 1.0.0
    dev: false
    engines:
      node: '>=0.10'
    resolution:
      integrity: sha1-hTz6D3y+L+1d4gMmuN1YEDX24vA=
  /data-uri-to-buffer/1.2.0:
    dev: false
    resolution:
      integrity: sha512-vKQ9DTQPN1FLYiiEEOQ6IBGFqvjCa5rSK3cWMy/Nespm5d/x3dGFT9UBZnkLxCwua/IXBi2TYnwTEpsOvhC4UQ==
  /date-format/2.1.0:
    dev: false
    engines:
      node: '>=4.0'
    resolution:
      integrity: sha512-bYQuGLeFxhkxNOF3rcMtiZxvCBAquGzZm6oWA1oZ0g2THUzivaRhv8uOhdr19LmoobSOLoIAxeUK2RdbM8IFTA==
  /date-format/3.0.0:
    dev: false
    engines:
      node: '>=4.0'
    resolution:
      integrity: sha512-eyTcpKOcamdhWJXj56DpQMo1ylSQpcGtGKXcU0Tb97+K56/CF5amAqqqNj0+KvA0iw2ynxtHWFsPDSClCxe48w==
  /date-utils/1.2.21:
    dev: false
    engines:
      node: '>0.4.0'
    resolution:
      integrity: sha1-YfsWzcEnSzyayq/+n8ad+HIKK2Q=
  /dateformat/1.0.12:
    dependencies:
      get-stdin: 4.0.1
      meow: 3.7.0
    dev: false
    hasBin: true
    resolution:
      integrity: sha1-nxJLZ1lMk3/3BpMuSmQsyo27/uk=
  /death/1.1.0:
    dev: false
    resolution:
      integrity: sha1-AaqcQB7dknUFFEcLgmY5DGbGcxg=
  /debounce/1.2.0:
    dev: false
    resolution:
      integrity: sha512-mYtLl1xfZLi1m4RtQYlZgJUNQjl4ZxVnHzIR8nLLgi4q1YT8o/WM+MK/f8yfcc9s5Ir5zRaPZyZU6xs1Syoocg==
  /debug/2.6.9:
    dependencies:
      ms: 2.0.0
    dev: false
    resolution:
      integrity: sha512-bC7ElrdJaJnPbAP+1EotYvqZsb3ecl5wi6Bfi6BJTUcNowp6cvspg0jXznRTKDjm/E7AdgFBVeAPVMNcKGsHMA==
  /debug/3.1.0:
    dependencies:
      ms: 2.0.0
    dev: false
    resolution:
      integrity: sha512-OX8XqP7/1a9cqkxYw2yXss15f26NKWBpDXQd0/uK/KPqdQhxbPa994hnzjcE2VqQpDslf55723cKPUOGSmMY3g==
  /debug/3.2.6:
    dependencies:
      ms: 2.1.1
    dev: false
    resolution:
      integrity: sha512-mel+jf7nrtEl5Pn1Qx46zARXKDpBbvzezse7p7LqINmdoIk8PYP5SySaxEmYv6TZ0JyEKA1hsCId6DIhgITtWQ==
  /debug/4.1.1:
    dependencies:
      ms: 2.1.2
    dev: false
    resolution:
      integrity: sha512-pYAIzeRo8J6KPEaJ0VWOh5Pzkbw/RetuzehGM7QRRX5he4fPHx2rdKMB256ehJCkX+XRQm16eZLqLNS8RSZXZw==
  /decamelize/1.2.0:
    dev: false
    engines:
      node: '>=0.10.0'
    resolution:
      integrity: sha1-9lNNFRSCabIDUue+4m9QH5oZEpA=
  /decode-uri-component/0.2.0:
    dev: false
    engines:
      node: '>=0.10'
    resolution:
      integrity: sha1-6zkTMzRYd1y4TNGh+uBiEGu4dUU=
  /decompress-response/4.2.1:
    dependencies:
      mimic-response: 2.1.0
    dev: false
    engines:
      node: '>=8'
    optional: true
    resolution:
      integrity: sha512-jOSne2qbyE+/r8G1VU+G/82LBs2Fs4LAsTiLSHOCOMZQl2OKZ6i8i4IyHemTe+/yIXOtTcRQMzPcgyhoFlqPkw==
  /deep-eql/3.0.1:
    dependencies:
      type-detect: 4.0.8
    dev: false
    engines:
      node: '>=0.12'
    resolution:
      integrity: sha512-+QeIQyN5ZuO+3Uk5DYh6/1eKO0m0YmJFGNmFHGACpf1ClL1nmlV/p4gNgbl2pJGxgXb4faqo6UE+M5ACEMyVcw==
  /deep-extend/0.6.0:
    dev: false
    engines:
      node: '>=4.0.0'
    optional: true
    resolution:
      integrity: sha512-LOHxIOaPYdHlJRtCQfDIVZtfw/ufM8+rVj649RIHzcm/vGwQRXFt6OPqIFWsm2XEMrNIEtWR64sY1LEKD2vAOA==
  /deep-freeze/0.0.1:
    dev: false
    resolution:
      integrity: sha1-OgsABd4YZygZ39OM0x+RF5yJPoQ=
  /deep-is/0.1.3:
    dev: false
    resolution:
      integrity: sha1-s2nW+128E+7PUk+RsHD+7cNXzzQ=
  /deepmerge/4.2.2:
    dev: false
    engines:
      node: '>=0.10.0'
    resolution:
      integrity: sha512-FJ3UgI4gIl+PHZm53knsuSFpE+nESMr7M4v9QcgB7S63Kj/6WqMiFQJpBBYz1Pt+66bZpP3Q7Lye0Oo9MPKEdg==
  /default-require-extensions/2.0.0:
    dependencies:
      strip-bom: 3.0.0
    dev: false
    engines:
      node: '>=4'
    resolution:
      integrity: sha1-9fj7sYp9bVCyH2QfZJ67Uiz+JPc=
  /defaults/1.0.3:
    dependencies:
      clone: 1.0.4
    dev: false
    resolution:
      integrity: sha1-xlYFHpgX2f8I7YgUd/P+QBnz730=
  /deferred-leveldown/0.2.0:
    dependencies:
      abstract-leveldown: 0.12.4
    dev: false
    resolution:
      integrity: sha1-LO8fER4cV4cNi7uK8mUOWHzS9bQ=
  /define-properties/1.1.3:
    dependencies:
      object-keys: 1.1.1
    dev: false
    engines:
      node: '>= 0.4'
    resolution:
      integrity: sha512-3MqfYKj2lLzdMSf8ZIZE/V+Zuy+BgD6f164e8K2w7dgnpKArBDerGYpM46IYYcjnkdPNMjPk9A6VFB8+3SKlXQ==
  /degenerator/1.0.4:
    dependencies:
      ast-types: 0.14.1
      escodegen: 1.14.3
      esprima: 3.1.3
    dev: false
    resolution:
      integrity: sha1-/PSQo37OJmRk2cxDGrmMWBnO0JU=
  /delay/4.4.0:
    dev: false
    engines:
      node: '>=6'
    resolution:
      integrity: sha512-txgOrJu3OdtOfTiEOT2e76dJVfG/1dz2NZ4F0Pyt4UGZJryssMRp5vdM5wQoLwSOBNdrJv3F9PAhp/heqd7vrA==
  /delayed-stream/1.0.0:
    dev: false
    engines:
      node: '>=0.4.0'
    resolution:
      integrity: sha1-3zrhmayt+31ECqrgsp4icrJOxhk=
  /delegates/1.0.0:
    dev: false
    optional: true
    resolution:
      integrity: sha1-hMbhWbgZBP3KWaDvRM2HDTElD5o=
  /depd/1.1.2:
    dev: false
    engines:
      node: '>= 0.6'
    resolution:
      integrity: sha1-m81S4UwJd2PnSbJ0xDRu0uVgtak=
  /des.js/1.0.1:
    dependencies:
      inherits: 2.0.4
      minimalistic-assert: 1.0.1
    dev: false
    resolution:
      integrity: sha512-Q0I4pfFrv2VPd34/vfLrFOoRmlYj3OV50i7fskps1jZWK1kApMWWT9G6RRUeYedLcBDIhnSDaUvJMb3AhUlaEA==
  /destroy/1.0.4:
    dev: false
    resolution:
      integrity: sha1-l4hXRCxEdJ5CBmE+N5RiBYJqvYA=
  /detect-libc/1.0.3:
    dev: false
    engines:
      node: '>=0.10'
    hasBin: true
    optional: true
    resolution:
      integrity: sha1-+hN8S9aY7fVc1c0CrFWfkaTEups=
  /di/0.0.1:
    dev: false
    resolution:
      integrity: sha1-gGZJMmzqp8qjMG112YXqJ0i6kTw=
  /diff/3.5.0:
    dev: false
    engines:
      node: '>=0.3.1'
    resolution:
      integrity: sha512-A46qtFgd+g7pDZinpnwiRJtxbC1hpgf0uzP3iG89scHk0AUC7A1TGxf5OiiOUv/JMZR8GOt8hL900hV0bOy5xA==
  /diff/4.0.2:
    dev: false
    engines:
      node: '>=0.3.1'
    resolution:
      integrity: sha512-58lmxKSA4BNyLz+HHMUzlOEpg09FV+ev6ZMe3vJihgdxzgcwZ8VoEEPmALCZG9LmqfVoNMMKpttIYTVG6uDY7A==
  /diffie-hellman/5.0.3:
    dependencies:
      bn.js: 4.11.9
      miller-rabin: 4.0.1
      randombytes: 2.1.0
    dev: false
    resolution:
      integrity: sha512-kqag/Nl+f3GwyK25fhUMYj81BUOrZ9IuJsjIcDE5icNM9FJHAVm3VcUDxdLPoQtTuUylWm6ZIknYJwwaPxsUzg==
  /disparity/3.0.0:
    dependencies:
      ansi-styles: 4.2.1
      diff: 4.0.2
    dev: false
    engines:
      node: '>=8'
    hasBin: true
    resolution:
      integrity: sha512-n94Rzbv2ambRaFzrnBf34IEiyOdIci7maRpMkoQWB6xFYGA7Nbs0Z5YQzMfTeyQeelv23nayqOcssBoc6rKrgw==
  /doctrine/1.5.0:
    dependencies:
      esutils: 2.0.3
      isarray: 1.0.0
    dev: false
    engines:
      node: '>=0.10.0'
    resolution:
      integrity: sha1-N53Ocw9hZvds76TmcHoVmwLFpvo=
  /doctrine/3.0.0:
    dependencies:
      esutils: 2.0.3
    dev: false
    engines:
      node: '>=6.0.0'
    resolution:
      integrity: sha512-yS+Q5i3hBf7GBkd4KG8a7eBNNWNGLTaEwwYWUijIYM7zrlYDM0BFXHjjPWlWZ1Rg7UaddZeIDmi9jF3HmqiQ2w==
  /dom-serialize/2.2.1:
    dependencies:
      custom-event: 1.0.1
      ent: 2.2.0
      extend: 3.0.2
      void-elements: 2.0.1
    dev: false
    resolution:
      integrity: sha1-ViromZ9Evl6jB29UGdzVnrQ6yVs=
  /dom-walk/0.1.2:
    dev: false
    resolution:
      integrity: sha512-6QvTW9mrGeIegrFXdtQi9pk7O/nSK6lSdXW2eqUspN5LWD7UTji2Fqw5V2YLjBpHEoU9Xl/eUWNpDeZvoyOv2w==
  /domain-browser/4.17.0:
    dev: false
    engines:
      node: '>=10'
    resolution:
      integrity: sha512-Hj9LbFLqt4MBK/rq24/Bk3nhcPlaKfTCFs8XENVqNQray7WtKbo/GYMGDAVW62O83lgRjxvD5UCmtQsN9B/YxA==
  /dotenv/8.2.0:
    dev: false
    engines:
      node: '>=8'
    resolution:
      integrity: sha512-8sJ78ElpbDJBHNeBzUbUVLsqKdccaa/BXF1uPTw3GrvQTBgrQrtObr2mUrE38vzYd8cEv+m/JBfDLioYcfXoaw==
  /downlevel-dts/0.4.0:
    dependencies:
      shelljs: 0.8.4
      typescript: 3.9.7
    dev: false
    hasBin: true
    resolution:
      integrity: sha512-nh5vM3n2pRhPwZqh0iWo5gpItPAYEGEWw9yd0YpI+lO60B7A3A6iJlxDbt7kKVNbqBXKsptL+jwE/Yg5Go66WQ==
  /duplexer2/0.0.2:
    dependencies:
      readable-stream: 1.1.14
    dev: false
    resolution:
      integrity: sha1-xhTc9n4vsUmVqRcR5aYX6KYKMds=
  /ecc-jsbn/0.1.2:
    dependencies:
      jsbn: 0.1.1
      safer-buffer: 2.1.2
    dev: false
    resolution:
      integrity: sha1-OoOpBOVDUyh4dMVkt1SThoSamMk=
  /ecdsa-sig-formatter/1.0.11:
    dependencies:
      safe-buffer: 5.2.1
    dev: false
    resolution:
      integrity: sha512-nagl3RYrbNv6kQkeJIpt6NJZy8twLB/2vtz6yN9Z4vRKHN4/QZJIEbqohALSgwKdnksuY3k5Addp5lg8sVoVcQ==
  /edge-launcher/1.2.2:
    dev: false
    resolution:
      integrity: sha1-60Cq+9Bnpup27/+rBke81VCbN7I=
  /ee-first/1.1.1:
    dev: false
    resolution:
      integrity: sha1-WQxhFWsK4vTwJVcyoViyZrxWsh0=
  /elliptic/6.5.3:
    dependencies:
      bn.js: 4.11.9
      brorand: 1.1.0
      hash.js: 1.1.7
      hmac-drbg: 1.0.1
      inherits: 2.0.4
      minimalistic-assert: 1.0.1
      minimalistic-crypto-utils: 1.0.1
    dev: false
    resolution:
      integrity: sha512-IMqzv5wNQf+E6aHeIqATs0tOLeOTwj1QKbRcS3jBbYkl5oLAserA8yJTT7/VyHUYG91PRmPyeQDObKLPpeS4dw==
  /emoji-regex/7.0.3:
    dev: false
    resolution:
      integrity: sha512-CwBLREIQ7LvYFB0WyRvwhq5N5qPhc6PMjD6bYggFlI5YyDgl+0vxq5VHbMOFqLg7hfWzmu8T5Z1QofhmTIhItA==
  /emoji-regex/8.0.0:
    dev: false
    resolution:
      integrity: sha512-MSjYzcWNOA0ewAHpz0MxpYFvwg6yjy1NG3xteoqz644VCo/RPgnr1/GGt+ic3iJTzQ8Eu3TdM14SawnVUmGE6A==
  /encodeurl/1.0.2:
    dev: false
    engines:
      node: '>= 0.8'
    resolution:
      integrity: sha1-rT/0yG7C0CkyL1oCw6mmBslbP1k=
  /end-of-stream/1.4.4:
    dependencies:
      once: 1.4.0
    dev: false
    resolution:
      integrity: sha512-+uw1inIHVPQoaVuHzRyXd21icM+cnt4CzD5rW+NC1wjOUSTOs+Te7FOv7AhN7vS9x/oIyhLP5PR1H+phQAHu5Q==
  /engine.io-client/3.4.3:
    dependencies:
      component-emitter: 1.3.0
      component-inherit: 0.0.3
      debug: 4.1.1
      engine.io-parser: 2.2.0
      has-cors: 1.1.0
      indexof: 0.0.1
      parseqs: 0.0.5
      parseuri: 0.0.5
      ws: 6.1.4
      xmlhttprequest-ssl: 1.5.5
      yeast: 0.1.2
    dev: false
    resolution:
      integrity: sha512-0NGY+9hioejTEJCaSJZfWZLk4FPI9dN+1H1C4+wj2iuFba47UgZbJzfWs4aNFajnX/qAaYKbe2lLTfEEWzCmcw==
  /engine.io-parser/2.2.0:
    dependencies:
      after: 0.8.2
      arraybuffer.slice: 0.0.7
      base64-arraybuffer: 0.1.5
      blob: 0.0.5
      has-binary2: 1.0.3
    dev: false
    resolution:
      integrity: sha512-6I3qD9iUxotsC5HEMuuGsKA0cXerGz+4uGcXQEkfBidgKf0amsjrrtwcbwK/nzpZBxclXlV7gGl9dgWvu4LF6w==
  /engine.io/3.4.2:
    dependencies:
      accepts: 1.3.7
      base64id: 2.0.0
      cookie: 0.3.1
      debug: 4.1.1
      engine.io-parser: 2.2.0
      ws: 7.3.1
    dev: false
    engines:
      node: '>=8.0.0'
    resolution:
      integrity: sha512-b4Q85dFkGw+TqgytGPrGgACRUhsdKc9S9ErRAXpPGy/CXKs4tYoHDkvIRdsseAF7NjfVwjRFIn6KTnbw7LwJZg==
  /ent/2.2.0:
    dev: false
    resolution:
      integrity: sha1-6WQhkyWiHQX0RGai9obtbOX13R0=
  /errno/0.1.7:
    dependencies:
      prr: 1.0.1
    dev: false
    hasBin: true
    resolution:
      integrity: sha512-MfrRBDWzIWifgq6tJj60gkAwtLNb6sQPlcFrSOflcP1aFmmruKQ2wRnze/8V6kgyz7H3FF8Npzv78mZ7XLLflg==
  /error-ex/1.3.2:
    dependencies:
      is-arrayish: 0.2.1
    dev: false
    resolution:
      integrity: sha512-7dFHNmqeFSEt2ZBsCriorKnn3Z2pj+fd9kmI6QoWw4//DL+icEBfc0U7qJCisqrTsKTjw4fNFy2pW9OqStD84g==
  /es-abstract/1.17.6:
    dependencies:
      es-to-primitive: 1.2.1
      function-bind: 1.1.1
      has: 1.0.3
      has-symbols: 1.0.1
      is-callable: 1.2.0
      is-regex: 1.1.1
      object-inspect: 1.8.0
      object-keys: 1.1.1
      object.assign: 4.1.0
      string.prototype.trimend: 1.0.1
      string.prototype.trimstart: 1.0.1
    dev: false
    engines:
      node: '>= 0.4'
    resolution:
      integrity: sha512-Fr89bON3WFyUi5EvAeI48QTWX0AyekGgLA8H+c+7fbfCkJwRWRMLd8CQedNEyJuoYYhmtEqY92pgte1FAhBlhw==
  /es-to-primitive/1.2.1:
    dependencies:
      is-callable: 1.2.0
      is-date-object: 1.0.2
      is-symbol: 1.0.3
    dev: false
    engines:
      node: '>= 0.4'
    resolution:
      integrity: sha512-QCOllgZJtaUo9miYBcLChTUaHNjJF3PYs1VidD7AwiEj1kYxKeQTctLAezAOH5ZKRH0g2IgPn6KwB4IT8iRpvA==
  /es6-error/4.1.1:
    dev: false
    resolution:
      integrity: sha512-Um/+FxMr9CISWh0bi5Zv0iOD+4cFh5qLeks1qhAopKVAJw3drgKbKySikp7wGhDL0HPeaja0P5ULZrxLkniUVg==
  /es6-object-assign/1.1.0:
    dev: false
    resolution:
      integrity: sha1-wsNYJlYkfDnqEHyx5mUrb58kUjw=
  /es6-promise/4.2.8:
    dev: false
    resolution:
      integrity: sha512-HJDGx5daxeIvxdBxvG2cb9g4tEvwIk3i8+nhX0yGrYmZUzbkdg8QbDevheDB8gd0//uPj4c1EQua8Q+MViT0/w==
  /es6-promisify/5.0.0:
    dependencies:
      es6-promise: 4.2.8
    dev: false
    resolution:
      integrity: sha1-UQnWLz5W6pZ8S2NQWu8IKRyKUgM=
  /escape-goat/2.1.1:
    dev: false
    engines:
      node: '>=8'
    resolution:
      integrity: sha512-8/uIhbG12Csjy2JEW7D9pHbreaVaS/OpN3ycnyvElTdwM5n6GY6W6e2IPemfvGZeUMqZ9A/3GqIZMgKnBhAw/Q==
  /escape-html/1.0.3:
    dev: false
    resolution:
      integrity: sha1-Aljq5NPQwJdN4cFpGI7wBR0dGYg=
  /escape-quotes/1.0.2:
    dependencies:
      escape-string-regexp: 1.0.5
    dev: false
    resolution:
      integrity: sha1-tIltSmz4LdWzP0m3E0CMY4D2zZc=
  /escape-string-regexp/1.0.5:
    dev: false
    engines:
      node: '>=0.8.0'
    resolution:
      integrity: sha1-G2HAViGQqN/2rjuyzwIAyhMLhtQ=
  /escodegen/1.14.3:
    dependencies:
      esprima: 4.0.1
      estraverse: 4.3.0
      esutils: 2.0.3
      optionator: 0.8.3
    dev: false
    engines:
      node: '>=4.0'
    hasBin: true
    optionalDependencies:
      source-map: 0.6.1
    resolution:
      integrity: sha512-qFcX0XJkdg+PB3xjZZG/wKSuT1PnQWx57+TVSjIMmILd2yC/6ByYElPwJnslDsuWuSAp4AwJGumarAAmJch5Kw==
  /escodegen/1.8.1:
    dependencies:
      esprima: 2.7.3
      estraverse: 1.9.3
      esutils: 2.0.3
      optionator: 0.8.3
    dev: false
    engines:
      node: '>=0.12.0'
    hasBin: true
    optionalDependencies:
      source-map: 0.2.0
    resolution:
      integrity: sha1-WltTr0aTEQvrsIZ6o0MN07cKEBg=
  /eslint-config-prettier/6.11.0_eslint@6.8.0:
    dependencies:
      eslint: 6.8.0
      get-stdin: 6.0.0
    dev: false
    hasBin: true
    peerDependencies:
      eslint: '>=3.14.1'
    resolution:
      integrity: sha512-oB8cpLWSAjOVFEJhhyMZh6NOEOtBVziaqdDQ86+qhDHFbZXoRTM7pNSvFRfW/W/L/LrQ38C99J5CGuRBBzBsdA==
  /eslint-import-resolver-node/0.3.4:
    dependencies:
      debug: 2.6.9
      resolve: 1.17.0
    dev: false
    resolution:
      integrity: sha512-ogtf+5AB/O+nM6DIeBUNr2fuT7ot9Qg/1harBfBtaP13ekEWFQEEMP94BCB7zaNW3gyY+8SHYF00rnqYwXKWOA==
  /eslint-module-utils/2.6.0:
    dependencies:
      debug: 2.6.9
      pkg-dir: 2.0.0
    dev: false
    engines:
      node: '>=4'
    resolution:
      integrity: sha512-6j9xxegbqe8/kZY8cYpcp0xhbK0EgJlg3g9mib3/miLaExuuwc3n5UEfSnU6hWMbT0FAYVvDbL9RrRgpUeQIvA==
  /eslint-plugin-es/3.0.1_eslint@6.8.0:
    dependencies:
      eslint: 6.8.0
      eslint-utils: 2.1.0
      regexpp: 3.1.0
    dev: false
    engines:
      node: '>=8.10.0'
    peerDependencies:
      eslint: '>=4.19.1'
    resolution:
      integrity: sha512-GUmAsJaN4Fc7Gbtl8uOBlayo2DqhwWvEzykMHSCZHU3XdJ+NSzzZcVhXh3VxX5icqQ+oQdIEawXX8xkR3mIFmQ==
  /eslint-plugin-import/2.22.0_eslint@6.8.0:
    dependencies:
      array-includes: 3.1.1
      array.prototype.flat: 1.2.3
      contains-path: 0.1.0
      debug: 2.6.9
      doctrine: 1.5.0
      eslint: 6.8.0
      eslint-import-resolver-node: 0.3.4
      eslint-module-utils: 2.6.0
      has: 1.0.3
      minimatch: 3.0.4
      object.values: 1.1.1
      read-pkg-up: 2.0.0
      resolve: 1.17.0
      tsconfig-paths: 3.9.0
    dev: false
    engines:
      node: '>=4'
    peerDependencies:
      eslint: ^2 || ^3 || ^4 || ^5 || ^6 || ^7.2.0
    resolution:
      integrity: sha512-66Fpf1Ln6aIS5Gr/55ts19eUuoDhAbZgnr6UxK5hbDx6l/QgQgx61AePq+BV4PP2uXQFClgMVzep5zZ94qqsxg==
  /eslint-plugin-no-null/1.0.2_eslint@6.8.0:
    dependencies:
      eslint: 6.8.0
    dev: false
    engines:
      node: '>=5.0.0'
    peerDependencies:
      eslint: '>=3.0.0'
    resolution:
      integrity: sha1-EjaoEjkTkKGHetQAfCbnRTQclR8=
  /eslint-plugin-no-only-tests/2.4.0:
    dev: false
    engines:
      node: '>=4.0.0'
    resolution:
      integrity: sha512-azP9PwQYfGtXJjW273nIxQH9Ygr+5/UyeW2wEjYoDtVYPI+WPKwbj0+qcAKYUXFZLRumq4HKkFaoDBAwBoXImQ==
  /eslint-plugin-node/11.1.0_eslint@6.8.0:
    dependencies:
      eslint: 6.8.0
      eslint-plugin-es: 3.0.1_eslint@6.8.0
      eslint-utils: 2.1.0
      ignore: 5.1.8
      minimatch: 3.0.4
      resolve: 1.17.0
      semver: 6.3.0
    dev: false
    engines:
      node: '>=8.10.0'
    peerDependencies:
      eslint: '>=5.16.0'
    resolution:
      integrity: sha512-oUwtPJ1W0SKD0Tr+wqu92c5xuCeQqB3hSCHasn/ZgjFdA9iDGNkNf2Zi9ztY7X+hNuMib23LNGRm6+uN+KLE3g==
  /eslint-plugin-prettier/3.1.4_eslint@6.8.0+prettier@1.19.1:
    dependencies:
      eslint: 6.8.0
      prettier: 1.19.1
      prettier-linter-helpers: 1.0.0
    dev: false
    engines:
      node: '>=6.0.0'
    peerDependencies:
      eslint: '>=5.0.0'
      prettier: '>=1.13.0'
    resolution:
      integrity: sha512-jZDa8z76klRqo+TdGDTFJSavwbnWK2ZpqGKNZ+VvweMW516pDUMmQ2koXvxEE4JhzNvTv+radye/bWGBmA6jmg==
  /eslint-plugin-promise/4.2.1:
    dev: false
    engines:
      node: '>=6'
    resolution:
      integrity: sha512-VoM09vT7bfA7D+upt+FjeBO5eHIJQBUWki1aPvB+vbNiHS3+oGIJGIeyBtKQTME6UPXXy3vV07OL1tHd3ANuDw==
  /eslint-scope/5.1.0:
    dependencies:
      esrecurse: 4.2.1
      estraverse: 4.3.0
    dev: false
    engines:
      node: '>=8.0.0'
    resolution:
      integrity: sha512-iiGRvtxWqgtx5m8EyQUJihBloE4EnYeGE/bz1wSPwJE6tZuJUtHlhqDM4Xj2ukE8Dyy1+HCZ4hE0fzIVMzb58w==
  /eslint-utils/1.4.3:
    dependencies:
      eslint-visitor-keys: 1.3.0
    dev: false
    engines:
      node: '>=6'
    resolution:
      integrity: sha512-fbBN5W2xdY45KulGXmLHZ3c3FHfVYmKg0IrAKGOkT/464PQsx2UeIzfz1RmEci+KLm1bBaAzZAh8+/E+XAeZ8Q==
  /eslint-utils/2.1.0:
    dependencies:
      eslint-visitor-keys: 1.3.0
    dev: false
    engines:
      node: '>=6'
    resolution:
      integrity: sha512-w94dQYoauyvlDc43XnGB8lU3Zt713vNChgt4EWwhXAP2XkBvndfxF0AgIqKOOasjPIPzj9JqgwkwbCYD0/V3Zg==
  /eslint-visitor-keys/1.3.0:
    dev: false
    engines:
      node: '>=4'
    resolution:
      integrity: sha512-6J72N8UNa462wa/KFODt/PJ3IU60SDpC3QXC1Hjc1BXXpfL2C9R5+AU7jhe0F6GREqVMh4Juu+NY7xn+6dipUQ==
  /eslint/6.8.0:
    dependencies:
      '@babel/code-frame': 7.10.4
      ajv: 6.12.4
      chalk: 2.4.2
      cross-spawn: 6.0.5
      debug: 4.1.1
      doctrine: 3.0.0
      eslint-scope: 5.1.0
      eslint-utils: 1.4.3
      eslint-visitor-keys: 1.3.0
      espree: 6.2.1
      esquery: 1.3.1
      esutils: 2.0.3
      file-entry-cache: 5.0.1
      functional-red-black-tree: 1.0.1
      glob-parent: 5.1.1
      globals: 12.4.0
      ignore: 4.0.6
      import-fresh: 3.2.1
      imurmurhash: 0.1.4
      inquirer: 7.3.3
      is-glob: 4.0.1
      js-yaml: 3.14.0
      json-stable-stringify-without-jsonify: 1.0.1
      levn: 0.3.0
      lodash: 4.17.20
      minimatch: 3.0.4
      mkdirp: 0.5.5
      natural-compare: 1.4.0
      optionator: 0.8.3
      progress: 2.0.3
      regexpp: 2.0.1
      semver: 6.3.0
      strip-ansi: 5.2.0
      strip-json-comments: 3.1.1
      table: 5.4.6
      text-table: 0.2.0
      v8-compile-cache: 2.1.1
    dev: false
    engines:
      node: ^8.10.0 || ^10.13.0 || >=11.10.1
    hasBin: true
    resolution:
      integrity: sha512-K+Iayyo2LtyYhDSYwz5D5QdWw0hCacNzyq1Y821Xna2xSJj7cijoLLYmLxTQgcgZ9mC61nryMy9S7GRbYpI5Ig==
  /esm/3.2.25:
    dev: false
    engines:
      node: '>=6'
    resolution:
      integrity: sha512-U1suiZ2oDVWv4zPO56S0NcR5QriEahGtdN2OR6FiOG4WJvcjBVFB0qI4+eKoWFH483PKGuLuu6V8Z4T5g63UVA==
  /espree/6.2.1:
    dependencies:
      acorn: 7.4.0
      acorn-jsx: 5.2.0_acorn@7.4.0
      eslint-visitor-keys: 1.3.0
    dev: false
    engines:
      node: '>=6.0.0'
    resolution:
      integrity: sha512-ysCxRQY3WaXJz9tdbWOwuWr5Y/XrPTGX9Kiz3yoUXwW0VZ4w30HTkQLaGx/+ttFjF8i+ACbArnB4ce68a9m5hw==
  /esprima/2.7.3:
    dev: false
    engines:
      node: '>=0.10.0'
    hasBin: true
    resolution:
      integrity: sha1-luO3DVd59q1JzQMmc9HDEnZ7pYE=
  /esprima/3.1.3:
    dev: false
    engines:
      node: '>=4'
    hasBin: true
    resolution:
      integrity: sha1-/cpRzuYTOJXjyI1TXOSdv/YqRjM=
  /esprima/4.0.1:
    dev: false
    engines:
      node: '>=4'
    hasBin: true
    resolution:
      integrity: sha512-eGuFFw7Upda+g4p+QHvnW0RyTX/SVeJBDM/gCtMARO0cLuT2HcEKnTPvhjV6aGeqrCB/sbNop0Kszm0jsaWU4A==
  /esquery/1.3.1:
    dependencies:
      estraverse: 5.2.0
    dev: false
    engines:
      node: '>=0.10'
    resolution:
      integrity: sha512-olpvt9QG0vniUBZspVRN6lwB7hOZoTRtT+jzR+tS4ffYx2mzbw+z0XCOk44aaLYKApNX5nMm+E+P6o25ip/DHQ==
  /esrecurse/4.2.1:
    dependencies:
      estraverse: 4.3.0
    dev: false
    engines:
      node: '>=4.0'
    resolution:
      integrity: sha512-64RBB++fIOAXPw3P9cy89qfMlvZEXZkqqJkjqqXIvzP5ezRZjW+lPWjw35UX/3EhUPFYbg5ER4JYgDw4007/DQ==
  /estraverse/1.9.3:
    dev: false
    engines:
      node: '>=0.10.0'
    resolution:
      integrity: sha1-r2fy3JIlgkFZUJJgkaQAXSnJu0Q=
  /estraverse/4.3.0:
    dev: false
    engines:
      node: '>=4.0'
    resolution:
      integrity: sha512-39nnKffWz8xN1BU/2c79n9nB9HDzo0niYUqx6xyqUnyoAnQyyWpOTdZEeiCch8BBu515t4wp9ZmgVfVhn9EBpw==
  /estraverse/5.2.0:
    dev: false
    engines:
      node: '>=4.0'
    resolution:
      integrity: sha512-BxbNGGNm0RyRYvUdHpIwv9IWzeM9XClbOxwoATuFdOE7ZE6wHL+HQ5T8hoPM+zHvmKzzsEqhgy0GrQ5X13afiQ==
  /estree-walker/0.5.2:
    dev: false
    resolution:
      integrity: sha512-XpCnW/AE10ws/kDAs37cngSkvgIR8aN3G0MS85m7dUpuK2EREo9VJ00uvw6Dg/hXEpfsE1I1TvJOJr+Z+TL+ig==
  /estree-walker/0.6.1:
    dev: false
    resolution:
      integrity: sha512-SqmZANLWS0mnatqbSfRP5g8OXZC12Fgg1IwNtLsyHDzJizORW4khDfjPqJZsemPWBB2uqykUah5YpQ6epsqC/w==
  /estree-walker/1.0.1:
    dev: false
    resolution:
      integrity: sha512-1fMXF3YP4pZZVozF8j/ZLfvnR8NSIljt56UhbZ5PeeDmmGHpgpdwQt7ITlGvYaQukCvuBRMLEiKiYC+oeIg4cg==
  /esutils/2.0.3:
    dev: false
    engines:
      node: '>=0.10.0'
    resolution:
      integrity: sha512-kVscqXk4OCp68SZ0dkgEKVi6/8ij300KBWTJq32P/dYeWTSwK41WyTxalN1eRmA5Z9UU/LX9D7FWSmV9SAYx6g==
  /etag/1.8.1:
    dev: false
    engines:
      node: '>= 0.6'
    resolution:
      integrity: sha1-Qa4u62XvpiJorr/qg6x9eSmbCIc=
  /event-target-shim/5.0.1:
    dev: false
    engines:
      node: '>=6'
    resolution:
      integrity: sha512-i/2XbnSz/uxRCU6+NdVJgKWDTM427+MqYbkQzD321DuCQJUqOuJKIA0IM2+W2xtYHdKOmZ4dR6fExsd4SXL+WQ==
  /eventemitter3/4.0.7:
    dev: false
    resolution:
      integrity: sha512-8guHBZCwKnFhYdHr2ysuRWErTwhoN2X8XELRlrRwpmfeY2jjuUN4taQMsULKUVo1K4DvZl+0pgfyoysHxvmvEw==
  /events/3.2.0:
    dev: false
    engines:
      node: '>=0.8.x'
    resolution:
<<<<<<< HEAD
      integrity: sha512-/46HWwbfCX2xTawVfkKLGxMifJYQBWMwY1mjywRtb4c9x8l5NP3KoJtnIOiL1hfdRkIuYhETxQlo62IF8tcnlg==
  /evp_bytestokey/1.0.3:
    dependencies:
      md5.js: 1.3.5
      safe-buffer: 5.2.1
    dev: false
    resolution:
      integrity: sha512-/f2Go4TognH/KvCISP7OUsHn85hT9nUkxxA9BEWxFn+Oj9o8ZNLm/40hdlgSLyuOimsrTKLUMEorQexp/aPQeA==
=======
      integrity: sha512-Rv+u8MLHNOdMjTAFeT3nCjHn2aGlx435FP/sDHNaRhDEMwyI/aB22Kj2qIN8R0cw3z28psEQLYwxVKLsKrMgWg==
>>>>>>> 3f0c3f72
  /execa/1.0.0:
    dependencies:
      cross-spawn: 6.0.5
      get-stream: 4.1.0
      is-stream: 1.1.0
      npm-run-path: 2.0.2
      p-finally: 1.0.0
      signal-exit: 3.0.3
      strip-eof: 1.0.0
    dev: false
    engines:
      node: '>=6'
    resolution:
      integrity: sha512-adbxcyWV46qiHyvSp50TKt05tB4tK3HcmF7/nxfAdhnox83seTDbwnaqKO4sXRy7roHAIFqJP/Rw/AuEbX61LA==
  /execa/3.4.0:
    dependencies:
      cross-spawn: 7.0.3
      get-stream: 5.2.0
      human-signals: 1.1.1
      is-stream: 2.0.0
      merge-stream: 2.0.0
      npm-run-path: 4.0.1
      onetime: 5.1.2
      p-finally: 2.0.1
      signal-exit: 3.0.3
      strip-final-newline: 2.0.0
    dev: false
    engines:
      node: ^8.12.0 || >=9.7.0
    resolution:
      integrity: sha512-r9vdGQk4bmCuK1yKQu1KTwcT2zwfWdbdaXfCtAh+5nU/4fSX+JAb7vZGvI5naJrQlvONrEB20jeruESI69530g==
  /expand-template/2.0.3:
    dev: false
    engines:
      node: '>=6'
    optional: true
    resolution:
      integrity: sha512-XYfuKMvj4O35f/pOXLObndIRvyQ+/+6AhODh+OKWj9S9498pHHn/IMszH+gt0fBCRWMNfk1ZSp5x3AifmnI2vg==
  /expand-tilde/2.0.2:
    dependencies:
      homedir-polyfill: 1.0.3
    dev: false
    engines:
      node: '>=0.10.0'
    resolution:
      integrity: sha1-l+gBqgUt8CRU3kawK/YhZCzchQI=
  /express/4.17.1:
    dependencies:
      accepts: 1.3.7
      array-flatten: 1.1.1
      body-parser: 1.19.0
      content-disposition: 0.5.3
      content-type: 1.0.4
      cookie: 0.4.0
      cookie-signature: 1.0.6
      debug: 2.6.9
      depd: 1.1.2
      encodeurl: 1.0.2
      escape-html: 1.0.3
      etag: 1.8.1
      finalhandler: 1.1.2
      fresh: 0.5.2
      merge-descriptors: 1.0.1
      methods: 1.1.2
      on-finished: 2.3.0
      parseurl: 1.3.3
      path-to-regexp: 0.1.7
      proxy-addr: 2.0.6
      qs: 6.7.0
      range-parser: 1.2.1
      safe-buffer: 5.1.2
      send: 0.17.1
      serve-static: 1.14.1
      setprototypeof: 1.1.1
      statuses: 1.5.0
      type-is: 1.6.18
      utils-merge: 1.0.1
      vary: 1.1.2
    dev: false
    engines:
      node: '>= 0.10.0'
    resolution:
      integrity: sha512-mHJ9O79RqluphRrcw2X/GTh3k9tVv8YcoyY4Kkh4WDMUYKRZUq0h1o0w2rrrxBqM7VoeUVqgb27xlEMXTnYt4g==
  /extend/3.0.2:
    dev: false
    resolution:
      integrity: sha512-fjquC59cD7CyW6urNXK0FBufkZcoiGG80wTuPujX590cB5Ttln20E2UB4S/WARVqhXffZl2LNgS+gQdPIIim/g==
  /external-editor/3.1.0:
    dependencies:
      chardet: 0.7.0
      iconv-lite: 0.4.24
      tmp: 0.0.33
    dev: false
    engines:
      node: '>=4'
    resolution:
      integrity: sha512-hMQ4CX1p1izmuLYyZqLMO/qGNw10wSv9QDCPfzXfyFrOaCSSoRfqE1Kf1s5an66J5JZC62NewG+mK49jOCtQew==
  /extract-zip/2.0.1:
    dependencies:
      debug: 4.1.1
      get-stream: 5.2.0
      yauzl: 2.10.0
    dev: false
    engines:
      node: '>= 10.17.0'
    hasBin: true
    optionalDependencies:
      '@types/yauzl': 2.9.1
    resolution:
      integrity: sha512-GDhU9ntwuKyGXdZBUgTIe+vXnWj0fppUEtMDL0+idd5Sta8TGpHssn/eusA9mrPr9qNDym6SxAYZjNvCn/9RBg==
  /extsprintf/1.3.0:
    dev: false
    engines:
      '0': node >=0.6.0
    resolution:
      integrity: sha1-lpGEQOMEGnpBT4xS48V06zw+HgU=
  /fancy-log/1.3.3:
    dependencies:
      ansi-gray: 0.1.1
      color-support: 1.1.3
      parse-node-version: 1.0.1
      time-stamp: 1.1.0
    dev: false
    engines:
      node: '>= 0.10'
    resolution:
      integrity: sha512-k9oEhlyc0FrVh25qYuSELjr8oxsCoc4/LEZfg2iJJrfEk/tZL9bCoJE47gqAvI2m/AUjluCS4+3I0eTx8n3AEw==
  /fast-deep-equal/3.1.3:
    dev: false
    resolution:
      integrity: sha512-f3qQ9oQy9j2AhBe/H9VC91wLmKBCCU/gDOnKNAYG5hswO7BLKj09Hc5HYNz9cGI++xlpDCIgDaitVs03ATR84Q==
  /fast-diff/1.2.0:
    dev: false
    resolution:
      integrity: sha512-xJuoT5+L99XlZ8twedaRf6Ax2TgQVxvgZOYoPKqZufmJib0tL2tegPBOZb1pVNgIhlqDlA0eO0c3wBvQcmzx4w==
  /fast-json-stable-stringify/2.1.0:
    dev: false
    resolution:
      integrity: sha512-lhd/wF+Lk98HZoTCtlVraHtfh5XYijIjalXck7saUtuanSDyLMxnHhSXEDJqHxD7msR8D0uCmqlkwjCV8xvwHw==
  /fast-levenshtein/2.0.6:
    dev: false
    resolution:
      integrity: sha1-PYpcZog6FqMMqGQ+hR8Zuqd5eRc=
  /fclone/1.0.11:
    dev: false
    resolution:
      integrity: sha1-EOhdo4v+p/xZk0HClu4ddyZu5kA=
  /fd-slicer/1.1.0:
    dependencies:
      pend: 1.2.0
    dev: false
    resolution:
      integrity: sha1-JcfInLH5B3+IkbvmHY85Dq4lbx4=
  /fetch-mock/9.10.7_node-fetch@2.6.0:
    dependencies:
      babel-runtime: 6.26.0
      core-js: 3.6.5
      debug: 4.1.1
      glob-to-regexp: 0.4.1
      is-subset: 0.1.1
      lodash.isequal: 4.5.0
      node-fetch: 2.6.0
      path-to-regexp: 2.4.0
      querystring: 0.2.0
      whatwg-url: 6.5.0
    dev: false
    engines:
      node: '>=4.0.0'
    peerDependencies:
      node-fetch: '*'
    peerDependenciesMeta:
      node-fetch:
        optional: true
    resolution:
      integrity: sha512-YkiMHSL8CQ0vlWYpqGvlaZjViFk0Kar9jonPjSvaWoztkeHH6DENqUzBIsffzjVKhwchPI74SZRLRpIsEyNcZQ==
  /figures/3.2.0:
    dependencies:
      escape-string-regexp: 1.0.5
    dev: false
    engines:
      node: '>=8'
    resolution:
      integrity: sha512-yaduQFRKLXYOGgEn6AZau90j3ggSOyiqXU0F9JZfeXYhNa+Jk4X+s45A2zg5jns87GAFa34BBm2kXw4XpNcbdg==
  /file-entry-cache/5.0.1:
    dependencies:
      flat-cache: 2.0.1
    dev: false
    engines:
      node: '>=4'
    resolution:
      integrity: sha512-bCg29ictuBaKUwwArK4ouCaqDgLZcysCFLmM/Yn/FDoqndh/9vNuQfXRDvTuXKLxfD/JtZQGKFT8MGcJBK644g==
  /file-uri-to-path/1.0.0:
    dev: false
    resolution:
      integrity: sha512-0Zt+s3L7Vf1biwWZ29aARiVYLx7iMGnEUl9x33fbB/j3jR81u/O2LbqK+Bm1CDSNDKVtJ/YjwY7TUd5SkeLQLw==
  /fill-range/7.0.1:
    dependencies:
      to-regex-range: 5.0.1
    dev: false
    engines:
      node: '>=8'
    resolution:
      integrity: sha512-qOo9F+dMUmC2Lcb4BbVvnKJxTPjCm+RRpe4gDuGrzkL7mEVl/djYSu2OdQ2Pa302N4oqkSg9ir6jaLWJ2USVpQ==
  /finalhandler/1.1.2:
    dependencies:
      debug: 2.6.9
      encodeurl: 1.0.2
      escape-html: 1.0.3
      on-finished: 2.3.0
      parseurl: 1.3.3
      statuses: 1.5.0
      unpipe: 1.0.0
    dev: false
    engines:
      node: '>= 0.8'
    resolution:
      integrity: sha512-aAWcW57uxVNrQZqFXjITpW3sIUQmHGG3qSb9mUah9MgMC4NeWhNOlNjXEYq3HjRAvL6arUviZGGJsBg6z0zsWA==
  /find-cache-dir/2.1.0:
    dependencies:
      commondir: 1.0.1
      make-dir: 2.1.0
      pkg-dir: 3.0.0
    dev: false
    engines:
      node: '>=6'
    resolution:
      integrity: sha512-Tq6PixE0w/VMFfCgbONnkiQIVol/JJL7nRMi20fqzA4NRs9AfeqMGeRdPi3wIhYkxjeBaWh2rxwapn5Tu3IqOQ==
  /find-up/1.1.2:
    dependencies:
      path-exists: 2.1.0
      pinkie-promise: 2.0.1
    dev: false
    engines:
      node: '>=0.10.0'
    resolution:
      integrity: sha1-ay6YIrGizgpgq2TWEOzK1TyyTQ8=
  /find-up/2.1.0:
    dependencies:
      locate-path: 2.0.0
    dev: false
    engines:
      node: '>=4'
    resolution:
      integrity: sha1-RdG35QbHF93UgndaK3eSCjwMV6c=
  /find-up/3.0.0:
    dependencies:
      locate-path: 3.0.0
    dev: false
    engines:
      node: '>=6'
    resolution:
      integrity: sha512-1yD6RmLI1XBfxugvORwlck6f75tYL+iR0jqwsOrOxMZyGYqUuDhJ0l4AXdO1iX/FTs9cBAMEk1gWSEx1kSbylg==
  /find-up/4.1.0:
    dependencies:
      locate-path: 5.0.0
      path-exists: 4.0.0
    dev: false
    engines:
      node: '>=8'
    resolution:
      integrity: sha512-PpOwAdQ/YlXQ2vj8a3h8IipDuYRi3wceVQQGYWxNINccq40Anw7BlsEXCMbt1Zt+OLA6Fq9suIpIWD0OsnISlw==
  /flat-cache/2.0.1:
    dependencies:
      flatted: 2.0.2
      rimraf: 2.6.3
      write: 1.0.3
    dev: false
    engines:
      node: '>=4'
    resolution:
      integrity: sha512-LoQe6yDuUMDzQAEH8sgmh4Md6oZnc/7PjtwjNFSzveXqSHt6ka9fPBuso7IGf9Rz4uqnSnWiFH2B/zj24a5ReA==
  /flat/4.1.0:
    dependencies:
      is-buffer: 2.0.4
    deprecated: 'Fixed a prototype pollution security issue in 4.1.0, please upgrade to ^4.1.1 or ^5.0.1.'
    dev: false
    hasBin: true
    resolution:
      integrity: sha512-Px/TiLIznH7gEDlPXcUD4KnBusa6kR6ayRUVcnEAbreRIuhkqow/mun59BuRXwoYk7ZQOLW1ZM05ilIvK38hFw==
  /flatted/2.0.2:
    dev: false
    resolution:
      integrity: sha512-r5wGx7YeOwNWNlCA0wQ86zKyDLMQr+/RB8xy74M4hTphfmjlijTSSXGuH8rnvKZnfT9i+75zmd8jcKdMR4O6jA==
  /folktale/2.3.2:
    dev: false
    resolution:
      integrity: sha512-+8GbtQBwEqutP0v3uajDDoN64K2ehmHd0cjlghhxh0WpcfPzAIjPA03e1VvHlxL02FVGR0A6lwXsNQKn3H1RNQ==
  /follow-redirects/1.13.0:
    dev: false
    engines:
      node: '>=4.0'
    resolution:
      integrity: sha512-aq6gF1BEKje4a9i9+5jimNFIpq4Q1WiwBToeRK5NvZBd/TRsmW8BsJfOEGkr76TbOyPVD3OVDN910EcUNtRYEA==
  /follow-redirects/1.5.10:
    dependencies:
      debug: 3.1.0
    dev: false
    engines:
      node: '>=4.0'
    resolution:
      integrity: sha512-0V5l4Cizzvqt5D44aTXbFZz+FtyXV1vrDN6qrelxtfYQKW0KO0W2T/hkE8xvGa/540LkZlkaUjO4ailYTFtHVQ==
  /foreach/2.0.5:
    dev: false
    resolution:
      integrity: sha1-C+4AUBiusmDQo6865ljdATbsG5k=
  /foreground-child/1.5.6:
    dependencies:
      cross-spawn: 4.0.2
      signal-exit: 3.0.3
    dev: false
    resolution:
      integrity: sha1-T9ca0t/elnibmApcCilZN8svXOk=
  /foreground-child/2.0.0:
    dependencies:
      cross-spawn: 7.0.3
      signal-exit: 3.0.3
    dev: false
    engines:
      node: '>=8.0.0'
    resolution:
      integrity: sha512-dCIq9FpEcyQyXKCkyzmlPTFNgrCzPudOe+mhvJU5zAtlBnGVy2yKxtfsxK2tQBThwq225jcvBjpw1Gr40uzZCA==
  /forever-agent/0.6.1:
    dev: false
    resolution:
      integrity: sha1-+8cfDEGt6zf5bFd60e1C2P2sypE=
  /form-data/2.3.3:
    dependencies:
      asynckit: 0.4.0
      combined-stream: 1.0.8
      mime-types: 2.1.27
    dev: false
    engines:
      node: '>= 0.12'
    resolution:
      integrity: sha512-1lLKB2Mu3aGP1Q/2eCOx0fNbRMe7XdwktwOruhfqqd0rIJWwN4Dh+E3hrPSlDCXnSR7UtZ1N38rVXm+6+MEhJQ==
  /form-data/2.5.1:
    dependencies:
      asynckit: 0.4.0
      combined-stream: 1.0.8
      mime-types: 2.1.27
    dev: false
    engines:
      node: '>= 0.12'
    resolution:
      integrity: sha512-m21N3WOmEEURgk6B9GLOE4RuWOFf28Lhh9qGYeNlGq4VDXUlJy2th2slBNU8Gp8EzloYZOibZJ7t5ecIrFSjVA==
  /form-data/3.0.0:
    dependencies:
      asynckit: 0.4.0
      combined-stream: 1.0.8
      mime-types: 2.1.27
    dev: false
    engines:
      node: '>= 6'
    resolution:
      integrity: sha512-CKMFDglpbMi6PyN+brwB9Q/GOw0eAnsrEZDgcsH5Krhz5Od/haKHAX0NmQfha2zPPz0JpWzA7GJHGSnvCRLWsg==
  /forwarded/0.1.2:
    dev: false
    engines:
      node: '>= 0.6'
    resolution:
      integrity: sha1-mMI9qxF1ZXuMBXPozszZGw/xjIQ=
  /fresh/0.5.2:
    dev: false
    engines:
      node: '>= 0.6'
    resolution:
      integrity: sha1-PYyt2Q2XZWn6g1qx+OSyOhBWBac=
  /fs-constants/1.0.0:
    dev: false
    resolution:
      integrity: sha512-y6OAwoSIf7FyjMIv94u+b5rdheZEjzR63GTyZJm5qh4Bi+2YgwLCcI/fPFZkL5PSixOt6ZNKm+w+Hfp/Bciwow==
  /fs-extra/7.0.1:
    dependencies:
      graceful-fs: 4.2.4
      jsonfile: 4.0.0
      universalify: 0.1.2
    dev: false
    engines:
      node: '>=6 <7 || >=8'
    resolution:
      integrity: sha512-YJDaCJZEnBmcbw13fvdAM9AwNOJwOzrE4pqMqBq5nFiEqXUqHwlK4B+3pUw6JNvfSPtX05xFHtYy/1ni01eGCw==
  /fs-extra/8.1.0:
    dependencies:
      graceful-fs: 4.2.4
      jsonfile: 4.0.0
      universalify: 0.1.2
    dev: false
    engines:
      node: '>=6 <7 || >=8'
    resolution:
      integrity: sha512-yhlQgA6mnOJUKOsRUFsgJdQCvkKhcz8tlZG5HBQfReYZy46OwLcY+Zia0mtdHsOo9y/hP+CxMN0TU9QxoOtG4g==
  /fs.realpath/1.0.0:
    dev: false
    resolution:
      integrity: sha1-FQStJSMVjKpA20onh8sBQRmU6k8=
  /fsevents/2.1.3:
    dev: false
    engines:
      node: ^8.16.0 || ^10.6.0 || >=11.0.0
    optional: true
    os:
      - darwin
    resolution:
      integrity: sha512-Auw9a4AxqWpa9GUfj370BMPzzyncfBABW8Mab7BGWBYDj4Isgq+cDKtx0i6u9jcX9pQDnswsaaOTgTmA5pEjuQ==
  /ftp/0.3.10:
    dependencies:
      readable-stream: 1.1.14
      xregexp: 2.0.0
    dev: false
    engines:
      node: '>=0.8.0'
    resolution:
      integrity: sha1-kZfYYa2BQvPmPVqDv+TFn3MwiF0=
  /function-bind/1.1.1:
    dev: false
    resolution:
      integrity: sha512-yIovAzMX49sF8Yl58fSCWJ5svSLuaibPxXQJFLmBObTuCr0Mf1KiPopGM9NiFjiYBCbfaa2Fh6breQ6ANVTI0A==
  /functional-red-black-tree/1.0.1:
    dev: false
    resolution:
      integrity: sha1-GwqzvVU7Kg1jmdKcDj6gslIHgyc=
  /furi/2.0.0:
    dependencies:
      '@types/is-windows': 1.0.0
      is-windows: 1.0.2
    dev: false
    resolution:
      integrity: sha512-uKuNsaU0WVaK/vmvj23wW1bicOFfyqSsAIH71bRZx8kA4Xj+YCHin7CJKJJjkIsmxYaPFLk9ljmjEyB7xF7WvQ==
  /fwd-stream/1.0.4:
    dependencies:
      readable-stream: 1.0.34
    dev: false
    resolution:
      integrity: sha1-7Sgcq+1G/uz5Ie4y3ExQs3KsfPo=
  /gauge/2.7.4:
    dependencies:
      aproba: 1.2.0
      console-control-strings: 1.1.0
      has-unicode: 2.0.1
      object-assign: 4.1.1
      signal-exit: 3.0.3
      string-width: 1.0.2
      strip-ansi: 3.0.1
      wide-align: 1.1.3
    dev: false
    optional: true
    resolution:
      integrity: sha1-LANAXHU4w51+s3sxcCLjJfsBi/c=
  /gaxios/2.3.4:
    dependencies:
      abort-controller: 3.0.0
      extend: 3.0.2
      https-proxy-agent: 5.0.0
      is-stream: 2.0.0
      node-fetch: 2.6.0
    dev: false
    engines:
      node: '>=8.10.0'
    resolution:
      integrity: sha512-US8UMj8C5pRnao3Zykc4AAVr+cffoNKRTg9Rsf2GiuZCW69vgJj38VK2PzlPuQU73FZ/nTk9/Av6/JGcE1N9vA==
  /gcp-metadata/3.5.0:
    dependencies:
      gaxios: 2.3.4
      json-bigint: 0.3.1
    dev: false
    engines:
      node: '>=8.10.0'
    resolution:
      integrity: sha512-ZQf+DLZ5aKcRpLzYUyBS3yo3N0JSa82lNDO8rj3nMSlovLcz2riKFBsYgDzeXcv75oo5eqB2lx+B14UvPoCRnA==
  /gensync/1.0.0-beta.1:
    dev: false
    engines:
      node: '>=6.9.0'
    resolution:
      integrity: sha512-r8EC6NO1sngH/zdD9fiRDLdcgnbayXah+mLgManTaIZJqEC1MZstmnox8KpnI2/fxQwrp5OpCOYWLp4rBl4Jcg==
  /get-caller-file/1.0.3:
    dev: false
    resolution:
      integrity: sha512-3t6rVToeoZfYSGd8YoLFR2DJkiQrIiUrGcjvFX2mDw3bn6k2OtwHN0TNCLbBO+w8qTvimhDkv+LSscbJY1vE6w==
  /get-caller-file/2.0.5:
    dev: false
    engines:
      node: 6.* || 8.* || >= 10.*
    resolution:
      integrity: sha512-DyFP3BM/3YHTQOCUL/w0OZHR0lpKeGrxotcHWcqNEdnltqFwXVfhEBQ94eIo34AfQpo0rGki4cyIiftY06h2Fg==
  /get-func-name/2.0.0:
    dev: false
    resolution:
      integrity: sha1-6td0q+5y4gQJQzoGY2YCPdaIekE=
  /get-stdin/4.0.1:
    dev: false
    engines:
      node: '>=0.10.0'
    resolution:
      integrity: sha1-uWjGsKBDhDJJAui/Gl3zJXmkUP4=
  /get-stdin/6.0.0:
    dev: false
    engines:
      node: '>=4'
    resolution:
      integrity: sha512-jp4tHawyV7+fkkSKyvjuLZswblUtz+SQKzSWnBbii16BuZksJlU1wuBYXY75r+duh/llF1ur6oNwi+2ZzjKZ7g==
  /get-stream/4.1.0:
    dependencies:
      pump: 3.0.0
    dev: false
    engines:
      node: '>=6'
    resolution:
      integrity: sha512-GMat4EJ5161kIy2HevLlr4luNjBgvmj413KaQA7jt4V8B4RDsfpHk7WQ9GVqfYyyx8OS/L66Kox+rJRNklLK7w==
  /get-stream/5.2.0:
    dependencies:
      pump: 3.0.0
    dev: false
    engines:
      node: '>=8'
    resolution:
      integrity: sha512-nBF+F1rAZVCu/p7rjzgA+Yb4lfYXrpl7a6VmJrU8wF9I1CKvP/QwPNZHnOlwbTkY6dvtFIzFMSyQXbLoTQPRpA==
  /get-uri/2.0.4:
    dependencies:
      data-uri-to-buffer: 1.2.0
      debug: 2.6.9
      extend: 3.0.2
      file-uri-to-path: 1.0.0
      ftp: 0.3.10
      readable-stream: 2.3.7
    dev: false
    resolution:
      integrity: sha512-v7LT/s8kVjs+Tx0ykk1I+H/rbpzkHvuIq87LmeXptcf5sNWm9uQiwjNAt94SJPA1zOlCntmnOlJvVWKmzsxG8Q==
  /getpass/0.1.7:
    dependencies:
      assert-plus: 1.0.0
    dev: false
    resolution:
      integrity: sha1-Xv+OPmhNVprkyysSgmBOi6YhSfo=
  /github-from-package/0.0.0:
    dev: false
    optional: true
    resolution:
      integrity: sha1-l/tdlr/eiXMxPyDoKI75oWf6ZM4=
  /glob-parent/5.1.1:
    dependencies:
      is-glob: 4.0.1
    dev: false
    engines:
      node: '>= 6'
    resolution:
      integrity: sha512-FnI+VGOpnlGHWZxthPGR+QhR78fuiK0sNLkHQv+bL9fQi57lNNdquIbna/WrfROrolq8GK5Ek6BiMwqL/voRYQ==
  /glob-to-regexp/0.4.1:
    dev: false
    resolution:
      integrity: sha512-lkX1HJXwyMcprw/5YUZc2s7DrpAiHB21/V+E1rHUrVNokkvB6bqMzT0VfV6/86ZNabt1k14YOIaT7nDvOX3Iiw==
  /glob/5.0.15:
    dependencies:
      inflight: 1.0.6
      inherits: 2.0.4
      minimatch: 3.0.4
      once: 1.4.0
      path-is-absolute: 1.0.1
    dev: false
    resolution:
      integrity: sha1-G8k2ueAvSmA/zCIuz3Yz0wuLk7E=
  /glob/7.1.3:
    dependencies:
      fs.realpath: 1.0.0
      inflight: 1.0.6
      inherits: 2.0.4
      minimatch: 3.0.4
      once: 1.4.0
      path-is-absolute: 1.0.1
    dev: false
    resolution:
      integrity: sha512-vcfuiIxogLV4DlGBHIUOwI0IbrJ8HWPc4MU7HzviGeNho/UJDfi6B5p3sHeWIQ0KGIU0Jpxi5ZHxemQfLkkAwQ==
  /glob/7.1.6:
    dependencies:
      fs.realpath: 1.0.0
      inflight: 1.0.6
      inherits: 2.0.4
      minimatch: 3.0.4
      once: 1.4.0
      path-is-absolute: 1.0.1
    dev: false
    resolution:
      integrity: sha512-LwaxwyZ72Lk7vZINtNNrywX0ZuLyStrdDtabefZKAY5ZGJhVtgdznluResxNmPitE0SAO+O26sWTHeKSI2wMBA==
  /global-modules/1.0.0:
    dependencies:
      global-prefix: 1.0.2
      is-windows: 1.0.2
      resolve-dir: 1.0.1
    dev: false
    engines:
      node: '>=0.10.0'
    resolution:
      integrity: sha512-sKzpEkf11GpOFuw0Zzjzmt4B4UZwjOcG757PPvrfhxcLFbq0wpsgpOqxpxtxFiCG4DtG93M6XRVbF2oGdev7bg==
  /global-prefix/1.0.2:
    dependencies:
      expand-tilde: 2.0.2
      homedir-polyfill: 1.0.3
      ini: 1.3.5
      is-windows: 1.0.2
      which: 1.3.1
    dev: false
    engines:
      node: '>=0.10.0'
    resolution:
      integrity: sha1-2/dDxsFJklk8ZVVoy2btMsASLr4=
  /global/4.4.0:
    dependencies:
      min-document: 2.19.0
      process: 0.11.10
    dev: false
    resolution:
      integrity: sha512-wv/LAoHdRE3BeTGz53FAamhGlPLhlssK45usmGFThIi4XqnBmjKQ16u+RNbP7WvigRZDxUsM0J3gcQ5yicaL0w==
  /globals/11.12.0:
    dev: false
    engines:
      node: '>=4'
    resolution:
      integrity: sha512-WOBp/EEGUiIsJSp7wcv/y6MO+lV9UoncWqxuFfm8eBwzWNgyfBd6Gz+IeKQ9jCmyhoH99g15M3T+QaVHFjizVA==
  /globals/12.4.0:
    dependencies:
      type-fest: 0.8.1
    dev: false
    engines:
      node: '>=8'
    resolution:
      integrity: sha512-BWICuzzDvDoH54NHKCseDanAhE3CeDorgDL5MT6LMXXj2WCnd9UC2szdk4AWLfjdgNBCXLUanXYcpBBKOSWGwg==
  /glogg/1.0.2:
    dependencies:
      sparkles: 1.0.1
    dev: false
    engines:
      node: '>= 0.10'
    resolution:
      integrity: sha512-5mwUoSuBk44Y4EshyiqcH95ZntbDdTQqA3QYSrxmzj28Ai0vXBGMH1ApSANH14j2sIRtqCEyg6PfsuP7ElOEDA==
  /graceful-fs/4.2.4:
    dev: false
    resolution:
      integrity: sha512-WjKPNJF79dtJAVniUlGGWHYGz2jWxT6VhN/4m1NdkbZ2nOsEF+cI1Edgql5zCRhs/VsQYRvrXctxktVXZUkixw==
  /growl/1.10.5:
    dev: false
    engines:
      node: '>=4.x'
    resolution:
      integrity: sha512-qBr4OuELkhPenW6goKVXiv47US3clb3/IbuWF9KNKEijAy9oeHxU9IgzjvJhHkUzhaj7rOUD7+YGWqUjLp5oSA==
  /guid-typescript/1.0.9:
    dev: false
    resolution:
      integrity: sha512-Y8T4vYhEfwJOTbouREvG+3XDsjr8E3kIr7uf+JZ0BYloFsttiHU0WfvANVsR7TxNUJa/WpCnw/Ino/p+DeBhBQ==
  /gulp-util/3.0.7:
    dependencies:
      array-differ: 1.0.0
      array-uniq: 1.0.3
      beeper: 1.1.1
      chalk: 1.1.3
      dateformat: 1.0.12
      fancy-log: 1.3.3
      gulplog: 1.0.0
      has-gulplog: 0.1.0
      lodash._reescape: 3.0.0
      lodash._reevaluate: 3.0.0
      lodash._reinterpolate: 3.0.0
      lodash.template: 3.6.2
      minimist: 1.2.5
      multipipe: 0.1.2
      object-assign: 3.0.0
      replace-ext: 0.0.1
      through2: 2.0.1
      vinyl: 0.5.3
    deprecated: 'gulp-util is deprecated - replace it, following the guidelines at https://medium.com/gulpjs/gulp-util-ca3b1f9f9ac5'
    dev: false
    engines:
      node: '>=0.10'
    resolution:
      integrity: sha1-eJJcS4+LSQBawBoBHFV+YhiUHLs=
  /gulplog/1.0.0:
    dependencies:
      glogg: 1.0.2
    dev: false
    engines:
      node: '>= 0.10'
    resolution:
      integrity: sha1-4oxNRdBey77YGDY86PnFkmIp/+U=
  /handlebars/4.7.6:
    dependencies:
      minimist: 1.2.5
      neo-async: 2.6.2
      source-map: 0.6.1
      wordwrap: 1.0.0
    dev: false
    engines:
      node: '>=0.4.7'
    hasBin: true
    optionalDependencies:
      uglify-js: 3.10.2
    resolution:
      integrity: sha512-1f2BACcBfiwAfStCKZNrUCgqNZkGsAT7UM3kkYtXuLo0KnaVfjKOyf7PRzB6++aK9STyT1Pd2ZCPe3EGOXleXA==
  /har-schema/2.0.0:
    dev: false
    engines:
      node: '>=4'
    resolution:
      integrity: sha1-qUwiJOvKwEeCoNkDVSHyRzW37JI=
  /har-validator/5.1.5:
    dependencies:
      ajv: 6.12.4
      har-schema: 2.0.0
    deprecated: this library is no longer supported
    dev: false
    engines:
      node: '>=6'
    resolution:
      integrity: sha512-nmT2T0lljbxdQZfspsno9hgrG3Uir6Ks5afism62poxqBM6sDnMEuPmzTq8XN0OEwqKLLdh1jQI3qyE66Nzb3w==
  /has-ansi/2.0.0:
    dependencies:
      ansi-regex: 2.1.1
    dev: false
    engines:
      node: '>=0.10.0'
    resolution:
      integrity: sha1-NPUEnOHs3ysGSa8+8k5F7TVBbZE=
  /has-binary2/1.0.3:
    dependencies:
      isarray: 2.0.1
    dev: false
    resolution:
      integrity: sha512-G1LWKhDSvhGeAQ8mPVQlqNcOB2sJdwATtZKl2pDKKHfpf/rYj24lkinxf69blJbnsvtqqNU+L3SL50vzZhXOnw==
  /has-cors/1.1.0:
    dev: false
    resolution:
      integrity: sha1-XkdHk/fqmEPRu5nCPu9J/xJv/zk=
  /has-flag/1.0.0:
    dev: false
    engines:
      node: '>=0.10.0'
    resolution:
      integrity: sha1-nZ55MWXOAXoA8AQYxD+UKnsdEfo=
  /has-flag/3.0.0:
    dev: false
    engines:
      node: '>=4'
    resolution:
      integrity: sha1-tdRU3CGZriJWmfNGfloH87lVuv0=
  /has-flag/4.0.0:
    dev: false
    engines:
      node: '>=8'
    resolution:
      integrity: sha512-EykJT/Q1KjTWctppgIAgfSO0tKVuZUjhgMr17kqTumMl6Afv3EISleU7qZUzoXDFTAHTDC4NOoG/ZxU3EvlMPQ==
  /has-glob/1.0.0:
    dependencies:
      is-glob: 3.1.0
    dev: false
    engines:
      node: '>=0.10.0'
    resolution:
      integrity: sha1-mqqe7b/7G6OZCnsAEPtnjuAIEgc=
  /has-gulplog/0.1.0:
    dependencies:
      sparkles: 1.0.1
    dev: false
    engines:
      node: '>= 0.10'
    resolution:
      integrity: sha1-ZBTIKRNpfaUVkDl9r7EvIpZ4Ec4=
  /has-only/1.1.1:
    dev: false
    engines:
      node: '>=6'
    resolution:
      integrity: sha512-3GuFy9rDw0xvovCHb4SOKiRImbZ+a8boFBUyGNRPVd2mRyQOzYdau5G9nodUXC1ZKYN59hrHFkW1lgBQscYfTg==
  /has-symbols/1.0.1:
    dev: false
    engines:
      node: '>= 0.4'
    resolution:
      integrity: sha512-PLcsoqu++dmEIZB+6totNFKq/7Do+Z0u4oT0zKOJNl3lYK6vGwwu2hjHs+68OEZbTjiUE9bgOABXbP/GvrS0Kg==
  /has-unicode/2.0.1:
    dev: false
    optional: true
    resolution:
      integrity: sha1-4Ob+aijPUROIVeCG0Wkedx3iqLk=
  /has/1.0.3:
    dependencies:
      function-bind: 1.1.1
    dev: false
    engines:
      node: '>= 0.4.0'
    resolution:
      integrity: sha512-f2dvO0VU6Oej7RkWJGrehjbzMAjFp5/VKPp5tTpWIV4JHHZK1/BxbFRtf/siA2SWTe09caDmVtYYzWEIbBS4zw==
  /hash-base/3.1.0:
    dependencies:
      inherits: 2.0.4
      readable-stream: 3.6.0
      safe-buffer: 5.2.1
    dev: false
    engines:
      node: '>=4'
    resolution:
      integrity: sha512-1nmYp/rhMDiE7AYkDw+lLwlAzz0AntGIe51F3RfFfEqyQ3feY2eI/NcwC6umIQVOASPMsWJLJScWKSSvzL9IVA==
  /hash.js/1.1.7:
    dependencies:
      inherits: 2.0.4
      minimalistic-assert: 1.0.1
    dev: false
    resolution:
      integrity: sha512-taOaskGt4z4SOANNseOviYDvjEJinIkRgmp7LbKP2YTTmVxWBl87s/uzK9r+44BclBSp2X7K1hqeNfz9JbBeXA==
  /hasha/3.0.0:
    dependencies:
      is-stream: 1.1.0
    dev: false
    engines:
      node: '>=4'
    resolution:
      integrity: sha1-UqMvq4Vp1BymmmH/GiFPjrfIvTk=
  /he/1.2.0:
    dev: false
    hasBin: true
    resolution:
      integrity: sha512-F/1DnUGPopORZi0ni+CvrCgHQ5FyEAHRLSApuYWMmrbSwoN2Mn/7k+Gl38gJnR7yyDZk6WLXwiGod1JOWNDKGw==
  /highlight.js/9.18.3:
    dev: false
    resolution:
      integrity: sha512-zBZAmhSupHIl5sITeMqIJnYCDfAEc3Gdkqj65wC1lpI468MMQeeQkhcIAvk+RylAkxrCcI9xy9piHiXeQ1BdzQ==
  /hmac-drbg/1.0.1:
    dependencies:
      hash.js: 1.1.7
      minimalistic-assert: 1.0.1
      minimalistic-crypto-utils: 1.0.1
    dev: false
    resolution:
      integrity: sha1-0nRXAQJabHdabFRXk+1QL8DGSaE=
  /homedir-polyfill/1.0.3:
    dependencies:
      parse-passwd: 1.0.0
    dev: false
    engines:
      node: '>=0.10.0'
    resolution:
      integrity: sha512-eSmmWE5bZTK2Nou4g0AI3zZ9rswp7GRKoKXS1BLUkvPviOqs4YTN1djQIqrXy9k5gEtdLPy86JjRwsNM9tnDcA==
  /hosted-git-info/2.8.8:
    dev: false
    resolution:
      integrity: sha512-f/wzC2QaWBs7t9IYqB4T3sR1xviIViXJRJTWBlx2Gf3g0Xi5vI7Yy4koXQ1c9OYDGHN9sBy1DQ2AB8fqZBWhUg==
  /html-escaper/2.0.2:
    dev: false
    resolution:
      integrity: sha512-H2iMtd0I4Mt5eYiapRdIDjp+XzelXQ0tFE4JS7YFwFevXXMmOp9myNrUvCg0D6ws8iqkRPBfKHgbwig1SmlLfg==
  /http-errors/1.7.2:
    dependencies:
      depd: 1.1.2
      inherits: 2.0.3
      setprototypeof: 1.1.1
      statuses: 1.5.0
      toidentifier: 1.0.0
    dev: false
    engines:
      node: '>= 0.6'
    resolution:
      integrity: sha512-uUQBt3H/cSIVfch6i1EuPNy/YsRSOUBXTVfZ+yR7Zjez3qjBz6i9+i4zjNaoqcoFVI4lQJ5plg63TvGfRSDCRg==
  /http-errors/1.7.3:
    dependencies:
      depd: 1.1.2
      inherits: 2.0.4
      setprototypeof: 1.1.1
      statuses: 1.5.0
      toidentifier: 1.0.0
    dev: false
    engines:
      node: '>= 0.6'
    resolution:
      integrity: sha512-ZTTX0MWrsQ2ZAhA1cejAwDLycFsd7I7nVtnkT3Ol0aqodaKW+0CTZDQ1uBv5whptCnc8e8HeRRJxRs0kmm/Qfw==
  /http-proxy-agent/2.1.0:
    dependencies:
      agent-base: 4.3.0
      debug: 3.1.0
    dev: false
    engines:
      node: '>= 4.5.0'
    resolution:
      integrity: sha512-qwHbBLV7WviBl0rQsOzH6o5lwyOIvwp/BdFnvVxXORldu5TmjFfjzBcWUWS5kWAZhmv+JtiDhSuQCp4sBfbIgg==
  /http-proxy/1.18.1:
    dependencies:
      eventemitter3: 4.0.7
      follow-redirects: 1.13.0
      requires-port: 1.0.0
    dev: false
    engines:
      node: '>=8.0.0'
    resolution:
      integrity: sha512-7mz/721AbnJwIVbnaSv1Cz3Am0ZLT/UBwkC92VlxhXv/k/BBQfM2fXElQNC27BVGr0uwUpplYPQM9LnaBMR5NQ==
  /http-signature/1.2.0:
    dependencies:
      assert-plus: 1.0.0
      jsprim: 1.4.1
      sshpk: 1.16.1
    dev: false
    engines:
      node: '>=0.8'
      npm: '>=1.3.7'
    resolution:
      integrity: sha1-muzZJRFHcvPZW2WmCruPfBj7rOE=
  /https-browserify/1.0.0:
    dev: false
    resolution:
      integrity: sha1-7AbBDgo0wPL68Zn3/X/Hj//QPHM=
  /https-proxy-agent/3.0.1:
    dependencies:
      agent-base: 4.3.0
      debug: 3.2.6
    dev: false
    engines:
      node: '>= 4.5.0'
    resolution:
      integrity: sha512-+ML2Rbh6DAuee7d07tYGEKOEi2voWPUGan+ExdPbPW6Z3svq+JCqr0v8WmKPOkz1vOVykPCBSuobe7G8GJUtVg==
  /https-proxy-agent/4.0.0:
    dependencies:
      agent-base: 5.1.1
      debug: 4.1.1
    dev: false
    engines:
      node: '>= 6.0.0'
    resolution:
      integrity: sha512-zoDhWrkR3of1l9QAL8/scJZyLu8j/gBkcwcaQOZh7Gyh/+uJQzGVETdgT30akuwkpL8HTRfssqI3BZuV18teDg==
  /https-proxy-agent/5.0.0:
    dependencies:
      agent-base: 6.0.1
      debug: 4.1.1
    dev: false
    engines:
      node: '>= 6'
    resolution:
      integrity: sha512-EkYm5BcKUGiduxzSt3Eppko+PiNWNEpa4ySk9vTC6wDsQJW9rHSa+UhGNJoRYp7bz6Ht1eaRIa6QaJqO5rCFbA==
  /human-signals/1.1.1:
    dev: false
    engines:
      node: '>=8.12.0'
    resolution:
      integrity: sha512-SEQu7vl8KjNL2eoGBLF3+wAjpsNfA9XMlXAYj/3EdaNfAlxKthD1xjEQfGOUhllCGGJVNY34bRr6lPINhNjyZw==
  /iconv-lite/0.4.24:
    dependencies:
      safer-buffer: 2.1.2
    dev: false
    engines:
      node: '>=0.10.0'
    resolution:
      integrity: sha512-v3MXnZAcvnywkTUEZomIActle7RXXeedOR31wwl7VlyoXO4Qi9arvSenNQWne1TcRwhCL1HwLI21bEqdpj8/rA==
  /idb-wrapper/1.7.2:
    dev: false
    resolution:
<<<<<<< HEAD
      integrity: sha512-zfNREywMuf0NzDo9mVsL0yegjsirJxHpKHvWcyRozIqQy89g0a3U+oBPOCN4cc0oCiOuYgZHimzaW/R46G1Mpg==
  /ieee754/1.1.13:
    dev: false
    resolution:
=======
>>>>>>> 3f0c3f72
      integrity: sha512-4vf7I2LYV/HaWerSo3XmlMkp5eZ83i+/CDluXi/IGTs/O1sejBNhTtnxzmRZfvOUqj7lZjqHkeTvpgSFDlWZTg==
  /ignore/4.0.6:
    dev: false
    engines:
      node: '>= 4'
    resolution:
      integrity: sha512-cyFDKrqc/YdcWFniJhzI42+AzS+gNwmUzOSFcRCQYwySuBBBy/KjuxWLZ/FHEH6Moq1NizMOBWyTcv8O4OZIMg==
  /ignore/5.1.8:
    dev: false
    engines:
      node: '>= 4'
    resolution:
      integrity: sha512-BMpfD7PpiETpBl/A6S498BaIJ6Y/ABT93ETbby2fP00v4EbvPBXWEoaR1UBPKs3iR53pJY7EtZk5KACI57i1Uw==
  /import-fresh/3.2.1:
    dependencies:
      parent-module: 1.0.1
      resolve-from: 4.0.0
    dev: false
    engines:
      node: '>=6'
    resolution:
      integrity: sha512-6e1q1cnWP2RXD9/keSkxHScg508CdXqXWgWBaETNhyuBFz+kUZlKboh+ISK+bU++DmbHimVBrOz/zzPe0sZ3sQ==
  /imurmurhash/0.1.4:
    dev: false
    engines:
      node: '>=0.8.19'
    resolution:
      integrity: sha1-khi5srkoojixPcT7a21XbyMUU+o=
  /indent-string/2.1.0:
    dependencies:
      repeating: 2.0.1
    dev: false
    engines:
      node: '>=0.10.0'
    resolution:
      integrity: sha1-ji1INIdCEhtKghi3oTfppSBJ3IA=
  /indexof/0.0.1:
    dev: false
    resolution:
      integrity: sha1-gtwzbSMrkGIXnQWrMpOmYFn9Q10=
  /inflight/1.0.6:
    dependencies:
      once: 1.4.0
      wrappy: 1.0.2
    dev: false
    resolution:
      integrity: sha1-Sb1jMdfQLQwJvJEKEHW6gWW1bfk=
  /inherits/2.0.1:
    dev: false
    resolution:
      integrity: sha1-sX0I0ya0Qj5Wjv9xn5GwscvfafE=
  /inherits/2.0.3:
    dev: false
    resolution:
      integrity: sha1-Yzwsg+PaQqUC9SRmAiSA9CCCYd4=
  /inherits/2.0.4:
    dev: false
    resolution:
      integrity: sha512-k/vGaX4/Yla3WzyMCvTQOXYeIHvqOKtnqBduzTHpzpQZzAskKMhZ2K+EnBiSM9zGSoIFeMpXKxa4dYeZIQqewQ==
  /ini/1.3.5:
    dev: false
    resolution:
      integrity: sha512-RZY5huIKCMRWDUqZlEi72f/lmXKMvuszcMBduliQ3nnWbx9X/ZBQO7DijMEYS9EhHBb2qacRUMtC7svLwe0lcw==
  /inline-source-map/0.6.2:
    dependencies:
      source-map: 0.5.7
    dev: false
    resolution:
      integrity: sha1-+Tk0ccGKedFyT4Y/o4tYY3Ct4qU=
  /inquirer/7.3.3:
    dependencies:
      ansi-escapes: 4.3.1
      chalk: 4.1.0
      cli-cursor: 3.1.0
      cli-width: 3.0.0
      external-editor: 3.1.0
      figures: 3.2.0
      lodash: 4.17.20
      mute-stream: 0.0.8
      run-async: 2.4.1
      rxjs: 6.6.2
      string-width: 4.2.0
      strip-ansi: 6.0.0
      through: 2.3.8
    dev: false
    engines:
      node: '>=8.0.0'
    resolution:
      integrity: sha512-JG3eIAj5V9CwcGvuOmoo6LB9kbAYT8HXffUl6memuszlwDC/qvFAJw49XJ5NROSFNPxp3iQg1GqkFhaY/CR0IA==
  /interpret/1.4.0:
    dev: false
    engines:
      node: '>= 0.10'
    resolution:
      integrity: sha512-agE4QfB2Lkp9uICn7BAqoscw4SZP9kTE2hxiFI3jBPmXJfdqiahTbUuKGsMoN2GtqL9AxhYioAcVvgsb1HvRbA==
  /ip/1.1.5:
    dev: false
    resolution:
      integrity: sha1-vd7XARQpCCjAoDnnLvJfWq7ENUo=
  /ipaddr.js/1.9.1:
    dev: false
    engines:
      node: '>= 0.10'
    resolution:
      integrity: sha512-0KI/607xoxSToH7GjN1FfSbLoU0+btTicjsQSWQlh/hZykN8KpmMf7uYwPW3R+akZ6R/w18ZlXSHBYXiYUPO3g==
  /is-arguments/1.0.4:
    dev: false
    engines:
      node: '>= 0.4'
    resolution:
      integrity: sha512-xPh0Rmt8NE65sNzvyUmWgI1tz3mKq74lGA0mL8LYZcoIzKOzDh6HmrYm3d18k60nHerC8A9Km8kYu87zfSFnLA==
  /is-arrayish/0.2.1:
    dev: false
    resolution:
      integrity: sha1-d8mYQFJ6qOyxqLppe4BkWnqSap0=
  /is-binary-path/2.1.0:
    dependencies:
      binary-extensions: 2.1.0
    dev: false
    engines:
      node: '>=8'
    resolution:
      integrity: sha512-ZMERYes6pDydyuGidse7OsHxtbI7WVeUEozgR/g7rd0xUimYNlvZRE/K2MgZTjWy725IfelLeVcEM97mmtRGXw==
  /is-buffer/1.1.6:
    dev: false
    resolution:
      integrity: sha512-NcdALwpXkTm5Zvvbk7owOUSvVvBKDgKP5/ewfXEznmQFfs4ZRmanOeKBTjRVjka3QFoN6XJ+9F3USqfHqTaU5w==
  /is-buffer/2.0.4:
    dev: false
    engines:
      node: '>=4'
    resolution:
      integrity: sha512-Kq1rokWXOPXWuaMAqZiJW4XxsmD9zGx9q4aePabbn3qCRGedtH7Cm+zV8WETitMfu1wdh+Rvd6w5egwSngUX2A==
  /is-callable/1.2.0:
    dev: false
    engines:
      node: '>= 0.4'
    resolution:
      integrity: sha512-pyVD9AaGLxtg6srb2Ng6ynWJqkHU9bEM087AKck0w8QwDarTfNcpIYoU8x8Hv2Icm8u6kFJM18Dag8lyqGkviw==
  /is-ci/2.0.0:
    dependencies:
      ci-info: 2.0.0
    dev: false
    hasBin: true
    resolution:
      integrity: sha512-YfJT7rkpQB0updsdHLGWrvhBJfcfzNNawYDNIyQXJz0IViGf75O8EBPKSdvw2rF+LGCsX4FZ8tcr3b19LcZq4w==
  /is-date-object/1.0.2:
    dev: false
    engines:
      node: '>= 0.4'
    resolution:
      integrity: sha512-USlDT524woQ08aoZFzh3/Z6ch9Y/EWXEHQ/AaRN0SkKq4t2Jw2R2339tSXmwuVoY7LLlBCbOIlx2myP/L5zk0g==
  /is-docker/2.1.1:
    dev: false
    engines:
      node: '>=8'
    hasBin: true
    resolution:
      integrity: sha512-ZOoqiXfEwtGknTiuDEy8pN2CfE3TxMHprvNer1mXiqwkOT77Rw3YVrUQ52EqAOU3QAWDQ+bQdx7HJzrv7LS2Hw==
  /is-extglob/2.1.1:
    dev: false
    engines:
      node: '>=0.10.0'
    resolution:
      integrity: sha1-qIwCU1eR8C7TfHahueqXc8gz+MI=
  /is-finite/1.1.0:
    dev: false
    engines:
      node: '>=0.10.0'
    resolution:
      integrity: sha512-cdyMtqX/BOqqNBBiKlIVkytNHm49MtMlYyn1zxzvJKWmFMlGzm+ry5BBfYyeY9YmNKbRSo/o7OX9w9ale0wg3w==
  /is-fullwidth-code-point/1.0.0:
    dependencies:
      number-is-nan: 1.0.1
    dev: false
    engines:
      node: '>=0.10.0'
    optional: true
    resolution:
      integrity: sha1-754xOG8DGn8NZDr4L95QxFfvAMs=
  /is-fullwidth-code-point/2.0.0:
    dev: false
    engines:
      node: '>=4'
    resolution:
      integrity: sha1-o7MKXE8ZkYMWeqq5O+764937ZU8=
  /is-fullwidth-code-point/3.0.0:
    dev: false
    engines:
      node: '>=8'
    resolution:
      integrity: sha512-zymm5+u+sCsSWyD9qNaejV3DFvhCKclKdizYaJUuHA83RLjb7nSuGnddCHGv0hk+KY7BMAlsWeK4Ueg6EV6XQg==
  /is-generator-function/1.0.7:
    dev: false
    engines:
      node: '>= 0.4'
    resolution:
      integrity: sha512-YZc5EwyO4f2kWCax7oegfuSr9mFz1ZvieNYBEjmukLxgXfBUbxAWGVF7GZf0zidYtoBl3WvC07YK0wT76a+Rtw==
  /is-glob/3.1.0:
    dependencies:
      is-extglob: 2.1.1
    dev: false
    engines:
      node: '>=0.10.0'
    resolution:
      integrity: sha1-e6WuJCF4BKxwcHuWkiVnSGzD6Eo=
  /is-glob/4.0.1:
    dependencies:
      is-extglob: 2.1.1
    dev: false
    engines:
      node: '>=0.10.0'
    resolution:
      integrity: sha512-5G0tKtBTFImOqDnLB2hG6Bp2qcKEFduo4tZu9MT/H6NQv/ghhy30o55ufafxJ/LdH79LLs2Kfrn85TLKyA7BUg==
  /is-module/1.0.0:
    dev: false
    resolution:
      integrity: sha1-Mlj7afeMFNW4FdZkM2tM/7ZEFZE=
  /is-nan/1.3.0:
    dependencies:
      define-properties: 1.1.3
    dev: false
    engines:
      node: '>= 0.4'
    resolution:
      integrity: sha512-z7bbREymOqt2CCaZVly8aC4ML3Xhfi0ekuOnjO2L8vKdl+CttdVoGZQhd4adMFAsxQ5VeRVwORs4tU8RH+HFtQ==
  /is-number/7.0.0:
    dev: false
    engines:
      node: '>=0.12.0'
    resolution:
      integrity: sha512-41Cifkg6e8TylSpdtTpeLVMqvSBEVzTttHvERD741+pnZ8ANv0004MRL43QKPDlK9cGvNp6NZWZUBlbGXYxxng==
  /is-object/0.1.2:
    dev: false
    resolution:
      integrity: sha1-AO+8CIFsM8/ErIJR0TLhDcZQmNc=
  /is-reference/1.2.1:
    dependencies:
      '@types/estree': 0.0.45
    dev: false
    resolution:
      integrity: sha512-U82MsXXiFIrjCK4otLT+o2NA2Cd2g5MLoOVXUZjIOhLurrRxpEXzI8O0KZHr3IjLvlAH1kTPYSuqer5T9ZVBKQ==
  /is-regex/1.1.1:
    dependencies:
      has-symbols: 1.0.1
    dev: false
    engines:
      node: '>= 0.4'
    resolution:
      integrity: sha512-1+QkEcxiLlB7VEyFtyBg94e08OAsvq7FUBgApTq/w2ymCLyKJgDPsybBENVtA7XCQEgEXxKPonG+mvYRxh/LIg==
  /is-stream/1.1.0:
    dev: false
    engines:
      node: '>=0.10.0'
    resolution:
      integrity: sha1-EtSj3U5o4Lec6428hBc66A2RykQ=
  /is-stream/2.0.0:
    dev: false
    engines:
      node: '>=8'
    resolution:
      integrity: sha512-XCoy+WlUr7d1+Z8GgSuXmpuUFC9fOhRXglJMx+dwLKTkL44Cjd4W1Z5P+BQZpr+cR93aGP4S/s7Ftw6Nd/kiEw==
  /is-string/1.0.5:
    dev: false
    engines:
      node: '>= 0.4'
    resolution:
      integrity: sha512-buY6VNRjhQMiF1qWDouloZlQbRhDPCebwxSjxMjxgemYT46YMd2NR0/H+fBhEfWX4A/w9TBJ+ol+okqJKFE6vQ==
  /is-subset/0.1.1:
    dev: false
    resolution:
      integrity: sha1-ilkRfZMt4d4A8kX83TnOQ/HpOaY=
  /is-symbol/1.0.3:
    dependencies:
      has-symbols: 1.0.1
    dev: false
    engines:
      node: '>= 0.4'
    resolution:
      integrity: sha512-OwijhaRSgqvhm/0ZdAcXNZt9lYdKFpcRDT5ULUuYXPoT794UNOdU+gpT6Rzo7b4V2HUl/op6GqY894AZwv9faQ==
  /is-typed-array/1.1.3:
    dependencies:
      available-typed-arrays: 1.0.2
      es-abstract: 1.17.6
      foreach: 2.0.5
      has-symbols: 1.0.1
    dev: false
    engines:
      node: '>= 0.4'
    resolution:
      integrity: sha512-BSYUBOK/HJibQ30wWkWold5txYwMUXQct9YHAQJr8fSwvZoiglcqB0pd7vEN23+Tsi9IUEjztdOSzl4qLVYGTQ==
  /is-typedarray/1.0.0:
    dev: false
    resolution:
      integrity: sha1-5HnICFjfDBsR3dppQPlgEfzaSpo=
  /is-utf8/0.2.1:
    dev: false
    resolution:
      integrity: sha1-Sw2hRCEE0bM2NA6AeX6GXPOffXI=
  /is-valid-glob/1.0.0:
    dev: false
    engines:
      node: '>=0.10.0'
    resolution:
      integrity: sha1-Kb8+/3Ab4tTTFdusw5vDn+j2Aao=
  /is-windows/1.0.2:
    dev: false
    engines:
      node: '>=0.10.0'
    resolution:
      integrity: sha512-eXK1UInq2bPmjyX6e3VHIzMLobc4J94i4AWn+Hpq3OU5KkrRC96OAcR3PRJ/pGu6m8TRnBHP9dkXQVsT/COVIA==
  /is-wsl/2.2.0:
    dependencies:
      is-docker: 2.1.1
    dev: false
    engines:
      node: '>=8'
    resolution:
      integrity: sha512-fKzAra0rGJUUBwGBgNkHZuToZcn+TtXHpeCgmkMJMMYx1sQDYaCSyjJBSCa2nH1DGm7s3n1oBnohoVTBaN7Lww==
  /is/0.2.7:
    dev: false
    resolution:
      integrity: sha1-OzSixI81mXLzUEKEkZOucmS2NWI=
  /isarray/0.0.1:
    dev: false
    resolution:
      integrity: sha1-ihis/Kmo9Bd+Cav8YDiTmwXR7t8=
  /isarray/1.0.0:
    dev: false
    resolution:
      integrity: sha1-u5NdSFgsuhaMBoNJV6VKPgcSTxE=
  /isarray/2.0.1:
    dev: false
    resolution:
      integrity: sha1-o32U7ZzaLVmGXJ92/llu4fM4dB4=
  /isbinaryfile/4.0.6:
    dev: false
    engines:
      node: '>= 8.0.0'
    resolution:
      integrity: sha512-ORrEy+SNVqUhrCaal4hA4fBzhggQQ+BaLntyPOdoEiwlKZW9BZiJXjg3RMiruE4tPEI3pyVPpySHQF/dKWperg==
  /isbuffer/0.0.0:
    dev: false
    resolution:
      integrity: sha1-OMFG2d9Si4v5sHAcPUPPEt8/w5s=
  /isexe/2.0.0:
    dev: false
    resolution:
      integrity: sha1-6PvzdNxVb/iUehDcsFctYz8s+hA=
  /isstream/0.1.2:
    dev: false
    resolution:
      integrity: sha1-R+Y/evVa+m+S4VAOaQ64uFKcCZo=
  /istanbul-lib-coverage/2.0.5:
    dev: false
    engines:
      node: '>=6'
    resolution:
      integrity: sha512-8aXznuEPCJvGnMSRft4udDRDtb1V3pkQkMMI5LI+6HuQz5oQ4J2UFn1H82raA3qJtyOLkkwVqICBQkjnGtn5mA==
  /istanbul-lib-coverage/3.0.0:
    dev: false
    engines:
      node: '>=8'
    resolution:
      integrity: sha512-UiUIqxMgRDET6eR+o5HbfRYP1l0hqkWOs7vNxC/mggutCMUIhWMm8gAHb8tHlyfD3/l6rlgNA5cKdDzEAf6hEg==
  /istanbul-lib-hook/2.0.7:
    dependencies:
      append-transform: 1.0.0
    dev: false
    engines:
      node: '>=6'
    resolution:
      integrity: sha512-vrRztU9VRRFDyC+aklfLoeXyNdTfga2EI3udDGn4cZ6fpSXpHLV9X6CHvfoMCPtggg8zvDDmC4b9xfu0z6/llA==
  /istanbul-lib-instrument/3.3.0:
    dependencies:
      '@babel/generator': 7.11.4
      '@babel/parser': 7.11.4
      '@babel/template': 7.10.4
      '@babel/traverse': 7.11.0
      '@babel/types': 7.11.0
      istanbul-lib-coverage: 2.0.5
      semver: 6.3.0
    dev: false
    engines:
      node: '>=6'
    resolution:
      integrity: sha512-5nnIN4vo5xQZHdXno/YDXJ0G+I3dAm4XgzfSVTPLQpj/zAV2dV6Juy0yaf10/zrJOJeHoN3fraFe+XRq2bFVZA==
  /istanbul-lib-instrument/4.0.3:
    dependencies:
      '@babel/core': 7.11.4
      '@istanbuljs/schema': 0.1.2
      istanbul-lib-coverage: 3.0.0
      semver: 6.3.0
    dev: false
    engines:
      node: '>=8'
    resolution:
      integrity: sha512-BXgQl9kf4WTCPCCpmFGoJkz/+uhvm7h7PFKUYxh7qarQd3ER33vHG//qaE8eN25l07YqZPpHXU9I09l/RD5aGQ==
  /istanbul-lib-report/2.0.8:
    dependencies:
      istanbul-lib-coverage: 2.0.5
      make-dir: 2.1.0
      supports-color: 6.1.0
    dev: false
    engines:
      node: '>=6'
    resolution:
      integrity: sha512-fHBeG573EIihhAblwgxrSenp0Dby6tJMFR/HvlerBsrCTD5bkUuoNtn3gVh29ZCS824cGGBPn7Sg7cNk+2xUsQ==
  /istanbul-lib-report/3.0.0:
    dependencies:
      istanbul-lib-coverage: 3.0.0
      make-dir: 3.1.0
      supports-color: 7.2.0
    dev: false
    engines:
      node: '>=8'
    resolution:
      integrity: sha512-wcdi+uAKzfiGT2abPpKZ0hSU1rGQjUQnLvtY5MpQ7QCTahD3VODhcu4wcfY1YtkGaDD5yuydOLINXsfbus9ROw==
  /istanbul-lib-source-maps/3.0.6:
    dependencies:
      debug: 4.1.1
      istanbul-lib-coverage: 2.0.5
      make-dir: 2.1.0
      rimraf: 2.7.1
      source-map: 0.6.1
    dev: false
    engines:
      node: '>=6'
    resolution:
      integrity: sha512-R47KzMtDJH6X4/YW9XTx+jrLnZnscW4VpNN+1PViSYTejLVPWv7oov+Duf8YQSPyVRUvueQqz1TcsC6mooZTXw==
  /istanbul-lib-source-maps/4.0.0:
    dependencies:
      debug: 4.1.1
      istanbul-lib-coverage: 3.0.0
      source-map: 0.6.1
    dev: false
    engines:
      node: '>=8'
    resolution:
      integrity: sha512-c16LpFRkR8vQXyHZ5nLpY35JZtzj1PQY1iZmesUbf1FZHbIupcWfjgOXBY9YHkLEQ6puz1u4Dgj6qmU/DisrZg==
  /istanbul-reports/2.2.7:
    dependencies:
      html-escaper: 2.0.2
    dev: false
    engines:
      node: '>=6'
    resolution:
      integrity: sha512-uu1F/L1o5Y6LzPVSVZXNOoD/KXpJue9aeLRd0sM9uMXfZvzomB0WxVamWb5ue8kA2vVWEmW7EG+A5n3f1kqHKg==
  /istanbul-reports/3.0.2:
    dependencies:
      html-escaper: 2.0.2
      istanbul-lib-report: 3.0.0
    dev: false
    engines:
      node: '>=8'
    resolution:
      integrity: sha512-9tZvz7AiR3PEDNGiV9vIouQ/EAcqMXFmkcA1CDFTwOB98OZVDL0PH9glHotf5Ugp6GCOTypfzGWI/OqjWNCRUw==
  /istanbul/0.4.5:
    dependencies:
      abbrev: 1.0.9
      async: 1.5.2
      escodegen: 1.8.1
      esprima: 2.7.3
      glob: 5.0.15
      handlebars: 4.7.6
      js-yaml: 3.14.0
      mkdirp: 0.5.5
      nopt: 3.0.6
      once: 1.4.0
      resolve: 1.1.7
      supports-color: 3.2.3
      which: 1.3.1
      wordwrap: 1.0.0
    deprecated: |-
      This module is no longer maintained, try this instead:
        npm i nyc
      Visit https://istanbul.js.org/integrations for other alternatives.
    dev: false
    hasBin: true
    resolution:
      integrity: sha1-ZcfXPUxNqE1POsMQuRj7C4Azczs=
  /its-name/1.0.0:
    dev: false
    engines:
      node: '>=6'
    resolution:
      integrity: sha1-IGXxiD7LVoxl9xEt2/EjQB+uSvA=
  /jest-worker/24.9.0:
    dependencies:
      merge-stream: 2.0.0
      supports-color: 6.1.0
    dev: false
    engines:
      node: '>= 6'
    resolution:
      integrity: sha512-51PE4haMSXcHohnSMdM42anbvZANYTqMrr52tVKPqqsPJMzoP6FYYDVqahX/HrAoKEKz3uUPzSvKs9A3qR4iVw==
  /jju/1.4.0:
    dev: false
    resolution:
      integrity: sha1-o6vicYryQaKykE+EpiWXDzia4yo=
  /jquery/3.5.1:
    dev: false
    resolution:
      integrity: sha512-XwIBPqcMn57FxfT+Go5pzySnm4KWkT1Tv7gjrpT1srtf8Weynl6R273VJ5GjkRb51IzMp5nbaPjJXMWeju2MKg==
  /js-tokens/4.0.0:
    dev: false
    resolution:
      integrity: sha512-RdJUflcE3cUzKiMqQgsCu06FPu9UdIJO0beYbPhHN4k6apgJtifcoCtT9bcxOpYBtpD2kCM6Sbzg4CausW/PKQ==
  /js-yaml/3.13.1:
    dependencies:
      argparse: 1.0.10
      esprima: 4.0.1
    dev: false
    hasBin: true
    resolution:
      integrity: sha512-YfbcO7jXDdyj0DGxYVSlSeQNHbD7XPWvrVWeVUujrQEoZzWJIRrCPoyk6kL6IAjAG2IolMK4T0hNUe0HOUs5Jw==
  /js-yaml/3.14.0:
    dependencies:
      argparse: 1.0.10
      esprima: 4.0.1
    dev: false
    hasBin: true
    resolution:
      integrity: sha512-/4IbIeHcD9VMHFqDR/gQ7EdZdLimOvW2DdcxFjdyyZ9NsbS+ccrXqVWDtab/lRl5AlUqmpBx8EhPaWR+OtY17A==
  /jsbi/3.1.3:
    dev: false
    resolution:
      integrity: sha512-nBJqA0C6Qns+ZxurbEoIR56wyjiUszpNy70FHvxO5ervMoCbZVE3z3kxr5nKGhlxr/9MhKTSUBs7cAwwuf3g9w==
  /jsbn/0.1.1:
    dev: false
    resolution:
      integrity: sha1-peZUwuWi3rXyAdls77yoDA7y9RM=
  /jsesc/2.5.2:
    dev: false
    engines:
      node: '>=4'
    hasBin: true
    resolution:
      integrity: sha512-OYu7XEzjkCQ3C5Ps3QIZsQfNpqoJyZZA99wd9aWd05NCtC5pWOkShK2mkL6HXQR6/Cy2lbNdPlZBpuQHXE63gA==
  /json-bigint/0.3.1:
    dependencies:
      bignumber.js: 9.0.0
    dev: false
    resolution:
      integrity: sha512-DGWnSzmusIreWlEupsUelHrhwmPPE+FiQvg+drKfk2p+bdEYa5mp4PJ8JsCWqae0M2jQNb0HPvnwvf1qOTThzQ==
  /json-edm-parser/0.1.2:
    dependencies:
      jsonparse: 1.2.0
    dev: false
    resolution:
      integrity: sha1-HmCw/vG8CvZ7wNFG393lSGzWFbQ=
  /json-parse-better-errors/1.0.2:
    dev: false
    resolution:
      integrity: sha512-mrqyZKfX5EhL7hvqcV6WG1yYjnjeuYDzDhhcAAUrq8Po85NBQBJP+ZDUT75qZQ98IkUoBqdkExkukOU7Ts2wrw==
  /json-schema-traverse/0.4.1:
    dev: false
    resolution:
      integrity: sha512-xbbCH5dCYU5T8LcEhhuh7HJ88HXuW3qsI3Y0zOZFKfZEHcpWiHU/Jxzk629Brsab/mMiHQti9wMP+845RPe3Vg==
  /json-schema/0.2.3:
    dev: false
    resolution:
      integrity: sha1-tIDIkuWaLwWVTOcnvT8qTogvnhM=
  /json-stable-stringify-without-jsonify/1.0.1:
    dev: false
    resolution:
      integrity: sha1-nbe1lJatPzz+8wp1FC0tkwrXJlE=
  /json-stringify-safe/5.0.1:
    dev: false
    resolution:
      integrity: sha1-Epai1Y/UXxmg9s4B1lcB4sc1tus=
  /json5/1.0.1:
    dependencies:
      minimist: 1.2.5
    dev: false
    hasBin: true
    resolution:
      integrity: sha512-aKS4WQjPenRxiQsC93MNfjx+nbF4PAdYzmd/1JIj8HYzqfbu86beTuNgXDzPknWk0n0uARlyewZo4s++ES36Ow==
  /json5/2.1.3:
    dependencies:
      minimist: 1.2.5
    dev: false
    engines:
      node: '>=6'
    hasBin: true
    resolution:
      integrity: sha512-KXPvOm8K9IJKFM0bmdn8QXh7udDh1g/giieX0NLCaMnb4hEiVFqnop2ImTXCc5e0/oHz3LTqmHGtExn5hfMkOA==
  /jsonfile/4.0.0:
    dev: false
    optionalDependencies:
      graceful-fs: 4.2.4
    resolution:
      integrity: sha1-h3Gq4HmbZAdrdmQPygWPnBDjPss=
  /jsonparse/1.2.0:
    dev: false
    engines:
      '0': node >= 0.2.0
    resolution:
      integrity: sha1-XAxWhRBxYOcv50ib3eoLRMK8Z70=
  /jsonwebtoken/8.5.1:
    dependencies:
      jws: 3.2.2
      lodash.includes: 4.3.0
      lodash.isboolean: 3.0.3
      lodash.isinteger: 4.0.4
      lodash.isnumber: 3.0.3
      lodash.isplainobject: 4.0.6
      lodash.isstring: 4.0.1
      lodash.once: 4.1.1
      ms: 2.1.2
      semver: 5.7.1
    dev: false
    engines:
      node: '>=4'
      npm: '>=1.4.28'
    resolution:
      integrity: sha512-XjwVfRS6jTMsqYs0EsuJ4LGxXV14zQybNd4L2r0UvbVnSF9Af8x7p5MzbJ90Ioz/9TI41/hTCvznF/loiSzn8w==
  /jsprim/1.4.1:
    dependencies:
      assert-plus: 1.0.0
      extsprintf: 1.3.0
      json-schema: 0.2.3
      verror: 1.10.0
    dev: false
    engines:
      '0': node >=0.6.0
    resolution:
      integrity: sha1-MT5mvB5cwG5Di8G3SZwuXFastqI=
  /jssha/2.4.2:
    deprecated: jsSHA versions < 3.0.0 will no longer receive feature updates
    dev: false
    resolution:
      integrity: sha512-/jsi/9C0S70zfkT/4UlKQa5E1xKurDnXcQizcww9JSR/Fv+uIbWM2btG+bFcL3iNoK9jIGS0ls9HWLr1iw0kFg==
  /jssha/3.1.2:
    dev: false
    resolution:
      integrity: sha512-6fEObA9he4vcCpz+dt9b5DjqhqvSsz9XMfNPU6/IyKHDQpCHsYayPRkWmAZG61lZC9XVJcjsQNAiUUd0NpskeQ==
  /just-extend/4.1.0:
    dev: false
    resolution:
      integrity: sha512-ApcjaOdVTJ7y4r08xI5wIqpvwS48Q0PBG4DJROcEkH1f8MdAiNFyFxz3xoL0LWAVwjrwPYZdVHHxhRHcx/uGLA==
  /jwa/1.4.1:
    dependencies:
      buffer-equal-constant-time: 1.0.1
      ecdsa-sig-formatter: 1.0.11
      safe-buffer: 5.2.1
    dev: false
    resolution:
      integrity: sha512-qiLX/xhEEFKUAJ6FiBMbes3w9ATzyk5W7Hvzpa/SLYdxNtng+gcurvrI7TbACjIXlsJyr05/S1oUhZrc63evQA==
  /jwa/2.0.0:
    dependencies:
      buffer-equal-constant-time: 1.0.1
      ecdsa-sig-formatter: 1.0.11
      safe-buffer: 5.2.1
    dev: false
    resolution:
      integrity: sha512-jrZ2Qx916EA+fq9cEAeCROWPTfCwi1IVHqT2tapuqLEVVDKFDENFw1oL+MwrTvH6msKxsd1YTDVw6uKEcsrLEA==
  /jws/3.2.2:
    dependencies:
      jwa: 1.4.1
      safe-buffer: 5.2.1
    dev: false
    resolution:
      integrity: sha512-YHlZCB6lMTllWDtSPHz/ZXTsi8S00usEV6v1tjq8tOUZzw7DpSDWVXjXDre6ed1w/pd495ODpHZYSdkRTsa0HA==
  /jws/4.0.0:
    dependencies:
      jwa: 2.0.0
      safe-buffer: 5.2.1
    dev: false
    resolution:
      integrity: sha512-KDncfTmOZoOMTFG4mBlG0qUIOlc03fmzH+ru6RgYVZhPkyiy/92Owlt/8UEN+a4TXR1FQetfIpJE8ApdvdVxTg==
  /karma-chai/0.1.0_chai@4.2.0+karma@5.1.1:
    dependencies:
      chai: 4.2.0
      karma: 5.1.1
    dev: false
    peerDependencies:
      chai: '*'
      karma: '>=0.10.9'
    resolution:
      integrity: sha1-vuWtQEAFF4Ea40u5RfdikJEIt5o=
  /karma-chrome-launcher/3.1.0:
    dependencies:
      which: 1.3.1
    dev: false
    resolution:
      integrity: sha512-3dPs/n7vgz1rxxtynpzZTvb9y/GIaW8xjAwcIGttLbycqoFtI7yo1NGnQi6oFTherRE+GIhCAHZC4vEqWGhNvg==
  /karma-coverage/2.0.3:
    dependencies:
      istanbul-lib-coverage: 3.0.0
      istanbul-lib-instrument: 4.0.3
      istanbul-lib-report: 3.0.0
      istanbul-lib-source-maps: 4.0.0
      istanbul-reports: 3.0.2
      minimatch: 3.0.4
    dev: false
    engines:
      node: '>=10.0.0'
    resolution:
      integrity: sha512-atDvLQqvPcLxhED0cmXYdsPMCQuh6Asa9FMZW1bhNqlVEhJoB9qyZ2BY1gu7D/rr5GLGb5QzYO4siQskxaWP/g==
  /karma-edge-launcher/0.4.2_karma@5.1.1:
    dependencies:
      edge-launcher: 1.2.2
      karma: 5.1.1
    dev: false
    engines:
      node: '>=4'
    peerDependencies:
      karma: '>=0.9'
    resolution:
      integrity: sha512-YAJZb1fmRcxNhMIWYsjLuxwODBjh2cSHgTW/jkVmdpGguJjLbs9ZgIK/tEJsMQcBLUkO+yO4LBbqYxqgGW2HIw==
  /karma-env-preprocessor/0.1.1:
    dev: false
    resolution:
      integrity: sha1-u+jIfVnADtt2BwvTwxtLOdXcfhU=
  /karma-firefox-launcher/1.3.0:
    dependencies:
      is-wsl: 2.2.0
    dev: false
    resolution:
      integrity: sha512-Fi7xPhwrRgr+94BnHX0F5dCl1miIW4RHnzjIGxF8GaIEp7rNqX7LSi7ok63VXs3PS/5MQaQMhGxw+bvD+pibBQ==
  /karma-ie-launcher/1.0.0_karma@5.1.1:
    dependencies:
      karma: 5.1.1
      lodash: 4.17.20
    dev: false
    peerDependencies:
      karma: '>=0.9'
    resolution:
      integrity: sha1-SXmGhCxJAZA0bNifVJTKmDDG1Zw=
  /karma-json-preprocessor/0.3.3_karma@5.1.1:
    dependencies:
      karma: 5.1.1
    dev: false
    peerDependencies:
      karma: '>=0.9'
    resolution:
      integrity: sha1-X36ZW+uuS06PCiy1IVBVSq8LHi4=
  /karma-json-to-file-reporter/1.0.1:
    dependencies:
      json5: 2.1.3
    dev: false
    resolution:
      integrity: sha512-kNCi+0UrXAeTJMpMsHkHNbfmlErsYT+/haNakJIhsE/gtj3Jx7zWRg7BTc1HHSbH5KeVXVRJr3/KLB/NHWY7Hg==
  /karma-junit-reporter/2.0.1_karma@5.1.1:
    dependencies:
      karma: 5.1.1
      path-is-absolute: 1.0.1
      xmlbuilder: 12.0.0
    dev: false
    engines:
      node: '>= 8'
    peerDependencies:
      karma: '>=0.9'
    resolution:
      integrity: sha512-VtcGfE0JE4OE1wn0LK8xxDKaTP7slN8DO3I+4xg6gAi1IoAHAXOJ1V9G/y45Xg6sxdxPOR3THCFtDlAfBo9Afw==
  /karma-mocha-reporter/2.2.5_karma@5.1.1:
    dependencies:
      chalk: 2.4.2
      karma: 5.1.1
      log-symbols: 2.2.0
      strip-ansi: 4.0.0
    dev: false
    peerDependencies:
      karma: '>=0.13'
    resolution:
      integrity: sha1-FRIAlejtgZGG5HoLAS8810GJVWA=
  /karma-mocha/2.0.1:
    dependencies:
      minimist: 1.2.5
    dev: false
    resolution:
      integrity: sha512-Tzd5HBjm8his2OA4bouAsATYEpZrp9vC7z5E5j4C5Of5Rrs1jY67RAwXNcVmd/Bnk1wgvQRou0zGVLey44G4tQ==
  /karma-remap-istanbul/0.6.0_karma@5.1.1:
    dependencies:
      istanbul: 0.4.5
      karma: 5.1.1
      remap-istanbul: 0.9.6
    dev: false
    peerDependencies:
      karma: '>=0.9'
    resolution:
      integrity: sha1-l/O3cAZSVPm0ck8tm+SjouG69vw=
  /karma-rollup-preprocessor/7.0.5_rollup@1.32.1:
    dependencies:
      chokidar: 3.4.2
      debounce: 1.2.0
      rollup: 1.32.1
    dev: false
    engines:
      node: '>= 8.0.0'
    peerDependencies:
      rollup: '>= 1.0.0'
    resolution:
      integrity: sha512-VhZI81l8LZBvBrSf4xaojsbur7bcycsSlxXkYaTOjV6DQwx1gtAM0CQVdue7LuIbXB1AohYIg0S5at+dqDtMxQ==
  /karma-source-map-support/1.4.0:
    dependencies:
      source-map-support: 0.5.19
    dev: false
    resolution:
      integrity: sha512-RsBECncGO17KAoJCYXjv+ckIz+Ii9NCi+9enk+rq6XC81ezYkb4/RHE6CTXdA7IOJqoF3wcaLfVG0CPmE5ca6A==
  /karma-sourcemap-loader/0.3.8:
    dependencies:
      graceful-fs: 4.2.4
    dev: false
    resolution:
      integrity: sha512-zorxyAakYZuBcHRJE+vbrK2o2JXLFWK8VVjiT/6P+ltLBUGUvqTEkUiQ119MGdOrK7mrmxXHZF1/pfT6GgIZ6g==
  /karma-typescript/5.0.3_karma@5.1.1+typescript@3.9.7:
    dependencies:
      acorn: 7.4.0
      acorn-walk: 7.2.0
      assert: 2.0.0
      async: 3.2.0
      browser-resolve: 1.11.3
      browserify-zlib: 0.2.0
      buffer: 5.6.0
      combine-source-map: 0.8.0
      console-browserify: 1.2.0
      constants-browserify: 1.0.0
      convert-source-map: 1.7.0
      crypto-browserify: 3.12.0
      diff: 4.0.2
      domain-browser: 4.17.0
      events: 3.2.0
      glob: 7.1.6
      https-browserify: 1.0.0
      istanbul-lib-coverage: 3.0.0
      istanbul-lib-instrument: 4.0.3
      istanbul-lib-report: 3.0.0
      istanbul-lib-source-maps: 4.0.0
      istanbul-reports: 3.0.2
      json-stringify-safe: 5.0.1
      karma: 5.1.1
      lodash: 4.17.20
      log4js: 6.3.0
      minimatch: 3.0.4
      os-browserify: 0.3.0
      pad: 3.2.0
      path-browserify: 1.0.1
      process: 0.11.10
      punycode: 2.1.1
      querystring-es3: 0.2.1
      readable-stream: 3.6.0
      source-map: 0.7.3
      stream-browserify: 2.0.2
      stream-http: 3.1.1
      string_decoder: 1.3.0
      timers-browserify: 2.0.11
      tmp: 0.1.0
      tty-browserify: 0.0.1
      typescript: 3.9.7
      url: 0.11.0
      util: 0.12.3
      vm-browserify: 1.1.2
    dev: false
    peerDependencies:
      karma: 1 || 2 || 3 || 4 || 5
      typescript: 1 || 2 || 3
    resolution:
      integrity: sha512-Irs767Oc5BCMPLbZ+VdJmIxLL+1fB3L9dye8oQHDfHXFuYBx+uir5FDLzNNXFgDRUMYxEFT1T1eucAcb56v+0A==
  /karma/5.1.1:
    dependencies:
      body-parser: 1.19.0
      braces: 3.0.2
      chokidar: 3.4.2
      colors: 1.4.0
      connect: 3.7.0
      di: 0.0.1
      dom-serialize: 2.2.1
      flatted: 2.0.2
      glob: 7.1.6
      graceful-fs: 4.2.4
      http-proxy: 1.18.1
      isbinaryfile: 4.0.6
      lodash: 4.17.20
      log4js: 6.3.0
      mime: 2.4.6
      minimatch: 3.0.4
      qjobs: 1.2.0
      range-parser: 1.2.1
      rimraf: 3.0.2
      socket.io: 2.3.0
      source-map: 0.6.1
      tmp: 0.2.1
      ua-parser-js: 0.7.21
      yargs: 15.4.1
    dev: false
    engines:
      node: '>= 10'
    hasBin: true
    resolution:
      integrity: sha512-xAlOr5PMqUbiKXSv5PCniHWV3aiwj6wIZ0gUVcwpTCPVQm/qH2WAMFWxtnpM6KJqhkRWrIpovR4Rb0rn8GtJzQ==
  /keytar/5.6.0:
    dependencies:
      nan: 2.14.1
      prebuild-install: 5.3.3
    dev: false
    optional: true
    requiresBuild: true
    resolution:
      integrity: sha512-ueulhshHSGoryfRXaIvTj0BV1yB0KddBGhGoqCxSN9LR1Ks1GKuuCdVhF+2/YOs5fMl6MlTI9On1a4DHDXoTow==
  /lazy-ass/1.6.0:
    dev: false
    engines:
      node: '> 0.8'
    resolution:
      integrity: sha1-eZllXoZGwX8In90YfRUNMyTVRRM=
  /level-blobs/0.1.7:
    dependencies:
      level-peek: 1.0.6
      once: 1.4.0
      readable-stream: 1.1.14
    dev: false
    resolution:
      integrity: sha1-mrm5e7mfHtv594o0M+Ie1WOGva8=
  /level-filesystem/1.2.0:
    dependencies:
      concat-stream: 1.6.2
      errno: 0.1.7
      fwd-stream: 1.0.4
      level-blobs: 0.1.7
      level-peek: 1.0.6
      level-sublevel: 5.2.3
      octal: 1.0.0
      once: 1.4.0
      xtend: 2.2.0
    dev: false
    resolution:
      integrity: sha1-oArKmRnEpN+v3KaoEI0iWq3/Y7M=
  /level-fix-range/1.0.2:
    dev: false
    resolution:
      integrity: sha1-vxW5Fa422EcMgh6IPd95zRZCCCg=
  /level-fix-range/2.0.0:
    dependencies:
      clone: 0.1.19
    dev: false
    resolution:
      integrity: sha1-xBfWIVlEIVGhnZojZ4aPFyTC1Ug=
  /level-hooks/4.5.0:
    dependencies:
      string-range: 1.2.2
    dev: false
    resolution:
      integrity: sha1-G5rmGSKTDzMF0aYfxNg8gQLA3ZM=
  /level-js/2.2.4:
    dependencies:
      abstract-leveldown: 0.12.4
      idb-wrapper: 1.7.2
      isbuffer: 0.0.0
      ltgt: 2.2.1
      typedarray-to-buffer: 1.0.4
      xtend: 2.1.2
    dev: false
    resolution:
      integrity: sha1-vAVfQYBjXUSJtWHJSG+jcOjBFpc=
  /level-peek/1.0.6:
    dependencies:
      level-fix-range: 1.0.2
    dev: false
    resolution:
      integrity: sha1-vsUccqgu5GTTNkNMfIdsP8vM538=
  /level-sublevel/5.2.3:
    dependencies:
      level-fix-range: 2.0.0
      level-hooks: 4.5.0
      string-range: 1.2.2
      xtend: 2.0.6
    dev: false
    resolution:
      integrity: sha1-dEwSxy0ucr543eO5tc2E1iGRQTo=
  /levelup/0.18.6:
    dependencies:
      bl: 0.8.2
      deferred-leveldown: 0.2.0
      errno: 0.1.7
      prr: 0.0.0
      readable-stream: 1.0.34
      semver: 2.3.2
      xtend: 3.0.0
    dev: false
    resolution:
      integrity: sha1-5qAcsIlhbI7MApHCqb0/DETj5es=
  /levn/0.3.0:
    dependencies:
      prelude-ls: 1.1.2
      type-check: 0.3.2
    dev: false
    engines:
      node: '>= 0.8.0'
    resolution:
      integrity: sha1-OwmSTt+fCDwEkP3UwLxEIeBHZO4=
  /load-json-file/1.1.0:
    dependencies:
      graceful-fs: 4.2.4
      parse-json: 2.2.0
      pify: 2.3.0
      pinkie-promise: 2.0.1
      strip-bom: 2.0.0
    dev: false
    engines:
      node: '>=0.10.0'
    resolution:
      integrity: sha1-lWkFcI1YtLq0wiYbBPWfMcmTdMA=
  /load-json-file/2.0.0:
    dependencies:
      graceful-fs: 4.2.4
      parse-json: 2.2.0
      pify: 2.3.0
      strip-bom: 3.0.0
    dev: false
    engines:
      node: '>=4'
    resolution:
      integrity: sha1-eUfkIUmvgNaWy/eXvKq8/h/inKg=
  /load-json-file/4.0.0:
    dependencies:
      graceful-fs: 4.2.4
      parse-json: 4.0.0
      pify: 3.0.0
      strip-bom: 3.0.0
    dev: false
    engines:
      node: '>=4'
    resolution:
      integrity: sha1-L19Fq5HjMhYjT9U62rZo607AmTs=
  /locate-path/2.0.0:
    dependencies:
      p-locate: 2.0.0
      path-exists: 3.0.0
    dev: false
    engines:
      node: '>=4'
    resolution:
      integrity: sha1-K1aLJl7slExtnA3pw9u7ygNUzY4=
  /locate-path/3.0.0:
    dependencies:
      p-locate: 3.0.0
      path-exists: 3.0.0
    dev: false
    engines:
      node: '>=6'
    resolution:
      integrity: sha512-7AO748wWnIhNqAuaty2ZWHkQHRSNfPVIsPIfwEOWO22AmaoVrWavlOcMR5nzTLNYvp36X220/maaRsrec1G65A==
  /locate-path/5.0.0:
    dependencies:
      p-locate: 4.1.0
    dev: false
    engines:
      node: '>=8'
    resolution:
      integrity: sha512-t7hw9pI+WvuwNJXwk5zVHpyhIqzg2qTlklJOf0mVxGSbe3Fp2VieZcduNYjaLDoy6p9uGpQEGWG87WpMKlNq8g==
  /lodash._basecopy/3.0.1:
    dev: false
    resolution:
      integrity: sha1-jaDmqHbPNEwK2KVIghEd08XHyjY=
  /lodash._basetostring/3.0.1:
    dev: false
    resolution:
      integrity: sha1-0YYdh3+CSlL2aYMtyvPuFVZqB9U=
  /lodash._basevalues/3.0.0:
    dev: false
    resolution:
      integrity: sha1-W3dXYoAr3j0yl1A+JjAIIP32Ybc=
  /lodash._getnative/3.9.1:
    dev: false
    resolution:
      integrity: sha1-VwvH3t5G1hzc3mh9ZdPuy6o6r/U=
  /lodash._isiterateecall/3.0.9:
    dev: false
    resolution:
      integrity: sha1-UgOte6Ql+uhCRg5pbbnPPmqsBXw=
  /lodash._reescape/3.0.0:
    dev: false
    resolution:
      integrity: sha1-Kx1vXf4HyKNVdT5fJ/rH8c3hYWo=
  /lodash._reevaluate/3.0.0:
    dev: false
    resolution:
      integrity: sha1-WLx0xAZklTrgsSTYBpltrKQx4u0=
  /lodash._reinterpolate/3.0.0:
    dev: false
    resolution:
      integrity: sha1-DM8tiRZq8Ds2Y8eWU4t1rG4RTZ0=
  /lodash._root/3.0.1:
    dev: false
    resolution:
      integrity: sha1-+6HEUkwZ7ppfgTa0YJ8BfPTe1pI=
  /lodash.escape/3.2.0:
    dependencies:
      lodash._root: 3.0.1
    dev: false
    resolution:
      integrity: sha1-mV7g3BjBtIzJLv+ucaEKq1tIdpg=
  /lodash.flattendeep/4.4.0:
    dev: false
    resolution:
      integrity: sha1-+wMJF/hqMTTlvJvsDWngAT3f7bI=
  /lodash.get/4.4.2:
    dev: false
    resolution:
      integrity: sha1-LRd/ZS+jHpObRDjVNBSZ36OCXpk=
  /lodash.includes/4.3.0:
    dev: false
    resolution:
      integrity: sha1-YLuYqHy5I8aMoeUTJUgzFISfVT8=
  /lodash.isarguments/3.1.0:
    dev: false
    resolution:
      integrity: sha1-L1c9hcaiQon/AGY7SRwdM4/zRYo=
  /lodash.isarray/3.0.4:
    dev: false
    resolution:
      integrity: sha1-eeTriMNqgSKvhvhEqpvNhRtfu1U=
  /lodash.isboolean/3.0.3:
    dev: false
    resolution:
      integrity: sha1-bC4XHbKiV82WgC/UOwGyDV9YcPY=
  /lodash.isequal/4.5.0:
    dev: false
    resolution:
      integrity: sha1-QVxEePK8wwEgwizhDtMib30+GOA=
  /lodash.isinteger/4.0.4:
    dev: false
    resolution:
      integrity: sha1-YZwK89A/iwTDH1iChAt3sRzWg0M=
  /lodash.isnumber/3.0.3:
    dev: false
    resolution:
      integrity: sha1-POdoEMWSjQM1IwGsKHMX8RwLH/w=
  /lodash.isplainobject/4.0.6:
    dev: false
    resolution:
      integrity: sha1-fFJqUtibRcRcxpC4gWO+BJf1UMs=
  /lodash.isstring/4.0.1:
    dev: false
    resolution:
      integrity: sha1-1SfftUVuynzJu5XV2ur4i6VKVFE=
  /lodash.keys/3.1.2:
    dependencies:
      lodash._getnative: 3.9.1
      lodash.isarguments: 3.1.0
      lodash.isarray: 3.0.4
    dev: false
    resolution:
      integrity: sha1-TbwEcrFWvlCgsoaFXRvQsMZWCYo=
  /lodash.memoize/3.0.4:
    dev: false
    resolution:
      integrity: sha1-LcvSwofLwKVcxCMovQxzYVDVPj8=
  /lodash.once/4.1.1:
    dev: false
    resolution:
      integrity: sha1-DdOXEhPHxW34gJd9UEyI+0cal6w=
  /lodash.restparam/3.6.1:
    dev: false
    resolution:
      integrity: sha1-k2pOMJ7zMKdkXtQUWYbIWuWyCAU=
  /lodash.sortby/4.7.0:
    dev: false
    resolution:
      integrity: sha1-7dFMgk4sycHgsKG0K7UhBRakJDg=
  /lodash.template/3.6.2:
    dependencies:
      lodash._basecopy: 3.0.1
      lodash._basetostring: 3.0.1
      lodash._basevalues: 3.0.0
      lodash._isiterateecall: 3.0.9
      lodash._reinterpolate: 3.0.0
      lodash.escape: 3.2.0
      lodash.keys: 3.1.2
      lodash.restparam: 3.6.1
      lodash.templatesettings: 3.1.1
    dev: false
    resolution:
      integrity: sha1-+M3sxhaaJVvpCYrosMU9N4kx0U8=
  /lodash.templatesettings/3.1.1:
    dependencies:
      lodash._reinterpolate: 3.0.0
      lodash.escape: 3.2.0
    dev: false
    resolution:
      integrity: sha1-+zB4RHU7Zrnxr6VOJix0UwfbqOU=
  /lodash/4.17.20:
    dev: false
    resolution:
      integrity: sha512-PlhdFcillOINfeV7Ni6oF1TAEayyZBoZ8bcshTHqOYJYlrqzRK5hagpagky5o4HfCzzd1TRkXPMFq6cKk9rGmA==
  /log-symbols/2.2.0:
    dependencies:
      chalk: 2.4.2
    dev: false
    engines:
      node: '>=4'
    resolution:
      integrity: sha512-VeIAFslyIerEJLXHziedo2basKbMKtTw3vfn5IzG0XTjhAVEJyNHnL2p7vc+wBDSdQuUpNw3M2u6xb9QsAY5Eg==
  /log-symbols/3.0.0:
    dependencies:
      chalk: 2.4.2
    dev: false
    engines:
      node: '>=8'
    resolution:
      integrity: sha512-dSkNGuI7iG3mfvDzUuYZyvk5dD9ocYCYzNU6CYDE6+Xqd+gwme6Z00NS3dUh8mq/73HaEtT7m6W+yUPtU6BZnQ==
  /log4js/6.3.0:
    dependencies:
      date-format: 3.0.0
      debug: 4.1.1
      flatted: 2.0.2
      rfdc: 1.1.4
      streamroller: 2.2.4
    dev: false
    engines:
      node: '>=8.0'
    resolution:
      integrity: sha512-Mc8jNuSFImQUIateBFwdOQcmC6Q5maU0VVvdC2R6XMb66/VnT+7WS4D/0EeNMZu1YODmJe5NIn2XftCzEocUgw==
  /long/4.0.0:
    dev: false
    resolution:
      integrity: sha512-XsP+KhQif4bjX1kbuSiySJFNAehNxgLb6hPRGJ9QsUr8ajHkuXGdrHmFUTUUXhDwVX2R5bY4JNZEwbUiMhV+MA==
  /loud-rejection/1.6.0:
    dependencies:
      currently-unhandled: 0.4.1
      signal-exit: 3.0.3
    dev: false
    engines:
      node: '>=0.10.0'
    resolution:
      integrity: sha1-W0b4AUft7leIcPCG0Eghz5mOVR8=
  /lru-cache/4.1.5:
    dependencies:
      pseudomap: 1.0.2
      yallist: 2.1.2
    dev: false
    resolution:
      integrity: sha512-sWZlbEP2OsHNkXrMl5GYk/jKk70MBng6UU4YI/qGDYbgf6YbP4EvmqISbXCoJiRKs+1bSpFHVgQxvJ17F2li5g==
  /lru-cache/5.1.1:
    dependencies:
      yallist: 3.1.1
    dev: false
    resolution:
      integrity: sha512-KpNARQA3Iwv+jTA0utUVVbrh+Jlrr1Fv0e56GGzAFOXN7dk/FviaDW8LHmK52DlcH4WP2n6gI8vN1aesBFgo9w==
  /ltgt/2.2.1:
    dev: false
    resolution:
      integrity: sha1-81ypHEk/e3PaDgdJUwTxezH4fuU=
  /lunr/2.3.9:
    dev: false
    resolution:
      integrity: sha512-zTU3DaZaF3Rt9rhN3uBMGQD3dD2/vFQqnvZCDv4dl5iOzq2IZQqTxu90r4E5J+nP70J3ilqVCrbho2eWaeW8Ow==
  /macos-release/2.4.1:
    dev: false
    engines:
      node: '>=6'
    resolution:
      integrity: sha512-H/QHeBIN1fIGJX517pvK8IEK53yQOW7YcEI55oYtgjDdoCQQz7eJS94qt5kNrscReEyuD/JcdFCm2XBEcGOITg==
  /magic-string/0.22.5:
    dependencies:
      vlq: 0.2.3
    dev: false
    resolution:
      integrity: sha512-oreip9rJZkzvA8Qzk9HFs8fZGF/u7H/gtrE8EN6RjKJ9kh2HlC+yQ2QezifqTZfGyiuAV0dRv5a+y/8gBb1m9w==
  /magic-string/0.25.7:
    dependencies:
      sourcemap-codec: 1.4.8
    dev: false
    resolution:
      integrity: sha512-4CrMT5DOHTDk4HYDlzmwu4FVCcIYI8gauveasrdCu2IKIFOJ3f0v/8MDGJCDL9oD2ppz/Av1b0Nj345H9M+XIA==
  /make-dir/2.1.0:
    dependencies:
      pify: 4.0.1
      semver: 5.7.1
    dev: false
    engines:
      node: '>=6'
    resolution:
      integrity: sha512-LS9X+dc8KLxXCb8dni79fLIIUA5VyZoyjSMCwTluaXA0o27cCK0bhXkpgw+sTXVpPy/lSO57ilRixqk0vDmtRA==
  /make-dir/3.1.0:
    dependencies:
      semver: 6.3.0
    dev: false
    engines:
      node: '>=8'
    resolution:
      integrity: sha512-g3FeP20LNwhALb/6Cz6Dd4F2ngze0jz7tbzrD2wAV+o9FeNHe4rL+yK2md0J/fiSf1sa1ADhXqi5+oVwOM/eGw==
  /make-error/1.3.6:
    dev: false
    resolution:
      integrity: sha512-s8UhlNe7vPKomQhC1qFelMokr/Sc3AgNbso3n74mVPA5LTZwkB9NlXf4XPamLxJE8h0gh73rM94xvwRT2CVInw==
  /map-obj/1.0.1:
    dev: false
    engines:
      node: '>=0.10.0'
    resolution:
      integrity: sha1-2TPOuSBdgr3PSIb2dCvcK03qFG0=
  /marked/0.8.2:
    dev: false
    engines:
      node: '>= 8.16.2'
    hasBin: true
    resolution:
      integrity: sha512-EGwzEeCcLniFX51DhTpmTom+dSA/MG/OBUDjnWtHbEnjAH180VzUeAw+oE4+Zv+CoYBWyRlYOTR0N8SO9R1PVw==
  /matched/1.0.2:
    dependencies:
      arr-union: 3.1.0
      async-array-reduce: 0.2.1
      glob: 7.1.6
      has-glob: 1.0.0
      is-valid-glob: 1.0.0
      resolve-dir: 1.0.1
    dev: false
    engines:
      node: '>= 0.12.0'
    resolution:
      integrity: sha512-7ivM1jFZVTOOS77QsR+TtYHH0ecdLclMkqbf5qiJdX2RorqfhsL65QHySPZgDE0ZjHoh+mQUNHTanNXIlzXd0Q==
  /md5.js/1.3.4:
    dependencies:
      hash-base: 3.1.0
      inherits: 2.0.4
    dev: false
    resolution:
      integrity: sha1-6b296UogpawYsENA/Fdk1bCdkB0=
  /md5.js/1.3.5:
    dependencies:
      hash-base: 3.1.0
      inherits: 2.0.4
      safe-buffer: 5.2.1
    dev: false
    resolution:
      integrity: sha512-xitP+WxNPcTTOgnTJcrhM0xvdPepipPSf3I8EIpGKeFLjt3PlJLIDG3u8EX53ZIubkb+5U2+3rELYpEhHhzdkg==
  /md5/2.3.0:
    dependencies:
      charenc: 0.0.2
      crypt: 0.0.2
      is-buffer: 1.1.6
    dev: false
    resolution:
      integrity: sha512-T1GITYmFaKuO91vxyoQMFETst+O71VUPEU3ze5GNzDm0OWdP8v1ziTaAEPUr/3kLsY3Sftgz242A1SetQiDL7g==
  /media-typer/0.3.0:
    dev: false
    engines:
      node: '>= 0.6'
    resolution:
      integrity: sha1-hxDXrwqmJvj/+hzgAWhUUmMlV0g=
  /memorystream/0.3.1:
    dev: false
    engines:
      node: '>= 0.10.0'
    resolution:
      integrity: sha1-htcJCzDORV1j+64S3aUaR93K+bI=
  /meow/3.7.0:
    dependencies:
      camelcase-keys: 2.1.0
      decamelize: 1.2.0
      loud-rejection: 1.6.0
      map-obj: 1.0.1
      minimist: 1.2.5
      normalize-package-data: 2.5.0
      object-assign: 4.1.1
      read-pkg-up: 1.0.1
      redent: 1.0.0
      trim-newlines: 1.0.0
    dev: false
    engines:
      node: '>=0.10.0'
    resolution:
      integrity: sha1-cstmi0JSKCkKu/qFaJJYcwioAfs=
  /merge-descriptors/1.0.1:
    dev: false
    resolution:
      integrity: sha1-sAqqVW3YtEVoFQ7J0blT8/kMu2E=
  /merge-source-map/1.1.0:
    dependencies:
      source-map: 0.6.1
    dev: false
    resolution:
      integrity: sha512-Qkcp7P2ygktpMPh2mCQZaf3jhN6D3Z/qVZHSdWvQ+2Ef5HgRAPBO57A77+ENm0CPx2+1Ce/MYKi3ymqdfuqibw==
  /merge-stream/2.0.0:
    dev: false
    resolution:
      integrity: sha512-abv/qOcuPfk3URPfDzmZU1LKmuw8kT+0nIHvKrKgFrwifol/doWcdA4ZqsWQ8ENrFKkd67Mfpo/LovbIUsbt3w==
  /methods/1.1.2:
    dev: false
    engines:
      node: '>= 0.6'
    resolution:
      integrity: sha1-VSmk1nZUE07cxSZmVoNbD4Ua/O4=
  /miller-rabin/4.0.1:
    dependencies:
      bn.js: 4.11.9
      brorand: 1.1.0
    dev: false
    hasBin: true
    resolution:
      integrity: sha512-115fLhvZVqWwHPbClyntxEVfVDfl9DLLTuJvq3g2O/Oxi8AiNouAHvDSzHS0viUJc+V5vm3eq91Xwqn9dp4jRA==
  /mime-db/1.44.0:
    dev: false
    engines:
      node: '>= 0.6'
    resolution:
      integrity: sha512-/NOTfLrsPBVeH7YtFPgsVWveuL+4SjjYxaQ1xtM1KMFj7HdxlBlxeyNLzhyJVx7r4rZGJAZ/6lkKCitSc/Nmpg==
  /mime-types/2.1.27:
    dependencies:
      mime-db: 1.44.0
    dev: false
    engines:
      node: '>= 0.6'
    resolution:
      integrity: sha512-JIhqnCasI9yD+SsmkquHBxTSEuZdQX5BuQnS2Vc7puQQQ+8yiP5AY5uWhpdv4YL4VM5c6iliiYWPgJ/nJQLp7w==
  /mime/1.6.0:
    dev: false
    engines:
      node: '>=4'
    hasBin: true
    resolution:
      integrity: sha512-x0Vn8spI+wuJ1O6S7gnbaQg8Pxh4NNHb7KSINmEWKiPE4RKOplvijn+NkmYmmRgP68mc70j2EbeTFRsrswaQeg==
  /mime/2.4.6:
    dev: false
    engines:
      node: '>=4.0.0'
    hasBin: true
    resolution:
      integrity: sha512-RZKhC3EmpBchfTGBVb8fb+RL2cWyw/32lshnsETttkBAyAUXSGHxbEJWWRXc751DrIxG1q04b8QwMbAwkRPpUA==
  /mimic-fn/2.1.0:
    dev: false
    engines:
      node: '>=6'
    resolution:
      integrity: sha512-OqbOk5oEQeAZ8WXWydlu9HJjz9WVdEIvamMCcXmuqUYjTknH/sqsWvhQ3vgwKFRR1HpjvNBKQ37nbJgYzGqGcg==
  /mimic-response/2.1.0:
    dev: false
    engines:
      node: '>=8'
    optional: true
    resolution:
      integrity: sha512-wXqjST+SLt7R009ySCglWBCFpjUygmCIfD790/kVbiGmUgfYGuB14PiTd5DwVxSV4NcYHjzMkoj5LjQZwTQLEA==
  /min-document/2.19.0:
    dependencies:
      dom-walk: 0.1.2
    dev: false
    resolution:
      integrity: sha1-e9KC4/WELtKVu3SM3Z8f+iyCRoU=
  /minimalistic-assert/1.0.1:
    dev: false
    resolution:
      integrity: sha512-UtJcAD4yEaGtjPezWuO9wC4nwUnVH/8/Im3yEHQP4b67cXlD/Qr9hdITCU1xDbSEXg2XKNaP8jsReV7vQd00/A==
  /minimalistic-crypto-utils/1.0.1:
    dev: false
    resolution:
      integrity: sha1-9sAMHAsIIkblxNmd+4x8CDsrWCo=
  /minimatch/3.0.4:
    dependencies:
      brace-expansion: 1.1.11
    dev: false
    resolution:
      integrity: sha512-yJHVQEhyqPLUTgt9B83PXu6W3rx4MvvHvSUvToogpwoGDOUQ+yDrR0HRot+yOCdCO7u4hX3pWft6kWBBcqh0UA==
  /minimist/0.0.8:
    dev: false
    resolution:
      integrity: sha1-hX/Kv8M5fSYluCKCYuhqp6ARsF0=
  /minimist/1.2.5:
    dev: false
    resolution:
      integrity: sha512-FM9nNUYrRBAELZQT3xeZQ7fmMOBg6nWNmJKTcgsJeaLstP/UODVpGsr5OhXhhXg6f+qtJ8uiZ+PUxkDWcgIXLw==
  /mkdirp-classic/0.5.3:
    dev: false
    resolution:
      integrity: sha512-gKLcREMhtuZRwRAfqP3RFW+TK4JqApVBtOIftVgjuABpAtpxhPGaDcfvbhNvD0B8iD1oUr/txX35NjcaY6Ns/A==
  /mkdirp/0.5.1:
    dependencies:
      minimist: 0.0.8
    deprecated: Legacy versions of mkdirp are no longer supported. Please update to mkdirp 1.x. (Note that the API surface has changed to use Promises in 1.x.)
    dev: false
    hasBin: true
    resolution:
      integrity: sha1-MAV0OOrGz3+MR2fzhkjWaX11yQM=
  /mkdirp/0.5.5:
    dependencies:
      minimist: 1.2.5
    dev: false
    hasBin: true
    resolution:
      integrity: sha512-NKmAlESf6jMGym1++R0Ra7wvhV+wFW63FaSOFPwRahvea0gMUcGUhVeAg/0BC0wiv9ih5NYPB1Wn1UEI1/L+xQ==
  /mocha-junit-reporter/1.23.3_mocha@7.2.0:
    dependencies:
      debug: 2.6.9
      md5: 2.3.0
      mkdirp: 0.5.5
      mocha: 7.2.0
      strip-ansi: 4.0.0
      xml: 1.0.1
    dev: false
    peerDependencies:
      mocha: '>=2.2.5'
    resolution:
      integrity: sha512-ed8LqbRj1RxZfjt/oC9t12sfrWsjZ3gNnbhV1nuj9R/Jb5/P3Xb4duv2eCfCDMYH+fEu0mqca7m4wsiVjsxsvA==
  /mocha/7.2.0:
    dependencies:
      ansi-colors: 3.2.3
      browser-stdout: 1.3.1
      chokidar: 3.3.0
      debug: 3.2.6
      diff: 3.5.0
      escape-string-regexp: 1.0.5
      find-up: 3.0.0
      glob: 7.1.3
      growl: 1.10.5
      he: 1.2.0
      js-yaml: 3.13.1
      log-symbols: 3.0.0
      minimatch: 3.0.4
      mkdirp: 0.5.5
      ms: 2.1.1
      node-environment-flags: 1.0.6
      object.assign: 4.1.0
      strip-json-comments: 2.0.1
      supports-color: 6.0.0
      which: 1.3.1
      wide-align: 1.1.3
      yargs: 13.3.2
      yargs-parser: 13.1.2
      yargs-unparser: 1.6.0
    dev: false
    engines:
      node: '>= 8.10.0'
    hasBin: true
    resolution:
      integrity: sha512-O9CIypScywTVpNaRrCAgoUnJgozpIofjKUYmJhiCIJMiuYnLI6otcb1/kpW9/n/tJODHGZ7i8aLQoDVsMtOKQQ==
  /mock-fs/4.13.0:
    dev: false
    resolution:
      integrity: sha512-DD0vOdofJdoaRNtnWcrXe6RQbpHkPPmtqGq14uRX0F8ZKJ5nv89CVTYl/BZdppDxBDaV0hl75htg3abpEWlPZA==
  /mock-require/3.0.3:
    dependencies:
      get-caller-file: 1.0.3
      normalize-path: 2.1.1
    dev: false
    engines:
      node: '>=4.3.0'
    resolution:
      integrity: sha512-lLzfLHcyc10MKQnNUCv7dMcoY/2Qxd6wJfbqCcVk3LDb8An4hF6ohk5AztrvgKhJCqj36uyzi/p5se+tvyD+Wg==
  /moment/2.27.0:
    dev: false
    resolution:
      integrity: sha512-al0MUK7cpIcglMv3YF13qSgdAIqxHTO7brRtaz3DlSULbqfazqkc5kEjNrLDOM7fsjshoFIihnU8snrP7zUvhQ==
  /ms/2.0.0:
    dev: false
    resolution:
      integrity: sha1-VgiurfwAvmwpAd9fmGF4jeDVl8g=
  /ms/2.1.1:
    dev: false
    resolution:
      integrity: sha512-tgp+dl5cGk28utYktBsrFqA7HKgrhgPsg6Z/EfhWI4gl1Hwq8B/GmY/0oXZ6nF8hDVesS/FpnYaD/kOWhYQvyg==
  /ms/2.1.2:
    dev: false
    resolution:
      integrity: sha512-sGkPx+VjMtmA6MX27oA4FBFELFCZZ4S4XqeGOXCv68tT+jb3vk/RyaKWP0PTKyWtmLSM0b+adUTEvbs1PEaH2w==
  /msal/1.4.0:
    dependencies:
      tslib: 1.13.0
    dev: false
    engines:
      node: '>=0.8.0'
    resolution:
      integrity: sha512-NTxMFQh6t5g2QWMlvZTWTxL1bmcqiCv0cs2lxTHhUbWEuxWCfvaVRZfjxN8i+T0VltVVGaVIdML8QEoBnlbaSw==
  /multipipe/0.1.2:
    dependencies:
      duplexer2: 0.0.2
    dev: false
    resolution:
      integrity: sha1-Ko8t33Du1WTf8tV/HhoTfZ8FB4s=
  /mute-stream/0.0.8:
    dev: false
    resolution:
      integrity: sha512-nnbWWOkoWyUsTjKrhgD0dcz22mdkSnpYqbEjIm2nhwhuxlSkpywJmBo8h0ZqJdkp73mb90SssHkN4rsRaBAfAA==
  /nan/2.14.1:
    dev: false
    optional: true
    resolution:
      integrity: sha512-isWHgVjnFjh2x2yuJ/tj3JbwoHu3UC2dX5G/88Cm24yB6YopVgxvBObDY7n5xW6ExmFhJpSEQqFPvq9zaXc8Jw==
  /nanoid/3.1.12:
    dev: false
    engines:
      node: ^10 || ^12 || >=13.7
    hasBin: true
    resolution:
      integrity: sha512-1qstj9z5+x491jfiC4Nelk+f8XBad7LN20PmyWINJEMRSf3wcAjAWysw1qaA8z6NSKe2sjq1hRSDpBH5paCb6A==
  /napi-build-utils/1.0.2:
    dev: false
    optional: true
    resolution:
      integrity: sha512-ONmRUqK7zj7DWX0D9ADe03wbwOBZxNAfF20PlGfCWQcD3+/MakShIHrMqx9YwPTfxDdF1zLeL+RGZiR9kGMLdg==
  /natural-compare/1.4.0:
    dev: false
    resolution:
      integrity: sha1-Sr6/7tdUHywnrPspvbvRXI1bpPc=
  /negotiator/0.6.2:
    dev: false
    engines:
      node: '>= 0.6'
    resolution:
      integrity: sha512-hZXc7K2e+PgeI1eDBe/10Ard4ekbfrrqG8Ep+8Jmf4JID2bNg7NvCPOZN+kfF574pFQI7mum2AUqDidoKqcTOw==
  /neo-async/2.6.2:
    dev: false
    resolution:
      integrity: sha512-Yd3UES5mWCSqR+qNT93S3UoYUkqAZ9lLg8a7g9rimsWmYGK8cVToA4/sF3RrshdyV3sAGMXVUmpMYOw+dLpOuw==
  /nested-error-stacks/2.1.0:
    dev: false
    resolution:
      integrity: sha512-AO81vsIO1k1sM4Zrd6Hu7regmJN1NSiAja10gc4bX3F0wd+9rQmcuHQaHVQCYIEC8iFXnE+mavh23GOt7wBgug==
  /netmask/1.0.6:
    dev: false
    engines:
      node: '>= 0.4.0'
    resolution:
      integrity: sha1-ICl+idhvb2QA8lDZ9Pa0wZRfzTU=
  /nice-try/1.0.5:
    dev: false
    resolution:
      integrity: sha512-1nh45deeb5olNY7eX82BkPO7SSxR5SSYJiPTrTdFUVYwAl8CKMA5N9PjTYkHiRjisVcxcQ1HXdLhx2qxxJzLNQ==
  /nise/4.0.4:
    dependencies:
      '@sinonjs/commons': 1.8.1
      '@sinonjs/fake-timers': 6.0.1
      '@sinonjs/text-encoding': 0.7.1
      just-extend: 4.1.0
      path-to-regexp: 1.8.0
    dev: false
    resolution:
      integrity: sha512-bTTRUNlemx6deJa+ZyoCUTRvH3liK5+N6VQZ4NIw90AgDXY6iPnsqplNFf6STcj+ePk0H/xqxnP75Lr0J0Fq3A==
  /nock/12.0.3:
    dependencies:
      debug: 4.1.1
      json-stringify-safe: 5.0.1
      lodash: 4.17.20
      propagate: 2.0.1
    dev: false
    engines:
      node: '>= 10.13'
    resolution:
      integrity: sha512-QNb/j8kbFnKCiyqi9C5DD0jH/FubFGj5rt9NQFONXwQm3IPB0CULECg/eS3AU1KgZb/6SwUa4/DTRKhVxkGABw==
  /node-abi/2.19.1:
    dependencies:
      semver: 5.7.1
    dev: false
    optional: true
    resolution:
      integrity: sha512-HbtmIuByq44yhAzK7b9j/FelKlHYISKQn0mtvcBrU5QBkhoCMp5bu8Hv5AI34DcKfOAcJBcOEMwLlwO62FFu9A==
  /node-abort-controller/1.1.0:
    dev: false
    resolution:
      integrity: sha512-dEYmUqjtbivotqjraOe8UvhT/poFfog1BQRNsZm/MSEDDESk2cQ1tvD8kGyuN07TM/zoW+n42odL8zTeJupYdQ==
  /node-environment-flags/1.0.6:
    dependencies:
      object.getownpropertydescriptors: 2.1.0
      semver: 5.7.1
    dev: false
    resolution:
      integrity: sha512-5Evy2epuL+6TM0lCQGpFIj6KwiEsGh1SrHUhTbNX+sLbBtjidPZFAnVK9y5yU1+h//RitLbRHTIMyxQPtxMdHw==
  /node-fetch/2.6.0:
    dev: false
    engines:
      node: 4.x || >=6.0.0
    resolution:
      integrity: sha512-8dG4H5ujfvFiqDmVu9fQ5bOHUC15JMjMY/Zumv26oOvvVJjM67KF8koCWIabKQ1GJIa9r2mMZscBq/TbdOcmNA==
  /noop-logger/0.1.1:
    dev: false
    optional: true
    resolution:
      integrity: sha1-lKKxYzxPExdVMAfYlm/Q6EG2pMI=
  /nopt/3.0.6:
    dependencies:
      abbrev: 1.0.9
    dev: false
    hasBin: true
    resolution:
      integrity: sha1-xkZdvwirzU2zWTF/eaxopkayj/k=
  /normalize-package-data/2.5.0:
    dependencies:
      hosted-git-info: 2.8.8
      resolve: 1.17.0
      semver: 5.7.1
      validate-npm-package-license: 3.0.4
    dev: false
    resolution:
      integrity: sha512-/5CMN3T0R4XTj4DcGaexo+roZSdSFW/0AOOTROrjxzCG1wrWXEsGbRKevjlIL+ZDE4sZlJr5ED4YW0yqmkK+eA==
  /normalize-path/2.1.1:
    dependencies:
      remove-trailing-separator: 1.1.0
    dev: false
    engines:
      node: '>=0.10.0'
    resolution:
      integrity: sha1-GrKLVW4Zg2Oowab35vogE3/mrtk=
  /normalize-path/3.0.0:
    dev: false
    engines:
      node: '>=0.10.0'
    resolution:
      integrity: sha512-6eZs5Ls3WtCisHWp9S2GUy8dqkpGi4BVSz3GaqiE6ezub0512ESztXUwUB6C6IKbQkY2Pnb/mD4WYojCRwcwLA==
  /npm-run-all/4.1.5:
    dependencies:
      ansi-styles: 3.2.1
      chalk: 2.4.2
      cross-spawn: 6.0.5
      memorystream: 0.3.1
      minimatch: 3.0.4
      pidtree: 0.3.1
      read-pkg: 3.0.0
      shell-quote: 1.7.2
      string.prototype.padend: 3.1.0
    dev: false
    engines:
      node: '>= 4'
    hasBin: true
    resolution:
      integrity: sha512-Oo82gJDAVcaMdi3nuoKFavkIHBRVqQ1qvMb+9LHk/cF4P6B2m8aP04hGf7oL6wZ9BuGwX1onlLhpuoofSyoQDQ==
  /npm-run-path/2.0.2:
    dependencies:
      path-key: 2.0.1
    dev: false
    engines:
      node: '>=4'
    resolution:
      integrity: sha1-NakjLfo11wZ7TLLd8jV7GHFTbF8=
  /npm-run-path/4.0.1:
    dependencies:
      path-key: 3.1.1
    dev: false
    engines:
      node: '>=8'
    resolution:
      integrity: sha512-S48WzZW777zhNIrn7gxOlISNAqi9ZC/uQFnRdbeIHhZhCA6UqpkOT8T1G7BvfdgP4Er8gF4sUbaS0i7QvIfCWw==
  /npmlog/4.1.2:
    dependencies:
      are-we-there-yet: 1.1.5
      console-control-strings: 1.1.0
      gauge: 2.7.4
      set-blocking: 2.0.0
    dev: false
    optional: true
    resolution:
      integrity: sha512-2uUqazuKlTaSI/dC8AzicUck7+IrEaOnN/e0jd3Xtt1KcGpwx30v50mL7oPyr/h9bL3E4aZccVwpwP+5W9Vjkg==
  /number-is-nan/1.0.1:
    dev: false
    engines:
      node: '>=0.10.0'
    optional: true
    resolution:
      integrity: sha1-CXtgK1NCKlIsGvuHkDGDNpQaAR0=
  /nyc/14.1.1:
    dependencies:
      archy: 1.0.0
      caching-transform: 3.0.2
      convert-source-map: 1.7.0
      cp-file: 6.2.0
      find-cache-dir: 2.1.0
      find-up: 3.0.0
      foreground-child: 1.5.6
      glob: 7.1.6
      istanbul-lib-coverage: 2.0.5
      istanbul-lib-hook: 2.0.7
      istanbul-lib-instrument: 3.3.0
      istanbul-lib-report: 2.0.8
      istanbul-lib-source-maps: 3.0.6
      istanbul-reports: 2.2.7
      js-yaml: 3.14.0
      make-dir: 2.1.0
      merge-source-map: 1.1.0
      resolve-from: 4.0.0
      rimraf: 2.7.1
      signal-exit: 3.0.3
      spawn-wrap: 1.4.3
      test-exclude: 5.2.3
      uuid: 3.4.0
      yargs: 13.3.2
      yargs-parser: 13.1.2
    dev: false
    engines:
      node: '>=6'
    hasBin: true
    resolution:
      integrity: sha512-OI0vm6ZGUnoGZv/tLdZ2esSVzDwUC88SNs+6JoSOMVxA+gKMB8Tk7jBwgemLx4O40lhhvZCVw1C+OYLOBOPXWw==
  /oauth-sign/0.9.0:
    dev: false
    resolution:
      integrity: sha512-fexhUFFPTGV8ybAtSIGbV6gOkSv8UtRbDBnAyLQw4QPKkgNlsH2ByPGtMUqdWkos6YCRmAqViwgZrJc/mRDzZQ==
  /object-assign/3.0.0:
    dev: false
    engines:
      node: '>=0.10.0'
    resolution:
      integrity: sha1-m+3VygiXlJvKR+f/QIBi1Un1h/I=
  /object-assign/4.1.1:
    dev: false
    engines:
      node: '>=0.10.0'
    resolution:
      integrity: sha1-IQmtx5ZYh8/AXLvUQsrIv7s2CGM=
  /object-component/0.0.3:
    dev: false
    resolution:
      integrity: sha1-8MaapQ78lbhmwYb0AKM3acsvEpE=
  /object-inspect/1.8.0:
    dev: false
    resolution:
      integrity: sha512-jLdtEOB112fORuypAyl/50VRVIBIdVQOSUUGQHzJ4xBSbit81zRarz7GThkEFZy1RceYrWYcPcBFPQwHyAc1gA==
  /object-is/1.1.2:
    dependencies:
      define-properties: 1.1.3
      es-abstract: 1.17.6
    dev: false
    engines:
      node: '>= 0.4'
    resolution:
      integrity: sha512-5lHCz+0uufF6wZ7CRFWJN3hp8Jqblpgve06U5CMQ3f//6iDjPr2PEo9MWCjEssDsa+UZEL4PkFpr+BMop6aKzQ==
  /object-keys/0.2.0:
    dependencies:
      foreach: 2.0.5
      indexof: 0.0.1
      is: 0.2.7
    deprecated: Please update to the latest object-keys
    dev: false
    resolution:
      integrity: sha1-zd7AKZiwkb5CvxA1rjLknxy26mc=
  /object-keys/0.4.0:
    dev: false
    resolution:
      integrity: sha1-KKaq50KN0sOpLz2V8hM13SBOAzY=
  /object-keys/1.1.1:
    dev: false
    engines:
      node: '>= 0.4'
    resolution:
      integrity: sha512-NuAESUOUMrlIXOfHKzD6bpPu3tYt3xvjNdRIQ+FeT0lNb4K8WR70CaDxhuNguS2XG+GjkyMwOzsN5ZktImfhLA==
  /object.assign/4.1.0:
    dependencies:
      define-properties: 1.1.3
      function-bind: 1.1.1
      has-symbols: 1.0.1
      object-keys: 1.1.1
    dev: false
    engines:
      node: '>= 0.4'
    resolution:
      integrity: sha512-exHJeq6kBKj58mqGyTQ9DFvrZC/eR6OwxzoM9YRoGBqrXYonaFyGiFMuc9VZrXf7DarreEwMpurG3dd+CNyW5w==
  /object.getownpropertydescriptors/2.1.0:
    dependencies:
      define-properties: 1.1.3
      es-abstract: 1.17.6
    dev: false
    engines:
      node: '>= 0.8'
    resolution:
      integrity: sha512-Z53Oah9A3TdLoblT7VKJaTDdXdT+lQO+cNpKVnya5JDe9uLvzu1YyY1yFDFrcxrlRgWrEFH0jJtD/IbuwjcEVg==
  /object.values/1.1.1:
    dependencies:
      define-properties: 1.1.3
      es-abstract: 1.17.6
      function-bind: 1.1.1
      has: 1.0.3
    dev: false
    engines:
      node: '>= 0.4'
    resolution:
      integrity: sha512-WTa54g2K8iu0kmS/us18jEmdv1a4Wi//BZ/DTVYEcH0XhLM5NYdpDHja3gt57VrZLcNAO2WGA+KpWsDBaHt6eA==
  /octal/1.0.0:
    dev: false
    resolution:
      integrity: sha1-Y+cWKmjvvrniE1iNWOmJ0eXEUws=
  /on-finished/2.3.0:
    dependencies:
      ee-first: 1.1.1
    dev: false
    engines:
      node: '>= 0.8'
    resolution:
      integrity: sha1-IPEzZIGwg811M3mSoWlxqi2QaUc=
  /once/1.4.0:
    dependencies:
      wrappy: 1.0.2
    dev: false
    resolution:
      integrity: sha1-WDsap3WWHUsROsF9nFC6753Xa9E=
<<<<<<< HEAD
  /onetime/5.1.2:
=======
  /onetime/5.1.0:
>>>>>>> 3f0c3f72
    dependencies:
      mimic-fn: 2.1.0
    dev: false
    engines:
      node: '>=6'
    resolution:
      integrity: sha512-kbpaSSGJTWdAY5KPVeMOKXSrPtr8C8C7wodJbcsd51jRnmD+GZu8Y0VoU6Dm5Z4vWr0Ig/1NKuWRKf7j5aaYSg==
  /open/7.2.1:
    dependencies:
      is-docker: 2.1.1
      is-wsl: 2.2.0
    dev: false
    engines:
      node: '>=8'
    resolution:
      integrity: sha512-xbYCJib4spUdmcs0g/2mK1nKo/jO2T7INClWd/beL7PFkXRWgr8B23ssDHX/USPn2M2IjDR5UdpYs6I67SnTSA==
  /optionator/0.8.3:
    dependencies:
      deep-is: 0.1.3
      fast-levenshtein: 2.0.6
      levn: 0.3.0
      prelude-ls: 1.1.2
      type-check: 0.3.2
      word-wrap: 1.2.3
    dev: false
    engines:
      node: '>= 0.8.0'
    resolution:
      integrity: sha512-+IW9pACdk3XWmmTXG8m3upGUJst5XRGzxMRjXzAuJ1XnIFNvfhjjIuYkDvysnPQ7qzqVzLt78BCruntqRhWQbA==
<<<<<<< HEAD
  /os-browserify/0.3.0:
    dev: false
    resolution:
      integrity: sha1-hUNzx/XCMVkU/Jv8a9gjj92h7Cc=
=======
>>>>>>> 3f0c3f72
  /os-homedir/1.0.2:
    dev: false
    engines:
      node: '>=0.10.0'
    resolution:
      integrity: sha1-/7xJiDNuDoM94MFox+8VISGqf7M=
  /os-name/3.1.0:
    dependencies:
      macos-release: 2.4.1
      windows-release: 3.3.3
    dev: false
    engines:
      node: '>=6'
    resolution:
      integrity: sha512-h8L+8aNjNcMpo/mAIBPn5PXCM16iyPGjHNWo6U1YO8sJTMHtEtyczI6QJnLoplswm6goopQkqc7OAnjhWcugVg==
  /os-tmpdir/1.0.2:
    dev: false
    engines:
      node: '>=0.10.0'
    resolution:
      integrity: sha1-u+Z0BseaqFxc/sdm/lc0VV36EnQ=
  /p-finally/1.0.0:
    dev: false
    engines:
      node: '>=4'
    resolution:
      integrity: sha1-P7z7FbiZpEEjs0ttzBi3JDNqLK4=
  /p-finally/2.0.1:
    dev: false
    engines:
      node: '>=8'
    resolution:
      integrity: sha512-vpm09aKwq6H9phqRQzecoDpD8TmVyGw70qmWlyq5onxY7tqyTTFVvxMykxQSQKILBSFlbXpypIw2T1Ml7+DDtw==
  /p-limit/1.3.0:
    dependencies:
      p-try: 1.0.0
    dev: false
    engines:
      node: '>=4'
    resolution:
      integrity: sha512-vvcXsLAJ9Dr5rQOPk7toZQZJApBl2K4J6dANSsEuh6QI41JYcsS/qhTGa9ErIUUgK3WNQoJYvylxvjqmiqEA9Q==
  /p-limit/2.3.0:
    dependencies:
      p-try: 2.2.0
    dev: false
    engines:
      node: '>=6'
    resolution:
      integrity: sha512-//88mFWSJx8lxCzwdAABTJL2MyWB12+eIY7MDL2SqLmAkeKU9qxRvWuSyTjm3FUmpBEMuFfckAIqEaVGUDxb6w==
  /p-locate/2.0.0:
    dependencies:
      p-limit: 1.3.0
    dev: false
    engines:
      node: '>=4'
    resolution:
      integrity: sha1-IKAQOyIqcMj9OcwuWAaA893l7EM=
  /p-locate/3.0.0:
    dependencies:
      p-limit: 2.3.0
    dev: false
    engines:
      node: '>=6'
    resolution:
      integrity: sha512-x+12w/To+4GFfgJhBEpiDcLozRJGegY+Ei7/z0tSLkMmxGZNybVMSfWj9aJn8Z5Fc7dBUNJOOVgPv2H7IwulSQ==
  /p-locate/4.1.0:
    dependencies:
      p-limit: 2.3.0
    dev: false
    engines:
      node: '>=8'
    resolution:
      integrity: sha512-R79ZZ/0wAxKGu3oYMlz8jy/kbhsNrS7SKZ7PxEHBgJ5+F2mtFW2fK2cOtBh1cHYkQsbzFV7I+EoRKe6Yt0oK7A==
  /p-try/1.0.0:
    dev: false
    engines:
      node: '>=4'
    resolution:
      integrity: sha1-y8ec26+P1CKOE/Yh8rGiN8GyB7M=
  /p-try/2.2.0:
    dev: false
    engines:
      node: '>=6'
    resolution:
      integrity: sha512-R4nPAVTAU0B9D35/Gk3uJf/7XYbQcyohSKdvAxIRSNghFl4e71hVoGnBNQz9cWaXxO2I10KTC+3jMdvvoKw6dQ==
  /pac-proxy-agent/3.0.1:
    dependencies:
      agent-base: 4.3.0
      debug: 4.1.1
      get-uri: 2.0.4
      http-proxy-agent: 2.1.0
      https-proxy-agent: 3.0.1
      pac-resolver: 3.0.0
      raw-body: 2.4.1
      socks-proxy-agent: 4.0.2
    dev: false
    resolution:
      integrity: sha512-44DUg21G/liUZ48dJpUSjZnFfZro/0K5JTyFYLBcmh9+T6Ooi4/i4efwUiEy0+4oQusCBqWdhv16XohIj1GqnQ==
  /pac-resolver/3.0.0:
    dependencies:
      co: 4.6.0
      degenerator: 1.0.4
      ip: 1.1.5
      netmask: 1.0.6
      thunkify: 2.1.2
    dev: false
    resolution:
      integrity: sha512-tcc38bsjuE3XZ5+4vP96OfhOugrX+JcnpUbhfuc4LuXBLQhoTthOstZeoQJBDnQUDYzYmdImKsbz0xSl1/9qeA==
  /package-hash/3.0.0:
    dependencies:
      graceful-fs: 4.2.4
      hasha: 3.0.0
      lodash.flattendeep: 4.4.0
      release-zalgo: 1.0.0
    dev: false
    engines:
      node: '>=6'
    resolution:
      integrity: sha512-lOtmukMDVvtkL84rJHI7dpTYq+0rli8N2wlnqUcBuDWCfVhRUfOmnR9SsoHFMLpACvEV60dX7rd0rFaYDZI+FA==
  /pad/3.2.0:
    dependencies:
      wcwidth: 1.0.1
    dev: false
    engines:
      node: '>= 4.0.0'
    resolution:
      integrity: sha512-2u0TrjcGbOjBTJpyewEl4hBO3OeX5wWue7eIFPzQTg6wFSvoaHcBTTUY5m+n0hd04gmTCPuY0kCpVIVuw5etwg==
  /pako/1.0.11:
    dev: false
    resolution:
      integrity: sha512-4hLB8Py4zZce5s4yd9XzopqwVv/yGNhV1Bl8NTmCq1763HeK2+EwVTv+leGeL13Dnh2wfbqowVPXCIO0z4taYw==
  /parent-module/1.0.1:
    dependencies:
      callsites: 3.1.0
    dev: false
    engines:
      node: '>=6'
    resolution:
      integrity: sha512-GQ2EWRpQV8/o+Aw8YqtfZZPfNRWZYkbidE9k5rpl/hC3vtHHBfGm2Ifi6qWV+coDGkrUKZAxE3Lot5kcsRlh+g==
  /parse-asn1/5.1.6:
    dependencies:
      asn1.js: 5.4.1
      browserify-aes: 1.2.0
      evp_bytestokey: 1.0.3
      pbkdf2: 3.1.1
      safe-buffer: 5.2.1
    dev: false
    resolution:
      integrity: sha512-RnZRo1EPU6JBnra2vGHj0yhp6ebyjBZpmUCLHWiFhxlzvBCCpAuZ7elsBp1PVAbQN0/04VD/19rfzlBSwLstMw==
  /parse-json/2.2.0:
    dependencies:
      error-ex: 1.3.2
    dev: false
    engines:
      node: '>=0.10.0'
    resolution:
      integrity: sha1-9ID0BDTvgHQfhGkJn43qGPVaTck=
  /parse-json/4.0.0:
    dependencies:
      error-ex: 1.3.2
      json-parse-better-errors: 1.0.2
    dev: false
    engines:
      node: '>=4'
    resolution:
      integrity: sha1-vjX1Qlvh9/bHRxhPmKeIy5lHfuA=
  /parse-node-version/1.0.1:
    dev: false
    engines:
      node: '>= 0.10'
    resolution:
      integrity: sha512-3YHlOa/JgH6Mnpr05jP9eDG254US9ek25LyIxZlDItp2iJtwyaXQb57lBYLdT3MowkUFYEV2XXNAYIPlESvJlA==
  /parse-passwd/1.0.0:
    dev: false
    engines:
      node: '>=0.10.0'
    resolution:
      integrity: sha1-bVuTSkVpk7I9N/QKOC1vFmao5cY=
  /parseqs/0.0.5:
    dependencies:
      better-assert: 1.0.2
    dev: false
    resolution:
      integrity: sha1-1SCKNzjkZ2bikbouoXNoSSGouJ0=
  /parseuri/0.0.5:
    dependencies:
      better-assert: 1.0.2
    dev: false
    resolution:
      integrity: sha1-gCBKUNTbt3m/3G6+J3jZDkvOMgo=
  /parseurl/1.3.3:
    dev: false
    engines:
      node: '>= 0.8'
    resolution:
      integrity: sha512-CiyeOxFT/JZyN5m0z9PfXw4SCBJ6Sygz1Dpl0wqjlhDEGGBP1GnsUVEL0p63hoG1fcj3fHynXi9NYO4nWOL+qQ==
  /path-browserify/1.0.1:
    dev: false
    resolution:
      integrity: sha512-b7uo2UCUOYZcnF/3ID0lulOJi/bafxa1xPe7ZPsammBSpjSWQkjNxlt635YGS2MiR9GjvuXCtz2emr3jbsz98g==
  /path-exists/2.1.0:
    dependencies:
      pinkie-promise: 2.0.1
    dev: false
    engines:
      node: '>=0.10.0'
    resolution:
      integrity: sha1-D+tsZPD8UY2adU3V77YscCJ2H0s=
  /path-exists/3.0.0:
    dev: false
    engines:
      node: '>=4'
    resolution:
      integrity: sha1-zg6+ql94yxiSXqfYENe1mwEP1RU=
  /path-exists/4.0.0:
    dev: false
    engines:
      node: '>=8'
    resolution:
      integrity: sha512-ak9Qy5Q7jYb2Wwcey5Fpvg2KoAc/ZIhLSLOSBmRmygPsGwkVVt0fZa0qrtMz+m6tJTAHfZQ8FnmB4MG4LWy7/w==
  /path-is-absolute/1.0.1:
    dev: false
    engines:
      node: '>=0.10.0'
    resolution:
      integrity: sha1-F0uSaHNVNP+8es5r9TpanhtcX18=
  /path-key/2.0.1:
    dev: false
    engines:
      node: '>=4'
    resolution:
      integrity: sha1-QRyttXTFoUDTpLGRDUDYDMn0C0A=
  /path-key/3.1.1:
    dev: false
    engines:
      node: '>=8'
    resolution:
      integrity: sha512-ojmeN0qd+y0jszEtoY48r0Peq5dwMEkIlCOu6Q5f41lfkswXuKtYrhgoTpLnyIcHm24Uhqx+5Tqm2InSwLhE6Q==
  /path-parse/1.0.6:
    dev: false
    resolution:
      integrity: sha512-GSmOT2EbHrINBf9SR7CDELwlJ8AENk3Qn7OikK4nFYAu3Ote2+JYNVvkpAEQm3/TLNEJFD/xZJjzyxg3KBWOzw==
  /path-to-regexp/0.1.7:
    dev: false
    resolution:
      integrity: sha1-32BBeABfUi8V60SQ5yR6G/qmf4w=
  /path-to-regexp/1.8.0:
    dependencies:
      isarray: 0.0.1
    dev: false
    resolution:
      integrity: sha512-n43JRhlUKUAlibEJhPeir1ncUID16QnEjNpwzNdO3Lm4ywrBpBZ5oLD0I6br9evr1Y9JTqwRtAh7JLoOzAQdVA==
  /path-to-regexp/2.4.0:
    dev: false
    resolution:
      integrity: sha512-G6zHoVqC6GGTQkZwF4lkuEyMbVOjoBKAEybQUypI1WTkqinCOrq2x6U2+phkJ1XsEMTy4LjtwPI7HW+NVrRR2w==
  /path-type/1.1.0:
    dependencies:
      graceful-fs: 4.2.4
      pify: 2.3.0
      pinkie-promise: 2.0.1
    dev: false
    engines:
      node: '>=0.10.0'
    resolution:
      integrity: sha1-WcRPfuSR2nBNpBXaWkBwuk+P5EE=
  /path-type/2.0.0:
    dependencies:
      pify: 2.3.0
    dev: false
    engines:
      node: '>=4'
    resolution:
      integrity: sha1-8BLMuEFbcJb8LaoQVMPXI4lZTHM=
  /path-type/3.0.0:
    dependencies:
      pify: 3.0.0
    dev: false
    engines:
      node: '>=4'
    resolution:
      integrity: sha512-T2ZUsdZFHgA3u4e5PfPbjd7HDDpxPnQb5jN0SrDsjNSuVXHJqtwTnWqG0B1jZrgmJ/7lj1EmVIByWt1gxGkWvg==
  /pathval/1.1.0:
    dev: false
    resolution:
      integrity: sha1-uULm1L3mUwBe9rcTYd74cn0GReA=
  /pbkdf2/3.1.1:
    dependencies:
      create-hash: 1.2.0
      create-hmac: 1.1.7
      ripemd160: 2.0.2
      safe-buffer: 5.2.1
      sha.js: 2.4.11
    dev: false
    engines:
      node: '>=0.12'
    resolution:
      integrity: sha512-4Ejy1OPxi9f2tt1rRV7Go7zmfDQ+ZectEQz3VGUQhgq62HtIRPDyG/JtnwIxs6x3uNMwo2V7q1fMvKjb+Tnpqg==
  /pend/1.2.0:
    dev: false
    resolution:
      integrity: sha1-elfrVQpng/kRUzH89GY9XI4AelA=
  /performance-now/2.1.0:
    dev: false
    resolution:
      integrity: sha1-Ywn04OX6kT7BxpMHrjZLSzd8nns=
  /picomatch/2.2.2:
    dev: false
    engines:
      node: '>=8.6'
    resolution:
      integrity: sha512-q0M/9eZHzmr0AulXyPwNfZjtwZ/RBZlbN3K3CErVrk50T2ASYI7Bye0EvekFY3IP1Nt2DHu0re+V2ZHIpMkuWg==
  /pidtree/0.3.1:
    dev: false
    engines:
      node: '>=0.10'
    hasBin: true
    resolution:
      integrity: sha512-qQbW94hLHEqCg7nhby4yRC7G2+jYHY4Rguc2bjw7Uug4GIJuu1tvf2uHaZv5Q8zdt+WKJ6qK1FOI6amaWUo5FA==
  /pify/2.3.0:
    dev: false
    engines:
      node: '>=0.10.0'
    resolution:
      integrity: sha1-7RQaasBDqEnqWISY59yosVMw6Qw=
  /pify/3.0.0:
    dev: false
    engines:
      node: '>=4'
    resolution:
      integrity: sha1-5aSs0sEB/fPZpNB/DbxNtJ3SgXY=
  /pify/4.0.1:
    dev: false
    engines:
      node: '>=6'
    resolution:
      integrity: sha512-uB80kBFb/tfd68bVleG9T5GGsGPjJrLAUpR5PZIrhBnIaRTQRjqdJSsIKkOP6OAIFbj7GOrcudc5pNjZ+geV2g==
  /pinkie-promise/2.0.1:
    dependencies:
      pinkie: 2.0.4
    dev: false
    engines:
      node: '>=0.10.0'
    resolution:
      integrity: sha1-ITXW36ejWMBprJsXh3YogihFD/o=
  /pinkie/2.0.4:
    dev: false
    engines:
      node: '>=0.10.0'
    resolution:
      integrity: sha1-clVrgM+g1IqXToDnckjoDtT3+HA=
  /pkg-dir/2.0.0:
    dependencies:
      find-up: 2.1.0
    dev: false
    engines:
      node: '>=4'
    resolution:
      integrity: sha1-9tXREJ4Z1j7fQo4L1X4Sd3YVM0s=
  /pkg-dir/3.0.0:
    dependencies:
      find-up: 3.0.0
    dev: false
    engines:
      node: '>=6'
    resolution:
      integrity: sha512-/E57AYkoeQ25qkxMj5PBOVgF8Kiu/h7cYS30Z5+R7WaiCCBfLq58ZI/dSeaEKb9WVJV5n/03QwrN3IeWIFllvw==
  /pluralize/8.0.0:
    dev: false
    engines:
      node: '>=4'
    resolution:
      integrity: sha512-Nc3IT5yHzflTfbjgqWcCPpo7DaKy4FnpB0l/zCAW0Tc7jxAiuqSxHasntB3D7887LSrA93kDJ9IXovxJYxyLCA==
  /prebuild-install/5.3.3:
    dependencies:
      detect-libc: 1.0.3
      expand-template: 2.0.3
      github-from-package: 0.0.0
      minimist: 1.2.5
      mkdirp: 0.5.5
      napi-build-utils: 1.0.2
      node-abi: 2.19.1
      noop-logger: 0.1.1
      npmlog: 4.1.2
      pump: 3.0.0
      rc: 1.2.8
      simple-get: 3.1.0
      tar-fs: 2.1.0
      tunnel-agent: 0.6.0
      which-pm-runs: 1.0.0
    dev: false
    engines:
      node: '>=6'
    hasBin: true
    optional: true
    resolution:
      integrity: sha512-GV+nsUXuPW2p8Zy7SarF/2W/oiK8bFQgJcncoJ0d7kRpekEA0ftChjfEaF9/Y+QJEc/wFR7RAEa8lYByuUIe2g==
  /prelude-ls/1.1.2:
    dev: false
    engines:
      node: '>= 0.8.0'
    resolution:
      integrity: sha1-IZMqVJ9eUv/ZqCf1cOBL5iqX2lQ=
  /prettier-linter-helpers/1.0.0:
    dependencies:
      fast-diff: 1.2.0
    dev: false
    engines:
      node: '>=6.0.0'
    resolution:
      integrity: sha512-GbK2cP9nraSSUF9N2XwUwqfzlAFlMNYYl+ShE/V+H8a9uNl/oUqB1w2EL54Jh0OlyRSd8RfWYJ3coVS4TROP2w==
  /prettier/1.19.1:
    dev: false
    engines:
      node: '>=4'
    hasBin: true
    resolution:
      integrity: sha512-s7PoyDv/II1ObgQunCbB9PdLmUcBZcnWOcxDh7O0N/UwDEsHyqkW+Qh28jW+mVuCdx7gLB0BotYI1Y6uI9iyew==
  /priorityqueuejs/1.0.0:
    dev: false
    resolution:
      integrity: sha1-LuTyPCVgkT4IwHzlzN1t498sWvg=
  /process-es6/0.11.6:
    dev: false
    resolution:
      integrity: sha1-xrs4n5qVH4K9TrFpYAEFvS/5x3g=
  /process-nextick-args/1.0.7:
    dev: false
    resolution:
      integrity: sha1-FQ4gt1ZZCtP5EJPyWk8q2L/zC6M=
  /process-nextick-args/2.0.1:
    dev: false
    resolution:
      integrity: sha512-3ouUOpQhtgrbOa17J7+uxOTpITYWaGP7/AhoR3+A+/1e9skrzelGi/dXzEYyvbxubEF6Wn2ypscTKiKJFFn1ag==
  /process/0.11.10:
    dev: false
    engines:
      node: '>= 0.6.0'
    resolution:
      integrity: sha1-czIwDoQBYb2j5podHZGn1LwW8YI=
  /progress/2.0.3:
    dev: false
    engines:
      node: '>=0.4.0'
    resolution:
      integrity: sha512-7PiHtLll5LdnKIMw100I+8xJXR5gW2QwWYkT6iJva0bXitZKa/XMrSbdmg3r2Xnaidz9Qumd0VPaMrZlF9V9sA==
  /promise/8.1.0:
    dependencies:
      asap: 2.0.6
    dev: false
    resolution:
      integrity: sha512-W04AqnILOL/sPRXziNicCjSNRruLAuIHEOVBazepu0545DDNGYHz7ar9ZgZ1fMU8/MA4mVxp5rkBWRi6OXIy3Q==
  /propagate/2.0.1:
    dev: false
    engines:
      node: '>= 8'
    resolution:
      integrity: sha512-vGrhOavPSTz4QVNuBNdcNXePNdNMaO1xj9yBeH1ScQPjk/rhg9sSlCXPhMkFuaNNW/syTvYqsnbIJxMBfRbbag==
  /proxy-addr/2.0.6:
    dependencies:
      forwarded: 0.1.2
      ipaddr.js: 1.9.1
    dev: false
    engines:
      node: '>= 0.10'
    resolution:
      integrity: sha512-dh/frvCBVmSsDYzw6n926jv974gddhkFPfiN8hPOi30Wax25QZyZEGveluCgliBnqmuM+UJmBErbAUFIoDbjOw==
  /proxy-agent/3.1.1:
    dependencies:
      agent-base: 4.3.0
      debug: 4.1.1
      http-proxy-agent: 2.1.0
      https-proxy-agent: 3.0.1
      lru-cache: 5.1.1
      pac-proxy-agent: 3.0.1
      proxy-from-env: 1.1.0
      socks-proxy-agent: 4.0.2
    dev: false
    engines:
      node: '>=6'
    resolution:
      integrity: sha512-WudaR0eTsDx33O3EJE16PjBRZWcX8GqCEeERw1W3hZJgH/F2a46g7jty6UGty6NeJ4CKQy8ds2CJPMiyeqaTvw==
  /proxy-from-env/1.1.0:
    dev: false
    resolution:
      integrity: sha512-D+zkORCbA9f1tdWRK0RaCR3GPv50cMxcrz4X8k5LTSUD1Dkw47mKJEZQNunItRTkWwgtaUSo1RVFRIG9ZXiFYg==
  /prr/0.0.0:
    dev: false
    resolution:
      integrity: sha1-GoS4WQgyVQFBGFPQCB7j+obikmo=
  /prr/1.0.1:
    dev: false
    resolution:
      integrity: sha1-0/wRS6BplaRexok/SEzrHXj19HY=
  /pseudomap/1.0.2:
    dev: false
    resolution:
      integrity: sha1-8FKijacOYYkX7wqKw0wa5aaChrM=
  /psl/1.8.0:
    dev: false
    resolution:
      integrity: sha512-RIdOzyoavK+hA18OGGWDqUTsCLhtA7IcZ/6NCs4fFJaHBDab+pDDmDIByWFRQJq2Cd7r1OoQxBGKOaztq+hjIQ==
  /public-encrypt/4.0.3:
    dependencies:
      bn.js: 4.11.9
      browserify-rsa: 4.0.1
      create-hash: 1.2.0
      parse-asn1: 5.1.6
      randombytes: 2.1.0
      safe-buffer: 5.2.1
    dev: false
    resolution:
      integrity: sha512-zVpa8oKZSz5bTMTFClc1fQOnyyEzpl5ozpi1B5YcvBrdohMjH2rfsBtyXcuNuwjsDIXmBYlF2N5FlJYhR29t8Q==
  /pump/3.0.0:
    dependencies:
      end-of-stream: 1.4.4
      once: 1.4.0
    dev: false
    resolution:
      integrity: sha512-LwZy+p3SFs1Pytd/jYct4wpv49HiYCqd9Rlc5ZVdk0V+8Yzv6jR5Blk3TRmPL1ft69TxP0IMZGJ+WPFU2BFhww==
  /punycode/1.3.2:
    dev: false
    resolution:
      integrity: sha1-llOgNvt8HuQjQvIyXM7v6jkmxI0=
  /punycode/2.1.1:
    dev: false
    engines:
      node: '>=6'
    resolution:
      integrity: sha512-XRsRjdf+j5ml+y/6GKHPZbrF/8p2Yga0JPtdqTIY2Xe5ohJPD9saDJJLPvp9+NSBprVvevdXZybnj2cv8OEd0A==
  /pupa/2.0.1:
    dependencies:
      escape-goat: 2.1.1
    dev: false
    engines:
      node: '>=8'
    resolution:
      integrity: sha512-hEJH0s8PXLY/cdXh66tNEQGndDrIKNqNC5xmrysZy3i5C3oEoLna7YAOad+7u125+zH1HNXUmGEkrhb3c2VriA==
  /puppeteer/3.3.0:
    dependencies:
      debug: 4.1.1
      extract-zip: 2.0.1
      https-proxy-agent: 4.0.0
      mime: 2.4.6
      progress: 2.0.3
      proxy-from-env: 1.1.0
      rimraf: 3.0.2
      tar-fs: 2.1.0
      unbzip2-stream: 1.4.3
      ws: 7.3.1
    dev: false
    engines:
      node: '>=10.18.1'
    requiresBuild: true
    resolution:
      integrity: sha512-23zNqRltZ1PPoK28uRefWJ/zKb5Jhnzbbwbpcna2o5+QMn17F0khq5s1bdH3vPlyj+J36pubccR8wiNA/VE0Vw==
  /qjobs/1.2.0:
    dev: false
    engines:
      node: '>=0.9'
    resolution:
      integrity: sha512-8YOJEHtxpySA3fFDyCRxA+UUV+fA+rTWnuWvylOK/NCjhY+b4ocCtmu8TtsWb+mYeU+GCHf/S66KZF/AsteKHg==
  /qs/6.5.2:
    dev: false
    engines:
      node: '>=0.6'
    resolution:
      integrity: sha512-N5ZAX4/LxJmF+7wN74pUD6qAh9/wnvdQcjq9TZjevvXzSUo7bfmw91saqMjzGS2xq91/odN2dW/WOl7qQHNDGA==
  /qs/6.7.0:
    dev: false
    engines:
      node: '>=0.6'
    resolution:
      integrity: sha512-VCdBRNFTX1fyE7Nb6FYoURo/SPe62QCaAyzJvUjwRaIsc+NePBEniHlvxFmmX56+HZphIGtV0XeCirBtpDrTyQ==
  /qs/6.9.4:
    dev: false
    engines:
      node: '>=0.6'
    resolution:
      integrity: sha512-A1kFqHekCTM7cz0udomYUoYNWjBebHm/5wzU/XqrBRBNWectVH0QIiN+NEcZ0Dte5hvzHwbr8+XQmguPhJ6WdQ==
  /query-string/5.1.1:
    dependencies:
      decode-uri-component: 0.2.0
      object-assign: 4.1.1
      strict-uri-encode: 1.1.0
    dev: false
    engines:
      node: '>=0.10.0'
    resolution:
      integrity: sha512-gjWOsm2SoGlgLEdAGt7a6slVOk9mGiXmPFMqrEhLQ68rhQuBnpfs3+EmlvqKyxnCo9/PPlF+9MtY02S1aFg+Jw==
  /querystring-es3/0.2.1:
    dev: false
    engines:
      node: '>=0.4.x'
    resolution:
      integrity: sha1-nsYfeQSYdXB9aUFFlv2Qek1xHnM=
  /querystring/0.2.0:
    dev: false
    engines:
      node: '>=0.4.x'
    resolution:
      integrity: sha1-sgmEkgO7Jd+CDadW50cAWHhSFiA=
  /quote/0.4.0:
    dev: false
    resolution:
      integrity: sha1-EIOSF/bBNiuJGUBE0psjP9fzLwE=
  /ramda/0.26.1:
    dev: false
    resolution:
      integrity: sha512-hLWjpy7EnsDBb0p+Z3B7rPi3GDeRG5ZtiI33kJhTt+ORCd38AbAIjB/9zRIUoeTbE/AVX5ZkU7m6bznsvrf8eQ==
  /ramda/0.27.0:
    dev: false
    resolution:
      integrity: sha512-pVzZdDpWwWqEVVLshWUHjNwuVP7SfcmPraYuqocJp1yo2U1R7P+5QAfDhdItkuoGqIBnBYrtPp7rEPqDn9HlZA==
  /randombytes/2.1.0:
    dependencies:
      safe-buffer: 5.2.1
    dev: false
    resolution:
      integrity: sha512-vYl3iOX+4CKUWuxGi9Ukhie6fsqXqS9FE2Zaic4tNFD2N2QQaXOMFbuKK4QmDHC0JO6B1Zp41J0LpT0oR68amQ==
  /randomfill/1.0.4:
    dependencies:
      randombytes: 2.1.0
      safe-buffer: 5.2.1
    dev: false
    resolution:
      integrity: sha512-87lcbR8+MhcWcUiQ+9e+Rwx8MyR2P7qnt15ynUlbm3TU/fjbgz4GsvfSUDTemtCCtVCqb4ZcEFlyPNTh9bBTLw==
  /range-parser/1.2.1:
    dev: false
    engines:
      node: '>= 0.6'
    resolution:
      integrity: sha512-Hrgsx+orqoygnmhFbKaHE6c296J+HTAQXoxEF6gNupROmmGJRoyzfG3ccAveqCBrwr/2yxQ5BVd/GTl5agOwSg==
  /raw-body/2.4.0:
    dependencies:
      bytes: 3.1.0
      http-errors: 1.7.2
      iconv-lite: 0.4.24
      unpipe: 1.0.0
    dev: false
    engines:
      node: '>= 0.8'
    resolution:
      integrity: sha512-4Oz8DUIwdvoa5qMJelxipzi/iJIi40O5cGV1wNYp5hvZP8ZN0T+jiNkL0QepXs+EsQ9XJ8ipEDoiH70ySUJP3Q==
  /raw-body/2.4.1:
    dependencies:
      bytes: 3.1.0
      http-errors: 1.7.3
      iconv-lite: 0.4.24
      unpipe: 1.0.0
    dev: false
    engines:
      node: '>= 0.8'
    resolution:
      integrity: sha512-9WmIKF6mkvA0SLmA2Knm9+qj89e+j1zqgyn8aXGd7+nAduPoqgI9lO57SAZNn/Byzo5P7JhXTyg9PzaJbH73bA==
  /rc/1.2.8:
    dependencies:
      deep-extend: 0.6.0
      ini: 1.3.5
      minimist: 1.2.5
      strip-json-comments: 2.0.1
    dev: false
    hasBin: true
    optional: true
    resolution:
      integrity: sha512-y3bGgqKj3QBdxLbLkomlohkvsA8gdAiUQlSBJnBhfn+BPxg4bc62d8TcBW15wavDfgexCgccckhcZvywyQYPOw==
  /read-pkg-up/1.0.1:
    dependencies:
      find-up: 1.1.2
      read-pkg: 1.1.0
    dev: false
    engines:
      node: '>=0.10.0'
    resolution:
      integrity: sha1-nWPBMnbAZZGNV/ACpX9AobZD+wI=
  /read-pkg-up/2.0.0:
    dependencies:
      find-up: 2.1.0
      read-pkg: 2.0.0
    dev: false
    engines:
      node: '>=4'
    resolution:
      integrity: sha1-a3KoBImE4MQeeVEP1en6mbO1Sb4=
  /read-pkg-up/4.0.0:
    dependencies:
      find-up: 3.0.0
      read-pkg: 3.0.0
    dev: false
    engines:
      node: '>=6'
    resolution:
      integrity: sha512-6etQSH7nJGsK0RbG/2TeDzZFa8shjQ1um+SwQQ5cwKy0dhSXdOncEhb1CPpvQG4h7FyOV6EB6YlV0yJvZQNAkA==
  /read-pkg/1.1.0:
    dependencies:
      load-json-file: 1.1.0
      normalize-package-data: 2.5.0
      path-type: 1.1.0
    dev: false
    engines:
      node: '>=0.10.0'
    resolution:
      integrity: sha1-9f+qXs0pyzHAR0vKfXVra7KePyg=
  /read-pkg/2.0.0:
    dependencies:
      load-json-file: 2.0.0
      normalize-package-data: 2.5.0
      path-type: 2.0.0
    dev: false
    engines:
      node: '>=4'
    resolution:
      integrity: sha1-jvHAYjxqbbDcZxPEv6xGMysjaPg=
  /read-pkg/3.0.0:
    dependencies:
      load-json-file: 4.0.0
      normalize-package-data: 2.5.0
      path-type: 3.0.0
    dev: false
    engines:
      node: '>=4'
    resolution:
      integrity: sha1-nLxoaXj+5l0WwA4rGcI3/Pbjg4k=
  /readable-stream/1.0.34:
    dependencies:
      core-util-is: 1.0.2
      inherits: 2.0.4
      isarray: 0.0.1
      string_decoder: 0.10.31
    dev: false
    resolution:
      integrity: sha1-Elgg40vIQtLyqq+v5MKRbuMsFXw=
  /readable-stream/1.1.14:
    dependencies:
      core-util-is: 1.0.2
      inherits: 2.0.4
      isarray: 0.0.1
      string_decoder: 0.10.31
    dev: false
    resolution:
      integrity: sha1-fPTFTvZI44EwhMY23SB54WbAgdk=
  /readable-stream/2.0.6:
    dependencies:
      core-util-is: 1.0.2
      inherits: 2.0.4
      isarray: 1.0.0
      process-nextick-args: 1.0.7
      string_decoder: 0.10.31
      util-deprecate: 1.0.2
    dev: false
    resolution:
      integrity: sha1-j5A0HmilPMySh4jaz80Rs265t44=
  /readable-stream/2.3.7:
    dependencies:
      core-util-is: 1.0.2
      inherits: 2.0.4
      isarray: 1.0.0
      process-nextick-args: 2.0.1
      safe-buffer: 5.1.2
      string_decoder: 1.1.1
      util-deprecate: 1.0.2
    dev: false
    resolution:
      integrity: sha512-Ebho8K4jIbHAxnuxi7o42OrZgF/ZTNcsZj6nRKyUmkhLFq8CHItp/fy6hQZuZmP/n3yZ9VBUbp4zz/mX8hmYPw==
  /readable-stream/3.6.0:
    dependencies:
      inherits: 2.0.4
      string_decoder: 1.3.0
      util-deprecate: 1.0.2
    dev: false
    engines:
      node: '>= 6'
    resolution:
      integrity: sha512-BViHy7LKeTz4oNnkcLJ+lVSL6vpiFeX6/d3oSH8zCW7UxP2onchk+vTGB143xuFjHS3deTgkKoXXymXqymiIdA==
  /readdirp/3.2.0:
    dependencies:
      picomatch: 2.2.2
    dev: false
    engines:
      node: '>= 8'
    resolution:
      integrity: sha512-crk4Qu3pmXwgxdSgGhgA/eXiJAPQiX4GMOZZMXnqKxHX7TaoL+3gQVo/WeuAiogr07DpnfjIMpXXa+PAIvwPGQ==
  /readdirp/3.4.0:
    dependencies:
      picomatch: 2.2.2
    dev: false
    engines:
      node: '>=8.10.0'
    resolution:
      integrity: sha512-0xe001vZBnJEK+uKcj8qOhyAKPzIT+gStxWr3LCB0DwcXR5NZJ3IaC+yGnHCYzB/S7ov3m3EEbZI2zeNvX+hGQ==
  /rechoir/0.6.2:
    dependencies:
      resolve: 1.17.0
    dev: false
    engines:
      node: '>= 0.10'
    resolution:
      integrity: sha1-hSBLVNuoLVdC4oyWdW70OvUOM4Q=
  /redent/1.0.0:
    dependencies:
      indent-string: 2.1.0
      strip-indent: 1.0.1
    dev: false
    engines:
      node: '>=0.10.0'
    resolution:
      integrity: sha1-z5Fqsf1fHxbfsggi3W7H9zDCr94=
  /regenerator-runtime/0.11.1:
    dev: false
    resolution:
      integrity: sha512-MguG95oij0fC3QV3URf4V2SDYGJhJnJGqvIIgdECeODCT98wSWDAJ94SSuVpYQUoTcGUIL6L4yNB7j1DFFHSBg==
  /regenerator-runtime/0.13.7:
    dev: false
    resolution:
      integrity: sha512-a54FxoJDIr27pgf7IgeQGxmqUNYrcV338lf/6gH456HZ/PhX+5BcwHXG9ajESmwe6WRO0tAzRUrRmNONWgkrew==
  /regexpp/2.0.1:
    dev: false
    engines:
      node: '>=6.5.0'
    resolution:
      integrity: sha512-lv0M6+TkDVniA3aD1Eg0DVpfU/booSu7Eev3TDO/mZKHBfVjgCGTV4t4buppESEYDtkArYFOxTJWv6S5C+iaNw==
  /regexpp/3.1.0:
    dev: false
    engines:
      node: '>=8'
    resolution:
      integrity: sha512-ZOIzd8yVsQQA7j8GCSlPGXwg5PfmA1mrq0JP4nGhh54LaKN3xdai/vHUDu74pKwV8OxseMS65u2NImosQcSD0Q==
  /release-zalgo/1.0.0:
    dependencies:
      es6-error: 4.1.1
    dev: false
    engines:
      node: '>=4'
    resolution:
      integrity: sha1-CXALflB0Mpc5Mw5TXFqQ+2eFFzA=
  /remap-istanbul/0.9.6:
    dependencies:
      amdefine: 1.0.1
      gulp-util: 3.0.7
      istanbul: 0.4.5
      minimatch: 3.0.4
      source-map: 0.6.1
      through2: 2.0.1
    dev: false
    hasBin: true
    resolution:
      integrity: sha512-l0WDBsVjaTzP8m3glERJO6bjlAFUahcgfcgvcX+owZw7dKeDLT3CVRpS7UO4L9LfGcMiNsqk223HopwVxlh8Hg==
  /remove-trailing-separator/1.1.0:
    dev: false
    resolution:
      integrity: sha1-wkvOKig62tW8P1jg1IJJuSN52O8=
  /repeating/2.0.1:
    dependencies:
      is-finite: 1.1.0
    dev: false
    engines:
      node: '>=0.10.0'
    resolution:
      integrity: sha1-UhTFOpJtNVJwdSf7q0FdvAjQbdo=
  /replace-ext/0.0.1:
    dev: false
    engines:
      node: '>= 0.4'
    resolution:
      integrity: sha1-KbvZIHinOfC8zitO5B6DeVNSKSQ=
  /request/2.88.2:
    dependencies:
      aws-sign2: 0.7.0
      aws4: 1.10.1
      caseless: 0.12.0
      combined-stream: 1.0.8
      extend: 3.0.2
      forever-agent: 0.6.1
      form-data: 2.3.3
      har-validator: 5.1.5
      http-signature: 1.2.0
      is-typedarray: 1.0.0
      isstream: 0.1.2
      json-stringify-safe: 5.0.1
      mime-types: 2.1.27
      oauth-sign: 0.9.0
      performance-now: 2.1.0
      qs: 6.5.2
      safe-buffer: 5.2.1
      tough-cookie: 2.5.0
      tunnel-agent: 0.6.0
      uuid: 3.4.0
    deprecated: 'request has been deprecated, see https://github.com/request/request/issues/3142'
    dev: false
    engines:
      node: '>= 6'
    resolution:
      integrity: sha512-MsvtOrfG9ZcrOwAW+Qi+F6HbD0CWXEh9ou77uOb7FM2WPhwT7smM833PzanhJLsgXjN89Ir6V2PczXNnMpwKhw==
  /require-directory/2.1.1:
    dev: false
    engines:
      node: '>=0.10.0'
    resolution:
      integrity: sha1-jGStX9MNqxyXbiNE/+f3kqam30I=
  /require-main-filename/2.0.0:
    dev: false
    resolution:
      integrity: sha512-NKN5kMDylKuldxYLSUfrbo5Tuzh4hd+2E8NPPX02mZtn1VuREQToYe/ZdlJy+J3uCpfaiGF05e7B8W0iXbQHmg==
  /requirejs/2.3.6:
    dev: false
    engines:
      node: '>=0.4.0'
    hasBin: true
    resolution:
      integrity: sha512-ipEzlWQe6RK3jkzikgCupiTbTvm4S0/CAU5GlgptkN5SO6F3u0UD0K18wy6ErDqiCyP4J4YYe1HuAShvsxePLg==
  /requires-port/1.0.0:
    dev: false
    resolution:
      integrity: sha1-kl0mAdOaxIXgkc8NpcbmlNw9yv8=
  /resolve-dir/1.0.1:
    dependencies:
      expand-tilde: 2.0.2
      global-modules: 1.0.0
    dev: false
    engines:
      node: '>=0.10.0'
    resolution:
      integrity: sha1-eaQGRMNivoLybv/nOcm7U4IEb0M=
  /resolve-from/4.0.0:
    dev: false
    engines:
      node: '>=4'
    resolution:
      integrity: sha512-pb/MYmXstAkysRFx8piNI1tGFNQIFA3vkE3Gq4EuA1dF6gHp/+vgZqsCGJapvy8N3Q+4o7FwvquPJcnZ7RYy4g==
  /resolve-url/0.2.1:
    deprecated: 'https://github.com/lydell/resolve-url#deprecated'
    dev: false
    resolution:
      integrity: sha1-LGN/53yJOv0qZj/iGqkIAGjiBSo=
  /resolve/1.1.7:
    dev: false
    resolution:
      integrity: sha1-IDEU2CrSxe2ejgQRs5ModeiJ6Xs=
  /resolve/1.17.0:
    dependencies:
      path-parse: 1.0.6
    dev: false
    resolution:
      integrity: sha512-ic+7JYiV8Vi2yzQGFWOkiZD5Z9z7O2Zhm9XMaTxdJExKasieFCr+yXZ/WmXsckHiKl12ar0y6XiXDx3m4RHn1w==
  /resolve/1.8.1:
    dependencies:
      path-parse: 1.0.6
    dev: false
    resolution:
      integrity: sha512-AicPrAC7Qu1JxPCZ9ZgCZlY35QgFnNqc+0LtbRNxnVw4TXvjQ72wnuL9JQcEBgXkI9JM8MsT9kaQoHcpCRJOYA==
  /restore-cursor/3.1.0:
    dependencies:
      onetime: 5.1.2
      signal-exit: 3.0.3
    dev: false
    engines:
      node: '>=8'
    resolution:
      integrity: sha512-l+sSefzHpj5qimhFSE5a8nufZYAM3sBSVMAPtYkmC+4EH2anSGaEMXSD0izRQbu9nfyQ9y5JrVmp7E8oZrUjvA==
  /rfdc/1.1.4:
    dev: false
    resolution:
      integrity: sha512-5C9HXdzK8EAqN7JDif30jqsBzavB7wLpaubisuQIGHWf2gUXSpzy6ArX/+Da8RjFpagWsCn+pIgxTMAmKw9Zug==
  /rhea-promise/0.1.15:
    dependencies:
      debug: 3.2.6
      rhea: 1.0.24
      tslib: 1.13.0
    dev: false
    resolution:
      integrity: sha512-+6uilZXSJGyiqVeHQI3Krv6NTAd8cWRCY2uyCxmzR4/5IFtBqqFem1HV2OiwSj0Gu7OFChIJDfH2JyjN7J0vRA==
  /rhea-promise/1.0.0:
    dependencies:
      debug: 3.2.6
      rhea: 1.0.24
      tslib: 1.13.0
    dev: false
    resolution:
      integrity: sha512-odAjpbB/IpFFBenPDwPkTWMQldt+DUlMBH9yI48Ct5OgTeDuuQcBnlhB+YCc6g2z8+URiP2ejms88joEanNCaw==
  /rhea/1.0.24:
    dependencies:
      debug: 3.2.6
    dev: false
    resolution:
      integrity: sha512-PEl62U2EhxCO5wMUZ2/bCBcXAVKN9AdMSNQOrp3+R5b77TEaOSiy16MQ0sIOmzj/iqsgIAgPs1mt3FYfu1vIXA==
  /rimraf/2.6.3:
    dependencies:
      glob: 7.1.6
    dev: false
    hasBin: true
    resolution:
      integrity: sha512-mwqeW5XsA2qAejG46gYdENaxXjx9onRNCfn7L0duuP4hCuTIi/QO7PDK07KJfp1d+izWPrzEJDcSqBa0OZQriA==
  /rimraf/2.7.1:
    dependencies:
      glob: 7.1.6
    dev: false
    hasBin: true
    resolution:
      integrity: sha512-uWjbaKIK3T1OSVptzX7Nl6PvQ3qAGtKEtVRjRuazjfL3Bx5eI409VZSqgND+4UNnmzLVdPj9FqFJNPqBZFve4w==
  /rimraf/3.0.2:
    dependencies:
      glob: 7.1.6
    dev: false
    hasBin: true
    resolution:
      integrity: sha512-JZkJMZkAGFFPP2YqXZXPbMlMBgsxzE8ILs4lMIX/2o0L9UBw9O/Y3o6wFw/i9YLapcUJWwqbi3kdxIPdC62TIA==
  /ripemd160/2.0.2:
    dependencies:
      hash-base: 3.1.0
      inherits: 2.0.4
    dev: false
    resolution:
      integrity: sha512-ii4iagi25WusVoiC4B4lq7pbXfAp3D9v5CwfkY33vffw2+pkDjY1D8GaN7spsxvCSx8dkPqOZCEZyfxcmJG2IA==
  /rollup-plugin-local-resolve/1.0.7:
    dev: false
    resolution:
      integrity: sha1-xIZwFxbBWt0hJ1ZcLqoQESMyCIc=
  /rollup-plugin-node-builtins/2.1.2:
    dependencies:
      browserify-fs: 1.0.0
      buffer-es6: 4.9.3
      crypto-browserify: 3.12.0
      process-es6: 0.11.6
    dev: false
    resolution:
      integrity: sha1-JKH+1KQyV7a2Q3HYq8bOGrFFl+k=
  /rollup-plugin-node-globals/1.4.0:
    dependencies:
      acorn: 5.7.4
      buffer-es6: 4.9.3
      estree-walker: 0.5.2
      magic-string: 0.22.5
      process-es6: 0.11.6
      rollup-pluginutils: 2.8.2
    dev: false
    resolution:
      integrity: sha512-xRkB+W/m1KLIzPUmG0ofvR+CPNcvuCuNdjVBVS7ALKSxr3EDhnzNceGkGi1m8MToSli13AzKFYH4ie9w3I5L3g==
  /rollup-plugin-shim/1.0.0:
    dev: false
    resolution:
      integrity: sha512-rZqFD43y4U9nSqVq3iyWBiDwmBQJY8Txi04yI9jTKD3xcl7CbFjh1qRpQshUB3sONLubDzm7vJiwB+1MEGv67w==
  /rollup-plugin-sourcemaps/0.4.2_rollup@1.32.1:
    dependencies:
      rollup: 1.32.1
      rollup-pluginutils: 2.8.2
      source-map-resolve: 0.5.3
    dev: false
    engines:
      node: '>=4.5.0'
      npm: '>=2.15.9'
    peerDependencies:
      rollup: '>=0.31.2'
    resolution:
      integrity: sha1-YhJaqUCHqt97g+9N+vYptHMTXoc=
  /rollup-plugin-terser/5.3.0_rollup@1.32.1:
    dependencies:
      '@babel/code-frame': 7.10.4
      jest-worker: 24.9.0
      rollup: 1.32.1
      rollup-pluginutils: 2.8.2
      serialize-javascript: 2.1.2
      terser: 4.8.0
    dev: false
    peerDependencies:
      rollup: '>=0.66.0 <3'
    resolution:
      integrity: sha512-XGMJihTIO3eIBsVGq7jiNYOdDMb3pVxuzY0uhOE/FM4x/u9nQgr3+McsjzqBn3QfHIpNSZmFnpoKAwHBEcsT7g==
  /rollup-plugin-uglify/6.0.4_rollup@1.32.1:
    dependencies:
      '@babel/code-frame': 7.10.4
      jest-worker: 24.9.0
      rollup: 1.32.1
      serialize-javascript: 2.1.2
      uglify-js: 3.10.2
    dev: false
    peerDependencies:
      rollup: '>=0.66.0 <2'
    resolution:
      integrity: sha512-ddgqkH02klveu34TF0JqygPwZnsbhHVI6t8+hGTcYHngPkQb5MIHI0XiztXIN/d6V9j+efwHAqEL7LspSxQXGw==
  /rollup-plugin-visualizer/4.1.1_rollup@1.32.1:
    dependencies:
      nanoid: 3.1.12
      open: 7.2.1
      pupa: 2.0.1
      rollup: 1.32.1
      source-map: 0.7.3
      yargs: 15.4.1
    dev: false
    engines:
      node: '>=10'
    hasBin: true
    peerDependencies:
      rollup: '>=1.20.0'
    resolution:
      integrity: sha512-aQBukhj8T+1BcOjD/5xB3+mZSSzHIVT+WpQDDEVpmPCkILVX0J7NPOuKEvKIXU+iZLvF7B5/wJA4+wxuH7FNew==
  /rollup-pluginutils/2.8.2:
    dependencies:
      estree-walker: 0.6.1
    dev: false
    resolution:
      integrity: sha512-EEp9NhnUkwY8aif6bxgovPHMoMoNr2FulJziTndpt5H9RdwC47GSGuII9XxpSdzVGM0GWrNPHV6ie1LTNJPaLQ==
  /rollup/0.63.5:
    dependencies:
      '@types/estree': 0.0.39
      '@types/node': 10.17.28
    dev: false
    hasBin: true
    resolution:
      integrity: sha512-dFf8LpUNzIj3oE0vCvobX6rqOzHzLBoblyFp+3znPbjiSmSvOoK2kMKx+Fv9jYduG1rvcCfCveSgEaQHjWRF6g==
  /rollup/1.32.1:
    dependencies:
      '@types/estree': 0.0.45
      '@types/node': 8.10.62
      acorn: 7.4.0
    dev: false
    hasBin: true
    resolution:
      integrity: sha512-/2HA0Ec70TvQnXdzynFffkjA6XN+1e2pEv/uKS5Ulca40g2L7KuOE3riasHoNVHOsFD5KKZgDsMk1CP3Tw9s+A==
  /run-async/2.4.1:
    dev: false
    engines:
      node: '>=0.12.0'
    resolution:
      integrity: sha512-tvVnVv01b8c1RrA6Ep7JkStj85Guv/YrMcwqYQnwjsAS2cTmmPGBBjAjpCW7RrSodNSoE2/qg9O4bceNvUuDgQ==
  /rxjs/6.6.2:
    dependencies:
      tslib: 1.13.0
    dev: false
    engines:
      npm: '>=2.0.0'
    resolution:
      integrity: sha512-BHdBMVoWC2sL26w//BCu3YzKT4s2jip/WhwsGEDmeKYBhKDZeYezVUnHatYB7L85v5xs0BAQmg6BEYJEKxBabg==
  /safe-buffer/5.1.2:
    dev: false
    resolution:
      integrity: sha512-Gd2UZBJDkXlY7GbJxfsE8/nvKkUEU1G38c1siN6QP6a9PT9MmHB8GnpscSmMJSoF8LOIrt8ud/wPtojys4G6+g==
  /safe-buffer/5.2.1:
    dev: false
    resolution:
      integrity: sha512-rp3So07KcdmmKbGvgaNxQSJr7bGVSVk5S9Eq1F+ppbRo70+YeaDxkw5Dd8NPN+GD6bjnYm2VuPuCXmpuYvmCXQ==
  /safer-buffer/2.1.2:
    dev: false
    resolution:
      integrity: sha512-YZo3K82SD7Riyi0E1EQPojLz7kpepnSQI9IyPbHHg1XXXevb5dJI7tpyN2ADxGcQbHG7vcyRHk0cbwqcQriUtg==
  /sax/0.5.8:
    dev: false
    resolution:
      integrity: sha1-1HLbIo6zMcJQaw6MFVJK25OdEsE=
  /sax/1.2.4:
    dev: false
    resolution:
      integrity: sha512-NqVDv9TpANUjFm0N8uM5GxL36UgKi9/atZw+x7YFnQ8ckwFGKrl4xX4yWtrey3UJm5nP1kUbnYgLopqWNSRhWw==
  /semaphore/1.1.0:
    dev: false
    engines:
      node: '>=0.8.0'
    resolution:
      integrity: sha512-O4OZEaNtkMd/K0i6js9SL+gqy0ZCBMgUvlSqHKi4IBdjhe7wB8pwztUk1BbZ1fmrvpwFrPbHzqd2w5pTcJH6LA==
  /semver/2.3.2:
    dev: false
    hasBin: true
    resolution:
      integrity: sha1-uYSPJdbPNjMwc+ye+IVtQvEjPlI=
  /semver/5.3.0:
    dev: false
    hasBin: true
    resolution:
      integrity: sha1-myzl094C0XxgEq0yaqa00M9U+U8=
  /semver/5.7.1:
    dev: false
    hasBin: true
    resolution:
      integrity: sha512-sauaDf/PZdVgrLTNYHRtpXa1iRiKcaebiKQ1BJdpQlWH2lCvexQdX55snPFyK7QzpudqbCI0qXFfOasHdyNDGQ==
  /semver/6.3.0:
    dev: false
    hasBin: true
    resolution:
      integrity: sha512-b39TBaTSfV6yBrapU89p5fKekE2m/NwnDocOVruQFS1/veMgdzuPcnOM34M6CwxW8jH/lxEa5rBoDeUwu5HHTw==
  /semver/7.3.2:
    dev: false
    engines:
      node: '>=10'
    hasBin: true
    resolution:
      integrity: sha512-OrOb32TeeambH6UrhtShmF7CRDqhL6/5XpPNp2DuRH6+9QLw/orhp72j87v8Qa1ScDkvrrBNpZcDejAirJmfXQ==
  /send/0.17.1:
    dependencies:
      debug: 2.6.9
      depd: 1.1.2
      destroy: 1.0.4
      encodeurl: 1.0.2
      escape-html: 1.0.3
      etag: 1.8.1
      fresh: 0.5.2
      http-errors: 1.7.3
      mime: 1.6.0
      ms: 2.1.1
      on-finished: 2.3.0
      range-parser: 1.2.1
      statuses: 1.5.0
    dev: false
    engines:
      node: '>= 0.8.0'
    resolution:
      integrity: sha512-BsVKsiGcQMFwT8UxypobUKyv7irCNRHk1T0G680vk88yf6LBByGcZJOTJCrTP2xVN6yI+XjPJcNuE3V4fT9sAg==
  /serialize-javascript/2.1.2:
    dev: false
    resolution:
      integrity: sha512-rs9OggEUF0V4jUSecXazOYsLfu7OGK2qIn3c7IPBiffz32XniEp/TX9Xmc9LQfK2nQ2QKHvZ2oygKUGU0lG4jQ==
  /serve-static/1.14.1:
    dependencies:
      encodeurl: 1.0.2
      escape-html: 1.0.3
      parseurl: 1.3.3
      send: 0.17.1
    dev: false
    engines:
      node: '>= 0.8.0'
    resolution:
      integrity: sha512-JMrvUwE54emCYWlTI+hGrGv5I8dEwmco/00EvkzIIsR7MqrHonbD9pO2MOfFnpFntl7ecpZs+3mW+XbQZu9QCg==
  /set-blocking/2.0.0:
    dev: false
    resolution:
      integrity: sha1-BF+XgtARrppoA93TgrJDkrPYkPc=
  /setimmediate/1.0.5:
    dev: false
    resolution:
      integrity: sha1-KQy7Iy4waULX1+qbg3Mqt4VvgoU=
  /setprototypeof/1.1.1:
    dev: false
    resolution:
      integrity: sha512-JvdAWfbXeIGaZ9cILp38HntZSFSo3mWg6xGcJJsd+d4aRMOqauag1C63dJfDw7OaMYwEbHMOxEZ1lqVRYP2OAw==
  /sha.js/2.4.11:
    dependencies:
      inherits: 2.0.4
      safe-buffer: 5.2.1
    dev: false
    hasBin: true
    resolution:
      integrity: sha512-QMEp5B7cftE7APOjk5Y6xgrbWu+WkLVQwk8JNjZ8nKRciZaByEW6MubieAiToS7+dwvrjGhH8jRXz3MVd0AYqQ==
  /shebang-command/1.2.0:
    dependencies:
      shebang-regex: 1.0.0
    dev: false
    engines:
      node: '>=0.10.0'
    resolution:
      integrity: sha1-RKrGW2lbAzmJaMOfNj/uXer98eo=
  /shebang-command/2.0.0:
    dependencies:
      shebang-regex: 3.0.0
    dev: false
    engines:
      node: '>=8'
    resolution:
      integrity: sha512-kHxr2zZpYtdmrN1qDjrrX/Z1rR1kG8Dx+gkpK1G4eXmvXswmcE1hTWBWYUzlraYw1/yZp6YuDY77YtvbN0dmDA==
  /shebang-regex/1.0.0:
    dev: false
    engines:
      node: '>=0.10.0'
    resolution:
      integrity: sha1-2kL0l0DAtC2yypcoVxyxkMmO/qM=
  /shebang-regex/3.0.0:
    dev: false
    engines:
      node: '>=8'
    resolution:
      integrity: sha512-7++dFhtcx3353uBaq8DDR4NuxBetBzC7ZQOhmTQInHEd6bSrXdiEyzCvG07Z44UYdLShWUyXt5M/yhz8ekcb1A==
  /shell-quote/1.7.2:
    dev: false
    resolution:
      integrity: sha512-mRz/m/JVscCrkMyPqHc/bczi3OQHkLTqXHEFu0zDhK/qfv3UcOA4SVmRCLmos4bhjr9ekVQubj/R7waKapmiQg==
  /shelljs/0.8.4:
    dependencies:
      glob: 7.1.6
      interpret: 1.4.0
      rechoir: 0.6.2
    dev: false
    engines:
      node: '>=4'
    hasBin: true
    resolution:
      integrity: sha512-7gk3UZ9kOfPLIAbslLzyWeGiEqx9e3rxwZM0KE6EL8GlGwjym9Mrlx5/p33bWTu9YG6vcS4MBxYZDHYr5lr8BQ==
  /shx/0.3.2:
    dependencies:
      es6-object-assign: 1.1.0
      minimist: 1.2.5
      shelljs: 0.8.4
    dev: false
    engines:
      node: '>=4'
    hasBin: true
    resolution:
      integrity: sha512-aS0mWtW3T2sHAenrSrip2XGv39O9dXIFUqxAEWHEOS1ePtGIBavdPJY1kE2IHl14V/4iCbUiNDPGdyYTtmhSoA==
  /signal-exit/3.0.3:
    dev: false
    resolution:
      integrity: sha512-VUJ49FC8U1OxwZLxIbTTrDvLnf/6TDgxZcK8wxR8zs13xpx7xbG60ndBlhNrFi2EMuFRoeDoJO7wthSLq42EjA==
  /simple-concat/1.0.1:
    dev: false
    optional: true
    resolution:
      integrity: sha512-cSFtAPtRhljv69IK0hTVZQ+OfE9nePi/rtJmw5UjHeVyVroEqJXP1sFztKUy1qU+xvz3u/sfYJLa947b7nAN2Q==
  /simple-get/3.1.0:
    dependencies:
      decompress-response: 4.2.1
      once: 1.4.0
      simple-concat: 1.0.1
    dev: false
    optional: true
    resolution:
      integrity: sha512-bCR6cP+aTdScaQCnQKbPKtJOKDp/hj9EDLJo3Nw4y1QksqaovlW/bnptB6/c1e+qmNIDHRK+oXFDdEqBT8WzUA==
  /sinon/9.0.3:
    dependencies:
      '@sinonjs/commons': 1.8.1
      '@sinonjs/fake-timers': 6.0.1
      '@sinonjs/formatio': 5.0.1
      '@sinonjs/samsam': 5.1.0
      diff: 4.0.2
      nise: 4.0.4
      supports-color: 7.2.0
    dev: false
    resolution:
      integrity: sha512-IKo9MIM111+smz9JGwLmw5U1075n1YXeAq8YeSFlndCLhAL5KGn6bLgu7b/4AYHTV/LcEMcRm2wU2YiL55/6Pg==
  /slice-ansi/2.1.0:
    dependencies:
      ansi-styles: 3.2.1
      astral-regex: 1.0.0
      is-fullwidth-code-point: 2.0.0
    dev: false
    engines:
      node: '>=6'
    resolution:
      integrity: sha512-Qu+VC3EwYLldKa1fCxuuvULvSJOKEgk9pi8dZeCVK7TqBfUNTH4sFkk4joj8afVSfAYgJoSOetjx9QWOJ5mYoQ==
  /smart-buffer/4.1.0:
    dev: false
    engines:
      node: '>= 6.0.0'
      npm: '>= 3.0.0'
    resolution:
      integrity: sha512-iVICrxOzCynf/SNaBQCw34eM9jROU/s5rzIhpOvzhzuYHfJR/DhZfDkXiZSgKXfgv26HT3Yni3AV/DGw0cGnnw==
  /snap-shot-compare/3.0.0:
    dependencies:
      check-more-types: 2.24.0
      debug: 4.1.1
      disparity: 3.0.0
      folktale: 2.3.2
      lazy-ass: 1.6.0
      strip-ansi: 5.2.0
      variable-diff: 1.1.0
    dev: false
    engines:
      node: '>=6'
    resolution:
      integrity: sha512-bdwNOAGuKwPU+qsn0ASxTv+QfkXU+3VmkcDOkt965tes+JQQc8d6SfoLiEiRVhCey4v+ip2IjNUSbZm5nnkI9g==
  /snap-shot-core/10.2.0:
    dependencies:
      arg: 4.1.0
      check-more-types: 2.24.0
      common-tags: 1.8.0
      debug: 4.1.1
      escape-quotes: 1.0.2
      folktale: 2.3.2
      is-ci: 2.0.0
      jsesc: 2.5.2
      lazy-ass: 1.6.0
      mkdirp: 0.5.1
      pluralize: 8.0.0
      quote: 0.4.0
      ramda: 0.26.1
    dev: false
    engines:
      node: '>=6'
    hasBin: true
    resolution:
      integrity: sha512-FsP+Wd4SCA4bLSm3vi6OVgfmGQcAQkUhwy45zDjZDm/6dZ5SDIgP40ORHg7z6MgMAK2+fj2DmhW7SXyvMU55Vw==
  /snap-shot-it/7.9.3:
    dependencies:
      '@bahmutov/data-driven': 1.0.0
      check-more-types: 2.24.0
      common-tags: 1.8.0
      debug: 4.1.1
      has-only: 1.1.1
      its-name: 1.0.0
      lazy-ass: 1.6.0
      pluralize: 8.0.0
      ramda: 0.27.0
      snap-shot-compare: 3.0.0
      snap-shot-core: 10.2.0
    dev: false
    engines:
      node: '>=6'
    resolution:
      integrity: sha512-S5e59fbbc02AGA94LFWGVl/y/+jLMLr0/aykCtPYBE5rcyV9pSa63Aoik66/L8SkZ9piqqSmBmRAYm46+QvqBA==
  /socket.io-adapter/1.1.2:
    dev: false
    resolution:
      integrity: sha512-WzZRUj1kUjrTIrUKpZLEzFZ1OLj5FwLlAFQs9kuZJzJi5DKdU7FsWc36SNmA8iDOtwBQyT8FkrriRM8vXLYz8g==
  /socket.io-client/2.3.0:
    dependencies:
      backo2: 1.0.2
      base64-arraybuffer: 0.1.5
      component-bind: 1.0.0
      component-emitter: 1.2.1
      debug: 4.1.1
      engine.io-client: 3.4.3
      has-binary2: 1.0.3
      has-cors: 1.1.0
      indexof: 0.0.1
      object-component: 0.0.3
      parseqs: 0.0.5
      parseuri: 0.0.5
      socket.io-parser: 3.3.0
      to-array: 0.1.4
    dev: false
    resolution:
      integrity: sha512-cEQQf24gET3rfhxZ2jJ5xzAOo/xhZwK+mOqtGRg5IowZsMgwvHwnf/mCRapAAkadhM26y+iydgwsXGObBB5ZdA==
  /socket.io-parser/3.3.0:
    dependencies:
      component-emitter: 1.2.1
      debug: 3.1.0
      isarray: 2.0.1
    dev: false
    resolution:
      integrity: sha512-hczmV6bDgdaEbVqhAeVMM/jfUfzuEZHsQg6eOmLgJht6G3mPKMxYm75w2+qhAQZ+4X+1+ATZ+QFKeOZD5riHng==
  /socket.io-parser/3.4.1:
    dependencies:
      component-emitter: 1.2.1
      debug: 4.1.1
      isarray: 2.0.1
    dev: false
    resolution:
      integrity: sha512-11hMgzL+WCLWf1uFtHSNvliI++tcRUWdoeYuwIl+Axvwy9z2gQM+7nJyN3STj1tLj5JyIUH8/gpDGxzAlDdi0A==
  /socket.io/2.3.0:
    dependencies:
      debug: 4.1.1
      engine.io: 3.4.2
      has-binary2: 1.0.3
      socket.io-adapter: 1.1.2
      socket.io-client: 2.3.0
      socket.io-parser: 3.4.1
    dev: false
    resolution:
      integrity: sha512-2A892lrj0GcgR/9Qk81EaY2gYhCBxurV0PfmmESO6p27QPrUK1J3zdns+5QPqvUYK2q657nSj0guoIil9+7eFg==
  /socks-proxy-agent/4.0.2:
    dependencies:
      agent-base: 4.2.1
      socks: 2.3.3
    dev: false
    engines:
      node: '>= 6'
    resolution:
      integrity: sha512-NT6syHhI9LmuEMSK6Kd2V7gNv5KFZoLE7V5udWmn0de+3Mkj3UMA/AJPLyeNUVmElCurSHtUdM3ETpR3z770Wg==
  /socks/2.3.3:
    dependencies:
      ip: 1.1.5
      smart-buffer: 4.1.0
    dev: false
    engines:
      node: '>= 6.0.0'
      npm: '>= 3.0.0'
    resolution:
      integrity: sha512-o5t52PCNtVdiOvzMry7wU4aOqYWL0PeCXRWBEiJow4/i/wr+wpsJQ9awEu1EonLIqsfGd5qSgDdxEOvCdmBEpA==
  /source-map-resolve/0.5.3:
    dependencies:
      atob: 2.1.2
      decode-uri-component: 0.2.0
      resolve-url: 0.2.1
      source-map-url: 0.4.0
      urix: 0.1.0
    dev: false
    resolution:
      integrity: sha512-Htz+RnsXWk5+P2slx5Jh3Q66vhQj1Cllm0zvnaY98+NFx+Dv2CF/f5O/t8x+KaNdrdIAsruNzoh/KpialbqAnw==
  /source-map-support/0.5.19:
    dependencies:
      buffer-from: 1.1.1
      source-map: 0.6.1
    dev: false
    resolution:
      integrity: sha512-Wonm7zOCIJzBGQdB+thsPar0kYuCIzYvxZwlBa87yi/Mdjv7Tip2cyVbLj5o0cFPN4EVkuTwb3GDDyUx2DGnGw==
  /source-map-url/0.4.0:
    dev: false
    resolution:
      integrity: sha1-PpNdfd1zYxuXZZlW1VEo6HtQhKM=
  /source-map/0.2.0:
    dependencies:
      amdefine: 1.0.1
    dev: false
    engines:
      node: '>=0.8.0'
    optional: true
    resolution:
      integrity: sha1-2rc/vPwrqBm03gO9b26qSBZLP50=
  /source-map/0.5.7:
    dev: false
    engines:
      node: '>=0.10.0'
    resolution:
      integrity: sha1-igOdLRAh0i0eoUyA2OpGi6LvP8w=
  /source-map/0.6.1:
    dev: false
    engines:
      node: '>=0.10.0'
    resolution:
      integrity: sha512-UjgapumWlbMhkBgzT7Ykc5YXUT46F0iKu8SGXq0bcwP5dz/h0Plj6enJqjz1Zbq2l5WaqYnrVbwWOWMyF3F47g==
  /source-map/0.7.3:
    dev: false
    engines:
      node: '>= 8'
    resolution:
      integrity: sha512-CkCj6giN3S+n9qrYiBTX5gystlENnRW5jZeNLHpe6aue+SrHcG5VYwujhW9s4dY31mEGsxBDrHR6oI69fTXsaQ==
  /sourcemap-codec/1.4.8:
    dev: false
    resolution:
      integrity: sha512-9NykojV5Uih4lgo5So5dtw+f0JgJX30KCNI8gwhz2J9A15wD0Ml6tjHKwf6fTSa6fAdVBdZeNOs9eJ71qCk8vA==
  /sparkles/1.0.1:
    dev: false
    engines:
      node: '>= 0.10'
    resolution:
      integrity: sha512-dSO0DDYUahUt/0/pD/Is3VIm5TGJjludZ0HVymmhYF6eNA53PVLhnUk0znSYbH8IYBuJdCE+1luR22jNLMaQdw==
  /spawn-wrap/1.4.3:
    dependencies:
      foreground-child: 1.5.6
      mkdirp: 0.5.5
      os-homedir: 1.0.2
      rimraf: 2.7.1
      signal-exit: 3.0.3
      which: 1.3.1
    dev: false
    resolution:
      integrity: sha512-IgB8md0QW/+tWqcavuFgKYR/qIRvJkRLPJDFaoXtLLUaVcCDK0+HeFTkmQHj3eprcYhc+gOl0aEA1w7qZlYezw==
  /spdx-correct/3.1.1:
    dependencies:
      spdx-expression-parse: 3.0.1
      spdx-license-ids: 3.0.5
    dev: false
    resolution:
      integrity: sha512-cOYcUWwhCuHCXi49RhFRCyJEK3iPj1Ziz9DpViV3tbZOwXD49QzIN3MpOLJNxh2qwq2lJJZaKMVw9qNi4jTC0w==
  /spdx-exceptions/2.3.0:
    dev: false
    resolution:
      integrity: sha512-/tTrYOC7PPI1nUAgx34hUpqXuyJG+DTHJTnIULG4rDygi4xu/tfgmq1e1cIRwRzwZgo4NLySi+ricLkZkw4i5A==
  /spdx-expression-parse/3.0.1:
    dependencies:
      spdx-exceptions: 2.3.0
      spdx-license-ids: 3.0.5
    dev: false
    resolution:
      integrity: sha512-cbqHunsQWnJNE6KhVSMsMeH5H/L9EpymbzqTQ3uLwNCLZ1Q481oWaofqH7nO6V07xlXwY6PhQdQ2IedWx/ZK4Q==
  /spdx-license-ids/3.0.5:
    dev: false
    resolution:
      integrity: sha512-J+FWzZoynJEXGphVIS+XEh3kFSjZX/1i9gFBaWQcB+/tmpe2qUsSBABpcxqxnAxFdiUFEgAX1bjYGQvIZmoz9Q==
  /sprintf-js/1.0.3:
    dev: false
    resolution:
      integrity: sha1-BOaSb2YolTVPPdAVIDYzuFcpfiw=
  /sshpk/1.16.1:
    dependencies:
      asn1: 0.2.4
      assert-plus: 1.0.0
      bcrypt-pbkdf: 1.0.2
      dashdash: 1.14.1
      ecc-jsbn: 0.1.2
      getpass: 0.1.7
      jsbn: 0.1.1
      safer-buffer: 2.1.2
      tweetnacl: 0.14.5
    dev: false
    engines:
      node: '>=0.10.0'
    hasBin: true
    resolution:
      integrity: sha512-HXXqVUq7+pcKeLqqZj6mHFUMvXtOJt1uoUx09pFW6011inTMxqI8BA8PM95myrIyyKwdnzjdFjLiE6KBPVtJIg==
  /statuses/1.5.0:
    dev: false
    engines:
      node: '>= 0.6'
    resolution:
      integrity: sha1-Fhx9rBd2Wf2YEfQ3cfqZOBR4Yow=
  /stream-browserify/2.0.2:
    dependencies:
      inherits: 2.0.4
      readable-stream: 2.3.7
    dev: false
    resolution:
      integrity: sha512-nX6hmklHs/gr2FuxYDltq8fJA1GDlxKQCz8O/IM4atRqBH8OORmBNgfvW5gG10GT/qQ9u0CzIvr2X5Pkt6ntqg==
  /stream-browserify/3.0.0:
    dependencies:
      inherits: 2.0.4
      readable-stream: 3.6.0
    dev: false
    resolution:
      integrity: sha512-H73RAHsVBapbim0tU2JwwOiXUj+fikfiaoYAKHF3VJfA0pe2BCzkhAHBlLG6REzE+2WNZcxOXjK7lkso+9euLA==
  /stream-http/3.1.1:
    dependencies:
      builtin-status-codes: 3.0.0
      inherits: 2.0.4
      readable-stream: 3.6.0
      xtend: 4.0.2
    dev: false
    resolution:
      integrity: sha512-S7OqaYu0EkFpgeGFb/NPOoPLxFko7TPqtEeFg5DXPB4v/KETHG0Ln6fRFrNezoelpaDKmycEmmZ81cC9DAwgYg==
  /streamroller/2.2.4:
    dependencies:
      date-format: 2.1.0
      debug: 4.1.1
      fs-extra: 8.1.0
    dev: false
    engines:
      node: '>=8.0'
    resolution:
      integrity: sha512-OG79qm3AujAM9ImoqgWEY1xG4HX+Lw+yY6qZj9R1K2mhF5bEmQ849wvrb+4vt4jLMLzwXttJlQbOdPOQVRv7DQ==
  /strict-uri-encode/1.1.0:
    dev: false
    engines:
      node: '>=0.10.0'
    resolution:
      integrity: sha1-J5siXfHVgrH1TmWt3UNS4Y+qBxM=
  /string-range/1.2.2:
    dev: false
    resolution:
      integrity: sha1-qJPtNH5yKZvIO++78qaSqNI51d0=
  /string-width/1.0.2:
    dependencies:
      code-point-at: 1.1.0
      is-fullwidth-code-point: 1.0.0
      strip-ansi: 3.0.1
    dev: false
    engines:
      node: '>=0.10.0'
    optional: true
    resolution:
      integrity: sha1-EYvfW4zcUaKn5w0hHgfisLmxB9M=
  /string-width/2.1.1:
    dependencies:
      is-fullwidth-code-point: 2.0.0
      strip-ansi: 4.0.0
    dev: false
    engines:
      node: '>=4'
    resolution:
      integrity: sha512-nOqH59deCq9SRHlxq1Aw85Jnt4w6KvLKqWVik6oA9ZklXLNIOlqg4F2yrT1MVaTjAqvVwdfeZ7w7aCvJD7ugkw==
  /string-width/3.1.0:
    dependencies:
      emoji-regex: 7.0.3
      is-fullwidth-code-point: 2.0.0
      strip-ansi: 5.2.0
    dev: false
    engines:
      node: '>=6'
    resolution:
      integrity: sha512-vafcv6KjVZKSgz06oM/H6GDBrAtz8vdhQakGjFIvNrHA6y3HCF1CInLy+QLq8dTJPQ1b+KDUqDFctkdRW44e1w==
  /string-width/4.2.0:
    dependencies:
      emoji-regex: 8.0.0
      is-fullwidth-code-point: 3.0.0
      strip-ansi: 6.0.0
    dev: false
    engines:
      node: '>=8'
    resolution:
      integrity: sha512-zUz5JD+tgqtuDjMhwIg5uFVV3dtqZ9yQJlZVfq4I01/K5Paj5UHj7VyrQOJvzawSVlKpObApbfD0Ed6yJc+1eg==
  /string.prototype.padend/3.1.0:
    dependencies:
      define-properties: 1.1.3
      es-abstract: 1.17.6
    dev: false
    engines:
      node: '>= 0.4'
    resolution:
      integrity: sha512-3aIv8Ffdp8EZj8iLwREGpQaUZiPyrWrpzMBHvkiSW/bK/EGve9np07Vwy7IJ5waydpGXzQZu/F8Oze2/IWkBaA==
  /string.prototype.trimend/1.0.1:
    dependencies:
      define-properties: 1.1.3
      es-abstract: 1.17.6
    dev: false
    resolution:
      integrity: sha512-LRPxFUaTtpqYsTeNKaFOw3R4bxIzWOnbQ837QfBylo8jIxtcbK/A/sMV7Q+OAV/vWo+7s25pOE10KYSjaSO06g==
  /string.prototype.trimstart/1.0.1:
    dependencies:
      define-properties: 1.1.3
      es-abstract: 1.17.6
    dev: false
    resolution:
      integrity: sha512-XxZn+QpvrBI1FOcg6dIpxUPgWCPuNXvMD72aaRaUQv1eD4e/Qy8i/hFTe0BUmD60p/QA6bh1avmuPTfNjqVWRw==
  /string_decoder/0.10.31:
    dev: false
    resolution:
      integrity: sha1-YuIDvEF2bGwoyfyEMB2rHFMQ+pQ=
  /string_decoder/1.1.1:
    dependencies:
      safe-buffer: 5.1.2
    dev: false
    resolution:
      integrity: sha512-n/ShnvDi6FHbbVfviro+WojiFzv+s8MPMHBczVePfUpDJLwoLT0ht1l4YwBCbi8pJAveEEdnkHyPyTP/mzRfwg==
  /string_decoder/1.3.0:
    dependencies:
      safe-buffer: 5.2.1
    dev: false
    resolution:
      integrity: sha512-hkRX8U1WjJFd8LsDJ2yQ/wWWxaopEsABU1XfkM8A+j0+85JAGppt16cr1Whg6KIbb4okU6Mql6BOj+uup/wKeA==
  /strip-ansi/3.0.1:
    dependencies:
      ansi-regex: 2.1.1
    dev: false
    engines:
      node: '>=0.10.0'
    resolution:
      integrity: sha1-ajhfuIU9lS1f8F0Oiq+UJ43GPc8=
  /strip-ansi/4.0.0:
    dependencies:
      ansi-regex: 3.0.0
    dev: false
    engines:
      node: '>=4'
    resolution:
      integrity: sha1-qEeQIusaw2iocTibY1JixQXuNo8=
  /strip-ansi/5.2.0:
    dependencies:
      ansi-regex: 4.1.0
    dev: false
    engines:
      node: '>=6'
    resolution:
      integrity: sha512-DuRs1gKbBqsMKIZlrffwlug8MHkcnpjs5VPmL1PAh+mA30U0DTotfDZ0d2UUsXpPmPmMMJ6W773MaA3J+lbiWA==
  /strip-ansi/6.0.0:
    dependencies:
      ansi-regex: 5.0.0
    dev: false
    engines:
      node: '>=8'
    resolution:
      integrity: sha512-AuvKTrTfQNYNIctbR1K/YGTR1756GycPsg7b9bdV9Duqur4gv6aKqHXah67Z8ImS7WEz5QVcOtlfW2rZEugt6w==
  /strip-bom/2.0.0:
    dependencies:
      is-utf8: 0.2.1
    dev: false
    engines:
      node: '>=0.10.0'
    resolution:
      integrity: sha1-YhmoVhZSBJHzV4i9vxRHqZx+aw4=
  /strip-bom/3.0.0:
    dev: false
    engines:
      node: '>=4'
    resolution:
      integrity: sha1-IzTBjpx1n3vdVv3vfprj1YjmjtM=
  /strip-eof/1.0.0:
    dev: false
    engines:
      node: '>=0.10.0'
    resolution:
      integrity: sha1-u0P/VZim6wXYm1n80SnJgzE2Br8=
  /strip-final-newline/2.0.0:
    dev: false
    engines:
      node: '>=6'
    resolution:
      integrity: sha512-BrpvfNAE3dcvq7ll3xVumzjKjZQ5tI1sEUIKr3Uoks0XUl45St3FlatVqef9prk4jRDzhW6WZg+3bk93y6pLjA==
  /strip-indent/1.0.1:
    dependencies:
      get-stdin: 4.0.1
    dev: false
    engines:
      node: '>=0.10.0'
    hasBin: true
    resolution:
      integrity: sha1-DHlipq3vp7vUrDZkYKY4VSrhoKI=
  /strip-json-comments/2.0.1:
    dev: false
    engines:
      node: '>=0.10.0'
    resolution:
      integrity: sha1-PFMZQukIwml8DsNEhYwobHygpgo=
  /strip-json-comments/3.1.1:
    dev: false
    engines:
      node: '>=8'
    resolution:
      integrity: sha512-6fPc+R4ihwqP6N/aIv2f1gMH8lOVtWQHoqC4yK6oSDVVocumAsfCqjkXnqiYMhmMwS/mEHLp7Vehlt3ql6lEig==
  /supports-color/2.0.0:
    dev: false
    engines:
      node: '>=0.8.0'
    resolution:
      integrity: sha1-U10EXOa2Nj+kARcIRimZXp3zJMc=
  /supports-color/3.2.3:
    dependencies:
      has-flag: 1.0.0
    dev: false
    engines:
      node: '>=0.8.0'
    resolution:
      integrity: sha1-ZawFBLOVQXHYpklGsq48u4pfVPY=
  /supports-color/5.5.0:
    dependencies:
      has-flag: 3.0.0
    dev: false
    engines:
      node: '>=4'
    resolution:
      integrity: sha512-QjVjwdXIt408MIiAqCX4oUKsgU2EqAGzs2Ppkm4aQYbjm+ZEWEcW4SfFNTr4uMNZma0ey4f5lgLrkB0aX0QMow==
  /supports-color/6.0.0:
    dependencies:
      has-flag: 3.0.0
    dev: false
    engines:
      node: '>=6'
    resolution:
      integrity: sha512-on9Kwidc1IUQo+bQdhi8+Tijpo0e1SS6RoGo2guUwn5vdaxw8RXOF9Vb2ws+ihWOmh4JnCJOvaziZWP1VABaLg==
  /supports-color/6.1.0:
    dependencies:
      has-flag: 3.0.0
    dev: false
    engines:
      node: '>=6'
    resolution:
      integrity: sha512-qe1jfm1Mg7Nq/NSh6XE24gPXROEVsWHxC1LIx//XNlD9iw7YZQGjZNjYN7xGaEG6iKdA8EtNFW6R0gjnVXp+wQ==
  /supports-color/7.2.0:
    dependencies:
      has-flag: 4.0.0
    dev: false
    engines:
      node: '>=8'
    resolution:
      integrity: sha512-qpCAvRl9stuOHveKsn7HncJRvv501qIacKzQlO/+Lwxc9+0q2wLyv4Dfvt80/DPn2pqOBsJdDiogXGR9+OvwRw==
  /table/5.4.6:
    dependencies:
      ajv: 6.12.4
      lodash: 4.17.20
      slice-ansi: 2.1.0
      string-width: 3.1.0
    dev: false
    engines:
      node: '>=6.0.0'
    resolution:
      integrity: sha512-wmEc8m4fjnob4gt5riFRtTu/6+4rSe12TpAELNSqHMfF3IqnA+CH37USM6/YR3qRZv7e56kAEAtd6nKZaxe0Ug==
  /tar-fs/2.1.0:
    dependencies:
      chownr: 1.1.4
      mkdirp-classic: 0.5.3
      pump: 3.0.0
      tar-stream: 2.1.3
    dev: false
    resolution:
      integrity: sha512-9uW5iDvrIMCVpvasdFHW0wJPez0K4JnMZtsuIeDI7HyMGJNxmDZDOCQROr7lXyS+iL/QMpj07qcjGYTSdRFXUg==
  /tar-stream/2.1.3:
    dependencies:
      bl: 4.0.3
      end-of-stream: 1.4.4
      fs-constants: 1.0.0
      inherits: 2.0.4
      readable-stream: 3.6.0
    dev: false
    engines:
      node: '>=6'
    resolution:
      integrity: sha512-Z9yri56Dih8IaK8gncVPx4Wqt86NDmQTSh49XLZgjWpGZL9GK9HKParS2scqHCC4w6X9Gh2jwaU45V47XTKwVA==
  /terser/4.8.0:
    dependencies:
      commander: 2.20.3
      source-map: 0.6.1
      source-map-support: 0.5.19
    dev: false
    engines:
      node: '>=6.0.0'
    hasBin: true
    resolution:
      integrity: sha512-EAPipTNeWsb/3wLPeup1tVPaXfIaU68xMnVdPafIL1TV05OhASArYyIfFvnvJCNrR2NIOvDVNNTFRa+Re2MWyw==
  /test-exclude/5.2.3:
    dependencies:
      glob: 7.1.6
      minimatch: 3.0.4
      read-pkg-up: 4.0.0
      require-main-filename: 2.0.0
    dev: false
    engines:
      node: '>=6'
    resolution:
      integrity: sha512-M+oxtseCFO3EDtAaGH7iiej3CBkzXqFMbzqYAACdzKui4eZA+pq3tZEwChvOdNfa7xxy8BfbmgJSIr43cC/+2g==
  /test-exclude/6.0.0:
    dependencies:
      '@istanbuljs/schema': 0.1.2
      glob: 7.1.6
      minimatch: 3.0.4
    dev: false
    engines:
      node: '>=8'
    resolution:
      integrity: sha512-cAGWPIyOHU6zlmg88jwm7VRyXnMN7iV68OGAbYDk/Mh/xC/pzVPlQtY6ngoIH/5/tciuhGfvESU8GrHrcxD56w==
  /text-table/0.2.0:
    dev: false
    resolution:
      integrity: sha1-f17oI66AUgfACvLfSoTsP8+lcLQ=
  /through/2.3.8:
    dev: false
    resolution:
      integrity: sha1-DdTJ/6q8NXlgsbckEV1+Doai4fU=
  /through2/2.0.1:
    dependencies:
      readable-stream: 2.0.6
      xtend: 4.0.2
    dev: false
    resolution:
      integrity: sha1-OE51MU1J8y3hLuu4E2uOtrXVnak=
  /thunkify/2.1.2:
    dev: false
    resolution:
      integrity: sha1-+qDp0jDFGsyVyhOjYawFyn4EVT0=
  /time-stamp/1.1.0:
    dev: false
    engines:
      node: '>=0.10.0'
    resolution:
      integrity: sha1-dkpaEa9QVhkhsTPztE5hhofg9cM=
  /timers-browserify/2.0.11:
    dependencies:
      setimmediate: 1.0.5
    dev: false
    engines:
      node: '>=0.6.0'
    resolution:
      integrity: sha512-60aV6sgJ5YEbzUdn9c8kYGIqOubPoUdqQCul3SBAsRCZ40s6Y5cMcrW4dt3/k/EsbLVJNl9n6Vz3fTc+k2GeKQ==
  /timsort/0.3.0:
    dev: false
    resolution:
      integrity: sha1-QFQRqOfmM5/mTbmiNN4R3DHgK9Q=
  /tmp/0.0.33:
    dependencies:
      os-tmpdir: 1.0.2
    dev: false
    engines:
      node: '>=0.6.0'
    resolution:
      integrity: sha512-jRCJlojKnZ3addtTOjdIqoRuPEKBvNXcGYqzO6zWZX8KfKEpnGY5jfggJQ3EjKuu8D4bJRr0y+cYJFmYbImXGw==
  /tmp/0.1.0:
    dependencies:
      rimraf: 2.7.1
    dev: false
    engines:
      node: '>=6'
    resolution:
      integrity: sha512-J7Z2K08jbGcdA1kkQpJSqLF6T0tdQqpR2pnSUXsIchbPdTI9v3e85cLW0d6WDhwuAleOV71j2xWs8qMPfK7nKw==
  /tmp/0.2.1:
    dependencies:
      rimraf: 3.0.2
    dev: false
    engines:
      node: '>=8.17.0'
    resolution:
      integrity: sha512-76SUhtfqR2Ijn+xllcI5P1oyannHNHByD80W1q447gU3mp9G9PSpGdWmjUOHRDPiHYacIk66W7ubDTuPF3BEtQ==
  /to-array/0.1.4:
    dev: false
    resolution:
      integrity: sha1-F+bBH3PdTz10zaek/zI46a2b+JA=
  /to-fast-properties/2.0.0:
    dev: false
    engines:
      node: '>=4'
    resolution:
      integrity: sha1-3F5pjL0HkmW8c+A3doGk5Og/YW4=
  /to-regex-range/5.0.1:
    dependencies:
      is-number: 7.0.0
    dev: false
    engines:
      node: '>=8.0'
    resolution:
      integrity: sha512-65P7iz6X5yEr1cwcgvQxbbIw7Uk3gOy5dIdtZ4rDveLqhrdJP+Li/Hx6tyK0NEb+2GCyneCMJiGqrADCSNk8sQ==
  /toidentifier/1.0.0:
    dev: false
    engines:
      node: '>=0.6'
    resolution:
      integrity: sha512-yaOH/Pk/VEhBWWTlhI+qXxDFXlejDGcQipMlyxda9nthulaxLZUNcUqFxokp0vcYnvteJln5FNQDRrxj3YcbVw==
  /tough-cookie/2.5.0:
    dependencies:
      psl: 1.8.0
      punycode: 2.1.1
    dev: false
    engines:
      node: '>=0.8'
    resolution:
      integrity: sha512-nlLsUzgm1kfLXSXfRZMc1KLAugd4hqJHDTvc2hDIwS3mZAfMEuMbc03SujMF+GEcpaX/qboeycw6iO8JwVv2+g==
  /tough-cookie/4.0.0:
    dependencies:
      psl: 1.8.0
      punycode: 2.1.1
      universalify: 0.1.2
    dev: false
    engines:
      node: '>=6'
    resolution:
      integrity: sha512-tHdtEpQCMrc1YLrMaqXXcj6AxhYi/xgit6mZu1+EDWUn+qhUf8wMQoFIy9NXuq23zAwtcB0t/MjACGR18pcRbg==
  /tr46/1.0.1:
    dependencies:
      punycode: 2.1.1
    dev: false
    resolution:
      integrity: sha1-qLE/1r/SSJUZZ0zN5VujaTtwbQk=
  /trim-newlines/1.0.0:
    dev: false
    engines:
      node: '>=0.10.0'
    resolution:
      integrity: sha1-WIeWa7WCpFA6QetST301ARgVphM=
  /ts-mocha/7.0.0_mocha@7.2.0:
    dependencies:
      mocha: 7.2.0
      ts-node: 7.0.1
    dev: false
    engines:
      node: '>= 6.X.X'
    hasBin: true
    optionalDependencies:
      tsconfig-paths: 3.9.0
    peerDependencies:
      mocha: ^3.X.X || ^4.X.X || ^5.X.X || ^6.X.X || ^7.X.X
    resolution:
      integrity: sha512-7WfkQw1W6JZXG5m4E1w2e945uWzBoZqmnOHvpMu0v+zvyKLdUQeTtRMfcQsVEKsUnYL6nTyH4okRt2PZucmFXQ==
  /ts-node/7.0.1:
    dependencies:
      arrify: 1.0.1
      buffer-from: 1.1.1
      diff: 3.5.0
      make-error: 1.3.6
      minimist: 1.2.5
      mkdirp: 0.5.5
      source-map-support: 0.5.19
      yn: 2.0.0
    dev: false
    engines:
      node: '>=4.2.0'
    hasBin: true
    resolution:
      integrity: sha512-BVwVbPJRspzNh2yfslyT1PSbl5uIk03EZlb493RKHN4qej/D06n1cEhjlOJG69oFsE7OT8XjpTUcYf6pKTLMhw==
  /ts-node/8.10.2_typescript@3.9.7:
    dependencies:
      arg: 4.1.3
      diff: 4.0.2
      make-error: 1.3.6
      source-map-support: 0.5.19
      typescript: 3.9.7
      yn: 3.1.1
    dev: false
    engines:
      node: '>=6.0.0'
    hasBin: true
    peerDependencies:
      typescript: '>=2.7'
    resolution:
      integrity: sha512-ISJJGgkIpDdBhWVu3jufsWpK3Rzo7bdiIXJjQc0ynKxVOVcg2oIrf2H2cejminGrptVc6q6/uynAHNCuWGbpVA==
  /tsconfig-paths/3.9.0:
    dependencies:
      '@types/json5': 0.0.29
      json5: 1.0.1
      minimist: 1.2.5
      strip-bom: 3.0.0
    dev: false
    resolution:
      integrity: sha512-dRcuzokWhajtZWkQsDVKbWyY+jgcLC5sqJhg2PSgf4ZkH2aHPvaOY8YWGhmjb68b5qqTfasSsDO9k7RUiEmZAw==
  /tslib/1.13.0:
    dev: false
    resolution:
      integrity: sha512-i/6DQjL8Xf3be4K/E6Wgpekn5Qasl1usyw++dAA35Ue5orEn65VIxOA+YvNNl9HV3qv70T7CNwjODHZrLwvd1Q==
  /tslib/2.0.1:
    dev: false
    resolution:
      integrity: sha512-SgIkNheinmEBgx1IUNirK0TUD4X9yjjBRTqqjggWCU3pUEqIk3/Uwl3yRixYKT6WjQuGiwDv4NomL3wqRCj+CQ==
  /tslint-config-prettier/1.18.0:
    dev: false
    engines:
      node: '>=4.0.0'
    hasBin: true
    resolution:
      integrity: sha512-xPw9PgNPLG3iKRxmK7DWr+Ea/SzrvfHtjFt5LBl61gk2UBG/DB9kCXRjv+xyIU1rUtnayLeMUVJBcMX8Z17nDg==
  /tslint/5.20.1_typescript@3.9.7:
    dependencies:
      '@babel/code-frame': 7.10.4
      builtin-modules: 1.1.1
      chalk: 2.4.2
      commander: 2.20.3
      diff: 4.0.2
      glob: 7.1.6
      js-yaml: 3.14.0
      minimatch: 3.0.4
      mkdirp: 0.5.5
      resolve: 1.17.0
      semver: 5.7.1
      tslib: 1.13.0
      tsutils: 2.29.0_typescript@3.9.7
      typescript: 3.9.7
    dev: false
    engines:
      node: '>=4.8.0'
    hasBin: true
    peerDependencies:
      typescript: '>=2.3.0-dev || >=2.4.0-dev || >=2.5.0-dev || >=2.6.0-dev || >=2.7.0-dev || >=2.8.0-dev || >=2.9.0-dev || >=3.0.0-dev || >= 3.1.0-dev || >= 3.2.0-dev'
    resolution:
      integrity: sha512-EcMxhzCFt8k+/UP5r8waCf/lzmeSyVlqxqMEDQE7rWYiQky8KpIBz1JAoYXfROHrPZ1XXd43q8yQnULOLiBRQg==
  /tsutils/2.29.0_typescript@3.9.7:
    dependencies:
      tslib: 1.13.0
      typescript: 3.9.7
    dev: false
    peerDependencies:
      typescript: '>=2.1.0 || >=2.1.0-dev || >=2.2.0-dev || >=2.3.0-dev || >=2.4.0-dev || >=2.5.0-dev || >=2.6.0-dev || >=2.7.0-dev || >=2.8.0-dev || >=2.9.0-dev || >= 3.0.0-dev || >= 3.1.0-dev'
    resolution:
      integrity: sha512-g5JVHCIJwzfISaXpXE1qvNalca5Jwob6FjI4AoPlqMusJ6ftFE7IkkFoMhVLRgK+4Kx3gkzb8UZK5t5yTTvEmA==
  /tsutils/3.17.1_typescript@3.9.7:
    dependencies:
      tslib: 1.13.0
      typescript: 3.9.7
    dev: false
    engines:
      node: '>= 6'
    peerDependencies:
      typescript: '>=2.8.0 || >= 3.2.0-dev || >= 3.3.0-dev || >= 3.4.0-dev || >= 3.5.0-dev || >= 3.6.0-dev || >= 3.6.0-beta || >= 3.7.0-dev || >= 3.7.0-beta'
    resolution:
      integrity: sha512-kzeQ5B8H3w60nFY2g8cJIuH7JDpsALXySGtwGJ0p2LSjLgay3NdIpqq5SoOBe46bKDW2iq25irHCr8wjomUS2g==
  /tty-browserify/0.0.1:
    dev: false
    resolution:
      integrity: sha512-C3TaO7K81YvjCgQH9Q1S3R3P3BtN3RIM8n+OvX4il1K1zgE8ZhI0op7kClgkxtutIE8hQrcrHBXvIheqKUUCxw==
  /tunnel-agent/0.6.0:
    dependencies:
      safe-buffer: 5.2.1
    dev: false
    resolution:
      integrity: sha1-J6XeoGs2sEoKmWZ3SykIaPD8QP0=
  /tunnel/0.0.6:
    dev: false
    engines:
      node: '>=0.6.11 <=0.7.0 || >=0.7.3'
    resolution:
      integrity: sha512-1h/Lnq9yajKY2PEbBadPXj3VxsDDu844OnaAo52UVmIzIvwwtBPIuNvkjuzBlTWpfJyUbG3ez0KSBibQkj4ojg==
  /tweetnacl/0.14.5:
    dev: false
    resolution:
      integrity: sha1-WuaBd/GS1EViadEIr6k/+HQ/T2Q=
  /type-check/0.3.2:
    dependencies:
      prelude-ls: 1.1.2
    dev: false
    engines:
      node: '>= 0.8.0'
    resolution:
      integrity: sha1-WITKtRLPHTVeP7eE8wgEsrUg23I=
  /type-detect/4.0.8:
    dev: false
    engines:
      node: '>=4'
    resolution:
      integrity: sha512-0fr/mIH1dlO+x7TlcMy+bIDqKPsw/70tVyeHW787goQjhmqaZe10uwLujubK9q9Lg6Fiho1KUKDYz0Z7k7g5/g==
  /type-fest/0.11.0:
    dev: false
    engines:
      node: '>=8'
    resolution:
      integrity: sha512-OdjXJxnCN1AvyLSzeKIgXTXxV+99ZuXl3Hpo9XpJAv9MBcHrrJOQ5kV7ypXOuQie+AmWG25hLbiKdwYTifzcfQ==
  /type-fest/0.8.1:
    dev: false
    engines:
      node: '>=8'
    resolution:
      integrity: sha512-4dbzIzqvjtgiM5rw1k5rEHtBANKmdudhGyBEajN01fEyhaAIhsoKNy6y7+IN93IfpFtwY9iqi7kD+xwKhQsNJA==
  /type-is/1.6.18:
    dependencies:
      media-typer: 0.3.0
      mime-types: 2.1.27
    dev: false
    engines:
      node: '>= 0.6'
    resolution:
      integrity: sha512-TkRKr9sUTxEH8MdfuCSP7VizJyzRNMjj2J2do2Jr3Kym598JVdEksuzPQCnlFPW4ky9Q+iA+ma9BGm06XQBy8g==
  /typedarray-to-buffer/1.0.4:
    dev: false
    resolution:
      integrity: sha1-m7i6DoQfs/TPH+fCRenz+opf6Zw=
  /typedarray/0.0.6:
    dev: false
    resolution:
      integrity: sha1-hnrHTjhkGHsdPUfZlqeOxciDB3c=
  /typedoc-default-themes/0.6.3:
    dependencies:
      backbone: 1.4.0
      jquery: 3.5.1
      lunr: 2.3.9
      underscore: 1.10.2
    dev: false
    engines:
      node: '>= 8'
    resolution:
      integrity: sha512-rouf0TcIA4M2nOQFfC7Zp4NEwoYiEX4vX/ZtudJWU9IHA29MPC+PPgSXYLPESkUo7FuB//GxigO3mk9Qe1xp3Q==
  /typedoc/0.15.8:
    dependencies:
      '@types/minimatch': 3.0.3
      fs-extra: 8.1.0
      handlebars: 4.7.6
      highlight.js: 9.18.3
      lodash: 4.17.20
      marked: 0.8.2
      minimatch: 3.0.4
      progress: 2.0.3
      shelljs: 0.8.4
      typedoc-default-themes: 0.6.3
      typescript: 3.7.5
    dev: false
    engines:
      node: '>= 6.0.0'
    hasBin: true
    resolution:
      integrity: sha512-a0zypcvfIFsS7Gqpf2MkC1+jNND3K1Om38pbDdy/gYWX01NuJZhC5+O0HkIp0oRIZOo7PWrA5+fC24zkANY28Q==
  /typescript/3.7.5:
    dev: false
    engines:
      node: '>=4.2.0'
    hasBin: true
    resolution:
      integrity: sha512-/P5lkRXkWHNAbcJIiHPfRoKqyd7bsyCma1hZNUGfn20qm64T6ZBlrzprymeu918H+mB/0rIg2gGK/BXkhhYgBw==
  /typescript/3.9.7:
    dev: false
    engines:
      node: '>=4.2.0'
    hasBin: true
    resolution:
      integrity: sha512-BLbiRkiBzAwsjut4x/dsibSTB6yWpwT5qWmC2OfuCg3GgVQCSgMs4vEctYPhsaGtd0AeuuHMkjZ2h2WG8MSzRw==
  /ua-parser-js/0.7.21:
    dev: false
    resolution:
      integrity: sha512-+O8/qh/Qj8CgC6eYBVBykMrNtp5Gebn4dlGD/kKXVkJNDwyrAwSIqwz8CDf+tsAIWVycKcku6gIXJ0qwx/ZXaQ==
  /uglify-js/3.10.2:
    dev: false
    engines:
      node: '>=0.8.0'
    hasBin: true
    resolution:
      integrity: sha512-GXCYNwqoo0MbLARghYjxVBxDCnU0tLqN7IPLdHHbibCb1NI5zBkU2EPcy/GaVxc0BtTjqyGXJCINe6JMR2Dpow==
  /unbzip2-stream/1.4.3:
    dependencies:
      buffer: 5.6.0
      through: 2.3.8
    dev: false
    resolution:
      integrity: sha512-mlExGW4w71ebDJviH16lQLtZS32VKqsSfk80GCfUlwT/4/hNRFsoscrF/c++9xinkMzECL1uL9DDwXqFWkruPg==
  /underscore/1.10.2:
    dev: false
    resolution:
      integrity: sha512-N4P+Q/BuyuEKFJ43B9gYuOj4TQUHXX+j2FqguVOpjkssLUUrnJofCcBccJSCoeturDoZU6GorDTHSvUDlSQbTg==
  /underscore/1.8.3:
    dev: false
    resolution:
      integrity: sha1-Tz+1OxBuYJf8+ctBCfKl6b36UCI=
  /universal-user-agent/6.0.0:
    dev: false
    resolution:
      integrity: sha512-isyNax3wXoKaulPDZWHQqbmIx1k2tb9fb3GGDBRxCscfYV2Ch7WxPArBsFEG8s/safwXTT7H4QGhaIkTp9447w==
  /universalify/0.1.2:
    dev: false
    engines:
      node: '>= 4.0.0'
    resolution:
      integrity: sha512-rBJeI5CXAlmy1pV+617WB9J63U6XcazHHF2f2dbJix4XzpUF0RS3Zbj0FGIOCAva5P/d/GBOYaACQ1w+0azUkg==
  /unpipe/1.0.0:
    dev: false
    engines:
      node: '>= 0.8'
    resolution:
      integrity: sha1-sr9O6FFKrmFltIF4KdIbLvSZBOw=
  /uri-js/4.2.2:
    dependencies:
      punycode: 2.1.1
    dev: false
    resolution:
      integrity: sha512-KY9Frmirql91X2Qgjry0Wd4Y+YTdrdZheS8TFwvkbLWf/G5KNJDCh6pKL5OZctEW4+0Baa5idK2ZQuELRwPznQ==
  /urix/0.1.0:
    deprecated: 'Please see https://github.com/lydell/urix#deprecated'
    dev: false
    resolution:
      integrity: sha1-2pN/emLiH+wf0Y1Js1wpNQZ6bHI=
  /url/0.11.0:
    dependencies:
      punycode: 1.3.2
      querystring: 0.2.0
    dev: false
    resolution:
      integrity: sha1-ODjpfPxgUh63PFJajlW/3Z4uKPE=
  /util-deprecate/1.0.2:
    dev: false
    resolution:
      integrity: sha1-RQ1Nyfpw3nMnYvvS1KKJgUGaDM8=
  /util/0.10.3:
    dependencies:
      inherits: 2.0.1
    dev: false
    resolution:
      integrity: sha1-evsa/lCAUkZInj23/g7TeTNqwPk=
  /util/0.11.1:
    dependencies:
      inherits: 2.0.3
    dev: false
    resolution:
      integrity: sha512-HShAsny+zS2TZfaXxD9tYj4HQGlBezXZMZuM/S5PKLLoZkShZiGk9o5CzukI1LVHZvjdvZ2Sj1aW/Ndn2NB/HQ==
  /util/0.12.3:
    dependencies:
      inherits: 2.0.4
      is-arguments: 1.0.4
      is-generator-function: 1.0.7
      is-typed-array: 1.1.3
      safe-buffer: 5.2.1
      which-typed-array: 1.1.2
    dev: false
    resolution:
      integrity: sha512-I8XkoQwE+fPQEhy9v012V+TSdH2kp9ts29i20TaaDUXsg7x/onePbhFJUExBfv/2ay1ZOp/Vsm3nDlmnFGSAog==
  /utils-merge/1.0.1:
    dev: false
    engines:
      node: '>= 0.4.0'
    resolution:
      integrity: sha1-n5VxD1CiZ5R7LMwSR0HBAoQn5xM=
  /uuid/3.4.0:
    dev: false
    hasBin: true
    resolution:
      integrity: sha512-HjSDRw6gZE5JMggctHBcjVak08+KEVhSIiDzFnT9S9aegmp85S/bReBVTb4QTFaRNptJ9kuYaNhnbNEOkbKb/A==
  /uuid/8.3.0:
    dev: false
    hasBin: true
    resolution:
      integrity: sha512-fX6Z5o4m6XsXBdli9g7DtWgAx+osMsRRZFKma1mIUsLCz6vRvv+pz5VNbyu9UEDzpMWulZfvpgb/cmDXVulYFQ==
  /v8-compile-cache/2.1.1:
    dev: false
    resolution:
      integrity: sha512-8OQ9CL+VWyt3JStj7HX7/ciTL2V3Rl1Wf5OL+SNTm0yK1KvtReVulksyeRnCANHHuUxHlQig+JJDlUhBt1NQDQ==
  /v8-to-istanbul/5.0.1:
    dependencies:
      '@types/istanbul-lib-coverage': 2.0.3
      convert-source-map: 1.7.0
      source-map: 0.7.3
    dev: false
    engines:
      node: '>=10.10.0'
    resolution:
      integrity: sha512-mbDNjuDajqYe3TXFk5qxcQy8L1msXNE37WTlLoqqpBfRsimbNcrlhQlDPntmECEcUvdC+AQ8CyMMf6EUx1r74Q==
  /validate-npm-package-license/3.0.4:
    dependencies:
      spdx-correct: 3.1.1
      spdx-expression-parse: 3.0.1
    dev: false
    resolution:
      integrity: sha512-DpKm2Ui/xN7/HQKCtpZxoRWBhZ9Z0kqtygG8XCgNQ8ZlDnxuQmWhj566j8fN4Cu3/JmbhsDo7fcAJq4s9h27Ew==
  /validator/8.2.0:
    dev: false
    engines:
      node: '>= 0.10'
    resolution:
      integrity: sha512-Yw5wW34fSv5spzTXNkokD6S6/Oq92d8q/t14TqsS3fAiA1RYnxSFSIZ+CY3n6PGGRCq5HhJTSepQvFUS2QUDxA==
  /validator/9.4.1:
    dev: false
    engines:
      node: '>= 0.10'
    resolution:
      integrity: sha512-YV5KjzvRmSyJ1ee/Dm5UED0G+1L4GZnLN3w6/T+zZm8scVua4sOhYKWTUrKa0H/tMiJyO9QLHMPN+9mB/aMunA==
  /variable-diff/1.1.0:
    dependencies:
      chalk: 1.1.3
      object-assign: 4.1.1
    dev: false
    resolution:
      integrity: sha1-0r1cZtt2wTh52W5qMG7cmJ35eNo=
  /vary/1.1.2:
    dev: false
    engines:
      node: '>= 0.8'
    resolution:
      integrity: sha1-IpnwLG3tMNSllhsLn3RSShj2NPw=
  /verror/1.10.0:
    dependencies:
      assert-plus: 1.0.0
      core-util-is: 1.0.2
      extsprintf: 1.3.0
    dev: false
    engines:
      '0': node >=0.6.0
    resolution:
      integrity: sha1-OhBcoXBTr1XW4nDB+CiGguGNpAA=
  /vinyl/0.5.3:
    dependencies:
      clone: 1.0.4
      clone-stats: 0.0.1
      replace-ext: 0.0.1
    dev: false
    engines:
      node: '>= 0.9'
    resolution:
      integrity: sha1-sEVbOPxeDPMNQyUTLkYZcMIJHN4=
  /vlq/0.2.3:
    dev: false
    resolution:
      integrity: sha512-DRibZL6DsNhIgYQ+wNdWDL2SL3bKPlVrRiBqV5yuMm++op8W4kGFtaQfCs4KEJn0wBZcHVHJ3eoywX8983k1ow==
  /vm-browserify/1.1.2:
    dev: false
    resolution:
      integrity: sha512-2ham8XPWTONajOR0ohOKOHXkm3+gaBmGut3SRuu75xLd/RRaY6vqgh8NBYYk7+RW3u5AtzPQZG8F10LHkl0lAQ==
  /void-elements/2.0.1:
    dev: false
    engines:
      node: '>=0.10.0'
    resolution:
      integrity: sha1-wGavtYK7HLQSjWDqkjkulNXp2+w=
  /wcwidth/1.0.1:
    dependencies:
      defaults: 1.0.3
    dev: false
    resolution:
      integrity: sha1-8LDc+RW8X/FSivrbLA4XtTLaL+g=
  /webidl-conversions/4.0.2:
    dev: false
    resolution:
      integrity: sha512-YQ+BmxuTgd6UXZW3+ICGfyqRyHXVlD5GtQr5+qjiNW7bF0cqrzX500HVXPBOvgXb5YnzDd+h0zqyv61KUD7+Sg==
  /whatwg-url/6.5.0:
    dependencies:
      lodash.sortby: 4.7.0
      tr46: 1.0.1
      webidl-conversions: 4.0.2
    dev: false
    resolution:
      integrity: sha512-rhRZRqx/TLJQWUpQ6bmrt2UV4f0HCQ463yQuONJqC6fO2VoEb1pTYddbe59SkYq87aoM5A3bdhMZiUiVws+fzQ==
  /which-module/2.0.0:
    dev: false
    resolution:
      integrity: sha1-2e8H3Od7mQK4o6j6SzHD4/fm6Ho=
  /which-pm-runs/1.0.0:
    dev: false
    optional: true
    resolution:
      integrity: sha1-Zws6+8VS4LVd9rd4DKdGFfI60cs=
  /which-typed-array/1.1.2:
    dependencies:
      available-typed-arrays: 1.0.2
      es-abstract: 1.17.6
      foreach: 2.0.5
      function-bind: 1.1.1
      has-symbols: 1.0.1
      is-typed-array: 1.1.3
    dev: false
    engines:
      node: '>= 0.4'
    resolution:
      integrity: sha512-KT6okrd1tE6JdZAy3o2VhMoYPh3+J6EMZLyrxBQsZflI1QCZIxMrIYLkosd8Twf+YfknVIHmYQPgJt238p8dnQ==
  /which/1.3.1:
    dependencies:
      isexe: 2.0.0
    dev: false
    hasBin: true
    resolution:
      integrity: sha512-HxJdYWq1MTIQbJ3nw0cqssHoTNU267KlrDuGZ1WYlxDStUtKUhOaJmh112/TZmHxxUfuJqPXSOm7tDyas0OSIQ==
  /which/2.0.2:
    dependencies:
      isexe: 2.0.0
    dev: false
    engines:
      node: '>= 8'
    hasBin: true
    resolution:
      integrity: sha512-BLI3Tl1TW3Pvl70l3yq3Y64i+awpwXqsGBYWkkqMtnbXgrMD+yj7rhW0kuEDxzJaYXGjEW5ogapKNMEKNMjibA==
  /wide-align/1.1.3:
    dependencies:
      string-width: 2.1.1
    dev: false
    resolution:
      integrity: sha512-QGkOQc8XL6Bt5PwnsExKBPuMKBxnGxWWW3fU55Xt4feHozMUhdUMaBCk290qpm/wG5u/RSKzwdAC4i51YigihA==
  /windows-release/3.3.3:
    dependencies:
      execa: 1.0.0
    dev: false
    engines:
      node: '>=6'
    resolution:
      integrity: sha512-OSOGH1QYiW5yVor9TtmXKQvt2vjQqbYS+DqmsZw+r7xDwLXEeT3JGW0ZppFmHx4diyXmxt238KFR3N9jzevBRg==
  /word-wrap/1.2.3:
    dev: false
    engines:
      node: '>=0.10.0'
    resolution:
      integrity: sha512-Hz/mrNwitNRh/HUAtM/VT/5VH+ygD6DV7mYKZAtHOrbs8U7lvPS6xf7EJKMF0uW1KJCl0H701g3ZGus+muE5vQ==
  /wordwrap/1.0.0:
    dev: false
    resolution:
      integrity: sha1-J1hIEIkUVqQXHI0CJkQa3pDLyus=
  /wrap-ansi/5.1.0:
    dependencies:
      ansi-styles: 3.2.1
      string-width: 3.1.0
      strip-ansi: 5.2.0
    dev: false
    engines:
      node: '>=6'
    resolution:
      integrity: sha512-QC1/iN/2/RPVJ5jYK8BGttj5z83LmSKmvbvrXPNCLZSEb32KKVDJDl/MOt2N01qU2H/FkzEa9PKto1BqDjtd7Q==
  /wrap-ansi/6.2.0:
    dependencies:
      ansi-styles: 4.2.1
      string-width: 4.2.0
      strip-ansi: 6.0.0
    dev: false
    engines:
      node: '>=8'
    resolution:
      integrity: sha512-r6lPcBGxZXlIcymEu7InxDMhdW0KDxpLgoFLcguasxCaJ/SOIZwINatK9KY/tf+ZrlywOKU0UDj3ATXUBfxJXA==
  /wrappy/1.0.2:
    dev: false
    resolution:
      integrity: sha1-tSQ9jz7BqjXxNkYFvA0QNuMKtp8=
  /write-file-atomic/2.4.3:
    dependencies:
      graceful-fs: 4.2.4
      imurmurhash: 0.1.4
      signal-exit: 3.0.3
    dev: false
    resolution:
      integrity: sha512-GaETH5wwsX+GcnzhPgKcKjJ6M2Cq3/iZp1WyY/X1CSqrW+jVNM9Y7D8EC2sM4ZG/V8wZlSniJnCKWPmBYAucRQ==
  /write/1.0.3:
    dependencies:
      mkdirp: 0.5.5
    dev: false
    engines:
      node: '>=4'
    resolution:
      integrity: sha512-/lg70HAjtkUgWPVZhZcm+T4hkL8Zbtp1nFNOn3lRrxnlv50SRBv7cR7RqR+GMsd3hUXy9hWBo4CHTbFTcOYwig==
  /ws/6.1.4:
    dependencies:
      async-limiter: 1.0.1
    dev: false
    resolution:
      integrity: sha512-eqZfL+NE/YQc1/ZynhojeV8q+H050oR8AZ2uIev7RU10svA9ZnJUddHcOUZTJLinZ9yEfdA2kSATS2qZK5fhJA==
  /ws/7.3.1:
    dev: false
    engines:
      node: '>=8.3.0'
    peerDependencies:
      bufferutil: ^4.0.1
      utf-8-validate: ^5.0.2
    peerDependenciesMeta:
      bufferutil:
        optional: true
      utf-8-validate:
        optional: true
    resolution:
      integrity: sha512-D3RuNkynyHmEJIpD2qrgVkc9DQ23OrN/moAwZX4L8DfvszsJxpjQuUq3LMx6HoYji9fbIOBY18XWBsAux1ZZUA==
  /xhr-mock/2.5.1:
    dependencies:
      global: 4.4.0
      url: 0.11.0
    dev: false
    resolution:
      integrity: sha512-UKOjItqjFgPUwQGPmRAzNBn8eTfIhcGjBVGvKYAWxUQPQsXNGD6KEckGTiHwyaAUp9C9igQlnN1Mp79KWCg7CQ==
  /xml/1.0.1:
    dev: false
    resolution:
      integrity: sha1-eLpyAgApxbyHuKgaPPzXS0ovweU=
  /xml2js/0.2.8:
    dependencies:
      sax: 0.5.8
    dev: false
    resolution:
      integrity: sha1-m4FpCTFjH/CdGVdUn69U9PmAs8I=
  /xml2js/0.4.23:
    dependencies:
      sax: 1.2.4
      xmlbuilder: 11.0.1
    dev: false
    engines:
      node: '>=4.0.0'
    resolution:
      integrity: sha512-ySPiMjM0+pLDftHgXY4By0uswI3SPKLDw/i3UXbnO8M/p28zqexCUoPmQFrYD+/1BzhGJSs2i1ERWKJAtiLrug==
  /xmlbuilder/11.0.1:
    dev: false
    engines:
      node: '>=4.0'
    resolution:
      integrity: sha512-fDlsI/kFEx7gLvbecc0/ohLG50fugQp8ryHzMTuW9vSa1GJ0XYWKnhsUx7oie3G98+r56aTQIUB4kht42R3JvA==
  /xmlbuilder/12.0.0:
    dev: false
    engines:
      node: '>=6.0'
    resolution:
      integrity: sha512-lMo8DJ8u6JRWp0/Y4XLa/atVDr75H9litKlb2E5j3V3MesoL50EBgZDWoLT3F/LztVnG67GjPXLZpqcky/UMnQ==
  /xmlbuilder/9.0.7:
    dev: false
    engines:
      node: '>=4.0'
    resolution:
      integrity: sha1-Ey7mPS7FVlxVfiD0wi35rKaGsQ0=
  /xmldom/0.3.0:
    dev: false
    engines:
      node: '>=10.0.0'
    resolution:
      integrity: sha512-z9s6k3wxE+aZHgXYxSTpGDo7BYOUfJsIRyoZiX6HTjwpwfS2wpQBQKa2fD+ShLyPkqDYo5ud7KitmLZ2Cd6r0g==
  /xmlhttprequest-ssl/1.5.5:
    dev: false
    engines:
      node: '>=0.4.0'
    resolution:
      integrity: sha1-wodrBhaKrcQOV9l+gRkayPQ5iz4=
  /xpath.js/1.1.0:
    dev: false
    engines:
      node: '>=0.4.0'
    resolution:
      integrity: sha512-jg+qkfS4K8E7965sqaUl8mRngXiKb3WZGfONgE18pr03FUQiuSV6G+Ej4tS55B+rIQSFEIw3phdVAQ4pPqNWfQ==
  /xregexp/2.0.0:
    dev: false
    resolution:
      integrity: sha1-UqY+VsoLhKfzpfPWGHLxJq16WUM=
  /xtend/2.0.6:
    dependencies:
      is-object: 0.1.2
      object-keys: 0.2.0
    dev: false
    engines:
      node: '>=0.4'
    resolution:
      integrity: sha1-XqZXptukRwacLlnFihE4ywxebO4=
  /xtend/2.1.2:
    dependencies:
      object-keys: 0.4.0
    dev: false
    engines:
      node: '>=0.4'
    resolution:
      integrity: sha1-bv7MKk2tjmlixJAbM3znuoe10os=
  /xtend/2.2.0:
    dev: false
    engines:
      node: '>=0.4'
    resolution:
      integrity: sha1-7vax8ZjByN6vrYsXZaBNrUoBxak=
  /xtend/3.0.0:
    dev: false
    engines:
      node: '>=0.4'
    resolution:
      integrity: sha1-XM50B7r2Qsunvs2laBEcST9ZZlo=
  /xtend/4.0.2:
    dev: false
    engines:
      node: '>=0.4'
    resolution:
      integrity: sha512-LKYU1iAXJXUgAXn9URjiu+MWhyUXHsvfp7mcuYm9dSUKK0/CjtrUwFAxD82/mCWbtLsGjFIad0wIsod4zrTAEQ==
  /y18n/4.0.0:
    dev: false
    resolution:
      integrity: sha512-r9S/ZyXu/Xu9q1tYlpsLIsa3EeLXXk0VwlxqTcFRfg9EhMW+17kbt9G0NrgCmhGb5vT2hyhJZLfDGx+7+5Uj/w==
  /yallist/2.1.2:
    dev: false
    resolution:
      integrity: sha1-HBH5IY8HYImkfdUS+TxmmaaoHVI=
  /yallist/3.1.1:
    dev: false
    resolution:
      integrity: sha512-a4UGQaWPH59mOXUYnAG2ewncQS4i4F43Tv3JoAM+s2VDAmS9NsK8GpDMLrCHPksFT7h3K6TOoUNn2pb7RoXx4g==
  /yargs-parser/13.1.2:
    dependencies:
      camelcase: 5.3.1
      decamelize: 1.2.0
    dev: false
    resolution:
      integrity: sha512-3lbsNRf/j+A4QuSZfDRA7HRSfWrzO0YjqTJd5kjAq37Zep1CEgaYmrH9Q3GwPiB9cHyd1Y1UwggGhJGoxipbzg==
  /yargs-parser/18.1.3:
    dependencies:
      camelcase: 5.3.1
      decamelize: 1.2.0
    dev: false
    engines:
      node: '>=6'
    resolution:
      integrity: sha512-o50j0JeToy/4K6OZcaQmW6lyXXKhq7csREXcDwk2omFPJEwUNOVtJKvmDr9EI1fAJZUyZcRF7kxGBWmRXudrCQ==
  /yargs-unparser/1.6.0:
    dependencies:
      flat: 4.1.0
      lodash: 4.17.20
      yargs: 13.3.2
    dev: false
    engines:
      node: '>=6'
    resolution:
      integrity: sha512-W9tKgmSn0DpSatfri0nx52Joq5hVXgeLiqR/5G0sZNDoLZFOr/xjBUDcShCOGNsBnEMNo1KAMBkTej1Hm62HTw==
  /yargs/13.3.2:
    dependencies:
      cliui: 5.0.0
      find-up: 3.0.0
      get-caller-file: 2.0.5
      require-directory: 2.1.1
      require-main-filename: 2.0.0
      set-blocking: 2.0.0
      string-width: 3.1.0
      which-module: 2.0.0
      y18n: 4.0.0
      yargs-parser: 13.1.2
    dev: false
    resolution:
      integrity: sha512-AX3Zw5iPruN5ie6xGRIDgqkT+ZhnRlZMLMHAs8tg7nRruy2Nb+i5o9bwghAogtM08q1dpr2LVoS8KSTMYpWXUw==
  /yargs/15.4.1:
    dependencies:
      cliui: 6.0.0
      decamelize: 1.2.0
      find-up: 4.1.0
      get-caller-file: 2.0.5
      require-directory: 2.1.1
      require-main-filename: 2.0.0
      set-blocking: 2.0.0
      string-width: 4.2.0
      which-module: 2.0.0
      y18n: 4.0.0
      yargs-parser: 18.1.3
    dev: false
    engines:
      node: '>=8'
    resolution:
      integrity: sha512-aePbxDmcYW++PaqBsJ+HYUFwCdv4LVvdnhBy78E57PIor8/OVvhMrADFFEDh8DHDFRv/O9i3lPhsENjO7QX0+A==
  /yauzl/2.10.0:
    dependencies:
      buffer-crc32: 0.2.13
      fd-slicer: 1.1.0
    dev: false
    resolution:
      integrity: sha1-x+sXyT4RLLEIb6bY5R+wZnt5pfk=
  /yeast/0.1.2:
    dev: false
    resolution:
      integrity: sha1-AI4G2AlDIMNy28L47XagymyKxBk=
  /yn/2.0.0:
    dev: false
    engines:
      node: '>=4'
    resolution:
      integrity: sha1-5a2ryKz0CPY4X8dklWhMiOavaJo=
  /yn/3.1.1:
    dev: false
    engines:
      node: '>=6'
    resolution:
      integrity: sha512-Ux4ygGWsu2c7isFWe8Yu1YluJmqVhxqK2cLXNQA5AcC3QfbGNpM7fu0Y8b/z16pXLnFxZYvWhd3fhBY9DLmC6Q==
  /z-schema/3.18.4:
    dependencies:
      lodash.get: 4.4.2
      lodash.isequal: 4.5.0
      validator: 8.2.0
    dev: false
    hasBin: true
    optionalDependencies:
      commander: 2.20.3
    resolution:
      integrity: sha512-DUOKC/IhbkdLKKiV89gw9DUauTV8U/8yJl1sjf6MtDmzevLKOF2duNJ495S3MFVjqZarr+qNGCPbkg4mu4PpLw==
  'file:projects/abort-controller.tgz':
    dependencies:
      '@microsoft/api-extractor': 7.7.11
      '@rollup/plugin-commonjs': 11.0.2_rollup@1.32.1
      '@rollup/plugin-multi-entry': 3.0.1_rollup@1.32.1
      '@rollup/plugin-node-resolve': 8.4.0_rollup@1.32.1
      '@rollup/plugin-replace': 2.3.3_rollup@1.32.1
      '@types/mocha': 7.0.2
      '@types/node': 8.10.62
      '@typescript-eslint/eslint-plugin': 2.34.0_5004700905763c91177aaa7d1d0d56ac
      '@typescript-eslint/parser': 2.34.0_eslint@6.8.0+typescript@3.9.7
      assert: 1.5.0
      cross-env: 7.0.2
      delay: 4.4.0
      eslint: 6.8.0
      eslint-config-prettier: 6.11.0_eslint@6.8.0
      eslint-plugin-no-null: 1.0.2_eslint@6.8.0
      eslint-plugin-no-only-tests: 2.4.0
      eslint-plugin-promise: 4.2.1
      karma: 5.1.1
      karma-chrome-launcher: 3.1.0
      karma-coverage: 2.0.3
      karma-edge-launcher: 0.4.2_karma@5.1.1
      karma-env-preprocessor: 0.1.1
      karma-firefox-launcher: 1.3.0
      karma-ie-launcher: 1.0.0_karma@5.1.1
      karma-junit-reporter: 2.0.1_karma@5.1.1
      karma-mocha: 2.0.1
      karma-mocha-reporter: 2.2.5_karma@5.1.1
      karma-remap-istanbul: 0.6.0_karma@5.1.1
      mocha: 7.2.0
      mocha-junit-reporter: 1.23.3_mocha@7.2.0
      nyc: 14.1.1
      prettier: 1.19.1
      rimraf: 3.0.2
      rollup: 1.32.1
      rollup-plugin-sourcemaps: 0.4.2_rollup@1.32.1
      rollup-plugin-terser: 5.3.0_rollup@1.32.1
      ts-node: 8.10.2_typescript@3.9.7
      tslib: 2.0.1
      typescript: 3.9.7
    dev: false
    name: '@rush-temp/abort-controller'
    resolution:
      integrity: sha512-78SPLuZydRyhpdf4wO9uWQf4g8Ebuk5OZWFKmLKTPk42QJtMJpH9l7X1UXW3nh58BUHYairnIHJ0jamYTC6unw==
      tarball: 'file:projects/abort-controller.tgz'
    version: 0.0.0
  'file:projects/ai-anomaly-detector.tgz':
    dependencies:
      '@azure/core-tracing': 1.0.0-preview.9
      '@azure/identity': 1.1.0
      '@microsoft/api-extractor': 7.7.11
      '@opentelemetry/api': 0.10.2
      '@rollup/plugin-commonjs': 11.0.2_rollup@1.32.1
      '@rollup/plugin-json': 4.1.0_rollup@1.32.1
      '@rollup/plugin-multi-entry': 3.0.1_rollup@1.32.1
      '@rollup/plugin-node-resolve': 8.4.0_rollup@1.32.1
      '@rollup/plugin-replace': 2.3.3_rollup@1.32.1
      '@types/chai': 4.2.12
      '@types/mocha': 7.0.2
      '@types/node': 8.10.62
      '@typescript-eslint/eslint-plugin': 2.34.0_5004700905763c91177aaa7d1d0d56ac
      '@typescript-eslint/parser': 2.34.0_eslint@6.8.0+typescript@3.9.7
      chai: 4.2.0
      cross-env: 7.0.2
      dotenv: 8.2.0
      eslint: 6.8.0
      eslint-config-prettier: 6.11.0_eslint@6.8.0
      eslint-plugin-no-null: 1.0.2_eslint@6.8.0
      eslint-plugin-no-only-tests: 2.4.0
      eslint-plugin-promise: 4.2.1
      inherits: 2.0.4
      karma: 5.1.1
      karma-chrome-launcher: 3.1.0
      karma-coverage: 2.0.3
      karma-edge-launcher: 0.4.2_karma@5.1.1
      karma-env-preprocessor: 0.1.1
      karma-firefox-launcher: 1.3.0
      karma-ie-launcher: 1.0.0_karma@5.1.1
      karma-junit-reporter: 2.0.1_karma@5.1.1
      karma-mocha: 2.0.1
      karma-mocha-reporter: 2.2.5_karma@5.1.1
      karma-remap-istanbul: 0.6.0_karma@5.1.1
      mocha: 7.2.0
      mocha-junit-reporter: 1.23.3_mocha@7.2.0
      nyc: 14.1.1
      prettier: 1.19.1
      rimraf: 3.0.2
      rollup: 1.32.1
      rollup-plugin-shim: 1.0.0
      rollup-plugin-sourcemaps: 0.4.2_rollup@1.32.1
      rollup-plugin-terser: 5.3.0_rollup@1.32.1
      rollup-plugin-visualizer: 4.1.1_rollup@1.32.1
      tslib: 2.0.1
      typescript: 3.9.7
      util: 0.12.3
    dev: false
    name: '@rush-temp/ai-anomaly-detector'
    resolution:
      integrity: sha512-J6fb3uCGOsZfCg4OnH1S2tDToB378aSJCXCXdtJ4LKMHI48ciMIM5lHEq0Ee7/oNNGKslg0TruA/v6tAEL/CXg==
      tarball: 'file:projects/ai-anomaly-detector.tgz'
    version: 0.0.0
  'file:projects/ai-form-recognizer.tgz':
    dependencies:
      '@azure/core-tracing': 1.0.0-preview.9
      '@azure/identity': 1.1.0
      '@microsoft/api-extractor': 7.7.11
      '@opentelemetry/api': 0.10.2
      '@rollup/plugin-commonjs': 11.0.2_rollup@1.32.1
      '@rollup/plugin-json': 4.1.0_rollup@1.32.1
      '@rollup/plugin-multi-entry': 3.0.1_rollup@1.32.1
      '@rollup/plugin-node-resolve': 8.4.0_rollup@1.32.1
      '@rollup/plugin-replace': 2.3.3_rollup@1.32.1
      '@types/chai': 4.2.12
      '@types/fs-extra': 8.1.1
      '@types/mocha': 7.0.2
      '@types/node': 8.10.62
      '@types/sinon': 9.0.5
      '@typescript-eslint/eslint-plugin': 2.34.0_5004700905763c91177aaa7d1d0d56ac
      '@typescript-eslint/parser': 2.34.0_eslint@6.8.0+typescript@3.9.7
      chai: 4.2.0
      chai-as-promised: 7.1.1_chai@4.2.0
      cross-env: 7.0.2
      dotenv: 8.2.0
      eslint: 6.8.0
      eslint-config-prettier: 6.11.0_eslint@6.8.0
      eslint-plugin-no-null: 1.0.2_eslint@6.8.0
      eslint-plugin-no-only-tests: 2.4.0
      eslint-plugin-promise: 4.2.1
      fs-extra: 8.1.0
      karma: 5.1.1
      karma-chrome-launcher: 3.1.0
      karma-coverage: 2.0.3
      karma-edge-launcher: 0.4.2_karma@5.1.1
      karma-env-preprocessor: 0.1.1
      karma-firefox-launcher: 1.3.0
      karma-ie-launcher: 1.0.0_karma@5.1.1
      karma-json-preprocessor: 0.3.3_karma@5.1.1
      karma-json-to-file-reporter: 1.0.1
      karma-junit-reporter: 2.0.1_karma@5.1.1
      karma-mocha: 2.0.1
      karma-mocha-reporter: 2.2.5_karma@5.1.1
      karma-remap-istanbul: 0.6.0_karma@5.1.1
      mocha: 7.2.0
      mocha-junit-reporter: 1.23.3_mocha@7.2.0
      nyc: 14.1.1
      prettier: 1.19.1
      rimraf: 3.0.2
      rollup: 1.32.1
      rollup-plugin-shim: 1.0.0
      rollup-plugin-sourcemaps: 0.4.2_rollup@1.32.1
      rollup-plugin-terser: 5.3.0_rollup@1.32.1
      rollup-plugin-visualizer: 4.1.1_rollup@1.32.1
      sinon: 9.0.3
      source-map-support: 0.5.19
      tslib: 2.0.1
      typescript: 3.9.7
    dev: false
    name: '@rush-temp/ai-form-recognizer'
    resolution:
      integrity: sha512-lVTROvuI3FCMX/hhhUZrGAXRHq1xgOdjyGJqYsebSRWEKETNSEJ4NxNRfhieo+VzfTTCdZZBsYFdJi+/ffKfOw==
      tarball: 'file:projects/ai-form-recognizer.tgz'
    version: 0.0.0
  'file:projects/ai-text-analytics.tgz':
    dependencies:
      '@azure/core-tracing': 1.0.0-preview.9
      '@azure/identity': 1.1.0
      '@microsoft/api-extractor': 7.7.11
      '@opentelemetry/api': 0.10.2
      '@rollup/plugin-commonjs': 11.0.2_rollup@1.32.1
      '@rollup/plugin-json': 4.1.0_rollup@1.32.1
      '@rollup/plugin-multi-entry': 3.0.1_rollup@1.32.1
      '@rollup/plugin-node-resolve': 8.4.0_rollup@1.32.1
      '@rollup/plugin-replace': 2.3.3_rollup@1.32.1
      '@types/chai': 4.2.12
      '@types/chai-as-promised': 7.1.3
      '@types/mocha': 7.0.2
      '@types/node': 8.10.62
      '@types/sinon': 9.0.5
      '@typescript-eslint/eslint-plugin': 2.34.0_5004700905763c91177aaa7d1d0d56ac
      '@typescript-eslint/parser': 2.34.0_eslint@6.8.0+typescript@3.9.7
      chai: 4.2.0
      chai-as-promised: 7.1.1_chai@4.2.0
      cross-env: 7.0.2
      dotenv: 8.2.0
      eslint: 6.8.0
      eslint-config-prettier: 6.11.0_eslint@6.8.0
      eslint-plugin-no-null: 1.0.2_eslint@6.8.0
      eslint-plugin-no-only-tests: 2.4.0
      eslint-plugin-promise: 4.2.1
      karma: 5.1.1
      karma-chrome-launcher: 3.1.0
      karma-coverage: 2.0.3
      karma-edge-launcher: 0.4.2_karma@5.1.1
      karma-env-preprocessor: 0.1.1
      karma-firefox-launcher: 1.3.0
      karma-ie-launcher: 1.0.0_karma@5.1.1
      karma-json-preprocessor: 0.3.3_karma@5.1.1
      karma-json-to-file-reporter: 1.0.1
      karma-junit-reporter: 2.0.1_karma@5.1.1
      karma-mocha: 2.0.1
      karma-mocha-reporter: 2.2.5_karma@5.1.1
      karma-remap-istanbul: 0.6.0_karma@5.1.1
      karma-source-map-support: 1.4.0
      karma-sourcemap-loader: 0.3.8
      mocha: 7.2.0
      mocha-junit-reporter: 1.23.3_mocha@7.2.0
      nyc: 14.1.1
      prettier: 1.19.1
      rimraf: 3.0.2
      rollup: 1.32.1
      rollup-plugin-shim: 1.0.0
      rollup-plugin-sourcemaps: 0.4.2_rollup@1.32.1
      rollup-plugin-terser: 5.3.0_rollup@1.32.1
      rollup-plugin-visualizer: 4.1.1_rollup@1.32.1
      sinon: 9.0.3
      source-map-support: 0.5.19
      ts-node: 8.10.2_typescript@3.9.7
      tslib: 2.0.1
      typescript: 3.9.7
    dev: false
    name: '@rush-temp/ai-text-analytics'
    resolution:
      integrity: sha512-LyU4q8jO+xN1nrIeUcxNy1Ylx0d926xUBz9cy3jmbUVk3mZ84dPaFPA+p13llTJP3MtAkGVp7YVhifyqOLjm+A==
      tarball: 'file:projects/ai-text-analytics.tgz'
    version: 0.0.0
  'file:projects/app-configuration.tgz':
    dependencies:
      '@azure/core-tracing': 1.0.0-preview.9
      '@azure/identity': 1.1.0
      '@microsoft/api-extractor': 7.7.11
      '@opentelemetry/api': 0.10.2
      '@rollup/plugin-commonjs': 11.0.2_rollup@1.32.1
      '@rollup/plugin-inject': 4.0.2_rollup@1.32.1
      '@rollup/plugin-json': 4.1.0_rollup@1.32.1
      '@rollup/plugin-multi-entry': 3.0.1_rollup@1.32.1
      '@rollup/plugin-node-resolve': 8.4.0_rollup@1.32.1
      '@rollup/plugin-replace': 2.3.3_rollup@1.32.1
      '@types/chai': 4.2.12
      '@types/mocha': 7.0.2
<<<<<<< HEAD
      '@types/node': 8.10.62
      '@types/sinon': 9.0.5
      '@typescript-eslint/eslint-plugin': 2.34.0_5004700905763c91177aaa7d1d0d56ac
      '@typescript-eslint/parser': 2.34.0_eslint@6.8.0+typescript@3.9.7
=======
      '@types/node': 8.10.61
      '@types/sinon': 9.0.4
      '@typescript-eslint/eslint-plugin': 2.34.0_3787943315ebc5ea524d5c102dc9e452
      '@typescript-eslint/parser': 2.34.0_eslint@6.8.0+typescript@3.9.6
>>>>>>> 3f0c3f72
      assert: 1.5.0
      chai: 4.2.0
      cross-env: 7.0.2
      dotenv: 8.2.0
      eslint: 6.8.0
      eslint-config-prettier: 6.11.0_eslint@6.8.0
      eslint-plugin-no-null: 1.0.2_eslint@6.8.0
      eslint-plugin-no-only-tests: 2.4.0
      eslint-plugin-promise: 4.2.1
      esm: 3.2.25
      karma: 5.1.1
      karma-chrome-launcher: 3.1.0
      karma-coverage: 2.0.3
      karma-edge-launcher: 0.4.2_karma@5.1.1
      karma-env-preprocessor: 0.1.1
      karma-firefox-launcher: 1.3.0
      karma-ie-launcher: 1.0.0_karma@5.1.1
      karma-junit-reporter: 2.0.1_karma@5.1.1
      karma-mocha: 2.0.1
      karma-mocha-reporter: 2.2.5_karma@5.1.1
      karma-remap-istanbul: 0.6.0_karma@5.1.1
      mocha: 7.2.0
      mocha-junit-reporter: 1.23.3_mocha@7.2.0
      nock: 12.0.3
      nyc: 14.1.1
      prettier: 1.19.1
      rimraf: 3.0.2
      rollup: 1.32.1
      rollup-plugin-shim: 1.0.0
      rollup-plugin-sourcemaps: 0.4.2_rollup@1.32.1
      rollup-plugin-terser: 5.3.0_rollup@1.32.1
      sinon: 9.0.3
      ts-node: 8.10.2_typescript@3.9.7
      tslib: 2.0.1
      typescript: 3.9.7
      uglify-js: 3.10.2
    dev: false
    name: '@rush-temp/app-configuration'
    resolution:
      integrity: sha512-o3zyWd0p+Th710h7qEQs8+0UstbL9Vf+kgUNP5amLJDfYh2qfzVA0msroRHAhaM0sRO7BDGXfpkFnU/GUa9PPw==
      tarball: 'file:projects/app-configuration.tgz'
    version: 0.0.0
  'file:projects/core-amqp.tgz':
    dependencies:
      '@azure/identity': 1.1.0
      '@microsoft/api-extractor': 7.7.11
      '@rollup/plugin-commonjs': 11.0.2_rollup@1.32.1
      '@rollup/plugin-inject': 4.0.2_rollup@1.32.1
      '@rollup/plugin-json': 4.1.0_rollup@1.32.1
      '@rollup/plugin-multi-entry': 3.0.1_rollup@1.32.1
      '@rollup/plugin-node-resolve': 8.4.0_rollup@1.32.1
      '@rollup/plugin-replace': 2.3.3_rollup@1.32.1
      '@types/async-lock': 1.1.2
      '@types/chai': 4.2.12
      '@types/chai-as-promised': 7.1.3
      '@types/debug': 4.1.5
      '@types/is-buffer': 2.0.0
      '@types/mocha': 7.0.2
      '@types/node': 8.10.62
      '@types/sinon': 9.0.5
      '@typescript-eslint/eslint-plugin': 2.34.0_5004700905763c91177aaa7d1d0d56ac
      '@typescript-eslint/parser': 2.34.0_eslint@6.8.0+typescript@3.9.7
      assert: 1.5.0
      async-lock: 1.2.4
      buffer: 5.6.0
      chai: 4.2.0
      chai-as-promised: 7.1.1_chai@4.2.0
      cross-env: 7.0.2
      debug: 4.1.1
      dotenv: 8.2.0
      downlevel-dts: 0.4.0
      eslint: 6.8.0
      eslint-config-prettier: 6.11.0_eslint@6.8.0
      eslint-plugin-no-null: 1.0.2_eslint@6.8.0
      eslint-plugin-no-only-tests: 2.4.0
      eslint-plugin-promise: 4.2.1
      events: 3.2.0
      is-buffer: 2.0.4
      jssha: 3.1.2
      karma: 5.1.1
      karma-chrome-launcher: 3.1.0
      karma-mocha: 2.0.1
      mocha: 7.2.0
      mocha-junit-reporter: 1.23.3_mocha@7.2.0
      nyc: 14.1.1
      prettier: 1.19.1
      process: 0.11.10
      puppeteer: 3.3.0
      rhea: 1.0.24
      rhea-promise: 1.0.0
      rimraf: 3.0.2
      rollup: 1.32.1
      rollup-plugin-shim: 1.0.0
      rollup-plugin-sourcemaps: 0.4.2_rollup@1.32.1
      rollup-plugin-terser: 5.3.0_rollup@1.32.1
      sinon: 9.0.3
      ts-node: 8.10.2_typescript@3.9.7
      tslib: 2.0.1
      typescript: 3.9.7
      url: 0.11.0
      util: 0.12.3
      ws: 7.3.1
    dev: false
    name: '@rush-temp/core-amqp'
    resolution:
      integrity: sha512-K0UxDvA6BmhISAJDXoIEIVQRTm7RbY51cNRg7fkMWRzl3dp/UxC7qUnJb/EAawgCOrYeiOS+PR0VLx5s5gDzaQ==
      tarball: 'file:projects/core-amqp.tgz'
    version: 0.0.0
  'file:projects/core-arm.tgz':
    dependencies:
      '@rollup/plugin-node-resolve': 8.4.0_rollup@1.32.1
      '@types/chai': 4.2.12
      '@types/mocha': 7.0.2
      '@types/node': 8.10.62
      '@typescript-eslint/eslint-plugin': 2.34.0_5004700905763c91177aaa7d1d0d56ac
      '@typescript-eslint/parser': 2.34.0_eslint@6.8.0+typescript@3.9.7
      chai: 4.2.0
      eslint: 6.8.0
      eslint-config-prettier: 6.11.0_eslint@6.8.0
      eslint-plugin-no-null: 1.0.2_eslint@6.8.0
      eslint-plugin-no-only-tests: 2.4.0
      eslint-plugin-promise: 4.2.1
      mocha: 7.2.0
      mocha-junit-reporter: 1.23.3_mocha@7.2.0
      npm-run-all: 4.1.5
      nyc: 14.1.1
      rimraf: 3.0.2
      rollup: 1.32.1
      rollup-plugin-sourcemaps: 0.4.2_rollup@1.32.1
      rollup-plugin-visualizer: 4.1.1_rollup@1.32.1
      shx: 0.3.2
      ts-node: 8.10.2_typescript@3.9.7
      tslib: 2.0.1
      typescript: 3.9.7
      uglify-js: 3.10.2
    dev: false
    name: '@rush-temp/core-arm'
    resolution:
      integrity: sha512-9W5DtE8mrloERAKoJsqv7KFlpiwJFiHNBRiS/hKZXDxsfm0aPqw7pv8kpr2Uj1HoFdDtlgUCPdu/6LL/O89kJw==
      tarball: 'file:projects/core-arm.tgz'
    version: 0.0.0
  'file:projects/core-asynciterator-polyfill.tgz':
    dependencies:
      '@types/node': 8.10.62
      '@typescript-eslint/eslint-plugin': 2.34.0_5004700905763c91177aaa7d1d0d56ac
      '@typescript-eslint/parser': 2.34.0_eslint@6.8.0+typescript@3.9.7
      eslint: 6.8.0
      eslint-config-prettier: 6.11.0_eslint@6.8.0
      eslint-plugin-no-null: 1.0.2_eslint@6.8.0
      eslint-plugin-no-only-tests: 2.4.0
      eslint-plugin-promise: 4.2.1
      prettier: 1.19.1
      typescript: 3.9.7
    dev: false
    name: '@rush-temp/core-asynciterator-polyfill'
    resolution:
      integrity: sha512-H+PZImxHoD4ZcrJie2qstZmXk1/DHGyIq9b+eSSv4TjT9VsCbeaaEEaZ/iCsoUyzDuLWTj2MYqNEgU4L9ROTzA==
      tarball: 'file:projects/core-asynciterator-polyfill.tgz'
    version: 0.0.0
  'file:projects/core-auth.tgz':
    dependencies:
      '@azure/core-tracing': 1.0.0-preview.9
      '@microsoft/api-extractor': 7.7.11
      '@opentelemetry/api': 0.10.2
      '@rollup/plugin-commonjs': 11.0.2_rollup@1.32.1
      '@rollup/plugin-json': 4.1.0_rollup@1.32.1
      '@rollup/plugin-multi-entry': 3.0.1_rollup@1.32.1
      '@rollup/plugin-node-resolve': 8.4.0_rollup@1.32.1
      '@rollup/plugin-replace': 2.3.3_rollup@1.32.1
      '@types/mocha': 7.0.2
      '@types/node': 8.10.62
      '@typescript-eslint/eslint-plugin': 2.34.0_5004700905763c91177aaa7d1d0d56ac
      '@typescript-eslint/parser': 2.34.0_eslint@6.8.0+typescript@3.9.7
      assert: 1.5.0
      cross-env: 7.0.2
      downlevel-dts: 0.4.0
      eslint: 6.8.0
      eslint-config-prettier: 6.11.0_eslint@6.8.0
      eslint-plugin-no-null: 1.0.2_eslint@6.8.0
      eslint-plugin-no-only-tests: 2.4.0
      eslint-plugin-promise: 4.2.1
      inherits: 2.0.4
      mocha: 7.2.0
      mocha-junit-reporter: 1.23.3_mocha@7.2.0
      prettier: 1.19.1
      rimraf: 3.0.2
      rollup: 1.32.1
      rollup-plugin-sourcemaps: 0.4.2_rollup@1.32.1
      rollup-plugin-terser: 5.3.0_rollup@1.32.1
      rollup-plugin-visualizer: 4.1.1_rollup@1.32.1
      tslib: 2.0.1
      typescript: 3.9.7
      util: 0.12.3
    dev: false
    name: '@rush-temp/core-auth'
    resolution:
      integrity: sha512-cisnMZuzgkO4YcSw2Ky+w7AJmn/Dmz5Sm3jtN2wJpo/2q3MGcIVfn6X3mvzLX3L8rQTNHFPTNZCY1MnfkEtNeg==
      tarball: 'file:projects/core-auth.tgz'
    version: 0.0.0
  'file:projects/core-client.tgz':
    dependencies:
      '@azure/core-tracing': 1.0.0-preview.9
      '@microsoft/api-extractor': 7.7.11
      '@opentelemetry/api': 0.10.2
      '@rollup/plugin-commonjs': 11.0.2_rollup@1.32.1
      '@rollup/plugin-json': 4.1.0_rollup@1.32.1
      '@rollup/plugin-multi-entry': 3.0.1_rollup@1.32.1
      '@rollup/plugin-node-resolve': 8.4.0_rollup@1.32.1
      '@rollup/plugin-replace': 2.3.3_rollup@1.32.1
      '@types/chai': 4.2.12
      '@types/mocha': 7.0.2
      '@types/node': 8.10.62
      '@types/sinon': 9.0.5
      '@typescript-eslint/eslint-plugin': 2.34.0_5004700905763c91177aaa7d1d0d56ac
      '@typescript-eslint/parser': 2.34.0_eslint@6.8.0+typescript@3.9.7
      chai: 4.2.0
      cross-env: 7.0.2
      downlevel-dts: 0.4.0
      eslint: 6.8.0
      eslint-config-prettier: 6.11.0_eslint@6.8.0
      eslint-plugin-no-null: 1.0.2_eslint@6.8.0
      eslint-plugin-no-only-tests: 2.4.0
      eslint-plugin-promise: 4.2.1
      inherits: 2.0.4
      karma: 5.1.1
      karma-chrome-launcher: 3.1.0
      karma-coverage: 2.0.3
      karma-edge-launcher: 0.4.2_karma@5.1.1
      karma-env-preprocessor: 0.1.1
      karma-firefox-launcher: 1.3.0
      karma-ie-launcher: 1.0.0_karma@5.1.1
      karma-junit-reporter: 2.0.1_karma@5.1.1
      karma-mocha: 2.0.1
      karma-mocha-reporter: 2.2.5_karma@5.1.1
      karma-remap-istanbul: 0.6.0_karma@5.1.1
      mocha: 7.2.0
      mocha-junit-reporter: 1.23.3_mocha@7.2.0
      prettier: 1.19.1
      rimraf: 3.0.2
      rollup: 1.32.1
      rollup-plugin-sourcemaps: 0.4.2_rollup@1.32.1
      rollup-plugin-terser: 5.3.0_rollup@1.32.1
      rollup-plugin-visualizer: 4.1.1_rollup@1.32.1
      sinon: 9.0.3
      tslib: 2.0.1
      typescript: 3.9.7
      util: 0.12.3
    dev: false
    name: '@rush-temp/core-client'
    resolution:
      integrity: sha512-dy8+MGH/3SnKvFIeYSAeDwg/wkkiQJpa9GU2RpxvZi6tB83JNvRP2hpEOZUwWpeJqLeYeZtP1UtvaIsdLv1vOA==
      tarball: 'file:projects/core-client.tgz'
    version: 0.0.0
  'file:projects/core-http.tgz':
    dependencies:
      '@azure/core-tracing': 1.0.0-preview.9
      '@azure/logger-js': 1.3.2
      '@microsoft/api-extractor': 7.7.11
      '@opentelemetry/api': 0.10.2
      '@rollup/plugin-commonjs': 11.0.2_rollup@1.32.1
      '@rollup/plugin-json': 4.1.0_rollup@1.32.1
      '@rollup/plugin-multi-entry': 3.0.1_rollup@1.32.1
      '@rollup/plugin-node-resolve': 8.4.0_rollup@1.32.1
      '@types/chai': 4.2.12
      '@types/express': 4.17.7
      '@types/glob': 7.1.3
      '@types/mocha': 7.0.2
      '@types/node': 8.10.62
      '@types/node-fetch': 2.5.7
      '@types/sinon': 9.0.5
      '@types/tough-cookie': 4.0.0
      '@types/tunnel': 0.0.1
      '@types/uuid': 8.3.0
      '@types/xml2js': 0.4.5
      '@typescript-eslint/eslint-plugin': 2.34.0_5004700905763c91177aaa7d1d0d56ac
      '@typescript-eslint/parser': 2.34.0_eslint@6.8.0+typescript@3.9.7
      babel-runtime: 6.26.0
      chai: 4.2.0
      cross-env: 7.0.2
      downlevel-dts: 0.4.0
      eslint: 6.8.0
      eslint-config-prettier: 6.11.0_eslint@6.8.0
      eslint-plugin-no-null: 1.0.2_eslint@6.8.0
      eslint-plugin-no-only-tests: 2.4.0
      eslint-plugin-promise: 4.2.1
      express: 4.17.1
      fetch-mock: 9.10.7_node-fetch@2.6.0
      form-data: 3.0.0
      glob: 7.1.6
      karma: 5.1.1
      karma-chai: 0.1.0_chai@4.2.0+karma@5.1.1
      karma-chrome-launcher: 3.1.0
      karma-edge-launcher: 0.4.2_karma@5.1.1
      karma-firefox-launcher: 1.3.0
      karma-mocha: 2.0.1
      karma-rollup-preprocessor: 7.0.5_rollup@1.32.1
      karma-sourcemap-loader: 0.3.8
      mocha: 7.2.0
      mocha-junit-reporter: 1.23.3_mocha@7.2.0
      node-fetch: 2.6.0
      npm-run-all: 4.1.5
      nyc: 14.1.1
      prettier: 1.19.1
      process: 0.11.10
      puppeteer: 3.3.0
      regenerator-runtime: 0.13.7
      rimraf: 3.0.2
      rollup: 1.32.1
      rollup-plugin-sourcemaps: 0.4.2_rollup@1.32.1
      rollup-plugin-visualizer: 4.1.1_rollup@1.32.1
      shx: 0.3.2
      sinon: 9.0.3
      tough-cookie: 4.0.0
      ts-node: 8.10.2_typescript@3.9.7
      tslib: 2.0.1
      tunnel: 0.0.6
      typescript: 3.9.7
      uglify-js: 3.10.2
      uuid: 8.3.0
      xhr-mock: 2.5.1
      xml2js: 0.4.23
    dev: false
    name: '@rush-temp/core-http'
    resolution:
      integrity: sha512-kOGT2hum2uuqkhtRps2jklAs/cdbCGBa7Sa3xMlDtDLuUpaoLzrIczonA+dQVgE1G/hkJmOnrezCHqlDRpUsoA==
      tarball: 'file:projects/core-http.tgz'
    version: 0.0.0
  'file:projects/core-https.tgz':
    dependencies:
      '@azure/core-tracing': 1.0.0-preview.9
      '@microsoft/api-extractor': 7.7.11
      '@opentelemetry/api': 0.10.2
      '@rollup/plugin-commonjs': 11.0.2_rollup@1.32.1
      '@rollup/plugin-json': 4.1.0_rollup@1.32.1
      '@rollup/plugin-multi-entry': 3.0.1_rollup@1.32.1
      '@rollup/plugin-node-resolve': 8.4.0_rollup@1.32.1
      '@rollup/plugin-replace': 2.3.3_rollup@1.32.1
      '@types/chai': 4.2.12
      '@types/mocha': 7.0.2
      '@types/node': 8.10.62
      '@types/sinon': 9.0.5
      '@types/uuid': 8.3.0
      '@typescript-eslint/eslint-plugin': 2.34.0_5004700905763c91177aaa7d1d0d56ac
      '@typescript-eslint/parser': 2.34.0_eslint@6.8.0+typescript@3.9.7
      chai: 4.2.0
      cross-env: 7.0.2
      downlevel-dts: 0.4.0
      eslint: 6.8.0
      eslint-config-prettier: 6.11.0_eslint@6.8.0
      eslint-plugin-no-null: 1.0.2_eslint@6.8.0
      eslint-plugin-no-only-tests: 2.4.0
      eslint-plugin-promise: 4.2.1
      form-data: 3.0.0
      https-proxy-agent: 5.0.0
      inherits: 2.0.4
      karma: 5.1.1
      karma-chrome-launcher: 3.1.0
      karma-coverage: 2.0.3
      karma-edge-launcher: 0.4.2_karma@5.1.1
      karma-env-preprocessor: 0.1.1
      karma-firefox-launcher: 1.3.0
      karma-ie-launcher: 1.0.0_karma@5.1.1
      karma-junit-reporter: 2.0.1_karma@5.1.1
      karma-mocha: 2.0.1
      karma-mocha-reporter: 2.2.5_karma@5.1.1
      karma-remap-istanbul: 0.6.0_karma@5.1.1
      mocha: 7.2.0
      mocha-junit-reporter: 1.23.3_mocha@7.2.0
      prettier: 1.19.1
      rimraf: 3.0.2
      rollup: 1.32.1
      rollup-plugin-sourcemaps: 0.4.2_rollup@1.32.1
      rollup-plugin-terser: 5.3.0_rollup@1.32.1
      rollup-plugin-visualizer: 4.1.1_rollup@1.32.1
      sinon: 9.0.3
      source-map-support: 0.5.19
      tslib: 2.0.1
      typescript: 3.9.7
      util: 0.12.3
      uuid: 8.3.0
    dev: false
    name: '@rush-temp/core-https'
    resolution:
      integrity: sha512-305j81XiP0XeQSKj7yhfB9Y0QUl8qY1w9hnG4i40XPeEKQXo6GdrzyR6yYMo2J69W8bmJQfknfIFsOdCZ7Gewg==
      tarball: 'file:projects/core-https.tgz'
    version: 0.0.0
  'file:projects/core-lro.tgz':
    dependencies:
      '@microsoft/api-extractor': 7.7.11
      '@opentelemetry/api': 0.10.2
      '@rollup/plugin-commonjs': 11.0.2_rollup@1.32.1
      '@rollup/plugin-multi-entry': 3.0.1_rollup@1.32.1
      '@rollup/plugin-node-resolve': 8.4.0_rollup@1.32.1
      '@rollup/plugin-replace': 2.3.3_rollup@1.32.1
      '@types/chai': 4.2.12
      '@types/mocha': 7.0.2
      '@types/node': 8.10.62
      '@typescript-eslint/eslint-plugin': 2.34.0_5004700905763c91177aaa7d1d0d56ac
      '@typescript-eslint/parser': 2.34.0_eslint@6.8.0+typescript@3.9.7
      assert: 1.5.0
      chai: 4.2.0
      eslint: 6.8.0
      eslint-config-prettier: 6.11.0_eslint@6.8.0
      eslint-plugin-no-null: 1.0.2_eslint@6.8.0
      eslint-plugin-no-only-tests: 2.4.0
      eslint-plugin-promise: 4.2.1
      events: 3.2.0
      karma: 5.1.1
      karma-chrome-launcher: 3.1.0
      karma-coverage: 2.0.3
      karma-edge-launcher: 0.4.2_karma@5.1.1
      karma-env-preprocessor: 0.1.1
      karma-firefox-launcher: 1.3.0
      karma-ie-launcher: 1.0.0_karma@5.1.1
      karma-junit-reporter: 2.0.1_karma@5.1.1
      karma-mocha: 2.0.1
      karma-mocha-reporter: 2.2.5_karma@5.1.1
      karma-remap-istanbul: 0.6.0_karma@5.1.1
      mocha: 7.2.0
      mocha-junit-reporter: 1.23.3_mocha@7.2.0
      npm-run-all: 4.1.5
      nyc: 14.1.1
      prettier: 1.19.1
      rimraf: 3.0.2
      rollup: 1.32.1
      rollup-plugin-shim: 1.0.0
      rollup-plugin-sourcemaps: 0.4.2_rollup@1.32.1
      rollup-plugin-terser: 5.3.0_rollup@1.32.1
      rollup-plugin-visualizer: 4.1.1_rollup@1.32.1
      ts-node: 8.10.2_typescript@3.9.7
      tslib: 2.0.1
      typescript: 3.9.7
      uglify-js: 3.10.2
    dev: false
    name: '@rush-temp/core-lro'
    resolution:
      integrity: sha512-+8UsoSpqb5GbTR2WiwmU+7ItC6ckyyLiKbq+AeQ2zxpi6GXg9FM7D5ciD4z9hJiVUBKDSKOWYF46FQedjP6qHw==
      tarball: 'file:projects/core-lro.tgz'
    version: 0.0.0
  'file:projects/core-paging.tgz':
    dependencies:
      '@types/node': 8.10.62
      '@typescript-eslint/eslint-plugin': 2.34.0_5004700905763c91177aaa7d1d0d56ac
      '@typescript-eslint/parser': 2.34.0_eslint@6.8.0+typescript@3.9.7
      eslint: 6.8.0
      eslint-config-prettier: 6.11.0_eslint@6.8.0
      eslint-plugin-no-null: 1.0.2_eslint@6.8.0
      eslint-plugin-no-only-tests: 2.4.0
      eslint-plugin-promise: 4.2.1
      prettier: 1.19.1
      typescript: 3.9.7
    dev: false
    name: '@rush-temp/core-paging'
    resolution:
      integrity: sha512-jLeKpwyTeRLv1nD/QCwOzTvrQAceI3vZS3lGSxxR569SGdt4luWEKPxpql0GZ5jXLX8vg+t1dbnxeUcHikJWPw==
      tarball: 'file:projects/core-paging.tgz'
    version: 0.0.0
  'file:projects/core-tracing.tgz':
    dependencies:
      '@microsoft/api-extractor': 7.7.11
      '@opencensus/web-types': 0.0.7
      '@opentelemetry/api': 0.10.2
      '@rollup/plugin-commonjs': 11.0.2_rollup@1.32.1
      '@rollup/plugin-json': 4.1.0_rollup@1.32.1
      '@rollup/plugin-multi-entry': 3.0.1_rollup@1.32.1
      '@rollup/plugin-node-resolve': 8.4.0_rollup@1.32.1
      '@rollup/plugin-replace': 2.3.3_rollup@1.32.1
      '@types/mocha': 7.0.2
      '@types/node': 8.10.62
      '@typescript-eslint/eslint-plugin': 2.34.0_5004700905763c91177aaa7d1d0d56ac
      '@typescript-eslint/parser': 2.34.0_eslint@6.8.0+typescript@3.9.7
      assert: 1.5.0
      cross-env: 7.0.2
      eslint: 6.8.0
      eslint-config-prettier: 6.11.0_eslint@6.8.0
      eslint-plugin-no-null: 1.0.2_eslint@6.8.0
      eslint-plugin-no-only-tests: 2.4.0
      eslint-plugin-promise: 4.2.1
      inherits: 2.0.4
      mocha: 7.2.0
      mocha-junit-reporter: 1.23.3_mocha@7.2.0
      prettier: 1.19.1
      rimraf: 3.0.2
      rollup: 1.32.1
      rollup-plugin-sourcemaps: 0.4.2_rollup@1.32.1
      rollup-plugin-terser: 5.3.0_rollup@1.32.1
      rollup-plugin-visualizer: 4.1.1_rollup@1.32.1
      tslib: 2.0.1
      typescript: 3.9.7
      util: 0.12.3
    dev: false
    name: '@rush-temp/core-tracing'
    resolution:
      integrity: sha512-4pg1Kg9cNBkMqsedTMJOVo2eemMUAQ9yr5Oh0D8xabf4tpihrAjQW8EkzOmAZEQ42KqVlkLjqlWBZzdSdBLuow==
      tarball: 'file:projects/core-tracing.tgz'
    version: 0.0.0
  'file:projects/core-xml.tgz':
    dependencies:
      '@microsoft/api-extractor': 7.7.11
      '@rollup/plugin-commonjs': 11.0.2_rollup@1.32.1
      '@rollup/plugin-json': 4.1.0_rollup@1.32.1
      '@rollup/plugin-multi-entry': 3.0.1_rollup@1.32.1
      '@rollup/plugin-node-resolve': 8.4.0_rollup@1.32.1
      '@rollup/plugin-replace': 2.3.3_rollup@1.32.1
      '@types/chai': 4.2.12
      '@types/mocha': 7.0.2
      '@types/node': 8.10.62
      '@types/sinon': 9.0.5
      '@types/xml2js': 0.4.5
      '@typescript-eslint/eslint-plugin': 2.34.0_5004700905763c91177aaa7d1d0d56ac
      '@typescript-eslint/parser': 2.34.0_eslint@6.8.0+typescript@3.9.7
      chai: 4.2.0
      cross-env: 7.0.2
      downlevel-dts: 0.4.0
      eslint: 6.8.0
      eslint-config-prettier: 6.11.0_eslint@6.8.0
      eslint-plugin-no-null: 1.0.2_eslint@6.8.0
      eslint-plugin-no-only-tests: 2.4.0
      eslint-plugin-promise: 4.2.1
      inherits: 2.0.4
      karma: 5.1.1
      karma-chrome-launcher: 3.1.0
      karma-coverage: 2.0.3
      karma-edge-launcher: 0.4.2_karma@5.1.1
      karma-env-preprocessor: 0.1.1
      karma-firefox-launcher: 1.3.0
      karma-ie-launcher: 1.0.0_karma@5.1.1
      karma-junit-reporter: 2.0.1_karma@5.1.1
      karma-mocha: 2.0.1
      karma-mocha-reporter: 2.2.5_karma@5.1.1
      karma-remap-istanbul: 0.6.0_karma@5.1.1
      mocha: 7.2.0
      mocha-junit-reporter: 1.23.3_mocha@7.2.0
      prettier: 1.19.1
      rimraf: 3.0.2
      rollup: 1.32.1
      rollup-plugin-sourcemaps: 0.4.2_rollup@1.32.1
      rollup-plugin-terser: 5.3.0_rollup@1.32.1
      rollup-plugin-visualizer: 4.1.1_rollup@1.32.1
      sinon: 9.0.3
      tslib: 2.0.1
      typescript: 3.9.7
      util: 0.12.3
      xml2js: 0.4.23
    dev: false
    name: '@rush-temp/core-xml'
    resolution:
      integrity: sha512-ailMjJ1lg/5smpH1qPSW4wXRSCofLz95inLHbp1lGaZ1K44jmJM4m0lGVgOMfLFtzCae8uLFJGG5Us8SoITlLg==
      tarball: 'file:projects/core-xml.tgz'
    version: 0.0.0
  'file:projects/cosmos.tgz':
    dependencies:
      '@microsoft/api-extractor': 7.7.11
      '@rollup/plugin-json': 4.1.0_rollup@1.32.1
      '@rollup/plugin-multi-entry': 3.0.1_rollup@1.32.1
      '@types/debug': 4.1.5
      '@types/fast-json-stable-stringify': 2.0.0
      '@types/mocha': 7.0.2
      '@types/node': 8.10.62
      '@types/node-fetch': 2.5.7
      '@types/priorityqueuejs': 1.0.1
      '@types/semaphore': 1.1.0
      '@types/sinon': 9.0.5
      '@types/tunnel': 0.0.1
      '@types/underscore': 1.10.22
      '@types/uuid': 8.3.0
      '@typescript-eslint/eslint-plugin': 2.34.0_5004700905763c91177aaa7d1d0d56ac
      '@typescript-eslint/eslint-plugin-tslint': 2.34.0_8ecfbc9f33e253d01ca741854a1cb01c
      '@typescript-eslint/parser': 2.34.0_eslint@6.8.0+typescript@3.9.7
      cross-env: 7.0.2
      debug: 4.1.1
      dotenv: 8.2.0
      downlevel-dts: 0.4.0
      eslint: 6.8.0
      eslint-config-prettier: 6.11.0_eslint@6.8.0
      eslint-plugin-no-null: 1.0.2_eslint@6.8.0
      eslint-plugin-no-only-tests: 2.4.0
      eslint-plugin-promise: 4.2.1
      esm: 3.2.25
      execa: 3.4.0
      fast-json-stable-stringify: 2.1.0
      jsbi: 3.1.3
      mocha: 7.2.0
      mocha-junit-reporter: 1.23.3_mocha@7.2.0
      node-abort-controller: 1.1.0
      node-fetch: 2.6.0
      os-name: 3.1.0
      prettier: 1.19.1
      priorityqueuejs: 1.0.0
      proxy-agent: 3.1.1
      requirejs: 2.3.6
      rimraf: 3.0.2
      rollup: 1.32.1
      rollup-plugin-local-resolve: 1.0.7
      semaphore: 1.1.0
      sinon: 9.0.3
      snap-shot-it: 7.9.3
      source-map-support: 0.5.19
      ts-node: 8.10.2_typescript@3.9.7
      tslib: 2.0.1
      tslint: 5.20.1_typescript@3.9.7
      tslint-config-prettier: 1.18.0
      typedoc: 0.15.8
<<<<<<< HEAD
      typescript: 3.9.7
      uuid: 8.3.0
=======
      typescript: 3.9.6
      universal-user-agent: 6.0.0
      uuid: 8.2.0
>>>>>>> 3f0c3f72
    dev: false
    name: '@rush-temp/cosmos'
    resolution:
      integrity: sha512-n2thQR98RdP6LVfeW9NbiW787UK+JJjZEe7JbgMqbrehiMCBynmPkEY38rgYhlklxwpQDPS8nUir1NFNZlx/fQ==
      tarball: 'file:projects/cosmos.tgz'
    version: 0.0.0
  'file:projects/data-tables.tgz':
    dependencies:
      '@azure/core-tracing': 1.0.0-preview.9
      '@microsoft/api-extractor': 7.7.11
      '@opentelemetry/api': 0.10.2
      '@rollup/plugin-commonjs': 11.0.2_rollup@1.32.1
      '@rollup/plugin-inject': 4.0.2_rollup@1.32.1
      '@rollup/plugin-json': 4.1.0_rollup@1.32.1
      '@rollup/plugin-multi-entry': 3.0.1_rollup@1.32.1
      '@rollup/plugin-node-resolve': 8.4.0_rollup@1.32.1
      '@rollup/plugin-replace': 2.3.3_rollup@1.32.1
      '@types/chai': 4.2.12
      '@types/mocha': 7.0.2
      '@types/node': 8.10.62
      '@typescript-eslint/eslint-plugin': 2.34.0_5004700905763c91177aaa7d1d0d56ac
      '@typescript-eslint/parser': 2.34.0_eslint@6.8.0+typescript@3.9.7
      chai: 4.2.0
      cross-env: 7.0.2
      dotenv: 8.2.0
      downlevel-dts: 0.4.0
      eslint: 6.8.0
      eslint-config-prettier: 6.11.0_eslint@6.8.0
      eslint-plugin-no-null: 1.0.2_eslint@6.8.0
      eslint-plugin-no-only-tests: 2.4.0
      eslint-plugin-promise: 4.2.1
      inherits: 2.0.4
      karma: 5.1.1
      karma-chrome-launcher: 3.1.0
      karma-coverage: 2.0.3
      karma-edge-launcher: 0.4.2_karma@5.1.1
      karma-env-preprocessor: 0.1.1
      karma-firefox-launcher: 1.3.0
      karma-ie-launcher: 1.0.0_karma@5.1.1
      karma-junit-reporter: 2.0.1_karma@5.1.1
      karma-mocha: 2.0.1
      karma-mocha-reporter: 2.2.5_karma@5.1.1
      karma-remap-istanbul: 0.6.0_karma@5.1.1
      mocha: 7.2.0
      mocha-junit-reporter: 1.23.3_mocha@7.2.0
      prettier: 1.19.1
      rimraf: 3.0.2
      rollup: 1.32.1
      rollup-plugin-shim: 1.0.0
      rollup-plugin-sourcemaps: 0.4.2_rollup@1.32.1
      rollup-plugin-terser: 5.3.0_rollup@1.32.1
      rollup-plugin-visualizer: 4.1.1_rollup@1.32.1
      tslib: 2.0.1
      typescript: 3.9.7
      util: 0.12.3
    dev: false
    name: '@rush-temp/data-tables'
    resolution:
      integrity: sha512-GRiOgEupabCZemjZqdWhL3JXLoK8191/yPwsjlAZxJ9T3zGwdzmUaciZCKUzW6ElMyKyabVPqtw8GQqje9E2Rg==
      tarball: 'file:projects/data-tables.tgz'
    version: 0.0.0
  'file:projects/dev-tool.tgz':
    dependencies:
      '@rollup/plugin-commonjs': 11.0.2_rollup@1.32.1
      '@rollup/plugin-json': 4.1.0_rollup@1.32.1
      '@rollup/plugin-multi-entry': 3.0.1_rollup@1.32.1
      '@rollup/plugin-node-resolve': 8.4.0_rollup@1.32.1
      '@rollup/plugin-replace': 2.3.3_rollup@1.32.1
      '@types/chai': 4.2.12
      '@types/chai-as-promised': 7.1.3
      '@types/chalk': 2.2.0
      '@types/fs-extra': 8.1.1
      '@types/minimist': 1.2.0
      '@types/mocha': 7.0.2
      '@types/node': 8.10.62
      '@types/prettier': 2.0.2
      '@types/rollup-plugin-node-builtins': 2.1.1
      '@types/rollup-plugin-node-globals': 1.4.0
      '@types/rollup-plugin-sourcemaps': 0.4.2
      '@typescript-eslint/eslint-plugin': 2.34.0_5004700905763c91177aaa7d1d0d56ac
      '@typescript-eslint/parser': 2.34.0_eslint@6.8.0+typescript@3.9.7
      builtin-modules: 3.1.0
      chai: 4.2.0
      chai-as-promised: 7.1.1_chai@4.2.0
      chalk: 3.0.0
      eslint: 6.8.0
      fs-extra: 8.1.0
      minimist: 1.2.5
      mocha: 7.2.0
      prettier: 1.19.1
      rimraf: 3.0.2
      rollup: 1.32.1
      rollup-plugin-node-builtins: 2.1.2
      rollup-plugin-node-globals: 1.4.0
      rollup-plugin-shim: 1.0.0
      rollup-plugin-sourcemaps: 0.4.2_rollup@1.32.1
      rollup-plugin-terser: 5.3.0_rollup@1.32.1
      rollup-plugin-visualizer: 4.1.1_rollup@1.32.1
      ts-node: 8.10.2_typescript@3.9.7
      typescript: 3.9.7
    dev: false
    name: '@rush-temp/dev-tool'
    resolution:
      integrity: sha512-ciciEM+oL304KwFyiYKOYiw/e1tXhpeEAX6kak4fz9dpljOLyqw7zfem3rbVQxbt44hw5zyt700KUp5tqsv73Q==
      tarball: 'file:projects/dev-tool.tgz'
    version: 0.0.0
  'file:projects/digital-twins.tgz':
    dependencies:
      '@azure/identity': 1.1.0
      '@microsoft/api-extractor': 7.7.11
      '@opentelemetry/api': 0.10.2
      '@rollup/plugin-commonjs': 11.0.2_rollup@1.32.1
      '@rollup/plugin-json': 4.1.0_rollup@1.32.1
      '@rollup/plugin-multi-entry': 3.0.1_rollup@1.32.1
      '@rollup/plugin-node-resolve': 8.4.0_rollup@1.32.1
      '@rollup/plugin-replace': 2.3.3_rollup@1.32.1
      '@types/chai': 4.2.12
      '@types/mocha': 7.0.2
      '@types/node': 8.10.62
      '@types/sinon': 9.0.5
      '@typescript-eslint/eslint-plugin': 2.34.0_5004700905763c91177aaa7d1d0d56ac
      '@typescript-eslint/parser': 2.34.0_eslint@6.8.0+typescript@3.9.7
      chai: 4.2.0
      cross-env: 7.0.2
      dotenv: 8.2.0
      eslint: 6.8.0
      eslint-config-prettier: 6.11.0_eslint@6.8.0
      eslint-plugin-no-null: 1.0.2_eslint@6.8.0
      eslint-plugin-no-only-tests: 2.4.0
      eslint-plugin-promise: 4.2.1
      inherits: 2.0.4
      karma: 5.1.1
      karma-chrome-launcher: 3.1.0
      karma-coverage: 2.0.3
      karma-edge-launcher: 0.4.2_karma@5.1.1
      karma-env-preprocessor: 0.1.1
      karma-firefox-launcher: 1.3.0
      karma-ie-launcher: 1.0.0_karma@5.1.1
      karma-json-preprocessor: 0.3.3_karma@5.1.1
      karma-json-to-file-reporter: 1.0.1
      karma-junit-reporter: 2.0.1_karma@5.1.1
      karma-mocha: 2.0.1
      karma-mocha-reporter: 2.2.5_karma@5.1.1
      karma-remap-istanbul: 0.6.0_karma@5.1.1
      mocha: 7.2.0
      mocha-junit-reporter: 1.23.3_mocha@7.2.0
      nyc: 14.1.1
      prettier: 1.19.1
      rimraf: 3.0.2
      rollup: 1.32.1
      rollup-plugin-shim: 1.0.0
      rollup-plugin-sourcemaps: 0.4.2_rollup@1.32.1
      rollup-plugin-terser: 5.3.0_rollup@1.32.1
      rollup-plugin-visualizer: 4.1.1_rollup@1.32.1
      sinon: 9.0.3
      tslib: 2.0.1
      typescript: 3.9.7
      util: 0.12.3
    dev: false
    name: '@rush-temp/digital-twins'
    resolution:
      integrity: sha512-Q6AUOkcVcOS26RJl5SFbtwVqfrhVwWmxjpmn3AyuTKWBaJBXOoUKEdBz0X2farUjaioQE5p1cTZS+1M6zpm6RQ==
      tarball: 'file:projects/digital-twins.tgz'
    version: 0.0.0
  'file:projects/eslint-plugin-azure-sdk.tgz':
    dependencies:
      '@types/bluebird': 3.5.32
      '@types/chai': 4.2.12
      '@types/eslint': 4.16.8
      '@types/estree': 0.0.39
      '@types/glob': 7.1.3
      '@types/mocha': 7.0.2
      '@types/node': 8.10.62
      '@typescript-eslint/eslint-plugin': 2.34.0_5004700905763c91177aaa7d1d0d56ac
      '@typescript-eslint/experimental-utils': 2.34.0_eslint@6.8.0+typescript@3.9.7
      '@typescript-eslint/parser': 2.34.0_eslint@6.8.0+typescript@3.9.7
      '@typescript-eslint/typescript-estree': 2.34.0_typescript@3.9.7
      bluebird: 3.7.2
      chai: 4.2.0
      eslint: 6.8.0
      eslint-config-prettier: 6.11.0_eslint@6.8.0
      eslint-plugin-no-only-tests: 2.4.0
      eslint-plugin-promise: 4.2.1
      glob: 7.1.6
      mocha: 7.2.0
      mocha-junit-reporter: 1.23.3_mocha@7.2.0
      prettier: 1.19.1
      rimraf: 3.0.2
      source-map-support: 0.5.19
      tslib: 2.0.1
      typescript: 3.9.7
    dev: false
    name: '@rush-temp/eslint-plugin-azure-sdk'
    resolution:
      integrity: sha512-xuus5wsdkMICaNiqnO+aFLntroiwfATOf5ksUz0FabvdgHk73JqiD4K0k77lraWQxTo48ww+fsufinYd8Jp/cQ==
      tarball: 'file:projects/eslint-plugin-azure-sdk.tgz'
    version: 0.0.0
  'file:projects/event-hubs.tgz':
    dependencies:
      '@azure/core-tracing': 1.0.0-preview.9
      '@azure/identity': 1.1.0
      '@microsoft/api-extractor': 7.7.11
      '@opentelemetry/api': 0.10.2
      '@rollup/plugin-commonjs': 11.0.2_rollup@1.32.1
      '@rollup/plugin-inject': 4.0.2_rollup@1.32.1
      '@rollup/plugin-json': 4.1.0_rollup@1.32.1
      '@rollup/plugin-multi-entry': 3.0.1_rollup@1.32.1
      '@rollup/plugin-node-resolve': 8.4.0_rollup@1.32.1
      '@rollup/plugin-replace': 2.3.3_rollup@1.32.1
      '@types/async-lock': 1.1.2
      '@types/chai': 4.2.12
      '@types/chai-as-promised': 7.1.3
      '@types/chai-string': 1.4.2
      '@types/debug': 4.1.5
      '@types/long': 4.0.1
      '@types/mocha': 7.0.2
      '@types/node': 8.10.62
      '@types/sinon': 9.0.5
      '@types/uuid': 8.3.0
      '@types/ws': 7.2.6
      '@typescript-eslint/eslint-plugin': 2.34.0_5004700905763c91177aaa7d1d0d56ac
      '@typescript-eslint/parser': 2.34.0_eslint@6.8.0+typescript@3.9.7
      assert: 1.5.0
      buffer: 5.6.0
      chai: 4.2.0
      chai-as-promised: 7.1.1_chai@4.2.0
      chai-string: 1.5.0_chai@4.2.0
      cross-env: 7.0.2
      debug: 4.1.1
      dotenv: 8.2.0
      downlevel-dts: 0.4.0
      eslint: 6.8.0
      eslint-config-prettier: 6.11.0_eslint@6.8.0
      eslint-plugin-no-null: 1.0.2_eslint@6.8.0
      eslint-plugin-no-only-tests: 2.4.0
      eslint-plugin-promise: 4.2.1
      esm: 3.2.25
      karma: 5.1.1
      karma-chrome-launcher: 3.1.0
      karma-coverage: 2.0.3
      karma-edge-launcher: 0.4.2_karma@5.1.1
      karma-env-preprocessor: 0.1.1
      karma-firefox-launcher: 1.3.0
      karma-ie-launcher: 1.0.0_karma@5.1.1
      karma-junit-reporter: 2.0.1_karma@5.1.1
      karma-mocha: 2.0.1
      karma-mocha-reporter: 2.2.5_karma@5.1.1
      karma-remap-istanbul: 0.6.0_karma@5.1.1
      mocha: 7.2.0
      mocha-junit-reporter: 1.23.3_mocha@7.2.0
      nyc: 14.1.1
      prettier: 1.19.1
      process: 0.11.10
      puppeteer: 3.3.0
      rhea-promise: 1.0.0
      rimraf: 3.0.2
      rollup: 1.32.1
      rollup-plugin-shim: 1.0.0
      rollup-plugin-sourcemaps: 0.4.2_rollup@1.32.1
      rollup-plugin-terser: 5.3.0_rollup@1.32.1
      sinon: 9.0.3
      ts-node: 8.10.2_typescript@3.9.7
      tslib: 2.0.1
      typescript: 3.9.7
      uuid: 8.3.0
      ws: 7.3.1
    dev: false
    name: '@rush-temp/event-hubs'
    resolution:
      integrity: sha512-jY4Yvmtu9YSd6dLPezEwmEtggvxAS/MvarrynifBWCjF4SoWmZvc1O2EZdZYTxdYjysYn8I4O3RkaFEnSwNu4w==
      tarball: 'file:projects/event-hubs.tgz'
    version: 0.0.0
  'file:projects/event-processor-host.tgz':
    dependencies:
      '@azure/event-hubs': 2.1.4
      '@azure/ms-rest-nodeauth': 0.9.3
      '@microsoft/api-extractor': 7.7.11
      '@rollup/plugin-commonjs': 11.0.2_rollup@1.32.1
      '@rollup/plugin-json': 4.1.0_rollup@1.32.1
      '@rollup/plugin-multi-entry': 3.0.1_rollup@1.32.1
      '@rollup/plugin-node-resolve': 8.4.0_rollup@1.32.1
      '@rollup/plugin-replace': 2.3.3_rollup@1.32.1
      '@types/async-lock': 1.1.2
      '@types/chai': 4.2.12
      '@types/chai-as-promised': 7.1.3
      '@types/chai-string': 1.4.2
      '@types/debug': 4.1.5
      '@types/mocha': 7.0.2
      '@types/node': 8.10.62
      '@types/uuid': 8.3.0
      '@types/ws': 7.2.6
      '@typescript-eslint/eslint-plugin': 2.34.0_5004700905763c91177aaa7d1d0d56ac
      '@typescript-eslint/parser': 2.34.0_eslint@6.8.0+typescript@3.9.7
      async-lock: 1.2.4
      azure-storage: 2.10.3
      chai: 4.2.0
      chai-as-promised: 7.1.1_chai@4.2.0
      chai-string: 1.5.0_chai@4.2.0
      cross-env: 7.0.2
      debug: 4.1.1
      dotenv: 8.2.0
      eslint: 6.8.0
      eslint-config-prettier: 6.11.0_eslint@6.8.0
      eslint-plugin-no-null: 1.0.2_eslint@6.8.0
      eslint-plugin-no-only-tests: 2.4.0
      eslint-plugin-promise: 4.2.1
      esm: 3.2.25
      https-proxy-agent: 5.0.0
      mocha: 7.2.0
      mocha-junit-reporter: 1.23.3_mocha@7.2.0
      nyc: 14.1.1
      path-browserify: 1.0.1
      prettier: 1.19.1
      rimraf: 3.0.2
      rollup: 1.32.1
      rollup-plugin-sourcemaps: 0.4.2_rollup@1.32.1
      rollup-plugin-uglify: 6.0.4_rollup@1.32.1
      ts-node: 8.10.2_typescript@3.9.7
      tslib: 2.0.1
      typescript: 3.9.7
      uuid: 8.3.0
      ws: 7.3.1
    dev: false
    name: '@rush-temp/event-processor-host'
    resolution:
      integrity: sha512-QytC/CjcRtJZwlPxvYKLJ91gtaNaw860njdrpQZv0Ka1ZHwZzMkFaJPV15kGYqYrwZSz4IcBaRec90e8fccqOw==
      tarball: 'file:projects/event-processor-host.tgz'
    version: 0.0.0
  'file:projects/eventgrid.tgz':
    dependencies:
      '@azure/core-tracing': 1.0.0-preview.9
      '@microsoft/api-extractor': 7.7.11
      '@opentelemetry/api': 0.10.2
      '@rollup/plugin-commonjs': 11.0.2_rollup@1.32.1
      '@rollup/plugin-json': 4.1.0_rollup@1.32.1
      '@rollup/plugin-multi-entry': 3.0.1_rollup@1.32.1
      '@rollup/plugin-node-resolve': 8.4.0_rollup@1.32.1
      '@rollup/plugin-replace': 2.3.3_rollup@1.32.1
      '@types/chai': 4.2.12
      '@types/chai-as-promised': 7.1.3
      '@types/mocha': 7.0.2
      '@types/node': 8.10.62
      '@types/sinon': 9.0.5
      '@types/uuid': 8.3.0
      '@typescript-eslint/eslint-plugin': 2.34.0_5004700905763c91177aaa7d1d0d56ac
      '@typescript-eslint/parser': 2.34.0_eslint@6.8.0+typescript@3.9.7
      chai: 4.2.0
      chai-as-promised: 7.1.1_chai@4.2.0
      cross-env: 7.0.2
      dotenv: 8.2.0
      eslint: 6.8.0
      eslint-config-prettier: 6.11.0_eslint@6.8.0
      eslint-plugin-no-null: 1.0.2_eslint@6.8.0
      eslint-plugin-no-only-tests: 2.4.0
      eslint-plugin-promise: 4.2.1
      karma: 5.1.1
      karma-chrome-launcher: 3.1.0
      karma-coverage: 2.0.3
      karma-edge-launcher: 0.4.2_karma@5.1.1
      karma-env-preprocessor: 0.1.1
      karma-firefox-launcher: 1.3.0
      karma-ie-launcher: 1.0.0_karma@5.1.1
      karma-json-preprocessor: 0.3.3_karma@5.1.1
      karma-json-to-file-reporter: 1.0.1
      karma-junit-reporter: 2.0.1_karma@5.1.1
      karma-mocha: 2.0.1
      karma-mocha-reporter: 2.2.5_karma@5.1.1
      karma-remap-istanbul: 0.6.0_karma@5.1.1
      mocha: 7.2.0
      mocha-junit-reporter: 1.23.3_mocha@7.2.0
      nyc: 14.1.1
      prettier: 1.19.1
      rimraf: 3.0.2
      rollup: 1.32.1
      rollup-plugin-shim: 1.0.0
      rollup-plugin-sourcemaps: 0.4.2_rollup@1.32.1
      rollup-plugin-terser: 5.3.0_rollup@1.32.1
      rollup-plugin-visualizer: 4.1.1_rollup@1.32.1
      sinon: 9.0.3
      source-map-support: 0.5.19
      ts-node: 8.10.2_typescript@3.9.7
      tslib: 2.0.1
      typescript: 3.9.7
    dev: false
    name: '@rush-temp/eventgrid'
    resolution:
      integrity: sha512-JneUDGxCKVc2OBMRQ2oIOHtmnt6clWBwZBmG3eJlAzk+PkSNVr87URfrJJy3nkU28+TUkK3xHnHyU/bmys6nXw==
      tarball: 'file:projects/eventgrid.tgz'
    version: 0.0.0
  'file:projects/eventhubs-checkpointstore-blob.tgz':
    dependencies:
      '@azure/event-hubs': 5.2.2
      '@microsoft/api-extractor': 7.7.11
      '@rollup/plugin-commonjs': 11.0.2_rollup@1.32.1
      '@rollup/plugin-inject': 4.0.2_rollup@1.32.1
      '@rollup/plugin-json': 4.1.0_rollup@1.32.1
      '@rollup/plugin-multi-entry': 3.0.1_rollup@1.32.1
      '@rollup/plugin-node-resolve': 8.4.0_rollup@1.32.1
      '@rollup/plugin-replace': 2.3.3_rollup@1.32.1
      '@types/chai': 4.2.12
      '@types/chai-as-promised': 7.1.3
      '@types/chai-string': 1.4.2
      '@types/debug': 4.1.5
      '@types/mocha': 7.0.2
      '@types/node': 8.10.62
      '@typescript-eslint/eslint-plugin': 2.34.0_5004700905763c91177aaa7d1d0d56ac
      '@typescript-eslint/parser': 2.34.0_eslint@6.8.0+typescript@3.9.7
      assert: 1.5.0
      chai: 4.2.0
      chai-as-promised: 7.1.1_chai@4.2.0
      chai-string: 1.5.0_chai@4.2.0
      cross-env: 7.0.2
      debug: 4.1.1
      dotenv: 8.2.0
      eslint: 6.8.0
      eslint-config-prettier: 6.11.0_eslint@6.8.0
      eslint-plugin-no-null: 1.0.2_eslint@6.8.0
      eslint-plugin-no-only-tests: 2.4.0
      eslint-plugin-promise: 4.2.1
      esm: 3.2.25
      events: 3.2.0
      guid-typescript: 1.0.9
      inherits: 2.0.4
      karma: 5.1.1
      karma-chrome-launcher: 3.1.0
      karma-coverage: 2.0.3
      karma-edge-launcher: 0.4.2_karma@5.1.1
      karma-env-preprocessor: 0.1.1
      karma-firefox-launcher: 1.3.0
      karma-ie-launcher: 1.0.0_karma@5.1.1
      karma-junit-reporter: 2.0.1_karma@5.1.1
      karma-mocha: 2.0.1
      karma-mocha-reporter: 2.2.5_karma@5.1.1
      karma-remap-istanbul: 0.6.0_karma@5.1.1
      mocha: 7.2.0
      mocha-junit-reporter: 1.23.3_mocha@7.2.0
      nyc: 14.1.1
      prettier: 1.19.1
      rimraf: 3.0.2
      rollup: 1.32.1
      rollup-plugin-shim: 1.0.0
      rollup-plugin-sourcemaps: 0.4.2_rollup@1.32.1
      rollup-plugin-terser: 5.3.0_rollup@1.32.1
      rollup-plugin-visualizer: 4.1.1_rollup@1.32.1
      ts-node: 8.10.2_typescript@3.9.7
      tslib: 2.0.1
      typescript: 3.9.7
      util: 0.12.3
    dev: false
    name: '@rush-temp/eventhubs-checkpointstore-blob'
    resolution:
      integrity: sha512-w5AuQEI72MPTBOJE5PkBcl3R/unve12sfjW2aFjQQYtWxP/d8hXO7iL0Yptk4mmcauIDVHchSNIO5rTeebcMyg==
      tarball: 'file:projects/eventhubs-checkpointstore-blob.tgz'
    version: 0.0.0
  'file:projects/identity.tgz':
    dependencies:
      '@azure/core-tracing': 1.0.0-preview.9
      '@azure/msal-node': 1.0.0-alpha.5
      '@microsoft/api-extractor': 7.7.11
      '@opentelemetry/api': 0.10.2
      '@rollup/plugin-commonjs': 11.0.2_rollup@1.32.1
      '@rollup/plugin-json': 4.1.0_rollup@1.32.1
      '@rollup/plugin-multi-entry': 3.0.1_rollup@1.32.1
      '@rollup/plugin-node-resolve': 8.4.0_rollup@1.32.1
      '@rollup/plugin-replace': 2.3.3_rollup@1.32.1
      '@types/express': 4.17.7
      '@types/jws': 3.2.2
      '@types/mocha': 7.0.2
      '@types/node': 8.10.62
      '@types/qs': 6.9.4
      '@types/sinon': 9.0.5
      '@types/uuid': 8.3.0
      '@typescript-eslint/eslint-plugin': 2.34.0_5004700905763c91177aaa7d1d0d56ac
      '@typescript-eslint/parser': 2.34.0_eslint@6.8.0+typescript@3.9.7
      assert: 1.5.0
      axios: 0.19.2
      cross-env: 7.0.2
      eslint: 6.8.0
      events: 3.2.0
      express: 4.17.1
      inherits: 2.0.4
      jws: 4.0.0
      karma: 5.1.1
      karma-chrome-launcher: 3.1.0
      karma-coverage: 2.0.3
      karma-env-preprocessor: 0.1.1
      karma-junit-reporter: 2.0.1_karma@5.1.1
      karma-mocha: 2.0.1
      karma-mocha-reporter: 2.2.5_karma@5.1.1
      karma-remap-istanbul: 0.6.0_karma@5.1.1
      mocha: 7.2.0
      mocha-junit-reporter: 1.23.3_mocha@7.2.0
      msal: 1.4.0
      open: 7.2.1
      prettier: 1.19.1
      puppeteer: 3.3.0
      qs: 6.9.4
      rimraf: 3.0.2
      rollup: 1.32.1
      rollup-plugin-sourcemaps: 0.4.2_rollup@1.32.1
      rollup-plugin-terser: 5.3.0_rollup@1.32.1
      rollup-plugin-visualizer: 4.1.1_rollup@1.32.1
      sinon: 9.0.3
      tslib: 2.0.1
      typescript: 3.9.7
      util: 0.12.3
      uuid: 8.3.0
    dev: false
    name: '@rush-temp/identity'
    optionalDependencies:
      keytar: 5.6.0
    resolution:
      integrity: sha512-p2S2EGVa4KNgoTYoBYBKogF8arkQ843Rybs+dy6lLxootEKXWKE3N5q0gRP5FXuXvigpQKt3IE1jVqx3UuddoQ==
      tarball: 'file:projects/identity.tgz'
    version: 0.0.0
  'file:projects/keyvault-admin.tgz':
    dependencies:
      '@azure/core-tracing': 1.0.0-preview.9
      '@azure/identity': 1.1.0
      '@microsoft/api-extractor': 7.7.11
      '@opentelemetry/api': 0.10.2
      '@rollup/plugin-commonjs': 11.0.2_rollup@1.32.1
      '@rollup/plugin-json': 4.1.0_rollup@1.32.1
      '@rollup/plugin-multi-entry': 3.0.1_rollup@1.32.1
      '@rollup/plugin-node-resolve': 8.4.0_rollup@1.32.1
      '@rollup/plugin-replace': 2.3.3_rollup@1.32.1
<<<<<<< HEAD
      '@types/chai': 4.2.12
      '@types/fs-extra': 8.1.1
      '@types/mocha': 7.0.2
      '@types/node': 8.10.62
      '@types/sinon': 9.0.5
      '@types/uuid': 8.3.0
      '@typescript-eslint/eslint-plugin': 2.34.0_5004700905763c91177aaa7d1d0d56ac
      '@typescript-eslint/parser': 2.34.0_eslint@6.8.0+typescript@3.9.7
=======
      '@types/chai': 4.2.11
      '@types/fs-extra': 8.1.1
      '@types/mocha': 7.0.2
      '@types/node': 8.10.61
      '@types/sinon': 9.0.4
      '@types/uuid': 8.0.0
      '@typescript-eslint/eslint-plugin': 2.34.0_3787943315ebc5ea524d5c102dc9e452
      '@typescript-eslint/parser': 2.34.0_eslint@6.8.0+typescript@3.9.6
>>>>>>> 3f0c3f72
      assert: 1.5.0
      chai: 4.2.0
      cross-env: 7.0.2
      dotenv: 8.2.0
      eslint: 6.8.0
      eslint-config-prettier: 6.11.0_eslint@6.8.0
      eslint-plugin-no-null: 1.0.2_eslint@6.8.0
      eslint-plugin-no-only-tests: 2.4.0
      eslint-plugin-promise: 4.2.1
      esm: 3.2.25
      karma: 5.1.1
      karma-chrome-launcher: 3.1.0
<<<<<<< HEAD
      karma-coverage: 2.0.3
=======
      karma-coverage: 2.0.2
>>>>>>> 3f0c3f72
      karma-edge-launcher: 0.4.2_karma@5.1.1
      karma-env-preprocessor: 0.1.1
      karma-firefox-launcher: 1.3.0
      karma-ie-launcher: 1.0.0_karma@5.1.1
      karma-json-preprocessor: 0.3.3_karma@5.1.1
      karma-json-to-file-reporter: 1.0.1
      karma-junit-reporter: 2.0.1_karma@5.1.1
      karma-mocha: 2.0.1
      karma-mocha-reporter: 2.2.5_karma@5.1.1
      karma-remap-istanbul: 0.6.0_karma@5.1.1
      mocha: 7.2.0
      mocha-junit-reporter: 1.23.3_mocha@7.2.0
      nyc: 14.1.1
      prettier: 1.19.1
      rimraf: 3.0.2
      rollup: 1.32.1
      rollup-plugin-shim: 1.0.0
      rollup-plugin-sourcemaps: 0.4.2_rollup@1.32.1
      rollup-plugin-terser: 5.3.0_rollup@1.32.1
<<<<<<< HEAD
      rollup-plugin-visualizer: 4.1.1_rollup@1.32.1
      sinon: 9.0.3
      source-map-support: 0.5.19
      tslib: 2.0.1
      typescript: 3.9.7
      uuid: 8.3.0
=======
      rollup-plugin-visualizer: 4.0.4_rollup@1.32.1
      sinon: 9.0.2
      source-map-support: 0.5.19
      tslib: 2.0.0
      typescript: 3.9.6
      uuid: 8.2.0
>>>>>>> 3f0c3f72
    dev: false
    name: '@rush-temp/keyvault-admin'
    resolution:
      integrity: sha512-6f8De+04Tlf3rZOc/1Thy6H7qGD6/5rcn0fH9FPXudEe+Vbr7Vx3f4HhsnUDy9vnVrvyNWfFyiCJoGT0drXpow==
      tarball: 'file:projects/keyvault-admin.tgz'
    version: 0.0.0
  'file:projects/keyvault-certificates.tgz':
    dependencies:
      '@azure/core-tracing': 1.0.0-preview.9
      '@azure/identity': 1.1.0
      '@microsoft/api-extractor': 7.7.11
      '@opentelemetry/api': 0.10.2
      '@rollup/plugin-commonjs': 11.0.2_rollup@1.32.1
      '@rollup/plugin-json': 4.1.0_rollup@1.32.1
      '@rollup/plugin-multi-entry': 3.0.1_rollup@1.32.1
      '@rollup/plugin-node-resolve': 8.4.0_rollup@1.32.1
      '@rollup/plugin-replace': 2.3.3_rollup@1.32.1
      '@types/chai': 4.2.12
      '@types/fs-extra': 8.1.1
      '@types/mocha': 7.0.2
      '@types/node': 8.10.62
      '@types/query-string': 6.2.0
      '@types/sinon': 9.0.5
      '@typescript-eslint/eslint-plugin': 2.34.0_5004700905763c91177aaa7d1d0d56ac
      '@typescript-eslint/parser': 2.34.0_eslint@6.8.0+typescript@3.9.7
      assert: 1.5.0
      chai: 4.2.0
      cross-env: 7.0.2
      dotenv: 8.2.0
      eslint: 6.8.0
      eslint-config-prettier: 6.11.0_eslint@6.8.0
      eslint-plugin-no-null: 1.0.2_eslint@6.8.0
      eslint-plugin-no-only-tests: 2.4.0
      eslint-plugin-promise: 4.2.1
      esm: 3.2.25
      fs-extra: 8.1.0
      karma: 5.1.1
      karma-chrome-launcher: 3.1.0
      karma-coverage: 2.0.3
      karma-edge-launcher: 0.4.2_karma@5.1.1
      karma-env-preprocessor: 0.1.1
      karma-firefox-launcher: 1.3.0
      karma-ie-launcher: 1.0.0_karma@5.1.1
      karma-json-preprocessor: 0.3.3_karma@5.1.1
      karma-json-to-file-reporter: 1.0.1
      karma-junit-reporter: 2.0.1_karma@5.1.1
      karma-mocha: 2.0.1
      karma-mocha-reporter: 2.2.5_karma@5.1.1
      karma-remap-istanbul: 0.6.0_karma@5.1.1
      mocha: 7.2.0
      mocha-junit-reporter: 1.23.3_mocha@7.2.0
      nyc: 14.1.1
      prettier: 1.19.1
      puppeteer: 3.3.0
      query-string: 5.1.1
      rimraf: 3.0.2
      rollup: 1.32.1
      rollup-plugin-shim: 1.0.0
      rollup-plugin-sourcemaps: 0.4.2_rollup@1.32.1
      rollup-plugin-terser: 5.3.0_rollup@1.32.1
      rollup-plugin-visualizer: 4.1.1_rollup@1.32.1
      sinon: 9.0.3
      source-map-support: 0.5.19
      tslib: 2.0.1
      typescript: 3.9.7
      url: 0.11.0
    dev: false
    name: '@rush-temp/keyvault-certificates'
    resolution:
      integrity: sha512-yDAV8Si946hzwpcxzkApINOt1n/qEu1IntnvPqMCOrEqbov++DRkg3H4SjGDe7IZKF4kGV2lweazuvBH6w7uKA==
      tarball: 'file:projects/keyvault-certificates.tgz'
    version: 0.0.0
  'file:projects/keyvault-common.tgz':
    dependencies:
      tslib: 2.0.1
      typescript: 3.9.7
    dev: false
    name: '@rush-temp/keyvault-common'
    resolution:
      integrity: sha512-cCbZ1kryFHZNYwGfQj2bRfG6vvwVlPXFWU12cKfc1Xps5KYGcPfIKTbZsOfbMw8SCM/FcLnImZeideZQ3lxXPA==
      tarball: 'file:projects/keyvault-common.tgz'
    version: 0.0.0
  'file:projects/keyvault-keys.tgz':
    dependencies:
      '@azure/core-tracing': 1.0.0-preview.9
      '@azure/identity': 1.1.0
      '@microsoft/api-extractor': 7.7.11
      '@opentelemetry/api': 0.10.2
      '@rollup/plugin-commonjs': 11.0.2_rollup@1.32.1
      '@rollup/plugin-json': 4.1.0_rollup@1.32.1
      '@rollup/plugin-multi-entry': 3.0.1_rollup@1.32.1
      '@rollup/plugin-node-resolve': 8.4.0_rollup@1.32.1
      '@rollup/plugin-replace': 2.3.3_rollup@1.32.1
      '@types/chai': 4.2.12
      '@types/fs-extra': 8.1.1
      '@types/mocha': 7.0.2
      '@types/node': 8.10.62
      '@types/query-string': 6.2.0
      '@types/sinon': 9.0.5
      '@typescript-eslint/eslint-plugin': 2.34.0_5004700905763c91177aaa7d1d0d56ac
      '@typescript-eslint/parser': 2.34.0_eslint@6.8.0+typescript@3.9.7
      assert: 1.5.0
      chai: 4.2.0
      cross-env: 7.0.2
      dotenv: 8.2.0
      eslint: 6.8.0
      eslint-config-prettier: 6.11.0_eslint@6.8.0
      eslint-plugin-no-null: 1.0.2_eslint@6.8.0
      eslint-plugin-no-only-tests: 2.4.0
      eslint-plugin-promise: 4.2.1
      esm: 3.2.25
      fs-extra: 8.1.0
      karma: 5.1.1
      karma-chrome-launcher: 3.1.0
      karma-coverage: 2.0.3
      karma-edge-launcher: 0.4.2_karma@5.1.1
      karma-env-preprocessor: 0.1.1
      karma-firefox-launcher: 1.3.0
      karma-ie-launcher: 1.0.0_karma@5.1.1
      karma-json-preprocessor: 0.3.3_karma@5.1.1
      karma-json-to-file-reporter: 1.0.1
      karma-junit-reporter: 2.0.1_karma@5.1.1
      karma-mocha: 2.0.1
      karma-mocha-reporter: 2.2.5_karma@5.1.1
      karma-remap-istanbul: 0.6.0_karma@5.1.1
      mocha: 7.2.0
      mocha-junit-reporter: 1.23.3_mocha@7.2.0
      nyc: 14.1.1
      prettier: 1.19.1
      puppeteer: 3.3.0
      query-string: 5.1.1
      rimraf: 3.0.2
      rollup: 1.32.1
      rollup-plugin-shim: 1.0.0
      rollup-plugin-sourcemaps: 0.4.2_rollup@1.32.1
      rollup-plugin-terser: 5.3.0_rollup@1.32.1
      rollup-plugin-visualizer: 4.1.1_rollup@1.32.1
      sinon: 9.0.3
      source-map-support: 0.5.19
      tslib: 2.0.1
      typescript: 3.9.7
      url: 0.11.0
    dev: false
    name: '@rush-temp/keyvault-keys'
    resolution:
      integrity: sha512-W4iVFbYVGW+2c/7IIw4D2O0qqRq7BaHKjmsNAxVJi1PSjoxFofSzOfEk/7QSKtnPW8PBwhEaWvjPDq/+5+QeyA==
      tarball: 'file:projects/keyvault-keys.tgz'
    version: 0.0.0
  'file:projects/keyvault-secrets.tgz':
    dependencies:
      '@azure/core-tracing': 1.0.0-preview.9
      '@azure/identity': 1.1.0
      '@microsoft/api-extractor': 7.7.11
      '@opentelemetry/api': 0.10.2
      '@rollup/plugin-commonjs': 11.0.2_rollup@1.32.1
      '@rollup/plugin-json': 4.1.0_rollup@1.32.1
      '@rollup/plugin-multi-entry': 3.0.1_rollup@1.32.1
      '@rollup/plugin-node-resolve': 8.4.0_rollup@1.32.1
      '@rollup/plugin-replace': 2.3.3_rollup@1.32.1
      '@types/chai': 4.2.12
      '@types/fs-extra': 8.1.1
      '@types/mocha': 7.0.2
      '@types/node': 8.10.62
      '@types/query-string': 6.2.0
      '@types/sinon': 9.0.5
      '@typescript-eslint/eslint-plugin': 2.34.0_5004700905763c91177aaa7d1d0d56ac
      '@typescript-eslint/parser': 2.34.0_eslint@6.8.0+typescript@3.9.7
      assert: 1.5.0
      chai: 4.2.0
      cross-env: 7.0.2
      dotenv: 8.2.0
      eslint: 6.8.0
      eslint-config-prettier: 6.11.0_eslint@6.8.0
      eslint-plugin-no-null: 1.0.2_eslint@6.8.0
      eslint-plugin-no-only-tests: 2.4.0
      eslint-plugin-promise: 4.2.1
      esm: 3.2.25
      fs-extra: 8.1.0
      karma: 5.1.1
      karma-chrome-launcher: 3.1.0
      karma-coverage: 2.0.3
      karma-edge-launcher: 0.4.2_karma@5.1.1
      karma-env-preprocessor: 0.1.1
      karma-firefox-launcher: 1.3.0
      karma-ie-launcher: 1.0.0_karma@5.1.1
      karma-json-preprocessor: 0.3.3_karma@5.1.1
      karma-json-to-file-reporter: 1.0.1
      karma-junit-reporter: 2.0.1_karma@5.1.1
      karma-mocha: 2.0.1
      karma-mocha-reporter: 2.2.5_karma@5.1.1
      karma-remap-istanbul: 0.6.0_karma@5.1.1
      mocha: 7.2.0
      mocha-junit-reporter: 1.23.3_mocha@7.2.0
      nyc: 14.1.1
      prettier: 1.19.1
      puppeteer: 3.3.0
      query-string: 5.1.1
      rimraf: 3.0.2
      rollup: 1.32.1
      rollup-plugin-shim: 1.0.0
      rollup-plugin-sourcemaps: 0.4.2_rollup@1.32.1
      rollup-plugin-terser: 5.3.0_rollup@1.32.1
      rollup-plugin-visualizer: 4.1.1_rollup@1.32.1
      sinon: 9.0.3
      source-map-support: 0.5.19
      tslib: 2.0.1
      typescript: 3.9.7
      url: 0.11.0
    dev: false
    name: '@rush-temp/keyvault-secrets'
    resolution:
      integrity: sha512-E+Z8eglyBz/UOXKAzRn8KcuIWEjjGdW69ZSlm3uvxE1KGTb72p3z03Fis19WaBLE3IzMpJWhK9RJkp8emoG46Q==
      tarball: 'file:projects/keyvault-secrets.tgz'
    version: 0.0.0
  'file:projects/logger.tgz':
    dependencies:
      '@microsoft/api-extractor': 7.7.11
      '@rollup/plugin-commonjs': 11.0.2_rollup@1.32.1
      '@rollup/plugin-multi-entry': 3.0.1_rollup@1.32.1
      '@rollup/plugin-node-resolve': 8.4.0_rollup@1.32.1
      '@rollup/plugin-replace': 2.3.3_rollup@1.32.1
      '@types/chai': 4.2.12
      '@types/mocha': 7.0.2
      '@types/node': 8.10.62
      '@types/sinon': 9.0.5
      '@typescript-eslint/eslint-plugin': 2.34.0_5004700905763c91177aaa7d1d0d56ac
      '@typescript-eslint/parser': 2.34.0_eslint@6.8.0+typescript@3.9.7
      assert: 1.5.0
      chai: 4.2.0
      cross-env: 7.0.2
      delay: 4.4.0
      dotenv: 8.2.0
      eslint: 6.8.0
      eslint-config-prettier: 6.11.0_eslint@6.8.0
      eslint-plugin-no-null: 1.0.2_eslint@6.8.0
      eslint-plugin-no-only-tests: 2.4.0
      eslint-plugin-promise: 4.2.1
      karma: 5.1.1
      karma-chrome-launcher: 3.1.0
      karma-coverage: 2.0.3
      karma-edge-launcher: 0.4.2_karma@5.1.1
      karma-env-preprocessor: 0.1.1
      karma-firefox-launcher: 1.3.0
      karma-ie-launcher: 1.0.0_karma@5.1.1
      karma-junit-reporter: 2.0.1_karma@5.1.1
      karma-mocha: 2.0.1
      karma-mocha-reporter: 2.2.5_karma@5.1.1
      karma-remap-istanbul: 0.6.0_karma@5.1.1
      mocha: 7.2.0
      mocha-junit-reporter: 1.23.3_mocha@7.2.0
      nyc: 14.1.1
      prettier: 1.19.1
      puppeteer: 3.3.0
      rimraf: 3.0.2
      rollup: 1.32.1
      rollup-plugin-sourcemaps: 0.4.2_rollup@1.32.1
      rollup-plugin-terser: 5.3.0_rollup@1.32.1
      sinon: 9.0.3
      ts-node: 8.10.2_typescript@3.9.7
      tslib: 2.0.1
      typescript: 3.9.7
    dev: false
    name: '@rush-temp/logger'
    resolution:
      integrity: sha512-hNBX+jdOuiLLL4tZ3Tj37DCPmSAaqTSoI3DysAOy1lxW9ylIYPIWSkBOoEKw6mgzWx+EAnddcxR7biuAJnd/HA==
      tarball: 'file:projects/logger.tgz'
    version: 0.0.0
  'file:projects/monitor-opentelemetry-exporter.tgz':
    dependencies:
      '@opentelemetry/api': 0.10.2
      '@opentelemetry/core': 0.10.2
      '@opentelemetry/semantic-conventions': 0.10.2
      '@opentelemetry/tracing': 0.10.2
      '@types/mocha': 7.0.2
      '@types/node': 10.17.28
      '@typescript-eslint/eslint-plugin': 2.34.0_5004700905763c91177aaa7d1d0d56ac
      '@typescript-eslint/parser': 2.34.0_eslint@6.8.0+typescript@3.9.7
      c8: 7.3.0
      eslint: 6.8.0
      eslint-config-prettier: 6.11.0_eslint@6.8.0
      eslint-plugin-import: 2.22.0_eslint@6.8.0
      eslint-plugin-no-null: 1.0.2_eslint@6.8.0
      eslint-plugin-no-only-tests: 2.4.0
      eslint-plugin-node: 11.1.0_eslint@6.8.0
      eslint-plugin-prettier: 3.1.4_eslint@6.8.0+prettier@1.19.1
      eslint-plugin-promise: 4.2.1
      execa: 3.4.0
      mocha: 7.2.0
      nock: 12.0.3
      prettier: 1.19.1
      rimraf: 3.0.2
      sinon: 9.0.3
      ts-mocha: 7.0.0_mocha@7.2.0
      typescript: 3.9.7
    dev: false
    name: '@rush-temp/monitor-opentelemetry-exporter'
    resolution:
      integrity: sha512-PgYKE+MGf1QLtt3y6jrVkcztGsnWsoYzjL8fGYlxs/U5AKcElMNc9u3Q92Sbnv8EdxElVfbOxZA7E+eLKIbOqw==
      tarball: 'file:projects/monitor-opentelemetry-exporter.tgz'
    version: 0.0.0
  'file:projects/schema-registry-avro.tgz':
    dependencies:
      '@azure/identity': 1.1.0
      '@azure/schema-registry': 1.0.0-beta.1
      '@microsoft/api-extractor': 7.7.11
      '@opentelemetry/api': 0.10.2
      '@rollup/plugin-commonjs': 11.0.2_rollup@1.32.1
      '@rollup/plugin-inject': 4.0.2_rollup@1.32.1
      '@rollup/plugin-multi-entry': 3.0.1_rollup@1.32.1
      '@rollup/plugin-node-resolve': 8.4.0_rollup@1.32.1
      '@rollup/plugin-replace': 2.3.3_rollup@1.32.1
      '@types/chai': 4.2.12
      '@types/chai-as-promised': 7.1.3
      '@types/mocha': 7.0.2
      '@types/node': 8.10.62
      '@typescript-eslint/eslint-plugin': 2.34.0_5004700905763c91177aaa7d1d0d56ac
      '@typescript-eslint/parser': 2.34.0_eslint@6.8.0+typescript@3.9.7
      avsc: 5.4.22
      buffer: 5.6.0
      chai: 4.2.0
      chai-as-promised: 7.1.1_chai@4.2.0
      cross-env: 7.0.2
      dotenv: 8.2.0
      eslint: 6.8.0
      eslint-config-prettier: 6.11.0_eslint@6.8.0
      eslint-plugin-no-null: 1.0.2_eslint@6.8.0
      eslint-plugin-no-only-tests: 2.4.0
      eslint-plugin-promise: 4.2.1
      karma: 5.1.1
      karma-chrome-launcher: 3.1.0
      karma-coverage: 2.0.3
      karma-edge-launcher: 0.4.2_karma@5.1.1
      karma-env-preprocessor: 0.1.1
      karma-firefox-launcher: 1.3.0
      karma-ie-launcher: 1.0.0_karma@5.1.1
      karma-json-preprocessor: 0.3.3_karma@5.1.1
      karma-json-to-file-reporter: 1.0.1
      karma-junit-reporter: 2.0.1_karma@5.1.1
      karma-mocha: 2.0.1
      karma-mocha-reporter: 2.2.5_karma@5.1.1
      karma-remap-istanbul: 0.6.0_karma@5.1.1
      mocha: 7.2.0
      mocha-junit-reporter: 1.23.3_mocha@7.2.0
      nyc: 14.1.1
      prettier: 1.19.1
      process: 0.11.10
      rimraf: 3.0.2
      rollup: 1.32.1
      rollup-plugin-shim: 1.0.0
      rollup-plugin-sourcemaps: 0.4.2_rollup@1.32.1
      rollup-plugin-terser: 5.3.0_rollup@1.32.1
      rollup-plugin-visualizer: 4.1.1_rollup@1.32.1
      source-map-support: 0.5.19
      tslib: 2.0.1
      typescript: 3.9.7
    dev: false
    name: '@rush-temp/schema-registry-avro'
    resolution:
      integrity: sha512-UXMtvmv3Sdwo+Gl8f9V7fFw6RRoW72w9DyVxAq4PtIMnoh4EA2vf98PnPztuSWaOsuA+Nrfch7xpLl+dcHS5+g==
      tarball: 'file:projects/schema-registry-avro.tgz'
    version: 0.0.0
  'file:projects/schema-registry.tgz':
    dependencies:
      '@azure/identity': 1.1.0
      '@microsoft/api-extractor': 7.7.11
      '@opentelemetry/api': 0.10.2
      '@rollup/plugin-commonjs': 11.0.2_rollup@1.32.1
      '@rollup/plugin-json': 4.1.0_rollup@1.32.1
      '@rollup/plugin-multi-entry': 3.0.1_rollup@1.32.1
      '@rollup/plugin-node-resolve': 8.4.0_rollup@1.32.1
      '@rollup/plugin-replace': 2.3.3_rollup@1.32.1
      '@types/chai': 4.2.12
      '@types/chai-as-promised': 7.1.3
      '@types/mocha': 7.0.2
      '@types/node': 8.10.62
      '@typescript-eslint/eslint-plugin': 2.34.0_5004700905763c91177aaa7d1d0d56ac
      '@typescript-eslint/parser': 2.34.0_eslint@6.8.0+typescript@3.9.7
      chai: 4.2.0
      chai-as-promised: 7.1.1_chai@4.2.0
      cross-env: 7.0.2
      dotenv: 8.2.0
      eslint: 6.8.0
      eslint-config-prettier: 6.11.0_eslint@6.8.0
      eslint-plugin-no-null: 1.0.2_eslint@6.8.0
      eslint-plugin-no-only-tests: 2.4.0
      eslint-plugin-promise: 4.2.1
      karma: 5.1.1
      karma-chrome-launcher: 3.1.0
      karma-coverage: 2.0.3
      karma-edge-launcher: 0.4.2_karma@5.1.1
      karma-env-preprocessor: 0.1.1
      karma-firefox-launcher: 1.3.0
      karma-ie-launcher: 1.0.0_karma@5.1.1
      karma-json-preprocessor: 0.3.3_karma@5.1.1
      karma-json-to-file-reporter: 1.0.1
      karma-junit-reporter: 2.0.1_karma@5.1.1
      karma-mocha: 2.0.1
      karma-mocha-reporter: 2.2.5_karma@5.1.1
      karma-remap-istanbul: 0.6.0_karma@5.1.1
      mocha: 7.2.0
      mocha-junit-reporter: 1.23.3_mocha@7.2.0
      nyc: 14.1.1
      prettier: 1.19.1
      rimraf: 3.0.2
      rollup: 1.32.1
      rollup-plugin-shim: 1.0.0
      rollup-plugin-sourcemaps: 0.4.2_rollup@1.32.1
      rollup-plugin-terser: 5.3.0_rollup@1.32.1
      rollup-plugin-visualizer: 4.1.1_rollup@1.32.1
      source-map-support: 0.5.19
      tslib: 2.0.1
      typescript: 3.9.7
    dev: false
    name: '@rush-temp/schema-registry'
    resolution:
      integrity: sha512-GhcAmAIwEblMY6QAdmD6c0qF3H3iB+zPHYH9Ei07I6wTjh5DBHgrUcyjFG2oMWOTbtjud5Ead3YYEyURo9U+GQ==
      tarball: 'file:projects/schema-registry.tgz'
    version: 0.0.0
  'file:projects/search-documents.tgz':
    dependencies:
      '@azure/core-tracing': 1.0.0-preview.9
      '@microsoft/api-extractor': 7.7.11
      '@opentelemetry/api': 0.10.2
      '@rollup/plugin-commonjs': 11.0.2_rollup@1.32.1
      '@rollup/plugin-json': 4.1.0_rollup@1.32.1
      '@rollup/plugin-multi-entry': 3.0.1_rollup@1.32.1
      '@rollup/plugin-node-resolve': 8.4.0_rollup@1.32.1
      '@rollup/plugin-replace': 2.3.3_rollup@1.32.1
      '@types/chai': 4.2.12
      '@types/mocha': 7.0.2
      '@types/node': 8.10.62
      '@types/sinon': 9.0.5
      '@typescript-eslint/eslint-plugin': 2.34.0_5004700905763c91177aaa7d1d0d56ac
      '@typescript-eslint/parser': 2.34.0_eslint@6.8.0+typescript@3.9.7
      chai: 4.2.0
      cross-env: 7.0.2
      dotenv: 8.2.0
      eslint: 6.8.0
      eslint-config-prettier: 6.11.0_eslint@6.8.0
      eslint-plugin-no-null: 1.0.2_eslint@6.8.0
      eslint-plugin-no-only-tests: 2.4.0
      eslint-plugin-promise: 4.2.1
      inherits: 2.0.4
      karma: 5.1.1
      karma-chrome-launcher: 3.1.0
      karma-coverage: 2.0.3
      karma-edge-launcher: 0.4.2_karma@5.1.1
      karma-env-preprocessor: 0.1.1
      karma-firefox-launcher: 1.3.0
      karma-ie-launcher: 1.0.0_karma@5.1.1
      karma-json-preprocessor: 0.3.3_karma@5.1.1
      karma-json-to-file-reporter: 1.0.1
      karma-junit-reporter: 2.0.1_karma@5.1.1
      karma-mocha: 2.0.1
      karma-mocha-reporter: 2.2.5_karma@5.1.1
      karma-remap-istanbul: 0.6.0_karma@5.1.1
      mocha: 7.2.0
      mocha-junit-reporter: 1.23.3_mocha@7.2.0
      nyc: 14.1.1
      prettier: 1.19.1
      rimraf: 3.0.2
      rollup: 1.32.1
      rollup-plugin-shim: 1.0.0
      rollup-plugin-sourcemaps: 0.4.2_rollup@1.32.1
      rollup-plugin-terser: 5.3.0_rollup@1.32.1
      rollup-plugin-visualizer: 4.1.1_rollup@1.32.1
      sinon: 9.0.3
      ts-node: 8.10.2_typescript@3.9.7
      tslib: 2.0.1
      typescript: 3.9.7
      util: 0.12.3
    dev: false
    name: '@rush-temp/search-documents'
    resolution:
      integrity: sha512-N/adRny91VkK9QIxFovQyAKCNYbT0ZBJ9vKd9EG07oo7uoOTZmze/fDXyErn6m+yatsehrN47xNKxGIozcs8TQ==
      tarball: 'file:projects/search-documents.tgz'
    version: 0.0.0
  'file:projects/service-bus.tgz':
    dependencies:
      '@azure/core-tracing': 1.0.0-preview.9
      '@azure/identity': 1.1.0
      '@microsoft/api-extractor': 7.7.11
      '@opentelemetry/api': 0.10.2
      '@rollup/plugin-commonjs': 11.0.2_rollup@1.32.1
      '@rollup/plugin-inject': 4.0.2_rollup@1.32.1
      '@rollup/plugin-json': 4.1.0_rollup@1.32.1
      '@rollup/plugin-multi-entry': 3.0.1_rollup@1.32.1
      '@rollup/plugin-node-resolve': 8.4.0_rollup@1.32.1
      '@rollup/plugin-replace': 2.3.3_rollup@1.32.1
      '@types/chai': 4.2.12
      '@types/chai-as-promised': 7.1.3
      '@types/debug': 4.1.5
      '@types/glob': 7.1.3
      '@types/is-buffer': 2.0.0
      '@types/long': 4.0.1
      '@types/mocha': 7.0.2
      '@types/node': 8.10.62
      '@types/sinon': 9.0.5
      '@types/ws': 7.2.6
      '@typescript-eslint/eslint-plugin': 2.34.0_5004700905763c91177aaa7d1d0d56ac
      '@typescript-eslint/parser': 2.34.0_eslint@6.8.0+typescript@3.9.7
      assert: 1.5.0
      buffer: 5.6.0
      chai: 4.2.0
      chai-as-promised: 7.1.1_chai@4.2.0
      chai-exclude: 2.0.2_chai@4.2.0
      cross-env: 7.0.2
      debug: 4.1.1
      delay: 4.4.0
      dotenv: 8.2.0
      downlevel-dts: 0.4.0
      eslint: 6.8.0
      eslint-config-prettier: 6.11.0_eslint@6.8.0
      eslint-plugin-no-null: 1.0.2_eslint@6.8.0
      eslint-plugin-no-only-tests: 2.4.0
      eslint-plugin-promise: 4.2.1
      esm: 3.2.25
      events: 3.2.0
      glob: 7.1.6
      is-buffer: 2.0.4
      karma: 5.1.1
      karma-chrome-launcher: 3.1.0
      karma-coverage: 2.0.3
      karma-edge-launcher: 0.4.2_karma@5.1.1
      karma-env-preprocessor: 0.1.1
      karma-firefox-launcher: 1.3.0
      karma-ie-launcher: 1.0.0_karma@5.1.1
      karma-junit-reporter: 2.0.1_karma@5.1.1
      karma-mocha: 2.0.1
      karma-mocha-reporter: 2.2.5_karma@5.1.1
      karma-remap-istanbul: 0.6.0_karma@5.1.1
      long: 4.0.0
      mocha: 7.2.0
      mocha-junit-reporter: 1.23.3_mocha@7.2.0
      moment: 2.27.0
      nyc: 14.1.1
      prettier: 1.19.1
      process: 0.11.10
      promise: 8.1.0
      puppeteer: 3.3.0
      rhea-promise: 1.0.0
      rimraf: 3.0.2
      rollup: 1.32.1
      rollup-plugin-shim: 1.0.0
      rollup-plugin-sourcemaps: 0.4.2_rollup@1.32.1
      rollup-plugin-terser: 5.3.0_rollup@1.32.1
      sinon: 9.0.3
      ts-node: 8.10.2_typescript@3.9.7
      tslib: 2.0.1
      typescript: 3.9.7
      ws: 7.3.1
    dev: false
    name: '@rush-temp/service-bus'
    resolution:
      integrity: sha512-yUNItoZnv5e6MhbT7s5BEKkJ/aXAn+He9qxRb6hEQjnweh3vpR4YxsRzTNnAYrAxcnlksrx0OpGjL3/gsI3Olw==
      tarball: 'file:projects/service-bus.tgz'
    version: 0.0.0
  'file:projects/storage-blob-changefeed.tgz':
    dependencies:
      '@azure/core-tracing': 1.0.0-preview.9
      '@azure/identity': 1.1.0
      '@microsoft/api-extractor': 7.7.11
      '@opentelemetry/api': 0.10.2
      '@rollup/plugin-commonjs': 11.0.2_rollup@1.32.1
      '@rollup/plugin-multi-entry': 3.0.1_rollup@1.32.1
      '@rollup/plugin-node-resolve': 8.4.0_rollup@1.32.1
      '@rollup/plugin-replace': 2.3.3_rollup@1.32.1
      '@types/mocha': 7.0.2
      '@types/node': 8.10.62
      '@types/sinon': 9.0.5
      '@typescript-eslint/eslint-plugin': 2.34.0_5004700905763c91177aaa7d1d0d56ac
      '@typescript-eslint/parser': 2.34.0_eslint@6.8.0+typescript@3.9.7
      assert: 1.5.0
      cross-env: 7.0.2
      dotenv: 8.2.0
      downlevel-dts: 0.4.0
      es6-promise: 4.2.8
      eslint: 6.8.0
      eslint-config-prettier: 6.11.0_eslint@6.8.0
      eslint-plugin-no-null: 1.0.2_eslint@6.8.0
      eslint-plugin-no-only-tests: 2.4.0
      eslint-plugin-promise: 4.2.1
      esm: 3.2.25
      events: 3.2.0
      inherits: 2.0.4
      karma: 5.1.1
      karma-chrome-launcher: 3.1.0
      karma-coverage: 2.0.3
      karma-edge-launcher: 0.4.2_karma@5.1.1
      karma-env-preprocessor: 0.1.1
      karma-firefox-launcher: 1.3.0
      karma-ie-launcher: 1.0.0_karma@5.1.1
      karma-json-preprocessor: 0.3.3_karma@5.1.1
      karma-json-to-file-reporter: 1.0.1
      karma-junit-reporter: 2.0.1_karma@5.1.1
      karma-mocha: 2.0.1
      karma-mocha-reporter: 2.2.5_karma@5.1.1
      karma-remap-istanbul: 0.6.0_karma@5.1.1
      mocha: 7.2.0
      mocha-junit-reporter: 1.23.3_mocha@7.2.0
      nyc: 14.1.1
      prettier: 1.19.1
      puppeteer: 3.3.0
      rimraf: 3.0.2
      rollup: 1.32.1
      rollup-plugin-shim: 1.0.0
      rollup-plugin-sourcemaps: 0.4.2_rollup@1.32.1
      rollup-plugin-terser: 5.3.0_rollup@1.32.1
      rollup-plugin-visualizer: 4.1.1_rollup@1.32.1
      sinon: 9.0.3
      source-map-support: 0.5.19
      ts-node: 8.10.2_typescript@3.9.7
      tslib: 2.0.1
      typescript: 3.9.7
      util: 0.12.3
    dev: false
    name: '@rush-temp/storage-blob-changefeed'
    resolution:
      integrity: sha512-kiQsE6/mLEB5LZoGZFSgH+PgkeeBETkp1HUoTLwYd8IK6WgUaU63hc7FO8LYESW0oP05LeJdVLTtMA5jc2uK9g==
      tarball: 'file:projects/storage-blob-changefeed.tgz'
    version: 0.0.0
  'file:projects/storage-blob.tgz':
    dependencies:
      '@azure/core-tracing': 1.0.0-preview.9
      '@azure/identity': 1.1.0
      '@microsoft/api-extractor': 7.7.11
      '@opentelemetry/api': 0.10.2
      '@rollup/plugin-commonjs': 11.0.2_rollup@1.32.1
      '@rollup/plugin-multi-entry': 3.0.1_rollup@1.32.1
      '@rollup/plugin-node-resolve': 8.4.0_rollup@1.32.1
      '@rollup/plugin-replace': 2.3.3_rollup@1.32.1
      '@types/mocha': 7.0.2
      '@types/node': 8.10.62
      '@typescript-eslint/eslint-plugin': 2.34.0_5004700905763c91177aaa7d1d0d56ac
      '@typescript-eslint/parser': 2.34.0_eslint@6.8.0+typescript@3.9.7
      assert: 1.5.0
      cross-env: 7.0.2
      dotenv: 8.2.0
      downlevel-dts: 0.4.0
      es6-promise: 4.2.8
      eslint: 6.8.0
      eslint-config-prettier: 6.11.0_eslint@6.8.0
      eslint-plugin-no-null: 1.0.2_eslint@6.8.0
      eslint-plugin-no-only-tests: 2.4.0
      eslint-plugin-promise: 4.2.1
      esm: 3.2.25
      events: 3.2.0
      inherits: 2.0.4
      karma: 5.1.1
      karma-chrome-launcher: 3.1.0
      karma-coverage: 2.0.3
      karma-edge-launcher: 0.4.2_karma@5.1.1
      karma-env-preprocessor: 0.1.1
      karma-firefox-launcher: 1.3.0
      karma-ie-launcher: 1.0.0_karma@5.1.1
      karma-json-preprocessor: 0.3.3_karma@5.1.1
      karma-json-to-file-reporter: 1.0.1
      karma-junit-reporter: 2.0.1_karma@5.1.1
      karma-mocha: 2.0.1
      karma-mocha-reporter: 2.2.5_karma@5.1.1
      karma-remap-istanbul: 0.6.0_karma@5.1.1
      mocha: 7.2.0
      mocha-junit-reporter: 1.23.3_mocha@7.2.0
      nyc: 14.1.1
      prettier: 1.19.1
      puppeteer: 3.3.0
      rimraf: 3.0.2
      rollup: 1.32.1
      rollup-plugin-shim: 1.0.0
      rollup-plugin-sourcemaps: 0.4.2_rollup@1.32.1
      rollup-plugin-terser: 5.3.0_rollup@1.32.1
      rollup-plugin-visualizer: 4.1.1_rollup@1.32.1
      source-map-support: 0.5.19
      ts-node: 8.10.2_typescript@3.9.7
      tslib: 2.0.1
      typescript: 3.9.7
      util: 0.12.3
    dev: false
    name: '@rush-temp/storage-blob'
    resolution:
      integrity: sha512-LgTbZCpuxCffYP45vW6aJiEjl3WSsdhk0eZqgGwSLeSDVx/4+bHjRAWJOgVNG49jUNl4ijV5VJbJy0Rjs1uAKQ==
      tarball: 'file:projects/storage-blob.tgz'
    version: 0.0.0
  'file:projects/storage-file-datalake.tgz':
    dependencies:
      '@azure/core-tracing': 1.0.0-preview.9
      '@azure/identity': 1.1.0
      '@microsoft/api-extractor': 7.7.11
      '@opentelemetry/api': 0.10.2
      '@rollup/plugin-commonjs': 11.0.2_rollup@1.32.1
      '@rollup/plugin-multi-entry': 3.0.1_rollup@1.32.1
      '@rollup/plugin-node-resolve': 8.4.0_rollup@1.32.1
      '@rollup/plugin-replace': 2.3.3_rollup@1.32.1
      '@types/fs-extra': 8.1.1
      '@types/mocha': 7.0.2
      '@types/node': 8.10.62
      '@types/query-string': 6.2.0
      '@typescript-eslint/eslint-plugin': 2.34.0_5004700905763c91177aaa7d1d0d56ac
      '@typescript-eslint/parser': 2.34.0_eslint@6.8.0+typescript@3.9.7
      assert: 1.5.0
      cross-env: 7.0.2
      dotenv: 8.2.0
      downlevel-dts: 0.4.0
      es6-promise: 4.2.8
      eslint: 6.8.0
      eslint-config-prettier: 6.11.0_eslint@6.8.0
      eslint-plugin-no-null: 1.0.2_eslint@6.8.0
      eslint-plugin-no-only-tests: 2.4.0
      eslint-plugin-promise: 4.2.1
      esm: 3.2.25
      events: 3.2.0
      execa: 3.4.0
      fs-extra: 8.1.0
      inherits: 2.0.4
      karma: 5.1.1
      karma-chrome-launcher: 3.1.0
      karma-coverage: 2.0.3
      karma-edge-launcher: 0.4.2_karma@5.1.1
      karma-env-preprocessor: 0.1.1
      karma-firefox-launcher: 1.3.0
      karma-ie-launcher: 1.0.0_karma@5.1.1
      karma-json-preprocessor: 0.3.3_karma@5.1.1
      karma-json-to-file-reporter: 1.0.1
      karma-junit-reporter: 2.0.1_karma@5.1.1
      karma-mocha: 2.0.1
      karma-mocha-reporter: 2.2.5_karma@5.1.1
      karma-remap-istanbul: 0.6.0_karma@5.1.1
      mocha: 7.2.0
      mocha-junit-reporter: 1.23.3_mocha@7.2.0
      nyc: 14.1.1
      prettier: 1.19.1
      puppeteer: 3.3.0
      query-string: 5.1.1
      rimraf: 3.0.2
      rollup: 1.32.1
      rollup-plugin-shim: 1.0.0
      rollup-plugin-sourcemaps: 0.4.2_rollup@1.32.1
      rollup-plugin-terser: 5.3.0_rollup@1.32.1
      rollup-plugin-visualizer: 4.1.1_rollup@1.32.1
      source-map-support: 0.5.19
      ts-node: 8.10.2_typescript@3.9.7
      tslib: 2.0.1
      typescript: 3.9.7
      util: 0.12.3
    dev: false
    name: '@rush-temp/storage-file-datalake'
    resolution:
      integrity: sha512-T5+VpauSuj3fPBJ7jLMk3qgnFVihSVQjcABp/XHalvOBJWV9RbLpNBNyHKhheJumjvLHFVWBcZQ63xUF46Ag6w==
      tarball: 'file:projects/storage-file-datalake.tgz'
    version: 0.0.0
  'file:projects/storage-file-share.tgz':
    dependencies:
      '@azure/core-tracing': 1.0.0-preview.9
      '@microsoft/api-extractor': 7.7.11
      '@opentelemetry/api': 0.10.2
      '@rollup/plugin-commonjs': 11.0.2_rollup@1.32.1
      '@rollup/plugin-multi-entry': 3.0.1_rollup@1.32.1
      '@rollup/plugin-node-resolve': 8.4.0_rollup@1.32.1
      '@rollup/plugin-replace': 2.3.3_rollup@1.32.1
      '@types/mocha': 7.0.2
      '@types/node': 8.10.62
      '@typescript-eslint/eslint-plugin': 2.34.0_5004700905763c91177aaa7d1d0d56ac
      '@typescript-eslint/parser': 2.34.0_eslint@6.8.0+typescript@3.9.7
      assert: 1.5.0
      cross-env: 7.0.2
      dotenv: 8.2.0
      downlevel-dts: 0.4.0
      es6-promise: 4.2.8
      eslint: 6.8.0
      eslint-config-prettier: 6.11.0_eslint@6.8.0
      eslint-plugin-no-null: 1.0.2_eslint@6.8.0
      eslint-plugin-no-only-tests: 2.4.0
      eslint-plugin-promise: 4.2.1
      esm: 3.2.25
      events: 3.2.0
      inherits: 2.0.4
      karma: 5.1.1
      karma-chrome-launcher: 3.1.0
      karma-coverage: 2.0.3
      karma-edge-launcher: 0.4.2_karma@5.1.1
      karma-env-preprocessor: 0.1.1
      karma-firefox-launcher: 1.3.0
      karma-ie-launcher: 1.0.0_karma@5.1.1
      karma-json-preprocessor: 0.3.3_karma@5.1.1
      karma-json-to-file-reporter: 1.0.1
      karma-junit-reporter: 2.0.1_karma@5.1.1
      karma-mocha: 2.0.1
      karma-mocha-reporter: 2.2.5_karma@5.1.1
      karma-remap-istanbul: 0.6.0_karma@5.1.1
      mocha: 7.2.0
      mocha-junit-reporter: 1.23.3_mocha@7.2.0
      nyc: 14.1.1
      prettier: 1.19.1
      puppeteer: 3.3.0
      rimraf: 3.0.2
      rollup: 1.32.1
      rollup-plugin-shim: 1.0.0
      rollup-plugin-sourcemaps: 0.4.2_rollup@1.32.1
      rollup-plugin-terser: 5.3.0_rollup@1.32.1
      rollup-plugin-visualizer: 4.1.1_rollup@1.32.1
      source-map-support: 0.5.19
      ts-node: 8.10.2_typescript@3.9.7
      tslib: 2.0.1
      typescript: 3.9.7
      util: 0.12.3
    dev: false
    name: '@rush-temp/storage-file-share'
    resolution:
      integrity: sha512-SekSXTqd9ixQmb8XYg/Y2xou+LnCbm+zKysZe9AwvadsqTgyaMpm3wgS0OEdBbeGte+Crs/Ep4GcSrBqwryHNg==
      tarball: 'file:projects/storage-file-share.tgz'
    version: 0.0.0
  'file:projects/storage-internal-avro.tgz':
    dependencies:
      '@microsoft/api-extractor': 7.7.11
      '@rollup/plugin-commonjs': 11.0.2_rollup@1.32.1
      '@rollup/plugin-multi-entry': 3.0.1_rollup@1.32.1
      '@rollup/plugin-node-resolve': 8.4.0_rollup@1.32.1
      '@rollup/plugin-replace': 2.3.3_rollup@1.32.1
      '@types/mocha': 7.0.2
      '@types/node': 8.10.62
      '@typescript-eslint/eslint-plugin': 2.34.0_5004700905763c91177aaa7d1d0d56ac
      '@typescript-eslint/parser': 2.34.0_eslint@6.8.0+typescript@3.9.7
      assert: 1.5.0
      cross-env: 7.0.2
      dotenv: 8.2.0
      downlevel-dts: 0.4.0
      es6-promise: 4.2.8
      eslint: 6.8.0
      eslint-config-prettier: 6.11.0_eslint@6.8.0
      eslint-plugin-no-null: 1.0.2_eslint@6.8.0
      eslint-plugin-no-only-tests: 2.4.0
      eslint-plugin-promise: 4.2.1
      esm: 3.2.25
      inherits: 2.0.4
      karma: 5.1.1
      karma-chrome-launcher: 3.1.0
      karma-coverage: 2.0.3
      karma-edge-launcher: 0.4.2_karma@5.1.1
      karma-env-preprocessor: 0.1.1
      karma-firefox-launcher: 1.3.0
      karma-ie-launcher: 1.0.0_karma@5.1.1
      karma-json-preprocessor: 0.3.3_karma@5.1.1
      karma-json-to-file-reporter: 1.0.1
      karma-junit-reporter: 2.0.1_karma@5.1.1
      karma-mocha: 2.0.1
      karma-mocha-reporter: 2.2.5_karma@5.1.1
      karma-remap-istanbul: 0.6.0_karma@5.1.1
      mocha: 7.2.0
      mocha-junit-reporter: 1.23.3_mocha@7.2.0
      nyc: 14.1.1
      prettier: 1.19.1
      puppeteer: 3.3.0
      rimraf: 3.0.2
      rollup: 1.32.1
      rollup-plugin-shim: 1.0.0
      rollup-plugin-sourcemaps: 0.4.2_rollup@1.32.1
      rollup-plugin-terser: 5.3.0_rollup@1.32.1
      rollup-plugin-visualizer: 4.1.1_rollup@1.32.1
      source-map-support: 0.5.19
      ts-node: 8.10.2_typescript@3.9.7
      tslib: 2.0.1
      typescript: 3.9.7
      util: 0.12.3
    dev: false
    name: '@rush-temp/storage-internal-avro'
    resolution:
      integrity: sha512-ifiezDR4YN49IrAiLisX+IJNVHhdYN4oIzpVNxwyHqvOWyT1sZSUtan8EiXNV0Zzj5fIlGtHdLOcOjO88UUPMg==
      tarball: 'file:projects/storage-internal-avro.tgz'
    version: 0.0.0
  'file:projects/storage-queue.tgz':
    dependencies:
      '@azure/core-tracing': 1.0.0-preview.9
      '@azure/identity': 1.1.0
      '@microsoft/api-extractor': 7.7.11
      '@opentelemetry/api': 0.10.2
      '@rollup/plugin-commonjs': 11.0.2_rollup@1.32.1
      '@rollup/plugin-multi-entry': 3.0.1_rollup@1.32.1
      '@rollup/plugin-node-resolve': 8.4.0_rollup@1.32.1
      '@rollup/plugin-replace': 2.3.3_rollup@1.32.1
      '@types/mocha': 7.0.2
      '@types/node': 8.10.62
      '@typescript-eslint/eslint-plugin': 2.34.0_5004700905763c91177aaa7d1d0d56ac
      '@typescript-eslint/parser': 2.34.0_eslint@6.8.0+typescript@3.9.7
      assert: 1.5.0
      cross-env: 7.0.2
      dotenv: 8.2.0
      downlevel-dts: 0.4.0
      es6-promise: 4.2.8
      eslint: 6.8.0
      eslint-config-prettier: 6.11.0_eslint@6.8.0
      eslint-plugin-no-null: 1.0.2_eslint@6.8.0
      eslint-plugin-no-only-tests: 2.4.0
      eslint-plugin-promise: 4.2.1
      esm: 3.2.25
      inherits: 2.0.4
      karma: 5.1.1
      karma-chrome-launcher: 3.1.0
      karma-coverage: 2.0.3
      karma-edge-launcher: 0.4.2_karma@5.1.1
      karma-env-preprocessor: 0.1.1
      karma-firefox-launcher: 1.3.0
      karma-ie-launcher: 1.0.0_karma@5.1.1
      karma-json-preprocessor: 0.3.3_karma@5.1.1
      karma-json-to-file-reporter: 1.0.1
      karma-junit-reporter: 2.0.1_karma@5.1.1
      karma-mocha: 2.0.1
      karma-mocha-reporter: 2.2.5_karma@5.1.1
      karma-remap-istanbul: 0.6.0_karma@5.1.1
      mocha: 7.2.0
      mocha-junit-reporter: 1.23.3_mocha@7.2.0
      nyc: 14.1.1
      prettier: 1.19.1
      puppeteer: 3.3.0
      rimraf: 3.0.2
      rollup: 1.32.1
      rollup-plugin-shim: 1.0.0
      rollup-plugin-sourcemaps: 0.4.2_rollup@1.32.1
      rollup-plugin-terser: 5.3.0_rollup@1.32.1
      rollup-plugin-visualizer: 4.1.1_rollup@1.32.1
      source-map-support: 0.5.19
      ts-node: 8.10.2_typescript@3.9.7
      tslib: 2.0.1
      typescript: 3.9.7
      util: 0.12.3
    dev: false
    name: '@rush-temp/storage-queue'
    resolution:
      integrity: sha512-op35DDM5BDADPBVZJ52spPgulRrN7kExhcF0OaBa95EJULDPUaQCMghiLROs2Nf/vZHMvcn6G0xZNrWztO8g/A==
      tarball: 'file:projects/storage-queue.tgz'
    version: 0.0.0
  'file:projects/template.tgz':
    dependencies:
      '@azure/core-tracing': 1.0.0-preview.9
      '@microsoft/api-extractor': 7.7.11
      '@opentelemetry/api': 0.10.2
      '@rollup/plugin-commonjs': 11.0.2_rollup@1.32.1
      '@rollup/plugin-json': 4.1.0_rollup@1.32.1
      '@rollup/plugin-multi-entry': 3.0.1_rollup@1.32.1
      '@rollup/plugin-node-resolve': 8.4.0_rollup@1.32.1
      '@rollup/plugin-replace': 2.3.3_rollup@1.32.1
      '@types/chai': 4.2.12
      '@types/chai-as-promised': 7.1.3
      '@types/mocha': 7.0.2
      '@types/node': 8.10.62
      '@typescript-eslint/eslint-plugin': 2.34.0_5004700905763c91177aaa7d1d0d56ac
      '@typescript-eslint/parser': 2.34.0_eslint@6.8.0+typescript@3.9.7
      chai: 4.2.0
      chai-as-promised: 7.1.1_chai@4.2.0
      cross-env: 7.0.2
      dotenv: 8.2.0
      eslint: 6.8.0
      eslint-config-prettier: 6.11.0_eslint@6.8.0
      eslint-plugin-no-null: 1.0.2_eslint@6.8.0
      eslint-plugin-no-only-tests: 2.4.0
      eslint-plugin-promise: 4.2.1
      events: 3.2.0
      inherits: 2.0.4
      karma: 5.1.1
      karma-chrome-launcher: 3.1.0
      karma-coverage: 2.0.3
      karma-edge-launcher: 0.4.2_karma@5.1.1
      karma-env-preprocessor: 0.1.1
      karma-firefox-launcher: 1.3.0
      karma-ie-launcher: 1.0.0_karma@5.1.1
      karma-junit-reporter: 2.0.1_karma@5.1.1
      karma-mocha: 2.0.1
      karma-mocha-reporter: 2.2.5_karma@5.1.1
      karma-remap-istanbul: 0.6.0_karma@5.1.1
      karma-typescript: 5.0.3_karma@5.1.1+typescript@3.9.7
      mocha: 7.2.0
      mocha-junit-reporter: 1.23.3_mocha@7.2.0
      nyc: 14.1.1
      prettier: 1.19.1
      rimraf: 3.0.2
      rollup: 1.32.1
      rollup-plugin-shim: 1.0.0
      rollup-plugin-sourcemaps: 0.4.2_rollup@1.32.1
      rollup-plugin-terser: 5.3.0_rollup@1.32.1
      rollup-plugin-visualizer: 4.1.1_rollup@1.32.1
      tslib: 2.0.1
      typescript: 3.9.7
      util: 0.12.3
    dev: false
    name: '@rush-temp/template'
    resolution:
      integrity: sha512-PFlhmz9AX29p508lHct+trWZIDU80Lwx/HpHJ3D94Mgy6qiGrw2CeRbC7yde7/SvfXmabFOxwywtKMMZwFq0vw==
      tarball: 'file:projects/template.tgz'
    version: 0.0.0
  'file:projects/test-utils-perfstress.tgz':
    dependencies:
      '@opentelemetry/api': 0.10.2
      '@types/minimist': 1.2.0
      '@types/node': 8.10.62
      '@types/node-fetch': 2.5.7
      '@typescript-eslint/eslint-plugin': 2.34.0_5004700905763c91177aaa7d1d0d56ac
      '@typescript-eslint/parser': 2.34.0_eslint@6.8.0+typescript@3.9.7
      eslint: 6.8.0
      eslint-plugin-no-only-tests: 2.4.0
      eslint-plugin-promise: 4.2.1
      karma: 5.1.1
      karma-chrome-launcher: 3.1.0
      karma-coverage: 2.0.3
      karma-env-preprocessor: 0.1.1
      minimist: 1.2.5
      node-fetch: 2.6.0
      prettier: 1.19.1
      rimraf: 3.0.2
      tslib: 2.0.1
      typescript: 3.9.7
    dev: false
    name: '@rush-temp/test-utils-perfstress'
    resolution:
      integrity: sha512-aHqDHB2NxG32mo2bEmOAuws0f+mxo0Ii1iGrGe6Skn+bjTfGYDy31iRpFoG4ELvOttcqt6Y4MsAG2xgT0IBzog==
      tarball: 'file:projects/test-utils-perfstress.tgz'
    version: 0.0.0
  'file:projects/test-utils-recorder.tgz':
    dependencies:
      '@opentelemetry/api': 0.10.2
      '@rollup/plugin-commonjs': 11.0.2_rollup@1.32.1
      '@rollup/plugin-multi-entry': 3.0.1_rollup@1.32.1
      '@rollup/plugin-node-resolve': 8.4.0_rollup@1.32.1
      '@rollup/plugin-replace': 2.3.3_rollup@1.32.1
      '@types/chai': 4.2.12
      '@types/fs-extra': 8.1.1
      '@types/md5': 2.2.0
      '@types/mocha': 7.0.2
      '@types/mock-fs': 4.10.0
      '@types/mock-require': 2.0.0
      '@types/nise': 1.4.0
      '@types/node': 8.10.62
      '@typescript-eslint/eslint-plugin': 2.34.0_5004700905763c91177aaa7d1d0d56ac
      '@typescript-eslint/parser': 2.34.0_eslint@6.8.0+typescript@3.9.7
      chai: 4.2.0
      eslint: 6.8.0
      eslint-plugin-no-only-tests: 2.4.0
      eslint-plugin-promise: 4.2.1
      fs-extra: 8.1.0
      karma: 5.1.1
      karma-chrome-launcher: 3.1.0
      karma-coverage: 2.0.3
      karma-edge-launcher: 0.4.2_karma@5.1.1
      karma-env-preprocessor: 0.1.1
      karma-firefox-launcher: 1.3.0
      karma-ie-launcher: 1.0.0_karma@5.1.1
      karma-json-preprocessor: 0.3.3_karma@5.1.1
      karma-json-to-file-reporter: 1.0.1
      karma-junit-reporter: 2.0.1_karma@5.1.1
      karma-mocha: 2.0.1
      karma-mocha-reporter: 2.2.5_karma@5.1.1
      karma-remap-istanbul: 0.6.0_karma@5.1.1
      md5: 2.3.0
      mocha: 7.2.0
      mocha-junit-reporter: 1.23.3_mocha@7.2.0
      mock-fs: 4.13.0
      mock-require: 3.0.3
      nise: 4.0.4
      nock: 12.0.3
      npm-run-all: 4.1.5
      nyc: 14.1.1
      prettier: 1.19.1
      rimraf: 3.0.2
      rollup: 1.32.1
      rollup-plugin-shim: 1.0.0
      rollup-plugin-sourcemaps: 0.4.2_rollup@1.32.1
      rollup-plugin-terser: 5.3.0_rollup@1.32.1
      rollup-plugin-visualizer: 4.1.1_rollup@1.32.1
      tslib: 2.0.1
      typescript: 3.9.7
      xhr-mock: 2.5.1
    dev: false
    name: '@rush-temp/test-utils-recorder'
    resolution:
      integrity: sha512-Oiq+7gA8N1lONF4O1xl+YKv9vjxCpYAbSLYntF3u3fYh54eYROhfDfaLQbd07oCoHDr0fw05Di4YLtg95EK2VQ==
      tarball: 'file:projects/test-utils-recorder.tgz'
    version: 0.0.0
  'file:projects/testhub.tgz':
    dependencies:
      '@azure/event-hubs': 2.1.4
      '@types/node': 8.10.62
      '@types/uuid': 8.3.0
      '@types/yargs': 15.0.5
      async-lock: 1.2.4
      death: 1.1.0
      debug: 4.1.1
      rhea: 1.0.24
      rimraf: 3.0.2
      tslib: 2.0.1
      typescript: 3.9.7
      uuid: 8.3.0
      yargs: 15.4.1
    dev: false
    name: '@rush-temp/testhub'
    resolution:
      integrity: sha512-wWCeWZLGFaZKJOdG2zTpsvZxIdzw5SSDZfCYo/gcI3i0/IK+ukijKncP1wy1SpQG7pnc0CRY3IaJ6UdaMI93bg==
      tarball: 'file:projects/testhub.tgz'
    version: 0.0.0
registry: ''
specifiers:
  '@rush-temp/abort-controller': 'file:./projects/abort-controller.tgz'
  '@rush-temp/ai-anomaly-detector': 'file:./projects/ai-anomaly-detector.tgz'
  '@rush-temp/ai-form-recognizer': 'file:./projects/ai-form-recognizer.tgz'
  '@rush-temp/ai-text-analytics': 'file:./projects/ai-text-analytics.tgz'
  '@rush-temp/app-configuration': 'file:./projects/app-configuration.tgz'
  '@rush-temp/core-amqp': 'file:./projects/core-amqp.tgz'
  '@rush-temp/core-arm': 'file:./projects/core-arm.tgz'
  '@rush-temp/core-asynciterator-polyfill': 'file:./projects/core-asynciterator-polyfill.tgz'
  '@rush-temp/core-auth': 'file:./projects/core-auth.tgz'
  '@rush-temp/core-client': 'file:./projects/core-client.tgz'
  '@rush-temp/core-http': 'file:./projects/core-http.tgz'
  '@rush-temp/core-https': 'file:./projects/core-https.tgz'
  '@rush-temp/core-lro': 'file:./projects/core-lro.tgz'
  '@rush-temp/core-paging': 'file:./projects/core-paging.tgz'
  '@rush-temp/core-tracing': 'file:./projects/core-tracing.tgz'
  '@rush-temp/core-xml': 'file:./projects/core-xml.tgz'
  '@rush-temp/cosmos': 'file:./projects/cosmos.tgz'
  '@rush-temp/data-tables': 'file:./projects/data-tables.tgz'
  '@rush-temp/dev-tool': 'file:./projects/dev-tool.tgz'
  '@rush-temp/digital-twins': 'file:./projects/digital-twins.tgz'
  '@rush-temp/eslint-plugin-azure-sdk': 'file:./projects/eslint-plugin-azure-sdk.tgz'
  '@rush-temp/event-hubs': 'file:./projects/event-hubs.tgz'
  '@rush-temp/event-processor-host': 'file:./projects/event-processor-host.tgz'
  '@rush-temp/eventgrid': 'file:./projects/eventgrid.tgz'
  '@rush-temp/eventhubs-checkpointstore-blob': 'file:./projects/eventhubs-checkpointstore-blob.tgz'
  '@rush-temp/identity': 'file:./projects/identity.tgz'
  '@rush-temp/keyvault-admin': 'file:./projects/keyvault-admin.tgz'
  '@rush-temp/keyvault-certificates': 'file:./projects/keyvault-certificates.tgz'
  '@rush-temp/keyvault-common': 'file:./projects/keyvault-common.tgz'
  '@rush-temp/keyvault-keys': 'file:./projects/keyvault-keys.tgz'
  '@rush-temp/keyvault-secrets': 'file:./projects/keyvault-secrets.tgz'
  '@rush-temp/logger': 'file:./projects/logger.tgz'
  '@rush-temp/monitor-opentelemetry-exporter': 'file:./projects/monitor-opentelemetry-exporter.tgz'
  '@rush-temp/schema-registry': 'file:./projects/schema-registry.tgz'
  '@rush-temp/schema-registry-avro': 'file:./projects/schema-registry-avro.tgz'
  '@rush-temp/search-documents': 'file:./projects/search-documents.tgz'
  '@rush-temp/service-bus': 'file:./projects/service-bus.tgz'
  '@rush-temp/storage-blob': 'file:./projects/storage-blob.tgz'
  '@rush-temp/storage-blob-changefeed': 'file:./projects/storage-blob-changefeed.tgz'
  '@rush-temp/storage-file-datalake': 'file:./projects/storage-file-datalake.tgz'
  '@rush-temp/storage-file-share': 'file:./projects/storage-file-share.tgz'
  '@rush-temp/storage-internal-avro': 'file:./projects/storage-internal-avro.tgz'
  '@rush-temp/storage-queue': 'file:./projects/storage-queue.tgz'
  '@rush-temp/template': 'file:./projects/template.tgz'
  '@rush-temp/test-utils-perfstress': 'file:./projects/test-utils-perfstress.tgz'
  '@rush-temp/test-utils-recorder': 'file:./projects/test-utils-recorder.tgz'
  '@rush-temp/testhub': 'file:./projects/testhub.tgz'<|MERGE_RESOLUTION|>--- conflicted
+++ resolved
@@ -1991,7 +1991,6 @@
     dev: false
     resolution:
       integrity: sha512-5tK7EtrZ0N+OLFMthtqOj4fI2Jeb88C4CAZPu25LDVUgXJ0A3Js4PMGqrn0JU1W0Mh1/Z8wZzYPxqUrXeBboCQ==
-<<<<<<< HEAD
   /cipher-base/1.0.4:
     dependencies:
       inherits: 2.0.4
@@ -1999,8 +1998,6 @@
     dev: false
     resolution:
       integrity: sha512-Kkht5ye6ZGmwv40uUDZztayT2ThLQGfnj/T71N/XzeZeo3nf8foyW7zGTsPYkEya3m5f3cAypH+qe7YOrM1U2Q==
-=======
->>>>>>> 3f0c3f72
   /cli-cursor/3.1.0:
     dependencies:
       restore-cursor: 3.1.0
@@ -3148,7 +3145,6 @@
     engines:
       node: '>=0.8.x'
     resolution:
-<<<<<<< HEAD
       integrity: sha512-/46HWwbfCX2xTawVfkKLGxMifJYQBWMwY1mjywRtb4c9x8l5NP3KoJtnIOiL1hfdRkIuYhETxQlo62IF8tcnlg==
   /evp_bytestokey/1.0.3:
     dependencies:
@@ -3157,9 +3153,6 @@
     dev: false
     resolution:
       integrity: sha512-/f2Go4TognH/KvCISP7OUsHn85hT9nUkxxA9BEWxFn+Oj9o8ZNLm/40hdlgSLyuOimsrTKLUMEorQexp/aPQeA==
-=======
-      integrity: sha512-Rv+u8MLHNOdMjTAFeT3nCjHn2aGlx435FP/sDHNaRhDEMwyI/aB22Kj2qIN8R0cw3z28psEQLYwxVKLsKrMgWg==
->>>>>>> 3f0c3f72
   /execa/1.0.0:
     dependencies:
       cross-spawn: 6.0.5
@@ -4109,13 +4102,10 @@
   /idb-wrapper/1.7.2:
     dev: false
     resolution:
-<<<<<<< HEAD
       integrity: sha512-zfNREywMuf0NzDo9mVsL0yegjsirJxHpKHvWcyRozIqQy89g0a3U+oBPOCN4cc0oCiOuYgZHimzaW/R46G1Mpg==
   /ieee754/1.1.13:
     dev: false
     resolution:
-=======
->>>>>>> 3f0c3f72
       integrity: sha512-4vf7I2LYV/HaWerSo3XmlMkp5eZ83i+/CDluXi/IGTs/O1sejBNhTtnxzmRZfvOUqj7lZjqHkeTvpgSFDlWZTg==
   /ignore/4.0.6:
     dev: false
@@ -5999,11 +5989,7 @@
     dev: false
     resolution:
       integrity: sha1-WDsap3WWHUsROsF9nFC6753Xa9E=
-<<<<<<< HEAD
   /onetime/5.1.2:
-=======
-  /onetime/5.1.0:
->>>>>>> 3f0c3f72
     dependencies:
       mimic-fn: 2.1.0
     dev: false
@@ -6033,13 +6019,10 @@
       node: '>= 0.8.0'
     resolution:
       integrity: sha512-+IW9pACdk3XWmmTXG8m3upGUJst5XRGzxMRjXzAuJ1XnIFNvfhjjIuYkDvysnPQ7qzqVzLt78BCruntqRhWQbA==
-<<<<<<< HEAD
   /os-browserify/0.3.0:
     dev: false
     resolution:
       integrity: sha1-hUNzx/XCMVkU/Jv8a9gjj92h7Cc=
-=======
->>>>>>> 3f0c3f72
   /os-homedir/1.0.2:
     dev: false
     engines:
@@ -9038,17 +9021,10 @@
       '@rollup/plugin-replace': 2.3.3_rollup@1.32.1
       '@types/chai': 4.2.12
       '@types/mocha': 7.0.2
-<<<<<<< HEAD
       '@types/node': 8.10.62
       '@types/sinon': 9.0.5
       '@typescript-eslint/eslint-plugin': 2.34.0_5004700905763c91177aaa7d1d0d56ac
       '@typescript-eslint/parser': 2.34.0_eslint@6.8.0+typescript@3.9.7
-=======
-      '@types/node': 8.10.61
-      '@types/sinon': 9.0.4
-      '@typescript-eslint/eslint-plugin': 2.34.0_3787943315ebc5ea524d5c102dc9e452
-      '@typescript-eslint/parser': 2.34.0_eslint@6.8.0+typescript@3.9.6
->>>>>>> 3f0c3f72
       assert: 1.5.0
       chai: 4.2.0
       cross-env: 7.0.2
@@ -9652,18 +9628,13 @@
       tslint: 5.20.1_typescript@3.9.7
       tslint-config-prettier: 1.18.0
       typedoc: 0.15.8
-<<<<<<< HEAD
       typescript: 3.9.7
+      universal-user-agent: 6.0.0
       uuid: 8.3.0
-=======
-      typescript: 3.9.6
-      universal-user-agent: 6.0.0
-      uuid: 8.2.0
->>>>>>> 3f0c3f72
     dev: false
     name: '@rush-temp/cosmos'
     resolution:
-      integrity: sha512-n2thQR98RdP6LVfeW9NbiW787UK+JJjZEe7JbgMqbrehiMCBynmPkEY38rgYhlklxwpQDPS8nUir1NFNZlx/fQ==
+      integrity: sha512-tkGeW5NMFi/1REwH/01mOKnzGUXyCBs8Zjq28esn6R0pA1vUhoNjVp4bqojqGogYme0SHdqNnWgDjFh+y0OLqQ==
       tarball: 'file:projects/cosmos.tgz'
     version: 0.0.0
   'file:projects/data-tables.tgz':
@@ -10186,7 +10157,6 @@
       '@rollup/plugin-multi-entry': 3.0.1_rollup@1.32.1
       '@rollup/plugin-node-resolve': 8.4.0_rollup@1.32.1
       '@rollup/plugin-replace': 2.3.3_rollup@1.32.1
-<<<<<<< HEAD
       '@types/chai': 4.2.12
       '@types/fs-extra': 8.1.1
       '@types/mocha': 7.0.2
@@ -10195,16 +10165,6 @@
       '@types/uuid': 8.3.0
       '@typescript-eslint/eslint-plugin': 2.34.0_5004700905763c91177aaa7d1d0d56ac
       '@typescript-eslint/parser': 2.34.0_eslint@6.8.0+typescript@3.9.7
-=======
-      '@types/chai': 4.2.11
-      '@types/fs-extra': 8.1.1
-      '@types/mocha': 7.0.2
-      '@types/node': 8.10.61
-      '@types/sinon': 9.0.4
-      '@types/uuid': 8.0.0
-      '@typescript-eslint/eslint-plugin': 2.34.0_3787943315ebc5ea524d5c102dc9e452
-      '@typescript-eslint/parser': 2.34.0_eslint@6.8.0+typescript@3.9.6
->>>>>>> 3f0c3f72
       assert: 1.5.0
       chai: 4.2.0
       cross-env: 7.0.2
@@ -10217,11 +10177,7 @@
       esm: 3.2.25
       karma: 5.1.1
       karma-chrome-launcher: 3.1.0
-<<<<<<< HEAD
       karma-coverage: 2.0.3
-=======
-      karma-coverage: 2.0.2
->>>>>>> 3f0c3f72
       karma-edge-launcher: 0.4.2_karma@5.1.1
       karma-env-preprocessor: 0.1.1
       karma-firefox-launcher: 1.3.0
@@ -10241,21 +10197,12 @@
       rollup-plugin-shim: 1.0.0
       rollup-plugin-sourcemaps: 0.4.2_rollup@1.32.1
       rollup-plugin-terser: 5.3.0_rollup@1.32.1
-<<<<<<< HEAD
       rollup-plugin-visualizer: 4.1.1_rollup@1.32.1
       sinon: 9.0.3
       source-map-support: 0.5.19
       tslib: 2.0.1
       typescript: 3.9.7
       uuid: 8.3.0
-=======
-      rollup-plugin-visualizer: 4.0.4_rollup@1.32.1
-      sinon: 9.0.2
-      source-map-support: 0.5.19
-      tslib: 2.0.0
-      typescript: 3.9.6
-      uuid: 8.2.0
->>>>>>> 3f0c3f72
     dev: false
     name: '@rush-temp/keyvault-admin'
     resolution:
