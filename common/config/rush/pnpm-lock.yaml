dependencies:
  '@rush-temp/abort-controller': file:projects/abort-controller.tgz
  '@rush-temp/agrifood-farming': file:projects/agrifood-farming.tgz
  '@rush-temp/ai-anomaly-detector': file:projects/ai-anomaly-detector.tgz
  '@rush-temp/ai-document-translator': file:projects/ai-document-translator.tgz
  '@rush-temp/ai-form-recognizer': file:projects/ai-form-recognizer.tgz
  '@rush-temp/ai-metrics-advisor': file:projects/ai-metrics-advisor.tgz
  '@rush-temp/ai-text-analytics': file:projects/ai-text-analytics.tgz
  '@rush-temp/app-configuration': file:projects/app-configuration.tgz
  '@rush-temp/arm-appservice': file:projects/arm-appservice.tgz
  '@rush-temp/arm-compute': file:projects/arm-compute.tgz
  '@rush-temp/arm-features': file:projects/arm-features.tgz
  '@rush-temp/arm-keyvault': file:projects/arm-keyvault.tgz
  '@rush-temp/arm-links': file:projects/arm-links.tgz
  '@rush-temp/arm-locks': file:projects/arm-locks.tgz
  '@rush-temp/arm-managedapplications': file:projects/arm-managedapplications.tgz
  '@rush-temp/arm-network': file:projects/arm-network.tgz
  '@rush-temp/arm-policy': file:projects/arm-policy.tgz
  '@rush-temp/arm-resources': file:projects/arm-resources.tgz
  '@rush-temp/arm-sql': file:projects/arm-sql.tgz
  '@rush-temp/arm-storage': file:projects/arm-storage.tgz
  '@rush-temp/arm-webpubsub': file:projects/arm-webpubsub.tgz
  '@rush-temp/attestation': file:projects/attestation.tgz
  '@rush-temp/communication-chat': file:projects/communication-chat.tgz
  '@rush-temp/communication-common': file:projects/communication-common.tgz
  '@rush-temp/communication-identity': file:projects/communication-identity.tgz
  '@rush-temp/communication-network-traversal': file:projects/communication-network-traversal.tgz
  '@rush-temp/communication-phone-numbers': file:projects/communication-phone-numbers.tgz
  '@rush-temp/communication-sms': file:projects/communication-sms.tgz
  '@rush-temp/confidential-ledger': file:projects/confidential-ledger.tgz
  '@rush-temp/container-registry': file:projects/container-registry.tgz
  '@rush-temp/core-amqp': file:projects/core-amqp.tgz
  '@rush-temp/core-asynciterator-polyfill': file:projects/core-asynciterator-polyfill.tgz
  '@rush-temp/core-auth': file:projects/core-auth.tgz
  '@rush-temp/core-client': file:projects/core-client.tgz
  '@rush-temp/core-client-1': file:projects/core-client-1.tgz
  '@rush-temp/core-client-lro': file:projects/core-client-lro.tgz
  '@rush-temp/core-client-paging': file:projects/core-client-paging.tgz
  '@rush-temp/core-crypto': file:projects/core-crypto.tgz
  '@rush-temp/core-http': file:projects/core-http.tgz
  '@rush-temp/core-lro': file:projects/core-lro.tgz
  '@rush-temp/core-paging': file:projects/core-paging.tgz
  '@rush-temp/core-rest-pipeline': file:projects/core-rest-pipeline.tgz
  '@rush-temp/core-tracing': file:projects/core-tracing.tgz
  '@rush-temp/core-util': file:projects/core-util.tgz
  '@rush-temp/core-xml': file:projects/core-xml.tgz
  '@rush-temp/cosmos': file:projects/cosmos.tgz
  '@rush-temp/data-tables': file:projects/data-tables.tgz
  '@rush-temp/dev-tool': file:projects/dev-tool.tgz
  '@rush-temp/digital-twins-core': file:projects/digital-twins-core.tgz
  '@rush-temp/eslint-plugin-azure-sdk': file:projects/eslint-plugin-azure-sdk.tgz
  '@rush-temp/event-hubs': file:projects/event-hubs.tgz
  '@rush-temp/event-processor-host': file:projects/event-processor-host.tgz
  '@rush-temp/eventgrid': file:projects/eventgrid.tgz
  '@rush-temp/eventhubs-checkpointstore-blob': file:projects/eventhubs-checkpointstore-blob.tgz
  '@rush-temp/eventhubs-checkpointstore-table': file:projects/eventhubs-checkpointstore-table.tgz
  '@rush-temp/identity': file:projects/identity.tgz
  '@rush-temp/identity-cache-persistence': file:projects/identity-cache-persistence.tgz
  '@rush-temp/identity-vscode': file:projects/identity-vscode.tgz
  '@rush-temp/iot-device-update': file:projects/iot-device-update.tgz
  '@rush-temp/iot-modelsrepository': file:projects/iot-modelsrepository.tgz
  '@rush-temp/keyvault-admin': file:projects/keyvault-admin.tgz
  '@rush-temp/keyvault-certificates': file:projects/keyvault-certificates.tgz
  '@rush-temp/keyvault-common': file:projects/keyvault-common.tgz
  '@rush-temp/keyvault-keys': file:projects/keyvault-keys.tgz
  '@rush-temp/keyvault-secrets': file:projects/keyvault-secrets.tgz
  '@rush-temp/logger': file:projects/logger.tgz
  '@rush-temp/mixed-reality-authentication': file:projects/mixed-reality-authentication.tgz
  '@rush-temp/mixed-reality-remote-rendering': file:projects/mixed-reality-remote-rendering.tgz
  '@rush-temp/mock-hub': file:projects/mock-hub.tgz
  '@rush-temp/monitor-opentelemetry-exporter': file:projects/monitor-opentelemetry-exporter.tgz
  '@rush-temp/monitor-query': file:projects/monitor-query.tgz
  '@rush-temp/perf-ai-form-recognizer': file:projects/perf-ai-form-recognizer.tgz
  '@rush-temp/perf-ai-metrics-advisor': file:projects/perf-ai-metrics-advisor.tgz
  '@rush-temp/perf-ai-text-analytics': file:projects/perf-ai-text-analytics.tgz
  '@rush-temp/perf-app-configuration': file:projects/perf-app-configuration.tgz
  '@rush-temp/perf-core-rest-pipeline': file:projects/perf-core-rest-pipeline.tgz
  '@rush-temp/perf-data-tables': file:projects/perf-data-tables.tgz
  '@rush-temp/perf-eventgrid': file:projects/perf-eventgrid.tgz
  '@rush-temp/perf-identity': file:projects/perf-identity.tgz
  '@rush-temp/perf-keyvault-certificates': file:projects/perf-keyvault-certificates.tgz
  '@rush-temp/perf-keyvault-keys': file:projects/perf-keyvault-keys.tgz
  '@rush-temp/perf-keyvault-secrets': file:projects/perf-keyvault-secrets.tgz
  '@rush-temp/perf-search-documents': file:projects/perf-search-documents.tgz
  '@rush-temp/perf-storage-blob': file:projects/perf-storage-blob.tgz
  '@rush-temp/perf-storage-file-datalake': file:projects/perf-storage-file-datalake.tgz
  '@rush-temp/perf-storage-file-share': file:projects/perf-storage-file-share.tgz
  '@rush-temp/purview-account': file:projects/purview-account.tgz
  '@rush-temp/purview-catalog': file:projects/purview-catalog.tgz
  '@rush-temp/purview-scanning': file:projects/purview-scanning.tgz
  '@rush-temp/quantum-jobs': file:projects/quantum-jobs.tgz
  '@rush-temp/schema-registry': file:projects/schema-registry.tgz
  '@rush-temp/schema-registry-avro': file:projects/schema-registry-avro.tgz
  '@rush-temp/search-documents': file:projects/search-documents.tgz
  '@rush-temp/service-bus': file:projects/service-bus.tgz
  '@rush-temp/storage-blob': file:projects/storage-blob.tgz
  '@rush-temp/storage-blob-changefeed': file:projects/storage-blob-changefeed.tgz
  '@rush-temp/storage-file-datalake': file:projects/storage-file-datalake.tgz
  '@rush-temp/storage-file-share': file:projects/storage-file-share.tgz
  '@rush-temp/storage-internal-avro': file:projects/storage-internal-avro.tgz
  '@rush-temp/storage-queue': file:projects/storage-queue.tgz
  '@rush-temp/synapse-access-control': file:projects/synapse-access-control.tgz
  '@rush-temp/synapse-artifacts': file:projects/synapse-artifacts.tgz
  '@rush-temp/synapse-managed-private-endpoints': file:projects/synapse-managed-private-endpoints.tgz
  '@rush-temp/synapse-monitoring': file:projects/synapse-monitoring.tgz
  '@rush-temp/synapse-spark': file:projects/synapse-spark.tgz
  '@rush-temp/template': file:projects/template.tgz
  '@rush-temp/test-utils': file:projects/test-utils.tgz
  '@rush-temp/test-utils-perfstress': file:projects/test-utils-perfstress.tgz
  '@rush-temp/test-utils-recorder': file:projects/test-utils-recorder.tgz
  '@rush-temp/video-analyzer-edge': file:projects/video-analyzer-edge.tgz
  '@rush-temp/web-pubsub': file:projects/web-pubsub.tgz
  '@rush-temp/web-pubsub-express': file:projects/web-pubsub-express.tgz
lockfileVersion: 5.2
packages:
  /@azure-rest/core-client-paging/1.0.0-beta.1:
    dependencies:
      '@azure-rest/core-client': 1.0.0-beta.6
      '@azure/core-paging': 1.1.3
      '@azure/core-rest-pipeline': 1.2.0
      tslib: 2.3.1
    dev: false
    engines:
      node: '>=12.0.0'
    resolution:
      integrity: sha512-khy3o4inJJL0Hz21TGrpcL0Zxiw8BI62+uIVkeiAo0hAaJ6JEl7AM5KOrebSmQDqx7CErVbdVSvQQNeuToSlcw==
  /@azure-rest/core-client/1.0.0-beta.6:
    dependencies:
      '@azure/core-auth': 1.3.2
      '@azure/core-rest-pipeline': 1.2.0
      tslib: 2.3.1
    dev: false
    engines:
      node: '>=12.0.0'
    resolution:
      integrity: sha512-JIHVi9ZlLN8truNMUBsCYzwbPNdlHCHvpihhiHYJM3fsTR8OV7Pg3/HpnshQ5G3XVg3F8ez0L+u+0XOTs/ZBPw==
  /@azure/abort-controller/1.0.4:
    dependencies:
      tslib: 2.3.1
    dev: false
    engines:
      node: '>=8.0.0'
    resolution:
      integrity: sha512-lNUmDRVGpanCsiUN3NWxFTdwmdFI53xwhkTFfHDGTYk46ca7Ind3nanJc+U6Zj9Tv+9nTCWRBscWEW1DyKOpTw==
  /@azure/ai-form-recognizer/3.1.0-beta.3:
    dependencies:
      '@azure/core-auth': 1.3.2
      '@azure/core-http': 1.2.6
      '@azure/core-lro': 1.0.5
      '@azure/core-paging': 1.1.3
      '@azure/core-tracing': 1.0.0-preview.11
      '@azure/logger': 1.0.2
      tslib: 2.3.1
    dev: false
    engines:
      node: '>=8.0.0'
    resolution:
      integrity: sha512-+4QtFKNyxAmdqpcYjuAtmWKm/MuOe9kZsbpS9jA9h0YHzngNj5gc67AA4egV9BXOq9x+1phjYTNC/rxiOUr1uQ==
  /@azure/ai-metrics-advisor/1.0.0-beta.3:
    dependencies:
      '@azure/core-auth': 1.3.2
      '@azure/core-http': 1.2.6
      '@azure/core-lro': 1.0.5
      '@azure/core-paging': 1.1.3
      '@azure/core-tracing': 1.0.0-preview.9
      '@azure/logger': 1.0.2
      '@opentelemetry/api': 0.10.2
      tslib: 2.3.1
    dev: false
    engines:
      node: '>=8.0.0'
    resolution:
      integrity: sha512-7C1wodDLnLrdS7rmA/UoItoTAtpZdhkEoaxC7+j5l+LlrcWAe7K2JO1y5psVr5Pe8Y6cUGK4KfpgsAQAcSUDEw==
  /@azure/ai-text-analytics/5.1.0:
    dependencies:
      '@azure/abort-controller': 1.0.4
      '@azure/core-asynciterator-polyfill': 1.0.0
      '@azure/core-auth': 1.3.2
      '@azure/core-client': 1.3.0
      '@azure/core-lro': 2.2.0
      '@azure/core-paging': 1.1.3
      '@azure/core-rest-pipeline': 1.2.0
      '@azure/core-tracing': 1.0.0-preview.12
      '@azure/logger': 1.0.2
      tslib: 2.3.1
    dev: false
    engines:
      node: '>=12.0.0'
    resolution:
      integrity: sha512-vkAFCxj0dn7kjTDuzpqM4EgQJkn3V0N/KJ0/n+UwralpeCESWll3DLuf8h2kL94vT9pyHWq7xWiNMBrzXxF1yA==
  /@azure/amqp-common/1.0.0-preview.9:
    dependencies:
      '@azure/ms-rest-nodeauth': 0.9.3_debug@3.2.7
      '@types/async-lock': 1.1.3
      '@types/is-buffer': 2.0.0
      async-lock: 1.3.0
      buffer: 5.7.1
      debug: 3.2.7
      events: 3.3.0
      is-buffer: 2.0.5
      jssha: 2.4.2
      process: 0.11.10
      rhea: 1.0.24
      rhea-promise: 0.1.15
      stream-browserify: 2.0.2
      tslib: 1.14.1
      url: 0.11.0
      util: 0.11.1
    dev: false
    resolution:
      integrity: sha512-RVG1Ad3Afv9gwFFmpeCXQAm+Sa0L8KEZRJJAAZEGoYDb6EoO1iQDVmoBz720h8mdrGpi0D60xNU/KhriIwuZfQ==
  /@azure/communication-common/1.1.0:
    dependencies:
      '@azure/abort-controller': 1.0.4
      '@azure/core-auth': 1.3.2
      '@azure/core-http': 2.1.0
      '@azure/core-tracing': 1.0.0-preview.13
      events: 3.3.0
      jwt-decode: 2.2.0
      tslib: 2.3.1
    dev: false
    engines:
      node: '>=12.0.0'
    resolution:
      integrity: sha512-vqTtzDtb4NG3LWoWoqlOOJApZRRIIImNUKlGyTa6c1YC+v5A7UEOL9TX8NRDxvFVUF2wDHsSnkhLBVBgkcAhIQ==
  /@azure/communication-identity/1.0.0:
    dependencies:
      '@azure/abort-controller': 1.0.4
      '@azure/communication-common': 1.1.0
      '@azure/core-auth': 1.3.2
      '@azure/core-http': 1.2.6
      '@azure/core-lro': 1.0.5
      '@azure/core-paging': 1.1.3
      '@azure/core-tracing': 1.0.0-preview.10
      '@azure/logger': 1.0.2
      '@opentelemetry/api': 0.10.2
      events: 3.3.0
      tslib: 2.3.1
    dev: false
    engines:
      node: '>=8.0.0'
    resolution:
      integrity: sha512-fa220+fQn27JN8QtajeMe88rqrJn3qctT/8FV/abJe6tSBJlAWYXOHiIF3nCgSeyIb5F9pi7Fycd9M55OY4O9w==
  /@azure/communication-signaling/1.0.0-beta.7:
    dependencies:
      '@azure/core-http': 1.2.6
      '@azure/core-tracing': 1.0.0-preview.9
      '@azure/logger': 1.0.2
      '@opentelemetry/api': 0.10.2
      events: 3.3.0
      tslib: 1.14.1
    dev: false
    engines:
      node: '>=8.0.0'
    resolution:
      integrity: sha512-iO2Wpnr95HrAfOoq9IX7pcB7QlfSoJKDd4Ty9cjZK3Efv9vFN23kVybyd0JqC3HHXf0ALIcIm98bNH6PyVCOgw==
  /@azure/core-asynciterator-polyfill/1.0.0:
    dev: false
    resolution:
      integrity: sha512-kmv8CGrPfN9SwMwrkiBK9VTQYxdFQEGe0BmQk+M8io56P9KNzpAxcWE/1fxJj7uouwN4kXF0BHW8DNlgx+wtCg==
  /@azure/core-auth/1.3.2:
    dependencies:
      '@azure/abort-controller': 1.0.4
      tslib: 2.3.1
    dev: false
    engines:
      node: '>=12.0.0'
    resolution:
      integrity: sha512-7CU6DmCHIZp5ZPiZ9r3J17lTKMmYsm/zGvNkjArQwPkrLlZ1TZ+EUYfGgh2X31OLMVAQCTJZW4cXHJi02EbJnA==
  /@azure/core-client/1.3.0:
    dependencies:
      '@azure/abort-controller': 1.0.4
      '@azure/core-asynciterator-polyfill': 1.0.0
      '@azure/core-auth': 1.3.2
      '@azure/core-rest-pipeline': 1.2.0
      '@azure/core-tracing': 1.0.0-preview.13
      tslib: 2.3.1
    dev: false
    engines:
      node: '>=12.0.0'
    resolution:
      integrity: sha512-4ricu3aM1TQP2vglBcvFX8KgbWVe+7hl1jVAw6BzIGG4CTAvO3ygDS6th3O+zFwGN9xkgXFHa7Tp3u9za8ciIA==
  /@azure/core-http/1.2.3:
    dependencies:
      '@azure/abort-controller': 1.0.4
      '@azure/core-auth': 1.3.2
      '@azure/core-tracing': 1.0.0-preview.9
      '@azure/logger': 1.0.2
      '@opentelemetry/api': 0.10.2
      '@types/node-fetch': 2.5.12
      '@types/tunnel': 0.0.1
      form-data: 3.0.1
      node-fetch: 2.6.1
      process: 0.11.10
      tough-cookie: 4.0.0
      tslib: 2.3.1
      tunnel: 0.0.6
      uuid: 8.3.2
      xml2js: 0.4.23
    dev: false
    engines:
      node: '>=8.0.0'
    resolution:
      integrity: sha512-g5C1zUJO5dehP2Riv+vy9iCYoS1UwKnZsBVCzanScz9A83LbnXKpZDa9wie26G9dfXUhQoFZoFT8LYWhPKmwcg==
  /@azure/core-http/1.2.6:
    dependencies:
      '@azure/abort-controller': 1.0.4
      '@azure/core-asynciterator-polyfill': 1.0.0
      '@azure/core-auth': 1.3.2
      '@azure/core-tracing': 1.0.0-preview.11
      '@azure/logger': 1.0.2
      '@types/node-fetch': 2.5.12
      '@types/tunnel': 0.0.1
      form-data: 3.0.1
      node-fetch: 2.6.1
      process: 0.11.10
      tough-cookie: 4.0.0
      tslib: 2.3.1
      tunnel: 0.0.6
      uuid: 8.3.2
      xml2js: 0.4.23
    dev: false
    engines:
      node: '>=8.0.0'
    resolution:
      integrity: sha512-odtH7UMKtekc5YQ86xg9GlVHNXR6pq2JgJ5FBo7/jbOjNGdBqcrIVrZx2bevXVJz/uUTSx6vUf62gzTXTfqYSQ==
  /@azure/core-http/2.1.0:
    dependencies:
      '@azure/abort-controller': 1.0.4
      '@azure/core-asynciterator-polyfill': 1.0.0
      '@azure/core-auth': 1.3.2
      '@azure/core-tracing': 1.0.0-preview.13
      '@azure/logger': 1.0.2
      '@types/node-fetch': 2.5.12
      '@types/tunnel': 0.0.1
      form-data: 3.0.1
      node-fetch: 2.6.1
      process: 0.11.10
      tough-cookie: 4.0.0
      tslib: 2.3.1
      tunnel: 0.0.6
      uuid: 8.3.2
      xml2js: 0.4.23
    dev: false
    engines:
      node: '>=12.0.0'
    resolution:
      integrity: sha512-Pzj87F4b1RH4PFDUpxkZqCdDZ35c5AjDCt3lsTn3i7yCtrXasEm6PVJYhjwsvYYmtgM7aDZIXexcu/qLLf7kyA==
  /@azure/core-lro/1.0.5:
    dependencies:
      '@azure/abort-controller': 1.0.4
      '@azure/core-http': 1.2.6
      '@azure/core-tracing': 1.0.0-preview.11
      events: 3.3.0
      tslib: 2.3.1
    dev: false
    engines:
      node: '>=8.0.0'
    resolution:
      integrity: sha512-0EFCFZxARrIoLWMIRt4vuqconRVIO2Iin7nFBfJiYCCbKp5eEmxutNk8uqudPmG0XFl5YqlVh68/al/vbE5OOg==
  /@azure/core-lro/2.2.0:
    dependencies:
      '@azure/abort-controller': 1.0.4
      '@azure/core-tracing': 1.0.0-preview.13
      '@azure/logger': 1.0.2
      tslib: 2.3.1
    dev: false
    engines:
      node: '>=12.0.0'
    resolution:
      integrity: sha512-TJo95eNT1dwYOPCb0m1C2zyxVlHuRRkKGeg9TKu8XMF2qh4v6c1weD63r9RVIrLdHdnSqS0n6PTXBpWoB8NqMw==
  /@azure/core-paging/1.1.3:
    dependencies:
      '@azure/core-asynciterator-polyfill': 1.0.0
    dev: false
    engines:
      node: '>=8.0.0'
    resolution:
      integrity: sha512-his7Ah40ThEYORSpIAwuh6B8wkGwO/zG7gqVtmSE4WAJ46e36zUDXTKReUCLBDc6HmjjApQQxxcRFy5FruG79A==
  /@azure/core-rest-pipeline/1.2.0:
    dependencies:
      '@azure/abort-controller': 1.0.4
      '@azure/core-auth': 1.3.2
      '@azure/core-tracing': 1.0.0-preview.13
      '@azure/logger': 1.0.2
      form-data: 3.0.1
      http-proxy-agent: 4.0.1
      https-proxy-agent: 5.0.0
      tslib: 2.3.1
      uuid: 8.3.2
    dev: false
    engines:
      node: '>=12.0.0'
    resolution:
      integrity: sha512-oOd8feRcuoSUwflPNLPO8x6v+m4TcJ9DmazlouuG9d64zJJEwaU757ovpRss9zaL8cggUAdm84C4EbtZ/ltMAw==
  /@azure/core-tracing/1.0.0-preview.10:
    dependencies:
      '@opencensus/web-types': 0.0.7
      '@opentelemetry/api': 0.10.2
      tslib: 2.3.1
    dev: false
    engines:
      node: '>=8.0.0'
    resolution:
      integrity: sha512-iIwjtMwQnsxB7cYkugMx+s4W1nfy3+pT/ceo+uW1fv4YDgYe84nh+QP0fEC9IH/3UATLSWbIBemdMHzk2APUrw==
  /@azure/core-tracing/1.0.0-preview.11:
    dependencies:
      '@opencensus/web-types': 0.0.7
      '@opentelemetry/api': 1.0.0-rc.0
      tslib: 2.3.1
    dev: false
    engines:
      node: '>=8.0.0'
    resolution:
      integrity: sha512-frF0pJc9HTmKncVokhBxCqipjbql02DThQ1ZJ9wLi7SDMLdPAFyDI5xZNzX5guLz+/DtPkY+SGK2li9FIXqshQ==
  /@azure/core-tracing/1.0.0-preview.12:
    dependencies:
      '@opentelemetry/api': 1.0.2
      tslib: 2.3.1
    dev: false
    engines:
      node: '>=12.0.0'
    resolution:
      integrity: sha512-nvo2Wc4EKZGN6eFu9n3U7OXmASmL8VxoPIH7xaD6OlQqi44bouF0YIi9ID5rEsKLiAU59IYx6M297nqWVMWPDg==
  /@azure/core-tracing/1.0.0-preview.13:
    dependencies:
      '@opentelemetry/api': 1.0.2
      tslib: 2.3.1
    dev: false
    engines:
      node: '>=12.0.0'
    resolution:
      integrity: sha512-KxDlhXyMlh2Jhj2ykX6vNEU0Vou4nHr025KoSEiz7cS3BNiHNaZcdECk/DmLkEB0as5T7b/TpRcehJ5yV6NeXQ==
  /@azure/core-tracing/1.0.0-preview.9:
    dependencies:
      '@opencensus/web-types': 0.0.7
      '@opentelemetry/api': 0.10.2
      tslib: 2.3.1
    dev: false
    engines:
      node: '>=8.0.0'
    resolution:
      integrity: sha512-zczolCLJ5QG42AEPQ+Qg9SRYNUyB+yZ5dzof4YEc+dyWczO9G2sBqbAjLB7IqrsdHN2apkiB2oXeDKCsq48jug==
  /@azure/event-hubs/2.1.4:
    dependencies:
      '@azure/amqp-common': 1.0.0-preview.9
      '@azure/ms-rest-nodeauth': 0.9.3_debug@3.2.7
      async-lock: 1.3.0
      debug: 3.2.7
      is-buffer: 2.0.5
      jssha: 2.4.2
      rhea-promise: 0.1.15
      tslib: 1.14.1
      uuid: 3.4.0
    dev: false
    resolution:
      integrity: sha512-CxaMaEjwtsmIhWtjHyGimKO7RmES0YxPqGQ9+jKqGygNlhG5NYHktDaiQu6w7k3g+I51VaLXtVSt+BVFd6VWfQ==
  /@azure/identity/1.2.5_debug@4.3.2:
    dependencies:
      '@azure/core-http': 1.2.3
      '@azure/core-tracing': 1.0.0-preview.9
      '@azure/logger': 1.0.2
      '@azure/msal-node': 1.0.0-beta.6_debug@4.3.2
      '@opentelemetry/api': 0.10.2
      '@types/stoppable': 1.1.1
      axios: 0.21.1_debug@4.3.2
      events: 3.3.0
      jws: 4.0.0
      msal: 1.4.12
      open: 7.4.2
      qs: 6.10.1
      stoppable: 1.1.0
      tslib: 2.3.1
      uuid: 8.3.2
    dev: false
    engines:
      node: '>=8.0.0'
    optionalDependencies:
      keytar: 7.7.0
    peerDependencies:
      debug: '*'
    resolution:
      integrity: sha512-Q71Buur3RMcg6lCnisLL8Im562DBw+ybzgm+YQj/FbAaI8ZNu/zl/5z1fE4k3Q9LSIzYrz6HLRzlhdSBXpydlQ==
  /@azure/identity/1.5.1:
    dependencies:
      '@azure/core-auth': 1.3.2
      '@azure/core-client': 1.3.0
      '@azure/core-rest-pipeline': 1.2.0
      '@azure/core-tracing': 1.0.0-preview.12
      '@azure/logger': 1.0.2
      '@azure/msal-node': 1.0.0-beta.6
      '@types/stoppable': 1.1.1
      axios: 0.21.1
      events: 3.3.0
      jws: 4.0.0
      msal: 1.4.12
      open: 7.4.2
      qs: 6.10.1
      stoppable: 1.1.0
      tslib: 2.3.1
      uuid: 8.3.2
    dev: false
    engines:
      node: '>=12.0.0'
    optionalDependencies:
      keytar: 7.7.0
    resolution:
      integrity: sha512-ENYdcHT72PwEb+aiL2G6WIXxdm8mO0LNLZVPXaSRZYNsIshre72MF1H/rnJvcVGX9uVDVClSbNPxXwY5MJPLjw==
  /@azure/identity/1.5.1_debug@4.3.2:
    dependencies:
      '@azure/core-auth': 1.3.2
      '@azure/core-client': 1.3.0
      '@azure/core-rest-pipeline': 1.2.0
      '@azure/core-tracing': 1.0.0-preview.12
      '@azure/logger': 1.0.2
      '@azure/msal-node': 1.0.0-beta.6_debug@4.3.2
      '@types/stoppable': 1.1.1
      axios: 0.21.1_debug@4.3.2
      events: 3.3.0
      jws: 4.0.0
      msal: 1.4.12
      open: 7.4.2
      qs: 6.10.1
      stoppable: 1.1.0
      tslib: 2.3.1
      uuid: 8.3.2
    dev: false
    engines:
      node: '>=12.0.0'
    optionalDependencies:
      keytar: 7.7.0
    peerDependencies:
      debug: '*'
    resolution:
      integrity: sha512-ENYdcHT72PwEb+aiL2G6WIXxdm8mO0LNLZVPXaSRZYNsIshre72MF1H/rnJvcVGX9uVDVClSbNPxXwY5MJPLjw==
  /@azure/identity/2.0.0-beta.4:
    dependencies:
      '@azure/abort-controller': 1.0.4
      '@azure/core-auth': 1.3.2
      '@azure/core-http': 2.1.0
      '@azure/core-tracing': 1.0.0-preview.12
      '@azure/logger': 1.0.2
      '@azure/msal-browser': 2.16.1
      '@azure/msal-common': 4.5.1
      '@azure/msal-node': 1.3.0
      '@types/stoppable': 1.1.1
      events: 3.3.0
      jws: 4.0.0
      open: 7.4.2
      qs: 6.10.1
      stoppable: 1.1.0
      tslib: 2.3.1
      uuid: 8.3.2
    dev: false
    engines:
      node: '>=12.0.0'
    resolution:
      integrity: sha512-B+x9dcMutHdkkrr01sYGoTIZPbEH90iavRVNnrCjKD0HpE/Oa5UV8risvkoPWGih6WJKh+p9YEBHlYg/5RWNWg==
  /@azure/identity/2.0.0-beta.4_debug@4.3.2:
    dependencies:
      '@azure/abort-controller': 1.0.4
      '@azure/core-auth': 1.3.2
      '@azure/core-http': 2.1.0
      '@azure/core-tracing': 1.0.0-preview.12
      '@azure/logger': 1.0.2
      '@azure/msal-browser': 2.16.1
      '@azure/msal-common': 4.5.1
      '@azure/msal-node': 1.3.0_debug@4.3.2
      '@types/stoppable': 1.1.1
      events: 3.3.0
      jws: 4.0.0
      open: 7.4.2
      qs: 6.10.1
      stoppable: 1.1.0
      tslib: 2.3.1
      uuid: 8.3.2
    dev: false
    engines:
      node: '>=12.0.0'
    peerDependencies:
      debug: '*'
    resolution:
      integrity: sha512-B+x9dcMutHdkkrr01sYGoTIZPbEH90iavRVNnrCjKD0HpE/Oa5UV8risvkoPWGih6WJKh+p9YEBHlYg/5RWNWg==
  /@azure/keyvault-keys/4.3.0:
    dependencies:
      '@azure/abort-controller': 1.0.4
      '@azure/core-http': 2.1.0
      '@azure/core-lro': 2.2.0
      '@azure/core-paging': 1.1.3
      '@azure/core-tracing': 1.0.0-preview.13
      '@azure/logger': 1.0.2
      tslib: 2.3.1
    dev: false
    engines:
      node: '>=8.0.0'
    resolution:
      integrity: sha512-OEosl0/rE/mKD5Ji9KaQN7UH+yQnV5MS0MRhGqQIiJrG+qAvAla0MYudJzv3XvBlplpGk0+MVgyL9H3KX/UAwQ==
  /@azure/logger-js/1.3.2:
    dependencies:
      tslib: 1.14.1
    dev: false
    resolution:
      integrity: sha512-h58oEROO2tniBTSmFmuHBGvuiFuYsHQBWTVdpT2AiOED4F2Kgf7rs0MPYPXiBcDvihC70M7QPRhIQ3JK1H/ygw==
  /@azure/logger/1.0.2:
    dependencies:
      tslib: 2.3.1
    dev: false
    engines:
      node: '>=8.0.0'
    resolution:
      integrity: sha512-YZNjNV0vL3nN2nedmcjQBcpCTo3oqceXmgiQtEm6fLpucjRZyQKAQruhCmCpRlB1iykqKJJ/Y8CDmT5rIE6IJw==
  /@azure/ms-rest-azure-env/1.1.2:
    dev: false
    resolution:
      integrity: sha512-l7z0DPCi2Hp88w12JhDTtx5d0Y3+vhfE7JKJb9O7sEz71Cwp053N8piTtTnnk/tUor9oZHgEKi/p3tQQmLPjvA==
  /@azure/ms-rest-js/1.11.2_debug@3.2.7:
    dependencies:
      '@azure/core-auth': 1.3.2
      axios: 0.21.1_debug@3.2.7
      form-data: 2.5.1
      tough-cookie: 2.5.0
      tslib: 1.14.1
      tunnel: 0.0.6
      uuid: 3.4.0
      xml2js: 0.4.23
    dev: false
    peerDependencies:
      debug: '*'
    resolution:
      integrity: sha512-2AyQ1IKmLGKW7DU3/x3TsTBzZLcbC9YRI+yuDPuXAQrv3zar340K9wsxU413kHFIDjkWNCo9T0w5VtwcyWxhbQ==
  /@azure/ms-rest-js/1.11.2_debug@4.3.2:
    dependencies:
      '@azure/core-auth': 1.3.2
      axios: 0.21.1_debug@4.3.2
      form-data: 2.5.1
      tough-cookie: 2.5.0
      tslib: 1.14.1
      tunnel: 0.0.6
      uuid: 3.4.0
      xml2js: 0.4.23
    dev: false
    peerDependencies:
      debug: '*'
    resolution:
      integrity: sha512-2AyQ1IKmLGKW7DU3/x3TsTBzZLcbC9YRI+yuDPuXAQrv3zar340K9wsxU413kHFIDjkWNCo9T0w5VtwcyWxhbQ==
  /@azure/ms-rest-js/2.5.3:
    dependencies:
      '@azure/core-auth': 1.3.2
      abort-controller: 3.0.0
      form-data: 2.5.1
      node-fetch: 2.6.1
      tough-cookie: 3.0.1
      tslib: 1.14.1
      tunnel: 0.0.6
      uuid: 8.3.2
      xml2js: 0.4.23
    dev: false
    resolution:
      integrity: sha512-OZ7qJwazS2nSRtZOA6+0k7x+RJ9D2P0IyUl9iHycyjgtQlINALNRutGqQeBirhIEx2IRQs9TMnnxoh/yRkFEAw==
  /@azure/ms-rest-nodeauth/0.9.3_debug@3.2.7:
    dependencies:
      '@azure/ms-rest-azure-env': 1.1.2
      '@azure/ms-rest-js': 1.11.2_debug@3.2.7
      adal-node: 0.1.28
    dev: false
    peerDependencies:
      debug: '*'
    resolution:
      integrity: sha512-aFHRw/IHhg3I9ZJW+Va4L+sCirFHMVIu6B7lFdL5mGLfG3xC5vDIdd957LRXFgy2OiKFRUC0QaKknd0YCsQIqA==
  /@azure/ms-rest-nodeauth/0.9.3_debug@4.3.2:
    dependencies:
      '@azure/ms-rest-azure-env': 1.1.2
      '@azure/ms-rest-js': 1.11.2_debug@4.3.2
      adal-node: 0.1.28
    dev: false
    peerDependencies:
      debug: '*'
    resolution:
      integrity: sha512-aFHRw/IHhg3I9ZJW+Va4L+sCirFHMVIu6B7lFdL5mGLfG3xC5vDIdd957LRXFgy2OiKFRUC0QaKknd0YCsQIqA==
  /@azure/msal-browser/2.16.1:
    dependencies:
      '@azure/msal-common': 4.5.1
    dev: false
    engines:
      node: '>=0.8.0'
    resolution:
      integrity: sha512-PcYi4seUGdtu30mOIdwk4FvbOdHFQ+fKAptEqV0tcsrvor0Hox/R0Xr0GEiBMfKkJbagLOYX7ORPRCYhZrWeqw==
  /@azure/msal-common/4.5.1:
    dependencies:
      debug: 4.3.2
    dev: false
    engines:
      node: '>=0.8.0'
    resolution:
      integrity: sha512-/i5dXM+QAtO+6atYd5oHGBAx48EGSISkXNXViheliOQe+SIFMDo3gSq3lL54W0suOSAsVPws3XnTaIHlla0PIQ==
  /@azure/msal-node-extensions/1.0.0-alpha.8:
    dependencies:
      '@azure/msal-common': 4.5.1
      bindings: 1.5.0
      keytar: 7.7.0
      nan: 2.15.0
    dev: false
    engines:
      node: '>=10'
    requiresBuild: true
    resolution:
      integrity: sha512-wNZgJ5GShgjBufJFmgec/y0d1zRjn9VZlDP4W5ptXORum6HDK9VJzZfYEleItXW58DvaeEMX5zWI8yrdV8vivA==
  /@azure/msal-node/1.0.0-beta.6:
    dependencies:
      '@azure/msal-common': 4.5.1
      axios: 0.21.1
      jsonwebtoken: 8.5.1
      uuid: 8.3.2
    dev: false
    resolution:
      integrity: sha512-ZQI11Uz1j0HJohb9JZLRD8z0moVcPks1AFW4Q/Gcl67+QvH4aKEJti7fjCcipEEZYb/qzLSO8U6IZgPYytsiJQ==
  /@azure/msal-node/1.0.0-beta.6_debug@4.3.2:
    dependencies:
      '@azure/msal-common': 4.5.1
      axios: 0.21.1_debug@4.3.2
      jsonwebtoken: 8.5.1
      uuid: 8.3.2
    dev: false
    peerDependencies:
      debug: '*'
    resolution:
      integrity: sha512-ZQI11Uz1j0HJohb9JZLRD8z0moVcPks1AFW4Q/Gcl67+QvH4aKEJti7fjCcipEEZYb/qzLSO8U6IZgPYytsiJQ==
  /@azure/msal-node/1.3.0:
    dependencies:
      '@azure/msal-common': 4.5.1
      axios: 0.21.1
      jsonwebtoken: 8.5.1
      uuid: 8.3.2
    dev: false
    engines:
      node: 10 || 12 || 14 || 16
    resolution:
      integrity: sha512-BM5S5sMB6N0aPux4l85NnRNO/5/G+w3oT+JtLbMDBsc/aUxLVYoWMmxVECrYzlQRm5QZzFWRo04Rv5AnAF7z2g==
  /@azure/msal-node/1.3.0_debug@4.3.2:
    dependencies:
      '@azure/msal-common': 4.5.1
      axios: 0.21.1_debug@4.3.2
      jsonwebtoken: 8.5.1
      uuid: 8.3.2
    dev: false
    engines:
      node: 10 || 12 || 14 || 16
    peerDependencies:
      debug: '*'
    resolution:
      integrity: sha512-BM5S5sMB6N0aPux4l85NnRNO/5/G+w3oT+JtLbMDBsc/aUxLVYoWMmxVECrYzlQRm5QZzFWRo04Rv5AnAF7z2g==
  /@azure/storage-blob/12.7.0:
    dependencies:
      '@azure/abort-controller': 1.0.4
      '@azure/core-http': 2.1.0
      '@azure/core-lro': 2.2.0
      '@azure/core-paging': 1.1.3
      '@azure/core-tracing': 1.0.0-preview.13
      '@azure/logger': 1.0.2
      events: 3.3.0
      tslib: 2.3.1
    dev: false
    engines:
      node: '>=8.0.0'
    resolution:
      integrity: sha512-7YEWEx03Us/YBxthzBv788R7jokwpCD5KcIsvtE5xRaijNX9o80KXpabhEwLR9DD9nmt/AlU/c1R+aXydgCduQ==
  /@babel/code-frame/7.12.11:
    dependencies:
      '@babel/highlight': 7.14.5
    dev: false
    resolution:
      integrity: sha512-Zt1yodBx1UcyiePMSkWnU4hPqhwq7hGi2nFL1LeA3EUl+q2LQx16MISgJ0+z7dnmgvP9QtIleuETGOiOH1RcIw==
  /@babel/code-frame/7.14.5:
    dependencies:
      '@babel/highlight': 7.14.5
    dev: false
    engines:
      node: '>=6.9.0'
    resolution:
      integrity: sha512-9pzDqyc6OLDaqe+zbACgFkb6fKMNG6CObKpnYXChRsvYGyEdc7CA2BaqeOM+vOtCS5ndmJicPJhKAwYRI6UfFw==
  /@babel/compat-data/7.15.0:
    dev: false
    engines:
      node: '>=6.9.0'
    resolution:
      integrity: sha512-0NqAC1IJE0S0+lL1SWFMxMkz1pKCNCjI4tr2Zx4LJSXxCLAdr6KyArnY+sno5m3yH9g737ygOyPABDsnXkpxiA==
  /@babel/core/7.15.0:
    dependencies:
      '@babel/code-frame': 7.14.5
      '@babel/generator': 7.15.0
      '@babel/helper-compilation-targets': 7.15.0_@babel+core@7.15.0
      '@babel/helper-module-transforms': 7.15.0
      '@babel/helpers': 7.15.3
      '@babel/parser': 7.15.3
      '@babel/template': 7.14.5
      '@babel/traverse': 7.15.0
      '@babel/types': 7.15.0
      convert-source-map: 1.8.0
      debug: 4.3.2
      gensync: 1.0.0-beta.2
      json5: 2.2.0
      semver: 6.3.0
      source-map: 0.5.7
    dev: false
    engines:
      node: '>=6.9.0'
    resolution:
      integrity: sha512-tXtmTminrze5HEUPn/a0JtOzzfp0nk+UEXQ/tqIJo3WDGypl/2OFQEMll/zSFU8f/lfmfLXvTaORHF3cfXIQMw==
  /@babel/generator/7.15.0:
    dependencies:
      '@babel/types': 7.15.0
      jsesc: 2.5.2
      source-map: 0.5.7
    dev: false
    engines:
      node: '>=6.9.0'
    resolution:
      integrity: sha512-eKl4XdMrbpYvuB505KTta4AV9g+wWzmVBW69tX0H2NwKVKd2YJbKgyK6M8j/rgLbmHOYJn6rUklV677nOyJrEQ==
  /@babel/helper-compilation-targets/7.15.0_@babel+core@7.15.0:
    dependencies:
      '@babel/compat-data': 7.15.0
      '@babel/core': 7.15.0
      '@babel/helper-validator-option': 7.14.5
      browserslist: 4.16.7
      semver: 6.3.0
    dev: false
    engines:
      node: '>=6.9.0'
    peerDependencies:
      '@babel/core': ^7.0.0
    resolution:
      integrity: sha512-h+/9t0ncd4jfZ8wsdAsoIxSa61qhBYlycXiHWqJaQBCXAhDCMbPRSMTGnZIkkmt1u4ag+UQmuqcILwqKzZ4N2A==
  /@babel/helper-function-name/7.14.5:
    dependencies:
      '@babel/helper-get-function-arity': 7.14.5
      '@babel/template': 7.14.5
      '@babel/types': 7.15.0
    dev: false
    engines:
      node: '>=6.9.0'
    resolution:
      integrity: sha512-Gjna0AsXWfFvrAuX+VKcN/aNNWonizBj39yGwUzVDVTlMYJMK2Wp6xdpy72mfArFq5uK+NOuexfzZlzI1z9+AQ==
  /@babel/helper-get-function-arity/7.14.5:
    dependencies:
      '@babel/types': 7.15.0
    dev: false
    engines:
      node: '>=6.9.0'
    resolution:
      integrity: sha512-I1Db4Shst5lewOM4V+ZKJzQ0JGGaZ6VY1jYvMghRjqs6DWgxLCIyFt30GlnKkfUeFLpJt2vzbMVEXVSXlIFYUg==
  /@babel/helper-hoist-variables/7.14.5:
    dependencies:
      '@babel/types': 7.15.0
    dev: false
    engines:
      node: '>=6.9.0'
    resolution:
      integrity: sha512-R1PXiz31Uc0Vxy4OEOm07x0oSjKAdPPCh3tPivn/Eo8cvz6gveAeuyUUPB21Hoiif0uoPQSSdhIPS3352nvdyQ==
  /@babel/helper-member-expression-to-functions/7.15.0:
    dependencies:
      '@babel/types': 7.15.0
    dev: false
    engines:
      node: '>=6.9.0'
    resolution:
      integrity: sha512-Jq8H8U2kYiafuj2xMTPQwkTBnEEdGKpT35lJEQsRRjnG0LW3neucsaMWLgKcwu3OHKNeYugfw+Z20BXBSEs2Lg==
  /@babel/helper-module-imports/7.14.5:
    dependencies:
      '@babel/types': 7.15.0
    dev: false
    engines:
      node: '>=6.9.0'
    resolution:
      integrity: sha512-SwrNHu5QWS84XlHwGYPDtCxcA0hrSlL2yhWYLgeOc0w7ccOl2qv4s/nARI0aYZW+bSwAL5CukeXA47B/1NKcnQ==
  /@babel/helper-module-transforms/7.15.0:
    dependencies:
      '@babel/helper-module-imports': 7.14.5
      '@babel/helper-replace-supers': 7.15.0
      '@babel/helper-simple-access': 7.14.8
      '@babel/helper-split-export-declaration': 7.14.5
      '@babel/helper-validator-identifier': 7.14.9
      '@babel/template': 7.14.5
      '@babel/traverse': 7.15.0
      '@babel/types': 7.15.0
    dev: false
    engines:
      node: '>=6.9.0'
    resolution:
      integrity: sha512-RkGiW5Rer7fpXv9m1B3iHIFDZdItnO2/BLfWVW/9q7+KqQSDY5kUfQEbzdXM1MVhJGcugKV7kRrNVzNxmk7NBg==
  /@babel/helper-optimise-call-expression/7.14.5:
    dependencies:
      '@babel/types': 7.15.0
    dev: false
    engines:
      node: '>=6.9.0'
    resolution:
      integrity: sha512-IqiLIrODUOdnPU9/F8ib1Fx2ohlgDhxnIDU7OEVi+kAbEZcyiF7BLU8W6PfvPi9LzztjS7kcbzbmL7oG8kD6VA==
  /@babel/helper-replace-supers/7.15.0:
    dependencies:
      '@babel/helper-member-expression-to-functions': 7.15.0
      '@babel/helper-optimise-call-expression': 7.14.5
      '@babel/traverse': 7.15.0
      '@babel/types': 7.15.0
    dev: false
    engines:
      node: '>=6.9.0'
    resolution:
      integrity: sha512-6O+eWrhx+HEra/uJnifCwhwMd6Bp5+ZfZeJwbqUTuqkhIT6YcRhiZCOOFChRypOIe0cV46kFrRBlm+t5vHCEaA==
  /@babel/helper-simple-access/7.14.8:
    dependencies:
      '@babel/types': 7.15.0
    dev: false
    engines:
      node: '>=6.9.0'
    resolution:
      integrity: sha512-TrFN4RHh9gnWEU+s7JloIho2T76GPwRHhdzOWLqTrMnlas8T9O7ec+oEDNsRXndOmru9ymH9DFrEOxpzPoSbdg==
  /@babel/helper-split-export-declaration/7.14.5:
    dependencies:
      '@babel/types': 7.15.0
    dev: false
    engines:
      node: '>=6.9.0'
    resolution:
      integrity: sha512-hprxVPu6e5Kdp2puZUmvOGjaLv9TCe58E/Fl6hRq4YiVQxIcNvuq6uTM2r1mT/oPskuS9CgR+I94sqAYv0NGKA==
  /@babel/helper-validator-identifier/7.14.9:
    dev: false
    engines:
      node: '>=6.9.0'
    resolution:
      integrity: sha512-pQYxPY0UP6IHISRitNe8bsijHex4TWZXi2HwKVsjPiltzlhse2znVcm9Ace510VT1kxIHjGJCZZQBX2gJDbo0g==
  /@babel/helper-validator-option/7.14.5:
    dev: false
    engines:
      node: '>=6.9.0'
    resolution:
      integrity: sha512-OX8D5eeX4XwcroVW45NMvoYaIuFI+GQpA2a8Gi+X/U/cDUIRsV37qQfF905F0htTRCREQIB4KqPeaveRJUl3Ow==
  /@babel/helpers/7.15.3:
    dependencies:
      '@babel/template': 7.14.5
      '@babel/traverse': 7.15.0
      '@babel/types': 7.15.0
    dev: false
    engines:
      node: '>=6.9.0'
    resolution:
      integrity: sha512-HwJiz52XaS96lX+28Tnbu31VeFSQJGOeKHJeaEPQlTl7PnlhFElWPj8tUXtqFIzeN86XxXoBr+WFAyK2PPVz6g==
  /@babel/highlight/7.14.5:
    dependencies:
      '@babel/helper-validator-identifier': 7.14.9
      chalk: 2.4.2
      js-tokens: 4.0.0
    dev: false
    engines:
      node: '>=6.9.0'
    resolution:
      integrity: sha512-qf9u2WFWVV0MppaL877j2dBtQIDgmidgjGk5VIMw3OadXvYaXn66U1BFlH2t4+t3i+8PhedppRv+i40ABzd+gg==
  /@babel/parser/7.15.3:
    dev: false
    engines:
      node: '>=6.0.0'
    hasBin: true
    resolution:
      integrity: sha512-O0L6v/HvqbdJawj0iBEfVQMc3/6WP+AeOsovsIgBFyJaG+W2w7eqvZB7puddATmWuARlm1SX7DwxJ/JJUnDpEA==
  /@babel/runtime/7.15.3:
    dependencies:
      regenerator-runtime: 0.13.9
    dev: false
    engines:
      node: '>=6.9.0'
    resolution:
      integrity: sha512-OvwMLqNXkCXSz1kSm58sEsNuhqOx/fKpnUnKnFB5v8uDda5bLNEHNgKPvhDN6IU0LDcnHQ90LlJ0Q6jnyBSIBA==
  /@babel/template/7.14.5:
    dependencies:
      '@babel/code-frame': 7.14.5
      '@babel/parser': 7.15.3
      '@babel/types': 7.15.0
    dev: false
    engines:
      node: '>=6.9.0'
    resolution:
      integrity: sha512-6Z3Po85sfxRGachLULUhOmvAaOo7xCvqGQtxINai2mEGPFm6pQ4z5QInFnUrRpfoSV60BnjyF5F3c+15fxFV1g==
  /@babel/traverse/7.15.0:
    dependencies:
      '@babel/code-frame': 7.14.5
      '@babel/generator': 7.15.0
      '@babel/helper-function-name': 7.14.5
      '@babel/helper-hoist-variables': 7.14.5
      '@babel/helper-split-export-declaration': 7.14.5
      '@babel/parser': 7.15.3
      '@babel/types': 7.15.0
      debug: 4.3.2
      globals: 11.12.0
    dev: false
    engines:
      node: '>=6.9.0'
    resolution:
      integrity: sha512-392d8BN0C9eVxVWd8H6x9WfipgVH5IaIoLp23334Sc1vbKKWINnvwRpb4us0xtPaCumlwbTtIYNA0Dv/32sVFw==
  /@babel/types/7.15.0:
    dependencies:
      '@babel/helper-validator-identifier': 7.14.9
      to-fast-properties: 2.0.0
    dev: false
    engines:
      node: '>=6.9.0'
    resolution:
      integrity: sha512-OBvfqnllOIdX4ojTHpwZbpvz4j3EWyjkZEdmjH0/cgsd6QOdSgU8rLSk6ard/pcW7rlmjdVSX/AWOaORR1uNOQ==
  /@bahmutov/data-driven/1.0.0:
    dependencies:
      check-more-types: 2.24.0
      lazy-ass: 1.6.0
    dev: false
    engines:
      node: '>=6'
    resolution:
      integrity: sha512-YqW3hPS0RXriqjcCrLOTJj+LWe3c8JpwlL83k1ka1Q8U05ZjAKbGQZYeTzUd0NFEnnfPtsUiKGpFEBJG6kFuvg==
  /@eslint/eslintrc/0.4.3:
    dependencies:
      ajv: 6.12.6
      debug: 4.3.2
      espree: 7.3.1
      globals: 13.11.0
      ignore: 4.0.6
      import-fresh: 3.3.0
      js-yaml: 3.14.1
      minimatch: 3.0.4
      strip-json-comments: 3.1.1
    dev: false
    engines:
      node: ^10.12.0 || >=12.0.0
    resolution:
      integrity: sha512-J6KFFz5QCYUJq3pf0mjEcCJVERbzv71PUIDczuh9JkwGEzced6CO5ADLHB1rbf/+oPBtoPfMYNOpGDzCANlbXw==
  /@humanwhocodes/config-array/0.5.0:
    dependencies:
      '@humanwhocodes/object-schema': 1.2.0
      debug: 4.3.2
      minimatch: 3.0.4
    dev: false
    engines:
      node: '>=10.10.0'
    resolution:
      integrity: sha512-FagtKFz74XrTl7y6HCzQpwDfXP0yhxe9lHLD1UZxjvZIcbyRz8zTFF/yYNfSfzU414eDwZ1SrO0Qvtyf+wFMQg==
  /@humanwhocodes/object-schema/1.2.0:
    dev: false
    resolution:
      integrity: sha512-wdppn25U8z/2yiaT6YGquE6X8sSv7hNMWSXYSSU1jGv/yd6XqjXgTDJ8KP4NgjTXfJ3GbRjeeb8RTV7a/VpM+w==
  /@istanbuljs/schema/0.1.3:
    dev: false
    engines:
      node: '>=8'
    resolution:
      integrity: sha512-ZXRY4jNvVgSVQ8DL3LTcakaAtXwTVUxE81hslsyD2AtoXW/wVob10HkOJ1X/pAlcI7D+2YoZKg5do8G/w6RYgA==
  /@microsoft/api-extractor-model/7.12.2:
    dependencies:
      '@microsoft/tsdoc': 0.12.24
      '@rushstack/node-core-library': 3.36.0
    dev: false
    resolution:
      integrity: sha512-EU+U09Mj65zUH0qwPF4PFJiL6Y+PQQE/RRGEHEDGJJzab/mRQDpKOyrzSdb00xvcd/URehIHJqC55cY2Y4jGOA==
  /@microsoft/api-extractor-model/7.7.10:
    dependencies:
      '@microsoft/tsdoc': 0.12.19
      '@rushstack/node-core-library': 3.19.6
    dev: false
    resolution:
      integrity: sha512-gMFDXwUgoQYz9TgatyNPALDdZN4xBC3Un3fGwlzME+vM13PoJ26pGuqI7kv/OlK9+q2sgrEdxWns8D3UnLf2TA==
  /@microsoft/api-extractor/7.13.2:
    dependencies:
      '@microsoft/api-extractor-model': 7.12.2
      '@microsoft/tsdoc': 0.12.24
      '@rushstack/node-core-library': 3.36.0
      '@rushstack/rig-package': 0.2.10
      '@rushstack/ts-command-line': 4.7.8
      colors: 1.2.5
      lodash: 4.17.21
      resolve: 1.17.0
      semver: 7.3.5
      source-map: 0.6.1
      typescript: 4.1.6
    dev: false
    hasBin: true
    resolution:
      integrity: sha512-2fD0c8OxZW+e6NTaxbtrdNxXVuX7aqil3+cqig3pKsHymvUuRJVCEAcAJmZrJ/ENqYXNiB265EyqOT6VxbMysw==
  /@microsoft/api-extractor/7.7.11:
    dependencies:
      '@microsoft/api-extractor-model': 7.7.10
      '@microsoft/tsdoc': 0.12.19
      '@rushstack/node-core-library': 3.19.6
      '@rushstack/ts-command-line': 4.3.13
      colors: 1.2.5
      lodash: 4.17.21
      resolve: 1.8.1
      source-map: 0.6.1
      typescript: 3.7.7
    dev: false
    hasBin: true
    resolution:
      integrity: sha512-kd2kakdDoRgI54J5H11a76hyYZBMhtp4piwWAy4bYTwlQT0v/tp+G/UMMgjUL4vKf0kTNhitEUX/0LfQb1AHzQ==
  /@microsoft/tsdoc-config/0.15.2:
    dependencies:
      '@microsoft/tsdoc': 0.13.2
      ajv: 6.12.6
      jju: 1.4.0
      resolve: 1.19.0
    dev: false
    resolution:
      integrity: sha512-mK19b2wJHSdNf8znXSMYVShAHktVr/ib0Ck2FA3lsVBSEhSI/TfXT7DJQkAYgcztTuwazGcg58ZjYdk0hTCVrA==
  /@microsoft/tsdoc/0.12.19:
    dev: false
    resolution:
      integrity: sha512-IpgPxHrNxZiMNUSXqR1l/gePKPkfAmIKoDRP9hp7OwjU29ZR8WCJsOJ8iBKgw0Qk+pFwR+8Y1cy8ImLY6e9m4A==
  /@microsoft/tsdoc/0.12.24:
    dev: false
    resolution:
      integrity: sha512-Mfmij13RUTmHEMi9vRUhMXD7rnGR2VvxeNYtaGtaJ4redwwjT4UXYJ+nzmVJF7hhd4pn/Fx5sncDKxMVFJSWPg==
  /@microsoft/tsdoc/0.13.2:
    dev: false
    resolution:
      integrity: sha512-WrHvO8PDL8wd8T2+zBGKrMwVL5IyzR3ryWUsl0PXgEV0QHup4mTLi0QcATefGI6Gx9Anu7vthPyyyLpY0EpiQg==
  /@nodelib/fs.scandir/2.1.5:
    dependencies:
      '@nodelib/fs.stat': 2.0.5
      run-parallel: 1.2.0
    dev: false
    engines:
      node: '>= 8'
    resolution:
      integrity: sha512-vq24Bq3ym5HEQm2NKCr3yXDwjc7vTsEThRDnkp2DK9p1uqLR+DHurm/NOTo0KG7HYHU7eppKZj3MyqYuMBf62g==
  /@nodelib/fs.stat/2.0.5:
    dev: false
    engines:
      node: '>= 8'
    resolution:
      integrity: sha512-RkhPPp2zrqDAQA/2jNhnztcPAlv64XdhIp7a7454A5ovI7Bukxgt7MX7udwAu3zg1DcpPU0rz3VV1SeaqvY4+A==
  /@nodelib/fs.walk/1.2.8:
    dependencies:
      '@nodelib/fs.scandir': 2.1.5
      fastq: 1.11.1
    dev: false
    engines:
      node: '>= 8'
    resolution:
      integrity: sha512-oGB+UxlgWcgQkgwo8GcEGwemoTFt3FIO9ababBmaGwXIoBKZ+GTy0pP185beGg7Llih/NSHSV2XAs1lnznocSg==
  /@opencensus/web-types/0.0.7:
    dev: false
    engines:
      node: '>=6.0'
    resolution:
      integrity: sha512-xB+w7ZDAu3YBzqH44rCmG9/RlrOmFuDPt/bpf17eJr8eZSrLt7nc7LnWdxM9Mmoj/YKMHpxRg28txu3TcpiL+g==
  /@opentelemetry/api-metrics/0.22.0_@opentelemetry+api@1.0.2:
    dependencies:
      '@opentelemetry/api': 1.0.2
    dev: false
    engines:
      node: '>=8.0.0'
    peerDependencies:
      '@opentelemetry/api': ^1.0.0
    resolution:
      integrity: sha512-hrErhb+JphdErB1WuBwpCnO1FjiKfKzO9DjhvquzzM8SYL2bBpYEvTpBTU9cenRnRHUbUAfHI1X384vm37HKeQ==
  /@opentelemetry/api/0.10.2:
    dependencies:
      '@opentelemetry/context-base': 0.10.2
    dev: false
    engines:
      node: '>=8.0.0'
    resolution:
      integrity: sha512-GtpMGd6vkzDMYcpu2t9LlhEgMy/SzBwRnz48EejlRArYqZzqSzAsKmegUK7zHgl+EOIaK9mKHhnRaQu3qw20cA==
  /@opentelemetry/api/1.0.0-rc.0:
    dev: false
    engines:
      node: '>=8.0.0'
    resolution:
      integrity: sha512-iXKByCMfrlO5S6Oh97BuM56tM2cIBB0XsL/vWF/AtJrJEKx4MC/Xdu0xDsGXMGcNWpqF7ujMsjjnp0+UHBwnDQ==
  /@opentelemetry/api/1.0.2:
    dev: false
    engines:
      node: '>=8.0.0'
    resolution:
      integrity: sha512-DCF9oC89ao8/EJUqrp/beBlDR8Bp2R43jqtzayqCoomIvkwTuPfLcHdVhIGRR69GFlkykFjcDW+V92t0AS7Tww==
  /@opentelemetry/context-async-hooks/0.22.0_@opentelemetry+api@1.0.2:
    dependencies:
      '@opentelemetry/api': 1.0.2
    dev: false
    engines:
      node: '>=8.1.0'
    peerDependencies:
      '@opentelemetry/api': ^1.0.0
    resolution:
      integrity: sha512-JakZ9NJCiaf8FJ6lcR2Fle9xkBKxSFbXK4mk9gZ14totNh9SOTiUBUk08bAnATWUINrQlN8/5hpGKi5gs+FUxQ==
  /@opentelemetry/context-base/0.10.2:
    dev: false
    engines:
      node: '>=8.0.0'
    resolution:
      integrity: sha512-hZNKjKOYsckoOEgBziGMnBcX0M7EtstnCmwz5jZUOUYwlZ+/xxX6z3jPu1XVO2Jivk0eLfuP9GP+vFD49CMetw==
  /@opentelemetry/core/0.22.0_@opentelemetry+api@1.0.2:
    dependencies:
      '@opentelemetry/api': 1.0.2
      '@opentelemetry/semantic-conventions': 0.22.0
      semver: 7.3.5
    dev: false
    engines:
      node: '>=8.5.0'
    peerDependencies:
      '@opentelemetry/api': ^1.0.0
    resolution:
      integrity: sha512-x6JxuQ4rY2x39GEXJSqMgyf8XZPNNiZrGcCMhZSrtypq/WXlsJuxMNnUAl2hj2rpSGGukhhWn5cMpCmMJJz1hw==
  /@opentelemetry/instrumentation-http/0.22.0_@opentelemetry+api@1.0.2:
    dependencies:
      '@opentelemetry/api': 1.0.2
      '@opentelemetry/core': 0.22.0_@opentelemetry+api@1.0.2
      '@opentelemetry/instrumentation': 0.22.0_@opentelemetry+api@1.0.2
      '@opentelemetry/semantic-conventions': 0.22.0
      semver: 7.3.5
    dev: false
    engines:
      node: '>=8.0.0'
    peerDependencies:
      '@opentelemetry/api': ^1.0.0
    resolution:
      integrity: sha512-vqM1hqgYtcO8Upq8pl4I+YW0bnodHlUSSKYuOH7m9Aujbi571pU3zFctpiU5pNhj9eLEJ/r7aOTV6O4hCxqOjQ==
  /@opentelemetry/instrumentation/0.22.0_@opentelemetry+api@1.0.2:
    dependencies:
      '@opentelemetry/api': 1.0.2
      '@opentelemetry/api-metrics': 0.22.0_@opentelemetry+api@1.0.2
      require-in-the-middle: 5.1.0
      semver: 7.3.5
      shimmer: 1.2.1
    dev: false
    peerDependencies:
      '@opentelemetry/api': ^1.0.0
    resolution:
      integrity: sha512-/NT3+mZO9Bll6UZPjqemrD2VhkI7wRrMto884+wKGK8LIC+EKlg5EKk9y9ym4Vtnlis8/hVxNrFSeaS29N2NLw==
  /@opentelemetry/node/0.22.0_@opentelemetry+api@1.0.2:
    dependencies:
      '@opentelemetry/api': 1.0.2
      '@opentelemetry/context-async-hooks': 0.22.0_@opentelemetry+api@1.0.2
      '@opentelemetry/core': 0.22.0_@opentelemetry+api@1.0.2
      '@opentelemetry/propagator-b3': 0.22.0_@opentelemetry+api@1.0.2
      '@opentelemetry/propagator-jaeger': 0.22.0_@opentelemetry+api@1.0.2
      '@opentelemetry/tracing': 0.22.0_@opentelemetry+api@1.0.2
      semver: 7.3.5
    dev: false
    engines:
      node: '>=8.0.0'
    peerDependencies:
      '@opentelemetry/api': ^1.0.0
    resolution:
      integrity: sha512-+HhGbDruQ7cwejVOIYyxRa28uosnG8W95NiQZ6qE8PXXPsDSyGeftAPbtYpGit0H2f5hrVcMlwmWHeAo9xkSLA==
  /@opentelemetry/propagator-b3/0.22.0_@opentelemetry+api@1.0.2:
    dependencies:
      '@opentelemetry/api': 1.0.2
      '@opentelemetry/core': 0.22.0_@opentelemetry+api@1.0.2
    dev: false
    engines:
      node: '>=8.0.0'
    peerDependencies:
      '@opentelemetry/api': ^1.0.0
    resolution:
      integrity: sha512-7UESJWUUmInXrlux9whSjoIMfpmajKbu2UBU/ux7TVkLTeaJwebLHoqDhuUTS4dbmvg3fnkpfmocyUgby16NwQ==
  /@opentelemetry/propagator-jaeger/0.22.0_@opentelemetry+api@1.0.2:
    dependencies:
      '@opentelemetry/api': 1.0.2
      '@opentelemetry/core': 0.22.0_@opentelemetry+api@1.0.2
    dev: false
    engines:
      node: '>=8.5.0'
    peerDependencies:
      '@opentelemetry/api': ^1.0.0
    resolution:
      integrity: sha512-Xclq+eLfc0Zk1UAbY6clYjoCZqikk4SzvG8C/ODJ6LfDHnqMr/fKXaHHhh/DdHdi6d73o9S8ytblryc+CaTkrw==
  /@opentelemetry/resources/0.22.0_@opentelemetry+api@1.0.2:
    dependencies:
      '@opentelemetry/api': 1.0.2
      '@opentelemetry/core': 0.22.0_@opentelemetry+api@1.0.2
      '@opentelemetry/semantic-conventions': 0.22.0
    dev: false
    engines:
      node: '>=8.0.0'
    peerDependencies:
      '@opentelemetry/api': ^1.0.0
    resolution:
      integrity: sha512-LiX6/JyuD2eHi7Ewrq/PUP79azDqshd0r2oksNTJ+VwgbGfMlq79ykd4FhiEEk23fFbajGt+9ginadXoRk17dg==
  /@opentelemetry/semantic-conventions/0.22.0:
    dev: false
    engines:
      node: '>=8.0.0'
    resolution:
      integrity: sha512-t4fKikazahwNKmwD+CE/icHyuZldWvNMupJhjxdk9T/KxHFx3zCGjHT3MKavwYP6abzgAAm5WwzD1oHlmj7dyg==
  /@opentelemetry/tracing/0.22.0_@opentelemetry+api@1.0.2:
    dependencies:
      '@opentelemetry/api': 1.0.2
      '@opentelemetry/core': 0.22.0_@opentelemetry+api@1.0.2
      '@opentelemetry/resources': 0.22.0_@opentelemetry+api@1.0.2
      '@opentelemetry/semantic-conventions': 0.22.0
      lodash.merge: 4.6.2
    dev: false
    engines:
      node: '>=8.0.0'
    peerDependencies:
      '@opentelemetry/api': ^1.0.0
    resolution:
      integrity: sha512-EFrKTFndiEdh/KnzwDgo/EcphG/5z/NyLck8oiUUY+YMP7hskXNYHjTWSAv9UxtYe1MzgLbjmAateTuMmFIVNw==
  /@rollup/plugin-commonjs/11.0.2_rollup@1.32.1:
    dependencies:
      '@rollup/pluginutils': 3.1.0_rollup@1.32.1
      estree-walker: 1.0.1
      is-reference: 1.2.1
      magic-string: 0.25.7
      resolve: 1.20.0
      rollup: 1.32.1
    dev: false
    engines:
      node: '>= 8.0.0'
    peerDependencies:
      rollup: ^1.20.0
    resolution:
      integrity: sha512-MPYGZr0qdbV5zZj8/2AuomVpnRVXRU5XKXb3HVniwRoRCreGlf5kOE081isNWeiLIi6IYkwTX9zE0/c7V8g81g==
  /@rollup/plugin-inject/4.0.2_rollup@1.32.1:
    dependencies:
      '@rollup/pluginutils': 3.1.0_rollup@1.32.1
      estree-walker: 1.0.1
      magic-string: 0.25.7
      rollup: 1.32.1
    dev: false
    peerDependencies:
      rollup: ^1.20.0 || ^2.0.0
    resolution:
      integrity: sha512-TSLMA8waJ7Dmgmoc8JfPnwUwVZgLjjIAM6MqeIFqPO2ODK36JqE0Cf2F54UTgCUuW8da93Mvoj75a6KAVWgylw==
  /@rollup/plugin-json/4.1.0_rollup@1.32.1:
    dependencies:
      '@rollup/pluginutils': 3.1.0_rollup@1.32.1
      rollup: 1.32.1
    dev: false
    peerDependencies:
      rollup: ^1.20.0 || ^2.0.0
    resolution:
      integrity: sha512-yfLbTdNS6amI/2OpmbiBoW12vngr5NW2jCJVZSBEz+H5KfUJZ2M7sDjk0U6GOOdCWFVScShte29o9NezJ53TPw==
  /@rollup/plugin-multi-entry/3.0.1_rollup@1.32.1:
    dependencies:
      matched: 1.0.2
      rollup: 1.32.1
    dev: false
    peerDependencies:
      rollup: ^1.20.0 || ^2.0.0
    resolution:
      integrity: sha512-Gcp9E8y68Kx+Jo8zy/ZpiiAkb0W01cSqnxOz6h9bPR7MU3gaoTEdRf7xXYplwli1SBFEswXX588ESj+50Brfxw==
  /@rollup/plugin-node-resolve/8.4.0_rollup@1.32.1:
    dependencies:
      '@rollup/pluginutils': 3.1.0_rollup@1.32.1
      '@types/resolve': 1.17.1
      builtin-modules: 3.2.0
      deep-freeze: 0.0.1
      deepmerge: 4.2.2
      is-module: 1.0.0
      resolve: 1.20.0
      rollup: 1.32.1
    dev: false
    engines:
      node: '>= 8.0.0'
    peerDependencies:
      rollup: ^1.20.0||^2.0.0
    resolution:
      integrity: sha512-LFqKdRLn0ShtQyf6SBYO69bGE1upV6wUhBX0vFOUnLAyzx5cwp8svA0eHUnu8+YU57XOkrMtfG63QOpQx25pHQ==
  /@rollup/plugin-replace/2.4.2_rollup@1.32.1:
    dependencies:
      '@rollup/pluginutils': 3.1.0_rollup@1.32.1
      magic-string: 0.25.7
      rollup: 1.32.1
    dev: false
    peerDependencies:
      rollup: ^1.20.0 || ^2.0.0
    resolution:
      integrity: sha512-IGcu+cydlUMZ5En85jxHH4qj2hta/11BHq95iHEyb2sbgiN0eCdzvUcHw5gt9pBL5lTi4JDYJ1acCoMGpTvEZg==
  /@rollup/pluginutils/3.1.0_rollup@1.32.1:
    dependencies:
      '@types/estree': 0.0.39
      estree-walker: 1.0.1
      picomatch: 2.3.0
      rollup: 1.32.1
    dev: false
    engines:
      node: '>= 8.0.0'
    peerDependencies:
      rollup: ^1.20.0||^2.0.0
    resolution:
      integrity: sha512-GksZ6pr6TpIjHm8h9lSQ8pi8BE9VeubNT0OMJ3B5uZJ8pz73NPiqOtCog/x2/QzM1ENChPKxMDhiQuRHsqc+lg==
  /@rushstack/node-core-library/3.19.6:
    dependencies:
      '@types/node': 10.17.13
      colors: 1.2.5
      fs-extra: 7.0.1
      jju: 1.4.0
      semver: 5.3.0
      timsort: 0.3.0
      z-schema: 3.18.4
    dev: false
    resolution:
      integrity: sha512-1+FoymIdr9W9k0D8fdZBBPwi5YcMwh/RyESuL5bY29rLICFxSLOPK+ImVZ1OcWj9GEMsvDx5pNpJ311mHQk+MA==
  /@rushstack/node-core-library/3.36.0:
    dependencies:
      '@types/node': 10.17.13
      colors: 1.2.5
      fs-extra: 7.0.1
      import-lazy: 4.0.0
      jju: 1.4.0
      resolve: 1.17.0
      semver: 7.3.5
      timsort: 0.3.0
      z-schema: 3.18.4
    dev: false
    resolution:
      integrity: sha512-bID2vzXpg8zweXdXgQkKToEdZwVrVCN9vE9viTRk58gqzYaTlz4fMId6V3ZfpXN6H0d319uGi2KDlm+lUEeqCg==
  /@rushstack/rig-package/0.2.10:
    dependencies:
      resolve: 1.17.0
      strip-json-comments: 3.1.1
    dev: false
    resolution:
      integrity: sha512-WXYerEJEPf8bS3ruqfM57NnwXtA7ehn8VJjLjrjls6eSduE5CRydcob/oBTzlHKsQ7N196XKlqQl9P6qIyYG2A==
  /@rushstack/ts-command-line/4.3.13:
    dependencies:
      '@types/argparse': 1.0.33
      argparse: 1.0.10
      colors: 1.2.5
    dev: false
    resolution:
      integrity: sha512-BUBbjYu67NJGQkpHu8aYm7kDoMFizL1qx78+72XE3mX/vDdXYJzw/FWS7TPcMJmY4kNlYs979v2B0Q0qa2wRiw==
  /@rushstack/ts-command-line/4.7.8:
    dependencies:
      '@types/argparse': 1.0.38
      argparse: 1.0.10
      colors: 1.2.5
      string-argv: 0.3.1
    dev: false
    resolution:
      integrity: sha512-8ghIWhkph7NnLCMDJtthpsb7TMOsVGXVDvmxjE/CeklTqjbbUFBjGXizJfpbEkRQTELuZQ2+vGn7sGwIWKN2uA==
  /@sinonjs/commons/1.8.3:
    dependencies:
      type-detect: 4.0.8
    dev: false
    resolution:
      integrity: sha512-xkNcLAn/wZaX14RPlwizcKicDk9G3F8m2nU3L7Ukm5zBgTwiT0wsoFAHx9Jq56fJA1z/7uKGtCRu16sOUCLIHQ==
  /@sinonjs/fake-timers/6.0.1:
    dependencies:
      '@sinonjs/commons': 1.8.3
    dev: false
    resolution:
      integrity: sha512-MZPUxrmFubI36XS1DI3qmI0YdN1gks62JtFZvxR67ljjSNCeK6U08Zx4msEWOXuofgqUt6zPHSi1H9fbjR/NRA==
  /@sinonjs/samsam/5.3.1:
    dependencies:
      '@sinonjs/commons': 1.8.3
      lodash.get: 4.4.2
      type-detect: 4.0.8
    dev: false
    resolution:
      integrity: sha512-1Hc0b1TtyfBu8ixF/tpfSHTVWKwCBLY4QJbkgnE7HcwyvT2xArDxb4K7dMgqRm3szI+LJbzmW/s4xxEhv6hwDg==
  /@sinonjs/text-encoding/0.7.1:
    dev: false
    resolution:
      integrity: sha512-+iTbntw2IZPb/anVDbypzfQa+ay64MW0Zo8aJ8gZPWMMK6/OubMVb6lUPMagqjOPnmtauXnFCACVl3O7ogjeqQ==
  /@tootallnate/once/1.1.2:
    dev: false
    engines:
      node: '>= 6'
    resolution:
      integrity: sha512-RbzJvlNzmRq5c3O09UipeuXno4tA1FE6ikOjxZK0tuxVv3412l64l5t1W5pj4+rJq9vpkm/kwiR07aZXnsKPxw==
  /@types/argparse/1.0.33:
    dev: false
    resolution:
      integrity: sha512-VQgHxyPMTj3hIlq9SY1mctqx+Jj8kpQfoLvDlVSDNOyuYs8JYfkuY3OW/4+dO657yPmNhHpePRx0/Tje5ImNVQ==
  /@types/argparse/1.0.38:
    dev: false
    resolution:
      integrity: sha512-ebDJ9b0e702Yr7pWgB0jzm+CX4Srzz8RcXtLJDJB+BSccqMa36uyH/zUsSYao5+BD1ytv3k3rPYCq4mAE1hsXA==
  /@types/async-lock/1.1.3:
    dev: false
    resolution:
      integrity: sha512-UpeDcjGKsYEQMeqEbfESm8OWJI305I7b9KE4ji3aBjoKWyN5CTdn8izcA1FM1DVDne30R5fNEnIy89vZw5LXJQ==
  /@types/body-parser/1.19.1:
    dependencies:
      '@types/connect': 3.4.35
      '@types/node': 12.20.19
    dev: false
    resolution:
      integrity: sha512-a6bTJ21vFOGIkwM0kzh9Yr89ziVxq4vYH2fQ6N8AeipEzai/cFK6aGMArIkUeIdRIgpwQa+2bXiLuUJCpSf2Cg==
  /@types/chai-as-promised/7.1.4:
    dependencies:
      '@types/chai': 4.2.21
    dev: false
    resolution:
      integrity: sha512-1y3L1cHePcIm5vXkh1DSGf/zQq5n5xDKG1fpCvf18+uOkpce0Z1ozNFPkyWsVswK7ntN1sZBw3oU6gmN+pDUcA==
  /@types/chai-string/1.4.2:
    dependencies:
      '@types/chai': 4.2.21
    dev: false
    resolution:
      integrity: sha512-ld/1hV5qcPRGuwlPdvRfvM3Ka/iofOk2pH4VkasK4b1JJP1LjNmWWn0LsISf6RRzyhVOvs93rb9tM09e+UuF8Q==
  /@types/chai/4.2.21:
    dev: false
    resolution:
      integrity: sha512-yd+9qKmJxm496BOV9CMNaey8TWsikaZOwMRwPHQIjcOJM9oV+fi9ZMNw3JsVnbEEbo2gRTDnGEBv8pjyn67hNg==
  /@types/component-emitter/1.2.10:
    dev: false
    resolution:
      integrity: sha512-bsjleuRKWmGqajMerkzox19aGbscQX5rmmvvXl3wlIp5gMG1HgkiwPxsN5p070fBDKTNSPgojVbuY1+HWMbFhg==
  /@types/connect/3.4.35:
    dependencies:
      '@types/node': 12.20.19
    dev: false
    resolution:
      integrity: sha512-cdeYyv4KWoEgpBISTxWvqYsVy444DOqehiF3fM3ne10AmJ62RSyNkUnxMJXHQWRQQX2eR94m5y1IZyDwBjV9FQ==
  /@types/cookie/0.4.1:
    dev: false
    resolution:
      integrity: sha512-XW/Aa8APYr6jSVVA1y/DEIZX0/GMKLEVekNG727R8cs56ahETkRAy/3DR7+fJyh7oUgGwNQaRfXCun0+KbWY7Q==
  /@types/cors/2.8.12:
    dev: false
    resolution:
      integrity: sha512-vt+kDhq/M2ayberEtJcIN/hxXy1Pk+59g2FV/ZQceeaTyCtCucjL2Q7FXlFjtWn4n15KCr1NE2lNNFhp0lEThw==
  /@types/debug/4.1.7:
    dependencies:
      '@types/ms': 0.7.31
    dev: false
    resolution:
      integrity: sha512-9AonUzyTjXXhEOa0DnqpzZi6VHlqKMswga9EXjpXnnqxwLtdvPPtlO8evrI5D9S6asFRCQ6v+wpiUKbw+vKqyg==
  /@types/eslint/7.2.14:
    dependencies:
      '@types/estree': 0.0.50
      '@types/json-schema': 7.0.9
    dev: false
    resolution:
      integrity: sha512-pESyhSbUOskqrGcaN+bCXIQDyT5zTaRWfj5ZjjSlMatgGjIn3QQPfocAu4WSabUR7CGyLZ2CQaZyISOEX7/saw==
  /@types/estree/0.0.39:
    dev: false
    resolution:
      integrity: sha512-EYNwp3bU+98cpU4lAWYYL7Zz+2gryWH1qbdDTidVd6hkiR6weksdbMadyXKXNPEkQFhXM+hVO9ZygomHXp+AIw==
  /@types/estree/0.0.50:
    dev: false
    resolution:
      integrity: sha512-C6N5s2ZFtuZRj54k2/zyRhNDjJwwcViAM3Nbm8zjBpbqAdZ00mr0CFxvSKeO8Y/e03WVFLpQMdHYVfUd6SB+Hw==
  /@types/express-serve-static-core/4.17.24:
    dependencies:
      '@types/node': 12.20.19
      '@types/qs': 6.9.7
      '@types/range-parser': 1.2.4
    dev: false
    resolution:
      integrity: sha512-3UJuW+Qxhzwjq3xhwXm2onQcFHn76frIYVbTu+kn24LFxI+dEhdfISDFovPB8VpEgW8oQCTpRuCe+0zJxB7NEA==
  /@types/express/4.17.13:
    dependencies:
      '@types/body-parser': 1.19.1
      '@types/express-serve-static-core': 4.17.24
      '@types/qs': 6.9.7
      '@types/serve-static': 1.13.10
    dev: false
    resolution:
      integrity: sha512-6bSZTPaTIACxn48l50SR+axgrqm6qXFIxrdAKaG6PaJk3+zuUr35hBlgT7vOmJcum+OEaIBLtHV/qloEAFITeA==
  /@types/fast-json-stable-stringify/2.1.0:
    dependencies:
      fast-json-stable-stringify: 2.1.0
    deprecated: This is a stub types definition. fast-json-stable-stringify provides its own type definitions, so you do not need this installed.
    dev: false
    resolution:
      integrity: sha512-IyNhGHu71jH1jCXTHmafuoAAdsbBON3kDh7u/UUhLmjYgN5TYB54e1R8ckTCiIevl2UuZaCsi9XRxineY5yUjw==
  /@types/fs-extra/8.1.2:
    dependencies:
      '@types/node': 12.20.19
    dev: false
    resolution:
      integrity: sha512-SvSrYXfWSc7R4eqnOzbQF4TZmfpNSM9FrSWLU3EUnWBuyZqNBOrv1B1JA3byUDPUl9z4Ab3jeZG2eDdySlgNMg==
  /@types/glob/7.1.4:
    dependencies:
      '@types/minimatch': 3.0.5
      '@types/node': 12.20.19
    dev: false
    resolution:
      integrity: sha512-w+LsMxKyYQm347Otw+IfBXOv9UWVjpHpCDdbBMt8Kz/xbvCYNjP+0qPh91Km3iKfSRLBB0P7fAMf0KHrPu+MyA==
  /@types/is-buffer/2.0.0:
    dependencies:
      '@types/node': 12.20.19
    dev: false
    resolution:
      integrity: sha512-0f7N/e3BAz32qDYvgB4d2cqv1DqUwvGxHkXsrucICn8la1Vb6Yl6Eg8mPScGwUiqHJeE7diXlzaK+QMA9m4Gxw==
  /@types/json-schema/7.0.9:
    dev: false
    resolution:
      integrity: sha512-qcUXuemtEu+E5wZSJHNxUXeCZhAfXKQ41D+duX+VYPde7xyEVZci+/oXKJL13tnRs9lR2pr4fod59GT6/X1/yQ==
  /@types/jsonwebtoken/8.5.4:
    dependencies:
      '@types/node': 12.20.19
    dev: false
    resolution:
      integrity: sha512-4L8msWK31oXwdtC81RmRBAULd0ShnAHjBuKT9MRQpjP0piNrZdXyTRcKY9/UIfhGeKIT4PvF5amOOUbbT/9Wpg==
  /@types/jws/3.2.4:
    dependencies:
      '@types/node': 12.20.19
    dev: false
    resolution:
      integrity: sha512-aqtH4dPw1wUjFZaeMD1ak/pf8iXlu/odFe+trJrvw0g1sTh93i+SCykg0Ek8C6B7rVK3oBORbfZAsKO7P10etg==
  /@types/jwt-decode/2.2.1:
    dev: false
    resolution:
      integrity: sha512-aWw2YTtAdT7CskFyxEX2K21/zSDStuf/ikI3yBqmwpwJF0pS+/IX5DWv+1UFffZIbruP6cnT9/LAJV1gFwAT1A==
  /@types/long/4.0.1:
    dev: false
    resolution:
      integrity: sha512-5tXH6Bx/kNGd3MgffdmP4dy2Z+G4eaXw0SE81Tq3BNadtnMR5/ySMzX4SLEzHJzSmPNn4HIdpQsBvXMUykr58w==
  /@types/md5/2.3.1:
    dependencies:
      '@types/node': 12.20.19
    dev: false
    resolution:
      integrity: sha512-OK3oe+ALIoPSo262lnhAYwpqFNXbiwH2a+0+Z5YBnkQEwWD8fk5+PIeRhYA48PzvX9I4SGNpWy+9bLj8qz92RQ==
  /@types/mime/1.3.2:
    dev: false
    resolution:
      integrity: sha512-YATxVxgRqNH6nHEIsvg6k2Boc1JHI9ZbH5iWFFv/MTkchz3b1ieGDa5T0a9RznNdI0KhVbdbWSN+KWWrQZRxTw==
  /@types/minimatch/3.0.3:
    dev: false
    resolution:
      integrity: sha512-tHq6qdbT9U1IRSGf14CL0pUlULksvY9OZ+5eEgl1N7t+OA3tGvNpxJCzuKQlsNgCVwbAs670L1vcVQi8j9HjnA==
  /@types/minimatch/3.0.5:
    dev: false
    resolution:
      integrity: sha512-Klz949h02Gz2uZCMGwDUSDS1YBlTdDDgbWHi+81l29tQALUtvz4rAYi5uoVhE5Lagoq6DeqAUlbrHvW/mXDgdQ==
  /@types/minimist/1.2.2:
    dev: false
    resolution:
      integrity: sha512-jhuKLIRrhvCPLqwPcx6INqmKeiA5EWrsCOPhrlFSrbrmU4ZMPjj5Ul/oLCMDO98XRUIwVm78xICz4EPCektzeQ==
  /@types/mocha/7.0.2:
    dev: false
    resolution:
      integrity: sha512-ZvO2tAcjmMi8V/5Z3JsyofMe3hasRcaw88cto5etSVMwVQfeivGAlEYmaQgceUSVYFofVjT+ioHsATjdWcFt1w==
  /@types/mock-fs/4.10.0:
    dependencies:
      '@types/node': 12.20.19
    dev: false
    resolution:
      integrity: sha512-FQ5alSzmHMmliqcL36JqIA4Yyn9jyJKvRSGV3mvPh108VFatX7naJDzSG4fnFQNZFq9dIx0Dzoe6ddflMB2Xkg==
  /@types/mock-require/2.0.0:
    dependencies:
      '@types/node': 12.20.19
    dev: false
    resolution:
      integrity: sha512-nOgjoE5bBiDeiA+z41i95makyHUSMWQMOPocP+J67Pqx/68HAXaeWN1NFtrAYYV6LrISIZZ8vKHm/a50k0f6Sg==
  /@types/ms/0.7.31:
    dev: false
    resolution:
      integrity: sha512-iiUgKzV9AuaEkZqkOLDIvlQiL6ltuZd9tGcW3gwpnX8JbuiuhFlEGmmFXEXkN50Cvq7Os88IY2v0dkDqXYWVgA==
  /@types/nise/1.4.0:
    dev: false
    resolution:
      integrity: sha512-DPxmjiDwubsNmguG5X4fEJ+XCyzWM3GXWsqQlvUcjJKa91IOoJUy51meDr0GkzK64qqNcq85ymLlyjoct9tInw==
  /@types/node-fetch/2.5.12:
    dependencies:
      '@types/node': 12.20.19
      form-data: 3.0.1
    dev: false
    resolution:
      integrity: sha512-MKgC4dlq4kKNa/mYrwpKfzQMB5X3ee5U6fSprkKpToBqBmX4nFZL9cW5jl6sWn+xpRJ7ypWh2yyqqr8UUCstSw==
  /@types/node/10.17.13:
    dev: false
    resolution:
      integrity: sha512-pMCcqU2zT4TjqYFrWtYHKal7Sl30Ims6ulZ4UFXxI4xbtQqK/qqKwkDoBFCfooRqqmRu9vY3xaJRwxSh673aYg==
  /@types/node/12.20.19:
    dev: false
    resolution:
      integrity: sha512-niAuZrwrjKck4+XhoCw6AAVQBENHftpXw9F4ryk66fTgYaKQ53R4FI7c9vUGGw5vQis1HKBHDR1gcYI/Bq1xvw==
<<<<<<< HEAD
=======
  /@types/node/16.6.1:
    dev: false
    resolution:
      integrity: sha512-Sr7BhXEAer9xyGuCN3Ek9eg9xPviCF2gfu9kTfuU2HkTVAMYSDeX40fvpmo72n5nansg3nsBjuQBrsS28r+NUw==
>>>>>>> 34831870
  /@types/node/8.10.66:
    dev: false
    resolution:
      integrity: sha512-tktOkFUA4kXx2hhhrB8bIFb5TbwzS4uOhKEmwiD+NoiL0qtP2OQ9mFldbgD4dV1djrlBYP6eBuQZiWjuHUpqFw==
  /@types/prettier/2.0.2:
    dev: false
    resolution:
      integrity: sha512-IkVfat549ggtkZUthUzEX49562eGikhSYeVGX97SkMFn+sTZrgRewXjQ4tPKFPCykZHkX1Zfd9OoELGqKU2jJA==
  /@types/priorityqueuejs/1.0.1:
    dev: false
    resolution:
      integrity: sha1-bqrDJHpMXO/JRILl2Hw3MLNfUFM=
  /@types/qs/6.9.7:
    dev: false
    resolution:
      integrity: sha512-FGa1F62FT09qcrueBA6qYTrJPVDzah9a+493+o2PCXsesWHIn27G98TsSMs3WPNbZIEj4+VJf6saSFpvD+3Zsw==
  /@types/query-string/6.2.0:
    dev: false
    resolution:
      integrity: sha512-dnYqKg7eZ+t7ZhCuBtwLxjqON8yXr27hiu3zXfPqxfJSbWUZNwwISE0BJUxghlcKsk4lZSp7bdFSJBJVNWBfmA==
  /@types/range-parser/1.2.4:
    dev: false
    resolution:
      integrity: sha512-EEhsLsD6UsDM1yFhAvy0Cjr6VwmpMWqFBCb9w07wVugF7w9nfajxLuVmngTIpgS6svCnm6Vaw+MZhoDCKnOfsw==
  /@types/resolve/1.17.1:
    dependencies:
<<<<<<< HEAD
      '@types/node': 12.20.19
=======
      '@types/node': 16.6.1
>>>>>>> 34831870
    dev: false
    resolution:
      integrity: sha512-yy7HuzQhj0dhGpD8RLXSZWEkLsV9ibvxvi6EiJ3bkqLAO1RGo0WbkWQiwpRlSFymTJRz0d3k5LM3kkx8ArDbLw==
  /@types/semaphore/1.1.1:
    dev: false
    resolution:
      integrity: sha512-jmFpMslMtBGOXY2s7x6O8vBebcj6zhkwl0Pd/viZApo1uZaPk733P8doPvaiBbCG+R7201OLOl4QP7l1mFyuyw==
  /@types/serve-static/1.13.10:
    dependencies:
      '@types/mime': 1.3.2
      '@types/node': 12.20.19
    dev: false
    resolution:
      integrity: sha512-nCkHGI4w7ZgAdNkrEu0bv+4xNV/XDqW+DydknebMOQwkpDGx8G+HTlj7R7ABI8i8nKxVw0wtKPi1D+lPOkh4YQ==
  /@types/sinon/9.0.11:
    dependencies:
      '@types/sinonjs__fake-timers': 6.0.3
    dev: false
    resolution:
      integrity: sha512-PwP4UY33SeeVKodNE37ZlOsR9cReypbMJOhZ7BVE0lB+Hix3efCOxiJWiE5Ia+yL9Cn2Ch72EjFTRze8RZsNtg==
  /@types/sinonjs__fake-timers/6.0.3:
    dev: false
    resolution:
      integrity: sha512-E1dU4fzC9wN2QK2Cr1MLCfyHM8BoNnRFvuf45LYMPNDA+WqbNzC45S4UzPxvp1fFJ1rvSGU0bPvdd35VLmXG8g==
  /@types/stoppable/1.1.1:
    dependencies:
      '@types/node': 12.20.19
    dev: false
    resolution:
      integrity: sha512-b8N+fCADRIYYrGZOcmOR8ZNBOqhktWTB/bMUl5LvGtT201QKJZOOH5UsFyI3qtteM6ZAJbJqZoBcLqqxKIwjhw==
  /@types/tough-cookie/4.0.1:
    dev: false
    resolution:
      integrity: sha512-Y0K95ThC3esLEYD6ZuqNek29lNX2EM1qxV8y2FTLUB0ff5wWrk7az+mLrnNFUnaXcgKye22+sFBRXOgpPILZNg==
  /@types/tunnel/0.0.1:
    dependencies:
      '@types/node': 12.20.19
    dev: false
    resolution:
      integrity: sha512-AOqu6bQu5MSWwYvehMXLukFHnupHrpZ8nvgae5Ggie9UwzDR1CCwoXgSSWNZJuyOlCdfdsWMA5F2LlmvyoTv8A==
  /@types/underscore/1.11.3:
    dev: false
    resolution:
      integrity: sha512-Fl1TX1dapfXyDqFg2ic9M+vlXRktcPJrc4PR7sRc7sdVrjavg/JHlbUXBt8qWWqhJrmSqg3RNAkAPRiOYw6Ahw==
  /@types/uuid/8.3.1:
    dev: false
    resolution:
      integrity: sha512-Y2mHTRAbqfFkpjldbkHGY8JIzRN6XqYRliG8/24FcHm2D2PwW24fl5xMRTVGdrb7iMrwCaIEbLWerGIkXuFWVg==
  /@types/ws/7.4.7:
    dependencies:
      '@types/node': 12.20.19
    dev: false
    resolution:
      integrity: sha512-JQbbmxZTZehdc2iszGKs5oC3NFnjeay7mtAWrdt7qNtAVK0g19muApzAy4bm9byz79xa2ZnO/BOBC2R8RC5Lww==
  /@types/xml2js/0.4.9:
    dependencies:
      '@types/node': 12.20.19
    dev: false
    resolution:
      integrity: sha512-CHiCKIihl1pychwR2RNX5mAYmJDACgFVCMT5OArMaO3erzwXVcBqPcusr+Vl8yeeXukxZqtF8mZioqX+mpjjdw==
  /@types/yauzl/2.9.2:
    dependencies:
      '@types/node': 12.20.19
    dev: false
    optional: true
    resolution:
      integrity: sha512-8uALY5LTvSuHgloDVUvWP3pIauILm+8/0pDMokuDYIoNsOkSwd5AiHBTSEJjKTDcZr5z8UpgOWZkxBF4iJftoA==
  /@typescript-eslint/eslint-plugin/4.19.0_359354e87b989469ccdce12bde18eddc:
    dependencies:
      '@typescript-eslint/experimental-utils': 4.19.0_eslint@7.32.0+typescript@4.2.4
      '@typescript-eslint/parser': 4.19.0_eslint@7.32.0+typescript@4.2.4
      '@typescript-eslint/scope-manager': 4.19.0
      debug: 4.3.2
      eslint: 7.32.0
      functional-red-black-tree: 1.0.1
      lodash: 4.17.21
      regexpp: 3.2.0
      semver: 7.3.5
      tsutils: 3.21.0_typescript@4.2.4
      typescript: 4.2.4
    dev: false
    engines:
      node: ^10.12.0 || >=12.0.0
    peerDependencies:
      '@typescript-eslint/parser': ^4.0.0
      eslint: ^5.0.0 || ^6.0.0 || ^7.0.0
      typescript: '*'
    peerDependenciesMeta:
      typescript:
        optional: true
    resolution:
      integrity: sha512-CRQNQ0mC2Pa7VLwKFbrGVTArfdVDdefS+gTw0oC98vSI98IX5A8EVH4BzJ2FOB0YlCmm8Im36Elad/Jgtvveaw==
  /@typescript-eslint/experimental-utils/4.19.0_eslint@7.32.0+typescript@4.2.4:
    dependencies:
      '@types/json-schema': 7.0.9
      '@typescript-eslint/scope-manager': 4.19.0
      '@typescript-eslint/types': 4.19.0
      '@typescript-eslint/typescript-estree': 4.19.0_typescript@4.2.4
      eslint: 7.32.0
      eslint-scope: 5.1.1
      eslint-utils: 2.1.0
    dev: false
    engines:
      node: ^10.12.0 || >=12.0.0
    peerDependencies:
      eslint: '*'
      typescript: '*'
    resolution:
      integrity: sha512-9/23F1nnyzbHKuoTqFN1iXwN3bvOm/PRIXSBR3qFAYotK/0LveEOHr5JT1WZSzcD6BESl8kPOG3OoDRKO84bHA==
  /@typescript-eslint/parser/4.19.0_eslint@7.32.0+typescript@4.2.4:
    dependencies:
      '@typescript-eslint/scope-manager': 4.19.0
      '@typescript-eslint/types': 4.19.0
      '@typescript-eslint/typescript-estree': 4.19.0_typescript@4.2.4
      debug: 4.3.2
      eslint: 7.32.0
      typescript: 4.2.4
    dev: false
    engines:
      node: ^10.12.0 || >=12.0.0
    peerDependencies:
      eslint: ^5.0.0 || ^6.0.0 || ^7.0.0
      typescript: '*'
    peerDependenciesMeta:
      typescript:
        optional: true
    resolution:
      integrity: sha512-/uabZjo2ZZhm66rdAu21HA8nQebl3lAIDcybUoOxoI7VbZBYavLIwtOOmykKCJy+Xq6Vw6ugkiwn8Js7D6wieA==
  /@typescript-eslint/scope-manager/4.19.0:
    dependencies:
      '@typescript-eslint/types': 4.19.0
      '@typescript-eslint/visitor-keys': 4.19.0
    dev: false
    engines:
      node: ^8.10.0 || ^10.13.0 || >=11.10.1
    resolution:
      integrity: sha512-GGy4Ba/hLXwJXygkXqMzduqOMc+Na6LrJTZXJWVhRrSuZeXmu8TAnniQVKgj8uTRKe4igO2ysYzH+Np879G75g==
  /@typescript-eslint/types/4.19.0:
    dev: false
    engines:
      node: ^8.10.0 || ^10.13.0 || >=11.10.1
    resolution:
      integrity: sha512-A4iAlexVvd4IBsSTNxdvdepW0D4uR/fwxDrKUa+iEY9UWvGREu2ZyB8ylTENM1SH8F7bVC9ac9+si3LWNxcBuA==
  /@typescript-eslint/typescript-estree/4.19.0_typescript@4.2.4:
    dependencies:
      '@typescript-eslint/types': 4.19.0
      '@typescript-eslint/visitor-keys': 4.19.0
      debug: 4.3.2
      globby: 11.0.4
      is-glob: 4.0.1
      semver: 7.3.5
      tsutils: 3.21.0_typescript@4.2.4
      typescript: 4.2.4
    dev: false
    engines:
      node: ^10.12.0 || >=12.0.0
    peerDependencies:
      typescript: '*'
    peerDependenciesMeta:
      typescript:
        optional: true
    resolution:
      integrity: sha512-3xqArJ/A62smaQYRv2ZFyTA+XxGGWmlDYrsfZG68zJeNbeqRScnhf81rUVa6QG4UgzHnXw5VnMT5cg75dQGDkA==
  /@typescript-eslint/visitor-keys/4.19.0:
    dependencies:
      '@typescript-eslint/types': 4.19.0
      eslint-visitor-keys: 2.1.0
    dev: false
    engines:
      node: ^8.10.0 || ^10.13.0 || >=11.10.1
    resolution:
      integrity: sha512-aGPS6kz//j7XLSlgpzU2SeTqHPsmRYxFztj2vPuMMFJXZudpRSehE3WCV+BaxwZFvfAqMoSd86TEuM0PQ59E/A==
  /abort-controller/3.0.0:
    dependencies:
      event-target-shim: 5.0.1
    dev: false
    engines:
      node: '>=6.5'
    resolution:
      integrity: sha512-h8lQ8tacZYnR3vNQTgibj+tODHI5/+l06Au2Pcriv/Gmet0eaj4TwWH41sO9wnHDiQsEj19q0drzdWdeAHtweg==
  /accepts/1.3.7:
    dependencies:
      mime-types: 2.1.32
      negotiator: 0.6.2
    dev: false
    engines:
      node: '>= 0.6'
    resolution:
      integrity: sha512-Il80Qs2WjYlJIBNzNkK6KYqlVMTbZLXgHx2oT0pU/fjRHyEp+PEfEPY0R3WCwAGVOtauxh1hOxNgIf5bv7dQpA==
  /acorn-jsx/5.3.2_acorn@7.4.1:
    dependencies:
      acorn: 7.4.1
    dev: false
    peerDependencies:
      acorn: ^6.0.0 || ^7.0.0 || ^8.0.0
    resolution:
      integrity: sha512-rq9s+JNhf0IChjtDXxllJ7g41oZk5SlXtp0LHwyA5cejwn7vKmKp4pPri6YEePv2PU65sAsegbXtIinmDFDXgQ==
  /acorn/7.4.1:
    dev: false
    engines:
      node: '>=0.4.0'
    hasBin: true
    resolution:
      integrity: sha512-nQyp0o1/mNdbTO1PO6kHkwSrmgZ0MT/jCCpNiwbUjGoRN4dlBhqJtoQuCnEOKzgTVwg0ZWiCoQy6SxMebQVh8A==
  /adal-node/0.1.28:
    dependencies:
      '@types/node': 8.10.66
      async: 3.2.1
      date-utils: 1.2.21
      jws: 3.2.2
      request: 2.88.2
      underscore: 1.13.1
      uuid: 3.4.0
      xmldom: 0.6.0
      xpath.js: 1.1.0
    dev: false
    engines:
      node: '>= 0.6.15'
    resolution:
      integrity: sha1-RoxLs+u9lrEnBmn0ucuk4AZepIU=
  /agent-base/6.0.2:
    dependencies:
      debug: 4.3.2
    dev: false
    engines:
      node: '>= 6.0.0'
    resolution:
      integrity: sha512-RZNwNclF7+MS/8bDg70amg32dyeZGZxiDuQmZxKLAlQjr3jGyLx+4Kkk58UO7D2QdgFIQCovuSuZESne6RG6XQ==
  /ajv/6.12.6:
    dependencies:
      fast-deep-equal: 3.1.3
      fast-json-stable-stringify: 2.1.0
      json-schema-traverse: 0.4.1
      uri-js: 4.4.1
    dev: false
    resolution:
      integrity: sha512-j3fVLgvTo527anyYyJOGTYJbG+vnnQYvE0m5mmkc1TK+nxAppkCLMIL0aZ4dblVCNoGShhm+kzE4ZUykBoMg4g==
  /ajv/8.6.2:
    dependencies:
      fast-deep-equal: 3.1.3
      json-schema-traverse: 1.0.0
      require-from-string: 2.0.2
      uri-js: 4.4.1
    dev: false
    resolution:
      integrity: sha512-9807RlWAgT564wT+DjeyU5OFMPjmzxVobvDFmNAhY+5zD6A2ly3jDp6sgnfyDtlIQ+7H97oc/DGCzzfu9rjw9w==
  /ansi-colors/3.2.3:
    dev: false
    engines:
      node: '>=6'
    resolution:
      integrity: sha512-LEHHyuhlPY3TmuUYMh2oz89lTShfvgbmzaBcxve9t/9Wuy7Dwf4yoAKcND7KFT1HAQfqZ12qtc+DUrBMeKF9nw==
  /ansi-colors/4.1.1:
    dev: false
    engines:
      node: '>=6'
    resolution:
      integrity: sha512-JoX0apGbHaUJBNl6yF+p6JAFYZ666/hhCGKN5t9QFjbJQKUU/g8MNbFDbvfrgKXvI1QpZplPOnwIo99lX/AAmA==
  /ansi-regex/2.1.1:
    dev: false
    engines:
      node: '>=0.10.0'
    resolution:
      integrity: sha1-w7M6te42DYbg5ijwRorn7yfWVN8=
  /ansi-regex/3.0.0:
    dev: false
    engines:
      node: '>=4'
    resolution:
      integrity: sha1-7QMXwyIGT3lGbAKWa922Bas32Zg=
  /ansi-regex/4.1.0:
    dev: false
    engines:
      node: '>=6'
    resolution:
      integrity: sha512-1apePfXM1UOSqw0o9IiFAovVz9M5S1Dg+4TrDwfMewQ6p/rmMueb7tWZjQ1rx4Loy1ArBggoqGpfqqdI4rondg==
  /ansi-regex/5.0.0:
    dev: false
    engines:
      node: '>=8'
    resolution:
      integrity: sha512-bY6fj56OUQ0hU1KjFNDQuJFezqKdrAyFdIevADiqrWHwSlbmBNMHp5ak2f40Pm8JTFyM2mqxkG6ngkHO11f/lg==
  /ansi-styles/2.2.1:
    dev: false
    engines:
      node: '>=0.10.0'
    resolution:
      integrity: sha1-tDLdM1i2NM914eRmQ2gkBTPB3b4=
  /ansi-styles/3.2.1:
    dependencies:
      color-convert: 1.9.3
    dev: false
    engines:
      node: '>=4'
    resolution:
      integrity: sha512-VT0ZI6kZRdTh8YyJw3SMbYm/u+NqfsAxEpWO0Pf9sq8/e94WxxOpPKx9FR1FlyCtOVDNOQ+8ntlqFxiRc+r5qA==
  /ansi-styles/4.3.0:
    dependencies:
      color-convert: 2.0.1
    dev: false
    engines:
      node: '>=8'
    resolution:
      integrity: sha512-zbB9rCJAT1rbjiVDb2hqKFHNYLxgtk8NURxZ3IZwD3F6NtxbXZQCnnSi1Lkx+IDohdPlFp222wVALIheZJQSEg==
  /anymatch/3.1.2:
    dependencies:
      normalize-path: 3.0.0
      picomatch: 2.3.0
    dev: false
    engines:
      node: '>= 8'
    resolution:
      integrity: sha512-P43ePfOAIupkguHUycrc4qJ9kz8ZiuOUijaETwX7THt0Y/GNK7v0aa8rY816xWjZ7rJdA5XdMcpVFTKMq+RvWg==
  /append-transform/1.0.0:
    dependencies:
      default-require-extensions: 2.0.0
    dev: false
    engines:
      node: '>=4'
    resolution:
      integrity: sha512-P009oYkeHyU742iSZJzZZywj4QRJdnTWffaKuJQLablCZ1uz6/cW4yaRgcDaoQ+uwOxxnt0gRUcwfsNP2ri0gw==
  /aproba/1.2.0:
    dev: false
    resolution:
      integrity: sha512-Y9J6ZjXtoYh8RnXVCMOU/ttDmk1aBjunq9vO0ta5x85WDQiQfUF9sIPBITdbiiIVcBo03Hi3jMxigBtsddlXRw==
  /archy/1.0.0:
    dev: false
    resolution:
      integrity: sha1-+cjBN1fMHde8N5rHeyxipcKGjEA=
  /are-we-there-yet/1.1.5:
    dependencies:
      delegates: 1.0.0
      readable-stream: 2.3.7
    dev: false
    resolution:
      integrity: sha512-5hYdAkZlcG8tOLujVDTgCT+uPX0VnpAH28gWsLfzpXYm7wP6mp5Q/gYyR7YQ0cKVJcXJnl3j2kpBan13PtQf6w==
  /arg/4.1.3:
    dev: false
    resolution:
      integrity: sha512-58S9QDqG0Xx27YwPSt9fJxivjYl432YCwfDMfZ+71RAqUrZef7LrKQZ3LHLOwCS4FLNBplP533Zx895SeOCHvA==
  /argparse/1.0.10:
    dependencies:
      sprintf-js: 1.0.3
    dev: false
    resolution:
      integrity: sha512-o5Roy6tNG4SL/FOkCAN6RzjiakZS25RLYFrcMttJqbdd8BWrnA+fGz57iN5Pb06pvBGvl5gQ0B48dJlslXvoTg==
  /arr-union/3.1.0:
    dev: false
    engines:
      node: '>=0.10.0'
    resolution:
      integrity: sha1-45sJrqne+Gao8gbiiK9jkZuuOcQ=
  /array-flatten/1.1.1:
    dev: false
    resolution:
      integrity: sha1-ml9pkFGx5wczKPKgCJaLZOopVdI=
  /array-includes/3.1.3:
    dependencies:
      call-bind: 1.0.2
      define-properties: 1.1.3
      es-abstract: 1.18.5
      get-intrinsic: 1.1.1
      is-string: 1.0.7
    dev: false
    engines:
      node: '>= 0.4'
    resolution:
      integrity: sha512-gcem1KlBU7c9rB+Rq8/3PPKsK2kjqeEBa3bD5kkQo4nYlOHQCJqIJFqBXDEfwaRuYTT4E+FxA9xez7Gf/e3Q7A==
  /array-union/2.1.0:
    dev: false
    engines:
      node: '>=8'
    resolution:
      integrity: sha512-HGyxoOTYUyCM6stUe6EJgnd4EoewAI7zMdfqO+kGjnlZmBDz/cR5pf8r/cR4Wq60sL/p0IkcjUEEPwS3GFrIyw==
  /array.prototype.flat/1.2.4:
    dependencies:
      call-bind: 1.0.2
      define-properties: 1.1.3
      es-abstract: 1.18.5
    dev: false
    engines:
      node: '>= 0.4'
    resolution:
      integrity: sha512-4470Xi3GAPAjZqFcljX2xzckv1qeKPizoNkiS0+O4IoPR2ZNpcjE0pkhdihlDouK+x6QOast26B4Q/O9DJnwSg==
  /asap/2.0.6:
    dev: false
    resolution:
      integrity: sha1-5QNHYR1+aQlDIIu9r+vLwvuGbUY=
  /asn1/0.2.4:
    dependencies:
      safer-buffer: 2.1.2
    dev: false
    resolution:
      integrity: sha512-jxwzQpLQjSmWXgwaCZE9Nz+glAG01yF1QnWgbhGwHI5A6FRIEY6IVqtHhIepHqI7/kyEyQEagBC5mBEFlIYvdg==
  /assert-plus/1.0.0:
    dev: false
    engines:
      node: '>=0.8'
    resolution:
      integrity: sha1-8S4PPF13sLHN2RRpQuTpbB5N1SU=
  /assert/1.5.0:
    dependencies:
      object-assign: 4.1.1
      util: 0.10.3
    dev: false
    resolution:
      integrity: sha512-EDsgawzwoun2CZkCgtxJbv392v4nbk9XDD06zI+kQYoBM/3RBWLlEyJARDOmhAAosBjWACEkKL6S+lIZtcAubA==
  /assertion-error/1.1.0:
    dev: false
    resolution:
      integrity: sha512-jgsaNduz+ndvGyFt3uSuWqvy4lCnIJiovtouQN5JZHOKCS2QuhEdbcQHFhVksz2N2U9hXJo8odG7ETyWlEeuDw==
  /ast-types/0.13.4:
    dependencies:
      tslib: 2.3.1
    dev: false
    engines:
      node: '>=4'
    resolution:
      integrity: sha512-x1FCFnFifvYDDzTaLII71vG5uvDwgtmDTEVWAxrgeiR8VjMONcCXJx7E+USjDtHlwFmt9MysbqgF9b9Vjr6w+w==
  /astral-regex/2.0.0:
    dev: false
    engines:
      node: '>=8'
    resolution:
      integrity: sha512-Z7tMw1ytTXt5jqMcOP+OQteU1VuNK9Y02uuJtKQ1Sv69jXQKKg5cibLwGJow8yzZP+eAc18EmLGPal0bp36rvQ==
  /async-array-reduce/0.2.1:
    dev: false
    engines:
      node: '>=0.10.0'
    resolution:
      integrity: sha1-yL4BCitc0A3qlsgRFgNGk9/dgtE=
  /async-limiter/1.0.1:
    dev: false
    resolution:
      integrity: sha512-csOlWGAcRFJaI6m+F2WKdnMKr4HhdhFVBk0H/QbJFMCr+uO2kwohwXQPxw/9OCxp05r5ghVBFSyioixx3gfkNQ==
  /async-lock/1.3.0:
    dev: false
    resolution:
      integrity: sha512-8A7SkiisnEgME2zEedtDYPxUPzdv3x//E7n5IFktPAtMYSEAV7eNJF0rMwrVyUFj6d/8rgajLantbjcNRQYXIg==
  /async/2.6.3:
    dependencies:
      lodash: 4.17.21
    dev: false
    resolution:
      integrity: sha512-zflvls11DCy+dQWzTW2dzuilv8Z5X/pjfmZOWba6TNIVDm+2UDaJmXSOXlasHKfNBs8oo3M0aT50fDEWfKZjXg==
  /async/3.2.1:
    dev: false
    resolution:
      integrity: sha512-XdD5lRO/87udXCMC9meWdYiR+Nq6ZjUfXidViUZGu2F1MO4T3XwZ1et0hb2++BgLfhyJwy44BGB/yx80ABx8hg==
  /asynckit/0.4.0:
    dev: false
    resolution:
      integrity: sha1-x57Zf380y48robyXkLzDZkdLS3k=
  /atob/2.1.2:
    dev: false
    engines:
      node: '>= 4.5.0'
    hasBin: true
    resolution:
      integrity: sha512-Wm6ukoaOGJi/73p/cl2GvLjTI5JM1k/O14isD73YML8StrH/7/lRFgmg8nICZgD3bZZvjwCGxtMOD3wWNAu8cg==
  /available-typed-arrays/1.0.4:
    dev: false
    engines:
      node: '>= 0.4'
    resolution:
      integrity: sha512-SA5mXJWrId1TaQjfxUYghbqQ/hYioKmLJvPJyDuYRtXXenFNMjj4hSSt1Cf1xsuXSXrtxrVC5Ot4eU6cOtBDdA==
  /avsc/5.7.2:
    dev: false
    engines:
      node: '>=0.11'
    resolution:
      integrity: sha512-9fZMS1meEfZriKMiLmOlQu4/3WFGkH2BM5aU++iRciUeHJ8L4K0T+bfYqpQS7X2ywEu18Dqp6aq9fIRXkvZ+TQ==
  /aws-sign2/0.7.0:
    dev: false
    resolution:
      integrity: sha1-tG6JCTSpWR8tL2+G1+ap8bP+dqg=
  /aws4/1.11.0:
    dev: false
    resolution:
      integrity: sha512-xh1Rl34h6Fi1DC2WWKfxUTVqRsNnr6LsKz2+hfwDxQJWmrx8+c7ylaqBMcHfl1U1r2dsifOvKX3LQuLNZ+XSvA==
  /axios/0.21.1:
    dependencies:
      follow-redirects: 1.14.1
    dev: false
    resolution:
      integrity: sha512-dKQiRHxGD9PPRIUNIWvZhPTPpl1rf/OxTYKsqKUDjBwYylTvV7SjSHJb9ratfyzM6wCdLCOYLzs73qpg5c4iGA==
  /axios/0.21.1_debug@3.2.7:
    dependencies:
      follow-redirects: 1.14.1_debug@3.2.7
    dev: false
    peerDependencies:
      debug: '*'
    resolution:
      integrity: sha512-dKQiRHxGD9PPRIUNIWvZhPTPpl1rf/OxTYKsqKUDjBwYylTvV7SjSHJb9ratfyzM6wCdLCOYLzs73qpg5c4iGA==
  /axios/0.21.1_debug@4.3.2:
    dependencies:
      follow-redirects: 1.14.1_debug@4.3.2
    dev: false
    peerDependencies:
      debug: '*'
    resolution:
      integrity: sha512-dKQiRHxGD9PPRIUNIWvZhPTPpl1rf/OxTYKsqKUDjBwYylTvV7SjSHJb9ratfyzM6wCdLCOYLzs73qpg5c4iGA==
  /azure-iot-amqp-base/2.4.10:
    dependencies:
      async: 2.6.3
      azure-iot-common: 1.12.10
      debug: 4.3.2
      lodash.merge: 4.6.2
      machina: 4.0.2
      rhea: 1.0.24
      uuid: 3.4.0
      ws: 6.2.2
    dev: false
    engines:
      node: '>= 10.0.0'
    resolution:
      integrity: sha512-SOHBS3c7GM0apDJRdt1YcbkzYa5HvHnNKLVeUGcdRQ6e9T3u5FZF4kfbzbpAEfJxZYGpqrHehMCw53m4w/d7DQ==
  /azure-iot-common/1.12.10:
    dependencies:
      debug: 4.3.2
      getos: 3.2.1
    dev: false
    engines:
      node: '>= 10.0.0'
    resolution:
      integrity: sha512-6cftCaiLv1RVviq3EW7TXRXLCK1iWziMC/9zIATJU6gslVUCA+4hRMkT+6JLfJB1h+ids5fT5XSDFJwWyTLRFw==
  /azure-iot-http-base/1.11.10:
    dependencies:
      azure-iot-common: 1.12.10
      debug: 4.3.2
      uuid: 3.4.0
    dev: false
    engines:
      node: '>= 10.0.0'
    resolution:
      integrity: sha512-3XI+NWD3fmTyOrSVi9HUdnzzeQDa4QKtnjFgT0I98VOX9m6dybUXzJyGf8VxaJ61ik8Ol1hYqjgBA61Bk+p/Gw==
  /azure-iothub/1.14.3:
    dependencies:
      '@azure/core-http': 1.2.3
      '@azure/identity': 1.2.5_debug@4.3.2
      '@azure/ms-rest-js': 2.5.3
      async: 2.6.3
      azure-iot-amqp-base: 2.4.10
      azure-iot-common: 1.12.10
      azure-iot-http-base: 1.11.10
      debug: 4.3.2
      lodash: 4.17.21
      machina: 4.0.2
      rhea: 1.0.24
      tslib: 1.14.1
    dev: false
    engines:
      node: '>= 10.0.0'
    resolution:
      integrity: sha512-sQlarDu808lCZwWl+x/4MkW/sXxTHeaHFDPkDRJvaH7MKBgZCsnfYqEcF2auFY1cqw/VuKQPalpGRql3vJ203A==
  /azure-storage/2.10.4:
    dependencies:
      browserify-mime: 1.2.9
      extend: 3.0.2
      json-edm-parser: 0.1.2
      md5.js: 1.3.4
      readable-stream: 2.0.6
      request: 2.88.2
      underscore: 1.13.1
      uuid: 3.4.0
      validator: 9.4.1
      xml2js: 0.2.8
      xmlbuilder: 9.0.7
    dev: false
    engines:
      node: '>= 0.8.26'
    resolution:
      integrity: sha512-zlfRPl4js92JC6+79C2EUmNGYjSknRl8pOiHQF78zy+pbOFOHtlBF6BU/OxPeHQX3gaa6NdEZnVydFxhhndkEw==
  /babel-runtime/6.26.0:
    dependencies:
      core-js: 2.6.12
      regenerator-runtime: 0.11.1
    dev: false
    resolution:
      integrity: sha1-llxwWGaOgrVde/4E/yM3vItWR/4=
  /backbone/1.4.0:
    dependencies:
      underscore: 1.13.1
    dev: false
    resolution:
      integrity: sha512-RLmDrRXkVdouTg38jcgHhyQ/2zjg7a8E6sz2zxfz21Hh17xDJYUHBZimVIt5fUyS8vbfpeSmTL3gUjTEvUV3qQ==
  /balanced-match/1.0.2:
    dev: false
    resolution:
      integrity: sha512-3oSeUO0TMV67hN1AmbXsK4yaqU7tjiHlbxRDZOpH0KW9+CeX4bRAaX0Anxt0tx2MrpRpWwQaPwIlISEJhYU5Pw==
  /base64-arraybuffer/0.1.4:
    dev: false
    engines:
      node: '>= 0.6.0'
    resolution:
      integrity: sha1-mBjHngWbE1X5fgQooBfIOOkLqBI=
  /base64-js/1.5.1:
    dev: false
    resolution:
      integrity: sha512-AKpaYlHn8t4SVbOHCy+b5+KKgvR4vrsD8vbvrbiQJps7fKDTkjkDry6ji0rUJjC0kzbNePLwzxq8iypo41qeWA==
  /base64id/2.0.0:
    dev: false
    engines:
      node: ^4.5.0 || >= 5.9
    resolution:
      integrity: sha512-lGe34o6EHj9y3Kts9R4ZYs/Gr+6N7MCaMlIFA3F1R2O5/m7K06AxfSeO5530PEERE6/WyEg3lsuyw4GHlPZHog==
  /bcrypt-pbkdf/1.0.2:
    dependencies:
      tweetnacl: 0.14.5
    dev: false
    resolution:
      integrity: sha1-pDAdOJtqQ/m2f/PKEaP2Y342Dp4=
  /binary-extensions/2.2.0:
    dev: false
    engines:
      node: '>=8'
    resolution:
      integrity: sha512-jDctJ/IVQbZoJykoeHbhXpOlNBqGNcwXJKJog42E5HDPUwQTSdjCHdihjj0DlnheQ7blbT6dHOafNAiS8ooQKA==
  /bindings/1.5.0:
    dependencies:
      file-uri-to-path: 1.0.0
    dev: false
    resolution:
      integrity: sha512-p2q/t/mhvuOj/UeLlV6566GD/guowlr0hHxClI0W9m7MWYkL1F0hLo+0Aexs9HSPCtR1SXQ0TD3MMKrXZajbiQ==
  /bl/4.1.0:
    dependencies:
      buffer: 5.7.1
      inherits: 2.0.4
      readable-stream: 3.6.0
    dev: false
    resolution:
      integrity: sha512-1W07cM9gS6DcLperZfFSj+bWLtaPGSOHWhPiGzXmvVJbRLdG82sH/Kn8EtW1VqWVA54AKf2h5k5BbnIbwF3h6w==
  /body-parser/1.19.0:
    dependencies:
      bytes: 3.1.0
      content-type: 1.0.4
      debug: 2.6.9
      depd: 1.1.2
      http-errors: 1.7.2
      iconv-lite: 0.4.24
      on-finished: 2.3.0
      qs: 6.7.0
      raw-body: 2.4.0
      type-is: 1.6.18
    dev: false
    engines:
      node: '>= 0.8'
    resolution:
      integrity: sha512-dhEPs72UPbDnAQJ9ZKMNTP6ptJaionhP5cBb541nXPlW60Jepo9RV/a4fX4XWW9CuFNK22krhrj1+rgzifNCsw==
  /brace-expansion/1.1.11:
    dependencies:
      balanced-match: 1.0.2
      concat-map: 0.0.1
    dev: false
    resolution:
      integrity: sha512-iCuPHDFgrHX7H2vEI/5xpz07zSHB00TpugqhmYtVmMO6518mCuRMoOYFldEBl0g187ufozdaHgWKcYFb61qGiA==
  /braces/3.0.2:
    dependencies:
      fill-range: 7.0.1
    dev: false
    engines:
      node: '>=8'
    resolution:
      integrity: sha512-b8um+L1RzM3WDSzvhm6gIz1yfTbBt6YTlcEKAvsmqCZZFw46z626lVj9j1yEPW33H5H+lBQpZMP1k8l+78Ha0A==
  /browser-stdout/1.3.1:
    dev: false
    resolution:
      integrity: sha512-qhAVI1+Av2X7qelOfAIYwXONood6XlZE/fXaBSmW/T5SzLAmCgzi+eiWE7fUvbHaeNBQH13UftjpXxsfLkMpgw==
  /browserify-mime/1.2.9:
    dev: false
    resolution:
      integrity: sha1-rrGvKN5sDXpqLOQK22j/GEIq8x8=
  /browserslist/4.16.7:
    dependencies:
      caniuse-lite: 1.0.30001251
      colorette: 1.3.0
      electron-to-chromium: 1.3.805
      escalade: 3.1.1
      node-releases: 1.1.74
    dev: false
    engines:
      node: ^6 || ^7 || ^8 || ^9 || ^10 || ^11 || ^12 || >=13.7
    hasBin: true
    resolution:
      integrity: sha512-7I4qVwqZltJ7j37wObBe3SoTz+nS8APaNcrBOlgoirb6/HbEU2XxW/LpUDTCngM6iauwFqmRTuOMfyKnFGY5JA==
  /buffer-crc32/0.2.13:
    dev: false
    resolution:
      integrity: sha1-DTM+PwDqxQqhRUq9MO+MKl2ackI=
  /buffer-equal-constant-time/1.0.1:
    dev: false
    resolution:
      integrity: sha1-+OcRMvf/5uAaXJaXpMbz5I1cyBk=
  /buffer-from/1.1.2:
    dev: false
    resolution:
      integrity: sha512-E+XQCRwSbaaiChtv6k6Dwgc+bx+Bs6vuKJHHl5kox/BaKbhiXzqQOwK4cO22yElGp2OCmjwVhT3HmxgyPGnJfQ==
  /buffer/5.7.1:
    dependencies:
      base64-js: 1.5.1
      ieee754: 1.2.1
    dev: false
    resolution:
      integrity: sha512-EHcyIPBQ4BSGlvjB16k5KgAJ27CIsHY/2JBmCRReo48y9rQ3MaUzWX3KVlBa4U7MyX02HdVj0K7C3WaB3ju7FQ==
  /builtin-modules/2.0.0:
    dev: false
    engines:
      node: '>=4'
    resolution:
      integrity: sha512-3U5kUA5VPsRUA3nofm/BXX7GVHKfxz0hOBAPxXrIvHzlDRkQVqEn6yi8QJegxl4LzOHLdvb7XF5dVawa/VVYBg==
  /builtin-modules/3.1.0:
    dev: false
    engines:
      node: '>=6'
    resolution:
      integrity: sha512-k0KL0aWZuBt2lrxrcASWDfwOLMnodeQjodT/1SxEQAXsHANgo6ZC/VEaSEHCXt7aSTZ4/4H5LKa+tBXmW7Vtvw==
  /builtin-modules/3.2.0:
    dev: false
    engines:
      node: '>=6'
    resolution:
      integrity: sha512-lGzLKcioL90C7wMczpkY0n/oART3MbBa8R9OFGE1rJxoVI86u4WAGfEk8Wjv10eKSyTHVGkSo3bvBylCEtk7LA==
  /bytes/3.1.0:
    dev: false
    engines:
      node: '>= 0.8'
    resolution:
      integrity: sha512-zauLjrfCG+xvoyaqLoV8bLVXXNGC4JqlxFCutSDWA6fJrTo2ZuvLYTqZ7aHBLZSMOopbzwv8f+wZcVzfVTI2Dg==
  /caching-transform/3.0.2:
    dependencies:
      hasha: 3.0.0
      make-dir: 2.1.0
      package-hash: 3.0.0
      write-file-atomic: 2.4.3
    dev: false
    engines:
      node: '>=6'
    resolution:
      integrity: sha512-Mtgcv3lh3U0zRii/6qVgQODdPA4G3zhG+jtbCWj39RXuUFTMzH0vcdMtaJS1jPowd+It2Pqr6y3NJMQqOqCE2w==
  /call-bind/1.0.2:
    dependencies:
      function-bind: 1.1.1
      get-intrinsic: 1.1.1
    dev: false
    resolution:
      integrity: sha512-7O+FbCihrB5WGbFYesctwmTKae6rOiIzmz1icreWJ+0aA7LJfuqhEso2T9ncpcFtzMQtzXf2QGGueWJGTYsqrA==
  /callsites/3.1.0:
    dev: false
    engines:
      node: '>=6'
    resolution:
      integrity: sha512-P8BjAsXvZS+VIDUI11hHCQEv74YT67YUi5JJFNWIqL235sBmjX4+qx9Muvls5ivyNENctx46xQLQ3aTuE7ssaQ==
  /camelcase/5.3.1:
    dev: false
    engines:
      node: '>=6'
    resolution:
      integrity: sha512-L28STB170nwWS63UjtlEOE3dldQApaJXZkOI1uMFfzf3rRuPegHaHesyee+YxQ+W6SvRDQV6UrdOdRiR153wJg==
  /caniuse-lite/1.0.30001251:
    dev: false
    resolution:
      integrity: sha512-HOe1r+9VkU4TFmnU70z+r7OLmtR+/chB1rdcJUeQlAinjEeb0cKL20tlAtOagNZhbrtLnCvV19B4FmF1rgzl6A==
  /caseless/0.12.0:
    dev: false
    resolution:
      integrity: sha1-G2gcIf+EAzyCZUMJBolCDRhxUdw=
  /chai-as-promised/7.1.1_chai@4.3.4:
    dependencies:
      chai: 4.3.4
      check-error: 1.0.2
    dev: false
    peerDependencies:
      chai: '>= 2.1.2 < 5'
    resolution:
      integrity: sha512-azL6xMoi+uxu6z4rhWQ1jbdUhOMhis2PvscD/xjLqNMkv3BPPp2JyyuTHOrf9BOosGpNQ11v6BKv/g57RXbiaA==
  /chai-exclude/2.0.3_chai@4.3.4:
    dependencies:
      chai: 4.3.4
      fclone: 1.0.11
    dev: false
    peerDependencies:
      chai: '>= 4.0.0 < 5'
    resolution:
      integrity: sha512-6VuTQX25rsh4hKPdLzsOtL20k9+tszksLQrLtsu6szTmSVJP9+gUkqYUsyM+xqCeGZKeRJCsamCMRUQJhWsQ+g==
  /chai-string/1.5.0_chai@4.3.4:
    dependencies:
      chai: 4.3.4
    dev: false
    peerDependencies:
      chai: ^4.1.2
    resolution:
      integrity: sha512-sydDC3S3pNAQMYwJrs6dQX0oBQ6KfIPuOZ78n7rocW0eJJlsHPh2t3kwW7xfwYA/1Bf6/arGtSUo16rxR2JFlw==
  /chai/4.3.4:
    dependencies:
      assertion-error: 1.1.0
      check-error: 1.0.2
      deep-eql: 3.0.1
      get-func-name: 2.0.0
      pathval: 1.1.1
      type-detect: 4.0.8
    dev: false
    engines:
      node: '>=4'
    resolution:
      integrity: sha512-yS5H68VYOCtN1cjfwumDSuzn/9c+yza4f3reKXlE5rUg7SFcCEy90gJvydNgOYtblyf4Zi6jIWRnXOgErta0KA==
  /chalk/1.1.3:
    dependencies:
      ansi-styles: 2.2.1
      escape-string-regexp: 1.0.5
      has-ansi: 2.0.0
      strip-ansi: 3.0.1
      supports-color: 2.0.0
    dev: false
    engines:
      node: '>=0.10.0'
    resolution:
      integrity: sha1-qBFcVeSnAv5NFQq9OHKCKn4J/Jg=
  /chalk/2.4.2:
    dependencies:
      ansi-styles: 3.2.1
      escape-string-regexp: 1.0.5
      supports-color: 5.5.0
    dev: false
    engines:
      node: '>=4'
    resolution:
      integrity: sha512-Mti+f9lpJNcwF4tWV8/OrTTtF1gZi+f8FqlyAdouralcFWFQWF2+NgCHShjkCb+IFBLq9buZwE1xckQU4peSuQ==
  /chalk/4.1.2:
    dependencies:
      ansi-styles: 4.3.0
      supports-color: 7.2.0
    dev: false
    engines:
      node: '>=10'
    resolution:
      integrity: sha512-oKnbhFyRIXpUuez8iBMmyEa4nbj4IOQyuhc/wy9kY7/WVPcwIO9VA668Pu8RkO7+0G76SLROeyw9CpQ061i4mA==
  /charenc/0.0.2:
    dev: false
    resolution:
      integrity: sha1-wKHS86cJLgN3S/qD8UwPxXkKhmc=
  /check-error/1.0.2:
    dev: false
    resolution:
      integrity: sha1-V00xLt2Iu13YkS6Sht1sCu1KrII=
  /check-more-types/2.24.0:
    dev: false
    engines:
      node: '>= 0.8.0'
    resolution:
      integrity: sha1-FCD/sQ/URNz8ebQ4kbv//TKoRgA=
  /chokidar/3.3.0:
    dependencies:
      anymatch: 3.1.2
      braces: 3.0.2
      glob-parent: 5.1.2
      is-binary-path: 2.1.0
      is-glob: 4.0.1
      normalize-path: 3.0.0
      readdirp: 3.2.0
    dev: false
    engines:
      node: '>= 8.10.0'
    optionalDependencies:
      fsevents: 2.1.3
    resolution:
      integrity: sha512-dGmKLDdT3Gdl7fBUe8XK+gAtGmzy5Fn0XkkWQuYxGIgWVPPse2CxFA5mtrlD0TOHaHjEUqkWNyP1XdHoJES/4A==
  /chokidar/3.5.2:
    dependencies:
      anymatch: 3.1.2
      braces: 3.0.2
      glob-parent: 5.1.2
      is-binary-path: 2.1.0
      is-glob: 4.0.1
      normalize-path: 3.0.0
      readdirp: 3.6.0
    dev: false
    engines:
      node: '>= 8.10.0'
    optionalDependencies:
      fsevents: 2.3.2
    resolution:
      integrity: sha512-ekGhOnNVPgT77r4K/U3GDhu+FQ2S8TnK/s2KbIGXi0SZWuwkZ2QNyfWdZW+TVfn84DpEP7rLeCt2UI6bJ8GwbQ==
  /chownr/1.1.4:
    dev: false
    resolution:
      integrity: sha512-jJ0bqzaylmJtVnNgzTeSOs8DPavpbYgEr/b0YL8/2GO3xJEhInFmhKMUnEJQjZumK7KXGFhUy89PrsJWlakBVg==
  /ci-info/2.0.0:
    dev: false
    resolution:
      integrity: sha512-5tK7EtrZ0N+OLFMthtqOj4fI2Jeb88C4CAZPu25LDVUgXJ0A3Js4PMGqrn0JU1W0Mh1/Z8wZzYPxqUrXeBboCQ==
  /cliui/5.0.0:
    dependencies:
      string-width: 3.1.0
      strip-ansi: 5.2.0
      wrap-ansi: 5.1.0
    dev: false
    resolution:
      integrity: sha512-PYeGSEmmHM6zvoef2w8TPzlrnNpXIjTipYK780YswmIP9vjxmd6Y2a3CB2Ks6/AU8NHjZugXvo8w3oWM2qnwXA==
  /cliui/7.0.4:
    dependencies:
      string-width: 4.2.2
      strip-ansi: 6.0.0
      wrap-ansi: 7.0.0
    dev: false
    resolution:
      integrity: sha512-OcRE68cOsVMXp1Yvonl/fzkQOyjLSu/8bhPDfQt0e0/Eb283TKP20Fs2MqoPsr9SwA595rRCA+QMzYc9nBP+JQ==
  /cloudevents/4.0.3:
    dependencies:
      ajv: 6.12.6
      uuid: 8.3.2
    dev: false
    resolution:
      integrity: sha512-FpwsQ0JZzGH1PcJmZTXRQkQSt5YFjwlppUrEUfTU0Ey175IIdYYDCIMeqMIX+qvDUhj8bFDrgU23xWA1JQbR1Q==
  /code-point-at/1.1.0:
    dev: false
    engines:
      node: '>=0.10.0'
    resolution:
      integrity: sha1-DQcLTQQ6W+ozovGkDi7bPZpMz3c=
  /color-convert/1.9.3:
    dependencies:
      color-name: 1.1.3
    dev: false
    resolution:
      integrity: sha512-QfAUtd+vFdAtFQcC8CCyYt1fYWxSqAiK2cSD6zDB8N3cpsEBAvRxp9zOGg6G/SHHJYAT88/az/IuDGALsNVbGg==
  /color-convert/2.0.1:
    dependencies:
      color-name: 1.1.4
    dev: false
    engines:
      node: '>=7.0.0'
    resolution:
      integrity: sha512-RRECPsj7iu/xb5oKYcsFHSppFNnsj/52OVTRKb4zP5onXwVF3zVmmToNcOfGC+CRDpfK/U584fMg38ZHCaElKQ==
  /color-name/1.1.3:
    dev: false
    resolution:
      integrity: sha1-p9BVi9icQveV3UIyj3QIMcpTvCU=
  /color-name/1.1.4:
    dev: false
    resolution:
      integrity: sha512-dOy+3AuW3a2wNbZHIuMZpTcgjGuLU/uBL/ubcZF9OXbDo8ff4O8yVp5Bf0efS8uEoYo5q4Fx7dY9OgQGXgAsQA==
  /colorette/1.3.0:
    dev: false
    resolution:
      integrity: sha512-ecORCqbSFP7Wm8Y6lyqMJjexBQqXSF7SSeaTyGGphogUjBlFP9m9o08wy86HL2uB7fMTxtOUzLMk7ogKcxMg1w==
  /colors/1.2.5:
    dev: false
    engines:
      node: '>=0.1.90'
    resolution:
      integrity: sha512-erNRLao/Y3Fv54qUa0LBB+//Uf3YwMUmdJinN20yMXm9zdKKqH9wt7R9IIVZ+K7ShzfpLV/Zg8+VyrBJYB4lpg==
  /colors/1.4.0:
    dev: false
    engines:
      node: '>=0.1.90'
    resolution:
      integrity: sha512-a+UqTh4kgZg/SlGvfbzDHpgRu7AAQOmmqRHJnxhRZICKFUT91brVhNNt58CMWU9PsBbv3PDCZUHbVxuDiH2mtA==
  /combined-stream/1.0.8:
    dependencies:
      delayed-stream: 1.0.0
    dev: false
    engines:
      node: '>= 0.8'
    resolution:
      integrity: sha512-FQN4MRfuJeHf7cBbBMJFXhKSDq+2kAArBlmRBvcvFE5BB1HZKXtSFASDhdlz9zOYwxh8lDdnvmMOe/+5cdoEdg==
  /commander/2.20.3:
    dev: false
    resolution:
      integrity: sha512-GpVkmM8vF2vQUkj2LvZmD35JxeJOLCwJ9cUkugyk2nuhbv3+mJvpLYYt+0+USMxE+oj+ey/lJEnhZw75x/OMcQ==
  /common-tags/1.8.0:
    dev: false
    engines:
      node: '>=4.0.0'
    resolution:
      integrity: sha512-6P6g0uetGpW/sdyUy/iQQCbFF0kWVMSIVSyYz7Zgjcgh8mgw8PQzDNZeyZ5DQ2gM7LBoZPHmnjz8rUthkBG5tw==
  /commondir/1.0.1:
    dev: false
    resolution:
      integrity: sha1-3dgA2gxmEnOTzKWVDqloo6rxJTs=
  /component-emitter/1.3.0:
    dev: false
    resolution:
      integrity: sha512-Rd3se6QB+sO1TwqZjscQrurpEPIfO0/yYnSin6Q/rD3mOutHvUrCAhJub3r90uNb+SESBuE0QYoB90YdfatsRg==
  /concat-map/0.0.1:
    dev: false
    resolution:
      integrity: sha1-2Klr13/Wjfd5OnMDajug1UBdR3s=
  /connect/3.7.0:
    dependencies:
      debug: 2.6.9
      finalhandler: 1.1.2
      parseurl: 1.3.3
      utils-merge: 1.0.1
    dev: false
    engines:
      node: '>= 0.10.0'
    resolution:
      integrity: sha512-ZqRXc+tZukToSNmh5C2iWMSoV3X1YUcPbqEM4DkEG5tNQXrQUZCNVGGv3IuicnkMtPfGf3Xtp8WCXs295iQ1pQ==
  /console-control-strings/1.1.0:
    dev: false
    resolution:
      integrity: sha1-PXz0Rk22RG6mRL9LOVB/mFEAjo4=
  /content-disposition/0.5.3:
    dependencies:
      safe-buffer: 5.1.2
    dev: false
    engines:
      node: '>= 0.6'
    resolution:
      integrity: sha512-ExO0774ikEObIAEV9kDo50o+79VCUdEB6n6lzKgGwupcVeRlhrj3qGAfwq8G6uBJjkqLrhT0qEYFcWng8z1z0g==
  /content-type/1.0.4:
    dev: false
    engines:
      node: '>= 0.6'
    resolution:
      integrity: sha512-hIP3EEPs8tB9AT1L+NUqtwOAps4mk2Zob89MWXMHjHWg9milF/j4osnnQLXBCBFBk/tvIG/tUc9mOUJiPBhPXA==
  /convert-source-map/1.8.0:
    dependencies:
      safe-buffer: 5.1.2
    dev: false
    resolution:
      integrity: sha512-+OQdjP49zViI/6i7nIJpA8rAl4sV/JdPfU9nZs3VqOwGIgizICvuN2ru6fMd+4llL0tar18UYJXfZ/TWtmhUjA==
  /cookie-signature/1.0.6:
    dev: false
    resolution:
      integrity: sha1-4wOogrNCzD7oylE6eZmXNNqzriw=
  /cookie/0.4.0:
    dev: false
    engines:
      node: '>= 0.6'
    resolution:
      integrity: sha512-+Hp8fLp57wnUSt0tY0tHEXh4voZRDnoIrZPqlo3DPiI4y9lwg/jqx+1Om94/W6ZaPDOUbnjOt/99w66zk+l1Xg==
  /cookie/0.4.1:
    dev: false
    engines:
      node: '>= 0.6'
    resolution:
      integrity: sha512-ZwrFkGJxUR3EIoXtO+yVE69Eb7KlixbaeAWfBQB9vVsNn/o+Yw69gBWSSDK825hQNdN+wF8zELf3dFNl/kxkUA==
  /core-js/2.6.12:
    deprecated: core-js@<3.3 is no longer maintained and not recommended for usage due to the number of issues. Because of the V8 engine whims, feature detection in old core-js versions could cause a slowdown up to 100x even if nothing is polyfilled. Please, upgrade your dependencies to the actual version of core-js.
    dev: false
    requiresBuild: true
    resolution:
      integrity: sha512-Kb2wC0fvsWfQrgk8HU5lW6U/Lcs8+9aaYcy4ZFc6DDlo4nZ7n70dEgE5rtR0oG6ufKDUnrwfWL1mXR5ljDatrQ==
  /core-js/3.16.1:
    dev: false
    requiresBuild: true
    resolution:
      integrity: sha512-AAkP8i35EbefU+JddyWi12AWE9f2N/qr/pwnDtWz4nyUIBGMJPX99ANFFRSw6FefM374lDujdtLDyhN2A/btHw==
  /core-util-is/1.0.2:
    dev: false
    resolution:
      integrity: sha1-tf1UIgqivFq1eqtxQMlAdUUDwac=
  /cors/2.8.5:
    dependencies:
      object-assign: 4.1.1
      vary: 1.1.2
    dev: false
    engines:
      node: '>= 0.10'
    resolution:
      integrity: sha512-KIHbLJqu73RGr/hnbrO9uBeixNGuvSQjul/jdFvS/KFSIH1hWVd1ng7zOHx+YrEfInLG7q4n6GHQ9cDtxv/P6g==
  /cp-file/6.2.0:
    dependencies:
      graceful-fs: 4.2.8
      make-dir: 2.1.0
      nested-error-stacks: 2.1.0
      pify: 4.0.1
      safe-buffer: 5.2.1
    dev: false
    engines:
      node: '>=6'
    resolution:
      integrity: sha512-fmvV4caBnofhPe8kOcitBwSn2f39QLjnAnGq3gO9dfd75mUytzKNZB1hde6QHunW2Rt+OwuBOMc3i1tNElbszA==
  /create-require/1.1.1:
    dev: false
    resolution:
      integrity: sha512-dcKFX3jn0MpIaXjisoRvexIJVEKzaq7z2rZKxf+MSr9TkdmHmsU4m2lcLojrj/FHl8mk5VxMmYA+ftRkP/3oKQ==
  /cross-env/7.0.3:
    dependencies:
      cross-spawn: 7.0.3
    dev: false
    engines:
      node: '>=10.14'
      npm: '>=6'
      yarn: '>=1'
    hasBin: true
    resolution:
      integrity: sha512-+/HKd6EgcQCJGh2PSjZuUitQBQynKor4wrFbRg4DtAgS1aWO+gU52xpH7M9ScGgXSYmAVS9bIJ8EzuaGw0oNAw==
  /cross-spawn/4.0.2:
    dependencies:
      lru-cache: 4.1.5
      which: 1.3.1
    dev: false
    resolution:
      integrity: sha1-e5JHYhwjrf3ThWAEqCPL45dCTUE=
  /cross-spawn/6.0.5:
    dependencies:
      nice-try: 1.0.5
      path-key: 2.0.1
      semver: 5.7.1
      shebang-command: 1.2.0
      which: 1.3.1
    dev: false
    engines:
      node: '>=4.8'
    resolution:
      integrity: sha512-eTVLrBSt7fjbDygz805pMnstIs2VTBNkRm0qxZd+M7A5XDdxVRWO5MxGBXZhjY4cqLYLdtrGqRf8mBPmzwSpWQ==
  /cross-spawn/7.0.3:
    dependencies:
      path-key: 3.1.1
      shebang-command: 2.0.0
      which: 2.0.2
    dev: false
    engines:
      node: '>= 8'
    resolution:
      integrity: sha512-iRDPJKUPVEND7dHPO8rkbOnPpyDygcDFtWjpeWNCgy8WP2rXcxXL8TskReQl6OrB2G7+UJrags1q15Fudc7G6w==
  /crypt/0.0.2:
    dev: false
    resolution:
      integrity: sha1-iNf/fsDfuG9xPch7u0LQRNPmxBs=
  /csv-parse/4.16.0:
    dev: false
    resolution:
      integrity: sha512-Zb4tGPANH4SW0LgC9+s9Mnequs9aqn7N3/pCqNbVjs2XhEF6yWNU2Vm4OGl1v2Go9nw8rXt87Cm2QN/o6Vpqgg==
  /custom-event/1.0.1:
    dev: false
    resolution:
      integrity: sha1-XQKkaFCt8bSjF5RqOSj8y1v9BCU=
  /dashdash/1.14.1:
    dependencies:
      assert-plus: 1.0.0
    dev: false
    engines:
      node: '>=0.10'
    resolution:
      integrity: sha1-hTz6D3y+L+1d4gMmuN1YEDX24vA=
  /data-uri-to-buffer/3.0.1:
    dev: false
    engines:
      node: '>= 6'
    resolution:
      integrity: sha512-WboRycPNsVw3B3TL559F7kuBUM4d8CgMEvk6xEJlOp7OBPjt6G7z8WMWlD2rOFZLk6OYfFIUGsCOWzcQH9K2og==
  /date-format/2.1.0:
    dev: false
    engines:
      node: '>=4.0'
    resolution:
      integrity: sha512-bYQuGLeFxhkxNOF3rcMtiZxvCBAquGzZm6oWA1oZ0g2THUzivaRhv8uOhdr19LmoobSOLoIAxeUK2RdbM8IFTA==
  /date-format/3.0.0:
    dev: false
    engines:
      node: '>=4.0'
    resolution:
      integrity: sha512-eyTcpKOcamdhWJXj56DpQMo1ylSQpcGtGKXcU0Tb97+K56/CF5amAqqqNj0+KvA0iw2ynxtHWFsPDSClCxe48w==
  /date-utils/1.2.21:
    dev: false
    engines:
      node: '>0.4.0'
    resolution:
      integrity: sha1-YfsWzcEnSzyayq/+n8ad+HIKK2Q=
  /debounce/1.2.1:
    dev: false
    resolution:
      integrity: sha512-XRRe6Glud4rd/ZGQfiV1ruXSfbvfJedlV9Y6zOlP+2K04vBYiJEte6stfFkCP03aMnY5tsipamumUjL14fofug==
  /debug/2.6.9:
    dependencies:
      ms: 2.0.0
    dev: false
    resolution:
      integrity: sha512-bC7ElrdJaJnPbAP+1EotYvqZsb3ecl5wi6Bfi6BJTUcNowp6cvspg0jXznRTKDjm/E7AdgFBVeAPVMNcKGsHMA==
  /debug/3.2.6:
    dependencies:
      ms: 2.1.1
    deprecated: Debug versions >=3.2.0 <3.2.7 || >=4 <4.3.1 have a low-severity ReDos regression when used in a Node.js environment. It is recommended you upgrade to 3.2.7 or 4.3.1. (https://github.com/visionmedia/debug/issues/797)
    dev: false
    resolution:
      integrity: sha512-mel+jf7nrtEl5Pn1Qx46zARXKDpBbvzezse7p7LqINmdoIk8PYP5SySaxEmYv6TZ0JyEKA1hsCId6DIhgITtWQ==
  /debug/3.2.7:
    dependencies:
      ms: 2.1.3
    dev: false
    resolution:
      integrity: sha512-CFjzYYAi4ThfiQvizrFQevTTXHtnCqWfe7x1AhgEscTz6ZbLbfoLRLPugTQyBth6f8ZERVUSyWHFD/7Wu4t1XQ==
  /debug/4.1.1:
    dependencies:
      ms: 2.1.3
    deprecated: Debug versions >=3.2.0 <3.2.7 || >=4 <4.3.1 have a low-severity ReDos regression when used in a Node.js environment. It is recommended you upgrade to 3.2.7 or 4.3.1. (https://github.com/visionmedia/debug/issues/797)
    dev: false
    resolution:
      integrity: sha512-pYAIzeRo8J6KPEaJ0VWOh5Pzkbw/RetuzehGM7QRRX5he4fPHx2rdKMB256ehJCkX+XRQm16eZLqLNS8RSZXZw==
  /debug/4.3.1:
    dependencies:
      ms: 2.1.2
    dev: false
    engines:
      node: '>=6.0'
    peerDependencies:
      supports-color: '*'
    peerDependenciesMeta:
      supports-color:
        optional: true
    resolution:
      integrity: sha512-doEwdvm4PCeK4K3RQN2ZC2BYUBaxwLARCqZmMjtF8a51J2Rb0xpVloFRnCODwqjpwnAoao4pelN8l3RJdv3gRQ==
  /debug/4.3.2:
    dependencies:
      ms: 2.1.2
    dev: false
    engines:
      node: '>=6.0'
    peerDependencies:
      supports-color: '*'
    peerDependenciesMeta:
      supports-color:
        optional: true
    resolution:
      integrity: sha512-mOp8wKcvj7XxC78zLgw/ZA+6TSgkoE2C/ienthhRD298T7UNwAg9diBpLRxC0mOezLl4B0xV7M0cCO6P/O0Xhw==
  /decamelize/1.2.0:
    dev: false
    engines:
      node: '>=0.10.0'
    resolution:
      integrity: sha1-9lNNFRSCabIDUue+4m9QH5oZEpA=
  /decode-uri-component/0.2.0:
    dev: false
    engines:
      node: '>=0.10'
    resolution:
      integrity: sha1-6zkTMzRYd1y4TNGh+uBiEGu4dUU=
  /decompress-response/4.2.1:
    dependencies:
      mimic-response: 2.1.0
    dev: false
    engines:
      node: '>=8'
    resolution:
      integrity: sha512-jOSne2qbyE+/r8G1VU+G/82LBs2Fs4LAsTiLSHOCOMZQl2OKZ6i8i4IyHemTe+/yIXOtTcRQMzPcgyhoFlqPkw==
  /deep-eql/3.0.1:
    dependencies:
      type-detect: 4.0.8
    dev: false
    engines:
      node: '>=0.12'
    resolution:
      integrity: sha512-+QeIQyN5ZuO+3Uk5DYh6/1eKO0m0YmJFGNmFHGACpf1ClL1nmlV/p4gNgbl2pJGxgXb4faqo6UE+M5ACEMyVcw==
  /deep-extend/0.6.0:
    dev: false
    engines:
      node: '>=4.0.0'
    resolution:
      integrity: sha512-LOHxIOaPYdHlJRtCQfDIVZtfw/ufM8+rVj649RIHzcm/vGwQRXFt6OPqIFWsm2XEMrNIEtWR64sY1LEKD2vAOA==
  /deep-freeze/0.0.1:
    dev: false
    resolution:
      integrity: sha1-OgsABd4YZygZ39OM0x+RF5yJPoQ=
  /deep-is/0.1.3:
    dev: false
    resolution:
      integrity: sha1-s2nW+128E+7PUk+RsHD+7cNXzzQ=
  /deepmerge/4.2.2:
    dev: false
    engines:
      node: '>=0.10.0'
    resolution:
      integrity: sha512-FJ3UgI4gIl+PHZm53knsuSFpE+nESMr7M4v9QcgB7S63Kj/6WqMiFQJpBBYz1Pt+66bZpP3Q7Lye0Oo9MPKEdg==
  /default-require-extensions/2.0.0:
    dependencies:
      strip-bom: 3.0.0
    dev: false
    engines:
      node: '>=4'
    resolution:
      integrity: sha1-9fj7sYp9bVCyH2QfZJ67Uiz+JPc=
  /define-properties/1.1.3:
    dependencies:
      object-keys: 1.1.1
    dev: false
    engines:
      node: '>= 0.4'
    resolution:
      integrity: sha512-3MqfYKj2lLzdMSf8ZIZE/V+Zuy+BgD6f164e8K2w7dgnpKArBDerGYpM46IYYcjnkdPNMjPk9A6VFB8+3SKlXQ==
  /degenerator/2.2.0:
    dependencies:
      ast-types: 0.13.4
      escodegen: 1.14.3
      esprima: 4.0.1
    dev: false
    engines:
      node: '>= 6'
    resolution:
      integrity: sha512-aiQcQowF01RxFI4ZLFMpzyotbQonhNpBao6dkI8JPk5a+hmSjR5ErHp2CQySmQe8os3VBqLCIh87nDBgZXvsmg==
  /delay/4.4.1:
    dev: false
    engines:
      node: '>=6'
    resolution:
      integrity: sha512-aL3AhqtfhOlT/3ai6sWXeqwnw63ATNpnUiN4HL7x9q+My5QtHlO3OIkasmug9LKzpheLdmUKGRKnYXYAS7FQkQ==
  /delayed-stream/1.0.0:
    dev: false
    engines:
      node: '>=0.4.0'
    resolution:
      integrity: sha1-3zrhmayt+31ECqrgsp4icrJOxhk=
  /delegates/1.0.0:
    dev: false
    resolution:
      integrity: sha1-hMbhWbgZBP3KWaDvRM2HDTElD5o=
  /depd/1.1.2:
    dev: false
    engines:
      node: '>= 0.6'
    resolution:
      integrity: sha1-m81S4UwJd2PnSbJ0xDRu0uVgtak=
  /destroy/1.0.4:
    dev: false
    resolution:
      integrity: sha1-l4hXRCxEdJ5CBmE+N5RiBYJqvYA=
  /detect-libc/1.0.3:
    dev: false
    engines:
      node: '>=0.10'
    hasBin: true
    resolution:
      integrity: sha1-+hN8S9aY7fVc1c0CrFWfkaTEups=
  /devtools-protocol/0.0.901419:
    dev: false
    resolution:
      integrity: sha512-4INMPwNm9XRpBukhNbF7OB6fNTTCaI8pzy/fXg0xQzAy5h3zL1P8xT3QazgKqBrb/hAYwIBizqDBZ7GtJE74QQ==
  /di/0.0.1:
    dev: false
    resolution:
      integrity: sha1-gGZJMmzqp8qjMG112YXqJ0i6kTw=
  /diff/3.5.0:
    dev: false
    engines:
      node: '>=0.3.1'
    resolution:
      integrity: sha512-A46qtFgd+g7pDZinpnwiRJtxbC1hpgf0uzP3iG89scHk0AUC7A1TGxf5OiiOUv/JMZR8GOt8hL900hV0bOy5xA==
  /diff/4.0.2:
    dev: false
    engines:
      node: '>=0.3.1'
    resolution:
      integrity: sha512-58lmxKSA4BNyLz+HHMUzlOEpg09FV+ev6ZMe3vJihgdxzgcwZ8VoEEPmALCZG9LmqfVoNMMKpttIYTVG6uDY7A==
  /dir-glob/3.0.1:
    dependencies:
      path-type: 4.0.0
    dev: false
    engines:
      node: '>=8'
    resolution:
      integrity: sha512-WkrWp9GR4KXfKGYzOLmTuGVi1UWFfws377n9cc55/tb6DuqyF6pcQ5AbiHEshaDpY9v6oaSr2XCDidGmMwdzIA==
  /disparity/3.0.0:
    dependencies:
      ansi-styles: 4.3.0
      diff: 4.0.2
    dev: false
    engines:
      node: '>=8'
    hasBin: true
    resolution:
      integrity: sha512-n94Rzbv2ambRaFzrnBf34IEiyOdIci7maRpMkoQWB6xFYGA7Nbs0Z5YQzMfTeyQeelv23nayqOcssBoc6rKrgw==
  /doctrine/2.1.0:
    dependencies:
      esutils: 2.0.3
    dev: false
    engines:
      node: '>=0.10.0'
    resolution:
      integrity: sha512-35mSku4ZXK0vfCuHEDAwt55dg2jNajHZ1odvF+8SSr82EsZY4QmXfuWso8oEd8zRhVObSN18aM0CjSdoBX7zIw==
  /doctrine/3.0.0:
    dependencies:
      esutils: 2.0.3
    dev: false
    engines:
      node: '>=6.0.0'
    resolution:
      integrity: sha512-yS+Q5i3hBf7GBkd4KG8a7eBNNWNGLTaEwwYWUijIYM7zrlYDM0BFXHjjPWlWZ1Rg7UaddZeIDmi9jF3HmqiQ2w==
  /dom-serialize/2.2.1:
    dependencies:
      custom-event: 1.0.1
      ent: 2.2.0
      extend: 3.0.2
      void-elements: 2.0.1
    dev: false
    resolution:
      integrity: sha1-ViromZ9Evl6jB29UGdzVnrQ6yVs=
  /dom-walk/0.1.2:
    dev: false
    resolution:
      integrity: sha512-6QvTW9mrGeIegrFXdtQi9pk7O/nSK6lSdXW2eqUspN5LWD7UTji2Fqw5V2YLjBpHEoU9Xl/eUWNpDeZvoyOv2w==
  /dotenv/8.6.0:
    dev: false
    engines:
      node: '>=10'
    resolution:
      integrity: sha512-IrPdXQsk2BbzvCBGBOTmmSH5SodmqZNt4ERAZDmW4CT+tL8VtvinqywuANaFu4bOMWki16nqf0e4oC0QIaDr/g==
  /downlevel-dts/0.4.0:
    dependencies:
      shelljs: 0.8.4
      typescript: 3.9.10
    dev: false
    hasBin: true
    resolution:
      integrity: sha512-nh5vM3n2pRhPwZqh0iWo5gpItPAYEGEWw9yd0YpI+lO60B7A3A6iJlxDbt7kKVNbqBXKsptL+jwE/Yg5Go66WQ==
  /ecc-jsbn/0.1.2:
    dependencies:
      jsbn: 0.1.1
      safer-buffer: 2.1.2
    dev: false
    resolution:
      integrity: sha1-OoOpBOVDUyh4dMVkt1SThoSamMk=
  /ecdsa-sig-formatter/1.0.11:
    dependencies:
      safe-buffer: 5.2.1
    dev: false
    resolution:
      integrity: sha512-nagl3RYrbNv6kQkeJIpt6NJZy8twLB/2vtz6yN9Z4vRKHN4/QZJIEbqohALSgwKdnksuY3k5Addp5lg8sVoVcQ==
  /edge-launcher/1.2.2:
    dev: false
    resolution:
      integrity: sha1-60Cq+9Bnpup27/+rBke81VCbN7I=
  /ee-first/1.1.1:
    dev: false
    resolution:
      integrity: sha1-WQxhFWsK4vTwJVcyoViyZrxWsh0=
  /electron-to-chromium/1.3.805:
    dev: false
    resolution:
      integrity: sha512-uUJF59M6pNSRHQaXwdkaNB4BhSQ9lldRdG1qCjlrAFkynPGDc5wPoUcYEQQeQGmKyAWJPvGkYAWmtVrxWmDAkg==
  /emoji-regex/7.0.3:
    dev: false
    resolution:
      integrity: sha512-CwBLREIQ7LvYFB0WyRvwhq5N5qPhc6PMjD6bYggFlI5YyDgl+0vxq5VHbMOFqLg7hfWzmu8T5Z1QofhmTIhItA==
  /emoji-regex/8.0.0:
    dev: false
    resolution:
      integrity: sha512-MSjYzcWNOA0ewAHpz0MxpYFvwg6yjy1NG3xteoqz644VCo/RPgnr1/GGt+ic3iJTzQ8Eu3TdM14SawnVUmGE6A==
  /encodeurl/1.0.2:
    dev: false
    engines:
      node: '>= 0.8'
    resolution:
      integrity: sha1-rT/0yG7C0CkyL1oCw6mmBslbP1k=
  /end-of-stream/1.4.4:
    dependencies:
      once: 1.4.0
    dev: false
    resolution:
      integrity: sha512-+uw1inIHVPQoaVuHzRyXd21icM+cnt4CzD5rW+NC1wjOUSTOs+Te7FOv7AhN7vS9x/oIyhLP5PR1H+phQAHu5Q==
  /engine.io-parser/4.0.2:
    dependencies:
      base64-arraybuffer: 0.1.4
    dev: false
    engines:
      node: '>=8.0.0'
    resolution:
      integrity: sha512-sHfEQv6nmtJrq6TKuIz5kyEKH/qSdK56H/A+7DnAuUPWosnIZAS2NHNcPLmyjtY3cGS/MqJdZbUjW97JU72iYg==
  /engine.io/4.1.1:
    dependencies:
      accepts: 1.3.7
      base64id: 2.0.0
      cookie: 0.4.1
      cors: 2.8.5
      debug: 4.3.2
      engine.io-parser: 4.0.2
      ws: 7.4.6
    dev: false
    engines:
      node: '>=10.0.0'
    resolution:
      integrity: sha512-t2E9wLlssQjGw0nluF6aYyfX8LwYU8Jj0xct+pAhfWfv/YrBn6TSNtEYsgxHIfaMqfrLx07czcMg9bMN6di+3w==
  /enquirer/2.3.6:
    dependencies:
      ansi-colors: 4.1.1
    dev: false
    engines:
      node: '>=8.6'
    resolution:
      integrity: sha512-yjNnPr315/FjS4zIsUxYguYUPP2e1NK4d7E7ZOLiyYCcbFBiTMyID+2wvm2w6+pZ/odMA7cRkjhsPbltwBOrLg==
  /ent/2.2.0:
    dev: false
    resolution:
      integrity: sha1-6WQhkyWiHQX0RGai9obtbOX13R0=
  /error-ex/1.3.2:
    dependencies:
      is-arrayish: 0.2.1
    dev: false
    resolution:
      integrity: sha512-7dFHNmqeFSEt2ZBsCriorKnn3Z2pj+fd9kmI6QoWw4//DL+icEBfc0U7qJCisqrTsKTjw4fNFy2pW9OqStD84g==
  /es-abstract/1.18.5:
    dependencies:
      call-bind: 1.0.2
      es-to-primitive: 1.2.1
      function-bind: 1.1.1
      get-intrinsic: 1.1.1
      has: 1.0.3
      has-symbols: 1.0.2
      internal-slot: 1.0.3
      is-callable: 1.2.4
      is-negative-zero: 2.0.1
      is-regex: 1.1.4
      is-string: 1.0.7
      object-inspect: 1.11.0
      object-keys: 1.1.1
      object.assign: 4.1.2
      string.prototype.trimend: 1.0.4
      string.prototype.trimstart: 1.0.4
      unbox-primitive: 1.0.1
    dev: false
    engines:
      node: '>= 0.4'
    resolution:
      integrity: sha512-DDggyJLoS91CkJjgauM5c0yZMjiD1uK3KcaCeAmffGwZ+ODWzOkPN4QwRbsK5DOFf06fywmyLci3ZD8jLGhVYA==
  /es-to-primitive/1.2.1:
    dependencies:
      is-callable: 1.2.4
      is-date-object: 1.0.5
      is-symbol: 1.0.4
    dev: false
    engines:
      node: '>= 0.4'
    resolution:
      integrity: sha512-QCOllgZJtaUo9miYBcLChTUaHNjJF3PYs1VidD7AwiEj1kYxKeQTctLAezAOH5ZKRH0g2IgPn6KwB4IT8iRpvA==
  /es6-error/4.1.1:
    dev: false
    resolution:
      integrity: sha512-Um/+FxMr9CISWh0bi5Zv0iOD+4cFh5qLeks1qhAopKVAJw3drgKbKySikp7wGhDL0HPeaja0P5ULZrxLkniUVg==
  /es6-promise/4.2.8:
    dev: false
    resolution:
      integrity: sha512-HJDGx5daxeIvxdBxvG2cb9g4tEvwIk3i8+nhX0yGrYmZUzbkdg8QbDevheDB8gd0//uPj4c1EQua8Q+MViT0/w==
  /escalade/3.1.1:
    dev: false
    engines:
      node: '>=6'
    resolution:
      integrity: sha512-k0er2gUkLf8O0zKJiAhmkTnJlTvINGv7ygDNPbeIsX/TJjGJZHuh9B2UxbsaEkmlEo9MfhrSzmhIlhRlI2GXnw==
  /escape-html/1.0.3:
    dev: false
    resolution:
      integrity: sha1-Aljq5NPQwJdN4cFpGI7wBR0dGYg=
  /escape-quotes/1.0.2:
    dependencies:
      escape-string-regexp: 1.0.5
    dev: false
    resolution:
      integrity: sha1-tIltSmz4LdWzP0m3E0CMY4D2zZc=
  /escape-string-regexp/1.0.5:
    dev: false
    engines:
      node: '>=0.8.0'
    resolution:
      integrity: sha1-G2HAViGQqN/2rjuyzwIAyhMLhtQ=
  /escape-string-regexp/4.0.0:
    dev: false
    engines:
      node: '>=10'
    resolution:
      integrity: sha512-TtpcNJ3XAzx3Gq8sWRzJaVajRs0uVxA2YAkdb1jm2YkPz4G6egUFAyA3n5vtEIZefPk5Wa4UXbKuS5fKkJWdgA==
  /escodegen/1.14.3:
    dependencies:
      esprima: 4.0.1
      estraverse: 4.3.0
      esutils: 2.0.3
      optionator: 0.8.3
    dev: false
    engines:
      node: '>=4.0'
    hasBin: true
    optionalDependencies:
      source-map: 0.6.1
    resolution:
      integrity: sha512-qFcX0XJkdg+PB3xjZZG/wKSuT1PnQWx57+TVSjIMmILd2yC/6ByYElPwJnslDsuWuSAp4AwJGumarAAmJch5Kw==
  /eslint-config-prettier/7.2.0_eslint@7.32.0:
    dependencies:
      eslint: 7.32.0
    dev: false
    hasBin: true
    peerDependencies:
      eslint: '>=7.0.0'
    resolution:
      integrity: sha512-rV4Qu0C3nfJKPOAhFujFxB7RMP+URFyQqqOZW9DMRD7ZDTFyjaIlETU3xzHELt++4ugC0+Jm084HQYkkJe+Ivg==
  /eslint-import-resolver-node/0.3.5:
    dependencies:
      debug: 3.2.7
      resolve: 1.20.0
    dev: false
    resolution:
      integrity: sha512-XMoPKjSpXbkeJ7ZZ9icLnJMTY5Mc1kZbCakHquaFsXPpyWOwK0TK6CODO+0ca54UoM9LKOxyUNnoVZRl8TeaAg==
  /eslint-module-utils/2.6.2:
    dependencies:
      debug: 3.2.7
      pkg-dir: 2.0.0
    dev: false
    engines:
      node: '>=4'
    resolution:
      integrity: sha512-QG8pcgThYOuqxupd06oYTZoNOGaUdTY1PqK+oS6ElF6vs4pBdk/aYxFVQQXzcrAqp9m7cl7lb2ubazX+g16k2Q==
  /eslint-plugin-es/3.0.1_eslint@7.32.0:
    dependencies:
      eslint: 7.32.0
      eslint-utils: 2.1.0
      regexpp: 3.2.0
    dev: false
    engines:
      node: '>=8.10.0'
    peerDependencies:
      eslint: '>=4.19.1'
    resolution:
      integrity: sha512-GUmAsJaN4Fc7Gbtl8uOBlayo2DqhwWvEzykMHSCZHU3XdJ+NSzzZcVhXh3VxX5icqQ+oQdIEawXX8xkR3mIFmQ==
  /eslint-plugin-import/2.24.0_eslint@7.32.0:
    dependencies:
      array-includes: 3.1.3
      array.prototype.flat: 1.2.4
      debug: 2.6.9
      doctrine: 2.1.0
      eslint: 7.32.0
      eslint-import-resolver-node: 0.3.5
      eslint-module-utils: 2.6.2
      find-up: 2.1.0
      has: 1.0.3
      is-core-module: 2.5.0
      minimatch: 3.0.4
      object.values: 1.1.4
      pkg-up: 2.0.0
      read-pkg-up: 3.0.0
      resolve: 1.20.0
      tsconfig-paths: 3.10.1
    dev: false
    engines:
      node: '>=4'
    peerDependencies:
      eslint: ^2 || ^3 || ^4 || ^5 || ^6 || ^7.2.0
    resolution:
      integrity: sha512-Kc6xqT9hiYi2cgybOc0I2vC9OgAYga5o/rAFinam/yF/t5uBqxQbauNPMC6fgb640T/89P0gFoO27FOilJ/Cqg==
  /eslint-plugin-no-only-tests/2.6.0:
    dev: false
    engines:
      node: '>=4.0.0'
    resolution:
      integrity: sha512-T9SmE/g6UV1uZo1oHAqOvL86XWl7Pl2EpRpnLI8g/bkJu+h7XBCB+1LnubRZ2CUQXj805vh4/CYZdnqtVaEo2Q==
  /eslint-plugin-node/11.1.0_eslint@7.32.0:
    dependencies:
      eslint: 7.32.0
      eslint-plugin-es: 3.0.1_eslint@7.32.0
      eslint-utils: 2.1.0
      ignore: 5.1.8
      minimatch: 3.0.4
      resolve: 1.20.0
      semver: 6.3.0
    dev: false
    engines:
      node: '>=8.10.0'
    peerDependencies:
      eslint: '>=5.16.0'
    resolution:
      integrity: sha512-oUwtPJ1W0SKD0Tr+wqu92c5xuCeQqB3hSCHasn/ZgjFdA9iDGNkNf2Zi9ztY7X+hNuMib23LNGRm6+uN+KLE3g==
  /eslint-plugin-promise/4.3.1:
    dev: false
    engines:
      node: '>=6'
    resolution:
      integrity: sha512-bY2sGqyptzFBDLh/GMbAxfdJC+b0f23ME63FOE4+Jao0oZ3E1LEwFtWJX/1pGMJLiTtrSSern2CRM/g+dfc0eQ==
  /eslint-plugin-tsdoc/0.2.14:
    dependencies:
      '@microsoft/tsdoc': 0.13.2
      '@microsoft/tsdoc-config': 0.15.2
    dev: false
    resolution:
      integrity: sha512-fJ3fnZRsdIoBZgzkQjv8vAj6NeeOoFkTfgosj6mKsFjX70QV256sA/wq+y/R2+OL4L8E79VVaVWrPeZnKNe8Ng==
  /eslint-scope/5.1.1:
    dependencies:
      esrecurse: 4.3.0
      estraverse: 4.3.0
    dev: false
    engines:
      node: '>=8.0.0'
    resolution:
      integrity: sha512-2NxwbF/hZ0KpepYN0cNbo+FN6XoK7GaHlQhgx/hIZl6Va0bF45RQOOwhLIy8lQDbuCiadSLCBnH2CFYquit5bw==
  /eslint-utils/2.1.0:
    dependencies:
      eslint-visitor-keys: 1.3.0
    dev: false
    engines:
      node: '>=6'
    resolution:
      integrity: sha512-w94dQYoauyvlDc43XnGB8lU3Zt713vNChgt4EWwhXAP2XkBvndfxF0AgIqKOOasjPIPzj9JqgwkwbCYD0/V3Zg==
  /eslint-visitor-keys/1.3.0:
    dev: false
    engines:
      node: '>=4'
    resolution:
      integrity: sha512-6J72N8UNa462wa/KFODt/PJ3IU60SDpC3QXC1Hjc1BXXpfL2C9R5+AU7jhe0F6GREqVMh4Juu+NY7xn+6dipUQ==
  /eslint-visitor-keys/2.1.0:
    dev: false
    engines:
      node: '>=10'
    resolution:
      integrity: sha512-0rSmRBzXgDzIsD6mGdJgevzgezI534Cer5L/vyMX0kHzT/jiB43jRhd9YUlMGYLQy2zprNmoT8qasCGtY+QaKw==
  /eslint/7.32.0:
    dependencies:
      '@babel/code-frame': 7.12.11
      '@eslint/eslintrc': 0.4.3
      '@humanwhocodes/config-array': 0.5.0
      ajv: 6.12.6
      chalk: 4.1.2
      cross-spawn: 7.0.3
      debug: 4.3.2
      doctrine: 3.0.0
      enquirer: 2.3.6
      escape-string-regexp: 4.0.0
      eslint-scope: 5.1.1
      eslint-utils: 2.1.0
      eslint-visitor-keys: 2.1.0
      espree: 7.3.1
      esquery: 1.4.0
      esutils: 2.0.3
      fast-deep-equal: 3.1.3
      file-entry-cache: 6.0.1
      functional-red-black-tree: 1.0.1
      glob-parent: 5.1.2
      globals: 13.11.0
      ignore: 4.0.6
      import-fresh: 3.3.0
      imurmurhash: 0.1.4
      is-glob: 4.0.1
      js-yaml: 3.14.1
      json-stable-stringify-without-jsonify: 1.0.1
      levn: 0.4.1
      lodash.merge: 4.6.2
      minimatch: 3.0.4
      natural-compare: 1.4.0
      optionator: 0.9.1
      progress: 2.0.3
      regexpp: 3.2.0
      semver: 7.3.5
      strip-ansi: 6.0.0
      strip-json-comments: 3.1.1
      table: 6.7.1
      text-table: 0.2.0
      v8-compile-cache: 2.3.0
    dev: false
    engines:
      node: ^10.12.0 || >=12.0.0
    hasBin: true
    resolution:
      integrity: sha512-VHZ8gX+EDfz+97jGcgyGCyRia/dPOd6Xh9yPv8Bl1+SoaIwD+a/vlrOmGRUyOYu7MwUhc7CxqeaDZU13S4+EpA==
  /esm/3.2.25:
    dev: false
    engines:
      node: '>=6'
    resolution:
      integrity: sha512-U1suiZ2oDVWv4zPO56S0NcR5QriEahGtdN2OR6FiOG4WJvcjBVFB0qI4+eKoWFH483PKGuLuu6V8Z4T5g63UVA==
  /espree/7.3.1:
    dependencies:
      acorn: 7.4.1
      acorn-jsx: 5.3.2_acorn@7.4.1
      eslint-visitor-keys: 1.3.0
    dev: false
    engines:
      node: ^10.12.0 || >=12.0.0
    resolution:
      integrity: sha512-v3JCNCE64umkFpmkFGqzVKsOT0tN1Zr+ueqLZfpV1Ob8e+CEgPWa+OxCoGH3tnhimMKIaBm4m/vaRpJ/krRz2g==
  /esprima/4.0.1:
    dev: false
    engines:
      node: '>=4'
    hasBin: true
    resolution:
      integrity: sha512-eGuFFw7Upda+g4p+QHvnW0RyTX/SVeJBDM/gCtMARO0cLuT2HcEKnTPvhjV6aGeqrCB/sbNop0Kszm0jsaWU4A==
  /esquery/1.4.0:
    dependencies:
      estraverse: 5.2.0
    dev: false
    engines:
      node: '>=0.10'
    resolution:
      integrity: sha512-cCDispWt5vHHtwMY2YrAQ4ibFkAL8RbH5YGBnZBc90MolvvfkkQcJro/aZiAQUlQ3qgrYS6D6v8Gc5G5CQsc9w==
  /esrecurse/4.3.0:
    dependencies:
      estraverse: 5.2.0
    dev: false
    engines:
      node: '>=4.0'
    resolution:
      integrity: sha512-KmfKL3b6G+RXvP8N1vr3Tq1kL/oCFgn2NYXEtqP8/L3pKapUA4G8cFVaoF3SU323CD4XypR/ffioHmkti6/Tag==
  /estraverse/4.3.0:
    dev: false
    engines:
      node: '>=4.0'
    resolution:
      integrity: sha512-39nnKffWz8xN1BU/2c79n9nB9HDzo0niYUqx6xyqUnyoAnQyyWpOTdZEeiCch8BBu515t4wp9ZmgVfVhn9EBpw==
  /estraverse/5.2.0:
    dev: false
    engines:
      node: '>=4.0'
    resolution:
      integrity: sha512-BxbNGGNm0RyRYvUdHpIwv9IWzeM9XClbOxwoATuFdOE7ZE6wHL+HQ5T8hoPM+zHvmKzzsEqhgy0GrQ5X13afiQ==
  /estree-walker/0.6.1:
    dev: false
    resolution:
      integrity: sha512-SqmZANLWS0mnatqbSfRP5g8OXZC12Fgg1IwNtLsyHDzJizORW4khDfjPqJZsemPWBB2uqykUah5YpQ6epsqC/w==
  /estree-walker/1.0.1:
    dev: false
    resolution:
      integrity: sha512-1fMXF3YP4pZZVozF8j/ZLfvnR8NSIljt56UhbZ5PeeDmmGHpgpdwQt7ITlGvYaQukCvuBRMLEiKiYC+oeIg4cg==
  /esutils/2.0.3:
    dev: false
    engines:
      node: '>=0.10.0'
    resolution:
      integrity: sha512-kVscqXk4OCp68SZ0dkgEKVi6/8ij300KBWTJq32P/dYeWTSwK41WyTxalN1eRmA5Z9UU/LX9D7FWSmV9SAYx6g==
  /etag/1.8.1:
    dev: false
    engines:
      node: '>= 0.6'
    resolution:
      integrity: sha1-Qa4u62XvpiJorr/qg6x9eSmbCIc=
  /event-target-shim/5.0.1:
    dev: false
    engines:
      node: '>=6'
    resolution:
      integrity: sha512-i/2XbnSz/uxRCU6+NdVJgKWDTM427+MqYbkQzD321DuCQJUqOuJKIA0IM2+W2xtYHdKOmZ4dR6fExsd4SXL+WQ==
  /eventemitter3/4.0.7:
    dev: false
    resolution:
      integrity: sha512-8guHBZCwKnFhYdHr2ysuRWErTwhoN2X8XELRlrRwpmfeY2jjuUN4taQMsULKUVo1K4DvZl+0pgfyoysHxvmvEw==
  /events/3.3.0:
    dev: false
    engines:
      node: '>=0.8.x'
    resolution:
      integrity: sha512-mQw+2fkQbALzQ7V0MY0IqdnXNOeTtP4r0lN9z7AAawCXgqea7bDii20AYrIBrFd/Hx0M2Ocz6S111CaFkUcb0Q==
  /execa/3.4.0:
    dependencies:
      cross-spawn: 7.0.3
      get-stream: 5.2.0
      human-signals: 1.1.1
      is-stream: 2.0.1
      merge-stream: 2.0.0
      npm-run-path: 4.0.1
      onetime: 5.1.2
      p-finally: 2.0.1
      signal-exit: 3.0.3
      strip-final-newline: 2.0.0
    dev: false
    engines:
      node: ^8.12.0 || >=9.7.0
    resolution:
      integrity: sha512-r9vdGQk4bmCuK1yKQu1KTwcT2zwfWdbdaXfCtAh+5nU/4fSX+JAb7vZGvI5naJrQlvONrEB20jeruESI69530g==
  /expand-template/2.0.3:
    dev: false
    engines:
      node: '>=6'
    resolution:
      integrity: sha512-XYfuKMvj4O35f/pOXLObndIRvyQ+/+6AhODh+OKWj9S9498pHHn/IMszH+gt0fBCRWMNfk1ZSp5x3AifmnI2vg==
  /expand-tilde/2.0.2:
    dependencies:
      homedir-polyfill: 1.0.3
    dev: false
    engines:
      node: '>=0.10.0'
    resolution:
      integrity: sha1-l+gBqgUt8CRU3kawK/YhZCzchQI=
  /express/4.17.1:
    dependencies:
      accepts: 1.3.7
      array-flatten: 1.1.1
      body-parser: 1.19.0
      content-disposition: 0.5.3
      content-type: 1.0.4
      cookie: 0.4.0
      cookie-signature: 1.0.6
      debug: 2.6.9
      depd: 1.1.2
      encodeurl: 1.0.2
      escape-html: 1.0.3
      etag: 1.8.1
      finalhandler: 1.1.2
      fresh: 0.5.2
      merge-descriptors: 1.0.1
      methods: 1.1.2
      on-finished: 2.3.0
      parseurl: 1.3.3
      path-to-regexp: 0.1.7
      proxy-addr: 2.0.7
      qs: 6.7.0
      range-parser: 1.2.1
      safe-buffer: 5.1.2
      send: 0.17.1
      serve-static: 1.14.1
      setprototypeof: 1.1.1
      statuses: 1.5.0
      type-is: 1.6.18
      utils-merge: 1.0.1
      vary: 1.1.2
    dev: false
    engines:
      node: '>= 0.10.0'
    resolution:
      integrity: sha512-mHJ9O79RqluphRrcw2X/GTh3k9tVv8YcoyY4Kkh4WDMUYKRZUq0h1o0w2rrrxBqM7VoeUVqgb27xlEMXTnYt4g==
  /extend/3.0.2:
    dev: false
    resolution:
      integrity: sha512-fjquC59cD7CyW6urNXK0FBufkZcoiGG80wTuPujX590cB5Ttln20E2UB4S/WARVqhXffZl2LNgS+gQdPIIim/g==
  /extract-zip/2.0.1:
    dependencies:
      debug: 4.3.2
      get-stream: 5.2.0
      yauzl: 2.10.0
    dev: false
    engines:
      node: '>= 10.17.0'
    hasBin: true
    optionalDependencies:
      '@types/yauzl': 2.9.2
    resolution:
      integrity: sha512-GDhU9ntwuKyGXdZBUgTIe+vXnWj0fppUEtMDL0+idd5Sta8TGpHssn/eusA9mrPr9qNDym6SxAYZjNvCn/9RBg==
  /extsprintf/1.3.0:
    dev: false
    engines:
      '0': node >=0.6.0
    resolution:
      integrity: sha1-lpGEQOMEGnpBT4xS48V06zw+HgU=
  /fast-deep-equal/3.1.3:
    dev: false
    resolution:
      integrity: sha512-f3qQ9oQy9j2AhBe/H9VC91wLmKBCCU/gDOnKNAYG5hswO7BLKj09Hc5HYNz9cGI++xlpDCIgDaitVs03ATR84Q==
  /fast-glob/3.2.7:
    dependencies:
      '@nodelib/fs.stat': 2.0.5
      '@nodelib/fs.walk': 1.2.8
      glob-parent: 5.1.2
      merge2: 1.4.1
      micromatch: 4.0.4
    dev: false
    engines:
      node: '>=8'
    resolution:
      integrity: sha512-rYGMRwip6lUMvYD3BTScMwT1HtAs2d71SMv66Vrxs0IekGZEjhM0pcMfjQPnknBt2zeCwQMEupiN02ZP4DiT1Q==
  /fast-json-stable-stringify/2.1.0:
    dev: false
    resolution:
      integrity: sha512-lhd/wF+Lk98HZoTCtlVraHtfh5XYijIjalXck7saUtuanSDyLMxnHhSXEDJqHxD7msR8D0uCmqlkwjCV8xvwHw==
  /fast-levenshtein/2.0.6:
    dev: false
    resolution:
      integrity: sha1-PYpcZog6FqMMqGQ+hR8Zuqd5eRc=
  /fastq/1.11.1:
    dependencies:
      reusify: 1.0.4
    dev: false
    resolution:
      integrity: sha512-HOnr8Mc60eNYl1gzwp6r5RoUyAn5/glBolUzP/Ez6IFVPMPirxn/9phgL6zhOtaTy7ISwPvQ+wT+hfcRZh/bzw==
  /fclone/1.0.11:
    dev: false
    resolution:
      integrity: sha1-EOhdo4v+p/xZk0HClu4ddyZu5kA=
  /fd-slicer/1.1.0:
    dependencies:
      pend: 1.2.0
    dev: false
    resolution:
      integrity: sha1-JcfInLH5B3+IkbvmHY85Dq4lbx4=
  /fetch-mock/9.11.0_node-fetch@2.6.1:
    dependencies:
      '@babel/core': 7.15.0
      '@babel/runtime': 7.15.3
      core-js: 3.16.1
      debug: 4.3.2
      glob-to-regexp: 0.4.1
      is-subset: 0.1.1
      lodash.isequal: 4.5.0
      node-fetch: 2.6.1
      path-to-regexp: 2.4.0
      querystring: 0.2.1
      whatwg-url: 6.5.0
    dev: false
    engines:
      node: '>=4.0.0'
    peerDependencies:
      node-fetch: '*'
    peerDependenciesMeta:
      node-fetch:
        optional: true
    resolution:
      integrity: sha512-PG1XUv+x7iag5p/iNHD4/jdpxL9FtVSqRMUQhPab4hVDt80T1MH5ehzVrL2IdXO9Q2iBggArFvPqjUbHFuI58Q==
  /file-entry-cache/6.0.1:
    dependencies:
      flat-cache: 3.0.4
    dev: false
    engines:
      node: ^10.12.0 || >=12.0.0
    resolution:
      integrity: sha512-7Gps/XWymbLk2QLYK4NzpMOrYjMhdIxXuIvy2QBsLE6ljuodKvdkWs/cpyJJ3CVIVpH0Oi1Hvg1ovbMzLdFBBg==
  /file-uri-to-path/1.0.0:
    dev: false
    resolution:
      integrity: sha512-0Zt+s3L7Vf1biwWZ29aARiVYLx7iMGnEUl9x33fbB/j3jR81u/O2LbqK+Bm1CDSNDKVtJ/YjwY7TUd5SkeLQLw==
  /file-uri-to-path/2.0.0:
    dev: false
    engines:
      node: '>= 6'
    resolution:
      integrity: sha512-hjPFI8oE/2iQPVe4gbrJ73Pp+Xfub2+WI2LlXDbsaJBwT5wuMh35WNWVYYTpnz895shtwfyutMFLFywpQAFdLg==
  /fill-range/7.0.1:
    dependencies:
      to-regex-range: 5.0.1
    dev: false
    engines:
      node: '>=8'
    resolution:
      integrity: sha512-qOo9F+dMUmC2Lcb4BbVvnKJxTPjCm+RRpe4gDuGrzkL7mEVl/djYSu2OdQ2Pa302N4oqkSg9ir6jaLWJ2USVpQ==
  /finalhandler/1.1.2:
    dependencies:
      debug: 2.6.9
      encodeurl: 1.0.2
      escape-html: 1.0.3
      on-finished: 2.3.0
      parseurl: 1.3.3
      statuses: 1.5.0
      unpipe: 1.0.0
    dev: false
    engines:
      node: '>= 0.8'
    resolution:
      integrity: sha512-aAWcW57uxVNrQZqFXjITpW3sIUQmHGG3qSb9mUah9MgMC4NeWhNOlNjXEYq3HjRAvL6arUviZGGJsBg6z0zsWA==
  /find-cache-dir/2.1.0:
    dependencies:
      commondir: 1.0.1
      make-dir: 2.1.0
      pkg-dir: 3.0.0
    dev: false
    engines:
      node: '>=6'
    resolution:
      integrity: sha512-Tq6PixE0w/VMFfCgbONnkiQIVol/JJL7nRMi20fqzA4NRs9AfeqMGeRdPi3wIhYkxjeBaWh2rxwapn5Tu3IqOQ==
  /find-up/2.1.0:
    dependencies:
      locate-path: 2.0.0
    dev: false
    engines:
      node: '>=4'
    resolution:
      integrity: sha1-RdG35QbHF93UgndaK3eSCjwMV6c=
  /find-up/3.0.0:
    dependencies:
      locate-path: 3.0.0
    dev: false
    engines:
      node: '>=6'
    resolution:
      integrity: sha512-1yD6RmLI1XBfxugvORwlck6f75tYL+iR0jqwsOrOxMZyGYqUuDhJ0l4AXdO1iX/FTs9cBAMEk1gWSEx1kSbylg==
  /find-up/4.1.0:
    dependencies:
      locate-path: 5.0.0
      path-exists: 4.0.0
    dev: false
    engines:
      node: '>=8'
    resolution:
      integrity: sha512-PpOwAdQ/YlXQ2vj8a3h8IipDuYRi3wceVQQGYWxNINccq40Anw7BlsEXCMbt1Zt+OLA6Fq9suIpIWD0OsnISlw==
  /flat-cache/3.0.4:
    dependencies:
      flatted: 3.2.2
      rimraf: 3.0.2
    dev: false
    engines:
      node: ^10.12.0 || >=12.0.0
    resolution:
      integrity: sha512-dm9s5Pw7Jc0GvMYbshN6zchCA9RgQlzzEZX3vylR9IqFfS8XciblUXOKfW6SiuJ0e13eDYZoZV5wdrev7P3Nwg==
  /flat/4.1.1:
    dependencies:
      is-buffer: 2.0.5
    dev: false
    hasBin: true
    resolution:
      integrity: sha512-FmTtBsHskrU6FJ2VxCnsDb84wu9zhmO3cUX2kGFb5tuwhfXxGciiT0oRY+cck35QmG+NmGh5eLz6lLCpWTqwpA==
  /flatted/2.0.2:
    dev: false
    resolution:
      integrity: sha512-r5wGx7YeOwNWNlCA0wQ86zKyDLMQr+/RB8xy74M4hTphfmjlijTSSXGuH8rnvKZnfT9i+75zmd8jcKdMR4O6jA==
  /flatted/3.2.2:
    dev: false
    resolution:
      integrity: sha512-JaTY/wtrcSyvXJl4IMFHPKyFur1sE9AUqc0QnhOaJ0CxHtAoIV8pYDzeEfAaNEtGkOfq4gr3LBFmdXW5mOQFnA==
  /folktale/2.3.2:
    dev: false
    resolution:
      integrity: sha512-+8GbtQBwEqutP0v3uajDDoN64K2ehmHd0cjlghhxh0WpcfPzAIjPA03e1VvHlxL02FVGR0A6lwXsNQKn3H1RNQ==
  /follow-redirects/1.14.1:
    dev: false
    engines:
      node: '>=4.0'
    peerDependencies:
      debug: '*'
    peerDependenciesMeta:
      debug:
        optional: true
    resolution:
      integrity: sha512-HWqDgT7ZEkqRzBvc2s64vSZ/hfOceEol3ac/7tKwzuvEyWx3/4UegXh5oBOIotkGsObyk3xznnSRVADBgWSQVg==
  /follow-redirects/1.14.1_debug@3.2.7:
    dependencies:
      debug: 3.2.7
    dev: false
    engines:
      node: '>=4.0'
    peerDependencies:
      debug: '*'
    peerDependenciesMeta:
      debug:
        optional: true
    resolution:
      integrity: sha512-HWqDgT7ZEkqRzBvc2s64vSZ/hfOceEol3ac/7tKwzuvEyWx3/4UegXh5oBOIotkGsObyk3xznnSRVADBgWSQVg==
  /follow-redirects/1.14.1_debug@4.3.2:
    dependencies:
      debug: 4.3.2
    dev: false
    engines:
      node: '>=4.0'
    peerDependencies:
      debug: '*'
    peerDependenciesMeta:
      debug:
        optional: true
    resolution:
      integrity: sha512-HWqDgT7ZEkqRzBvc2s64vSZ/hfOceEol3ac/7tKwzuvEyWx3/4UegXh5oBOIotkGsObyk3xznnSRVADBgWSQVg==
  /foreach/2.0.5:
    dev: false
    resolution:
      integrity: sha1-C+4AUBiusmDQo6865ljdATbsG5k=
  /foreground-child/1.5.6:
    dependencies:
      cross-spawn: 4.0.2
      signal-exit: 3.0.3
    dev: false
    resolution:
      integrity: sha1-T9ca0t/elnibmApcCilZN8svXOk=
  /forever-agent/0.6.1:
    dev: false
    resolution:
      integrity: sha1-+8cfDEGt6zf5bFd60e1C2P2sypE=
  /form-data/2.3.3:
    dependencies:
      asynckit: 0.4.0
      combined-stream: 1.0.8
      mime-types: 2.1.32
    dev: false
    engines:
      node: '>= 0.12'
    resolution:
      integrity: sha512-1lLKB2Mu3aGP1Q/2eCOx0fNbRMe7XdwktwOruhfqqd0rIJWwN4Dh+E3hrPSlDCXnSR7UtZ1N38rVXm+6+MEhJQ==
  /form-data/2.5.1:
    dependencies:
      asynckit: 0.4.0
      combined-stream: 1.0.8
      mime-types: 2.1.32
    dev: false
    engines:
      node: '>= 0.12'
    resolution:
      integrity: sha512-m21N3WOmEEURgk6B9GLOE4RuWOFf28Lhh9qGYeNlGq4VDXUlJy2th2slBNU8Gp8EzloYZOibZJ7t5ecIrFSjVA==
  /form-data/3.0.1:
    dependencies:
      asynckit: 0.4.0
      combined-stream: 1.0.8
      mime-types: 2.1.32
    dev: false
    engines:
      node: '>= 6'
    resolution:
      integrity: sha512-RHkBKtLWUVwd7SqRIvCZMEvAMoGUp0XU+seQiZejj0COz3RI3hWP4sCv3gZWWLjJTd7rGwcsF5eKZGii0r/hbg==
  /forwarded/0.2.0:
    dev: false
    engines:
      node: '>= 0.6'
    resolution:
      integrity: sha512-buRG0fpBtRHSTCOASe6hD258tEubFoRLb4ZNA6NxMVHNw2gOcwHo9wyablzMzOA5z9xA9L1KNjk/Nt6MT9aYow==
  /fresh/0.5.2:
    dev: false
    engines:
      node: '>= 0.6'
    resolution:
      integrity: sha1-PYyt2Q2XZWn6g1qx+OSyOhBWBac=
  /fs-constants/1.0.0:
    dev: false
    resolution:
      integrity: sha512-y6OAwoSIf7FyjMIv94u+b5rdheZEjzR63GTyZJm5qh4Bi+2YgwLCcI/fPFZkL5PSixOt6ZNKm+w+Hfp/Bciwow==
  /fs-extra/7.0.1:
    dependencies:
      graceful-fs: 4.2.8
      jsonfile: 4.0.0
      universalify: 0.1.2
    dev: false
    engines:
      node: '>=6 <7 || >=8'
    resolution:
      integrity: sha512-YJDaCJZEnBmcbw13fvdAM9AwNOJwOzrE4pqMqBq5nFiEqXUqHwlK4B+3pUw6JNvfSPtX05xFHtYy/1ni01eGCw==
  /fs-extra/8.1.0:
    dependencies:
      graceful-fs: 4.2.8
      jsonfile: 4.0.0
      universalify: 0.1.2
    dev: false
    engines:
      node: '>=6 <7 || >=8'
    resolution:
      integrity: sha512-yhlQgA6mnOJUKOsRUFsgJdQCvkKhcz8tlZG5HBQfReYZy46OwLcY+Zia0mtdHsOo9y/hP+CxMN0TU9QxoOtG4g==
  /fs.realpath/1.0.0:
    dev: false
    resolution:
      integrity: sha1-FQStJSMVjKpA20onh8sBQRmU6k8=
  /fsevents/2.1.3:
    deprecated: '"Please update to latest v2.3 or v2.2"'
    dev: false
    engines:
      node: ^8.16.0 || ^10.6.0 || >=11.0.0
    optional: true
    os:
      - darwin
    resolution:
      integrity: sha512-Auw9a4AxqWpa9GUfj370BMPzzyncfBABW8Mab7BGWBYDj4Isgq+cDKtx0i6u9jcX9pQDnswsaaOTgTmA5pEjuQ==
  /fsevents/2.3.2:
    dev: false
    engines:
      node: ^8.16.0 || ^10.6.0 || >=11.0.0
    optional: true
    os:
      - darwin
    resolution:
      integrity: sha512-xiqMQR4xAeHTuB9uWm+fFRcIOgKBMiOBP+eXiyT7jsgVCq1bkVygt00oASowB7EdtpOHaaPgKt812P9ab+DDKA==
  /ftp/0.3.10:
    dependencies:
      readable-stream: 1.1.14
      xregexp: 2.0.0
    dev: false
    engines:
      node: '>=0.8.0'
    resolution:
      integrity: sha1-kZfYYa2BQvPmPVqDv+TFn3MwiF0=
  /function-bind/1.1.1:
    dev: false
    resolution:
      integrity: sha512-yIovAzMX49sF8Yl58fSCWJ5svSLuaibPxXQJFLmBObTuCr0Mf1KiPopGM9NiFjiYBCbfaa2Fh6breQ6ANVTI0A==
  /functional-red-black-tree/1.0.1:
    dev: false
    resolution:
      integrity: sha1-GwqzvVU7Kg1jmdKcDj6gslIHgyc=
  /gauge/2.7.4:
    dependencies:
      aproba: 1.2.0
      console-control-strings: 1.1.0
      has-unicode: 2.0.1
      object-assign: 4.1.1
      signal-exit: 3.0.3
      string-width: 1.0.2
      strip-ansi: 3.0.1
      wide-align: 1.1.3
    dev: false
    resolution:
      integrity: sha1-LANAXHU4w51+s3sxcCLjJfsBi/c=
  /gensync/1.0.0-beta.2:
    dev: false
    engines:
      node: '>=6.9.0'
    resolution:
      integrity: sha512-3hN7NaskYvMDLQY55gnW3NQ+mesEAepTqlg+VEbj7zzqEMBVNhzcGYYeqFo/TlYz6eQiFcp1HcsCZO+nGgS8zg==
  /get-caller-file/1.0.3:
    dev: false
    resolution:
      integrity: sha512-3t6rVToeoZfYSGd8YoLFR2DJkiQrIiUrGcjvFX2mDw3bn6k2OtwHN0TNCLbBO+w8qTvimhDkv+LSscbJY1vE6w==
  /get-caller-file/2.0.5:
    dev: false
    engines:
      node: 6.* || 8.* || >= 10.*
    resolution:
      integrity: sha512-DyFP3BM/3YHTQOCUL/w0OZHR0lpKeGrxotcHWcqNEdnltqFwXVfhEBQ94eIo34AfQpo0rGki4cyIiftY06h2Fg==
  /get-func-name/2.0.0:
    dev: false
    resolution:
      integrity: sha1-6td0q+5y4gQJQzoGY2YCPdaIekE=
  /get-intrinsic/1.1.1:
    dependencies:
      function-bind: 1.1.1
      has: 1.0.3
      has-symbols: 1.0.2
    dev: false
    resolution:
      integrity: sha512-kWZrnVM42QCiEA2Ig1bG8zjoIMOgxWwYCEeNdwY6Tv/cOSeGpcoX4pXHfKUxNKVoArnrEr2e9srnAxxGIraS9Q==
  /get-stream/5.2.0:
    dependencies:
      pump: 3.0.0
    dev: false
    engines:
      node: '>=8'
    resolution:
      integrity: sha512-nBF+F1rAZVCu/p7rjzgA+Yb4lfYXrpl7a6VmJrU8wF9I1CKvP/QwPNZHnOlwbTkY6dvtFIzFMSyQXbLoTQPRpA==
  /get-uri/3.0.2:
    dependencies:
      '@tootallnate/once': 1.1.2
      data-uri-to-buffer: 3.0.1
      debug: 4.3.2
      file-uri-to-path: 2.0.0
      fs-extra: 8.1.0
      ftp: 0.3.10
    dev: false
    engines:
      node: '>= 6'
    resolution:
      integrity: sha512-+5s0SJbGoyiJTZZ2JTpFPLMPSch72KEqGOTvQsBqg0RBWvwhWUSYZFAtz3TPW0GXJuLBJPts1E241iHg+VRfhg==
  /getos/3.2.1:
    dependencies:
      async: 3.2.1
    dev: false
    resolution:
      integrity: sha512-U56CfOK17OKgTVqozZjUKNdkfEv6jk5WISBJ8SHoagjE6L69zOwl3Z+O8myjY9MEW3i2HPWQBt/LTbCgcC973Q==
  /getpass/0.1.7:
    dependencies:
      assert-plus: 1.0.0
    dev: false
    resolution:
      integrity: sha1-Xv+OPmhNVprkyysSgmBOi6YhSfo=
  /github-from-package/0.0.0:
    dev: false
    resolution:
      integrity: sha1-l/tdlr/eiXMxPyDoKI75oWf6ZM4=
  /glob-parent/5.1.2:
    dependencies:
      is-glob: 4.0.1
    dev: false
    engines:
      node: '>= 6'
    resolution:
      integrity: sha512-AOIgSQCepiJYwP3ARnGx+5VnTu2HBYdzbGP45eLw1vr3zB3vZLeyed1sC9hnbcOc9/SrMyM5RPQrkGz4aS9Zow==
  /glob-to-regexp/0.4.1:
    dev: false
    resolution:
      integrity: sha512-lkX1HJXwyMcprw/5YUZc2s7DrpAiHB21/V+E1rHUrVNokkvB6bqMzT0VfV6/86ZNabt1k14YOIaT7nDvOX3Iiw==
  /glob/7.1.3:
    dependencies:
      fs.realpath: 1.0.0
      inflight: 1.0.6
      inherits: 2.0.4
      minimatch: 3.0.4
      once: 1.4.0
      path-is-absolute: 1.0.1
    dev: false
    resolution:
      integrity: sha512-vcfuiIxogLV4DlGBHIUOwI0IbrJ8HWPc4MU7HzviGeNho/UJDfi6B5p3sHeWIQ0KGIU0Jpxi5ZHxemQfLkkAwQ==
  /glob/7.1.7:
    dependencies:
      fs.realpath: 1.0.0
      inflight: 1.0.6
      inherits: 2.0.4
      minimatch: 3.0.4
      once: 1.4.0
      path-is-absolute: 1.0.1
    dev: false
    resolution:
      integrity: sha512-OvD9ENzPLbegENnYP5UUfJIirTg4+XwMWGaQfQTY0JenxNvvIKP3U3/tAQSPIu/lHxXYSZmpXlUHeqAIdKzBLQ==
  /global-modules/1.0.0:
    dependencies:
      global-prefix: 1.0.2
      is-windows: 1.0.2
      resolve-dir: 1.0.1
    dev: false
    engines:
      node: '>=0.10.0'
    resolution:
      integrity: sha512-sKzpEkf11GpOFuw0Zzjzmt4B4UZwjOcG757PPvrfhxcLFbq0wpsgpOqxpxtxFiCG4DtG93M6XRVbF2oGdev7bg==
  /global-prefix/1.0.2:
    dependencies:
      expand-tilde: 2.0.2
      homedir-polyfill: 1.0.3
      ini: 1.3.8
      is-windows: 1.0.2
      which: 1.3.1
    dev: false
    engines:
      node: '>=0.10.0'
    resolution:
      integrity: sha1-2/dDxsFJklk8ZVVoy2btMsASLr4=
  /global/4.4.0:
    dependencies:
      min-document: 2.19.0
      process: 0.11.10
    dev: false
    resolution:
      integrity: sha512-wv/LAoHdRE3BeTGz53FAamhGlPLhlssK45usmGFThIi4XqnBmjKQ16u+RNbP7WvigRZDxUsM0J3gcQ5yicaL0w==
  /globals/11.12.0:
    dev: false
    engines:
      node: '>=4'
    resolution:
      integrity: sha512-WOBp/EEGUiIsJSp7wcv/y6MO+lV9UoncWqxuFfm8eBwzWNgyfBd6Gz+IeKQ9jCmyhoH99g15M3T+QaVHFjizVA==
  /globals/13.11.0:
    dependencies:
      type-fest: 0.20.2
    dev: false
    engines:
      node: '>=8'
    resolution:
      integrity: sha512-08/xrJ7wQjK9kkkRoI3OFUBbLx4f+6x3SGwcPvQ0QH6goFDrOU2oyAWrmh3dJezu65buo+HBMzAMQy6rovVC3g==
  /globby/11.0.4:
    dependencies:
      array-union: 2.1.0
      dir-glob: 3.0.1
      fast-glob: 3.2.7
      ignore: 5.1.8
      merge2: 1.4.1
      slash: 3.0.0
    dev: false
    engines:
      node: '>=10'
    resolution:
      integrity: sha512-9O4MVG9ioZJ08ffbcyVYyLOJLk5JQ688pJ4eMGLpdWLHq/Wr1D9BlriLQyL0E+jbkuePVZXYFj47QM/v093wHg==
  /graceful-fs/4.2.8:
    dev: false
    resolution:
      integrity: sha512-qkIilPUYcNhJpd33n0GBXTB1MMPp14TxEsEs0pTrsSVucApsYzW5V+Q8Qxhik6KU3evy+qkAAowTByymK0avdg==
  /growl/1.10.5:
    dev: false
    engines:
      node: '>=4.x'
    resolution:
      integrity: sha512-qBr4OuELkhPenW6goKVXiv47US3clb3/IbuWF9KNKEijAy9oeHxU9IgzjvJhHkUzhaj7rOUD7+YGWqUjLp5oSA==
  /guid-typescript/1.0.9:
    dev: false
    resolution:
      integrity: sha512-Y8T4vYhEfwJOTbouREvG+3XDsjr8E3kIr7uf+JZ0BYloFsttiHU0WfvANVsR7TxNUJa/WpCnw/Ino/p+DeBhBQ==
  /handlebars/4.7.7:
    dependencies:
      minimist: 1.2.5
      neo-async: 2.6.2
      source-map: 0.6.1
      wordwrap: 1.0.0
    dev: false
    engines:
      node: '>=0.4.7'
    hasBin: true
    optionalDependencies:
      uglify-js: 3.14.1
    resolution:
      integrity: sha512-aAcXm5OAfE/8IXkcZvCepKU3VzW1/39Fb5ZuqMtgI/hT8X2YgoMvBY5dLhq/cpOvw7Lk1nK/UF71aLG/ZnVYRA==
  /har-schema/2.0.0:
    dev: false
    engines:
      node: '>=4'
    resolution:
      integrity: sha1-qUwiJOvKwEeCoNkDVSHyRzW37JI=
  /har-validator/5.1.5:
    dependencies:
      ajv: 6.12.6
      har-schema: 2.0.0
    deprecated: this library is no longer supported
    dev: false
    engines:
      node: '>=6'
    resolution:
      integrity: sha512-nmT2T0lljbxdQZfspsno9hgrG3Uir6Ks5afism62poxqBM6sDnMEuPmzTq8XN0OEwqKLLdh1jQI3qyE66Nzb3w==
  /has-ansi/2.0.0:
    dependencies:
      ansi-regex: 2.1.1
    dev: false
    engines:
      node: '>=0.10.0'
    resolution:
      integrity: sha1-NPUEnOHs3ysGSa8+8k5F7TVBbZE=
  /has-bigints/1.0.1:
    dev: false
    resolution:
      integrity: sha512-LSBS2LjbNBTf6287JEbEzvJgftkF5qFkmCo9hDRpAzKhUOlJ+hx8dd4USs00SgsUNwc4617J9ki5YtEClM2ffA==
  /has-flag/3.0.0:
    dev: false
    engines:
      node: '>=4'
    resolution:
      integrity: sha1-tdRU3CGZriJWmfNGfloH87lVuv0=
  /has-flag/4.0.0:
    dev: false
    engines:
      node: '>=8'
    resolution:
      integrity: sha512-EykJT/Q1KjTWctppgIAgfSO0tKVuZUjhgMr17kqTumMl6Afv3EISleU7qZUzoXDFTAHTDC4NOoG/ZxU3EvlMPQ==
  /has-glob/1.0.0:
    dependencies:
      is-glob: 3.1.0
    dev: false
    engines:
      node: '>=0.10.0'
    resolution:
      integrity: sha1-mqqe7b/7G6OZCnsAEPtnjuAIEgc=
  /has-only/1.1.1:
    dev: false
    engines:
      node: '>=6'
    resolution:
      integrity: sha512-3GuFy9rDw0xvovCHb4SOKiRImbZ+a8boFBUyGNRPVd2mRyQOzYdau5G9nodUXC1ZKYN59hrHFkW1lgBQscYfTg==
  /has-symbols/1.0.2:
    dev: false
    engines:
      node: '>= 0.4'
    resolution:
      integrity: sha512-chXa79rL/UC2KlX17jo3vRGz0azaWEx5tGqZg5pO3NUyEJVB17dMruQlzCCOfUvElghKcm5194+BCRvi2Rv/Gw==
  /has-tostringtag/1.0.0:
    dependencies:
      has-symbols: 1.0.2
    dev: false
    engines:
      node: '>= 0.4'
    resolution:
      integrity: sha512-kFjcSNhnlGV1kyoGk7OXKSawH5JOb/LzUc5w9B02hOTO0dfFRjbHQKvg1d6cf3HbeUmtU9VbbV3qzZ2Teh97WQ==
  /has-unicode/2.0.1:
    dev: false
    resolution:
      integrity: sha1-4Ob+aijPUROIVeCG0Wkedx3iqLk=
  /has/1.0.3:
    dependencies:
      function-bind: 1.1.1
    dev: false
    engines:
      node: '>= 0.4.0'
    resolution:
      integrity: sha512-f2dvO0VU6Oej7RkWJGrehjbzMAjFp5/VKPp5tTpWIV4JHHZK1/BxbFRtf/siA2SWTe09caDmVtYYzWEIbBS4zw==
  /hash-base/3.1.0:
    dependencies:
      inherits: 2.0.4
      readable-stream: 3.6.0
      safe-buffer: 5.2.1
    dev: false
    engines:
      node: '>=4'
    resolution:
      integrity: sha512-1nmYp/rhMDiE7AYkDw+lLwlAzz0AntGIe51F3RfFfEqyQ3feY2eI/NcwC6umIQVOASPMsWJLJScWKSSvzL9IVA==
  /hasha/3.0.0:
    dependencies:
      is-stream: 1.1.0
    dev: false
    engines:
      node: '>=4'
    resolution:
      integrity: sha1-UqMvq4Vp1BymmmH/GiFPjrfIvTk=
  /he/1.2.0:
    dev: false
    hasBin: true
    resolution:
      integrity: sha512-F/1DnUGPopORZi0ni+CvrCgHQ5FyEAHRLSApuYWMmrbSwoN2Mn/7k+Gl38gJnR7yyDZk6WLXwiGod1JOWNDKGw==
  /highlight.js/9.18.5:
    deprecated: Support has ended for 9.x series. Upgrade to @latest
    dev: false
    requiresBuild: true
    resolution:
      integrity: sha512-a5bFyofd/BHCX52/8i8uJkjr9DYwXIPnM/plwI6W7ezItLGqzt7X2G2nXuYSfsIJdkwwj/g9DG1LkcGJI/dDoA==
  /homedir-polyfill/1.0.3:
    dependencies:
      parse-passwd: 1.0.0
    dev: false
    engines:
      node: '>=0.10.0'
    resolution:
      integrity: sha512-eSmmWE5bZTK2Nou4g0AI3zZ9rswp7GRKoKXS1BLUkvPviOqs4YTN1djQIqrXy9k5gEtdLPy86JjRwsNM9tnDcA==
  /hosted-git-info/2.8.9:
    dev: false
    resolution:
      integrity: sha512-mxIDAb9Lsm6DoOJ7xH+5+X4y1LU/4Hi50L9C5sIswK3JzULS4bwk1FvjdBgvYR4bzT4tuUQiC15FE2f5HbLvYw==
  /html-escaper/2.0.2:
    dev: false
    resolution:
      integrity: sha512-H2iMtd0I4Mt5eYiapRdIDjp+XzelXQ0tFE4JS7YFwFevXXMmOp9myNrUvCg0D6ws8iqkRPBfKHgbwig1SmlLfg==
  /http-errors/1.7.2:
    dependencies:
      depd: 1.1.2
      inherits: 2.0.3
      setprototypeof: 1.1.1
      statuses: 1.5.0
      toidentifier: 1.0.0
    dev: false
    engines:
      node: '>= 0.6'
    resolution:
      integrity: sha512-uUQBt3H/cSIVfch6i1EuPNy/YsRSOUBXTVfZ+yR7Zjez3qjBz6i9+i4zjNaoqcoFVI4lQJ5plg63TvGfRSDCRg==
  /http-errors/1.7.3:
    dependencies:
      depd: 1.1.2
      inherits: 2.0.4
      setprototypeof: 1.1.1
      statuses: 1.5.0
      toidentifier: 1.0.0
    dev: false
    engines:
      node: '>= 0.6'
    resolution:
      integrity: sha512-ZTTX0MWrsQ2ZAhA1cejAwDLycFsd7I7nVtnkT3Ol0aqodaKW+0CTZDQ1uBv5whptCnc8e8HeRRJxRs0kmm/Qfw==
  /http-proxy-agent/4.0.1:
    dependencies:
      '@tootallnate/once': 1.1.2
      agent-base: 6.0.2
      debug: 4.3.2
    dev: false
    engines:
      node: '>= 6'
    resolution:
      integrity: sha512-k0zdNgqWTGA6aeIRVpvfVob4fL52dTfaehylg0Y4UvSySvOq/Y+BOyPrgpUrA7HylqvU8vIZGsRuXmspskV0Tg==
  /http-proxy/1.18.1:
    dependencies:
      eventemitter3: 4.0.7
      follow-redirects: 1.14.1
      requires-port: 1.0.0
    dev: false
    engines:
      node: '>=8.0.0'
    resolution:
      integrity: sha512-7mz/721AbnJwIVbnaSv1Cz3Am0ZLT/UBwkC92VlxhXv/k/BBQfM2fXElQNC27BVGr0uwUpplYPQM9LnaBMR5NQ==
  /http-proxy/1.18.1_debug@4.3.2:
    dependencies:
      eventemitter3: 4.0.7
      follow-redirects: 1.14.1_debug@4.3.2
      requires-port: 1.0.0
    dev: false
    engines:
      node: '>=8.0.0'
    peerDependencies:
      debug: '*'
    resolution:
      integrity: sha512-7mz/721AbnJwIVbnaSv1Cz3Am0ZLT/UBwkC92VlxhXv/k/BBQfM2fXElQNC27BVGr0uwUpplYPQM9LnaBMR5NQ==
  /http-signature/1.2.0:
    dependencies:
      assert-plus: 1.0.0
      jsprim: 1.4.1
      sshpk: 1.16.1
    dev: false
    engines:
      node: '>=0.8'
      npm: '>=1.3.7'
    resolution:
      integrity: sha1-muzZJRFHcvPZW2WmCruPfBj7rOE=
  /https-proxy-agent/5.0.0:
    dependencies:
      agent-base: 6.0.2
      debug: 4.3.2
    dev: false
    engines:
      node: '>= 6'
    resolution:
      integrity: sha512-EkYm5BcKUGiduxzSt3Eppko+PiNWNEpa4ySk9vTC6wDsQJW9rHSa+UhGNJoRYp7bz6Ht1eaRIa6QaJqO5rCFbA==
  /human-signals/1.1.1:
    dev: false
    engines:
      node: '>=8.12.0'
    resolution:
      integrity: sha512-SEQu7vl8KjNL2eoGBLF3+wAjpsNfA9XMlXAYj/3EdaNfAlxKthD1xjEQfGOUhllCGGJVNY34bRr6lPINhNjyZw==
  /iconv-lite/0.4.24:
    dependencies:
      safer-buffer: 2.1.2
    dev: false
    engines:
      node: '>=0.10.0'
    resolution:
      integrity: sha512-v3MXnZAcvnywkTUEZomIActle7RXXeedOR31wwl7VlyoXO4Qi9arvSenNQWne1TcRwhCL1HwLI21bEqdpj8/rA==
  /ieee754/1.2.1:
    dev: false
    resolution:
      integrity: sha512-dcyqhDvX1C46lXZcVqCpK+FtMRQVdIMN6/Df5js2zouUsqG7I6sFxitIC+7KYK29KdXOLHdu9zL4sFnoVQnqaA==
  /ignore/4.0.6:
    dev: false
    engines:
      node: '>= 4'
    resolution:
      integrity: sha512-cyFDKrqc/YdcWFniJhzI42+AzS+gNwmUzOSFcRCQYwySuBBBy/KjuxWLZ/FHEH6Moq1NizMOBWyTcv8O4OZIMg==
  /ignore/5.1.8:
    dev: false
    engines:
      node: '>= 4'
    resolution:
      integrity: sha512-BMpfD7PpiETpBl/A6S498BaIJ6Y/ABT93ETbby2fP00v4EbvPBXWEoaR1UBPKs3iR53pJY7EtZk5KACI57i1Uw==
  /import-fresh/3.3.0:
    dependencies:
      parent-module: 1.0.1
      resolve-from: 4.0.0
    dev: false
    engines:
      node: '>=6'
    resolution:
      integrity: sha512-veYYhQa+D1QBKznvhUHxb8faxlrwUnxseDAbAp457E0wLNio2bOSKnjYDhMj+YiAq61xrMGhQk9iXVk5FzgQMw==
  /import-lazy/4.0.0:
    dev: false
    engines:
      node: '>=8'
    resolution:
      integrity: sha512-rKtvo6a868b5Hu3heneU+L4yEQ4jYKLtjpnPeUdK7h0yzXGmyBTypknlkCvHFBqfX9YlorEiMM6Dnq/5atfHkw==
  /imurmurhash/0.1.4:
    dev: false
    engines:
      node: '>=0.8.19'
    resolution:
      integrity: sha1-khi5srkoojixPcT7a21XbyMUU+o=
  /inflight/1.0.6:
    dependencies:
      once: 1.4.0
      wrappy: 1.0.2
    dev: false
    resolution:
      integrity: sha1-Sb1jMdfQLQwJvJEKEHW6gWW1bfk=
  /inherits/2.0.1:
    dev: false
    resolution:
      integrity: sha1-sX0I0ya0Qj5Wjv9xn5GwscvfafE=
  /inherits/2.0.3:
    dev: false
    resolution:
      integrity: sha1-Yzwsg+PaQqUC9SRmAiSA9CCCYd4=
  /inherits/2.0.4:
    dev: false
    resolution:
      integrity: sha512-k/vGaX4/Yla3WzyMCvTQOXYeIHvqOKtnqBduzTHpzpQZzAskKMhZ2K+EnBiSM9zGSoIFeMpXKxa4dYeZIQqewQ==
  /ini/1.3.8:
    dev: false
    resolution:
      integrity: sha512-JV/yugV2uzW5iMRSiZAyDtQd+nxtUnjeLt0acNdw98kKLrvuRVyB80tsREOE7yvGVgalhZ6RNXCmEHkUKBKxew==
  /internal-slot/1.0.3:
    dependencies:
      get-intrinsic: 1.1.1
      has: 1.0.3
      side-channel: 1.0.4
    dev: false
    engines:
      node: '>= 0.4'
    resolution:
      integrity: sha512-O0DB1JC/sPyZl7cIo78n5dR7eUSwwpYPiXRhTzNxZVAMUuB8vlnRFyLxdrVToks6XPLVnFfbzaVd5WLjhgg+vA==
  /interpret/1.4.0:
    dev: false
    engines:
      node: '>= 0.10'
    resolution:
      integrity: sha512-agE4QfB2Lkp9uICn7BAqoscw4SZP9kTE2hxiFI3jBPmXJfdqiahTbUuKGsMoN2GtqL9AxhYioAcVvgsb1HvRbA==
  /ip-regex/2.1.0:
    dev: false
    engines:
      node: '>=4'
    resolution:
      integrity: sha1-+ni/XS5pE8kRzp+BnuUUa7bYROk=
  /ip/1.1.5:
    dev: false
    resolution:
      integrity: sha1-vd7XARQpCCjAoDnnLvJfWq7ENUo=
  /ipaddr.js/1.9.1:
    dev: false
    engines:
      node: '>= 0.10'
    resolution:
      integrity: sha512-0KI/607xoxSToH7GjN1FfSbLoU0+btTicjsQSWQlh/hZykN8KpmMf7uYwPW3R+akZ6R/w18ZlXSHBYXiYUPO3g==
  /is-arguments/1.1.1:
    dependencies:
      call-bind: 1.0.2
      has-tostringtag: 1.0.0
    dev: false
    engines:
      node: '>= 0.4'
    resolution:
      integrity: sha512-8Q7EARjzEnKpt/PCD7e1cgUS0a6X8u5tdSiMqXhojOdoV9TsMsiO+9VLC5vAmO8N7/GmXn7yjR8qnA6bVAEzfA==
  /is-arrayish/0.2.1:
    dev: false
    resolution:
      integrity: sha1-d8mYQFJ6qOyxqLppe4BkWnqSap0=
  /is-bigint/1.0.4:
    dependencies:
      has-bigints: 1.0.1
    dev: false
    resolution:
      integrity: sha512-zB9CruMamjym81i2JZ3UMn54PKGsQzsJeo6xvN3HJJ4CAsQNB6iRutp2To77OfCNuoxspsIhzaPoO1zyCEhFOg==
  /is-binary-path/2.1.0:
    dependencies:
      binary-extensions: 2.2.0
    dev: false
    engines:
      node: '>=8'
    resolution:
      integrity: sha512-ZMERYes6pDydyuGidse7OsHxtbI7WVeUEozgR/g7rd0xUimYNlvZRE/K2MgZTjWy725IfelLeVcEM97mmtRGXw==
  /is-boolean-object/1.1.2:
    dependencies:
      call-bind: 1.0.2
      has-tostringtag: 1.0.0
    dev: false
    engines:
      node: '>= 0.4'
    resolution:
      integrity: sha512-gDYaKHJmnj4aWxyj6YHyXVpdQawtVLHU5cb+eztPGczf6cjuTdwve5ZIEfgXqH4e57An1D1AKf8CZ3kYrQRqYA==
  /is-buffer/1.1.6:
    dev: false
    resolution:
      integrity: sha512-NcdALwpXkTm5Zvvbk7owOUSvVvBKDgKP5/ewfXEznmQFfs4ZRmanOeKBTjRVjka3QFoN6XJ+9F3USqfHqTaU5w==
  /is-buffer/2.0.5:
    dev: false
    engines:
      node: '>=4'
    resolution:
      integrity: sha512-i2R6zNFDwgEHJyQUtJEk0XFi1i0dPFn/oqjK3/vPCcDeJvW5NQ83V8QbicfF1SupOaB0h8ntgBC2YiE7dfyctQ==
  /is-callable/1.2.4:
    dev: false
    engines:
      node: '>= 0.4'
    resolution:
      integrity: sha512-nsuwtxZfMX67Oryl9LCQ+upnC0Z0BgpwntpS89m1H/TLF0zNfzfLMV/9Wa/6MZsj0acpEjAO0KF1xT6ZdLl95w==
  /is-ci/2.0.0:
    dependencies:
      ci-info: 2.0.0
    dev: false
    hasBin: true
    resolution:
      integrity: sha512-YfJT7rkpQB0updsdHLGWrvhBJfcfzNNawYDNIyQXJz0IViGf75O8EBPKSdvw2rF+LGCsX4FZ8tcr3b19LcZq4w==
  /is-core-module/2.5.0:
    dependencies:
      has: 1.0.3
    dev: false
    resolution:
      integrity: sha512-TXCMSDsEHMEEZ6eCA8rwRDbLu55MRGmrctljsBX/2v1d9/GzqHOxW5c5oPSgrUt2vBFXebu9rGqckXGPWOlYpg==
  /is-date-object/1.0.5:
    dependencies:
      has-tostringtag: 1.0.0
    dev: false
    engines:
      node: '>= 0.4'
    resolution:
      integrity: sha512-9YQaSxsAiSwcvS33MBk3wTCVnWK+HhF8VZR2jRxehM16QcVOdHqPn4VPHmRK4lSr38n9JriurInLcP90xsYNfQ==
  /is-docker/2.2.1:
    dev: false
    engines:
      node: '>=8'
    hasBin: true
    resolution:
      integrity: sha512-F+i2BKsFrH66iaUFc0woD8sLy8getkwTwtOBjvs56Cx4CgJDeKQeqfz8wAYiSb8JOprWhHH5p77PbmYCvvUuXQ==
  /is-extglob/2.1.1:
    dev: false
    engines:
      node: '>=0.10.0'
    resolution:
      integrity: sha1-qIwCU1eR8C7TfHahueqXc8gz+MI=
  /is-fullwidth-code-point/1.0.0:
    dependencies:
      number-is-nan: 1.0.1
    dev: false
    engines:
      node: '>=0.10.0'
    resolution:
      integrity: sha1-754xOG8DGn8NZDr4L95QxFfvAMs=
  /is-fullwidth-code-point/2.0.0:
    dev: false
    engines:
      node: '>=4'
    resolution:
      integrity: sha1-o7MKXE8ZkYMWeqq5O+764937ZU8=
  /is-fullwidth-code-point/3.0.0:
    dev: false
    engines:
      node: '>=8'
    resolution:
      integrity: sha512-zymm5+u+sCsSWyD9qNaejV3DFvhCKclKdizYaJUuHA83RLjb7nSuGnddCHGv0hk+KY7BMAlsWeK4Ueg6EV6XQg==
  /is-generator-function/1.0.10:
    dependencies:
      has-tostringtag: 1.0.0
    dev: false
    engines:
      node: '>= 0.4'
    resolution:
      integrity: sha512-jsEjy9l3yiXEQ+PsXdmBwEPcOxaXWLspKdplFUVI9vq1iZgIekeC0L167qeu86czQaxed3q/Uzuw0swL0irL8A==
  /is-glob/3.1.0:
    dependencies:
      is-extglob: 2.1.1
    dev: false
    engines:
      node: '>=0.10.0'
    resolution:
      integrity: sha1-e6WuJCF4BKxwcHuWkiVnSGzD6Eo=
  /is-glob/4.0.1:
    dependencies:
      is-extglob: 2.1.1
    dev: false
    engines:
      node: '>=0.10.0'
    resolution:
      integrity: sha512-5G0tKtBTFImOqDnLB2hG6Bp2qcKEFduo4tZu9MT/H6NQv/ghhy30o55ufafxJ/LdH79LLs2Kfrn85TLKyA7BUg==
  /is-module/1.0.0:
    dev: false
    resolution:
      integrity: sha1-Mlj7afeMFNW4FdZkM2tM/7ZEFZE=
  /is-negative-zero/2.0.1:
    dev: false
    engines:
      node: '>= 0.4'
    resolution:
      integrity: sha512-2z6JzQvZRa9A2Y7xC6dQQm4FSTSTNWjKIYYTt4246eMTJmIo0Q+ZyOsU66X8lxK1AbB92dFeglPLrhwpeRKO6w==
  /is-number-object/1.0.6:
    dependencies:
      has-tostringtag: 1.0.0
    dev: false
    engines:
      node: '>= 0.4'
    resolution:
      integrity: sha512-bEVOqiRcvo3zO1+G2lVMy+gkkEm9Yh7cDMRusKKu5ZJKPUYSJwICTKZrNKHA2EbSP0Tu0+6B/emsYNHZyn6K8g==
  /is-number/7.0.0:
    dev: false
    engines:
      node: '>=0.12.0'
    resolution:
      integrity: sha512-41Cifkg6e8TylSpdtTpeLVMqvSBEVzTttHvERD741+pnZ8ANv0004MRL43QKPDlK9cGvNp6NZWZUBlbGXYxxng==
  /is-reference/1.2.1:
    dependencies:
      '@types/estree': 0.0.50
    dev: false
    resolution:
      integrity: sha512-U82MsXXiFIrjCK4otLT+o2NA2Cd2g5MLoOVXUZjIOhLurrRxpEXzI8O0KZHr3IjLvlAH1kTPYSuqer5T9ZVBKQ==
  /is-regex/1.1.4:
    dependencies:
      call-bind: 1.0.2
      has-tostringtag: 1.0.0
    dev: false
    engines:
      node: '>= 0.4'
    resolution:
      integrity: sha512-kvRdxDsxZjhzUX07ZnLydzS1TU/TJlTUHHY4YLL87e37oUA49DfkLqgy+VjFocowy29cKvcSiu+kIv728jTTVg==
  /is-stream/1.1.0:
    dev: false
    engines:
      node: '>=0.10.0'
    resolution:
      integrity: sha1-EtSj3U5o4Lec6428hBc66A2RykQ=
  /is-stream/2.0.1:
    dev: false
    engines:
      node: '>=8'
    resolution:
      integrity: sha512-hFoiJiTl63nn+kstHGBtewWSKnQLpyb155KHheA1l39uvtO9nWIop1p3udqPcUd/xbF1VLMO4n7OI6p7RbngDg==
  /is-string/1.0.7:
    dependencies:
      has-tostringtag: 1.0.0
    dev: false
    engines:
      node: '>= 0.4'
    resolution:
      integrity: sha512-tE2UXzivje6ofPW7l23cjDOMa09gb7xlAqG6jG5ej6uPV32TlWP3NKPigtaGeHNu9fohccRYvIiZMfOOnOYUtg==
  /is-subset/0.1.1:
    dev: false
    resolution:
      integrity: sha1-ilkRfZMt4d4A8kX83TnOQ/HpOaY=
  /is-symbol/1.0.4:
    dependencies:
      has-symbols: 1.0.2
    dev: false
    engines:
      node: '>= 0.4'
    resolution:
      integrity: sha512-C/CPBqKWnvdcxqIARxyOh4v1UUEOCHpgDa0WYgpKDFMszcrPcffg5uhwSgPCLD2WWxmq6isisz87tzT01tuGhg==
  /is-typed-array/1.1.7:
    dependencies:
      available-typed-arrays: 1.0.4
      call-bind: 1.0.2
      es-abstract: 1.18.5
      foreach: 2.0.5
      has-tostringtag: 1.0.0
    dev: false
    engines:
      node: '>= 0.4'
    resolution:
      integrity: sha512-VxlpTBGknhQ3o7YiVjIhdLU6+oD8dPz/79vvvH4F+S/c8608UCVa9fgDpa1kZgFoUST2DCgacc70UszKgzKuvA==
  /is-typedarray/1.0.0:
    dev: false
    resolution:
      integrity: sha1-5HnICFjfDBsR3dppQPlgEfzaSpo=
  /is-valid-glob/1.0.0:
    dev: false
    engines:
      node: '>=0.10.0'
    resolution:
      integrity: sha1-Kb8+/3Ab4tTTFdusw5vDn+j2Aao=
  /is-windows/1.0.2:
    dev: false
    engines:
      node: '>=0.10.0'
    resolution:
      integrity: sha512-eXK1UInq2bPmjyX6e3VHIzMLobc4J94i4AWn+Hpq3OU5KkrRC96OAcR3PRJ/pGu6m8TRnBHP9dkXQVsT/COVIA==
  /is-wsl/2.2.0:
    dependencies:
      is-docker: 2.2.1
    dev: false
    engines:
      node: '>=8'
    resolution:
      integrity: sha512-fKzAra0rGJUUBwGBgNkHZuToZcn+TtXHpeCgmkMJMMYx1sQDYaCSyjJBSCa2nH1DGm7s3n1oBnohoVTBaN7Lww==
  /isarray/0.0.1:
    dev: false
    resolution:
      integrity: sha1-ihis/Kmo9Bd+Cav8YDiTmwXR7t8=
  /isarray/1.0.0:
    dev: false
    resolution:
      integrity: sha1-u5NdSFgsuhaMBoNJV6VKPgcSTxE=
  /isbinaryfile/4.0.8:
    dev: false
    engines:
      node: '>= 8.0.0'
    resolution:
      integrity: sha512-53h6XFniq77YdW+spoRrebh0mnmTxRPTlcuIArO57lmMdq4uBKFKaeTjnb92oYWrSn/LVL+LT+Hap2tFQj8V+w==
  /isexe/2.0.0:
    dev: false
    resolution:
      integrity: sha1-6PvzdNxVb/iUehDcsFctYz8s+hA=
  /isstream/0.1.2:
    dev: false
    resolution:
      integrity: sha1-R+Y/evVa+m+S4VAOaQ64uFKcCZo=
  /istanbul-lib-coverage/2.0.5:
    dev: false
    engines:
      node: '>=6'
    resolution:
      integrity: sha512-8aXznuEPCJvGnMSRft4udDRDtb1V3pkQkMMI5LI+6HuQz5oQ4J2UFn1H82raA3qJtyOLkkwVqICBQkjnGtn5mA==
  /istanbul-lib-coverage/3.0.0:
    dev: false
    engines:
      node: '>=8'
    resolution:
      integrity: sha512-UiUIqxMgRDET6eR+o5HbfRYP1l0hqkWOs7vNxC/mggutCMUIhWMm8gAHb8tHlyfD3/l6rlgNA5cKdDzEAf6hEg==
  /istanbul-lib-hook/2.0.7:
    dependencies:
      append-transform: 1.0.0
    dev: false
    engines:
      node: '>=6'
    resolution:
      integrity: sha512-vrRztU9VRRFDyC+aklfLoeXyNdTfga2EI3udDGn4cZ6fpSXpHLV9X6CHvfoMCPtggg8zvDDmC4b9xfu0z6/llA==
  /istanbul-lib-instrument/3.3.0:
    dependencies:
      '@babel/generator': 7.15.0
      '@babel/parser': 7.15.3
      '@babel/template': 7.14.5
      '@babel/traverse': 7.15.0
      '@babel/types': 7.15.0
      istanbul-lib-coverage: 2.0.5
      semver: 6.3.0
    dev: false
    engines:
      node: '>=6'
    resolution:
      integrity: sha512-5nnIN4vo5xQZHdXno/YDXJ0G+I3dAm4XgzfSVTPLQpj/zAV2dV6Juy0yaf10/zrJOJeHoN3fraFe+XRq2bFVZA==
  /istanbul-lib-instrument/4.0.3:
    dependencies:
      '@babel/core': 7.15.0
      '@istanbuljs/schema': 0.1.3
      istanbul-lib-coverage: 3.0.0
      semver: 6.3.0
    dev: false
    engines:
      node: '>=8'
    resolution:
      integrity: sha512-BXgQl9kf4WTCPCCpmFGoJkz/+uhvm7h7PFKUYxh7qarQd3ER33vHG//qaE8eN25l07YqZPpHXU9I09l/RD5aGQ==
  /istanbul-lib-report/2.0.8:
    dependencies:
      istanbul-lib-coverage: 2.0.5
      make-dir: 2.1.0
      supports-color: 6.1.0
    dev: false
    engines:
      node: '>=6'
    resolution:
      integrity: sha512-fHBeG573EIihhAblwgxrSenp0Dby6tJMFR/HvlerBsrCTD5bkUuoNtn3gVh29ZCS824cGGBPn7Sg7cNk+2xUsQ==
  /istanbul-lib-report/3.0.0:
    dependencies:
      istanbul-lib-coverage: 3.0.0
      make-dir: 3.1.0
      supports-color: 7.2.0
    dev: false
    engines:
      node: '>=8'
    resolution:
      integrity: sha512-wcdi+uAKzfiGT2abPpKZ0hSU1rGQjUQnLvtY5MpQ7QCTahD3VODhcu4wcfY1YtkGaDD5yuydOLINXsfbus9ROw==
  /istanbul-lib-source-maps/3.0.6:
    dependencies:
      debug: 4.3.2
      istanbul-lib-coverage: 2.0.5
      make-dir: 2.1.0
      rimraf: 2.7.1
      source-map: 0.6.1
    dev: false
    engines:
      node: '>=6'
    resolution:
      integrity: sha512-R47KzMtDJH6X4/YW9XTx+jrLnZnscW4VpNN+1PViSYTejLVPWv7oov+Duf8YQSPyVRUvueQqz1TcsC6mooZTXw==
  /istanbul-lib-source-maps/4.0.0:
    dependencies:
      debug: 4.3.2
      istanbul-lib-coverage: 3.0.0
      source-map: 0.6.1
    dev: false
    engines:
      node: '>=8'
    resolution:
      integrity: sha512-c16LpFRkR8vQXyHZ5nLpY35JZtzj1PQY1iZmesUbf1FZHbIupcWfjgOXBY9YHkLEQ6puz1u4Dgj6qmU/DisrZg==
  /istanbul-reports/2.2.7:
    dependencies:
      html-escaper: 2.0.2
    dev: false
    engines:
      node: '>=6'
    resolution:
      integrity: sha512-uu1F/L1o5Y6LzPVSVZXNOoD/KXpJue9aeLRd0sM9uMXfZvzomB0WxVamWb5ue8kA2vVWEmW7EG+A5n3f1kqHKg==
  /istanbul-reports/3.0.2:
    dependencies:
      html-escaper: 2.0.2
      istanbul-lib-report: 3.0.0
    dev: false
    engines:
      node: '>=8'
    resolution:
      integrity: sha512-9tZvz7AiR3PEDNGiV9vIouQ/EAcqMXFmkcA1CDFTwOB98OZVDL0PH9glHotf5Ugp6GCOTypfzGWI/OqjWNCRUw==
  /its-name/1.0.0:
    dev: false
    engines:
      node: '>=6'
    resolution:
      integrity: sha1-IGXxiD7LVoxl9xEt2/EjQB+uSvA=
  /jest-worker/24.9.0:
    dependencies:
      merge-stream: 2.0.0
      supports-color: 6.1.0
    dev: false
    engines:
      node: '>= 6'
    resolution:
      integrity: sha512-51PE4haMSXcHohnSMdM42anbvZANYTqMrr52tVKPqqsPJMzoP6FYYDVqahX/HrAoKEKz3uUPzSvKs9A3qR4iVw==
  /jju/1.4.0:
    dev: false
    resolution:
      integrity: sha1-o6vicYryQaKykE+EpiWXDzia4yo=
  /jquery/3.6.0:
    dev: false
    resolution:
      integrity: sha512-JVzAR/AjBvVt2BmYhxRCSYysDsPcssdmTFnzyLEts9qNwmjmu4JTAMYubEfwVOSwpQ1I1sKKFcxhZCI2buerfw==
  /js-tokens/4.0.0:
    dev: false
    resolution:
      integrity: sha512-RdJUflcE3cUzKiMqQgsCu06FPu9UdIJO0beYbPhHN4k6apgJtifcoCtT9bcxOpYBtpD2kCM6Sbzg4CausW/PKQ==
  /js-yaml/3.13.1:
    dependencies:
      argparse: 1.0.10
      esprima: 4.0.1
    dev: false
    hasBin: true
    resolution:
      integrity: sha512-YfbcO7jXDdyj0DGxYVSlSeQNHbD7XPWvrVWeVUujrQEoZzWJIRrCPoyk6kL6IAjAG2IolMK4T0hNUe0HOUs5Jw==
  /js-yaml/3.14.1:
    dependencies:
      argparse: 1.0.10
      esprima: 4.0.1
    dev: false
    hasBin: true
    resolution:
      integrity: sha512-okMH7OXXJ7YrN9Ok3/SXrnu4iX9yOk+25nqX4imS2npuvTYDmo/QEZoqwZkYaIDk3jVvBOTOIEgEhaLOynBS9g==
  /jsbi/3.1.6:
    dev: false
    resolution:
      integrity: sha512-CGjq13y28FrBA5mAU+rsfHaVKEF9jrw3PhzZpIzTeMiPsT0XRDAS6E7QS8/ZTmFQUtl2MDJsxKQoYJzAhF7B1w==
  /jsbn/0.1.1:
    dev: false
    resolution:
      integrity: sha1-peZUwuWi3rXyAdls77yoDA7y9RM=
  /jsesc/2.5.2:
    dev: false
    engines:
      node: '>=4'
    hasBin: true
    resolution:
      integrity: sha512-OYu7XEzjkCQ3C5Ps3QIZsQfNpqoJyZZA99wd9aWd05NCtC5pWOkShK2mkL6HXQR6/Cy2lbNdPlZBpuQHXE63gA==
  /json-edm-parser/0.1.2:
    dependencies:
      jsonparse: 1.2.0
    dev: false
    resolution:
      integrity: sha1-HmCw/vG8CvZ7wNFG393lSGzWFbQ=
  /json-parse-better-errors/1.0.2:
    dev: false
    resolution:
      integrity: sha512-mrqyZKfX5EhL7hvqcV6WG1yYjnjeuYDzDhhcAAUrq8Po85NBQBJP+ZDUT75qZQ98IkUoBqdkExkukOU7Ts2wrw==
  /json-schema-traverse/0.4.1:
    dev: false
    resolution:
      integrity: sha512-xbbCH5dCYU5T8LcEhhuh7HJ88HXuW3qsI3Y0zOZFKfZEHcpWiHU/Jxzk629Brsab/mMiHQti9wMP+845RPe3Vg==
  /json-schema-traverse/1.0.0:
    dev: false
    resolution:
      integrity: sha512-NM8/P9n3XjXhIZn1lLhkFaACTOURQXjWhV4BA/RnOv8xvgqtqpAX9IO4mRQxSx1Rlo4tqzeqb0sOlruaOy3dug==
  /json-schema/0.2.3:
    dev: false
    resolution:
      integrity: sha1-tIDIkuWaLwWVTOcnvT8qTogvnhM=
  /json-schema/0.3.0:
    dev: false
    resolution:
      integrity: sha512-TYfxx36xfl52Rf1LU9HyWSLGPdYLL+SQ8/E/0yVyKG8wCCDaSrhPap0vEdlsZWRaS6tnKKLPGiEJGiREVC8kxQ==
  /json-stable-stringify-without-jsonify/1.0.1:
    dev: false
    resolution:
      integrity: sha1-nbe1lJatPzz+8wp1FC0tkwrXJlE=
  /json-stringify-safe/5.0.1:
    dev: false
    resolution:
      integrity: sha1-Epai1Y/UXxmg9s4B1lcB4sc1tus=
  /json5/2.2.0:
    dependencies:
      minimist: 1.2.5
    dev: false
    engines:
      node: '>=6'
    hasBin: true
    resolution:
      integrity: sha512-f+8cldu7X/y7RAJurMEJmdoKXGB/X550w2Nr3tTbezL6RwEE/iMcm+tZnXeoZtKuOq6ft8+CqzEkrIgx1fPoQA==
  /jsonfile/4.0.0:
    dev: false
    optionalDependencies:
      graceful-fs: 4.2.8
    resolution:
      integrity: sha1-h3Gq4HmbZAdrdmQPygWPnBDjPss=
  /jsonparse/1.2.0:
    dev: false
    engines:
      '0': node >= 0.2.0
    resolution:
      integrity: sha1-XAxWhRBxYOcv50ib3eoLRMK8Z70=
  /jsonwebtoken/8.5.1:
    dependencies:
      jws: 3.2.2
      lodash.includes: 4.3.0
      lodash.isboolean: 3.0.3
      lodash.isinteger: 4.0.4
      lodash.isnumber: 3.0.3
      lodash.isplainobject: 4.0.6
      lodash.isstring: 4.0.1
      lodash.once: 4.1.1
      ms: 2.1.3
      semver: 5.7.1
    dev: false
    engines:
      node: '>=4'
      npm: '>=1.4.28'
    resolution:
      integrity: sha512-XjwVfRS6jTMsqYs0EsuJ4LGxXV14zQybNd4L2r0UvbVnSF9Af8x7p5MzbJ90Ioz/9TI41/hTCvznF/loiSzn8w==
  /jsprim/1.4.1:
    dependencies:
      assert-plus: 1.0.0
      extsprintf: 1.3.0
      json-schema: 0.2.3
      verror: 1.10.0
    dev: false
    engines:
      '0': node >=0.6.0
    resolution:
      integrity: sha1-MT5mvB5cwG5Di8G3SZwuXFastqI=
  /jsrsasign/10.3.0:
    dev: false
    resolution:
      integrity: sha512-irDIKKFW++EAELgP3fjFi5/Fn0XEyfuQTTgpbeFwCGkV6tRIYZl3uraRea2HTXWCstcSZuDaCbdAhU1n+075Bg==
  /jssha/2.4.2:
    deprecated: jsSHA versions < 3.0.0 will no longer receive feature updates
    dev: false
    resolution:
      integrity: sha512-/jsi/9C0S70zfkT/4UlKQa5E1xKurDnXcQizcww9JSR/Fv+uIbWM2btG+bFcL3iNoK9jIGS0ls9HWLr1iw0kFg==
  /jssha/3.2.0:
    dev: false
    resolution:
      integrity: sha512-QuruyBENDWdN4tZwJbQq7/eAK85FqrI4oDbXjy5IBhYD+2pTJyBUWZe8ctWaCkrV0gy6AaelgOZZBMeswEa/6Q==
  /just-extend/4.2.1:
    dev: false
    resolution:
      integrity: sha512-g3UB796vUFIY90VIv/WX3L2c8CS2MdWUww3CNrYmqza1Fg0DURc2K/O4YrnklBdQarSJ/y8JnJYDGc+1iumQjg==
  /jwa/1.4.1:
    dependencies:
      buffer-equal-constant-time: 1.0.1
      ecdsa-sig-formatter: 1.0.11
      safe-buffer: 5.2.1
    dev: false
    resolution:
      integrity: sha512-qiLX/xhEEFKUAJ6FiBMbes3w9ATzyk5W7Hvzpa/SLYdxNtng+gcurvrI7TbACjIXlsJyr05/S1oUhZrc63evQA==
  /jwa/2.0.0:
    dependencies:
      buffer-equal-constant-time: 1.0.1
      ecdsa-sig-formatter: 1.0.11
      safe-buffer: 5.2.1
    dev: false
    resolution:
      integrity: sha512-jrZ2Qx916EA+fq9cEAeCROWPTfCwi1IVHqT2tapuqLEVVDKFDENFw1oL+MwrTvH6msKxsd1YTDVw6uKEcsrLEA==
  /jws/3.2.2:
    dependencies:
      jwa: 1.4.1
      safe-buffer: 5.2.1
    dev: false
    resolution:
      integrity: sha512-YHlZCB6lMTllWDtSPHz/ZXTsi8S00usEV6v1tjq8tOUZzw7DpSDWVXjXDre6ed1w/pd495ODpHZYSdkRTsa0HA==
  /jws/4.0.0:
    dependencies:
      jwa: 2.0.0
      safe-buffer: 5.2.1
    dev: false
    resolution:
      integrity: sha512-KDncfTmOZoOMTFG4mBlG0qUIOlc03fmzH+ru6RgYVZhPkyiy/92Owlt/8UEN+a4TXR1FQetfIpJE8ApdvdVxTg==
  /jwt-decode/2.2.0:
    dev: false
    resolution:
      integrity: sha1-fYa9VmefWM5qhHBKZX3TkruoGnk=
  /karma-chai/0.1.0_chai@4.3.4+karma@6.3.4:
    dependencies:
      chai: 4.3.4
      karma: 6.3.4
    dev: false
    peerDependencies:
      chai: '*'
      karma: '>=0.10.9'
    resolution:
      integrity: sha1-vuWtQEAFF4Ea40u5RfdikJEIt5o=
  /karma-chrome-launcher/3.1.0:
    dependencies:
      which: 1.3.1
    dev: false
    resolution:
      integrity: sha512-3dPs/n7vgz1rxxtynpzZTvb9y/GIaW8xjAwcIGttLbycqoFtI7yo1NGnQi6oFTherRE+GIhCAHZC4vEqWGhNvg==
  /karma-coverage/2.0.3:
    dependencies:
      istanbul-lib-coverage: 3.0.0
      istanbul-lib-instrument: 4.0.3
      istanbul-lib-report: 3.0.0
      istanbul-lib-source-maps: 4.0.0
      istanbul-reports: 3.0.2
      minimatch: 3.0.4
    dev: false
    engines:
      node: '>=10.0.0'
    resolution:
      integrity: sha512-atDvLQqvPcLxhED0cmXYdsPMCQuh6Asa9FMZW1bhNqlVEhJoB9qyZ2BY1gu7D/rr5GLGb5QzYO4siQskxaWP/g==
  /karma-edge-launcher/0.4.2_karma@6.3.4:
    dependencies:
      edge-launcher: 1.2.2
      karma: 6.3.4
    dev: false
    engines:
      node: '>=4'
    peerDependencies:
      karma: '>=0.9'
    resolution:
      integrity: sha512-YAJZb1fmRcxNhMIWYsjLuxwODBjh2cSHgTW/jkVmdpGguJjLbs9ZgIK/tEJsMQcBLUkO+yO4LBbqYxqgGW2HIw==
  /karma-env-preprocessor/0.1.1:
    dev: false
    resolution:
      integrity: sha1-u+jIfVnADtt2BwvTwxtLOdXcfhU=
  /karma-firefox-launcher/1.3.0:
    dependencies:
      is-wsl: 2.2.0
    dev: false
    resolution:
      integrity: sha512-Fi7xPhwrRgr+94BnHX0F5dCl1miIW4RHnzjIGxF8GaIEp7rNqX7LSi7ok63VXs3PS/5MQaQMhGxw+bvD+pibBQ==
  /karma-ie-launcher/1.0.0_karma@6.3.4:
    dependencies:
      karma: 6.3.4
      lodash: 4.17.21
    dev: false
    peerDependencies:
      karma: '>=0.9'
    resolution:
      integrity: sha1-SXmGhCxJAZA0bNifVJTKmDDG1Zw=
  /karma-json-preprocessor/0.3.3_karma@6.3.4:
    dependencies:
      karma: 6.3.4
    dev: false
    peerDependencies:
      karma: '>=0.9'
    resolution:
      integrity: sha1-X36ZW+uuS06PCiy1IVBVSq8LHi4=
  /karma-json-to-file-reporter/1.0.1:
    dependencies:
      json5: 2.2.0
    dev: false
    resolution:
      integrity: sha512-kNCi+0UrXAeTJMpMsHkHNbfmlErsYT+/haNakJIhsE/gtj3Jx7zWRg7BTc1HHSbH5KeVXVRJr3/KLB/NHWY7Hg==
  /karma-junit-reporter/2.0.1_karma@6.3.4:
    dependencies:
      karma: 6.3.4
      path-is-absolute: 1.0.1
      xmlbuilder: 12.0.0
    dev: false
    engines:
      node: '>= 8'
    peerDependencies:
      karma: '>=0.9'
    resolution:
      integrity: sha512-VtcGfE0JE4OE1wn0LK8xxDKaTP7slN8DO3I+4xg6gAi1IoAHAXOJ1V9G/y45Xg6sxdxPOR3THCFtDlAfBo9Afw==
  /karma-mocha-reporter/2.2.5_karma@6.3.4:
    dependencies:
      chalk: 2.4.2
      karma: 6.3.4
      log-symbols: 2.2.0
      strip-ansi: 4.0.0
    dev: false
    peerDependencies:
      karma: '>=0.13'
    resolution:
      integrity: sha1-FRIAlejtgZGG5HoLAS8810GJVWA=
  /karma-mocha/2.0.1:
    dependencies:
      minimist: 1.2.5
    dev: false
    resolution:
      integrity: sha512-Tzd5HBjm8his2OA4bouAsATYEpZrp9vC7z5E5j4C5Of5Rrs1jY67RAwXNcVmd/Bnk1wgvQRou0zGVLey44G4tQ==
  /karma-rollup-preprocessor/7.0.7_rollup@1.32.1:
    dependencies:
      chokidar: 3.5.2
      debounce: 1.2.1
      rollup: 1.32.1
    dev: false
    engines:
      node: '>= 8.0.0'
    peerDependencies:
      rollup: '>= 1.0.0'
    resolution:
      integrity: sha512-Y1QwsTCiCBp8sSALZdqmqry/mWIWIy0V6zonUIpy+0/D/Kpb2XZvR+JZrWfacQvcvKQdZFJvg6EwlnKtjepu3Q==
  /karma-source-map-support/1.4.0:
    dependencies:
      source-map-support: 0.5.19
    dev: false
    resolution:
      integrity: sha512-RsBECncGO17KAoJCYXjv+ckIz+Ii9NCi+9enk+rq6XC81ezYkb4/RHE6CTXdA7IOJqoF3wcaLfVG0CPmE5ca6A==
  /karma-sourcemap-loader/0.3.8:
    dependencies:
      graceful-fs: 4.2.8
    dev: false
    resolution:
      integrity: sha512-zorxyAakYZuBcHRJE+vbrK2o2JXLFWK8VVjiT/6P+ltLBUGUvqTEkUiQ119MGdOrK7mrmxXHZF1/pfT6GgIZ6g==
  /karma/6.3.4:
    dependencies:
      body-parser: 1.19.0
      braces: 3.0.2
      chokidar: 3.5.2
      colors: 1.4.0
      connect: 3.7.0
      di: 0.0.1
      dom-serialize: 2.2.1
      glob: 7.1.7
      graceful-fs: 4.2.8
      http-proxy: 1.18.1
      isbinaryfile: 4.0.8
      lodash: 4.17.21
      log4js: 6.3.0
      mime: 2.5.2
      minimatch: 3.0.4
      qjobs: 1.2.0
      range-parser: 1.2.1
      rimraf: 3.0.2
      socket.io: 3.1.2
      source-map: 0.6.1
      tmp: 0.2.1
      ua-parser-js: 0.7.28
      yargs: 16.2.0
    dev: false
    engines:
      node: '>= 10'
    hasBin: true
    resolution:
      integrity: sha512-hbhRogUYIulfkBTZT7xoPrCYhRBnBoqbbL4fszWD0ReFGUxU+LYBr3dwKdAluaDQ/ynT9/7C+Lf7pPNW4gSx4Q==
  /karma/6.3.4_debug@4.3.2:
    dependencies:
      body-parser: 1.19.0
      braces: 3.0.2
      chokidar: 3.5.2
      colors: 1.4.0
      connect: 3.7.0
      di: 0.0.1
      dom-serialize: 2.2.1
      glob: 7.1.7
      graceful-fs: 4.2.8
      http-proxy: 1.18.1_debug@4.3.2
      isbinaryfile: 4.0.8
      lodash: 4.17.21
      log4js: 6.3.0
      mime: 2.5.2
      minimatch: 3.0.4
      qjobs: 1.2.0
      range-parser: 1.2.1
      rimraf: 3.0.2
      socket.io: 3.1.2
      source-map: 0.6.1
      tmp: 0.2.1
      ua-parser-js: 0.7.28
      yargs: 16.2.0
    dev: false
    engines:
      node: '>= 10'
    hasBin: true
    peerDependencies:
      debug: '*'
    resolution:
      integrity: sha512-hbhRogUYIulfkBTZT7xoPrCYhRBnBoqbbL4fszWD0ReFGUxU+LYBr3dwKdAluaDQ/ynT9/7C+Lf7pPNW4gSx4Q==
  /keytar/7.7.0:
    dependencies:
      node-addon-api: 3.2.1
      prebuild-install: 6.1.4
    dev: false
    requiresBuild: true
    resolution:
      integrity: sha512-YEY9HWqThQc5q5xbXbRwsZTh2PJ36OSYRjSv3NN2xf5s5dpLTjEZnC2YikR29OaVybf9nQ0dJ/80i40RS97t/A==
  /lazy-ass/1.6.0:
    dev: false
    engines:
      node: '> 0.8'
    resolution:
      integrity: sha1-eZllXoZGwX8In90YfRUNMyTVRRM=
  /levn/0.3.0:
    dependencies:
      prelude-ls: 1.1.2
      type-check: 0.3.2
    dev: false
    engines:
      node: '>= 0.8.0'
    resolution:
      integrity: sha1-OwmSTt+fCDwEkP3UwLxEIeBHZO4=
  /levn/0.4.1:
    dependencies:
      prelude-ls: 1.2.1
      type-check: 0.4.0
    dev: false
    engines:
      node: '>= 0.8.0'
    resolution:
      integrity: sha512-+bT2uH4E5LGE7h/n3evcS/sQlJXCpIp6ym8OWJ5eV6+67Dsql/LaaT7qJBAt2rzfoa/5QBGBhxDix1dMt2kQKQ==
  /load-json-file/4.0.0:
    dependencies:
      graceful-fs: 4.2.8
      parse-json: 4.0.0
      pify: 3.0.0
      strip-bom: 3.0.0
    dev: false
    engines:
      node: '>=4'
    resolution:
      integrity: sha1-L19Fq5HjMhYjT9U62rZo607AmTs=
  /locate-path/2.0.0:
    dependencies:
      p-locate: 2.0.0
      path-exists: 3.0.0
    dev: false
    engines:
      node: '>=4'
    resolution:
      integrity: sha1-K1aLJl7slExtnA3pw9u7ygNUzY4=
  /locate-path/3.0.0:
    dependencies:
      p-locate: 3.0.0
      path-exists: 3.0.0
    dev: false
    engines:
      node: '>=6'
    resolution:
      integrity: sha512-7AO748wWnIhNqAuaty2ZWHkQHRSNfPVIsPIfwEOWO22AmaoVrWavlOcMR5nzTLNYvp36X220/maaRsrec1G65A==
  /locate-path/5.0.0:
    dependencies:
      p-locate: 4.1.0
    dev: false
    engines:
      node: '>=8'
    resolution:
      integrity: sha512-t7hw9pI+WvuwNJXwk5zVHpyhIqzg2qTlklJOf0mVxGSbe3Fp2VieZcduNYjaLDoy6p9uGpQEGWG87WpMKlNq8g==
  /lodash.clonedeep/4.5.0:
    dev: false
    resolution:
      integrity: sha1-4j8/nE+Pvd6HJSnBBxhXoIblzO8=
  /lodash.flattendeep/4.4.0:
    dev: false
    resolution:
      integrity: sha1-+wMJF/hqMTTlvJvsDWngAT3f7bI=
  /lodash.get/4.4.2:
    dev: false
    resolution:
      integrity: sha1-LRd/ZS+jHpObRDjVNBSZ36OCXpk=
  /lodash.includes/4.3.0:
    dev: false
    resolution:
      integrity: sha1-YLuYqHy5I8aMoeUTJUgzFISfVT8=
  /lodash.isboolean/3.0.3:
    dev: false
    resolution:
      integrity: sha1-bC4XHbKiV82WgC/UOwGyDV9YcPY=
  /lodash.isequal/4.5.0:
    dev: false
    resolution:
      integrity: sha1-QVxEePK8wwEgwizhDtMib30+GOA=
  /lodash.isinteger/4.0.4:
    dev: false
    resolution:
      integrity: sha1-YZwK89A/iwTDH1iChAt3sRzWg0M=
  /lodash.isnumber/3.0.3:
    dev: false
    resolution:
      integrity: sha1-POdoEMWSjQM1IwGsKHMX8RwLH/w=
  /lodash.isplainobject/4.0.6:
    dev: false
    resolution:
      integrity: sha1-fFJqUtibRcRcxpC4gWO+BJf1UMs=
  /lodash.isstring/4.0.1:
    dev: false
    resolution:
      integrity: sha1-1SfftUVuynzJu5XV2ur4i6VKVFE=
  /lodash.merge/4.6.2:
    dev: false
    resolution:
      integrity: sha512-0KpjqXRVvrYyCsX1swR/XTK0va6VQkQM6MNo7PqW77ByjAhoARA8EfrP1N4+KlKj8YS0ZUCtRT/YUuhyYDujIQ==
  /lodash.once/4.1.1:
    dev: false
    resolution:
      integrity: sha1-DdOXEhPHxW34gJd9UEyI+0cal6w=
  /lodash.sortby/4.7.0:
    dev: false
    resolution:
      integrity: sha1-7dFMgk4sycHgsKG0K7UhBRakJDg=
  /lodash.truncate/4.4.2:
    dev: false
    resolution:
      integrity: sha1-WjUNoLERO4N+z//VgSy+WNbq4ZM=
  /lodash/4.17.21:
    dev: false
    resolution:
      integrity: sha512-v2kDEe57lecTulaDIuNTPy3Ry4gLGJ6Z1O3vE1krgXZNrsQ+LFTGHVxVjcXPs17LhbZVGedAJv8XZ1tvj5FvSg==
  /log-symbols/2.2.0:
    dependencies:
      chalk: 2.4.2
    dev: false
    engines:
      node: '>=4'
    resolution:
      integrity: sha512-VeIAFslyIerEJLXHziedo2basKbMKtTw3vfn5IzG0XTjhAVEJyNHnL2p7vc+wBDSdQuUpNw3M2u6xb9QsAY5Eg==
  /log-symbols/3.0.0:
    dependencies:
      chalk: 2.4.2
    dev: false
    engines:
      node: '>=8'
    resolution:
      integrity: sha512-dSkNGuI7iG3mfvDzUuYZyvk5dD9ocYCYzNU6CYDE6+Xqd+gwme6Z00NS3dUh8mq/73HaEtT7m6W+yUPtU6BZnQ==
  /log4js/6.3.0:
    dependencies:
      date-format: 3.0.0
      debug: 4.3.2
      flatted: 2.0.2
      rfdc: 1.3.0
      streamroller: 2.2.4
    dev: false
    engines:
      node: '>=8.0'
    resolution:
      integrity: sha512-Mc8jNuSFImQUIateBFwdOQcmC6Q5maU0VVvdC2R6XMb66/VnT+7WS4D/0EeNMZu1YODmJe5NIn2XftCzEocUgw==
  /long/4.0.0:
    dev: false
    resolution:
      integrity: sha512-XsP+KhQif4bjX1kbuSiySJFNAehNxgLb6hPRGJ9QsUr8ajHkuXGdrHmFUTUUXhDwVX2R5bY4JNZEwbUiMhV+MA==
  /lru-cache/4.1.5:
    dependencies:
      pseudomap: 1.0.2
      yallist: 2.1.2
    dev: false
    resolution:
      integrity: sha512-sWZlbEP2OsHNkXrMl5GYk/jKk70MBng6UU4YI/qGDYbgf6YbP4EvmqISbXCoJiRKs+1bSpFHVgQxvJ17F2li5g==
  /lru-cache/5.1.1:
    dependencies:
      yallist: 3.1.1
    dev: false
    resolution:
      integrity: sha512-KpNARQA3Iwv+jTA0utUVVbrh+Jlrr1Fv0e56GGzAFOXN7dk/FviaDW8LHmK52DlcH4WP2n6gI8vN1aesBFgo9w==
  /lru-cache/6.0.0:
    dependencies:
      yallist: 4.0.0
    dev: false
    engines:
      node: '>=10'
    resolution:
      integrity: sha512-Jo6dJ04CmSjuznwJSS3pUeWmd/H0ffTlkXXgwZi+eq1UCmqQwCh+eLsYOYCwY991i2Fah4h1BEMCx4qThGbsiA==
  /lunr/2.3.9:
    dev: false
    resolution:
      integrity: sha512-zTU3DaZaF3Rt9rhN3uBMGQD3dD2/vFQqnvZCDv4dl5iOzq2IZQqTxu90r4E5J+nP70J3ilqVCrbho2eWaeW8Ow==
  /machina/4.0.2:
    dependencies:
      lodash: 4.17.21
    dev: false
    engines:
      node: '>=0.4.0'
    resolution:
      integrity: sha512-OOlFrW1rd783S6tF36v5Ie/TM64gfvSl9kYLWL2cPA31J71HHWW3XrgSe1BZSFAPkh8532CMJMLv/s9L2aopiA==
  /magic-string/0.25.7:
    dependencies:
      sourcemap-codec: 1.4.8
    dev: false
    resolution:
      integrity: sha512-4CrMT5DOHTDk4HYDlzmwu4FVCcIYI8gauveasrdCu2IKIFOJ3f0v/8MDGJCDL9oD2ppz/Av1b0Nj345H9M+XIA==
  /make-dir/2.1.0:
    dependencies:
      pify: 4.0.1
      semver: 5.7.1
    dev: false
    engines:
      node: '>=6'
    resolution:
      integrity: sha512-LS9X+dc8KLxXCb8dni79fLIIUA5VyZoyjSMCwTluaXA0o27cCK0bhXkpgw+sTXVpPy/lSO57ilRixqk0vDmtRA==
  /make-dir/3.1.0:
    dependencies:
      semver: 6.3.0
    dev: false
    engines:
      node: '>=8'
    resolution:
      integrity: sha512-g3FeP20LNwhALb/6Cz6Dd4F2ngze0jz7tbzrD2wAV+o9FeNHe4rL+yK2md0J/fiSf1sa1ADhXqi5+oVwOM/eGw==
  /make-error/1.3.6:
    dev: false
    resolution:
      integrity: sha512-s8UhlNe7vPKomQhC1qFelMokr/Sc3AgNbso3n74mVPA5LTZwkB9NlXf4XPamLxJE8h0gh73rM94xvwRT2CVInw==
  /marked/0.7.0:
    dev: false
    engines:
      node: '>=0.10.0'
    hasBin: true
    resolution:
      integrity: sha512-c+yYdCZJQrsRjTPhUx7VKkApw9bwDkNbHUKo1ovgcfDjb2kc8rLuRbIFyXL5WOEUwzSSKo3IXpph2K6DqB/KZg==
  /matched/1.0.2:
    dependencies:
      arr-union: 3.1.0
      async-array-reduce: 0.2.1
      glob: 7.1.7
      has-glob: 1.0.0
      is-valid-glob: 1.0.0
      resolve-dir: 1.0.1
    dev: false
    engines:
      node: '>= 0.12.0'
    resolution:
      integrity: sha512-7ivM1jFZVTOOS77QsR+TtYHH0ecdLclMkqbf5qiJdX2RorqfhsL65QHySPZgDE0ZjHoh+mQUNHTanNXIlzXd0Q==
  /md5.js/1.3.4:
    dependencies:
      hash-base: 3.1.0
      inherits: 2.0.4
    dev: false
    resolution:
      integrity: sha1-6b296UogpawYsENA/Fdk1bCdkB0=
  /md5/2.3.0:
    dependencies:
      charenc: 0.0.2
      crypt: 0.0.2
      is-buffer: 1.1.6
    dev: false
    resolution:
      integrity: sha512-T1GITYmFaKuO91vxyoQMFETst+O71VUPEU3ze5GNzDm0OWdP8v1ziTaAEPUr/3kLsY3Sftgz242A1SetQiDL7g==
  /media-typer/0.3.0:
    dev: false
    engines:
      node: '>= 0.6'
    resolution:
      integrity: sha1-hxDXrwqmJvj/+hzgAWhUUmMlV0g=
  /memorystream/0.3.1:
    dev: false
    engines:
      node: '>= 0.10.0'
    resolution:
      integrity: sha1-htcJCzDORV1j+64S3aUaR93K+bI=
  /merge-descriptors/1.0.1:
    dev: false
    resolution:
      integrity: sha1-sAqqVW3YtEVoFQ7J0blT8/kMu2E=
  /merge-source-map/1.1.0:
    dependencies:
      source-map: 0.6.1
    dev: false
    resolution:
      integrity: sha512-Qkcp7P2ygktpMPh2mCQZaf3jhN6D3Z/qVZHSdWvQ+2Ef5HgRAPBO57A77+ENm0CPx2+1Ce/MYKi3ymqdfuqibw==
  /merge-stream/2.0.0:
    dev: false
    resolution:
      integrity: sha512-abv/qOcuPfk3URPfDzmZU1LKmuw8kT+0nIHvKrKgFrwifol/doWcdA4ZqsWQ8ENrFKkd67Mfpo/LovbIUsbt3w==
  /merge2/1.4.1:
    dev: false
    engines:
      node: '>= 8'
    resolution:
      integrity: sha512-8q7VEgMJW4J8tcfVPy8g09NcQwZdbwFEqhe/WZkoIzjn/3TGDwtOCYtXGxA3O8tPzpczCCDgv+P2P5y00ZJOOg==
  /methods/1.1.2:
    dev: false
    engines:
      node: '>= 0.6'
    resolution:
      integrity: sha1-VSmk1nZUE07cxSZmVoNbD4Ua/O4=
  /micromatch/4.0.4:
    dependencies:
      braces: 3.0.2
      picomatch: 2.3.0
    dev: false
    engines:
      node: '>=8.6'
    resolution:
      integrity: sha512-pRmzw/XUcwXGpD9aI9q/0XOwLNygjETJ8y0ao0wdqprrzDa4YnxLcz7fQRZr8voh8V10kGhABbNcHVk5wHgWwg==
  /mime-db/1.49.0:
    dev: false
    engines:
      node: '>= 0.6'
    resolution:
      integrity: sha512-CIc8j9URtOVApSFCQIF+VBkX1RwXp/oMMOrqdyXSBXq5RWNEsRfyj1kiRnQgmNXmHxPoFIxOroKA3zcU9P+nAA==
  /mime-types/2.1.32:
    dependencies:
      mime-db: 1.49.0
    dev: false
    engines:
      node: '>= 0.6'
    resolution:
      integrity: sha512-hJGaVS4G4c9TSMYh2n6SQAGrC4RnfU+daP8G7cSCmaqNjiOoUY0VHCMS42pxnQmVF1GWwFhbHWn3RIxCqTmZ9A==
  /mime/1.6.0:
    dev: false
    engines:
      node: '>=4'
    hasBin: true
    resolution:
      integrity: sha512-x0Vn8spI+wuJ1O6S7gnbaQg8Pxh4NNHb7KSINmEWKiPE4RKOplvijn+NkmYmmRgP68mc70j2EbeTFRsrswaQeg==
  /mime/2.5.2:
    dev: false
    engines:
      node: '>=4.0.0'
    hasBin: true
    resolution:
      integrity: sha512-tqkh47FzKeCPD2PUiPB6pkbMzsCasjxAfC62/Wap5qrUWcb+sFasXUC5I3gYM5iBM8v/Qpn4UK0x+j0iHyFPDg==
  /mimic-fn/2.1.0:
    dev: false
    engines:
      node: '>=6'
    resolution:
      integrity: sha512-OqbOk5oEQeAZ8WXWydlu9HJjz9WVdEIvamMCcXmuqUYjTknH/sqsWvhQ3vgwKFRR1HpjvNBKQ37nbJgYzGqGcg==
  /mimic-response/2.1.0:
    dev: false
    engines:
      node: '>=8'
    resolution:
      integrity: sha512-wXqjST+SLt7R009ySCglWBCFpjUygmCIfD790/kVbiGmUgfYGuB14PiTd5DwVxSV4NcYHjzMkoj5LjQZwTQLEA==
  /min-document/2.19.0:
    dependencies:
      dom-walk: 0.1.2
    dev: false
    resolution:
      integrity: sha1-e9KC4/WELtKVu3SM3Z8f+iyCRoU=
  /minimatch/3.0.4:
    dependencies:
      brace-expansion: 1.1.11
    dev: false
    resolution:
      integrity: sha512-yJHVQEhyqPLUTgt9B83PXu6W3rx4MvvHvSUvToogpwoGDOUQ+yDrR0HRot+yOCdCO7u4hX3pWft6kWBBcqh0UA==
  /minimist/1.2.5:
    dev: false
    resolution:
      integrity: sha512-FM9nNUYrRBAELZQT3xeZQ7fmMOBg6nWNmJKTcgsJeaLstP/UODVpGsr5OhXhhXg6f+qtJ8uiZ+PUxkDWcgIXLw==
  /mkdirp-classic/0.5.3:
    dev: false
    resolution:
      integrity: sha512-gKLcREMhtuZRwRAfqP3RFW+TK4JqApVBtOIftVgjuABpAtpxhPGaDcfvbhNvD0B8iD1oUr/txX35NjcaY6Ns/A==
  /mkdirp/0.5.5:
    dependencies:
      minimist: 1.2.5
    dev: false
    hasBin: true
    resolution:
      integrity: sha512-NKmAlESf6jMGym1++R0Ra7wvhV+wFW63FaSOFPwRahvea0gMUcGUhVeAg/0BC0wiv9ih5NYPB1Wn1UEI1/L+xQ==
  /mkdirp/1.0.4:
    dev: false
    engines:
      node: '>=10'
    hasBin: true
    resolution:
      integrity: sha512-vVqVZQyf3WLx2Shd0qJ9xuvqgAyKPLAiqITEtqW0oIUjzo3PePDd6fW9iFz30ef7Ysp/oiWqbhszeGWW2T6Gzw==
  /mocha-junit-reporter/1.23.3_mocha@7.2.0:
    dependencies:
      debug: 2.6.9
      md5: 2.3.0
      mkdirp: 0.5.5
      mocha: 7.2.0
      strip-ansi: 4.0.0
      xml: 1.0.1
    dev: false
    peerDependencies:
      mocha: '>=2.2.5'
    resolution:
      integrity: sha512-ed8LqbRj1RxZfjt/oC9t12sfrWsjZ3gNnbhV1nuj9R/Jb5/P3Xb4duv2eCfCDMYH+fEu0mqca7m4wsiVjsxsvA==
  /mocha/7.2.0:
    dependencies:
      ansi-colors: 3.2.3
      browser-stdout: 1.3.1
      chokidar: 3.3.0
      debug: 3.2.6
      diff: 3.5.0
      escape-string-regexp: 1.0.5
      find-up: 3.0.0
      glob: 7.1.3
      growl: 1.10.5
      he: 1.2.0
      js-yaml: 3.13.1
      log-symbols: 3.0.0
      minimatch: 3.0.4
      mkdirp: 0.5.5
      ms: 2.1.1
      node-environment-flags: 1.0.6
      object.assign: 4.1.0
      strip-json-comments: 2.0.1
      supports-color: 6.0.0
      which: 1.3.1
      wide-align: 1.1.3
      yargs: 13.3.2
      yargs-parser: 13.1.2
      yargs-unparser: 1.6.0
    dev: false
    engines:
      node: '>= 8.10.0'
    hasBin: true
    resolution:
      integrity: sha512-O9CIypScywTVpNaRrCAgoUnJgozpIofjKUYmJhiCIJMiuYnLI6otcb1/kpW9/n/tJODHGZ7i8aLQoDVsMtOKQQ==
  /mock-fs/4.14.0:
    dev: false
    resolution:
      integrity: sha512-qYvlv/exQ4+svI3UOvPUpLDF0OMX5euvUH0Ny4N5QyRyhNdgAgUrVH3iUINSzEPLvx0kbo/Bp28GJKIqvE7URw==
  /mock-require/3.0.3:
    dependencies:
      get-caller-file: 1.0.3
      normalize-path: 2.1.1
    dev: false
    engines:
      node: '>=4.3.0'
    resolution:
      integrity: sha512-lLzfLHcyc10MKQnNUCv7dMcoY/2Qxd6wJfbqCcVk3LDb8An4hF6ohk5AztrvgKhJCqj36uyzi/p5se+tvyD+Wg==
  /module-details-from-path/1.0.3:
    dev: false
    resolution:
      integrity: sha1-EUyUlnPiqKNenTV4hSeqN7Z52is=
  /moment/2.29.1:
    dev: false
    resolution:
      integrity: sha512-kHmoybcPV8Sqy59DwNDY3Jefr64lK/by/da0ViFcuA4DH0vQg5Q6Ze5VimxkfQNSC+Mls/Kx53s7TjP1RhFEDQ==
  /ms/2.0.0:
    dev: false
    resolution:
      integrity: sha1-VgiurfwAvmwpAd9fmGF4jeDVl8g=
  /ms/2.1.1:
    dev: false
    resolution:
      integrity: sha512-tgp+dl5cGk28utYktBsrFqA7HKgrhgPsg6Z/EfhWI4gl1Hwq8B/GmY/0oXZ6nF8hDVesS/FpnYaD/kOWhYQvyg==
  /ms/2.1.2:
    dev: false
    resolution:
      integrity: sha512-sGkPx+VjMtmA6MX27oA4FBFELFCZZ4S4XqeGOXCv68tT+jb3vk/RyaKWP0PTKyWtmLSM0b+adUTEvbs1PEaH2w==
  /ms/2.1.3:
    dev: false
    resolution:
      integrity: sha512-6FlzubTLZG3J2a/NVCAleEhjzq5oxgHyaCU9yYXvcLsvoVaHJq/s5xXI6/XXP6tz7R9xAOtHnSO/tXtF3WRTlA==
  /msal/1.4.12:
    dependencies:
      tslib: 1.14.1
    dev: false
    engines:
      node: '>=0.8.0'
    resolution:
      integrity: sha512-gjupwQ6nvNL6mZkl5NIXyUmZhTiEMRu5giNdgHMh8l5EPOnV2Xj6nukY1NIxFacSTkEYUSDB47Pej9GxDYf+1w==
  /nan/2.15.0:
    dev: false
    resolution:
      integrity: sha512-8ZtvEnA2c5aYCZYd1cvgdnU6cqwixRoYg70xPLWUws5ORTa/lnw+u4amixRS/Ac5U5mQVgp9pnlSUnbNWFaWZQ==
  /nanoid/3.1.25:
    dev: false
    engines:
      node: ^10 || ^12 || ^13.7 || ^14 || >=15.0.1
    hasBin: true
    resolution:
      integrity: sha512-rdwtIXaXCLFAQbnfqDRnI6jaRHp9fTcYBjtFKE8eezcZ7LuLjhUaQGNeMXf1HmRoCH32CLz6XwX0TtxEOS/A3Q==
  /napi-build-utils/1.0.2:
    dev: false
    resolution:
      integrity: sha512-ONmRUqK7zj7DWX0D9ADe03wbwOBZxNAfF20PlGfCWQcD3+/MakShIHrMqx9YwPTfxDdF1zLeL+RGZiR9kGMLdg==
  /natural-compare/1.4.0:
    dev: false
    resolution:
      integrity: sha1-Sr6/7tdUHywnrPspvbvRXI1bpPc=
  /negotiator/0.6.2:
    dev: false
    engines:
      node: '>= 0.6'
    resolution:
      integrity: sha512-hZXc7K2e+PgeI1eDBe/10Ard4ekbfrrqG8Ep+8Jmf4JID2bNg7NvCPOZN+kfF574pFQI7mum2AUqDidoKqcTOw==
  /neo-async/2.6.2:
    dev: false
    resolution:
      integrity: sha512-Yd3UES5mWCSqR+qNT93S3UoYUkqAZ9lLg8a7g9rimsWmYGK8cVToA4/sF3RrshdyV3sAGMXVUmpMYOw+dLpOuw==
  /nested-error-stacks/2.1.0:
    dev: false
    resolution:
      integrity: sha512-AO81vsIO1k1sM4Zrd6Hu7regmJN1NSiAja10gc4bX3F0wd+9rQmcuHQaHVQCYIEC8iFXnE+mavh23GOt7wBgug==
  /netmask/2.0.2:
    dev: false
    engines:
      node: '>= 0.4.0'
    resolution:
      integrity: sha512-dBpDMdxv9Irdq66304OLfEmQ9tbNRFnFTuZiLo+bD+r332bBmMJ8GBLXklIXXgxd3+v9+KUnZaUR5PJMa75Gsg==
  /nice-try/1.0.5:
    dev: false
    resolution:
      integrity: sha512-1nh45deeb5olNY7eX82BkPO7SSxR5SSYJiPTrTdFUVYwAl8CKMA5N9PjTYkHiRjisVcxcQ1HXdLhx2qxxJzLNQ==
  /nise/4.1.0:
    dependencies:
      '@sinonjs/commons': 1.8.3
      '@sinonjs/fake-timers': 6.0.1
      '@sinonjs/text-encoding': 0.7.1
      just-extend: 4.2.1
      path-to-regexp: 1.8.0
    dev: false
    resolution:
      integrity: sha512-eQMEmGN/8arp0xsvGoQ+B1qvSkR73B1nWSCh7nOt5neMCtwcQVYQGdzQMhcNscktTsWB54xnlSQFzOAPJD8nXA==
  /nock/12.0.3:
    dependencies:
      debug: 4.3.2
      json-stringify-safe: 5.0.1
      lodash: 4.17.21
      propagate: 2.0.1
    dev: false
    engines:
      node: '>= 10.13'
    resolution:
      integrity: sha512-QNb/j8kbFnKCiyqi9C5DD0jH/FubFGj5rt9NQFONXwQm3IPB0CULECg/eS3AU1KgZb/6SwUa4/DTRKhVxkGABw==
  /node-abi/2.30.0:
    dependencies:
      semver: 5.7.1
    dev: false
    resolution:
      integrity: sha512-g6bZh3YCKQRdwuO/tSZZYJAw622SjsRfJ2X0Iy4sSOHZ34/sPPdVBn8fev2tj7njzLwuqPw9uMtGsGkO5kIQvg==
  /node-abort-controller/1.2.1:
    dev: false
    resolution:
      integrity: sha512-79PYeJuj6S9+yOHirR0JBLFOgjB6sQCir10uN6xRx25iD+ZD4ULqgRn3MwWBRaQGB0vEgReJzWwJo42T1R6YbQ==
  /node-addon-api/3.2.1:
    dev: false
    resolution:
      integrity: sha512-mmcei9JghVNDYydghQmeDX8KoAm0FAiYyIcUt/N4nhyAipB17pllZQDOJD2fotxABnt4Mdz+dKTO7eftLg4d0A==
  /node-environment-flags/1.0.6:
    dependencies:
      object.getownpropertydescriptors: 2.1.2
      semver: 5.7.1
    dev: false
    resolution:
      integrity: sha512-5Evy2epuL+6TM0lCQGpFIj6KwiEsGh1SrHUhTbNX+sLbBtjidPZFAnVK9y5yU1+h//RitLbRHTIMyxQPtxMdHw==
  /node-fetch/2.6.1:
    dev: false
    engines:
      node: 4.x || >=6.0.0
    resolution:
      integrity: sha512-V4aYg89jEoVRxRb2fJdAg8FHvI7cEyYdVAh94HH0UIK8oJxUfkjlDQN9RbMx+bEjP7+ggMiFRprSti032Oipxw==
  /node-releases/1.1.74:
    dev: false
    resolution:
      integrity: sha512-caJBVempXZPepZoZAPCWRTNxYQ+xtG/KAi4ozTA5A+nJ7IU+kLQCbqaUjb5Rwy14M9upBWiQ4NutcmW04LJSRw==
  /normalize-package-data/2.5.0:
    dependencies:
      hosted-git-info: 2.8.9
      resolve: 1.20.0
      semver: 5.7.1
      validate-npm-package-license: 3.0.4
    dev: false
    resolution:
      integrity: sha512-/5CMN3T0R4XTj4DcGaexo+roZSdSFW/0AOOTROrjxzCG1wrWXEsGbRKevjlIL+ZDE4sZlJr5ED4YW0yqmkK+eA==
  /normalize-path/2.1.1:
    dependencies:
      remove-trailing-separator: 1.1.0
    dev: false
    engines:
      node: '>=0.10.0'
    resolution:
      integrity: sha1-GrKLVW4Zg2Oowab35vogE3/mrtk=
  /normalize-path/3.0.0:
    dev: false
    engines:
      node: '>=0.10.0'
    resolution:
      integrity: sha512-6eZs5Ls3WtCisHWp9S2GUy8dqkpGi4BVSz3GaqiE6ezub0512ESztXUwUB6C6IKbQkY2Pnb/mD4WYojCRwcwLA==
  /npm-run-all/4.1.5:
    dependencies:
      ansi-styles: 3.2.1
      chalk: 2.4.2
      cross-spawn: 6.0.5
      memorystream: 0.3.1
      minimatch: 3.0.4
      pidtree: 0.3.1
      read-pkg: 3.0.0
      shell-quote: 1.7.2
      string.prototype.padend: 3.1.2
    dev: false
    engines:
      node: '>= 4'
    hasBin: true
    resolution:
      integrity: sha512-Oo82gJDAVcaMdi3nuoKFavkIHBRVqQ1qvMb+9LHk/cF4P6B2m8aP04hGf7oL6wZ9BuGwX1onlLhpuoofSyoQDQ==
  /npm-run-path/4.0.1:
    dependencies:
      path-key: 3.1.1
    dev: false
    engines:
      node: '>=8'
    resolution:
      integrity: sha512-S48WzZW777zhNIrn7gxOlISNAqi9ZC/uQFnRdbeIHhZhCA6UqpkOT8T1G7BvfdgP4Er8gF4sUbaS0i7QvIfCWw==
  /npmlog/4.1.2:
    dependencies:
      are-we-there-yet: 1.1.5
      console-control-strings: 1.1.0
      gauge: 2.7.4
      set-blocking: 2.0.0
    dev: false
    resolution:
      integrity: sha512-2uUqazuKlTaSI/dC8AzicUck7+IrEaOnN/e0jd3Xtt1KcGpwx30v50mL7oPyr/h9bL3E4aZccVwpwP+5W9Vjkg==
  /number-is-nan/1.0.1:
    dev: false
    engines:
      node: '>=0.10.0'
    resolution:
      integrity: sha1-CXtgK1NCKlIsGvuHkDGDNpQaAR0=
  /nyc/14.1.1:
    dependencies:
      archy: 1.0.0
      caching-transform: 3.0.2
      convert-source-map: 1.8.0
      cp-file: 6.2.0
      find-cache-dir: 2.1.0
      find-up: 3.0.0
      foreground-child: 1.5.6
      glob: 7.1.7
      istanbul-lib-coverage: 2.0.5
      istanbul-lib-hook: 2.0.7
      istanbul-lib-instrument: 3.3.0
      istanbul-lib-report: 2.0.8
      istanbul-lib-source-maps: 3.0.6
      istanbul-reports: 2.2.7
      js-yaml: 3.14.1
      make-dir: 2.1.0
      merge-source-map: 1.1.0
      resolve-from: 4.0.0
      rimraf: 2.7.1
      signal-exit: 3.0.3
      spawn-wrap: 1.4.3
      test-exclude: 5.2.3
      uuid: 3.4.0
      yargs: 13.3.2
      yargs-parser: 13.1.2
    dev: false
    engines:
      node: '>=6'
    hasBin: true
    resolution:
      integrity: sha512-OI0vm6ZGUnoGZv/tLdZ2esSVzDwUC88SNs+6JoSOMVxA+gKMB8Tk7jBwgemLx4O40lhhvZCVw1C+OYLOBOPXWw==
  /oauth-sign/0.9.0:
    dev: false
    resolution:
      integrity: sha512-fexhUFFPTGV8ybAtSIGbV6gOkSv8UtRbDBnAyLQw4QPKkgNlsH2ByPGtMUqdWkos6YCRmAqViwgZrJc/mRDzZQ==
  /object-assign/4.1.1:
    dev: false
    engines:
      node: '>=0.10.0'
    resolution:
      integrity: sha1-IQmtx5ZYh8/AXLvUQsrIv7s2CGM=
  /object-inspect/1.11.0:
    dev: false
    resolution:
      integrity: sha512-jp7ikS6Sd3GxQfZJPyH3cjcbJF6GZPClgdV+EFygjFLQ5FmW/dRUnTd9PQ9k0JhoNDabWFbpF1yCdSWCC6gexg==
  /object-keys/1.1.1:
    dev: false
    engines:
      node: '>= 0.4'
    resolution:
      integrity: sha512-NuAESUOUMrlIXOfHKzD6bpPu3tYt3xvjNdRIQ+FeT0lNb4K8WR70CaDxhuNguS2XG+GjkyMwOzsN5ZktImfhLA==
  /object.assign/4.1.0:
    dependencies:
      define-properties: 1.1.3
      function-bind: 1.1.1
      has-symbols: 1.0.2
      object-keys: 1.1.1
    dev: false
    engines:
      node: '>= 0.4'
    resolution:
      integrity: sha512-exHJeq6kBKj58mqGyTQ9DFvrZC/eR6OwxzoM9YRoGBqrXYonaFyGiFMuc9VZrXf7DarreEwMpurG3dd+CNyW5w==
  /object.assign/4.1.2:
    dependencies:
      call-bind: 1.0.2
      define-properties: 1.1.3
      has-symbols: 1.0.2
      object-keys: 1.1.1
    dev: false
    engines:
      node: '>= 0.4'
    resolution:
      integrity: sha512-ixT2L5THXsApyiUPYKmW+2EHpXXe5Ii3M+f4e+aJFAHao5amFRW6J0OO6c/LU8Be47utCx2GL89hxGB6XSmKuQ==
  /object.getownpropertydescriptors/2.1.2:
    dependencies:
      call-bind: 1.0.2
      define-properties: 1.1.3
      es-abstract: 1.18.5
    dev: false
    engines:
      node: '>= 0.8'
    resolution:
      integrity: sha512-WtxeKSzfBjlzL+F9b7M7hewDzMwy+C8NRssHd1YrNlzHzIDrXcXiNOMrezdAEM4UXixgV+vvnyBeN7Rygl2ttQ==
  /object.values/1.1.4:
    dependencies:
      call-bind: 1.0.2
      define-properties: 1.1.3
      es-abstract: 1.18.5
    dev: false
    engines:
      node: '>= 0.4'
    resolution:
      integrity: sha512-TnGo7j4XSnKQoK3MfvkzqKCi0nVe/D9I9IjwTNYdb/fxYHpjrluHVOgw0AF6jrRFGMPHdfuidR09tIDiIvnaSg==
  /on-finished/2.3.0:
    dependencies:
      ee-first: 1.1.1
    dev: false
    engines:
      node: '>= 0.8'
    resolution:
      integrity: sha1-IPEzZIGwg811M3mSoWlxqi2QaUc=
  /once/1.4.0:
    dependencies:
      wrappy: 1.0.2
    dev: false
    resolution:
      integrity: sha1-WDsap3WWHUsROsF9nFC6753Xa9E=
  /onetime/5.1.2:
    dependencies:
      mimic-fn: 2.1.0
    dev: false
    engines:
      node: '>=6'
    resolution:
      integrity: sha512-kbpaSSGJTWdAY5KPVeMOKXSrPtr8C8C7wodJbcsd51jRnmD+GZu8Y0VoU6Dm5Z4vWr0Ig/1NKuWRKf7j5aaYSg==
  /open/7.4.2:
    dependencies:
      is-docker: 2.2.1
      is-wsl: 2.2.0
    dev: false
    engines:
      node: '>=8'
    resolution:
      integrity: sha512-MVHddDVweXZF3awtlAS+6pgKLlm/JgxZ90+/NBurBoQctVOOB/zDdVjcyPzQ+0laDGbsWgrRkflI65sQeOgT9Q==
  /optionator/0.8.3:
    dependencies:
      deep-is: 0.1.3
      fast-levenshtein: 2.0.6
      levn: 0.3.0
      prelude-ls: 1.1.2
      type-check: 0.3.2
      word-wrap: 1.2.3
    dev: false
    engines:
      node: '>= 0.8.0'
    resolution:
      integrity: sha512-+IW9pACdk3XWmmTXG8m3upGUJst5XRGzxMRjXzAuJ1XnIFNvfhjjIuYkDvysnPQ7qzqVzLt78BCruntqRhWQbA==
  /optionator/0.9.1:
    dependencies:
      deep-is: 0.1.3
      fast-levenshtein: 2.0.6
      levn: 0.4.1
      prelude-ls: 1.2.1
      type-check: 0.4.0
      word-wrap: 1.2.3
    dev: false
    engines:
      node: '>= 0.8.0'
    resolution:
      integrity: sha512-74RlY5FCnhq4jRxVUPKDaRwrVNXMqsGsiW6AJw4XK8hmtm10wC0ypZBLw5IIp85NZMr91+qd1RvvENwg7jjRFw==
  /os-homedir/1.0.2:
    dev: false
    engines:
      node: '>=0.10.0'
    resolution:
      integrity: sha1-/7xJiDNuDoM94MFox+8VISGqf7M=
  /p-finally/2.0.1:
    dev: false
    engines:
      node: '>=8'
    resolution:
      integrity: sha512-vpm09aKwq6H9phqRQzecoDpD8TmVyGw70qmWlyq5onxY7tqyTTFVvxMykxQSQKILBSFlbXpypIw2T1Ml7+DDtw==
  /p-limit/1.3.0:
    dependencies:
      p-try: 1.0.0
    dev: false
    engines:
      node: '>=4'
    resolution:
      integrity: sha512-vvcXsLAJ9Dr5rQOPk7toZQZJApBl2K4J6dANSsEuh6QI41JYcsS/qhTGa9ErIUUgK3WNQoJYvylxvjqmiqEA9Q==
  /p-limit/2.3.0:
    dependencies:
      p-try: 2.2.0
    dev: false
    engines:
      node: '>=6'
    resolution:
      integrity: sha512-//88mFWSJx8lxCzwdAABTJL2MyWB12+eIY7MDL2SqLmAkeKU9qxRvWuSyTjm3FUmpBEMuFfckAIqEaVGUDxb6w==
  /p-locate/2.0.0:
    dependencies:
      p-limit: 1.3.0
    dev: false
    engines:
      node: '>=4'
    resolution:
      integrity: sha1-IKAQOyIqcMj9OcwuWAaA893l7EM=
  /p-locate/3.0.0:
    dependencies:
      p-limit: 2.3.0
    dev: false
    engines:
      node: '>=6'
    resolution:
      integrity: sha512-x+12w/To+4GFfgJhBEpiDcLozRJGegY+Ei7/z0tSLkMmxGZNybVMSfWj9aJn8Z5Fc7dBUNJOOVgPv2H7IwulSQ==
  /p-locate/4.1.0:
    dependencies:
      p-limit: 2.3.0
    dev: false
    engines:
      node: '>=8'
    resolution:
      integrity: sha512-R79ZZ/0wAxKGu3oYMlz8jy/kbhsNrS7SKZ7PxEHBgJ5+F2mtFW2fK2cOtBh1cHYkQsbzFV7I+EoRKe6Yt0oK7A==
  /p-try/1.0.0:
    dev: false
    engines:
      node: '>=4'
    resolution:
      integrity: sha1-y8ec26+P1CKOE/Yh8rGiN8GyB7M=
  /p-try/2.2.0:
    dev: false
    engines:
      node: '>=6'
    resolution:
      integrity: sha512-R4nPAVTAU0B9D35/Gk3uJf/7XYbQcyohSKdvAxIRSNghFl4e71hVoGnBNQz9cWaXxO2I10KTC+3jMdvvoKw6dQ==
  /pac-proxy-agent/4.1.0:
    dependencies:
      '@tootallnate/once': 1.1.2
      agent-base: 6.0.2
      debug: 4.3.2
      get-uri: 3.0.2
      http-proxy-agent: 4.0.1
      https-proxy-agent: 5.0.0
      pac-resolver: 4.2.0
      raw-body: 2.4.1
      socks-proxy-agent: 5.0.1
    dev: false
    engines:
      node: '>= 6'
    resolution:
      integrity: sha512-ejNgYm2HTXSIYX9eFlkvqFp8hyJ374uDf0Zq5YUAifiSh1D6fo+iBivQZirGvVv8dCYUsLhmLBRhlAYvBKI5+Q==
  /pac-resolver/4.2.0:
    dependencies:
      degenerator: 2.2.0
      ip: 1.1.5
      netmask: 2.0.2
    dev: false
    engines:
      node: '>= 6'
    resolution:
      integrity: sha512-rPACZdUyuxT5Io/gFKUeeZFfE5T7ve7cAkE5TUZRRfuKP0u5Hocwe48X7ZEm6mYB+bTB0Qf+xlVlA/RM/i6RCQ==
  /package-hash/3.0.0:
    dependencies:
      graceful-fs: 4.2.8
      hasha: 3.0.0
      lodash.flattendeep: 4.4.0
      release-zalgo: 1.0.0
    dev: false
    engines:
      node: '>=6'
    resolution:
      integrity: sha512-lOtmukMDVvtkL84rJHI7dpTYq+0rli8N2wlnqUcBuDWCfVhRUfOmnR9SsoHFMLpACvEV60dX7rd0rFaYDZI+FA==
  /parent-module/1.0.1:
    dependencies:
      callsites: 3.1.0
    dev: false
    engines:
      node: '>=6'
    resolution:
      integrity: sha512-GQ2EWRpQV8/o+Aw8YqtfZZPfNRWZYkbidE9k5rpl/hC3vtHHBfGm2Ifi6qWV+coDGkrUKZAxE3Lot5kcsRlh+g==
  /parse-json/4.0.0:
    dependencies:
      error-ex: 1.3.2
      json-parse-better-errors: 1.0.2
    dev: false
    engines:
      node: '>=4'
    resolution:
      integrity: sha1-vjX1Qlvh9/bHRxhPmKeIy5lHfuA=
  /parse-passwd/1.0.0:
    dev: false
    engines:
      node: '>=0.10.0'
    resolution:
      integrity: sha1-bVuTSkVpk7I9N/QKOC1vFmao5cY=
  /parseurl/1.3.3:
    dev: false
    engines:
      node: '>= 0.8'
    resolution:
      integrity: sha512-CiyeOxFT/JZyN5m0z9PfXw4SCBJ6Sygz1Dpl0wqjlhDEGGBP1GnsUVEL0p63hoG1fcj3fHynXi9NYO4nWOL+qQ==
  /path-browserify/1.0.1:
    dev: false
    resolution:
      integrity: sha512-b7uo2UCUOYZcnF/3ID0lulOJi/bafxa1xPe7ZPsammBSpjSWQkjNxlt635YGS2MiR9GjvuXCtz2emr3jbsz98g==
  /path-exists/3.0.0:
    dev: false
    engines:
      node: '>=4'
    resolution:
      integrity: sha1-zg6+ql94yxiSXqfYENe1mwEP1RU=
  /path-exists/4.0.0:
    dev: false
    engines:
      node: '>=8'
    resolution:
      integrity: sha512-ak9Qy5Q7jYb2Wwcey5Fpvg2KoAc/ZIhLSLOSBmRmygPsGwkVVt0fZa0qrtMz+m6tJTAHfZQ8FnmB4MG4LWy7/w==
  /path-is-absolute/1.0.1:
    dev: false
    engines:
      node: '>=0.10.0'
    resolution:
      integrity: sha1-F0uSaHNVNP+8es5r9TpanhtcX18=
  /path-key/2.0.1:
    dev: false
    engines:
      node: '>=4'
    resolution:
      integrity: sha1-QRyttXTFoUDTpLGRDUDYDMn0C0A=
  /path-key/3.1.1:
    dev: false
    engines:
      node: '>=8'
    resolution:
      integrity: sha512-ojmeN0qd+y0jszEtoY48r0Peq5dwMEkIlCOu6Q5f41lfkswXuKtYrhgoTpLnyIcHm24Uhqx+5Tqm2InSwLhE6Q==
  /path-parse/1.0.7:
    dev: false
    resolution:
      integrity: sha512-LDJzPVEEEPR+y48z93A0Ed0yXb8pAByGWo/k5YYdYgpY2/2EsOsksJrq7lOHxryrVOn1ejG6oAp8ahvOIQD8sw==
  /path-to-regexp/0.1.7:
    dev: false
    resolution:
      integrity: sha1-32BBeABfUi8V60SQ5yR6G/qmf4w=
  /path-to-regexp/1.8.0:
    dependencies:
      isarray: 0.0.1
    dev: false
    resolution:
      integrity: sha512-n43JRhlUKUAlibEJhPeir1ncUID16QnEjNpwzNdO3Lm4ywrBpBZ5oLD0I6br9evr1Y9JTqwRtAh7JLoOzAQdVA==
  /path-to-regexp/2.4.0:
    dev: false
    resolution:
      integrity: sha512-G6zHoVqC6GGTQkZwF4lkuEyMbVOjoBKAEybQUypI1WTkqinCOrq2x6U2+phkJ1XsEMTy4LjtwPI7HW+NVrRR2w==
  /path-type/3.0.0:
    dependencies:
      pify: 3.0.0
    dev: false
    engines:
      node: '>=4'
    resolution:
      integrity: sha512-T2ZUsdZFHgA3u4e5PfPbjd7HDDpxPnQb5jN0SrDsjNSuVXHJqtwTnWqG0B1jZrgmJ/7lj1EmVIByWt1gxGkWvg==
  /path-type/4.0.0:
    dev: false
    engines:
      node: '>=8'
    resolution:
      integrity: sha512-gDKb8aZMDeD/tZWs9P6+q0J9Mwkdl6xMV8TjnGP3qJVJ06bdMgkbBlLU8IdfOsIsFz2BW1rNVT3XuNEl8zPAvw==
  /pathval/1.1.1:
    dev: false
    resolution:
      integrity: sha512-Dp6zGqpTdETdR63lehJYPeIOqpiNBNtc7BpWSLrOje7UaIsE5aY92r/AunQA7rsXvet3lrJ3JnZX29UPTKXyKQ==
  /pend/1.2.0:
    dev: false
    resolution:
      integrity: sha1-elfrVQpng/kRUzH89GY9XI4AelA=
  /performance-now/2.1.0:
    dev: false
    resolution:
      integrity: sha1-Ywn04OX6kT7BxpMHrjZLSzd8nns=
  /picomatch/2.3.0:
    dev: false
    engines:
      node: '>=8.6'
    resolution:
      integrity: sha512-lY1Q/PiJGC2zOv/z391WOTD+Z02bCgsFfvxoXXf6h7kv9o+WmsmzYqrAwY63sNgOxE4xEdq0WyUnXfKeBrSvYw==
  /pidtree/0.3.1:
    dev: false
    engines:
      node: '>=0.10'
    hasBin: true
    resolution:
      integrity: sha512-qQbW94hLHEqCg7nhby4yRC7G2+jYHY4Rguc2bjw7Uug4GIJuu1tvf2uHaZv5Q8zdt+WKJ6qK1FOI6amaWUo5FA==
  /pify/3.0.0:
    dev: false
    engines:
      node: '>=4'
    resolution:
      integrity: sha1-5aSs0sEB/fPZpNB/DbxNtJ3SgXY=
  /pify/4.0.1:
    dev: false
    engines:
      node: '>=6'
    resolution:
      integrity: sha512-uB80kBFb/tfd68bVleG9T5GGsGPjJrLAUpR5PZIrhBnIaRTQRjqdJSsIKkOP6OAIFbj7GOrcudc5pNjZ+geV2g==
  /pkg-dir/2.0.0:
    dependencies:
      find-up: 2.1.0
    dev: false
    engines:
      node: '>=4'
    resolution:
      integrity: sha1-9tXREJ4Z1j7fQo4L1X4Sd3YVM0s=
  /pkg-dir/3.0.0:
    dependencies:
      find-up: 3.0.0
    dev: false
    engines:
      node: '>=6'
    resolution:
      integrity: sha512-/E57AYkoeQ25qkxMj5PBOVgF8Kiu/h7cYS30Z5+R7WaiCCBfLq58ZI/dSeaEKb9WVJV5n/03QwrN3IeWIFllvw==
  /pkg-dir/4.2.0:
    dependencies:
      find-up: 4.1.0
    dev: false
    engines:
      node: '>=8'
    resolution:
      integrity: sha512-HRDzbaKjC+AOWVXxAU/x54COGeIv9eb+6CkDSQoNTt4XyWoIJvuPsXizxu/Fr23EiekbtZwmh1IcIG/l/a10GQ==
  /pkg-up/2.0.0:
    dependencies:
      find-up: 2.1.0
    dev: false
    engines:
      node: '>=4'
    resolution:
      integrity: sha1-yBmscoBZpGHKscOImivjxJoATX8=
  /pluralize/8.0.0:
    dev: false
    engines:
      node: '>=4'
    resolution:
      integrity: sha512-Nc3IT5yHzflTfbjgqWcCPpo7DaKy4FnpB0l/zCAW0Tc7jxAiuqSxHasntB3D7887LSrA93kDJ9IXovxJYxyLCA==
  /prebuild-install/6.1.4:
    dependencies:
      detect-libc: 1.0.3
      expand-template: 2.0.3
      github-from-package: 0.0.0
      minimist: 1.2.5
      mkdirp-classic: 0.5.3
      napi-build-utils: 1.0.2
      node-abi: 2.30.0
      npmlog: 4.1.2
      pump: 3.0.0
      rc: 1.2.8
      simple-get: 3.1.0
      tar-fs: 2.1.1
      tunnel-agent: 0.6.0
    dev: false
    engines:
      node: '>=6'
    hasBin: true
    resolution:
      integrity: sha512-Z4vpywnK1lBg+zdPCVCsKq0xO66eEV9rWo2zrROGGiRS4JtueBOdlB1FnY8lcy7JsUud/Q3ijUxyWN26Ika0vQ==
  /prelude-ls/1.1.2:
    dev: false
    engines:
      node: '>= 0.8.0'
    resolution:
      integrity: sha1-IZMqVJ9eUv/ZqCf1cOBL5iqX2lQ=
  /prelude-ls/1.2.1:
    dev: false
    engines:
      node: '>= 0.8.0'
    resolution:
      integrity: sha512-vkcDPrRZo1QZLbn5RLGPpg/WmIQ65qoWWhcGKf/b5eplkkarX0m9z8ppCat4mlOqUsWpyNuYgO3VRyrYHSzX5g==
  /prettier/1.19.1:
    dev: false
    engines:
      node: '>=4'
    hasBin: true
    resolution:
      integrity: sha512-s7PoyDv/II1ObgQunCbB9PdLmUcBZcnWOcxDh7O0N/UwDEsHyqkW+Qh28jW+mVuCdx7gLB0BotYI1Y6uI9iyew==
  /prettier/2.2.1:
    dev: false
    engines:
      node: '>=10.13.0'
    hasBin: true
    resolution:
      integrity: sha512-PqyhM2yCjg/oKkFPtTGUojv7gnZAoG80ttl45O6x2Ug/rMJw4wcc9k6aaf2hibP7BGVCCM33gZoGjyvt9mm16Q==
  /priorityqueuejs/1.0.0:
    dev: false
    resolution:
      integrity: sha1-LuTyPCVgkT4IwHzlzN1t498sWvg=
  /process-nextick-args/1.0.7:
    dev: false
    resolution:
      integrity: sha1-FQ4gt1ZZCtP5EJPyWk8q2L/zC6M=
  /process-nextick-args/2.0.1:
    dev: false
    resolution:
      integrity: sha512-3ouUOpQhtgrbOa17J7+uxOTpITYWaGP7/AhoR3+A+/1e9skrzelGi/dXzEYyvbxubEF6Wn2ypscTKiKJFFn1ag==
  /process/0.11.10:
    dev: false
    engines:
      node: '>= 0.6.0'
    resolution:
      integrity: sha1-czIwDoQBYb2j5podHZGn1LwW8YI=
  /progress/2.0.1:
    dev: false
    engines:
      node: '>=0.4.0'
    resolution:
      integrity: sha512-OE+a6vzqazc+K6LxJrX5UPyKFvGnL5CYmq2jFGNIBWHpc4QyE49/YOumcrpQFJpfejmvRtbJzgO1zPmMCqlbBg==
  /progress/2.0.3:
    dev: false
    engines:
      node: '>=0.4.0'
    resolution:
      integrity: sha512-7PiHtLll5LdnKIMw100I+8xJXR5gW2QwWYkT6iJva0bXitZKa/XMrSbdmg3r2Xnaidz9Qumd0VPaMrZlF9V9sA==
  /promise/8.1.0:
    dependencies:
      asap: 2.0.6
    dev: false
    resolution:
      integrity: sha512-W04AqnILOL/sPRXziNicCjSNRruLAuIHEOVBazepu0545DDNGYHz7ar9ZgZ1fMU8/MA4mVxp5rkBWRi6OXIy3Q==
  /propagate/2.0.1:
    dev: false
    engines:
      node: '>= 8'
    resolution:
      integrity: sha512-vGrhOavPSTz4QVNuBNdcNXePNdNMaO1xj9yBeH1ScQPjk/rhg9sSlCXPhMkFuaNNW/syTvYqsnbIJxMBfRbbag==
  /proxy-addr/2.0.7:
    dependencies:
      forwarded: 0.2.0
      ipaddr.js: 1.9.1
    dev: false
    engines:
      node: '>= 0.10'
    resolution:
      integrity: sha512-llQsMLSUDUPT44jdrU/O37qlnifitDP+ZwrmmZcoSKyLKvtZxpyV0n2/bD/N4tBAAZ/gJEdZU7KMraoK1+XYAg==
  /proxy-agent/4.0.1:
    dependencies:
      agent-base: 6.0.2
      debug: 4.3.2
      http-proxy-agent: 4.0.1
      https-proxy-agent: 5.0.0
      lru-cache: 5.1.1
      pac-proxy-agent: 4.1.0
      proxy-from-env: 1.1.0
      socks-proxy-agent: 5.0.1
    dev: false
    engines:
      node: '>=6'
    resolution:
      integrity: sha512-ODnQnW2jc/FUVwHHuaZEfN5otg/fMbvMxz9nMSUQfJ9JU7q2SZvSULSsjLloVgJOiv9yhc8GlNMKc4GkFmcVEA==
  /proxy-from-env/1.1.0:
    dev: false
    resolution:
      integrity: sha512-D+zkORCbA9f1tdWRK0RaCR3GPv50cMxcrz4X8k5LTSUD1Dkw47mKJEZQNunItRTkWwgtaUSo1RVFRIG9ZXiFYg==
  /pseudomap/1.0.2:
    dev: false
    resolution:
      integrity: sha1-8FKijacOYYkX7wqKw0wa5aaChrM=
  /psl/1.8.0:
    dev: false
    resolution:
      integrity: sha512-RIdOzyoavK+hA18OGGWDqUTsCLhtA7IcZ/6NCs4fFJaHBDab+pDDmDIByWFRQJq2Cd7r1OoQxBGKOaztq+hjIQ==
  /pump/3.0.0:
    dependencies:
      end-of-stream: 1.4.4
      once: 1.4.0
    dev: false
    resolution:
      integrity: sha512-LwZy+p3SFs1Pytd/jYct4wpv49HiYCqd9Rlc5ZVdk0V+8Yzv6jR5Blk3TRmPL1ft69TxP0IMZGJ+WPFU2BFhww==
  /punycode/1.3.2:
    dev: false
    resolution:
      integrity: sha1-llOgNvt8HuQjQvIyXM7v6jkmxI0=
  /punycode/2.1.1:
    dev: false
    engines:
      node: '>=6'
    resolution:
      integrity: sha512-XRsRjdf+j5ml+y/6GKHPZbrF/8p2Yga0JPtdqTIY2Xe5ohJPD9saDJJLPvp9+NSBprVvevdXZybnj2cv8OEd0A==
  /puppeteer/10.2.0:
    dependencies:
      debug: 4.3.1
      devtools-protocol: 0.0.901419
      extract-zip: 2.0.1
      https-proxy-agent: 5.0.0
      node-fetch: 2.6.1
      pkg-dir: 4.2.0
      progress: 2.0.1
      proxy-from-env: 1.1.0
      rimraf: 3.0.2
      tar-fs: 2.0.0
      unbzip2-stream: 1.3.3
      ws: 7.4.6
    dev: false
    engines:
      node: '>=10.18.1'
    requiresBuild: true
    resolution:
      integrity: sha512-OR2CCHRashF+f30+LBOtAjK6sNtz2HEyTr5FqAvhf8lR/qB3uBRoIZOwQKgwoyZnMBsxX7ZdazlyBgGjpnkiMw==
  /qjobs/1.2.0:
    dev: false
    engines:
      node: '>=0.9'
    resolution:
      integrity: sha512-8YOJEHtxpySA3fFDyCRxA+UUV+fA+rTWnuWvylOK/NCjhY+b4ocCtmu8TtsWb+mYeU+GCHf/S66KZF/AsteKHg==
  /qs/6.10.1:
    dependencies:
      side-channel: 1.0.4
    dev: false
    engines:
      node: '>=0.6'
    resolution:
      integrity: sha512-M528Hph6wsSVOBiYUnGf+K/7w0hNshs/duGsNXPUCLH5XAqjEtiPGwNONLV0tBH8NoGb0mvD5JubnUTrujKDTg==
  /qs/6.5.2:
    dev: false
    engines:
      node: '>=0.6'
    resolution:
      integrity: sha512-N5ZAX4/LxJmF+7wN74pUD6qAh9/wnvdQcjq9TZjevvXzSUo7bfmw91saqMjzGS2xq91/odN2dW/WOl7qQHNDGA==
  /qs/6.7.0:
    dev: false
    engines:
      node: '>=0.6'
    resolution:
      integrity: sha512-VCdBRNFTX1fyE7Nb6FYoURo/SPe62QCaAyzJvUjwRaIsc+NePBEniHlvxFmmX56+HZphIGtV0XeCirBtpDrTyQ==
  /query-string/5.1.1:
    dependencies:
      decode-uri-component: 0.2.0
      object-assign: 4.1.1
      strict-uri-encode: 1.1.0
    dev: false
    engines:
      node: '>=0.10.0'
    resolution:
      integrity: sha512-gjWOsm2SoGlgLEdAGt7a6slVOk9mGiXmPFMqrEhLQ68rhQuBnpfs3+EmlvqKyxnCo9/PPlF+9MtY02S1aFg+Jw==
  /querystring/0.2.0:
    deprecated: The querystring API is considered Legacy. new code should use the URLSearchParams API instead.
    dev: false
    engines:
      node: '>=0.4.x'
    resolution:
      integrity: sha1-sgmEkgO7Jd+CDadW50cAWHhSFiA=
  /querystring/0.2.1:
    deprecated: The querystring API is considered Legacy. new code should use the URLSearchParams API instead.
    dev: false
    engines:
      node: '>=0.4.x'
    resolution:
      integrity: sha512-wkvS7mL/JMugcup3/rMitHmd9ecIGd2lhFhK9N3UUQ450h66d1r3Y9nvXzQAW1Lq+wyx61k/1pfKS5KuKiyEbg==
  /queue-microtask/1.2.3:
    dev: false
    resolution:
      integrity: sha512-NuaNSa6flKT5JaSYQzJok04JzTL1CA6aGhv5rfLW3PgqA+M2ChpZQnAC8h8i4ZFkBS8X5RqkDBHA7r4hej3K9A==
  /quote/0.4.0:
    dev: false
    resolution:
      integrity: sha1-EIOSF/bBNiuJGUBE0psjP9fzLwE=
  /ramda/0.27.1:
    dev: false
    resolution:
      integrity: sha512-PgIdVpn5y5Yns8vqb8FzBUEYn98V3xcPgawAkkgj0YJ0qDsnHCiNmZYfOGMgOvoB0eWFLpYbhxUR3mxfDIMvpw==
  /randombytes/2.1.0:
    dependencies:
      safe-buffer: 5.2.1
    dev: false
    resolution:
      integrity: sha512-vYl3iOX+4CKUWuxGi9Ukhie6fsqXqS9FE2Zaic4tNFD2N2QQaXOMFbuKK4QmDHC0JO6B1Zp41J0LpT0oR68amQ==
  /range-parser/1.2.1:
    dev: false
    engines:
      node: '>= 0.6'
    resolution:
      integrity: sha512-Hrgsx+orqoygnmhFbKaHE6c296J+HTAQXoxEF6gNupROmmGJRoyzfG3ccAveqCBrwr/2yxQ5BVd/GTl5agOwSg==
  /raw-body/2.4.0:
    dependencies:
      bytes: 3.1.0
      http-errors: 1.7.2
      iconv-lite: 0.4.24
      unpipe: 1.0.0
    dev: false
    engines:
      node: '>= 0.8'
    resolution:
      integrity: sha512-4Oz8DUIwdvoa5qMJelxipzi/iJIi40O5cGV1wNYp5hvZP8ZN0T+jiNkL0QepXs+EsQ9XJ8ipEDoiH70ySUJP3Q==
  /raw-body/2.4.1:
    dependencies:
      bytes: 3.1.0
      http-errors: 1.7.3
      iconv-lite: 0.4.24
      unpipe: 1.0.0
    dev: false
    engines:
      node: '>= 0.8'
    resolution:
      integrity: sha512-9WmIKF6mkvA0SLmA2Knm9+qj89e+j1zqgyn8aXGd7+nAduPoqgI9lO57SAZNn/Byzo5P7JhXTyg9PzaJbH73bA==
  /rc/1.2.8:
    dependencies:
      deep-extend: 0.6.0
      ini: 1.3.8
      minimist: 1.2.5
      strip-json-comments: 2.0.1
    dev: false
    hasBin: true
    resolution:
      integrity: sha512-y3bGgqKj3QBdxLbLkomlohkvsA8gdAiUQlSBJnBhfn+BPxg4bc62d8TcBW15wavDfgexCgccckhcZvywyQYPOw==
  /read-pkg-up/3.0.0:
    dependencies:
      find-up: 2.1.0
      read-pkg: 3.0.0
    dev: false
    engines:
      node: '>=4'
    resolution:
      integrity: sha1-PtSWaF26D4/hGNBpHcUfSh/5bwc=
  /read-pkg-up/4.0.0:
    dependencies:
      find-up: 3.0.0
      read-pkg: 3.0.0
    dev: false
    engines:
      node: '>=6'
    resolution:
      integrity: sha512-6etQSH7nJGsK0RbG/2TeDzZFa8shjQ1um+SwQQ5cwKy0dhSXdOncEhb1CPpvQG4h7FyOV6EB6YlV0yJvZQNAkA==
  /read-pkg/3.0.0:
    dependencies:
      load-json-file: 4.0.0
      normalize-package-data: 2.5.0
      path-type: 3.0.0
    dev: false
    engines:
      node: '>=4'
    resolution:
      integrity: sha1-nLxoaXj+5l0WwA4rGcI3/Pbjg4k=
  /readable-stream/1.1.14:
    dependencies:
      core-util-is: 1.0.2
      inherits: 2.0.4
      isarray: 0.0.1
      string_decoder: 0.10.31
    dev: false
    resolution:
      integrity: sha1-fPTFTvZI44EwhMY23SB54WbAgdk=
  /readable-stream/2.0.6:
    dependencies:
      core-util-is: 1.0.2
      inherits: 2.0.4
      isarray: 1.0.0
      process-nextick-args: 1.0.7
      string_decoder: 0.10.31
      util-deprecate: 1.0.2
    dev: false
    resolution:
      integrity: sha1-j5A0HmilPMySh4jaz80Rs265t44=
  /readable-stream/2.3.7:
    dependencies:
      core-util-is: 1.0.2
      inherits: 2.0.4
      isarray: 1.0.0
      process-nextick-args: 2.0.1
      safe-buffer: 5.1.2
      string_decoder: 1.1.1
      util-deprecate: 1.0.2
    dev: false
    resolution:
      integrity: sha512-Ebho8K4jIbHAxnuxi7o42OrZgF/ZTNcsZj6nRKyUmkhLFq8CHItp/fy6hQZuZmP/n3yZ9VBUbp4zz/mX8hmYPw==
  /readable-stream/3.6.0:
    dependencies:
      inherits: 2.0.4
      string_decoder: 1.3.0
      util-deprecate: 1.0.2
    dev: false
    engines:
      node: '>= 6'
    resolution:
      integrity: sha512-BViHy7LKeTz4oNnkcLJ+lVSL6vpiFeX6/d3oSH8zCW7UxP2onchk+vTGB143xuFjHS3deTgkKoXXymXqymiIdA==
  /readdirp/3.2.0:
    dependencies:
      picomatch: 2.3.0
    dev: false
    engines:
      node: '>= 8'
    resolution:
      integrity: sha512-crk4Qu3pmXwgxdSgGhgA/eXiJAPQiX4GMOZZMXnqKxHX7TaoL+3gQVo/WeuAiogr07DpnfjIMpXXa+PAIvwPGQ==
  /readdirp/3.6.0:
    dependencies:
      picomatch: 2.3.0
    dev: false
    engines:
      node: '>=8.10.0'
    resolution:
      integrity: sha512-hOS089on8RduqdbhvQ5Z37A0ESjsqz6qnRcffsMU3495FuTdqSm+7bhJ29JvIOsBDEEnan5DPu9t3To9VRlMzA==
  /rechoir/0.6.2:
    dependencies:
      resolve: 1.20.0
    dev: false
    engines:
      node: '>= 0.10'
    resolution:
      integrity: sha1-hSBLVNuoLVdC4oyWdW70OvUOM4Q=
  /regenerator-runtime/0.11.1:
    dev: false
    resolution:
      integrity: sha512-MguG95oij0fC3QV3URf4V2SDYGJhJnJGqvIIgdECeODCT98wSWDAJ94SSuVpYQUoTcGUIL6L4yNB7j1DFFHSBg==
  /regenerator-runtime/0.13.9:
    dev: false
    resolution:
      integrity: sha512-p3VT+cOEgxFsRRA9X4lkI1E+k2/CtnKtU4gcxyaCUreilL/vqI6CdZ3wxVUx3UOUg+gnUOQQcRI7BmSI656MYA==
  /regexpp/3.2.0:
    dev: false
    engines:
      node: '>=8'
    resolution:
      integrity: sha512-pq2bWo9mVD43nbts2wGv17XLiNLya+GklZ8kaDLV2Z08gDCsGpnKn9BFMepvWuHCbyVvY7J5o5+BVvoQbmlJLg==
  /release-zalgo/1.0.0:
    dependencies:
      es6-error: 4.1.1
    dev: false
    engines:
      node: '>=4'
    resolution:
      integrity: sha1-CXALflB0Mpc5Mw5TXFqQ+2eFFzA=
  /remove-trailing-separator/1.1.0:
    dev: false
    resolution:
      integrity: sha1-wkvOKig62tW8P1jg1IJJuSN52O8=
  /request/2.88.2:
    dependencies:
      aws-sign2: 0.7.0
      aws4: 1.11.0
      caseless: 0.12.0
      combined-stream: 1.0.8
      extend: 3.0.2
      forever-agent: 0.6.1
      form-data: 2.3.3
      har-validator: 5.1.5
      http-signature: 1.2.0
      is-typedarray: 1.0.0
      isstream: 0.1.2
      json-stringify-safe: 5.0.1
      mime-types: 2.1.32
      oauth-sign: 0.9.0
      performance-now: 2.1.0
      qs: 6.5.2
      safe-buffer: 5.2.1
      tough-cookie: 2.5.0
      tunnel-agent: 0.6.0
      uuid: 3.4.0
    deprecated: request has been deprecated, see https://github.com/request/request/issues/3142
    dev: false
    engines:
      node: '>= 6'
    resolution:
      integrity: sha512-MsvtOrfG9ZcrOwAW+Qi+F6HbD0CWXEh9ou77uOb7FM2WPhwT7smM833PzanhJLsgXjN89Ir6V2PczXNnMpwKhw==
  /require-directory/2.1.1:
    dev: false
    engines:
      node: '>=0.10.0'
    resolution:
      integrity: sha1-jGStX9MNqxyXbiNE/+f3kqam30I=
  /require-from-string/2.0.2:
    dev: false
    engines:
      node: '>=0.10.0'
    resolution:
      integrity: sha512-Xf0nWe6RseziFMu+Ap9biiUbmplq6S9/p+7w7YXP/JBHhrUDDUhwa+vANyubuqfZWTveU//DYVGsDG7RKL/vEw==
  /require-in-the-middle/5.1.0:
    dependencies:
      debug: 4.3.2
      module-details-from-path: 1.0.3
      resolve: 1.20.0
    dev: false
    resolution:
      integrity: sha512-M2rLKVupQfJ5lf9OvqFGIT+9iVLnTmjgbOmpil12hiSQNn5zJTKGPoIisETNjfK+09vP3rpm1zJajmErpr2sEQ==
  /require-main-filename/2.0.0:
    dev: false
    resolution:
      integrity: sha512-NKN5kMDylKuldxYLSUfrbo5Tuzh4hd+2E8NPPX02mZtn1VuREQToYe/ZdlJy+J3uCpfaiGF05e7B8W0iXbQHmg==
  /requirejs/2.3.6:
    dev: false
    engines:
      node: '>=0.4.0'
    hasBin: true
    resolution:
      integrity: sha512-ipEzlWQe6RK3jkzikgCupiTbTvm4S0/CAU5GlgptkN5SO6F3u0UD0K18wy6ErDqiCyP4J4YYe1HuAShvsxePLg==
  /requires-port/1.0.0:
    dev: false
    resolution:
      integrity: sha1-kl0mAdOaxIXgkc8NpcbmlNw9yv8=
  /resolve-dir/1.0.1:
    dependencies:
      expand-tilde: 2.0.2
      global-modules: 1.0.0
    dev: false
    engines:
      node: '>=0.10.0'
    resolution:
      integrity: sha1-eaQGRMNivoLybv/nOcm7U4IEb0M=
  /resolve-from/4.0.0:
    dev: false
    engines:
      node: '>=4'
    resolution:
      integrity: sha512-pb/MYmXstAkysRFx8piNI1tGFNQIFA3vkE3Gq4EuA1dF6gHp/+vgZqsCGJapvy8N3Q+4o7FwvquPJcnZ7RYy4g==
  /resolve-url/0.2.1:
    deprecated: https://github.com/lydell/resolve-url#deprecated
    dev: false
    resolution:
      integrity: sha1-LGN/53yJOv0qZj/iGqkIAGjiBSo=
  /resolve/1.17.0:
    dependencies:
      path-parse: 1.0.7
    dev: false
    resolution:
      integrity: sha512-ic+7JYiV8Vi2yzQGFWOkiZD5Z9z7O2Zhm9XMaTxdJExKasieFCr+yXZ/WmXsckHiKl12ar0y6XiXDx3m4RHn1w==
  /resolve/1.19.0:
    dependencies:
      is-core-module: 2.5.0
      path-parse: 1.0.7
    dev: false
    resolution:
      integrity: sha512-rArEXAgsBG4UgRGcynxWIWKFvh/XZCcS8UJdHhwy91zwAvCZIbcs+vAbflgBnNjYMs/i/i+/Ux6IZhML1yPvxg==
  /resolve/1.20.0:
    dependencies:
      is-core-module: 2.5.0
      path-parse: 1.0.7
    dev: false
    resolution:
      integrity: sha512-wENBPt4ySzg4ybFQW2TT1zMQucPK95HSh/nq2CFTZVOGut2+pQvSsgtda4d26YrYcr067wjbmzOG8byDPBX63A==
  /resolve/1.8.1:
    dependencies:
      path-parse: 1.0.7
    dev: false
    resolution:
      integrity: sha512-AicPrAC7Qu1JxPCZ9ZgCZlY35QgFnNqc+0LtbRNxnVw4TXvjQ72wnuL9JQcEBgXkI9JM8MsT9kaQoHcpCRJOYA==
  /reusify/1.0.4:
    dev: false
    engines:
      iojs: '>=1.0.0'
      node: '>=0.10.0'
    resolution:
      integrity: sha512-U9nH88a3fc/ekCF1l0/UP1IosiuIjyTh7hBvXVMHYgVcfGvt897Xguj2UOLDeI5BG2m7/uwyaLVT6fbtCwTyzw==
  /rfdc/1.3.0:
    dev: false
    resolution:
      integrity: sha512-V2hovdzFbOi77/WajaSMXk2OLm+xNIeQdMMuB7icj7bk6zi2F8GGAxigcnDFpJHbNyNcgyJDiP+8nOrY5cZGrA==
  /rhea-promise/0.1.15:
    dependencies:
      debug: 3.2.7
      rhea: 1.0.24
      tslib: 1.14.1
    dev: false
    resolution:
      integrity: sha512-+6uilZXSJGyiqVeHQI3Krv6NTAd8cWRCY2uyCxmzR4/5IFtBqqFem1HV2OiwSj0Gu7OFChIJDfH2JyjN7J0vRA==
  /rhea-promise/2.1.0:
    dependencies:
      debug: 3.2.7
      rhea: 2.0.4
      tslib: 2.3.1
    dev: false
    resolution:
      integrity: sha512-CRMwdJ/o4oO/xKcvAwAsd0AHy5fVvSlqso7AadRmaaLGzAzc9LCoW7FOFnucI8THasVmOeCnv5c/fH/n7FcNaA==
  /rhea/1.0.24:
    dependencies:
      debug: 3.2.7
    dev: false
    resolution:
      integrity: sha512-PEl62U2EhxCO5wMUZ2/bCBcXAVKN9AdMSNQOrp3+R5b77TEaOSiy16MQ0sIOmzj/iqsgIAgPs1mt3FYfu1vIXA==
  /rhea/2.0.4:
    dependencies:
      debug: 3.2.7
    dev: false
    resolution:
      integrity: sha512-GpGqJV6dPG+bh88ZvlkzcaqKM3bW6+YDHSegSjdPkoCi3UIsWN6yu6i4LMhpojNg1U5UOGqshCoMMNO5Hkoeog==
  /rimraf/2.7.1:
    dependencies:
      glob: 7.1.7
    dev: false
    hasBin: true
    resolution:
      integrity: sha512-uWjbaKIK3T1OSVptzX7Nl6PvQ3qAGtKEtVRjRuazjfL3Bx5eI409VZSqgND+4UNnmzLVdPj9FqFJNPqBZFve4w==
  /rimraf/3.0.2:
    dependencies:
      glob: 7.1.7
    dev: false
    hasBin: true
    resolution:
      integrity: sha512-JZkJMZkAGFFPP2YqXZXPbMlMBgsxzE8ILs4lMIX/2o0L9UBw9O/Y3o6wFw/i9YLapcUJWwqbi3kdxIPdC62TIA==
  /rollup-plugin-local-resolve/1.0.7:
    dev: false
    resolution:
      integrity: sha1-xIZwFxbBWt0hJ1ZcLqoQESMyCIc=
  /rollup-plugin-node-resolve/3.4.0:
    dependencies:
      builtin-modules: 2.0.0
      is-module: 1.0.0
      resolve: 1.20.0
    deprecated: This package has been deprecated and is no longer maintained. Please use @rollup/plugin-node-resolve.
    dev: false
    resolution:
      integrity: sha512-PJcd85dxfSBWih84ozRtBkB731OjXk0KnzN0oGp7WOWcarAFkVa71cV5hTJg2qpVsV2U8EUwrzHP3tvy9vS3qg==
  /rollup-plugin-shim/1.0.0:
    dev: false
    resolution:
      integrity: sha512-rZqFD43y4U9nSqVq3iyWBiDwmBQJY8Txi04yI9jTKD3xcl7CbFjh1qRpQshUB3sONLubDzm7vJiwB+1MEGv67w==
  /rollup-plugin-sourcemaps/0.4.2_rollup@1.32.1:
    dependencies:
      rollup: 1.32.1
      rollup-pluginutils: 2.8.2
      source-map-resolve: 0.5.3
    dev: false
    engines:
      node: '>=4.5.0'
      npm: '>=2.15.9'
    peerDependencies:
      rollup: '>=0.31.2'
    resolution:
      integrity: sha1-YhJaqUCHqt97g+9N+vYptHMTXoc=
  /rollup-plugin-terser/5.3.1_rollup@1.32.1:
    dependencies:
      '@babel/code-frame': 7.14.5
      jest-worker: 24.9.0
      rollup: 1.32.1
      rollup-pluginutils: 2.8.2
      serialize-javascript: 4.0.0
      terser: 4.8.0
    dev: false
    peerDependencies:
      rollup: '>=0.66.0 <3'
    resolution:
      integrity: sha512-1pkwkervMJQGFYvM9nscrUoncPwiKR/K+bHdjv6PFgRo3cgPHoRT83y2Aa3GvINj4539S15t/tpFPb775TDs6w==
  /rollup-plugin-visualizer/4.2.2_rollup@1.32.1:
    dependencies:
      nanoid: 3.1.25
      open: 7.4.2
      rollup: 1.32.1
      source-map: 0.7.3
      yargs: 16.2.0
    dev: false
    engines:
      node: '>=10'
    hasBin: true
    peerDependencies:
      rollup: '>=1.20.0'
    resolution:
      integrity: sha512-10/TsugsaQL5rdynl0lrklBngTtkRBESZdxUJy+3fN+xKqNdg5cr7JQU1OoPx4p5mhQ+nspa6EvX3qc8SsBvnA==
  /rollup-pluginutils/2.8.2:
    dependencies:
      estree-walker: 0.6.1
    dev: false
    resolution:
      integrity: sha512-EEp9NhnUkwY8aif6bxgovPHMoMoNr2FulJziTndpt5H9RdwC47GSGuII9XxpSdzVGM0GWrNPHV6ie1LTNJPaLQ==
  /rollup/1.32.1:
    dependencies:
      '@types/estree': 0.0.50
<<<<<<< HEAD
      '@types/node': 12.20.19
=======
      '@types/node': 16.6.1
>>>>>>> 34831870
      acorn: 7.4.1
    dev: false
    hasBin: true
    resolution:
      integrity: sha512-/2HA0Ec70TvQnXdzynFffkjA6XN+1e2pEv/uKS5Ulca40g2L7KuOE3riasHoNVHOsFD5KKZgDsMk1CP3Tw9s+A==
  /run-parallel/1.2.0:
    dependencies:
      queue-microtask: 1.2.3
    dev: false
    resolution:
      integrity: sha512-5l4VyZR86LZ/lDxZTR6jqL8AFE2S0IFLMP26AbjsLVADxHdhB/c0GUsH+y39UfCi3dzz8OlQuPmnaJOMoDHQBA==
  /safe-buffer/5.1.2:
    dev: false
    resolution:
      integrity: sha512-Gd2UZBJDkXlY7GbJxfsE8/nvKkUEU1G38c1siN6QP6a9PT9MmHB8GnpscSmMJSoF8LOIrt8ud/wPtojys4G6+g==
  /safe-buffer/5.2.1:
    dev: false
    resolution:
      integrity: sha512-rp3So07KcdmmKbGvgaNxQSJr7bGVSVk5S9Eq1F+ppbRo70+YeaDxkw5Dd8NPN+GD6bjnYm2VuPuCXmpuYvmCXQ==
  /safer-buffer/2.1.2:
    dev: false
    resolution:
      integrity: sha512-YZo3K82SD7Riyi0E1EQPojLz7kpepnSQI9IyPbHHg1XXXevb5dJI7tpyN2ADxGcQbHG7vcyRHk0cbwqcQriUtg==
  /sax/0.5.8:
    dev: false
    resolution:
      integrity: sha1-1HLbIo6zMcJQaw6MFVJK25OdEsE=
  /sax/1.2.4:
    dev: false
    resolution:
      integrity: sha512-NqVDv9TpANUjFm0N8uM5GxL36UgKi9/atZw+x7YFnQ8ckwFGKrl4xX4yWtrey3UJm5nP1kUbnYgLopqWNSRhWw==
  /semaphore/1.1.0:
    dev: false
    engines:
      node: '>=0.8.0'
    resolution:
      integrity: sha512-O4OZEaNtkMd/K0i6js9SL+gqy0ZCBMgUvlSqHKi4IBdjhe7wB8pwztUk1BbZ1fmrvpwFrPbHzqd2w5pTcJH6LA==
  /semver/5.3.0:
    dev: false
    hasBin: true
    resolution:
      integrity: sha1-myzl094C0XxgEq0yaqa00M9U+U8=
  /semver/5.7.1:
    dev: false
    hasBin: true
    resolution:
      integrity: sha512-sauaDf/PZdVgrLTNYHRtpXa1iRiKcaebiKQ1BJdpQlWH2lCvexQdX55snPFyK7QzpudqbCI0qXFfOasHdyNDGQ==
  /semver/6.3.0:
    dev: false
    hasBin: true
    resolution:
      integrity: sha512-b39TBaTSfV6yBrapU89p5fKekE2m/NwnDocOVruQFS1/veMgdzuPcnOM34M6CwxW8jH/lxEa5rBoDeUwu5HHTw==
  /semver/7.3.5:
    dependencies:
      lru-cache: 6.0.0
    dev: false
    engines:
      node: '>=10'
    hasBin: true
    resolution:
      integrity: sha512-PoeGJYh8HK4BTO/a9Tf6ZG3veo/A7ZVsYrSA6J8ny9nb3B1VrpkuN+z9OE5wfE5p6H4LchYZsegiQgbJD94ZFQ==
  /send/0.17.1:
    dependencies:
      debug: 2.6.9
      depd: 1.1.2
      destroy: 1.0.4
      encodeurl: 1.0.2
      escape-html: 1.0.3
      etag: 1.8.1
      fresh: 0.5.2
      http-errors: 1.7.3
      mime: 1.6.0
      ms: 2.1.1
      on-finished: 2.3.0
      range-parser: 1.2.1
      statuses: 1.5.0
    dev: false
    engines:
      node: '>= 0.8.0'
    resolution:
      integrity: sha512-BsVKsiGcQMFwT8UxypobUKyv7irCNRHk1T0G680vk88yf6LBByGcZJOTJCrTP2xVN6yI+XjPJcNuE3V4fT9sAg==
  /serialize-javascript/4.0.0:
    dependencies:
      randombytes: 2.1.0
    dev: false
    resolution:
      integrity: sha512-GaNA54380uFefWghODBWEGisLZFj00nS5ACs6yHa9nLqlLpVLO8ChDGeKRjZnV4Nh4n0Qi7nhYZD/9fCPzEqkw==
  /serve-static/1.14.1:
    dependencies:
      encodeurl: 1.0.2
      escape-html: 1.0.3
      parseurl: 1.3.3
      send: 0.17.1
    dev: false
    engines:
      node: '>= 0.8.0'
    resolution:
      integrity: sha512-JMrvUwE54emCYWlTI+hGrGv5I8dEwmco/00EvkzIIsR7MqrHonbD9pO2MOfFnpFntl7ecpZs+3mW+XbQZu9QCg==
  /set-blocking/2.0.0:
    dev: false
    resolution:
      integrity: sha1-BF+XgtARrppoA93TgrJDkrPYkPc=
  /setprototypeof/1.1.1:
    dev: false
    resolution:
      integrity: sha512-JvdAWfbXeIGaZ9cILp38HntZSFSo3mWg6xGcJJsd+d4aRMOqauag1C63dJfDw7OaMYwEbHMOxEZ1lqVRYP2OAw==
  /shebang-command/1.2.0:
    dependencies:
      shebang-regex: 1.0.0
    dev: false
    engines:
      node: '>=0.10.0'
    resolution:
      integrity: sha1-RKrGW2lbAzmJaMOfNj/uXer98eo=
  /shebang-command/2.0.0:
    dependencies:
      shebang-regex: 3.0.0
    dev: false
    engines:
      node: '>=8'
    resolution:
      integrity: sha512-kHxr2zZpYtdmrN1qDjrrX/Z1rR1kG8Dx+gkpK1G4eXmvXswmcE1hTWBWYUzlraYw1/yZp6YuDY77YtvbN0dmDA==
  /shebang-regex/1.0.0:
    dev: false
    engines:
      node: '>=0.10.0'
    resolution:
      integrity: sha1-2kL0l0DAtC2yypcoVxyxkMmO/qM=
  /shebang-regex/3.0.0:
    dev: false
    engines:
      node: '>=8'
    resolution:
      integrity: sha512-7++dFhtcx3353uBaq8DDR4NuxBetBzC7ZQOhmTQInHEd6bSrXdiEyzCvG07Z44UYdLShWUyXt5M/yhz8ekcb1A==
  /shell-quote/1.7.2:
    dev: false
    resolution:
      integrity: sha512-mRz/m/JVscCrkMyPqHc/bczi3OQHkLTqXHEFu0zDhK/qfv3UcOA4SVmRCLmos4bhjr9ekVQubj/R7waKapmiQg==
  /shelljs/0.8.4:
    dependencies:
      glob: 7.1.7
      interpret: 1.4.0
      rechoir: 0.6.2
    dev: false
    engines:
      node: '>=4'
    hasBin: true
    resolution:
      integrity: sha512-7gk3UZ9kOfPLIAbslLzyWeGiEqx9e3rxwZM0KE6EL8GlGwjym9Mrlx5/p33bWTu9YG6vcS4MBxYZDHYr5lr8BQ==
  /shimmer/1.2.1:
    dev: false
    resolution:
      integrity: sha512-sQTKC1Re/rM6XyFM6fIAGHRPVGvyXfgzIDvzoq608vM+jeyVD0Tu1E6Np0Kc2zAIFWIj963V2800iF/9LPieQw==
  /shx/0.3.3:
    dependencies:
      minimist: 1.2.5
      shelljs: 0.8.4
    dev: false
    engines:
      node: '>=6'
    hasBin: true
    resolution:
      integrity: sha512-nZJ3HFWVoTSyyB+evEKjJ1STiixGztlqwKLTUNV5KqMWtGey9fTd4KU1gdZ1X9BV6215pswQ/Jew9NsuS/fNDA==
  /side-channel/1.0.4:
    dependencies:
      call-bind: 1.0.2
      get-intrinsic: 1.1.1
      object-inspect: 1.11.0
    dev: false
    resolution:
      integrity: sha512-q5XPytqFEIKHkGdiMIrY10mvLRvnQh42/+GoBlFW3b2LXLE2xxJpZFdm94we0BaoV3RwJyGqg5wS7epxTv0Zvw==
  /signal-exit/3.0.3:
    dev: false
    resolution:
      integrity: sha512-VUJ49FC8U1OxwZLxIbTTrDvLnf/6TDgxZcK8wxR8zs13xpx7xbG60ndBlhNrFi2EMuFRoeDoJO7wthSLq42EjA==
  /simple-concat/1.0.1:
    dev: false
    resolution:
      integrity: sha512-cSFtAPtRhljv69IK0hTVZQ+OfE9nePi/rtJmw5UjHeVyVroEqJXP1sFztKUy1qU+xvz3u/sfYJLa947b7nAN2Q==
  /simple-get/3.1.0:
    dependencies:
      decompress-response: 4.2.1
      once: 1.4.0
      simple-concat: 1.0.1
    dev: false
    resolution:
      integrity: sha512-bCR6cP+aTdScaQCnQKbPKtJOKDp/hj9EDLJo3Nw4y1QksqaovlW/bnptB6/c1e+qmNIDHRK+oXFDdEqBT8WzUA==
  /sinon/9.2.4:
    dependencies:
      '@sinonjs/commons': 1.8.3
      '@sinonjs/fake-timers': 6.0.1
      '@sinonjs/samsam': 5.3.1
      diff: 4.0.2
      nise: 4.1.0
      supports-color: 7.2.0
    dev: false
    resolution:
      integrity: sha512-zljcULZQsJxVra28qIAL6ow1Z9tpattkCTEJR4RBP3TGc00FcttsP5pK284Nas5WjMZU5Yzy3kAIp3B3KRf5Yg==
  /slash/3.0.0:
    dev: false
    engines:
      node: '>=8'
    resolution:
      integrity: sha512-g9Q1haeby36OSStwb4ntCGGGaKsaVSjQ68fBxoQcutl5fS1vuY18H3wSt3jFyFtrkx+Kz0V1G85A4MyAdDMi2Q==
  /slice-ansi/4.0.0:
    dependencies:
      ansi-styles: 4.3.0
      astral-regex: 2.0.0
      is-fullwidth-code-point: 3.0.0
    dev: false
    engines:
      node: '>=10'
    resolution:
      integrity: sha512-qMCMfhY040cVHT43K9BFygqYbUPFZKHOg7K73mtTWJRb8pyP3fzf4Ixd5SzdEJQ6MRUg/WBnOLxghZtKKurENQ==
  /smart-buffer/4.2.0:
    dev: false
    engines:
      node: '>= 6.0.0'
      npm: '>= 3.0.0'
    resolution:
      integrity: sha512-94hK0Hh8rPqQl2xXc3HsaBoOXKV20MToPkcXvwbISWLEs+64sBq5kFgn2kJDHb1Pry9yrP0dxrCI9RRci7RXKg==
  /snap-shot-compare/3.0.0:
    dependencies:
      check-more-types: 2.24.0
      debug: 4.1.1
      disparity: 3.0.0
      folktale: 2.3.2
      lazy-ass: 1.6.0
      strip-ansi: 5.2.0
      variable-diff: 1.1.0
    dev: false
    engines:
      node: '>=6'
    resolution:
      integrity: sha512-bdwNOAGuKwPU+qsn0ASxTv+QfkXU+3VmkcDOkt965tes+JQQc8d6SfoLiEiRVhCey4v+ip2IjNUSbZm5nnkI9g==
  /snap-shot-core/10.2.4:
    dependencies:
      arg: 4.1.3
      check-more-types: 2.24.0
      common-tags: 1.8.0
      debug: 4.3.1
      escape-quotes: 1.0.2
      folktale: 2.3.2
      is-ci: 2.0.0
      jsesc: 2.5.2
      lazy-ass: 1.6.0
      mkdirp: 1.0.4
      pluralize: 8.0.0
      quote: 0.4.0
      ramda: 0.27.1
    dev: false
    engines:
      node: '>=6'
    hasBin: true
    resolution:
      integrity: sha512-A7tkcfmvnRKge4VzFLAWA4UYMkvFY4TZKyL+D6hnHjI3HJ4pTepjG5DfR2ACeDKMzCSTQ5EwR2iOotI+Z37zsg==
  /snap-shot-it/7.9.6:
    dependencies:
      '@bahmutov/data-driven': 1.0.0
      check-more-types: 2.24.0
      common-tags: 1.8.0
      debug: 4.3.1
      has-only: 1.1.1
      its-name: 1.0.0
      lazy-ass: 1.6.0
      pluralize: 8.0.0
      ramda: 0.27.1
      snap-shot-compare: 3.0.0
      snap-shot-core: 10.2.4
    dev: false
    engines:
      node: '>=6'
    resolution:
      integrity: sha512-t/ADZfQ8EUk4J76S5cmynye7qg1ecUFqQfANiOMNy0sFmYUaqfx9K/AWwpdcpr3vFsDptM+zSuTtKD0A1EOLqA==
  /socket.io-adapter/2.1.0:
    dev: false
    resolution:
      integrity: sha512-+vDov/aTsLjViYTwS9fPy5pEtTkrbEKsw2M+oVSoFGw6OD1IpvlV1VPhUzNbofCQ8oyMbdYJqDtGdmHQK6TdPg==
  /socket.io-parser/4.0.4:
    dependencies:
      '@types/component-emitter': 1.2.10
      component-emitter: 1.3.0
      debug: 4.3.2
    dev: false
    engines:
      node: '>=10.0.0'
    resolution:
      integrity: sha512-t+b0SS+IxG7Rxzda2EVvyBZbvFPBCjJoyHuE0P//7OAsN23GItzDRdWa6ALxZI/8R5ygK7jAR6t028/z+7295g==
  /socket.io/3.1.2:
    dependencies:
      '@types/cookie': 0.4.1
      '@types/cors': 2.8.12
      '@types/node': 12.20.19
      accepts: 1.3.7
      base64id: 2.0.0
      debug: 4.3.2
      engine.io: 4.1.1
      socket.io-adapter: 2.1.0
      socket.io-parser: 4.0.4
    dev: false
    engines:
      node: '>=10.0.0'
    resolution:
      integrity: sha512-JubKZnTQ4Z8G4IZWtaAZSiRP3I/inpy8c/Bsx2jrwGrTbKeVU5xd6qkKMHpChYeM3dWZSO0QACiGK+obhBNwYw==
  /socks-proxy-agent/5.0.1:
    dependencies:
      agent-base: 6.0.2
      debug: 4.3.2
      socks: 2.6.1
    dev: false
    engines:
      node: '>= 6'
    resolution:
      integrity: sha512-vZdmnjb9a2Tz6WEQVIurybSwElwPxMZaIc7PzqbJTrezcKNznv6giT7J7tZDZ1BojVaa1jvO/UiUdhDVB0ACoQ==
  /socks/2.6.1:
    dependencies:
      ip: 1.1.5
      smart-buffer: 4.2.0
    dev: false
    engines:
      node: '>= 10.13.0'
      npm: '>= 3.0.0'
    resolution:
      integrity: sha512-kLQ9N5ucj8uIcxrDwjm0Jsqk06xdpBjGNQtpXy4Q8/QY2k+fY7nZH8CARy+hkbG+SGAovmzzuauCpBlb8FrnBA==
  /source-map-resolve/0.5.3:
    dependencies:
      atob: 2.1.2
      decode-uri-component: 0.2.0
      resolve-url: 0.2.1
      source-map-url: 0.4.1
      urix: 0.1.0
    dev: false
    resolution:
      integrity: sha512-Htz+RnsXWk5+P2slx5Jh3Q66vhQj1Cllm0zvnaY98+NFx+Dv2CF/f5O/t8x+KaNdrdIAsruNzoh/KpialbqAnw==
  /source-map-support/0.5.19:
    dependencies:
      buffer-from: 1.1.2
      source-map: 0.6.1
    dev: false
    resolution:
      integrity: sha512-Wonm7zOCIJzBGQdB+thsPar0kYuCIzYvxZwlBa87yi/Mdjv7Tip2cyVbLj5o0cFPN4EVkuTwb3GDDyUx2DGnGw==
  /source-map-url/0.4.1:
    dev: false
    resolution:
      integrity: sha512-cPiFOTLUKvJFIg4SKVScy4ilPPW6rFgMgfuZJPNoDuMs3nC1HbMUycBoJw77xFIp6z1UJQJOfx6C9GMH80DiTw==
  /source-map/0.5.7:
    dev: false
    engines:
      node: '>=0.10.0'
    resolution:
      integrity: sha1-igOdLRAh0i0eoUyA2OpGi6LvP8w=
  /source-map/0.6.1:
    dev: false
    engines:
      node: '>=0.10.0'
    resolution:
      integrity: sha512-UjgapumWlbMhkBgzT7Ykc5YXUT46F0iKu8SGXq0bcwP5dz/h0Plj6enJqjz1Zbq2l5WaqYnrVbwWOWMyF3F47g==
  /source-map/0.7.3:
    dev: false
    engines:
      node: '>= 8'
    resolution:
      integrity: sha512-CkCj6giN3S+n9qrYiBTX5gystlENnRW5jZeNLHpe6aue+SrHcG5VYwujhW9s4dY31mEGsxBDrHR6oI69fTXsaQ==
  /sourcemap-codec/1.4.8:
    dev: false
    resolution:
      integrity: sha512-9NykojV5Uih4lgo5So5dtw+f0JgJX30KCNI8gwhz2J9A15wD0Ml6tjHKwf6fTSa6fAdVBdZeNOs9eJ71qCk8vA==
  /spawn-wrap/1.4.3:
    dependencies:
      foreground-child: 1.5.6
      mkdirp: 0.5.5
      os-homedir: 1.0.2
      rimraf: 2.7.1
      signal-exit: 3.0.3
      which: 1.3.1
    dev: false
    resolution:
      integrity: sha512-IgB8md0QW/+tWqcavuFgKYR/qIRvJkRLPJDFaoXtLLUaVcCDK0+HeFTkmQHj3eprcYhc+gOl0aEA1w7qZlYezw==
  /spdx-correct/3.1.1:
    dependencies:
      spdx-expression-parse: 3.0.1
      spdx-license-ids: 3.0.10
    dev: false
    resolution:
      integrity: sha512-cOYcUWwhCuHCXi49RhFRCyJEK3iPj1Ziz9DpViV3tbZOwXD49QzIN3MpOLJNxh2qwq2lJJZaKMVw9qNi4jTC0w==
  /spdx-exceptions/2.3.0:
    dev: false
    resolution:
      integrity: sha512-/tTrYOC7PPI1nUAgx34hUpqXuyJG+DTHJTnIULG4rDygi4xu/tfgmq1e1cIRwRzwZgo4NLySi+ricLkZkw4i5A==
  /spdx-expression-parse/3.0.1:
    dependencies:
      spdx-exceptions: 2.3.0
      spdx-license-ids: 3.0.10
    dev: false
    resolution:
      integrity: sha512-cbqHunsQWnJNE6KhVSMsMeH5H/L9EpymbzqTQ3uLwNCLZ1Q481oWaofqH7nO6V07xlXwY6PhQdQ2IedWx/ZK4Q==
  /spdx-license-ids/3.0.10:
    dev: false
    resolution:
      integrity: sha512-oie3/+gKf7QtpitB0LYLETe+k8SifzsX4KixvpOsbI6S0kRiRQ5MKOio8eMSAKQ17N06+wdEOXRiId+zOxo0hA==
  /sprintf-js/1.0.3:
    dev: false
    resolution:
      integrity: sha1-BOaSb2YolTVPPdAVIDYzuFcpfiw=
  /sshpk/1.16.1:
    dependencies:
      asn1: 0.2.4
      assert-plus: 1.0.0
      bcrypt-pbkdf: 1.0.2
      dashdash: 1.14.1
      ecc-jsbn: 0.1.2
      getpass: 0.1.7
      jsbn: 0.1.1
      safer-buffer: 2.1.2
      tweetnacl: 0.14.5
    dev: false
    engines:
      node: '>=0.10.0'
    hasBin: true
    resolution:
      integrity: sha512-HXXqVUq7+pcKeLqqZj6mHFUMvXtOJt1uoUx09pFW6011inTMxqI8BA8PM95myrIyyKwdnzjdFjLiE6KBPVtJIg==
  /statuses/1.5.0:
    dev: false
    engines:
      node: '>= 0.6'
    resolution:
      integrity: sha1-Fhx9rBd2Wf2YEfQ3cfqZOBR4Yow=
  /stoppable/1.1.0:
    dev: false
    engines:
      node: '>=4'
      npm: '>=6'
    resolution:
      integrity: sha512-KXDYZ9dszj6bzvnEMRYvxgeTHU74QBFL54XKtP3nyMuJ81CFYtABZ3bAzL2EdFUaEwJOBOgENyFj3R7oTzDyyw==
  /stream-browserify/2.0.2:
    dependencies:
      inherits: 2.0.4
      readable-stream: 2.3.7
    dev: false
    resolution:
      integrity: sha512-nX6hmklHs/gr2FuxYDltq8fJA1GDlxKQCz8O/IM4atRqBH8OORmBNgfvW5gG10GT/qQ9u0CzIvr2X5Pkt6ntqg==
  /streamroller/2.2.4:
    dependencies:
      date-format: 2.1.0
      debug: 4.3.2
      fs-extra: 8.1.0
    dev: false
    engines:
      node: '>=8.0'
    resolution:
      integrity: sha512-OG79qm3AujAM9ImoqgWEY1xG4HX+Lw+yY6qZj9R1K2mhF5bEmQ849wvrb+4vt4jLMLzwXttJlQbOdPOQVRv7DQ==
  /strict-uri-encode/1.1.0:
    dev: false
    engines:
      node: '>=0.10.0'
    resolution:
      integrity: sha1-J5siXfHVgrH1TmWt3UNS4Y+qBxM=
  /string-argv/0.3.1:
    dev: false
    engines:
      node: '>=0.6.19'
    resolution:
      integrity: sha512-a1uQGz7IyVy9YwhqjZIZu1c8JO8dNIe20xBmSS6qu9kv++k3JGzCVmprbNN5Kn+BgzD5E7YYwg1CcjuJMRNsvg==
  /string-width/1.0.2:
    dependencies:
      code-point-at: 1.1.0
      is-fullwidth-code-point: 1.0.0
      strip-ansi: 3.0.1
    dev: false
    engines:
      node: '>=0.10.0'
    resolution:
      integrity: sha1-EYvfW4zcUaKn5w0hHgfisLmxB9M=
  /string-width/2.1.1:
    dependencies:
      is-fullwidth-code-point: 2.0.0
      strip-ansi: 4.0.0
    dev: false
    engines:
      node: '>=4'
    resolution:
      integrity: sha512-nOqH59deCq9SRHlxq1Aw85Jnt4w6KvLKqWVik6oA9ZklXLNIOlqg4F2yrT1MVaTjAqvVwdfeZ7w7aCvJD7ugkw==
  /string-width/3.1.0:
    dependencies:
      emoji-regex: 7.0.3
      is-fullwidth-code-point: 2.0.0
      strip-ansi: 5.2.0
    dev: false
    engines:
      node: '>=6'
    resolution:
      integrity: sha512-vafcv6KjVZKSgz06oM/H6GDBrAtz8vdhQakGjFIvNrHA6y3HCF1CInLy+QLq8dTJPQ1b+KDUqDFctkdRW44e1w==
  /string-width/4.2.2:
    dependencies:
      emoji-regex: 8.0.0
      is-fullwidth-code-point: 3.0.0
      strip-ansi: 6.0.0
    dev: false
    engines:
      node: '>=8'
    resolution:
      integrity: sha512-XBJbT3N4JhVumXE0eoLU9DCjcaF92KLNqTmFCnG1pf8duUxFGwtP6AD6nkjw9a3IdiRtL3E2w3JDiE/xi3vOeA==
  /string.prototype.padend/3.1.2:
    dependencies:
      call-bind: 1.0.2
      define-properties: 1.1.3
      es-abstract: 1.18.5
    dev: false
    engines:
      node: '>= 0.4'
    resolution:
      integrity: sha512-/AQFLdYvePENU3W5rgurfWSMU6n+Ww8n/3cUt7E+vPBB/D7YDG8x+qjoFs4M/alR2bW7Qg6xMjVwWUOvuQ0XpQ==
  /string.prototype.trimend/1.0.4:
    dependencies:
      call-bind: 1.0.2
      define-properties: 1.1.3
    dev: false
    resolution:
      integrity: sha512-y9xCjw1P23Awk8EvTpcyL2NIr1j7wJ39f+k6lvRnSMz+mz9CGz9NYPelDk42kOz6+ql8xjfK8oYzy3jAP5QU5A==
  /string.prototype.trimstart/1.0.4:
    dependencies:
      call-bind: 1.0.2
      define-properties: 1.1.3
    dev: false
    resolution:
      integrity: sha512-jh6e984OBfvxS50tdY2nRZnoC5/mLFKOREQfw8t5yytkoUsJRNxvI/E39qu1sD0OtWI3OC0XgKSmcWwziwYuZw==
  /string_decoder/0.10.31:
    dev: false
    resolution:
      integrity: sha1-YuIDvEF2bGwoyfyEMB2rHFMQ+pQ=
  /string_decoder/1.1.1:
    dependencies:
      safe-buffer: 5.1.2
    dev: false
    resolution:
      integrity: sha512-n/ShnvDi6FHbbVfviro+WojiFzv+s8MPMHBczVePfUpDJLwoLT0ht1l4YwBCbi8pJAveEEdnkHyPyTP/mzRfwg==
  /string_decoder/1.3.0:
    dependencies:
      safe-buffer: 5.2.1
    dev: false
    resolution:
      integrity: sha512-hkRX8U1WjJFd8LsDJ2yQ/wWWxaopEsABU1XfkM8A+j0+85JAGppt16cr1Whg6KIbb4okU6Mql6BOj+uup/wKeA==
  /strip-ansi/3.0.1:
    dependencies:
      ansi-regex: 2.1.1
    dev: false
    engines:
      node: '>=0.10.0'
    resolution:
      integrity: sha1-ajhfuIU9lS1f8F0Oiq+UJ43GPc8=
  /strip-ansi/4.0.0:
    dependencies:
      ansi-regex: 3.0.0
    dev: false
    engines:
      node: '>=4'
    resolution:
      integrity: sha1-qEeQIusaw2iocTibY1JixQXuNo8=
  /strip-ansi/5.2.0:
    dependencies:
      ansi-regex: 4.1.0
    dev: false
    engines:
      node: '>=6'
    resolution:
      integrity: sha512-DuRs1gKbBqsMKIZlrffwlug8MHkcnpjs5VPmL1PAh+mA30U0DTotfDZ0d2UUsXpPmPmMMJ6W773MaA3J+lbiWA==
  /strip-ansi/6.0.0:
    dependencies:
      ansi-regex: 5.0.0
    dev: false
    engines:
      node: '>=8'
    resolution:
      integrity: sha512-AuvKTrTfQNYNIctbR1K/YGTR1756GycPsg7b9bdV9Duqur4gv6aKqHXah67Z8ImS7WEz5QVcOtlfW2rZEugt6w==
  /strip-bom/3.0.0:
    dev: false
    engines:
      node: '>=4'
    resolution:
      integrity: sha1-IzTBjpx1n3vdVv3vfprj1YjmjtM=
  /strip-final-newline/2.0.0:
    dev: false
    engines:
      node: '>=6'
    resolution:
      integrity: sha512-BrpvfNAE3dcvq7ll3xVumzjKjZQ5tI1sEUIKr3Uoks0XUl45St3FlatVqef9prk4jRDzhW6WZg+3bk93y6pLjA==
  /strip-json-comments/2.0.1:
    dev: false
    engines:
      node: '>=0.10.0'
    resolution:
      integrity: sha1-PFMZQukIwml8DsNEhYwobHygpgo=
  /strip-json-comments/3.1.1:
    dev: false
    engines:
      node: '>=8'
    resolution:
      integrity: sha512-6fPc+R4ihwqP6N/aIv2f1gMH8lOVtWQHoqC4yK6oSDVVocumAsfCqjkXnqiYMhmMwS/mEHLp7Vehlt3ql6lEig==
  /supports-color/2.0.0:
    dev: false
    engines:
      node: '>=0.8.0'
    resolution:
      integrity: sha1-U10EXOa2Nj+kARcIRimZXp3zJMc=
  /supports-color/5.5.0:
    dependencies:
      has-flag: 3.0.0
    dev: false
    engines:
      node: '>=4'
    resolution:
      integrity: sha512-QjVjwdXIt408MIiAqCX4oUKsgU2EqAGzs2Ppkm4aQYbjm+ZEWEcW4SfFNTr4uMNZma0ey4f5lgLrkB0aX0QMow==
  /supports-color/6.0.0:
    dependencies:
      has-flag: 3.0.0
    dev: false
    engines:
      node: '>=6'
    resolution:
      integrity: sha512-on9Kwidc1IUQo+bQdhi8+Tijpo0e1SS6RoGo2guUwn5vdaxw8RXOF9Vb2ws+ihWOmh4JnCJOvaziZWP1VABaLg==
  /supports-color/6.1.0:
    dependencies:
      has-flag: 3.0.0
    dev: false
    engines:
      node: '>=6'
    resolution:
      integrity: sha512-qe1jfm1Mg7Nq/NSh6XE24gPXROEVsWHxC1LIx//XNlD9iw7YZQGjZNjYN7xGaEG6iKdA8EtNFW6R0gjnVXp+wQ==
  /supports-color/7.2.0:
    dependencies:
      has-flag: 4.0.0
    dev: false
    engines:
      node: '>=8'
    resolution:
      integrity: sha512-qpCAvRl9stuOHveKsn7HncJRvv501qIacKzQlO/+Lwxc9+0q2wLyv4Dfvt80/DPn2pqOBsJdDiogXGR9+OvwRw==
  /table/6.7.1:
    dependencies:
      ajv: 8.6.2
      lodash.clonedeep: 4.5.0
      lodash.truncate: 4.4.2
      slice-ansi: 4.0.0
      string-width: 4.2.2
      strip-ansi: 6.0.0
    dev: false
    engines:
      node: '>=10.0.0'
    resolution:
      integrity: sha512-ZGum47Yi6KOOFDE8m223td53ath2enHcYLgOCjGr5ngu8bdIARQk6mN/wRMv4yMRcHnCSnHbCEha4sobQx5yWg==
  /tar-fs/2.0.0:
    dependencies:
      chownr: 1.1.4
      mkdirp: 0.5.5
      pump: 3.0.0
      tar-stream: 2.2.0
    dev: false
    resolution:
      integrity: sha512-vaY0obB6Om/fso8a8vakQBzwholQ7v5+uy+tF3Ozvxv1KNezmVQAiWtcNmMHFSFPqL3dJA8ha6gdtFbfX9mcxA==
  /tar-fs/2.1.1:
    dependencies:
      chownr: 1.1.4
      mkdirp-classic: 0.5.3
      pump: 3.0.0
      tar-stream: 2.2.0
    dev: false
    resolution:
      integrity: sha512-V0r2Y9scmbDRLCNex/+hYzvp/zyYjvFbHPNgVTKfQvVrb6guiE/fxP+XblDNR011utopbkex2nM4dHNV6GDsng==
  /tar-stream/2.2.0:
    dependencies:
      bl: 4.1.0
      end-of-stream: 1.4.4
      fs-constants: 1.0.0
      inherits: 2.0.4
      readable-stream: 3.6.0
    dev: false
    engines:
      node: '>=6'
    resolution:
      integrity: sha512-ujeqbceABgwMZxEJnk2HDY2DlnUZ+9oEcb1KzTVfYHio0UE6dG71n60d8D2I4qNvleWrrXpmjpt7vZeF1LnMZQ==
  /terser/4.8.0:
    dependencies:
      commander: 2.20.3
      source-map: 0.6.1
      source-map-support: 0.5.19
    dev: false
    engines:
      node: '>=6.0.0'
    hasBin: true
    resolution:
      integrity: sha512-EAPipTNeWsb/3wLPeup1tVPaXfIaU68xMnVdPafIL1TV05OhASArYyIfFvnvJCNrR2NIOvDVNNTFRa+Re2MWyw==
  /test-exclude/5.2.3:
    dependencies:
      glob: 7.1.7
      minimatch: 3.0.4
      read-pkg-up: 4.0.0
      require-main-filename: 2.0.0
    dev: false
    engines:
      node: '>=6'
    resolution:
      integrity: sha512-M+oxtseCFO3EDtAaGH7iiej3CBkzXqFMbzqYAACdzKui4eZA+pq3tZEwChvOdNfa7xxy8BfbmgJSIr43cC/+2g==
  /text-table/0.2.0:
    dev: false
    resolution:
      integrity: sha1-f17oI66AUgfACvLfSoTsP8+lcLQ=
  /through/2.3.8:
    dev: false
    resolution:
      integrity: sha1-DdTJ/6q8NXlgsbckEV1+Doai4fU=
  /timsort/0.3.0:
    dev: false
    resolution:
      integrity: sha1-QFQRqOfmM5/mTbmiNN4R3DHgK9Q=
  /tmp/0.2.1:
    dependencies:
      rimraf: 3.0.2
    dev: false
    engines:
      node: '>=8.17.0'
    resolution:
      integrity: sha512-76SUhtfqR2Ijn+xllcI5P1oyannHNHByD80W1q447gU3mp9G9PSpGdWmjUOHRDPiHYacIk66W7ubDTuPF3BEtQ==
  /to-fast-properties/2.0.0:
    dev: false
    engines:
      node: '>=4'
    resolution:
      integrity: sha1-3F5pjL0HkmW8c+A3doGk5Og/YW4=
  /to-regex-range/5.0.1:
    dependencies:
      is-number: 7.0.0
    dev: false
    engines:
      node: '>=8.0'
    resolution:
      integrity: sha512-65P7iz6X5yEr1cwcgvQxbbIw7Uk3gOy5dIdtZ4rDveLqhrdJP+Li/Hx6tyK0NEb+2GCyneCMJiGqrADCSNk8sQ==
  /toidentifier/1.0.0:
    dev: false
    engines:
      node: '>=0.6'
    resolution:
      integrity: sha512-yaOH/Pk/VEhBWWTlhI+qXxDFXlejDGcQipMlyxda9nthulaxLZUNcUqFxokp0vcYnvteJln5FNQDRrxj3YcbVw==
  /tough-cookie/2.5.0:
    dependencies:
      psl: 1.8.0
      punycode: 2.1.1
    dev: false
    engines:
      node: '>=0.8'
    resolution:
      integrity: sha512-nlLsUzgm1kfLXSXfRZMc1KLAugd4hqJHDTvc2hDIwS3mZAfMEuMbc03SujMF+GEcpaX/qboeycw6iO8JwVv2+g==
  /tough-cookie/3.0.1:
    dependencies:
      ip-regex: 2.1.0
      psl: 1.8.0
      punycode: 2.1.1
    dev: false
    engines:
      node: '>=6'
    resolution:
      integrity: sha512-yQyJ0u4pZsv9D4clxO69OEjLWYw+jbgspjTue4lTQZLfV0c5l1VmK2y1JK8E9ahdpltPOaAThPcp5nKPUgSnsg==
  /tough-cookie/4.0.0:
    dependencies:
      psl: 1.8.0
      punycode: 2.1.1
      universalify: 0.1.2
    dev: false
    engines:
      node: '>=6'
    resolution:
      integrity: sha512-tHdtEpQCMrc1YLrMaqXXcj6AxhYi/xgit6mZu1+EDWUn+qhUf8wMQoFIy9NXuq23zAwtcB0t/MjACGR18pcRbg==
  /tr46/1.0.1:
    dependencies:
      punycode: 2.1.1
    dev: false
    resolution:
      integrity: sha1-qLE/1r/SSJUZZ0zN5VujaTtwbQk=
  /ts-node/9.1.1_typescript@4.2.4:
    dependencies:
      arg: 4.1.3
      create-require: 1.1.1
      diff: 4.0.2
      make-error: 1.3.6
      source-map-support: 0.5.19
      typescript: 4.2.4
      yn: 3.1.1
    dev: false
    engines:
      node: '>=10.0.0'
    hasBin: true
    peerDependencies:
      typescript: '>=2.7'
    resolution:
      integrity: sha512-hPlt7ZACERQGf03M253ytLY3dHbGNGrAq9qIHWUY9XHYl1z7wYngSr3OQ5xmui8o2AaxsONxIzjafLUiWBo1Fg==
  /tsconfig-paths/3.10.1:
    dependencies:
      json5: 2.2.0
      minimist: 1.2.5
      strip-bom: 3.0.0
    dev: false
    resolution:
      integrity: sha512-rETidPDgCpltxF7MjBZlAFPUHv5aHH2MymyPvh+vEyWAED4Eb/WeMbsnD/JDr4OKPOA1TssDHgIcpTN5Kh0p6Q==
  /tslib/1.14.1:
    dev: false
    resolution:
      integrity: sha512-Xni35NKzjgMrwevysHTCArtLDpPvye8zV/0E4EyYn43P7/7qvQwPh9BGkHewbMulVntbigmcT7rdX3BNo9wRJg==
  /tslib/2.3.1:
    dev: false
    resolution:
      integrity: sha512-77EbyPPpMz+FRFRuAFlWMtmgUWGe9UOG2Z25NqCwiIjRhOf5iKGuzSe5P2w1laq+FkRy4p+PCuVkJSGkzTEKVw==
  /tsutils/3.21.0_typescript@4.2.4:
    dependencies:
      tslib: 1.14.1
      typescript: 4.2.4
    dev: false
    engines:
      node: '>= 6'
    peerDependencies:
      typescript: '>=2.8.0 || >= 3.2.0-dev || >= 3.3.0-dev || >= 3.4.0-dev || >= 3.5.0-dev || >= 3.6.0-dev || >= 3.6.0-beta || >= 3.7.0-dev || >= 3.7.0-beta'
    resolution:
      integrity: sha512-mHKK3iUXL+3UF6xL5k0PEhKRUBKPBCv/+RkEOpjRWxxx27KKRBmmA60A9pgOUvMi8GKhRMPEmjBRPzs2W7O1OA==
  /tunnel-agent/0.6.0:
    dependencies:
      safe-buffer: 5.2.1
    dev: false
    resolution:
      integrity: sha1-J6XeoGs2sEoKmWZ3SykIaPD8QP0=
  /tunnel/0.0.6:
    dev: false
    engines:
      node: '>=0.6.11 <=0.7.0 || >=0.7.3'
    resolution:
      integrity: sha512-1h/Lnq9yajKY2PEbBadPXj3VxsDDu844OnaAo52UVmIzIvwwtBPIuNvkjuzBlTWpfJyUbG3ez0KSBibQkj4ojg==
  /tweetnacl/0.14.5:
    dev: false
    resolution:
      integrity: sha1-WuaBd/GS1EViadEIr6k/+HQ/T2Q=
  /type-check/0.3.2:
    dependencies:
      prelude-ls: 1.1.2
    dev: false
    engines:
      node: '>= 0.8.0'
    resolution:
      integrity: sha1-WITKtRLPHTVeP7eE8wgEsrUg23I=
  /type-check/0.4.0:
    dependencies:
      prelude-ls: 1.2.1
    dev: false
    engines:
      node: '>= 0.8.0'
    resolution:
      integrity: sha512-XleUoc9uwGXqjWwXaUTZAmzMcFZ5858QA2vvx1Ur5xIcixXIP+8LnFDgRplU30us6teqdlskFfu+ae4K79Ooew==
  /type-detect/4.0.8:
    dev: false
    engines:
      node: '>=4'
    resolution:
      integrity: sha512-0fr/mIH1dlO+x7TlcMy+bIDqKPsw/70tVyeHW787goQjhmqaZe10uwLujubK9q9Lg6Fiho1KUKDYz0Z7k7g5/g==
  /type-fest/0.20.2:
    dev: false
    engines:
      node: '>=10'
    resolution:
      integrity: sha512-Ne+eE4r0/iWnpAxD852z3A+N0Bt5RN//NjJwRd2VFHEmrywxf5vsZlh4R6lixl6B+wz/8d+maTSAkN1FIkI3LQ==
  /type-is/1.6.18:
    dependencies:
      media-typer: 0.3.0
      mime-types: 2.1.32
    dev: false
    engines:
      node: '>= 0.6'
    resolution:
      integrity: sha512-TkRKr9sUTxEH8MdfuCSP7VizJyzRNMjj2J2do2Jr3Kym598JVdEksuzPQCnlFPW4ky9Q+iA+ma9BGm06XQBy8g==
  /typedoc-default-themes/0.6.3:
    dependencies:
      backbone: 1.4.0
      jquery: 3.6.0
      lunr: 2.3.9
      underscore: 1.13.1
    dev: false
    engines:
      node: '>= 8'
    resolution:
      integrity: sha512-rouf0TcIA4M2nOQFfC7Zp4NEwoYiEX4vX/ZtudJWU9IHA29MPC+PPgSXYLPESkUo7FuB//GxigO3mk9Qe1xp3Q==
  /typedoc/0.15.2:
    dependencies:
      '@types/minimatch': 3.0.3
      fs-extra: 8.1.0
      handlebars: 4.7.7
      highlight.js: 9.18.5
      lodash: 4.17.21
      marked: 0.7.0
      minimatch: 3.0.4
      progress: 2.0.3
      shelljs: 0.8.4
      typedoc-default-themes: 0.6.3
      typescript: 3.7.7
    dev: false
    engines:
      node: '>= 6.0.0'
    hasBin: true
    resolution:
      integrity: sha512-K2nFEtyDQTVdXOzYtECw3TwuT3lM91Zc0dzGSLuor5R8qzZbwqBoCw7xYGVBow6+mEZAvKGznLFsl7FzG+wAgQ==
  /typescript/3.7.7:
    dev: false
    engines:
      node: '>=4.2.0'
    hasBin: true
    resolution:
      integrity: sha512-MmQdgo/XenfZPvVLtKZOq9jQQvzaUAUpcKW8Z43x9B2fOm4S5g//tPtMweZUIP+SoBqrVPEIm+dJeQ9dfO0QdA==
  /typescript/3.9.10:
    dev: false
    engines:
      node: '>=4.2.0'
    hasBin: true
    resolution:
      integrity: sha512-w6fIxVE/H1PkLKcCPsFqKE7Kv7QUwhU8qQY2MueZXWx5cPZdwFupLgKK3vntcK98BtNHZtAF4LA/yl2a7k8R6Q==
  /typescript/4.1.6:
    dev: false
    engines:
      node: '>=4.2.0'
    hasBin: true
    resolution:
      integrity: sha512-pxnwLxeb/Z5SP80JDRzVjh58KsM6jZHRAOtTpS7sXLS4ogXNKC9ANxHHZqLLeVHZN35jCtI4JdmLLbLiC1kBow==
  /typescript/4.2.4:
    dev: false
    engines:
      node: '>=4.2.0'
    hasBin: true
    resolution:
      integrity: sha512-V+evlYHZnQkaz8TRBuxTA92yZBPotr5H+WhQ7bD3hZUndx5tGOa1fuCgeSjxAzM1RiN5IzvadIXTVefuuwZCRg==
  /ua-parser-js/0.7.28:
    dev: false
    resolution:
      integrity: sha512-6Gurc1n//gjp9eQNXjD9O3M/sMwVtN5S8Lv9bvOYBfKfDNiIIhqiyi01vMBO45u4zkDE420w/e0se7Vs+sIg+g==
  /uglify-js/3.14.1:
    dev: false
    engines:
      node: '>=0.8.0'
    hasBin: true
    resolution:
      integrity: sha512-JhS3hmcVaXlp/xSo3PKY5R0JqKs5M3IV+exdLHW99qKvKivPO4Z8qbej6mte17SOPqAOVMjt/XGgWacnFSzM3g==
  /unbox-primitive/1.0.1:
    dependencies:
      function-bind: 1.1.1
      has-bigints: 1.0.1
      has-symbols: 1.0.2
      which-boxed-primitive: 1.0.2
    dev: false
    resolution:
      integrity: sha512-tZU/3NqK3dA5gpE1KtyiJUrEB0lxnGkMFHptJ7q6ewdZ8s12QrODwNbhIJStmJkd1QDXa1NRA8aF2A1zk/Ypyw==
  /unbzip2-stream/1.3.3:
    dependencies:
      buffer: 5.7.1
      through: 2.3.8
    dev: false
    resolution:
      integrity: sha512-fUlAF7U9Ah1Q6EieQ4x4zLNejrRvDWUYmxXUpN3uziFYCHapjWFaCAnreY9bGgxzaMCFAPPpYNng57CypwJVhg==
  /underscore/1.13.1:
    dev: false
    resolution:
      integrity: sha512-hzSoAVtJF+3ZtiFX0VgfFPHEDRm7Y/QPjGyNo4TVdnDTdft3tr8hEkD25a1jC+TjTuE7tkHGKkhwCgs9dgBB2g==
  /universal-user-agent/6.0.0:
    dev: false
    resolution:
      integrity: sha512-isyNax3wXoKaulPDZWHQqbmIx1k2tb9fb3GGDBRxCscfYV2Ch7WxPArBsFEG8s/safwXTT7H4QGhaIkTp9447w==
  /universalify/0.1.2:
    dev: false
    engines:
      node: '>= 4.0.0'
    resolution:
      integrity: sha512-rBJeI5CXAlmy1pV+617WB9J63U6XcazHHF2f2dbJix4XzpUF0RS3Zbj0FGIOCAva5P/d/GBOYaACQ1w+0azUkg==
  /unpipe/1.0.0:
    dev: false
    engines:
      node: '>= 0.8'
    resolution:
      integrity: sha1-sr9O6FFKrmFltIF4KdIbLvSZBOw=
  /uri-js/4.4.1:
    dependencies:
      punycode: 2.1.1
    dev: false
    resolution:
      integrity: sha512-7rKUyy33Q1yc98pQ1DAmLtwX109F7TIfWlW1Ydo8Wl1ii1SeHieeh0HHfPeL2fMXK6z0s8ecKs9frCuLJvndBg==
  /urix/0.1.0:
    deprecated: Please see https://github.com/lydell/urix#deprecated
    dev: false
    resolution:
      integrity: sha1-2pN/emLiH+wf0Y1Js1wpNQZ6bHI=
  /url/0.11.0:
    dependencies:
      punycode: 1.3.2
      querystring: 0.2.0
    dev: false
    resolution:
      integrity: sha1-ODjpfPxgUh63PFJajlW/3Z4uKPE=
  /util-deprecate/1.0.2:
    dev: false
    resolution:
      integrity: sha1-RQ1Nyfpw3nMnYvvS1KKJgUGaDM8=
  /util/0.10.3:
    dependencies:
      inherits: 2.0.1
    dev: false
    resolution:
      integrity: sha1-evsa/lCAUkZInj23/g7TeTNqwPk=
  /util/0.11.1:
    dependencies:
      inherits: 2.0.3
    dev: false
    resolution:
      integrity: sha512-HShAsny+zS2TZfaXxD9tYj4HQGlBezXZMZuM/S5PKLLoZkShZiGk9o5CzukI1LVHZvjdvZ2Sj1aW/Ndn2NB/HQ==
  /util/0.12.4:
    dependencies:
      inherits: 2.0.4
      is-arguments: 1.1.1
      is-generator-function: 1.0.10
      is-typed-array: 1.1.7
      safe-buffer: 5.2.1
      which-typed-array: 1.1.6
    dev: false
    resolution:
      integrity: sha512-bxZ9qtSlGUWSOy9Qa9Xgk11kSslpuZwaxCg4sNIDj6FLucDab2JxnHwyNTCpHMtK1MjoQiWQ6DiUMZYbSrO+Sw==
  /utils-merge/1.0.1:
    dev: false
    engines:
      node: '>= 0.4.0'
    resolution:
      integrity: sha1-n5VxD1CiZ5R7LMwSR0HBAoQn5xM=
  /uuid/3.4.0:
    deprecated: Please upgrade  to version 7 or higher.  Older versions may use Math.random() in certain circumstances, which is known to be problematic.  See https://v8.dev/blog/math-random for details.
    dev: false
    hasBin: true
    resolution:
      integrity: sha512-HjSDRw6gZE5JMggctHBcjVak08+KEVhSIiDzFnT9S9aegmp85S/bReBVTb4QTFaRNptJ9kuYaNhnbNEOkbKb/A==
  /uuid/8.3.2:
    dev: false
    hasBin: true
    resolution:
      integrity: sha512-+NYs2QeMWy+GWFOEm9xnn6HCDp0l7QBD7ml8zLUmJ+93Q5NF0NocErnwkTkXVFNiX3/fpC6afS8Dhb/gz7R7eg==
  /v8-compile-cache/2.3.0:
    dev: false
    resolution:
      integrity: sha512-l8lCEmLcLYZh4nbunNZvQCJc5pv7+RCwa8q/LdUx8u7lsWvPDKmpodJAJNwkAhJC//dFY48KuIEmjtd4RViDrA==
  /validate-npm-package-license/3.0.4:
    dependencies:
      spdx-correct: 3.1.1
      spdx-expression-parse: 3.0.1
    dev: false
    resolution:
      integrity: sha512-DpKm2Ui/xN7/HQKCtpZxoRWBhZ9Z0kqtygG8XCgNQ8ZlDnxuQmWhj566j8fN4Cu3/JmbhsDo7fcAJq4s9h27Ew==
  /validator/8.2.0:
    dev: false
    engines:
      node: '>= 0.10'
    resolution:
      integrity: sha512-Yw5wW34fSv5spzTXNkokD6S6/Oq92d8q/t14TqsS3fAiA1RYnxSFSIZ+CY3n6PGGRCq5HhJTSepQvFUS2QUDxA==
  /validator/9.4.1:
    dev: false
    engines:
      node: '>= 0.10'
    resolution:
      integrity: sha512-YV5KjzvRmSyJ1ee/Dm5UED0G+1L4GZnLN3w6/T+zZm8scVua4sOhYKWTUrKa0H/tMiJyO9QLHMPN+9mB/aMunA==
  /variable-diff/1.1.0:
    dependencies:
      chalk: 1.1.3
      object-assign: 4.1.1
    dev: false
    resolution:
      integrity: sha1-0r1cZtt2wTh52W5qMG7cmJ35eNo=
  /vary/1.1.2:
    dev: false
    engines:
      node: '>= 0.8'
    resolution:
      integrity: sha1-IpnwLG3tMNSllhsLn3RSShj2NPw=
  /verror/1.10.0:
    dependencies:
      assert-plus: 1.0.0
      core-util-is: 1.0.2
      extsprintf: 1.3.0
    dev: false
    engines:
      '0': node >=0.6.0
    resolution:
      integrity: sha1-OhBcoXBTr1XW4nDB+CiGguGNpAA=
  /void-elements/2.0.1:
    dev: false
    engines:
      node: '>=0.10.0'
    resolution:
      integrity: sha1-wGavtYK7HLQSjWDqkjkulNXp2+w=
  /webidl-conversions/4.0.2:
    dev: false
    resolution:
      integrity: sha512-YQ+BmxuTgd6UXZW3+ICGfyqRyHXVlD5GtQr5+qjiNW7bF0cqrzX500HVXPBOvgXb5YnzDd+h0zqyv61KUD7+Sg==
  /whatwg-url/6.5.0:
    dependencies:
      lodash.sortby: 4.7.0
      tr46: 1.0.1
      webidl-conversions: 4.0.2
    dev: false
    resolution:
      integrity: sha512-rhRZRqx/TLJQWUpQ6bmrt2UV4f0HCQ463yQuONJqC6fO2VoEb1pTYddbe59SkYq87aoM5A3bdhMZiUiVws+fzQ==
  /which-boxed-primitive/1.0.2:
    dependencies:
      is-bigint: 1.0.4
      is-boolean-object: 1.1.2
      is-number-object: 1.0.6
      is-string: 1.0.7
      is-symbol: 1.0.4
    dev: false
    resolution:
      integrity: sha512-bwZdv0AKLpplFY2KZRX6TvyuN7ojjr7lwkg6ml0roIy9YeuSr7JS372qlNW18UQYzgYK9ziGcerWqZOmEn9VNg==
  /which-module/2.0.0:
    dev: false
    resolution:
      integrity: sha1-2e8H3Od7mQK4o6j6SzHD4/fm6Ho=
  /which-typed-array/1.1.6:
    dependencies:
      available-typed-arrays: 1.0.4
      call-bind: 1.0.2
      es-abstract: 1.18.5
      foreach: 2.0.5
      has-tostringtag: 1.0.0
      is-typed-array: 1.1.7
    dev: false
    engines:
      node: '>= 0.4'
    resolution:
      integrity: sha512-DdY984dGD5sQ7Tf+x1CkXzdg85b9uEel6nr4UkFg1LoE9OXv3uRuZhe5CoWdawhGACeFpEZXH8fFLQnDhbpm/Q==
  /which/1.3.1:
    dependencies:
      isexe: 2.0.0
    dev: false
    hasBin: true
    resolution:
      integrity: sha512-HxJdYWq1MTIQbJ3nw0cqssHoTNU267KlrDuGZ1WYlxDStUtKUhOaJmh112/TZmHxxUfuJqPXSOm7tDyas0OSIQ==
  /which/2.0.2:
    dependencies:
      isexe: 2.0.0
    dev: false
    engines:
      node: '>= 8'
    hasBin: true
    resolution:
      integrity: sha512-BLI3Tl1TW3Pvl70l3yq3Y64i+awpwXqsGBYWkkqMtnbXgrMD+yj7rhW0kuEDxzJaYXGjEW5ogapKNMEKNMjibA==
  /wide-align/1.1.3:
    dependencies:
      string-width: 2.1.1
    dev: false
    resolution:
      integrity: sha512-QGkOQc8XL6Bt5PwnsExKBPuMKBxnGxWWW3fU55Xt4feHozMUhdUMaBCk290qpm/wG5u/RSKzwdAC4i51YigihA==
  /word-wrap/1.2.3:
    dev: false
    engines:
      node: '>=0.10.0'
    resolution:
      integrity: sha512-Hz/mrNwitNRh/HUAtM/VT/5VH+ygD6DV7mYKZAtHOrbs8U7lvPS6xf7EJKMF0uW1KJCl0H701g3ZGus+muE5vQ==
  /wordwrap/1.0.0:
    dev: false
    resolution:
      integrity: sha1-J1hIEIkUVqQXHI0CJkQa3pDLyus=
  /wrap-ansi/5.1.0:
    dependencies:
      ansi-styles: 3.2.1
      string-width: 3.1.0
      strip-ansi: 5.2.0
    dev: false
    engines:
      node: '>=6'
    resolution:
      integrity: sha512-QC1/iN/2/RPVJ5jYK8BGttj5z83LmSKmvbvrXPNCLZSEb32KKVDJDl/MOt2N01qU2H/FkzEa9PKto1BqDjtd7Q==
  /wrap-ansi/7.0.0:
    dependencies:
      ansi-styles: 4.3.0
      string-width: 4.2.2
      strip-ansi: 6.0.0
    dev: false
    engines:
      node: '>=10'
    resolution:
      integrity: sha512-YVGIj2kamLSTxw6NsZjoBxfSwsn0ycdesmc4p+Q21c5zPuZ1pl+NfxVdxPtdHvmNVOQ6XSYG4AUtyt/Fi7D16Q==
  /wrappy/1.0.2:
    dev: false
    resolution:
      integrity: sha1-tSQ9jz7BqjXxNkYFvA0QNuMKtp8=
  /write-file-atomic/2.4.3:
    dependencies:
      graceful-fs: 4.2.8
      imurmurhash: 0.1.4
      signal-exit: 3.0.3
    dev: false
    resolution:
      integrity: sha512-GaETH5wwsX+GcnzhPgKcKjJ6M2Cq3/iZp1WyY/X1CSqrW+jVNM9Y7D8EC2sM4ZG/V8wZlSniJnCKWPmBYAucRQ==
  /ws/6.2.2:
    dependencies:
      async-limiter: 1.0.1
    dev: false
    resolution:
      integrity: sha512-zmhltoSR8u1cnDsD43TX59mzoMZsLKqUweyYBAIvTngR3shc0W6aOZylZmq/7hqyVxPdi+5Ud2QInblgyE72fw==
  /ws/7.4.6:
    dev: false
    engines:
      node: '>=8.3.0'
    peerDependencies:
      bufferutil: ^4.0.1
      utf-8-validate: ^5.0.2
    peerDependenciesMeta:
      bufferutil:
        optional: true
      utf-8-validate:
        optional: true
    resolution:
      integrity: sha512-YmhHDO4MzaDLB+M9ym/mDA5z0naX8j7SIlT8f8z+I0VtzsRbekxEutHSme7NPS2qE8StCYQNUnfWdXta/Yu85A==
  /ws/7.5.3:
    dev: false
    engines:
      node: '>=8.3.0'
    peerDependencies:
      bufferutil: ^4.0.1
      utf-8-validate: ^5.0.2
    peerDependenciesMeta:
      bufferutil:
        optional: true
      utf-8-validate:
        optional: true
    resolution:
      integrity: sha512-kQ/dHIzuLrS6Je9+uv81ueZomEwH0qVYstcAQ4/Z93K8zeko9gtAbttJWzoC5ukqXY1PpoouV3+VSOqEAFt5wg==
  /xhr-mock/2.5.1:
    dependencies:
      global: 4.4.0
      url: 0.11.0
    dev: false
    resolution:
      integrity: sha512-UKOjItqjFgPUwQGPmRAzNBn8eTfIhcGjBVGvKYAWxUQPQsXNGD6KEckGTiHwyaAUp9C9igQlnN1Mp79KWCg7CQ==
  /xml/1.0.1:
    dev: false
    resolution:
      integrity: sha1-eLpyAgApxbyHuKgaPPzXS0ovweU=
  /xml2js/0.2.8:
    dependencies:
      sax: 0.5.8
    dev: false
    resolution:
      integrity: sha1-m4FpCTFjH/CdGVdUn69U9PmAs8I=
  /xml2js/0.4.23:
    dependencies:
      sax: 1.2.4
      xmlbuilder: 11.0.1
    dev: false
    engines:
      node: '>=4.0.0'
    resolution:
      integrity: sha512-ySPiMjM0+pLDftHgXY4By0uswI3SPKLDw/i3UXbnO8M/p28zqexCUoPmQFrYD+/1BzhGJSs2i1ERWKJAtiLrug==
  /xmlbuilder/11.0.1:
    dev: false
    engines:
      node: '>=4.0'
    resolution:
      integrity: sha512-fDlsI/kFEx7gLvbecc0/ohLG50fugQp8ryHzMTuW9vSa1GJ0XYWKnhsUx7oie3G98+r56aTQIUB4kht42R3JvA==
  /xmlbuilder/12.0.0:
    dev: false
    engines:
      node: '>=6.0'
    resolution:
      integrity: sha512-lMo8DJ8u6JRWp0/Y4XLa/atVDr75H9litKlb2E5j3V3MesoL50EBgZDWoLT3F/LztVnG67GjPXLZpqcky/UMnQ==
  /xmlbuilder/9.0.7:
    dev: false
    engines:
      node: '>=4.0'
    resolution:
      integrity: sha1-Ey7mPS7FVlxVfiD0wi35rKaGsQ0=
  /xmldom/0.6.0:
    dev: false
    engines:
      node: '>=10.0.0'
    resolution:
      integrity: sha512-iAcin401y58LckRZ0TkI4k0VSM1Qg0KGSc3i8rU+xrxe19A/BN1zHyVSJY7uoutVlaTSzYyk/v5AmkewAP7jtg==
  /xpath.js/1.1.0:
    dev: false
    engines:
      node: '>=0.4.0'
    resolution:
      integrity: sha512-jg+qkfS4K8E7965sqaUl8mRngXiKb3WZGfONgE18pr03FUQiuSV6G+Ej4tS55B+rIQSFEIw3phdVAQ4pPqNWfQ==
  /xregexp/2.0.0:
    dev: false
    resolution:
      integrity: sha1-UqY+VsoLhKfzpfPWGHLxJq16WUM=
  /y18n/4.0.3:
    dev: false
    resolution:
      integrity: sha512-JKhqTOwSrqNA1NY5lSztJ1GrBiUodLMmIZuLiDaMRJ+itFd+ABVE8XBjOvIWL+rSqNDC74LCSFmlb/U4UZ4hJQ==
  /y18n/5.0.8:
    dev: false
    engines:
      node: '>=10'
    resolution:
      integrity: sha512-0pfFzegeDWJHJIAmTLRP2DwHjdF5s7jo9tuztdQxAhINCdvS+3nGINqPd00AphqJR/0LhANUS6/+7SCb98YOfA==
  /yallist/2.1.2:
    dev: false
    resolution:
      integrity: sha1-HBH5IY8HYImkfdUS+TxmmaaoHVI=
  /yallist/3.1.1:
    dev: false
    resolution:
      integrity: sha512-a4UGQaWPH59mOXUYnAG2ewncQS4i4F43Tv3JoAM+s2VDAmS9NsK8GpDMLrCHPksFT7h3K6TOoUNn2pb7RoXx4g==
  /yallist/4.0.0:
    dev: false
    resolution:
      integrity: sha512-3wdGidZyq5PB084XLES5TpOSRA3wjXAlIWMhum2kRcv/41Sn2emQ0dycQW4uZXLejwKvg6EsvbdlVL+FYEct7A==
  /yaml/1.10.2:
    dev: false
    engines:
      node: '>= 6'
    resolution:
      integrity: sha512-r3vXyErRCYJ7wg28yvBY5VSoAF8ZvlcW9/BwUzEtUsjvX/DKs24dIkuwjtuprwJJHsbyUbLApepYTR1BN4uHrg==
  /yargs-parser/13.1.2:
    dependencies:
      camelcase: 5.3.1
      decamelize: 1.2.0
    dev: false
    resolution:
      integrity: sha512-3lbsNRf/j+A4QuSZfDRA7HRSfWrzO0YjqTJd5kjAq37Zep1CEgaYmrH9Q3GwPiB9cHyd1Y1UwggGhJGoxipbzg==
  /yargs-parser/20.2.9:
    dev: false
    engines:
      node: '>=10'
    resolution:
      integrity: sha512-y11nGElTIV+CT3Zv9t7VKl+Q3hTQoT9a1Qzezhhl6Rp21gJ/IVTW7Z3y9EWXhuUBC2Shnf+DX0antecpAwSP8w==
  /yargs-unparser/1.6.0:
    dependencies:
      flat: 4.1.1
      lodash: 4.17.21
      yargs: 13.3.2
    dev: false
    engines:
      node: '>=6'
    resolution:
      integrity: sha512-W9tKgmSn0DpSatfri0nx52Joq5hVXgeLiqR/5G0sZNDoLZFOr/xjBUDcShCOGNsBnEMNo1KAMBkTej1Hm62HTw==
  /yargs/13.3.2:
    dependencies:
      cliui: 5.0.0
      find-up: 3.0.0
      get-caller-file: 2.0.5
      require-directory: 2.1.1
      require-main-filename: 2.0.0
      set-blocking: 2.0.0
      string-width: 3.1.0
      which-module: 2.0.0
      y18n: 4.0.3
      yargs-parser: 13.1.2
    dev: false
    resolution:
      integrity: sha512-AX3Zw5iPruN5ie6xGRIDgqkT+ZhnRlZMLMHAs8tg7nRruy2Nb+i5o9bwghAogtM08q1dpr2LVoS8KSTMYpWXUw==
  /yargs/16.2.0:
    dependencies:
      cliui: 7.0.4
      escalade: 3.1.1
      get-caller-file: 2.0.5
      require-directory: 2.1.1
      string-width: 4.2.2
      y18n: 5.0.8
      yargs-parser: 20.2.9
    dev: false
    engines:
      node: '>=10'
    resolution:
      integrity: sha512-D1mvvtDG0L5ft/jGWkLpG1+m0eQxOfaBvTNELraWj22wSVUMWxZUvYgJYcKh6jGGIkJFhH4IZPQhR4TKpc8mBw==
  /yauzl/2.10.0:
    dependencies:
      buffer-crc32: 0.2.13
      fd-slicer: 1.1.0
    dev: false
    resolution:
      integrity: sha1-x+sXyT4RLLEIb6bY5R+wZnt5pfk=
  /yn/3.1.1:
    dev: false
    engines:
      node: '>=6'
    resolution:
      integrity: sha512-Ux4ygGWsu2c7isFWe8Yu1YluJmqVhxqK2cLXNQA5AcC3QfbGNpM7fu0Y8b/z16pXLnFxZYvWhd3fhBY9DLmC6Q==
  /z-schema/3.18.4:
    dependencies:
      lodash.get: 4.4.2
      lodash.isequal: 4.5.0
      validator: 8.2.0
    dev: false
    hasBin: true
    optionalDependencies:
      commander: 2.20.3
    resolution:
      integrity: sha512-DUOKC/IhbkdLKKiV89gw9DUauTV8U/8yJl1sjf6MtDmzevLKOF2duNJ495S3MFVjqZarr+qNGCPbkg4mu4PpLw==
  file:projects/abort-controller.tgz:
    dependencies:
      '@microsoft/api-extractor': 7.7.11
      '@types/chai': 4.2.21
      '@types/mocha': 7.0.2
      '@types/node': 12.20.19
      chai: 4.3.4
      cross-env: 7.0.3
      delay: 4.4.1
      downlevel-dts: 0.4.0
      eslint: 7.32.0
      karma: 6.3.4
      karma-chrome-launcher: 3.1.0
      karma-coverage: 2.0.3
      karma-edge-launcher: 0.4.2_karma@6.3.4
      karma-env-preprocessor: 0.1.1
      karma-firefox-launcher: 1.3.0
      karma-ie-launcher: 1.0.0_karma@6.3.4
      karma-junit-reporter: 2.0.1_karma@6.3.4
      karma-mocha: 2.0.1
      karma-mocha-reporter: 2.2.5_karma@6.3.4
      karma-sourcemap-loader: 0.3.8
      mocha: 7.2.0
      mocha-junit-reporter: 1.23.3_mocha@7.2.0
      nyc: 14.1.1
      prettier: 1.19.1
      rimraf: 3.0.2
      rollup: 1.32.1
      ts-node: 9.1.1_typescript@4.2.4
      tslib: 2.3.1
      typedoc: 0.15.2
      typescript: 4.2.4
    dev: false
    name: '@rush-temp/abort-controller'
    resolution:
      integrity: sha512-3SRPmSd7N2LLrFcT5H9X9MqQ6pj4ena7yqo8HETm7peMgbR+QCoQXX3tRWaNj5zE77czlyRA6BH1YvRSJONDnA==
      tarball: file:projects/abort-controller.tgz
    version: 0.0.0
  file:projects/agrifood-farming.tgz:
    dependencies:
      '@azure-rest/core-client': 1.0.0-beta.6
      '@azure-rest/core-client-paging': 1.0.0-beta.1
      '@azure/identity': 1.5.1
      '@microsoft/api-extractor': 7.13.2
      '@types/chai': 4.2.21
      '@types/mocha': 7.0.2
      '@types/node': 12.20.19
      chai: 4.3.4
      cross-env: 7.0.3
      dotenv: 8.6.0
      eslint: 7.32.0
      karma: 6.3.4
      karma-chrome-launcher: 3.1.0
      karma-coverage: 2.0.3
      karma-edge-launcher: 0.4.2_karma@6.3.4
      karma-env-preprocessor: 0.1.1
      karma-firefox-launcher: 1.3.0
      karma-ie-launcher: 1.0.0_karma@6.3.4
      karma-json-preprocessor: 0.3.3_karma@6.3.4
      karma-json-to-file-reporter: 1.0.1
      karma-junit-reporter: 2.0.1_karma@6.3.4
      karma-mocha: 2.0.1
      karma-mocha-reporter: 2.2.5_karma@6.3.4
      karma-source-map-support: 1.4.0
      karma-sourcemap-loader: 0.3.8
      mkdirp: 1.0.4
      mocha: 7.2.0
      mocha-junit-reporter: 1.23.3_mocha@7.2.0
      nyc: 14.1.1
      prettier: 2.2.1
      rimraf: 3.0.2
      rollup: 1.32.1
      source-map-support: 0.5.19
      tslib: 2.3.1
      typedoc: 0.15.2
      typescript: 4.2.4
    dev: false
    name: '@rush-temp/agrifood-farming'
    resolution:
      integrity: sha512-awf9qld3tztykzHz3AtGmczBEkcIEXCnT2bx6KJ+Tq02FXhmeQEOSJbW8I1zlNmaZ/f5rzqLmQkE5LQlF2eb5Q==
      tarball: file:projects/agrifood-farming.tgz
    version: 0.0.0
  file:projects/ai-anomaly-detector.tgz:
    dependencies:
      '@azure/core-tracing': 1.0.0-preview.13
      '@azure/identity': 2.0.0-beta.4
      '@microsoft/api-extractor': 7.7.11
      '@rollup/plugin-commonjs': 11.0.2_rollup@1.32.1
      '@rollup/plugin-json': 4.1.0_rollup@1.32.1
      '@rollup/plugin-multi-entry': 3.0.1_rollup@1.32.1
      '@rollup/plugin-node-resolve': 8.4.0_rollup@1.32.1
      '@rollup/plugin-replace': 2.4.2_rollup@1.32.1
      '@types/chai': 4.2.21
      '@types/mocha': 7.0.2
      '@types/node': 12.20.19
      chai: 4.3.4
      cross-env: 7.0.3
      csv-parse: 4.16.0
      dotenv: 8.6.0
      eslint: 7.32.0
      inherits: 2.0.4
      karma: 6.3.4
      karma-chrome-launcher: 3.1.0
      karma-coverage: 2.0.3
      karma-edge-launcher: 0.4.2_karma@6.3.4
      karma-env-preprocessor: 0.1.1
      karma-firefox-launcher: 1.3.0
      karma-ie-launcher: 1.0.0_karma@6.3.4
      karma-junit-reporter: 2.0.1_karma@6.3.4
      karma-mocha: 2.0.1
      karma-mocha-reporter: 2.2.5_karma@6.3.4
      karma-sourcemap-loader: 0.3.8
      mocha: 7.2.0
      mocha-junit-reporter: 1.23.3_mocha@7.2.0
      nyc: 14.1.1
      prettier: 1.19.1
      rimraf: 3.0.2
      rollup: 1.32.1
      rollup-plugin-shim: 1.0.0
      rollup-plugin-sourcemaps: 0.4.2_rollup@1.32.1
      rollup-plugin-terser: 5.3.1_rollup@1.32.1
      rollup-plugin-visualizer: 4.2.2_rollup@1.32.1
      tslib: 2.3.1
      typedoc: 0.15.2
      typescript: 4.2.4
      util: 0.12.4
    dev: false
    name: '@rush-temp/ai-anomaly-detector'
    resolution:
      integrity: sha512-Murzt7Za9vfkrGAAu2jJouBdFyKOSMkBDMA6guiOG2hp6MGBdRU9x+p/3PupyydX49cBbSvsm7UTWWMNuZJwqg==
      tarball: file:projects/ai-anomaly-detector.tgz
    version: 0.0.0
  file:projects/ai-document-translator.tgz:
    dependencies:
      '@azure-rest/core-client': 1.0.0-beta.6
      '@azure/identity': 1.5.1
      '@microsoft/api-extractor': 7.13.2
      '@types/chai': 4.2.21
      '@types/mocha': 7.0.2
      '@types/node': 12.20.19
      chai: 4.3.4
      cross-env: 7.0.3
      dotenv: 8.6.0
      eslint: 7.32.0
      karma: 6.3.4
      karma-chrome-launcher: 3.1.0
      karma-coverage: 2.0.3
      karma-edge-launcher: 0.4.2_karma@6.3.4
      karma-env-preprocessor: 0.1.1
      karma-firefox-launcher: 1.3.0
      karma-ie-launcher: 1.0.0_karma@6.3.4
      karma-json-preprocessor: 0.3.3_karma@6.3.4
      karma-json-to-file-reporter: 1.0.1
      karma-junit-reporter: 2.0.1_karma@6.3.4
      karma-mocha: 2.0.1
      karma-mocha-reporter: 2.2.5_karma@6.3.4
      karma-source-map-support: 1.4.0
      karma-sourcemap-loader: 0.3.8
      mocha: 7.2.0
      mocha-junit-reporter: 1.23.3_mocha@7.2.0
      nyc: 14.1.1
      prettier: 2.2.1
      rimraf: 3.0.2
      rollup: 1.32.1
      source-map-support: 0.5.19
      tslib: 2.3.1
      typedoc: 0.15.2
      typescript: 4.2.4
    dev: false
    name: '@rush-temp/ai-document-translator'
    resolution:
      integrity: sha512-ZY3/5DXcK1oCGeZ2ZL0fsoQuUPO3/refq6JE2USAh1aicNbyUOGy9MbRW9IUFoMWK8WUPB6b457ys+5RLFi8Fg==
      tarball: file:projects/ai-document-translator.tgz
    version: 0.0.0
  file:projects/ai-form-recognizer.tgz:
    dependencies:
      '@azure/core-tracing': 1.0.0-preview.13
      '@microsoft/api-extractor': 7.7.11
      '@types/chai': 4.2.21
      '@types/mocha': 7.0.2
      '@types/node': 12.20.19
      '@types/sinon': 9.0.11
      chai: 4.3.4
      chai-as-promised: 7.1.1_chai@4.3.4
      cross-env: 7.0.3
      dotenv: 8.6.0
      eslint: 7.32.0
      karma: 6.3.4
      karma-chrome-launcher: 3.1.0
      karma-coverage: 2.0.3
      karma-edge-launcher: 0.4.2_karma@6.3.4
      karma-env-preprocessor: 0.1.1
      karma-firefox-launcher: 1.3.0
      karma-ie-launcher: 1.0.0_karma@6.3.4
      karma-json-preprocessor: 0.3.3_karma@6.3.4
      karma-json-to-file-reporter: 1.0.1
      karma-junit-reporter: 2.0.1_karma@6.3.4
      karma-mocha: 2.0.1
      karma-mocha-reporter: 2.2.5_karma@6.3.4
      karma-sourcemap-loader: 0.3.8
      mocha: 7.2.0
      mocha-junit-reporter: 1.23.3_mocha@7.2.0
      nyc: 14.1.1
      prettier: 1.19.1
      rimraf: 3.0.2
      rollup: 1.32.1
      sinon: 9.2.4
      source-map-support: 0.5.19
      tslib: 2.3.1
      typedoc: 0.15.2
      typescript: 4.2.4
    dev: false
    name: '@rush-temp/ai-form-recognizer'
    resolution:
      integrity: sha512-FbVy1LvvG5kPlhcLl79k+ymx72SAztdI/qDP3dokKfsvXwBeSn1V1lM1E4e0ny87N7IIi2KdhssCZSXWzsJWkg==
      tarball: file:projects/ai-form-recognizer.tgz
    version: 0.0.0
  file:projects/ai-metrics-advisor.tgz:
    dependencies:
      '@azure/core-tracing': 1.0.0-preview.13
      '@azure/identity': 1.5.1
      '@microsoft/api-extractor': 7.7.11
      '@types/chai': 4.2.21
      '@types/mocha': 7.0.2
      '@types/node': 12.20.19
      '@types/sinon': 9.0.11
      chai: 4.3.4
      chai-as-promised: 7.1.1_chai@4.3.4
      cross-env: 7.0.3
      dotenv: 8.6.0
      eslint: 7.32.0
      karma: 6.3.4
      karma-chrome-launcher: 3.1.0
      karma-coverage: 2.0.3
      karma-edge-launcher: 0.4.2_karma@6.3.4
      karma-env-preprocessor: 0.1.1
      karma-firefox-launcher: 1.3.0
      karma-ie-launcher: 1.0.0_karma@6.3.4
      karma-json-preprocessor: 0.3.3_karma@6.3.4
      karma-json-to-file-reporter: 1.0.1
      karma-junit-reporter: 2.0.1_karma@6.3.4
      karma-mocha: 2.0.1
      karma-mocha-reporter: 2.2.5_karma@6.3.4
      karma-sourcemap-loader: 0.3.8
      mocha: 7.2.0
      mocha-junit-reporter: 1.23.3_mocha@7.2.0
      nyc: 14.1.1
      prettier: 1.19.1
      rimraf: 3.0.2
      rollup: 1.32.1
      sinon: 9.2.4
      source-map-support: 0.5.19
      ts-node: 9.1.1_typescript@4.2.4
      tslib: 2.3.1
      typedoc: 0.15.2
      typescript: 4.2.4
    dev: false
    name: '@rush-temp/ai-metrics-advisor'
    resolution:
      integrity: sha512-avbOY5xtCp2MwPvWZKHVtgvdmmei4Zd8PMLkIwo5dwVLat30tnBkoLzQs8wyOMQGUtYOTH2KsTTjAFSqC0JvLA==
      tarball: file:projects/ai-metrics-advisor.tgz
    version: 0.0.0
  file:projects/ai-text-analytics.tgz:
    dependencies:
      '@azure/core-tracing': 1.0.0-preview.13
      '@azure/identity': 2.0.0-beta.4
      '@microsoft/api-extractor': 7.7.11
      '@types/chai': 4.2.21
      '@types/chai-as-promised': 7.1.4
      '@types/mocha': 7.0.2
      '@types/node': 12.20.19
      '@types/sinon': 9.0.11
      chai: 4.3.4
      chai-as-promised: 7.1.1_chai@4.3.4
      cross-env: 7.0.3
      dotenv: 8.6.0
      eslint: 7.32.0
      karma: 6.3.4
      karma-chrome-launcher: 3.1.0
      karma-coverage: 2.0.3
      karma-edge-launcher: 0.4.2_karma@6.3.4
      karma-env-preprocessor: 0.1.1
      karma-firefox-launcher: 1.3.0
      karma-ie-launcher: 1.0.0_karma@6.3.4
      karma-json-preprocessor: 0.3.3_karma@6.3.4
      karma-json-to-file-reporter: 1.0.1
      karma-junit-reporter: 2.0.1_karma@6.3.4
      karma-mocha: 2.0.1
      karma-mocha-reporter: 2.2.5_karma@6.3.4
      karma-source-map-support: 1.4.0
      karma-sourcemap-loader: 0.3.8
      mocha: 7.2.0
      mocha-junit-reporter: 1.23.3_mocha@7.2.0
      nyc: 14.1.1
      prettier: 1.19.1
      rimraf: 3.0.2
      rollup: 1.32.1
      sinon: 9.2.4
      source-map-support: 0.5.19
      ts-node: 9.1.1_typescript@4.2.4
      tslib: 2.3.1
      typedoc: 0.15.2
      typescript: 4.2.4
    dev: false
    name: '@rush-temp/ai-text-analytics'
    resolution:
      integrity: sha512-+HaSbpqvDl/3As8CSTR7Pk0Qy6iaR5F6d/bXP5fmWZDPi9eLWr5k+T7OPBhnJcaiWL1Hruf5dXvliU515Wp5zg==
      tarball: file:projects/ai-text-analytics.tgz
    version: 0.0.0
  file:projects/app-configuration.tgz:
    dependencies:
      '@azure/core-tracing': 1.0.0-preview.13
      '@microsoft/api-extractor': 7.7.11
      '@rollup/plugin-commonjs': 11.0.2_rollup@1.32.1
      '@rollup/plugin-inject': 4.0.2_rollup@1.32.1
      '@rollup/plugin-json': 4.1.0_rollup@1.32.1
      '@rollup/plugin-multi-entry': 3.0.1_rollup@1.32.1
      '@rollup/plugin-node-resolve': 8.4.0_rollup@1.32.1
      '@rollup/plugin-replace': 2.4.2_rollup@1.32.1
      '@types/chai': 4.2.21
      '@types/mocha': 7.0.2
      '@types/node': 12.20.19
      '@types/sinon': 9.0.11
      assert: 1.5.0
      chai: 4.3.4
      cross-env: 7.0.3
      dotenv: 8.6.0
      eslint: 7.32.0
      esm: 3.2.25
      karma: 6.3.4
      karma-chrome-launcher: 3.1.0
      karma-coverage: 2.0.3
      karma-edge-launcher: 0.4.2_karma@6.3.4
      karma-env-preprocessor: 0.1.1
      karma-firefox-launcher: 1.3.0
      karma-ie-launcher: 1.0.0_karma@6.3.4
      karma-junit-reporter: 2.0.1_karma@6.3.4
      karma-mocha: 2.0.1
      karma-mocha-reporter: 2.2.5_karma@6.3.4
      karma-sourcemap-loader: 0.3.8
      mocha: 7.2.0
      mocha-junit-reporter: 1.23.3_mocha@7.2.0
      nock: 12.0.3
      nyc: 14.1.1
      prettier: 1.19.1
      rimraf: 3.0.2
      rollup: 1.32.1
      rollup-plugin-shim: 1.0.0
      rollup-plugin-sourcemaps: 0.4.2_rollup@1.32.1
      rollup-plugin-terser: 5.3.1_rollup@1.32.1
      sinon: 9.2.4
      ts-node: 9.1.1_typescript@4.2.4
      tslib: 2.3.1
      typedoc: 0.15.2
      typescript: 4.2.4
      uglify-js: 3.14.1
    dev: false
    name: '@rush-temp/app-configuration'
    resolution:
      integrity: sha512-xEfaCYTbxZd2BbN7Eo7hI2zi20fMk4IgtL11xglGdqKcLIOcKf9m3g8sLXkkBch1moeKzqVXYWaJ9SyUzSHJAQ==
      tarball: file:projects/app-configuration.tgz
    version: 0.0.0
  file:projects/arm-appservice.tgz:
    dependencies:
      '@microsoft/api-extractor': 7.7.11
      '@rollup/plugin-commonjs': 11.0.2_rollup@1.32.1
      '@rollup/plugin-json': 4.1.0_rollup@1.32.1
      '@rollup/plugin-multi-entry': 3.0.1_rollup@1.32.1
      '@rollup/plugin-node-resolve': 8.4.0_rollup@1.32.1
      mkdirp: 1.0.4
      rollup: 1.32.1
      rollup-plugin-node-resolve: 3.4.0
      rollup-plugin-sourcemaps: 0.4.2_rollup@1.32.1
      tslib: 2.3.1
      typescript: 4.2.4
      uglify-js: 3.14.1
    dev: false
    name: '@rush-temp/arm-appservice'
    resolution:
      integrity: sha512-O5f+BWzGqVFxpvEE9Tgt55OyDt1qgN3vO5dj4MHkff8gcwl9zmYQaQ+MEod9jGYgC2rZkCXlfLl9NmSDyoV54g==
      tarball: file:projects/arm-appservice.tgz
    version: 0.0.0
  file:projects/arm-compute.tgz:
    dependencies:
      '@microsoft/api-extractor': 7.7.11
      '@rollup/plugin-commonjs': 11.0.2_rollup@1.32.1
      '@rollup/plugin-json': 4.1.0_rollup@1.32.1
      '@rollup/plugin-multi-entry': 3.0.1_rollup@1.32.1
      '@rollup/plugin-node-resolve': 8.4.0_rollup@1.32.1
      mkdirp: 1.0.4
      rollup: 1.32.1
      rollup-plugin-node-resolve: 3.4.0
      rollup-plugin-sourcemaps: 0.4.2_rollup@1.32.1
      tslib: 2.3.1
      typescript: 4.2.4
      uglify-js: 3.14.1
    dev: false
    name: '@rush-temp/arm-compute'
    resolution:
      integrity: sha512-nNi+A6v+cMajxKH+Wgt1DRjWbbvly9agLxYqGPpR9Fx0FzeI1iTlf5kVY/JNdF43EScO4TnYzXR84cyLaNPMzA==
      tarball: file:projects/arm-compute.tgz
    version: 0.0.0
  file:projects/arm-features.tgz:
    dependencies:
      '@microsoft/api-extractor': 7.7.11
      '@rollup/plugin-commonjs': 11.0.2_rollup@1.32.1
      '@rollup/plugin-json': 4.1.0_rollup@1.32.1
      '@rollup/plugin-multi-entry': 3.0.1_rollup@1.32.1
      '@rollup/plugin-node-resolve': 8.4.0_rollup@1.32.1
      mkdirp: 1.0.4
      rollup: 1.32.1
      rollup-plugin-node-resolve: 3.4.0
      rollup-plugin-sourcemaps: 0.4.2_rollup@1.32.1
      tslib: 2.3.1
      typescript: 4.2.4
      uglify-js: 3.14.1
    dev: false
    name: '@rush-temp/arm-features'
    resolution:
      integrity: sha512-Jdqy3BnYfdYfUwQ4L97IVWbg0zwT9HuL1PJ/8JZrmqMo6RZOE1jUDnYcSRA2h7Ke1Rhe8rHi0g80U3EWbWvr9A==
      tarball: file:projects/arm-features.tgz
    version: 0.0.0
  file:projects/arm-keyvault.tgz:
    dependencies:
      '@microsoft/api-extractor': 7.7.11
      '@rollup/plugin-commonjs': 11.0.2_rollup@1.32.1
      '@rollup/plugin-json': 4.1.0_rollup@1.32.1
      '@rollup/plugin-multi-entry': 3.0.1_rollup@1.32.1
      '@rollup/plugin-node-resolve': 8.4.0_rollup@1.32.1
      mkdirp: 1.0.4
      rollup: 1.32.1
      rollup-plugin-node-resolve: 3.4.0
      rollup-plugin-sourcemaps: 0.4.2_rollup@1.32.1
      tslib: 2.3.1
      typescript: 4.2.4
      uglify-js: 3.14.1
    dev: false
    name: '@rush-temp/arm-keyvault'
    resolution:
      integrity: sha512-v75V6krb8/ZT8DT7FKKuDcto86Imeg9rTTBruOW3WnqxcVWNAdgIe+1ZWZxLeaUxSPLntYlCfreanFYO7952Eg==
      tarball: file:projects/arm-keyvault.tgz
    version: 0.0.0
  file:projects/arm-links.tgz:
    dependencies:
      '@microsoft/api-extractor': 7.7.11
      '@rollup/plugin-commonjs': 11.0.2_rollup@1.32.1
      '@rollup/plugin-json': 4.1.0_rollup@1.32.1
      '@rollup/plugin-multi-entry': 3.0.1_rollup@1.32.1
      '@rollup/plugin-node-resolve': 8.4.0_rollup@1.32.1
      mkdirp: 1.0.4
      rollup: 1.32.1
      rollup-plugin-node-resolve: 3.4.0
      rollup-plugin-sourcemaps: 0.4.2_rollup@1.32.1
      tslib: 2.3.1
      typescript: 4.2.4
      uglify-js: 3.14.1
    dev: false
    name: '@rush-temp/arm-links'
    resolution:
      integrity: sha512-rp7358CAZYQTk14rux456WPw0drTcb6tLaCbzxS10sUYP18FSZAdXMThbRk6FWXcyGiNdiYWIDg99JUxOoS2hQ==
      tarball: file:projects/arm-links.tgz
    version: 0.0.0
  file:projects/arm-locks.tgz:
    dependencies:
      '@microsoft/api-extractor': 7.7.11
      '@rollup/plugin-commonjs': 11.0.2_rollup@1.32.1
      '@rollup/plugin-json': 4.1.0_rollup@1.32.1
      '@rollup/plugin-multi-entry': 3.0.1_rollup@1.32.1
      '@rollup/plugin-node-resolve': 8.4.0_rollup@1.32.1
      mkdirp: 1.0.4
      rollup: 1.32.1
      rollup-plugin-node-resolve: 3.4.0
      rollup-plugin-sourcemaps: 0.4.2_rollup@1.32.1
      tslib: 2.3.1
      typescript: 4.2.4
      uglify-js: 3.14.1
    dev: false
    name: '@rush-temp/arm-locks'
    resolution:
      integrity: sha512-Pbwm7icKOAqRDLs7DB00ERbjwjtOHOCWtyxLuzSvnu14uHgTS7Hdc25em9Zj2kIIn9Fqq2EGPytZkfq4BA2Ayg==
      tarball: file:projects/arm-locks.tgz
    version: 0.0.0
  file:projects/arm-managedapplications.tgz:
    dependencies:
      '@microsoft/api-extractor': 7.7.11
      '@rollup/plugin-commonjs': 11.0.2_rollup@1.32.1
      '@rollup/plugin-json': 4.1.0_rollup@1.32.1
      '@rollup/plugin-multi-entry': 3.0.1_rollup@1.32.1
      '@rollup/plugin-node-resolve': 8.4.0_rollup@1.32.1
      mkdirp: 1.0.4
      rollup: 1.32.1
      rollup-plugin-node-resolve: 3.4.0
      rollup-plugin-sourcemaps: 0.4.2_rollup@1.32.1
      tslib: 2.3.1
      typescript: 4.2.4
      uglify-js: 3.14.1
    dev: false
    name: '@rush-temp/arm-managedapplications'
    resolution:
      integrity: sha512-rd/IuR0zgpA58pTS328g3AzEcjXlQiUW9hWYUWJXCdYCjKl5u89SJ1rNNMheQXMXs9qUv6hFG6tt8q1ZCDirtQ==
      tarball: file:projects/arm-managedapplications.tgz
    version: 0.0.0
  file:projects/arm-network.tgz:
    dependencies:
      '@microsoft/api-extractor': 7.7.11
      '@rollup/plugin-commonjs': 11.0.2_rollup@1.32.1
      '@rollup/plugin-json': 4.1.0_rollup@1.32.1
      '@rollup/plugin-multi-entry': 3.0.1_rollup@1.32.1
      '@rollup/plugin-node-resolve': 8.4.0_rollup@1.32.1
      mkdirp: 1.0.4
      rollup: 1.32.1
      rollup-plugin-node-resolve: 3.4.0
      rollup-plugin-sourcemaps: 0.4.2_rollup@1.32.1
      tslib: 2.3.1
      typescript: 4.2.4
      uglify-js: 3.14.1
    dev: false
    name: '@rush-temp/arm-network'
    resolution:
      integrity: sha512-o4oHKd4XnbxekuGYhx80kd7HT12Up5w76XVV7bmPPkPb2gFNy2WpSLCOdGNmFKqMZPTXTuMRWryoHpd1Y1V2GA==
      tarball: file:projects/arm-network.tgz
    version: 0.0.0
  file:projects/arm-policy.tgz:
    dependencies:
      '@microsoft/api-extractor': 7.7.11
      '@rollup/plugin-commonjs': 11.0.2_rollup@1.32.1
      '@rollup/plugin-json': 4.1.0_rollup@1.32.1
      '@rollup/plugin-multi-entry': 3.0.1_rollup@1.32.1
      '@rollup/plugin-node-resolve': 8.4.0_rollup@1.32.1
      mkdirp: 1.0.4
      rollup: 1.32.1
      rollup-plugin-node-resolve: 3.4.0
      rollup-plugin-sourcemaps: 0.4.2_rollup@1.32.1
      tslib: 2.3.1
      typescript: 4.2.4
      uglify-js: 3.14.1
    dev: false
    name: '@rush-temp/arm-policy'
    resolution:
      integrity: sha512-1cDd7l+RfNr7rAJxGMqLHW/zYV/F5tRFsA1R6RplSOTGg8yo1foORk8QvIa+oumecW/uYGC/jePfHrx55atGMQ==
      tarball: file:projects/arm-policy.tgz
    version: 0.0.0
  file:projects/arm-resources.tgz:
    dependencies:
      '@microsoft/api-extractor': 7.7.11
      '@rollup/plugin-commonjs': 11.0.2_rollup@1.32.1
      '@rollup/plugin-json': 4.1.0_rollup@1.32.1
      '@rollup/plugin-multi-entry': 3.0.1_rollup@1.32.1
      '@rollup/plugin-node-resolve': 8.4.0_rollup@1.32.1
      mkdirp: 1.0.4
      rollup: 1.32.1
      rollup-plugin-node-resolve: 3.4.0
      rollup-plugin-sourcemaps: 0.4.2_rollup@1.32.1
      tslib: 2.3.1
      typescript: 4.2.4
      uglify-js: 3.14.1
    dev: false
    name: '@rush-temp/arm-resources'
    resolution:
      integrity: sha512-qCoJfklY7j2h5N8EgS7J/9fgg52p1QJminenS8L2y2O8z2mnEc/qr5PqkypeM7GZaQXUf0vK68A0U6fOEuWRxg==
      tarball: file:projects/arm-resources.tgz
    version: 0.0.0
  file:projects/arm-sql.tgz:
    dependencies:
      '@microsoft/api-extractor': 7.7.11
      '@rollup/plugin-commonjs': 11.0.2_rollup@1.32.1
      '@rollup/plugin-json': 4.1.0_rollup@1.32.1
      '@rollup/plugin-multi-entry': 3.0.1_rollup@1.32.1
      '@rollup/plugin-node-resolve': 8.4.0_rollup@1.32.1
      mkdirp: 1.0.4
      rollup: 1.32.1
      rollup-plugin-node-resolve: 3.4.0
      rollup-plugin-sourcemaps: 0.4.2_rollup@1.32.1
      tslib: 2.3.1
      typescript: 4.2.4
      uglify-js: 3.14.1
    dev: false
    name: '@rush-temp/arm-sql'
    resolution:
      integrity: sha512-d740cACOOsMXQ3bwlpaXrGeOxAVZMCf+6D+LKN8ltZbTJHPrw5Jv0q6tCp7k+aa+nY6hBP1qYtYfKpk0Rg4wuA==
      tarball: file:projects/arm-sql.tgz
    version: 0.0.0
  file:projects/arm-storage.tgz:
    dependencies:
      '@microsoft/api-extractor': 7.7.11
      '@rollup/plugin-commonjs': 11.0.2_rollup@1.32.1
      '@rollup/plugin-json': 4.1.0_rollup@1.32.1
      '@rollup/plugin-multi-entry': 3.0.1_rollup@1.32.1
      '@rollup/plugin-node-resolve': 8.4.0_rollup@1.32.1
      mkdirp: 1.0.4
      rollup: 1.32.1
      rollup-plugin-node-resolve: 3.4.0
      rollup-plugin-sourcemaps: 0.4.2_rollup@1.32.1
      tslib: 2.3.1
      typescript: 4.2.4
      uglify-js: 3.14.1
    dev: false
    name: '@rush-temp/arm-storage'
    resolution:
      integrity: sha512-qBc4PYovQxo5tZRHGNtgQLmfF7Uq8FVopd9F1Ghu5qcS68wESbBhwZ1px9/EjPWIHpPyrBzazFRMlvT+5gcthA==
      tarball: file:projects/arm-storage.tgz
    version: 0.0.0
  file:projects/arm-webpubsub.tgz:
    dependencies:
      '@microsoft/api-extractor': 7.7.11
      '@rollup/plugin-commonjs': 11.0.2_rollup@1.32.1
      '@rollup/plugin-json': 4.1.0_rollup@1.32.1
      '@rollup/plugin-multi-entry': 3.0.1_rollup@1.32.1
      '@rollup/plugin-node-resolve': 8.4.0_rollup@1.32.1
      mkdirp: 1.0.4
      rollup: 1.32.1
      rollup-plugin-node-resolve: 3.4.0
      rollup-plugin-sourcemaps: 0.4.2_rollup@1.32.1
      tslib: 2.3.1
      typescript: 4.2.4
      uglify-js: 3.14.1
    dev: false
    name: '@rush-temp/arm-webpubsub'
    resolution:
      integrity: sha512-0EU10j+ZIAl/Hj/KR+2LjjS6Ik8nlvNX3xGtR9cxSIl2Wle+EOw+3YtTQt1E4spSlsWnPcvZXJ3WKyV8mvt6vg==
      tarball: file:projects/arm-webpubsub.tgz
    version: 0.0.0
  file:projects/attestation.tgz:
    dependencies:
      '@azure/core-tracing': 1.0.0-preview.13
      '@azure/identity': 2.0.0-beta.4
      '@microsoft/api-extractor': 7.7.11
      '@types/chai': 4.2.21
      '@types/chai-as-promised': 7.1.4
      '@types/mocha': 7.0.2
      '@types/node': 12.20.19
      buffer: 5.7.1
      chai: 4.3.4
      chai-as-promised: 7.1.1_chai@4.3.4
      cross-env: 7.0.3
      dotenv: 8.6.0
      downlevel-dts: 0.4.0
      eslint: 7.32.0
      esm: 3.2.25
      inherits: 2.0.4
      jsrsasign: 10.3.0
      karma: 6.3.4
      karma-chrome-launcher: 3.1.0
      karma-coverage: 2.0.3
      karma-edge-launcher: 0.4.2_karma@6.3.4
      karma-env-preprocessor: 0.1.1
      karma-firefox-launcher: 1.3.0
      karma-ie-launcher: 1.0.0_karma@6.3.4
      karma-json-preprocessor: 0.3.3_karma@6.3.4
      karma-json-to-file-reporter: 1.0.1
      karma-junit-reporter: 2.0.1_karma@6.3.4
      karma-mocha: 2.0.1
      karma-mocha-reporter: 2.2.5_karma@6.3.4
      karma-source-map-support: 1.4.0
      karma-sourcemap-loader: 0.3.8
      mocha: 7.2.0
      mocha-junit-reporter: 1.23.3_mocha@7.2.0
      nyc: 14.1.1
      prettier: 1.19.1
      rimraf: 3.0.2
      rollup: 1.32.1
      rollup-plugin-node-resolve: 3.4.0
      rollup-plugin-sourcemaps: 0.4.2_rollup@1.32.1
      safe-buffer: 5.2.1
      source-map-support: 0.5.19
      ts-node: 9.1.1_typescript@4.2.4
      tslib: 2.3.1
      typedoc: 0.15.2
      typescript: 4.2.4
      util: 0.12.4
    dev: false
    name: '@rush-temp/attestation'
    resolution:
      integrity: sha512-SMEs3He6zgbcQEmu1zXcG2Id88IkSCyR1hNRF7Xk/EdHk+BxeXlXL5AxGPC+MANwG28tjvPnSHhxbcxh1ZzuBA==
      tarball: file:projects/attestation.tgz
    version: 0.0.0
  file:projects/communication-chat.tgz:
    dependencies:
      '@azure/communication-identity': 1.0.0
      '@azure/communication-signaling': 1.0.0-beta.7
      '@azure/core-tracing': 1.0.0-preview.13
      '@microsoft/api-extractor': 7.7.11
      '@rollup/plugin-commonjs': 11.0.2_rollup@1.32.1
      '@rollup/plugin-json': 4.1.0_rollup@1.32.1
      '@rollup/plugin-multi-entry': 3.0.1_rollup@1.32.1
      '@rollup/plugin-node-resolve': 8.4.0_rollup@1.32.1
      '@rollup/plugin-replace': 2.4.2_rollup@1.32.1
      '@types/chai': 4.2.21
      '@types/mocha': 7.0.2
      '@types/node': 12.20.19
      '@types/sinon': 9.0.11
      assert: 1.5.0
      chai: 4.3.4
      cross-env: 7.0.3
      dotenv: 8.6.0
      eslint: 7.32.0
      events: 3.3.0
      inherits: 2.0.4
      karma: 6.3.4
      karma-chrome-launcher: 3.1.0
      karma-coverage: 2.0.3
      karma-edge-launcher: 0.4.2_karma@6.3.4
      karma-env-preprocessor: 0.1.1
      karma-firefox-launcher: 1.3.0
      karma-ie-launcher: 1.0.0_karma@6.3.4
      karma-json-preprocessor: 0.3.3_karma@6.3.4
      karma-json-to-file-reporter: 1.0.1
      karma-junit-reporter: 2.0.1_karma@6.3.4
      karma-mocha: 2.0.1
      karma-mocha-reporter: 2.2.5_karma@6.3.4
      karma-sourcemap-loader: 0.3.8
      mocha: 7.2.0
      mocha-junit-reporter: 1.23.3_mocha@7.2.0
      nyc: 14.1.1
      prettier: 1.19.1
      rimraf: 3.0.2
      rollup: 1.32.1
      rollup-plugin-shim: 1.0.0
      rollup-plugin-sourcemaps: 0.4.2_rollup@1.32.1
      rollup-plugin-terser: 5.3.1_rollup@1.32.1
      rollup-plugin-visualizer: 4.2.2_rollup@1.32.1
      sinon: 9.2.4
      tslib: 2.3.1
      typedoc: 0.15.2
      typescript: 4.2.4
      util: 0.12.4
    dev: false
    name: '@rush-temp/communication-chat'
    resolution:
      integrity: sha512-J9pI+zoofrbGE5JN7f+ylcCtejg5cfDEU6YCkj+vA8SlDhmatprWeHy33GDEArTjc+09EK8ZUQVmXXz1DUcm/Q==
      tarball: file:projects/communication-chat.tgz
    version: 0.0.0
  file:projects/communication-common.tgz:
    dependencies:
      '@azure/core-tracing': 1.0.0-preview.13
      '@microsoft/api-extractor': 7.7.11
      '@rollup/plugin-commonjs': 11.0.2_rollup@1.32.1
      '@rollup/plugin-json': 4.1.0_rollup@1.32.1
      '@rollup/plugin-multi-entry': 3.0.1_rollup@1.32.1
      '@rollup/plugin-node-resolve': 8.4.0_rollup@1.32.1
      '@rollup/plugin-replace': 2.4.2_rollup@1.32.1
      '@types/chai': 4.2.21
      '@types/chai-as-promised': 7.1.4
      '@types/jwt-decode': 2.2.1
      '@types/mocha': 7.0.2
      '@types/node': 12.20.19
      '@types/sinon': 9.0.11
      assert: 1.5.0
      chai: 4.3.4
      chai-as-promised: 7.1.1_chai@4.3.4
      cross-env: 7.0.3
      eslint: 7.32.0
      events: 3.3.0
      inherits: 2.0.4
      jwt-decode: 2.2.0
      karma: 6.3.4
      karma-chrome-launcher: 3.1.0
      karma-coverage: 2.0.3
      karma-edge-launcher: 0.4.2_karma@6.3.4
      karma-env-preprocessor: 0.1.1
      karma-firefox-launcher: 1.3.0
      karma-ie-launcher: 1.0.0_karma@6.3.4
      karma-junit-reporter: 2.0.1_karma@6.3.4
      karma-mocha: 2.0.1
      karma-mocha-reporter: 2.2.5_karma@6.3.4
      karma-sourcemap-loader: 0.3.8
      mocha: 7.2.0
      mocha-junit-reporter: 1.23.3_mocha@7.2.0
      nyc: 14.1.1
      prettier: 1.19.1
      rimraf: 3.0.2
      rollup: 1.32.1
      rollup-plugin-sourcemaps: 0.4.2_rollup@1.32.1
      rollup-plugin-terser: 5.3.1_rollup@1.32.1
      rollup-plugin-visualizer: 4.2.2_rollup@1.32.1
      sinon: 9.2.4
      tslib: 2.3.1
      typedoc: 0.15.2
      typescript: 4.2.4
      util: 0.12.4
    dev: false
    name: '@rush-temp/communication-common'
    resolution:
      integrity: sha512-Y6t2s/oqQpZpz7TOgPeLrg8lQOBAuzUW0jj9j7hl6sa/WgFTXm+4aOeocTsPFGrDKtPxrjOuZmLv7LMtsYfinQ==
      tarball: file:projects/communication-common.tgz
    version: 0.0.0
  file:projects/communication-identity.tgz:
    dependencies:
      '@azure/core-tracing': 1.0.0-preview.13
      '@microsoft/api-extractor': 7.7.11
      '@rollup/plugin-commonjs': 11.0.2_rollup@1.32.1
      '@rollup/plugin-json': 4.1.0_rollup@1.32.1
      '@rollup/plugin-multi-entry': 3.0.1_rollup@1.32.1
      '@rollup/plugin-node-resolve': 8.4.0_rollup@1.32.1
      '@rollup/plugin-replace': 2.4.2_rollup@1.32.1
      '@types/chai': 4.2.21
      '@types/mocha': 7.0.2
      '@types/node': 12.20.19
      '@types/sinon': 9.0.11
      assert: 1.5.0
      chai: 4.3.4
      cross-env: 7.0.3
      dotenv: 8.6.0
      eslint: 7.32.0
      events: 3.3.0
      inherits: 2.0.4
      karma: 6.3.4
      karma-chrome-launcher: 3.1.0
      karma-coverage: 2.0.3
      karma-edge-launcher: 0.4.2_karma@6.3.4
      karma-env-preprocessor: 0.1.1
      karma-firefox-launcher: 1.3.0
      karma-ie-launcher: 1.0.0_karma@6.3.4
      karma-json-preprocessor: 0.3.3_karma@6.3.4
      karma-json-to-file-reporter: 1.0.1
      karma-junit-reporter: 2.0.1_karma@6.3.4
      karma-mocha: 2.0.1
      karma-mocha-reporter: 2.2.5_karma@6.3.4
      karma-sourcemap-loader: 0.3.8
      mocha: 7.2.0
      mocha-junit-reporter: 1.23.3_mocha@7.2.0
      nyc: 14.1.1
      prettier: 1.19.1
      rimraf: 3.0.2
      rollup: 1.32.1
      rollup-plugin-shim: 1.0.0
      rollup-plugin-sourcemaps: 0.4.2_rollup@1.32.1
      rollup-plugin-terser: 5.3.1_rollup@1.32.1
      rollup-plugin-visualizer: 4.2.2_rollup@1.32.1
      sinon: 9.2.4
      tslib: 2.3.1
      typedoc: 0.15.2
      typescript: 4.2.4
    dev: false
    name: '@rush-temp/communication-identity'
    resolution:
      integrity: sha512-cRnmlBVkFFI6GtQQsKDVmQtl3CX4fX0L9UZuAwsAIV60iYGUUAZd8XFnkZiwb3aGxKBbtxrScqAOt5f1QXHMqg==
      tarball: file:projects/communication-identity.tgz
    version: 0.0.0
  file:projects/communication-network-traversal.tgz:
    dependencies:
      '@azure/communication-identity': 1.0.0
      '@azure/core-tracing': 1.0.0-preview.13
      '@azure/identity': 2.0.0-beta.4
      '@microsoft/api-extractor': 7.7.11
      '@rollup/plugin-commonjs': 11.0.2_rollup@1.32.1
      '@rollup/plugin-json': 4.1.0_rollup@1.32.1
      '@rollup/plugin-multi-entry': 3.0.1_rollup@1.32.1
      '@rollup/plugin-node-resolve': 8.4.0_rollup@1.32.1
      '@rollup/plugin-replace': 2.4.2_rollup@1.32.1
      '@types/chai': 4.2.21
      '@types/mocha': 7.0.2
      '@types/node': 12.20.19
      '@types/sinon': 9.0.11
      assert: 1.5.0
      chai: 4.3.4
      cross-env: 7.0.3
      dotenv: 8.6.0
      eslint: 7.32.0
      events: 3.3.0
      inherits: 2.0.4
      karma: 6.3.4
      karma-chrome-launcher: 3.1.0
      karma-coverage: 2.0.3
      karma-edge-launcher: 0.4.2_karma@6.3.4
      karma-env-preprocessor: 0.1.1
      karma-firefox-launcher: 1.3.0
      karma-ie-launcher: 1.0.0_karma@6.3.4
      karma-json-preprocessor: 0.3.3_karma@6.3.4
      karma-json-to-file-reporter: 1.0.1
      karma-junit-reporter: 2.0.1_karma@6.3.4
      karma-mocha: 2.0.1
      karma-mocha-reporter: 2.2.5_karma@6.3.4
      karma-sourcemap-loader: 0.3.8
      mocha: 7.2.0
      mocha-junit-reporter: 1.23.3_mocha@7.2.0
      nyc: 14.1.1
      prettier: 1.19.1
      rimraf: 3.0.2
      rollup: 1.32.1
      rollup-plugin-shim: 1.0.0
      rollup-plugin-sourcemaps: 0.4.2_rollup@1.32.1
      rollup-plugin-terser: 5.3.1_rollup@1.32.1
      rollup-plugin-visualizer: 4.2.2_rollup@1.32.1
      sinon: 9.2.4
      tslib: 2.3.1
      typedoc: 0.15.2
      typescript: 4.2.4
    dev: false
    name: '@rush-temp/communication-network-traversal'
    resolution:
      integrity: sha512-WaXb4hUyl1T0+cSke7IdsKa1CS/0rUGTCUoucoC1lNfqeOIwbrVtaGW2h1HnlPfZN5C2c2ltVuxZ0vmYN4jMfw==
      tarball: file:projects/communication-network-traversal.tgz
    version: 0.0.0
  file:projects/communication-phone-numbers.tgz:
    dependencies:
      '@azure/core-tracing': 1.0.0-preview.13
      '@azure/identity': 2.0.0-beta.4
      '@microsoft/api-extractor': 7.7.11
      '@rollup/plugin-commonjs': 11.0.2_rollup@1.32.1
      '@rollup/plugin-json': 4.1.0_rollup@1.32.1
      '@rollup/plugin-multi-entry': 3.0.1_rollup@1.32.1
      '@rollup/plugin-node-resolve': 8.4.0_rollup@1.32.1
      '@rollup/plugin-replace': 2.4.2_rollup@1.32.1
      '@types/chai': 4.2.21
      '@types/mocha': 7.0.2
      '@types/node': 12.20.19
      '@types/sinon': 9.0.11
      assert: 1.5.0
      chai: 4.3.4
      cross-env: 7.0.3
      dotenv: 8.6.0
      eslint: 7.32.0
      events: 3.3.0
      inherits: 2.0.4
      karma: 6.3.4
      karma-chrome-launcher: 3.1.0
      karma-coverage: 2.0.3
      karma-edge-launcher: 0.4.2_karma@6.3.4
      karma-env-preprocessor: 0.1.1
      karma-firefox-launcher: 1.3.0
      karma-ie-launcher: 1.0.0_karma@6.3.4
      karma-json-preprocessor: 0.3.3_karma@6.3.4
      karma-json-to-file-reporter: 1.0.1
      karma-junit-reporter: 2.0.1_karma@6.3.4
      karma-mocha: 2.0.1
      karma-mocha-reporter: 2.2.5_karma@6.3.4
      karma-sourcemap-loader: 0.3.8
      mocha: 7.2.0
      mocha-junit-reporter: 1.23.3_mocha@7.2.0
      nyc: 14.1.1
      prettier: 1.19.1
      rimraf: 3.0.2
      rollup: 1.32.1
      rollup-plugin-shim: 1.0.0
      rollup-plugin-sourcemaps: 0.4.2_rollup@1.32.1
      rollup-plugin-terser: 5.3.1_rollup@1.32.1
      rollup-plugin-visualizer: 4.2.2_rollup@1.32.1
      sinon: 9.2.4
      tslib: 2.3.1
      typedoc: 0.15.2
      typescript: 4.2.4
    dev: false
    name: '@rush-temp/communication-phone-numbers'
    resolution:
      integrity: sha512-ZmZd3sOJ8PERY5AU+Xtq/KJr36m2blrMPszVkq7qXVTw9500lQlSdXoYrloyD5GJzKd2bwpvYg5gL2i5Mo6eyg==
      tarball: file:projects/communication-phone-numbers.tgz
    version: 0.0.0
  file:projects/communication-sms.tgz:
    dependencies:
      '@azure/core-tracing': 1.0.0-preview.13
      '@microsoft/api-extractor': 7.7.11
      '@rollup/plugin-commonjs': 11.0.2_rollup@1.32.1
      '@rollup/plugin-json': 4.1.0_rollup@1.32.1
      '@rollup/plugin-multi-entry': 3.0.1_rollup@1.32.1
      '@rollup/plugin-node-resolve': 8.4.0_rollup@1.32.1
      '@rollup/plugin-replace': 2.4.2_rollup@1.32.1
      '@types/chai': 4.2.21
      '@types/mocha': 7.0.2
      '@types/node': 12.20.19
      '@types/sinon': 9.0.11
      assert: 1.5.0
      chai: 4.3.4
      cross-env: 7.0.3
      dotenv: 8.6.0
      eslint: 7.32.0
      events: 3.3.0
      inherits: 2.0.4
      karma: 6.3.4
      karma-chrome-launcher: 3.1.0
      karma-coverage: 2.0.3
      karma-edge-launcher: 0.4.2_karma@6.3.4
      karma-env-preprocessor: 0.1.1
      karma-firefox-launcher: 1.3.0
      karma-ie-launcher: 1.0.0_karma@6.3.4
      karma-junit-reporter: 2.0.1_karma@6.3.4
      karma-mocha: 2.0.1
      karma-mocha-reporter: 2.2.5_karma@6.3.4
      karma-sourcemap-loader: 0.3.8
      mocha: 7.2.0
      mocha-junit-reporter: 1.23.3_mocha@7.2.0
      nyc: 14.1.1
      prettier: 1.19.1
      rimraf: 3.0.2
      rollup: 1.32.1
      rollup-plugin-shim: 1.0.0
      rollup-plugin-sourcemaps: 0.4.2_rollup@1.32.1
      rollup-plugin-terser: 5.3.1_rollup@1.32.1
      rollup-plugin-visualizer: 4.2.2_rollup@1.32.1
      sinon: 9.2.4
      tslib: 2.3.1
      typedoc: 0.15.2
      typescript: 4.2.4
      util: 0.12.4
    dev: false
    name: '@rush-temp/communication-sms'
    resolution:
      integrity: sha512-sDTK+GZDqDUEr/OCuxEWBY/O099jelPdOB3Eh7twTtMYmNLX9x9BM+I8XCnTUrLi0JJeHhvgvjEPrt/+Imkp1g==
      tarball: file:projects/communication-sms.tgz
    version: 0.0.0
  file:projects/confidential-ledger.tgz:
    dependencies:
      '@azure-rest/core-client': 1.0.0-beta.6
      '@azure/identity': 1.5.1
      '@microsoft/api-extractor': 7.13.2
      '@types/chai': 4.2.21
      '@types/mocha': 7.0.2
      '@types/node': 12.20.19
      chai: 4.3.4
      cross-env: 7.0.3
      dotenv: 8.6.0
      eslint: 7.32.0
      karma: 6.3.4
      karma-chrome-launcher: 3.1.0
      karma-coverage: 2.0.3
      karma-edge-launcher: 0.4.2_karma@6.3.4
      karma-env-preprocessor: 0.1.1
      karma-firefox-launcher: 1.3.0
      karma-ie-launcher: 1.0.0_karma@6.3.4
      karma-json-preprocessor: 0.3.3_karma@6.3.4
      karma-json-to-file-reporter: 1.0.1
      karma-junit-reporter: 2.0.1_karma@6.3.4
      karma-mocha: 2.0.1
      karma-mocha-reporter: 2.2.5_karma@6.3.4
      karma-source-map-support: 1.4.0
      karma-sourcemap-loader: 0.3.8
      mocha: 7.2.0
      mocha-junit-reporter: 1.23.3_mocha@7.2.0
      nyc: 14.1.1
      prettier: 2.2.1
      rimraf: 3.0.2
      rollup: 1.32.1
      source-map-support: 0.5.19
      tslib: 2.3.1
      typedoc: 0.15.2
      typescript: 4.2.4
    dev: false
    name: '@rush-temp/confidential-ledger'
    resolution:
      integrity: sha512-EUZ7hrGyJG/Jb/V4Mkwmf+SRdwETCvaOlu0IjKTGMmKXSZamdY+AUfP+C+r0iVG5e337V6N4CU+aky5RNdiYPQ==
      tarball: file:projects/confidential-ledger.tgz
    version: 0.0.0
  file:projects/container-registry.tgz:
    dependencies:
      '@azure/core-tracing': 1.0.0-preview.13
      '@microsoft/api-extractor': 7.7.11
      '@types/chai': 4.2.21
      '@types/chai-as-promised': 7.1.4
      '@types/mocha': 7.0.2
      '@types/node': 12.20.19
      chai: 4.3.4
      chai-as-promised: 7.1.1_chai@4.3.4
      cross-env: 7.0.3
      dotenv: 8.6.0
      eslint: 7.32.0
      inherits: 2.0.4
      karma: 6.3.4
      karma-chrome-launcher: 3.1.0
      karma-coverage: 2.0.3
      karma-edge-launcher: 0.4.2_karma@6.3.4
      karma-env-preprocessor: 0.1.1
      karma-firefox-launcher: 1.3.0
      karma-ie-launcher: 1.0.0_karma@6.3.4
      karma-json-preprocessor: 0.3.3_karma@6.3.4
      karma-json-to-file-reporter: 1.0.1
      karma-junit-reporter: 2.0.1_karma@6.3.4
      karma-mocha: 2.0.1
      karma-mocha-reporter: 2.2.5_karma@6.3.4
      karma-sourcemap-loader: 0.3.8
      mocha: 7.2.0
      mocha-junit-reporter: 1.23.3_mocha@7.2.0
      nyc: 14.1.1
      prettier: 1.19.1
      rimraf: 3.0.2
      rollup: 1.32.1
      tslib: 2.3.1
      typedoc: 0.15.2
      typescript: 4.2.4
      util: 0.12.4
    dev: false
    name: '@rush-temp/container-registry'
    resolution:
      integrity: sha512-DviskXTFMkFBaut/r7NWErM/gozStXKivsuhmGJIlEm1wLc8xMYXjRDosKqFJQAXcKGUGeYHUI9mpHMOd6kX0w==
      tarball: file:projects/container-registry.tgz
    version: 0.0.0
  file:projects/core-amqp.tgz:
    dependencies:
      '@microsoft/api-extractor': 7.7.11
      '@rollup/plugin-commonjs': 11.0.2_rollup@1.32.1
      '@rollup/plugin-inject': 4.0.2_rollup@1.32.1
      '@rollup/plugin-json': 4.1.0_rollup@1.32.1
      '@rollup/plugin-multi-entry': 3.0.1_rollup@1.32.1
      '@rollup/plugin-node-resolve': 8.4.0_rollup@1.32.1
      '@rollup/plugin-replace': 2.4.2_rollup@1.32.1
      '@types/chai': 4.2.21
      '@types/debug': 4.1.7
      '@types/mocha': 7.0.2
      '@types/node': 12.20.19
      '@types/sinon': 9.0.11
      '@types/ws': 7.4.7
      buffer: 5.7.1
      chai: 4.3.4
      cross-env: 7.0.3
      debug: 4.3.2
      dotenv: 8.6.0
      downlevel-dts: 0.4.0
      eslint: 7.32.0
      events: 3.3.0
      jssha: 3.2.0
      karma: 6.3.4_debug@4.3.2
      karma-chrome-launcher: 3.1.0
      karma-mocha: 2.0.1
      mocha: 7.2.0
      mocha-junit-reporter: 1.23.3_mocha@7.2.0
      nyc: 14.1.1
      prettier: 1.19.1
      process: 0.11.10
      puppeteer: 10.2.0
      rhea: 2.0.4
      rhea-promise: 2.1.0
      rimraf: 3.0.2
      rollup: 1.32.1
      rollup-plugin-shim: 1.0.0
      rollup-plugin-sourcemaps: 0.4.2_rollup@1.32.1
      rollup-plugin-terser: 5.3.1_rollup@1.32.1
      sinon: 9.2.4
      ts-node: 9.1.1_typescript@4.2.4
      tslib: 2.3.1
      typedoc: 0.15.2
      typescript: 4.2.4
      url: 0.11.0
      util: 0.12.4
      ws: 7.5.3
    dev: false
    name: '@rush-temp/core-amqp'
    resolution:
      integrity: sha512-yfQLB9OGJC8Sz7AzXe76gGqcBByxsPmzZhEFkimWNVsfJWv2J+flLOsObeTtD5xv9NsB6zTrZJGGv4T9GEQd0A==
      tarball: file:projects/core-amqp.tgz
    version: 0.0.0
  file:projects/core-asynciterator-polyfill.tgz:
    dependencies:
      '@types/node': 12.20.19
      eslint: 7.32.0
      prettier: 1.19.1
      typedoc: 0.15.2
      typescript: 4.2.4
    dev: false
    name: '@rush-temp/core-asynciterator-polyfill'
    resolution:
      integrity: sha512-NMQzIXmS6Aw+/UpoOPolEKGWu0ak5sbvZn3jGCttx2gFZqO832WYZuAeNlwxEYUepdypxNQRnAR8EAdx7b7iiw==
      tarball: file:projects/core-asynciterator-polyfill.tgz
    version: 0.0.0
  file:projects/core-auth.tgz:
    dependencies:
      '@microsoft/api-extractor': 7.7.11
      '@types/chai': 4.2.21
      '@types/mocha': 7.0.2
      '@types/node': 12.20.19
      chai: 4.3.4
      cross-env: 7.0.3
      downlevel-dts: 0.4.0
      eslint: 7.32.0
      inherits: 2.0.4
      mocha: 7.2.0
      mocha-junit-reporter: 1.23.3_mocha@7.2.0
      prettier: 1.19.1
      rimraf: 3.0.2
      rollup: 1.32.1
      tslib: 2.3.1
      typedoc: 0.15.2
      typescript: 4.2.4
      util: 0.12.4
    dev: false
    name: '@rush-temp/core-auth'
    resolution:
      integrity: sha512-pdVm8tTyrBXIMYR5CFDSjZLbIDYsKQNbABEICJfRW3c77f0pPGadRdvC34rieD68ZfNxIZ3wtxKEJdma8HPQYQ==
      tarball: file:projects/core-auth.tgz
    version: 0.0.0
  file:projects/core-client-1.tgz:
    dependencies:
      '@azure/core-tracing': 1.0.0-preview.13
      '@microsoft/api-extractor': 7.7.11
      '@types/chai': 4.2.21
      '@types/mocha': 7.0.2
      '@types/node': 12.20.19
      '@types/sinon': 9.0.11
      chai: 4.3.4
      cross-env: 7.0.3
      downlevel-dts: 0.4.0
      eslint: 7.32.0
      inherits: 2.0.4
      karma: 6.3.4
      karma-chrome-launcher: 3.1.0
      karma-coverage: 2.0.3
      karma-edge-launcher: 0.4.2_karma@6.3.4
      karma-env-preprocessor: 0.1.1
      karma-firefox-launcher: 1.3.0
      karma-ie-launcher: 1.0.0_karma@6.3.4
      karma-junit-reporter: 2.0.1_karma@6.3.4
      karma-mocha: 2.0.1
      karma-mocha-reporter: 2.2.5_karma@6.3.4
      karma-sourcemap-loader: 0.3.8
      mocha: 7.2.0
      mocha-junit-reporter: 1.23.3_mocha@7.2.0
      prettier: 1.19.1
      rimraf: 3.0.2
      rollup: 1.32.1
      sinon: 9.2.4
      tslib: 2.3.1
      typedoc: 0.15.2
      typescript: 4.2.4
      util: 0.12.4
    dev: false
    name: '@rush-temp/core-client-1'
    resolution:
      integrity: sha512-mhHXTeAYj/Dku5gLxgH3oIpErdSTlPL2ivM4QFjpsbVaKI+Baw8AD1yZ6R+Z3560l3Ya5OgUoF289cL7XYRsMA==
      tarball: file:projects/core-client-1.tgz
    version: 0.0.0
  file:projects/core-client-lro.tgz:
    dependencies:
      '@azure-rest/core-client': 1.0.0-beta.6
      '@microsoft/api-extractor': 7.13.2
      '@types/chai': 4.2.21
      '@types/mocha': 7.0.2
      '@types/node': 12.20.19
      chai: 4.3.4
      cross-env: 7.0.3
      eslint: 7.32.0
      inherits: 2.0.4
      karma: 6.3.4
      karma-chrome-launcher: 3.1.0
      karma-coverage: 2.0.3
      karma-edge-launcher: 0.4.2_karma@6.3.4
      karma-env-preprocessor: 0.1.1
      karma-firefox-launcher: 1.3.0
      karma-ie-launcher: 1.0.0_karma@6.3.4
      karma-junit-reporter: 2.0.1_karma@6.3.4
      karma-mocha: 2.0.1
      karma-mocha-reporter: 2.2.5_karma@6.3.4
      karma-sourcemap-loader: 0.3.8
      mocha: 7.2.0
      mocha-junit-reporter: 1.23.3_mocha@7.2.0
      prettier: 2.2.1
      rimraf: 3.0.2
      rollup: 1.32.1
      sinon: 9.2.4
      tslib: 2.3.1
      typedoc: 0.15.2
      typescript: 4.2.4
      util: 0.12.4
    dev: false
    name: '@rush-temp/core-client-lro'
    resolution:
      integrity: sha512-n7OJnwa3mZ4WMtwlX0t8UY0ZAPc877e+UfhsTLa5V+3Re0wkEvKUo1IvMedAgKPLag3MoTrRcxl3c3KXGXxGRA==
      tarball: file:projects/core-client-lro.tgz
    version: 0.0.0
  file:projects/core-client-paging.tgz:
    dependencies:
      '@azure-rest/core-client': 1.0.0-beta.6
      '@microsoft/api-extractor': 7.13.2
      '@types/chai': 4.2.21
      '@types/mocha': 7.0.2
      '@types/node': 12.20.19
      chai: 4.3.4
      cross-env: 7.0.3
      eslint: 7.32.0
      inherits: 2.0.4
      karma: 6.3.4
      karma-chrome-launcher: 3.1.0
      karma-coverage: 2.0.3
      karma-edge-launcher: 0.4.2_karma@6.3.4
      karma-env-preprocessor: 0.1.1
      karma-firefox-launcher: 1.3.0
      karma-ie-launcher: 1.0.0_karma@6.3.4
      karma-junit-reporter: 2.0.1_karma@6.3.4
      karma-mocha: 2.0.1
      karma-mocha-reporter: 2.2.5_karma@6.3.4
      karma-sourcemap-loader: 0.3.8
      mocha: 7.2.0
      mocha-junit-reporter: 1.23.3_mocha@7.2.0
      prettier: 2.2.1
      rimraf: 3.0.2
      rollup: 1.32.1
      sinon: 9.2.4
      tslib: 2.3.1
      typedoc: 0.15.2
      typescript: 4.2.4
      util: 0.12.4
    dev: false
    name: '@rush-temp/core-client-paging'
    resolution:
      integrity: sha512-Ccr/pJL8OOZx3loL11Au8iprx0KyCc3AELZ/8nZlrHAE2r8r7PDGbeh0NQmu1hJOdn1xv7vB3IX7nFDRn3pDtw==
      tarball: file:projects/core-client-paging.tgz
    version: 0.0.0
  file:projects/core-client.tgz:
    dependencies:
      '@microsoft/api-extractor': 7.13.2
      '@types/chai': 4.2.21
      '@types/mocha': 7.0.2
      '@types/node': 12.20.19
      chai: 4.3.4
      cross-env: 7.0.3
      eslint: 7.32.0
      inherits: 2.0.4
      karma: 6.3.4
      karma-chrome-launcher: 3.1.0
      karma-coverage: 2.0.3
      karma-edge-launcher: 0.4.2_karma@6.3.4
      karma-env-preprocessor: 0.1.1
      karma-firefox-launcher: 1.3.0
      karma-ie-launcher: 1.0.0_karma@6.3.4
      karma-junit-reporter: 2.0.1_karma@6.3.4
      karma-mocha: 2.0.1
      karma-mocha-reporter: 2.2.5_karma@6.3.4
      karma-sourcemap-loader: 0.3.8
      mocha: 7.2.0
      mocha-junit-reporter: 1.23.3_mocha@7.2.0
      prettier: 2.2.1
      rimraf: 3.0.2
      rollup: 1.32.1
      sinon: 9.2.4
      tslib: 2.3.1
      typedoc: 0.15.2
      typescript: 4.2.4
      util: 0.12.4
    dev: false
    name: '@rush-temp/core-client'
    resolution:
      integrity: sha512-A+GvNgdlwTt5h3ZbVfNlhfUSKtdo96ruE9aQ7Vvf83wsasti6gtLOQFPXPiLMvhvQoKg4eQ3iZU9TtNxW2RY+g==
      tarball: file:projects/core-client.tgz
    version: 0.0.0
  file:projects/core-crypto.tgz:
    dependencies:
      '@microsoft/api-extractor': 7.7.11
      '@rollup/plugin-commonjs': 11.0.2_rollup@1.32.1
      '@rollup/plugin-node-resolve': 8.4.0_rollup@1.32.1
      '@rollup/plugin-replace': 2.4.2_rollup@1.32.1
      '@types/chai': 4.2.21
      '@types/mocha': 7.0.2
      '@types/node': 12.20.19
      '@types/sinon': 9.0.11
      chai: 4.3.4
      cross-env: 7.0.3
      downlevel-dts: 0.4.0
      eslint: 7.32.0
      karma: 6.3.4
      karma-chrome-launcher: 3.1.0
      karma-coverage: 2.0.3
      karma-edge-launcher: 0.4.2_karma@6.3.4
      karma-env-preprocessor: 0.1.1
      karma-firefox-launcher: 1.3.0
      karma-ie-launcher: 1.0.0_karma@6.3.4
      karma-junit-reporter: 2.0.1_karma@6.3.4
      karma-mocha: 2.0.1
      karma-mocha-reporter: 2.2.5_karma@6.3.4
      karma-sourcemap-loader: 0.3.8
      mocha: 7.2.0
      mocha-junit-reporter: 1.23.3_mocha@7.2.0
      prettier: 1.19.1
      rimraf: 3.0.2
      rollup: 1.32.1
      rollup-plugin-sourcemaps: 0.4.2_rollup@1.32.1
      sinon: 9.2.4
      tslib: 2.3.1
      typedoc: 0.15.2
      typescript: 4.2.4
    dev: false
    name: '@rush-temp/core-crypto'
    resolution:
      integrity: sha512-ZU0iT6qVHE8T+fmuz9RUnJa9PWbee+NOun/0gVTto1le3NyXWX85zwsFpE7//wfKXTJnbqCyHmjdi3spPf3Xxg==
      tarball: file:projects/core-crypto.tgz
    version: 0.0.0
  file:projects/core-http.tgz:
    dependencies:
      '@azure/core-tracing': 1.0.0-preview.13
      '@azure/logger-js': 1.3.2
      '@microsoft/api-extractor': 7.7.11
      '@opentelemetry/api': 1.0.2
      '@types/chai': 4.2.21
      '@types/express': 4.17.13
      '@types/glob': 7.1.4
      '@types/mocha': 7.0.2
      '@types/node': 12.20.19
      '@types/node-fetch': 2.5.12
      '@types/sinon': 9.0.11
      '@types/tough-cookie': 4.0.1
      '@types/tunnel': 0.0.1
      '@types/uuid': 8.3.1
      '@types/xml2js': 0.4.9
      babel-runtime: 6.26.0
      chai: 4.3.4
      cross-env: 7.0.3
      downlevel-dts: 0.4.0
      eslint: 7.32.0
      express: 4.17.1
      fetch-mock: 9.11.0_node-fetch@2.6.1
      form-data: 3.0.1
      glob: 7.1.7
      karma: 6.3.4
      karma-chai: 0.1.0_chai@4.3.4+karma@6.3.4
      karma-chrome-launcher: 3.1.0
      karma-edge-launcher: 0.4.2_karma@6.3.4
      karma-firefox-launcher: 1.3.0
      karma-mocha: 2.0.1
      karma-rollup-preprocessor: 7.0.7_rollup@1.32.1
      karma-sourcemap-loader: 0.3.8
      mocha: 7.2.0
      mocha-junit-reporter: 1.23.3_mocha@7.2.0
      node-fetch: 2.6.1
      npm-run-all: 4.1.5
      nyc: 14.1.1
      prettier: 1.19.1
      process: 0.11.10
      puppeteer: 10.2.0
      regenerator-runtime: 0.13.9
      rimraf: 3.0.2
      rollup: 1.32.1
      shx: 0.3.3
      sinon: 9.2.4
      tough-cookie: 4.0.0
      ts-node: 9.1.1_typescript@4.2.4
      tslib: 2.3.1
      tunnel: 0.0.6
      typedoc: 0.15.2
      typescript: 4.2.4
      uglify-js: 3.14.1
      uuid: 8.3.2
      xhr-mock: 2.5.1
      xml2js: 0.4.23
    dev: false
    name: '@rush-temp/core-http'
    resolution:
      integrity: sha512-Ujq75kK/8PfJufRYz170HH4KuCmfnEWz2x/GoCf17Cya5XL9p5Vh/10h4bkm1JKEm3skqXzNoBw8jlZ6uZyysw==
      tarball: file:projects/core-http.tgz
    version: 0.0.0
  file:projects/core-lro.tgz:
    dependencies:
      '@azure/core-tracing': 1.0.0-preview.13
      '@microsoft/api-extractor': 7.7.11
      '@types/chai': 4.2.21
      '@types/mocha': 7.0.2
      '@types/node': 12.20.19
      chai: 4.3.4
      cross-env: 7.0.3
      eslint: 7.32.0
      karma: 6.3.4
      karma-chrome-launcher: 3.1.0
      karma-coverage: 2.0.3
      karma-edge-launcher: 0.4.2_karma@6.3.4
      karma-env-preprocessor: 0.1.1
      karma-firefox-launcher: 1.3.0
      karma-ie-launcher: 1.0.0_karma@6.3.4
      karma-junit-reporter: 2.0.1_karma@6.3.4
      karma-mocha: 2.0.1
      karma-mocha-reporter: 2.2.5_karma@6.3.4
      karma-sourcemap-loader: 0.3.8
      mocha: 7.2.0
      mocha-junit-reporter: 1.23.3_mocha@7.2.0
      npm-run-all: 4.1.5
      nyc: 14.1.1
      prettier: 1.19.1
      rimraf: 3.0.2
      rollup: 1.32.1
      ts-node: 9.1.1_typescript@4.2.4
      tslib: 2.3.1
      typedoc: 0.15.2
      typescript: 4.2.4
      uglify-js: 3.14.1
    dev: false
    name: '@rush-temp/core-lro'
    resolution:
      integrity: sha512-NKGKcVkQq77E2dNBLMGvX3XKfoUspXmK7ozUe81I/hNJ1mX7kHTQ3/SV59NyKCjPoo+VTouUCWxoIgIvbIeHdg==
      tarball: file:projects/core-lro.tgz
    version: 0.0.0
  file:projects/core-paging.tgz:
    dependencies:
      '@microsoft/api-extractor': 7.7.11
      '@types/chai': 4.2.21
      '@types/mocha': 7.0.2
      '@types/node': 12.20.19
      chai: 4.3.4
      downlevel-dts: 0.4.0
      eslint: 7.32.0
      karma: 6.3.4
      karma-chrome-launcher: 3.1.0
      karma-coverage: 2.0.3
      karma-edge-launcher: 0.4.2_karma@6.3.4
      karma-env-preprocessor: 0.1.1
      karma-firefox-launcher: 1.3.0
      karma-ie-launcher: 1.0.0_karma@6.3.4
      karma-junit-reporter: 2.0.1_karma@6.3.4
      karma-mocha: 2.0.1
      karma-mocha-reporter: 2.2.5_karma@6.3.4
      karma-sourcemap-loader: 0.3.8
      mocha: 7.2.0
      mocha-junit-reporter: 1.23.3_mocha@7.2.0
      prettier: 1.19.1
      rimraf: 3.0.2
      rollup: 1.32.1
      tslib: 2.3.1
      typedoc: 0.15.2
      typescript: 4.2.4
    dev: false
    name: '@rush-temp/core-paging'
    resolution:
      integrity: sha512-L14f29bGNZ2/Q8Ax9MfR7QWs85WhJsUAlujI+yHvwRdAyKzlVNIPv0Z+y05QO35MeIlIfhyLoYY42kIbFIJaEw==
      tarball: file:projects/core-paging.tgz
    version: 0.0.0
  file:projects/core-rest-pipeline.tgz:
    dependencies:
      '@azure/core-tracing': 1.0.0-preview.13
      '@microsoft/api-extractor': 7.7.11
      '@opentelemetry/api': 1.0.2
      '@types/chai': 4.2.21
      '@types/mocha': 7.0.2
      '@types/node': 12.20.19
      '@types/sinon': 9.0.11
      '@types/uuid': 8.3.1
      chai: 4.3.4
      cross-env: 7.0.3
      downlevel-dts: 0.4.0
      eslint: 7.32.0
      form-data: 3.0.1
      http-proxy-agent: 4.0.1
      https-proxy-agent: 5.0.0
      inherits: 2.0.4
      karma: 6.3.4
      karma-chrome-launcher: 3.1.0
      karma-coverage: 2.0.3
      karma-edge-launcher: 0.4.2_karma@6.3.4
      karma-env-preprocessor: 0.1.1
      karma-firefox-launcher: 1.3.0
      karma-ie-launcher: 1.0.0_karma@6.3.4
      karma-junit-reporter: 2.0.1_karma@6.3.4
      karma-mocha: 2.0.1
      karma-mocha-reporter: 2.2.5_karma@6.3.4
      karma-sourcemap-loader: 0.3.8
      mocha: 7.2.0
      mocha-junit-reporter: 1.23.3_mocha@7.2.0
      prettier: 1.19.1
      rimraf: 3.0.2
      rollup: 1.32.1
      sinon: 9.2.4
      source-map-support: 0.5.19
      tslib: 2.3.1
      typedoc: 0.15.2
      typescript: 4.2.4
      util: 0.12.4
      uuid: 8.3.2
    dev: false
    name: '@rush-temp/core-rest-pipeline'
    resolution:
      integrity: sha512-CxDUyMFbD3nyXoeLjiKWHE7k88ZPwuuId8NF0g5bLwn5I+TR2c6FHdYWmoo2g3Fv85Vdi+hhiyvob2z/EZVjkg==
      tarball: file:projects/core-rest-pipeline.tgz
    version: 0.0.0
  file:projects/core-tracing.tgz:
    dependencies:
      '@microsoft/api-extractor': 7.7.11
      '@opentelemetry/api': 1.0.2
      '@opentelemetry/tracing': 0.22.0_@opentelemetry+api@1.0.2
      '@types/chai': 4.2.21
      '@types/mocha': 7.0.2
      '@types/node': 12.20.19
      '@types/sinon': 9.0.11
      chai: 4.3.4
      cross-env: 7.0.3
      eslint: 7.32.0
      inherits: 2.0.4
      karma: 6.3.4
      karma-chrome-launcher: 3.1.0
      karma-coverage: 2.0.3
      karma-edge-launcher: 0.4.2_karma@6.3.4
      karma-env-preprocessor: 0.1.1
      karma-firefox-launcher: 1.3.0
      karma-ie-launcher: 1.0.0_karma@6.3.4
      karma-junit-reporter: 2.0.1_karma@6.3.4
      karma-mocha: 2.0.1
      karma-mocha-reporter: 2.2.5_karma@6.3.4
      karma-sourcemap-loader: 0.3.8
      mocha: 7.2.0
      mocha-junit-reporter: 1.23.3_mocha@7.2.0
      prettier: 1.19.1
      rimraf: 3.0.2
      rollup: 1.32.1
      sinon: 9.2.4
      tslib: 2.3.1
      typedoc: 0.15.2
      typescript: 4.2.4
      util: 0.12.4
    dev: false
    name: '@rush-temp/core-tracing'
    resolution:
      integrity: sha512-hjSwB3OLU9ukMINsZaZWCTbo94TiJjihe2mLVuIWmd5x1kT9gTL0n9JmcToqc0WKJ1s3Ek8CieRv51HqlEHzFw==
      tarball: file:projects/core-tracing.tgz
    version: 0.0.0
  file:projects/core-util.tgz:
    dependencies:
      '@microsoft/api-extractor': 7.7.11
      '@types/chai': 4.2.21
      '@types/mocha': 7.0.2
      '@types/node': 12.20.19
      '@types/sinon': 9.0.11
      chai: 4.3.4
      cross-env: 7.0.3
      downlevel-dts: 0.4.0
      eslint: 7.32.0
      inherits: 2.0.4
      karma: 6.3.4
      karma-chrome-launcher: 3.1.0
      karma-coverage: 2.0.3
      karma-edge-launcher: 0.4.2_karma@6.3.4
      karma-env-preprocessor: 0.1.1
      karma-firefox-launcher: 1.3.0
      karma-ie-launcher: 1.0.0_karma@6.3.4
      karma-junit-reporter: 2.0.1_karma@6.3.4
      karma-mocha: 2.0.1
      karma-mocha-reporter: 2.2.5_karma@6.3.4
      karma-sourcemap-loader: 0.3.8
      mocha: 7.2.0
      mocha-junit-reporter: 1.23.3_mocha@7.2.0
      prettier: 1.19.1
      rimraf: 3.0.2
      rollup: 1.32.1
      sinon: 9.2.4
      tslib: 2.3.1
      typedoc: 0.15.2
      typescript: 4.2.4
      util: 0.12.4
    dev: false
    name: '@rush-temp/core-util'
    resolution:
      integrity: sha512-ydQLFeHsAKS+g+FQV69KApmwIDrJ49u3dn/79yNATb5guThjqMlLEHio9p8JX2mO1vdwwZ8122dwdOezxCZolQ==
      tarball: file:projects/core-util.tgz
    version: 0.0.0
  file:projects/core-xml.tgz:
    dependencies:
      '@microsoft/api-extractor': 7.7.11
      '@types/chai': 4.2.21
      '@types/mocha': 7.0.2
      '@types/node': 12.20.19
      '@types/sinon': 9.0.11
      '@types/xml2js': 0.4.9
      chai: 4.3.4
      cross-env: 7.0.3
      downlevel-dts: 0.4.0
      eslint: 7.32.0
      inherits: 2.0.4
      karma: 6.3.4
      karma-chrome-launcher: 3.1.0
      karma-coverage: 2.0.3
      karma-edge-launcher: 0.4.2_karma@6.3.4
      karma-env-preprocessor: 0.1.1
      karma-firefox-launcher: 1.3.0
      karma-ie-launcher: 1.0.0_karma@6.3.4
      karma-junit-reporter: 2.0.1_karma@6.3.4
      karma-mocha: 2.0.1
      karma-mocha-reporter: 2.2.5_karma@6.3.4
      karma-sourcemap-loader: 0.3.8
      mocha: 7.2.0
      mocha-junit-reporter: 1.23.3_mocha@7.2.0
      prettier: 1.19.1
      rimraf: 3.0.2
      rollup: 1.32.1
      sinon: 9.2.4
      tslib: 2.3.1
      typedoc: 0.15.2
      typescript: 4.2.4
      util: 0.12.4
      xml2js: 0.4.23
    dev: false
    name: '@rush-temp/core-xml'
    resolution:
      integrity: sha512-7HkopyqzugsgMp7OWJt5PWvGY7w+YPNwbjjmjQFhcuynt1Mho/LlTvo9c9W/TX/Mb4BLRp7bWUfErSqgaYQOKQ==
      tarball: file:projects/core-xml.tgz
    version: 0.0.0
  file:projects/cosmos.tgz:
    dependencies:
      '@azure/identity': 1.5.1_debug@4.3.2
      '@microsoft/api-extractor': 7.7.11
      '@rollup/plugin-json': 4.1.0_rollup@1.32.1
      '@rollup/plugin-multi-entry': 3.0.1_rollup@1.32.1
      '@types/debug': 4.1.7
      '@types/fast-json-stable-stringify': 2.1.0
      '@types/mocha': 7.0.2
      '@types/node': 12.20.19
      '@types/priorityqueuejs': 1.0.1
      '@types/semaphore': 1.1.1
      '@types/sinon': 9.0.11
      '@types/tunnel': 0.0.1
      '@types/underscore': 1.11.3
      '@types/uuid': 8.3.1
      cross-env: 7.0.3
      debug: 4.3.2
      dotenv: 8.6.0
      downlevel-dts: 0.4.0
      eslint: 7.32.0
      esm: 3.2.25
      execa: 3.4.0
      fast-json-stable-stringify: 2.1.0
      jsbi: 3.1.6
      mocha: 7.2.0
      mocha-junit-reporter: 1.23.3_mocha@7.2.0
      node-abort-controller: 1.2.1
      prettier: 1.19.1
      priorityqueuejs: 1.0.0
      proxy-agent: 4.0.1
      requirejs: 2.3.6
      rimraf: 3.0.2
      rollup: 1.32.1
      rollup-plugin-local-resolve: 1.0.7
      semaphore: 1.1.0
      sinon: 9.2.4
      snap-shot-it: 7.9.6
      source-map-support: 0.5.19
      ts-node: 9.1.1_typescript@4.2.4
      tslib: 2.3.1
      typedoc: 0.15.2
      typescript: 4.2.4
      universal-user-agent: 6.0.0
      uuid: 8.3.2
    dev: false
    name: '@rush-temp/cosmos'
    resolution:
      integrity: sha512-BsRi7P/t0dCE+meCvDsGmLSVADUF4kFlR0Gt8JJu3FoBvRnG2eyUG4oDnYg71frICUhgptWpHWoLC7pOqlZdZg==
      tarball: file:projects/cosmos.tgz
    version: 0.0.0
  file:projects/data-tables.tgz:
    dependencies:
      '@azure/core-tracing': 1.0.0-preview.13
      '@azure/identity': 2.0.0-beta.4
      '@microsoft/api-extractor': 7.7.11
      '@rollup/plugin-commonjs': 11.0.2_rollup@1.32.1
      '@rollup/plugin-inject': 4.0.2_rollup@1.32.1
      '@rollup/plugin-json': 4.1.0_rollup@1.32.1
      '@rollup/plugin-multi-entry': 3.0.1_rollup@1.32.1
      '@rollup/plugin-node-resolve': 8.4.0_rollup@1.32.1
      '@rollup/plugin-replace': 2.4.2_rollup@1.32.1
      '@types/chai': 4.2.21
      '@types/mocha': 7.0.2
      '@types/node': 12.20.19
      '@types/sinon': 9.0.11
      '@types/uuid': 8.3.1
      chai: 4.3.4
      cross-env: 7.0.3
      dotenv: 8.6.0
      downlevel-dts: 0.4.0
      eslint: 7.32.0
      inherits: 2.0.4
      karma: 6.3.4
      karma-chrome-launcher: 3.1.0
      karma-coverage: 2.0.3
      karma-edge-launcher: 0.4.2_karma@6.3.4
      karma-env-preprocessor: 0.1.1
      karma-firefox-launcher: 1.3.0
      karma-ie-launcher: 1.0.0_karma@6.3.4
      karma-junit-reporter: 2.0.1_karma@6.3.4
      karma-mocha: 2.0.1
      karma-mocha-reporter: 2.2.5_karma@6.3.4
      karma-sourcemap-loader: 0.3.8
      mocha: 7.2.0
      mocha-junit-reporter: 1.23.3_mocha@7.2.0
      nyc: 14.1.1
      prettier: 1.19.1
      rimraf: 3.0.2
      rollup: 1.32.1
      rollup-plugin-shim: 1.0.0
      rollup-plugin-sourcemaps: 0.4.2_rollup@1.32.1
      rollup-plugin-terser: 5.3.1_rollup@1.32.1
      rollup-plugin-visualizer: 4.2.2_rollup@1.32.1
      sinon: 9.2.4
      ts-node: 9.1.1_typescript@4.2.4
      tslib: 2.3.1
      typedoc: 0.15.2
      typescript: 4.2.4
      util: 0.12.4
      uuid: 8.3.2
    dev: false
    name: '@rush-temp/data-tables'
    resolution:
      integrity: sha512-4SUgBGF+nELI2BX+6yoW1jFGjRRRqsKK3DXQq+M03R56X+kVRBU9ccBRcWqsDVDyJXjJ6p9XKzWmuNZQv2oqaQ==
      tarball: file:projects/data-tables.tgz
    version: 0.0.0
  file:projects/dev-tool.tgz:
    dependencies:
      '@rollup/plugin-commonjs': 11.0.2_rollup@1.32.1
      '@rollup/plugin-json': 4.1.0_rollup@1.32.1
      '@rollup/plugin-multi-entry': 3.0.1_rollup@1.32.1
      '@rollup/plugin-node-resolve': 8.4.0_rollup@1.32.1
      '@types/chai': 4.2.21
      '@types/chai-as-promised': 7.1.4
      '@types/fs-extra': 8.1.2
      '@types/minimist': 1.2.2
      '@types/mocha': 7.0.2
      '@types/node': 12.20.19
      '@types/prettier': 2.0.2
      builtin-modules: 3.1.0
      chai: 4.3.4
      chai-as-promised: 7.1.1_chai@4.3.4
      chalk: 4.1.2
      dotenv: 8.6.0
      eslint: 7.32.0
      fs-extra: 8.1.0
      minimist: 1.2.5
      mocha: 7.2.0
      prettier: 1.19.1
      rimraf: 3.0.2
      rollup: 1.32.1
      rollup-plugin-sourcemaps: 0.4.2_rollup@1.32.1
      rollup-plugin-visualizer: 4.2.2_rollup@1.32.1
      ts-node: 9.1.1_typescript@4.2.4
      tslib: 2.3.1
      typedoc: 0.15.2
      typescript: 4.2.4
      yaml: 1.10.2
    dev: false
    name: '@rush-temp/dev-tool'
    resolution:
      integrity: sha512-+7q1hRI4jTQ2Y1LjHYGsePZlA5jxrNzojz67B2cweYHQRSQdEaN1qR8L/b1HZUDXVVOyBgx/SmfXsadhIaem9g==
      tarball: file:projects/dev-tool.tgz
    version: 0.0.0
  file:projects/digital-twins-core.tgz:
    dependencies:
      '@azure/core-tracing': 1.0.0-preview.13
      '@azure/identity': 2.0.0-beta.4
      '@microsoft/api-extractor': 7.7.11
      '@rollup/plugin-commonjs': 11.0.2_rollup@1.32.1
      '@rollup/plugin-json': 4.1.0_rollup@1.32.1
      '@rollup/plugin-multi-entry': 3.0.1_rollup@1.32.1
      '@rollup/plugin-node-resolve': 8.4.0_rollup@1.32.1
      '@rollup/plugin-replace': 2.4.2_rollup@1.32.1
      '@types/chai': 4.2.21
      '@types/mocha': 7.0.2
      '@types/node': 12.20.19
      '@types/sinon': 9.0.11
      '@types/uuid': 8.3.1
      chai: 4.3.4
      cross-env: 7.0.3
      dotenv: 8.6.0
      eslint: 7.32.0
      inherits: 2.0.4
      karma: 6.3.4
      karma-chrome-launcher: 3.1.0
      karma-coverage: 2.0.3
      karma-edge-launcher: 0.4.2_karma@6.3.4
      karma-env-preprocessor: 0.1.1
      karma-firefox-launcher: 1.3.0
      karma-ie-launcher: 1.0.0_karma@6.3.4
      karma-json-preprocessor: 0.3.3_karma@6.3.4
      karma-json-to-file-reporter: 1.0.1
      karma-junit-reporter: 2.0.1_karma@6.3.4
      karma-mocha: 2.0.1
      karma-mocha-reporter: 2.2.5_karma@6.3.4
      karma-sourcemap-loader: 0.3.8
      mocha: 7.2.0
      mocha-junit-reporter: 1.23.3_mocha@7.2.0
      nyc: 14.1.1
      prettier: 1.19.1
      rimraf: 3.0.2
      rollup: 1.32.1
      rollup-plugin-shim: 1.0.0
      rollup-plugin-sourcemaps: 0.4.2_rollup@1.32.1
      rollup-plugin-terser: 5.3.1_rollup@1.32.1
      rollup-plugin-visualizer: 4.2.2_rollup@1.32.1
      sinon: 9.2.4
      tslib: 2.3.1
      typedoc: 0.15.2
      typescript: 4.2.4
      util: 0.12.4
      uuid: 8.3.2
    dev: false
    name: '@rush-temp/digital-twins-core'
    resolution:
      integrity: sha512-pRBtqihxPUwjMNImjwjTQIFOci/5yylCagTpVdin7cu2ooH9xy7T8qDh1/EXNRBicdEGRpzTmpdJWsAX3mMShQ==
      tarball: file:projects/digital-twins-core.tgz
    version: 0.0.0
  file:projects/eslint-plugin-azure-sdk.tgz:
    dependencies:
      '@types/chai': 4.2.21
      '@types/eslint': 7.2.14
      '@types/estree': 0.0.50
      '@types/glob': 7.1.4
      '@types/json-schema': 7.0.9
      '@types/mocha': 7.0.2
      '@types/node': 12.20.19
      '@typescript-eslint/eslint-plugin': 4.19.0_359354e87b989469ccdce12bde18eddc
      '@typescript-eslint/experimental-utils': 4.19.0_eslint@7.32.0+typescript@4.2.4
      '@typescript-eslint/parser': 4.19.0_eslint@7.32.0+typescript@4.2.4
      '@typescript-eslint/typescript-estree': 4.19.0_typescript@4.2.4
      chai: 4.3.4
      eslint: 7.32.0
      eslint-config-prettier: 7.2.0_eslint@7.32.0
      eslint-plugin-import: 2.24.0_eslint@7.32.0
      eslint-plugin-no-only-tests: 2.6.0
      eslint-plugin-promise: 4.3.1
      eslint-plugin-tsdoc: 0.2.14
      glob: 7.1.7
      json-schema: 0.3.0
      mocha: 7.2.0
      mocha-junit-reporter: 1.23.3_mocha@7.2.0
      prettier: 1.19.1
      rimraf: 3.0.2
      source-map-support: 0.5.19
      tslib: 2.3.1
      typedoc: 0.15.2
      typescript: 4.2.4
    dev: false
    name: '@rush-temp/eslint-plugin-azure-sdk'
    resolution:
      integrity: sha512-J35xOLMjkbGTj6mKWiUneuknJsBuksy6zGWJGZk9Y4Osvu/qLeMKWELZ7UEr2WIpJBSeTqvJihgvgrIJ0VUkUQ==
      tarball: file:projects/eslint-plugin-azure-sdk.tgz
    version: 0.0.0
  file:projects/event-hubs.tgz:
    dependencies:
      '@azure/core-tracing': 1.0.0-preview.13
      '@azure/identity': 2.0.0-beta.4_debug@4.3.2
      '@microsoft/api-extractor': 7.7.11
      '@rollup/plugin-commonjs': 11.0.2_rollup@1.32.1
      '@rollup/plugin-inject': 4.0.2_rollup@1.32.1
      '@rollup/plugin-json': 4.1.0_rollup@1.32.1
      '@rollup/plugin-multi-entry': 3.0.1_rollup@1.32.1
      '@rollup/plugin-node-resolve': 8.4.0_rollup@1.32.1
      '@rollup/plugin-replace': 2.4.2_rollup@1.32.1
      '@types/async-lock': 1.1.3
      '@types/chai': 4.2.21
      '@types/chai-as-promised': 7.1.4
      '@types/chai-string': 1.4.2
      '@types/debug': 4.1.7
      '@types/long': 4.0.1
      '@types/mocha': 7.0.2
      '@types/node': 12.20.19
      '@types/sinon': 9.0.11
      '@types/uuid': 8.3.1
      '@types/ws': 7.4.7
      assert: 1.5.0
      buffer: 5.7.1
      chai: 4.3.4
      chai-as-promised: 7.1.1_chai@4.3.4
      chai-exclude: 2.0.3_chai@4.3.4
      chai-string: 1.5.0_chai@4.3.4
      cross-env: 7.0.3
      debug: 4.3.2
      dotenv: 8.6.0
      downlevel-dts: 0.4.0
      eslint: 7.32.0
      esm: 3.2.25
      https-proxy-agent: 5.0.0
      is-buffer: 2.0.5
      jssha: 3.2.0
      karma: 6.3.4_debug@4.3.2
      karma-chrome-launcher: 3.1.0
      karma-coverage: 2.0.3
      karma-edge-launcher: 0.4.2_karma@6.3.4
      karma-env-preprocessor: 0.1.1
      karma-firefox-launcher: 1.3.0
      karma-ie-launcher: 1.0.0_karma@6.3.4
      karma-junit-reporter: 2.0.1_karma@6.3.4
      karma-mocha: 2.0.1
      karma-mocha-reporter: 2.2.5_karma@6.3.4
      karma-sourcemap-loader: 0.3.8
      mocha: 7.2.0
      mocha-junit-reporter: 1.23.3_mocha@7.2.0
      moment: 2.29.1
      nyc: 14.1.1
      prettier: 1.19.1
      process: 0.11.10
      puppeteer: 10.2.0
      rhea-promise: 2.1.0
      rimraf: 3.0.2
      rollup: 1.32.1
      rollup-plugin-shim: 1.0.0
      rollup-plugin-sourcemaps: 0.4.2_rollup@1.32.1
      rollup-plugin-terser: 5.3.1_rollup@1.32.1
      sinon: 9.2.4
      ts-node: 9.1.1_typescript@4.2.4
      tslib: 2.3.1
      typedoc: 0.15.2
      typescript: 4.2.4
      uuid: 8.3.2
      ws: 7.5.3
    dev: false
    name: '@rush-temp/event-hubs'
    resolution:
      integrity: sha512-EQYcFVvtkUuJqx35RiOkZanTBB5WsQnM33rdd+bNLXhcu4+hSh0OSuAaCjZS+71oxFrdeXyy28Vz7G34D91LQQ==
      tarball: file:projects/event-hubs.tgz
    version: 0.0.0
  file:projects/event-processor-host.tgz:
    dependencies:
      '@azure/event-hubs': 2.1.4
      '@azure/ms-rest-nodeauth': 0.9.3_debug@4.3.2
      '@microsoft/api-extractor': 7.7.11
      '@rollup/plugin-commonjs': 11.0.2_rollup@1.32.1
      '@rollup/plugin-json': 4.1.0_rollup@1.32.1
      '@rollup/plugin-multi-entry': 3.0.1_rollup@1.32.1
      '@rollup/plugin-node-resolve': 8.4.0_rollup@1.32.1
      '@rollup/plugin-replace': 2.4.2_rollup@1.32.1
      '@types/async-lock': 1.1.3
      '@types/chai': 4.2.21
      '@types/chai-as-promised': 7.1.4
      '@types/chai-string': 1.4.2
      '@types/debug': 4.1.7
      '@types/mocha': 7.0.2
      '@types/node': 12.20.19
      '@types/uuid': 8.3.1
      '@types/ws': 7.4.7
      async-lock: 1.3.0
      azure-storage: 2.10.4
      chai: 4.3.4
      chai-as-promised: 7.1.1_chai@4.3.4
      chai-string: 1.5.0_chai@4.3.4
      cross-env: 7.0.3
      debug: 4.3.2
      dotenv: 8.6.0
      eslint: 7.32.0
      esm: 3.2.25
      https-proxy-agent: 5.0.0
      mocha: 7.2.0
      mocha-junit-reporter: 1.23.3_mocha@7.2.0
      nyc: 14.1.1
      path-browserify: 1.0.1
      prettier: 1.19.1
      rimraf: 3.0.2
      rollup: 1.32.1
      rollup-plugin-sourcemaps: 0.4.2_rollup@1.32.1
      ts-node: 9.1.1_typescript@4.2.4
      tslib: 2.3.1
      typedoc: 0.15.2
      typescript: 4.2.4
      uuid: 8.3.2
      ws: 7.5.3
    dev: false
    name: '@rush-temp/event-processor-host'
    resolution:
      integrity: sha512-syykBEfYcNEgeJPdJQjKC3+Nb7bGZQtl7VILYKDPkcDxCHCEqS2VarrIgIbylakamm+WF6oIXYqTVvTOLYRR8g==
      tarball: file:projects/event-processor-host.tgz
    version: 0.0.0
  file:projects/eventgrid.tgz:
    dependencies:
      '@azure/core-tracing': 1.0.0-preview.13
      '@microsoft/api-extractor': 7.7.11
      '@rollup/plugin-commonjs': 11.0.2_rollup@1.32.1
      '@rollup/plugin-json': 4.1.0_rollup@1.32.1
      '@rollup/plugin-multi-entry': 3.0.1_rollup@1.32.1
      '@rollup/plugin-node-resolve': 8.4.0_rollup@1.32.1
      '@rollup/plugin-replace': 2.4.2_rollup@1.32.1
      '@types/chai': 4.2.21
      '@types/chai-as-promised': 7.1.4
      '@types/mocha': 7.0.2
      '@types/node': 12.20.19
      '@types/sinon': 9.0.11
      '@types/uuid': 8.3.1
      chai: 4.3.4
      chai-as-promised: 7.1.1_chai@4.3.4
      cross-env: 7.0.3
      dotenv: 8.6.0
      eslint: 7.32.0
      karma: 6.3.4
      karma-chrome-launcher: 3.1.0
      karma-coverage: 2.0.3
      karma-edge-launcher: 0.4.2_karma@6.3.4
      karma-env-preprocessor: 0.1.1
      karma-firefox-launcher: 1.3.0
      karma-ie-launcher: 1.0.0_karma@6.3.4
      karma-json-preprocessor: 0.3.3_karma@6.3.4
      karma-json-to-file-reporter: 1.0.1
      karma-junit-reporter: 2.0.1_karma@6.3.4
      karma-mocha: 2.0.1
      karma-mocha-reporter: 2.2.5_karma@6.3.4
      karma-sourcemap-loader: 0.3.8
      mocha: 7.2.0
      mocha-junit-reporter: 1.23.3_mocha@7.2.0
      nyc: 14.1.1
      prettier: 1.19.1
      rimraf: 3.0.2
      rollup: 1.32.1
      rollup-plugin-shim: 1.0.0
      rollup-plugin-sourcemaps: 0.4.2_rollup@1.32.1
      rollup-plugin-terser: 5.3.1_rollup@1.32.1
      rollup-plugin-visualizer: 4.2.2_rollup@1.32.1
      sinon: 9.2.4
      source-map-support: 0.5.19
      ts-node: 9.1.1_typescript@4.2.4
      tslib: 2.3.1
      typedoc: 0.15.2
      typescript: 4.2.4
      uuid: 8.3.2
    dev: false
    name: '@rush-temp/eventgrid'
    resolution:
      integrity: sha512-suP2/agdK5a7rE8HX+kDc+/YsomXYI0fMWyvcBYgpSVuY+ZJFuvTY6LGw0dCiPjHNMpSEkiGK8xFjcYiwzeXRA==
      tarball: file:projects/eventgrid.tgz
    version: 0.0.0
  file:projects/eventhubs-checkpointstore-blob.tgz:
    dependencies:
      '@azure/storage-blob': 12.7.0
      '@microsoft/api-extractor': 7.7.11
      '@rollup/plugin-commonjs': 11.0.2_rollup@1.32.1
      '@rollup/plugin-inject': 4.0.2_rollup@1.32.1
      '@rollup/plugin-json': 4.1.0_rollup@1.32.1
      '@rollup/plugin-multi-entry': 3.0.1_rollup@1.32.1
      '@rollup/plugin-node-resolve': 8.4.0_rollup@1.32.1
      '@rollup/plugin-replace': 2.4.2_rollup@1.32.1
      '@types/chai': 4.2.21
      '@types/chai-as-promised': 7.1.4
      '@types/chai-string': 1.4.2
      '@types/debug': 4.1.7
      '@types/mocha': 7.0.2
      '@types/node': 12.20.19
      assert: 1.5.0
      chai: 4.3.4
      chai-as-promised: 7.1.1_chai@4.3.4
      chai-string: 1.5.0_chai@4.3.4
      cross-env: 7.0.3
      debug: 4.3.2
      dotenv: 8.6.0
      eslint: 7.32.0
      esm: 3.2.25
      events: 3.3.0
      guid-typescript: 1.0.9
      inherits: 2.0.4
      karma: 6.3.4_debug@4.3.2
      karma-chrome-launcher: 3.1.0
      karma-coverage: 2.0.3
      karma-edge-launcher: 0.4.2_karma@6.3.4
      karma-env-preprocessor: 0.1.1
      karma-firefox-launcher: 1.3.0
      karma-ie-launcher: 1.0.0_karma@6.3.4
      karma-junit-reporter: 2.0.1_karma@6.3.4
      karma-mocha: 2.0.1
      karma-mocha-reporter: 2.2.5_karma@6.3.4
      karma-sourcemap-loader: 0.3.8
      mocha: 7.2.0
      mocha-junit-reporter: 1.23.3_mocha@7.2.0
      nyc: 14.1.1
      prettier: 1.19.1
      rimraf: 3.0.2
      rollup: 1.32.1
      rollup-plugin-shim: 1.0.0
      rollup-plugin-sourcemaps: 0.4.2_rollup@1.32.1
      rollup-plugin-terser: 5.3.1_rollup@1.32.1
      rollup-plugin-visualizer: 4.2.2_rollup@1.32.1
      ts-node: 9.1.1_typescript@4.2.4
      tslib: 2.3.1
      typedoc: 0.15.2
      typescript: 4.2.4
      util: 0.12.4
    dev: false
    name: '@rush-temp/eventhubs-checkpointstore-blob'
    resolution:
      integrity: sha512-KQaKknyZ0kx97nVIDP/C046RpouSNIifPKuDo7L+5G2/Fv22IYM9uPM2zA7JesB3b6qsDu6MIZ1nfRyEAF1Z7A==
      tarball: file:projects/eventhubs-checkpointstore-blob.tgz
    version: 0.0.0
  file:projects/eventhubs-checkpointstore-table.tgz:
    dependencies:
      '@microsoft/api-extractor': 7.7.11
      '@rollup/plugin-commonjs': 11.0.2_rollup@1.32.1
      '@rollup/plugin-inject': 4.0.2_rollup@1.32.1
      '@rollup/plugin-json': 4.1.0_rollup@1.32.1
      '@rollup/plugin-multi-entry': 3.0.1_rollup@1.32.1
      '@rollup/plugin-node-resolve': 8.4.0_rollup@1.32.1
      '@rollup/plugin-replace': 2.4.2_rollup@1.32.1
      '@types/chai': 4.2.21
      '@types/chai-as-promised': 7.1.4
      '@types/chai-string': 1.4.2
      '@types/debug': 4.1.7
      '@types/mocha': 7.0.2
      '@types/node': 12.20.19
      assert: 1.5.0
      chai: 4.3.4
      chai-as-promised: 7.1.1_chai@4.3.4
      chai-string: 1.5.0_chai@4.3.4
      cross-env: 7.0.3
      debug: 4.3.2
      dotenv: 8.6.0
      eslint: 7.32.0
      esm: 3.2.25
      guid-typescript: 1.0.9
      inherits: 2.0.4
      karma: 6.3.4_debug@4.3.2
      karma-chrome-launcher: 3.1.0
      karma-coverage: 2.0.3
      karma-edge-launcher: 0.4.2_karma@6.3.4
      karma-env-preprocessor: 0.1.1
      karma-firefox-launcher: 1.3.0
      karma-ie-launcher: 1.0.0_karma@6.3.4
      karma-junit-reporter: 2.0.1_karma@6.3.4
      karma-mocha: 2.0.1
      karma-mocha-reporter: 2.2.5_karma@6.3.4
      karma-sourcemap-loader: 0.3.8
      mocha: 7.2.0
      mocha-junit-reporter: 1.23.3_mocha@7.2.0
      nyc: 14.1.1
      prettier: 1.19.1
      rimraf: 3.0.2
      rollup: 1.32.1
      rollup-plugin-shim: 1.0.0
      rollup-plugin-sourcemaps: 0.4.2_rollup@1.32.1
      rollup-plugin-terser: 5.3.1_rollup@1.32.1
      rollup-plugin-visualizer: 4.2.2_rollup@1.32.1
      ts-node: 9.1.1_typescript@4.2.4
      tslib: 2.3.1
      typedoc: 0.15.2
      typescript: 4.2.4
      util: 0.12.4
    dev: false
    name: '@rush-temp/eventhubs-checkpointstore-table'
    resolution:
      integrity: sha512-q/vN3CkN6I/IjykQnqmBRwc9vA4Af+iEb8tdE1869bdqoS4vFenc8w1DkcFv8DjsHgmVHVwaBaYzMfZizxs1FA==
      tarball: file:projects/eventhubs-checkpointstore-table.tgz
    version: 0.0.0
  file:projects/identity-cache-persistence.tgz:
    dependencies:
      '@azure/msal-node': 1.3.0
      '@azure/msal-node-extensions': 1.0.0-alpha.8
      '@microsoft/api-extractor': 7.7.11
      '@types/jws': 3.2.4
      '@types/mocha': 7.0.2
      '@types/node': 12.20.19
      '@types/qs': 6.9.7
      '@types/sinon': 9.0.11
      assert: 1.5.0
      cross-env: 7.0.3
      dotenv: 8.6.0
      eslint: 7.32.0
      inherits: 2.0.4
      keytar: 7.7.0
      mocha: 7.2.0
      mocha-junit-reporter: 1.23.3_mocha@7.2.0
      mock-fs: 4.14.0
      prettier: 1.19.1
      puppeteer: 10.2.0
      rimraf: 3.0.2
      rollup: 1.32.1
      sinon: 9.2.4
      tslib: 2.3.1
      typedoc: 0.15.2
      typescript: 4.2.4
      util: 0.12.4
    dev: false
    name: '@rush-temp/identity-cache-persistence'
    resolution:
      integrity: sha512-+ctMP8gnvwmTKRIZy7SWbMfnneTnCpNMEkjFYpc4aGjNMnybGAQ0vnnGsGSHYSVpWd17Y+4+Zn5e+GR0trnEFg==
      tarball: file:projects/identity-cache-persistence.tgz
    version: 0.0.0
  file:projects/identity-vscode.tgz:
    dependencies:
      '@microsoft/api-extractor': 7.7.11
      '@types/jws': 3.2.4
      '@types/mocha': 7.0.2
      '@types/node': 12.20.19
      '@types/qs': 6.9.7
      '@types/sinon': 9.0.11
      '@types/uuid': 8.3.1
      assert: 1.5.0
      cross-env: 7.0.3
      dotenv: 8.6.0
      eslint: 7.32.0
      inherits: 2.0.4
      keytar: 7.7.0
      mocha: 7.2.0
      mocha-junit-reporter: 1.23.3_mocha@7.2.0
      mock-fs: 4.14.0
      prettier: 1.19.1
      puppeteer: 10.2.0
      rimraf: 3.0.2
      rollup: 1.32.1
      sinon: 9.2.4
      tslib: 2.3.1
      typedoc: 0.15.2
      typescript: 4.2.4
      util: 0.12.4
    dev: false
    name: '@rush-temp/identity-vscode'
    resolution:
      integrity: sha512-LNRBCzlz9ZWkZyE4Z3X8PHiz8m3oN7EIjof/ynrc8FjK96hDE8AJ2DiIwJM0hDcIqDg7CZGnzz1uPcliczqqzQ==
      tarball: file:projects/identity-vscode.tgz
    version: 0.0.0
  file:projects/identity.tgz:
    dependencies:
      '@azure/core-tracing': 1.0.0-preview.13
      '@azure/msal-browser': 2.16.1
      '@azure/msal-common': 4.5.1
      '@azure/msal-node': 1.3.0
      '@microsoft/api-extractor': 7.7.11
      '@types/chai': 4.2.21
      '@types/jws': 3.2.4
      '@types/mocha': 7.0.2
      '@types/node': 12.20.19
      '@types/qs': 6.9.7
      '@types/sinon': 9.0.11
      '@types/stoppable': 1.1.1
      '@types/uuid': 8.3.1
      assert: 1.5.0
      chai: 4.3.4
      cross-env: 7.0.3
      dotenv: 8.6.0
      eslint: 7.32.0
      events: 3.3.0
      inherits: 2.0.4
      jws: 4.0.0
      karma: 6.3.4
      karma-chrome-launcher: 3.1.0
      karma-coverage: 2.0.3
      karma-env-preprocessor: 0.1.1
      karma-junit-reporter: 2.0.1_karma@6.3.4
      karma-mocha: 2.0.1
      karma-mocha-reporter: 2.2.5_karma@6.3.4
      karma-sourcemap-loader: 0.3.8
      mocha: 7.2.0
      mocha-junit-reporter: 1.23.3_mocha@7.2.0
      open: 7.4.2
      prettier: 1.19.1
      puppeteer: 10.2.0
      qs: 6.10.1
      rimraf: 3.0.2
      rollup: 1.32.1
      sinon: 9.2.4
      stoppable: 1.1.0
      tslib: 2.3.1
      typedoc: 0.15.2
      typescript: 4.2.4
      util: 0.12.4
      uuid: 8.3.2
    dev: false
    name: '@rush-temp/identity'
    resolution:
      integrity: sha512-lrMQMdCGOXdqtQAUIeoriX9Q9jYDJwoytNjfHLcRBDSLnXkFdCx22rus30wxahi7ep/TmhRCBWiwAZbos/zrwg==
      tarball: file:projects/identity.tgz
    version: 0.0.0
  file:projects/iot-device-update.tgz:
    dependencies:
      '@azure/core-tracing': 1.0.0-preview.13
      '@microsoft/api-extractor': 7.7.11
      '@types/node': 12.20.19
      '@types/uuid': 8.3.1
      cross-env: 7.0.3
      dotenv: 8.6.0
      eslint: 7.32.0
      mkdirp: 1.0.4
      prettier: 1.19.1
      rimraf: 3.0.2
      rollup: 1.32.1
      rollup-plugin-node-resolve: 3.4.0
      rollup-plugin-sourcemaps: 0.4.2_rollup@1.32.1
      source-map-support: 0.5.19
      tslib: 2.3.1
      typedoc: 0.15.2
      typescript: 4.2.4
      uglify-js: 3.14.1
      uuid: 8.3.2
    dev: false
    name: '@rush-temp/iot-device-update'
    resolution:
      integrity: sha512-Mj3sS2kLATzkWlXaC9k4RglHU9NYaypYY8lvlNX0b0LHI3N/mHM1m14A73n4KNmbfDFoS1WgcZA4o5P+83tmVQ==
      tarball: file:projects/iot-device-update.tgz
    version: 0.0.0
  file:projects/iot-modelsrepository.tgz:
    dependencies:
      '@azure/core-tracing': 1.0.0-preview.13
      '@microsoft/api-extractor': 7.7.11
      '@rollup/plugin-commonjs': 11.0.2_rollup@1.32.1
      '@rollup/plugin-json': 4.1.0_rollup@1.32.1
      '@rollup/plugin-multi-entry': 3.0.1_rollup@1.32.1
      '@rollup/plugin-node-resolve': 8.4.0_rollup@1.32.1
      '@rollup/plugin-replace': 2.4.2_rollup@1.32.1
      '@types/chai': 4.2.21
      '@types/mocha': 7.0.2
      '@types/node': 12.20.19
      '@types/sinon': 9.0.11
      chai: 4.3.4
      cross-env: 7.0.3
      eslint: 7.32.0
      events: 3.3.0
      inherits: 2.0.4
      karma: 6.3.4
      karma-chrome-launcher: 3.1.0
      karma-coverage: 2.0.3
      karma-edge-launcher: 0.4.2_karma@6.3.4
      karma-env-preprocessor: 0.1.1
      karma-firefox-launcher: 1.3.0
      karma-ie-launcher: 1.0.0_karma@6.3.4
      karma-json-preprocessor: 0.3.3_karma@6.3.4
      karma-json-to-file-reporter: 1.0.1
      karma-junit-reporter: 2.0.1_karma@6.3.4
      karma-mocha: 2.0.1
      karma-mocha-reporter: 2.2.5_karma@6.3.4
      mocha: 7.2.0
      mocha-junit-reporter: 1.23.3_mocha@7.2.0
      nyc: 14.1.1
      prettier: 1.19.1
      rimraf: 3.0.2
      rollup: 1.32.1
      rollup-plugin-sourcemaps: 0.4.2_rollup@1.32.1
      rollup-plugin-terser: 5.3.1_rollup@1.32.1
      rollup-plugin-visualizer: 4.2.2_rollup@1.32.1
      sinon: 9.2.4
      ts-node: 9.1.1_typescript@4.2.4
      tslib: 2.3.1
      typedoc: 0.15.2
      typescript: 4.2.4
      util: 0.12.4
    dev: false
    name: '@rush-temp/iot-modelsrepository'
    resolution:
      integrity: sha512-iUU687QdDdmA8oCN9f+SO7frInSu4tmqO3gZbb3ydUG26aimniEjgxro+1iBicDL1YMBMbraVsBqDwz39xIsvg==
      tarball: file:projects/iot-modelsrepository.tgz
    version: 0.0.0
  file:projects/keyvault-admin.tgz:
    dependencies:
      '@azure/core-tracing': 1.0.0-preview.13
      '@azure/identity': 2.0.0-beta.4
      '@azure/keyvault-keys': 4.3.0
      '@microsoft/api-extractor': 7.7.11
      '@rollup/plugin-commonjs': 11.0.2_rollup@1.32.1
      '@rollup/plugin-json': 4.1.0_rollup@1.32.1
      '@rollup/plugin-multi-entry': 3.0.1_rollup@1.32.1
      '@rollup/plugin-node-resolve': 8.4.0_rollup@1.32.1
      '@rollup/plugin-replace': 2.4.2_rollup@1.32.1
      '@types/chai': 4.2.21
      '@types/chai-as-promised': 7.1.4
      '@types/mocha': 7.0.2
      '@types/node': 12.20.19
      '@types/sinon': 9.0.11
      '@types/uuid': 8.3.1
      assert: 1.5.0
      chai: 4.3.4
      chai-as-promised: 7.1.1_chai@4.3.4
      cross-env: 7.0.3
      dotenv: 8.6.0
      eslint: 7.32.0
      esm: 3.2.25
      mocha: 7.2.0
      mocha-junit-reporter: 1.23.3_mocha@7.2.0
      nyc: 14.1.1
      prettier: 1.19.1
      rimraf: 3.0.2
      rollup: 1.32.1
      rollup-plugin-shim: 1.0.0
      rollup-plugin-sourcemaps: 0.4.2_rollup@1.32.1
      rollup-plugin-terser: 5.3.1_rollup@1.32.1
      rollup-plugin-visualizer: 4.2.2_rollup@1.32.1
      sinon: 9.2.4
      source-map-support: 0.5.19
      tslib: 2.3.1
      typedoc: 0.15.2
      typescript: 4.2.4
      uuid: 8.3.2
    dev: false
    name: '@rush-temp/keyvault-admin'
    resolution:
      integrity: sha512-4Sad+EJvcdIpngD18lwX00p0mmCXdXDW2ORKKHEmoibtPifUEGjeLj6rAmjp7ASENfVUZOKrUL0TDlEnZsnWnA==
      tarball: file:projects/keyvault-admin.tgz
    version: 0.0.0
  file:projects/keyvault-certificates.tgz:
    dependencies:
      '@azure/core-tracing': 1.0.0-preview.13
      '@microsoft/api-extractor': 7.7.11
      '@rollup/plugin-commonjs': 11.0.2_rollup@1.32.1
      '@rollup/plugin-json': 4.1.0_rollup@1.32.1
      '@rollup/plugin-multi-entry': 3.0.1_rollup@1.32.1
      '@rollup/plugin-node-resolve': 8.4.0_rollup@1.32.1
      '@rollup/plugin-replace': 2.4.2_rollup@1.32.1
      '@types/chai': 4.2.21
      '@types/mocha': 7.0.2
      '@types/node': 12.20.19
      '@types/query-string': 6.2.0
      '@types/sinon': 9.0.11
      assert: 1.5.0
      chai: 4.3.4
      cross-env: 7.0.3
      dotenv: 8.6.0
      eslint: 7.32.0
      esm: 3.2.25
      karma: 6.3.4
      karma-chrome-launcher: 3.1.0
      karma-coverage: 2.0.3
      karma-edge-launcher: 0.4.2_karma@6.3.4
      karma-env-preprocessor: 0.1.1
      karma-firefox-launcher: 1.3.0
      karma-ie-launcher: 1.0.0_karma@6.3.4
      karma-json-preprocessor: 0.3.3_karma@6.3.4
      karma-json-to-file-reporter: 1.0.1
      karma-junit-reporter: 2.0.1_karma@6.3.4
      karma-mocha: 2.0.1
      karma-mocha-reporter: 2.2.5_karma@6.3.4
      karma-sourcemap-loader: 0.3.8
      mocha: 7.2.0
      mocha-junit-reporter: 1.23.3_mocha@7.2.0
      nyc: 14.1.1
      prettier: 1.19.1
      puppeteer: 10.2.0
      query-string: 5.1.1
      rimraf: 3.0.2
      rollup: 1.32.1
      rollup-plugin-shim: 1.0.0
      rollup-plugin-sourcemaps: 0.4.2_rollup@1.32.1
      rollup-plugin-terser: 5.3.1_rollup@1.32.1
      rollup-plugin-visualizer: 4.2.2_rollup@1.32.1
      sinon: 9.2.4
      source-map-support: 0.5.19
      tslib: 2.3.1
      typedoc: 0.15.2
      typescript: 4.2.4
      url: 0.11.0
    dev: false
    name: '@rush-temp/keyvault-certificates'
    resolution:
      integrity: sha512-it16rS6uGe4Z5tFyX4yxkuBpApC+ZbRtE3pokXvcoSl2IIFRamKQBjJYDXTmdYC0ThdjaMLrNkml7T5F2TclOw==
      tarball: file:projects/keyvault-certificates.tgz
    version: 0.0.0
  file:projects/keyvault-common.tgz:
    dependencies:
      '@azure/core-tracing': 1.0.0-preview.13
      eslint: 7.32.0
      prettier: 1.19.1
      rimraf: 3.0.2
      tslib: 2.3.1
      typescript: 4.2.4
    dev: false
    name: '@rush-temp/keyvault-common'
    resolution:
      integrity: sha512-nqJYMdkZslJJL2Y7fIMCVXcAtsuKOm8ZMukvR5AW7V+uzqZ6s1nAQ+MCQtJlJsKwr8ittY4DXsM70/n0e/g74A==
      tarball: file:projects/keyvault-common.tgz
    version: 0.0.0
  file:projects/keyvault-keys.tgz:
    dependencies:
      '@azure/core-tracing': 1.0.0-preview.13
      '@azure/identity': 2.0.0-beta.4
      '@microsoft/api-extractor': 7.7.11
      '@rollup/plugin-commonjs': 11.0.2_rollup@1.32.1
      '@rollup/plugin-json': 4.1.0_rollup@1.32.1
      '@rollup/plugin-multi-entry': 3.0.1_rollup@1.32.1
      '@rollup/plugin-node-resolve': 8.4.0_rollup@1.32.1
      '@rollup/plugin-replace': 2.4.2_rollup@1.32.1
      '@types/chai': 4.2.21
      '@types/chai-as-promised': 7.1.4
      '@types/mocha': 7.0.2
      '@types/node': 12.20.19
      '@types/query-string': 6.2.0
      '@types/sinon': 9.0.11
      assert: 1.5.0
      chai: 4.3.4
      chai-as-promised: 7.1.1_chai@4.3.4
      cross-env: 7.0.3
      dotenv: 8.6.0
      eslint: 7.32.0
      esm: 3.2.25
      karma: 6.3.4
      karma-chrome-launcher: 3.1.0
      karma-coverage: 2.0.3
      karma-edge-launcher: 0.4.2_karma@6.3.4
      karma-env-preprocessor: 0.1.1
      karma-firefox-launcher: 1.3.0
      karma-ie-launcher: 1.0.0_karma@6.3.4
      karma-json-preprocessor: 0.3.3_karma@6.3.4
      karma-json-to-file-reporter: 1.0.1
      karma-junit-reporter: 2.0.1_karma@6.3.4
      karma-mocha: 2.0.1
      karma-mocha-reporter: 2.2.5_karma@6.3.4
      karma-sourcemap-loader: 0.3.8
      mocha: 7.2.0
      mocha-junit-reporter: 1.23.3_mocha@7.2.0
      nyc: 14.1.1
      prettier: 1.19.1
      puppeteer: 10.2.0
      query-string: 5.1.1
      rimraf: 3.0.2
      rollup: 1.32.1
      rollup-plugin-shim: 1.0.0
      rollup-plugin-sourcemaps: 0.4.2_rollup@1.32.1
      rollup-plugin-terser: 5.3.1_rollup@1.32.1
      rollup-plugin-visualizer: 4.2.2_rollup@1.32.1
      sinon: 9.2.4
      source-map-support: 0.5.19
      tslib: 2.3.1
      typedoc: 0.15.2
      typescript: 4.2.4
      url: 0.11.0
    dev: false
    name: '@rush-temp/keyvault-keys'
    resolution:
      integrity: sha512-kOilnDxsAXKFxWn9gxaAsGOvK3KbeIOqz9kuVoeJvbqMXbuBS36/pgBYdgXlPtMW46bF7AXDJcDiMQ0chcIBfg==
      tarball: file:projects/keyvault-keys.tgz
    version: 0.0.0
  file:projects/keyvault-secrets.tgz:
    dependencies:
      '@azure/core-tracing': 1.0.0-preview.13
      '@microsoft/api-extractor': 7.7.11
      '@rollup/plugin-commonjs': 11.0.2_rollup@1.32.1
      '@rollup/plugin-json': 4.1.0_rollup@1.32.1
      '@rollup/plugin-multi-entry': 3.0.1_rollup@1.32.1
      '@rollup/plugin-node-resolve': 8.4.0_rollup@1.32.1
      '@rollup/plugin-replace': 2.4.2_rollup@1.32.1
      '@types/chai': 4.2.21
      '@types/mocha': 7.0.2
      '@types/node': 12.20.19
      '@types/query-string': 6.2.0
      '@types/sinon': 9.0.11
      assert: 1.5.0
      chai: 4.3.4
      cross-env: 7.0.3
      dotenv: 8.6.0
      eslint: 7.32.0
      esm: 3.2.25
      karma: 6.3.4
      karma-chrome-launcher: 3.1.0
      karma-coverage: 2.0.3
      karma-edge-launcher: 0.4.2_karma@6.3.4
      karma-env-preprocessor: 0.1.1
      karma-firefox-launcher: 1.3.0
      karma-ie-launcher: 1.0.0_karma@6.3.4
      karma-json-preprocessor: 0.3.3_karma@6.3.4
      karma-json-to-file-reporter: 1.0.1
      karma-junit-reporter: 2.0.1_karma@6.3.4
      karma-mocha: 2.0.1
      karma-mocha-reporter: 2.2.5_karma@6.3.4
      karma-sourcemap-loader: 0.3.8
      mocha: 7.2.0
      mocha-junit-reporter: 1.23.3_mocha@7.2.0
      nyc: 14.1.1
      prettier: 1.19.1
      puppeteer: 10.2.0
      query-string: 5.1.1
      rimraf: 3.0.2
      rollup: 1.32.1
      rollup-plugin-shim: 1.0.0
      rollup-plugin-sourcemaps: 0.4.2_rollup@1.32.1
      rollup-plugin-terser: 5.3.1_rollup@1.32.1
      rollup-plugin-visualizer: 4.2.2_rollup@1.32.1
      sinon: 9.2.4
      source-map-support: 0.5.19
      tslib: 2.3.1
      typedoc: 0.15.2
      typescript: 4.2.4
      url: 0.11.0
    dev: false
    name: '@rush-temp/keyvault-secrets'
    resolution:
      integrity: sha512-sB13JiMVhsiOxR/k1TRi8+WlJ1qNem5+7bFyrm4tbQepgLOfVgQ5GGJkkPJ+AqbZUYkLsHguIfvxrtQDdHlAVA==
      tarball: file:projects/keyvault-secrets.tgz
    version: 0.0.0
  file:projects/logger.tgz:
    dependencies:
      '@microsoft/api-extractor': 7.7.11
      '@types/chai': 4.2.21
      '@types/mocha': 7.0.2
      '@types/node': 12.20.19
      '@types/sinon': 9.0.11
      chai: 4.3.4
      cross-env: 7.0.3
      delay: 4.4.1
      dotenv: 8.6.0
      eslint: 7.32.0
      karma: 6.3.4
      karma-chrome-launcher: 3.1.0
      karma-coverage: 2.0.3
      karma-edge-launcher: 0.4.2_karma@6.3.4
      karma-env-preprocessor: 0.1.1
      karma-firefox-launcher: 1.3.0
      karma-ie-launcher: 1.0.0_karma@6.3.4
      karma-junit-reporter: 2.0.1_karma@6.3.4
      karma-mocha: 2.0.1
      karma-mocha-reporter: 2.2.5_karma@6.3.4
      karma-sourcemap-loader: 0.3.8
      mocha: 7.2.0
      mocha-junit-reporter: 1.23.3_mocha@7.2.0
      nyc: 14.1.1
      prettier: 1.19.1
      puppeteer: 10.2.0
      rimraf: 3.0.2
      rollup: 1.32.1
      sinon: 9.2.4
      ts-node: 9.1.1_typescript@4.2.4
      tslib: 2.3.1
      typedoc: 0.15.2
      typescript: 4.2.4
    dev: false
    name: '@rush-temp/logger'
    resolution:
      integrity: sha512-YWeJ6m2/5raDiQl0ZwISGuN3ucnQBJBRDcMd6eiW5iEiL7cHtMmp00lkuvZwSgrZP0xAiQU5sCDKnynkdq/Meg==
      tarball: file:projects/logger.tgz
    version: 0.0.0
  file:projects/mixed-reality-authentication.tgz:
    dependencies:
      '@azure/core-tracing': 1.0.0-preview.13
      '@microsoft/api-extractor': 7.7.11
      '@types/chai': 4.2.21
      '@types/chai-as-promised': 7.1.4
      '@types/mocha': 7.0.2
      '@types/node': 12.20.19
      chai: 4.3.4
      chai-as-promised: 7.1.1_chai@4.3.4
      cross-env: 7.0.3
      dotenv: 8.6.0
      eslint: 7.32.0
      inherits: 2.0.4
      karma: 6.3.4
      karma-chrome-launcher: 3.1.0
      karma-coverage: 2.0.3
      karma-edge-launcher: 0.4.2_karma@6.3.4
      karma-env-preprocessor: 0.1.1
      karma-firefox-launcher: 1.3.0
      karma-ie-launcher: 1.0.0_karma@6.3.4
      karma-json-preprocessor: 0.3.3_karma@6.3.4
      karma-json-to-file-reporter: 1.0.1
      karma-junit-reporter: 2.0.1_karma@6.3.4
      karma-mocha: 2.0.1
      karma-mocha-reporter: 2.2.5_karma@6.3.4
      karma-sourcemap-loader: 0.3.8
      mocha: 7.2.0
      mocha-junit-reporter: 1.23.3_mocha@7.2.0
      nyc: 14.1.1
      prettier: 1.19.1
      rimraf: 3.0.2
      rollup: 1.32.1
      tslib: 2.3.1
      typedoc: 0.15.2
      typescript: 4.2.4
      util: 0.12.4
    dev: false
    name: '@rush-temp/mixed-reality-authentication'
    resolution:
      integrity: sha512-MkDOVDN8J/hqehxwB3Ow7DbduV3cYYvmwH95XEZA2ckD6e7NokCDzBbdLiS14hFVhP+spA9GAsqXoqS/Z+y7Ag==
      tarball: file:projects/mixed-reality-authentication.tgz
    version: 0.0.0
  file:projects/mixed-reality-remote-rendering.tgz:
    dependencies:
      '@azure/core-tracing': 1.0.0-preview.13
      '@azure/identity': 1.5.1
      '@microsoft/api-extractor': 7.7.11
      '@types/chai': 4.2.21
      '@types/chai-as-promised': 7.1.4
      '@types/mocha': 7.0.2
      '@types/node': 12.20.19
      '@types/uuid': 8.3.1
      chai: 4.3.4
      chai-as-promised: 7.1.1_chai@4.3.4
      cross-env: 7.0.3
      dotenv: 8.6.0
      eslint: 7.32.0
      inherits: 2.0.4
      karma: 6.3.4
      karma-chrome-launcher: 3.1.0
      karma-coverage: 2.0.3
      karma-edge-launcher: 0.4.2_karma@6.3.4
      karma-env-preprocessor: 0.1.1
      karma-firefox-launcher: 1.3.0
      karma-ie-launcher: 1.0.0_karma@6.3.4
      karma-json-preprocessor: 0.3.3_karma@6.3.4
      karma-json-to-file-reporter: 1.0.1
      karma-junit-reporter: 2.0.1_karma@6.3.4
      karma-mocha: 2.0.1
      karma-mocha-reporter: 2.2.5_karma@6.3.4
      mocha: 7.2.0
      mocha-junit-reporter: 1.23.3_mocha@7.2.0
      nyc: 14.1.1
      prettier: 1.19.1
      rimraf: 3.0.2
      rollup: 1.32.1
      tslib: 2.3.1
      typedoc: 0.15.2
      typescript: 4.2.4
      util: 0.12.4
      uuid: 8.3.2
    dev: false
    name: '@rush-temp/mixed-reality-remote-rendering'
    resolution:
      integrity: sha512-xc65YPH8+ITdOcyjH7t0PN8ee7Znf82odclurVIwJLgBkoKLdvkd8jAXXUbgeBoQ1Ma1H+PFaLhI8V4bo/yXJw==
      tarball: file:projects/mixed-reality-remote-rendering.tgz
    version: 0.0.0
  file:projects/mock-hub.tgz:
    dependencies:
      '@types/node': 12.20.19
      dotenv: 8.6.0
      eslint: 7.32.0
      prettier: 1.19.1
      rhea: 2.0.4
      rimraf: 3.0.2
      tslib: 2.3.1
      typescript: 4.2.4
    dev: false
    name: '@rush-temp/mock-hub'
    resolution:
      integrity: sha512-K6rFTLoACIBX5It6x5v3r668Kpt7jjkgCeukzTyZ13cvPrjqJ4M7L9y0oU2ECIigGm59cbHx4sWOX/rHAhELhw==
      tarball: file:projects/mock-hub.tgz
    version: 0.0.0
  file:projects/monitor-opentelemetry-exporter.tgz:
    dependencies:
      '@microsoft/api-extractor': 7.7.11
      '@opentelemetry/api': 1.0.2
      '@opentelemetry/core': 0.22.0_@opentelemetry+api@1.0.2
      '@opentelemetry/instrumentation': 0.22.0_@opentelemetry+api@1.0.2
      '@opentelemetry/instrumentation-http': 0.22.0_@opentelemetry+api@1.0.2
      '@opentelemetry/node': 0.22.0_@opentelemetry+api@1.0.2
      '@opentelemetry/resources': 0.22.0_@opentelemetry+api@1.0.2
      '@opentelemetry/semantic-conventions': 0.22.0
      '@opentelemetry/tracing': 0.22.0_@opentelemetry+api@1.0.2
      '@types/mocha': 7.0.2
      '@types/node': 12.20.19
      dotenv: 8.6.0
      eslint: 7.32.0
      eslint-plugin-node: 11.1.0_eslint@7.32.0
      execa: 3.4.0
      mocha: 7.2.0
      nock: 12.0.3
      nyc: 14.1.1
      prettier: 1.19.1
      rimraf: 3.0.2
      rollup: 1.32.1
      sinon: 9.2.4
      ts-node: 9.1.1_typescript@4.2.4
      tslib: 2.3.1
      typedoc: 0.15.2
      typescript: 4.2.4
    dev: false
    name: '@rush-temp/monitor-opentelemetry-exporter'
    resolution:
      integrity: sha512-WYH8CaZOliclSLRlTl5xrJfy5dZtOvEc1ypw2W6qwQABZOeeF8geFXO6glkcxMCrEKIIeAjN14yyDXDQMsF3fg==
      tarball: file:projects/monitor-opentelemetry-exporter.tgz
    version: 0.0.0
  file:projects/monitor-query.tgz:
    dependencies:
      '@azure/core-tracing': 1.0.0-preview.13
      '@azure/identity': 1.5.1
      '@microsoft/api-extractor': 7.7.11
      '@opentelemetry/api': 1.0.2
      '@opentelemetry/node': 0.22.0_@opentelemetry+api@1.0.2
      '@opentelemetry/tracing': 0.22.0_@opentelemetry+api@1.0.2
      '@types/chai': 4.2.21
      '@types/chai-as-promised': 7.1.4
      '@types/mocha': 7.0.2
      '@types/node': 12.20.19
      chai: 4.3.4
      chai-as-promised: 7.1.1_chai@4.3.4
      cross-env: 7.0.3
      dotenv: 8.6.0
      downlevel-dts: 0.4.0
      eslint: 7.32.0
      esm: 3.2.25
      inherits: 2.0.4
      karma: 6.3.4
      karma-chrome-launcher: 3.1.0
      karma-coverage: 2.0.3
      karma-edge-launcher: 0.4.2_karma@6.3.4
      karma-env-preprocessor: 0.1.1
      karma-firefox-launcher: 1.3.0
      karma-ie-launcher: 1.0.0_karma@6.3.4
      karma-json-preprocessor: 0.3.3_karma@6.3.4
      karma-json-to-file-reporter: 1.0.1
      karma-junit-reporter: 2.0.1_karma@6.3.4
      karma-mocha: 2.0.1
      karma-mocha-reporter: 2.2.5_karma@6.3.4
      mocha: 7.2.0
      mocha-junit-reporter: 1.23.3_mocha@7.2.0
      nyc: 14.1.1
      prettier: 1.19.1
      rimraf: 3.0.2
      rollup: 1.32.1
      source-map-support: 0.5.19
      tslib: 2.3.1
      typedoc: 0.15.2
      typescript: 4.2.4
      util: 0.12.4
    dev: false
    name: '@rush-temp/monitor-query'
    resolution:
      integrity: sha512-fnatli/y9QgLOQPIPd9kUw11qRXlM5fBisSJhxAD+m+SlrhOsvr0CjOacesQwj4quNSFApSg8qp6p0Fa97dmmw==
      tarball: file:projects/monitor-query.tgz
    version: 0.0.0
  file:projects/perf-ai-form-recognizer.tgz:
    dependencies:
      '@azure/ai-form-recognizer': 3.1.0-beta.3
      '@azure/identity': 2.0.0-beta.4
      '@types/node': 12.20.19
      dotenv: 8.6.0
      eslint: 7.32.0
      prettier: 1.19.1
      rimraf: 3.0.2
      ts-node: 9.1.1_typescript@4.2.4
      tslib: 2.3.1
      typescript: 4.2.4
    dev: false
    name: '@rush-temp/perf-ai-form-recognizer'
    resolution:
      integrity: sha512-lBJHEV2UQxYVGAHjo93+FayiHLQ2UVlnOZd12+V+DCkoHbgr8xS6EGdxlbq06aqL+iMpfnz6YA7j9Zdbk1unmg==
      tarball: file:projects/perf-ai-form-recognizer.tgz
    version: 0.0.0
  file:projects/perf-ai-metrics-advisor.tgz:
    dependencies:
      '@azure/ai-metrics-advisor': 1.0.0-beta.3
      '@types/node': 12.20.19
      dotenv: 8.6.0
      eslint: 7.32.0
      prettier: 1.19.1
      rimraf: 3.0.2
      ts-node: 9.1.1_typescript@4.2.4
      tslib: 2.3.1
      typescript: 4.2.4
    dev: false
    name: '@rush-temp/perf-ai-metrics-advisor'
    resolution:
      integrity: sha512-ZjOIz/qZblV8RptttXCimWsXhWNgln9uSy3bS+7UdCFB20ve8PbIMtKlm9peFpTxtGbkLbUJ05WdRAGSDRFt6w==
      tarball: file:projects/perf-ai-metrics-advisor.tgz
    version: 0.0.0
  file:projects/perf-ai-text-analytics.tgz:
    dependencies:
      '@azure/ai-text-analytics': 5.1.0
      '@types/node': 12.20.19
      dotenv: 8.6.0
      eslint: 7.32.0
      prettier: 1.19.1
      rimraf: 3.0.2
      ts-node: 9.1.1_typescript@4.2.4
      tslib: 2.3.1
      typescript: 4.2.4
    dev: false
    name: '@rush-temp/perf-ai-text-analytics'
    resolution:
      integrity: sha512-ZIZ6KsPEXlUQIZPAQ0IDbrdjeaGLN2L7Py/kulviQpOsksA9Ff5SZplAeT4j+Kujus1ANRn8mrtaApviHgZ7vg==
      tarball: file:projects/perf-ai-text-analytics.tgz
    version: 0.0.0
  file:projects/perf-app-configuration.tgz:
    dependencies:
      '@types/node': 12.20.19
      '@types/uuid': 8.3.1
      dotenv: 8.6.0
      eslint: 7.32.0
      prettier: 1.19.1
      rimraf: 3.0.2
      ts-node: 9.1.1_typescript@4.2.4
      tslib: 2.3.1
      typescript: 4.2.4
      uuid: 8.3.2
    dev: false
    name: '@rush-temp/perf-app-configuration'
    resolution:
      integrity: sha512-vxd8UIAJWmXCeXs+np9dzDKpeHAYtCmh3CpE7I3E27oMx8dvT8Rx6UZ40VwOSlOzZDdK1/6B7bU/EnrhjEEhjA==
      tarball: file:projects/perf-app-configuration.tgz
    version: 0.0.0
  file:projects/perf-core-rest-pipeline.tgz:
    dependencies:
      '@types/uuid': 8.3.1
      dotenv: 8.6.0
      eslint: 7.32.0
      prettier: 1.19.1
      rimraf: 3.0.2
      ts-node: 9.1.1_typescript@4.2.4
      tslib: 2.3.1
      typescript: 4.2.4
    dev: false
    name: '@rush-temp/perf-core-rest-pipeline'
    resolution:
      integrity: sha512-VtDP3wPovpWESSwAZQ7FqSBdZAqLmijGC50UHykB1qGKoSk/v4hnX3v3H/qef2Gq1m9962VNH3A1xHcAujr5Ng==
      tarball: file:projects/perf-core-rest-pipeline.tgz
    version: 0.0.0
  file:projects/perf-data-tables.tgz:
    dependencies:
      '@types/node': 12.20.19
      '@types/uuid': 8.3.1
      dotenv: 8.6.0
      eslint: 7.32.0
      prettier: 1.19.1
      rimraf: 3.0.2
      ts-node: 9.1.1_typescript@4.2.4
      tslib: 2.3.1
      typescript: 4.2.4
      uuid: 8.3.2
    dev: false
    name: '@rush-temp/perf-data-tables'
    resolution:
      integrity: sha512-f2doZuJEA9xQMax2cjEggl0Byg6amPfr1k262SuxYABq0PHF+Bs33zXTektZIDRR/5tgpNsYEWpGEibRUIE76Q==
      tarball: file:projects/perf-data-tables.tgz
    version: 0.0.0
  file:projects/perf-eventgrid.tgz:
    dependencies:
      '@types/node': 12.20.19
      dotenv: 8.6.0
      eslint: 7.32.0
      prettier: 1.19.1
      rimraf: 3.0.2
      ts-node: 9.1.1_typescript@4.2.4
      tslib: 2.3.1
      typescript: 4.2.4
    dev: false
    name: '@rush-temp/perf-eventgrid'
    resolution:
      integrity: sha512-uTGNn9MwdSVeweKogNSB0lQlWHfuiqWJ+2fWaf/jOSmEe/0R1LFmrwIOErA8uBumCga1Mz1/NBMoaPA6KDlblg==
      tarball: file:projects/perf-eventgrid.tgz
    version: 0.0.0
  file:projects/perf-identity.tgz:
    dependencies:
      '@types/uuid': 8.3.1
      dotenv: 8.6.0
      eslint: 7.32.0
      prettier: 1.19.1
      rimraf: 3.0.2
      ts-node: 9.1.1_typescript@4.2.4
      tslib: 2.3.1
      typescript: 4.2.4
    dev: false
    name: '@rush-temp/perf-identity'
    resolution:
      integrity: sha512-y1zAMz8QTG3UEFwFvVgcc3pTdpNTn/pQW75roboiqe0On9eRFzAKdvq/Ubue4iVTqE9CMZmdsgALadXcmBI3jw==
      tarball: file:projects/perf-identity.tgz
    version: 0.0.0
  file:projects/perf-keyvault-certificates.tgz:
    dependencies:
      '@azure/identity': 2.0.0-beta.4
      '@types/uuid': 8.3.1
      dotenv: 8.6.0
      eslint: 7.32.0
      prettier: 1.19.1
      rimraf: 3.0.2
      ts-node: 9.1.1_typescript@4.2.4
      tslib: 2.3.1
      typescript: 4.2.4
      uuid: 8.3.2
    dev: false
    name: '@rush-temp/perf-keyvault-certificates'
    resolution:
      integrity: sha512-nZWv2OVw3fJfNI8Y5haudNojwz/fAX8TeWgWV39TmB0TZn4HDTAKt3WOW/3eOAa1+D8s6VNbt1MsOExrRmS5Ug==
      tarball: file:projects/perf-keyvault-certificates.tgz
    version: 0.0.0
  file:projects/perf-keyvault-keys.tgz:
    dependencies:
      '@azure/keyvault-keys': 4.3.0
      '@types/uuid': 8.3.1
      dotenv: 8.6.0
      eslint: 7.32.0
      prettier: 1.19.1
      rimraf: 3.0.2
      ts-node: 9.1.1_typescript@4.2.4
      tslib: 2.3.1
      typescript: 4.2.4
      uuid: 8.3.2
    dev: false
    name: '@rush-temp/perf-keyvault-keys'
    resolution:
      integrity: sha512-9fQgixzmC5EXGxuFD9cFsUOewEzvxv6bGIrc0RI+B4wsbvH5T+kYhn3gl5WhHz387mEL4/UsmrXZ7sIn0brQUQ==
      tarball: file:projects/perf-keyvault-keys.tgz
    version: 0.0.0
  file:projects/perf-keyvault-secrets.tgz:
    dependencies:
      '@azure/identity': 2.0.0-beta.4
      '@types/uuid': 8.3.1
      dotenv: 8.6.0
      eslint: 7.32.0
      prettier: 1.19.1
      rimraf: 3.0.2
      ts-node: 9.1.1_typescript@4.2.4
      tslib: 2.3.1
      typescript: 4.2.4
      uuid: 8.3.2
    dev: false
    name: '@rush-temp/perf-keyvault-secrets'
    resolution:
      integrity: sha512-//lFvs3Ap0NhJjf4azndYavirLFXWrKSKURyqcDzsb9ZRMiehb2Z2j0K+iLz0/jt9gY4L/aKWMaXbjGkBuQLaw==
      tarball: file:projects/perf-keyvault-secrets.tgz
    version: 0.0.0
  file:projects/perf-search-documents.tgz:
    dependencies:
      '@azure/identity': 2.0.0-beta.4
      '@types/node': 12.20.19
      dotenv: 8.6.0
      eslint: 7.32.0
      prettier: 1.19.1
      rimraf: 3.0.2
      ts-node: 9.1.1_typescript@4.2.4
      tslib: 2.3.1
      typescript: 4.2.4
    dev: false
    name: '@rush-temp/perf-search-documents'
    resolution:
      integrity: sha512-I2T6lLgV5g6GTPK/zMDLmeZpXrEeb95f023C2rjdLJr2feTWJjeLJM5D+YW8ZMAFKIx4onaCSeczf8U0hxquMA==
      tarball: file:projects/perf-search-documents.tgz
    version: 0.0.0
  file:projects/perf-storage-blob.tgz:
    dependencies:
      '@types/node': 12.20.19
      '@types/node-fetch': 2.5.12
      '@types/uuid': 8.3.1
      dotenv: 8.6.0
      eslint: 7.32.0
      node-fetch: 2.6.1
      prettier: 1.19.1
      rimraf: 3.0.2
      ts-node: 9.1.1_typescript@4.2.4
      tslib: 2.3.1
      typescript: 4.2.4
      uuid: 8.3.2
    dev: false
    name: '@rush-temp/perf-storage-blob'
    resolution:
      integrity: sha512-JvaatDMPTFvpFTZAPBW+XYD19rWf7lSkp9iJPxm/bUwIVKR38e7J8mqA7+/IHAbDosQrdHkWo21+UHL+NYRlVw==
      tarball: file:projects/perf-storage-blob.tgz
    version: 0.0.0
  file:projects/perf-storage-file-datalake.tgz:
    dependencies:
      '@types/node': 12.20.19
      '@types/uuid': 8.3.1
      dotenv: 8.6.0
      eslint: 7.32.0
      prettier: 1.19.1
      rimraf: 3.0.2
      ts-node: 9.1.1_typescript@4.2.4
      tslib: 2.3.1
      typescript: 4.2.4
      uuid: 8.3.2
    dev: false
    name: '@rush-temp/perf-storage-file-datalake'
    resolution:
      integrity: sha512-vepQiPpEOpjtZO4CA6FHj5njhGkgztRKmb2q4+Iuf4rlWf2++9tPxdqePngQ48kANbgxA6r0G7Z2s8uYM9AFxA==
      tarball: file:projects/perf-storage-file-datalake.tgz
    version: 0.0.0
  file:projects/perf-storage-file-share.tgz:
    dependencies:
      '@types/node': 12.20.19
      '@types/uuid': 8.3.1
      dotenv: 8.6.0
      eslint: 7.32.0
      prettier: 1.19.1
      rimraf: 3.0.2
      ts-node: 9.1.1_typescript@4.2.4
      tslib: 2.3.1
      typescript: 4.2.4
      uuid: 8.3.2
    dev: false
    name: '@rush-temp/perf-storage-file-share'
    resolution:
      integrity: sha512-puMNDli8g8FHzU3hcpWibrKOoXVSBbeZz2/mq+Eoan4HwJzUqyaTOllfsc0NXbFn2aNV9ETSLtcldPLsWckq9w==
      tarball: file:projects/perf-storage-file-share.tgz
    version: 0.0.0
  file:projects/purview-account.tgz:
    dependencies:
      '@azure-rest/core-client': 1.0.0-beta.6
      '@azure/identity': 1.5.1
      '@microsoft/api-extractor': 7.13.2
      '@types/chai': 4.2.21
      '@types/mocha': 7.0.2
      '@types/node': 12.20.19
      chai: 4.3.4
      cross-env: 7.0.3
      dotenv: 8.6.0
      eslint: 7.32.0
      karma: 6.3.4
      karma-chrome-launcher: 3.1.0
      karma-coverage: 2.0.3
      karma-edge-launcher: 0.4.2_karma@6.3.4
      karma-env-preprocessor: 0.1.1
      karma-firefox-launcher: 1.3.0
      karma-ie-launcher: 1.0.0_karma@6.3.4
      karma-json-preprocessor: 0.3.3_karma@6.3.4
      karma-json-to-file-reporter: 1.0.1
      karma-junit-reporter: 2.0.1_karma@6.3.4
      karma-mocha: 2.0.1
      karma-mocha-reporter: 2.2.5_karma@6.3.4
      karma-source-map-support: 1.4.0
      karma-sourcemap-loader: 0.3.8
      mkdirp: 1.0.4
      mocha: 7.2.0
      mocha-junit-reporter: 1.23.3_mocha@7.2.0
      nyc: 14.1.1
      prettier: 2.2.1
      rimraf: 3.0.2
      rollup: 1.32.1
      source-map-support: 0.5.19
      tslib: 2.3.1
      typedoc: 0.15.2
      typescript: 4.2.4
    dev: false
    name: '@rush-temp/purview-account'
    resolution:
      integrity: sha512-rQZAzLg0knpEbvftSWPTyCXi+SNIiSe0gZ+ZHVTVcCMCKZppVcYEpO5dCeTkVYPQ92qICvlrikMKIdYAkTtQIA==
      tarball: file:projects/purview-account.tgz
    version: 0.0.0
  file:projects/purview-catalog.tgz:
    dependencies:
      '@azure-rest/core-client': 1.0.0-beta.6
      '@azure/identity': 1.5.1
      '@microsoft/api-extractor': 7.13.2
      '@types/chai': 4.2.21
      '@types/mocha': 7.0.2
      '@types/node': 12.20.19
      chai: 4.3.4
      cross-env: 7.0.3
      dotenv: 8.6.0
      eslint: 7.32.0
      karma: 6.3.4
      karma-chrome-launcher: 3.1.0
      karma-coverage: 2.0.3
      karma-edge-launcher: 0.4.2_karma@6.3.4
      karma-env-preprocessor: 0.1.1
      karma-firefox-launcher: 1.3.0
      karma-ie-launcher: 1.0.0_karma@6.3.4
      karma-json-preprocessor: 0.3.3_karma@6.3.4
      karma-json-to-file-reporter: 1.0.1
      karma-junit-reporter: 2.0.1_karma@6.3.4
      karma-mocha: 2.0.1
      karma-mocha-reporter: 2.2.5_karma@6.3.4
      karma-source-map-support: 1.4.0
      karma-sourcemap-loader: 0.3.8
      mkdirp: 1.0.4
      mocha: 7.2.0
      mocha-junit-reporter: 1.23.3_mocha@7.2.0
      nyc: 14.1.1
      prettier: 2.2.1
      rimraf: 3.0.2
      rollup: 1.32.1
      source-map-support: 0.5.19
      tslib: 2.3.1
      typedoc: 0.15.2
      typescript: 4.2.4
    dev: false
    name: '@rush-temp/purview-catalog'
    resolution:
      integrity: sha512-q+6z0t3l58Kk5cSAprPa0Mwenfe25SafEDzBvlIEvnhnUNUGarIuujMMyFZQl2kA/BD0AR2BViAqjmoIWNLstQ==
      tarball: file:projects/purview-catalog.tgz
    version: 0.0.0
  file:projects/purview-scanning.tgz:
    dependencies:
      '@azure-rest/core-client': 1.0.0-beta.6
      '@azure/identity': 1.5.1
      '@microsoft/api-extractor': 7.13.2
      '@types/chai': 4.2.21
      '@types/mocha': 7.0.2
      '@types/node': 12.20.19
      chai: 4.3.4
      cross-env: 7.0.3
      dotenv: 8.6.0
      eslint: 7.32.0
      karma: 6.3.4
      karma-chrome-launcher: 3.1.0
      karma-coverage: 2.0.3
      karma-edge-launcher: 0.4.2_karma@6.3.4
      karma-env-preprocessor: 0.1.1
      karma-firefox-launcher: 1.3.0
      karma-ie-launcher: 1.0.0_karma@6.3.4
      karma-json-preprocessor: 0.3.3_karma@6.3.4
      karma-json-to-file-reporter: 1.0.1
      karma-junit-reporter: 2.0.1_karma@6.3.4
      karma-mocha: 2.0.1
      karma-mocha-reporter: 2.2.5_karma@6.3.4
      karma-source-map-support: 1.4.0
      karma-sourcemap-loader: 0.3.8
      mkdirp: 1.0.4
      mocha: 7.2.0
      mocha-junit-reporter: 1.23.3_mocha@7.2.0
      nyc: 14.1.1
      prettier: 2.2.1
      rimraf: 3.0.2
      rollup: 1.32.1
      source-map-support: 0.5.19
      tslib: 2.3.1
      typedoc: 0.15.2
      typescript: 4.2.4
    dev: false
    name: '@rush-temp/purview-scanning'
    resolution:
      integrity: sha512-y31TKyCDetv3Otry7fTLQekbusRP9t3zTur4bJURy6QQv3lmFzXRaeq0zlKu4TUgcC0eF8QIM/oGx5x81TFr2w==
      tarball: file:projects/purview-scanning.tgz
    version: 0.0.0
  file:projects/quantum-jobs.tgz:
    dependencies:
      '@azure/core-tracing': 1.0.0-preview.13
      '@azure/storage-blob': 12.7.0
      '@microsoft/api-extractor': 7.7.11
      '@rollup/plugin-commonjs': 11.0.2_rollup@1.32.1
      '@rollup/plugin-json': 4.1.0_rollup@1.32.1
      '@rollup/plugin-multi-entry': 3.0.1_rollup@1.32.1
      '@rollup/plugin-node-resolve': 8.4.0_rollup@1.32.1
      '@rollup/plugin-replace': 2.4.2_rollup@1.32.1
      '@types/chai': 4.2.21
      '@types/mocha': 7.0.2
      '@types/node': 12.20.19
      '@types/sinon': 9.0.11
      chai: 4.3.4
      cross-env: 7.0.3
      dotenv: 8.6.0
      eslint: 7.32.0
      events: 3.3.0
      inherits: 2.0.4
      karma: 6.3.4
      karma-chrome-launcher: 3.1.0
      karma-coverage: 2.0.3
      karma-edge-launcher: 0.4.2_karma@6.3.4
      karma-env-preprocessor: 0.1.1
      karma-firefox-launcher: 1.3.0
      karma-ie-launcher: 1.0.0_karma@6.3.4
      karma-json-preprocessor: 0.3.3_karma@6.3.4
      karma-json-to-file-reporter: 1.0.1
      karma-junit-reporter: 2.0.1_karma@6.3.4
      karma-mocha: 2.0.1
      karma-mocha-reporter: 2.2.5_karma@6.3.4
      karma-sourcemap-loader: 0.3.8
      mocha: 7.2.0
      mocha-junit-reporter: 1.23.3_mocha@7.2.0
      nyc: 14.1.1
      prettier: 1.19.1
      rimraf: 3.0.2
      rollup: 1.32.1
      rollup-plugin-shim: 1.0.0
      rollup-plugin-sourcemaps: 0.4.2_rollup@1.32.1
      rollup-plugin-terser: 5.3.1_rollup@1.32.1
      rollup-plugin-visualizer: 4.2.2_rollup@1.32.1
      sinon: 9.2.4
      tslib: 2.3.1
      typedoc: 0.15.2
      typescript: 4.2.4
      util: 0.12.4
    dev: false
    name: '@rush-temp/quantum-jobs'
    resolution:
      integrity: sha512-QmbIrY1oi9GveAr/aF66xEOl1zhTQt3xiuJNvy1hmR7GzNKVp7fE6n47+gmcDZBQYjKcIwXBXET52NPwCQOGHA==
      tarball: file:projects/quantum-jobs.tgz
    version: 0.0.0
  file:projects/schema-registry-avro.tgz:
    dependencies:
      '@azure/core-tracing': 1.0.0-preview.13
      '@microsoft/api-extractor': 7.7.11
      '@rollup/plugin-commonjs': 11.0.2_rollup@1.32.1
      '@rollup/plugin-inject': 4.0.2_rollup@1.32.1
      '@rollup/plugin-json': 4.1.0_rollup@1.32.1
      '@rollup/plugin-multi-entry': 3.0.1_rollup@1.32.1
      '@rollup/plugin-node-resolve': 8.4.0_rollup@1.32.1
      '@rollup/plugin-replace': 2.4.2_rollup@1.32.1
      '@types/chai': 4.2.21
      '@types/chai-as-promised': 7.1.4
      '@types/mocha': 7.0.2
      '@types/node': 12.20.19
      avsc: 5.7.2
      buffer: 5.7.1
      chai: 4.3.4
      chai-as-promised: 7.1.1_chai@4.3.4
      cross-env: 7.0.3
      dotenv: 8.6.0
      eslint: 7.32.0
      karma: 6.3.4
      karma-chrome-launcher: 3.1.0
      karma-coverage: 2.0.3
      karma-edge-launcher: 0.4.2_karma@6.3.4
      karma-env-preprocessor: 0.1.1
      karma-firefox-launcher: 1.3.0
      karma-ie-launcher: 1.0.0_karma@6.3.4
      karma-json-preprocessor: 0.3.3_karma@6.3.4
      karma-json-to-file-reporter: 1.0.1
      karma-junit-reporter: 2.0.1_karma@6.3.4
      karma-mocha: 2.0.1
      karma-mocha-reporter: 2.2.5_karma@6.3.4
      karma-sourcemap-loader: 0.3.8
      mocha: 7.2.0
      mocha-junit-reporter: 1.23.3_mocha@7.2.0
      nyc: 14.1.1
      prettier: 1.19.1
      process: 0.11.10
      rimraf: 3.0.2
      rollup: 1.32.1
      rollup-plugin-shim: 1.0.0
      rollup-plugin-sourcemaps: 0.4.2_rollup@1.32.1
      rollup-plugin-terser: 5.3.1_rollup@1.32.1
      rollup-plugin-visualizer: 4.2.2_rollup@1.32.1
      source-map-support: 0.5.19
      tslib: 2.3.1
      typedoc: 0.15.2
      typescript: 4.2.4
    dev: false
    name: '@rush-temp/schema-registry-avro'
    resolution:
      integrity: sha512-1Gx/cxrGzeNpsjnE4z+HoOS1/IUd76UjtPXG1/fcYjzuStVv0Q9Siv0OQo4IyzV5jY3hGbQFXcHKge+wLu1Mhw==
      tarball: file:projects/schema-registry-avro.tgz
    version: 0.0.0
  file:projects/schema-registry.tgz:
    dependencies:
      '@azure/core-tracing': 1.0.0-preview.13
      '@azure/identity': 2.0.0-beta.4
      '@microsoft/api-extractor': 7.7.11
      '@types/chai': 4.2.21
      '@types/chai-as-promised': 7.1.4
      '@types/mocha': 7.0.2
      '@types/node': 12.20.19
      chai: 4.3.4
      chai-as-promised: 7.1.1_chai@4.3.4
      cross-env: 7.0.3
      dotenv: 8.6.0
      eslint: 7.32.0
      karma: 6.3.4
      karma-chrome-launcher: 3.1.0
      karma-coverage: 2.0.3
      karma-edge-launcher: 0.4.2_karma@6.3.4
      karma-env-preprocessor: 0.1.1
      karma-firefox-launcher: 1.3.0
      karma-ie-launcher: 1.0.0_karma@6.3.4
      karma-json-preprocessor: 0.3.3_karma@6.3.4
      karma-json-to-file-reporter: 1.0.1
      karma-junit-reporter: 2.0.1_karma@6.3.4
      karma-mocha: 2.0.1
      karma-mocha-reporter: 2.2.5_karma@6.3.4
      karma-sourcemap-loader: 0.3.8
      mocha: 7.2.0
      mocha-junit-reporter: 1.23.3_mocha@7.2.0
      nyc: 14.1.1
      prettier: 1.19.1
      rimraf: 3.0.2
      rollup: 1.32.1
      source-map-support: 0.5.19
      tslib: 2.3.1
      typedoc: 0.15.2
      typescript: 4.2.4
    dev: false
    name: '@rush-temp/schema-registry'
    resolution:
      integrity: sha512-TLvHZaEf9h2wtMEdawYn2diYDVX3uE8sdUD8jDOuBagIOzzM4GEtNktdLzpYm0K6tqEdOXAbJPwYnllPm5h4Lg==
      tarball: file:projects/schema-registry.tgz
    version: 0.0.0
  file:projects/search-documents.tgz:
    dependencies:
      '@azure/core-tracing': 1.0.0-preview.13
      '@microsoft/api-extractor': 7.7.11
      '@rollup/plugin-commonjs': 11.0.2_rollup@1.32.1
      '@rollup/plugin-json': 4.1.0_rollup@1.32.1
      '@rollup/plugin-multi-entry': 3.0.1_rollup@1.32.1
      '@rollup/plugin-node-resolve': 8.4.0_rollup@1.32.1
      '@rollup/plugin-replace': 2.4.2_rollup@1.32.1
      '@types/chai': 4.2.21
      '@types/mocha': 7.0.2
      '@types/node': 12.20.19
      '@types/sinon': 9.0.11
      chai: 4.3.4
      cross-env: 7.0.3
      dotenv: 8.6.0
      eslint: 7.32.0
      events: 3.3.0
      inherits: 2.0.4
      karma: 6.3.4
      karma-chrome-launcher: 3.1.0
      karma-coverage: 2.0.3
      karma-edge-launcher: 0.4.2_karma@6.3.4
      karma-env-preprocessor: 0.1.1
      karma-firefox-launcher: 1.3.0
      karma-ie-launcher: 1.0.0_karma@6.3.4
      karma-json-preprocessor: 0.3.3_karma@6.3.4
      karma-json-to-file-reporter: 1.0.1
      karma-junit-reporter: 2.0.1_karma@6.3.4
      karma-mocha: 2.0.1
      karma-mocha-reporter: 2.2.5_karma@6.3.4
      karma-sourcemap-loader: 0.3.8
      mocha: 7.2.0
      mocha-junit-reporter: 1.23.3_mocha@7.2.0
      nyc: 14.1.1
      prettier: 1.19.1
      rimraf: 3.0.2
      rollup: 1.32.1
      rollup-plugin-shim: 1.0.0
      rollup-plugin-sourcemaps: 0.4.2_rollup@1.32.1
      rollup-plugin-terser: 5.3.1_rollup@1.32.1
      rollup-plugin-visualizer: 4.2.2_rollup@1.32.1
      sinon: 9.2.4
      ts-node: 9.1.1_typescript@4.2.4
      tslib: 2.3.1
      typedoc: 0.15.2
      typescript: 4.2.4
      util: 0.12.4
    dev: false
    name: '@rush-temp/search-documents'
    resolution:
      integrity: sha512-R5XMdxTSlVmE6gEBgEWvYVD0XdFPYkWh1HCGDfGmmLuLJLBOKFDSH1t2LjSX2q6ODKIA0R1uJk+qRcO/YfNfDQ==
      tarball: file:projects/search-documents.tgz
    version: 0.0.0
  file:projects/service-bus.tgz:
    dependencies:
      '@azure/core-tracing': 1.0.0-preview.13
      '@microsoft/api-extractor': 7.7.11
      '@rollup/plugin-commonjs': 11.0.2_rollup@1.32.1
      '@rollup/plugin-inject': 4.0.2_rollup@1.32.1
      '@rollup/plugin-json': 4.1.0_rollup@1.32.1
      '@rollup/plugin-multi-entry': 3.0.1_rollup@1.32.1
      '@rollup/plugin-node-resolve': 8.4.0_rollup@1.32.1
      '@rollup/plugin-replace': 2.4.2_rollup@1.32.1
      '@types/chai': 4.2.21
      '@types/chai-as-promised': 7.1.4
      '@types/debug': 4.1.7
      '@types/glob': 7.1.4
      '@types/is-buffer': 2.0.0
      '@types/long': 4.0.1
      '@types/mocha': 7.0.2
      '@types/node': 12.20.19
      '@types/sinon': 9.0.11
      '@types/ws': 7.4.7
      assert: 1.5.0
      buffer: 5.7.1
      chai: 4.3.4
      chai-as-promised: 7.1.1_chai@4.3.4
      chai-exclude: 2.0.3_chai@4.3.4
      cross-env: 7.0.3
      debug: 4.3.2
      delay: 4.4.1
      dotenv: 8.6.0
      downlevel-dts: 0.4.0
      eslint: 7.32.0
      esm: 3.2.25
      events: 3.3.0
      glob: 7.1.7
      https-proxy-agent: 5.0.0
      is-buffer: 2.0.5
      jssha: 3.2.0
      karma: 6.3.4_debug@4.3.2
      karma-chrome-launcher: 3.1.0
      karma-coverage: 2.0.3
      karma-edge-launcher: 0.4.2_karma@6.3.4
      karma-env-preprocessor: 0.1.1
      karma-firefox-launcher: 1.3.0
      karma-ie-launcher: 1.0.0_karma@6.3.4
      karma-junit-reporter: 2.0.1_karma@6.3.4
      karma-mocha: 2.0.1
      karma-mocha-reporter: 2.2.5_karma@6.3.4
      karma-sourcemap-loader: 0.3.8
      long: 4.0.0
      mocha: 7.2.0
      mocha-junit-reporter: 1.23.3_mocha@7.2.0
      moment: 2.29.1
      nyc: 14.1.1
      prettier: 1.19.1
      process: 0.11.10
      promise: 8.1.0
      puppeteer: 10.2.0
      rhea-promise: 2.1.0
      rimraf: 3.0.2
      rollup: 1.32.1
      rollup-plugin-shim: 1.0.0
      rollup-plugin-sourcemaps: 0.4.2_rollup@1.32.1
      rollup-plugin-terser: 5.3.1_rollup@1.32.1
      sinon: 9.2.4
      ts-node: 9.1.1_typescript@4.2.4
      tslib: 2.3.1
      typedoc: 0.15.2
      typescript: 4.2.4
      ws: 7.5.3
    dev: false
    name: '@rush-temp/service-bus'
    resolution:
      integrity: sha512-OkELpKkxNLKeXneXw6Tumv+XwlqurOTR2X+5n8jRXogsFn+eVA/qt1iLBor238gSiMcVgTcBl6H+cLjlFuEzug==
      tarball: file:projects/service-bus.tgz
    version: 0.0.0
  file:projects/storage-blob-changefeed.tgz:
    dependencies:
      '@azure/core-tracing': 1.0.0-preview.13
      '@microsoft/api-extractor': 7.7.11
      '@rollup/plugin-commonjs': 11.0.2_rollup@1.32.1
      '@rollup/plugin-multi-entry': 3.0.1_rollup@1.32.1
      '@rollup/plugin-node-resolve': 8.4.0_rollup@1.32.1
      '@rollup/plugin-replace': 2.4.2_rollup@1.32.1
      '@types/mocha': 7.0.2
      '@types/node': 12.20.19
      '@types/sinon': 9.0.11
      assert: 1.5.0
      cross-env: 7.0.3
      dotenv: 8.6.0
      downlevel-dts: 0.4.0
      es6-promise: 4.2.8
      eslint: 7.32.0
      esm: 3.2.25
      events: 3.3.0
      inherits: 2.0.4
      karma: 6.3.4
      karma-chrome-launcher: 3.1.0
      karma-coverage: 2.0.3
      karma-edge-launcher: 0.4.2_karma@6.3.4
      karma-env-preprocessor: 0.1.1
      karma-firefox-launcher: 1.3.0
      karma-ie-launcher: 1.0.0_karma@6.3.4
      karma-json-preprocessor: 0.3.3_karma@6.3.4
      karma-json-to-file-reporter: 1.0.1
      karma-junit-reporter: 2.0.1_karma@6.3.4
      karma-mocha: 2.0.1
      karma-mocha-reporter: 2.2.5_karma@6.3.4
      karma-sourcemap-loader: 0.3.8
      mocha: 7.2.0
      mocha-junit-reporter: 1.23.3_mocha@7.2.0
      nyc: 14.1.1
      prettier: 1.19.1
      puppeteer: 10.2.0
      rimraf: 3.0.2
      rollup: 1.32.1
      rollup-plugin-shim: 1.0.0
      rollup-plugin-sourcemaps: 0.4.2_rollup@1.32.1
      rollup-plugin-terser: 5.3.1_rollup@1.32.1
      rollup-plugin-visualizer: 4.2.2_rollup@1.32.1
      sinon: 9.2.4
      source-map-support: 0.5.19
      ts-node: 9.1.1_typescript@4.2.4
      tslib: 2.3.1
      typedoc: 0.15.2
      typescript: 4.2.4
      util: 0.12.4
    dev: false
    name: '@rush-temp/storage-blob-changefeed'
    resolution:
      integrity: sha512-l2xB0JrDXVl0ccsDQF6HUdJMLrgWrlf+7kjSIS6D/aQubfT9Jcci1Q6x9I0Hu+V0Ckd0l9RntJlH5neBgeYGJw==
      tarball: file:projects/storage-blob-changefeed.tgz
    version: 0.0.0
  file:projects/storage-blob.tgz:
    dependencies:
      '@azure/core-tracing': 1.0.0-preview.13
      '@azure/identity': 2.0.0-beta.4
      '@microsoft/api-extractor': 7.7.11
      '@rollup/plugin-commonjs': 11.0.2_rollup@1.32.1
      '@rollup/plugin-json': 4.1.0_rollup@1.32.1
      '@rollup/plugin-multi-entry': 3.0.1_rollup@1.32.1
      '@rollup/plugin-node-resolve': 8.4.0_rollup@1.32.1
      '@rollup/plugin-replace': 2.4.2_rollup@1.32.1
      '@types/mocha': 7.0.2
      '@types/node': 12.20.19
      '@types/node-fetch': 2.5.12
      assert: 1.5.0
      cross-env: 7.0.3
      dotenv: 8.6.0
      downlevel-dts: 0.4.0
      es6-promise: 4.2.8
      eslint: 7.32.0
      esm: 3.2.25
      events: 3.3.0
      inherits: 2.0.4
      karma: 6.3.4
      karma-chrome-launcher: 3.1.0
      karma-coverage: 2.0.3
      karma-edge-launcher: 0.4.2_karma@6.3.4
      karma-env-preprocessor: 0.1.1
      karma-firefox-launcher: 1.3.0
      karma-ie-launcher: 1.0.0_karma@6.3.4
      karma-json-preprocessor: 0.3.3_karma@6.3.4
      karma-json-to-file-reporter: 1.0.1
      karma-junit-reporter: 2.0.1_karma@6.3.4
      karma-mocha: 2.0.1
      karma-mocha-reporter: 2.2.5_karma@6.3.4
      karma-sourcemap-loader: 0.3.8
      mocha: 7.2.0
      mocha-junit-reporter: 1.23.3_mocha@7.2.0
      node-fetch: 2.6.1
      nyc: 14.1.1
      prettier: 1.19.1
      puppeteer: 10.2.0
      rimraf: 3.0.2
      rollup: 1.32.1
      rollup-plugin-shim: 1.0.0
      rollup-plugin-sourcemaps: 0.4.2_rollup@1.32.1
      rollup-plugin-terser: 5.3.1_rollup@1.32.1
      rollup-plugin-visualizer: 4.2.2_rollup@1.32.1
      source-map-support: 0.5.19
      ts-node: 9.1.1_typescript@4.2.4
      tslib: 2.3.1
      typedoc: 0.15.2
      typescript: 4.2.4
      util: 0.12.4
    dev: false
    name: '@rush-temp/storage-blob'
    resolution:
      integrity: sha512-CC3QVD2BcZIfyaX82GVi2rWwEKVPaIgYW1+ebpvuZWJkonzwplEddmAfhhVuGI/XYIZGdjgOezh+UcCGzRklLA==
      tarball: file:projects/storage-blob.tgz
    version: 0.0.0
  file:projects/storage-file-datalake.tgz:
    dependencies:
      '@azure/core-tracing': 1.0.0-preview.13
      '@microsoft/api-extractor': 7.7.11
      '@rollup/plugin-commonjs': 11.0.2_rollup@1.32.1
      '@rollup/plugin-json': 4.1.0_rollup@1.32.1
      '@rollup/plugin-multi-entry': 3.0.1_rollup@1.32.1
      '@rollup/plugin-node-resolve': 8.4.0_rollup@1.32.1
      '@rollup/plugin-replace': 2.4.2_rollup@1.32.1
      '@types/mocha': 7.0.2
      '@types/node': 12.20.19
      '@types/query-string': 6.2.0
      assert: 1.5.0
      cross-env: 7.0.3
      dotenv: 8.6.0
      downlevel-dts: 0.4.0
      es6-promise: 4.2.8
      eslint: 7.32.0
      esm: 3.2.25
      events: 3.3.0
      execa: 3.4.0
      inherits: 2.0.4
      karma: 6.3.4
      karma-chrome-launcher: 3.1.0
      karma-coverage: 2.0.3
      karma-edge-launcher: 0.4.2_karma@6.3.4
      karma-env-preprocessor: 0.1.1
      karma-firefox-launcher: 1.3.0
      karma-ie-launcher: 1.0.0_karma@6.3.4
      karma-json-preprocessor: 0.3.3_karma@6.3.4
      karma-json-to-file-reporter: 1.0.1
      karma-junit-reporter: 2.0.1_karma@6.3.4
      karma-mocha: 2.0.1
      karma-mocha-reporter: 2.2.5_karma@6.3.4
      karma-sourcemap-loader: 0.3.8
      mocha: 7.2.0
      mocha-junit-reporter: 1.23.3_mocha@7.2.0
      nyc: 14.1.1
      prettier: 1.19.1
      puppeteer: 10.2.0
      query-string: 5.1.1
      rimraf: 3.0.2
      rollup: 1.32.1
      rollup-plugin-shim: 1.0.0
      rollup-plugin-sourcemaps: 0.4.2_rollup@1.32.1
      rollup-plugin-terser: 5.3.1_rollup@1.32.1
      rollup-plugin-visualizer: 4.2.2_rollup@1.32.1
      source-map-support: 0.5.19
      ts-node: 9.1.1_typescript@4.2.4
      tslib: 2.3.1
      typedoc: 0.15.2
      typescript: 4.2.4
      util: 0.12.4
    dev: false
    name: '@rush-temp/storage-file-datalake'
    resolution:
      integrity: sha512-adpDiG0WYKEkDkaFFLF/MxDMxOE63u+vPHi2pVtn85Qy7Ubl/xY25VPAKYNYf9u7KW4gG4fU6EK3lI+oNT3YAA==
      tarball: file:projects/storage-file-datalake.tgz
    version: 0.0.0
  file:projects/storage-file-share.tgz:
    dependencies:
      '@azure/core-tracing': 1.0.0-preview.13
      '@microsoft/api-extractor': 7.7.11
      '@rollup/plugin-commonjs': 11.0.2_rollup@1.32.1
      '@rollup/plugin-multi-entry': 3.0.1_rollup@1.32.1
      '@rollup/plugin-node-resolve': 8.4.0_rollup@1.32.1
      '@rollup/plugin-replace': 2.4.2_rollup@1.32.1
      '@types/mocha': 7.0.2
      '@types/node': 12.20.19
      assert: 1.5.0
      cross-env: 7.0.3
      dotenv: 8.6.0
      downlevel-dts: 0.4.0
      es6-promise: 4.2.8
      eslint: 7.32.0
      esm: 3.2.25
      events: 3.3.0
      inherits: 2.0.4
      karma: 6.3.4
      karma-chrome-launcher: 3.1.0
      karma-coverage: 2.0.3
      karma-edge-launcher: 0.4.2_karma@6.3.4
      karma-env-preprocessor: 0.1.1
      karma-firefox-launcher: 1.3.0
      karma-ie-launcher: 1.0.0_karma@6.3.4
      karma-json-preprocessor: 0.3.3_karma@6.3.4
      karma-json-to-file-reporter: 1.0.1
      karma-junit-reporter: 2.0.1_karma@6.3.4
      karma-mocha: 2.0.1
      karma-mocha-reporter: 2.2.5_karma@6.3.4
      karma-sourcemap-loader: 0.3.8
      mocha: 7.2.0
      mocha-junit-reporter: 1.23.3_mocha@7.2.0
      nyc: 14.1.1
      prettier: 1.19.1
      puppeteer: 10.2.0
      rimraf: 3.0.2
      rollup: 1.32.1
      rollup-plugin-shim: 1.0.0
      rollup-plugin-sourcemaps: 0.4.2_rollup@1.32.1
      rollup-plugin-terser: 5.3.1_rollup@1.32.1
      rollup-plugin-visualizer: 4.2.2_rollup@1.32.1
      source-map-support: 0.5.19
      ts-node: 9.1.1_typescript@4.2.4
      tslib: 2.3.1
      typedoc: 0.15.2
      typescript: 4.2.4
      util: 0.12.4
    dev: false
    name: '@rush-temp/storage-file-share'
    resolution:
      integrity: sha512-pUtdyPmXXFjtTcvzkFiLve6joGVaK/CtnIh3xJ1tiJ2zGVzf/ohnn/S6Y5/Ts4kG0LgRDqblea/G3HXLz5B5NA==
      tarball: file:projects/storage-file-share.tgz
    version: 0.0.0
  file:projects/storage-internal-avro.tgz:
    dependencies:
      '@microsoft/api-extractor': 7.7.11
      '@rollup/plugin-commonjs': 11.0.2_rollup@1.32.1
      '@rollup/plugin-multi-entry': 3.0.1_rollup@1.32.1
      '@rollup/plugin-node-resolve': 8.4.0_rollup@1.32.1
      '@rollup/plugin-replace': 2.4.2_rollup@1.32.1
      '@types/mocha': 7.0.2
      '@types/node': 12.20.19
      assert: 1.5.0
      dotenv: 8.6.0
      downlevel-dts: 0.4.0
      es6-promise: 4.2.8
      eslint: 7.32.0
      esm: 3.2.25
      inherits: 2.0.4
      karma: 6.3.4
      karma-chrome-launcher: 3.1.0
      karma-coverage: 2.0.3
      karma-edge-launcher: 0.4.2_karma@6.3.4
      karma-env-preprocessor: 0.1.1
      karma-firefox-launcher: 1.3.0
      karma-ie-launcher: 1.0.0_karma@6.3.4
      karma-json-preprocessor: 0.3.3_karma@6.3.4
      karma-json-to-file-reporter: 1.0.1
      karma-junit-reporter: 2.0.1_karma@6.3.4
      karma-mocha: 2.0.1
      karma-mocha-reporter: 2.2.5_karma@6.3.4
      karma-sourcemap-loader: 0.3.8
      mocha: 7.2.0
      mocha-junit-reporter: 1.23.3_mocha@7.2.0
      nyc: 14.1.1
      prettier: 1.19.1
      puppeteer: 10.2.0
      rimraf: 3.0.2
      rollup: 1.32.1
      rollup-plugin-shim: 1.0.0
      rollup-plugin-sourcemaps: 0.4.2_rollup@1.32.1
      rollup-plugin-terser: 5.3.1_rollup@1.32.1
      rollup-plugin-visualizer: 4.2.2_rollup@1.32.1
      source-map-support: 0.5.19
      ts-node: 9.1.1_typescript@4.2.4
      tslib: 2.3.1
      typescript: 4.2.4
      util: 0.12.4
    dev: false
    name: '@rush-temp/storage-internal-avro'
    resolution:
      integrity: sha512-jk3mCVJO6/9QwZ8h127xLa4d1UsA/SRZKKHKVnfu1pp4/f8kmw3ft1p+JGf/rWyasuEDzcb/adPH+T1jYflnQw==
      tarball: file:projects/storage-internal-avro.tgz
    version: 0.0.0
  file:projects/storage-queue.tgz:
    dependencies:
      '@azure/core-tracing': 1.0.0-preview.13
      '@azure/identity': 2.0.0-beta.4
      '@microsoft/api-extractor': 7.7.11
      '@rollup/plugin-commonjs': 11.0.2_rollup@1.32.1
      '@rollup/plugin-multi-entry': 3.0.1_rollup@1.32.1
      '@rollup/plugin-node-resolve': 8.4.0_rollup@1.32.1
      '@rollup/plugin-replace': 2.4.2_rollup@1.32.1
      '@types/mocha': 7.0.2
      '@types/node': 12.20.19
      assert: 1.5.0
      cross-env: 7.0.3
      dotenv: 8.6.0
      downlevel-dts: 0.4.0
      es6-promise: 4.2.8
      eslint: 7.32.0
      esm: 3.2.25
      inherits: 2.0.4
      karma: 6.3.4
      karma-chrome-launcher: 3.1.0
      karma-coverage: 2.0.3
      karma-edge-launcher: 0.4.2_karma@6.3.4
      karma-env-preprocessor: 0.1.1
      karma-firefox-launcher: 1.3.0
      karma-ie-launcher: 1.0.0_karma@6.3.4
      karma-json-preprocessor: 0.3.3_karma@6.3.4
      karma-json-to-file-reporter: 1.0.1
      karma-junit-reporter: 2.0.1_karma@6.3.4
      karma-mocha: 2.0.1
      karma-mocha-reporter: 2.2.5_karma@6.3.4
      karma-sourcemap-loader: 0.3.8
      mocha: 7.2.0
      mocha-junit-reporter: 1.23.3_mocha@7.2.0
      nyc: 14.1.1
      prettier: 1.19.1
      puppeteer: 10.2.0
      rimraf: 3.0.2
      rollup: 1.32.1
      rollup-plugin-shim: 1.0.0
      rollup-plugin-sourcemaps: 0.4.2_rollup@1.32.1
      rollup-plugin-terser: 5.3.1_rollup@1.32.1
      rollup-plugin-visualizer: 4.2.2_rollup@1.32.1
      source-map-support: 0.5.19
      ts-node: 9.1.1_typescript@4.2.4
      tslib: 2.3.1
      typedoc: 0.15.2
      typescript: 4.2.4
      util: 0.12.4
    dev: false
    name: '@rush-temp/storage-queue'
    resolution:
      integrity: sha512-8BKgtD3z8yYOKMqNtJ1wmhP8mrt54wbJmvhV1Q/tuMOCr76lOQ+NZZHBpsTmkRzh+IhKkjgxjV4TdsZpDza15g==
      tarball: file:projects/storage-queue.tgz
    version: 0.0.0
  file:projects/synapse-access-control.tgz:
    dependencies:
      '@azure/core-tracing': 1.0.0-preview.13
      '@microsoft/api-extractor': 7.7.11
      '@types/chai': 4.2.21
      '@types/chai-as-promised': 7.1.4
      '@types/mocha': 7.0.2
      '@types/node': 12.20.19
      '@types/sinon': 9.0.11
      chai: 4.3.4
      chai-as-promised: 7.1.1_chai@4.3.4
      cross-env: 7.0.3
      dotenv: 8.6.0
      eslint: 7.32.0
      karma: 6.3.4
      karma-chrome-launcher: 3.1.0
      karma-coverage: 2.0.3
      karma-edge-launcher: 0.4.2_karma@6.3.4
      karma-env-preprocessor: 0.1.1
      karma-firefox-launcher: 1.3.0
      karma-ie-launcher: 1.0.0_karma@6.3.4
      karma-json-preprocessor: 0.3.3_karma@6.3.4
      karma-json-to-file-reporter: 1.0.1
      karma-junit-reporter: 2.0.1_karma@6.3.4
      karma-mocha: 2.0.1
      karma-mocha-reporter: 2.2.5_karma@6.3.4
      karma-source-map-support: 1.4.0
      karma-sourcemap-loader: 0.3.8
      mocha: 7.2.0
      mocha-junit-reporter: 1.23.3_mocha@7.2.0
      nyc: 14.1.1
      prettier: 1.19.1
      rimraf: 3.0.2
      rollup: 1.32.1
      sinon: 9.2.4
      source-map-support: 0.5.19
      ts-node: 9.1.1_typescript@4.2.4
      tslib: 2.3.1
      typedoc: 0.15.2
      typescript: 4.2.4
      uglify-js: 3.14.1
    dev: false
    name: '@rush-temp/synapse-access-control'
    resolution:
      integrity: sha512-SovVBaMKJtIZTt3TZoF7f47q+qtHQUuFA7jv43TMeCBuv7E2wVOAzNhX+QONZztUlyQOwWKO/2u2AXIT/0zXXg==
      tarball: file:projects/synapse-access-control.tgz
    version: 0.0.0
  file:projects/synapse-artifacts.tgz:
    dependencies:
      '@azure/core-tracing': 1.0.0-preview.13
      '@microsoft/api-extractor': 7.7.11
      '@types/chai': 4.2.21
      '@types/chai-as-promised': 7.1.4
      '@types/mocha': 7.0.2
      '@types/node': 12.20.19
      '@types/sinon': 9.0.11
      chai: 4.3.4
      chai-as-promised: 7.1.1_chai@4.3.4
      cross-env: 7.0.3
      dotenv: 8.6.0
      eslint: 7.32.0
      karma: 6.3.4
      karma-chrome-launcher: 3.1.0
      karma-coverage: 2.0.3
      karma-edge-launcher: 0.4.2_karma@6.3.4
      karma-env-preprocessor: 0.1.1
      karma-firefox-launcher: 1.3.0
      karma-ie-launcher: 1.0.0_karma@6.3.4
      karma-json-preprocessor: 0.3.3_karma@6.3.4
      karma-json-to-file-reporter: 1.0.1
      karma-junit-reporter: 2.0.1_karma@6.3.4
      karma-mocha: 2.0.1
      karma-mocha-reporter: 2.2.5_karma@6.3.4
      karma-source-map-support: 1.4.0
      karma-sourcemap-loader: 0.3.8
      mocha: 7.2.0
      mocha-junit-reporter: 1.23.3_mocha@7.2.0
      nyc: 14.1.1
      prettier: 1.19.1
      rimraf: 3.0.2
      rollup: 1.32.1
      sinon: 9.2.4
      source-map-support: 0.5.19
      ts-node: 9.1.1_typescript@4.2.4
      tslib: 2.3.1
      typedoc: 0.15.2
      typescript: 4.2.4
      uglify-js: 3.14.1
    dev: false
    name: '@rush-temp/synapse-artifacts'
    resolution:
      integrity: sha512-VMzIJOjXP2MejwM6doPqqfvVUdTIdJyW4xSko0YPgIT0EXLxYMTPsvxg9k8C2vPPcQ79qfyaSF2i4a6ewj/TyQ==
      tarball: file:projects/synapse-artifacts.tgz
    version: 0.0.0
  file:projects/synapse-managed-private-endpoints.tgz:
    dependencies:
      '@azure/core-tracing': 1.0.0-preview.13
      '@microsoft/api-extractor': 7.7.11
      '@types/chai': 4.2.21
      '@types/chai-as-promised': 7.1.4
      '@types/mocha': 7.0.2
      chai: 4.3.4
      chai-as-promised: 7.1.1_chai@4.3.4
      cross-env: 7.0.3
      dotenv: 8.6.0
      eslint: 7.32.0
      karma: 6.3.4
      karma-chrome-launcher: 3.1.0
      karma-coverage: 2.0.3
      karma-edge-launcher: 0.4.2_karma@6.3.4
      karma-env-preprocessor: 0.1.1
      karma-firefox-launcher: 1.3.0
      karma-ie-launcher: 1.0.0_karma@6.3.4
      karma-json-preprocessor: 0.3.3_karma@6.3.4
      karma-json-to-file-reporter: 1.0.1
      karma-junit-reporter: 2.0.1_karma@6.3.4
      karma-mocha: 2.0.1
      karma-mocha-reporter: 2.2.5_karma@6.3.4
      karma-source-map-support: 1.4.0
      karma-sourcemap-loader: 0.3.8
      mocha: 7.2.0
      mocha-junit-reporter: 1.23.3_mocha@7.2.0
      nyc: 14.1.1
      prettier: 1.19.1
      rimraf: 3.0.2
      rollup: 1.32.1
      tslib: 2.3.1
      typedoc: 0.15.2
      typescript: 4.2.4
      uglify-js: 3.14.1
    dev: false
    name: '@rush-temp/synapse-managed-private-endpoints'
    resolution:
      integrity: sha512-KiXHMqJKm8uAAfp0Fne4GfvQAHNVHOiroRwA0REWzT6vexTxnpBfl7fwezuFNMuLgG/9lhdnyq+zY9tSgjf1VA==
      tarball: file:projects/synapse-managed-private-endpoints.tgz
    version: 0.0.0
  file:projects/synapse-monitoring.tgz:
    dependencies:
      '@azure/core-tracing': 1.0.0-preview.13
      '@microsoft/api-extractor': 7.7.11
      '@rollup/plugin-commonjs': 11.0.2_rollup@1.32.1
      eslint: 7.32.0
      rimraf: 3.0.2
      rollup: 1.32.1
      rollup-plugin-node-resolve: 3.4.0
      rollup-plugin-sourcemaps: 0.4.2_rollup@1.32.1
      tslib: 2.3.1
      typedoc: 0.15.2
      typescript: 4.2.4
      uglify-js: 3.14.1
    dev: false
    name: '@rush-temp/synapse-monitoring'
    resolution:
      integrity: sha512-9xAsBYW7D1aeS2rUguFu9kpfkN4cXMYhida3m8TnwxetVkpOPFyIZ02UsUXMOxDPEEerAeYEWVo8E1tS3evR5Q==
      tarball: file:projects/synapse-monitoring.tgz
    version: 0.0.0
  file:projects/synapse-spark.tgz:
    dependencies:
      '@azure/core-tracing': 1.0.0-preview.13
      '@microsoft/api-extractor': 7.7.11
      '@types/chai': 4.2.21
      '@types/chai-as-promised': 7.1.4
      '@types/mocha': 7.0.2
      chai: 4.3.4
      chai-as-promised: 7.1.1_chai@4.3.4
      cross-env: 7.0.3
      dotenv: 8.6.0
      eslint: 7.32.0
      karma: 6.3.4
      karma-chrome-launcher: 3.1.0
      karma-coverage: 2.0.3
      karma-edge-launcher: 0.4.2_karma@6.3.4
      karma-env-preprocessor: 0.1.1
      karma-firefox-launcher: 1.3.0
      karma-ie-launcher: 1.0.0_karma@6.3.4
      karma-json-preprocessor: 0.3.3_karma@6.3.4
      karma-json-to-file-reporter: 1.0.1
      karma-junit-reporter: 2.0.1_karma@6.3.4
      karma-mocha: 2.0.1
      karma-mocha-reporter: 2.2.5_karma@6.3.4
      karma-source-map-support: 1.4.0
      karma-sourcemap-loader: 0.3.8
      mocha: 7.2.0
      mocha-junit-reporter: 1.23.3_mocha@7.2.0
      nyc: 14.1.1
      prettier: 1.19.1
      rimraf: 3.0.2
      rollup: 1.32.1
      tslib: 2.3.1
      typedoc: 0.15.2
      typescript: 4.2.4
      uglify-js: 3.14.1
    dev: false
    name: '@rush-temp/synapse-spark'
    resolution:
      integrity: sha512-8sNoSolJFrBQR8AVfl57T8Tqb9gVJNgJmDioFAvCwJhPX6Dy6nUR4QF0saiNiZWQLUYPTSwhMrHpIz7yw33Hcg==
      tarball: file:projects/synapse-spark.tgz
    version: 0.0.0
  file:projects/template.tgz:
    dependencies:
      '@azure/core-tracing': 1.0.0-preview.13
      '@azure/identity': 2.0.0-beta.4
      '@microsoft/api-extractor': 7.7.11
      '@types/chai': 4.2.21
      '@types/chai-as-promised': 7.1.4
      '@types/mocha': 7.0.2
      '@types/node': 12.20.19
      chai: 4.3.4
      chai-as-promised: 7.1.1_chai@4.3.4
      cross-env: 7.0.3
      dotenv: 8.6.0
      downlevel-dts: 0.4.0
      eslint: 7.32.0
      esm: 3.2.25
      inherits: 2.0.4
      karma: 6.3.4
      karma-chrome-launcher: 3.1.0
      karma-coverage: 2.0.3
      karma-edge-launcher: 0.4.2_karma@6.3.4
      karma-env-preprocessor: 0.1.1
      karma-firefox-launcher: 1.3.0
      karma-ie-launcher: 1.0.0_karma@6.3.4
      karma-json-preprocessor: 0.3.3_karma@6.3.4
      karma-json-to-file-reporter: 1.0.1
      karma-junit-reporter: 2.0.1_karma@6.3.4
      karma-mocha: 2.0.1
      karma-mocha-reporter: 2.2.5_karma@6.3.4
      mocha: 7.2.0
      mocha-junit-reporter: 1.23.3_mocha@7.2.0
      nyc: 14.1.1
      prettier: 1.19.1
      rimraf: 3.0.2
      rollup: 1.32.1
      source-map-support: 0.5.19
      tslib: 2.3.1
      typedoc: 0.15.2
      typescript: 4.2.4
      util: 0.12.4
    dev: false
    name: '@rush-temp/template'
    resolution:
      integrity: sha512-ZY0F9xpQQF4cHFpg+vr8oHqaoWs2J9U7dSD5u7lE/Df61D44fc7dE9/tKSkzl/2D7KD9rOCqjA5ArpClosiNyQ==
      tarball: file:projects/template.tgz
    version: 0.0.0
  file:projects/test-utils-perfstress.tgz:
    dependencies:
      '@types/minimist': 1.2.2
      '@types/node': 12.20.19
      '@types/node-fetch': 2.5.12
      eslint: 7.32.0
      karma: 6.3.4
      karma-chrome-launcher: 3.1.0
      karma-coverage: 2.0.3
      karma-env-preprocessor: 0.1.1
      minimist: 1.2.5
      node-fetch: 2.6.1
      prettier: 1.19.1
      rimraf: 3.0.2
      tslib: 2.3.1
      typescript: 4.2.4
    dev: false
    name: '@rush-temp/test-utils-perfstress'
    resolution:
      integrity: sha512-fTItTYBBwhhtVdOQ5qASInrtqY+mDuDqE9NCvItNO3FH8yp/DP67/q3g6QpEwimVRNVCIMt/EKikSFngBugZXQ==
      tarball: file:projects/test-utils-perfstress.tgz
    version: 0.0.0
  file:projects/test-utils-recorder.tgz:
    dependencies:
      '@azure/core-tracing': 1.0.0-preview.13
      '@rollup/plugin-commonjs': 11.0.2_rollup@1.32.1
      '@rollup/plugin-multi-entry': 3.0.1_rollup@1.32.1
      '@rollup/plugin-node-resolve': 8.4.0_rollup@1.32.1
      '@rollup/plugin-replace': 2.4.2_rollup@1.32.1
      '@types/chai': 4.2.21
      '@types/fs-extra': 8.1.2
      '@types/md5': 2.3.1
      '@types/mocha': 7.0.2
      '@types/mock-fs': 4.10.0
      '@types/mock-require': 2.0.0
      '@types/nise': 1.4.0
      '@types/node': 12.20.19
      chai: 4.3.4
      dotenv: 8.6.0
      eslint: 7.32.0
      fs-extra: 8.1.0
      karma: 6.3.4
      karma-chrome-launcher: 3.1.0
      karma-coverage: 2.0.3
      karma-edge-launcher: 0.4.2_karma@6.3.4
      karma-env-preprocessor: 0.1.1
      karma-firefox-launcher: 1.3.0
      karma-ie-launcher: 1.0.0_karma@6.3.4
      karma-json-preprocessor: 0.3.3_karma@6.3.4
      karma-json-to-file-reporter: 1.0.1
      karma-junit-reporter: 2.0.1_karma@6.3.4
      karma-mocha: 2.0.1
      karma-mocha-reporter: 2.2.5_karma@6.3.4
      karma-sourcemap-loader: 0.3.8
      md5: 2.3.0
      mocha: 7.2.0
      mocha-junit-reporter: 1.23.3_mocha@7.2.0
      mock-fs: 4.14.0
      mock-require: 3.0.3
      nise: 4.1.0
      nock: 12.0.3
      npm-run-all: 4.1.5
      nyc: 14.1.1
      prettier: 1.19.1
      rimraf: 3.0.2
      rollup: 1.32.1
      rollup-plugin-shim: 1.0.0
      rollup-plugin-sourcemaps: 0.4.2_rollup@1.32.1
      rollup-plugin-terser: 5.3.1_rollup@1.32.1
      rollup-plugin-visualizer: 4.2.2_rollup@1.32.1
      tslib: 2.3.1
      typescript: 4.2.4
      xhr-mock: 2.5.1
    dev: false
    name: '@rush-temp/test-utils-recorder'
    resolution:
      integrity: sha512-o+4bABzOmiCzaivsCAZk8ZCI3177CpzJVB02UtvjjKHEnqpdtweFI5V//CEh7Nrv4FVTyHACqe+r8wSPC6igjQ==
      tarball: file:projects/test-utils-recorder.tgz
    version: 0.0.0
  file:projects/test-utils.tgz:
    dependencies:
      '@azure/core-tracing': 1.0.0-preview.13
      '@microsoft/api-extractor': 7.7.11
      '@opentelemetry/api': 1.0.2
      '@types/chai': 4.2.21
      '@types/mocha': 7.0.2
      '@types/node': 12.20.19
      '@types/sinon': 9.0.11
      chai: 4.3.4
      chai-as-promised: 7.1.1_chai@4.3.4
      eslint: 7.32.0
      karma: 6.3.4
      karma-chrome-launcher: 3.1.0
      karma-coverage: 2.0.3
      karma-env-preprocessor: 0.1.1
      mocha: 7.2.0
      prettier: 1.19.1
      rimraf: 3.0.2
      rollup: 1.32.1
      sinon: 9.2.4
      tslib: 2.3.1
      typescript: 4.2.4
    dev: false
    name: '@rush-temp/test-utils'
    resolution:
      integrity: sha512-1nFHW6i1VskqJOs13yNZadavfaZwANSmI3f8+L0BrTQTz4ivAtIeMKBqQYYISFiM+yon+XOzf5nL+I9626+fQQ==
      tarball: file:projects/test-utils.tgz
    version: 0.0.0
  file:projects/video-analyzer-edge.tgz:
    dependencies:
      '@azure/core-tracing': 1.0.0-preview.13
      '@microsoft/api-extractor': 7.7.11
      '@types/chai': 4.2.21
      '@types/chai-as-promised': 7.1.4
      '@types/mocha': 7.0.2
      '@types/node': 12.20.19
      azure-iothub: 1.14.3
      chai: 4.3.4
      chai-as-promised: 7.1.1_chai@4.3.4
      cross-env: 7.0.3
      dotenv: 8.6.0
      eslint: 7.32.0
      events: 3.3.0
      inherits: 2.0.4
      karma: 6.3.4
      karma-chrome-launcher: 3.1.0
      karma-coverage: 2.0.3
      karma-edge-launcher: 0.4.2_karma@6.3.4
      karma-env-preprocessor: 0.1.1
      karma-firefox-launcher: 1.3.0
      karma-ie-launcher: 1.0.0_karma@6.3.4
      karma-junit-reporter: 2.0.1_karma@6.3.4
      karma-mocha: 2.0.1
      karma-mocha-reporter: 2.2.5_karma@6.3.4
      karma-sourcemap-loader: 0.3.8
      mocha: 7.2.0
      mocha-junit-reporter: 1.23.3_mocha@7.2.0
      nyc: 14.1.1
      prettier: 1.19.1
      rimraf: 3.0.2
      rollup: 1.32.1
      tslib: 2.3.1
      typedoc: 0.15.2
      typescript: 4.2.4
      util: 0.12.4
    dev: false
    name: '@rush-temp/video-analyzer-edge'
    resolution:
      integrity: sha512-+wAv6j5J2g+RNNNOSaA5mDBxH0nspdnIyM48CELNP3iwW4ZM3KrZdGqD0BgNgZYpPCzhlI/+artUZs5mf2pS1g==
      tarball: file:projects/video-analyzer-edge.tgz
    version: 0.0.0
  file:projects/web-pubsub-express.tgz:
    dependencies:
      '@microsoft/api-extractor': 7.7.11
      '@rollup/plugin-commonjs': 11.0.2_rollup@1.32.1
      '@rollup/plugin-json': 4.1.0_rollup@1.32.1
      '@rollup/plugin-multi-entry': 3.0.1_rollup@1.32.1
      '@rollup/plugin-node-resolve': 8.4.0_rollup@1.32.1
      '@rollup/plugin-replace': 2.4.2_rollup@1.32.1
      '@types/chai': 4.2.21
      '@types/express': 4.17.13
      '@types/express-serve-static-core': 4.17.24
      '@types/jsonwebtoken': 8.5.4
      '@types/mocha': 7.0.2
      '@types/node': 12.20.19
      '@types/query-string': 6.2.0
      '@types/sinon': 9.0.11
      assert: 1.5.0
      chai: 4.3.4
      cloudevents: 4.0.3
      cross-env: 7.0.3
      dotenv: 8.6.0
      eslint: 7.32.0
      esm: 3.2.25
      karma: 6.3.4
      karma-chrome-launcher: 3.1.0
      karma-coverage: 2.0.3
      karma-edge-launcher: 0.4.2_karma@6.3.4
      karma-env-preprocessor: 0.1.1
      karma-firefox-launcher: 1.3.0
      karma-ie-launcher: 1.0.0_karma@6.3.4
      karma-json-preprocessor: 0.3.3_karma@6.3.4
      karma-json-to-file-reporter: 1.0.1
      karma-junit-reporter: 2.0.1_karma@6.3.4
      karma-mocha: 2.0.1
      karma-mocha-reporter: 2.2.5_karma@6.3.4
      karma-sourcemap-loader: 0.3.8
      mocha: 7.2.0
      mocha-junit-reporter: 1.23.3_mocha@7.2.0
      nyc: 14.1.1
      prettier: 1.19.1
      puppeteer: 10.2.0
      query-string: 5.1.1
      rimraf: 3.0.2
      rollup: 1.32.1
      rollup-plugin-shim: 1.0.0
      rollup-plugin-sourcemaps: 0.4.2_rollup@1.32.1
      rollup-plugin-terser: 5.3.1_rollup@1.32.1
      rollup-plugin-visualizer: 4.2.2_rollup@1.32.1
      sinon: 9.2.4
      source-map-support: 0.5.19
      tslib: 2.3.1
      typedoc: 0.15.2
      typescript: 4.2.4
    dev: false
    name: '@rush-temp/web-pubsub-express'
    resolution:
      integrity: sha512-h1letzNPy07Lrfu21NRXT3WkDbO5G4aS8C2zAWiL/3UEdHRNMHH30jlWb3/49ExPeSOHvkzmo5O0IBmy2ulWCg==
      tarball: file:projects/web-pubsub-express.tgz
    version: 0.0.0
  file:projects/web-pubsub.tgz:
    dependencies:
      '@azure/core-tracing': 1.0.0-preview.13
      '@azure/identity': 1.5.1
      '@microsoft/api-extractor': 7.7.11
      '@rollup/plugin-commonjs': 11.0.2_rollup@1.32.1
      '@rollup/plugin-json': 4.1.0_rollup@1.32.1
      '@rollup/plugin-multi-entry': 3.0.1_rollup@1.32.1
      '@rollup/plugin-node-resolve': 8.4.0_rollup@1.32.1
      '@rollup/plugin-replace': 2.4.2_rollup@1.32.1
      '@types/chai': 4.2.21
      '@types/jsonwebtoken': 8.5.4
      '@types/mocha': 7.0.2
      '@types/node': 12.20.19
      '@types/query-string': 6.2.0
      '@types/sinon': 9.0.11
      chai: 4.3.4
      cross-env: 7.0.3
      dotenv: 8.6.0
      eslint: 7.32.0
      esm: 3.2.25
      jsonwebtoken: 8.5.1
      karma: 6.3.4
      karma-chrome-launcher: 3.1.0
      karma-coverage: 2.0.3
      karma-edge-launcher: 0.4.2_karma@6.3.4
      karma-env-preprocessor: 0.1.1
      karma-firefox-launcher: 1.3.0
      karma-ie-launcher: 1.0.0_karma@6.3.4
      karma-json-preprocessor: 0.3.3_karma@6.3.4
      karma-json-to-file-reporter: 1.0.1
      karma-junit-reporter: 2.0.1_karma@6.3.4
      karma-mocha: 2.0.1
      karma-mocha-reporter: 2.2.5_karma@6.3.4
      karma-sourcemap-loader: 0.3.8
      mocha: 7.2.0
      mocha-junit-reporter: 1.23.3_mocha@7.2.0
      nyc: 14.1.1
      prettier: 1.19.1
      puppeteer: 10.2.0
      query-string: 5.1.1
      rimraf: 3.0.2
      rollup: 1.32.1
      rollup-plugin-shim: 1.0.0
      rollup-plugin-sourcemaps: 0.4.2_rollup@1.32.1
      rollup-plugin-terser: 5.3.1_rollup@1.32.1
      rollup-plugin-visualizer: 4.2.2_rollup@1.32.1
      sinon: 9.2.4
      source-map-support: 0.5.19
      tslib: 2.3.1
      typedoc: 0.15.2
      typescript: 4.2.4
    dev: false
    name: '@rush-temp/web-pubsub'
    resolution:
      integrity: sha512-ZtXKYnWBG3udDVIsSP1wmrrBsI189ObU3o+9k0GHASM/HLi88LUD5g+tNcIgf+4Kyun0mFr9ARzm3exABvJGbA==
      tarball: file:projects/web-pubsub.tgz
    version: 0.0.0
specifiers:
  '@rush-temp/abort-controller': file:./projects/abort-controller.tgz
  '@rush-temp/agrifood-farming': file:./projects/agrifood-farming.tgz
  '@rush-temp/ai-anomaly-detector': file:./projects/ai-anomaly-detector.tgz
  '@rush-temp/ai-document-translator': file:./projects/ai-document-translator.tgz
  '@rush-temp/ai-form-recognizer': file:./projects/ai-form-recognizer.tgz
  '@rush-temp/ai-metrics-advisor': file:./projects/ai-metrics-advisor.tgz
  '@rush-temp/ai-text-analytics': file:./projects/ai-text-analytics.tgz
  '@rush-temp/app-configuration': file:./projects/app-configuration.tgz
  '@rush-temp/arm-appservice': file:./projects/arm-appservice.tgz
  '@rush-temp/arm-compute': file:./projects/arm-compute.tgz
  '@rush-temp/arm-features': file:./projects/arm-features.tgz
  '@rush-temp/arm-keyvault': file:./projects/arm-keyvault.tgz
  '@rush-temp/arm-links': file:./projects/arm-links.tgz
  '@rush-temp/arm-locks': file:./projects/arm-locks.tgz
  '@rush-temp/arm-managedapplications': file:./projects/arm-managedapplications.tgz
  '@rush-temp/arm-network': file:./projects/arm-network.tgz
  '@rush-temp/arm-policy': file:./projects/arm-policy.tgz
  '@rush-temp/arm-resources': file:./projects/arm-resources.tgz
  '@rush-temp/arm-sql': file:./projects/arm-sql.tgz
  '@rush-temp/arm-storage': file:./projects/arm-storage.tgz
  '@rush-temp/arm-webpubsub': file:./projects/arm-webpubsub.tgz
  '@rush-temp/attestation': file:./projects/attestation.tgz
  '@rush-temp/communication-chat': file:./projects/communication-chat.tgz
  '@rush-temp/communication-common': file:./projects/communication-common.tgz
  '@rush-temp/communication-identity': file:./projects/communication-identity.tgz
  '@rush-temp/communication-network-traversal': file:./projects/communication-network-traversal.tgz
  '@rush-temp/communication-phone-numbers': file:./projects/communication-phone-numbers.tgz
  '@rush-temp/communication-sms': file:./projects/communication-sms.tgz
  '@rush-temp/confidential-ledger': file:./projects/confidential-ledger.tgz
  '@rush-temp/container-registry': file:./projects/container-registry.tgz
  '@rush-temp/core-amqp': file:./projects/core-amqp.tgz
  '@rush-temp/core-asynciterator-polyfill': file:./projects/core-asynciterator-polyfill.tgz
  '@rush-temp/core-auth': file:./projects/core-auth.tgz
  '@rush-temp/core-client': file:./projects/core-client.tgz
  '@rush-temp/core-client-1': file:./projects/core-client-1.tgz
  '@rush-temp/core-client-lro': file:./projects/core-client-lro.tgz
  '@rush-temp/core-client-paging': file:./projects/core-client-paging.tgz
  '@rush-temp/core-crypto': file:./projects/core-crypto.tgz
  '@rush-temp/core-http': file:./projects/core-http.tgz
  '@rush-temp/core-lro': file:./projects/core-lro.tgz
  '@rush-temp/core-paging': file:./projects/core-paging.tgz
  '@rush-temp/core-rest-pipeline': file:./projects/core-rest-pipeline.tgz
  '@rush-temp/core-tracing': file:./projects/core-tracing.tgz
  '@rush-temp/core-util': file:./projects/core-util.tgz
  '@rush-temp/core-xml': file:./projects/core-xml.tgz
  '@rush-temp/cosmos': file:./projects/cosmos.tgz
  '@rush-temp/data-tables': file:./projects/data-tables.tgz
  '@rush-temp/dev-tool': file:./projects/dev-tool.tgz
  '@rush-temp/digital-twins-core': file:./projects/digital-twins-core.tgz
  '@rush-temp/eslint-plugin-azure-sdk': file:./projects/eslint-plugin-azure-sdk.tgz
  '@rush-temp/event-hubs': file:./projects/event-hubs.tgz
  '@rush-temp/event-processor-host': file:./projects/event-processor-host.tgz
  '@rush-temp/eventgrid': file:./projects/eventgrid.tgz
  '@rush-temp/eventhubs-checkpointstore-blob': file:./projects/eventhubs-checkpointstore-blob.tgz
  '@rush-temp/eventhubs-checkpointstore-table': file:./projects/eventhubs-checkpointstore-table.tgz
  '@rush-temp/identity': file:./projects/identity.tgz
  '@rush-temp/identity-cache-persistence': file:./projects/identity-cache-persistence.tgz
  '@rush-temp/identity-vscode': file:./projects/identity-vscode.tgz
  '@rush-temp/iot-device-update': file:./projects/iot-device-update.tgz
  '@rush-temp/iot-modelsrepository': file:./projects/iot-modelsrepository.tgz
  '@rush-temp/keyvault-admin': file:./projects/keyvault-admin.tgz
  '@rush-temp/keyvault-certificates': file:./projects/keyvault-certificates.tgz
  '@rush-temp/keyvault-common': file:./projects/keyvault-common.tgz
  '@rush-temp/keyvault-keys': file:./projects/keyvault-keys.tgz
  '@rush-temp/keyvault-secrets': file:./projects/keyvault-secrets.tgz
  '@rush-temp/logger': file:./projects/logger.tgz
  '@rush-temp/mixed-reality-authentication': file:./projects/mixed-reality-authentication.tgz
  '@rush-temp/mixed-reality-remote-rendering': file:./projects/mixed-reality-remote-rendering.tgz
  '@rush-temp/mock-hub': file:./projects/mock-hub.tgz
  '@rush-temp/monitor-opentelemetry-exporter': file:./projects/monitor-opentelemetry-exporter.tgz
  '@rush-temp/monitor-query': file:./projects/monitor-query.tgz
  '@rush-temp/perf-ai-form-recognizer': file:./projects/perf-ai-form-recognizer.tgz
  '@rush-temp/perf-ai-metrics-advisor': file:./projects/perf-ai-metrics-advisor.tgz
  '@rush-temp/perf-ai-text-analytics': file:./projects/perf-ai-text-analytics.tgz
  '@rush-temp/perf-app-configuration': file:./projects/perf-app-configuration.tgz
  '@rush-temp/perf-core-rest-pipeline': file:./projects/perf-core-rest-pipeline.tgz
  '@rush-temp/perf-data-tables': file:./projects/perf-data-tables.tgz
  '@rush-temp/perf-eventgrid': file:./projects/perf-eventgrid.tgz
  '@rush-temp/perf-identity': file:./projects/perf-identity.tgz
  '@rush-temp/perf-keyvault-certificates': file:./projects/perf-keyvault-certificates.tgz
  '@rush-temp/perf-keyvault-keys': file:./projects/perf-keyvault-keys.tgz
  '@rush-temp/perf-keyvault-secrets': file:./projects/perf-keyvault-secrets.tgz
  '@rush-temp/perf-search-documents': file:./projects/perf-search-documents.tgz
  '@rush-temp/perf-storage-blob': file:./projects/perf-storage-blob.tgz
  '@rush-temp/perf-storage-file-datalake': file:./projects/perf-storage-file-datalake.tgz
  '@rush-temp/perf-storage-file-share': file:./projects/perf-storage-file-share.tgz
  '@rush-temp/purview-account': file:./projects/purview-account.tgz
  '@rush-temp/purview-catalog': file:./projects/purview-catalog.tgz
  '@rush-temp/purview-scanning': file:./projects/purview-scanning.tgz
  '@rush-temp/quantum-jobs': file:./projects/quantum-jobs.tgz
  '@rush-temp/schema-registry': file:./projects/schema-registry.tgz
  '@rush-temp/schema-registry-avro': file:./projects/schema-registry-avro.tgz
  '@rush-temp/search-documents': file:./projects/search-documents.tgz
  '@rush-temp/service-bus': file:./projects/service-bus.tgz
  '@rush-temp/storage-blob': file:./projects/storage-blob.tgz
  '@rush-temp/storage-blob-changefeed': file:./projects/storage-blob-changefeed.tgz
  '@rush-temp/storage-file-datalake': file:./projects/storage-file-datalake.tgz
  '@rush-temp/storage-file-share': file:./projects/storage-file-share.tgz
  '@rush-temp/storage-internal-avro': file:./projects/storage-internal-avro.tgz
  '@rush-temp/storage-queue': file:./projects/storage-queue.tgz
  '@rush-temp/synapse-access-control': file:./projects/synapse-access-control.tgz
  '@rush-temp/synapse-artifacts': file:./projects/synapse-artifacts.tgz
  '@rush-temp/synapse-managed-private-endpoints': file:./projects/synapse-managed-private-endpoints.tgz
  '@rush-temp/synapse-monitoring': file:./projects/synapse-monitoring.tgz
  '@rush-temp/synapse-spark': file:./projects/synapse-spark.tgz
  '@rush-temp/template': file:./projects/template.tgz
  '@rush-temp/test-utils': file:./projects/test-utils.tgz
  '@rush-temp/test-utils-perfstress': file:./projects/test-utils-perfstress.tgz
  '@rush-temp/test-utils-recorder': file:./projects/test-utils-recorder.tgz
  '@rush-temp/video-analyzer-edge': file:./projects/video-analyzer-edge.tgz
  '@rush-temp/web-pubsub': file:./projects/web-pubsub.tgz
  '@rush-temp/web-pubsub-express': file:./projects/web-pubsub-express.tgz<|MERGE_RESOLUTION|>--- conflicted
+++ resolved
@@ -1666,13 +1666,6 @@
     dev: false
     resolution:
       integrity: sha512-niAuZrwrjKck4+XhoCw6AAVQBENHftpXw9F4ryk66fTgYaKQ53R4FI7c9vUGGw5vQis1HKBHDR1gcYI/Bq1xvw==
-<<<<<<< HEAD
-=======
-  /@types/node/16.6.1:
-    dev: false
-    resolution:
-      integrity: sha512-Sr7BhXEAer9xyGuCN3Ek9eg9xPviCF2gfu9kTfuU2HkTVAMYSDeX40fvpmo72n5nansg3nsBjuQBrsS28r+NUw==
->>>>>>> 34831870
   /@types/node/8.10.66:
     dev: false
     resolution:
@@ -1699,11 +1692,7 @@
       integrity: sha512-EEhsLsD6UsDM1yFhAvy0Cjr6VwmpMWqFBCb9w07wVugF7w9nfajxLuVmngTIpgS6svCnm6Vaw+MZhoDCKnOfsw==
   /@types/resolve/1.17.1:
     dependencies:
-<<<<<<< HEAD
       '@types/node': 12.20.19
-=======
-      '@types/node': 16.6.1
->>>>>>> 34831870
     dev: false
     resolution:
       integrity: sha512-yy7HuzQhj0dhGpD8RLXSZWEkLsV9ibvxvi6EiJ3bkqLAO1RGo0WbkWQiwpRlSFymTJRz0d3k5LM3kkx8ArDbLw==
@@ -2170,12 +2159,12 @@
       node: '>= 0.4'
     resolution:
       integrity: sha512-SA5mXJWrId1TaQjfxUYghbqQ/hYioKmLJvPJyDuYRtXXenFNMjj4hSSt1Cf1xsuXSXrtxrVC5Ot4eU6cOtBDdA==
-  /avsc/5.7.2:
+  /avsc/5.7.3:
     dev: false
     engines:
       node: '>=0.11'
     resolution:
-      integrity: sha512-9fZMS1meEfZriKMiLmOlQu4/3WFGkH2BM5aU++iRciUeHJ8L4K0T+bfYqpQS7X2ywEu18Dqp6aq9fIRXkvZ+TQ==
+      integrity: sha512-uUbetCWczQHbsKyX1C99XpQHBM8SWfovvaZhPIj23/1uV7SQf0WeRZbiLpw0JZm+LHTChfNgrLfDJOVoU2kU+A==
   /aws-sign2/0.7.0:
     dev: false
     resolution:
@@ -2380,7 +2369,7 @@
     dependencies:
       caniuse-lite: 1.0.30001251
       colorette: 1.3.0
-      electron-to-chromium: 1.3.805
+      electron-to-chromium: 1.3.806
       escalade: 3.1.1
       node-releases: 1.1.74
     dev: false
@@ -3131,10 +3120,10 @@
     dev: false
     resolution:
       integrity: sha1-WQxhFWsK4vTwJVcyoViyZrxWsh0=
-  /electron-to-chromium/1.3.805:
-    dev: false
-    resolution:
-      integrity: sha512-uUJF59M6pNSRHQaXwdkaNB4BhSQ9lldRdG1qCjlrAFkynPGDc5wPoUcYEQQeQGmKyAWJPvGkYAWmtVrxWmDAkg==
+  /electron-to-chromium/1.3.806:
+    dev: false
+    resolution:
+      integrity: sha512-AH/otJLAAecgyrYp0XK1DPiGVWcOgwPeJBOLeuFQ5l//vhQhwC9u6d+GijClqJAmsHG4XDue81ndSQPohUu0xA==
   /emoji-regex/7.0.3:
     dev: false
     resolution:
@@ -3288,13 +3277,13 @@
       eslint: '>=7.0.0'
     resolution:
       integrity: sha512-rV4Qu0C3nfJKPOAhFujFxB7RMP+URFyQqqOZW9DMRD7ZDTFyjaIlETU3xzHELt++4ugC0+Jm084HQYkkJe+Ivg==
-  /eslint-import-resolver-node/0.3.5:
+  /eslint-import-resolver-node/0.3.6:
     dependencies:
       debug: 3.2.7
       resolve: 1.20.0
     dev: false
     resolution:
-      integrity: sha512-XMoPKjSpXbkeJ7ZZ9icLnJMTY5Mc1kZbCakHquaFsXPpyWOwK0TK6CODO+0ca54UoM9LKOxyUNnoVZRl8TeaAg==
+      integrity: sha512-0En0w03NRVMn9Uiyn8YRPDKvWjxCWkslUEhGNTdGx15RvPJYQ+lbOlqrlNI2vEAs4pDYK4f/HN2TbDmk5TP0iw==
   /eslint-module-utils/2.6.2:
     dependencies:
       debug: 3.2.7
@@ -3323,7 +3312,7 @@
       debug: 2.6.9
       doctrine: 2.1.0
       eslint: 7.32.0
-      eslint-import-resolver-node: 0.3.5
+      eslint-import-resolver-node: 0.3.6
       eslint-module-utils: 2.6.2
       find-up: 2.1.0
       has: 1.0.3
@@ -4963,10 +4952,10 @@
       '0': node >=0.6.0
     resolution:
       integrity: sha1-MT5mvB5cwG5Di8G3SZwuXFastqI=
-  /jsrsasign/10.3.0:
-    dev: false
-    resolution:
-      integrity: sha512-irDIKKFW++EAELgP3fjFi5/Fn0XEyfuQTTgpbeFwCGkV6tRIYZl3uraRea2HTXWCstcSZuDaCbdAhU1n+075Bg==
+  /jsrsasign/10.3.2:
+    dev: false
+    resolution:
+      integrity: sha512-ZlBW/+rfxJZZZMTM/MSWLtKJrbuio7GHfOMGtt2gLzNPVe4IrYCggtQi3Of6e9jOc90Y8CLCdbAGPHDBmBD9Zg==
   /jssha/2.4.2:
     deprecated: jsSHA versions < 3.0.0 will no longer receive feature updates
     dev: false
@@ -6869,11 +6858,7 @@
   /rollup/1.32.1:
     dependencies:
       '@types/estree': 0.0.50
-<<<<<<< HEAD
       '@types/node': 12.20.19
-=======
-      '@types/node': 16.6.1
->>>>>>> 34831870
       acorn: 7.4.1
     dev: false
     hasBin: true
@@ -8907,7 +8892,7 @@
       eslint: 7.32.0
       esm: 3.2.25
       inherits: 2.0.4
-      jsrsasign: 10.3.0
+      jsrsasign: 10.3.2
       karma: 6.3.4
       karma-chrome-launcher: 3.1.0
       karma-coverage: 2.0.3
@@ -9558,7 +9543,7 @@
     dev: false
     name: '@rush-temp/core-client-paging'
     resolution:
-      integrity: sha512-Ccr/pJL8OOZx3loL11Au8iprx0KyCc3AELZ/8nZlrHAE2r8r7PDGbeh0NQmu1hJOdn1xv7vB3IX7nFDRn3pDtw==
+      integrity: sha512-bsDMFvEcIAb5YzNyy2nbN/9r6iqMizurHzWN6bT+C4son4pDW7+ij6qMx/FKi9l+HiMhx8Ns6prqJypy8g30IQ==
       tarball: file:projects/core-client-paging.tgz
     version: 0.0.0
   file:projects/core-client.tgz:
@@ -11595,7 +11580,7 @@
       '@types/chai-as-promised': 7.1.4
       '@types/mocha': 7.0.2
       '@types/node': 12.20.19
-      avsc: 5.7.2
+      avsc: 5.7.3
       buffer: 5.7.1
       chai: 4.3.4
       chai-as-promised: 7.1.1_chai@4.3.4
