--- conflicted
+++ resolved
@@ -123,50 +123,7 @@
     engines:
       node: '>=8.0.0'
     resolution:
-<<<<<<< HEAD
-      integrity: sha512-hJ9ZblU99sY2dTD6U5EqZ5zjd0QmwwvSp8RYp2zS9s5mhsNobLQFI09bIE6yo891bOySCEepNCE5tL15dLYhIA==
-  /@azure/core-http/1.2.0:
-    dependencies:
-      '@azure/abort-controller': 1.0.1
-      '@azure/core-auth': 1.1.3
-      '@azure/core-tracing': 1.0.0-preview.9
-      '@azure/logger': 1.0.0
-      '@opentelemetry/api': 0.10.2
-      '@types/node-fetch': 2.5.7
-      '@types/tunnel': 0.0.1
-      form-data: 3.0.0
-      node-fetch: 2.6.0
-      process: 0.11.10
-      tough-cookie: 4.0.0
-      tslib: 2.0.1
-      tunnel: 0.0.6
-      uuid: 8.3.0
-      xml2js: 0.4.23
-    dev: false
-    engines:
-      node: '>=8.0.0'
-    resolution:
       integrity: sha512-SQmyI1tpstWKePNmTseEUp8PMq1uNBslvGBrYF2zNM/fEfLD1q64XCatoH8nDQtSmDydEPsqlyyLSjjnuXrlOQ==
-  /@azure/core-lro/1.0.2:
-    dependencies:
-      '@azure/abort-controller': 1.0.1
-      '@azure/core-http': 1.2.0
-      events: 3.2.0
-      tslib: 1.13.0
-    dev: false
-    resolution:
-      integrity: sha512-Yr0JD7GKryOmbcb5wHCQoQ4KCcH5QJWRNorofid+UvudLaxnbCfvKh/cUfQsGUqRjO9L/Bw4X7FP824DcHdMxw==
-  /@azure/core-paging/1.1.3:
-    dependencies:
-      '@azure/core-asynciterator-polyfill': 1.0.0
-    dev: false
-    engines:
-      node: '>=8.0.0'
-    resolution:
-      integrity: sha512-his7Ah40ThEYORSpIAwuh6B8wkGwO/zG7gqVtmSE4WAJ46e36zUDXTKReUCLBDc6HmjjApQQxxcRFy5FruG79A==
-=======
-      integrity: sha512-SQmyI1tpstWKePNmTseEUp8PMq1uNBslvGBrYF2zNM/fEfLD1q64XCatoH8nDQtSmDydEPsqlyyLSjjnuXrlOQ==
->>>>>>> 6a7296b1
   /@azure/core-tracing/1.0.0-preview.8:
     dependencies:
       '@opencensus/web-types': 0.0.7
@@ -252,25 +209,7 @@
       uuid: 8.3.1
     dev: false
     resolution:
-<<<<<<< HEAD
-      integrity: sha512-bt8VBep8RYjm5om41tvip9ZD72tHexZz+4pp8pPP16/i2nibjFWzxQv4EMdD9UK7sfSLx0Slu9Xyqx7LQkKzKQ==
-  /@azure/storage-blob/12.3.0:
-    dependencies:
-      '@azure/abort-controller': 1.0.1
-      '@azure/core-http': 1.2.0
-      '@azure/core-lro': 1.0.2
-      '@azure/core-paging': 1.1.3
-      '@azure/core-tracing': 1.0.0-preview.9
-      '@azure/logger': 1.0.0
-      '@opentelemetry/api': 0.10.2
-      events: 3.2.0
-      tslib: 2.0.1
-    dev: false
-    resolution:
-      integrity: sha512-nCySzNfm782pEW3sg9GHj1zE4gBeVVMeEBdWb4MefifrCwQQOoz5cXZTNFiUJAJqAO+/72r2UjZcUwHk/QmzkA==
-=======
       integrity: sha512-dO/bgVScpl5loZfsfhHXmFLTNoDxGvUiZIsJCe1+HpHyFWXwGsBZ71P5ixbxRhhf/bPpZS3X+/rm1Fq2uUucJw==
->>>>>>> 6a7296b1
   /@babel/code-frame/7.10.4:
     dependencies:
       '@babel/highlight': 7.10.4
@@ -9897,11 +9836,6 @@
     version: 0.0.0
   'file:projects/eventhubs-checkpointstore-blob.tgz':
     dependencies:
-<<<<<<< HEAD
-      '@azure/event-hubs': 5.2.2
-      '@azure/storage-blob': 12.3.0
-=======
->>>>>>> 6a7296b1
       '@microsoft/api-extractor': 7.7.11
       '@rollup/plugin-commonjs': 11.0.2_rollup@1.32.1
       '@rollup/plugin-inject': 4.0.2_rollup@1.32.1
@@ -9955,7 +9889,7 @@
     dev: false
     name: '@rush-temp/eventhubs-checkpointstore-blob'
     resolution:
-      integrity: sha512-4X2kAc1pqNo8Z4t/Ahv6q98mE/ohryn9WJJOCjxc9e26njnwA7f9VInmPWw3WUIPWNonvWfSSRwr5N71Fnpy/Q==
+      integrity: sha512-GOyNtbMLJeIBYIupHwtltpdM5U8SDMfLorK6vThYBxPnfsHpYrmsruOl331/w50SFWouhKbsROY39kumYvozFQ==
       tarball: 'file:projects/eventhubs-checkpointstore-blob.tgz'
     version: 0.0.0
   'file:projects/identity.tgz':
@@ -10627,7 +10561,7 @@
     dev: false
     name: '@rush-temp/storage-blob-changefeed'
     resolution:
-      integrity: sha512-U5HH3kAl/MopYbiGlI1yHvup6Tze6f2S3bSqAli1FVZ/8/H1T1btEEyWlxhF0VYWvxzsSz7RCF0iUzi1uGqXVQ==
+      integrity: sha512-kv8o6uulABfvnyr/aayD1zj+B3xVWvDswYWmzqB8I5uFBEoolZzHIpxMDVL3SGRgG5gF02Ty9V4WJ52CblAINw==
       tarball: 'file:projects/storage-blob-changefeed.tgz'
     version: 0.0.0
   'file:projects/storage-blob.tgz':
@@ -10744,7 +10678,7 @@
     dev: false
     name: '@rush-temp/storage-file-datalake'
     resolution:
-      integrity: sha512-Ib4gYai+ioEantTQKnCPY+ltjL5nVNS3TAZnl5bfmU4KhTeISx1bUvQ4t5Hphg8zec/hTD8AzLm9UintPzqbRA==
+      integrity: sha512-8G5CDvfjNiz1ly3YxJbwq6ISOYpL++mnO4J/jB5zgm9IVn66wrn1iaf4xvKo4C/vdaIU/xddWjBH4yHwo1AzcQ==
       tarball: 'file:projects/storage-file-datalake.tgz'
     version: 0.0.0
   'file:projects/storage-file-share.tgz':
