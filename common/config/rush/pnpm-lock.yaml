--- conflicted
+++ resolved
@@ -7282,18 +7282,13 @@
     dev: false
     name: '@rush-temp/abort-controller'
     resolution:
-<<<<<<< HEAD
-      integrity: sha512-Ysu4BWqdXJpOMqhqGjkI7QsLR54xfVaT6FHBdYins7PB45dnT1qSQ9QZ2R6wg2aju4kQfzouVVNWl04gHydhUg==
-=======
-      integrity: sha512-9koE25abx6yJKJWqFFfF+qIV5rEszmj0lx5GZwclzpn5JnKbazRRdgFsmQRKh1L8hVf8HWs0uYsmOSE6Awd3Wg==
->>>>>>> 1230a163
+      integrity: sha512-k51GFnXbP2QALN4HIGLG6Etw2CqrWxSmJgbzGqmOxzRo37icWzainwZFKdi1tt8/XRkDcKhi7EMOa/sUHk8Gmg==
       tarball: 'file:projects/abort-controller.tgz'
     version: 0.0.0
   'file:projects/ai-form-recognizer.tgz':
     dependencies:
       '@azure/core-tracing': 1.0.0-preview.7
-      '@azure/identity': 1.1.0-preview1
-      '@microsoft/api-extractor': 7.7.10
+      '@microsoft/api-extractor': 7.7.12
       '@opentelemetry/types': 0.2.0
       '@rollup/plugin-commonjs': 11.0.2_rollup@1.32.1
       '@rollup/plugin-json': 4.0.2_rollup@1.32.1
@@ -7301,11 +7296,11 @@
       '@rollup/plugin-node-resolve': 7.1.1_rollup@1.32.1
       '@rollup/plugin-replace': 2.3.1_rollup@1.32.1
       '@types/chai': 4.2.11
-      '@types/mocha': 5.2.7
+      '@types/mocha': 7.0.2
       '@types/node': 8.10.59
       '@types/sinon': 7.5.2
-      '@typescript-eslint/eslint-plugin': 2.25.0_94327f671b8b8fcfd6e40ba8fb1b6e1d
-      '@typescript-eslint/parser': 2.25.0_eslint@6.8.0+typescript@3.7.5
+      '@typescript-eslint/eslint-plugin': 2.27.0_7cc55bcb3036489d096f3a4764bec0b9
+      '@typescript-eslint/parser': 2.27.0_eslint@6.8.0+typescript@3.7.5
       chai: 4.2.0
       chai-as-promised: 7.1.1_chai@4.2.0
       cross-env: 6.0.3
@@ -7328,9 +7323,8 @@
       karma-mocha: 1.3.0
       karma-mocha-reporter: 2.2.5_karma@4.4.1
       karma-remap-istanbul: 0.6.0_karma@4.4.1
-      mocha: 6.2.3
-      mocha-junit-reporter: 1.23.3_mocha@6.2.3
-      mocha-multi: 1.1.3_mocha@6.2.3
+      mocha: 7.1.1
+      mocha-junit-reporter: 1.23.3_mocha@7.1.1
       prettier: 1.19.1
       rimraf: 3.0.2
       rollup: 1.32.1
@@ -7344,7 +7338,7 @@
     dev: false
     name: '@rush-temp/ai-form-recognizer'
     resolution:
-      integrity: sha512-0gOYWV6VgvEh3x2vjzNDYN63IssUqEoOBF4Ie8VQy2qvgZhIMjgnXyEbPn7unGnwPzMYufql9HVTBlAc/D6tNg==
+      integrity: sha512-ltkm/0rAWZNddvzuOwtWFcS8l2pnQj7/BWDbmpkKL+fpvaUTW2gVUk4rEp5NODAFkI52S84vHhxrI/N4NvgvzA==
       tarball: 'file:projects/ai-form-recognizer.tgz'
     version: 0.0.0
   'file:projects/ai-text-analytics.tgz':
@@ -7403,11 +7397,7 @@
     dev: false
     name: '@rush-temp/ai-text-analytics'
     resolution:
-<<<<<<< HEAD
-      integrity: sha512-KVNqlqWZqM7fkKVyPkh3e7KSA5fbaEHG48mj4nHGthtRkpRuEmE+LIlVpniJVLdJ8Dk+dWh47Zd4f7LVjwDyJg==
-=======
-      integrity: sha512-vA9npAdVK1p07JMi1zv7Tzl7fdhb1uDjJBnnPNGYqOT15LTSoTCYLUeBUW8E/RzWWPWzOEvFA1M/rTwYEpzKlw==
->>>>>>> 1230a163
+      integrity: sha512-2/pPY5KElkBxkXOHHi9bklgCUdUj5pLu/+hf0nRqf/FE8TDBSEE9yM64jodgCwpjxx/SdqADW3yH+7+vfMxhBg==
       tarball: 'file:projects/ai-text-analytics.tgz'
     version: 0.0.0
   'file:projects/app-configuration.tgz':
@@ -7448,11 +7438,7 @@
     dev: false
     name: '@rush-temp/app-configuration'
     resolution:
-<<<<<<< HEAD
-      integrity: sha512-JGTA9dKomOQ36eh3OrttRNS0H4HZA1ef0JO2mB6Tcy6yVfqnHriic8qlzsKixv2fhtc4n4lkB7y/4o8PaEwddg==
-=======
-      integrity: sha512-5I/u3ut6w3B7rUNi3t5JT0STWGIndC8QihZ7TxwZ8KFgDVbJlvsFeofO/wQh+4jtGVNkbFyU9r1VOPpXjlJNBA==
->>>>>>> 1230a163
+      integrity: sha512-RwPNjWINsgkjOCTuXgja68tlEDntgftt4jnrdcbe5ekc78Am5JSELWjLCY6vg2IPfrmWJk+mcmh0jyQez2ShTA==
       tarball: 'file:projects/app-configuration.tgz'
     version: 0.0.0
   'file:projects/core-amqp.tgz':
@@ -7518,11 +7504,7 @@
     dev: false
     name: '@rush-temp/core-amqp'
     resolution:
-<<<<<<< HEAD
-      integrity: sha512-QFfiXM+5yqB1XLJvxjeUDBthBkqyH30Dv+CPuNmFfC9Z4wwYjHTXF0VU+9sTWXr3UgrRKe1S2aI5aViqzbe2iw==
-=======
-      integrity: sha512-ve1wAGhjcTVjRwXM6s8m+Xa6XaY4Fma2LlczOBL3cVjV7oFEvh3Xar84gFe4Ybzucp3gS/llQ24FHzyqWxnOmA==
->>>>>>> 1230a163
+      integrity: sha512-vu7fs4tahPwtnFSvnFnWmbTe1mo/8hIEZOt1xxXLqFL846XZTC6j2IZhVkCLM1w/fmQ6XhSdp7ZHQL4xw8Tzgw==
       tarball: 'file:projects/core-amqp.tgz'
     version: 0.0.0
   'file:projects/core-arm.tgz':
@@ -7555,11 +7537,7 @@
     dev: false
     name: '@rush-temp/core-arm'
     resolution:
-<<<<<<< HEAD
-      integrity: sha512-LaNVuIrYW26Z/Lux8Amb2VRupYtQCwIrWqQDdMrwM6XqoTPBK5V/9inC2bjARa8XeNAkBxhpQHgQybDN85K2dA==
-=======
-      integrity: sha512-V0jMLzLtzMnNmyI0Cd636RcwrhPoYnrZBbhCG1xiTxxqW8WkKIP8/URbV6ZDOMic59eeNZvSRf5t7bMb0yPwkA==
->>>>>>> 1230a163
+      integrity: sha512-gFv/kH/xYzVWwBNCXxT53WQZdwi9lR37+cRDus1WJTsxynyCg78Hh5cJOKfR3puEekdfbZigE8W1bZeZNCUyqQ==
       tarball: 'file:projects/core-arm.tgz'
     version: 0.0.0
   'file:projects/core-asynciterator-polyfill.tgz':
@@ -7618,11 +7596,7 @@
     dev: false
     name: '@rush-temp/core-auth'
     resolution:
-<<<<<<< HEAD
-      integrity: sha512-vmYbah/DKgCaLy2Uh81ke9hAPjDwKBE4njW+GjzTD9dN31MIeLvQjeqkZKDduPJKdb9ZbBVIz0LTE+QcQOFOVg==
-=======
-      integrity: sha512-P52y2+pBY+cPzrvKhuXL5aN8odhhCpk8b7/bt94BQiLWyqGkgeI4uCJSgK6kNRazE9zRBgXLPy91n+UsuFH6yQ==
->>>>>>> 1230a163
+      integrity: sha512-UKoasmbhpWYjnC6AWIIVdukHj/H2bPHSKoVrjZXQHHksOoRGKvEnI00ESEwRiivJnFoM4HwylT8ioFi8CwiwqQ==
       tarball: 'file:projects/core-auth.tgz'
     version: 0.0.0
   'file:projects/core-http.tgz':
@@ -7698,11 +7672,7 @@
     dev: false
     name: '@rush-temp/core-http'
     resolution:
-<<<<<<< HEAD
-      integrity: sha512-FkAKcKleZXWkCnovqJ6Ax6b/4+jA8C5la2nJ7dOu7/G3OCZBT6UXdu6LbOJ+XGUlxOYl2YyewDOOLGqx4eUfHw==
-=======
-      integrity: sha512-hyQj/CXDUP8OynSDrr0s4D3JAFfskTgQ12TE4t+a0f7Nrkv3UKlYEeqqSTANJUv2sTr9HzsWYAOY82jvhYdJ0A==
->>>>>>> 1230a163
+      integrity: sha512-RU/FADKv3G1meLUEEg00d81vLv5gpRpUcpw5KffRV/65uLsI5vORfXK/pFpuYJX9UbpIT2fdZothO2u1UWTUaA==
       tarball: 'file:projects/core-http.tgz'
     version: 0.0.0
   'file:projects/core-lro.tgz':
@@ -7757,11 +7727,7 @@
     dev: false
     name: '@rush-temp/core-lro'
     resolution:
-<<<<<<< HEAD
-      integrity: sha512-urAKo/LKM5jrCz35kN2Y79aUuoIjWYt/iR+xdM6KBY05QbIsOd0BN37g4vqgl0fZ9U5nLvrxllJPQNxzFntliQ==
-=======
-      integrity: sha512-idFBNH1x3cUdY35gQWBNf7k3B6/yoAxa25Mmf32/yyLt4H99D9bExv7pmBRnS/W+RVSx2GLGbEMdB+xcDRnB3Q==
->>>>>>> 1230a163
+      integrity: sha512-Zgvf06SPViVc3egsVICG2jw4TyjO2GOQ3Kw4nvTvnLlpt2WGZZR81ytmwMJ/ln1AHOTVsENHQCMHscSeRhCG6g==
       tarball: 'file:projects/core-lro.tgz'
     version: 0.0.0
   'file:projects/core-paging.tgz':
@@ -7819,11 +7785,7 @@
     dev: false
     name: '@rush-temp/core-tracing'
     resolution:
-<<<<<<< HEAD
-      integrity: sha512-lYoZl/2lHGUN0cuasqSNzHF2uQoRx10cbZS1RN6dTcw+qI0MusXRQZ8+g28suD7DkCkoX1tpoH6jNf7Hyy9AYg==
-=======
-      integrity: sha512-zhQkImIaL4rpxda0p0sQVbM2GhqaTy/0pLbidw/QTRS8+a+aLJXoOoWOG6lqrvvKxsaZr+jEo7jpv176bAy+jA==
->>>>>>> 1230a163
+      integrity: sha512-WJgpKFzLyqpLF/rTHHciy7gIsmqvnXuEqbJyM66kmyA2PAGNuIBQ9e/ZIR882M2smqEGIpUQKGSiO9Yec/B/NQ==
       tarball: 'file:projects/core-tracing.tgz'
     version: 0.0.0
   'file:projects/cosmos.tgz':
@@ -7884,11 +7846,7 @@
     dev: false
     name: '@rush-temp/cosmos'
     resolution:
-<<<<<<< HEAD
-      integrity: sha512-iFLUSbZJgf9E1yU+jn7wKGfBfNXTDU1IkPTybZQYhtSy9y16YSrj85XQwGwU0wQDFz+g8ZaEE7iRoiHmhjcw7A==
-=======
-      integrity: sha512-8T36/iPi8KxIyL4z/Imfw43ze61JKwATJjBz8Lxmydcp/ixnLnz+zFmPJAf1K8UEbr44OYjjYPoIJJ5Qub3cVA==
->>>>>>> 1230a163
+      integrity: sha512-NcXgn2wVel26BfpACujJH/UIK96S0s148gXDk4190Qfvik6oDQMP+nlJ6hYKApf5BRv9K1uwRKTVX7kzg77vxw==
       tarball: 'file:projects/cosmos.tgz'
     version: 0.0.0
   'file:projects/eslint-plugin-azure-sdk.tgz':
@@ -7921,11 +7879,7 @@
     dev: false
     name: '@rush-temp/eslint-plugin-azure-sdk'
     resolution:
-<<<<<<< HEAD
-      integrity: sha512-qYUBt6zUwQuwEgMHG+Z9M4JSdmGRyDlXxuu5RrKJGvoN/1xgrXayePAxOTUMlJZngDU52/++gK0gcJislEKjiw==
-=======
-      integrity: sha512-ZxedM0WTtdZDhBZ7WcjQon13C9kNvVfFk19Hz2P+cQfBj05X1LQkDiswtvP0aqCOXljBPMX/LnJPDEV+d9gNMA==
->>>>>>> 1230a163
+      integrity: sha512-YDFfJKyJTTh70tZTy7DFbjwoJfef96oZAFB4jPdFiJsDQqvmdoWMP2ceWuXii0+H51Tq4Vex+Nw71Ly9pBqwxw==
       tarball: 'file:projects/eslint-plugin-azure-sdk.tgz'
     version: 0.0.0
   'file:projects/event-hubs.tgz':
@@ -8003,11 +7957,7 @@
     dev: false
     name: '@rush-temp/event-hubs'
     resolution:
-<<<<<<< HEAD
-      integrity: sha512-0aoQ9UH9SJYG44kOiiFBLnc7rZNx6lehlwCNY5rv3Flj/Ul6giFdG1/KdXejjOczqlB9CeJ4bIezjLiZo+TTEA==
-=======
-      integrity: sha512-LMWZRpDyPa4oAqntljchX6MN08OXZ375kfl9G8yEMUPLmyP/O+p66UscBB5lvrDj5rO00++XDF7tEymRNLi9ag==
->>>>>>> 1230a163
+      integrity: sha512-11dG95a3SI56rYv8yEfbXz+W8phQoOnz7NvybIrC+iChoQcfX0+iriEeOCMBB1/bx6B9imw0TYDL+1o8sND5dQ==
       tarball: 'file:projects/event-hubs.tgz'
     version: 0.0.0
   'file:projects/event-processor-host.tgz':
@@ -8064,11 +8014,7 @@
     dev: false
     name: '@rush-temp/event-processor-host'
     resolution:
-<<<<<<< HEAD
-      integrity: sha512-5IZirMnG0OG3Ri6Cw/tWqWPk6HdPNZWhcykHi5wzfNqe+Or019UD3sAcv3k//PkNeWmXTHDRqDJOcGUKAYsdMQ==
-=======
-      integrity: sha512-fNCwRjda2uAvVktN/ucftH1CJRvE16bn7eg1UTdYz+oPfUcQCnEzM510vYad9e8voaWzeGILQyoLCY4v+1E3bQ==
->>>>>>> 1230a163
+      integrity: sha512-W8yYMWh7n6/HCPgRykqZUXzfHngQAsbHFzSZHf+IEOi/cNO9Ctz8dZeX/CBMLpNetDJIjrZ9tt5aRzp3CqbI+A==
       tarball: 'file:projects/event-processor-host.tgz'
     version: 0.0.0
   'file:projects/eventhubs-checkpointstore-blob.tgz':
@@ -8132,11 +8078,7 @@
     dev: false
     name: '@rush-temp/eventhubs-checkpointstore-blob'
     resolution:
-<<<<<<< HEAD
-      integrity: sha512-DgV9nnna5IE3L8cgeeJ6JIcbkBd4nrGCYF/Yj0cnHSc1GNbm3cqsKHiBRixMNODN330dG4ZVbSMf0MDX0vVMHA==
-=======
-      integrity: sha512-366aijZTzfitoIbpqSz19k49g7aDtmqpq2i5N6Gd0aecHipNQcLRP2kmAg6QK4aHIlPFMjWxMMkuL9o/c1W42A==
->>>>>>> 1230a163
+      integrity: sha512-OjfXsNJfZPzHDQqoofeYZ4aIemh35jORxSRwr63Q3Z3QZ+yBhUEDuEwUyhK1DDOX1QUq6G2civGjxuExNN1ceQ==
       tarball: 'file:projects/eventhubs-checkpointstore-blob.tgz'
     version: 0.0.0
   'file:projects/identity.tgz':
@@ -8192,11 +8134,7 @@
     dev: false
     name: '@rush-temp/identity'
     resolution:
-<<<<<<< HEAD
-      integrity: sha512-UK/pehkwdQw+boLMSMbjcMEVz+IVyQu6//gV5qWTPDdH9yJYp8hcVQKESD6xQrXt1aLTqbpqM2saOY/icNGoPA==
-=======
-      integrity: sha512-oeoyEjhK/XLfVGLZvOcvDwQ9lor6863HqabLiP0KoULTRwkcZRLGQigL5ROQX1P0GWpfYlcrHEEbOCKBRhNrzA==
->>>>>>> 1230a163
+      integrity: sha512-uymImpVDTqYc0yiiBEl+t43t7xJ04fVsY/ABz0FzVEHIi16J8EkU86fAyf0Q805sQcP27D3KzA8Fz+B/MygMuA==
       tarball: 'file:projects/identity.tgz'
     version: 0.0.0
   'file:projects/keyvault-certificates.tgz':
@@ -8261,11 +8199,7 @@
     dev: false
     name: '@rush-temp/keyvault-certificates'
     resolution:
-<<<<<<< HEAD
-      integrity: sha512-J5CxGWjjMZBuF598nd4Rf4rqkxjpqgAKtVeyRc5wD/hZHv31s/+UkSuZHKwepWAhG8fF9LO3RT40iVwqzjjY2Q==
-=======
-      integrity: sha512-rv6xJJmj62sc3W5DNl1z7gXEENkA5sAvIbeMB/UAszqca7sItXiMYutjwuhOFG6qXJpS3NrrSVCG0orB/wjrLw==
->>>>>>> 1230a163
+      integrity: sha512-/EmBup2DREgKOmbgt3fZBhPxwNPqpTdSBWy54pI9q1GjE1J2kNLZORyZ5Na5jW7aaYyz3VRKkU6Fl7SLjQlWNA==
       tarball: 'file:projects/keyvault-certificates.tgz'
     version: 0.0.0
   'file:projects/keyvault-keys.tgz':
@@ -8330,11 +8264,7 @@
     dev: false
     name: '@rush-temp/keyvault-keys'
     resolution:
-<<<<<<< HEAD
-      integrity: sha512-VKt4+cC9viIydZAAR9OAd+/pgdqF0wmnXW/+uN5SFylL8C1ADLjTgCo39vFyrUmdWKE2ecCWmnJ7tBEiseh2Fg==
-=======
-      integrity: sha512-/PwP2ncF+536NTmI1WYcEpAyFz97PvwXv9KOwVlhZOeewE8XvN6tLG++pE5ZugoTzyQ5pMiMqz4fCYyWwhYcFA==
->>>>>>> 1230a163
+      integrity: sha512-9zTZsDS02bg+1YkTncwJSTLb9qOtWcgbXFgZgnYgKDqSD/yqEGMTpK9Rj5DSBPpupFOrL+MzNNLq6BMHwBhvIw==
       tarball: 'file:projects/keyvault-keys.tgz'
     version: 0.0.0
   'file:projects/keyvault-secrets.tgz':
@@ -8399,11 +8329,7 @@
     dev: false
     name: '@rush-temp/keyvault-secrets'
     resolution:
-<<<<<<< HEAD
-      integrity: sha512-4OgL10PMScUKKLv/I9s+Ms6YvcaIgVUqHwgkGwXuTuh6vMKl2XHwO2nK1Fl2ALk0VOOk7MOjq0J8AJvL0S53vQ==
-=======
-      integrity: sha512-cJ1e4RAtEhMCc5vOSPam5vF92ra5QMECGnfWrWUY6b2yJvCb5xRw6RKHHEQ12MIhgOhttxChDlkNwMaacfxY7A==
->>>>>>> 1230a163
+      integrity: sha512-USdAavL0C/6SOCNzthn3kEepCGHEk+oi+LUmxr5eGjhThTWjSga/HQVX6olXSbf2mJBcGzJPDr9j+VmerIpURg==
       tarball: 'file:projects/keyvault-secrets.tgz'
     version: 0.0.0
   'file:projects/logger.tgz':
@@ -8456,11 +8382,7 @@
     dev: false
     name: '@rush-temp/logger'
     resolution:
-<<<<<<< HEAD
-      integrity: sha512-cAKCbSU56mODCOds4G/8o/K+x/+848leTmIeVM8QN7R09PEnOguGzRLEYYAFBbKhnej+iydB0KIDN8axqOK7xw==
-=======
-      integrity: sha512-M0JwG2IzUANe8EfHHMsgASl/tKesxTsA38FHqaOrM8B+J3ydK3tR+yoB7b0KNUK7MKTs1rdsOdAoCJVgt9WbMQ==
->>>>>>> 1230a163
+      integrity: sha512-3K9dq+fNmGJNCl6Gf2JoB2I98EIiWTJCniaOPc+kz8Q4GpCASnQWs/attL6pZ2+lvnEu9RRZQC1W7afblnbLTA==
       tarball: 'file:projects/logger.tgz'
     version: 0.0.0
   'file:projects/search-documents.tgz':
@@ -8515,13 +8437,8 @@
     dev: false
     name: '@rush-temp/search-documents'
     resolution:
-<<<<<<< HEAD
-      integrity: sha512-8KGi5yaF0jrYU4GIEbRy6e7x7bfNAa2yyGhW2FfIeddnytaIwCVEldi3lkSaGCfE8SoNDQqMYNZGrjMvPtsqgw==
-      tarball: 'file:projects/search.tgz'
-=======
-      integrity: sha512-m1TC1/+0JKVV6OPCM2E3Ik5T99qluuHRaBTBElNcgPQZIuUl2Ma0zhqvg4UyY7xq75eUXBQl29ZruHZTdaDVGw==
+      integrity: sha512-ckz6alPeV6wV0spD/K6fCTpTYjwRYVwlcL6gO0DSpmiR74PEut2ZnMUofkW4GnhLcXk/sWw/gTGQgOTw6glA8Q==
       tarball: 'file:projects/search-documents.tgz'
->>>>>>> 1230a163
     version: 0.0.0
   'file:projects/service-bus.tgz':
     dependencies:
@@ -8597,11 +8514,7 @@
     dev: false
     name: '@rush-temp/service-bus'
     resolution:
-<<<<<<< HEAD
-      integrity: sha512-bQkKiip+PG1dth57N8EPaiz6JrR8/9IOdTMIBWOgp2tvSMsJjokMx4nqm5MOuA22edEAjKbImZDsJoebI1470w==
-=======
-      integrity: sha512-lmBwlex+ChsbgiBpTxJefk3P08kr/eynRunlcpOde6Di5sTMUItL0M94rfywLtqnWHO4yi/wS5WLRifvGjx+DQ==
->>>>>>> 1230a163
+      integrity: sha512-ZLXrsPk31C1jyfiTc1BS6jTAZFm34ZLJHd/G5OgitFwQxd/q9/RR1bXadrz3VGMWO2WoDkWZQqhSRzJOZdRGzQ==
       tarball: 'file:projects/service-bus.tgz'
     version: 0.0.0
   'file:projects/storage-blob.tgz':
@@ -8662,11 +8575,7 @@
     dev: false
     name: '@rush-temp/storage-blob'
     resolution:
-<<<<<<< HEAD
-      integrity: sha512-ydP9wv1kp/wUfmuLmZnmuWmoge7y95IIbofq8/AK13UltNBdEVHtBcDWvSFsrPH1U9bHK+yjrNV4JDMJH1s7Ww==
-=======
-      integrity: sha512-qWjaADsacUBWGIdOmima+OEuBAIy2AN38ehwwYBC0IZu8UARJiEONQN7XJ5iMfAmaFtEaP5zb95K+J1WUqw+yg==
->>>>>>> 1230a163
+      integrity: sha512-ttnEMj0jsm4AtEdUIK+I4ejgdXCuCFHcyX+NsCeWLnwvkVHExi+59TjX/6WUfVmpE9r2l9IWfWE3RuDXFe/ePQ==
       tarball: 'file:projects/storage-blob.tgz'
     version: 0.0.0
   'file:projects/storage-file-datalake.tgz':
@@ -8735,11 +8644,7 @@
     dev: false
     name: '@rush-temp/storage-file-datalake'
     resolution:
-<<<<<<< HEAD
-      integrity: sha512-Km871MaaVtGqYToLMTJk3a1btSpBvRbgbYqJIh7FWYYCoywnacnPbtNLYJnbxhjznqbISEITFZ2GOth+fGqdVQ==
-=======
-      integrity: sha512-ILbrJpnveUsIVdA4vw4gJxD0CE+ki6U8NLBj/7XVrU7Y6oLS4NJ6HKGzCWZ+ZgQEAr4kMhdpN16maUQE7/K+Ag==
->>>>>>> 1230a163
+      integrity: sha512-ObNdwoH59/PQAylgVb3GOU91a7KFqbP5cjxy1JLqIJM1UPolBvke0RSXX2uJoV05afkqKZ+4Ys6sTKdZ2YVIQQ==
       tarball: 'file:projects/storage-file-datalake.tgz'
     version: 0.0.0
   'file:projects/storage-file-share.tgz':
@@ -8800,11 +8705,7 @@
     dev: false
     name: '@rush-temp/storage-file-share'
     resolution:
-<<<<<<< HEAD
-      integrity: sha512-lIeidBgU+wi5A/QLJ6as8+g+Tb6YJ5LKM80KVrVegFP9grZ6nd6/TGcwuNzq7QSrq8UHoCEQvgL+v/Q9Z+PfQw==
-=======
-      integrity: sha512-WSeNkAnchCVy4NUuIUKvxZDv1T13x904ukVoHoxJB6OUzdVeRi4ka+OUuVcivNK/WNcDYrGTWZuWI/hCXwH85Q==
->>>>>>> 1230a163
+      integrity: sha512-5gbuJ4bj1DOznlhGtMVmejHSjEhvClGPZV7U99wxigJYSaQcAmbpU1q1swHTav9bSBsDhLlT4BoEuGOr1Ss6kQ==
       tarball: 'file:projects/storage-file-share.tgz'
     version: 0.0.0
   'file:projects/storage-queue.tgz':
@@ -8864,11 +8765,7 @@
     dev: false
     name: '@rush-temp/storage-queue'
     resolution:
-<<<<<<< HEAD
-      integrity: sha512-n9bYDX+5RsL4srg6xEbGvoX9K0rth+iQw7PxvNVR6nlsSU2WKqaglFIOPwWnhA2dssjXNNNU7ioJXNt7hkCVFQ==
-=======
-      integrity: sha512-Fjgg+Sl5POgp43Pcxx1M96zqcHyAt5LWcV+qLth0IHX3c1FsLSqJAi5GsuI5yCI4lpbWXCMZBCTC3eslUAhuWQ==
->>>>>>> 1230a163
+      integrity: sha512-L6thmXI7Zx7mtcbW6Yj1ec8u0gioEbTNabUehqxDKS7WmKwvxpL5CML86OJdtxx16GzdkRq5brjzTNtSi/AL0w==
       tarball: 'file:projects/storage-queue.tgz'
     version: 0.0.0
   'file:projects/template.tgz':
@@ -8918,11 +8815,7 @@
     dev: false
     name: '@rush-temp/template'
     resolution:
-<<<<<<< HEAD
-      integrity: sha512-xRmIC1gVtqHE8SvC7GbADDHC0xZmr+3QnoGWEY8B6eEFM0G3vggQgK9ky9rXGf/7w5n9s2mtJjqBlAF2sPUq4g==
-=======
-      integrity: sha512-TDWkHZh1eIHDr5/gjSaLmVfa6BPp79804m33MwChvkJWXYZ6hZJjClcTfIsW9QGcUJUwOQBZTUdd0lq6CqJnGg==
->>>>>>> 1230a163
+      integrity: sha512-qAyshHvyn9Y59JdL19CKh5LVauilbm3DbOlsQrEuHbtleqbrlyfK/yEzH81gNmi+A0jqA3O4ujSJOc9DnO8dyA==
       tarball: 'file:projects/template.tgz'
     version: 0.0.0
   'file:projects/test-utils-recorder.tgz':
@@ -8982,11 +8875,7 @@
     dev: false
     name: '@rush-temp/test-utils-recorder'
     resolution:
-<<<<<<< HEAD
-      integrity: sha512-s+Nf9+2oTvjp+nkY2txbuPsTFtOcOv+Ng8XdJjcts/z2izBj7o7JsZEBpFAU/dcdQZNIrSwV6RGcWpOuEtqW4A==
-=======
-      integrity: sha512-2MymjhY0suTq4E9wnY5HNFSla8d3F4dqzQ0w06NJSeLPluhvt2Y6apC3yXwcNRAG9G4YdaQ2IioM1g27l2zhDw==
->>>>>>> 1230a163
+      integrity: sha512-NMKWIl3DskYbKGU+i7lQ03vk+1jY+eGWcp9i0ZNMlnE/yX3lNRzfifNOHDnLoipT7HU5pO/OeiXZE5PhF4JElQ==
       tarball: 'file:projects/test-utils-recorder.tgz'
     version: 0.0.0
   'file:projects/testhub.tgz':
