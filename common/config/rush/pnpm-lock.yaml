--- conflicted
+++ resolved
@@ -260,17 +260,10 @@
     dependencies:
       '@azure/abort-controller': 1.0.4
       '@azure/core-asynciterator-polyfill': 1.0.0
-<<<<<<< HEAD
-      '@azure/core-auth': 1.3.2
-      '@azure/core-tracing': 1.0.0-preview.12
-      '@azure/logger': 1.0.2
-      '@types/node-fetch': 2.5.11
-=======
       '@azure/core-auth': 1.3.0
       '@azure/core-tracing': 1.0.0-preview.12
       '@azure/logger': 1.0.2
       '@types/node-fetch': 2.5.10
->>>>>>> 2543026e
       '@types/tunnel': 0.0.1
       form-data: 3.0.1
       node-fetch: 2.6.1
@@ -440,28 +433,17 @@
     peerDependencies:
       debug: '*'
     resolution:
-<<<<<<< HEAD
-      integrity: sha512-nusX+L1qrCuQbRWQqPcgUCj07EvDVOgPVMnNS/cVtH8lfaGjWU6vdDJ49gROruh1jNjjZC0qpJBaM7OsK84zkw==
-  /@azure/identity/2.0.0-beta.3:
-=======
       integrity: sha512-qYTaWA+5ir4+/iEry7n3l1TyeNhTHP8IRpjsbNv8ur8W/QjqZmCz1H2naebRp5tQmehXfo1pUrp2ew+qGhTh0g==
   /@azure/identity/2.0.0-beta.4:
->>>>>>> 2543026e
     dependencies:
       '@azure/abort-controller': 1.0.4
       '@azure/core-auth': 1.3.0
       '@azure/core-http': 2.0.0
       '@azure/core-tracing': 1.0.0-preview.12
       '@azure/logger': 1.0.2
-<<<<<<< HEAD
-      '@azure/msal-browser': 2.9.0
-      '@azure/msal-common': 4.0.3
-      '@azure/msal-node': 1.2.0
-=======
       '@azure/msal-browser': 2.14.2
       '@azure/msal-common': 4.3.0
       '@azure/msal-node': 1.1.0
->>>>>>> 2543026e
       '@types/stoppable': 1.1.1
       events: 3.3.0
       jws: 4.0.0
@@ -643,48 +625,16 @@
     engines:
       node: '>=0.8.0'
     resolution:
-<<<<<<< HEAD
-      integrity: sha512-Du0BHQiDQgkqg6OoKovUZWdEIZbTnhh/lma7QLyi5jFKDekk78wXsFIOJLUcFoY97+ZhB+Y2WQOYT1DJphAdCg==
-  /@azure/msal-browser/2.9.0:
-    dependencies:
-      '@azure/msal-common': 2.1.0
+      integrity: sha512-JKHE9Rer41CI8tweiyE91M8ZbGvQV9P+jOPB4ZtPxyxCi2f7ED3jNfdzyUJ1eGB+hCRnvO56M1Xc61T1R+JfYg==
+  /@azure/msal-common/1.7.2:
+    dependencies:
+      debug: 4.3.2
     dev: false
     engines:
       node: '>=0.8.0'
     resolution:
-      integrity: sha512-Zyus+skNaVWL5fXfSjC17c94XZ95Z3a+bZc7YKkP26KT3Dj26jbfz2oT9KJxAT4XVtH/1WPY/fPFeEFTRvytJQ==
-=======
-      integrity: sha512-JKHE9Rer41CI8tweiyE91M8ZbGvQV9P+jOPB4ZtPxyxCi2f7ED3jNfdzyUJ1eGB+hCRnvO56M1Xc61T1R+JfYg==
->>>>>>> 2543026e
-  /@azure/msal-common/1.7.2:
-    dependencies:
-      debug: 4.3.2
-    dev: false
-    engines:
-      node: '>=0.8.0'
-    resolution:
       integrity: sha512-3/voCdFKONENX+5tMrNOBSrVJb6NbE7YB8vc4FZ/4ZbjpK7GVtq9Bu1MW+HZhrmsUzSF/joHx0ZIJDYIequ/jg==
-<<<<<<< HEAD
-  /@azure/msal-common/2.1.0:
-    dependencies:
-      debug: 4.3.2
-    dev: false
-    engines:
-      node: '>=0.8.0'
-    resolution:
-      integrity: sha512-Y1Id+jG59S3eY2ZQQtUA/lxwbRcgjcWaiib9YX+SwV3zeRauKfEiZT7l3z+lwV+T+Sst20F6l1mJsfQcfE7CEQ==
-  /@azure/msal-common/4.0.3:
-    dependencies:
-      debug: 4.3.2
-    dev: false
-    engines:
-      node: '>=0.8.0'
-    resolution:
-      integrity: sha512-EihnqHh2EE6xcB0Dh2LF30jE1Ga9cgh9PyRkX4fj+KpvYfL4ae57hvQwJGkynUgpf3V1xQxU5yaJVXOElfXiGw==
-  /@azure/msal-common/4.4.0:
-=======
   /@azure/msal-common/4.3.0:
->>>>>>> 2543026e
     dependencies:
       debug: 4.3.2
     dev: false
@@ -734,9 +684,6 @@
     engines:
       node: 10 || 12 || 14 || 16
     resolution:
-<<<<<<< HEAD
-      integrity: sha512-79o5n483vslc7Qegh9+0BsxODRmlk6YYjVdl9jvwmAuF+i+oylq57e7RVhTVocKCbLCIMOKARI14JyKdDbW0WA==
-=======
       integrity: sha512-gMO9aZdWOzufp1PcdD5ID25DdS9eInxgeCqx4Tk8PVU6Z7RxJQhoMzS64cJhGdpYgeIQwKljtF0CLCcPFxew/w==
   /@azure/msal-node/1.1.0_debug@4.3.1:
     dependencies:
@@ -751,7 +698,6 @@
       debug: '*'
     resolution:
       integrity: sha512-gMO9aZdWOzufp1PcdD5ID25DdS9eInxgeCqx4Tk8PVU6Z7RxJQhoMzS64cJhGdpYgeIQwKljtF0CLCcPFxew/w==
->>>>>>> 2543026e
   /@babel/code-frame/7.12.11:
     dependencies:
       '@babel/highlight': 7.14.5
@@ -8754,11 +8700,7 @@
     dev: false
     name: '@rush-temp/communication-identity'
     resolution:
-<<<<<<< HEAD
-      integrity: sha512-8lVXhrAiPBOmEPvV92PGcQ9q0z2VfI8EJ/jvTkbkbMbAxRKwFVKk4NNIn8OcKbQvt6pmc3K34yhkYjSwIrxRIg==
-=======
       integrity: sha512-aHcL5KMIWqHecXjbGqcxPTRGm0mbp6cpHRC2URIVblb5qhiRFq5f3B6GtjjUqGbJ9JHlVDT1eXrfBJLwPjyGkw==
->>>>>>> 2543026e
       tarball: file:projects/communication-identity.tgz
     version: 0.0.0
   file:projects/communication-network-traversal.tgz:
@@ -8812,11 +8754,7 @@
     dev: false
     name: '@rush-temp/communication-network-traversal'
     resolution:
-<<<<<<< HEAD
-      integrity: sha512-V1qMlIMDSXa3bsk7+gImtrwjjyD1RFNJuDllLCng98I2dDia6jDOzbrbNjjoDvy2KEx6FcUNRy7f7aGSQItU0w==
-=======
       integrity: sha512-bKKNKNhlr4Hg4C6Jt0Pd55wX+gYrfPYJCMgGR+icjso2btmASvFAmzmUgF7bIf2A/h515HJdZ7WKjEM7bMJcvQ==
->>>>>>> 2543026e
       tarball: file:projects/communication-network-traversal.tgz
     version: 0.0.0
   file:projects/communication-phone-numbers.tgz:
@@ -8870,11 +8808,7 @@
     dev: false
     name: '@rush-temp/communication-phone-numbers'
     resolution:
-<<<<<<< HEAD
-      integrity: sha512-NVKSFUcAhZSvv/hxHbIldOMGzhxSswTNDfEWwWtiWv+lvUsjwIc56C624TzE+k73REXQwxOV0QfnxUo/nVumMg==
-=======
       integrity: sha512-DjeH2CLNHlJbymwg6/uOyDaPbntfNL7pB3FTwhkqdk6L6uKUWYnkYjN+E+Y4C2P7VEKt5VcehZMFKG708DVYJw==
->>>>>>> 2543026e
       tarball: file:projects/communication-phone-numbers.tgz
     version: 0.0.0
   file:projects/communication-sms.tgz:
@@ -8926,11 +8860,7 @@
     dev: false
     name: '@rush-temp/communication-sms'
     resolution:
-<<<<<<< HEAD
-      integrity: sha512-sEmHR4tCKo+EjHiv4no8r8IQCYTJC4MpKmIsA49gOfkvSUUyf7dKSPdUkJ5+V8n/YX2rj5URH2PQOsxVDYbPvQ==
-=======
       integrity: sha512-G1v9Oxu03/j0x/P907aORxGv8lL2W1eoKZp9DSs0Wkpeyib45pRKpT4eI9D5GqUu/VbDnVhdI5ddNhA2I79A5w==
->>>>>>> 2543026e
       tarball: file:projects/communication-sms.tgz
     version: 0.0.0
   file:projects/confidential-ledger.tgz:
@@ -10291,12 +10221,8 @@
   file:projects/keyvault-admin.tgz:
     dependencies:
       '@azure/core-tracing': 1.0.0-preview.12
-<<<<<<< HEAD
-      '@azure/keyvault-keys': 4.2.2
-=======
       '@azure/identity': 2.0.0-beta.4
       '@azure/keyvault-keys': 4.2.1
->>>>>>> 2543026e
       '@microsoft/api-extractor': 7.7.11
       '@rollup/plugin-commonjs': 11.0.2_rollup@1.32.1
       '@rollup/plugin-json': 4.1.0_rollup@1.32.1
@@ -10765,12 +10691,8 @@
   file:projects/perf-ai-form-recognizer.tgz:
     dependencies:
       '@azure/ai-form-recognizer': 3.1.0-beta.3
-<<<<<<< HEAD
-      '@types/node': 12.20.16
-=======
       '@azure/identity': 2.0.0-beta.4
       '@types/node': 12.20.15
->>>>>>> 2543026e
       dotenv: 8.6.0
       eslint: 7.30.0
       prettier: 1.19.1
@@ -10941,12 +10863,8 @@
     version: 0.0.0
   file:projects/perf-search-documents.tgz:
     dependencies:
-<<<<<<< HEAD
-      '@types/node': 12.20.16
-=======
       '@azure/identity': 2.0.0-beta.4
       '@types/node': 12.20.15
->>>>>>> 2543026e
       dotenv: 8.6.0
       eslint: 7.30.0
       prettier: 1.19.1
