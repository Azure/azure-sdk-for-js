dependencies:
  '@rush-temp/abort-controller': file:projects/abort-controller.tgz
  '@rush-temp/agrifood-farming': file:projects/agrifood-farming.tgz
  '@rush-temp/ai-anomaly-detector': file:projects/ai-anomaly-detector.tgz
  '@rush-temp/ai-document-translator': file:projects/ai-document-translator.tgz
  '@rush-temp/ai-form-recognizer': file:projects/ai-form-recognizer.tgz
  '@rush-temp/ai-metrics-advisor': file:projects/ai-metrics-advisor.tgz
  '@rush-temp/ai-text-analytics': file:projects/ai-text-analytics.tgz
  '@rush-temp/app-configuration': file:projects/app-configuration.tgz
  '@rush-temp/attestation': file:projects/attestation.tgz
  '@rush-temp/communication-chat': file:projects/communication-chat.tgz
  '@rush-temp/communication-common': file:projects/communication-common.tgz
  '@rush-temp/communication-identity': file:projects/communication-identity.tgz
  '@rush-temp/communication-network-traversal': file:projects/communication-network-traversal.tgz
  '@rush-temp/communication-phone-numbers': file:projects/communication-phone-numbers.tgz
  '@rush-temp/communication-sms': file:projects/communication-sms.tgz
  '@rush-temp/confidential-ledger': file:projects/confidential-ledger.tgz
  '@rush-temp/container-registry': file:projects/container-registry.tgz
  '@rush-temp/core-amqp': file:projects/core-amqp.tgz
  '@rush-temp/core-asynciterator-polyfill': file:projects/core-asynciterator-polyfill.tgz
  '@rush-temp/core-auth': file:projects/core-auth.tgz
  '@rush-temp/core-client': file:projects/core-client.tgz
  '@rush-temp/core-client-1': file:projects/core-client-1.tgz
  '@rush-temp/core-crypto': file:projects/core-crypto.tgz
  '@rush-temp/core-http': file:projects/core-http.tgz
  '@rush-temp/core-lro': file:projects/core-lro.tgz
  '@rush-temp/core-paging': file:projects/core-paging.tgz
  '@rush-temp/core-rest-pipeline': file:projects/core-rest-pipeline.tgz
  '@rush-temp/core-tracing': file:projects/core-tracing.tgz
  '@rush-temp/core-util': file:projects/core-util.tgz
  '@rush-temp/core-xml': file:projects/core-xml.tgz
  '@rush-temp/cosmos': file:projects/cosmos.tgz
  '@rush-temp/data-tables': file:projects/data-tables.tgz
  '@rush-temp/dev-tool': file:projects/dev-tool.tgz
  '@rush-temp/digital-twins-core': file:projects/digital-twins-core.tgz
  '@rush-temp/eslint-plugin-azure-sdk': file:projects/eslint-plugin-azure-sdk.tgz
  '@rush-temp/event-hubs': file:projects/event-hubs.tgz
  '@rush-temp/event-processor-host': file:projects/event-processor-host.tgz
  '@rush-temp/eventgrid': file:projects/eventgrid.tgz
  '@rush-temp/eventhubs-checkpointstore-blob': file:projects/eventhubs-checkpointstore-blob.tgz
  '@rush-temp/identity': file:projects/identity.tgz
  '@rush-temp/identity-cache-persistence': file:projects/identity-cache-persistence.tgz
  '@rush-temp/identity-vscode': file:projects/identity-vscode.tgz
  '@rush-temp/iot-device-update': file:projects/iot-device-update.tgz
  '@rush-temp/iot-modelsrepository': file:projects/iot-modelsrepository.tgz
  '@rush-temp/keyvault-admin': file:projects/keyvault-admin.tgz
  '@rush-temp/keyvault-certificates': file:projects/keyvault-certificates.tgz
  '@rush-temp/keyvault-common': file:projects/keyvault-common.tgz
  '@rush-temp/keyvault-keys': file:projects/keyvault-keys.tgz
  '@rush-temp/keyvault-secrets': file:projects/keyvault-secrets.tgz
  '@rush-temp/logger': file:projects/logger.tgz
  '@rush-temp/mixedreality-authentication': file:projects/mixedreality-authentication.tgz
  '@rush-temp/mock-hub': file:projects/mock-hub.tgz
  '@rush-temp/monitor-opentelemetry-exporter': file:projects/monitor-opentelemetry-exporter.tgz
  '@rush-temp/monitor-query': file:projects/monitor-query.tgz
  '@rush-temp/perf-ai-form-recognizer': file:projects/perf-ai-form-recognizer.tgz
  '@rush-temp/perf-ai-metrics-advisor': file:projects/perf-ai-metrics-advisor.tgz
  '@rush-temp/perf-ai-text-analytics': file:projects/perf-ai-text-analytics.tgz
  '@rush-temp/perf-core-rest-pipeline': file:projects/perf-core-rest-pipeline.tgz
  '@rush-temp/perf-eventgrid': file:projects/perf-eventgrid.tgz
  '@rush-temp/perf-identity': file:projects/perf-identity.tgz
  '@rush-temp/perf-keyvault-certificates': file:projects/perf-keyvault-certificates.tgz
  '@rush-temp/perf-keyvault-keys': file:projects/perf-keyvault-keys.tgz
  '@rush-temp/perf-keyvault-secrets': file:projects/perf-keyvault-secrets.tgz
  '@rush-temp/perf-search-documents': file:projects/perf-search-documents.tgz
  '@rush-temp/perf-storage-blob': file:projects/perf-storage-blob.tgz
  '@rush-temp/perf-storage-file-datalake': file:projects/perf-storage-file-datalake.tgz
  '@rush-temp/perf-storage-file-share': file:projects/perf-storage-file-share.tgz
  '@rush-temp/purview-catalog': file:projects/purview-catalog.tgz
  '@rush-temp/purview-scanning': file:projects/purview-scanning.tgz
  '@rush-temp/quantum-jobs': file:projects/quantum-jobs.tgz
  '@rush-temp/schema-registry': file:projects/schema-registry.tgz
  '@rush-temp/schema-registry-avro': file:projects/schema-registry-avro.tgz
  '@rush-temp/search-documents': file:projects/search-documents.tgz
  '@rush-temp/service-bus': file:projects/service-bus.tgz
  '@rush-temp/storage-blob': file:projects/storage-blob.tgz
  '@rush-temp/storage-blob-changefeed': file:projects/storage-blob-changefeed.tgz
  '@rush-temp/storage-file-datalake': file:projects/storage-file-datalake.tgz
  '@rush-temp/storage-file-share': file:projects/storage-file-share.tgz
  '@rush-temp/storage-internal-avro': file:projects/storage-internal-avro.tgz
  '@rush-temp/storage-queue': file:projects/storage-queue.tgz
  '@rush-temp/synapse-access-control': file:projects/synapse-access-control.tgz
  '@rush-temp/synapse-artifacts': file:projects/synapse-artifacts.tgz
  '@rush-temp/synapse-managed-private-endpoints': file:projects/synapse-managed-private-endpoints.tgz
  '@rush-temp/synapse-monitoring': file:projects/synapse-monitoring.tgz
  '@rush-temp/synapse-spark': file:projects/synapse-spark.tgz
  '@rush-temp/template': file:projects/template.tgz
  '@rush-temp/test-utils': file:projects/test-utils.tgz
  '@rush-temp/test-utils-perfstress': file:projects/test-utils-perfstress.tgz
  '@rush-temp/test-utils-recorder': file:projects/test-utils-recorder.tgz
  '@rush-temp/video-analyzer-edge': file:projects/video-analyzer-edge.tgz
  '@rush-temp/web-pubsub': file:projects/web-pubsub.tgz
  '@rush-temp/web-pubsub-express': file:projects/web-pubsub-express.tgz
lockfileVersion: 5.2
packages:
  /@azure/abort-controller/1.0.4:
    dependencies:
      tslib: 2.3.0
    dev: false
    engines:
      node: '>=8.0.0'
    resolution:
      integrity: sha512-lNUmDRVGpanCsiUN3NWxFTdwmdFI53xwhkTFfHDGTYk46ca7Ind3nanJc+U6Zj9Tv+9nTCWRBscWEW1DyKOpTw==
  /@azure/ai-form-recognizer/3.1.0-beta.3:
    dependencies:
      '@azure/core-auth': 1.3.0
      '@azure/core-http': 1.2.6
      '@azure/core-lro': 1.0.5
      '@azure/core-paging': 1.1.3
      '@azure/core-tracing': 1.0.0-preview.11
      '@azure/logger': 1.0.2
      tslib: 2.3.0
    dev: false
    engines:
      node: '>=8.0.0'
    resolution:
      integrity: sha512-+4QtFKNyxAmdqpcYjuAtmWKm/MuOe9kZsbpS9jA9h0YHzngNj5gc67AA4egV9BXOq9x+1phjYTNC/rxiOUr1uQ==
  /@azure/ai-metrics-advisor/1.0.0-beta.3:
    dependencies:
      '@azure/core-auth': 1.3.0
      '@azure/core-http': 1.2.6
      '@azure/core-lro': 1.0.5
      '@azure/core-paging': 1.1.3
      '@azure/core-tracing': 1.0.0-preview.9
      '@azure/logger': 1.0.2
      '@opentelemetry/api': 0.10.2
      tslib: 2.3.0
    dev: false
    engines:
      node: '>=8.0.0'
    resolution:
      integrity: sha512-7C1wodDLnLrdS7rmA/UoItoTAtpZdhkEoaxC7+j5l+LlrcWAe7K2JO1y5psVr5Pe8Y6cUGK4KfpgsAQAcSUDEw==
  /@azure/amqp-common/1.0.0-preview.9:
    dependencies:
      '@azure/ms-rest-nodeauth': 0.9.3_debug@3.2.7
      '@types/async-lock': 1.1.2
      '@types/is-buffer': 2.0.0
      async-lock: 1.3.0
      buffer: 5.7.1
      debug: 3.2.7
      events: 3.3.0
      is-buffer: 2.0.5
      jssha: 2.4.2
      process: 0.11.10
      rhea: 1.0.24
      rhea-promise: 0.1.15
      stream-browserify: 2.0.2
      tslib: 1.14.1
      url: 0.11.0
      util: 0.11.1
    dev: false
    resolution:
      integrity: sha512-RVG1Ad3Afv9gwFFmpeCXQAm+Sa0L8KEZRJJAAZEGoYDb6EoO1iQDVmoBz720h8mdrGpi0D60xNU/KhriIwuZfQ==
  /@azure/communication-common/1.0.0:
    dependencies:
      '@azure/abort-controller': 1.0.4
      '@azure/core-auth': 1.3.0
      '@azure/core-http': 1.2.6
      '@opentelemetry/api': 0.10.2
      events: 3.3.0
      jwt-decode: 2.2.0
      tslib: 2.3.0
    dev: false
    engines:
      node: '>=8.0.0'
    resolution:
      integrity: sha512-kBWnamOow0COBPHkkUKaQl4wVMlkOpTDFmvRRW+JN3+JIM9ca1l1wdZA3Q6XfpYdpqoI+tVICr3+3SxyF7ulxw==
  /@azure/communication-identity/1.0.0:
    dependencies:
      '@azure/abort-controller': 1.0.4
      '@azure/communication-common': 1.0.0
      '@azure/core-auth': 1.3.0
      '@azure/core-http': 1.2.6
      '@azure/core-lro': 1.0.5
      '@azure/core-paging': 1.1.3
      '@azure/core-tracing': 1.0.0-preview.10
      '@azure/logger': 1.0.2
      '@opentelemetry/api': 0.10.2
      events: 3.3.0
      tslib: 2.3.0
    dev: false
    engines:
      node: '>=8.0.0'
    resolution:
      integrity: sha512-fa220+fQn27JN8QtajeMe88rqrJn3qctT/8FV/abJe6tSBJlAWYXOHiIF3nCgSeyIb5F9pi7Fycd9M55OY4O9w==
  /@azure/communication-signaling/1.0.0-beta.6:
    dependencies:
      '@azure/core-http': 1.2.6
      '@azure/core-tracing': 1.0.0-preview.9
      '@azure/logger': 1.0.2
      '@opentelemetry/api': 0.10.2
      events: 3.3.0
      tslib: 1.14.1
    dev: false
    engines:
      node: '>=8.0.0'
    resolution:
      integrity: sha512-4ejoRfG3Xb9BBjOT7T930me60EMMpB0OBHkdwJmrCA8SlEIJ8YcnmKYWJL+ocI8EMtOGRI/vu2FB4yYdYERXyg==
  /@azure/core-asynciterator-polyfill/1.0.0:
    dev: false
    resolution:
      integrity: sha512-kmv8CGrPfN9SwMwrkiBK9VTQYxdFQEGe0BmQk+M8io56P9KNzpAxcWE/1fxJj7uouwN4kXF0BHW8DNlgx+wtCg==
  /@azure/core-auth/1.3.0:
    dependencies:
      '@azure/abort-controller': 1.0.4
      tslib: 2.3.0
    dev: false
    engines:
      node: '>=8.0.0'
    resolution:
      integrity: sha512-kSDSZBL6c0CYdhb+7KuutnKGf2geeT+bCJAgccB0DD7wmNJSsQPcF7TcuoZX83B7VK4tLz/u+8sOO/CnCsYp8A==
  /@azure/core-http/1.2.3:
    dependencies:
      '@azure/abort-controller': 1.0.4
      '@azure/core-auth': 1.3.0
      '@azure/core-tracing': 1.0.0-preview.9
      '@azure/logger': 1.0.2
      '@opentelemetry/api': 0.10.2
      '@types/node-fetch': 2.5.10
      '@types/tunnel': 0.0.1
      form-data: 3.0.1
      node-fetch: 2.6.1
      process: 0.11.10
      tough-cookie: 4.0.0
      tslib: 2.3.0
      tunnel: 0.0.6
      uuid: 8.3.2
      xml2js: 0.4.23
    dev: false
    engines:
      node: '>=8.0.0'
    resolution:
      integrity: sha512-g5C1zUJO5dehP2Riv+vy9iCYoS1UwKnZsBVCzanScz9A83LbnXKpZDa9wie26G9dfXUhQoFZoFT8LYWhPKmwcg==
  /@azure/core-http/1.2.6:
    dependencies:
      '@azure/abort-controller': 1.0.4
      '@azure/core-asynciterator-polyfill': 1.0.0
      '@azure/core-auth': 1.3.0
      '@azure/core-tracing': 1.0.0-preview.11
      '@azure/logger': 1.0.2
      '@types/node-fetch': 2.5.10
      '@types/tunnel': 0.0.1
      form-data: 3.0.1
      node-fetch: 2.6.1
      process: 0.11.10
      tough-cookie: 4.0.0
      tslib: 2.3.0
      tunnel: 0.0.6
      uuid: 8.3.2
      xml2js: 0.4.23
    dev: false
    engines:
      node: '>=8.0.0'
    resolution:
      integrity: sha512-odtH7UMKtekc5YQ86xg9GlVHNXR6pq2JgJ5FBo7/jbOjNGdBqcrIVrZx2bevXVJz/uUTSx6vUf62gzTXTfqYSQ==
  /@azure/core-lro/1.0.5:
    dependencies:
      '@azure/abort-controller': 1.0.4
      '@azure/core-http': 1.2.6
      '@azure/core-tracing': 1.0.0-preview.11
      events: 3.3.0
      tslib: 2.3.0
    dev: false
    engines:
      node: '>=8.0.0'
    resolution:
      integrity: sha512-0EFCFZxARrIoLWMIRt4vuqconRVIO2Iin7nFBfJiYCCbKp5eEmxutNk8uqudPmG0XFl5YqlVh68/al/vbE5OOg==
  /@azure/core-paging/1.1.3:
    dependencies:
      '@azure/core-asynciterator-polyfill': 1.0.0
    dev: false
    engines:
      node: '>=8.0.0'
    resolution:
      integrity: sha512-his7Ah40ThEYORSpIAwuh6B8wkGwO/zG7gqVtmSE4WAJ46e36zUDXTKReUCLBDc6HmjjApQQxxcRFy5FruG79A==
  /@azure/core-rest-pipeline/1.0.4:
    dependencies:
      '@azure/abort-controller': 1.0.4
      '@azure/core-auth': 1.3.0
      '@azure/core-tracing': 1.0.0-preview.11
      '@azure/logger': 1.0.2
      form-data: 3.0.1
      http-proxy-agent: 4.0.1
      https-proxy-agent: 5.0.0
      tslib: 2.3.0
      uuid: 8.3.2
    dev: false
    engines:
      node: '>=8.0.0'
    resolution:
      integrity: sha512-RTB2i7/xMRsrCnDMv7a7zjQknRRI8MxBYoAi9uyKoplFAtT7jKfZaKUpMd0uUQBrbdVt61GO6d1ejYcMXTAQSg==
  /@azure/core-tracing/1.0.0-preview.10:
    dependencies:
      '@opencensus/web-types': 0.0.7
      '@opentelemetry/api': 0.10.2
      tslib: 2.3.0
    dev: false
    engines:
      node: '>=8.0.0'
    resolution:
      integrity: sha512-iIwjtMwQnsxB7cYkugMx+s4W1nfy3+pT/ceo+uW1fv4YDgYe84nh+QP0fEC9IH/3UATLSWbIBemdMHzk2APUrw==
  /@azure/core-tracing/1.0.0-preview.11:
    dependencies:
      '@opencensus/web-types': 0.0.7
      '@opentelemetry/api': 1.0.0-rc.0
      tslib: 2.3.0
    dev: false
    engines:
      node: '>=8.0.0'
    resolution:
      integrity: sha512-frF0pJc9HTmKncVokhBxCqipjbql02DThQ1ZJ9wLi7SDMLdPAFyDI5xZNzX5guLz+/DtPkY+SGK2li9FIXqshQ==
  /@azure/core-tracing/1.0.0-preview.9:
    dependencies:
      '@opencensus/web-types': 0.0.7
      '@opentelemetry/api': 0.10.2
      tslib: 2.3.0
    dev: false
    engines:
      node: '>=8.0.0'
    resolution:
      integrity: sha512-zczolCLJ5QG42AEPQ+Qg9SRYNUyB+yZ5dzof4YEc+dyWczO9G2sBqbAjLB7IqrsdHN2apkiB2oXeDKCsq48jug==
  /@azure/core-xml/1.0.0-beta.1:
    dependencies:
      tslib: 2.3.0
      xml2js: 0.4.23
    dev: false
    engines:
      node: '>=8.0.0'
    resolution:
      integrity: sha512-7d2w0yd8pb1c9aj87JV/1ntOp+sCMcJ9QoGDxs6/7BLDh8Gb6kd2h3n+9JYhcLZO8wdHZb4d4GZgmRIwaAU72w==
  /@azure/event-hubs/2.1.4:
    dependencies:
      '@azure/amqp-common': 1.0.0-preview.9
      '@azure/ms-rest-nodeauth': 0.9.3_debug@3.2.7
      async-lock: 1.3.0
      debug: 3.2.7
      is-buffer: 2.0.5
      jssha: 2.4.2
      rhea-promise: 0.1.15
      tslib: 1.14.1
      uuid: 3.4.0
    dev: false
    resolution:
      integrity: sha512-CxaMaEjwtsmIhWtjHyGimKO7RmES0YxPqGQ9+jKqGygNlhG5NYHktDaiQu6w7k3g+I51VaLXtVSt+BVFd6VWfQ==
  /@azure/identity/1.2.5_debug@4.3.1:
    dependencies:
      '@azure/core-http': 1.2.6
      '@azure/core-tracing': 1.0.0-preview.9
      '@azure/logger': 1.0.2
      '@azure/msal-node': 1.0.0-beta.6_debug@4.3.1
      '@opentelemetry/api': 0.10.2
      '@types/stoppable': 1.1.1
      axios: 0.21.1_debug@4.3.1
      events: 3.3.0
      jws: 4.0.0
      msal: 1.4.11
      open: 7.4.2
      qs: 6.10.1
      stoppable: 1.1.0
      tslib: 2.3.0
      uuid: 8.3.2
    dev: false
    engines:
      node: '>=8.0.0'
    optionalDependencies:
      keytar: 7.7.0
    peerDependencies:
      debug: '*'
    resolution:
      integrity: sha512-Q71Buur3RMcg6lCnisLL8Im562DBw+ybzgm+YQj/FbAaI8ZNu/zl/5z1fE4k3Q9LSIzYrz6HLRzlhdSBXpydlQ==
  /@azure/identity/1.3.0:
    dependencies:
      '@azure/core-http': 1.2.6
      '@azure/core-tracing': 1.0.0-preview.11
      '@azure/logger': 1.0.2
      '@azure/msal-node': 1.0.0-beta.6
      '@types/stoppable': 1.1.1
      axios: 0.21.1
      events: 3.3.0
      jws: 4.0.0
      msal: 1.4.11
      open: 7.4.2
      qs: 6.10.1
      stoppable: 1.1.0
      tslib: 2.3.0
      uuid: 8.3.2
    dev: false
    engines:
      node: '>=8.0.0'
    optionalDependencies:
      keytar: 7.7.0
    resolution:
      integrity: sha512-qYTaWA+5ir4+/iEry7n3l1TyeNhTHP8IRpjsbNv8ur8W/QjqZmCz1H2naebRp5tQmehXfo1pUrp2ew+qGhTh0g==
  /@azure/identity/1.3.0_debug@4.3.1:
    dependencies:
      '@azure/core-http': 1.2.6
      '@azure/core-tracing': 1.0.0-preview.11
      '@azure/logger': 1.0.2
      '@azure/msal-node': 1.0.0-beta.6_debug@4.3.1
      '@types/stoppable': 1.1.1
      axios: 0.21.1_debug@4.3.1
      events: 3.3.0
      jws: 4.0.0
      msal: 1.4.11
      open: 7.4.2
      qs: 6.10.1
      stoppable: 1.1.0
      tslib: 2.3.0
      uuid: 8.3.2
    dev: false
    engines:
      node: '>=8.0.0'
    optionalDependencies:
      keytar: 7.7.0
    peerDependencies:
      debug: '*'
    resolution:
      integrity: sha512-qYTaWA+5ir4+/iEry7n3l1TyeNhTHP8IRpjsbNv8ur8W/QjqZmCz1H2naebRp5tQmehXfo1pUrp2ew+qGhTh0g==
  /@azure/identity/2.0.0-beta.3:
    dependencies:
      '@azure/abort-controller': 1.0.4
      '@azure/core-http': 1.2.6
      '@azure/core-tracing': 1.0.0-preview.11
      '@azure/logger': 1.0.2
      '@azure/msal-browser': 2.9.0
      '@azure/msal-common': 4.0.3
      '@azure/msal-node': 1.1.0
      '@types/stoppable': 1.1.1
      events: 3.3.0
      jws: 4.0.0
      open: 7.4.2
      qs: 6.10.1
      stoppable: 1.1.0
      tslib: 2.3.0
      uuid: 8.3.2
    dev: false
    engines:
      node: '>=8.0.0'
    resolution:
      integrity: sha512-eOHstXRBRntoqBLi3bugYBEHpYkm0JiET6y5+P1fz7dqYRFN6hJW8qMJQtYIzIbpXJfRJTJdoiOS5fDQhsez0A==
  /@azure/keyvault-certificates/4.2.0:
    dependencies:
      '@azure/abort-controller': 1.0.4
      '@azure/core-http': 1.2.6
      '@azure/core-lro': 1.0.5
      '@azure/core-paging': 1.1.3
      '@azure/core-tracing': 1.0.0-preview.11
      '@azure/logger': 1.0.2
      tslib: 2.3.0
    dev: false
    engines:
      node: '>=8.0.0'
    resolution:
      integrity: sha512-5Y8WgETz0lnAoksk8qpEOJ6PBnPV8edscusKiwbfm7rfadsfm1rl+kZPJP8YrjkY+bfnMNeixVZHe8QB5Mpa8Q==
  /@azure/keyvault-keys/4.2.1:
    dependencies:
      '@azure/abort-controller': 1.0.4
      '@azure/core-http': 1.2.6
      '@azure/core-lro': 1.0.5
      '@azure/core-paging': 1.1.3
      '@azure/core-tracing': 1.0.0-preview.11
      '@azure/logger': 1.0.2
      tslib: 2.3.0
    dev: false
    engines:
      node: '>=8.0.0'
    resolution:
      integrity: sha512-bO3Dl4cJgOkYSLudmzkSFg4os4gsDvaUozcJ9ZKdqZjIp/RHIZRFytbRcNe40rpKH2iLXcavNGVpMvEzAfERyQ==
  /@azure/keyvault-secrets/4.2.0:
    dependencies:
      '@azure/abort-controller': 1.0.4
      '@azure/core-http': 1.2.6
      '@azure/core-lro': 1.0.5
      '@azure/core-paging': 1.1.3
      '@azure/core-tracing': 1.0.0-preview.11
      '@azure/logger': 1.0.2
      tslib: 2.3.0
    dev: false
    engines:
      node: '>=8.0.0'
    resolution:
      integrity: sha512-fQIbloZA1whluFmMGzWrex+PuzwBjDi59Lw/g73AVrLQIsqpz2YUnkzdwqSUuSDve8Q3McIEWMWkIUJpLVn+oA==
  /@azure/logger-js/1.3.2:
    dependencies:
      tslib: 1.14.1
    dev: false
    resolution:
      integrity: sha512-h58oEROO2tniBTSmFmuHBGvuiFuYsHQBWTVdpT2AiOED4F2Kgf7rs0MPYPXiBcDvihC70M7QPRhIQ3JK1H/ygw==
  /@azure/logger/1.0.2:
    dependencies:
      tslib: 2.3.0
    dev: false
    engines:
      node: '>=8.0.0'
    resolution:
      integrity: sha512-YZNjNV0vL3nN2nedmcjQBcpCTo3oqceXmgiQtEm6fLpucjRZyQKAQruhCmCpRlB1iykqKJJ/Y8CDmT5rIE6IJw==
  /@azure/ms-rest-azure-env/1.1.2:
    dev: false
    resolution:
      integrity: sha512-l7z0DPCi2Hp88w12JhDTtx5d0Y3+vhfE7JKJb9O7sEz71Cwp053N8piTtTnnk/tUor9oZHgEKi/p3tQQmLPjvA==
  /@azure/ms-rest-azure-env/2.0.0:
    dev: false
    resolution:
      integrity: sha512-dG76W7ElfLi+fbTjnZVGj+M9e0BIEJmRxU6fHaUQ12bZBe8EJKYb2GV50YWNaP2uJiVQ5+7nXEVj1VN1UQtaEw==
  /@azure/ms-rest-js/1.11.2_debug@3.2.7:
    dependencies:
      '@azure/core-auth': 1.3.0
      axios: 0.21.1_debug@3.2.7
      form-data: 2.5.1
      tough-cookie: 2.5.0
      tslib: 1.14.1
      tunnel: 0.0.6
      uuid: 3.4.0
      xml2js: 0.4.23
    dev: false
    peerDependencies:
      debug: '*'
    resolution:
      integrity: sha512-2AyQ1IKmLGKW7DU3/x3TsTBzZLcbC9YRI+yuDPuXAQrv3zar340K9wsxU413kHFIDjkWNCo9T0w5VtwcyWxhbQ==
  /@azure/ms-rest-js/1.11.2_debug@4.3.1:
    dependencies:
      '@azure/core-auth': 1.3.0
      axios: 0.21.1_debug@4.3.1
      form-data: 2.5.1
      tough-cookie: 2.5.0
      tslib: 1.14.1
      tunnel: 0.0.6
      uuid: 3.4.0
      xml2js: 0.4.23
    dev: false
    peerDependencies:
      debug: '*'
    resolution:
      integrity: sha512-2AyQ1IKmLGKW7DU3/x3TsTBzZLcbC9YRI+yuDPuXAQrv3zar340K9wsxU413kHFIDjkWNCo9T0w5VtwcyWxhbQ==
  /@azure/ms-rest-js/2.5.2:
    dependencies:
      '@azure/core-auth': 1.3.0
      abort-controller: 3.0.0
      form-data: 2.5.1
      node-fetch: 2.6.1
      tough-cookie: 3.0.1
      tslib: 1.14.1
      tunnel: 0.0.6
      uuid: 3.4.0
      xml2js: 0.4.23
    dev: false
    resolution:
      integrity: sha512-9nCuuoYwHZEZw1t0MVtENH+c1k2R4maYAlBBDSZhZu6bEucyfYUUigNXXKjt2cFBt4sO+sTzi0uI0f/fiPFr+Q==
  /@azure/ms-rest-nodeauth/0.9.3_debug@3.2.7:
    dependencies:
      '@azure/ms-rest-azure-env': 1.1.2
      '@azure/ms-rest-js': 1.11.2_debug@3.2.7
      adal-node: 0.1.28
    dev: false
    peerDependencies:
      debug: '*'
    resolution:
      integrity: sha512-aFHRw/IHhg3I9ZJW+Va4L+sCirFHMVIu6B7lFdL5mGLfG3xC5vDIdd957LRXFgy2OiKFRUC0QaKknd0YCsQIqA==
  /@azure/ms-rest-nodeauth/0.9.3_debug@4.3.1:
    dependencies:
      '@azure/ms-rest-azure-env': 1.1.2
      '@azure/ms-rest-js': 1.11.2_debug@4.3.1
      adal-node: 0.1.28
    dev: false
    peerDependencies:
      debug: '*'
    resolution:
      integrity: sha512-aFHRw/IHhg3I9ZJW+Va4L+sCirFHMVIu6B7lFdL5mGLfG3xC5vDIdd957LRXFgy2OiKFRUC0QaKknd0YCsQIqA==
  /@azure/ms-rest-nodeauth/3.0.10:
    dependencies:
      '@azure/ms-rest-azure-env': 2.0.0
      '@azure/ms-rest-js': 2.5.2
      adal-node: 0.2.2
    dev: false
    resolution:
      integrity: sha512-oel7ibYlredh2wo7XwNYMx4jWlbMkIzCC8t8VpdhsAWDJVNSSce+DYj5jjZn1oED+QsCytVM2B7/QTuLN1/yDw==
  /@azure/msal-browser/2.14.2:
    dependencies:
      '@azure/msal-common': 4.3.0
    dev: false
    engines:
      node: '>=0.8.0'
    resolution:
      integrity: sha512-JKHE9Rer41CI8tweiyE91M8ZbGvQV9P+jOPB4ZtPxyxCi2f7ED3jNfdzyUJ1eGB+hCRnvO56M1Xc61T1R+JfYg==
  /@azure/msal-browser/2.9.0:
    dependencies:
      '@azure/msal-common': 2.1.0
    dev: false
    engines:
      node: '>=0.8.0'
    resolution:
      integrity: sha512-Zyus+skNaVWL5fXfSjC17c94XZ95Z3a+bZc7YKkP26KT3Dj26jbfz2oT9KJxAT4XVtH/1WPY/fPFeEFTRvytJQ==
  /@azure/msal-common/1.7.2:
    dependencies:
      debug: 4.3.1
    dev: false
    engines:
      node: '>=0.8.0'
    resolution:
      integrity: sha512-3/voCdFKONENX+5tMrNOBSrVJb6NbE7YB8vc4FZ/4ZbjpK7GVtq9Bu1MW+HZhrmsUzSF/joHx0ZIJDYIequ/jg==
  /@azure/msal-common/2.1.0:
    dependencies:
      debug: 4.3.1
    dev: false
    engines:
      node: '>=0.8.0'
    resolution:
      integrity: sha512-Y1Id+jG59S3eY2ZQQtUA/lxwbRcgjcWaiib9YX+SwV3zeRauKfEiZT7l3z+lwV+T+Sst20F6l1mJsfQcfE7CEQ==
  /@azure/msal-common/4.0.3:
    dependencies:
      debug: 4.3.1
    dev: false
    engines:
      node: '>=0.8.0'
    resolution:
      integrity: sha512-EihnqHh2EE6xcB0Dh2LF30jE1Ga9cgh9PyRkX4fj+KpvYfL4ae57hvQwJGkynUgpf3V1xQxU5yaJVXOElfXiGw==
  /@azure/msal-common/4.3.0:
    dependencies:
      debug: 4.3.1
    dev: false
    engines:
      node: '>=0.8.0'
    resolution:
      integrity: sha512-jFqUWe83wVb6O8cNGGBFg2QlKvqM1ezUgJTEV7kIsAPX0RXhGFE4B1DLNt6hCnkTXDbw+KGW0zgxOEr4MJQwLw==
  /@azure/msal-node-extensions/1.0.0-alpha.6:
    dependencies:
      '@azure/msal-common': 1.7.2
      bindings: 1.5.0
      keytar: 7.0.0
      nan: 2.14.2
    dev: false
    engines:
      node: '>=10'
    requiresBuild: true
    resolution:
      integrity: sha512-fVufHc02C+daYOMAHBnE998abB4qUIeJ9gmTxmSelHhGfBGvvzMbCohCu4sTlSVDKUndF3yD/Nxvw/cEtpcZKg==
  /@azure/msal-node/1.0.0-beta.6:
    dependencies:
      '@azure/msal-common': 4.3.0
      axios: 0.21.1
      jsonwebtoken: 8.5.1
      uuid: 8.3.2
    dev: false
    resolution:
      integrity: sha512-ZQI11Uz1j0HJohb9JZLRD8z0moVcPks1AFW4Q/Gcl67+QvH4aKEJti7fjCcipEEZYb/qzLSO8U6IZgPYytsiJQ==
  /@azure/msal-node/1.0.0-beta.6_debug@4.3.1:
    dependencies:
      '@azure/msal-common': 4.3.0
      axios: 0.21.1_debug@4.3.1
      jsonwebtoken: 8.5.1
      uuid: 8.3.2
    dev: false
    peerDependencies:
      debug: '*'
    resolution:
      integrity: sha512-ZQI11Uz1j0HJohb9JZLRD8z0moVcPks1AFW4Q/Gcl67+QvH4aKEJti7fjCcipEEZYb/qzLSO8U6IZgPYytsiJQ==
  /@azure/msal-node/1.1.0:
    dependencies:
      '@azure/msal-common': 4.3.0
      axios: 0.21.1
      jsonwebtoken: 8.5.1
      uuid: 8.3.2
    dev: false
    engines:
      node: 10 || 12 || 14 || 16
    resolution:
      integrity: sha512-gMO9aZdWOzufp1PcdD5ID25DdS9eInxgeCqx4Tk8PVU6Z7RxJQhoMzS64cJhGdpYgeIQwKljtF0CLCcPFxew/w==
  /@babel/code-frame/7.12.11:
    dependencies:
      '@babel/highlight': 7.14.5
    dev: false
    resolution:
      integrity: sha512-Zt1yodBx1UcyiePMSkWnU4hPqhwq7hGi2nFL1LeA3EUl+q2LQx16MISgJ0+z7dnmgvP9QtIleuETGOiOH1RcIw==
  /@babel/code-frame/7.14.5:
    dependencies:
      '@babel/highlight': 7.14.5
    dev: false
    engines:
      node: '>=6.9.0'
    resolution:
      integrity: sha512-9pzDqyc6OLDaqe+zbACgFkb6fKMNG6CObKpnYXChRsvYGyEdc7CA2BaqeOM+vOtCS5ndmJicPJhKAwYRI6UfFw==
  /@babel/compat-data/7.14.5:
    dev: false
    engines:
      node: '>=6.9.0'
    resolution:
      integrity: sha512-kixrYn4JwfAVPa0f2yfzc2AWti6WRRyO3XjWW5PJAvtE11qhSayrrcrEnee05KAtNaPC+EwehE8Qt1UedEVB8w==
  /@babel/core/7.14.6:
    dependencies:
      '@babel/code-frame': 7.14.5
      '@babel/generator': 7.14.5
      '@babel/helper-compilation-targets': 7.14.5_@babel+core@7.14.6
      '@babel/helper-module-transforms': 7.14.5
      '@babel/helpers': 7.14.6
      '@babel/parser': 7.14.6
      '@babel/template': 7.14.5
      '@babel/traverse': 7.14.5
      '@babel/types': 7.14.5
      convert-source-map: 1.8.0
      debug: 4.3.1
      gensync: 1.0.0-beta.2
      json5: 2.2.0
      semver: 6.3.0
      source-map: 0.5.7
    dev: false
    engines:
      node: '>=6.9.0'
    resolution:
      integrity: sha512-gJnOEWSqTk96qG5BoIrl5bVtc23DCycmIePPYnamY9RboYdI4nFy5vAQMSl81O5K/W0sLDWfGysnOECC+KUUCA==
  /@babel/generator/7.14.5:
    dependencies:
      '@babel/types': 7.14.5
      jsesc: 2.5.2
      source-map: 0.5.7
    dev: false
    engines:
      node: '>=6.9.0'
    resolution:
      integrity: sha512-y3rlP+/G25OIX3mYKKIOlQRcqj7YgrvHxOLbVmyLJ9bPmi5ttvUmpydVjcFjZphOktWuA7ovbx91ECloWTfjIA==
  /@babel/helper-compilation-targets/7.14.5_@babel+core@7.14.6:
    dependencies:
      '@babel/compat-data': 7.14.5
      '@babel/core': 7.14.6
      '@babel/helper-validator-option': 7.14.5
      browserslist: 4.16.6
      semver: 6.3.0
    dev: false
    engines:
      node: '>=6.9.0'
    peerDependencies:
      '@babel/core': ^7.0.0
    resolution:
      integrity: sha512-v+QtZqXEiOnpO6EYvlImB6zCD2Lel06RzOPzmkz/D/XgQiUu3C/Jb1LOqSt/AIA34TYi/Q+KlT8vTQrgdxkbLw==
  /@babel/helper-function-name/7.14.5:
    dependencies:
      '@babel/helper-get-function-arity': 7.14.5
      '@babel/template': 7.14.5
      '@babel/types': 7.14.5
    dev: false
    engines:
      node: '>=6.9.0'
    resolution:
      integrity: sha512-Gjna0AsXWfFvrAuX+VKcN/aNNWonizBj39yGwUzVDVTlMYJMK2Wp6xdpy72mfArFq5uK+NOuexfzZlzI1z9+AQ==
  /@babel/helper-get-function-arity/7.14.5:
    dependencies:
      '@babel/types': 7.14.5
    dev: false
    engines:
      node: '>=6.9.0'
    resolution:
      integrity: sha512-I1Db4Shst5lewOM4V+ZKJzQ0JGGaZ6VY1jYvMghRjqs6DWgxLCIyFt30GlnKkfUeFLpJt2vzbMVEXVSXlIFYUg==
  /@babel/helper-hoist-variables/7.14.5:
    dependencies:
      '@babel/types': 7.14.5
    dev: false
    engines:
      node: '>=6.9.0'
    resolution:
      integrity: sha512-R1PXiz31Uc0Vxy4OEOm07x0oSjKAdPPCh3tPivn/Eo8cvz6gveAeuyUUPB21Hoiif0uoPQSSdhIPS3352nvdyQ==
  /@babel/helper-member-expression-to-functions/7.14.5:
    dependencies:
      '@babel/types': 7.14.5
    dev: false
    engines:
      node: '>=6.9.0'
    resolution:
      integrity: sha512-UxUeEYPrqH1Q/k0yRku1JE7dyfyehNwT6SVkMHvYvPDv4+uu627VXBckVj891BO8ruKBkiDoGnZf4qPDD8abDQ==
  /@babel/helper-module-imports/7.14.5:
    dependencies:
      '@babel/types': 7.14.5
    dev: false
    engines:
      node: '>=6.9.0'
    resolution:
      integrity: sha512-SwrNHu5QWS84XlHwGYPDtCxcA0hrSlL2yhWYLgeOc0w7ccOl2qv4s/nARI0aYZW+bSwAL5CukeXA47B/1NKcnQ==
  /@babel/helper-module-transforms/7.14.5:
    dependencies:
      '@babel/helper-module-imports': 7.14.5
      '@babel/helper-replace-supers': 7.14.5
      '@babel/helper-simple-access': 7.14.5
      '@babel/helper-split-export-declaration': 7.14.5
      '@babel/helper-validator-identifier': 7.14.5
      '@babel/template': 7.14.5
      '@babel/traverse': 7.14.5
      '@babel/types': 7.14.5
    dev: false
    engines:
      node: '>=6.9.0'
    resolution:
      integrity: sha512-iXpX4KW8LVODuAieD7MzhNjmM6dzYY5tfRqT+R9HDXWl0jPn/djKmA+G9s/2C2T9zggw5tK1QNqZ70USfedOwA==
  /@babel/helper-optimise-call-expression/7.14.5:
    dependencies:
      '@babel/types': 7.14.5
    dev: false
    engines:
      node: '>=6.9.0'
    resolution:
      integrity: sha512-IqiLIrODUOdnPU9/F8ib1Fx2ohlgDhxnIDU7OEVi+kAbEZcyiF7BLU8W6PfvPi9LzztjS7kcbzbmL7oG8kD6VA==
  /@babel/helper-replace-supers/7.14.5:
    dependencies:
      '@babel/helper-member-expression-to-functions': 7.14.5
      '@babel/helper-optimise-call-expression': 7.14.5
      '@babel/traverse': 7.14.5
      '@babel/types': 7.14.5
    dev: false
    engines:
      node: '>=6.9.0'
    resolution:
      integrity: sha512-3i1Qe9/8x/hCHINujn+iuHy+mMRLoc77b2nI9TB0zjH1hvn9qGlXjWlggdwUcju36PkPCy/lpM7LLUdcTyH4Ow==
  /@babel/helper-simple-access/7.14.5:
    dependencies:
      '@babel/types': 7.14.5
    dev: false
    engines:
      node: '>=6.9.0'
    resolution:
      integrity: sha512-nfBN9xvmCt6nrMZjfhkl7i0oTV3yxR4/FztsbOASyTvVcoYd0TRHh7eMLdlEcCqobydC0LAF3LtC92Iwxo0wyw==
  /@babel/helper-split-export-declaration/7.14.5:
    dependencies:
      '@babel/types': 7.14.5
    dev: false
    engines:
      node: '>=6.9.0'
    resolution:
      integrity: sha512-hprxVPu6e5Kdp2puZUmvOGjaLv9TCe58E/Fl6hRq4YiVQxIcNvuq6uTM2r1mT/oPskuS9CgR+I94sqAYv0NGKA==
  /@babel/helper-validator-identifier/7.14.5:
    dev: false
    engines:
      node: '>=6.9.0'
    resolution:
      integrity: sha512-5lsetuxCLilmVGyiLEfoHBRX8UCFD+1m2x3Rj97WrW3V7H3u4RWRXA4evMjImCsin2J2YT0QaVDGf+z8ondbAg==
  /@babel/helper-validator-option/7.14.5:
    dev: false
    engines:
      node: '>=6.9.0'
    resolution:
      integrity: sha512-OX8D5eeX4XwcroVW45NMvoYaIuFI+GQpA2a8Gi+X/U/cDUIRsV37qQfF905F0htTRCREQIB4KqPeaveRJUl3Ow==
  /@babel/helpers/7.14.6:
    dependencies:
      '@babel/template': 7.14.5
      '@babel/traverse': 7.14.5
      '@babel/types': 7.14.5
    dev: false
    engines:
      node: '>=6.9.0'
    resolution:
      integrity: sha512-yesp1ENQBiLI+iYHSJdoZKUtRpfTlL1grDIX9NRlAVppljLw/4tTyYupIB7uIYmC3stW/imAv8EqaKaS/ibmeA==
  /@babel/highlight/7.14.5:
    dependencies:
      '@babel/helper-validator-identifier': 7.14.5
      chalk: 2.4.2
      js-tokens: 4.0.0
    dev: false
    engines:
      node: '>=6.9.0'
    resolution:
      integrity: sha512-qf9u2WFWVV0MppaL877j2dBtQIDgmidgjGk5VIMw3OadXvYaXn66U1BFlH2t4+t3i+8PhedppRv+i40ABzd+gg==
  /@babel/parser/7.14.6:
    dev: false
    engines:
      node: '>=6.0.0'
    hasBin: true
    resolution:
      integrity: sha512-oG0ej7efjEXxb4UgE+klVx+3j4MVo+A2vCzm7OUN4CLo6WhQ+vSOD2yJ8m7B+DghObxtLxt3EfgMWpq+AsWehQ==
  /@babel/runtime/7.14.6:
    dependencies:
      regenerator-runtime: 0.13.7
    dev: false
    engines:
      node: '>=6.9.0'
    resolution:
      integrity: sha512-/PCB2uJ7oM44tz8YhC4Z/6PeOKXp4K588f+5M3clr1M4zbqztlo0XEfJ2LEzj/FgwfgGcIdl8n7YYjTCI0BYwg==
  /@babel/template/7.14.5:
    dependencies:
      '@babel/code-frame': 7.14.5
      '@babel/parser': 7.14.6
      '@babel/types': 7.14.5
    dev: false
    engines:
      node: '>=6.9.0'
    resolution:
      integrity: sha512-6Z3Po85sfxRGachLULUhOmvAaOo7xCvqGQtxINai2mEGPFm6pQ4z5QInFnUrRpfoSV60BnjyF5F3c+15fxFV1g==
  /@babel/traverse/7.14.5:
    dependencies:
      '@babel/code-frame': 7.14.5
      '@babel/generator': 7.14.5
      '@babel/helper-function-name': 7.14.5
      '@babel/helper-hoist-variables': 7.14.5
      '@babel/helper-split-export-declaration': 7.14.5
      '@babel/parser': 7.14.6
      '@babel/types': 7.14.5
      debug: 4.3.1
      globals: 11.12.0
    dev: false
    engines:
      node: '>=6.9.0'
    resolution:
      integrity: sha512-G3BiS15vevepdmFqmUc9X+64y0viZYygubAMO8SvBmKARuF6CPSZtH4Ng9vi/lrWlZFGe3FWdXNy835akH8Glg==
  /@babel/types/7.14.5:
    dependencies:
      '@babel/helper-validator-identifier': 7.14.5
      to-fast-properties: 2.0.0
    dev: false
    engines:
      node: '>=6.9.0'
    resolution:
      integrity: sha512-M/NzBpEL95I5Hh4dwhin5JlE7EzO5PHMAuzjxss3tiOBD46KfQvVedN/3jEPZvdRvtsK2222XfdHogNIttFgcg==
  /@bahmutov/data-driven/1.0.0:
    dependencies:
      check-more-types: 2.24.0
      lazy-ass: 1.6.0
    dev: false
    engines:
      node: '>=6'
    resolution:
      integrity: sha512-YqW3hPS0RXriqjcCrLOTJj+LWe3c8JpwlL83k1ka1Q8U05ZjAKbGQZYeTzUd0NFEnnfPtsUiKGpFEBJG6kFuvg==
  /@eslint/eslintrc/0.4.2:
    dependencies:
      ajv: 6.12.6
      debug: 4.3.1
      espree: 7.3.1
      globals: 13.9.0
      ignore: 4.0.6
      import-fresh: 3.3.0
      js-yaml: 3.14.1
      minimatch: 3.0.4
      strip-json-comments: 3.1.1
    dev: false
    engines:
      node: ^10.12.0 || >=12.0.0
    resolution:
      integrity: sha512-8nmGq/4ycLpIwzvhI4tNDmQztZ8sp+hI7cyG8i1nQDhkAbRzHpXPidRAHlNvCZQpJTKw5ItIpMw9RSToGF00mg==
  /@istanbuljs/schema/0.1.3:
    dev: false
    engines:
      node: '>=8'
    resolution:
      integrity: sha512-ZXRY4jNvVgSVQ8DL3LTcakaAtXwTVUxE81hslsyD2AtoXW/wVob10HkOJ1X/pAlcI7D+2YoZKg5do8G/w6RYgA==
  /@microsoft/api-extractor-model/7.12.2:
    dependencies:
      '@microsoft/tsdoc': 0.12.24
      '@rushstack/node-core-library': 3.36.0
    dev: false
    resolution:
      integrity: sha512-EU+U09Mj65zUH0qwPF4PFJiL6Y+PQQE/RRGEHEDGJJzab/mRQDpKOyrzSdb00xvcd/URehIHJqC55cY2Y4jGOA==
  /@microsoft/api-extractor-model/7.7.10:
    dependencies:
      '@microsoft/tsdoc': 0.12.19
      '@rushstack/node-core-library': 3.19.6
    dev: false
    resolution:
      integrity: sha512-gMFDXwUgoQYz9TgatyNPALDdZN4xBC3Un3fGwlzME+vM13PoJ26pGuqI7kv/OlK9+q2sgrEdxWns8D3UnLf2TA==
  /@microsoft/api-extractor/7.13.2:
    dependencies:
      '@microsoft/api-extractor-model': 7.12.2
      '@microsoft/tsdoc': 0.12.24
      '@rushstack/node-core-library': 3.36.0
      '@rushstack/rig-package': 0.2.10
      '@rushstack/ts-command-line': 4.7.8
      colors: 1.2.5
      lodash: 4.17.21
      resolve: 1.17.0
      semver: 7.3.5
      source-map: 0.6.1
      typescript: 4.1.6
    dev: false
    hasBin: true
    resolution:
      integrity: sha512-2fD0c8OxZW+e6NTaxbtrdNxXVuX7aqil3+cqig3pKsHymvUuRJVCEAcAJmZrJ/ENqYXNiB265EyqOT6VxbMysw==
  /@microsoft/api-extractor/7.7.11:
    dependencies:
      '@microsoft/api-extractor-model': 7.7.10
      '@microsoft/tsdoc': 0.12.19
      '@rushstack/node-core-library': 3.19.6
      '@rushstack/ts-command-line': 4.3.13
      colors: 1.2.5
      lodash: 4.17.21
      resolve: 1.8.1
      source-map: 0.6.1
      typescript: 3.7.7
    dev: false
    hasBin: true
    resolution:
      integrity: sha512-kd2kakdDoRgI54J5H11a76hyYZBMhtp4piwWAy4bYTwlQT0v/tp+G/UMMgjUL4vKf0kTNhitEUX/0LfQb1AHzQ==
  /@microsoft/tsdoc-config/0.15.2:
    dependencies:
      '@microsoft/tsdoc': 0.13.2
      ajv: 6.12.6
      jju: 1.4.0
      resolve: 1.19.0
    dev: false
    resolution:
      integrity: sha512-mK19b2wJHSdNf8znXSMYVShAHktVr/ib0Ck2FA3lsVBSEhSI/TfXT7DJQkAYgcztTuwazGcg58ZjYdk0hTCVrA==
  /@microsoft/tsdoc/0.12.19:
    dev: false
    resolution:
      integrity: sha512-IpgPxHrNxZiMNUSXqR1l/gePKPkfAmIKoDRP9hp7OwjU29ZR8WCJsOJ8iBKgw0Qk+pFwR+8Y1cy8ImLY6e9m4A==
  /@microsoft/tsdoc/0.12.24:
    dev: false
    resolution:
      integrity: sha512-Mfmij13RUTmHEMi9vRUhMXD7rnGR2VvxeNYtaGtaJ4redwwjT4UXYJ+nzmVJF7hhd4pn/Fx5sncDKxMVFJSWPg==
  /@microsoft/tsdoc/0.13.2:
    dev: false
    resolution:
      integrity: sha512-WrHvO8PDL8wd8T2+zBGKrMwVL5IyzR3ryWUsl0PXgEV0QHup4mTLi0QcATefGI6Gx9Anu7vthPyyyLpY0EpiQg==
  /@nodelib/fs.scandir/2.1.5:
    dependencies:
      '@nodelib/fs.stat': 2.0.5
      run-parallel: 1.2.0
    dev: false
    engines:
      node: '>= 8'
    resolution:
      integrity: sha512-vq24Bq3ym5HEQm2NKCr3yXDwjc7vTsEThRDnkp2DK9p1uqLR+DHurm/NOTo0KG7HYHU7eppKZj3MyqYuMBf62g==
  /@nodelib/fs.stat/2.0.5:
    dev: false
    engines:
      node: '>= 8'
    resolution:
      integrity: sha512-RkhPPp2zrqDAQA/2jNhnztcPAlv64XdhIp7a7454A5ovI7Bukxgt7MX7udwAu3zg1DcpPU0rz3VV1SeaqvY4+A==
  /@nodelib/fs.walk/1.2.7:
    dependencies:
      '@nodelib/fs.scandir': 2.1.5
      fastq: 1.11.0
    dev: false
    engines:
      node: '>= 8'
    resolution:
      integrity: sha512-BTIhocbPBSrRmHxOAJFtR18oLhxTtAFDAvL8hY1S3iU8k+E60W/YFs4jrixGzQjMpF4qPXxIQHcjVD9dz1C2QA==
  /@opencensus/web-types/0.0.7:
    dev: false
    engines:
      node: '>=6.0'
    resolution:
      integrity: sha512-xB+w7ZDAu3YBzqH44rCmG9/RlrOmFuDPt/bpf17eJr8eZSrLt7nc7LnWdxM9Mmoj/YKMHpxRg28txu3TcpiL+g==
  /@opentelemetry/api/0.10.2:
    dependencies:
      '@opentelemetry/context-base': 0.10.2
    dev: false
    engines:
      node: '>=8.0.0'
    resolution:
      integrity: sha512-GtpMGd6vkzDMYcpu2t9LlhEgMy/SzBwRnz48EejlRArYqZzqSzAsKmegUK7zHgl+EOIaK9mKHhnRaQu3qw20cA==
  /@opentelemetry/api/0.18.1:
    dev: false
    engines:
      node: '>=8.0.0'
    resolution:
      integrity: sha512-pKNxHe3AJ5T2N5G3AlT9gx6FyF5K2FS9ZNc+FipC+f1CpVF/EY+JHTJ749dnM2kWIgZTbDJFiGMuc0FYjNSCOg==
  /@opentelemetry/api/0.20.0:
    dev: false
    engines:
      node: '>=8.0.0'
    resolution:
      integrity: sha512-n06MtDYEc2H07S/NTvGMlxF2Ijp0YbNrI/rBgLcxpEh3hxOkPZA12gxlUoZkBHWCZYau2j3b/uL+QFpiQKOjSw==
  /@opentelemetry/api/1.0.0-rc.0:
    dev: false
    engines:
      node: '>=8.0.0'
    resolution:
      integrity: sha512-iXKByCMfrlO5S6Oh97BuM56tM2cIBB0XsL/vWF/AtJrJEKx4MC/Xdu0xDsGXMGcNWpqF7ujMsjjnp0+UHBwnDQ==
  /@opentelemetry/context-async-hooks/0.20.0_@opentelemetry+api@0.20.0:
    dependencies:
      '@opentelemetry/api': 0.20.0
    dev: false
    engines:
      node: '>=8.1.0'
    peerDependencies:
      '@opentelemetry/api': ^0.20.0
    resolution:
      integrity: sha512-4cuTIPpufWRDdShtvT0c30/jHfO9eXzUh6tU087J8aO8J/hckyCIlN03eB7pfqPwQzLnWONGdHOpGjLSY7q4tg==
  /@opentelemetry/context-base/0.10.2:
    dev: false
    engines:
      node: '>=8.0.0'
    resolution:
      integrity: sha512-hZNKjKOYsckoOEgBziGMnBcX0M7EtstnCmwz5jZUOUYwlZ+/xxX6z3jPu1XVO2Jivk0eLfuP9GP+vFD49CMetw==
  /@opentelemetry/core/0.18.2:
    dependencies:
      '@opentelemetry/api': 0.18.1
      semver: 7.3.5
    dev: false
    engines:
      node: '>=8.5.0'
    resolution:
      integrity: sha512-WG8veOEd8xZHuBaOHddzWQg5yj794lrEPAe6W1qI0YkV7pyqYXvhJdCxOU5Lyo1SWzTAjI5xrCUQ9J2WlrqzYA==
  /@opentelemetry/core/0.20.0_@opentelemetry+api@0.20.0:
    dependencies:
      '@opentelemetry/api': 0.20.0
      '@opentelemetry/semantic-conventions': 0.20.0
      semver: 7.3.5
    dev: false
    engines:
      node: '>=8.5.0'
    peerDependencies:
      '@opentelemetry/api': ^0.20.0
    resolution:
      integrity: sha512-09zQqB4vp2jcyBnglA/TFklDQoVgWrFKtr9pDm0q3Oa1bD2Hwpq+JapBAw18YdMQsLNQM/qsXhFlS3gFDVEy4A==
  /@opentelemetry/node/0.20.0_@opentelemetry+api@0.20.0:
    dependencies:
      '@opentelemetry/api': 0.20.0
      '@opentelemetry/context-async-hooks': 0.20.0_@opentelemetry+api@0.20.0
      '@opentelemetry/core': 0.20.0_@opentelemetry+api@0.20.0
      '@opentelemetry/propagator-b3': 0.20.0_@opentelemetry+api@0.20.0
      '@opentelemetry/propagator-jaeger': 0.20.0_@opentelemetry+api@0.20.0
      '@opentelemetry/tracing': 0.20.0_@opentelemetry+api@0.20.0
      semver: 7.3.5
    dev: false
    engines:
      node: '>=8.0.0'
    peerDependencies:
      '@opentelemetry/api': ^0.20.0
    resolution:
      integrity: sha512-MVwnH/AoHQTz1jOhJTYXoAoQD4CA/3L7QQkiiA93f6QGaWKIHjI/+3fUtA/GCfPR9Kf0sItQ/aag8KtCJClPCw==
  /@opentelemetry/propagator-b3/0.20.0_@opentelemetry+api@0.20.0:
    dependencies:
      '@opentelemetry/api': 0.20.0
      '@opentelemetry/core': 0.20.0_@opentelemetry+api@0.20.0
    dev: false
    engines:
      node: '>=8.0.0'
    peerDependencies:
      '@opentelemetry/api': ^0.20.0
    resolution:
      integrity: sha512-TGI2D45oUVlbXVEWDedqxwO0WUtzchN/tuYghEHjRTNcVLLKT2ci9JwzHormC+ls98SYPDfvuzpB0+ParoexPQ==
  /@opentelemetry/propagator-jaeger/0.20.0_@opentelemetry+api@0.20.0:
    dependencies:
      '@opentelemetry/api': 0.20.0
      '@opentelemetry/core': 0.20.0_@opentelemetry+api@0.20.0
    dev: false
    engines:
      node: '>=8.5.0'
    peerDependencies:
      '@opentelemetry/api': ^0.20.0
    resolution:
      integrity: sha512-6kdnd1ePADx4XDaFw4Ea47fdIZohhJbd30Fc4yvl0DO+RR5WEAiAho0IsoTj6L/qvOb/+LAfvjvdk2UOXgb/3Q==
  /@opentelemetry/resources/0.18.2:
    dependencies:
      '@opentelemetry/api': 0.18.1
      '@opentelemetry/core': 0.18.2
    dev: false
    engines:
      node: '>=8.0.0'
    resolution:
      integrity: sha512-EBPqFsreXgFaqkMmWCE8vh6pFhbWExRHSO24qSeGhxFmM5SQP/D1jJqMp/jVUSmrF97fPkMS0aEH5z7NOWdxQA==
  /@opentelemetry/resources/0.20.0_@opentelemetry+api@0.20.0:
    dependencies:
      '@opentelemetry/api': 0.20.0
      '@opentelemetry/core': 0.20.0_@opentelemetry+api@0.20.0
      '@opentelemetry/semantic-conventions': 0.20.0
    dev: false
    engines:
      node: '>=8.0.0'
    peerDependencies:
      '@opentelemetry/api': ^0.20.0
    resolution:
      integrity: sha512-nnd3vIM+A9ih6kOVBc2CF5NkTYmdNci5aQ+A5lQjf3HqjEptcGubpg1J1Q84LSFVoITvuH2O6+GhPBrdxYBt8g==
  /@opentelemetry/semantic-conventions/0.18.2:
    dev: false
    engines:
      node: '>=8.0.0'
    resolution:
      integrity: sha512-+0P+PrP9qSFVaayNdek4P1OAGE+PEl2SsufuHDRmUpOY25Wzjo7Atyar56Trjc32jkNy4lID6ZFT6BahsR9P9A==
  /@opentelemetry/semantic-conventions/0.20.0:
    dev: false
    engines:
      node: '>=8.0.0'
    resolution:
      integrity: sha512-x40C3vQMttFlnNEfhFwO49jHrY6AoWnntL35TCem3LINr/aw1W0hGhdKY/zweC64CBJEyiHumaae480rqF8eOA==
  /@opentelemetry/tracing/0.18.2:
    dependencies:
      '@opentelemetry/api': 0.18.1
      '@opentelemetry/core': 0.18.2
      '@opentelemetry/resources': 0.18.2
      '@opentelemetry/semantic-conventions': 0.18.2
      lodash.merge: 4.6.2
    dev: false
    engines:
      node: '>=8.0.0'
    resolution:
      integrity: sha512-IQSu+NwMhX8O9Wkjc4HjNqs/aKfkcInCE3dQuAOBBec/saLrM6jqd+Fa5QUzg03WMOqpDuZm5KTkr5+6DUrr0g==
  /@opentelemetry/tracing/0.20.0_@opentelemetry+api@0.20.0:
    dependencies:
      '@opentelemetry/api': 0.20.0
      '@opentelemetry/core': 0.20.0_@opentelemetry+api@0.20.0
      '@opentelemetry/resources': 0.20.0_@opentelemetry+api@0.20.0
      '@opentelemetry/semantic-conventions': 0.20.0
      lodash.merge: 4.6.2
    dev: false
    engines:
      node: '>=8.0.0'
    peerDependencies:
      '@opentelemetry/api': ^0.20.0
    resolution:
      integrity: sha512-8ZIH0IBxIucgza0BFNiCCLByUsvu45Dm5k292RlO/E8Z1q/J7otJmh9r/EkaFb0ZSyjNdawmJ1CXnlU7+IQN1w==
  /@rollup/plugin-commonjs/11.0.2_rollup@1.32.1:
    dependencies:
      '@rollup/pluginutils': 3.1.0_rollup@1.32.1
      estree-walker: 1.0.1
      is-reference: 1.2.1
      magic-string: 0.25.7
      resolve: 1.20.0
      rollup: 1.32.1
    dev: false
    engines:
      node: '>= 8.0.0'
    peerDependencies:
      rollup: ^1.20.0
    resolution:
      integrity: sha512-MPYGZr0qdbV5zZj8/2AuomVpnRVXRU5XKXb3HVniwRoRCreGlf5kOE081isNWeiLIi6IYkwTX9zE0/c7V8g81g==
  /@rollup/plugin-inject/4.0.2_rollup@1.32.1:
    dependencies:
      '@rollup/pluginutils': 3.1.0_rollup@1.32.1
      estree-walker: 1.0.1
      magic-string: 0.25.7
      rollup: 1.32.1
    dev: false
    peerDependencies:
      rollup: ^1.20.0 || ^2.0.0
    resolution:
      integrity: sha512-TSLMA8waJ7Dmgmoc8JfPnwUwVZgLjjIAM6MqeIFqPO2ODK36JqE0Cf2F54UTgCUuW8da93Mvoj75a6KAVWgylw==
  /@rollup/plugin-json/4.1.0_rollup@1.32.1:
    dependencies:
      '@rollup/pluginutils': 3.1.0_rollup@1.32.1
      rollup: 1.32.1
    dev: false
    peerDependencies:
      rollup: ^1.20.0 || ^2.0.0
    resolution:
      integrity: sha512-yfLbTdNS6amI/2OpmbiBoW12vngr5NW2jCJVZSBEz+H5KfUJZ2M7sDjk0U6GOOdCWFVScShte29o9NezJ53TPw==
  /@rollup/plugin-multi-entry/3.0.1_rollup@1.32.1:
    dependencies:
      matched: 1.0.2
      rollup: 1.32.1
    dev: false
    peerDependencies:
      rollup: ^1.20.0 || ^2.0.0
    resolution:
      integrity: sha512-Gcp9E8y68Kx+Jo8zy/ZpiiAkb0W01cSqnxOz6h9bPR7MU3gaoTEdRf7xXYplwli1SBFEswXX588ESj+50Brfxw==
  /@rollup/plugin-node-resolve/8.4.0_rollup@1.32.1:
    dependencies:
      '@rollup/pluginutils': 3.1.0_rollup@1.32.1
      '@types/resolve': 1.17.1
      builtin-modules: 3.2.0
      deep-freeze: 0.0.1
      deepmerge: 4.2.2
      is-module: 1.0.0
      resolve: 1.20.0
      rollup: 1.32.1
    dev: false
    engines:
      node: '>= 8.0.0'
    peerDependencies:
      rollup: ^1.20.0||^2.0.0
    resolution:
      integrity: sha512-LFqKdRLn0ShtQyf6SBYO69bGE1upV6wUhBX0vFOUnLAyzx5cwp8svA0eHUnu8+YU57XOkrMtfG63QOpQx25pHQ==
  /@rollup/plugin-replace/2.4.2_rollup@1.32.1:
    dependencies:
      '@rollup/pluginutils': 3.1.0_rollup@1.32.1
      magic-string: 0.25.7
      rollup: 1.32.1
    dev: false
    peerDependencies:
      rollup: ^1.20.0 || ^2.0.0
    resolution:
      integrity: sha512-IGcu+cydlUMZ5En85jxHH4qj2hta/11BHq95iHEyb2sbgiN0eCdzvUcHw5gt9pBL5lTi4JDYJ1acCoMGpTvEZg==
  /@rollup/pluginutils/3.1.0_rollup@1.32.1:
    dependencies:
      '@types/estree': 0.0.39
      estree-walker: 1.0.1
      picomatch: 2.3.0
      rollup: 1.32.1
    dev: false
    engines:
      node: '>= 8.0.0'
    peerDependencies:
      rollup: ^1.20.0||^2.0.0
    resolution:
      integrity: sha512-GksZ6pr6TpIjHm8h9lSQ8pi8BE9VeubNT0OMJ3B5uZJ8pz73NPiqOtCog/x2/QzM1ENChPKxMDhiQuRHsqc+lg==
  /@rushstack/node-core-library/3.19.6:
    dependencies:
      '@types/node': 10.17.13
      colors: 1.2.5
      fs-extra: 7.0.1
      jju: 1.4.0
      semver: 5.3.0
      timsort: 0.3.0
      z-schema: 3.18.4
    dev: false
    resolution:
      integrity: sha512-1+FoymIdr9W9k0D8fdZBBPwi5YcMwh/RyESuL5bY29rLICFxSLOPK+ImVZ1OcWj9GEMsvDx5pNpJ311mHQk+MA==
  /@rushstack/node-core-library/3.36.0:
    dependencies:
      '@types/node': 10.17.13
      colors: 1.2.5
      fs-extra: 7.0.1
      import-lazy: 4.0.0
      jju: 1.4.0
      resolve: 1.17.0
      semver: 7.3.5
      timsort: 0.3.0
      z-schema: 3.18.4
    dev: false
    resolution:
      integrity: sha512-bID2vzXpg8zweXdXgQkKToEdZwVrVCN9vE9viTRk58gqzYaTlz4fMId6V3ZfpXN6H0d319uGi2KDlm+lUEeqCg==
  /@rushstack/rig-package/0.2.10:
    dependencies:
      resolve: 1.17.0
      strip-json-comments: 3.1.1
    dev: false
    resolution:
      integrity: sha512-WXYerEJEPf8bS3ruqfM57NnwXtA7ehn8VJjLjrjls6eSduE5CRydcob/oBTzlHKsQ7N196XKlqQl9P6qIyYG2A==
  /@rushstack/ts-command-line/4.3.13:
    dependencies:
      '@types/argparse': 1.0.33
      argparse: 1.0.10
      colors: 1.2.5
    dev: false
    resolution:
      integrity: sha512-BUBbjYu67NJGQkpHu8aYm7kDoMFizL1qx78+72XE3mX/vDdXYJzw/FWS7TPcMJmY4kNlYs979v2B0Q0qa2wRiw==
  /@rushstack/ts-command-line/4.7.8:
    dependencies:
      '@types/argparse': 1.0.38
      argparse: 1.0.10
      colors: 1.2.5
      string-argv: 0.3.1
    dev: false
    resolution:
      integrity: sha512-8ghIWhkph7NnLCMDJtthpsb7TMOsVGXVDvmxjE/CeklTqjbbUFBjGXizJfpbEkRQTELuZQ2+vGn7sGwIWKN2uA==
  /@sinonjs/commons/1.8.3:
    dependencies:
      type-detect: 4.0.8
    dev: false
    resolution:
      integrity: sha512-xkNcLAn/wZaX14RPlwizcKicDk9G3F8m2nU3L7Ukm5zBgTwiT0wsoFAHx9Jq56fJA1z/7uKGtCRu16sOUCLIHQ==
  /@sinonjs/fake-timers/6.0.1:
    dependencies:
      '@sinonjs/commons': 1.8.3
    dev: false
    resolution:
      integrity: sha512-MZPUxrmFubI36XS1DI3qmI0YdN1gks62JtFZvxR67ljjSNCeK6U08Zx4msEWOXuofgqUt6zPHSi1H9fbjR/NRA==
  /@sinonjs/samsam/5.3.1:
    dependencies:
      '@sinonjs/commons': 1.8.3
      lodash.get: 4.4.2
      type-detect: 4.0.8
    dev: false
    resolution:
      integrity: sha512-1Hc0b1TtyfBu8ixF/tpfSHTVWKwCBLY4QJbkgnE7HcwyvT2xArDxb4K7dMgqRm3szI+LJbzmW/s4xxEhv6hwDg==
  /@sinonjs/text-encoding/0.7.1:
    dev: false
    resolution:
      integrity: sha512-+iTbntw2IZPb/anVDbypzfQa+ay64MW0Zo8aJ8gZPWMMK6/OubMVb6lUPMagqjOPnmtauXnFCACVl3O7ogjeqQ==
  /@tootallnate/once/1.1.2:
    dev: false
    engines:
      node: '>= 6'
    resolution:
      integrity: sha512-RbzJvlNzmRq5c3O09UipeuXno4tA1FE6ikOjxZK0tuxVv3412l64l5t1W5pj4+rJq9vpkm/kwiR07aZXnsKPxw==
  /@types/argparse/1.0.33:
    dev: false
    resolution:
      integrity: sha512-VQgHxyPMTj3hIlq9SY1mctqx+Jj8kpQfoLvDlVSDNOyuYs8JYfkuY3OW/4+dO657yPmNhHpePRx0/Tje5ImNVQ==
  /@types/argparse/1.0.38:
    dev: false
    resolution:
      integrity: sha512-ebDJ9b0e702Yr7pWgB0jzm+CX4Srzz8RcXtLJDJB+BSccqMa36uyH/zUsSYao5+BD1ytv3k3rPYCq4mAE1hsXA==
  /@types/async-lock/1.1.2:
    dev: false
    resolution:
      integrity: sha512-j9n4bb6RhgFIydBe0+kpjnBPYumDaDyU8zvbWykyVMkku+c2CSu31MZkLeaBfqIwU+XCxlDpYDfyMQRkM0AkeQ==
  /@types/body-parser/1.19.0:
    dependencies:
      '@types/connect': 3.4.34
      '@types/node': 15.12.2
    dev: false
    resolution:
      integrity: sha512-W98JrE0j2K78swW4ukqMleo8R7h/pFETjM2DQ90MF6XK2i4LO4W3gQ71Lt4w3bfm2EvVSyWHplECvB5sK22yFQ==
  /@types/chai-as-promised/7.1.4:
    dependencies:
      '@types/chai': 4.2.19
    dev: false
    resolution:
      integrity: sha512-1y3L1cHePcIm5vXkh1DSGf/zQq5n5xDKG1fpCvf18+uOkpce0Z1ozNFPkyWsVswK7ntN1sZBw3oU6gmN+pDUcA==
  /@types/chai-string/1.4.2:
    dependencies:
      '@types/chai': 4.2.19
    dev: false
    resolution:
      integrity: sha512-ld/1hV5qcPRGuwlPdvRfvM3Ka/iofOk2pH4VkasK4b1JJP1LjNmWWn0LsISf6RRzyhVOvs93rb9tM09e+UuF8Q==
  /@types/chai/4.2.19:
    dev: false
    resolution:
      integrity: sha512-jRJgpRBuY+7izT7/WNXP/LsMO9YonsstuL+xuvycDyESpoDoIAsMd7suwpB4h9oEWB+ZlPTqJJ8EHomzNhwTPQ==
  /@types/component-emitter/1.2.10:
    dev: false
    resolution:
      integrity: sha512-bsjleuRKWmGqajMerkzox19aGbscQX5rmmvvXl3wlIp5gMG1HgkiwPxsN5p070fBDKTNSPgojVbuY1+HWMbFhg==
  /@types/connect/3.4.34:
    dependencies:
      '@types/node': 15.12.2
    dev: false
    resolution:
      integrity: sha512-ePPA/JuI+X0vb+gSWlPKOY0NdNAie/rPUqX2GUPpbZwiKTkSPhjXWuee47E4MtE54QVzGCQMQkAL6JhV2E1+cQ==
  /@types/cookie/0.4.0:
    dev: false
    resolution:
      integrity: sha512-y7mImlc/rNkvCRmg8gC3/lj87S7pTUIJ6QGjwHR9WQJcFs+ZMTOaoPrkdFA/YdbuqVEmEbb5RdhVxMkAcgOnpg==
  /@types/cors/2.8.10:
    dev: false
    resolution:
      integrity: sha512-C7srjHiVG3Ey1nR6d511dtDkCEjxuN9W1HWAEjGq8kpcwmNM6JJkpC0xvabM7BXTG2wDq8Eu33iH9aQKa7IvLQ==
  /@types/debug/4.1.5:
    dev: false
    resolution:
      integrity: sha512-Q1y515GcOdTHgagaVFhHnIFQ38ygs/kmxdNpvpou+raI9UO3YZcHDngBSYKQklcKlvA7iuQlmIKbzvmxcOE9CQ==
  /@types/eslint/7.2.13:
    dependencies:
      '@types/estree': 0.0.48
      '@types/json-schema': 7.0.7
    dev: false
    resolution:
      integrity: sha512-LKmQCWAlnVHvvXq4oasNUMTJJb2GwSyTY8+1C7OH5ILR8mPLaljv1jxL1bXW3xB3jFbQxTKxJAvI8PyjB09aBg==
  /@types/estree/0.0.39:
    dev: false
    resolution:
      integrity: sha512-EYNwp3bU+98cpU4lAWYYL7Zz+2gryWH1qbdDTidVd6hkiR6weksdbMadyXKXNPEkQFhXM+hVO9ZygomHXp+AIw==
  /@types/estree/0.0.48:
    dev: false
    resolution:
      integrity: sha512-LfZwXoGUDo0C3me81HXgkBg5CTQYb6xzEl+fNmbO4JdRiSKQ8A0GD1OBBvKAIsbCUgoyAty7m99GqqMQe784ew==
  /@types/express-serve-static-core/4.17.21:
    dependencies:
      '@types/node': 15.12.2
      '@types/qs': 6.9.6
      '@types/range-parser': 1.2.3
    dev: false
    resolution:
      integrity: sha512-gwCiEZqW6f7EoR8TTEfalyEhb1zA5jQJnRngr97+3pzMaO1RKoI1w2bw07TK72renMUVWcWS5mLI6rk1NqN0nA==
  /@types/express/4.17.12:
    dependencies:
      '@types/body-parser': 1.19.0
      '@types/express-serve-static-core': 4.17.21
      '@types/qs': 6.9.6
      '@types/serve-static': 1.13.9
    dev: false
    resolution:
      integrity: sha512-pTYas6FrP15B1Oa0bkN5tQMNqOcVXa9j4FTFtO8DWI9kppKib+6NJtfTOOLcwxuuYvcX2+dVG6et1SxW/Kc17Q==
  /@types/fast-json-stable-stringify/2.1.0:
    dependencies:
      fast-json-stable-stringify: 2.1.0
    deprecated: This is a stub types definition. fast-json-stable-stringify provides its own type definitions, so you do not need this installed.
    dev: false
    resolution:
      integrity: sha512-IyNhGHu71jH1jCXTHmafuoAAdsbBON3kDh7u/UUhLmjYgN5TYB54e1R8ckTCiIevl2UuZaCsi9XRxineY5yUjw==
  /@types/fs-extra/8.1.1:
    dependencies:
      '@types/node': 15.12.2
    dev: false
    resolution:
      integrity: sha512-TcUlBem321DFQzBNuz8p0CLLKp0VvF/XH9E4KHNmgwyp4E3AfgI5cjiIVZWlbfThBop2qxFIh4+LeY6hVWWZ2w==
  /@types/glob/7.1.3:
    dependencies:
      '@types/minimatch': 3.0.4
      '@types/node': 15.12.2
    dev: false
    resolution:
      integrity: sha512-SEYeGAIQIQX8NN6LDKprLjbrd5dARM5EXsd8GI/A5l0apYI1fGMWgPHSe4ZKL4eozlAyI+doUE9XbYS4xCkQ1w==
  /@types/is-buffer/2.0.0:
    dependencies:
      '@types/node': 15.12.2
    dev: false
    resolution:
      integrity: sha512-0f7N/e3BAz32qDYvgB4d2cqv1DqUwvGxHkXsrucICn8la1Vb6Yl6Eg8mPScGwUiqHJeE7diXlzaK+QMA9m4Gxw==
  /@types/json-schema/7.0.7:
    dev: false
    resolution:
      integrity: sha512-cxWFQVseBm6O9Gbw1IWb8r6OS4OhSt3hPZLkFApLjM8TEXROBuQGLAH2i2gZpcXdLBIrpXuTDhH7Vbm1iXmNGA==
  /@types/json5/0.0.29:
    dev: false
    resolution:
      integrity: sha1-7ihweulOEdK4J7y+UnC86n8+ce4=
  /@types/jsonwebtoken/8.5.2:
    dependencies:
      '@types/node': 15.12.2
    dev: false
    resolution:
      integrity: sha512-X8BOCkp+WJVNYCYIBugREtVZa4Y09Or9HDx6xqRZem5F8jJV8FuJgNessXyMuv9+U8pjnvdezASwU28uw+1scw==
  /@types/jws/3.2.3:
    dependencies:
      '@types/node': 15.12.2
    dev: false
    resolution:
      integrity: sha512-g54CHxwvaHvyJyeuZqe7VQujV9SfCXwEkboJp355INPL+kjlS3Aq153EHptaeO/Cch/NPJ1i2sHz0sDDizn7LQ==
  /@types/jwt-decode/2.2.1:
    dev: false
    resolution:
      integrity: sha512-aWw2YTtAdT7CskFyxEX2K21/zSDStuf/ikI3yBqmwpwJF0pS+/IX5DWv+1UFffZIbruP6cnT9/LAJV1gFwAT1A==
  /@types/long/4.0.1:
    dev: false
    resolution:
      integrity: sha512-5tXH6Bx/kNGd3MgffdmP4dy2Z+G4eaXw0SE81Tq3BNadtnMR5/ySMzX4SLEzHJzSmPNn4HIdpQsBvXMUykr58w==
  /@types/md5/2.3.0:
    dependencies:
      '@types/node': 15.12.2
    dev: false
    resolution:
      integrity: sha512-556YJ7ejzxIqSSxzyGGpctuZOarNZJt/zlEkhmmDc1f/slOEANHuwu2ZX7YaZ40rMiWoxt8GvAhoDpW1cmSy6A==
  /@types/mime/1.3.2:
    dev: false
    resolution:
      integrity: sha512-YATxVxgRqNH6nHEIsvg6k2Boc1JHI9ZbH5iWFFv/MTkchz3b1ieGDa5T0a9RznNdI0KhVbdbWSN+KWWrQZRxTw==
  /@types/minimatch/3.0.3:
    dev: false
    resolution:
      integrity: sha512-tHq6qdbT9U1IRSGf14CL0pUlULksvY9OZ+5eEgl1N7t+OA3tGvNpxJCzuKQlsNgCVwbAs670L1vcVQi8j9HjnA==
  /@types/minimatch/3.0.4:
    dev: false
    resolution:
      integrity: sha512-1z8k4wzFnNjVK/tlxvrWuK5WMt6mydWWP7+zvH5eFep4oj+UkrfiJTRtjCeBXNpwaA/FYqqtb4/QS4ianFpIRA==
  /@types/minimist/1.2.1:
    dev: false
    resolution:
      integrity: sha512-fZQQafSREFyuZcdWFAExYjBiCL7AUCdgsk80iO0q4yihYYdcIiH28CcuPTGFgLOCC8RlW49GSQxdHwZP+I7CNg==
  /@types/mocha/7.0.2:
    dev: false
    resolution:
      integrity: sha512-ZvO2tAcjmMi8V/5Z3JsyofMe3hasRcaw88cto5etSVMwVQfeivGAlEYmaQgceUSVYFofVjT+ioHsATjdWcFt1w==
  /@types/mock-fs/4.10.0:
    dependencies:
      '@types/node': 15.12.2
    dev: false
    resolution:
      integrity: sha512-FQ5alSzmHMmliqcL36JqIA4Yyn9jyJKvRSGV3mvPh108VFatX7naJDzSG4fnFQNZFq9dIx0Dzoe6ddflMB2Xkg==
  /@types/mock-require/2.0.0:
    dependencies:
      '@types/node': 15.12.2
    dev: false
    resolution:
      integrity: sha512-nOgjoE5bBiDeiA+z41i95makyHUSMWQMOPocP+J67Pqx/68HAXaeWN1NFtrAYYV6LrISIZZ8vKHm/a50k0f6Sg==
  /@types/nise/1.4.0:
    dev: false
    resolution:
      integrity: sha512-DPxmjiDwubsNmguG5X4fEJ+XCyzWM3GXWsqQlvUcjJKa91IOoJUy51meDr0GkzK64qqNcq85ymLlyjoct9tInw==
  /@types/node-fetch/2.5.10:
    dependencies:
      '@types/node': 15.12.2
      form-data: 3.0.1
    dev: false
    resolution:
      integrity: sha512-IpkX0AasN44hgEad0gEF/V6EgR5n69VEqPEgnmoM8GsIGro3PowbWs4tR6IhxUTyPLpOn+fiGG6nrQhcmoCuIQ==
  /@types/node/10.17.13:
    dev: false
    resolution:
      integrity: sha512-pMCcqU2zT4TjqYFrWtYHKal7Sl30Ims6ulZ4UFXxI4xbtQqK/qqKwkDoBFCfooRqqmRu9vY3xaJRwxSh673aYg==
  /@types/node/10.17.60:
    dev: false
    resolution:
      integrity: sha512-F0KIgDJfy2nA3zMLmWGKxcH2ZVEtCZXHHdOQs2gSaQ27+lNeEfGxzkIw90aXswATX7AZ33tahPbzy6KAfUreVw==
  /@types/node/15.12.4:
    dev: false
    resolution:
      integrity: sha512-zrNj1+yqYF4WskCMOHwN+w9iuD12+dGm0rQ35HLl9/Ouuq52cEtd0CH9qMgrdNmi5ejC1/V7vKEXYubB+65DkA==
  /@types/node/8.10.66:
    dev: false
    resolution:
      integrity: sha512-tktOkFUA4kXx2hhhrB8bIFb5TbwzS4uOhKEmwiD+NoiL0qtP2OQ9mFldbgD4dV1djrlBYP6eBuQZiWjuHUpqFw==
  /@types/prettier/2.0.2:
    dev: false
    resolution:
      integrity: sha512-IkVfat549ggtkZUthUzEX49562eGikhSYeVGX97SkMFn+sTZrgRewXjQ4tPKFPCykZHkX1Zfd9OoELGqKU2jJA==
  /@types/priorityqueuejs/1.0.1:
    dev: false
    resolution:
      integrity: sha1-bqrDJHpMXO/JRILl2Hw3MLNfUFM=
  /@types/qs/6.9.6:
    dev: false
    resolution:
      integrity: sha512-0/HnwIfW4ki2D8L8c9GVcG5I72s9jP5GSLVF0VIXDW00kmIpA6O33G7a8n59Tmh7Nz0WUC3rSb7PTY/sdW2JzA==
  /@types/query-string/6.2.0:
    dev: false
    resolution:
      integrity: sha512-dnYqKg7eZ+t7ZhCuBtwLxjqON8yXr27hiu3zXfPqxfJSbWUZNwwISE0BJUxghlcKsk4lZSp7bdFSJBJVNWBfmA==
  /@types/range-parser/1.2.3:
    dev: false
    resolution:
      integrity: sha512-ewFXqrQHlFsgc09MK5jP5iR7vumV/BYayNC6PgJO2LPe8vrnNFyjQjSppfEngITi0qvfKtzFvgKymGheFM9UOA==
  /@types/resolve/1.17.1:
    dependencies:
      '@types/node': 8.10.66
    dev: false
    resolution:
      integrity: sha512-yy7HuzQhj0dhGpD8RLXSZWEkLsV9ibvxvi6EiJ3bkqLAO1RGo0WbkWQiwpRlSFymTJRz0d3k5LM3kkx8ArDbLw==
  /@types/semaphore/1.1.1:
    dev: false
    resolution:
      integrity: sha512-jmFpMslMtBGOXY2s7x6O8vBebcj6zhkwl0Pd/viZApo1uZaPk733P8doPvaiBbCG+R7201OLOl4QP7l1mFyuyw==
  /@types/serve-static/1.13.9:
    dependencies:
      '@types/mime': 1.3.2
      '@types/node': 15.12.2
    dev: false
    resolution:
      integrity: sha512-ZFqF6qa48XsPdjXV5Gsz0Zqmux2PerNd3a/ktL45mHpa19cuMi/cL8tcxdAx497yRh+QtYPuofjT9oWw9P7nkA==
  /@types/sinon/9.0.11:
    dependencies:
      '@types/sinonjs__fake-timers': 6.0.2
    dev: false
    resolution:
      integrity: sha512-PwP4UY33SeeVKodNE37ZlOsR9cReypbMJOhZ7BVE0lB+Hix3efCOxiJWiE5Ia+yL9Cn2Ch72EjFTRze8RZsNtg==
  /@types/sinonjs__fake-timers/6.0.2:
    dev: false
    resolution:
      integrity: sha512-dIPoZ3g5gcx9zZEszaxLSVTvMReD3xxyyDnQUjA6IYDG9Ba2AV0otMPs+77sG9ojB4Qr2N2Vk5RnKeuA0X/0bg==
  /@types/stoppable/1.1.1:
    dependencies:
      '@types/node': 15.12.2
    dev: false
    resolution:
      integrity: sha512-b8N+fCADRIYYrGZOcmOR8ZNBOqhktWTB/bMUl5LvGtT201QKJZOOH5UsFyI3qtteM6ZAJbJqZoBcLqqxKIwjhw==
  /@types/tough-cookie/4.0.0:
    dev: false
    resolution:
      integrity: sha512-I99sngh224D0M7XgW1s120zxCt3VYQ3IQsuw3P3jbq5GG4yc79+ZjyKznyOGIQrflfylLgcfekeZW/vk0yng6A==
  /@types/tunnel/0.0.1:
    dependencies:
      '@types/node': 15.12.2
    dev: false
    resolution:
      integrity: sha512-AOqu6bQu5MSWwYvehMXLukFHnupHrpZ8nvgae5Ggie9UwzDR1CCwoXgSSWNZJuyOlCdfdsWMA5F2LlmvyoTv8A==
  /@types/underscore/1.11.2:
    dev: false
    resolution:
      integrity: sha512-Ls2ylbo7++ITrWk2Yc3G/jijwSq5V3GT0tlgVXEl2kKYXY3ImrtmTCoE2uyTWFRI5owMBriloZFWbE1SXOsE7w==
  /@types/uuid/8.3.0:
    dev: false
    resolution:
      integrity: sha512-eQ9qFW/fhfGJF8WKHGEHZEyVWfZxrT+6CLIJGBcZPfxUh/+BnEj+UCGYMlr9qZuX/2AltsvwrGqp0LhEW8D0zQ==
  /@types/ws/7.4.5:
    dependencies:
      '@types/node': 15.12.2
    dev: false
    resolution:
      integrity: sha512-8mbDgtc8xpxDDem5Gwj76stBDJX35KQ3YBoayxlqUQcL5BZUthiqP/VQ4PQnLHqM4PmlbyO74t98eJpURO+gPA==
  /@types/xml2js/0.4.8:
    dependencies:
      '@types/node': 15.12.2
    dev: false
    resolution:
      integrity: sha512-EyvT83ezOdec7BhDaEcsklWy7RSIdi6CNe95tmOAK0yx/Lm30C9K75snT3fYayK59ApC2oyW+rcHErdG05FHJA==
  /@types/yauzl/2.9.1:
    dependencies:
      '@types/node': 15.12.2
    dev: false
    optional: true
    resolution:
      integrity: sha512-A1b8SU4D10uoPjwb0lnHmmu8wZhR9d+9o2PKBQT2jU5YPTKsxac6M2qGAdY7VcL+dHHhARVUDmeg0rOrcd9EjA==
  /@typescript-eslint/eslint-plugin/4.19.0_32b60b6a5d7033b9e5296983f03a72ce:
    dependencies:
      '@typescript-eslint/experimental-utils': 4.19.0_eslint@7.29.0+typescript@4.2.4
      '@typescript-eslint/parser': 4.19.0_eslint@7.29.0+typescript@4.2.4
      '@typescript-eslint/scope-manager': 4.19.0
      debug: 4.3.1
      eslint: 7.29.0
      functional-red-black-tree: 1.0.1
      lodash: 4.17.21
      regexpp: 3.2.0
      semver: 7.3.5
      tsutils: 3.21.0_typescript@4.2.4
      typescript: 4.2.4
    dev: false
    engines:
      node: ^10.12.0 || >=12.0.0
    peerDependencies:
      '@typescript-eslint/parser': ^4.0.0
      eslint: ^5.0.0 || ^6.0.0 || ^7.0.0
      typescript: '*'
    peerDependenciesMeta:
      typescript:
        optional: true
    resolution:
      integrity: sha512-CRQNQ0mC2Pa7VLwKFbrGVTArfdVDdefS+gTw0oC98vSI98IX5A8EVH4BzJ2FOB0YlCmm8Im36Elad/Jgtvveaw==
  /@typescript-eslint/experimental-utils/4.19.0_eslint@7.29.0+typescript@4.2.4:
    dependencies:
      '@types/json-schema': 7.0.7
      '@typescript-eslint/scope-manager': 4.19.0
      '@typescript-eslint/types': 4.19.0
      '@typescript-eslint/typescript-estree': 4.19.0_typescript@4.2.4
      eslint: 7.29.0
      eslint-scope: 5.1.1
      eslint-utils: 2.1.0
    dev: false
    engines:
      node: ^10.12.0 || >=12.0.0
    peerDependencies:
      eslint: '*'
      typescript: '*'
    resolution:
      integrity: sha512-9/23F1nnyzbHKuoTqFN1iXwN3bvOm/PRIXSBR3qFAYotK/0LveEOHr5JT1WZSzcD6BESl8kPOG3OoDRKO84bHA==
  /@typescript-eslint/parser/4.19.0_eslint@7.29.0+typescript@4.2.4:
    dependencies:
      '@typescript-eslint/scope-manager': 4.19.0
      '@typescript-eslint/types': 4.19.0
      '@typescript-eslint/typescript-estree': 4.19.0_typescript@4.2.4
      debug: 4.3.1
      eslint: 7.29.0
      typescript: 4.2.4
    dev: false
    engines:
      node: ^10.12.0 || >=12.0.0
    peerDependencies:
      eslint: ^5.0.0 || ^6.0.0 || ^7.0.0
      typescript: '*'
    peerDependenciesMeta:
      typescript:
        optional: true
    resolution:
      integrity: sha512-/uabZjo2ZZhm66rdAu21HA8nQebl3lAIDcybUoOxoI7VbZBYavLIwtOOmykKCJy+Xq6Vw6ugkiwn8Js7D6wieA==
  /@typescript-eslint/scope-manager/4.19.0:
    dependencies:
      '@typescript-eslint/types': 4.19.0
      '@typescript-eslint/visitor-keys': 4.19.0
    dev: false
    engines:
      node: ^8.10.0 || ^10.13.0 || >=11.10.1
    resolution:
      integrity: sha512-GGy4Ba/hLXwJXygkXqMzduqOMc+Na6LrJTZXJWVhRrSuZeXmu8TAnniQVKgj8uTRKe4igO2ysYzH+Np879G75g==
  /@typescript-eslint/types/4.19.0:
    dev: false
    engines:
      node: ^8.10.0 || ^10.13.0 || >=11.10.1
    resolution:
      integrity: sha512-A4iAlexVvd4IBsSTNxdvdepW0D4uR/fwxDrKUa+iEY9UWvGREu2ZyB8ylTENM1SH8F7bVC9ac9+si3LWNxcBuA==
  /@typescript-eslint/typescript-estree/4.19.0_typescript@4.2.4:
    dependencies:
      '@typescript-eslint/types': 4.19.0
      '@typescript-eslint/visitor-keys': 4.19.0
      debug: 4.3.1
      globby: 11.0.4
      is-glob: 4.0.1
      semver: 7.3.5
      tsutils: 3.21.0_typescript@4.2.4
      typescript: 4.2.4
    dev: false
    engines:
      node: ^10.12.0 || >=12.0.0
    peerDependencies:
      typescript: '*'
    peerDependenciesMeta:
      typescript:
        optional: true
    resolution:
      integrity: sha512-3xqArJ/A62smaQYRv2ZFyTA+XxGGWmlDYrsfZG68zJeNbeqRScnhf81rUVa6QG4UgzHnXw5VnMT5cg75dQGDkA==
  /@typescript-eslint/visitor-keys/4.19.0:
    dependencies:
      '@typescript-eslint/types': 4.19.0
      eslint-visitor-keys: 2.1.0
    dev: false
    engines:
      node: ^8.10.0 || ^10.13.0 || >=11.10.1
    resolution:
      integrity: sha512-aGPS6kz//j7XLSlgpzU2SeTqHPsmRYxFztj2vPuMMFJXZudpRSehE3WCV+BaxwZFvfAqMoSd86TEuM0PQ59E/A==
  /abort-controller/3.0.0:
    dependencies:
      event-target-shim: 5.0.1
    dev: false
    engines:
      node: '>=6.5'
    resolution:
      integrity: sha512-h8lQ8tacZYnR3vNQTgibj+tODHI5/+l06Au2Pcriv/Gmet0eaj4TwWH41sO9wnHDiQsEj19q0drzdWdeAHtweg==
  /accepts/1.3.7:
    dependencies:
      mime-types: 2.1.31
      negotiator: 0.6.2
    dev: false
    engines:
      node: '>= 0.6'
    resolution:
      integrity: sha512-Il80Qs2WjYlJIBNzNkK6KYqlVMTbZLXgHx2oT0pU/fjRHyEp+PEfEPY0R3WCwAGVOtauxh1hOxNgIf5bv7dQpA==
  /acorn-jsx/5.3.1_acorn@7.4.1:
    dependencies:
      acorn: 7.4.1
    dev: false
    peerDependencies:
      acorn: ^6.0.0 || ^7.0.0 || ^8.0.0
    resolution:
      integrity: sha512-K0Ptm/47OKfQRpNQ2J/oIN/3QYiK6FwW+eJbILhsdxh2WTLdl+30o8aGdTbm5JbffpFFAg/g+zi1E+jvJha5ng==
  /acorn/7.4.1:
    dev: false
    engines:
      node: '>=0.4.0'
    hasBin: true
    resolution:
      integrity: sha512-nQyp0o1/mNdbTO1PO6kHkwSrmgZ0MT/jCCpNiwbUjGoRN4dlBhqJtoQuCnEOKzgTVwg0ZWiCoQy6SxMebQVh8A==
  /adal-node/0.1.28:
    dependencies:
      '@types/node': 8.10.66
      async: 3.2.0
      date-utils: 1.2.21
      jws: 3.2.2
      request: 2.88.2
      underscore: 1.13.1
      uuid: 3.4.0
      xmldom: 0.6.0
      xpath.js: 1.1.0
    dev: false
    engines:
      node: '>= 0.6.15'
    resolution:
      integrity: sha1-RoxLs+u9lrEnBmn0ucuk4AZepIU=
  /adal-node/0.2.2:
    dependencies:
      '@types/node': 8.10.66
      async: 2.6.3
      axios: 0.21.1
      date-utils: 1.2.21
      jws: 3.2.2
      underscore: 1.13.1
      uuid: 3.4.0
      xmldom: 0.6.0
      xpath.js: 1.1.0
    dev: false
    engines:
      node: '>= 0.6.15'
    resolution:
      integrity: sha512-luzQ9cXOjUlZoCiWeYbyR+nHwScSrPTDTbOInFphQs/PnwNz6wAIVkbsHEXtvYBnjLctByTTI8ccfpGX100oRQ==
  /agent-base/5.1.1:
    dev: false
    engines:
      node: '>= 6.0.0'
    resolution:
      integrity: sha512-TMeqbNl2fMW0nMjTEPOwe3J/PRFP4vqeoNuQMG0HlMrtm5QxKqdvAkZ1pRBQ/ulIyDD5Yq0nJ7YbdD8ey0TO3g==
  /agent-base/6.0.2:
    dependencies:
      debug: 4.3.1
    dev: false
    engines:
      node: '>= 6.0.0'
    resolution:
      integrity: sha512-RZNwNclF7+MS/8bDg70amg32dyeZGZxiDuQmZxKLAlQjr3jGyLx+4Kkk58UO7D2QdgFIQCovuSuZESne6RG6XQ==
  /ajv/6.12.6:
    dependencies:
      fast-deep-equal: 3.1.3
      fast-json-stable-stringify: 2.1.0
      json-schema-traverse: 0.4.1
      uri-js: 4.4.1
    dev: false
    resolution:
      integrity: sha512-j3fVLgvTo527anyYyJOGTYJbG+vnnQYvE0m5mmkc1TK+nxAppkCLMIL0aZ4dblVCNoGShhm+kzE4ZUykBoMg4g==
  /ajv/8.6.0:
    dependencies:
      fast-deep-equal: 3.1.3
      json-schema-traverse: 1.0.0
      require-from-string: 2.0.2
      uri-js: 4.4.1
    dev: false
    resolution:
      integrity: sha512-cnUG4NSBiM4YFBxgZIj/In3/6KX+rQ2l2YPRVcvAMQGWEPKuXoPIhxzwqh31jA3IPbI4qEOp/5ILI4ynioXsGQ==
  /ansi-colors/3.2.3:
    dev: false
    engines:
      node: '>=6'
    resolution:
      integrity: sha512-LEHHyuhlPY3TmuUYMh2oz89lTShfvgbmzaBcxve9t/9Wuy7Dwf4yoAKcND7KFT1HAQfqZ12qtc+DUrBMeKF9nw==
  /ansi-colors/4.1.1:
    dev: false
    engines:
      node: '>=6'
    resolution:
      integrity: sha512-JoX0apGbHaUJBNl6yF+p6JAFYZ666/hhCGKN5t9QFjbJQKUU/g8MNbFDbvfrgKXvI1QpZplPOnwIo99lX/AAmA==
  /ansi-regex/2.1.1:
    dev: false
    engines:
      node: '>=0.10.0'
    resolution:
      integrity: sha1-w7M6te42DYbg5ijwRorn7yfWVN8=
  /ansi-regex/3.0.0:
    dev: false
    engines:
      node: '>=4'
    resolution:
      integrity: sha1-7QMXwyIGT3lGbAKWa922Bas32Zg=
  /ansi-regex/4.1.0:
    dev: false
    engines:
      node: '>=6'
    resolution:
      integrity: sha512-1apePfXM1UOSqw0o9IiFAovVz9M5S1Dg+4TrDwfMewQ6p/rmMueb7tWZjQ1rx4Loy1ArBggoqGpfqqdI4rondg==
  /ansi-regex/5.0.0:
    dev: false
    engines:
      node: '>=8'
    resolution:
      integrity: sha512-bY6fj56OUQ0hU1KjFNDQuJFezqKdrAyFdIevADiqrWHwSlbmBNMHp5ak2f40Pm8JTFyM2mqxkG6ngkHO11f/lg==
  /ansi-styles/2.2.1:
    dev: false
    engines:
      node: '>=0.10.0'
    resolution:
      integrity: sha1-tDLdM1i2NM914eRmQ2gkBTPB3b4=
  /ansi-styles/3.2.1:
    dependencies:
      color-convert: 1.9.3
    dev: false
    engines:
      node: '>=4'
    resolution:
      integrity: sha512-VT0ZI6kZRdTh8YyJw3SMbYm/u+NqfsAxEpWO0Pf9sq8/e94WxxOpPKx9FR1FlyCtOVDNOQ+8ntlqFxiRc+r5qA==
  /ansi-styles/4.3.0:
    dependencies:
      color-convert: 2.0.1
    dev: false
    engines:
      node: '>=8'
    resolution:
      integrity: sha512-zbB9rCJAT1rbjiVDb2hqKFHNYLxgtk8NURxZ3IZwD3F6NtxbXZQCnnSi1Lkx+IDohdPlFp222wVALIheZJQSEg==
  /anymatch/3.1.2:
    dependencies:
      normalize-path: 3.0.0
      picomatch: 2.3.0
    dev: false
    engines:
      node: '>= 8'
    resolution:
      integrity: sha512-P43ePfOAIupkguHUycrc4qJ9kz8ZiuOUijaETwX7THt0Y/GNK7v0aa8rY816xWjZ7rJdA5XdMcpVFTKMq+RvWg==
  /append-transform/1.0.0:
    dependencies:
      default-require-extensions: 2.0.0
    dev: false
    engines:
      node: '>=4'
    resolution:
      integrity: sha512-P009oYkeHyU742iSZJzZZywj4QRJdnTWffaKuJQLablCZ1uz6/cW4yaRgcDaoQ+uwOxxnt0gRUcwfsNP2ri0gw==
  /aproba/1.2.0:
    dev: false
    resolution:
      integrity: sha512-Y9J6ZjXtoYh8RnXVCMOU/ttDmk1aBjunq9vO0ta5x85WDQiQfUF9sIPBITdbiiIVcBo03Hi3jMxigBtsddlXRw==
  /archy/1.0.0:
    dev: false
    resolution:
      integrity: sha1-+cjBN1fMHde8N5rHeyxipcKGjEA=
  /are-we-there-yet/1.1.5:
    dependencies:
      delegates: 1.0.0
      readable-stream: 2.3.7
    dev: false
    resolution:
      integrity: sha512-5hYdAkZlcG8tOLujVDTgCT+uPX0VnpAH28gWsLfzpXYm7wP6mp5Q/gYyR7YQ0cKVJcXJnl3j2kpBan13PtQf6w==
  /arg/4.1.3:
    dev: false
    resolution:
      integrity: sha512-58S9QDqG0Xx27YwPSt9fJxivjYl432YCwfDMfZ+71RAqUrZef7LrKQZ3LHLOwCS4FLNBplP533Zx895SeOCHvA==
  /argparse/1.0.10:
    dependencies:
      sprintf-js: 1.0.3
    dev: false
    resolution:
      integrity: sha512-o5Roy6tNG4SL/FOkCAN6RzjiakZS25RLYFrcMttJqbdd8BWrnA+fGz57iN5Pb06pvBGvl5gQ0B48dJlslXvoTg==
  /arr-union/3.1.0:
    dev: false
    engines:
      node: '>=0.10.0'
    resolution:
      integrity: sha1-45sJrqne+Gao8gbiiK9jkZuuOcQ=
  /array-flatten/1.1.1:
    dev: false
    resolution:
      integrity: sha1-ml9pkFGx5wczKPKgCJaLZOopVdI=
  /array-includes/3.1.3:
    dependencies:
      call-bind: 1.0.2
      define-properties: 1.1.3
      es-abstract: 1.18.3
      get-intrinsic: 1.1.1
      is-string: 1.0.6
    dev: false
    engines:
      node: '>= 0.4'
    resolution:
      integrity: sha512-gcem1KlBU7c9rB+Rq8/3PPKsK2kjqeEBa3bD5kkQo4nYlOHQCJqIJFqBXDEfwaRuYTT4E+FxA9xez7Gf/e3Q7A==
  /array-union/2.1.0:
    dev: false
    engines:
      node: '>=8'
    resolution:
      integrity: sha512-HGyxoOTYUyCM6stUe6EJgnd4EoewAI7zMdfqO+kGjnlZmBDz/cR5pf8r/cR4Wq60sL/p0IkcjUEEPwS3GFrIyw==
  /array.prototype.flat/1.2.4:
    dependencies:
      call-bind: 1.0.2
      define-properties: 1.1.3
      es-abstract: 1.18.3
    dev: false
    engines:
      node: '>= 0.4'
    resolution:
      integrity: sha512-4470Xi3GAPAjZqFcljX2xzckv1qeKPizoNkiS0+O4IoPR2ZNpcjE0pkhdihlDouK+x6QOast26B4Q/O9DJnwSg==
  /asap/2.0.6:
    dev: false
    resolution:
      integrity: sha1-5QNHYR1+aQlDIIu9r+vLwvuGbUY=
  /asn1/0.2.4:
    dependencies:
      safer-buffer: 2.1.2
    dev: false
    resolution:
      integrity: sha512-jxwzQpLQjSmWXgwaCZE9Nz+glAG01yF1QnWgbhGwHI5A6FRIEY6IVqtHhIepHqI7/kyEyQEagBC5mBEFlIYvdg==
  /assert-plus/1.0.0:
    dev: false
    engines:
      node: '>=0.8'
    resolution:
      integrity: sha1-8S4PPF13sLHN2RRpQuTpbB5N1SU=
  /assert/1.5.0:
    dependencies:
      object-assign: 4.1.1
      util: 0.10.3
    dev: false
    resolution:
      integrity: sha512-EDsgawzwoun2CZkCgtxJbv392v4nbk9XDD06zI+kQYoBM/3RBWLlEyJARDOmhAAosBjWACEkKL6S+lIZtcAubA==
  /assertion-error/1.1.0:
    dev: false
    resolution:
      integrity: sha512-jgsaNduz+ndvGyFt3uSuWqvy4lCnIJiovtouQN5JZHOKCS2QuhEdbcQHFhVksz2N2U9hXJo8odG7ETyWlEeuDw==
  /ast-types/0.13.4:
    dependencies:
      tslib: 2.3.0
    dev: false
    engines:
      node: '>=4'
    resolution:
      integrity: sha512-x1FCFnFifvYDDzTaLII71vG5uvDwgtmDTEVWAxrgeiR8VjMONcCXJx7E+USjDtHlwFmt9MysbqgF9b9Vjr6w+w==
  /astral-regex/2.0.0:
    dev: false
    engines:
      node: '>=8'
    resolution:
      integrity: sha512-Z7tMw1ytTXt5jqMcOP+OQteU1VuNK9Y02uuJtKQ1Sv69jXQKKg5cibLwGJow8yzZP+eAc18EmLGPal0bp36rvQ==
  /async-array-reduce/0.2.1:
    dev: false
    engines:
      node: '>=0.10.0'
    resolution:
      integrity: sha1-yL4BCitc0A3qlsgRFgNGk9/dgtE=
  /async-limiter/1.0.1:
    dev: false
    resolution:
      integrity: sha512-csOlWGAcRFJaI6m+F2WKdnMKr4HhdhFVBk0H/QbJFMCr+uO2kwohwXQPxw/9OCxp05r5ghVBFSyioixx3gfkNQ==
  /async-lock/1.3.0:
    dev: false
    resolution:
      integrity: sha512-8A7SkiisnEgME2zEedtDYPxUPzdv3x//E7n5IFktPAtMYSEAV7eNJF0rMwrVyUFj6d/8rgajLantbjcNRQYXIg==
  /async/2.6.3:
    dependencies:
      lodash: 4.17.21
    dev: false
    resolution:
      integrity: sha512-zflvls11DCy+dQWzTW2dzuilv8Z5X/pjfmZOWba6TNIVDm+2UDaJmXSOXlasHKfNBs8oo3M0aT50fDEWfKZjXg==
  /async/3.2.0:
    dev: false
    resolution:
      integrity: sha512-TR2mEZFVOj2pLStYxLht7TyfuRzaydfpxr3k9RpHIzMgw7A64dzsdqCxH1WJyQdoe8T10nDXd9wnEigmiuHIZw==
  /asynckit/0.4.0:
    dev: false
    resolution:
      integrity: sha1-x57Zf380y48robyXkLzDZkdLS3k=
  /atob/2.1.2:
    dev: false
    engines:
      node: '>= 4.5.0'
    hasBin: true
    resolution:
      integrity: sha512-Wm6ukoaOGJi/73p/cl2GvLjTI5JM1k/O14isD73YML8StrH/7/lRFgmg8nICZgD3bZZvjwCGxtMOD3wWNAu8cg==
  /available-typed-arrays/1.0.4:
    dev: false
    engines:
      node: '>= 0.4'
    resolution:
      integrity: sha512-SA5mXJWrId1TaQjfxUYghbqQ/hYioKmLJvPJyDuYRtXXenFNMjj4hSSt1Cf1xsuXSXrtxrVC5Ot4eU6cOtBDdA==
  /avsc/5.7.0:
    dev: false
    engines:
      node: '>=0.11'
    resolution:
      integrity: sha512-oP3jgI9SaZnwLwkRx7sHDPctXCUGGp+X4FsCgzHpMTNhYhGhXAFinptdGpWid2GTXAkhNp8ksAjqyqQBhoQ7BQ==
  /aws-sign2/0.7.0:
    dev: false
    resolution:
      integrity: sha1-tG6JCTSpWR8tL2+G1+ap8bP+dqg=
  /aws4/1.11.0:
    dev: false
    resolution:
      integrity: sha512-xh1Rl34h6Fi1DC2WWKfxUTVqRsNnr6LsKz2+hfwDxQJWmrx8+c7ylaqBMcHfl1U1r2dsifOvKX3LQuLNZ+XSvA==
  /axios/0.21.1:
    dependencies:
      follow-redirects: 1.14.1
    dev: false
    resolution:
      integrity: sha512-dKQiRHxGD9PPRIUNIWvZhPTPpl1rf/OxTYKsqKUDjBwYylTvV7SjSHJb9ratfyzM6wCdLCOYLzs73qpg5c4iGA==
  /axios/0.21.1_debug@3.2.7:
    dependencies:
      follow-redirects: 1.14.1_debug@3.2.7
    dev: false
    peerDependencies:
      debug: '*'
    resolution:
      integrity: sha512-dKQiRHxGD9PPRIUNIWvZhPTPpl1rf/OxTYKsqKUDjBwYylTvV7SjSHJb9ratfyzM6wCdLCOYLzs73qpg5c4iGA==
  /axios/0.21.1_debug@4.3.1:
    dependencies:
      follow-redirects: 1.14.1_debug@4.3.1
    dev: false
    peerDependencies:
      debug: '*'
    resolution:
      integrity: sha512-dKQiRHxGD9PPRIUNIWvZhPTPpl1rf/OxTYKsqKUDjBwYylTvV7SjSHJb9ratfyzM6wCdLCOYLzs73qpg5c4iGA==
  /azure-iot-amqp-base/2.4.9:
    dependencies:
      async: 2.6.3
      azure-iot-common: 1.12.9
      debug: 4.3.1
      lodash.merge: 4.6.2
      machina: 4.0.2
      rhea: 1.0.24
      uuid: 3.4.0
      ws: 6.2.2
    dev: false
    engines:
      node: '>= 10.0.0'
    resolution:
      integrity: sha512-IKi8g+Hun+BPvvZzgFlV5aeBWo2tBLaQ1yVAw4vN8VQteU6cRjVMF9+JGZrzV1W3wdWAX6QvfT4TRJkARFXBHg==
  /azure-iot-common/1.12.9:
    dependencies:
      debug: 4.3.1
      getos: 3.2.1
    dev: false
    engines:
      node: '>= 10.0.0'
    resolution:
      integrity: sha512-3+bi4wzBfOznTWUcv9Iayw4elsCYR+cmJwTvQ7DYIE6vZeZIbl4qdLXFwNlJwh0VfXPwg2uG6aBnZo7C/Mup8Q==
  /azure-iot-http-base/1.11.9:
    dependencies:
      azure-iot-common: 1.12.9
      debug: 4.3.1
      uuid: 3.4.0
    dev: false
    engines:
      node: '>= 10.0.0'
    resolution:
      integrity: sha512-Qldp+BGOleGCQ/MlSgUunJMmycKw0OR/hEN9NfLCM9VjedxN6RLjIZxECo/bmnBAUg3qfEPu2u9ZwbOBNhu32A==
  /azure-iothub/1.14.2:
    dependencies:
      '@azure/core-http': 1.2.3
      '@azure/identity': 1.2.5_debug@4.3.1
      '@azure/ms-rest-js': 2.5.2
      async: 2.6.3
      azure-iot-amqp-base: 2.4.9
      azure-iot-common: 1.12.9
      azure-iot-http-base: 1.11.9
      debug: 4.3.1
      lodash: 4.17.21
      machina: 4.0.2
      rhea: 1.0.24
      tslib: 1.14.1
    dev: false
    engines:
      node: '>= 10.0.0'
    resolution:
      integrity: sha512-wDsE3FU39hPT6xiI/W9xijH0J3Bydw0C7CcDU+SK9nbAwT3yBjk9CZfGuGTm5Z/GZm01OQYVtE0QYNHHYXNe/g==
  /azure-storage/2.10.4:
    dependencies:
      browserify-mime: 1.2.9
      extend: 3.0.2
      json-edm-parser: 0.1.2
      md5.js: 1.3.4
      readable-stream: 2.0.6
      request: 2.88.2
      underscore: 1.13.1
      uuid: 3.4.0
      validator: 9.4.1
      xml2js: 0.2.8
      xmlbuilder: 9.0.7
    dev: false
    engines:
      node: '>= 0.8.26'
    resolution:
      integrity: sha512-zlfRPl4js92JC6+79C2EUmNGYjSknRl8pOiHQF78zy+pbOFOHtlBF6BU/OxPeHQX3gaa6NdEZnVydFxhhndkEw==
  /babel-runtime/6.26.0:
    dependencies:
      core-js: 2.6.12
      regenerator-runtime: 0.11.1
    dev: false
    resolution:
      integrity: sha1-llxwWGaOgrVde/4E/yM3vItWR/4=
  /backbone/1.4.0:
    dependencies:
      underscore: 1.13.1
    dev: false
    resolution:
      integrity: sha512-RLmDrRXkVdouTg38jcgHhyQ/2zjg7a8E6sz2zxfz21Hh17xDJYUHBZimVIt5fUyS8vbfpeSmTL3gUjTEvUV3qQ==
  /balanced-match/1.0.2:
    dev: false
    resolution:
      integrity: sha512-3oSeUO0TMV67hN1AmbXsK4yaqU7tjiHlbxRDZOpH0KW9+CeX4bRAaX0Anxt0tx2MrpRpWwQaPwIlISEJhYU5Pw==
  /base64-arraybuffer/0.1.4:
    dev: false
    engines:
      node: '>= 0.6.0'
    resolution:
      integrity: sha1-mBjHngWbE1X5fgQooBfIOOkLqBI=
  /base64-js/1.5.1:
    dev: false
    resolution:
      integrity: sha512-AKpaYlHn8t4SVbOHCy+b5+KKgvR4vrsD8vbvrbiQJps7fKDTkjkDry6ji0rUJjC0kzbNePLwzxq8iypo41qeWA==
  /base64id/2.0.0:
    dev: false
    engines:
      node: ^4.5.0 || >= 5.9
    resolution:
      integrity: sha512-lGe34o6EHj9y3Kts9R4ZYs/Gr+6N7MCaMlIFA3F1R2O5/m7K06AxfSeO5530PEERE6/WyEg3lsuyw4GHlPZHog==
  /bcrypt-pbkdf/1.0.2:
    dependencies:
      tweetnacl: 0.14.5
    dev: false
    resolution:
      integrity: sha1-pDAdOJtqQ/m2f/PKEaP2Y342Dp4=
  /binary-extensions/2.2.0:
    dev: false
    engines:
      node: '>=8'
    resolution:
      integrity: sha512-jDctJ/IVQbZoJykoeHbhXpOlNBqGNcwXJKJog42E5HDPUwQTSdjCHdihjj0DlnheQ7blbT6dHOafNAiS8ooQKA==
  /bindings/1.5.0:
    dependencies:
      file-uri-to-path: 1.0.0
    dev: false
    resolution:
      integrity: sha512-p2q/t/mhvuOj/UeLlV6566GD/guowlr0hHxClI0W9m7MWYkL1F0hLo+0Aexs9HSPCtR1SXQ0TD3MMKrXZajbiQ==
  /bl/4.1.0:
    dependencies:
      buffer: 5.7.1
      inherits: 2.0.4
      readable-stream: 3.6.0
    dev: false
    resolution:
      integrity: sha512-1W07cM9gS6DcLperZfFSj+bWLtaPGSOHWhPiGzXmvVJbRLdG82sH/Kn8EtW1VqWVA54AKf2h5k5BbnIbwF3h6w==
  /body-parser/1.19.0:
    dependencies:
      bytes: 3.1.0
      content-type: 1.0.4
      debug: 2.6.9
      depd: 1.1.2
      http-errors: 1.7.2
      iconv-lite: 0.4.24
      on-finished: 2.3.0
      qs: 6.7.0
      raw-body: 2.4.0
      type-is: 1.6.18
    dev: false
    engines:
      node: '>= 0.8'
    resolution:
      integrity: sha512-dhEPs72UPbDnAQJ9ZKMNTP6ptJaionhP5cBb541nXPlW60Jepo9RV/a4fX4XWW9CuFNK22krhrj1+rgzifNCsw==
  /brace-expansion/1.1.11:
    dependencies:
      balanced-match: 1.0.2
      concat-map: 0.0.1
    dev: false
    resolution:
      integrity: sha512-iCuPHDFgrHX7H2vEI/5xpz07zSHB00TpugqhmYtVmMO6518mCuRMoOYFldEBl0g187ufozdaHgWKcYFb61qGiA==
  /braces/3.0.2:
    dependencies:
      fill-range: 7.0.1
    dev: false
    engines:
      node: '>=8'
    resolution:
      integrity: sha512-b8um+L1RzM3WDSzvhm6gIz1yfTbBt6YTlcEKAvsmqCZZFw46z626lVj9j1yEPW33H5H+lBQpZMP1k8l+78Ha0A==
  /browser-stdout/1.3.1:
    dev: false
    resolution:
      integrity: sha512-qhAVI1+Av2X7qelOfAIYwXONood6XlZE/fXaBSmW/T5SzLAmCgzi+eiWE7fUvbHaeNBQH13UftjpXxsfLkMpgw==
  /browserify-mime/1.2.9:
    dev: false
    resolution:
      integrity: sha1-rrGvKN5sDXpqLOQK22j/GEIq8x8=
  /browserslist/4.16.6:
    dependencies:
      caniuse-lite: 1.0.30001239
      colorette: 1.2.2
      electron-to-chromium: 1.3.752
      escalade: 3.1.1
      node-releases: 1.1.73
    dev: false
    engines:
      node: ^6 || ^7 || ^8 || ^9 || ^10 || ^11 || ^12 || >=13.7
    hasBin: true
    resolution:
      integrity: sha512-Wspk/PqO+4W9qp5iUTJsa1B/QrYn1keNCcEP5OvP7WBwT4KaDly0uONYmC6Xa3Z5IqnUgS0KcgLYu1l74x0ZXQ==
  /buffer-crc32/0.2.13:
    dev: false
    resolution:
      integrity: sha1-DTM+PwDqxQqhRUq9MO+MKl2ackI=
  /buffer-equal-constant-time/1.0.1:
    dev: false
    resolution:
      integrity: sha1-+OcRMvf/5uAaXJaXpMbz5I1cyBk=
  /buffer-from/1.1.1:
    dev: false
    resolution:
      integrity: sha512-MQcXEUbCKtEo7bhqEs6560Hyd4XaovZlO/k9V3hjVUF/zwW7KBVdSK4gIt/bzwS9MbR5qob+F5jusZsb0YQK2A==
  /buffer/5.7.1:
    dependencies:
      base64-js: 1.5.1
      ieee754: 1.2.1
    dev: false
    resolution:
      integrity: sha512-EHcyIPBQ4BSGlvjB16k5KgAJ27CIsHY/2JBmCRReo48y9rQ3MaUzWX3KVlBa4U7MyX02HdVj0K7C3WaB3ju7FQ==
  /builtin-modules/2.0.0:
    dev: false
    engines:
      node: '>=4'
    resolution:
      integrity: sha512-3U5kUA5VPsRUA3nofm/BXX7GVHKfxz0hOBAPxXrIvHzlDRkQVqEn6yi8QJegxl4LzOHLdvb7XF5dVawa/VVYBg==
  /builtin-modules/3.1.0:
    dev: false
    engines:
      node: '>=6'
    resolution:
      integrity: sha512-k0KL0aWZuBt2lrxrcASWDfwOLMnodeQjodT/1SxEQAXsHANgo6ZC/VEaSEHCXt7aSTZ4/4H5LKa+tBXmW7Vtvw==
  /builtin-modules/3.2.0:
    dev: false
    engines:
      node: '>=6'
    resolution:
      integrity: sha512-lGzLKcioL90C7wMczpkY0n/oART3MbBa8R9OFGE1rJxoVI86u4WAGfEk8Wjv10eKSyTHVGkSo3bvBylCEtk7LA==
  /bytes/3.1.0:
    dev: false
    engines:
      node: '>= 0.8'
    resolution:
      integrity: sha512-zauLjrfCG+xvoyaqLoV8bLVXXNGC4JqlxFCutSDWA6fJrTo2ZuvLYTqZ7aHBLZSMOopbzwv8f+wZcVzfVTI2Dg==
  /caching-transform/3.0.2:
    dependencies:
      hasha: 3.0.0
      make-dir: 2.1.0
      package-hash: 3.0.0
      write-file-atomic: 2.4.3
    dev: false
    engines:
      node: '>=6'
    resolution:
      integrity: sha512-Mtgcv3lh3U0zRii/6qVgQODdPA4G3zhG+jtbCWj39RXuUFTMzH0vcdMtaJS1jPowd+It2Pqr6y3NJMQqOqCE2w==
  /call-bind/1.0.2:
    dependencies:
      function-bind: 1.1.1
      get-intrinsic: 1.1.1
    dev: false
    resolution:
      integrity: sha512-7O+FbCihrB5WGbFYesctwmTKae6rOiIzmz1icreWJ+0aA7LJfuqhEso2T9ncpcFtzMQtzXf2QGGueWJGTYsqrA==
  /callsites/3.1.0:
    dev: false
    engines:
      node: '>=6'
    resolution:
      integrity: sha512-P8BjAsXvZS+VIDUI11hHCQEv74YT67YUi5JJFNWIqL235sBmjX4+qx9Muvls5ivyNENctx46xQLQ3aTuE7ssaQ==
  /camelcase/5.3.1:
    dev: false
    engines:
      node: '>=6'
    resolution:
      integrity: sha512-L28STB170nwWS63UjtlEOE3dldQApaJXZkOI1uMFfzf3rRuPegHaHesyee+YxQ+W6SvRDQV6UrdOdRiR153wJg==
  /caniuse-lite/1.0.30001239:
    dev: false
    resolution:
      integrity: sha512-cyBkXJDMeI4wthy8xJ2FvDU6+0dtcZSJW3voUF8+e9f1bBeuvyZfc3PNbkOETyhbR+dGCPzn9E7MA3iwzusOhQ==
  /caseless/0.12.0:
    dev: false
    resolution:
      integrity: sha1-G2gcIf+EAzyCZUMJBolCDRhxUdw=
  /chai-as-promised/7.1.1_chai@4.3.4:
    dependencies:
      chai: 4.3.4
      check-error: 1.0.2
    dev: false
    peerDependencies:
      chai: '>= 2.1.2 < 5'
    resolution:
      integrity: sha512-azL6xMoi+uxu6z4rhWQ1jbdUhOMhis2PvscD/xjLqNMkv3BPPp2JyyuTHOrf9BOosGpNQ11v6BKv/g57RXbiaA==
  /chai-exclude/2.0.3_chai@4.3.4:
    dependencies:
      chai: 4.3.4
      fclone: 1.0.11
    dev: false
    peerDependencies:
      chai: '>= 4.0.0 < 5'
    resolution:
      integrity: sha512-6VuTQX25rsh4hKPdLzsOtL20k9+tszksLQrLtsu6szTmSVJP9+gUkqYUsyM+xqCeGZKeRJCsamCMRUQJhWsQ+g==
  /chai-string/1.5.0_chai@4.3.4:
    dependencies:
      chai: 4.3.4
    dev: false
    peerDependencies:
      chai: ^4.1.2
    resolution:
      integrity: sha512-sydDC3S3pNAQMYwJrs6dQX0oBQ6KfIPuOZ78n7rocW0eJJlsHPh2t3kwW7xfwYA/1Bf6/arGtSUo16rxR2JFlw==
  /chai/4.3.4:
    dependencies:
      assertion-error: 1.1.0
      check-error: 1.0.2
      deep-eql: 3.0.1
      get-func-name: 2.0.0
      pathval: 1.1.1
      type-detect: 4.0.8
    dev: false
    engines:
      node: '>=4'
    resolution:
      integrity: sha512-yS5H68VYOCtN1cjfwumDSuzn/9c+yza4f3reKXlE5rUg7SFcCEy90gJvydNgOYtblyf4Zi6jIWRnXOgErta0KA==
  /chalk/1.1.3:
    dependencies:
      ansi-styles: 2.2.1
      escape-string-regexp: 1.0.5
      has-ansi: 2.0.0
      strip-ansi: 3.0.1
      supports-color: 2.0.0
    dev: false
    engines:
      node: '>=0.10.0'
    resolution:
      integrity: sha1-qBFcVeSnAv5NFQq9OHKCKn4J/Jg=
  /chalk/2.4.2:
    dependencies:
      ansi-styles: 3.2.1
      escape-string-regexp: 1.0.5
      supports-color: 5.5.0
    dev: false
    engines:
      node: '>=4'
    resolution:
      integrity: sha512-Mti+f9lpJNcwF4tWV8/OrTTtF1gZi+f8FqlyAdouralcFWFQWF2+NgCHShjkCb+IFBLq9buZwE1xckQU4peSuQ==
  /chalk/4.1.1:
    dependencies:
      ansi-styles: 4.3.0
      supports-color: 7.2.0
    dev: false
    engines:
      node: '>=10'
    resolution:
      integrity: sha512-diHzdDKxcU+bAsUboHLPEDQiw0qEe0qd7SYUn3HgcFlWgbDcfLGswOHYeGrHKzG9z6UYf01d9VFMfZxPM1xZSg==
  /charenc/0.0.2:
    dev: false
    resolution:
      integrity: sha1-wKHS86cJLgN3S/qD8UwPxXkKhmc=
  /check-error/1.0.2:
    dev: false
    resolution:
      integrity: sha1-V00xLt2Iu13YkS6Sht1sCu1KrII=
  /check-more-types/2.24.0:
    dev: false
    engines:
      node: '>= 0.8.0'
    resolution:
      integrity: sha1-FCD/sQ/URNz8ebQ4kbv//TKoRgA=
  /chokidar/3.3.0:
    dependencies:
      anymatch: 3.1.2
      braces: 3.0.2
      glob-parent: 5.1.2
      is-binary-path: 2.1.0
      is-glob: 4.0.1
      normalize-path: 3.0.0
      readdirp: 3.2.0
    dev: false
    engines:
      node: '>= 8.10.0'
    optionalDependencies:
      fsevents: 2.1.3
    resolution:
      integrity: sha512-dGmKLDdT3Gdl7fBUe8XK+gAtGmzy5Fn0XkkWQuYxGIgWVPPse2CxFA5mtrlD0TOHaHjEUqkWNyP1XdHoJES/4A==
  /chokidar/3.5.2:
    dependencies:
      anymatch: 3.1.2
      braces: 3.0.2
      glob-parent: 5.1.2
      is-binary-path: 2.1.0
      is-glob: 4.0.1
      normalize-path: 3.0.0
      readdirp: 3.6.0
    dev: false
    engines:
      node: '>= 8.10.0'
    optionalDependencies:
      fsevents: 2.3.2
    resolution:
      integrity: sha512-ekGhOnNVPgT77r4K/U3GDhu+FQ2S8TnK/s2KbIGXi0SZWuwkZ2QNyfWdZW+TVfn84DpEP7rLeCt2UI6bJ8GwbQ==
  /chownr/1.1.4:
    dev: false
    resolution:
      integrity: sha512-jJ0bqzaylmJtVnNgzTeSOs8DPavpbYgEr/b0YL8/2GO3xJEhInFmhKMUnEJQjZumK7KXGFhUy89PrsJWlakBVg==
  /ci-info/2.0.0:
    dev: false
    resolution:
      integrity: sha512-5tK7EtrZ0N+OLFMthtqOj4fI2Jeb88C4CAZPu25LDVUgXJ0A3Js4PMGqrn0JU1W0Mh1/Z8wZzYPxqUrXeBboCQ==
  /cliui/5.0.0:
    dependencies:
      string-width: 3.1.0
      strip-ansi: 5.2.0
      wrap-ansi: 5.1.0
    dev: false
    resolution:
      integrity: sha512-PYeGSEmmHM6zvoef2w8TPzlrnNpXIjTipYK780YswmIP9vjxmd6Y2a3CB2Ks6/AU8NHjZugXvo8w3oWM2qnwXA==
  /cliui/7.0.4:
    dependencies:
      string-width: 4.2.2
      strip-ansi: 6.0.0
      wrap-ansi: 7.0.0
    dev: false
    resolution:
      integrity: sha512-OcRE68cOsVMXp1Yvonl/fzkQOyjLSu/8bhPDfQt0e0/Eb283TKP20Fs2MqoPsr9SwA595rRCA+QMzYc9nBP+JQ==
  /cloudevents/4.0.2:
    dependencies:
      ajv: 6.12.6
      uuid: 8.3.2
    dev: false
    resolution:
      integrity: sha512-tIgdbZApPVT81PAOhmUcq8INkppmWeAsMAjp2EFmMoYc7Uez1B62m6AddxG9oVIUXyALWdATtzEeaSMhC83c/g==
  /code-point-at/1.1.0:
    dev: false
    engines:
      node: '>=0.10.0'
    resolution:
      integrity: sha1-DQcLTQQ6W+ozovGkDi7bPZpMz3c=
  /color-convert/1.9.3:
    dependencies:
      color-name: 1.1.3
    dev: false
    resolution:
      integrity: sha512-QfAUtd+vFdAtFQcC8CCyYt1fYWxSqAiK2cSD6zDB8N3cpsEBAvRxp9zOGg6G/SHHJYAT88/az/IuDGALsNVbGg==
  /color-convert/2.0.1:
    dependencies:
      color-name: 1.1.4
    dev: false
    engines:
      node: '>=7.0.0'
    resolution:
      integrity: sha512-RRECPsj7iu/xb5oKYcsFHSppFNnsj/52OVTRKb4zP5onXwVF3zVmmToNcOfGC+CRDpfK/U584fMg38ZHCaElKQ==
  /color-name/1.1.3:
    dev: false
    resolution:
      integrity: sha1-p9BVi9icQveV3UIyj3QIMcpTvCU=
  /color-name/1.1.4:
    dev: false
    resolution:
      integrity: sha512-dOy+3AuW3a2wNbZHIuMZpTcgjGuLU/uBL/ubcZF9OXbDo8ff4O8yVp5Bf0efS8uEoYo5q4Fx7dY9OgQGXgAsQA==
  /colorette/1.2.2:
    dev: false
    resolution:
      integrity: sha512-MKGMzyfeuutC/ZJ1cba9NqcNpfeqMUcYmyF1ZFY6/Cn7CNSAKx6a+s48sqLqyAiZuaP2TcqMhoo+dlwFnVxT9w==
  /colors/1.2.5:
    dev: false
    engines:
      node: '>=0.1.90'
    resolution:
      integrity: sha512-erNRLao/Y3Fv54qUa0LBB+//Uf3YwMUmdJinN20yMXm9zdKKqH9wt7R9IIVZ+K7ShzfpLV/Zg8+VyrBJYB4lpg==
  /colors/1.4.0:
    dev: false
    engines:
      node: '>=0.1.90'
    resolution:
      integrity: sha512-a+UqTh4kgZg/SlGvfbzDHpgRu7AAQOmmqRHJnxhRZICKFUT91brVhNNt58CMWU9PsBbv3PDCZUHbVxuDiH2mtA==
  /combined-stream/1.0.8:
    dependencies:
      delayed-stream: 1.0.0
    dev: false
    engines:
      node: '>= 0.8'
    resolution:
      integrity: sha512-FQN4MRfuJeHf7cBbBMJFXhKSDq+2kAArBlmRBvcvFE5BB1HZKXtSFASDhdlz9zOYwxh8lDdnvmMOe/+5cdoEdg==
  /commander/2.20.3:
    dev: false
    resolution:
      integrity: sha512-GpVkmM8vF2vQUkj2LvZmD35JxeJOLCwJ9cUkugyk2nuhbv3+mJvpLYYt+0+USMxE+oj+ey/lJEnhZw75x/OMcQ==
  /common-tags/1.8.0:
    dev: false
    engines:
      node: '>=4.0.0'
    resolution:
      integrity: sha512-6P6g0uetGpW/sdyUy/iQQCbFF0kWVMSIVSyYz7Zgjcgh8mgw8PQzDNZeyZ5DQ2gM7LBoZPHmnjz8rUthkBG5tw==
  /commondir/1.0.1:
    dev: false
    resolution:
      integrity: sha1-3dgA2gxmEnOTzKWVDqloo6rxJTs=
  /component-emitter/1.3.0:
    dev: false
    resolution:
      integrity: sha512-Rd3se6QB+sO1TwqZjscQrurpEPIfO0/yYnSin6Q/rD3mOutHvUrCAhJub3r90uNb+SESBuE0QYoB90YdfatsRg==
  /concat-map/0.0.1:
    dev: false
    resolution:
      integrity: sha1-2Klr13/Wjfd5OnMDajug1UBdR3s=
  /connect/3.7.0:
    dependencies:
      debug: 2.6.9
      finalhandler: 1.1.2
      parseurl: 1.3.3
      utils-merge: 1.0.1
    dev: false
    engines:
      node: '>= 0.10.0'
    resolution:
      integrity: sha512-ZqRXc+tZukToSNmh5C2iWMSoV3X1YUcPbqEM4DkEG5tNQXrQUZCNVGGv3IuicnkMtPfGf3Xtp8WCXs295iQ1pQ==
  /console-control-strings/1.1.0:
    dev: false
    resolution:
      integrity: sha1-PXz0Rk22RG6mRL9LOVB/mFEAjo4=
  /content-disposition/0.5.3:
    dependencies:
      safe-buffer: 5.1.2
    dev: false
    engines:
      node: '>= 0.6'
    resolution:
      integrity: sha512-ExO0774ikEObIAEV9kDo50o+79VCUdEB6n6lzKgGwupcVeRlhrj3qGAfwq8G6uBJjkqLrhT0qEYFcWng8z1z0g==
  /content-type/1.0.4:
    dev: false
    engines:
      node: '>= 0.6'
    resolution:
      integrity: sha512-hIP3EEPs8tB9AT1L+NUqtwOAps4mk2Zob89MWXMHjHWg9milF/j4osnnQLXBCBFBk/tvIG/tUc9mOUJiPBhPXA==
  /convert-source-map/1.8.0:
    dependencies:
      safe-buffer: 5.1.2
    dev: false
    resolution:
      integrity: sha512-+OQdjP49zViI/6i7nIJpA8rAl4sV/JdPfU9nZs3VqOwGIgizICvuN2ru6fMd+4llL0tar18UYJXfZ/TWtmhUjA==
  /cookie-signature/1.0.6:
    dev: false
    resolution:
      integrity: sha1-4wOogrNCzD7oylE6eZmXNNqzriw=
  /cookie/0.4.0:
    dev: false
    engines:
      node: '>= 0.6'
    resolution:
      integrity: sha512-+Hp8fLp57wnUSt0tY0tHEXh4voZRDnoIrZPqlo3DPiI4y9lwg/jqx+1Om94/W6ZaPDOUbnjOt/99w66zk+l1Xg==
  /cookie/0.4.1:
    dev: false
    engines:
      node: '>= 0.6'
    resolution:
      integrity: sha512-ZwrFkGJxUR3EIoXtO+yVE69Eb7KlixbaeAWfBQB9vVsNn/o+Yw69gBWSSDK825hQNdN+wF8zELf3dFNl/kxkUA==
  /core-js/2.6.12:
    deprecated: core-js@<3.3 is no longer maintained and not recommended for usage due to the number of issues. Because of the V8 engine whims, feature detection in old core-js versions could cause a slowdown up to 100x even if nothing is polyfilled. Please, upgrade your dependencies to the actual version of core-js.
    dev: false
    requiresBuild: true
    resolution:
      integrity: sha512-Kb2wC0fvsWfQrgk8HU5lW6U/Lcs8+9aaYcy4ZFc6DDlo4nZ7n70dEgE5rtR0oG6ufKDUnrwfWL1mXR5ljDatrQ==
  /core-js/3.15.0:
    dev: false
    requiresBuild: true
    resolution:
      integrity: sha512-GUbtPllXMYRzIgHNZ4dTYTcUemls2cni83Q4Q/TrFONHfhcg9oEGOtaGHfb0cpzec60P96UKPvMkjX1jET8rUw==
  /core-util-is/1.0.2:
    dev: false
    resolution:
      integrity: sha1-tf1UIgqivFq1eqtxQMlAdUUDwac=
  /cors/2.8.5:
    dependencies:
      object-assign: 4.1.1
      vary: 1.1.2
    dev: false
    engines:
      node: '>= 0.10'
    resolution:
      integrity: sha512-KIHbLJqu73RGr/hnbrO9uBeixNGuvSQjul/jdFvS/KFSIH1hWVd1ng7zOHx+YrEfInLG7q4n6GHQ9cDtxv/P6g==
  /cp-file/6.2.0:
    dependencies:
      graceful-fs: 4.2.6
      make-dir: 2.1.0
      nested-error-stacks: 2.1.0
      pify: 4.0.1
      safe-buffer: 5.2.1
    dev: false
    engines:
      node: '>=6'
    resolution:
      integrity: sha512-fmvV4caBnofhPe8kOcitBwSn2f39QLjnAnGq3gO9dfd75mUytzKNZB1hde6QHunW2Rt+OwuBOMc3i1tNElbszA==
  /create-require/1.1.1:
    dev: false
    resolution:
      integrity: sha512-dcKFX3jn0MpIaXjisoRvexIJVEKzaq7z2rZKxf+MSr9TkdmHmsU4m2lcLojrj/FHl8mk5VxMmYA+ftRkP/3oKQ==
  /cross-env/7.0.3:
    dependencies:
      cross-spawn: 7.0.3
    dev: false
    engines:
      node: '>=10.14'
      npm: '>=6'
      yarn: '>=1'
    hasBin: true
    resolution:
      integrity: sha512-+/HKd6EgcQCJGh2PSjZuUitQBQynKor4wrFbRg4DtAgS1aWO+gU52xpH7M9ScGgXSYmAVS9bIJ8EzuaGw0oNAw==
  /cross-spawn/4.0.2:
    dependencies:
      lru-cache: 4.1.5
      which: 1.3.1
    dev: false
    resolution:
      integrity: sha1-e5JHYhwjrf3ThWAEqCPL45dCTUE=
  /cross-spawn/6.0.5:
    dependencies:
      nice-try: 1.0.5
      path-key: 2.0.1
      semver: 5.7.1
      shebang-command: 1.2.0
      which: 1.3.1
    dev: false
    engines:
      node: '>=4.8'
    resolution:
      integrity: sha512-eTVLrBSt7fjbDygz805pMnstIs2VTBNkRm0qxZd+M7A5XDdxVRWO5MxGBXZhjY4cqLYLdtrGqRf8mBPmzwSpWQ==
  /cross-spawn/7.0.3:
    dependencies:
      path-key: 3.1.1
      shebang-command: 2.0.0
      which: 2.0.2
    dev: false
    engines:
      node: '>= 8'
    resolution:
      integrity: sha512-iRDPJKUPVEND7dHPO8rkbOnPpyDygcDFtWjpeWNCgy8WP2rXcxXL8TskReQl6OrB2G7+UJrags1q15Fudc7G6w==
  /crypt/0.0.2:
    dev: false
    resolution:
      integrity: sha1-iNf/fsDfuG9xPch7u0LQRNPmxBs=
  /csv-parse/4.16.0:
    dev: false
    resolution:
      integrity: sha512-Zb4tGPANH4SW0LgC9+s9Mnequs9aqn7N3/pCqNbVjs2XhEF6yWNU2Vm4OGl1v2Go9nw8rXt87Cm2QN/o6Vpqgg==
  /custom-event/1.0.1:
    dev: false
    resolution:
      integrity: sha1-XQKkaFCt8bSjF5RqOSj8y1v9BCU=
  /dashdash/1.14.1:
    dependencies:
      assert-plus: 1.0.0
    dev: false
    engines:
      node: '>=0.10'
    resolution:
      integrity: sha1-hTz6D3y+L+1d4gMmuN1YEDX24vA=
  /data-uri-to-buffer/3.0.1:
    dev: false
    engines:
      node: '>= 6'
    resolution:
      integrity: sha512-WboRycPNsVw3B3TL559F7kuBUM4d8CgMEvk6xEJlOp7OBPjt6G7z8WMWlD2rOFZLk6OYfFIUGsCOWzcQH9K2og==
  /date-format/2.1.0:
    dev: false
    engines:
      node: '>=4.0'
    resolution:
      integrity: sha512-bYQuGLeFxhkxNOF3rcMtiZxvCBAquGzZm6oWA1oZ0g2THUzivaRhv8uOhdr19LmoobSOLoIAxeUK2RdbM8IFTA==
  /date-format/3.0.0:
    dev: false
    engines:
      node: '>=4.0'
    resolution:
      integrity: sha512-eyTcpKOcamdhWJXj56DpQMo1ylSQpcGtGKXcU0Tb97+K56/CF5amAqqqNj0+KvA0iw2ynxtHWFsPDSClCxe48w==
  /date-utils/1.2.21:
    dev: false
    engines:
      node: '>0.4.0'
    resolution:
      integrity: sha1-YfsWzcEnSzyayq/+n8ad+HIKK2Q=
  /debounce/1.2.1:
    dev: false
    resolution:
      integrity: sha512-XRRe6Glud4rd/ZGQfiV1ruXSfbvfJedlV9Y6zOlP+2K04vBYiJEte6stfFkCP03aMnY5tsipamumUjL14fofug==
  /debug/2.6.9:
    dependencies:
      ms: 2.0.0
    dev: false
    resolution:
      integrity: sha512-bC7ElrdJaJnPbAP+1EotYvqZsb3ecl5wi6Bfi6BJTUcNowp6cvspg0jXznRTKDjm/E7AdgFBVeAPVMNcKGsHMA==
  /debug/3.2.6:
    dependencies:
      ms: 2.1.3
    deprecated: Debug versions >=3.2.0 <3.2.7 || >=4 <4.3.1 have a low-severity ReDos regression when used in a Node.js environment. It is recommended you upgrade to 3.2.7 or 4.3.1. (https://github.com/visionmedia/debug/issues/797)
    dev: false
    resolution:
      integrity: sha512-mel+jf7nrtEl5Pn1Qx46zARXKDpBbvzezse7p7LqINmdoIk8PYP5SySaxEmYv6TZ0JyEKA1hsCId6DIhgITtWQ==
  /debug/3.2.7:
    dependencies:
      ms: 2.1.3
    dev: false
    resolution:
      integrity: sha512-CFjzYYAi4ThfiQvizrFQevTTXHtnCqWfe7x1AhgEscTz6ZbLbfoLRLPugTQyBth6f8ZERVUSyWHFD/7Wu4t1XQ==
  /debug/4.1.1:
    dependencies:
      ms: 2.1.3
    deprecated: Debug versions >=3.2.0 <3.2.7 || >=4 <4.3.1 have a low-severity ReDos regression when used in a Node.js environment. It is recommended you upgrade to 3.2.7 or 4.3.1. (https://github.com/visionmedia/debug/issues/797)
    dev: false
    resolution:
      integrity: sha512-pYAIzeRo8J6KPEaJ0VWOh5Pzkbw/RetuzehGM7QRRX5he4fPHx2rdKMB256ehJCkX+XRQm16eZLqLNS8RSZXZw==
  /debug/4.3.1:
    dependencies:
      ms: 2.1.2
    dev: false
    engines:
      node: '>=6.0'
    peerDependencies:
      supports-color: '*'
    peerDependenciesMeta:
      supports-color:
        optional: true
    resolution:
      integrity: sha512-doEwdvm4PCeK4K3RQN2ZC2BYUBaxwLARCqZmMjtF8a51J2Rb0xpVloFRnCODwqjpwnAoao4pelN8l3RJdv3gRQ==
  /decamelize/1.2.0:
    dev: false
    engines:
      node: '>=0.10.0'
    resolution:
      integrity: sha1-9lNNFRSCabIDUue+4m9QH5oZEpA=
  /decode-uri-component/0.2.0:
    dev: false
    engines:
      node: '>=0.10'
    resolution:
      integrity: sha1-6zkTMzRYd1y4TNGh+uBiEGu4dUU=
  /decompress-response/4.2.1:
    dependencies:
      mimic-response: 2.1.0
    dev: false
    engines:
      node: '>=8'
    resolution:
      integrity: sha512-jOSne2qbyE+/r8G1VU+G/82LBs2Fs4LAsTiLSHOCOMZQl2OKZ6i8i4IyHemTe+/yIXOtTcRQMzPcgyhoFlqPkw==
  /deep-eql/3.0.1:
    dependencies:
      type-detect: 4.0.8
    dev: false
    engines:
      node: '>=0.12'
    resolution:
      integrity: sha512-+QeIQyN5ZuO+3Uk5DYh6/1eKO0m0YmJFGNmFHGACpf1ClL1nmlV/p4gNgbl2pJGxgXb4faqo6UE+M5ACEMyVcw==
  /deep-extend/0.6.0:
    dev: false
    engines:
      node: '>=4.0.0'
    resolution:
      integrity: sha512-LOHxIOaPYdHlJRtCQfDIVZtfw/ufM8+rVj649RIHzcm/vGwQRXFt6OPqIFWsm2XEMrNIEtWR64sY1LEKD2vAOA==
  /deep-freeze/0.0.1:
    dev: false
    resolution:
      integrity: sha1-OgsABd4YZygZ39OM0x+RF5yJPoQ=
  /deep-is/0.1.3:
    dev: false
    resolution:
      integrity: sha1-s2nW+128E+7PUk+RsHD+7cNXzzQ=
  /deepmerge/4.2.2:
    dev: false
    engines:
      node: '>=0.10.0'
    resolution:
      integrity: sha512-FJ3UgI4gIl+PHZm53knsuSFpE+nESMr7M4v9QcgB7S63Kj/6WqMiFQJpBBYz1Pt+66bZpP3Q7Lye0Oo9MPKEdg==
  /default-require-extensions/2.0.0:
    dependencies:
      strip-bom: 3.0.0
    dev: false
    engines:
      node: '>=4'
    resolution:
      integrity: sha1-9fj7sYp9bVCyH2QfZJ67Uiz+JPc=
  /define-properties/1.1.3:
    dependencies:
      object-keys: 1.1.1
    dev: false
    engines:
      node: '>= 0.4'
    resolution:
      integrity: sha512-3MqfYKj2lLzdMSf8ZIZE/V+Zuy+BgD6f164e8K2w7dgnpKArBDerGYpM46IYYcjnkdPNMjPk9A6VFB8+3SKlXQ==
  /degenerator/2.2.0:
    dependencies:
      ast-types: 0.13.4
      escodegen: 1.14.3
      esprima: 4.0.1
    dev: false
    engines:
      node: '>= 6'
    resolution:
      integrity: sha512-aiQcQowF01RxFI4ZLFMpzyotbQonhNpBao6dkI8JPk5a+hmSjR5ErHp2CQySmQe8os3VBqLCIh87nDBgZXvsmg==
  /delay/4.4.1:
    dev: false
    engines:
      node: '>=6'
    resolution:
      integrity: sha512-aL3AhqtfhOlT/3ai6sWXeqwnw63ATNpnUiN4HL7x9q+My5QtHlO3OIkasmug9LKzpheLdmUKGRKnYXYAS7FQkQ==
  /delayed-stream/1.0.0:
    dev: false
    engines:
      node: '>=0.4.0'
    resolution:
      integrity: sha1-3zrhmayt+31ECqrgsp4icrJOxhk=
  /delegates/1.0.0:
    dev: false
    resolution:
      integrity: sha1-hMbhWbgZBP3KWaDvRM2HDTElD5o=
  /depd/1.1.2:
    dev: false
    engines:
      node: '>= 0.6'
    resolution:
      integrity: sha1-m81S4UwJd2PnSbJ0xDRu0uVgtak=
  /destroy/1.0.4:
    dev: false
    resolution:
      integrity: sha1-l4hXRCxEdJ5CBmE+N5RiBYJqvYA=
  /detect-libc/1.0.3:
    dev: false
    engines:
      node: '>=0.10'
    hasBin: true
    resolution:
      integrity: sha1-+hN8S9aY7fVc1c0CrFWfkaTEups=
  /di/0.0.1:
    dev: false
    resolution:
      integrity: sha1-gGZJMmzqp8qjMG112YXqJ0i6kTw=
  /diff/3.5.0:
    dev: false
    engines:
      node: '>=0.3.1'
    resolution:
      integrity: sha512-A46qtFgd+g7pDZinpnwiRJtxbC1hpgf0uzP3iG89scHk0AUC7A1TGxf5OiiOUv/JMZR8GOt8hL900hV0bOy5xA==
  /diff/4.0.2:
    dev: false
    engines:
      node: '>=0.3.1'
    resolution:
      integrity: sha512-58lmxKSA4BNyLz+HHMUzlOEpg09FV+ev6ZMe3vJihgdxzgcwZ8VoEEPmALCZG9LmqfVoNMMKpttIYTVG6uDY7A==
  /dir-glob/3.0.1:
    dependencies:
      path-type: 4.0.0
    dev: false
    engines:
      node: '>=8'
    resolution:
      integrity: sha512-WkrWp9GR4KXfKGYzOLmTuGVi1UWFfws377n9cc55/tb6DuqyF6pcQ5AbiHEshaDpY9v6oaSr2XCDidGmMwdzIA==
  /disparity/3.0.0:
    dependencies:
      ansi-styles: 4.3.0
      diff: 4.0.2
    dev: false
    engines:
      node: '>=8'
    hasBin: true
    resolution:
      integrity: sha512-n94Rzbv2ambRaFzrnBf34IEiyOdIci7maRpMkoQWB6xFYGA7Nbs0Z5YQzMfTeyQeelv23nayqOcssBoc6rKrgw==
  /doctrine/2.1.0:
    dependencies:
      esutils: 2.0.3
    dev: false
    engines:
      node: '>=0.10.0'
    resolution:
      integrity: sha512-35mSku4ZXK0vfCuHEDAwt55dg2jNajHZ1odvF+8SSr82EsZY4QmXfuWso8oEd8zRhVObSN18aM0CjSdoBX7zIw==
  /doctrine/3.0.0:
    dependencies:
      esutils: 2.0.3
    dev: false
    engines:
      node: '>=6.0.0'
    resolution:
      integrity: sha512-yS+Q5i3hBf7GBkd4KG8a7eBNNWNGLTaEwwYWUijIYM7zrlYDM0BFXHjjPWlWZ1Rg7UaddZeIDmi9jF3HmqiQ2w==
  /dom-serialize/2.2.1:
    dependencies:
      custom-event: 1.0.1
      ent: 2.2.0
      extend: 3.0.2
      void-elements: 2.0.1
    dev: false
    resolution:
      integrity: sha1-ViromZ9Evl6jB29UGdzVnrQ6yVs=
  /dom-walk/0.1.2:
    dev: false
    resolution:
      integrity: sha512-6QvTW9mrGeIegrFXdtQi9pk7O/nSK6lSdXW2eqUspN5LWD7UTji2Fqw5V2YLjBpHEoU9Xl/eUWNpDeZvoyOv2w==
  /dotenv/8.6.0:
    dev: false
    engines:
      node: '>=10'
    resolution:
      integrity: sha512-IrPdXQsk2BbzvCBGBOTmmSH5SodmqZNt4ERAZDmW4CT+tL8VtvinqywuANaFu4bOMWki16nqf0e4oC0QIaDr/g==
  /downlevel-dts/0.4.0:
    dependencies:
      shelljs: 0.8.4
      typescript: 3.9.10
    dev: false
    hasBin: true
    resolution:
      integrity: sha512-nh5vM3n2pRhPwZqh0iWo5gpItPAYEGEWw9yd0YpI+lO60B7A3A6iJlxDbt7kKVNbqBXKsptL+jwE/Yg5Go66WQ==
  /ecc-jsbn/0.1.2:
    dependencies:
      jsbn: 0.1.1
      safer-buffer: 2.1.2
    dev: false
    resolution:
      integrity: sha1-OoOpBOVDUyh4dMVkt1SThoSamMk=
  /ecdsa-sig-formatter/1.0.11:
    dependencies:
      safe-buffer: 5.2.1
    dev: false
    resolution:
      integrity: sha512-nagl3RYrbNv6kQkeJIpt6NJZy8twLB/2vtz6yN9Z4vRKHN4/QZJIEbqohALSgwKdnksuY3k5Addp5lg8sVoVcQ==
  /edge-launcher/1.2.2:
    dev: false
    resolution:
      integrity: sha1-60Cq+9Bnpup27/+rBke81VCbN7I=
  /ee-first/1.1.1:
    dev: false
    resolution:
      integrity: sha1-WQxhFWsK4vTwJVcyoViyZrxWsh0=
  /electron-to-chromium/1.3.752:
    dev: false
    resolution:
      integrity: sha512-2Tg+7jSl3oPxgsBsWKh5H83QazTkmWG/cnNwJplmyZc7KcN61+I10oUgaXSVk/NwfvN3BdkKDR4FYuRBQQ2v0A==
  /emoji-regex/7.0.3:
    dev: false
    resolution:
      integrity: sha512-CwBLREIQ7LvYFB0WyRvwhq5N5qPhc6PMjD6bYggFlI5YyDgl+0vxq5VHbMOFqLg7hfWzmu8T5Z1QofhmTIhItA==
  /emoji-regex/8.0.0:
    dev: false
    resolution:
      integrity: sha512-MSjYzcWNOA0ewAHpz0MxpYFvwg6yjy1NG3xteoqz644VCo/RPgnr1/GGt+ic3iJTzQ8Eu3TdM14SawnVUmGE6A==
  /encodeurl/1.0.2:
    dev: false
    engines:
      node: '>= 0.8'
    resolution:
      integrity: sha1-rT/0yG7C0CkyL1oCw6mmBslbP1k=
  /end-of-stream/1.4.4:
    dependencies:
      once: 1.4.0
    dev: false
    resolution:
      integrity: sha512-+uw1inIHVPQoaVuHzRyXd21icM+cnt4CzD5rW+NC1wjOUSTOs+Te7FOv7AhN7vS9x/oIyhLP5PR1H+phQAHu5Q==
  /engine.io-parser/4.0.2:
    dependencies:
      base64-arraybuffer: 0.1.4
    dev: false
    engines:
      node: '>=8.0.0'
    resolution:
      integrity: sha512-sHfEQv6nmtJrq6TKuIz5kyEKH/qSdK56H/A+7DnAuUPWosnIZAS2NHNcPLmyjtY3cGS/MqJdZbUjW97JU72iYg==
  /engine.io/4.1.1:
    dependencies:
      accepts: 1.3.7
      base64id: 2.0.0
      cookie: 0.4.1
      cors: 2.8.5
      debug: 4.3.1
      engine.io-parser: 4.0.2
      ws: 7.4.6
    dev: false
    engines:
      node: '>=10.0.0'
    resolution:
      integrity: sha512-t2E9wLlssQjGw0nluF6aYyfX8LwYU8Jj0xct+pAhfWfv/YrBn6TSNtEYsgxHIfaMqfrLx07czcMg9bMN6di+3w==
  /enquirer/2.3.6:
    dependencies:
      ansi-colors: 4.1.1
    dev: false
    engines:
      node: '>=8.6'
    resolution:
      integrity: sha512-yjNnPr315/FjS4zIsUxYguYUPP2e1NK4d7E7ZOLiyYCcbFBiTMyID+2wvm2w6+pZ/odMA7cRkjhsPbltwBOrLg==
  /ent/2.2.0:
    dev: false
    resolution:
      integrity: sha1-6WQhkyWiHQX0RGai9obtbOX13R0=
  /error-ex/1.3.2:
    dependencies:
      is-arrayish: 0.2.1
    dev: false
    resolution:
      integrity: sha512-7dFHNmqeFSEt2ZBsCriorKnn3Z2pj+fd9kmI6QoWw4//DL+icEBfc0U7qJCisqrTsKTjw4fNFy2pW9OqStD84g==
  /es-abstract/1.18.3:
    dependencies:
      call-bind: 1.0.2
      es-to-primitive: 1.2.1
      function-bind: 1.1.1
      get-intrinsic: 1.1.1
      has: 1.0.3
      has-symbols: 1.0.2
      is-callable: 1.2.3
      is-negative-zero: 2.0.1
      is-regex: 1.1.3
      is-string: 1.0.6
      object-inspect: 1.10.3
      object-keys: 1.1.1
      object.assign: 4.1.2
      string.prototype.trimend: 1.0.4
      string.prototype.trimstart: 1.0.4
      unbox-primitive: 1.0.1
    dev: false
    engines:
      node: '>= 0.4'
    resolution:
      integrity: sha512-nQIr12dxV7SSxE6r6f1l3DtAeEYdsGpps13dR0TwJg1S8gyp4ZPgy3FZcHBgbiQqnoqSTb+oC+kO4UQ0C/J8vw==
  /es-to-primitive/1.2.1:
    dependencies:
      is-callable: 1.2.3
      is-date-object: 1.0.4
      is-symbol: 1.0.4
    dev: false
    engines:
      node: '>= 0.4'
    resolution:
      integrity: sha512-QCOllgZJtaUo9miYBcLChTUaHNjJF3PYs1VidD7AwiEj1kYxKeQTctLAezAOH5ZKRH0g2IgPn6KwB4IT8iRpvA==
  /es6-error/4.1.1:
    dev: false
    resolution:
      integrity: sha512-Um/+FxMr9CISWh0bi5Zv0iOD+4cFh5qLeks1qhAopKVAJw3drgKbKySikp7wGhDL0HPeaja0P5ULZrxLkniUVg==
  /es6-promise/4.2.8:
    dev: false
    resolution:
      integrity: sha512-HJDGx5daxeIvxdBxvG2cb9g4tEvwIk3i8+nhX0yGrYmZUzbkdg8QbDevheDB8gd0//uPj4c1EQua8Q+MViT0/w==
  /escalade/3.1.1:
    dev: false
    engines:
      node: '>=6'
    resolution:
      integrity: sha512-k0er2gUkLf8O0zKJiAhmkTnJlTvINGv7ygDNPbeIsX/TJjGJZHuh9B2UxbsaEkmlEo9MfhrSzmhIlhRlI2GXnw==
  /escape-html/1.0.3:
    dev: false
    resolution:
      integrity: sha1-Aljq5NPQwJdN4cFpGI7wBR0dGYg=
  /escape-quotes/1.0.2:
    dependencies:
      escape-string-regexp: 1.0.5
    dev: false
    resolution:
      integrity: sha1-tIltSmz4LdWzP0m3E0CMY4D2zZc=
  /escape-string-regexp/1.0.5:
    dev: false
    engines:
      node: '>=0.8.0'
    resolution:
      integrity: sha1-G2HAViGQqN/2rjuyzwIAyhMLhtQ=
  /escape-string-regexp/4.0.0:
    dev: false
    engines:
      node: '>=10'
    resolution:
      integrity: sha512-TtpcNJ3XAzx3Gq8sWRzJaVajRs0uVxA2YAkdb1jm2YkPz4G6egUFAyA3n5vtEIZefPk5Wa4UXbKuS5fKkJWdgA==
  /escodegen/1.14.3:
    dependencies:
      esprima: 4.0.1
      estraverse: 4.3.0
      esutils: 2.0.3
      optionator: 0.8.3
    dev: false
    engines:
      node: '>=4.0'
    hasBin: true
    optionalDependencies:
      source-map: 0.6.1
    resolution:
      integrity: sha512-qFcX0XJkdg+PB3xjZZG/wKSuT1PnQWx57+TVSjIMmILd2yC/6ByYElPwJnslDsuWuSAp4AwJGumarAAmJch5Kw==
  /eslint-config-prettier/7.2.0_eslint@7.29.0:
    dependencies:
      eslint: 7.29.0
    dev: false
    hasBin: true
    peerDependencies:
      eslint: '>=7.0.0'
    resolution:
      integrity: sha512-rV4Qu0C3nfJKPOAhFujFxB7RMP+URFyQqqOZW9DMRD7ZDTFyjaIlETU3xzHELt++4ugC0+Jm084HQYkkJe+Ivg==
  /eslint-import-resolver-node/0.3.4:
    dependencies:
      debug: 2.6.9
      resolve: 1.20.0
    dev: false
    resolution:
      integrity: sha512-ogtf+5AB/O+nM6DIeBUNr2fuT7ot9Qg/1harBfBtaP13ekEWFQEEMP94BCB7zaNW3gyY+8SHYF00rnqYwXKWOA==
  /eslint-module-utils/2.6.1:
    dependencies:
      debug: 3.2.7
      pkg-dir: 2.0.0
    dev: false
    engines:
      node: '>=4'
    resolution:
      integrity: sha512-ZXI9B8cxAJIH4nfkhTwcRTEAnrVfobYqwjWy/QMCZ8rHkZHFjf9yO4BzpiF9kCSfNlMG54eKigISHpX0+AaT4A==
  /eslint-plugin-es/3.0.1_eslint@7.29.0:
    dependencies:
      eslint: 7.29.0
      eslint-utils: 2.1.0
      regexpp: 3.2.0
    dev: false
    engines:
      node: '>=8.10.0'
    peerDependencies:
      eslint: '>=4.19.1'
    resolution:
      integrity: sha512-GUmAsJaN4Fc7Gbtl8uOBlayo2DqhwWvEzykMHSCZHU3XdJ+NSzzZcVhXh3VxX5icqQ+oQdIEawXX8xkR3mIFmQ==
  /eslint-plugin-import/2.23.4_eslint@7.29.0:
    dependencies:
      array-includes: 3.1.3
      array.prototype.flat: 1.2.4
      debug: 2.6.9
      doctrine: 2.1.0
      eslint: 7.29.0
      eslint-import-resolver-node: 0.3.4
      eslint-module-utils: 2.6.1
      find-up: 2.1.0
      has: 1.0.3
      is-core-module: 2.4.0
      minimatch: 3.0.4
      object.values: 1.1.4
      pkg-up: 2.0.0
      read-pkg-up: 3.0.0
      resolve: 1.20.0
      tsconfig-paths: 3.9.0
    dev: false
    engines:
      node: '>=4'
    peerDependencies:
      eslint: ^2 || ^3 || ^4 || ^5 || ^6 || ^7.2.0
    resolution:
      integrity: sha512-6/wP8zZRsnQFiR3iaPFgh5ImVRM1WN5NUWfTIRqwOdeiGJlBcSk82o1FEVq8yXmy4lkIzTo7YhHCIxlU/2HyEQ==
  /eslint-plugin-no-only-tests/2.6.0:
    dev: false
    engines:
      node: '>=4.0.0'
    resolution:
      integrity: sha512-T9SmE/g6UV1uZo1oHAqOvL86XWl7Pl2EpRpnLI8g/bkJu+h7XBCB+1LnubRZ2CUQXj805vh4/CYZdnqtVaEo2Q==
  /eslint-plugin-node/11.1.0_eslint@7.29.0:
    dependencies:
      eslint: 7.29.0
      eslint-plugin-es: 3.0.1_eslint@7.29.0
      eslint-utils: 2.1.0
      ignore: 5.1.8
      minimatch: 3.0.4
      resolve: 1.20.0
      semver: 6.3.0
    dev: false
    engines:
      node: '>=8.10.0'
    peerDependencies:
      eslint: '>=5.16.0'
    resolution:
      integrity: sha512-oUwtPJ1W0SKD0Tr+wqu92c5xuCeQqB3hSCHasn/ZgjFdA9iDGNkNf2Zi9ztY7X+hNuMib23LNGRm6+uN+KLE3g==
  /eslint-plugin-promise/4.3.1:
    dev: false
    engines:
      node: '>=6'
    resolution:
      integrity: sha512-bY2sGqyptzFBDLh/GMbAxfdJC+b0f23ME63FOE4+Jao0oZ3E1LEwFtWJX/1pGMJLiTtrSSern2CRM/g+dfc0eQ==
  /eslint-plugin-tsdoc/0.2.14:
    dependencies:
      '@microsoft/tsdoc': 0.13.2
      '@microsoft/tsdoc-config': 0.15.2
    dev: false
    resolution:
      integrity: sha512-fJ3fnZRsdIoBZgzkQjv8vAj6NeeOoFkTfgosj6mKsFjX70QV256sA/wq+y/R2+OL4L8E79VVaVWrPeZnKNe8Ng==
  /eslint-scope/5.1.1:
    dependencies:
      esrecurse: 4.3.0
      estraverse: 4.3.0
    dev: false
    engines:
      node: '>=8.0.0'
    resolution:
      integrity: sha512-2NxwbF/hZ0KpepYN0cNbo+FN6XoK7GaHlQhgx/hIZl6Va0bF45RQOOwhLIy8lQDbuCiadSLCBnH2CFYquit5bw==
  /eslint-utils/2.1.0:
    dependencies:
      eslint-visitor-keys: 1.3.0
    dev: false
    engines:
      node: '>=6'
    resolution:
      integrity: sha512-w94dQYoauyvlDc43XnGB8lU3Zt713vNChgt4EWwhXAP2XkBvndfxF0AgIqKOOasjPIPzj9JqgwkwbCYD0/V3Zg==
  /eslint-visitor-keys/1.3.0:
    dev: false
    engines:
      node: '>=4'
    resolution:
      integrity: sha512-6J72N8UNa462wa/KFODt/PJ3IU60SDpC3QXC1Hjc1BXXpfL2C9R5+AU7jhe0F6GREqVMh4Juu+NY7xn+6dipUQ==
  /eslint-visitor-keys/2.1.0:
    dev: false
    engines:
      node: '>=10'
    resolution:
      integrity: sha512-0rSmRBzXgDzIsD6mGdJgevzgezI534Cer5L/vyMX0kHzT/jiB43jRhd9YUlMGYLQy2zprNmoT8qasCGtY+QaKw==
  /eslint/7.29.0:
    dependencies:
      '@babel/code-frame': 7.12.11
      '@eslint/eslintrc': 0.4.2
      ajv: 6.12.6
      chalk: 4.1.1
      cross-spawn: 7.0.3
      debug: 4.3.1
      doctrine: 3.0.0
      enquirer: 2.3.6
      escape-string-regexp: 4.0.0
      eslint-scope: 5.1.1
      eslint-utils: 2.1.0
      eslint-visitor-keys: 2.1.0
      espree: 7.3.1
      esquery: 1.4.0
      esutils: 2.0.3
      fast-deep-equal: 3.1.3
      file-entry-cache: 6.0.1
      functional-red-black-tree: 1.0.1
      glob-parent: 5.1.2
      globals: 13.9.0
      ignore: 4.0.6
      import-fresh: 3.3.0
      imurmurhash: 0.1.4
      is-glob: 4.0.1
      js-yaml: 3.14.1
      json-stable-stringify-without-jsonify: 1.0.1
      levn: 0.4.1
      lodash.merge: 4.6.2
      minimatch: 3.0.4
      natural-compare: 1.4.0
      optionator: 0.9.1
      progress: 2.0.3
      regexpp: 3.2.0
      semver: 7.3.5
      strip-ansi: 6.0.0
      strip-json-comments: 3.1.1
      table: 6.7.1
      text-table: 0.2.0
      v8-compile-cache: 2.3.0
    dev: false
    engines:
      node: ^10.12.0 || >=12.0.0
    hasBin: true
    resolution:
      integrity: sha512-82G/JToB9qIy/ArBzIWG9xvvwL3R86AlCjtGw+A29OMZDqhTybz/MByORSukGxeI+YPCR4coYyITKk8BFH9nDA==
  /esm/3.2.25:
    dev: false
    engines:
      node: '>=6'
    resolution:
      integrity: sha512-U1suiZ2oDVWv4zPO56S0NcR5QriEahGtdN2OR6FiOG4WJvcjBVFB0qI4+eKoWFH483PKGuLuu6V8Z4T5g63UVA==
  /espree/7.3.1:
    dependencies:
      acorn: 7.4.1
      acorn-jsx: 5.3.1_acorn@7.4.1
      eslint-visitor-keys: 1.3.0
    dev: false
    engines:
      node: ^10.12.0 || >=12.0.0
    resolution:
      integrity: sha512-v3JCNCE64umkFpmkFGqzVKsOT0tN1Zr+ueqLZfpV1Ob8e+CEgPWa+OxCoGH3tnhimMKIaBm4m/vaRpJ/krRz2g==
  /esprima/4.0.1:
    dev: false
    engines:
      node: '>=4'
    hasBin: true
    resolution:
      integrity: sha512-eGuFFw7Upda+g4p+QHvnW0RyTX/SVeJBDM/gCtMARO0cLuT2HcEKnTPvhjV6aGeqrCB/sbNop0Kszm0jsaWU4A==
  /esquery/1.4.0:
    dependencies:
      estraverse: 5.2.0
    dev: false
    engines:
      node: '>=0.10'
    resolution:
      integrity: sha512-cCDispWt5vHHtwMY2YrAQ4ibFkAL8RbH5YGBnZBc90MolvvfkkQcJro/aZiAQUlQ3qgrYS6D6v8Gc5G5CQsc9w==
  /esrecurse/4.3.0:
    dependencies:
      estraverse: 5.2.0
    dev: false
    engines:
      node: '>=4.0'
    resolution:
      integrity: sha512-KmfKL3b6G+RXvP8N1vr3Tq1kL/oCFgn2NYXEtqP8/L3pKapUA4G8cFVaoF3SU323CD4XypR/ffioHmkti6/Tag==
  /estraverse/4.3.0:
    dev: false
    engines:
      node: '>=4.0'
    resolution:
      integrity: sha512-39nnKffWz8xN1BU/2c79n9nB9HDzo0niYUqx6xyqUnyoAnQyyWpOTdZEeiCch8BBu515t4wp9ZmgVfVhn9EBpw==
  /estraverse/5.2.0:
    dev: false
    engines:
      node: '>=4.0'
    resolution:
      integrity: sha512-BxbNGGNm0RyRYvUdHpIwv9IWzeM9XClbOxwoATuFdOE7ZE6wHL+HQ5T8hoPM+zHvmKzzsEqhgy0GrQ5X13afiQ==
  /estree-walker/0.6.1:
    dev: false
    resolution:
      integrity: sha512-SqmZANLWS0mnatqbSfRP5g8OXZC12Fgg1IwNtLsyHDzJizORW4khDfjPqJZsemPWBB2uqykUah5YpQ6epsqC/w==
  /estree-walker/1.0.1:
    dev: false
    resolution:
      integrity: sha512-1fMXF3YP4pZZVozF8j/ZLfvnR8NSIljt56UhbZ5PeeDmmGHpgpdwQt7ITlGvYaQukCvuBRMLEiKiYC+oeIg4cg==
  /esutils/2.0.3:
    dev: false
    engines:
      node: '>=0.10.0'
    resolution:
      integrity: sha512-kVscqXk4OCp68SZ0dkgEKVi6/8ij300KBWTJq32P/dYeWTSwK41WyTxalN1eRmA5Z9UU/LX9D7FWSmV9SAYx6g==
  /etag/1.8.1:
    dev: false
    engines:
      node: '>= 0.6'
    resolution:
      integrity: sha1-Qa4u62XvpiJorr/qg6x9eSmbCIc=
  /event-target-shim/5.0.1:
    dev: false
    engines:
      node: '>=6'
    resolution:
      integrity: sha512-i/2XbnSz/uxRCU6+NdVJgKWDTM427+MqYbkQzD321DuCQJUqOuJKIA0IM2+W2xtYHdKOmZ4dR6fExsd4SXL+WQ==
  /eventemitter3/4.0.7:
    dev: false
    resolution:
      integrity: sha512-8guHBZCwKnFhYdHr2ysuRWErTwhoN2X8XELRlrRwpmfeY2jjuUN4taQMsULKUVo1K4DvZl+0pgfyoysHxvmvEw==
  /events/3.3.0:
    dev: false
    engines:
      node: '>=0.8.x'
    resolution:
      integrity: sha512-mQw+2fkQbALzQ7V0MY0IqdnXNOeTtP4r0lN9z7AAawCXgqea7bDii20AYrIBrFd/Hx0M2Ocz6S111CaFkUcb0Q==
  /execa/3.4.0:
    dependencies:
      cross-spawn: 7.0.3
      get-stream: 5.2.0
      human-signals: 1.1.1
      is-stream: 2.0.0
      merge-stream: 2.0.0
      npm-run-path: 4.0.1
      onetime: 5.1.2
      p-finally: 2.0.1
      signal-exit: 3.0.3
      strip-final-newline: 2.0.0
    dev: false
    engines:
      node: ^8.12.0 || >=9.7.0
    resolution:
      integrity: sha512-r9vdGQk4bmCuK1yKQu1KTwcT2zwfWdbdaXfCtAh+5nU/4fSX+JAb7vZGvI5naJrQlvONrEB20jeruESI69530g==
  /expand-template/2.0.3:
    dev: false
    engines:
      node: '>=6'
    resolution:
      integrity: sha512-XYfuKMvj4O35f/pOXLObndIRvyQ+/+6AhODh+OKWj9S9498pHHn/IMszH+gt0fBCRWMNfk1ZSp5x3AifmnI2vg==
  /expand-tilde/2.0.2:
    dependencies:
      homedir-polyfill: 1.0.3
    dev: false
    engines:
      node: '>=0.10.0'
    resolution:
      integrity: sha1-l+gBqgUt8CRU3kawK/YhZCzchQI=
  /express/4.17.1:
    dependencies:
      accepts: 1.3.7
      array-flatten: 1.1.1
      body-parser: 1.19.0
      content-disposition: 0.5.3
      content-type: 1.0.4
      cookie: 0.4.0
      cookie-signature: 1.0.6
      debug: 2.6.9
      depd: 1.1.2
      encodeurl: 1.0.2
      escape-html: 1.0.3
      etag: 1.8.1
      finalhandler: 1.1.2
      fresh: 0.5.2
      merge-descriptors: 1.0.1
      methods: 1.1.2
      on-finished: 2.3.0
      parseurl: 1.3.3
      path-to-regexp: 0.1.7
      proxy-addr: 2.0.7
      qs: 6.7.0
      range-parser: 1.2.1
      safe-buffer: 5.1.2
      send: 0.17.1
      serve-static: 1.14.1
      setprototypeof: 1.1.1
      statuses: 1.5.0
      type-is: 1.6.18
      utils-merge: 1.0.1
      vary: 1.1.2
    dev: false
    engines:
      node: '>= 0.10.0'
    resolution:
      integrity: sha512-mHJ9O79RqluphRrcw2X/GTh3k9tVv8YcoyY4Kkh4WDMUYKRZUq0h1o0w2rrrxBqM7VoeUVqgb27xlEMXTnYt4g==
  /extend/3.0.2:
    dev: false
    resolution:
      integrity: sha512-fjquC59cD7CyW6urNXK0FBufkZcoiGG80wTuPujX590cB5Ttln20E2UB4S/WARVqhXffZl2LNgS+gQdPIIim/g==
  /extract-zip/2.0.1:
    dependencies:
      debug: 4.3.1
      get-stream: 5.2.0
      yauzl: 2.10.0
    dev: false
    engines:
      node: '>= 10.17.0'
    hasBin: true
    optionalDependencies:
      '@types/yauzl': 2.9.1
    resolution:
      integrity: sha512-GDhU9ntwuKyGXdZBUgTIe+vXnWj0fppUEtMDL0+idd5Sta8TGpHssn/eusA9mrPr9qNDym6SxAYZjNvCn/9RBg==
  /extsprintf/1.3.0:
    dev: false
    engines:
      '0': node >=0.6.0
    resolution:
      integrity: sha1-lpGEQOMEGnpBT4xS48V06zw+HgU=
  /fast-deep-equal/3.1.3:
    dev: false
    resolution:
      integrity: sha512-f3qQ9oQy9j2AhBe/H9VC91wLmKBCCU/gDOnKNAYG5hswO7BLKj09Hc5HYNz9cGI++xlpDCIgDaitVs03ATR84Q==
  /fast-glob/3.2.5:
    dependencies:
      '@nodelib/fs.stat': 2.0.5
      '@nodelib/fs.walk': 1.2.7
      glob-parent: 5.1.2
      merge2: 1.4.1
      micromatch: 4.0.4
      picomatch: 2.3.0
    dev: false
    engines:
      node: '>=8'
    resolution:
      integrity: sha512-2DtFcgT68wiTTiwZ2hNdJfcHNke9XOfnwmBRWXhmeKM8rF0TGwmC/Qto3S7RoZKp5cilZbxzO5iTNTQsJ+EeDg==
  /fast-json-stable-stringify/2.1.0:
    dev: false
    resolution:
      integrity: sha512-lhd/wF+Lk98HZoTCtlVraHtfh5XYijIjalXck7saUtuanSDyLMxnHhSXEDJqHxD7msR8D0uCmqlkwjCV8xvwHw==
  /fast-levenshtein/2.0.6:
    dev: false
    resolution:
      integrity: sha1-PYpcZog6FqMMqGQ+hR8Zuqd5eRc=
  /fastq/1.11.0:
    dependencies:
      reusify: 1.0.4
    dev: false
    resolution:
      integrity: sha512-7Eczs8gIPDrVzT+EksYBcupqMyxSHXXrHOLRRxU2/DicV8789MRBRR8+Hc2uWzUupOs4YS4JzBmBxjjCVBxD/g==
  /fclone/1.0.11:
    dev: false
    resolution:
      integrity: sha1-EOhdo4v+p/xZk0HClu4ddyZu5kA=
  /fd-slicer/1.1.0:
    dependencies:
      pend: 1.2.0
    dev: false
    resolution:
      integrity: sha1-JcfInLH5B3+IkbvmHY85Dq4lbx4=
  /fetch-mock/9.11.0_node-fetch@2.6.1:
    dependencies:
      '@babel/core': 7.14.6
      '@babel/runtime': 7.14.6
      core-js: 3.15.0
      debug: 4.3.1
      glob-to-regexp: 0.4.1
      is-subset: 0.1.1
      lodash.isequal: 4.5.0
      node-fetch: 2.6.1
      path-to-regexp: 2.4.0
      querystring: 0.2.1
      whatwg-url: 6.5.0
    dev: false
    engines:
      node: '>=4.0.0'
    peerDependencies:
      node-fetch: '*'
    peerDependenciesMeta:
      node-fetch:
        optional: true
    resolution:
      integrity: sha512-PG1XUv+x7iag5p/iNHD4/jdpxL9FtVSqRMUQhPab4hVDt80T1MH5ehzVrL2IdXO9Q2iBggArFvPqjUbHFuI58Q==
  /file-entry-cache/6.0.1:
    dependencies:
      flat-cache: 3.0.4
    dev: false
    engines:
      node: ^10.12.0 || >=12.0.0
    resolution:
      integrity: sha512-7Gps/XWymbLk2QLYK4NzpMOrYjMhdIxXuIvy2QBsLE6ljuodKvdkWs/cpyJJ3CVIVpH0Oi1Hvg1ovbMzLdFBBg==
  /file-uri-to-path/1.0.0:
    dev: false
    resolution:
      integrity: sha512-0Zt+s3L7Vf1biwWZ29aARiVYLx7iMGnEUl9x33fbB/j3jR81u/O2LbqK+Bm1CDSNDKVtJ/YjwY7TUd5SkeLQLw==
  /file-uri-to-path/2.0.0:
    dev: false
    engines:
      node: '>= 6'
    resolution:
      integrity: sha512-hjPFI8oE/2iQPVe4gbrJ73Pp+Xfub2+WI2LlXDbsaJBwT5wuMh35WNWVYYTpnz895shtwfyutMFLFywpQAFdLg==
  /fill-range/7.0.1:
    dependencies:
      to-regex-range: 5.0.1
    dev: false
    engines:
      node: '>=8'
    resolution:
      integrity: sha512-qOo9F+dMUmC2Lcb4BbVvnKJxTPjCm+RRpe4gDuGrzkL7mEVl/djYSu2OdQ2Pa302N4oqkSg9ir6jaLWJ2USVpQ==
  /finalhandler/1.1.2:
    dependencies:
      debug: 2.6.9
      encodeurl: 1.0.2
      escape-html: 1.0.3
      on-finished: 2.3.0
      parseurl: 1.3.3
      statuses: 1.5.0
      unpipe: 1.0.0
    dev: false
    engines:
      node: '>= 0.8'
    resolution:
      integrity: sha512-aAWcW57uxVNrQZqFXjITpW3sIUQmHGG3qSb9mUah9MgMC4NeWhNOlNjXEYq3HjRAvL6arUviZGGJsBg6z0zsWA==
  /find-cache-dir/2.1.0:
    dependencies:
      commondir: 1.0.1
      make-dir: 2.1.0
      pkg-dir: 3.0.0
    dev: false
    engines:
      node: '>=6'
    resolution:
      integrity: sha512-Tq6PixE0w/VMFfCgbONnkiQIVol/JJL7nRMi20fqzA4NRs9AfeqMGeRdPi3wIhYkxjeBaWh2rxwapn5Tu3IqOQ==
  /find-up/2.1.0:
    dependencies:
      locate-path: 2.0.0
    dev: false
    engines:
      node: '>=4'
    resolution:
      integrity: sha1-RdG35QbHF93UgndaK3eSCjwMV6c=
  /find-up/3.0.0:
    dependencies:
      locate-path: 3.0.0
    dev: false
    engines:
      node: '>=6'
    resolution:
      integrity: sha512-1yD6RmLI1XBfxugvORwlck6f75tYL+iR0jqwsOrOxMZyGYqUuDhJ0l4AXdO1iX/FTs9cBAMEk1gWSEx1kSbylg==
  /flat-cache/3.0.4:
    dependencies:
      flatted: 3.1.1
      rimraf: 3.0.2
    dev: false
    engines:
      node: ^10.12.0 || >=12.0.0
    resolution:
      integrity: sha512-dm9s5Pw7Jc0GvMYbshN6zchCA9RgQlzzEZX3vylR9IqFfS8XciblUXOKfW6SiuJ0e13eDYZoZV5wdrev7P3Nwg==
  /flat/4.1.1:
    dependencies:
      is-buffer: 2.0.5
    dev: false
    hasBin: true
    resolution:
      integrity: sha512-FmTtBsHskrU6FJ2VxCnsDb84wu9zhmO3cUX2kGFb5tuwhfXxGciiT0oRY+cck35QmG+NmGh5eLz6lLCpWTqwpA==
  /flatted/2.0.2:
    dev: false
    resolution:
      integrity: sha512-r5wGx7YeOwNWNlCA0wQ86zKyDLMQr+/RB8xy74M4hTphfmjlijTSSXGuH8rnvKZnfT9i+75zmd8jcKdMR4O6jA==
  /flatted/3.1.1:
    dev: false
    resolution:
      integrity: sha512-zAoAQiudy+r5SvnSw3KJy5os/oRJYHzrzja/tBDqrZtNhUw8bt6y8OBzMWcjWr+8liV8Eb6yOhw8WZ7VFZ5ZzA==
  /folktale/2.3.2:
    dev: false
    resolution:
      integrity: sha512-+8GbtQBwEqutP0v3uajDDoN64K2ehmHd0cjlghhxh0WpcfPzAIjPA03e1VvHlxL02FVGR0A6lwXsNQKn3H1RNQ==
  /follow-redirects/1.14.1:
    dev: false
    engines:
      node: '>=4.0'
    peerDependencies:
      debug: '*'
    peerDependenciesMeta:
      debug:
        optional: true
    resolution:
      integrity: sha512-HWqDgT7ZEkqRzBvc2s64vSZ/hfOceEol3ac/7tKwzuvEyWx3/4UegXh5oBOIotkGsObyk3xznnSRVADBgWSQVg==
  /follow-redirects/1.14.1_debug@3.2.7:
    dependencies:
      debug: 3.2.7
    dev: false
    engines:
      node: '>=4.0'
    peerDependencies:
      debug: '*'
    peerDependenciesMeta:
      debug:
        optional: true
    resolution:
      integrity: sha512-HWqDgT7ZEkqRzBvc2s64vSZ/hfOceEol3ac/7tKwzuvEyWx3/4UegXh5oBOIotkGsObyk3xznnSRVADBgWSQVg==
  /follow-redirects/1.14.1_debug@4.3.1:
    dependencies:
      debug: 4.3.1
    dev: false
    engines:
      node: '>=4.0'
    peerDependencies:
      debug: '*'
    peerDependenciesMeta:
      debug:
        optional: true
    resolution:
      integrity: sha512-HWqDgT7ZEkqRzBvc2s64vSZ/hfOceEol3ac/7tKwzuvEyWx3/4UegXh5oBOIotkGsObyk3xznnSRVADBgWSQVg==
  /foreach/2.0.5:
    dev: false
    resolution:
      integrity: sha1-C+4AUBiusmDQo6865ljdATbsG5k=
  /foreground-child/1.5.6:
    dependencies:
      cross-spawn: 4.0.2
      signal-exit: 3.0.3
    dev: false
    resolution:
      integrity: sha1-T9ca0t/elnibmApcCilZN8svXOk=
  /forever-agent/0.6.1:
    dev: false
    resolution:
      integrity: sha1-+8cfDEGt6zf5bFd60e1C2P2sypE=
  /form-data/2.3.3:
    dependencies:
      asynckit: 0.4.0
      combined-stream: 1.0.8
      mime-types: 2.1.31
    dev: false
    engines:
      node: '>= 0.12'
    resolution:
      integrity: sha512-1lLKB2Mu3aGP1Q/2eCOx0fNbRMe7XdwktwOruhfqqd0rIJWwN4Dh+E3hrPSlDCXnSR7UtZ1N38rVXm+6+MEhJQ==
  /form-data/2.5.1:
    dependencies:
      asynckit: 0.4.0
      combined-stream: 1.0.8
      mime-types: 2.1.31
    dev: false
    engines:
      node: '>= 0.12'
    resolution:
      integrity: sha512-m21N3WOmEEURgk6B9GLOE4RuWOFf28Lhh9qGYeNlGq4VDXUlJy2th2slBNU8Gp8EzloYZOibZJ7t5ecIrFSjVA==
  /form-data/3.0.1:
    dependencies:
      asynckit: 0.4.0
      combined-stream: 1.0.8
      mime-types: 2.1.31
    dev: false
    engines:
      node: '>= 6'
    resolution:
      integrity: sha512-RHkBKtLWUVwd7SqRIvCZMEvAMoGUp0XU+seQiZejj0COz3RI3hWP4sCv3gZWWLjJTd7rGwcsF5eKZGii0r/hbg==
  /forwarded/0.2.0:
    dev: false
    engines:
      node: '>= 0.6'
    resolution:
      integrity: sha512-buRG0fpBtRHSTCOASe6hD258tEubFoRLb4ZNA6NxMVHNw2gOcwHo9wyablzMzOA5z9xA9L1KNjk/Nt6MT9aYow==
  /fresh/0.5.2:
    dev: false
    engines:
      node: '>= 0.6'
    resolution:
      integrity: sha1-PYyt2Q2XZWn6g1qx+OSyOhBWBac=
  /fs-constants/1.0.0:
    dev: false
    resolution:
      integrity: sha512-y6OAwoSIf7FyjMIv94u+b5rdheZEjzR63GTyZJm5qh4Bi+2YgwLCcI/fPFZkL5PSixOt6ZNKm+w+Hfp/Bciwow==
  /fs-extra/7.0.1:
    dependencies:
      graceful-fs: 4.2.6
      jsonfile: 4.0.0
      universalify: 0.1.2
    dev: false
    engines:
      node: '>=6 <7 || >=8'
    resolution:
      integrity: sha512-YJDaCJZEnBmcbw13fvdAM9AwNOJwOzrE4pqMqBq5nFiEqXUqHwlK4B+3pUw6JNvfSPtX05xFHtYy/1ni01eGCw==
  /fs-extra/8.1.0:
    dependencies:
      graceful-fs: 4.2.6
      jsonfile: 4.0.0
      universalify: 0.1.2
    dev: false
    engines:
      node: '>=6 <7 || >=8'
    resolution:
      integrity: sha512-yhlQgA6mnOJUKOsRUFsgJdQCvkKhcz8tlZG5HBQfReYZy46OwLcY+Zia0mtdHsOo9y/hP+CxMN0TU9QxoOtG4g==
  /fs.realpath/1.0.0:
    dev: false
    resolution:
      integrity: sha1-FQStJSMVjKpA20onh8sBQRmU6k8=
  /fsevents/2.1.3:
    deprecated: '"Please update to latest v2.3 or v2.2"'
    dev: false
    engines:
      node: ^8.16.0 || ^10.6.0 || >=11.0.0
    optional: true
    os:
      - darwin
    resolution:
      integrity: sha512-Auw9a4AxqWpa9GUfj370BMPzzyncfBABW8Mab7BGWBYDj4Isgq+cDKtx0i6u9jcX9pQDnswsaaOTgTmA5pEjuQ==
  /fsevents/2.3.2:
    dev: false
    engines:
      node: ^8.16.0 || ^10.6.0 || >=11.0.0
    optional: true
    os:
      - darwin
    resolution:
      integrity: sha512-xiqMQR4xAeHTuB9uWm+fFRcIOgKBMiOBP+eXiyT7jsgVCq1bkVygt00oASowB7EdtpOHaaPgKt812P9ab+DDKA==
  /ftp/0.3.10:
    dependencies:
      readable-stream: 1.1.14
      xregexp: 2.0.0
    dev: false
    engines:
      node: '>=0.8.0'
    resolution:
      integrity: sha1-kZfYYa2BQvPmPVqDv+TFn3MwiF0=
  /function-bind/1.1.1:
    dev: false
    resolution:
      integrity: sha512-yIovAzMX49sF8Yl58fSCWJ5svSLuaibPxXQJFLmBObTuCr0Mf1KiPopGM9NiFjiYBCbfaa2Fh6breQ6ANVTI0A==
  /functional-red-black-tree/1.0.1:
    dev: false
    resolution:
      integrity: sha1-GwqzvVU7Kg1jmdKcDj6gslIHgyc=
  /gauge/2.7.4:
    dependencies:
      aproba: 1.2.0
      console-control-strings: 1.1.0
      has-unicode: 2.0.1
      object-assign: 4.1.1
      signal-exit: 3.0.3
      string-width: 1.0.2
      strip-ansi: 3.0.1
      wide-align: 1.1.3
    dev: false
    resolution:
      integrity: sha1-LANAXHU4w51+s3sxcCLjJfsBi/c=
  /gensync/1.0.0-beta.2:
    dev: false
    engines:
      node: '>=6.9.0'
    resolution:
      integrity: sha512-3hN7NaskYvMDLQY55gnW3NQ+mesEAepTqlg+VEbj7zzqEMBVNhzcGYYeqFo/TlYz6eQiFcp1HcsCZO+nGgS8zg==
  /get-caller-file/1.0.3:
    dev: false
    resolution:
      integrity: sha512-3t6rVToeoZfYSGd8YoLFR2DJkiQrIiUrGcjvFX2mDw3bn6k2OtwHN0TNCLbBO+w8qTvimhDkv+LSscbJY1vE6w==
  /get-caller-file/2.0.5:
    dev: false
    engines:
      node: 6.* || 8.* || >= 10.*
    resolution:
      integrity: sha512-DyFP3BM/3YHTQOCUL/w0OZHR0lpKeGrxotcHWcqNEdnltqFwXVfhEBQ94eIo34AfQpo0rGki4cyIiftY06h2Fg==
  /get-func-name/2.0.0:
    dev: false
    resolution:
      integrity: sha1-6td0q+5y4gQJQzoGY2YCPdaIekE=
  /get-intrinsic/1.1.1:
    dependencies:
      function-bind: 1.1.1
      has: 1.0.3
      has-symbols: 1.0.2
    dev: false
    resolution:
      integrity: sha512-kWZrnVM42QCiEA2Ig1bG8zjoIMOgxWwYCEeNdwY6Tv/cOSeGpcoX4pXHfKUxNKVoArnrEr2e9srnAxxGIraS9Q==
  /get-stream/5.2.0:
    dependencies:
      pump: 3.0.0
    dev: false
    engines:
      node: '>=8'
    resolution:
      integrity: sha512-nBF+F1rAZVCu/p7rjzgA+Yb4lfYXrpl7a6VmJrU8wF9I1CKvP/QwPNZHnOlwbTkY6dvtFIzFMSyQXbLoTQPRpA==
  /get-uri/3.0.2:
    dependencies:
      '@tootallnate/once': 1.1.2
      data-uri-to-buffer: 3.0.1
      debug: 4.3.1
      file-uri-to-path: 2.0.0
      fs-extra: 8.1.0
      ftp: 0.3.10
    dev: false
    engines:
      node: '>= 6'
    resolution:
      integrity: sha512-+5s0SJbGoyiJTZZ2JTpFPLMPSch72KEqGOTvQsBqg0RBWvwhWUSYZFAtz3TPW0GXJuLBJPts1E241iHg+VRfhg==
  /getos/3.2.1:
    dependencies:
      async: 3.2.0
    dev: false
    resolution:
      integrity: sha512-U56CfOK17OKgTVqozZjUKNdkfEv6jk5WISBJ8SHoagjE6L69zOwl3Z+O8myjY9MEW3i2HPWQBt/LTbCgcC973Q==
  /getpass/0.1.7:
    dependencies:
      assert-plus: 1.0.0
    dev: false
    resolution:
      integrity: sha1-Xv+OPmhNVprkyysSgmBOi6YhSfo=
  /github-from-package/0.0.0:
    dev: false
    resolution:
      integrity: sha1-l/tdlr/eiXMxPyDoKI75oWf6ZM4=
  /glob-parent/5.1.2:
    dependencies:
      is-glob: 4.0.1
    dev: false
    engines:
      node: '>= 6'
    resolution:
      integrity: sha512-AOIgSQCepiJYwP3ARnGx+5VnTu2HBYdzbGP45eLw1vr3zB3vZLeyed1sC9hnbcOc9/SrMyM5RPQrkGz4aS9Zow==
  /glob-to-regexp/0.4.1:
    dev: false
    resolution:
      integrity: sha512-lkX1HJXwyMcprw/5YUZc2s7DrpAiHB21/V+E1rHUrVNokkvB6bqMzT0VfV6/86ZNabt1k14YOIaT7nDvOX3Iiw==
  /glob/7.1.3:
    dependencies:
      fs.realpath: 1.0.0
      inflight: 1.0.6
      inherits: 2.0.4
      minimatch: 3.0.4
      once: 1.4.0
      path-is-absolute: 1.0.1
    dev: false
    resolution:
      integrity: sha512-vcfuiIxogLV4DlGBHIUOwI0IbrJ8HWPc4MU7HzviGeNho/UJDfi6B5p3sHeWIQ0KGIU0Jpxi5ZHxemQfLkkAwQ==
  /glob/7.1.7:
    dependencies:
      fs.realpath: 1.0.0
      inflight: 1.0.6
      inherits: 2.0.4
      minimatch: 3.0.4
      once: 1.4.0
      path-is-absolute: 1.0.1
    dev: false
    resolution:
      integrity: sha512-OvD9ENzPLbegENnYP5UUfJIirTg4+XwMWGaQfQTY0JenxNvvIKP3U3/tAQSPIu/lHxXYSZmpXlUHeqAIdKzBLQ==
  /global-modules/1.0.0:
    dependencies:
      global-prefix: 1.0.2
      is-windows: 1.0.2
      resolve-dir: 1.0.1
    dev: false
    engines:
      node: '>=0.10.0'
    resolution:
      integrity: sha512-sKzpEkf11GpOFuw0Zzjzmt4B4UZwjOcG757PPvrfhxcLFbq0wpsgpOqxpxtxFiCG4DtG93M6XRVbF2oGdev7bg==
  /global-prefix/1.0.2:
    dependencies:
      expand-tilde: 2.0.2
      homedir-polyfill: 1.0.3
      ini: 1.3.8
      is-windows: 1.0.2
      which: 1.3.1
    dev: false
    engines:
      node: '>=0.10.0'
    resolution:
      integrity: sha1-2/dDxsFJklk8ZVVoy2btMsASLr4=
  /global/4.4.0:
    dependencies:
      min-document: 2.19.0
      process: 0.11.10
    dev: false
    resolution:
      integrity: sha512-wv/LAoHdRE3BeTGz53FAamhGlPLhlssK45usmGFThIi4XqnBmjKQ16u+RNbP7WvigRZDxUsM0J3gcQ5yicaL0w==
  /globals/11.12.0:
    dev: false
    engines:
      node: '>=4'
    resolution:
      integrity: sha512-WOBp/EEGUiIsJSp7wcv/y6MO+lV9UoncWqxuFfm8eBwzWNgyfBd6Gz+IeKQ9jCmyhoH99g15M3T+QaVHFjizVA==
  /globals/13.9.0:
    dependencies:
      type-fest: 0.20.2
    dev: false
    engines:
      node: '>=8'
    resolution:
      integrity: sha512-74/FduwI/JaIrr1H8e71UbDE+5x7pIPs1C2rrwC52SszOo043CsWOZEMW7o2Y58xwm9b+0RBKDxY5n2sUpEFxA==
  /globby/11.0.4:
    dependencies:
      array-union: 2.1.0
      dir-glob: 3.0.1
      fast-glob: 3.2.5
      ignore: 5.1.8
      merge2: 1.4.1
      slash: 3.0.0
    dev: false
    engines:
      node: '>=10'
    resolution:
      integrity: sha512-9O4MVG9ioZJ08ffbcyVYyLOJLk5JQ688pJ4eMGLpdWLHq/Wr1D9BlriLQyL0E+jbkuePVZXYFj47QM/v093wHg==
  /graceful-fs/4.2.6:
    dev: false
    resolution:
      integrity: sha512-nTnJ528pbqxYanhpDYsi4Rd8MAeaBA67+RZ10CM1m3bTAVFEDcd5AuA4a6W5YkGZ1iNXHzZz8T6TBKLeBuNriQ==
  /growl/1.10.5:
    dev: false
    engines:
      node: '>=4.x'
    resolution:
      integrity: sha512-qBr4OuELkhPenW6goKVXiv47US3clb3/IbuWF9KNKEijAy9oeHxU9IgzjvJhHkUzhaj7rOUD7+YGWqUjLp5oSA==
  /guid-typescript/1.0.9:
    dev: false
    resolution:
      integrity: sha512-Y8T4vYhEfwJOTbouREvG+3XDsjr8E3kIr7uf+JZ0BYloFsttiHU0WfvANVsR7TxNUJa/WpCnw/Ino/p+DeBhBQ==
  /handlebars/4.7.7:
    dependencies:
      minimist: 1.2.5
      neo-async: 2.6.2
      source-map: 0.6.1
      wordwrap: 1.0.0
    dev: false
    engines:
      node: '>=0.4.7'
    hasBin: true
    optionalDependencies:
      uglify-js: 3.13.9
    resolution:
      integrity: sha512-aAcXm5OAfE/8IXkcZvCepKU3VzW1/39Fb5ZuqMtgI/hT8X2YgoMvBY5dLhq/cpOvw7Lk1nK/UF71aLG/ZnVYRA==
  /har-schema/2.0.0:
    dev: false
    engines:
      node: '>=4'
    resolution:
      integrity: sha1-qUwiJOvKwEeCoNkDVSHyRzW37JI=
  /har-validator/5.1.5:
    dependencies:
      ajv: 6.12.6
      har-schema: 2.0.0
    deprecated: this library is no longer supported
    dev: false
    engines:
      node: '>=6'
    resolution:
      integrity: sha512-nmT2T0lljbxdQZfspsno9hgrG3Uir6Ks5afism62poxqBM6sDnMEuPmzTq8XN0OEwqKLLdh1jQI3qyE66Nzb3w==
  /has-ansi/2.0.0:
    dependencies:
      ansi-regex: 2.1.1
    dev: false
    engines:
      node: '>=0.10.0'
    resolution:
      integrity: sha1-NPUEnOHs3ysGSa8+8k5F7TVBbZE=
  /has-bigints/1.0.1:
    dev: false
    resolution:
      integrity: sha512-LSBS2LjbNBTf6287JEbEzvJgftkF5qFkmCo9hDRpAzKhUOlJ+hx8dd4USs00SgsUNwc4617J9ki5YtEClM2ffA==
  /has-flag/3.0.0:
    dev: false
    engines:
      node: '>=4'
    resolution:
      integrity: sha1-tdRU3CGZriJWmfNGfloH87lVuv0=
  /has-flag/4.0.0:
    dev: false
    engines:
      node: '>=8'
    resolution:
      integrity: sha512-EykJT/Q1KjTWctppgIAgfSO0tKVuZUjhgMr17kqTumMl6Afv3EISleU7qZUzoXDFTAHTDC4NOoG/ZxU3EvlMPQ==
  /has-glob/1.0.0:
    dependencies:
      is-glob: 3.1.0
    dev: false
    engines:
      node: '>=0.10.0'
    resolution:
      integrity: sha1-mqqe7b/7G6OZCnsAEPtnjuAIEgc=
  /has-only/1.1.1:
    dev: false
    engines:
      node: '>=6'
    resolution:
      integrity: sha512-3GuFy9rDw0xvovCHb4SOKiRImbZ+a8boFBUyGNRPVd2mRyQOzYdau5G9nodUXC1ZKYN59hrHFkW1lgBQscYfTg==
  /has-symbols/1.0.2:
    dev: false
    engines:
      node: '>= 0.4'
    resolution:
      integrity: sha512-chXa79rL/UC2KlX17jo3vRGz0azaWEx5tGqZg5pO3NUyEJVB17dMruQlzCCOfUvElghKcm5194+BCRvi2Rv/Gw==
  /has-unicode/2.0.1:
    dev: false
    resolution:
      integrity: sha1-4Ob+aijPUROIVeCG0Wkedx3iqLk=
  /has/1.0.3:
    dependencies:
      function-bind: 1.1.1
    dev: false
    engines:
      node: '>= 0.4.0'
    resolution:
      integrity: sha512-f2dvO0VU6Oej7RkWJGrehjbzMAjFp5/VKPp5tTpWIV4JHHZK1/BxbFRtf/siA2SWTe09caDmVtYYzWEIbBS4zw==
  /hash-base/3.1.0:
    dependencies:
      inherits: 2.0.4
      readable-stream: 3.6.0
      safe-buffer: 5.2.1
    dev: false
    engines:
      node: '>=4'
    resolution:
      integrity: sha512-1nmYp/rhMDiE7AYkDw+lLwlAzz0AntGIe51F3RfFfEqyQ3feY2eI/NcwC6umIQVOASPMsWJLJScWKSSvzL9IVA==
  /hasha/3.0.0:
    dependencies:
      is-stream: 1.1.0
    dev: false
    engines:
      node: '>=4'
    resolution:
      integrity: sha1-UqMvq4Vp1BymmmH/GiFPjrfIvTk=
  /he/1.2.0:
    dev: false
    hasBin: true
    resolution:
      integrity: sha512-F/1DnUGPopORZi0ni+CvrCgHQ5FyEAHRLSApuYWMmrbSwoN2Mn/7k+Gl38gJnR7yyDZk6WLXwiGod1JOWNDKGw==
  /highlight.js/9.18.5:
    deprecated: Support has ended for 9.x series. Upgrade to @latest
    dev: false
    requiresBuild: true
    resolution:
      integrity: sha512-a5bFyofd/BHCX52/8i8uJkjr9DYwXIPnM/plwI6W7ezItLGqzt7X2G2nXuYSfsIJdkwwj/g9DG1LkcGJI/dDoA==
  /homedir-polyfill/1.0.3:
    dependencies:
      parse-passwd: 1.0.0
    dev: false
    engines:
      node: '>=0.10.0'
    resolution:
      integrity: sha512-eSmmWE5bZTK2Nou4g0AI3zZ9rswp7GRKoKXS1BLUkvPviOqs4YTN1djQIqrXy9k5gEtdLPy86JjRwsNM9tnDcA==
  /hosted-git-info/2.8.9:
    dev: false
    resolution:
      integrity: sha512-mxIDAb9Lsm6DoOJ7xH+5+X4y1LU/4Hi50L9C5sIswK3JzULS4bwk1FvjdBgvYR4bzT4tuUQiC15FE2f5HbLvYw==
  /html-escaper/2.0.2:
    dev: false
    resolution:
      integrity: sha512-H2iMtd0I4Mt5eYiapRdIDjp+XzelXQ0tFE4JS7YFwFevXXMmOp9myNrUvCg0D6ws8iqkRPBfKHgbwig1SmlLfg==
  /http-errors/1.7.2:
    dependencies:
      depd: 1.1.2
      inherits: 2.0.3
      setprototypeof: 1.1.1
      statuses: 1.5.0
      toidentifier: 1.0.0
    dev: false
    engines:
      node: '>= 0.6'
    resolution:
      integrity: sha512-uUQBt3H/cSIVfch6i1EuPNy/YsRSOUBXTVfZ+yR7Zjez3qjBz6i9+i4zjNaoqcoFVI4lQJ5plg63TvGfRSDCRg==
  /http-errors/1.7.3:
    dependencies:
      depd: 1.1.2
      inherits: 2.0.4
      setprototypeof: 1.1.1
      statuses: 1.5.0
      toidentifier: 1.0.0
    dev: false
    engines:
      node: '>= 0.6'
    resolution:
      integrity: sha512-ZTTX0MWrsQ2ZAhA1cejAwDLycFsd7I7nVtnkT3Ol0aqodaKW+0CTZDQ1uBv5whptCnc8e8HeRRJxRs0kmm/Qfw==
  /http-proxy-agent/4.0.1:
    dependencies:
      '@tootallnate/once': 1.1.2
      agent-base: 6.0.2
      debug: 4.3.1
    dev: false
    engines:
      node: '>= 6'
    resolution:
      integrity: sha512-k0zdNgqWTGA6aeIRVpvfVob4fL52dTfaehylg0Y4UvSySvOq/Y+BOyPrgpUrA7HylqvU8vIZGsRuXmspskV0Tg==
  /http-proxy/1.18.1:
    dependencies:
      eventemitter3: 4.0.7
      follow-redirects: 1.14.1
      requires-port: 1.0.0
    dev: false
    engines:
      node: '>=8.0.0'
    resolution:
      integrity: sha512-7mz/721AbnJwIVbnaSv1Cz3Am0ZLT/UBwkC92VlxhXv/k/BBQfM2fXElQNC27BVGr0uwUpplYPQM9LnaBMR5NQ==
  /http-proxy/1.18.1_debug@4.3.1:
    dependencies:
      eventemitter3: 4.0.7
      follow-redirects: 1.14.1_debug@4.3.1
      requires-port: 1.0.0
    dev: false
    engines:
      node: '>=8.0.0'
    peerDependencies:
      debug: '*'
    resolution:
      integrity: sha512-7mz/721AbnJwIVbnaSv1Cz3Am0ZLT/UBwkC92VlxhXv/k/BBQfM2fXElQNC27BVGr0uwUpplYPQM9LnaBMR5NQ==
  /http-signature/1.2.0:
    dependencies:
      assert-plus: 1.0.0
      jsprim: 1.4.1
      sshpk: 1.16.1
    dev: false
    engines:
      node: '>=0.8'
      npm: '>=1.3.7'
    resolution:
      integrity: sha1-muzZJRFHcvPZW2WmCruPfBj7rOE=
  /https-proxy-agent/4.0.0:
    dependencies:
      agent-base: 5.1.1
      debug: 4.3.1
    dev: false
    engines:
      node: '>= 6.0.0'
    resolution:
      integrity: sha512-zoDhWrkR3of1l9QAL8/scJZyLu8j/gBkcwcaQOZh7Gyh/+uJQzGVETdgT30akuwkpL8HTRfssqI3BZuV18teDg==
  /https-proxy-agent/5.0.0:
    dependencies:
      agent-base: 6.0.2
      debug: 4.3.1
    dev: false
    engines:
      node: '>= 6'
    resolution:
      integrity: sha512-EkYm5BcKUGiduxzSt3Eppko+PiNWNEpa4ySk9vTC6wDsQJW9rHSa+UhGNJoRYp7bz6Ht1eaRIa6QaJqO5rCFbA==
  /human-signals/1.1.1:
    dev: false
    engines:
      node: '>=8.12.0'
    resolution:
      integrity: sha512-SEQu7vl8KjNL2eoGBLF3+wAjpsNfA9XMlXAYj/3EdaNfAlxKthD1xjEQfGOUhllCGGJVNY34bRr6lPINhNjyZw==
  /iconv-lite/0.4.24:
    dependencies:
      safer-buffer: 2.1.2
    dev: false
    engines:
      node: '>=0.10.0'
    resolution:
      integrity: sha512-v3MXnZAcvnywkTUEZomIActle7RXXeedOR31wwl7VlyoXO4Qi9arvSenNQWne1TcRwhCL1HwLI21bEqdpj8/rA==
  /ieee754/1.2.1:
    dev: false
    resolution:
      integrity: sha512-dcyqhDvX1C46lXZcVqCpK+FtMRQVdIMN6/Df5js2zouUsqG7I6sFxitIC+7KYK29KdXOLHdu9zL4sFnoVQnqaA==
  /ignore/4.0.6:
    dev: false
    engines:
      node: '>= 4'
    resolution:
      integrity: sha512-cyFDKrqc/YdcWFniJhzI42+AzS+gNwmUzOSFcRCQYwySuBBBy/KjuxWLZ/FHEH6Moq1NizMOBWyTcv8O4OZIMg==
  /ignore/5.1.8:
    dev: false
    engines:
      node: '>= 4'
    resolution:
      integrity: sha512-BMpfD7PpiETpBl/A6S498BaIJ6Y/ABT93ETbby2fP00v4EbvPBXWEoaR1UBPKs3iR53pJY7EtZk5KACI57i1Uw==
  /import-fresh/3.3.0:
    dependencies:
      parent-module: 1.0.1
      resolve-from: 4.0.0
    dev: false
    engines:
      node: '>=6'
    resolution:
      integrity: sha512-veYYhQa+D1QBKznvhUHxb8faxlrwUnxseDAbAp457E0wLNio2bOSKnjYDhMj+YiAq61xrMGhQk9iXVk5FzgQMw==
  /import-lazy/4.0.0:
    dev: false
    engines:
      node: '>=8'
    resolution:
      integrity: sha512-rKtvo6a868b5Hu3heneU+L4yEQ4jYKLtjpnPeUdK7h0yzXGmyBTypknlkCvHFBqfX9YlorEiMM6Dnq/5atfHkw==
  /imurmurhash/0.1.4:
    dev: false
    engines:
      node: '>=0.8.19'
    resolution:
      integrity: sha1-khi5srkoojixPcT7a21XbyMUU+o=
  /inflight/1.0.6:
    dependencies:
      once: 1.4.0
      wrappy: 1.0.2
    dev: false
    resolution:
      integrity: sha1-Sb1jMdfQLQwJvJEKEHW6gWW1bfk=
  /inherits/2.0.1:
    dev: false
    resolution:
      integrity: sha1-sX0I0ya0Qj5Wjv9xn5GwscvfafE=
  /inherits/2.0.3:
    dev: false
    resolution:
      integrity: sha1-Yzwsg+PaQqUC9SRmAiSA9CCCYd4=
  /inherits/2.0.4:
    dev: false
    resolution:
      integrity: sha512-k/vGaX4/Yla3WzyMCvTQOXYeIHvqOKtnqBduzTHpzpQZzAskKMhZ2K+EnBiSM9zGSoIFeMpXKxa4dYeZIQqewQ==
  /ini/1.3.8:
    dev: false
    resolution:
      integrity: sha512-JV/yugV2uzW5iMRSiZAyDtQd+nxtUnjeLt0acNdw98kKLrvuRVyB80tsREOE7yvGVgalhZ6RNXCmEHkUKBKxew==
  /interpret/1.4.0:
    dev: false
    engines:
      node: '>= 0.10'
    resolution:
      integrity: sha512-agE4QfB2Lkp9uICn7BAqoscw4SZP9kTE2hxiFI3jBPmXJfdqiahTbUuKGsMoN2GtqL9AxhYioAcVvgsb1HvRbA==
  /ip-regex/2.1.0:
    dev: false
    engines:
      node: '>=4'
    resolution:
      integrity: sha1-+ni/XS5pE8kRzp+BnuUUa7bYROk=
  /ip/1.1.5:
    dev: false
    resolution:
      integrity: sha1-vd7XARQpCCjAoDnnLvJfWq7ENUo=
  /ipaddr.js/1.9.1:
    dev: false
    engines:
      node: '>= 0.10'
    resolution:
      integrity: sha512-0KI/607xoxSToH7GjN1FfSbLoU0+btTicjsQSWQlh/hZykN8KpmMf7uYwPW3R+akZ6R/w18ZlXSHBYXiYUPO3g==
  /is-arguments/1.1.0:
    dependencies:
      call-bind: 1.0.2
    dev: false
    engines:
      node: '>= 0.4'
    resolution:
      integrity: sha512-1Ij4lOMPl/xB5kBDn7I+b2ttPMKa8szhEIrXDuXQD/oe3HJLTLhqhgGspwgyGd6MOywBUqVvYicF72lkgDnIHg==
  /is-arrayish/0.2.1:
    dev: false
    resolution:
      integrity: sha1-d8mYQFJ6qOyxqLppe4BkWnqSap0=
  /is-bigint/1.0.2:
    dev: false
    resolution:
      integrity: sha512-0JV5+SOCQkIdzjBK9buARcV804Ddu7A0Qet6sHi3FimE9ne6m4BGQZfRn+NZiXbBk4F4XmHfDZIipLj9pX8dSA==
  /is-binary-path/2.1.0:
    dependencies:
      binary-extensions: 2.2.0
    dev: false
    engines:
      node: '>=8'
    resolution:
      integrity: sha512-ZMERYes6pDydyuGidse7OsHxtbI7WVeUEozgR/g7rd0xUimYNlvZRE/K2MgZTjWy725IfelLeVcEM97mmtRGXw==
  /is-boolean-object/1.1.1:
    dependencies:
      call-bind: 1.0.2
    dev: false
    engines:
      node: '>= 0.4'
    resolution:
      integrity: sha512-bXdQWkECBUIAcCkeH1unwJLIpZYaa5VvuygSyS/c2lf719mTKZDU5UdDRlpd01UjADgmW8RfqaP+mRaVPdr/Ng==
  /is-buffer/1.1.6:
    dev: false
    resolution:
      integrity: sha512-NcdALwpXkTm5Zvvbk7owOUSvVvBKDgKP5/ewfXEznmQFfs4ZRmanOeKBTjRVjka3QFoN6XJ+9F3USqfHqTaU5w==
  /is-buffer/2.0.5:
    dev: false
    engines:
      node: '>=4'
    resolution:
      integrity: sha512-i2R6zNFDwgEHJyQUtJEk0XFi1i0dPFn/oqjK3/vPCcDeJvW5NQ83V8QbicfF1SupOaB0h8ntgBC2YiE7dfyctQ==
  /is-callable/1.2.3:
    dev: false
    engines:
      node: '>= 0.4'
    resolution:
      integrity: sha512-J1DcMe8UYTBSrKezuIUTUwjXsho29693unXM2YhJUTR2txK/eG47bvNa/wipPFmZFgr/N6f1GA66dv0mEyTIyQ==
  /is-ci/2.0.0:
    dependencies:
      ci-info: 2.0.0
    dev: false
    hasBin: true
    resolution:
      integrity: sha512-YfJT7rkpQB0updsdHLGWrvhBJfcfzNNawYDNIyQXJz0IViGf75O8EBPKSdvw2rF+LGCsX4FZ8tcr3b19LcZq4w==
  /is-core-module/2.4.0:
    dependencies:
      has: 1.0.3
    dev: false
    resolution:
      integrity: sha512-6A2fkfq1rfeQZjxrZJGerpLCTHRNEBiSgnu0+obeJpEPZRUooHgsizvzv0ZjJwOz3iWIHdJtVWJ/tmPr3D21/A==
  /is-date-object/1.0.4:
    dev: false
    engines:
      node: '>= 0.4'
    resolution:
      integrity: sha512-/b4ZVsG7Z5XVtIxs/h9W8nvfLgSAyKYdtGWQLbqy6jA1icmgjf8WCoTKgeS4wy5tYaPePouzFMANbnj94c2Z+A==
  /is-docker/2.2.1:
    dev: false
    engines:
      node: '>=8'
    hasBin: true
    resolution:
      integrity: sha512-F+i2BKsFrH66iaUFc0woD8sLy8getkwTwtOBjvs56Cx4CgJDeKQeqfz8wAYiSb8JOprWhHH5p77PbmYCvvUuXQ==
  /is-extglob/2.1.1:
    dev: false
    engines:
      node: '>=0.10.0'
    resolution:
      integrity: sha1-qIwCU1eR8C7TfHahueqXc8gz+MI=
  /is-fullwidth-code-point/1.0.0:
    dependencies:
      number-is-nan: 1.0.1
    dev: false
    engines:
      node: '>=0.10.0'
    resolution:
      integrity: sha1-754xOG8DGn8NZDr4L95QxFfvAMs=
  /is-fullwidth-code-point/2.0.0:
    dev: false
    engines:
      node: '>=4'
    resolution:
      integrity: sha1-o7MKXE8ZkYMWeqq5O+764937ZU8=
  /is-fullwidth-code-point/3.0.0:
    dev: false
    engines:
      node: '>=8'
    resolution:
      integrity: sha512-zymm5+u+sCsSWyD9qNaejV3DFvhCKclKdizYaJUuHA83RLjb7nSuGnddCHGv0hk+KY7BMAlsWeK4Ueg6EV6XQg==
  /is-generator-function/1.0.9:
    dev: false
    engines:
      node: '>= 0.4'
    resolution:
      integrity: sha512-ZJ34p1uvIfptHCN7sFTjGibB9/oBg17sHqzDLfuwhvmN/qLVvIQXRQ8licZQ35WJ8KuEQt/etnnzQFI9C9Ue/A==
  /is-glob/3.1.0:
    dependencies:
      is-extglob: 2.1.1
    dev: false
    engines:
      node: '>=0.10.0'
    resolution:
      integrity: sha1-e6WuJCF4BKxwcHuWkiVnSGzD6Eo=
  /is-glob/4.0.1:
    dependencies:
      is-extglob: 2.1.1
    dev: false
    engines:
      node: '>=0.10.0'
    resolution:
      integrity: sha512-5G0tKtBTFImOqDnLB2hG6Bp2qcKEFduo4tZu9MT/H6NQv/ghhy30o55ufafxJ/LdH79LLs2Kfrn85TLKyA7BUg==
  /is-module/1.0.0:
    dev: false
    resolution:
      integrity: sha1-Mlj7afeMFNW4FdZkM2tM/7ZEFZE=
  /is-negative-zero/2.0.1:
    dev: false
    engines:
      node: '>= 0.4'
    resolution:
      integrity: sha512-2z6JzQvZRa9A2Y7xC6dQQm4FSTSTNWjKIYYTt4246eMTJmIo0Q+ZyOsU66X8lxK1AbB92dFeglPLrhwpeRKO6w==
  /is-number-object/1.0.5:
    dev: false
    engines:
      node: '>= 0.4'
    resolution:
      integrity: sha512-RU0lI/n95pMoUKu9v1BZP5MBcZuNSVJkMkAG2dJqC4z2GlkGUNeH68SuHuBKBD/XFe+LHZ+f9BKkLET60Niedw==
  /is-number/7.0.0:
    dev: false
    engines:
      node: '>=0.12.0'
    resolution:
      integrity: sha512-41Cifkg6e8TylSpdtTpeLVMqvSBEVzTttHvERD741+pnZ8ANv0004MRL43QKPDlK9cGvNp6NZWZUBlbGXYxxng==
  /is-reference/1.2.1:
    dependencies:
      '@types/estree': 0.0.48
    dev: false
    resolution:
      integrity: sha512-U82MsXXiFIrjCK4otLT+o2NA2Cd2g5MLoOVXUZjIOhLurrRxpEXzI8O0KZHr3IjLvlAH1kTPYSuqer5T9ZVBKQ==
  /is-regex/1.1.3:
    dependencies:
      call-bind: 1.0.2
      has-symbols: 1.0.2
    dev: false
    engines:
      node: '>= 0.4'
    resolution:
      integrity: sha512-qSVXFz28HM7y+IWX6vLCsexdlvzT1PJNFSBuaQLQ5o0IEw8UDYW6/2+eCMVyIsbM8CNLX2a/QWmSpyxYEHY7CQ==
  /is-stream/1.1.0:
    dev: false
    engines:
      node: '>=0.10.0'
    resolution:
      integrity: sha1-EtSj3U5o4Lec6428hBc66A2RykQ=
  /is-stream/2.0.0:
    dev: false
    engines:
      node: '>=8'
    resolution:
      integrity: sha512-XCoy+WlUr7d1+Z8GgSuXmpuUFC9fOhRXglJMx+dwLKTkL44Cjd4W1Z5P+BQZpr+cR93aGP4S/s7Ftw6Nd/kiEw==
  /is-string/1.0.6:
    dev: false
    engines:
      node: '>= 0.4'
    resolution:
      integrity: sha512-2gdzbKUuqtQ3lYNrUTQYoClPhm7oQu4UdpSZMp1/DGgkHBT8E2Z1l0yMdb6D4zNAxwDiMv8MdulKROJGNl0Q0w==
  /is-subset/0.1.1:
    dev: false
    resolution:
      integrity: sha1-ilkRfZMt4d4A8kX83TnOQ/HpOaY=
  /is-symbol/1.0.4:
    dependencies:
      has-symbols: 1.0.2
    dev: false
    engines:
      node: '>= 0.4'
    resolution:
      integrity: sha512-C/CPBqKWnvdcxqIARxyOh4v1UUEOCHpgDa0WYgpKDFMszcrPcffg5uhwSgPCLD2WWxmq6isisz87tzT01tuGhg==
  /is-typed-array/1.1.5:
    dependencies:
      available-typed-arrays: 1.0.4
      call-bind: 1.0.2
      es-abstract: 1.18.3
      foreach: 2.0.5
      has-symbols: 1.0.2
    dev: false
    engines:
      node: '>= 0.4'
    resolution:
      integrity: sha512-S+GRDgJlR3PyEbsX/Fobd9cqpZBuvUS+8asRqYDMLCb2qMzt1oz5m5oxQCxOgUDxiWsOVNi4yaF+/uvdlHlYug==
  /is-typedarray/1.0.0:
    dev: false
    resolution:
      integrity: sha1-5HnICFjfDBsR3dppQPlgEfzaSpo=
  /is-valid-glob/1.0.0:
    dev: false
    engines:
      node: '>=0.10.0'
    resolution:
      integrity: sha1-Kb8+/3Ab4tTTFdusw5vDn+j2Aao=
  /is-windows/1.0.2:
    dev: false
    engines:
      node: '>=0.10.0'
    resolution:
      integrity: sha512-eXK1UInq2bPmjyX6e3VHIzMLobc4J94i4AWn+Hpq3OU5KkrRC96OAcR3PRJ/pGu6m8TRnBHP9dkXQVsT/COVIA==
  /is-wsl/2.2.0:
    dependencies:
      is-docker: 2.2.1
    dev: false
    engines:
      node: '>=8'
    resolution:
      integrity: sha512-fKzAra0rGJUUBwGBgNkHZuToZcn+TtXHpeCgmkMJMMYx1sQDYaCSyjJBSCa2nH1DGm7s3n1oBnohoVTBaN7Lww==
  /isarray/0.0.1:
    dev: false
    resolution:
      integrity: sha1-ihis/Kmo9Bd+Cav8YDiTmwXR7t8=
  /isarray/1.0.0:
    dev: false
    resolution:
      integrity: sha1-u5NdSFgsuhaMBoNJV6VKPgcSTxE=
  /isbinaryfile/4.0.8:
    dev: false
    engines:
      node: '>= 8.0.0'
    resolution:
      integrity: sha512-53h6XFniq77YdW+spoRrebh0mnmTxRPTlcuIArO57lmMdq4uBKFKaeTjnb92oYWrSn/LVL+LT+Hap2tFQj8V+w==
  /isexe/2.0.0:
    dev: false
    resolution:
      integrity: sha1-6PvzdNxVb/iUehDcsFctYz8s+hA=
  /isstream/0.1.2:
    dev: false
    resolution:
      integrity: sha1-R+Y/evVa+m+S4VAOaQ64uFKcCZo=
  /istanbul-lib-coverage/2.0.5:
    dev: false
    engines:
      node: '>=6'
    resolution:
      integrity: sha512-8aXznuEPCJvGnMSRft4udDRDtb1V3pkQkMMI5LI+6HuQz5oQ4J2UFn1H82raA3qJtyOLkkwVqICBQkjnGtn5mA==
  /istanbul-lib-coverage/3.0.0:
    dev: false
    engines:
      node: '>=8'
    resolution:
      integrity: sha512-UiUIqxMgRDET6eR+o5HbfRYP1l0hqkWOs7vNxC/mggutCMUIhWMm8gAHb8tHlyfD3/l6rlgNA5cKdDzEAf6hEg==
  /istanbul-lib-hook/2.0.7:
    dependencies:
      append-transform: 1.0.0
    dev: false
    engines:
      node: '>=6'
    resolution:
      integrity: sha512-vrRztU9VRRFDyC+aklfLoeXyNdTfga2EI3udDGn4cZ6fpSXpHLV9X6CHvfoMCPtggg8zvDDmC4b9xfu0z6/llA==
  /istanbul-lib-instrument/3.3.0:
    dependencies:
      '@babel/generator': 7.14.5
      '@babel/parser': 7.14.6
      '@babel/template': 7.14.5
      '@babel/traverse': 7.14.5
      '@babel/types': 7.14.5
      istanbul-lib-coverage: 2.0.5
      semver: 6.3.0
    dev: false
    engines:
      node: '>=6'
    resolution:
      integrity: sha512-5nnIN4vo5xQZHdXno/YDXJ0G+I3dAm4XgzfSVTPLQpj/zAV2dV6Juy0yaf10/zrJOJeHoN3fraFe+XRq2bFVZA==
  /istanbul-lib-instrument/4.0.3:
    dependencies:
      '@babel/core': 7.14.6
      '@istanbuljs/schema': 0.1.3
      istanbul-lib-coverage: 3.0.0
      semver: 6.3.0
    dev: false
    engines:
      node: '>=8'
    resolution:
      integrity: sha512-BXgQl9kf4WTCPCCpmFGoJkz/+uhvm7h7PFKUYxh7qarQd3ER33vHG//qaE8eN25l07YqZPpHXU9I09l/RD5aGQ==
  /istanbul-lib-report/2.0.8:
    dependencies:
      istanbul-lib-coverage: 2.0.5
      make-dir: 2.1.0
      supports-color: 6.1.0
    dev: false
    engines:
      node: '>=6'
    resolution:
      integrity: sha512-fHBeG573EIihhAblwgxrSenp0Dby6tJMFR/HvlerBsrCTD5bkUuoNtn3gVh29ZCS824cGGBPn7Sg7cNk+2xUsQ==
  /istanbul-lib-report/3.0.0:
    dependencies:
      istanbul-lib-coverage: 3.0.0
      make-dir: 3.1.0
      supports-color: 7.2.0
    dev: false
    engines:
      node: '>=8'
    resolution:
      integrity: sha512-wcdi+uAKzfiGT2abPpKZ0hSU1rGQjUQnLvtY5MpQ7QCTahD3VODhcu4wcfY1YtkGaDD5yuydOLINXsfbus9ROw==
  /istanbul-lib-source-maps/3.0.6:
    dependencies:
      debug: 4.3.1
      istanbul-lib-coverage: 2.0.5
      make-dir: 2.1.0
      rimraf: 2.7.1
      source-map: 0.6.1
    dev: false
    engines:
      node: '>=6'
    resolution:
      integrity: sha512-R47KzMtDJH6X4/YW9XTx+jrLnZnscW4VpNN+1PViSYTejLVPWv7oov+Duf8YQSPyVRUvueQqz1TcsC6mooZTXw==
  /istanbul-lib-source-maps/4.0.0:
    dependencies:
      debug: 4.3.1
      istanbul-lib-coverage: 3.0.0
      source-map: 0.6.1
    dev: false
    engines:
      node: '>=8'
    resolution:
      integrity: sha512-c16LpFRkR8vQXyHZ5nLpY35JZtzj1PQY1iZmesUbf1FZHbIupcWfjgOXBY9YHkLEQ6puz1u4Dgj6qmU/DisrZg==
  /istanbul-reports/2.2.7:
    dependencies:
      html-escaper: 2.0.2
    dev: false
    engines:
      node: '>=6'
    resolution:
      integrity: sha512-uu1F/L1o5Y6LzPVSVZXNOoD/KXpJue9aeLRd0sM9uMXfZvzomB0WxVamWb5ue8kA2vVWEmW7EG+A5n3f1kqHKg==
  /istanbul-reports/3.0.2:
    dependencies:
      html-escaper: 2.0.2
      istanbul-lib-report: 3.0.0
    dev: false
    engines:
      node: '>=8'
    resolution:
      integrity: sha512-9tZvz7AiR3PEDNGiV9vIouQ/EAcqMXFmkcA1CDFTwOB98OZVDL0PH9glHotf5Ugp6GCOTypfzGWI/OqjWNCRUw==
  /its-name/1.0.0:
    dev: false
    engines:
      node: '>=6'
    resolution:
      integrity: sha1-IGXxiD7LVoxl9xEt2/EjQB+uSvA=
  /jest-worker/24.9.0:
    dependencies:
      merge-stream: 2.0.0
      supports-color: 6.1.0
    dev: false
    engines:
      node: '>= 6'
    resolution:
      integrity: sha512-51PE4haMSXcHohnSMdM42anbvZANYTqMrr52tVKPqqsPJMzoP6FYYDVqahX/HrAoKEKz3uUPzSvKs9A3qR4iVw==
  /jju/1.4.0:
    dev: false
    resolution:
      integrity: sha1-o6vicYryQaKykE+EpiWXDzia4yo=
  /jquery/3.6.0:
    dev: false
    resolution:
      integrity: sha512-JVzAR/AjBvVt2BmYhxRCSYysDsPcssdmTFnzyLEts9qNwmjmu4JTAMYubEfwVOSwpQ1I1sKKFcxhZCI2buerfw==
  /js-tokens/4.0.0:
    dev: false
    resolution:
      integrity: sha512-RdJUflcE3cUzKiMqQgsCu06FPu9UdIJO0beYbPhHN4k6apgJtifcoCtT9bcxOpYBtpD2kCM6Sbzg4CausW/PKQ==
  /js-yaml/3.13.1:
    dependencies:
      argparse: 1.0.10
      esprima: 4.0.1
    dev: false
    hasBin: true
    resolution:
      integrity: sha512-YfbcO7jXDdyj0DGxYVSlSeQNHbD7XPWvrVWeVUujrQEoZzWJIRrCPoyk6kL6IAjAG2IolMK4T0hNUe0HOUs5Jw==
  /js-yaml/3.14.1:
    dependencies:
      argparse: 1.0.10
      esprima: 4.0.1
    dev: false
    hasBin: true
    resolution:
      integrity: sha512-okMH7OXXJ7YrN9Ok3/SXrnu4iX9yOk+25nqX4imS2npuvTYDmo/QEZoqwZkYaIDk3jVvBOTOIEgEhaLOynBS9g==
  /jsbi/3.1.5:
    dev: false
    resolution:
      integrity: sha512-w2BY0VOYC1ahe+w6Qhl4SFoPvPsZ9NPHY4bwass+LCgU7RK3PBoVQlQ3G1s7vI8W3CYyJiEXcbKF7FIM/L8q3Q==
  /jsbn/0.1.1:
    dev: false
    resolution:
      integrity: sha1-peZUwuWi3rXyAdls77yoDA7y9RM=
  /jsesc/2.5.2:
    dev: false
    engines:
      node: '>=4'
    hasBin: true
    resolution:
      integrity: sha512-OYu7XEzjkCQ3C5Ps3QIZsQfNpqoJyZZA99wd9aWd05NCtC5pWOkShK2mkL6HXQR6/Cy2lbNdPlZBpuQHXE63gA==
  /json-edm-parser/0.1.2:
    dependencies:
      jsonparse: 1.2.0
    dev: false
    resolution:
      integrity: sha1-HmCw/vG8CvZ7wNFG393lSGzWFbQ=
  /json-parse-better-errors/1.0.2:
    dev: false
    resolution:
      integrity: sha512-mrqyZKfX5EhL7hvqcV6WG1yYjnjeuYDzDhhcAAUrq8Po85NBQBJP+ZDUT75qZQ98IkUoBqdkExkukOU7Ts2wrw==
  /json-schema-traverse/0.4.1:
    dev: false
    resolution:
      integrity: sha512-xbbCH5dCYU5T8LcEhhuh7HJ88HXuW3qsI3Y0zOZFKfZEHcpWiHU/Jxzk629Brsab/mMiHQti9wMP+845RPe3Vg==
  /json-schema-traverse/1.0.0:
    dev: false
    resolution:
      integrity: sha512-NM8/P9n3XjXhIZn1lLhkFaACTOURQXjWhV4BA/RnOv8xvgqtqpAX9IO4mRQxSx1Rlo4tqzeqb0sOlruaOy3dug==
  /json-schema/0.2.3:
    dev: false
    resolution:
      integrity: sha1-tIDIkuWaLwWVTOcnvT8qTogvnhM=
  /json-schema/0.3.0:
    dev: false
    resolution:
      integrity: sha512-TYfxx36xfl52Rf1LU9HyWSLGPdYLL+SQ8/E/0yVyKG8wCCDaSrhPap0vEdlsZWRaS6tnKKLPGiEJGiREVC8kxQ==
  /json-stable-stringify-without-jsonify/1.0.1:
    dev: false
    resolution:
      integrity: sha1-nbe1lJatPzz+8wp1FC0tkwrXJlE=
  /json-stringify-safe/5.0.1:
    dev: false
    resolution:
      integrity: sha1-Epai1Y/UXxmg9s4B1lcB4sc1tus=
  /json5/1.0.1:
    dependencies:
      minimist: 1.2.5
    dev: false
    hasBin: true
    resolution:
      integrity: sha512-aKS4WQjPenRxiQsC93MNfjx+nbF4PAdYzmd/1JIj8HYzqfbu86beTuNgXDzPknWk0n0uARlyewZo4s++ES36Ow==
  /json5/2.2.0:
    dependencies:
      minimist: 1.2.5
    dev: false
    engines:
      node: '>=6'
    hasBin: true
    resolution:
      integrity: sha512-f+8cldu7X/y7RAJurMEJmdoKXGB/X550w2Nr3tTbezL6RwEE/iMcm+tZnXeoZtKuOq6ft8+CqzEkrIgx1fPoQA==
  /jsonfile/4.0.0:
    dev: false
    optionalDependencies:
      graceful-fs: 4.2.6
    resolution:
      integrity: sha1-h3Gq4HmbZAdrdmQPygWPnBDjPss=
  /jsonparse/1.2.0:
    dev: false
    engines:
      '0': node >= 0.2.0
    resolution:
      integrity: sha1-XAxWhRBxYOcv50ib3eoLRMK8Z70=
  /jsonwebtoken/8.5.1:
    dependencies:
      jws: 3.2.2
      lodash.includes: 4.3.0
      lodash.isboolean: 3.0.3
      lodash.isinteger: 4.0.4
      lodash.isnumber: 3.0.3
      lodash.isplainobject: 4.0.6
      lodash.isstring: 4.0.1
      lodash.once: 4.1.1
      ms: 2.1.3
      semver: 5.7.1
    dev: false
    engines:
      node: '>=4'
      npm: '>=1.4.28'
    resolution:
      integrity: sha512-XjwVfRS6jTMsqYs0EsuJ4LGxXV14zQybNd4L2r0UvbVnSF9Af8x7p5MzbJ90Ioz/9TI41/hTCvznF/loiSzn8w==
  /jsprim/1.4.1:
    dependencies:
      assert-plus: 1.0.0
      extsprintf: 1.3.0
      json-schema: 0.2.3
      verror: 1.10.0
    dev: false
    engines:
      '0': node >=0.6.0
    resolution:
      integrity: sha1-MT5mvB5cwG5Di8G3SZwuXFastqI=
  /jsrsasign/10.3.0:
    dev: false
    resolution:
      integrity: sha512-irDIKKFW++EAELgP3fjFi5/Fn0XEyfuQTTgpbeFwCGkV6tRIYZl3uraRea2HTXWCstcSZuDaCbdAhU1n+075Bg==
  /jssha/2.4.2:
    deprecated: jsSHA versions < 3.0.0 will no longer receive feature updates
    dev: false
    resolution:
      integrity: sha512-/jsi/9C0S70zfkT/4UlKQa5E1xKurDnXcQizcww9JSR/Fv+uIbWM2btG+bFcL3iNoK9jIGS0ls9HWLr1iw0kFg==
  /jssha/3.2.0:
    dev: false
    resolution:
      integrity: sha512-QuruyBENDWdN4tZwJbQq7/eAK85FqrI4oDbXjy5IBhYD+2pTJyBUWZe8ctWaCkrV0gy6AaelgOZZBMeswEa/6Q==
  /just-extend/4.2.1:
    dev: false
    resolution:
      integrity: sha512-g3UB796vUFIY90VIv/WX3L2c8CS2MdWUww3CNrYmqza1Fg0DURc2K/O4YrnklBdQarSJ/y8JnJYDGc+1iumQjg==
  /jwa/1.4.1:
    dependencies:
      buffer-equal-constant-time: 1.0.1
      ecdsa-sig-formatter: 1.0.11
      safe-buffer: 5.2.1
    dev: false
    resolution:
      integrity: sha512-qiLX/xhEEFKUAJ6FiBMbes3w9ATzyk5W7Hvzpa/SLYdxNtng+gcurvrI7TbACjIXlsJyr05/S1oUhZrc63evQA==
  /jwa/2.0.0:
    dependencies:
      buffer-equal-constant-time: 1.0.1
      ecdsa-sig-formatter: 1.0.11
      safe-buffer: 5.2.1
    dev: false
    resolution:
      integrity: sha512-jrZ2Qx916EA+fq9cEAeCROWPTfCwi1IVHqT2tapuqLEVVDKFDENFw1oL+MwrTvH6msKxsd1YTDVw6uKEcsrLEA==
  /jws/3.2.2:
    dependencies:
      jwa: 1.4.1
      safe-buffer: 5.2.1
    dev: false
    resolution:
      integrity: sha512-YHlZCB6lMTllWDtSPHz/ZXTsi8S00usEV6v1tjq8tOUZzw7DpSDWVXjXDre6ed1w/pd495ODpHZYSdkRTsa0HA==
  /jws/4.0.0:
    dependencies:
      jwa: 2.0.0
      safe-buffer: 5.2.1
    dev: false
    resolution:
      integrity: sha512-KDncfTmOZoOMTFG4mBlG0qUIOlc03fmzH+ru6RgYVZhPkyiy/92Owlt/8UEN+a4TXR1FQetfIpJE8ApdvdVxTg==
  /jwt-decode/2.2.0:
    dev: false
    resolution:
      integrity: sha1-fYa9VmefWM5qhHBKZX3TkruoGnk=
  /karma-chai/0.1.0_chai@4.3.4+karma@6.3.4:
    dependencies:
      chai: 4.3.4
      karma: 6.3.4
    dev: false
    peerDependencies:
      chai: '*'
      karma: '>=0.10.9'
    resolution:
      integrity: sha1-vuWtQEAFF4Ea40u5RfdikJEIt5o=
  /karma-chrome-launcher/3.1.0:
    dependencies:
      which: 1.3.1
    dev: false
    resolution:
      integrity: sha512-3dPs/n7vgz1rxxtynpzZTvb9y/GIaW8xjAwcIGttLbycqoFtI7yo1NGnQi6oFTherRE+GIhCAHZC4vEqWGhNvg==
  /karma-coverage/2.0.3:
    dependencies:
      istanbul-lib-coverage: 3.0.0
      istanbul-lib-instrument: 4.0.3
      istanbul-lib-report: 3.0.0
      istanbul-lib-source-maps: 4.0.0
      istanbul-reports: 3.0.2
      minimatch: 3.0.4
    dev: false
    engines:
      node: '>=10.0.0'
    resolution:
      integrity: sha512-atDvLQqvPcLxhED0cmXYdsPMCQuh6Asa9FMZW1bhNqlVEhJoB9qyZ2BY1gu7D/rr5GLGb5QzYO4siQskxaWP/g==
  /karma-edge-launcher/0.4.2_karma@6.3.4:
    dependencies:
      edge-launcher: 1.2.2
      karma: 6.3.4
    dev: false
    engines:
      node: '>=4'
    peerDependencies:
      karma: '>=0.9'
    resolution:
      integrity: sha512-YAJZb1fmRcxNhMIWYsjLuxwODBjh2cSHgTW/jkVmdpGguJjLbs9ZgIK/tEJsMQcBLUkO+yO4LBbqYxqgGW2HIw==
  /karma-env-preprocessor/0.1.1:
    dev: false
    resolution:
      integrity: sha1-u+jIfVnADtt2BwvTwxtLOdXcfhU=
  /karma-firefox-launcher/1.3.0:
    dependencies:
      is-wsl: 2.2.0
    dev: false
    resolution:
      integrity: sha512-Fi7xPhwrRgr+94BnHX0F5dCl1miIW4RHnzjIGxF8GaIEp7rNqX7LSi7ok63VXs3PS/5MQaQMhGxw+bvD+pibBQ==
  /karma-ie-launcher/1.0.0_karma@6.3.4:
    dependencies:
      karma: 6.3.4
      lodash: 4.17.21
    dev: false
    peerDependencies:
      karma: '>=0.9'
    resolution:
      integrity: sha1-SXmGhCxJAZA0bNifVJTKmDDG1Zw=
  /karma-json-preprocessor/0.3.3_karma@6.3.4:
    dependencies:
      karma: 6.3.4
    dev: false
    peerDependencies:
      karma: '>=0.9'
    resolution:
      integrity: sha1-X36ZW+uuS06PCiy1IVBVSq8LHi4=
  /karma-json-to-file-reporter/1.0.1:
    dependencies:
      json5: 2.2.0
    dev: false
    resolution:
      integrity: sha512-kNCi+0UrXAeTJMpMsHkHNbfmlErsYT+/haNakJIhsE/gtj3Jx7zWRg7BTc1HHSbH5KeVXVRJr3/KLB/NHWY7Hg==
  /karma-junit-reporter/2.0.1_karma@6.3.4:
    dependencies:
      karma: 6.3.4
      path-is-absolute: 1.0.1
      xmlbuilder: 12.0.0
    dev: false
    engines:
      node: '>= 8'
    peerDependencies:
      karma: '>=0.9'
    resolution:
      integrity: sha512-VtcGfE0JE4OE1wn0LK8xxDKaTP7slN8DO3I+4xg6gAi1IoAHAXOJ1V9G/y45Xg6sxdxPOR3THCFtDlAfBo9Afw==
  /karma-mocha-reporter/2.2.5_karma@6.3.4:
    dependencies:
      chalk: 2.4.2
      karma: 6.3.4
      log-symbols: 2.2.0
      strip-ansi: 4.0.0
    dev: false
    peerDependencies:
      karma: '>=0.13'
    resolution:
      integrity: sha1-FRIAlejtgZGG5HoLAS8810GJVWA=
  /karma-mocha/2.0.1:
    dependencies:
      minimist: 1.2.5
    dev: false
    resolution:
      integrity: sha512-Tzd5HBjm8his2OA4bouAsATYEpZrp9vC7z5E5j4C5Of5Rrs1jY67RAwXNcVmd/Bnk1wgvQRou0zGVLey44G4tQ==
  /karma-rollup-preprocessor/7.0.7_rollup@1.32.1:
    dependencies:
      chokidar: 3.5.2
      debounce: 1.2.1
      rollup: 1.32.1
    dev: false
    engines:
      node: '>= 8.0.0'
    peerDependencies:
      rollup: '>= 1.0.0'
    resolution:
      integrity: sha512-Y1QwsTCiCBp8sSALZdqmqry/mWIWIy0V6zonUIpy+0/D/Kpb2XZvR+JZrWfacQvcvKQdZFJvg6EwlnKtjepu3Q==
  /karma-source-map-support/1.4.0:
    dependencies:
      source-map-support: 0.5.19
    dev: false
    resolution:
      integrity: sha512-RsBECncGO17KAoJCYXjv+ckIz+Ii9NCi+9enk+rq6XC81ezYkb4/RHE6CTXdA7IOJqoF3wcaLfVG0CPmE5ca6A==
  /karma-sourcemap-loader/0.3.8:
    dependencies:
      graceful-fs: 4.2.6
    dev: false
    resolution:
      integrity: sha512-zorxyAakYZuBcHRJE+vbrK2o2JXLFWK8VVjiT/6P+ltLBUGUvqTEkUiQ119MGdOrK7mrmxXHZF1/pfT6GgIZ6g==
  /karma/6.3.4:
    dependencies:
      body-parser: 1.19.0
      braces: 3.0.2
      chokidar: 3.5.2
      colors: 1.4.0
      connect: 3.7.0
      di: 0.0.1
      dom-serialize: 2.2.1
      glob: 7.1.7
      graceful-fs: 4.2.6
      http-proxy: 1.18.1
      isbinaryfile: 4.0.8
      lodash: 4.17.21
      log4js: 6.3.0
      mime: 2.5.2
      minimatch: 3.0.4
      qjobs: 1.2.0
      range-parser: 1.2.1
      rimraf: 3.0.2
      socket.io: 3.1.2
      source-map: 0.6.1
      tmp: 0.2.1
      ua-parser-js: 0.7.28
      yargs: 16.2.0
    dev: false
    engines:
      node: '>= 10'
    hasBin: true
    resolution:
      integrity: sha512-hbhRogUYIulfkBTZT7xoPrCYhRBnBoqbbL4fszWD0ReFGUxU+LYBr3dwKdAluaDQ/ynT9/7C+Lf7pPNW4gSx4Q==
  /karma/6.3.4_debug@4.3.1:
    dependencies:
      body-parser: 1.19.0
      braces: 3.0.2
      chokidar: 3.5.2
      colors: 1.4.0
      connect: 3.7.0
      di: 0.0.1
      dom-serialize: 2.2.1
      glob: 7.1.7
      graceful-fs: 4.2.6
      http-proxy: 1.18.1_debug@4.3.1
      isbinaryfile: 4.0.8
      lodash: 4.17.21
      log4js: 6.3.0
      mime: 2.5.2
      minimatch: 3.0.4
      qjobs: 1.2.0
      range-parser: 1.2.1
      rimraf: 3.0.2
      socket.io: 3.1.2
      source-map: 0.6.1
      tmp: 0.2.1
      ua-parser-js: 0.7.28
      yargs: 16.2.0
    dev: false
    engines:
      node: '>= 10'
    hasBin: true
    peerDependencies:
      debug: '*'
    resolution:
      integrity: sha512-hbhRogUYIulfkBTZT7xoPrCYhRBnBoqbbL4fszWD0ReFGUxU+LYBr3dwKdAluaDQ/ynT9/7C+Lf7pPNW4gSx4Q==
  /keytar/7.0.0:
    dependencies:
      node-addon-api: 3.2.1
      prebuild-install: 5.3.5
    dev: false
    requiresBuild: true
    resolution:
      integrity: sha512-uvmdb5ZE2NgegcUDrmhutI9BUh+bTbt8+bwPliOMiLiWmrV76Tfg6DyI7Ud903a/4xlkJpKGnR0TyRpRyFOc3A==
  /keytar/7.7.0:
    dependencies:
      node-addon-api: 3.2.1
      prebuild-install: 6.1.3
    dev: false
    requiresBuild: true
    resolution:
      integrity: sha512-YEY9HWqThQc5q5xbXbRwsZTh2PJ36OSYRjSv3NN2xf5s5dpLTjEZnC2YikR29OaVybf9nQ0dJ/80i40RS97t/A==
  /lazy-ass/1.6.0:
    dev: false
    engines:
      node: '> 0.8'
    resolution:
      integrity: sha1-eZllXoZGwX8In90YfRUNMyTVRRM=
  /levn/0.3.0:
    dependencies:
      prelude-ls: 1.1.2
      type-check: 0.3.2
    dev: false
    engines:
      node: '>= 0.8.0'
    resolution:
      integrity: sha1-OwmSTt+fCDwEkP3UwLxEIeBHZO4=
  /levn/0.4.1:
    dependencies:
      prelude-ls: 1.2.1
      type-check: 0.4.0
    dev: false
    engines:
      node: '>= 0.8.0'
    resolution:
      integrity: sha512-+bT2uH4E5LGE7h/n3evcS/sQlJXCpIp6ym8OWJ5eV6+67Dsql/LaaT7qJBAt2rzfoa/5QBGBhxDix1dMt2kQKQ==
  /load-json-file/4.0.0:
    dependencies:
      graceful-fs: 4.2.6
      parse-json: 4.0.0
      pify: 3.0.0
      strip-bom: 3.0.0
    dev: false
    engines:
      node: '>=4'
    resolution:
      integrity: sha1-L19Fq5HjMhYjT9U62rZo607AmTs=
  /locate-path/2.0.0:
    dependencies:
      p-locate: 2.0.0
      path-exists: 3.0.0
    dev: false
    engines:
      node: '>=4'
    resolution:
      integrity: sha1-K1aLJl7slExtnA3pw9u7ygNUzY4=
  /locate-path/3.0.0:
    dependencies:
      p-locate: 3.0.0
      path-exists: 3.0.0
    dev: false
    engines:
      node: '>=6'
    resolution:
      integrity: sha512-7AO748wWnIhNqAuaty2ZWHkQHRSNfPVIsPIfwEOWO22AmaoVrWavlOcMR5nzTLNYvp36X220/maaRsrec1G65A==
  /lodash.clonedeep/4.5.0:
    dev: false
    resolution:
      integrity: sha1-4j8/nE+Pvd6HJSnBBxhXoIblzO8=
  /lodash.flattendeep/4.4.0:
    dev: false
    resolution:
      integrity: sha1-+wMJF/hqMTTlvJvsDWngAT3f7bI=
  /lodash.get/4.4.2:
    dev: false
    resolution:
      integrity: sha1-LRd/ZS+jHpObRDjVNBSZ36OCXpk=
  /lodash.includes/4.3.0:
    dev: false
    resolution:
      integrity: sha1-YLuYqHy5I8aMoeUTJUgzFISfVT8=
  /lodash.isboolean/3.0.3:
    dev: false
    resolution:
      integrity: sha1-bC4XHbKiV82WgC/UOwGyDV9YcPY=
  /lodash.isequal/4.5.0:
    dev: false
    resolution:
      integrity: sha1-QVxEePK8wwEgwizhDtMib30+GOA=
  /lodash.isinteger/4.0.4:
    dev: false
    resolution:
      integrity: sha1-YZwK89A/iwTDH1iChAt3sRzWg0M=
  /lodash.isnumber/3.0.3:
    dev: false
    resolution:
      integrity: sha1-POdoEMWSjQM1IwGsKHMX8RwLH/w=
  /lodash.isplainobject/4.0.6:
    dev: false
    resolution:
      integrity: sha1-fFJqUtibRcRcxpC4gWO+BJf1UMs=
  /lodash.isstring/4.0.1:
    dev: false
    resolution:
      integrity: sha1-1SfftUVuynzJu5XV2ur4i6VKVFE=
  /lodash.merge/4.6.2:
    dev: false
    resolution:
      integrity: sha512-0KpjqXRVvrYyCsX1swR/XTK0va6VQkQM6MNo7PqW77ByjAhoARA8EfrP1N4+KlKj8YS0ZUCtRT/YUuhyYDujIQ==
  /lodash.once/4.1.1:
    dev: false
    resolution:
      integrity: sha1-DdOXEhPHxW34gJd9UEyI+0cal6w=
  /lodash.sortby/4.7.0:
    dev: false
    resolution:
      integrity: sha1-7dFMgk4sycHgsKG0K7UhBRakJDg=
  /lodash.truncate/4.4.2:
    dev: false
    resolution:
      integrity: sha1-WjUNoLERO4N+z//VgSy+WNbq4ZM=
  /lodash/4.17.21:
    dev: false
    resolution:
      integrity: sha512-v2kDEe57lecTulaDIuNTPy3Ry4gLGJ6Z1O3vE1krgXZNrsQ+LFTGHVxVjcXPs17LhbZVGedAJv8XZ1tvj5FvSg==
  /log-symbols/2.2.0:
    dependencies:
      chalk: 2.4.2
    dev: false
    engines:
      node: '>=4'
    resolution:
      integrity: sha512-VeIAFslyIerEJLXHziedo2basKbMKtTw3vfn5IzG0XTjhAVEJyNHnL2p7vc+wBDSdQuUpNw3M2u6xb9QsAY5Eg==
  /log-symbols/3.0.0:
    dependencies:
      chalk: 2.4.2
    dev: false
    engines:
      node: '>=8'
    resolution:
      integrity: sha512-dSkNGuI7iG3mfvDzUuYZyvk5dD9ocYCYzNU6CYDE6+Xqd+gwme6Z00NS3dUh8mq/73HaEtT7m6W+yUPtU6BZnQ==
  /log4js/6.3.0:
    dependencies:
      date-format: 3.0.0
      debug: 4.3.1
      flatted: 2.0.2
      rfdc: 1.3.0
      streamroller: 2.2.4
    dev: false
    engines:
      node: '>=8.0'
    resolution:
      integrity: sha512-Mc8jNuSFImQUIateBFwdOQcmC6Q5maU0VVvdC2R6XMb66/VnT+7WS4D/0EeNMZu1YODmJe5NIn2XftCzEocUgw==
  /long/4.0.0:
    dev: false
    resolution:
      integrity: sha512-XsP+KhQif4bjX1kbuSiySJFNAehNxgLb6hPRGJ9QsUr8ajHkuXGdrHmFUTUUXhDwVX2R5bY4JNZEwbUiMhV+MA==
  /lru-cache/4.1.5:
    dependencies:
      pseudomap: 1.0.2
      yallist: 2.1.2
    dev: false
    resolution:
      integrity: sha512-sWZlbEP2OsHNkXrMl5GYk/jKk70MBng6UU4YI/qGDYbgf6YbP4EvmqISbXCoJiRKs+1bSpFHVgQxvJ17F2li5g==
  /lru-cache/5.1.1:
    dependencies:
      yallist: 3.1.1
    dev: false
    resolution:
      integrity: sha512-KpNARQA3Iwv+jTA0utUVVbrh+Jlrr1Fv0e56GGzAFOXN7dk/FviaDW8LHmK52DlcH4WP2n6gI8vN1aesBFgo9w==
  /lru-cache/6.0.0:
    dependencies:
      yallist: 4.0.0
    dev: false
    engines:
      node: '>=10'
    resolution:
      integrity: sha512-Jo6dJ04CmSjuznwJSS3pUeWmd/H0ffTlkXXgwZi+eq1UCmqQwCh+eLsYOYCwY991i2Fah4h1BEMCx4qThGbsiA==
  /lunr/2.3.9:
    dev: false
    resolution:
      integrity: sha512-zTU3DaZaF3Rt9rhN3uBMGQD3dD2/vFQqnvZCDv4dl5iOzq2IZQqTxu90r4E5J+nP70J3ilqVCrbho2eWaeW8Ow==
  /machina/4.0.2:
    dependencies:
      lodash: 4.17.21
    dev: false
    engines:
      node: '>=0.4.0'
    resolution:
      integrity: sha512-OOlFrW1rd783S6tF36v5Ie/TM64gfvSl9kYLWL2cPA31J71HHWW3XrgSe1BZSFAPkh8532CMJMLv/s9L2aopiA==
  /magic-string/0.25.7:
    dependencies:
      sourcemap-codec: 1.4.8
    dev: false
    resolution:
      integrity: sha512-4CrMT5DOHTDk4HYDlzmwu4FVCcIYI8gauveasrdCu2IKIFOJ3f0v/8MDGJCDL9oD2ppz/Av1b0Nj345H9M+XIA==
  /make-dir/2.1.0:
    dependencies:
      pify: 4.0.1
      semver: 5.7.1
    dev: false
    engines:
      node: '>=6'
    resolution:
      integrity: sha512-LS9X+dc8KLxXCb8dni79fLIIUA5VyZoyjSMCwTluaXA0o27cCK0bhXkpgw+sTXVpPy/lSO57ilRixqk0vDmtRA==
  /make-dir/3.1.0:
    dependencies:
      semver: 6.3.0
    dev: false
    engines:
      node: '>=8'
    resolution:
      integrity: sha512-g3FeP20LNwhALb/6Cz6Dd4F2ngze0jz7tbzrD2wAV+o9FeNHe4rL+yK2md0J/fiSf1sa1ADhXqi5+oVwOM/eGw==
  /make-error/1.3.6:
    dev: false
    resolution:
      integrity: sha512-s8UhlNe7vPKomQhC1qFelMokr/Sc3AgNbso3n74mVPA5LTZwkB9NlXf4XPamLxJE8h0gh73rM94xvwRT2CVInw==
  /marked/0.7.0:
    dev: false
    engines:
      node: '>=0.10.0'
    hasBin: true
    resolution:
      integrity: sha512-c+yYdCZJQrsRjTPhUx7VKkApw9bwDkNbHUKo1ovgcfDjb2kc8rLuRbIFyXL5WOEUwzSSKo3IXpph2K6DqB/KZg==
  /matched/1.0.2:
    dependencies:
      arr-union: 3.1.0
      async-array-reduce: 0.2.1
      glob: 7.1.7
      has-glob: 1.0.0
      is-valid-glob: 1.0.0
      resolve-dir: 1.0.1
    dev: false
    engines:
      node: '>= 0.12.0'
    resolution:
      integrity: sha512-7ivM1jFZVTOOS77QsR+TtYHH0ecdLclMkqbf5qiJdX2RorqfhsL65QHySPZgDE0ZjHoh+mQUNHTanNXIlzXd0Q==
  /md5.js/1.3.4:
    dependencies:
      hash-base: 3.1.0
      inherits: 2.0.4
    dev: false
    resolution:
      integrity: sha1-6b296UogpawYsENA/Fdk1bCdkB0=
  /md5/2.3.0:
    dependencies:
      charenc: 0.0.2
      crypt: 0.0.2
      is-buffer: 1.1.6
    dev: false
    resolution:
      integrity: sha512-T1GITYmFaKuO91vxyoQMFETst+O71VUPEU3ze5GNzDm0OWdP8v1ziTaAEPUr/3kLsY3Sftgz242A1SetQiDL7g==
  /media-typer/0.3.0:
    dev: false
    engines:
      node: '>= 0.6'
    resolution:
      integrity: sha1-hxDXrwqmJvj/+hzgAWhUUmMlV0g=
  /memorystream/0.3.1:
    dev: false
    engines:
      node: '>= 0.10.0'
    resolution:
      integrity: sha1-htcJCzDORV1j+64S3aUaR93K+bI=
  /merge-descriptors/1.0.1:
    dev: false
    resolution:
      integrity: sha1-sAqqVW3YtEVoFQ7J0blT8/kMu2E=
  /merge-source-map/1.1.0:
    dependencies:
      source-map: 0.6.1
    dev: false
    resolution:
      integrity: sha512-Qkcp7P2ygktpMPh2mCQZaf3jhN6D3Z/qVZHSdWvQ+2Ef5HgRAPBO57A77+ENm0CPx2+1Ce/MYKi3ymqdfuqibw==
  /merge-stream/2.0.0:
    dev: false
    resolution:
      integrity: sha512-abv/qOcuPfk3URPfDzmZU1LKmuw8kT+0nIHvKrKgFrwifol/doWcdA4ZqsWQ8ENrFKkd67Mfpo/LovbIUsbt3w==
  /merge2/1.4.1:
    dev: false
    engines:
      node: '>= 8'
    resolution:
      integrity: sha512-8q7VEgMJW4J8tcfVPy8g09NcQwZdbwFEqhe/WZkoIzjn/3TGDwtOCYtXGxA3O8tPzpczCCDgv+P2P5y00ZJOOg==
  /methods/1.1.2:
    dev: false
    engines:
      node: '>= 0.6'
    resolution:
      integrity: sha1-VSmk1nZUE07cxSZmVoNbD4Ua/O4=
  /micromatch/4.0.4:
    dependencies:
      braces: 3.0.2
      picomatch: 2.3.0
    dev: false
    engines:
      node: '>=8.6'
    resolution:
      integrity: sha512-pRmzw/XUcwXGpD9aI9q/0XOwLNygjETJ8y0ao0wdqprrzDa4YnxLcz7fQRZr8voh8V10kGhABbNcHVk5wHgWwg==
  /mime-db/1.48.0:
    dev: false
    engines:
      node: '>= 0.6'
    resolution:
      integrity: sha512-FM3QwxV+TnZYQ2aRqhlKBMHxk10lTbMt3bBkMAp54ddrNeVSfcQYOOKuGuy3Ddrm38I04If834fOUSq1yzslJQ==
  /mime-types/2.1.31:
    dependencies:
      mime-db: 1.48.0
    dev: false
    engines:
      node: '>= 0.6'
    resolution:
      integrity: sha512-XGZnNzm3QvgKxa8dpzyhFTHmpP3l5YNusmne07VUOXxou9CqUqYa/HBy124RqtVh/O2pECas/MOcsDgpilPOPg==
  /mime/1.6.0:
    dev: false
    engines:
      node: '>=4'
    hasBin: true
    resolution:
      integrity: sha512-x0Vn8spI+wuJ1O6S7gnbaQg8Pxh4NNHb7KSINmEWKiPE4RKOplvijn+NkmYmmRgP68mc70j2EbeTFRsrswaQeg==
  /mime/2.5.2:
    dev: false
    engines:
      node: '>=4.0.0'
    hasBin: true
    resolution:
      integrity: sha512-tqkh47FzKeCPD2PUiPB6pkbMzsCasjxAfC62/Wap5qrUWcb+sFasXUC5I3gYM5iBM8v/Qpn4UK0x+j0iHyFPDg==
  /mimic-fn/2.1.0:
    dev: false
    engines:
      node: '>=6'
    resolution:
      integrity: sha512-OqbOk5oEQeAZ8WXWydlu9HJjz9WVdEIvamMCcXmuqUYjTknH/sqsWvhQ3vgwKFRR1HpjvNBKQ37nbJgYzGqGcg==
  /mimic-response/2.1.0:
    dev: false
    engines:
      node: '>=8'
    resolution:
      integrity: sha512-wXqjST+SLt7R009ySCglWBCFpjUygmCIfD790/kVbiGmUgfYGuB14PiTd5DwVxSV4NcYHjzMkoj5LjQZwTQLEA==
  /min-document/2.19.0:
    dependencies:
      dom-walk: 0.1.2
    dev: false
    resolution:
      integrity: sha1-e9KC4/WELtKVu3SM3Z8f+iyCRoU=
  /minimatch/3.0.4:
    dependencies:
      brace-expansion: 1.1.11
    dev: false
    resolution:
      integrity: sha512-yJHVQEhyqPLUTgt9B83PXu6W3rx4MvvHvSUvToogpwoGDOUQ+yDrR0HRot+yOCdCO7u4hX3pWft6kWBBcqh0UA==
  /minimist/1.2.5:
    dev: false
    resolution:
      integrity: sha512-FM9nNUYrRBAELZQT3xeZQ7fmMOBg6nWNmJKTcgsJeaLstP/UODVpGsr5OhXhhXg6f+qtJ8uiZ+PUxkDWcgIXLw==
  /mkdirp-classic/0.5.3:
    dev: false
    resolution:
      integrity: sha512-gKLcREMhtuZRwRAfqP3RFW+TK4JqApVBtOIftVgjuABpAtpxhPGaDcfvbhNvD0B8iD1oUr/txX35NjcaY6Ns/A==
  /mkdirp/0.5.5:
    dependencies:
      minimist: 1.2.5
    dev: false
    hasBin: true
    resolution:
      integrity: sha512-NKmAlESf6jMGym1++R0Ra7wvhV+wFW63FaSOFPwRahvea0gMUcGUhVeAg/0BC0wiv9ih5NYPB1Wn1UEI1/L+xQ==
  /mkdirp/1.0.4:
    dev: false
    engines:
      node: '>=10'
    hasBin: true
    resolution:
      integrity: sha512-vVqVZQyf3WLx2Shd0qJ9xuvqgAyKPLAiqITEtqW0oIUjzo3PePDd6fW9iFz30ef7Ysp/oiWqbhszeGWW2T6Gzw==
  /mocha-junit-reporter/1.23.3_mocha@7.2.0:
    dependencies:
      debug: 2.6.9
      md5: 2.3.0
      mkdirp: 0.5.5
      mocha: 7.2.0
      strip-ansi: 4.0.0
      xml: 1.0.1
    dev: false
    peerDependencies:
      mocha: '>=2.2.5'
    resolution:
      integrity: sha512-ed8LqbRj1RxZfjt/oC9t12sfrWsjZ3gNnbhV1nuj9R/Jb5/P3Xb4duv2eCfCDMYH+fEu0mqca7m4wsiVjsxsvA==
  /mocha/7.2.0:
    dependencies:
      ansi-colors: 3.2.3
      browser-stdout: 1.3.1
      chokidar: 3.3.0
      debug: 3.2.6
      diff: 3.5.0
      escape-string-regexp: 1.0.5
      find-up: 3.0.0
      glob: 7.1.3
      growl: 1.10.5
      he: 1.2.0
      js-yaml: 3.13.1
      log-symbols: 3.0.0
      minimatch: 3.0.4
      mkdirp: 0.5.5
      ms: 2.1.1
      node-environment-flags: 1.0.6
      object.assign: 4.1.0
      strip-json-comments: 2.0.1
      supports-color: 6.0.0
      which: 1.3.1
      wide-align: 1.1.3
      yargs: 13.3.2
      yargs-parser: 13.1.2
      yargs-unparser: 1.6.0
    dev: false
    engines:
      node: '>= 8.10.0'
    hasBin: true
    resolution:
      integrity: sha512-O9CIypScywTVpNaRrCAgoUnJgozpIofjKUYmJhiCIJMiuYnLI6otcb1/kpW9/n/tJODHGZ7i8aLQoDVsMtOKQQ==
  /mock-fs/4.14.0:
    dev: false
    resolution:
      integrity: sha512-qYvlv/exQ4+svI3UOvPUpLDF0OMX5euvUH0Ny4N5QyRyhNdgAgUrVH3iUINSzEPLvx0kbo/Bp28GJKIqvE7URw==
  /mock-require/3.0.3:
    dependencies:
      get-caller-file: 1.0.3
      normalize-path: 2.1.1
    dev: false
    engines:
      node: '>=4.3.0'
    resolution:
      integrity: sha512-lLzfLHcyc10MKQnNUCv7dMcoY/2Qxd6wJfbqCcVk3LDb8An4hF6ohk5AztrvgKhJCqj36uyzi/p5se+tvyD+Wg==
  /moment/2.29.1:
    dev: false
    resolution:
      integrity: sha512-kHmoybcPV8Sqy59DwNDY3Jefr64lK/by/da0ViFcuA4DH0vQg5Q6Ze5VimxkfQNSC+Mls/Kx53s7TjP1RhFEDQ==
  /ms/2.0.0:
    dev: false
    resolution:
      integrity: sha1-VgiurfwAvmwpAd9fmGF4jeDVl8g=
  /ms/2.1.1:
    dev: false
    resolution:
      integrity: sha512-tgp+dl5cGk28utYktBsrFqA7HKgrhgPsg6Z/EfhWI4gl1Hwq8B/GmY/0oXZ6nF8hDVesS/FpnYaD/kOWhYQvyg==
  /ms/2.1.2:
    dev: false
    resolution:
      integrity: sha512-sGkPx+VjMtmA6MX27oA4FBFELFCZZ4S4XqeGOXCv68tT+jb3vk/RyaKWP0PTKyWtmLSM0b+adUTEvbs1PEaH2w==
  /ms/2.1.3:
    dev: false
    resolution:
      integrity: sha512-6FlzubTLZG3J2a/NVCAleEhjzq5oxgHyaCU9yYXvcLsvoVaHJq/s5xXI6/XXP6tz7R9xAOtHnSO/tXtF3WRTlA==
  /msal/1.4.11:
    dependencies:
      tslib: 1.14.1
    dev: false
    engines:
      node: '>=0.8.0'
    resolution:
      integrity: sha512-8vW5/+irlcQQk87r8Qp3/kQEc552hr7FQLJ6GF5LLkqnwJDDxrswz6RYPiQhmiampymIs0PbHVZrNf8m+6DmgQ==
  /nan/2.14.2:
    dev: false
    resolution:
      integrity: sha512-M2ufzIiINKCuDfBSAUr1vWQ+vuVcA9kqx8JJUsbQi6yf1uGRyb7HfpdfUr5qLXf3B/t8dPvcjhKMmlfnP47EzQ==
  /nanoid/3.1.23:
    dev: false
    engines:
      node: ^10 || ^12 || ^13.7 || ^14 || >=15.0.1
    hasBin: true
    resolution:
      integrity: sha512-FiB0kzdP0FFVGDKlRLEQ1BgDzU87dy5NnzjeW9YZNt+/c3+q82EQDUwniSAUxp/F0gFNI1ZhKU1FqYsMuqZVnw==
  /napi-build-utils/1.0.2:
    dev: false
    resolution:
      integrity: sha512-ONmRUqK7zj7DWX0D9ADe03wbwOBZxNAfF20PlGfCWQcD3+/MakShIHrMqx9YwPTfxDdF1zLeL+RGZiR9kGMLdg==
  /natural-compare/1.4.0:
    dev: false
    resolution:
      integrity: sha1-Sr6/7tdUHywnrPspvbvRXI1bpPc=
  /negotiator/0.6.2:
    dev: false
    engines:
      node: '>= 0.6'
    resolution:
      integrity: sha512-hZXc7K2e+PgeI1eDBe/10Ard4ekbfrrqG8Ep+8Jmf4JID2bNg7NvCPOZN+kfF574pFQI7mum2AUqDidoKqcTOw==
  /neo-async/2.6.2:
    dev: false
    resolution:
      integrity: sha512-Yd3UES5mWCSqR+qNT93S3UoYUkqAZ9lLg8a7g9rimsWmYGK8cVToA4/sF3RrshdyV3sAGMXVUmpMYOw+dLpOuw==
  /nested-error-stacks/2.1.0:
    dev: false
    resolution:
      integrity: sha512-AO81vsIO1k1sM4Zrd6Hu7regmJN1NSiAja10gc4bX3F0wd+9rQmcuHQaHVQCYIEC8iFXnE+mavh23GOt7wBgug==
  /netmask/2.0.2:
    dev: false
    engines:
      node: '>= 0.4.0'
    resolution:
      integrity: sha512-dBpDMdxv9Irdq66304OLfEmQ9tbNRFnFTuZiLo+bD+r332bBmMJ8GBLXklIXXgxd3+v9+KUnZaUR5PJMa75Gsg==
  /nice-try/1.0.5:
    dev: false
    resolution:
      integrity: sha512-1nh45deeb5olNY7eX82BkPO7SSxR5SSYJiPTrTdFUVYwAl8CKMA5N9PjTYkHiRjisVcxcQ1HXdLhx2qxxJzLNQ==
  /nise/4.1.0:
    dependencies:
      '@sinonjs/commons': 1.8.3
      '@sinonjs/fake-timers': 6.0.1
      '@sinonjs/text-encoding': 0.7.1
      just-extend: 4.2.1
      path-to-regexp: 1.8.0
    dev: false
    resolution:
      integrity: sha512-eQMEmGN/8arp0xsvGoQ+B1qvSkR73B1nWSCh7nOt5neMCtwcQVYQGdzQMhcNscktTsWB54xnlSQFzOAPJD8nXA==
  /nock/12.0.3:
    dependencies:
      debug: 4.3.1
      json-stringify-safe: 5.0.1
      lodash: 4.17.21
      propagate: 2.0.1
    dev: false
    engines:
      node: '>= 10.13'
    resolution:
      integrity: sha512-QNb/j8kbFnKCiyqi9C5DD0jH/FubFGj5rt9NQFONXwQm3IPB0CULECg/eS3AU1KgZb/6SwUa4/DTRKhVxkGABw==
  /node-abi/2.30.0:
    dependencies:
      semver: 5.7.1
    dev: false
    resolution:
      integrity: sha512-g6bZh3YCKQRdwuO/tSZZYJAw622SjsRfJ2X0Iy4sSOHZ34/sPPdVBn8fev2tj7njzLwuqPw9uMtGsGkO5kIQvg==
  /node-abort-controller/1.2.1:
    dev: false
    resolution:
      integrity: sha512-79PYeJuj6S9+yOHirR0JBLFOgjB6sQCir10uN6xRx25iD+ZD4ULqgRn3MwWBRaQGB0vEgReJzWwJo42T1R6YbQ==
  /node-addon-api/3.2.1:
    dev: false
    resolution:
      integrity: sha512-mmcei9JghVNDYydghQmeDX8KoAm0FAiYyIcUt/N4nhyAipB17pllZQDOJD2fotxABnt4Mdz+dKTO7eftLg4d0A==
  /node-environment-flags/1.0.6:
    dependencies:
      object.getownpropertydescriptors: 2.1.2
      semver: 5.7.1
    dev: false
    resolution:
      integrity: sha512-5Evy2epuL+6TM0lCQGpFIj6KwiEsGh1SrHUhTbNX+sLbBtjidPZFAnVK9y5yU1+h//RitLbRHTIMyxQPtxMdHw==
  /node-fetch/2.6.1:
    dev: false
    engines:
      node: 4.x || >=6.0.0
    resolution:
      integrity: sha512-V4aYg89jEoVRxRb2fJdAg8FHvI7cEyYdVAh94HH0UIK8oJxUfkjlDQN9RbMx+bEjP7+ggMiFRprSti032Oipxw==
  /node-releases/1.1.73:
    dev: false
    resolution:
      integrity: sha512-uW7fodD6pyW2FZNZnp/Z3hvWKeEW1Y8R1+1CnErE8cXFXzl5blBOoVB41CvMer6P6Q0S5FXDwcHgFd1Wj0U9zg==
  /noop-logger/0.1.1:
    dev: false
    resolution:
      integrity: sha1-lKKxYzxPExdVMAfYlm/Q6EG2pMI=
  /normalize-package-data/2.5.0:
    dependencies:
      hosted-git-info: 2.8.9
      resolve: 1.20.0
      semver: 5.7.1
      validate-npm-package-license: 3.0.4
    dev: false
    resolution:
      integrity: sha512-/5CMN3T0R4XTj4DcGaexo+roZSdSFW/0AOOTROrjxzCG1wrWXEsGbRKevjlIL+ZDE4sZlJr5ED4YW0yqmkK+eA==
  /normalize-path/2.1.1:
    dependencies:
      remove-trailing-separator: 1.1.0
    dev: false
    engines:
      node: '>=0.10.0'
    resolution:
      integrity: sha1-GrKLVW4Zg2Oowab35vogE3/mrtk=
  /normalize-path/3.0.0:
    dev: false
    engines:
      node: '>=0.10.0'
    resolution:
      integrity: sha512-6eZs5Ls3WtCisHWp9S2GUy8dqkpGi4BVSz3GaqiE6ezub0512ESztXUwUB6C6IKbQkY2Pnb/mD4WYojCRwcwLA==
  /npm-run-all/4.1.5:
    dependencies:
      ansi-styles: 3.2.1
      chalk: 2.4.2
      cross-spawn: 6.0.5
      memorystream: 0.3.1
      minimatch: 3.0.4
      pidtree: 0.3.1
      read-pkg: 3.0.0
      shell-quote: 1.7.2
      string.prototype.padend: 3.1.2
    dev: false
    engines:
      node: '>= 4'
    hasBin: true
    resolution:
      integrity: sha512-Oo82gJDAVcaMdi3nuoKFavkIHBRVqQ1qvMb+9LHk/cF4P6B2m8aP04hGf7oL6wZ9BuGwX1onlLhpuoofSyoQDQ==
  /npm-run-path/4.0.1:
    dependencies:
      path-key: 3.1.1
    dev: false
    engines:
      node: '>=8'
    resolution:
      integrity: sha512-S48WzZW777zhNIrn7gxOlISNAqi9ZC/uQFnRdbeIHhZhCA6UqpkOT8T1G7BvfdgP4Er8gF4sUbaS0i7QvIfCWw==
  /npmlog/4.1.2:
    dependencies:
      are-we-there-yet: 1.1.5
      console-control-strings: 1.1.0
      gauge: 2.7.4
      set-blocking: 2.0.0
    dev: false
    resolution:
      integrity: sha512-2uUqazuKlTaSI/dC8AzicUck7+IrEaOnN/e0jd3Xtt1KcGpwx30v50mL7oPyr/h9bL3E4aZccVwpwP+5W9Vjkg==
  /number-is-nan/1.0.1:
    dev: false
    engines:
      node: '>=0.10.0'
    resolution:
      integrity: sha1-CXtgK1NCKlIsGvuHkDGDNpQaAR0=
  /nyc/14.1.1:
    dependencies:
      archy: 1.0.0
      caching-transform: 3.0.2
      convert-source-map: 1.8.0
      cp-file: 6.2.0
      find-cache-dir: 2.1.0
      find-up: 3.0.0
      foreground-child: 1.5.6
      glob: 7.1.7
      istanbul-lib-coverage: 2.0.5
      istanbul-lib-hook: 2.0.7
      istanbul-lib-instrument: 3.3.0
      istanbul-lib-report: 2.0.8
      istanbul-lib-source-maps: 3.0.6
      istanbul-reports: 2.2.7
      js-yaml: 3.14.1
      make-dir: 2.1.0
      merge-source-map: 1.1.0
      resolve-from: 4.0.0
      rimraf: 2.7.1
      signal-exit: 3.0.3
      spawn-wrap: 1.4.3
      test-exclude: 5.2.3
      uuid: 3.4.0
      yargs: 13.3.2
      yargs-parser: 13.1.2
    dev: false
    engines:
      node: '>=6'
    hasBin: true
    resolution:
      integrity: sha512-OI0vm6ZGUnoGZv/tLdZ2esSVzDwUC88SNs+6JoSOMVxA+gKMB8Tk7jBwgemLx4O40lhhvZCVw1C+OYLOBOPXWw==
  /oauth-sign/0.9.0:
    dev: false
    resolution:
      integrity: sha512-fexhUFFPTGV8ybAtSIGbV6gOkSv8UtRbDBnAyLQw4QPKkgNlsH2ByPGtMUqdWkos6YCRmAqViwgZrJc/mRDzZQ==
  /object-assign/4.1.1:
    dev: false
    engines:
      node: '>=0.10.0'
    resolution:
      integrity: sha1-IQmtx5ZYh8/AXLvUQsrIv7s2CGM=
  /object-inspect/1.10.3:
    dev: false
    resolution:
      integrity: sha512-e5mCJlSH7poANfC8z8S9s9S2IN5/4Zb3aZ33f5s8YqoazCFzNLloLU8r5VCG+G7WoqLvAAZoVMcy3tp/3X0Plw==
  /object-keys/1.1.1:
    dev: false
    engines:
      node: '>= 0.4'
    resolution:
      integrity: sha512-NuAESUOUMrlIXOfHKzD6bpPu3tYt3xvjNdRIQ+FeT0lNb4K8WR70CaDxhuNguS2XG+GjkyMwOzsN5ZktImfhLA==
  /object.assign/4.1.0:
    dependencies:
      define-properties: 1.1.3
      function-bind: 1.1.1
      has-symbols: 1.0.2
      object-keys: 1.1.1
    dev: false
    engines:
      node: '>= 0.4'
    resolution:
      integrity: sha512-exHJeq6kBKj58mqGyTQ9DFvrZC/eR6OwxzoM9YRoGBqrXYonaFyGiFMuc9VZrXf7DarreEwMpurG3dd+CNyW5w==
  /object.assign/4.1.2:
    dependencies:
      call-bind: 1.0.2
      define-properties: 1.1.3
      has-symbols: 1.0.2
      object-keys: 1.1.1
    dev: false
    engines:
      node: '>= 0.4'
    resolution:
      integrity: sha512-ixT2L5THXsApyiUPYKmW+2EHpXXe5Ii3M+f4e+aJFAHao5amFRW6J0OO6c/LU8Be47utCx2GL89hxGB6XSmKuQ==
  /object.getownpropertydescriptors/2.1.2:
    dependencies:
      call-bind: 1.0.2
      define-properties: 1.1.3
      es-abstract: 1.18.3
    dev: false
    engines:
      node: '>= 0.8'
    resolution:
      integrity: sha512-WtxeKSzfBjlzL+F9b7M7hewDzMwy+C8NRssHd1YrNlzHzIDrXcXiNOMrezdAEM4UXixgV+vvnyBeN7Rygl2ttQ==
  /object.values/1.1.4:
    dependencies:
      call-bind: 1.0.2
      define-properties: 1.1.3
      es-abstract: 1.18.3
    dev: false
    engines:
      node: '>= 0.4'
    resolution:
      integrity: sha512-TnGo7j4XSnKQoK3MfvkzqKCi0nVe/D9I9IjwTNYdb/fxYHpjrluHVOgw0AF6jrRFGMPHdfuidR09tIDiIvnaSg==
  /on-finished/2.3.0:
    dependencies:
      ee-first: 1.1.1
    dev: false
    engines:
      node: '>= 0.8'
    resolution:
      integrity: sha1-IPEzZIGwg811M3mSoWlxqi2QaUc=
  /once/1.4.0:
    dependencies:
      wrappy: 1.0.2
    dev: false
    resolution:
      integrity: sha1-WDsap3WWHUsROsF9nFC6753Xa9E=
  /onetime/5.1.2:
    dependencies:
      mimic-fn: 2.1.0
    dev: false
    engines:
      node: '>=6'
    resolution:
      integrity: sha512-kbpaSSGJTWdAY5KPVeMOKXSrPtr8C8C7wodJbcsd51jRnmD+GZu8Y0VoU6Dm5Z4vWr0Ig/1NKuWRKf7j5aaYSg==
  /open/7.4.2:
    dependencies:
      is-docker: 2.2.1
      is-wsl: 2.2.0
    dev: false
    engines:
      node: '>=8'
    resolution:
      integrity: sha512-MVHddDVweXZF3awtlAS+6pgKLlm/JgxZ90+/NBurBoQctVOOB/zDdVjcyPzQ+0laDGbsWgrRkflI65sQeOgT9Q==
  /optionator/0.8.3:
    dependencies:
      deep-is: 0.1.3
      fast-levenshtein: 2.0.6
      levn: 0.3.0
      prelude-ls: 1.1.2
      type-check: 0.3.2
      word-wrap: 1.2.3
    dev: false
    engines:
      node: '>= 0.8.0'
    resolution:
      integrity: sha512-+IW9pACdk3XWmmTXG8m3upGUJst5XRGzxMRjXzAuJ1XnIFNvfhjjIuYkDvysnPQ7qzqVzLt78BCruntqRhWQbA==
  /optionator/0.9.1:
    dependencies:
      deep-is: 0.1.3
      fast-levenshtein: 2.0.6
      levn: 0.4.1
      prelude-ls: 1.2.1
      type-check: 0.4.0
      word-wrap: 1.2.3
    dev: false
    engines:
      node: '>= 0.8.0'
    resolution:
      integrity: sha512-74RlY5FCnhq4jRxVUPKDaRwrVNXMqsGsiW6AJw4XK8hmtm10wC0ypZBLw5IIp85NZMr91+qd1RvvENwg7jjRFw==
  /os-homedir/1.0.2:
    dev: false
    engines:
      node: '>=0.10.0'
    resolution:
      integrity: sha1-/7xJiDNuDoM94MFox+8VISGqf7M=
  /p-finally/2.0.1:
    dev: false
    engines:
      node: '>=8'
    resolution:
      integrity: sha512-vpm09aKwq6H9phqRQzecoDpD8TmVyGw70qmWlyq5onxY7tqyTTFVvxMykxQSQKILBSFlbXpypIw2T1Ml7+DDtw==
  /p-limit/1.3.0:
    dependencies:
      p-try: 1.0.0
    dev: false
    engines:
      node: '>=4'
    resolution:
      integrity: sha512-vvcXsLAJ9Dr5rQOPk7toZQZJApBl2K4J6dANSsEuh6QI41JYcsS/qhTGa9ErIUUgK3WNQoJYvylxvjqmiqEA9Q==
  /p-limit/2.3.0:
    dependencies:
      p-try: 2.2.0
    dev: false
    engines:
      node: '>=6'
    resolution:
      integrity: sha512-//88mFWSJx8lxCzwdAABTJL2MyWB12+eIY7MDL2SqLmAkeKU9qxRvWuSyTjm3FUmpBEMuFfckAIqEaVGUDxb6w==
  /p-locate/2.0.0:
    dependencies:
      p-limit: 1.3.0
    dev: false
    engines:
      node: '>=4'
    resolution:
      integrity: sha1-IKAQOyIqcMj9OcwuWAaA893l7EM=
  /p-locate/3.0.0:
    dependencies:
      p-limit: 2.3.0
    dev: false
    engines:
      node: '>=6'
    resolution:
      integrity: sha512-x+12w/To+4GFfgJhBEpiDcLozRJGegY+Ei7/z0tSLkMmxGZNybVMSfWj9aJn8Z5Fc7dBUNJOOVgPv2H7IwulSQ==
  /p-try/1.0.0:
    dev: false
    engines:
      node: '>=4'
    resolution:
      integrity: sha1-y8ec26+P1CKOE/Yh8rGiN8GyB7M=
  /p-try/2.2.0:
    dev: false
    engines:
      node: '>=6'
    resolution:
      integrity: sha512-R4nPAVTAU0B9D35/Gk3uJf/7XYbQcyohSKdvAxIRSNghFl4e71hVoGnBNQz9cWaXxO2I10KTC+3jMdvvoKw6dQ==
  /pac-proxy-agent/4.1.0:
    dependencies:
      '@tootallnate/once': 1.1.2
      agent-base: 6.0.2
      debug: 4.3.1
      get-uri: 3.0.2
      http-proxy-agent: 4.0.1
      https-proxy-agent: 5.0.0
      pac-resolver: 4.2.0
      raw-body: 2.4.1
      socks-proxy-agent: 5.0.0
    dev: false
    engines:
      node: '>= 6'
    resolution:
      integrity: sha512-ejNgYm2HTXSIYX9eFlkvqFp8hyJ374uDf0Zq5YUAifiSh1D6fo+iBivQZirGvVv8dCYUsLhmLBRhlAYvBKI5+Q==
  /pac-resolver/4.2.0:
    dependencies:
      degenerator: 2.2.0
      ip: 1.1.5
      netmask: 2.0.2
    dev: false
    engines:
      node: '>= 6'
    resolution:
      integrity: sha512-rPACZdUyuxT5Io/gFKUeeZFfE5T7ve7cAkE5TUZRRfuKP0u5Hocwe48X7ZEm6mYB+bTB0Qf+xlVlA/RM/i6RCQ==
  /package-hash/3.0.0:
    dependencies:
      graceful-fs: 4.2.6
      hasha: 3.0.0
      lodash.flattendeep: 4.4.0
      release-zalgo: 1.0.0
    dev: false
    engines:
      node: '>=6'
    resolution:
      integrity: sha512-lOtmukMDVvtkL84rJHI7dpTYq+0rli8N2wlnqUcBuDWCfVhRUfOmnR9SsoHFMLpACvEV60dX7rd0rFaYDZI+FA==
  /parent-module/1.0.1:
    dependencies:
      callsites: 3.1.0
    dev: false
    engines:
      node: '>=6'
    resolution:
      integrity: sha512-GQ2EWRpQV8/o+Aw8YqtfZZPfNRWZYkbidE9k5rpl/hC3vtHHBfGm2Ifi6qWV+coDGkrUKZAxE3Lot5kcsRlh+g==
  /parse-json/4.0.0:
    dependencies:
      error-ex: 1.3.2
      json-parse-better-errors: 1.0.2
    dev: false
    engines:
      node: '>=4'
    resolution:
      integrity: sha1-vjX1Qlvh9/bHRxhPmKeIy5lHfuA=
  /parse-passwd/1.0.0:
    dev: false
    engines:
      node: '>=0.10.0'
    resolution:
      integrity: sha1-bVuTSkVpk7I9N/QKOC1vFmao5cY=
  /parseurl/1.3.3:
    dev: false
    engines:
      node: '>= 0.8'
    resolution:
      integrity: sha512-CiyeOxFT/JZyN5m0z9PfXw4SCBJ6Sygz1Dpl0wqjlhDEGGBP1GnsUVEL0p63hoG1fcj3fHynXi9NYO4nWOL+qQ==
  /path-browserify/1.0.1:
    dev: false
    resolution:
      integrity: sha512-b7uo2UCUOYZcnF/3ID0lulOJi/bafxa1xPe7ZPsammBSpjSWQkjNxlt635YGS2MiR9GjvuXCtz2emr3jbsz98g==
  /path-exists/3.0.0:
    dev: false
    engines:
      node: '>=4'
    resolution:
      integrity: sha1-zg6+ql94yxiSXqfYENe1mwEP1RU=
  /path-is-absolute/1.0.1:
    dev: false
    engines:
      node: '>=0.10.0'
    resolution:
      integrity: sha1-F0uSaHNVNP+8es5r9TpanhtcX18=
  /path-key/2.0.1:
    dev: false
    engines:
      node: '>=4'
    resolution:
      integrity: sha1-QRyttXTFoUDTpLGRDUDYDMn0C0A=
  /path-key/3.1.1:
    dev: false
    engines:
      node: '>=8'
    resolution:
      integrity: sha512-ojmeN0qd+y0jszEtoY48r0Peq5dwMEkIlCOu6Q5f41lfkswXuKtYrhgoTpLnyIcHm24Uhqx+5Tqm2InSwLhE6Q==
  /path-parse/1.0.7:
    dev: false
    resolution:
      integrity: sha512-LDJzPVEEEPR+y48z93A0Ed0yXb8pAByGWo/k5YYdYgpY2/2EsOsksJrq7lOHxryrVOn1ejG6oAp8ahvOIQD8sw==
  /path-to-regexp/0.1.7:
    dev: false
    resolution:
      integrity: sha1-32BBeABfUi8V60SQ5yR6G/qmf4w=
  /path-to-regexp/1.8.0:
    dependencies:
      isarray: 0.0.1
    dev: false
    resolution:
      integrity: sha512-n43JRhlUKUAlibEJhPeir1ncUID16QnEjNpwzNdO3Lm4ywrBpBZ5oLD0I6br9evr1Y9JTqwRtAh7JLoOzAQdVA==
  /path-to-regexp/2.4.0:
    dev: false
    resolution:
      integrity: sha512-G6zHoVqC6GGTQkZwF4lkuEyMbVOjoBKAEybQUypI1WTkqinCOrq2x6U2+phkJ1XsEMTy4LjtwPI7HW+NVrRR2w==
  /path-type/3.0.0:
    dependencies:
      pify: 3.0.0
    dev: false
    engines:
      node: '>=4'
    resolution:
      integrity: sha512-T2ZUsdZFHgA3u4e5PfPbjd7HDDpxPnQb5jN0SrDsjNSuVXHJqtwTnWqG0B1jZrgmJ/7lj1EmVIByWt1gxGkWvg==
  /path-type/4.0.0:
    dev: false
    engines:
      node: '>=8'
    resolution:
      integrity: sha512-gDKb8aZMDeD/tZWs9P6+q0J9Mwkdl6xMV8TjnGP3qJVJ06bdMgkbBlLU8IdfOsIsFz2BW1rNVT3XuNEl8zPAvw==
  /pathval/1.1.1:
    dev: false
    resolution:
      integrity: sha512-Dp6zGqpTdETdR63lehJYPeIOqpiNBNtc7BpWSLrOje7UaIsE5aY92r/AunQA7rsXvet3lrJ3JnZX29UPTKXyKQ==
  /pend/1.2.0:
    dev: false
    resolution:
      integrity: sha1-elfrVQpng/kRUzH89GY9XI4AelA=
  /performance-now/2.1.0:
    dev: false
    resolution:
      integrity: sha1-Ywn04OX6kT7BxpMHrjZLSzd8nns=
  /picomatch/2.3.0:
    dev: false
    engines:
      node: '>=8.6'
    resolution:
      integrity: sha512-lY1Q/PiJGC2zOv/z391WOTD+Z02bCgsFfvxoXXf6h7kv9o+WmsmzYqrAwY63sNgOxE4xEdq0WyUnXfKeBrSvYw==
  /pidtree/0.3.1:
    dev: false
    engines:
      node: '>=0.10'
    hasBin: true
    resolution:
      integrity: sha512-qQbW94hLHEqCg7nhby4yRC7G2+jYHY4Rguc2bjw7Uug4GIJuu1tvf2uHaZv5Q8zdt+WKJ6qK1FOI6amaWUo5FA==
  /pify/3.0.0:
    dev: false
    engines:
      node: '>=4'
    resolution:
      integrity: sha1-5aSs0sEB/fPZpNB/DbxNtJ3SgXY=
  /pify/4.0.1:
    dev: false
    engines:
      node: '>=6'
    resolution:
      integrity: sha512-uB80kBFb/tfd68bVleG9T5GGsGPjJrLAUpR5PZIrhBnIaRTQRjqdJSsIKkOP6OAIFbj7GOrcudc5pNjZ+geV2g==
  /pkg-dir/2.0.0:
    dependencies:
      find-up: 2.1.0
    dev: false
    engines:
      node: '>=4'
    resolution:
      integrity: sha1-9tXREJ4Z1j7fQo4L1X4Sd3YVM0s=
  /pkg-dir/3.0.0:
    dependencies:
      find-up: 3.0.0
    dev: false
    engines:
      node: '>=6'
    resolution:
      integrity: sha512-/E57AYkoeQ25qkxMj5PBOVgF8Kiu/h7cYS30Z5+R7WaiCCBfLq58ZI/dSeaEKb9WVJV5n/03QwrN3IeWIFllvw==
  /pkg-up/2.0.0:
    dependencies:
      find-up: 2.1.0
    dev: false
    engines:
      node: '>=4'
    resolution:
      integrity: sha1-yBmscoBZpGHKscOImivjxJoATX8=
  /pluralize/8.0.0:
    dev: false
    engines:
      node: '>=4'
    resolution:
      integrity: sha512-Nc3IT5yHzflTfbjgqWcCPpo7DaKy4FnpB0l/zCAW0Tc7jxAiuqSxHasntB3D7887LSrA93kDJ9IXovxJYxyLCA==
  /prebuild-install/5.3.5:
    dependencies:
      detect-libc: 1.0.3
      expand-template: 2.0.3
      github-from-package: 0.0.0
      minimist: 1.2.5
      mkdirp: 0.5.5
      napi-build-utils: 1.0.2
      node-abi: 2.30.0
      noop-logger: 0.1.1
      npmlog: 4.1.2
      pump: 3.0.0
      rc: 1.2.8
      simple-get: 3.1.0
      tar-fs: 2.1.1
      tunnel-agent: 0.6.0
      which-pm-runs: 1.0.0
    dev: false
    engines:
      node: '>=6'
    hasBin: true
    resolution:
      integrity: sha512-YmMO7dph9CYKi5IR/BzjOJlRzpxGGVo1EsLSUZ0mt/Mq0HWZIHOKHHcHdT69yG54C9m6i45GpItwRHpk0Py7Uw==
  /prebuild-install/6.1.3:
    dependencies:
      detect-libc: 1.0.3
      expand-template: 2.0.3
      github-from-package: 0.0.0
      minimist: 1.2.5
      mkdirp-classic: 0.5.3
      napi-build-utils: 1.0.2
      node-abi: 2.30.0
      npmlog: 4.1.2
      pump: 3.0.0
      rc: 1.2.8
      simple-get: 3.1.0
      tar-fs: 2.1.1
      tunnel-agent: 0.6.0
    dev: false
    engines:
      node: '>=6'
    hasBin: true
    resolution:
      integrity: sha512-iqqSR84tNYQUQHRXalSKdIaM8Ov1QxOVuBNWI7+BzZWv6Ih9k75wOnH1rGQ9WWTaaLkTpxWKIciOF0KyfM74+Q==
  /prelude-ls/1.1.2:
    dev: false
    engines:
      node: '>= 0.8.0'
    resolution:
      integrity: sha1-IZMqVJ9eUv/ZqCf1cOBL5iqX2lQ=
  /prelude-ls/1.2.1:
    dev: false
    engines:
      node: '>= 0.8.0'
    resolution:
      integrity: sha512-vkcDPrRZo1QZLbn5RLGPpg/WmIQ65qoWWhcGKf/b5eplkkarX0m9z8ppCat4mlOqUsWpyNuYgO3VRyrYHSzX5g==
  /prettier/1.19.1:
    dev: false
    engines:
      node: '>=4'
    hasBin: true
    resolution:
      integrity: sha512-s7PoyDv/II1ObgQunCbB9PdLmUcBZcnWOcxDh7O0N/UwDEsHyqkW+Qh28jW+mVuCdx7gLB0BotYI1Y6uI9iyew==
  /prettier/2.2.1:
    dev: false
    engines:
      node: '>=10.13.0'
    hasBin: true
    resolution:
      integrity: sha512-PqyhM2yCjg/oKkFPtTGUojv7gnZAoG80ttl45O6x2Ug/rMJw4wcc9k6aaf2hibP7BGVCCM33gZoGjyvt9mm16Q==
  /priorityqueuejs/1.0.0:
    dev: false
    resolution:
      integrity: sha1-LuTyPCVgkT4IwHzlzN1t498sWvg=
  /process-nextick-args/1.0.7:
    dev: false
    resolution:
      integrity: sha1-FQ4gt1ZZCtP5EJPyWk8q2L/zC6M=
  /process-nextick-args/2.0.1:
    dev: false
    resolution:
      integrity: sha512-3ouUOpQhtgrbOa17J7+uxOTpITYWaGP7/AhoR3+A+/1e9skrzelGi/dXzEYyvbxubEF6Wn2ypscTKiKJFFn1ag==
  /process/0.11.10:
    dev: false
    engines:
      node: '>= 0.6.0'
    resolution:
      integrity: sha1-czIwDoQBYb2j5podHZGn1LwW8YI=
  /progress/2.0.3:
    dev: false
    engines:
      node: '>=0.4.0'
    resolution:
      integrity: sha512-7PiHtLll5LdnKIMw100I+8xJXR5gW2QwWYkT6iJva0bXitZKa/XMrSbdmg3r2Xnaidz9Qumd0VPaMrZlF9V9sA==
  /promise/8.1.0:
    dependencies:
      asap: 2.0.6
    dev: false
    resolution:
      integrity: sha512-W04AqnILOL/sPRXziNicCjSNRruLAuIHEOVBazepu0545DDNGYHz7ar9ZgZ1fMU8/MA4mVxp5rkBWRi6OXIy3Q==
  /propagate/2.0.1:
    dev: false
    engines:
      node: '>= 8'
    resolution:
      integrity: sha512-vGrhOavPSTz4QVNuBNdcNXePNdNMaO1xj9yBeH1ScQPjk/rhg9sSlCXPhMkFuaNNW/syTvYqsnbIJxMBfRbbag==
  /proxy-addr/2.0.7:
    dependencies:
      forwarded: 0.2.0
      ipaddr.js: 1.9.1
    dev: false
    engines:
      node: '>= 0.10'
    resolution:
      integrity: sha512-llQsMLSUDUPT44jdrU/O37qlnifitDP+ZwrmmZcoSKyLKvtZxpyV0n2/bD/N4tBAAZ/gJEdZU7KMraoK1+XYAg==
  /proxy-agent/4.0.1:
    dependencies:
      agent-base: 6.0.2
      debug: 4.3.1
      http-proxy-agent: 4.0.1
      https-proxy-agent: 5.0.0
      lru-cache: 5.1.1
      pac-proxy-agent: 4.1.0
      proxy-from-env: 1.1.0
      socks-proxy-agent: 5.0.0
    dev: false
    engines:
      node: '>=6'
    resolution:
      integrity: sha512-ODnQnW2jc/FUVwHHuaZEfN5otg/fMbvMxz9nMSUQfJ9JU7q2SZvSULSsjLloVgJOiv9yhc8GlNMKc4GkFmcVEA==
  /proxy-from-env/1.1.0:
    dev: false
    resolution:
      integrity: sha512-D+zkORCbA9f1tdWRK0RaCR3GPv50cMxcrz4X8k5LTSUD1Dkw47mKJEZQNunItRTkWwgtaUSo1RVFRIG9ZXiFYg==
  /pseudomap/1.0.2:
    dev: false
    resolution:
      integrity: sha1-8FKijacOYYkX7wqKw0wa5aaChrM=
  /psl/1.8.0:
    dev: false
    resolution:
      integrity: sha512-RIdOzyoavK+hA18OGGWDqUTsCLhtA7IcZ/6NCs4fFJaHBDab+pDDmDIByWFRQJq2Cd7r1OoQxBGKOaztq+hjIQ==
  /pump/3.0.0:
    dependencies:
      end-of-stream: 1.4.4
      once: 1.4.0
    dev: false
    resolution:
      integrity: sha512-LwZy+p3SFs1Pytd/jYct4wpv49HiYCqd9Rlc5ZVdk0V+8Yzv6jR5Blk3TRmPL1ft69TxP0IMZGJ+WPFU2BFhww==
  /punycode/1.3.2:
    dev: false
    resolution:
      integrity: sha1-llOgNvt8HuQjQvIyXM7v6jkmxI0=
  /punycode/2.1.1:
    dev: false
    engines:
      node: '>=6'
    resolution:
      integrity: sha512-XRsRjdf+j5ml+y/6GKHPZbrF/8p2Yga0JPtdqTIY2Xe5ohJPD9saDJJLPvp9+NSBprVvevdXZybnj2cv8OEd0A==
  /puppeteer/3.3.0:
    dependencies:
      debug: 4.3.1
      extract-zip: 2.0.1
      https-proxy-agent: 4.0.0
      mime: 2.5.2
      progress: 2.0.3
      proxy-from-env: 1.1.0
      rimraf: 3.0.2
      tar-fs: 2.1.1
      unbzip2-stream: 1.4.3
      ws: 7.5.0
    dev: false
    engines:
      node: '>=10.18.1'
    requiresBuild: true
    resolution:
      integrity: sha512-23zNqRltZ1PPoK28uRefWJ/zKb5Jhnzbbwbpcna2o5+QMn17F0khq5s1bdH3vPlyj+J36pubccR8wiNA/VE0Vw==
  /qjobs/1.2.0:
    dev: false
    engines:
      node: '>=0.9'
    resolution:
      integrity: sha512-8YOJEHtxpySA3fFDyCRxA+UUV+fA+rTWnuWvylOK/NCjhY+b4ocCtmu8TtsWb+mYeU+GCHf/S66KZF/AsteKHg==
  /qs/6.10.1:
    dependencies:
      side-channel: 1.0.4
    dev: false
    engines:
      node: '>=0.6'
    resolution:
      integrity: sha512-M528Hph6wsSVOBiYUnGf+K/7w0hNshs/duGsNXPUCLH5XAqjEtiPGwNONLV0tBH8NoGb0mvD5JubnUTrujKDTg==
  /qs/6.5.2:
    dev: false
    engines:
      node: '>=0.6'
    resolution:
      integrity: sha512-N5ZAX4/LxJmF+7wN74pUD6qAh9/wnvdQcjq9TZjevvXzSUo7bfmw91saqMjzGS2xq91/odN2dW/WOl7qQHNDGA==
  /qs/6.7.0:
    dev: false
    engines:
      node: '>=0.6'
    resolution:
      integrity: sha512-VCdBRNFTX1fyE7Nb6FYoURo/SPe62QCaAyzJvUjwRaIsc+NePBEniHlvxFmmX56+HZphIGtV0XeCirBtpDrTyQ==
  /query-string/5.1.1:
    dependencies:
      decode-uri-component: 0.2.0
      object-assign: 4.1.1
      strict-uri-encode: 1.1.0
    dev: false
    engines:
      node: '>=0.10.0'
    resolution:
      integrity: sha512-gjWOsm2SoGlgLEdAGt7a6slVOk9mGiXmPFMqrEhLQ68rhQuBnpfs3+EmlvqKyxnCo9/PPlF+9MtY02S1aFg+Jw==
  /querystring/0.2.0:
    dev: false
    engines:
      node: '>=0.4.x'
    resolution:
      integrity: sha1-sgmEkgO7Jd+CDadW50cAWHhSFiA=
  /querystring/0.2.1:
    dev: false
    engines:
      node: '>=0.4.x'
    resolution:
      integrity: sha512-wkvS7mL/JMugcup3/rMitHmd9ecIGd2lhFhK9N3UUQ450h66d1r3Y9nvXzQAW1Lq+wyx61k/1pfKS5KuKiyEbg==
  /queue-microtask/1.2.3:
    dev: false
    resolution:
      integrity: sha512-NuaNSa6flKT5JaSYQzJok04JzTL1CA6aGhv5rfLW3PgqA+M2ChpZQnAC8h8i4ZFkBS8X5RqkDBHA7r4hej3K9A==
  /quote/0.4.0:
    dev: false
    resolution:
      integrity: sha1-EIOSF/bBNiuJGUBE0psjP9fzLwE=
  /ramda/0.27.1:
    dev: false
    resolution:
      integrity: sha512-PgIdVpn5y5Yns8vqb8FzBUEYn98V3xcPgawAkkgj0YJ0qDsnHCiNmZYfOGMgOvoB0eWFLpYbhxUR3mxfDIMvpw==
  /randombytes/2.1.0:
    dependencies:
      safe-buffer: 5.2.1
    dev: false
    resolution:
      integrity: sha512-vYl3iOX+4CKUWuxGi9Ukhie6fsqXqS9FE2Zaic4tNFD2N2QQaXOMFbuKK4QmDHC0JO6B1Zp41J0LpT0oR68amQ==
  /range-parser/1.2.1:
    dev: false
    engines:
      node: '>= 0.6'
    resolution:
      integrity: sha512-Hrgsx+orqoygnmhFbKaHE6c296J+HTAQXoxEF6gNupROmmGJRoyzfG3ccAveqCBrwr/2yxQ5BVd/GTl5agOwSg==
  /raw-body/2.4.0:
    dependencies:
      bytes: 3.1.0
      http-errors: 1.7.2
      iconv-lite: 0.4.24
      unpipe: 1.0.0
    dev: false
    engines:
      node: '>= 0.8'
    resolution:
      integrity: sha512-4Oz8DUIwdvoa5qMJelxipzi/iJIi40O5cGV1wNYp5hvZP8ZN0T+jiNkL0QepXs+EsQ9XJ8ipEDoiH70ySUJP3Q==
  /raw-body/2.4.1:
    dependencies:
      bytes: 3.1.0
      http-errors: 1.7.3
      iconv-lite: 0.4.24
      unpipe: 1.0.0
    dev: false
    engines:
      node: '>= 0.8'
    resolution:
      integrity: sha512-9WmIKF6mkvA0SLmA2Knm9+qj89e+j1zqgyn8aXGd7+nAduPoqgI9lO57SAZNn/Byzo5P7JhXTyg9PzaJbH73bA==
  /rc/1.2.8:
    dependencies:
      deep-extend: 0.6.0
      ini: 1.3.8
      minimist: 1.2.5
      strip-json-comments: 2.0.1
    dev: false
    hasBin: true
    resolution:
      integrity: sha512-y3bGgqKj3QBdxLbLkomlohkvsA8gdAiUQlSBJnBhfn+BPxg4bc62d8TcBW15wavDfgexCgccckhcZvywyQYPOw==
  /read-pkg-up/3.0.0:
    dependencies:
      find-up: 2.1.0
      read-pkg: 3.0.0
    dev: false
    engines:
      node: '>=4'
    resolution:
      integrity: sha1-PtSWaF26D4/hGNBpHcUfSh/5bwc=
  /read-pkg-up/4.0.0:
    dependencies:
      find-up: 3.0.0
      read-pkg: 3.0.0
    dev: false
    engines:
      node: '>=6'
    resolution:
      integrity: sha512-6etQSH7nJGsK0RbG/2TeDzZFa8shjQ1um+SwQQ5cwKy0dhSXdOncEhb1CPpvQG4h7FyOV6EB6YlV0yJvZQNAkA==
  /read-pkg/3.0.0:
    dependencies:
      load-json-file: 4.0.0
      normalize-package-data: 2.5.0
      path-type: 3.0.0
    dev: false
    engines:
      node: '>=4'
    resolution:
      integrity: sha1-nLxoaXj+5l0WwA4rGcI3/Pbjg4k=
  /readable-stream/1.1.14:
    dependencies:
      core-util-is: 1.0.2
      inherits: 2.0.4
      isarray: 0.0.1
      string_decoder: 0.10.31
    dev: false
    resolution:
      integrity: sha1-fPTFTvZI44EwhMY23SB54WbAgdk=
  /readable-stream/2.0.6:
    dependencies:
      core-util-is: 1.0.2
      inherits: 2.0.4
      isarray: 1.0.0
      process-nextick-args: 1.0.7
      string_decoder: 0.10.31
      util-deprecate: 1.0.2
    dev: false
    resolution:
      integrity: sha1-j5A0HmilPMySh4jaz80Rs265t44=
  /readable-stream/2.3.7:
    dependencies:
      core-util-is: 1.0.2
      inherits: 2.0.4
      isarray: 1.0.0
      process-nextick-args: 2.0.1
      safe-buffer: 5.1.2
      string_decoder: 1.1.1
      util-deprecate: 1.0.2
    dev: false
    resolution:
      integrity: sha512-Ebho8K4jIbHAxnuxi7o42OrZgF/ZTNcsZj6nRKyUmkhLFq8CHItp/fy6hQZuZmP/n3yZ9VBUbp4zz/mX8hmYPw==
  /readable-stream/3.6.0:
    dependencies:
      inherits: 2.0.4
      string_decoder: 1.3.0
      util-deprecate: 1.0.2
    dev: false
    engines:
      node: '>= 6'
    resolution:
      integrity: sha512-BViHy7LKeTz4oNnkcLJ+lVSL6vpiFeX6/d3oSH8zCW7UxP2onchk+vTGB143xuFjHS3deTgkKoXXymXqymiIdA==
  /readdirp/3.2.0:
    dependencies:
      picomatch: 2.3.0
    dev: false
    engines:
      node: '>= 8'
    resolution:
      integrity: sha512-crk4Qu3pmXwgxdSgGhgA/eXiJAPQiX4GMOZZMXnqKxHX7TaoL+3gQVo/WeuAiogr07DpnfjIMpXXa+PAIvwPGQ==
  /readdirp/3.6.0:
    dependencies:
      picomatch: 2.3.0
    dev: false
    engines:
      node: '>=8.10.0'
    resolution:
      integrity: sha512-hOS089on8RduqdbhvQ5Z37A0ESjsqz6qnRcffsMU3495FuTdqSm+7bhJ29JvIOsBDEEnan5DPu9t3To9VRlMzA==
  /rechoir/0.6.2:
    dependencies:
      resolve: 1.20.0
    dev: false
    engines:
      node: '>= 0.10'
    resolution:
      integrity: sha1-hSBLVNuoLVdC4oyWdW70OvUOM4Q=
  /regenerator-runtime/0.11.1:
    dev: false
    resolution:
      integrity: sha512-MguG95oij0fC3QV3URf4V2SDYGJhJnJGqvIIgdECeODCT98wSWDAJ94SSuVpYQUoTcGUIL6L4yNB7j1DFFHSBg==
  /regenerator-runtime/0.13.7:
    dev: false
    resolution:
      integrity: sha512-a54FxoJDIr27pgf7IgeQGxmqUNYrcV338lf/6gH456HZ/PhX+5BcwHXG9ajESmwe6WRO0tAzRUrRmNONWgkrew==
  /regexpp/3.2.0:
    dev: false
    engines:
      node: '>=8'
    resolution:
      integrity: sha512-pq2bWo9mVD43nbts2wGv17XLiNLya+GklZ8kaDLV2Z08gDCsGpnKn9BFMepvWuHCbyVvY7J5o5+BVvoQbmlJLg==
  /release-zalgo/1.0.0:
    dependencies:
      es6-error: 4.1.1
    dev: false
    engines:
      node: '>=4'
    resolution:
      integrity: sha1-CXALflB0Mpc5Mw5TXFqQ+2eFFzA=
  /remove-trailing-separator/1.1.0:
    dev: false
    resolution:
      integrity: sha1-wkvOKig62tW8P1jg1IJJuSN52O8=
  /request/2.88.2:
    dependencies:
      aws-sign2: 0.7.0
      aws4: 1.11.0
      caseless: 0.12.0
      combined-stream: 1.0.8
      extend: 3.0.2
      forever-agent: 0.6.1
      form-data: 2.3.3
      har-validator: 5.1.5
      http-signature: 1.2.0
      is-typedarray: 1.0.0
      isstream: 0.1.2
      json-stringify-safe: 5.0.1
      mime-types: 2.1.31
      oauth-sign: 0.9.0
      performance-now: 2.1.0
      qs: 6.5.2
      safe-buffer: 5.2.1
      tough-cookie: 2.5.0
      tunnel-agent: 0.6.0
      uuid: 3.4.0
    deprecated: request has been deprecated, see https://github.com/request/request/issues/3142
    dev: false
    engines:
      node: '>= 6'
    resolution:
      integrity: sha512-MsvtOrfG9ZcrOwAW+Qi+F6HbD0CWXEh9ou77uOb7FM2WPhwT7smM833PzanhJLsgXjN89Ir6V2PczXNnMpwKhw==
  /require-directory/2.1.1:
    dev: false
    engines:
      node: '>=0.10.0'
    resolution:
      integrity: sha1-jGStX9MNqxyXbiNE/+f3kqam30I=
  /require-from-string/2.0.2:
    dev: false
    engines:
      node: '>=0.10.0'
    resolution:
      integrity: sha512-Xf0nWe6RseziFMu+Ap9biiUbmplq6S9/p+7w7YXP/JBHhrUDDUhwa+vANyubuqfZWTveU//DYVGsDG7RKL/vEw==
  /require-main-filename/2.0.0:
    dev: false
    resolution:
      integrity: sha512-NKN5kMDylKuldxYLSUfrbo5Tuzh4hd+2E8NPPX02mZtn1VuREQToYe/ZdlJy+J3uCpfaiGF05e7B8W0iXbQHmg==
  /requirejs/2.3.6:
    dev: false
    engines:
      node: '>=0.4.0'
    hasBin: true
    resolution:
      integrity: sha512-ipEzlWQe6RK3jkzikgCupiTbTvm4S0/CAU5GlgptkN5SO6F3u0UD0K18wy6ErDqiCyP4J4YYe1HuAShvsxePLg==
  /requires-port/1.0.0:
    dev: false
    resolution:
      integrity: sha1-kl0mAdOaxIXgkc8NpcbmlNw9yv8=
  /resolve-dir/1.0.1:
    dependencies:
      expand-tilde: 2.0.2
      global-modules: 1.0.0
    dev: false
    engines:
      node: '>=0.10.0'
    resolution:
      integrity: sha1-eaQGRMNivoLybv/nOcm7U4IEb0M=
  /resolve-from/4.0.0:
    dev: false
    engines:
      node: '>=4'
    resolution:
      integrity: sha512-pb/MYmXstAkysRFx8piNI1tGFNQIFA3vkE3Gq4EuA1dF6gHp/+vgZqsCGJapvy8N3Q+4o7FwvquPJcnZ7RYy4g==
  /resolve-url/0.2.1:
    deprecated: https://github.com/lydell/resolve-url#deprecated
    dev: false
    resolution:
      integrity: sha1-LGN/53yJOv0qZj/iGqkIAGjiBSo=
  /resolve/1.17.0:
    dependencies:
      path-parse: 1.0.7
    dev: false
    resolution:
      integrity: sha512-ic+7JYiV8Vi2yzQGFWOkiZD5Z9z7O2Zhm9XMaTxdJExKasieFCr+yXZ/WmXsckHiKl12ar0y6XiXDx3m4RHn1w==
  /resolve/1.19.0:
    dependencies:
      is-core-module: 2.4.0
      path-parse: 1.0.7
    dev: false
    resolution:
      integrity: sha512-rArEXAgsBG4UgRGcynxWIWKFvh/XZCcS8UJdHhwy91zwAvCZIbcs+vAbflgBnNjYMs/i/i+/Ux6IZhML1yPvxg==
  /resolve/1.20.0:
    dependencies:
      is-core-module: 2.4.0
      path-parse: 1.0.7
    dev: false
    resolution:
      integrity: sha512-wENBPt4ySzg4ybFQW2TT1zMQucPK95HSh/nq2CFTZVOGut2+pQvSsgtda4d26YrYcr067wjbmzOG8byDPBX63A==
  /resolve/1.8.1:
    dependencies:
      path-parse: 1.0.7
    dev: false
    resolution:
      integrity: sha512-AicPrAC7Qu1JxPCZ9ZgCZlY35QgFnNqc+0LtbRNxnVw4TXvjQ72wnuL9JQcEBgXkI9JM8MsT9kaQoHcpCRJOYA==
  /reusify/1.0.4:
    dev: false
    engines:
      iojs: '>=1.0.0'
      node: '>=0.10.0'
    resolution:
      integrity: sha512-U9nH88a3fc/ekCF1l0/UP1IosiuIjyTh7hBvXVMHYgVcfGvt897Xguj2UOLDeI5BG2m7/uwyaLVT6fbtCwTyzw==
  /rfdc/1.3.0:
    dev: false
    resolution:
      integrity: sha512-V2hovdzFbOi77/WajaSMXk2OLm+xNIeQdMMuB7icj7bk6zi2F8GGAxigcnDFpJHbNyNcgyJDiP+8nOrY5cZGrA==
  /rhea-promise/0.1.15:
    dependencies:
      debug: 3.2.7
      rhea: 1.0.24
      tslib: 1.14.1
    dev: false
    resolution:
      integrity: sha512-+6uilZXSJGyiqVeHQI3Krv6NTAd8cWRCY2uyCxmzR4/5IFtBqqFem1HV2OiwSj0Gu7OFChIJDfH2JyjN7J0vRA==
  /rhea-promise/2.0.0:
    dependencies:
      debug: 3.2.7
      rhea: 2.0.2
      tslib: 2.3.0
    dev: false
    resolution:
      integrity: sha512-hoK6pTrFyIFDp0jrC2FQXzZPFnJXG78OHikpSHeC2gjdKGT+ofoFsbbxA0FcYjBqU2r2hDKRZbacBBvGtGAzhw==
  /rhea/1.0.24:
    dependencies:
      debug: 3.2.7
    dev: false
    resolution:
      integrity: sha512-PEl62U2EhxCO5wMUZ2/bCBcXAVKN9AdMSNQOrp3+R5b77TEaOSiy16MQ0sIOmzj/iqsgIAgPs1mt3FYfu1vIXA==
  /rhea/2.0.2:
    dependencies:
      debug: 3.2.7
    dev: false
    resolution:
      integrity: sha512-G2QqyVzRnZvv+WkpKBmWrVmkeeLRX7xKZB3wutU2fs/qvr4PJvAqKO7ymSYX/0dm2xt1QhNJO/Af17x49f7FBw==
  /rimraf/2.7.1:
    dependencies:
      glob: 7.1.7
    dev: false
    hasBin: true
    resolution:
      integrity: sha512-uWjbaKIK3T1OSVptzX7Nl6PvQ3qAGtKEtVRjRuazjfL3Bx5eI409VZSqgND+4UNnmzLVdPj9FqFJNPqBZFve4w==
  /rimraf/3.0.2:
    dependencies:
      glob: 7.1.7
    dev: false
    hasBin: true
    resolution:
      integrity: sha512-JZkJMZkAGFFPP2YqXZXPbMlMBgsxzE8ILs4lMIX/2o0L9UBw9O/Y3o6wFw/i9YLapcUJWwqbi3kdxIPdC62TIA==
  /rollup-plugin-local-resolve/1.0.7:
    dev: false
    resolution:
      integrity: sha1-xIZwFxbBWt0hJ1ZcLqoQESMyCIc=
  /rollup-plugin-node-resolve/3.4.0:
    dependencies:
      builtin-modules: 2.0.0
      is-module: 1.0.0
      resolve: 1.20.0
    deprecated: This package has been deprecated and is no longer maintained. Please use @rollup/plugin-node-resolve.
    dev: false
    resolution:
      integrity: sha512-PJcd85dxfSBWih84ozRtBkB731OjXk0KnzN0oGp7WOWcarAFkVa71cV5hTJg2qpVsV2U8EUwrzHP3tvy9vS3qg==
  /rollup-plugin-shim/1.0.0:
    dev: false
    resolution:
      integrity: sha512-rZqFD43y4U9nSqVq3iyWBiDwmBQJY8Txi04yI9jTKD3xcl7CbFjh1qRpQshUB3sONLubDzm7vJiwB+1MEGv67w==
  /rollup-plugin-sourcemaps/0.4.2_rollup@1.32.1:
    dependencies:
      rollup: 1.32.1
      rollup-pluginutils: 2.8.2
      source-map-resolve: 0.5.3
    dev: false
    engines:
      node: '>=4.5.0'
      npm: '>=2.15.9'
    peerDependencies:
      rollup: '>=0.31.2'
    resolution:
      integrity: sha1-YhJaqUCHqt97g+9N+vYptHMTXoc=
  /rollup-plugin-terser/5.3.1_rollup@1.32.1:
    dependencies:
      '@babel/code-frame': 7.14.5
      jest-worker: 24.9.0
      rollup: 1.32.1
      rollup-pluginutils: 2.8.2
      serialize-javascript: 4.0.0
      terser: 4.8.0
    dev: false
    peerDependencies:
      rollup: '>=0.66.0 <3'
    resolution:
      integrity: sha512-1pkwkervMJQGFYvM9nscrUoncPwiKR/K+bHdjv6PFgRo3cgPHoRT83y2Aa3GvINj4539S15t/tpFPb775TDs6w==
  /rollup-plugin-visualizer/4.2.2_rollup@1.32.1:
    dependencies:
      nanoid: 3.1.23
      open: 7.4.2
      rollup: 1.32.1
      source-map: 0.7.3
      yargs: 16.2.0
    dev: false
    engines:
      node: '>=10'
    hasBin: true
    peerDependencies:
      rollup: '>=1.20.0'
    resolution:
      integrity: sha512-10/TsugsaQL5rdynl0lrklBngTtkRBESZdxUJy+3fN+xKqNdg5cr7JQU1OoPx4p5mhQ+nspa6EvX3qc8SsBvnA==
  /rollup-pluginutils/2.8.2:
    dependencies:
      estree-walker: 0.6.1
    dev: false
    resolution:
      integrity: sha512-EEp9NhnUkwY8aif6bxgovPHMoMoNr2FulJziTndpt5H9RdwC47GSGuII9XxpSdzVGM0GWrNPHV6ie1LTNJPaLQ==
  /rollup/1.32.1:
    dependencies:
      '@types/estree': 0.0.48
      '@types/node': 15.12.2
      acorn: 7.4.1
    dev: false
    hasBin: true
    resolution:
      integrity: sha512-/2HA0Ec70TvQnXdzynFffkjA6XN+1e2pEv/uKS5Ulca40g2L7KuOE3riasHoNVHOsFD5KKZgDsMk1CP3Tw9s+A==
  /run-parallel/1.2.0:
    dependencies:
      queue-microtask: 1.2.3
    dev: false
    resolution:
      integrity: sha512-5l4VyZR86LZ/lDxZTR6jqL8AFE2S0IFLMP26AbjsLVADxHdhB/c0GUsH+y39UfCi3dzz8OlQuPmnaJOMoDHQBA==
  /safe-buffer/5.1.2:
    dev: false
    resolution:
      integrity: sha512-Gd2UZBJDkXlY7GbJxfsE8/nvKkUEU1G38c1siN6QP6a9PT9MmHB8GnpscSmMJSoF8LOIrt8ud/wPtojys4G6+g==
  /safe-buffer/5.2.1:
    dev: false
    resolution:
      integrity: sha512-rp3So07KcdmmKbGvgaNxQSJr7bGVSVk5S9Eq1F+ppbRo70+YeaDxkw5Dd8NPN+GD6bjnYm2VuPuCXmpuYvmCXQ==
  /safer-buffer/2.1.2:
    dev: false
    resolution:
      integrity: sha512-YZo3K82SD7Riyi0E1EQPojLz7kpepnSQI9IyPbHHg1XXXevb5dJI7tpyN2ADxGcQbHG7vcyRHk0cbwqcQriUtg==
  /sax/0.5.8:
    dev: false
    resolution:
      integrity: sha1-1HLbIo6zMcJQaw6MFVJK25OdEsE=
  /sax/1.2.4:
    dev: false
    resolution:
      integrity: sha512-NqVDv9TpANUjFm0N8uM5GxL36UgKi9/atZw+x7YFnQ8ckwFGKrl4xX4yWtrey3UJm5nP1kUbnYgLopqWNSRhWw==
  /semaphore/1.1.0:
    dev: false
    engines:
      node: '>=0.8.0'
    resolution:
      integrity: sha512-O4OZEaNtkMd/K0i6js9SL+gqy0ZCBMgUvlSqHKi4IBdjhe7wB8pwztUk1BbZ1fmrvpwFrPbHzqd2w5pTcJH6LA==
  /semver/5.3.0:
    dev: false
    hasBin: true
    resolution:
      integrity: sha1-myzl094C0XxgEq0yaqa00M9U+U8=
  /semver/5.7.1:
    dev: false
    hasBin: true
    resolution:
      integrity: sha512-sauaDf/PZdVgrLTNYHRtpXa1iRiKcaebiKQ1BJdpQlWH2lCvexQdX55snPFyK7QzpudqbCI0qXFfOasHdyNDGQ==
  /semver/6.3.0:
    dev: false
    hasBin: true
    resolution:
      integrity: sha512-b39TBaTSfV6yBrapU89p5fKekE2m/NwnDocOVruQFS1/veMgdzuPcnOM34M6CwxW8jH/lxEa5rBoDeUwu5HHTw==
  /semver/7.3.5:
    dependencies:
      lru-cache: 6.0.0
    dev: false
    engines:
      node: '>=10'
    hasBin: true
    resolution:
      integrity: sha512-PoeGJYh8HK4BTO/a9Tf6ZG3veo/A7ZVsYrSA6J8ny9nb3B1VrpkuN+z9OE5wfE5p6H4LchYZsegiQgbJD94ZFQ==
  /send/0.17.1:
    dependencies:
      debug: 2.6.9
      depd: 1.1.2
      destroy: 1.0.4
      encodeurl: 1.0.2
      escape-html: 1.0.3
      etag: 1.8.1
      fresh: 0.5.2
      http-errors: 1.7.3
      mime: 1.6.0
      ms: 2.1.1
      on-finished: 2.3.0
      range-parser: 1.2.1
      statuses: 1.5.0
    dev: false
    engines:
      node: '>= 0.8.0'
    resolution:
      integrity: sha512-BsVKsiGcQMFwT8UxypobUKyv7irCNRHk1T0G680vk88yf6LBByGcZJOTJCrTP2xVN6yI+XjPJcNuE3V4fT9sAg==
  /serialize-javascript/4.0.0:
    dependencies:
      randombytes: 2.1.0
    dev: false
    resolution:
      integrity: sha512-GaNA54380uFefWghODBWEGisLZFj00nS5ACs6yHa9nLqlLpVLO8ChDGeKRjZnV4Nh4n0Qi7nhYZD/9fCPzEqkw==
  /serve-static/1.14.1:
    dependencies:
      encodeurl: 1.0.2
      escape-html: 1.0.3
      parseurl: 1.3.3
      send: 0.17.1
    dev: false
    engines:
      node: '>= 0.8.0'
    resolution:
      integrity: sha512-JMrvUwE54emCYWlTI+hGrGv5I8dEwmco/00EvkzIIsR7MqrHonbD9pO2MOfFnpFntl7ecpZs+3mW+XbQZu9QCg==
  /set-blocking/2.0.0:
    dev: false
    resolution:
      integrity: sha1-BF+XgtARrppoA93TgrJDkrPYkPc=
  /setprototypeof/1.1.1:
    dev: false
    resolution:
      integrity: sha512-JvdAWfbXeIGaZ9cILp38HntZSFSo3mWg6xGcJJsd+d4aRMOqauag1C63dJfDw7OaMYwEbHMOxEZ1lqVRYP2OAw==
  /shebang-command/1.2.0:
    dependencies:
      shebang-regex: 1.0.0
    dev: false
    engines:
      node: '>=0.10.0'
    resolution:
      integrity: sha1-RKrGW2lbAzmJaMOfNj/uXer98eo=
  /shebang-command/2.0.0:
    dependencies:
      shebang-regex: 3.0.0
    dev: false
    engines:
      node: '>=8'
    resolution:
      integrity: sha512-kHxr2zZpYtdmrN1qDjrrX/Z1rR1kG8Dx+gkpK1G4eXmvXswmcE1hTWBWYUzlraYw1/yZp6YuDY77YtvbN0dmDA==
  /shebang-regex/1.0.0:
    dev: false
    engines:
      node: '>=0.10.0'
    resolution:
      integrity: sha1-2kL0l0DAtC2yypcoVxyxkMmO/qM=
  /shebang-regex/3.0.0:
    dev: false
    engines:
      node: '>=8'
    resolution:
      integrity: sha512-7++dFhtcx3353uBaq8DDR4NuxBetBzC7ZQOhmTQInHEd6bSrXdiEyzCvG07Z44UYdLShWUyXt5M/yhz8ekcb1A==
  /shell-quote/1.7.2:
    dev: false
    resolution:
      integrity: sha512-mRz/m/JVscCrkMyPqHc/bczi3OQHkLTqXHEFu0zDhK/qfv3UcOA4SVmRCLmos4bhjr9ekVQubj/R7waKapmiQg==
  /shelljs/0.8.4:
    dependencies:
      glob: 7.1.7
      interpret: 1.4.0
      rechoir: 0.6.2
    dev: false
    engines:
      node: '>=4'
    hasBin: true
    resolution:
      integrity: sha512-7gk3UZ9kOfPLIAbslLzyWeGiEqx9e3rxwZM0KE6EL8GlGwjym9Mrlx5/p33bWTu9YG6vcS4MBxYZDHYr5lr8BQ==
  /shx/0.3.3:
    dependencies:
      minimist: 1.2.5
      shelljs: 0.8.4
    dev: false
    engines:
      node: '>=6'
    hasBin: true
    resolution:
      integrity: sha512-nZJ3HFWVoTSyyB+evEKjJ1STiixGztlqwKLTUNV5KqMWtGey9fTd4KU1gdZ1X9BV6215pswQ/Jew9NsuS/fNDA==
  /side-channel/1.0.4:
    dependencies:
      call-bind: 1.0.2
      get-intrinsic: 1.1.1
      object-inspect: 1.10.3
    dev: false
    resolution:
      integrity: sha512-q5XPytqFEIKHkGdiMIrY10mvLRvnQh42/+GoBlFW3b2LXLE2xxJpZFdm94we0BaoV3RwJyGqg5wS7epxTv0Zvw==
  /signal-exit/3.0.3:
    dev: false
    resolution:
      integrity: sha512-VUJ49FC8U1OxwZLxIbTTrDvLnf/6TDgxZcK8wxR8zs13xpx7xbG60ndBlhNrFi2EMuFRoeDoJO7wthSLq42EjA==
  /simple-concat/1.0.1:
    dev: false
    resolution:
      integrity: sha512-cSFtAPtRhljv69IK0hTVZQ+OfE9nePi/rtJmw5UjHeVyVroEqJXP1sFztKUy1qU+xvz3u/sfYJLa947b7nAN2Q==
  /simple-get/3.1.0:
    dependencies:
      decompress-response: 4.2.1
      once: 1.4.0
      simple-concat: 1.0.1
    dev: false
    resolution:
      integrity: sha512-bCR6cP+aTdScaQCnQKbPKtJOKDp/hj9EDLJo3Nw4y1QksqaovlW/bnptB6/c1e+qmNIDHRK+oXFDdEqBT8WzUA==
  /sinon/9.2.4:
    dependencies:
      '@sinonjs/commons': 1.8.3
      '@sinonjs/fake-timers': 6.0.1
      '@sinonjs/samsam': 5.3.1
      diff: 4.0.2
      nise: 4.1.0
      supports-color: 7.2.0
    dev: false
    resolution:
      integrity: sha512-zljcULZQsJxVra28qIAL6ow1Z9tpattkCTEJR4RBP3TGc00FcttsP5pK284Nas5WjMZU5Yzy3kAIp3B3KRf5Yg==
  /slash/3.0.0:
    dev: false
    engines:
      node: '>=8'
    resolution:
      integrity: sha512-g9Q1haeby36OSStwb4ntCGGGaKsaVSjQ68fBxoQcutl5fS1vuY18H3wSt3jFyFtrkx+Kz0V1G85A4MyAdDMi2Q==
  /slice-ansi/4.0.0:
    dependencies:
      ansi-styles: 4.3.0
      astral-regex: 2.0.0
      is-fullwidth-code-point: 3.0.0
    dev: false
    engines:
      node: '>=10'
    resolution:
      integrity: sha512-qMCMfhY040cVHT43K9BFygqYbUPFZKHOg7K73mtTWJRb8pyP3fzf4Ixd5SzdEJQ6MRUg/WBnOLxghZtKKurENQ==
  /smart-buffer/4.1.0:
    dev: false
    engines:
      node: '>= 6.0.0'
      npm: '>= 3.0.0'
    resolution:
      integrity: sha512-iVICrxOzCynf/SNaBQCw34eM9jROU/s5rzIhpOvzhzuYHfJR/DhZfDkXiZSgKXfgv26HT3Yni3AV/DGw0cGnnw==
  /snap-shot-compare/3.0.0:
    dependencies:
      check-more-types: 2.24.0
      debug: 4.1.1
      disparity: 3.0.0
      folktale: 2.3.2
      lazy-ass: 1.6.0
      strip-ansi: 5.2.0
      variable-diff: 1.1.0
    dev: false
    engines:
      node: '>=6'
    resolution:
      integrity: sha512-bdwNOAGuKwPU+qsn0ASxTv+QfkXU+3VmkcDOkt965tes+JQQc8d6SfoLiEiRVhCey4v+ip2IjNUSbZm5nnkI9g==
  /snap-shot-core/10.2.4:
    dependencies:
      arg: 4.1.3
      check-more-types: 2.24.0
      common-tags: 1.8.0
      debug: 4.3.1
      escape-quotes: 1.0.2
      folktale: 2.3.2
      is-ci: 2.0.0
      jsesc: 2.5.2
      lazy-ass: 1.6.0
      mkdirp: 1.0.4
      pluralize: 8.0.0
      quote: 0.4.0
      ramda: 0.27.1
    dev: false
    engines:
      node: '>=6'
    hasBin: true
    resolution:
      integrity: sha512-A7tkcfmvnRKge4VzFLAWA4UYMkvFY4TZKyL+D6hnHjI3HJ4pTepjG5DfR2ACeDKMzCSTQ5EwR2iOotI+Z37zsg==
  /snap-shot-it/7.9.6:
    dependencies:
      '@bahmutov/data-driven': 1.0.0
      check-more-types: 2.24.0
      common-tags: 1.8.0
      debug: 4.3.1
      has-only: 1.1.1
      its-name: 1.0.0
      lazy-ass: 1.6.0
      pluralize: 8.0.0
      ramda: 0.27.1
      snap-shot-compare: 3.0.0
      snap-shot-core: 10.2.4
    dev: false
    engines:
      node: '>=6'
    resolution:
      integrity: sha512-t/ADZfQ8EUk4J76S5cmynye7qg1ecUFqQfANiOMNy0sFmYUaqfx9K/AWwpdcpr3vFsDptM+zSuTtKD0A1EOLqA==
  /socket.io-adapter/2.1.0:
    dev: false
    resolution:
      integrity: sha512-+vDov/aTsLjViYTwS9fPy5pEtTkrbEKsw2M+oVSoFGw6OD1IpvlV1VPhUzNbofCQ8oyMbdYJqDtGdmHQK6TdPg==
  /socket.io-parser/4.0.4:
    dependencies:
      '@types/component-emitter': 1.2.10
      component-emitter: 1.3.0
      debug: 4.3.1
    dev: false
    engines:
      node: '>=10.0.0'
    resolution:
      integrity: sha512-t+b0SS+IxG7Rxzda2EVvyBZbvFPBCjJoyHuE0P//7OAsN23GItzDRdWa6ALxZI/8R5ygK7jAR6t028/z+7295g==
  /socket.io/3.1.2:
    dependencies:
      '@types/cookie': 0.4.0
      '@types/cors': 2.8.10
      '@types/node': 15.12.4
      accepts: 1.3.7
      base64id: 2.0.0
      debug: 4.3.1
      engine.io: 4.1.1
      socket.io-adapter: 2.1.0
      socket.io-parser: 4.0.4
    dev: false
    engines:
      node: '>=10.0.0'
    resolution:
      integrity: sha512-JubKZnTQ4Z8G4IZWtaAZSiRP3I/inpy8c/Bsx2jrwGrTbKeVU5xd6qkKMHpChYeM3dWZSO0QACiGK+obhBNwYw==
  /socks-proxy-agent/5.0.0:
    dependencies:
      agent-base: 6.0.2
      debug: 4.3.1
      socks: 2.6.1
    dev: false
    engines:
      node: '>= 6'
    resolution:
      integrity: sha512-lEpa1zsWCChxiynk+lCycKuC502RxDWLKJZoIhnxrWNjLSDGYRFflHA1/228VkRcnv9TIb8w98derGbpKxJRgA==
  /socks/2.6.1:
    dependencies:
      ip: 1.1.5
      smart-buffer: 4.1.0
    dev: false
    engines:
      node: '>= 10.13.0'
      npm: '>= 3.0.0'
    resolution:
      integrity: sha512-kLQ9N5ucj8uIcxrDwjm0Jsqk06xdpBjGNQtpXy4Q8/QY2k+fY7nZH8CARy+hkbG+SGAovmzzuauCpBlb8FrnBA==
  /source-map-resolve/0.5.3:
    dependencies:
      atob: 2.1.2
      decode-uri-component: 0.2.0
      resolve-url: 0.2.1
      source-map-url: 0.4.1
      urix: 0.1.0
    dev: false
    resolution:
      integrity: sha512-Htz+RnsXWk5+P2slx5Jh3Q66vhQj1Cllm0zvnaY98+NFx+Dv2CF/f5O/t8x+KaNdrdIAsruNzoh/KpialbqAnw==
  /source-map-support/0.5.19:
    dependencies:
      buffer-from: 1.1.1
      source-map: 0.6.1
    dev: false
    resolution:
      integrity: sha512-Wonm7zOCIJzBGQdB+thsPar0kYuCIzYvxZwlBa87yi/Mdjv7Tip2cyVbLj5o0cFPN4EVkuTwb3GDDyUx2DGnGw==
  /source-map-url/0.4.1:
    dev: false
    resolution:
      integrity: sha512-cPiFOTLUKvJFIg4SKVScy4ilPPW6rFgMgfuZJPNoDuMs3nC1HbMUycBoJw77xFIp6z1UJQJOfx6C9GMH80DiTw==
  /source-map/0.5.7:
    dev: false
    engines:
      node: '>=0.10.0'
    resolution:
      integrity: sha1-igOdLRAh0i0eoUyA2OpGi6LvP8w=
  /source-map/0.6.1:
    dev: false
    engines:
      node: '>=0.10.0'
    resolution:
      integrity: sha512-UjgapumWlbMhkBgzT7Ykc5YXUT46F0iKu8SGXq0bcwP5dz/h0Plj6enJqjz1Zbq2l5WaqYnrVbwWOWMyF3F47g==
  /source-map/0.7.3:
    dev: false
    engines:
      node: '>= 8'
    resolution:
      integrity: sha512-CkCj6giN3S+n9qrYiBTX5gystlENnRW5jZeNLHpe6aue+SrHcG5VYwujhW9s4dY31mEGsxBDrHR6oI69fTXsaQ==
  /sourcemap-codec/1.4.8:
    dev: false
    resolution:
      integrity: sha512-9NykojV5Uih4lgo5So5dtw+f0JgJX30KCNI8gwhz2J9A15wD0Ml6tjHKwf6fTSa6fAdVBdZeNOs9eJ71qCk8vA==
  /spawn-wrap/1.4.3:
    dependencies:
      foreground-child: 1.5.6
      mkdirp: 0.5.5
      os-homedir: 1.0.2
      rimraf: 2.7.1
      signal-exit: 3.0.3
      which: 1.3.1
    dev: false
    resolution:
      integrity: sha512-IgB8md0QW/+tWqcavuFgKYR/qIRvJkRLPJDFaoXtLLUaVcCDK0+HeFTkmQHj3eprcYhc+gOl0aEA1w7qZlYezw==
  /spdx-correct/3.1.1:
    dependencies:
      spdx-expression-parse: 3.0.1
      spdx-license-ids: 3.0.9
    dev: false
    resolution:
      integrity: sha512-cOYcUWwhCuHCXi49RhFRCyJEK3iPj1Ziz9DpViV3tbZOwXD49QzIN3MpOLJNxh2qwq2lJJZaKMVw9qNi4jTC0w==
  /spdx-exceptions/2.3.0:
    dev: false
    resolution:
      integrity: sha512-/tTrYOC7PPI1nUAgx34hUpqXuyJG+DTHJTnIULG4rDygi4xu/tfgmq1e1cIRwRzwZgo4NLySi+ricLkZkw4i5A==
  /spdx-expression-parse/3.0.1:
    dependencies:
      spdx-exceptions: 2.3.0
      spdx-license-ids: 3.0.9
    dev: false
    resolution:
      integrity: sha512-cbqHunsQWnJNE6KhVSMsMeH5H/L9EpymbzqTQ3uLwNCLZ1Q481oWaofqH7nO6V07xlXwY6PhQdQ2IedWx/ZK4Q==
  /spdx-license-ids/3.0.9:
    dev: false
    resolution:
      integrity: sha512-Ki212dKK4ogX+xDo4CtOZBVIwhsKBEfsEEcwmJfLQzirgc2jIWdzg40Unxz/HzEUqM1WFzVlQSMF9kZZ2HboLQ==
  /sprintf-js/1.0.3:
    dev: false
    resolution:
      integrity: sha1-BOaSb2YolTVPPdAVIDYzuFcpfiw=
  /sshpk/1.16.1:
    dependencies:
      asn1: 0.2.4
      assert-plus: 1.0.0
      bcrypt-pbkdf: 1.0.2
      dashdash: 1.14.1
      ecc-jsbn: 0.1.2
      getpass: 0.1.7
      jsbn: 0.1.1
      safer-buffer: 2.1.2
      tweetnacl: 0.14.5
    dev: false
    engines:
      node: '>=0.10.0'
    hasBin: true
    resolution:
      integrity: sha512-HXXqVUq7+pcKeLqqZj6mHFUMvXtOJt1uoUx09pFW6011inTMxqI8BA8PM95myrIyyKwdnzjdFjLiE6KBPVtJIg==
  /statuses/1.5.0:
    dev: false
    engines:
      node: '>= 0.6'
    resolution:
      integrity: sha1-Fhx9rBd2Wf2YEfQ3cfqZOBR4Yow=
  /stoppable/1.1.0:
    dev: false
    engines:
      node: '>=4'
      npm: '>=6'
    resolution:
      integrity: sha512-KXDYZ9dszj6bzvnEMRYvxgeTHU74QBFL54XKtP3nyMuJ81CFYtABZ3bAzL2EdFUaEwJOBOgENyFj3R7oTzDyyw==
  /stream-browserify/2.0.2:
    dependencies:
      inherits: 2.0.4
      readable-stream: 2.3.7
    dev: false
    resolution:
      integrity: sha512-nX6hmklHs/gr2FuxYDltq8fJA1GDlxKQCz8O/IM4atRqBH8OORmBNgfvW5gG10GT/qQ9u0CzIvr2X5Pkt6ntqg==
  /streamroller/2.2.4:
    dependencies:
      date-format: 2.1.0
      debug: 4.3.1
      fs-extra: 8.1.0
    dev: false
    engines:
      node: '>=8.0'
    resolution:
      integrity: sha512-OG79qm3AujAM9ImoqgWEY1xG4HX+Lw+yY6qZj9R1K2mhF5bEmQ849wvrb+4vt4jLMLzwXttJlQbOdPOQVRv7DQ==
  /strict-uri-encode/1.1.0:
    dev: false
    engines:
      node: '>=0.10.0'
    resolution:
      integrity: sha1-J5siXfHVgrH1TmWt3UNS4Y+qBxM=
  /string-argv/0.3.1:
    dev: false
    engines:
      node: '>=0.6.19'
    resolution:
      integrity: sha512-a1uQGz7IyVy9YwhqjZIZu1c8JO8dNIe20xBmSS6qu9kv++k3JGzCVmprbNN5Kn+BgzD5E7YYwg1CcjuJMRNsvg==
  /string-width/1.0.2:
    dependencies:
      code-point-at: 1.1.0
      is-fullwidth-code-point: 1.0.0
      strip-ansi: 3.0.1
    dev: false
    engines:
      node: '>=0.10.0'
    resolution:
      integrity: sha1-EYvfW4zcUaKn5w0hHgfisLmxB9M=
  /string-width/2.1.1:
    dependencies:
      is-fullwidth-code-point: 2.0.0
      strip-ansi: 4.0.0
    dev: false
    engines:
      node: '>=4'
    resolution:
      integrity: sha512-nOqH59deCq9SRHlxq1Aw85Jnt4w6KvLKqWVik6oA9ZklXLNIOlqg4F2yrT1MVaTjAqvVwdfeZ7w7aCvJD7ugkw==
  /string-width/3.1.0:
    dependencies:
      emoji-regex: 7.0.3
      is-fullwidth-code-point: 2.0.0
      strip-ansi: 5.2.0
    dev: false
    engines:
      node: '>=6'
    resolution:
      integrity: sha512-vafcv6KjVZKSgz06oM/H6GDBrAtz8vdhQakGjFIvNrHA6y3HCF1CInLy+QLq8dTJPQ1b+KDUqDFctkdRW44e1w==
  /string-width/4.2.2:
    dependencies:
      emoji-regex: 8.0.0
      is-fullwidth-code-point: 3.0.0
      strip-ansi: 6.0.0
    dev: false
    engines:
      node: '>=8'
    resolution:
      integrity: sha512-XBJbT3N4JhVumXE0eoLU9DCjcaF92KLNqTmFCnG1pf8duUxFGwtP6AD6nkjw9a3IdiRtL3E2w3JDiE/xi3vOeA==
  /string.prototype.padend/3.1.2:
    dependencies:
      call-bind: 1.0.2
      define-properties: 1.1.3
      es-abstract: 1.18.3
    dev: false
    engines:
      node: '>= 0.4'
    resolution:
      integrity: sha512-/AQFLdYvePENU3W5rgurfWSMU6n+Ww8n/3cUt7E+vPBB/D7YDG8x+qjoFs4M/alR2bW7Qg6xMjVwWUOvuQ0XpQ==
  /string.prototype.trimend/1.0.4:
    dependencies:
      call-bind: 1.0.2
      define-properties: 1.1.3
    dev: false
    resolution:
      integrity: sha512-y9xCjw1P23Awk8EvTpcyL2NIr1j7wJ39f+k6lvRnSMz+mz9CGz9NYPelDk42kOz6+ql8xjfK8oYzy3jAP5QU5A==
  /string.prototype.trimstart/1.0.4:
    dependencies:
      call-bind: 1.0.2
      define-properties: 1.1.3
    dev: false
    resolution:
      integrity: sha512-jh6e984OBfvxS50tdY2nRZnoC5/mLFKOREQfw8t5yytkoUsJRNxvI/E39qu1sD0OtWI3OC0XgKSmcWwziwYuZw==
  /string_decoder/0.10.31:
    dev: false
    resolution:
      integrity: sha1-YuIDvEF2bGwoyfyEMB2rHFMQ+pQ=
  /string_decoder/1.1.1:
    dependencies:
      safe-buffer: 5.1.2
    dev: false
    resolution:
      integrity: sha512-n/ShnvDi6FHbbVfviro+WojiFzv+s8MPMHBczVePfUpDJLwoLT0ht1l4YwBCbi8pJAveEEdnkHyPyTP/mzRfwg==
  /string_decoder/1.3.0:
    dependencies:
      safe-buffer: 5.2.1
    dev: false
    resolution:
      integrity: sha512-hkRX8U1WjJFd8LsDJ2yQ/wWWxaopEsABU1XfkM8A+j0+85JAGppt16cr1Whg6KIbb4okU6Mql6BOj+uup/wKeA==
  /strip-ansi/3.0.1:
    dependencies:
      ansi-regex: 2.1.1
    dev: false
    engines:
      node: '>=0.10.0'
    resolution:
      integrity: sha1-ajhfuIU9lS1f8F0Oiq+UJ43GPc8=
  /strip-ansi/4.0.0:
    dependencies:
      ansi-regex: 3.0.0
    dev: false
    engines:
      node: '>=4'
    resolution:
      integrity: sha1-qEeQIusaw2iocTibY1JixQXuNo8=
  /strip-ansi/5.2.0:
    dependencies:
      ansi-regex: 4.1.0
    dev: false
    engines:
      node: '>=6'
    resolution:
      integrity: sha512-DuRs1gKbBqsMKIZlrffwlug8MHkcnpjs5VPmL1PAh+mA30U0DTotfDZ0d2UUsXpPmPmMMJ6W773MaA3J+lbiWA==
  /strip-ansi/6.0.0:
    dependencies:
      ansi-regex: 5.0.0
    dev: false
    engines:
      node: '>=8'
    resolution:
      integrity: sha512-AuvKTrTfQNYNIctbR1K/YGTR1756GycPsg7b9bdV9Duqur4gv6aKqHXah67Z8ImS7WEz5QVcOtlfW2rZEugt6w==
  /strip-bom/3.0.0:
    dev: false
    engines:
      node: '>=4'
    resolution:
      integrity: sha1-IzTBjpx1n3vdVv3vfprj1YjmjtM=
  /strip-final-newline/2.0.0:
    dev: false
    engines:
      node: '>=6'
    resolution:
      integrity: sha512-BrpvfNAE3dcvq7ll3xVumzjKjZQ5tI1sEUIKr3Uoks0XUl45St3FlatVqef9prk4jRDzhW6WZg+3bk93y6pLjA==
  /strip-json-comments/2.0.1:
    dev: false
    engines:
      node: '>=0.10.0'
    resolution:
      integrity: sha1-PFMZQukIwml8DsNEhYwobHygpgo=
  /strip-json-comments/3.1.1:
    dev: false
    engines:
      node: '>=8'
    resolution:
      integrity: sha512-6fPc+R4ihwqP6N/aIv2f1gMH8lOVtWQHoqC4yK6oSDVVocumAsfCqjkXnqiYMhmMwS/mEHLp7Vehlt3ql6lEig==
  /supports-color/2.0.0:
    dev: false
    engines:
      node: '>=0.8.0'
    resolution:
      integrity: sha1-U10EXOa2Nj+kARcIRimZXp3zJMc=
  /supports-color/5.5.0:
    dependencies:
      has-flag: 3.0.0
    dev: false
    engines:
      node: '>=4'
    resolution:
      integrity: sha512-QjVjwdXIt408MIiAqCX4oUKsgU2EqAGzs2Ppkm4aQYbjm+ZEWEcW4SfFNTr4uMNZma0ey4f5lgLrkB0aX0QMow==
  /supports-color/6.0.0:
    dependencies:
      has-flag: 3.0.0
    dev: false
    engines:
      node: '>=6'
    resolution:
      integrity: sha512-on9Kwidc1IUQo+bQdhi8+Tijpo0e1SS6RoGo2guUwn5vdaxw8RXOF9Vb2ws+ihWOmh4JnCJOvaziZWP1VABaLg==
  /supports-color/6.1.0:
    dependencies:
      has-flag: 3.0.0
    dev: false
    engines:
      node: '>=6'
    resolution:
      integrity: sha512-qe1jfm1Mg7Nq/NSh6XE24gPXROEVsWHxC1LIx//XNlD9iw7YZQGjZNjYN7xGaEG6iKdA8EtNFW6R0gjnVXp+wQ==
  /supports-color/7.2.0:
    dependencies:
      has-flag: 4.0.0
    dev: false
    engines:
      node: '>=8'
    resolution:
      integrity: sha512-qpCAvRl9stuOHveKsn7HncJRvv501qIacKzQlO/+Lwxc9+0q2wLyv4Dfvt80/DPn2pqOBsJdDiogXGR9+OvwRw==
  /table/6.7.1:
    dependencies:
      ajv: 8.6.0
      lodash.clonedeep: 4.5.0
      lodash.truncate: 4.4.2
      slice-ansi: 4.0.0
      string-width: 4.2.2
      strip-ansi: 6.0.0
    dev: false
    engines:
      node: '>=10.0.0'
    resolution:
      integrity: sha512-ZGum47Yi6KOOFDE8m223td53ath2enHcYLgOCjGr5ngu8bdIARQk6mN/wRMv4yMRcHnCSnHbCEha4sobQx5yWg==
  /tar-fs/2.1.1:
    dependencies:
      chownr: 1.1.4
      mkdirp-classic: 0.5.3
      pump: 3.0.0
      tar-stream: 2.2.0
    dev: false
    resolution:
      integrity: sha512-V0r2Y9scmbDRLCNex/+hYzvp/zyYjvFbHPNgVTKfQvVrb6guiE/fxP+XblDNR011utopbkex2nM4dHNV6GDsng==
  /tar-stream/2.2.0:
    dependencies:
      bl: 4.1.0
      end-of-stream: 1.4.4
      fs-constants: 1.0.0
      inherits: 2.0.4
      readable-stream: 3.6.0
    dev: false
    engines:
      node: '>=6'
    resolution:
      integrity: sha512-ujeqbceABgwMZxEJnk2HDY2DlnUZ+9oEcb1KzTVfYHio0UE6dG71n60d8D2I4qNvleWrrXpmjpt7vZeF1LnMZQ==
  /terser/4.8.0:
    dependencies:
      commander: 2.20.3
      source-map: 0.6.1
      source-map-support: 0.5.19
    dev: false
    engines:
      node: '>=6.0.0'
    hasBin: true
    resolution:
      integrity: sha512-EAPipTNeWsb/3wLPeup1tVPaXfIaU68xMnVdPafIL1TV05OhASArYyIfFvnvJCNrR2NIOvDVNNTFRa+Re2MWyw==
  /test-exclude/5.2.3:
    dependencies:
      glob: 7.1.7
      minimatch: 3.0.4
      read-pkg-up: 4.0.0
      require-main-filename: 2.0.0
    dev: false
    engines:
      node: '>=6'
    resolution:
      integrity: sha512-M+oxtseCFO3EDtAaGH7iiej3CBkzXqFMbzqYAACdzKui4eZA+pq3tZEwChvOdNfa7xxy8BfbmgJSIr43cC/+2g==
  /text-table/0.2.0:
    dev: false
    resolution:
      integrity: sha1-f17oI66AUgfACvLfSoTsP8+lcLQ=
  /through/2.3.8:
    dev: false
    resolution:
      integrity: sha1-DdTJ/6q8NXlgsbckEV1+Doai4fU=
  /timsort/0.3.0:
    dev: false
    resolution:
      integrity: sha1-QFQRqOfmM5/mTbmiNN4R3DHgK9Q=
  /tmp/0.2.1:
    dependencies:
      rimraf: 3.0.2
    dev: false
    engines:
      node: '>=8.17.0'
    resolution:
      integrity: sha512-76SUhtfqR2Ijn+xllcI5P1oyannHNHByD80W1q447gU3mp9G9PSpGdWmjUOHRDPiHYacIk66W7ubDTuPF3BEtQ==
  /to-fast-properties/2.0.0:
    dev: false
    engines:
      node: '>=4'
    resolution:
      integrity: sha1-3F5pjL0HkmW8c+A3doGk5Og/YW4=
  /to-regex-range/5.0.1:
    dependencies:
      is-number: 7.0.0
    dev: false
    engines:
      node: '>=8.0'
    resolution:
      integrity: sha512-65P7iz6X5yEr1cwcgvQxbbIw7Uk3gOy5dIdtZ4rDveLqhrdJP+Li/Hx6tyK0NEb+2GCyneCMJiGqrADCSNk8sQ==
  /toidentifier/1.0.0:
    dev: false
    engines:
      node: '>=0.6'
    resolution:
      integrity: sha512-yaOH/Pk/VEhBWWTlhI+qXxDFXlejDGcQipMlyxda9nthulaxLZUNcUqFxokp0vcYnvteJln5FNQDRrxj3YcbVw==
  /tough-cookie/2.5.0:
    dependencies:
      psl: 1.8.0
      punycode: 2.1.1
    dev: false
    engines:
      node: '>=0.8'
    resolution:
      integrity: sha512-nlLsUzgm1kfLXSXfRZMc1KLAugd4hqJHDTvc2hDIwS3mZAfMEuMbc03SujMF+GEcpaX/qboeycw6iO8JwVv2+g==
  /tough-cookie/3.0.1:
    dependencies:
      ip-regex: 2.1.0
      psl: 1.8.0
      punycode: 2.1.1
    dev: false
    engines:
      node: '>=6'
    resolution:
      integrity: sha512-yQyJ0u4pZsv9D4clxO69OEjLWYw+jbgspjTue4lTQZLfV0c5l1VmK2y1JK8E9ahdpltPOaAThPcp5nKPUgSnsg==
  /tough-cookie/4.0.0:
    dependencies:
      psl: 1.8.0
      punycode: 2.1.1
      universalify: 0.1.2
    dev: false
    engines:
      node: '>=6'
    resolution:
      integrity: sha512-tHdtEpQCMrc1YLrMaqXXcj6AxhYi/xgit6mZu1+EDWUn+qhUf8wMQoFIy9NXuq23zAwtcB0t/MjACGR18pcRbg==
  /tr46/1.0.1:
    dependencies:
      punycode: 2.1.1
    dev: false
    resolution:
      integrity: sha1-qLE/1r/SSJUZZ0zN5VujaTtwbQk=
  /ts-node/9.1.1_typescript@4.2.4:
    dependencies:
      arg: 4.1.3
      create-require: 1.1.1
      diff: 4.0.2
      make-error: 1.3.6
      source-map-support: 0.5.19
      typescript: 4.2.4
      yn: 3.1.1
    dev: false
    engines:
      node: '>=10.0.0'
    hasBin: true
    peerDependencies:
      typescript: '>=2.7'
    resolution:
      integrity: sha512-hPlt7ZACERQGf03M253ytLY3dHbGNGrAq9qIHWUY9XHYl1z7wYngSr3OQ5xmui8o2AaxsONxIzjafLUiWBo1Fg==
  /tsconfig-paths/3.9.0:
    dependencies:
      '@types/json5': 0.0.29
      json5: 1.0.1
      minimist: 1.2.5
      strip-bom: 3.0.0
    dev: false
    resolution:
      integrity: sha512-dRcuzokWhajtZWkQsDVKbWyY+jgcLC5sqJhg2PSgf4ZkH2aHPvaOY8YWGhmjb68b5qqTfasSsDO9k7RUiEmZAw==
  /tslib/1.14.1:
    dev: false
    resolution:
      integrity: sha512-Xni35NKzjgMrwevysHTCArtLDpPvye8zV/0E4EyYn43P7/7qvQwPh9BGkHewbMulVntbigmcT7rdX3BNo9wRJg==
  /tslib/2.3.0:
    dev: false
    resolution:
      integrity: sha512-N82ooyxVNm6h1riLCoyS9e3fuJ3AMG2zIZs2Gd1ATcSFjSA23Q0fzjjZeh0jbJvWVDZ0cJT8yaNNaaXHzueNjg==
  /tsutils/3.21.0_typescript@4.2.4:
    dependencies:
      tslib: 1.14.1
      typescript: 4.2.4
    dev: false
    engines:
      node: '>= 6'
    peerDependencies:
      typescript: '>=2.8.0 || >= 3.2.0-dev || >= 3.3.0-dev || >= 3.4.0-dev || >= 3.5.0-dev || >= 3.6.0-dev || >= 3.6.0-beta || >= 3.7.0-dev || >= 3.7.0-beta'
    resolution:
      integrity: sha512-mHKK3iUXL+3UF6xL5k0PEhKRUBKPBCv/+RkEOpjRWxxx27KKRBmmA60A9pgOUvMi8GKhRMPEmjBRPzs2W7O1OA==
  /tunnel-agent/0.6.0:
    dependencies:
      safe-buffer: 5.2.1
    dev: false
    resolution:
      integrity: sha1-J6XeoGs2sEoKmWZ3SykIaPD8QP0=
  /tunnel/0.0.6:
    dev: false
    engines:
      node: '>=0.6.11 <=0.7.0 || >=0.7.3'
    resolution:
      integrity: sha512-1h/Lnq9yajKY2PEbBadPXj3VxsDDu844OnaAo52UVmIzIvwwtBPIuNvkjuzBlTWpfJyUbG3ez0KSBibQkj4ojg==
  /tweetnacl/0.14.5:
    dev: false
    resolution:
      integrity: sha1-WuaBd/GS1EViadEIr6k/+HQ/T2Q=
  /type-check/0.3.2:
    dependencies:
      prelude-ls: 1.1.2
    dev: false
    engines:
      node: '>= 0.8.0'
    resolution:
      integrity: sha1-WITKtRLPHTVeP7eE8wgEsrUg23I=
  /type-check/0.4.0:
    dependencies:
      prelude-ls: 1.2.1
    dev: false
    engines:
      node: '>= 0.8.0'
    resolution:
      integrity: sha512-XleUoc9uwGXqjWwXaUTZAmzMcFZ5858QA2vvx1Ur5xIcixXIP+8LnFDgRplU30us6teqdlskFfu+ae4K79Ooew==
  /type-detect/4.0.8:
    dev: false
    engines:
      node: '>=4'
    resolution:
      integrity: sha512-0fr/mIH1dlO+x7TlcMy+bIDqKPsw/70tVyeHW787goQjhmqaZe10uwLujubK9q9Lg6Fiho1KUKDYz0Z7k7g5/g==
  /type-fest/0.20.2:
    dev: false
    engines:
      node: '>=10'
    resolution:
      integrity: sha512-Ne+eE4r0/iWnpAxD852z3A+N0Bt5RN//NjJwRd2VFHEmrywxf5vsZlh4R6lixl6B+wz/8d+maTSAkN1FIkI3LQ==
  /type-is/1.6.18:
    dependencies:
      media-typer: 0.3.0
      mime-types: 2.1.31
    dev: false
    engines:
      node: '>= 0.6'
    resolution:
      integrity: sha512-TkRKr9sUTxEH8MdfuCSP7VizJyzRNMjj2J2do2Jr3Kym598JVdEksuzPQCnlFPW4ky9Q+iA+ma9BGm06XQBy8g==
  /typedoc-default-themes/0.6.3:
    dependencies:
      backbone: 1.4.0
      jquery: 3.6.0
      lunr: 2.3.9
      underscore: 1.13.1
    dev: false
    engines:
      node: '>= 8'
    resolution:
      integrity: sha512-rouf0TcIA4M2nOQFfC7Zp4NEwoYiEX4vX/ZtudJWU9IHA29MPC+PPgSXYLPESkUo7FuB//GxigO3mk9Qe1xp3Q==
  /typedoc/0.15.2:
    dependencies:
      '@types/minimatch': 3.0.3
      fs-extra: 8.1.0
      handlebars: 4.7.7
      highlight.js: 9.18.5
      lodash: 4.17.21
      marked: 0.7.0
      minimatch: 3.0.4
      progress: 2.0.3
      shelljs: 0.8.4
      typedoc-default-themes: 0.6.3
      typescript: 3.7.7
    dev: false
    engines:
      node: '>= 6.0.0'
    hasBin: true
    resolution:
      integrity: sha512-K2nFEtyDQTVdXOzYtECw3TwuT3lM91Zc0dzGSLuor5R8qzZbwqBoCw7xYGVBow6+mEZAvKGznLFsl7FzG+wAgQ==
  /typescript/3.7.7:
    dev: false
    engines:
      node: '>=4.2.0'
    hasBin: true
    resolution:
      integrity: sha512-MmQdgo/XenfZPvVLtKZOq9jQQvzaUAUpcKW8Z43x9B2fOm4S5g//tPtMweZUIP+SoBqrVPEIm+dJeQ9dfO0QdA==
  /typescript/3.9.10:
    dev: false
    engines:
      node: '>=4.2.0'
    hasBin: true
    resolution:
      integrity: sha512-w6fIxVE/H1PkLKcCPsFqKE7Kv7QUwhU8qQY2MueZXWx5cPZdwFupLgKK3vntcK98BtNHZtAF4LA/yl2a7k8R6Q==
  /typescript/4.1.6:
    dev: false
    engines:
      node: '>=4.2.0'
    hasBin: true
    resolution:
      integrity: sha512-pxnwLxeb/Z5SP80JDRzVjh58KsM6jZHRAOtTpS7sXLS4ogXNKC9ANxHHZqLLeVHZN35jCtI4JdmLLbLiC1kBow==
  /typescript/4.2.4:
    dev: false
    engines:
      node: '>=4.2.0'
    hasBin: true
    resolution:
      integrity: sha512-V+evlYHZnQkaz8TRBuxTA92yZBPotr5H+WhQ7bD3hZUndx5tGOa1fuCgeSjxAzM1RiN5IzvadIXTVefuuwZCRg==
  /ua-parser-js/0.7.28:
    dev: false
    resolution:
      integrity: sha512-6Gurc1n//gjp9eQNXjD9O3M/sMwVtN5S8Lv9bvOYBfKfDNiIIhqiyi01vMBO45u4zkDE420w/e0se7Vs+sIg+g==
  /uglify-js/3.13.9:
    dev: false
    engines:
      node: '>=0.8.0'
    hasBin: true
    resolution:
      integrity: sha512-wZbyTQ1w6Y7fHdt8sJnHfSIuWeDgk6B5rCb4E/AM6QNNPbOMIZph21PW5dRB3h7Df0GszN+t7RuUH6sWK5bF0g==
  /unbox-primitive/1.0.1:
    dependencies:
      function-bind: 1.1.1
      has-bigints: 1.0.1
      has-symbols: 1.0.2
      which-boxed-primitive: 1.0.2
    dev: false
    resolution:
      integrity: sha512-tZU/3NqK3dA5gpE1KtyiJUrEB0lxnGkMFHptJ7q6ewdZ8s12QrODwNbhIJStmJkd1QDXa1NRA8aF2A1zk/Ypyw==
  /unbzip2-stream/1.4.3:
    dependencies:
      buffer: 5.7.1
      through: 2.3.8
    dev: false
    resolution:
      integrity: sha512-mlExGW4w71ebDJviH16lQLtZS32VKqsSfk80GCfUlwT/4/hNRFsoscrF/c++9xinkMzECL1uL9DDwXqFWkruPg==
  /underscore/1.13.1:
    dev: false
    resolution:
      integrity: sha512-hzSoAVtJF+3ZtiFX0VgfFPHEDRm7Y/QPjGyNo4TVdnDTdft3tr8hEkD25a1jC+TjTuE7tkHGKkhwCgs9dgBB2g==
  /universal-user-agent/6.0.0:
    dev: false
    resolution:
      integrity: sha512-isyNax3wXoKaulPDZWHQqbmIx1k2tb9fb3GGDBRxCscfYV2Ch7WxPArBsFEG8s/safwXTT7H4QGhaIkTp9447w==
  /universalify/0.1.2:
    dev: false
    engines:
      node: '>= 4.0.0'
    resolution:
      integrity: sha512-rBJeI5CXAlmy1pV+617WB9J63U6XcazHHF2f2dbJix4XzpUF0RS3Zbj0FGIOCAva5P/d/GBOYaACQ1w+0azUkg==
  /unpipe/1.0.0:
    dev: false
    engines:
      node: '>= 0.8'
    resolution:
      integrity: sha1-sr9O6FFKrmFltIF4KdIbLvSZBOw=
  /uri-js/4.4.1:
    dependencies:
      punycode: 2.1.1
    dev: false
    resolution:
      integrity: sha512-7rKUyy33Q1yc98pQ1DAmLtwX109F7TIfWlW1Ydo8Wl1ii1SeHieeh0HHfPeL2fMXK6z0s8ecKs9frCuLJvndBg==
  /urix/0.1.0:
    deprecated: Please see https://github.com/lydell/urix#deprecated
    dev: false
    resolution:
      integrity: sha1-2pN/emLiH+wf0Y1Js1wpNQZ6bHI=
  /url/0.11.0:
    dependencies:
      punycode: 1.3.2
      querystring: 0.2.0
    dev: false
    resolution:
      integrity: sha1-ODjpfPxgUh63PFJajlW/3Z4uKPE=
  /util-deprecate/1.0.2:
    dev: false
    resolution:
      integrity: sha1-RQ1Nyfpw3nMnYvvS1KKJgUGaDM8=
  /util/0.10.3:
    dependencies:
      inherits: 2.0.1
    dev: false
    resolution:
      integrity: sha1-evsa/lCAUkZInj23/g7TeTNqwPk=
  /util/0.11.1:
    dependencies:
      inherits: 2.0.3
    dev: false
    resolution:
      integrity: sha512-HShAsny+zS2TZfaXxD9tYj4HQGlBezXZMZuM/S5PKLLoZkShZiGk9o5CzukI1LVHZvjdvZ2Sj1aW/Ndn2NB/HQ==
  /util/0.12.4:
    dependencies:
      inherits: 2.0.4
      is-arguments: 1.1.0
      is-generator-function: 1.0.9
      is-typed-array: 1.1.5
      safe-buffer: 5.2.1
      which-typed-array: 1.1.4
    dev: false
    resolution:
      integrity: sha512-bxZ9qtSlGUWSOy9Qa9Xgk11kSslpuZwaxCg4sNIDj6FLucDab2JxnHwyNTCpHMtK1MjoQiWQ6DiUMZYbSrO+Sw==
  /utils-merge/1.0.1:
    dev: false
    engines:
      node: '>= 0.4.0'
    resolution:
      integrity: sha1-n5VxD1CiZ5R7LMwSR0HBAoQn5xM=
  /uuid/3.4.0:
    deprecated: Please upgrade  to version 7 or higher.  Older versions may use Math.random() in certain circumstances, which is known to be problematic.  See https://v8.dev/blog/math-random for details.
    dev: false
    hasBin: true
    resolution:
      integrity: sha512-HjSDRw6gZE5JMggctHBcjVak08+KEVhSIiDzFnT9S9aegmp85S/bReBVTb4QTFaRNptJ9kuYaNhnbNEOkbKb/A==
  /uuid/8.3.2:
    dev: false
    hasBin: true
    resolution:
      integrity: sha512-+NYs2QeMWy+GWFOEm9xnn6HCDp0l7QBD7ml8zLUmJ+93Q5NF0NocErnwkTkXVFNiX3/fpC6afS8Dhb/gz7R7eg==
  /v8-compile-cache/2.3.0:
    dev: false
    resolution:
      integrity: sha512-l8lCEmLcLYZh4nbunNZvQCJc5pv7+RCwa8q/LdUx8u7lsWvPDKmpodJAJNwkAhJC//dFY48KuIEmjtd4RViDrA==
  /validate-npm-package-license/3.0.4:
    dependencies:
      spdx-correct: 3.1.1
      spdx-expression-parse: 3.0.1
    dev: false
    resolution:
      integrity: sha512-DpKm2Ui/xN7/HQKCtpZxoRWBhZ9Z0kqtygG8XCgNQ8ZlDnxuQmWhj566j8fN4Cu3/JmbhsDo7fcAJq4s9h27Ew==
  /validator/8.2.0:
    dev: false
    engines:
      node: '>= 0.10'
    resolution:
      integrity: sha512-Yw5wW34fSv5spzTXNkokD6S6/Oq92d8q/t14TqsS3fAiA1RYnxSFSIZ+CY3n6PGGRCq5HhJTSepQvFUS2QUDxA==
  /validator/9.4.1:
    dev: false
    engines:
      node: '>= 0.10'
    resolution:
      integrity: sha512-YV5KjzvRmSyJ1ee/Dm5UED0G+1L4GZnLN3w6/T+zZm8scVua4sOhYKWTUrKa0H/tMiJyO9QLHMPN+9mB/aMunA==
  /variable-diff/1.1.0:
    dependencies:
      chalk: 1.1.3
      object-assign: 4.1.1
    dev: false
    resolution:
      integrity: sha1-0r1cZtt2wTh52W5qMG7cmJ35eNo=
  /vary/1.1.2:
    dev: false
    engines:
      node: '>= 0.8'
    resolution:
      integrity: sha1-IpnwLG3tMNSllhsLn3RSShj2NPw=
  /verror/1.10.0:
    dependencies:
      assert-plus: 1.0.0
      core-util-is: 1.0.2
      extsprintf: 1.3.0
    dev: false
    engines:
      '0': node >=0.6.0
    resolution:
      integrity: sha1-OhBcoXBTr1XW4nDB+CiGguGNpAA=
  /void-elements/2.0.1:
    dev: false
    engines:
      node: '>=0.10.0'
    resolution:
      integrity: sha1-wGavtYK7HLQSjWDqkjkulNXp2+w=
  /webidl-conversions/4.0.2:
    dev: false
    resolution:
      integrity: sha512-YQ+BmxuTgd6UXZW3+ICGfyqRyHXVlD5GtQr5+qjiNW7bF0cqrzX500HVXPBOvgXb5YnzDd+h0zqyv61KUD7+Sg==
  /whatwg-url/6.5.0:
    dependencies:
      lodash.sortby: 4.7.0
      tr46: 1.0.1
      webidl-conversions: 4.0.2
    dev: false
    resolution:
      integrity: sha512-rhRZRqx/TLJQWUpQ6bmrt2UV4f0HCQ463yQuONJqC6fO2VoEb1pTYddbe59SkYq87aoM5A3bdhMZiUiVws+fzQ==
  /which-boxed-primitive/1.0.2:
    dependencies:
      is-bigint: 1.0.2
      is-boolean-object: 1.1.1
      is-number-object: 1.0.5
      is-string: 1.0.6
      is-symbol: 1.0.4
    dev: false
    resolution:
      integrity: sha512-bwZdv0AKLpplFY2KZRX6TvyuN7ojjr7lwkg6ml0roIy9YeuSr7JS372qlNW18UQYzgYK9ziGcerWqZOmEn9VNg==
  /which-module/2.0.0:
    dev: false
    resolution:
      integrity: sha1-2e8H3Od7mQK4o6j6SzHD4/fm6Ho=
  /which-pm-runs/1.0.0:
    dev: false
    resolution:
      integrity: sha1-Zws6+8VS4LVd9rd4DKdGFfI60cs=
  /which-typed-array/1.1.4:
    dependencies:
      available-typed-arrays: 1.0.4
      call-bind: 1.0.2
      es-abstract: 1.18.3
      foreach: 2.0.5
      function-bind: 1.1.1
      has-symbols: 1.0.2
      is-typed-array: 1.1.5
    dev: false
    engines:
      node: '>= 0.4'
    resolution:
      integrity: sha512-49E0SpUe90cjpoc7BOJwyPHRqSAd12c10Qm2amdEZrJPCY2NDxaW01zHITrem+rnETY3dwrbH3UUrUwagfCYDA==
  /which/1.3.1:
    dependencies:
      isexe: 2.0.0
    dev: false
    hasBin: true
    resolution:
      integrity: sha512-HxJdYWq1MTIQbJ3nw0cqssHoTNU267KlrDuGZ1WYlxDStUtKUhOaJmh112/TZmHxxUfuJqPXSOm7tDyas0OSIQ==
  /which/2.0.2:
    dependencies:
      isexe: 2.0.0
    dev: false
    engines:
      node: '>= 8'
    hasBin: true
    resolution:
      integrity: sha512-BLI3Tl1TW3Pvl70l3yq3Y64i+awpwXqsGBYWkkqMtnbXgrMD+yj7rhW0kuEDxzJaYXGjEW5ogapKNMEKNMjibA==
  /wide-align/1.1.3:
    dependencies:
      string-width: 2.1.1
    dev: false
    resolution:
      integrity: sha512-QGkOQc8XL6Bt5PwnsExKBPuMKBxnGxWWW3fU55Xt4feHozMUhdUMaBCk290qpm/wG5u/RSKzwdAC4i51YigihA==
  /word-wrap/1.2.3:
    dev: false
    engines:
      node: '>=0.10.0'
    resolution:
      integrity: sha512-Hz/mrNwitNRh/HUAtM/VT/5VH+ygD6DV7mYKZAtHOrbs8U7lvPS6xf7EJKMF0uW1KJCl0H701g3ZGus+muE5vQ==
  /wordwrap/1.0.0:
    dev: false
    resolution:
      integrity: sha1-J1hIEIkUVqQXHI0CJkQa3pDLyus=
  /wrap-ansi/5.1.0:
    dependencies:
      ansi-styles: 3.2.1
      string-width: 3.1.0
      strip-ansi: 5.2.0
    dev: false
    engines:
      node: '>=6'
    resolution:
      integrity: sha512-QC1/iN/2/RPVJ5jYK8BGttj5z83LmSKmvbvrXPNCLZSEb32KKVDJDl/MOt2N01qU2H/FkzEa9PKto1BqDjtd7Q==
  /wrap-ansi/7.0.0:
    dependencies:
      ansi-styles: 4.3.0
      string-width: 4.2.2
      strip-ansi: 6.0.0
    dev: false
    engines:
      node: '>=10'
    resolution:
      integrity: sha512-YVGIj2kamLSTxw6NsZjoBxfSwsn0ycdesmc4p+Q21c5zPuZ1pl+NfxVdxPtdHvmNVOQ6XSYG4AUtyt/Fi7D16Q==
  /wrappy/1.0.2:
    dev: false
    resolution:
      integrity: sha1-tSQ9jz7BqjXxNkYFvA0QNuMKtp8=
  /write-file-atomic/2.4.3:
    dependencies:
      graceful-fs: 4.2.6
      imurmurhash: 0.1.4
      signal-exit: 3.0.3
    dev: false
    resolution:
      integrity: sha512-GaETH5wwsX+GcnzhPgKcKjJ6M2Cq3/iZp1WyY/X1CSqrW+jVNM9Y7D8EC2sM4ZG/V8wZlSniJnCKWPmBYAucRQ==
  /ws/6.2.2:
    dependencies:
      async-limiter: 1.0.1
    dev: false
    resolution:
      integrity: sha512-zmhltoSR8u1cnDsD43TX59mzoMZsLKqUweyYBAIvTngR3shc0W6aOZylZmq/7hqyVxPdi+5Ud2QInblgyE72fw==
  /ws/7.4.6:
    dev: false
    engines:
      node: '>=8.3.0'
    peerDependencies:
      bufferutil: ^4.0.1
      utf-8-validate: ^5.0.2
    peerDependenciesMeta:
      bufferutil:
        optional: true
      utf-8-validate:
        optional: true
    resolution:
      integrity: sha512-YmhHDO4MzaDLB+M9ym/mDA5z0naX8j7SIlT8f8z+I0VtzsRbekxEutHSme7NPS2qE8StCYQNUnfWdXta/Yu85A==
  /ws/7.5.0:
    dev: false
    engines:
      node: '>=8.3.0'
    peerDependencies:
      bufferutil: ^4.0.1
      utf-8-validate: ^5.0.2
    peerDependenciesMeta:
      bufferutil:
        optional: true
      utf-8-validate:
        optional: true
    resolution:
      integrity: sha512-6ezXvzOZupqKj4jUqbQ9tXuJNo+BR2gU8fFRk3XCP3e0G6WT414u5ELe6Y0vtp7kmSJ3F7YWObSNr1ESsgi4vw==
  /xhr-mock/2.5.1:
    dependencies:
      global: 4.4.0
      url: 0.11.0
    dev: false
    resolution:
      integrity: sha512-UKOjItqjFgPUwQGPmRAzNBn8eTfIhcGjBVGvKYAWxUQPQsXNGD6KEckGTiHwyaAUp9C9igQlnN1Mp79KWCg7CQ==
  /xml/1.0.1:
    dev: false
    resolution:
      integrity: sha1-eLpyAgApxbyHuKgaPPzXS0ovweU=
  /xml2js/0.2.8:
    dependencies:
      sax: 0.5.8
    dev: false
    resolution:
      integrity: sha1-m4FpCTFjH/CdGVdUn69U9PmAs8I=
  /xml2js/0.4.23:
    dependencies:
      sax: 1.2.4
      xmlbuilder: 11.0.1
    dev: false
    engines:
      node: '>=4.0.0'
    resolution:
      integrity: sha512-ySPiMjM0+pLDftHgXY4By0uswI3SPKLDw/i3UXbnO8M/p28zqexCUoPmQFrYD+/1BzhGJSs2i1ERWKJAtiLrug==
  /xmlbuilder/11.0.1:
    dev: false
    engines:
      node: '>=4.0'
    resolution:
      integrity: sha512-fDlsI/kFEx7gLvbecc0/ohLG50fugQp8ryHzMTuW9vSa1GJ0XYWKnhsUx7oie3G98+r56aTQIUB4kht42R3JvA==
  /xmlbuilder/12.0.0:
    dev: false
    engines:
      node: '>=6.0'
    resolution:
      integrity: sha512-lMo8DJ8u6JRWp0/Y4XLa/atVDr75H9litKlb2E5j3V3MesoL50EBgZDWoLT3F/LztVnG67GjPXLZpqcky/UMnQ==
  /xmlbuilder/9.0.7:
    dev: false
    engines:
      node: '>=4.0'
    resolution:
      integrity: sha1-Ey7mPS7FVlxVfiD0wi35rKaGsQ0=
  /xmldom/0.6.0:
    dev: false
    engines:
      node: '>=10.0.0'
    resolution:
      integrity: sha512-iAcin401y58LckRZ0TkI4k0VSM1Qg0KGSc3i8rU+xrxe19A/BN1zHyVSJY7uoutVlaTSzYyk/v5AmkewAP7jtg==
  /xpath.js/1.1.0:
    dev: false
    engines:
      node: '>=0.4.0'
    resolution:
      integrity: sha512-jg+qkfS4K8E7965sqaUl8mRngXiKb3WZGfONgE18pr03FUQiuSV6G+Ej4tS55B+rIQSFEIw3phdVAQ4pPqNWfQ==
  /xregexp/2.0.0:
    dev: false
    resolution:
      integrity: sha1-UqY+VsoLhKfzpfPWGHLxJq16WUM=
  /y18n/4.0.3:
    dev: false
    resolution:
      integrity: sha512-JKhqTOwSrqNA1NY5lSztJ1GrBiUodLMmIZuLiDaMRJ+itFd+ABVE8XBjOvIWL+rSqNDC74LCSFmlb/U4UZ4hJQ==
  /y18n/5.0.8:
    dev: false
    engines:
      node: '>=10'
    resolution:
      integrity: sha512-0pfFzegeDWJHJIAmTLRP2DwHjdF5s7jo9tuztdQxAhINCdvS+3nGINqPd00AphqJR/0LhANUS6/+7SCb98YOfA==
  /yallist/2.1.2:
    dev: false
    resolution:
      integrity: sha1-HBH5IY8HYImkfdUS+TxmmaaoHVI=
  /yallist/3.1.1:
    dev: false
    resolution:
      integrity: sha512-a4UGQaWPH59mOXUYnAG2ewncQS4i4F43Tv3JoAM+s2VDAmS9NsK8GpDMLrCHPksFT7h3K6TOoUNn2pb7RoXx4g==
  /yallist/4.0.0:
    dev: false
    resolution:
      integrity: sha512-3wdGidZyq5PB084XLES5TpOSRA3wjXAlIWMhum2kRcv/41Sn2emQ0dycQW4uZXLejwKvg6EsvbdlVL+FYEct7A==
  /yaml/1.10.2:
    dev: false
    engines:
      node: '>= 6'
    resolution:
      integrity: sha512-r3vXyErRCYJ7wg28yvBY5VSoAF8ZvlcW9/BwUzEtUsjvX/DKs24dIkuwjtuprwJJHsbyUbLApepYTR1BN4uHrg==
  /yargs-parser/13.1.2:
    dependencies:
      camelcase: 5.3.1
      decamelize: 1.2.0
    dev: false
    resolution:
      integrity: sha512-3lbsNRf/j+A4QuSZfDRA7HRSfWrzO0YjqTJd5kjAq37Zep1CEgaYmrH9Q3GwPiB9cHyd1Y1UwggGhJGoxipbzg==
  /yargs-parser/20.2.9:
    dev: false
    engines:
      node: '>=10'
    resolution:
      integrity: sha512-y11nGElTIV+CT3Zv9t7VKl+Q3hTQoT9a1Qzezhhl6Rp21gJ/IVTW7Z3y9EWXhuUBC2Shnf+DX0antecpAwSP8w==
  /yargs-unparser/1.6.0:
    dependencies:
      flat: 4.1.1
      lodash: 4.17.21
      yargs: 13.3.2
    dev: false
    engines:
      node: '>=6'
    resolution:
      integrity: sha512-W9tKgmSn0DpSatfri0nx52Joq5hVXgeLiqR/5G0sZNDoLZFOr/xjBUDcShCOGNsBnEMNo1KAMBkTej1Hm62HTw==
  /yargs/13.3.2:
    dependencies:
      cliui: 5.0.0
      find-up: 3.0.0
      get-caller-file: 2.0.5
      require-directory: 2.1.1
      require-main-filename: 2.0.0
      set-blocking: 2.0.0
      string-width: 3.1.0
      which-module: 2.0.0
      y18n: 4.0.3
      yargs-parser: 13.1.2
    dev: false
    resolution:
      integrity: sha512-AX3Zw5iPruN5ie6xGRIDgqkT+ZhnRlZMLMHAs8tg7nRruy2Nb+i5o9bwghAogtM08q1dpr2LVoS8KSTMYpWXUw==
  /yargs/16.2.0:
    dependencies:
      cliui: 7.0.4
      escalade: 3.1.1
      get-caller-file: 2.0.5
      require-directory: 2.1.1
      string-width: 4.2.2
      y18n: 5.0.8
      yargs-parser: 20.2.9
    dev: false
    engines:
      node: '>=10'
    resolution:
      integrity: sha512-D1mvvtDG0L5ft/jGWkLpG1+m0eQxOfaBvTNELraWj22wSVUMWxZUvYgJYcKh6jGGIkJFhH4IZPQhR4TKpc8mBw==
  /yauzl/2.10.0:
    dependencies:
      buffer-crc32: 0.2.13
      fd-slicer: 1.1.0
    dev: false
    resolution:
      integrity: sha1-x+sXyT4RLLEIb6bY5R+wZnt5pfk=
  /yn/3.1.1:
    dev: false
    engines:
      node: '>=6'
    resolution:
      integrity: sha512-Ux4ygGWsu2c7isFWe8Yu1YluJmqVhxqK2cLXNQA5AcC3QfbGNpM7fu0Y8b/z16pXLnFxZYvWhd3fhBY9DLmC6Q==
  /z-schema/3.18.4:
    dependencies:
      lodash.get: 4.4.2
      lodash.isequal: 4.5.0
      validator: 8.2.0
    dev: false
    hasBin: true
    optionalDependencies:
      commander: 2.20.3
    resolution:
      integrity: sha512-DUOKC/IhbkdLKKiV89gw9DUauTV8U/8yJl1sjf6MtDmzevLKOF2duNJ495S3MFVjqZarr+qNGCPbkg4mu4PpLw==
  file:projects/abort-controller.tgz:
    dependencies:
      '@microsoft/api-extractor': 7.7.11
      '@rollup/plugin-commonjs': 11.0.2_rollup@1.32.1
      '@rollup/plugin-multi-entry': 3.0.1_rollup@1.32.1
      '@rollup/plugin-node-resolve': 8.4.0_rollup@1.32.1
      '@rollup/plugin-replace': 2.4.2_rollup@1.32.1
      '@types/mocha': 7.0.2
      '@types/node': 8.10.66
      assert: 1.5.0
      cross-env: 7.0.3
      delay: 4.4.1
      downlevel-dts: 0.4.0
      eslint: 7.29.0
      karma: 6.3.4
      karma-chrome-launcher: 3.1.0
      karma-coverage: 2.0.3
      karma-edge-launcher: 0.4.2_karma@6.3.4
      karma-env-preprocessor: 0.1.1
      karma-firefox-launcher: 1.3.0
      karma-ie-launcher: 1.0.0_karma@6.3.4
      karma-junit-reporter: 2.0.1_karma@6.3.4
      karma-mocha: 2.0.1
      karma-mocha-reporter: 2.2.5_karma@6.3.4
      karma-sourcemap-loader: 0.3.8
      mocha: 7.2.0
      mocha-junit-reporter: 1.23.3_mocha@7.2.0
      nyc: 14.1.1
      prettier: 1.19.1
      rimraf: 3.0.2
      rollup: 1.32.1
      rollup-plugin-sourcemaps: 0.4.2_rollup@1.32.1
      rollup-plugin-terser: 5.3.1_rollup@1.32.1
      ts-node: 9.1.1_typescript@4.2.4
      tslib: 2.3.0
      typedoc: 0.15.2
      typescript: 4.2.4
    dev: false
    name: '@rush-temp/abort-controller'
    resolution:
      integrity: sha512-LaKKpImlDpFtOEfXl4EGfFfplcDxt+sSuNKg72ruFDqeqR5e7PHNBrKkQB8c/nUGCH4b9i8urEUhLfUnVP+02g==
      tarball: file:projects/abort-controller.tgz
    version: 0.0.0
  file:projects/agrifood-farming.tgz:
    dependencies:
      '@azure/core-rest-pipeline': 1.0.4
      '@azure/identity': 1.3.0
      '@microsoft/api-extractor': 7.13.2
      '@types/chai': 4.2.19
      '@types/mocha': 7.0.2
      '@types/node': 8.10.66
      chai: 4.3.4
      cross-env: 7.0.3
      dotenv: 8.6.0
      eslint: 7.29.0
      karma: 6.3.4
      karma-chrome-launcher: 3.1.0
      karma-coverage: 2.0.3
      karma-edge-launcher: 0.4.2_karma@6.3.4
      karma-env-preprocessor: 0.1.1
      karma-firefox-launcher: 1.3.0
      karma-ie-launcher: 1.0.0_karma@6.3.4
      karma-json-preprocessor: 0.3.3_karma@6.3.4
      karma-json-to-file-reporter: 1.0.1
      karma-junit-reporter: 2.0.1_karma@6.3.4
      karma-mocha: 2.0.1
      karma-mocha-reporter: 2.2.5_karma@6.3.4
      karma-source-map-support: 1.4.0
      karma-sourcemap-loader: 0.3.8
      mkdirp: 1.0.4
      mocha: 7.2.0
      mocha-junit-reporter: 1.23.3_mocha@7.2.0
      nyc: 14.1.1
      prettier: 2.2.1
      rimraf: 3.0.2
      rollup: 1.32.1
      source-map-support: 0.5.19
      tslib: 2.3.0
      typedoc: 0.15.2
      typescript: 4.2.4
    dev: false
    name: '@rush-temp/agrifood-farming'
    resolution:
      integrity: sha512-F6n2fF7nYjo1puQJoehl5wZ2ETNbVOh5R24BoZf1DpjBylMBLYK9XUk/V4ffDHUFaSl1G+CRuO5d6zPMmqLI2Q==
      tarball: file:projects/agrifood-farming.tgz
    version: 0.0.0
  file:projects/ai-anomaly-detector.tgz:
    dependencies:
      '@azure/identity': 1.3.0
      '@microsoft/api-extractor': 7.7.11
      '@rollup/plugin-commonjs': 11.0.2_rollup@1.32.1
      '@rollup/plugin-json': 4.1.0_rollup@1.32.1
      '@rollup/plugin-multi-entry': 3.0.1_rollup@1.32.1
      '@rollup/plugin-node-resolve': 8.4.0_rollup@1.32.1
      '@rollup/plugin-replace': 2.4.2_rollup@1.32.1
      '@types/chai': 4.2.19
      '@types/mocha': 7.0.2
      '@types/node': 8.10.66
      chai: 4.3.4
      cross-env: 7.0.3
      csv-parse: 4.16.0
      dotenv: 8.6.0
      eslint: 7.29.0
      inherits: 2.0.4
      karma: 6.3.4
      karma-chrome-launcher: 3.1.0
      karma-coverage: 2.0.3
      karma-edge-launcher: 0.4.2_karma@6.3.4
      karma-env-preprocessor: 0.1.1
      karma-firefox-launcher: 1.3.0
      karma-ie-launcher: 1.0.0_karma@6.3.4
      karma-junit-reporter: 2.0.1_karma@6.3.4
      karma-mocha: 2.0.1
      karma-mocha-reporter: 2.2.5_karma@6.3.4
      karma-sourcemap-loader: 0.3.8
      mocha: 7.2.0
      mocha-junit-reporter: 1.23.3_mocha@7.2.0
      nyc: 14.1.1
      prettier: 1.19.1
      rimraf: 3.0.2
      rollup: 1.32.1
      rollup-plugin-shim: 1.0.0
      rollup-plugin-sourcemaps: 0.4.2_rollup@1.32.1
      rollup-plugin-terser: 5.3.1_rollup@1.32.1
      rollup-plugin-visualizer: 4.2.2_rollup@1.32.1
      tslib: 2.3.0
      typedoc: 0.15.2
      typescript: 4.2.4
      util: 0.12.4
    dev: false
    name: '@rush-temp/ai-anomaly-detector'
    resolution:
      integrity: sha512-UAqCxcDDBSZGFVOEnudBw/8NhxgecArsuqft804NK03x42otRc88mxgBvkl+CNnhfdowlmOcZMsIOduXGOqt4w==
      tarball: file:projects/ai-anomaly-detector.tgz
    version: 0.0.0
  file:projects/ai-document-translator.tgz:
    dependencies:
      '@azure/core-rest-pipeline': 1.0.4
      '@azure/identity': 1.3.0
      '@microsoft/api-extractor': 7.13.2
      '@types/chai': 4.2.19
      '@types/mocha': 7.0.2
      '@types/node': 8.10.66
      chai: 4.3.4
      cross-env: 7.0.3
      dotenv: 8.6.0
      eslint: 7.29.0
      karma: 6.3.4
      karma-chrome-launcher: 3.1.0
      karma-coverage: 2.0.3
      karma-edge-launcher: 0.4.2_karma@6.3.4
      karma-env-preprocessor: 0.1.1
      karma-firefox-launcher: 1.3.0
      karma-ie-launcher: 1.0.0_karma@6.3.4
      karma-json-preprocessor: 0.3.3_karma@6.3.4
      karma-json-to-file-reporter: 1.0.1
      karma-junit-reporter: 2.0.1_karma@6.3.4
      karma-mocha: 2.0.1
      karma-mocha-reporter: 2.2.5_karma@6.3.4
      karma-source-map-support: 1.4.0
      karma-sourcemap-loader: 0.3.8
      mocha: 7.2.0
      mocha-junit-reporter: 1.23.3_mocha@7.2.0
      nyc: 14.1.1
      prettier: 2.2.1
      rimraf: 3.0.2
      rollup: 1.32.1
      source-map-support: 0.5.19
      tslib: 2.3.0
      typedoc: 0.15.2
      typescript: 4.2.4
    dev: false
    name: '@rush-temp/ai-document-translator'
    resolution:
      integrity: sha512-SPtI9UxA5hglJh6QjPR1ZenuxfvvhsOequZrZl14qmvGwGDENI7NAWnb1MuarQcRfMRyd40dv2asnqG312iNqw==
      tarball: file:projects/ai-document-translator.tgz
    version: 0.0.0
  file:projects/ai-form-recognizer.tgz:
    dependencies:
      '@microsoft/api-extractor': 7.7.11
      '@types/chai': 4.2.19
      '@types/mocha': 7.0.2
      '@types/node': 8.10.66
      '@types/sinon': 9.0.11
      chai: 4.3.4
      chai-as-promised: 7.1.1_chai@4.3.4
      cross-env: 7.0.3
      dotenv: 8.6.0
      eslint: 7.29.0
      karma: 6.3.4
      karma-chrome-launcher: 3.1.0
      karma-coverage: 2.0.3
      karma-edge-launcher: 0.4.2_karma@6.3.4
      karma-env-preprocessor: 0.1.1
      karma-firefox-launcher: 1.3.0
      karma-ie-launcher: 1.0.0_karma@6.3.4
      karma-json-preprocessor: 0.3.3_karma@6.3.4
      karma-json-to-file-reporter: 1.0.1
      karma-junit-reporter: 2.0.1_karma@6.3.4
      karma-mocha: 2.0.1
      karma-mocha-reporter: 2.2.5_karma@6.3.4
      karma-sourcemap-loader: 0.3.8
      mocha: 7.2.0
      mocha-junit-reporter: 1.23.3_mocha@7.2.0
      nyc: 14.1.1
      prettier: 1.19.1
      rimraf: 3.0.2
      rollup: 1.32.1
      sinon: 9.2.4
      source-map-support: 0.5.19
      tslib: 2.3.0
      typedoc: 0.15.2
      typescript: 4.2.4
    dev: false
    name: '@rush-temp/ai-form-recognizer'
    resolution:
      integrity: sha512-Srr3ktLMdIW3tZsNv7fS4ATz06mhYaWC760VUvo3d/p31RGT0DXFlKyL9TAOMEPMl8Qd4kUZB7yP0hgEHHRxXA==
      tarball: file:projects/ai-form-recognizer.tgz
    version: 0.0.0
  file:projects/ai-metrics-advisor.tgz:
    dependencies:
      '@azure/identity': 1.3.0
      '@microsoft/api-extractor': 7.7.11
      '@types/chai': 4.2.19
      '@types/mocha': 7.0.2
      '@types/node': 8.10.66
      '@types/sinon': 9.0.11
      chai: 4.3.4
      chai-as-promised: 7.1.1_chai@4.3.4
      cross-env: 7.0.3
      dotenv: 8.6.0
      eslint: 7.29.0
      karma: 6.3.4
      karma-chrome-launcher: 3.1.0
      karma-coverage: 2.0.3
      karma-edge-launcher: 0.4.2_karma@6.3.4
      karma-env-preprocessor: 0.1.1
      karma-firefox-launcher: 1.3.0
      karma-ie-launcher: 1.0.0_karma@6.3.4
      karma-json-preprocessor: 0.3.3_karma@6.3.4
      karma-json-to-file-reporter: 1.0.1
      karma-junit-reporter: 2.0.1_karma@6.3.4
      karma-mocha: 2.0.1
      karma-mocha-reporter: 2.2.5_karma@6.3.4
      karma-sourcemap-loader: 0.3.8
      mocha: 7.2.0
      mocha-junit-reporter: 1.23.3_mocha@7.2.0
      nyc: 14.1.1
      prettier: 1.19.1
      rimraf: 3.0.2
      rollup: 1.32.1
      sinon: 9.2.4
      source-map-support: 0.5.19
      ts-node: 9.1.1_typescript@4.2.4
      tslib: 2.3.0
      typedoc: 0.15.2
      typescript: 4.2.4
    dev: false
    name: '@rush-temp/ai-metrics-advisor'
    resolution:
      integrity: sha512-l8niJqS6qP7ELTJPG2ytZ4h7o2GVgby/RxIdw7SyeEbHw46Tif/LoIzU1EVuKLD1PqEm4D2UdG946JeyvGtL0A==
      tarball: file:projects/ai-metrics-advisor.tgz
    version: 0.0.0
  file:projects/ai-text-analytics.tgz:
    dependencies:
      '@azure/core-rest-pipeline': 1.0.4
      '@azure/core-tracing': 1.0.0-preview.11
      '@azure/identity': 2.0.0-beta.3
      '@microsoft/api-extractor': 7.7.11
      '@types/chai': 4.2.19
      '@types/chai-as-promised': 7.1.4
      '@types/mocha': 7.0.2
      '@types/node': 8.10.66
      '@types/sinon': 9.0.11
      chai: 4.3.4
      chai-as-promised: 7.1.1_chai@4.3.4
      cross-env: 7.0.3
      dotenv: 8.6.0
      eslint: 7.29.0
      karma: 6.3.4
      karma-chrome-launcher: 3.1.0
      karma-coverage: 2.0.3
      karma-edge-launcher: 0.4.2_karma@6.3.4
      karma-env-preprocessor: 0.1.1
      karma-firefox-launcher: 1.3.0
      karma-ie-launcher: 1.0.0_karma@6.3.4
      karma-json-preprocessor: 0.3.3_karma@6.3.4
      karma-json-to-file-reporter: 1.0.1
      karma-junit-reporter: 2.0.1_karma@6.3.4
      karma-mocha: 2.0.1
      karma-mocha-reporter: 2.2.5_karma@6.3.4
      karma-source-map-support: 1.4.0
      karma-sourcemap-loader: 0.3.8
      mocha: 7.2.0
      mocha-junit-reporter: 1.23.3_mocha@7.2.0
      nyc: 14.1.1
      prettier: 1.19.1
      rimraf: 3.0.2
      rollup: 1.32.1
      sinon: 9.2.4
      source-map-support: 0.5.19
      ts-node: 9.1.1_typescript@4.2.4
      tslib: 2.3.0
      typedoc: 0.15.2
      typescript: 4.2.4
    dev: false
    name: '@rush-temp/ai-text-analytics'
    resolution:
      integrity: sha512-pHEcNgFDgMHovkQb65+IbokkB/WfAGg6sRD8sCXucVxtJQqDhrQRFePdXg6zNw8FJbt0HKSPvAV5F26fzmZV7Q==
      tarball: file:projects/ai-text-analytics.tgz
    version: 0.0.0
  file:projects/app-configuration.tgz:
    dependencies:
      '@azure/keyvault-secrets': 4.2.0
      '@microsoft/api-extractor': 7.7.11
      '@rollup/plugin-commonjs': 11.0.2_rollup@1.32.1
      '@rollup/plugin-inject': 4.0.2_rollup@1.32.1
      '@rollup/plugin-json': 4.1.0_rollup@1.32.1
      '@rollup/plugin-multi-entry': 3.0.1_rollup@1.32.1
      '@rollup/plugin-node-resolve': 8.4.0_rollup@1.32.1
      '@rollup/plugin-replace': 2.4.2_rollup@1.32.1
      '@types/chai': 4.2.19
      '@types/mocha': 7.0.2
      '@types/node': 8.10.66
      '@types/sinon': 9.0.11
      assert: 1.5.0
      chai: 4.3.4
      cross-env: 7.0.3
      dotenv: 8.6.0
      eslint: 7.29.0
      esm: 3.2.25
      karma: 6.3.4
      karma-chrome-launcher: 3.1.0
      karma-coverage: 2.0.3
      karma-edge-launcher: 0.4.2_karma@6.3.4
      karma-env-preprocessor: 0.1.1
      karma-firefox-launcher: 1.3.0
      karma-ie-launcher: 1.0.0_karma@6.3.4
      karma-junit-reporter: 2.0.1_karma@6.3.4
      karma-mocha: 2.0.1
      karma-mocha-reporter: 2.2.5_karma@6.3.4
      karma-sourcemap-loader: 0.3.8
      mocha: 7.2.0
      mocha-junit-reporter: 1.23.3_mocha@7.2.0
      nock: 12.0.3
      nyc: 14.1.1
      prettier: 1.19.1
      rimraf: 3.0.2
      rollup: 1.32.1
      rollup-plugin-shim: 1.0.0
      rollup-plugin-sourcemaps: 0.4.2_rollup@1.32.1
      rollup-plugin-terser: 5.3.1_rollup@1.32.1
      sinon: 9.2.4
      ts-node: 9.1.1_typescript@4.2.4
      tslib: 2.3.0
      typedoc: 0.15.2
      typescript: 4.2.4
      uglify-js: 3.13.9
    dev: false
    name: '@rush-temp/app-configuration'
    resolution:
      integrity: sha512-hYJ2Lj/Ytr0bj0SwC6UlHWkmFFm7c0z9H5Caic14Cd9liyHs/6ae8yP+N+Rqd9PNV/JstbjHlcbtgpyH/hvZFA==
      tarball: file:projects/app-configuration.tgz
    version: 0.0.0
  file:projects/attestation.tgz:
    dependencies:
      '@azure/core-rest-pipeline': 1.0.4
      '@azure/core-tracing': 1.0.0-preview.11
      '@azure/identity': 1.3.0
      '@microsoft/api-extractor': 7.7.11
      '@types/chai': 4.2.19
      '@types/chai-as-promised': 7.1.4
      '@types/mocha': 7.0.2
      '@types/node': 8.10.66
      buffer: 5.7.1
      chai: 4.3.4
      chai-as-promised: 7.1.1_chai@4.3.4
      cross-env: 7.0.3
      dotenv: 8.6.0
      downlevel-dts: 0.4.0
      eslint: 7.29.0
      esm: 3.2.25
      inherits: 2.0.4
      jsrsasign: 10.3.0
      karma: 6.3.4
      karma-chrome-launcher: 3.1.0
      karma-coverage: 2.0.3
      karma-edge-launcher: 0.4.2_karma@6.3.4
      karma-env-preprocessor: 0.1.1
      karma-firefox-launcher: 1.3.0
      karma-ie-launcher: 1.0.0_karma@6.3.4
      karma-json-preprocessor: 0.3.3_karma@6.3.4
      karma-json-to-file-reporter: 1.0.1
      karma-junit-reporter: 2.0.1_karma@6.3.4
      karma-mocha: 2.0.1
      karma-mocha-reporter: 2.2.5_karma@6.3.4
      karma-source-map-support: 1.4.0
      karma-sourcemap-loader: 0.3.8
      mocha: 7.2.0
      mocha-junit-reporter: 1.23.3_mocha@7.2.0
      nyc: 14.1.1
      prettier: 1.19.1
      rimraf: 3.0.2
      rollup: 1.32.1
      rollup-plugin-node-resolve: 3.4.0
      rollup-plugin-sourcemaps: 0.4.2_rollup@1.32.1
      safe-buffer: 5.2.1
      source-map-support: 0.5.19
      ts-node: 9.1.1_typescript@4.2.4
      tslib: 2.3.0
      typedoc: 0.15.2
      typescript: 4.2.4
      util: 0.12.4
    dev: false
    name: '@rush-temp/attestation'
    resolution:
      integrity: sha512-rUDB0KUUyb0NTzy6aVtQjsVuZG/o6dzet024G5HxEyOUHbb1KOakRDwet38Knpu5GGYPxP5Cl7GRIAFv9+q87Q==
      tarball: file:projects/attestation.tgz
    version: 0.0.0
  file:projects/communication-chat.tgz:
    dependencies:
      '@azure/communication-identity': 1.0.0
<<<<<<< HEAD
      '@azure/communication-signaling': 1.0.0-beta.6
      '@azure/core-tracing': 1.0.0-preview.11
=======
      '@azure/communication-signaling': 1.0.0-beta.5
>>>>>>> d4d2c75d
      '@microsoft/api-extractor': 7.7.11
      '@rollup/plugin-commonjs': 11.0.2_rollup@1.32.1
      '@rollup/plugin-json': 4.1.0_rollup@1.32.1
      '@rollup/plugin-multi-entry': 3.0.1_rollup@1.32.1
      '@rollup/plugin-node-resolve': 8.4.0_rollup@1.32.1
      '@rollup/plugin-replace': 2.4.2_rollup@1.32.1
      '@types/chai': 4.2.19
      '@types/mocha': 7.0.2
      '@types/node': 8.10.66
      '@types/sinon': 9.0.11
      assert: 1.5.0
      chai: 4.3.4
      cross-env: 7.0.3
      dotenv: 8.6.0
      eslint: 7.29.0
      events: 3.3.0
      inherits: 2.0.4
      karma: 6.3.4
      karma-chrome-launcher: 3.1.0
      karma-coverage: 2.0.3
      karma-edge-launcher: 0.4.2_karma@6.3.4
      karma-env-preprocessor: 0.1.1
      karma-firefox-launcher: 1.3.0
      karma-ie-launcher: 1.0.0_karma@6.3.4
      karma-json-preprocessor: 0.3.3_karma@6.3.4
      karma-json-to-file-reporter: 1.0.1
      karma-junit-reporter: 2.0.1_karma@6.3.4
      karma-mocha: 2.0.1
      karma-mocha-reporter: 2.2.5_karma@6.3.4
      karma-sourcemap-loader: 0.3.8
      mocha: 7.2.0
      mocha-junit-reporter: 1.23.3_mocha@7.2.0
      nyc: 14.1.1
      prettier: 1.19.1
      rimraf: 3.0.2
      rollup: 1.32.1
      rollup-plugin-shim: 1.0.0
      rollup-plugin-sourcemaps: 0.4.2_rollup@1.32.1
      rollup-plugin-terser: 5.3.1_rollup@1.32.1
      rollup-plugin-visualizer: 4.2.2_rollup@1.32.1
      sinon: 9.2.4
      tslib: 2.3.0
      typedoc: 0.15.2
      typescript: 4.2.4
      util: 0.12.4
    dev: false
    name: '@rush-temp/communication-chat'
    resolution:
<<<<<<< HEAD
      integrity: sha512-ZFqviV/cYu4NXeTZ0z0sCfOFp+QJlHftBMSMi2lc2uo2u/uesd0ylw9cmVRPloj1V1seSsr1km8P3YOnfatAxg==
=======
      integrity: sha512-M48ACwIHKYHqfp3DLWqmPoLqgOdPLu1M5ew2gQh9riQdJuYKCkfwridZssYv1R+GrVRHIQgOGGV9LwPTXn9vRg==
>>>>>>> d4d2c75d
      tarball: file:projects/communication-chat.tgz
    version: 0.0.0
  file:projects/communication-common.tgz:
    dependencies:
      '@microsoft/api-extractor': 7.7.11
      '@rollup/plugin-commonjs': 11.0.2_rollup@1.32.1
      '@rollup/plugin-json': 4.1.0_rollup@1.32.1
      '@rollup/plugin-multi-entry': 3.0.1_rollup@1.32.1
      '@rollup/plugin-node-resolve': 8.4.0_rollup@1.32.1
      '@rollup/plugin-replace': 2.4.2_rollup@1.32.1
      '@types/chai': 4.2.19
      '@types/chai-as-promised': 7.1.4
      '@types/jwt-decode': 2.2.1
      '@types/mocha': 7.0.2
      '@types/node': 8.10.66
      '@types/sinon': 9.0.11
      assert: 1.5.0
      chai: 4.3.4
      chai-as-promised: 7.1.1_chai@4.3.4
      cross-env: 7.0.3
      eslint: 7.29.0
      events: 3.3.0
      inherits: 2.0.4
      jwt-decode: 2.2.0
      karma: 6.3.4
      karma-chrome-launcher: 3.1.0
      karma-coverage: 2.0.3
      karma-edge-launcher: 0.4.2_karma@6.3.4
      karma-env-preprocessor: 0.1.1
      karma-firefox-launcher: 1.3.0
      karma-ie-launcher: 1.0.0_karma@6.3.4
      karma-junit-reporter: 2.0.1_karma@6.3.4
      karma-mocha: 2.0.1
      karma-mocha-reporter: 2.2.5_karma@6.3.4
      karma-sourcemap-loader: 0.3.8
      mocha: 7.2.0
      mocha-junit-reporter: 1.23.3_mocha@7.2.0
      nyc: 14.1.1
      prettier: 1.19.1
      rimraf: 3.0.2
      rollup: 1.32.1
      rollup-plugin-sourcemaps: 0.4.2_rollup@1.32.1
      rollup-plugin-terser: 5.3.1_rollup@1.32.1
      rollup-plugin-visualizer: 4.2.2_rollup@1.32.1
      sinon: 9.2.4
      tslib: 2.3.0
      typedoc: 0.15.2
      typescript: 4.2.4
      util: 0.12.4
    dev: false
    name: '@rush-temp/communication-common'
    resolution:
      integrity: sha512-3r1o3XqYCECrYUxeVFLvgWACp8Hg2LBQw0eDflZDHWUsXmNyXdNJpnBHQuY8A/b5i7myuv7u0DUiBwGPg8gmTQ==
      tarball: file:projects/communication-common.tgz
    version: 0.0.0
  file:projects/communication-identity.tgz:
    dependencies:
      '@microsoft/api-extractor': 7.7.11
      '@rollup/plugin-commonjs': 11.0.2_rollup@1.32.1
      '@rollup/plugin-json': 4.1.0_rollup@1.32.1
      '@rollup/plugin-multi-entry': 3.0.1_rollup@1.32.1
      '@rollup/plugin-node-resolve': 8.4.0_rollup@1.32.1
      '@rollup/plugin-replace': 2.4.2_rollup@1.32.1
      '@types/chai': 4.2.19
      '@types/mocha': 7.0.2
      '@types/node': 8.10.66
      '@types/sinon': 9.0.11
      assert: 1.5.0
      chai: 4.3.4
      cross-env: 7.0.3
      dotenv: 8.6.0
      eslint: 7.29.0
      events: 3.3.0
      inherits: 2.0.4
      karma: 6.3.4
      karma-chrome-launcher: 3.1.0
      karma-coverage: 2.0.3
      karma-edge-launcher: 0.4.2_karma@6.3.4
      karma-env-preprocessor: 0.1.1
      karma-firefox-launcher: 1.3.0
      karma-ie-launcher: 1.0.0_karma@6.3.4
      karma-json-preprocessor: 0.3.3_karma@6.3.4
      karma-json-to-file-reporter: 1.0.1
      karma-junit-reporter: 2.0.1_karma@6.3.4
      karma-mocha: 2.0.1
      karma-mocha-reporter: 2.2.5_karma@6.3.4
      karma-sourcemap-loader: 0.3.8
      mocha: 7.2.0
      mocha-junit-reporter: 1.23.3_mocha@7.2.0
      nyc: 14.1.1
      prettier: 1.19.1
      rimraf: 3.0.2
      rollup: 1.32.1
      rollup-plugin-shim: 1.0.0
      rollup-plugin-sourcemaps: 0.4.2_rollup@1.32.1
      rollup-plugin-terser: 5.3.1_rollup@1.32.1
      rollup-plugin-visualizer: 4.2.2_rollup@1.32.1
      sinon: 9.2.4
      tslib: 2.3.0
      typedoc: 0.15.2
      typescript: 4.2.4
    dev: false
    name: '@rush-temp/communication-identity'
    resolution:
      integrity: sha512-DU3BXq1v9EwcqeGfsIhi8ILI2Eacn/lzjpY+kT9lUeVWrWdrcKu+GqLU/Nwohx49C28DNqUAHNtwCmuW+pa3Xw==
      tarball: file:projects/communication-identity.tgz
    version: 0.0.0
  file:projects/communication-network-traversal.tgz:
    dependencies:
      '@azure/communication-identity': 1.0.0
      '@microsoft/api-extractor': 7.7.11
      '@rollup/plugin-commonjs': 11.0.2_rollup@1.32.1
      '@rollup/plugin-json': 4.1.0_rollup@1.32.1
      '@rollup/plugin-multi-entry': 3.0.1_rollup@1.32.1
      '@rollup/plugin-node-resolve': 8.4.0_rollup@1.32.1
      '@rollup/plugin-replace': 2.4.2_rollup@1.32.1
      '@types/chai': 4.2.19
      '@types/mocha': 7.0.2
      '@types/node': 8.10.66
      '@types/sinon': 9.0.11
      assert: 1.5.0
      chai: 4.3.4
      cross-env: 7.0.3
      dotenv: 8.6.0
      eslint: 7.29.0
      events: 3.3.0
      inherits: 2.0.4
      karma: 6.3.4
      karma-chrome-launcher: 3.1.0
      karma-coverage: 2.0.3
      karma-edge-launcher: 0.4.2_karma@6.3.4
      karma-env-preprocessor: 0.1.1
      karma-firefox-launcher: 1.3.0
      karma-ie-launcher: 1.0.0_karma@6.3.4
      karma-json-preprocessor: 0.3.3_karma@6.3.4
      karma-json-to-file-reporter: 1.0.1
      karma-junit-reporter: 2.0.1_karma@6.3.4
      karma-mocha: 2.0.1
      karma-mocha-reporter: 2.2.5_karma@6.3.4
      karma-sourcemap-loader: 0.3.8
      mocha: 7.2.0
      mocha-junit-reporter: 1.23.3_mocha@7.2.0
      nyc: 14.1.1
      prettier: 1.19.1
      rimraf: 3.0.2
      rollup: 1.32.1
      rollup-plugin-shim: 1.0.0
      rollup-plugin-sourcemaps: 0.4.2_rollup@1.32.1
      rollup-plugin-terser: 5.3.1_rollup@1.32.1
      rollup-plugin-visualizer: 4.2.2_rollup@1.32.1
      sinon: 9.2.4
      tslib: 2.3.0
      typedoc: 0.15.2
      typescript: 4.2.4
    dev: false
    name: '@rush-temp/communication-network-traversal'
    resolution:
      integrity: sha512-F1T6zU4yFjAaG3tkEUgBLRSMrMsmDvsuEWzSlJVYIrHfTZygDNR/eDQWAmjgF3TQwcn5btAEJFBNjripDSnkiQ==
      tarball: file:projects/communication-network-traversal.tgz
    version: 0.0.0
  file:projects/communication-phone-numbers.tgz:
    dependencies:
      '@microsoft/api-extractor': 7.7.11
      '@rollup/plugin-commonjs': 11.0.2_rollup@1.32.1
      '@rollup/plugin-json': 4.1.0_rollup@1.32.1
      '@rollup/plugin-multi-entry': 3.0.1_rollup@1.32.1
      '@rollup/plugin-node-resolve': 8.4.0_rollup@1.32.1
      '@rollup/plugin-replace': 2.4.2_rollup@1.32.1
      '@types/chai': 4.2.19
      '@types/mocha': 7.0.2
      '@types/node': 8.10.66
      '@types/sinon': 9.0.11
      assert: 1.5.0
      chai: 4.3.4
      cross-env: 7.0.3
      dotenv: 8.6.0
      eslint: 7.29.0
      events: 3.3.0
      inherits: 2.0.4
      karma: 6.3.4
      karma-chrome-launcher: 3.1.0
      karma-coverage: 2.0.3
      karma-edge-launcher: 0.4.2_karma@6.3.4
      karma-env-preprocessor: 0.1.1
      karma-firefox-launcher: 1.3.0
      karma-ie-launcher: 1.0.0_karma@6.3.4
      karma-json-preprocessor: 0.3.3_karma@6.3.4
      karma-json-to-file-reporter: 1.0.1
      karma-junit-reporter: 2.0.1_karma@6.3.4
      karma-mocha: 2.0.1
      karma-mocha-reporter: 2.2.5_karma@6.3.4
      karma-sourcemap-loader: 0.3.8
      mocha: 7.2.0
      mocha-junit-reporter: 1.23.3_mocha@7.2.0
      nyc: 14.1.1
      prettier: 1.19.1
      rimraf: 3.0.2
      rollup: 1.32.1
      rollup-plugin-shim: 1.0.0
      rollup-plugin-sourcemaps: 0.4.2_rollup@1.32.1
      rollup-plugin-terser: 5.3.1_rollup@1.32.1
      rollup-plugin-visualizer: 4.2.2_rollup@1.32.1
      sinon: 9.2.4
      tslib: 2.3.0
      typedoc: 0.15.2
      typescript: 4.2.4
    dev: false
    name: '@rush-temp/communication-phone-numbers'
    resolution:
      integrity: sha512-flZAFiS2wvGEEBPwghkL7qsPkJGsNzAwFXteSh6ESKbZ+DeeRETVyCN5ItiL93I5PDZup3Iqfv8nR3tuuOWoRQ==
      tarball: file:projects/communication-phone-numbers.tgz
    version: 0.0.0
  file:projects/communication-sms.tgz:
    dependencies:
      '@microsoft/api-extractor': 7.7.11
      '@rollup/plugin-commonjs': 11.0.2_rollup@1.32.1
      '@rollup/plugin-json': 4.1.0_rollup@1.32.1
      '@rollup/plugin-multi-entry': 3.0.1_rollup@1.32.1
      '@rollup/plugin-node-resolve': 8.4.0_rollup@1.32.1
      '@rollup/plugin-replace': 2.4.2_rollup@1.32.1
      '@types/chai': 4.2.19
      '@types/mocha': 7.0.2
      '@types/node': 8.10.66
      '@types/sinon': 9.0.11
      assert: 1.5.0
      chai: 4.3.4
      cross-env: 7.0.3
      dotenv: 8.6.0
      eslint: 7.29.0
      events: 3.3.0
      inherits: 2.0.4
      karma: 6.3.4
      karma-chrome-launcher: 3.1.0
      karma-coverage: 2.0.3
      karma-edge-launcher: 0.4.2_karma@6.3.4
      karma-env-preprocessor: 0.1.1
      karma-firefox-launcher: 1.3.0
      karma-ie-launcher: 1.0.0_karma@6.3.4
      karma-junit-reporter: 2.0.1_karma@6.3.4
      karma-mocha: 2.0.1
      karma-mocha-reporter: 2.2.5_karma@6.3.4
      karma-sourcemap-loader: 0.3.8
      mocha: 7.2.0
      mocha-junit-reporter: 1.23.3_mocha@7.2.0
      nyc: 14.1.1
      prettier: 1.19.1
      rimraf: 3.0.2
      rollup: 1.32.1
      rollup-plugin-shim: 1.0.0
      rollup-plugin-sourcemaps: 0.4.2_rollup@1.32.1
      rollup-plugin-terser: 5.3.1_rollup@1.32.1
      rollup-plugin-visualizer: 4.2.2_rollup@1.32.1
      sinon: 9.2.4
      tslib: 2.3.0
      typedoc: 0.15.2
      typescript: 4.2.4
      util: 0.12.4
    dev: false
    name: '@rush-temp/communication-sms'
    resolution:
      integrity: sha512-zUaVWSyuQ9ddNUiWJ8XLHHJfIaRPnuXMxPN67Gve0Orx95YTyectyZmJSFK8qMUKuvcNsKP7cMg4hhhkejM8IA==
      tarball: file:projects/communication-sms.tgz
    version: 0.0.0
  file:projects/confidential-ledger.tgz:
    dependencies:
      '@azure/core-rest-pipeline': 1.0.4
      '@azure/identity': 1.3.0
      '@microsoft/api-extractor': 7.13.2
      '@types/chai': 4.2.19
      '@types/mocha': 7.0.2
      '@types/node': 8.10.66
      chai: 4.3.4
      cross-env: 7.0.3
      dotenv: 8.6.0
      eslint: 7.29.0
      karma: 6.3.4
      karma-chrome-launcher: 3.1.0
      karma-coverage: 2.0.3
      karma-edge-launcher: 0.4.2_karma@6.3.4
      karma-env-preprocessor: 0.1.1
      karma-firefox-launcher: 1.3.0
      karma-ie-launcher: 1.0.0_karma@6.3.4
      karma-json-preprocessor: 0.3.3_karma@6.3.4
      karma-json-to-file-reporter: 1.0.1
      karma-junit-reporter: 2.0.1_karma@6.3.4
      karma-mocha: 2.0.1
      karma-mocha-reporter: 2.2.5_karma@6.3.4
      karma-source-map-support: 1.4.0
      karma-sourcemap-loader: 0.3.8
      mocha: 7.2.0
      mocha-junit-reporter: 1.23.3_mocha@7.2.0
      nyc: 14.1.1
      prettier: 2.2.1
      rimraf: 3.0.2
      rollup: 1.32.1
      source-map-support: 0.5.19
      tslib: 2.3.0
      typedoc: 0.15.2
      typescript: 4.2.4
    dev: false
    name: '@rush-temp/confidential-ledger'
    resolution:
      integrity: sha512-PvCYuuLI3tCKXH+1yJcEcf0kJ4BtC55RwaXwwOyWcM/rMmYrKPtYImDBGl6UJgSE4khFPEhtMlbg9ErXDExs0Q==
      tarball: file:projects/confidential-ledger.tgz
    version: 0.0.0
  file:projects/container-registry.tgz:
    dependencies:
      '@azure/core-tracing': 1.0.0-preview.11
      '@azure/ms-rest-nodeauth': 3.0.10
      '@microsoft/api-extractor': 7.7.11
      '@types/chai': 4.2.19
      '@types/chai-as-promised': 7.1.4
      '@types/mocha': 7.0.2
      '@types/node': 8.10.66
      chai: 4.3.4
      chai-as-promised: 7.1.1_chai@4.3.4
      cross-env: 7.0.3
      dotenv: 8.6.0
      eslint: 7.29.0
      inherits: 2.0.4
      karma: 6.3.4
      karma-chrome-launcher: 3.1.0
      karma-coverage: 2.0.3
      karma-edge-launcher: 0.4.2_karma@6.3.4
      karma-env-preprocessor: 0.1.1
      karma-firefox-launcher: 1.3.0
      karma-ie-launcher: 1.0.0_karma@6.3.4
      karma-json-preprocessor: 0.3.3_karma@6.3.4
      karma-json-to-file-reporter: 1.0.1
      karma-junit-reporter: 2.0.1_karma@6.3.4
      karma-mocha: 2.0.1
      karma-mocha-reporter: 2.2.5_karma@6.3.4
      karma-sourcemap-loader: 0.3.8
      mocha: 7.2.0
      mocha-junit-reporter: 1.23.3_mocha@7.2.0
      nyc: 14.1.1
      prettier: 1.19.1
      rimraf: 3.0.2
      rollup: 1.32.1
      tslib: 2.3.0
      typedoc: 0.15.2
      typescript: 4.2.4
      util: 0.12.4
    dev: false
    name: '@rush-temp/container-registry'
    resolution:
      integrity: sha512-DFt88tLfBmEUwAR8+6xpAupuO1aKe9m2Ajb5uNRjiDzQBA6GlFEG6+hV5ToyDt6pGxGOpFH+T60ij7pjEuUkqg==
      tarball: file:projects/container-registry.tgz
    version: 0.0.0
  file:projects/core-amqp.tgz:
    dependencies:
      '@microsoft/api-extractor': 7.7.11
      '@rollup/plugin-commonjs': 11.0.2_rollup@1.32.1
      '@rollup/plugin-inject': 4.0.2_rollup@1.32.1
      '@rollup/plugin-json': 4.1.0_rollup@1.32.1
      '@rollup/plugin-multi-entry': 3.0.1_rollup@1.32.1
      '@rollup/plugin-node-resolve': 8.4.0_rollup@1.32.1
      '@rollup/plugin-replace': 2.4.2_rollup@1.32.1
      '@types/chai': 4.2.19
      '@types/chai-as-promised': 7.1.4
      '@types/debug': 4.1.5
      '@types/mocha': 7.0.2
      '@types/node': 8.10.66
      '@types/sinon': 9.0.11
      '@types/ws': 7.4.5
      assert: 1.5.0
      buffer: 5.7.1
      chai: 4.3.4
      chai-as-promised: 7.1.1_chai@4.3.4
      cross-env: 7.0.3
      debug: 4.3.1
      dotenv: 8.6.0
      downlevel-dts: 0.4.0
      eslint: 7.29.0
      events: 3.3.0
      jssha: 3.2.0
      karma: 6.3.4_debug@4.3.1
      karma-chrome-launcher: 3.1.0
      karma-mocha: 2.0.1
      mocha: 7.2.0
      mocha-junit-reporter: 1.23.3_mocha@7.2.0
      nyc: 14.1.1
      prettier: 1.19.1
      process: 0.11.10
      puppeteer: 3.3.0
      rhea: 2.0.2
      rhea-promise: 2.0.0
      rimraf: 3.0.2
      rollup: 1.32.1
      rollup-plugin-shim: 1.0.0
      rollup-plugin-sourcemaps: 0.4.2_rollup@1.32.1
      rollup-plugin-terser: 5.3.1_rollup@1.32.1
      sinon: 9.2.4
      ts-node: 9.1.1_typescript@4.2.4
      tslib: 2.3.0
      typedoc: 0.15.2
      typescript: 4.2.4
      url: 0.11.0
      util: 0.12.4
      ws: 7.5.0
    dev: false
    name: '@rush-temp/core-amqp'
    resolution:
      integrity: sha512-S5svpkM4ZwPtbo8++psIvSBEddD/Oufsnxexz+ediW+UtvlpBAwPog/RE5MthnMOpNxhcDwHh7WijLNoJ8kwTg==
      tarball: file:projects/core-amqp.tgz
    version: 0.0.0
  file:projects/core-asynciterator-polyfill.tgz:
    dependencies:
      '@types/node': 8.10.66
      eslint: 7.29.0
      prettier: 1.19.1
      typedoc: 0.15.2
      typescript: 4.2.4
    dev: false
    name: '@rush-temp/core-asynciterator-polyfill'
    resolution:
      integrity: sha512-h5Lxt61X7fYi0y86q4KioMXa/CaIuIUcdXt9A0+fBuuBbvaZsIJWy8xBRRj8avO2l4dEqorlHeoTrp/tLCojfA==
      tarball: file:projects/core-asynciterator-polyfill.tgz
    version: 0.0.0
  file:projects/core-auth.tgz:
    dependencies:
      '@microsoft/api-extractor': 7.7.11
      '@rollup/plugin-commonjs': 11.0.2_rollup@1.32.1
      '@rollup/plugin-json': 4.1.0_rollup@1.32.1
      '@rollup/plugin-multi-entry': 3.0.1_rollup@1.32.1
      '@rollup/plugin-node-resolve': 8.4.0_rollup@1.32.1
      '@rollup/plugin-replace': 2.4.2_rollup@1.32.1
      '@types/mocha': 7.0.2
      '@types/node': 8.10.66
      assert: 1.5.0
      cross-env: 7.0.3
      downlevel-dts: 0.4.0
      eslint: 7.29.0
      inherits: 2.0.4
      mocha: 7.2.0
      mocha-junit-reporter: 1.23.3_mocha@7.2.0
      prettier: 1.19.1
      rimraf: 3.0.2
      rollup: 1.32.1
      rollup-plugin-sourcemaps: 0.4.2_rollup@1.32.1
      rollup-plugin-terser: 5.3.1_rollup@1.32.1
      rollup-plugin-visualizer: 4.2.2_rollup@1.32.1
      tslib: 2.3.0
      typedoc: 0.15.2
      typescript: 4.2.4
      util: 0.12.4
    dev: false
    name: '@rush-temp/core-auth'
    resolution:
      integrity: sha512-outNi2S2CrnciEagH8Brvw3cChSobRZIB24RxTYpi4076Mws+bZsd56gS3OXZMvwNRf9IQKfCrEH/TAZImeIQw==
      tarball: file:projects/core-auth.tgz
    version: 0.0.0
  file:projects/core-client-1.tgz:
    dependencies:
      '@azure/core-rest-pipeline': 1.0.4
      '@azure/core-tracing': 1.0.0-preview.11
      '@azure/core-xml': 1.0.0-beta.1
      '@microsoft/api-extractor': 7.7.11
      '@rollup/plugin-commonjs': 11.0.2_rollup@1.32.1
      '@rollup/plugin-json': 4.1.0_rollup@1.32.1
      '@rollup/plugin-multi-entry': 3.0.1_rollup@1.32.1
      '@rollup/plugin-node-resolve': 8.4.0_rollup@1.32.1
      '@rollup/plugin-replace': 2.4.2_rollup@1.32.1
      '@types/chai': 4.2.19
      '@types/mocha': 7.0.2
      '@types/node': 8.10.66
      '@types/sinon': 9.0.11
      chai: 4.3.4
      cross-env: 7.0.3
      downlevel-dts: 0.4.0
      eslint: 7.29.0
      inherits: 2.0.4
      karma: 6.3.4
      karma-chrome-launcher: 3.1.0
      karma-coverage: 2.0.3
      karma-edge-launcher: 0.4.2_karma@6.3.4
      karma-env-preprocessor: 0.1.1
      karma-firefox-launcher: 1.3.0
      karma-ie-launcher: 1.0.0_karma@6.3.4
      karma-junit-reporter: 2.0.1_karma@6.3.4
      karma-mocha: 2.0.1
      karma-mocha-reporter: 2.2.5_karma@6.3.4
      karma-sourcemap-loader: 0.3.8
      mocha: 7.2.0
      mocha-junit-reporter: 1.23.3_mocha@7.2.0
      prettier: 1.19.1
      rimraf: 3.0.2
      rollup: 1.32.1
      rollup-plugin-sourcemaps: 0.4.2_rollup@1.32.1
      rollup-plugin-terser: 5.3.1_rollup@1.32.1
      rollup-plugin-visualizer: 4.2.2_rollup@1.32.1
      sinon: 9.2.4
      tslib: 2.3.0
      typedoc: 0.15.2
      typescript: 4.2.4
      util: 0.12.4
    dev: false
    name: '@rush-temp/core-client-1'
    resolution:
      integrity: sha512-SG/UNSQX+LFioBKFma6ZxRnA/Z5bzBG+UUyTKgfFLuFFMLHGeKSYfH8yrepW+iivLnbClPQfcVes07ZljoR6vQ==
      tarball: file:projects/core-client-1.tgz
    version: 0.0.0
  file:projects/core-client.tgz:
    dependencies:
      '@azure/core-rest-pipeline': 1.0.4
      '@microsoft/api-extractor': 7.13.2
      '@types/chai': 4.2.19
      '@types/mocha': 7.0.2
      '@types/node': 8.10.66
      chai: 4.3.4
      cross-env: 7.0.3
      eslint: 7.29.0
      inherits: 2.0.4
      karma: 6.3.4
      karma-chrome-launcher: 3.1.0
      karma-coverage: 2.0.3
      karma-edge-launcher: 0.4.2_karma@6.3.4
      karma-env-preprocessor: 0.1.1
      karma-firefox-launcher: 1.3.0
      karma-ie-launcher: 1.0.0_karma@6.3.4
      karma-junit-reporter: 2.0.1_karma@6.3.4
      karma-mocha: 2.0.1
      karma-mocha-reporter: 2.2.5_karma@6.3.4
      karma-sourcemap-loader: 0.3.8
      mocha: 7.2.0
      mocha-junit-reporter: 1.23.3_mocha@7.2.0
      prettier: 2.2.1
      rimraf: 3.0.2
      rollup: 1.32.1
      sinon: 9.2.4
      tslib: 2.3.0
      typedoc: 0.15.2
      typescript: 4.2.4
      util: 0.12.4
    dev: false
    name: '@rush-temp/core-client'
    resolution:
      integrity: sha512-KnWCuWw5xZmHZQX21uqtlzRlZe1LZQVtuavo4FBOjiivGamirzND/+QxMOfW7m4DlV/htMeT1bg1CNSxOTVKmA==
      tarball: file:projects/core-client.tgz
    version: 0.0.0
  file:projects/core-crypto.tgz:
    dependencies:
      '@microsoft/api-extractor': 7.7.11
      '@rollup/plugin-commonjs': 11.0.2_rollup@1.32.1
      '@rollup/plugin-json': 4.1.0_rollup@1.32.1
      '@rollup/plugin-multi-entry': 3.0.1_rollup@1.32.1
      '@rollup/plugin-node-resolve': 8.4.0_rollup@1.32.1
      '@rollup/plugin-replace': 2.4.2_rollup@1.32.1
      '@types/chai': 4.2.19
      '@types/mocha': 7.0.2
      '@types/node': 8.10.66
      '@types/sinon': 9.0.11
      assert: 1.5.0
      chai: 4.3.4
      cross-env: 7.0.3
      downlevel-dts: 0.4.0
      eslint: 7.29.0
      karma: 6.3.4
      karma-chrome-launcher: 3.1.0
      karma-coverage: 2.0.3
      karma-edge-launcher: 0.4.2_karma@6.3.4
      karma-env-preprocessor: 0.1.1
      karma-firefox-launcher: 1.3.0
      karma-ie-launcher: 1.0.0_karma@6.3.4
      karma-junit-reporter: 2.0.1_karma@6.3.4
      karma-mocha: 2.0.1
      karma-mocha-reporter: 2.2.5_karma@6.3.4
      karma-sourcemap-loader: 0.3.8
      mocha: 7.2.0
      mocha-junit-reporter: 1.23.3_mocha@7.2.0
      prettier: 1.19.1
      rimraf: 3.0.2
      rollup: 1.32.1
      rollup-plugin-sourcemaps: 0.4.2_rollup@1.32.1
      rollup-plugin-terser: 5.3.1_rollup@1.32.1
      sinon: 9.2.4
      tslib: 2.3.0
      typedoc: 0.15.2
      typescript: 4.2.4
    dev: false
    name: '@rush-temp/core-crypto'
    resolution:
      integrity: sha512-p/rHVWzH5nyPHXW4sxKE0vkUuAk1uJmsbQZGjgDJP2Bz+vlyM1PC/qHlERS51A9iPsx0Lb8lmty96JwHAIO9Pg==
      tarball: file:projects/core-crypto.tgz
    version: 0.0.0
  file:projects/core-http.tgz:
    dependencies:
      '@azure/logger-js': 1.3.2
      '@microsoft/api-extractor': 7.7.11
      '@rollup/plugin-commonjs': 11.0.2_rollup@1.32.1
      '@rollup/plugin-json': 4.1.0_rollup@1.32.1
      '@rollup/plugin-multi-entry': 3.0.1_rollup@1.32.1
      '@rollup/plugin-node-resolve': 8.4.0_rollup@1.32.1
      '@rollup/plugin-replace': 2.4.2_rollup@1.32.1
      '@types/chai': 4.2.19
      '@types/express': 4.17.12
      '@types/glob': 7.1.3
      '@types/mocha': 7.0.2
      '@types/node': 8.10.66
      '@types/node-fetch': 2.5.10
      '@types/sinon': 9.0.11
      '@types/tough-cookie': 4.0.0
      '@types/tunnel': 0.0.1
      '@types/uuid': 8.3.0
      '@types/xml2js': 0.4.8
      babel-runtime: 6.26.0
      chai: 4.3.4
      cross-env: 7.0.3
      downlevel-dts: 0.4.0
      eslint: 7.29.0
      express: 4.17.1
      fetch-mock: 9.11.0_node-fetch@2.6.1
      form-data: 3.0.1
      glob: 7.1.7
      karma: 6.3.4
      karma-chai: 0.1.0_chai@4.3.4+karma@6.3.4
      karma-chrome-launcher: 3.1.0
      karma-edge-launcher: 0.4.2_karma@6.3.4
      karma-firefox-launcher: 1.3.0
      karma-mocha: 2.0.1
      karma-rollup-preprocessor: 7.0.7_rollup@1.32.1
      karma-sourcemap-loader: 0.3.8
      mocha: 7.2.0
      mocha-junit-reporter: 1.23.3_mocha@7.2.0
      node-fetch: 2.6.1
      npm-run-all: 4.1.5
      nyc: 14.1.1
      prettier: 1.19.1
      process: 0.11.10
      puppeteer: 3.3.0
      regenerator-runtime: 0.13.7
      rimraf: 3.0.2
      rollup: 1.32.1
      rollup-plugin-sourcemaps: 0.4.2_rollup@1.32.1
      rollup-plugin-visualizer: 4.2.2_rollup@1.32.1
      shx: 0.3.3
      sinon: 9.2.4
      tough-cookie: 4.0.0
      ts-node: 9.1.1_typescript@4.2.4
      tslib: 2.3.0
      tunnel: 0.0.6
      typedoc: 0.15.2
      typescript: 4.2.4
      uglify-js: 3.13.9
      uuid: 8.3.2
      xhr-mock: 2.5.1
      xml2js: 0.4.23
    dev: false
    name: '@rush-temp/core-http'
    resolution:
      integrity: sha512-6X7ZmkgSI5TtG0bUativYtE4MCsHUzXSM9ZuiOaJkGAgpRctDHeS+EMzA6BgL3ASSu+jIySqhI6Eo1k4K8t81Q==
      tarball: file:projects/core-http.tgz
    version: 0.0.0
  file:projects/core-lro.tgz:
    dependencies:
      '@microsoft/api-extractor': 7.7.11
      '@rollup/plugin-commonjs': 11.0.2_rollup@1.32.1
      '@rollup/plugin-multi-entry': 3.0.1_rollup@1.32.1
      '@rollup/plugin-node-resolve': 8.4.0_rollup@1.32.1
      '@rollup/plugin-replace': 2.4.2_rollup@1.32.1
      '@types/chai': 4.2.19
      '@types/mocha': 7.0.2
      '@types/node': 8.10.66
      assert: 1.5.0
      chai: 4.3.4
      cross-env: 7.0.3
      eslint: 7.29.0
      events: 3.3.0
      karma: 6.3.4
      karma-chrome-launcher: 3.1.0
      karma-coverage: 2.0.3
      karma-edge-launcher: 0.4.2_karma@6.3.4
      karma-env-preprocessor: 0.1.1
      karma-firefox-launcher: 1.3.0
      karma-ie-launcher: 1.0.0_karma@6.3.4
      karma-junit-reporter: 2.0.1_karma@6.3.4
      karma-mocha: 2.0.1
      karma-mocha-reporter: 2.2.5_karma@6.3.4
      karma-sourcemap-loader: 0.3.8
      mocha: 7.2.0
      mocha-junit-reporter: 1.23.3_mocha@7.2.0
      npm-run-all: 4.1.5
      nyc: 14.1.1
      prettier: 1.19.1
      rimraf: 3.0.2
      rollup: 1.32.1
      rollup-plugin-shim: 1.0.0
      rollup-plugin-sourcemaps: 0.4.2_rollup@1.32.1
      rollup-plugin-terser: 5.3.1_rollup@1.32.1
      rollup-plugin-visualizer: 4.2.2_rollup@1.32.1
      ts-node: 9.1.1_typescript@4.2.4
      tslib: 2.3.0
      typedoc: 0.15.2
      typescript: 4.2.4
      uglify-js: 3.13.9
    dev: false
    name: '@rush-temp/core-lro'
    resolution:
      integrity: sha512-qGsbhY42+yb7/ZND4jJU68QDnFa1/q2Aw++lfViXx/wohdotqvkmY08PS6+ma9e62WFwrFjItZvQU/sw4yYvFQ==
      tarball: file:projects/core-lro.tgz
    version: 0.0.0
  file:projects/core-paging.tgz:
    dependencies:
      '@types/node': 8.10.66
      eslint: 7.29.0
      prettier: 1.19.1
      rimraf: 3.0.2
      typedoc: 0.15.2
      typescript: 4.2.4
    dev: false
    name: '@rush-temp/core-paging'
    resolution:
      integrity: sha512-MWcTO+6523oBrcVxrW0PZx7ZSvSg5BalwS+vpArIhQ2v8AEByYp9LJhTdmX5KNIs1wMSYzOSCYL0bWOMCf8smw==
      tarball: file:projects/core-paging.tgz
    version: 0.0.0
  file:projects/core-rest-pipeline.tgz:
    dependencies:
      '@microsoft/api-extractor': 7.7.11
      '@rollup/plugin-commonjs': 11.0.2_rollup@1.32.1
      '@rollup/plugin-json': 4.1.0_rollup@1.32.1
      '@rollup/plugin-multi-entry': 3.0.1_rollup@1.32.1
      '@rollup/plugin-node-resolve': 8.4.0_rollup@1.32.1
      '@rollup/plugin-replace': 2.4.2_rollup@1.32.1
      '@types/chai': 4.2.19
      '@types/mocha': 7.0.2
      '@types/node': 8.10.66
      '@types/sinon': 9.0.11
      '@types/uuid': 8.3.0
      chai: 4.3.4
      cross-env: 7.0.3
      downlevel-dts: 0.4.0
      eslint: 7.29.0
      form-data: 3.0.1
      http-proxy-agent: 4.0.1
      https-proxy-agent: 5.0.0
      inherits: 2.0.4
      karma: 6.3.4
      karma-chrome-launcher: 3.1.0
      karma-coverage: 2.0.3
      karma-edge-launcher: 0.4.2_karma@6.3.4
      karma-env-preprocessor: 0.1.1
      karma-firefox-launcher: 1.3.0
      karma-ie-launcher: 1.0.0_karma@6.3.4
      karma-junit-reporter: 2.0.1_karma@6.3.4
      karma-mocha: 2.0.1
      karma-mocha-reporter: 2.2.5_karma@6.3.4
      karma-sourcemap-loader: 0.3.8
      mocha: 7.2.0
      mocha-junit-reporter: 1.23.3_mocha@7.2.0
      prettier: 1.19.1
      rimraf: 3.0.2
      rollup: 1.32.1
      rollup-plugin-sourcemaps: 0.4.2_rollup@1.32.1
      rollup-plugin-terser: 5.3.1_rollup@1.32.1
      rollup-plugin-visualizer: 4.2.2_rollup@1.32.1
      sinon: 9.2.4
      source-map-support: 0.5.19
      tslib: 2.3.0
      typedoc: 0.15.2
      typescript: 4.2.4
      util: 0.12.4
      uuid: 8.3.2
    dev: false
    name: '@rush-temp/core-rest-pipeline'
    resolution:
      integrity: sha512-B30gNDjvYMKn9TTL3Li38tIe02Gn9y/2pz9MLrKoWFzITzyQwaht729dCk6oSYXfesN+LipPoM26kw5lkOQ0rg==
      tarball: file:projects/core-rest-pipeline.tgz
    version: 0.0.0
  file:projects/core-tracing.tgz:
    dependencies:
      '@microsoft/api-extractor': 7.7.11
      '@opentelemetry/api': 0.20.0
      '@rollup/plugin-commonjs': 11.0.2_rollup@1.32.1
      '@rollup/plugin-json': 4.1.0_rollup@1.32.1
      '@rollup/plugin-multi-entry': 3.0.1_rollup@1.32.1
      '@rollup/plugin-node-resolve': 8.4.0_rollup@1.32.1
      '@rollup/plugin-replace': 2.4.2_rollup@1.32.1
      '@types/mocha': 7.0.2
      '@types/node': 8.10.66
      '@types/sinon': 9.0.11
      assert: 1.5.0
      cross-env: 7.0.3
      eslint: 7.29.0
      inherits: 2.0.4
      karma: 6.3.4
      karma-chrome-launcher: 3.1.0
      karma-coverage: 2.0.3
      karma-edge-launcher: 0.4.2_karma@6.3.4
      karma-env-preprocessor: 0.1.1
      karma-firefox-launcher: 1.3.0
      karma-ie-launcher: 1.0.0_karma@6.3.4
      karma-junit-reporter: 2.0.1_karma@6.3.4
      karma-mocha: 2.0.1
      karma-mocha-reporter: 2.2.5_karma@6.3.4
      karma-sourcemap-loader: 0.3.8
      mocha: 7.2.0
      mocha-junit-reporter: 1.23.3_mocha@7.2.0
      prettier: 1.19.1
      rimraf: 3.0.2
      rollup: 1.32.1
      rollup-plugin-sourcemaps: 0.4.2_rollup@1.32.1
      rollup-plugin-terser: 5.3.1_rollup@1.32.1
      rollup-plugin-visualizer: 4.2.2_rollup@1.32.1
      sinon: 9.2.4
      tslib: 2.3.0
      typedoc: 0.15.2
      typescript: 4.2.4
      util: 0.12.4
    dev: false
    name: '@rush-temp/core-tracing'
    resolution:
<<<<<<< HEAD
      integrity: sha512-WKF4Y6QQ34GMRVUm7b5wj4L16AQP+Yu+/H/LoreZzm7NCnV4C5F0V5OsDkfXdvQvVjspW6CBCZxr6p+a9/LhjA==
=======
      integrity: sha512-YWHGTfZMkeR5xkd5N7cg8Cs8xqgn5CdqqL9A+TTh2CHdDZE6sK1wkzXrSqD3aO2PcWBQ2bXr0eSlgkR1a2JuQw==
>>>>>>> d4d2c75d
      tarball: file:projects/core-tracing.tgz
    version: 0.0.0
  file:projects/core-util.tgz:
    dependencies:
      '@microsoft/api-extractor': 7.7.11
      '@rollup/plugin-commonjs': 11.0.2_rollup@1.32.1
      '@rollup/plugin-json': 4.1.0_rollup@1.32.1
      '@rollup/plugin-multi-entry': 3.0.1_rollup@1.32.1
      '@rollup/plugin-node-resolve': 8.4.0_rollup@1.32.1
      '@rollup/plugin-replace': 2.4.2_rollup@1.32.1
      '@types/chai': 4.2.19
      '@types/mocha': 7.0.2
      '@types/node': 8.10.66
      '@types/sinon': 9.0.11
      chai: 4.3.4
      cross-env: 7.0.3
      downlevel-dts: 0.4.0
      eslint: 7.29.0
      inherits: 2.0.4
      karma: 6.3.4
      karma-chrome-launcher: 3.1.0
      karma-coverage: 2.0.3
      karma-edge-launcher: 0.4.2_karma@6.3.4
      karma-env-preprocessor: 0.1.1
      karma-firefox-launcher: 1.3.0
      karma-ie-launcher: 1.0.0_karma@6.3.4
      karma-junit-reporter: 2.0.1_karma@6.3.4
      karma-mocha: 2.0.1
      karma-mocha-reporter: 2.2.5_karma@6.3.4
      karma-sourcemap-loader: 0.3.8
      mocha: 7.2.0
      mocha-junit-reporter: 1.23.3_mocha@7.2.0
      prettier: 1.19.1
      rimraf: 3.0.2
      rollup: 1.32.1
      rollup-plugin-sourcemaps: 0.4.2_rollup@1.32.1
      rollup-plugin-terser: 5.3.1_rollup@1.32.1
      rollup-plugin-visualizer: 4.2.2_rollup@1.32.1
      sinon: 9.2.4
      tslib: 2.3.0
      typedoc: 0.15.2
      typescript: 4.2.4
      util: 0.12.4
    dev: false
    name: '@rush-temp/core-util'
    resolution:
      integrity: sha512-glw4pOUFQydejUfqKP+imC8u9ARhD0nbgG44ZXc9Sr6tk3JZ6xrP3/Vv1Z83uPgSfQMF6svX0SCFC3eiusczfg==
      tarball: file:projects/core-util.tgz
    version: 0.0.0
  file:projects/core-xml.tgz:
    dependencies:
      '@microsoft/api-extractor': 7.7.11
      '@rollup/plugin-commonjs': 11.0.2_rollup@1.32.1
      '@rollup/plugin-json': 4.1.0_rollup@1.32.1
      '@rollup/plugin-multi-entry': 3.0.1_rollup@1.32.1
      '@rollup/plugin-node-resolve': 8.4.0_rollup@1.32.1
      '@rollup/plugin-replace': 2.4.2_rollup@1.32.1
      '@types/chai': 4.2.19
      '@types/mocha': 7.0.2
      '@types/node': 8.10.66
      '@types/sinon': 9.0.11
      '@types/xml2js': 0.4.8
      chai: 4.3.4
      cross-env: 7.0.3
      downlevel-dts: 0.4.0
      eslint: 7.29.0
      inherits: 2.0.4
      karma: 6.3.4
      karma-chrome-launcher: 3.1.0
      karma-coverage: 2.0.3
      karma-edge-launcher: 0.4.2_karma@6.3.4
      karma-env-preprocessor: 0.1.1
      karma-firefox-launcher: 1.3.0
      karma-ie-launcher: 1.0.0_karma@6.3.4
      karma-junit-reporter: 2.0.1_karma@6.3.4
      karma-mocha: 2.0.1
      karma-mocha-reporter: 2.2.5_karma@6.3.4
      karma-sourcemap-loader: 0.3.8
      mocha: 7.2.0
      mocha-junit-reporter: 1.23.3_mocha@7.2.0
      prettier: 1.19.1
      rimraf: 3.0.2
      rollup: 1.32.1
      rollup-plugin-sourcemaps: 0.4.2_rollup@1.32.1
      rollup-plugin-terser: 5.3.1_rollup@1.32.1
      rollup-plugin-visualizer: 4.2.2_rollup@1.32.1
      sinon: 9.2.4
      tslib: 2.3.0
      typedoc: 0.15.2
      typescript: 4.2.4
      util: 0.12.4
      xml2js: 0.4.23
    dev: false
    name: '@rush-temp/core-xml'
    resolution:
      integrity: sha512-/LdrZ/JoBIlvgoBQl+v71LNCRP7AE43OCO9MdVUogwrG8QwZwaWw2wgro9Mz5xucvGg46Xy53bRldT1498xTHQ==
      tarball: file:projects/core-xml.tgz
    version: 0.0.0
  file:projects/cosmos.tgz:
    dependencies:
      '@azure/core-rest-pipeline': 1.0.4
      '@azure/identity': 1.3.0_debug@4.3.1
      '@microsoft/api-extractor': 7.7.11
      '@rollup/plugin-json': 4.1.0_rollup@1.32.1
      '@rollup/plugin-multi-entry': 3.0.1_rollup@1.32.1
      '@types/debug': 4.1.5
      '@types/fast-json-stable-stringify': 2.1.0
      '@types/mocha': 7.0.2
      '@types/node': 8.10.66
      '@types/priorityqueuejs': 1.0.1
      '@types/semaphore': 1.1.1
      '@types/sinon': 9.0.11
      '@types/tunnel': 0.0.1
      '@types/underscore': 1.11.2
      '@types/uuid': 8.3.0
      cross-env: 7.0.3
      debug: 4.3.1
      dotenv: 8.6.0
      downlevel-dts: 0.4.0
      eslint: 7.29.0
      esm: 3.2.25
      execa: 3.4.0
      fast-json-stable-stringify: 2.1.0
      jsbi: 3.1.5
      mocha: 7.2.0
      mocha-junit-reporter: 1.23.3_mocha@7.2.0
      node-abort-controller: 1.2.1
      prettier: 1.19.1
      priorityqueuejs: 1.0.0
      proxy-agent: 4.0.1
      requirejs: 2.3.6
      rimraf: 3.0.2
      rollup: 1.32.1
      rollup-plugin-local-resolve: 1.0.7
      semaphore: 1.1.0
      sinon: 9.2.4
      snap-shot-it: 7.9.6
      source-map-support: 0.5.19
      ts-node: 9.1.1_typescript@4.2.4
      tslib: 2.3.0
      typedoc: 0.15.2
      typescript: 4.2.4
      universal-user-agent: 6.0.0
      uuid: 8.3.2
    dev: false
    name: '@rush-temp/cosmos'
    resolution:
      integrity: sha512-hiMrME79odG1cqoJyrO/ejY8+j5YBw/e2ZTcyKcLuJ8EzgpoCdcJd5+JFGP7Mr1P/dvzSJKEQfvSZvI3pRJdlQ==
      tarball: file:projects/cosmos.tgz
    version: 0.0.0
  file:projects/data-tables.tgz:
    dependencies:
      '@azure/core-rest-pipeline': 1.0.4
      '@azure/core-tracing': 1.0.0-preview.11
      '@azure/core-xml': 1.0.0-beta.1
      '@microsoft/api-extractor': 7.7.11
      '@rollup/plugin-commonjs': 11.0.2_rollup@1.32.1
      '@rollup/plugin-inject': 4.0.2_rollup@1.32.1
      '@rollup/plugin-json': 4.1.0_rollup@1.32.1
      '@rollup/plugin-multi-entry': 3.0.1_rollup@1.32.1
      '@rollup/plugin-node-resolve': 8.4.0_rollup@1.32.1
      '@rollup/plugin-replace': 2.4.2_rollup@1.32.1
      '@types/chai': 4.2.19
      '@types/mocha': 7.0.2
      '@types/node': 8.10.66
      '@types/sinon': 9.0.11
      '@types/uuid': 8.3.0
      chai: 4.3.4
      cross-env: 7.0.3
      dotenv: 8.6.0
      downlevel-dts: 0.4.0
      eslint: 7.29.0
      inherits: 2.0.4
      karma: 6.3.4
      karma-chrome-launcher: 3.1.0
      karma-coverage: 2.0.3
      karma-edge-launcher: 0.4.2_karma@6.3.4
      karma-env-preprocessor: 0.1.1
      karma-firefox-launcher: 1.3.0
      karma-ie-launcher: 1.0.0_karma@6.3.4
      karma-junit-reporter: 2.0.1_karma@6.3.4
      karma-mocha: 2.0.1
      karma-mocha-reporter: 2.2.5_karma@6.3.4
      karma-sourcemap-loader: 0.3.8
      mocha: 7.2.0
      mocha-junit-reporter: 1.23.3_mocha@7.2.0
      nyc: 14.1.1
      prettier: 1.19.1
      rimraf: 3.0.2
      rollup: 1.32.1
      rollup-plugin-shim: 1.0.0
      rollup-plugin-sourcemaps: 0.4.2_rollup@1.32.1
      rollup-plugin-terser: 5.3.1_rollup@1.32.1
      rollup-plugin-visualizer: 4.2.2_rollup@1.32.1
      sinon: 9.2.4
      ts-node: 9.1.1_typescript@4.2.4
      tslib: 2.3.0
      typedoc: 0.15.2
      typescript: 4.2.4
      util: 0.12.4
      uuid: 8.3.2
    dev: false
    name: '@rush-temp/data-tables'
    resolution:
      integrity: sha512-fR6CYIR3sEMfnYpxmHgHv+8i3K9knpzIyqJaHyQPWflM7NiKxSMtQpf4y12qhC3aLCYY1GcSPJxA9+a0ait/xQ==
      tarball: file:projects/data-tables.tgz
    version: 0.0.0
  file:projects/dev-tool.tgz:
    dependencies:
      '@rollup/plugin-commonjs': 11.0.2_rollup@1.32.1
      '@rollup/plugin-json': 4.1.0_rollup@1.32.1
      '@rollup/plugin-multi-entry': 3.0.1_rollup@1.32.1
      '@rollup/plugin-node-resolve': 8.4.0_rollup@1.32.1
      '@types/chai': 4.2.19
      '@types/chai-as-promised': 7.1.4
      '@types/fs-extra': 8.1.1
      '@types/minimist': 1.2.1
      '@types/mocha': 7.0.2
      '@types/node': 8.10.66
      '@types/prettier': 2.0.2
      builtin-modules: 3.1.0
      chai: 4.3.4
      chai-as-promised: 7.1.1_chai@4.3.4
      chalk: 4.1.1
      dotenv: 8.6.0
      eslint: 7.29.0
      fs-extra: 8.1.0
      minimist: 1.2.5
      mocha: 7.2.0
      prettier: 1.19.1
      rimraf: 3.0.2
      rollup: 1.32.1
      rollup-plugin-sourcemaps: 0.4.2_rollup@1.32.1
      rollup-plugin-visualizer: 4.2.2_rollup@1.32.1
      ts-node: 9.1.1_typescript@4.2.4
      tslib: 2.3.0
      typedoc: 0.15.2
      typescript: 4.2.4
      yaml: 1.10.2
    dev: false
    name: '@rush-temp/dev-tool'
    resolution:
      integrity: sha512-efUACytzsAI43tBlJ0Ofua3trkfEuXuJEHjjD9UXhDXRbXzgGQ6P4Tw8LNnEwzRjQrPvOoLseXORvabtDfYKAw==
      tarball: file:projects/dev-tool.tgz
    version: 0.0.0
  file:projects/digital-twins-core.tgz:
    dependencies:
      '@azure/identity': 1.3.0
      '@microsoft/api-extractor': 7.7.11
      '@rollup/plugin-commonjs': 11.0.2_rollup@1.32.1
      '@rollup/plugin-json': 4.1.0_rollup@1.32.1
      '@rollup/plugin-multi-entry': 3.0.1_rollup@1.32.1
      '@rollup/plugin-node-resolve': 8.4.0_rollup@1.32.1
      '@rollup/plugin-replace': 2.4.2_rollup@1.32.1
      '@types/chai': 4.2.19
      '@types/mocha': 7.0.2
      '@types/node': 8.10.66
      '@types/sinon': 9.0.11
      '@types/uuid': 8.3.0
      chai: 4.3.4
      cross-env: 7.0.3
      dotenv: 8.6.0
      eslint: 7.29.0
      inherits: 2.0.4
      karma: 6.3.4
      karma-chrome-launcher: 3.1.0
      karma-coverage: 2.0.3
      karma-edge-launcher: 0.4.2_karma@6.3.4
      karma-env-preprocessor: 0.1.1
      karma-firefox-launcher: 1.3.0
      karma-ie-launcher: 1.0.0_karma@6.3.4
      karma-json-preprocessor: 0.3.3_karma@6.3.4
      karma-json-to-file-reporter: 1.0.1
      karma-junit-reporter: 2.0.1_karma@6.3.4
      karma-mocha: 2.0.1
      karma-mocha-reporter: 2.2.5_karma@6.3.4
      karma-sourcemap-loader: 0.3.8
      mocha: 7.2.0
      mocha-junit-reporter: 1.23.3_mocha@7.2.0
      nyc: 14.1.1
      prettier: 1.19.1
      rimraf: 3.0.2
      rollup: 1.32.1
      rollup-plugin-shim: 1.0.0
      rollup-plugin-sourcemaps: 0.4.2_rollup@1.32.1
      rollup-plugin-terser: 5.3.1_rollup@1.32.1
      rollup-plugin-visualizer: 4.2.2_rollup@1.32.1
      sinon: 9.2.4
      tslib: 2.3.0
      typedoc: 0.15.2
      typescript: 4.2.4
      util: 0.12.4
      uuid: 8.3.2
    dev: false
    name: '@rush-temp/digital-twins-core'
    resolution:
      integrity: sha512-ZDdMr3qllyTdU+WuhJSoEb3eVwuGddKn79fKcdajDoJMqde0PIFjAjMg61bR+iR4Ij2AfznBrvjl0DshNTgB9Q==
      tarball: file:projects/digital-twins-core.tgz
    version: 0.0.0
  file:projects/eslint-plugin-azure-sdk.tgz:
    dependencies:
      '@types/chai': 4.2.19
      '@types/eslint': 7.2.13
      '@types/estree': 0.0.48
      '@types/glob': 7.1.3
      '@types/json-schema': 7.0.7
      '@types/mocha': 7.0.2
      '@types/node': 10.17.60
      '@typescript-eslint/eslint-plugin': 4.19.0_32b60b6a5d7033b9e5296983f03a72ce
      '@typescript-eslint/experimental-utils': 4.19.0_eslint@7.29.0+typescript@4.2.4
      '@typescript-eslint/parser': 4.19.0_eslint@7.29.0+typescript@4.2.4
      '@typescript-eslint/typescript-estree': 4.19.0_typescript@4.2.4
      chai: 4.3.4
      eslint: 7.29.0
      eslint-config-prettier: 7.2.0_eslint@7.29.0
      eslint-plugin-import: 2.23.4_eslint@7.29.0
      eslint-plugin-no-only-tests: 2.6.0
      eslint-plugin-promise: 4.3.1
      eslint-plugin-tsdoc: 0.2.14
      glob: 7.1.7
      json-schema: 0.3.0
      mocha: 7.2.0
      mocha-junit-reporter: 1.23.3_mocha@7.2.0
      prettier: 1.19.1
      rimraf: 3.0.2
      source-map-support: 0.5.19
      tslib: 2.3.0
      typedoc: 0.15.2
      typescript: 4.2.4
    dev: false
    name: '@rush-temp/eslint-plugin-azure-sdk'
    resolution:
      integrity: sha512-OCokgwlKCwXD/vZy57+hf6XBebQUdrQGXmdwh5SrlOYtwbmjJzEQxLtp8oK7AcSTY9jpsB7+MsSVzS+jWHZy2Q==
      tarball: file:projects/eslint-plugin-azure-sdk.tgz
    version: 0.0.0
  file:projects/event-hubs.tgz:
    dependencies:
      '@microsoft/api-extractor': 7.7.11
      '@rollup/plugin-commonjs': 11.0.2_rollup@1.32.1
      '@rollup/plugin-inject': 4.0.2_rollup@1.32.1
      '@rollup/plugin-json': 4.1.0_rollup@1.32.1
      '@rollup/plugin-multi-entry': 3.0.1_rollup@1.32.1
      '@rollup/plugin-node-resolve': 8.4.0_rollup@1.32.1
      '@rollup/plugin-replace': 2.4.2_rollup@1.32.1
      '@types/async-lock': 1.1.2
      '@types/chai': 4.2.19
      '@types/chai-as-promised': 7.1.4
      '@types/chai-string': 1.4.2
      '@types/debug': 4.1.5
      '@types/long': 4.0.1
      '@types/mocha': 7.0.2
      '@types/node': 8.10.66
      '@types/sinon': 9.0.11
      '@types/uuid': 8.3.0
      '@types/ws': 7.4.5
      assert: 1.5.0
      buffer: 5.7.1
      chai: 4.3.4
      chai-as-promised: 7.1.1_chai@4.3.4
      chai-string: 1.5.0_chai@4.3.4
      cross-env: 7.0.3
      debug: 4.3.1
      dotenv: 8.6.0
      downlevel-dts: 0.4.0
      eslint: 7.29.0
      esm: 3.2.25
      https-proxy-agent: 5.0.0
      is-buffer: 2.0.5
      jssha: 3.2.0
      karma: 6.3.4_debug@4.3.1
      karma-chrome-launcher: 3.1.0
      karma-coverage: 2.0.3
      karma-edge-launcher: 0.4.2_karma@6.3.4
      karma-env-preprocessor: 0.1.1
      karma-firefox-launcher: 1.3.0
      karma-ie-launcher: 1.0.0_karma@6.3.4
      karma-junit-reporter: 2.0.1_karma@6.3.4
      karma-mocha: 2.0.1
      karma-mocha-reporter: 2.2.5_karma@6.3.4
      karma-sourcemap-loader: 0.3.8
      mocha: 7.2.0
      mocha-junit-reporter: 1.23.3_mocha@7.2.0
      moment: 2.29.1
      nyc: 14.1.1
      prettier: 1.19.1
      process: 0.11.10
      puppeteer: 3.3.0
      rhea-promise: 2.0.0
      rimraf: 3.0.2
      rollup: 1.32.1
      rollup-plugin-shim: 1.0.0
      rollup-plugin-sourcemaps: 0.4.2_rollup@1.32.1
      rollup-plugin-terser: 5.3.1_rollup@1.32.1
      sinon: 9.2.4
      ts-node: 9.1.1_typescript@4.2.4
      tslib: 2.3.0
      typedoc: 0.15.2
      typescript: 4.2.4
      uuid: 8.3.2
      ws: 7.5.0
    dev: false
    name: '@rush-temp/event-hubs'
    resolution:
      integrity: sha512-waVb3W/FR4mFFVJXs9lMDzAfshanVmja0vWAJggGYu+5fGnd3Cp61En1S10hP+VUHRSqFCvuSX0lJq/+BclbAw==
      tarball: file:projects/event-hubs.tgz
    version: 0.0.0
  file:projects/event-processor-host.tgz:
    dependencies:
      '@azure/event-hubs': 2.1.4
      '@azure/ms-rest-nodeauth': 0.9.3_debug@4.3.1
      '@microsoft/api-extractor': 7.7.11
      '@rollup/plugin-commonjs': 11.0.2_rollup@1.32.1
      '@rollup/plugin-json': 4.1.0_rollup@1.32.1
      '@rollup/plugin-multi-entry': 3.0.1_rollup@1.32.1
      '@rollup/plugin-node-resolve': 8.4.0_rollup@1.32.1
      '@rollup/plugin-replace': 2.4.2_rollup@1.32.1
      '@types/async-lock': 1.1.2
      '@types/chai': 4.2.19
      '@types/chai-as-promised': 7.1.4
      '@types/chai-string': 1.4.2
      '@types/debug': 4.1.5
      '@types/mocha': 7.0.2
      '@types/node': 8.10.66
      '@types/uuid': 8.3.0
      '@types/ws': 7.4.5
      async-lock: 1.3.0
      azure-storage: 2.10.4
      chai: 4.3.4
      chai-as-promised: 7.1.1_chai@4.3.4
      chai-string: 1.5.0_chai@4.3.4
      cross-env: 7.0.3
      debug: 4.3.1
      dotenv: 8.6.0
      eslint: 7.29.0
      esm: 3.2.25
      https-proxy-agent: 5.0.0
      mocha: 7.2.0
      mocha-junit-reporter: 1.23.3_mocha@7.2.0
      nyc: 14.1.1
      path-browserify: 1.0.1
      prettier: 1.19.1
      rimraf: 3.0.2
      rollup: 1.32.1
      rollup-plugin-sourcemaps: 0.4.2_rollup@1.32.1
      ts-node: 9.1.1_typescript@4.2.4
      tslib: 2.3.0
      typedoc: 0.15.2
      typescript: 4.2.4
      uuid: 8.3.2
      ws: 7.5.0
    dev: false
    name: '@rush-temp/event-processor-host'
    resolution:
      integrity: sha512-vKalhzzIfxOTVJ/XCZZynsq8ESRiVGZ5ARt2ZnMUSGi9uEr1aar+rs1MSz8nVBmjG07OGT7nEnHWJpJHU3ztTg==
      tarball: file:projects/event-processor-host.tgz
    version: 0.0.0
  file:projects/eventgrid.tgz:
    dependencies:
      '@azure/core-rest-pipeline': 1.0.4
      '@azure/core-tracing': 1.0.0-preview.11
      '@microsoft/api-extractor': 7.7.11
      '@rollup/plugin-commonjs': 11.0.2_rollup@1.32.1
      '@rollup/plugin-json': 4.1.0_rollup@1.32.1
      '@rollup/plugin-multi-entry': 3.0.1_rollup@1.32.1
      '@rollup/plugin-node-resolve': 8.4.0_rollup@1.32.1
      '@rollup/plugin-replace': 2.4.2_rollup@1.32.1
      '@types/chai': 4.2.19
      '@types/chai-as-promised': 7.1.4
      '@types/mocha': 7.0.2
      '@types/node': 8.10.66
      '@types/sinon': 9.0.11
      '@types/uuid': 8.3.0
      chai: 4.3.4
      chai-as-promised: 7.1.1_chai@4.3.4
      cross-env: 7.0.3
      dotenv: 8.6.0
      eslint: 7.29.0
      karma: 6.3.4
      karma-chrome-launcher: 3.1.0
      karma-coverage: 2.0.3
      karma-edge-launcher: 0.4.2_karma@6.3.4
      karma-env-preprocessor: 0.1.1
      karma-firefox-launcher: 1.3.0
      karma-ie-launcher: 1.0.0_karma@6.3.4
      karma-json-preprocessor: 0.3.3_karma@6.3.4
      karma-json-to-file-reporter: 1.0.1
      karma-junit-reporter: 2.0.1_karma@6.3.4
      karma-mocha: 2.0.1
      karma-mocha-reporter: 2.2.5_karma@6.3.4
      karma-sourcemap-loader: 0.3.8
      mocha: 7.2.0
      mocha-junit-reporter: 1.23.3_mocha@7.2.0
      nyc: 14.1.1
      prettier: 1.19.1
      rimraf: 3.0.2
      rollup: 1.32.1
      rollup-plugin-shim: 1.0.0
      rollup-plugin-sourcemaps: 0.4.2_rollup@1.32.1
      rollup-plugin-terser: 5.3.1_rollup@1.32.1
      rollup-plugin-visualizer: 4.2.2_rollup@1.32.1
      sinon: 9.2.4
      source-map-support: 0.5.19
      ts-node: 9.1.1_typescript@4.2.4
      tslib: 2.3.0
      typedoc: 0.15.2
      typescript: 4.2.4
      uuid: 8.3.2
    dev: false
    name: '@rush-temp/eventgrid'
    resolution:
      integrity: sha512-QnzkeP9oYk6af81WVML/39OdVLgIESJBSzZXBFWtKYvaMbmc0PPaSFH4zfRS8AY5Xhh0ldrGM17m2Z6GwvNnoQ==
      tarball: file:projects/eventgrid.tgz
    version: 0.0.0
  file:projects/eventhubs-checkpointstore-blob.tgz:
    dependencies:
      '@microsoft/api-extractor': 7.7.11
      '@rollup/plugin-commonjs': 11.0.2_rollup@1.32.1
      '@rollup/plugin-inject': 4.0.2_rollup@1.32.1
      '@rollup/plugin-json': 4.1.0_rollup@1.32.1
      '@rollup/plugin-multi-entry': 3.0.1_rollup@1.32.1
      '@rollup/plugin-node-resolve': 8.4.0_rollup@1.32.1
      '@rollup/plugin-replace': 2.4.2_rollup@1.32.1
      '@types/chai': 4.2.19
      '@types/chai-as-promised': 7.1.4
      '@types/chai-string': 1.4.2
      '@types/debug': 4.1.5
      '@types/mocha': 7.0.2
      '@types/node': 8.10.66
      assert: 1.5.0
      chai: 4.3.4
      chai-as-promised: 7.1.1_chai@4.3.4
      chai-string: 1.5.0_chai@4.3.4
      cross-env: 7.0.3
      debug: 4.3.1
      dotenv: 8.6.0
      eslint: 7.29.0
      esm: 3.2.25
      events: 3.3.0
      guid-typescript: 1.0.9
      inherits: 2.0.4
      karma: 6.3.4_debug@4.3.1
      karma-chrome-launcher: 3.1.0
      karma-coverage: 2.0.3
      karma-edge-launcher: 0.4.2_karma@6.3.4
      karma-env-preprocessor: 0.1.1
      karma-firefox-launcher: 1.3.0
      karma-ie-launcher: 1.0.0_karma@6.3.4
      karma-junit-reporter: 2.0.1_karma@6.3.4
      karma-mocha: 2.0.1
      karma-mocha-reporter: 2.2.5_karma@6.3.4
      karma-sourcemap-loader: 0.3.8
      mocha: 7.2.0
      mocha-junit-reporter: 1.23.3_mocha@7.2.0
      nyc: 14.1.1
      prettier: 1.19.1
      rimraf: 3.0.2
      rollup: 1.32.1
      rollup-plugin-shim: 1.0.0
      rollup-plugin-sourcemaps: 0.4.2_rollup@1.32.1
      rollup-plugin-terser: 5.3.1_rollup@1.32.1
      rollup-plugin-visualizer: 4.2.2_rollup@1.32.1
      ts-node: 9.1.1_typescript@4.2.4
      tslib: 2.3.0
      typedoc: 0.15.2
      typescript: 4.2.4
      util: 0.12.4
    dev: false
    name: '@rush-temp/eventhubs-checkpointstore-blob'
    resolution:
      integrity: sha512-kPDNdx4ZkZ5doODbROhFMQDIxyBwbahRK/NtXhvFHdcVBe+LNdSX2XgXVdzY36Ouwwr9/uWbnvlzHhgsG3l9xQ==
      tarball: file:projects/eventhubs-checkpointstore-blob.tgz
    version: 0.0.0
  file:projects/identity-cache-persistence.tgz:
    dependencies:
      '@azure/msal-node': 1.1.0
      '@azure/msal-node-extensions': 1.0.0-alpha.6
      '@microsoft/api-extractor': 7.7.11
      '@types/jws': 3.2.3
      '@types/mocha': 7.0.2
      '@types/node': 8.10.66
      '@types/qs': 6.9.6
      '@types/sinon': 9.0.11
      assert: 1.5.0
      cross-env: 7.0.3
      dotenv: 8.6.0
      eslint: 7.29.0
      inherits: 2.0.4
      keytar: 7.7.0
      mocha: 7.2.0
      mocha-junit-reporter: 1.23.3_mocha@7.2.0
      mock-fs: 4.14.0
      prettier: 1.19.1
      puppeteer: 3.3.0
      rimraf: 3.0.2
      rollup: 1.32.1
      sinon: 9.2.4
      tslib: 2.3.0
      typedoc: 0.15.2
      typescript: 4.2.4
      util: 0.12.4
    dev: false
    name: '@rush-temp/identity-cache-persistence'
    resolution:
      integrity: sha512-4kcOh05iPn1Q/OPFhlcPgE8+2HNI/hTed17+qMabC68jt8SzX7c1Llhiu8uJfmrvyg/ws83dgWnd38dEYDDqEA==
      tarball: file:projects/identity-cache-persistence.tgz
    version: 0.0.0
  file:projects/identity-vscode.tgz:
    dependencies:
      '@microsoft/api-extractor': 7.7.11
      '@types/jws': 3.2.3
      '@types/mocha': 7.0.2
      '@types/node': 8.10.66
      '@types/qs': 6.9.6
      '@types/sinon': 9.0.11
      '@types/uuid': 8.3.0
      assert: 1.5.0
      cross-env: 7.0.3
      dotenv: 8.6.0
      eslint: 7.29.0
      inherits: 2.0.4
      keytar: 7.7.0
      mocha: 7.2.0
      mocha-junit-reporter: 1.23.3_mocha@7.2.0
      mock-fs: 4.14.0
      prettier: 1.19.1
      puppeteer: 3.3.0
      rimraf: 3.0.2
      rollup: 1.32.1
      sinon: 9.2.4
      tslib: 2.3.0
      typedoc: 0.15.2
      typescript: 4.2.4
      util: 0.12.4
    dev: false
    name: '@rush-temp/identity-vscode'
    resolution:
      integrity: sha512-Vz1rlmfRj9+CsPGCuj2RxyXlemnz6MrZnch7WSmsMUe/OYljjtVDCiYycAub9HwqqGSIT9xiNgXOBDt+KZIgCA==
      tarball: file:projects/identity-vscode.tgz
    version: 0.0.0
  file:projects/identity.tgz:
    dependencies:
      '@azure/msal-browser': 2.14.2
      '@azure/msal-common': 4.3.0
      '@azure/msal-node': 1.1.0
      '@microsoft/api-extractor': 7.7.11
      '@types/jws': 3.2.3
      '@types/mocha': 7.0.2
      '@types/node': 8.10.66
      '@types/qs': 6.9.6
      '@types/sinon': 9.0.11
      '@types/stoppable': 1.1.1
      '@types/uuid': 8.3.0
      assert: 1.5.0
      cross-env: 7.0.3
      dotenv: 8.6.0
      eslint: 7.29.0
      events: 3.3.0
      inherits: 2.0.4
      jws: 4.0.0
      karma: 6.3.4
      karma-chrome-launcher: 3.1.0
      karma-coverage: 2.0.3
      karma-env-preprocessor: 0.1.1
      karma-junit-reporter: 2.0.1_karma@6.3.4
      karma-mocha: 2.0.1
      karma-mocha-reporter: 2.2.5_karma@6.3.4
      karma-sourcemap-loader: 0.3.8
      mocha: 7.2.0
      mocha-junit-reporter: 1.23.3_mocha@7.2.0
      open: 7.4.2
      prettier: 1.19.1
      puppeteer: 3.3.0
      qs: 6.10.1
      rimraf: 3.0.2
      rollup: 1.32.1
      sinon: 9.2.4
      stoppable: 1.1.0
      tslib: 2.3.0
      typedoc: 0.15.2
      typescript: 4.2.4
      util: 0.12.4
      uuid: 8.3.2
    dev: false
    name: '@rush-temp/identity'
    resolution:
      integrity: sha512-WhzQXtuVDAdYFtQtAqj9om+FireeOVVkgmVP/bZwh4vYueDup+Nlp6slAq9lMJz/auX80Y9LXy1VzErjNxWtsA==
      tarball: file:projects/identity.tgz
    version: 0.0.0
  file:projects/iot-device-update.tgz:
    dependencies:
      '@microsoft/api-extractor': 7.7.11
      '@types/node': 8.10.66
      '@types/uuid': 8.3.0
      cross-env: 7.0.3
      dotenv: 8.6.0
      eslint: 7.29.0
      mkdirp: 1.0.4
      prettier: 1.19.1
      rimraf: 3.0.2
      rollup: 1.32.1
      rollup-plugin-node-resolve: 3.4.0
      rollup-plugin-sourcemaps: 0.4.2_rollup@1.32.1
      source-map-support: 0.5.19
      tslib: 2.3.0
      typedoc: 0.15.2
      typescript: 4.2.4
      uglify-js: 3.13.9
      uuid: 8.3.2
    dev: false
    name: '@rush-temp/iot-device-update'
    resolution:
      integrity: sha512-6tJv5E6OLIpAoRhOoofXqsG5/QqEXSyXHRY0pPfegzAsUPd6Q9/nOCdnJdEcJefSzE8gtUotJVUr0wT3kFtW1w==
      tarball: file:projects/iot-device-update.tgz
    version: 0.0.0
  file:projects/iot-modelsrepository.tgz:
    dependencies:
      '@azure/core-rest-pipeline': 1.0.4
      '@azure/core-tracing': 1.0.0-preview.11
      '@microsoft/api-extractor': 7.7.11
      '@rollup/plugin-commonjs': 11.0.2_rollup@1.32.1
      '@rollup/plugin-json': 4.1.0_rollup@1.32.1
      '@rollup/plugin-multi-entry': 3.0.1_rollup@1.32.1
      '@rollup/plugin-node-resolve': 8.4.0_rollup@1.32.1
      '@rollup/plugin-replace': 2.4.2_rollup@1.32.1
      '@types/chai': 4.2.19
      '@types/mocha': 7.0.2
      '@types/node': 8.10.66
      '@types/sinon': 9.0.11
      chai: 4.3.4
      cross-env: 7.0.3
      eslint: 7.29.0
      events: 3.3.0
      inherits: 2.0.4
      karma: 6.3.4
      karma-chrome-launcher: 3.1.0
      karma-coverage: 2.0.3
      karma-edge-launcher: 0.4.2_karma@6.3.4
      karma-env-preprocessor: 0.1.1
      karma-firefox-launcher: 1.3.0
      karma-ie-launcher: 1.0.0_karma@6.3.4
      karma-json-preprocessor: 0.3.3_karma@6.3.4
      karma-json-to-file-reporter: 1.0.1
      karma-junit-reporter: 2.0.1_karma@6.3.4
      karma-mocha: 2.0.1
      karma-mocha-reporter: 2.2.5_karma@6.3.4
      mocha: 7.2.0
      mocha-junit-reporter: 1.23.3_mocha@7.2.0
      nyc: 14.1.1
      prettier: 1.19.1
      rimraf: 3.0.2
      rollup: 1.32.1
      rollup-plugin-sourcemaps: 0.4.2_rollup@1.32.1
      rollup-plugin-terser: 5.3.1_rollup@1.32.1
      rollup-plugin-visualizer: 4.2.2_rollup@1.32.1
      sinon: 9.2.4
      ts-node: 9.1.1_typescript@4.2.4
      tslib: 2.3.0
      typedoc: 0.15.2
      typescript: 4.2.4
      util: 0.12.4
    dev: false
    name: '@rush-temp/iot-modelsrepository'
    resolution:
      integrity: sha512-qM8f/dF2yWddaq4BW2zZ1zucZDckpytzeB3YqPWhmdBEsBvIlPiPjl74h4kspJ8wWLsuvhOKlz1nrIFu131O/g==
      tarball: file:projects/iot-modelsrepository.tgz
    version: 0.0.0
  file:projects/keyvault-admin.tgz:
    dependencies:
      '@azure/keyvault-keys': 4.2.1
      '@microsoft/api-extractor': 7.7.11
      '@rollup/plugin-commonjs': 11.0.2_rollup@1.32.1
      '@rollup/plugin-json': 4.1.0_rollup@1.32.1
      '@rollup/plugin-multi-entry': 3.0.1_rollup@1.32.1
      '@rollup/plugin-node-resolve': 8.4.0_rollup@1.32.1
      '@rollup/plugin-replace': 2.4.2_rollup@1.32.1
      '@types/chai': 4.2.19
      '@types/chai-as-promised': 7.1.4
      '@types/mocha': 7.0.2
      '@types/node': 8.10.66
      '@types/sinon': 9.0.11
      '@types/uuid': 8.3.0
      assert: 1.5.0
      chai: 4.3.4
      chai-as-promised: 7.1.1_chai@4.3.4
      cross-env: 7.0.3
      dotenv: 8.6.0
      eslint: 7.29.0
      esm: 3.2.25
      mocha: 7.2.0
      mocha-junit-reporter: 1.23.3_mocha@7.2.0
      nyc: 14.1.1
      prettier: 1.19.1
      rimraf: 3.0.2
      rollup: 1.32.1
      rollup-plugin-shim: 1.0.0
      rollup-plugin-sourcemaps: 0.4.2_rollup@1.32.1
      rollup-plugin-terser: 5.3.1_rollup@1.32.1
      rollup-plugin-visualizer: 4.2.2_rollup@1.32.1
      sinon: 9.2.4
      source-map-support: 0.5.19
      tslib: 2.3.0
      typedoc: 0.15.2
      typescript: 4.2.4
      uuid: 8.3.2
    dev: false
    name: '@rush-temp/keyvault-admin'
    resolution:
      integrity: sha512-pvrTD1Fp+QI8mhhePrtbSOrwrAtGzwdsrnWHphylLXk5ihA3CMCKTQgwiWKN5juadDQ7ikbdtgTnMDegyNq5dA==
      tarball: file:projects/keyvault-admin.tgz
    version: 0.0.0
  file:projects/keyvault-certificates.tgz:
    dependencies:
      '@azure/keyvault-secrets': 4.2.0
      '@microsoft/api-extractor': 7.7.11
      '@rollup/plugin-commonjs': 11.0.2_rollup@1.32.1
      '@rollup/plugin-json': 4.1.0_rollup@1.32.1
      '@rollup/plugin-multi-entry': 3.0.1_rollup@1.32.1
      '@rollup/plugin-node-resolve': 8.4.0_rollup@1.32.1
      '@rollup/plugin-replace': 2.4.2_rollup@1.32.1
      '@types/chai': 4.2.19
      '@types/mocha': 7.0.2
      '@types/node': 8.10.66
      '@types/query-string': 6.2.0
      '@types/sinon': 9.0.11
      assert: 1.5.0
      chai: 4.3.4
      cross-env: 7.0.3
      dotenv: 8.6.0
      eslint: 7.29.0
      esm: 3.2.25
      karma: 6.3.4
      karma-chrome-launcher: 3.1.0
      karma-coverage: 2.0.3
      karma-edge-launcher: 0.4.2_karma@6.3.4
      karma-env-preprocessor: 0.1.1
      karma-firefox-launcher: 1.3.0
      karma-ie-launcher: 1.0.0_karma@6.3.4
      karma-json-preprocessor: 0.3.3_karma@6.3.4
      karma-json-to-file-reporter: 1.0.1
      karma-junit-reporter: 2.0.1_karma@6.3.4
      karma-mocha: 2.0.1
      karma-mocha-reporter: 2.2.5_karma@6.3.4
      karma-sourcemap-loader: 0.3.8
      mocha: 7.2.0
      mocha-junit-reporter: 1.23.3_mocha@7.2.0
      nyc: 14.1.1
      prettier: 1.19.1
      puppeteer: 3.3.0
      query-string: 5.1.1
      rimraf: 3.0.2
      rollup: 1.32.1
      rollup-plugin-shim: 1.0.0
      rollup-plugin-sourcemaps: 0.4.2_rollup@1.32.1
      rollup-plugin-terser: 5.3.1_rollup@1.32.1
      rollup-plugin-visualizer: 4.2.2_rollup@1.32.1
      sinon: 9.2.4
      source-map-support: 0.5.19
      tslib: 2.3.0
      typedoc: 0.15.2
      typescript: 4.2.4
      url: 0.11.0
    dev: false
    name: '@rush-temp/keyvault-certificates'
    resolution:
      integrity: sha512-DHF+8x775VowWkTR284qcDoRPR0ADBERVWkB4alQE6Qf8Xl8Wfg7QGSAZAzPjTgtw4vmZaHL9c9EzysyEQNqrA==
      tarball: file:projects/keyvault-certificates.tgz
    version: 0.0.0
  file:projects/keyvault-common.tgz:
    dependencies:
      eslint: 7.29.0
      prettier: 1.19.1
      rimraf: 3.0.2
      tslib: 2.3.0
      typescript: 4.2.4
    dev: false
    name: '@rush-temp/keyvault-common'
    resolution:
      integrity: sha512-GRiP+Js7NDvQqLYkl8FpmDyaJbN+DdiHA97LxaNliDBYMb+9O9h5716lJYbtFAq0K4f5BcN1VWHlW0xIVfrYPg==
      tarball: file:projects/keyvault-common.tgz
    version: 0.0.0
  file:projects/keyvault-keys.tgz:
    dependencies:
      '@microsoft/api-extractor': 7.7.11
      '@rollup/plugin-commonjs': 11.0.2_rollup@1.32.1
      '@rollup/plugin-json': 4.1.0_rollup@1.32.1
      '@rollup/plugin-multi-entry': 3.0.1_rollup@1.32.1
      '@rollup/plugin-node-resolve': 8.4.0_rollup@1.32.1
      '@rollup/plugin-replace': 2.4.2_rollup@1.32.1
      '@types/chai': 4.2.19
      '@types/chai-as-promised': 7.1.4
      '@types/mocha': 7.0.2
      '@types/node': 8.10.66
      '@types/query-string': 6.2.0
      '@types/sinon': 9.0.11
      assert: 1.5.0
      chai: 4.3.4
      chai-as-promised: 7.1.1_chai@4.3.4
      cross-env: 7.0.3
      dotenv: 8.6.0
      eslint: 7.29.0
      esm: 3.2.25
      karma: 6.3.4
      karma-chrome-launcher: 3.1.0
      karma-coverage: 2.0.3
      karma-edge-launcher: 0.4.2_karma@6.3.4
      karma-env-preprocessor: 0.1.1
      karma-firefox-launcher: 1.3.0
      karma-ie-launcher: 1.0.0_karma@6.3.4
      karma-json-preprocessor: 0.3.3_karma@6.3.4
      karma-json-to-file-reporter: 1.0.1
      karma-junit-reporter: 2.0.1_karma@6.3.4
      karma-mocha: 2.0.1
      karma-mocha-reporter: 2.2.5_karma@6.3.4
      karma-sourcemap-loader: 0.3.8
      mocha: 7.2.0
      mocha-junit-reporter: 1.23.3_mocha@7.2.0
      nyc: 14.1.1
      prettier: 1.19.1
      puppeteer: 3.3.0
      query-string: 5.1.1
      rimraf: 3.0.2
      rollup: 1.32.1
      rollup-plugin-shim: 1.0.0
      rollup-plugin-sourcemaps: 0.4.2_rollup@1.32.1
      rollup-plugin-terser: 5.3.1_rollup@1.32.1
      rollup-plugin-visualizer: 4.2.2_rollup@1.32.1
      sinon: 9.2.4
      source-map-support: 0.5.19
      tslib: 2.3.0
      typedoc: 0.15.2
      typescript: 4.2.4
      url: 0.11.0
    dev: false
    name: '@rush-temp/keyvault-keys'
    resolution:
      integrity: sha512-RgDNeqtWdvrmIBrwvvmV8S3LhGNTgxrEpNITdH3ELrzK25OQmDgbB+38oDqk9b8xCpbEAar7d1vyfsPYsubFiw==
      tarball: file:projects/keyvault-keys.tgz
    version: 0.0.0
  file:projects/keyvault-secrets.tgz:
    dependencies:
      '@microsoft/api-extractor': 7.7.11
      '@rollup/plugin-commonjs': 11.0.2_rollup@1.32.1
      '@rollup/plugin-json': 4.1.0_rollup@1.32.1
      '@rollup/plugin-multi-entry': 3.0.1_rollup@1.32.1
      '@rollup/plugin-node-resolve': 8.4.0_rollup@1.32.1
      '@rollup/plugin-replace': 2.4.2_rollup@1.32.1
      '@types/chai': 4.2.19
      '@types/mocha': 7.0.2
      '@types/node': 8.10.66
      '@types/query-string': 6.2.0
      '@types/sinon': 9.0.11
      assert: 1.5.0
      chai: 4.3.4
      cross-env: 7.0.3
      dotenv: 8.6.0
      eslint: 7.29.0
      esm: 3.2.25
      karma: 6.3.4
      karma-chrome-launcher: 3.1.0
      karma-coverage: 2.0.3
      karma-edge-launcher: 0.4.2_karma@6.3.4
      karma-env-preprocessor: 0.1.1
      karma-firefox-launcher: 1.3.0
      karma-ie-launcher: 1.0.0_karma@6.3.4
      karma-json-preprocessor: 0.3.3_karma@6.3.4
      karma-json-to-file-reporter: 1.0.1
      karma-junit-reporter: 2.0.1_karma@6.3.4
      karma-mocha: 2.0.1
      karma-mocha-reporter: 2.2.5_karma@6.3.4
      karma-sourcemap-loader: 0.3.8
      mocha: 7.2.0
      mocha-junit-reporter: 1.23.3_mocha@7.2.0
      nyc: 14.1.1
      prettier: 1.19.1
      puppeteer: 3.3.0
      query-string: 5.1.1
      rimraf: 3.0.2
      rollup: 1.32.1
      rollup-plugin-shim: 1.0.0
      rollup-plugin-sourcemaps: 0.4.2_rollup@1.32.1
      rollup-plugin-terser: 5.3.1_rollup@1.32.1
      rollup-plugin-visualizer: 4.2.2_rollup@1.32.1
      sinon: 9.2.4
      source-map-support: 0.5.19
      tslib: 2.3.0
      typedoc: 0.15.2
      typescript: 4.2.4
      url: 0.11.0
    dev: false
    name: '@rush-temp/keyvault-secrets'
    resolution:
      integrity: sha512-W6y3Hbxq5NJm4gUSeJRCPrefdvdyKdGwwnX83QpXUyv0+/e2cjUNtLSPcubfwqp08+lA4CRkFxhC5SA1rtIMPw==
      tarball: file:projects/keyvault-secrets.tgz
    version: 0.0.0
  file:projects/logger.tgz:
    dependencies:
      '@microsoft/api-extractor': 7.7.11
      '@rollup/plugin-commonjs': 11.0.2_rollup@1.32.1
      '@rollup/plugin-multi-entry': 3.0.1_rollup@1.32.1
      '@rollup/plugin-node-resolve': 8.4.0_rollup@1.32.1
      '@rollup/plugin-replace': 2.4.2_rollup@1.32.1
      '@types/chai': 4.2.19
      '@types/mocha': 7.0.2
      '@types/node': 8.10.66
      '@types/sinon': 9.0.11
      assert: 1.5.0
      chai: 4.3.4
      cross-env: 7.0.3
      delay: 4.4.1
      dotenv: 8.6.0
      eslint: 7.29.0
      karma: 6.3.4
      karma-chrome-launcher: 3.1.0
      karma-coverage: 2.0.3
      karma-edge-launcher: 0.4.2_karma@6.3.4
      karma-env-preprocessor: 0.1.1
      karma-firefox-launcher: 1.3.0
      karma-ie-launcher: 1.0.0_karma@6.3.4
      karma-junit-reporter: 2.0.1_karma@6.3.4
      karma-mocha: 2.0.1
      karma-mocha-reporter: 2.2.5_karma@6.3.4
      karma-sourcemap-loader: 0.3.8
      mocha: 7.2.0
      mocha-junit-reporter: 1.23.3_mocha@7.2.0
      nyc: 14.1.1
      prettier: 1.19.1
      puppeteer: 3.3.0
      rimraf: 3.0.2
      rollup: 1.32.1
      rollup-plugin-sourcemaps: 0.4.2_rollup@1.32.1
      rollup-plugin-terser: 5.3.1_rollup@1.32.1
      sinon: 9.2.4
      ts-node: 9.1.1_typescript@4.2.4
      tslib: 2.3.0
      typedoc: 0.15.2
      typescript: 4.2.4
    dev: false
    name: '@rush-temp/logger'
    resolution:
      integrity: sha512-alWJFZu8cEP3uMZTDWsj+T8tXQqO2owEHH2DfbC3Lw8w12gRlz+pqrfxtFdGoPiteCdTbdrQc5E68nV4vVSh8A==
      tarball: file:projects/logger.tgz
    version: 0.0.0
  file:projects/mixedreality-authentication.tgz:
    dependencies:
      '@microsoft/api-extractor': 7.7.11
      '@types/chai': 4.2.19
      '@types/chai-as-promised': 7.1.4
      '@types/mocha': 7.0.2
      '@types/node': 8.10.66
      chai: 4.3.4
      chai-as-promised: 7.1.1_chai@4.3.4
      cross-env: 7.0.3
      dotenv: 8.6.0
      eslint: 7.29.0
      inherits: 2.0.4
      karma: 6.3.4
      karma-chrome-launcher: 3.1.0
      karma-coverage: 2.0.3
      karma-edge-launcher: 0.4.2_karma@6.3.4
      karma-env-preprocessor: 0.1.1
      karma-firefox-launcher: 1.3.0
      karma-ie-launcher: 1.0.0_karma@6.3.4
      karma-json-preprocessor: 0.3.3_karma@6.3.4
      karma-json-to-file-reporter: 1.0.1
      karma-junit-reporter: 2.0.1_karma@6.3.4
      karma-mocha: 2.0.1
      karma-mocha-reporter: 2.2.5_karma@6.3.4
      karma-sourcemap-loader: 0.3.8
      mocha: 7.2.0
      mocha-junit-reporter: 1.23.3_mocha@7.2.0
      nyc: 14.1.1
      prettier: 1.19.1
      rimraf: 3.0.2
      rollup: 1.32.1
      tslib: 2.3.0
      typedoc: 0.15.2
      typescript: 4.2.4
      util: 0.12.4
    dev: false
    name: '@rush-temp/mixedreality-authentication'
    resolution:
      integrity: sha512-Wotv/XF90O+vucRT0Tq6IEdgaSlERZ2GU0DO6hx5h/tg6DTyjeJvZ1wCt0YdjT2lUb9IuWFOOevpO4vwQzQkUw==
      tarball: file:projects/mixedreality-authentication.tgz
    version: 0.0.0
  file:projects/mock-hub.tgz:
    dependencies:
      '@types/node': 8.10.66
      dotenv: 8.6.0
      eslint: 7.29.0
      prettier: 1.19.1
      rhea: 2.0.2
      rimraf: 3.0.2
      tslib: 2.3.0
      typescript: 4.2.4
    dev: false
    name: '@rush-temp/mock-hub'
    resolution:
      integrity: sha512-pfskwSTo/C1JP4VOqr1GLJKMerWCLy9m5rkVZ4CaY0pyo55ZikQmGRQmmnP5OnvGSCCVaWLNZ2sxgSg4/LpgeA==
      tarball: file:projects/mock-hub.tgz
    version: 0.0.0
  file:projects/monitor-opentelemetry-exporter.tgz:
    dependencies:
      '@microsoft/api-extractor': 7.7.11
      '@opentelemetry/api': 0.18.1
      '@opentelemetry/core': 0.18.2
      '@opentelemetry/resources': 0.18.2
      '@opentelemetry/semantic-conventions': 0.18.2
      '@opentelemetry/tracing': 0.18.2
      '@types/mocha': 7.0.2
      '@types/node': 10.17.60
      eslint: 7.29.0
      eslint-plugin-node: 11.1.0_eslint@7.29.0
      execa: 3.4.0
      mocha: 7.2.0
      nock: 12.0.3
      nyc: 14.1.1
      prettier: 1.19.1
      rimraf: 3.0.2
      rollup: 1.32.1
      sinon: 9.2.4
      ts-node: 9.1.1_typescript@4.2.4
      tslib: 2.3.0
      typedoc: 0.15.2
      typescript: 4.2.4
    dev: false
    name: '@rush-temp/monitor-opentelemetry-exporter'
    resolution:
      integrity: sha512-w2ct7E2nX0YTa9nbI14EWNAYg8zHDznRHSjkb6GK3lm9q6AfPXjewK9bOZqqhtBbc0ap4LfH+FuexnltuzFnaA==
      tarball: file:projects/monitor-opentelemetry-exporter.tgz
    version: 0.0.0
  file:projects/monitor-query.tgz:
    dependencies:
      '@azure/identity': 1.3.0
      '@microsoft/api-extractor': 7.7.11
      '@opentelemetry/api': 0.20.0
      '@opentelemetry/node': 0.20.0_@opentelemetry+api@0.20.0
      '@opentelemetry/tracing': 0.18.2
      '@types/chai': 4.2.19
      '@types/chai-as-promised': 7.1.4
      '@types/mocha': 7.0.2
      '@types/node': 8.10.66
      chai: 4.3.4
      chai-as-promised: 7.1.1_chai@4.3.4
      cross-env: 7.0.3
      dotenv: 8.6.0
      downlevel-dts: 0.4.0
      eslint: 7.29.0
      esm: 3.2.25
      inherits: 2.0.4
      karma: 6.3.4
      karma-chrome-launcher: 3.1.0
      karma-coverage: 2.0.3
      karma-edge-launcher: 0.4.2_karma@6.3.4
      karma-env-preprocessor: 0.1.1
      karma-firefox-launcher: 1.3.0
      karma-ie-launcher: 1.0.0_karma@6.3.4
      karma-json-preprocessor: 0.3.3_karma@6.3.4
      karma-json-to-file-reporter: 1.0.1
      karma-junit-reporter: 2.0.1_karma@6.3.4
      karma-mocha: 2.0.1
      karma-mocha-reporter: 2.2.5_karma@6.3.4
      mocha: 7.2.0
      mocha-junit-reporter: 1.23.3_mocha@7.2.0
      nyc: 14.1.1
      prettier: 1.19.1
      rimraf: 3.0.2
      rollup: 1.32.1
      source-map-support: 0.5.19
      tslib: 2.3.0
      typedoc: 0.15.2
      typescript: 4.2.4
      util: 0.12.4
    dev: false
    name: '@rush-temp/monitor-query'
    resolution:
      integrity: sha512-7tuRnoGWczKV3/cBlQljU7Uh3VsiKULIIA7IBVB2+NeZjo4QWWj0aJeKWFTlO4T4HAZyU2o1vWsjmTT8YbvpuA==
      tarball: file:projects/monitor-query.tgz
    version: 0.0.0
  file:projects/perf-ai-form-recognizer.tgz:
    dependencies:
      '@azure/ai-form-recognizer': 3.1.0-beta.3
      '@types/node': 8.10.66
      dotenv: 8.6.0
      eslint: 7.29.0
      prettier: 1.19.1
      rimraf: 3.0.2
      ts-node: 9.1.1_typescript@4.2.4
      tslib: 2.3.0
      typescript: 4.2.4
    dev: false
    name: '@rush-temp/perf-ai-form-recognizer'
    resolution:
      integrity: sha512-Cdcpa3QsglrMNYbuwiDH70V1n9ID+ur65l/cTKce0RjsvZVAfKfxD3spUHJkg4AOOUdr+j+srPISWvFGobhr7A==
      tarball: file:projects/perf-ai-form-recognizer.tgz
    version: 0.0.0
  file:projects/perf-ai-metrics-advisor.tgz:
    dependencies:
      '@azure/ai-metrics-advisor': 1.0.0-beta.3
      '@types/node': 8.10.66
      dotenv: 8.6.0
      eslint: 7.29.0
      prettier: 1.19.1
      rimraf: 3.0.2
      ts-node: 9.1.1_typescript@4.2.4
      tslib: 2.3.0
      typescript: 4.2.4
    dev: false
    name: '@rush-temp/perf-ai-metrics-advisor'
    resolution:
      integrity: sha512-ofMfDBkE5lsd0j1dPRuycZJbsASYeIYUXQqDEAJzz1pQD0XXUxGM7v04CuZJkLWYURMPwkAr8Iwv+FLk1nQkEg==
      tarball: file:projects/perf-ai-metrics-advisor.tgz
    version: 0.0.0
  file:projects/perf-ai-text-analytics.tgz:
    dependencies:
      '@types/node': 8.10.66
      dotenv: 8.6.0
      eslint: 7.29.0
      prettier: 1.19.1
      rimraf: 3.0.2
      ts-node: 9.1.1_typescript@4.2.4
      tslib: 2.3.0
      typescript: 4.2.4
    dev: false
    name: '@rush-temp/perf-ai-text-analytics'
    resolution:
      integrity: sha512-Kvl28eIyB/TUFjHazX20V+clKd8zLCBx+Tb7zTU3Yp1kei9JNZfqMaDmDlCyfw1bmRLDslq5/xfo/NEMWks0wQ==
      tarball: file:projects/perf-ai-text-analytics.tgz
    version: 0.0.0
  file:projects/perf-core-rest-pipeline.tgz:
    dependencies:
      '@types/uuid': 8.3.0
      dotenv: 8.6.0
      eslint: 7.29.0
      prettier: 1.19.1
      rimraf: 3.0.2
      ts-node: 9.1.1_typescript@4.2.4
      tslib: 2.3.0
      typescript: 4.2.4
    dev: false
    name: '@rush-temp/perf-core-rest-pipeline'
    resolution:
      integrity: sha512-4q+no8yk20vAH8+zbnKxeml6k7tFKGCKCWlPqlecQ0YEPXVsebPhaBYIfKXdko2g/Txt1Y+v1v7xmAfFFwcbFw==
      tarball: file:projects/perf-core-rest-pipeline.tgz
    version: 0.0.0
  file:projects/perf-eventgrid.tgz:
    dependencies:
      '@types/node': 8.10.66
      dotenv: 8.6.0
      eslint: 7.29.0
      prettier: 1.19.1
      rimraf: 3.0.2
      ts-node: 9.1.1_typescript@4.2.4
      tslib: 2.3.0
      typescript: 4.2.4
    dev: false
    name: '@rush-temp/perf-eventgrid'
    resolution:
      integrity: sha512-iZ+jXLvvCwDoEDbeILa7jZCSs38fN8iCxFa1dXQSzsbf3CQ1wh8V3hEu0u3J2YZSAFUwTraVvSsq2ibFBGGRgg==
      tarball: file:projects/perf-eventgrid.tgz
    version: 0.0.0
  file:projects/perf-identity.tgz:
    dependencies:
      '@types/uuid': 8.3.0
      dotenv: 8.6.0
      eslint: 7.29.0
      prettier: 1.19.1
      rimraf: 3.0.2
      ts-node: 9.1.1_typescript@4.2.4
      tslib: 2.3.0
      typescript: 4.2.4
    dev: false
    name: '@rush-temp/perf-identity'
    resolution:
      integrity: sha512-Xcm3bc1sQF3yp0wCcTZ3eSDf2o3DDxQvgPzy1Byjird4i3hf4PrhG0l0Z21Oy/OeVDHm50pELO38mJIosuxR7w==
      tarball: file:projects/perf-identity.tgz
    version: 0.0.0
  file:projects/perf-keyvault-certificates.tgz:
    dependencies:
      '@azure/keyvault-certificates': 4.2.0
      '@types/uuid': 8.3.0
      dotenv: 8.6.0
      eslint: 7.29.0
      prettier: 1.19.1
      rimraf: 3.0.2
      ts-node: 9.1.1_typescript@4.2.4
      tslib: 2.3.0
      typescript: 4.2.4
      uuid: 8.3.2
    dev: false
    name: '@rush-temp/perf-keyvault-certificates'
    resolution:
      integrity: sha512-XpNksm//ffFe1xUNxcecC+XrTLkeLn/z5C/aihHKQibCk6taCoraSjhKd59NeC1nqch1S/ns/qd1rIQ0H92phQ==
      tarball: file:projects/perf-keyvault-certificates.tgz
    version: 0.0.0
  file:projects/perf-keyvault-keys.tgz:
    dependencies:
      '@azure/keyvault-keys': 4.2.1
      '@types/uuid': 8.3.0
      dotenv: 8.6.0
      eslint: 7.29.0
      prettier: 1.19.1
      rimraf: 3.0.2
      ts-node: 9.1.1_typescript@4.2.4
      tslib: 2.3.0
      typescript: 4.2.4
      uuid: 8.3.2
    dev: false
    name: '@rush-temp/perf-keyvault-keys'
    resolution:
      integrity: sha512-VFoveWAzBYJEbJmaezcvRjNYSfxnXbs5rvXnxlAyb5CxxyuWgdVzTD6p0fq5UjUfHWZ20kdUFSvOKUp9EKEKBA==
      tarball: file:projects/perf-keyvault-keys.tgz
    version: 0.0.0
  file:projects/perf-keyvault-secrets.tgz:
    dependencies:
      '@azure/keyvault-secrets': 4.2.0
      '@types/uuid': 8.3.0
      dotenv: 8.6.0
      eslint: 7.29.0
      prettier: 1.19.1
      rimraf: 3.0.2
      ts-node: 9.1.1_typescript@4.2.4
      tslib: 2.3.0
      typescript: 4.2.4
      uuid: 8.3.2
    dev: false
    name: '@rush-temp/perf-keyvault-secrets'
    resolution:
      integrity: sha512-AQw7amiRSQwUcEgs9E288A7yVM1JfIbTBHlNEIt+EvpsZ6MytQJDpSropVmoI7aJPC6XYfz3diprco9yLJ4ffA==
      tarball: file:projects/perf-keyvault-secrets.tgz
    version: 0.0.0
  file:projects/perf-search-documents.tgz:
    dependencies:
      '@types/node': 8.10.66
      dotenv: 8.6.0
      eslint: 7.29.0
      prettier: 1.19.1
      rimraf: 3.0.2
      ts-node: 9.1.1_typescript@4.2.4
      tslib: 2.3.0
      typescript: 4.2.4
    dev: false
    name: '@rush-temp/perf-search-documents'
    resolution:
      integrity: sha512-vTU34zY2iUB1V//n2VLEyqcrHX+FAUZG3qZp1zKn8Kxq4uDqS/j2Zgk+JE3KkhLvYSpfjZUIBYm5pAbBF5pwKA==
      tarball: file:projects/perf-search-documents.tgz
    version: 0.0.0
  file:projects/perf-storage-blob.tgz:
    dependencies:
      '@azure/core-rest-pipeline': 1.0.4
      '@types/node': 8.10.66
      '@types/node-fetch': 2.5.10
      '@types/uuid': 8.3.0
      dotenv: 8.6.0
      eslint: 7.29.0
      node-fetch: 2.6.1
      prettier: 1.19.1
      rimraf: 3.0.2
      ts-node: 9.1.1_typescript@4.2.4
      tslib: 2.3.0
      typescript: 4.2.4
      uuid: 8.3.2
    dev: false
    name: '@rush-temp/perf-storage-blob'
    resolution:
      integrity: sha512-KYjx9lP6U+6d8rXevBGZd+LdvZWgWCvAAUYhSa/lgVE06d4BLkG0ND2GJDQPTdRIW39vxjJwqwowhFe4/Z0Jxw==
      tarball: file:projects/perf-storage-blob.tgz
    version: 0.0.0
  file:projects/perf-storage-file-datalake.tgz:
    dependencies:
      '@types/node': 8.10.66
      '@types/uuid': 8.3.0
      dotenv: 8.6.0
      eslint: 7.29.0
      prettier: 1.19.1
      rimraf: 3.0.2
      ts-node: 9.1.1_typescript@4.2.4
      tslib: 2.3.0
      typescript: 4.2.4
      uuid: 8.3.2
    dev: false
    name: '@rush-temp/perf-storage-file-datalake'
    resolution:
      integrity: sha512-9gBiIvNnIhNKLizRPbsFb4TFwBO/Yiz986W6DjwEvZ7czI7t4iuKPgE6sSny/7/GyBJ3fJIS2O+OPTNvYislpg==
      tarball: file:projects/perf-storage-file-datalake.tgz
    version: 0.0.0
  file:projects/perf-storage-file-share.tgz:
    dependencies:
      '@types/node': 8.10.66
      '@types/uuid': 8.3.0
      dotenv: 8.6.0
      eslint: 7.29.0
      prettier: 1.19.1
      rimraf: 3.0.2
      ts-node: 9.1.1_typescript@4.2.4
      tslib: 2.3.0
      typescript: 4.2.4
      uuid: 8.3.2
    dev: false
    name: '@rush-temp/perf-storage-file-share'
    resolution:
      integrity: sha512-LeUsfqr//on6XfPceC/4iJEgitJcD1O+1lAxopEDweXu/gunDkCZhquF1S4rYJlcQRDC9W68zxTI3KaqcjibPQ==
      tarball: file:projects/perf-storage-file-share.tgz
    version: 0.0.0
  file:projects/purview-catalog.tgz:
    dependencies:
      '@azure/core-rest-pipeline': 1.0.4
      '@azure/identity': 1.3.0
      '@microsoft/api-extractor': 7.13.2
      '@types/chai': 4.2.19
      '@types/mocha': 7.0.2
      '@types/node': 8.10.66
      chai: 4.3.4
      cross-env: 7.0.3
      dotenv: 8.6.0
      eslint: 7.29.0
      karma: 6.3.4
      karma-chrome-launcher: 3.1.0
      karma-coverage: 2.0.3
      karma-edge-launcher: 0.4.2_karma@6.3.4
      karma-env-preprocessor: 0.1.1
      karma-firefox-launcher: 1.3.0
      karma-ie-launcher: 1.0.0_karma@6.3.4
      karma-json-preprocessor: 0.3.3_karma@6.3.4
      karma-json-to-file-reporter: 1.0.1
      karma-junit-reporter: 2.0.1_karma@6.3.4
      karma-mocha: 2.0.1
      karma-mocha-reporter: 2.2.5_karma@6.3.4
      karma-source-map-support: 1.4.0
      karma-sourcemap-loader: 0.3.8
      mkdirp: 1.0.4
      mocha: 7.2.0
      mocha-junit-reporter: 1.23.3_mocha@7.2.0
      nyc: 14.1.1
      prettier: 2.2.1
      rimraf: 3.0.2
      rollup: 1.32.1
      source-map-support: 0.5.19
      tslib: 2.3.0
      typedoc: 0.15.2
      typescript: 4.2.4
    dev: false
    name: '@rush-temp/purview-catalog'
    resolution:
      integrity: sha512-+812uw23hRbV3dE91BX7cnyQ3nvmQzZHcezDgotVIHo/P8eYR+UsRxXaAVXYFbQMteJswuu/wv1aDAsTUIV+bA==
      tarball: file:projects/purview-catalog.tgz
    version: 0.0.0
  file:projects/purview-scanning.tgz:
    dependencies:
      '@azure/core-rest-pipeline': 1.0.4
      '@azure/identity': 1.3.0
      '@microsoft/api-extractor': 7.13.2
      '@types/chai': 4.2.19
      '@types/mocha': 7.0.2
      '@types/node': 8.10.66
      chai: 4.3.4
      cross-env: 7.0.3
      dotenv: 8.6.0
      eslint: 7.29.0
      karma: 6.3.4
      karma-chrome-launcher: 3.1.0
      karma-coverage: 2.0.3
      karma-edge-launcher: 0.4.2_karma@6.3.4
      karma-env-preprocessor: 0.1.1
      karma-firefox-launcher: 1.3.0
      karma-ie-launcher: 1.0.0_karma@6.3.4
      karma-json-preprocessor: 0.3.3_karma@6.3.4
      karma-json-to-file-reporter: 1.0.1
      karma-junit-reporter: 2.0.1_karma@6.3.4
      karma-mocha: 2.0.1
      karma-mocha-reporter: 2.2.5_karma@6.3.4
      karma-source-map-support: 1.4.0
      karma-sourcemap-loader: 0.3.8
      mkdirp: 1.0.4
      mocha: 7.2.0
      mocha-junit-reporter: 1.23.3_mocha@7.2.0
      nyc: 14.1.1
      prettier: 2.2.1
      rimraf: 3.0.2
      rollup: 1.32.1
      source-map-support: 0.5.19
      tslib: 2.3.0
      typedoc: 0.15.2
      typescript: 4.2.4
    dev: false
    name: '@rush-temp/purview-scanning'
    resolution:
      integrity: sha512-xFY0I3wujRaJjJCYdh2N29gUyRmtMG9QK+BLuQzfgb7HHRDJ/iZLqfI9VZPvaTDLGBjLBsFV9fOJxve8BtF3FQ==
      tarball: file:projects/purview-scanning.tgz
    version: 0.0.0
  file:projects/quantum-jobs.tgz:
    dependencies:
      '@azure/identity': 1.3.0
      '@microsoft/api-extractor': 7.7.11
      '@rollup/plugin-commonjs': 11.0.2_rollup@1.32.1
      '@rollup/plugin-json': 4.1.0_rollup@1.32.1
      '@rollup/plugin-multi-entry': 3.0.1_rollup@1.32.1
      '@rollup/plugin-node-resolve': 8.4.0_rollup@1.32.1
      '@rollup/plugin-replace': 2.4.2_rollup@1.32.1
      '@types/chai': 4.2.19
      '@types/mocha': 7.0.2
      '@types/node': 8.10.66
      '@types/sinon': 9.0.11
      chai: 4.3.4
      cross-env: 7.0.3
      dotenv: 8.6.0
      eslint: 7.29.0
      events: 3.3.0
      inherits: 2.0.4
      karma: 6.3.4
      karma-chrome-launcher: 3.1.0
      karma-coverage: 2.0.3
      karma-edge-launcher: 0.4.2_karma@6.3.4
      karma-env-preprocessor: 0.1.1
      karma-firefox-launcher: 1.3.0
      karma-ie-launcher: 1.0.0_karma@6.3.4
      karma-json-preprocessor: 0.3.3_karma@6.3.4
      karma-json-to-file-reporter: 1.0.1
      karma-junit-reporter: 2.0.1_karma@6.3.4
      karma-mocha: 2.0.1
      karma-mocha-reporter: 2.2.5_karma@6.3.4
      karma-sourcemap-loader: 0.3.8
      mocha: 7.2.0
      mocha-junit-reporter: 1.23.3_mocha@7.2.0
      nyc: 14.1.1
      prettier: 1.19.1
      rimraf: 3.0.2
      rollup: 1.32.1
      rollup-plugin-shim: 1.0.0
      rollup-plugin-sourcemaps: 0.4.2_rollup@1.32.1
      rollup-plugin-terser: 5.3.1_rollup@1.32.1
      rollup-plugin-visualizer: 4.2.2_rollup@1.32.1
      sinon: 9.2.4
      tslib: 2.3.0
      typedoc: 0.15.2
      typescript: 4.2.4
      util: 0.12.4
    dev: false
    name: '@rush-temp/quantum-jobs'
    resolution:
      integrity: sha512-upn0yiRQfNXukzJK3UktrUiKGxVYOq83fsqT1AUnXtVKE/Skg7vF7GgPqXmZ7WZfYFfkZBTWvqTnPUD+ZXSsuQ==
      tarball: file:projects/quantum-jobs.tgz
    version: 0.0.0
  file:projects/schema-registry-avro.tgz:
    dependencies:
      '@microsoft/api-extractor': 7.7.11
      '@rollup/plugin-commonjs': 11.0.2_rollup@1.32.1
      '@rollup/plugin-inject': 4.0.2_rollup@1.32.1
      '@rollup/plugin-json': 4.1.0_rollup@1.32.1
      '@rollup/plugin-multi-entry': 3.0.1_rollup@1.32.1
      '@rollup/plugin-node-resolve': 8.4.0_rollup@1.32.1
      '@rollup/plugin-replace': 2.4.2_rollup@1.32.1
      '@types/chai': 4.2.19
      '@types/chai-as-promised': 7.1.4
      '@types/mocha': 7.0.2
      '@types/node': 8.10.66
      avsc: 5.7.0
      buffer: 5.7.1
      chai: 4.3.4
      chai-as-promised: 7.1.1_chai@4.3.4
      cross-env: 7.0.3
      dotenv: 8.6.0
      eslint: 7.29.0
      karma: 6.3.4
      karma-chrome-launcher: 3.1.0
      karma-coverage: 2.0.3
      karma-edge-launcher: 0.4.2_karma@6.3.4
      karma-env-preprocessor: 0.1.1
      karma-firefox-launcher: 1.3.0
      karma-ie-launcher: 1.0.0_karma@6.3.4
      karma-json-preprocessor: 0.3.3_karma@6.3.4
      karma-json-to-file-reporter: 1.0.1
      karma-junit-reporter: 2.0.1_karma@6.3.4
      karma-mocha: 2.0.1
      karma-mocha-reporter: 2.2.5_karma@6.3.4
      karma-sourcemap-loader: 0.3.8
      mocha: 7.2.0
      mocha-junit-reporter: 1.23.3_mocha@7.2.0
      nyc: 14.1.1
      prettier: 1.19.1
      process: 0.11.10
      rimraf: 3.0.2
      rollup: 1.32.1
      rollup-plugin-shim: 1.0.0
      rollup-plugin-sourcemaps: 0.4.2_rollup@1.32.1
      rollup-plugin-terser: 5.3.1_rollup@1.32.1
      rollup-plugin-visualizer: 4.2.2_rollup@1.32.1
      source-map-support: 0.5.19
      tslib: 2.3.0
      typedoc: 0.15.2
      typescript: 4.2.4
    dev: false
    name: '@rush-temp/schema-registry-avro'
    resolution:
      integrity: sha512-YThr/Ltxi5X65AtKzecvNSoDN7p+74dXCgDLZN6h6+bhUN2GIyZvyNPwCUrG0MSeRvF1DC7HYvYwo00/2hFnMw==
      tarball: file:projects/schema-registry-avro.tgz
    version: 0.0.0
  file:projects/schema-registry.tgz:
    dependencies:
      '@microsoft/api-extractor': 7.7.11
      '@rollup/plugin-commonjs': 11.0.2_rollup@1.32.1
      '@rollup/plugin-json': 4.1.0_rollup@1.32.1
      '@rollup/plugin-multi-entry': 3.0.1_rollup@1.32.1
      '@rollup/plugin-node-resolve': 8.4.0_rollup@1.32.1
      '@rollup/plugin-replace': 2.4.2_rollup@1.32.1
      '@types/chai': 4.2.19
      '@types/chai-as-promised': 7.1.4
      '@types/mocha': 7.0.2
      '@types/node': 8.10.66
      chai: 4.3.4
      chai-as-promised: 7.1.1_chai@4.3.4
      cross-env: 7.0.3
      dotenv: 8.6.0
      eslint: 7.29.0
      karma: 6.3.4
      karma-chrome-launcher: 3.1.0
      karma-coverage: 2.0.3
      karma-edge-launcher: 0.4.2_karma@6.3.4
      karma-env-preprocessor: 0.1.1
      karma-firefox-launcher: 1.3.0
      karma-ie-launcher: 1.0.0_karma@6.3.4
      karma-json-preprocessor: 0.3.3_karma@6.3.4
      karma-json-to-file-reporter: 1.0.1
      karma-junit-reporter: 2.0.1_karma@6.3.4
      karma-mocha: 2.0.1
      karma-mocha-reporter: 2.2.5_karma@6.3.4
      karma-sourcemap-loader: 0.3.8
      mocha: 7.2.0
      mocha-junit-reporter: 1.23.3_mocha@7.2.0
      nyc: 14.1.1
      prettier: 1.19.1
      rimraf: 3.0.2
      rollup: 1.32.1
      rollup-plugin-shim: 1.0.0
      rollup-plugin-sourcemaps: 0.4.2_rollup@1.32.1
      rollup-plugin-terser: 5.3.1_rollup@1.32.1
      rollup-plugin-visualizer: 4.2.2_rollup@1.32.1
      source-map-support: 0.5.19
      tslib: 2.3.0
      typedoc: 0.15.2
      typescript: 4.2.4
    dev: false
    name: '@rush-temp/schema-registry'
    resolution:
      integrity: sha512-YT9wQqawJcplFXXt8QMZBzCTnMrtlMAzLZGpWw73hfhr94oPAjEFol54qJd3O7HL4ZAoeIUM8Lip1gGTgcqiYw==
      tarball: file:projects/schema-registry.tgz
    version: 0.0.0
  file:projects/search-documents.tgz:
    dependencies:
      '@microsoft/api-extractor': 7.7.11
      '@rollup/plugin-commonjs': 11.0.2_rollup@1.32.1
      '@rollup/plugin-json': 4.1.0_rollup@1.32.1
      '@rollup/plugin-multi-entry': 3.0.1_rollup@1.32.1
      '@rollup/plugin-node-resolve': 8.4.0_rollup@1.32.1
      '@rollup/plugin-replace': 2.4.2_rollup@1.32.1
      '@types/chai': 4.2.19
      '@types/mocha': 7.0.2
      '@types/node': 8.10.66
      '@types/sinon': 9.0.11
      chai: 4.3.4
      cross-env: 7.0.3
      dotenv: 8.6.0
      eslint: 7.29.0
      events: 3.3.0
      inherits: 2.0.4
      karma: 6.3.4
      karma-chrome-launcher: 3.1.0
      karma-coverage: 2.0.3
      karma-edge-launcher: 0.4.2_karma@6.3.4
      karma-env-preprocessor: 0.1.1
      karma-firefox-launcher: 1.3.0
      karma-ie-launcher: 1.0.0_karma@6.3.4
      karma-json-preprocessor: 0.3.3_karma@6.3.4
      karma-json-to-file-reporter: 1.0.1
      karma-junit-reporter: 2.0.1_karma@6.3.4
      karma-mocha: 2.0.1
      karma-mocha-reporter: 2.2.5_karma@6.3.4
      karma-sourcemap-loader: 0.3.8
      mocha: 7.2.0
      mocha-junit-reporter: 1.23.3_mocha@7.2.0
      nyc: 14.1.1
      prettier: 1.19.1
      rimraf: 3.0.2
      rollup: 1.32.1
      rollup-plugin-shim: 1.0.0
      rollup-plugin-sourcemaps: 0.4.2_rollup@1.32.1
      rollup-plugin-terser: 5.3.1_rollup@1.32.1
      rollup-plugin-visualizer: 4.2.2_rollup@1.32.1
      sinon: 9.2.4
      ts-node: 9.1.1_typescript@4.2.4
      tslib: 2.3.0
      typedoc: 0.15.2
      typescript: 4.2.4
      util: 0.12.4
    dev: false
    name: '@rush-temp/search-documents'
    resolution:
      integrity: sha512-RaYfwmjKEeuaRMKTLJvd1bhl3zRNKNXm8jMgbQCtAvbztsqMUa1nER1//BRRttdhZyocX6bTQwxoaWyurC9ySw==
      tarball: file:projects/search-documents.tgz
    version: 0.0.0
  file:projects/service-bus.tgz:
    dependencies:
      '@microsoft/api-extractor': 7.7.11
      '@rollup/plugin-commonjs': 11.0.2_rollup@1.32.1
      '@rollup/plugin-inject': 4.0.2_rollup@1.32.1
      '@rollup/plugin-json': 4.1.0_rollup@1.32.1
      '@rollup/plugin-multi-entry': 3.0.1_rollup@1.32.1
      '@rollup/plugin-node-resolve': 8.4.0_rollup@1.32.1
      '@rollup/plugin-replace': 2.4.2_rollup@1.32.1
      '@types/chai': 4.2.19
      '@types/chai-as-promised': 7.1.4
      '@types/debug': 4.1.5
      '@types/glob': 7.1.3
      '@types/is-buffer': 2.0.0
      '@types/long': 4.0.1
      '@types/mocha': 7.0.2
      '@types/node': 8.10.66
      '@types/sinon': 9.0.11
      '@types/ws': 7.4.5
      assert: 1.5.0
      buffer: 5.7.1
      chai: 4.3.4
      chai-as-promised: 7.1.1_chai@4.3.4
      chai-exclude: 2.0.3_chai@4.3.4
      cross-env: 7.0.3
      debug: 4.3.1
      delay: 4.4.1
      dotenv: 8.6.0
      downlevel-dts: 0.4.0
      eslint: 7.29.0
      esm: 3.2.25
      events: 3.3.0
      glob: 7.1.7
      https-proxy-agent: 5.0.0
      is-buffer: 2.0.5
      jssha: 3.2.0
      karma: 6.3.4_debug@4.3.1
      karma-chrome-launcher: 3.1.0
      karma-coverage: 2.0.3
      karma-edge-launcher: 0.4.2_karma@6.3.4
      karma-env-preprocessor: 0.1.1
      karma-firefox-launcher: 1.3.0
      karma-ie-launcher: 1.0.0_karma@6.3.4
      karma-junit-reporter: 2.0.1_karma@6.3.4
      karma-mocha: 2.0.1
      karma-mocha-reporter: 2.2.5_karma@6.3.4
      karma-sourcemap-loader: 0.3.8
      long: 4.0.0
      mocha: 7.2.0
      mocha-junit-reporter: 1.23.3_mocha@7.2.0
      moment: 2.29.1
      nyc: 14.1.1
      prettier: 1.19.1
      process: 0.11.10
      promise: 8.1.0
      puppeteer: 3.3.0
      rhea-promise: 2.0.0
      rimraf: 3.0.2
      rollup: 1.32.1
      rollup-plugin-shim: 1.0.0
      rollup-plugin-sourcemaps: 0.4.2_rollup@1.32.1
      rollup-plugin-terser: 5.3.1_rollup@1.32.1
      sinon: 9.2.4
      ts-node: 9.1.1_typescript@4.2.4
      tslib: 2.3.0
      typedoc: 0.15.2
      typescript: 4.2.4
      ws: 7.5.0
    dev: false
    name: '@rush-temp/service-bus'
    resolution:
      integrity: sha512-nmjsnu4i71YU0BKjM5mWBOotfzNPx9n9qhFWxeRhQ1vRepucjY1e5e2opdyRuVM3jJabE/nJL1f0SU1lOeTwwA==
      tarball: file:projects/service-bus.tgz
    version: 0.0.0
  file:projects/storage-blob-changefeed.tgz:
    dependencies:
      '@microsoft/api-extractor': 7.7.11
      '@rollup/plugin-commonjs': 11.0.2_rollup@1.32.1
      '@rollup/plugin-multi-entry': 3.0.1_rollup@1.32.1
      '@rollup/plugin-node-resolve': 8.4.0_rollup@1.32.1
      '@rollup/plugin-replace': 2.4.2_rollup@1.32.1
      '@types/mocha': 7.0.2
      '@types/node': 8.10.66
      '@types/sinon': 9.0.11
      assert: 1.5.0
      cross-env: 7.0.3
      dotenv: 8.6.0
      downlevel-dts: 0.4.0
      es6-promise: 4.2.8
      eslint: 7.29.0
      esm: 3.2.25
      events: 3.3.0
      inherits: 2.0.4
      karma: 6.3.4
      karma-chrome-launcher: 3.1.0
      karma-coverage: 2.0.3
      karma-edge-launcher: 0.4.2_karma@6.3.4
      karma-env-preprocessor: 0.1.1
      karma-firefox-launcher: 1.3.0
      karma-ie-launcher: 1.0.0_karma@6.3.4
      karma-json-preprocessor: 0.3.3_karma@6.3.4
      karma-json-to-file-reporter: 1.0.1
      karma-junit-reporter: 2.0.1_karma@6.3.4
      karma-mocha: 2.0.1
      karma-mocha-reporter: 2.2.5_karma@6.3.4
      karma-sourcemap-loader: 0.3.8
      mocha: 7.2.0
      mocha-junit-reporter: 1.23.3_mocha@7.2.0
      nyc: 14.1.1
      prettier: 1.19.1
      puppeteer: 3.3.0
      rimraf: 3.0.2
      rollup: 1.32.1
      rollup-plugin-shim: 1.0.0
      rollup-plugin-sourcemaps: 0.4.2_rollup@1.32.1
      rollup-plugin-terser: 5.3.1_rollup@1.32.1
      rollup-plugin-visualizer: 4.2.2_rollup@1.32.1
      sinon: 9.2.4
      source-map-support: 0.5.19
      ts-node: 9.1.1_typescript@4.2.4
      tslib: 2.3.0
      typedoc: 0.15.2
      typescript: 4.2.4
      util: 0.12.4
    dev: false
    name: '@rush-temp/storage-blob-changefeed'
    resolution:
      integrity: sha512-TAYIp08XH6wUYN0Q7phk+InW7NcAf3Yc5iUEooKGwygVPjwyQJ1DwX5lRdHERwU5njCtdpK4plnV1H8l5GOFmQ==
      tarball: file:projects/storage-blob-changefeed.tgz
    version: 0.0.0
  file:projects/storage-blob.tgz:
    dependencies:
      '@azure/core-rest-pipeline': 1.0.4
      '@microsoft/api-extractor': 7.7.11
      '@rollup/plugin-commonjs': 11.0.2_rollup@1.32.1
      '@rollup/plugin-json': 4.1.0_rollup@1.32.1
      '@rollup/plugin-multi-entry': 3.0.1_rollup@1.32.1
      '@rollup/plugin-node-resolve': 8.4.0_rollup@1.32.1
      '@rollup/plugin-replace': 2.4.2_rollup@1.32.1
      '@types/mocha': 7.0.2
      '@types/node': 8.10.66
      '@types/node-fetch': 2.5.10
      assert: 1.5.0
      cross-env: 7.0.3
      dotenv: 8.6.0
      downlevel-dts: 0.4.0
      es6-promise: 4.2.8
      eslint: 7.29.0
      esm: 3.2.25
      events: 3.3.0
      inherits: 2.0.4
      karma: 6.3.4
      karma-chrome-launcher: 3.1.0
      karma-coverage: 2.0.3
      karma-edge-launcher: 0.4.2_karma@6.3.4
      karma-env-preprocessor: 0.1.1
      karma-firefox-launcher: 1.3.0
      karma-ie-launcher: 1.0.0_karma@6.3.4
      karma-json-preprocessor: 0.3.3_karma@6.3.4
      karma-json-to-file-reporter: 1.0.1
      karma-junit-reporter: 2.0.1_karma@6.3.4
      karma-mocha: 2.0.1
      karma-mocha-reporter: 2.2.5_karma@6.3.4
      karma-sourcemap-loader: 0.3.8
      mocha: 7.2.0
      mocha-junit-reporter: 1.23.3_mocha@7.2.0
      node-fetch: 2.6.1
      nyc: 14.1.1
      prettier: 1.19.1
      puppeteer: 3.3.0
      rimraf: 3.0.2
      rollup: 1.32.1
      rollup-plugin-shim: 1.0.0
      rollup-plugin-sourcemaps: 0.4.2_rollup@1.32.1
      rollup-plugin-terser: 5.3.1_rollup@1.32.1
      rollup-plugin-visualizer: 4.2.2_rollup@1.32.1
      source-map-support: 0.5.19
      ts-node: 9.1.1_typescript@4.2.4
      tslib: 2.3.0
      typedoc: 0.15.2
      typescript: 4.2.4
      util: 0.12.4
    dev: false
    name: '@rush-temp/storage-blob'
    resolution:
      integrity: sha512-IoUxzovMJaRnbE5J0Cex9+20xg62IW1junKpaph1XELiwsT+RD/c6Ecim/aVDuX1lQuNykZfbMayUWw+4JQtfw==
      tarball: file:projects/storage-blob.tgz
    version: 0.0.0
  file:projects/storage-file-datalake.tgz:
    dependencies:
      '@microsoft/api-extractor': 7.7.11
      '@rollup/plugin-commonjs': 11.0.2_rollup@1.32.1
      '@rollup/plugin-json': 4.1.0_rollup@1.32.1
      '@rollup/plugin-multi-entry': 3.0.1_rollup@1.32.1
      '@rollup/plugin-node-resolve': 8.4.0_rollup@1.32.1
      '@rollup/plugin-replace': 2.4.2_rollup@1.32.1
      '@types/mocha': 7.0.2
      '@types/node': 8.10.66
      '@types/query-string': 6.2.0
      assert: 1.5.0
      cross-env: 7.0.3
      dotenv: 8.6.0
      downlevel-dts: 0.4.0
      es6-promise: 4.2.8
      eslint: 7.29.0
      esm: 3.2.25
      events: 3.3.0
      execa: 3.4.0
      inherits: 2.0.4
      karma: 6.3.4
      karma-chrome-launcher: 3.1.0
      karma-coverage: 2.0.3
      karma-edge-launcher: 0.4.2_karma@6.3.4
      karma-env-preprocessor: 0.1.1
      karma-firefox-launcher: 1.3.0
      karma-ie-launcher: 1.0.0_karma@6.3.4
      karma-json-preprocessor: 0.3.3_karma@6.3.4
      karma-json-to-file-reporter: 1.0.1
      karma-junit-reporter: 2.0.1_karma@6.3.4
      karma-mocha: 2.0.1
      karma-mocha-reporter: 2.2.5_karma@6.3.4
      karma-sourcemap-loader: 0.3.8
      mocha: 7.2.0
      mocha-junit-reporter: 1.23.3_mocha@7.2.0
      nyc: 14.1.1
      prettier: 1.19.1
      puppeteer: 3.3.0
      query-string: 5.1.1
      rimraf: 3.0.2
      rollup: 1.32.1
      rollup-plugin-shim: 1.0.0
      rollup-plugin-sourcemaps: 0.4.2_rollup@1.32.1
      rollup-plugin-terser: 5.3.1_rollup@1.32.1
      rollup-plugin-visualizer: 4.2.2_rollup@1.32.1
      source-map-support: 0.5.19
      ts-node: 9.1.1_typescript@4.2.4
      tslib: 2.3.0
      typedoc: 0.15.2
      typescript: 4.2.4
      util: 0.12.4
    dev: false
    name: '@rush-temp/storage-file-datalake'
    resolution:
      integrity: sha512-GSXIBdYBUFknYcqm0yyf0BQFERTz4Gp0wL68GrZzV+8R955SE1mrWaQHj/P0FdieF8OhtjkRpdqL7lLkV0h0wg==
      tarball: file:projects/storage-file-datalake.tgz
    version: 0.0.0
  file:projects/storage-file-share.tgz:
    dependencies:
      '@microsoft/api-extractor': 7.7.11
      '@rollup/plugin-commonjs': 11.0.2_rollup@1.32.1
      '@rollup/plugin-multi-entry': 3.0.1_rollup@1.32.1
      '@rollup/plugin-node-resolve': 8.4.0_rollup@1.32.1
      '@rollup/plugin-replace': 2.4.2_rollup@1.32.1
      '@types/mocha': 7.0.2
      '@types/node': 8.10.66
      assert: 1.5.0
      cross-env: 7.0.3
      dotenv: 8.6.0
      downlevel-dts: 0.4.0
      es6-promise: 4.2.8
      eslint: 7.29.0
      esm: 3.2.25
      events: 3.3.0
      inherits: 2.0.4
      karma: 6.3.4
      karma-chrome-launcher: 3.1.0
      karma-coverage: 2.0.3
      karma-edge-launcher: 0.4.2_karma@6.3.4
      karma-env-preprocessor: 0.1.1
      karma-firefox-launcher: 1.3.0
      karma-ie-launcher: 1.0.0_karma@6.3.4
      karma-json-preprocessor: 0.3.3_karma@6.3.4
      karma-json-to-file-reporter: 1.0.1
      karma-junit-reporter: 2.0.1_karma@6.3.4
      karma-mocha: 2.0.1
      karma-mocha-reporter: 2.2.5_karma@6.3.4
      karma-sourcemap-loader: 0.3.8
      mocha: 7.2.0
      mocha-junit-reporter: 1.23.3_mocha@7.2.0
      nyc: 14.1.1
      prettier: 1.19.1
      puppeteer: 3.3.0
      rimraf: 3.0.2
      rollup: 1.32.1
      rollup-plugin-shim: 1.0.0
      rollup-plugin-sourcemaps: 0.4.2_rollup@1.32.1
      rollup-plugin-terser: 5.3.1_rollup@1.32.1
      rollup-plugin-visualizer: 4.2.2_rollup@1.32.1
      source-map-support: 0.5.19
      ts-node: 9.1.1_typescript@4.2.4
      tslib: 2.3.0
      typedoc: 0.15.2
      typescript: 4.2.4
      util: 0.12.4
    dev: false
    name: '@rush-temp/storage-file-share'
    resolution:
      integrity: sha512-j2TuqNfjmOV+hVI9t3sRto2kAX0tNEJGKRxgO3ZKWEBPKi2m9qiOqIoCw0cT4u7Hsri8WYckxBC+Fy9n0vXabg==
      tarball: file:projects/storage-file-share.tgz
    version: 0.0.0
  file:projects/storage-internal-avro.tgz:
    dependencies:
      '@microsoft/api-extractor': 7.7.11
      '@rollup/plugin-commonjs': 11.0.2_rollup@1.32.1
      '@rollup/plugin-multi-entry': 3.0.1_rollup@1.32.1
      '@rollup/plugin-node-resolve': 8.4.0_rollup@1.32.1
      '@rollup/plugin-replace': 2.4.2_rollup@1.32.1
      '@types/mocha': 7.0.2
      '@types/node': 8.10.66
      assert: 1.5.0
      dotenv: 8.6.0
      downlevel-dts: 0.4.0
      es6-promise: 4.2.8
      eslint: 7.29.0
      esm: 3.2.25
      inherits: 2.0.4
      karma: 6.3.4
      karma-chrome-launcher: 3.1.0
      karma-coverage: 2.0.3
      karma-edge-launcher: 0.4.2_karma@6.3.4
      karma-env-preprocessor: 0.1.1
      karma-firefox-launcher: 1.3.0
      karma-ie-launcher: 1.0.0_karma@6.3.4
      karma-json-preprocessor: 0.3.3_karma@6.3.4
      karma-json-to-file-reporter: 1.0.1
      karma-junit-reporter: 2.0.1_karma@6.3.4
      karma-mocha: 2.0.1
      karma-mocha-reporter: 2.2.5_karma@6.3.4
      karma-sourcemap-loader: 0.3.8
      mocha: 7.2.0
      mocha-junit-reporter: 1.23.3_mocha@7.2.0
      nyc: 14.1.1
      prettier: 1.19.1
      puppeteer: 3.3.0
      rimraf: 3.0.2
      rollup: 1.32.1
      rollup-plugin-shim: 1.0.0
      rollup-plugin-sourcemaps: 0.4.2_rollup@1.32.1
      rollup-plugin-terser: 5.3.1_rollup@1.32.1
      rollup-plugin-visualizer: 4.2.2_rollup@1.32.1
      source-map-support: 0.5.19
      ts-node: 9.1.1_typescript@4.2.4
      tslib: 2.3.0
      typescript: 4.2.4
      util: 0.12.4
    dev: false
    name: '@rush-temp/storage-internal-avro'
    resolution:
      integrity: sha512-CiJ3tMrQbD/kLrPz3+QVRuKZFE0q8z0DgkPTyBoBoRJkeSI6Rzcm17xKtMvaAJQn1pk+GMpEv+h1Zifrmbqi8Q==
      tarball: file:projects/storage-internal-avro.tgz
    version: 0.0.0
  file:projects/storage-queue.tgz:
    dependencies:
      '@microsoft/api-extractor': 7.7.11
      '@rollup/plugin-commonjs': 11.0.2_rollup@1.32.1
      '@rollup/plugin-multi-entry': 3.0.1_rollup@1.32.1
      '@rollup/plugin-node-resolve': 8.4.0_rollup@1.32.1
      '@rollup/plugin-replace': 2.4.2_rollup@1.32.1
      '@types/mocha': 7.0.2
      '@types/node': 8.10.66
      assert: 1.5.0
      cross-env: 7.0.3
      dotenv: 8.6.0
      downlevel-dts: 0.4.0
      es6-promise: 4.2.8
      eslint: 7.29.0
      esm: 3.2.25
      inherits: 2.0.4
      karma: 6.3.4
      karma-chrome-launcher: 3.1.0
      karma-coverage: 2.0.3
      karma-edge-launcher: 0.4.2_karma@6.3.4
      karma-env-preprocessor: 0.1.1
      karma-firefox-launcher: 1.3.0
      karma-ie-launcher: 1.0.0_karma@6.3.4
      karma-json-preprocessor: 0.3.3_karma@6.3.4
      karma-json-to-file-reporter: 1.0.1
      karma-junit-reporter: 2.0.1_karma@6.3.4
      karma-mocha: 2.0.1
      karma-mocha-reporter: 2.2.5_karma@6.3.4
      karma-sourcemap-loader: 0.3.8
      mocha: 7.2.0
      mocha-junit-reporter: 1.23.3_mocha@7.2.0
      nyc: 14.1.1
      prettier: 1.19.1
      puppeteer: 3.3.0
      rimraf: 3.0.2
      rollup: 1.32.1
      rollup-plugin-shim: 1.0.0
      rollup-plugin-sourcemaps: 0.4.2_rollup@1.32.1
      rollup-plugin-terser: 5.3.1_rollup@1.32.1
      rollup-plugin-visualizer: 4.2.2_rollup@1.32.1
      source-map-support: 0.5.19
      ts-node: 9.1.1_typescript@4.2.4
      tslib: 2.3.0
      typedoc: 0.15.2
      typescript: 4.2.4
      util: 0.12.4
    dev: false
    name: '@rush-temp/storage-queue'
    resolution:
      integrity: sha512-GpLMmYAA4M3r4FAqNw06BFVyx8/be7iP+YuqBZF54QwowCpoUbU/NnBN4lCmTYg/QfbPxN3lfLTcw8xqUWqB2w==
      tarball: file:projects/storage-queue.tgz
    version: 0.0.0
  file:projects/synapse-access-control.tgz:
    dependencies:
      '@microsoft/api-extractor': 7.7.11
      '@rollup/plugin-commonjs': 11.0.2_rollup@1.32.1
      eslint: 7.29.0
      rimraf: 3.0.2
      rollup: 1.32.1
      rollup-plugin-node-resolve: 3.4.0
      rollup-plugin-sourcemaps: 0.4.2_rollup@1.32.1
      tslib: 2.3.0
      typedoc: 0.15.2
      typescript: 4.2.4
      uglify-js: 3.13.9
    dev: false
    name: '@rush-temp/synapse-access-control'
    resolution:
      integrity: sha512-cTj+TIV66H+n36HhogXdHLPHo+qBWVx6/A3/c/tAa0YdMMGUNLrS7m2f2WcANDJivLHl38gkAY9Nzm5kWIg6Vg==
      tarball: file:projects/synapse-access-control.tgz
    version: 0.0.0
  file:projects/synapse-artifacts.tgz:
    dependencies:
      '@microsoft/api-extractor': 7.7.11
      '@rollup/plugin-commonjs': 11.0.2_rollup@1.32.1
      '@types/chai': 4.2.19
      '@types/chai-as-promised': 7.1.4
      '@types/mocha': 7.0.2
      '@types/node': 8.10.66
      '@types/sinon': 9.0.11
      chai: 4.3.4
      chai-as-promised: 7.1.1_chai@4.3.4
      cross-env: 7.0.3
      dotenv: 8.6.0
      eslint: 7.29.0
      karma: 6.3.4
      karma-chrome-launcher: 3.1.0
      karma-coverage: 2.0.3
      karma-edge-launcher: 0.4.2_karma@6.3.4
      karma-env-preprocessor: 0.1.1
      karma-firefox-launcher: 1.3.0
      karma-ie-launcher: 1.0.0_karma@6.3.4
      karma-json-preprocessor: 0.3.3_karma@6.3.4
      karma-json-to-file-reporter: 1.0.1
      karma-junit-reporter: 2.0.1_karma@6.3.4
      karma-mocha: 2.0.1
      karma-mocha-reporter: 2.2.5_karma@6.3.4
      karma-source-map-support: 1.4.0
      karma-sourcemap-loader: 0.3.8
      mocha: 7.2.0
      mocha-junit-reporter: 1.23.3_mocha@7.2.0
      nyc: 14.1.1
      prettier: 1.19.1
      rimraf: 3.0.2
      rollup: 1.32.1
      rollup-plugin-node-resolve: 3.4.0
      rollup-plugin-sourcemaps: 0.4.2_rollup@1.32.1
      sinon: 9.2.4
      source-map-support: 0.5.19
      ts-node: 9.1.1_typescript@4.2.4
      tslib: 2.3.0
      typedoc: 0.15.2
      typescript: 4.2.4
      uglify-js: 3.13.9
    dev: false
    name: '@rush-temp/synapse-artifacts'
    resolution:
      integrity: sha512-wmrO52GPGKpUtaBRypEqdktg4lIsmTVxG3QsW5TeKk2hzID2BPW/WB2Q+yyiRmVAsbeqwBv90khanONpg2fOow==
      tarball: file:projects/synapse-artifacts.tgz
    version: 0.0.0
  file:projects/synapse-managed-private-endpoints.tgz:
    dependencies:
      '@microsoft/api-extractor': 7.7.11
      '@rollup/plugin-commonjs': 11.0.2_rollup@1.32.1
      eslint: 7.29.0
      rimraf: 3.0.2
      rollup: 1.32.1
      rollup-plugin-node-resolve: 3.4.0
      rollup-plugin-sourcemaps: 0.4.2_rollup@1.32.1
      tslib: 2.3.0
      typedoc: 0.15.2
      typescript: 4.2.4
      uglify-js: 3.13.9
    dev: false
    name: '@rush-temp/synapse-managed-private-endpoints'
    resolution:
      integrity: sha512-TxDjc/JaUiPvOTSomuZm5zbnZYGV7PHbmn6jACR/TKb174c/qA58bTOcsk5NgpJGYM5bsGICVLlc1zcme8mf6Q==
      tarball: file:projects/synapse-managed-private-endpoints.tgz
    version: 0.0.0
  file:projects/synapse-monitoring.tgz:
    dependencies:
      '@microsoft/api-extractor': 7.7.11
      '@rollup/plugin-commonjs': 11.0.2_rollup@1.32.1
      eslint: 7.29.0
      rimraf: 3.0.2
      rollup: 1.32.1
      rollup-plugin-node-resolve: 3.4.0
      rollup-plugin-sourcemaps: 0.4.2_rollup@1.32.1
      tslib: 2.3.0
      typedoc: 0.15.2
      typescript: 4.2.4
      uglify-js: 3.13.9
    dev: false
    name: '@rush-temp/synapse-monitoring'
    resolution:
      integrity: sha512-czBS9LdKdlhgQTikMWqNQJZrvH6lLWREePSMOrc14+a3a0m8AuqukIG9oP4ChtxMU460+uiP85SUIBD3m6DynA==
      tarball: file:projects/synapse-monitoring.tgz
    version: 0.0.0
  file:projects/synapse-spark.tgz:
    dependencies:
      '@microsoft/api-extractor': 7.7.11
      '@rollup/plugin-commonjs': 11.0.2_rollup@1.32.1
      eslint: 7.29.0
      rimraf: 3.0.2
      rollup: 1.32.1
      rollup-plugin-node-resolve: 3.4.0
      rollup-plugin-sourcemaps: 0.4.2_rollup@1.32.1
      tslib: 2.3.0
      typedoc: 0.15.2
      typescript: 4.2.4
      uglify-js: 3.13.9
    dev: false
    name: '@rush-temp/synapse-spark'
    resolution:
      integrity: sha512-0EQSRYbZpxXr2lIJNnJBzLnxNtIg8vvKbZgP8m4BEY/Bh6zePj/040ofZb7oyjDTJ2GBG/6xGSXe6rWcQYbueQ==
      tarball: file:projects/synapse-spark.tgz
    version: 0.0.0
  file:projects/template.tgz:
    dependencies:
      '@microsoft/api-extractor': 7.7.11
      '@types/chai': 4.2.19
      '@types/chai-as-promised': 7.1.4
      '@types/mocha': 7.0.2
      '@types/node': 8.10.66
      chai: 4.3.4
      chai-as-promised: 7.1.1_chai@4.3.4
      cross-env: 7.0.3
      dotenv: 8.6.0
      downlevel-dts: 0.4.0
      eslint: 7.29.0
      esm: 3.2.25
      inherits: 2.0.4
      karma: 6.3.4
      karma-chrome-launcher: 3.1.0
      karma-coverage: 2.0.3
      karma-edge-launcher: 0.4.2_karma@6.3.4
      karma-env-preprocessor: 0.1.1
      karma-firefox-launcher: 1.3.0
      karma-ie-launcher: 1.0.0_karma@6.3.4
      karma-json-preprocessor: 0.3.3_karma@6.3.4
      karma-json-to-file-reporter: 1.0.1
      karma-junit-reporter: 2.0.1_karma@6.3.4
      karma-mocha: 2.0.1
      karma-mocha-reporter: 2.2.5_karma@6.3.4
      mocha: 7.2.0
      mocha-junit-reporter: 1.23.3_mocha@7.2.0
      nyc: 14.1.1
      prettier: 1.19.1
      rimraf: 3.0.2
      rollup: 1.32.1
      source-map-support: 0.5.19
      tslib: 2.3.0
      typedoc: 0.15.2
      typescript: 4.2.4
      util: 0.12.4
    dev: false
    name: '@rush-temp/template'
    resolution:
      integrity: sha512-3fbGqkIaKqvCh8c+NNU0di1d3N/83L3/4VReIw0YOCpTSUOABqCeyJXuI4CrlcuvPjR4W8e+FS4bJU3WknmxJg==
      tarball: file:projects/template.tgz
    version: 0.0.0
  file:projects/test-utils-perfstress.tgz:
    dependencies:
      '@types/minimist': 1.2.1
      '@types/node': 8.10.66
      '@types/node-fetch': 2.5.10
      eslint: 7.29.0
      karma: 6.3.4
      karma-chrome-launcher: 3.1.0
      karma-coverage: 2.0.3
      karma-env-preprocessor: 0.1.1
      minimist: 1.2.5
      node-fetch: 2.6.1
      prettier: 1.19.1
      rimraf: 3.0.2
      tslib: 2.3.0
      typescript: 4.2.4
    dev: false
    name: '@rush-temp/test-utils-perfstress'
    resolution:
      integrity: sha512-7ahu0ZcXw1v5iEXcsI5CSvKzXrEZnq7PfbVYC8UrJGYkTHENmDD9RPBPcNgUqLsfWS0VUCsYOmr7+jv0Gi4rDA==
      tarball: file:projects/test-utils-perfstress.tgz
    version: 0.0.0
  file:projects/test-utils-recorder.tgz:
    dependencies:
      '@rollup/plugin-commonjs': 11.0.2_rollup@1.32.1
      '@rollup/plugin-multi-entry': 3.0.1_rollup@1.32.1
      '@rollup/plugin-node-resolve': 8.4.0_rollup@1.32.1
      '@rollup/plugin-replace': 2.4.2_rollup@1.32.1
      '@types/chai': 4.2.19
      '@types/fs-extra': 8.1.1
      '@types/md5': 2.3.0
      '@types/mocha': 7.0.2
      '@types/mock-fs': 4.10.0
      '@types/mock-require': 2.0.0
      '@types/nise': 1.4.0
      '@types/node': 8.10.66
      chai: 4.3.4
      dotenv: 8.6.0
      eslint: 7.29.0
      fs-extra: 8.1.0
      karma: 6.3.4
      karma-chrome-launcher: 3.1.0
      karma-coverage: 2.0.3
      karma-edge-launcher: 0.4.2_karma@6.3.4
      karma-env-preprocessor: 0.1.1
      karma-firefox-launcher: 1.3.0
      karma-ie-launcher: 1.0.0_karma@6.3.4
      karma-json-preprocessor: 0.3.3_karma@6.3.4
      karma-json-to-file-reporter: 1.0.1
      karma-junit-reporter: 2.0.1_karma@6.3.4
      karma-mocha: 2.0.1
      karma-mocha-reporter: 2.2.5_karma@6.3.4
      karma-sourcemap-loader: 0.3.8
      md5: 2.3.0
      mocha: 7.2.0
      mocha-junit-reporter: 1.23.3_mocha@7.2.0
      mock-fs: 4.14.0
      mock-require: 3.0.3
      nise: 4.1.0
      nock: 12.0.3
      npm-run-all: 4.1.5
      nyc: 14.1.1
      prettier: 1.19.1
      rimraf: 3.0.2
      rollup: 1.32.1
      rollup-plugin-shim: 1.0.0
      rollup-plugin-sourcemaps: 0.4.2_rollup@1.32.1
      rollup-plugin-terser: 5.3.1_rollup@1.32.1
      rollup-plugin-visualizer: 4.2.2_rollup@1.32.1
      tslib: 2.3.0
      typescript: 4.2.4
      xhr-mock: 2.5.1
    dev: false
    name: '@rush-temp/test-utils-recorder'
    resolution:
      integrity: sha512-fGHrJYrVCdiA8F/jXpnMAdz1b/Xz68JAMfGSHwdiEki22yPna09NHn0kSceTlHuj4OGetNAxk0+ZeY7hhICaHA==
      tarball: file:projects/test-utils-recorder.tgz
    version: 0.0.0
  file:projects/test-utils.tgz:
    dependencies:
      '@microsoft/api-extractor': 7.7.11
      '@types/chai': 4.2.19
      '@types/mocha': 7.0.2
      '@types/node': 8.10.66
      '@types/sinon': 9.0.11
      chai: 4.3.4
      chai-as-promised: 7.1.1_chai@4.3.4
      eslint: 7.29.0
      karma: 6.3.4
      karma-chrome-launcher: 3.1.0
      karma-coverage: 2.0.3
      karma-env-preprocessor: 0.1.1
      mocha: 7.2.0
      prettier: 1.19.1
      rimraf: 3.0.2
      rollup: 1.32.1
      sinon: 9.2.4
      tslib: 2.3.0
      typescript: 4.2.4
    dev: false
    name: '@rush-temp/test-utils'
    resolution:
      integrity: sha512-liKiIr7D3RaNwsNwpp8K5SOeOlz2O5vrDfnJFbdHgtkRNEKeP/k86zHSDWcV/OmP14mg+SjxwAMFZ9JQCXp5EA==
      tarball: file:projects/test-utils.tgz
    version: 0.0.0
  file:projects/video-analyzer-edge.tgz:
    dependencies:
      '@microsoft/api-extractor': 7.7.11
      '@types/chai': 4.2.19
      '@types/chai-as-promised': 7.1.4
      '@types/mocha': 7.0.2
      '@types/node': 8.10.66
      azure-iothub: 1.14.2
      chai: 4.3.4
      chai-as-promised: 7.1.1_chai@4.3.4
      cross-env: 7.0.3
      dotenv: 8.6.0
      eslint: 7.29.0
      events: 3.3.0
      inherits: 2.0.4
      karma: 6.3.4
      karma-chrome-launcher: 3.1.0
      karma-coverage: 2.0.3
      karma-edge-launcher: 0.4.2_karma@6.3.4
      karma-env-preprocessor: 0.1.1
      karma-firefox-launcher: 1.3.0
      karma-ie-launcher: 1.0.0_karma@6.3.4
      karma-junit-reporter: 2.0.1_karma@6.3.4
      karma-mocha: 2.0.1
      karma-mocha-reporter: 2.2.5_karma@6.3.4
      karma-sourcemap-loader: 0.3.8
      mocha: 7.2.0
      mocha-junit-reporter: 1.23.3_mocha@7.2.0
      nyc: 14.1.1
      prettier: 1.19.1
      rimraf: 3.0.2
      rollup: 1.32.1
      tslib: 2.3.0
      typedoc: 0.15.2
      typescript: 4.2.4
      util: 0.12.4
    dev: false
    name: '@rush-temp/video-analyzer-edge'
    resolution:
      integrity: sha512-989HvDXIApeDGqoTNg6I8JUTUtpBn6pzLuYST0JYrKE7/2sJq7x1yp8CtKi+jeqhnG7aiDa9GjacpxgdrQbXEQ==
      tarball: file:projects/video-analyzer-edge.tgz
    version: 0.0.0
  file:projects/web-pubsub-express.tgz:
    dependencies:
      '@azure/identity': 1.3.0
      '@microsoft/api-extractor': 7.7.11
      '@rollup/plugin-commonjs': 11.0.2_rollup@1.32.1
      '@rollup/plugin-json': 4.1.0_rollup@1.32.1
      '@rollup/plugin-multi-entry': 3.0.1_rollup@1.32.1
      '@rollup/plugin-node-resolve': 8.4.0_rollup@1.32.1
      '@rollup/plugin-replace': 2.4.2_rollup@1.32.1
      '@types/chai': 4.2.19
      '@types/express': 4.17.12
      '@types/express-serve-static-core': 4.17.21
      '@types/jsonwebtoken': 8.5.2
      '@types/mocha': 7.0.2
      '@types/node': 8.10.66
      '@types/query-string': 6.2.0
      '@types/sinon': 9.0.11
      assert: 1.5.0
      chai: 4.3.4
      cloudevents: 4.0.2
      cross-env: 7.0.3
      dotenv: 8.6.0
      eslint: 7.29.0
      esm: 3.2.25
      jsonwebtoken: 8.5.1
      karma: 6.3.4
      karma-chrome-launcher: 3.1.0
      karma-coverage: 2.0.3
      karma-edge-launcher: 0.4.2_karma@6.3.4
      karma-env-preprocessor: 0.1.1
      karma-firefox-launcher: 1.3.0
      karma-ie-launcher: 1.0.0_karma@6.3.4
      karma-json-preprocessor: 0.3.3_karma@6.3.4
      karma-json-to-file-reporter: 1.0.1
      karma-junit-reporter: 2.0.1_karma@6.3.4
      karma-mocha: 2.0.1
      karma-mocha-reporter: 2.2.5_karma@6.3.4
      karma-sourcemap-loader: 0.3.8
      mocha: 7.2.0
      mocha-junit-reporter: 1.23.3_mocha@7.2.0
      nyc: 14.1.1
      prettier: 1.19.1
      puppeteer: 3.3.0
      query-string: 5.1.1
      rimraf: 3.0.2
      rollup: 1.32.1
      rollup-plugin-shim: 1.0.0
      rollup-plugin-sourcemaps: 0.4.2_rollup@1.32.1
      rollup-plugin-terser: 5.3.1_rollup@1.32.1
      rollup-plugin-visualizer: 4.2.2_rollup@1.32.1
      sinon: 9.2.4
      source-map-support: 0.5.19
      tslib: 2.3.0
      typedoc: 0.15.2
      typescript: 4.2.4
    dev: false
    name: '@rush-temp/web-pubsub-express'
    resolution:
      integrity: sha512-Lr9G7CThq8ki5jg+j6J8n8kGVpRlCHDtlZWjahAwvL0Y+xHD0CdeHW5Ey95lTdtLQkRUm4LRXrgQezq9J81+XA==
      tarball: file:projects/web-pubsub-express.tgz
    version: 0.0.0
  file:projects/web-pubsub.tgz:
    dependencies:
      '@azure/identity': 1.3.0
      '@microsoft/api-extractor': 7.7.11
      '@rollup/plugin-commonjs': 11.0.2_rollup@1.32.1
      '@rollup/plugin-json': 4.1.0_rollup@1.32.1
      '@rollup/plugin-multi-entry': 3.0.1_rollup@1.32.1
      '@rollup/plugin-node-resolve': 8.4.0_rollup@1.32.1
      '@rollup/plugin-replace': 2.4.2_rollup@1.32.1
      '@types/jsonwebtoken': 8.5.2
      '@types/mocha': 7.0.2
      '@types/node': 8.10.66
      '@types/query-string': 6.2.0
      '@types/sinon': 9.0.11
      assert: 1.5.0
      chai: 4.3.4
      cross-env: 7.0.3
      dotenv: 8.6.0
      eslint: 7.29.0
      esm: 3.2.25
      jsonwebtoken: 8.5.1
      karma: 6.3.4
      karma-chrome-launcher: 3.1.0
      karma-coverage: 2.0.3
      karma-edge-launcher: 0.4.2_karma@6.3.4
      karma-env-preprocessor: 0.1.1
      karma-firefox-launcher: 1.3.0
      karma-ie-launcher: 1.0.0_karma@6.3.4
      karma-json-preprocessor: 0.3.3_karma@6.3.4
      karma-json-to-file-reporter: 1.0.1
      karma-junit-reporter: 2.0.1_karma@6.3.4
      karma-mocha: 2.0.1
      karma-mocha-reporter: 2.2.5_karma@6.3.4
      karma-sourcemap-loader: 0.3.8
      mocha: 7.2.0
      mocha-junit-reporter: 1.23.3_mocha@7.2.0
      nyc: 14.1.1
      prettier: 1.19.1
      puppeteer: 3.3.0
      query-string: 5.1.1
      rimraf: 3.0.2
      rollup: 1.32.1
      rollup-plugin-shim: 1.0.0
      rollup-plugin-sourcemaps: 0.4.2_rollup@1.32.1
      rollup-plugin-terser: 5.3.1_rollup@1.32.1
      rollup-plugin-visualizer: 4.2.2_rollup@1.32.1
      sinon: 9.2.4
      source-map-support: 0.5.19
      tslib: 2.3.0
      typedoc: 0.15.2
      typescript: 4.2.4
    dev: false
    name: '@rush-temp/web-pubsub'
    resolution:
      integrity: sha512-vR4Y02jE/bLss6v013XQnI7fHgUp+r4ENYXoaHKRAtNMixhfeobUozzrZuMQJjCTyh0ps8FxxEn3BB3It5SySQ==
      tarball: file:projects/web-pubsub.tgz
    version: 0.0.0
registry: ''
specifiers:
  '@rush-temp/abort-controller': file:./projects/abort-controller.tgz
  '@rush-temp/agrifood-farming': file:./projects/agrifood-farming.tgz
  '@rush-temp/ai-anomaly-detector': file:./projects/ai-anomaly-detector.tgz
  '@rush-temp/ai-document-translator': file:./projects/ai-document-translator.tgz
  '@rush-temp/ai-form-recognizer': file:./projects/ai-form-recognizer.tgz
  '@rush-temp/ai-metrics-advisor': file:./projects/ai-metrics-advisor.tgz
  '@rush-temp/ai-text-analytics': file:./projects/ai-text-analytics.tgz
  '@rush-temp/app-configuration': file:./projects/app-configuration.tgz
  '@rush-temp/attestation': file:./projects/attestation.tgz
  '@rush-temp/communication-chat': file:./projects/communication-chat.tgz
  '@rush-temp/communication-common': file:./projects/communication-common.tgz
  '@rush-temp/communication-identity': file:./projects/communication-identity.tgz
  '@rush-temp/communication-network-traversal': file:./projects/communication-network-traversal.tgz
  '@rush-temp/communication-phone-numbers': file:./projects/communication-phone-numbers.tgz
  '@rush-temp/communication-sms': file:./projects/communication-sms.tgz
  '@rush-temp/confidential-ledger': file:./projects/confidential-ledger.tgz
  '@rush-temp/container-registry': file:./projects/container-registry.tgz
  '@rush-temp/core-amqp': file:./projects/core-amqp.tgz
  '@rush-temp/core-asynciterator-polyfill': file:./projects/core-asynciterator-polyfill.tgz
  '@rush-temp/core-auth': file:./projects/core-auth.tgz
  '@rush-temp/core-client': file:./projects/core-client.tgz
  '@rush-temp/core-client-1': file:./projects/core-client-1.tgz
  '@rush-temp/core-crypto': file:./projects/core-crypto.tgz
  '@rush-temp/core-http': file:./projects/core-http.tgz
  '@rush-temp/core-lro': file:./projects/core-lro.tgz
  '@rush-temp/core-paging': file:./projects/core-paging.tgz
  '@rush-temp/core-rest-pipeline': file:./projects/core-rest-pipeline.tgz
  '@rush-temp/core-tracing': file:./projects/core-tracing.tgz
  '@rush-temp/core-util': file:./projects/core-util.tgz
  '@rush-temp/core-xml': file:./projects/core-xml.tgz
  '@rush-temp/cosmos': file:./projects/cosmos.tgz
  '@rush-temp/data-tables': file:./projects/data-tables.tgz
  '@rush-temp/dev-tool': file:./projects/dev-tool.tgz
  '@rush-temp/digital-twins-core': file:./projects/digital-twins-core.tgz
  '@rush-temp/eslint-plugin-azure-sdk': file:./projects/eslint-plugin-azure-sdk.tgz
  '@rush-temp/event-hubs': file:./projects/event-hubs.tgz
  '@rush-temp/event-processor-host': file:./projects/event-processor-host.tgz
  '@rush-temp/eventgrid': file:./projects/eventgrid.tgz
  '@rush-temp/eventhubs-checkpointstore-blob': file:./projects/eventhubs-checkpointstore-blob.tgz
  '@rush-temp/identity': file:./projects/identity.tgz
  '@rush-temp/identity-cache-persistence': file:./projects/identity-cache-persistence.tgz
  '@rush-temp/identity-vscode': file:./projects/identity-vscode.tgz
  '@rush-temp/iot-device-update': file:./projects/iot-device-update.tgz
  '@rush-temp/iot-modelsrepository': file:./projects/iot-modelsrepository.tgz
  '@rush-temp/keyvault-admin': file:./projects/keyvault-admin.tgz
  '@rush-temp/keyvault-certificates': file:./projects/keyvault-certificates.tgz
  '@rush-temp/keyvault-common': file:./projects/keyvault-common.tgz
  '@rush-temp/keyvault-keys': file:./projects/keyvault-keys.tgz
  '@rush-temp/keyvault-secrets': file:./projects/keyvault-secrets.tgz
  '@rush-temp/logger': file:./projects/logger.tgz
  '@rush-temp/mixedreality-authentication': file:./projects/mixedreality-authentication.tgz
  '@rush-temp/mock-hub': file:./projects/mock-hub.tgz
  '@rush-temp/monitor-opentelemetry-exporter': file:./projects/monitor-opentelemetry-exporter.tgz
  '@rush-temp/monitor-query': file:./projects/monitor-query.tgz
  '@rush-temp/perf-ai-form-recognizer': file:./projects/perf-ai-form-recognizer.tgz
  '@rush-temp/perf-ai-metrics-advisor': file:./projects/perf-ai-metrics-advisor.tgz
  '@rush-temp/perf-ai-text-analytics': file:./projects/perf-ai-text-analytics.tgz
  '@rush-temp/perf-core-rest-pipeline': file:./projects/perf-core-rest-pipeline.tgz
  '@rush-temp/perf-eventgrid': file:./projects/perf-eventgrid.tgz
  '@rush-temp/perf-identity': file:./projects/perf-identity.tgz
  '@rush-temp/perf-keyvault-certificates': file:./projects/perf-keyvault-certificates.tgz
  '@rush-temp/perf-keyvault-keys': file:./projects/perf-keyvault-keys.tgz
  '@rush-temp/perf-keyvault-secrets': file:./projects/perf-keyvault-secrets.tgz
  '@rush-temp/perf-search-documents': file:./projects/perf-search-documents.tgz
  '@rush-temp/perf-storage-blob': file:./projects/perf-storage-blob.tgz
  '@rush-temp/perf-storage-file-datalake': file:./projects/perf-storage-file-datalake.tgz
  '@rush-temp/perf-storage-file-share': file:./projects/perf-storage-file-share.tgz
  '@rush-temp/purview-catalog': file:./projects/purview-catalog.tgz
  '@rush-temp/purview-scanning': file:./projects/purview-scanning.tgz
  '@rush-temp/quantum-jobs': file:./projects/quantum-jobs.tgz
  '@rush-temp/schema-registry': file:./projects/schema-registry.tgz
  '@rush-temp/schema-registry-avro': file:./projects/schema-registry-avro.tgz
  '@rush-temp/search-documents': file:./projects/search-documents.tgz
  '@rush-temp/service-bus': file:./projects/service-bus.tgz
  '@rush-temp/storage-blob': file:./projects/storage-blob.tgz
  '@rush-temp/storage-blob-changefeed': file:./projects/storage-blob-changefeed.tgz
  '@rush-temp/storage-file-datalake': file:./projects/storage-file-datalake.tgz
  '@rush-temp/storage-file-share': file:./projects/storage-file-share.tgz
  '@rush-temp/storage-internal-avro': file:./projects/storage-internal-avro.tgz
  '@rush-temp/storage-queue': file:./projects/storage-queue.tgz
  '@rush-temp/synapse-access-control': file:./projects/synapse-access-control.tgz
  '@rush-temp/synapse-artifacts': file:./projects/synapse-artifacts.tgz
  '@rush-temp/synapse-managed-private-endpoints': file:./projects/synapse-managed-private-endpoints.tgz
  '@rush-temp/synapse-monitoring': file:./projects/synapse-monitoring.tgz
  '@rush-temp/synapse-spark': file:./projects/synapse-spark.tgz
  '@rush-temp/template': file:./projects/template.tgz
  '@rush-temp/test-utils': file:./projects/test-utils.tgz
  '@rush-temp/test-utils-perfstress': file:./projects/test-utils-perfstress.tgz
  '@rush-temp/test-utils-recorder': file:./projects/test-utils-recorder.tgz
  '@rush-temp/video-analyzer-edge': file:./projects/video-analyzer-edge.tgz
  '@rush-temp/web-pubsub': file:./projects/web-pubsub.tgz
  '@rush-temp/web-pubsub-express': file:./projects/web-pubsub-express.tgz<|MERGE_RESOLUTION|>--- conflicted
+++ resolved
@@ -8526,12 +8526,8 @@
   file:projects/communication-chat.tgz:
     dependencies:
       '@azure/communication-identity': 1.0.0
-<<<<<<< HEAD
       '@azure/communication-signaling': 1.0.0-beta.6
       '@azure/core-tracing': 1.0.0-preview.11
-=======
-      '@azure/communication-signaling': 1.0.0-beta.5
->>>>>>> d4d2c75d
       '@microsoft/api-extractor': 7.7.11
       '@rollup/plugin-commonjs': 11.0.2_rollup@1.32.1
       '@rollup/plugin-json': 4.1.0_rollup@1.32.1
@@ -8580,11 +8576,7 @@
     dev: false
     name: '@rush-temp/communication-chat'
     resolution:
-<<<<<<< HEAD
       integrity: sha512-ZFqviV/cYu4NXeTZ0z0sCfOFp+QJlHftBMSMi2lc2uo2u/uesd0ylw9cmVRPloj1V1seSsr1km8P3YOnfatAxg==
-=======
-      integrity: sha512-M48ACwIHKYHqfp3DLWqmPoLqgOdPLu1M5ew2gQh9riQdJuYKCkfwridZssYv1R+GrVRHIQgOGGV9LwPTXn9vRg==
->>>>>>> d4d2c75d
       tarball: file:projects/communication-chat.tgz
     version: 0.0.0
   file:projects/communication-common.tgz:
@@ -9396,11 +9388,7 @@
     dev: false
     name: '@rush-temp/core-tracing'
     resolution:
-<<<<<<< HEAD
       integrity: sha512-WKF4Y6QQ34GMRVUm7b5wj4L16AQP+Yu+/H/LoreZzm7NCnV4C5F0V5OsDkfXdvQvVjspW6CBCZxr6p+a9/LhjA==
-=======
-      integrity: sha512-YWHGTfZMkeR5xkd5N7cg8Cs8xqgn5CdqqL9A+TTh2CHdDZE6sK1wkzXrSqD3aO2PcWBQ2bXr0eSlgkR1a2JuQw==
->>>>>>> d4d2c75d
       tarball: file:projects/core-tracing.tgz
     version: 0.0.0
   file:projects/core-util.tgz:
