--- conflicted
+++ resolved
@@ -613,25 +613,6 @@
       node: '>=8.0.0'
     resolution:
       integrity: sha512-INOR23hOISEe2OgwlNhM/BA5+uJmLfx5jqE21wLkQBHNzusdn7P65LT3Zu/AX84ofJO0Z0q+QjY6XOhpFLW90w==
-<<<<<<< HEAD
-  /@azure/storage-blob/12.5.0:
-    dependencies:
-      '@azure/abort-controller': 1.0.4
-      '@azure/core-http': 1.2.5
-      '@azure/core-lro': 1.0.5
-      '@azure/core-paging': 1.1.3
-      '@azure/core-tracing': 1.0.0-preview.10
-      '@azure/logger': 1.0.2
-      '@opentelemetry/api': 0.10.2
-      events: 3.3.0
-      tslib: 2.2.0
-    dev: false
-    engines:
-      node: '>=8.0.0'
-    resolution:
-      integrity: sha512-DgoefgODst2IPkkQsNdhtYdyJgSsAZC1pEujO6aD5y7uFy5GnzhYliobSrp204jYRyK5XeJ9iiePmy/SPtTbLA==
-=======
->>>>>>> 8c726b8b
   /@babel/code-frame/7.12.11:
     dependencies:
       '@babel/highlight': 7.14.0
@@ -1279,11 +1260,7 @@
   /@types/body-parser/1.19.0:
     dependencies:
       '@types/connect': 3.4.34
-<<<<<<< HEAD
-      '@types/node': 10.17.60
-=======
       '@types/node': 8.10.66
->>>>>>> 8c726b8b
     dev: false
     resolution:
       integrity: sha512-W98JrE0j2K78swW4ukqMleo8R7h/pFETjM2DQ90MF6XK2i4LO4W3gQ71Lt4w3bfm2EvVSyWHplECvB5sK22yFQ==
@@ -1309,11 +1286,7 @@
       integrity: sha512-bsjleuRKWmGqajMerkzox19aGbscQX5rmmvvXl3wlIp5gMG1HgkiwPxsN5p070fBDKTNSPgojVbuY1+HWMbFhg==
   /@types/connect/3.4.34:
     dependencies:
-<<<<<<< HEAD
-      '@types/node': 10.17.60
-=======
       '@types/node': 8.10.66
->>>>>>> 8c726b8b
     dev: false
     resolution:
       integrity: sha512-ePPA/JuI+X0vb+gSWlPKOY0NdNAie/rPUqX2GUPpbZwiKTkSPhjXWuee47E4MtE54QVzGCQMQkAL6JhV2E1+cQ==
@@ -1346,11 +1319,7 @@
       integrity: sha512-LfZwXoGUDo0C3me81HXgkBg5CTQYb6xzEl+fNmbO4JdRiSKQ8A0GD1OBBvKAIsbCUgoyAty7m99GqqMQe784ew==
   /@types/express-serve-static-core/4.17.21:
     dependencies:
-<<<<<<< HEAD
-      '@types/node': 10.17.60
-=======
       '@types/node': 8.10.66
->>>>>>> 8c726b8b
       '@types/qs': 6.9.6
       '@types/range-parser': 1.2.3
     dev: false
@@ -1374,32 +1343,20 @@
       integrity: sha512-IyNhGHu71jH1jCXTHmafuoAAdsbBON3kDh7u/UUhLmjYgN5TYB54e1R8ckTCiIevl2UuZaCsi9XRxineY5yUjw==
   /@types/fs-extra/8.1.1:
     dependencies:
-<<<<<<< HEAD
-      '@types/node': 10.17.60
-=======
       '@types/node': 8.10.66
->>>>>>> 8c726b8b
     dev: false
     resolution:
       integrity: sha512-TcUlBem321DFQzBNuz8p0CLLKp0VvF/XH9E4KHNmgwyp4E3AfgI5cjiIVZWlbfThBop2qxFIh4+LeY6hVWWZ2w==
   /@types/glob/7.1.3:
     dependencies:
       '@types/minimatch': 3.0.4
-<<<<<<< HEAD
-      '@types/node': 10.17.60
-=======
       '@types/node': 8.10.66
->>>>>>> 8c726b8b
     dev: false
     resolution:
       integrity: sha512-SEYeGAIQIQX8NN6LDKprLjbrd5dARM5EXsd8GI/A5l0apYI1fGMWgPHSe4ZKL4eozlAyI+doUE9XbYS4xCkQ1w==
   /@types/is-buffer/2.0.0:
     dependencies:
-<<<<<<< HEAD
-      '@types/node': 10.17.60
-=======
       '@types/node': 8.10.66
->>>>>>> 8c726b8b
     dev: false
     resolution:
       integrity: sha512-0f7N/e3BAz32qDYvgB4d2cqv1DqUwvGxHkXsrucICn8la1Vb6Yl6Eg8mPScGwUiqHJeE7diXlzaK+QMA9m4Gxw==
@@ -1413,21 +1370,13 @@
       integrity: sha1-7ihweulOEdK4J7y+UnC86n8+ce4=
   /@types/jsonwebtoken/8.5.1:
     dependencies:
-<<<<<<< HEAD
-      '@types/node': 10.17.60
-=======
       '@types/node': 8.10.66
->>>>>>> 8c726b8b
     dev: false
     resolution:
       integrity: sha512-rNAPdomlIUX0i0cg2+I+Q1wOUr531zHBQ+cV/28PJ39bSPKjahatZZ2LMuhiguETkCgLVzfruw/ZvNMNkKoSzw==
   /@types/jws/3.2.3:
     dependencies:
-<<<<<<< HEAD
-      '@types/node': 10.17.60
-=======
       '@types/node': 8.10.66
->>>>>>> 8c726b8b
     dev: false
     resolution:
       integrity: sha512-g54CHxwvaHvyJyeuZqe7VQujV9SfCXwEkboJp355INPL+kjlS3Aq153EHptaeO/Cch/NPJ1i2sHz0sDDizn7LQ==
@@ -1441,11 +1390,7 @@
       integrity: sha512-5tXH6Bx/kNGd3MgffdmP4dy2Z+G4eaXw0SE81Tq3BNadtnMR5/ySMzX4SLEzHJzSmPNn4HIdpQsBvXMUykr58w==
   /@types/md5/2.3.0:
     dependencies:
-<<<<<<< HEAD
-      '@types/node': 10.17.60
-=======
       '@types/node': 8.10.66
->>>>>>> 8c726b8b
     dev: false
     resolution:
       integrity: sha512-556YJ7ejzxIqSSxzyGGpctuZOarNZJt/zlEkhmmDc1f/slOEANHuwu2ZX7YaZ40rMiWoxt8GvAhoDpW1cmSy6A==
@@ -1471,21 +1416,13 @@
       integrity: sha512-ZvO2tAcjmMi8V/5Z3JsyofMe3hasRcaw88cto5etSVMwVQfeivGAlEYmaQgceUSVYFofVjT+ioHsATjdWcFt1w==
   /@types/mock-fs/4.10.0:
     dependencies:
-<<<<<<< HEAD
-      '@types/node': 10.17.60
-=======
       '@types/node': 8.10.66
->>>>>>> 8c726b8b
     dev: false
     resolution:
       integrity: sha512-FQ5alSzmHMmliqcL36JqIA4Yyn9jyJKvRSGV3mvPh108VFatX7naJDzSG4fnFQNZFq9dIx0Dzoe6ddflMB2Xkg==
   /@types/mock-require/2.0.0:
     dependencies:
-<<<<<<< HEAD
-      '@types/node': 10.17.60
-=======
       '@types/node': 8.10.66
->>>>>>> 8c726b8b
     dev: false
     resolution:
       integrity: sha512-nOgjoE5bBiDeiA+z41i95makyHUSMWQMOPocP+J67Pqx/68HAXaeWN1NFtrAYYV6LrISIZZ8vKHm/a50k0f6Sg==
@@ -1495,11 +1432,7 @@
       integrity: sha512-DPxmjiDwubsNmguG5X4fEJ+XCyzWM3GXWsqQlvUcjJKa91IOoJUy51meDr0GkzK64qqNcq85ymLlyjoct9tInw==
   /@types/node-fetch/2.5.10:
     dependencies:
-<<<<<<< HEAD
-      '@types/node': 10.17.60
-=======
       '@types/node': 8.10.66
->>>>>>> 8c726b8b
       form-data: 3.0.1
     dev: false
     resolution:
@@ -1538,11 +1471,7 @@
       integrity: sha512-ewFXqrQHlFsgc09MK5jP5iR7vumV/BYayNC6PgJO2LPe8vrnNFyjQjSppfEngITi0qvfKtzFvgKymGheFM9UOA==
   /@types/resolve/1.17.1:
     dependencies:
-<<<<<<< HEAD
-      '@types/node': 10.17.60
-=======
       '@types/node': 8.10.66
->>>>>>> 8c726b8b
     dev: false
     resolution:
       integrity: sha512-yy7HuzQhj0dhGpD8RLXSZWEkLsV9ibvxvi6EiJ3bkqLAO1RGo0WbkWQiwpRlSFymTJRz0d3k5LM3kkx8ArDbLw==
@@ -1553,11 +1482,7 @@
   /@types/serve-static/1.13.9:
     dependencies:
       '@types/mime': 1.3.2
-<<<<<<< HEAD
-      '@types/node': 10.17.60
-=======
       '@types/node': 8.10.66
->>>>>>> 8c726b8b
     dev: false
     resolution:
       integrity: sha512-ZFqF6qa48XsPdjXV5Gsz0Zqmux2PerNd3a/ktL45mHpa19cuMi/cL8tcxdAx497yRh+QtYPuofjT9oWw9P7nkA==
@@ -1573,11 +1498,7 @@
       integrity: sha512-dIPoZ3g5gcx9zZEszaxLSVTvMReD3xxyyDnQUjA6IYDG9Ba2AV0otMPs+77sG9ojB4Qr2N2Vk5RnKeuA0X/0bg==
   /@types/stoppable/1.1.1:
     dependencies:
-<<<<<<< HEAD
-      '@types/node': 10.17.60
-=======
       '@types/node': 8.10.66
->>>>>>> 8c726b8b
     dev: false
     resolution:
       integrity: sha512-b8N+fCADRIYYrGZOcmOR8ZNBOqhktWTB/bMUl5LvGtT201QKJZOOH5UsFyI3qtteM6ZAJbJqZoBcLqqxKIwjhw==
@@ -1587,11 +1508,7 @@
       integrity: sha512-I99sngh224D0M7XgW1s120zxCt3VYQ3IQsuw3P3jbq5GG4yc79+ZjyKznyOGIQrflfylLgcfekeZW/vk0yng6A==
   /@types/tunnel/0.0.1:
     dependencies:
-<<<<<<< HEAD
-      '@types/node': 10.17.60
-=======
       '@types/node': 8.10.66
->>>>>>> 8c726b8b
     dev: false
     resolution:
       integrity: sha512-AOqu6bQu5MSWwYvehMXLukFHnupHrpZ8nvgae5Ggie9UwzDR1CCwoXgSSWNZJuyOlCdfdsWMA5F2LlmvyoTv8A==
@@ -1605,31 +1522,19 @@
       integrity: sha512-eQ9qFW/fhfGJF8WKHGEHZEyVWfZxrT+6CLIJGBcZPfxUh/+BnEj+UCGYMlr9qZuX/2AltsvwrGqp0LhEW8D0zQ==
   /@types/ws/7.4.4:
     dependencies:
-<<<<<<< HEAD
-      '@types/node': 10.17.60
-=======
       '@types/node': 8.10.66
->>>>>>> 8c726b8b
     dev: false
     resolution:
       integrity: sha512-d/7W23JAXPodQNbOZNXvl2K+bqAQrCMwlh/nuQsPSQk6Fq0opHoPrUw43aHsvSbIiQPr8Of2hkFbnz1XBFVyZQ==
   /@types/xml2js/0.4.8:
     dependencies:
-<<<<<<< HEAD
-      '@types/node': 10.17.60
-=======
       '@types/node': 8.10.66
->>>>>>> 8c726b8b
     dev: false
     resolution:
       integrity: sha512-EyvT83ezOdec7BhDaEcsklWy7RSIdi6CNe95tmOAK0yx/Lm30C9K75snT3fYayK59ApC2oyW+rcHErdG05FHJA==
   /@types/yauzl/2.9.1:
     dependencies:
-<<<<<<< HEAD
-      '@types/node': 10.17.60
-=======
       '@types/node': 8.10.66
->>>>>>> 8c726b8b
     dev: false
     optional: true
     resolution:
@@ -6661,11 +6566,7 @@
   /rollup/1.32.1:
     dependencies:
       '@types/estree': 0.0.48
-<<<<<<< HEAD
-      '@types/node': 10.17.60
-=======
       '@types/node': 8.10.66
->>>>>>> 8c726b8b
       acorn: 7.4.1
     dev: false
     hasBin: true
@@ -6956,11 +6857,7 @@
     dependencies:
       '@types/cookie': 0.4.0
       '@types/cors': 2.8.10
-<<<<<<< HEAD
-      '@types/node': 10.17.60
-=======
       '@types/node': 10.17.13
->>>>>>> 8c726b8b
       accepts: 1.3.7
       base64id: 2.0.0
       debug: 4.3.1
@@ -8419,10 +8316,6 @@
       '@microsoft/api-extractor': 7.7.11
       '@types/chai': 4.2.18
       '@types/chai-as-promised': 7.1.4
-<<<<<<< HEAD
-      '@types/jsrsasign': 8.0.12
-=======
->>>>>>> 8c726b8b
       '@types/mocha': 7.0.2
       '@types/node': 8.10.66
       buffer: 5.7.1
@@ -8434,11 +8327,7 @@
       eslint: 7.28.0
       esm: 3.2.25
       inherits: 2.0.4
-<<<<<<< HEAD
-      jsrsasign: 8.0.24
-=======
       jsrsasign: 10.3.0
->>>>>>> 8c726b8b
       karma: 6.3.3
       karma-chrome-launcher: 3.1.0
       karma-coverage: 2.0.3
@@ -8471,11 +8360,7 @@
     dev: false
     name: '@rush-temp/attestation'
     resolution:
-<<<<<<< HEAD
-      integrity: sha512-+BCbMheKvHGS3fIhPNiusw4a7FxfEm/jtXGfXCd8yNl/LbIC084E7f45kqpdT8pfEwE9d1qp2SJFE7CLsMX1Pw==
-=======
       integrity: sha512-5hGCDuAcXkmdUOIGRcUR98wyo2mt7VIRCELqiBlNPsdmu/zGoEjoc9pqziY8BHV/dsFTZN/343bMKeoIYqIJzA==
->>>>>>> 8c726b8b
       tarball: file:projects/attestation.tgz
     version: 0.0.0
   file:projects/communication-chat.tgz:
@@ -8888,7 +8773,7 @@
     dev: false
     name: '@rush-temp/container-registry'
     resolution:
-      integrity: sha512-4zRMuxn5nDSk+urpG+HVB+K3n8/1KCfBrTmIMeNpXoqXIOYyuGvgd5ORx7IRiwCRutzBFC+4QYI1hbSpulbT/g==
+      integrity: sha512-p4mX6xzBEEIe41EWy81HV6pIu2ydk+5nJj+d6GAaBR7H1IGPdSl2uLjaYlWtJ9TxoYU/ASVIGHR6bNJIF02eLw==
       tarball: file:projects/container-registry.tgz
     version: 0.0.0
   file:projects/core-amqp.tgz:
@@ -9957,10 +9842,6 @@
       karma-sourcemap-loader: 0.3.8
       mocha: 7.2.0
       mocha-junit-reporter: 1.23.3_mocha@7.2.0
-<<<<<<< HEAD
-      mock-fs: 4.14.0
-=======
->>>>>>> 8c726b8b
       open: 7.4.2
       prettier: 1.19.1
       puppeteer: 3.3.0
@@ -10546,7 +10427,7 @@
     dev: false
     name: '@rush-temp/perf-core-rest-pipeline'
     resolution:
-      integrity: sha512-5n3tnNiNOrNxzsVwQa9XvHDyNkTpTb1eFa6yGlN/WReZq7IJxGWxKg7cYbmjFcS03IasRra9mupC47Zvru5RBQ==
+      integrity: sha512-KGbqhqsPgPr22oqNu65R+L8VwqyHcc2busi/fV3YZcxr8/RZnTNQDFaFycuwjgauipLSIYzBT0cRDLTgHQlNFw==
       tarball: file:projects/perf-core-rest-pipeline.tgz
     version: 0.0.0
   file:projects/perf-eventgrid.tgz:
