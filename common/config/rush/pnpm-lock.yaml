--- conflicted
+++ resolved
@@ -79,23 +79,19 @@
     dev: false
     resolution:
       integrity: sha512-RVG1Ad3Afv9gwFFmpeCXQAm+Sa0L8KEZRJJAAZEGoYDb6EoO1iQDVmoBz720h8mdrGpi0D60xNU/KhriIwuZfQ==
-<<<<<<< HEAD
-  /@azure/core-amqp/1.1.5:
-=======
   /@azure/communication-signaling/1.0.0-beta.1:
     dependencies:
-      '@azure/core-http': 1.1.7
+      '@azure/core-http': 1.1.8
       '@azure/logger': 1.0.0
       '@opentelemetry/api': 0.6.1
-      events: 3.1.0
+      events: 3.2.0
       tslib: 1.13.0
     dev: false
     engines:
       node: '>=8.0.0'
     resolution:
       integrity: sha512-xxlGwbbTkEZAline8wrP75FLaOsT23nMukzIg5X/Cs6cQSQ/JKj7Uxq5Idxp9GgAYT+g+PAj+BJ929/jaselBQ==
-  /@azure/core-amqp/1.1.4:
->>>>>>> 0d87c10f
+  /@azure/core-amqp/1.1.5:
     dependencies:
       '@azure/abort-controller': 1.0.1
       '@azure/core-auth': 1.1.3
@@ -465,19 +461,19 @@
       node: '>=8'
     resolution:
       integrity: sha512-tsAQNx32a8CoFhjhijUIhI4kccIAgmGhy8LZMZgGfmXcpMbPRUqn5LWmgRttILi6yeGmBJd2xsPkFMs0PzgPCw==
-  /@microsoft/api-documenter/7.8.55:
-    dependencies:
-      '@microsoft/api-extractor-model': 7.9.6
+  /@microsoft/api-documenter/7.8.56:
+    dependencies:
+      '@microsoft/api-extractor-model': 7.9.7
       '@microsoft/tsdoc': 0.12.19
-      '@rushstack/node-core-library': 3.33.5
-      '@rushstack/ts-command-line': 4.6.9
+      '@rushstack/node-core-library': 3.33.6
+      '@rushstack/ts-command-line': 4.6.10
       colors: 1.2.5
       js-yaml: 3.13.1
       resolve: 1.17.0
     dev: false
     hasBin: true
     resolution:
-      integrity: sha512-NhRc45gUhwZiUzdyA9U5x3A3Ql3nKhu2iBsk5CrguOAtEw/rJ0rGJ9Ufj52V4J+dQ3/itI+sFicReZrXs90Tjg==
+      integrity: sha512-nf2hRScOib5O6kAi+gbnixWdmrpcpNxaiyzGh3P+hts6BpW1F2dgRSFpLT6cMZlCNjw6NrHA58XaLqc36QUltg==
   /@microsoft/api-extractor-model/7.7.10:
     dependencies:
       '@microsoft/tsdoc': 0.12.19
@@ -485,13 +481,13 @@
     dev: false
     resolution:
       integrity: sha512-gMFDXwUgoQYz9TgatyNPALDdZN4xBC3Un3fGwlzME+vM13PoJ26pGuqI7kv/OlK9+q2sgrEdxWns8D3UnLf2TA==
-  /@microsoft/api-extractor-model/7.9.6:
+  /@microsoft/api-extractor-model/7.9.7:
     dependencies:
       '@microsoft/tsdoc': 0.12.19
-      '@rushstack/node-core-library': 3.33.5
-    dev: false
-    resolution:
-      integrity: sha512-npGZSgOk1iDre5DbmIZpxAeppsYDCwaRmxNZy8afVOKh0PPiOmnZEUzEyvGCNIQBdHC8B7f8L7qLgLlkm2dq8A==
+      '@rushstack/node-core-library': 3.33.6
+    dev: false
+    resolution:
+      integrity: sha512-9ztrVtUYsnpUC6S+0PR72h7CGvzAX6ljdo6FOzq+jVte743Nb9TMdV97fnJO/n8XRSGUOAKsApgED0GgAek4jw==
   /@microsoft/api-extractor/7.7.11:
     dependencies:
       '@microsoft/api-extractor-model': 7.7.10
@@ -678,7 +674,7 @@
     dev: false
     resolution:
       integrity: sha512-1+FoymIdr9W9k0D8fdZBBPwi5YcMwh/RyESuL5bY29rLICFxSLOPK+ImVZ1OcWj9GEMsvDx5pNpJ311mHQk+MA==
-  /@rushstack/node-core-library/3.33.5:
+  /@rushstack/node-core-library/3.33.6:
     dependencies:
       '@types/node': 10.17.13
       colors: 1.2.5
@@ -691,7 +687,7 @@
       z-schema: 3.18.4
     dev: false
     resolution:
-      integrity: sha512-eUTjIbXuWctD5hULyHn2tIm/SqXNagjqlMfGg28ZeQkcPx4gpNTvJSv2Cau8b8Nco+yblbWVOi/BNCh3+ai3bA==
+      integrity: sha512-930AP4Zj14Z4ulQ6ty2v3DM+D31zpLslAJuHB5E1qh/0+8JLkA0cf+wd2QiXjdIBpG/UdrHbReh5e9/e920YJw==
   /@rushstack/ts-command-line/4.3.13:
     dependencies:
       '@types/argparse': 1.0.33
@@ -700,10 +696,7 @@
     dev: false
     resolution:
       integrity: sha512-BUBbjYu67NJGQkpHu8aYm7kDoMFizL1qx78+72XE3mX/vDdXYJzw/FWS7TPcMJmY4kNlYs979v2B0Q0qa2wRiw==
-<<<<<<< HEAD
-  /@sinonjs/commons/1.8.1:
-=======
-  /@rushstack/ts-command-line/4.6.9:
+  /@rushstack/ts-command-line/4.6.10:
     dependencies:
       '@types/argparse': 1.0.38
       argparse: 1.0.10
@@ -711,9 +704,8 @@
       string-argv: 0.3.1
     dev: false
     resolution:
-      integrity: sha512-HrwXkKAHMj14ZTH/70AbrR7vpA5CMiE1oKC1F+hDnnyi94bvOGKLRf3mpiynHKWMPJAJrwREP1Lcf3/UBfGWGg==
-  /@sinonjs/commons/1.8.0:
->>>>>>> 0d87c10f
+      integrity: sha512-WhB/+yGvfmdsMFhEeVaJ9lBwPANFdsoKPsEkzSOVj60qG4aLWABeEl5rOdEwbbnx83RaNN2oQW8TX3enD+vdmw==
+  /@sinonjs/commons/1.8.1:
     dependencies:
       type-detect: 4.0.8
     dev: false
@@ -7736,19 +7728,16 @@
       node: '>=0.10.0'
     resolution:
       integrity: sha1-J5siXfHVgrH1TmWt3UNS4Y+qBxM=
-<<<<<<< HEAD
+  /string-argv/0.3.1:
+    dev: false
+    engines:
+      node: '>=0.6.19'
+    resolution:
+      integrity: sha512-a1uQGz7IyVy9YwhqjZIZu1c8JO8dNIe20xBmSS6qu9kv++k3JGzCVmprbNN5Kn+BgzD5E7YYwg1CcjuJMRNsvg==
   /string-range/1.2.2:
     dev: false
     resolution:
       integrity: sha1-qJPtNH5yKZvIO++78qaSqNI51d0=
-=======
-  /string-argv/0.3.1:
-    dev: false
-    engines:
-      node: '>=0.6.19'
-    resolution:
-      integrity: sha512-a1uQGz7IyVy9YwhqjZIZu1c8JO8dNIe20xBmSS6qu9kv++k3JGzCVmprbNN5Kn+BgzD5E7YYwg1CcjuJMRNsvg==
->>>>>>> 0d87c10f
   /string-width/1.0.2:
     dependencies:
       code-point-at: 1.1.0
@@ -9172,20 +9161,20 @@
   'file:projects/communication-administration.tgz':
     dependencies:
       '@azure/core-tracing': 1.0.0-preview.9
-      '@microsoft/api-documenter': 7.8.55
+      '@microsoft/api-documenter': 7.8.56
       '@microsoft/api-extractor': 7.7.11
       '@opentelemetry/api': 0.10.2
       '@rollup/plugin-commonjs': 11.0.2_rollup@1.32.1
       '@rollup/plugin-json': 4.1.0_rollup@1.32.1
       '@rollup/plugin-multi-entry': 3.0.1_rollup@1.32.1
-      '@rollup/plugin-node-resolve': 8.1.0_rollup@1.32.1
+      '@rollup/plugin-node-resolve': 8.4.0_rollup@1.32.1
       '@rollup/plugin-replace': 2.3.3_rollup@1.32.1
-      '@types/chai': 4.2.11
+      '@types/chai': 4.2.12
       '@types/mocha': 7.0.2
-      '@types/node': 8.10.61
-      '@types/sinon': 9.0.4
-      '@typescript-eslint/eslint-plugin': 2.34.0_3787943315ebc5ea524d5c102dc9e452
-      '@typescript-eslint/parser': 2.34.0_eslint@6.8.0+typescript@3.9.6
+      '@types/node': 8.10.62
+      '@types/sinon': 9.0.5
+      '@typescript-eslint/eslint-plugin': 2.34.0_5004700905763c91177aaa7d1d0d56ac
+      '@typescript-eslint/parser': 2.34.0_eslint@6.8.0+typescript@3.9.7
       assert: 1.5.0
       chai: 4.2.0
       cross-env: 7.0.2
@@ -9196,11 +9185,11 @@
       eslint-plugin-no-only-tests: 2.4.0
       eslint-plugin-prefer-arrow: 1.2.2_eslint@6.8.0
       eslint-plugin-promise: 4.2.1
-      events: 3.1.0
+      events: 3.2.0
       inherits: 2.0.4
       karma: 5.1.1
       karma-chrome-launcher: 3.1.0
-      karma-coverage: 2.0.2
+      karma-coverage: 2.0.3
       karma-edge-launcher: 0.4.2_karma@5.1.1
       karma-env-preprocessor: 0.1.1
       karma-firefox-launcher: 1.3.0
@@ -9220,10 +9209,10 @@
       rollup-plugin-shim: 1.0.0
       rollup-plugin-sourcemaps: 0.4.2_rollup@1.32.1
       rollup-plugin-terser: 5.3.0_rollup@1.32.1
-      rollup-plugin-visualizer: 4.0.4_rollup@1.32.1
-      sinon: 9.0.2
-      tslib: 2.0.0
-      typescript: 3.9.6
+      rollup-plugin-visualizer: 4.1.1_rollup@1.32.1
+      sinon: 9.0.3
+      tslib: 2.0.1
+      typescript: 3.9.7
     dev: false
     name: '@rush-temp/communication-administration'
     resolution:
@@ -9239,14 +9228,14 @@
       '@rollup/plugin-commonjs': 11.0.2_rollup@1.32.1
       '@rollup/plugin-json': 4.1.0_rollup@1.32.1
       '@rollup/plugin-multi-entry': 3.0.1_rollup@1.32.1
-      '@rollup/plugin-node-resolve': 8.1.0_rollup@1.32.1
+      '@rollup/plugin-node-resolve': 8.4.0_rollup@1.32.1
       '@rollup/plugin-replace': 2.3.3_rollup@1.32.1
-      '@types/chai': 4.2.11
+      '@types/chai': 4.2.12
       '@types/mocha': 7.0.2
-      '@types/node': 8.10.61
-      '@types/sinon': 9.0.4
-      '@typescript-eslint/eslint-plugin': 2.34.0_3787943315ebc5ea524d5c102dc9e452
-      '@typescript-eslint/parser': 2.34.0_eslint@6.8.0+typescript@3.9.6
+      '@types/node': 8.10.62
+      '@types/sinon': 9.0.5
+      '@typescript-eslint/eslint-plugin': 2.34.0_5004700905763c91177aaa7d1d0d56ac
+      '@typescript-eslint/parser': 2.34.0_eslint@6.8.0+typescript@3.9.7
       assert: 1.5.0
       chai: 4.2.0
       cross-env: 7.0.2
@@ -9256,11 +9245,11 @@
       eslint-plugin-no-null: 1.0.2_eslint@6.8.0
       eslint-plugin-no-only-tests: 2.4.0
       eslint-plugin-promise: 4.2.1
-      events: 3.1.0
+      events: 3.2.0
       inherits: 2.0.4
       karma: 5.1.1
       karma-chrome-launcher: 3.1.0
-      karma-coverage: 2.0.2
+      karma-coverage: 2.0.3
       karma-edge-launcher: 0.4.2_karma@5.1.1
       karma-env-preprocessor: 0.1.1
       karma-firefox-launcher: 1.3.0
@@ -9279,10 +9268,10 @@
       rollup-plugin-shim: 1.0.0
       rollup-plugin-sourcemaps: 0.4.2_rollup@1.32.1
       rollup-plugin-terser: 5.3.0_rollup@1.32.1
-      rollup-plugin-visualizer: 4.0.4_rollup@1.32.1
-      sinon: 9.0.2
-      tslib: 2.0.0
-      typescript: 3.9.6
+      rollup-plugin-visualizer: 4.1.1_rollup@1.32.1
+      sinon: 9.0.3
+      tslib: 2.0.1
+      typescript: 3.9.7
       util: 0.12.3
     dev: false
     name: '@rush-temp/communication-chat'
@@ -9297,16 +9286,16 @@
       '@rollup/plugin-commonjs': 11.0.2_rollup@1.32.1
       '@rollup/plugin-json': 4.1.0_rollup@1.32.1
       '@rollup/plugin-multi-entry': 3.0.1_rollup@1.32.1
-      '@rollup/plugin-node-resolve': 8.1.0_rollup@1.32.1
+      '@rollup/plugin-node-resolve': 8.4.0_rollup@1.32.1
       '@rollup/plugin-replace': 2.3.3_rollup@1.32.1
-      '@types/chai': 4.2.11
+      '@types/chai': 4.2.12
       '@types/chai-as-promised': 7.1.3
       '@types/jwt-decode': 2.2.1
       '@types/mocha': 7.0.2
-      '@types/node': 8.10.61
-      '@types/sinon': 9.0.4
-      '@typescript-eslint/eslint-plugin': 2.34.0_3787943315ebc5ea524d5c102dc9e452
-      '@typescript-eslint/parser': 2.34.0_eslint@6.8.0+typescript@3.9.6
+      '@types/node': 8.10.62
+      '@types/sinon': 9.0.5
+      '@typescript-eslint/eslint-plugin': 2.34.0_5004700905763c91177aaa7d1d0d56ac
+      '@typescript-eslint/parser': 2.34.0_eslint@6.8.0+typescript@3.9.7
       assert: 1.5.0
       chai: 4.2.0
       chai-as-promised: 7.1.1_chai@4.2.0
@@ -9316,12 +9305,12 @@
       eslint-plugin-no-null: 1.0.2_eslint@6.8.0
       eslint-plugin-no-only-tests: 2.4.0
       eslint-plugin-promise: 4.2.1
-      events: 3.1.0
+      events: 3.2.0
       inherits: 2.0.4
       jwt-decode: 2.2.0
       karma: 5.1.1
       karma-chrome-launcher: 3.1.0
-      karma-coverage: 2.0.2
+      karma-coverage: 2.0.3
       karma-edge-launcher: 0.4.2_karma@5.1.1
       karma-env-preprocessor: 0.1.1
       karma-firefox-launcher: 1.3.0
@@ -9337,10 +9326,10 @@
       rollup: 1.32.1
       rollup-plugin-sourcemaps: 0.4.2_rollup@1.32.1
       rollup-plugin-terser: 5.3.0_rollup@1.32.1
-      rollup-plugin-visualizer: 4.0.4_rollup@1.32.1
-      sinon: 9.0.2
-      tslib: 2.0.0
-      typescript: 3.9.6
+      rollup-plugin-visualizer: 4.1.1_rollup@1.32.1
+      sinon: 9.0.3
+      tslib: 2.0.1
+      typescript: 3.9.7
       util: 0.12.3
     dev: false
     name: '@rush-temp/communication-common'
@@ -9356,14 +9345,14 @@
       '@rollup/plugin-commonjs': 11.0.2_rollup@1.32.1
       '@rollup/plugin-json': 4.1.0_rollup@1.32.1
       '@rollup/plugin-multi-entry': 3.0.1_rollup@1.32.1
-      '@rollup/plugin-node-resolve': 8.1.0_rollup@1.32.1
+      '@rollup/plugin-node-resolve': 8.4.0_rollup@1.32.1
       '@rollup/plugin-replace': 2.3.3_rollup@1.32.1
-      '@types/chai': 4.2.11
+      '@types/chai': 4.2.12
       '@types/mocha': 7.0.2
-      '@types/node': 8.10.61
-      '@types/sinon': 9.0.4
-      '@typescript-eslint/eslint-plugin': 2.34.0_3787943315ebc5ea524d5c102dc9e452
-      '@typescript-eslint/parser': 2.34.0_eslint@6.8.0+typescript@3.9.6
+      '@types/node': 8.10.62
+      '@types/sinon': 9.0.5
+      '@typescript-eslint/eslint-plugin': 2.34.0_5004700905763c91177aaa7d1d0d56ac
+      '@typescript-eslint/parser': 2.34.0_eslint@6.8.0+typescript@3.9.7
       assert: 1.5.0
       chai: 4.2.0
       cross-env: 7.0.2
@@ -9373,11 +9362,11 @@
       eslint-plugin-no-null: 1.0.2_eslint@6.8.0
       eslint-plugin-no-only-tests: 2.4.0
       eslint-plugin-promise: 4.2.1
-      events: 3.1.0
+      events: 3.2.0
       inherits: 2.0.4
       karma: 5.1.1
       karma-chrome-launcher: 3.1.0
-      karma-coverage: 2.0.2
+      karma-coverage: 2.0.3
       karma-edge-launcher: 0.4.2_karma@5.1.1
       karma-env-preprocessor: 0.1.1
       karma-firefox-launcher: 1.3.0
@@ -9394,10 +9383,10 @@
       rollup-plugin-shim: 1.0.0
       rollup-plugin-sourcemaps: 0.4.2_rollup@1.32.1
       rollup-plugin-terser: 5.3.0_rollup@1.32.1
-      rollup-plugin-visualizer: 4.0.4_rollup@1.32.1
-      sinon: 9.0.2
-      tslib: 2.0.0
-      typescript: 3.9.6
+      rollup-plugin-visualizer: 4.1.1_rollup@1.32.1
+      sinon: 9.0.3
+      tslib: 2.0.1
+      typescript: 3.9.7
       util: 0.12.3
     dev: false
     name: '@rush-temp/communication-sms'
@@ -9519,7 +9508,7 @@
     dev: false
     name: '@rush-temp/core-asynciterator-polyfill'
     resolution:
-      integrity: sha512-H+PZImxHoD4ZcrJie2qstZmXk1/DHGyIq9b+eSSv4TjT9VsCbeaaEEaZ/iCsoUyzDuLWTj2MYqNEgU4L9ROTzA==
+      integrity: sha512-PBq/r8UAcosy9EEyJImEMKQpOJsbkj2cA6ceizWqk+o/c4VwkAFSVqoRkZsGHeiJAs0+k+zA3pyZjFPh/J6BFg==
       tarball: 'file:projects/core-asynciterator-polyfill.tgz'
     version: 0.0.0
   'file:projects/core-auth.tgz':
@@ -9817,7 +9806,7 @@
     dev: false
     name: '@rush-temp/core-paging'
     resolution:
-      integrity: sha512-jLeKpwyTeRLv1nD/QCwOzTvrQAceI3vZS3lGSxxR569SGdt4luWEKPxpql0GZ5jXLX8vg+t1dbnxeUcHikJWPw==
+      integrity: sha512-KdMHeZmB/TJpvEqQuuaCWzwu5E71VQPPbaLlLWElc8h4l6qHqWz2cKUqD8VFNqE25DsSXBRjzkIAJw51Gd7VpQ==
       tarball: 'file:projects/core-paging.tgz'
     version: 0.0.0
   'file:projects/core-tracing.tgz':
@@ -11526,7 +11515,7 @@
     dev: false
     name: '@rush-temp/template'
     resolution:
-      integrity: sha512-PFlhmz9AX29p508lHct+trWZIDU80Lwx/HpHJ3D94Mgy6qiGrw2CeRbC7yde7/SvfXmabFOxwywtKMMZwFq0vw==
+      integrity: sha512-ketk4Fftl9asTphBtMQ8UYoA/9/C+pAvDA+1EwW9TVSkjDDx80ydHr5rEJekZFRlRz39a9G/fvSvpkFZJ02Esg==
       tarball: 'file:projects/template.tgz'
     version: 0.0.0
   'file:projects/test-utils-perfstress.tgz':
