dependencies:
  '@rush-temp/abort-controller': 'file:projects/abort-controller.tgz'
  '@rush-temp/ai-search': 'file:projects/ai-search.tgz'
  '@rush-temp/ai-text-analytics': 'file:projects/ai-text-analytics.tgz'
  '@rush-temp/app-configuration': 'file:projects/app-configuration.tgz'
  '@rush-temp/core-amqp': 'file:projects/core-amqp.tgz'
  '@rush-temp/core-arm': 'file:projects/core-arm.tgz'
  '@rush-temp/core-asynciterator-polyfill': 'file:projects/core-asynciterator-polyfill.tgz'
  '@rush-temp/core-auth': 'file:projects/core-auth.tgz'
  '@rush-temp/core-http': 'file:projects/core-http.tgz'
  '@rush-temp/core-lro': 'file:projects/core-lro.tgz'
  '@rush-temp/core-paging': 'file:projects/core-paging.tgz'
  '@rush-temp/core-tracing': 'file:projects/core-tracing.tgz'
  '@rush-temp/cosmos': 'file:projects/cosmos.tgz'
  '@rush-temp/event-hubs': 'file:projects/event-hubs.tgz'
  '@rush-temp/event-processor-host': 'file:projects/event-processor-host.tgz'
  '@rush-temp/eventhubs-checkpointstore-blob': 'file:projects/eventhubs-checkpointstore-blob.tgz'
  '@rush-temp/identity': 'file:projects/identity.tgz'
  '@rush-temp/keyvault-certificates': 'file:projects/keyvault-certificates.tgz'
  '@rush-temp/keyvault-keys': 'file:projects/keyvault-keys.tgz'
  '@rush-temp/keyvault-secrets': 'file:projects/keyvault-secrets.tgz'
  '@rush-temp/logger': 'file:projects/logger.tgz'
  '@rush-temp/service-bus': 'file:projects/service-bus.tgz'
  '@rush-temp/storage-blob': 'file:projects/storage-blob.tgz'
  '@rush-temp/storage-file-datalake': 'file:projects/storage-file-datalake.tgz'
  '@rush-temp/storage-file-share': 'file:projects/storage-file-share.tgz'
  '@rush-temp/storage-queue': 'file:projects/storage-queue.tgz'
  '@rush-temp/template': 'file:projects/template.tgz'
  '@rush-temp/test-utils-recorder': 'file:projects/test-utils-recorder.tgz'
  '@rush-temp/testhub': 'file:projects/testhub.tgz'
lockfileVersion: 5.1
packages:
  /@azure/abort-controller/1.0.1:
    dependencies:
      tslib: 1.10.0
    dev: false
    resolution:
      integrity: sha512-wP2Jw6uPp8DEDy0n4KNidvwzDjyVV2xnycEIq7nPzj1rHyb/r+t3OPeNT1INZePP2wy5ZqlwyuyOMTi0ePyY1A==
  /@azure/amqp-common/1.0.0-preview.9:
    dependencies:
      '@azure/ms-rest-nodeauth': 0.9.3
      '@types/async-lock': 1.1.1
      '@types/is-buffer': 2.0.0
      async-lock: 1.2.2
      buffer: 5.4.3
      debug: 3.2.6
      events: 3.1.0
      is-buffer: 2.0.4
      jssha: 2.3.1
      process: 0.11.10
      rhea: 1.0.15
      rhea-promise: 0.1.15
      stream-browserify: 2.0.2
      tslib: 1.10.0
      url: 0.11.0
      util: 0.11.1
    dev: false
    resolution:
      integrity: sha512-RVG1Ad3Afv9gwFFmpeCXQAm+Sa0L8KEZRJJAAZEGoYDb6EoO1iQDVmoBz720h8mdrGpi0D60xNU/KhriIwuZfQ==
  /@azure/core-arm/1.0.0-preview.7:
    dependencies:
      '@azure/core-http': 1.0.3
      tslib: 1.10.0
    dev: false
    resolution:
      integrity: sha512-ZRPkQuzFuT3H/XK81dHVSjCfmfgiPMpJWBZWCEkZAogysZEtO3ydwzIXn95KsRWLJzfoT9m9TYwccSB5Brs+bg==
  /@azure/core-auth/1.0.2:
    dependencies:
      '@azure/abort-controller': 1.0.1
      '@azure/core-tracing': 1.0.0-preview.7
      '@opentelemetry/types': 0.2.0
      tslib: 1.10.0
    dev: false
    resolution:
      integrity: sha512-zhPJObdrhz2ymIqGL1x8i3meEuaLz0UPjH9mOq9RGOlJB2Pb6K6xPtkHbRsfElgoO9USR4hH2XU5pLa4/JHHIw==
  /@azure/core-http/1.0.3:
    dependencies:
      '@azure/abort-controller': 1.0.1
      '@azure/core-auth': 1.0.2
      '@azure/core-tracing': 1.0.0-preview.7
      '@azure/logger': 1.0.0
      '@opentelemetry/types': 0.2.0
      '@types/node-fetch': 2.5.4
      '@types/tunnel': 0.0.1
      form-data: 3.0.0
      node-fetch: 2.6.0
      process: 0.11.10
      tough-cookie: 3.0.1
      tslib: 1.10.0
      tunnel: 0.0.6
      uuid: 3.3.3
      xml2js: 0.4.23
    dev: false
    resolution:
      integrity: sha512-hmsalo2i1noF5LMwNBNymJnf210ha7Rh6x+BQBBcb+wUZI5hVGRbaRgHzqpJiH8FmfJrDuKZI+S7i2rILUBJTg==
  /@azure/core-tracing/1.0.0-preview.7:
    dependencies:
      '@opencensus/web-types': 0.0.7
      '@opentelemetry/types': 0.2.0
      tslib: 1.10.0
    dev: false
    resolution:
      integrity: sha512-pkFCw6OiJrpR+aH1VQe6DYm3fK2KWCC5Jf3m/Pv1RxF08M1Xm08RCyQ5Qe0YyW5L16yYT2nnV48krVhYZ6SGFA==
  /@azure/eslint-plugin-azure-sdk/2.0.1_aa0ad2344acf8577bd5ff240a93bf47f:
    dependencies:
      '@typescript-eslint/parser': 2.16.0_eslint@6.8.0+typescript@3.6.4
      eslint: 6.8.0
      fast-levenshtein: 2.0.6
      glob: 7.1.6
      typescript: 3.6.4
    dev: false
    engines:
      node: '>=8.0.0'
    peerDependencies:
      '@typescript-eslint/parser': ^2.0.0
      eslint: ^6.1.0
    resolution:
      integrity: sha512-HszGr6szVke1FOr07hy+JojKm36qh9n3IfYdehZRx7Wi19cY1EUmFq1PT5OasbNC/DoVqB3yx8Olfw4t5YBxVA==
  /@azure/event-hubs/2.1.4:
    dependencies:
      '@azure/amqp-common': 1.0.0-preview.9
      '@azure/ms-rest-nodeauth': 0.9.3
      async-lock: 1.2.2
      debug: 3.2.6
      is-buffer: 2.0.4
      jssha: 2.3.1
      rhea-promise: 0.1.15
      tslib: 1.10.0
      uuid: 3.3.3
    dev: false
    resolution:
      integrity: sha512-CxaMaEjwtsmIhWtjHyGimKO7RmES0YxPqGQ9+jKqGygNlhG5NYHktDaiQu6w7k3g+I51VaLXtVSt+BVFd6VWfQ==
  /@azure/logger-js/1.3.2:
    dependencies:
      tslib: 1.10.0
    dev: false
    resolution:
      integrity: sha512-h58oEROO2tniBTSmFmuHBGvuiFuYsHQBWTVdpT2AiOED4F2Kgf7rs0MPYPXiBcDvihC70M7QPRhIQ3JK1H/ygw==
  /@azure/logger/1.0.0:
    dependencies:
      tslib: 1.10.0
    dev: false
    resolution:
      integrity: sha512-g2qLDgvmhyIxR3JVS8N67CyIOeFRKQlX/llxYJQr1OSGQqM3HTpVP8MjmjcEKbL/OIt2N9C9UFaNQuKOw1laOA==
  /@azure/ms-rest-azure-env/1.1.2:
    dev: false
    resolution:
      integrity: sha512-l7z0DPCi2Hp88w12JhDTtx5d0Y3+vhfE7JKJb9O7sEz71Cwp053N8piTtTnnk/tUor9oZHgEKi/p3tQQmLPjvA==
  /@azure/ms-rest-js/1.8.14:
    dependencies:
      '@types/tunnel': 0.0.0
      axios: 0.19.1
      form-data: 2.5.1
      tough-cookie: 2.5.0
      tslib: 1.10.0
      tunnel: 0.0.6
      uuid: 3.3.3
      xml2js: 0.4.23
    dev: false
    resolution:
      integrity: sha512-IrCPN22c8RbKWA06ZXuFwwEb15cSnr0zZ6J8Fspp9ns1SSNTERf7hv+gWvTIis1FlwHy42Mfk8hVu0/r3a0AWA==
  /@azure/ms-rest-nodeauth/0.9.3:
    dependencies:
      '@azure/ms-rest-azure-env': 1.1.2
      '@azure/ms-rest-js': 1.8.14
      adal-node: 0.1.28
    dev: false
    resolution:
      integrity: sha512-aFHRw/IHhg3I9ZJW+Va4L+sCirFHMVIu6B7lFdL5mGLfG3xC5vDIdd957LRXFgy2OiKFRUC0QaKknd0YCsQIqA==
  /@babel/code-frame/7.8.3:
    dependencies:
      '@babel/highlight': 7.8.3
    dev: false
    resolution:
      integrity: sha512-a9gxpmdXtZEInkCSHUJDLHZVBgb1QS0jhss4cPP93EW7s+uC5bikET2twEF3KV+7rDblJcmNvTR7VJejqd2C2g==
  /@babel/generator/7.8.3:
    dependencies:
      '@babel/types': 7.8.3
      jsesc: 2.5.2
      lodash: 4.17.15
      source-map: 0.5.7
    dev: false
    resolution:
      integrity: sha512-WjoPk8hRpDRqqzRpvaR8/gDUPkrnOOeuT2m8cNICJtZH6mwaCo3v0OKMI7Y6SM1pBtyijnLtAL0HDi41pf41ug==
  /@babel/helper-function-name/7.8.3:
    dependencies:
      '@babel/helper-get-function-arity': 7.8.3
      '@babel/template': 7.8.3
      '@babel/types': 7.8.3
    dev: false
    resolution:
      integrity: sha512-BCxgX1BC2hD/oBlIFUgOCQDOPV8nSINxCwM3o93xP4P9Fq6aV5sgv2cOOITDMtCfQ+3PvHp3l689XZvAM9QyOA==
  /@babel/helper-get-function-arity/7.8.3:
    dependencies:
      '@babel/types': 7.8.3
    dev: false
    resolution:
      integrity: sha512-FVDR+Gd9iLjUMY1fzE2SR0IuaJToR4RkCDARVfsBBPSP53GEqSFjD8gNyxg246VUyc/ALRxFaAK8rVG7UT7xRA==
  /@babel/helper-split-export-declaration/7.8.3:
    dependencies:
      '@babel/types': 7.8.3
    dev: false
    resolution:
      integrity: sha512-3x3yOeyBhW851hroze7ElzdkeRXQYQbFIb7gLK1WQYsw2GWDay5gAJNw1sWJ0VFP6z5J1whqeXH/WCdCjZv6dA==
  /@babel/highlight/7.8.3:
    dependencies:
      chalk: 2.4.2
      esutils: 2.0.3
      js-tokens: 4.0.0
    dev: false
    resolution:
      integrity: sha512-PX4y5xQUvy0fnEVHrYOarRPXVWafSjTW9T0Hab8gVIawpl2Sj0ORyrygANq+KjcNlSSTw0YCLSNA8OyZ1I4yEg==
  /@babel/parser/7.8.3:
    dev: false
    engines:
      node: '>=6.0.0'
    hasBin: true
    resolution:
      integrity: sha512-/V72F4Yp/qmHaTALizEm9Gf2eQHV3QyTL3K0cNfijwnMnb1L+LDlAubb/ZnSdGAVzVSWakujHYs1I26x66sMeQ==
  /@babel/template/7.8.3:
    dependencies:
      '@babel/code-frame': 7.8.3
      '@babel/parser': 7.8.3
      '@babel/types': 7.8.3
    dev: false
    resolution:
      integrity: sha512-04m87AcQgAFdvuoyiQ2kgELr2tV8B4fP/xJAVUL3Yb3bkNdMedD3d0rlSQr3PegP0cms3eHjl1F7PWlvWbU8FQ==
  /@babel/traverse/7.8.3:
    dependencies:
      '@babel/code-frame': 7.8.3
      '@babel/generator': 7.8.3
      '@babel/helper-function-name': 7.8.3
      '@babel/helper-split-export-declaration': 7.8.3
      '@babel/parser': 7.8.3
      '@babel/types': 7.8.3
      debug: 4.1.1
      globals: 11.12.0
      lodash: 4.17.15
    dev: false
    resolution:
      integrity: sha512-we+a2lti+eEImHmEXp7bM9cTxGzxPmBiVJlLVD+FuuQMeeO7RaDbutbgeheDkw+Xe3mCfJHnGOWLswT74m2IPg==
  /@babel/types/7.8.3:
    dependencies:
      esutils: 2.0.3
      lodash: 4.17.15
      to-fast-properties: 2.0.0
    dev: false
    resolution:
      integrity: sha512-jBD+G8+LWpMBBWvVcdr4QysjUE4mU/syrhN17o1u3gx0/WzJB1kwiVZAXRtWbsIPOwW8pF/YJV5+nmetPzepXg==
  /@bahmutov/data-driven/1.0.0:
    dependencies:
      check-more-types: 2.24.0
      lazy-ass: 1.6.0
    dev: false
    engines:
      node: '>=6'
    resolution:
      integrity: sha512-YqW3hPS0RXriqjcCrLOTJj+LWe3c8JpwlL83k1ka1Q8U05ZjAKbGQZYeTzUd0NFEnnfPtsUiKGpFEBJG6kFuvg==
  /@microsoft/api-extractor-model/7.7.2:
    dependencies:
      '@microsoft/node-core-library': 3.18.2
      '@microsoft/tsdoc': 0.12.14
    dev: false
    resolution:
      integrity: sha512-USwWUPV3YLS8ZOS11vFh3nzEWXC2d8OZJ6CGp0nRnCXtbqmKqAq4Jg9J5gs1PCemo7JQEbzbHGGwycC0DbRJqw==
  /@microsoft/api-extractor/7.7.2:
    dependencies:
      '@microsoft/api-extractor-model': 7.7.2
      '@microsoft/node-core-library': 3.18.2
      '@microsoft/ts-command-line': 4.3.7
      '@microsoft/tsdoc': 0.12.14
      colors: 1.2.5
      lodash: 4.17.15
      resolve: 1.8.1
      source-map: 0.6.1
      typescript: 3.7.4
    dev: false
    hasBin: true
    resolution:
      integrity: sha512-W75kcjWlONyB9kQKYAfSMiG3v2JMGlgUihny8PucZqdRatcYADeQiEcX5qE5sWdNRHD/J+5INiwlooZDd82sDQ==
  /@microsoft/node-core-library/3.18.2:
    dependencies:
      '@types/node': 8.10.54
      colors: 1.2.5
      fs-extra: 7.0.1
      jju: 1.4.0
      semver: 5.3.0
      timsort: 0.3.0
      z-schema: 3.18.4
    dev: false
    resolution:
      integrity: sha512-IRoRmLwNvrR0rTNavYlfNObz9pr4Epo8Hd//0SNptt7adOySd735ur7YBO7SzafeijHsD3/dC4PXLLwhIsMU7Q==
  /@microsoft/ts-command-line/4.3.7:
    dependencies:
      '@types/argparse': 1.0.33
      argparse: 1.0.10
      colors: 1.2.5
    dev: false
    resolution:
      integrity: sha512-dl7j5E4Ly4vin0dFRNyDEmslpqLTeFkSvWi1Ux2OhTXbORpaRm2qivTQzUgbPSh8Mtc1LSZGekqEMNl0e0OMNw==
  /@microsoft/tsdoc/0.12.14:
    dev: false
    resolution:
      integrity: sha512-518yewjSga1jLdiLrcmpMFlaba5P+50b0TWNFUpC+SL9Yzf0kMi57qw+bMl+rQ08cGqH1vLx4eg9YFUbZXgZ0Q==
  /@opencensus/web-types/0.0.7:
    dev: false
    engines:
      node: '>=6.0'
    resolution:
      integrity: sha512-xB+w7ZDAu3YBzqH44rCmG9/RlrOmFuDPt/bpf17eJr8eZSrLt7nc7LnWdxM9Mmoj/YKMHpxRg28txu3TcpiL+g==
  /@opentelemetry/types/0.2.0:
    dev: false
    engines:
      node: '>=8.0.0'
    resolution:
      integrity: sha512-GtwNB6BNDdsIPAYEdpp3JnOGO/3AJxjPvny53s3HERBdXSJTGQw8IRhiaTEX0b3w9P8+FwFZde4k+qkjn67aVw==
  /@rollup/plugin-commonjs/11.0.1_rollup@1.29.0:
    dependencies:
      '@rollup/pluginutils': 3.0.4_rollup@1.29.0
      estree-walker: 0.6.1
      is-reference: 1.1.4
      magic-string: 0.25.6
      resolve: 1.14.2
      rollup: 1.29.0
    dev: false
    engines:
      node: '>= 8.0.0'
    peerDependencies:
      rollup: ^1.20.0
    resolution:
      integrity: sha512-SaVUoaLDg3KnIXC5IBNIspr1APTYDzk05VaYcI6qz+0XX3ZlSCwAkfAhNSOxfd5GAdcm/63Noi4TowOY9MpcDg==
  /@rollup/plugin-inject/4.0.0_rollup@1.29.0:
    dependencies:
      estree-walker: 0.9.0
      magic-string: 0.25.6
      rollup: 1.29.0
      rollup-pluginutils: 2.8.2
    dev: false
    peerDependencies:
      rollup: ^1.20.0
    resolution:
      integrity: sha512-qWBNZgTxnbE3aFstAd3xMXk5QlkTI3eEnXCQ2kgtbGBy3iz9Xz5OP27skm2HUFVqdORrn57dDe/VU3AWfv43Qw==
  /@rollup/plugin-json/4.0.1_rollup@1.29.0:
    dependencies:
      rollup: 1.29.0
      rollup-pluginutils: 2.8.2
    dev: false
    peerDependencies:
      rollup: ^1.20.0
    resolution:
      integrity: sha512-soxllkhOGgchswBAAaTe7X9G80U2tjjHvXv0sBrriLJcC/89PkP59iTrKPOfbz3SjX088mKDmMhAscuyLz8ZSg==
  /@rollup/plugin-multi-entry/3.0.0_rollup@1.29.0:
    dependencies:
      matched: 1.0.2
      rollup: 1.29.0
    dev: false
    peerDependencies:
      rollup: ^1.20.0
    resolution:
      integrity: sha512-nFN+1hUHQn7Y6ivdJa/6sYo8LOTmtnQl7g4rQ3WgnJYkL0AByzpb3fXt70ANgJnoLmhcXHBQiQykg835EY7EMg==
  /@rollup/plugin-node-resolve/7.0.0_rollup@1.29.0:
    dependencies:
      '@rollup/pluginutils': 3.0.4_rollup@1.29.0
      '@types/resolve': 0.0.8
      builtin-modules: 3.1.0
      is-module: 1.0.0
      resolve: 1.14.2
      rollup: 1.29.0
    dev: false
    engines:
      node: '>= 8.0.0'
    peerDependencies:
      rollup: ^1.20.0
    resolution:
      integrity: sha512-+vOx2+WMBMFotYKM3yYeDGZxIvcQ7yO4g+SuKDFsjKaq8Lw3EPgfB6qNlp8Z/3ceDCEhHvC9/b+PgBGwDQGbzQ==
  /@rollup/plugin-replace/2.3.0_rollup@1.29.0:
    dependencies:
      magic-string: 0.25.6
      rollup: 1.29.0
      rollup-pluginutils: 2.8.2
    dev: false
    peerDependencies:
      rollup: ^1.20.0
    resolution:
      integrity: sha512-rzWAMqXAHC1w3eKpK6LxRqiF4f3qVFaa1sGii6Bp3rluKcwHNOpPt+hWRCmAH6SDEPtbPiLFf0pfNQyHs6Btlg==
  /@rollup/pluginutils/3.0.4_rollup@1.29.0:
    dependencies:
      estree-walker: 0.6.1
      rollup: 1.29.0
    dev: false
    engines:
      node: '>= 8.0.0'
    peerDependencies:
      rollup: ^1.20.0
    resolution:
      integrity: sha512-buc0oeq2zqQu2mpMyvZgAaQvitikYjT/4JYhA4EXwxX8/g0ZGHoGiX+0AwmfhrNqH4oJv67gn80sTZFQ/jL1bw==
  /@sinonjs/commons/1.7.0:
    dependencies:
      type-detect: 4.0.8
    dev: false
    resolution:
      integrity: sha512-qbk9AP+cZUsKdW1GJsBpxPKFmCJ0T8swwzVje3qFd+AkQb74Q/tiuzrdfFg8AD2g5HH/XbE/I8Uc1KYHVYWfhg==
  /@sinonjs/formatio/3.2.2:
    dependencies:
      '@sinonjs/commons': 1.7.0
      '@sinonjs/samsam': 3.3.3
    dev: false
    resolution:
      integrity: sha512-B8SEsgd8gArBLMD6zpRw3juQ2FVSsmdd7qlevyDqzS9WTCtvF55/gAL+h6gue8ZvPYcdiPdvueM/qm//9XzyTQ==
  /@sinonjs/samsam/3.3.3:
    dependencies:
      '@sinonjs/commons': 1.7.0
      array-from: 2.1.1
      lodash: 4.17.15
    dev: false
    resolution:
      integrity: sha512-bKCMKZvWIjYD0BLGnNrxVuw4dkWCYsLqFOUWw8VgKF/+5Y+mE7LfHWPIYoDXowH+3a9LsWDMo0uAP8YDosPvHQ==
  /@sinonjs/text-encoding/0.7.1:
    dev: false
    resolution:
      integrity: sha512-+iTbntw2IZPb/anVDbypzfQa+ay64MW0Zo8aJ8gZPWMMK6/OubMVb6lUPMagqjOPnmtauXnFCACVl3O7ogjeqQ==
  /@types/anymatch/1.3.1:
    dev: false
    resolution:
      integrity: sha512-/+CRPXpBDpo2RK9C68N3b2cOvO0Cf5B9aPijHsoDQTHivnGSObdOF2BRQOYjojWTDy6nQvMjmqRXIxH55VjxxA==
  /@types/argparse/1.0.33:
    dev: false
    resolution:
      integrity: sha512-VQgHxyPMTj3hIlq9SY1mctqx+Jj8kpQfoLvDlVSDNOyuYs8JYfkuY3OW/4+dO657yPmNhHpePRx0/Tje5ImNVQ==
  /@types/assert/1.4.3:
    dev: false
    resolution:
      integrity: sha512-491hfOvNr0+BGOHT2m36xJ+LK68IuOshvxV0VIrKOnzBDL11WlDa3PwO+drTYkwCdfzJRN9REcDPZVVcrx1ucw==
  /@types/async-lock/1.1.1:
    dev: false
    resolution:
      integrity: sha512-TU1X8jmAU2BjwKryBFV/GDezz7Ge0xu9ZuYC7dy6wKj4hnL0JcxeseCOr/G2JkGylff6hdUBrR+Ee5ApAQeU5g==
  /@types/bluebird/3.5.29:
    dev: false
    resolution:
      integrity: sha512-kmVtnxTuUuhCET669irqQmPAez4KFnFVKvpleVRyfC3g+SHD1hIkFZcWLim9BVcwUBLO59o8VZE4yGCmTif8Yw==
  /@types/body-parser/1.17.1:
    dependencies:
      '@types/connect': 3.4.33
      '@types/node': 13.1.6
    dev: false
    resolution:
      integrity: sha512-RoX2EZjMiFMjZh9lmYrwgoP9RTpAjSHiJxdp4oidAQVO02T7HER3xj9UKue5534ULWeqVEkujhWcyvUce+d68w==
  /@types/chai-as-promised/7.1.2:
    dependencies:
      '@types/chai': 4.2.7
    dev: false
    resolution:
      integrity: sha512-PO2gcfR3Oxa+u0QvECLe1xKXOqYTzCmWf0FhLhjREoW3fPAVamjihL7v1MOVLJLsnAMdLcjkfrs01yvDMwVK4Q==
  /@types/chai-string/1.4.2:
    dependencies:
      '@types/chai': 4.2.7
    dev: false
    resolution:
      integrity: sha512-ld/1hV5qcPRGuwlPdvRfvM3Ka/iofOk2pH4VkasK4b1JJP1LjNmWWn0LsISf6RRzyhVOvs93rb9tM09e+UuF8Q==
  /@types/chai/4.2.7:
    dev: false
    resolution:
      integrity: sha512-luq8meHGYwvky0O7u0eQZdA7B4Wd9owUCqvbw2m3XCrCU8mplYOujMBbvyS547AxJkC+pGnd0Cm15eNxEUNU8g==
  /@types/color-name/1.1.1:
    dev: false
    resolution:
      integrity: sha512-rr+OQyAjxze7GgWrSaJwydHStIhHq2lvY3BOC2Mj7KnzI7XK0Uw1TOOdI9lDoajEbSWLiYgoo4f1R51erQfhPQ==
  /@types/connect/3.4.33:
    dependencies:
      '@types/node': 13.1.6
    dev: false
    resolution:
      integrity: sha512-2+FrkXY4zllzTNfJth7jOqEHC+enpLeGslEhpnTAkg21GkRrWV4SsAtqchtT4YS9/nODBU2/ZfsBY2X4J/dX7A==
  /@types/debug/4.1.5:
    dev: false
    resolution:
      integrity: sha512-Q1y515GcOdTHgagaVFhHnIFQ38ygs/kmxdNpvpou+raI9UO3YZcHDngBSYKQklcKlvA7iuQlmIKbzvmxcOE9CQ==
  /@types/eslint-visitor-keys/1.0.0:
    dev: false
    resolution:
      integrity: sha512-OCutwjDZ4aFS6PB1UZ988C4YgwlBHJd6wCeQqaLdmadZ/7e+w79+hbMUFC1QXDNCmdyoRfAFdm0RypzwR+Qpag==
  /@types/estree/0.0.39:
    dev: false
    resolution:
      integrity: sha512-EYNwp3bU+98cpU4lAWYYL7Zz+2gryWH1qbdDTidVd6hkiR6weksdbMadyXKXNPEkQFhXM+hVO9ZygomHXp+AIw==
  /@types/estree/0.0.42:
    dev: false
    resolution:
      integrity: sha512-K1DPVvnBCPxzD+G51/cxVIoc2X8uUVl1zpJeE6iKcgHMj4+tbat5Xu4TjV7v2QSDbIeAfLi2hIk+u2+s0MlpUQ==
  /@types/events/3.0.0:
    dev: false
    resolution:
      integrity: sha512-EaObqwIvayI5a8dCzhFrjKzVwKLxjoG9T6Ppd5CEo07LRKfQ8Yokw54r5+Wq7FaBQ+yXRvQAYPrHwya1/UFt9g==
  /@types/express-serve-static-core/4.17.1:
    dependencies:
      '@types/node': 13.1.6
      '@types/range-parser': 1.2.3
    dev: false
    resolution:
      integrity: sha512-9e7jj549ZI+RxY21Cl0t8uBnWyb22HzILupyHZjYEVK//5TT/1bZodU+yUbLnPdoYViBBnNWbxp4zYjGV0zUGw==
  /@types/express/4.17.2:
    dependencies:
      '@types/body-parser': 1.17.1
      '@types/express-serve-static-core': 4.17.1
      '@types/serve-static': 1.13.3
    dev: false
    resolution:
      integrity: sha512-5mHFNyavtLoJmnusB8OKJ5bshSzw+qkMIBAobLrIM48HJvunFva9mOa6aBwh64lBFyNwBbs0xiEFuj4eU/NjCA==
  /@types/fast-json-stable-stringify/2.0.0:
    dev: false
    resolution:
      integrity: sha512-mky/O83TXmGY39P1H9YbUpjV6l6voRYlufqfFCvel8l1phuy8HRjdWc1rrPuN53ITBJlbyMSV6z3niOySO5pgQ==
  /@types/fs-extra/8.0.1:
    dependencies:
      '@types/node': 8.10.59
    dev: false
    resolution:
      integrity: sha512-J00cVDALmi/hJOYsunyT52Hva5TnJeKP5yd1r+mH/ZU0mbYZflR0Z5kw5kITtKTRYMhm1JMClOFYdHnQszEvqw==
  /@types/glob/7.1.1:
    dependencies:
      '@types/events': 3.0.0
      '@types/minimatch': 3.0.3
      '@types/node': 8.10.59
    dev: false
    resolution:
      integrity: sha512-1Bh06cbWJUHMC97acuD6UMG29nMt0Aqz1vF3guLfG+kHHJhy3AyohZFFxYk2f7Q1SQIrNwvncxAE0N/9s70F2w==
  /@types/is-buffer/2.0.0:
    dependencies:
      '@types/node': 8.10.59
    dev: false
    resolution:
      integrity: sha512-0f7N/e3BAz32qDYvgB4d2cqv1DqUwvGxHkXsrucICn8la1Vb6Yl6Eg8mPScGwUiqHJeE7diXlzaK+QMA9m4Gxw==
  /@types/json-schema/7.0.4:
    dev: false
    resolution:
      integrity: sha512-8+KAKzEvSUdeo+kmqnKrqgeE+LcA0tjYWFY7RPProVYwnqDjukzO+3b6dLD56rYX5TdWejnEOLJYOIeh4CXKuA==
  /@types/json5/0.0.29:
    dev: false
    optional: true
    resolution:
      integrity: sha1-7ihweulOEdK4J7y+UnC86n8+ce4=
  /@types/jssha/2.0.0:
    dev: false
    resolution:
      integrity: sha512-oBnY3csYnXfqZXDRBJwP1nDDJCW/+VMJ88UHT4DCy0deSXpJIQvMCwYlnmdW4M+u7PiSfQc44LmiFcUbJ8hLEw==
  /@types/jws/3.2.1:
    dependencies:
      '@types/node': 8.10.59
    dev: false
    resolution:
      integrity: sha512-Wninf85BwMG0K9BpO1RnZJQ+0dydtYo+V4DfBCQVUEuo82dK/ABi0VvhLAQVi/K6PPNzd5lHCij5LmYt1ptUjw==
  /@types/karma/3.0.5:
    dependencies:
      '@types/bluebird': 3.5.29
      '@types/node': 8.10.59
      log4js: 4.5.1
    dev: false
    resolution:
      integrity: sha512-VSIO/1tJcfBN6jgXF+fIlHoOxxsijeJHoGMNXnrUF+pYMT8ovXGX7s002Dsppkv5Xkv5GjkptSKrOHv5+gwR8g==
  /@types/long/4.0.0:
    dev: false
    resolution:
      integrity: sha512-1w52Nyx4Gq47uuu0EVcsHBxZFJgurQ+rTKS3qMHxR1GY2T8c2AJYd6vZoZ9q1rupaDjU0yT+Jc2XTyXkjeMA+Q==
  /@types/memory-fs/0.3.2:
    dependencies:
      '@types/node': 13.1.6
    dev: false
    resolution:
      integrity: sha512-j5AcZo7dbMxHoOimcHEIh0JZe5e1b8q8AqGSpZJrYc7xOgCIP79cIjTdx5jSDLtySnQDwkDTqwlC7Xw7uXw7qg==
  /@types/mime/2.0.1:
    dev: false
    resolution:
      integrity: sha512-FwI9gX75FgVBJ7ywgnq/P7tw+/o1GUbtP0KzbtusLigAOgIgNISRK0ZPl4qertvXSIE8YbsVJueQ90cDt9YYyw==
  /@types/minimatch/3.0.3:
    dev: false
    resolution:
      integrity: sha512-tHq6qdbT9U1IRSGf14CL0pUlULksvY9OZ+5eEgl1N7t+OA3tGvNpxJCzuKQlsNgCVwbAs670L1vcVQi8j9HjnA==
  /@types/mocha/5.2.7:
    dev: false
    resolution:
      integrity: sha512-NYrtPht0wGzhwe9+/idPaBB+TqkY9AhTvOLMkThm0IoEfLaiVQZwBwyJ5puCkO3AUCWrmcoePjp2mbFocKy4SQ==
  /@types/nise/1.4.0:
    dev: false
    resolution:
      integrity: sha512-DPxmjiDwubsNmguG5X4fEJ+XCyzWM3GXWsqQlvUcjJKa91IOoJUy51meDr0GkzK64qqNcq85ymLlyjoct9tInw==
  /@types/node-fetch/2.5.4:
    dependencies:
      '@types/node': 8.10.59
    dev: false
    resolution:
      integrity: sha512-Oz6id++2qAOFuOlE1j0ouk1dzl3mmI1+qINPNBhi9nt/gVOz0G+13Ao6qjhdF0Ys+eOkhu6JnFmt38bR3H0POQ==
  /@types/node/13.1.6:
    dev: false
    resolution:
      integrity: sha512-Jg1F+bmxcpENHP23sVKkNuU3uaxPnsBMW0cLjleiikFKomJQbsn0Cqk2yDvQArqzZN6ABfBkZ0To7pQ8sLdWDg==
  /@types/node/8.10.54:
    dev: false
    resolution:
      integrity: sha512-kaYyLYf6ICn6/isAyD4K1MyWWd5Q3JgH6bnMN089LUx88+s4W8GvK9Q6JMBVu5vsFFp7pMdSxdKmlBXwH/VFRg==
  /@types/node/8.10.59:
    dev: false
    resolution:
      integrity: sha512-8RkBivJrDCyPpBXhVZcjh7cQxVBSmRk9QM7hOketZzp6Tg79c0N8kkpAIito9bnJ3HCVCHVYz+KHTEbfQNfeVQ==
  /@types/priorityqueuejs/1.0.1:
    dev: false
    resolution:
      integrity: sha1-bqrDJHpMXO/JRILl2Hw3MLNfUFM=
  /@types/qs/6.9.0:
    dev: false
    resolution:
      integrity: sha512-c4zji5CjWv1tJxIZkz1oUtGcdOlsH3aza28Nqmm+uNDWBRHoMsjooBEN4czZp1V3iXPihE/VRUOBqg+4Xq0W4g==
  /@types/query-string/6.2.0:
    dev: false
    resolution:
      integrity: sha512-dnYqKg7eZ+t7ZhCuBtwLxjqON8yXr27hiu3zXfPqxfJSbWUZNwwISE0BJUxghlcKsk4lZSp7bdFSJBJVNWBfmA==
  /@types/range-parser/1.2.3:
    dev: false
    resolution:
      integrity: sha512-ewFXqrQHlFsgc09MK5jP5iR7vumV/BYayNC6PgJO2LPe8vrnNFyjQjSppfEngITi0qvfKtzFvgKymGheFM9UOA==
  /@types/resolve/0.0.8:
    dependencies:
      '@types/node': 13.1.6
    dev: false
    resolution:
      integrity: sha512-auApPaJf3NPfe18hSoJkp8EbZzer2ISk7o8mCC3M9he/a04+gbMF97NkpD2S8riMGvm4BMRI59/SZQSaLTKpsQ==
  /@types/semaphore/1.1.0:
    dev: false
    resolution:
      integrity: sha512-YD+lyrPhrsJdSOaxmA9K1lzsCoN0J29IsQGMKd67SbkPDXxJPdwdqpok1sytD19NEozUaFpjIsKOWnJDOYO/GA==
  /@types/serve-static/1.13.3:
    dependencies:
      '@types/express-serve-static-core': 4.17.1
      '@types/mime': 2.0.1
    dev: false
    resolution:
      integrity: sha512-oprSwp094zOglVrXdlo/4bAHtKTAxX6VT8FOZlBKrmyLbNvE1zxZyJ6yikMVtHIvwP45+ZQGJn+FdXGKTozq0g==
  /@types/sinon/7.5.1:
    dev: false
    resolution:
      integrity: sha512-EZQUP3hSZQyTQRfiLqelC9NMWd1kqLcmQE0dMiklxBkgi84T+cHOhnKpgk4NnOWpGX863yE6+IaGnOXUNFqDnQ==
  /@types/source-list-map/0.1.2:
    dev: false
    resolution:
      integrity: sha512-K5K+yml8LTo9bWJI/rECfIPrGgxdpeNbj+d53lwN4QjW1MCwlkhUms+gtdzigTeUyBr09+u8BwOIY3MXvHdcsA==
  /@types/tapable/1.0.5:
    dev: false
    resolution:
      integrity: sha512-/gG2M/Imw7cQFp8PGvz/SwocNrmKFjFsm5Pb8HdbHkZ1K8pmuPzOX4VeVoiEecFCVf4CsN1r3/BRvx+6sNqwtQ==
  /@types/tough-cookie/2.3.6:
    dev: false
    resolution:
      integrity: sha512-wHNBMnkoEBiRAd3s8KTKwIuO9biFtTf0LehITzBhSco+HQI0xkXZbLOD55SW3Aqw3oUkHstkm5SPv58yaAdFPQ==
  /@types/tunnel/0.0.0:
    dependencies:
      '@types/node': 13.1.6
    dev: false
    resolution:
      integrity: sha512-FGDp0iBRiBdPjOgjJmn1NH0KDLN+Z8fRmo+9J7XGBhubq1DPrGrbmG4UTlGzrpbCpesMqD0sWkzi27EYkOMHyg==
  /@types/tunnel/0.0.1:
    dependencies:
      '@types/node': 8.10.59
    dev: false
    resolution:
      integrity: sha512-AOqu6bQu5MSWwYvehMXLukFHnupHrpZ8nvgae5Ggie9UwzDR1CCwoXgSSWNZJuyOlCdfdsWMA5F2LlmvyoTv8A==
  /@types/uglify-js/3.0.4:
    dependencies:
      source-map: 0.6.1
    dev: false
    resolution:
      integrity: sha512-SudIN9TRJ+v8g5pTG8RRCqfqTMNqgWCKKd3vtynhGzkIIjxaicNAMuY5TRadJ6tzDu3Dotf3ngaMILtmOdmWEQ==
  /@types/underscore/1.9.4:
    dev: false
    resolution:
      integrity: sha512-CjHWEMECc2/UxOZh0kpiz3lEyX2Px3rQS9HzD20lxMvx571ivOBQKeLnqEjxUY0BMgp6WJWo/pQLRBwMW5v4WQ==
  /@types/uuid/3.4.6:
    dependencies:
      '@types/node': 8.10.59
    dev: false
    resolution:
      integrity: sha512-cCdlC/1kGEZdEglzOieLDYBxHsvEOIg7kp/2FYyVR9Pxakq+Qf/inL3RKQ+PA8gOlI/NnL+fXmQH12nwcGzsHw==
  /@types/webpack-dev-middleware/2.0.3:
    dependencies:
      '@types/connect': 3.4.33
      '@types/memory-fs': 0.3.2
      '@types/webpack': 4.41.2
      loglevel: 1.6.6
    dev: false
    resolution:
      integrity: sha512-DzNJJ6ah/6t1n8sfAgQyEbZ/OMmFcF9j9P3aesnm7G6/iBFR/qiGin8K89J0RmaWIBzhTMdDg3I5PmKmSv7N9w==
  /@types/webpack-sources/0.1.5:
    dependencies:
      '@types/node': 13.1.6
      '@types/source-list-map': 0.1.2
      source-map: 0.6.1
    dev: false
    resolution:
      integrity: sha512-zfvjpp7jiafSmrzJ2/i3LqOyTYTuJ7u1KOXlKgDlvsj9Rr0x7ZiYu5lZbXwobL7lmsRNtPXlBfmaUD8eU2Hu8w==
  /@types/webpack/4.41.2:
    dependencies:
      '@types/anymatch': 1.3.1
      '@types/node': 8.10.59
      '@types/tapable': 1.0.5
      '@types/uglify-js': 3.0.4
      '@types/webpack-sources': 0.1.5
      source-map: 0.6.1
    dev: false
    resolution:
      integrity: sha512-DNMQOfEvwzWRRyp6Wy9QVCgJ3gkelZsuBE2KUD318dg95s9DKGiT5CszmmV58hq8jk89I9NClre48AEy1MWAJA==
  /@types/ws/6.0.4:
    dependencies:
      '@types/node': 8.10.59
    dev: false
    resolution:
      integrity: sha512-PpPrX7SZW9re6+Ha8ojZG4Se8AZXgf0GK6zmfqEuCsY49LFDNXO3SByp44X3dFEqtB73lkCDAdUazhAjVPiNwg==
  /@types/xml2js/0.4.5:
    dependencies:
      '@types/node': 8.10.59
    dev: false
    resolution:
      integrity: sha512-yohU3zMn0fkhlape1nxXG2bLEGZRc1FeqF80RoHaYXJN7uibaauXfhzhOJr1Xh36sn+/tx21QAOf07b/xYVk1w==
  /@types/yargs-parser/15.0.0:
    dev: false
    resolution:
      integrity: sha512-FA/BWv8t8ZWJ+gEOnLLd8ygxH/2UFbAvgEonyfN6yWGLKc7zVjbpl2Y4CTjid9h2RfgPP6SEt6uHwEOply00yw==
  /@types/yargs/13.0.5:
    dependencies:
      '@types/yargs-parser': 15.0.0
    dev: false
    resolution:
      integrity: sha512-CF/+sxTO7FOwbIRL4wMv0ZYLCRfMid2HQpzDRyViH7kSpfoAFiMdGqKIxb1PxWfjtQXQhnQuD33lvRHNwr809Q==
  /@typescript-eslint/eslint-plugin-tslint/2.16.0_4c73690b799761c3423dfbef49a3075b:
    dependencies:
      '@typescript-eslint/experimental-utils': 2.16.0_eslint@6.8.0+typescript@3.6.4
      eslint: 6.8.0
      lodash: 4.17.15
      tslint: 5.20.1_typescript@3.6.4
      typescript: 3.6.4
    dev: false
    engines:
      node: ^8.10.0 || ^10.13.0 || >=11.10.1
    peerDependencies:
      eslint: ^5.0.0 || ^6.0.0
      tslint: ^5.0.0
      typescript: '*'
    resolution:
      integrity: sha512-F+In2z6VCWiI0J4P4OzUQY9UzT5y/0Xg6bHM6twoK5XmPdbR7zT9JzIZKLcXyr80XT5LbgHjnW6oPGp1O3W36g==
  /@typescript-eslint/eslint-plugin/2.16.0_c31061c3a4c51030ad09922138088b55:
    dependencies:
      '@typescript-eslint/experimental-utils': 2.16.0_eslint@6.8.0+typescript@3.6.4
      '@typescript-eslint/parser': 2.16.0_eslint@6.8.0+typescript@3.6.4
      eslint: 6.8.0
      eslint-utils: 1.4.3
      functional-red-black-tree: 1.0.1
      regexpp: 3.0.0
      tsutils: 3.17.1_typescript@3.6.4
      typescript: 3.6.4
    dev: false
    engines:
      node: ^8.10.0 || ^10.13.0 || >=11.10.1
    peerDependencies:
      '@typescript-eslint/parser': ^2.0.0
      eslint: ^5.0.0 || ^6.0.0
      typescript: '*'
    peerDependenciesMeta:
      typescript:
        optional: true
    resolution:
      integrity: sha512-TKWbeFAKRPrvKiR9GNxErQ8sELKqg1ZvXi6uho07mcKShBnCnqNpDQWP01FEvWKf0bxM2g7uQEI5MNjSNqvUpQ==
  /@typescript-eslint/experimental-utils/2.16.0_eslint@6.8.0+typescript@3.6.4:
    dependencies:
      '@types/json-schema': 7.0.4
      '@typescript-eslint/typescript-estree': 2.16.0_typescript@3.6.4
      eslint: 6.8.0
      eslint-scope: 5.0.0
    dev: false
    engines:
      node: ^8.10.0 || ^10.13.0 || >=11.10.1
    peerDependencies:
      eslint: '*'
      typescript: '*'
    resolution:
      integrity: sha512-bXTmAztXpqxliDKZgvWkl+5dHeRN+jqXVZ16peKKFzSXVzT6mz8kgBpHiVzEKO2NZ8OCU7dG61K9sRS/SkUUFQ==
  /@typescript-eslint/parser/2.16.0_eslint@6.8.0+typescript@3.6.4:
    dependencies:
      '@types/eslint-visitor-keys': 1.0.0
      '@typescript-eslint/experimental-utils': 2.16.0_eslint@6.8.0+typescript@3.6.4
      '@typescript-eslint/typescript-estree': 2.16.0_typescript@3.6.4
      eslint: 6.8.0
      eslint-visitor-keys: 1.1.0
      typescript: 3.6.4
    dev: false
    engines:
      node: ^8.10.0 || ^10.13.0 || >=11.10.1
    peerDependencies:
      eslint: ^5.0.0 || ^6.0.0
      typescript: '*'
    peerDependenciesMeta:
      typescript:
        optional: true
    resolution:
      integrity: sha512-+w8dMaYETM9v6il1yYYkApMSiwgnqXWJbXrA94LAWN603vXHACsZTirJduyeBOJjA9wT6xuXe5zZ1iCUzoxCfw==
  /@typescript-eslint/typescript-estree/2.16.0_typescript@3.6.4:
    dependencies:
      debug: 4.1.1
      eslint-visitor-keys: 1.1.0
      glob: 7.1.6
      is-glob: 4.0.1
      lodash: 4.17.15
      semver: 6.3.0
      tsutils: 3.17.1_typescript@3.6.4
      typescript: 3.6.4
    dev: false
    engines:
      node: ^8.10.0 || ^10.13.0 || >=11.10.1
    peerDependencies:
      typescript: '*'
    peerDependenciesMeta:
      typescript:
        optional: true
    resolution:
      integrity: sha512-hyrCYjFHISos68Bk5KjUAXw0pP/455qq9nxqB1KkT67Pxjcfw+r6Yhcmqnp8etFL45UexCHUMrADHH7dI/m2WQ==
  /@webassemblyjs/ast/1.8.5:
    dependencies:
      '@webassemblyjs/helper-module-context': 1.8.5
      '@webassemblyjs/helper-wasm-bytecode': 1.8.5
      '@webassemblyjs/wast-parser': 1.8.5
    dev: false
    resolution:
      integrity: sha512-aJMfngIZ65+t71C3y2nBBg5FFG0Okt9m0XEgWZ7Ywgn1oMAT8cNwx00Uv1cQyHtidq0Xn94R4TAywO+LCQ+ZAQ==
  /@webassemblyjs/floating-point-hex-parser/1.8.5:
    dev: false
    resolution:
      integrity: sha512-9p+79WHru1oqBh9ewP9zW95E3XAo+90oth7S5Re3eQnECGq59ly1Ri5tsIipKGpiStHsUYmY3zMLqtk3gTcOtQ==
  /@webassemblyjs/helper-api-error/1.8.5:
    dev: false
    resolution:
      integrity: sha512-Za/tnzsvnqdaSPOUXHyKJ2XI7PDX64kWtURyGiJJZKVEdFOsdKUCPTNEVFZq3zJ2R0G5wc2PZ5gvdTRFgm81zA==
  /@webassemblyjs/helper-buffer/1.8.5:
    dev: false
    resolution:
      integrity: sha512-Ri2R8nOS0U6G49Q86goFIPNgjyl6+oE1abW1pS84BuhP1Qcr5JqMwRFT3Ah3ADDDYGEgGs1iyb1DGX+kAi/c/Q==
  /@webassemblyjs/helper-code-frame/1.8.5:
    dependencies:
      '@webassemblyjs/wast-printer': 1.8.5
    dev: false
    resolution:
      integrity: sha512-VQAadSubZIhNpH46IR3yWO4kZZjMxN1opDrzePLdVKAZ+DFjkGD/rf4v1jap744uPVU6yjL/smZbRIIJTOUnKQ==
  /@webassemblyjs/helper-fsm/1.8.5:
    dev: false
    resolution:
      integrity: sha512-kRuX/saORcg8se/ft6Q2UbRpZwP4y7YrWsLXPbbmtepKr22i8Z4O3V5QE9DbZK908dh5Xya4Un57SDIKwB9eow==
  /@webassemblyjs/helper-module-context/1.8.5:
    dependencies:
      '@webassemblyjs/ast': 1.8.5
      mamacro: 0.0.3
    dev: false
    resolution:
      integrity: sha512-/O1B236mN7UNEU4t9X7Pj38i4VoU8CcMHyy3l2cV/kIF4U5KoHXDVqcDuOs1ltkac90IM4vZdHc52t1x8Yfs3g==
  /@webassemblyjs/helper-wasm-bytecode/1.8.5:
    dev: false
    resolution:
      integrity: sha512-Cu4YMYG3Ddl72CbmpjU/wbP6SACcOPVbHN1dI4VJNJVgFwaKf1ppeFJrwydOG3NDHxVGuCfPlLZNyEdIYlQ6QQ==
  /@webassemblyjs/helper-wasm-section/1.8.5:
    dependencies:
      '@webassemblyjs/ast': 1.8.5
      '@webassemblyjs/helper-buffer': 1.8.5
      '@webassemblyjs/helper-wasm-bytecode': 1.8.5
      '@webassemblyjs/wasm-gen': 1.8.5
    dev: false
    resolution:
      integrity: sha512-VV083zwR+VTrIWWtgIUpqfvVdK4ff38loRmrdDBgBT8ADXYsEZ5mPQ4Nde90N3UYatHdYoDIFb7oHzMncI02tA==
  /@webassemblyjs/ieee754/1.8.5:
    dependencies:
      '@xtuc/ieee754': 1.2.0
    dev: false
    resolution:
      integrity: sha512-aaCvQYrvKbY/n6wKHb/ylAJr27GglahUO89CcGXMItrOBqRarUMxWLJgxm9PJNuKULwN5n1csT9bYoMeZOGF3g==
  /@webassemblyjs/leb128/1.8.5:
    dependencies:
      '@xtuc/long': 4.2.2
    dev: false
    resolution:
      integrity: sha512-plYUuUwleLIziknvlP8VpTgO4kqNaH57Y3JnNa6DLpu/sGcP6hbVdfdX5aHAV716pQBKrfuU26BJK29qY37J7A==
  /@webassemblyjs/utf8/1.8.5:
    dev: false
    resolution:
      integrity: sha512-U7zgftmQriw37tfD934UNInokz6yTmn29inT2cAetAsaU9YeVCveWEwhKL1Mg4yS7q//NGdzy79nlXh3bT8Kjw==
  /@webassemblyjs/wasm-edit/1.8.5:
    dependencies:
      '@webassemblyjs/ast': 1.8.5
      '@webassemblyjs/helper-buffer': 1.8.5
      '@webassemblyjs/helper-wasm-bytecode': 1.8.5
      '@webassemblyjs/helper-wasm-section': 1.8.5
      '@webassemblyjs/wasm-gen': 1.8.5
      '@webassemblyjs/wasm-opt': 1.8.5
      '@webassemblyjs/wasm-parser': 1.8.5
      '@webassemblyjs/wast-printer': 1.8.5
    dev: false
    resolution:
      integrity: sha512-A41EMy8MWw5yvqj7MQzkDjU29K7UJq1VrX2vWLzfpRHt3ISftOXqrtojn7nlPsZ9Ijhp5NwuODuycSvfAO/26Q==
  /@webassemblyjs/wasm-gen/1.8.5:
    dependencies:
      '@webassemblyjs/ast': 1.8.5
      '@webassemblyjs/helper-wasm-bytecode': 1.8.5
      '@webassemblyjs/ieee754': 1.8.5
      '@webassemblyjs/leb128': 1.8.5
      '@webassemblyjs/utf8': 1.8.5
    dev: false
    resolution:
      integrity: sha512-BCZBT0LURC0CXDzj5FXSc2FPTsxwp3nWcqXQdOZE4U7h7i8FqtFK5Egia6f9raQLpEKT1VL7zr4r3+QX6zArWg==
  /@webassemblyjs/wasm-opt/1.8.5:
    dependencies:
      '@webassemblyjs/ast': 1.8.5
      '@webassemblyjs/helper-buffer': 1.8.5
      '@webassemblyjs/wasm-gen': 1.8.5
      '@webassemblyjs/wasm-parser': 1.8.5
    dev: false
    resolution:
      integrity: sha512-HKo2mO/Uh9A6ojzu7cjslGaHaUU14LdLbGEKqTR7PBKwT6LdPtLLh9fPY33rmr5wcOMrsWDbbdCHq4hQUdd37Q==
  /@webassemblyjs/wasm-parser/1.8.5:
    dependencies:
      '@webassemblyjs/ast': 1.8.5
      '@webassemblyjs/helper-api-error': 1.8.5
      '@webassemblyjs/helper-wasm-bytecode': 1.8.5
      '@webassemblyjs/ieee754': 1.8.5
      '@webassemblyjs/leb128': 1.8.5
      '@webassemblyjs/utf8': 1.8.5
    dev: false
    resolution:
      integrity: sha512-pi0SYE9T6tfcMkthwcgCpL0cM9nRYr6/6fjgDtL6q/ZqKHdMWvxitRi5JcZ7RI4SNJJYnYNaWy5UUrHQy998lw==
  /@webassemblyjs/wast-parser/1.8.5:
    dependencies:
      '@webassemblyjs/ast': 1.8.5
      '@webassemblyjs/floating-point-hex-parser': 1.8.5
      '@webassemblyjs/helper-api-error': 1.8.5
      '@webassemblyjs/helper-code-frame': 1.8.5
      '@webassemblyjs/helper-fsm': 1.8.5
      '@xtuc/long': 4.2.2
    dev: false
    resolution:
      integrity: sha512-daXC1FyKWHF1i11obK086QRlsMsY4+tIOKgBqI1lxAnkp9xe9YMcgOxm9kLe+ttjs5aWV2KKE1TWJCN57/Btsg==
  /@webassemblyjs/wast-printer/1.8.5:
    dependencies:
      '@webassemblyjs/ast': 1.8.5
      '@webassemblyjs/wast-parser': 1.8.5
      '@xtuc/long': 4.2.2
    dev: false
    resolution:
      integrity: sha512-w0U0pD4EhlnvRyeJzBqaVSJAo9w/ce7/WPogeXLzGkO6hzhr4GnQIZ4W4uUt5b9ooAaXPtnXlj0gzsXEOUNYMg==
  /@xtuc/ieee754/1.2.0:
    dev: false
    resolution:
      integrity: sha512-DX8nKgqcGwsc0eJSqYt5lwP4DH5FlHnmuWWBRy7X0NcaGR0ZtuyeESgMwTYVEtxmsNGY+qit4QYT/MIYTOTPeA==
  /@xtuc/long/4.2.2:
    dev: false
    resolution:
      integrity: sha512-NuHqBY1PB/D8xU6s/thBgOAiAP7HOYDQ32+BFZILJ8ivkUkAHQnWfn6WhL79Owj1qmUnoN/YPhktdIoucipkAQ==
  /abbrev/1.0.9:
    dev: false
    resolution:
      integrity: sha1-kbR5JYinc4wl813W9jdSovh3YTU=
  /accepts/1.3.7:
    dependencies:
      mime-types: 2.1.26
      negotiator: 0.6.2
    dev: false
    engines:
      node: '>= 0.6'
    resolution:
      integrity: sha512-Il80Qs2WjYlJIBNzNkK6KYqlVMTbZLXgHx2oT0pU/fjRHyEp+PEfEPY0R3WCwAGVOtauxh1hOxNgIf5bv7dQpA==
  /acorn-jsx/5.1.0_acorn@7.1.0:
    dependencies:
      acorn: 7.1.0
    dev: false
    peerDependencies:
      acorn: ^6.0.0 || ^7.0.0
    resolution:
      integrity: sha512-tMUqwBWfLFbJbizRmEcWSLw6HnFzfdJs2sOJEOwwtVPMoH/0Ay+E703oZz78VSXZiiDcZrQ5XKjPIUQixhmgVw==
  /acorn-walk/6.2.0:
    dev: false
    engines:
      node: '>=0.4.0'
    resolution:
      integrity: sha512-7evsyfH1cLOCdAzZAd43Cic04yKydNx0cF+7tiA19p1XnLLPU4dpCQOqpjqwokFe//vS0QqfqqjCS2JkiIs0cA==
  /acorn/5.7.3:
    dev: false
    engines:
      node: '>=0.4.0'
    hasBin: true
    resolution:
      integrity: sha512-T/zvzYRfbVojPWahDsE5evJdHb3oJoQfFbsrKM7w5Zcs++Tr257tia3BmMP8XYVjp1S9RZXQMh7gao96BlqZOw==
  /acorn/6.4.0:
    dev: false
    engines:
      node: '>=0.4.0'
    hasBin: true
    resolution:
      integrity: sha512-gac8OEcQ2Li1dxIEWGZzsp2BitJxwkwcOm0zHAJLcPJaVvm58FRnk6RkuLRpU1EujipU2ZFODv2P9DLMfnV8mw==
  /acorn/7.1.0:
    dev: false
    engines:
      node: '>=0.4.0'
    hasBin: true
    resolution:
      integrity: sha512-kL5CuoXA/dgxlBbVrflsflzQ3PAas7RYZB52NOm/6839iVYJgKMJ3cQJD+t2i5+qFa8h3MDpEOJiS64E8JLnSQ==
  /adal-node/0.1.28:
    dependencies:
      '@types/node': 8.10.59
      async: 3.1.0
      date-utils: 1.2.21
      jws: 3.2.2
      request: 2.88.0
      underscore: 1.9.2
      uuid: 3.3.3
      xmldom: 0.2.1
      xpath.js: 1.1.0
    dev: false
    engines:
      node: '>= 0.6.15'
    resolution:
      integrity: sha1-RoxLs+u9lrEnBmn0ucuk4AZepIU=
  /after/0.8.2:
    dev: false
    resolution:
      integrity: sha1-/ts5T58OAqqXaOcCvaI7UF+ufh8=
  /agent-base/4.2.1:
    dependencies:
      es6-promisify: 5.0.0
    dev: false
    engines:
      node: '>= 4.0.0'
    resolution:
      integrity: sha512-JVwXMr9nHYTUXsBFKUqhJwvlcYU/blreOEUkhNR2eXZIvwd+c+o5V4MgDPKWnMS/56awN3TRzIP+KoPn+roQtg==
  /agent-base/4.3.0:
    dependencies:
      es6-promisify: 5.0.0
    dev: false
    engines:
      node: '>= 4.0.0'
    resolution:
      integrity: sha512-salcGninV0nPrwpGNn4VTXBb1SOuXQBiqbrNXoeizJsHrsL6ERFM2Ne3JUSBWRE6aeNJI2ROP/WEEIDUiDe3cg==
  /ajv-errors/1.0.1_ajv@6.10.2:
    dependencies:
      ajv: 6.10.2
    dev: false
    peerDependencies:
      ajv: '>=5.0.0'
    resolution:
      integrity: sha512-DCRfO/4nQ+89p/RK43i8Ezd41EqdGIU4ld7nGF8OQ14oc/we5rEntLCUa7+jrn3nn83BosfwZA0wb4pon2o8iQ==
  /ajv-keywords/3.4.1_ajv@6.10.2:
    dependencies:
      ajv: 6.10.2
    dev: false
    peerDependencies:
      ajv: ^6.9.1
    resolution:
      integrity: sha512-RO1ibKvd27e6FEShVFfPALuHI3WjSVNeK5FIsmme/LYRNxjKuNj+Dt7bucLa6NdSv3JcVTyMlm9kGR84z1XpaQ==
  /ajv/6.10.2:
    dependencies:
      fast-deep-equal: 2.0.1
      fast-json-stable-stringify: 2.1.0
      json-schema-traverse: 0.4.1
      uri-js: 4.2.2
    dev: false
    resolution:
      integrity: sha512-TXtUUEYHuaTEbLZWIKUr5pmBuhDLy+8KYtPYdcV8qC+pOZL+NKqYwvWSRrVXHn+ZmRRAu8vJTAznH7Oag6RVRw==
  /amdefine/1.0.1:
    dev: false
    engines:
      node: '>=0.4.2'
    resolution:
      integrity: sha1-SlKCrBZHKek2Gbz9OtFR+BfOkfU=
  /ansi-colors/3.2.3:
    dev: false
    engines:
      node: '>=6'
    resolution:
      integrity: sha512-LEHHyuhlPY3TmuUYMh2oz89lTShfvgbmzaBcxve9t/9Wuy7Dwf4yoAKcND7KFT1HAQfqZ12qtc+DUrBMeKF9nw==
  /ansi-colors/3.2.4:
    dev: false
    engines:
      node: '>=6'
    resolution:
      integrity: sha512-hHUXGagefjN2iRrID63xckIvotOXOojhQKWIPUZ4mNUZ9nLZW+7FMNoE1lOkEhNWYsx/7ysGIuJYCiMAA9FnrA==
  /ansi-cyan/0.1.1:
    dependencies:
      ansi-wrap: 0.1.0
    dev: false
    engines:
      node: '>=0.10.0'
    resolution:
      integrity: sha1-U4rlKK+JgvKK4w2G8vF0VtJgmHM=
  /ansi-escapes/4.3.0:
    dependencies:
      type-fest: 0.8.1
    dev: false
    engines:
      node: '>=8'
    resolution:
      integrity: sha512-EiYhwo0v255HUL6eDyuLrXEkTi7WwVCLAw+SeOQ7M7qdun1z1pum4DEm/nuqIVbPvi9RPPc9k9LbyBv6H0DwVg==
  /ansi-gray/0.1.1:
    dependencies:
      ansi-wrap: 0.1.0
    dev: false
    engines:
      node: '>=0.10.0'
    resolution:
      integrity: sha1-KWLPVOyXksSFEKPetSRDaGHvclE=
  /ansi-red/0.1.1:
    dependencies:
      ansi-wrap: 0.1.0
    dev: false
    engines:
      node: '>=0.10.0'
    resolution:
      integrity: sha1-jGOPnRCAgAo1PJwoyKgcpHBdlGw=
  /ansi-regex/2.1.1:
    dev: false
    engines:
      node: '>=0.10.0'
    resolution:
      integrity: sha1-w7M6te42DYbg5ijwRorn7yfWVN8=
  /ansi-regex/3.0.0:
    dev: false
    engines:
      node: '>=4'
    resolution:
      integrity: sha1-7QMXwyIGT3lGbAKWa922Bas32Zg=
  /ansi-regex/4.1.0:
    dev: false
    engines:
      node: '>=6'
    resolution:
      integrity: sha512-1apePfXM1UOSqw0o9IiFAovVz9M5S1Dg+4TrDwfMewQ6p/rmMueb7tWZjQ1rx4Loy1ArBggoqGpfqqdI4rondg==
  /ansi-regex/5.0.0:
    dev: false
    engines:
      node: '>=8'
    resolution:
      integrity: sha512-bY6fj56OUQ0hU1KjFNDQuJFezqKdrAyFdIevADiqrWHwSlbmBNMHp5ak2f40Pm8JTFyM2mqxkG6ngkHO11f/lg==
  /ansi-styles/2.2.1:
    dev: false
    engines:
      node: '>=0.10.0'
    resolution:
      integrity: sha1-tDLdM1i2NM914eRmQ2gkBTPB3b4=
  /ansi-styles/3.2.1:
    dependencies:
      color-convert: 1.9.3
    dev: false
    engines:
      node: '>=4'
    resolution:
      integrity: sha512-VT0ZI6kZRdTh8YyJw3SMbYm/u+NqfsAxEpWO0Pf9sq8/e94WxxOpPKx9FR1FlyCtOVDNOQ+8ntlqFxiRc+r5qA==
  /ansi-styles/4.2.1:
    dependencies:
      '@types/color-name': 1.1.1
      color-convert: 2.0.1
    dev: false
    engines:
      node: '>=8'
    resolution:
      integrity: sha512-9VGjrMsG1vePxcSweQsN20KY/c4zN0h9fLjqAbwbPfahM3t+NL+M9HC8xeXG2I8pX5NoamTGNuomEUFI7fcUjA==
  /ansi-wrap/0.1.0:
    dev: false
    engines:
      node: '>=0.10.0'
    resolution:
      integrity: sha1-qCJQ3bABXponyoLoLqYDu/pF768=
  /anymatch/2.0.0:
    dependencies:
      micromatch: 3.1.10
      normalize-path: 2.1.1
    dev: false
    resolution:
      integrity: sha512-5teOsQWABXHHBFP9y3skS5P3d/WfWXpv3FUpy+LorMrNYaT9pI4oLMQX7jzQ2KklNpGpWHzdCXTDT2Y3XGlZBw==
  /anymatch/3.1.1:
    dependencies:
      normalize-path: 3.0.0
      picomatch: 2.2.1
    dev: false
    engines:
      node: '>= 8'
    resolution:
      integrity: sha512-mM8522psRCqzV+6LhomX5wgp25YVibjh8Wj23I5RPkPppSVSjyKD2A2mBJmWGa+KN7f2D6LNh9jkBCeyLktzjg==
  /append-transform/1.0.0:
    dependencies:
      default-require-extensions: 2.0.0
    dev: false
    engines:
      node: '>=4'
    resolution:
      integrity: sha512-P009oYkeHyU742iSZJzZZywj4QRJdnTWffaKuJQLablCZ1uz6/cW4yaRgcDaoQ+uwOxxnt0gRUcwfsNP2ri0gw==
  /aproba/1.2.0:
    dev: false
    resolution:
      integrity: sha512-Y9J6ZjXtoYh8RnXVCMOU/ttDmk1aBjunq9vO0ta5x85WDQiQfUF9sIPBITdbiiIVcBo03Hi3jMxigBtsddlXRw==
  /archy/1.0.0:
    dev: false
    resolution:
      integrity: sha1-+cjBN1fMHde8N5rHeyxipcKGjEA=
  /arg/4.1.0:
    dev: false
    resolution:
      integrity: sha512-ZWc51jO3qegGkVh8Hwpv636EkbesNV5ZNQPCtRa+0qytRYPEs9IYT9qITY9buezqUH5uqyzlWLcufrzU2rffdg==
  /arg/4.1.2:
    dev: false
    resolution:
      integrity: sha512-+ytCkGcBtHZ3V2r2Z06AncYO8jz46UEamcspGoU8lHcEbpn6J77QK0vdWvChsclg/tM5XIJC5tnjmPp7Eq6Obg==
  /argparse/1.0.10:
    dependencies:
      sprintf-js: 1.0.3
    dev: false
    resolution:
      integrity: sha512-o5Roy6tNG4SL/FOkCAN6RzjiakZS25RLYFrcMttJqbdd8BWrnA+fGz57iN5Pb06pvBGvl5gQ0B48dJlslXvoTg==
  /arr-diff/1.1.0:
    dependencies:
      arr-flatten: 1.1.0
      array-slice: 0.2.3
    dev: false
    engines:
      node: '>=0.10.0'
    resolution:
      integrity: sha1-aHwydYFjWI/vfeezb6vklesaOZo=
  /arr-diff/4.0.0:
    dev: false
    engines:
      node: '>=0.10.0'
    resolution:
      integrity: sha1-1kYQdP6/7HHn4VI1dhoyml3HxSA=
  /arr-flatten/1.1.0:
    dev: false
    engines:
      node: '>=0.10.0'
    resolution:
      integrity: sha512-L3hKV5R/p5o81R7O02IGnwpDmkp6E982XhtbuwSe3O4qOtMMMtodicASA1Cny2U+aCXcNpml+m4dPsvsJ3jatg==
  /arr-union/2.1.0:
    dev: false
    engines:
      node: '>=0.10.0'
    resolution:
      integrity: sha1-IPnqtexw9cfSFbEHexw5Fh0pLH0=
  /arr-union/3.1.0:
    dev: false
    engines:
      node: '>=0.10.0'
    resolution:
      integrity: sha1-45sJrqne+Gao8gbiiK9jkZuuOcQ=
  /array-differ/1.0.0:
    dev: false
    engines:
      node: '>=0.10.0'
    resolution:
      integrity: sha1-7/UuN1gknTO+QCuLuOVkuytdQDE=
  /array-find-index/1.0.2:
    dev: false
    engines:
      node: '>=0.10.0'
    resolution:
      integrity: sha1-3wEKoSh+Fku9pvlyOwqWoexBh6E=
  /array-flatten/1.1.1:
    dev: false
    resolution:
      integrity: sha1-ml9pkFGx5wczKPKgCJaLZOopVdI=
  /array-from/2.1.1:
    dev: false
    resolution:
      integrity: sha1-z+nYwmYoudxa7MYqn12PHzUsEZU=
  /array-slice/0.2.3:
    dev: false
    engines:
      node: '>=0.10.0'
    resolution:
      integrity: sha1-3Tz7gO15c6dRF82sabC5nshhhvU=
  /array-uniq/1.0.3:
    dev: false
    engines:
      node: '>=0.10.0'
    resolution:
      integrity: sha1-r2rId6Jcx/dOBYiUdThY39sk/bY=
  /array-unique/0.3.2:
    dev: false
    engines:
      node: '>=0.10.0'
    resolution:
      integrity: sha1-qJS3XUvE9s1nnvMkSp/Y9Gri1Cg=
  /arraybuffer.slice/0.0.7:
    dev: false
    resolution:
      integrity: sha512-wGUIVQXuehL5TCqQun8OW81jGzAWycqzFF8lFp+GOM5BXLYj3bKNsYC4daB7n6XjCqxQA/qgTJ+8ANR3acjrog==
  /arrify/1.0.1:
    dev: false
    engines:
      node: '>=0.10.0'
    resolution:
      integrity: sha1-iYUI2iIm84DfkEcoRWhJwVAaSw0=
  /asap/2.0.6:
    dev: false
    resolution:
      integrity: sha1-5QNHYR1+aQlDIIu9r+vLwvuGbUY=
  /asn1.js/4.10.1:
    dependencies:
      bn.js: 4.11.8
      inherits: 2.0.4
      minimalistic-assert: 1.0.1
    dev: false
    resolution:
      integrity: sha512-p32cOF5q0Zqs9uBiONKYLm6BClCoBCM5O9JfeUSlnQLBTxYdTK+pW+nXflm8UkKd2UYlEbYz5qEi0JuZR9ckSw==
  /asn1/0.2.4:
    dependencies:
      safer-buffer: 2.1.2
    dev: false
    resolution:
      integrity: sha512-jxwzQpLQjSmWXgwaCZE9Nz+glAG01yF1QnWgbhGwHI5A6FRIEY6IVqtHhIepHqI7/kyEyQEagBC5mBEFlIYvdg==
  /assert-plus/1.0.0:
    dev: false
    engines:
      node: '>=0.8'
    resolution:
      integrity: sha1-8S4PPF13sLHN2RRpQuTpbB5N1SU=
  /assert/1.5.0:
    dependencies:
      object-assign: 4.1.1
      util: 0.10.3
    dev: false
    resolution:
      integrity: sha512-EDsgawzwoun2CZkCgtxJbv392v4nbk9XDD06zI+kQYoBM/3RBWLlEyJARDOmhAAosBjWACEkKL6S+lIZtcAubA==
  /assertion-error/1.1.0:
    dev: false
    resolution:
      integrity: sha512-jgsaNduz+ndvGyFt3uSuWqvy4lCnIJiovtouQN5JZHOKCS2QuhEdbcQHFhVksz2N2U9hXJo8odG7ETyWlEeuDw==
  /assign-symbols/1.0.0:
    dev: false
    engines:
      node: '>=0.10.0'
    resolution:
      integrity: sha1-WWZ/QfrdTyDMvCu5a41Pf3jsA2c=
  /ast-types/0.13.2:
    dev: false
    engines:
      node: '>=4'
    resolution:
      integrity: sha512-uWMHxJxtfj/1oZClOxDEV1sQ1HCDkA4MG8Gr69KKeBjEVH0R84WlejZ0y2DcwyBlpAEMltmVYkVgqfLFb2oyiA==
  /astral-regex/1.0.0:
    dev: false
    engines:
      node: '>=4'
    resolution:
      integrity: sha512-+Ryf6g3BKoRc7jfp7ad8tM4TtMiaWvbF/1/sQcZPkkS7ag3D5nMBCe2UfOTONtAkaG0tO0ij3C5Lwmf1EiyjHg==
  /async-array-reduce/0.2.1:
    dev: false
    engines:
      node: '>=0.10.0'
    resolution:
      integrity: sha1-yL4BCitc0A3qlsgRFgNGk9/dgtE=
  /async-each/1.0.3:
    dev: false
    resolution:
      integrity: sha512-z/WhQ5FPySLdvREByI2vZiTWwCnF0moMJ1hK9YQwDTHKh6I7/uSckMetoRGb5UBZPC1z0jlw+n/XCgjeH7y1AQ==
  /async-limiter/1.0.1:
    dev: false
    resolution:
      integrity: sha512-csOlWGAcRFJaI6m+F2WKdnMKr4HhdhFVBk0H/QbJFMCr+uO2kwohwXQPxw/9OCxp05r5ghVBFSyioixx3gfkNQ==
  /async-lock/1.2.2:
    dev: false
    resolution:
      integrity: sha512-uczz62z2fMWOFbyo6rG4NlV2SdxugJT6sZA2QcfB1XaSjEiOh8CuOb/TttyMnYQCda6nkWecJe465tGQDPJiKw==
  /async/1.5.2:
    dev: false
    resolution:
      integrity: sha1-7GphrlZIDAw8skHJVhjiCJL5Zyo=
  /async/2.6.3:
    dependencies:
      lodash: 4.17.15
    dev: false
    resolution:
      integrity: sha512-zflvls11DCy+dQWzTW2dzuilv8Z5X/pjfmZOWba6TNIVDm+2UDaJmXSOXlasHKfNBs8oo3M0aT50fDEWfKZjXg==
  /async/3.1.0:
    dev: false
    resolution:
      integrity: sha512-4vx/aaY6j/j3Lw3fbCHNWP0pPaTCew3F6F3hYyl/tHs/ndmV1q7NW9T5yuJ2XAGwdQrP+6Wu20x06U4APo/iQQ==
  /asynckit/0.4.0:
    dev: false
    resolution:
      integrity: sha1-x57Zf380y48robyXkLzDZkdLS3k=
  /atob/2.1.2:
    dev: false
    engines:
      node: '>= 4.5.0'
    hasBin: true
    resolution:
      integrity: sha512-Wm6ukoaOGJi/73p/cl2GvLjTI5JM1k/O14isD73YML8StrH/7/lRFgmg8nICZgD3bZZvjwCGxtMOD3wWNAu8cg==
  /aws-sign2/0.7.0:
    dev: false
    resolution:
      integrity: sha1-tG6JCTSpWR8tL2+G1+ap8bP+dqg=
  /aws4/1.9.1:
    dev: false
    resolution:
      integrity: sha512-wMHVg2EOHaMRxbzgFJ9gtjOOCrI80OHLG14rxi28XwOW8ux6IiEbRCGGGqCtdAIg4FQCbW20k9RsT4y3gJlFug==
  /axios/0.19.1:
    dependencies:
      follow-redirects: 1.5.10
    dev: false
    resolution:
      integrity: sha512-Yl+7nfreYKaLRvAvjNPkvfjnQHJM1yLBY3zhqAwcJSwR/6ETkanUgylgtIvkvz0xJ+p/vZuNw8X7Hnb7Whsbpw==
  /azure-storage/2.10.3:
    dependencies:
      browserify-mime: 1.2.9
      extend: 3.0.2
      json-edm-parser: 0.1.2
      md5.js: 1.3.4
      readable-stream: 2.0.6
      request: 2.88.0
      underscore: 1.8.3
      uuid: 3.3.3
      validator: 9.4.1
      xml2js: 0.2.8
      xmlbuilder: 9.0.7
    dev: false
    engines:
      node: '>= 0.8.26'
    resolution:
      integrity: sha512-IGLs5Xj6kO8Ii90KerQrrwuJKexLgSwYC4oLWmc11mzKe7Jt2E5IVg+ZQ8K53YWZACtVTMBNO3iGuA+4ipjJxQ==
  /babel-code-frame/6.26.0:
    dependencies:
      chalk: 1.1.3
      esutils: 2.0.3
      js-tokens: 3.0.2
    dev: false
    resolution:
      integrity: sha1-Y/1D99weO7fONZR9uP42mj9Yx0s=
  /babel-core/6.26.3:
    dependencies:
      babel-code-frame: 6.26.0
      babel-generator: 6.26.1
      babel-helpers: 6.24.1
      babel-messages: 6.23.0
      babel-register: 6.26.0
      babel-runtime: 6.26.0
      babel-template: 6.26.0
      babel-traverse: 6.26.0
      babel-types: 6.26.0
      babylon: 6.18.0
      convert-source-map: 1.7.0
      debug: 2.6.9
      json5: 0.5.1
      lodash: 4.17.15
      minimatch: 3.0.4
      path-is-absolute: 1.0.1
      private: 0.1.8
      slash: 1.0.0
      source-map: 0.5.7
    dev: false
    resolution:
      integrity: sha512-6jyFLuDmeidKmUEb3NM+/yawG0M2bDZ9Z1qbZP59cyHLz8kYGKYwpJP0UwUKKUiTRNvxfLesJnTedqczP7cTDA==
  /babel-generator/6.26.1:
    dependencies:
      babel-messages: 6.23.0
      babel-runtime: 6.26.0
      babel-types: 6.26.0
      detect-indent: 4.0.0
      jsesc: 1.3.0
      lodash: 4.17.15
      source-map: 0.5.7
      trim-right: 1.0.1
    dev: false
    resolution:
      integrity: sha512-HyfwY6ApZj7BYTcJURpM5tznulaBvyio7/0d4zFOeMPUmfxkCjHocCuoLa2SAGzBI8AREcH3eP3758F672DppA==
  /babel-helper-builder-binary-assignment-operator-visitor/6.24.1:
    dependencies:
      babel-helper-explode-assignable-expression: 6.24.1
      babel-runtime: 6.26.0
      babel-types: 6.26.0
    dev: false
    resolution:
      integrity: sha1-zORReto1b0IgvK6KAsKzRvmlZmQ=
  /babel-helper-call-delegate/6.24.1:
    dependencies:
      babel-helper-hoist-variables: 6.24.1
      babel-runtime: 6.26.0
      babel-traverse: 6.26.0
      babel-types: 6.26.0
    dev: false
    resolution:
      integrity: sha1-7Oaqzdx25Bw0YfiL/Fdb0Nqi340=
  /babel-helper-define-map/6.26.0:
    dependencies:
      babel-helper-function-name: 6.24.1
      babel-runtime: 6.26.0
      babel-types: 6.26.0
      lodash: 4.17.15
    dev: false
    resolution:
      integrity: sha1-pfVtq0GiX5fstJjH66ypgZ+Vvl8=
  /babel-helper-explode-assignable-expression/6.24.1:
    dependencies:
      babel-runtime: 6.26.0
      babel-traverse: 6.26.0
      babel-types: 6.26.0
    dev: false
    resolution:
      integrity: sha1-8luCz33BBDPFX3BZLVdGQArCLKo=
  /babel-helper-function-name/6.24.1:
    dependencies:
      babel-helper-get-function-arity: 6.24.1
      babel-runtime: 6.26.0
      babel-template: 6.26.0
      babel-traverse: 6.26.0
      babel-types: 6.26.0
    dev: false
    resolution:
      integrity: sha1-00dbjAPtmCQqJbSDUasYOZ01gKk=
  /babel-helper-get-function-arity/6.24.1:
    dependencies:
      babel-runtime: 6.26.0
      babel-types: 6.26.0
    dev: false
    resolution:
      integrity: sha1-j3eCqpNAfEHTqlCQj4mwMbG2hT0=
  /babel-helper-hoist-variables/6.24.1:
    dependencies:
      babel-runtime: 6.26.0
      babel-types: 6.26.0
    dev: false
    resolution:
      integrity: sha1-HssnaJydJVE+rbyZFKc/VAi+enY=
  /babel-helper-optimise-call-expression/6.24.1:
    dependencies:
      babel-runtime: 6.26.0
      babel-types: 6.26.0
    dev: false
    resolution:
      integrity: sha1-96E0J7qfc/j0+pk8VKl4gtEkQlc=
  /babel-helper-regex/6.26.0:
    dependencies:
      babel-runtime: 6.26.0
      babel-types: 6.26.0
      lodash: 4.17.15
    dev: false
    resolution:
      integrity: sha1-MlxZ+QL4LyS3T6zu0DY5VPZJXnI=
  /babel-helper-remap-async-to-generator/6.24.1:
    dependencies:
      babel-helper-function-name: 6.24.1
      babel-runtime: 6.26.0
      babel-template: 6.26.0
      babel-traverse: 6.26.0
      babel-types: 6.26.0
    dev: false
    resolution:
      integrity: sha1-XsWBgnrXI/7N04HxySg5BnbkVRs=
  /babel-helper-replace-supers/6.24.1:
    dependencies:
      babel-helper-optimise-call-expression: 6.24.1
      babel-messages: 6.23.0
      babel-runtime: 6.26.0
      babel-template: 6.26.0
      babel-traverse: 6.26.0
      babel-types: 6.26.0
    dev: false
    resolution:
      integrity: sha1-v22/5Dk40XNpohPKiov3S2qQqxo=
  /babel-helpers/6.24.1:
    dependencies:
      babel-runtime: 6.26.0
      babel-template: 6.26.0
    dev: false
    resolution:
      integrity: sha1-NHHenK7DiOXIUOWX5Yom3fN2ArI=
  /babel-messages/6.23.0:
    dependencies:
      babel-runtime: 6.26.0
    dev: false
    resolution:
      integrity: sha1-8830cDhYA1sqKVHG7F7fbGLyYw4=
  /babel-plugin-check-es2015-constants/6.22.0:
    dependencies:
      babel-runtime: 6.26.0
    dev: false
    resolution:
      integrity: sha1-NRV7EBQm/S/9PaP3XH0ekYNbv4o=
  /babel-plugin-syntax-async-functions/6.13.0:
    dev: false
    resolution:
      integrity: sha1-ytnK0RkbWtY0vzCuCHI5HgZHvpU=
  /babel-plugin-syntax-exponentiation-operator/6.13.0:
    dev: false
    resolution:
      integrity: sha1-nufoM3KQ2pUoggGmpX9BcDF4MN4=
  /babel-plugin-syntax-trailing-function-commas/6.22.0:
    dev: false
    resolution:
      integrity: sha1-ugNgk3+NBuQBgKQ/4NVhb/9TLPM=
  /babel-plugin-transform-async-to-generator/6.24.1:
    dependencies:
      babel-helper-remap-async-to-generator: 6.24.1
      babel-plugin-syntax-async-functions: 6.13.0
      babel-runtime: 6.26.0
    dev: false
    resolution:
      integrity: sha1-ZTbjeK/2yx1VF6wOQOs+n8jQh2E=
  /babel-plugin-transform-es2015-arrow-functions/6.22.0:
    dependencies:
      babel-runtime: 6.26.0
    dev: false
    resolution:
      integrity: sha1-RSaSy3EdX3ncf4XkQM5BufJE0iE=
  /babel-plugin-transform-es2015-block-scoped-functions/6.22.0:
    dependencies:
      babel-runtime: 6.26.0
    dev: false
    resolution:
      integrity: sha1-u8UbSflk1wy42OC5ToICRs46YUE=
  /babel-plugin-transform-es2015-block-scoping/6.26.0:
    dependencies:
      babel-runtime: 6.26.0
      babel-template: 6.26.0
      babel-traverse: 6.26.0
      babel-types: 6.26.0
      lodash: 4.17.15
    dev: false
    resolution:
      integrity: sha1-1w9SmcEwjQXBL0Y4E7CgnnOxiV8=
  /babel-plugin-transform-es2015-classes/6.24.1:
    dependencies:
      babel-helper-define-map: 6.26.0
      babel-helper-function-name: 6.24.1
      babel-helper-optimise-call-expression: 6.24.1
      babel-helper-replace-supers: 6.24.1
      babel-messages: 6.23.0
      babel-runtime: 6.26.0
      babel-template: 6.26.0
      babel-traverse: 6.26.0
      babel-types: 6.26.0
    dev: false
    resolution:
      integrity: sha1-WkxYpQyclGHlZLSyo7+ryXolhNs=
  /babel-plugin-transform-es2015-computed-properties/6.24.1:
    dependencies:
      babel-runtime: 6.26.0
      babel-template: 6.26.0
    dev: false
    resolution:
      integrity: sha1-b+Ko0WiV1WNPTNmZttNICjCBWbM=
  /babel-plugin-transform-es2015-destructuring/6.23.0:
    dependencies:
      babel-runtime: 6.26.0
    dev: false
    resolution:
      integrity: sha1-mXux8auWf2gtKwh2/jWNYOdlxW0=
  /babel-plugin-transform-es2015-duplicate-keys/6.24.1:
    dependencies:
      babel-runtime: 6.26.0
      babel-types: 6.26.0
    dev: false
    resolution:
      integrity: sha1-c+s9MQypaePvnskcU3QabxV2Qj4=
  /babel-plugin-transform-es2015-for-of/6.23.0:
    dependencies:
      babel-runtime: 6.26.0
    dev: false
    resolution:
      integrity: sha1-9HyVsrYT3x0+zC/bdXNiPHUkhpE=
  /babel-plugin-transform-es2015-function-name/6.24.1:
    dependencies:
      babel-helper-function-name: 6.24.1
      babel-runtime: 6.26.0
      babel-types: 6.26.0
    dev: false
    resolution:
      integrity: sha1-g0yJhTvDaxrw86TF26qU/Y6sqos=
  /babel-plugin-transform-es2015-literals/6.22.0:
    dependencies:
      babel-runtime: 6.26.0
    dev: false
    resolution:
      integrity: sha1-T1SgLWzWbPkVKAAZox0xklN3yi4=
  /babel-plugin-transform-es2015-modules-amd/6.24.1:
    dependencies:
      babel-plugin-transform-es2015-modules-commonjs: 6.26.2
      babel-runtime: 6.26.0
      babel-template: 6.26.0
    dev: false
    resolution:
      integrity: sha1-Oz5UAXI5hC1tGcMBHEvS8AoA0VQ=
  /babel-plugin-transform-es2015-modules-commonjs/6.26.2:
    dependencies:
      babel-plugin-transform-strict-mode: 6.24.1
      babel-runtime: 6.26.0
      babel-template: 6.26.0
      babel-types: 6.26.0
    dev: false
    resolution:
      integrity: sha512-CV9ROOHEdrjcwhIaJNBGMBCodN+1cfkwtM1SbUHmvyy35KGT7fohbpOxkE2uLz1o6odKK2Ck/tz47z+VqQfi9Q==
  /babel-plugin-transform-es2015-modules-systemjs/6.24.1:
    dependencies:
      babel-helper-hoist-variables: 6.24.1
      babel-runtime: 6.26.0
      babel-template: 6.26.0
    dev: false
    resolution:
      integrity: sha1-/4mhQrkRmpBhlfXxBuzzBdlAfSM=
  /babel-plugin-transform-es2015-modules-umd/6.24.1:
    dependencies:
      babel-plugin-transform-es2015-modules-amd: 6.24.1
      babel-runtime: 6.26.0
      babel-template: 6.26.0
    dev: false
    resolution:
      integrity: sha1-rJl+YoXNGO1hdq22B9YCNErThGg=
  /babel-plugin-transform-es2015-object-super/6.24.1:
    dependencies:
      babel-helper-replace-supers: 6.24.1
      babel-runtime: 6.26.0
    dev: false
    resolution:
      integrity: sha1-JM72muIcuDp/hgPa0CH1cusnj40=
  /babel-plugin-transform-es2015-parameters/6.24.1:
    dependencies:
      babel-helper-call-delegate: 6.24.1
      babel-helper-get-function-arity: 6.24.1
      babel-runtime: 6.26.0
      babel-template: 6.26.0
      babel-traverse: 6.26.0
      babel-types: 6.26.0
    dev: false
    resolution:
      integrity: sha1-V6w1GrScrxSpfNE7CfZv3wpiXys=
  /babel-plugin-transform-es2015-shorthand-properties/6.24.1:
    dependencies:
      babel-runtime: 6.26.0
      babel-types: 6.26.0
    dev: false
    resolution:
      integrity: sha1-JPh11nIch2YbvZmkYi5R8U3jiqA=
  /babel-plugin-transform-es2015-spread/6.22.0:
    dependencies:
      babel-runtime: 6.26.0
    dev: false
    resolution:
      integrity: sha1-1taKmfia7cRTbIGlQujdnxdG+NE=
  /babel-plugin-transform-es2015-sticky-regex/6.24.1:
    dependencies:
      babel-helper-regex: 6.26.0
      babel-runtime: 6.26.0
      babel-types: 6.26.0
    dev: false
    resolution:
      integrity: sha1-AMHNsaynERLN8M9hJsLta0V8zbw=
  /babel-plugin-transform-es2015-template-literals/6.22.0:
    dependencies:
      babel-runtime: 6.26.0
    dev: false
    resolution:
      integrity: sha1-qEs0UPfp+PH2g51taH2oS7EjbY0=
  /babel-plugin-transform-es2015-typeof-symbol/6.23.0:
    dependencies:
      babel-runtime: 6.26.0
    dev: false
    resolution:
      integrity: sha1-3sCfHN3/lLUqxz1QXITfWdzOs3I=
  /babel-plugin-transform-es2015-unicode-regex/6.24.1:
    dependencies:
      babel-helper-regex: 6.26.0
      babel-runtime: 6.26.0
      regexpu-core: 2.0.0
    dev: false
    resolution:
      integrity: sha1-04sS9C6nMj9yk4fxinxa4frrNek=
  /babel-plugin-transform-exponentiation-operator/6.24.1:
    dependencies:
      babel-helper-builder-binary-assignment-operator-visitor: 6.24.1
      babel-plugin-syntax-exponentiation-operator: 6.13.0
      babel-runtime: 6.26.0
    dev: false
    resolution:
      integrity: sha1-KrDJx/MJj6SJB3cruBP+QejeOg4=
  /babel-plugin-transform-regenerator/6.26.0:
    dependencies:
      regenerator-transform: 0.10.1
    dev: false
    resolution:
      integrity: sha1-4HA2lvveJ/Cj78rPi03KL3s6jy8=
  /babel-plugin-transform-strict-mode/6.24.1:
    dependencies:
      babel-runtime: 6.26.0
      babel-types: 6.26.0
    dev: false
    resolution:
      integrity: sha1-1fr3qleKZbvlkc9e2uBKDGcCB1g=
  /babel-preset-env/1.7.0:
    dependencies:
      babel-plugin-check-es2015-constants: 6.22.0
      babel-plugin-syntax-trailing-function-commas: 6.22.0
      babel-plugin-transform-async-to-generator: 6.24.1
      babel-plugin-transform-es2015-arrow-functions: 6.22.0
      babel-plugin-transform-es2015-block-scoped-functions: 6.22.0
      babel-plugin-transform-es2015-block-scoping: 6.26.0
      babel-plugin-transform-es2015-classes: 6.24.1
      babel-plugin-transform-es2015-computed-properties: 6.24.1
      babel-plugin-transform-es2015-destructuring: 6.23.0
      babel-plugin-transform-es2015-duplicate-keys: 6.24.1
      babel-plugin-transform-es2015-for-of: 6.23.0
      babel-plugin-transform-es2015-function-name: 6.24.1
      babel-plugin-transform-es2015-literals: 6.22.0
      babel-plugin-transform-es2015-modules-amd: 6.24.1
      babel-plugin-transform-es2015-modules-commonjs: 6.26.2
      babel-plugin-transform-es2015-modules-systemjs: 6.24.1
      babel-plugin-transform-es2015-modules-umd: 6.24.1
      babel-plugin-transform-es2015-object-super: 6.24.1
      babel-plugin-transform-es2015-parameters: 6.24.1
      babel-plugin-transform-es2015-shorthand-properties: 6.24.1
      babel-plugin-transform-es2015-spread: 6.22.0
      babel-plugin-transform-es2015-sticky-regex: 6.24.1
      babel-plugin-transform-es2015-template-literals: 6.22.0
      babel-plugin-transform-es2015-typeof-symbol: 6.23.0
      babel-plugin-transform-es2015-unicode-regex: 6.24.1
      babel-plugin-transform-exponentiation-operator: 6.24.1
      babel-plugin-transform-regenerator: 6.26.0
      browserslist: 3.2.8
      invariant: 2.2.4
      semver: 5.7.1
    dev: false
    resolution:
      integrity: sha512-9OR2afuKDneX2/q2EurSftUYM0xGu4O2D9adAhVfADDhrYDaxXV0rBbevVYoY9n6nyX1PmQW/0jtpJvUNr9CHg==
  /babel-register/6.26.0:
    dependencies:
      babel-core: 6.26.3
      babel-runtime: 6.26.0
      core-js: 2.6.11
      home-or-tmp: 2.0.0
      lodash: 4.17.15
      mkdirp: 0.5.1
      source-map-support: 0.4.18
    dev: false
    resolution:
      integrity: sha1-btAhFz4vy0htestFxgCahW9kcHE=
  /babel-runtime/6.26.0:
    dependencies:
      core-js: 2.6.11
      regenerator-runtime: 0.11.1
    dev: false
    resolution:
      integrity: sha1-llxwWGaOgrVde/4E/yM3vItWR/4=
  /babel-template/6.26.0:
    dependencies:
      babel-runtime: 6.26.0
      babel-traverse: 6.26.0
      babel-types: 6.26.0
      babylon: 6.18.0
      lodash: 4.17.15
    dev: false
    resolution:
      integrity: sha1-3gPi0WOWsGn0bdn/+FIfsaDjXgI=
  /babel-traverse/6.26.0:
    dependencies:
      babel-code-frame: 6.26.0
      babel-messages: 6.23.0
      babel-runtime: 6.26.0
      babel-types: 6.26.0
      babylon: 6.18.0
      debug: 2.6.9
      globals: 9.18.0
      invariant: 2.2.4
      lodash: 4.17.15
    dev: false
    resolution:
      integrity: sha1-RqnL1+3MYsjlwGTi0tjQ9ANXZu4=
  /babel-types/6.26.0:
    dependencies:
      babel-runtime: 6.26.0
      esutils: 2.0.3
      lodash: 4.17.15
      to-fast-properties: 1.0.3
    dev: false
    resolution:
      integrity: sha1-o7Bz+Uq0nrb6Vc1lInozQ4BjJJc=
  /babylon/6.18.0:
    dev: false
    hasBin: true
    resolution:
      integrity: sha512-q/UEjfGJ2Cm3oKV71DJz9d25TPnq5rhBVL2Q4fA5wcC3jcrdn7+SssEybFIxwAvvP+YCsCYNKughoF33GxgycQ==
  /backbone/1.4.0:
    dependencies:
      underscore: 1.9.2
    dev: false
    resolution:
      integrity: sha512-RLmDrRXkVdouTg38jcgHhyQ/2zjg7a8E6sz2zxfz21Hh17xDJYUHBZimVIt5fUyS8vbfpeSmTL3gUjTEvUV3qQ==
  /backo2/1.0.2:
    dev: false
    resolution:
      integrity: sha1-MasayLEpNjRj41s+u2n038+6eUc=
  /balanced-match/1.0.0:
    dev: false
    resolution:
      integrity: sha1-ibTRmasr7kneFk6gK4nORi1xt2c=
  /base/0.11.2:
    dependencies:
      cache-base: 1.0.1
      class-utils: 0.3.6
      component-emitter: 1.3.0
      define-property: 1.0.0
      isobject: 3.0.1
      mixin-deep: 1.3.2
      pascalcase: 0.1.1
    dev: false
    engines:
      node: '>=0.10.0'
    resolution:
      integrity: sha512-5T6P4xPgpp0YDFvSWwEZ4NoE3aM4QBQXDzmVbraCkFj8zHM+mba8SyqB5DbZWyR7mYHo6Y7BdQo3MoA4m0TeQg==
  /base64-arraybuffer/0.1.5:
    dev: false
    engines:
      node: '>= 0.6.0'
    resolution:
      integrity: sha1-c5JncZI7Whl0etZmqlzUv5xunOg=
  /base64-js/1.3.1:
    dev: false
    resolution:
      integrity: sha512-mLQ4i2QO1ytvGWFWmcngKO//JXAQueZvwEKtjgQFM4jIK0kU+ytMfplL8j+n5mspOfjHwoAg+9yhb7BwAHm36g==
  /base64id/1.0.0:
    dev: false
    engines:
      node: '>= 0.4.0'
    resolution:
      integrity: sha1-R2iMuZu2gE8OBtPnY7HDLlfY5rY=
  /bcrypt-pbkdf/1.0.2:
    dependencies:
      tweetnacl: 0.14.5
    dev: false
    resolution:
      integrity: sha1-pDAdOJtqQ/m2f/PKEaP2Y342Dp4=
  /beeper/1.1.1:
    dev: false
    engines:
      node: '>=0.10.0'
    resolution:
      integrity: sha1-5tXqjF2tABMEpwsiY4RH9pyy+Ak=
  /better-assert/1.0.2:
    dependencies:
      callsite: 1.0.0
    dev: false
    resolution:
      integrity: sha1-QIZrnhueC1W0gYlDEeaPr/rrxSI=
  /big.js/5.2.2:
    dev: false
    resolution:
      integrity: sha512-vyL2OymJxmarO8gxMr0mhChsO9QGwhynfuu4+MHTAW6czfq9humCB7rKpUjDd9YUiDPU4mzpyupFSvOClAwbmQ==
  /binary-extensions/1.13.1:
    dev: false
    engines:
      node: '>=0.10.0'
    resolution:
      integrity: sha512-Un7MIEDdUC5gNpcGDV97op1Ywk748MpHcFTHoYs6qnj1Z3j7I53VG3nwZhKzoBZmbdRNnb6WRdFlwl7tSDuZGw==
  /binary-extensions/2.0.0:
    dev: false
    engines:
      node: '>=8'
    resolution:
      integrity: sha512-Phlt0plgpIIBOGTT/ehfFnbNlfsDEiqmzE2KRXoX1bLIlir4X/MR+zSyBEkL05ffWgnRSf/DXv+WrUAVr93/ow==
  /bindings/1.5.0:
    dependencies:
      file-uri-to-path: 1.0.0
    dev: false
    optional: true
    resolution:
      integrity: sha512-p2q/t/mhvuOj/UeLlV6566GD/guowlr0hHxClI0W9m7MWYkL1F0hLo+0Aexs9HSPCtR1SXQ0TD3MMKrXZajbiQ==
  /blob/0.0.5:
    dev: false
    resolution:
      integrity: sha512-gaqbzQPqOoamawKg0LGVd7SzLgXS+JH61oWprSLH+P+abTczqJbhTR8CmJ2u9/bUYNmHTGJx/UEmn6doAvvuig==
  /bluebird/3.7.2:
    dev: false
    resolution:
      integrity: sha512-XpNj6GDQzdfW+r2Wnn7xiSAd7TM3jzkxGXBGTtWKuSXv1xUV+azxAm8jdWZN06QTQk+2N2XB9jRDkvbmQmcRtg==
  /bn.js/4.11.8:
    dev: false
    resolution:
      integrity: sha512-ItfYfPLkWHUjckQCk8xC+LwxgK8NYcXywGigJgSwOP8Y2iyWT4f2vsZnoOXTTbo+o5yXmIUJ4gn5538SO5S3gA==
  /body-parser/1.19.0:
    dependencies:
      bytes: 3.1.0
      content-type: 1.0.4
      debug: 2.6.9
      depd: 1.1.2
      http-errors: 1.7.2
      iconv-lite: 0.4.24
      on-finished: 2.3.0
      qs: 6.7.0
      raw-body: 2.4.0
      type-is: 1.6.18
    dev: false
    engines:
      node: '>= 0.8'
    resolution:
      integrity: sha512-dhEPs72UPbDnAQJ9ZKMNTP6ptJaionhP5cBb541nXPlW60Jepo9RV/a4fX4XWW9CuFNK22krhrj1+rgzifNCsw==
  /brace-expansion/1.1.11:
    dependencies:
      balanced-match: 1.0.0
      concat-map: 0.0.1
    dev: false
    resolution:
      integrity: sha512-iCuPHDFgrHX7H2vEI/5xpz07zSHB00TpugqhmYtVmMO6518mCuRMoOYFldEBl0g187ufozdaHgWKcYFb61qGiA==
  /braces/2.3.2:
    dependencies:
      arr-flatten: 1.1.0
      array-unique: 0.3.2
      extend-shallow: 2.0.1
      fill-range: 4.0.0
      isobject: 3.0.1
      repeat-element: 1.1.3
      snapdragon: 0.8.2
      snapdragon-node: 2.1.1
      split-string: 3.1.0
      to-regex: 3.0.2
    dev: false
    engines:
      node: '>=0.10.0'
    resolution:
      integrity: sha512-aNdbnj9P8PjdXU4ybaWLK2IF3jc/EoDYbC7AazW6to3TRsfXxscC9UXOB5iDiEQrkyIbWp2SLQda4+QAa7nc3w==
  /braces/3.0.2:
    dependencies:
      fill-range: 7.0.1
    dev: false
    engines:
      node: '>=8'
    resolution:
      integrity: sha512-b8um+L1RzM3WDSzvhm6gIz1yfTbBt6YTlcEKAvsmqCZZFw46z626lVj9j1yEPW33H5H+lBQpZMP1k8l+78Ha0A==
  /brorand/1.1.0:
    dev: false
    resolution:
      integrity: sha1-EsJe/kCkXjwyPrhnWgoM5XsiNx8=
  /browser-stdout/1.3.1:
    dev: false
    resolution:
      integrity: sha512-qhAVI1+Av2X7qelOfAIYwXONood6XlZE/fXaBSmW/T5SzLAmCgzi+eiWE7fUvbHaeNBQH13UftjpXxsfLkMpgw==
  /browserify-aes/1.2.0:
    dependencies:
      buffer-xor: 1.0.3
      cipher-base: 1.0.4
      create-hash: 1.2.0
      evp_bytestokey: 1.0.3
      inherits: 2.0.4
      safe-buffer: 5.2.0
    dev: false
    resolution:
      integrity: sha512-+7CHXqGuspUn/Sl5aO7Ea0xWGAtETPXNSAjHo48JfLdPWcMng33Xe4znFvQweqc/uzk5zSOI3H52CYnjCfb5hA==
  /browserify-cipher/1.0.1:
    dependencies:
      browserify-aes: 1.2.0
      browserify-des: 1.0.2
      evp_bytestokey: 1.0.3
    dev: false
    resolution:
      integrity: sha512-sPhkz0ARKbf4rRQt2hTpAHqn47X3llLkUGn+xEJzLjwY8LRs2p0v7ljvI5EyoRO/mexrNunNECisZs+gw2zz1w==
  /browserify-des/1.0.2:
    dependencies:
      cipher-base: 1.0.4
      des.js: 1.0.1
      inherits: 2.0.4
      safe-buffer: 5.2.0
    dev: false
    resolution:
      integrity: sha512-BioO1xf3hFwz4kc6iBhI3ieDFompMhrMlnDFC4/0/vd5MokpuAc3R+LYbwTA9A5Yc9pq9UYPqffKpW2ObuwX5A==
  /browserify-mime/1.2.9:
    dev: false
    resolution:
      integrity: sha1-rrGvKN5sDXpqLOQK22j/GEIq8x8=
  /browserify-rsa/4.0.1:
    dependencies:
      bn.js: 4.11.8
      randombytes: 2.1.0
    dev: false
    resolution:
      integrity: sha1-IeCr+vbyApzy+vsTNWenAdQTVSQ=
  /browserify-sign/4.0.4:
    dependencies:
      bn.js: 4.11.8
      browserify-rsa: 4.0.1
      create-hash: 1.2.0
      create-hmac: 1.1.7
      elliptic: 6.5.2
      inherits: 2.0.4
      parse-asn1: 5.1.5
    dev: false
    resolution:
      integrity: sha1-qk62jl17ZYuqa/alfmMMvXqT0pg=
  /browserify-zlib/0.2.0:
    dependencies:
      pako: 1.0.10
    dev: false
    resolution:
      integrity: sha512-Z942RysHXmJrhqk88FmKBVq/v5tqmSkDz7p54G/MGyjMnCFFnC79XWNbg+Vta8W6Wb2qtSZTSxIGkJrRpCFEiA==
  /browserslist/3.2.8:
    dependencies:
      caniuse-lite: 1.0.30001020
      electron-to-chromium: 1.3.332
    dev: false
    hasBin: true
    resolution:
      integrity: sha512-WHVocJYavUwVgVViC0ORikPHQquXwVh939TaelZ4WDqpWgTX/FsGhl/+P4qBUAGcRvtOgDgC+xftNWWp2RUTAQ==
  /buffer-alloc-unsafe/1.1.0:
    dev: false
    resolution:
      integrity: sha512-TEM2iMIEQdJ2yjPJoSIsldnleVaAk1oW3DBVUykyOLsEsFmEc9kn+SFFPz+gl54KQNxlDnAwCXosOS9Okx2xAg==
  /buffer-alloc/1.2.0:
    dependencies:
      buffer-alloc-unsafe: 1.1.0
      buffer-fill: 1.0.0
    dev: false
    resolution:
      integrity: sha512-CFsHQgjtW1UChdXgbyJGtnm+O/uLQeZdtbDo8mfUgYXCHSM1wgrVxXm6bSyrUuErEb+4sYVGCzASBRot7zyrow==
  /buffer-equal-constant-time/1.0.1:
    dev: false
    resolution:
      integrity: sha1-+OcRMvf/5uAaXJaXpMbz5I1cyBk=
  /buffer-es6/4.9.3:
    dev: false
    resolution:
      integrity: sha1-8mNHuC33b9N+GLy1KIxJcM/VxAQ=
  /buffer-fill/1.0.0:
    dev: false
    resolution:
      integrity: sha1-+PeLdniYiO858gXNY39o5wISKyw=
  /buffer-from/1.1.1:
    dev: false
    resolution:
      integrity: sha512-MQcXEUbCKtEo7bhqEs6560Hyd4XaovZlO/k9V3hjVUF/zwW7KBVdSK4gIt/bzwS9MbR5qob+F5jusZsb0YQK2A==
  /buffer-xor/1.0.3:
    dev: false
    resolution:
      integrity: sha1-JuYe0UIvtw3ULm42cp7VHYVf6Nk=
  /buffer/4.9.2:
    dependencies:
      base64-js: 1.3.1
      ieee754: 1.1.13
      isarray: 1.0.0
    dev: false
    resolution:
      integrity: sha512-xq+q3SRMOxGivLhBNaUdC64hDTQwejJ+H0T/NB1XMtTVEwNTrfFF3gAxiyW0Bu/xWEGhjVKgUcMhCrUy2+uCWg==
  /buffer/5.4.3:
    dependencies:
      base64-js: 1.3.1
      ieee754: 1.1.13
    dev: false
    resolution:
      integrity: sha512-zvj65TkFeIt3i6aj5bIvJDzjjQQGs4o/sNoezg1F1kYap9Nu2jcUdpwzRSJTHMMzG0H7bZkn4rNQpImhuxWX2A==
  /builtin-modules/1.1.1:
    dev: false
    engines:
      node: '>=0.10.0'
    resolution:
      integrity: sha1-Jw8HbFpywC9bZaR9+Uxf46J4iS8=
  /builtin-modules/3.1.0:
    dev: false
    engines:
      node: '>=6'
    resolution:
      integrity: sha512-k0KL0aWZuBt2lrxrcASWDfwOLMnodeQjodT/1SxEQAXsHANgo6ZC/VEaSEHCXt7aSTZ4/4H5LKa+tBXmW7Vtvw==
  /builtin-status-codes/3.0.0:
    dev: false
    resolution:
      integrity: sha1-hZgoeOIbmOHGZCXgPQF0eI9Wnug=
  /bytes/3.1.0:
    dev: false
    engines:
      node: '>= 0.8'
    resolution:
      integrity: sha512-zauLjrfCG+xvoyaqLoV8bLVXXNGC4JqlxFCutSDWA6fJrTo2ZuvLYTqZ7aHBLZSMOopbzwv8f+wZcVzfVTI2Dg==
  /cacache/12.0.3:
    dependencies:
      bluebird: 3.7.2
      chownr: 1.1.3
      figgy-pudding: 3.5.1
      glob: 7.1.6
      graceful-fs: 4.2.3
      infer-owner: 1.0.4
      lru-cache: 5.1.1
      mississippi: 3.0.0
      mkdirp: 0.5.1
      move-concurrently: 1.0.1
      promise-inflight: 1.0.1
      rimraf: 2.7.1
      ssri: 6.0.1
      unique-filename: 1.1.1
      y18n: 4.0.0
    dev: false
    resolution:
      integrity: sha512-kqdmfXEGFepesTuROHMs3MpFLWrPkSSpRqOw80RCflZXy/khxaArvFrQ7uJxSUduzAufc6G0g1VUCOZXxWavPw==
  /cache-base/1.0.1:
    dependencies:
      collection-visit: 1.0.0
      component-emitter: 1.3.0
      get-value: 2.0.6
      has-value: 1.0.0
      isobject: 3.0.1
      set-value: 2.0.1
      to-object-path: 0.3.0
      union-value: 1.0.1
      unset-value: 1.0.0
    dev: false
    engines:
      node: '>=0.10.0'
    resolution:
      integrity: sha512-AKcdTnFSWATd5/GCPRxr2ChwIJ85CeyrEyjRHlKxQ56d4XJMGym0uAiKn0xbLOGOl3+yRpOTi484dVCEc5AUzQ==
  /caching-transform/3.0.2:
    dependencies:
      hasha: 3.0.0
      make-dir: 2.1.0
      package-hash: 3.0.0
      write-file-atomic: 2.4.3
    dev: false
    engines:
      node: '>=6'
    resolution:
      integrity: sha512-Mtgcv3lh3U0zRii/6qVgQODdPA4G3zhG+jtbCWj39RXuUFTMzH0vcdMtaJS1jPowd+It2Pqr6y3NJMQqOqCE2w==
  /callsite/1.0.0:
    dev: false
    resolution:
      integrity: sha1-KAOY5dZkvXQDi28JBRU+borxvCA=
  /callsites/3.1.0:
    dev: false
    engines:
      node: '>=6'
    resolution:
      integrity: sha512-P8BjAsXvZS+VIDUI11hHCQEv74YT67YUi5JJFNWIqL235sBmjX4+qx9Muvls5ivyNENctx46xQLQ3aTuE7ssaQ==
  /camelcase-keys/2.1.0:
    dependencies:
      camelcase: 2.1.1
      map-obj: 1.0.1
    dev: false
    engines:
      node: '>=0.10.0'
    resolution:
      integrity: sha1-MIvur/3ygRkFHvodkyITyRuPkuc=
  /camelcase-keys/4.2.0:
    dependencies:
      camelcase: 4.1.0
      map-obj: 2.0.0
      quick-lru: 1.1.0
    dev: false
    engines:
      node: '>=4'
    resolution:
      integrity: sha1-oqpfsa9oh1glnDLBQUJteJI7m3c=
  /camelcase/2.1.1:
    dev: false
    engines:
      node: '>=0.10.0'
    resolution:
      integrity: sha1-fB0W1nmhu+WcoCys7PsBHiAfWh8=
  /camelcase/4.1.0:
    dev: false
    engines:
      node: '>=4'
    resolution:
      integrity: sha1-1UVjW+HjPFQmScaRc+Xeas+uNN0=
  /camelcase/5.3.1:
    dev: false
    engines:
      node: '>=6'
    resolution:
      integrity: sha512-L28STB170nwWS63UjtlEOE3dldQApaJXZkOI1uMFfzf3rRuPegHaHesyee+YxQ+W6SvRDQV6UrdOdRiR153wJg==
  /caniuse-lite/1.0.30001020:
    dev: false
    resolution:
      integrity: sha512-yWIvwA68wRHKanAVS1GjN8vajAv7MBFshullKCeq/eKpK7pJBVDgFFEqvgWTkcP2+wIDeQGYFRXECjKZnLkUjA==
  /caseless/0.12.0:
    dev: false
    resolution:
      integrity: sha1-G2gcIf+EAzyCZUMJBolCDRhxUdw=
  /chai-as-promised/7.1.1_chai@4.2.0:
    dependencies:
      chai: 4.2.0
      check-error: 1.0.2
    dev: false
    peerDependencies:
      chai: '>= 2.1.2 < 5'
    resolution:
      integrity: sha512-azL6xMoi+uxu6z4rhWQ1jbdUhOMhis2PvscD/xjLqNMkv3BPPp2JyyuTHOrf9BOosGpNQ11v6BKv/g57RXbiaA==
  /chai-exclude/2.0.2_chai@4.2.0:
    dependencies:
      chai: 4.2.0
      fclone: 1.0.11
    dev: false
    peerDependencies:
      chai: '>= 4.0.0 < 5'
    resolution:
      integrity: sha512-QmNVnvdSw8Huccdjm49mKu3HtoHxvjdavgYkY0KPQ5MI5UWfbc9sX1YqRgaMPf2GGtDXPoF2ram3AeNS4945Xw==
  /chai-string/1.5.0_chai@4.2.0:
    dependencies:
      chai: 4.2.0
    dev: false
    peerDependencies:
      chai: ^4.1.2
    resolution:
      integrity: sha512-sydDC3S3pNAQMYwJrs6dQX0oBQ6KfIPuOZ78n7rocW0eJJlsHPh2t3kwW7xfwYA/1Bf6/arGtSUo16rxR2JFlw==
  /chai/4.2.0:
    dependencies:
      assertion-error: 1.1.0
      check-error: 1.0.2
      deep-eql: 3.0.1
      get-func-name: 2.0.0
      pathval: 1.1.0
      type-detect: 4.0.8
    dev: false
    engines:
      node: '>=4'
    resolution:
      integrity: sha512-XQU3bhBukrOsQCuwZndwGcCVQHyZi53fQ6Ys1Fym7E4olpIqqZZhhoFJoaKVvV17lWQoXYwgWN2nF5crA8J2jw==
  /chalk/1.1.3:
    dependencies:
      ansi-styles: 2.2.1
      escape-string-regexp: 1.0.5
      has-ansi: 2.0.0
      strip-ansi: 3.0.1
      supports-color: 2.0.0
    dev: false
    engines:
      node: '>=0.10.0'
    resolution:
      integrity: sha1-qBFcVeSnAv5NFQq9OHKCKn4J/Jg=
  /chalk/2.4.2:
    dependencies:
      ansi-styles: 3.2.1
      escape-string-regexp: 1.0.5
      supports-color: 5.5.0
    dev: false
    engines:
      node: '>=4'
    resolution:
      integrity: sha512-Mti+f9lpJNcwF4tWV8/OrTTtF1gZi+f8FqlyAdouralcFWFQWF2+NgCHShjkCb+IFBLq9buZwE1xckQU4peSuQ==
  /chardet/0.7.0:
    dev: false
    resolution:
      integrity: sha512-mT8iDcrh03qDGRRmoA2hmBJnxpllMR+0/0qlzjqZES6NdiWDcZkCNAk4rPFZ9Q85r27unkiNNg8ZOiwZXBHwcA==
  /charenc/0.0.2:
    dev: false
    resolution:
      integrity: sha1-wKHS86cJLgN3S/qD8UwPxXkKhmc=
  /check-error/1.0.2:
    dev: false
    resolution:
      integrity: sha1-V00xLt2Iu13YkS6Sht1sCu1KrII=
  /check-more-types/2.24.0:
    dev: false
    engines:
      node: '>= 0.8.0'
    resolution:
      integrity: sha1-FCD/sQ/URNz8ebQ4kbv//TKoRgA=
  /chokidar/2.1.8:
    dependencies:
      anymatch: 2.0.0
      async-each: 1.0.3
      braces: 2.3.2
      glob-parent: 3.1.0
      inherits: 2.0.4
      is-binary-path: 1.0.1
      is-glob: 4.0.1
      normalize-path: 3.0.0
      path-is-absolute: 1.0.1
      readdirp: 2.2.1
      upath: 1.2.0
    dev: false
    optionalDependencies:
      fsevents: 1.2.11
    resolution:
      integrity: sha512-ZmZUazfOzf0Nve7duiCKD23PFSCs4JPoYyccjUFF3aQkQadqBhfzhjkwBH2mNOG9cTBwhamM37EIsIkZw3nRgg==
  /chokidar/3.3.1:
    dependencies:
      anymatch: 3.1.1
      braces: 3.0.2
      glob-parent: 5.1.0
      is-binary-path: 2.1.0
      is-glob: 4.0.1
      normalize-path: 3.0.0
      readdirp: 3.3.0
    dev: false
    engines:
      node: '>= 8.10.0'
    optionalDependencies:
      fsevents: 2.1.2
    resolution:
      integrity: sha512-4QYCEWOcK3OJrxwvyyAOxFuhpvOVCYkr33LPfFNBjAD/w3sEzWsp2BUOkI4l9bHvWioAd0rc6NlHUOEaWkTeqg==
  /chownr/1.1.3:
    dev: false
    resolution:
      integrity: sha512-i70fVHhmV3DtTl6nqvZOnIjbY0Pe4kAUjwHj8z0zAdgBtYrJyYwLKCCuRBQ5ppkyL0AkN7HKRnETdmdp1zqNXw==
  /chrome-launcher/0.11.2:
    dependencies:
      '@types/node': 13.1.6
      is-wsl: 2.1.1
      lighthouse-logger: 1.2.0
      mkdirp: 0.5.1
      rimraf: 2.7.1
    dev: false
    resolution:
      integrity: sha512-jx0kJDCXdB2ARcDMwNCtrf04oY1Up4rOmVu+fqJ5MTPOOIG8EhRcEU9NZfXZc6dMw9FU8o1r21PNp8V2M0zQ+g==
  /chrome-remote-interface/0.28.1:
    dependencies:
      commander: 2.11.0
      ws: 7.2.1
    dev: false
    hasBin: true
    resolution:
      integrity: sha512-OnVjEOuZtPDImShaWSQPKPZMNnUnoZfLKhayeXUWOyqir3MT1OTqMzUDEnIVx1itPnsW7CiKgyNLLgvgdniJgQ==
  /chrome-trace-event/1.0.2:
    dependencies:
      tslib: 1.10.0
    dev: false
    engines:
      node: '>=6.0'
    resolution:
      integrity: sha512-9e/zx1jw7B4CO+c/RXoCsfg/x1AfUBioy4owYH0bJprEYAx5hRFLRhWBqHAG57D0ZM4H7vxbP7bPe0VwhQRYDQ==
  /chrome-unmirror/0.1.0:
    dev: false
    engines:
      node: '>=0.10.0'
      npm: '>=2.0.0'
    resolution:
      integrity: sha1-6a94ukf3/7kAYCk6cgoBzSbVC6s=
  /ci-info/2.0.0:
    dev: false
    resolution:
      integrity: sha512-5tK7EtrZ0N+OLFMthtqOj4fI2Jeb88C4CAZPu25LDVUgXJ0A3Js4PMGqrn0JU1W0Mh1/Z8wZzYPxqUrXeBboCQ==
  /cipher-base/1.0.4:
    dependencies:
      inherits: 2.0.4
      safe-buffer: 5.2.0
    dev: false
    resolution:
      integrity: sha512-Kkht5ye6ZGmwv40uUDZztayT2ThLQGfnj/T71N/XzeZeo3nf8foyW7zGTsPYkEya3m5f3cAypH+qe7YOrM1U2Q==
  /class-utils/0.3.6:
    dependencies:
      arr-union: 3.1.0
      define-property: 0.2.5
      isobject: 3.0.1
      static-extend: 0.1.2
    dev: false
    engines:
      node: '>=0.10.0'
    resolution:
      integrity: sha512-qOhPa/Fj7s6TY8H8esGu5QNpMMQxz79h+urzrNYN6mn+9BnxlDGf5QZ+XeCDsxSjPqsSR56XOZOJmpeurnLMeg==
  /cli-cursor/3.1.0:
    dependencies:
      restore-cursor: 3.1.0
    dev: false
    engines:
      node: '>=8'
    resolution:
      integrity: sha512-I/zHAwsKf9FqGoXM4WWRACob9+SNukZTd94DWF57E4toouRulbCxcUh6RKUEOQlYTHJnzkPMySvPNaaSLNfLZw==
  /cli-width/2.2.0:
    dev: false
    resolution:
      integrity: sha1-/xnt6Kml5XkyQUewwR8PvLq+1jk=
  /cliui/5.0.0:
    dependencies:
      string-width: 3.1.0
      strip-ansi: 5.2.0
      wrap-ansi: 5.1.0
    dev: false
    resolution:
      integrity: sha512-PYeGSEmmHM6zvoef2w8TPzlrnNpXIjTipYK780YswmIP9vjxmd6Y2a3CB2Ks6/AU8NHjZugXvo8w3oWM2qnwXA==
  /cliui/6.0.0:
    dependencies:
      string-width: 4.2.0
      strip-ansi: 6.0.0
      wrap-ansi: 6.2.0
    dev: false
    resolution:
      integrity: sha512-t6wbgtoCXvAzst7QgXxJYqPt0usEfbgQdftEPbLL/cvv6HPE5VgvqCuAIDR0NgU52ds6rFwqrgakNLrHEjCbrQ==
  /clone-deep/4.0.1:
    dependencies:
      is-plain-object: 2.0.4
      kind-of: 6.0.2
      shallow-clone: 3.0.1
    dev: false
    engines:
      node: '>=6'
    resolution:
      integrity: sha512-neHB9xuzh/wk0dIHweyAXv2aPGZIVk3pLMe+/RNzINf17fe0OG96QroktYAUm7SM1PBnzTabaLboqqxDyMU+SQ==
  /clone-stats/0.0.1:
    dev: false
    resolution:
      integrity: sha1-uI+UqCzzi4eR1YBG6kAprYjKmdE=
  /clone/1.0.4:
    dev: false
    engines:
      node: '>=0.8'
    resolution:
      integrity: sha1-2jCcwmPfFZlMaIypAheco8fNfH4=
  /co/4.6.0:
    dev: false
    engines:
      iojs: '>= 1.0.0'
      node: '>= 0.12.0'
    resolution:
      integrity: sha1-bqa989hTrlTMuOR7+gvz+QMfsYQ=
  /collection-visit/1.0.0:
    dependencies:
      map-visit: 1.0.0
      object-visit: 1.0.1
    dev: false
    engines:
      node: '>=0.10.0'
    resolution:
      integrity: sha1-S8A3PBZLwykbTTaMgpzxqApZ3KA=
  /color-convert/1.9.3:
    dependencies:
      color-name: 1.1.3
    dev: false
    resolution:
      integrity: sha512-QfAUtd+vFdAtFQcC8CCyYt1fYWxSqAiK2cSD6zDB8N3cpsEBAvRxp9zOGg6G/SHHJYAT88/az/IuDGALsNVbGg==
  /color-convert/2.0.1:
    dependencies:
      color-name: 1.1.4
    dev: false
    engines:
      node: '>=7.0.0'
    resolution:
      integrity: sha512-RRECPsj7iu/xb5oKYcsFHSppFNnsj/52OVTRKb4zP5onXwVF3zVmmToNcOfGC+CRDpfK/U584fMg38ZHCaElKQ==
  /color-name/1.1.3:
    dev: false
    resolution:
      integrity: sha1-p9BVi9icQveV3UIyj3QIMcpTvCU=
  /color-name/1.1.4:
    dev: false
    resolution:
      integrity: sha512-dOy+3AuW3a2wNbZHIuMZpTcgjGuLU/uBL/ubcZF9OXbDo8ff4O8yVp5Bf0efS8uEoYo5q4Fx7dY9OgQGXgAsQA==
  /color-support/1.1.3:
    dev: false
    hasBin: true
    resolution:
      integrity: sha512-qiBjkpbMLO/HL68y+lh4q0/O1MZFj2RX6X/KmMa3+gJD3z+WwI1ZzDHysvqHGS3mP6mznPckpXmw1nI9cJjyRg==
  /colors/1.2.5:
    dev: false
    engines:
      node: '>=0.1.90'
    resolution:
      integrity: sha512-erNRLao/Y3Fv54qUa0LBB+//Uf3YwMUmdJinN20yMXm9zdKKqH9wt7R9IIVZ+K7ShzfpLV/Zg8+VyrBJYB4lpg==
  /colors/1.4.0:
    dev: false
    engines:
      node: '>=0.1.90'
    resolution:
      integrity: sha512-a+UqTh4kgZg/SlGvfbzDHpgRu7AAQOmmqRHJnxhRZICKFUT91brVhNNt58CMWU9PsBbv3PDCZUHbVxuDiH2mtA==
  /combined-stream/1.0.8:
    dependencies:
      delayed-stream: 1.0.0
    dev: false
    engines:
      node: '>= 0.8'
    resolution:
      integrity: sha512-FQN4MRfuJeHf7cBbBMJFXhKSDq+2kAArBlmRBvcvFE5BB1HZKXtSFASDhdlz9zOYwxh8lDdnvmMOe/+5cdoEdg==
  /commander/2.11.0:
    dev: false
    resolution:
      integrity: sha512-b0553uYA5YAEGgyYIGYROzKQ7X5RAqedkfjiZxwi0kL1g3bOaBNNZfYkzt/CL0umgD5wc9Jec2FbB98CjkMRvQ==
  /commander/2.20.3:
    dev: false
    resolution:
      integrity: sha512-GpVkmM8vF2vQUkj2LvZmD35JxeJOLCwJ9cUkugyk2nuhbv3+mJvpLYYt+0+USMxE+oj+ey/lJEnhZw75x/OMcQ==
  /common-tags/1.8.0:
    dev: false
    engines:
      node: '>=4.0.0'
    resolution:
      integrity: sha512-6P6g0uetGpW/sdyUy/iQQCbFF0kWVMSIVSyYz7Zgjcgh8mgw8PQzDNZeyZ5DQ2gM7LBoZPHmnjz8rUthkBG5tw==
  /commondir/1.0.1:
    dev: false
    resolution:
      integrity: sha1-3dgA2gxmEnOTzKWVDqloo6rxJTs=
  /component-bind/1.0.0:
    dev: false
    resolution:
      integrity: sha1-AMYIq33Nk4l8AAllGx06jh5zu9E=
  /component-emitter/1.2.1:
    dev: false
    resolution:
      integrity: sha1-E3kY1teCg/ffemt8WmPhQOaUJeY=
  /component-emitter/1.3.0:
    dev: false
    resolution:
      integrity: sha512-Rd3se6QB+sO1TwqZjscQrurpEPIfO0/yYnSin6Q/rD3mOutHvUrCAhJub3r90uNb+SESBuE0QYoB90YdfatsRg==
  /component-inherit/0.0.3:
    dev: false
    resolution:
      integrity: sha1-ZF/ErfWLcrZJ1crmUTVhnbJv8UM=
  /concat-map/0.0.1:
    dev: false
    resolution:
      integrity: sha1-2Klr13/Wjfd5OnMDajug1UBdR3s=
  /concat-stream/1.6.2:
    dependencies:
      buffer-from: 1.1.1
      inherits: 2.0.4
      readable-stream: 2.3.7
      typedarray: 0.0.6
    dev: false
    engines:
      '0': node >= 0.8
    resolution:
      integrity: sha512-27HBghJxjiZtIk3Ycvn/4kbJk/1uZuJFfuPEns6LaEvpvG1f0hTea8lilrouyo9mVc2GWdcEZ8OLoGmSADlrCw==
  /connect/3.7.0:
    dependencies:
      debug: 2.6.9
      finalhandler: 1.1.2
      parseurl: 1.3.3
      utils-merge: 1.0.1
    dev: false
    engines:
      node: '>= 0.10.0'
    resolution:
      integrity: sha512-ZqRXc+tZukToSNmh5C2iWMSoV3X1YUcPbqEM4DkEG5tNQXrQUZCNVGGv3IuicnkMtPfGf3Xtp8WCXs295iQ1pQ==
  /console-browserify/1.2.0:
    dev: false
    resolution:
      integrity: sha512-ZMkYO/LkF17QvCPqM0gxw8yUzigAOZOSWSHg91FH6orS7vcEj5dVZTidN2fQ14yBSdg97RqhSNwLUXInd52OTA==
  /constants-browserify/1.0.0:
    dev: false
    resolution:
      integrity: sha1-wguW2MYXdIqvHBYCF2DNJ/y4y3U=
  /content-disposition/0.5.3:
    dependencies:
      safe-buffer: 5.1.2
    dev: false
    engines:
      node: '>= 0.6'
    resolution:
      integrity: sha512-ExO0774ikEObIAEV9kDo50o+79VCUdEB6n6lzKgGwupcVeRlhrj3qGAfwq8G6uBJjkqLrhT0qEYFcWng8z1z0g==
  /content-type/1.0.4:
    dev: false
    engines:
      node: '>= 0.6'
    resolution:
      integrity: sha512-hIP3EEPs8tB9AT1L+NUqtwOAps4mk2Zob89MWXMHjHWg9milF/j4osnnQLXBCBFBk/tvIG/tUc9mOUJiPBhPXA==
  /convert-source-map/1.7.0:
    dependencies:
      safe-buffer: 5.1.2
    dev: false
    resolution:
      integrity: sha512-4FJkXzKXEDB1snCFZlLP4gpC3JILicCpGbzG9f9G7tGqGCzETQ2hWPrcinA9oU4wtf2biUaEH5065UnMeR33oA==
  /cookie-signature/1.0.6:
    dev: false
    resolution:
      integrity: sha1-4wOogrNCzD7oylE6eZmXNNqzriw=
  /cookie/0.3.1:
    dev: false
    engines:
      node: '>= 0.6'
    resolution:
      integrity: sha1-5+Ch+e9DtMi6klxcWpboBtFoc7s=
  /cookie/0.4.0:
    dev: false
    engines:
      node: '>= 0.6'
    resolution:
      integrity: sha512-+Hp8fLp57wnUSt0tY0tHEXh4voZRDnoIrZPqlo3DPiI4y9lwg/jqx+1Om94/W6ZaPDOUbnjOt/99w66zk+l1Xg==
  /copy-concurrently/1.0.5:
    dependencies:
      aproba: 1.2.0
      fs-write-stream-atomic: 1.0.10
      iferr: 0.1.5
      mkdirp: 0.5.1
      rimraf: 2.7.1
      run-queue: 1.0.3
    dev: false
    resolution:
      integrity: sha512-f2domd9fsVDFtaFcbaRZuYXwtdmnzqbADSwhSWYxYB/Q8zsdUUFMXVRwXGDMWmbEzAn1kdRrtI1T/KTFOL4X2A==
  /copy-descriptor/0.1.1:
    dev: false
    engines:
      node: '>=0.10.0'
    resolution:
      integrity: sha1-Z29us8OZl8LuGsOpJP1hJHSPV40=
  /core-js/2.6.11:
    deprecated: 'core-js@<3 is no longer maintained and not recommended for usage due to the number of issues. Please, upgrade your dependencies to the actual version of core-js@3.'
    dev: false
    requiresBuild: true
    resolution:
      integrity: sha512-5wjnpaT/3dV+XB4borEsnAYQchn00XSgTAWKDkEqv+K8KevjbzmofK6hfJ9TZIlpj2N0xQpazy7PiRQiWHqzWg==
  /core-js/3.6.4:
    dev: false
    requiresBuild: true
    resolution:
      integrity: sha512-4paDGScNgZP2IXXilaffL9X7968RuvwlkK3xWtZRVqgd8SYNiVKRJvkFd1aqqEuPfN7E68ZHEp9hDj6lHj4Hyw==
  /core-util-is/1.0.2:
    dev: false
    resolution:
      integrity: sha1-tf1UIgqivFq1eqtxQMlAdUUDwac=
  /cp-file/6.2.0:
    dependencies:
      graceful-fs: 4.2.3
      make-dir: 2.1.0
      nested-error-stacks: 2.1.0
      pify: 4.0.1
      safe-buffer: 5.2.0
    dev: false
    engines:
      node: '>=6'
    resolution:
      integrity: sha512-fmvV4caBnofhPe8kOcitBwSn2f39QLjnAnGq3gO9dfd75mUytzKNZB1hde6QHunW2Rt+OwuBOMc3i1tNElbszA==
  /create-ecdh/4.0.3:
    dependencies:
      bn.js: 4.11.8
      elliptic: 6.5.2
    dev: false
    resolution:
      integrity: sha512-GbEHQPMOswGpKXM9kCWVrremUcBmjteUaQ01T9rkKCPDXfUHX0IoP9LpHYo2NPFampa4e+/pFDc3jQdxrxQLaw==
  /create-hash/1.2.0:
    dependencies:
      cipher-base: 1.0.4
      inherits: 2.0.4
      md5.js: 1.3.5
      ripemd160: 2.0.2
      sha.js: 2.4.11
    dev: false
    resolution:
      integrity: sha512-z00bCGNHDG8mHAkP7CtT1qVu+bFQUPjYq/4Iv3C3kWjTFV10zIjfSoeqXo9Asws8gwSHDGj/hl2u4OGIjapeCg==
  /create-hmac/1.1.7:
    dependencies:
      cipher-base: 1.0.4
      create-hash: 1.2.0
      inherits: 2.0.4
      ripemd160: 2.0.2
      safe-buffer: 5.2.0
      sha.js: 2.4.11
    dev: false
    resolution:
      integrity: sha512-MJG9liiZ+ogc4TzUwuvbER1JRdgvUFSB5+VR/g5h82fGaIRWMWddtKBHi7/sVhfjQZ6SehlyhvQYrcYkaUIpLg==
  /cross-env/6.0.3:
    dependencies:
      cross-spawn: 7.0.1
    dev: false
    engines:
      node: '>=8.0'
    hasBin: true
    resolution:
      integrity: sha512-+KqxF6LCvfhWvADcDPqo64yVIB31gv/jQulX2NGzKS/g3GEVz6/pt4wjHFtFWsHMddebWD/sDthJemzM4MaAag==
  /cross-spawn/4.0.2:
    dependencies:
      lru-cache: 4.1.5
      which: 1.3.1
    dev: false
    resolution:
      integrity: sha1-e5JHYhwjrf3ThWAEqCPL45dCTUE=
  /cross-spawn/6.0.5:
    dependencies:
      nice-try: 1.0.5
      path-key: 2.0.1
      semver: 5.7.1
      shebang-command: 1.2.0
      which: 1.3.1
    dev: false
    engines:
      node: '>=4.8'
    resolution:
      integrity: sha512-eTVLrBSt7fjbDygz805pMnstIs2VTBNkRm0qxZd+M7A5XDdxVRWO5MxGBXZhjY4cqLYLdtrGqRf8mBPmzwSpWQ==
  /cross-spawn/7.0.1:
    dependencies:
      path-key: 3.1.1
      shebang-command: 2.0.0
      which: 2.0.2
    dev: false
    engines:
      node: '>= 8'
    resolution:
      integrity: sha512-u7v4o84SwFpD32Z8IIcPZ6z1/ie24O6RU3RbtL5Y316l3KuHVPx9ItBgWQ6VlfAFnRnTtMUrsQ9MUUTuEZjogg==
  /crypt/0.0.2:
    dev: false
    resolution:
      integrity: sha1-iNf/fsDfuG9xPch7u0LQRNPmxBs=
  /crypto-browserify/3.12.0:
    dependencies:
      browserify-cipher: 1.0.1
      browserify-sign: 4.0.4
      create-ecdh: 4.0.3
      create-hash: 1.2.0
      create-hmac: 1.1.7
      diffie-hellman: 5.0.3
      inherits: 2.0.4
      pbkdf2: 3.0.17
      public-encrypt: 4.0.3
      randombytes: 2.1.0
      randomfill: 1.0.4
    dev: false
    resolution:
      integrity: sha512-fz4spIh+znjO2VjL+IdhEpRJ3YN6sMzITSBijk6FK2UvTqruSQW+/cCZTSNsMiZNvUeq0CqurF+dAbyiGOY6Wg==
  /currently-unhandled/0.4.1:
    dependencies:
      array-find-index: 1.0.2
    dev: false
    engines:
      node: '>=0.10.0'
    resolution:
      integrity: sha1-mI3zP+qxke95mmE2nddsF635V+o=
  /custom-event/1.0.1:
    dev: false
    resolution:
      integrity: sha1-XQKkaFCt8bSjF5RqOSj8y1v9BCU=
  /cyclist/1.0.1:
    dev: false
    resolution:
      integrity: sha1-WW6WmP0MgOEgOMK4LW6xs1tiJNk=
  /dashdash/1.14.1:
    dependencies:
      assert-plus: 1.0.0
    dev: false
    engines:
      node: '>=0.10'
    resolution:
      integrity: sha1-hTz6D3y+L+1d4gMmuN1YEDX24vA=
  /data-uri-to-buffer/1.2.0:
    dev: false
    resolution:
      integrity: sha512-vKQ9DTQPN1FLYiiEEOQ6IBGFqvjCa5rSK3cWMy/Nespm5d/x3dGFT9UBZnkLxCwua/IXBi2TYnwTEpsOvhC4UQ==
  /date-format/2.1.0:
    dev: false
    engines:
      node: '>=4.0'
    resolution:
      integrity: sha512-bYQuGLeFxhkxNOF3rcMtiZxvCBAquGzZm6oWA1oZ0g2THUzivaRhv8uOhdr19LmoobSOLoIAxeUK2RdbM8IFTA==
  /date-utils/1.2.21:
    dev: false
    engines:
      node: '>0.4.0'
    resolution:
      integrity: sha1-YfsWzcEnSzyayq/+n8ad+HIKK2Q=
  /dateformat/1.0.12:
    dependencies:
      get-stdin: 4.0.1
      meow: 3.7.0
    dev: false
    hasBin: true
    resolution:
      integrity: sha1-nxJLZ1lMk3/3BpMuSmQsyo27/uk=
  /death/1.1.0:
    dev: false
    resolution:
      integrity: sha1-AaqcQB7dknUFFEcLgmY5DGbGcxg=
  /debounce/1.2.0:
    dev: false
    resolution:
      integrity: sha512-mYtLl1xfZLi1m4RtQYlZgJUNQjl4ZxVnHzIR8nLLgi4q1YT8o/WM+MK/f8yfcc9s5Ir5zRaPZyZU6xs1Syoocg==
  /debug/2.6.9:
    dependencies:
      ms: 2.0.0
    dev: false
    resolution:
      integrity: sha512-bC7ElrdJaJnPbAP+1EotYvqZsb3ecl5wi6Bfi6BJTUcNowp6cvspg0jXznRTKDjm/E7AdgFBVeAPVMNcKGsHMA==
  /debug/3.1.0:
    dependencies:
      ms: 2.0.0
    dev: false
    resolution:
      integrity: sha512-OX8XqP7/1a9cqkxYw2yXss15f26NKWBpDXQd0/uK/KPqdQhxbPa994hnzjcE2VqQpDslf55723cKPUOGSmMY3g==
  /debug/3.2.6:
    dependencies:
      ms: 2.1.1
    dev: false
    resolution:
      integrity: sha512-mel+jf7nrtEl5Pn1Qx46zARXKDpBbvzezse7p7LqINmdoIk8PYP5SySaxEmYv6TZ0JyEKA1hsCId6DIhgITtWQ==
  /debug/4.1.1:
    dependencies:
      ms: 2.1.2
    dev: false
    resolution:
      integrity: sha512-pYAIzeRo8J6KPEaJ0VWOh5Pzkbw/RetuzehGM7QRRX5he4fPHx2rdKMB256ehJCkX+XRQm16eZLqLNS8RSZXZw==
  /decamelize-keys/1.1.0:
    dependencies:
      decamelize: 1.2.0
      map-obj: 1.0.1
    dev: false
    engines:
      node: '>=0.10.0'
    resolution:
      integrity: sha1-0XGoeTMlKAfrPLYdwcFEXQeN8tk=
  /decamelize/1.2.0:
    dev: false
    engines:
      node: '>=0.10.0'
    resolution:
      integrity: sha1-9lNNFRSCabIDUue+4m9QH5oZEpA=
  /decode-uri-component/0.2.0:
    dev: false
    engines:
      node: '>=0.10'
    resolution:
      integrity: sha1-6zkTMzRYd1y4TNGh+uBiEGu4dUU=
  /deep-assign/3.0.0:
    dependencies:
      is-obj: 1.0.1
    deprecated: Check out `lodash.merge` or `merge-options` instead.
    dev: false
    engines:
      node: '>=0.10.0'
    resolution:
      integrity: sha512-YX2i9XjJ7h5q/aQ/IM9PEwEnDqETAIYbggmdDB3HLTlSgo1CxPsj6pvhPG68rq6SVE0+p+6Ywsm5fTYNrYtBWw==
  /deep-eql/3.0.1:
    dependencies:
      type-detect: 4.0.8
    dev: false
    engines:
      node: '>=0.12'
    resolution:
      integrity: sha512-+QeIQyN5ZuO+3Uk5DYh6/1eKO0m0YmJFGNmFHGACpf1ClL1nmlV/p4gNgbl2pJGxgXb4faqo6UE+M5ACEMyVcw==
  /deep-is/0.1.3:
    dev: false
    resolution:
      integrity: sha1-s2nW+128E+7PUk+RsHD+7cNXzzQ=
  /default-require-extensions/2.0.0:
    dependencies:
      strip-bom: 3.0.0
    dev: false
    engines:
      node: '>=4'
    resolution:
      integrity: sha1-9fj7sYp9bVCyH2QfZJ67Uiz+JPc=
  /define-properties/1.1.3:
    dependencies:
      object-keys: 1.1.1
    dev: false
    engines:
      node: '>= 0.4'
    resolution:
      integrity: sha512-3MqfYKj2lLzdMSf8ZIZE/V+Zuy+BgD6f164e8K2w7dgnpKArBDerGYpM46IYYcjnkdPNMjPk9A6VFB8+3SKlXQ==
  /define-property/0.2.5:
    dependencies:
      is-descriptor: 0.1.6
    dev: false
    engines:
      node: '>=0.10.0'
    resolution:
      integrity: sha1-w1se+RjsPJkPmlvFe+BKrOxcgRY=
  /define-property/1.0.0:
    dependencies:
      is-descriptor: 1.0.2
    dev: false
    engines:
      node: '>=0.10.0'
    resolution:
      integrity: sha1-dp66rz9KY6rTr56NMEybvnm/sOY=
  /define-property/2.0.2:
    dependencies:
      is-descriptor: 1.0.2
      isobject: 3.0.1
    dev: false
    engines:
      node: '>=0.10.0'
    resolution:
      integrity: sha512-jwK2UV4cnPpbcG7+VRARKTZPUWowwXA8bzH5NP6ud0oeAxyYPuGZUAC7hMugpCdz4BeSZl2Dl9k66CHJ/46ZYQ==
  /degenerator/1.0.4:
    dependencies:
      ast-types: 0.13.2
      escodegen: 1.12.1
      esprima: 3.1.3
    dev: false
    resolution:
      integrity: sha1-/PSQo37OJmRk2cxDGrmMWBnO0JU=
  /delay/4.3.0:
    dev: false
    engines:
      node: '>=6'
    resolution:
      integrity: sha512-Lwaf3zVFDMBop1yDuFZ19F9WyGcZcGacsbdlZtWjQmM50tOcMntm1njF/Nb/Vjij3KaSvCF+sEYGKrrjObu2NA==
  /delayed-stream/1.0.0:
    dev: false
    engines:
      node: '>=0.4.0'
    resolution:
      integrity: sha1-3zrhmayt+31ECqrgsp4icrJOxhk=
  /depd/1.1.2:
    dev: false
    engines:
      node: '>= 0.6'
    resolution:
      integrity: sha1-m81S4UwJd2PnSbJ0xDRu0uVgtak=
  /des.js/1.0.1:
    dependencies:
      inherits: 2.0.4
      minimalistic-assert: 1.0.1
    dev: false
    resolution:
      integrity: sha512-Q0I4pfFrv2VPd34/vfLrFOoRmlYj3OV50i7fskps1jZWK1kApMWWT9G6RRUeYedLcBDIhnSDaUvJMb3AhUlaEA==
  /destroy/1.0.4:
    dev: false
    resolution:
      integrity: sha1-l4hXRCxEdJ5CBmE+N5RiBYJqvYA=
  /detect-file/1.0.0:
    dev: false
    engines:
      node: '>=0.10.0'
    resolution:
      integrity: sha1-8NZtA2cqglyxtzvbP+YjEMjlUrc=
  /detect-indent/4.0.0:
    dependencies:
      repeating: 2.0.1
    dev: false
    engines:
      node: '>=0.10.0'
    resolution:
      integrity: sha1-920GQ1LN9Docts5hnE7jqUdd4gg=
  /di/0.0.1:
    dev: false
    resolution:
      integrity: sha1-gGZJMmzqp8qjMG112YXqJ0i6kTw=
  /diff/3.5.0:
    dev: false
    engines:
      node: '>=0.3.1'
    resolution:
      integrity: sha512-A46qtFgd+g7pDZinpnwiRJtxbC1hpgf0uzP3iG89scHk0AUC7A1TGxf5OiiOUv/JMZR8GOt8hL900hV0bOy5xA==
  /diff/4.0.2:
    dev: false
    engines:
      node: '>=0.3.1'
    resolution:
      integrity: sha512-58lmxKSA4BNyLz+HHMUzlOEpg09FV+ev6ZMe3vJihgdxzgcwZ8VoEEPmALCZG9LmqfVoNMMKpttIYTVG6uDY7A==
  /diffie-hellman/5.0.3:
    dependencies:
      bn.js: 4.11.8
      miller-rabin: 4.0.1
      randombytes: 2.1.0
    dev: false
    resolution:
      integrity: sha512-kqag/Nl+f3GwyK25fhUMYj81BUOrZ9IuJsjIcDE5icNM9FJHAVm3VcUDxdLPoQtTuUylWm6ZIknYJwwaPxsUzg==
  /disparity/3.0.0:
    dependencies:
      ansi-styles: 4.2.1
      diff: 4.0.2
    dev: false
    engines:
      node: '>=8'
    hasBin: true
    resolution:
      integrity: sha512-n94Rzbv2ambRaFzrnBf34IEiyOdIci7maRpMkoQWB6xFYGA7Nbs0Z5YQzMfTeyQeelv23nayqOcssBoc6rKrgw==
  /doctrine/3.0.0:
    dependencies:
      esutils: 2.0.3
    dev: false
    engines:
      node: '>=6.0.0'
    resolution:
      integrity: sha512-yS+Q5i3hBf7GBkd4KG8a7eBNNWNGLTaEwwYWUijIYM7zrlYDM0BFXHjjPWlWZ1Rg7UaddZeIDmi9jF3HmqiQ2w==
  /dom-serialize/2.2.1:
    dependencies:
      custom-event: 1.0.1
      ent: 2.2.0
      extend: 3.0.2
      void-elements: 2.0.1
    dev: false
    resolution:
      integrity: sha1-ViromZ9Evl6jB29UGdzVnrQ6yVs=
  /dom-walk/0.1.1:
    dev: false
    resolution:
      integrity: sha1-ZyIm3HTI95mtNTB9+TaroRrNYBg=
  /domain-browser/1.2.0:
    dev: false
    engines:
      node: '>=0.4'
      npm: '>=1.2'
    resolution:
      integrity: sha512-jnjyiM6eRyZl2H+W8Q/zLMA481hzi0eszAaBUzIVnmYVDBbnLxVNnfu1HgEBvCbL+71FrxMl3E6lpKH7Ge3OXA==
  /dotenv/8.2.0:
    dev: false
    engines:
      node: '>=8'
    resolution:
      integrity: sha512-8sJ78ElpbDJBHNeBzUbUVLsqKdccaa/BXF1uPTw3GrvQTBgrQrtObr2mUrE38vzYd8cEv+m/JBfDLioYcfXoaw==
  /duplexer2/0.0.2:
    dependencies:
      readable-stream: 1.1.14
    dev: false
    resolution:
      integrity: sha1-xhTc9n4vsUmVqRcR5aYX6KYKMds=
  /duplexify/3.7.1:
    dependencies:
      end-of-stream: 1.4.4
      inherits: 2.0.4
      readable-stream: 2.3.7
      stream-shift: 1.0.1
    dev: false
    resolution:
      integrity: sha512-07z8uv2wMyS51kKhD1KsdXJg5WQ6t93RneqRxUHnskXVtlYYkLqM0gqStQZ3pj073g687jPCHrqNfCzawLYh5g==
  /ecc-jsbn/0.1.2:
    dependencies:
      jsbn: 0.1.1
      safer-buffer: 2.1.2
    dev: false
    resolution:
      integrity: sha1-OoOpBOVDUyh4dMVkt1SThoSamMk=
  /ecdsa-sig-formatter/1.0.11:
    dependencies:
      safe-buffer: 5.2.0
    dev: false
    resolution:
      integrity: sha512-nagl3RYrbNv6kQkeJIpt6NJZy8twLB/2vtz6yN9Z4vRKHN4/QZJIEbqohALSgwKdnksuY3k5Addp5lg8sVoVcQ==
  /edge-launcher/1.2.2:
    dev: false
    resolution:
      integrity: sha1-60Cq+9Bnpup27/+rBke81VCbN7I=
  /ee-first/1.1.1:
    dev: false
    resolution:
      integrity: sha1-WQxhFWsK4vTwJVcyoViyZrxWsh0=
  /electron-to-chromium/1.3.332:
    dev: false
    resolution:
      integrity: sha512-AP2HkLhfSOIxP7gDjlyZ4ywGWIcxRMZoU9+JriuVkQe2pSLDdWBsE6+eI6BQOqun1dohLrUTOPHsQLLhhFA7Eg==
  /elliptic/6.5.2:
    dependencies:
      bn.js: 4.11.8
      brorand: 1.1.0
      hash.js: 1.1.7
      hmac-drbg: 1.0.1
      inherits: 2.0.4
      minimalistic-assert: 1.0.1
      minimalistic-crypto-utils: 1.0.1
    dev: false
    resolution:
      integrity: sha512-f4x70okzZbIQl/NSRLkI/+tteV/9WqL98zx+SQ69KbXxmVrmjwsNUPn/gYJJ0sHvEak24cZgHIPegRePAtA/xw==
  /emoji-regex/7.0.3:
    dev: false
    resolution:
      integrity: sha512-CwBLREIQ7LvYFB0WyRvwhq5N5qPhc6PMjD6bYggFlI5YyDgl+0vxq5VHbMOFqLg7hfWzmu8T5Z1QofhmTIhItA==
  /emoji-regex/8.0.0:
    dev: false
    resolution:
      integrity: sha512-MSjYzcWNOA0ewAHpz0MxpYFvwg6yjy1NG3xteoqz644VCo/RPgnr1/GGt+ic3iJTzQ8Eu3TdM14SawnVUmGE6A==
  /emojis-list/2.1.0:
    dev: false
    engines:
      node: '>= 0.10'
    resolution:
      integrity: sha1-TapNnbAPmBmIDHn6RXrlsJof04k=
  /encodeurl/1.0.2:
    dev: false
    engines:
      node: '>= 0.8'
    resolution:
      integrity: sha1-rT/0yG7C0CkyL1oCw6mmBslbP1k=
  /end-of-stream/1.4.4:
    dependencies:
      once: 1.4.0
    dev: false
    resolution:
      integrity: sha512-+uw1inIHVPQoaVuHzRyXd21icM+cnt4CzD5rW+NC1wjOUSTOs+Te7FOv7AhN7vS9x/oIyhLP5PR1H+phQAHu5Q==
  /engine.io-client/3.2.1:
    dependencies:
      component-emitter: 1.2.1
      component-inherit: 0.0.3
      debug: 3.1.0
      engine.io-parser: 2.1.3
      has-cors: 1.1.0
      indexof: 0.0.1
      parseqs: 0.0.5
      parseuri: 0.0.5
      ws: 3.3.3
      xmlhttprequest-ssl: 1.5.5
      yeast: 0.1.2
    dev: false
    resolution:
      integrity: sha512-y5AbkytWeM4jQr7m/koQLc5AxpRKC1hEVUb/s1FUAWEJq5AzJJ4NLvzuKPuxtDi5Mq755WuDvZ6Iv2rXj4PTzw==
  /engine.io-parser/2.1.3:
    dependencies:
      after: 0.8.2
      arraybuffer.slice: 0.0.7
      base64-arraybuffer: 0.1.5
      blob: 0.0.5
      has-binary2: 1.0.3
    dev: false
    resolution:
      integrity: sha512-6HXPre2O4Houl7c4g7Ic/XzPnHBvaEmN90vtRO9uLmwtRqQmTOw0QMevL1TOfL2Cpu1VzsaTmMotQgMdkzGkVA==
  /engine.io/3.2.1:
    dependencies:
      accepts: 1.3.7
      base64id: 1.0.0
      cookie: 0.3.1
      debug: 3.1.0
      engine.io-parser: 2.1.3
      ws: 3.3.3
    dev: false
    resolution:
      integrity: sha512-+VlKzHzMhaU+GsCIg4AoXF1UdDFjHHwMmMKqMJNDNLlUlejz58FCy4LBqB2YVJskHGYl06BatYWKP2TVdVXE5w==
  /enhanced-resolve/4.1.0:
    dependencies:
      graceful-fs: 4.2.3
      memory-fs: 0.4.1
      tapable: 1.1.3
    dev: false
    engines:
      node: '>=6.9.0'
    resolution:
      integrity: sha512-F/7vkyTtyc/llOIn8oWclcB25KdRaiPBpZYDgJHgh/UHtpgT2p2eldQgtQnLtUvfMKPKxbRaQM/hHkvLHt1Vng==
  /enhanced-resolve/4.1.1:
    dependencies:
      graceful-fs: 4.2.3
      memory-fs: 0.5.0
      tapable: 1.1.3
    dev: false
    engines:
      node: '>=6.9.0'
    resolution:
      integrity: sha512-98p2zE+rL7/g/DzMHMTF4zZlCgeVdJ7yr6xzEpJRYwFYrGi9ANdn5DnJURg6RpBkyk60XYDnWIv51VfIhfNGuA==
  /ent/2.2.0:
    dev: false
    resolution:
      integrity: sha1-6WQhkyWiHQX0RGai9obtbOX13R0=
  /errno/0.1.7:
    dependencies:
      prr: 1.0.1
    dev: false
    hasBin: true
    resolution:
      integrity: sha512-MfrRBDWzIWifgq6tJj60gkAwtLNb6sQPlcFrSOflcP1aFmmruKQ2wRnze/8V6kgyz7H3FF8Npzv78mZ7XLLflg==
  /error-ex/1.3.2:
    dependencies:
      is-arrayish: 0.2.1
    dev: false
    resolution:
      integrity: sha512-7dFHNmqeFSEt2ZBsCriorKnn3Z2pj+fd9kmI6QoWw4//DL+icEBfc0U7qJCisqrTsKTjw4fNFy2pW9OqStD84g==
  /es-abstract/1.17.0:
    dependencies:
      es-to-primitive: 1.2.1
      function-bind: 1.1.1
      has: 1.0.3
      has-symbols: 1.0.1
      is-callable: 1.1.5
      is-regex: 1.0.5
      object-inspect: 1.7.0
      object-keys: 1.1.1
      object.assign: 4.1.0
      string.prototype.trimleft: 2.1.1
      string.prototype.trimright: 2.1.1
    dev: false
    engines:
      node: '>= 0.4'
    resolution:
      integrity: sha512-yYkE07YF+6SIBmg1MsJ9dlub5L48Ek7X0qz+c/CPCHS9EBXfESorzng4cJQjJW5/pB6vDF41u7F8vUhLVDqIug==
  /es-to-primitive/1.2.1:
    dependencies:
      is-callable: 1.1.5
      is-date-object: 1.0.2
      is-symbol: 1.0.3
    dev: false
    engines:
      node: '>= 0.4'
    resolution:
      integrity: sha512-QCOllgZJtaUo9miYBcLChTUaHNjJF3PYs1VidD7AwiEj1kYxKeQTctLAezAOH5ZKRH0g2IgPn6KwB4IT8iRpvA==
  /es6-error/4.1.1:
    dev: false
    resolution:
      integrity: sha512-Um/+FxMr9CISWh0bi5Zv0iOD+4cFh5qLeks1qhAopKVAJw3drgKbKySikp7wGhDL0HPeaja0P5ULZrxLkniUVg==
  /es6-object-assign/1.1.0:
    dev: false
    resolution:
      integrity: sha1-wsNYJlYkfDnqEHyx5mUrb58kUjw=
  /es6-promise/4.2.8:
    dev: false
    resolution:
      integrity: sha512-HJDGx5daxeIvxdBxvG2cb9g4tEvwIk3i8+nhX0yGrYmZUzbkdg8QbDevheDB8gd0//uPj4c1EQua8Q+MViT0/w==
  /es6-promisify/5.0.0:
    dependencies:
      es6-promise: 4.2.8
    dev: false
    resolution:
      integrity: sha1-UQnWLz5W6pZ8S2NQWu8IKRyKUgM=
  /escape-goat/2.1.1:
    dev: false
    engines:
      node: '>=8'
    resolution:
      integrity: sha512-8/uIhbG12Csjy2JEW7D9pHbreaVaS/OpN3ycnyvElTdwM5n6GY6W6e2IPemfvGZeUMqZ9A/3GqIZMgKnBhAw/Q==
  /escape-html/1.0.3:
    dev: false
    resolution:
      integrity: sha1-Aljq5NPQwJdN4cFpGI7wBR0dGYg=
  /escape-quotes/1.0.2:
    dependencies:
      escape-string-regexp: 1.0.5
    dev: false
    resolution:
      integrity: sha1-tIltSmz4LdWzP0m3E0CMY4D2zZc=
  /escape-string-regexp/1.0.5:
    dev: false
    engines:
      node: '>=0.8.0'
    resolution:
      integrity: sha1-G2HAViGQqN/2rjuyzwIAyhMLhtQ=
  /escodegen/1.12.1:
    dependencies:
      esprima: 3.1.3
      estraverse: 4.3.0
      esutils: 2.0.3
      optionator: 0.8.3
    dev: false
    engines:
      node: '>=4.0'
    hasBin: true
    optionalDependencies:
      source-map: 0.6.1
    resolution:
      integrity: sha512-Q8t2YZ+0e0pc7NRVj3B4tSQ9rim1oi4Fh46k2xhJ2qOiEwhQfdjyEQddWdj7ZFaKmU+5104vn1qrcjEPWq+bgQ==
  /escodegen/1.8.1:
    dependencies:
      esprima: 2.7.3
      estraverse: 1.9.3
      esutils: 2.0.3
      optionator: 0.8.3
    dev: false
    engines:
      node: '>=0.12.0'
    hasBin: true
    optionalDependencies:
      source-map: 0.2.0
    resolution:
      integrity: sha1-WltTr0aTEQvrsIZ6o0MN07cKEBg=
  /eslint-config-prettier/6.9.0_eslint@6.8.0:
    dependencies:
      eslint: 6.8.0
      get-stdin: 6.0.0
    dev: false
    hasBin: true
    peerDependencies:
      eslint: '>=3.14.1'
    resolution:
      integrity: sha512-k4E14HBtcLv0uqThaI6I/n1LEqROp8XaPu6SO9Z32u5NlGRC07Enu1Bh2KEFw4FNHbekH8yzbIU9kUGxbiGmCA==
  /eslint-plugin-no-null/1.0.2_eslint@6.8.0:
    dependencies:
      eslint: 6.8.0
    dev: false
    engines:
      node: '>=5.0.0'
    peerDependencies:
      eslint: '>=3.0.0'
    resolution:
      integrity: sha1-EjaoEjkTkKGHetQAfCbnRTQclR8=
  /eslint-plugin-no-only-tests/2.4.0:
    dev: false
    engines:
      node: '>=4.0.0'
    resolution:
      integrity: sha512-azP9PwQYfGtXJjW273nIxQH9Ygr+5/UyeW2wEjYoDtVYPI+WPKwbj0+qcAKYUXFZLRumq4HKkFaoDBAwBoXImQ==
  /eslint-plugin-promise/4.2.1:
    dev: false
    engines:
      node: '>=6'
    resolution:
      integrity: sha512-VoM09vT7bfA7D+upt+FjeBO5eHIJQBUWki1aPvB+vbNiHS3+oGIJGIeyBtKQTME6UPXXy3vV07OL1tHd3ANuDw==
  /eslint-scope/4.0.3:
    dependencies:
      esrecurse: 4.2.1
      estraverse: 4.3.0
    dev: false
    engines:
      node: '>=4.0.0'
    resolution:
      integrity: sha512-p7VutNr1O/QrxysMo3E45FjYDTeXBy0iTltPFNSqKAIfjDSXC+4dj+qfyuD8bfAXrW/y6lW3O76VaYNPKfpKrg==
  /eslint-scope/5.0.0:
    dependencies:
      esrecurse: 4.2.1
      estraverse: 4.3.0
    dev: false
    engines:
      node: '>=8.0.0'
    resolution:
      integrity: sha512-oYrhJW7S0bxAFDvWqzvMPRm6pcgcnWc4QnofCAqRTRfQC0JcwenzGglTtsLyIuuWFfkqDG9vz67cnttSd53djw==
  /eslint-utils/1.4.3:
    dependencies:
      eslint-visitor-keys: 1.1.0
    dev: false
    engines:
      node: '>=6'
    resolution:
      integrity: sha512-fbBN5W2xdY45KulGXmLHZ3c3FHfVYmKg0IrAKGOkT/464PQsx2UeIzfz1RmEci+KLm1bBaAzZAh8+/E+XAeZ8Q==
  /eslint-visitor-keys/1.1.0:
    dev: false
    engines:
      node: '>=4'
    resolution:
      integrity: sha512-8y9YjtM1JBJU/A9Kc+SbaOV4y29sSWckBwMHa+FGtVj5gN/sbnKDf6xJUl+8g7FAij9LVaP8C24DUiH/f/2Z9A==
  /eslint/6.8.0:
    dependencies:
      '@babel/code-frame': 7.8.3
      ajv: 6.10.2
      chalk: 2.4.2
      cross-spawn: 6.0.5
      debug: 4.1.1
      doctrine: 3.0.0
      eslint-scope: 5.0.0
      eslint-utils: 1.4.3
      eslint-visitor-keys: 1.1.0
      espree: 6.1.2
      esquery: 1.0.1
      esutils: 2.0.3
      file-entry-cache: 5.0.1
      functional-red-black-tree: 1.0.1
      glob-parent: 5.1.0
      globals: 12.3.0
      ignore: 4.0.6
      import-fresh: 3.2.1
      imurmurhash: 0.1.4
      inquirer: 7.0.3
      is-glob: 4.0.1
      js-yaml: 3.13.1
      json-stable-stringify-without-jsonify: 1.0.1
      levn: 0.3.0
      lodash: 4.17.15
      minimatch: 3.0.4
      mkdirp: 0.5.1
      natural-compare: 1.4.0
      optionator: 0.8.3
      progress: 2.0.3
      regexpp: 2.0.1
      semver: 6.3.0
      strip-ansi: 5.2.0
      strip-json-comments: 3.0.1
      table: 5.4.6
      text-table: 0.2.0
      v8-compile-cache: 2.1.0
    dev: false
    engines:
      node: ^8.10.0 || ^10.13.0 || >=11.10.1
    hasBin: true
    resolution:
      integrity: sha512-K+Iayyo2LtyYhDSYwz5D5QdWw0hCacNzyq1Y821Xna2xSJj7cijoLLYmLxTQgcgZ9mC61nryMy9S7GRbYpI5Ig==
  /esm/3.2.25:
    dev: false
    engines:
      node: '>=6'
    resolution:
      integrity: sha512-U1suiZ2oDVWv4zPO56S0NcR5QriEahGtdN2OR6FiOG4WJvcjBVFB0qI4+eKoWFH483PKGuLuu6V8Z4T5g63UVA==
  /espree/6.1.2:
    dependencies:
      acorn: 7.1.0
      acorn-jsx: 5.1.0_acorn@7.1.0
      eslint-visitor-keys: 1.1.0
    dev: false
    engines:
      node: '>=6.0.0'
    resolution:
      integrity: sha512-2iUPuuPP+yW1PZaMSDM9eyVf8D5P0Hi8h83YtZ5bPc/zHYjII5khoixIUTMO794NOY8F/ThF1Bo8ncZILarUTA==
  /esprima/2.7.3:
    dev: false
    engines:
      node: '>=0.10.0'
    hasBin: true
    resolution:
      integrity: sha1-luO3DVd59q1JzQMmc9HDEnZ7pYE=
  /esprima/3.1.3:
    dev: false
    engines:
      node: '>=4'
    hasBin: true
    resolution:
      integrity: sha1-/cpRzuYTOJXjyI1TXOSdv/YqRjM=
  /esprima/4.0.1:
    dev: false
    engines:
      node: '>=4'
    hasBin: true
    resolution:
      integrity: sha512-eGuFFw7Upda+g4p+QHvnW0RyTX/SVeJBDM/gCtMARO0cLuT2HcEKnTPvhjV6aGeqrCB/sbNop0Kszm0jsaWU4A==
  /esquery/1.0.1:
    dependencies:
      estraverse: 4.3.0
    dev: false
    engines:
      node: '>=0.6'
    resolution:
      integrity: sha512-SmiyZ5zIWH9VM+SRUReLS5Q8a7GxtRdxEBVZpm98rJM7Sb+A9DVCndXfkeFUd3byderg+EbDkfnevfCwynWaNA==
  /esrecurse/4.2.1:
    dependencies:
      estraverse: 4.3.0
    dev: false
    engines:
      node: '>=4.0'
    resolution:
      integrity: sha512-64RBB++fIOAXPw3P9cy89qfMlvZEXZkqqJkjqqXIvzP5ezRZjW+lPWjw35UX/3EhUPFYbg5ER4JYgDw4007/DQ==
  /estraverse/1.9.3:
    dev: false
    engines:
      node: '>=0.10.0'
    resolution:
      integrity: sha1-r2fy3JIlgkFZUJJgkaQAXSnJu0Q=
  /estraverse/4.3.0:
    dev: false
    engines:
      node: '>=4.0'
    resolution:
      integrity: sha512-39nnKffWz8xN1BU/2c79n9nB9HDzo0niYUqx6xyqUnyoAnQyyWpOTdZEeiCch8BBu515t4wp9ZmgVfVhn9EBpw==
  /estree-walker/0.5.2:
    dev: false
    resolution:
      integrity: sha512-XpCnW/AE10ws/kDAs37cngSkvgIR8aN3G0MS85m7dUpuK2EREo9VJ00uvw6Dg/hXEpfsE1I1TvJOJr+Z+TL+ig==
  /estree-walker/0.6.1:
    dev: false
    resolution:
      integrity: sha512-SqmZANLWS0mnatqbSfRP5g8OXZC12Fgg1IwNtLsyHDzJizORW4khDfjPqJZsemPWBB2uqykUah5YpQ6epsqC/w==
  /estree-walker/0.9.0:
    dev: false
    resolution:
      integrity: sha512-12U47o7XHUX329+x3FzNVjCx3SHEzMF0nkDv7r/HnBzX/xNTKxajBk6gyygaxrAFtLj39219oMfbtxv4KpaOiA==
  /esutils/2.0.3:
    dev: false
    engines:
      node: '>=0.10.0'
    resolution:
      integrity: sha512-kVscqXk4OCp68SZ0dkgEKVi6/8ij300KBWTJq32P/dYeWTSwK41WyTxalN1eRmA5Z9UU/LX9D7FWSmV9SAYx6g==
  /etag/1.8.1:
    dev: false
    engines:
      node: '>= 0.6'
    resolution:
      integrity: sha1-Qa4u62XvpiJorr/qg6x9eSmbCIc=
  /eventemitter3/4.0.0:
    dev: false
    resolution:
      integrity: sha512-qerSRB0p+UDEssxTtm6EDKcE7W4OaoisfIMl4CngyEhjpYglocpNg6UEqCvemdGhosAsg4sO2dXJOdyBifPGCg==
  /events/3.1.0:
    dev: false
    engines:
      node: '>=0.8.x'
    resolution:
      integrity: sha512-Rv+u8MLHNOdMjTAFeT3nCjHn2aGlx435FP/sDHNaRhDEMwyI/aB22Kj2qIN8R0cw3z28psEQLYwxVKLsKrMgWg==
  /evp_bytestokey/1.0.3:
    dependencies:
      md5.js: 1.3.5
      safe-buffer: 5.2.0
    dev: false
    resolution:
      integrity: sha512-/f2Go4TognH/KvCISP7OUsHn85hT9nUkxxA9BEWxFn+Oj9o8ZNLm/40hdlgSLyuOimsrTKLUMEorQexp/aPQeA==
  /execa/1.0.0:
    dependencies:
      cross-spawn: 6.0.5
      get-stream: 4.1.0
      is-stream: 1.1.0
      npm-run-path: 2.0.2
      p-finally: 1.0.0
      signal-exit: 3.0.2
      strip-eof: 1.0.0
    dev: false
    engines:
      node: '>=6'
    resolution:
      integrity: sha512-adbxcyWV46qiHyvSp50TKt05tB4tK3HcmF7/nxfAdhnox83seTDbwnaqKO4sXRy7roHAIFqJP/Rw/AuEbX61LA==
  /execa/3.4.0:
    dependencies:
      cross-spawn: 7.0.1
      get-stream: 5.1.0
      human-signals: 1.1.1
      is-stream: 2.0.0
      merge-stream: 2.0.0
      npm-run-path: 4.0.1
      onetime: 5.1.0
      p-finally: 2.0.1
      signal-exit: 3.0.2
      strip-final-newline: 2.0.0
    dev: false
    engines:
      node: ^8.12.0 || >=9.7.0
    resolution:
      integrity: sha512-r9vdGQk4bmCuK1yKQu1KTwcT2zwfWdbdaXfCtAh+5nU/4fSX+JAb7vZGvI5naJrQlvONrEB20jeruESI69530g==
  /expand-brackets/2.1.4:
    dependencies:
      debug: 2.6.9
      define-property: 0.2.5
      extend-shallow: 2.0.1
      posix-character-classes: 0.1.1
      regex-not: 1.0.2
      snapdragon: 0.8.2
      to-regex: 3.0.2
    dev: false
    engines:
      node: '>=0.10.0'
    resolution:
      integrity: sha1-t3c14xXOMPa27/D4OwQVGiJEliI=
  /expand-tilde/2.0.2:
    dependencies:
      homedir-polyfill: 1.0.3
    dev: false
    engines:
      node: '>=0.10.0'
    resolution:
      integrity: sha1-l+gBqgUt8CRU3kawK/YhZCzchQI=
  /express/4.17.1:
    dependencies:
      accepts: 1.3.7
      array-flatten: 1.1.1
      body-parser: 1.19.0
      content-disposition: 0.5.3
      content-type: 1.0.4
      cookie: 0.4.0
      cookie-signature: 1.0.6
      debug: 2.6.9
      depd: 1.1.2
      encodeurl: 1.0.2
      escape-html: 1.0.3
      etag: 1.8.1
      finalhandler: 1.1.2
      fresh: 0.5.2
      merge-descriptors: 1.0.1
      methods: 1.1.2
      on-finished: 2.3.0
      parseurl: 1.3.3
      path-to-regexp: 0.1.7
      proxy-addr: 2.0.5
      qs: 6.7.0
      range-parser: 1.2.1
      safe-buffer: 5.1.2
      send: 0.17.1
      serve-static: 1.14.1
      setprototypeof: 1.1.1
      statuses: 1.5.0
      type-is: 1.6.18
      utils-merge: 1.0.1
      vary: 1.1.2
    dev: false
    engines:
      node: '>= 0.10.0'
    resolution:
      integrity: sha512-mHJ9O79RqluphRrcw2X/GTh3k9tVv8YcoyY4Kkh4WDMUYKRZUq0h1o0w2rrrxBqM7VoeUVqgb27xlEMXTnYt4g==
  /extend-shallow/1.1.4:
    dependencies:
      kind-of: 1.1.0
    dev: false
    engines:
      node: '>=0.10.0'
    resolution:
      integrity: sha1-Gda/lN/AnXa6cR85uHLSH/TdkHE=
  /extend-shallow/2.0.1:
    dependencies:
      is-extendable: 0.1.1
    dev: false
    engines:
      node: '>=0.10.0'
    resolution:
      integrity: sha1-Ua99YUrZqfYQ6huvu5idaxxWiQ8=
  /extend-shallow/3.0.2:
    dependencies:
      assign-symbols: 1.0.0
      is-extendable: 1.0.1
    dev: false
    engines:
      node: '>=0.10.0'
    resolution:
      integrity: sha1-Jqcarwc7OfshJxcnRhMcJwQCjbg=
  /extend/3.0.2:
    dev: false
    resolution:
      integrity: sha512-fjquC59cD7CyW6urNXK0FBufkZcoiGG80wTuPujX590cB5Ttln20E2UB4S/WARVqhXffZl2LNgS+gQdPIIim/g==
  /external-editor/3.1.0:
    dependencies:
      chardet: 0.7.0
      iconv-lite: 0.4.24
      tmp: 0.0.33
    dev: false
    engines:
      node: '>=4'
    resolution:
      integrity: sha512-hMQ4CX1p1izmuLYyZqLMO/qGNw10wSv9QDCPfzXfyFrOaCSSoRfqE1Kf1s5an66J5JZC62NewG+mK49jOCtQew==
  /extglob/2.0.4:
    dependencies:
      array-unique: 0.3.2
      define-property: 1.0.0
      expand-brackets: 2.1.4
      extend-shallow: 2.0.1
      fragment-cache: 0.2.1
      regex-not: 1.0.2
      snapdragon: 0.8.2
      to-regex: 3.0.2
    dev: false
    engines:
      node: '>=0.10.0'
    resolution:
      integrity: sha512-Nmb6QXkELsuBr24CJSkilo6UHHgbekK5UiZgfE6UHD3Eb27YC6oD+bhcT+tJ6cl8dmsgdQxnWlcry8ksBIBLpw==
  /extract-zip/1.6.7:
    dependencies:
      concat-stream: 1.6.2
      debug: 2.6.9
      mkdirp: 0.5.1
      yauzl: 2.4.1
    dev: false
    hasBin: true
    resolution:
      integrity: sha1-qEC0uK9kAyZMjbV/Txp0Mz74H+k=
  /extsprintf/1.3.0:
    dev: false
    engines:
      '0': node >=0.6.0
    resolution:
      integrity: sha1-lpGEQOMEGnpBT4xS48V06zw+HgU=
  /fancy-log/1.3.3:
    dependencies:
      ansi-gray: 0.1.1
      color-support: 1.1.3
      parse-node-version: 1.0.1
      time-stamp: 1.1.0
    dev: false
    engines:
      node: '>= 0.10'
    resolution:
      integrity: sha512-k9oEhlyc0FrVh25qYuSELjr8oxsCoc4/LEZfg2iJJrfEk/tZL9bCoJE47gqAvI2m/AUjluCS4+3I0eTx8n3AEw==
  /fast-deep-equal/2.0.1:
    dev: false
    resolution:
      integrity: sha1-ewUhjd+WZ79/Nwv3/bLLFf3Qqkk=
  /fast-json-stable-stringify/2.1.0:
    dev: false
    resolution:
      integrity: sha512-lhd/wF+Lk98HZoTCtlVraHtfh5XYijIjalXck7saUtuanSDyLMxnHhSXEDJqHxD7msR8D0uCmqlkwjCV8xvwHw==
  /fast-levenshtein/2.0.6:
    dev: false
    resolution:
      integrity: sha1-PYpcZog6FqMMqGQ+hR8Zuqd5eRc=
  /fclone/1.0.11:
    dev: false
    resolution:
      integrity: sha1-EOhdo4v+p/xZk0HClu4ddyZu5kA=
  /fd-slicer/1.0.1:
    dependencies:
      pend: 1.2.0
    dev: false
    resolution:
      integrity: sha1-i1vL2ewyfFBBv5qwI/1nUPEXfmU=
  /fetch-mock/8.3.2_node-fetch@2.6.0:
    dependencies:
      babel-runtime: 6.26.0
      core-js: 3.6.4
      glob-to-regexp: 0.4.1
      lodash.isequal: 4.5.0
      node-fetch: 2.6.0
      path-to-regexp: 2.4.0
      querystring: 0.2.0
      whatwg-url: 6.5.0
    dev: false
    engines:
      node: '>=4.0.0'
    peerDependencies:
      node-fetch: '*'
    peerDependenciesMeta:
      node-fetch:
        optional: true
    resolution:
      integrity: sha512-RUdLbhIBTvECX20I8htNhmLRrCplCiOP62srst8UQsSV0m8taJe31PBsQybL7OIq5fEf6tnqVGvQ62ZnZ4IFfQ==
  /figgy-pudding/3.5.1:
    dev: false
    resolution:
      integrity: sha512-vNKxJHTEKNThjfrdJwHc7brvM6eVevuO5nTj6ez8ZQ1qbXTvGthucRF7S4vf2cr71QVnT70V34v0S1DyQsti0w==
  /figures/3.1.0:
    dependencies:
      escape-string-regexp: 1.0.5
    dev: false
    engines:
      node: '>=8'
    resolution:
      integrity: sha512-ravh8VRXqHuMvZt/d8GblBeqDMkdJMBdv/2KntFH+ra5MXkO7nxNKpzQ3n6QD/2da1kH0aWmNISdvhM7gl2gVg==
  /file-entry-cache/5.0.1:
    dependencies:
      flat-cache: 2.0.1
    dev: false
    engines:
      node: '>=4'
    resolution:
      integrity: sha512-bCg29ictuBaKUwwArK4ouCaqDgLZcysCFLmM/Yn/FDoqndh/9vNuQfXRDvTuXKLxfD/JtZQGKFT8MGcJBK644g==
  /file-uri-to-path/1.0.0:
    dev: false
    resolution:
      integrity: sha512-0Zt+s3L7Vf1biwWZ29aARiVYLx7iMGnEUl9x33fbB/j3jR81u/O2LbqK+Bm1CDSNDKVtJ/YjwY7TUd5SkeLQLw==
  /fill-range/4.0.0:
    dependencies:
      extend-shallow: 2.0.1
      is-number: 3.0.0
      repeat-string: 1.6.1
      to-regex-range: 2.1.1
    dev: false
    engines:
      node: '>=0.10.0'
    resolution:
      integrity: sha1-1USBHUKPmOsGpj3EAtJAPDKMOPc=
  /fill-range/7.0.1:
    dependencies:
      to-regex-range: 5.0.1
    dev: false
    engines:
      node: '>=8'
    resolution:
      integrity: sha512-qOo9F+dMUmC2Lcb4BbVvnKJxTPjCm+RRpe4gDuGrzkL7mEVl/djYSu2OdQ2Pa302N4oqkSg9ir6jaLWJ2USVpQ==
  /finalhandler/1.1.2:
    dependencies:
      debug: 2.6.9
      encodeurl: 1.0.2
      escape-html: 1.0.3
      on-finished: 2.3.0
      parseurl: 1.3.3
      statuses: 1.5.0
      unpipe: 1.0.0
    dev: false
    engines:
      node: '>= 0.8'
    resolution:
      integrity: sha512-aAWcW57uxVNrQZqFXjITpW3sIUQmHGG3qSb9mUah9MgMC4NeWhNOlNjXEYq3HjRAvL6arUviZGGJsBg6z0zsWA==
  /find-cache-dir/2.1.0:
    dependencies:
      commondir: 1.0.1
      make-dir: 2.1.0
      pkg-dir: 3.0.0
    dev: false
    engines:
      node: '>=6'
    resolution:
      integrity: sha512-Tq6PixE0w/VMFfCgbONnkiQIVol/JJL7nRMi20fqzA4NRs9AfeqMGeRdPi3wIhYkxjeBaWh2rxwapn5Tu3IqOQ==
  /find-up/1.1.2:
    dependencies:
      path-exists: 2.1.0
      pinkie-promise: 2.0.1
    dev: false
    engines:
      node: '>=0.10.0'
    resolution:
      integrity: sha1-ay6YIrGizgpgq2TWEOzK1TyyTQ8=
  /find-up/2.1.0:
    dependencies:
      locate-path: 2.0.0
    dev: false
    engines:
      node: '>=4'
    resolution:
      integrity: sha1-RdG35QbHF93UgndaK3eSCjwMV6c=
  /find-up/3.0.0:
    dependencies:
      locate-path: 3.0.0
    dev: false
    engines:
      node: '>=6'
    resolution:
      integrity: sha512-1yD6RmLI1XBfxugvORwlck6f75tYL+iR0jqwsOrOxMZyGYqUuDhJ0l4AXdO1iX/FTs9cBAMEk1gWSEx1kSbylg==
  /find-up/4.1.0:
    dependencies:
      locate-path: 5.0.0
      path-exists: 4.0.0
    dev: false
    engines:
      node: '>=8'
    resolution:
      integrity: sha512-PpOwAdQ/YlXQ2vj8a3h8IipDuYRi3wceVQQGYWxNINccq40Anw7BlsEXCMbt1Zt+OLA6Fq9suIpIWD0OsnISlw==
  /findup-sync/3.0.0:
    dependencies:
      detect-file: 1.0.0
      is-glob: 4.0.1
      micromatch: 3.1.10
      resolve-dir: 1.0.1
    dev: false
    engines:
      node: '>= 0.10'
    resolution:
      integrity: sha512-YbffarhcicEhOrm4CtrwdKBdCuz576RLdhJDsIfvNtxUuhdRet1qZcsMjqbePtAseKdAnDyM/IyXbu7PRPRLYg==
  /flat-cache/2.0.1:
    dependencies:
      flatted: 2.0.1
      rimraf: 2.6.3
      write: 1.0.3
    dev: false
    engines:
      node: '>=4'
    resolution:
      integrity: sha512-LoQe6yDuUMDzQAEH8sgmh4Md6oZnc/7PjtwjNFSzveXqSHt6ka9fPBuso7IGf9Rz4uqnSnWiFH2B/zj24a5ReA==
  /flat/4.1.0:
    dependencies:
      is-buffer: 2.0.4
    dev: false
    hasBin: true
    resolution:
      integrity: sha512-Px/TiLIznH7gEDlPXcUD4KnBusa6kR6ayRUVcnEAbreRIuhkqow/mun59BuRXwoYk7ZQOLW1ZM05ilIvK38hFw==
  /flatted/2.0.1:
    dev: false
    resolution:
      integrity: sha512-a1hQMktqW9Nmqr5aktAux3JMNqaucxGcjtjWnZLHX7yyPCmlSV3M54nGYbqT8K+0GhF3NBgmJCc3ma+WOgX8Jg==
  /flush-write-stream/1.1.1:
    dependencies:
      inherits: 2.0.4
      readable-stream: 2.3.7
    dev: false
    resolution:
      integrity: sha512-3Z4XhFZ3992uIq0XOqb9AreonueSYphE6oYbpt5+3u06JWklbsPkNv3ZKkP9Bz/r+1MWCaMoSQ28P85+1Yc77w==
  /folktale/2.3.2:
    dev: false
    resolution:
      integrity: sha512-+8GbtQBwEqutP0v3uajDDoN64K2ehmHd0cjlghhxh0WpcfPzAIjPA03e1VvHlxL02FVGR0A6lwXsNQKn3H1RNQ==
  /follow-redirects/1.5.10:
    dependencies:
      debug: 3.1.0
    dev: false
    engines:
      node: '>=4.0'
    resolution:
      integrity: sha512-0V5l4Cizzvqt5D44aTXbFZz+FtyXV1vrDN6qrelxtfYQKW0KO0W2T/hkE8xvGa/540LkZlkaUjO4ailYTFtHVQ==
  /follow-redirects/1.9.0:
    dependencies:
      debug: 3.2.6
    dev: false
    engines:
      node: '>=4.0'
    resolution:
      integrity: sha512-CRcPzsSIbXyVDl0QI01muNDu69S8trU4jArW9LpOt2WtC6LyUJetcIrmfHsRBx7/Jb6GHJUiuqyYxPooFfNt6A==
  /for-in/1.0.2:
    dev: false
    engines:
      node: '>=0.10.0'
    resolution:
      integrity: sha1-gQaNKVqBQuwKxybG4iAMMPttXoA=
  /foreground-child/1.5.6:
    dependencies:
      cross-spawn: 4.0.2
      signal-exit: 3.0.2
    dev: false
    resolution:
      integrity: sha1-T9ca0t/elnibmApcCilZN8svXOk=
  /forever-agent/0.6.1:
    dev: false
    resolution:
      integrity: sha1-+8cfDEGt6zf5bFd60e1C2P2sypE=
  /form-data/2.3.3:
    dependencies:
      asynckit: 0.4.0
      combined-stream: 1.0.8
      mime-types: 2.1.26
    dev: false
    engines:
      node: '>= 0.12'
    resolution:
      integrity: sha512-1lLKB2Mu3aGP1Q/2eCOx0fNbRMe7XdwktwOruhfqqd0rIJWwN4Dh+E3hrPSlDCXnSR7UtZ1N38rVXm+6+MEhJQ==
  /form-data/2.5.1:
    dependencies:
      asynckit: 0.4.0
      combined-stream: 1.0.8
      mime-types: 2.1.26
    dev: false
    engines:
      node: '>= 0.12'
    resolution:
      integrity: sha512-m21N3WOmEEURgk6B9GLOE4RuWOFf28Lhh9qGYeNlGq4VDXUlJy2th2slBNU8Gp8EzloYZOibZJ7t5ecIrFSjVA==
  /form-data/3.0.0:
    dependencies:
      asynckit: 0.4.0
      combined-stream: 1.0.8
      mime-types: 2.1.26
    dev: false
    engines:
      node: '>= 6'
    resolution:
      integrity: sha512-CKMFDglpbMi6PyN+brwB9Q/GOw0eAnsrEZDgcsH5Krhz5Od/haKHAX0NmQfha2zPPz0JpWzA7GJHGSnvCRLWsg==
  /forwarded/0.1.2:
    dev: false
    engines:
      node: '>= 0.6'
    resolution:
      integrity: sha1-mMI9qxF1ZXuMBXPozszZGw/xjIQ=
  /fragment-cache/0.2.1:
    dependencies:
      map-cache: 0.2.2
    dev: false
    engines:
      node: '>=0.10.0'
    resolution:
      integrity: sha1-QpD60n8T6Jvn8zeZxrxaCr//DRk=
  /fresh/0.5.2:
    dev: false
    engines:
      node: '>= 0.6'
    resolution:
      integrity: sha1-PYyt2Q2XZWn6g1qx+OSyOhBWBac=
  /from2/2.3.0:
    dependencies:
      inherits: 2.0.4
      readable-stream: 2.3.7
    dev: false
    resolution:
      integrity: sha1-i/tVAr3kpNNs/e6gB/zKIdfjgq8=
  /fs-extra/7.0.1:
    dependencies:
      graceful-fs: 4.2.3
      jsonfile: 4.0.0
      universalify: 0.1.2
    dev: false
    engines:
      node: '>=6 <7 || >=8'
    resolution:
      integrity: sha512-YJDaCJZEnBmcbw13fvdAM9AwNOJwOzrE4pqMqBq5nFiEqXUqHwlK4B+3pUw6JNvfSPtX05xFHtYy/1ni01eGCw==
  /fs-extra/8.1.0:
    dependencies:
      graceful-fs: 4.2.3
      jsonfile: 4.0.0
      universalify: 0.1.2
    dev: false
    engines:
      node: '>=6 <7 || >=8'
    resolution:
      integrity: sha512-yhlQgA6mnOJUKOsRUFsgJdQCvkKhcz8tlZG5HBQfReYZy46OwLcY+Zia0mtdHsOo9y/hP+CxMN0TU9QxoOtG4g==
  /fs-write-stream-atomic/1.0.10:
    dependencies:
      graceful-fs: 4.2.3
      iferr: 0.1.5
      imurmurhash: 0.1.4
      readable-stream: 2.3.7
    dev: false
    resolution:
      integrity: sha1-tH31NJPvkR33VzHnCp3tAYnbQMk=
  /fs.realpath/1.0.0:
    dev: false
    resolution:
      integrity: sha1-FQStJSMVjKpA20onh8sBQRmU6k8=
  /fsevents/1.2.11:
    bundledDependencies:
      - node-pre-gyp
    dependencies:
      bindings: 1.5.0
      nan: 2.14.0
    dev: false
    engines:
      node: '>=4.0'
    optional: true
    requiresBuild: true
    resolution:
      integrity: sha512-+ux3lx6peh0BpvY0JebGyZoiR4D+oYzdPZMKJwkZ+sFkNJzpL7tXc/wehS49gUAxg3tmMHPHZkA8JU2rhhgDHw==
  /fsevents/2.1.2:
    dev: false
    engines:
      node: ^8.16.0 || ^10.6.0 || >=11.0.0
    optional: true
    resolution:
      integrity: sha512-R4wDiBwZ0KzpgOWetKDug1FZcYhqYnUYKtfZYt4mD5SBz76q0KR4Q9o7GIPamsVPGmW3EYPPJ0dOOjvx32ldZA==
  /ftp/0.3.10:
    dependencies:
      readable-stream: 1.1.14
      xregexp: 2.0.0
    dev: false
    engines:
      node: '>=0.8.0'
    resolution:
      integrity: sha1-kZfYYa2BQvPmPVqDv+TFn3MwiF0=
  /function-bind/1.1.1:
    dev: false
    resolution:
      integrity: sha512-yIovAzMX49sF8Yl58fSCWJ5svSLuaibPxXQJFLmBObTuCr0Mf1KiPopGM9NiFjiYBCbfaa2Fh6breQ6ANVTI0A==
  /functional-red-black-tree/1.0.1:
    dev: false
    resolution:
      integrity: sha1-GwqzvVU7Kg1jmdKcDj6gslIHgyc=
  /get-caller-file/2.0.5:
    dev: false
    engines:
      node: 6.* || 8.* || >= 10.*
    resolution:
      integrity: sha512-DyFP3BM/3YHTQOCUL/w0OZHR0lpKeGrxotcHWcqNEdnltqFwXVfhEBQ94eIo34AfQpo0rGki4cyIiftY06h2Fg==
  /get-func-name/2.0.0:
    dev: false
    resolution:
      integrity: sha1-6td0q+5y4gQJQzoGY2YCPdaIekE=
  /get-stdin/4.0.1:
    dev: false
    engines:
      node: '>=0.10.0'
    resolution:
      integrity: sha1-uWjGsKBDhDJJAui/Gl3zJXmkUP4=
  /get-stdin/6.0.0:
    dev: false
    engines:
      node: '>=4'
    resolution:
      integrity: sha512-jp4tHawyV7+fkkSKyvjuLZswblUtz+SQKzSWnBbii16BuZksJlU1wuBYXY75r+duh/llF1ur6oNwi+2ZzjKZ7g==
  /get-stream/4.1.0:
    dependencies:
      pump: 3.0.0
    dev: false
    engines:
      node: '>=6'
    resolution:
      integrity: sha512-GMat4EJ5161kIy2HevLlr4luNjBgvmj413KaQA7jt4V8B4RDsfpHk7WQ9GVqfYyyx8OS/L66Kox+rJRNklLK7w==
  /get-stream/5.1.0:
    dependencies:
      pump: 3.0.0
    dev: false
    engines:
      node: '>=8'
    resolution:
      integrity: sha512-EXr1FOzrzTfGeL0gQdeFEvOMm2mzMOglyiOXSTpPC+iAjAKftbr3jpCMWynogwYnM+eSj9sHGc6wjIcDvYiygw==
  /get-uri/2.0.4:
    dependencies:
      data-uri-to-buffer: 1.2.0
      debug: 2.6.9
      extend: 3.0.2
      file-uri-to-path: 1.0.0
      ftp: 0.3.10
      readable-stream: 2.3.7
    dev: false
    resolution:
      integrity: sha512-v7LT/s8kVjs+Tx0ykk1I+H/rbpzkHvuIq87LmeXptcf5sNWm9uQiwjNAt94SJPA1zOlCntmnOlJvVWKmzsxG8Q==
  /get-value/2.0.6:
    dev: false
    engines:
      node: '>=0.10.0'
    resolution:
      integrity: sha1-3BXKHGcjh8p2vTesCjlbogQqLCg=
  /getpass/0.1.7:
    dependencies:
      assert-plus: 1.0.0
    dev: false
    resolution:
      integrity: sha1-Xv+OPmhNVprkyysSgmBOi6YhSfo=
  /glob-parent/3.1.0:
    dependencies:
      is-glob: 3.1.0
      path-dirname: 1.0.2
    dev: false
    resolution:
      integrity: sha1-nmr2KZ2NO9K9QEMIMr0RPfkGxa4=
  /glob-parent/5.1.0:
    dependencies:
      is-glob: 4.0.1
    dev: false
    engines:
      node: '>= 6'
    resolution:
      integrity: sha512-qjtRgnIVmOfnKUE3NJAQEdk+lKrxfw8t5ke7SXtfMTHcjsBfOfWXCQfdb30zfDoZQ2IRSIiidmjtbHZPZ++Ihw==
  /glob-to-regexp/0.4.1:
    dev: false
    resolution:
      integrity: sha512-lkX1HJXwyMcprw/5YUZc2s7DrpAiHB21/V+E1rHUrVNokkvB6bqMzT0VfV6/86ZNabt1k14YOIaT7nDvOX3Iiw==
  /glob/5.0.15:
    dependencies:
      inflight: 1.0.6
      inherits: 2.0.4
      minimatch: 3.0.4
      once: 1.4.0
      path-is-absolute: 1.0.1
    dev: false
    resolution:
      integrity: sha1-G8k2ueAvSmA/zCIuz3Yz0wuLk7E=
  /glob/7.1.3:
    dependencies:
      fs.realpath: 1.0.0
      inflight: 1.0.6
      inherits: 2.0.4
      minimatch: 3.0.4
      once: 1.4.0
      path-is-absolute: 1.0.1
    dev: false
    resolution:
      integrity: sha512-vcfuiIxogLV4DlGBHIUOwI0IbrJ8HWPc4MU7HzviGeNho/UJDfi6B5p3sHeWIQ0KGIU0Jpxi5ZHxemQfLkkAwQ==
  /glob/7.1.6:
    dependencies:
      fs.realpath: 1.0.0
      inflight: 1.0.6
      inherits: 2.0.4
      minimatch: 3.0.4
      once: 1.4.0
      path-is-absolute: 1.0.1
    dev: false
    resolution:
      integrity: sha512-LwaxwyZ72Lk7vZINtNNrywX0ZuLyStrdDtabefZKAY5ZGJhVtgdznluResxNmPitE0SAO+O26sWTHeKSI2wMBA==
  /global-modules/1.0.0:
    dependencies:
      global-prefix: 1.0.2
      is-windows: 1.0.2
      resolve-dir: 1.0.1
    dev: false
    engines:
      node: '>=0.10.0'
    resolution:
      integrity: sha512-sKzpEkf11GpOFuw0Zzjzmt4B4UZwjOcG757PPvrfhxcLFbq0wpsgpOqxpxtxFiCG4DtG93M6XRVbF2oGdev7bg==
  /global-modules/2.0.0:
    dependencies:
      global-prefix: 3.0.0
    dev: false
    engines:
      node: '>=6'
    resolution:
      integrity: sha512-NGbfmJBp9x8IxyJSd1P+otYK8vonoJactOogrVfFRIAEY1ukil8RSKDz2Yo7wh1oihl51l/r6W4epkeKJHqL8A==
  /global-prefix/1.0.2:
    dependencies:
      expand-tilde: 2.0.2
      homedir-polyfill: 1.0.3
      ini: 1.3.5
      is-windows: 1.0.2
      which: 1.3.1
    dev: false
    engines:
      node: '>=0.10.0'
    resolution:
      integrity: sha1-2/dDxsFJklk8ZVVoy2btMsASLr4=
  /global-prefix/3.0.0:
    dependencies:
      ini: 1.3.5
      kind-of: 6.0.2
      which: 1.3.1
    dev: false
    engines:
      node: '>=6'
    resolution:
      integrity: sha512-awConJSVCHVGND6x3tmMaKcQvwXLhjdkmomy2W+Goaui8YPgYgXJZewhg3fWC+DlfqqQuWg8AwqjGTD2nAPVWg==
  /global/4.4.0:
    dependencies:
      min-document: 2.19.0
      process: 0.11.10
    dev: false
    resolution:
      integrity: sha512-wv/LAoHdRE3BeTGz53FAamhGlPLhlssK45usmGFThIi4XqnBmjKQ16u+RNbP7WvigRZDxUsM0J3gcQ5yicaL0w==
  /globals/11.12.0:
    dev: false
    engines:
      node: '>=4'
    resolution:
      integrity: sha512-WOBp/EEGUiIsJSp7wcv/y6MO+lV9UoncWqxuFfm8eBwzWNgyfBd6Gz+IeKQ9jCmyhoH99g15M3T+QaVHFjizVA==
  /globals/12.3.0:
    dependencies:
      type-fest: 0.8.1
    dev: false
    engines:
      node: '>=8'
    resolution:
      integrity: sha512-wAfjdLgFsPZsklLJvOBUBmzYE8/CwhEqSBEMRXA3qxIiNtyqvjYurAtIfDh6chlEPUfmTY3MnZh5Hfh4q0UlIw==
  /globals/9.18.0:
    dev: false
    engines:
      node: '>=0.10.0'
    resolution:
      integrity: sha512-S0nG3CLEQiY/ILxqtztTWH/3iRRdyBLw6KMDxnKMchrtbj2OFmehVh0WUCfW3DUrIgx/qFrJPICrq4Z4sTR9UQ==
  /glogg/1.0.2:
    dependencies:
      sparkles: 1.0.1
    dev: false
    engines:
      node: '>= 0.10'
    resolution:
      integrity: sha512-5mwUoSuBk44Y4EshyiqcH95ZntbDdTQqA3QYSrxmzj28Ai0vXBGMH1ApSANH14j2sIRtqCEyg6PfsuP7ElOEDA==
  /graceful-fs/4.2.3:
    dev: false
    resolution:
      integrity: sha512-a30VEBm4PEdx1dRB7MFK7BejejvCvBronbLjht+sHuGYj8PHs7M/5Z+rt5lw551vZ7yfTCj4Vuyy3mSJytDWRQ==
  /growl/1.10.5:
    dev: false
    engines:
      node: '>=4.x'
    resolution:
      integrity: sha512-qBr4OuELkhPenW6goKVXiv47US3clb3/IbuWF9KNKEijAy9oeHxU9IgzjvJhHkUzhaj7rOUD7+YGWqUjLp5oSA==
  /guid-typescript/1.0.9:
    dev: false
    resolution:
      integrity: sha512-Y8T4vYhEfwJOTbouREvG+3XDsjr8E3kIr7uf+JZ0BYloFsttiHU0WfvANVsR7TxNUJa/WpCnw/Ino/p+DeBhBQ==
  /gulp-util/3.0.7:
    dependencies:
      array-differ: 1.0.0
      array-uniq: 1.0.3
      beeper: 1.1.1
      chalk: 1.1.3
      dateformat: 1.0.12
      fancy-log: 1.3.3
      gulplog: 1.0.0
      has-gulplog: 0.1.0
      lodash._reescape: 3.0.0
      lodash._reevaluate: 3.0.0
      lodash._reinterpolate: 3.0.0
      lodash.template: 3.6.2
      minimist: 1.2.0
      multipipe: 0.1.2
      object-assign: 3.0.0
      replace-ext: 0.0.1
      through2: 2.0.1
      vinyl: 0.5.3
    deprecated: 'gulp-util is deprecated - replace it, following the guidelines at https://medium.com/gulpjs/gulp-util-ca3b1f9f9ac5'
    dev: false
    engines:
      node: '>=0.10'
    resolution:
      integrity: sha1-eJJcS4+LSQBawBoBHFV+YhiUHLs=
  /gulplog/1.0.0:
    dependencies:
      glogg: 1.0.2
    dev: false
    engines:
      node: '>= 0.10'
    resolution:
      integrity: sha1-4oxNRdBey77YGDY86PnFkmIp/+U=
  /handlebars/4.7.2:
    dependencies:
      neo-async: 2.6.1
      optimist: 0.6.1
      source-map: 0.6.1
    dev: false
    engines:
      node: '>=0.4.7'
    hasBin: true
    optionalDependencies:
      uglify-js: 3.7.5
    resolution:
      integrity: sha512-4PwqDL2laXtTWZghzzCtunQUTLbo31pcCJrd/B/9JP8XbhVzpS5ZXuKqlOzsd1rtcaLo4KqAn8nl8mkknS4MHw==
  /har-schema/2.0.0:
    dev: false
    engines:
      node: '>=4'
    resolution:
      integrity: sha1-qUwiJOvKwEeCoNkDVSHyRzW37JI=
  /har-validator/5.1.3:
    dependencies:
      ajv: 6.10.2
      har-schema: 2.0.0
    dev: false
    engines:
      node: '>=6'
    resolution:
      integrity: sha512-sNvOCzEQNr/qrvJgc3UG/kD4QtlHycrzwS+6mfTrrSq97BvaYcPZZI1ZSqGSPR73Cxn4LKTD4PttRwfU7jWq5g==
  /has-ansi/2.0.0:
    dependencies:
      ansi-regex: 2.1.1
    dev: false
    engines:
      node: '>=0.10.0'
    resolution:
      integrity: sha1-NPUEnOHs3ysGSa8+8k5F7TVBbZE=
  /has-binary2/1.0.3:
    dependencies:
      isarray: 2.0.1
    dev: false
    resolution:
      integrity: sha512-G1LWKhDSvhGeAQ8mPVQlqNcOB2sJdwATtZKl2pDKKHfpf/rYj24lkinxf69blJbnsvtqqNU+L3SL50vzZhXOnw==
  /has-cors/1.1.0:
    dev: false
    resolution:
      integrity: sha1-XkdHk/fqmEPRu5nCPu9J/xJv/zk=
  /has-flag/1.0.0:
    dev: false
    engines:
      node: '>=0.10.0'
    resolution:
      integrity: sha1-nZ55MWXOAXoA8AQYxD+UKnsdEfo=
  /has-flag/3.0.0:
    dev: false
    engines:
      node: '>=4'
    resolution:
      integrity: sha1-tdRU3CGZriJWmfNGfloH87lVuv0=
  /has-glob/1.0.0:
    dependencies:
      is-glob: 3.1.0
    dev: false
    engines:
      node: '>=0.10.0'
    resolution:
      integrity: sha1-mqqe7b/7G6OZCnsAEPtnjuAIEgc=
  /has-gulplog/0.1.0:
    dependencies:
      sparkles: 1.0.1
    dev: false
    engines:
      node: '>= 0.10'
    resolution:
      integrity: sha1-ZBTIKRNpfaUVkDl9r7EvIpZ4Ec4=
  /has-only/1.1.1:
    dev: false
    engines:
      node: '>=6'
    resolution:
      integrity: sha512-3GuFy9rDw0xvovCHb4SOKiRImbZ+a8boFBUyGNRPVd2mRyQOzYdau5G9nodUXC1ZKYN59hrHFkW1lgBQscYfTg==
  /has-symbols/1.0.1:
    dev: false
    engines:
      node: '>= 0.4'
    resolution:
      integrity: sha512-PLcsoqu++dmEIZB+6totNFKq/7Do+Z0u4oT0zKOJNl3lYK6vGwwu2hjHs+68OEZbTjiUE9bgOABXbP/GvrS0Kg==
  /has-value/0.3.1:
    dependencies:
      get-value: 2.0.6
      has-values: 0.1.4
      isobject: 2.1.0
    dev: false
    engines:
      node: '>=0.10.0'
    resolution:
      integrity: sha1-ex9YutpiyoJ+wKIHgCVlSEWZXh8=
  /has-value/1.0.0:
    dependencies:
      get-value: 2.0.6
      has-values: 1.0.0
      isobject: 3.0.1
    dev: false
    engines:
      node: '>=0.10.0'
    resolution:
      integrity: sha1-GLKB2lhbHFxR3vJMkw7SmgvmsXc=
  /has-values/0.1.4:
    dev: false
    engines:
      node: '>=0.10.0'
    resolution:
      integrity: sha1-bWHeldkd/Km5oCCJrThL/49it3E=
  /has-values/1.0.0:
    dependencies:
      is-number: 3.0.0
      kind-of: 4.0.0
    dev: false
    engines:
      node: '>=0.10.0'
    resolution:
      integrity: sha1-lbC2P+whRmGab+V/51Yo1aOe/k8=
  /has/1.0.3:
    dependencies:
      function-bind: 1.1.1
    dev: false
    engines:
      node: '>= 0.4.0'
    resolution:
      integrity: sha512-f2dvO0VU6Oej7RkWJGrehjbzMAjFp5/VKPp5tTpWIV4JHHZK1/BxbFRtf/siA2SWTe09caDmVtYYzWEIbBS4zw==
  /hash-base/3.0.4:
    dependencies:
      inherits: 2.0.4
      safe-buffer: 5.2.0
    dev: false
    engines:
      node: '>=4'
    resolution:
      integrity: sha1-X8hoaEfs1zSZQDMZprCj8/auSRg=
  /hash.js/1.1.7:
    dependencies:
      inherits: 2.0.4
      minimalistic-assert: 1.0.1
    dev: false
    resolution:
      integrity: sha512-taOaskGt4z4SOANNseOviYDvjEJinIkRgmp7LbKP2YTTmVxWBl87s/uzK9r+44BclBSp2X7K1hqeNfz9JbBeXA==
  /hasha/3.0.0:
    dependencies:
      is-stream: 1.1.0
    dev: false
    engines:
      node: '>=4'
    resolution:
      integrity: sha1-UqMvq4Vp1BymmmH/GiFPjrfIvTk=
  /he/1.2.0:
    dev: false
    hasBin: true
    resolution:
      integrity: sha512-F/1DnUGPopORZi0ni+CvrCgHQ5FyEAHRLSApuYWMmrbSwoN2Mn/7k+Gl38gJnR7yyDZk6WLXwiGod1JOWNDKGw==
  /highlight.js/9.17.1:
    dependencies:
      handlebars: 4.7.2
    dev: false
    resolution:
      integrity: sha512-TA2/doAur5Ol8+iM3Ov7qy3jYcr/QiJ2eDTdRF4dfbjG7AaaB99J5G+zSl11ljbl6cIcahgPY6SKb3sC3EJ0fw==
  /hmac-drbg/1.0.1:
    dependencies:
      hash.js: 1.1.7
      minimalistic-assert: 1.0.1
      minimalistic-crypto-utils: 1.0.1
    dev: false
    resolution:
      integrity: sha1-0nRXAQJabHdabFRXk+1QL8DGSaE=
  /home-or-tmp/2.0.0:
    dependencies:
      os-homedir: 1.0.2
      os-tmpdir: 1.0.2
    dev: false
    engines:
      node: '>=0.10.0'
    resolution:
      integrity: sha1-42w/LSyufXRqhX440Y1fMqeILbg=
  /homedir-polyfill/1.0.3:
    dependencies:
      parse-passwd: 1.0.0
    dev: false
    engines:
      node: '>=0.10.0'
    resolution:
      integrity: sha512-eSmmWE5bZTK2Nou4g0AI3zZ9rswp7GRKoKXS1BLUkvPviOqs4YTN1djQIqrXy9k5gEtdLPy86JjRwsNM9tnDcA==
  /hosted-git-info/2.8.5:
    dev: false
    resolution:
      integrity: sha512-kssjab8CvdXfcXMXVcvsXum4Hwdq9XGtRD3TteMEvEbq0LXyiNQr6AprqKqfeaDXze7SxWvRxdpwE6ku7ikLkg==
  /html-escaper/2.0.0:
    dev: false
    resolution:
      integrity: sha512-a4u9BeERWGu/S8JiWEAQcdrg9v4QArtP9keViQjGMdff20fBdd8waotXaNmODqBe6uZ3Nafi7K/ho4gCQHV3Ig==
  /http-errors/1.7.2:
    dependencies:
      depd: 1.1.2
      inherits: 2.0.3
      setprototypeof: 1.1.1
      statuses: 1.5.0
      toidentifier: 1.0.0
    dev: false
    engines:
      node: '>= 0.6'
    resolution:
      integrity: sha512-uUQBt3H/cSIVfch6i1EuPNy/YsRSOUBXTVfZ+yR7Zjez3qjBz6i9+i4zjNaoqcoFVI4lQJ5plg63TvGfRSDCRg==
  /http-errors/1.7.3:
    dependencies:
      depd: 1.1.2
      inherits: 2.0.4
      setprototypeof: 1.1.1
      statuses: 1.5.0
      toidentifier: 1.0.0
    dev: false
    engines:
      node: '>= 0.6'
    resolution:
      integrity: sha512-ZTTX0MWrsQ2ZAhA1cejAwDLycFsd7I7nVtnkT3Ol0aqodaKW+0CTZDQ1uBv5whptCnc8e8HeRRJxRs0kmm/Qfw==
  /http-proxy-agent/2.1.0:
    dependencies:
      agent-base: 4.3.0
      debug: 3.1.0
    dev: false
    engines:
      node: '>= 4.5.0'
    resolution:
      integrity: sha512-qwHbBLV7WviBl0rQsOzH6o5lwyOIvwp/BdFnvVxXORldu5TmjFfjzBcWUWS5kWAZhmv+JtiDhSuQCp4sBfbIgg==
  /http-proxy/1.18.0:
    dependencies:
      eventemitter3: 4.0.0
      follow-redirects: 1.9.0
      requires-port: 1.0.0
    dev: false
    engines:
      node: '>=6.0.0'
    resolution:
      integrity: sha512-84I2iJM/n1d4Hdgc6y2+qY5mDaz2PUVjlg9znE9byl+q0uC3DeByqBGReQu5tpLK0TAqTIXScRUV+dg7+bUPpQ==
  /http-signature/1.2.0:
    dependencies:
      assert-plus: 1.0.0
      jsprim: 1.4.1
      sshpk: 1.16.1
    dev: false
    engines:
      node: '>=0.8'
      npm: '>=1.3.7'
    resolution:
      integrity: sha1-muzZJRFHcvPZW2WmCruPfBj7rOE=
  /https-browserify/1.0.0:
    dev: false
    resolution:
      integrity: sha1-7AbBDgo0wPL68Zn3/X/Hj//QPHM=
  /https-proxy-agent/3.0.1:
    dependencies:
      agent-base: 4.3.0
      debug: 3.2.6
    dev: false
    engines:
      node: '>= 4.5.0'
    resolution:
      integrity: sha512-+ML2Rbh6DAuee7d07tYGEKOEi2voWPUGan+ExdPbPW6Z3svq+JCqr0v8WmKPOkz1vOVykPCBSuobe7G8GJUtVg==
  /human-signals/1.1.1:
    dev: false
    engines:
      node: '>=8.12.0'
    resolution:
      integrity: sha512-SEQu7vl8KjNL2eoGBLF3+wAjpsNfA9XMlXAYj/3EdaNfAlxKthD1xjEQfGOUhllCGGJVNY34bRr6lPINhNjyZw==
  /iconv-lite/0.4.24:
    dependencies:
      safer-buffer: 2.1.2
    dev: false
    engines:
      node: '>=0.10.0'
    resolution:
      integrity: sha512-v3MXnZAcvnywkTUEZomIActle7RXXeedOR31wwl7VlyoXO4Qi9arvSenNQWne1TcRwhCL1HwLI21bEqdpj8/rA==
  /ieee754/1.1.13:
    dev: false
    resolution:
      integrity: sha512-4vf7I2LYV/HaWerSo3XmlMkp5eZ83i+/CDluXi/IGTs/O1sejBNhTtnxzmRZfvOUqj7lZjqHkeTvpgSFDlWZTg==
  /iferr/0.1.5:
    dev: false
    resolution:
      integrity: sha1-xg7taebY/bazEEofy8ocGS3FtQE=
  /ignore/4.0.6:
    dev: false
    engines:
      node: '>= 4'
    resolution:
      integrity: sha512-cyFDKrqc/YdcWFniJhzI42+AzS+gNwmUzOSFcRCQYwySuBBBy/KjuxWLZ/FHEH6Moq1NizMOBWyTcv8O4OZIMg==
  /import-fresh/3.2.1:
    dependencies:
      parent-module: 1.0.1
      resolve-from: 4.0.0
    dev: false
    engines:
      node: '>=6'
    resolution:
      integrity: sha512-6e1q1cnWP2RXD9/keSkxHScg508CdXqXWgWBaETNhyuBFz+kUZlKboh+ISK+bU++DmbHimVBrOz/zzPe0sZ3sQ==
  /import-local/2.0.0:
    dependencies:
      pkg-dir: 3.0.0
      resolve-cwd: 2.0.0
    dev: false
    engines:
      node: '>=6'
    hasBin: true
    resolution:
      integrity: sha512-b6s04m3O+s3CGSbqDIyP4R6aAwAeYlVq9+WUWep6iHa8ETRf9yei1U48C5MmfJmV9AiLYYBKPMq/W+/WRpQmCQ==
  /imurmurhash/0.1.4:
    dev: false
    engines:
      node: '>=0.8.19'
    resolution:
      integrity: sha1-khi5srkoojixPcT7a21XbyMUU+o=
  /indent-string/2.1.0:
    dependencies:
      repeating: 2.0.1
    dev: false
    engines:
      node: '>=0.10.0'
    resolution:
      integrity: sha1-ji1INIdCEhtKghi3oTfppSBJ3IA=
  /indent-string/3.2.0:
    dev: false
    engines:
      node: '>=4'
    resolution:
      integrity: sha1-Sl/W0nzDMvN+VBmlBNu4NxBckok=
  /indexof/0.0.1:
    dev: false
    resolution:
      integrity: sha1-gtwzbSMrkGIXnQWrMpOmYFn9Q10=
  /infer-owner/1.0.4:
    dev: false
    resolution:
      integrity: sha512-IClj+Xz94+d7irH5qRyfJonOdfTzuDaifE6ZPWfx0N0+/ATZCbuTPq2prFl526urkQd90WyUKIh1DfBQ2hMz9A==
  /inflight/1.0.6:
    dependencies:
      once: 1.4.0
      wrappy: 1.0.2
    dev: false
    resolution:
      integrity: sha1-Sb1jMdfQLQwJvJEKEHW6gWW1bfk=
  /inherits/2.0.1:
    dev: false
    resolution:
      integrity: sha1-sX0I0ya0Qj5Wjv9xn5GwscvfafE=
  /inherits/2.0.3:
    dev: false
    resolution:
      integrity: sha1-Yzwsg+PaQqUC9SRmAiSA9CCCYd4=
  /inherits/2.0.4:
    dev: false
    resolution:
      integrity: sha512-k/vGaX4/Yla3WzyMCvTQOXYeIHvqOKtnqBduzTHpzpQZzAskKMhZ2K+EnBiSM9zGSoIFeMpXKxa4dYeZIQqewQ==
  /ini/1.3.5:
    dev: false
    resolution:
      integrity: sha512-RZY5huIKCMRWDUqZlEi72f/lmXKMvuszcMBduliQ3nnWbx9X/ZBQO7DijMEYS9EhHBb2qacRUMtC7svLwe0lcw==
  /inquirer/7.0.3:
    dependencies:
      ansi-escapes: 4.3.0
      chalk: 2.4.2
      cli-cursor: 3.1.0
      cli-width: 2.2.0
      external-editor: 3.1.0
      figures: 3.1.0
      lodash: 4.17.15
      mute-stream: 0.0.8
      run-async: 2.3.0
      rxjs: 6.5.4
      string-width: 4.2.0
      strip-ansi: 5.2.0
      through: 2.3.8
    dev: false
    engines:
      node: '>=6.0.0'
    resolution:
      integrity: sha512-+OiOVeVydu4hnCGLCSX+wedovR/Yzskv9BFqUNNKq9uU2qg7LCcCo3R86S2E7WLo0y/x2pnEZfZe1CoYnORUAw==
  /interpret/1.2.0:
    dev: false
    engines:
      node: '>= 0.10'
    resolution:
      integrity: sha512-mT34yGKMNceBQUoVn7iCDKDntA7SC6gycMAWzGx1z/CMCTV7b2AAtXlo3nRyHZ1FelRkQbQjprHSYGwzLtkVbw==
  /invariant/2.2.4:
    dependencies:
      loose-envify: 1.4.0
    dev: false
    resolution:
      integrity: sha512-phJfQVBuaJM5raOpJjSfkiD6BpbCE4Ns//LaXl6wGYtUBY83nWS6Rf9tXm2e8VaK60JEjYldbPif/A2B1C2gNA==
  /invert-kv/2.0.0:
    dev: false
    engines:
      node: '>=4'
    resolution:
      integrity: sha512-wPVv/y/QQ/Uiirj/vh3oP+1Ww+AWehmi1g5fFWGPF6IpCBCDVrhgHRMvrLfdYcwDh3QJbGXDW4JAuzxElLSqKA==
  /ip-regex/2.1.0:
    dev: false
    engines:
      node: '>=4'
    resolution:
      integrity: sha1-+ni/XS5pE8kRzp+BnuUUa7bYROk=
  /ip/1.1.5:
    dev: false
    resolution:
      integrity: sha1-vd7XARQpCCjAoDnnLvJfWq7ENUo=
  /ipaddr.js/1.9.0:
    dev: false
    engines:
      node: '>= 0.10'
    resolution:
      integrity: sha512-M4Sjn6N/+O6/IXSJseKqHoFc+5FdGJ22sXqnjTpdZweHK64MzEPAyQZyEU3R/KRv2GLoa7nNtg/C2Ev6m7z+eA==
  /is-accessor-descriptor/0.1.6:
    dependencies:
      kind-of: 3.2.2
    dev: false
    engines:
      node: '>=0.10.0'
    resolution:
      integrity: sha1-qeEss66Nh2cn7u84Q/igiXtcmNY=
  /is-accessor-descriptor/1.0.0:
    dependencies:
      kind-of: 6.0.2
    dev: false
    engines:
      node: '>=0.10.0'
    resolution:
      integrity: sha512-m5hnHTkcVsPfqx3AKlyttIPb7J+XykHvJP2B9bZDjlhLIoEq4XoK64Vg7boZlVWYK6LUY94dYPEE7Lh0ZkZKcQ==
  /is-arguments/1.0.4:
    dev: false
    engines:
      node: '>= 0.4'
    resolution:
      integrity: sha512-xPh0Rmt8NE65sNzvyUmWgI1tz3mKq74lGA0mL8LYZcoIzKOzDh6HmrYm3d18k60nHerC8A9Km8kYu87zfSFnLA==
  /is-arrayish/0.2.1:
    dev: false
    resolution:
      integrity: sha1-d8mYQFJ6qOyxqLppe4BkWnqSap0=
  /is-binary-path/1.0.1:
    dependencies:
      binary-extensions: 1.13.1
    dev: false
    engines:
      node: '>=0.10.0'
    resolution:
      integrity: sha1-dfFmQrSA8YenEcgUFh/TpKdlWJg=
  /is-binary-path/2.1.0:
    dependencies:
      binary-extensions: 2.0.0
    dev: false
    engines:
      node: '>=8'
    resolution:
      integrity: sha512-ZMERYes6pDydyuGidse7OsHxtbI7WVeUEozgR/g7rd0xUimYNlvZRE/K2MgZTjWy725IfelLeVcEM97mmtRGXw==
  /is-buffer/1.1.6:
    dev: false
    resolution:
      integrity: sha512-NcdALwpXkTm5Zvvbk7owOUSvVvBKDgKP5/ewfXEznmQFfs4ZRmanOeKBTjRVjka3QFoN6XJ+9F3USqfHqTaU5w==
  /is-buffer/2.0.4:
    dev: false
    engines:
      node: '>=4'
    resolution:
      integrity: sha512-Kq1rokWXOPXWuaMAqZiJW4XxsmD9zGx9q4aePabbn3qCRGedtH7Cm+zV8WETitMfu1wdh+Rvd6w5egwSngUX2A==
  /is-callable/1.1.5:
    dev: false
    engines:
      node: '>= 0.4'
    resolution:
      integrity: sha512-ESKv5sMCJB2jnHTWZ3O5itG+O128Hsus4K4Qh1h2/cgn2vbgnLSVqfV46AeJA9D5EeeLa9w81KUXMtn34zhX+Q==
  /is-ci/2.0.0:
    dependencies:
      ci-info: 2.0.0
    dev: false
    hasBin: true
    resolution:
      integrity: sha512-YfJT7rkpQB0updsdHLGWrvhBJfcfzNNawYDNIyQXJz0IViGf75O8EBPKSdvw2rF+LGCsX4FZ8tcr3b19LcZq4w==
  /is-data-descriptor/0.1.4:
    dependencies:
      kind-of: 3.2.2
    dev: false
    engines:
      node: '>=0.10.0'
    resolution:
      integrity: sha1-C17mSDiOLIYCgueT8YVv7D8wG1Y=
  /is-data-descriptor/1.0.0:
    dependencies:
      kind-of: 6.0.2
    dev: false
    engines:
      node: '>=0.10.0'
    resolution:
      integrity: sha512-jbRXy1FmtAoCjQkVmIVYwuuqDFUbaOeDjmed1tOGPrsMhtJA4rD9tkgA0F1qJ3gRFRXcHYVkdeaP50Q5rE/jLQ==
  /is-date-object/1.0.2:
    dev: false
    engines:
      node: '>= 0.4'
    resolution:
      integrity: sha512-USlDT524woQ08aoZFzh3/Z6ch9Y/EWXEHQ/AaRN0SkKq4t2Jw2R2339tSXmwuVoY7LLlBCbOIlx2myP/L5zk0g==
  /is-descriptor/0.1.6:
    dependencies:
      is-accessor-descriptor: 0.1.6
      is-data-descriptor: 0.1.4
      kind-of: 5.1.0
    dev: false
    engines:
      node: '>=0.10.0'
    resolution:
      integrity: sha512-avDYr0SB3DwO9zsMov0gKCESFYqCnE4hq/4z3TdUlukEy5t9C0YRq7HLrsN52NAcqXKaepeCD0n+B0arnVG3Hg==
  /is-descriptor/1.0.2:
    dependencies:
      is-accessor-descriptor: 1.0.0
      is-data-descriptor: 1.0.0
      kind-of: 6.0.2
    dev: false
    engines:
      node: '>=0.10.0'
    resolution:
      integrity: sha512-2eis5WqQGV7peooDyLmNEPUrps9+SXX5c9pL3xEB+4e9HnGuDa7mB7kHxHw4CbqS9k1T2hOH3miL8n8WtiYVtg==
  /is-extendable/0.1.1:
    dev: false
    engines:
      node: '>=0.10.0'
    resolution:
      integrity: sha1-YrEQ4omkcUGOPsNqYX1HLjAd/Ik=
  /is-extendable/1.0.1:
    dependencies:
      is-plain-object: 2.0.4
    dev: false
    engines:
      node: '>=0.10.0'
    resolution:
      integrity: sha512-arnXMxT1hhoKo9k1LZdmlNyJdDDfy2v0fXjFlmok4+i8ul/6WlbVge9bhM74OpNPQPMGUToDtz+KXa1PneJxOA==
  /is-extglob/2.1.1:
    dev: false
    engines:
      node: '>=0.10.0'
    resolution:
      integrity: sha1-qIwCU1eR8C7TfHahueqXc8gz+MI=
  /is-finite/1.0.2:
    dependencies:
      number-is-nan: 1.0.1
    dev: false
    engines:
      node: '>=0.10.0'
    resolution:
      integrity: sha1-zGZ3aVYCvlUO8R6LSqYwU0K20Ko=
  /is-fullwidth-code-point/2.0.0:
    dev: false
    engines:
      node: '>=4'
    resolution:
      integrity: sha1-o7MKXE8ZkYMWeqq5O+764937ZU8=
  /is-fullwidth-code-point/3.0.0:
    dev: false
    engines:
      node: '>=8'
    resolution:
      integrity: sha512-zymm5+u+sCsSWyD9qNaejV3DFvhCKclKdizYaJUuHA83RLjb7nSuGnddCHGv0hk+KY7BMAlsWeK4Ueg6EV6XQg==
  /is-generator-function/1.0.7:
    dev: false
    engines:
      node: '>= 0.4'
    resolution:
      integrity: sha512-YZc5EwyO4f2kWCax7oegfuSr9mFz1ZvieNYBEjmukLxgXfBUbxAWGVF7GZf0zidYtoBl3WvC07YK0wT76a+Rtw==
  /is-glob/3.1.0:
    dependencies:
      is-extglob: 2.1.1
    dev: false
    engines:
      node: '>=0.10.0'
    resolution:
      integrity: sha1-e6WuJCF4BKxwcHuWkiVnSGzD6Eo=
  /is-glob/4.0.1:
    dependencies:
      is-extglob: 2.1.1
    dev: false
    engines:
      node: '>=0.10.0'
    resolution:
      integrity: sha512-5G0tKtBTFImOqDnLB2hG6Bp2qcKEFduo4tZu9MT/H6NQv/ghhy30o55ufafxJ/LdH79LLs2Kfrn85TLKyA7BUg==
  /is-module/1.0.0:
    dev: false
    resolution:
      integrity: sha1-Mlj7afeMFNW4FdZkM2tM/7ZEFZE=
  /is-number/3.0.0:
    dependencies:
      kind-of: 3.2.2
    dev: false
    engines:
      node: '>=0.10.0'
    resolution:
      integrity: sha1-JP1iAaR4LPUFYcgQJ2r8fRLXEZU=
  /is-number/7.0.0:
    dev: false
    engines:
      node: '>=0.12.0'
    resolution:
      integrity: sha512-41Cifkg6e8TylSpdtTpeLVMqvSBEVzTttHvERD741+pnZ8ANv0004MRL43QKPDlK9cGvNp6NZWZUBlbGXYxxng==
  /is-obj/1.0.1:
    dev: false
    engines:
      node: '>=0.10.0'
    resolution:
      integrity: sha1-PkcprB9f3gJc19g6iW2rn09n2w8=
  /is-plain-obj/1.1.0:
    dev: false
    engines:
      node: '>=0.10.0'
    resolution:
      integrity: sha1-caUMhCnfync8kqOQpKA7OfzVHT4=
  /is-plain-object/2.0.4:
    dependencies:
      isobject: 3.0.1
    dev: false
    engines:
      node: '>=0.10.0'
    resolution:
      integrity: sha512-h5PpgXkWitc38BBMYawTYMWJHFZJVnBquFE57xFpjB8pJFiF6gZ+bU+WyI/yqXiFR5mdLsgYNaPe8uao6Uv9Og==
  /is-promise/2.1.0:
    dev: false
    resolution:
      integrity: sha1-eaKp7OfwlugPNtKy87wWwf9L8/o=
  /is-reference/1.1.4:
    dependencies:
      '@types/estree': 0.0.39
    dev: false
    resolution:
      integrity: sha512-uJA/CDPO3Tao3GTrxYn6AwkM4nUPJiGGYu5+cB8qbC7WGFlrKZbiRo7SFKxUAEpFUfiHofWCXBUNhvYJMh+6zw==
  /is-regex/1.0.5:
    dependencies:
      has: 1.0.3
    dev: false
    engines:
      node: '>= 0.4'
    resolution:
      integrity: sha512-vlKW17SNq44owv5AQR3Cq0bQPEb8+kF3UKZ2fiZNOWtztYE5i0CzCZxFDwO58qAOWtxdBRVO/V5Qin1wjCqFYQ==
  /is-stream/1.1.0:
    dev: false
    engines:
      node: '>=0.10.0'
    resolution:
      integrity: sha1-EtSj3U5o4Lec6428hBc66A2RykQ=
  /is-stream/2.0.0:
    dev: false
    engines:
      node: '>=8'
    resolution:
      integrity: sha512-XCoy+WlUr7d1+Z8GgSuXmpuUFC9fOhRXglJMx+dwLKTkL44Cjd4W1Z5P+BQZpr+cR93aGP4S/s7Ftw6Nd/kiEw==
  /is-string/1.0.5:
    dev: false
    engines:
      node: '>= 0.4'
    resolution:
      integrity: sha512-buY6VNRjhQMiF1qWDouloZlQbRhDPCebwxSjxMjxgemYT46YMd2NR0/H+fBhEfWX4A/w9TBJ+ol+okqJKFE6vQ==
  /is-symbol/1.0.3:
    dependencies:
      has-symbols: 1.0.1
    dev: false
    engines:
      node: '>= 0.4'
    resolution:
      integrity: sha512-OwijhaRSgqvhm/0ZdAcXNZt9lYdKFpcRDT5ULUuYXPoT794UNOdU+gpT6Rzo7b4V2HUl/op6GqY894AZwv9faQ==
  /is-typedarray/1.0.0:
    dev: false
    resolution:
      integrity: sha1-5HnICFjfDBsR3dppQPlgEfzaSpo=
  /is-utf8/0.2.1:
    dev: false
    resolution:
      integrity: sha1-Sw2hRCEE0bM2NA6AeX6GXPOffXI=
  /is-valid-glob/1.0.0:
    dev: false
    engines:
      node: '>=0.10.0'
    resolution:
      integrity: sha1-Kb8+/3Ab4tTTFdusw5vDn+j2Aao=
  /is-windows/1.0.2:
    dev: false
    engines:
      node: '>=0.10.0'
    resolution:
      integrity: sha512-eXK1UInq2bPmjyX6e3VHIzMLobc4J94i4AWn+Hpq3OU5KkrRC96OAcR3PRJ/pGu6m8TRnBHP9dkXQVsT/COVIA==
  /is-wsl/1.1.0:
    dev: false
    engines:
      node: '>=4'
    resolution:
      integrity: sha1-HxbkqiKwTRM2tmGIpmrzxgDDpm0=
  /is-wsl/2.1.1:
    dev: false
    engines:
      node: '>=8'
    resolution:
      integrity: sha512-umZHcSrwlDHo2TGMXv0DZ8dIUGunZ2Iv68YZnrmCiBPkZ4aaOhtv7pXJKeki9k3qJ3RJr0cDyitcl5wEH3AYog==
  /isarray/0.0.1:
    dev: false
    resolution:
      integrity: sha1-ihis/Kmo9Bd+Cav8YDiTmwXR7t8=
  /isarray/1.0.0:
    dev: false
    resolution:
      integrity: sha1-u5NdSFgsuhaMBoNJV6VKPgcSTxE=
  /isarray/2.0.1:
    dev: false
    resolution:
      integrity: sha1-o32U7ZzaLVmGXJ92/llu4fM4dB4=
  /isbinaryfile/3.0.3:
    dependencies:
      buffer-alloc: 1.2.0
    dev: false
    engines:
      node: '>=0.6.0'
    resolution:
      integrity: sha512-8cJBL5tTd2OS0dM4jz07wQd5g0dCCqIhUxPIGtZfa5L6hWlvV5MHTITy/DBAsF+Oe2LS1X3krBUhNwaGUWpWxw==
  /isexe/2.0.0:
    dev: false
    resolution:
      integrity: sha1-6PvzdNxVb/iUehDcsFctYz8s+hA=
  /isobject/2.1.0:
    dependencies:
      isarray: 1.0.0
    dev: false
    engines:
      node: '>=0.10.0'
    resolution:
      integrity: sha1-8GVWEJaj8dou9GJy+BXIQNh+DIk=
  /isobject/3.0.1:
    dev: false
    engines:
      node: '>=0.10.0'
    resolution:
      integrity: sha1-TkMekrEalzFjaqH5yNHMvP2reN8=
  /isstream/0.1.2:
    dev: false
    resolution:
      integrity: sha1-R+Y/evVa+m+S4VAOaQ64uFKcCZo=
  /istanbul-lib-coverage/2.0.5:
    dev: false
    engines:
      node: '>=6'
    resolution:
      integrity: sha512-8aXznuEPCJvGnMSRft4udDRDtb1V3pkQkMMI5LI+6HuQz5oQ4J2UFn1H82raA3qJtyOLkkwVqICBQkjnGtn5mA==
  /istanbul-lib-hook/2.0.7:
    dependencies:
      append-transform: 1.0.0
    dev: false
    engines:
      node: '>=6'
    resolution:
      integrity: sha512-vrRztU9VRRFDyC+aklfLoeXyNdTfga2EI3udDGn4cZ6fpSXpHLV9X6CHvfoMCPtggg8zvDDmC4b9xfu0z6/llA==
  /istanbul-lib-instrument/3.3.0:
    dependencies:
      '@babel/generator': 7.8.3
      '@babel/parser': 7.8.3
      '@babel/template': 7.8.3
      '@babel/traverse': 7.8.3
      '@babel/types': 7.8.3
      istanbul-lib-coverage: 2.0.5
      semver: 6.3.0
    dev: false
    engines:
      node: '>=6'
    resolution:
      integrity: sha512-5nnIN4vo5xQZHdXno/YDXJ0G+I3dAm4XgzfSVTPLQpj/zAV2dV6Juy0yaf10/zrJOJeHoN3fraFe+XRq2bFVZA==
  /istanbul-lib-report/2.0.8:
    dependencies:
      istanbul-lib-coverage: 2.0.5
      make-dir: 2.1.0
      supports-color: 6.1.0
    dev: false
    engines:
      node: '>=6'
    resolution:
      integrity: sha512-fHBeG573EIihhAblwgxrSenp0Dby6tJMFR/HvlerBsrCTD5bkUuoNtn3gVh29ZCS824cGGBPn7Sg7cNk+2xUsQ==
  /istanbul-lib-source-maps/3.0.6:
    dependencies:
      debug: 4.1.1
      istanbul-lib-coverage: 2.0.5
      make-dir: 2.1.0
      rimraf: 2.7.1
      source-map: 0.6.1
    dev: false
    engines:
      node: '>=6'
    resolution:
      integrity: sha512-R47KzMtDJH6X4/YW9XTx+jrLnZnscW4VpNN+1PViSYTejLVPWv7oov+Duf8YQSPyVRUvueQqz1TcsC6mooZTXw==
  /istanbul-reports/2.2.7:
    dependencies:
      html-escaper: 2.0.0
    dev: false
    engines:
      node: '>=6'
    resolution:
      integrity: sha512-uu1F/L1o5Y6LzPVSVZXNOoD/KXpJue9aeLRd0sM9uMXfZvzomB0WxVamWb5ue8kA2vVWEmW7EG+A5n3f1kqHKg==
  /istanbul/0.4.5:
    dependencies:
      abbrev: 1.0.9
      async: 1.5.2
      escodegen: 1.8.1
      esprima: 2.7.3
      glob: 5.0.15
      handlebars: 4.7.2
      js-yaml: 3.13.1
      mkdirp: 0.5.1
      nopt: 3.0.6
      once: 1.4.0
      resolve: 1.1.7
      supports-color: 3.2.3
      which: 1.3.1
      wordwrap: 1.0.0
    deprecated: |-
      This module is no longer maintained, try this instead:
        npm i nyc
      Visit https://istanbul.js.org/integrations for other alternatives.
    dev: false
    hasBin: true
    resolution:
      integrity: sha1-ZcfXPUxNqE1POsMQuRj7C4Azczs=
  /its-name/1.0.0:
    dev: false
    engines:
      node: '>=6'
    resolution:
      integrity: sha1-IGXxiD7LVoxl9xEt2/EjQB+uSvA=
  /jest-worker/24.9.0:
    dependencies:
      merge-stream: 2.0.0
      supports-color: 6.1.0
    dev: false
    engines:
      node: '>= 6'
    resolution:
      integrity: sha512-51PE4haMSXcHohnSMdM42anbvZANYTqMrr52tVKPqqsPJMzoP6FYYDVqahX/HrAoKEKz3uUPzSvKs9A3qR4iVw==
  /jju/1.4.0:
    dev: false
    resolution:
      integrity: sha1-o6vicYryQaKykE+EpiWXDzia4yo=
  /jquery/3.4.1:
    dev: false
    resolution:
      integrity: sha512-36+AdBzCL+y6qjw5Tx7HgzeGCzC81MDDgaUP8ld2zhx58HdqXGoBd+tHdrBMiyjGQs0Hxs/MLZTu/eHNJJuWPw==
  /js-tokens/3.0.2:
    dev: false
    resolution:
      integrity: sha1-mGbfOVECEw449/mWvOtlRDIJwls=
  /js-tokens/4.0.0:
    dev: false
    resolution:
      integrity: sha512-RdJUflcE3cUzKiMqQgsCu06FPu9UdIJO0beYbPhHN4k6apgJtifcoCtT9bcxOpYBtpD2kCM6Sbzg4CausW/PKQ==
  /js-yaml/3.13.1:
    dependencies:
      argparse: 1.0.10
      esprima: 4.0.1
    dev: false
    hasBin: true
    resolution:
      integrity: sha512-YfbcO7jXDdyj0DGxYVSlSeQNHbD7XPWvrVWeVUujrQEoZzWJIRrCPoyk6kL6IAjAG2IolMK4T0hNUe0HOUs5Jw==
  /jsbn/0.1.1:
    dev: false
    resolution:
      integrity: sha1-peZUwuWi3rXyAdls77yoDA7y9RM=
  /jsesc/0.5.0:
    dev: false
    hasBin: true
    resolution:
      integrity: sha1-597mbjXW/Bb3EP6R1c9p9w8IkR0=
  /jsesc/1.3.0:
    dev: false
    hasBin: true
    resolution:
      integrity: sha1-RsP+yMGJKxKwgz25vHYiF226s0s=
  /jsesc/2.5.2:
    dev: false
    engines:
      node: '>=4'
    hasBin: true
    resolution:
      integrity: sha512-OYu7XEzjkCQ3C5Ps3QIZsQfNpqoJyZZA99wd9aWd05NCtC5pWOkShK2mkL6HXQR6/Cy2lbNdPlZBpuQHXE63gA==
  /json-edm-parser/0.1.2:
    dependencies:
      jsonparse: 1.2.0
    dev: false
    resolution:
      integrity: sha1-HmCw/vG8CvZ7wNFG393lSGzWFbQ=
  /json-parse-better-errors/1.0.2:
    dev: false
    resolution:
      integrity: sha512-mrqyZKfX5EhL7hvqcV6WG1yYjnjeuYDzDhhcAAUrq8Po85NBQBJP+ZDUT75qZQ98IkUoBqdkExkukOU7Ts2wrw==
  /json-schema-traverse/0.4.1:
    dev: false
    resolution:
      integrity: sha512-xbbCH5dCYU5T8LcEhhuh7HJ88HXuW3qsI3Y0zOZFKfZEHcpWiHU/Jxzk629Brsab/mMiHQti9wMP+845RPe3Vg==
  /json-schema/0.2.3:
    dev: false
    resolution:
      integrity: sha1-tIDIkuWaLwWVTOcnvT8qTogvnhM=
  /json-stable-stringify-without-jsonify/1.0.1:
    dev: false
    resolution:
      integrity: sha1-nbe1lJatPzz+8wp1FC0tkwrXJlE=
  /json-stringify-safe/5.0.1:
    dev: false
    resolution:
      integrity: sha1-Epai1Y/UXxmg9s4B1lcB4sc1tus=
  /json5/0.5.1:
    dev: false
    hasBin: true
    resolution:
      integrity: sha1-Hq3nrMASA0rYTiOWdn6tn6VJWCE=
  /json5/1.0.1:
    dependencies:
      minimist: 1.2.0
    dev: false
    hasBin: true
    resolution:
      integrity: sha512-aKS4WQjPenRxiQsC93MNfjx+nbF4PAdYzmd/1JIj8HYzqfbu86beTuNgXDzPknWk0n0uARlyewZo4s++ES36Ow==
  /json5/2.1.1:
    dependencies:
      minimist: 1.2.0
    dev: false
    engines:
      node: '>=6'
    hasBin: true
    resolution:
      integrity: sha512-l+3HXD0GEI3huGq1njuqtzYK8OYJyXMkOLtQ53pjWh89tvWS2h6l+1zMkYWqlb57+SiQodKZyvMEFb2X+KrFhQ==
  /jsonfile/4.0.0:
    dev: false
    optionalDependencies:
      graceful-fs: 4.2.3
    resolution:
      integrity: sha1-h3Gq4HmbZAdrdmQPygWPnBDjPss=
  /jsonparse/1.2.0:
    dev: false
    engines:
      '0': node >= 0.2.0
    resolution:
      integrity: sha1-XAxWhRBxYOcv50ib3eoLRMK8Z70=
  /jsprim/1.4.1:
    dependencies:
      assert-plus: 1.0.0
      extsprintf: 1.3.0
      json-schema: 0.2.3
      verror: 1.10.0
    dev: false
    engines:
      '0': node >=0.6.0
    resolution:
      integrity: sha1-MT5mvB5cwG5Di8G3SZwuXFastqI=
  /jssha/2.3.1:
    dev: false
    resolution:
      integrity: sha1-FHshJTaQNcpLL30hDcU58Amz3po=
  /just-extend/4.0.2:
    dev: false
    resolution:
      integrity: sha512-FrLwOgm+iXrPV+5zDU6Jqu4gCRXbWEQg2O3SKONsWE4w7AXFRkryS53bpWdaL9cNol+AmR3AEYz6kn+o0fCPnw==
  /jwa/1.4.1:
    dependencies:
      buffer-equal-constant-time: 1.0.1
      ecdsa-sig-formatter: 1.0.11
      safe-buffer: 5.2.0
    dev: false
    resolution:
      integrity: sha512-qiLX/xhEEFKUAJ6FiBMbes3w9ATzyk5W7Hvzpa/SLYdxNtng+gcurvrI7TbACjIXlsJyr05/S1oUhZrc63evQA==
  /jws/3.2.2:
    dependencies:
      jwa: 1.4.1
      safe-buffer: 5.2.0
    dev: false
    resolution:
      integrity: sha512-YHlZCB6lMTllWDtSPHz/ZXTsi8S00usEV6v1tjq8tOUZzw7DpSDWVXjXDre6ed1w/pd495ODpHZYSdkRTsa0HA==
  /karma-chai/0.1.0_chai@4.2.0+karma@4.4.1:
    dependencies:
      chai: 4.2.0
      karma: 4.4.1
    dev: false
    peerDependencies:
      chai: '*'
      karma: '>=0.10.9'
    resolution:
      integrity: sha1-vuWtQEAFF4Ea40u5RfdikJEIt5o=
  /karma-chrome-launcher/3.1.0:
    dependencies:
      which: 1.3.1
    dev: false
    resolution:
      integrity: sha512-3dPs/n7vgz1rxxtynpzZTvb9y/GIaW8xjAwcIGttLbycqoFtI7yo1NGnQi6oFTherRE+GIhCAHZC4vEqWGhNvg==
  /karma-cli/2.0.0:
    dependencies:
      resolve: 1.14.2
    dev: false
    engines:
      node: '>= 6'
    hasBin: true
    resolution:
      integrity: sha512-1Kb28UILg1ZsfqQmeELbPzuEb5C6GZJfVIk0qOr8LNYQuYWmAaqP16WpbpKEjhejDrDYyYOwwJXSZO6u7q5Pvw==
  /karma-coverage/2.0.1:
    dependencies:
      dateformat: 1.0.12
      istanbul: 0.4.5
      istanbul-lib-coverage: 2.0.5
      istanbul-lib-instrument: 3.3.0
      istanbul-lib-report: 2.0.8
      istanbul-lib-source-maps: 3.0.6
      istanbul-reports: 2.2.7
      lodash: 4.17.15
      minimatch: 3.0.4
      source-map: 0.5.7
    dev: false
    engines:
      node: '>=8.0.0'
    resolution:
      integrity: sha512-SnFkHsnLsaXfxkey51rRN9JDLAEKYW2Lb0qOEvcruukk0NkSNDkjobNDZPt9Ni3kIhLZkLtpGOz661hN7OaZvQ==
  /karma-edge-launcher/0.4.2_karma@4.4.1:
    dependencies:
      edge-launcher: 1.2.2
      karma: 4.4.1
    dev: false
    engines:
      node: '>=4'
    peerDependencies:
      karma: '>=0.9'
    resolution:
      integrity: sha512-YAJZb1fmRcxNhMIWYsjLuxwODBjh2cSHgTW/jkVmdpGguJjLbs9ZgIK/tEJsMQcBLUkO+yO4LBbqYxqgGW2HIw==
  /karma-env-preprocessor/0.1.1:
    dev: false
    resolution:
      integrity: sha1-u+jIfVnADtt2BwvTwxtLOdXcfhU=
  /karma-firefox-launcher/1.3.0:
    dependencies:
      is-wsl: 2.1.1
    dev: false
    resolution:
      integrity: sha512-Fi7xPhwrRgr+94BnHX0F5dCl1miIW4RHnzjIGxF8GaIEp7rNqX7LSi7ok63VXs3PS/5MQaQMhGxw+bvD+pibBQ==
  /karma-ie-launcher/1.0.0_karma@4.4.1:
    dependencies:
      karma: 4.4.1
      lodash: 4.17.15
    dev: false
    peerDependencies:
      karma: '>=0.9'
    resolution:
      integrity: sha1-SXmGhCxJAZA0bNifVJTKmDDG1Zw=
  /karma-json-preprocessor/0.3.3_karma@4.4.1:
    dependencies:
      karma: 4.4.1
    dev: false
    peerDependencies:
      karma: '>=0.9'
    resolution:
      integrity: sha1-X36ZW+uuS06PCiy1IVBVSq8LHi4=
  /karma-json-to-file-reporter/1.0.1:
    dependencies:
      json5: 2.1.1
    dev: false
    resolution:
      integrity: sha512-kNCi+0UrXAeTJMpMsHkHNbfmlErsYT+/haNakJIhsE/gtj3Jx7zWRg7BTc1HHSbH5KeVXVRJr3/KLB/NHWY7Hg==
  /karma-junit-reporter/2.0.1_karma@4.4.1:
    dependencies:
      karma: 4.4.1
      path-is-absolute: 1.0.1
      xmlbuilder: 12.0.0
    dev: false
    engines:
      node: '>= 8'
    peerDependencies:
      karma: '>=0.9'
    resolution:
      integrity: sha512-VtcGfE0JE4OE1wn0LK8xxDKaTP7slN8DO3I+4xg6gAi1IoAHAXOJ1V9G/y45Xg6sxdxPOR3THCFtDlAfBo9Afw==
  /karma-mocha-reporter/2.2.5_karma@4.4.1:
    dependencies:
      chalk: 2.4.2
      karma: 4.4.1
      log-symbols: 2.2.0
      strip-ansi: 4.0.0
    dev: false
    peerDependencies:
      karma: '>=0.13'
    resolution:
      integrity: sha1-FRIAlejtgZGG5HoLAS8810GJVWA=
  /karma-mocha/1.3.0:
    dependencies:
      minimist: 1.2.0
    dev: false
    resolution:
      integrity: sha1-7qrH/8DiAetjxGdEDStpx883eL8=
  /karma-remap-coverage/0.1.5_karma-coverage@2.0.1:
    dependencies:
      karma-coverage: 2.0.1
      remap-istanbul: 0.10.1
    dev: false
    engines:
      node: '>=4.2.0'
    peerDependencies:
      karma-coverage: '>=0.5.4'
    resolution:
      integrity: sha512-FM5h8eHcHbMMR+2INBUxD+4+wUbkCnobfn5uWprkLyj6Xcm2MRFQOuAJn9h2H13nNso6rk+QoNpHd5xCevlPOw==
  /karma-remap-istanbul/0.6.0_karma@4.4.1:
    dependencies:
      istanbul: 0.4.5
      karma: 4.4.1
      remap-istanbul: 0.9.6
    dev: false
    peerDependencies:
      karma: '>=0.9'
    resolution:
      integrity: sha1-l/O3cAZSVPm0ck8tm+SjouG69vw=
  /karma-requirejs/1.1.0_karma@4.4.1+requirejs@2.3.6:
    dependencies:
      karma: 4.4.1
      requirejs: 2.3.6
    dev: false
    peerDependencies:
      karma: '>=0.9'
      requirejs: ^2.1.0
    resolution:
      integrity: sha1-/driy4fX68FvsCIok1ZNf+5Xh5g=
  /karma-rollup-preprocessor/7.0.2_rollup@1.29.0:
    dependencies:
      chokidar: 3.3.1
      debounce: 1.2.0
      rollup: 1.29.0
    dev: false
    engines:
      node: '>= 8.0.0'
    peerDependencies:
      rollup: '>= 1.0.0'
    resolution:
      integrity: sha512-A+kr5FoiMr/S8dIPij/nuzB9PLhkrh3umFowjumAOKBDVQRhPYs3kKmQ82hP3+2MB6CICqeB4MmiIE4iTwUmDQ==
  /karma-sourcemap-loader/0.3.7:
    dependencies:
      graceful-fs: 4.2.3
    dev: false
    resolution:
      integrity: sha1-kTIsd/jxPUb+0GKwQuEAnUxFBdg=
  /karma-typescript-es6-transform/4.1.1:
    dependencies:
      acorn: 6.4.0
      acorn-walk: 6.2.0
      babel-core: 6.26.3
      babel-preset-env: 1.7.0
      log4js: 4.5.1
      magic-string: 0.25.6
    dev: false
    resolution:
      integrity: sha512-WTGGThwufBT73c20q30iTcXq8Jb3Wat/h+JW1lwKgMtymT5rVxLknoaUVNfenaV3+cRMiTEsBT773kz9jWk6IQ==
  /karma-webpack/4.0.2_webpack@4.41.5:
    dependencies:
      clone-deep: 4.0.1
      loader-utils: 1.2.3
      neo-async: 2.6.1
      schema-utils: 1.0.0
      source-map: 0.7.3
      webpack: 4.41.5_webpack@4.41.5
      webpack-dev-middleware: 3.7.2_webpack@4.41.5
    dev: false
    engines:
      node: '>= 8.9.0'
    peerDependencies:
      webpack: ^4.0.0
    resolution:
      integrity: sha512-970/okAsdUOmiMOCY8sb17A2I8neS25Ad9uhyK3GHgmRSIFJbDcNEFE8dqqUhNe9OHiCC9k3DMrSmtd/0ymP1A==
  /karma/4.4.1:
    dependencies:
      bluebird: 3.7.2
      body-parser: 1.19.0
      braces: 3.0.2
      chokidar: 3.3.1
      colors: 1.4.0
      connect: 3.7.0
      di: 0.0.1
      dom-serialize: 2.2.1
      flatted: 2.0.1
      glob: 7.1.6
      graceful-fs: 4.2.3
      http-proxy: 1.18.0
      isbinaryfile: 3.0.3
      lodash: 4.17.15
      log4js: 4.5.1
      mime: 2.4.4
      minimatch: 3.0.4
      optimist: 0.6.1
      qjobs: 1.2.0
      range-parser: 1.2.1
      rimraf: 2.7.1
      safe-buffer: 5.2.0
      socket.io: 2.1.1
      source-map: 0.6.1
      tmp: 0.0.33
      useragent: 2.3.0
    dev: false
    engines:
      node: '>= 8'
    hasBin: true
    resolution:
      integrity: sha512-L5SIaXEYqzrh6b1wqYC42tNsFMx2PWuxky84pK9coK09MvmL7mxii3G3bZBh/0rvD27lqDd0le9jyhzvwif73A==
  /kind-of/1.1.0:
    dev: false
    engines:
      node: '>=0.10.0'
    resolution:
      integrity: sha1-FAo9LUGjbS78+pN3tiwk+ElaXEQ=
  /kind-of/3.2.2:
    dependencies:
      is-buffer: 1.1.6
    dev: false
    engines:
      node: '>=0.10.0'
    resolution:
      integrity: sha1-MeohpzS6ubuw8yRm2JOupR5KPGQ=
  /kind-of/4.0.0:
    dependencies:
      is-buffer: 1.1.6
    dev: false
    engines:
      node: '>=0.10.0'
    resolution:
      integrity: sha1-IIE989cSkosgc3hpGkUGb65y3Vc=
  /kind-of/5.1.0:
    dev: false
    engines:
      node: '>=0.10.0'
    resolution:
      integrity: sha512-NGEErnH6F2vUuXDh+OlbcKW7/wOcfdRHaZ7VWtqCztfHri/++YKmP51OdWeGPuqCOba6kk2OTe5d02VmTB80Pw==
  /kind-of/6.0.2:
    dev: false
    engines:
      node: '>=0.10.0'
    resolution:
      integrity: sha512-s5kLOcnH0XqDO+FvuaLX8DDjZ18CGFk7VygH40QoKPUQhW4e2rvM0rwUq0t8IQDOwYSeLK01U90OjzBTme2QqA==
  /lazy-ass/1.6.0:
    dev: false
    engines:
      node: '> 0.8'
    resolution:
      integrity: sha1-eZllXoZGwX8In90YfRUNMyTVRRM=
  /lcid/2.0.0:
    dependencies:
      invert-kv: 2.0.0
    dev: false
    engines:
      node: '>=6'
    resolution:
      integrity: sha512-avPEb8P8EGnwXKClwsNUgryVjllcRqtMYa49NTsbQagYuT1DcXnl1915oxWjoyGrXR6zH/Y0Zc96xWsPcoDKeA==
  /levn/0.3.0:
    dependencies:
      prelude-ls: 1.1.2
      type-check: 0.3.2
    dev: false
    engines:
      node: '>= 0.8.0'
    resolution:
      integrity: sha1-OwmSTt+fCDwEkP3UwLxEIeBHZO4=
  /lighthouse-logger/1.2.0:
    dependencies:
      debug: 2.6.9
      marky: 1.2.1
    dev: false
    resolution:
      integrity: sha512-wzUvdIeJZhRsG6gpZfmSCfysaxNEr43i+QT+Hie94wvHDKFLi4n7C2GqZ4sTC+PH5b5iktmXJvU87rWvhP3lHw==
  /load-json-file/1.1.0:
    dependencies:
      graceful-fs: 4.2.3
      parse-json: 2.2.0
      pify: 2.3.0
      pinkie-promise: 2.0.1
      strip-bom: 2.0.0
    dev: false
    engines:
      node: '>=0.10.0'
    resolution:
      integrity: sha1-lWkFcI1YtLq0wiYbBPWfMcmTdMA=
  /load-json-file/4.0.0:
    dependencies:
      graceful-fs: 4.2.3
      parse-json: 4.0.0
      pify: 3.0.0
      strip-bom: 3.0.0
    dev: false
    engines:
      node: '>=4'
    resolution:
      integrity: sha1-L19Fq5HjMhYjT9U62rZo607AmTs=
  /loader-runner/2.4.0:
    dev: false
    engines:
      node: '>=4.3.0 <5.0.0 || >=5.10'
    resolution:
      integrity: sha512-Jsmr89RcXGIwivFY21FcRrisYZfvLMTWx5kOLc+JTxtpBOG6xML0vzbc6SEQG2FO9/4Fc3wW4LVcB5DmGflaRw==
  /loader-utils/1.2.3:
    dependencies:
      big.js: 5.2.2
      emojis-list: 2.1.0
      json5: 1.0.1
    dev: false
    engines:
      node: '>=4.0.0'
    resolution:
      integrity: sha512-fkpz8ejdnEMG3s37wGL07iSBDg99O9D5yflE9RGNH3hRdx9SOwYfnGYdZOUIZitN8E+E2vkq3MUMYMvPYl5ZZA==
  /locate-path/2.0.0:
    dependencies:
      p-locate: 2.0.0
      path-exists: 3.0.0
    dev: false
    engines:
      node: '>=4'
    resolution:
      integrity: sha1-K1aLJl7slExtnA3pw9u7ygNUzY4=
  /locate-path/3.0.0:
    dependencies:
      p-locate: 3.0.0
      path-exists: 3.0.0
    dev: false
    engines:
      node: '>=6'
    resolution:
      integrity: sha512-7AO748wWnIhNqAuaty2ZWHkQHRSNfPVIsPIfwEOWO22AmaoVrWavlOcMR5nzTLNYvp36X220/maaRsrec1G65A==
  /locate-path/5.0.0:
    dependencies:
      p-locate: 4.1.0
    dev: false
    engines:
      node: '>=8'
    resolution:
      integrity: sha512-t7hw9pI+WvuwNJXwk5zVHpyhIqzg2qTlklJOf0mVxGSbe3Fp2VieZcduNYjaLDoy6p9uGpQEGWG87WpMKlNq8g==
  /lodash._basecopy/3.0.1:
    dev: false
    resolution:
      integrity: sha1-jaDmqHbPNEwK2KVIghEd08XHyjY=
  /lodash._basetostring/3.0.1:
    dev: false
    resolution:
      integrity: sha1-0YYdh3+CSlL2aYMtyvPuFVZqB9U=
  /lodash._basevalues/3.0.0:
    dev: false
    resolution:
      integrity: sha1-W3dXYoAr3j0yl1A+JjAIIP32Ybc=
  /lodash._getnative/3.9.1:
    dev: false
    resolution:
      integrity: sha1-VwvH3t5G1hzc3mh9ZdPuy6o6r/U=
  /lodash._isiterateecall/3.0.9:
    dev: false
    resolution:
      integrity: sha1-UgOte6Ql+uhCRg5pbbnPPmqsBXw=
  /lodash._reescape/3.0.0:
    dev: false
    resolution:
      integrity: sha1-Kx1vXf4HyKNVdT5fJ/rH8c3hYWo=
  /lodash._reevaluate/3.0.0:
    dev: false
    resolution:
      integrity: sha1-WLx0xAZklTrgsSTYBpltrKQx4u0=
  /lodash._reinterpolate/3.0.0:
    dev: false
    resolution:
      integrity: sha1-DM8tiRZq8Ds2Y8eWU4t1rG4RTZ0=
  /lodash._root/3.0.1:
    dev: false
    resolution:
      integrity: sha1-+6HEUkwZ7ppfgTa0YJ8BfPTe1pI=
  /lodash.escape/3.2.0:
    dependencies:
      lodash._root: 3.0.1
    dev: false
    resolution:
      integrity: sha1-mV7g3BjBtIzJLv+ucaEKq1tIdpg=
  /lodash.flattendeep/4.4.0:
    dev: false
    resolution:
      integrity: sha1-+wMJF/hqMTTlvJvsDWngAT3f7bI=
  /lodash.get/4.4.2:
    dev: false
    resolution:
      integrity: sha1-LRd/ZS+jHpObRDjVNBSZ36OCXpk=
  /lodash.isarguments/3.1.0:
    dev: false
    resolution:
      integrity: sha1-L1c9hcaiQon/AGY7SRwdM4/zRYo=
  /lodash.isarray/3.0.4:
    dev: false
    resolution:
      integrity: sha1-eeTriMNqgSKvhvhEqpvNhRtfu1U=
  /lodash.isequal/4.5.0:
    dev: false
    resolution:
      integrity: sha1-QVxEePK8wwEgwizhDtMib30+GOA=
  /lodash.keys/3.1.2:
    dependencies:
      lodash._getnative: 3.9.1
      lodash.isarguments: 3.1.0
      lodash.isarray: 3.0.4
    dev: false
    resolution:
      integrity: sha1-TbwEcrFWvlCgsoaFXRvQsMZWCYo=
  /lodash.once/4.1.1:
    dev: false
    resolution:
      integrity: sha1-DdOXEhPHxW34gJd9UEyI+0cal6w=
  /lodash.restparam/3.6.1:
    dev: false
    resolution:
      integrity: sha1-k2pOMJ7zMKdkXtQUWYbIWuWyCAU=
  /lodash.sortby/4.7.0:
    dev: false
    resolution:
      integrity: sha1-7dFMgk4sycHgsKG0K7UhBRakJDg=
  /lodash.template/3.6.2:
    dependencies:
      lodash._basecopy: 3.0.1
      lodash._basetostring: 3.0.1
      lodash._basevalues: 3.0.0
      lodash._isiterateecall: 3.0.9
      lodash._reinterpolate: 3.0.0
      lodash.escape: 3.2.0
      lodash.keys: 3.1.2
      lodash.restparam: 3.6.1
      lodash.templatesettings: 3.1.1
    dev: false
    resolution:
      integrity: sha1-+M3sxhaaJVvpCYrosMU9N4kx0U8=
  /lodash.templatesettings/3.1.1:
    dependencies:
      lodash._reinterpolate: 3.0.0
      lodash.escape: 3.2.0
    dev: false
    resolution:
      integrity: sha1-+zB4RHU7Zrnxr6VOJix0UwfbqOU=
  /lodash/4.17.15:
    dev: false
    resolution:
      integrity: sha512-8xOcRHvCjnocdS5cpwXQXVzmmh5e5+saE2QGoeQmbKmRS6J3VQppPOIt0MnmE+4xlZoumy0GPG0D0MVIQbNA1A==
  /log-symbols/2.2.0:
    dependencies:
      chalk: 2.4.2
    dev: false
    engines:
      node: '>=4'
    resolution:
      integrity: sha512-VeIAFslyIerEJLXHziedo2basKbMKtTw3vfn5IzG0XTjhAVEJyNHnL2p7vc+wBDSdQuUpNw3M2u6xb9QsAY5Eg==
  /log4js/4.5.1:
    dependencies:
      date-format: 2.1.0
      debug: 4.1.1
      flatted: 2.0.1
      rfdc: 1.1.4
      streamroller: 1.0.6
    dev: false
    engines:
      node: '>=6.0'
    resolution:
      integrity: sha512-EEEgFcE9bLgaYUKuozyFfytQM2wDHtXn4tAN41pkaxpNjAykv11GVdeI4tHtmPWW4Xrgh9R/2d7XYghDVjbKKw==
  /loglevel/1.6.6:
    dev: false
    engines:
      node: '>= 0.6.0'
    resolution:
      integrity: sha512-Sgr5lbboAUBo3eXCSPL4/KoVz3ROKquOjcctxmHIt+vol2DrqTQe3SwkKKuYhEiWB5kYa13YyopJ69deJ1irzQ==
  /lolex/4.2.0:
    dev: false
    resolution:
      integrity: sha512-gKO5uExCXvSm6zbF562EvM+rd1kQDnB9AZBbiQVzf1ZmdDpxUSvpnAaVOP83N/31mRK8Ml8/VE8DMvsAZQ+7wg==
  /lolex/5.1.2:
    dependencies:
      '@sinonjs/commons': 1.7.0
    dev: false
    resolution:
      integrity: sha512-h4hmjAvHTmd+25JSwrtTIuwbKdwg5NzZVRMLn9saij4SZaepCrTCxPr35H/3bjwfMJtN+t3CX8672UIkglz28A==
  /long/4.0.0:
    dev: false
    resolution:
      integrity: sha512-XsP+KhQif4bjX1kbuSiySJFNAehNxgLb6hPRGJ9QsUr8ajHkuXGdrHmFUTUUXhDwVX2R5bY4JNZEwbUiMhV+MA==
  /loose-envify/1.4.0:
    dependencies:
      js-tokens: 4.0.0
    dev: false
    hasBin: true
    resolution:
      integrity: sha512-lyuxPGr/Wfhrlem2CL/UcnUc1zcqKAImBDzukY7Y5F/yQiNdko6+fRLevlw1HgMySw7f611UIY408EtxRSoK3Q==
  /loud-rejection/1.6.0:
    dependencies:
      currently-unhandled: 0.4.1
      signal-exit: 3.0.2
    dev: false
    engines:
      node: '>=0.10.0'
    resolution:
      integrity: sha1-W0b4AUft7leIcPCG0Eghz5mOVR8=
  /lru-cache/4.1.5:
    dependencies:
      pseudomap: 1.0.2
      yallist: 2.1.2
    dev: false
    resolution:
      integrity: sha512-sWZlbEP2OsHNkXrMl5GYk/jKk70MBng6UU4YI/qGDYbgf6YbP4EvmqISbXCoJiRKs+1bSpFHVgQxvJ17F2li5g==
  /lru-cache/5.1.1:
    dependencies:
      yallist: 3.1.1
    dev: false
    resolution:
      integrity: sha512-KpNARQA3Iwv+jTA0utUVVbrh+Jlrr1Fv0e56GGzAFOXN7dk/FviaDW8LHmK52DlcH4WP2n6gI8vN1aesBFgo9w==
  /lunr/2.3.8:
    dev: false
    resolution:
      integrity: sha512-oxMeX/Y35PNFuZoHp+jUj5OSEmLCaIH4KTFJh7a93cHBoFmpw2IoPs22VIz7vyO2YUnx2Tn9dzIwO2P/4quIRg==
  /macos-release/2.3.0:
    dev: false
    engines:
      node: '>=6'
    resolution:
      integrity: sha512-OHhSbtcviqMPt7yfw5ef5aghS2jzFVKEFyCJndQt2YpSQ9qRVSEv2axSJI1paVThEu+FFGs584h/1YhxjVqajA==
  /magic-string/0.22.5:
    dependencies:
      vlq: 0.2.3
    dev: false
    resolution:
      integrity: sha512-oreip9rJZkzvA8Qzk9HFs8fZGF/u7H/gtrE8EN6RjKJ9kh2HlC+yQ2QezifqTZfGyiuAV0dRv5a+y/8gBb1m9w==
  /magic-string/0.25.6:
    dependencies:
      sourcemap-codec: 1.4.7
    dev: false
    resolution:
      integrity: sha512-3a5LOMSGoCTH5rbqobC2HuDNRtE2glHZ8J7pK+QZYppyWA36yuNpsX994rIY2nCuyP7CZYy7lQq/X2jygiZ89g==
  /make-dir/2.1.0:
    dependencies:
      pify: 4.0.1
      semver: 5.7.1
    dev: false
    engines:
      node: '>=6'
    resolution:
      integrity: sha512-LS9X+dc8KLxXCb8dni79fLIIUA5VyZoyjSMCwTluaXA0o27cCK0bhXkpgw+sTXVpPy/lSO57ilRixqk0vDmtRA==
  /make-error/1.3.5:
    dev: false
    resolution:
      integrity: sha512-c3sIjNUow0+8swNwVpqoH4YCShKNFkMaw6oH1mNS2haDZQqkeZFlHS3dhoeEbKKmJB4vXpJucU6oH75aDYeE9g==
  /mamacro/0.0.3:
    dev: false
    resolution:
      integrity: sha512-qMEwh+UujcQ+kbz3T6V+wAmO2U8veoq2w+3wY8MquqwVA3jChfwY+Tk52GZKDfACEPjuZ7r2oJLejwpt8jtwTA==
  /map-age-cleaner/0.1.3:
    dependencies:
      p-defer: 1.0.0
    dev: false
    engines:
      node: '>=6'
    resolution:
      integrity: sha512-bJzx6nMoP6PDLPBFmg7+xRKeFZvFboMrGlxmNj9ClvX53KrmvM5bXFXEWjbz4cz1AFn+jWJ9z/DJSz7hrs0w3w==
  /map-cache/0.2.2:
    dev: false
    engines:
      node: '>=0.10.0'
    resolution:
      integrity: sha1-wyq9C9ZSXZsFFkW7TyasXcmKDb8=
  /map-obj/1.0.1:
    dev: false
    engines:
      node: '>=0.10.0'
    resolution:
      integrity: sha1-2TPOuSBdgr3PSIb2dCvcK03qFG0=
  /map-obj/2.0.0:
    dev: false
    engines:
      node: '>=4'
    resolution:
      integrity: sha1-plzSkIepJZi4eRJXpSPgISIqwfk=
  /map-visit/1.0.0:
    dependencies:
      object-visit: 1.0.1
    dev: false
    engines:
      node: '>=0.10.0'
    resolution:
      integrity: sha1-7Nyo8TFE5mDxtb1B8S80edmN+48=
  /marked/0.8.0:
    dev: false
    engines:
      node: '>= 8.16.2'
    hasBin: true
    resolution:
      integrity: sha512-MyUe+T/Pw4TZufHkzAfDj6HarCBWia2y27/bhuYkTaiUnfDYFnCP3KUN+9oM7Wi6JA2rymtVYbQu3spE0GCmxQ==
  /marky/1.2.1:
    dev: false
    resolution:
      integrity: sha512-md9k+Gxa3qLH6sUKpeC2CNkJK/Ld+bEz5X96nYwloqphQE0CKCVEKco/6jxEZixinqNdz5RFi/KaCyfbMDMAXQ==
  /matched/1.0.2:
    dependencies:
      arr-union: 3.1.0
      async-array-reduce: 0.2.1
      glob: 7.1.6
      has-glob: 1.0.0
      is-valid-glob: 1.0.0
      resolve-dir: 1.0.1
    dev: false
    engines:
      node: '>= 0.12.0'
    resolution:
      integrity: sha512-7ivM1jFZVTOOS77QsR+TtYHH0ecdLclMkqbf5qiJdX2RorqfhsL65QHySPZgDE0ZjHoh+mQUNHTanNXIlzXd0Q==
  /md5.js/1.3.4:
    dependencies:
      hash-base: 3.0.4
      inherits: 2.0.4
    dev: false
    resolution:
      integrity: sha1-6b296UogpawYsENA/Fdk1bCdkB0=
  /md5.js/1.3.5:
    dependencies:
      hash-base: 3.0.4
      inherits: 2.0.4
      safe-buffer: 5.2.0
    dev: false
    resolution:
      integrity: sha512-xitP+WxNPcTTOgnTJcrhM0xvdPepipPSf3I8EIpGKeFLjt3PlJLIDG3u8EX53ZIubkb+5U2+3rELYpEhHhzdkg==
  /md5/2.2.1:
    dependencies:
      charenc: 0.0.2
      crypt: 0.0.2
      is-buffer: 1.1.6
    dev: false
    resolution:
      integrity: sha1-U6s41f48iJG6RlMp6iP6wFQBJvk=
  /media-typer/0.3.0:
    dev: false
    engines:
      node: '>= 0.6'
    resolution:
      integrity: sha1-hxDXrwqmJvj/+hzgAWhUUmMlV0g=
  /mem/4.3.0:
    dependencies:
      map-age-cleaner: 0.1.3
      mimic-fn: 2.1.0
      p-is-promise: 2.1.0
    dev: false
    engines:
      node: '>=6'
    resolution:
      integrity: sha512-qX2bG48pTqYRVmDB37rn/6PT7LcR8T7oAX3bf99u1Tt1nzxYfxkgqDwUwolPlXweM0XzBOBFzSx4kfp7KP1s/w==
  /memory-fs/0.4.1:
    dependencies:
      errno: 0.1.7
      readable-stream: 2.3.7
    dev: false
    resolution:
      integrity: sha1-OpoguEYlI+RHz7x+i7gO1me/xVI=
  /memory-fs/0.5.0:
    dependencies:
      errno: 0.1.7
      readable-stream: 2.3.7
    dev: false
    engines:
      node: '>=4.3.0 <5.0.0 || >=5.10'
    resolution:
      integrity: sha512-jA0rdU5KoQMC0e6ppoNRtpp6vjFq6+NY7r8hywnC7V+1Xj/MtHwGIbB1QaK/dunyjWteJzmkpd7ooeWg10T7GA==
  /memorystream/0.3.1:
    dev: false
    engines:
      node: '>= 0.10.0'
    resolution:
      integrity: sha1-htcJCzDORV1j+64S3aUaR93K+bI=
  /meow/3.7.0:
    dependencies:
      camelcase-keys: 2.1.0
      decamelize: 1.2.0
      loud-rejection: 1.6.0
      map-obj: 1.0.1
      minimist: 1.2.0
      normalize-package-data: 2.5.0
      object-assign: 4.1.1
      read-pkg-up: 1.0.1
      redent: 1.0.0
      trim-newlines: 1.0.0
    dev: false
    engines:
      node: '>=0.10.0'
    resolution:
      integrity: sha1-cstmi0JSKCkKu/qFaJJYcwioAfs=
  /meow/5.0.0:
    dependencies:
      camelcase-keys: 4.2.0
      decamelize-keys: 1.1.0
      loud-rejection: 1.6.0
      minimist-options: 3.0.2
      normalize-package-data: 2.5.0
      read-pkg-up: 3.0.0
      redent: 2.0.0
      trim-newlines: 2.0.0
      yargs-parser: 10.1.0
    dev: false
    engines:
      node: '>=6'
    resolution:
      integrity: sha512-CbTqYU17ABaLefO8vCU153ZZlprKYWDljcndKKDCFcYQITzWCXZAVk4QMFZPgvzrnUQ3uItnIE/LoUOwrT15Ig==
  /merge-descriptors/1.0.1:
    dev: false
    resolution:
      integrity: sha1-sAqqVW3YtEVoFQ7J0blT8/kMu2E=
  /merge-source-map/1.1.0:
    dependencies:
      source-map: 0.6.1
    dev: false
    resolution:
      integrity: sha512-Qkcp7P2ygktpMPh2mCQZaf3jhN6D3Z/qVZHSdWvQ+2Ef5HgRAPBO57A77+ENm0CPx2+1Ce/MYKi3ymqdfuqibw==
  /merge-stream/2.0.0:
    dev: false
    resolution:
      integrity: sha512-abv/qOcuPfk3URPfDzmZU1LKmuw8kT+0nIHvKrKgFrwifol/doWcdA4ZqsWQ8ENrFKkd67Mfpo/LovbIUsbt3w==
  /methods/1.1.2:
    dev: false
    engines:
      node: '>= 0.6'
    resolution:
      integrity: sha1-VSmk1nZUE07cxSZmVoNbD4Ua/O4=
  /micromatch/3.1.10:
    dependencies:
      arr-diff: 4.0.0
      array-unique: 0.3.2
      braces: 2.3.2
      define-property: 2.0.2
      extend-shallow: 3.0.2
      extglob: 2.0.4
      fragment-cache: 0.2.1
      kind-of: 6.0.2
      nanomatch: 1.2.13
      object.pick: 1.3.0
      regex-not: 1.0.2
      snapdragon: 0.8.2
      to-regex: 3.0.2
    dev: false
    engines:
      node: '>=0.10.0'
    resolution:
      integrity: sha512-MWikgl9n9M3w+bpsY3He8L+w9eF9338xRl8IAO5viDizwSzziFEyUzo2xrrloB64ADbTf8uA8vRqqttDTOmccg==
  /micromatch/4.0.2:
    dependencies:
      braces: 3.0.2
      picomatch: 2.2.1
    dev: false
    engines:
      node: '>=8'
    resolution:
      integrity: sha512-y7FpHSbMUMoyPbYUSzO6PaZ6FyRnQOpHuKwbo1G+Knck95XVU4QAiKdGEnj5wwoS7PlOgthX/09u5iFJ+aYf5Q==
  /miller-rabin/4.0.1:
    dependencies:
      bn.js: 4.11.8
      brorand: 1.1.0
    dev: false
    hasBin: true
    resolution:
      integrity: sha512-115fLhvZVqWwHPbClyntxEVfVDfl9DLLTuJvq3g2O/Oxi8AiNouAHvDSzHS0viUJc+V5vm3eq91Xwqn9dp4jRA==
  /mime-db/1.43.0:
    dev: false
    engines:
      node: '>= 0.6'
    resolution:
      integrity: sha512-+5dsGEEovYbT8UY9yD7eE4XTc4UwJ1jBYlgaQQF38ENsKR3wj/8q8RFZrF9WIZpB2V1ArTVFUva8sAul1NzRzQ==
  /mime-types/2.1.26:
    dependencies:
      mime-db: 1.43.0
    dev: false
    engines:
      node: '>= 0.6'
    resolution:
      integrity: sha512-01paPWYgLrkqAyrlDorC1uDwl2p3qZT7yl806vW7DvDoxwXi46jsjFbg+WdwotBIk6/MbEhO/dh5aZ5sNj/dWQ==
  /mime/1.6.0:
    dev: false
    engines:
      node: '>=4'
    hasBin: true
    resolution:
      integrity: sha512-x0Vn8spI+wuJ1O6S7gnbaQg8Pxh4NNHb7KSINmEWKiPE4RKOplvijn+NkmYmmRgP68mc70j2EbeTFRsrswaQeg==
  /mime/2.4.4:
    dev: false
    engines:
      node: '>=4.0.0'
    hasBin: true
    resolution:
      integrity: sha512-LRxmNwziLPT828z+4YkNzloCFC2YM4wrB99k+AV5ZbEyfGNWfG8SO1FUXLmLDBSo89NrJZ4DIWeLjy1CHGhMGA==
  /mimic-fn/2.1.0:
    dev: false
    engines:
      node: '>=6'
    resolution:
      integrity: sha512-OqbOk5oEQeAZ8WXWydlu9HJjz9WVdEIvamMCcXmuqUYjTknH/sqsWvhQ3vgwKFRR1HpjvNBKQ37nbJgYzGqGcg==
  /min-document/2.19.0:
    dependencies:
      dom-walk: 0.1.1
    dev: false
    resolution:
      integrity: sha1-e9KC4/WELtKVu3SM3Z8f+iyCRoU=
  /minimalistic-assert/1.0.1:
    dev: false
    resolution:
      integrity: sha512-UtJcAD4yEaGtjPezWuO9wC4nwUnVH/8/Im3yEHQP4b67cXlD/Qr9hdITCU1xDbSEXg2XKNaP8jsReV7vQd00/A==
  /minimalistic-crypto-utils/1.0.1:
    dev: false
    resolution:
      integrity: sha1-9sAMHAsIIkblxNmd+4x8CDsrWCo=
  /minimatch/3.0.4:
    dependencies:
      brace-expansion: 1.1.11
    dev: false
    resolution:
      integrity: sha512-yJHVQEhyqPLUTgt9B83PXu6W3rx4MvvHvSUvToogpwoGDOUQ+yDrR0HRot+yOCdCO7u4hX3pWft6kWBBcqh0UA==
  /minimist-options/3.0.2:
    dependencies:
      arrify: 1.0.1
      is-plain-obj: 1.1.0
    dev: false
    engines:
      node: '>= 4'
    resolution:
      integrity: sha512-FyBrT/d0d4+uiZRbqznPXqw3IpZZG3gl3wKWiX784FycUKVwBt0uLBFkQrtE4tZOrgo78nZp2jnKz3L65T5LdQ==
  /minimist/0.0.10:
    dev: false
    resolution:
      integrity: sha1-3j+YVD2/lggr5IrRoMfNqDYwHc8=
  /minimist/0.0.8:
    dev: false
    resolution:
      integrity: sha1-hX/Kv8M5fSYluCKCYuhqp6ARsF0=
  /minimist/1.2.0:
    dev: false
    resolution:
      integrity: sha1-o1AIsg9BOD7sH7kU9M1d95omQoQ=
  /mississippi/3.0.0:
    dependencies:
      concat-stream: 1.6.2
      duplexify: 3.7.1
      end-of-stream: 1.4.4
      flush-write-stream: 1.1.1
      from2: 2.3.0
      parallel-transform: 1.2.0
      pump: 3.0.0
      pumpify: 1.5.1
      stream-each: 1.2.3
      through2: 2.0.5
    dev: false
    engines:
      node: '>=4.0.0'
    resolution:
      integrity: sha512-x471SsVjUtBRtcvd4BzKE9kFC+/2TeWgKCgw0bZcw1b9l2X3QX5vCWgF+KaZaYm87Ss//rHnWryupDrgLvmSkA==
  /mixin-deep/1.3.2:
    dependencies:
      for-in: 1.0.2
      is-extendable: 1.0.1
    dev: false
    engines:
      node: '>=0.10.0'
    resolution:
      integrity: sha512-WRoDn//mXBiJ1H40rqa3vH0toePwSsGb45iInWlTySa+Uu4k3tYUSxa2v1KqAiLtvlrSzaExqS1gtk96A9zvEA==
  /mkdirp/0.5.1:
    dependencies:
      minimist: 0.0.8
    dev: false
    hasBin: true
    resolution:
      integrity: sha1-MAV0OOrGz3+MR2fzhkjWaX11yQM=
  /mocha-chrome/2.2.0:
    dependencies:
      chalk: 2.4.2
      chrome-launcher: 0.11.2
      chrome-remote-interface: 0.28.1
      chrome-unmirror: 0.1.0
      debug: 4.1.1
      deep-assign: 3.0.0
      import-local: 2.0.0
      loglevel: 1.6.6
      meow: 5.0.0
      nanobus: 4.4.0
    dev: false
    engines:
      node: '>= 8.0.0'
    hasBin: true
    resolution:
      integrity: sha512-RXP6Q2mlM2X+eO2Z8gribmiH4J9x5zu/JcTZ3deQSwiC5260BzizOc0eD1NWP3JuypGCKRwReicv4KCNIFtTZQ==
  /mocha-junit-reporter/1.23.2_mocha@6.2.2:
    dependencies:
      debug: 2.6.9
      md5: 2.2.1
      mkdirp: 0.5.1
      mocha: 6.2.2
      strip-ansi: 4.0.0
      xml: 1.0.1
    dev: false
    peerDependencies:
      mocha: '>=2.2.5'
    resolution:
      integrity: sha512-ro39KUheimNkqdtjk1qXNw4B8b/REkCjlNYAsZ5Eso7tsVIX5BoQzA24vWSnWBdP/KNEKDoMoldzYyCwHuHZlw==
  /mocha-multi/1.1.3_mocha@6.2.2:
    dependencies:
      debug: 4.1.1
      is-string: 1.0.5
      lodash.once: 4.1.1
      mkdirp: 0.5.1
      mocha: 6.2.2
      object-assign: 4.1.1
    dev: false
    engines:
      node: '>=6.0.0'
    peerDependencies:
      mocha: '>=2.2.0 <7.0.0'
    resolution:
      integrity: sha512-bgjcxvfsMhNaRuXWiudidT8EREN6DRvHdzXqFLOdsLU9+oFTi4qiychVEQ3+TtwL9PwIqaiIastIF/tnVM7NYg==
  /mocha/6.2.2:
    dependencies:
      ansi-colors: 3.2.3
      browser-stdout: 1.3.1
      debug: 3.2.6
      diff: 3.5.0
      escape-string-regexp: 1.0.5
      find-up: 3.0.0
      glob: 7.1.3
      growl: 1.10.5
      he: 1.2.0
      js-yaml: 3.13.1
      log-symbols: 2.2.0
      minimatch: 3.0.4
      mkdirp: 0.5.1
      ms: 2.1.1
      node-environment-flags: 1.0.5
      object.assign: 4.1.0
      strip-json-comments: 2.0.1
      supports-color: 6.0.0
      which: 1.3.1
      wide-align: 1.1.3
      yargs: 13.3.0
      yargs-parser: 13.1.1
      yargs-unparser: 1.6.0
    dev: false
    engines:
      node: '>= 6.0.0'
    hasBin: true
    resolution:
      integrity: sha512-FgDS9Re79yU1xz5d+C4rv1G7QagNGHZ+iXF81hO8zY35YZZcLEsJVfFolfsqKFWunATEvNzMK0r/CwWd/szO9A==
  /moment/2.24.0:
    dev: false
    resolution:
      integrity: sha512-bV7f+6l2QigeBBZSM/6yTNq4P2fNpSWj/0e7jQcy87A8e7o2nAfP/34/2ky5Vw4B9S446EtIhodAzkFCcR4dQg==
  /move-concurrently/1.0.1:
    dependencies:
      aproba: 1.2.0
      copy-concurrently: 1.0.5
      fs-write-stream-atomic: 1.0.10
      mkdirp: 0.5.1
      rimraf: 2.7.1
      run-queue: 1.0.3
    dev: false
    resolution:
      integrity: sha1-viwAX9oy4LKa8fBdfEszIUxwH5I=
  /ms/2.0.0:
    dev: false
    resolution:
      integrity: sha1-VgiurfwAvmwpAd9fmGF4jeDVl8g=
  /ms/2.1.1:
    dev: false
    resolution:
      integrity: sha512-tgp+dl5cGk28utYktBsrFqA7HKgrhgPsg6Z/EfhWI4gl1Hwq8B/GmY/0oXZ6nF8hDVesS/FpnYaD/kOWhYQvyg==
  /ms/2.1.2:
    dev: false
    resolution:
      integrity: sha512-sGkPx+VjMtmA6MX27oA4FBFELFCZZ4S4XqeGOXCv68tT+jb3vk/RyaKWP0PTKyWtmLSM0b+adUTEvbs1PEaH2w==
  /msal/1.2.0:
    dependencies:
      tslib: 1.10.0
    dev: false
    engines:
      node: '>=0.8.0'
    resolution:
      integrity: sha512-Z74fTT8G1s1YKcqup6PTQ4Y4z0zh5n7fdK+RXZ47+yLH4/z1Y5LualkRuHr6C7vi74l0daNZn2nj159AV5mhOQ==
  /multipipe/0.1.2:
    dependencies:
      duplexer2: 0.0.2
    dev: false
    resolution:
      integrity: sha1-Ko8t33Du1WTf8tV/HhoTfZ8FB4s=
  /mute-stream/0.0.8:
    dev: false
    resolution:
      integrity: sha512-nnbWWOkoWyUsTjKrhgD0dcz22mdkSnpYqbEjIm2nhwhuxlSkpywJmBo8h0ZqJdkp73mb90SssHkN4rsRaBAfAA==
  /nan/2.14.0:
    dev: false
    optional: true
    resolution:
      integrity: sha512-INOFj37C7k3AfaNTtX8RhsTw7qRy7eLET14cROi9+5HAVbbHuIWUHEauBv5qT4Av2tWasiTY1Jw6puUNqRJXQg==
  /nanoassert/1.1.0:
    dev: false
    resolution:
      integrity: sha1-TzFS4JVA/eKMdvRLGbvNHVpCR40=
  /nanobus/4.4.0:
    dependencies:
      nanoassert: 1.1.0
      nanotiming: 7.3.1
      remove-array-items: 1.1.1
    dev: false
    resolution:
      integrity: sha512-Hv9USGyH8EsPy0o8pPWE7x3YRIfuZDgMBirzjU6XLebhiSK2g53JlfqgolD0c39ne6wXAfaBNcIAvYe22Bav+Q==
  /nanoid/2.1.9:
    dev: false
    resolution:
      integrity: sha512-J2X7aUpdmTlkAuSe9WaQ5DsTZZPW1r/zmEWKsGhbADO6Gm9FMd2ZzJ8NhsmP4OtA9oFhXfxNqPlreHEDOGB4sg==
  /nanomatch/1.2.13:
    dependencies:
      arr-diff: 4.0.0
      array-unique: 0.3.2
      define-property: 2.0.2
      extend-shallow: 3.0.2
      fragment-cache: 0.2.1
      is-windows: 1.0.2
      kind-of: 6.0.2
      object.pick: 1.3.0
      regex-not: 1.0.2
      snapdragon: 0.8.2
      to-regex: 3.0.2
    dev: false
    engines:
      node: '>=0.10.0'
    resolution:
      integrity: sha512-fpoe2T0RbHwBTBUOftAfBPaDEi06ufaUai0mE6Yn1kacc3SnTErfb/h+X94VXzI64rKFHYImXSvdwGGCmwOqCA==
  /nanoscheduler/1.0.3:
    dependencies:
      nanoassert: 1.1.0
    dev: false
    resolution:
      integrity: sha512-jBbrF3qdU9321r8n9X7yu18DjP31Do2ItJm3mWrt90wJTrnDO+HXpoV7ftaUglAtjgj9s+OaCxGufbvx6pvbEQ==
  /nanotiming/7.3.1:
    dependencies:
      nanoassert: 1.1.0
      nanoscheduler: 1.0.3
    dev: false
    resolution:
      integrity: sha512-l3lC7v/PfOuRWQa8vV29Jo6TG10wHtnthLElFXs4Te4Aas57Fo4n1Q8LH9n+NDh9riOzTVvb2QNBhTS4JUKNjw==
  /natural-compare/1.4.0:
    dev: false
    resolution:
      integrity: sha1-Sr6/7tdUHywnrPspvbvRXI1bpPc=
  /negotiator/0.6.2:
    dev: false
    engines:
      node: '>= 0.6'
    resolution:
      integrity: sha512-hZXc7K2e+PgeI1eDBe/10Ard4ekbfrrqG8Ep+8Jmf4JID2bNg7NvCPOZN+kfF574pFQI7mum2AUqDidoKqcTOw==
  /neo-async/2.6.1:
    dev: false
    resolution:
      integrity: sha512-iyam8fBuCUpWeKPGpaNMetEocMt364qkCsfL9JuhjXX6dRnguRVOfk2GZaDpPjcOKiiXCPINZC1GczQ7iTq3Zw==
  /nested-error-stacks/2.1.0:
    dev: false
    resolution:
      integrity: sha512-AO81vsIO1k1sM4Zrd6Hu7regmJN1NSiAja10gc4bX3F0wd+9rQmcuHQaHVQCYIEC8iFXnE+mavh23GOt7wBgug==
  /netmask/1.0.6:
    dev: false
    engines:
      node: '>= 0.4.0'
    resolution:
      integrity: sha1-ICl+idhvb2QA8lDZ9Pa0wZRfzTU=
  /nice-try/1.0.5:
    dev: false
    resolution:
      integrity: sha512-1nh45deeb5olNY7eX82BkPO7SSxR5SSYJiPTrTdFUVYwAl8CKMA5N9PjTYkHiRjisVcxcQ1HXdLhx2qxxJzLNQ==
  /nise/1.5.3:
    dependencies:
      '@sinonjs/formatio': 3.2.2
      '@sinonjs/text-encoding': 0.7.1
      just-extend: 4.0.2
      lolex: 5.1.2
      path-to-regexp: 1.8.0
    dev: false
    resolution:
      integrity: sha512-Ymbac/94xeIrMf59REBPOv0thr+CJVFMhrlAkW/gjCIE58BGQdCj0x7KRCb3yz+Ga2Rz3E9XXSvUyyxqqhjQAQ==
  /nock/11.7.2:
    dependencies:
      debug: 4.1.1
      json-stringify-safe: 5.0.1
      lodash: 4.17.15
      mkdirp: 0.5.1
      propagate: 2.0.1
    dev: false
    engines:
      node: '>= 8.0'
    resolution:
      integrity: sha512-7swr5bL1xBZ5FctyubjxEVySXOSebyqcL7Vy1bx1nS9IUqQWj81cmKjVKJLr8fHhtzI1MV8nyCdENA/cGcY1+Q==
  /node-abort-controller/1.0.4:
    dev: false
    resolution:
      integrity: sha512-7cNtLKTAg0LrW3ViS2C7UfIzbL3rZd8L0++5MidbKqQVJ8yrH6+1VRSHl33P0ZjBTbOJd37d9EYekvHyKkB0QQ==
  /node-environment-flags/1.0.5:
    dependencies:
      object.getownpropertydescriptors: 2.1.0
      semver: 5.7.1
    dev: false
    resolution:
      integrity: sha512-VNYPRfGfmZLx0Ye20jWzHUjyTW/c+6Wq+iLhDzUI4XmhrDd9l/FozXV3F2xOaXjvp0co0+v1YSR3CMP6g+VvLQ==
  /node-fetch/2.6.0:
    dev: false
    engines:
      node: 4.x || >=6.0.0
    resolution:
      integrity: sha512-8dG4H5ujfvFiqDmVu9fQ5bOHUC15JMjMY/Zumv26oOvvVJjM67KF8koCWIabKQ1GJIa9r2mMZscBq/TbdOcmNA==
  /node-libs-browser/2.2.1:
    dependencies:
      assert: 1.5.0
      browserify-zlib: 0.2.0
      buffer: 4.9.2
      console-browserify: 1.2.0
      constants-browserify: 1.0.0
      crypto-browserify: 3.12.0
      domain-browser: 1.2.0
      events: 3.1.0
      https-browserify: 1.0.0
      os-browserify: 0.3.0
      path-browserify: 0.0.1
      process: 0.11.10
      punycode: 1.4.1
      querystring-es3: 0.2.1
      readable-stream: 2.3.7
      stream-browserify: 2.0.2
      stream-http: 2.8.3
      string_decoder: 1.3.0
      timers-browserify: 2.0.11
      tty-browserify: 0.0.0
      url: 0.11.0
      util: 0.11.1
      vm-browserify: 1.1.2
    dev: false
    resolution:
      integrity: sha512-h/zcD8H9kaDZ9ALUWwlBUDo6TKF8a7qBSCSEGfjTVIYeqsioSKaAX+BN7NgiMGp6iSIXZ3PxgCu8KS3b71YK5Q==
  /nopt/3.0.6:
    dependencies:
      abbrev: 1.0.9
    dev: false
    hasBin: true
    resolution:
      integrity: sha1-xkZdvwirzU2zWTF/eaxopkayj/k=
  /normalize-package-data/2.5.0:
    dependencies:
      hosted-git-info: 2.8.5
      resolve: 1.14.2
      semver: 5.7.1
      validate-npm-package-license: 3.0.4
    dev: false
    resolution:
      integrity: sha512-/5CMN3T0R4XTj4DcGaexo+roZSdSFW/0AOOTROrjxzCG1wrWXEsGbRKevjlIL+ZDE4sZlJr5ED4YW0yqmkK+eA==
  /normalize-path/2.1.1:
    dependencies:
      remove-trailing-separator: 1.1.0
    dev: false
    engines:
      node: '>=0.10.0'
    resolution:
      integrity: sha1-GrKLVW4Zg2Oowab35vogE3/mrtk=
  /normalize-path/3.0.0:
    dev: false
    engines:
      node: '>=0.10.0'
    resolution:
      integrity: sha512-6eZs5Ls3WtCisHWp9S2GUy8dqkpGi4BVSz3GaqiE6ezub0512ESztXUwUB6C6IKbQkY2Pnb/mD4WYojCRwcwLA==
  /npm-run-all/4.1.5:
    dependencies:
      ansi-styles: 3.2.1
      chalk: 2.4.2
      cross-spawn: 6.0.5
      memorystream: 0.3.1
      minimatch: 3.0.4
      pidtree: 0.3.0
      read-pkg: 3.0.0
      shell-quote: 1.7.2
      string.prototype.padend: 3.1.0
    dev: false
    engines:
      node: '>= 4'
    hasBin: true
    resolution:
      integrity: sha512-Oo82gJDAVcaMdi3nuoKFavkIHBRVqQ1qvMb+9LHk/cF4P6B2m8aP04hGf7oL6wZ9BuGwX1onlLhpuoofSyoQDQ==
  /npm-run-path/2.0.2:
    dependencies:
      path-key: 2.0.1
    dev: false
    engines:
      node: '>=4'
    resolution:
      integrity: sha1-NakjLfo11wZ7TLLd8jV7GHFTbF8=
  /npm-run-path/4.0.1:
    dependencies:
      path-key: 3.1.1
    dev: false
    engines:
      node: '>=8'
    resolution:
      integrity: sha512-S48WzZW777zhNIrn7gxOlISNAqi9ZC/uQFnRdbeIHhZhCA6UqpkOT8T1G7BvfdgP4Er8gF4sUbaS0i7QvIfCWw==
  /number-is-nan/1.0.1:
    dev: false
    engines:
      node: '>=0.10.0'
    resolution:
      integrity: sha1-CXtgK1NCKlIsGvuHkDGDNpQaAR0=
  /nyc/14.1.1:
    dependencies:
      archy: 1.0.0
      caching-transform: 3.0.2
      convert-source-map: 1.7.0
      cp-file: 6.2.0
      find-cache-dir: 2.1.0
      find-up: 3.0.0
      foreground-child: 1.5.6
      glob: 7.1.6
      istanbul-lib-coverage: 2.0.5
      istanbul-lib-hook: 2.0.7
      istanbul-lib-instrument: 3.3.0
      istanbul-lib-report: 2.0.8
      istanbul-lib-source-maps: 3.0.6
      istanbul-reports: 2.2.7
      js-yaml: 3.13.1
      make-dir: 2.1.0
      merge-source-map: 1.1.0
      resolve-from: 4.0.0
      rimraf: 2.7.1
      signal-exit: 3.0.2
      spawn-wrap: 1.4.3
      test-exclude: 5.2.3
      uuid: 3.3.3
      yargs: 13.3.0
      yargs-parser: 13.1.1
    dev: false
    engines:
      node: '>=6'
    hasBin: true
    resolution:
      integrity: sha512-OI0vm6ZGUnoGZv/tLdZ2esSVzDwUC88SNs+6JoSOMVxA+gKMB8Tk7jBwgemLx4O40lhhvZCVw1C+OYLOBOPXWw==
  /oauth-sign/0.9.0:
    dev: false
    resolution:
      integrity: sha512-fexhUFFPTGV8ybAtSIGbV6gOkSv8UtRbDBnAyLQw4QPKkgNlsH2ByPGtMUqdWkos6YCRmAqViwgZrJc/mRDzZQ==
  /object-assign/3.0.0:
    dev: false
    engines:
      node: '>=0.10.0'
    resolution:
      integrity: sha1-m+3VygiXlJvKR+f/QIBi1Un1h/I=
  /object-assign/4.1.1:
    dev: false
    engines:
      node: '>=0.10.0'
    resolution:
      integrity: sha1-IQmtx5ZYh8/AXLvUQsrIv7s2CGM=
  /object-component/0.0.3:
    dev: false
    resolution:
      integrity: sha1-8MaapQ78lbhmwYb0AKM3acsvEpE=
  /object-copy/0.1.0:
    dependencies:
      copy-descriptor: 0.1.1
      define-property: 0.2.5
      kind-of: 3.2.2
    dev: false
    engines:
      node: '>=0.10.0'
    resolution:
      integrity: sha1-fn2Fi3gb18mRpBupde04EnVOmYw=
  /object-inspect/1.7.0:
    dev: false
    resolution:
      integrity: sha512-a7pEHdh1xKIAgTySUGgLMx/xwDZskN1Ud6egYYN3EdRW4ZMPNEDUTF+hwy2LUC+Bl+SyLXANnwz/jyh/qutKUw==
  /object-keys/1.1.1:
    dev: false
    engines:
      node: '>= 0.4'
    resolution:
      integrity: sha512-NuAESUOUMrlIXOfHKzD6bpPu3tYt3xvjNdRIQ+FeT0lNb4K8WR70CaDxhuNguS2XG+GjkyMwOzsN5ZktImfhLA==
  /object-visit/1.0.1:
    dependencies:
      isobject: 3.0.1
    dev: false
    engines:
      node: '>=0.10.0'
    resolution:
      integrity: sha1-95xEk68MU3e1n+OdOV5BBC3QRbs=
  /object.assign/4.1.0:
    dependencies:
      define-properties: 1.1.3
      function-bind: 1.1.1
      has-symbols: 1.0.1
      object-keys: 1.1.1
    dev: false
    engines:
      node: '>= 0.4'
    resolution:
      integrity: sha512-exHJeq6kBKj58mqGyTQ9DFvrZC/eR6OwxzoM9YRoGBqrXYonaFyGiFMuc9VZrXf7DarreEwMpurG3dd+CNyW5w==
  /object.entries/1.1.1:
    dependencies:
      define-properties: 1.1.3
      es-abstract: 1.17.0
      function-bind: 1.1.1
      has: 1.0.3
    dev: false
    engines:
      node: '>= 0.4'
    resolution:
      integrity: sha512-ilqR7BgdyZetJutmDPfXCDffGa0/Yzl2ivVNpbx/g4UeWrCdRnFDUBrKJGLhGieRHDATnyZXWBeCb29k9CJysQ==
  /object.getownpropertydescriptors/2.1.0:
    dependencies:
      define-properties: 1.1.3
      es-abstract: 1.17.0
    dev: false
    engines:
      node: '>= 0.8'
    resolution:
      integrity: sha512-Z53Oah9A3TdLoblT7VKJaTDdXdT+lQO+cNpKVnya5JDe9uLvzu1YyY1yFDFrcxrlRgWrEFH0jJtD/IbuwjcEVg==
  /object.pick/1.3.0:
    dependencies:
      isobject: 3.0.1
    dev: false
    engines:
      node: '>=0.10.0'
    resolution:
      integrity: sha1-h6EKxMFpS9Lhy/U1kaZhQftd10c=
  /on-finished/2.3.0:
    dependencies:
      ee-first: 1.1.1
    dev: false
    engines:
      node: '>= 0.8'
    resolution:
      integrity: sha1-IPEzZIGwg811M3mSoWlxqi2QaUc=
  /once/1.4.0:
    dependencies:
      wrappy: 1.0.2
    dev: false
    resolution:
      integrity: sha1-WDsap3WWHUsROsF9nFC6753Xa9E=
  /onetime/5.1.0:
    dependencies:
      mimic-fn: 2.1.0
    dev: false
    engines:
      node: '>=6'
    resolution:
      integrity: sha512-5NcSkPHhwTVFIQN+TUqXoS5+dlElHXdpAWu9I0HP20YOtIi+aZ0Ct82jdlILDxjLEAWwvm+qj1m6aEtsDVmm6Q==
  /open/6.4.0:
    dependencies:
      is-wsl: 1.1.0
    dev: false
    engines:
      node: '>=8'
    resolution:
      integrity: sha512-IFenVPgF70fSm1keSd2iDBIDIBZkroLeuffXq+wKTzTJlBpesFWojV9lb8mzOfaAzM1sr7HQHuO0vtV0zYekGg==
  /open/7.0.0:
    dependencies:
      is-wsl: 2.1.1
    dev: false
    engines:
      node: '>=8'
    resolution:
      integrity: sha512-K6EKzYqnwQzk+/dzJAQSBORub3xlBTxMz+ntpZpH/LyCa1o6KjXhuN+2npAaI9jaSmU3R1Q8NWf4KUWcyytGsQ==
  /optimist/0.6.1:
    dependencies:
      minimist: 0.0.10
      wordwrap: 0.0.3
    dev: false
    resolution:
      integrity: sha1-2j6nRob6IaGaERwybpDrFaAZZoY=
  /optionator/0.8.3:
    dependencies:
      deep-is: 0.1.3
      fast-levenshtein: 2.0.6
      levn: 0.3.0
      prelude-ls: 1.1.2
      type-check: 0.3.2
      word-wrap: 1.2.3
    dev: false
    engines:
      node: '>= 0.8.0'
    resolution:
      integrity: sha512-+IW9pACdk3XWmmTXG8m3upGUJst5XRGzxMRjXzAuJ1XnIFNvfhjjIuYkDvysnPQ7qzqVzLt78BCruntqRhWQbA==
  /os-browserify/0.3.0:
    dev: false
    resolution:
      integrity: sha1-hUNzx/XCMVkU/Jv8a9gjj92h7Cc=
  /os-homedir/1.0.2:
    dev: false
    engines:
      node: '>=0.10.0'
    resolution:
      integrity: sha1-/7xJiDNuDoM94MFox+8VISGqf7M=
  /os-locale/3.1.0:
    dependencies:
      execa: 1.0.0
      lcid: 2.0.0
      mem: 4.3.0
    dev: false
    engines:
      node: '>=6'
    resolution:
      integrity: sha512-Z8l3R4wYWM40/52Z+S265okfFj8Kt2cC2MKY+xNi3kFs+XGI7WXu/I309QQQYbRW4ijiZ+yxs9pqEhJh0DqW3Q==
  /os-name/3.1.0:
    dependencies:
      macos-release: 2.3.0
      windows-release: 3.2.0
    dev: false
    engines:
      node: '>=6'
    resolution:
      integrity: sha512-h8L+8aNjNcMpo/mAIBPn5PXCM16iyPGjHNWo6U1YO8sJTMHtEtyczI6QJnLoplswm6goopQkqc7OAnjhWcugVg==
  /os-tmpdir/1.0.2:
    dev: false
    engines:
      node: '>=0.10.0'
    resolution:
      integrity: sha1-u+Z0BseaqFxc/sdm/lc0VV36EnQ=
  /p-defer/1.0.0:
    dev: false
    engines:
      node: '>=4'
    resolution:
      integrity: sha1-n26xgvbJqozXQwBKfU+WsZaw+ww=
  /p-finally/1.0.0:
    dev: false
    engines:
      node: '>=4'
    resolution:
      integrity: sha1-P7z7FbiZpEEjs0ttzBi3JDNqLK4=
  /p-finally/2.0.1:
    dev: false
    engines:
      node: '>=8'
    resolution:
      integrity: sha512-vpm09aKwq6H9phqRQzecoDpD8TmVyGw70qmWlyq5onxY7tqyTTFVvxMykxQSQKILBSFlbXpypIw2T1Ml7+DDtw==
  /p-is-promise/2.1.0:
    dev: false
    engines:
      node: '>=6'
    resolution:
      integrity: sha512-Y3W0wlRPK8ZMRbNq97l4M5otioeA5lm1z7bkNkxCka8HSPjR0xRWmpCmc9utiaLP9Jb1eD8BgeIxTW4AIF45Pg==
  /p-limit/1.3.0:
    dependencies:
      p-try: 1.0.0
    dev: false
    engines:
      node: '>=4'
    resolution:
      integrity: sha512-vvcXsLAJ9Dr5rQOPk7toZQZJApBl2K4J6dANSsEuh6QI41JYcsS/qhTGa9ErIUUgK3WNQoJYvylxvjqmiqEA9Q==
  /p-limit/2.2.2:
    dependencies:
      p-try: 2.2.0
    dev: false
    engines:
      node: '>=6'
    resolution:
      integrity: sha512-WGR+xHecKTr7EbUEhyLSh5Dube9JtdiG78ufaeLxTgpudf/20KqyMioIUZJAezlTIi6evxuoUs9YXc11cU+yzQ==
  /p-locate/2.0.0:
    dependencies:
      p-limit: 1.3.0
    dev: false
    engines:
      node: '>=4'
    resolution:
      integrity: sha1-IKAQOyIqcMj9OcwuWAaA893l7EM=
  /p-locate/3.0.0:
    dependencies:
      p-limit: 2.2.2
    dev: false
    engines:
      node: '>=6'
    resolution:
      integrity: sha512-x+12w/To+4GFfgJhBEpiDcLozRJGegY+Ei7/z0tSLkMmxGZNybVMSfWj9aJn8Z5Fc7dBUNJOOVgPv2H7IwulSQ==
  /p-locate/4.1.0:
    dependencies:
      p-limit: 2.2.2
    dev: false
    engines:
      node: '>=8'
    resolution:
      integrity: sha512-R79ZZ/0wAxKGu3oYMlz8jy/kbhsNrS7SKZ7PxEHBgJ5+F2mtFW2fK2cOtBh1cHYkQsbzFV7I+EoRKe6Yt0oK7A==
  /p-try/1.0.0:
    dev: false
    engines:
      node: '>=4'
    resolution:
      integrity: sha1-y8ec26+P1CKOE/Yh8rGiN8GyB7M=
  /p-try/2.2.0:
    dev: false
    engines:
      node: '>=6'
    resolution:
      integrity: sha512-R4nPAVTAU0B9D35/Gk3uJf/7XYbQcyohSKdvAxIRSNghFl4e71hVoGnBNQz9cWaXxO2I10KTC+3jMdvvoKw6dQ==
  /pac-proxy-agent/3.0.1:
    dependencies:
      agent-base: 4.3.0
      debug: 4.1.1
      get-uri: 2.0.4
      http-proxy-agent: 2.1.0
      https-proxy-agent: 3.0.1
      pac-resolver: 3.0.0
      raw-body: 2.4.1
      socks-proxy-agent: 4.0.2
    dev: false
    resolution:
      integrity: sha512-44DUg21G/liUZ48dJpUSjZnFfZro/0K5JTyFYLBcmh9+T6Ooi4/i4efwUiEy0+4oQusCBqWdhv16XohIj1GqnQ==
  /pac-resolver/3.0.0:
    dependencies:
      co: 4.6.0
      degenerator: 1.0.4
      ip: 1.1.5
      netmask: 1.0.6
      thunkify: 2.1.2
    dev: false
    resolution:
      integrity: sha512-tcc38bsjuE3XZ5+4vP96OfhOugrX+JcnpUbhfuc4LuXBLQhoTthOstZeoQJBDnQUDYzYmdImKsbz0xSl1/9qeA==
  /package-hash/3.0.0:
    dependencies:
      graceful-fs: 4.2.3
      hasha: 3.0.0
      lodash.flattendeep: 4.4.0
      release-zalgo: 1.0.0
    dev: false
    engines:
      node: '>=6'
    resolution:
      integrity: sha512-lOtmukMDVvtkL84rJHI7dpTYq+0rli8N2wlnqUcBuDWCfVhRUfOmnR9SsoHFMLpACvEV60dX7rd0rFaYDZI+FA==
  /pako/1.0.10:
    dev: false
    resolution:
      integrity: sha512-0DTvPVU3ed8+HNXOu5Bs+o//Mbdj9VNQMUOe9oKCwh8l0GNwpTDMKCWbRjgtD291AWnkAgkqA/LOnQS8AmS1tw==
  /parallel-transform/1.2.0:
    dependencies:
      cyclist: 1.0.1
      inherits: 2.0.4
      readable-stream: 2.3.7
    dev: false
    resolution:
      integrity: sha512-P2vSmIu38uIlvdcU7fDkyrxj33gTUy/ABO5ZUbGowxNCopBq/OoD42bP4UmMrJoPyk4Uqf0mu3mtWBhHCZD8yg==
  /parent-module/1.0.1:
    dependencies:
      callsites: 3.1.0
    dev: false
    engines:
      node: '>=6'
    resolution:
      integrity: sha512-GQ2EWRpQV8/o+Aw8YqtfZZPfNRWZYkbidE9k5rpl/hC3vtHHBfGm2Ifi6qWV+coDGkrUKZAxE3Lot5kcsRlh+g==
  /parse-asn1/5.1.5:
    dependencies:
      asn1.js: 4.10.1
      browserify-aes: 1.2.0
      create-hash: 1.2.0
      evp_bytestokey: 1.0.3
      pbkdf2: 3.0.17
      safe-buffer: 5.2.0
    dev: false
    resolution:
      integrity: sha512-jkMYn1dcJqF6d5CpU689bq7w/b5ALS9ROVSpQDPrZsqqesUJii9qutvoT5ltGedNXMO2e16YUWIghG9KxaViTQ==
  /parse-json/2.2.0:
    dependencies:
      error-ex: 1.3.2
    dev: false
    engines:
      node: '>=0.10.0'
    resolution:
      integrity: sha1-9ID0BDTvgHQfhGkJn43qGPVaTck=
  /parse-json/4.0.0:
    dependencies:
      error-ex: 1.3.2
      json-parse-better-errors: 1.0.2
    dev: false
    engines:
      node: '>=4'
    resolution:
      integrity: sha1-vjX1Qlvh9/bHRxhPmKeIy5lHfuA=
  /parse-node-version/1.0.1:
    dev: false
    engines:
      node: '>= 0.10'
    resolution:
      integrity: sha512-3YHlOa/JgH6Mnpr05jP9eDG254US9ek25LyIxZlDItp2iJtwyaXQb57lBYLdT3MowkUFYEV2XXNAYIPlESvJlA==
  /parse-passwd/1.0.0:
    dev: false
    engines:
      node: '>=0.10.0'
    resolution:
      integrity: sha1-bVuTSkVpk7I9N/QKOC1vFmao5cY=
  /parseqs/0.0.5:
    dependencies:
      better-assert: 1.0.2
    dev: false
    resolution:
      integrity: sha1-1SCKNzjkZ2bikbouoXNoSSGouJ0=
  /parseuri/0.0.5:
    dependencies:
      better-assert: 1.0.2
    dev: false
    resolution:
      integrity: sha1-gCBKUNTbt3m/3G6+J3jZDkvOMgo=
  /parseurl/1.3.3:
    dev: false
    engines:
      node: '>= 0.8'
    resolution:
      integrity: sha512-CiyeOxFT/JZyN5m0z9PfXw4SCBJ6Sygz1Dpl0wqjlhDEGGBP1GnsUVEL0p63hoG1fcj3fHynXi9NYO4nWOL+qQ==
  /pascalcase/0.1.1:
    dev: false
    engines:
      node: '>=0.10.0'
    resolution:
      integrity: sha1-s2PlXoAGym/iF4TS2yK9FdeRfxQ=
  /path-browserify/0.0.1:
    dev: false
    resolution:
      integrity: sha512-BapA40NHICOS+USX9SN4tyhq+A2RrN/Ws5F0Z5aMHDp98Fl86lX8Oti8B7uN93L4Ifv4fHOEA+pQw87gmMO/lQ==
  /path-browserify/1.0.0:
    dev: false
    resolution:
      integrity: sha512-Hkavx/nY4/plImrZPHRk2CL9vpOymZLgEbMNX1U0bjcBL7QN9wODxyx0yaMZURSQaUtSEvDrfAvxa9oPb0at9g==
  /path-dirname/1.0.2:
    dev: false
    resolution:
      integrity: sha1-zDPSTVJeCZpTiMAzbG4yuRYGCeA=
  /path-exists/2.1.0:
    dependencies:
      pinkie-promise: 2.0.1
    dev: false
    engines:
      node: '>=0.10.0'
    resolution:
      integrity: sha1-D+tsZPD8UY2adU3V77YscCJ2H0s=
  /path-exists/3.0.0:
    dev: false
    engines:
      node: '>=4'
    resolution:
      integrity: sha1-zg6+ql94yxiSXqfYENe1mwEP1RU=
  /path-exists/4.0.0:
    dev: false
    engines:
      node: '>=8'
    resolution:
      integrity: sha512-ak9Qy5Q7jYb2Wwcey5Fpvg2KoAc/ZIhLSLOSBmRmygPsGwkVVt0fZa0qrtMz+m6tJTAHfZQ8FnmB4MG4LWy7/w==
  /path-is-absolute/1.0.1:
    dev: false
    engines:
      node: '>=0.10.0'
    resolution:
      integrity: sha1-F0uSaHNVNP+8es5r9TpanhtcX18=
  /path-key/2.0.1:
    dev: false
    engines:
      node: '>=4'
    resolution:
      integrity: sha1-QRyttXTFoUDTpLGRDUDYDMn0C0A=
  /path-key/3.1.1:
    dev: false
    engines:
      node: '>=8'
    resolution:
      integrity: sha512-ojmeN0qd+y0jszEtoY48r0Peq5dwMEkIlCOu6Q5f41lfkswXuKtYrhgoTpLnyIcHm24Uhqx+5Tqm2InSwLhE6Q==
  /path-parse/1.0.6:
    dev: false
    resolution:
      integrity: sha512-GSmOT2EbHrINBf9SR7CDELwlJ8AENk3Qn7OikK4nFYAu3Ote2+JYNVvkpAEQm3/TLNEJFD/xZJjzyxg3KBWOzw==
  /path-to-regexp/0.1.7:
    dev: false
    resolution:
      integrity: sha1-32BBeABfUi8V60SQ5yR6G/qmf4w=
  /path-to-regexp/1.8.0:
    dependencies:
      isarray: 0.0.1
    dev: false
    resolution:
      integrity: sha512-n43JRhlUKUAlibEJhPeir1ncUID16QnEjNpwzNdO3Lm4ywrBpBZ5oLD0I6br9evr1Y9JTqwRtAh7JLoOzAQdVA==
  /path-to-regexp/2.4.0:
    dev: false
    resolution:
      integrity: sha512-G6zHoVqC6GGTQkZwF4lkuEyMbVOjoBKAEybQUypI1WTkqinCOrq2x6U2+phkJ1XsEMTy4LjtwPI7HW+NVrRR2w==
  /path-type/1.1.0:
    dependencies:
      graceful-fs: 4.2.3
      pify: 2.3.0
      pinkie-promise: 2.0.1
    dev: false
    engines:
      node: '>=0.10.0'
    resolution:
      integrity: sha1-WcRPfuSR2nBNpBXaWkBwuk+P5EE=
  /path-type/3.0.0:
    dependencies:
      pify: 3.0.0
    dev: false
    engines:
      node: '>=4'
    resolution:
      integrity: sha512-T2ZUsdZFHgA3u4e5PfPbjd7HDDpxPnQb5jN0SrDsjNSuVXHJqtwTnWqG0B1jZrgmJ/7lj1EmVIByWt1gxGkWvg==
  /pathval/1.1.0:
    dev: false
    resolution:
      integrity: sha1-uULm1L3mUwBe9rcTYd74cn0GReA=
  /pbkdf2/3.0.17:
    dependencies:
      create-hash: 1.2.0
      create-hmac: 1.1.7
      ripemd160: 2.0.2
      safe-buffer: 5.2.0
      sha.js: 2.4.11
    dev: false
    engines:
      node: '>=0.12'
    resolution:
      integrity: sha512-U/il5MsrZp7mGg3mSQfn742na2T+1/vHDCG5/iTI3X9MKUuYUZVLQhyRsg06mCgDBTd57TxzgZt7P+fYfjRLtA==
  /pend/1.2.0:
    dev: false
    resolution:
      integrity: sha1-elfrVQpng/kRUzH89GY9XI4AelA=
  /performance-now/2.1.0:
    dev: false
    resolution:
      integrity: sha1-Ywn04OX6kT7BxpMHrjZLSzd8nns=
  /picomatch/2.2.1:
    dev: false
    engines:
      node: '>=8.6'
    resolution:
      integrity: sha512-ISBaA8xQNmwELC7eOjqFKMESB2VIqt4PPDD0nsS95b/9dZXvVKOlz9keMSnoGGKcOHXfTvDD6WMaRoSc9UuhRA==
  /pidtree/0.3.0:
    dev: false
    engines:
      node: '>=0.10'
    hasBin: true
    resolution:
      integrity: sha512-9CT4NFlDcosssyg8KVFltgokyKZIFjoBxw8CTGy+5F38Y1eQWrt8tRayiUOXE+zVKQnYu5BR8JjCtvK3BcnBhg==
  /pify/2.3.0:
    dev: false
    engines:
      node: '>=0.10.0'
    resolution:
      integrity: sha1-7RQaasBDqEnqWISY59yosVMw6Qw=
  /pify/3.0.0:
    dev: false
    engines:
      node: '>=4'
    resolution:
      integrity: sha1-5aSs0sEB/fPZpNB/DbxNtJ3SgXY=
  /pify/4.0.1:
    dev: false
    engines:
      node: '>=6'
    resolution:
      integrity: sha512-uB80kBFb/tfd68bVleG9T5GGsGPjJrLAUpR5PZIrhBnIaRTQRjqdJSsIKkOP6OAIFbj7GOrcudc5pNjZ+geV2g==
  /pinkie-promise/2.0.1:
    dependencies:
      pinkie: 2.0.4
    dev: false
    engines:
      node: '>=0.10.0'
    resolution:
      integrity: sha1-ITXW36ejWMBprJsXh3YogihFD/o=
  /pinkie/2.0.4:
    dev: false
    engines:
      node: '>=0.10.0'
    resolution:
      integrity: sha1-clVrgM+g1IqXToDnckjoDtT3+HA=
  /pkg-dir/3.0.0:
    dependencies:
      find-up: 3.0.0
    dev: false
    engines:
      node: '>=6'
    resolution:
      integrity: sha512-/E57AYkoeQ25qkxMj5PBOVgF8Kiu/h7cYS30Z5+R7WaiCCBfLq58ZI/dSeaEKb9WVJV5n/03QwrN3IeWIFllvw==
  /plugin-error/0.1.2:
    dependencies:
      ansi-cyan: 0.1.1
      ansi-red: 0.1.1
      arr-diff: 1.1.0
      arr-union: 2.1.0
      extend-shallow: 1.1.4
    dev: false
    engines:
      node: '>=0.10.0'
    resolution:
      integrity: sha1-O5uzM1zPAPQl4HQ34ZJ2ln2kes4=
  /pluralize/8.0.0:
    dev: false
    engines:
      node: '>=4'
    resolution:
      integrity: sha512-Nc3IT5yHzflTfbjgqWcCPpo7DaKy4FnpB0l/zCAW0Tc7jxAiuqSxHasntB3D7887LSrA93kDJ9IXovxJYxyLCA==
  /posix-character-classes/0.1.1:
    dev: false
    engines:
      node: '>=0.10.0'
    resolution:
      integrity: sha1-AerA/jta9xoqbAL+q7jB/vfgDqs=
  /prelude-ls/1.1.2:
    dev: false
    engines:
      node: '>= 0.8.0'
    resolution:
      integrity: sha1-IZMqVJ9eUv/ZqCf1cOBL5iqX2lQ=
  /prettier/1.19.1:
    dev: false
    engines:
      node: '>=4'
    hasBin: true
    resolution:
      integrity: sha512-s7PoyDv/II1ObgQunCbB9PdLmUcBZcnWOcxDh7O0N/UwDEsHyqkW+Qh28jW+mVuCdx7gLB0BotYI1Y6uI9iyew==
  /priorityqueuejs/1.0.0:
    dev: false
    resolution:
      integrity: sha1-LuTyPCVgkT4IwHzlzN1t498sWvg=
  /private/0.1.8:
    dev: false
    engines:
      node: '>= 0.6'
    resolution:
      integrity: sha512-VvivMrbvd2nKkiG38qjULzlc+4Vx4wm/whI9pQD35YrARNnhxeiRktSOhSukRLFNlzg6Br/cJPet5J/u19r/mg==
  /process-es6/0.11.6:
    dev: false
    resolution:
      integrity: sha1-xrs4n5qVH4K9TrFpYAEFvS/5x3g=
  /process-nextick-args/1.0.7:
    dev: false
    resolution:
      integrity: sha1-FQ4gt1ZZCtP5EJPyWk8q2L/zC6M=
  /process-nextick-args/2.0.1:
    dev: false
    resolution:
      integrity: sha512-3ouUOpQhtgrbOa17J7+uxOTpITYWaGP7/AhoR3+A+/1e9skrzelGi/dXzEYyvbxubEF6Wn2ypscTKiKJFFn1ag==
  /process/0.11.10:
    dev: false
    engines:
      node: '>= 0.6.0'
    resolution:
      integrity: sha1-czIwDoQBYb2j5podHZGn1LwW8YI=
  /progress/2.0.3:
    dev: false
    engines:
      node: '>=0.4.0'
    resolution:
      integrity: sha512-7PiHtLll5LdnKIMw100I+8xJXR5gW2QwWYkT6iJva0bXitZKa/XMrSbdmg3r2Xnaidz9Qumd0VPaMrZlF9V9sA==
  /promise-inflight/1.0.1:
    dev: false
    resolution:
      integrity: sha1-mEcocL8igTL8vdhoEputEsPAKeM=
  /promise/8.0.3:
    dependencies:
      asap: 2.0.6
    dev: false
    resolution:
      integrity: sha512-HeRDUL1RJiLhyA0/grn+PTShlBAcLuh/1BJGtrvjwbvRDCTLLMEz9rOGCV+R3vHY4MixIuoMEd9Yq/XvsTPcjw==
  /propagate/2.0.1:
    dev: false
    engines:
      node: '>= 8'
    resolution:
      integrity: sha512-vGrhOavPSTz4QVNuBNdcNXePNdNMaO1xj9yBeH1ScQPjk/rhg9sSlCXPhMkFuaNNW/syTvYqsnbIJxMBfRbbag==
  /proxy-addr/2.0.5:
    dependencies:
      forwarded: 0.1.2
      ipaddr.js: 1.9.0
    dev: false
    engines:
      node: '>= 0.10'
    resolution:
      integrity: sha512-t/7RxHXPH6cJtP0pRG6smSr9QJidhB+3kXu0KgXnbGYMgzEnUxRQ4/LDdfOwZEMyIh3/xHb8PX3t+lfL9z+YVQ==
  /proxy-agent/3.1.1:
    dependencies:
      agent-base: 4.3.0
      debug: 4.1.1
      http-proxy-agent: 2.1.0
      https-proxy-agent: 3.0.1
      lru-cache: 5.1.1
      pac-proxy-agent: 3.0.1
      proxy-from-env: 1.0.0
      socks-proxy-agent: 4.0.2
    dev: false
    engines:
      node: '>=6'
    resolution:
      integrity: sha512-WudaR0eTsDx33O3EJE16PjBRZWcX8GqCEeERw1W3hZJgH/F2a46g7jty6UGty6NeJ4CKQy8ds2CJPMiyeqaTvw==
  /proxy-from-env/1.0.0:
    dev: false
    resolution:
      integrity: sha1-M8UDmPcOp+uW0h97gXYwpVeRx+4=
  /prr/1.0.1:
    dev: false
    resolution:
      integrity: sha1-0/wRS6BplaRexok/SEzrHXj19HY=
  /pseudomap/1.0.2:
    dev: false
    resolution:
      integrity: sha1-8FKijacOYYkX7wqKw0wa5aaChrM=
  /psl/1.7.0:
    dev: false
    resolution:
      integrity: sha512-5NsSEDv8zY70ScRnOTn7bK7eanl2MvFrOrS/R6x+dBt5g1ghnj9Zv90kO8GwT8gxcu2ANyFprnFYB85IogIJOQ==
  /public-encrypt/4.0.3:
    dependencies:
      bn.js: 4.11.8
      browserify-rsa: 4.0.1
      create-hash: 1.2.0
      parse-asn1: 5.1.5
      randombytes: 2.1.0
      safe-buffer: 5.2.0
    dev: false
    resolution:
      integrity: sha512-zVpa8oKZSz5bTMTFClc1fQOnyyEzpl5ozpi1B5YcvBrdohMjH2rfsBtyXcuNuwjsDIXmBYlF2N5FlJYhR29t8Q==
  /pump/2.0.1:
    dependencies:
      end-of-stream: 1.4.4
      once: 1.4.0
    dev: false
    resolution:
      integrity: sha512-ruPMNRkN3MHP1cWJc9OWr+T/xDP0jhXYCLfJcBuX54hhfIBnaQmAUMfDcG4DM5UMWByBbJY69QSphm3jtDKIkA==
  /pump/3.0.0:
    dependencies:
      end-of-stream: 1.4.4
      once: 1.4.0
    dev: false
    resolution:
      integrity: sha512-LwZy+p3SFs1Pytd/jYct4wpv49HiYCqd9Rlc5ZVdk0V+8Yzv6jR5Blk3TRmPL1ft69TxP0IMZGJ+WPFU2BFhww==
  /pumpify/1.5.1:
    dependencies:
      duplexify: 3.7.1
      inherits: 2.0.4
      pump: 2.0.1
    dev: false
    resolution:
      integrity: sha512-oClZI37HvuUJJxSKKrC17bZ9Cu0ZYhEAGPsPUy9KlMUmv9dKX2o77RUmq7f3XjIxbwyGwYzbzQ1L2Ks8sIradQ==
  /punycode/1.3.2:
    dev: false
    resolution:
      integrity: sha1-llOgNvt8HuQjQvIyXM7v6jkmxI0=
  /punycode/1.4.1:
    dev: false
    resolution:
      integrity: sha1-wNWmOycYgArY4esPpSachN1BhF4=
  /punycode/2.1.1:
    dev: false
    engines:
      node: '>=6'
    resolution:
      integrity: sha512-XRsRjdf+j5ml+y/6GKHPZbrF/8p2Yga0JPtdqTIY2Xe5ohJPD9saDJJLPvp9+NSBprVvevdXZybnj2cv8OEd0A==
  /pupa/2.0.1:
    dependencies:
      escape-goat: 2.1.1
    dev: false
    engines:
      node: '>=8'
    resolution:
      integrity: sha512-hEJH0s8PXLY/cdXh66tNEQGndDrIKNqNC5xmrysZy3i5C3oEoLna7YAOad+7u125+zH1HNXUmGEkrhb3c2VriA==
  /puppeteer/2.0.0:
    dependencies:
      debug: 4.1.1
      extract-zip: 1.6.7
      https-proxy-agent: 3.0.1
      mime: 2.4.4
      progress: 2.0.3
      proxy-from-env: 1.0.0
      rimraf: 2.7.1
      ws: 6.2.1
    dev: false
    engines:
      node: '>=8.16.0'
    requiresBuild: true
    resolution:
      integrity: sha512-t3MmTWzQxPRP71teU6l0jX47PHXlc4Z52sQv4LJQSZLq1ttkKS2yGM3gaI57uQwZkNaoGd0+HPPMELZkcyhlqA==
  /qjobs/1.2.0:
    dev: false
    engines:
      node: '>=0.9'
    resolution:
      integrity: sha512-8YOJEHtxpySA3fFDyCRxA+UUV+fA+rTWnuWvylOK/NCjhY+b4ocCtmu8TtsWb+mYeU+GCHf/S66KZF/AsteKHg==
  /qs/6.5.2:
    dev: false
    engines:
      node: '>=0.6'
    resolution:
      integrity: sha512-N5ZAX4/LxJmF+7wN74pUD6qAh9/wnvdQcjq9TZjevvXzSUo7bfmw91saqMjzGS2xq91/odN2dW/WOl7qQHNDGA==
  /qs/6.7.0:
    dev: false
    engines:
      node: '>=0.6'
    resolution:
      integrity: sha512-VCdBRNFTX1fyE7Nb6FYoURo/SPe62QCaAyzJvUjwRaIsc+NePBEniHlvxFmmX56+HZphIGtV0XeCirBtpDrTyQ==
  /qs/6.9.1:
    dev: false
    engines:
      node: '>=0.6'
    resolution:
      integrity: sha512-Cxm7/SS/y/Z3MHWSxXb8lIFqgqBowP5JMlTUFyJN88y0SGQhVmZnqFK/PeuMX9LzUyWsqqhNxIyg0jlzq946yA==
  /query-string/5.1.1:
    dependencies:
      decode-uri-component: 0.2.0
      object-assign: 4.1.1
      strict-uri-encode: 1.1.0
    dev: false
    engines:
      node: '>=0.10.0'
    resolution:
      integrity: sha512-gjWOsm2SoGlgLEdAGt7a6slVOk9mGiXmPFMqrEhLQ68rhQuBnpfs3+EmlvqKyxnCo9/PPlF+9MtY02S1aFg+Jw==
  /querystring-es3/0.2.1:
    dev: false
    engines:
      node: '>=0.4.x'
    resolution:
      integrity: sha1-nsYfeQSYdXB9aUFFlv2Qek1xHnM=
  /querystring/0.2.0:
    dev: false
    engines:
      node: '>=0.4.x'
    resolution:
      integrity: sha1-sgmEkgO7Jd+CDadW50cAWHhSFiA=
  /quick-lru/1.1.0:
    dev: false
    engines:
      node: '>=4'
    resolution:
      integrity: sha1-Q2CxfGETatOAeDl/8RQW4Ybc+7g=
  /quote/0.4.0:
    dev: false
    resolution:
      integrity: sha1-EIOSF/bBNiuJGUBE0psjP9fzLwE=
  /ramda/0.26.1:
    dev: false
    resolution:
      integrity: sha512-hLWjpy7EnsDBb0p+Z3B7rPi3GDeRG5ZtiI33kJhTt+ORCd38AbAIjB/9zRIUoeTbE/AVX5ZkU7m6bznsvrf8eQ==
  /randombytes/2.1.0:
    dependencies:
      safe-buffer: 5.2.0
    dev: false
    resolution:
      integrity: sha512-vYl3iOX+4CKUWuxGi9Ukhie6fsqXqS9FE2Zaic4tNFD2N2QQaXOMFbuKK4QmDHC0JO6B1Zp41J0LpT0oR68amQ==
  /randomfill/1.0.4:
    dependencies:
      randombytes: 2.1.0
      safe-buffer: 5.2.0
    dev: false
    resolution:
      integrity: sha512-87lcbR8+MhcWcUiQ+9e+Rwx8MyR2P7qnt15ynUlbm3TU/fjbgz4GsvfSUDTemtCCtVCqb4ZcEFlyPNTh9bBTLw==
  /range-parser/1.2.1:
    dev: false
    engines:
      node: '>= 0.6'
    resolution:
      integrity: sha512-Hrgsx+orqoygnmhFbKaHE6c296J+HTAQXoxEF6gNupROmmGJRoyzfG3ccAveqCBrwr/2yxQ5BVd/GTl5agOwSg==
  /raw-body/2.4.0:
    dependencies:
      bytes: 3.1.0
      http-errors: 1.7.2
      iconv-lite: 0.4.24
      unpipe: 1.0.0
    dev: false
    engines:
      node: '>= 0.8'
    resolution:
      integrity: sha512-4Oz8DUIwdvoa5qMJelxipzi/iJIi40O5cGV1wNYp5hvZP8ZN0T+jiNkL0QepXs+EsQ9XJ8ipEDoiH70ySUJP3Q==
  /raw-body/2.4.1:
    dependencies:
      bytes: 3.1.0
      http-errors: 1.7.3
      iconv-lite: 0.4.24
      unpipe: 1.0.0
    dev: false
    engines:
      node: '>= 0.8'
    resolution:
      integrity: sha512-9WmIKF6mkvA0SLmA2Knm9+qj89e+j1zqgyn8aXGd7+nAduPoqgI9lO57SAZNn/Byzo5P7JhXTyg9PzaJbH73bA==
  /read-pkg-up/1.0.1:
    dependencies:
      find-up: 1.1.2
      read-pkg: 1.1.0
    dev: false
    engines:
      node: '>=0.10.0'
    resolution:
      integrity: sha1-nWPBMnbAZZGNV/ACpX9AobZD+wI=
  /read-pkg-up/3.0.0:
    dependencies:
      find-up: 2.1.0
      read-pkg: 3.0.0
    dev: false
    engines:
      node: '>=4'
    resolution:
      integrity: sha1-PtSWaF26D4/hGNBpHcUfSh/5bwc=
  /read-pkg-up/4.0.0:
    dependencies:
      find-up: 3.0.0
      read-pkg: 3.0.0
    dev: false
    engines:
      node: '>=6'
    resolution:
      integrity: sha512-6etQSH7nJGsK0RbG/2TeDzZFa8shjQ1um+SwQQ5cwKy0dhSXdOncEhb1CPpvQG4h7FyOV6EB6YlV0yJvZQNAkA==
  /read-pkg/1.1.0:
    dependencies:
      load-json-file: 1.1.0
      normalize-package-data: 2.5.0
      path-type: 1.1.0
    dev: false
    engines:
      node: '>=0.10.0'
    resolution:
      integrity: sha1-9f+qXs0pyzHAR0vKfXVra7KePyg=
  /read-pkg/3.0.0:
    dependencies:
      load-json-file: 4.0.0
      normalize-package-data: 2.5.0
      path-type: 3.0.0
    dev: false
    engines:
      node: '>=4'
    resolution:
      integrity: sha1-nLxoaXj+5l0WwA4rGcI3/Pbjg4k=
  /readable-stream/1.1.14:
    dependencies:
      core-util-is: 1.0.2
      inherits: 2.0.4
      isarray: 0.0.1
      string_decoder: 0.10.31
    dev: false
    resolution:
      integrity: sha1-fPTFTvZI44EwhMY23SB54WbAgdk=
  /readable-stream/2.0.6:
    dependencies:
      core-util-is: 1.0.2
      inherits: 2.0.4
      isarray: 1.0.0
      process-nextick-args: 1.0.7
      string_decoder: 0.10.31
      util-deprecate: 1.0.2
    dev: false
    resolution:
      integrity: sha1-j5A0HmilPMySh4jaz80Rs265t44=
  /readable-stream/2.3.7:
    dependencies:
      core-util-is: 1.0.2
      inherits: 2.0.4
      isarray: 1.0.0
      process-nextick-args: 2.0.1
      safe-buffer: 5.1.2
      string_decoder: 1.1.1
      util-deprecate: 1.0.2
    dev: false
    resolution:
      integrity: sha512-Ebho8K4jIbHAxnuxi7o42OrZgF/ZTNcsZj6nRKyUmkhLFq8CHItp/fy6hQZuZmP/n3yZ9VBUbp4zz/mX8hmYPw==
  /readdirp/2.2.1:
    dependencies:
      graceful-fs: 4.2.3
      micromatch: 3.1.10
      readable-stream: 2.3.7
    dev: false
    engines:
      node: '>=0.10'
    resolution:
      integrity: sha512-1JU/8q+VgFZyxwrJ+SVIOsh+KywWGpds3NTqikiKpDMZWScmAYyKIgqkO+ARvNWJfXeXR1zxz7aHF4u4CyH6vQ==
  /readdirp/3.3.0:
    dependencies:
      picomatch: 2.2.1
    dev: false
    engines:
      node: '>=8.10.0'
    resolution:
      integrity: sha512-zz0pAkSPOXXm1viEwygWIPSPkcBYjW1xU5j/JBh5t9bGCJwa6f9+BJa6VaB2g+b55yVrmXzqkyLf4xaWYM0IkQ==
  /rechoir/0.6.2:
    dependencies:
      resolve: 1.14.2
    dev: false
    engines:
      node: '>= 0.10'
    resolution:
      integrity: sha1-hSBLVNuoLVdC4oyWdW70OvUOM4Q=
  /redent/1.0.0:
    dependencies:
      indent-string: 2.1.0
      strip-indent: 1.0.1
    dev: false
    engines:
      node: '>=0.10.0'
    resolution:
      integrity: sha1-z5Fqsf1fHxbfsggi3W7H9zDCr94=
  /redent/2.0.0:
    dependencies:
      indent-string: 3.2.0
      strip-indent: 2.0.0
    dev: false
    engines:
      node: '>=4'
    resolution:
      integrity: sha1-wbIAe0LVfrE4kHmzyDM2OdXhzKo=
  /regenerate/1.4.0:
    dev: false
    resolution:
      integrity: sha512-1G6jJVDWrt0rK99kBjvEtziZNCICAuvIPkSiUFIQxVP06RCVpq3dmDo2oi6ABpYaDYaTRr67BEhL8r1wgEZZKg==
  /regenerator-runtime/0.11.1:
    dev: false
    resolution:
      integrity: sha512-MguG95oij0fC3QV3URf4V2SDYGJhJnJGqvIIgdECeODCT98wSWDAJ94SSuVpYQUoTcGUIL6L4yNB7j1DFFHSBg==
  /regenerator-runtime/0.13.3:
    dev: false
    resolution:
      integrity: sha512-naKIZz2GQ8JWh///G7L3X6LaQUAMp2lvb1rvwwsURe/VXwD6VMfr+/1NuNw3ag8v2kY1aQ/go5SNn79O9JU7yw==
  /regenerator-transform/0.10.1:
    dependencies:
      babel-runtime: 6.26.0
      babel-types: 6.26.0
      private: 0.1.8
    dev: false
    resolution:
      integrity: sha512-PJepbvDbuK1xgIgnau7Y90cwaAmO/LCLMI2mPvaXq2heGMR3aWW5/BQvYrhJ8jgmQjXewXvBjzfqKcVOmhjZ6Q==
  /regex-not/1.0.2:
    dependencies:
      extend-shallow: 3.0.2
      safe-regex: 1.1.0
    dev: false
    engines:
      node: '>=0.10.0'
    resolution:
      integrity: sha512-J6SDjUgDxQj5NusnOtdFxDwN/+HWykR8GELwctJ7mdqhcyy1xEc4SRFHUXvxTp661YaVKAjfRLZ9cCqS6tn32A==
  /regexpp/2.0.1:
    dev: false
    engines:
      node: '>=6.5.0'
    resolution:
      integrity: sha512-lv0M6+TkDVniA3aD1Eg0DVpfU/booSu7Eev3TDO/mZKHBfVjgCGTV4t4buppESEYDtkArYFOxTJWv6S5C+iaNw==
  /regexpp/3.0.0:
    dev: false
    engines:
      node: '>=8'
    resolution:
      integrity: sha512-Z+hNr7RAVWxznLPuA7DIh8UNX1j9CDrUQxskw9IrBE1Dxue2lyXT+shqEIeLUjrokxIP8CMy1WkjgG3rTsd5/g==
  /regexpu-core/2.0.0:
    dependencies:
      regenerate: 1.4.0
      regjsgen: 0.2.0
      regjsparser: 0.1.5
    dev: false
    resolution:
      integrity: sha1-SdA4g3uNz4v6W5pCE5k45uoq4kA=
  /regjsgen/0.2.0:
    dev: false
    resolution:
      integrity: sha1-bAFq3qxVT3WCP+N6wFuS1aTtsfc=
  /regjsparser/0.1.5:
    dependencies:
      jsesc: 0.5.0
    dev: false
    hasBin: true
    resolution:
      integrity: sha1-fuj4Tcb6eS0/0K4ijSS9lJ6tIFw=
  /release-zalgo/1.0.0:
    dependencies:
      es6-error: 4.1.1
    dev: false
    engines:
      node: '>=4'
    resolution:
      integrity: sha1-CXALflB0Mpc5Mw5TXFqQ+2eFFzA=
  /remap-istanbul/0.10.1:
    dependencies:
      amdefine: 1.0.1
      istanbul: 0.4.5
      minimatch: 3.0.4
      plugin-error: 0.1.2
      source-map: 0.6.1
      through2: 2.0.1
    dev: false
    hasBin: true
    resolution:
      integrity: sha512-gsNQXs5kJLhErICSyYhzVZ++C8LBW8dgwr874Y2QvzAUS75zBlD/juZgXs39nbYJ09fZDlX2AVLVJAY2jbFJoQ==
  /remap-istanbul/0.9.6:
    dependencies:
      amdefine: 1.0.1
      gulp-util: 3.0.7
      istanbul: 0.4.5
      minimatch: 3.0.4
      source-map: 0.6.1
      through2: 2.0.1
    dev: false
    hasBin: true
    resolution:
      integrity: sha512-l0WDBsVjaTzP8m3glERJO6bjlAFUahcgfcgvcX+owZw7dKeDLT3CVRpS7UO4L9LfGcMiNsqk223HopwVxlh8Hg==
  /remove-array-items/1.1.1:
    dev: false
    resolution:
      integrity: sha512-MXW/jtHyl5F1PZI7NbpS8SOtympdLuF20aoWJT5lELR1p/HJDd5nqW8Eu9uLh/hCRY3FgvrIT5AwDCgBODklcA==
  /remove-trailing-separator/1.1.0:
    dev: false
    resolution:
      integrity: sha1-wkvOKig62tW8P1jg1IJJuSN52O8=
  /repeat-element/1.1.3:
    dev: false
    engines:
      node: '>=0.10.0'
    resolution:
      integrity: sha512-ahGq0ZnV5m5XtZLMb+vP76kcAM5nkLqk0lpqAuojSKGgQtn4eRi4ZZGm2olo2zKFH+sMsWaqOCW1dqAnOru72g==
  /repeat-string/1.6.1:
    dev: false
    engines:
      node: '>=0.10'
    resolution:
      integrity: sha1-jcrkcOHIirwtYA//Sndihtp15jc=
  /repeating/2.0.1:
    dependencies:
      is-finite: 1.0.2
    dev: false
    engines:
      node: '>=0.10.0'
    resolution:
      integrity: sha1-UhTFOpJtNVJwdSf7q0FdvAjQbdo=
  /replace-ext/0.0.1:
    dev: false
    engines:
      node: '>= 0.4'
    resolution:
      integrity: sha1-KbvZIHinOfC8zitO5B6DeVNSKSQ=
  /request/2.88.0:
    dependencies:
      aws-sign2: 0.7.0
      aws4: 1.9.1
      caseless: 0.12.0
      combined-stream: 1.0.8
      extend: 3.0.2
      forever-agent: 0.6.1
      form-data: 2.3.3
      har-validator: 5.1.3
      http-signature: 1.2.0
      is-typedarray: 1.0.0
      isstream: 0.1.2
      json-stringify-safe: 5.0.1
      mime-types: 2.1.26
      oauth-sign: 0.9.0
      performance-now: 2.1.0
      qs: 6.5.2
      safe-buffer: 5.2.0
      tough-cookie: 2.4.3
      tunnel-agent: 0.6.0
      uuid: 3.3.3
    dev: false
    engines:
      node: '>= 4'
    resolution:
      integrity: sha512-NAqBSrijGLZdM0WZNsInLJpkJokL72XYjUpnB0iwsRgxh7dB6COrHnTBNwN0E+lHDAJzu7kLAkDeY08z2/A0hg==
  /require-directory/2.1.1:
    dev: false
    engines:
      node: '>=0.10.0'
    resolution:
      integrity: sha1-jGStX9MNqxyXbiNE/+f3kqam30I=
  /require-main-filename/2.0.0:
    dev: false
    resolution:
      integrity: sha512-NKN5kMDylKuldxYLSUfrbo5Tuzh4hd+2E8NPPX02mZtn1VuREQToYe/ZdlJy+J3uCpfaiGF05e7B8W0iXbQHmg==
  /requirejs/2.3.6:
    dev: false
    engines:
      node: '>=0.4.0'
    hasBin: true
    resolution:
      integrity: sha512-ipEzlWQe6RK3jkzikgCupiTbTvm4S0/CAU5GlgptkN5SO6F3u0UD0K18wy6ErDqiCyP4J4YYe1HuAShvsxePLg==
  /requires-port/1.0.0:
    dev: false
    resolution:
      integrity: sha1-kl0mAdOaxIXgkc8NpcbmlNw9yv8=
  /resolve-cwd/2.0.0:
    dependencies:
      resolve-from: 3.0.0
    dev: false
    engines:
      node: '>=4'
    resolution:
      integrity: sha1-AKn3OHVW4nA46uIyyqNypqWbZlo=
  /resolve-dir/1.0.1:
    dependencies:
      expand-tilde: 2.0.2
      global-modules: 1.0.0
    dev: false
    engines:
      node: '>=0.10.0'
    resolution:
      integrity: sha1-eaQGRMNivoLybv/nOcm7U4IEb0M=
  /resolve-from/3.0.0:
    dev: false
    engines:
      node: '>=4'
    resolution:
      integrity: sha1-six699nWiBvItuZTM17rywoYh0g=
  /resolve-from/4.0.0:
    dev: false
    engines:
      node: '>=4'
    resolution:
      integrity: sha512-pb/MYmXstAkysRFx8piNI1tGFNQIFA3vkE3Gq4EuA1dF6gHp/+vgZqsCGJapvy8N3Q+4o7FwvquPJcnZ7RYy4g==
  /resolve-url/0.2.1:
    dev: false
    resolution:
      integrity: sha1-LGN/53yJOv0qZj/iGqkIAGjiBSo=
  /resolve/1.1.7:
    dev: false
    resolution:
      integrity: sha1-IDEU2CrSxe2ejgQRs5ModeiJ6Xs=
  /resolve/1.14.2:
    dependencies:
      path-parse: 1.0.6
    dev: false
    resolution:
      integrity: sha512-EjlOBLBO1kxsUxsKjLt7TAECyKW6fOh1VRkykQkKGzcBbjjPIxBqGh0jf7GJ3k/f5mxMqW3htMD3WdTUVtW8HQ==
  /resolve/1.8.1:
    dependencies:
      path-parse: 1.0.6
    dev: false
    resolution:
      integrity: sha512-AicPrAC7Qu1JxPCZ9ZgCZlY35QgFnNqc+0LtbRNxnVw4TXvjQ72wnuL9JQcEBgXkI9JM8MsT9kaQoHcpCRJOYA==
  /restore-cursor/3.1.0:
    dependencies:
      onetime: 5.1.0
      signal-exit: 3.0.2
    dev: false
    engines:
      node: '>=8'
    resolution:
      integrity: sha512-l+sSefzHpj5qimhFSE5a8nufZYAM3sBSVMAPtYkmC+4EH2anSGaEMXSD0izRQbu9nfyQ9y5JrVmp7E8oZrUjvA==
  /ret/0.1.15:
    dev: false
    engines:
      node: '>=0.12'
    resolution:
      integrity: sha512-TTlYpa+OL+vMMNG24xSlQGEJ3B/RzEfUlLct7b5G/ytav+wPrplCpVMFuwzXbkecJrb6IYo1iFb0S9v37754mg==
  /rfdc/1.1.4:
    dev: false
    resolution:
      integrity: sha512-5C9HXdzK8EAqN7JDif30jqsBzavB7wLpaubisuQIGHWf2gUXSpzy6ArX/+Da8RjFpagWsCn+pIgxTMAmKw9Zug==
  /rhea-promise/0.1.15:
    dependencies:
      debug: 3.2.6
      rhea: 1.0.15
      tslib: 1.10.0
    dev: false
    resolution:
      integrity: sha512-+6uilZXSJGyiqVeHQI3Krv6NTAd8cWRCY2uyCxmzR4/5IFtBqqFem1HV2OiwSj0Gu7OFChIJDfH2JyjN7J0vRA==
  /rhea-promise/1.0.0:
    dependencies:
      debug: 3.2.6
      rhea: 1.0.15
      tslib: 1.10.0
    dev: false
    resolution:
      integrity: sha512-odAjpbB/IpFFBenPDwPkTWMQldt+DUlMBH9yI48Ct5OgTeDuuQcBnlhB+YCc6g2z8+URiP2ejms88joEanNCaw==
  /rhea/1.0.15:
    dependencies:
      debug: 3.2.6
    dev: false
    resolution:
      integrity: sha512-Rxc8r5zJyPj6aCfGEq2iwbYoQouZJKUTQGCi3bk5IyT9oRwqrdrsjdSIl5H5Bg7M4f7aTO489FFiS5T5l6IAEA==
  /rimraf/2.6.3:
    dependencies:
      glob: 7.1.6
    dev: false
    hasBin: true
    resolution:
      integrity: sha512-mwqeW5XsA2qAejG46gYdENaxXjx9onRNCfn7L0duuP4hCuTIi/QO7PDK07KJfp1d+izWPrzEJDcSqBa0OZQriA==
  /rimraf/2.7.1:
    dependencies:
      glob: 7.1.6
    dev: false
    hasBin: true
    resolution:
      integrity: sha512-uWjbaKIK3T1OSVptzX7Nl6PvQ3qAGtKEtVRjRuazjfL3Bx5eI409VZSqgND+4UNnmzLVdPj9FqFJNPqBZFve4w==
  /rimraf/3.0.0:
    dependencies:
      glob: 7.1.6
    dev: false
    hasBin: true
    resolution:
      integrity: sha512-NDGVxTsjqfunkds7CqsOiEnxln4Bo7Nddl3XhS4pXg5OzwkLqJ971ZVAAnB+DDLnF76N+VnDEiBHaVV8I06SUg==
  /ripemd160/2.0.2:
    dependencies:
      hash-base: 3.0.4
      inherits: 2.0.4
    dev: false
    resolution:
      integrity: sha512-ii4iagi25WusVoiC4B4lq7pbXfAp3D9v5CwfkY33vffw2+pkDjY1D8GaN7spsxvCSx8dkPqOZCEZyfxcmJG2IA==
  /rollup-plugin-local-resolve/1.0.7:
    dev: false
    resolution:
      integrity: sha1-xIZwFxbBWt0hJ1ZcLqoQESMyCIc=
  /rollup-plugin-node-globals/1.4.0:
    dependencies:
      acorn: 5.7.3
      buffer-es6: 4.9.3
      estree-walker: 0.5.2
      magic-string: 0.22.5
      process-es6: 0.11.6
      rollup-pluginutils: 2.8.2
    dev: false
    resolution:
      integrity: sha512-xRkB+W/m1KLIzPUmG0ofvR+CPNcvuCuNdjVBVS7ALKSxr3EDhnzNceGkGi1m8MToSli13AzKFYH4ie9w3I5L3g==
  /rollup-plugin-shim/1.0.0:
    dev: false
    resolution:
      integrity: sha512-rZqFD43y4U9nSqVq3iyWBiDwmBQJY8Txi04yI9jTKD3xcl7CbFjh1qRpQshUB3sONLubDzm7vJiwB+1MEGv67w==
  /rollup-plugin-sourcemaps/0.4.2_rollup@1.29.0:
    dependencies:
      rollup: 1.29.0
      rollup-pluginutils: 2.8.2
      source-map-resolve: 0.5.3
    dev: false
    engines:
      node: '>=4.5.0'
      npm: '>=2.15.9'
    peerDependencies:
      rollup: '>=0.31.2'
    resolution:
      integrity: sha1-YhJaqUCHqt97g+9N+vYptHMTXoc=
  /rollup-plugin-terser/5.2.0_rollup@1.29.0:
    dependencies:
      '@babel/code-frame': 7.8.3
      jest-worker: 24.9.0
      rollup: 1.29.0
      rollup-pluginutils: 2.8.2
      serialize-javascript: 2.1.2
      terser: 4.6.3
    dev: false
    peerDependencies:
      rollup: '>=0.66.0 <2'
    resolution:
      integrity: sha512-jQI+nYhtDBc9HFRBz8iGttQg7li9klmzR62RG2W2nN6hJ/FI2K2ItYQ7kJ7/zn+vs+BP1AEccmVRjRN989I+Nw==
  /rollup-plugin-uglify/6.0.4_rollup@1.29.0:
    dependencies:
      '@babel/code-frame': 7.8.3
      jest-worker: 24.9.0
      rollup: 1.29.0
      serialize-javascript: 2.1.2
      uglify-js: 3.7.5
    dev: false
    peerDependencies:
      rollup: '>=0.66.0 <2'
    resolution:
      integrity: sha512-ddgqkH02klveu34TF0JqygPwZnsbhHVI6t8+hGTcYHngPkQb5MIHI0XiztXIN/d6V9j+efwHAqEL7LspSxQXGw==
  /rollup-plugin-visualizer/3.3.1_rollup@1.29.0:
    dependencies:
      mkdirp: 0.5.1
      nanoid: 2.1.9
      open: 6.4.0
      pupa: 2.0.1
      rollup: 1.29.0
      source-map: 0.7.3
      yargs: 15.1.0
    dev: false
    engines:
      node: '>=8.10'
    hasBin: true
    peerDependencies:
      rollup: '>=0.60.0'
    resolution:
      integrity: sha512-ElVm75615Qr7fGLnlyYmdejffK8neMkbLMEUHfTYW04RhbiH8brgO14jBKiZBCykOBSnPQ7EvNHGBGF/CT/QRg==
  /rollup-pluginutils/2.8.2:
    dependencies:
      estree-walker: 0.6.1
    dev: false
    resolution:
      integrity: sha512-EEp9NhnUkwY8aif6bxgovPHMoMoNr2FulJziTndpt5H9RdwC47GSGuII9XxpSdzVGM0GWrNPHV6ie1LTNJPaLQ==
  /rollup/1.29.0:
    dependencies:
      '@types/estree': 0.0.42
      '@types/node': 8.10.59
      acorn: 7.1.0
    dev: false
    hasBin: true
    resolution:
      integrity: sha512-V63Iz0dSdI5qPPN5HmCN6OBRzBFhMqNWcvwgq863JtSCTU6Vdvqq6S2fYle/dSCyoPrBkIP3EIr1RVs3HTRqqg==
  /run-async/2.3.0:
    dependencies:
      is-promise: 2.1.0
    dev: false
    engines:
      node: '>=0.12.0'
    resolution:
      integrity: sha1-A3GrSuC91yDUFm19/aZP96RFpsA=
  /run-queue/1.0.3:
    dependencies:
      aproba: 1.2.0
    dev: false
    resolution:
      integrity: sha1-6Eg5bwV9Ij8kOGkkYY4laUFh7Ec=
  /rxjs/6.5.4:
    dependencies:
      tslib: 1.10.0
    dev: false
    engines:
      npm: '>=2.0.0'
    resolution:
      integrity: sha512-naMQXcgEo3csAEGvw/NydRA0fuS2nDZJiw1YUWFKU7aPPAPGZEsD4Iimit96qwCieH6y614MCLYwdkrWx7z/7Q==
  /safe-buffer/5.1.2:
    dev: false
    resolution:
      integrity: sha512-Gd2UZBJDkXlY7GbJxfsE8/nvKkUEU1G38c1siN6QP6a9PT9MmHB8GnpscSmMJSoF8LOIrt8ud/wPtojys4G6+g==
  /safe-buffer/5.2.0:
    dev: false
    resolution:
      integrity: sha512-fZEwUGbVl7kouZs1jCdMLdt95hdIv0ZeHg6L7qPeciMZhZ+/gdesW4wgTARkrFWEpspjEATAzUGPG8N2jJiwbg==
  /safe-regex/1.1.0:
    dependencies:
      ret: 0.1.15
    dev: false
    resolution:
      integrity: sha1-QKNmnzsHfR6UPURinhV91IAjvy4=
  /safer-buffer/2.1.2:
    dev: false
    resolution:
      integrity: sha512-YZo3K82SD7Riyi0E1EQPojLz7kpepnSQI9IyPbHHg1XXXevb5dJI7tpyN2ADxGcQbHG7vcyRHk0cbwqcQriUtg==
  /sax/0.5.8:
    dev: false
    resolution:
      integrity: sha1-1HLbIo6zMcJQaw6MFVJK25OdEsE=
  /sax/1.2.4:
    dev: false
    resolution:
      integrity: sha512-NqVDv9TpANUjFm0N8uM5GxL36UgKi9/atZw+x7YFnQ8ckwFGKrl4xX4yWtrey3UJm5nP1kUbnYgLopqWNSRhWw==
  /schema-utils/1.0.0:
    dependencies:
      ajv: 6.10.2
      ajv-errors: 1.0.1_ajv@6.10.2
      ajv-keywords: 3.4.1_ajv@6.10.2
    dev: false
    engines:
      node: '>= 4'
    resolution:
      integrity: sha512-i27Mic4KovM/lnGsy8whRCHhc7VicJajAjTrYg11K9zfZXnYIt4k5F+kZkwjnrhKzLic/HLU4j11mjsz2G/75g==
  /semaphore/1.1.0:
    dev: false
    engines:
      node: '>=0.8.0'
    resolution:
      integrity: sha512-O4OZEaNtkMd/K0i6js9SL+gqy0ZCBMgUvlSqHKi4IBdjhe7wB8pwztUk1BbZ1fmrvpwFrPbHzqd2w5pTcJH6LA==
  /semver/5.3.0:
    dev: false
    hasBin: true
    resolution:
      integrity: sha1-myzl094C0XxgEq0yaqa00M9U+U8=
  /semver/5.7.1:
    dev: false
    hasBin: true
    resolution:
      integrity: sha512-sauaDf/PZdVgrLTNYHRtpXa1iRiKcaebiKQ1BJdpQlWH2lCvexQdX55snPFyK7QzpudqbCI0qXFfOasHdyNDGQ==
  /semver/6.3.0:
    dev: false
    hasBin: true
    resolution:
      integrity: sha512-b39TBaTSfV6yBrapU89p5fKekE2m/NwnDocOVruQFS1/veMgdzuPcnOM34M6CwxW8jH/lxEa5rBoDeUwu5HHTw==
  /send/0.17.1:
    dependencies:
      debug: 2.6.9
      depd: 1.1.2
      destroy: 1.0.4
      encodeurl: 1.0.2
      escape-html: 1.0.3
      etag: 1.8.1
      fresh: 0.5.2
      http-errors: 1.7.3
      mime: 1.6.0
      ms: 2.1.1
      on-finished: 2.3.0
      range-parser: 1.2.1
      statuses: 1.5.0
    dev: false
    engines:
      node: '>= 0.8.0'
    resolution:
      integrity: sha512-BsVKsiGcQMFwT8UxypobUKyv7irCNRHk1T0G680vk88yf6LBByGcZJOTJCrTP2xVN6yI+XjPJcNuE3V4fT9sAg==
  /serialize-javascript/2.1.2:
    dev: false
    resolution:
      integrity: sha512-rs9OggEUF0V4jUSecXazOYsLfu7OGK2qIn3c7IPBiffz32XniEp/TX9Xmc9LQfK2nQ2QKHvZ2oygKUGU0lG4jQ==
  /serve-static/1.14.1:
    dependencies:
      encodeurl: 1.0.2
      escape-html: 1.0.3
      parseurl: 1.3.3
      send: 0.17.1
    dev: false
    engines:
      node: '>= 0.8.0'
    resolution:
      integrity: sha512-JMrvUwE54emCYWlTI+hGrGv5I8dEwmco/00EvkzIIsR7MqrHonbD9pO2MOfFnpFntl7ecpZs+3mW+XbQZu9QCg==
  /set-blocking/2.0.0:
    dev: false
    resolution:
      integrity: sha1-BF+XgtARrppoA93TgrJDkrPYkPc=
  /set-value/2.0.1:
    dependencies:
      extend-shallow: 2.0.1
      is-extendable: 0.1.1
      is-plain-object: 2.0.4
      split-string: 3.1.0
    dev: false
    engines:
      node: '>=0.10.0'
    resolution:
      integrity: sha512-JxHc1weCN68wRY0fhCoXpyK55m/XPHafOmK4UWD7m2CI14GMcFypt4w/0+NV5f/ZMby2F6S2wwA7fgynh9gWSw==
  /setimmediate/1.0.5:
    dev: false
    resolution:
      integrity: sha1-KQy7Iy4waULX1+qbg3Mqt4VvgoU=
  /setprototypeof/1.1.1:
    dev: false
    resolution:
      integrity: sha512-JvdAWfbXeIGaZ9cILp38HntZSFSo3mWg6xGcJJsd+d4aRMOqauag1C63dJfDw7OaMYwEbHMOxEZ1lqVRYP2OAw==
  /sha.js/2.4.11:
    dependencies:
      inherits: 2.0.4
      safe-buffer: 5.2.0
    dev: false
    hasBin: true
    resolution:
      integrity: sha512-QMEp5B7cftE7APOjk5Y6xgrbWu+WkLVQwk8JNjZ8nKRciZaByEW6MubieAiToS7+dwvrjGhH8jRXz3MVd0AYqQ==
  /shallow-clone/3.0.1:
    dependencies:
      kind-of: 6.0.2
    dev: false
    engines:
      node: '>=8'
    resolution:
      integrity: sha512-/6KqX+GVUdqPuPPd2LxDDxzX6CAbjJehAAOKlNpqqUpAqPM6HeL8f+o3a+JsyGjn2lv0WY8UsTgUJjU9Ok55NA==
  /shebang-command/1.2.0:
    dependencies:
      shebang-regex: 1.0.0
    dev: false
    engines:
      node: '>=0.10.0'
    resolution:
      integrity: sha1-RKrGW2lbAzmJaMOfNj/uXer98eo=
  /shebang-command/2.0.0:
    dependencies:
      shebang-regex: 3.0.0
    dev: false
    engines:
      node: '>=8'
    resolution:
      integrity: sha512-kHxr2zZpYtdmrN1qDjrrX/Z1rR1kG8Dx+gkpK1G4eXmvXswmcE1hTWBWYUzlraYw1/yZp6YuDY77YtvbN0dmDA==
  /shebang-regex/1.0.0:
    dev: false
    engines:
      node: '>=0.10.0'
    resolution:
      integrity: sha1-2kL0l0DAtC2yypcoVxyxkMmO/qM=
  /shebang-regex/3.0.0:
    dev: false
    engines:
      node: '>=8'
    resolution:
      integrity: sha512-7++dFhtcx3353uBaq8DDR4NuxBetBzC7ZQOhmTQInHEd6bSrXdiEyzCvG07Z44UYdLShWUyXt5M/yhz8ekcb1A==
  /shell-quote/1.7.2:
    dev: false
    resolution:
      integrity: sha512-mRz/m/JVscCrkMyPqHc/bczi3OQHkLTqXHEFu0zDhK/qfv3UcOA4SVmRCLmos4bhjr9ekVQubj/R7waKapmiQg==
  /shelljs/0.8.3:
    dependencies:
      glob: 7.1.6
      interpret: 1.2.0
      rechoir: 0.6.2
    dev: false
    engines:
      node: '>=4'
    hasBin: true
    resolution:
      integrity: sha512-fc0BKlAWiLpwZljmOvAOTE/gXawtCoNrP5oaY7KIaQbbyHeQVg01pSEuEGvGh3HEdBU4baCD7wQBwADmM/7f7A==
  /shx/0.3.2:
    dependencies:
      es6-object-assign: 1.1.0
      minimist: 1.2.0
      shelljs: 0.8.3
    dev: false
    engines:
      node: '>=4'
    hasBin: true
    resolution:
      integrity: sha512-aS0mWtW3T2sHAenrSrip2XGv39O9dXIFUqxAEWHEOS1ePtGIBavdPJY1kE2IHl14V/4iCbUiNDPGdyYTtmhSoA==
  /signal-exit/3.0.2:
    dev: false
    resolution:
      integrity: sha1-tf3AjxKH6hF4Yo5BXiUTK3NkbG0=
  /sinon/7.5.0:
    dependencies:
      '@sinonjs/commons': 1.7.0
      '@sinonjs/formatio': 3.2.2
      '@sinonjs/samsam': 3.3.3
      diff: 3.5.0
      lolex: 4.2.0
      nise: 1.5.3
      supports-color: 5.5.0
    dev: false
    resolution:
      integrity: sha512-AoD0oJWerp0/rY9czP/D6hDTTUYGpObhZjMpd7Cl/A6+j0xBE+ayL/ldfggkBXUs0IkvIiM1ljM8+WkOc5k78Q==
  /slash/1.0.0:
    dev: false
    engines:
      node: '>=0.10.0'
    resolution:
      integrity: sha1-xB8vbDn8FtHNF61LXYlhFK5HDVU=
  /slice-ansi/2.1.0:
    dependencies:
      ansi-styles: 3.2.1
      astral-regex: 1.0.0
      is-fullwidth-code-point: 2.0.0
    dev: false
    engines:
      node: '>=6'
    resolution:
      integrity: sha512-Qu+VC3EwYLldKa1fCxuuvULvSJOKEgk9pi8dZeCVK7TqBfUNTH4sFkk4joj8afVSfAYgJoSOetjx9QWOJ5mYoQ==
  /smart-buffer/4.1.0:
    dev: false
    engines:
      node: '>= 6.0.0'
      npm: '>= 3.0.0'
    resolution:
      integrity: sha512-iVICrxOzCynf/SNaBQCw34eM9jROU/s5rzIhpOvzhzuYHfJR/DhZfDkXiZSgKXfgv26HT3Yni3AV/DGw0cGnnw==
  /snap-shot-compare/3.0.0:
    dependencies:
      check-more-types: 2.24.0
      debug: 4.1.1
      disparity: 3.0.0
      folktale: 2.3.2
      lazy-ass: 1.6.0
      strip-ansi: 5.2.0
      variable-diff: 1.1.0
    dev: false
    engines:
      node: '>=6'
    resolution:
      integrity: sha512-bdwNOAGuKwPU+qsn0ASxTv+QfkXU+3VmkcDOkt965tes+JQQc8d6SfoLiEiRVhCey4v+ip2IjNUSbZm5nnkI9g==
  /snap-shot-core/10.2.0:
    dependencies:
      arg: 4.1.0
      check-more-types: 2.24.0
      common-tags: 1.8.0
      debug: 4.1.1
      escape-quotes: 1.0.2
      folktale: 2.3.2
      is-ci: 2.0.0
      jsesc: 2.5.2
      lazy-ass: 1.6.0
      mkdirp: 0.5.1
      pluralize: 8.0.0
      quote: 0.4.0
      ramda: 0.26.1
    dev: false
    engines:
      node: '>=6'
    hasBin: true
    resolution:
      integrity: sha512-FsP+Wd4SCA4bLSm3vi6OVgfmGQcAQkUhwy45zDjZDm/6dZ5SDIgP40ORHg7z6MgMAK2+fj2DmhW7SXyvMU55Vw==
  /snap-shot-it/7.9.1:
    dependencies:
      '@bahmutov/data-driven': 1.0.0
      check-more-types: 2.24.0
      common-tags: 1.8.0
      debug: 4.1.1
      has-only: 1.1.1
      its-name: 1.0.0
      lazy-ass: 1.6.0
      pluralize: 8.0.0
      ramda: 0.26.1
      snap-shot-compare: 3.0.0
      snap-shot-core: 10.2.0
    dev: false
    engines:
      node: '>=6'
    resolution:
      integrity: sha512-whb2ikrl9VT7rDe6uAgFtR8bWoYTAaB1JSs3jYS2zsCpD65r2OOO36PhKprXpsxo23kqp5InO6qeCVhy6TITQA==
  /snapdragon-node/2.1.1:
    dependencies:
      define-property: 1.0.0
      isobject: 3.0.1
      snapdragon-util: 3.0.1
    dev: false
    engines:
      node: '>=0.10.0'
    resolution:
      integrity: sha512-O27l4xaMYt/RSQ5TR3vpWCAB5Kb/czIcqUFOM/C4fYcLnbZUc1PkjTAMjof2pBWaSTwOUd6qUHcFGVGj7aIwnw==
  /snapdragon-util/3.0.1:
    dependencies:
      kind-of: 3.2.2
    dev: false
    engines:
      node: '>=0.10.0'
    resolution:
      integrity: sha512-mbKkMdQKsjX4BAL4bRYTj21edOf8cN7XHdYUJEe+Zn99hVEYcMvKPct1IqNe7+AZPirn8BCDOQBHQZknqmKlZQ==
  /snapdragon/0.8.2:
    dependencies:
      base: 0.11.2
      debug: 2.6.9
      define-property: 0.2.5
      extend-shallow: 2.0.1
      map-cache: 0.2.2
      source-map: 0.5.7
      source-map-resolve: 0.5.3
      use: 3.1.1
    dev: false
    engines:
      node: '>=0.10.0'
    resolution:
      integrity: sha512-FtyOnWN/wCHTVXOMwvSv26d+ko5vWlIDD6zoUJ7LW8vh+ZBC8QdljveRP+crNrtBwioEUWy/4dMtbBjA4ioNlg==
  /socket.io-adapter/1.1.2:
    dev: false
    resolution:
      integrity: sha512-WzZRUj1kUjrTIrUKpZLEzFZ1OLj5FwLlAFQs9kuZJzJi5DKdU7FsWc36SNmA8iDOtwBQyT8FkrriRM8vXLYz8g==
  /socket.io-client/2.1.1:
    dependencies:
      backo2: 1.0.2
      base64-arraybuffer: 0.1.5
      component-bind: 1.0.0
      component-emitter: 1.2.1
      debug: 3.1.0
      engine.io-client: 3.2.1
      has-binary2: 1.0.3
      has-cors: 1.1.0
      indexof: 0.0.1
      object-component: 0.0.3
      parseqs: 0.0.5
      parseuri: 0.0.5
      socket.io-parser: 3.2.0
      to-array: 0.1.4
    dev: false
    resolution:
      integrity: sha512-jxnFyhAuFxYfjqIgduQlhzqTcOEQSn+OHKVfAxWaNWa7ecP7xSNk2Dx/3UEsDcY7NcFafxvNvKPmmO7HTwTxGQ==
  /socket.io-parser/3.2.0:
    dependencies:
      component-emitter: 1.2.1
      debug: 3.1.0
      isarray: 2.0.1
    dev: false
    resolution:
      integrity: sha512-FYiBx7rc/KORMJlgsXysflWx/RIvtqZbyGLlHZvjfmPTPeuD/I8MaW7cfFrj5tRltICJdgwflhfZ3NVVbVLFQA==
  /socket.io/2.1.1:
    dependencies:
      debug: 3.1.0
      engine.io: 3.2.1
      has-binary2: 1.0.3
      socket.io-adapter: 1.1.2
      socket.io-client: 2.1.1
      socket.io-parser: 3.2.0
    dev: false
    resolution:
      integrity: sha512-rORqq9c+7W0DAK3cleWNSyfv/qKXV99hV4tZe+gGLfBECw3XEhBy7x85F3wypA9688LKjtwO9pX9L33/xQI8yA==
  /socks-proxy-agent/4.0.2:
    dependencies:
      agent-base: 4.2.1
      socks: 2.3.3
    dev: false
    engines:
      node: '>= 6'
    resolution:
      integrity: sha512-NT6syHhI9LmuEMSK6Kd2V7gNv5KFZoLE7V5udWmn0de+3Mkj3UMA/AJPLyeNUVmElCurSHtUdM3ETpR3z770Wg==
  /socks/2.3.3:
    dependencies:
      ip: 1.1.5
      smart-buffer: 4.1.0
    dev: false
    engines:
      node: '>= 6.0.0'
      npm: '>= 3.0.0'
    resolution:
      integrity: sha512-o5t52PCNtVdiOvzMry7wU4aOqYWL0PeCXRWBEiJow4/i/wr+wpsJQ9awEu1EonLIqsfGd5qSgDdxEOvCdmBEpA==
  /source-list-map/2.0.1:
    dev: false
    resolution:
      integrity: sha512-qnQ7gVMxGNxsiL4lEuJwe/To8UnK7fAnmbGEEH8RpLouuKbeEm0lhbQVFIrNSuB+G7tVrAlVsZgETT5nljf+Iw==
  /source-map-resolve/0.5.3:
    dependencies:
      atob: 2.1.2
      decode-uri-component: 0.2.0
      resolve-url: 0.2.1
      source-map-url: 0.4.0
      urix: 0.1.0
    dev: false
    resolution:
      integrity: sha512-Htz+RnsXWk5+P2slx5Jh3Q66vhQj1Cllm0zvnaY98+NFx+Dv2CF/f5O/t8x+KaNdrdIAsruNzoh/KpialbqAnw==
  /source-map-support/0.4.18:
    dependencies:
      source-map: 0.5.7
    dev: false
    resolution:
      integrity: sha512-try0/JqxPLF9nOjvSta7tVondkP5dwgyLDjVoyMDlmjugT2lRZ1OfsrYTkCd2hkDnJTKRbO/Rl3orm8vlsUzbA==
  /source-map-support/0.5.16:
    dependencies:
      buffer-from: 1.1.1
      source-map: 0.6.1
    dev: false
    resolution:
      integrity: sha512-efyLRJDr68D9hBBNIPWFjhpFzURh+KJykQwvMyW5UiZzYwoF6l4YMMDIJJEyFWxWCqfyxLzz6tSfUFR+kXXsVQ==
  /source-map-url/0.4.0:
    dev: false
    resolution:
      integrity: sha1-PpNdfd1zYxuXZZlW1VEo6HtQhKM=
  /source-map/0.2.0:
    dependencies:
      amdefine: 1.0.1
    dev: false
    engines:
      node: '>=0.8.0'
    optional: true
    resolution:
      integrity: sha1-2rc/vPwrqBm03gO9b26qSBZLP50=
  /source-map/0.5.7:
    dev: false
    engines:
      node: '>=0.10.0'
    resolution:
      integrity: sha1-igOdLRAh0i0eoUyA2OpGi6LvP8w=
  /source-map/0.6.1:
    dev: false
    engines:
      node: '>=0.10.0'
    resolution:
      integrity: sha512-UjgapumWlbMhkBgzT7Ykc5YXUT46F0iKu8SGXq0bcwP5dz/h0Plj6enJqjz1Zbq2l5WaqYnrVbwWOWMyF3F47g==
  /source-map/0.7.3:
    dev: false
    engines:
      node: '>= 8'
    resolution:
      integrity: sha512-CkCj6giN3S+n9qrYiBTX5gystlENnRW5jZeNLHpe6aue+SrHcG5VYwujhW9s4dY31mEGsxBDrHR6oI69fTXsaQ==
  /sourcemap-codec/1.4.7:
    dev: false
    resolution:
      integrity: sha512-RuN23NzhAOuUtaivhcrjXx1OPXsFeH9m5sI373/U7+tGLKihjUyboZAzOadytMjnqHp1f45RGk1IzDKCpDpSYA==
  /sparkles/1.0.1:
    dev: false
    engines:
      node: '>= 0.10'
    resolution:
      integrity: sha512-dSO0DDYUahUt/0/pD/Is3VIm5TGJjludZ0HVymmhYF6eNA53PVLhnUk0znSYbH8IYBuJdCE+1luR22jNLMaQdw==
  /spawn-wrap/1.4.3:
    dependencies:
      foreground-child: 1.5.6
      mkdirp: 0.5.1
      os-homedir: 1.0.2
      rimraf: 2.7.1
      signal-exit: 3.0.2
      which: 1.3.1
    dev: false
    resolution:
      integrity: sha512-IgB8md0QW/+tWqcavuFgKYR/qIRvJkRLPJDFaoXtLLUaVcCDK0+HeFTkmQHj3eprcYhc+gOl0aEA1w7qZlYezw==
  /spdx-correct/3.1.0:
    dependencies:
      spdx-expression-parse: 3.0.0
      spdx-license-ids: 3.0.5
    dev: false
    resolution:
      integrity: sha512-lr2EZCctC2BNR7j7WzJ2FpDznxky1sjfxvvYEyzxNyb6lZXHODmEoJeFu4JupYlkfha1KZpJyoqiJ7pgA1qq8Q==
  /spdx-exceptions/2.2.0:
    dev: false
    resolution:
      integrity: sha512-2XQACfElKi9SlVb1CYadKDXvoajPgBVPn/gOQLrTvHdElaVhr7ZEbqJaRnJLVNeaI4cMEAgVCeBMKF6MWRDCRA==
  /spdx-expression-parse/3.0.0:
    dependencies:
      spdx-exceptions: 2.2.0
      spdx-license-ids: 3.0.5
    dev: false
    resolution:
      integrity: sha512-Yg6D3XpRD4kkOmTpdgbUiEJFKghJH03fiC1OPll5h/0sO6neh2jqRDVHOQ4o/LMea0tgCkbMgea5ip/e+MkWyg==
  /spdx-license-ids/3.0.5:
    dev: false
    resolution:
      integrity: sha512-J+FWzZoynJEXGphVIS+XEh3kFSjZX/1i9gFBaWQcB+/tmpe2qUsSBABpcxqxnAxFdiUFEgAX1bjYGQvIZmoz9Q==
  /split-string/3.1.0:
    dependencies:
      extend-shallow: 3.0.2
    dev: false
    engines:
      node: '>=0.10.0'
    resolution:
      integrity: sha512-NzNVhJDYpwceVVii8/Hu6DKfD2G+NrQHlS/V/qgv763EYudVwEcMQNxd2lh+0VrUByXN/oJkl5grOhYWvQUYiw==
  /sprintf-js/1.0.3:
    dev: false
    resolution:
      integrity: sha1-BOaSb2YolTVPPdAVIDYzuFcpfiw=
  /sshpk/1.16.1:
    dependencies:
      asn1: 0.2.4
      assert-plus: 1.0.0
      bcrypt-pbkdf: 1.0.2
      dashdash: 1.14.1
      ecc-jsbn: 0.1.2
      getpass: 0.1.7
      jsbn: 0.1.1
      safer-buffer: 2.1.2
      tweetnacl: 0.14.5
    dev: false
    engines:
      node: '>=0.10.0'
    hasBin: true
    resolution:
      integrity: sha512-HXXqVUq7+pcKeLqqZj6mHFUMvXtOJt1uoUx09pFW6011inTMxqI8BA8PM95myrIyyKwdnzjdFjLiE6KBPVtJIg==
  /ssri/6.0.1:
    dependencies:
      figgy-pudding: 3.5.1
    dev: false
    resolution:
      integrity: sha512-3Wge10hNcT1Kur4PDFwEieXSCMCJs/7WvSACcrMYrNp+b8kDL1/0wJch5Ni2WrtwEa2IO8OsVfeKIciKCDx/QA==
  /static-extend/0.1.2:
    dependencies:
      define-property: 0.2.5
      object-copy: 0.1.0
    dev: false
    engines:
      node: '>=0.10.0'
    resolution:
      integrity: sha1-YICcOcv/VTNyJv1eC1IPNB8ftcY=
  /statuses/1.5.0:
    dev: false
    engines:
      node: '>= 0.6'
    resolution:
      integrity: sha1-Fhx9rBd2Wf2YEfQ3cfqZOBR4Yow=
  /stream-browserify/2.0.2:
    dependencies:
      inherits: 2.0.4
      readable-stream: 2.3.7
    dev: false
    resolution:
      integrity: sha512-nX6hmklHs/gr2FuxYDltq8fJA1GDlxKQCz8O/IM4atRqBH8OORmBNgfvW5gG10GT/qQ9u0CzIvr2X5Pkt6ntqg==
  /stream-each/1.2.3:
    dependencies:
      end-of-stream: 1.4.4
      stream-shift: 1.0.1
    dev: false
    resolution:
      integrity: sha512-vlMC2f8I2u/bZGqkdfLQW/13Zihpej/7PmSiMQsbYddxuTsJp8vRe2x2FvVExZg7FaOds43ROAuFJwPR4MTZLw==
  /stream-http/2.8.3:
    dependencies:
      builtin-status-codes: 3.0.0
      inherits: 2.0.4
      readable-stream: 2.3.7
      to-arraybuffer: 1.0.1
      xtend: 4.0.2
    dev: false
    resolution:
      integrity: sha512-+TSkfINHDo4J+ZobQLWiMouQYB+UVYFttRA94FpEzzJ7ZdqcL4uUUQ7WkdkI4DSozGmgBUE/a47L+38PenXhUw==
  /stream-shift/1.0.1:
    dev: false
    resolution:
      integrity: sha512-AiisoFqQ0vbGcZgQPY1cdP2I76glaVA/RauYR4G4thNFgkTqr90yXTo4LYX60Jl+sIlPNHHdGSwo01AvbKUSVQ==
  /streamroller/1.0.6:
    dependencies:
      async: 2.6.3
      date-format: 2.1.0
      debug: 3.2.6
      fs-extra: 7.0.1
      lodash: 4.17.15
    dev: false
    engines:
      node: '>=6.0'
    resolution:
      integrity: sha512-3QC47Mhv3/aZNFpDDVO44qQb9gwB9QggMEE0sQmkTAwBVYdBRWISdsywlkfm5II1Q5y/pmrHflti/IgmIzdDBg==
  /strict-uri-encode/1.1.0:
    dev: false
    engines:
      node: '>=0.10.0'
    resolution:
      integrity: sha1-J5siXfHVgrH1TmWt3UNS4Y+qBxM=
  /string-width/2.1.1:
    dependencies:
      is-fullwidth-code-point: 2.0.0
      strip-ansi: 4.0.0
    dev: false
    engines:
      node: '>=4'
    resolution:
      integrity: sha512-nOqH59deCq9SRHlxq1Aw85Jnt4w6KvLKqWVik6oA9ZklXLNIOlqg4F2yrT1MVaTjAqvVwdfeZ7w7aCvJD7ugkw==
  /string-width/3.1.0:
    dependencies:
      emoji-regex: 7.0.3
      is-fullwidth-code-point: 2.0.0
      strip-ansi: 5.2.0
    dev: false
    engines:
      node: '>=6'
    resolution:
      integrity: sha512-vafcv6KjVZKSgz06oM/H6GDBrAtz8vdhQakGjFIvNrHA6y3HCF1CInLy+QLq8dTJPQ1b+KDUqDFctkdRW44e1w==
  /string-width/4.2.0:
    dependencies:
      emoji-regex: 8.0.0
      is-fullwidth-code-point: 3.0.0
      strip-ansi: 6.0.0
    dev: false
    engines:
      node: '>=8'
    resolution:
      integrity: sha512-zUz5JD+tgqtuDjMhwIg5uFVV3dtqZ9yQJlZVfq4I01/K5Paj5UHj7VyrQOJvzawSVlKpObApbfD0Ed6yJc+1eg==
  /string.prototype.padend/3.1.0:
    dependencies:
      define-properties: 1.1.3
      es-abstract: 1.17.0
    dev: false
    engines:
      node: '>= 0.4'
    resolution:
      integrity: sha512-3aIv8Ffdp8EZj8iLwREGpQaUZiPyrWrpzMBHvkiSW/bK/EGve9np07Vwy7IJ5waydpGXzQZu/F8Oze2/IWkBaA==
  /string.prototype.trimleft/2.1.1:
    dependencies:
      define-properties: 1.1.3
      function-bind: 1.1.1
    dev: false
    engines:
      node: '>= 0.4'
    resolution:
      integrity: sha512-iu2AGd3PuP5Rp7x2kEZCrB2Nf41ehzh+goo8TV7z8/XDBbsvc6HQIlUl9RjkZ4oyrW1XM5UwlGl1oVEaDjg6Ag==
  /string.prototype.trimright/2.1.1:
    dependencies:
      define-properties: 1.1.3
      function-bind: 1.1.1
    dev: false
    engines:
      node: '>= 0.4'
    resolution:
      integrity: sha512-qFvWL3/+QIgZXVmJBfpHmxLB7xsUXz6HsUmP8+5dRaC3Q7oKUv9Vo6aMCRZC1smrtyECFsIT30PqBJ1gTjAs+g==
  /string_decoder/0.10.31:
    dev: false
    resolution:
      integrity: sha1-YuIDvEF2bGwoyfyEMB2rHFMQ+pQ=
  /string_decoder/1.1.1:
    dependencies:
      safe-buffer: 5.1.2
    dev: false
    resolution:
      integrity: sha512-n/ShnvDi6FHbbVfviro+WojiFzv+s8MPMHBczVePfUpDJLwoLT0ht1l4YwBCbi8pJAveEEdnkHyPyTP/mzRfwg==
  /string_decoder/1.3.0:
    dependencies:
      safe-buffer: 5.2.0
    dev: false
    resolution:
      integrity: sha512-hkRX8U1WjJFd8LsDJ2yQ/wWWxaopEsABU1XfkM8A+j0+85JAGppt16cr1Whg6KIbb4okU6Mql6BOj+uup/wKeA==
  /strip-ansi/3.0.1:
    dependencies:
      ansi-regex: 2.1.1
    dev: false
    engines:
      node: '>=0.10.0'
    resolution:
      integrity: sha1-ajhfuIU9lS1f8F0Oiq+UJ43GPc8=
  /strip-ansi/4.0.0:
    dependencies:
      ansi-regex: 3.0.0
    dev: false
    engines:
      node: '>=4'
    resolution:
      integrity: sha1-qEeQIusaw2iocTibY1JixQXuNo8=
  /strip-ansi/5.2.0:
    dependencies:
      ansi-regex: 4.1.0
    dev: false
    engines:
      node: '>=6'
    resolution:
      integrity: sha512-DuRs1gKbBqsMKIZlrffwlug8MHkcnpjs5VPmL1PAh+mA30U0DTotfDZ0d2UUsXpPmPmMMJ6W773MaA3J+lbiWA==
  /strip-ansi/6.0.0:
    dependencies:
      ansi-regex: 5.0.0
    dev: false
    engines:
      node: '>=8'
    resolution:
      integrity: sha512-AuvKTrTfQNYNIctbR1K/YGTR1756GycPsg7b9bdV9Duqur4gv6aKqHXah67Z8ImS7WEz5QVcOtlfW2rZEugt6w==
  /strip-bom/2.0.0:
    dependencies:
      is-utf8: 0.2.1
    dev: false
    engines:
      node: '>=0.10.0'
    resolution:
      integrity: sha1-YhmoVhZSBJHzV4i9vxRHqZx+aw4=
  /strip-bom/3.0.0:
    dev: false
    engines:
      node: '>=4'
    resolution:
      integrity: sha1-IzTBjpx1n3vdVv3vfprj1YjmjtM=
  /strip-eof/1.0.0:
    dev: false
    engines:
      node: '>=0.10.0'
    resolution:
      integrity: sha1-u0P/VZim6wXYm1n80SnJgzE2Br8=
  /strip-final-newline/2.0.0:
    dev: false
    engines:
      node: '>=6'
    resolution:
      integrity: sha512-BrpvfNAE3dcvq7ll3xVumzjKjZQ5tI1sEUIKr3Uoks0XUl45St3FlatVqef9prk4jRDzhW6WZg+3bk93y6pLjA==
  /strip-indent/1.0.1:
    dependencies:
      get-stdin: 4.0.1
    dev: false
    engines:
      node: '>=0.10.0'
    hasBin: true
    resolution:
      integrity: sha1-DHlipq3vp7vUrDZkYKY4VSrhoKI=
  /strip-indent/2.0.0:
    dev: false
    engines:
      node: '>=4'
    resolution:
      integrity: sha1-XvjbKV0B5u1sv3qrlpmNeCJSe2g=
  /strip-json-comments/2.0.1:
    dev: false
    engines:
      node: '>=0.10.0'
    resolution:
      integrity: sha1-PFMZQukIwml8DsNEhYwobHygpgo=
  /strip-json-comments/3.0.1:
    dev: false
    engines:
      node: '>=8'
    resolution:
      integrity: sha512-VTyMAUfdm047mwKl+u79WIdrZxtFtn+nBxHeb844XBQ9uMNTuTHdx2hc5RiAJYqwTj3wc/xe5HLSdJSkJ+WfZw==
  /supports-color/2.0.0:
    dev: false
    engines:
      node: '>=0.8.0'
    resolution:
      integrity: sha1-U10EXOa2Nj+kARcIRimZXp3zJMc=
  /supports-color/3.2.3:
    dependencies:
      has-flag: 1.0.0
    dev: false
    engines:
      node: '>=0.8.0'
    resolution:
      integrity: sha1-ZawFBLOVQXHYpklGsq48u4pfVPY=
  /supports-color/5.5.0:
    dependencies:
      has-flag: 3.0.0
    dev: false
    engines:
      node: '>=4'
    resolution:
      integrity: sha512-QjVjwdXIt408MIiAqCX4oUKsgU2EqAGzs2Ppkm4aQYbjm+ZEWEcW4SfFNTr4uMNZma0ey4f5lgLrkB0aX0QMow==
  /supports-color/6.0.0:
    dependencies:
      has-flag: 3.0.0
    dev: false
    engines:
      node: '>=6'
    resolution:
      integrity: sha512-on9Kwidc1IUQo+bQdhi8+Tijpo0e1SS6RoGo2guUwn5vdaxw8RXOF9Vb2ws+ihWOmh4JnCJOvaziZWP1VABaLg==
  /supports-color/6.1.0:
    dependencies:
      has-flag: 3.0.0
    dev: false
    engines:
      node: '>=6'
    resolution:
      integrity: sha512-qe1jfm1Mg7Nq/NSh6XE24gPXROEVsWHxC1LIx//XNlD9iw7YZQGjZNjYN7xGaEG6iKdA8EtNFW6R0gjnVXp+wQ==
  /table/5.4.6:
    dependencies:
      ajv: 6.10.2
      lodash: 4.17.15
      slice-ansi: 2.1.0
      string-width: 3.1.0
    dev: false
    engines:
      node: '>=6.0.0'
    resolution:
      integrity: sha512-wmEc8m4fjnob4gt5riFRtTu/6+4rSe12TpAELNSqHMfF3IqnA+CH37USM6/YR3qRZv7e56kAEAtd6nKZaxe0Ug==
  /tapable/1.1.3:
    dev: false
    engines:
      node: '>=6'
    resolution:
      integrity: sha512-4WK/bYZmj8xLr+HUCODHGF1ZFzsYffasLUgEiMBY4fgtltdO6B4WJtlSbPaDTLpYTcGVwM2qLnFTICEcNxs3kA==
  /terser-webpack-plugin/1.4.3_webpack@4.41.5:
    dependencies:
      cacache: 12.0.3
      find-cache-dir: 2.1.0
      is-wsl: 1.1.0
      schema-utils: 1.0.0
      serialize-javascript: 2.1.2
      source-map: 0.6.1
      terser: 4.6.3
      webpack: 4.41.5_webpack@4.41.5
      webpack-sources: 1.4.3
      worker-farm: 1.7.0
    dev: false
    engines:
      node: '>= 6.9.0'
    peerDependencies:
      webpack: ^4.0.0
    resolution:
      integrity: sha512-QMxecFz/gHQwteWwSo5nTc6UaICqN1bMedC5sMtUc7y3Ha3Q8y6ZO0iCR8pq4RJC8Hjf0FEPEHZqcMB/+DFCrA==
  /terser/4.6.3:
    dependencies:
      commander: 2.20.3
      source-map: 0.6.1
      source-map-support: 0.5.16
    dev: false
    engines:
      node: '>=6.0.0'
    hasBin: true
    resolution:
      integrity: sha512-Lw+ieAXmY69d09IIc/yqeBqXpEQIpDGZqT34ui1QWXIUpR2RjbqEkT8X7Lgex19hslSqcWM5iMN2kM11eMsESQ==
  /test-exclude/5.2.3:
    dependencies:
      glob: 7.1.6
      minimatch: 3.0.4
      read-pkg-up: 4.0.0
      require-main-filename: 2.0.0
    dev: false
    engines:
      node: '>=6'
    resolution:
      integrity: sha512-M+oxtseCFO3EDtAaGH7iiej3CBkzXqFMbzqYAACdzKui4eZA+pq3tZEwChvOdNfa7xxy8BfbmgJSIr43cC/+2g==
  /text-table/0.2.0:
    dev: false
    resolution:
      integrity: sha1-f17oI66AUgfACvLfSoTsP8+lcLQ=
  /through/2.3.8:
    dev: false
    resolution:
      integrity: sha1-DdTJ/6q8NXlgsbckEV1+Doai4fU=
  /through2/2.0.1:
    dependencies:
      readable-stream: 2.0.6
      xtend: 4.0.2
    dev: false
    resolution:
      integrity: sha1-OE51MU1J8y3hLuu4E2uOtrXVnak=
  /through2/2.0.5:
    dependencies:
      readable-stream: 2.3.7
      xtend: 4.0.2
    dev: false
    resolution:
      integrity: sha512-/mrRod8xqpA+IHSLyGCQ2s8SPHiCDEeQJSep1jqLYeEUClOFG2Qsh+4FU6G9VeqpZnGW/Su8LQGc4YKni5rYSQ==
  /thunkify/2.1.2:
    dev: false
    resolution:
      integrity: sha1-+qDp0jDFGsyVyhOjYawFyn4EVT0=
  /time-stamp/1.1.0:
    dev: false
    engines:
      node: '>=0.10.0'
    resolution:
      integrity: sha1-dkpaEa9QVhkhsTPztE5hhofg9cM=
  /timers-browserify/2.0.11:
    dependencies:
      setimmediate: 1.0.5
    dev: false
    engines:
      node: '>=0.6.0'
    resolution:
      integrity: sha512-60aV6sgJ5YEbzUdn9c8kYGIqOubPoUdqQCul3SBAsRCZ40s6Y5cMcrW4dt3/k/EsbLVJNl9n6Vz3fTc+k2GeKQ==
  /timsort/0.3.0:
    dev: false
    resolution:
      integrity: sha1-QFQRqOfmM5/mTbmiNN4R3DHgK9Q=
  /tmp/0.0.33:
    dependencies:
      os-tmpdir: 1.0.2
    dev: false
    engines:
      node: '>=0.6.0'
    resolution:
      integrity: sha512-jRCJlojKnZ3addtTOjdIqoRuPEKBvNXcGYqzO6zWZX8KfKEpnGY5jfggJQ3EjKuu8D4bJRr0y+cYJFmYbImXGw==
  /to-array/0.1.4:
    dev: false
    resolution:
      integrity: sha1-F+bBH3PdTz10zaek/zI46a2b+JA=
  /to-arraybuffer/1.0.1:
    dev: false
    resolution:
      integrity: sha1-fSKbH8xjfkZsoIEYCDanqr/4P0M=
  /to-fast-properties/1.0.3:
    dev: false
    engines:
      node: '>=0.10.0'
    resolution:
      integrity: sha1-uDVx+k2MJbguIxsG46MFXeTKGkc=
  /to-fast-properties/2.0.0:
    dev: false
    engines:
      node: '>=4'
    resolution:
      integrity: sha1-3F5pjL0HkmW8c+A3doGk5Og/YW4=
  /to-object-path/0.3.0:
    dependencies:
      kind-of: 3.2.2
    dev: false
    engines:
      node: '>=0.10.0'
    resolution:
      integrity: sha1-KXWIt7Dn4KwI4E5nL4XB9JmeF68=
  /to-regex-range/2.1.1:
    dependencies:
      is-number: 3.0.0
      repeat-string: 1.6.1
    dev: false
    engines:
      node: '>=0.10.0'
    resolution:
      integrity: sha1-fIDBe53+vlmeJzZ+DU3VWQFB2zg=
  /to-regex-range/5.0.1:
    dependencies:
      is-number: 7.0.0
    dev: false
    engines:
      node: '>=8.0'
    resolution:
      integrity: sha512-65P7iz6X5yEr1cwcgvQxbbIw7Uk3gOy5dIdtZ4rDveLqhrdJP+Li/Hx6tyK0NEb+2GCyneCMJiGqrADCSNk8sQ==
  /to-regex/3.0.2:
    dependencies:
      define-property: 2.0.2
      extend-shallow: 3.0.2
      regex-not: 1.0.2
      safe-regex: 1.1.0
    dev: false
    engines:
      node: '>=0.10.0'
    resolution:
      integrity: sha512-FWtleNAtZ/Ki2qtqej2CXTOayOH9bHDQF+Q48VpWyDXjbYxA4Yz8iDB31zXOBUlOHHKidDbqGVrTUvQMPmBGBw==
  /toidentifier/1.0.0:
    dev: false
    engines:
      node: '>=0.6'
    resolution:
      integrity: sha512-yaOH/Pk/VEhBWWTlhI+qXxDFXlejDGcQipMlyxda9nthulaxLZUNcUqFxokp0vcYnvteJln5FNQDRrxj3YcbVw==
  /tough-cookie/2.4.3:
    dependencies:
      psl: 1.7.0
      punycode: 1.4.1
    dev: false
    engines:
      node: '>=0.8'
    resolution:
      integrity: sha512-Q5srk/4vDM54WJsJio3XNn6K2sCG+CQ8G5Wz6bZhRZoAe/+TxjWB/GlFAnYEbkYVlON9FMk/fE3h2RLpPXo4lQ==
  /tough-cookie/2.5.0:
    dependencies:
      psl: 1.7.0
      punycode: 2.1.1
    dev: false
    engines:
      node: '>=0.8'
    resolution:
      integrity: sha512-nlLsUzgm1kfLXSXfRZMc1KLAugd4hqJHDTvc2hDIwS3mZAfMEuMbc03SujMF+GEcpaX/qboeycw6iO8JwVv2+g==
  /tough-cookie/3.0.1:
    dependencies:
      ip-regex: 2.1.0
      psl: 1.7.0
      punycode: 2.1.1
    dev: false
    engines:
      node: '>=6'
    resolution:
      integrity: sha512-yQyJ0u4pZsv9D4clxO69OEjLWYw+jbgspjTue4lTQZLfV0c5l1VmK2y1JK8E9ahdpltPOaAThPcp5nKPUgSnsg==
  /tr46/1.0.1:
    dependencies:
      punycode: 2.1.1
    dev: false
    resolution:
      integrity: sha1-qLE/1r/SSJUZZ0zN5VujaTtwbQk=
  /trim-newlines/1.0.0:
    dev: false
    engines:
      node: '>=0.10.0'
    resolution:
      integrity: sha1-WIeWa7WCpFA6QetST301ARgVphM=
  /trim-newlines/2.0.0:
    dev: false
    engines:
      node: '>=4'
    resolution:
      integrity: sha1-tAPQuRvlDDMd/EuC7s6yLD3hbSA=
  /trim-right/1.0.1:
    dev: false
    engines:
      node: '>=0.10.0'
    resolution:
      integrity: sha1-yy4SAwZ+DI3h9hQJS5/kVwTqYAM=
  /ts-loader/6.2.1_typescript@3.6.4:
    dependencies:
      chalk: 2.4.2
      enhanced-resolve: 4.1.1
      loader-utils: 1.2.3
      micromatch: 4.0.2
      semver: 6.3.0
      typescript: 3.6.4
    dev: false
    engines:
      node: '>=8.6'
    peerDependencies:
      typescript: '*'
    resolution:
      integrity: sha512-Dd9FekWuABGgjE1g0TlQJ+4dFUfYGbYcs52/HQObE0ZmUNjQlmLAS7xXsSzy23AMaMwipsx5sNHvoEpT2CZq1g==
  /ts-mocha/6.0.0_mocha@6.2.2:
    dependencies:
      mocha: 6.2.2
      ts-node: 7.0.1
    dev: false
    engines:
      node: '>= 6.X.X'
    hasBin: true
    optionalDependencies:
      tsconfig-paths: 3.9.0
    peerDependencies:
      mocha: ^3.X.X || ^4.X.X || ^5.X.X || ^6.X.X
    resolution:
      integrity: sha512-ZCtJK8WXxHNbFNjvUKQIXZby/+ybQQkaBcM/3QhBQUfwjpdGFE9F6iWsHhF5ifQNFV/lWiOODi2VMD5AyPcQyg==
  /ts-node/7.0.1:
    dependencies:
      arrify: 1.0.1
      buffer-from: 1.1.1
      diff: 3.5.0
      make-error: 1.3.5
      minimist: 1.2.0
      mkdirp: 0.5.1
      source-map-support: 0.5.16
      yn: 2.0.0
    dev: false
    engines:
      node: '>=4.2.0'
    hasBin: true
    resolution:
      integrity: sha512-BVwVbPJRspzNh2yfslyT1PSbl5uIk03EZlb493RKHN4qej/D06n1cEhjlOJG69oFsE7OT8XjpTUcYf6pKTLMhw==
  /ts-node/8.6.2_typescript@3.6.4:
    dependencies:
      arg: 4.1.2
      diff: 4.0.2
      make-error: 1.3.5
      source-map-support: 0.5.16
      typescript: 3.6.4
      yn: 3.1.1
    dev: false
    engines:
      node: '>=6.0.0'
    hasBin: true
    peerDependencies:
      typescript: '>=2.7'
    resolution:
      integrity: sha512-4mZEbofxGqLL2RImpe3zMJukvEvcO1XP8bj8ozBPySdCUXEcU5cIRwR0aM3R+VoZq7iXc8N86NC0FspGRqP4gg==
  /tsconfig-paths/3.9.0:
    dependencies:
      '@types/json5': 0.0.29
      json5: 1.0.1
      minimist: 1.2.0
      strip-bom: 3.0.0
    dev: false
    optional: true
    resolution:
      integrity: sha512-dRcuzokWhajtZWkQsDVKbWyY+jgcLC5sqJhg2PSgf4ZkH2aHPvaOY8YWGhmjb68b5qqTfasSsDO9k7RUiEmZAw==
  /tslib/1.10.0:
    dev: false
    resolution:
      integrity: sha512-qOebF53frne81cf0S9B41ByenJ3/IuH8yJKngAX35CmiZySA0khhkovshKK+jGCaMnVomla7gVlIcc3EvKPbTQ==
  /tslint-config-prettier/1.18.0:
    dev: false
    engines:
      node: '>=4.0.0'
    hasBin: true
    resolution:
      integrity: sha512-xPw9PgNPLG3iKRxmK7DWr+Ea/SzrvfHtjFt5LBl61gk2UBG/DB9kCXRjv+xyIU1rUtnayLeMUVJBcMX8Z17nDg==
  /tslint/5.20.1_typescript@3.6.4:
    dependencies:
      '@babel/code-frame': 7.8.3
      builtin-modules: 1.1.1
      chalk: 2.4.2
      commander: 2.20.3
      diff: 4.0.2
      glob: 7.1.6
      js-yaml: 3.13.1
      minimatch: 3.0.4
      mkdirp: 0.5.1
      resolve: 1.14.2
      semver: 5.7.1
      tslib: 1.10.0
      tsutils: 2.29.0_typescript@3.6.4
      typescript: 3.6.4
    dev: false
    engines:
      node: '>=4.8.0'
    hasBin: true
    peerDependencies:
      typescript: '>=2.3.0-dev || >=2.4.0-dev || >=2.5.0-dev || >=2.6.0-dev || >=2.7.0-dev || >=2.8.0-dev || >=2.9.0-dev || >=3.0.0-dev || >= 3.1.0-dev || >= 3.2.0-dev'
    resolution:
      integrity: sha512-EcMxhzCFt8k+/UP5r8waCf/lzmeSyVlqxqMEDQE7rWYiQky8KpIBz1JAoYXfROHrPZ1XXd43q8yQnULOLiBRQg==
  /tsutils/2.29.0_typescript@3.6.4:
    dependencies:
      tslib: 1.10.0
      typescript: 3.6.4
    dev: false
    peerDependencies:
      typescript: '>=2.1.0 || >=2.1.0-dev || >=2.2.0-dev || >=2.3.0-dev || >=2.4.0-dev || >=2.5.0-dev || >=2.6.0-dev || >=2.7.0-dev || >=2.8.0-dev || >=2.9.0-dev || >= 3.0.0-dev || >= 3.1.0-dev'
    resolution:
      integrity: sha512-g5JVHCIJwzfISaXpXE1qvNalca5Jwob6FjI4AoPlqMusJ6ftFE7IkkFoMhVLRgK+4Kx3gkzb8UZK5t5yTTvEmA==
  /tsutils/3.17.1_typescript@3.6.4:
    dependencies:
      tslib: 1.10.0
      typescript: 3.6.4
    dev: false
    engines:
      node: '>= 6'
    peerDependencies:
      typescript: '>=2.8.0 || >= 3.2.0-dev || >= 3.3.0-dev || >= 3.4.0-dev || >= 3.5.0-dev || >= 3.6.0-dev || >= 3.6.0-beta || >= 3.7.0-dev || >= 3.7.0-beta'
    resolution:
      integrity: sha512-kzeQ5B8H3w60nFY2g8cJIuH7JDpsALXySGtwGJ0p2LSjLgay3NdIpqq5SoOBe46bKDW2iq25irHCr8wjomUS2g==
  /tty-browserify/0.0.0:
    dev: false
    resolution:
      integrity: sha1-oVe6QC2iTpv5V/mqadUk7tQpAaY=
  /tunnel-agent/0.6.0:
    dependencies:
      safe-buffer: 5.2.0
    dev: false
    resolution:
      integrity: sha1-J6XeoGs2sEoKmWZ3SykIaPD8QP0=
  /tunnel/0.0.6:
    dev: false
    engines:
      node: '>=0.6.11 <=0.7.0 || >=0.7.3'
    resolution:
      integrity: sha512-1h/Lnq9yajKY2PEbBadPXj3VxsDDu844OnaAo52UVmIzIvwwtBPIuNvkjuzBlTWpfJyUbG3ez0KSBibQkj4ojg==
  /tweetnacl/0.14.5:
    dev: false
    resolution:
      integrity: sha1-WuaBd/GS1EViadEIr6k/+HQ/T2Q=
  /type-check/0.3.2:
    dependencies:
      prelude-ls: 1.1.2
    dev: false
    engines:
      node: '>= 0.8.0'
    resolution:
      integrity: sha1-WITKtRLPHTVeP7eE8wgEsrUg23I=
  /type-detect/4.0.8:
    dev: false
    engines:
      node: '>=4'
    resolution:
      integrity: sha512-0fr/mIH1dlO+x7TlcMy+bIDqKPsw/70tVyeHW787goQjhmqaZe10uwLujubK9q9Lg6Fiho1KUKDYz0Z7k7g5/g==
  /type-fest/0.8.1:
    dev: false
    engines:
      node: '>=8'
    resolution:
      integrity: sha512-4dbzIzqvjtgiM5rw1k5rEHtBANKmdudhGyBEajN01fEyhaAIhsoKNy6y7+IN93IfpFtwY9iqi7kD+xwKhQsNJA==
  /type-is/1.6.18:
    dependencies:
      media-typer: 0.3.0
      mime-types: 2.1.26
    dev: false
    engines:
      node: '>= 0.6'
    resolution:
      integrity: sha512-TkRKr9sUTxEH8MdfuCSP7VizJyzRNMjj2J2do2Jr3Kym598JVdEksuzPQCnlFPW4ky9Q+iA+ma9BGm06XQBy8g==
  /typedarray/0.0.6:
    dev: false
    resolution:
      integrity: sha1-hnrHTjhkGHsdPUfZlqeOxciDB3c=
  /typedoc-default-themes/0.6.3:
    dependencies:
      backbone: 1.4.0
      jquery: 3.4.1
      lunr: 2.3.8
      underscore: 1.9.2
    dev: false
    engines:
      node: '>= 8'
    resolution:
      integrity: sha512-rouf0TcIA4M2nOQFfC7Zp4NEwoYiEX4vX/ZtudJWU9IHA29MPC+PPgSXYLPESkUo7FuB//GxigO3mk9Qe1xp3Q==
  /typedoc/0.15.8:
    dependencies:
      '@types/minimatch': 3.0.3
      fs-extra: 8.1.0
      handlebars: 4.7.2
      highlight.js: 9.17.1
      lodash: 4.17.15
      marked: 0.8.0
      minimatch: 3.0.4
      progress: 2.0.3
      shelljs: 0.8.3
      typedoc-default-themes: 0.6.3
      typescript: 3.7.4
    dev: false
    engines:
      node: '>= 6.0.0'
    hasBin: true
    resolution:
      integrity: sha512-a0zypcvfIFsS7Gqpf2MkC1+jNND3K1Om38pbDdy/gYWX01NuJZhC5+O0HkIp0oRIZOo7PWrA5+fC24zkANY28Q==
  /typescript/3.6.4:
    dev: false
    engines:
      node: '>=4.2.0'
    hasBin: true
    resolution:
      integrity: sha512-unoCll1+l+YK4i4F8f22TaNVPRHcD9PA3yCuZ8g5e0qGqlVlJ/8FSateOLLSagn+Yg5+ZwuPkL8LFUc0Jcvksg==
  /typescript/3.7.4:
    dev: false
    engines:
      node: '>=4.2.0'
    hasBin: true
    resolution:
      integrity: sha512-A25xv5XCtarLwXpcDNZzCGvW2D1S3/bACratYBx2sax8PefsFhlYmkQicKHvpYflFS8if4zne5zT5kpJ7pzuvw==
  /uglify-js/3.7.5:
    dependencies:
      commander: 2.20.3
      source-map: 0.6.1
    dev: false
    engines:
      node: '>=0.8.0'
    hasBin: true
    resolution:
      integrity: sha512-GFZ3EXRptKGvb/C1Sq6nO1iI7AGcjyqmIyOw0DrD0675e+NNbGO72xmMM2iEBdFbxaTLo70NbjM/Wy54uZIlsg==
  /ultron/1.1.1:
    dev: false
    resolution:
      integrity: sha512-UIEXBNeYmKptWH6z8ZnqTeS8fV74zG0/eRU9VGkpzz+LIJNs8W/zM/L+7ctCkRrgbNnnR0xxw4bKOr0cW0N0Og==
  /underscore/1.8.3:
    dev: false
    resolution:
      integrity: sha1-Tz+1OxBuYJf8+ctBCfKl6b36UCI=
  /underscore/1.9.2:
    dev: false
    resolution:
      integrity: sha512-D39qtimx0c1fI3ya1Lnhk3E9nONswSKhnffBI0gME9C99fYOkNi04xs8K6pePLhvl1frbDemkaBQ5ikWllR2HQ==
  /union-value/1.0.1:
    dependencies:
      arr-union: 3.1.0
      get-value: 2.0.6
      is-extendable: 0.1.1
      set-value: 2.0.1
    dev: false
    engines:
      node: '>=0.10.0'
    resolution:
      integrity: sha512-tJfXmxMeWYnczCVs7XAEvIV7ieppALdyepWMkHkwciRpZraG/xwT+s2JN8+pr1+8jCRf80FFzvr+MpQeeoF4Xg==
  /unique-filename/1.1.1:
    dependencies:
      unique-slug: 2.0.2
    dev: false
    resolution:
      integrity: sha512-Vmp0jIp2ln35UTXuryvjzkjGdRyf9b2lTXuSYUiPmzRcl3FDtYqAwOnTJkAngD9SWhnoJzDbTKwaOrZ+STtxNQ==
  /unique-slug/2.0.2:
    dependencies:
      imurmurhash: 0.1.4
    dev: false
    resolution:
      integrity: sha512-zoWr9ObaxALD3DOPfjPSqxt4fnZiWblxHIgeWqW8x7UqDzEtHEQLzji2cuJYQFCU6KmoJikOYAZlrTHHebjx2w==
  /universalify/0.1.2:
    dev: false
    engines:
      node: '>= 4.0.0'
    resolution:
      integrity: sha512-rBJeI5CXAlmy1pV+617WB9J63U6XcazHHF2f2dbJix4XzpUF0RS3Zbj0FGIOCAva5P/d/GBOYaACQ1w+0azUkg==
  /unpipe/1.0.0:
    dev: false
    engines:
      node: '>= 0.8'
    resolution:
      integrity: sha1-sr9O6FFKrmFltIF4KdIbLvSZBOw=
  /unset-value/1.0.0:
    dependencies:
      has-value: 0.3.1
      isobject: 3.0.1
    dev: false
    engines:
      node: '>=0.10.0'
    resolution:
      integrity: sha1-g3aHP30jNRef+x5vw6jtDfyKtVk=
  /upath/1.2.0:
    dev: false
    engines:
      node: '>=4'
    resolution:
      integrity: sha512-aZwGpamFO61g3OlfT7OQCHqhGnW43ieH9WZeP7QxN/G/jS4jfqUkZxoryvJgVPEcrl5NL/ggHsSmLMHuH64Lhg==
  /uri-js/4.2.2:
    dependencies:
      punycode: 2.1.1
    dev: false
    resolution:
      integrity: sha512-KY9Frmirql91X2Qgjry0Wd4Y+YTdrdZheS8TFwvkbLWf/G5KNJDCh6pKL5OZctEW4+0Baa5idK2ZQuELRwPznQ==
  /urix/0.1.0:
    dev: false
    resolution:
      integrity: sha1-2pN/emLiH+wf0Y1Js1wpNQZ6bHI=
  /url/0.11.0:
    dependencies:
      punycode: 1.3.2
      querystring: 0.2.0
    dev: false
    resolution:
      integrity: sha1-ODjpfPxgUh63PFJajlW/3Z4uKPE=
  /use/3.1.1:
    dev: false
    engines:
      node: '>=0.10.0'
    resolution:
      integrity: sha512-cwESVXlO3url9YWlFW/TA9cshCEhtu7IKJ/p5soJ/gGpj7vbvFrAY/eIioQ6Dw23KjZhYgiIo8HOs1nQ2vr/oQ==
  /useragent/2.3.0:
    dependencies:
      lru-cache: 4.1.5
      tmp: 0.0.33
    dev: false
    resolution:
      integrity: sha512-4AoH4pxuSvHCjqLO04sU6U/uE65BYza8l/KKBS0b0hnUPWi+cQ2BpeTEwejCSx9SPV5/U03nniDTrWx5NrmKdw==
  /util-deprecate/1.0.2:
    dev: false
    resolution:
      integrity: sha1-RQ1Nyfpw3nMnYvvS1KKJgUGaDM8=
  /util/0.10.3:
    dependencies:
      inherits: 2.0.1
    dev: false
    resolution:
      integrity: sha1-evsa/lCAUkZInj23/g7TeTNqwPk=
  /util/0.11.1:
    dependencies:
      inherits: 2.0.3
    dev: false
    resolution:
      integrity: sha512-HShAsny+zS2TZfaXxD9tYj4HQGlBezXZMZuM/S5PKLLoZkShZiGk9o5CzukI1LVHZvjdvZ2Sj1aW/Ndn2NB/HQ==
  /util/0.12.1:
    dependencies:
      inherits: 2.0.4
      is-arguments: 1.0.4
      is-generator-function: 1.0.7
      object.entries: 1.1.1
      safe-buffer: 5.2.0
    dev: false
    resolution:
      integrity: sha512-MREAtYOp+GTt9/+kwf00IYoHZyjM8VU4aVrkzUlejyqaIjd2GztVl5V9hGXKlvBKE3gENn/FMfHE5v6hElXGcQ==
  /utils-merge/1.0.1:
    dev: false
    engines:
      node: '>= 0.4.0'
    resolution:
      integrity: sha1-n5VxD1CiZ5R7LMwSR0HBAoQn5xM=
  /uuid/3.3.3:
    dev: false
    hasBin: true
    resolution:
      integrity: sha512-pW0No1RGHgzlpHJO1nsVrHKpOEIxkGg1xB+v0ZmdNH5OAeAwzAVrCnI2/6Mtx+Uys6iaylxa+D3g4j63IKKjSQ==
  /v8-compile-cache/2.0.3:
    dev: false
    resolution:
      integrity: sha512-CNmdbwQMBjwr9Gsmohvm0pbL954tJrNzf6gWL3K+QMQf00PF7ERGrEiLgjuU3mKreLC2MeGhUsNV9ybTbLgd3w==
  /v8-compile-cache/2.1.0:
    dev: false
    resolution:
      integrity: sha512-usZBT3PW+LOjM25wbqIlZwPeJV+3OSz3M1k1Ws8snlW39dZyYL9lOGC5FgPVHfk0jKmjiDV8Z0mIbVQPiwFs7g==
  /validate-npm-package-license/3.0.4:
    dependencies:
      spdx-correct: 3.1.0
      spdx-expression-parse: 3.0.0
    dev: false
    resolution:
      integrity: sha512-DpKm2Ui/xN7/HQKCtpZxoRWBhZ9Z0kqtygG8XCgNQ8ZlDnxuQmWhj566j8fN4Cu3/JmbhsDo7fcAJq4s9h27Ew==
  /validator/8.2.0:
    dev: false
    engines:
      node: '>= 0.10'
    resolution:
      integrity: sha512-Yw5wW34fSv5spzTXNkokD6S6/Oq92d8q/t14TqsS3fAiA1RYnxSFSIZ+CY3n6PGGRCq5HhJTSepQvFUS2QUDxA==
  /validator/9.4.1:
    dev: false
    engines:
      node: '>= 0.10'
    resolution:
      integrity: sha512-YV5KjzvRmSyJ1ee/Dm5UED0G+1L4GZnLN3w6/T+zZm8scVua4sOhYKWTUrKa0H/tMiJyO9QLHMPN+9mB/aMunA==
  /variable-diff/1.1.0:
    dependencies:
      chalk: 1.1.3
      object-assign: 4.1.1
    dev: false
    resolution:
      integrity: sha1-0r1cZtt2wTh52W5qMG7cmJ35eNo=
  /vary/1.1.2:
    dev: false
    engines:
      node: '>= 0.8'
    resolution:
      integrity: sha1-IpnwLG3tMNSllhsLn3RSShj2NPw=
  /verror/1.10.0:
    dependencies:
      assert-plus: 1.0.0
      core-util-is: 1.0.2
      extsprintf: 1.3.0
    dev: false
    engines:
      '0': node >=0.6.0
    resolution:
      integrity: sha1-OhBcoXBTr1XW4nDB+CiGguGNpAA=
  /vinyl/0.5.3:
    dependencies:
      clone: 1.0.4
      clone-stats: 0.0.1
      replace-ext: 0.0.1
    dev: false
    engines:
      node: '>= 0.9'
    resolution:
      integrity: sha1-sEVbOPxeDPMNQyUTLkYZcMIJHN4=
  /vlq/0.2.3:
    dev: false
    resolution:
      integrity: sha512-DRibZL6DsNhIgYQ+wNdWDL2SL3bKPlVrRiBqV5yuMm++op8W4kGFtaQfCs4KEJn0wBZcHVHJ3eoywX8983k1ow==
  /vm-browserify/1.1.2:
    dev: false
    resolution:
      integrity: sha512-2ham8XPWTONajOR0ohOKOHXkm3+gaBmGut3SRuu75xLd/RRaY6vqgh8NBYYk7+RW3u5AtzPQZG8F10LHkl0lAQ==
  /void-elements/2.0.1:
    dev: false
    engines:
      node: '>=0.10.0'
    resolution:
      integrity: sha1-wGavtYK7HLQSjWDqkjkulNXp2+w=
  /watchpack/1.6.0:
    dependencies:
      chokidar: 2.1.8
      graceful-fs: 4.2.3
      neo-async: 2.6.1
    dev: false
    resolution:
      integrity: sha512-i6dHe3EyLjMmDlU1/bGQpEw25XSjkJULPuAVKCbNRefQVq48yXKUpwg538F7AZTf9kyr57zj++pQFltUa5H7yA==
  /webidl-conversions/4.0.2:
    dev: false
    resolution:
      integrity: sha512-YQ+BmxuTgd6UXZW3+ICGfyqRyHXVlD5GtQr5+qjiNW7bF0cqrzX500HVXPBOvgXb5YnzDd+h0zqyv61KUD7+Sg==
  /webpack-cli/3.3.10_webpack@4.41.5:
    dependencies:
      chalk: 2.4.2
      cross-spawn: 6.0.5
      enhanced-resolve: 4.1.0
      findup-sync: 3.0.0
      global-modules: 2.0.0
      import-local: 2.0.0
      interpret: 1.2.0
      loader-utils: 1.2.3
      supports-color: 6.1.0
      v8-compile-cache: 2.0.3
      webpack: 4.41.5_webpack@4.41.5
      yargs: 13.2.4
    dev: false
    engines:
      node: '>=6.11.5'
    hasBin: true
    peerDependencies:
      webpack: 4.x.x
    resolution:
      integrity: sha512-u1dgND9+MXaEt74sJR4PR7qkPxXUSQ0RXYq8x1L6Jg1MYVEmGPrH6Ah6C4arD4r0J1P5HKjRqpab36k0eIzPqg==
  /webpack-dev-middleware/3.7.2_webpack@4.41.5:
    dependencies:
      memory-fs: 0.4.1
      mime: 2.4.4
      mkdirp: 0.5.1
      range-parser: 1.2.1
      webpack: 4.41.5_webpack@4.41.5
      webpack-log: 2.0.0
    dev: false
    engines:
      node: '>= 6'
    peerDependencies:
      webpack: ^4.0.0
    resolution:
      integrity: sha512-1xC42LxbYoqLNAhV6YzTYacicgMZQTqRd27Sim9wn5hJrX3I5nxYy1SxSd4+gjUFsz1dQFj+yEe6zEVmSkeJjw==
  /webpack-log/2.0.0:
    dependencies:
      ansi-colors: 3.2.4
      uuid: 3.3.3
    dev: false
    engines:
      node: '>= 6'
    resolution:
      integrity: sha512-cX8G2vR/85UYG59FgkoMamwHUIkSSlV3bBMRsbxVXVUk2j6NleCKjQ/WE9eYg9WY4w25O9w8wKP4rzNZFmUcUg==
  /webpack-sources/1.4.3:
    dependencies:
      source-list-map: 2.0.1
      source-map: 0.6.1
    dev: false
    resolution:
      integrity: sha512-lgTS3Xhv1lCOKo7SA5TjKXMjpSM4sBjNV5+q2bqesbSPs5FjGmU6jjtBSkX9b4qW87vDIsCIlUPOEhbZrMdjeQ==
  /webpack/4.41.5_webpack@4.41.5:
    dependencies:
      '@webassemblyjs/ast': 1.8.5
      '@webassemblyjs/helper-module-context': 1.8.5
      '@webassemblyjs/wasm-edit': 1.8.5
      '@webassemblyjs/wasm-parser': 1.8.5
      acorn: 6.4.0
      ajv: 6.10.2
      ajv-keywords: 3.4.1_ajv@6.10.2
      chrome-trace-event: 1.0.2
      enhanced-resolve: 4.1.1
      eslint-scope: 4.0.3
      json-parse-better-errors: 1.0.2
      loader-runner: 2.4.0
      loader-utils: 1.2.3
      memory-fs: 0.4.1
      micromatch: 3.1.10
      mkdirp: 0.5.1
      neo-async: 2.6.1
      node-libs-browser: 2.2.1
      schema-utils: 1.0.0
      tapable: 1.1.3
      terser-webpack-plugin: 1.4.3_webpack@4.41.5
      watchpack: 1.6.0
      webpack-sources: 1.4.3
    dev: false
    engines:
      node: '>=6.11.5'
    hasBin: true
    peerDependencies:
      webpack: '*'
    resolution:
      integrity: sha512-wp0Co4vpyumnp3KlkmpM5LWuzvZYayDwM2n17EHFr4qxBBbRokC7DJawPJC7TfSFZ9HZ6GsdH40EBj4UV0nmpw==
  /whatwg-url/6.5.0:
    dependencies:
      lodash.sortby: 4.7.0
      tr46: 1.0.1
      webidl-conversions: 4.0.2
    dev: false
    resolution:
      integrity: sha512-rhRZRqx/TLJQWUpQ6bmrt2UV4f0HCQ463yQuONJqC6fO2VoEb1pTYddbe59SkYq87aoM5A3bdhMZiUiVws+fzQ==
  /which-module/2.0.0:
    dev: false
    resolution:
      integrity: sha1-2e8H3Od7mQK4o6j6SzHD4/fm6Ho=
  /which/1.3.1:
    dependencies:
      isexe: 2.0.0
    dev: false
    hasBin: true
    resolution:
      integrity: sha512-HxJdYWq1MTIQbJ3nw0cqssHoTNU267KlrDuGZ1WYlxDStUtKUhOaJmh112/TZmHxxUfuJqPXSOm7tDyas0OSIQ==
  /which/2.0.2:
    dependencies:
      isexe: 2.0.0
    dev: false
    engines:
      node: '>= 8'
    hasBin: true
    resolution:
      integrity: sha512-BLI3Tl1TW3Pvl70l3yq3Y64i+awpwXqsGBYWkkqMtnbXgrMD+yj7rhW0kuEDxzJaYXGjEW5ogapKNMEKNMjibA==
  /wide-align/1.1.3:
    dependencies:
      string-width: 2.1.1
    dev: false
    resolution:
      integrity: sha512-QGkOQc8XL6Bt5PwnsExKBPuMKBxnGxWWW3fU55Xt4feHozMUhdUMaBCk290qpm/wG5u/RSKzwdAC4i51YigihA==
  /windows-release/3.2.0:
    dependencies:
      execa: 1.0.0
    dev: false
    engines:
      node: '>=6'
    resolution:
      integrity: sha512-QTlz2hKLrdqukrsapKsINzqMgOUpQW268eJ0OaOpJN32h272waxR9fkB9VoWRtK7uKHG5EHJcTXQBD8XZVJkFA==
  /word-wrap/1.2.3:
    dev: false
    engines:
      node: '>=0.10.0'
    resolution:
      integrity: sha512-Hz/mrNwitNRh/HUAtM/VT/5VH+ygD6DV7mYKZAtHOrbs8U7lvPS6xf7EJKMF0uW1KJCl0H701g3ZGus+muE5vQ==
  /wordwrap/0.0.3:
    dev: false
    engines:
      node: '>=0.4.0'
    resolution:
      integrity: sha1-o9XabNXAvAAI03I0u68b7WMFkQc=
  /wordwrap/1.0.0:
    dev: false
    resolution:
      integrity: sha1-J1hIEIkUVqQXHI0CJkQa3pDLyus=
  /worker-farm/1.7.0:
    dependencies:
      errno: 0.1.7
    dev: false
    resolution:
      integrity: sha512-rvw3QTZc8lAxyVrqcSGVm5yP/IJ2UcB3U0graE3LCFoZ0Yn2x4EoVSqJKdB/T5M+FLcRPjz4TDacRf3OCfNUzw==
  /wrap-ansi/5.1.0:
    dependencies:
      ansi-styles: 3.2.1
      string-width: 3.1.0
      strip-ansi: 5.2.0
    dev: false
    engines:
      node: '>=6'
    resolution:
      integrity: sha512-QC1/iN/2/RPVJ5jYK8BGttj5z83LmSKmvbvrXPNCLZSEb32KKVDJDl/MOt2N01qU2H/FkzEa9PKto1BqDjtd7Q==
  /wrap-ansi/6.2.0:
    dependencies:
      ansi-styles: 4.2.1
      string-width: 4.2.0
      strip-ansi: 6.0.0
    dev: false
    engines:
      node: '>=8'
    resolution:
      integrity: sha512-r6lPcBGxZXlIcymEu7InxDMhdW0KDxpLgoFLcguasxCaJ/SOIZwINatK9KY/tf+ZrlywOKU0UDj3ATXUBfxJXA==
  /wrappy/1.0.2:
    dev: false
    resolution:
      integrity: sha1-tSQ9jz7BqjXxNkYFvA0QNuMKtp8=
  /write-file-atomic/2.4.3:
    dependencies:
      graceful-fs: 4.2.3
      imurmurhash: 0.1.4
      signal-exit: 3.0.2
    dev: false
    resolution:
      integrity: sha512-GaETH5wwsX+GcnzhPgKcKjJ6M2Cq3/iZp1WyY/X1CSqrW+jVNM9Y7D8EC2sM4ZG/V8wZlSniJnCKWPmBYAucRQ==
  /write/1.0.3:
    dependencies:
      mkdirp: 0.5.1
    dev: false
    engines:
      node: '>=4'
    resolution:
      integrity: sha512-/lg70HAjtkUgWPVZhZcm+T4hkL8Zbtp1nFNOn3lRrxnlv50SRBv7cR7RqR+GMsd3hUXy9hWBo4CHTbFTcOYwig==
  /ws/3.3.3:
    dependencies:
      async-limiter: 1.0.1
      safe-buffer: 5.1.2
      ultron: 1.1.1
    dev: false
    resolution:
      integrity: sha512-nnWLa/NwZSt4KQJu51MYlCcSQ5g7INpOrOMt4XV8j4dqTXdmlUmSHQ8/oLC069ckre0fRsgfvsKwbTdtKLCDkA==
  /ws/6.2.1:
    dependencies:
      async-limiter: 1.0.1
    dev: false
    resolution:
      integrity: sha512-GIyAXC2cB7LjvpgMt9EKS2ldqr0MTrORaleiOno6TweZ6r3TKtoFQWay/2PceJ3RuBasOHzXNn5Lrw1X0bEjqA==
  /ws/7.2.1:
    dev: false
    engines:
      node: '>=8.3.0'
    peerDependencies:
      bufferutil: ^4.0.1
      utf-8-validate: ^5.0.2
    peerDependenciesMeta:
      bufferutil:
        optional: true
      utf-8-validate:
        optional: true
    resolution:
      integrity: sha512-sucePNSafamSKoOqoNfBd8V0StlkzJKL2ZAhGQinCfNQ+oacw+Pk7lcdAElecBF2VkLNZRiIb5Oi1Q5lVUVt2A==
  /xhr-mock/2.5.1:
    dependencies:
      global: 4.4.0
      url: 0.11.0
    dev: false
    resolution:
      integrity: sha512-UKOjItqjFgPUwQGPmRAzNBn8eTfIhcGjBVGvKYAWxUQPQsXNGD6KEckGTiHwyaAUp9C9igQlnN1Mp79KWCg7CQ==
  /xml/1.0.1:
    dev: false
    resolution:
      integrity: sha1-eLpyAgApxbyHuKgaPPzXS0ovweU=
  /xml2js/0.2.8:
    dependencies:
      sax: 0.5.8
    dev: false
    resolution:
      integrity: sha1-m4FpCTFjH/CdGVdUn69U9PmAs8I=
  /xml2js/0.4.23:
    dependencies:
      sax: 1.2.4
      xmlbuilder: 11.0.1
    dev: false
    engines:
      node: '>=4.0.0'
    resolution:
      integrity: sha512-ySPiMjM0+pLDftHgXY4By0uswI3SPKLDw/i3UXbnO8M/p28zqexCUoPmQFrYD+/1BzhGJSs2i1ERWKJAtiLrug==
  /xmlbuilder/11.0.1:
    dev: false
    engines:
      node: '>=4.0'
    resolution:
      integrity: sha512-fDlsI/kFEx7gLvbecc0/ohLG50fugQp8ryHzMTuW9vSa1GJ0XYWKnhsUx7oie3G98+r56aTQIUB4kht42R3JvA==
  /xmlbuilder/12.0.0:
    dev: false
    engines:
      node: '>=6.0'
    resolution:
      integrity: sha512-lMo8DJ8u6JRWp0/Y4XLa/atVDr75H9litKlb2E5j3V3MesoL50EBgZDWoLT3F/LztVnG67GjPXLZpqcky/UMnQ==
  /xmlbuilder/9.0.7:
    dev: false
    engines:
      node: '>=4.0'
    resolution:
      integrity: sha1-Ey7mPS7FVlxVfiD0wi35rKaGsQ0=
  /xmldom/0.2.1:
    dev: false
    engines:
      node: '>=0.1'
    resolution:
      integrity: sha512-kXXiYvmblIgEemGeB75y97FyaZavx6SQhGppLw5TKWAD2Wd0KAly0g23eVLh17YcpxZpnFym1Qk/eaRjy1APPg==
  /xmlhttprequest-ssl/1.5.5:
    dev: false
    engines:
      node: '>=0.4.0'
    resolution:
      integrity: sha1-wodrBhaKrcQOV9l+gRkayPQ5iz4=
  /xpath.js/1.1.0:
    dev: false
    engines:
      node: '>=0.4.0'
    resolution:
      integrity: sha512-jg+qkfS4K8E7965sqaUl8mRngXiKb3WZGfONgE18pr03FUQiuSV6G+Ej4tS55B+rIQSFEIw3phdVAQ4pPqNWfQ==
  /xregexp/2.0.0:
    dev: false
    resolution:
      integrity: sha1-UqY+VsoLhKfzpfPWGHLxJq16WUM=
  /xtend/4.0.2:
    dev: false
    engines:
      node: '>=0.4'
    resolution:
      integrity: sha512-LKYU1iAXJXUgAXn9URjiu+MWhyUXHsvfp7mcuYm9dSUKK0/CjtrUwFAxD82/mCWbtLsGjFIad0wIsod4zrTAEQ==
  /y18n/4.0.0:
    dev: false
    resolution:
      integrity: sha512-r9S/ZyXu/Xu9q1tYlpsLIsa3EeLXXk0VwlxqTcFRfg9EhMW+17kbt9G0NrgCmhGb5vT2hyhJZLfDGx+7+5Uj/w==
  /yallist/2.1.2:
    dev: false
    resolution:
      integrity: sha1-HBH5IY8HYImkfdUS+TxmmaaoHVI=
  /yallist/3.1.1:
    dev: false
    resolution:
      integrity: sha512-a4UGQaWPH59mOXUYnAG2ewncQS4i4F43Tv3JoAM+s2VDAmS9NsK8GpDMLrCHPksFT7h3K6TOoUNn2pb7RoXx4g==
  /yargs-parser/10.1.0:
    dependencies:
      camelcase: 4.1.0
    dev: false
    resolution:
      integrity: sha512-VCIyR1wJoEBZUqk5PA+oOBF6ypbwh5aNB3I50guxAL/quggdfs4TtNHQrSazFA3fYZ+tEqfs0zIGlv0c/rgjbQ==
  /yargs-parser/13.1.1:
    dependencies:
      camelcase: 5.3.1
      decamelize: 1.2.0
    dev: false
    resolution:
      integrity: sha512-oVAVsHz6uFrg3XQheFII8ESO2ssAf9luWuAd6Wexsu4F3OtIW0o8IribPXYrD4WC24LWtPrJlGy87y5udK+dxQ==
  /yargs-parser/16.1.0:
    dependencies:
      camelcase: 5.3.1
      decamelize: 1.2.0
    dev: false
    resolution:
      integrity: sha512-H/V41UNZQPkUMIT5h5hiwg4QKIY1RPvoBV4XcjUbRM8Bk2oKqqyZ0DIEbTFZB0XjbtSPG8SAa/0DxCQmiRgzKg==
  /yargs-unparser/1.6.0:
    dependencies:
      flat: 4.1.0
      lodash: 4.17.15
      yargs: 13.3.0
    dev: false
    engines:
      node: '>=6'
    resolution:
      integrity: sha512-W9tKgmSn0DpSatfri0nx52Joq5hVXgeLiqR/5G0sZNDoLZFOr/xjBUDcShCOGNsBnEMNo1KAMBkTej1Hm62HTw==
  /yargs/13.2.4:
    dependencies:
      cliui: 5.0.0
      find-up: 3.0.0
      get-caller-file: 2.0.5
      os-locale: 3.1.0
      require-directory: 2.1.1
      require-main-filename: 2.0.0
      set-blocking: 2.0.0
      string-width: 3.1.0
      which-module: 2.0.0
      y18n: 4.0.0
      yargs-parser: 13.1.1
    dev: false
    resolution:
      integrity: sha512-HG/DWAJa1PAnHT9JAhNa8AbAv3FPaiLzioSjCcmuXXhP8MlpHO5vwls4g4j6n30Z74GVQj8Xa62dWVx1QCGklg==
  /yargs/13.3.0:
    dependencies:
      cliui: 5.0.0
      find-up: 3.0.0
      get-caller-file: 2.0.5
      require-directory: 2.1.1
      require-main-filename: 2.0.0
      set-blocking: 2.0.0
      string-width: 3.1.0
      which-module: 2.0.0
      y18n: 4.0.0
      yargs-parser: 13.1.1
    dev: false
    resolution:
      integrity: sha512-2eehun/8ALW8TLoIl7MVaRUrg+yCnenu8B4kBlRxj3GJGDKU1Og7sMXPNm1BYyM1DOJmTZ4YeN/Nwxv+8XJsUA==
  /yargs/15.1.0:
    dependencies:
      cliui: 6.0.0
      decamelize: 1.2.0
      find-up: 4.1.0
      get-caller-file: 2.0.5
      require-directory: 2.1.1
      require-main-filename: 2.0.0
      set-blocking: 2.0.0
      string-width: 4.2.0
      which-module: 2.0.0
      y18n: 4.0.0
      yargs-parser: 16.1.0
    dev: false
    engines:
      node: '>=8'
    resolution:
      integrity: sha512-T39FNN1b6hCW4SOIk1XyTOWxtXdcen0t+XYrysQmChzSipvhBO8Bj0nK1ozAasdk24dNWuMZvr4k24nz+8HHLg==
  /yarn/1.21.1:
    dev: false
    engines:
      node: '>=4.0.0'
    hasBin: true
    resolution:
      integrity: sha512-dQgmJv676X/NQczpbiDtc2hsE/pppGDJAzwlRiADMTvFzYbdxPj2WO4PcNyriSt2c4jsCMpt8UFRKHUozt21GQ==
  /yauzl/2.4.1:
    dependencies:
      fd-slicer: 1.0.1
    dev: false
    resolution:
      integrity: sha1-lSj0QtqxsihOWLQ3m7GU4i4MQAU=
  /yeast/0.1.2:
    dev: false
    resolution:
      integrity: sha1-AI4G2AlDIMNy28L47XagymyKxBk=
  /yn/2.0.0:
    dev: false
    engines:
      node: '>=4'
    resolution:
      integrity: sha1-5a2ryKz0CPY4X8dklWhMiOavaJo=
  /yn/3.1.1:
    dev: false
    engines:
      node: '>=6'
    resolution:
      integrity: sha512-Ux4ygGWsu2c7isFWe8Yu1YluJmqVhxqK2cLXNQA5AcC3QfbGNpM7fu0Y8b/z16pXLnFxZYvWhd3fhBY9DLmC6Q==
  /z-schema/3.18.4:
    dependencies:
      lodash.get: 4.4.2
      lodash.isequal: 4.5.0
      validator: 8.2.0
    dev: false
    hasBin: true
    optionalDependencies:
      commander: 2.20.3
    resolution:
      integrity: sha512-DUOKC/IhbkdLKKiV89gw9DUauTV8U/8yJl1sjf6MtDmzevLKOF2duNJ495S3MFVjqZarr+qNGCPbkg4mu4PpLw==
  'file:projects/abort-controller.tgz':
    dependencies:
      '@microsoft/api-extractor': 7.7.2
      '@rollup/plugin-commonjs': 11.0.1_rollup@1.29.0
      '@rollup/plugin-multi-entry': 3.0.0_rollup@1.29.0
      '@rollup/plugin-node-resolve': 7.0.0_rollup@1.29.0
      '@rollup/plugin-replace': 2.3.0_rollup@1.29.0
      '@types/mocha': 5.2.7
      '@types/node': 8.10.59
      '@typescript-eslint/eslint-plugin': 2.16.0_c31061c3a4c51030ad09922138088b55
      '@typescript-eslint/parser': 2.16.0_eslint@6.8.0+typescript@3.6.4
      assert: 1.5.0
      cross-env: 6.0.3
      delay: 4.3.0
      eslint: 6.8.0
      eslint-config-prettier: 6.9.0_eslint@6.8.0
      eslint-plugin-no-null: 1.0.2_eslint@6.8.0
      eslint-plugin-no-only-tests: 2.4.0
      eslint-plugin-promise: 4.2.1
      karma: 4.4.1
      karma-chrome-launcher: 3.1.0
      karma-coverage: 2.0.1
      karma-edge-launcher: 0.4.2_karma@4.4.1
      karma-env-preprocessor: 0.1.1
      karma-firefox-launcher: 1.3.0
      karma-ie-launcher: 1.0.0_karma@4.4.1
      karma-junit-reporter: 2.0.1_karma@4.4.1
      karma-mocha: 1.3.0
      karma-mocha-reporter: 2.2.5_karma@4.4.1
      karma-remap-coverage: 0.1.5_karma-coverage@2.0.1
      mocha: 6.2.2
      mocha-junit-reporter: 1.23.2_mocha@6.2.2
      mocha-multi: 1.1.3_mocha@6.2.2
      nyc: 14.1.1
      prettier: 1.19.1
      rimraf: 3.0.0
      rollup: 1.29.0
      rollup-plugin-sourcemaps: 0.4.2_rollup@1.29.0
      rollup-plugin-terser: 5.2.0_rollup@1.29.0
      ts-node: 8.6.2_typescript@3.6.4
      tslib: 1.10.0
      typescript: 3.6.4
    dev: false
    name: '@rush-temp/abort-controller'
    resolution:
      integrity: sha512-/O4thkDSy96QrDQdZSufYTBBimNcS704b8/TtdMObf/DPsBRcOl5QZAziW4ygUMIWmREXQtRqBGE4lhtmSnqtw==
      tarball: 'file:projects/abort-controller.tgz'
    version: 0.0.0
  'file:projects/ai-search.tgz':
    dependencies:
      '@microsoft/api-extractor': 7.7.2
      '@opentelemetry/types': 0.2.0
      '@rollup/plugin-commonjs': 11.0.1_rollup@1.29.0
      '@rollup/plugin-json': 4.0.1_rollup@1.29.0
      '@rollup/plugin-multi-entry': 3.0.0_rollup@1.29.0
      '@rollup/plugin-node-resolve': 7.0.0_rollup@1.29.0
      '@rollup/plugin-replace': 2.3.0_rollup@1.29.0
      '@types/chai': 4.2.7
      '@types/mocha': 5.2.7
      '@types/node': 8.10.59
      '@typescript-eslint/eslint-plugin': 2.16.0_c31061c3a4c51030ad09922138088b55
      '@typescript-eslint/parser': 2.16.0_eslint@6.8.0+typescript@3.6.4
      chai: 4.2.0
      cross-env: 6.0.3
      eslint: 6.8.0
      eslint-config-prettier: 6.9.0_eslint@6.8.0
      eslint-plugin-no-null: 1.0.2_eslint@6.8.0
      eslint-plugin-no-only-tests: 2.4.0
      eslint-plugin-promise: 4.2.1
      events: 3.1.0
      inherits: 2.0.4
      karma: 4.4.1
      karma-chrome-launcher: 3.1.0
      karma-coverage: 2.0.1
      karma-edge-launcher: 0.4.2_karma@4.4.1
      karma-env-preprocessor: 0.1.1
      karma-firefox-launcher: 1.3.0
      karma-ie-launcher: 1.0.0_karma@4.4.1
      karma-junit-reporter: 2.0.1_karma@4.4.1
      karma-mocha: 1.3.0
      karma-mocha-reporter: 2.2.5_karma@4.4.1
      karma-remap-coverage: 0.1.5_karma-coverage@2.0.1
      mocha: 6.2.2
      mocha-junit-reporter: 1.23.2_mocha@6.2.2
      mocha-multi: 1.1.3_mocha@6.2.2
      prettier: 1.19.1
      rimraf: 3.0.0
      rollup: 1.29.0
      rollup-plugin-sourcemaps: 0.4.2_rollup@1.29.0
      rollup-plugin-terser: 5.2.0_rollup@1.29.0
      rollup-plugin-visualizer: 3.3.1_rollup@1.29.0
      tslib: 1.10.0
      typescript: 3.6.4
      util: 0.12.1
    dev: false
    name: '@rush-temp/ai-search'
    resolution:
      integrity: sha512-1SYCBWz0Jjt9HL/D+f8tdhr2wRy7Aimda79V8zBHEcYn5j4OQ1IhaAJ68425RdoLgHkKhettUnYfUub1H1f2+A==
      tarball: 'file:projects/ai-search.tgz'
    version: 0.0.0
  'file:projects/ai-text-analytics.tgz':
    dependencies:
      '@azure/core-tracing': 1.0.0-preview.7
      '@microsoft/api-extractor': 7.7.2
      '@opentelemetry/types': 0.2.0
      '@rollup/plugin-commonjs': 11.0.1_rollup@1.29.0
      '@rollup/plugin-json': 4.0.1_rollup@1.29.0
      '@rollup/plugin-multi-entry': 3.0.0_rollup@1.29.0
      '@rollup/plugin-node-resolve': 7.0.0_rollup@1.29.0
      '@rollup/plugin-replace': 2.3.0_rollup@1.29.0
      '@types/chai': 4.2.7
      '@types/mocha': 5.2.7
      '@types/sinon': 7.5.1
      '@typescript-eslint/eslint-plugin': 2.16.0_c31061c3a4c51030ad09922138088b55
      '@typescript-eslint/parser': 2.16.0_eslint@6.8.0+typescript@3.6.4
      chai: 4.2.0
      cross-env: 6.0.3
      dotenv: 8.2.0
      eslint: 6.8.0
      eslint-config-prettier: 6.9.0_eslint@6.8.0
      eslint-plugin-no-null: 1.0.2_eslint@6.8.0
      eslint-plugin-no-only-tests: 2.4.0
      eslint-plugin-promise: 4.2.1
      karma: 4.4.1
      karma-chrome-launcher: 3.1.0
      karma-coverage: 2.0.1
      karma-edge-launcher: 0.4.2_karma@4.4.1
      karma-env-preprocessor: 0.1.1
      karma-firefox-launcher: 1.3.0
      karma-ie-launcher: 1.0.0_karma@4.4.1
      karma-junit-reporter: 2.0.1_karma@4.4.1
      karma-mocha: 1.3.0
      karma-mocha-reporter: 2.2.5_karma@4.4.1
      karma-remap-coverage: 0.1.5_karma-coverage@2.0.1
      mocha: 6.2.2
      mocha-junit-reporter: 1.23.2_mocha@6.2.2
      mocha-multi: 1.1.3_mocha@6.2.2
      prettier: 1.19.1
      rimraf: 3.0.0
      rollup: 1.29.0
      rollup-plugin-sourcemaps: 0.4.2_rollup@1.29.0
      rollup-plugin-terser: 5.2.0_rollup@1.29.0
      rollup-plugin-visualizer: 3.3.1_rollup@1.29.0
      sinon: 7.5.0
      tslib: 1.10.0
      typescript: 3.6.4
    dev: false
    name: '@rush-temp/ai-text-analytics'
    resolution:
<<<<<<< HEAD
      integrity: sha512-p1bAicJ3veOdJYtunNQJ+z/GcA82+TvfnQZp15O36YgzVMnIUS83Doa8SaHSWVrp14pUX3d+3rSkj16XVBh0Lg==
=======
      integrity: sha512-MJEUH2b92SCCssAKt5sxTjUjnWXj7sG+eYFoitnU+oxOV/Fl7a57ego29t/4XjpWtW7N+EdZoyR74pqiuWU88A==
>>>>>>> a08bd51a
      tarball: 'file:projects/ai-text-analytics.tgz'
    version: 0.0.0
  'file:projects/app-configuration.tgz':
    dependencies:
      '@azure/core-tracing': 1.0.0-preview.7
      '@microsoft/api-extractor': 7.7.2
      '@opentelemetry/types': 0.2.0
      '@rollup/plugin-commonjs': 11.0.1_rollup@1.29.0
      '@rollup/plugin-multi-entry': 3.0.0_rollup@1.29.0
      '@rollup/plugin-node-resolve': 7.0.0_rollup@1.29.0
      '@rollup/plugin-replace': 2.3.0_rollup@1.29.0
      '@types/chai': 4.2.7
      '@types/mocha': 5.2.7
      '@types/node': 8.10.59
      '@types/sinon': 7.5.1
      assert: 1.5.0
      chai: 4.2.0
      dotenv: 8.2.0
      eslint: 6.8.0
      eslint-config-prettier: 6.9.0_eslint@6.8.0
      eslint-plugin-no-null: 1.0.2_eslint@6.8.0
      eslint-plugin-no-only-tests: 2.4.0
      eslint-plugin-promise: 4.2.1
      mocha: 6.2.2
      mocha-junit-reporter: 1.23.2_mocha@6.2.2
      mocha-multi: 1.1.3_mocha@6.2.2
      nock: 11.7.2
      nyc: 14.1.1
      prettier: 1.19.1
      rimraf: 3.0.0
      rollup: 1.29.0
      rollup-plugin-sourcemaps: 0.4.2_rollup@1.29.0
      rollup-plugin-terser: 5.2.0_rollup@1.29.0
      sinon: 7.5.0
      ts-node: 8.6.2_typescript@3.6.4
      tslib: 1.10.0
      typescript: 3.6.4
      uglify-js: 3.7.5
    dev: false
    name: '@rush-temp/app-configuration'
    resolution:
      integrity: sha512-W/8tyVT8R3seXqfSs0F/dpO4kjje9nspGmYMGg2XxcNoTzNkshSNfvvlMFL88bLW88BzCzfUnvS0Ugp53fxbwA==
      tarball: 'file:projects/app-configuration.tgz'
    version: 0.0.0
  'file:projects/core-amqp.tgz':
    dependencies:
      '@azure/eslint-plugin-azure-sdk': 2.0.1_aa0ad2344acf8577bd5ff240a93bf47f
      '@rollup/plugin-commonjs': 11.0.1_rollup@1.29.0
      '@rollup/plugin-inject': 4.0.0_rollup@1.29.0
      '@rollup/plugin-json': 4.0.1_rollup@1.29.0
      '@rollup/plugin-multi-entry': 3.0.0_rollup@1.29.0
      '@rollup/plugin-node-resolve': 7.0.0_rollup@1.29.0
      '@rollup/plugin-replace': 2.3.0_rollup@1.29.0
      '@types/async-lock': 1.1.1
      '@types/chai': 4.2.7
      '@types/chai-as-promised': 7.1.2
      '@types/debug': 4.1.5
      '@types/is-buffer': 2.0.0
      '@types/jssha': 2.0.0
      '@types/mocha': 5.2.7
      '@types/node': 8.10.59
      '@types/sinon': 7.5.1
      '@typescript-eslint/eslint-plugin': 2.16.0_c31061c3a4c51030ad09922138088b55
      '@typescript-eslint/parser': 2.16.0_eslint@6.8.0+typescript@3.6.4
      assert: 1.5.0
      async-lock: 1.2.2
      buffer: 5.4.3
      chai: 4.2.0
      chai-as-promised: 7.1.1_chai@4.2.0
      cross-env: 6.0.3
      debug: 4.1.1
      dotenv: 8.2.0
      eslint: 6.8.0
      eslint-config-prettier: 6.9.0_eslint@6.8.0
      eslint-plugin-no-null: 1.0.2_eslint@6.8.0
      eslint-plugin-no-only-tests: 2.4.0
      eslint-plugin-promise: 4.2.1
      events: 3.1.0
      is-buffer: 2.0.4
      jssha: 2.3.1
      karma: 4.4.1
      karma-chrome-launcher: 3.1.0
      karma-mocha: 1.3.0
      mocha: 6.2.2
      mocha-junit-reporter: 1.23.2_mocha@6.2.2
      mocha-multi: 1.1.3_mocha@6.2.2
      nyc: 14.1.1
      prettier: 1.19.1
      process: 0.11.10
      puppeteer: 2.0.0
      rhea: 1.0.15
      rhea-promise: 1.0.0
      rimraf: 3.0.0
      rollup: 1.29.0
      rollup-plugin-node-globals: 1.4.0
      rollup-plugin-shim: 1.0.0
      rollup-plugin-sourcemaps: 0.4.2_rollup@1.29.0
      rollup-plugin-terser: 5.2.0_rollup@1.29.0
      sinon: 7.5.0
      stream-browserify: 2.0.2
      ts-node: 8.6.2_typescript@3.6.4
      tslib: 1.10.0
      typescript: 3.6.4
      url: 0.11.0
      util: 0.12.1
      ws: 7.2.1
    dev: false
    name: '@rush-temp/core-amqp'
    resolution:
      integrity: sha512-UIbXncbvLgH2UI6Oid2LCplXVMXyjtbZm9F34fQFvM/xsxpl+qpCSKHS6Jq9rNpQH6/ENy7IwKlknI6KN+baCw==
      tarball: 'file:projects/core-amqp.tgz'
    version: 0.0.0
  'file:projects/core-arm.tgz':
    dependencies:
      '@rollup/plugin-node-resolve': 7.0.0_rollup@1.29.0
      '@types/chai': 4.2.7
      '@types/mocha': 5.2.7
      '@types/node': 8.10.59
      '@typescript-eslint/eslint-plugin': 2.16.0_c31061c3a4c51030ad09922138088b55
      '@typescript-eslint/parser': 2.16.0_eslint@6.8.0+typescript@3.6.4
      chai: 4.2.0
      eslint: 6.8.0
      eslint-config-prettier: 6.9.0_eslint@6.8.0
      eslint-plugin-no-null: 1.0.2_eslint@6.8.0
      eslint-plugin-no-only-tests: 2.4.0
      eslint-plugin-promise: 4.2.1
      mocha: 6.2.2
      mocha-junit-reporter: 1.23.2_mocha@6.2.2
      mocha-multi: 1.1.3_mocha@6.2.2
      npm-run-all: 4.1.5
      nyc: 14.1.1
      rimraf: 3.0.0
      rollup: 1.29.0
      rollup-plugin-sourcemaps: 0.4.2_rollup@1.29.0
      rollup-plugin-visualizer: 3.3.1_rollup@1.29.0
      shx: 0.3.2
      ts-node: 8.6.2_typescript@3.6.4
      tslib: 1.10.0
      typescript: 3.6.4
      uglify-js: 3.7.5
      yarn: 1.21.1
    dev: false
    name: '@rush-temp/core-arm'
    resolution:
      integrity: sha512-FpFQXQKScgEGDKfyYn8iKi0kqUs+3kbvwUlF6+PGvT+dUjlIExf9OULKQ9kT8MoYplPt7IlkV10hEnwBWsL/bg==
      tarball: 'file:projects/core-arm.tgz'
    version: 0.0.0
  'file:projects/core-asynciterator-polyfill.tgz':
    dependencies:
      '@types/node': 8.10.59
      '@typescript-eslint/eslint-plugin': 2.16.0_c31061c3a4c51030ad09922138088b55
      '@typescript-eslint/parser': 2.16.0_eslint@6.8.0+typescript@3.6.4
      eslint: 6.8.0
      eslint-config-prettier: 6.9.0_eslint@6.8.0
      eslint-plugin-no-null: 1.0.2_eslint@6.8.0
      eslint-plugin-no-only-tests: 2.4.0
      eslint-plugin-promise: 4.2.1
      prettier: 1.19.1
      typescript: 3.6.4
    dev: false
    name: '@rush-temp/core-asynciterator-polyfill'
    resolution:
      integrity: sha512-DMKbhPZvKPdg7IiXlUMYJ1LvwD/fC0os8ODNjpCwR7ZSnkyRp6J50LuouAiJTXqNpvs1A6lvsJUEh/Ji5ronTg==
      tarball: 'file:projects/core-asynciterator-polyfill.tgz'
    version: 0.0.0
  'file:projects/core-auth.tgz':
    dependencies:
      '@azure/core-tracing': 1.0.0-preview.7
      '@azure/eslint-plugin-azure-sdk': 2.0.1_aa0ad2344acf8577bd5ff240a93bf47f
      '@microsoft/api-extractor': 7.7.2
      '@opentelemetry/types': 0.2.0
      '@rollup/plugin-commonjs': 11.0.1_rollup@1.29.0
      '@rollup/plugin-json': 4.0.1_rollup@1.29.0
      '@rollup/plugin-multi-entry': 3.0.0_rollup@1.29.0
      '@rollup/plugin-node-resolve': 7.0.0_rollup@1.29.0
      '@rollup/plugin-replace': 2.3.0_rollup@1.29.0
      '@types/mocha': 5.2.7
      '@types/node': 8.10.59
      '@typescript-eslint/eslint-plugin': 2.16.0_c31061c3a4c51030ad09922138088b55
      '@typescript-eslint/parser': 2.16.0_eslint@6.8.0+typescript@3.6.4
      assert: 1.5.0
      cross-env: 6.0.3
      eslint: 6.8.0
      eslint-config-prettier: 6.9.0_eslint@6.8.0
      eslint-plugin-no-null: 1.0.2_eslint@6.8.0
      eslint-plugin-no-only-tests: 2.4.0
      eslint-plugin-promise: 4.2.1
      inherits: 2.0.4
      mocha: 6.2.2
      mocha-junit-reporter: 1.23.2_mocha@6.2.2
      mocha-multi: 1.1.3_mocha@6.2.2
      prettier: 1.19.1
      rimraf: 3.0.0
      rollup: 1.29.0
      rollup-plugin-sourcemaps: 0.4.2_rollup@1.29.0
      rollup-plugin-terser: 5.2.0_rollup@1.29.0
      rollup-plugin-visualizer: 3.3.1_rollup@1.29.0
      tslib: 1.10.0
      typescript: 3.6.4
      util: 0.12.1
    dev: false
    name: '@rush-temp/core-auth'
    resolution:
      integrity: sha512-26ZmgYKAWohqGorw2MMvpSgZa1QEsYQw2d/3GJCK0zgjdK1mmdHz+zoxgrl4Mr2QfFz4xecXZzJkqHkky/egig==
      tarball: 'file:projects/core-auth.tgz'
    version: 0.0.0
  'file:projects/core-http.tgz':
    dependencies:
      '@azure/core-tracing': 1.0.0-preview.7
      '@azure/eslint-plugin-azure-sdk': 2.0.1_aa0ad2344acf8577bd5ff240a93bf47f
      '@azure/logger-js': 1.3.2
      '@opentelemetry/types': 0.2.0
      '@rollup/plugin-commonjs': 11.0.1_rollup@1.29.0
      '@rollup/plugin-json': 4.0.1_rollup@1.29.0
      '@rollup/plugin-multi-entry': 3.0.0_rollup@1.29.0
      '@rollup/plugin-node-resolve': 7.0.0_rollup@1.29.0
      '@types/chai': 4.2.7
      '@types/express': 4.17.2
      '@types/glob': 7.1.1
      '@types/karma': 3.0.5
      '@types/mocha': 5.2.7
      '@types/node': 8.10.59
      '@types/node-fetch': 2.5.4
      '@types/sinon': 7.5.1
      '@types/tough-cookie': 2.3.6
      '@types/tunnel': 0.0.1
      '@types/uuid': 3.4.6
      '@types/webpack': 4.41.2
      '@types/webpack-dev-middleware': 2.0.3
      '@types/xml2js': 0.4.5
      '@typescript-eslint/eslint-plugin': 2.16.0_c31061c3a4c51030ad09922138088b55
      '@typescript-eslint/parser': 2.16.0_eslint@6.8.0+typescript@3.6.4
      babel-runtime: 6.26.0
      chai: 4.2.0
      eslint: 6.8.0
      eslint-config-prettier: 6.9.0_eslint@6.8.0
      eslint-plugin-no-null: 1.0.2_eslint@6.8.0
      eslint-plugin-no-only-tests: 2.4.0
      eslint-plugin-promise: 4.2.1
      express: 4.17.1
      fetch-mock: 8.3.2_node-fetch@2.6.0
      form-data: 3.0.0
      glob: 7.1.6
      karma: 4.4.1
      karma-chai: 0.1.0_chai@4.2.0+karma@4.4.1
      karma-chrome-launcher: 3.1.0
      karma-edge-launcher: 0.4.2_karma@4.4.1
      karma-firefox-launcher: 1.3.0
      karma-mocha: 1.3.0
      karma-rollup-preprocessor: 7.0.2_rollup@1.29.0
      karma-sourcemap-loader: 0.3.7
      karma-typescript-es6-transform: 4.1.1
      karma-webpack: 4.0.2_webpack@4.41.5
      mocha: 6.2.2
      mocha-chrome: 2.2.0
      mocha-junit-reporter: 1.23.2_mocha@6.2.2
      mocha-multi: 1.1.3_mocha@6.2.2
      node-fetch: 2.6.0
      npm-run-all: 4.1.5
      nyc: 14.1.1
      prettier: 1.19.1
      process: 0.11.10
      puppeteer: 2.0.0
      regenerator-runtime: 0.13.3
      rimraf: 3.0.0
      rollup: 1.29.0
      rollup-plugin-sourcemaps: 0.4.2_rollup@1.29.0
      rollup-plugin-visualizer: 3.3.1_rollup@1.29.0
      shx: 0.3.2
      sinon: 7.5.0
      terser: 4.6.3
      tough-cookie: 3.0.1
      ts-loader: 6.2.1_typescript@3.6.4
      ts-node: 8.6.2_typescript@3.6.4
      tslib: 1.10.0
      tunnel: 0.0.6
      typescript: 3.6.4
      uglify-js: 3.7.5
      uuid: 3.3.3
      webpack: 4.41.5_webpack@4.41.5
      webpack-cli: 3.3.10_webpack@4.41.5
      webpack-dev-middleware: 3.7.2_webpack@4.41.5
      xhr-mock: 2.5.1
      xml2js: 0.4.23
      yarn: 1.21.1
    dev: false
    name: '@rush-temp/core-http'
    resolution:
      integrity: sha512-hxy4si8ru5Yz1evnmpzEPgxujNLWClBJ8mZqCOh4kQhFcKU4kB4BMFw9QO/1+f/r6hnirXLOeXRqap0Dr627Iw==
      tarball: 'file:projects/core-http.tgz'
    version: 0.0.0
  'file:projects/core-lro.tgz':
    dependencies:
      '@azure/core-arm': 1.0.0-preview.7
      '@microsoft/api-extractor': 7.7.2
      '@opentelemetry/types': 0.2.0
      '@rollup/plugin-commonjs': 11.0.1_rollup@1.29.0
      '@rollup/plugin-multi-entry': 3.0.0_rollup@1.29.0
      '@rollup/plugin-node-resolve': 7.0.0_rollup@1.29.0
      '@rollup/plugin-replace': 2.3.0_rollup@1.29.0
      '@types/chai': 4.2.7
      '@types/mocha': 5.2.7
      '@types/node': 8.10.59
      '@typescript-eslint/eslint-plugin': 2.16.0_c31061c3a4c51030ad09922138088b55
      '@typescript-eslint/parser': 2.16.0_eslint@6.8.0+typescript@3.6.4
      assert: 1.5.0
      chai: 4.2.0
      eslint: 6.8.0
      eslint-config-prettier: 6.9.0_eslint@6.8.0
      eslint-plugin-no-null: 1.0.2_eslint@6.8.0
      eslint-plugin-no-only-tests: 2.4.0
      eslint-plugin-promise: 4.2.1
      events: 3.1.0
      karma: 4.4.1
      karma-chrome-launcher: 3.1.0
      karma-coverage: 2.0.1
      karma-edge-launcher: 0.4.2_karma@4.4.1
      karma-env-preprocessor: 0.1.1
      karma-firefox-launcher: 1.3.0
      karma-ie-launcher: 1.0.0_karma@4.4.1
      karma-junit-reporter: 2.0.1_karma@4.4.1
      karma-mocha: 1.3.0
      karma-mocha-reporter: 2.2.5_karma@4.4.1
      karma-remap-coverage: 0.1.5_karma-coverage@2.0.1
      mocha: 6.2.2
      mocha-junit-reporter: 1.23.2_mocha@6.2.2
      mocha-multi: 1.1.3_mocha@6.2.2
      npm-run-all: 4.1.5
      nyc: 14.1.1
      prettier: 1.19.1
      rimraf: 3.0.0
      rollup: 1.29.0
      rollup-plugin-shim: 1.0.0
      rollup-plugin-sourcemaps: 0.4.2_rollup@1.29.0
      rollup-plugin-terser: 5.2.0_rollup@1.29.0
      rollup-plugin-visualizer: 3.3.1_rollup@1.29.0
      shx: 0.3.2
      ts-node: 8.6.2_typescript@3.6.4
      tslib: 1.10.0
      typescript: 3.6.4
      uglify-js: 3.7.5
      yarn: 1.21.1
    dev: false
    name: '@rush-temp/core-lro'
    resolution:
      integrity: sha512-ILRpUJaz5IwyyhpoFVVA78gF1ER/fibdcbZYFY8WRu8MuYwUq/Cv387fkCt1Xg2fKYPVqWAAsofKJLAjXHWRaA==
      tarball: 'file:projects/core-lro.tgz'
    version: 0.0.0
  'file:projects/core-paging.tgz':
    dependencies:
      '@types/node': 8.10.59
      '@typescript-eslint/eslint-plugin': 2.16.0_c31061c3a4c51030ad09922138088b55
      '@typescript-eslint/parser': 2.16.0_eslint@6.8.0+typescript@3.6.4
      eslint: 6.8.0
      eslint-config-prettier: 6.9.0_eslint@6.8.0
      eslint-plugin-no-null: 1.0.2_eslint@6.8.0
      eslint-plugin-no-only-tests: 2.4.0
      eslint-plugin-promise: 4.2.1
      prettier: 1.19.1
      typescript: 3.6.4
    dev: false
    name: '@rush-temp/core-paging'
    resolution:
      integrity: sha512-M0VTa6YH8ODhI4Zjl/yqJvKuOJaHKpQOLEzJc69992BxVvy85LRsBdZCsjzdcMFfVi8mAt0SE50HluKsx272Kg==
      tarball: 'file:projects/core-paging.tgz'
    version: 0.0.0
  'file:projects/core-tracing.tgz':
    dependencies:
      '@azure/eslint-plugin-azure-sdk': 2.0.1_aa0ad2344acf8577bd5ff240a93bf47f
      '@microsoft/api-extractor': 7.7.2
      '@opencensus/web-types': 0.0.7
      '@opentelemetry/types': 0.2.0
      '@rollup/plugin-commonjs': 11.0.1_rollup@1.29.0
      '@rollup/plugin-json': 4.0.1_rollup@1.29.0
      '@rollup/plugin-multi-entry': 3.0.0_rollup@1.29.0
      '@rollup/plugin-node-resolve': 7.0.0_rollup@1.29.0
      '@rollup/plugin-replace': 2.3.0_rollup@1.29.0
      '@types/mocha': 5.2.7
      '@types/node': 8.10.59
      '@typescript-eslint/eslint-plugin': 2.16.0_c31061c3a4c51030ad09922138088b55
      '@typescript-eslint/parser': 2.16.0_eslint@6.8.0+typescript@3.6.4
      assert: 1.5.0
      cross-env: 6.0.3
      eslint: 6.8.0
      eslint-config-prettier: 6.9.0_eslint@6.8.0
      eslint-plugin-no-null: 1.0.2_eslint@6.8.0
      eslint-plugin-no-only-tests: 2.4.0
      eslint-plugin-promise: 4.2.1
      inherits: 2.0.4
      mocha: 6.2.2
      mocha-junit-reporter: 1.23.2_mocha@6.2.2
      mocha-multi: 1.1.3_mocha@6.2.2
      prettier: 1.19.1
      rimraf: 3.0.0
      rollup: 1.29.0
      rollup-plugin-sourcemaps: 0.4.2_rollup@1.29.0
      rollup-plugin-terser: 5.2.0_rollup@1.29.0
      rollup-plugin-visualizer: 3.3.1_rollup@1.29.0
      tslib: 1.10.0
      typescript: 3.6.4
      util: 0.12.1
    dev: false
    name: '@rush-temp/core-tracing'
    resolution:
      integrity: sha512-opxFIVIfz6bhmGKMIp25M4MJdesrVUrrbgGe76WKGjol3b9cr2Z1TN+dOk8pLW2YyTlaqkdyluZLEdiE9Vserg==
      tarball: 'file:projects/core-tracing.tgz'
    version: 0.0.0
  'file:projects/cosmos.tgz':
    dependencies:
      '@azure/eslint-plugin-azure-sdk': 2.0.1_aa0ad2344acf8577bd5ff240a93bf47f
      '@microsoft/api-extractor': 7.7.2
      '@rollup/plugin-json': 4.0.1_rollup@1.29.0
      '@rollup/plugin-multi-entry': 3.0.0_rollup@1.29.0
      '@types/debug': 4.1.5
      '@types/fast-json-stable-stringify': 2.0.0
      '@types/mocha': 5.2.7
      '@types/node': 8.10.59
      '@types/node-fetch': 2.5.4
      '@types/priorityqueuejs': 1.0.1
      '@types/semaphore': 1.1.0
      '@types/sinon': 7.5.1
      '@types/tunnel': 0.0.1
      '@types/underscore': 1.9.4
      '@types/uuid': 3.4.6
      '@typescript-eslint/eslint-plugin': 2.16.0_c31061c3a4c51030ad09922138088b55
      '@typescript-eslint/eslint-plugin-tslint': 2.16.0_4c73690b799761c3423dfbef49a3075b
      '@typescript-eslint/parser': 2.16.0_eslint@6.8.0+typescript@3.6.4
      cross-env: 6.0.3
      debug: 4.1.1
      dotenv: 8.2.0
      eslint: 6.8.0
      eslint-config-prettier: 6.9.0_eslint@6.8.0
      eslint-plugin-no-null: 1.0.2_eslint@6.8.0
      eslint-plugin-no-only-tests: 2.4.0
      eslint-plugin-promise: 4.2.1
      esm: 3.2.25
      execa: 3.4.0
      fast-json-stable-stringify: 2.1.0
      karma: 4.4.1
      karma-chrome-launcher: 3.1.0
      karma-cli: 2.0.0
      karma-firefox-launcher: 1.3.0
      karma-mocha: 1.3.0
      karma-mocha-reporter: 2.2.5_karma@4.4.1
      karma-requirejs: 1.1.0_karma@4.4.1+requirejs@2.3.6
      karma-sourcemap-loader: 0.3.7
      karma-webpack: 4.0.2_webpack@4.41.5
      mocha: 6.2.2
      mocha-junit-reporter: 1.23.2_mocha@6.2.2
      mocha-multi: 1.1.3_mocha@6.2.2
      node-abort-controller: 1.0.4
      node-fetch: 2.6.0
      os-name: 3.1.0
      prettier: 1.19.1
      priorityqueuejs: 1.0.0
      proxy-agent: 3.1.1
      requirejs: 2.3.6
      rimraf: 3.0.0
      rollup: 1.29.0
      rollup-plugin-local-resolve: 1.0.7
      semaphore: 1.1.0
      sinon: 7.5.0
      snap-shot-it: 7.9.1
      source-map-support: 0.5.16
      ts-node: 8.6.2_typescript@3.6.4
      tslib: 1.10.0
      tslint: 5.20.1_typescript@3.6.4
      tslint-config-prettier: 1.18.0
      typedoc: 0.15.8
      typescript: 3.6.4
      uuid: 3.3.3
      webpack: 4.41.5_webpack@4.41.5
    dev: false
    name: '@rush-temp/cosmos'
    resolution:
      integrity: sha512-8Iu71rLYM7PHJsY1HKyttL+GLMy1XbHP//73T2PxOJEMR5dQQJLKt7S2xe4Au8AX5UuGAKyxBZzEqToBkPfP4w==
      tarball: 'file:projects/cosmos.tgz'
    version: 0.0.0
  'file:projects/event-hubs.tgz':
    dependencies:
      '@azure/core-tracing': 1.0.0-preview.7
      '@azure/eslint-plugin-azure-sdk': 2.0.1_aa0ad2344acf8577bd5ff240a93bf47f
      '@microsoft/api-extractor': 7.7.2
      '@opentelemetry/types': 0.2.0
      '@rollup/plugin-commonjs': 11.0.1_rollup@1.29.0
      '@rollup/plugin-inject': 4.0.0_rollup@1.29.0
      '@rollup/plugin-json': 4.0.1_rollup@1.29.0
      '@rollup/plugin-multi-entry': 3.0.0_rollup@1.29.0
      '@rollup/plugin-node-resolve': 7.0.0_rollup@1.29.0
      '@rollup/plugin-replace': 2.3.0_rollup@1.29.0
      '@types/async-lock': 1.1.1
      '@types/chai': 4.2.7
      '@types/chai-as-promised': 7.1.2
      '@types/chai-string': 1.4.2
      '@types/debug': 4.1.5
      '@types/long': 4.0.0
      '@types/mocha': 5.2.7
      '@types/node': 8.10.59
      '@types/sinon': 7.5.1
      '@types/uuid': 3.4.6
      '@types/ws': 6.0.4
      '@typescript-eslint/eslint-plugin': 2.16.0_c31061c3a4c51030ad09922138088b55
      '@typescript-eslint/parser': 2.16.0_eslint@6.8.0+typescript@3.6.4
      assert: 1.5.0
      async-lock: 1.2.2
      buffer: 5.4.3
      chai: 4.2.0
      chai-as-promised: 7.1.1_chai@4.2.0
      chai-string: 1.5.0_chai@4.2.0
      cross-env: 6.0.3
      debug: 4.1.1
      dotenv: 8.2.0
      eslint: 6.8.0
      eslint-config-prettier: 6.9.0_eslint@6.8.0
      eslint-plugin-no-null: 1.0.2_eslint@6.8.0
      eslint-plugin-no-only-tests: 2.4.0
      eslint-plugin-promise: 4.2.1
      esm: 3.2.25
      https-proxy-agent: 3.0.1
      is-buffer: 2.0.4
      jssha: 2.3.1
      karma: 4.4.1
      karma-chrome-launcher: 3.1.0
      karma-coverage: 2.0.1
      karma-edge-launcher: 0.4.2_karma@4.4.1
      karma-env-preprocessor: 0.1.1
      karma-firefox-launcher: 1.3.0
      karma-ie-launcher: 1.0.0_karma@4.4.1
      karma-junit-reporter: 2.0.1_karma@4.4.1
      karma-mocha: 1.3.0
      karma-mocha-reporter: 2.2.5_karma@4.4.1
      karma-remap-coverage: 0.1.5_karma-coverage@2.0.1
      mocha: 6.2.2
      mocha-junit-reporter: 1.23.2_mocha@6.2.2
      mocha-multi: 1.1.3_mocha@6.2.2
      nyc: 14.1.1
      prettier: 1.19.1
      process: 0.11.10
      puppeteer: 2.0.0
      rhea-promise: 1.0.0
      rimraf: 3.0.0
      rollup: 1.29.0
      rollup-plugin-shim: 1.0.0
      rollup-plugin-sourcemaps: 0.4.2_rollup@1.29.0
      rollup-plugin-terser: 5.2.0_rollup@1.29.0
      sinon: 7.5.0
      ts-mocha: 6.0.0_mocha@6.2.2
      ts-node: 8.6.2_typescript@3.6.4
      tslib: 1.10.0
      typescript: 3.6.4
      uuid: 3.3.3
      ws: 7.2.1
    dev: false
    name: '@rush-temp/event-hubs'
    resolution:
      integrity: sha512-3K88t48CVoyjMZTw/OSzspGR1JBKeJPE1Ub/Zd9cDprTQkzwoesDUN/QkdBhe6Kzauk5vn4TMd9lDlHTseAOgg==
      tarball: 'file:projects/event-hubs.tgz'
    version: 0.0.0
  'file:projects/event-processor-host.tgz':
    dependencies:
      '@azure/eslint-plugin-azure-sdk': 2.0.1_aa0ad2344acf8577bd5ff240a93bf47f
      '@azure/event-hubs': 2.1.4
      '@azure/ms-rest-nodeauth': 0.9.3
      '@microsoft/api-extractor': 7.7.2
      '@rollup/plugin-commonjs': 11.0.1_rollup@1.29.0
      '@rollup/plugin-json': 4.0.1_rollup@1.29.0
      '@rollup/plugin-multi-entry': 3.0.0_rollup@1.29.0
      '@rollup/plugin-node-resolve': 7.0.0_rollup@1.29.0
      '@rollup/plugin-replace': 2.3.0_rollup@1.29.0
      '@types/async-lock': 1.1.1
      '@types/chai': 4.2.7
      '@types/chai-as-promised': 7.1.2
      '@types/chai-string': 1.4.2
      '@types/debug': 4.1.5
      '@types/mocha': 5.2.7
      '@types/node': 8.10.59
      '@types/uuid': 3.4.6
      '@types/ws': 6.0.4
      '@typescript-eslint/eslint-plugin': 2.16.0_c31061c3a4c51030ad09922138088b55
      '@typescript-eslint/parser': 2.16.0_eslint@6.8.0+typescript@3.6.4
      async-lock: 1.2.2
      azure-storage: 2.10.3
      chai: 4.2.0
      chai-as-promised: 7.1.1_chai@4.2.0
      chai-string: 1.5.0_chai@4.2.0
      cross-env: 6.0.3
      debug: 4.1.1
      dotenv: 8.2.0
      eslint: 6.8.0
      eslint-config-prettier: 6.9.0_eslint@6.8.0
      eslint-plugin-no-null: 1.0.2_eslint@6.8.0
      eslint-plugin-no-only-tests: 2.4.0
      eslint-plugin-promise: 4.2.1
      esm: 3.2.25
      https-proxy-agent: 3.0.1
      mocha: 6.2.2
      mocha-junit-reporter: 1.23.2_mocha@6.2.2
      mocha-multi: 1.1.3_mocha@6.2.2
      nyc: 14.1.1
      path-browserify: 1.0.0
      prettier: 1.19.1
      rimraf: 3.0.0
      rollup: 1.29.0
      rollup-plugin-sourcemaps: 0.4.2_rollup@1.29.0
      rollup-plugin-uglify: 6.0.4_rollup@1.29.0
      ts-node: 8.6.2_typescript@3.6.4
      tslib: 1.10.0
      typescript: 3.6.4
      uuid: 3.3.3
      ws: 7.2.1
    dev: false
    name: '@rush-temp/event-processor-host'
    resolution:
      integrity: sha512-zyhLj379MfRvBJY0ufUJozuR469KZ0kKhengnsD3w8qL334lCsu/3c8/zaoxO7/NVDInMF+mZZ9p9EkVYlK/WA==
      tarball: 'file:projects/event-processor-host.tgz'
    version: 0.0.0
  'file:projects/eventhubs-checkpointstore-blob.tgz':
    dependencies:
      '@microsoft/api-extractor': 7.7.2
      '@rollup/plugin-commonjs': 11.0.1_rollup@1.29.0
      '@rollup/plugin-inject': 4.0.0_rollup@1.29.0
      '@rollup/plugin-json': 4.0.1_rollup@1.29.0
      '@rollup/plugin-multi-entry': 3.0.0_rollup@1.29.0
      '@rollup/plugin-node-resolve': 7.0.0_rollup@1.29.0
      '@rollup/plugin-replace': 2.3.0_rollup@1.29.0
      '@types/chai': 4.2.7
      '@types/chai-as-promised': 7.1.2
      '@types/chai-string': 1.4.2
      '@types/debug': 4.1.5
      '@types/mocha': 5.2.7
      '@types/node': 8.10.59
      '@typescript-eslint/eslint-plugin': 2.16.0_c31061c3a4c51030ad09922138088b55
      '@typescript-eslint/parser': 2.16.0_eslint@6.8.0+typescript@3.6.4
      assert: 1.5.0
      chai: 4.2.0
      chai-as-promised: 7.1.1_chai@4.2.0
      chai-string: 1.5.0_chai@4.2.0
      cross-env: 6.0.3
      debug: 4.1.1
      dotenv: 8.2.0
      eslint: 6.8.0
      eslint-config-prettier: 6.9.0_eslint@6.8.0
      eslint-plugin-no-null: 1.0.2_eslint@6.8.0
      eslint-plugin-no-only-tests: 2.4.0
      eslint-plugin-promise: 4.2.1
      esm: 3.2.25
      events: 3.1.0
      guid-typescript: 1.0.9
      inherits: 2.0.4
      karma: 4.4.1
      karma-chrome-launcher: 3.1.0
      karma-coverage: 2.0.1
      karma-edge-launcher: 0.4.2_karma@4.4.1
      karma-env-preprocessor: 0.1.1
      karma-firefox-launcher: 1.3.0
      karma-ie-launcher: 1.0.0_karma@4.4.1
      karma-junit-reporter: 2.0.1_karma@4.4.1
      karma-mocha: 1.3.0
      karma-mocha-reporter: 2.2.5_karma@4.4.1
      karma-remap-coverage: 0.1.5_karma-coverage@2.0.1
      mocha: 6.2.2
      mocha-junit-reporter: 1.23.2_mocha@6.2.2
      mocha-multi: 1.1.3_mocha@6.2.2
      nyc: 14.1.1
      prettier: 1.19.1
      rimraf: 3.0.0
      rollup: 1.29.0
      rollup-plugin-shim: 1.0.0
      rollup-plugin-sourcemaps: 0.4.2_rollup@1.29.0
      rollup-plugin-terser: 5.2.0_rollup@1.29.0
      rollup-plugin-visualizer: 3.3.1_rollup@1.29.0
      ts-node: 8.6.2_typescript@3.6.4
      tslib: 1.10.0
      typescript: 3.6.4
      util: 0.12.1
    dev: false
    name: '@rush-temp/eventhubs-checkpointstore-blob'
    resolution:
      integrity: sha512-QlJl0RS13Qw+taYfPrkXMnpTKK+nXsnuZBvpRqcEPJB08yeYCFTaqVA2QYu4tt5K7NajLScYEgjb6QKYgP9t6A==
      tarball: 'file:projects/eventhubs-checkpointstore-blob.tgz'
    version: 0.0.0
  'file:projects/identity.tgz':
    dependencies:
      '@azure/core-tracing': 1.0.0-preview.7
      '@microsoft/api-extractor': 7.7.2
      '@opentelemetry/types': 0.2.0
      '@rollup/plugin-commonjs': 11.0.1_rollup@1.29.0
      '@rollup/plugin-json': 4.0.1_rollup@1.29.0
      '@rollup/plugin-multi-entry': 3.0.0_rollup@1.29.0
      '@rollup/plugin-node-resolve': 7.0.0_rollup@1.29.0
      '@rollup/plugin-replace': 2.3.0_rollup@1.29.0
      '@types/express': 4.17.2
      '@types/jws': 3.2.1
      '@types/mocha': 5.2.7
      '@types/node': 8.10.59
      '@types/qs': 6.9.0
      '@types/uuid': 3.4.6
      '@typescript-eslint/eslint-plugin': 2.16.0_c31061c3a4c51030ad09922138088b55
      '@typescript-eslint/parser': 2.16.0_eslint@6.8.0+typescript@3.6.4
      assert: 1.5.0
      cross-env: 6.0.3
      eslint: 6.8.0
      events: 3.1.0
      express: 4.17.1
      inherits: 2.0.4
      jws: 3.2.2
      karma: 4.4.1
      karma-chrome-launcher: 3.1.0
      karma-coverage: 2.0.1
      karma-env-preprocessor: 0.1.1
      karma-junit-reporter: 2.0.1_karma@4.4.1
      karma-mocha: 1.3.0
      karma-mocha-reporter: 2.2.5_karma@4.4.1
      karma-remap-coverage: 0.1.5_karma-coverage@2.0.1
      mocha: 6.2.2
      mocha-junit-reporter: 1.23.2_mocha@6.2.2
      mocha-multi: 1.1.3_mocha@6.2.2
      msal: 1.2.0
      open: 7.0.0
      prettier: 1.19.1
      puppeteer: 2.0.0
      qs: 6.9.1
      rimraf: 3.0.0
      rollup: 1.29.0
      rollup-plugin-sourcemaps: 0.4.2_rollup@1.29.0
      rollup-plugin-terser: 5.2.0_rollup@1.29.0
      rollup-plugin-visualizer: 3.3.1_rollup@1.29.0
      tslib: 1.10.0
      typescript: 3.6.4
      util: 0.12.1
      uuid: 3.3.3
    dev: false
    name: '@rush-temp/identity'
    resolution:
      integrity: sha512-8mlIlpZrEwbVJcWvUJ6DeDjKtCKpZs0Px7bQS0wTqRNKl6tw9/Aauj6U9eguHiaNLzUE/pQ/n3bGG3l9yNZ8xw==
      tarball: 'file:projects/identity.tgz'
    version: 0.0.0
  'file:projects/keyvault-certificates.tgz':
    dependencies:
      '@azure/core-tracing': 1.0.0-preview.7
      '@azure/eslint-plugin-azure-sdk': 2.0.1_aa0ad2344acf8577bd5ff240a93bf47f
      '@microsoft/api-extractor': 7.7.2
      '@opentelemetry/types': 0.2.0
      '@rollup/plugin-commonjs': 11.0.1_rollup@1.29.0
      '@rollup/plugin-multi-entry': 3.0.0_rollup@1.29.0
      '@rollup/plugin-node-resolve': 7.0.0_rollup@1.29.0
      '@rollup/plugin-replace': 2.3.0_rollup@1.29.0
      '@types/chai': 4.2.7
      '@types/fs-extra': 8.0.1
      '@types/mocha': 5.2.7
      '@types/node': 8.10.59
      '@types/query-string': 6.2.0
      '@typescript-eslint/eslint-plugin': 2.16.0_c31061c3a4c51030ad09922138088b55
      '@typescript-eslint/parser': 2.16.0_eslint@6.8.0+typescript@3.6.4
      assert: 1.5.0
      chai: 4.2.0
      cross-env: 6.0.3
      dotenv: 8.2.0
      eslint: 6.8.0
      eslint-config-prettier: 6.9.0_eslint@6.8.0
      eslint-plugin-no-null: 1.0.2_eslint@6.8.0
      eslint-plugin-no-only-tests: 2.4.0
      eslint-plugin-promise: 4.2.1
      esm: 3.2.25
      fs-extra: 8.1.0
      karma: 4.4.1
      karma-chrome-launcher: 3.1.0
      karma-coverage: 2.0.1
      karma-edge-launcher: 0.4.2_karma@4.4.1
      karma-env-preprocessor: 0.1.1
      karma-firefox-launcher: 1.3.0
      karma-ie-launcher: 1.0.0_karma@4.4.1
      karma-json-preprocessor: 0.3.3_karma@4.4.1
      karma-json-to-file-reporter: 1.0.1
      karma-junit-reporter: 2.0.1_karma@4.4.1
      karma-mocha: 1.3.0
      karma-mocha-reporter: 2.2.5_karma@4.4.1
      karma-remap-coverage: 0.1.5_karma-coverage@2.0.1
      mocha: 6.2.2
      mocha-junit-reporter: 1.23.2_mocha@6.2.2
      mocha-multi: 1.1.3_mocha@6.2.2
      nyc: 14.1.1
      prettier: 1.19.1
      puppeteer: 2.0.0
      query-string: 5.1.1
      rimraf: 3.0.0
      rollup: 1.29.0
      rollup-plugin-shim: 1.0.0
      rollup-plugin-sourcemaps: 0.4.2_rollup@1.29.0
      rollup-plugin-terser: 5.2.0_rollup@1.29.0
      rollup-plugin-visualizer: 3.3.1_rollup@1.29.0
      source-map-support: 0.5.16
      tslib: 1.10.0
      typescript: 3.6.4
      uglify-js: 3.7.5
      url: 0.11.0
    dev: false
    name: '@rush-temp/keyvault-certificates'
    resolution:
      integrity: sha512-Dff5hDNc1iJHTwRisl9QEkHLJE0LMdycq4w3rpvsGuUoPTfk5BNZpnO0nmYHToQi7VRGI2wk8xN7WiFMnMSimQ==
      tarball: 'file:projects/keyvault-certificates.tgz'
    version: 0.0.0
  'file:projects/keyvault-keys.tgz':
    dependencies:
      '@azure/core-tracing': 1.0.0-preview.7
      '@azure/eslint-plugin-azure-sdk': 2.0.1_aa0ad2344acf8577bd5ff240a93bf47f
      '@microsoft/api-extractor': 7.7.2
      '@opentelemetry/types': 0.2.0
      '@rollup/plugin-commonjs': 11.0.1_rollup@1.29.0
      '@rollup/plugin-multi-entry': 3.0.0_rollup@1.29.0
      '@rollup/plugin-node-resolve': 7.0.0_rollup@1.29.0
      '@rollup/plugin-replace': 2.3.0_rollup@1.29.0
      '@types/chai': 4.2.7
      '@types/fs-extra': 8.0.1
      '@types/mocha': 5.2.7
      '@types/node': 8.10.59
      '@types/query-string': 6.2.0
      '@typescript-eslint/eslint-plugin': 2.16.0_c31061c3a4c51030ad09922138088b55
      '@typescript-eslint/parser': 2.16.0_eslint@6.8.0+typescript@3.6.4
      assert: 1.5.0
      chai: 4.2.0
      cross-env: 6.0.3
      dotenv: 8.2.0
      eslint: 6.8.0
      eslint-config-prettier: 6.9.0_eslint@6.8.0
      eslint-plugin-no-null: 1.0.2_eslint@6.8.0
      eslint-plugin-no-only-tests: 2.4.0
      eslint-plugin-promise: 4.2.1
      esm: 3.2.25
      fs-extra: 8.1.0
      karma: 4.4.1
      karma-chrome-launcher: 3.1.0
      karma-coverage: 2.0.1
      karma-edge-launcher: 0.4.2_karma@4.4.1
      karma-env-preprocessor: 0.1.1
      karma-firefox-launcher: 1.3.0
      karma-ie-launcher: 1.0.0_karma@4.4.1
      karma-json-preprocessor: 0.3.3_karma@4.4.1
      karma-json-to-file-reporter: 1.0.1
      karma-junit-reporter: 2.0.1_karma@4.4.1
      karma-mocha: 1.3.0
      karma-mocha-reporter: 2.2.5_karma@4.4.1
      karma-remap-coverage: 0.1.5_karma-coverage@2.0.1
      mocha: 6.2.2
      mocha-junit-reporter: 1.23.2_mocha@6.2.2
      mocha-multi: 1.1.3_mocha@6.2.2
      nyc: 14.1.1
      prettier: 1.19.1
      puppeteer: 2.0.0
      query-string: 5.1.1
      rimraf: 3.0.0
      rollup: 1.29.0
      rollup-plugin-shim: 1.0.0
      rollup-plugin-sourcemaps: 0.4.2_rollup@1.29.0
      rollup-plugin-terser: 5.2.0_rollup@1.29.0
      rollup-plugin-visualizer: 3.3.1_rollup@1.29.0
      source-map-support: 0.5.16
      tslib: 1.10.0
      typescript: 3.6.4
      uglify-js: 3.7.5
      url: 0.11.0
    dev: false
    name: '@rush-temp/keyvault-keys'
    resolution:
      integrity: sha512-I+hmDgEGJpKORKDHu76KzCbAHzgIOFuenqDwuW/WHY9/P8yWomwkJ+n6CwGBgccYyFxxtbXHOqn+nnQALXaa6A==
      tarball: 'file:projects/keyvault-keys.tgz'
    version: 0.0.0
  'file:projects/keyvault-secrets.tgz':
    dependencies:
      '@azure/core-tracing': 1.0.0-preview.7
      '@azure/eslint-plugin-azure-sdk': 2.0.1_aa0ad2344acf8577bd5ff240a93bf47f
      '@microsoft/api-extractor': 7.7.2
      '@opentelemetry/types': 0.2.0
      '@rollup/plugin-commonjs': 11.0.1_rollup@1.29.0
      '@rollup/plugin-multi-entry': 3.0.0_rollup@1.29.0
      '@rollup/plugin-node-resolve': 7.0.0_rollup@1.29.0
      '@rollup/plugin-replace': 2.3.0_rollup@1.29.0
      '@types/chai': 4.2.7
      '@types/fs-extra': 8.0.1
      '@types/mocha': 5.2.7
      '@types/node': 8.10.59
      '@types/query-string': 6.2.0
      '@typescript-eslint/eslint-plugin': 2.16.0_c31061c3a4c51030ad09922138088b55
      '@typescript-eslint/parser': 2.16.0_eslint@6.8.0+typescript@3.6.4
      assert: 1.5.0
      chai: 4.2.0
      cross-env: 6.0.3
      dotenv: 8.2.0
      eslint: 6.8.0
      eslint-config-prettier: 6.9.0_eslint@6.8.0
      eslint-plugin-no-null: 1.0.2_eslint@6.8.0
      eslint-plugin-no-only-tests: 2.4.0
      eslint-plugin-promise: 4.2.1
      esm: 3.2.25
      fs-extra: 8.1.0
      karma: 4.4.1
      karma-chrome-launcher: 3.1.0
      karma-coverage: 2.0.1
      karma-edge-launcher: 0.4.2_karma@4.4.1
      karma-env-preprocessor: 0.1.1
      karma-firefox-launcher: 1.3.0
      karma-ie-launcher: 1.0.0_karma@4.4.1
      karma-json-preprocessor: 0.3.3_karma@4.4.1
      karma-json-to-file-reporter: 1.0.1
      karma-junit-reporter: 2.0.1_karma@4.4.1
      karma-mocha: 1.3.0
      karma-mocha-reporter: 2.2.5_karma@4.4.1
      karma-remap-coverage: 0.1.5_karma-coverage@2.0.1
      mocha: 6.2.2
      mocha-junit-reporter: 1.23.2_mocha@6.2.2
      mocha-multi: 1.1.3_mocha@6.2.2
      nyc: 14.1.1
      prettier: 1.19.1
      puppeteer: 2.0.0
      query-string: 5.1.1
      rimraf: 3.0.0
      rollup: 1.29.0
      rollup-plugin-shim: 1.0.0
      rollup-plugin-sourcemaps: 0.4.2_rollup@1.29.0
      rollup-plugin-terser: 5.2.0_rollup@1.29.0
      rollup-plugin-visualizer: 3.3.1_rollup@1.29.0
      source-map-support: 0.5.16
      tslib: 1.10.0
      typescript: 3.6.4
      uglify-js: 3.7.5
      url: 0.11.0
    dev: false
    name: '@rush-temp/keyvault-secrets'
    resolution:
      integrity: sha512-6R4+milTjq0tKpwve/3VxoJOjLVfuZ4xphDpa7GUvG/vN+ZXuTW5YUnxZqaAP1T4u0mD0+53m1pnKHJf9m3aFg==
      tarball: 'file:projects/keyvault-secrets.tgz'
    version: 0.0.0
  'file:projects/logger.tgz':
    dependencies:
      '@microsoft/api-extractor': 7.7.2
      '@rollup/plugin-commonjs': 11.0.1_rollup@1.29.0
      '@rollup/plugin-multi-entry': 3.0.0_rollup@1.29.0
      '@rollup/plugin-node-resolve': 7.0.0_rollup@1.29.0
      '@rollup/plugin-replace': 2.3.0_rollup@1.29.0
      '@types/chai': 4.2.7
      '@types/mocha': 5.2.7
      '@types/node': 8.10.59
      '@types/sinon': 7.5.1
      '@typescript-eslint/eslint-plugin': 2.16.0_c31061c3a4c51030ad09922138088b55
      '@typescript-eslint/parser': 2.16.0_eslint@6.8.0+typescript@3.6.4
      assert: 1.5.0
      chai: 4.2.0
      cross-env: 6.0.3
      delay: 4.3.0
      dotenv: 8.2.0
      eslint: 6.8.0
      eslint-config-prettier: 6.9.0_eslint@6.8.0
      eslint-plugin-no-null: 1.0.2_eslint@6.8.0
      eslint-plugin-no-only-tests: 2.4.0
      eslint-plugin-promise: 4.2.1
      karma: 4.4.1
      karma-chrome-launcher: 3.1.0
      karma-coverage: 2.0.1
      karma-edge-launcher: 0.4.2_karma@4.4.1
      karma-env-preprocessor: 0.1.1
      karma-firefox-launcher: 1.3.0
      karma-ie-launcher: 1.0.0_karma@4.4.1
      karma-junit-reporter: 2.0.1_karma@4.4.1
      karma-mocha: 1.3.0
      karma-mocha-reporter: 2.2.5_karma@4.4.1
      karma-remap-coverage: 0.1.5_karma-coverage@2.0.1
      mocha: 6.2.2
      mocha-junit-reporter: 1.23.2_mocha@6.2.2
      mocha-multi: 1.1.3_mocha@6.2.2
      nyc: 14.1.1
      prettier: 1.19.1
      puppeteer: 2.0.0
      rimraf: 3.0.0
      rollup: 1.29.0
      rollup-plugin-sourcemaps: 0.4.2_rollup@1.29.0
      rollup-plugin-terser: 5.2.0_rollup@1.29.0
      sinon: 7.5.0
      ts-node: 8.6.2_typescript@3.6.4
      tslib: 1.10.0
      typescript: 3.6.4
    dev: false
    name: '@rush-temp/logger'
    resolution:
      integrity: sha512-KK4yO2A1YPdST2wmazmpOzKU0+66zorkCY4zu7pwro+U1JTsLKKnG/hyjBgRiijEp28iit9TxIZP2DChjLv9Sg==
      tarball: 'file:projects/logger.tgz'
    version: 0.0.0
  'file:projects/service-bus.tgz':
    dependencies:
      '@azure/amqp-common': 1.0.0-preview.9
      '@azure/eslint-plugin-azure-sdk': 2.0.1_aa0ad2344acf8577bd5ff240a93bf47f
      '@azure/ms-rest-nodeauth': 0.9.3
      '@microsoft/api-extractor': 7.7.2
      '@opentelemetry/types': 0.2.0
      '@rollup/plugin-commonjs': 11.0.1_rollup@1.29.0
      '@rollup/plugin-inject': 4.0.0_rollup@1.29.0
      '@rollup/plugin-json': 4.0.1_rollup@1.29.0
      '@rollup/plugin-multi-entry': 3.0.0_rollup@1.29.0
      '@rollup/plugin-node-resolve': 7.0.0_rollup@1.29.0
      '@rollup/plugin-replace': 2.3.0_rollup@1.29.0
      '@types/async-lock': 1.1.1
      '@types/chai': 4.2.7
      '@types/chai-as-promised': 7.1.2
      '@types/debug': 4.1.5
      '@types/is-buffer': 2.0.0
      '@types/long': 4.0.0
      '@types/mocha': 5.2.7
      '@types/node': 8.10.59
      '@types/ws': 6.0.4
      '@typescript-eslint/eslint-plugin': 2.16.0_c31061c3a4c51030ad09922138088b55
      '@typescript-eslint/parser': 2.16.0_eslint@6.8.0+typescript@3.6.4
      assert: 1.5.0
      buffer: 5.4.3
      chai: 4.2.0
      chai-as-promised: 7.1.1_chai@4.2.0
      chai-exclude: 2.0.2_chai@4.2.0
      cross-env: 6.0.3
      debug: 4.1.1
      delay: 4.3.0
      dotenv: 8.2.0
      eslint: 6.8.0
      eslint-config-prettier: 6.9.0_eslint@6.8.0
      eslint-plugin-no-null: 1.0.2_eslint@6.8.0
      eslint-plugin-no-only-tests: 2.4.0
      eslint-plugin-promise: 4.2.1
      esm: 3.2.25
      https-proxy-agent: 3.0.1
      is-buffer: 2.0.4
      karma: 4.4.1
      karma-chrome-launcher: 3.1.0
      karma-coverage: 2.0.1
      karma-edge-launcher: 0.4.2_karma@4.4.1
      karma-env-preprocessor: 0.1.1
      karma-firefox-launcher: 1.3.0
      karma-ie-launcher: 1.0.0_karma@4.4.1
      karma-junit-reporter: 2.0.1_karma@4.4.1
      karma-mocha: 1.3.0
      karma-mocha-reporter: 2.2.5_karma@4.4.1
      karma-remap-coverage: 0.1.5_karma-coverage@2.0.1
      long: 4.0.0
      mocha: 6.2.2
      mocha-junit-reporter: 1.23.2_mocha@6.2.2
      mocha-multi: 1.1.3_mocha@6.2.2
      moment: 2.24.0
      nyc: 14.1.1
      prettier: 1.19.1
      process: 0.11.10
      promise: 8.0.3
      puppeteer: 2.0.0
      rhea: 1.0.15
      rhea-promise: 0.1.15
      rimraf: 3.0.0
      rollup: 1.29.0
      rollup-plugin-shim: 1.0.0
      rollup-plugin-sourcemaps: 0.4.2_rollup@1.29.0
      rollup-plugin-terser: 5.2.0_rollup@1.29.0
      ts-node: 8.6.2_typescript@3.6.4
      tslib: 1.10.0
      typescript: 3.6.4
      ws: 7.2.1
    dev: false
    name: '@rush-temp/service-bus'
    resolution:
      integrity: sha512-J3EunSp4BXW2KNES1k37yizX+gKsuNbCqiEyjJj4ddiLmXSFswbRWNOzyygIv/i/n45Cjco/QoDCLnjaL+FxzA==
      tarball: 'file:projects/service-bus.tgz'
    version: 0.0.0
  'file:projects/storage-blob.tgz':
    dependencies:
      '@azure/core-tracing': 1.0.0-preview.7
      '@microsoft/api-extractor': 7.7.2
      '@opentelemetry/types': 0.2.0
      '@rollup/plugin-commonjs': 11.0.1_rollup@1.29.0
      '@rollup/plugin-multi-entry': 3.0.0_rollup@1.29.0
      '@rollup/plugin-node-resolve': 7.0.0_rollup@1.29.0
      '@rollup/plugin-replace': 2.3.0_rollup@1.29.0
      '@types/mocha': 5.2.7
      '@types/node': 8.10.59
      '@typescript-eslint/eslint-plugin': 2.16.0_c31061c3a4c51030ad09922138088b55
      '@typescript-eslint/parser': 2.16.0_eslint@6.8.0+typescript@3.6.4
      assert: 1.5.0
      cross-env: 6.0.3
      dotenv: 8.2.0
      es6-promise: 4.2.8
      eslint: 6.8.0
      eslint-config-prettier: 6.9.0_eslint@6.8.0
      eslint-plugin-no-null: 1.0.2_eslint@6.8.0
      eslint-plugin-no-only-tests: 2.4.0
      eslint-plugin-promise: 4.2.1
      esm: 3.2.25
      events: 3.1.0
      inherits: 2.0.4
      karma: 4.4.1
      karma-chrome-launcher: 3.1.0
      karma-coverage: 2.0.1
      karma-edge-launcher: 0.4.2_karma@4.4.1
      karma-env-preprocessor: 0.1.1
      karma-firefox-launcher: 1.3.0
      karma-ie-launcher: 1.0.0_karma@4.4.1
      karma-json-preprocessor: 0.3.3_karma@4.4.1
      karma-json-to-file-reporter: 1.0.1
      karma-junit-reporter: 2.0.1_karma@4.4.1
      karma-mocha: 1.3.0
      karma-mocha-reporter: 2.2.5_karma@4.4.1
      karma-remap-istanbul: 0.6.0_karma@4.4.1
      mocha: 6.2.2
      mocha-junit-reporter: 1.23.2_mocha@6.2.2
      mocha-multi: 1.1.3_mocha@6.2.2
      nyc: 14.1.1
      prettier: 1.19.1
      puppeteer: 2.0.0
      rimraf: 3.0.0
      rollup: 1.29.0
      rollup-plugin-shim: 1.0.0
      rollup-plugin-sourcemaps: 0.4.2_rollup@1.29.0
      rollup-plugin-terser: 5.2.0_rollup@1.29.0
      rollup-plugin-visualizer: 3.3.1_rollup@1.29.0
      source-map-support: 0.5.16
      ts-node: 8.6.2_typescript@3.6.4
      tslib: 1.10.0
      typescript: 3.6.4
      util: 0.12.1
    dev: false
    name: '@rush-temp/storage-blob'
    resolution:
      integrity: sha512-f7OUOsJ0Qndm+aLCpo1lr33cFLvVmROfi8HdKtI3F1xG5w+e31d/4rUNYHmfZtBv8dgeLejPr+STQOofucoxLw==
      tarball: 'file:projects/storage-blob.tgz'
    version: 0.0.0
  'file:projects/storage-file-datalake.tgz':
    dependencies:
      '@azure/core-tracing': 1.0.0-preview.7
      '@microsoft/api-extractor': 7.7.2
      '@opentelemetry/types': 0.2.0
      '@rollup/plugin-commonjs': 11.0.1_rollup@1.29.0
      '@rollup/plugin-multi-entry': 3.0.0_rollup@1.29.0
      '@rollup/plugin-node-resolve': 7.0.0_rollup@1.29.0
      '@rollup/plugin-replace': 2.3.0_rollup@1.29.0
      '@types/fs-extra': 8.0.1
      '@types/mocha': 5.2.7
      '@types/nise': 1.4.0
      '@types/node': 8.10.59
      '@types/query-string': 6.2.0
      '@typescript-eslint/eslint-plugin': 2.16.0_c31061c3a4c51030ad09922138088b55
      '@typescript-eslint/parser': 2.16.0_eslint@6.8.0+typescript@3.6.4
      assert: 1.5.0
      cross-env: 6.0.3
      dotenv: 8.2.0
      es6-promise: 4.2.8
      eslint: 6.8.0
      eslint-config-prettier: 6.9.0_eslint@6.8.0
      eslint-plugin-no-null: 1.0.2_eslint@6.8.0
      eslint-plugin-no-only-tests: 2.4.0
      eslint-plugin-promise: 4.2.1
      esm: 3.2.25
      events: 3.1.0
      execa: 3.4.0
      fs-extra: 8.1.0
      inherits: 2.0.4
      karma: 4.4.1
      karma-chrome-launcher: 3.1.0
      karma-coverage: 2.0.1
      karma-edge-launcher: 0.4.2_karma@4.4.1
      karma-env-preprocessor: 0.1.1
      karma-firefox-launcher: 1.3.0
      karma-ie-launcher: 1.0.0_karma@4.4.1
      karma-json-preprocessor: 0.3.3_karma@4.4.1
      karma-json-to-file-reporter: 1.0.1
      karma-junit-reporter: 2.0.1_karma@4.4.1
      karma-mocha: 1.3.0
      karma-mocha-reporter: 2.2.5_karma@4.4.1
      karma-remap-istanbul: 0.6.0_karma@4.4.1
      mocha: 6.2.2
      mocha-junit-reporter: 1.23.2_mocha@6.2.2
      mocha-multi: 1.1.3_mocha@6.2.2
      nise: 1.5.3
      nock: 11.7.2
      nyc: 14.1.1
      prettier: 1.19.1
      puppeteer: 2.0.0
      query-string: 5.1.1
      rimraf: 3.0.0
      rollup: 1.29.0
      rollup-plugin-shim: 1.0.0
      rollup-plugin-sourcemaps: 0.4.2_rollup@1.29.0
      rollup-plugin-terser: 5.2.0_rollup@1.29.0
      rollup-plugin-visualizer: 3.3.1_rollup@1.29.0
      source-map-support: 0.5.16
      ts-node: 8.6.2_typescript@3.6.4
      tslib: 1.10.0
      typescript: 3.6.4
      util: 0.12.1
    dev: false
    name: '@rush-temp/storage-file-datalake'
    resolution:
      integrity: sha512-H8URlkO0Ascbb5+UsuOBEPhzYjHIqpOvvNXwPRc9w12JhFIy0zutkCnzYWk4JklH2SyKkhemrDF96vERtR+pqQ==
      tarball: 'file:projects/storage-file-datalake.tgz'
    version: 0.0.0
  'file:projects/storage-file-share.tgz':
    dependencies:
      '@azure/core-tracing': 1.0.0-preview.7
      '@microsoft/api-extractor': 7.7.2
      '@opentelemetry/types': 0.2.0
      '@rollup/plugin-commonjs': 11.0.1_rollup@1.29.0
      '@rollup/plugin-multi-entry': 3.0.0_rollup@1.29.0
      '@rollup/plugin-node-resolve': 7.0.0_rollup@1.29.0
      '@rollup/plugin-replace': 2.3.0_rollup@1.29.0
      '@types/mocha': 5.2.7
      '@types/node': 8.10.59
      '@typescript-eslint/eslint-plugin': 2.16.0_c31061c3a4c51030ad09922138088b55
      '@typescript-eslint/parser': 2.16.0_eslint@6.8.0+typescript@3.6.4
      assert: 1.5.0
      cross-env: 6.0.3
      dotenv: 8.2.0
      es6-promise: 4.2.8
      eslint: 6.8.0
      eslint-config-prettier: 6.9.0_eslint@6.8.0
      eslint-plugin-no-null: 1.0.2_eslint@6.8.0
      eslint-plugin-no-only-tests: 2.4.0
      eslint-plugin-promise: 4.2.1
      esm: 3.2.25
      events: 3.1.0
      inherits: 2.0.4
      karma: 4.4.1
      karma-chrome-launcher: 3.1.0
      karma-coverage: 2.0.1
      karma-edge-launcher: 0.4.2_karma@4.4.1
      karma-env-preprocessor: 0.1.1
      karma-firefox-launcher: 1.3.0
      karma-ie-launcher: 1.0.0_karma@4.4.1
      karma-json-preprocessor: 0.3.3_karma@4.4.1
      karma-json-to-file-reporter: 1.0.1
      karma-junit-reporter: 2.0.1_karma@4.4.1
      karma-mocha: 1.3.0
      karma-mocha-reporter: 2.2.5_karma@4.4.1
      karma-remap-istanbul: 0.6.0_karma@4.4.1
      mocha: 6.2.2
      mocha-junit-reporter: 1.23.2_mocha@6.2.2
      mocha-multi: 1.1.3_mocha@6.2.2
      nyc: 14.1.1
      prettier: 1.19.1
      puppeteer: 2.0.0
      rimraf: 3.0.0
      rollup: 1.29.0
      rollup-plugin-shim: 1.0.0
      rollup-plugin-sourcemaps: 0.4.2_rollup@1.29.0
      rollup-plugin-terser: 5.2.0_rollup@1.29.0
      rollup-plugin-visualizer: 3.3.1_rollup@1.29.0
      source-map-support: 0.5.16
      ts-node: 8.6.2_typescript@3.6.4
      tslib: 1.10.0
      typescript: 3.6.4
      util: 0.12.1
    dev: false
    name: '@rush-temp/storage-file-share'
    resolution:
      integrity: sha512-ILkb8JTl+lEq9oGaIS31nY2MrO+5HTL2J0xLh5NJa29zB1uDICbFA72y193SGcLVTEnfpWEa/sYolKALbgKsJA==
      tarball: 'file:projects/storage-file-share.tgz'
    version: 0.0.0
  'file:projects/storage-queue.tgz':
    dependencies:
      '@azure/core-tracing': 1.0.0-preview.7
      '@microsoft/api-extractor': 7.7.2
      '@opentelemetry/types': 0.2.0
      '@rollup/plugin-commonjs': 11.0.1_rollup@1.29.0
      '@rollup/plugin-multi-entry': 3.0.0_rollup@1.29.0
      '@rollup/plugin-node-resolve': 7.0.0_rollup@1.29.0
      '@rollup/plugin-replace': 2.3.0_rollup@1.29.0
      '@types/mocha': 5.2.7
      '@types/node': 8.10.59
      '@typescript-eslint/eslint-plugin': 2.16.0_c31061c3a4c51030ad09922138088b55
      '@typescript-eslint/parser': 2.16.0_eslint@6.8.0+typescript@3.6.4
      assert: 1.5.0
      cross-env: 6.0.3
      dotenv: 8.2.0
      es6-promise: 4.2.8
      eslint: 6.8.0
      eslint-config-prettier: 6.9.0_eslint@6.8.0
      eslint-plugin-no-null: 1.0.2_eslint@6.8.0
      eslint-plugin-no-only-tests: 2.4.0
      eslint-plugin-promise: 4.2.1
      esm: 3.2.25
      inherits: 2.0.4
      karma: 4.4.1
      karma-chrome-launcher: 3.1.0
      karma-coverage: 2.0.1
      karma-edge-launcher: 0.4.2_karma@4.4.1
      karma-env-preprocessor: 0.1.1
      karma-firefox-launcher: 1.3.0
      karma-ie-launcher: 1.0.0_karma@4.4.1
      karma-json-preprocessor: 0.3.3_karma@4.4.1
      karma-json-to-file-reporter: 1.0.1
      karma-junit-reporter: 2.0.1_karma@4.4.1
      karma-mocha: 1.3.0
      karma-mocha-reporter: 2.2.5_karma@4.4.1
      karma-remap-istanbul: 0.6.0_karma@4.4.1
      mocha: 6.2.2
      mocha-junit-reporter: 1.23.2_mocha@6.2.2
      mocha-multi: 1.1.3_mocha@6.2.2
      nyc: 14.1.1
      prettier: 1.19.1
      puppeteer: 2.0.0
      rimraf: 3.0.0
      rollup: 1.29.0
      rollup-plugin-shim: 1.0.0
      rollup-plugin-sourcemaps: 0.4.2_rollup@1.29.0
      rollup-plugin-terser: 5.2.0_rollup@1.29.0
      rollup-plugin-visualizer: 3.3.1_rollup@1.29.0
      source-map-support: 0.5.16
      ts-node: 8.6.2_typescript@3.6.4
      tslib: 1.10.0
      typescript: 3.6.4
      util: 0.12.1
    dev: false
    name: '@rush-temp/storage-queue'
    resolution:
      integrity: sha512-dONWO5vECfDlsat5rO2C4n0bkAkVn+jcui0unyIvKAge62c3EokjWdI4Nkfe5RN+jqQUkRPE1LQVUx8Hkx8Ziw==
      tarball: 'file:projects/storage-queue.tgz'
    version: 0.0.0
  'file:projects/template.tgz':
    dependencies:
      '@microsoft/api-extractor': 7.7.2
      '@opentelemetry/types': 0.2.0
      '@rollup/plugin-commonjs': 11.0.1_rollup@1.29.0
      '@rollup/plugin-json': 4.0.1_rollup@1.29.0
      '@rollup/plugin-multi-entry': 3.0.0_rollup@1.29.0
      '@rollup/plugin-node-resolve': 7.0.0_rollup@1.29.0
      '@rollup/plugin-replace': 2.3.0_rollup@1.29.0
      '@types/mocha': 5.2.7
      '@types/node': 8.10.59
      '@typescript-eslint/eslint-plugin': 2.16.0_c31061c3a4c51030ad09922138088b55
      '@typescript-eslint/parser': 2.16.0_eslint@6.8.0+typescript@3.6.4
      assert: 1.5.0
      cross-env: 6.0.3
      eslint: 6.8.0
      eslint-config-prettier: 6.9.0_eslint@6.8.0
      eslint-plugin-no-null: 1.0.2_eslint@6.8.0
      eslint-plugin-no-only-tests: 2.4.0
      eslint-plugin-promise: 4.2.1
      events: 3.1.0
      inherits: 2.0.4
      karma: 4.4.1
      karma-chrome-launcher: 3.1.0
      karma-coverage: 2.0.1
      karma-edge-launcher: 0.4.2_karma@4.4.1
      karma-env-preprocessor: 0.1.1
      karma-firefox-launcher: 1.3.0
      karma-ie-launcher: 1.0.0_karma@4.4.1
      karma-junit-reporter: 2.0.1_karma@4.4.1
      karma-mocha: 1.3.0
      karma-mocha-reporter: 2.2.5_karma@4.4.1
      karma-remap-coverage: 0.1.5_karma-coverage@2.0.1
      mocha: 6.2.2
      mocha-junit-reporter: 1.23.2_mocha@6.2.2
      mocha-multi: 1.1.3_mocha@6.2.2
      prettier: 1.19.1
      rimraf: 3.0.0
      rollup: 1.29.0
      rollup-plugin-sourcemaps: 0.4.2_rollup@1.29.0
      rollup-plugin-terser: 5.2.0_rollup@1.29.0
      rollup-plugin-visualizer: 3.3.1_rollup@1.29.0
      tslib: 1.10.0
      typescript: 3.6.4
      util: 0.12.1
    dev: false
    name: '@rush-temp/template'
    resolution:
      integrity: sha512-SaWe6vC039qGmP7SBmIPQ3lJ6tXSbFIZntaH5IRgjwIIazUFKhb66aIGHcfJUKipKTkGbnZwG9aE8GG46nEmXQ==
      tarball: 'file:projects/template.tgz'
    version: 0.0.0
  'file:projects/test-utils-recorder.tgz':
    dependencies:
      '@rollup/plugin-commonjs': 11.0.1_rollup@1.29.0
      '@rollup/plugin-multi-entry': 3.0.0_rollup@1.29.0
      '@rollup/plugin-node-resolve': 7.0.0_rollup@1.29.0
      '@rollup/plugin-replace': 2.3.0_rollup@1.29.0
      '@types/assert': 1.4.3
      '@types/fs-extra': 8.0.1
      '@types/mocha': 5.2.7
      '@types/nise': 1.4.0
      assert: 1.5.0
      fs-extra: 8.1.0
      mocha: 6.2.2
      nise: 1.5.3
      nock: 11.7.2
      prettier: 1.19.1
      rimraf: 3.0.0
      rollup: 1.29.0
      rollup-plugin-shim: 1.0.0
      rollup-plugin-sourcemaps: 0.4.2_rollup@1.29.0
      rollup-plugin-terser: 5.2.0_rollup@1.29.0
      rollup-plugin-visualizer: 3.3.1_rollup@1.29.0
      ts-mocha: 6.0.0_mocha@6.2.2
      tslib: 1.10.0
      typescript: 3.6.4
    dev: false
    name: '@rush-temp/test-utils-recorder'
    resolution:
      integrity: sha512-EvrrmKwW5pbRt0D2SjKOIhEBCs1CoFGjdsIZ87X/8pzciXXnNKzFC0wx9QK9J2kTD3JE5otymzsGJeh7bFymmw==
      tarball: 'file:projects/test-utils-recorder.tgz'
    version: 0.0.0
  'file:projects/testhub.tgz':
    dependencies:
      '@azure/event-hubs': 2.1.4
      '@types/node': 8.10.59
      '@types/uuid': 3.4.6
      '@types/yargs': 13.0.5
      async-lock: 1.2.2
      death: 1.1.0
      debug: 4.1.1
      rhea: 1.0.15
      rimraf: 3.0.0
      tslib: 1.10.0
      typescript: 3.6.4
      uuid: 3.3.3
      yargs: 15.1.0
    dev: false
    name: '@rush-temp/testhub'
    resolution:
      integrity: sha512-947+YDHiSnnhYqYvlAplVoC5GrIFK71KTSZpdybdiAO9T/b3XiGThjWs2Dm/AcM5MAF8SUFn7AO+DcXfIXk3pg==
      tarball: 'file:projects/testhub.tgz'
    version: 0.0.0
registry: ''
specifiers:
  '@rush-temp/abort-controller': 'file:./projects/abort-controller.tgz'
  '@rush-temp/ai-search': 'file:./projects/ai-search.tgz'
  '@rush-temp/ai-text-analytics': 'file:./projects/ai-text-analytics.tgz'
  '@rush-temp/app-configuration': 'file:./projects/app-configuration.tgz'
  '@rush-temp/core-amqp': 'file:./projects/core-amqp.tgz'
  '@rush-temp/core-arm': 'file:./projects/core-arm.tgz'
  '@rush-temp/core-asynciterator-polyfill': 'file:./projects/core-asynciterator-polyfill.tgz'
  '@rush-temp/core-auth': 'file:./projects/core-auth.tgz'
  '@rush-temp/core-http': 'file:./projects/core-http.tgz'
  '@rush-temp/core-lro': 'file:./projects/core-lro.tgz'
  '@rush-temp/core-paging': 'file:./projects/core-paging.tgz'
  '@rush-temp/core-tracing': 'file:./projects/core-tracing.tgz'
  '@rush-temp/cosmos': 'file:./projects/cosmos.tgz'
  '@rush-temp/event-hubs': 'file:./projects/event-hubs.tgz'
  '@rush-temp/event-processor-host': 'file:./projects/event-processor-host.tgz'
  '@rush-temp/eventhubs-checkpointstore-blob': 'file:./projects/eventhubs-checkpointstore-blob.tgz'
  '@rush-temp/identity': 'file:./projects/identity.tgz'
  '@rush-temp/keyvault-certificates': 'file:./projects/keyvault-certificates.tgz'
  '@rush-temp/keyvault-keys': 'file:./projects/keyvault-keys.tgz'
  '@rush-temp/keyvault-secrets': 'file:./projects/keyvault-secrets.tgz'
  '@rush-temp/logger': 'file:./projects/logger.tgz'
  '@rush-temp/service-bus': 'file:./projects/service-bus.tgz'
  '@rush-temp/storage-blob': 'file:./projects/storage-blob.tgz'
  '@rush-temp/storage-file-datalake': 'file:./projects/storage-file-datalake.tgz'
  '@rush-temp/storage-file-share': 'file:./projects/storage-file-share.tgz'
  '@rush-temp/storage-queue': 'file:./projects/storage-queue.tgz'
  '@rush-temp/template': 'file:./projects/template.tgz'
  '@rush-temp/test-utils-recorder': 'file:./projects/test-utils-recorder.tgz'
  '@rush-temp/testhub': 'file:./projects/testhub.tgz'<|MERGE_RESOLUTION|>--- conflicted
+++ resolved
@@ -1,6 +1,5 @@
 dependencies:
   '@rush-temp/abort-controller': 'file:projects/abort-controller.tgz'
-  '@rush-temp/ai-search': 'file:projects/ai-search.tgz'
   '@rush-temp/ai-text-analytics': 'file:projects/ai-text-analytics.tgz'
   '@rush-temp/app-configuration': 'file:projects/app-configuration.tgz'
   '@rush-temp/core-amqp': 'file:projects/core-amqp.tgz'
@@ -9784,58 +9783,6 @@
       integrity: sha512-/O4thkDSy96QrDQdZSufYTBBimNcS704b8/TtdMObf/DPsBRcOl5QZAziW4ygUMIWmREXQtRqBGE4lhtmSnqtw==
       tarball: 'file:projects/abort-controller.tgz'
     version: 0.0.0
-  'file:projects/ai-search.tgz':
-    dependencies:
-      '@microsoft/api-extractor': 7.7.2
-      '@opentelemetry/types': 0.2.0
-      '@rollup/plugin-commonjs': 11.0.1_rollup@1.29.0
-      '@rollup/plugin-json': 4.0.1_rollup@1.29.0
-      '@rollup/plugin-multi-entry': 3.0.0_rollup@1.29.0
-      '@rollup/plugin-node-resolve': 7.0.0_rollup@1.29.0
-      '@rollup/plugin-replace': 2.3.0_rollup@1.29.0
-      '@types/chai': 4.2.7
-      '@types/mocha': 5.2.7
-      '@types/node': 8.10.59
-      '@typescript-eslint/eslint-plugin': 2.16.0_c31061c3a4c51030ad09922138088b55
-      '@typescript-eslint/parser': 2.16.0_eslint@6.8.0+typescript@3.6.4
-      chai: 4.2.0
-      cross-env: 6.0.3
-      eslint: 6.8.0
-      eslint-config-prettier: 6.9.0_eslint@6.8.0
-      eslint-plugin-no-null: 1.0.2_eslint@6.8.0
-      eslint-plugin-no-only-tests: 2.4.0
-      eslint-plugin-promise: 4.2.1
-      events: 3.1.0
-      inherits: 2.0.4
-      karma: 4.4.1
-      karma-chrome-launcher: 3.1.0
-      karma-coverage: 2.0.1
-      karma-edge-launcher: 0.4.2_karma@4.4.1
-      karma-env-preprocessor: 0.1.1
-      karma-firefox-launcher: 1.3.0
-      karma-ie-launcher: 1.0.0_karma@4.4.1
-      karma-junit-reporter: 2.0.1_karma@4.4.1
-      karma-mocha: 1.3.0
-      karma-mocha-reporter: 2.2.5_karma@4.4.1
-      karma-remap-coverage: 0.1.5_karma-coverage@2.0.1
-      mocha: 6.2.2
-      mocha-junit-reporter: 1.23.2_mocha@6.2.2
-      mocha-multi: 1.1.3_mocha@6.2.2
-      prettier: 1.19.1
-      rimraf: 3.0.0
-      rollup: 1.29.0
-      rollup-plugin-sourcemaps: 0.4.2_rollup@1.29.0
-      rollup-plugin-terser: 5.2.0_rollup@1.29.0
-      rollup-plugin-visualizer: 3.3.1_rollup@1.29.0
-      tslib: 1.10.0
-      typescript: 3.6.4
-      util: 0.12.1
-    dev: false
-    name: '@rush-temp/ai-search'
-    resolution:
-      integrity: sha512-1SYCBWz0Jjt9HL/D+f8tdhr2wRy7Aimda79V8zBHEcYn5j4OQ1IhaAJ68425RdoLgHkKhettUnYfUub1H1f2+A==
-      tarball: 'file:projects/ai-search.tgz'
-    version: 0.0.0
   'file:projects/ai-text-analytics.tgz':
     dependencies:
       '@azure/core-tracing': 1.0.0-preview.7
@@ -9853,7 +9800,6 @@
       '@typescript-eslint/parser': 2.16.0_eslint@6.8.0+typescript@3.6.4
       chai: 4.2.0
       cross-env: 6.0.3
-      dotenv: 8.2.0
       eslint: 6.8.0
       eslint-config-prettier: 6.9.0_eslint@6.8.0
       eslint-plugin-no-null: 1.0.2_eslint@6.8.0
@@ -9885,11 +9831,7 @@
     dev: false
     name: '@rush-temp/ai-text-analytics'
     resolution:
-<<<<<<< HEAD
-      integrity: sha512-p1bAicJ3veOdJYtunNQJ+z/GcA82+TvfnQZp15O36YgzVMnIUS83Doa8SaHSWVrp14pUX3d+3rSkj16XVBh0Lg==
-=======
       integrity: sha512-MJEUH2b92SCCssAKt5sxTjUjnWXj7sG+eYFoitnU+oxOV/Fl7a57ego29t/4XjpWtW7N+EdZoyR74pqiuWU88A==
->>>>>>> a08bd51a
       tarball: 'file:projects/ai-text-analytics.tgz'
     version: 0.0.0
   'file:projects/app-configuration.tgz':
@@ -11312,7 +11254,6 @@
 registry: ''
 specifiers:
   '@rush-temp/abort-controller': 'file:./projects/abort-controller.tgz'
-  '@rush-temp/ai-search': 'file:./projects/ai-search.tgz'
   '@rush-temp/ai-text-analytics': 'file:./projects/ai-text-analytics.tgz'
   '@rush-temp/app-configuration': 'file:./projects/app-configuration.tgz'
   '@rush-temp/core-amqp': 'file:./projects/core-amqp.tgz'
