dependencies:
  '@rush-temp/abort-controller': file:projects/abort-controller.tgz
  '@rush-temp/ai-anomaly-detector': file:projects/ai-anomaly-detector.tgz
  '@rush-temp/ai-form-recognizer': file:projects/ai-form-recognizer.tgz
  '@rush-temp/ai-metrics-advisor': file:projects/ai-metrics-advisor.tgz
  '@rush-temp/ai-text-analytics': file:projects/ai-text-analytics.tgz
  '@rush-temp/app-configuration': file:projects/app-configuration.tgz
  '@rush-temp/attestation': file:projects/attestation.tgz
  '@rush-temp/communication-administration': file:projects/communication-administration.tgz
  '@rush-temp/communication-chat': file:projects/communication-chat.tgz
  '@rush-temp/communication-common': file:projects/communication-common.tgz
  '@rush-temp/communication-identity': file:projects/communication-identity.tgz
  '@rush-temp/communication-phone-numbers': file:projects/communication-phone-numbers.tgz
  '@rush-temp/communication-sms': file:projects/communication-sms.tgz
  '@rush-temp/container-registry': file:projects/container-registry.tgz
  '@rush-temp/core-amqp': file:projects/core-amqp.tgz
  '@rush-temp/core-asynciterator-polyfill': file:projects/core-asynciterator-polyfill.tgz
  '@rush-temp/core-auth': file:projects/core-auth.tgz
  '@rush-temp/core-client': file:projects/core-client.tgz
  '@rush-temp/core-crypto': file:projects/core-crypto.tgz
  '@rush-temp/core-http': file:projects/core-http.tgz
  '@rush-temp/core-lro': file:projects/core-lro.tgz
  '@rush-temp/core-paging': file:projects/core-paging.tgz
  '@rush-temp/core-rest-pipeline': file:projects/core-rest-pipeline.tgz
  '@rush-temp/core-tracing': file:projects/core-tracing.tgz
  '@rush-temp/core-util': file:projects/core-util.tgz
  '@rush-temp/core-xml': file:projects/core-xml.tgz
  '@rush-temp/cosmos': file:projects/cosmos.tgz
  '@rush-temp/data-tables': file:projects/data-tables.tgz
  '@rush-temp/dev-tool': file:projects/dev-tool.tgz
  '@rush-temp/digital-twins-core': file:projects/digital-twins-core.tgz
  '@rush-temp/eslint-plugin-azure-sdk': file:projects/eslint-plugin-azure-sdk.tgz
  '@rush-temp/event-hubs': file:projects/event-hubs.tgz
  '@rush-temp/event-processor-host': file:projects/event-processor-host.tgz
  '@rush-temp/eventgrid': file:projects/eventgrid.tgz
  '@rush-temp/eventhubs-checkpointstore-blob': file:projects/eventhubs-checkpointstore-blob.tgz
  '@rush-temp/identity': file:projects/identity.tgz
  '@rush-temp/iot-device-update': file:projects/iot-device-update.tgz
  '@rush-temp/keyvault-admin': file:projects/keyvault-admin.tgz
  '@rush-temp/keyvault-certificates': file:projects/keyvault-certificates.tgz
  '@rush-temp/keyvault-common': file:projects/keyvault-common.tgz
  '@rush-temp/keyvault-keys': file:projects/keyvault-keys.tgz
  '@rush-temp/keyvault-secrets': file:projects/keyvault-secrets.tgz
  '@rush-temp/logger': file:projects/logger.tgz
  '@rush-temp/mixedreality-authentication': file:projects/mixedreality-authentication.tgz
  '@rush-temp/mock-hub': file:projects/mock-hub.tgz
  '@rush-temp/monitor-opentelemetry-exporter': file:projects/monitor-opentelemetry-exporter.tgz
  '@rush-temp/perf-ai-text-analytics': file:projects/perf-ai-text-analytics.tgz
  '@rush-temp/perf-eventgrid': file:projects/perf-eventgrid.tgz
  '@rush-temp/perf-storage-blob': file:projects/perf-storage-blob.tgz
  '@rush-temp/perf-storage-file-datalake': file:projects/perf-storage-file-datalake.tgz
  '@rush-temp/perf-storage-file-share': file:projects/perf-storage-file-share.tgz
  '@rush-temp/quantum-jobs': file:projects/quantum-jobs.tgz
  '@rush-temp/schema-registry': file:projects/schema-registry.tgz
  '@rush-temp/schema-registry-avro': file:projects/schema-registry-avro.tgz
  '@rush-temp/search-documents': file:projects/search-documents.tgz
  '@rush-temp/service-bus': file:projects/service-bus.tgz
  '@rush-temp/storage-blob': file:projects/storage-blob.tgz
  '@rush-temp/storage-blob-changefeed': file:projects/storage-blob-changefeed.tgz
  '@rush-temp/storage-file-datalake': file:projects/storage-file-datalake.tgz
  '@rush-temp/storage-file-share': file:projects/storage-file-share.tgz
  '@rush-temp/storage-internal-avro': file:projects/storage-internal-avro.tgz
  '@rush-temp/storage-queue': file:projects/storage-queue.tgz
  '@rush-temp/synapse-access-control': file:projects/synapse-access-control.tgz
  '@rush-temp/synapse-artifacts': file:projects/synapse-artifacts.tgz
  '@rush-temp/synapse-managed-private-endpoints': file:projects/synapse-managed-private-endpoints.tgz
  '@rush-temp/synapse-monitoring': file:projects/synapse-monitoring.tgz
  '@rush-temp/synapse-spark': file:projects/synapse-spark.tgz
  '@rush-temp/template': file:projects/template.tgz
  '@rush-temp/test-utils-multi-version': file:projects/test-utils-multi-version.tgz
  '@rush-temp/test-utils-perfstress': file:projects/test-utils-perfstress.tgz
  '@rush-temp/test-utils-recorder': file:projects/test-utils-recorder.tgz
  '@rush-temp/testhub': file:projects/testhub.tgz
lockfileVersion: 5.2
packages:
  /@azure/abort-controller/1.0.4:
    dependencies:
      tslib: 2.1.0
    dev: false
    engines:
      node: '>=8.0.0'
    resolution:
      integrity: sha512-lNUmDRVGpanCsiUN3NWxFTdwmdFI53xwhkTFfHDGTYk46ca7Ind3nanJc+U6Zj9Tv+9nTCWRBscWEW1DyKOpTw==
  /@azure/amqp-common/1.0.0-preview.9:
    dependencies:
      '@azure/ms-rest-nodeauth': 0.9.3_debug@3.2.7
      '@types/async-lock': 1.1.2
      '@types/is-buffer': 2.0.0
      async-lock: 1.2.8
      buffer: 5.7.1
      debug: 3.2.7
      events: 3.3.0
      is-buffer: 2.0.5
      jssha: 2.4.2
      process: 0.11.10
      rhea: 1.0.24
      rhea-promise: 0.1.15
      stream-browserify: 2.0.2
      tslib: 1.14.1
      url: 0.11.0
      util: 0.11.1
    dev: false
    resolution:
      integrity: sha512-RVG1Ad3Afv9gwFFmpeCXQAm+Sa0L8KEZRJJAAZEGoYDb6EoO1iQDVmoBz720h8mdrGpi0D60xNU/KhriIwuZfQ==
  /@azure/communication-common/1.0.0-beta.6:
    dependencies:
      '@azure/abort-controller': 1.0.4
      '@azure/core-auth': 1.2.0
      '@azure/core-http': 1.2.3
      '@opentelemetry/api': 0.10.2
      events: 3.3.0
      jwt-decode: 2.2.0
      tslib: 2.1.0
    dev: false
    engines:
      node: '>=8.0.0'
    resolution:
      integrity: sha512-Xkm+g6bjZj75kafYBGejuY+TaIFwIyXHt9AcgHXnt+gzpU4c/6GIKpIyOnDJSgjt/BZLX49Zs66fGH7mBb82AQ==
  /@azure/communication-identity/1.0.0-beta.5:
    dependencies:
      '@azure/abort-controller': 1.0.4
      '@azure/communication-common': 1.0.0-beta.6
      '@azure/core-auth': 1.2.0
      '@azure/core-http': 1.2.3
      '@azure/core-lro': 1.0.3
      '@azure/core-paging': 1.1.3
      '@azure/core-tracing': 1.0.0-preview.10
      '@azure/logger': 1.0.2
      '@opentelemetry/api': 0.10.2
      events: 3.3.0
      tslib: 2.1.0
    dev: false
    engines:
      node: '>=8.0.0'
    resolution:
      integrity: sha512-/Q66I3hoR/7UjxRfv4eIfPv0z7GAblycAE9G1z9JDOghbDiZJk3JPW0YSuVyujU0QNDqG1l9q2RSOlcQkTjR1g==
  /@azure/communication-signaling/1.0.0-beta.2:
    dependencies:
      '@azure/core-http': 1.2.3
      '@azure/core-tracing': 1.0.0-preview.9
      '@azure/logger': 1.0.2
      '@opentelemetry/api': 0.10.2
      events: 3.3.0
      tslib: 1.14.1
    dev: false
    engines:
      node: '>=8.0.0'
    resolution:
      integrity: sha512-2Nbm6OEtouz94kWiWu40VhG2ckTwAI4Ng7ji77yCha1obrVhzxA1wfveMZmEmXk4s7YGN5L7xAj/hFATe7WknQ==
  /@azure/core-asynciterator-polyfill/1.0.0:
    dev: false
    resolution:
      integrity: sha512-kmv8CGrPfN9SwMwrkiBK9VTQYxdFQEGe0BmQk+M8io56P9KNzpAxcWE/1fxJj7uouwN4kXF0BHW8DNlgx+wtCg==
  /@azure/core-auth/1.2.0:
    dependencies:
      '@azure/abort-controller': 1.0.4
      tslib: 2.1.0
    dev: false
    engines:
      node: '>=8.0.0'
    resolution:
      integrity: sha512-KUl+Nwn/Sm6Lw5d3U90m1jZfNSL087SPcqHLxwn2T6PupNKmcgsEbDjHB25gDvHO4h7pBsTlrdJAY7dz+Qk8GA==
  /@azure/core-client/1.0.0-beta.2:
    dependencies:
      '@azure/abort-controller': 1.0.3
      '@azure/core-asynciterator-polyfill': 1.0.0
      '@azure/core-auth': 1.2.0
      '@azure/core-rest-pipeline': 1.0.0-beta.2
      '@azure/core-tracing': 1.0.0-preview.10
      '@opentelemetry/api': 0.10.2
      tslib: 2.1.0
    dev: false
    engines:
      node: '>=8.0.0'
    resolution:
      integrity: sha512-DyfzqDElzCgpILWCLn217OGunRX5rqN4Lia0LHV1DfSulqGkdT9Q7JmFuRz0dJF0I5xDTNVyOWsgXigroB0Yng==
  /@azure/core-http/1.2.3:
    dependencies:
      '@azure/abort-controller': 1.0.4
      '@azure/core-auth': 1.2.0
      '@azure/core-tracing': 1.0.0-preview.9
      '@azure/logger': 1.0.2
      '@opentelemetry/api': 0.10.2
      '@types/node-fetch': 2.5.8
      '@types/tunnel': 0.0.1
      form-data: 3.0.1
      node-fetch: 2.6.1
      process: 0.11.10
      tough-cookie: 4.0.0
      tslib: 2.1.0
      tunnel: 0.0.6
      uuid: 8.3.2
      xml2js: 0.4.23
    dev: false
    engines:
      node: '>=8.0.0'
    resolution:
      integrity: sha512-g5C1zUJO5dehP2Riv+vy9iCYoS1UwKnZsBVCzanScz9A83LbnXKpZDa9wie26G9dfXUhQoFZoFT8LYWhPKmwcg==
  /@azure/core-lro/1.0.3:
    dependencies:
      '@azure/abort-controller': 1.0.4
      '@azure/core-http': 1.2.3
      events: 3.3.0
      tslib: 2.1.0
    dev: false
    engines:
      node: '>=8.0.0'
    resolution:
      integrity: sha512-Py2crJ84qx1rXkzIwfKw5Ni4WJuzVU7KAF6i1yP3ce8fbynUeu8eEWS4JGtSQgU7xv02G55iPDROifmSDbxeHA==
  /@azure/core-paging/1.1.3:
    dependencies:
      '@azure/core-asynciterator-polyfill': 1.0.0
    dev: false
    engines:
      node: '>=8.0.0'
    resolution:
      integrity: sha512-his7Ah40ThEYORSpIAwuh6B8wkGwO/zG7gqVtmSE4WAJ46e36zUDXTKReUCLBDc6HmjjApQQxxcRFy5FruG79A==
  /@azure/core-rest-pipeline/1.0.0-beta.2:
    dependencies:
      '@azure/abort-controller': 1.0.3
      '@azure/core-auth': 1.2.0
      '@azure/core-tracing': 1.0.0-preview.10
      '@azure/logger': 1.0.1
      '@opentelemetry/api': 0.10.2
      form-data: 3.0.1
      https-proxy-agent: 5.0.0
      tslib: 2.1.0
      uuid: 8.3.2
    dev: false
    engines:
      node: '>=8.0.0'
    resolution:
      integrity: sha512-g39Zg9e26blgoPctaoPDBBe3TXFsU7Zxhw3E0pnhG+BuaLDGuBrTLEaLQ9tWeop7423STon3CJW356PFMkAmvg==
  /@azure/core-tracing/1.0.0-preview.10:
    dependencies:
      '@opencensus/web-types': 0.0.7
      '@opentelemetry/api': 0.10.2
      tslib: 2.1.0
    dev: false
    engines:
      node: '>=8.0.0'
    resolution:
      integrity: sha512-iIwjtMwQnsxB7cYkugMx+s4W1nfy3+pT/ceo+uW1fv4YDgYe84nh+QP0fEC9IH/3UATLSWbIBemdMHzk2APUrw==
  /@azure/core-tracing/1.0.0-preview.9:
    dependencies:
      '@opencensus/web-types': 0.0.7
      '@opentelemetry/api': 0.10.2
      tslib: 2.1.0
    dev: false
    engines:
      node: '>=8.0.0'
    resolution:
      integrity: sha512-zczolCLJ5QG42AEPQ+Qg9SRYNUyB+yZ5dzof4YEc+dyWczO9G2sBqbAjLB7IqrsdHN2apkiB2oXeDKCsq48jug==
  /@azure/core-xml/1.0.0-beta.1:
    dependencies:
      tslib: 2.1.0
      xml2js: 0.4.23
    dev: false
    engines:
      node: '>=8.0.0'
    resolution:
      integrity: sha512-7d2w0yd8pb1c9aj87JV/1ntOp+sCMcJ9QoGDxs6/7BLDh8Gb6kd2h3n+9JYhcLZO8wdHZb4d4GZgmRIwaAU72w==
  /@azure/event-hubs/2.1.4:
    dependencies:
      '@azure/amqp-common': 1.0.0-preview.9
      '@azure/ms-rest-nodeauth': 0.9.3_debug@3.2.7
      async-lock: 1.2.8
      debug: 3.2.7
      is-buffer: 2.0.5
      jssha: 2.4.2
      rhea-promise: 0.1.15
      tslib: 1.14.1
      uuid: 3.4.0
    dev: false
    resolution:
      integrity: sha512-CxaMaEjwtsmIhWtjHyGimKO7RmES0YxPqGQ9+jKqGygNlhG5NYHktDaiQu6w7k3g+I51VaLXtVSt+BVFd6VWfQ==
  /@azure/identity/1.2.4:
    dependencies:
      '@azure/core-http': 1.2.3
      '@azure/core-tracing': 1.0.0-preview.9
      '@azure/logger': 1.0.2
      '@azure/msal-node': 1.0.0-beta.6
      '@opentelemetry/api': 0.10.2
      axios: 0.21.1
      events: 3.3.0
      jws: 4.0.0
      msal: 1.4.6
      open: 7.4.2
      qs: 6.9.6
      tslib: 2.1.0
      uuid: 8.3.2
    dev: false
    engines:
      node: '>=8.0.0'
    optionalDependencies:
      keytar: 7.4.0
    resolution:
      integrity: sha512-C9mZL700fMvw9xxCGT5V0QHI8KsykZjSjhiFO9ySIiaMYvRCqKyWAXUvxI2ON9FL/n7v0x677n8UhmgrB9BYTA==
  /@azure/identity/1.2.4_debug@4.3.1:
    dependencies:
      '@azure/core-http': 1.2.3
      '@azure/core-tracing': 1.0.0-preview.9
      '@azure/logger': 1.0.2
      '@azure/msal-node': 1.0.0-beta.6_debug@4.3.1
      '@opentelemetry/api': 0.10.2
      axios: 0.21.1_debug@4.3.1
      events: 3.3.0
      jws: 4.0.0
      msal: 1.4.6
      open: 7.4.2
      qs: 6.9.6
      tslib: 2.1.0
      uuid: 8.3.2
    dev: false
    engines:
      node: '>=8.0.0'
    optionalDependencies:
      keytar: 7.4.0
    peerDependencies:
      debug: '*'
    resolution:
      integrity: sha512-C9mZL700fMvw9xxCGT5V0QHI8KsykZjSjhiFO9ySIiaMYvRCqKyWAXUvxI2ON9FL/n7v0x677n8UhmgrB9BYTA==
  /@azure/logger-js/1.3.2:
    dependencies:
      tslib: 1.14.1
    dev: false
    resolution:
      integrity: sha512-h58oEROO2tniBTSmFmuHBGvuiFuYsHQBWTVdpT2AiOED4F2Kgf7rs0MPYPXiBcDvihC70M7QPRhIQ3JK1H/ygw==
  /@azure/logger/1.0.2:
    dependencies:
      tslib: 2.1.0
    dev: false
    engines:
      node: '>=8.0.0'
    resolution:
      integrity: sha512-YZNjNV0vL3nN2nedmcjQBcpCTo3oqceXmgiQtEm6fLpucjRZyQKAQruhCmCpRlB1iykqKJJ/Y8CDmT5rIE6IJw==
  /@azure/ms-rest-azure-env/1.1.2:
    dev: false
    resolution:
      integrity: sha512-l7z0DPCi2Hp88w12JhDTtx5d0Y3+vhfE7JKJb9O7sEz71Cwp053N8piTtTnnk/tUor9oZHgEKi/p3tQQmLPjvA==
  /@azure/ms-rest-js/1.11.2_debug@3.2.7:
    dependencies:
      '@azure/core-auth': 1.2.0
      axios: 0.21.1_debug@3.2.7
      form-data: 2.5.1
      tough-cookie: 2.5.0
      tslib: 1.14.1
      tunnel: 0.0.6
      uuid: 3.4.0
      xml2js: 0.4.23
    dev: false
    peerDependencies:
      debug: '*'
    resolution:
      integrity: sha512-2AyQ1IKmLGKW7DU3/x3TsTBzZLcbC9YRI+yuDPuXAQrv3zar340K9wsxU413kHFIDjkWNCo9T0w5VtwcyWxhbQ==
  /@azure/ms-rest-js/1.11.2_debug@4.3.1:
    dependencies:
      '@azure/core-auth': 1.2.0
      axios: 0.21.1_debug@4.3.1
      form-data: 2.5.1
      tough-cookie: 2.5.0
      tslib: 1.14.1
      tunnel: 0.0.6
      uuid: 3.4.0
      xml2js: 0.4.23
    dev: false
    peerDependencies:
      debug: '*'
    resolution:
      integrity: sha512-2AyQ1IKmLGKW7DU3/x3TsTBzZLcbC9YRI+yuDPuXAQrv3zar340K9wsxU413kHFIDjkWNCo9T0w5VtwcyWxhbQ==
  /@azure/ms-rest-nodeauth/0.9.3_debug@3.2.7:
    dependencies:
      '@azure/ms-rest-azure-env': 1.1.2
      '@azure/ms-rest-js': 1.11.2_debug@3.2.7
      adal-node: 0.1.28
    dev: false
    peerDependencies:
      debug: '*'
    resolution:
      integrity: sha512-aFHRw/IHhg3I9ZJW+Va4L+sCirFHMVIu6B7lFdL5mGLfG3xC5vDIdd957LRXFgy2OiKFRUC0QaKknd0YCsQIqA==
  /@azure/ms-rest-nodeauth/0.9.3_debug@4.3.1:
    dependencies:
      '@azure/ms-rest-azure-env': 1.1.2
      '@azure/ms-rest-js': 1.11.2_debug@4.3.1
      adal-node: 0.1.28
    dev: false
    peerDependencies:
      debug: '*'
    resolution:
      integrity: sha512-aFHRw/IHhg3I9ZJW+Va4L+sCirFHMVIu6B7lFdL5mGLfG3xC5vDIdd957LRXFgy2OiKFRUC0QaKknd0YCsQIqA==
  /@azure/msal-browser/2.9.0:
    dependencies:
      '@azure/msal-common': 2.1.0
    dev: false
    engines:
      node: '>=0.8.0'
    resolution:
      integrity: sha512-Zyus+skNaVWL5fXfSjC17c94XZ95Z3a+bZc7YKkP26KT3Dj26jbfz2oT9KJxAT4XVtH/1WPY/fPFeEFTRvytJQ==
  /@azure/msal-common/2.1.0:
    dependencies:
      debug: 4.3.1
    dev: false
    engines:
      node: '>=0.8.0'
    resolution:
      integrity: sha512-Y1Id+jG59S3eY2ZQQtUA/lxwbRcgjcWaiib9YX+SwV3zeRauKfEiZT7l3z+lwV+T+Sst20F6l1mJsfQcfE7CEQ==
  /@azure/msal-common/4.0.2:
    dependencies:
      debug: 4.3.1
    dev: false
    engines:
      node: '>=0.8.0'
    resolution:
      integrity: sha512-Z6FiDV+uWUZ4jcchRciKYYYKRWOc0sh/UaF5evfx7lXEp/8+KxO7cY1efgD7VOK75FkpRI5YyUzZAdX7I7sTAg==
  /@azure/msal-node/1.0.0-beta.6:
    dependencies:
      '@azure/msal-common': 4.0.2
      axios: 0.21.1
      jsonwebtoken: 8.5.1
      uuid: 8.3.2
    dev: false
    resolution:
      integrity: sha512-ZQI11Uz1j0HJohb9JZLRD8z0moVcPks1AFW4Q/Gcl67+QvH4aKEJti7fjCcipEEZYb/qzLSO8U6IZgPYytsiJQ==
  /@azure/msal-node/1.0.0-beta.6_debug@4.3.1:
    dependencies:
      '@azure/msal-common': 4.0.2
      axios: 0.21.1_debug@4.3.1
      jsonwebtoken: 8.5.1
      uuid: 8.3.2
    dev: false
    peerDependencies:
      debug: '*'
    resolution:
      integrity: sha512-ZQI11Uz1j0HJohb9JZLRD8z0moVcPks1AFW4Q/Gcl67+QvH4aKEJti7fjCcipEEZYb/qzLSO8U6IZgPYytsiJQ==
  /@babel/code-frame/7.12.11:
    dependencies:
      '@babel/highlight': 7.13.10
    dev: false
    resolution:
      integrity: sha512-Zt1yodBx1UcyiePMSkWnU4hPqhwq7hGi2nFL1LeA3EUl+q2LQx16MISgJ0+z7dnmgvP9QtIleuETGOiOH1RcIw==
  /@babel/code-frame/7.12.13:
    dependencies:
      '@babel/highlight': 7.13.10
    dev: false
    resolution:
      integrity: sha512-HV1Cm0Q3ZrpCR93tkWOYiuYIgLxZXZFVG2VgK+MBWjUqZTundupbfx2aXarXuw5Ko5aMcjtJgbSs4vUGBS5v6g==
  /@babel/compat-data/7.13.8:
    dev: false
    resolution:
      integrity: sha512-EaI33z19T4qN3xLXsGf48M2cDqa6ei9tPZlfLdb2HC+e/cFtREiRd8hdSqDbwdLB0/+gLwqJmCYASH0z2bUdog==
  /@babel/core/7.13.10:
    dependencies:
      '@babel/code-frame': 7.12.13
      '@babel/generator': 7.13.9
      '@babel/helper-compilation-targets': 7.13.10_@babel+core@7.13.10
      '@babel/helper-module-transforms': 7.13.0
      '@babel/helpers': 7.13.10
      '@babel/parser': 7.13.10
      '@babel/template': 7.12.13
      '@babel/traverse': 7.13.0
      '@babel/types': 7.13.0
      convert-source-map: 1.7.0
      debug: 4.3.1
      gensync: 1.0.0-beta.2
      json5: 2.2.0
      lodash: 4.17.21
      semver: 6.3.0
      source-map: 0.5.7
    dev: false
    engines:
      node: '>=6.9.0'
    resolution:
      integrity: sha512-bfIYcT0BdKeAZrovpMqX2Mx5NrgAckGbwT982AkdS5GNfn3KMGiprlBAtmBcFZRUmpaufS6WZFP8trvx8ptFDw==
  /@babel/generator/7.13.9:
    dependencies:
      '@babel/types': 7.13.0
      jsesc: 2.5.2
      source-map: 0.5.7
    dev: false
    resolution:
      integrity: sha512-mHOOmY0Axl/JCTkxTU6Lf5sWOg/v8nUa+Xkt4zMTftX0wqmb6Sh7J8gvcehBw7q0AhrhAR+FDacKjCZ2X8K+Sw==
  /@babel/helper-compilation-targets/7.13.10_@babel+core@7.13.10:
    dependencies:
      '@babel/compat-data': 7.13.8
      '@babel/core': 7.13.10
      '@babel/helper-validator-option': 7.12.17
      browserslist: 4.16.3
      semver: 6.3.0
    dev: false
    peerDependencies:
      '@babel/core': ^7.0.0
    resolution:
      integrity: sha512-/Xju7Qg1GQO4mHZ/Kcs6Au7gfafgZnwm+a7sy/ow/tV1sHeraRUHbjdat8/UvDor4Tez+siGKDk6zIKtCPKVJA==
  /@babel/helper-function-name/7.12.13:
    dependencies:
      '@babel/helper-get-function-arity': 7.12.13
      '@babel/template': 7.12.13
      '@babel/types': 7.13.0
    dev: false
    resolution:
      integrity: sha512-TZvmPn0UOqmvi5G4vvw0qZTpVptGkB1GL61R6lKvrSdIxGm5Pky7Q3fpKiIkQCAtRCBUwB0PaThlx9vebCDSwA==
  /@babel/helper-get-function-arity/7.12.13:
    dependencies:
      '@babel/types': 7.13.0
    dev: false
    resolution:
      integrity: sha512-DjEVzQNz5LICkzN0REdpD5prGoidvbdYk1BVgRUOINaWJP2t6avB27X1guXK1kXNrX0WMfsrm1A/ZBthYuIMQg==
  /@babel/helper-member-expression-to-functions/7.13.0:
    dependencies:
      '@babel/types': 7.13.0
    dev: false
    resolution:
      integrity: sha512-yvRf8Ivk62JwisqV1rFRMxiSMDGnN6KH1/mDMmIrij4jztpQNRoHqqMG3U6apYbGRPJpgPalhva9Yd06HlUxJQ==
  /@babel/helper-module-imports/7.12.13:
    dependencies:
      '@babel/types': 7.13.0
    dev: false
    resolution:
      integrity: sha512-NGmfvRp9Rqxy0uHSSVP+SRIW1q31a7Ji10cLBcqSDUngGentY4FRiHOFZFE1CLU5eiL0oE8reH7Tg1y99TDM/g==
  /@babel/helper-module-transforms/7.13.0:
    dependencies:
      '@babel/helper-module-imports': 7.12.13
      '@babel/helper-replace-supers': 7.13.0
      '@babel/helper-simple-access': 7.12.13
      '@babel/helper-split-export-declaration': 7.12.13
      '@babel/helper-validator-identifier': 7.12.11
      '@babel/template': 7.12.13
      '@babel/traverse': 7.13.0
      '@babel/types': 7.13.0
      lodash: 4.17.21
    dev: false
    resolution:
      integrity: sha512-Ls8/VBwH577+pw7Ku1QkUWIyRRNHpYlts7+qSqBBFCW3I8QteB9DxfcZ5YJpOwH6Ihe/wn8ch7fMGOP1OhEIvw==
  /@babel/helper-optimise-call-expression/7.12.13:
    dependencies:
      '@babel/types': 7.13.0
    dev: false
    resolution:
      integrity: sha512-BdWQhoVJkp6nVjB7nkFWcn43dkprYauqtk++Py2eaf/GRDFm5BxRqEIZCiHlZUGAVmtwKcsVL1dC68WmzeFmiA==
  /@babel/helper-replace-supers/7.13.0:
    dependencies:
      '@babel/helper-member-expression-to-functions': 7.13.0
      '@babel/helper-optimise-call-expression': 7.12.13
      '@babel/traverse': 7.13.0
      '@babel/types': 7.13.0
    dev: false
    resolution:
      integrity: sha512-Segd5me1+Pz+rmN/NFBOplMbZG3SqRJOBlY+mA0SxAv6rjj7zJqr1AVr3SfzUVTLCv7ZLU5FycOM/SBGuLPbZw==
  /@babel/helper-simple-access/7.12.13:
    dependencies:
      '@babel/types': 7.13.0
    dev: false
    resolution:
      integrity: sha512-0ski5dyYIHEfwpWGx5GPWhH35j342JaflmCeQmsPWcrOQDtCN6C1zKAVRFVbK53lPW2c9TsuLLSUDf0tIGJ5hA==
  /@babel/helper-split-export-declaration/7.12.13:
    dependencies:
      '@babel/types': 7.13.0
    dev: false
    resolution:
      integrity: sha512-tCJDltF83htUtXx5NLcaDqRmknv652ZWCHyoTETf1CXYJdPC7nohZohjUgieXhv0hTJdRf2FjDueFehdNucpzg==
  /@babel/helper-validator-identifier/7.12.11:
    dev: false
    resolution:
      integrity: sha512-np/lG3uARFybkoHokJUmf1QfEvRVCPbmQeUQpKow5cQ3xWrV9i3rUHodKDJPQfTVX61qKi+UdYk8kik84n7XOw==
  /@babel/helper-validator-option/7.12.17:
    dev: false
    resolution:
      integrity: sha512-TopkMDmLzq8ngChwRlyjR6raKD6gMSae4JdYDB8bByKreQgG0RBTuKe9LRxW3wFtUnjxOPRKBDwEH6Mg5KeDfw==
  /@babel/helpers/7.13.10:
    dependencies:
      '@babel/template': 7.12.13
      '@babel/traverse': 7.13.0
      '@babel/types': 7.13.0
    dev: false
    resolution:
      integrity: sha512-4VO883+MWPDUVRF3PhiLBUFHoX/bsLTGFpFK/HqvvfBZz2D57u9XzPVNFVBTc0PW/CWR9BXTOKt8NF4DInUHcQ==
  /@babel/highlight/7.13.10:
    dependencies:
      '@babel/helper-validator-identifier': 7.12.11
      chalk: 2.4.2
      js-tokens: 4.0.0
    dev: false
    resolution:
      integrity: sha512-5aPpe5XQPzflQrFwL1/QoeHkP2MsA4JCntcXHRhEsdsfPVkvPi2w7Qix4iV7t5S/oC9OodGrggd8aco1g3SZFg==
  /@babel/parser/7.13.10:
    dev: false
    engines:
      node: '>=6.0.0'
    hasBin: true
    resolution:
      integrity: sha512-0s7Mlrw9uTWkYua7xWr99Wpk2bnGa0ANleKfksYAES8LpWH4gW1OUr42vqKNf0us5UQNfru2wPqMqRITzq/SIQ==
  /@babel/runtime/7.13.10:
    dependencies:
      regenerator-runtime: 0.13.7
    dev: false
    resolution:
      integrity: sha512-4QPkjJq6Ns3V/RgpEahRk+AGfL0eO6RHHtTWoNNr5mO49G6B5+X6d6THgWEAvTrznU5xYpbAlVKRYcsCgh/Akw==
  /@babel/template/7.12.13:
    dependencies:
      '@babel/code-frame': 7.12.13
      '@babel/parser': 7.13.10
      '@babel/types': 7.13.0
    dev: false
    resolution:
      integrity: sha512-/7xxiGA57xMo/P2GVvdEumr8ONhFOhfgq2ihK3h1e6THqzTAkHbkXgB0xI9yeTfIUoH3+oAeHhqm/I43OTbbjA==
  /@babel/traverse/7.13.0:
    dependencies:
      '@babel/code-frame': 7.12.13
      '@babel/generator': 7.13.9
      '@babel/helper-function-name': 7.12.13
      '@babel/helper-split-export-declaration': 7.12.13
      '@babel/parser': 7.13.10
      '@babel/types': 7.13.0
      debug: 4.3.1
      globals: 11.12.0
      lodash: 4.17.21
    dev: false
    resolution:
      integrity: sha512-xys5xi5JEhzC3RzEmSGrs/b3pJW/o87SypZ+G/PhaE7uqVQNv/jlmVIBXuoh5atqQ434LfXV+sf23Oxj0bchJQ==
  /@babel/types/7.13.0:
    dependencies:
      '@babel/helper-validator-identifier': 7.12.11
      lodash: 4.17.21
      to-fast-properties: 2.0.0
    dev: false
    resolution:
      integrity: sha512-hE+HE8rnG1Z6Wzo+MhaKE5lM5eMx71T4EHJgku2E3xIfaULhDcxiiRxUYgwX8qwP1BBSlag+TdGOt6JAidIZTA==
  /@bahmutov/data-driven/1.0.0:
    dependencies:
      check-more-types: 2.24.0
      lazy-ass: 1.6.0
    dev: false
    engines:
      node: '>=6'
    resolution:
      integrity: sha512-YqW3hPS0RXriqjcCrLOTJj+LWe3c8JpwlL83k1ka1Q8U05ZjAKbGQZYeTzUd0NFEnnfPtsUiKGpFEBJG6kFuvg==
  /@eslint/eslintrc/0.4.0:
    dependencies:
      ajv: 6.12.6
      debug: 4.3.1
      espree: 7.3.1
      globals: 12.4.0
      ignore: 4.0.6
      import-fresh: 3.3.0
      js-yaml: 3.14.1
      minimatch: 3.0.4
      strip-json-comments: 3.1.1
    dev: false
    engines:
      node: ^10.12.0 || >=12.0.0
    resolution:
      integrity: sha512-2ZPCc+uNbjV5ERJr+aKSPRwZgKd2z11x0EgLvb1PURmUrn9QNRXFqje0Ldq454PfAVyaJYyrDvvIKSFP4NnBog==
  /@istanbuljs/schema/0.1.3:
    dev: false
    engines:
      node: '>=8'
    resolution:
      integrity: sha512-ZXRY4jNvVgSVQ8DL3LTcakaAtXwTVUxE81hslsyD2AtoXW/wVob10HkOJ1X/pAlcI7D+2YoZKg5do8G/w6RYgA==
  /@microsoft/api-documenter/7.8.56:
    dependencies:
      '@microsoft/api-extractor-model': 7.9.7
      '@microsoft/tsdoc': 0.12.19
      '@rushstack/node-core-library': 3.33.6
      '@rushstack/ts-command-line': 4.6.10
      colors: 1.2.5
      js-yaml: 3.13.1
      resolve: 1.17.0
    dev: false
    hasBin: true
    resolution:
      integrity: sha512-nf2hRScOib5O6kAi+gbnixWdmrpcpNxaiyzGh3P+hts6BpW1F2dgRSFpLT6cMZlCNjw6NrHA58XaLqc36QUltg==
  /@microsoft/api-extractor-model/7.7.10:
    dependencies:
      '@microsoft/tsdoc': 0.12.19
      '@rushstack/node-core-library': 3.19.6
    dev: false
    resolution:
      integrity: sha512-gMFDXwUgoQYz9TgatyNPALDdZN4xBC3Un3fGwlzME+vM13PoJ26pGuqI7kv/OlK9+q2sgrEdxWns8D3UnLf2TA==
  /@microsoft/api-extractor-model/7.9.7:
    dependencies:
      '@microsoft/tsdoc': 0.12.19
      '@rushstack/node-core-library': 3.33.6
    dev: false
    resolution:
      integrity: sha512-9ztrVtUYsnpUC6S+0PR72h7CGvzAX6ljdo6FOzq+jVte743Nb9TMdV97fnJO/n8XRSGUOAKsApgED0GgAek4jw==
  /@microsoft/api-extractor/7.7.11:
    dependencies:
      '@microsoft/api-extractor-model': 7.7.10
      '@microsoft/tsdoc': 0.12.19
      '@rushstack/node-core-library': 3.19.6
      '@rushstack/ts-command-line': 4.3.13
      colors: 1.2.5
      lodash: 4.17.21
      resolve: 1.8.1
      source-map: 0.6.1
      typescript: 3.7.7
    dev: false
    hasBin: true
    resolution:
      integrity: sha512-kd2kakdDoRgI54J5H11a76hyYZBMhtp4piwWAy4bYTwlQT0v/tp+G/UMMgjUL4vKf0kTNhitEUX/0LfQb1AHzQ==
  /@microsoft/tsdoc-config/0.14.0:
    dependencies:
      '@microsoft/tsdoc': 0.13.0
      ajv: 6.12.6
      jju: 1.4.0
      resolve: 1.19.0
    dev: false
    resolution:
      integrity: sha512-KSj15FwyaxMCGJkC320rvNXxuJNCOVO02pNqIEdf5cbLakvHK8afoHTmcjdBEWl0cfBFZlMu/1DhL4VCzZq0rQ==
  /@microsoft/tsdoc/0.12.19:
    dev: false
    resolution:
      integrity: sha512-IpgPxHrNxZiMNUSXqR1l/gePKPkfAmIKoDRP9hp7OwjU29ZR8WCJsOJ8iBKgw0Qk+pFwR+8Y1cy8ImLY6e9m4A==
  /@microsoft/tsdoc/0.13.0:
    dev: false
    resolution:
      integrity: sha512-/8J+4DdvexBH1Qh1yR8VZ6bPay2DL/TDdmSIypAa3dAghJzsdaiZG8COvzpYIML6HV2UVN0g4qbuqzjG4YKgWg==
  /@nodelib/fs.scandir/2.1.4:
    dependencies:
      '@nodelib/fs.stat': 2.0.4
      run-parallel: 1.2.0
    dev: false
    engines:
      node: '>= 8'
    resolution:
      integrity: sha512-33g3pMJk3bg5nXbL/+CY6I2eJDzZAni49PfJnL5fghPTggPvBd/pFNSgJsdAgWptuFu7qq/ERvOYFlhvsLTCKA==
  /@nodelib/fs.stat/2.0.4:
    dev: false
    engines:
      node: '>= 8'
    resolution:
      integrity: sha512-IYlHJA0clt2+Vg7bccq+TzRdJvv19c2INqBSsoOLp1je7xjtr7J26+WXR72MCdvU9q1qTzIWDfhMf+DRvQJK4Q==
  /@nodelib/fs.walk/1.2.6:
    dependencies:
      '@nodelib/fs.scandir': 2.1.4
      fastq: 1.11.0
    dev: false
    engines:
      node: '>= 8'
    resolution:
      integrity: sha512-8Broas6vTtW4GIXTAHDoE32hnN2M5ykgCpWGbuXHQ15vEMqr23pB76e/GZcYsZCHALv50ktd24qhEyKr6wBtow==
  /@opencensus/web-types/0.0.7:
    dev: false
    engines:
      node: '>=6.0'
    resolution:
      integrity: sha512-xB+w7ZDAu3YBzqH44rCmG9/RlrOmFuDPt/bpf17eJr8eZSrLt7nc7LnWdxM9Mmoj/YKMHpxRg28txu3TcpiL+g==
  /@opentelemetry/api/0.10.2:
    dependencies:
      '@opentelemetry/context-base': 0.10.2
    dev: false
    engines:
      node: '>=8.0.0'
    resolution:
      integrity: sha512-GtpMGd6vkzDMYcpu2t9LlhEgMy/SzBwRnz48EejlRArYqZzqSzAsKmegUK7zHgl+EOIaK9mKHhnRaQu3qw20cA==
  /@opentelemetry/api/0.17.0:
    dependencies:
      '@opentelemetry/context-base': 0.17.0
    dev: false
    engines:
      node: '>=8.0.0'
    resolution:
      integrity: sha512-Rr5NklomjXd7BqfGRs8lD78MvDM+tPeUdHNXilyRIgsUu3gKEKpl3ZgJMiI7gx5r94OqvNc5MukkwKK6xjWYfA==
  /@opentelemetry/context-base/0.10.2:
    dev: false
    engines:
      node: '>=8.0.0'
    resolution:
      integrity: sha512-hZNKjKOYsckoOEgBziGMnBcX0M7EtstnCmwz5jZUOUYwlZ+/xxX6z3jPu1XVO2Jivk0eLfuP9GP+vFD49CMetw==
  /@opentelemetry/context-base/0.17.0:
    dev: false
    engines:
      node: '>=8.0.0'
    resolution:
      integrity: sha512-q4Jy9JqTQh7/SE33YgKqcG5X2/JP9TbTpTmGoCBUYDKePK9E2uO40Rn4MjACqgnxu5sC61seG0P6xilvkpr9CQ==
  /@opentelemetry/core/0.17.0:
    dependencies:
      '@opentelemetry/api': 0.17.0
      '@opentelemetry/context-base': 0.17.0
      semver: 7.3.4
    dev: false
    engines:
      node: '>=8.5.0'
    resolution:
      integrity: sha512-jRM0Ydcb98a1ejrShqJIhnc2qqPJI2SJfHDRsFeWCj/q6LIlPo7yRl9msIndUQjRTHHvLdIKBGclNvqoXRyXTA==
  /@opentelemetry/resources/0.17.0:
    dependencies:
      '@opentelemetry/api': 0.17.0
      '@opentelemetry/core': 0.17.0
    dev: false
    engines:
      node: '>=8.0.0'
    resolution:
      integrity: sha512-0f+RryxBh+m+8zrZ1x36CihK21KME/1pIFcPCH9095hDx9yHiAv1h3AGrR/knWpgA5j84Icr5ymlALarmpWSbg==
  /@opentelemetry/semantic-conventions/0.17.0:
    dev: false
    engines:
      node: '>=8.0.0'
    resolution:
      integrity: sha512-WtFcpOv1IHaI0kT2BaZcA6/+fkx6pWyJspUKBljA3HeNDIQgYGB2n6nL/6eaZzWNDvDBHzFEzOKULDJdIwGRlQ==
  /@opentelemetry/tracing/0.17.0:
    dependencies:
      '@opentelemetry/api': 0.17.0
      '@opentelemetry/context-base': 0.17.0
      '@opentelemetry/core': 0.17.0
      '@opentelemetry/resources': 0.17.0
      '@opentelemetry/semantic-conventions': 0.17.0
      lodash.merge: 4.6.2
    dev: false
    engines:
      node: '>=8.0.0'
    resolution:
      integrity: sha512-fnhG6PsDyxpssNGvxx90UNHlsBtPJM0Ouegq7xqQidC33JsQRCFGL0XFMoRltXbuOjT+uKnOti/0o+AxwLnuJA==
  /@rollup/plugin-commonjs/11.0.2_rollup@1.32.1:
    dependencies:
      '@rollup/pluginutils': 3.1.0_rollup@1.32.1
      estree-walker: 1.0.1
      is-reference: 1.2.1
      magic-string: 0.25.7
      resolve: 1.20.0
      rollup: 1.32.1
    dev: false
    engines:
      node: '>= 8.0.0'
    peerDependencies:
      rollup: ^1.20.0
    resolution:
      integrity: sha512-MPYGZr0qdbV5zZj8/2AuomVpnRVXRU5XKXb3HVniwRoRCreGlf5kOE081isNWeiLIi6IYkwTX9zE0/c7V8g81g==
  /@rollup/plugin-inject/4.0.2_rollup@1.32.1:
    dependencies:
      '@rollup/pluginutils': 3.1.0_rollup@1.32.1
      estree-walker: 1.0.1
      magic-string: 0.25.7
      rollup: 1.32.1
    dev: false
    peerDependencies:
      rollup: ^1.20.0 || ^2.0.0
    resolution:
      integrity: sha512-TSLMA8waJ7Dmgmoc8JfPnwUwVZgLjjIAM6MqeIFqPO2ODK36JqE0Cf2F54UTgCUuW8da93Mvoj75a6KAVWgylw==
  /@rollup/plugin-json/4.1.0_rollup@1.32.1:
    dependencies:
      '@rollup/pluginutils': 3.1.0_rollup@1.32.1
      rollup: 1.32.1
    dev: false
    peerDependencies:
      rollup: ^1.20.0 || ^2.0.0
    resolution:
      integrity: sha512-yfLbTdNS6amI/2OpmbiBoW12vngr5NW2jCJVZSBEz+H5KfUJZ2M7sDjk0U6GOOdCWFVScShte29o9NezJ53TPw==
  /@rollup/plugin-multi-entry/3.0.1_rollup@1.32.1:
    dependencies:
      matched: 1.0.2
      rollup: 1.32.1
    dev: false
    peerDependencies:
      rollup: ^1.20.0 || ^2.0.0
    resolution:
      integrity: sha512-Gcp9E8y68Kx+Jo8zy/ZpiiAkb0W01cSqnxOz6h9bPR7MU3gaoTEdRf7xXYplwli1SBFEswXX588ESj+50Brfxw==
  /@rollup/plugin-node-resolve/8.4.0_rollup@1.32.1:
    dependencies:
      '@rollup/pluginutils': 3.1.0_rollup@1.32.1
      '@types/resolve': 1.17.1
      builtin-modules: 3.2.0
      deep-freeze: 0.0.1
      deepmerge: 4.2.2
      is-module: 1.0.0
      resolve: 1.20.0
      rollup: 1.32.1
    dev: false
    engines:
      node: '>= 8.0.0'
    peerDependencies:
      rollup: ^1.20.0||^2.0.0
    resolution:
      integrity: sha512-LFqKdRLn0ShtQyf6SBYO69bGE1upV6wUhBX0vFOUnLAyzx5cwp8svA0eHUnu8+YU57XOkrMtfG63QOpQx25pHQ==
  /@rollup/plugin-replace/2.4.1_rollup@1.32.1:
    dependencies:
      '@rollup/pluginutils': 3.1.0_rollup@1.32.1
      magic-string: 0.25.7
      rollup: 1.32.1
    dev: false
    peerDependencies:
      rollup: ^1.20.0 || ^2.0.0
    resolution:
      integrity: sha512-XwC1oK5rrtRJ0tn1ioLHS6OV5JTluJF7QE1J/q1hN3bquwjnVxjtMyY9iCnoyH9DQbf92CxajB3o98wZbP3oAQ==
  /@rollup/pluginutils/3.1.0_rollup@1.32.1:
    dependencies:
      '@types/estree': 0.0.39
      estree-walker: 1.0.1
      picomatch: 2.2.2
      rollup: 1.32.1
    dev: false
    engines:
      node: '>= 8.0.0'
    peerDependencies:
      rollup: ^1.20.0||^2.0.0
    resolution:
      integrity: sha512-GksZ6pr6TpIjHm8h9lSQ8pi8BE9VeubNT0OMJ3B5uZJ8pz73NPiqOtCog/x2/QzM1ENChPKxMDhiQuRHsqc+lg==
  /@rushstack/node-core-library/3.19.6:
    dependencies:
      '@types/node': 10.17.13
      colors: 1.2.5
      fs-extra: 7.0.1
      jju: 1.4.0
      semver: 5.3.0
      timsort: 0.3.0
      z-schema: 3.18.4
    dev: false
    resolution:
      integrity: sha512-1+FoymIdr9W9k0D8fdZBBPwi5YcMwh/RyESuL5bY29rLICFxSLOPK+ImVZ1OcWj9GEMsvDx5pNpJ311mHQk+MA==
  /@rushstack/node-core-library/3.33.6:
    dependencies:
      '@types/node': 10.17.13
      colors: 1.2.5
      fs-extra: 7.0.1
      import-lazy: 4.0.0
      jju: 1.4.0
      resolve: 1.17.0
      semver: 7.3.4
      timsort: 0.3.0
      z-schema: 3.18.4
    dev: false
    resolution:
      integrity: sha512-930AP4Zj14Z4ulQ6ty2v3DM+D31zpLslAJuHB5E1qh/0+8JLkA0cf+wd2QiXjdIBpG/UdrHbReh5e9/e920YJw==
  /@rushstack/ts-command-line/4.3.13:
    dependencies:
      '@types/argparse': 1.0.33
      argparse: 1.0.10
      colors: 1.2.5
    dev: false
    resolution:
      integrity: sha512-BUBbjYu67NJGQkpHu8aYm7kDoMFizL1qx78+72XE3mX/vDdXYJzw/FWS7TPcMJmY4kNlYs979v2B0Q0qa2wRiw==
  /@rushstack/ts-command-line/4.6.10:
    dependencies:
      '@types/argparse': 1.0.38
      argparse: 1.0.10
      colors: 1.2.5
      string-argv: 0.3.1
    dev: false
    resolution:
      integrity: sha512-WhB/+yGvfmdsMFhEeVaJ9lBwPANFdsoKPsEkzSOVj60qG4aLWABeEl5rOdEwbbnx83RaNN2oQW8TX3enD+vdmw==
  /@sinonjs/commons/1.8.2:
    dependencies:
      type-detect: 4.0.8
    dev: false
    resolution:
      integrity: sha512-sruwd86RJHdsVf/AtBoijDmUqJp3B6hF/DGC23C+JaegnDHaZyewCjoVGTdg3J0uz3Zs7NnIT05OBOmML72lQw==
  /@sinonjs/fake-timers/6.0.1:
    dependencies:
      '@sinonjs/commons': 1.8.2
    dev: false
    resolution:
      integrity: sha512-MZPUxrmFubI36XS1DI3qmI0YdN1gks62JtFZvxR67ljjSNCeK6U08Zx4msEWOXuofgqUt6zPHSi1H9fbjR/NRA==
  /@sinonjs/samsam/5.3.1:
    dependencies:
      '@sinonjs/commons': 1.8.2
      lodash.get: 4.4.2
      type-detect: 4.0.8
    dev: false
    resolution:
      integrity: sha512-1Hc0b1TtyfBu8ixF/tpfSHTVWKwCBLY4QJbkgnE7HcwyvT2xArDxb4K7dMgqRm3szI+LJbzmW/s4xxEhv6hwDg==
  /@sinonjs/text-encoding/0.7.1:
    dev: false
    resolution:
      integrity: sha512-+iTbntw2IZPb/anVDbypzfQa+ay64MW0Zo8aJ8gZPWMMK6/OubMVb6lUPMagqjOPnmtauXnFCACVl3O7ogjeqQ==
  /@types/argparse/1.0.33:
    dev: false
    resolution:
      integrity: sha512-VQgHxyPMTj3hIlq9SY1mctqx+Jj8kpQfoLvDlVSDNOyuYs8JYfkuY3OW/4+dO657yPmNhHpePRx0/Tje5ImNVQ==
  /@types/argparse/1.0.38:
    dev: false
    resolution:
      integrity: sha512-ebDJ9b0e702Yr7pWgB0jzm+CX4Srzz8RcXtLJDJB+BSccqMa36uyH/zUsSYao5+BD1ytv3k3rPYCq4mAE1hsXA==
  /@types/async-lock/1.1.2:
    dev: false
    resolution:
      integrity: sha512-j9n4bb6RhgFIydBe0+kpjnBPYumDaDyU8zvbWykyVMkku+c2CSu31MZkLeaBfqIwU+XCxlDpYDfyMQRkM0AkeQ==
  /@types/body-parser/1.19.0:
    dependencies:
      '@types/connect': 3.4.34
      '@types/node': 8.10.66
    dev: false
    resolution:
      integrity: sha512-W98JrE0j2K78swW4ukqMleo8R7h/pFETjM2DQ90MF6XK2i4LO4W3gQ71Lt4w3bfm2EvVSyWHplECvB5sK22yFQ==
  /@types/chai-as-promised/7.1.3:
    dependencies:
      '@types/chai': 4.2.15
    dev: false
    resolution:
      integrity: sha512-FQnh1ohPXJELpKhzjuDkPLR2BZCAqed+a6xV4MI/T3XzHfd2FlarfUGUdZYgqYe8oxkYn0fchHEeHfHqdZ96sg==
  /@types/chai-string/1.4.2:
    dependencies:
      '@types/chai': 4.2.15
    dev: false
    resolution:
      integrity: sha512-ld/1hV5qcPRGuwlPdvRfvM3Ka/iofOk2pH4VkasK4b1JJP1LjNmWWn0LsISf6RRzyhVOvs93rb9tM09e+UuF8Q==
  /@types/chai/4.2.15:
    dev: false
    resolution:
      integrity: sha512-rYff6FI+ZTKAPkJUoyz7Udq3GaoDZnxYDEvdEdFZASiA7PoErltHezDishqQiSDWrGxvxmplH304jyzQmjp0AQ==
  /@types/chalk/2.2.0:
    dependencies:
      chalk: 3.0.0
    deprecated: This is a stub types definition for chalk (https://github.com/chalk/chalk). chalk provides its own type definitions, so you don't need @types/chalk installed!
    dev: false
    resolution:
      integrity: sha512-1zzPV9FDe1I/WHhRkf9SNgqtRJWZqrBWgu7JGveuHmmyR9CnAPCie2N/x+iHrgnpYBIcCJWHBoMRv2TRWktsvw==
  /@types/component-emitter/1.2.10:
    dev: false
    resolution:
      integrity: sha512-bsjleuRKWmGqajMerkzox19aGbscQX5rmmvvXl3wlIp5gMG1HgkiwPxsN5p070fBDKTNSPgojVbuY1+HWMbFhg==
  /@types/connect/3.4.34:
    dependencies:
      '@types/node': 8.10.66
    dev: false
    resolution:
      integrity: sha512-ePPA/JuI+X0vb+gSWlPKOY0NdNAie/rPUqX2GUPpbZwiKTkSPhjXWuee47E4MtE54QVzGCQMQkAL6JhV2E1+cQ==
  /@types/cookie/0.4.0:
    dev: false
    resolution:
      integrity: sha512-y7mImlc/rNkvCRmg8gC3/lj87S7pTUIJ6QGjwHR9WQJcFs+ZMTOaoPrkdFA/YdbuqVEmEbb5RdhVxMkAcgOnpg==
  /@types/cors/2.8.10:
    dev: false
    resolution:
      integrity: sha512-C7srjHiVG3Ey1nR6d511dtDkCEjxuN9W1HWAEjGq8kpcwmNM6JJkpC0xvabM7BXTG2wDq8Eu33iH9aQKa7IvLQ==
  /@types/debug/4.1.5:
    dev: false
    resolution:
      integrity: sha512-Q1y515GcOdTHgagaVFhHnIFQ38ygs/kmxdNpvpou+raI9UO3YZcHDngBSYKQklcKlvA7iuQlmIKbzvmxcOE9CQ==
  /@types/eslint/7.2.6:
    dependencies:
      '@types/estree': 0.0.46
      '@types/json-schema': 7.0.7
    dev: false
    resolution:
      integrity: sha512-I+1sYH+NPQ3/tVqCeUSBwTE/0heyvtXqpIopUUArlBm0Kpocb8FbMa3AZ/ASKIFpN3rnEx932TTXDbt9OXsNDw==
  /@types/estree/0.0.39:
    dev: false
    resolution:
      integrity: sha512-EYNwp3bU+98cpU4lAWYYL7Zz+2gryWH1qbdDTidVd6hkiR6weksdbMadyXKXNPEkQFhXM+hVO9ZygomHXp+AIw==
  /@types/estree/0.0.46:
    dev: false
    resolution:
      integrity: sha512-laIjwTQaD+5DukBZaygQ79K1Z0jb1bPEMRrkXSLjtCcZm+abyp5YbrqpSLzD42FwWW6gK/aS4NYpJ804nG2brg==
  /@types/express-serve-static-core/4.17.18:
    dependencies:
      '@types/node': 8.10.66
      '@types/qs': 6.9.6
      '@types/range-parser': 1.2.3
    dev: false
    resolution:
      integrity: sha512-m4JTwx5RUBNZvky/JJ8swEJPKFd8si08pPF2PfizYjGZOKr/svUWPcoUmLow6MmPzhasphB7gSTINY67xn3JNA==
  /@types/express/4.17.11:
    dependencies:
      '@types/body-parser': 1.19.0
      '@types/express-serve-static-core': 4.17.18
      '@types/qs': 6.9.6
      '@types/serve-static': 1.13.9
    dev: false
    resolution:
      integrity: sha512-no+R6rW60JEc59977wIxreQVsIEOAYwgCqldrA/vkpCnbD7MqTefO97lmoBe4WE0F156bC4uLSP1XHDOySnChg==
  /@types/fast-json-stable-stringify/2.0.0:
    dev: false
    resolution:
      integrity: sha512-mky/O83TXmGY39P1H9YbUpjV6l6voRYlufqfFCvel8l1phuy8HRjdWc1rrPuN53ITBJlbyMSV6z3niOySO5pgQ==
  /@types/fs-extra/8.1.1:
    dependencies:
      '@types/node': 8.10.66
    dev: false
    resolution:
      integrity: sha512-TcUlBem321DFQzBNuz8p0CLLKp0VvF/XH9E4KHNmgwyp4E3AfgI5cjiIVZWlbfThBop2qxFIh4+LeY6hVWWZ2w==
  /@types/glob/7.1.3:
    dependencies:
      '@types/minimatch': 3.0.3
      '@types/node': 8.10.66
    dev: false
    resolution:
      integrity: sha512-SEYeGAIQIQX8NN6LDKprLjbrd5dARM5EXsd8GI/A5l0apYI1fGMWgPHSe4ZKL4eozlAyI+doUE9XbYS4xCkQ1w==
  /@types/is-buffer/2.0.0:
    dependencies:
      '@types/node': 8.10.66
    dev: false
    resolution:
      integrity: sha512-0f7N/e3BAz32qDYvgB4d2cqv1DqUwvGxHkXsrucICn8la1Vb6Yl6Eg8mPScGwUiqHJeE7diXlzaK+QMA9m4Gxw==
  /@types/json-schema/7.0.7:
    dev: false
    resolution:
      integrity: sha512-cxWFQVseBm6O9Gbw1IWb8r6OS4OhSt3hPZLkFApLjM8TEXROBuQGLAH2i2gZpcXdLBIrpXuTDhH7Vbm1iXmNGA==
  /@types/json5/0.0.29:
    dev: false
    resolution:
      integrity: sha1-7ihweulOEdK4J7y+UnC86n8+ce4=
  /@types/jsrsasign/8.0.10:
    dev: false
    resolution:
      integrity: sha512-TtLis3HRTt7wLfdpkDBem6vs+MbEGMsC7ob5gNYsJV40tHNAFxw00HMMsEHsg9FWduD38NtACWuSqQpXbFulUg==
  /@types/jws/3.2.3:
    dependencies:
      '@types/node': 8.10.66
    dev: false
    resolution:
      integrity: sha512-g54CHxwvaHvyJyeuZqe7VQujV9SfCXwEkboJp355INPL+kjlS3Aq153EHptaeO/Cch/NPJ1i2sHz0sDDizn7LQ==
  /@types/jwt-decode/2.2.1:
    dev: false
    resolution:
      integrity: sha512-aWw2YTtAdT7CskFyxEX2K21/zSDStuf/ikI3yBqmwpwJF0pS+/IX5DWv+1UFffZIbruP6cnT9/LAJV1gFwAT1A==
  /@types/long/4.0.1:
    dev: false
    resolution:
      integrity: sha512-5tXH6Bx/kNGd3MgffdmP4dy2Z+G4eaXw0SE81Tq3BNadtnMR5/ySMzX4SLEzHJzSmPNn4HIdpQsBvXMUykr58w==
  /@types/md5/2.3.0:
    dependencies:
      '@types/node': 8.10.66
    dev: false
    resolution:
      integrity: sha512-556YJ7ejzxIqSSxzyGGpctuZOarNZJt/zlEkhmmDc1f/slOEANHuwu2ZX7YaZ40rMiWoxt8GvAhoDpW1cmSy6A==
  /@types/mime/1.3.2:
    dev: false
    resolution:
      integrity: sha512-YATxVxgRqNH6nHEIsvg6k2Boc1JHI9ZbH5iWFFv/MTkchz3b1ieGDa5T0a9RznNdI0KhVbdbWSN+KWWrQZRxTw==
  /@types/minimatch/3.0.3:
    dev: false
    resolution:
      integrity: sha512-tHq6qdbT9U1IRSGf14CL0pUlULksvY9OZ+5eEgl1N7t+OA3tGvNpxJCzuKQlsNgCVwbAs670L1vcVQi8j9HjnA==
  /@types/minimist/1.2.1:
    dev: false
    resolution:
      integrity: sha512-fZQQafSREFyuZcdWFAExYjBiCL7AUCdgsk80iO0q4yihYYdcIiH28CcuPTGFgLOCC8RlW49GSQxdHwZP+I7CNg==
  /@types/mocha/7.0.2:
    dev: false
    resolution:
      integrity: sha512-ZvO2tAcjmMi8V/5Z3JsyofMe3hasRcaw88cto5etSVMwVQfeivGAlEYmaQgceUSVYFofVjT+ioHsATjdWcFt1w==
  /@types/mock-fs/4.10.0:
    dependencies:
      '@types/node': 8.10.66
    dev: false
    resolution:
      integrity: sha512-FQ5alSzmHMmliqcL36JqIA4Yyn9jyJKvRSGV3mvPh108VFatX7naJDzSG4fnFQNZFq9dIx0Dzoe6ddflMB2Xkg==
  /@types/mock-require/2.0.0:
    dependencies:
      '@types/node': 8.10.66
    dev: false
    resolution:
      integrity: sha512-nOgjoE5bBiDeiA+z41i95makyHUSMWQMOPocP+J67Pqx/68HAXaeWN1NFtrAYYV6LrISIZZ8vKHm/a50k0f6Sg==
  /@types/nise/1.4.0:
    dev: false
    resolution:
      integrity: sha512-DPxmjiDwubsNmguG5X4fEJ+XCyzWM3GXWsqQlvUcjJKa91IOoJUy51meDr0GkzK64qqNcq85ymLlyjoct9tInw==
  /@types/node-fetch/2.5.8:
    dependencies:
      '@types/node': 8.10.66
      form-data: 3.0.1
    dev: false
    resolution:
      integrity: sha512-fbjI6ja0N5ZA8TV53RUqzsKNkl9fv8Oj3T7zxW7FGv1GSH7gwJaNF8dzCjrqKaxKeUpTz4yT1DaJFq/omNpGfw==
  /@types/node/10.17.13:
    dev: false
    resolution:
      integrity: sha512-pMCcqU2zT4TjqYFrWtYHKal7Sl30Ims6ulZ4UFXxI4xbtQqK/qqKwkDoBFCfooRqqmRu9vY3xaJRwxSh673aYg==
  /@types/node/10.17.55:
    dev: false
    resolution:
      integrity: sha512-koZJ89uLZufDvToeWO5BrC4CR4OUfHnUz2qoPs/daQH6qq3IN62QFxCTZ+bKaCE0xaoCAJYE4AXre8AbghCrhg==
  /@types/node/8.10.66:
    dev: false
    resolution:
      integrity: sha512-tktOkFUA4kXx2hhhrB8bIFb5TbwzS4uOhKEmwiD+NoiL0qtP2OQ9mFldbgD4dV1djrlBYP6eBuQZiWjuHUpqFw==
  /@types/prettier/2.0.2:
    dev: false
    resolution:
      integrity: sha512-IkVfat549ggtkZUthUzEX49562eGikhSYeVGX97SkMFn+sTZrgRewXjQ4tPKFPCykZHkX1Zfd9OoELGqKU2jJA==
  /@types/priorityqueuejs/1.0.1:
    dev: false
    resolution:
      integrity: sha1-bqrDJHpMXO/JRILl2Hw3MLNfUFM=
  /@types/qs/6.9.6:
    dev: false
    resolution:
      integrity: sha512-0/HnwIfW4ki2D8L8c9GVcG5I72s9jP5GSLVF0VIXDW00kmIpA6O33G7a8n59Tmh7Nz0WUC3rSb7PTY/sdW2JzA==
  /@types/query-string/6.2.0:
    dev: false
    resolution:
      integrity: sha512-dnYqKg7eZ+t7ZhCuBtwLxjqON8yXr27hiu3zXfPqxfJSbWUZNwwISE0BJUxghlcKsk4lZSp7bdFSJBJVNWBfmA==
  /@types/range-parser/1.2.3:
    dev: false
    resolution:
      integrity: sha512-ewFXqrQHlFsgc09MK5jP5iR7vumV/BYayNC6PgJO2LPe8vrnNFyjQjSppfEngITi0qvfKtzFvgKymGheFM9UOA==
  /@types/resolve/1.17.1:
    dependencies:
      '@types/node': 8.10.66
    dev: false
    resolution:
      integrity: sha512-yy7HuzQhj0dhGpD8RLXSZWEkLsV9ibvxvi6EiJ3bkqLAO1RGo0WbkWQiwpRlSFymTJRz0d3k5LM3kkx8ArDbLw==
  /@types/semaphore/1.1.1:
    dev: false
    resolution:
      integrity: sha512-jmFpMslMtBGOXY2s7x6O8vBebcj6zhkwl0Pd/viZApo1uZaPk733P8doPvaiBbCG+R7201OLOl4QP7l1mFyuyw==
  /@types/serve-static/1.13.9:
    dependencies:
      '@types/mime': 1.3.2
      '@types/node': 8.10.66
    dev: false
    resolution:
      integrity: sha512-ZFqF6qa48XsPdjXV5Gsz0Zqmux2PerNd3a/ktL45mHpa19cuMi/cL8tcxdAx497yRh+QtYPuofjT9oWw9P7nkA==
  /@types/sinon/9.0.11:
    dependencies:
      '@types/sinonjs__fake-timers': 6.0.2
    dev: false
    resolution:
      integrity: sha512-PwP4UY33SeeVKodNE37ZlOsR9cReypbMJOhZ7BVE0lB+Hix3efCOxiJWiE5Ia+yL9Cn2Ch72EjFTRze8RZsNtg==
  /@types/sinonjs__fake-timers/6.0.2:
    dev: false
    resolution:
      integrity: sha512-dIPoZ3g5gcx9zZEszaxLSVTvMReD3xxyyDnQUjA6IYDG9Ba2AV0otMPs+77sG9ojB4Qr2N2Vk5RnKeuA0X/0bg==
  /@types/stoppable/1.1.0:
    dependencies:
      '@types/node': 8.10.66
    dev: false
    resolution:
      integrity: sha512-BRR23Q9CJduH7AM6mk4JRttd8XyFkb4qIPZu4mdLF+VoP+wcjIxIWIKiBbN78NBbEuynrAyMPtzOHnIp2B/JPQ==
  /@types/tough-cookie/4.0.0:
    dev: false
    resolution:
      integrity: sha512-I99sngh224D0M7XgW1s120zxCt3VYQ3IQsuw3P3jbq5GG4yc79+ZjyKznyOGIQrflfylLgcfekeZW/vk0yng6A==
  /@types/tunnel/0.0.1:
    dependencies:
      '@types/node': 8.10.66
    dev: false
    resolution:
      integrity: sha512-AOqu6bQu5MSWwYvehMXLukFHnupHrpZ8nvgae5Ggie9UwzDR1CCwoXgSSWNZJuyOlCdfdsWMA5F2LlmvyoTv8A==
  /@types/underscore/1.11.0:
    dev: false
    resolution:
      integrity: sha512-ipNAQLgRnG0EWN1cTtfdVHp5AyTW/PAMJ1PxLN4bAKSHbusSZbj48mIHiydQpN7GgQrYqwfnvZ573OVfJm5Nzg==
  /@types/uuid/8.3.0:
    dev: false
    resolution:
      integrity: sha512-eQ9qFW/fhfGJF8WKHGEHZEyVWfZxrT+6CLIJGBcZPfxUh/+BnEj+UCGYMlr9qZuX/2AltsvwrGqp0LhEW8D0zQ==
  /@types/ws/7.4.0:
    dependencies:
      '@types/node': 8.10.66
    dev: false
    resolution:
      integrity: sha512-Y29uQ3Uy+58bZrFLhX36hcI3Np37nqWE7ky5tjiDoy1GDZnIwVxS0CgF+s+1bXMzjKBFy+fqaRfb708iNzdinw==
  /@types/xml2js/0.4.8:
    dependencies:
      '@types/node': 8.10.66
    dev: false
    resolution:
      integrity: sha512-EyvT83ezOdec7BhDaEcsklWy7RSIdi6CNe95tmOAK0yx/Lm30C9K75snT3fYayK59ApC2oyW+rcHErdG05FHJA==
  /@types/yargs-parser/20.2.0:
    dev: false
    resolution:
      integrity: sha512-37RSHht+gzzgYeobbG+KWryeAW8J33Nhr69cjTqSYymXVZEN9NbRYWoYlRtDhHKPVT1FyNKwaTPC1NynKZpzRA==
  /@types/yargs/15.0.13:
    dependencies:
      '@types/yargs-parser': 20.2.0
    dev: false
    resolution:
      integrity: sha512-kQ5JNTrbDv3Rp5X2n/iUu37IJBDU2gsZ5R/g1/KHOOEc5IKfUFjXT6DENPGduh08I/pamwtEq4oul7gUqKTQDQ==
  /@types/yauzl/2.9.1:
    dependencies:
      '@types/node': 8.10.66
    dev: false
    optional: true
    resolution:
      integrity: sha512-A1b8SU4D10uoPjwb0lnHmmu8wZhR9d+9o2PKBQT2jU5YPTKsxac6M2qGAdY7VcL+dHHhARVUDmeg0rOrcd9EjA==
  /@typescript-eslint/eslint-plugin/4.13.0_01b3bfb19f42ed087655aa69bb24f4f9:
    dependencies:
      '@typescript-eslint/experimental-utils': 4.13.0_eslint@7.21.0+typescript@4.1.2
      '@typescript-eslint/parser': 4.13.0_eslint@7.21.0+typescript@4.1.2
      '@typescript-eslint/scope-manager': 4.13.0
      debug: 4.3.1
      eslint: 7.21.0
      functional-red-black-tree: 1.0.1
      lodash: 4.17.21
      regexpp: 3.1.0
      semver: 7.3.4
      tsutils: 3.21.0_typescript@4.1.2
      typescript: 4.1.2
    dev: false
    engines:
      node: ^10.12.0 || >=12.0.0
    peerDependencies:
      '@typescript-eslint/parser': ^4.0.0
      eslint: ^5.0.0 || ^6.0.0 || ^7.0.0
      typescript: '*'
    peerDependenciesMeta:
      typescript:
        optional: true
    resolution:
      integrity: sha512-ygqDUm+BUPvrr0jrXqoteMqmIaZ/bixYOc3A4BRwzEPTZPi6E+n44rzNZWaB0YvtukgP+aoj0i/fyx7FkM2p1w==
  /@typescript-eslint/experimental-utils/4.13.0_eslint@7.21.0+typescript@4.1.2:
    dependencies:
      '@types/json-schema': 7.0.7
      '@typescript-eslint/scope-manager': 4.13.0
      '@typescript-eslint/types': 4.13.0
      '@typescript-eslint/typescript-estree': 4.13.0_typescript@4.1.2
      eslint: 7.21.0
      eslint-scope: 5.1.1
      eslint-utils: 2.1.0
    dev: false
    engines:
      node: ^10.12.0 || >=12.0.0
    peerDependencies:
      eslint: '*'
      typescript: '*'
    resolution:
      integrity: sha512-/ZsuWmqagOzNkx30VWYV3MNB/Re/CGv/7EzlqZo5RegBN8tMuPaBgNK6vPBCQA8tcYrbsrTdbx3ixMRRKEEGVw==
  /@typescript-eslint/parser/4.13.0_eslint@7.21.0+typescript@4.1.2:
    dependencies:
      '@typescript-eslint/scope-manager': 4.13.0
      '@typescript-eslint/types': 4.13.0
      '@typescript-eslint/typescript-estree': 4.13.0_typescript@4.1.2
      debug: 4.3.1
      eslint: 7.21.0
      typescript: 4.1.2
    dev: false
    engines:
      node: ^10.12.0 || >=12.0.0
    peerDependencies:
      eslint: ^5.0.0 || ^6.0.0 || ^7.0.0
      typescript: '*'
    peerDependenciesMeta:
      typescript:
        optional: true
    resolution:
      integrity: sha512-KO0J5SRF08pMXzq9+abyHnaGQgUJZ3Z3ax+pmqz9vl81JxmTTOUfQmq7/4awVfq09b6C4owNlOgOwp61pYRBSg==
  /@typescript-eslint/scope-manager/4.13.0:
    dependencies:
      '@typescript-eslint/types': 4.13.0
      '@typescript-eslint/visitor-keys': 4.13.0
    dev: false
    engines:
      node: ^8.10.0 || ^10.13.0 || >=11.10.1
    resolution:
      integrity: sha512-UpK7YLG2JlTp/9G4CHe7GxOwd93RBf3aHO5L+pfjIrhtBvZjHKbMhBXTIQNkbz7HZ9XOe++yKrXutYm5KmjWgQ==
  /@typescript-eslint/types/4.13.0:
    dev: false
    engines:
      node: ^8.10.0 || ^10.13.0 || >=11.10.1
    resolution:
      integrity: sha512-/+aPaq163oX+ObOG00M0t9tKkOgdv9lq0IQv/y4SqGkAXmhFmCfgsELV7kOCTb2vVU5VOmVwXBXJTDr353C1rQ==
  /@typescript-eslint/typescript-estree/4.13.0_typescript@4.1.2:
    dependencies:
      '@typescript-eslint/types': 4.13.0
      '@typescript-eslint/visitor-keys': 4.13.0
      debug: 4.3.1
      globby: 11.0.2
      is-glob: 4.0.1
      lodash: 4.17.21
      semver: 7.3.4
      tsutils: 3.21.0_typescript@4.1.2
      typescript: 4.1.2
    dev: false
    engines:
      node: ^10.12.0 || >=12.0.0
    peerDependencies:
      typescript: '*'
    peerDependenciesMeta:
      typescript:
        optional: true
    resolution:
      integrity: sha512-9A0/DFZZLlGXn5XA349dWQFwPZxcyYyCFX5X88nWs2uachRDwGeyPz46oTsm9ZJE66EALvEns1lvBwa4d9QxMg==
  /@typescript-eslint/visitor-keys/4.13.0:
    dependencies:
      '@typescript-eslint/types': 4.13.0
      eslint-visitor-keys: 2.0.0
    dev: false
    engines:
      node: ^8.10.0 || ^10.13.0 || >=11.10.1
    resolution:
      integrity: sha512-6RoxWK05PAibukE7jElqAtNMq+RWZyqJ6Q/GdIxaiUj2Ept8jh8+FUVlbq9WxMYxkmEOPvCE5cRSyupMpwW31g==
  /accepts/1.3.7:
    dependencies:
      mime-types: 2.1.29
      negotiator: 0.6.2
    dev: false
    engines:
      node: '>= 0.6'
    resolution:
      integrity: sha512-Il80Qs2WjYlJIBNzNkK6KYqlVMTbZLXgHx2oT0pU/fjRHyEp+PEfEPY0R3WCwAGVOtauxh1hOxNgIf5bv7dQpA==
  /acorn-jsx/5.3.1_acorn@7.4.1:
    dependencies:
      acorn: 7.4.1
    dev: false
    peerDependencies:
      acorn: ^6.0.0 || ^7.0.0 || ^8.0.0
    resolution:
      integrity: sha512-K0Ptm/47OKfQRpNQ2J/oIN/3QYiK6FwW+eJbILhsdxh2WTLdl+30o8aGdTbm5JbffpFFAg/g+zi1E+jvJha5ng==
  /acorn/7.4.1:
    dev: false
    engines:
      node: '>=0.4.0'
    hasBin: true
    resolution:
      integrity: sha512-nQyp0o1/mNdbTO1PO6kHkwSrmgZ0MT/jCCpNiwbUjGoRN4dlBhqJtoQuCnEOKzgTVwg0ZWiCoQy6SxMebQVh8A==
  /adal-node/0.1.28:
    dependencies:
      '@types/node': 8.10.66
      async: 3.2.0
      date-utils: 1.2.21
      jws: 3.2.2
      request: 2.88.2
      underscore: 1.12.0
      uuid: 3.4.0
      xmldom: 0.5.0
      xpath.js: 1.1.0
    dev: false
    engines:
      node: '>= 0.6.15'
    resolution:
      integrity: sha1-RoxLs+u9lrEnBmn0ucuk4AZepIU=
  /agent-base/4.2.1:
    dependencies:
      es6-promisify: 5.0.0
    dev: false
    engines:
      node: '>= 4.0.0'
    resolution:
      integrity: sha512-JVwXMr9nHYTUXsBFKUqhJwvlcYU/blreOEUkhNR2eXZIvwd+c+o5V4MgDPKWnMS/56awN3TRzIP+KoPn+roQtg==
  /agent-base/4.3.0:
    dependencies:
      es6-promisify: 5.0.0
    dev: false
    engines:
      node: '>= 4.0.0'
    resolution:
      integrity: sha512-salcGninV0nPrwpGNn4VTXBb1SOuXQBiqbrNXoeizJsHrsL6ERFM2Ne3JUSBWRE6aeNJI2ROP/WEEIDUiDe3cg==
  /agent-base/5.1.1:
    dev: false
    engines:
      node: '>= 6.0.0'
    resolution:
      integrity: sha512-TMeqbNl2fMW0nMjTEPOwe3J/PRFP4vqeoNuQMG0HlMrtm5QxKqdvAkZ1pRBQ/ulIyDD5Yq0nJ7YbdD8ey0TO3g==
  /agent-base/6.0.2:
    dependencies:
      debug: 4.3.1
    dev: false
    engines:
      node: '>= 6.0.0'
    resolution:
      integrity: sha512-RZNwNclF7+MS/8bDg70amg32dyeZGZxiDuQmZxKLAlQjr3jGyLx+4Kkk58UO7D2QdgFIQCovuSuZESne6RG6XQ==
  /ajv/6.12.6:
    dependencies:
      fast-deep-equal: 3.1.3
      fast-json-stable-stringify: 2.1.0
      json-schema-traverse: 0.4.1
      uri-js: 4.4.1
    dev: false
    resolution:
      integrity: sha512-j3fVLgvTo527anyYyJOGTYJbG+vnnQYvE0m5mmkc1TK+nxAppkCLMIL0aZ4dblVCNoGShhm+kzE4ZUykBoMg4g==
  /ajv/7.2.1:
    dependencies:
      fast-deep-equal: 3.1.3
      json-schema-traverse: 1.0.0
      require-from-string: 2.0.2
      uri-js: 4.4.1
    dev: false
    resolution:
      integrity: sha512-+nu0HDv7kNSOua9apAVc979qd932rrZeb3WOvoiD31A/p1mIE5/9bN2027pE2rOPYEdS3UHzsvof4hY+lM9/WQ==
  /ansi-colors/3.2.3:
    dev: false
    engines:
      node: '>=6'
    resolution:
      integrity: sha512-LEHHyuhlPY3TmuUYMh2oz89lTShfvgbmzaBcxve9t/9Wuy7Dwf4yoAKcND7KFT1HAQfqZ12qtc+DUrBMeKF9nw==
  /ansi-colors/4.1.1:
    dev: false
    engines:
      node: '>=6'
    resolution:
      integrity: sha512-JoX0apGbHaUJBNl6yF+p6JAFYZ666/hhCGKN5t9QFjbJQKUU/g8MNbFDbvfrgKXvI1QpZplPOnwIo99lX/AAmA==
  /ansi-regex/2.1.1:
    dev: false
    engines:
      node: '>=0.10.0'
    resolution:
      integrity: sha1-w7M6te42DYbg5ijwRorn7yfWVN8=
  /ansi-regex/3.0.0:
    dev: false
    engines:
      node: '>=4'
    resolution:
      integrity: sha1-7QMXwyIGT3lGbAKWa922Bas32Zg=
  /ansi-regex/4.1.0:
    dev: false
    engines:
      node: '>=6'
    resolution:
      integrity: sha512-1apePfXM1UOSqw0o9IiFAovVz9M5S1Dg+4TrDwfMewQ6p/rmMueb7tWZjQ1rx4Loy1ArBggoqGpfqqdI4rondg==
  /ansi-regex/5.0.0:
    dev: false
    engines:
      node: '>=8'
    resolution:
      integrity: sha512-bY6fj56OUQ0hU1KjFNDQuJFezqKdrAyFdIevADiqrWHwSlbmBNMHp5ak2f40Pm8JTFyM2mqxkG6ngkHO11f/lg==
  /ansi-styles/2.2.1:
    dev: false
    engines:
      node: '>=0.10.0'
    resolution:
      integrity: sha1-tDLdM1i2NM914eRmQ2gkBTPB3b4=
  /ansi-styles/3.2.1:
    dependencies:
      color-convert: 1.9.3
    dev: false
    engines:
      node: '>=4'
    resolution:
      integrity: sha512-VT0ZI6kZRdTh8YyJw3SMbYm/u+NqfsAxEpWO0Pf9sq8/e94WxxOpPKx9FR1FlyCtOVDNOQ+8ntlqFxiRc+r5qA==
  /ansi-styles/4.3.0:
    dependencies:
      color-convert: 2.0.1
    dev: false
    engines:
      node: '>=8'
    resolution:
      integrity: sha512-zbB9rCJAT1rbjiVDb2hqKFHNYLxgtk8NURxZ3IZwD3F6NtxbXZQCnnSi1Lkx+IDohdPlFp222wVALIheZJQSEg==
  /anymatch/3.1.1:
    dependencies:
      normalize-path: 3.0.0
      picomatch: 2.2.2
    dev: false
    engines:
      node: '>= 8'
    resolution:
      integrity: sha512-mM8522psRCqzV+6LhomX5wgp25YVibjh8Wj23I5RPkPppSVSjyKD2A2mBJmWGa+KN7f2D6LNh9jkBCeyLktzjg==
  /append-transform/1.0.0:
    dependencies:
      default-require-extensions: 2.0.0
    dev: false
    engines:
      node: '>=4'
    resolution:
      integrity: sha512-P009oYkeHyU742iSZJzZZywj4QRJdnTWffaKuJQLablCZ1uz6/cW4yaRgcDaoQ+uwOxxnt0gRUcwfsNP2ri0gw==
  /aproba/1.2.0:
    dev: false
    optional: true
    resolution:
      integrity: sha512-Y9J6ZjXtoYh8RnXVCMOU/ttDmk1aBjunq9vO0ta5x85WDQiQfUF9sIPBITdbiiIVcBo03Hi3jMxigBtsddlXRw==
  /archy/1.0.0:
    dev: false
    resolution:
      integrity: sha1-+cjBN1fMHde8N5rHeyxipcKGjEA=
  /are-we-there-yet/1.1.5:
    dependencies:
      delegates: 1.0.0
      readable-stream: 2.3.7
    dev: false
    optional: true
    resolution:
      integrity: sha512-5hYdAkZlcG8tOLujVDTgCT+uPX0VnpAH28gWsLfzpXYm7wP6mp5Q/gYyR7YQ0cKVJcXJnl3j2kpBan13PtQf6w==
  /arg/4.1.3:
    dev: false
    resolution:
      integrity: sha512-58S9QDqG0Xx27YwPSt9fJxivjYl432YCwfDMfZ+71RAqUrZef7LrKQZ3LHLOwCS4FLNBplP533Zx895SeOCHvA==
  /argparse/1.0.10:
    dependencies:
      sprintf-js: 1.0.3
    dev: false
    resolution:
      integrity: sha512-o5Roy6tNG4SL/FOkCAN6RzjiakZS25RLYFrcMttJqbdd8BWrnA+fGz57iN5Pb06pvBGvl5gQ0B48dJlslXvoTg==
  /arr-union/3.1.0:
    dev: false
    engines:
      node: '>=0.10.0'
    resolution:
      integrity: sha1-45sJrqne+Gao8gbiiK9jkZuuOcQ=
  /array-filter/1.0.0:
    dev: false
    resolution:
      integrity: sha1-uveeYubvTCpMC4MSMtr/7CUfnYM=
  /array-flatten/1.1.1:
    dev: false
    resolution:
      integrity: sha1-ml9pkFGx5wczKPKgCJaLZOopVdI=
  /array-includes/3.1.3:
    dependencies:
      call-bind: 1.0.2
      define-properties: 1.1.3
      es-abstract: 1.18.0
      get-intrinsic: 1.1.1
      is-string: 1.0.5
    dev: false
    engines:
      node: '>= 0.4'
    resolution:
      integrity: sha512-gcem1KlBU7c9rB+Rq8/3PPKsK2kjqeEBa3bD5kkQo4nYlOHQCJqIJFqBXDEfwaRuYTT4E+FxA9xez7Gf/e3Q7A==
  /array-union/2.1.0:
    dev: false
    engines:
      node: '>=8'
    resolution:
      integrity: sha512-HGyxoOTYUyCM6stUe6EJgnd4EoewAI7zMdfqO+kGjnlZmBDz/cR5pf8r/cR4Wq60sL/p0IkcjUEEPwS3GFrIyw==
  /array.prototype.flat/1.2.4:
    dependencies:
      call-bind: 1.0.2
      define-properties: 1.1.3
      es-abstract: 1.18.0
    dev: false
    engines:
      node: '>= 0.4'
    resolution:
      integrity: sha512-4470Xi3GAPAjZqFcljX2xzckv1qeKPizoNkiS0+O4IoPR2ZNpcjE0pkhdihlDouK+x6QOast26B4Q/O9DJnwSg==
  /asap/2.0.6:
    dev: false
    resolution:
      integrity: sha1-5QNHYR1+aQlDIIu9r+vLwvuGbUY=
  /asn1/0.2.4:
    dependencies:
      safer-buffer: 2.1.2
    dev: false
    resolution:
      integrity: sha512-jxwzQpLQjSmWXgwaCZE9Nz+glAG01yF1QnWgbhGwHI5A6FRIEY6IVqtHhIepHqI7/kyEyQEagBC5mBEFlIYvdg==
  /assert-plus/1.0.0:
    dev: false
    engines:
      node: '>=0.8'
    resolution:
      integrity: sha1-8S4PPF13sLHN2RRpQuTpbB5N1SU=
  /assert/1.5.0:
    dependencies:
      object-assign: 4.1.1
      util: 0.10.3
    dev: false
    resolution:
      integrity: sha512-EDsgawzwoun2CZkCgtxJbv392v4nbk9XDD06zI+kQYoBM/3RBWLlEyJARDOmhAAosBjWACEkKL6S+lIZtcAubA==
  /assertion-error/1.1.0:
    dev: false
    resolution:
      integrity: sha512-jgsaNduz+ndvGyFt3uSuWqvy4lCnIJiovtouQN5JZHOKCS2QuhEdbcQHFhVksz2N2U9hXJo8odG7ETyWlEeuDw==
  /ast-types/0.14.2:
    dependencies:
      tslib: 2.1.0
    dev: false
    engines:
      node: '>=4'
    resolution:
      integrity: sha512-O0yuUDnZeQDL+ncNGlJ78BiO4jnYI3bvMsD5prT0/nsgijG/LpNBIr63gTjVTNsiGkgQhiyCShTgxt8oXOrklA==
  /astral-regex/2.0.0:
    dev: false
    engines:
      node: '>=8'
    resolution:
      integrity: sha512-Z7tMw1ytTXt5jqMcOP+OQteU1VuNK9Y02uuJtKQ1Sv69jXQKKg5cibLwGJow8yzZP+eAc18EmLGPal0bp36rvQ==
  /async-array-reduce/0.2.1:
    dev: false
    engines:
      node: '>=0.10.0'
    resolution:
      integrity: sha1-yL4BCitc0A3qlsgRFgNGk9/dgtE=
  /async-lock/1.2.8:
    dev: false
    resolution:
      integrity: sha512-G+26B2jc0Gw0EG/WN2M6IczuGepBsfR1+DtqLnyFSH4p2C668qkOCtEkGNVEaaNAVlYwEMazy1+/jnLxltBkIQ==
  /async/3.2.0:
    dev: false
    resolution:
      integrity: sha512-TR2mEZFVOj2pLStYxLht7TyfuRzaydfpxr3k9RpHIzMgw7A64dzsdqCxH1WJyQdoe8T10nDXd9wnEigmiuHIZw==
  /asynckit/0.4.0:
    dev: false
    resolution:
      integrity: sha1-x57Zf380y48robyXkLzDZkdLS3k=
  /atob/2.1.2:
    dev: false
    engines:
      node: '>= 4.5.0'
    hasBin: true
    resolution:
      integrity: sha512-Wm6ukoaOGJi/73p/cl2GvLjTI5JM1k/O14isD73YML8StrH/7/lRFgmg8nICZgD3bZZvjwCGxtMOD3wWNAu8cg==
  /available-typed-arrays/1.0.2:
    dependencies:
      array-filter: 1.0.0
    dev: false
    engines:
      node: '>= 0.4'
    resolution:
      integrity: sha512-XWX3OX8Onv97LMk/ftVyBibpGwY5a8SmuxZPzeOxqmuEqUCOM9ZE+uIaD1VNJ5QnvU2UQusvmKbuM1FR8QWGfQ==
  /avsc/5.5.3:
    dev: false
    engines:
      node: '>=0.11'
    resolution:
      integrity: sha512-LaBbmBsus1mpK+6i99AF57/tUP8/wAj9+ZZm/5HGNIWN0dUZWUEp4/o79pAiRz49Mdb3PskltbCFD3w115TdZQ==
  /aws-sign2/0.7.0:
    dev: false
    resolution:
      integrity: sha1-tG6JCTSpWR8tL2+G1+ap8bP+dqg=
  /aws4/1.11.0:
    dev: false
    resolution:
      integrity: sha512-xh1Rl34h6Fi1DC2WWKfxUTVqRsNnr6LsKz2+hfwDxQJWmrx8+c7ylaqBMcHfl1U1r2dsifOvKX3LQuLNZ+XSvA==
  /axios/0.21.1:
    dependencies:
      follow-redirects: 1.13.3
    dev: false
    resolution:
      integrity: sha512-dKQiRHxGD9PPRIUNIWvZhPTPpl1rf/OxTYKsqKUDjBwYylTvV7SjSHJb9ratfyzM6wCdLCOYLzs73qpg5c4iGA==
  /axios/0.21.1_debug@3.2.7:
    dependencies:
      follow-redirects: 1.13.3_debug@3.2.7
    dev: false
    peerDependencies:
      debug: '*'
    resolution:
      integrity: sha512-dKQiRHxGD9PPRIUNIWvZhPTPpl1rf/OxTYKsqKUDjBwYylTvV7SjSHJb9ratfyzM6wCdLCOYLzs73qpg5c4iGA==
  /axios/0.21.1_debug@4.3.1:
    dependencies:
      follow-redirects: 1.13.3_debug@4.3.1
    dev: false
    peerDependencies:
      debug: '*'
    resolution:
      integrity: sha512-dKQiRHxGD9PPRIUNIWvZhPTPpl1rf/OxTYKsqKUDjBwYylTvV7SjSHJb9ratfyzM6wCdLCOYLzs73qpg5c4iGA==
  /azure-storage/2.10.3:
    dependencies:
      browserify-mime: 1.2.9
      extend: 3.0.2
      json-edm-parser: 0.1.2
      md5.js: 1.3.4
      readable-stream: 2.0.6
      request: 2.88.2
      underscore: 1.8.3
      uuid: 3.4.0
      validator: 9.4.1
      xml2js: 0.2.8
      xmlbuilder: 9.0.7
    dev: false
    engines:
      node: '>= 0.8.26'
    resolution:
      integrity: sha512-IGLs5Xj6kO8Ii90KerQrrwuJKexLgSwYC4oLWmc11mzKe7Jt2E5IVg+ZQ8K53YWZACtVTMBNO3iGuA+4ipjJxQ==
  /babel-runtime/6.26.0:
    dependencies:
      core-js: 2.6.12
      regenerator-runtime: 0.11.1
    dev: false
    resolution:
      integrity: sha1-llxwWGaOgrVde/4E/yM3vItWR/4=
  /backbone/1.4.0:
    dependencies:
      underscore: 1.12.0
    dev: false
    resolution:
      integrity: sha512-RLmDrRXkVdouTg38jcgHhyQ/2zjg7a8E6sz2zxfz21Hh17xDJYUHBZimVIt5fUyS8vbfpeSmTL3gUjTEvUV3qQ==
  /balanced-match/1.0.0:
    dev: false
    resolution:
      integrity: sha1-ibTRmasr7kneFk6gK4nORi1xt2c=
  /base64-arraybuffer/0.1.4:
    dev: false
    engines:
      node: '>= 0.6.0'
    resolution:
      integrity: sha1-mBjHngWbE1X5fgQooBfIOOkLqBI=
  /base64-js/1.5.1:
    dev: false
    resolution:
      integrity: sha512-AKpaYlHn8t4SVbOHCy+b5+KKgvR4vrsD8vbvrbiQJps7fKDTkjkDry6ji0rUJjC0kzbNePLwzxq8iypo41qeWA==
  /base64id/2.0.0:
    dev: false
    engines:
      node: ^4.5.0 || >= 5.9
    resolution:
      integrity: sha512-lGe34o6EHj9y3Kts9R4ZYs/Gr+6N7MCaMlIFA3F1R2O5/m7K06AxfSeO5530PEERE6/WyEg3lsuyw4GHlPZHog==
  /bcrypt-pbkdf/1.0.2:
    dependencies:
      tweetnacl: 0.14.5
    dev: false
    resolution:
      integrity: sha1-pDAdOJtqQ/m2f/PKEaP2Y342Dp4=
  /binary-extensions/2.2.0:
    dev: false
    engines:
      node: '>=8'
    resolution:
      integrity: sha512-jDctJ/IVQbZoJykoeHbhXpOlNBqGNcwXJKJog42E5HDPUwQTSdjCHdihjj0DlnheQ7blbT6dHOafNAiS8ooQKA==
  /bl/4.1.0:
    dependencies:
      buffer: 5.7.1
      inherits: 2.0.4
      readable-stream: 3.6.0
    dev: false
    resolution:
      integrity: sha512-1W07cM9gS6DcLperZfFSj+bWLtaPGSOHWhPiGzXmvVJbRLdG82sH/Kn8EtW1VqWVA54AKf2h5k5BbnIbwF3h6w==
  /body-parser/1.19.0:
    dependencies:
      bytes: 3.1.0
      content-type: 1.0.4
      debug: 2.6.9
      depd: 1.1.2
      http-errors: 1.7.2
      iconv-lite: 0.4.24
      on-finished: 2.3.0
      qs: 6.7.0
      raw-body: 2.4.0
      type-is: 1.6.18
    dev: false
    engines:
      node: '>= 0.8'
    resolution:
      integrity: sha512-dhEPs72UPbDnAQJ9ZKMNTP6ptJaionhP5cBb541nXPlW60Jepo9RV/a4fX4XWW9CuFNK22krhrj1+rgzifNCsw==
  /brace-expansion/1.1.11:
    dependencies:
      balanced-match: 1.0.0
      concat-map: 0.0.1
    dev: false
    resolution:
      integrity: sha512-iCuPHDFgrHX7H2vEI/5xpz07zSHB00TpugqhmYtVmMO6518mCuRMoOYFldEBl0g187ufozdaHgWKcYFb61qGiA==
  /braces/3.0.2:
    dependencies:
      fill-range: 7.0.1
    dev: false
    engines:
      node: '>=8'
    resolution:
      integrity: sha512-b8um+L1RzM3WDSzvhm6gIz1yfTbBt6YTlcEKAvsmqCZZFw46z626lVj9j1yEPW33H5H+lBQpZMP1k8l+78Ha0A==
  /browser-stdout/1.3.1:
    dev: false
    resolution:
      integrity: sha512-qhAVI1+Av2X7qelOfAIYwXONood6XlZE/fXaBSmW/T5SzLAmCgzi+eiWE7fUvbHaeNBQH13UftjpXxsfLkMpgw==
  /browserify-mime/1.2.9:
    dev: false
    resolution:
      integrity: sha1-rrGvKN5sDXpqLOQK22j/GEIq8x8=
  /browserslist/4.16.3:
    dependencies:
      caniuse-lite: 1.0.30001198
      colorette: 1.2.2
      electron-to-chromium: 1.3.685
      escalade: 3.1.1
      node-releases: 1.1.71
    dev: false
    engines:
      node: ^6 || ^7 || ^8 || ^9 || ^10 || ^11 || ^12 || >=13.7
    hasBin: true
    resolution:
      integrity: sha512-vIyhWmIkULaq04Gt93txdh+j02yX/JzlyhLYbV3YQCn/zvES3JnY7TifHHvvr1w5hTDluNKMkV05cs4vy8Q7sw==
  /buffer-crc32/0.2.13:
    dev: false
    resolution:
      integrity: sha1-DTM+PwDqxQqhRUq9MO+MKl2ackI=
  /buffer-equal-constant-time/1.0.1:
    dev: false
    resolution:
      integrity: sha1-+OcRMvf/5uAaXJaXpMbz5I1cyBk=
  /buffer-from/1.1.1:
    dev: false
    resolution:
      integrity: sha512-MQcXEUbCKtEo7bhqEs6560Hyd4XaovZlO/k9V3hjVUF/zwW7KBVdSK4gIt/bzwS9MbR5qob+F5jusZsb0YQK2A==
  /buffer/5.7.1:
    dependencies:
      base64-js: 1.5.1
      ieee754: 1.2.1
    dev: false
    resolution:
      integrity: sha512-EHcyIPBQ4BSGlvjB16k5KgAJ27CIsHY/2JBmCRReo48y9rQ3MaUzWX3KVlBa4U7MyX02HdVj0K7C3WaB3ju7FQ==
  /builtin-modules/2.0.0:
    dev: false
    engines:
      node: '>=4'
    resolution:
      integrity: sha512-3U5kUA5VPsRUA3nofm/BXX7GVHKfxz0hOBAPxXrIvHzlDRkQVqEn6yi8QJegxl4LzOHLdvb7XF5dVawa/VVYBg==
  /builtin-modules/3.1.0:
    dev: false
    engines:
      node: '>=6'
    resolution:
      integrity: sha512-k0KL0aWZuBt2lrxrcASWDfwOLMnodeQjodT/1SxEQAXsHANgo6ZC/VEaSEHCXt7aSTZ4/4H5LKa+tBXmW7Vtvw==
  /builtin-modules/3.2.0:
    dev: false
    engines:
      node: '>=6'
    resolution:
      integrity: sha512-lGzLKcioL90C7wMczpkY0n/oART3MbBa8R9OFGE1rJxoVI86u4WAGfEk8Wjv10eKSyTHVGkSo3bvBylCEtk7LA==
  /bytes/3.1.0:
    dev: false
    engines:
      node: '>= 0.8'
    resolution:
      integrity: sha512-zauLjrfCG+xvoyaqLoV8bLVXXNGC4JqlxFCutSDWA6fJrTo2ZuvLYTqZ7aHBLZSMOopbzwv8f+wZcVzfVTI2Dg==
  /caching-transform/3.0.2:
    dependencies:
      hasha: 3.0.0
      make-dir: 2.1.0
      package-hash: 3.0.0
      write-file-atomic: 2.4.3
    dev: false
    engines:
      node: '>=6'
    resolution:
      integrity: sha512-Mtgcv3lh3U0zRii/6qVgQODdPA4G3zhG+jtbCWj39RXuUFTMzH0vcdMtaJS1jPowd+It2Pqr6y3NJMQqOqCE2w==
  /call-bind/1.0.2:
    dependencies:
      function-bind: 1.1.1
      get-intrinsic: 1.1.1
    dev: false
    resolution:
      integrity: sha512-7O+FbCihrB5WGbFYesctwmTKae6rOiIzmz1icreWJ+0aA7LJfuqhEso2T9ncpcFtzMQtzXf2QGGueWJGTYsqrA==
  /callsites/3.1.0:
    dev: false
    engines:
      node: '>=6'
    resolution:
      integrity: sha512-P8BjAsXvZS+VIDUI11hHCQEv74YT67YUi5JJFNWIqL235sBmjX4+qx9Muvls5ivyNENctx46xQLQ3aTuE7ssaQ==
  /camelcase/5.3.1:
    dev: false
    engines:
      node: '>=6'
    resolution:
      integrity: sha512-L28STB170nwWS63UjtlEOE3dldQApaJXZkOI1uMFfzf3rRuPegHaHesyee+YxQ+W6SvRDQV6UrdOdRiR153wJg==
  /caniuse-lite/1.0.30001198:
    dev: false
    resolution:
      integrity: sha512-r5GGgESqOPZzwvdLVER374FpQu2WluCF1Z2DSiFJ89KSmGjT0LVKjgv4NcAqHmGWF9ihNpqRI9KXO9Ex4sKsgA==
  /caseless/0.12.0:
    dev: false
    resolution:
      integrity: sha1-G2gcIf+EAzyCZUMJBolCDRhxUdw=
  /chai-as-promised/7.1.1_chai@4.3.3:
    dependencies:
      chai: 4.3.3
      check-error: 1.0.2
    dev: false
    peerDependencies:
      chai: '>= 2.1.2 < 5'
    resolution:
      integrity: sha512-azL6xMoi+uxu6z4rhWQ1jbdUhOMhis2PvscD/xjLqNMkv3BPPp2JyyuTHOrf9BOosGpNQ11v6BKv/g57RXbiaA==
  /chai-exclude/2.0.2_chai@4.3.3:
    dependencies:
      chai: 4.3.3
      fclone: 1.0.11
    dev: false
    peerDependencies:
      chai: '>= 4.0.0 < 5'
    resolution:
      integrity: sha512-QmNVnvdSw8Huccdjm49mKu3HtoHxvjdavgYkY0KPQ5MI5UWfbc9sX1YqRgaMPf2GGtDXPoF2ram3AeNS4945Xw==
  /chai-string/1.5.0_chai@4.3.3:
    dependencies:
      chai: 4.3.3
    dev: false
    peerDependencies:
      chai: ^4.1.2
    resolution:
      integrity: sha512-sydDC3S3pNAQMYwJrs6dQX0oBQ6KfIPuOZ78n7rocW0eJJlsHPh2t3kwW7xfwYA/1Bf6/arGtSUo16rxR2JFlw==
  /chai/4.3.3:
    dependencies:
      assertion-error: 1.1.0
      check-error: 1.0.2
      deep-eql: 3.0.1
      get-func-name: 2.0.0
      pathval: 1.1.1
      type-detect: 4.0.8
    dev: false
    engines:
      node: '>=4'
    resolution:
      integrity: sha512-MPSLOZwxxnA0DhLE84klnGPojWFK5KuhP7/j5dTsxpr2S3XlkqJP5WbyYl1gCTWvG2Z5N+HD4F472WsbEZL6Pw==
  /chalk/1.1.3:
    dependencies:
      ansi-styles: 2.2.1
      escape-string-regexp: 1.0.5
      has-ansi: 2.0.0
      strip-ansi: 3.0.1
      supports-color: 2.0.0
    dev: false
    engines:
      node: '>=0.10.0'
    resolution:
      integrity: sha1-qBFcVeSnAv5NFQq9OHKCKn4J/Jg=
  /chalk/2.4.2:
    dependencies:
      ansi-styles: 3.2.1
      escape-string-regexp: 1.0.5
      supports-color: 5.5.0
    dev: false
    engines:
      node: '>=4'
    resolution:
      integrity: sha512-Mti+f9lpJNcwF4tWV8/OrTTtF1gZi+f8FqlyAdouralcFWFQWF2+NgCHShjkCb+IFBLq9buZwE1xckQU4peSuQ==
  /chalk/3.0.0:
    dependencies:
      ansi-styles: 4.3.0
      supports-color: 7.2.0
    dev: false
    engines:
      node: '>=8'
    resolution:
      integrity: sha512-4D3B6Wf41KOYRFdszmDqMCGq5VV/uMAB273JILmO+3jAlh8X4qDtdtgCR3fxtbLEMzSx22QdhnDcJvu2u1fVwg==
  /chalk/4.1.0:
    dependencies:
      ansi-styles: 4.3.0
      supports-color: 7.2.0
    dev: false
    engines:
      node: '>=10'
    resolution:
      integrity: sha512-qwx12AxXe2Q5xQ43Ac//I6v5aXTipYrSESdOgzrN+9XjgEpyjpKuvSGaN4qE93f7TQTlerQQ8S+EQ0EyDoVL1A==
  /charenc/0.0.2:
    dev: false
    resolution:
      integrity: sha1-wKHS86cJLgN3S/qD8UwPxXkKhmc=
  /check-error/1.0.2:
    dev: false
    resolution:
      integrity: sha1-V00xLt2Iu13YkS6Sht1sCu1KrII=
  /check-more-types/2.24.0:
    dev: false
    engines:
      node: '>= 0.8.0'
    resolution:
      integrity: sha1-FCD/sQ/URNz8ebQ4kbv//TKoRgA=
  /chokidar/3.3.0:
    dependencies:
      anymatch: 3.1.1
      braces: 3.0.2
      glob-parent: 5.1.2
      is-binary-path: 2.1.0
      is-glob: 4.0.1
      normalize-path: 3.0.0
      readdirp: 3.2.0
    dev: false
    engines:
      node: '>= 8.10.0'
    optionalDependencies:
      fsevents: 2.1.3
    resolution:
      integrity: sha512-dGmKLDdT3Gdl7fBUe8XK+gAtGmzy5Fn0XkkWQuYxGIgWVPPse2CxFA5mtrlD0TOHaHjEUqkWNyP1XdHoJES/4A==
  /chokidar/3.5.1:
    dependencies:
      anymatch: 3.1.1
      braces: 3.0.2
      glob-parent: 5.1.2
      is-binary-path: 2.1.0
      is-glob: 4.0.1
      normalize-path: 3.0.0
      readdirp: 3.5.0
    dev: false
    engines:
      node: '>= 8.10.0'
    optionalDependencies:
      fsevents: 2.3.2
    resolution:
      integrity: sha512-9+s+Od+W0VJJzawDma/gvBNQqkTiqYTWLuZoyAsivsI4AaWTCzHG06/TMjsf1cYe9Cb97UCEhjz7HvnPk2p/tw==
  /chownr/1.1.4:
    dev: false
    resolution:
      integrity: sha512-jJ0bqzaylmJtVnNgzTeSOs8DPavpbYgEr/b0YL8/2GO3xJEhInFmhKMUnEJQjZumK7KXGFhUy89PrsJWlakBVg==
  /ci-info/2.0.0:
    dev: false
    resolution:
      integrity: sha512-5tK7EtrZ0N+OLFMthtqOj4fI2Jeb88C4CAZPu25LDVUgXJ0A3Js4PMGqrn0JU1W0Mh1/Z8wZzYPxqUrXeBboCQ==
  /cliui/5.0.0:
    dependencies:
      string-width: 3.1.0
      strip-ansi: 5.2.0
      wrap-ansi: 5.1.0
    dev: false
    resolution:
      integrity: sha512-PYeGSEmmHM6zvoef2w8TPzlrnNpXIjTipYK780YswmIP9vjxmd6Y2a3CB2Ks6/AU8NHjZugXvo8w3oWM2qnwXA==
  /cliui/6.0.0:
    dependencies:
      string-width: 4.2.2
      strip-ansi: 6.0.0
      wrap-ansi: 6.2.0
    dev: false
    resolution:
      integrity: sha512-t6wbgtoCXvAzst7QgXxJYqPt0usEfbgQdftEPbLL/cvv6HPE5VgvqCuAIDR0NgU52ds6rFwqrgakNLrHEjCbrQ==
  /cliui/7.0.4:
    dependencies:
      string-width: 4.2.2
      strip-ansi: 6.0.0
      wrap-ansi: 7.0.0
    dev: false
    resolution:
      integrity: sha512-OcRE68cOsVMXp1Yvonl/fzkQOyjLSu/8bhPDfQt0e0/Eb283TKP20Fs2MqoPsr9SwA595rRCA+QMzYc9nBP+JQ==
  /co/4.6.0:
    dev: false
    engines:
      iojs: '>= 1.0.0'
      node: '>= 0.12.0'
    resolution:
      integrity: sha1-bqa989hTrlTMuOR7+gvz+QMfsYQ=
  /code-point-at/1.1.0:
    dev: false
    engines:
      node: '>=0.10.0'
    optional: true
    resolution:
      integrity: sha1-DQcLTQQ6W+ozovGkDi7bPZpMz3c=
  /color-convert/1.9.3:
    dependencies:
      color-name: 1.1.3
    dev: false
    resolution:
      integrity: sha512-QfAUtd+vFdAtFQcC8CCyYt1fYWxSqAiK2cSD6zDB8N3cpsEBAvRxp9zOGg6G/SHHJYAT88/az/IuDGALsNVbGg==
  /color-convert/2.0.1:
    dependencies:
      color-name: 1.1.4
    dev: false
    engines:
      node: '>=7.0.0'
    resolution:
      integrity: sha512-RRECPsj7iu/xb5oKYcsFHSppFNnsj/52OVTRKb4zP5onXwVF3zVmmToNcOfGC+CRDpfK/U584fMg38ZHCaElKQ==
  /color-name/1.1.3:
    dev: false
    resolution:
      integrity: sha1-p9BVi9icQveV3UIyj3QIMcpTvCU=
  /color-name/1.1.4:
    dev: false
    resolution:
      integrity: sha512-dOy+3AuW3a2wNbZHIuMZpTcgjGuLU/uBL/ubcZF9OXbDo8ff4O8yVp5Bf0efS8uEoYo5q4Fx7dY9OgQGXgAsQA==
  /colorette/1.2.2:
    dev: false
    resolution:
      integrity: sha512-MKGMzyfeuutC/ZJ1cba9NqcNpfeqMUcYmyF1ZFY6/Cn7CNSAKx6a+s48sqLqyAiZuaP2TcqMhoo+dlwFnVxT9w==
  /colors/1.2.5:
    dev: false
    engines:
      node: '>=0.1.90'
    resolution:
      integrity: sha512-erNRLao/Y3Fv54qUa0LBB+//Uf3YwMUmdJinN20yMXm9zdKKqH9wt7R9IIVZ+K7ShzfpLV/Zg8+VyrBJYB4lpg==
  /colors/1.4.0:
    dev: false
    engines:
      node: '>=0.1.90'
    resolution:
      integrity: sha512-a+UqTh4kgZg/SlGvfbzDHpgRu7AAQOmmqRHJnxhRZICKFUT91brVhNNt58CMWU9PsBbv3PDCZUHbVxuDiH2mtA==
  /combined-stream/1.0.8:
    dependencies:
      delayed-stream: 1.0.0
    dev: false
    engines:
      node: '>= 0.8'
    resolution:
      integrity: sha512-FQN4MRfuJeHf7cBbBMJFXhKSDq+2kAArBlmRBvcvFE5BB1HZKXtSFASDhdlz9zOYwxh8lDdnvmMOe/+5cdoEdg==
  /commander/2.20.3:
    dev: false
    resolution:
      integrity: sha512-GpVkmM8vF2vQUkj2LvZmD35JxeJOLCwJ9cUkugyk2nuhbv3+mJvpLYYt+0+USMxE+oj+ey/lJEnhZw75x/OMcQ==
  /common-tags/1.8.0:
    dev: false
    engines:
      node: '>=4.0.0'
    resolution:
      integrity: sha512-6P6g0uetGpW/sdyUy/iQQCbFF0kWVMSIVSyYz7Zgjcgh8mgw8PQzDNZeyZ5DQ2gM7LBoZPHmnjz8rUthkBG5tw==
  /commondir/1.0.1:
    dev: false
    resolution:
      integrity: sha1-3dgA2gxmEnOTzKWVDqloo6rxJTs=
  /component-emitter/1.3.0:
    dev: false
    resolution:
      integrity: sha512-Rd3se6QB+sO1TwqZjscQrurpEPIfO0/yYnSin6Q/rD3mOutHvUrCAhJub3r90uNb+SESBuE0QYoB90YdfatsRg==
  /concat-map/0.0.1:
    dev: false
    resolution:
      integrity: sha1-2Klr13/Wjfd5OnMDajug1UBdR3s=
  /connect/3.7.0:
    dependencies:
      debug: 2.6.9
      finalhandler: 1.1.2
      parseurl: 1.3.3
      utils-merge: 1.0.1
    dev: false
    engines:
      node: '>= 0.10.0'
    resolution:
      integrity: sha512-ZqRXc+tZukToSNmh5C2iWMSoV3X1YUcPbqEM4DkEG5tNQXrQUZCNVGGv3IuicnkMtPfGf3Xtp8WCXs295iQ1pQ==
  /console-control-strings/1.1.0:
    dev: false
    optional: true
    resolution:
      integrity: sha1-PXz0Rk22RG6mRL9LOVB/mFEAjo4=
  /contains-path/0.1.0:
    dev: false
    engines:
      node: '>=0.10.0'
    resolution:
      integrity: sha1-/ozxhP9mcLa67wGp1IYaXL7EEgo=
  /content-disposition/0.5.3:
    dependencies:
      safe-buffer: 5.1.2
    dev: false
    engines:
      node: '>= 0.6'
    resolution:
      integrity: sha512-ExO0774ikEObIAEV9kDo50o+79VCUdEB6n6lzKgGwupcVeRlhrj3qGAfwq8G6uBJjkqLrhT0qEYFcWng8z1z0g==
  /content-type/1.0.4:
    dev: false
    engines:
      node: '>= 0.6'
    resolution:
      integrity: sha512-hIP3EEPs8tB9AT1L+NUqtwOAps4mk2Zob89MWXMHjHWg9milF/j4osnnQLXBCBFBk/tvIG/tUc9mOUJiPBhPXA==
  /convert-source-map/1.7.0:
    dependencies:
      safe-buffer: 5.1.2
    dev: false
    resolution:
      integrity: sha512-4FJkXzKXEDB1snCFZlLP4gpC3JILicCpGbzG9f9G7tGqGCzETQ2hWPrcinA9oU4wtf2biUaEH5065UnMeR33oA==
  /cookie-signature/1.0.6:
    dev: false
    resolution:
      integrity: sha1-4wOogrNCzD7oylE6eZmXNNqzriw=
  /cookie/0.4.0:
    dev: false
    engines:
      node: '>= 0.6'
    resolution:
      integrity: sha512-+Hp8fLp57wnUSt0tY0tHEXh4voZRDnoIrZPqlo3DPiI4y9lwg/jqx+1Om94/W6ZaPDOUbnjOt/99w66zk+l1Xg==
  /cookie/0.4.1:
    dev: false
    engines:
      node: '>= 0.6'
    resolution:
      integrity: sha512-ZwrFkGJxUR3EIoXtO+yVE69Eb7KlixbaeAWfBQB9vVsNn/o+Yw69gBWSSDK825hQNdN+wF8zELf3dFNl/kxkUA==
  /core-js/2.6.12:
    deprecated: core-js@<3 is no longer maintained and not recommended for usage due to the number of issues. Please, upgrade your dependencies to the actual version of core-js@3.
    dev: false
    requiresBuild: true
    resolution:
      integrity: sha512-Kb2wC0fvsWfQrgk8HU5lW6U/Lcs8+9aaYcy4ZFc6DDlo4nZ7n70dEgE5rtR0oG6ufKDUnrwfWL1mXR5ljDatrQ==
  /core-js/3.9.1:
    dev: false
    requiresBuild: true
    resolution:
      integrity: sha512-gSjRvzkxQc1zjM/5paAmL4idJBFzuJoo+jDjF1tStYFMV2ERfD02HhahhCGXUyHxQRG4yFKVSdO6g62eoRMcDg==
  /core-util-is/1.0.2:
    dev: false
    resolution:
      integrity: sha1-tf1UIgqivFq1eqtxQMlAdUUDwac=
  /cors/2.8.5:
    dependencies:
      object-assign: 4.1.1
      vary: 1.1.2
    dev: false
    engines:
      node: '>= 0.10'
    resolution:
      integrity: sha512-KIHbLJqu73RGr/hnbrO9uBeixNGuvSQjul/jdFvS/KFSIH1hWVd1ng7zOHx+YrEfInLG7q4n6GHQ9cDtxv/P6g==
  /cp-file/6.2.0:
    dependencies:
      graceful-fs: 4.2.6
      make-dir: 2.1.0
      nested-error-stacks: 2.1.0
      pify: 4.0.1
      safe-buffer: 5.2.1
    dev: false
    engines:
      node: '>=6'
    resolution:
      integrity: sha512-fmvV4caBnofhPe8kOcitBwSn2f39QLjnAnGq3gO9dfd75mUytzKNZB1hde6QHunW2Rt+OwuBOMc3i1tNElbszA==
  /cross-env/7.0.3:
    dependencies:
      cross-spawn: 7.0.3
    dev: false
    engines:
      node: '>=10.14'
      npm: '>=6'
      yarn: '>=1'
    hasBin: true
    resolution:
      integrity: sha512-+/HKd6EgcQCJGh2PSjZuUitQBQynKor4wrFbRg4DtAgS1aWO+gU52xpH7M9ScGgXSYmAVS9bIJ8EzuaGw0oNAw==
  /cross-spawn/4.0.2:
    dependencies:
      lru-cache: 4.1.5
      which: 1.3.1
    dev: false
    resolution:
      integrity: sha1-e5JHYhwjrf3ThWAEqCPL45dCTUE=
  /cross-spawn/6.0.5:
    dependencies:
      nice-try: 1.0.5
      path-key: 2.0.1
      semver: 5.7.1
      shebang-command: 1.2.0
      which: 1.3.1
    dev: false
    engines:
      node: '>=4.8'
    resolution:
      integrity: sha512-eTVLrBSt7fjbDygz805pMnstIs2VTBNkRm0qxZd+M7A5XDdxVRWO5MxGBXZhjY4cqLYLdtrGqRf8mBPmzwSpWQ==
  /cross-spawn/7.0.3:
    dependencies:
      path-key: 3.1.1
      shebang-command: 2.0.0
      which: 2.0.2
    dev: false
    engines:
      node: '>= 8'
    resolution:
      integrity: sha512-iRDPJKUPVEND7dHPO8rkbOnPpyDygcDFtWjpeWNCgy8WP2rXcxXL8TskReQl6OrB2G7+UJrags1q15Fudc7G6w==
  /crypt/0.0.2:
    dev: false
    resolution:
      integrity: sha1-iNf/fsDfuG9xPch7u0LQRNPmxBs=
  /csv-parse/4.15.3:
    dev: false
    resolution:
      integrity: sha512-jlTqDvLdHnYMSr08ynNfk4IAUSJgJjTKy2U5CQBSu4cN9vQOJonLVZP4Qo4gKKrIgIQ5dr07UwOJdi+lRqT12w==
  /custom-event/1.0.1:
    dev: false
    resolution:
      integrity: sha1-XQKkaFCt8bSjF5RqOSj8y1v9BCU=
  /dashdash/1.14.1:
    dependencies:
      assert-plus: 1.0.0
    dev: false
    engines:
      node: '>=0.10'
    resolution:
      integrity: sha1-hTz6D3y+L+1d4gMmuN1YEDX24vA=
  /data-uri-to-buffer/1.2.0:
    dev: false
    resolution:
      integrity: sha512-vKQ9DTQPN1FLYiiEEOQ6IBGFqvjCa5rSK3cWMy/Nespm5d/x3dGFT9UBZnkLxCwua/IXBi2TYnwTEpsOvhC4UQ==
  /date-format/2.1.0:
    dev: false
    engines:
      node: '>=4.0'
    resolution:
      integrity: sha512-bYQuGLeFxhkxNOF3rcMtiZxvCBAquGzZm6oWA1oZ0g2THUzivaRhv8uOhdr19LmoobSOLoIAxeUK2RdbM8IFTA==
  /date-format/3.0.0:
    dev: false
    engines:
      node: '>=4.0'
    resolution:
      integrity: sha512-eyTcpKOcamdhWJXj56DpQMo1ylSQpcGtGKXcU0Tb97+K56/CF5amAqqqNj0+KvA0iw2ynxtHWFsPDSClCxe48w==
  /date-utils/1.2.21:
    dev: false
    engines:
      node: '>0.4.0'
    resolution:
      integrity: sha1-YfsWzcEnSzyayq/+n8ad+HIKK2Q=
  /death/1.1.0:
    dev: false
    resolution:
      integrity: sha1-AaqcQB7dknUFFEcLgmY5DGbGcxg=
  /debounce/1.2.1:
    dev: false
    resolution:
      integrity: sha512-XRRe6Glud4rd/ZGQfiV1ruXSfbvfJedlV9Y6zOlP+2K04vBYiJEte6stfFkCP03aMnY5tsipamumUjL14fofug==
  /debug/2.6.9:
    dependencies:
      ms: 2.0.0
    dev: false
    resolution:
      integrity: sha512-bC7ElrdJaJnPbAP+1EotYvqZsb3ecl5wi6Bfi6BJTUcNowp6cvspg0jXznRTKDjm/E7AdgFBVeAPVMNcKGsHMA==
  /debug/3.1.0:
    dependencies:
      ms: 2.0.0
    dev: false
    resolution:
      integrity: sha512-OX8XqP7/1a9cqkxYw2yXss15f26NKWBpDXQd0/uK/KPqdQhxbPa994hnzjcE2VqQpDslf55723cKPUOGSmMY3g==
  /debug/3.2.6:
    dependencies:
      ms: 2.1.1
    deprecated: Debug versions >=3.2.0 <3.2.7 || >=4 <4.3.1 have a low-severity ReDos regression when used in a Node.js environment. It is recommended you upgrade to 3.2.7 or 4.3.1. (https://github.com/visionmedia/debug/issues/797)
    dev: false
    resolution:
      integrity: sha512-mel+jf7nrtEl5Pn1Qx46zARXKDpBbvzezse7p7LqINmdoIk8PYP5SySaxEmYv6TZ0JyEKA1hsCId6DIhgITtWQ==
  /debug/3.2.7:
    dependencies:
      ms: 2.1.3
    dev: false
    resolution:
      integrity: sha512-CFjzYYAi4ThfiQvizrFQevTTXHtnCqWfe7x1AhgEscTz6ZbLbfoLRLPugTQyBth6f8ZERVUSyWHFD/7Wu4t1XQ==
  /debug/4.1.1:
    dependencies:
      ms: 2.1.3
    deprecated: Debug versions >=3.2.0 <3.2.7 || >=4 <4.3.1 have a low-severity ReDos regression when used in a Node.js environment. It is recommended you upgrade to 3.2.7 or 4.3.1. (https://github.com/visionmedia/debug/issues/797)
    dev: false
    resolution:
      integrity: sha512-pYAIzeRo8J6KPEaJ0VWOh5Pzkbw/RetuzehGM7QRRX5he4fPHx2rdKMB256ehJCkX+XRQm16eZLqLNS8RSZXZw==
  /debug/4.3.1:
    dependencies:
      ms: 2.1.2
    dev: false
    engines:
      node: '>=6.0'
    peerDependencies:
      supports-color: '*'
    peerDependenciesMeta:
      supports-color:
        optional: true
    resolution:
      integrity: sha512-doEwdvm4PCeK4K3RQN2ZC2BYUBaxwLARCqZmMjtF8a51J2Rb0xpVloFRnCODwqjpwnAoao4pelN8l3RJdv3gRQ==
  /decamelize/1.2.0:
    dev: false
    engines:
      node: '>=0.10.0'
    resolution:
      integrity: sha1-9lNNFRSCabIDUue+4m9QH5oZEpA=
  /decode-uri-component/0.2.0:
    dev: false
    engines:
      node: '>=0.10'
    resolution:
      integrity: sha1-6zkTMzRYd1y4TNGh+uBiEGu4dUU=
  /decompress-response/4.2.1:
    dependencies:
      mimic-response: 2.1.0
    dev: false
    engines:
      node: '>=8'
    optional: true
    resolution:
      integrity: sha512-jOSne2qbyE+/r8G1VU+G/82LBs2Fs4LAsTiLSHOCOMZQl2OKZ6i8i4IyHemTe+/yIXOtTcRQMzPcgyhoFlqPkw==
  /deep-eql/3.0.1:
    dependencies:
      type-detect: 4.0.8
    dev: false
    engines:
      node: '>=0.12'
    resolution:
      integrity: sha512-+QeIQyN5ZuO+3Uk5DYh6/1eKO0m0YmJFGNmFHGACpf1ClL1nmlV/p4gNgbl2pJGxgXb4faqo6UE+M5ACEMyVcw==
  /deep-extend/0.6.0:
    dev: false
    engines:
      node: '>=4.0.0'
    optional: true
    resolution:
      integrity: sha512-LOHxIOaPYdHlJRtCQfDIVZtfw/ufM8+rVj649RIHzcm/vGwQRXFt6OPqIFWsm2XEMrNIEtWR64sY1LEKD2vAOA==
  /deep-freeze/0.0.1:
    dev: false
    resolution:
      integrity: sha1-OgsABd4YZygZ39OM0x+RF5yJPoQ=
  /deep-is/0.1.3:
    dev: false
    resolution:
      integrity: sha1-s2nW+128E+7PUk+RsHD+7cNXzzQ=
  /deepmerge/4.2.2:
    dev: false
    engines:
      node: '>=0.10.0'
    resolution:
      integrity: sha512-FJ3UgI4gIl+PHZm53knsuSFpE+nESMr7M4v9QcgB7S63Kj/6WqMiFQJpBBYz1Pt+66bZpP3Q7Lye0Oo9MPKEdg==
  /default-require-extensions/2.0.0:
    dependencies:
      strip-bom: 3.0.0
    dev: false
    engines:
      node: '>=4'
    resolution:
      integrity: sha1-9fj7sYp9bVCyH2QfZJ67Uiz+JPc=
  /define-properties/1.1.3:
    dependencies:
      object-keys: 1.1.1
    dev: false
    engines:
      node: '>= 0.4'
    resolution:
      integrity: sha512-3MqfYKj2lLzdMSf8ZIZE/V+Zuy+BgD6f164e8K2w7dgnpKArBDerGYpM46IYYcjnkdPNMjPk9A6VFB8+3SKlXQ==
  /degenerator/1.0.4:
    dependencies:
      ast-types: 0.14.2
      escodegen: 1.14.3
      esprima: 3.1.3
    dev: false
    resolution:
      integrity: sha1-/PSQo37OJmRk2cxDGrmMWBnO0JU=
  /delay/4.4.1:
    dev: false
    engines:
      node: '>=6'
    resolution:
      integrity: sha512-aL3AhqtfhOlT/3ai6sWXeqwnw63ATNpnUiN4HL7x9q+My5QtHlO3OIkasmug9LKzpheLdmUKGRKnYXYAS7FQkQ==
  /delayed-stream/1.0.0:
    dev: false
    engines:
      node: '>=0.4.0'
    resolution:
      integrity: sha1-3zrhmayt+31ECqrgsp4icrJOxhk=
  /delegates/1.0.0:
    dev: false
    optional: true
    resolution:
      integrity: sha1-hMbhWbgZBP3KWaDvRM2HDTElD5o=
  /depd/1.1.2:
    dev: false
    engines:
      node: '>= 0.6'
    resolution:
      integrity: sha1-m81S4UwJd2PnSbJ0xDRu0uVgtak=
  /destroy/1.0.4:
    dev: false
    resolution:
      integrity: sha1-l4hXRCxEdJ5CBmE+N5RiBYJqvYA=
  /detect-libc/1.0.3:
    dev: false
    engines:
      node: '>=0.10'
    hasBin: true
    optional: true
    resolution:
      integrity: sha1-+hN8S9aY7fVc1c0CrFWfkaTEups=
  /di/0.0.1:
    dev: false
    resolution:
      integrity: sha1-gGZJMmzqp8qjMG112YXqJ0i6kTw=
  /diff/3.5.0:
    dev: false
    engines:
      node: '>=0.3.1'
    resolution:
      integrity: sha512-A46qtFgd+g7pDZinpnwiRJtxbC1hpgf0uzP3iG89scHk0AUC7A1TGxf5OiiOUv/JMZR8GOt8hL900hV0bOy5xA==
  /diff/4.0.2:
    dev: false
    engines:
      node: '>=0.3.1'
    resolution:
      integrity: sha512-58lmxKSA4BNyLz+HHMUzlOEpg09FV+ev6ZMe3vJihgdxzgcwZ8VoEEPmALCZG9LmqfVoNMMKpttIYTVG6uDY7A==
  /dir-glob/3.0.1:
    dependencies:
      path-type: 4.0.0
    dev: false
    engines:
      node: '>=8'
    resolution:
      integrity: sha512-WkrWp9GR4KXfKGYzOLmTuGVi1UWFfws377n9cc55/tb6DuqyF6pcQ5AbiHEshaDpY9v6oaSr2XCDidGmMwdzIA==
  /disparity/3.0.0:
    dependencies:
      ansi-styles: 4.3.0
      diff: 4.0.2
    dev: false
    engines:
      node: '>=8'
    hasBin: true
    resolution:
      integrity: sha512-n94Rzbv2ambRaFzrnBf34IEiyOdIci7maRpMkoQWB6xFYGA7Nbs0Z5YQzMfTeyQeelv23nayqOcssBoc6rKrgw==
  /doctrine/1.5.0:
    dependencies:
      esutils: 2.0.3
      isarray: 1.0.0
    dev: false
    engines:
      node: '>=0.10.0'
    resolution:
      integrity: sha1-N53Ocw9hZvds76TmcHoVmwLFpvo=
  /doctrine/3.0.0:
    dependencies:
      esutils: 2.0.3
    dev: false
    engines:
      node: '>=6.0.0'
    resolution:
      integrity: sha512-yS+Q5i3hBf7GBkd4KG8a7eBNNWNGLTaEwwYWUijIYM7zrlYDM0BFXHjjPWlWZ1Rg7UaddZeIDmi9jF3HmqiQ2w==
  /dom-serialize/2.2.1:
    dependencies:
      custom-event: 1.0.1
      ent: 2.2.0
      extend: 3.0.2
      void-elements: 2.0.1
    dev: false
    resolution:
      integrity: sha1-ViromZ9Evl6jB29UGdzVnrQ6yVs=
  /dom-walk/0.1.2:
    dev: false
    resolution:
      integrity: sha512-6QvTW9mrGeIegrFXdtQi9pk7O/nSK6lSdXW2eqUspN5LWD7UTji2Fqw5V2YLjBpHEoU9Xl/eUWNpDeZvoyOv2w==
  /dotenv/8.2.0:
    dev: false
    engines:
      node: '>=8'
    resolution:
      integrity: sha512-8sJ78ElpbDJBHNeBzUbUVLsqKdccaa/BXF1uPTw3GrvQTBgrQrtObr2mUrE38vzYd8cEv+m/JBfDLioYcfXoaw==
  /downlevel-dts/0.4.0:
    dependencies:
      shelljs: 0.8.4
      typescript: 3.9.9
    dev: false
    hasBin: true
    resolution:
      integrity: sha512-nh5vM3n2pRhPwZqh0iWo5gpItPAYEGEWw9yd0YpI+lO60B7A3A6iJlxDbt7kKVNbqBXKsptL+jwE/Yg5Go66WQ==
  /ecc-jsbn/0.1.2:
    dependencies:
      jsbn: 0.1.1
      safer-buffer: 2.1.2
    dev: false
    resolution:
      integrity: sha1-OoOpBOVDUyh4dMVkt1SThoSamMk=
  /ecdsa-sig-formatter/1.0.11:
    dependencies:
      safe-buffer: 5.2.1
    dev: false
    resolution:
      integrity: sha512-nagl3RYrbNv6kQkeJIpt6NJZy8twLB/2vtz6yN9Z4vRKHN4/QZJIEbqohALSgwKdnksuY3k5Addp5lg8sVoVcQ==
  /edge-launcher/1.2.2:
    dev: false
    resolution:
      integrity: sha1-60Cq+9Bnpup27/+rBke81VCbN7I=
  /ee-first/1.1.1:
    dev: false
    resolution:
      integrity: sha1-WQxhFWsK4vTwJVcyoViyZrxWsh0=
  /electron-to-chromium/1.3.685:
    dev: false
    resolution:
      integrity: sha512-C3oFZNkJ8lz85ADqr3hzpjBc2ciejMRN2SCd/D0hwcqpr6MGxfdN/j89VN6l+ERTuCUvhg0VYsf40Q4qTz4bhQ==
  /emoji-regex/7.0.3:
    dev: false
    resolution:
      integrity: sha512-CwBLREIQ7LvYFB0WyRvwhq5N5qPhc6PMjD6bYggFlI5YyDgl+0vxq5VHbMOFqLg7hfWzmu8T5Z1QofhmTIhItA==
  /emoji-regex/8.0.0:
    dev: false
    resolution:
      integrity: sha512-MSjYzcWNOA0ewAHpz0MxpYFvwg6yjy1NG3xteoqz644VCo/RPgnr1/GGt+ic3iJTzQ8Eu3TdM14SawnVUmGE6A==
  /encodeurl/1.0.2:
    dev: false
    engines:
      node: '>= 0.8'
    resolution:
      integrity: sha1-rT/0yG7C0CkyL1oCw6mmBslbP1k=
  /end-of-stream/1.4.4:
    dependencies:
      once: 1.4.0
    dev: false
    resolution:
      integrity: sha512-+uw1inIHVPQoaVuHzRyXd21icM+cnt4CzD5rW+NC1wjOUSTOs+Te7FOv7AhN7vS9x/oIyhLP5PR1H+phQAHu5Q==
  /engine.io-parser/4.0.2:
    dependencies:
      base64-arraybuffer: 0.1.4
    dev: false
    engines:
      node: '>=8.0.0'
    resolution:
      integrity: sha512-sHfEQv6nmtJrq6TKuIz5kyEKH/qSdK56H/A+7DnAuUPWosnIZAS2NHNcPLmyjtY3cGS/MqJdZbUjW97JU72iYg==
  /engine.io/4.1.1:
    dependencies:
      accepts: 1.3.7
      base64id: 2.0.0
      cookie: 0.4.1
      cors: 2.8.5
      debug: 4.3.1
      engine.io-parser: 4.0.2
      ws: 7.4.4
    dev: false
    engines:
      node: '>=10.0.0'
    resolution:
      integrity: sha512-t2E9wLlssQjGw0nluF6aYyfX8LwYU8Jj0xct+pAhfWfv/YrBn6TSNtEYsgxHIfaMqfrLx07czcMg9bMN6di+3w==
  /enquirer/2.3.6:
    dependencies:
      ansi-colors: 4.1.1
    dev: false
    engines:
      node: '>=8.6'
    resolution:
      integrity: sha512-yjNnPr315/FjS4zIsUxYguYUPP2e1NK4d7E7ZOLiyYCcbFBiTMyID+2wvm2w6+pZ/odMA7cRkjhsPbltwBOrLg==
  /ent/2.2.0:
    dev: false
    resolution:
      integrity: sha1-6WQhkyWiHQX0RGai9obtbOX13R0=
  /error-ex/1.3.2:
    dependencies:
      is-arrayish: 0.2.1
    dev: false
    resolution:
      integrity: sha512-7dFHNmqeFSEt2ZBsCriorKnn3Z2pj+fd9kmI6QoWw4//DL+icEBfc0U7qJCisqrTsKTjw4fNFy2pW9OqStD84g==
  /es-abstract/1.18.0:
    dependencies:
      call-bind: 1.0.2
      es-to-primitive: 1.2.1
      function-bind: 1.1.1
      get-intrinsic: 1.1.1
      has: 1.0.3
      has-symbols: 1.0.2
      is-callable: 1.2.3
      is-negative-zero: 2.0.1
      is-regex: 1.1.2
      is-string: 1.0.5
      object-inspect: 1.9.0
      object-keys: 1.1.1
      object.assign: 4.1.2
      string.prototype.trimend: 1.0.4
      string.prototype.trimstart: 1.0.4
      unbox-primitive: 1.0.0
    dev: false
    engines:
      node: '>= 0.4'
    resolution:
      integrity: sha512-LJzK7MrQa8TS0ja2w3YNLzUgJCGPdPOV1yVvezjNnS89D+VR08+Szt2mz3YB2Dck/+w5tfIq/RoUAFqJJGM2yw==
  /es-to-primitive/1.2.1:
    dependencies:
      is-callable: 1.2.3
      is-date-object: 1.0.2
      is-symbol: 1.0.3
    dev: false
    engines:
      node: '>= 0.4'
    resolution:
      integrity: sha512-QCOllgZJtaUo9miYBcLChTUaHNjJF3PYs1VidD7AwiEj1kYxKeQTctLAezAOH5ZKRH0g2IgPn6KwB4IT8iRpvA==
  /es6-error/4.1.1:
    dev: false
    resolution:
      integrity: sha512-Um/+FxMr9CISWh0bi5Zv0iOD+4cFh5qLeks1qhAopKVAJw3drgKbKySikp7wGhDL0HPeaja0P5ULZrxLkniUVg==
  /es6-promise/4.2.8:
    dev: false
    resolution:
      integrity: sha512-HJDGx5daxeIvxdBxvG2cb9g4tEvwIk3i8+nhX0yGrYmZUzbkdg8QbDevheDB8gd0//uPj4c1EQua8Q+MViT0/w==
  /es6-promisify/5.0.0:
    dependencies:
      es6-promise: 4.2.8
    dev: false
    resolution:
      integrity: sha1-UQnWLz5W6pZ8S2NQWu8IKRyKUgM=
  /escalade/3.1.1:
    dev: false
    engines:
      node: '>=6'
    resolution:
      integrity: sha512-k0er2gUkLf8O0zKJiAhmkTnJlTvINGv7ygDNPbeIsX/TJjGJZHuh9B2UxbsaEkmlEo9MfhrSzmhIlhRlI2GXnw==
  /escape-html/1.0.3:
    dev: false
    resolution:
      integrity: sha1-Aljq5NPQwJdN4cFpGI7wBR0dGYg=
  /escape-quotes/1.0.2:
    dependencies:
      escape-string-regexp: 1.0.5
    dev: false
    resolution:
      integrity: sha1-tIltSmz4LdWzP0m3E0CMY4D2zZc=
  /escape-string-regexp/1.0.5:
    dev: false
    engines:
      node: '>=0.8.0'
    resolution:
      integrity: sha1-G2HAViGQqN/2rjuyzwIAyhMLhtQ=
  /escodegen/1.14.3:
    dependencies:
      esprima: 4.0.1
      estraverse: 4.3.0
      esutils: 2.0.3
      optionator: 0.8.3
    dev: false
    engines:
      node: '>=4.0'
    hasBin: true
    optionalDependencies:
      source-map: 0.6.1
    resolution:
      integrity: sha512-qFcX0XJkdg+PB3xjZZG/wKSuT1PnQWx57+TVSjIMmILd2yC/6ByYElPwJnslDsuWuSAp4AwJGumarAAmJch5Kw==
  /eslint-config-prettier/7.2.0_eslint@7.21.0:
    dependencies:
      eslint: 7.21.0
    dev: false
    hasBin: true
    peerDependencies:
      eslint: '>=7.0.0'
    resolution:
      integrity: sha512-rV4Qu0C3nfJKPOAhFujFxB7RMP+URFyQqqOZW9DMRD7ZDTFyjaIlETU3xzHELt++4ugC0+Jm084HQYkkJe+Ivg==
  /eslint-import-resolver-node/0.3.4:
    dependencies:
      debug: 2.6.9
      resolve: 1.20.0
    dev: false
    resolution:
      integrity: sha512-ogtf+5AB/O+nM6DIeBUNr2fuT7ot9Qg/1harBfBtaP13ekEWFQEEMP94BCB7zaNW3gyY+8SHYF00rnqYwXKWOA==
  /eslint-module-utils/2.6.0:
    dependencies:
      debug: 2.6.9
      pkg-dir: 2.0.0
    dev: false
    engines:
      node: '>=4'
    resolution:
      integrity: sha512-6j9xxegbqe8/kZY8cYpcp0xhbK0EgJlg3g9mib3/miLaExuuwc3n5UEfSnU6hWMbT0FAYVvDbL9RrRgpUeQIvA==
  /eslint-plugin-es/3.0.1_eslint@7.21.0:
    dependencies:
      eslint: 7.21.0
      eslint-utils: 2.1.0
      regexpp: 3.1.0
    dev: false
    engines:
      node: '>=8.10.0'
    peerDependencies:
      eslint: '>=4.19.1'
    resolution:
      integrity: sha512-GUmAsJaN4Fc7Gbtl8uOBlayo2DqhwWvEzykMHSCZHU3XdJ+NSzzZcVhXh3VxX5icqQ+oQdIEawXX8xkR3mIFmQ==
  /eslint-plugin-import/2.22.1_eslint@7.21.0:
    dependencies:
      array-includes: 3.1.3
      array.prototype.flat: 1.2.4
      contains-path: 0.1.0
      debug: 2.6.9
      doctrine: 1.5.0
      eslint: 7.21.0
      eslint-import-resolver-node: 0.3.4
      eslint-module-utils: 2.6.0
      has: 1.0.3
      minimatch: 3.0.4
      object.values: 1.1.3
      read-pkg-up: 2.0.0
      resolve: 1.20.0
      tsconfig-paths: 3.9.0
    dev: false
    engines:
      node: '>=4'
    peerDependencies:
      eslint: ^2 || ^3 || ^4 || ^5 || ^6 || ^7.2.0
    resolution:
      integrity: sha512-8K7JjINHOpH64ozkAhpT3sd+FswIZTfMZTjdx052pnWrgRCVfp8op9tbjpAk3DdUeI/Ba4C8OjdC0r90erHEOw==
  /eslint-plugin-no-only-tests/2.4.0:
    dev: false
    engines:
      node: '>=4.0.0'
    resolution:
      integrity: sha512-azP9PwQYfGtXJjW273nIxQH9Ygr+5/UyeW2wEjYoDtVYPI+WPKwbj0+qcAKYUXFZLRumq4HKkFaoDBAwBoXImQ==
  /eslint-plugin-node/11.1.0_eslint@7.21.0:
    dependencies:
      eslint: 7.21.0
      eslint-plugin-es: 3.0.1_eslint@7.21.0
      eslint-utils: 2.1.0
      ignore: 5.1.8
      minimatch: 3.0.4
      resolve: 1.20.0
      semver: 6.3.0
    dev: false
    engines:
      node: '>=8.10.0'
    peerDependencies:
      eslint: '>=5.16.0'
    resolution:
      integrity: sha512-oUwtPJ1W0SKD0Tr+wqu92c5xuCeQqB3hSCHasn/ZgjFdA9iDGNkNf2Zi9ztY7X+hNuMib23LNGRm6+uN+KLE3g==
  /eslint-plugin-promise/4.3.1:
    dev: false
    engines:
      node: '>=6'
    resolution:
      integrity: sha512-bY2sGqyptzFBDLh/GMbAxfdJC+b0f23ME63FOE4+Jao0oZ3E1LEwFtWJX/1pGMJLiTtrSSern2CRM/g+dfc0eQ==
  /eslint-plugin-tsdoc/0.2.11:
    dependencies:
      '@microsoft/tsdoc': 0.13.0
      '@microsoft/tsdoc-config': 0.14.0
    dev: false
    resolution:
      integrity: sha512-vEjGANpmBfrvpKj9rwePGhA+gIe1mp+dhDZsrkxlHqPVOZvzVdFSV9fxu/o3eppmxhybI8brD88jOrLEAIB9Gw==
  /eslint-scope/5.1.1:
    dependencies:
      esrecurse: 4.3.0
      estraverse: 4.3.0
    dev: false
    engines:
      node: '>=8.0.0'
    resolution:
      integrity: sha512-2NxwbF/hZ0KpepYN0cNbo+FN6XoK7GaHlQhgx/hIZl6Va0bF45RQOOwhLIy8lQDbuCiadSLCBnH2CFYquit5bw==
  /eslint-utils/2.1.0:
    dependencies:
      eslint-visitor-keys: 1.3.0
    dev: false
    engines:
      node: '>=6'
    resolution:
      integrity: sha512-w94dQYoauyvlDc43XnGB8lU3Zt713vNChgt4EWwhXAP2XkBvndfxF0AgIqKOOasjPIPzj9JqgwkwbCYD0/V3Zg==
  /eslint-visitor-keys/1.3.0:
    dev: false
    engines:
      node: '>=4'
    resolution:
      integrity: sha512-6J72N8UNa462wa/KFODt/PJ3IU60SDpC3QXC1Hjc1BXXpfL2C9R5+AU7jhe0F6GREqVMh4Juu+NY7xn+6dipUQ==
  /eslint-visitor-keys/2.0.0:
    dev: false
    engines:
      node: '>=10'
    resolution:
      integrity: sha512-QudtT6av5WXels9WjIM7qz1XD1cWGvX4gGXvp/zBn9nXG02D0utdU3Em2m/QjTnrsk6bBjmCygl3rmj118msQQ==
  /eslint/7.21.0:
    dependencies:
      '@babel/code-frame': 7.12.11
      '@eslint/eslintrc': 0.4.0
      ajv: 6.12.6
      chalk: 4.1.0
      cross-spawn: 7.0.3
      debug: 4.3.1
      doctrine: 3.0.0
      enquirer: 2.3.6
      eslint-scope: 5.1.1
      eslint-utils: 2.1.0
      eslint-visitor-keys: 2.0.0
      espree: 7.3.1
      esquery: 1.4.0
      esutils: 2.0.3
      file-entry-cache: 6.0.1
      functional-red-black-tree: 1.0.1
      glob-parent: 5.1.2
      globals: 12.4.0
      ignore: 4.0.6
      import-fresh: 3.3.0
      imurmurhash: 0.1.4
      is-glob: 4.0.1
      js-yaml: 3.14.1
      json-stable-stringify-without-jsonify: 1.0.1
      levn: 0.4.1
      lodash: 4.17.21
      minimatch: 3.0.4
      natural-compare: 1.4.0
      optionator: 0.9.1
      progress: 2.0.3
      regexpp: 3.1.0
      semver: 7.3.4
      strip-ansi: 6.0.0
      strip-json-comments: 3.1.1
      table: 6.0.7
      text-table: 0.2.0
      v8-compile-cache: 2.3.0
    dev: false
    engines:
      node: ^10.12.0 || >=12.0.0
    hasBin: true
    resolution:
      integrity: sha512-W2aJbXpMNofUp0ztQaF40fveSsJBjlSCSWpy//gzfTvwC+USs/nceBrKmlJOiM8r1bLwP2EuYkCqArn/6QTIgg==
  /esm/3.2.25:
    dev: false
    engines:
      node: '>=6'
    resolution:
      integrity: sha512-U1suiZ2oDVWv4zPO56S0NcR5QriEahGtdN2OR6FiOG4WJvcjBVFB0qI4+eKoWFH483PKGuLuu6V8Z4T5g63UVA==
  /espree/7.3.1:
    dependencies:
      acorn: 7.4.1
      acorn-jsx: 5.3.1_acorn@7.4.1
      eslint-visitor-keys: 1.3.0
    dev: false
    engines:
      node: ^10.12.0 || >=12.0.0
    resolution:
      integrity: sha512-v3JCNCE64umkFpmkFGqzVKsOT0tN1Zr+ueqLZfpV1Ob8e+CEgPWa+OxCoGH3tnhimMKIaBm4m/vaRpJ/krRz2g==
  /esprima/3.1.3:
    dev: false
    engines:
      node: '>=4'
    hasBin: true
    resolution:
      integrity: sha1-/cpRzuYTOJXjyI1TXOSdv/YqRjM=
  /esprima/4.0.1:
    dev: false
    engines:
      node: '>=4'
    hasBin: true
    resolution:
      integrity: sha512-eGuFFw7Upda+g4p+QHvnW0RyTX/SVeJBDM/gCtMARO0cLuT2HcEKnTPvhjV6aGeqrCB/sbNop0Kszm0jsaWU4A==
  /esquery/1.4.0:
    dependencies:
      estraverse: 5.2.0
    dev: false
    engines:
      node: '>=0.10'
    resolution:
      integrity: sha512-cCDispWt5vHHtwMY2YrAQ4ibFkAL8RbH5YGBnZBc90MolvvfkkQcJro/aZiAQUlQ3qgrYS6D6v8Gc5G5CQsc9w==
  /esrecurse/4.3.0:
    dependencies:
      estraverse: 5.2.0
    dev: false
    engines:
      node: '>=4.0'
    resolution:
      integrity: sha512-KmfKL3b6G+RXvP8N1vr3Tq1kL/oCFgn2NYXEtqP8/L3pKapUA4G8cFVaoF3SU323CD4XypR/ffioHmkti6/Tag==
  /estraverse/4.3.0:
    dev: false
    engines:
      node: '>=4.0'
    resolution:
      integrity: sha512-39nnKffWz8xN1BU/2c79n9nB9HDzo0niYUqx6xyqUnyoAnQyyWpOTdZEeiCch8BBu515t4wp9ZmgVfVhn9EBpw==
  /estraverse/5.2.0:
    dev: false
    engines:
      node: '>=4.0'
    resolution:
      integrity: sha512-BxbNGGNm0RyRYvUdHpIwv9IWzeM9XClbOxwoATuFdOE7ZE6wHL+HQ5T8hoPM+zHvmKzzsEqhgy0GrQ5X13afiQ==
  /estree-walker/0.6.1:
    dev: false
    resolution:
      integrity: sha512-SqmZANLWS0mnatqbSfRP5g8OXZC12Fgg1IwNtLsyHDzJizORW4khDfjPqJZsemPWBB2uqykUah5YpQ6epsqC/w==
  /estree-walker/1.0.1:
    dev: false
    resolution:
      integrity: sha512-1fMXF3YP4pZZVozF8j/ZLfvnR8NSIljt56UhbZ5PeeDmmGHpgpdwQt7ITlGvYaQukCvuBRMLEiKiYC+oeIg4cg==
  /esutils/2.0.3:
    dev: false
    engines:
      node: '>=0.10.0'
    resolution:
      integrity: sha512-kVscqXk4OCp68SZ0dkgEKVi6/8ij300KBWTJq32P/dYeWTSwK41WyTxalN1eRmA5Z9UU/LX9D7FWSmV9SAYx6g==
  /etag/1.8.1:
    dev: false
    engines:
      node: '>= 0.6'
    resolution:
      integrity: sha1-Qa4u62XvpiJorr/qg6x9eSmbCIc=
  /eventemitter3/4.0.7:
    dev: false
    resolution:
      integrity: sha512-8guHBZCwKnFhYdHr2ysuRWErTwhoN2X8XELRlrRwpmfeY2jjuUN4taQMsULKUVo1K4DvZl+0pgfyoysHxvmvEw==
  /events/3.3.0:
    dev: false
    engines:
      node: '>=0.8.x'
    resolution:
      integrity: sha512-mQw+2fkQbALzQ7V0MY0IqdnXNOeTtP4r0lN9z7AAawCXgqea7bDii20AYrIBrFd/Hx0M2Ocz6S111CaFkUcb0Q==
  /execa/3.4.0:
    dependencies:
      cross-spawn: 7.0.3
      get-stream: 5.2.0
      human-signals: 1.1.1
      is-stream: 2.0.0
      merge-stream: 2.0.0
      npm-run-path: 4.0.1
      onetime: 5.1.2
      p-finally: 2.0.1
      signal-exit: 3.0.3
      strip-final-newline: 2.0.0
    dev: false
    engines:
      node: ^8.12.0 || >=9.7.0
    resolution:
      integrity: sha512-r9vdGQk4bmCuK1yKQu1KTwcT2zwfWdbdaXfCtAh+5nU/4fSX+JAb7vZGvI5naJrQlvONrEB20jeruESI69530g==
  /expand-template/2.0.3:
    dev: false
    engines:
      node: '>=6'
    optional: true
    resolution:
      integrity: sha512-XYfuKMvj4O35f/pOXLObndIRvyQ+/+6AhODh+OKWj9S9498pHHn/IMszH+gt0fBCRWMNfk1ZSp5x3AifmnI2vg==
  /expand-tilde/2.0.2:
    dependencies:
      homedir-polyfill: 1.0.3
    dev: false
    engines:
      node: '>=0.10.0'
    resolution:
      integrity: sha1-l+gBqgUt8CRU3kawK/YhZCzchQI=
  /express/4.17.1:
    dependencies:
      accepts: 1.3.7
      array-flatten: 1.1.1
      body-parser: 1.19.0
      content-disposition: 0.5.3
      content-type: 1.0.4
      cookie: 0.4.0
      cookie-signature: 1.0.6
      debug: 2.6.9
      depd: 1.1.2
      encodeurl: 1.0.2
      escape-html: 1.0.3
      etag: 1.8.1
      finalhandler: 1.1.2
      fresh: 0.5.2
      merge-descriptors: 1.0.1
      methods: 1.1.2
      on-finished: 2.3.0
      parseurl: 1.3.3
      path-to-regexp: 0.1.7
      proxy-addr: 2.0.6
      qs: 6.7.0
      range-parser: 1.2.1
      safe-buffer: 5.1.2
      send: 0.17.1
      serve-static: 1.14.1
      setprototypeof: 1.1.1
      statuses: 1.5.0
      type-is: 1.6.18
      utils-merge: 1.0.1
      vary: 1.1.2
    dev: false
    engines:
      node: '>= 0.10.0'
    resolution:
      integrity: sha512-mHJ9O79RqluphRrcw2X/GTh3k9tVv8YcoyY4Kkh4WDMUYKRZUq0h1o0w2rrrxBqM7VoeUVqgb27xlEMXTnYt4g==
  /extend/3.0.2:
    dev: false
    resolution:
      integrity: sha512-fjquC59cD7CyW6urNXK0FBufkZcoiGG80wTuPujX590cB5Ttln20E2UB4S/WARVqhXffZl2LNgS+gQdPIIim/g==
  /extract-zip/2.0.1:
    dependencies:
      debug: 4.3.1
      get-stream: 5.2.0
      yauzl: 2.10.0
    dev: false
    engines:
      node: '>= 10.17.0'
    hasBin: true
    optionalDependencies:
      '@types/yauzl': 2.9.1
    resolution:
      integrity: sha512-GDhU9ntwuKyGXdZBUgTIe+vXnWj0fppUEtMDL0+idd5Sta8TGpHssn/eusA9mrPr9qNDym6SxAYZjNvCn/9RBg==
  /extsprintf/1.3.0:
    dev: false
    engines:
      '0': node >=0.6.0
    resolution:
      integrity: sha1-lpGEQOMEGnpBT4xS48V06zw+HgU=
  /fast-deep-equal/3.1.3:
    dev: false
    resolution:
      integrity: sha512-f3qQ9oQy9j2AhBe/H9VC91wLmKBCCU/gDOnKNAYG5hswO7BLKj09Hc5HYNz9cGI++xlpDCIgDaitVs03ATR84Q==
  /fast-glob/3.2.5:
    dependencies:
      '@nodelib/fs.stat': 2.0.4
      '@nodelib/fs.walk': 1.2.6
      glob-parent: 5.1.2
      merge2: 1.4.1
      micromatch: 4.0.2
      picomatch: 2.2.2
    dev: false
    engines:
      node: '>=8'
    resolution:
      integrity: sha512-2DtFcgT68wiTTiwZ2hNdJfcHNke9XOfnwmBRWXhmeKM8rF0TGwmC/Qto3S7RoZKp5cilZbxzO5iTNTQsJ+EeDg==
  /fast-json-stable-stringify/2.1.0:
    dev: false
    resolution:
      integrity: sha512-lhd/wF+Lk98HZoTCtlVraHtfh5XYijIjalXck7saUtuanSDyLMxnHhSXEDJqHxD7msR8D0uCmqlkwjCV8xvwHw==
  /fast-levenshtein/2.0.6:
    dev: false
    resolution:
      integrity: sha1-PYpcZog6FqMMqGQ+hR8Zuqd5eRc=
  /fastq/1.11.0:
    dependencies:
      reusify: 1.0.4
    dev: false
    resolution:
      integrity: sha512-7Eczs8gIPDrVzT+EksYBcupqMyxSHXXrHOLRRxU2/DicV8789MRBRR8+Hc2uWzUupOs4YS4JzBmBxjjCVBxD/g==
  /fclone/1.0.11:
    dev: false
    resolution:
      integrity: sha1-EOhdo4v+p/xZk0HClu4ddyZu5kA=
  /fd-slicer/1.1.0:
    dependencies:
      pend: 1.2.0
    dev: false
    resolution:
      integrity: sha1-JcfInLH5B3+IkbvmHY85Dq4lbx4=
  /fetch-mock/9.11.0_node-fetch@2.6.1:
    dependencies:
      '@babel/core': 7.13.10
      '@babel/runtime': 7.13.10
      core-js: 3.9.1
      debug: 4.3.1
      glob-to-regexp: 0.4.1
      is-subset: 0.1.1
      lodash.isequal: 4.5.0
      node-fetch: 2.6.1
      path-to-regexp: 2.4.0
      querystring: 0.2.1
      whatwg-url: 6.5.0
    dev: false
    engines:
      node: '>=4.0.0'
    peerDependencies:
      node-fetch: '*'
    peerDependenciesMeta:
      node-fetch:
        optional: true
    resolution:
      integrity: sha512-PG1XUv+x7iag5p/iNHD4/jdpxL9FtVSqRMUQhPab4hVDt80T1MH5ehzVrL2IdXO9Q2iBggArFvPqjUbHFuI58Q==
  /file-entry-cache/6.0.1:
    dependencies:
      flat-cache: 3.0.4
    dev: false
    engines:
      node: ^10.12.0 || >=12.0.0
    resolution:
      integrity: sha512-7Gps/XWymbLk2QLYK4NzpMOrYjMhdIxXuIvy2QBsLE6ljuodKvdkWs/cpyJJ3CVIVpH0Oi1Hvg1ovbMzLdFBBg==
  /file-uri-to-path/1.0.0:
    dev: false
    resolution:
      integrity: sha512-0Zt+s3L7Vf1biwWZ29aARiVYLx7iMGnEUl9x33fbB/j3jR81u/O2LbqK+Bm1CDSNDKVtJ/YjwY7TUd5SkeLQLw==
  /fill-range/7.0.1:
    dependencies:
      to-regex-range: 5.0.1
    dev: false
    engines:
      node: '>=8'
    resolution:
      integrity: sha512-qOo9F+dMUmC2Lcb4BbVvnKJxTPjCm+RRpe4gDuGrzkL7mEVl/djYSu2OdQ2Pa302N4oqkSg9ir6jaLWJ2USVpQ==
  /finalhandler/1.1.2:
    dependencies:
      debug: 2.6.9
      encodeurl: 1.0.2
      escape-html: 1.0.3
      on-finished: 2.3.0
      parseurl: 1.3.3
      statuses: 1.5.0
      unpipe: 1.0.0
    dev: false
    engines:
      node: '>= 0.8'
    resolution:
      integrity: sha512-aAWcW57uxVNrQZqFXjITpW3sIUQmHGG3qSb9mUah9MgMC4NeWhNOlNjXEYq3HjRAvL6arUviZGGJsBg6z0zsWA==
  /find-cache-dir/2.1.0:
    dependencies:
      commondir: 1.0.1
      make-dir: 2.1.0
      pkg-dir: 3.0.0
    dev: false
    engines:
      node: '>=6'
    resolution:
      integrity: sha512-Tq6PixE0w/VMFfCgbONnkiQIVol/JJL7nRMi20fqzA4NRs9AfeqMGeRdPi3wIhYkxjeBaWh2rxwapn5Tu3IqOQ==
  /find-up/2.1.0:
    dependencies:
      locate-path: 2.0.0
    dev: false
    engines:
      node: '>=4'
    resolution:
      integrity: sha1-RdG35QbHF93UgndaK3eSCjwMV6c=
  /find-up/3.0.0:
    dependencies:
      locate-path: 3.0.0
    dev: false
    engines:
      node: '>=6'
    resolution:
      integrity: sha512-1yD6RmLI1XBfxugvORwlck6f75tYL+iR0jqwsOrOxMZyGYqUuDhJ0l4AXdO1iX/FTs9cBAMEk1gWSEx1kSbylg==
  /find-up/4.1.0:
    dependencies:
      locate-path: 5.0.0
      path-exists: 4.0.0
    dev: false
    engines:
      node: '>=8'
    resolution:
      integrity: sha512-PpOwAdQ/YlXQ2vj8a3h8IipDuYRi3wceVQQGYWxNINccq40Anw7BlsEXCMbt1Zt+OLA6Fq9suIpIWD0OsnISlw==
  /flat-cache/3.0.4:
    dependencies:
      flatted: 3.1.1
      rimraf: 3.0.2
    dev: false
    engines:
      node: ^10.12.0 || >=12.0.0
    resolution:
      integrity: sha512-dm9s5Pw7Jc0GvMYbshN6zchCA9RgQlzzEZX3vylR9IqFfS8XciblUXOKfW6SiuJ0e13eDYZoZV5wdrev7P3Nwg==
  /flat/4.1.1:
    dependencies:
      is-buffer: 2.0.5
    dev: false
    hasBin: true
    resolution:
      integrity: sha512-FmTtBsHskrU6FJ2VxCnsDb84wu9zhmO3cUX2kGFb5tuwhfXxGciiT0oRY+cck35QmG+NmGh5eLz6lLCpWTqwpA==
  /flatted/2.0.2:
    dev: false
    resolution:
      integrity: sha512-r5wGx7YeOwNWNlCA0wQ86zKyDLMQr+/RB8xy74M4hTphfmjlijTSSXGuH8rnvKZnfT9i+75zmd8jcKdMR4O6jA==
  /flatted/3.1.1:
    dev: false
    resolution:
      integrity: sha512-zAoAQiudy+r5SvnSw3KJy5os/oRJYHzrzja/tBDqrZtNhUw8bt6y8OBzMWcjWr+8liV8Eb6yOhw8WZ7VFZ5ZzA==
  /folktale/2.3.2:
    dev: false
    resolution:
      integrity: sha512-+8GbtQBwEqutP0v3uajDDoN64K2ehmHd0cjlghhxh0WpcfPzAIjPA03e1VvHlxL02FVGR0A6lwXsNQKn3H1RNQ==
  /follow-redirects/1.13.3:
    dev: false
    engines:
      node: '>=4.0'
    peerDependencies:
      debug: '*'
    peerDependenciesMeta:
      debug:
        optional: true
    resolution:
      integrity: sha512-DUgl6+HDzB0iEptNQEXLx/KhTmDb8tZUHSeLqpnjpknR70H0nC2t9N73BK6fN4hOvJ84pKlIQVQ4k5FFlBedKA==
  /follow-redirects/1.13.3_debug@3.2.7:
    dependencies:
      debug: 3.2.7
    dev: false
    engines:
      node: '>=4.0'
    peerDependencies:
      debug: '*'
    peerDependenciesMeta:
      debug:
        optional: true
    resolution:
      integrity: sha512-DUgl6+HDzB0iEptNQEXLx/KhTmDb8tZUHSeLqpnjpknR70H0nC2t9N73BK6fN4hOvJ84pKlIQVQ4k5FFlBedKA==
  /follow-redirects/1.13.3_debug@4.3.1:
    dependencies:
      debug: 4.3.1
    dev: false
    engines:
      node: '>=4.0'
    peerDependencies:
      debug: '*'
    peerDependenciesMeta:
      debug:
        optional: true
    resolution:
      integrity: sha512-DUgl6+HDzB0iEptNQEXLx/KhTmDb8tZUHSeLqpnjpknR70H0nC2t9N73BK6fN4hOvJ84pKlIQVQ4k5FFlBedKA==
  /foreach/2.0.5:
    dev: false
    resolution:
      integrity: sha1-C+4AUBiusmDQo6865ljdATbsG5k=
  /foreground-child/1.5.6:
    dependencies:
      cross-spawn: 4.0.2
      signal-exit: 3.0.3
    dev: false
    resolution:
      integrity: sha1-T9ca0t/elnibmApcCilZN8svXOk=
  /forever-agent/0.6.1:
    dev: false
    resolution:
      integrity: sha1-+8cfDEGt6zf5bFd60e1C2P2sypE=
  /form-data/2.3.3:
    dependencies:
      asynckit: 0.4.0
      combined-stream: 1.0.8
      mime-types: 2.1.29
    dev: false
    engines:
      node: '>= 0.12'
    resolution:
      integrity: sha512-1lLKB2Mu3aGP1Q/2eCOx0fNbRMe7XdwktwOruhfqqd0rIJWwN4Dh+E3hrPSlDCXnSR7UtZ1N38rVXm+6+MEhJQ==
  /form-data/2.5.1:
    dependencies:
      asynckit: 0.4.0
      combined-stream: 1.0.8
      mime-types: 2.1.29
    dev: false
    engines:
      node: '>= 0.12'
    resolution:
      integrity: sha512-m21N3WOmEEURgk6B9GLOE4RuWOFf28Lhh9qGYeNlGq4VDXUlJy2th2slBNU8Gp8EzloYZOibZJ7t5ecIrFSjVA==
  /form-data/3.0.1:
    dependencies:
      asynckit: 0.4.0
      combined-stream: 1.0.8
      mime-types: 2.1.29
    dev: false
    engines:
      node: '>= 6'
    resolution:
      integrity: sha512-RHkBKtLWUVwd7SqRIvCZMEvAMoGUp0XU+seQiZejj0COz3RI3hWP4sCv3gZWWLjJTd7rGwcsF5eKZGii0r/hbg==
  /forwarded/0.1.2:
    dev: false
    engines:
      node: '>= 0.6'
    resolution:
      integrity: sha1-mMI9qxF1ZXuMBXPozszZGw/xjIQ=
  /fresh/0.5.2:
    dev: false
    engines:
      node: '>= 0.6'
    resolution:
      integrity: sha1-PYyt2Q2XZWn6g1qx+OSyOhBWBac=
  /fs-constants/1.0.0:
    dev: false
    resolution:
      integrity: sha512-y6OAwoSIf7FyjMIv94u+b5rdheZEjzR63GTyZJm5qh4Bi+2YgwLCcI/fPFZkL5PSixOt6ZNKm+w+Hfp/Bciwow==
  /fs-extra/7.0.1:
    dependencies:
      graceful-fs: 4.2.6
      jsonfile: 4.0.0
      universalify: 0.1.2
    dev: false
    engines:
      node: '>=6 <7 || >=8'
    resolution:
      integrity: sha512-YJDaCJZEnBmcbw13fvdAM9AwNOJwOzrE4pqMqBq5nFiEqXUqHwlK4B+3pUw6JNvfSPtX05xFHtYy/1ni01eGCw==
  /fs-extra/8.1.0:
    dependencies:
      graceful-fs: 4.2.6
      jsonfile: 4.0.0
      universalify: 0.1.2
    dev: false
    engines:
      node: '>=6 <7 || >=8'
    resolution:
      integrity: sha512-yhlQgA6mnOJUKOsRUFsgJdQCvkKhcz8tlZG5HBQfReYZy46OwLcY+Zia0mtdHsOo9y/hP+CxMN0TU9QxoOtG4g==
  /fs.realpath/1.0.0:
    dev: false
    resolution:
      integrity: sha1-FQStJSMVjKpA20onh8sBQRmU6k8=
  /fsevents/2.1.3:
    deprecated: '"Please update to latest v2.3 or v2.2"'
    dev: false
    engines:
      node: ^8.16.0 || ^10.6.0 || >=11.0.0
    optional: true
    os:
      - darwin
    resolution:
      integrity: sha512-Auw9a4AxqWpa9GUfj370BMPzzyncfBABW8Mab7BGWBYDj4Isgq+cDKtx0i6u9jcX9pQDnswsaaOTgTmA5pEjuQ==
  /fsevents/2.3.2:
    dev: false
    engines:
      node: ^8.16.0 || ^10.6.0 || >=11.0.0
    optional: true
    os:
      - darwin
    resolution:
      integrity: sha512-xiqMQR4xAeHTuB9uWm+fFRcIOgKBMiOBP+eXiyT7jsgVCq1bkVygt00oASowB7EdtpOHaaPgKt812P9ab+DDKA==
  /ftp/0.3.10:
    dependencies:
      readable-stream: 1.1.14
      xregexp: 2.0.0
    dev: false
    engines:
      node: '>=0.8.0'
    resolution:
      integrity: sha1-kZfYYa2BQvPmPVqDv+TFn3MwiF0=
  /function-bind/1.1.1:
    dev: false
    resolution:
      integrity: sha512-yIovAzMX49sF8Yl58fSCWJ5svSLuaibPxXQJFLmBObTuCr0Mf1KiPopGM9NiFjiYBCbfaa2Fh6breQ6ANVTI0A==
  /functional-red-black-tree/1.0.1:
    dev: false
    resolution:
      integrity: sha1-GwqzvVU7Kg1jmdKcDj6gslIHgyc=
  /gauge/2.7.4:
    dependencies:
      aproba: 1.2.0
      console-control-strings: 1.1.0
      has-unicode: 2.0.1
      object-assign: 4.1.1
      signal-exit: 3.0.3
      string-width: 1.0.2
      strip-ansi: 3.0.1
      wide-align: 1.1.3
    dev: false
    optional: true
    resolution:
      integrity: sha1-LANAXHU4w51+s3sxcCLjJfsBi/c=
  /gensync/1.0.0-beta.2:
    dev: false
    engines:
      node: '>=6.9.0'
    resolution:
      integrity: sha512-3hN7NaskYvMDLQY55gnW3NQ+mesEAepTqlg+VEbj7zzqEMBVNhzcGYYeqFo/TlYz6eQiFcp1HcsCZO+nGgS8zg==
  /get-caller-file/1.0.3:
    dev: false
    resolution:
      integrity: sha512-3t6rVToeoZfYSGd8YoLFR2DJkiQrIiUrGcjvFX2mDw3bn6k2OtwHN0TNCLbBO+w8qTvimhDkv+LSscbJY1vE6w==
  /get-caller-file/2.0.5:
    dev: false
    engines:
      node: 6.* || 8.* || >= 10.*
    resolution:
      integrity: sha512-DyFP3BM/3YHTQOCUL/w0OZHR0lpKeGrxotcHWcqNEdnltqFwXVfhEBQ94eIo34AfQpo0rGki4cyIiftY06h2Fg==
  /get-func-name/2.0.0:
    dev: false
    resolution:
      integrity: sha1-6td0q+5y4gQJQzoGY2YCPdaIekE=
  /get-intrinsic/1.1.1:
    dependencies:
      function-bind: 1.1.1
      has: 1.0.3
      has-symbols: 1.0.2
    dev: false
    resolution:
      integrity: sha512-kWZrnVM42QCiEA2Ig1bG8zjoIMOgxWwYCEeNdwY6Tv/cOSeGpcoX4pXHfKUxNKVoArnrEr2e9srnAxxGIraS9Q==
  /get-stream/5.2.0:
    dependencies:
      pump: 3.0.0
    dev: false
    engines:
      node: '>=8'
    resolution:
      integrity: sha512-nBF+F1rAZVCu/p7rjzgA+Yb4lfYXrpl7a6VmJrU8wF9I1CKvP/QwPNZHnOlwbTkY6dvtFIzFMSyQXbLoTQPRpA==
  /get-uri/2.0.4:
    dependencies:
      data-uri-to-buffer: 1.2.0
      debug: 2.6.9
      extend: 3.0.2
      file-uri-to-path: 1.0.0
      ftp: 0.3.10
      readable-stream: 2.3.7
    dev: false
    resolution:
      integrity: sha512-v7LT/s8kVjs+Tx0ykk1I+H/rbpzkHvuIq87LmeXptcf5sNWm9uQiwjNAt94SJPA1zOlCntmnOlJvVWKmzsxG8Q==
  /getpass/0.1.7:
    dependencies:
      assert-plus: 1.0.0
    dev: false
    resolution:
      integrity: sha1-Xv+OPmhNVprkyysSgmBOi6YhSfo=
  /github-from-package/0.0.0:
    dev: false
    optional: true
    resolution:
      integrity: sha1-l/tdlr/eiXMxPyDoKI75oWf6ZM4=
  /glob-parent/5.1.2:
    dependencies:
      is-glob: 4.0.1
    dev: false
    engines:
      node: '>= 6'
    resolution:
      integrity: sha512-AOIgSQCepiJYwP3ARnGx+5VnTu2HBYdzbGP45eLw1vr3zB3vZLeyed1sC9hnbcOc9/SrMyM5RPQrkGz4aS9Zow==
  /glob-to-regexp/0.4.1:
    dev: false
    resolution:
      integrity: sha512-lkX1HJXwyMcprw/5YUZc2s7DrpAiHB21/V+E1rHUrVNokkvB6bqMzT0VfV6/86ZNabt1k14YOIaT7nDvOX3Iiw==
  /glob/7.1.3:
    dependencies:
      fs.realpath: 1.0.0
      inflight: 1.0.6
      inherits: 2.0.4
      minimatch: 3.0.4
      once: 1.4.0
      path-is-absolute: 1.0.1
    dev: false
    resolution:
      integrity: sha512-vcfuiIxogLV4DlGBHIUOwI0IbrJ8HWPc4MU7HzviGeNho/UJDfi6B5p3sHeWIQ0KGIU0Jpxi5ZHxemQfLkkAwQ==
  /glob/7.1.6:
    dependencies:
      fs.realpath: 1.0.0
      inflight: 1.0.6
      inherits: 2.0.4
      minimatch: 3.0.4
      once: 1.4.0
      path-is-absolute: 1.0.1
    dev: false
    resolution:
      integrity: sha512-LwaxwyZ72Lk7vZINtNNrywX0ZuLyStrdDtabefZKAY5ZGJhVtgdznluResxNmPitE0SAO+O26sWTHeKSI2wMBA==
  /global-modules/1.0.0:
    dependencies:
      global-prefix: 1.0.2
      is-windows: 1.0.2
      resolve-dir: 1.0.1
    dev: false
    engines:
      node: '>=0.10.0'
    resolution:
      integrity: sha512-sKzpEkf11GpOFuw0Zzjzmt4B4UZwjOcG757PPvrfhxcLFbq0wpsgpOqxpxtxFiCG4DtG93M6XRVbF2oGdev7bg==
  /global-prefix/1.0.2:
    dependencies:
      expand-tilde: 2.0.2
      homedir-polyfill: 1.0.3
      ini: 1.3.8
      is-windows: 1.0.2
      which: 1.3.1
    dev: false
    engines:
      node: '>=0.10.0'
    resolution:
      integrity: sha1-2/dDxsFJklk8ZVVoy2btMsASLr4=
  /global/4.4.0:
    dependencies:
      min-document: 2.19.0
      process: 0.11.10
    dev: false
    resolution:
      integrity: sha512-wv/LAoHdRE3BeTGz53FAamhGlPLhlssK45usmGFThIi4XqnBmjKQ16u+RNbP7WvigRZDxUsM0J3gcQ5yicaL0w==
  /globals/11.12.0:
    dev: false
    engines:
      node: '>=4'
    resolution:
      integrity: sha512-WOBp/EEGUiIsJSp7wcv/y6MO+lV9UoncWqxuFfm8eBwzWNgyfBd6Gz+IeKQ9jCmyhoH99g15M3T+QaVHFjizVA==
  /globals/12.4.0:
    dependencies:
      type-fest: 0.8.1
    dev: false
    engines:
      node: '>=8'
    resolution:
      integrity: sha512-BWICuzzDvDoH54NHKCseDanAhE3CeDorgDL5MT6LMXXj2WCnd9UC2szdk4AWLfjdgNBCXLUanXYcpBBKOSWGwg==
  /globby/11.0.2:
    dependencies:
      array-union: 2.1.0
      dir-glob: 3.0.1
      fast-glob: 3.2.5
      ignore: 5.1.8
      merge2: 1.4.1
      slash: 3.0.0
    dev: false
    engines:
      node: '>=10'
    resolution:
      integrity: sha512-2ZThXDvvV8fYFRVIxnrMQBipZQDr7MxKAmQK1vujaj9/7eF0efG7BPUKJ7jP7G5SLF37xKDXvO4S/KKLj/Z0og==
  /graceful-fs/4.2.6:
    dev: false
    resolution:
      integrity: sha512-nTnJ528pbqxYanhpDYsi4Rd8MAeaBA67+RZ10CM1m3bTAVFEDcd5AuA4a6W5YkGZ1iNXHzZz8T6TBKLeBuNriQ==
  /growl/1.10.5:
    dev: false
    engines:
      node: '>=4.x'
    resolution:
      integrity: sha512-qBr4OuELkhPenW6goKVXiv47US3clb3/IbuWF9KNKEijAy9oeHxU9IgzjvJhHkUzhaj7rOUD7+YGWqUjLp5oSA==
  /guid-typescript/1.0.9:
    dev: false
    resolution:
      integrity: sha512-Y8T4vYhEfwJOTbouREvG+3XDsjr8E3kIr7uf+JZ0BYloFsttiHU0WfvANVsR7TxNUJa/WpCnw/Ino/p+DeBhBQ==
  /handlebars/4.7.7:
    dependencies:
      minimist: 1.2.5
      neo-async: 2.6.2
      source-map: 0.6.1
      wordwrap: 1.0.0
    dev: false
    engines:
      node: '>=0.4.7'
    hasBin: true
    optionalDependencies:
      uglify-js: 3.13.0
    resolution:
      integrity: sha512-aAcXm5OAfE/8IXkcZvCepKU3VzW1/39Fb5ZuqMtgI/hT8X2YgoMvBY5dLhq/cpOvw7Lk1nK/UF71aLG/ZnVYRA==
  /har-schema/2.0.0:
    dev: false
    engines:
      node: '>=4'
    resolution:
      integrity: sha1-qUwiJOvKwEeCoNkDVSHyRzW37JI=
  /har-validator/5.1.5:
    dependencies:
      ajv: 6.12.6
      har-schema: 2.0.0
    deprecated: this library is no longer supported
    dev: false
    engines:
      node: '>=6'
    resolution:
      integrity: sha512-nmT2T0lljbxdQZfspsno9hgrG3Uir6Ks5afism62poxqBM6sDnMEuPmzTq8XN0OEwqKLLdh1jQI3qyE66Nzb3w==
  /has-ansi/2.0.0:
    dependencies:
      ansi-regex: 2.1.1
    dev: false
    engines:
      node: '>=0.10.0'
    resolution:
      integrity: sha1-NPUEnOHs3ysGSa8+8k5F7TVBbZE=
  /has-bigints/1.0.1:
    dev: false
    resolution:
      integrity: sha512-LSBS2LjbNBTf6287JEbEzvJgftkF5qFkmCo9hDRpAzKhUOlJ+hx8dd4USs00SgsUNwc4617J9ki5YtEClM2ffA==
  /has-flag/3.0.0:
    dev: false
    engines:
      node: '>=4'
    resolution:
      integrity: sha1-tdRU3CGZriJWmfNGfloH87lVuv0=
  /has-flag/4.0.0:
    dev: false
    engines:
      node: '>=8'
    resolution:
      integrity: sha512-EykJT/Q1KjTWctppgIAgfSO0tKVuZUjhgMr17kqTumMl6Afv3EISleU7qZUzoXDFTAHTDC4NOoG/ZxU3EvlMPQ==
  /has-glob/1.0.0:
    dependencies:
      is-glob: 3.1.0
    dev: false
    engines:
      node: '>=0.10.0'
    resolution:
      integrity: sha1-mqqe7b/7G6OZCnsAEPtnjuAIEgc=
  /has-only/1.1.1:
    dev: false
    engines:
      node: '>=6'
    resolution:
      integrity: sha512-3GuFy9rDw0xvovCHb4SOKiRImbZ+a8boFBUyGNRPVd2mRyQOzYdau5G9nodUXC1ZKYN59hrHFkW1lgBQscYfTg==
  /has-symbols/1.0.2:
    dev: false
    engines:
      node: '>= 0.4'
    resolution:
      integrity: sha512-chXa79rL/UC2KlX17jo3vRGz0azaWEx5tGqZg5pO3NUyEJVB17dMruQlzCCOfUvElghKcm5194+BCRvi2Rv/Gw==
  /has-unicode/2.0.1:
    dev: false
    optional: true
    resolution:
      integrity: sha1-4Ob+aijPUROIVeCG0Wkedx3iqLk=
  /has/1.0.3:
    dependencies:
      function-bind: 1.1.1
    dev: false
    engines:
      node: '>= 0.4.0'
    resolution:
      integrity: sha512-f2dvO0VU6Oej7RkWJGrehjbzMAjFp5/VKPp5tTpWIV4JHHZK1/BxbFRtf/siA2SWTe09caDmVtYYzWEIbBS4zw==
  /hash-base/3.1.0:
    dependencies:
      inherits: 2.0.4
      readable-stream: 3.6.0
      safe-buffer: 5.2.1
    dev: false
    engines:
      node: '>=4'
    resolution:
      integrity: sha512-1nmYp/rhMDiE7AYkDw+lLwlAzz0AntGIe51F3RfFfEqyQ3feY2eI/NcwC6umIQVOASPMsWJLJScWKSSvzL9IVA==
  /hasha/3.0.0:
    dependencies:
      is-stream: 1.1.0
    dev: false
    engines:
      node: '>=4'
    resolution:
      integrity: sha1-UqMvq4Vp1BymmmH/GiFPjrfIvTk=
  /he/1.2.0:
    dev: false
    hasBin: true
    resolution:
      integrity: sha512-F/1DnUGPopORZi0ni+CvrCgHQ5FyEAHRLSApuYWMmrbSwoN2Mn/7k+Gl38gJnR7yyDZk6WLXwiGod1JOWNDKGw==
  /highlight.js/9.18.5:
    deprecated: Support has ended for 9.x series. Upgrade to @latest
    dev: false
    requiresBuild: true
    resolution:
      integrity: sha512-a5bFyofd/BHCX52/8i8uJkjr9DYwXIPnM/plwI6W7ezItLGqzt7X2G2nXuYSfsIJdkwwj/g9DG1LkcGJI/dDoA==
  /homedir-polyfill/1.0.3:
    dependencies:
      parse-passwd: 1.0.0
    dev: false
    engines:
      node: '>=0.10.0'
    resolution:
      integrity: sha512-eSmmWE5bZTK2Nou4g0AI3zZ9rswp7GRKoKXS1BLUkvPviOqs4YTN1djQIqrXy9k5gEtdLPy86JjRwsNM9tnDcA==
  /hosted-git-info/2.8.8:
    dev: false
    resolution:
      integrity: sha512-f/wzC2QaWBs7t9IYqB4T3sR1xviIViXJRJTWBlx2Gf3g0Xi5vI7Yy4koXQ1c9OYDGHN9sBy1DQ2AB8fqZBWhUg==
  /html-escaper/2.0.2:
    dev: false
    resolution:
      integrity: sha512-H2iMtd0I4Mt5eYiapRdIDjp+XzelXQ0tFE4JS7YFwFevXXMmOp9myNrUvCg0D6ws8iqkRPBfKHgbwig1SmlLfg==
  /http-errors/1.7.2:
    dependencies:
      depd: 1.1.2
      inherits: 2.0.3
      setprototypeof: 1.1.1
      statuses: 1.5.0
      toidentifier: 1.0.0
    dev: false
    engines:
      node: '>= 0.6'
    resolution:
      integrity: sha512-uUQBt3H/cSIVfch6i1EuPNy/YsRSOUBXTVfZ+yR7Zjez3qjBz6i9+i4zjNaoqcoFVI4lQJ5plg63TvGfRSDCRg==
  /http-errors/1.7.3:
    dependencies:
      depd: 1.1.2
      inherits: 2.0.4
      setprototypeof: 1.1.1
      statuses: 1.5.0
      toidentifier: 1.0.0
    dev: false
    engines:
      node: '>= 0.6'
    resolution:
      integrity: sha512-ZTTX0MWrsQ2ZAhA1cejAwDLycFsd7I7nVtnkT3Ol0aqodaKW+0CTZDQ1uBv5whptCnc8e8HeRRJxRs0kmm/Qfw==
  /http-proxy-agent/2.1.0:
    dependencies:
      agent-base: 4.3.0
      debug: 3.1.0
    dev: false
    engines:
      node: '>= 4.5.0'
    resolution:
      integrity: sha512-qwHbBLV7WviBl0rQsOzH6o5lwyOIvwp/BdFnvVxXORldu5TmjFfjzBcWUWS5kWAZhmv+JtiDhSuQCp4sBfbIgg==
  /http-proxy/1.18.1:
    dependencies:
      eventemitter3: 4.0.7
      follow-redirects: 1.13.3
      requires-port: 1.0.0
    dev: false
    engines:
      node: '>=8.0.0'
    resolution:
      integrity: sha512-7mz/721AbnJwIVbnaSv1Cz3Am0ZLT/UBwkC92VlxhXv/k/BBQfM2fXElQNC27BVGr0uwUpplYPQM9LnaBMR5NQ==
  /http-proxy/1.18.1_debug@4.3.1:
    dependencies:
      eventemitter3: 4.0.7
      follow-redirects: 1.13.3_debug@4.3.1
      requires-port: 1.0.0
    dev: false
    engines:
      node: '>=8.0.0'
    peerDependencies:
      debug: '*'
    resolution:
      integrity: sha512-7mz/721AbnJwIVbnaSv1Cz3Am0ZLT/UBwkC92VlxhXv/k/BBQfM2fXElQNC27BVGr0uwUpplYPQM9LnaBMR5NQ==
  /http-signature/1.2.0:
    dependencies:
      assert-plus: 1.0.0
      jsprim: 1.4.1
      sshpk: 1.16.1
    dev: false
    engines:
      node: '>=0.8'
      npm: '>=1.3.7'
    resolution:
      integrity: sha1-muzZJRFHcvPZW2WmCruPfBj7rOE=
  /https-proxy-agent/3.0.1:
    dependencies:
      agent-base: 4.3.0
      debug: 3.2.7
    dev: false
    engines:
      node: '>= 4.5.0'
    resolution:
      integrity: sha512-+ML2Rbh6DAuee7d07tYGEKOEi2voWPUGan+ExdPbPW6Z3svq+JCqr0v8WmKPOkz1vOVykPCBSuobe7G8GJUtVg==
  /https-proxy-agent/4.0.0:
    dependencies:
      agent-base: 5.1.1
      debug: 4.3.1
    dev: false
    engines:
      node: '>= 6.0.0'
    resolution:
      integrity: sha512-zoDhWrkR3of1l9QAL8/scJZyLu8j/gBkcwcaQOZh7Gyh/+uJQzGVETdgT30akuwkpL8HTRfssqI3BZuV18teDg==
  /https-proxy-agent/5.0.0:
    dependencies:
      agent-base: 6.0.2
      debug: 4.3.1
    dev: false
    engines:
      node: '>= 6'
    resolution:
      integrity: sha512-EkYm5BcKUGiduxzSt3Eppko+PiNWNEpa4ySk9vTC6wDsQJW9rHSa+UhGNJoRYp7bz6Ht1eaRIa6QaJqO5rCFbA==
  /human-signals/1.1.1:
    dev: false
    engines:
      node: '>=8.12.0'
    resolution:
      integrity: sha512-SEQu7vl8KjNL2eoGBLF3+wAjpsNfA9XMlXAYj/3EdaNfAlxKthD1xjEQfGOUhllCGGJVNY34bRr6lPINhNjyZw==
  /iconv-lite/0.4.24:
    dependencies:
      safer-buffer: 2.1.2
    dev: false
    engines:
      node: '>=0.10.0'
    resolution:
      integrity: sha512-v3MXnZAcvnywkTUEZomIActle7RXXeedOR31wwl7VlyoXO4Qi9arvSenNQWne1TcRwhCL1HwLI21bEqdpj8/rA==
  /ieee754/1.2.1:
    dev: false
    resolution:
      integrity: sha512-dcyqhDvX1C46lXZcVqCpK+FtMRQVdIMN6/Df5js2zouUsqG7I6sFxitIC+7KYK29KdXOLHdu9zL4sFnoVQnqaA==
  /ignore/4.0.6:
    dev: false
    engines:
      node: '>= 4'
    resolution:
      integrity: sha512-cyFDKrqc/YdcWFniJhzI42+AzS+gNwmUzOSFcRCQYwySuBBBy/KjuxWLZ/FHEH6Moq1NizMOBWyTcv8O4OZIMg==
  /ignore/5.1.8:
    dev: false
    engines:
      node: '>= 4'
    resolution:
      integrity: sha512-BMpfD7PpiETpBl/A6S498BaIJ6Y/ABT93ETbby2fP00v4EbvPBXWEoaR1UBPKs3iR53pJY7EtZk5KACI57i1Uw==
  /import-fresh/3.3.0:
    dependencies:
      parent-module: 1.0.1
      resolve-from: 4.0.0
    dev: false
    engines:
      node: '>=6'
    resolution:
      integrity: sha512-veYYhQa+D1QBKznvhUHxb8faxlrwUnxseDAbAp457E0wLNio2bOSKnjYDhMj+YiAq61xrMGhQk9iXVk5FzgQMw==
  /import-lazy/4.0.0:
    dev: false
    engines:
      node: '>=8'
    resolution:
      integrity: sha512-rKtvo6a868b5Hu3heneU+L4yEQ4jYKLtjpnPeUdK7h0yzXGmyBTypknlkCvHFBqfX9YlorEiMM6Dnq/5atfHkw==
  /imurmurhash/0.1.4:
    dev: false
    engines:
      node: '>=0.8.19'
    resolution:
      integrity: sha1-khi5srkoojixPcT7a21XbyMUU+o=
  /inflight/1.0.6:
    dependencies:
      once: 1.4.0
      wrappy: 1.0.2
    dev: false
    resolution:
      integrity: sha1-Sb1jMdfQLQwJvJEKEHW6gWW1bfk=
  /inherits/2.0.1:
    dev: false
    resolution:
      integrity: sha1-sX0I0ya0Qj5Wjv9xn5GwscvfafE=
  /inherits/2.0.3:
    dev: false
    resolution:
      integrity: sha1-Yzwsg+PaQqUC9SRmAiSA9CCCYd4=
  /inherits/2.0.4:
    dev: false
    resolution:
      integrity: sha512-k/vGaX4/Yla3WzyMCvTQOXYeIHvqOKtnqBduzTHpzpQZzAskKMhZ2K+EnBiSM9zGSoIFeMpXKxa4dYeZIQqewQ==
  /ini/1.3.8:
    dev: false
    resolution:
      integrity: sha512-JV/yugV2uzW5iMRSiZAyDtQd+nxtUnjeLt0acNdw98kKLrvuRVyB80tsREOE7yvGVgalhZ6RNXCmEHkUKBKxew==
  /interpret/1.4.0:
    dev: false
    engines:
      node: '>= 0.10'
    resolution:
      integrity: sha512-agE4QfB2Lkp9uICn7BAqoscw4SZP9kTE2hxiFI3jBPmXJfdqiahTbUuKGsMoN2GtqL9AxhYioAcVvgsb1HvRbA==
  /ip/1.1.5:
    dev: false
    resolution:
      integrity: sha1-vd7XARQpCCjAoDnnLvJfWq7ENUo=
  /ipaddr.js/1.9.1:
    dev: false
    engines:
      node: '>= 0.10'
    resolution:
      integrity: sha512-0KI/607xoxSToH7GjN1FfSbLoU0+btTicjsQSWQlh/hZykN8KpmMf7uYwPW3R+akZ6R/w18ZlXSHBYXiYUPO3g==
  /is-arguments/1.1.0:
    dependencies:
      call-bind: 1.0.2
    dev: false
    engines:
      node: '>= 0.4'
    resolution:
      integrity: sha512-1Ij4lOMPl/xB5kBDn7I+b2ttPMKa8szhEIrXDuXQD/oe3HJLTLhqhgGspwgyGd6MOywBUqVvYicF72lkgDnIHg==
  /is-arrayish/0.2.1:
    dev: false
    resolution:
      integrity: sha1-d8mYQFJ6qOyxqLppe4BkWnqSap0=
  /is-bigint/1.0.1:
    dev: false
    resolution:
      integrity: sha512-J0ELF4yHFxHy0cmSxZuheDOz2luOdVvqjwmEcj8H/L1JHeuEDSDbeRP+Dk9kFVk5RTFzbucJ2Kb9F7ixY2QaCg==
  /is-binary-path/2.1.0:
    dependencies:
      binary-extensions: 2.2.0
    dev: false
    engines:
      node: '>=8'
    resolution:
      integrity: sha512-ZMERYes6pDydyuGidse7OsHxtbI7WVeUEozgR/g7rd0xUimYNlvZRE/K2MgZTjWy725IfelLeVcEM97mmtRGXw==
  /is-boolean-object/1.1.0:
    dependencies:
      call-bind: 1.0.2
    dev: false
    engines:
      node: '>= 0.4'
    resolution:
      integrity: sha512-a7Uprx8UtD+HWdyYwnD1+ExtTgqQtD2k/1yJgtXP6wnMm8byhkoTZRl+95LLThpzNZJ5aEvi46cdH+ayMFRwmA==
  /is-buffer/1.1.6:
    dev: false
    resolution:
      integrity: sha512-NcdALwpXkTm5Zvvbk7owOUSvVvBKDgKP5/ewfXEznmQFfs4ZRmanOeKBTjRVjka3QFoN6XJ+9F3USqfHqTaU5w==
  /is-buffer/2.0.5:
    dev: false
    engines:
      node: '>=4'
    resolution:
      integrity: sha512-i2R6zNFDwgEHJyQUtJEk0XFi1i0dPFn/oqjK3/vPCcDeJvW5NQ83V8QbicfF1SupOaB0h8ntgBC2YiE7dfyctQ==
  /is-callable/1.2.3:
    dev: false
    engines:
      node: '>= 0.4'
    resolution:
      integrity: sha512-J1DcMe8UYTBSrKezuIUTUwjXsho29693unXM2YhJUTR2txK/eG47bvNa/wipPFmZFgr/N6f1GA66dv0mEyTIyQ==
  /is-ci/2.0.0:
    dependencies:
      ci-info: 2.0.0
    dev: false
    hasBin: true
    resolution:
      integrity: sha512-YfJT7rkpQB0updsdHLGWrvhBJfcfzNNawYDNIyQXJz0IViGf75O8EBPKSdvw2rF+LGCsX4FZ8tcr3b19LcZq4w==
  /is-core-module/2.2.0:
    dependencies:
      has: 1.0.3
    dev: false
    resolution:
      integrity: sha512-XRAfAdyyY5F5cOXn7hYQDqh2Xmii+DEfIcQGxK/uNwMHhIkPWO0g8msXcbzLe+MpGoR951MlqM/2iIlU4vKDdQ==
  /is-date-object/1.0.2:
    dev: false
    engines:
      node: '>= 0.4'
    resolution:
      integrity: sha512-USlDT524woQ08aoZFzh3/Z6ch9Y/EWXEHQ/AaRN0SkKq4t2Jw2R2339tSXmwuVoY7LLlBCbOIlx2myP/L5zk0g==
  /is-docker/2.1.1:
    dev: false
    engines:
      node: '>=8'
    hasBin: true
    resolution:
      integrity: sha512-ZOoqiXfEwtGknTiuDEy8pN2CfE3TxMHprvNer1mXiqwkOT77Rw3YVrUQ52EqAOU3QAWDQ+bQdx7HJzrv7LS2Hw==
  /is-extglob/2.1.1:
    dev: false
    engines:
      node: '>=0.10.0'
    resolution:
      integrity: sha1-qIwCU1eR8C7TfHahueqXc8gz+MI=
  /is-fullwidth-code-point/1.0.0:
    dependencies:
      number-is-nan: 1.0.1
    dev: false
    engines:
      node: '>=0.10.0'
    optional: true
    resolution:
      integrity: sha1-754xOG8DGn8NZDr4L95QxFfvAMs=
  /is-fullwidth-code-point/2.0.0:
    dev: false
    engines:
      node: '>=4'
    resolution:
      integrity: sha1-o7MKXE8ZkYMWeqq5O+764937ZU8=
  /is-fullwidth-code-point/3.0.0:
    dev: false
    engines:
      node: '>=8'
    resolution:
      integrity: sha512-zymm5+u+sCsSWyD9qNaejV3DFvhCKclKdizYaJUuHA83RLjb7nSuGnddCHGv0hk+KY7BMAlsWeK4Ueg6EV6XQg==
  /is-generator-function/1.0.8:
    dev: false
    engines:
      node: '>= 0.4'
    resolution:
      integrity: sha512-2Omr/twNtufVZFr1GhxjOMFPAj2sjc/dKaIqBhvo4qciXfJmITGH6ZGd8eZYNHza8t1y0e01AuqRhJwfWp26WQ==
  /is-glob/3.1.0:
    dependencies:
      is-extglob: 2.1.1
    dev: false
    engines:
      node: '>=0.10.0'
    resolution:
      integrity: sha1-e6WuJCF4BKxwcHuWkiVnSGzD6Eo=
  /is-glob/4.0.1:
    dependencies:
      is-extglob: 2.1.1
    dev: false
    engines:
      node: '>=0.10.0'
    resolution:
      integrity: sha512-5G0tKtBTFImOqDnLB2hG6Bp2qcKEFduo4tZu9MT/H6NQv/ghhy30o55ufafxJ/LdH79LLs2Kfrn85TLKyA7BUg==
  /is-module/1.0.0:
    dev: false
    resolution:
      integrity: sha1-Mlj7afeMFNW4FdZkM2tM/7ZEFZE=
  /is-negative-zero/2.0.1:
    dev: false
    engines:
      node: '>= 0.4'
    resolution:
      integrity: sha512-2z6JzQvZRa9A2Y7xC6dQQm4FSTSTNWjKIYYTt4246eMTJmIo0Q+ZyOsU66X8lxK1AbB92dFeglPLrhwpeRKO6w==
  /is-number-object/1.0.4:
    dev: false
    engines:
      node: '>= 0.4'
    resolution:
      integrity: sha512-zohwelOAur+5uXtk8O3GPQ1eAcu4ZX3UwxQhUlfFFMNpUd83gXgjbhJh6HmB6LUNV/ieOLQuDwJO3dWJosUeMw==
  /is-number/7.0.0:
    dev: false
    engines:
      node: '>=0.12.0'
    resolution:
      integrity: sha512-41Cifkg6e8TylSpdtTpeLVMqvSBEVzTttHvERD741+pnZ8ANv0004MRL43QKPDlK9cGvNp6NZWZUBlbGXYxxng==
  /is-reference/1.2.1:
    dependencies:
      '@types/estree': 0.0.46
    dev: false
    resolution:
      integrity: sha512-U82MsXXiFIrjCK4otLT+o2NA2Cd2g5MLoOVXUZjIOhLurrRxpEXzI8O0KZHr3IjLvlAH1kTPYSuqer5T9ZVBKQ==
  /is-regex/1.1.2:
    dependencies:
      call-bind: 1.0.2
      has-symbols: 1.0.2
    dev: false
    engines:
      node: '>= 0.4'
    resolution:
      integrity: sha512-axvdhb5pdhEVThqJzYXwMlVuZwC+FF2DpcOhTS+y/8jVq4trxyPgfcwIxIKiyeuLlSQYKkmUaPQJ8ZE4yNKXDg==
  /is-stream/1.1.0:
    dev: false
    engines:
      node: '>=0.10.0'
    resolution:
      integrity: sha1-EtSj3U5o4Lec6428hBc66A2RykQ=
  /is-stream/2.0.0:
    dev: false
    engines:
      node: '>=8'
    resolution:
      integrity: sha512-XCoy+WlUr7d1+Z8GgSuXmpuUFC9fOhRXglJMx+dwLKTkL44Cjd4W1Z5P+BQZpr+cR93aGP4S/s7Ftw6Nd/kiEw==
  /is-string/1.0.5:
    dev: false
    engines:
      node: '>= 0.4'
    resolution:
      integrity: sha512-buY6VNRjhQMiF1qWDouloZlQbRhDPCebwxSjxMjxgemYT46YMd2NR0/H+fBhEfWX4A/w9TBJ+ol+okqJKFE6vQ==
  /is-subset/0.1.1:
    dev: false
    resolution:
      integrity: sha1-ilkRfZMt4d4A8kX83TnOQ/HpOaY=
  /is-symbol/1.0.3:
    dependencies:
      has-symbols: 1.0.2
    dev: false
    engines:
      node: '>= 0.4'
    resolution:
      integrity: sha512-OwijhaRSgqvhm/0ZdAcXNZt9lYdKFpcRDT5ULUuYXPoT794UNOdU+gpT6Rzo7b4V2HUl/op6GqY894AZwv9faQ==
  /is-typed-array/1.1.5:
    dependencies:
      available-typed-arrays: 1.0.2
      call-bind: 1.0.2
      es-abstract: 1.18.0
      foreach: 2.0.5
      has-symbols: 1.0.2
    dev: false
    engines:
      node: '>= 0.4'
    resolution:
      integrity: sha512-S+GRDgJlR3PyEbsX/Fobd9cqpZBuvUS+8asRqYDMLCb2qMzt1oz5m5oxQCxOgUDxiWsOVNi4yaF+/uvdlHlYug==
  /is-typedarray/1.0.0:
    dev: false
    resolution:
      integrity: sha1-5HnICFjfDBsR3dppQPlgEfzaSpo=
  /is-valid-glob/1.0.0:
    dev: false
    engines:
      node: '>=0.10.0'
    resolution:
      integrity: sha1-Kb8+/3Ab4tTTFdusw5vDn+j2Aao=
  /is-windows/1.0.2:
    dev: false
    engines:
      node: '>=0.10.0'
    resolution:
      integrity: sha512-eXK1UInq2bPmjyX6e3VHIzMLobc4J94i4AWn+Hpq3OU5KkrRC96OAcR3PRJ/pGu6m8TRnBHP9dkXQVsT/COVIA==
  /is-wsl/2.2.0:
    dependencies:
      is-docker: 2.1.1
    dev: false
    engines:
      node: '>=8'
    resolution:
      integrity: sha512-fKzAra0rGJUUBwGBgNkHZuToZcn+TtXHpeCgmkMJMMYx1sQDYaCSyjJBSCa2nH1DGm7s3n1oBnohoVTBaN7Lww==
  /isarray/0.0.1:
    dev: false
    resolution:
      integrity: sha1-ihis/Kmo9Bd+Cav8YDiTmwXR7t8=
  /isarray/1.0.0:
    dev: false
    resolution:
      integrity: sha1-u5NdSFgsuhaMBoNJV6VKPgcSTxE=
  /isbinaryfile/4.0.6:
    dev: false
    engines:
      node: '>= 8.0.0'
    resolution:
      integrity: sha512-ORrEy+SNVqUhrCaal4hA4fBzhggQQ+BaLntyPOdoEiwlKZW9BZiJXjg3RMiruE4tPEI3pyVPpySHQF/dKWperg==
  /isexe/2.0.0:
    dev: false
    resolution:
      integrity: sha1-6PvzdNxVb/iUehDcsFctYz8s+hA=
  /isstream/0.1.2:
    dev: false
    resolution:
      integrity: sha1-R+Y/evVa+m+S4VAOaQ64uFKcCZo=
  /istanbul-lib-coverage/2.0.5:
    dev: false
    engines:
      node: '>=6'
    resolution:
      integrity: sha512-8aXznuEPCJvGnMSRft4udDRDtb1V3pkQkMMI5LI+6HuQz5oQ4J2UFn1H82raA3qJtyOLkkwVqICBQkjnGtn5mA==
  /istanbul-lib-coverage/3.0.0:
    dev: false
    engines:
      node: '>=8'
    resolution:
      integrity: sha512-UiUIqxMgRDET6eR+o5HbfRYP1l0hqkWOs7vNxC/mggutCMUIhWMm8gAHb8tHlyfD3/l6rlgNA5cKdDzEAf6hEg==
  /istanbul-lib-hook/2.0.7:
    dependencies:
      append-transform: 1.0.0
    dev: false
    engines:
      node: '>=6'
    resolution:
      integrity: sha512-vrRztU9VRRFDyC+aklfLoeXyNdTfga2EI3udDGn4cZ6fpSXpHLV9X6CHvfoMCPtggg8zvDDmC4b9xfu0z6/llA==
  /istanbul-lib-instrument/3.3.0:
    dependencies:
      '@babel/generator': 7.13.9
      '@babel/parser': 7.13.10
      '@babel/template': 7.12.13
      '@babel/traverse': 7.13.0
      '@babel/types': 7.13.0
      istanbul-lib-coverage: 2.0.5
      semver: 6.3.0
    dev: false
    engines:
      node: '>=6'
    resolution:
      integrity: sha512-5nnIN4vo5xQZHdXno/YDXJ0G+I3dAm4XgzfSVTPLQpj/zAV2dV6Juy0yaf10/zrJOJeHoN3fraFe+XRq2bFVZA==
  /istanbul-lib-instrument/4.0.3:
    dependencies:
      '@babel/core': 7.13.10
      '@istanbuljs/schema': 0.1.3
      istanbul-lib-coverage: 3.0.0
      semver: 6.3.0
    dev: false
    engines:
      node: '>=8'
    resolution:
      integrity: sha512-BXgQl9kf4WTCPCCpmFGoJkz/+uhvm7h7PFKUYxh7qarQd3ER33vHG//qaE8eN25l07YqZPpHXU9I09l/RD5aGQ==
  /istanbul-lib-report/2.0.8:
    dependencies:
      istanbul-lib-coverage: 2.0.5
      make-dir: 2.1.0
      supports-color: 6.1.0
    dev: false
    engines:
      node: '>=6'
    resolution:
      integrity: sha512-fHBeG573EIihhAblwgxrSenp0Dby6tJMFR/HvlerBsrCTD5bkUuoNtn3gVh29ZCS824cGGBPn7Sg7cNk+2xUsQ==
  /istanbul-lib-report/3.0.0:
    dependencies:
      istanbul-lib-coverage: 3.0.0
      make-dir: 3.1.0
      supports-color: 7.2.0
    dev: false
    engines:
      node: '>=8'
    resolution:
      integrity: sha512-wcdi+uAKzfiGT2abPpKZ0hSU1rGQjUQnLvtY5MpQ7QCTahD3VODhcu4wcfY1YtkGaDD5yuydOLINXsfbus9ROw==
  /istanbul-lib-source-maps/3.0.6:
    dependencies:
      debug: 4.3.1
      istanbul-lib-coverage: 2.0.5
      make-dir: 2.1.0
      rimraf: 2.7.1
      source-map: 0.6.1
    dev: false
    engines:
      node: '>=6'
    resolution:
      integrity: sha512-R47KzMtDJH6X4/YW9XTx+jrLnZnscW4VpNN+1PViSYTejLVPWv7oov+Duf8YQSPyVRUvueQqz1TcsC6mooZTXw==
  /istanbul-lib-source-maps/4.0.0:
    dependencies:
      debug: 4.3.1
      istanbul-lib-coverage: 3.0.0
      source-map: 0.6.1
    dev: false
    engines:
      node: '>=8'
    resolution:
      integrity: sha512-c16LpFRkR8vQXyHZ5nLpY35JZtzj1PQY1iZmesUbf1FZHbIupcWfjgOXBY9YHkLEQ6puz1u4Dgj6qmU/DisrZg==
  /istanbul-reports/2.2.7:
    dependencies:
      html-escaper: 2.0.2
    dev: false
    engines:
      node: '>=6'
    resolution:
      integrity: sha512-uu1F/L1o5Y6LzPVSVZXNOoD/KXpJue9aeLRd0sM9uMXfZvzomB0WxVamWb5ue8kA2vVWEmW7EG+A5n3f1kqHKg==
  /istanbul-reports/3.0.2:
    dependencies:
      html-escaper: 2.0.2
      istanbul-lib-report: 3.0.0
    dev: false
    engines:
      node: '>=8'
    resolution:
      integrity: sha512-9tZvz7AiR3PEDNGiV9vIouQ/EAcqMXFmkcA1CDFTwOB98OZVDL0PH9glHotf5Ugp6GCOTypfzGWI/OqjWNCRUw==
  /its-name/1.0.0:
    dev: false
    engines:
      node: '>=6'
    resolution:
      integrity: sha1-IGXxiD7LVoxl9xEt2/EjQB+uSvA=
  /jest-worker/24.9.0:
    dependencies:
      merge-stream: 2.0.0
      supports-color: 6.1.0
    dev: false
    engines:
      node: '>= 6'
    resolution:
      integrity: sha512-51PE4haMSXcHohnSMdM42anbvZANYTqMrr52tVKPqqsPJMzoP6FYYDVqahX/HrAoKEKz3uUPzSvKs9A3qR4iVw==
  /jju/1.4.0:
    dev: false
    resolution:
      integrity: sha1-o6vicYryQaKykE+EpiWXDzia4yo=
  /jquery/3.6.0:
    dev: false
    resolution:
      integrity: sha512-JVzAR/AjBvVt2BmYhxRCSYysDsPcssdmTFnzyLEts9qNwmjmu4JTAMYubEfwVOSwpQ1I1sKKFcxhZCI2buerfw==
  /js-tokens/4.0.0:
    dev: false
    resolution:
      integrity: sha512-RdJUflcE3cUzKiMqQgsCu06FPu9UdIJO0beYbPhHN4k6apgJtifcoCtT9bcxOpYBtpD2kCM6Sbzg4CausW/PKQ==
  /js-yaml/3.13.1:
    dependencies:
      argparse: 1.0.10
      esprima: 4.0.1
    dev: false
    hasBin: true
    resolution:
      integrity: sha512-YfbcO7jXDdyj0DGxYVSlSeQNHbD7XPWvrVWeVUujrQEoZzWJIRrCPoyk6kL6IAjAG2IolMK4T0hNUe0HOUs5Jw==
  /js-yaml/3.14.1:
    dependencies:
      argparse: 1.0.10
      esprima: 4.0.1
    dev: false
    hasBin: true
    resolution:
      integrity: sha512-okMH7OXXJ7YrN9Ok3/SXrnu4iX9yOk+25nqX4imS2npuvTYDmo/QEZoqwZkYaIDk3jVvBOTOIEgEhaLOynBS9g==
  /jsbi/3.1.4:
    dev: false
    resolution:
      integrity: sha512-52QRRFSsi9impURE8ZUbzAMCLjPm4THO7H2fcuIvaaeFTbSysvkodbQQXIVsNgq/ypDbq6dJiuGKL0vZ/i9hUg==
  /jsbn/0.1.1:
    dev: false
    resolution:
      integrity: sha1-peZUwuWi3rXyAdls77yoDA7y9RM=
  /jsesc/2.5.2:
    dev: false
    engines:
      node: '>=4'
    hasBin: true
    resolution:
      integrity: sha512-OYu7XEzjkCQ3C5Ps3QIZsQfNpqoJyZZA99wd9aWd05NCtC5pWOkShK2mkL6HXQR6/Cy2lbNdPlZBpuQHXE63gA==
  /json-edm-parser/0.1.2:
    dependencies:
      jsonparse: 1.2.0
    dev: false
    resolution:
      integrity: sha1-HmCw/vG8CvZ7wNFG393lSGzWFbQ=
  /json-parse-better-errors/1.0.2:
    dev: false
    resolution:
      integrity: sha512-mrqyZKfX5EhL7hvqcV6WG1yYjnjeuYDzDhhcAAUrq8Po85NBQBJP+ZDUT75qZQ98IkUoBqdkExkukOU7Ts2wrw==
  /json-schema-traverse/0.4.1:
    dev: false
    resolution:
      integrity: sha512-xbbCH5dCYU5T8LcEhhuh7HJ88HXuW3qsI3Y0zOZFKfZEHcpWiHU/Jxzk629Brsab/mMiHQti9wMP+845RPe3Vg==
  /json-schema-traverse/1.0.0:
    dev: false
    resolution:
      integrity: sha512-NM8/P9n3XjXhIZn1lLhkFaACTOURQXjWhV4BA/RnOv8xvgqtqpAX9IO4mRQxSx1Rlo4tqzeqb0sOlruaOy3dug==
  /json-schema/0.2.3:
    dev: false
    resolution:
      integrity: sha1-tIDIkuWaLwWVTOcnvT8qTogvnhM=
  /json-schema/0.3.0:
    dev: false
    resolution:
      integrity: sha512-TYfxx36xfl52Rf1LU9HyWSLGPdYLL+SQ8/E/0yVyKG8wCCDaSrhPap0vEdlsZWRaS6tnKKLPGiEJGiREVC8kxQ==
  /json-stable-stringify-without-jsonify/1.0.1:
    dev: false
    resolution:
      integrity: sha1-nbe1lJatPzz+8wp1FC0tkwrXJlE=
  /json-stringify-safe/5.0.1:
    dev: false
    resolution:
      integrity: sha1-Epai1Y/UXxmg9s4B1lcB4sc1tus=
  /json5/1.0.1:
    dependencies:
      minimist: 1.2.5
    dev: false
    hasBin: true
    resolution:
      integrity: sha512-aKS4WQjPenRxiQsC93MNfjx+nbF4PAdYzmd/1JIj8HYzqfbu86beTuNgXDzPknWk0n0uARlyewZo4s++ES36Ow==
  /json5/2.2.0:
    dependencies:
      minimist: 1.2.5
    dev: false
    engines:
      node: '>=6'
    hasBin: true
    resolution:
      integrity: sha512-f+8cldu7X/y7RAJurMEJmdoKXGB/X550w2Nr3tTbezL6RwEE/iMcm+tZnXeoZtKuOq6ft8+CqzEkrIgx1fPoQA==
  /jsonfile/4.0.0:
    dev: false
    optionalDependencies:
      graceful-fs: 4.2.6
    resolution:
      integrity: sha1-h3Gq4HmbZAdrdmQPygWPnBDjPss=
  /jsonparse/1.2.0:
    dev: false
    engines:
      '0': node >= 0.2.0
    resolution:
      integrity: sha1-XAxWhRBxYOcv50ib3eoLRMK8Z70=
  /jsonwebtoken/8.5.1:
    dependencies:
      jws: 3.2.2
      lodash.includes: 4.3.0
      lodash.isboolean: 3.0.3
      lodash.isinteger: 4.0.4
      lodash.isnumber: 3.0.3
      lodash.isplainobject: 4.0.6
      lodash.isstring: 4.0.1
      lodash.once: 4.1.1
      ms: 2.1.3
      semver: 5.7.1
    dev: false
    engines:
      node: '>=4'
      npm: '>=1.4.28'
    resolution:
      integrity: sha512-XjwVfRS6jTMsqYs0EsuJ4LGxXV14zQybNd4L2r0UvbVnSF9Af8x7p5MzbJ90Ioz/9TI41/hTCvznF/loiSzn8w==
  /jsprim/1.4.1:
    dependencies:
      assert-plus: 1.0.0
      extsprintf: 1.3.0
      json-schema: 0.2.3
      verror: 1.10.0
    dev: false
    engines:
      '0': node >=0.6.0
    resolution:
      integrity: sha1-MT5mvB5cwG5Di8G3SZwuXFastqI=
  /jsrsasign/10.1.13:
    dev: false
    resolution:
      integrity: sha512-EKifn2DocDxU2fWVqTJgFYjZUcL4fTUtfgN5OQP4t4i/WOioios8wq350E1aJFxCLmtdxGNqhLX3O0tdVqJoFg==
  /jssha/2.4.2:
    deprecated: jsSHA versions < 3.0.0 will no longer receive feature updates
    dev: false
    resolution:
      integrity: sha512-/jsi/9C0S70zfkT/4UlKQa5E1xKurDnXcQizcww9JSR/Fv+uIbWM2btG+bFcL3iNoK9jIGS0ls9HWLr1iw0kFg==
  /jssha/3.2.0:
    dev: false
    resolution:
      integrity: sha512-QuruyBENDWdN4tZwJbQq7/eAK85FqrI4oDbXjy5IBhYD+2pTJyBUWZe8ctWaCkrV0gy6AaelgOZZBMeswEa/6Q==
  /just-extend/4.1.1:
    dev: false
    resolution:
      integrity: sha512-aWgeGFW67BP3e5181Ep1Fv2v8z//iBJfrvyTnq8wG86vEESwmonn1zPBJ0VfmT9CJq2FIT0VsETtrNFm2a+SHA==
  /jwa/1.4.1:
    dependencies:
      buffer-equal-constant-time: 1.0.1
      ecdsa-sig-formatter: 1.0.11
      safe-buffer: 5.2.1
    dev: false
    resolution:
      integrity: sha512-qiLX/xhEEFKUAJ6FiBMbes3w9ATzyk5W7Hvzpa/SLYdxNtng+gcurvrI7TbACjIXlsJyr05/S1oUhZrc63evQA==
  /jwa/2.0.0:
    dependencies:
      buffer-equal-constant-time: 1.0.1
      ecdsa-sig-formatter: 1.0.11
      safe-buffer: 5.2.1
    dev: false
    resolution:
      integrity: sha512-jrZ2Qx916EA+fq9cEAeCROWPTfCwi1IVHqT2tapuqLEVVDKFDENFw1oL+MwrTvH6msKxsd1YTDVw6uKEcsrLEA==
  /jws/3.2.2:
    dependencies:
      jwa: 1.4.1
      safe-buffer: 5.2.1
    dev: false
    resolution:
      integrity: sha512-YHlZCB6lMTllWDtSPHz/ZXTsi8S00usEV6v1tjq8tOUZzw7DpSDWVXjXDre6ed1w/pd495ODpHZYSdkRTsa0HA==
  /jws/4.0.0:
    dependencies:
      jwa: 2.0.0
      safe-buffer: 5.2.1
    dev: false
    resolution:
      integrity: sha512-KDncfTmOZoOMTFG4mBlG0qUIOlc03fmzH+ru6RgYVZhPkyiy/92Owlt/8UEN+a4TXR1FQetfIpJE8ApdvdVxTg==
  /jwt-decode/2.2.0:
    dev: false
    resolution:
      integrity: sha1-fYa9VmefWM5qhHBKZX3TkruoGnk=
  /karma-chai/0.1.0_chai@4.3.3+karma@6.2.0:
    dependencies:
      chai: 4.3.3
      karma: 6.2.0
    dev: false
    peerDependencies:
      chai: '*'
      karma: '>=0.10.9'
    resolution:
      integrity: sha1-vuWtQEAFF4Ea40u5RfdikJEIt5o=
  /karma-chrome-launcher/3.1.0:
    dependencies:
      which: 1.3.1
    dev: false
    resolution:
      integrity: sha512-3dPs/n7vgz1rxxtynpzZTvb9y/GIaW8xjAwcIGttLbycqoFtI7yo1NGnQi6oFTherRE+GIhCAHZC4vEqWGhNvg==
  /karma-coverage/2.0.3:
    dependencies:
      istanbul-lib-coverage: 3.0.0
      istanbul-lib-instrument: 4.0.3
      istanbul-lib-report: 3.0.0
      istanbul-lib-source-maps: 4.0.0
      istanbul-reports: 3.0.2
      minimatch: 3.0.4
    dev: false
    engines:
      node: '>=10.0.0'
    resolution:
      integrity: sha512-atDvLQqvPcLxhED0cmXYdsPMCQuh6Asa9FMZW1bhNqlVEhJoB9qyZ2BY1gu7D/rr5GLGb5QzYO4siQskxaWP/g==
  /karma-edge-launcher/0.4.2_karma@6.2.0:
    dependencies:
      edge-launcher: 1.2.2
      karma: 6.2.0
    dev: false
    engines:
      node: '>=4'
    peerDependencies:
      karma: '>=0.9'
    resolution:
      integrity: sha512-YAJZb1fmRcxNhMIWYsjLuxwODBjh2cSHgTW/jkVmdpGguJjLbs9ZgIK/tEJsMQcBLUkO+yO4LBbqYxqgGW2HIw==
  /karma-env-preprocessor/0.1.1:
    dev: false
    resolution:
      integrity: sha1-u+jIfVnADtt2BwvTwxtLOdXcfhU=
  /karma-firefox-launcher/1.3.0:
    dependencies:
      is-wsl: 2.2.0
    dev: false
    resolution:
      integrity: sha512-Fi7xPhwrRgr+94BnHX0F5dCl1miIW4RHnzjIGxF8GaIEp7rNqX7LSi7ok63VXs3PS/5MQaQMhGxw+bvD+pibBQ==
  /karma-ie-launcher/1.0.0_karma@6.2.0:
    dependencies:
      karma: 6.2.0
      lodash: 4.17.21
    dev: false
    peerDependencies:
      karma: '>=0.9'
    resolution:
      integrity: sha1-SXmGhCxJAZA0bNifVJTKmDDG1Zw=
  /karma-json-preprocessor/0.3.3_karma@6.2.0:
    dependencies:
      karma: 6.2.0
    dev: false
    peerDependencies:
      karma: '>=0.9'
    resolution:
      integrity: sha1-X36ZW+uuS06PCiy1IVBVSq8LHi4=
  /karma-json-to-file-reporter/1.0.1:
    dependencies:
      json5: 2.2.0
    dev: false
    resolution:
      integrity: sha512-kNCi+0UrXAeTJMpMsHkHNbfmlErsYT+/haNakJIhsE/gtj3Jx7zWRg7BTc1HHSbH5KeVXVRJr3/KLB/NHWY7Hg==
  /karma-junit-reporter/2.0.1_karma@6.2.0:
    dependencies:
      karma: 6.2.0
      path-is-absolute: 1.0.1
      xmlbuilder: 12.0.0
    dev: false
    engines:
      node: '>= 8'
    peerDependencies:
      karma: '>=0.9'
    resolution:
      integrity: sha512-VtcGfE0JE4OE1wn0LK8xxDKaTP7slN8DO3I+4xg6gAi1IoAHAXOJ1V9G/y45Xg6sxdxPOR3THCFtDlAfBo9Afw==
  /karma-mocha-reporter/2.2.5_karma@6.2.0:
    dependencies:
      chalk: 2.4.2
      karma: 6.2.0
      log-symbols: 2.2.0
      strip-ansi: 4.0.0
    dev: false
    peerDependencies:
      karma: '>=0.13'
    resolution:
      integrity: sha1-FRIAlejtgZGG5HoLAS8810GJVWA=
  /karma-mocha/2.0.1:
    dependencies:
      minimist: 1.2.5
    dev: false
    resolution:
      integrity: sha512-Tzd5HBjm8his2OA4bouAsATYEpZrp9vC7z5E5j4C5Of5Rrs1jY67RAwXNcVmd/Bnk1wgvQRou0zGVLey44G4tQ==
  /karma-rollup-preprocessor/7.0.6_rollup@1.32.1:
    dependencies:
      chokidar: 3.5.1
      debounce: 1.2.1
      rollup: 1.32.1
    dev: false
    engines:
      node: '>= 8.0.0'
    peerDependencies:
      rollup: '>= 1.0.0'
    resolution:
      integrity: sha512-Qghr/oNnmNKB4Ry5n81QX+tB6+vSy0kjn+rwzH1dp80ZVf9WiA19NQqVFZLc0f76tBoE7is2Qef8dqbVNjVtjw==
  /karma-source-map-support/1.4.0:
    dependencies:
      source-map-support: 0.5.19
    dev: false
    resolution:
      integrity: sha512-RsBECncGO17KAoJCYXjv+ckIz+Ii9NCi+9enk+rq6XC81ezYkb4/RHE6CTXdA7IOJqoF3wcaLfVG0CPmE5ca6A==
  /karma-sourcemap-loader/0.3.8:
    dependencies:
      graceful-fs: 4.2.6
    dev: false
    resolution:
      integrity: sha512-zorxyAakYZuBcHRJE+vbrK2o2JXLFWK8VVjiT/6P+ltLBUGUvqTEkUiQ119MGdOrK7mrmxXHZF1/pfT6GgIZ6g==
  /karma/6.2.0:
    dependencies:
      body-parser: 1.19.0
      braces: 3.0.2
      chokidar: 3.5.1
      colors: 1.4.0
      connect: 3.7.0
      di: 0.0.1
      dom-serialize: 2.2.1
      glob: 7.1.6
      graceful-fs: 4.2.6
      http-proxy: 1.18.1
      isbinaryfile: 4.0.6
      lodash: 4.17.21
      log4js: 6.3.0
      mime: 2.5.2
      minimatch: 3.0.4
      qjobs: 1.2.0
      range-parser: 1.2.1
      rimraf: 3.0.2
      socket.io: 3.1.2
      source-map: 0.6.1
      tmp: 0.2.1
      ua-parser-js: 0.7.24
      yargs: 16.2.0
    dev: false
    engines:
      node: '>= 10'
    hasBin: true
    resolution:
      integrity: sha512-pCB8eNxGgdIdZeC885rbhZ/VyuOPNHUIDNL9EaaMf1NVzpvTjMO8a7zRTn51ZJhOOOxCSpalUdT1A8x76LyVqg==
  /karma/6.2.0_debug@4.3.1:
    dependencies:
      body-parser: 1.19.0
      braces: 3.0.2
      chokidar: 3.5.1
      colors: 1.4.0
      connect: 3.7.0
      di: 0.0.1
      dom-serialize: 2.2.1
      glob: 7.1.6
      graceful-fs: 4.2.6
      http-proxy: 1.18.1_debug@4.3.1
      isbinaryfile: 4.0.6
      lodash: 4.17.21
      log4js: 6.3.0
      mime: 2.5.2
      minimatch: 3.0.4
      qjobs: 1.2.0
      range-parser: 1.2.1
      rimraf: 3.0.2
      socket.io: 3.1.2
      source-map: 0.6.1
      tmp: 0.2.1
      ua-parser-js: 0.7.24
      yargs: 16.2.0
    dev: false
    engines:
      node: '>= 10'
    hasBin: true
    peerDependencies:
      debug: '*'
    resolution:
      integrity: sha512-pCB8eNxGgdIdZeC885rbhZ/VyuOPNHUIDNL9EaaMf1NVzpvTjMO8a7zRTn51ZJhOOOxCSpalUdT1A8x76LyVqg==
  /keytar/7.4.0:
    dependencies:
      node-addon-api: 3.1.0
      prebuild-install: 6.0.1
    dev: false
    optional: true
    requiresBuild: true
    resolution:
      integrity: sha512-nELmc35YjSE4ZNSFaID/743CgDt/MdV4JLX7rRewAh9mKvU72RtF3uJMY0MdMpwdDYZhmD8FSdRCD1J97lEyVg==
  /lazy-ass/1.6.0:
    dev: false
    engines:
      node: '> 0.8'
    resolution:
      integrity: sha1-eZllXoZGwX8In90YfRUNMyTVRRM=
  /levn/0.3.0:
    dependencies:
      prelude-ls: 1.1.2
      type-check: 0.3.2
    dev: false
    engines:
      node: '>= 0.8.0'
    resolution:
      integrity: sha1-OwmSTt+fCDwEkP3UwLxEIeBHZO4=
  /levn/0.4.1:
    dependencies:
      prelude-ls: 1.2.1
      type-check: 0.4.0
    dev: false
    engines:
      node: '>= 0.8.0'
    resolution:
      integrity: sha512-+bT2uH4E5LGE7h/n3evcS/sQlJXCpIp6ym8OWJ5eV6+67Dsql/LaaT7qJBAt2rzfoa/5QBGBhxDix1dMt2kQKQ==
  /load-json-file/2.0.0:
    dependencies:
      graceful-fs: 4.2.6
      parse-json: 2.2.0
      pify: 2.3.0
      strip-bom: 3.0.0
    dev: false
    engines:
      node: '>=4'
    resolution:
      integrity: sha1-eUfkIUmvgNaWy/eXvKq8/h/inKg=
  /load-json-file/4.0.0:
    dependencies:
      graceful-fs: 4.2.6
      parse-json: 4.0.0
      pify: 3.0.0
      strip-bom: 3.0.0
    dev: false
    engines:
      node: '>=4'
    resolution:
      integrity: sha1-L19Fq5HjMhYjT9U62rZo607AmTs=
  /locate-path/2.0.0:
    dependencies:
      p-locate: 2.0.0
      path-exists: 3.0.0
    dev: false
    engines:
      node: '>=4'
    resolution:
      integrity: sha1-K1aLJl7slExtnA3pw9u7ygNUzY4=
  /locate-path/3.0.0:
    dependencies:
      p-locate: 3.0.0
      path-exists: 3.0.0
    dev: false
    engines:
      node: '>=6'
    resolution:
      integrity: sha512-7AO748wWnIhNqAuaty2ZWHkQHRSNfPVIsPIfwEOWO22AmaoVrWavlOcMR5nzTLNYvp36X220/maaRsrec1G65A==
  /locate-path/5.0.0:
    dependencies:
      p-locate: 4.1.0
    dev: false
    engines:
      node: '>=8'
    resolution:
      integrity: sha512-t7hw9pI+WvuwNJXwk5zVHpyhIqzg2qTlklJOf0mVxGSbe3Fp2VieZcduNYjaLDoy6p9uGpQEGWG87WpMKlNq8g==
  /lodash.flattendeep/4.4.0:
    dev: false
    resolution:
      integrity: sha1-+wMJF/hqMTTlvJvsDWngAT3f7bI=
  /lodash.get/4.4.2:
    dev: false
    resolution:
      integrity: sha1-LRd/ZS+jHpObRDjVNBSZ36OCXpk=
  /lodash.includes/4.3.0:
    dev: false
    resolution:
      integrity: sha1-YLuYqHy5I8aMoeUTJUgzFISfVT8=
  /lodash.isboolean/3.0.3:
    dev: false
    resolution:
      integrity: sha1-bC4XHbKiV82WgC/UOwGyDV9YcPY=
  /lodash.isequal/4.5.0:
    dev: false
    resolution:
      integrity: sha1-QVxEePK8wwEgwizhDtMib30+GOA=
  /lodash.isinteger/4.0.4:
    dev: false
    resolution:
      integrity: sha1-YZwK89A/iwTDH1iChAt3sRzWg0M=
  /lodash.isnumber/3.0.3:
    dev: false
    resolution:
      integrity: sha1-POdoEMWSjQM1IwGsKHMX8RwLH/w=
  /lodash.isplainobject/4.0.6:
    dev: false
    resolution:
      integrity: sha1-fFJqUtibRcRcxpC4gWO+BJf1UMs=
  /lodash.isstring/4.0.1:
    dev: false
    resolution:
      integrity: sha1-1SfftUVuynzJu5XV2ur4i6VKVFE=
  /lodash.merge/4.6.2:
    dev: false
    resolution:
      integrity: sha512-0KpjqXRVvrYyCsX1swR/XTK0va6VQkQM6MNo7PqW77ByjAhoARA8EfrP1N4+KlKj8YS0ZUCtRT/YUuhyYDujIQ==
  /lodash.once/4.1.1:
    dev: false
    resolution:
      integrity: sha1-DdOXEhPHxW34gJd9UEyI+0cal6w=
  /lodash.sortby/4.7.0:
    dev: false
    resolution:
      integrity: sha1-7dFMgk4sycHgsKG0K7UhBRakJDg=
  /lodash/4.17.21:
    dev: false
    resolution:
      integrity: sha512-v2kDEe57lecTulaDIuNTPy3Ry4gLGJ6Z1O3vE1krgXZNrsQ+LFTGHVxVjcXPs17LhbZVGedAJv8XZ1tvj5FvSg==
  /log-symbols/2.2.0:
    dependencies:
      chalk: 2.4.2
    dev: false
    engines:
      node: '>=4'
    resolution:
      integrity: sha512-VeIAFslyIerEJLXHziedo2basKbMKtTw3vfn5IzG0XTjhAVEJyNHnL2p7vc+wBDSdQuUpNw3M2u6xb9QsAY5Eg==
  /log-symbols/3.0.0:
    dependencies:
      chalk: 2.4.2
    dev: false
    engines:
      node: '>=8'
    resolution:
      integrity: sha512-dSkNGuI7iG3mfvDzUuYZyvk5dD9ocYCYzNU6CYDE6+Xqd+gwme6Z00NS3dUh8mq/73HaEtT7m6W+yUPtU6BZnQ==
  /log4js/6.3.0:
    dependencies:
      date-format: 3.0.0
      debug: 4.3.1
      flatted: 2.0.2
      rfdc: 1.2.0
      streamroller: 2.2.4
    dev: false
    engines:
      node: '>=8.0'
    resolution:
      integrity: sha512-Mc8jNuSFImQUIateBFwdOQcmC6Q5maU0VVvdC2R6XMb66/VnT+7WS4D/0EeNMZu1YODmJe5NIn2XftCzEocUgw==
  /long/4.0.0:
    dev: false
    resolution:
      integrity: sha512-XsP+KhQif4bjX1kbuSiySJFNAehNxgLb6hPRGJ9QsUr8ajHkuXGdrHmFUTUUXhDwVX2R5bY4JNZEwbUiMhV+MA==
  /lru-cache/4.1.5:
    dependencies:
      pseudomap: 1.0.2
      yallist: 2.1.2
    dev: false
    resolution:
      integrity: sha512-sWZlbEP2OsHNkXrMl5GYk/jKk70MBng6UU4YI/qGDYbgf6YbP4EvmqISbXCoJiRKs+1bSpFHVgQxvJ17F2li5g==
  /lru-cache/5.1.1:
    dependencies:
      yallist: 3.1.1
    dev: false
    resolution:
      integrity: sha512-KpNARQA3Iwv+jTA0utUVVbrh+Jlrr1Fv0e56GGzAFOXN7dk/FviaDW8LHmK52DlcH4WP2n6gI8vN1aesBFgo9w==
  /lru-cache/6.0.0:
    dependencies:
      yallist: 4.0.0
    dev: false
    engines:
      node: '>=10'
    resolution:
      integrity: sha512-Jo6dJ04CmSjuznwJSS3pUeWmd/H0ffTlkXXgwZi+eq1UCmqQwCh+eLsYOYCwY991i2Fah4h1BEMCx4qThGbsiA==
  /lunr/2.3.9:
    dev: false
    resolution:
      integrity: sha512-zTU3DaZaF3Rt9rhN3uBMGQD3dD2/vFQqnvZCDv4dl5iOzq2IZQqTxu90r4E5J+nP70J3ilqVCrbho2eWaeW8Ow==
  /magic-string/0.25.7:
    dependencies:
      sourcemap-codec: 1.4.8
    dev: false
    resolution:
      integrity: sha512-4CrMT5DOHTDk4HYDlzmwu4FVCcIYI8gauveasrdCu2IKIFOJ3f0v/8MDGJCDL9oD2ppz/Av1b0Nj345H9M+XIA==
  /make-dir/2.1.0:
    dependencies:
      pify: 4.0.1
      semver: 5.7.1
    dev: false
    engines:
      node: '>=6'
    resolution:
      integrity: sha512-LS9X+dc8KLxXCb8dni79fLIIUA5VyZoyjSMCwTluaXA0o27cCK0bhXkpgw+sTXVpPy/lSO57ilRixqk0vDmtRA==
  /make-dir/3.1.0:
    dependencies:
      semver: 6.3.0
    dev: false
    engines:
      node: '>=8'
    resolution:
      integrity: sha512-g3FeP20LNwhALb/6Cz6Dd4F2ngze0jz7tbzrD2wAV+o9FeNHe4rL+yK2md0J/fiSf1sa1ADhXqi5+oVwOM/eGw==
  /make-error/1.3.6:
    dev: false
    resolution:
      integrity: sha512-s8UhlNe7vPKomQhC1qFelMokr/Sc3AgNbso3n74mVPA5LTZwkB9NlXf4XPamLxJE8h0gh73rM94xvwRT2CVInw==
  /marked/0.7.0:
    dev: false
    engines:
      node: '>=0.10.0'
    hasBin: true
    resolution:
      integrity: sha512-c+yYdCZJQrsRjTPhUx7VKkApw9bwDkNbHUKo1ovgcfDjb2kc8rLuRbIFyXL5WOEUwzSSKo3IXpph2K6DqB/KZg==
  /matched/1.0.2:
    dependencies:
      arr-union: 3.1.0
      async-array-reduce: 0.2.1
      glob: 7.1.6
      has-glob: 1.0.0
      is-valid-glob: 1.0.0
      resolve-dir: 1.0.1
    dev: false
    engines:
      node: '>= 0.12.0'
    resolution:
      integrity: sha512-7ivM1jFZVTOOS77QsR+TtYHH0ecdLclMkqbf5qiJdX2RorqfhsL65QHySPZgDE0ZjHoh+mQUNHTanNXIlzXd0Q==
  /md5.js/1.3.4:
    dependencies:
      hash-base: 3.1.0
      inherits: 2.0.4
    dev: false
    resolution:
      integrity: sha1-6b296UogpawYsENA/Fdk1bCdkB0=
  /md5/2.3.0:
    dependencies:
      charenc: 0.0.2
      crypt: 0.0.2
      is-buffer: 1.1.6
    dev: false
    resolution:
      integrity: sha512-T1GITYmFaKuO91vxyoQMFETst+O71VUPEU3ze5GNzDm0OWdP8v1ziTaAEPUr/3kLsY3Sftgz242A1SetQiDL7g==
  /media-typer/0.3.0:
    dev: false
    engines:
      node: '>= 0.6'
    resolution:
      integrity: sha1-hxDXrwqmJvj/+hzgAWhUUmMlV0g=
  /memorystream/0.3.1:
    dev: false
    engines:
      node: '>= 0.10.0'
    resolution:
      integrity: sha1-htcJCzDORV1j+64S3aUaR93K+bI=
  /merge-descriptors/1.0.1:
    dev: false
    resolution:
      integrity: sha1-sAqqVW3YtEVoFQ7J0blT8/kMu2E=
  /merge-source-map/1.1.0:
    dependencies:
      source-map: 0.6.1
    dev: false
    resolution:
      integrity: sha512-Qkcp7P2ygktpMPh2mCQZaf3jhN6D3Z/qVZHSdWvQ+2Ef5HgRAPBO57A77+ENm0CPx2+1Ce/MYKi3ymqdfuqibw==
  /merge-stream/2.0.0:
    dev: false
    resolution:
      integrity: sha512-abv/qOcuPfk3URPfDzmZU1LKmuw8kT+0nIHvKrKgFrwifol/doWcdA4ZqsWQ8ENrFKkd67Mfpo/LovbIUsbt3w==
  /merge2/1.4.1:
    dev: false
    engines:
      node: '>= 8'
    resolution:
      integrity: sha512-8q7VEgMJW4J8tcfVPy8g09NcQwZdbwFEqhe/WZkoIzjn/3TGDwtOCYtXGxA3O8tPzpczCCDgv+P2P5y00ZJOOg==
  /methods/1.1.2:
    dev: false
    engines:
      node: '>= 0.6'
    resolution:
      integrity: sha1-VSmk1nZUE07cxSZmVoNbD4Ua/O4=
  /micromatch/4.0.2:
    dependencies:
      braces: 3.0.2
      picomatch: 2.2.2
    dev: false
    engines:
      node: '>=8'
    resolution:
      integrity: sha512-y7FpHSbMUMoyPbYUSzO6PaZ6FyRnQOpHuKwbo1G+Knck95XVU4QAiKdGEnj5wwoS7PlOgthX/09u5iFJ+aYf5Q==
  /mime-db/1.46.0:
    dev: false
    engines:
      node: '>= 0.6'
    resolution:
      integrity: sha512-svXaP8UQRZ5K7or+ZmfNhg2xX3yKDMUzqadsSqi4NCH/KomcH75MAMYAGVlvXn4+b/xOPhS3I2uHKRUzvjY7BQ==
  /mime-types/2.1.29:
    dependencies:
      mime-db: 1.46.0
    dev: false
    engines:
      node: '>= 0.6'
    resolution:
      integrity: sha512-Y/jMt/S5sR9OaqteJtslsFZKWOIIqMACsJSiHghlCAyhf7jfVYjKBmLiX8OgpWeW+fjJ2b+Az69aPFPkUOY6xQ==
  /mime/1.6.0:
    dev: false
    engines:
      node: '>=4'
    hasBin: true
    resolution:
      integrity: sha512-x0Vn8spI+wuJ1O6S7gnbaQg8Pxh4NNHb7KSINmEWKiPE4RKOplvijn+NkmYmmRgP68mc70j2EbeTFRsrswaQeg==
  /mime/2.5.2:
    dev: false
    engines:
      node: '>=4.0.0'
    hasBin: true
    resolution:
      integrity: sha512-tqkh47FzKeCPD2PUiPB6pkbMzsCasjxAfC62/Wap5qrUWcb+sFasXUC5I3gYM5iBM8v/Qpn4UK0x+j0iHyFPDg==
  /mimic-fn/2.1.0:
    dev: false
    engines:
      node: '>=6'
    resolution:
      integrity: sha512-OqbOk5oEQeAZ8WXWydlu9HJjz9WVdEIvamMCcXmuqUYjTknH/sqsWvhQ3vgwKFRR1HpjvNBKQ37nbJgYzGqGcg==
  /mimic-response/2.1.0:
    dev: false
    engines:
      node: '>=8'
    optional: true
    resolution:
      integrity: sha512-wXqjST+SLt7R009ySCglWBCFpjUygmCIfD790/kVbiGmUgfYGuB14PiTd5DwVxSV4NcYHjzMkoj5LjQZwTQLEA==
  /min-document/2.19.0:
    dependencies:
      dom-walk: 0.1.2
    dev: false
    resolution:
      integrity: sha1-e9KC4/WELtKVu3SM3Z8f+iyCRoU=
  /minimatch/3.0.4:
    dependencies:
      brace-expansion: 1.1.11
    dev: false
    resolution:
      integrity: sha512-yJHVQEhyqPLUTgt9B83PXu6W3rx4MvvHvSUvToogpwoGDOUQ+yDrR0HRot+yOCdCO7u4hX3pWft6kWBBcqh0UA==
  /minimist/1.2.5:
    dev: false
    resolution:
      integrity: sha512-FM9nNUYrRBAELZQT3xeZQ7fmMOBg6nWNmJKTcgsJeaLstP/UODVpGsr5OhXhhXg6f+qtJ8uiZ+PUxkDWcgIXLw==
  /mkdirp-classic/0.5.3:
    dev: false
    resolution:
      integrity: sha512-gKLcREMhtuZRwRAfqP3RFW+TK4JqApVBtOIftVgjuABpAtpxhPGaDcfvbhNvD0B8iD1oUr/txX35NjcaY6Ns/A==
  /mkdirp/0.5.5:
    dependencies:
      minimist: 1.2.5
    dev: false
    hasBin: true
    resolution:
      integrity: sha512-NKmAlESf6jMGym1++R0Ra7wvhV+wFW63FaSOFPwRahvea0gMUcGUhVeAg/0BC0wiv9ih5NYPB1Wn1UEI1/L+xQ==
  /mkdirp/1.0.4:
    dev: false
    engines:
      node: '>=10'
    hasBin: true
    resolution:
      integrity: sha512-vVqVZQyf3WLx2Shd0qJ9xuvqgAyKPLAiqITEtqW0oIUjzo3PePDd6fW9iFz30ef7Ysp/oiWqbhszeGWW2T6Gzw==
  /mocha-junit-reporter/1.23.3_mocha@7.2.0:
    dependencies:
      debug: 2.6.9
      md5: 2.3.0
      mkdirp: 0.5.5
      mocha: 7.2.0
      strip-ansi: 4.0.0
      xml: 1.0.1
    dev: false
    peerDependencies:
      mocha: '>=2.2.5'
    resolution:
      integrity: sha512-ed8LqbRj1RxZfjt/oC9t12sfrWsjZ3gNnbhV1nuj9R/Jb5/P3Xb4duv2eCfCDMYH+fEu0mqca7m4wsiVjsxsvA==
  /mocha/7.2.0:
    dependencies:
      ansi-colors: 3.2.3
      browser-stdout: 1.3.1
      chokidar: 3.3.0
      debug: 3.2.6
      diff: 3.5.0
      escape-string-regexp: 1.0.5
      find-up: 3.0.0
      glob: 7.1.3
      growl: 1.10.5
      he: 1.2.0
      js-yaml: 3.13.1
      log-symbols: 3.0.0
      minimatch: 3.0.4
      mkdirp: 0.5.5
      ms: 2.1.1
      node-environment-flags: 1.0.6
      object.assign: 4.1.0
      strip-json-comments: 2.0.1
      supports-color: 6.0.0
      which: 1.3.1
      wide-align: 1.1.3
      yargs: 13.3.2
      yargs-parser: 13.1.2
      yargs-unparser: 1.6.0
    dev: false
    engines:
      node: '>= 8.10.0'
    hasBin: true
    resolution:
      integrity: sha512-O9CIypScywTVpNaRrCAgoUnJgozpIofjKUYmJhiCIJMiuYnLI6otcb1/kpW9/n/tJODHGZ7i8aLQoDVsMtOKQQ==
  /mock-fs/4.13.0:
    dev: false
    resolution:
      integrity: sha512-DD0vOdofJdoaRNtnWcrXe6RQbpHkPPmtqGq14uRX0F8ZKJ5nv89CVTYl/BZdppDxBDaV0hl75htg3abpEWlPZA==
  /mock-require/3.0.3:
    dependencies:
      get-caller-file: 1.0.3
      normalize-path: 2.1.1
    dev: false
    engines:
      node: '>=4.3.0'
    resolution:
      integrity: sha512-lLzfLHcyc10MKQnNUCv7dMcoY/2Qxd6wJfbqCcVk3LDb8An4hF6ohk5AztrvgKhJCqj36uyzi/p5se+tvyD+Wg==
  /moment/2.29.1:
    dev: false
    resolution:
      integrity: sha512-kHmoybcPV8Sqy59DwNDY3Jefr64lK/by/da0ViFcuA4DH0vQg5Q6Ze5VimxkfQNSC+Mls/Kx53s7TjP1RhFEDQ==
  /ms/2.0.0:
    dev: false
    resolution:
      integrity: sha1-VgiurfwAvmwpAd9fmGF4jeDVl8g=
  /ms/2.1.1:
    dev: false
    resolution:
      integrity: sha512-tgp+dl5cGk28utYktBsrFqA7HKgrhgPsg6Z/EfhWI4gl1Hwq8B/GmY/0oXZ6nF8hDVesS/FpnYaD/kOWhYQvyg==
  /ms/2.1.2:
    dev: false
    resolution:
      integrity: sha512-sGkPx+VjMtmA6MX27oA4FBFELFCZZ4S4XqeGOXCv68tT+jb3vk/RyaKWP0PTKyWtmLSM0b+adUTEvbs1PEaH2w==
  /ms/2.1.3:
    dev: false
    resolution:
      integrity: sha512-6FlzubTLZG3J2a/NVCAleEhjzq5oxgHyaCU9yYXvcLsvoVaHJq/s5xXI6/XXP6tz7R9xAOtHnSO/tXtF3WRTlA==
  /msal/1.4.6:
    dependencies:
      tslib: 1.14.1
    dev: false
    engines:
      node: '>=0.8.0'
    resolution:
      integrity: sha512-tPwgKoWBRf+d2YG4CgCm2C9MiRUwzdn2aOwlLtaBCj3ekM1afkWMKbAsbKuuWSdoMPhhxrvALIOV0FfX3WKJlg==
  /nanoid/3.1.20:
    dev: false
    engines:
      node: ^10 || ^12 || ^13.7 || ^14 || >=15.0.1
    hasBin: true
    resolution:
      integrity: sha512-a1cQNyczgKbLX9jwbS/+d7W8fX/RfgYR7lVWwWOGIPNgK2m0MWvrGF6/m4kk6U3QcFMnZf3RIhL0v2Jgh/0Uxw==
  /napi-build-utils/1.0.2:
    dev: false
    optional: true
    resolution:
      integrity: sha512-ONmRUqK7zj7DWX0D9ADe03wbwOBZxNAfF20PlGfCWQcD3+/MakShIHrMqx9YwPTfxDdF1zLeL+RGZiR9kGMLdg==
  /natural-compare/1.4.0:
    dev: false
    resolution:
      integrity: sha1-Sr6/7tdUHywnrPspvbvRXI1bpPc=
  /negotiator/0.6.2:
    dev: false
    engines:
      node: '>= 0.6'
    resolution:
      integrity: sha512-hZXc7K2e+PgeI1eDBe/10Ard4ekbfrrqG8Ep+8Jmf4JID2bNg7NvCPOZN+kfF574pFQI7mum2AUqDidoKqcTOw==
  /neo-async/2.6.2:
    dev: false
    resolution:
      integrity: sha512-Yd3UES5mWCSqR+qNT93S3UoYUkqAZ9lLg8a7g9rimsWmYGK8cVToA4/sF3RrshdyV3sAGMXVUmpMYOw+dLpOuw==
  /nested-error-stacks/2.1.0:
    dev: false
    resolution:
      integrity: sha512-AO81vsIO1k1sM4Zrd6Hu7regmJN1NSiAja10gc4bX3F0wd+9rQmcuHQaHVQCYIEC8iFXnE+mavh23GOt7wBgug==
  /netmask/1.0.6:
    dev: false
    engines:
      node: '>= 0.4.0'
    resolution:
      integrity: sha1-ICl+idhvb2QA8lDZ9Pa0wZRfzTU=
  /nice-try/1.0.5:
    dev: false
    resolution:
      integrity: sha512-1nh45deeb5olNY7eX82BkPO7SSxR5SSYJiPTrTdFUVYwAl8CKMA5N9PjTYkHiRjisVcxcQ1HXdLhx2qxxJzLNQ==
  /nise/4.1.0:
    dependencies:
      '@sinonjs/commons': 1.8.2
      '@sinonjs/fake-timers': 6.0.1
      '@sinonjs/text-encoding': 0.7.1
      just-extend: 4.1.1
      path-to-regexp: 1.8.0
    dev: false
    resolution:
      integrity: sha512-eQMEmGN/8arp0xsvGoQ+B1qvSkR73B1nWSCh7nOt5neMCtwcQVYQGdzQMhcNscktTsWB54xnlSQFzOAPJD8nXA==
  /nock/12.0.3:
    dependencies:
      debug: 4.3.1
      json-stringify-safe: 5.0.1
      lodash: 4.17.21
      propagate: 2.0.1
    dev: false
    engines:
      node: '>= 10.13'
    resolution:
      integrity: sha512-QNb/j8kbFnKCiyqi9C5DD0jH/FubFGj5rt9NQFONXwQm3IPB0CULECg/eS3AU1KgZb/6SwUa4/DTRKhVxkGABw==
  /node-abi/2.21.0:
    dependencies:
      semver: 5.7.1
    dev: false
    optional: true
    resolution:
      integrity: sha512-smhrivuPqEM3H5LmnY3KU6HfYv0u4QklgAxfFyRNujKUzbUcYZ+Jc2EhukB9SRcD2VpqhxM7n/MIcp1Ua1/JMg==
  /node-abort-controller/1.1.0:
    dev: false
    resolution:
      integrity: sha512-dEYmUqjtbivotqjraOe8UvhT/poFfog1BQRNsZm/MSEDDESk2cQ1tvD8kGyuN07TM/zoW+n42odL8zTeJupYdQ==
  /node-addon-api/3.1.0:
    dev: false
    optional: true
    resolution:
      integrity: sha512-flmrDNB06LIl5lywUz7YlNGZH/5p0M7W28k8hzd9Lshtdh1wshD2Y+U4h9LD6KObOy1f+fEVdgprPrEymjM5uw==
  /node-environment-flags/1.0.6:
    dependencies:
      object.getownpropertydescriptors: 2.1.2
      semver: 5.7.1
    dev: false
    resolution:
      integrity: sha512-5Evy2epuL+6TM0lCQGpFIj6KwiEsGh1SrHUhTbNX+sLbBtjidPZFAnVK9y5yU1+h//RitLbRHTIMyxQPtxMdHw==
  /node-fetch/2.6.1:
    dev: false
    engines:
      node: 4.x || >=6.0.0
    resolution:
      integrity: sha512-V4aYg89jEoVRxRb2fJdAg8FHvI7cEyYdVAh94HH0UIK8oJxUfkjlDQN9RbMx+bEjP7+ggMiFRprSti032Oipxw==
  /node-releases/1.1.71:
    dev: false
    resolution:
      integrity: sha512-zR6HoT6LrLCRBwukmrVbHv0EpEQjksO6GmFcZQQuCAy139BEsoVKPYnf3jongYW83fAa1torLGYwxxky/p28sg==
  /noop-logger/0.1.1:
    dev: false
    optional: true
    resolution:
      integrity: sha1-lKKxYzxPExdVMAfYlm/Q6EG2pMI=
  /normalize-package-data/2.5.0:
    dependencies:
      hosted-git-info: 2.8.8
      resolve: 1.20.0
      semver: 5.7.1
      validate-npm-package-license: 3.0.4
    dev: false
    resolution:
      integrity: sha512-/5CMN3T0R4XTj4DcGaexo+roZSdSFW/0AOOTROrjxzCG1wrWXEsGbRKevjlIL+ZDE4sZlJr5ED4YW0yqmkK+eA==
  /normalize-path/2.1.1:
    dependencies:
      remove-trailing-separator: 1.1.0
    dev: false
    engines:
      node: '>=0.10.0'
    resolution:
      integrity: sha1-GrKLVW4Zg2Oowab35vogE3/mrtk=
  /normalize-path/3.0.0:
    dev: false
    engines:
      node: '>=0.10.0'
    resolution:
      integrity: sha512-6eZs5Ls3WtCisHWp9S2GUy8dqkpGi4BVSz3GaqiE6ezub0512ESztXUwUB6C6IKbQkY2Pnb/mD4WYojCRwcwLA==
  /npm-run-all/4.1.5:
    dependencies:
      ansi-styles: 3.2.1
      chalk: 2.4.2
      cross-spawn: 6.0.5
      memorystream: 0.3.1
      minimatch: 3.0.4
      pidtree: 0.3.1
      read-pkg: 3.0.0
      shell-quote: 1.7.2
      string.prototype.padend: 3.1.2
    dev: false
    engines:
      node: '>= 4'
    hasBin: true
    resolution:
      integrity: sha512-Oo82gJDAVcaMdi3nuoKFavkIHBRVqQ1qvMb+9LHk/cF4P6B2m8aP04hGf7oL6wZ9BuGwX1onlLhpuoofSyoQDQ==
  /npm-run-path/4.0.1:
    dependencies:
      path-key: 3.1.1
    dev: false
    engines:
      node: '>=8'
    resolution:
      integrity: sha512-S48WzZW777zhNIrn7gxOlISNAqi9ZC/uQFnRdbeIHhZhCA6UqpkOT8T1G7BvfdgP4Er8gF4sUbaS0i7QvIfCWw==
  /npmlog/4.1.2:
    dependencies:
      are-we-there-yet: 1.1.5
      console-control-strings: 1.1.0
      gauge: 2.7.4
      set-blocking: 2.0.0
    dev: false
    optional: true
    resolution:
      integrity: sha512-2uUqazuKlTaSI/dC8AzicUck7+IrEaOnN/e0jd3Xtt1KcGpwx30v50mL7oPyr/h9bL3E4aZccVwpwP+5W9Vjkg==
  /number-is-nan/1.0.1:
    dev: false
    engines:
      node: '>=0.10.0'
    optional: true
    resolution:
      integrity: sha1-CXtgK1NCKlIsGvuHkDGDNpQaAR0=
  /nyc/14.1.1:
    dependencies:
      archy: 1.0.0
      caching-transform: 3.0.2
      convert-source-map: 1.7.0
      cp-file: 6.2.0
      find-cache-dir: 2.1.0
      find-up: 3.0.0
      foreground-child: 1.5.6
      glob: 7.1.6
      istanbul-lib-coverage: 2.0.5
      istanbul-lib-hook: 2.0.7
      istanbul-lib-instrument: 3.3.0
      istanbul-lib-report: 2.0.8
      istanbul-lib-source-maps: 3.0.6
      istanbul-reports: 2.2.7
      js-yaml: 3.14.1
      make-dir: 2.1.0
      merge-source-map: 1.1.0
      resolve-from: 4.0.0
      rimraf: 2.7.1
      signal-exit: 3.0.3
      spawn-wrap: 1.4.3
      test-exclude: 5.2.3
      uuid: 3.4.0
      yargs: 13.3.2
      yargs-parser: 13.1.2
    dev: false
    engines:
      node: '>=6'
    hasBin: true
    resolution:
      integrity: sha512-OI0vm6ZGUnoGZv/tLdZ2esSVzDwUC88SNs+6JoSOMVxA+gKMB8Tk7jBwgemLx4O40lhhvZCVw1C+OYLOBOPXWw==
  /oauth-sign/0.9.0:
    dev: false
    resolution:
      integrity: sha512-fexhUFFPTGV8ybAtSIGbV6gOkSv8UtRbDBnAyLQw4QPKkgNlsH2ByPGtMUqdWkos6YCRmAqViwgZrJc/mRDzZQ==
  /object-assign/4.1.1:
    dev: false
    engines:
      node: '>=0.10.0'
    resolution:
      integrity: sha1-IQmtx5ZYh8/AXLvUQsrIv7s2CGM=
  /object-inspect/1.9.0:
    dev: false
    resolution:
      integrity: sha512-i3Bp9iTqwhaLZBxGkRfo5ZbE07BQRT7MGu8+nNgwW9ItGp1TzCTw2DLEoWwjClxBjOFI/hWljTAmYGCEwmtnOw==
  /object-keys/1.1.1:
    dev: false
    engines:
      node: '>= 0.4'
    resolution:
      integrity: sha512-NuAESUOUMrlIXOfHKzD6bpPu3tYt3xvjNdRIQ+FeT0lNb4K8WR70CaDxhuNguS2XG+GjkyMwOzsN5ZktImfhLA==
  /object.assign/4.1.0:
    dependencies:
      define-properties: 1.1.3
      function-bind: 1.1.1
      has-symbols: 1.0.2
      object-keys: 1.1.1
    dev: false
    engines:
      node: '>= 0.4'
    resolution:
      integrity: sha512-exHJeq6kBKj58mqGyTQ9DFvrZC/eR6OwxzoM9YRoGBqrXYonaFyGiFMuc9VZrXf7DarreEwMpurG3dd+CNyW5w==
  /object.assign/4.1.2:
    dependencies:
      call-bind: 1.0.2
      define-properties: 1.1.3
      has-symbols: 1.0.2
      object-keys: 1.1.1
    dev: false
    engines:
      node: '>= 0.4'
    resolution:
      integrity: sha512-ixT2L5THXsApyiUPYKmW+2EHpXXe5Ii3M+f4e+aJFAHao5amFRW6J0OO6c/LU8Be47utCx2GL89hxGB6XSmKuQ==
  /object.getownpropertydescriptors/2.1.2:
    dependencies:
      call-bind: 1.0.2
      define-properties: 1.1.3
      es-abstract: 1.18.0
    dev: false
    engines:
      node: '>= 0.8'
    resolution:
      integrity: sha512-WtxeKSzfBjlzL+F9b7M7hewDzMwy+C8NRssHd1YrNlzHzIDrXcXiNOMrezdAEM4UXixgV+vvnyBeN7Rygl2ttQ==
  /object.values/1.1.3:
    dependencies:
      call-bind: 1.0.2
      define-properties: 1.1.3
      es-abstract: 1.18.0
      has: 1.0.3
    dev: false
    engines:
      node: '>= 0.4'
    resolution:
      integrity: sha512-nkF6PfDB9alkOUxpf1HNm/QlkeW3SReqL5WXeBLpEJJnlPSvRaDQpW3gQTksTN3fgJX4hL42RzKyOin6ff3tyw==
  /on-finished/2.3.0:
    dependencies:
      ee-first: 1.1.1
    dev: false
    engines:
      node: '>= 0.8'
    resolution:
      integrity: sha1-IPEzZIGwg811M3mSoWlxqi2QaUc=
  /once/1.4.0:
    dependencies:
      wrappy: 1.0.2
    dev: false
    resolution:
      integrity: sha1-WDsap3WWHUsROsF9nFC6753Xa9E=
  /onetime/5.1.2:
    dependencies:
      mimic-fn: 2.1.0
    dev: false
    engines:
      node: '>=6'
    resolution:
      integrity: sha512-kbpaSSGJTWdAY5KPVeMOKXSrPtr8C8C7wodJbcsd51jRnmD+GZu8Y0VoU6Dm5Z4vWr0Ig/1NKuWRKf7j5aaYSg==
  /open/7.4.2:
    dependencies:
      is-docker: 2.1.1
      is-wsl: 2.2.0
    dev: false
    engines:
      node: '>=8'
    resolution:
      integrity: sha512-MVHddDVweXZF3awtlAS+6pgKLlm/JgxZ90+/NBurBoQctVOOB/zDdVjcyPzQ+0laDGbsWgrRkflI65sQeOgT9Q==
  /optionator/0.8.3:
    dependencies:
      deep-is: 0.1.3
      fast-levenshtein: 2.0.6
      levn: 0.3.0
      prelude-ls: 1.1.2
      type-check: 0.3.2
      word-wrap: 1.2.3
    dev: false
    engines:
      node: '>= 0.8.0'
    resolution:
      integrity: sha512-+IW9pACdk3XWmmTXG8m3upGUJst5XRGzxMRjXzAuJ1XnIFNvfhjjIuYkDvysnPQ7qzqVzLt78BCruntqRhWQbA==
  /optionator/0.9.1:
    dependencies:
      deep-is: 0.1.3
      fast-levenshtein: 2.0.6
      levn: 0.4.1
      prelude-ls: 1.2.1
      type-check: 0.4.0
      word-wrap: 1.2.3
    dev: false
    engines:
      node: '>= 0.8.0'
    resolution:
      integrity: sha512-74RlY5FCnhq4jRxVUPKDaRwrVNXMqsGsiW6AJw4XK8hmtm10wC0ypZBLw5IIp85NZMr91+qd1RvvENwg7jjRFw==
  /os-homedir/1.0.2:
    dev: false
    engines:
      node: '>=0.10.0'
    resolution:
      integrity: sha1-/7xJiDNuDoM94MFox+8VISGqf7M=
  /p-finally/2.0.1:
    dev: false
    engines:
      node: '>=8'
    resolution:
      integrity: sha512-vpm09aKwq6H9phqRQzecoDpD8TmVyGw70qmWlyq5onxY7tqyTTFVvxMykxQSQKILBSFlbXpypIw2T1Ml7+DDtw==
  /p-limit/1.3.0:
    dependencies:
      p-try: 1.0.0
    dev: false
    engines:
      node: '>=4'
    resolution:
      integrity: sha512-vvcXsLAJ9Dr5rQOPk7toZQZJApBl2K4J6dANSsEuh6QI41JYcsS/qhTGa9ErIUUgK3WNQoJYvylxvjqmiqEA9Q==
  /p-limit/2.3.0:
    dependencies:
      p-try: 2.2.0
    dev: false
    engines:
      node: '>=6'
    resolution:
      integrity: sha512-//88mFWSJx8lxCzwdAABTJL2MyWB12+eIY7MDL2SqLmAkeKU9qxRvWuSyTjm3FUmpBEMuFfckAIqEaVGUDxb6w==
  /p-locate/2.0.0:
    dependencies:
      p-limit: 1.3.0
    dev: false
    engines:
      node: '>=4'
    resolution:
      integrity: sha1-IKAQOyIqcMj9OcwuWAaA893l7EM=
  /p-locate/3.0.0:
    dependencies:
      p-limit: 2.3.0
    dev: false
    engines:
      node: '>=6'
    resolution:
      integrity: sha512-x+12w/To+4GFfgJhBEpiDcLozRJGegY+Ei7/z0tSLkMmxGZNybVMSfWj9aJn8Z5Fc7dBUNJOOVgPv2H7IwulSQ==
  /p-locate/4.1.0:
    dependencies:
      p-limit: 2.3.0
    dev: false
    engines:
      node: '>=8'
    resolution:
      integrity: sha512-R79ZZ/0wAxKGu3oYMlz8jy/kbhsNrS7SKZ7PxEHBgJ5+F2mtFW2fK2cOtBh1cHYkQsbzFV7I+EoRKe6Yt0oK7A==
  /p-try/1.0.0:
    dev: false
    engines:
      node: '>=4'
    resolution:
      integrity: sha1-y8ec26+P1CKOE/Yh8rGiN8GyB7M=
  /p-try/2.2.0:
    dev: false
    engines:
      node: '>=6'
    resolution:
      integrity: sha512-R4nPAVTAU0B9D35/Gk3uJf/7XYbQcyohSKdvAxIRSNghFl4e71hVoGnBNQz9cWaXxO2I10KTC+3jMdvvoKw6dQ==
  /pac-proxy-agent/3.0.1:
    dependencies:
      agent-base: 4.3.0
      debug: 4.3.1
      get-uri: 2.0.4
      http-proxy-agent: 2.1.0
      https-proxy-agent: 3.0.1
      pac-resolver: 3.0.0
      raw-body: 2.4.1
      socks-proxy-agent: 4.0.2
    dev: false
    resolution:
      integrity: sha512-44DUg21G/liUZ48dJpUSjZnFfZro/0K5JTyFYLBcmh9+T6Ooi4/i4efwUiEy0+4oQusCBqWdhv16XohIj1GqnQ==
  /pac-resolver/3.0.0:
    dependencies:
      co: 4.6.0
      degenerator: 1.0.4
      ip: 1.1.5
      netmask: 1.0.6
      thunkify: 2.1.2
    dev: false
    resolution:
      integrity: sha512-tcc38bsjuE3XZ5+4vP96OfhOugrX+JcnpUbhfuc4LuXBLQhoTthOstZeoQJBDnQUDYzYmdImKsbz0xSl1/9qeA==
  /package-hash/3.0.0:
    dependencies:
      graceful-fs: 4.2.6
      hasha: 3.0.0
      lodash.flattendeep: 4.4.0
      release-zalgo: 1.0.0
    dev: false
    engines:
      node: '>=6'
    resolution:
      integrity: sha512-lOtmukMDVvtkL84rJHI7dpTYq+0rli8N2wlnqUcBuDWCfVhRUfOmnR9SsoHFMLpACvEV60dX7rd0rFaYDZI+FA==
  /parent-module/1.0.1:
    dependencies:
      callsites: 3.1.0
    dev: false
    engines:
      node: '>=6'
    resolution:
      integrity: sha512-GQ2EWRpQV8/o+Aw8YqtfZZPfNRWZYkbidE9k5rpl/hC3vtHHBfGm2Ifi6qWV+coDGkrUKZAxE3Lot5kcsRlh+g==
  /parse-json/2.2.0:
    dependencies:
      error-ex: 1.3.2
    dev: false
    engines:
      node: '>=0.10.0'
    resolution:
      integrity: sha1-9ID0BDTvgHQfhGkJn43qGPVaTck=
  /parse-json/4.0.0:
    dependencies:
      error-ex: 1.3.2
      json-parse-better-errors: 1.0.2
    dev: false
    engines:
      node: '>=4'
    resolution:
      integrity: sha1-vjX1Qlvh9/bHRxhPmKeIy5lHfuA=
  /parse-passwd/1.0.0:
    dev: false
    engines:
      node: '>=0.10.0'
    resolution:
      integrity: sha1-bVuTSkVpk7I9N/QKOC1vFmao5cY=
  /parseurl/1.3.3:
    dev: false
    engines:
      node: '>= 0.8'
    resolution:
      integrity: sha512-CiyeOxFT/JZyN5m0z9PfXw4SCBJ6Sygz1Dpl0wqjlhDEGGBP1GnsUVEL0p63hoG1fcj3fHynXi9NYO4nWOL+qQ==
  /path-browserify/1.0.1:
    dev: false
    resolution:
      integrity: sha512-b7uo2UCUOYZcnF/3ID0lulOJi/bafxa1xPe7ZPsammBSpjSWQkjNxlt635YGS2MiR9GjvuXCtz2emr3jbsz98g==
  /path-exists/3.0.0:
    dev: false
    engines:
      node: '>=4'
    resolution:
      integrity: sha1-zg6+ql94yxiSXqfYENe1mwEP1RU=
  /path-exists/4.0.0:
    dev: false
    engines:
      node: '>=8'
    resolution:
      integrity: sha512-ak9Qy5Q7jYb2Wwcey5Fpvg2KoAc/ZIhLSLOSBmRmygPsGwkVVt0fZa0qrtMz+m6tJTAHfZQ8FnmB4MG4LWy7/w==
  /path-is-absolute/1.0.1:
    dev: false
    engines:
      node: '>=0.10.0'
    resolution:
      integrity: sha1-F0uSaHNVNP+8es5r9TpanhtcX18=
  /path-key/2.0.1:
    dev: false
    engines:
      node: '>=4'
    resolution:
      integrity: sha1-QRyttXTFoUDTpLGRDUDYDMn0C0A=
  /path-key/3.1.1:
    dev: false
    engines:
      node: '>=8'
    resolution:
      integrity: sha512-ojmeN0qd+y0jszEtoY48r0Peq5dwMEkIlCOu6Q5f41lfkswXuKtYrhgoTpLnyIcHm24Uhqx+5Tqm2InSwLhE6Q==
  /path-parse/1.0.6:
    dev: false
    resolution:
      integrity: sha512-GSmOT2EbHrINBf9SR7CDELwlJ8AENk3Qn7OikK4nFYAu3Ote2+JYNVvkpAEQm3/TLNEJFD/xZJjzyxg3KBWOzw==
  /path-to-regexp/0.1.7:
    dev: false
    resolution:
      integrity: sha1-32BBeABfUi8V60SQ5yR6G/qmf4w=
  /path-to-regexp/1.8.0:
    dependencies:
      isarray: 0.0.1
    dev: false
    resolution:
      integrity: sha512-n43JRhlUKUAlibEJhPeir1ncUID16QnEjNpwzNdO3Lm4ywrBpBZ5oLD0I6br9evr1Y9JTqwRtAh7JLoOzAQdVA==
  /path-to-regexp/2.4.0:
    dev: false
    resolution:
      integrity: sha512-G6zHoVqC6GGTQkZwF4lkuEyMbVOjoBKAEybQUypI1WTkqinCOrq2x6U2+phkJ1XsEMTy4LjtwPI7HW+NVrRR2w==
  /path-type/2.0.0:
    dependencies:
      pify: 2.3.0
    dev: false
    engines:
      node: '>=4'
    resolution:
      integrity: sha1-8BLMuEFbcJb8LaoQVMPXI4lZTHM=
  /path-type/3.0.0:
    dependencies:
      pify: 3.0.0
    dev: false
    engines:
      node: '>=4'
    resolution:
      integrity: sha512-T2ZUsdZFHgA3u4e5PfPbjd7HDDpxPnQb5jN0SrDsjNSuVXHJqtwTnWqG0B1jZrgmJ/7lj1EmVIByWt1gxGkWvg==
  /path-type/4.0.0:
    dev: false
    engines:
      node: '>=8'
    resolution:
      integrity: sha512-gDKb8aZMDeD/tZWs9P6+q0J9Mwkdl6xMV8TjnGP3qJVJ06bdMgkbBlLU8IdfOsIsFz2BW1rNVT3XuNEl8zPAvw==
  /pathval/1.1.1:
    dev: false
    resolution:
      integrity: sha512-Dp6zGqpTdETdR63lehJYPeIOqpiNBNtc7BpWSLrOje7UaIsE5aY92r/AunQA7rsXvet3lrJ3JnZX29UPTKXyKQ==
  /pend/1.2.0:
    dev: false
    resolution:
      integrity: sha1-elfrVQpng/kRUzH89GY9XI4AelA=
  /performance-now/2.1.0:
    dev: false
    resolution:
      integrity: sha1-Ywn04OX6kT7BxpMHrjZLSzd8nns=
  /picomatch/2.2.2:
    dev: false
    engines:
      node: '>=8.6'
    resolution:
      integrity: sha512-q0M/9eZHzmr0AulXyPwNfZjtwZ/RBZlbN3K3CErVrk50T2ASYI7Bye0EvekFY3IP1Nt2DHu0re+V2ZHIpMkuWg==
  /pidtree/0.3.1:
    dev: false
    engines:
      node: '>=0.10'
    hasBin: true
    resolution:
      integrity: sha512-qQbW94hLHEqCg7nhby4yRC7G2+jYHY4Rguc2bjw7Uug4GIJuu1tvf2uHaZv5Q8zdt+WKJ6qK1FOI6amaWUo5FA==
  /pify/2.3.0:
    dev: false
    engines:
      node: '>=0.10.0'
    resolution:
      integrity: sha1-7RQaasBDqEnqWISY59yosVMw6Qw=
  /pify/3.0.0:
    dev: false
    engines:
      node: '>=4'
    resolution:
      integrity: sha1-5aSs0sEB/fPZpNB/DbxNtJ3SgXY=
  /pify/4.0.1:
    dev: false
    engines:
      node: '>=6'
    resolution:
      integrity: sha512-uB80kBFb/tfd68bVleG9T5GGsGPjJrLAUpR5PZIrhBnIaRTQRjqdJSsIKkOP6OAIFbj7GOrcudc5pNjZ+geV2g==
  /pkg-dir/2.0.0:
    dependencies:
      find-up: 2.1.0
    dev: false
    engines:
      node: '>=4'
    resolution:
      integrity: sha1-9tXREJ4Z1j7fQo4L1X4Sd3YVM0s=
  /pkg-dir/3.0.0:
    dependencies:
      find-up: 3.0.0
    dev: false
    engines:
      node: '>=6'
    resolution:
      integrity: sha512-/E57AYkoeQ25qkxMj5PBOVgF8Kiu/h7cYS30Z5+R7WaiCCBfLq58ZI/dSeaEKb9WVJV5n/03QwrN3IeWIFllvw==
  /pluralize/8.0.0:
    dev: false
    engines:
      node: '>=4'
    resolution:
      integrity: sha512-Nc3IT5yHzflTfbjgqWcCPpo7DaKy4FnpB0l/zCAW0Tc7jxAiuqSxHasntB3D7887LSrA93kDJ9IXovxJYxyLCA==
  /prebuild-install/6.0.1:
    dependencies:
      detect-libc: 1.0.3
      expand-template: 2.0.3
      github-from-package: 0.0.0
      minimist: 1.2.5
      mkdirp-classic: 0.5.3
      napi-build-utils: 1.0.2
      node-abi: 2.21.0
      noop-logger: 0.1.1
      npmlog: 4.1.2
      pump: 3.0.0
      rc: 1.2.8
      simple-get: 3.1.0
      tar-fs: 2.1.1
      tunnel-agent: 0.6.0
      which-pm-runs: 1.0.0
    dev: false
    engines:
      node: '>=6'
    hasBin: true
    optional: true
    resolution:
      integrity: sha512-7GOJrLuow8yeiyv75rmvZyeMGzl8mdEX5gY69d6a6bHWmiPevwqFw+tQavhK0EYMaSg3/KD24cWqeQv1EWsqDQ==
  /prelude-ls/1.1.2:
    dev: false
    engines:
      node: '>= 0.8.0'
    resolution:
      integrity: sha1-IZMqVJ9eUv/ZqCf1cOBL5iqX2lQ=
  /prelude-ls/1.2.1:
    dev: false
    engines:
      node: '>= 0.8.0'
    resolution:
      integrity: sha512-vkcDPrRZo1QZLbn5RLGPpg/WmIQ65qoWWhcGKf/b5eplkkarX0m9z8ppCat4mlOqUsWpyNuYgO3VRyrYHSzX5g==
  /prettier/1.19.1:
    dev: false
    engines:
      node: '>=4'
    hasBin: true
    resolution:
      integrity: sha512-s7PoyDv/II1ObgQunCbB9PdLmUcBZcnWOcxDh7O0N/UwDEsHyqkW+Qh28jW+mVuCdx7gLB0BotYI1Y6uI9iyew==
  /priorityqueuejs/1.0.0:
    dev: false
    resolution:
      integrity: sha1-LuTyPCVgkT4IwHzlzN1t498sWvg=
  /process-nextick-args/1.0.7:
    dev: false
    resolution:
      integrity: sha1-FQ4gt1ZZCtP5EJPyWk8q2L/zC6M=
  /process-nextick-args/2.0.1:
    dev: false
    resolution:
      integrity: sha512-3ouUOpQhtgrbOa17J7+uxOTpITYWaGP7/AhoR3+A+/1e9skrzelGi/dXzEYyvbxubEF6Wn2ypscTKiKJFFn1ag==
  /process/0.11.10:
    dev: false
    engines:
      node: '>= 0.6.0'
    resolution:
      integrity: sha1-czIwDoQBYb2j5podHZGn1LwW8YI=
  /progress/2.0.3:
    dev: false
    engines:
      node: '>=0.4.0'
    resolution:
      integrity: sha512-7PiHtLll5LdnKIMw100I+8xJXR5gW2QwWYkT6iJva0bXitZKa/XMrSbdmg3r2Xnaidz9Qumd0VPaMrZlF9V9sA==
  /promise/8.1.0:
    dependencies:
      asap: 2.0.6
    dev: false
    resolution:
      integrity: sha512-W04AqnILOL/sPRXziNicCjSNRruLAuIHEOVBazepu0545DDNGYHz7ar9ZgZ1fMU8/MA4mVxp5rkBWRi6OXIy3Q==
  /propagate/2.0.1:
    dev: false
    engines:
      node: '>= 8'
    resolution:
      integrity: sha512-vGrhOavPSTz4QVNuBNdcNXePNdNMaO1xj9yBeH1ScQPjk/rhg9sSlCXPhMkFuaNNW/syTvYqsnbIJxMBfRbbag==
  /proxy-addr/2.0.6:
    dependencies:
      forwarded: 0.1.2
      ipaddr.js: 1.9.1
    dev: false
    engines:
      node: '>= 0.10'
    resolution:
      integrity: sha512-dh/frvCBVmSsDYzw6n926jv974gddhkFPfiN8hPOi30Wax25QZyZEGveluCgliBnqmuM+UJmBErbAUFIoDbjOw==
  /proxy-agent/3.1.1:
    dependencies:
      agent-base: 4.3.0
      debug: 4.3.1
      http-proxy-agent: 2.1.0
      https-proxy-agent: 3.0.1
      lru-cache: 5.1.1
      pac-proxy-agent: 3.0.1
      proxy-from-env: 1.1.0
      socks-proxy-agent: 4.0.2
    dev: false
    engines:
      node: '>=6'
    resolution:
      integrity: sha512-WudaR0eTsDx33O3EJE16PjBRZWcX8GqCEeERw1W3hZJgH/F2a46g7jty6UGty6NeJ4CKQy8ds2CJPMiyeqaTvw==
  /proxy-from-env/1.1.0:
    dev: false
    resolution:
      integrity: sha512-D+zkORCbA9f1tdWRK0RaCR3GPv50cMxcrz4X8k5LTSUD1Dkw47mKJEZQNunItRTkWwgtaUSo1RVFRIG9ZXiFYg==
  /pseudomap/1.0.2:
    dev: false
    resolution:
      integrity: sha1-8FKijacOYYkX7wqKw0wa5aaChrM=
  /psl/1.8.0:
    dev: false
    resolution:
      integrity: sha512-RIdOzyoavK+hA18OGGWDqUTsCLhtA7IcZ/6NCs4fFJaHBDab+pDDmDIByWFRQJq2Cd7r1OoQxBGKOaztq+hjIQ==
  /pump/3.0.0:
    dependencies:
      end-of-stream: 1.4.4
      once: 1.4.0
    dev: false
    resolution:
      integrity: sha512-LwZy+p3SFs1Pytd/jYct4wpv49HiYCqd9Rlc5ZVdk0V+8Yzv6jR5Blk3TRmPL1ft69TxP0IMZGJ+WPFU2BFhww==
  /punycode/1.3.2:
    dev: false
    resolution:
      integrity: sha1-llOgNvt8HuQjQvIyXM7v6jkmxI0=
  /punycode/2.1.1:
    dev: false
    engines:
      node: '>=6'
    resolution:
      integrity: sha512-XRsRjdf+j5ml+y/6GKHPZbrF/8p2Yga0JPtdqTIY2Xe5ohJPD9saDJJLPvp9+NSBprVvevdXZybnj2cv8OEd0A==
  /puppeteer/3.3.0:
    dependencies:
      debug: 4.3.1
      extract-zip: 2.0.1
      https-proxy-agent: 4.0.0
      mime: 2.5.2
      progress: 2.0.3
      proxy-from-env: 1.1.0
      rimraf: 3.0.2
      tar-fs: 2.1.1
      unbzip2-stream: 1.4.3
      ws: 7.4.4
    dev: false
    engines:
      node: '>=10.18.1'
    requiresBuild: true
    resolution:
      integrity: sha512-23zNqRltZ1PPoK28uRefWJ/zKb5Jhnzbbwbpcna2o5+QMn17F0khq5s1bdH3vPlyj+J36pubccR8wiNA/VE0Vw==
  /qjobs/1.2.0:
    dev: false
    engines:
      node: '>=0.9'
    resolution:
      integrity: sha512-8YOJEHtxpySA3fFDyCRxA+UUV+fA+rTWnuWvylOK/NCjhY+b4ocCtmu8TtsWb+mYeU+GCHf/S66KZF/AsteKHg==
  /qs/6.5.2:
    dev: false
    engines:
      node: '>=0.6'
    resolution:
      integrity: sha512-N5ZAX4/LxJmF+7wN74pUD6qAh9/wnvdQcjq9TZjevvXzSUo7bfmw91saqMjzGS2xq91/odN2dW/WOl7qQHNDGA==
  /qs/6.7.0:
    dev: false
    engines:
      node: '>=0.6'
    resolution:
      integrity: sha512-VCdBRNFTX1fyE7Nb6FYoURo/SPe62QCaAyzJvUjwRaIsc+NePBEniHlvxFmmX56+HZphIGtV0XeCirBtpDrTyQ==
  /qs/6.9.6:
    dev: false
    engines:
      node: '>=0.6'
    resolution:
      integrity: sha512-TIRk4aqYLNoJUbd+g2lEdz5kLWIuTMRagAXxl78Q0RiVjAOugHmeKNGdd3cwo/ktpf9aL9epCfFqWDEKysUlLQ==
  /query-string/5.1.1:
    dependencies:
      decode-uri-component: 0.2.0
      object-assign: 4.1.1
      strict-uri-encode: 1.1.0
    dev: false
    engines:
      node: '>=0.10.0'
    resolution:
      integrity: sha512-gjWOsm2SoGlgLEdAGt7a6slVOk9mGiXmPFMqrEhLQ68rhQuBnpfs3+EmlvqKyxnCo9/PPlF+9MtY02S1aFg+Jw==
  /querystring/0.2.0:
    dev: false
    engines:
      node: '>=0.4.x'
    resolution:
      integrity: sha1-sgmEkgO7Jd+CDadW50cAWHhSFiA=
  /querystring/0.2.1:
    dev: false
    engines:
      node: '>=0.4.x'
    resolution:
      integrity: sha512-wkvS7mL/JMugcup3/rMitHmd9ecIGd2lhFhK9N3UUQ450h66d1r3Y9nvXzQAW1Lq+wyx61k/1pfKS5KuKiyEbg==
  /queue-microtask/1.2.2:
    dev: false
    resolution:
      integrity: sha512-dB15eXv3p2jDlbOiNLyMabYg1/sXvppd8DP2J3EOCQ0AkuSXCW2tP7mnVouVLJKgUMY6yP0kcQDVpLCN13h4Xg==
  /quote/0.4.0:
    dev: false
    resolution:
      integrity: sha1-EIOSF/bBNiuJGUBE0psjP9fzLwE=
  /ramda/0.27.1:
    dev: false
    resolution:
      integrity: sha512-PgIdVpn5y5Yns8vqb8FzBUEYn98V3xcPgawAkkgj0YJ0qDsnHCiNmZYfOGMgOvoB0eWFLpYbhxUR3mxfDIMvpw==
  /randombytes/2.1.0:
    dependencies:
      safe-buffer: 5.2.1
    dev: false
    resolution:
      integrity: sha512-vYl3iOX+4CKUWuxGi9Ukhie6fsqXqS9FE2Zaic4tNFD2N2QQaXOMFbuKK4QmDHC0JO6B1Zp41J0LpT0oR68amQ==
  /range-parser/1.2.1:
    dev: false
    engines:
      node: '>= 0.6'
    resolution:
      integrity: sha512-Hrgsx+orqoygnmhFbKaHE6c296J+HTAQXoxEF6gNupROmmGJRoyzfG3ccAveqCBrwr/2yxQ5BVd/GTl5agOwSg==
  /raw-body/2.4.0:
    dependencies:
      bytes: 3.1.0
      http-errors: 1.7.2
      iconv-lite: 0.4.24
      unpipe: 1.0.0
    dev: false
    engines:
      node: '>= 0.8'
    resolution:
      integrity: sha512-4Oz8DUIwdvoa5qMJelxipzi/iJIi40O5cGV1wNYp5hvZP8ZN0T+jiNkL0QepXs+EsQ9XJ8ipEDoiH70ySUJP3Q==
  /raw-body/2.4.1:
    dependencies:
      bytes: 3.1.0
      http-errors: 1.7.3
      iconv-lite: 0.4.24
      unpipe: 1.0.0
    dev: false
    engines:
      node: '>= 0.8'
    resolution:
      integrity: sha512-9WmIKF6mkvA0SLmA2Knm9+qj89e+j1zqgyn8aXGd7+nAduPoqgI9lO57SAZNn/Byzo5P7JhXTyg9PzaJbH73bA==
  /rc/1.2.8:
    dependencies:
      deep-extend: 0.6.0
      ini: 1.3.8
      minimist: 1.2.5
      strip-json-comments: 2.0.1
    dev: false
    hasBin: true
    optional: true
    resolution:
      integrity: sha512-y3bGgqKj3QBdxLbLkomlohkvsA8gdAiUQlSBJnBhfn+BPxg4bc62d8TcBW15wavDfgexCgccckhcZvywyQYPOw==
  /read-pkg-up/2.0.0:
    dependencies:
      find-up: 2.1.0
      read-pkg: 2.0.0
    dev: false
    engines:
      node: '>=4'
    resolution:
      integrity: sha1-a3KoBImE4MQeeVEP1en6mbO1Sb4=
  /read-pkg-up/4.0.0:
    dependencies:
      find-up: 3.0.0
      read-pkg: 3.0.0
    dev: false
    engines:
      node: '>=6'
    resolution:
      integrity: sha512-6etQSH7nJGsK0RbG/2TeDzZFa8shjQ1um+SwQQ5cwKy0dhSXdOncEhb1CPpvQG4h7FyOV6EB6YlV0yJvZQNAkA==
  /read-pkg/2.0.0:
    dependencies:
      load-json-file: 2.0.0
      normalize-package-data: 2.5.0
      path-type: 2.0.0
    dev: false
    engines:
      node: '>=4'
    resolution:
      integrity: sha1-jvHAYjxqbbDcZxPEv6xGMysjaPg=
  /read-pkg/3.0.0:
    dependencies:
      load-json-file: 4.0.0
      normalize-package-data: 2.5.0
      path-type: 3.0.0
    dev: false
    engines:
      node: '>=4'
    resolution:
      integrity: sha1-nLxoaXj+5l0WwA4rGcI3/Pbjg4k=
  /readable-stream/1.1.14:
    dependencies:
      core-util-is: 1.0.2
      inherits: 2.0.4
      isarray: 0.0.1
      string_decoder: 0.10.31
    dev: false
    resolution:
      integrity: sha1-fPTFTvZI44EwhMY23SB54WbAgdk=
  /readable-stream/2.0.6:
    dependencies:
      core-util-is: 1.0.2
      inherits: 2.0.4
      isarray: 1.0.0
      process-nextick-args: 1.0.7
      string_decoder: 0.10.31
      util-deprecate: 1.0.2
    dev: false
    resolution:
      integrity: sha1-j5A0HmilPMySh4jaz80Rs265t44=
  /readable-stream/2.3.7:
    dependencies:
      core-util-is: 1.0.2
      inherits: 2.0.4
      isarray: 1.0.0
      process-nextick-args: 2.0.1
      safe-buffer: 5.1.2
      string_decoder: 1.1.1
      util-deprecate: 1.0.2
    dev: false
    resolution:
      integrity: sha512-Ebho8K4jIbHAxnuxi7o42OrZgF/ZTNcsZj6nRKyUmkhLFq8CHItp/fy6hQZuZmP/n3yZ9VBUbp4zz/mX8hmYPw==
  /readable-stream/3.6.0:
    dependencies:
      inherits: 2.0.4
      string_decoder: 1.3.0
      util-deprecate: 1.0.2
    dev: false
    engines:
      node: '>= 6'
    resolution:
      integrity: sha512-BViHy7LKeTz4oNnkcLJ+lVSL6vpiFeX6/d3oSH8zCW7UxP2onchk+vTGB143xuFjHS3deTgkKoXXymXqymiIdA==
  /readdirp/3.2.0:
    dependencies:
      picomatch: 2.2.2
    dev: false
    engines:
      node: '>= 8'
    resolution:
      integrity: sha512-crk4Qu3pmXwgxdSgGhgA/eXiJAPQiX4GMOZZMXnqKxHX7TaoL+3gQVo/WeuAiogr07DpnfjIMpXXa+PAIvwPGQ==
  /readdirp/3.5.0:
    dependencies:
      picomatch: 2.2.2
    dev: false
    engines:
      node: '>=8.10.0'
    resolution:
      integrity: sha512-cMhu7c/8rdhkHXWsY+osBhfSy0JikwpHK/5+imo+LpeasTF8ouErHrlYkwT0++njiyuDvc7OFY5T3ukvZ8qmFQ==
  /rechoir/0.6.2:
    dependencies:
      resolve: 1.20.0
    dev: false
    engines:
      node: '>= 0.10'
    resolution:
      integrity: sha1-hSBLVNuoLVdC4oyWdW70OvUOM4Q=
  /regenerator-runtime/0.11.1:
    dev: false
    resolution:
      integrity: sha512-MguG95oij0fC3QV3URf4V2SDYGJhJnJGqvIIgdECeODCT98wSWDAJ94SSuVpYQUoTcGUIL6L4yNB7j1DFFHSBg==
  /regenerator-runtime/0.13.7:
    dev: false
    resolution:
      integrity: sha512-a54FxoJDIr27pgf7IgeQGxmqUNYrcV338lf/6gH456HZ/PhX+5BcwHXG9ajESmwe6WRO0tAzRUrRmNONWgkrew==
  /regexpp/3.1.0:
    dev: false
    engines:
      node: '>=8'
    resolution:
      integrity: sha512-ZOIzd8yVsQQA7j8GCSlPGXwg5PfmA1mrq0JP4nGhh54LaKN3xdai/vHUDu74pKwV8OxseMS65u2NImosQcSD0Q==
  /release-zalgo/1.0.0:
    dependencies:
      es6-error: 4.1.1
    dev: false
    engines:
      node: '>=4'
    resolution:
      integrity: sha1-CXALflB0Mpc5Mw5TXFqQ+2eFFzA=
  /remove-trailing-separator/1.1.0:
    dev: false
    resolution:
      integrity: sha1-wkvOKig62tW8P1jg1IJJuSN52O8=
  /request/2.88.2:
    dependencies:
      aws-sign2: 0.7.0
      aws4: 1.11.0
      caseless: 0.12.0
      combined-stream: 1.0.8
      extend: 3.0.2
      forever-agent: 0.6.1
      form-data: 2.3.3
      har-validator: 5.1.5
      http-signature: 1.2.0
      is-typedarray: 1.0.0
      isstream: 0.1.2
      json-stringify-safe: 5.0.1
      mime-types: 2.1.29
      oauth-sign: 0.9.0
      performance-now: 2.1.0
      qs: 6.5.2
      safe-buffer: 5.2.1
      tough-cookie: 2.5.0
      tunnel-agent: 0.6.0
      uuid: 3.4.0
    deprecated: request has been deprecated, see https://github.com/request/request/issues/3142
    dev: false
    engines:
      node: '>= 6'
    resolution:
      integrity: sha512-MsvtOrfG9ZcrOwAW+Qi+F6HbD0CWXEh9ou77uOb7FM2WPhwT7smM833PzanhJLsgXjN89Ir6V2PczXNnMpwKhw==
  /require-directory/2.1.1:
    dev: false
    engines:
      node: '>=0.10.0'
    resolution:
      integrity: sha1-jGStX9MNqxyXbiNE/+f3kqam30I=
  /require-from-string/2.0.2:
    dev: false
    engines:
      node: '>=0.10.0'
    resolution:
      integrity: sha512-Xf0nWe6RseziFMu+Ap9biiUbmplq6S9/p+7w7YXP/JBHhrUDDUhwa+vANyubuqfZWTveU//DYVGsDG7RKL/vEw==
  /require-main-filename/2.0.0:
    dev: false
    resolution:
      integrity: sha512-NKN5kMDylKuldxYLSUfrbo5Tuzh4hd+2E8NPPX02mZtn1VuREQToYe/ZdlJy+J3uCpfaiGF05e7B8W0iXbQHmg==
  /requirejs/2.3.6:
    dev: false
    engines:
      node: '>=0.4.0'
    hasBin: true
    resolution:
      integrity: sha512-ipEzlWQe6RK3jkzikgCupiTbTvm4S0/CAU5GlgptkN5SO6F3u0UD0K18wy6ErDqiCyP4J4YYe1HuAShvsxePLg==
  /requires-port/1.0.0:
    dev: false
    resolution:
      integrity: sha1-kl0mAdOaxIXgkc8NpcbmlNw9yv8=
  /resolve-dir/1.0.1:
    dependencies:
      expand-tilde: 2.0.2
      global-modules: 1.0.0
    dev: false
    engines:
      node: '>=0.10.0'
    resolution:
      integrity: sha1-eaQGRMNivoLybv/nOcm7U4IEb0M=
  /resolve-from/4.0.0:
    dev: false
    engines:
      node: '>=4'
    resolution:
      integrity: sha512-pb/MYmXstAkysRFx8piNI1tGFNQIFA3vkE3Gq4EuA1dF6gHp/+vgZqsCGJapvy8N3Q+4o7FwvquPJcnZ7RYy4g==
  /resolve-url/0.2.1:
    deprecated: https://github.com/lydell/resolve-url#deprecated
    dev: false
    resolution:
      integrity: sha1-LGN/53yJOv0qZj/iGqkIAGjiBSo=
  /resolve/1.17.0:
    dependencies:
      path-parse: 1.0.6
    dev: false
    resolution:
      integrity: sha512-ic+7JYiV8Vi2yzQGFWOkiZD5Z9z7O2Zhm9XMaTxdJExKasieFCr+yXZ/WmXsckHiKl12ar0y6XiXDx3m4RHn1w==
  /resolve/1.19.0:
    dependencies:
      is-core-module: 2.2.0
      path-parse: 1.0.6
    dev: false
    resolution:
      integrity: sha512-rArEXAgsBG4UgRGcynxWIWKFvh/XZCcS8UJdHhwy91zwAvCZIbcs+vAbflgBnNjYMs/i/i+/Ux6IZhML1yPvxg==
  /resolve/1.20.0:
    dependencies:
      is-core-module: 2.2.0
      path-parse: 1.0.6
    dev: false
    resolution:
      integrity: sha512-wENBPt4ySzg4ybFQW2TT1zMQucPK95HSh/nq2CFTZVOGut2+pQvSsgtda4d26YrYcr067wjbmzOG8byDPBX63A==
  /resolve/1.8.1:
    dependencies:
      path-parse: 1.0.6
    dev: false
    resolution:
      integrity: sha512-AicPrAC7Qu1JxPCZ9ZgCZlY35QgFnNqc+0LtbRNxnVw4TXvjQ72wnuL9JQcEBgXkI9JM8MsT9kaQoHcpCRJOYA==
  /reusify/1.0.4:
    dev: false
    engines:
      iojs: '>=1.0.0'
      node: '>=0.10.0'
    resolution:
      integrity: sha512-U9nH88a3fc/ekCF1l0/UP1IosiuIjyTh7hBvXVMHYgVcfGvt897Xguj2UOLDeI5BG2m7/uwyaLVT6fbtCwTyzw==
  /rfdc/1.2.0:
    dev: false
    resolution:
      integrity: sha512-ijLyszTMmUrXvjSooucVQwimGUk84eRcmCuLV8Xghe3UO85mjUtRAHRyoMM6XtyqbECaXuBWx18La3523sXINA==
  /rhea-promise/0.1.15:
    dependencies:
      debug: 3.2.7
      rhea: 1.0.24
      tslib: 1.14.1
    dev: false
    resolution:
      integrity: sha512-+6uilZXSJGyiqVeHQI3Krv6NTAd8cWRCY2uyCxmzR4/5IFtBqqFem1HV2OiwSj0Gu7OFChIJDfH2JyjN7J0vRA==
  /rhea-promise/1.1.0:
    dependencies:
      debug: 3.2.7
      rhea: 1.0.24
      tslib: 1.14.1
    dev: false
    resolution:
      integrity: sha512-LKcyeh7Df4q4wApcsi5+HhMI7T636y0hz+5qVI9ESZi0D6SnFPRbefWzYQXCZmqvLgWeTOyKQbjJaJFSYp2kAA==
  /rhea/1.0.24:
    dependencies:
      debug: 3.2.7
    dev: false
    resolution:
      integrity: sha512-PEl62U2EhxCO5wMUZ2/bCBcXAVKN9AdMSNQOrp3+R5b77TEaOSiy16MQ0sIOmzj/iqsgIAgPs1mt3FYfu1vIXA==
  /rimraf/2.7.1:
    dependencies:
      glob: 7.1.6
    dev: false
    hasBin: true
    resolution:
      integrity: sha512-uWjbaKIK3T1OSVptzX7Nl6PvQ3qAGtKEtVRjRuazjfL3Bx5eI409VZSqgND+4UNnmzLVdPj9FqFJNPqBZFve4w==
  /rimraf/3.0.2:
    dependencies:
      glob: 7.1.6
    dev: false
    hasBin: true
    resolution:
      integrity: sha512-JZkJMZkAGFFPP2YqXZXPbMlMBgsxzE8ILs4lMIX/2o0L9UBw9O/Y3o6wFw/i9YLapcUJWwqbi3kdxIPdC62TIA==
  /rollup-plugin-local-resolve/1.0.7:
    dev: false
    resolution:
      integrity: sha1-xIZwFxbBWt0hJ1ZcLqoQESMyCIc=
  /rollup-plugin-node-resolve/3.4.0:
    dependencies:
      builtin-modules: 2.0.0
      is-module: 1.0.0
      resolve: 1.20.0
    deprecated: This package has been deprecated and is no longer maintained. Please use @rollup/plugin-node-resolve.
    dev: false
    resolution:
      integrity: sha512-PJcd85dxfSBWih84ozRtBkB731OjXk0KnzN0oGp7WOWcarAFkVa71cV5hTJg2qpVsV2U8EUwrzHP3tvy9vS3qg==
  /rollup-plugin-shim/1.0.0:
    dev: false
    resolution:
      integrity: sha512-rZqFD43y4U9nSqVq3iyWBiDwmBQJY8Txi04yI9jTKD3xcl7CbFjh1qRpQshUB3sONLubDzm7vJiwB+1MEGv67w==
  /rollup-plugin-sourcemaps/0.4.2_rollup@1.32.1:
    dependencies:
      rollup: 1.32.1
      rollup-pluginutils: 2.8.2
      source-map-resolve: 0.5.3
    dev: false
    engines:
      node: '>=4.5.0'
      npm: '>=2.15.9'
    peerDependencies:
      rollup: '>=0.31.2'
    resolution:
      integrity: sha1-YhJaqUCHqt97g+9N+vYptHMTXoc=
  /rollup-plugin-terser/5.3.1_rollup@1.32.1:
    dependencies:
      '@babel/code-frame': 7.12.13
      jest-worker: 24.9.0
      rollup: 1.32.1
      rollup-pluginutils: 2.8.2
      serialize-javascript: 4.0.0
      terser: 4.8.0
    dev: false
    peerDependencies:
      rollup: '>=0.66.0 <3'
    resolution:
      integrity: sha512-1pkwkervMJQGFYvM9nscrUoncPwiKR/K+bHdjv6PFgRo3cgPHoRT83y2Aa3GvINj4539S15t/tpFPb775TDs6w==
  /rollup-plugin-visualizer/4.2.0_rollup@1.32.1:
    dependencies:
      nanoid: 3.1.20
      open: 7.4.2
      rollup: 1.32.1
      source-map: 0.7.3
      yargs: 16.2.0
    dev: false
    engines:
      node: '>=10'
    hasBin: true
    peerDependencies:
      rollup: '>=1.20.0'
    resolution:
      integrity: sha512-xjfvoK4x0G7lBT3toMx8K/9tkCEWhRehnSJnn+PLY3Hjk8sNvyo407b68Cd3hdV9j42xcb8HXt0ZrmRi5NWeaQ==
  /rollup-pluginutils/2.8.2:
    dependencies:
      estree-walker: 0.6.1
    dev: false
    resolution:
      integrity: sha512-EEp9NhnUkwY8aif6bxgovPHMoMoNr2FulJziTndpt5H9RdwC47GSGuII9XxpSdzVGM0GWrNPHV6ie1LTNJPaLQ==
  /rollup/1.32.1:
    dependencies:
      '@types/estree': 0.0.46
      '@types/node': 8.10.66
      acorn: 7.4.1
    dev: false
    hasBin: true
    resolution:
      integrity: sha512-/2HA0Ec70TvQnXdzynFffkjA6XN+1e2pEv/uKS5Ulca40g2L7KuOE3riasHoNVHOsFD5KKZgDsMk1CP3Tw9s+A==
  /run-parallel/1.2.0:
    dependencies:
      queue-microtask: 1.2.2
    dev: false
    resolution:
      integrity: sha512-5l4VyZR86LZ/lDxZTR6jqL8AFE2S0IFLMP26AbjsLVADxHdhB/c0GUsH+y39UfCi3dzz8OlQuPmnaJOMoDHQBA==
  /safe-buffer/5.1.2:
    dev: false
    resolution:
      integrity: sha512-Gd2UZBJDkXlY7GbJxfsE8/nvKkUEU1G38c1siN6QP6a9PT9MmHB8GnpscSmMJSoF8LOIrt8ud/wPtojys4G6+g==
  /safe-buffer/5.2.1:
    dev: false
    resolution:
      integrity: sha512-rp3So07KcdmmKbGvgaNxQSJr7bGVSVk5S9Eq1F+ppbRo70+YeaDxkw5Dd8NPN+GD6bjnYm2VuPuCXmpuYvmCXQ==
  /safer-buffer/2.1.2:
    dev: false
    resolution:
      integrity: sha512-YZo3K82SD7Riyi0E1EQPojLz7kpepnSQI9IyPbHHg1XXXevb5dJI7tpyN2ADxGcQbHG7vcyRHk0cbwqcQriUtg==
  /sax/0.5.8:
    dev: false
    resolution:
      integrity: sha1-1HLbIo6zMcJQaw6MFVJK25OdEsE=
  /sax/1.2.4:
    dev: false
    resolution:
      integrity: sha512-NqVDv9TpANUjFm0N8uM5GxL36UgKi9/atZw+x7YFnQ8ckwFGKrl4xX4yWtrey3UJm5nP1kUbnYgLopqWNSRhWw==
  /semaphore/1.1.0:
    dev: false
    engines:
      node: '>=0.8.0'
    resolution:
      integrity: sha512-O4OZEaNtkMd/K0i6js9SL+gqy0ZCBMgUvlSqHKi4IBdjhe7wB8pwztUk1BbZ1fmrvpwFrPbHzqd2w5pTcJH6LA==
  /semver/5.3.0:
    dev: false
    hasBin: true
    resolution:
      integrity: sha1-myzl094C0XxgEq0yaqa00M9U+U8=
  /semver/5.7.1:
    dev: false
    hasBin: true
    resolution:
      integrity: sha512-sauaDf/PZdVgrLTNYHRtpXa1iRiKcaebiKQ1BJdpQlWH2lCvexQdX55snPFyK7QzpudqbCI0qXFfOasHdyNDGQ==
  /semver/6.3.0:
    dev: false
    hasBin: true
    resolution:
      integrity: sha512-b39TBaTSfV6yBrapU89p5fKekE2m/NwnDocOVruQFS1/veMgdzuPcnOM34M6CwxW8jH/lxEa5rBoDeUwu5HHTw==
  /semver/7.3.4:
    dependencies:
      lru-cache: 6.0.0
    dev: false
    engines:
      node: '>=10'
    hasBin: true
    resolution:
      integrity: sha512-tCfb2WLjqFAtXn4KEdxIhalnRtoKFN7nAwj0B3ZXCbQloV2tq5eDbcTmT68JJD3nRJq24/XgxtQKFIpQdtvmVw==
  /send/0.17.1:
    dependencies:
      debug: 2.6.9
      depd: 1.1.2
      destroy: 1.0.4
      encodeurl: 1.0.2
      escape-html: 1.0.3
      etag: 1.8.1
      fresh: 0.5.2
      http-errors: 1.7.3
      mime: 1.6.0
      ms: 2.1.1
      on-finished: 2.3.0
      range-parser: 1.2.1
      statuses: 1.5.0
    dev: false
    engines:
      node: '>= 0.8.0'
    resolution:
      integrity: sha512-BsVKsiGcQMFwT8UxypobUKyv7irCNRHk1T0G680vk88yf6LBByGcZJOTJCrTP2xVN6yI+XjPJcNuE3V4fT9sAg==
  /serialize-javascript/4.0.0:
    dependencies:
      randombytes: 2.1.0
    dev: false
    resolution:
      integrity: sha512-GaNA54380uFefWghODBWEGisLZFj00nS5ACs6yHa9nLqlLpVLO8ChDGeKRjZnV4Nh4n0Qi7nhYZD/9fCPzEqkw==
  /serve-static/1.14.1:
    dependencies:
      encodeurl: 1.0.2
      escape-html: 1.0.3
      parseurl: 1.3.3
      send: 0.17.1
    dev: false
    engines:
      node: '>= 0.8.0'
    resolution:
      integrity: sha512-JMrvUwE54emCYWlTI+hGrGv5I8dEwmco/00EvkzIIsR7MqrHonbD9pO2MOfFnpFntl7ecpZs+3mW+XbQZu9QCg==
  /set-blocking/2.0.0:
    dev: false
    resolution:
      integrity: sha1-BF+XgtARrppoA93TgrJDkrPYkPc=
  /setprototypeof/1.1.1:
    dev: false
    resolution:
      integrity: sha512-JvdAWfbXeIGaZ9cILp38HntZSFSo3mWg6xGcJJsd+d4aRMOqauag1C63dJfDw7OaMYwEbHMOxEZ1lqVRYP2OAw==
  /shebang-command/1.2.0:
    dependencies:
      shebang-regex: 1.0.0
    dev: false
    engines:
      node: '>=0.10.0'
    resolution:
      integrity: sha1-RKrGW2lbAzmJaMOfNj/uXer98eo=
  /shebang-command/2.0.0:
    dependencies:
      shebang-regex: 3.0.0
    dev: false
    engines:
      node: '>=8'
    resolution:
      integrity: sha512-kHxr2zZpYtdmrN1qDjrrX/Z1rR1kG8Dx+gkpK1G4eXmvXswmcE1hTWBWYUzlraYw1/yZp6YuDY77YtvbN0dmDA==
  /shebang-regex/1.0.0:
    dev: false
    engines:
      node: '>=0.10.0'
    resolution:
      integrity: sha1-2kL0l0DAtC2yypcoVxyxkMmO/qM=
  /shebang-regex/3.0.0:
    dev: false
    engines:
      node: '>=8'
    resolution:
      integrity: sha512-7++dFhtcx3353uBaq8DDR4NuxBetBzC7ZQOhmTQInHEd6bSrXdiEyzCvG07Z44UYdLShWUyXt5M/yhz8ekcb1A==
  /shell-quote/1.7.2:
    dev: false
    resolution:
      integrity: sha512-mRz/m/JVscCrkMyPqHc/bczi3OQHkLTqXHEFu0zDhK/qfv3UcOA4SVmRCLmos4bhjr9ekVQubj/R7waKapmiQg==
  /shelljs/0.8.4:
    dependencies:
      glob: 7.1.6
      interpret: 1.4.0
      rechoir: 0.6.2
    dev: false
    engines:
      node: '>=4'
    hasBin: true
    resolution:
      integrity: sha512-7gk3UZ9kOfPLIAbslLzyWeGiEqx9e3rxwZM0KE6EL8GlGwjym9Mrlx5/p33bWTu9YG6vcS4MBxYZDHYr5lr8BQ==
  /shx/0.3.3:
    dependencies:
      minimist: 1.2.5
      shelljs: 0.8.4
    dev: false
    engines:
      node: '>=6'
    hasBin: true
    resolution:
      integrity: sha512-nZJ3HFWVoTSyyB+evEKjJ1STiixGztlqwKLTUNV5KqMWtGey9fTd4KU1gdZ1X9BV6215pswQ/Jew9NsuS/fNDA==
  /signal-exit/3.0.3:
    dev: false
    resolution:
      integrity: sha512-VUJ49FC8U1OxwZLxIbTTrDvLnf/6TDgxZcK8wxR8zs13xpx7xbG60ndBlhNrFi2EMuFRoeDoJO7wthSLq42EjA==
  /simple-concat/1.0.1:
    dev: false
    optional: true
    resolution:
      integrity: sha512-cSFtAPtRhljv69IK0hTVZQ+OfE9nePi/rtJmw5UjHeVyVroEqJXP1sFztKUy1qU+xvz3u/sfYJLa947b7nAN2Q==
  /simple-get/3.1.0:
    dependencies:
      decompress-response: 4.2.1
      once: 1.4.0
      simple-concat: 1.0.1
    dev: false
    optional: true
    resolution:
      integrity: sha512-bCR6cP+aTdScaQCnQKbPKtJOKDp/hj9EDLJo3Nw4y1QksqaovlW/bnptB6/c1e+qmNIDHRK+oXFDdEqBT8WzUA==
  /sinon/9.2.4:
    dependencies:
      '@sinonjs/commons': 1.8.2
      '@sinonjs/fake-timers': 6.0.1
      '@sinonjs/samsam': 5.3.1
      diff: 4.0.2
      nise: 4.1.0
      supports-color: 7.2.0
    dev: false
    resolution:
      integrity: sha512-zljcULZQsJxVra28qIAL6ow1Z9tpattkCTEJR4RBP3TGc00FcttsP5pK284Nas5WjMZU5Yzy3kAIp3B3KRf5Yg==
  /slash/3.0.0:
    dev: false
    engines:
      node: '>=8'
    resolution:
      integrity: sha512-g9Q1haeby36OSStwb4ntCGGGaKsaVSjQ68fBxoQcutl5fS1vuY18H3wSt3jFyFtrkx+Kz0V1G85A4MyAdDMi2Q==
  /slice-ansi/4.0.0:
    dependencies:
      ansi-styles: 4.3.0
      astral-regex: 2.0.0
      is-fullwidth-code-point: 3.0.0
    dev: false
    engines:
      node: '>=10'
    resolution:
      integrity: sha512-qMCMfhY040cVHT43K9BFygqYbUPFZKHOg7K73mtTWJRb8pyP3fzf4Ixd5SzdEJQ6MRUg/WBnOLxghZtKKurENQ==
  /smart-buffer/4.1.0:
    dev: false
    engines:
      node: '>= 6.0.0'
      npm: '>= 3.0.0'
    resolution:
      integrity: sha512-iVICrxOzCynf/SNaBQCw34eM9jROU/s5rzIhpOvzhzuYHfJR/DhZfDkXiZSgKXfgv26HT3Yni3AV/DGw0cGnnw==
  /snap-shot-compare/3.0.0:
    dependencies:
      check-more-types: 2.24.0
      debug: 4.1.1
      disparity: 3.0.0
      folktale: 2.3.2
      lazy-ass: 1.6.0
      strip-ansi: 5.2.0
      variable-diff: 1.1.0
    dev: false
    engines:
      node: '>=6'
    resolution:
      integrity: sha512-bdwNOAGuKwPU+qsn0ASxTv+QfkXU+3VmkcDOkt965tes+JQQc8d6SfoLiEiRVhCey4v+ip2IjNUSbZm5nnkI9g==
  /snap-shot-core/10.2.4:
    dependencies:
      arg: 4.1.3
      check-more-types: 2.24.0
      common-tags: 1.8.0
      debug: 4.3.1
      escape-quotes: 1.0.2
      folktale: 2.3.2
      is-ci: 2.0.0
      jsesc: 2.5.2
      lazy-ass: 1.6.0
      mkdirp: 1.0.4
      pluralize: 8.0.0
      quote: 0.4.0
      ramda: 0.27.1
    dev: false
    engines:
      node: '>=6'
    hasBin: true
    resolution:
      integrity: sha512-A7tkcfmvnRKge4VzFLAWA4UYMkvFY4TZKyL+D6hnHjI3HJ4pTepjG5DfR2ACeDKMzCSTQ5EwR2iOotI+Z37zsg==
  /snap-shot-it/7.9.6:
    dependencies:
      '@bahmutov/data-driven': 1.0.0
      check-more-types: 2.24.0
      common-tags: 1.8.0
      debug: 4.3.1
      has-only: 1.1.1
      its-name: 1.0.0
      lazy-ass: 1.6.0
      pluralize: 8.0.0
      ramda: 0.27.1
      snap-shot-compare: 3.0.0
      snap-shot-core: 10.2.4
    dev: false
    engines:
      node: '>=6'
    resolution:
      integrity: sha512-t/ADZfQ8EUk4J76S5cmynye7qg1ecUFqQfANiOMNy0sFmYUaqfx9K/AWwpdcpr3vFsDptM+zSuTtKD0A1EOLqA==
  /socket.io-adapter/2.1.0:
    dev: false
    resolution:
      integrity: sha512-+vDov/aTsLjViYTwS9fPy5pEtTkrbEKsw2M+oVSoFGw6OD1IpvlV1VPhUzNbofCQ8oyMbdYJqDtGdmHQK6TdPg==
  /socket.io-parser/4.0.4:
    dependencies:
      '@types/component-emitter': 1.2.10
      component-emitter: 1.3.0
      debug: 4.3.1
    dev: false
    engines:
      node: '>=10.0.0'
    resolution:
      integrity: sha512-t+b0SS+IxG7Rxzda2EVvyBZbvFPBCjJoyHuE0P//7OAsN23GItzDRdWa6ALxZI/8R5ygK7jAR6t028/z+7295g==
  /socket.io/3.1.2:
    dependencies:
      '@types/cookie': 0.4.0
      '@types/cors': 2.8.10
      '@types/node': 10.17.13
      accepts: 1.3.7
      base64id: 2.0.0
      debug: 4.3.1
      engine.io: 4.1.1
      socket.io-adapter: 2.1.0
      socket.io-parser: 4.0.4
    dev: false
    engines:
      node: '>=10.0.0'
    resolution:
      integrity: sha512-JubKZnTQ4Z8G4IZWtaAZSiRP3I/inpy8c/Bsx2jrwGrTbKeVU5xd6qkKMHpChYeM3dWZSO0QACiGK+obhBNwYw==
  /socks-proxy-agent/4.0.2:
    dependencies:
      agent-base: 4.2.1
      socks: 2.3.3
    dev: false
    engines:
      node: '>= 6'
    resolution:
      integrity: sha512-NT6syHhI9LmuEMSK6Kd2V7gNv5KFZoLE7V5udWmn0de+3Mkj3UMA/AJPLyeNUVmElCurSHtUdM3ETpR3z770Wg==
  /socks/2.3.3:
    dependencies:
      ip: 1.1.5
      smart-buffer: 4.1.0
    dev: false
    engines:
      node: '>= 6.0.0'
      npm: '>= 3.0.0'
    resolution:
      integrity: sha512-o5t52PCNtVdiOvzMry7wU4aOqYWL0PeCXRWBEiJow4/i/wr+wpsJQ9awEu1EonLIqsfGd5qSgDdxEOvCdmBEpA==
  /source-map-resolve/0.5.3:
    dependencies:
      atob: 2.1.2
      decode-uri-component: 0.2.0
      resolve-url: 0.2.1
      source-map-url: 0.4.1
      urix: 0.1.0
    dev: false
    resolution:
      integrity: sha512-Htz+RnsXWk5+P2slx5Jh3Q66vhQj1Cllm0zvnaY98+NFx+Dv2CF/f5O/t8x+KaNdrdIAsruNzoh/KpialbqAnw==
  /source-map-support/0.5.19:
    dependencies:
      buffer-from: 1.1.1
      source-map: 0.6.1
    dev: false
    resolution:
      integrity: sha512-Wonm7zOCIJzBGQdB+thsPar0kYuCIzYvxZwlBa87yi/Mdjv7Tip2cyVbLj5o0cFPN4EVkuTwb3GDDyUx2DGnGw==
  /source-map-url/0.4.1:
    dev: false
    resolution:
      integrity: sha512-cPiFOTLUKvJFIg4SKVScy4ilPPW6rFgMgfuZJPNoDuMs3nC1HbMUycBoJw77xFIp6z1UJQJOfx6C9GMH80DiTw==
  /source-map/0.5.7:
    dev: false
    engines:
      node: '>=0.10.0'
    resolution:
      integrity: sha1-igOdLRAh0i0eoUyA2OpGi6LvP8w=
  /source-map/0.6.1:
    dev: false
    engines:
      node: '>=0.10.0'
    resolution:
      integrity: sha512-UjgapumWlbMhkBgzT7Ykc5YXUT46F0iKu8SGXq0bcwP5dz/h0Plj6enJqjz1Zbq2l5WaqYnrVbwWOWMyF3F47g==
  /source-map/0.7.3:
    dev: false
    engines:
      node: '>= 8'
    resolution:
      integrity: sha512-CkCj6giN3S+n9qrYiBTX5gystlENnRW5jZeNLHpe6aue+SrHcG5VYwujhW9s4dY31mEGsxBDrHR6oI69fTXsaQ==
  /sourcemap-codec/1.4.8:
    dev: false
    resolution:
      integrity: sha512-9NykojV5Uih4lgo5So5dtw+f0JgJX30KCNI8gwhz2J9A15wD0Ml6tjHKwf6fTSa6fAdVBdZeNOs9eJ71qCk8vA==
  /spawn-wrap/1.4.3:
    dependencies:
      foreground-child: 1.5.6
      mkdirp: 0.5.5
      os-homedir: 1.0.2
      rimraf: 2.7.1
      signal-exit: 3.0.3
      which: 1.3.1
    dev: false
    resolution:
      integrity: sha512-IgB8md0QW/+tWqcavuFgKYR/qIRvJkRLPJDFaoXtLLUaVcCDK0+HeFTkmQHj3eprcYhc+gOl0aEA1w7qZlYezw==
  /spdx-correct/3.1.1:
    dependencies:
      spdx-expression-parse: 3.0.1
      spdx-license-ids: 3.0.7
    dev: false
    resolution:
      integrity: sha512-cOYcUWwhCuHCXi49RhFRCyJEK3iPj1Ziz9DpViV3tbZOwXD49QzIN3MpOLJNxh2qwq2lJJZaKMVw9qNi4jTC0w==
  /spdx-exceptions/2.3.0:
    dev: false
    resolution:
      integrity: sha512-/tTrYOC7PPI1nUAgx34hUpqXuyJG+DTHJTnIULG4rDygi4xu/tfgmq1e1cIRwRzwZgo4NLySi+ricLkZkw4i5A==
  /spdx-expression-parse/3.0.1:
    dependencies:
      spdx-exceptions: 2.3.0
      spdx-license-ids: 3.0.7
    dev: false
    resolution:
      integrity: sha512-cbqHunsQWnJNE6KhVSMsMeH5H/L9EpymbzqTQ3uLwNCLZ1Q481oWaofqH7nO6V07xlXwY6PhQdQ2IedWx/ZK4Q==
  /spdx-license-ids/3.0.7:
    dev: false
    resolution:
      integrity: sha512-U+MTEOO0AiDzxwFvoa4JVnMV6mZlJKk2sBLt90s7G0Gd0Mlknc7kxEn3nuDPNZRta7O2uy8oLcZLVT+4sqNZHQ==
  /sprintf-js/1.0.3:
    dev: false
    resolution:
      integrity: sha1-BOaSb2YolTVPPdAVIDYzuFcpfiw=
  /sshpk/1.16.1:
    dependencies:
      asn1: 0.2.4
      assert-plus: 1.0.0
      bcrypt-pbkdf: 1.0.2
      dashdash: 1.14.1
      ecc-jsbn: 0.1.2
      getpass: 0.1.7
      jsbn: 0.1.1
      safer-buffer: 2.1.2
      tweetnacl: 0.14.5
    dev: false
    engines:
      node: '>=0.10.0'
    hasBin: true
    resolution:
      integrity: sha512-HXXqVUq7+pcKeLqqZj6mHFUMvXtOJt1uoUx09pFW6011inTMxqI8BA8PM95myrIyyKwdnzjdFjLiE6KBPVtJIg==
  /statuses/1.5.0:
    dev: false
    engines:
      node: '>= 0.6'
    resolution:
      integrity: sha1-Fhx9rBd2Wf2YEfQ3cfqZOBR4Yow=
  /stoppable/1.1.0:
    dev: false
    engines:
      node: '>=4'
      npm: '>=6'
    resolution:
      integrity: sha512-KXDYZ9dszj6bzvnEMRYvxgeTHU74QBFL54XKtP3nyMuJ81CFYtABZ3bAzL2EdFUaEwJOBOgENyFj3R7oTzDyyw==
  /stream-browserify/2.0.2:
    dependencies:
      inherits: 2.0.4
      readable-stream: 2.3.7
    dev: false
    resolution:
      integrity: sha512-nX6hmklHs/gr2FuxYDltq8fJA1GDlxKQCz8O/IM4atRqBH8OORmBNgfvW5gG10GT/qQ9u0CzIvr2X5Pkt6ntqg==
  /streamroller/2.2.4:
    dependencies:
      date-format: 2.1.0
      debug: 4.3.1
      fs-extra: 8.1.0
    dev: false
    engines:
      node: '>=8.0'
    resolution:
      integrity: sha512-OG79qm3AujAM9ImoqgWEY1xG4HX+Lw+yY6qZj9R1K2mhF5bEmQ849wvrb+4vt4jLMLzwXttJlQbOdPOQVRv7DQ==
  /strict-uri-encode/1.1.0:
    dev: false
    engines:
      node: '>=0.10.0'
    resolution:
      integrity: sha1-J5siXfHVgrH1TmWt3UNS4Y+qBxM=
  /string-argv/0.3.1:
    dev: false
    engines:
      node: '>=0.6.19'
    resolution:
      integrity: sha512-a1uQGz7IyVy9YwhqjZIZu1c8JO8dNIe20xBmSS6qu9kv++k3JGzCVmprbNN5Kn+BgzD5E7YYwg1CcjuJMRNsvg==
  /string-width/1.0.2:
    dependencies:
      code-point-at: 1.1.0
      is-fullwidth-code-point: 1.0.0
      strip-ansi: 3.0.1
    dev: false
    engines:
      node: '>=0.10.0'
    optional: true
    resolution:
      integrity: sha1-EYvfW4zcUaKn5w0hHgfisLmxB9M=
  /string-width/2.1.1:
    dependencies:
      is-fullwidth-code-point: 2.0.0
      strip-ansi: 4.0.0
    dev: false
    engines:
      node: '>=4'
    resolution:
      integrity: sha512-nOqH59deCq9SRHlxq1Aw85Jnt4w6KvLKqWVik6oA9ZklXLNIOlqg4F2yrT1MVaTjAqvVwdfeZ7w7aCvJD7ugkw==
  /string-width/3.1.0:
    dependencies:
      emoji-regex: 7.0.3
      is-fullwidth-code-point: 2.0.0
      strip-ansi: 5.2.0
    dev: false
    engines:
      node: '>=6'
    resolution:
      integrity: sha512-vafcv6KjVZKSgz06oM/H6GDBrAtz8vdhQakGjFIvNrHA6y3HCF1CInLy+QLq8dTJPQ1b+KDUqDFctkdRW44e1w==
  /string-width/4.2.2:
    dependencies:
      emoji-regex: 8.0.0
      is-fullwidth-code-point: 3.0.0
      strip-ansi: 6.0.0
    dev: false
    engines:
      node: '>=8'
    resolution:
      integrity: sha512-XBJbT3N4JhVumXE0eoLU9DCjcaF92KLNqTmFCnG1pf8duUxFGwtP6AD6nkjw9a3IdiRtL3E2w3JDiE/xi3vOeA==
  /string.prototype.padend/3.1.2:
    dependencies:
      call-bind: 1.0.2
      define-properties: 1.1.3
      es-abstract: 1.18.0
    dev: false
    engines:
      node: '>= 0.4'
    resolution:
      integrity: sha512-/AQFLdYvePENU3W5rgurfWSMU6n+Ww8n/3cUt7E+vPBB/D7YDG8x+qjoFs4M/alR2bW7Qg6xMjVwWUOvuQ0XpQ==
  /string.prototype.trimend/1.0.4:
    dependencies:
      call-bind: 1.0.2
      define-properties: 1.1.3
    dev: false
    resolution:
      integrity: sha512-y9xCjw1P23Awk8EvTpcyL2NIr1j7wJ39f+k6lvRnSMz+mz9CGz9NYPelDk42kOz6+ql8xjfK8oYzy3jAP5QU5A==
  /string.prototype.trimstart/1.0.4:
    dependencies:
      call-bind: 1.0.2
      define-properties: 1.1.3
    dev: false
    resolution:
      integrity: sha512-jh6e984OBfvxS50tdY2nRZnoC5/mLFKOREQfw8t5yytkoUsJRNxvI/E39qu1sD0OtWI3OC0XgKSmcWwziwYuZw==
  /string_decoder/0.10.31:
    dev: false
    resolution:
      integrity: sha1-YuIDvEF2bGwoyfyEMB2rHFMQ+pQ=
  /string_decoder/1.1.1:
    dependencies:
      safe-buffer: 5.1.2
    dev: false
    resolution:
      integrity: sha512-n/ShnvDi6FHbbVfviro+WojiFzv+s8MPMHBczVePfUpDJLwoLT0ht1l4YwBCbi8pJAveEEdnkHyPyTP/mzRfwg==
  /string_decoder/1.3.0:
    dependencies:
      safe-buffer: 5.2.1
    dev: false
    resolution:
      integrity: sha512-hkRX8U1WjJFd8LsDJ2yQ/wWWxaopEsABU1XfkM8A+j0+85JAGppt16cr1Whg6KIbb4okU6Mql6BOj+uup/wKeA==
  /strip-ansi/3.0.1:
    dependencies:
      ansi-regex: 2.1.1
    dev: false
    engines:
      node: '>=0.10.0'
    resolution:
      integrity: sha1-ajhfuIU9lS1f8F0Oiq+UJ43GPc8=
  /strip-ansi/4.0.0:
    dependencies:
      ansi-regex: 3.0.0
    dev: false
    engines:
      node: '>=4'
    resolution:
      integrity: sha1-qEeQIusaw2iocTibY1JixQXuNo8=
  /strip-ansi/5.2.0:
    dependencies:
      ansi-regex: 4.1.0
    dev: false
    engines:
      node: '>=6'
    resolution:
      integrity: sha512-DuRs1gKbBqsMKIZlrffwlug8MHkcnpjs5VPmL1PAh+mA30U0DTotfDZ0d2UUsXpPmPmMMJ6W773MaA3J+lbiWA==
  /strip-ansi/6.0.0:
    dependencies:
      ansi-regex: 5.0.0
    dev: false
    engines:
      node: '>=8'
    resolution:
      integrity: sha512-AuvKTrTfQNYNIctbR1K/YGTR1756GycPsg7b9bdV9Duqur4gv6aKqHXah67Z8ImS7WEz5QVcOtlfW2rZEugt6w==
  /strip-bom/3.0.0:
    dev: false
    engines:
      node: '>=4'
    resolution:
      integrity: sha1-IzTBjpx1n3vdVv3vfprj1YjmjtM=
  /strip-final-newline/2.0.0:
    dev: false
    engines:
      node: '>=6'
    resolution:
      integrity: sha512-BrpvfNAE3dcvq7ll3xVumzjKjZQ5tI1sEUIKr3Uoks0XUl45St3FlatVqef9prk4jRDzhW6WZg+3bk93y6pLjA==
  /strip-json-comments/2.0.1:
    dev: false
    engines:
      node: '>=0.10.0'
    resolution:
      integrity: sha1-PFMZQukIwml8DsNEhYwobHygpgo=
  /strip-json-comments/3.1.1:
    dev: false
    engines:
      node: '>=8'
    resolution:
      integrity: sha512-6fPc+R4ihwqP6N/aIv2f1gMH8lOVtWQHoqC4yK6oSDVVocumAsfCqjkXnqiYMhmMwS/mEHLp7Vehlt3ql6lEig==
  /supports-color/2.0.0:
    dev: false
    engines:
      node: '>=0.8.0'
    resolution:
      integrity: sha1-U10EXOa2Nj+kARcIRimZXp3zJMc=
  /supports-color/5.5.0:
    dependencies:
      has-flag: 3.0.0
    dev: false
    engines:
      node: '>=4'
    resolution:
      integrity: sha512-QjVjwdXIt408MIiAqCX4oUKsgU2EqAGzs2Ppkm4aQYbjm+ZEWEcW4SfFNTr4uMNZma0ey4f5lgLrkB0aX0QMow==
  /supports-color/6.0.0:
    dependencies:
      has-flag: 3.0.0
    dev: false
    engines:
      node: '>=6'
    resolution:
      integrity: sha512-on9Kwidc1IUQo+bQdhi8+Tijpo0e1SS6RoGo2guUwn5vdaxw8RXOF9Vb2ws+ihWOmh4JnCJOvaziZWP1VABaLg==
  /supports-color/6.1.0:
    dependencies:
      has-flag: 3.0.0
    dev: false
    engines:
      node: '>=6'
    resolution:
      integrity: sha512-qe1jfm1Mg7Nq/NSh6XE24gPXROEVsWHxC1LIx//XNlD9iw7YZQGjZNjYN7xGaEG6iKdA8EtNFW6R0gjnVXp+wQ==
  /supports-color/7.2.0:
    dependencies:
      has-flag: 4.0.0
    dev: false
    engines:
      node: '>=8'
    resolution:
      integrity: sha512-qpCAvRl9stuOHveKsn7HncJRvv501qIacKzQlO/+Lwxc9+0q2wLyv4Dfvt80/DPn2pqOBsJdDiogXGR9+OvwRw==
  /table/6.0.7:
    dependencies:
      ajv: 7.2.1
      lodash: 4.17.21
      slice-ansi: 4.0.0
      string-width: 4.2.2
    dev: false
    engines:
      node: '>=10.0.0'
    resolution:
      integrity: sha512-rxZevLGTUzWna/qBLObOe16kB2RTnnbhciwgPbMMlazz1yZGVEgnZK762xyVdVznhqxrfCeBMmMkgOOaPwjH7g==
  /tar-fs/2.1.1:
    dependencies:
      chownr: 1.1.4
      mkdirp-classic: 0.5.3
      pump: 3.0.0
      tar-stream: 2.2.0
    dev: false
    resolution:
      integrity: sha512-V0r2Y9scmbDRLCNex/+hYzvp/zyYjvFbHPNgVTKfQvVrb6guiE/fxP+XblDNR011utopbkex2nM4dHNV6GDsng==
  /tar-stream/2.2.0:
    dependencies:
      bl: 4.1.0
      end-of-stream: 1.4.4
      fs-constants: 1.0.0
      inherits: 2.0.4
      readable-stream: 3.6.0
    dev: false
    engines:
      node: '>=6'
    resolution:
      integrity: sha512-ujeqbceABgwMZxEJnk2HDY2DlnUZ+9oEcb1KzTVfYHio0UE6dG71n60d8D2I4qNvleWrrXpmjpt7vZeF1LnMZQ==
  /terser/4.8.0:
    dependencies:
      commander: 2.20.3
      source-map: 0.6.1
      source-map-support: 0.5.19
    dev: false
    engines:
      node: '>=6.0.0'
    hasBin: true
    resolution:
      integrity: sha512-EAPipTNeWsb/3wLPeup1tVPaXfIaU68xMnVdPafIL1TV05OhASArYyIfFvnvJCNrR2NIOvDVNNTFRa+Re2MWyw==
  /test-exclude/5.2.3:
    dependencies:
      glob: 7.1.6
      minimatch: 3.0.4
      read-pkg-up: 4.0.0
      require-main-filename: 2.0.0
    dev: false
    engines:
      node: '>=6'
    resolution:
      integrity: sha512-M+oxtseCFO3EDtAaGH7iiej3CBkzXqFMbzqYAACdzKui4eZA+pq3tZEwChvOdNfa7xxy8BfbmgJSIr43cC/+2g==
  /text-table/0.2.0:
    dev: false
    resolution:
      integrity: sha1-f17oI66AUgfACvLfSoTsP8+lcLQ=
  /through/2.3.8:
    dev: false
    resolution:
      integrity: sha1-DdTJ/6q8NXlgsbckEV1+Doai4fU=
  /thunkify/2.1.2:
    dev: false
    resolution:
      integrity: sha1-+qDp0jDFGsyVyhOjYawFyn4EVT0=
  /timsort/0.3.0:
    dev: false
    resolution:
      integrity: sha1-QFQRqOfmM5/mTbmiNN4R3DHgK9Q=
  /tmp/0.2.1:
    dependencies:
      rimraf: 3.0.2
    dev: false
    engines:
      node: '>=8.17.0'
    resolution:
      integrity: sha512-76SUhtfqR2Ijn+xllcI5P1oyannHNHByD80W1q447gU3mp9G9PSpGdWmjUOHRDPiHYacIk66W7ubDTuPF3BEtQ==
  /to-fast-properties/2.0.0:
    dev: false
    engines:
      node: '>=4'
    resolution:
      integrity: sha1-3F5pjL0HkmW8c+A3doGk5Og/YW4=
  /to-regex-range/5.0.1:
    dependencies:
      is-number: 7.0.0
    dev: false
    engines:
      node: '>=8.0'
    resolution:
      integrity: sha512-65P7iz6X5yEr1cwcgvQxbbIw7Uk3gOy5dIdtZ4rDveLqhrdJP+Li/Hx6tyK0NEb+2GCyneCMJiGqrADCSNk8sQ==
  /toidentifier/1.0.0:
    dev: false
    engines:
      node: '>=0.6'
    resolution:
      integrity: sha512-yaOH/Pk/VEhBWWTlhI+qXxDFXlejDGcQipMlyxda9nthulaxLZUNcUqFxokp0vcYnvteJln5FNQDRrxj3YcbVw==
  /tough-cookie/2.5.0:
    dependencies:
      psl: 1.8.0
      punycode: 2.1.1
    dev: false
    engines:
      node: '>=0.8'
    resolution:
      integrity: sha512-nlLsUzgm1kfLXSXfRZMc1KLAugd4hqJHDTvc2hDIwS3mZAfMEuMbc03SujMF+GEcpaX/qboeycw6iO8JwVv2+g==
  /tough-cookie/4.0.0:
    dependencies:
      psl: 1.8.0
      punycode: 2.1.1
      universalify: 0.1.2
    dev: false
    engines:
      node: '>=6'
    resolution:
      integrity: sha512-tHdtEpQCMrc1YLrMaqXXcj6AxhYi/xgit6mZu1+EDWUn+qhUf8wMQoFIy9NXuq23zAwtcB0t/MjACGR18pcRbg==
  /tr46/1.0.1:
    dependencies:
      punycode: 2.1.1
    dev: false
    resolution:
      integrity: sha1-qLE/1r/SSJUZZ0zN5VujaTtwbQk=
  /ts-node/8.10.2_typescript@4.1.2:
    dependencies:
      arg: 4.1.3
      diff: 4.0.2
      make-error: 1.3.6
      source-map-support: 0.5.19
      typescript: 4.1.2
      yn: 3.1.1
    dev: false
    engines:
      node: '>=6.0.0'
    hasBin: true
    peerDependencies:
      typescript: '>=2.7'
    resolution:
      integrity: sha512-ISJJGgkIpDdBhWVu3jufsWpK3Rzo7bdiIXJjQc0ynKxVOVcg2oIrf2H2cejminGrptVc6q6/uynAHNCuWGbpVA==
  /tsconfig-paths/3.9.0:
    dependencies:
      '@types/json5': 0.0.29
      json5: 1.0.1
      minimist: 1.2.5
      strip-bom: 3.0.0
    dev: false
    resolution:
      integrity: sha512-dRcuzokWhajtZWkQsDVKbWyY+jgcLC5sqJhg2PSgf4ZkH2aHPvaOY8YWGhmjb68b5qqTfasSsDO9k7RUiEmZAw==
  /tslib/1.14.1:
    dev: false
    resolution:
      integrity: sha512-Xni35NKzjgMrwevysHTCArtLDpPvye8zV/0E4EyYn43P7/7qvQwPh9BGkHewbMulVntbigmcT7rdX3BNo9wRJg==
  /tslib/2.1.0:
    dev: false
    resolution:
      integrity: sha512-hcVC3wYEziELGGmEEXue7D75zbwIIVUMWAVbHItGPx0ziyXxrOMQx4rQEVEV45Ut/1IotuEvwqPopzIOkDMf0A==
  /tsutils/3.21.0_typescript@4.1.2:
    dependencies:
      tslib: 1.14.1
      typescript: 4.1.2
    dev: false
    engines:
      node: '>= 6'
    peerDependencies:
      typescript: '>=2.8.0 || >= 3.2.0-dev || >= 3.3.0-dev || >= 3.4.0-dev || >= 3.5.0-dev || >= 3.6.0-dev || >= 3.6.0-beta || >= 3.7.0-dev || >= 3.7.0-beta'
    resolution:
      integrity: sha512-mHKK3iUXL+3UF6xL5k0PEhKRUBKPBCv/+RkEOpjRWxxx27KKRBmmA60A9pgOUvMi8GKhRMPEmjBRPzs2W7O1OA==
  /tunnel-agent/0.6.0:
    dependencies:
      safe-buffer: 5.2.1
    dev: false
    resolution:
      integrity: sha1-J6XeoGs2sEoKmWZ3SykIaPD8QP0=
  /tunnel/0.0.6:
    dev: false
    engines:
      node: '>=0.6.11 <=0.7.0 || >=0.7.3'
    resolution:
      integrity: sha512-1h/Lnq9yajKY2PEbBadPXj3VxsDDu844OnaAo52UVmIzIvwwtBPIuNvkjuzBlTWpfJyUbG3ez0KSBibQkj4ojg==
  /tweetnacl/0.14.5:
    dev: false
    resolution:
      integrity: sha1-WuaBd/GS1EViadEIr6k/+HQ/T2Q=
  /type-check/0.3.2:
    dependencies:
      prelude-ls: 1.1.2
    dev: false
    engines:
      node: '>= 0.8.0'
    resolution:
      integrity: sha1-WITKtRLPHTVeP7eE8wgEsrUg23I=
  /type-check/0.4.0:
    dependencies:
      prelude-ls: 1.2.1
    dev: false
    engines:
      node: '>= 0.8.0'
    resolution:
      integrity: sha512-XleUoc9uwGXqjWwXaUTZAmzMcFZ5858QA2vvx1Ur5xIcixXIP+8LnFDgRplU30us6teqdlskFfu+ae4K79Ooew==
  /type-detect/4.0.8:
    dev: false
    engines:
      node: '>=4'
    resolution:
      integrity: sha512-0fr/mIH1dlO+x7TlcMy+bIDqKPsw/70tVyeHW787goQjhmqaZe10uwLujubK9q9Lg6Fiho1KUKDYz0Z7k7g5/g==
  /type-fest/0.8.1:
    dev: false
    engines:
      node: '>=8'
    resolution:
      integrity: sha512-4dbzIzqvjtgiM5rw1k5rEHtBANKmdudhGyBEajN01fEyhaAIhsoKNy6y7+IN93IfpFtwY9iqi7kD+xwKhQsNJA==
  /type-is/1.6.18:
    dependencies:
      media-typer: 0.3.0
      mime-types: 2.1.29
    dev: false
    engines:
      node: '>= 0.6'
    resolution:
      integrity: sha512-TkRKr9sUTxEH8MdfuCSP7VizJyzRNMjj2J2do2Jr3Kym598JVdEksuzPQCnlFPW4ky9Q+iA+ma9BGm06XQBy8g==
  /typedoc-default-themes/0.6.3:
    dependencies:
      backbone: 1.4.0
      jquery: 3.6.0
      lunr: 2.3.9
      underscore: 1.12.0
    dev: false
    engines:
      node: '>= 8'
    resolution:
      integrity: sha512-rouf0TcIA4M2nOQFfC7Zp4NEwoYiEX4vX/ZtudJWU9IHA29MPC+PPgSXYLPESkUo7FuB//GxigO3mk9Qe1xp3Q==
  /typedoc/0.15.2:
    dependencies:
      '@types/minimatch': 3.0.3
      fs-extra: 8.1.0
      handlebars: 4.7.7
      highlight.js: 9.18.5
      lodash: 4.17.21
      marked: 0.7.0
      minimatch: 3.0.4
      progress: 2.0.3
      shelljs: 0.8.4
      typedoc-default-themes: 0.6.3
      typescript: 3.7.7
    dev: false
    engines:
      node: '>= 6.0.0'
    hasBin: true
    resolution:
      integrity: sha512-K2nFEtyDQTVdXOzYtECw3TwuT3lM91Zc0dzGSLuor5R8qzZbwqBoCw7xYGVBow6+mEZAvKGznLFsl7FzG+wAgQ==
  /typescript/3.7.7:
    dev: false
    engines:
      node: '>=4.2.0'
    hasBin: true
    resolution:
      integrity: sha512-MmQdgo/XenfZPvVLtKZOq9jQQvzaUAUpcKW8Z43x9B2fOm4S5g//tPtMweZUIP+SoBqrVPEIm+dJeQ9dfO0QdA==
  /typescript/3.9.9:
    dev: false
    engines:
      node: '>=4.2.0'
    hasBin: true
    resolution:
      integrity: sha512-kdMjTiekY+z/ubJCATUPlRDl39vXYiMV9iyeMuEuXZh2we6zz80uovNN2WlAxmmdE/Z/YQe+EbOEXB5RHEED3w==
  /typescript/4.1.2:
    dev: false
    engines:
      node: '>=4.2.0'
    hasBin: true
    resolution:
      integrity: sha512-thGloWsGH3SOxv1SoY7QojKi0tc+8FnOmiarEGMbd/lar7QOEd3hvlx3Fp5y6FlDUGl9L+pd4n2e+oToGMmhRQ==
  /ua-parser-js/0.7.24:
    dev: false
    resolution:
      integrity: sha512-yo+miGzQx5gakzVK3QFfN0/L9uVhosXBBO7qmnk7c2iw1IhL212wfA3zbnI54B0obGwC/5NWub/iT9sReMx+Fw==
  /uglify-js/3.13.0:
    dev: false
    engines:
      node: '>=0.8.0'
    hasBin: true
    resolution:
      integrity: sha512-TWYSWa9T2pPN4DIJYbU9oAjQx+5qdV5RUDxwARg8fmJZrD/V27Zj0JngW5xg1DFz42G0uDYl2XhzF6alSzD62w==
  /unbox-primitive/1.0.0:
    dependencies:
      function-bind: 1.1.1
      has-bigints: 1.0.1
      has-symbols: 1.0.2
      which-boxed-primitive: 1.0.2
    dev: false
    resolution:
      integrity: sha512-P/51NX+JXyxK/aigg1/ZgyccdAxm5K1+n8+tvqSntjOivPt19gvm1VC49RWYetsiub8WViUchdxl/KWHHB0kzA==
  /unbzip2-stream/1.4.3:
    dependencies:
      buffer: 5.7.1
      through: 2.3.8
    dev: false
    resolution:
      integrity: sha512-mlExGW4w71ebDJviH16lQLtZS32VKqsSfk80GCfUlwT/4/hNRFsoscrF/c++9xinkMzECL1uL9DDwXqFWkruPg==
  /underscore/1.12.0:
    dev: false
    resolution:
      integrity: sha512-21rQzss/XPMjolTiIezSu3JAjgagXKROtNrYFEOWK109qY1Uv2tVjPTZ1ci2HgvQDA16gHYSthQIJfB+XId/rQ==
  /underscore/1.8.3:
    dev: false
    resolution:
      integrity: sha1-Tz+1OxBuYJf8+ctBCfKl6b36UCI=
  /universal-user-agent/6.0.0:
    dev: false
    resolution:
      integrity: sha512-isyNax3wXoKaulPDZWHQqbmIx1k2tb9fb3GGDBRxCscfYV2Ch7WxPArBsFEG8s/safwXTT7H4QGhaIkTp9447w==
  /universalify/0.1.2:
    dev: false
    engines:
      node: '>= 4.0.0'
    resolution:
      integrity: sha512-rBJeI5CXAlmy1pV+617WB9J63U6XcazHHF2f2dbJix4XzpUF0RS3Zbj0FGIOCAva5P/d/GBOYaACQ1w+0azUkg==
  /unpipe/1.0.0:
    dev: false
    engines:
      node: '>= 0.8'
    resolution:
      integrity: sha1-sr9O6FFKrmFltIF4KdIbLvSZBOw=
  /uri-js/4.4.1:
    dependencies:
      punycode: 2.1.1
    dev: false
    resolution:
      integrity: sha512-7rKUyy33Q1yc98pQ1DAmLtwX109F7TIfWlW1Ydo8Wl1ii1SeHieeh0HHfPeL2fMXK6z0s8ecKs9frCuLJvndBg==
  /urix/0.1.0:
    deprecated: Please see https://github.com/lydell/urix#deprecated
    dev: false
    resolution:
      integrity: sha1-2pN/emLiH+wf0Y1Js1wpNQZ6bHI=
  /url/0.11.0:
    dependencies:
      punycode: 1.3.2
      querystring: 0.2.0
    dev: false
    resolution:
      integrity: sha1-ODjpfPxgUh63PFJajlW/3Z4uKPE=
  /util-deprecate/1.0.2:
    dev: false
    resolution:
      integrity: sha1-RQ1Nyfpw3nMnYvvS1KKJgUGaDM8=
  /util/0.10.3:
    dependencies:
      inherits: 2.0.1
    dev: false
    resolution:
      integrity: sha1-evsa/lCAUkZInj23/g7TeTNqwPk=
  /util/0.11.1:
    dependencies:
      inherits: 2.0.3
    dev: false
    resolution:
      integrity: sha512-HShAsny+zS2TZfaXxD9tYj4HQGlBezXZMZuM/S5PKLLoZkShZiGk9o5CzukI1LVHZvjdvZ2Sj1aW/Ndn2NB/HQ==
  /util/0.12.3:
    dependencies:
      inherits: 2.0.4
      is-arguments: 1.1.0
      is-generator-function: 1.0.8
      is-typed-array: 1.1.5
      safe-buffer: 5.2.1
      which-typed-array: 1.1.4
    dev: false
    resolution:
      integrity: sha512-I8XkoQwE+fPQEhy9v012V+TSdH2kp9ts29i20TaaDUXsg7x/onePbhFJUExBfv/2ay1ZOp/Vsm3nDlmnFGSAog==
  /utils-merge/1.0.1:
    dev: false
    engines:
      node: '>= 0.4.0'
    resolution:
      integrity: sha1-n5VxD1CiZ5R7LMwSR0HBAoQn5xM=
  /uuid/3.4.0:
    dev: false
    hasBin: true
    resolution:
      integrity: sha512-HjSDRw6gZE5JMggctHBcjVak08+KEVhSIiDzFnT9S9aegmp85S/bReBVTb4QTFaRNptJ9kuYaNhnbNEOkbKb/A==
  /uuid/8.3.2:
    dev: false
    hasBin: true
    resolution:
      integrity: sha512-+NYs2QeMWy+GWFOEm9xnn6HCDp0l7QBD7ml8zLUmJ+93Q5NF0NocErnwkTkXVFNiX3/fpC6afS8Dhb/gz7R7eg==
  /v8-compile-cache/2.3.0:
    dev: false
    resolution:
      integrity: sha512-l8lCEmLcLYZh4nbunNZvQCJc5pv7+RCwa8q/LdUx8u7lsWvPDKmpodJAJNwkAhJC//dFY48KuIEmjtd4RViDrA==
  /validate-npm-package-license/3.0.4:
    dependencies:
      spdx-correct: 3.1.1
      spdx-expression-parse: 3.0.1
    dev: false
    resolution:
      integrity: sha512-DpKm2Ui/xN7/HQKCtpZxoRWBhZ9Z0kqtygG8XCgNQ8ZlDnxuQmWhj566j8fN4Cu3/JmbhsDo7fcAJq4s9h27Ew==
  /validator/8.2.0:
    dev: false
    engines:
      node: '>= 0.10'
    resolution:
      integrity: sha512-Yw5wW34fSv5spzTXNkokD6S6/Oq92d8q/t14TqsS3fAiA1RYnxSFSIZ+CY3n6PGGRCq5HhJTSepQvFUS2QUDxA==
  /validator/9.4.1:
    dev: false
    engines:
      node: '>= 0.10'
    resolution:
      integrity: sha512-YV5KjzvRmSyJ1ee/Dm5UED0G+1L4GZnLN3w6/T+zZm8scVua4sOhYKWTUrKa0H/tMiJyO9QLHMPN+9mB/aMunA==
  /variable-diff/1.1.0:
    dependencies:
      chalk: 1.1.3
      object-assign: 4.1.1
    dev: false
    resolution:
      integrity: sha1-0r1cZtt2wTh52W5qMG7cmJ35eNo=
  /vary/1.1.2:
    dev: false
    engines:
      node: '>= 0.8'
    resolution:
      integrity: sha1-IpnwLG3tMNSllhsLn3RSShj2NPw=
  /verror/1.10.0:
    dependencies:
      assert-plus: 1.0.0
      core-util-is: 1.0.2
      extsprintf: 1.3.0
    dev: false
    engines:
      '0': node >=0.6.0
    resolution:
      integrity: sha1-OhBcoXBTr1XW4nDB+CiGguGNpAA=
  /void-elements/2.0.1:
    dev: false
    engines:
      node: '>=0.10.0'
    resolution:
      integrity: sha1-wGavtYK7HLQSjWDqkjkulNXp2+w=
  /webidl-conversions/4.0.2:
    dev: false
    resolution:
      integrity: sha512-YQ+BmxuTgd6UXZW3+ICGfyqRyHXVlD5GtQr5+qjiNW7bF0cqrzX500HVXPBOvgXb5YnzDd+h0zqyv61KUD7+Sg==
  /whatwg-url/6.5.0:
    dependencies:
      lodash.sortby: 4.7.0
      tr46: 1.0.1
      webidl-conversions: 4.0.2
    dev: false
    resolution:
      integrity: sha512-rhRZRqx/TLJQWUpQ6bmrt2UV4f0HCQ463yQuONJqC6fO2VoEb1pTYddbe59SkYq87aoM5A3bdhMZiUiVws+fzQ==
  /which-boxed-primitive/1.0.2:
    dependencies:
      is-bigint: 1.0.1
      is-boolean-object: 1.1.0
      is-number-object: 1.0.4
      is-string: 1.0.5
      is-symbol: 1.0.3
    dev: false
    resolution:
      integrity: sha512-bwZdv0AKLpplFY2KZRX6TvyuN7ojjr7lwkg6ml0roIy9YeuSr7JS372qlNW18UQYzgYK9ziGcerWqZOmEn9VNg==
  /which-module/2.0.0:
    dev: false
    resolution:
      integrity: sha1-2e8H3Od7mQK4o6j6SzHD4/fm6Ho=
  /which-pm-runs/1.0.0:
    dev: false
    optional: true
    resolution:
      integrity: sha1-Zws6+8VS4LVd9rd4DKdGFfI60cs=
  /which-typed-array/1.1.4:
    dependencies:
      available-typed-arrays: 1.0.2
      call-bind: 1.0.2
      es-abstract: 1.18.0
      foreach: 2.0.5
      function-bind: 1.1.1
      has-symbols: 1.0.2
      is-typed-array: 1.1.5
    dev: false
    engines:
      node: '>= 0.4'
    resolution:
      integrity: sha512-49E0SpUe90cjpoc7BOJwyPHRqSAd12c10Qm2amdEZrJPCY2NDxaW01zHITrem+rnETY3dwrbH3UUrUwagfCYDA==
  /which/1.3.1:
    dependencies:
      isexe: 2.0.0
    dev: false
    hasBin: true
    resolution:
      integrity: sha512-HxJdYWq1MTIQbJ3nw0cqssHoTNU267KlrDuGZ1WYlxDStUtKUhOaJmh112/TZmHxxUfuJqPXSOm7tDyas0OSIQ==
  /which/2.0.2:
    dependencies:
      isexe: 2.0.0
    dev: false
    engines:
      node: '>= 8'
    hasBin: true
    resolution:
      integrity: sha512-BLI3Tl1TW3Pvl70l3yq3Y64i+awpwXqsGBYWkkqMtnbXgrMD+yj7rhW0kuEDxzJaYXGjEW5ogapKNMEKNMjibA==
  /wide-align/1.1.3:
    dependencies:
      string-width: 2.1.1
    dev: false
    resolution:
      integrity: sha512-QGkOQc8XL6Bt5PwnsExKBPuMKBxnGxWWW3fU55Xt4feHozMUhdUMaBCk290qpm/wG5u/RSKzwdAC4i51YigihA==
  /word-wrap/1.2.3:
    dev: false
    engines:
      node: '>=0.10.0'
    resolution:
      integrity: sha512-Hz/mrNwitNRh/HUAtM/VT/5VH+ygD6DV7mYKZAtHOrbs8U7lvPS6xf7EJKMF0uW1KJCl0H701g3ZGus+muE5vQ==
  /wordwrap/1.0.0:
    dev: false
    resolution:
      integrity: sha1-J1hIEIkUVqQXHI0CJkQa3pDLyus=
  /wrap-ansi/5.1.0:
    dependencies:
      ansi-styles: 3.2.1
      string-width: 3.1.0
      strip-ansi: 5.2.0
    dev: false
    engines:
      node: '>=6'
    resolution:
      integrity: sha512-QC1/iN/2/RPVJ5jYK8BGttj5z83LmSKmvbvrXPNCLZSEb32KKVDJDl/MOt2N01qU2H/FkzEa9PKto1BqDjtd7Q==
  /wrap-ansi/6.2.0:
    dependencies:
      ansi-styles: 4.3.0
      string-width: 4.2.2
      strip-ansi: 6.0.0
    dev: false
    engines:
      node: '>=8'
    resolution:
      integrity: sha512-r6lPcBGxZXlIcymEu7InxDMhdW0KDxpLgoFLcguasxCaJ/SOIZwINatK9KY/tf+ZrlywOKU0UDj3ATXUBfxJXA==
  /wrap-ansi/7.0.0:
    dependencies:
      ansi-styles: 4.3.0
      string-width: 4.2.2
      strip-ansi: 6.0.0
    dev: false
    engines:
      node: '>=10'
    resolution:
      integrity: sha512-YVGIj2kamLSTxw6NsZjoBxfSwsn0ycdesmc4p+Q21c5zPuZ1pl+NfxVdxPtdHvmNVOQ6XSYG4AUtyt/Fi7D16Q==
  /wrappy/1.0.2:
    dev: false
    resolution:
      integrity: sha1-tSQ9jz7BqjXxNkYFvA0QNuMKtp8=
  /write-file-atomic/2.4.3:
    dependencies:
      graceful-fs: 4.2.6
      imurmurhash: 0.1.4
      signal-exit: 3.0.3
    dev: false
    resolution:
      integrity: sha512-GaETH5wwsX+GcnzhPgKcKjJ6M2Cq3/iZp1WyY/X1CSqrW+jVNM9Y7D8EC2sM4ZG/V8wZlSniJnCKWPmBYAucRQ==
  /ws/7.4.4:
    dev: false
    engines:
      node: '>=8.3.0'
    peerDependencies:
      bufferutil: ^4.0.1
      utf-8-validate: ^5.0.2
    peerDependenciesMeta:
      bufferutil:
        optional: true
      utf-8-validate:
        optional: true
    resolution:
      integrity: sha512-Qm8k8ojNQIMx7S+Zp8u/uHOx7Qazv3Yv4q68MiWWWOJhiwG5W3x7iqmRtJo8xxrciZUY4vRxUTJCKuRnF28ZZw==
  /xhr-mock/2.5.1:
    dependencies:
      global: 4.4.0
      url: 0.11.0
    dev: false
    resolution:
      integrity: sha512-UKOjItqjFgPUwQGPmRAzNBn8eTfIhcGjBVGvKYAWxUQPQsXNGD6KEckGTiHwyaAUp9C9igQlnN1Mp79KWCg7CQ==
  /xml/1.0.1:
    dev: false
    resolution:
      integrity: sha1-eLpyAgApxbyHuKgaPPzXS0ovweU=
  /xml2js/0.2.8:
    dependencies:
      sax: 0.5.8
    dev: false
    resolution:
      integrity: sha1-m4FpCTFjH/CdGVdUn69U9PmAs8I=
  /xml2js/0.4.23:
    dependencies:
      sax: 1.2.4
      xmlbuilder: 11.0.1
    dev: false
    engines:
      node: '>=4.0.0'
    resolution:
      integrity: sha512-ySPiMjM0+pLDftHgXY4By0uswI3SPKLDw/i3UXbnO8M/p28zqexCUoPmQFrYD+/1BzhGJSs2i1ERWKJAtiLrug==
  /xmlbuilder/11.0.1:
    dev: false
    engines:
      node: '>=4.0'
    resolution:
      integrity: sha512-fDlsI/kFEx7gLvbecc0/ohLG50fugQp8ryHzMTuW9vSa1GJ0XYWKnhsUx7oie3G98+r56aTQIUB4kht42R3JvA==
  /xmlbuilder/12.0.0:
    dev: false
    engines:
      node: '>=6.0'
    resolution:
      integrity: sha512-lMo8DJ8u6JRWp0/Y4XLa/atVDr75H9litKlb2E5j3V3MesoL50EBgZDWoLT3F/LztVnG67GjPXLZpqcky/UMnQ==
  /xmlbuilder/9.0.7:
    dev: false
    engines:
      node: '>=4.0'
    resolution:
      integrity: sha1-Ey7mPS7FVlxVfiD0wi35rKaGsQ0=
  /xmldom/0.5.0:
    dev: false
    engines:
      node: '>=10.0.0'
    resolution:
      integrity: sha512-Foaj5FXVzgn7xFzsKeNIde9g6aFBxTPi37iwsno8QvApmtg7KYrr+OPyRHcJF7dud2a5nGRBXK3n0dL62Gf7PA==
  /xpath.js/1.1.0:
    dev: false
    engines:
      node: '>=0.4.0'
    resolution:
      integrity: sha512-jg+qkfS4K8E7965sqaUl8mRngXiKb3WZGfONgE18pr03FUQiuSV6G+Ej4tS55B+rIQSFEIw3phdVAQ4pPqNWfQ==
  /xregexp/2.0.0:
    dev: false
    resolution:
      integrity: sha1-UqY+VsoLhKfzpfPWGHLxJq16WUM=
  /y18n/4.0.1:
    dev: false
    resolution:
      integrity: sha512-wNcy4NvjMYL8gogWWYAO7ZFWFfHcbdbE57tZO8e4cbpj8tfUcwrwqSl3ad8HxpYWCdXcJUCeKKZS62Av1affwQ==
  /y18n/5.0.5:
    dev: false
    engines:
      node: '>=10'
    resolution:
      integrity: sha512-hsRUr4FFrvhhRH12wOdfs38Gy7k2FFzB9qgN9v3aLykRq0dRcdcpz5C9FxdS2NuhOrI/628b/KSTJ3rwHysYSg==
  /yallist/2.1.2:
    dev: false
    resolution:
      integrity: sha1-HBH5IY8HYImkfdUS+TxmmaaoHVI=
  /yallist/3.1.1:
    dev: false
    resolution:
      integrity: sha512-a4UGQaWPH59mOXUYnAG2ewncQS4i4F43Tv3JoAM+s2VDAmS9NsK8GpDMLrCHPksFT7h3K6TOoUNn2pb7RoXx4g==
  /yallist/4.0.0:
    dev: false
    resolution:
      integrity: sha512-3wdGidZyq5PB084XLES5TpOSRA3wjXAlIWMhum2kRcv/41Sn2emQ0dycQW4uZXLejwKvg6EsvbdlVL+FYEct7A==
  /yargs-parser/13.1.2:
    dependencies:
      camelcase: 5.3.1
      decamelize: 1.2.0
    dev: false
    resolution:
      integrity: sha512-3lbsNRf/j+A4QuSZfDRA7HRSfWrzO0YjqTJd5kjAq37Zep1CEgaYmrH9Q3GwPiB9cHyd1Y1UwggGhJGoxipbzg==
  /yargs-parser/18.1.3:
    dependencies:
      camelcase: 5.3.1
      decamelize: 1.2.0
    dev: false
    engines:
      node: '>=6'
    resolution:
      integrity: sha512-o50j0JeToy/4K6OZcaQmW6lyXXKhq7csREXcDwk2omFPJEwUNOVtJKvmDr9EI1fAJZUyZcRF7kxGBWmRXudrCQ==
  /yargs-parser/20.2.7:
    dev: false
    engines:
      node: '>=10'
    resolution:
      integrity: sha512-FiNkvbeHzB/syOjIUxFDCnhSfzAL8R5vs40MgLFBorXACCOAEaWu0gRZl14vG8MR9AOJIZbmkjhusqBYZ3HTHw==
  /yargs-unparser/1.6.0:
    dependencies:
      flat: 4.1.1
      lodash: 4.17.21
      yargs: 13.3.2
    dev: false
    engines:
      node: '>=6'
    resolution:
      integrity: sha512-W9tKgmSn0DpSatfri0nx52Joq5hVXgeLiqR/5G0sZNDoLZFOr/xjBUDcShCOGNsBnEMNo1KAMBkTej1Hm62HTw==
  /yargs/13.3.2:
    dependencies:
      cliui: 5.0.0
      find-up: 3.0.0
      get-caller-file: 2.0.5
      require-directory: 2.1.1
      require-main-filename: 2.0.0
      set-blocking: 2.0.0
      string-width: 3.1.0
      which-module: 2.0.0
      y18n: 4.0.1
      yargs-parser: 13.1.2
    dev: false
    resolution:
      integrity: sha512-AX3Zw5iPruN5ie6xGRIDgqkT+ZhnRlZMLMHAs8tg7nRruy2Nb+i5o9bwghAogtM08q1dpr2LVoS8KSTMYpWXUw==
  /yargs/15.4.1:
    dependencies:
      cliui: 6.0.0
      decamelize: 1.2.0
      find-up: 4.1.0
      get-caller-file: 2.0.5
      require-directory: 2.1.1
      require-main-filename: 2.0.0
      set-blocking: 2.0.0
      string-width: 4.2.2
      which-module: 2.0.0
      y18n: 4.0.1
      yargs-parser: 18.1.3
    dev: false
    engines:
      node: '>=8'
    resolution:
      integrity: sha512-aePbxDmcYW++PaqBsJ+HYUFwCdv4LVvdnhBy78E57PIor8/OVvhMrADFFEDh8DHDFRv/O9i3lPhsENjO7QX0+A==
  /yargs/16.2.0:
    dependencies:
      cliui: 7.0.4
      escalade: 3.1.1
      get-caller-file: 2.0.5
      require-directory: 2.1.1
      string-width: 4.2.2
      y18n: 5.0.5
      yargs-parser: 20.2.7
    dev: false
    engines:
      node: '>=10'
    resolution:
      integrity: sha512-D1mvvtDG0L5ft/jGWkLpG1+m0eQxOfaBvTNELraWj22wSVUMWxZUvYgJYcKh6jGGIkJFhH4IZPQhR4TKpc8mBw==
  /yauzl/2.10.0:
    dependencies:
      buffer-crc32: 0.2.13
      fd-slicer: 1.1.0
    dev: false
    resolution:
      integrity: sha1-x+sXyT4RLLEIb6bY5R+wZnt5pfk=
  /yn/3.1.1:
    dev: false
    engines:
      node: '>=6'
    resolution:
      integrity: sha512-Ux4ygGWsu2c7isFWe8Yu1YluJmqVhxqK2cLXNQA5AcC3QfbGNpM7fu0Y8b/z16pXLnFxZYvWhd3fhBY9DLmC6Q==
  /z-schema/3.18.4:
    dependencies:
      lodash.get: 4.4.2
      lodash.isequal: 4.5.0
      validator: 8.2.0
    dev: false
    hasBin: true
    optionalDependencies:
      commander: 2.20.3
    resolution:
      integrity: sha512-DUOKC/IhbkdLKKiV89gw9DUauTV8U/8yJl1sjf6MtDmzevLKOF2duNJ495S3MFVjqZarr+qNGCPbkg4mu4PpLw==
  file:projects/abort-controller.tgz:
    dependencies:
      '@microsoft/api-extractor': 7.7.11
      '@rollup/plugin-commonjs': 11.0.2_rollup@1.32.1
      '@rollup/plugin-multi-entry': 3.0.1_rollup@1.32.1
      '@rollup/plugin-node-resolve': 8.4.0_rollup@1.32.1
      '@rollup/plugin-replace': 2.4.1_rollup@1.32.1
      '@types/mocha': 7.0.2
      '@types/node': 8.10.66
      assert: 1.5.0
      cross-env: 7.0.3
      delay: 4.4.1
      downlevel-dts: 0.4.0
      eslint: 7.21.0
      karma: 6.2.0
      karma-chrome-launcher: 3.1.0
      karma-coverage: 2.0.3
      karma-edge-launcher: 0.4.2_karma@6.2.0
      karma-env-preprocessor: 0.1.1
      karma-firefox-launcher: 1.3.0
      karma-ie-launcher: 1.0.0_karma@6.2.0
      karma-junit-reporter: 2.0.1_karma@6.2.0
      karma-mocha: 2.0.1
      karma-mocha-reporter: 2.2.5_karma@6.2.0
      karma-sourcemap-loader: 0.3.8
      mocha: 7.2.0
      mocha-junit-reporter: 1.23.3_mocha@7.2.0
      nyc: 14.1.1
      prettier: 1.19.1
      rimraf: 3.0.2
      rollup: 1.32.1
      rollup-plugin-sourcemaps: 0.4.2_rollup@1.32.1
      rollup-plugin-terser: 5.3.1_rollup@1.32.1
      ts-node: 8.10.2_typescript@4.1.2
      tslib: 2.1.0
      typedoc: 0.15.2
      typescript: 4.1.2
    dev: false
    name: '@rush-temp/abort-controller'
    resolution:
      integrity: sha512-UtGLbMEfOi4QTeREvLKyrpXi+YEiD42JIAhddouJwmXSFWA7lszkPe3YcDcqT1OYaPOoF1m8gdbEZ7ctjGAYMQ==
      tarball: file:projects/abort-controller.tgz
    version: 0.0.0
  file:projects/ai-anomaly-detector.tgz:
    dependencies:
      '@azure/identity': 1.2.4
      '@microsoft/api-extractor': 7.7.11
      '@opentelemetry/api': 0.10.2
      '@rollup/plugin-commonjs': 11.0.2_rollup@1.32.1
      '@rollup/plugin-json': 4.1.0_rollup@1.32.1
      '@rollup/plugin-multi-entry': 3.0.1_rollup@1.32.1
      '@rollup/plugin-node-resolve': 8.4.0_rollup@1.32.1
      '@rollup/plugin-replace': 2.4.1_rollup@1.32.1
      '@types/chai': 4.2.15
      '@types/mocha': 7.0.2
      '@types/node': 8.10.66
      chai: 4.3.3
      cross-env: 7.0.3
      csv-parse: 4.15.3
      dotenv: 8.2.0
      eslint: 7.21.0
      inherits: 2.0.4
      karma: 6.2.0
      karma-chrome-launcher: 3.1.0
      karma-coverage: 2.0.3
      karma-edge-launcher: 0.4.2_karma@6.2.0
      karma-env-preprocessor: 0.1.1
      karma-firefox-launcher: 1.3.0
      karma-ie-launcher: 1.0.0_karma@6.2.0
      karma-junit-reporter: 2.0.1_karma@6.2.0
      karma-mocha: 2.0.1
      karma-mocha-reporter: 2.2.5_karma@6.2.0
      karma-sourcemap-loader: 0.3.8
      mocha: 7.2.0
      mocha-junit-reporter: 1.23.3_mocha@7.2.0
      nyc: 14.1.1
      prettier: 1.19.1
      rimraf: 3.0.2
      rollup: 1.32.1
      rollup-plugin-shim: 1.0.0
      rollup-plugin-sourcemaps: 0.4.2_rollup@1.32.1
      rollup-plugin-terser: 5.3.1_rollup@1.32.1
      rollup-plugin-visualizer: 4.2.0_rollup@1.32.1
      tslib: 2.1.0
      typedoc: 0.15.2
      typescript: 4.1.2
      util: 0.12.3
    dev: false
    name: '@rush-temp/ai-anomaly-detector'
    resolution:
      integrity: sha512-Xz4JQgeSL/FFp77LimXOQDz4RJH//6SA8tVSXXSbzjw+joLI+XnU1n6fB277vxlJPuECHFJjSoiS+HsuuArtRg==
      tarball: file:projects/ai-anomaly-detector.tgz
    version: 0.0.0
  file:projects/ai-form-recognizer.tgz:
    dependencies:
      '@azure/identity': 1.2.4
      '@microsoft/api-extractor': 7.7.11
      '@opentelemetry/api': 0.10.2
      '@types/chai': 4.2.15
      '@types/mocha': 7.0.2
      '@types/node': 8.10.66
      '@types/sinon': 9.0.11
      chai: 4.3.3
      chai-as-promised: 7.1.1_chai@4.3.3
      cross-env: 7.0.3
      dotenv: 8.2.0
      eslint: 7.21.0
      karma: 6.2.0
      karma-chrome-launcher: 3.1.0
      karma-coverage: 2.0.3
      karma-edge-launcher: 0.4.2_karma@6.2.0
      karma-env-preprocessor: 0.1.1
      karma-firefox-launcher: 1.3.0
      karma-ie-launcher: 1.0.0_karma@6.2.0
      karma-json-preprocessor: 0.3.3_karma@6.2.0
      karma-json-to-file-reporter: 1.0.1
      karma-junit-reporter: 2.0.1_karma@6.2.0
      karma-mocha: 2.0.1
      karma-mocha-reporter: 2.2.5_karma@6.2.0
      karma-sourcemap-loader: 0.3.8
      mocha: 7.2.0
      mocha-junit-reporter: 1.23.3_mocha@7.2.0
      nyc: 14.1.1
      prettier: 1.19.1
      rimraf: 3.0.2
      rollup: 1.32.1
      sinon: 9.2.4
      source-map-support: 0.5.19
      tslib: 2.1.0
      typedoc: 0.15.2
      typescript: 4.1.2
    dev: false
    name: '@rush-temp/ai-form-recognizer'
    resolution:
      integrity: sha512-LgHD00KHy2oRc18MF4ww1DAJQCVj3sUYB6kAu+Elxt4QQS9Up1MmwKEOTp4JMOygernFQBCrh7Ol0hgkurzRSg==
      tarball: file:projects/ai-form-recognizer.tgz
    version: 0.0.0
  file:projects/ai-metrics-advisor.tgz:
    dependencies:
      '@azure/identity': 1.2.4
      '@microsoft/api-extractor': 7.7.11
      '@opentelemetry/api': 0.10.2
      '@types/chai': 4.2.15
      '@types/mocha': 7.0.2
      '@types/node': 8.10.66
      '@types/sinon': 9.0.11
      chai: 4.3.3
      chai-as-promised: 7.1.1_chai@4.3.3
      cross-env: 7.0.3
      dotenv: 8.2.0
      eslint: 7.21.0
      karma: 6.2.0
      karma-chrome-launcher: 3.1.0
      karma-coverage: 2.0.3
      karma-edge-launcher: 0.4.2_karma@6.2.0
      karma-env-preprocessor: 0.1.1
      karma-firefox-launcher: 1.3.0
      karma-ie-launcher: 1.0.0_karma@6.2.0
      karma-json-preprocessor: 0.3.3_karma@6.2.0
      karma-json-to-file-reporter: 1.0.1
      karma-junit-reporter: 2.0.1_karma@6.2.0
      karma-mocha: 2.0.1
      karma-mocha-reporter: 2.2.5_karma@6.2.0
      karma-sourcemap-loader: 0.3.8
      mocha: 7.2.0
      mocha-junit-reporter: 1.23.3_mocha@7.2.0
      nyc: 14.1.1
      prettier: 1.19.1
      rimraf: 3.0.2
      rollup: 1.32.1
      sinon: 9.2.4
      source-map-support: 0.5.19
      ts-node: 8.10.2_typescript@4.1.2
      tslib: 2.1.0
      typedoc: 0.15.2
      typescript: 4.1.2
    dev: false
    name: '@rush-temp/ai-metrics-advisor'
    resolution:
      integrity: sha512-XhjdtfoGioYHt1bZOJ9lRi5XN+hwCizXfSp8wQuYmuigADeXcKhdH2ECtV3Jp4f8DdSWblQNbE0ioVJUgh6paw==
      tarball: file:projects/ai-metrics-advisor.tgz
    version: 0.0.0
  file:projects/ai-text-analytics.tgz:
    dependencies:
<<<<<<< HEAD
      '@azure/core-client': 1.0.0-beta.2
      '@azure/core-rest-pipeline': 1.0.0-beta.2
      '@azure/core-tracing': 1.0.0-preview.9
      '@azure/identity': 1.2.3
=======
      '@azure/identity': 1.2.4
>>>>>>> 8b95220e
      '@microsoft/api-extractor': 7.7.11
      '@opentelemetry/api': 0.10.2
      '@types/chai': 4.2.15
      '@types/chai-as-promised': 7.1.3
      '@types/mocha': 7.0.2
      '@types/node': 8.10.66
      '@types/sinon': 9.0.11
      chai: 4.3.3
      chai-as-promised: 7.1.1_chai@4.3.3
      cross-env: 7.0.3
      dotenv: 8.2.0
      eslint: 7.21.0
      karma: 6.2.0
      karma-chrome-launcher: 3.1.0
      karma-coverage: 2.0.3
      karma-edge-launcher: 0.4.2_karma@6.2.0
      karma-env-preprocessor: 0.1.1
      karma-firefox-launcher: 1.3.0
      karma-ie-launcher: 1.0.0_karma@6.2.0
      karma-json-preprocessor: 0.3.3_karma@6.2.0
      karma-json-to-file-reporter: 1.0.1
      karma-junit-reporter: 2.0.1_karma@6.2.0
      karma-mocha: 2.0.1
      karma-mocha-reporter: 2.2.5_karma@6.2.0
      karma-source-map-support: 1.4.0
      karma-sourcemap-loader: 0.3.8
      mocha: 7.2.0
      mocha-junit-reporter: 1.23.3_mocha@7.2.0
      nyc: 14.1.1
      prettier: 1.19.1
      rimraf: 3.0.2
      rollup: 1.32.1
      sinon: 9.2.4
      source-map-support: 0.5.19
      ts-node: 8.10.2_typescript@4.1.2
      tslib: 2.1.0
      typedoc: 0.15.2
      typescript: 4.1.2
    dev: false
    name: '@rush-temp/ai-text-analytics'
    resolution:
<<<<<<< HEAD
      integrity: sha512-pVhTTs0A1HABJvyCTTiDJ4b4U/Q2Hy5CLjqvW2nhxzgzwOo27BGATu2CVXxmxQRS6SCs+WK1NulGxMY0yccApA==
=======
      integrity: sha512-3S5kH12KUSDJ7bzsBjQ2QBz4pm782PN6zSZhLuI/AUkfDNHvcaTFNO/PGPVNXx5LnbaB9MSEPfqwYEZDqEQ+NA==
>>>>>>> 8b95220e
      tarball: file:projects/ai-text-analytics.tgz
    version: 0.0.0
  file:projects/app-configuration.tgz:
    dependencies:
      '@azure/identity': 1.2.4
      '@microsoft/api-extractor': 7.7.11
      '@opentelemetry/api': 0.10.2
      '@rollup/plugin-commonjs': 11.0.2_rollup@1.32.1
      '@rollup/plugin-inject': 4.0.2_rollup@1.32.1
      '@rollup/plugin-json': 4.1.0_rollup@1.32.1
      '@rollup/plugin-multi-entry': 3.0.1_rollup@1.32.1
      '@rollup/plugin-node-resolve': 8.4.0_rollup@1.32.1
      '@rollup/plugin-replace': 2.4.1_rollup@1.32.1
      '@types/chai': 4.2.15
      '@types/mocha': 7.0.2
      '@types/node': 8.10.66
      '@types/sinon': 9.0.11
      assert: 1.5.0
      chai: 4.3.3
      cross-env: 7.0.3
      dotenv: 8.2.0
      eslint: 7.21.0
      esm: 3.2.25
      karma: 6.2.0
      karma-chrome-launcher: 3.1.0
      karma-coverage: 2.0.3
      karma-edge-launcher: 0.4.2_karma@6.2.0
      karma-env-preprocessor: 0.1.1
      karma-firefox-launcher: 1.3.0
      karma-ie-launcher: 1.0.0_karma@6.2.0
      karma-junit-reporter: 2.0.1_karma@6.2.0
      karma-mocha: 2.0.1
      karma-mocha-reporter: 2.2.5_karma@6.2.0
      karma-sourcemap-loader: 0.3.8
      mocha: 7.2.0
      mocha-junit-reporter: 1.23.3_mocha@7.2.0
      nock: 12.0.3
      nyc: 14.1.1
      prettier: 1.19.1
      rimraf: 3.0.2
      rollup: 1.32.1
      rollup-plugin-shim: 1.0.0
      rollup-plugin-sourcemaps: 0.4.2_rollup@1.32.1
      rollup-plugin-terser: 5.3.1_rollup@1.32.1
      sinon: 9.2.4
      ts-node: 8.10.2_typescript@4.1.2
      tslib: 2.1.0
      typedoc: 0.15.2
      typescript: 4.1.2
      uglify-js: 3.13.0
    dev: false
    name: '@rush-temp/app-configuration'
    resolution:
      integrity: sha512-Bkz0oPteA/jvhCiCgtl+XhaGpKbZMR59Oz82NIrLWbxRtHX7VnG2AU31PDIKKrnAIqmGnETw92pPcPt4lB6N9w==
      tarball: file:projects/app-configuration.tgz
    version: 0.0.0
  file:projects/attestation.tgz:
    dependencies:
      '@azure/identity': 1.2.4
      '@microsoft/api-extractor': 7.7.11
      '@opentelemetry/api': 0.10.2
      '@types/chai': 4.2.15
      '@types/chai-as-promised': 7.1.3
      '@types/jsrsasign': 8.0.10
      '@types/mocha': 7.0.2
      '@types/node': 8.10.66
      buffer: 5.7.1
      chai: 4.3.3
      chai-as-promised: 7.1.1_chai@4.3.3
      dotenv: 8.2.0
      eslint: 7.21.0
      jsrsasign: 10.1.13
      karma: 6.2.0
      karma-chrome-launcher: 3.1.0
      karma-coverage: 2.0.3
      karma-edge-launcher: 0.4.2_karma@6.2.0
      karma-env-preprocessor: 0.1.1
      karma-firefox-launcher: 1.3.0
      karma-ie-launcher: 1.0.0_karma@6.2.0
      karma-json-preprocessor: 0.3.3_karma@6.2.0
      karma-json-to-file-reporter: 1.0.1
      karma-junit-reporter: 2.0.1_karma@6.2.0
      karma-mocha: 2.0.1
      karma-mocha-reporter: 2.2.5_karma@6.2.0
      karma-source-map-support: 1.4.0
      karma-sourcemap-loader: 0.3.8
      mocha: 7.2.0
      nyc: 14.1.1
      prettier: 1.19.1
      rimraf: 3.0.2
      rollup: 1.32.1
      rollup-plugin-node-resolve: 3.4.0
      rollup-plugin-sourcemaps: 0.4.2_rollup@1.32.1
      safe-buffer: 5.2.1
      ts-node: 8.10.2_typescript@4.1.2
      tslib: 2.1.0
      typedoc: 0.15.2
      typescript: 4.1.2
    dev: false
    name: '@rush-temp/attestation'
    resolution:
      integrity: sha512-iT1mvD/jl5GrWw66kK84k8mhOXj6JwKgr2OLHJ7ECvoA1fL7ry3uKw0YqVQgD0ys0B4259BShc99tOOUC+RdSg==
      tarball: file:projects/attestation.tgz
    version: 0.0.0
  file:projects/communication-administration.tgz:
    dependencies:
      '@azure/communication-common': 1.0.0-beta.6
      '@azure/identity': 1.2.4
      '@microsoft/api-documenter': 7.8.56
      '@microsoft/api-extractor': 7.7.11
      '@opentelemetry/api': 0.10.2
      '@rollup/plugin-commonjs': 11.0.2_rollup@1.32.1
      '@rollup/plugin-json': 4.1.0_rollup@1.32.1
      '@rollup/plugin-multi-entry': 3.0.1_rollup@1.32.1
      '@rollup/plugin-node-resolve': 8.4.0_rollup@1.32.1
      '@rollup/plugin-replace': 2.4.1_rollup@1.32.1
      '@types/chai': 4.2.15
      '@types/mocha': 7.0.2
      '@types/node': 8.10.66
      '@types/sinon': 9.0.11
      assert: 1.5.0
      chai: 4.3.3
      cross-env: 7.0.3
      dotenv: 8.2.0
      eslint: 7.21.0
      events: 3.3.0
      inherits: 2.0.4
      karma: 6.2.0
      karma-chrome-launcher: 3.1.0
      karma-coverage: 2.0.3
      karma-edge-launcher: 0.4.2_karma@6.2.0
      karma-env-preprocessor: 0.1.1
      karma-firefox-launcher: 1.3.0
      karma-ie-launcher: 1.0.0_karma@6.2.0
      karma-json-preprocessor: 0.3.3_karma@6.2.0
      karma-json-to-file-reporter: 1.0.1
      karma-junit-reporter: 2.0.1_karma@6.2.0
      karma-mocha: 2.0.1
      karma-mocha-reporter: 2.2.5_karma@6.2.0
      karma-sourcemap-loader: 0.3.8
      mocha: 7.2.0
      mocha-junit-reporter: 1.23.3_mocha@7.2.0
      nyc: 14.1.1
      prettier: 1.19.1
      rimraf: 3.0.2
      rollup: 1.32.1
      rollup-plugin-shim: 1.0.0
      rollup-plugin-sourcemaps: 0.4.2_rollup@1.32.1
      rollup-plugin-terser: 5.3.1_rollup@1.32.1
      rollup-plugin-visualizer: 4.2.0_rollup@1.32.1
      sinon: 9.2.4
      tslib: 2.1.0
      typedoc: 0.15.2
      typescript: 4.1.2
    dev: false
    name: '@rush-temp/communication-administration'
    resolution:
      integrity: sha512-whG+7mmbnOf6EaKIV++fJN9KVUD3ILO3cUHOLqAQKDlFtmj69QDy6qsbHyTyIOGsKSHHB8KyPPZItGgULngPpw==
      tarball: file:projects/communication-administration.tgz
    version: 0.0.0
  file:projects/communication-chat.tgz:
    dependencies:
      '@azure/communication-common': 1.0.0-beta.6
      '@azure/communication-identity': 1.0.0-beta.5
      '@azure/communication-signaling': 1.0.0-beta.2
      '@microsoft/api-extractor': 7.7.11
      '@opentelemetry/api': 0.10.2
      '@rollup/plugin-commonjs': 11.0.2_rollup@1.32.1
      '@rollup/plugin-json': 4.1.0_rollup@1.32.1
      '@rollup/plugin-multi-entry': 3.0.1_rollup@1.32.1
      '@rollup/plugin-node-resolve': 8.4.0_rollup@1.32.1
      '@rollup/plugin-replace': 2.4.1_rollup@1.32.1
      '@types/chai': 4.2.15
      '@types/mocha': 7.0.2
      '@types/node': 8.10.66
      '@types/sinon': 9.0.11
      assert: 1.5.0
      chai: 4.3.3
      cross-env: 7.0.3
      dotenv: 8.2.0
      eslint: 7.21.0
      events: 3.3.0
      inherits: 2.0.4
      karma: 6.2.0
      karma-chrome-launcher: 3.1.0
      karma-coverage: 2.0.3
      karma-edge-launcher: 0.4.2_karma@6.2.0
      karma-env-preprocessor: 0.1.1
      karma-firefox-launcher: 1.3.0
      karma-ie-launcher: 1.0.0_karma@6.2.0
      karma-json-preprocessor: 0.3.3_karma@6.2.0
      karma-json-to-file-reporter: 1.0.1
      karma-junit-reporter: 2.0.1_karma@6.2.0
      karma-mocha: 2.0.1
      karma-mocha-reporter: 2.2.5_karma@6.2.0
      karma-sourcemap-loader: 0.3.8
      mocha: 7.2.0
      mocha-junit-reporter: 1.23.3_mocha@7.2.0
      nyc: 14.1.1
      prettier: 1.19.1
      rimraf: 3.0.2
      rollup: 1.32.1
      rollup-plugin-shim: 1.0.0
      rollup-plugin-sourcemaps: 0.4.2_rollup@1.32.1
      rollup-plugin-terser: 5.3.1_rollup@1.32.1
      rollup-plugin-visualizer: 4.2.0_rollup@1.32.1
      sinon: 9.2.4
      tslib: 2.1.0
      typedoc: 0.15.2
      typescript: 4.1.2
      util: 0.12.3
    dev: false
    name: '@rush-temp/communication-chat'
    resolution:
      integrity: sha512-GeSjm0QX1D7rgFhTlH7X8STkmD5h5fP3S6OEOyPY/pRbVHSbf10Qe1yRYrhroA1Ziyh2MCERCkG/0uuah4wg8w==
      tarball: file:projects/communication-chat.tgz
    version: 0.0.0
  file:projects/communication-common.tgz:
    dependencies:
      '@microsoft/api-extractor': 7.7.11
      '@opentelemetry/api': 0.10.2
      '@rollup/plugin-commonjs': 11.0.2_rollup@1.32.1
      '@rollup/plugin-json': 4.1.0_rollup@1.32.1
      '@rollup/plugin-multi-entry': 3.0.1_rollup@1.32.1
      '@rollup/plugin-node-resolve': 8.4.0_rollup@1.32.1
      '@rollup/plugin-replace': 2.4.1_rollup@1.32.1
      '@types/chai': 4.2.15
      '@types/chai-as-promised': 7.1.3
      '@types/jwt-decode': 2.2.1
      '@types/mocha': 7.0.2
      '@types/node': 8.10.66
      '@types/sinon': 9.0.11
      assert: 1.5.0
      chai: 4.3.3
      chai-as-promised: 7.1.1_chai@4.3.3
      cross-env: 7.0.3
      eslint: 7.21.0
      events: 3.3.0
      inherits: 2.0.4
      jwt-decode: 2.2.0
      karma: 6.2.0
      karma-chrome-launcher: 3.1.0
      karma-coverage: 2.0.3
      karma-edge-launcher: 0.4.2_karma@6.2.0
      karma-env-preprocessor: 0.1.1
      karma-firefox-launcher: 1.3.0
      karma-ie-launcher: 1.0.0_karma@6.2.0
      karma-junit-reporter: 2.0.1_karma@6.2.0
      karma-mocha: 2.0.1
      karma-mocha-reporter: 2.2.5_karma@6.2.0
      karma-sourcemap-loader: 0.3.8
      mocha: 7.2.0
      mocha-junit-reporter: 1.23.3_mocha@7.2.0
      nyc: 14.1.1
      prettier: 1.19.1
      rimraf: 3.0.2
      rollup: 1.32.1
      rollup-plugin-sourcemaps: 0.4.2_rollup@1.32.1
      rollup-plugin-terser: 5.3.1_rollup@1.32.1
      rollup-plugin-visualizer: 4.2.0_rollup@1.32.1
      sinon: 9.2.4
      tslib: 2.1.0
      typedoc: 0.15.2
      typescript: 4.1.2
      util: 0.12.3
    dev: false
    name: '@rush-temp/communication-common'
    resolution:
      integrity: sha512-OTbbE3U8rZzWhw6U5OQ3RITJrqSZawv2VA0W0Nwq+e9Qm8ZRD+OPcWPrNFI5Wws9dGot0HbNTlJ/Q4G/M1Udjg==
      tarball: file:projects/communication-common.tgz
    version: 0.0.0
  file:projects/communication-identity.tgz:
    dependencies:
      '@azure/communication-common': 1.0.0-beta.6
      '@azure/identity': 1.2.4
      '@microsoft/api-documenter': 7.8.56
      '@microsoft/api-extractor': 7.7.11
      '@opentelemetry/api': 0.10.2
      '@rollup/plugin-commonjs': 11.0.2_rollup@1.32.1
      '@rollup/plugin-json': 4.1.0_rollup@1.32.1
      '@rollup/plugin-multi-entry': 3.0.1_rollup@1.32.1
      '@rollup/plugin-node-resolve': 8.4.0_rollup@1.32.1
      '@rollup/plugin-replace': 2.4.1_rollup@1.32.1
      '@types/chai': 4.2.15
      '@types/mocha': 7.0.2
      '@types/node': 8.10.66
      '@types/sinon': 9.0.11
      assert: 1.5.0
      chai: 4.3.3
      cross-env: 7.0.3
      dotenv: 8.2.0
      eslint: 7.21.0
      events: 3.3.0
      inherits: 2.0.4
      karma: 6.2.0
      karma-chrome-launcher: 3.1.0
      karma-coverage: 2.0.3
      karma-edge-launcher: 0.4.2_karma@6.2.0
      karma-env-preprocessor: 0.1.1
      karma-firefox-launcher: 1.3.0
      karma-ie-launcher: 1.0.0_karma@6.2.0
      karma-json-preprocessor: 0.3.3_karma@6.2.0
      karma-json-to-file-reporter: 1.0.1
      karma-junit-reporter: 2.0.1_karma@6.2.0
      karma-mocha: 2.0.1
      karma-mocha-reporter: 2.2.5_karma@6.2.0
      karma-sourcemap-loader: 0.3.8
      mocha: 7.2.0
      mocha-junit-reporter: 1.23.3_mocha@7.2.0
      nyc: 14.1.1
      prettier: 1.19.1
      rimraf: 3.0.2
      rollup: 1.32.1
      rollup-plugin-shim: 1.0.0
      rollup-plugin-sourcemaps: 0.4.2_rollup@1.32.1
      rollup-plugin-terser: 5.3.1_rollup@1.32.1
      rollup-plugin-visualizer: 4.2.0_rollup@1.32.1
      sinon: 9.2.4
      tslib: 2.1.0
      typedoc: 0.15.2
      typescript: 4.1.2
    dev: false
    name: '@rush-temp/communication-identity'
    resolution:
      integrity: sha512-Nvy14vvoy4ekaOHptUflWXpEeGuYVNZr6NWBe2Xue1qc4gf9ovl/t41QqlJcpSvIUE8UzC3eH1arEytc8oWaMA==
      tarball: file:projects/communication-identity.tgz
    version: 0.0.0
  file:projects/communication-phone-numbers.tgz:
    dependencies:
      '@azure/communication-common': 1.0.0-beta.6
      '@azure/identity': 1.2.4
      '@microsoft/api-documenter': 7.8.56
      '@microsoft/api-extractor': 7.7.11
      '@opentelemetry/api': 0.10.2
      '@rollup/plugin-commonjs': 11.0.2_rollup@1.32.1
      '@rollup/plugin-json': 4.1.0_rollup@1.32.1
      '@rollup/plugin-multi-entry': 3.0.1_rollup@1.32.1
      '@rollup/plugin-node-resolve': 8.4.0_rollup@1.32.1
      '@rollup/plugin-replace': 2.4.1_rollup@1.32.1
      '@types/chai': 4.2.15
      '@types/mocha': 7.0.2
      '@types/node': 8.10.66
      '@types/sinon': 9.0.11
      assert: 1.5.0
      chai: 4.3.3
      cross-env: 7.0.3
      dotenv: 8.2.0
      eslint: 7.21.0
      events: 3.3.0
      inherits: 2.0.4
      karma: 6.2.0
      karma-chrome-launcher: 3.1.0
      karma-coverage: 2.0.3
      karma-edge-launcher: 0.4.2_karma@6.2.0
      karma-env-preprocessor: 0.1.1
      karma-firefox-launcher: 1.3.0
      karma-ie-launcher: 1.0.0_karma@6.2.0
      karma-json-preprocessor: 0.3.3_karma@6.2.0
      karma-json-to-file-reporter: 1.0.1
      karma-junit-reporter: 2.0.1_karma@6.2.0
      karma-mocha: 2.0.1
      karma-mocha-reporter: 2.2.5_karma@6.2.0
      karma-sourcemap-loader: 0.3.8
      mocha: 7.2.0
      mocha-junit-reporter: 1.23.3_mocha@7.2.0
      nyc: 14.1.1
      prettier: 1.19.1
      rimraf: 3.0.2
      rollup: 1.32.1
      rollup-plugin-shim: 1.0.0
      rollup-plugin-sourcemaps: 0.4.2_rollup@1.32.1
      rollup-plugin-terser: 5.3.1_rollup@1.32.1
      rollup-plugin-visualizer: 4.2.0_rollup@1.32.1
      sinon: 9.2.4
      tslib: 2.1.0
      typedoc: 0.15.2
      typescript: 4.1.2
    dev: false
    name: '@rush-temp/communication-phone-numbers'
    resolution:
      integrity: sha512-4hBuz3yoYH2R0qzZGW+TdpIAvEkGL6pWaHdaNI3PA2ikBCKYuHsCZarHgy8Vx//tsLEGb9aJcRgeX68U98BKxQ==
      tarball: file:projects/communication-phone-numbers.tgz
    version: 0.0.0
  file:projects/communication-sms.tgz:
    dependencies:
      '@azure/communication-common': 1.0.0-beta.6
      '@azure/identity': 1.2.4
      '@microsoft/api-extractor': 7.7.11
      '@opentelemetry/api': 0.10.2
      '@rollup/plugin-commonjs': 11.0.2_rollup@1.32.1
      '@rollup/plugin-json': 4.1.0_rollup@1.32.1
      '@rollup/plugin-multi-entry': 3.0.1_rollup@1.32.1
      '@rollup/plugin-node-resolve': 8.4.0_rollup@1.32.1
      '@rollup/plugin-replace': 2.4.1_rollup@1.32.1
      '@types/chai': 4.2.15
      '@types/mocha': 7.0.2
      '@types/node': 8.10.66
      '@types/sinon': 9.0.11
      assert: 1.5.0
      chai: 4.3.3
      cross-env: 7.0.3
      dotenv: 8.2.0
      eslint: 7.21.0
      events: 3.3.0
      inherits: 2.0.4
      karma: 6.2.0
      karma-chrome-launcher: 3.1.0
      karma-coverage: 2.0.3
      karma-edge-launcher: 0.4.2_karma@6.2.0
      karma-env-preprocessor: 0.1.1
      karma-firefox-launcher: 1.3.0
      karma-ie-launcher: 1.0.0_karma@6.2.0
      karma-junit-reporter: 2.0.1_karma@6.2.0
      karma-mocha: 2.0.1
      karma-mocha-reporter: 2.2.5_karma@6.2.0
      karma-sourcemap-loader: 0.3.8
      mocha: 7.2.0
      mocha-junit-reporter: 1.23.3_mocha@7.2.0
      nyc: 14.1.1
      prettier: 1.19.1
      rimraf: 3.0.2
      rollup: 1.32.1
      rollup-plugin-shim: 1.0.0
      rollup-plugin-sourcemaps: 0.4.2_rollup@1.32.1
      rollup-plugin-terser: 5.3.1_rollup@1.32.1
      rollup-plugin-visualizer: 4.2.0_rollup@1.32.1
      sinon: 9.2.4
      tslib: 2.1.0
      typedoc: 0.15.2
      typescript: 4.1.2
      util: 0.12.3
    dev: false
    name: '@rush-temp/communication-sms'
    resolution:
      integrity: sha512-OG8/pwUCKSVDjLzSgPNGBtZdRvdDdMiq2BJ1WSwjCZSAwkhsIAwo2vgh6ZwwAntxJ6QnCTtO6nZ4Vw1fdjDtRA==
      tarball: file:projects/communication-sms.tgz
    version: 0.0.0
  file:projects/container-registry.tgz:
    dependencies:
      '@azure/identity': 1.2.4
      '@microsoft/api-extractor': 7.7.11
      '@opentelemetry/api': 0.10.2
      '@types/chai': 4.2.15
      '@types/chai-as-promised': 7.1.3
      '@types/mocha': 7.0.2
      '@types/node': 8.10.66
      chai: 4.3.3
      chai-as-promised: 7.1.1_chai@4.3.3
      cross-env: 7.0.3
      dotenv: 8.2.0
      eslint: 7.21.0
      inherits: 2.0.4
      karma: 6.2.0
      karma-chrome-launcher: 3.1.0
      karma-coverage: 2.0.3
      karma-edge-launcher: 0.4.2_karma@6.2.0
      karma-env-preprocessor: 0.1.1
      karma-firefox-launcher: 1.3.0
      karma-ie-launcher: 1.0.0_karma@6.2.0
      karma-json-preprocessor: 0.3.3_karma@6.2.0
      karma-json-to-file-reporter: 1.0.1
      karma-junit-reporter: 2.0.1_karma@6.2.0
      karma-mocha: 2.0.1
      karma-mocha-reporter: 2.2.5_karma@6.2.0
      mocha: 7.2.0
      mocha-junit-reporter: 1.23.3_mocha@7.2.0
      nyc: 14.1.1
      prettier: 1.19.1
      rimraf: 3.0.2
      rollup: 1.32.1
      tslib: 2.1.0
      typedoc: 0.15.2
      typescript: 4.1.2
      util: 0.12.3
    dev: false
    name: '@rush-temp/container-registry'
    resolution:
      integrity: sha512-ww11EO3BP5w1iUvYgmVoq3Z7/XPerV2nqVgDr0O9W/SninGBWOdIBjNwyjF4w48YCB7fTi0V82h7mOtsWIoGtA==
      tarball: file:projects/container-registry.tgz
    version: 0.0.0
  file:projects/core-amqp.tgz:
    dependencies:
      '@azure/identity': 1.2.4_debug@4.3.1
      '@microsoft/api-extractor': 7.7.11
      '@rollup/plugin-commonjs': 11.0.2_rollup@1.32.1
      '@rollup/plugin-inject': 4.0.2_rollup@1.32.1
      '@rollup/plugin-json': 4.1.0_rollup@1.32.1
      '@rollup/plugin-multi-entry': 3.0.1_rollup@1.32.1
      '@rollup/plugin-node-resolve': 8.4.0_rollup@1.32.1
      '@rollup/plugin-replace': 2.4.1_rollup@1.32.1
      '@types/async-lock': 1.1.2
      '@types/chai': 4.2.15
      '@types/chai-as-promised': 7.1.3
      '@types/debug': 4.1.5
      '@types/is-buffer': 2.0.0
      '@types/mocha': 7.0.2
      '@types/node': 8.10.66
      '@types/sinon': 9.0.11
      '@types/ws': 7.4.0
      assert: 1.5.0
      async-lock: 1.2.8
      buffer: 5.7.1
      chai: 4.3.3
      chai-as-promised: 7.1.1_chai@4.3.3
      cross-env: 7.0.3
      debug: 4.3.1
      dotenv: 8.2.0
      downlevel-dts: 0.4.0
      eslint: 7.21.0
      events: 3.3.0
      is-buffer: 2.0.5
      jssha: 3.2.0
      karma: 6.2.0_debug@4.3.1
      karma-chrome-launcher: 3.1.0
      karma-mocha: 2.0.1
      mocha: 7.2.0
      mocha-junit-reporter: 1.23.3_mocha@7.2.0
      nyc: 14.1.1
      prettier: 1.19.1
      process: 0.11.10
      puppeteer: 3.3.0
      rhea: 1.0.24
      rhea-promise: 1.1.0
      rimraf: 3.0.2
      rollup: 1.32.1
      rollup-plugin-shim: 1.0.0
      rollup-plugin-sourcemaps: 0.4.2_rollup@1.32.1
      rollup-plugin-terser: 5.3.1_rollup@1.32.1
      sinon: 9.2.4
      ts-node: 8.10.2_typescript@4.1.2
      tslib: 2.1.0
      typedoc: 0.15.2
      typescript: 4.1.2
      url: 0.11.0
      util: 0.12.3
      ws: 7.4.4
    dev: false
    name: '@rush-temp/core-amqp'
    resolution:
      integrity: sha512-FBnRMkNG48RZIOjjhvfrPBc2OI7APLrhR3vuuUvm6CMAdmV/Z+/HaJ5pK4nn/+CB1Srr5Lz03xOekWUi6tkp5Q==
      tarball: file:projects/core-amqp.tgz
    version: 0.0.0
  file:projects/core-asynciterator-polyfill.tgz:
    dependencies:
      '@types/node': 8.10.66
      eslint: 7.21.0
      prettier: 1.19.1
      typedoc: 0.15.2
      typescript: 4.1.2
    dev: false
    name: '@rush-temp/core-asynciterator-polyfill'
    resolution:
      integrity: sha512-jy74F2u4O8uwYNc431X48WTXB1Hm2uTrsb2l98x8+ikj53lnqDIXceEMUr3lBVlnWpNxiy4DUp3BXr4v2fKGIQ==
      tarball: file:projects/core-asynciterator-polyfill.tgz
    version: 0.0.0
  file:projects/core-auth.tgz:
    dependencies:
      '@microsoft/api-extractor': 7.7.11
      '@rollup/plugin-commonjs': 11.0.2_rollup@1.32.1
      '@rollup/plugin-json': 4.1.0_rollup@1.32.1
      '@rollup/plugin-multi-entry': 3.0.1_rollup@1.32.1
      '@rollup/plugin-node-resolve': 8.4.0_rollup@1.32.1
      '@rollup/plugin-replace': 2.4.1_rollup@1.32.1
      '@types/mocha': 7.0.2
      '@types/node': 8.10.66
      assert: 1.5.0
      cross-env: 7.0.3
      downlevel-dts: 0.4.0
      eslint: 7.21.0
      inherits: 2.0.4
      mocha: 7.2.0
      mocha-junit-reporter: 1.23.3_mocha@7.2.0
      prettier: 1.19.1
      rimraf: 3.0.2
      rollup: 1.32.1
      rollup-plugin-sourcemaps: 0.4.2_rollup@1.32.1
      rollup-plugin-terser: 5.3.1_rollup@1.32.1
      rollup-plugin-visualizer: 4.2.0_rollup@1.32.1
      tslib: 2.1.0
      typedoc: 0.15.2
      typescript: 4.1.2
      util: 0.12.3
    dev: false
    name: '@rush-temp/core-auth'
    resolution:
      integrity: sha512-kTInp6XjafW6ycFXXP67d2hULulZAnRD8MfwaVYz7uydPp8sCS2Az0eBZa/i9kI654LDReTFCIfmA9p2EqL5aA==
      tarball: file:projects/core-auth.tgz
    version: 0.0.0
  file:projects/core-client.tgz:
    dependencies:
<<<<<<< HEAD
      '@azure/core-rest-pipeline': 1.0.0-beta.2
      '@azure/core-tracing': 1.0.0-preview.9
=======
>>>>>>> 8b95220e
      '@azure/core-xml': 1.0.0-beta.1
      '@microsoft/api-extractor': 7.7.11
      '@opentelemetry/api': 0.10.2
      '@rollup/plugin-commonjs': 11.0.2_rollup@1.32.1
      '@rollup/plugin-json': 4.1.0_rollup@1.32.1
      '@rollup/plugin-multi-entry': 3.0.1_rollup@1.32.1
      '@rollup/plugin-node-resolve': 8.4.0_rollup@1.32.1
      '@rollup/plugin-replace': 2.4.1_rollup@1.32.1
      '@types/chai': 4.2.15
      '@types/mocha': 7.0.2
      '@types/node': 8.10.66
      '@types/sinon': 9.0.11
      chai: 4.3.3
      cross-env: 7.0.3
      downlevel-dts: 0.4.0
      eslint: 7.21.0
      inherits: 2.0.4
      karma: 6.2.0
      karma-chrome-launcher: 3.1.0
      karma-coverage: 2.0.3
      karma-edge-launcher: 0.4.2_karma@6.2.0
      karma-env-preprocessor: 0.1.1
      karma-firefox-launcher: 1.3.0
      karma-ie-launcher: 1.0.0_karma@6.2.0
      karma-junit-reporter: 2.0.1_karma@6.2.0
      karma-mocha: 2.0.1
      karma-mocha-reporter: 2.2.5_karma@6.2.0
      karma-sourcemap-loader: 0.3.8
      mocha: 7.2.0
      mocha-junit-reporter: 1.23.3_mocha@7.2.0
      prettier: 1.19.1
      rimraf: 3.0.2
      rollup: 1.32.1
      rollup-plugin-sourcemaps: 0.4.2_rollup@1.32.1
      rollup-plugin-terser: 5.3.1_rollup@1.32.1
      rollup-plugin-visualizer: 4.2.0_rollup@1.32.1
      sinon: 9.2.4
      tslib: 2.1.0
      typedoc: 0.15.2
      typescript: 4.1.2
      util: 0.12.3
    dev: false
    name: '@rush-temp/core-client'
    resolution:
<<<<<<< HEAD
      integrity: sha512-swJMkdR7NoiKC4i86WMYZXrPi0MLEqu/GYkDH3OWjQRmq+3PAx0skKgeIAVS2fnwVkWZ87lz8ATemgjYVUKtRw==
=======
      integrity: sha512-OXmyS+WjKRGoF35em+EMx9HgwHu2eeQyppAtlP8supHL2e0noFQn7XER73EjPXS6ym9Xw/7S5wy0spmfswxYLA==
>>>>>>> 8b95220e
      tarball: file:projects/core-client.tgz
    version: 0.0.0
  file:projects/core-crypto.tgz:
    dependencies:
      '@microsoft/api-extractor': 7.7.11
      '@rollup/plugin-commonjs': 11.0.2_rollup@1.32.1
      '@rollup/plugin-json': 4.1.0_rollup@1.32.1
      '@rollup/plugin-multi-entry': 3.0.1_rollup@1.32.1
      '@rollup/plugin-node-resolve': 8.4.0_rollup@1.32.1
      '@rollup/plugin-replace': 2.4.1_rollup@1.32.1
      '@types/chai': 4.2.15
      '@types/mocha': 7.0.2
      '@types/node': 8.10.66
      '@types/sinon': 9.0.11
      assert: 1.5.0
      chai: 4.3.3
      cross-env: 7.0.3
      downlevel-dts: 0.4.0
      eslint: 7.21.0
      karma: 6.2.0
      karma-chrome-launcher: 3.1.0
      karma-coverage: 2.0.3
      karma-edge-launcher: 0.4.2_karma@6.2.0
      karma-env-preprocessor: 0.1.1
      karma-firefox-launcher: 1.3.0
      karma-ie-launcher: 1.0.0_karma@6.2.0
      karma-junit-reporter: 2.0.1_karma@6.2.0
      karma-mocha: 2.0.1
      karma-mocha-reporter: 2.2.5_karma@6.2.0
      karma-sourcemap-loader: 0.3.8
      mocha: 7.2.0
      mocha-junit-reporter: 1.23.3_mocha@7.2.0
      prettier: 1.19.1
      rimraf: 3.0.2
      rollup: 1.32.1
      rollup-plugin-sourcemaps: 0.4.2_rollup@1.32.1
      rollup-plugin-terser: 5.3.1_rollup@1.32.1
      sinon: 9.2.4
      tslib: 2.1.0
      typedoc: 0.15.2
      typescript: 4.1.2
    dev: false
    name: '@rush-temp/core-crypto'
    resolution:
      integrity: sha512-QcIa1HGkhEi8WoY67H0GrOR4oU8fyXSjweKweBiMx93WfyPi7pRcDjOX302kmJIrCTF5E2yfneBBYcoUntyNww==
      tarball: file:projects/core-crypto.tgz
    version: 0.0.0
  file:projects/core-http.tgz:
    dependencies:
      '@azure/logger-js': 1.3.2
      '@microsoft/api-extractor': 7.7.11
      '@opentelemetry/api': 0.10.2
      '@rollup/plugin-commonjs': 11.0.2_rollup@1.32.1
      '@rollup/plugin-json': 4.1.0_rollup@1.32.1
      '@rollup/plugin-multi-entry': 3.0.1_rollup@1.32.1
      '@rollup/plugin-node-resolve': 8.4.0_rollup@1.32.1
      '@types/chai': 4.2.15
      '@types/express': 4.17.11
      '@types/glob': 7.1.3
      '@types/mocha': 7.0.2
      '@types/node': 8.10.66
      '@types/node-fetch': 2.5.8
      '@types/sinon': 9.0.11
      '@types/tough-cookie': 4.0.0
      '@types/tunnel': 0.0.1
      '@types/uuid': 8.3.0
      '@types/xml2js': 0.4.8
      babel-runtime: 6.26.0
      chai: 4.3.3
      cross-env: 7.0.3
      downlevel-dts: 0.4.0
      eslint: 7.21.0
      express: 4.17.1
      fetch-mock: 9.11.0_node-fetch@2.6.1
      form-data: 3.0.1
      glob: 7.1.6
      karma: 6.2.0
      karma-chai: 0.1.0_chai@4.3.3+karma@6.2.0
      karma-chrome-launcher: 3.1.0
      karma-edge-launcher: 0.4.2_karma@6.2.0
      karma-firefox-launcher: 1.3.0
      karma-mocha: 2.0.1
      karma-rollup-preprocessor: 7.0.6_rollup@1.32.1
      karma-sourcemap-loader: 0.3.8
      mocha: 7.2.0
      mocha-junit-reporter: 1.23.3_mocha@7.2.0
      node-fetch: 2.6.1
      npm-run-all: 4.1.5
      nyc: 14.1.1
      prettier: 1.19.1
      process: 0.11.10
      puppeteer: 3.3.0
      regenerator-runtime: 0.13.7
      rimraf: 3.0.2
      rollup: 1.32.1
      rollup-plugin-sourcemaps: 0.4.2_rollup@1.32.1
      rollup-plugin-visualizer: 4.2.0_rollup@1.32.1
      shx: 0.3.3
      sinon: 9.2.4
      tough-cookie: 4.0.0
      ts-node: 8.10.2_typescript@4.1.2
      tslib: 2.1.0
      tunnel: 0.0.6
      typedoc: 0.15.2
      typescript: 4.1.2
      uglify-js: 3.13.0
      uuid: 8.3.2
      xhr-mock: 2.5.1
      xml2js: 0.4.23
    dev: false
    name: '@rush-temp/core-http'
    resolution:
      integrity: sha512-RiQ8vJIGESFGF5TI3mmWyLH6e/6wfO4rWjKiG0jLrP2XiutfRS8r7eIZDfnNouDF1Kw7SFPzLQtmuM4mCDEN1g==
      tarball: file:projects/core-http.tgz
    version: 0.0.0
  file:projects/core-lro.tgz:
    dependencies:
      '@microsoft/api-extractor': 7.7.11
      '@opentelemetry/api': 0.10.2
      '@rollup/plugin-commonjs': 11.0.2_rollup@1.32.1
      '@rollup/plugin-multi-entry': 3.0.1_rollup@1.32.1
      '@rollup/plugin-node-resolve': 8.4.0_rollup@1.32.1
      '@rollup/plugin-replace': 2.4.1_rollup@1.32.1
      '@types/chai': 4.2.15
      '@types/mocha': 7.0.2
      '@types/node': 8.10.66
      assert: 1.5.0
      chai: 4.3.3
      cross-env: 7.0.3
      eslint: 7.21.0
      events: 3.3.0
      karma: 6.2.0
      karma-chrome-launcher: 3.1.0
      karma-coverage: 2.0.3
      karma-edge-launcher: 0.4.2_karma@6.2.0
      karma-env-preprocessor: 0.1.1
      karma-firefox-launcher: 1.3.0
      karma-ie-launcher: 1.0.0_karma@6.2.0
      karma-junit-reporter: 2.0.1_karma@6.2.0
      karma-mocha: 2.0.1
      karma-mocha-reporter: 2.2.5_karma@6.2.0
      karma-sourcemap-loader: 0.3.8
      mocha: 7.2.0
      mocha-junit-reporter: 1.23.3_mocha@7.2.0
      npm-run-all: 4.1.5
      nyc: 14.1.1
      prettier: 1.19.1
      rimraf: 3.0.2
      rollup: 1.32.1
      rollup-plugin-shim: 1.0.0
      rollup-plugin-sourcemaps: 0.4.2_rollup@1.32.1
      rollup-plugin-terser: 5.3.1_rollup@1.32.1
      rollup-plugin-visualizer: 4.2.0_rollup@1.32.1
      ts-node: 8.10.2_typescript@4.1.2
      tslib: 2.1.0
      typedoc: 0.15.2
      typescript: 4.1.2
      uglify-js: 3.13.0
    dev: false
    name: '@rush-temp/core-lro'
    resolution:
      integrity: sha512-Cp7ol5ADjre9IalL4DRe7UuUILmoyo/AegcUByUrB2atCgdzOKPyu6WD0bMu5M6pwhIZbD7gpdwnNKypxtFg4Q==
      tarball: file:projects/core-lro.tgz
    version: 0.0.0
  file:projects/core-paging.tgz:
    dependencies:
      '@types/node': 8.10.66
      eslint: 7.21.0
      prettier: 1.19.1
      rimraf: 3.0.2
      typedoc: 0.15.2
      typescript: 4.1.2
    dev: false
    name: '@rush-temp/core-paging'
    resolution:
      integrity: sha512-fmp2XqjuUmGjL6MhkibDUFt7jUiC8RBweI3+slBIi9YSGIxrXn8tZfoAYRgG58Db7eXK74VN4lUMjUqQh4JnbA==
      tarball: file:projects/core-paging.tgz
    version: 0.0.0
  file:projects/core-rest-pipeline.tgz:
    dependencies:
      '@microsoft/api-extractor': 7.7.11
      '@opentelemetry/api': 0.10.2
      '@rollup/plugin-commonjs': 11.0.2_rollup@1.32.1
      '@rollup/plugin-json': 4.1.0_rollup@1.32.1
      '@rollup/plugin-multi-entry': 3.0.1_rollup@1.32.1
      '@rollup/plugin-node-resolve': 8.4.0_rollup@1.32.1
      '@rollup/plugin-replace': 2.4.1_rollup@1.32.1
      '@types/chai': 4.2.15
      '@types/mocha': 7.0.2
      '@types/node': 8.10.66
      '@types/sinon': 9.0.11
      '@types/uuid': 8.3.0
      chai: 4.3.3
      cross-env: 7.0.3
      downlevel-dts: 0.4.0
      eslint: 7.21.0
      form-data: 3.0.1
      https-proxy-agent: 5.0.0
      inherits: 2.0.4
      karma: 6.2.0
      karma-chrome-launcher: 3.1.0
      karma-coverage: 2.0.3
      karma-edge-launcher: 0.4.2_karma@6.2.0
      karma-env-preprocessor: 0.1.1
      karma-firefox-launcher: 1.3.0
      karma-ie-launcher: 1.0.0_karma@6.2.0
      karma-junit-reporter: 2.0.1_karma@6.2.0
      karma-mocha: 2.0.1
      karma-mocha-reporter: 2.2.5_karma@6.2.0
      karma-sourcemap-loader: 0.3.8
      mocha: 7.2.0
      mocha-junit-reporter: 1.23.3_mocha@7.2.0
      prettier: 1.19.1
      rimraf: 3.0.2
      rollup: 1.32.1
      rollup-plugin-sourcemaps: 0.4.2_rollup@1.32.1
      rollup-plugin-terser: 5.3.1_rollup@1.32.1
      rollup-plugin-visualizer: 4.2.0_rollup@1.32.1
      sinon: 9.2.4
      source-map-support: 0.5.19
      tslib: 2.1.0
      typedoc: 0.15.2
      typescript: 4.1.2
      util: 0.12.3
      uuid: 8.3.2
    dev: false
    name: '@rush-temp/core-rest-pipeline'
    resolution:
      integrity: sha512-1vwJ5AIVkR2uVtqj2Dw9E1sDzMHmbjLVA5Ain7mEtujf2tyPtyWoErJVz6hhpm2W1kLeTulUDsXRLQCPZKUjsg==
      tarball: file:projects/core-rest-pipeline.tgz
    version: 0.0.0
  file:projects/core-tracing.tgz:
    dependencies:
      '@microsoft/api-extractor': 7.7.11
      '@opencensus/web-types': 0.0.7
      '@opentelemetry/api': 0.10.2
      '@rollup/plugin-commonjs': 11.0.2_rollup@1.32.1
      '@rollup/plugin-json': 4.1.0_rollup@1.32.1
      '@rollup/plugin-multi-entry': 3.0.1_rollup@1.32.1
      '@rollup/plugin-node-resolve': 8.4.0_rollup@1.32.1
      '@rollup/plugin-replace': 2.4.1_rollup@1.32.1
      '@types/mocha': 7.0.2
      '@types/node': 8.10.66
      '@types/sinon': 9.0.11
      assert: 1.5.0
      cross-env: 7.0.3
      eslint: 7.21.0
      inherits: 2.0.4
      mocha: 7.2.0
      mocha-junit-reporter: 1.23.3_mocha@7.2.0
      prettier: 1.19.1
      rimraf: 3.0.2
      rollup: 1.32.1
      rollup-plugin-sourcemaps: 0.4.2_rollup@1.32.1
      rollup-plugin-terser: 5.3.1_rollup@1.32.1
      rollup-plugin-visualizer: 4.2.0_rollup@1.32.1
      sinon: 9.2.4
      tslib: 2.1.0
      typedoc: 0.15.2
      typescript: 4.1.2
      util: 0.12.3
    dev: false
    name: '@rush-temp/core-tracing'
    resolution:
      integrity: sha512-Oj2Y8397dQkvOZGYJDAUg7dmvUOgApGXdZygg59PROe1xj58SZflcB91GkX34JmYNU+rK4MXUIMwYi1zwuglUg==
      tarball: file:projects/core-tracing.tgz
    version: 0.0.0
  file:projects/core-util.tgz:
    dependencies:
      '@microsoft/api-extractor': 7.7.11
      '@rollup/plugin-commonjs': 11.0.2_rollup@1.32.1
      '@rollup/plugin-json': 4.1.0_rollup@1.32.1
      '@rollup/plugin-multi-entry': 3.0.1_rollup@1.32.1
      '@rollup/plugin-node-resolve': 8.4.0_rollup@1.32.1
      '@rollup/plugin-replace': 2.4.1_rollup@1.32.1
      '@types/chai': 4.2.15
      '@types/mocha': 7.0.2
      '@types/node': 8.10.66
      '@types/sinon': 9.0.11
      chai: 4.3.3
      cross-env: 7.0.3
      downlevel-dts: 0.4.0
      eslint: 7.21.0
      inherits: 2.0.4
      karma: 6.2.0
      karma-chrome-launcher: 3.1.0
      karma-coverage: 2.0.3
      karma-edge-launcher: 0.4.2_karma@6.2.0
      karma-env-preprocessor: 0.1.1
      karma-firefox-launcher: 1.3.0
      karma-ie-launcher: 1.0.0_karma@6.2.0
      karma-junit-reporter: 2.0.1_karma@6.2.0
      karma-mocha: 2.0.1
      karma-mocha-reporter: 2.2.5_karma@6.2.0
      karma-sourcemap-loader: 0.3.8
      mocha: 7.2.0
      mocha-junit-reporter: 1.23.3_mocha@7.2.0
      prettier: 1.19.1
      rimraf: 3.0.2
      rollup: 1.32.1
      rollup-plugin-sourcemaps: 0.4.2_rollup@1.32.1
      rollup-plugin-terser: 5.3.1_rollup@1.32.1
      rollup-plugin-visualizer: 4.2.0_rollup@1.32.1
      sinon: 9.2.4
      tslib: 2.1.0
      typedoc: 0.15.2
      typescript: 4.1.2
      util: 0.12.3
    dev: false
    name: '@rush-temp/core-util'
    resolution:
      integrity: sha512-cHDJPgK/5HFTgVE8rthahY/Xf+K2wU9CUJSAsyPQEq1n1qmwcxrZTnExxA4Nsl+yQEuUktZ4Z1spxS+OAik3NQ==
      tarball: file:projects/core-util.tgz
    version: 0.0.0
  file:projects/core-xml.tgz:
    dependencies:
      '@microsoft/api-extractor': 7.7.11
      '@rollup/plugin-commonjs': 11.0.2_rollup@1.32.1
      '@rollup/plugin-json': 4.1.0_rollup@1.32.1
      '@rollup/plugin-multi-entry': 3.0.1_rollup@1.32.1
      '@rollup/plugin-node-resolve': 8.4.0_rollup@1.32.1
      '@rollup/plugin-replace': 2.4.1_rollup@1.32.1
      '@types/chai': 4.2.15
      '@types/mocha': 7.0.2
      '@types/node': 8.10.66
      '@types/sinon': 9.0.11
      '@types/xml2js': 0.4.8
      chai: 4.3.3
      cross-env: 7.0.3
      downlevel-dts: 0.4.0
      eslint: 7.21.0
      inherits: 2.0.4
      karma: 6.2.0
      karma-chrome-launcher: 3.1.0
      karma-coverage: 2.0.3
      karma-edge-launcher: 0.4.2_karma@6.2.0
      karma-env-preprocessor: 0.1.1
      karma-firefox-launcher: 1.3.0
      karma-ie-launcher: 1.0.0_karma@6.2.0
      karma-junit-reporter: 2.0.1_karma@6.2.0
      karma-mocha: 2.0.1
      karma-mocha-reporter: 2.2.5_karma@6.2.0
      karma-sourcemap-loader: 0.3.8
      mocha: 7.2.0
      mocha-junit-reporter: 1.23.3_mocha@7.2.0
      prettier: 1.19.1
      rimraf: 3.0.2
      rollup: 1.32.1
      rollup-plugin-sourcemaps: 0.4.2_rollup@1.32.1
      rollup-plugin-terser: 5.3.1_rollup@1.32.1
      rollup-plugin-visualizer: 4.2.0_rollup@1.32.1
      sinon: 9.2.4
      tslib: 2.1.0
      typedoc: 0.15.2
      typescript: 4.1.2
      util: 0.12.3
      xml2js: 0.4.23
    dev: false
    name: '@rush-temp/core-xml'
    resolution:
      integrity: sha512-wxoqz2KTpBudiZ3ET1mzsATxhTpgokh7Qe2VJkqa0LNF2Ptq5BNG7jKxWmypDvgsY8EJsh8WdkMbe9UwFh5tbg==
      tarball: file:projects/core-xml.tgz
    version: 0.0.0
  file:projects/cosmos.tgz:
    dependencies:
      '@azure/identity': 1.2.4_debug@4.3.1
      '@microsoft/api-extractor': 7.7.11
      '@rollup/plugin-json': 4.1.0_rollup@1.32.1
      '@rollup/plugin-multi-entry': 3.0.1_rollup@1.32.1
      '@types/debug': 4.1.5
      '@types/fast-json-stable-stringify': 2.0.0
      '@types/mocha': 7.0.2
      '@types/node': 8.10.66
      '@types/node-fetch': 2.5.8
      '@types/priorityqueuejs': 1.0.1
      '@types/semaphore': 1.1.1
      '@types/sinon': 9.0.11
      '@types/tunnel': 0.0.1
      '@types/underscore': 1.11.0
      '@types/uuid': 8.3.0
      cross-env: 7.0.3
      debug: 4.3.1
      dotenv: 8.2.0
      downlevel-dts: 0.4.0
      eslint: 7.21.0
      esm: 3.2.25
      execa: 3.4.0
      fast-json-stable-stringify: 2.1.0
      jsbi: 3.1.4
      mocha: 7.2.0
      mocha-junit-reporter: 1.23.3_mocha@7.2.0
      node-abort-controller: 1.1.0
      node-fetch: 2.6.1
      prettier: 1.19.1
      priorityqueuejs: 1.0.0
      proxy-agent: 3.1.1
      requirejs: 2.3.6
      rimraf: 3.0.2
      rollup: 1.32.1
      rollup-plugin-local-resolve: 1.0.7
      semaphore: 1.1.0
      sinon: 9.2.4
      snap-shot-it: 7.9.6
      source-map-support: 0.5.19
      ts-node: 8.10.2_typescript@4.1.2
      tslib: 2.1.0
      typedoc: 0.15.2
      typescript: 4.1.2
      universal-user-agent: 6.0.0
      uuid: 8.3.2
    dev: false
    name: '@rush-temp/cosmos'
    resolution:
      integrity: sha512-Mi0TviyWUEwhVpZjUB4Dn6xFfpD32uL5x+VQaMyoGH9cSLEjTb/JNO1nXjDsJFu8duFB9BL/m/IYdzmzkSiRIQ==
      tarball: file:projects/cosmos.tgz
    version: 0.0.0
  file:projects/data-tables.tgz:
    dependencies:
<<<<<<< HEAD
      '@azure/core-client': 1.0.0-beta.2
      '@azure/core-rest-pipeline': 1.0.0-beta.2
      '@azure/core-tracing': 1.0.0-preview.9
=======
>>>>>>> 8b95220e
      '@azure/core-xml': 1.0.0-beta.1
      '@microsoft/api-extractor': 7.7.11
      '@opentelemetry/api': 0.10.2
      '@rollup/plugin-commonjs': 11.0.2_rollup@1.32.1
      '@rollup/plugin-inject': 4.0.2_rollup@1.32.1
      '@rollup/plugin-json': 4.1.0_rollup@1.32.1
      '@rollup/plugin-multi-entry': 3.0.1_rollup@1.32.1
      '@rollup/plugin-node-resolve': 8.4.0_rollup@1.32.1
      '@rollup/plugin-replace': 2.4.1_rollup@1.32.1
      '@types/chai': 4.2.15
      '@types/mocha': 7.0.2
      '@types/node': 8.10.66
      '@types/sinon': 9.0.11
      '@types/uuid': 8.3.0
      chai: 4.3.3
      cross-env: 7.0.3
      dotenv: 8.2.0
      downlevel-dts: 0.4.0
      eslint: 7.21.0
      inherits: 2.0.4
      karma: 6.2.0
      karma-chrome-launcher: 3.1.0
      karma-coverage: 2.0.3
      karma-edge-launcher: 0.4.2_karma@6.2.0
      karma-env-preprocessor: 0.1.1
      karma-firefox-launcher: 1.3.0
      karma-ie-launcher: 1.0.0_karma@6.2.0
      karma-junit-reporter: 2.0.1_karma@6.2.0
      karma-mocha: 2.0.1
      karma-mocha-reporter: 2.2.5_karma@6.2.0
      karma-sourcemap-loader: 0.3.8
      mocha: 7.2.0
      mocha-junit-reporter: 1.23.3_mocha@7.2.0
      nyc: 14.1.1
      prettier: 1.19.1
      rimraf: 3.0.2
      rollup: 1.32.1
      rollup-plugin-shim: 1.0.0
      rollup-plugin-sourcemaps: 0.4.2_rollup@1.32.1
      rollup-plugin-terser: 5.3.1_rollup@1.32.1
      rollup-plugin-visualizer: 4.2.0_rollup@1.32.1
      sinon: 9.2.4
      ts-node: 8.10.2_typescript@4.1.2
      tslib: 2.1.0
      typedoc: 0.15.2
      typescript: 4.1.2
      util: 0.12.3
      uuid: 8.3.2
    dev: false
    name: '@rush-temp/data-tables'
    resolution:
<<<<<<< HEAD
      integrity: sha512-uFXYPro/+35RBkRPtOWiqPpxUoICVZQgMwsH1YuWmghBkW8yQdZ1sHTATO+KOz0cVbMxZn/ZqKs56C/ScffoTA==
=======
      integrity: sha512-DKxV5TmuufmjqR1dR52PFXoCEYKVzwFNy5IU7owcHSxIX9xWrcTdiODeVWFHDgkTiIt20OVe3o4hC+WnkT3tTA==
>>>>>>> 8b95220e
      tarball: file:projects/data-tables.tgz
    version: 0.0.0
  file:projects/dev-tool.tgz:
    dependencies:
      '@rollup/plugin-commonjs': 11.0.2_rollup@1.32.1
      '@rollup/plugin-json': 4.1.0_rollup@1.32.1
      '@rollup/plugin-multi-entry': 3.0.1_rollup@1.32.1
      '@rollup/plugin-node-resolve': 8.4.0_rollup@1.32.1
      '@types/chai': 4.2.15
      '@types/chai-as-promised': 7.1.3
      '@types/chalk': 2.2.0
      '@types/fs-extra': 8.1.1
      '@types/minimist': 1.2.1
      '@types/mocha': 7.0.2
      '@types/node': 8.10.66
      '@types/prettier': 2.0.2
      builtin-modules: 3.1.0
      chai: 4.3.3
      chai-as-promised: 7.1.1_chai@4.3.3
      chalk: 3.0.0
      eslint: 7.21.0
      fs-extra: 8.1.0
      minimist: 1.2.5
      mocha: 7.2.0
      prettier: 1.19.1
      rimraf: 3.0.2
      rollup: 1.32.1
      rollup-plugin-sourcemaps: 0.4.2_rollup@1.32.1
      rollup-plugin-visualizer: 4.2.0_rollup@1.32.1
      ts-node: 8.10.2_typescript@4.1.2
      typedoc: 0.15.2
      typescript: 4.1.2
    dev: false
    name: '@rush-temp/dev-tool'
    resolution:
      integrity: sha512-S3WDkxotlIQoQrW4rQosXC1EdpsvvCE3Z06fv1w4tAcaVwfY+aO/nzRDhye/48C2xNEyvOQwZ2dMU2N2lsx89g==
      tarball: file:projects/dev-tool.tgz
    version: 0.0.0
  file:projects/digital-twins-core.tgz:
    dependencies:
      '@azure/identity': 1.2.4
      '@microsoft/api-extractor': 7.7.11
      '@opentelemetry/api': 0.10.2
      '@rollup/plugin-commonjs': 11.0.2_rollup@1.32.1
      '@rollup/plugin-json': 4.1.0_rollup@1.32.1
      '@rollup/plugin-multi-entry': 3.0.1_rollup@1.32.1
      '@rollup/plugin-node-resolve': 8.4.0_rollup@1.32.1
      '@rollup/plugin-replace': 2.4.1_rollup@1.32.1
      '@types/chai': 4.2.15
      '@types/mocha': 7.0.2
      '@types/node': 8.10.66
      '@types/sinon': 9.0.11
      chai: 4.3.3
      cross-env: 7.0.3
      dotenv: 8.2.0
      eslint: 7.21.0
      inherits: 2.0.4
      karma: 6.2.0
      karma-chrome-launcher: 3.1.0
      karma-coverage: 2.0.3
      karma-edge-launcher: 0.4.2_karma@6.2.0
      karma-env-preprocessor: 0.1.1
      karma-firefox-launcher: 1.3.0
      karma-ie-launcher: 1.0.0_karma@6.2.0
      karma-json-preprocessor: 0.3.3_karma@6.2.0
      karma-json-to-file-reporter: 1.0.1
      karma-junit-reporter: 2.0.1_karma@6.2.0
      karma-mocha: 2.0.1
      karma-mocha-reporter: 2.2.5_karma@6.2.0
      karma-sourcemap-loader: 0.3.8
      mocha: 7.2.0
      mocha-junit-reporter: 1.23.3_mocha@7.2.0
      nyc: 14.1.1
      prettier: 1.19.1
      rimraf: 3.0.2
      rollup: 1.32.1
      rollup-plugin-shim: 1.0.0
      rollup-plugin-sourcemaps: 0.4.2_rollup@1.32.1
      rollup-plugin-terser: 5.3.1_rollup@1.32.1
      rollup-plugin-visualizer: 4.2.0_rollup@1.32.1
      sinon: 9.2.4
      tslib: 2.1.0
      typedoc: 0.15.2
      typescript: 4.1.2
      util: 0.12.3
    dev: false
    name: '@rush-temp/digital-twins-core'
    resolution:
      integrity: sha512-3V67JqdxYOjCxXLSTGuBAhNWBBma7INUBLxqO5Z/oGz1QQlgHmEXvgrmAJm9aE4O1FiVM8zsSTuOq6M5kG1o3A==
      tarball: file:projects/digital-twins-core.tgz
    version: 0.0.0
  file:projects/eslint-plugin-azure-sdk.tgz:
    dependencies:
      '@types/chai': 4.2.15
      '@types/eslint': 7.2.6
      '@types/estree': 0.0.46
      '@types/glob': 7.1.3
      '@types/json-schema': 7.0.7
      '@types/mocha': 7.0.2
      '@types/node': 8.10.66
      '@typescript-eslint/eslint-plugin': 4.13.0_01b3bfb19f42ed087655aa69bb24f4f9
      '@typescript-eslint/experimental-utils': 4.13.0_eslint@7.21.0+typescript@4.1.2
      '@typescript-eslint/parser': 4.13.0_eslint@7.21.0+typescript@4.1.2
      '@typescript-eslint/typescript-estree': 4.13.0_typescript@4.1.2
      chai: 4.3.3
      eslint: 7.21.0
      eslint-config-prettier: 7.2.0_eslint@7.21.0
      eslint-plugin-import: 2.22.1_eslint@7.21.0
      eslint-plugin-no-only-tests: 2.4.0
      eslint-plugin-promise: 4.3.1
      eslint-plugin-tsdoc: 0.2.11
      glob: 7.1.6
      json-schema: 0.3.0
      mocha: 7.2.0
      mocha-junit-reporter: 1.23.3_mocha@7.2.0
      prettier: 1.19.1
      rimraf: 3.0.2
      source-map-support: 0.5.19
      tslib: 2.1.0
      typedoc: 0.15.2
      typescript: 4.1.2
    dev: false
    name: '@rush-temp/eslint-plugin-azure-sdk'
    resolution:
      integrity: sha512-JNWQRRsexu1eih1J4kcqkFiMNA9PrhDapMiKfw3oCS4VMKIbI0YMFaftO+mQ7KyD5umGMRLI2H39oryCgbtdpQ==
      tarball: file:projects/eslint-plugin-azure-sdk.tgz
    version: 0.0.0
  file:projects/event-hubs.tgz:
    dependencies:
      '@azure/identity': 1.2.4_debug@4.3.1
      '@microsoft/api-extractor': 7.7.11
      '@opentelemetry/api': 0.10.2
      '@rollup/plugin-commonjs': 11.0.2_rollup@1.32.1
      '@rollup/plugin-inject': 4.0.2_rollup@1.32.1
      '@rollup/plugin-json': 4.1.0_rollup@1.32.1
      '@rollup/plugin-multi-entry': 3.0.1_rollup@1.32.1
      '@rollup/plugin-node-resolve': 8.4.0_rollup@1.32.1
      '@rollup/plugin-replace': 2.4.1_rollup@1.32.1
      '@types/async-lock': 1.1.2
      '@types/chai': 4.2.15
      '@types/chai-as-promised': 7.1.3
      '@types/chai-string': 1.4.2
      '@types/debug': 4.1.5
      '@types/long': 4.0.1
      '@types/mocha': 7.0.2
      '@types/node': 8.10.66
      '@types/sinon': 9.0.11
      '@types/uuid': 8.3.0
      '@types/ws': 7.4.0
      assert: 1.5.0
      buffer: 5.7.1
      chai: 4.3.3
      chai-as-promised: 7.1.1_chai@4.3.3
      chai-string: 1.5.0_chai@4.3.3
      cross-env: 7.0.3
      debug: 4.3.1
      dotenv: 8.2.0
      downlevel-dts: 0.4.0
      eslint: 7.21.0
      esm: 3.2.25
      https-proxy-agent: 5.0.0
      is-buffer: 2.0.5
      jssha: 3.2.0
      karma: 6.2.0_debug@4.3.1
      karma-chrome-launcher: 3.1.0
      karma-coverage: 2.0.3
      karma-edge-launcher: 0.4.2_karma@6.2.0
      karma-env-preprocessor: 0.1.1
      karma-firefox-launcher: 1.3.0
      karma-ie-launcher: 1.0.0_karma@6.2.0
      karma-junit-reporter: 2.0.1_karma@6.2.0
      karma-mocha: 2.0.1
      karma-mocha-reporter: 2.2.5_karma@6.2.0
      karma-sourcemap-loader: 0.3.8
      mocha: 7.2.0
      mocha-junit-reporter: 1.23.3_mocha@7.2.0
      moment: 2.29.1
      nyc: 14.1.1
      prettier: 1.19.1
      process: 0.11.10
      puppeteer: 3.3.0
      rhea-promise: 1.1.0
      rimraf: 3.0.2
      rollup: 1.32.1
      rollup-plugin-shim: 1.0.0
      rollup-plugin-sourcemaps: 0.4.2_rollup@1.32.1
      rollup-plugin-terser: 5.3.1_rollup@1.32.1
      sinon: 9.2.4
      ts-node: 8.10.2_typescript@4.1.2
      tslib: 2.1.0
      typedoc: 0.15.2
      typescript: 4.1.2
      uuid: 8.3.2
      ws: 7.4.4
    dev: false
    name: '@rush-temp/event-hubs'
    resolution:
      integrity: sha512-qM1b7Q43G2q1Bp8lsk+pxt66SGPTMbUcXBxD9SBFE7WBEXYjuKocvjAAO5uKymnKjBoeeoqp/PaOJsgyLBQnXw==
      tarball: file:projects/event-hubs.tgz
    version: 0.0.0
  file:projects/event-processor-host.tgz:
    dependencies:
      '@azure/event-hubs': 2.1.4
      '@azure/ms-rest-nodeauth': 0.9.3_debug@4.3.1
      '@microsoft/api-extractor': 7.7.11
      '@rollup/plugin-commonjs': 11.0.2_rollup@1.32.1
      '@rollup/plugin-json': 4.1.0_rollup@1.32.1
      '@rollup/plugin-multi-entry': 3.0.1_rollup@1.32.1
      '@rollup/plugin-node-resolve': 8.4.0_rollup@1.32.1
      '@rollup/plugin-replace': 2.4.1_rollup@1.32.1
      '@types/async-lock': 1.1.2
      '@types/chai': 4.2.15
      '@types/chai-as-promised': 7.1.3
      '@types/chai-string': 1.4.2
      '@types/debug': 4.1.5
      '@types/mocha': 7.0.2
      '@types/node': 8.10.66
      '@types/uuid': 8.3.0
      '@types/ws': 7.4.0
      async-lock: 1.2.8
      azure-storage: 2.10.3
      chai: 4.3.3
      chai-as-promised: 7.1.1_chai@4.3.3
      chai-string: 1.5.0_chai@4.3.3
      cross-env: 7.0.3
      debug: 4.3.1
      dotenv: 8.2.0
      eslint: 7.21.0
      esm: 3.2.25
      https-proxy-agent: 5.0.0
      mocha: 7.2.0
      mocha-junit-reporter: 1.23.3_mocha@7.2.0
      nyc: 14.1.1
      path-browserify: 1.0.1
      prettier: 1.19.1
      rimraf: 3.0.2
      rollup: 1.32.1
      rollup-plugin-sourcemaps: 0.4.2_rollup@1.32.1
      ts-node: 8.10.2_typescript@4.1.2
      tslib: 2.1.0
      typedoc: 0.15.2
      typescript: 4.1.2
      uuid: 8.3.2
      ws: 7.4.4
    dev: false
    name: '@rush-temp/event-processor-host'
    resolution:
      integrity: sha512-mAkqTeMcDCdX+Qx9gT7+t5eQNZeg1E6V5XyaEI8JGWddGj8gyB2lUnwsCLb7VsnbTSlBaCSZR5tGE0dscunDVQ==
      tarball: file:projects/event-processor-host.tgz
    version: 0.0.0
  file:projects/eventgrid.tgz:
    dependencies:
<<<<<<< HEAD
      '@azure/core-client': 1.0.0-beta.2
      '@azure/core-rest-pipeline': 1.0.0-beta.2
      '@azure/core-tracing': 1.0.0-preview.9
=======
>>>>>>> 8b95220e
      '@microsoft/api-extractor': 7.7.11
      '@opentelemetry/api': 0.10.2
      '@rollup/plugin-commonjs': 11.0.2_rollup@1.32.1
      '@rollup/plugin-json': 4.1.0_rollup@1.32.1
      '@rollup/plugin-multi-entry': 3.0.1_rollup@1.32.1
      '@rollup/plugin-node-resolve': 8.4.0_rollup@1.32.1
      '@rollup/plugin-replace': 2.4.1_rollup@1.32.1
      '@types/chai': 4.2.15
      '@types/chai-as-promised': 7.1.3
      '@types/mocha': 7.0.2
      '@types/node': 8.10.66
      '@types/sinon': 9.0.11
      '@types/uuid': 8.3.0
      chai: 4.3.3
      chai-as-promised: 7.1.1_chai@4.3.3
      cross-env: 7.0.3
      dotenv: 8.2.0
      eslint: 7.21.0
      karma: 6.2.0
      karma-chrome-launcher: 3.1.0
      karma-coverage: 2.0.3
      karma-edge-launcher: 0.4.2_karma@6.2.0
      karma-env-preprocessor: 0.1.1
      karma-firefox-launcher: 1.3.0
      karma-ie-launcher: 1.0.0_karma@6.2.0
      karma-json-preprocessor: 0.3.3_karma@6.2.0
      karma-json-to-file-reporter: 1.0.1
      karma-junit-reporter: 2.0.1_karma@6.2.0
      karma-mocha: 2.0.1
      karma-mocha-reporter: 2.2.5_karma@6.2.0
      karma-sourcemap-loader: 0.3.8
      mocha: 7.2.0
      mocha-junit-reporter: 1.23.3_mocha@7.2.0
      nyc: 14.1.1
      prettier: 1.19.1
      rimraf: 3.0.2
      rollup: 1.32.1
      rollup-plugin-shim: 1.0.0
      rollup-plugin-sourcemaps: 0.4.2_rollup@1.32.1
      rollup-plugin-terser: 5.3.1_rollup@1.32.1
      rollup-plugin-visualizer: 4.2.0_rollup@1.32.1
      sinon: 9.2.4
      source-map-support: 0.5.19
      ts-node: 8.10.2_typescript@4.1.2
      tslib: 2.1.0
      typedoc: 0.15.2
      typescript: 4.1.2
      uuid: 8.3.2
    dev: false
    name: '@rush-temp/eventgrid'
    resolution:
<<<<<<< HEAD
      integrity: sha512-05oYJfRzNmxv7OEk4CaS/1SFCRQER5HPSc0XQMwJOToskuM34kOTPrA9zxsUVx+KzFsinPY7TxrkT7UBy1HHww==
=======
      integrity: sha512-HbhUoMP0+jpL1WMrHpuA+DVO7TNd82MofyjrDihgsqvXwqBV21wXAhN6Zjsnz4UezkZscguaizwDnExw4lswWw==
>>>>>>> 8b95220e
      tarball: file:projects/eventgrid.tgz
    version: 0.0.0
  file:projects/eventhubs-checkpointstore-blob.tgz:
    dependencies:
      '@microsoft/api-extractor': 7.7.11
      '@rollup/plugin-commonjs': 11.0.2_rollup@1.32.1
      '@rollup/plugin-inject': 4.0.2_rollup@1.32.1
      '@rollup/plugin-json': 4.1.0_rollup@1.32.1
      '@rollup/plugin-multi-entry': 3.0.1_rollup@1.32.1
      '@rollup/plugin-node-resolve': 8.4.0_rollup@1.32.1
      '@rollup/plugin-replace': 2.4.1_rollup@1.32.1
      '@types/chai': 4.2.15
      '@types/chai-as-promised': 7.1.3
      '@types/chai-string': 1.4.2
      '@types/debug': 4.1.5
      '@types/mocha': 7.0.2
      '@types/node': 8.10.66
      assert: 1.5.0
      chai: 4.3.3
      chai-as-promised: 7.1.1_chai@4.3.3
      chai-string: 1.5.0_chai@4.3.3
      cross-env: 7.0.3
      debug: 4.3.1
      dotenv: 8.2.0
      eslint: 7.21.0
      esm: 3.2.25
      events: 3.3.0
      guid-typescript: 1.0.9
      inherits: 2.0.4
      karma: 6.2.0_debug@4.3.1
      karma-chrome-launcher: 3.1.0
      karma-coverage: 2.0.3
      karma-edge-launcher: 0.4.2_karma@6.2.0
      karma-env-preprocessor: 0.1.1
      karma-firefox-launcher: 1.3.0
      karma-ie-launcher: 1.0.0_karma@6.2.0
      karma-junit-reporter: 2.0.1_karma@6.2.0
      karma-mocha: 2.0.1
      karma-mocha-reporter: 2.2.5_karma@6.2.0
      karma-sourcemap-loader: 0.3.8
      mocha: 7.2.0
      mocha-junit-reporter: 1.23.3_mocha@7.2.0
      nyc: 14.1.1
      prettier: 1.19.1
      rimraf: 3.0.2
      rollup: 1.32.1
      rollup-plugin-shim: 1.0.0
      rollup-plugin-sourcemaps: 0.4.2_rollup@1.32.1
      rollup-plugin-terser: 5.3.1_rollup@1.32.1
      rollup-plugin-visualizer: 4.2.0_rollup@1.32.1
      ts-node: 8.10.2_typescript@4.1.2
      tslib: 2.1.0
      typedoc: 0.15.2
      typescript: 4.1.2
      util: 0.12.3
    dev: false
    name: '@rush-temp/eventhubs-checkpointstore-blob'
    resolution:
      integrity: sha512-ZIJ4C130Y07dGvDxX4qCY4crdsYC71r/3UkIN/GkCsBVGZM9FSMTeTAMBv9xiacoz6WSagav2LLT/T+O/hd2kA==
      tarball: file:projects/eventhubs-checkpointstore-blob.tgz
    version: 0.0.0
  file:projects/identity.tgz:
    dependencies:
      '@azure/msal-browser': 2.9.0
      '@azure/msal-node': 1.0.0-beta.6
      '@microsoft/api-extractor': 7.7.11
      '@opentelemetry/api': 0.10.2
      '@rollup/plugin-commonjs': 11.0.2_rollup@1.32.1
      '@rollup/plugin-json': 4.1.0_rollup@1.32.1
      '@rollup/plugin-multi-entry': 3.0.1_rollup@1.32.1
      '@rollup/plugin-node-resolve': 8.4.0_rollup@1.32.1
      '@rollup/plugin-replace': 2.4.1_rollup@1.32.1
      '@types/jws': 3.2.3
      '@types/mocha': 7.0.2
      '@types/node': 8.10.66
      '@types/qs': 6.9.6
      '@types/sinon': 9.0.11
      '@types/stoppable': 1.1.0
      '@types/uuid': 8.3.0
      assert: 1.5.0
      axios: 0.21.1
      cross-env: 7.0.3
      eslint: 7.21.0
      events: 3.3.0
      inherits: 2.0.4
      jws: 4.0.0
      karma: 6.2.0
      karma-chrome-launcher: 3.1.0
      karma-coverage: 2.0.3
      karma-env-preprocessor: 0.1.1
      karma-junit-reporter: 2.0.1_karma@6.2.0
      karma-mocha: 2.0.1
      karma-mocha-reporter: 2.2.5_karma@6.2.0
      karma-sourcemap-loader: 0.3.8
      mocha: 7.2.0
      mocha-junit-reporter: 1.23.3_mocha@7.2.0
      mock-fs: 4.13.0
      msal: 1.4.6
      open: 7.4.2
      prettier: 1.19.1
      puppeteer: 3.3.0
      qs: 6.9.6
      rimraf: 3.0.2
      rollup: 1.32.1
      rollup-plugin-sourcemaps: 0.4.2_rollup@1.32.1
      rollup-plugin-terser: 5.3.1_rollup@1.32.1
      rollup-plugin-visualizer: 4.2.0_rollup@1.32.1
      sinon: 9.2.4
      stoppable: 1.1.0
      tslib: 2.1.0
      typedoc: 0.15.2
      typescript: 4.1.2
      util: 0.12.3
      uuid: 8.3.2
    dev: false
    name: '@rush-temp/identity'
    optionalDependencies:
      keytar: 7.4.0
    resolution:
      integrity: sha512-F95wTEAG36GwwaMseI9locyPZ0vngMXmrjNMo4hFv4MIyL/PLzidKuEJxdCW10hJp34x8WSBUFIsh2YOFPsI8A==
      tarball: file:projects/identity.tgz
    version: 0.0.0
  file:projects/iot-device-update.tgz:
    dependencies:
      '@azure/identity': 1.2.4
      '@microsoft/api-extractor': 7.7.11
      '@opentelemetry/api': 0.10.2
      '@types/node': 8.10.66
      '@types/uuid': 8.3.0
      cross-env: 7.0.3
      dotenv: 8.2.0
      eslint: 7.21.0
      mkdirp: 1.0.4
      prettier: 1.19.1
      rimraf: 3.0.2
      rollup: 1.32.1
      rollup-plugin-node-resolve: 3.4.0
      rollup-plugin-sourcemaps: 0.4.2_rollup@1.32.1
      source-map-support: 0.5.19
      tslib: 2.1.0
      typedoc: 0.15.2
      typescript: 4.1.2
      uglify-js: 3.13.0
      uuid: 8.3.2
    dev: false
    name: '@rush-temp/iot-device-update'
    resolution:
      integrity: sha512-8MZYlwjF9/5QAUis4cUjt5+ulT2KnKYoSz7BmsAAXx8cjX0hVih6o7uq4s62TqMa8cUn4ducAfTka9jcPr3vcA==
      tarball: file:projects/iot-device-update.tgz
    version: 0.0.0
  file:projects/keyvault-admin.tgz:
    dependencies:
      '@azure/identity': 1.2.4
      '@microsoft/api-extractor': 7.7.11
      '@opentelemetry/api': 0.10.2
      '@rollup/plugin-commonjs': 11.0.2_rollup@1.32.1
      '@rollup/plugin-json': 4.1.0_rollup@1.32.1
      '@rollup/plugin-multi-entry': 3.0.1_rollup@1.32.1
      '@rollup/plugin-node-resolve': 8.4.0_rollup@1.32.1
      '@rollup/plugin-replace': 2.4.1_rollup@1.32.1
      '@types/chai': 4.2.15
      '@types/chai-as-promised': 7.1.3
      '@types/mocha': 7.0.2
      '@types/node': 8.10.66
      '@types/sinon': 9.0.11
      '@types/uuid': 8.3.0
      assert: 1.5.0
      chai: 4.3.3
      chai-as-promised: 7.1.1_chai@4.3.3
      cross-env: 7.0.3
      dotenv: 8.2.0
      eslint: 7.21.0
      esm: 3.2.25
      mocha: 7.2.0
      mocha-junit-reporter: 1.23.3_mocha@7.2.0
      nyc: 14.1.1
      prettier: 1.19.1
      rimraf: 3.0.2
      rollup: 1.32.1
      rollup-plugin-shim: 1.0.0
      rollup-plugin-sourcemaps: 0.4.2_rollup@1.32.1
      rollup-plugin-terser: 5.3.1_rollup@1.32.1
      rollup-plugin-visualizer: 4.2.0_rollup@1.32.1
      sinon: 9.2.4
      source-map-support: 0.5.19
      tslib: 2.1.0
      typedoc: 0.15.2
      typescript: 4.1.2
      uuid: 8.3.2
    dev: false
    name: '@rush-temp/keyvault-admin'
    resolution:
      integrity: sha512-mA3wCFv1VtyP1K3EIn8VjcJD1H7Kq1DbJ4hRPOnXYXAPCk3BaxLBAGK6iaHhc7XxjhH4nn6S7ZPY47UmJCWEZQ==
      tarball: file:projects/keyvault-admin.tgz
    version: 0.0.0
  file:projects/keyvault-certificates.tgz:
    dependencies:
      '@azure/identity': 1.2.4
      '@microsoft/api-extractor': 7.7.11
      '@opentelemetry/api': 0.10.2
      '@rollup/plugin-commonjs': 11.0.2_rollup@1.32.1
      '@rollup/plugin-json': 4.1.0_rollup@1.32.1
      '@rollup/plugin-multi-entry': 3.0.1_rollup@1.32.1
      '@rollup/plugin-node-resolve': 8.4.0_rollup@1.32.1
      '@rollup/plugin-replace': 2.4.1_rollup@1.32.1
      '@types/chai': 4.2.15
      '@types/mocha': 7.0.2
      '@types/node': 8.10.66
      '@types/query-string': 6.2.0
      '@types/sinon': 9.0.11
      assert: 1.5.0
      chai: 4.3.3
      cross-env: 7.0.3
      dotenv: 8.2.0
      eslint: 7.21.0
      esm: 3.2.25
      karma: 6.2.0
      karma-chrome-launcher: 3.1.0
      karma-coverage: 2.0.3
      karma-edge-launcher: 0.4.2_karma@6.2.0
      karma-env-preprocessor: 0.1.1
      karma-firefox-launcher: 1.3.0
      karma-ie-launcher: 1.0.0_karma@6.2.0
      karma-json-preprocessor: 0.3.3_karma@6.2.0
      karma-json-to-file-reporter: 1.0.1
      karma-junit-reporter: 2.0.1_karma@6.2.0
      karma-mocha: 2.0.1
      karma-mocha-reporter: 2.2.5_karma@6.2.0
      karma-sourcemap-loader: 0.3.8
      mocha: 7.2.0
      mocha-junit-reporter: 1.23.3_mocha@7.2.0
      nyc: 14.1.1
      prettier: 1.19.1
      puppeteer: 3.3.0
      query-string: 5.1.1
      rimraf: 3.0.2
      rollup: 1.32.1
      rollup-plugin-shim: 1.0.0
      rollup-plugin-sourcemaps: 0.4.2_rollup@1.32.1
      rollup-plugin-terser: 5.3.1_rollup@1.32.1
      rollup-plugin-visualizer: 4.2.0_rollup@1.32.1
      sinon: 9.2.4
      source-map-support: 0.5.19
      tslib: 2.1.0
      typedoc: 0.15.2
      typescript: 4.1.2
      url: 0.11.0
    dev: false
    name: '@rush-temp/keyvault-certificates'
    resolution:
      integrity: sha512-Wk8fvEMr4yw0QP5FKu7nG31hK2rpm+hjuZbPLVHLbfIItSyJR+GxnYjchKiKe9A02CMz4QlzwNLTPwrPeEF/QQ==
      tarball: file:projects/keyvault-certificates.tgz
    version: 0.0.0
  file:projects/keyvault-common.tgz:
    dependencies:
      '@opentelemetry/api': 0.10.2
      eslint: 7.21.0
      prettier: 1.19.1
      rimraf: 3.0.2
      tslib: 2.1.0
      typescript: 4.1.2
    dev: false
    name: '@rush-temp/keyvault-common'
    resolution:
      integrity: sha512-loYhVlC37ROlBrDZqFIOLbZpNDTHjxbSLEMKWacYeeIgDchriWkpHulgAJ+AcET/dxaS+rnxU1v1Zl44ql31Hg==
      tarball: file:projects/keyvault-common.tgz
    version: 0.0.0
  file:projects/keyvault-keys.tgz:
    dependencies:
      '@azure/identity': 1.2.4
      '@microsoft/api-extractor': 7.7.11
      '@opentelemetry/api': 0.10.2
      '@rollup/plugin-commonjs': 11.0.2_rollup@1.32.1
      '@rollup/plugin-json': 4.1.0_rollup@1.32.1
      '@rollup/plugin-multi-entry': 3.0.1_rollup@1.32.1
      '@rollup/plugin-node-resolve': 8.4.0_rollup@1.32.1
      '@rollup/plugin-replace': 2.4.1_rollup@1.32.1
      '@types/chai': 4.2.15
      '@types/chai-as-promised': 7.1.3
      '@types/mocha': 7.0.2
      '@types/node': 8.10.66
      '@types/query-string': 6.2.0
      '@types/sinon': 9.0.11
      assert: 1.5.0
      chai: 4.3.3
      chai-as-promised: 7.1.1_chai@4.3.3
      cross-env: 7.0.3
      dotenv: 8.2.0
      eslint: 7.21.0
      esm: 3.2.25
      karma: 6.2.0
      karma-chrome-launcher: 3.1.0
      karma-coverage: 2.0.3
      karma-edge-launcher: 0.4.2_karma@6.2.0
      karma-env-preprocessor: 0.1.1
      karma-firefox-launcher: 1.3.0
      karma-ie-launcher: 1.0.0_karma@6.2.0
      karma-json-preprocessor: 0.3.3_karma@6.2.0
      karma-json-to-file-reporter: 1.0.1
      karma-junit-reporter: 2.0.1_karma@6.2.0
      karma-mocha: 2.0.1
      karma-mocha-reporter: 2.2.5_karma@6.2.0
      karma-sourcemap-loader: 0.3.8
      mocha: 7.2.0
      mocha-junit-reporter: 1.23.3_mocha@7.2.0
      nyc: 14.1.1
      prettier: 1.19.1
      puppeteer: 3.3.0
      query-string: 5.1.1
      rimraf: 3.0.2
      rollup: 1.32.1
      rollup-plugin-shim: 1.0.0
      rollup-plugin-sourcemaps: 0.4.2_rollup@1.32.1
      rollup-plugin-terser: 5.3.1_rollup@1.32.1
      rollup-plugin-visualizer: 4.2.0_rollup@1.32.1
      sinon: 9.2.4
      source-map-support: 0.5.19
      tslib: 2.1.0
      typedoc: 0.15.2
      typescript: 4.1.2
      url: 0.11.0
    dev: false
    name: '@rush-temp/keyvault-keys'
    resolution:
      integrity: sha512-IDUxL0I2FAka7TMKcdAvzwiZlLVGL9TLgPiQkdQ2iNFaX8x10kB0xTiwwRhTQ/xnBsJMLT7qvFjrIdYCzBvCnw==
      tarball: file:projects/keyvault-keys.tgz
    version: 0.0.0
  file:projects/keyvault-secrets.tgz:
    dependencies:
      '@azure/identity': 1.2.4
      '@microsoft/api-extractor': 7.7.11
      '@opentelemetry/api': 0.10.2
      '@rollup/plugin-commonjs': 11.0.2_rollup@1.32.1
      '@rollup/plugin-json': 4.1.0_rollup@1.32.1
      '@rollup/plugin-multi-entry': 3.0.1_rollup@1.32.1
      '@rollup/plugin-node-resolve': 8.4.0_rollup@1.32.1
      '@rollup/plugin-replace': 2.4.1_rollup@1.32.1
      '@types/chai': 4.2.15
      '@types/mocha': 7.0.2
      '@types/node': 8.10.66
      '@types/query-string': 6.2.0
      '@types/sinon': 9.0.11
      assert: 1.5.0
      chai: 4.3.3
      cross-env: 7.0.3
      dotenv: 8.2.0
      eslint: 7.21.0
      esm: 3.2.25
      karma: 6.2.0
      karma-chrome-launcher: 3.1.0
      karma-coverage: 2.0.3
      karma-edge-launcher: 0.4.2_karma@6.2.0
      karma-env-preprocessor: 0.1.1
      karma-firefox-launcher: 1.3.0
      karma-ie-launcher: 1.0.0_karma@6.2.0
      karma-json-preprocessor: 0.3.3_karma@6.2.0
      karma-json-to-file-reporter: 1.0.1
      karma-junit-reporter: 2.0.1_karma@6.2.0
      karma-mocha: 2.0.1
      karma-mocha-reporter: 2.2.5_karma@6.2.0
      karma-sourcemap-loader: 0.3.8
      mocha: 7.2.0
      mocha-junit-reporter: 1.23.3_mocha@7.2.0
      nyc: 14.1.1
      prettier: 1.19.1
      puppeteer: 3.3.0
      query-string: 5.1.1
      rimraf: 3.0.2
      rollup: 1.32.1
      rollup-plugin-shim: 1.0.0
      rollup-plugin-sourcemaps: 0.4.2_rollup@1.32.1
      rollup-plugin-terser: 5.3.1_rollup@1.32.1
      rollup-plugin-visualizer: 4.2.0_rollup@1.32.1
      sinon: 9.2.4
      source-map-support: 0.5.19
      tslib: 2.1.0
      typedoc: 0.15.2
      typescript: 4.1.2
      url: 0.11.0
    dev: false
    name: '@rush-temp/keyvault-secrets'
    resolution:
      integrity: sha512-EXKJJ8+0nShsG21V8hO6wp+OhnOQHvXgQdZH2wwdNBBeMlfVUdinqmSsjacfB1fhQ+Oud/YTWseHSNBUwphGtg==
      tarball: file:projects/keyvault-secrets.tgz
    version: 0.0.0
  file:projects/logger.tgz:
    dependencies:
      '@microsoft/api-extractor': 7.7.11
      '@rollup/plugin-commonjs': 11.0.2_rollup@1.32.1
      '@rollup/plugin-multi-entry': 3.0.1_rollup@1.32.1
      '@rollup/plugin-node-resolve': 8.4.0_rollup@1.32.1
      '@rollup/plugin-replace': 2.4.1_rollup@1.32.1
      '@types/chai': 4.2.15
      '@types/mocha': 7.0.2
      '@types/node': 8.10.66
      '@types/sinon': 9.0.11
      assert: 1.5.0
      chai: 4.3.3
      cross-env: 7.0.3
      delay: 4.4.1
      dotenv: 8.2.0
      eslint: 7.21.0
      karma: 6.2.0
      karma-chrome-launcher: 3.1.0
      karma-coverage: 2.0.3
      karma-edge-launcher: 0.4.2_karma@6.2.0
      karma-env-preprocessor: 0.1.1
      karma-firefox-launcher: 1.3.0
      karma-ie-launcher: 1.0.0_karma@6.2.0
      karma-junit-reporter: 2.0.1_karma@6.2.0
      karma-mocha: 2.0.1
      karma-mocha-reporter: 2.2.5_karma@6.2.0
      karma-sourcemap-loader: 0.3.8
      mocha: 7.2.0
      mocha-junit-reporter: 1.23.3_mocha@7.2.0
      nyc: 14.1.1
      prettier: 1.19.1
      puppeteer: 3.3.0
      rimraf: 3.0.2
      rollup: 1.32.1
      rollup-plugin-sourcemaps: 0.4.2_rollup@1.32.1
      rollup-plugin-terser: 5.3.1_rollup@1.32.1
      sinon: 9.2.4
      ts-node: 8.10.2_typescript@4.1.2
      tslib: 2.1.0
      typedoc: 0.15.2
      typescript: 4.1.2
    dev: false
    name: '@rush-temp/logger'
    resolution:
      integrity: sha512-cxTL6N8MnSWx8kgBiml3v4ZLkyflDmvwz2Pdlyv1WhqFafNVp+HG7Zt1Ikq8CXxYhFih4Gcza5uKulZv0hy5fw==
      tarball: file:projects/logger.tgz
    version: 0.0.0
  file:projects/mixedreality-authentication.tgz:
    dependencies:
      '@microsoft/api-extractor': 7.7.11
      '@opentelemetry/api': 0.10.2
      '@types/chai': 4.2.15
      '@types/chai-as-promised': 7.1.3
      '@types/mocha': 7.0.2
      '@types/node': 8.10.66
      chai: 4.3.3
      chai-as-promised: 7.1.1_chai@4.3.3
      cross-env: 7.0.3
      dotenv: 8.2.0
      eslint: 7.21.0
      inherits: 2.0.4
      karma: 6.2.0
      karma-chrome-launcher: 3.1.0
      karma-coverage: 2.0.3
      karma-edge-launcher: 0.4.2_karma@6.2.0
      karma-env-preprocessor: 0.1.1
      karma-firefox-launcher: 1.3.0
      karma-ie-launcher: 1.0.0_karma@6.2.0
      karma-json-preprocessor: 0.3.3_karma@6.2.0
      karma-json-to-file-reporter: 1.0.1
      karma-junit-reporter: 2.0.1_karma@6.2.0
      karma-mocha: 2.0.1
      karma-mocha-reporter: 2.2.5_karma@6.2.0
      karma-sourcemap-loader: 0.3.8
      mocha: 7.2.0
      mocha-junit-reporter: 1.23.3_mocha@7.2.0
      nyc: 14.1.1
      prettier: 1.19.1
      rimraf: 3.0.2
      rollup: 1.32.1
      tslib: 2.1.0
      typedoc: 0.15.2
      typescript: 4.1.2
      util: 0.12.3
    dev: false
    name: '@rush-temp/mixedreality-authentication'
    resolution:
      integrity: sha512-VkO6sUoal9jE5/7/1ftyGiUL7TlwKIc5hQirSdD0FzY2LBZr2mXemopjOKAq+d0JjBYPtvj+Gp+ieDhiXiMCVw==
      tarball: file:projects/mixedreality-authentication.tgz
    version: 0.0.0
  file:projects/mock-hub.tgz:
    dependencies:
      '@types/node': 8.10.66
      dotenv: 8.2.0
      eslint: 7.21.0
      prettier: 1.19.1
      rhea: 1.0.24
      rimraf: 3.0.2
      tslib: 2.1.0
      typescript: 4.1.2
    dev: false
    name: '@rush-temp/mock-hub'
    resolution:
      integrity: sha512-Lro7rFcnDNWYuWUIr9czVrfJjSIadiaDU6I945N80JjHUW4RnMZ2WZY9Dr8v+iA1jlMEF7p6Sw0pzIpllGzQqA==
      tarball: file:projects/mock-hub.tgz
    version: 0.0.0
  file:projects/monitor-opentelemetry-exporter.tgz:
    dependencies:
      '@microsoft/api-extractor': 7.7.11
      '@opentelemetry/api': 0.17.0
      '@opentelemetry/core': 0.17.0
      '@opentelemetry/resources': 0.17.0
      '@opentelemetry/semantic-conventions': 0.17.0
      '@opentelemetry/tracing': 0.17.0
      '@types/mocha': 7.0.2
      '@types/node': 10.17.55
      eslint: 7.21.0
      eslint-plugin-node: 11.1.0_eslint@7.21.0
      execa: 3.4.0
      mocha: 7.2.0
      nock: 12.0.3
      nyc: 14.1.1
      prettier: 1.19.1
      rimraf: 3.0.2
      rollup: 1.32.1
      sinon: 9.2.4
      ts-node: 8.10.2_typescript@4.1.2
      tslib: 2.1.0
      typedoc: 0.15.2
      typescript: 4.1.2
    dev: false
    name: '@rush-temp/monitor-opentelemetry-exporter'
    resolution:
      integrity: sha512-Wfak3T6DRQr5CH2DFIOOpsHf1jWps/pkwoLUC185vsw5dO5F1BSnYBRfhBzAWWNr1ot1R60Puy+whBcK0lq8Rw==
      tarball: file:projects/monitor-opentelemetry-exporter.tgz
    version: 0.0.0
  file:projects/perf-ai-text-analytics.tgz:
    dependencies:
      '@azure/identity': 1.2.4
      '@types/node': 8.10.66
      dotenv: 8.2.0
      rimraf: 3.0.2
      ts-node: 8.10.2_typescript@4.1.2
      tslib: 2.1.0
      typescript: 4.1.2
    dev: false
    name: '@rush-temp/perf-ai-text-analytics'
    resolution:
      integrity: sha512-XANk1SE3pHw3pcySPKrc2CdlJjp69PAQLhc82hCt+xXyRceYQr/PYDqnthjoc3u27s3m6dPloL+SZnZo1xBYtQ==
      tarball: file:projects/perf-ai-text-analytics.tgz
    version: 0.0.0
  file:projects/perf-eventgrid.tgz:
    dependencies:
      '@types/node': 8.10.66
      dotenv: 8.2.0
      rimraf: 3.0.2
      ts-node: 8.10.2_typescript@4.1.2
      tslib: 2.1.0
      typescript: 4.1.2
    dev: false
    name: '@rush-temp/perf-eventgrid'
    resolution:
      integrity: sha512-H/Vky6cF+GuWMsEKMXorlKYmA75AU8TPpOUnXyeDmlXOuZhS6wrzV5BPtiNgn7kDEpL3VPW/LnDaFZhS/ImkfA==
      tarball: file:projects/perf-eventgrid.tgz
    version: 0.0.0
  file:projects/perf-storage-blob.tgz:
    dependencies:
<<<<<<< HEAD
      '@azure/core-rest-pipeline': 1.0.0-beta.2
      '@types/dotenv': 8.2.0
=======
>>>>>>> 8b95220e
      '@types/node': 8.10.66
      '@types/node-fetch': 2.5.8
      '@types/uuid': 8.3.0
      dotenv: 8.2.0
      node-fetch: 2.6.1
      rimraf: 3.0.2
      ts-node: 8.10.2_typescript@4.1.2
      tslib: 2.1.0
      typescript: 4.1.2
      uuid: 8.3.2
    dev: false
    name: '@rush-temp/perf-storage-blob'
    resolution:
<<<<<<< HEAD
      integrity: sha512-hD1Om3o1oJIEtTQU7PIyXbzQCiPx1t4xdKgE2EnZsSeL74hRsX6AS8w4kHV1c2/aIKQlIpzfImKvh8qscXtr6Q==
=======
      integrity: sha512-q6DRn6r/QgRB7Tdl9/i0LI+17T65ZvFQ6xZfg0OM1WENeH0TAYwfBGp1+PNbKNUeoqdqucL7cLQKXBlA9vEwvg==
>>>>>>> 8b95220e
      tarball: file:projects/perf-storage-blob.tgz
    version: 0.0.0
  file:projects/perf-storage-file-datalake.tgz:
    dependencies:
      '@types/node': 8.10.66
      '@types/uuid': 8.3.0
      dotenv: 8.2.0
      rimraf: 3.0.2
      ts-node: 8.10.2_typescript@4.1.2
      tslib: 2.1.0
      typescript: 4.1.2
      uuid: 8.3.2
    dev: false
    name: '@rush-temp/perf-storage-file-datalake'
    resolution:
      integrity: sha512-7Gdgf0CBZg2ZXzrf5YEzKc1GAMbHu5c98Olo436FF/3H/ThJPdDsTU0a5V5iUQnawHobl1xdalH93HYrcC0ICg==
      tarball: file:projects/perf-storage-file-datalake.tgz
    version: 0.0.0
  file:projects/perf-storage-file-share.tgz:
    dependencies:
      '@types/node': 8.10.66
      '@types/uuid': 8.3.0
      dotenv: 8.2.0
      rimraf: 3.0.2
      ts-node: 8.10.2_typescript@4.1.2
      tslib: 2.1.0
      typescript: 4.1.2
      uuid: 8.3.2
    dev: false
    name: '@rush-temp/perf-storage-file-share'
    resolution:
      integrity: sha512-afvD2IP7RYgFNaKGr2phzFv11+4Ngh6uFy8s4dqyd1LJyk26eVswmd2nMdlZEshkzPPhq3wu32FjhQPIQBMuug==
      tarball: file:projects/perf-storage-file-share.tgz
    version: 0.0.0
  file:projects/quantum-jobs.tgz:
    dependencies:
      '@azure/identity': 1.2.4
      '@microsoft/api-extractor': 7.7.11
      '@opentelemetry/api': 0.10.2
      '@rollup/plugin-commonjs': 11.0.2_rollup@1.32.1
      '@rollup/plugin-json': 4.1.0_rollup@1.32.1
      '@rollup/plugin-multi-entry': 3.0.1_rollup@1.32.1
      '@rollup/plugin-node-resolve': 8.4.0_rollup@1.32.1
      '@rollup/plugin-replace': 2.4.1_rollup@1.32.1
      '@types/chai': 4.2.15
      '@types/mocha': 7.0.2
      '@types/node': 8.10.66
      '@types/sinon': 9.0.11
      chai: 4.3.3
      cross-env: 7.0.3
      dotenv: 8.2.0
      eslint: 7.21.0
      events: 3.3.0
      inherits: 2.0.4
      karma: 6.2.0
      karma-chrome-launcher: 3.1.0
      karma-coverage: 2.0.3
      karma-edge-launcher: 0.4.2_karma@6.2.0
      karma-env-preprocessor: 0.1.1
      karma-firefox-launcher: 1.3.0
      karma-ie-launcher: 1.0.0_karma@6.2.0
      karma-json-preprocessor: 0.3.3_karma@6.2.0
      karma-json-to-file-reporter: 1.0.1
      karma-junit-reporter: 2.0.1_karma@6.2.0
      karma-mocha: 2.0.1
      karma-mocha-reporter: 2.2.5_karma@6.2.0
      karma-sourcemap-loader: 0.3.8
      mocha: 7.2.0
      mocha-junit-reporter: 1.23.3_mocha@7.2.0
      nyc: 14.1.1
      prettier: 1.19.1
      rimraf: 3.0.2
      rollup: 1.32.1
      rollup-plugin-shim: 1.0.0
      rollup-plugin-sourcemaps: 0.4.2_rollup@1.32.1
      rollup-plugin-terser: 5.3.1_rollup@1.32.1
      rollup-plugin-visualizer: 4.2.0_rollup@1.32.1
      sinon: 9.2.4
      tslib: 2.1.0
      typedoc: 0.15.2
      typescript: 4.1.2
      util: 0.12.3
    dev: false
    name: '@rush-temp/quantum-jobs'
    resolution:
      integrity: sha512-J7GqpoWknKU40iGwFkoNaZwUGfHSSIAGHovfEzm3LuP8tnom+5lgt2n/6Y2ueLCEnLQvfYY2XFz2ABxL/JketA==
      tarball: file:projects/quantum-jobs.tgz
    version: 0.0.0
  file:projects/schema-registry-avro.tgz:
    dependencies:
      '@azure/identity': 1.2.4
      '@microsoft/api-extractor': 7.7.11
      '@opentelemetry/api': 0.10.2
      '@rollup/plugin-commonjs': 11.0.2_rollup@1.32.1
      '@rollup/plugin-inject': 4.0.2_rollup@1.32.1
      '@rollup/plugin-json': 4.1.0_rollup@1.32.1
      '@rollup/plugin-multi-entry': 3.0.1_rollup@1.32.1
      '@rollup/plugin-node-resolve': 8.4.0_rollup@1.32.1
      '@rollup/plugin-replace': 2.4.1_rollup@1.32.1
      '@types/chai': 4.2.15
      '@types/chai-as-promised': 7.1.3
      '@types/mocha': 7.0.2
      '@types/node': 8.10.66
      avsc: 5.5.3
      buffer: 5.7.1
      chai: 4.3.3
      chai-as-promised: 7.1.1_chai@4.3.3
      cross-env: 7.0.3
      dotenv: 8.2.0
      eslint: 7.21.0
      karma: 6.2.0
      karma-chrome-launcher: 3.1.0
      karma-coverage: 2.0.3
      karma-edge-launcher: 0.4.2_karma@6.2.0
      karma-env-preprocessor: 0.1.1
      karma-firefox-launcher: 1.3.0
      karma-ie-launcher: 1.0.0_karma@6.2.0
      karma-json-preprocessor: 0.3.3_karma@6.2.0
      karma-json-to-file-reporter: 1.0.1
      karma-junit-reporter: 2.0.1_karma@6.2.0
      karma-mocha: 2.0.1
      karma-mocha-reporter: 2.2.5_karma@6.2.0
      karma-sourcemap-loader: 0.3.8
      mocha: 7.2.0
      mocha-junit-reporter: 1.23.3_mocha@7.2.0
      nyc: 14.1.1
      prettier: 1.19.1
      process: 0.11.10
      rimraf: 3.0.2
      rollup: 1.32.1
      rollup-plugin-shim: 1.0.0
      rollup-plugin-sourcemaps: 0.4.2_rollup@1.32.1
      rollup-plugin-terser: 5.3.1_rollup@1.32.1
      rollup-plugin-visualizer: 4.2.0_rollup@1.32.1
      source-map-support: 0.5.19
      tslib: 2.1.0
      typedoc: 0.15.2
      typescript: 4.1.2
    dev: false
    name: '@rush-temp/schema-registry-avro'
    resolution:
      integrity: sha512-sNaU6ARlcCfOMy6eZ0e9XE+ZmtKlKJyJMHzvBSwpwREGKE+0BDIirtY954Ajf+mXYXilvdHacBLSp7aAbR9kwA==
      tarball: file:projects/schema-registry-avro.tgz
    version: 0.0.0
  file:projects/schema-registry.tgz:
    dependencies:
      '@azure/identity': 1.2.4
      '@microsoft/api-extractor': 7.7.11
      '@opentelemetry/api': 0.10.2
      '@rollup/plugin-commonjs': 11.0.2_rollup@1.32.1
      '@rollup/plugin-json': 4.1.0_rollup@1.32.1
      '@rollup/plugin-multi-entry': 3.0.1_rollup@1.32.1
      '@rollup/plugin-node-resolve': 8.4.0_rollup@1.32.1
      '@rollup/plugin-replace': 2.4.1_rollup@1.32.1
      '@types/chai': 4.2.15
      '@types/chai-as-promised': 7.1.3
      '@types/mocha': 7.0.2
      '@types/node': 8.10.66
      chai: 4.3.3
      chai-as-promised: 7.1.1_chai@4.3.3
      cross-env: 7.0.3
      dotenv: 8.2.0
      eslint: 7.21.0
      karma: 6.2.0
      karma-chrome-launcher: 3.1.0
      karma-coverage: 2.0.3
      karma-edge-launcher: 0.4.2_karma@6.2.0
      karma-env-preprocessor: 0.1.1
      karma-firefox-launcher: 1.3.0
      karma-ie-launcher: 1.0.0_karma@6.2.0
      karma-json-preprocessor: 0.3.3_karma@6.2.0
      karma-json-to-file-reporter: 1.0.1
      karma-junit-reporter: 2.0.1_karma@6.2.0
      karma-mocha: 2.0.1
      karma-mocha-reporter: 2.2.5_karma@6.2.0
      karma-sourcemap-loader: 0.3.8
      mocha: 7.2.0
      mocha-junit-reporter: 1.23.3_mocha@7.2.0
      nyc: 14.1.1
      prettier: 1.19.1
      rimraf: 3.0.2
      rollup: 1.32.1
      rollup-plugin-shim: 1.0.0
      rollup-plugin-sourcemaps: 0.4.2_rollup@1.32.1
      rollup-plugin-terser: 5.3.1_rollup@1.32.1
      rollup-plugin-visualizer: 4.2.0_rollup@1.32.1
      source-map-support: 0.5.19
      tslib: 2.1.0
      typedoc: 0.15.2
      typescript: 4.1.2
    dev: false
    name: '@rush-temp/schema-registry'
    resolution:
      integrity: sha512-pOPIkhaSe6d47D0cLf26r8K0etdTNEYP184BYdtHg6dh0BBHauLyPf2npj0bJR/ruJ/7pYhZFq+oBes7PlVdRw==
      tarball: file:projects/schema-registry.tgz
    version: 0.0.0
  file:projects/search-documents.tgz:
    dependencies:
      '@microsoft/api-extractor': 7.7.11
      '@opentelemetry/api': 0.10.2
      '@rollup/plugin-commonjs': 11.0.2_rollup@1.32.1
      '@rollup/plugin-json': 4.1.0_rollup@1.32.1
      '@rollup/plugin-multi-entry': 3.0.1_rollup@1.32.1
      '@rollup/plugin-node-resolve': 8.4.0_rollup@1.32.1
      '@rollup/plugin-replace': 2.4.1_rollup@1.32.1
      '@types/chai': 4.2.15
      '@types/mocha': 7.0.2
      '@types/node': 8.10.66
      '@types/sinon': 9.0.11
      chai: 4.3.3
      cross-env: 7.0.3
      dotenv: 8.2.0
      eslint: 7.21.0
      events: 3.3.0
      inherits: 2.0.4
      karma: 6.2.0
      karma-chrome-launcher: 3.1.0
      karma-coverage: 2.0.3
      karma-edge-launcher: 0.4.2_karma@6.2.0
      karma-env-preprocessor: 0.1.1
      karma-firefox-launcher: 1.3.0
      karma-ie-launcher: 1.0.0_karma@6.2.0
      karma-json-preprocessor: 0.3.3_karma@6.2.0
      karma-json-to-file-reporter: 1.0.1
      karma-junit-reporter: 2.0.1_karma@6.2.0
      karma-mocha: 2.0.1
      karma-mocha-reporter: 2.2.5_karma@6.2.0
      karma-sourcemap-loader: 0.3.8
      mocha: 7.2.0
      mocha-junit-reporter: 1.23.3_mocha@7.2.0
      nyc: 14.1.1
      prettier: 1.19.1
      rimraf: 3.0.2
      rollup: 1.32.1
      rollup-plugin-shim: 1.0.0
      rollup-plugin-sourcemaps: 0.4.2_rollup@1.32.1
      rollup-plugin-terser: 5.3.1_rollup@1.32.1
      rollup-plugin-visualizer: 4.2.0_rollup@1.32.1
      sinon: 9.2.4
      ts-node: 8.10.2_typescript@4.1.2
      tslib: 2.1.0
      typedoc: 0.15.2
      typescript: 4.1.2
      util: 0.12.3
    dev: false
    name: '@rush-temp/search-documents'
    resolution:
      integrity: sha512-/fqcof0wFwqrpuDGqpeZ9xsJkb9CHmzlZIDWF6zeqoePAis8yFqqMVpndkNQCN5+dvptNHiN1E2oOfTZk4vbFw==
      tarball: file:projects/search-documents.tgz
    version: 0.0.0
  file:projects/service-bus.tgz:
    dependencies:
      '@azure/identity': 1.2.4_debug@4.3.1
      '@microsoft/api-extractor': 7.7.11
      '@opentelemetry/api': 0.10.2
      '@rollup/plugin-commonjs': 11.0.2_rollup@1.32.1
      '@rollup/plugin-inject': 4.0.2_rollup@1.32.1
      '@rollup/plugin-json': 4.1.0_rollup@1.32.1
      '@rollup/plugin-multi-entry': 3.0.1_rollup@1.32.1
      '@rollup/plugin-node-resolve': 8.4.0_rollup@1.32.1
      '@rollup/plugin-replace': 2.4.1_rollup@1.32.1
      '@types/chai': 4.2.15
      '@types/chai-as-promised': 7.1.3
      '@types/debug': 4.1.5
      '@types/glob': 7.1.3
      '@types/is-buffer': 2.0.0
      '@types/long': 4.0.1
      '@types/mocha': 7.0.2
      '@types/node': 8.10.66
      '@types/sinon': 9.0.11
      '@types/ws': 7.4.0
      assert: 1.5.0
      buffer: 5.7.1
      chai: 4.3.3
      chai-as-promised: 7.1.1_chai@4.3.3
      chai-exclude: 2.0.2_chai@4.3.3
      cross-env: 7.0.3
      debug: 4.3.1
      delay: 4.4.1
      dotenv: 8.2.0
      downlevel-dts: 0.4.0
      eslint: 7.21.0
      esm: 3.2.25
      events: 3.3.0
      glob: 7.1.6
      https-proxy-agent: 5.0.0
      is-buffer: 2.0.5
      jssha: 3.2.0
      karma: 6.2.0_debug@4.3.1
      karma-chrome-launcher: 3.1.0
      karma-coverage: 2.0.3
      karma-edge-launcher: 0.4.2_karma@6.2.0
      karma-env-preprocessor: 0.1.1
      karma-firefox-launcher: 1.3.0
      karma-ie-launcher: 1.0.0_karma@6.2.0
      karma-junit-reporter: 2.0.1_karma@6.2.0
      karma-mocha: 2.0.1
      karma-mocha-reporter: 2.2.5_karma@6.2.0
      karma-sourcemap-loader: 0.3.8
      long: 4.0.0
      mocha: 7.2.0
      mocha-junit-reporter: 1.23.3_mocha@7.2.0
      moment: 2.29.1
      nyc: 14.1.1
      prettier: 1.19.1
      process: 0.11.10
      promise: 8.1.0
      puppeteer: 3.3.0
      rhea-promise: 1.1.0
      rimraf: 3.0.2
      rollup: 1.32.1
      rollup-plugin-shim: 1.0.0
      rollup-plugin-sourcemaps: 0.4.2_rollup@1.32.1
      rollup-plugin-terser: 5.3.1_rollup@1.32.1
      sinon: 9.2.4
      ts-node: 8.10.2_typescript@4.1.2
      tslib: 2.1.0
      typedoc: 0.15.2
      typescript: 4.1.2
      ws: 7.4.4
    dev: false
    name: '@rush-temp/service-bus'
    resolution:
      integrity: sha512-8lcSVcX4icuk36ASJJZwnYQSmGWspITZKXzow4fadS4rRgLzbCNa6vSdmPyrRluMMZXXohIVaMmY9GSQDsaPqQ==
      tarball: file:projects/service-bus.tgz
    version: 0.0.0
  file:projects/storage-blob-changefeed.tgz:
    dependencies:
      '@azure/identity': 1.2.4
      '@microsoft/api-extractor': 7.7.11
      '@opentelemetry/api': 0.10.2
      '@rollup/plugin-commonjs': 11.0.2_rollup@1.32.1
      '@rollup/plugin-multi-entry': 3.0.1_rollup@1.32.1
      '@rollup/plugin-node-resolve': 8.4.0_rollup@1.32.1
      '@rollup/plugin-replace': 2.4.1_rollup@1.32.1
      '@types/mocha': 7.0.2
      '@types/node': 8.10.66
      '@types/sinon': 9.0.11
      assert: 1.5.0
      cross-env: 7.0.3
      dotenv: 8.2.0
      downlevel-dts: 0.4.0
      es6-promise: 4.2.8
      eslint: 7.21.0
      esm: 3.2.25
      events: 3.3.0
      inherits: 2.0.4
      karma: 6.2.0
      karma-chrome-launcher: 3.1.0
      karma-coverage: 2.0.3
      karma-edge-launcher: 0.4.2_karma@6.2.0
      karma-env-preprocessor: 0.1.1
      karma-firefox-launcher: 1.3.0
      karma-ie-launcher: 1.0.0_karma@6.2.0
      karma-json-preprocessor: 0.3.3_karma@6.2.0
      karma-json-to-file-reporter: 1.0.1
      karma-junit-reporter: 2.0.1_karma@6.2.0
      karma-mocha: 2.0.1
      karma-mocha-reporter: 2.2.5_karma@6.2.0
      karma-sourcemap-loader: 0.3.8
      mocha: 7.2.0
      mocha-junit-reporter: 1.23.3_mocha@7.2.0
      nyc: 14.1.1
      prettier: 1.19.1
      puppeteer: 3.3.0
      rimraf: 3.0.2
      rollup: 1.32.1
      rollup-plugin-shim: 1.0.0
      rollup-plugin-sourcemaps: 0.4.2_rollup@1.32.1
      rollup-plugin-terser: 5.3.1_rollup@1.32.1
      rollup-plugin-visualizer: 4.2.0_rollup@1.32.1
      sinon: 9.2.4
      source-map-support: 0.5.19
      ts-node: 8.10.2_typescript@4.1.2
      tslib: 2.1.0
      typedoc: 0.15.2
      typescript: 4.1.2
      util: 0.12.3
    dev: false
    name: '@rush-temp/storage-blob-changefeed'
    resolution:
      integrity: sha512-MXjuKV5rcZRRtxtNg2aEZhLef4uuvgrlVvmob7J2zm/cocKAK+alSYbwBtl9uHS9XSxLR2QL84ZKI/qoFIOenw==
      tarball: file:projects/storage-blob-changefeed.tgz
    version: 0.0.0
  file:projects/storage-blob.tgz:
    dependencies:
<<<<<<< HEAD
      '@azure/core-rest-pipeline': 1.0.0-beta.2
      '@azure/core-tracing': 1.0.0-preview.9
      '@azure/identity': 1.2.3
=======
      '@azure/identity': 1.2.4
>>>>>>> 8b95220e
      '@microsoft/api-extractor': 7.7.11
      '@opentelemetry/api': 0.10.2
      '@rollup/plugin-commonjs': 11.0.2_rollup@1.32.1
      '@rollup/plugin-json': 4.1.0_rollup@1.32.1
      '@rollup/plugin-multi-entry': 3.0.1_rollup@1.32.1
      '@rollup/plugin-node-resolve': 8.4.0_rollup@1.32.1
      '@rollup/plugin-replace': 2.4.1_rollup@1.32.1
      '@types/mocha': 7.0.2
      '@types/node': 8.10.66
      '@types/node-fetch': 2.5.8
      assert: 1.5.0
      cross-env: 7.0.3
      dotenv: 8.2.0
      downlevel-dts: 0.4.0
      es6-promise: 4.2.8
      eslint: 7.21.0
      esm: 3.2.25
      events: 3.3.0
      inherits: 2.0.4
      karma: 6.2.0
      karma-chrome-launcher: 3.1.0
      karma-coverage: 2.0.3
      karma-edge-launcher: 0.4.2_karma@6.2.0
      karma-env-preprocessor: 0.1.1
      karma-firefox-launcher: 1.3.0
      karma-ie-launcher: 1.0.0_karma@6.2.0
      karma-json-preprocessor: 0.3.3_karma@6.2.0
      karma-json-to-file-reporter: 1.0.1
      karma-junit-reporter: 2.0.1_karma@6.2.0
      karma-mocha: 2.0.1
      karma-mocha-reporter: 2.2.5_karma@6.2.0
      karma-sourcemap-loader: 0.3.8
      mocha: 7.2.0
      mocha-junit-reporter: 1.23.3_mocha@7.2.0
      node-fetch: 2.6.1
      nyc: 14.1.1
      prettier: 1.19.1
      puppeteer: 3.3.0
      rimraf: 3.0.2
      rollup: 1.32.1
      rollup-plugin-shim: 1.0.0
      rollup-plugin-sourcemaps: 0.4.2_rollup@1.32.1
      rollup-plugin-terser: 5.3.1_rollup@1.32.1
      rollup-plugin-visualizer: 4.2.0_rollup@1.32.1
      source-map-support: 0.5.19
      ts-node: 8.10.2_typescript@4.1.2
      tslib: 2.1.0
      typedoc: 0.15.2
      typescript: 4.1.2
      util: 0.12.3
    dev: false
    name: '@rush-temp/storage-blob'
    resolution:
<<<<<<< HEAD
      integrity: sha512-2IRNSKYvNDUQPbizY++owSd07STP40ku1WArJmLQGSVH25GBUdGbx/d3JZdcXf4W8fJydcvugOmrhZRJ2uepig==
=======
      integrity: sha512-xSgpePgXc7AbL9kuOjiMfcns+H0xx7Xi6bDaUvQOQawOh5G3OxAjnvGj6lAXUizFlc024adkGm9KBeq7AB6Fig==
>>>>>>> 8b95220e
      tarball: file:projects/storage-blob.tgz
    version: 0.0.0
  file:projects/storage-file-datalake.tgz:
    dependencies:
      '@azure/identity': 1.2.4
      '@microsoft/api-extractor': 7.7.11
      '@opentelemetry/api': 0.10.2
      '@rollup/plugin-commonjs': 11.0.2_rollup@1.32.1
      '@rollup/plugin-json': 4.1.0_rollup@1.32.1
      '@rollup/plugin-multi-entry': 3.0.1_rollup@1.32.1
      '@rollup/plugin-node-resolve': 8.4.0_rollup@1.32.1
      '@rollup/plugin-replace': 2.4.1_rollup@1.32.1
      '@types/mocha': 7.0.2
      '@types/node': 8.10.66
      '@types/query-string': 6.2.0
      assert: 1.5.0
      cross-env: 7.0.3
      dotenv: 8.2.0
      downlevel-dts: 0.4.0
      es6-promise: 4.2.8
      eslint: 7.21.0
      esm: 3.2.25
      events: 3.3.0
      execa: 3.4.0
      inherits: 2.0.4
      karma: 6.2.0
      karma-chrome-launcher: 3.1.0
      karma-coverage: 2.0.3
      karma-edge-launcher: 0.4.2_karma@6.2.0
      karma-env-preprocessor: 0.1.1
      karma-firefox-launcher: 1.3.0
      karma-ie-launcher: 1.0.0_karma@6.2.0
      karma-json-preprocessor: 0.3.3_karma@6.2.0
      karma-json-to-file-reporter: 1.0.1
      karma-junit-reporter: 2.0.1_karma@6.2.0
      karma-mocha: 2.0.1
      karma-mocha-reporter: 2.2.5_karma@6.2.0
      karma-sourcemap-loader: 0.3.8
      mocha: 7.2.0
      mocha-junit-reporter: 1.23.3_mocha@7.2.0
      nyc: 14.1.1
      prettier: 1.19.1
      puppeteer: 3.3.0
      query-string: 5.1.1
      rimraf: 3.0.2
      rollup: 1.32.1
      rollup-plugin-shim: 1.0.0
      rollup-plugin-sourcemaps: 0.4.2_rollup@1.32.1
      rollup-plugin-terser: 5.3.1_rollup@1.32.1
      rollup-plugin-visualizer: 4.2.0_rollup@1.32.1
      source-map-support: 0.5.19
      ts-node: 8.10.2_typescript@4.1.2
      tslib: 2.1.0
      typedoc: 0.15.2
      typescript: 4.1.2
      util: 0.12.3
    dev: false
    name: '@rush-temp/storage-file-datalake'
    resolution:
      integrity: sha512-0pF1FQYTMa10JTxu+bqGvds8tsy/v9Fo4D3+9rsxha/jP3+3u9RnavyXJjuNmSOC+TPOPP1ETrtybo0TICk9oA==
      tarball: file:projects/storage-file-datalake.tgz
    version: 0.0.0
  file:projects/storage-file-share.tgz:
    dependencies:
      '@microsoft/api-extractor': 7.7.11
      '@opentelemetry/api': 0.10.2
      '@rollup/plugin-commonjs': 11.0.2_rollup@1.32.1
      '@rollup/plugin-multi-entry': 3.0.1_rollup@1.32.1
      '@rollup/plugin-node-resolve': 8.4.0_rollup@1.32.1
      '@rollup/plugin-replace': 2.4.1_rollup@1.32.1
      '@types/mocha': 7.0.2
      '@types/node': 8.10.66
      assert: 1.5.0
      cross-env: 7.0.3
      dotenv: 8.2.0
      downlevel-dts: 0.4.0
      es6-promise: 4.2.8
      eslint: 7.21.0
      esm: 3.2.25
      events: 3.3.0
      inherits: 2.0.4
      karma: 6.2.0
      karma-chrome-launcher: 3.1.0
      karma-coverage: 2.0.3
      karma-edge-launcher: 0.4.2_karma@6.2.0
      karma-env-preprocessor: 0.1.1
      karma-firefox-launcher: 1.3.0
      karma-ie-launcher: 1.0.0_karma@6.2.0
      karma-json-preprocessor: 0.3.3_karma@6.2.0
      karma-json-to-file-reporter: 1.0.1
      karma-junit-reporter: 2.0.1_karma@6.2.0
      karma-mocha: 2.0.1
      karma-mocha-reporter: 2.2.5_karma@6.2.0
      karma-sourcemap-loader: 0.3.8
      mocha: 7.2.0
      mocha-junit-reporter: 1.23.3_mocha@7.2.0
      nyc: 14.1.1
      prettier: 1.19.1
      puppeteer: 3.3.0
      rimraf: 3.0.2
      rollup: 1.32.1
      rollup-plugin-shim: 1.0.0
      rollup-plugin-sourcemaps: 0.4.2_rollup@1.32.1
      rollup-plugin-terser: 5.3.1_rollup@1.32.1
      rollup-plugin-visualizer: 4.2.0_rollup@1.32.1
      source-map-support: 0.5.19
      ts-node: 8.10.2_typescript@4.1.2
      tslib: 2.1.0
      typedoc: 0.15.2
      typescript: 4.1.2
      util: 0.12.3
    dev: false
    name: '@rush-temp/storage-file-share'
    resolution:
      integrity: sha512-f0U/Ff7GEsZQ/xlTyTlkBhOxckFZHzGCmYqcvudTxBFO+pehEPSwK3rz1gEZL5wGYKY3AKf0LP0VyxHJccXohQ==
      tarball: file:projects/storage-file-share.tgz
    version: 0.0.0
  file:projects/storage-internal-avro.tgz:
    dependencies:
      '@microsoft/api-extractor': 7.7.11
      '@rollup/plugin-commonjs': 11.0.2_rollup@1.32.1
      '@rollup/plugin-multi-entry': 3.0.1_rollup@1.32.1
      '@rollup/plugin-node-resolve': 8.4.0_rollup@1.32.1
      '@rollup/plugin-replace': 2.4.1_rollup@1.32.1
      '@types/mocha': 7.0.2
      '@types/node': 8.10.66
      assert: 1.5.0
      dotenv: 8.2.0
      downlevel-dts: 0.4.0
      es6-promise: 4.2.8
      eslint: 7.21.0
      esm: 3.2.25
      inherits: 2.0.4
      karma: 6.2.0
      karma-chrome-launcher: 3.1.0
      karma-coverage: 2.0.3
      karma-edge-launcher: 0.4.2_karma@6.2.0
      karma-env-preprocessor: 0.1.1
      karma-firefox-launcher: 1.3.0
      karma-ie-launcher: 1.0.0_karma@6.2.0
      karma-json-preprocessor: 0.3.3_karma@6.2.0
      karma-json-to-file-reporter: 1.0.1
      karma-junit-reporter: 2.0.1_karma@6.2.0
      karma-mocha: 2.0.1
      karma-mocha-reporter: 2.2.5_karma@6.2.0
      karma-sourcemap-loader: 0.3.8
      mocha: 7.2.0
      mocha-junit-reporter: 1.23.3_mocha@7.2.0
      nyc: 14.1.1
      prettier: 1.19.1
      puppeteer: 3.3.0
      rimraf: 3.0.2
      rollup: 1.32.1
      rollup-plugin-shim: 1.0.0
      rollup-plugin-sourcemaps: 0.4.2_rollup@1.32.1
      rollup-plugin-terser: 5.3.1_rollup@1.32.1
      rollup-plugin-visualizer: 4.2.0_rollup@1.32.1
      source-map-support: 0.5.19
      ts-node: 8.10.2_typescript@4.1.2
      tslib: 2.1.0
      typescript: 4.1.2
      util: 0.12.3
    dev: false
    name: '@rush-temp/storage-internal-avro'
    resolution:
      integrity: sha512-xfu5W0K5vt7IpQecmpp3rwn0nhoIulN2eA5bvvx/vUc9BK6i9KefR1pWH8gKBbfeEceSkldzQSPcRsyXkCQrtA==
      tarball: file:projects/storage-internal-avro.tgz
    version: 0.0.0
  file:projects/storage-queue.tgz:
    dependencies:
      '@azure/identity': 1.2.4
      '@microsoft/api-extractor': 7.7.11
      '@opentelemetry/api': 0.10.2
      '@rollup/plugin-commonjs': 11.0.2_rollup@1.32.1
      '@rollup/plugin-multi-entry': 3.0.1_rollup@1.32.1
      '@rollup/plugin-node-resolve': 8.4.0_rollup@1.32.1
      '@rollup/plugin-replace': 2.4.1_rollup@1.32.1
      '@types/mocha': 7.0.2
      '@types/node': 8.10.66
      assert: 1.5.0
      cross-env: 7.0.3
      dotenv: 8.2.0
      downlevel-dts: 0.4.0
      es6-promise: 4.2.8
      eslint: 7.21.0
      esm: 3.2.25
      inherits: 2.0.4
      karma: 6.2.0
      karma-chrome-launcher: 3.1.0
      karma-coverage: 2.0.3
      karma-edge-launcher: 0.4.2_karma@6.2.0
      karma-env-preprocessor: 0.1.1
      karma-firefox-launcher: 1.3.0
      karma-ie-launcher: 1.0.0_karma@6.2.0
      karma-json-preprocessor: 0.3.3_karma@6.2.0
      karma-json-to-file-reporter: 1.0.1
      karma-junit-reporter: 2.0.1_karma@6.2.0
      karma-mocha: 2.0.1
      karma-mocha-reporter: 2.2.5_karma@6.2.0
      karma-sourcemap-loader: 0.3.8
      mocha: 7.2.0
      mocha-junit-reporter: 1.23.3_mocha@7.2.0
      nyc: 14.1.1
      prettier: 1.19.1
      puppeteer: 3.3.0
      rimraf: 3.0.2
      rollup: 1.32.1
      rollup-plugin-shim: 1.0.0
      rollup-plugin-sourcemaps: 0.4.2_rollup@1.32.1
      rollup-plugin-terser: 5.3.1_rollup@1.32.1
      rollup-plugin-visualizer: 4.2.0_rollup@1.32.1
      source-map-support: 0.5.19
      ts-node: 8.10.2_typescript@4.1.2
      tslib: 2.1.0
      typedoc: 0.15.2
      typescript: 4.1.2
      util: 0.12.3
    dev: false
    name: '@rush-temp/storage-queue'
    resolution:
      integrity: sha512-dTQZ4s5yATu31PyflTcLew5w3x+Ox6ZRdgBroBJyG6/qenzzrztilRRLYhv7MkLqftoQJWjmaMIGQ615OGMpQQ==
      tarball: file:projects/storage-queue.tgz
    version: 0.0.0
  file:projects/synapse-access-control.tgz:
    dependencies:
      '@microsoft/api-extractor': 7.7.11
      '@opentelemetry/api': 0.10.2
      '@rollup/plugin-commonjs': 11.0.2_rollup@1.32.1
      eslint: 7.21.0
      rimraf: 3.0.2
      rollup: 1.32.1
      rollup-plugin-node-resolve: 3.4.0
      rollup-plugin-sourcemaps: 0.4.2_rollup@1.32.1
      tslib: 2.1.0
      typedoc: 0.15.2
      typescript: 4.1.2
      uglify-js: 3.13.0
    dev: false
    name: '@rush-temp/synapse-access-control'
    resolution:
      integrity: sha512-aNi116+l3Cw1RoIbvwKY0Jvve6Vswa8w9/foX93RIeBB2kD4k7n6cCmsH7ClB0tnmw9eVU4/vM996keLWXLDEg==
      tarball: file:projects/synapse-access-control.tgz
    version: 0.0.0
  file:projects/synapse-artifacts.tgz:
    dependencies:
      '@microsoft/api-extractor': 7.7.11
      '@opentelemetry/api': 0.10.2
      '@rollup/plugin-commonjs': 11.0.2_rollup@1.32.1
      eslint: 7.21.0
      rimraf: 3.0.2
      rollup: 1.32.1
      rollup-plugin-node-resolve: 3.4.0
      rollup-plugin-sourcemaps: 0.4.2_rollup@1.32.1
      tslib: 2.1.0
      typedoc: 0.15.2
      typescript: 4.1.2
      uglify-js: 3.13.0
    dev: false
    name: '@rush-temp/synapse-artifacts'
    resolution:
      integrity: sha512-7rwxEAlfZS+IUSN7mpx+zJzAIrf4yu5fd708Kw9FrXsxykDS+HN6ahu+RYcHr6DTBAQnxmj79jNQyHtfbQTE3Q==
      tarball: file:projects/synapse-artifacts.tgz
    version: 0.0.0
  file:projects/synapse-managed-private-endpoints.tgz:
    dependencies:
      '@microsoft/api-extractor': 7.7.11
      '@opentelemetry/api': 0.10.2
      '@rollup/plugin-commonjs': 11.0.2_rollup@1.32.1
      eslint: 7.21.0
      rimraf: 3.0.2
      rollup: 1.32.1
      rollup-plugin-node-resolve: 3.4.0
      rollup-plugin-sourcemaps: 0.4.2_rollup@1.32.1
      tslib: 2.1.0
      typedoc: 0.15.2
      typescript: 4.1.2
      uglify-js: 3.13.0
    dev: false
    name: '@rush-temp/synapse-managed-private-endpoints'
    resolution:
      integrity: sha512-QzBV8coW2Aswl9QyO4x2mSXepEUgpeqJ+6EWYrbrnK1jrElrfXIpt184/CgqhKhxQViXRq7IiJJjg6dKUK307A==
      tarball: file:projects/synapse-managed-private-endpoints.tgz
    version: 0.0.0
  file:projects/synapse-monitoring.tgz:
    dependencies:
      '@microsoft/api-extractor': 7.7.11
      '@opentelemetry/api': 0.10.2
      '@rollup/plugin-commonjs': 11.0.2_rollup@1.32.1
      eslint: 7.21.0
      rimraf: 3.0.2
      rollup: 1.32.1
      rollup-plugin-node-resolve: 3.4.0
      rollup-plugin-sourcemaps: 0.4.2_rollup@1.32.1
      tslib: 2.1.0
      typedoc: 0.15.2
      typescript: 4.1.2
      uglify-js: 3.13.0
    dev: false
    name: '@rush-temp/synapse-monitoring'
    resolution:
      integrity: sha512-Xz8UKgdN0rJbGt90x4TOVzeTfjlJ+rAG0HAXdq0Ibv2PNdNCsIQqgwJ5q90hkk34fIXstWSR4z6P4QCN0XgzSA==
      tarball: file:projects/synapse-monitoring.tgz
    version: 0.0.0
  file:projects/synapse-spark.tgz:
    dependencies:
      '@microsoft/api-extractor': 7.7.11
      '@opentelemetry/api': 0.10.2
      '@rollup/plugin-commonjs': 11.0.2_rollup@1.32.1
      eslint: 7.21.0
      rimraf: 3.0.2
      rollup: 1.32.1
      rollup-plugin-node-resolve: 3.4.0
      rollup-plugin-sourcemaps: 0.4.2_rollup@1.32.1
      tslib: 2.1.0
      typedoc: 0.15.2
      typescript: 4.1.2
      uglify-js: 3.13.0
    dev: false
    name: '@rush-temp/synapse-spark'
    resolution:
      integrity: sha512-42FrwtLEKDgVuOq1HXAG36hjJmEf+CP5ZI0i4GswiLon1HhVLNBcUYdhg5fyyoOyapNB7NPnydAbXqVgyiJejg==
      tarball: file:projects/synapse-spark.tgz
    version: 0.0.0
  file:projects/template.tgz:
    dependencies:
      '@azure/identity': 1.2.4
      '@microsoft/api-extractor': 7.7.11
      '@opentelemetry/api': 0.10.2
      '@types/chai': 4.2.15
      '@types/chai-as-promised': 7.1.3
      '@types/mocha': 7.0.2
      '@types/node': 8.10.66
      chai: 4.3.3
      chai-as-promised: 7.1.1_chai@4.3.3
      cross-env: 7.0.3
      dotenv: 8.2.0
      downlevel-dts: 0.4.0
      eslint: 7.21.0
      inherits: 2.0.4
      karma: 6.2.0
      karma-chrome-launcher: 3.1.0
      karma-coverage: 2.0.3
      karma-edge-launcher: 0.4.2_karma@6.2.0
      karma-env-preprocessor: 0.1.1
      karma-firefox-launcher: 1.3.0
      karma-ie-launcher: 1.0.0_karma@6.2.0
      karma-json-preprocessor: 0.3.3_karma@6.2.0
      karma-json-to-file-reporter: 1.0.1
      karma-junit-reporter: 2.0.1_karma@6.2.0
      karma-mocha: 2.0.1
      karma-mocha-reporter: 2.2.5_karma@6.2.0
      mocha: 7.2.0
      mocha-junit-reporter: 1.23.3_mocha@7.2.0
      nyc: 14.1.1
      prettier: 1.19.1
      rimraf: 3.0.2
      rollup: 1.32.1
      tslib: 2.1.0
      typedoc: 0.15.2
      typescript: 4.1.2
      util: 0.12.3
    dev: false
    name: '@rush-temp/template'
    resolution:
      integrity: sha512-kSBcTIYEr4Z/DsNw99Mp0/dZoUQzPCbSgb4JaQxmed60ftHwuEj8yP8Rn6+D6dh+GdvaTLvqWAoTMQrEND+Zxw==
      tarball: file:projects/template.tgz
    version: 0.0.0
  file:projects/test-utils-multi-version.tgz:
    dependencies:
      '@microsoft/api-extractor': 7.7.11
      '@types/chai': 4.2.15
      '@types/mocha': 7.0.2
      '@types/node': 8.10.66
      chai: 4.3.3
      chai-as-promised: 7.1.1_chai@4.3.3
      eslint: 7.21.0
      karma: 6.2.0
      karma-chrome-launcher: 3.1.0
      karma-coverage: 2.0.3
      karma-env-preprocessor: 0.1.1
      mocha: 7.2.0
      prettier: 1.19.1
      rimraf: 3.0.2
      rollup: 1.32.1
      tslib: 2.1.0
      typescript: 4.1.2
    dev: false
    name: '@rush-temp/test-utils-multi-version'
    resolution:
      integrity: sha512-p1ehA1Uj+7dPG7tCat6dP31NmBHMJd23Ye3E4sPx8G55wSZbBuu116P4RRag7/DW9klyaJF2xavWTQILXfgvHA==
      tarball: file:projects/test-utils-multi-version.tgz
    version: 0.0.0
  file:projects/test-utils-perfstress.tgz:
    dependencies:
      '@opentelemetry/api': 0.10.2
      '@types/minimist': 1.2.1
      '@types/node': 8.10.66
      '@types/node-fetch': 2.5.8
      eslint: 7.21.0
      karma: 6.2.0
      karma-chrome-launcher: 3.1.0
      karma-coverage: 2.0.3
      karma-env-preprocessor: 0.1.1
      minimist: 1.2.5
      node-fetch: 2.6.1
      prettier: 1.19.1
      rimraf: 3.0.2
      tslib: 2.1.0
      typescript: 4.1.2
    dev: false
    name: '@rush-temp/test-utils-perfstress'
    resolution:
      integrity: sha512-xY3noZfwE+5JjTv/Ts+Co363s9B3RaxR45yGRMJPamBq+bGq4p/64of956KEUtgklAf5Gjo51KukHPhQ8B/LaQ==
      tarball: file:projects/test-utils-perfstress.tgz
    version: 0.0.0
  file:projects/test-utils-recorder.tgz:
    dependencies:
      '@opentelemetry/api': 0.10.2
      '@rollup/plugin-commonjs': 11.0.2_rollup@1.32.1
      '@rollup/plugin-multi-entry': 3.0.1_rollup@1.32.1
      '@rollup/plugin-node-resolve': 8.4.0_rollup@1.32.1
      '@rollup/plugin-replace': 2.4.1_rollup@1.32.1
      '@types/chai': 4.2.15
      '@types/fs-extra': 8.1.1
      '@types/md5': 2.3.0
      '@types/mocha': 7.0.2
      '@types/mock-fs': 4.10.0
      '@types/mock-require': 2.0.0
      '@types/nise': 1.4.0
      '@types/node': 8.10.66
      chai: 4.3.3
      dotenv: 8.2.0
      eslint: 7.21.0
      fs-extra: 8.1.0
      karma: 6.2.0
      karma-chrome-launcher: 3.1.0
      karma-coverage: 2.0.3
      karma-edge-launcher: 0.4.2_karma@6.2.0
      karma-env-preprocessor: 0.1.1
      karma-firefox-launcher: 1.3.0
      karma-ie-launcher: 1.0.0_karma@6.2.0
      karma-json-preprocessor: 0.3.3_karma@6.2.0
      karma-json-to-file-reporter: 1.0.1
      karma-junit-reporter: 2.0.1_karma@6.2.0
      karma-mocha: 2.0.1
      karma-mocha-reporter: 2.2.5_karma@6.2.0
      karma-sourcemap-loader: 0.3.8
      md5: 2.3.0
      mocha: 7.2.0
      mocha-junit-reporter: 1.23.3_mocha@7.2.0
      mock-fs: 4.13.0
      mock-require: 3.0.3
      nise: 4.1.0
      nock: 12.0.3
      npm-run-all: 4.1.5
      nyc: 14.1.1
      prettier: 1.19.1
      rimraf: 3.0.2
      rollup: 1.32.1
      rollup-plugin-shim: 1.0.0
      rollup-plugin-sourcemaps: 0.4.2_rollup@1.32.1
      rollup-plugin-terser: 5.3.1_rollup@1.32.1
      rollup-plugin-visualizer: 4.2.0_rollup@1.32.1
      tslib: 2.1.0
      typescript: 4.1.2
      xhr-mock: 2.5.1
    dev: false
    name: '@rush-temp/test-utils-recorder'
    resolution:
      integrity: sha512-xx7GZ2XToZkOp2NMiAvuhItWOPgmikKEZ9FANVuoAvuKWOlA3UHX/uy9vFCdYgERyP+Ln5Cq7zy545VS0mlXaA==
      tarball: file:projects/test-utils-recorder.tgz
    version: 0.0.0
  file:projects/testhub.tgz:
    dependencies:
      '@azure/event-hubs': 2.1.4
      '@types/node': 8.10.66
      '@types/uuid': 8.3.0
      '@types/yargs': 15.0.13
      async-lock: 1.2.8
      death: 1.1.0
      debug: 4.3.1
      eslint: 7.21.0
      rhea: 1.0.24
      rimraf: 3.0.2
      tslib: 2.1.0
      typescript: 4.1.2
      uuid: 8.3.2
      yargs: 15.4.1
    dev: false
    name: '@rush-temp/testhub'
    resolution:
      integrity: sha512-HdIdDAAHx0bZpTjzl4xH0KPQUYPdfcJgNiZpAQzbVrhePPH/giaWNW0OMrD4PkKdo9iCrbsA4EN3tTb4z4gavQ==
      tarball: file:projects/testhub.tgz
    version: 0.0.0
specifiers:
  '@rush-temp/abort-controller': file:./projects/abort-controller.tgz
  '@rush-temp/ai-anomaly-detector': file:./projects/ai-anomaly-detector.tgz
  '@rush-temp/ai-form-recognizer': file:./projects/ai-form-recognizer.tgz
  '@rush-temp/ai-metrics-advisor': file:./projects/ai-metrics-advisor.tgz
  '@rush-temp/ai-text-analytics': file:./projects/ai-text-analytics.tgz
  '@rush-temp/app-configuration': file:./projects/app-configuration.tgz
  '@rush-temp/attestation': file:./projects/attestation.tgz
  '@rush-temp/communication-administration': file:./projects/communication-administration.tgz
  '@rush-temp/communication-chat': file:./projects/communication-chat.tgz
  '@rush-temp/communication-common': file:./projects/communication-common.tgz
  '@rush-temp/communication-identity': file:./projects/communication-identity.tgz
  '@rush-temp/communication-phone-numbers': file:./projects/communication-phone-numbers.tgz
  '@rush-temp/communication-sms': file:./projects/communication-sms.tgz
  '@rush-temp/container-registry': file:./projects/container-registry.tgz
  '@rush-temp/core-amqp': file:./projects/core-amqp.tgz
  '@rush-temp/core-asynciterator-polyfill': file:./projects/core-asynciterator-polyfill.tgz
  '@rush-temp/core-auth': file:./projects/core-auth.tgz
  '@rush-temp/core-client': file:./projects/core-client.tgz
  '@rush-temp/core-crypto': file:./projects/core-crypto.tgz
  '@rush-temp/core-http': file:./projects/core-http.tgz
  '@rush-temp/core-lro': file:./projects/core-lro.tgz
  '@rush-temp/core-paging': file:./projects/core-paging.tgz
  '@rush-temp/core-rest-pipeline': file:./projects/core-rest-pipeline.tgz
  '@rush-temp/core-tracing': file:./projects/core-tracing.tgz
  '@rush-temp/core-util': file:./projects/core-util.tgz
  '@rush-temp/core-xml': file:./projects/core-xml.tgz
  '@rush-temp/cosmos': file:./projects/cosmos.tgz
  '@rush-temp/data-tables': file:./projects/data-tables.tgz
  '@rush-temp/dev-tool': file:./projects/dev-tool.tgz
  '@rush-temp/digital-twins-core': file:./projects/digital-twins-core.tgz
  '@rush-temp/eslint-plugin-azure-sdk': file:./projects/eslint-plugin-azure-sdk.tgz
  '@rush-temp/event-hubs': file:./projects/event-hubs.tgz
  '@rush-temp/event-processor-host': file:./projects/event-processor-host.tgz
  '@rush-temp/eventgrid': file:./projects/eventgrid.tgz
  '@rush-temp/eventhubs-checkpointstore-blob': file:./projects/eventhubs-checkpointstore-blob.tgz
  '@rush-temp/identity': file:./projects/identity.tgz
  '@rush-temp/iot-device-update': file:./projects/iot-device-update.tgz
  '@rush-temp/keyvault-admin': file:./projects/keyvault-admin.tgz
  '@rush-temp/keyvault-certificates': file:./projects/keyvault-certificates.tgz
  '@rush-temp/keyvault-common': file:./projects/keyvault-common.tgz
  '@rush-temp/keyvault-keys': file:./projects/keyvault-keys.tgz
  '@rush-temp/keyvault-secrets': file:./projects/keyvault-secrets.tgz
  '@rush-temp/logger': file:./projects/logger.tgz
  '@rush-temp/mixedreality-authentication': file:./projects/mixedreality-authentication.tgz
  '@rush-temp/mock-hub': file:./projects/mock-hub.tgz
  '@rush-temp/monitor-opentelemetry-exporter': file:./projects/monitor-opentelemetry-exporter.tgz
  '@rush-temp/perf-ai-text-analytics': file:./projects/perf-ai-text-analytics.tgz
  '@rush-temp/perf-eventgrid': file:./projects/perf-eventgrid.tgz
  '@rush-temp/perf-storage-blob': file:./projects/perf-storage-blob.tgz
  '@rush-temp/perf-storage-file-datalake': file:./projects/perf-storage-file-datalake.tgz
  '@rush-temp/perf-storage-file-share': file:./projects/perf-storage-file-share.tgz
  '@rush-temp/quantum-jobs': file:./projects/quantum-jobs.tgz
  '@rush-temp/schema-registry': file:./projects/schema-registry.tgz
  '@rush-temp/schema-registry-avro': file:./projects/schema-registry-avro.tgz
  '@rush-temp/search-documents': file:./projects/search-documents.tgz
  '@rush-temp/service-bus': file:./projects/service-bus.tgz
  '@rush-temp/storage-blob': file:./projects/storage-blob.tgz
  '@rush-temp/storage-blob-changefeed': file:./projects/storage-blob-changefeed.tgz
  '@rush-temp/storage-file-datalake': file:./projects/storage-file-datalake.tgz
  '@rush-temp/storage-file-share': file:./projects/storage-file-share.tgz
  '@rush-temp/storage-internal-avro': file:./projects/storage-internal-avro.tgz
  '@rush-temp/storage-queue': file:./projects/storage-queue.tgz
  '@rush-temp/synapse-access-control': file:./projects/synapse-access-control.tgz
  '@rush-temp/synapse-artifacts': file:./projects/synapse-artifacts.tgz
  '@rush-temp/synapse-managed-private-endpoints': file:./projects/synapse-managed-private-endpoints.tgz
  '@rush-temp/synapse-monitoring': file:./projects/synapse-monitoring.tgz
  '@rush-temp/synapse-spark': file:./projects/synapse-spark.tgz
  '@rush-temp/template': file:./projects/template.tgz
  '@rush-temp/test-utils-multi-version': file:./projects/test-utils-multi-version.tgz
  '@rush-temp/test-utils-perfstress': file:./projects/test-utils-perfstress.tgz
  '@rush-temp/test-utils-recorder': file:./projects/test-utils-recorder.tgz
  '@rush-temp/testhub': file:./projects/testhub.tgz<|MERGE_RESOLUTION|>--- conflicted
+++ resolved
@@ -162,7 +162,7 @@
       integrity: sha512-KUl+Nwn/Sm6Lw5d3U90m1jZfNSL087SPcqHLxwn2T6PupNKmcgsEbDjHB25gDvHO4h7pBsTlrdJAY7dz+Qk8GA==
   /@azure/core-client/1.0.0-beta.2:
     dependencies:
-      '@azure/abort-controller': 1.0.3
+      '@azure/abort-controller': 1.0.4
       '@azure/core-asynciterator-polyfill': 1.0.0
       '@azure/core-auth': 1.2.0
       '@azure/core-rest-pipeline': 1.0.0-beta.2
@@ -217,10 +217,10 @@
       integrity: sha512-his7Ah40ThEYORSpIAwuh6B8wkGwO/zG7gqVtmSE4WAJ46e36zUDXTKReUCLBDc6HmjjApQQxxcRFy5FruG79A==
   /@azure/core-rest-pipeline/1.0.0-beta.2:
     dependencies:
-      '@azure/abort-controller': 1.0.3
+      '@azure/abort-controller': 1.0.4
       '@azure/core-auth': 1.2.0
       '@azure/core-tracing': 1.0.0-preview.10
-      '@azure/logger': 1.0.1
+      '@azure/logger': 1.0.2
       '@opentelemetry/api': 0.10.2
       form-data: 3.0.1
       https-proxy-agent: 5.0.0
@@ -977,7 +977,7 @@
   /@types/body-parser/1.19.0:
     dependencies:
       '@types/connect': 3.4.34
-      '@types/node': 8.10.66
+      '@types/node': 10.17.55
     dev: false
     resolution:
       integrity: sha512-W98JrE0j2K78swW4ukqMleo8R7h/pFETjM2DQ90MF6XK2i4LO4W3gQ71Lt4w3bfm2EvVSyWHplECvB5sK22yFQ==
@@ -999,7 +999,7 @@
       integrity: sha512-rYff6FI+ZTKAPkJUoyz7Udq3GaoDZnxYDEvdEdFZASiA7PoErltHezDishqQiSDWrGxvxmplH304jyzQmjp0AQ==
   /@types/chalk/2.2.0:
     dependencies:
-      chalk: 3.0.0
+      chalk: 4.1.0
     deprecated: This is a stub types definition for chalk (https://github.com/chalk/chalk). chalk provides its own type definitions, so you don't need @types/chalk installed!
     dev: false
     resolution:
@@ -1010,7 +1010,7 @@
       integrity: sha512-bsjleuRKWmGqajMerkzox19aGbscQX5rmmvvXl3wlIp5gMG1HgkiwPxsN5p070fBDKTNSPgojVbuY1+HWMbFhg==
   /@types/connect/3.4.34:
     dependencies:
-      '@types/node': 8.10.66
+      '@types/node': 10.17.55
     dev: false
     resolution:
       integrity: sha512-ePPA/JuI+X0vb+gSWlPKOY0NdNAie/rPUqX2GUPpbZwiKTkSPhjXWuee47E4MtE54QVzGCQMQkAL6JhV2E1+cQ==
@@ -1043,7 +1043,7 @@
       integrity: sha512-laIjwTQaD+5DukBZaygQ79K1Z0jb1bPEMRrkXSLjtCcZm+abyp5YbrqpSLzD42FwWW6gK/aS4NYpJ804nG2brg==
   /@types/express-serve-static-core/4.17.18:
     dependencies:
-      '@types/node': 8.10.66
+      '@types/node': 10.17.55
       '@types/qs': 6.9.6
       '@types/range-parser': 1.2.3
     dev: false
@@ -1064,20 +1064,20 @@
       integrity: sha512-mky/O83TXmGY39P1H9YbUpjV6l6voRYlufqfFCvel8l1phuy8HRjdWc1rrPuN53ITBJlbyMSV6z3niOySO5pgQ==
   /@types/fs-extra/8.1.1:
     dependencies:
-      '@types/node': 8.10.66
+      '@types/node': 10.17.55
     dev: false
     resolution:
       integrity: sha512-TcUlBem321DFQzBNuz8p0CLLKp0VvF/XH9E4KHNmgwyp4E3AfgI5cjiIVZWlbfThBop2qxFIh4+LeY6hVWWZ2w==
   /@types/glob/7.1.3:
     dependencies:
       '@types/minimatch': 3.0.3
-      '@types/node': 8.10.66
+      '@types/node': 10.17.55
     dev: false
     resolution:
       integrity: sha512-SEYeGAIQIQX8NN6LDKprLjbrd5dARM5EXsd8GI/A5l0apYI1fGMWgPHSe4ZKL4eozlAyI+doUE9XbYS4xCkQ1w==
   /@types/is-buffer/2.0.0:
     dependencies:
-      '@types/node': 8.10.66
+      '@types/node': 10.17.55
     dev: false
     resolution:
       integrity: sha512-0f7N/e3BAz32qDYvgB4d2cqv1DqUwvGxHkXsrucICn8la1Vb6Yl6Eg8mPScGwUiqHJeE7diXlzaK+QMA9m4Gxw==
@@ -1095,7 +1095,7 @@
       integrity: sha512-TtLis3HRTt7wLfdpkDBem6vs+MbEGMsC7ob5gNYsJV40tHNAFxw00HMMsEHsg9FWduD38NtACWuSqQpXbFulUg==
   /@types/jws/3.2.3:
     dependencies:
-      '@types/node': 8.10.66
+      '@types/node': 10.17.55
     dev: false
     resolution:
       integrity: sha512-g54CHxwvaHvyJyeuZqe7VQujV9SfCXwEkboJp355INPL+kjlS3Aq153EHptaeO/Cch/NPJ1i2sHz0sDDizn7LQ==
@@ -1109,7 +1109,7 @@
       integrity: sha512-5tXH6Bx/kNGd3MgffdmP4dy2Z+G4eaXw0SE81Tq3BNadtnMR5/ySMzX4SLEzHJzSmPNn4HIdpQsBvXMUykr58w==
   /@types/md5/2.3.0:
     dependencies:
-      '@types/node': 8.10.66
+      '@types/node': 10.17.55
     dev: false
     resolution:
       integrity: sha512-556YJ7ejzxIqSSxzyGGpctuZOarNZJt/zlEkhmmDc1f/slOEANHuwu2ZX7YaZ40rMiWoxt8GvAhoDpW1cmSy6A==
@@ -1131,13 +1131,13 @@
       integrity: sha512-ZvO2tAcjmMi8V/5Z3JsyofMe3hasRcaw88cto5etSVMwVQfeivGAlEYmaQgceUSVYFofVjT+ioHsATjdWcFt1w==
   /@types/mock-fs/4.10.0:
     dependencies:
-      '@types/node': 8.10.66
+      '@types/node': 10.17.55
     dev: false
     resolution:
       integrity: sha512-FQ5alSzmHMmliqcL36JqIA4Yyn9jyJKvRSGV3mvPh108VFatX7naJDzSG4fnFQNZFq9dIx0Dzoe6ddflMB2Xkg==
   /@types/mock-require/2.0.0:
     dependencies:
-      '@types/node': 8.10.66
+      '@types/node': 10.17.55
     dev: false
     resolution:
       integrity: sha512-nOgjoE5bBiDeiA+z41i95makyHUSMWQMOPocP+J67Pqx/68HAXaeWN1NFtrAYYV6LrISIZZ8vKHm/a50k0f6Sg==
@@ -1147,7 +1147,7 @@
       integrity: sha512-DPxmjiDwubsNmguG5X4fEJ+XCyzWM3GXWsqQlvUcjJKa91IOoJUy51meDr0GkzK64qqNcq85ymLlyjoct9tInw==
   /@types/node-fetch/2.5.8:
     dependencies:
-      '@types/node': 8.10.66
+      '@types/node': 10.17.55
       form-data: 3.0.1
     dev: false
     resolution:
@@ -1186,7 +1186,7 @@
       integrity: sha512-ewFXqrQHlFsgc09MK5jP5iR7vumV/BYayNC6PgJO2LPe8vrnNFyjQjSppfEngITi0qvfKtzFvgKymGheFM9UOA==
   /@types/resolve/1.17.1:
     dependencies:
-      '@types/node': 8.10.66
+      '@types/node': 10.17.55
     dev: false
     resolution:
       integrity: sha512-yy7HuzQhj0dhGpD8RLXSZWEkLsV9ibvxvi6EiJ3bkqLAO1RGo0WbkWQiwpRlSFymTJRz0d3k5LM3kkx8ArDbLw==
@@ -1197,7 +1197,7 @@
   /@types/serve-static/1.13.9:
     dependencies:
       '@types/mime': 1.3.2
-      '@types/node': 8.10.66
+      '@types/node': 10.17.55
     dev: false
     resolution:
       integrity: sha512-ZFqF6qa48XsPdjXV5Gsz0Zqmux2PerNd3a/ktL45mHpa19cuMi/cL8tcxdAx497yRh+QtYPuofjT9oWw9P7nkA==
@@ -1213,7 +1213,7 @@
       integrity: sha512-dIPoZ3g5gcx9zZEszaxLSVTvMReD3xxyyDnQUjA6IYDG9Ba2AV0otMPs+77sG9ojB4Qr2N2Vk5RnKeuA0X/0bg==
   /@types/stoppable/1.1.0:
     dependencies:
-      '@types/node': 8.10.66
+      '@types/node': 10.17.55
     dev: false
     resolution:
       integrity: sha512-BRR23Q9CJduH7AM6mk4JRttd8XyFkb4qIPZu4mdLF+VoP+wcjIxIWIKiBbN78NBbEuynrAyMPtzOHnIp2B/JPQ==
@@ -1223,7 +1223,7 @@
       integrity: sha512-I99sngh224D0M7XgW1s120zxCt3VYQ3IQsuw3P3jbq5GG4yc79+ZjyKznyOGIQrflfylLgcfekeZW/vk0yng6A==
   /@types/tunnel/0.0.1:
     dependencies:
-      '@types/node': 8.10.66
+      '@types/node': 10.17.55
     dev: false
     resolution:
       integrity: sha512-AOqu6bQu5MSWwYvehMXLukFHnupHrpZ8nvgae5Ggie9UwzDR1CCwoXgSSWNZJuyOlCdfdsWMA5F2LlmvyoTv8A==
@@ -1237,13 +1237,13 @@
       integrity: sha512-eQ9qFW/fhfGJF8WKHGEHZEyVWfZxrT+6CLIJGBcZPfxUh/+BnEj+UCGYMlr9qZuX/2AltsvwrGqp0LhEW8D0zQ==
   /@types/ws/7.4.0:
     dependencies:
-      '@types/node': 8.10.66
+      '@types/node': 10.17.55
     dev: false
     resolution:
       integrity: sha512-Y29uQ3Uy+58bZrFLhX36hcI3Np37nqWE7ky5tjiDoy1GDZnIwVxS0CgF+s+1bXMzjKBFy+fqaRfb708iNzdinw==
   /@types/xml2js/0.4.8:
     dependencies:
-      '@types/node': 8.10.66
+      '@types/node': 10.17.55
     dev: false
     resolution:
       integrity: sha512-EyvT83ezOdec7BhDaEcsklWy7RSIdi6CNe95tmOAK0yx/Lm30C9K75snT3fYayK59ApC2oyW+rcHErdG05FHJA==
@@ -1259,7 +1259,7 @@
       integrity: sha512-kQ5JNTrbDv3Rp5X2n/iUu37IJBDU2gsZ5R/g1/KHOOEc5IKfUFjXT6DENPGduh08I/pamwtEq4oul7gUqKTQDQ==
   /@types/yauzl/2.9.1:
     dependencies:
-      '@types/node': 8.10.66
+      '@types/node': 10.17.55
     dev: false
     optional: true
     resolution:
@@ -2354,7 +2354,7 @@
       integrity: sha512-OX8XqP7/1a9cqkxYw2yXss15f26NKWBpDXQd0/uK/KPqdQhxbPa994hnzjcE2VqQpDslf55723cKPUOGSmMY3g==
   /debug/3.2.6:
     dependencies:
-      ms: 2.1.1
+      ms: 2.1.3
     deprecated: Debug versions >=3.2.0 <3.2.7 || >=4 <4.3.1 have a low-severity ReDos regression when used in a Node.js environment. It is recommended you upgrade to 3.2.7 or 4.3.1. (https://github.com/visionmedia/debug/issues/797)
     dev: false
     resolution:
@@ -6290,7 +6290,7 @@
   /rollup/1.32.1:
     dependencies:
       '@types/estree': 0.0.46
-      '@types/node': 8.10.66
+      '@types/node': 10.17.55
       acorn: 7.4.1
     dev: false
     hasBin: true
@@ -6573,7 +6573,7 @@
     dependencies:
       '@types/cookie': 0.4.0
       '@types/cors': 2.8.10
-      '@types/node': 10.17.13
+      '@types/node': 10.17.55
       accepts: 1.3.7
       base64id: 2.0.0
       debug: 4.3.1
@@ -7854,14 +7854,9 @@
     version: 0.0.0
   file:projects/ai-text-analytics.tgz:
     dependencies:
-<<<<<<< HEAD
       '@azure/core-client': 1.0.0-beta.2
       '@azure/core-rest-pipeline': 1.0.0-beta.2
-      '@azure/core-tracing': 1.0.0-preview.9
-      '@azure/identity': 1.2.3
-=======
       '@azure/identity': 1.2.4
->>>>>>> 8b95220e
       '@microsoft/api-extractor': 7.7.11
       '@opentelemetry/api': 0.10.2
       '@types/chai': 4.2.15
@@ -7903,11 +7898,7 @@
     dev: false
     name: '@rush-temp/ai-text-analytics'
     resolution:
-<<<<<<< HEAD
-      integrity: sha512-pVhTTs0A1HABJvyCTTiDJ4b4U/Q2Hy5CLjqvW2nhxzgzwOo27BGATu2CVXxmxQRS6SCs+WK1NulGxMY0yccApA==
-=======
-      integrity: sha512-3S5kH12KUSDJ7bzsBjQ2QBz4pm782PN6zSZhLuI/AUkfDNHvcaTFNO/PGPVNXx5LnbaB9MSEPfqwYEZDqEQ+NA==
->>>>>>> 8b95220e
+      integrity: sha512-BJcrIrRgMvFv4CedqQZQ35rQDdL86esKlVmpcu9RuThS12VPerfJI1Yy22ETlPF+hLduirINcAXXl0+aXWaPgw==
       tarball: file:projects/ai-text-analytics.tgz
     version: 0.0.0
   file:projects/app-configuration.tgz:
@@ -8498,11 +8489,7 @@
     version: 0.0.0
   file:projects/core-client.tgz:
     dependencies:
-<<<<<<< HEAD
       '@azure/core-rest-pipeline': 1.0.0-beta.2
-      '@azure/core-tracing': 1.0.0-preview.9
-=======
->>>>>>> 8b95220e
       '@azure/core-xml': 1.0.0-beta.1
       '@microsoft/api-extractor': 7.7.11
       '@opentelemetry/api': 0.10.2
@@ -8547,11 +8534,7 @@
     dev: false
     name: '@rush-temp/core-client'
     resolution:
-<<<<<<< HEAD
-      integrity: sha512-swJMkdR7NoiKC4i86WMYZXrPi0MLEqu/GYkDH3OWjQRmq+3PAx0skKgeIAVS2fnwVkWZ87lz8ATemgjYVUKtRw==
-=======
-      integrity: sha512-OXmyS+WjKRGoF35em+EMx9HgwHu2eeQyppAtlP8supHL2e0noFQn7XER73EjPXS6ym9Xw/7S5wy0spmfswxYLA==
->>>>>>> 8b95220e
+      integrity: sha512-eP/qvmzEXEn+B+3LgIodJ+wNog8wN2Ov+fXrruBVygkA9kQsKGmLB5s9ELxcODD1Z7brTfXJjiNB3Wm0S2KWKw==
       tarball: file:projects/core-client.tgz
     version: 0.0.0
   file:projects/core-crypto.tgz:
@@ -8970,12 +8953,8 @@
     version: 0.0.0
   file:projects/data-tables.tgz:
     dependencies:
-<<<<<<< HEAD
       '@azure/core-client': 1.0.0-beta.2
       '@azure/core-rest-pipeline': 1.0.0-beta.2
-      '@azure/core-tracing': 1.0.0-preview.9
-=======
->>>>>>> 8b95220e
       '@azure/core-xml': 1.0.0-beta.1
       '@microsoft/api-extractor': 7.7.11
       '@opentelemetry/api': 0.10.2
@@ -9027,11 +9006,7 @@
     dev: false
     name: '@rush-temp/data-tables'
     resolution:
-<<<<<<< HEAD
-      integrity: sha512-uFXYPro/+35RBkRPtOWiqPpxUoICVZQgMwsH1YuWmghBkW8yQdZ1sHTATO+KOz0cVbMxZn/ZqKs56C/ScffoTA==
-=======
-      integrity: sha512-DKxV5TmuufmjqR1dR52PFXoCEYKVzwFNy5IU7owcHSxIX9xWrcTdiODeVWFHDgkTiIt20OVe3o4hC+WnkT3tTA==
->>>>>>> 8b95220e
+      integrity: sha512-mMHYQKAlhbKKkX3lREfrFU8RLJC0qgSIWZZYwQNQms9JWyEGVwdzfmW+J6R4rLK5HSxFP83bOGBOvMMyXowaPw==
       tarball: file:projects/data-tables.tgz
     version: 0.0.0
   file:projects/dev-tool.tgz:
@@ -9284,12 +9259,8 @@
     version: 0.0.0
   file:projects/eventgrid.tgz:
     dependencies:
-<<<<<<< HEAD
       '@azure/core-client': 1.0.0-beta.2
       '@azure/core-rest-pipeline': 1.0.0-beta.2
-      '@azure/core-tracing': 1.0.0-preview.9
-=======
->>>>>>> 8b95220e
       '@microsoft/api-extractor': 7.7.11
       '@opentelemetry/api': 0.10.2
       '@rollup/plugin-commonjs': 11.0.2_rollup@1.32.1
@@ -9341,11 +9312,7 @@
     dev: false
     name: '@rush-temp/eventgrid'
     resolution:
-<<<<<<< HEAD
-      integrity: sha512-05oYJfRzNmxv7OEk4CaS/1SFCRQER5HPSc0XQMwJOToskuM34kOTPrA9zxsUVx+KzFsinPY7TxrkT7UBy1HHww==
-=======
-      integrity: sha512-HbhUoMP0+jpL1WMrHpuA+DVO7TNd82MofyjrDihgsqvXwqBV21wXAhN6Zjsnz4UezkZscguaizwDnExw4lswWw==
->>>>>>> 8b95220e
+      integrity: sha512-7RoOm2QWMThhDsD0GC6mYIjs2lTDzzWKlSQEQ2RDC3XqeEYF6+nU3FwQy2n8mdmMrWnGCsDYQc2E/xC4GG0nhA==
       tarball: file:projects/eventgrid.tgz
     version: 0.0.0
   file:projects/eventhubs-checkpointstore-blob.tgz:
@@ -9899,11 +9866,7 @@
     version: 0.0.0
   file:projects/perf-storage-blob.tgz:
     dependencies:
-<<<<<<< HEAD
       '@azure/core-rest-pipeline': 1.0.0-beta.2
-      '@types/dotenv': 8.2.0
-=======
->>>>>>> 8b95220e
       '@types/node': 8.10.66
       '@types/node-fetch': 2.5.8
       '@types/uuid': 8.3.0
@@ -9917,11 +9880,7 @@
     dev: false
     name: '@rush-temp/perf-storage-blob'
     resolution:
-<<<<<<< HEAD
       integrity: sha512-hD1Om3o1oJIEtTQU7PIyXbzQCiPx1t4xdKgE2EnZsSeL74hRsX6AS8w4kHV1c2/aIKQlIpzfImKvh8qscXtr6Q==
-=======
-      integrity: sha512-q6DRn6r/QgRB7Tdl9/i0LI+17T65ZvFQ6xZfg0OM1WENeH0TAYwfBGp1+PNbKNUeoqdqucL7cLQKXBlA9vEwvg==
->>>>>>> 8b95220e
       tarball: file:projects/perf-storage-blob.tgz
     version: 0.0.0
   file:projects/perf-storage-file-datalake.tgz:
@@ -10308,13 +10267,8 @@
     version: 0.0.0
   file:projects/storage-blob.tgz:
     dependencies:
-<<<<<<< HEAD
       '@azure/core-rest-pipeline': 1.0.0-beta.2
-      '@azure/core-tracing': 1.0.0-preview.9
-      '@azure/identity': 1.2.3
-=======
       '@azure/identity': 1.2.4
->>>>>>> 8b95220e
       '@microsoft/api-extractor': 7.7.11
       '@opentelemetry/api': 0.10.2
       '@rollup/plugin-commonjs': 11.0.2_rollup@1.32.1
@@ -10368,11 +10322,7 @@
     dev: false
     name: '@rush-temp/storage-blob'
     resolution:
-<<<<<<< HEAD
-      integrity: sha512-2IRNSKYvNDUQPbizY++owSd07STP40ku1WArJmLQGSVH25GBUdGbx/d3JZdcXf4W8fJydcvugOmrhZRJ2uepig==
-=======
-      integrity: sha512-xSgpePgXc7AbL9kuOjiMfcns+H0xx7Xi6bDaUvQOQawOh5G3OxAjnvGj6lAXUizFlc024adkGm9KBeq7AB6Fig==
->>>>>>> 8b95220e
+      integrity: sha512-514s1J4LtmUKl3kMBPMUaAH6VRqjrWFoXWeR7vb2y+LjmAZ+FGqElCZZT9mXqu6a0Zt5frjYOvVoECdzSt3Zow==
       tarball: file:projects/storage-blob.tgz
     version: 0.0.0
   file:projects/storage-file-datalake.tgz:
@@ -10867,6 +10817,7 @@
       integrity: sha512-HdIdDAAHx0bZpTjzl4xH0KPQUYPdfcJgNiZpAQzbVrhePPH/giaWNW0OMrD4PkKdo9iCrbsA4EN3tTb4z4gavQ==
       tarball: file:projects/testhub.tgz
     version: 0.0.0
+registry: ''
 specifiers:
   '@rush-temp/abort-controller': file:./projects/abort-controller.tgz
   '@rush-temp/ai-anomaly-detector': file:./projects/ai-anomaly-detector.tgz
