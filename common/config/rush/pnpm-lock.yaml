--- conflicted
+++ resolved
@@ -1378,11 +1378,7 @@
   /@types/body-parser/1.19.0:
     dependencies:
       '@types/connect': 3.4.34
-<<<<<<< HEAD
-      '@types/node': 15.12.2
-=======
       '@types/node': 15.12.4
->>>>>>> 137c6714
     dev: false
     resolution:
       integrity: sha512-W98JrE0j2K78swW4ukqMleo8R7h/pFETjM2DQ90MF6XK2i4LO4W3gQ71Lt4w3bfm2EvVSyWHplECvB5sK22yFQ==
@@ -1408,11 +1404,7 @@
       integrity: sha512-bsjleuRKWmGqajMerkzox19aGbscQX5rmmvvXl3wlIp5gMG1HgkiwPxsN5p070fBDKTNSPgojVbuY1+HWMbFhg==
   /@types/connect/3.4.34:
     dependencies:
-<<<<<<< HEAD
-      '@types/node': 15.12.2
-=======
       '@types/node': 15.12.4
->>>>>>> 137c6714
     dev: false
     resolution:
       integrity: sha512-ePPA/JuI+X0vb+gSWlPKOY0NdNAie/rPUqX2GUPpbZwiKTkSPhjXWuee47E4MtE54QVzGCQMQkAL6JhV2E1+cQ==
@@ -1445,11 +1437,7 @@
       integrity: sha512-LfZwXoGUDo0C3me81HXgkBg5CTQYb6xzEl+fNmbO4JdRiSKQ8A0GD1OBBvKAIsbCUgoyAty7m99GqqMQe784ew==
   /@types/express-serve-static-core/4.17.21:
     dependencies:
-<<<<<<< HEAD
-      '@types/node': 15.12.2
-=======
       '@types/node': 15.12.4
->>>>>>> 137c6714
       '@types/qs': 6.9.6
       '@types/range-parser': 1.2.3
     dev: false
@@ -1473,32 +1461,20 @@
       integrity: sha512-IyNhGHu71jH1jCXTHmafuoAAdsbBON3kDh7u/UUhLmjYgN5TYB54e1R8ckTCiIevl2UuZaCsi9XRxineY5yUjw==
   /@types/fs-extra/8.1.1:
     dependencies:
-<<<<<<< HEAD
-      '@types/node': 15.12.2
-=======
       '@types/node': 15.12.4
->>>>>>> 137c6714
     dev: false
     resolution:
       integrity: sha512-TcUlBem321DFQzBNuz8p0CLLKp0VvF/XH9E4KHNmgwyp4E3AfgI5cjiIVZWlbfThBop2qxFIh4+LeY6hVWWZ2w==
   /@types/glob/7.1.3:
     dependencies:
       '@types/minimatch': 3.0.4
-<<<<<<< HEAD
-      '@types/node': 15.12.2
-=======
       '@types/node': 15.12.4
->>>>>>> 137c6714
     dev: false
     resolution:
       integrity: sha512-SEYeGAIQIQX8NN6LDKprLjbrd5dARM5EXsd8GI/A5l0apYI1fGMWgPHSe4ZKL4eozlAyI+doUE9XbYS4xCkQ1w==
   /@types/is-buffer/2.0.0:
     dependencies:
-<<<<<<< HEAD
-      '@types/node': 15.12.2
-=======
       '@types/node': 15.12.4
->>>>>>> 137c6714
     dev: false
     resolution:
       integrity: sha512-0f7N/e3BAz32qDYvgB4d2cqv1DqUwvGxHkXsrucICn8la1Vb6Yl6Eg8mPScGwUiqHJeE7diXlzaK+QMA9m4Gxw==
@@ -1512,21 +1488,13 @@
       integrity: sha1-7ihweulOEdK4J7y+UnC86n8+ce4=
   /@types/jsonwebtoken/8.5.2:
     dependencies:
-<<<<<<< HEAD
-      '@types/node': 15.12.2
-=======
       '@types/node': 15.12.4
->>>>>>> 137c6714
     dev: false
     resolution:
       integrity: sha512-X8BOCkp+WJVNYCYIBugREtVZa4Y09Or9HDx6xqRZem5F8jJV8FuJgNessXyMuv9+U8pjnvdezASwU28uw+1scw==
   /@types/jws/3.2.3:
     dependencies:
-<<<<<<< HEAD
-      '@types/node': 15.12.2
-=======
       '@types/node': 15.12.4
->>>>>>> 137c6714
     dev: false
     resolution:
       integrity: sha512-g54CHxwvaHvyJyeuZqe7VQujV9SfCXwEkboJp355INPL+kjlS3Aq153EHptaeO/Cch/NPJ1i2sHz0sDDizn7LQ==
@@ -1540,11 +1508,7 @@
       integrity: sha512-5tXH6Bx/kNGd3MgffdmP4dy2Z+G4eaXw0SE81Tq3BNadtnMR5/ySMzX4SLEzHJzSmPNn4HIdpQsBvXMUykr58w==
   /@types/md5/2.3.0:
     dependencies:
-<<<<<<< HEAD
-      '@types/node': 15.12.2
-=======
       '@types/node': 15.12.4
->>>>>>> 137c6714
     dev: false
     resolution:
       integrity: sha512-556YJ7ejzxIqSSxzyGGpctuZOarNZJt/zlEkhmmDc1f/slOEANHuwu2ZX7YaZ40rMiWoxt8GvAhoDpW1cmSy6A==
@@ -1570,21 +1534,13 @@
       integrity: sha512-ZvO2tAcjmMi8V/5Z3JsyofMe3hasRcaw88cto5etSVMwVQfeivGAlEYmaQgceUSVYFofVjT+ioHsATjdWcFt1w==
   /@types/mock-fs/4.10.0:
     dependencies:
-<<<<<<< HEAD
-      '@types/node': 15.12.2
-=======
       '@types/node': 15.12.4
->>>>>>> 137c6714
     dev: false
     resolution:
       integrity: sha512-FQ5alSzmHMmliqcL36JqIA4Yyn9jyJKvRSGV3mvPh108VFatX7naJDzSG4fnFQNZFq9dIx0Dzoe6ddflMB2Xkg==
   /@types/mock-require/2.0.0:
     dependencies:
-<<<<<<< HEAD
-      '@types/node': 15.12.2
-=======
       '@types/node': 15.12.4
->>>>>>> 137c6714
     dev: false
     resolution:
       integrity: sha512-nOgjoE5bBiDeiA+z41i95makyHUSMWQMOPocP+J67Pqx/68HAXaeWN1NFtrAYYV6LrISIZZ8vKHm/a50k0f6Sg==
@@ -1594,11 +1550,7 @@
       integrity: sha512-DPxmjiDwubsNmguG5X4fEJ+XCyzWM3GXWsqQlvUcjJKa91IOoJUy51meDr0GkzK64qqNcq85ymLlyjoct9tInw==
   /@types/node-fetch/2.5.10:
     dependencies:
-<<<<<<< HEAD
-      '@types/node': 15.12.2
-=======
       '@types/node': 15.12.4
->>>>>>> 137c6714
       form-data: 3.0.1
     dev: false
     resolution:
@@ -1652,11 +1604,7 @@
   /@types/serve-static/1.13.9:
     dependencies:
       '@types/mime': 1.3.2
-<<<<<<< HEAD
-      '@types/node': 15.12.2
-=======
       '@types/node': 15.12.4
->>>>>>> 137c6714
     dev: false
     resolution:
       integrity: sha512-ZFqF6qa48XsPdjXV5Gsz0Zqmux2PerNd3a/ktL45mHpa19cuMi/cL8tcxdAx497yRh+QtYPuofjT9oWw9P7nkA==
@@ -1672,11 +1620,7 @@
       integrity: sha512-dIPoZ3g5gcx9zZEszaxLSVTvMReD3xxyyDnQUjA6IYDG9Ba2AV0otMPs+77sG9ojB4Qr2N2Vk5RnKeuA0X/0bg==
   /@types/stoppable/1.1.1:
     dependencies:
-<<<<<<< HEAD
-      '@types/node': 15.12.2
-=======
       '@types/node': 15.12.4
->>>>>>> 137c6714
     dev: false
     resolution:
       integrity: sha512-b8N+fCADRIYYrGZOcmOR8ZNBOqhktWTB/bMUl5LvGtT201QKJZOOH5UsFyI3qtteM6ZAJbJqZoBcLqqxKIwjhw==
@@ -1686,11 +1630,7 @@
       integrity: sha512-I99sngh224D0M7XgW1s120zxCt3VYQ3IQsuw3P3jbq5GG4yc79+ZjyKznyOGIQrflfylLgcfekeZW/vk0yng6A==
   /@types/tunnel/0.0.1:
     dependencies:
-<<<<<<< HEAD
-      '@types/node': 15.12.2
-=======
       '@types/node': 15.12.4
->>>>>>> 137c6714
     dev: false
     resolution:
       integrity: sha512-AOqu6bQu5MSWwYvehMXLukFHnupHrpZ8nvgae5Ggie9UwzDR1CCwoXgSSWNZJuyOlCdfdsWMA5F2LlmvyoTv8A==
@@ -1704,31 +1644,19 @@
       integrity: sha512-eQ9qFW/fhfGJF8WKHGEHZEyVWfZxrT+6CLIJGBcZPfxUh/+BnEj+UCGYMlr9qZuX/2AltsvwrGqp0LhEW8D0zQ==
   /@types/ws/7.4.5:
     dependencies:
-<<<<<<< HEAD
-      '@types/node': 15.12.2
-=======
       '@types/node': 15.12.4
->>>>>>> 137c6714
     dev: false
     resolution:
       integrity: sha512-8mbDgtc8xpxDDem5Gwj76stBDJX35KQ3YBoayxlqUQcL5BZUthiqP/VQ4PQnLHqM4PmlbyO74t98eJpURO+gPA==
   /@types/xml2js/0.4.8:
     dependencies:
-<<<<<<< HEAD
-      '@types/node': 15.12.2
-=======
       '@types/node': 15.12.4
->>>>>>> 137c6714
     dev: false
     resolution:
       integrity: sha512-EyvT83ezOdec7BhDaEcsklWy7RSIdi6CNe95tmOAK0yx/Lm30C9K75snT3fYayK59ApC2oyW+rcHErdG05FHJA==
   /@types/yauzl/2.9.1:
     dependencies:
-<<<<<<< HEAD
-      '@types/node': 15.12.2
-=======
       '@types/node': 15.12.4
->>>>>>> 137c6714
     dev: false
     optional: true
     resolution:
@@ -6760,11 +6688,7 @@
   /rollup/1.32.1:
     dependencies:
       '@types/estree': 0.0.48
-<<<<<<< HEAD
-      '@types/node': 15.12.2
-=======
       '@types/node': 15.12.4
->>>>>>> 137c6714
       acorn: 7.4.1
     dev: false
     hasBin: true
@@ -9432,11 +9356,7 @@
     dev: false
     name: '@rush-temp/core-tracing'
     resolution:
-<<<<<<< HEAD
-      integrity: sha512-WKF4Y6QQ34GMRVUm7b5wj4L16AQP+Yu+/H/LoreZzm7NCnV4C5F0V5OsDkfXdvQvVjspW6CBCZxr6p+a9/LhjA==
-=======
       integrity: sha512-WY3dTdsoyz+AMJUBjPiPsbagWKKJhxDhk+tURH/HBp6zUzyu1AJ4/VjUVCkruYBEZfy/WBYCfcHkMjlcielb0Q==
->>>>>>> 137c6714
       tarball: file:projects/core-tracing.tgz
     version: 0.0.0
   file:projects/core-util.tgz:
@@ -11920,11 +11840,6 @@
     version: 0.0.0
   file:projects/web-pubsub.tgz:
     dependencies:
-<<<<<<< HEAD
-      '@azure/core-rest-pipeline': 1.0.4
-      '@azure/core-tracing': 1.0.0-preview.11
-=======
->>>>>>> 137c6714
       '@azure/identity': 1.3.0
       '@microsoft/api-extractor': 7.7.11
       '@rollup/plugin-commonjs': 11.0.2_rollup@1.32.1
@@ -11932,12 +11847,7 @@
       '@rollup/plugin-multi-entry': 3.0.1_rollup@1.32.1
       '@rollup/plugin-node-resolve': 8.4.0_rollup@1.32.1
       '@rollup/plugin-replace': 2.4.2_rollup@1.32.1
-<<<<<<< HEAD
-      '@types/chai': 4.2.18
-      '@types/jsonwebtoken': 8.5.1
-=======
       '@types/jsonwebtoken': 8.5.2
->>>>>>> 137c6714
       '@types/mocha': 7.0.2
       '@types/node': 8.10.66
       '@types/query-string': 6.2.0
@@ -11982,11 +11892,7 @@
     dev: false
     name: '@rush-temp/web-pubsub'
     resolution:
-<<<<<<< HEAD
-      integrity: sha512-YQAen/kwE7N3k1+zwu4fcIvgGBWuhsicxruj/3VW6UUSaAdOVdbKwJSzxeBrWenR9m+npuVQkmlQnjmd+Potlg==
-=======
       integrity: sha512-vR4Y02jE/bLss6v013XQnI7fHgUp+r4ENYXoaHKRAtNMixhfeobUozzrZuMQJjCTyh0ps8FxxEn3BB3It5SySQ==
->>>>>>> 137c6714
       tarball: file:projects/web-pubsub.tgz
     version: 0.0.0
 registry: ''
