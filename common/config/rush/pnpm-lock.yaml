lockfileVersion: 5.3

specifiers:
  '@rush-temp/abort-controller': file:./projects/abort-controller.tgz
  '@rush-temp/agrifood-farming': file:./projects/agrifood-farming.tgz
  '@rush-temp/ai-anomaly-detector': file:./projects/ai-anomaly-detector.tgz
  '@rush-temp/ai-document-translator': file:./projects/ai-document-translator.tgz
  '@rush-temp/ai-form-recognizer': file:./projects/ai-form-recognizer.tgz
  '@rush-temp/ai-metrics-advisor': file:./projects/ai-metrics-advisor.tgz
  '@rush-temp/ai-text-analytics': file:./projects/ai-text-analytics.tgz
  '@rush-temp/app-configuration': file:./projects/app-configuration.tgz
  '@rush-temp/arm-advisor': file:./projects/arm-advisor.tgz
  '@rush-temp/arm-analysisservices': file:./projects/arm-analysisservices.tgz
  '@rush-temp/arm-apimanagement': file:./projects/arm-apimanagement.tgz
  '@rush-temp/arm-appplatform': file:./projects/arm-appplatform.tgz
  '@rush-temp/arm-appservice': file:./projects/arm-appservice.tgz
  '@rush-temp/arm-attestation': file:./projects/arm-attestation.tgz
  '@rush-temp/arm-authorization': file:./projects/arm-authorization.tgz
  '@rush-temp/arm-azurestack': file:./projects/arm-azurestack.tgz
  '@rush-temp/arm-batch': file:./projects/arm-batch.tgz
  '@rush-temp/arm-billing': file:./projects/arm-billing.tgz
  '@rush-temp/arm-botservice': file:./projects/arm-botservice.tgz
  '@rush-temp/arm-cdn': file:./projects/arm-cdn.tgz
  '@rush-temp/arm-changeanalysis': file:./projects/arm-changeanalysis.tgz
  '@rush-temp/arm-cognitiveservices': file:./projects/arm-cognitiveservices.tgz
  '@rush-temp/arm-compute': file:./projects/arm-compute.tgz
  '@rush-temp/arm-confluent': file:./projects/arm-confluent.tgz
  '@rush-temp/arm-consumption': file:./projects/arm-consumption.tgz
  '@rush-temp/arm-containerinstance': file:./projects/arm-containerinstance.tgz
  '@rush-temp/arm-containerregistry': file:./projects/arm-containerregistry.tgz
  '@rush-temp/arm-containerservice': file:./projects/arm-containerservice.tgz
  '@rush-temp/arm-cosmosdb': file:./projects/arm-cosmosdb.tgz
  '@rush-temp/arm-databricks': file:./projects/arm-databricks.tgz
  '@rush-temp/arm-datafactory': file:./projects/arm-datafactory.tgz
  '@rush-temp/arm-datalake-analytics': file:./projects/arm-datalake-analytics.tgz
  '@rush-temp/arm-desktopvirtualization': file:./projects/arm-desktopvirtualization.tgz
  '@rush-temp/arm-devtestlabs': file:./projects/arm-devtestlabs.tgz
  '@rush-temp/arm-eventgrid': file:./projects/arm-eventgrid.tgz
  '@rush-temp/arm-eventhub': file:./projects/arm-eventhub.tgz
  '@rush-temp/arm-extendedlocation': file:./projects/arm-extendedlocation.tgz
  '@rush-temp/arm-features': file:./projects/arm-features.tgz
  '@rush-temp/arm-hdinsight': file:./projects/arm-hdinsight.tgz
  '@rush-temp/arm-imagebuilder': file:./projects/arm-imagebuilder.tgz
  '@rush-temp/arm-iothub': file:./projects/arm-iothub.tgz
  '@rush-temp/arm-keyvault': file:./projects/arm-keyvault.tgz
  '@rush-temp/arm-links': file:./projects/arm-links.tgz
  '@rush-temp/arm-loadtestservice': file:./projects/arm-loadtestservice.tgz
  '@rush-temp/arm-locks': file:./projects/arm-locks.tgz
  '@rush-temp/arm-logic': file:./projects/arm-logic.tgz
  '@rush-temp/arm-managedapplications': file:./projects/arm-managedapplications.tgz
  '@rush-temp/arm-managementgroups': file:./projects/arm-managementgroups.tgz
  '@rush-temp/arm-mediaservices': file:./projects/arm-mediaservices.tgz
  '@rush-temp/arm-monitor': file:./projects/arm-monitor.tgz
  '@rush-temp/arm-msi': file:./projects/arm-msi.tgz
  '@rush-temp/arm-mysql': file:./projects/arm-mysql.tgz
  '@rush-temp/arm-network': file:./projects/arm-network.tgz
  '@rush-temp/arm-notificationhubs': file:./projects/arm-notificationhubs.tgz
  '@rush-temp/arm-operationalinsights': file:./projects/arm-operationalinsights.tgz
  '@rush-temp/arm-operations': file:./projects/arm-operations.tgz
  '@rush-temp/arm-orbital': file:./projects/arm-orbital.tgz
  '@rush-temp/arm-policy': file:./projects/arm-policy.tgz
  '@rush-temp/arm-portal': file:./projects/arm-portal.tgz
  '@rush-temp/arm-postgresql': file:./projects/arm-postgresql.tgz
  '@rush-temp/arm-purview': file:./projects/arm-purview.tgz
  '@rush-temp/arm-quota': file:./projects/arm-quota.tgz
  '@rush-temp/arm-recoveryservices': file:./projects/arm-recoveryservices.tgz
  '@rush-temp/arm-rediscache': file:./projects/arm-rediscache.tgz
  '@rush-temp/arm-relay': file:./projects/arm-relay.tgz
  '@rush-temp/arm-resourcehealth': file:./projects/arm-resourcehealth.tgz
  '@rush-temp/arm-resources': file:./projects/arm-resources.tgz
  '@rush-temp/arm-resources-subscriptions': file:./projects/arm-resources-subscriptions.tgz
  '@rush-temp/arm-search': file:./projects/arm-search.tgz
  '@rush-temp/arm-security': file:./projects/arm-security.tgz
  '@rush-temp/arm-servicebus': file:./projects/arm-servicebus.tgz
  '@rush-temp/arm-servicefabric': file:./projects/arm-servicefabric.tgz
  '@rush-temp/arm-sql': file:./projects/arm-sql.tgz
  '@rush-temp/arm-sqlvirtualmachine': file:./projects/arm-sqlvirtualmachine.tgz
  '@rush-temp/arm-storage': file:./projects/arm-storage.tgz
  '@rush-temp/arm-streamanalytics': file:./projects/arm-streamanalytics.tgz
  '@rush-temp/arm-subscriptions': file:./projects/arm-subscriptions.tgz
  '@rush-temp/arm-templatespecs': file:./projects/arm-templatespecs.tgz
  '@rush-temp/arm-videoanalyzer': file:./projects/arm-videoanalyzer.tgz
  '@rush-temp/arm-webpubsub': file:./projects/arm-webpubsub.tgz
  '@rush-temp/attestation': file:./projects/attestation.tgz
  '@rush-temp/communication-chat': file:./projects/communication-chat.tgz
  '@rush-temp/communication-common': file:./projects/communication-common.tgz
  '@rush-temp/communication-identity': file:./projects/communication-identity.tgz
  '@rush-temp/communication-network-traversal': file:./projects/communication-network-traversal.tgz
  '@rush-temp/communication-phone-numbers': file:./projects/communication-phone-numbers.tgz
  '@rush-temp/communication-short-codes': file:./projects/communication-short-codes.tgz
  '@rush-temp/communication-sms': file:./projects/communication-sms.tgz
  '@rush-temp/confidential-ledger': file:./projects/confidential-ledger.tgz
  '@rush-temp/container-registry': file:./projects/container-registry.tgz
  '@rush-temp/core-amqp': file:./projects/core-amqp.tgz
  '@rush-temp/core-asynciterator-polyfill': file:./projects/core-asynciterator-polyfill.tgz
  '@rush-temp/core-auth': file:./projects/core-auth.tgz
  '@rush-temp/core-client': file:./projects/core-client.tgz
  '@rush-temp/core-client-1': file:./projects/core-client-1.tgz
  '@rush-temp/core-client-lro': file:./projects/core-client-lro.tgz
  '@rush-temp/core-client-paging': file:./projects/core-client-paging.tgz
  '@rush-temp/core-crypto': file:./projects/core-crypto.tgz
  '@rush-temp/core-http': file:./projects/core-http.tgz
  '@rush-temp/core-lro': file:./projects/core-lro.tgz
  '@rush-temp/core-paging': file:./projects/core-paging.tgz
  '@rush-temp/core-rest-pipeline': file:./projects/core-rest-pipeline.tgz
  '@rush-temp/core-tracing': file:./projects/core-tracing.tgz
  '@rush-temp/core-util': file:./projects/core-util.tgz
  '@rush-temp/core-xml': file:./projects/core-xml.tgz
  '@rush-temp/cosmos': file:./projects/cosmos.tgz
  '@rush-temp/data-tables': file:./projects/data-tables.tgz
  '@rush-temp/dev-tool': file:./projects/dev-tool.tgz
  '@rush-temp/digital-twins-core': file:./projects/digital-twins-core.tgz
  '@rush-temp/eslint-plugin-azure-sdk': file:./projects/eslint-plugin-azure-sdk.tgz
  '@rush-temp/event-hubs': file:./projects/event-hubs.tgz
  '@rush-temp/eventgrid': file:./projects/eventgrid.tgz
  '@rush-temp/eventhubs-checkpointstore-blob': file:./projects/eventhubs-checkpointstore-blob.tgz
  '@rush-temp/eventhubs-checkpointstore-table': file:./projects/eventhubs-checkpointstore-table.tgz
  '@rush-temp/identity': file:./projects/identity.tgz
  '@rush-temp/identity-cache-persistence': file:./projects/identity-cache-persistence.tgz
  '@rush-temp/identity-vscode': file:./projects/identity-vscode.tgz
  '@rush-temp/iot-device-update': file:./projects/iot-device-update.tgz
  '@rush-temp/iot-modelsrepository': file:./projects/iot-modelsrepository.tgz
  '@rush-temp/keyvault-admin': file:./projects/keyvault-admin.tgz
  '@rush-temp/keyvault-certificates': file:./projects/keyvault-certificates.tgz
  '@rush-temp/keyvault-common': file:./projects/keyvault-common.tgz
  '@rush-temp/keyvault-keys': file:./projects/keyvault-keys.tgz
  '@rush-temp/keyvault-secrets': file:./projects/keyvault-secrets.tgz
  '@rush-temp/logger': file:./projects/logger.tgz
  '@rush-temp/mixed-reality-authentication': file:./projects/mixed-reality-authentication.tgz
  '@rush-temp/mixed-reality-remote-rendering': file:./projects/mixed-reality-remote-rendering.tgz
  '@rush-temp/mock-hub': file:./projects/mock-hub.tgz
  '@rush-temp/monitor-opentelemetry-exporter': file:./projects/monitor-opentelemetry-exporter.tgz
  '@rush-temp/monitor-query': file:./projects/monitor-query.tgz
  '@rush-temp/perf-ai-form-recognizer': file:./projects/perf-ai-form-recognizer.tgz
  '@rush-temp/perf-ai-metrics-advisor': file:./projects/perf-ai-metrics-advisor.tgz
  '@rush-temp/perf-ai-text-analytics': file:./projects/perf-ai-text-analytics.tgz
  '@rush-temp/perf-app-configuration': file:./projects/perf-app-configuration.tgz
  '@rush-temp/perf-container-registry': file:./projects/perf-container-registry.tgz
  '@rush-temp/perf-core-rest-pipeline': file:./projects/perf-core-rest-pipeline.tgz
  '@rush-temp/perf-data-tables': file:./projects/perf-data-tables.tgz
  '@rush-temp/perf-event-hubs': file:./projects/perf-event-hubs.tgz
  '@rush-temp/perf-eventgrid': file:./projects/perf-eventgrid.tgz
  '@rush-temp/perf-identity': file:./projects/perf-identity.tgz
  '@rush-temp/perf-keyvault-certificates': file:./projects/perf-keyvault-certificates.tgz
  '@rush-temp/perf-keyvault-keys': file:./projects/perf-keyvault-keys.tgz
  '@rush-temp/perf-keyvault-secrets': file:./projects/perf-keyvault-secrets.tgz
  '@rush-temp/perf-monitor-query': file:./projects/perf-monitor-query.tgz
  '@rush-temp/perf-search-documents': file:./projects/perf-search-documents.tgz
  '@rush-temp/perf-service-bus': file:./projects/perf-service-bus.tgz
  '@rush-temp/perf-storage-blob': file:./projects/perf-storage-blob.tgz
  '@rush-temp/perf-storage-file-datalake': file:./projects/perf-storage-file-datalake.tgz
  '@rush-temp/perf-storage-file-share': file:./projects/perf-storage-file-share.tgz
  '@rush-temp/perf-template': file:./projects/perf-template.tgz
  '@rush-temp/purview-account': file:./projects/purview-account.tgz
  '@rush-temp/purview-administration': file:./projects/purview-administration.tgz
  '@rush-temp/purview-catalog': file:./projects/purview-catalog.tgz
  '@rush-temp/purview-scanning': file:./projects/purview-scanning.tgz
  '@rush-temp/quantum-jobs': file:./projects/quantum-jobs.tgz
  '@rush-temp/schema-registry': file:./projects/schema-registry.tgz
  '@rush-temp/schema-registry-avro': file:./projects/schema-registry-avro.tgz
  '@rush-temp/search-documents': file:./projects/search-documents.tgz
  '@rush-temp/service-bus': file:./projects/service-bus.tgz
  '@rush-temp/storage-blob': file:./projects/storage-blob.tgz
  '@rush-temp/storage-blob-changefeed': file:./projects/storage-blob-changefeed.tgz
  '@rush-temp/storage-file-datalake': file:./projects/storage-file-datalake.tgz
  '@rush-temp/storage-file-share': file:./projects/storage-file-share.tgz
  '@rush-temp/storage-internal-avro': file:./projects/storage-internal-avro.tgz
  '@rush-temp/storage-queue': file:./projects/storage-queue.tgz
  '@rush-temp/synapse-access-control': file:./projects/synapse-access-control.tgz
  '@rush-temp/synapse-access-control-1': file:./projects/synapse-access-control-1.tgz
  '@rush-temp/synapse-artifacts': file:./projects/synapse-artifacts.tgz
  '@rush-temp/synapse-managed-private-endpoints': file:./projects/synapse-managed-private-endpoints.tgz
  '@rush-temp/synapse-monitoring': file:./projects/synapse-monitoring.tgz
  '@rush-temp/synapse-spark': file:./projects/synapse-spark.tgz
  '@rush-temp/template': file:./projects/template.tgz
  '@rush-temp/test-credential': file:./projects/test-credential.tgz
  '@rush-temp/test-recorder': file:./projects/test-recorder.tgz
  '@rush-temp/test-recorder-new': file:./projects/test-recorder-new.tgz
  '@rush-temp/test-utils': file:./projects/test-utils.tgz
  '@rush-temp/test-utils-perf': file:./projects/test-utils-perf.tgz
  '@rush-temp/testing-recorder-new': file:./projects/testing-recorder-new.tgz
  '@rush-temp/video-analyzer-edge': file:./projects/video-analyzer-edge.tgz
  '@rush-temp/web-pubsub': file:./projects/web-pubsub.tgz
  '@rush-temp/web-pubsub-express': file:./projects/web-pubsub-express.tgz

dependencies:
  '@rush-temp/abort-controller': file:projects/abort-controller.tgz
  '@rush-temp/agrifood-farming': file:projects/agrifood-farming.tgz
  '@rush-temp/ai-anomaly-detector': file:projects/ai-anomaly-detector.tgz
  '@rush-temp/ai-document-translator': file:projects/ai-document-translator.tgz
  '@rush-temp/ai-form-recognizer': file:projects/ai-form-recognizer.tgz
  '@rush-temp/ai-metrics-advisor': file:projects/ai-metrics-advisor.tgz
  '@rush-temp/ai-text-analytics': file:projects/ai-text-analytics.tgz
  '@rush-temp/app-configuration': file:projects/app-configuration.tgz
  '@rush-temp/arm-advisor': file:projects/arm-advisor.tgz
  '@rush-temp/arm-analysisservices': file:projects/arm-analysisservices.tgz
  '@rush-temp/arm-apimanagement': file:projects/arm-apimanagement.tgz
  '@rush-temp/arm-appplatform': file:projects/arm-appplatform.tgz
  '@rush-temp/arm-appservice': file:projects/arm-appservice.tgz
  '@rush-temp/arm-attestation': file:projects/arm-attestation.tgz
  '@rush-temp/arm-authorization': file:projects/arm-authorization.tgz
  '@rush-temp/arm-azurestack': file:projects/arm-azurestack.tgz
  '@rush-temp/arm-batch': file:projects/arm-batch.tgz
  '@rush-temp/arm-billing': file:projects/arm-billing.tgz
  '@rush-temp/arm-botservice': file:projects/arm-botservice.tgz
  '@rush-temp/arm-cdn': file:projects/arm-cdn.tgz
  '@rush-temp/arm-changeanalysis': file:projects/arm-changeanalysis.tgz
  '@rush-temp/arm-cognitiveservices': file:projects/arm-cognitiveservices.tgz
  '@rush-temp/arm-compute': file:projects/arm-compute.tgz
  '@rush-temp/arm-confluent': file:projects/arm-confluent.tgz
  '@rush-temp/arm-consumption': file:projects/arm-consumption.tgz
  '@rush-temp/arm-containerinstance': file:projects/arm-containerinstance.tgz
  '@rush-temp/arm-containerregistry': file:projects/arm-containerregistry.tgz
  '@rush-temp/arm-containerservice': file:projects/arm-containerservice.tgz
  '@rush-temp/arm-cosmosdb': file:projects/arm-cosmosdb.tgz
  '@rush-temp/arm-databricks': file:projects/arm-databricks.tgz
  '@rush-temp/arm-datafactory': file:projects/arm-datafactory.tgz
  '@rush-temp/arm-datalake-analytics': file:projects/arm-datalake-analytics.tgz
  '@rush-temp/arm-desktopvirtualization': file:projects/arm-desktopvirtualization.tgz
  '@rush-temp/arm-devtestlabs': file:projects/arm-devtestlabs.tgz
  '@rush-temp/arm-eventgrid': file:projects/arm-eventgrid.tgz
  '@rush-temp/arm-eventhub': file:projects/arm-eventhub.tgz
  '@rush-temp/arm-extendedlocation': file:projects/arm-extendedlocation.tgz
  '@rush-temp/arm-features': file:projects/arm-features.tgz
  '@rush-temp/arm-hdinsight': file:projects/arm-hdinsight.tgz
  '@rush-temp/arm-imagebuilder': file:projects/arm-imagebuilder.tgz
  '@rush-temp/arm-iothub': file:projects/arm-iothub.tgz
  '@rush-temp/arm-keyvault': file:projects/arm-keyvault.tgz
  '@rush-temp/arm-links': file:projects/arm-links.tgz
  '@rush-temp/arm-loadtestservice': file:projects/arm-loadtestservice.tgz
  '@rush-temp/arm-locks': file:projects/arm-locks.tgz
  '@rush-temp/arm-logic': file:projects/arm-logic.tgz
  '@rush-temp/arm-managedapplications': file:projects/arm-managedapplications.tgz
  '@rush-temp/arm-managementgroups': file:projects/arm-managementgroups.tgz
  '@rush-temp/arm-mediaservices': file:projects/arm-mediaservices.tgz
  '@rush-temp/arm-monitor': file:projects/arm-monitor.tgz
  '@rush-temp/arm-msi': file:projects/arm-msi.tgz
  '@rush-temp/arm-mysql': file:projects/arm-mysql.tgz
  '@rush-temp/arm-network': file:projects/arm-network.tgz
  '@rush-temp/arm-notificationhubs': file:projects/arm-notificationhubs.tgz
  '@rush-temp/arm-operationalinsights': file:projects/arm-operationalinsights.tgz
  '@rush-temp/arm-operations': file:projects/arm-operations.tgz
  '@rush-temp/arm-orbital': file:projects/arm-orbital.tgz
  '@rush-temp/arm-policy': file:projects/arm-policy.tgz
  '@rush-temp/arm-portal': file:projects/arm-portal.tgz
  '@rush-temp/arm-postgresql': file:projects/arm-postgresql.tgz
  '@rush-temp/arm-purview': file:projects/arm-purview.tgz
  '@rush-temp/arm-quota': file:projects/arm-quota.tgz
  '@rush-temp/arm-recoveryservices': file:projects/arm-recoveryservices.tgz
  '@rush-temp/arm-rediscache': file:projects/arm-rediscache.tgz
  '@rush-temp/arm-relay': file:projects/arm-relay.tgz
  '@rush-temp/arm-resourcehealth': file:projects/arm-resourcehealth.tgz
  '@rush-temp/arm-resources': file:projects/arm-resources.tgz
  '@rush-temp/arm-resources-subscriptions': file:projects/arm-resources-subscriptions.tgz
  '@rush-temp/arm-search': file:projects/arm-search.tgz
  '@rush-temp/arm-security': file:projects/arm-security.tgz
  '@rush-temp/arm-servicebus': file:projects/arm-servicebus.tgz
  '@rush-temp/arm-servicefabric': file:projects/arm-servicefabric.tgz
  '@rush-temp/arm-sql': file:projects/arm-sql.tgz
  '@rush-temp/arm-sqlvirtualmachine': file:projects/arm-sqlvirtualmachine.tgz
  '@rush-temp/arm-storage': file:projects/arm-storage.tgz
  '@rush-temp/arm-streamanalytics': file:projects/arm-streamanalytics.tgz
  '@rush-temp/arm-subscriptions': file:projects/arm-subscriptions.tgz
  '@rush-temp/arm-templatespecs': file:projects/arm-templatespecs.tgz
  '@rush-temp/arm-videoanalyzer': file:projects/arm-videoanalyzer.tgz
  '@rush-temp/arm-webpubsub': file:projects/arm-webpubsub.tgz
  '@rush-temp/attestation': file:projects/attestation.tgz
  '@rush-temp/communication-chat': file:projects/communication-chat.tgz
  '@rush-temp/communication-common': file:projects/communication-common.tgz
  '@rush-temp/communication-identity': file:projects/communication-identity.tgz
  '@rush-temp/communication-network-traversal': file:projects/communication-network-traversal.tgz
  '@rush-temp/communication-phone-numbers': file:projects/communication-phone-numbers.tgz
  '@rush-temp/communication-short-codes': file:projects/communication-short-codes.tgz
  '@rush-temp/communication-sms': file:projects/communication-sms.tgz
  '@rush-temp/confidential-ledger': file:projects/confidential-ledger.tgz
  '@rush-temp/container-registry': file:projects/container-registry.tgz
  '@rush-temp/core-amqp': file:projects/core-amqp.tgz
  '@rush-temp/core-asynciterator-polyfill': file:projects/core-asynciterator-polyfill.tgz
  '@rush-temp/core-auth': file:projects/core-auth.tgz
  '@rush-temp/core-client': file:projects/core-client.tgz
  '@rush-temp/core-client-1': file:projects/core-client-1.tgz
  '@rush-temp/core-client-lro': file:projects/core-client-lro.tgz
  '@rush-temp/core-client-paging': file:projects/core-client-paging.tgz
  '@rush-temp/core-crypto': file:projects/core-crypto.tgz
  '@rush-temp/core-http': file:projects/core-http.tgz
  '@rush-temp/core-lro': file:projects/core-lro.tgz
  '@rush-temp/core-paging': file:projects/core-paging.tgz
  '@rush-temp/core-rest-pipeline': file:projects/core-rest-pipeline.tgz
  '@rush-temp/core-tracing': file:projects/core-tracing.tgz
  '@rush-temp/core-util': file:projects/core-util.tgz
  '@rush-temp/core-xml': file:projects/core-xml.tgz
  '@rush-temp/cosmos': file:projects/cosmos.tgz
  '@rush-temp/data-tables': file:projects/data-tables.tgz
  '@rush-temp/dev-tool': file:projects/dev-tool.tgz
  '@rush-temp/digital-twins-core': file:projects/digital-twins-core.tgz
  '@rush-temp/eslint-plugin-azure-sdk': file:projects/eslint-plugin-azure-sdk.tgz
  '@rush-temp/event-hubs': file:projects/event-hubs.tgz
  '@rush-temp/eventgrid': file:projects/eventgrid.tgz
  '@rush-temp/eventhubs-checkpointstore-blob': file:projects/eventhubs-checkpointstore-blob.tgz
  '@rush-temp/eventhubs-checkpointstore-table': file:projects/eventhubs-checkpointstore-table.tgz
  '@rush-temp/identity': file:projects/identity.tgz
  '@rush-temp/identity-cache-persistence': file:projects/identity-cache-persistence.tgz
  '@rush-temp/identity-vscode': file:projects/identity-vscode.tgz
  '@rush-temp/iot-device-update': file:projects/iot-device-update.tgz
  '@rush-temp/iot-modelsrepository': file:projects/iot-modelsrepository.tgz
  '@rush-temp/keyvault-admin': file:projects/keyvault-admin.tgz
  '@rush-temp/keyvault-certificates': file:projects/keyvault-certificates.tgz
  '@rush-temp/keyvault-common': file:projects/keyvault-common.tgz
  '@rush-temp/keyvault-keys': file:projects/keyvault-keys.tgz
  '@rush-temp/keyvault-secrets': file:projects/keyvault-secrets.tgz
  '@rush-temp/logger': file:projects/logger.tgz
  '@rush-temp/mixed-reality-authentication': file:projects/mixed-reality-authentication.tgz
  '@rush-temp/mixed-reality-remote-rendering': file:projects/mixed-reality-remote-rendering.tgz
  '@rush-temp/mock-hub': file:projects/mock-hub.tgz
  '@rush-temp/monitor-opentelemetry-exporter': file:projects/monitor-opentelemetry-exporter.tgz
  '@rush-temp/monitor-query': file:projects/monitor-query.tgz
  '@rush-temp/perf-ai-form-recognizer': file:projects/perf-ai-form-recognizer.tgz
  '@rush-temp/perf-ai-metrics-advisor': file:projects/perf-ai-metrics-advisor.tgz
  '@rush-temp/perf-ai-text-analytics': file:projects/perf-ai-text-analytics.tgz
  '@rush-temp/perf-app-configuration': file:projects/perf-app-configuration.tgz
  '@rush-temp/perf-container-registry': file:projects/perf-container-registry.tgz
  '@rush-temp/perf-core-rest-pipeline': file:projects/perf-core-rest-pipeline.tgz
  '@rush-temp/perf-data-tables': file:projects/perf-data-tables.tgz
  '@rush-temp/perf-event-hubs': file:projects/perf-event-hubs.tgz
  '@rush-temp/perf-eventgrid': file:projects/perf-eventgrid.tgz
  '@rush-temp/perf-identity': file:projects/perf-identity.tgz
  '@rush-temp/perf-keyvault-certificates': file:projects/perf-keyvault-certificates.tgz
  '@rush-temp/perf-keyvault-keys': file:projects/perf-keyvault-keys.tgz
  '@rush-temp/perf-keyvault-secrets': file:projects/perf-keyvault-secrets.tgz
  '@rush-temp/perf-monitor-query': file:projects/perf-monitor-query.tgz
  '@rush-temp/perf-search-documents': file:projects/perf-search-documents.tgz
  '@rush-temp/perf-service-bus': file:projects/perf-service-bus.tgz
  '@rush-temp/perf-storage-blob': file:projects/perf-storage-blob.tgz
  '@rush-temp/perf-storage-file-datalake': file:projects/perf-storage-file-datalake.tgz
  '@rush-temp/perf-storage-file-share': file:projects/perf-storage-file-share.tgz
  '@rush-temp/perf-template': file:projects/perf-template.tgz
  '@rush-temp/purview-account': file:projects/purview-account.tgz
  '@rush-temp/purview-administration': file:projects/purview-administration.tgz
  '@rush-temp/purview-catalog': file:projects/purview-catalog.tgz
  '@rush-temp/purview-scanning': file:projects/purview-scanning.tgz
  '@rush-temp/quantum-jobs': file:projects/quantum-jobs.tgz
  '@rush-temp/schema-registry': file:projects/schema-registry.tgz
  '@rush-temp/schema-registry-avro': file:projects/schema-registry-avro.tgz
  '@rush-temp/search-documents': file:projects/search-documents.tgz
  '@rush-temp/service-bus': file:projects/service-bus.tgz
  '@rush-temp/storage-blob': file:projects/storage-blob.tgz
  '@rush-temp/storage-blob-changefeed': file:projects/storage-blob-changefeed.tgz
  '@rush-temp/storage-file-datalake': file:projects/storage-file-datalake.tgz
  '@rush-temp/storage-file-share': file:projects/storage-file-share.tgz
  '@rush-temp/storage-internal-avro': file:projects/storage-internal-avro.tgz
  '@rush-temp/storage-queue': file:projects/storage-queue.tgz
  '@rush-temp/synapse-access-control': file:projects/synapse-access-control.tgz
  '@rush-temp/synapse-access-control-1': file:projects/synapse-access-control-1.tgz
  '@rush-temp/synapse-artifacts': file:projects/synapse-artifacts.tgz
  '@rush-temp/synapse-managed-private-endpoints': file:projects/synapse-managed-private-endpoints.tgz
  '@rush-temp/synapse-monitoring': file:projects/synapse-monitoring.tgz
  '@rush-temp/synapse-spark': file:projects/synapse-spark.tgz
  '@rush-temp/template': file:projects/template.tgz
  '@rush-temp/test-credential': file:projects/test-credential.tgz
  '@rush-temp/test-recorder': file:projects/test-recorder.tgz
  '@rush-temp/test-recorder-new': file:projects/test-recorder-new.tgz
  '@rush-temp/test-utils': file:projects/test-utils.tgz
  '@rush-temp/test-utils-perf': file:projects/test-utils-perf.tgz
  '@rush-temp/testing-recorder-new': file:projects/testing-recorder-new.tgz
  '@rush-temp/video-analyzer-edge': file:projects/video-analyzer-edge.tgz
  '@rush-temp/web-pubsub': file:projects/web-pubsub.tgz
  '@rush-temp/web-pubsub-express': file:projects/web-pubsub-express.tgz

packages:

  /@azure-rest/core-client-paging/1.0.0-beta.1:
    resolution: {integrity: sha512-khy3o4inJJL0Hz21TGrpcL0Zxiw8BI62+uIVkeiAo0hAaJ6JEl7AM5KOrebSmQDqx7CErVbdVSvQQNeuToSlcw==}
    engines: {node: '>=12.0.0'}
    dependencies:
      '@azure-rest/core-client': 1.0.0-beta.6
      '@azure/core-paging': 1.2.0
      '@azure/core-rest-pipeline': 1.3.2
      tslib: 2.3.1
    transitivePeerDependencies:
      - supports-color
    dev: false

  /@azure-rest/core-client/1.0.0-beta.6:
    resolution: {integrity: sha512-JIHVi9ZlLN8truNMUBsCYzwbPNdlHCHvpihhiHYJM3fsTR8OV7Pg3/HpnshQ5G3XVg3F8ez0L+u+0XOTs/ZBPw==}
    engines: {node: '>=12.0.0'}
    dependencies:
      '@azure/core-auth': 1.3.2
      '@azure/core-rest-pipeline': 1.3.2
      tslib: 2.3.1
    transitivePeerDependencies:
      - supports-color
    dev: false

  /@azure-rest/core-client/1.0.0-beta.7:
    resolution: {integrity: sha512-6+HEW4uN4SBGLxgTtIwPc/wawFYBPTSUkZ8k7OqDaz3EsWYXyYC5UHftrUgG7QFkxpjMAFlwqh9tHzXgvxozHQ==}
    engines: {node: '>=12.0.0'}
    dependencies:
      '@azure/core-auth': 1.3.2
      '@azure/core-rest-pipeline': 1.3.2
      '@azure/core-util': 1.0.0-beta.1
      tslib: 2.3.1
    transitivePeerDependencies:
      - supports-color
    dev: false

  /@azure-rest/core-client/1.0.0-beta.8:
    resolution: {integrity: sha512-QsKShzttXt6bYxQi5xfSB6B/i0I1qN2uHu78cA39IT6scmVzSq4u5GzzS5XjBR0wthZOu76eOBiyJq4Ldowydw==}
    engines: {node: '>=12.0.0'}
    dependencies:
      '@azure/core-auth': 1.3.2
      '@azure/core-rest-pipeline': 1.3.2
      '@azure/core-util': 1.0.0-beta.1
      tslib: 2.3.1
    transitivePeerDependencies:
      - supports-color
    dev: false

  /@azure/abort-controller/1.0.4:
    resolution: {integrity: sha512-lNUmDRVGpanCsiUN3NWxFTdwmdFI53xwhkTFfHDGTYk46ca7Ind3nanJc+U6Zj9Tv+9nTCWRBscWEW1DyKOpTw==}
    engines: {node: '>=8.0.0'}
    dependencies:
      tslib: 2.3.1
    dev: false

  /@azure/ai-form-recognizer/3.1.0-beta.3:
    resolution: {integrity: sha512-+4QtFKNyxAmdqpcYjuAtmWKm/MuOe9kZsbpS9jA9h0YHzngNj5gc67AA4egV9BXOq9x+1phjYTNC/rxiOUr1uQ==}
    engines: {node: '>=8.0.0'}
    dependencies:
      '@azure/core-auth': 1.3.2
      '@azure/core-http': 1.2.6
      '@azure/core-lro': 1.0.5
      '@azure/core-paging': 1.2.0
      '@azure/core-tracing': 1.0.0-preview.11
      '@azure/logger': 1.0.3
      tslib: 2.3.1
    dev: false

  /@azure/ai-metrics-advisor/1.0.0-beta.3:
    resolution: {integrity: sha512-7C1wodDLnLrdS7rmA/UoItoTAtpZdhkEoaxC7+j5l+LlrcWAe7K2JO1y5psVr5Pe8Y6cUGK4KfpgsAQAcSUDEw==}
    engines: {node: '>=8.0.0'}
    dependencies:
      '@azure/core-auth': 1.3.2
      '@azure/core-http': 1.2.6
      '@azure/core-lro': 1.0.5
      '@azure/core-paging': 1.2.0
      '@azure/core-tracing': 1.0.0-preview.9
      '@azure/logger': 1.0.3
      '@opentelemetry/api': 0.10.2
      tslib: 2.3.1
    dev: false

  /@azure/ai-text-analytics/5.1.0:
    resolution: {integrity: sha512-vkAFCxj0dn7kjTDuzpqM4EgQJkn3V0N/KJ0/n+UwralpeCESWll3DLuf8h2kL94vT9pyHWq7xWiNMBrzXxF1yA==}
    engines: {node: '>=12.0.0'}
    dependencies:
      '@azure/abort-controller': 1.0.4
      '@azure/core-asynciterator-polyfill': 1.0.0
      '@azure/core-auth': 1.3.2
      '@azure/core-client': 1.3.3
      '@azure/core-lro': 2.2.2
      '@azure/core-paging': 1.2.0
      '@azure/core-rest-pipeline': 1.3.2
      '@azure/core-tracing': 1.0.0-preview.12
      '@azure/logger': 1.0.3
      tslib: 2.3.1
    transitivePeerDependencies:
      - supports-color
    dev: false

  /@azure/communication-common/1.1.0:
    resolution: {integrity: sha512-vqTtzDtb4NG3LWoWoqlOOJApZRRIIImNUKlGyTa6c1YC+v5A7UEOL9TX8NRDxvFVUF2wDHsSnkhLBVBgkcAhIQ==}
    engines: {node: '>=12.0.0'}
    dependencies:
      '@azure/abort-controller': 1.0.4
      '@azure/core-auth': 1.3.2
      '@azure/core-http': 2.2.2
      '@azure/core-tracing': 1.0.0-preview.13
      events: 3.3.0
      jwt-decode: 2.2.0
      tslib: 2.3.1
    dev: false

  /@azure/communication-identity/1.0.0:
    resolution: {integrity: sha512-fa220+fQn27JN8QtajeMe88rqrJn3qctT/8FV/abJe6tSBJlAWYXOHiIF3nCgSeyIb5F9pi7Fycd9M55OY4O9w==}
    engines: {node: '>=8.0.0'}
    dependencies:
      '@azure/abort-controller': 1.0.4
      '@azure/communication-common': 1.1.0
      '@azure/core-auth': 1.3.2
      '@azure/core-http': 1.2.6
      '@azure/core-lro': 1.0.5
      '@azure/core-paging': 1.2.0
      '@azure/core-tracing': 1.0.0-preview.10
      '@azure/logger': 1.0.3
      '@opentelemetry/api': 0.10.2
      events: 3.3.0
      tslib: 2.3.1
    dev: false

  /@azure/communication-signaling/1.0.0-beta.12:
    resolution: {integrity: sha512-TyVz8K/gVeubjCjHPCHUT8CoPraWP0cOG1w0URLAmfXrA7uq7yDSjUOPmCpJngzh9RutWBGYic0KIPmg/RH+OQ==}
    engines: {node: '>=8.0.0'}
    dependencies:
      '@azure/core-http': 2.2.2
      '@azure/core-tracing': 1.0.0-preview.13
      '@azure/logger': 1.0.3
      events: 3.3.0
      tslib: 1.14.1
    dev: false

  /@azure/container-registry/1.0.0-beta.4:
    resolution: {integrity: sha512-QXKm9kRvQl8pgky0NVU4Xbyq8A0QHvzrndqFr2cKScUpO6fCLuqMv/O7HFAVr/KyfHFTlL+23a4R3npnRjGyGA==}
    engines: {node: '>=12.0.0'}
    dependencies:
      '@azure/core-auth': 1.3.2
      '@azure/core-client': 1.3.3
      '@azure/core-paging': 1.2.0
      '@azure/core-rest-pipeline': 1.3.2
      '@azure/core-tracing': 1.0.0-preview.13
      '@azure/logger': 1.0.3
      tslib: 2.3.1
    transitivePeerDependencies:
      - supports-color
    dev: false

  /@azure/core-amqp/3.0.0:
    resolution: {integrity: sha512-CThDTapwSE2jKr/m9ISHwynagFPkUslwPsyppuJkLaFvc9re5/Kvv5sEP2i5DTG41lxYi0SznqRKEqIBZBJYOw==}
    engines: {node: '>=8.0.0'}
    dependencies:
      '@azure/abort-controller': 1.0.4
      '@azure/core-auth': 1.3.2
      '@azure/logger': 1.0.3
      buffer: 5.7.1
      events: 3.3.0
      jssha: 3.2.0
      process: 0.11.10
      rhea: 2.0.6
      rhea-promise: 2.1.0
      tslib: 2.3.1
      url: 0.11.0
      util: 0.12.4
    dev: false

  /@azure/core-asynciterator-polyfill/1.0.0:
    resolution: {integrity: sha512-kmv8CGrPfN9SwMwrkiBK9VTQYxdFQEGe0BmQk+M8io56P9KNzpAxcWE/1fxJj7uouwN4kXF0BHW8DNlgx+wtCg==}
    dev: false

  /@azure/core-auth/1.3.2:
    resolution: {integrity: sha512-7CU6DmCHIZp5ZPiZ9r3J17lTKMmYsm/zGvNkjArQwPkrLlZ1TZ+EUYfGgh2X31OLMVAQCTJZW4cXHJi02EbJnA==}
    engines: {node: '>=12.0.0'}
    dependencies:
      '@azure/abort-controller': 1.0.4
      tslib: 2.3.1
    dev: false

  /@azure/core-client/1.3.3:
    resolution: {integrity: sha512-yrg4fn1S1mF1+dazfDzIGJE4gQeX1ToGgv78E08GLAL6kDLPf40VEKd2V98NO4IXcwcT1I52KZy3xS3787qcXA==}
    engines: {node: '>=12.0.0'}
    dependencies:
      '@azure/abort-controller': 1.0.4
      '@azure/core-asynciterator-polyfill': 1.0.0
      '@azure/core-auth': 1.3.2
      '@azure/core-rest-pipeline': 1.3.2
      '@azure/core-tracing': 1.0.0-preview.13
      tslib: 2.3.1
    transitivePeerDependencies:
      - supports-color
    dev: false

  /@azure/core-http/1.2.3:
    resolution: {integrity: sha512-g5C1zUJO5dehP2Riv+vy9iCYoS1UwKnZsBVCzanScz9A83LbnXKpZDa9wie26G9dfXUhQoFZoFT8LYWhPKmwcg==}
    engines: {node: '>=8.0.0'}
    dependencies:
      '@azure/abort-controller': 1.0.4
      '@azure/core-auth': 1.3.2
      '@azure/core-tracing': 1.0.0-preview.9
      '@azure/logger': 1.0.3
      '@opentelemetry/api': 0.10.2
      '@types/node-fetch': 2.5.12
      '@types/tunnel': 0.0.1
      form-data: 3.0.1
      node-fetch: 2.6.6
      process: 0.11.10
      tough-cookie: 4.0.0
      tslib: 2.3.1
      tunnel: 0.0.6
      uuid: 8.3.2
      xml2js: 0.4.23
    dev: false

  /@azure/core-http/1.2.6:
    resolution: {integrity: sha512-odtH7UMKtekc5YQ86xg9GlVHNXR6pq2JgJ5FBo7/jbOjNGdBqcrIVrZx2bevXVJz/uUTSx6vUf62gzTXTfqYSQ==}
    engines: {node: '>=8.0.0'}
    dependencies:
      '@azure/abort-controller': 1.0.4
      '@azure/core-asynciterator-polyfill': 1.0.0
      '@azure/core-auth': 1.3.2
      '@azure/core-tracing': 1.0.0-preview.11
      '@azure/logger': 1.0.3
      '@types/node-fetch': 2.5.12
      '@types/tunnel': 0.0.1
      form-data: 3.0.1
      node-fetch: 2.6.6
      process: 0.11.10
      tough-cookie: 4.0.0
      tslib: 2.3.1
      tunnel: 0.0.6
      uuid: 8.3.2
      xml2js: 0.4.23
    dev: false

  /@azure/core-http/2.2.2:
    resolution: {integrity: sha512-V1DdoO9V/sFimKpdWoNBgsE+QUjQgpXYnxrTdUp5RyhsTJjvEVn/HKmTQXIHuLUUo6IyIWj+B+Dg4VaXse9dIA==}
    engines: {node: '>=12.0.0'}
    dependencies:
      '@azure/abort-controller': 1.0.4
      '@azure/core-asynciterator-polyfill': 1.0.0
      '@azure/core-auth': 1.3.2
      '@azure/core-tracing': 1.0.0-preview.13
      '@azure/logger': 1.0.3
      '@types/node-fetch': 2.5.12
      '@types/tunnel': 0.0.3
      form-data: 4.0.0
      node-fetch: 2.6.6
      process: 0.11.10
      tough-cookie: 4.0.0
      tslib: 2.3.1
      tunnel: 0.0.6
      uuid: 8.3.2
      xml2js: 0.4.23
    dev: false

  /@azure/core-lro/1.0.5:
    resolution: {integrity: sha512-0EFCFZxARrIoLWMIRt4vuqconRVIO2Iin7nFBfJiYCCbKp5eEmxutNk8uqudPmG0XFl5YqlVh68/al/vbE5OOg==}
    engines: {node: '>=8.0.0'}
    dependencies:
      '@azure/abort-controller': 1.0.4
      '@azure/core-http': 1.2.6
      '@azure/core-tracing': 1.0.0-preview.11
      events: 3.3.0
      tslib: 2.3.1
    dev: false

  /@azure/core-lro/2.2.2:
    resolution: {integrity: sha512-pn30b+HyJHg0+G4ZRgpL3BJa6LQnKdKl1X4JDMpuVsX+kPxs2FNoweNqD3Li199ROroIvFbi6pE29y0J2vvyIg==}
    engines: {node: '>=12.0.0'}
    dependencies:
      '@azure/abort-controller': 1.0.4
      '@azure/core-tracing': 1.0.0-preview.13
      '@azure/logger': 1.0.3
      tslib: 2.3.1
    dev: false

  /@azure/core-paging/1.2.0:
    resolution: {integrity: sha512-ZX1bCjm/MjKPCN6kQD/9GJErYSoKA8YWp6YWoo5EIzcTWlSBLXu3gNaBTUl8usGl+UShiKo7b4Gdy1NSTIlpZg==}
    engines: {node: '>=12.0.0'}
    dependencies:
      '@azure/core-asynciterator-polyfill': 1.0.0
      tslib: 2.3.1
    dev: false

  /@azure/core-rest-pipeline/1.3.2:
    resolution: {integrity: sha512-kymICKESeHBpVLgQiAxllgWdSTopkqtmfPac8ITwMCxNEC6hzbSpqApYbjzxbBNkBMgoD4GESo6LLhR/sPh6kA==}
    engines: {node: '>=12.0.0'}
    dependencies:
      '@azure/abort-controller': 1.0.4
      '@azure/core-auth': 1.3.2
      '@azure/core-tracing': 1.0.0-preview.13
      '@azure/logger': 1.0.3
      form-data: 4.0.0
      http-proxy-agent: 4.0.1
      https-proxy-agent: 5.0.0
      tslib: 2.3.1
      uuid: 8.3.2
    transitivePeerDependencies:
      - supports-color
    dev: false

  /@azure/core-tracing/1.0.0-preview.10:
    resolution: {integrity: sha512-iIwjtMwQnsxB7cYkugMx+s4W1nfy3+pT/ceo+uW1fv4YDgYe84nh+QP0fEC9IH/3UATLSWbIBemdMHzk2APUrw==}
    engines: {node: '>=8.0.0'}
    dependencies:
      '@opencensus/web-types': 0.0.7
      '@opentelemetry/api': 0.10.2
      tslib: 2.3.1
    dev: false

  /@azure/core-tracing/1.0.0-preview.11:
    resolution: {integrity: sha512-frF0pJc9HTmKncVokhBxCqipjbql02DThQ1ZJ9wLi7SDMLdPAFyDI5xZNzX5guLz+/DtPkY+SGK2li9FIXqshQ==}
    engines: {node: '>=8.0.0'}
    dependencies:
      '@opencensus/web-types': 0.0.7
      '@opentelemetry/api': 1.0.0-rc.0
      tslib: 2.3.1
    dev: false

  /@azure/core-tracing/1.0.0-preview.12:
    resolution: {integrity: sha512-nvo2Wc4EKZGN6eFu9n3U7OXmASmL8VxoPIH7xaD6OlQqi44bouF0YIi9ID5rEsKLiAU59IYx6M297nqWVMWPDg==}
    engines: {node: '>=12.0.0'}
    dependencies:
      '@opentelemetry/api': 1.0.3
      tslib: 2.3.1
    dev: false

  /@azure/core-tracing/1.0.0-preview.13:
    resolution: {integrity: sha512-KxDlhXyMlh2Jhj2ykX6vNEU0Vou4nHr025KoSEiz7cS3BNiHNaZcdECk/DmLkEB0as5T7b/TpRcehJ5yV6NeXQ==}
    engines: {node: '>=12.0.0'}
    dependencies:
      '@opentelemetry/api': 1.0.3
      tslib: 2.3.1
    dev: false

  /@azure/core-tracing/1.0.0-preview.9:
    resolution: {integrity: sha512-zczolCLJ5QG42AEPQ+Qg9SRYNUyB+yZ5dzof4YEc+dyWczO9G2sBqbAjLB7IqrsdHN2apkiB2oXeDKCsq48jug==}
    engines: {node: '>=8.0.0'}
    dependencies:
      '@opencensus/web-types': 0.0.7
      '@opentelemetry/api': 0.10.2
      tslib: 2.3.1
    dev: false

  /@azure/core-util/1.0.0-beta.1:
    resolution: {integrity: sha512-pS6cup979/qyuyNP9chIybK2qVkJ3MarbY/bx3JcGKE6An6dRweLnsfJfU2ydqUI/B51Rjnn59ajHIhCUTwWZw==}
    engines: {node: '>=8.0.0'}
    dependencies:
      tslib: 2.3.1
    dev: false

  /@azure/core-xml/1.0.0:
    resolution: {integrity: sha512-VSM3wQomzRZk4SnDK5vKaROON/d3hgfl+D/pfLjpGR8gxRGuO0I8R+Rp/qj6Cq3x7HPgUqrii3/s/RRwDWWdvQ==}
    engines: {node: '>=12.0.0'}
    dependencies:
      tslib: 2.3.1
      xml2js: 0.4.23
    dev: false

  /@azure/data-tables/12.1.2:
    resolution: {integrity: sha512-eGldbkw9UjzrAXzy28/raKauQEjspG1FAHxWI/kEInkFm9mvs5uR2KGEGlQNYfz6pzcCOrsxHlh+pmWKuIgPSQ==}
    engines: {node: '>=12.0.0'}
    dependencies:
      '@azure/core-auth': 1.3.2
      '@azure/core-client': 1.3.3
      '@azure/core-paging': 1.2.0
      '@azure/core-rest-pipeline': 1.3.2
      '@azure/core-tracing': 1.0.0-preview.13
      '@azure/core-xml': 1.0.0
      '@azure/logger': 1.0.3
      tslib: 2.3.1
      uuid: 8.3.2
    transitivePeerDependencies:
      - supports-color
    dev: false

  /@azure/event-hubs/5.6.0:
    resolution: {integrity: sha512-+JtP2SYqGZelvZ6nnA7T0xxcDjCu3O0K+8A8vEXOJgQPT8+hA11fz61DSpFQJH1KaXffoN5YeXnKSaU4idwiAQ==}
    engines: {node: '>=12.0.0'}
    dependencies:
      '@azure/abort-controller': 1.0.4
      '@azure/core-amqp': 3.0.0
      '@azure/core-asynciterator-polyfill': 1.0.0
      '@azure/core-auth': 1.3.2
      '@azure/core-tracing': 1.0.0-preview.12
      '@azure/logger': 1.0.3
      buffer: 5.7.1
      is-buffer: 2.0.5
      jssha: 3.2.0
      process: 0.11.10
      rhea-promise: 2.1.0
      tslib: 2.3.1
      uuid: 8.3.2
    dev: false

  /@azure/identity/1.2.5_debug@4.3.3:
    resolution: {integrity: sha512-Q71Buur3RMcg6lCnisLL8Im562DBw+ybzgm+YQj/FbAaI8ZNu/zl/5z1fE4k3Q9LSIzYrz6HLRzlhdSBXpydlQ==}
    engines: {node: '>=8.0.0'}
    dependencies:
      '@azure/core-http': 1.2.6
      '@azure/core-tracing': 1.0.0-preview.9
      '@azure/logger': 1.0.3
      '@azure/msal-node': 1.0.0-beta.6_debug@4.3.3
      '@opentelemetry/api': 0.10.2
      '@types/stoppable': 1.1.1
      axios: 0.21.4_debug@4.3.3
      events: 3.3.0
      jws: 4.0.0
      msal: 1.4.15
      open: 7.4.2
      qs: 6.10.2
      stoppable: 1.1.0
      tslib: 2.3.1
      uuid: 8.3.2
    optionalDependencies:
      keytar: 7.7.0
    transitivePeerDependencies:
      - debug
      - supports-color
    dev: false

  /@azure/keyvault-certificates/4.3.0:
    resolution: {integrity: sha512-wCceKxgorRupYqx8jmWkyCiBmEfOo3VXONYp4eyDhXt/MfaYf0YF5O829Ft6EFQLf6D9CQMc2maZgCMOajaeOA==}
    engines: {node: '>=12.0.0'}
    dependencies:
      '@azure/abort-controller': 1.0.4
      '@azure/core-http': 2.2.2
      '@azure/core-lro': 2.2.2
      '@azure/core-paging': 1.2.0
      '@azure/core-tracing': 1.0.0-preview.13
      '@azure/logger': 1.0.3
      tslib: 2.3.1
    dev: false

  /@azure/keyvault-keys/4.2.0:
    resolution: {integrity: sha512-8RoXLWoB9xQ/Knf10A/G0XrQPH49CcadN5DY9qtr2UNdGPTJrlxSr8u7+/4MFwEVQI9vtIt/dUjdOT9xoFCWww==}
    engines: {node: '>=8.0.0'}
    dependencies:
      '@azure/abort-controller': 1.0.4
      '@azure/core-http': 1.2.6
      '@azure/core-lro': 1.0.5
      '@azure/core-paging': 1.2.0
      '@azure/core-tracing': 1.0.0-preview.11
      '@azure/logger': 1.0.3
      tslib: 2.3.1
    dev: false

  /@azure/keyvault-keys/4.3.0:
    resolution: {integrity: sha512-OEosl0/rE/mKD5Ji9KaQN7UH+yQnV5MS0MRhGqQIiJrG+qAvAla0MYudJzv3XvBlplpGk0+MVgyL9H3KX/UAwQ==}
    engines: {node: '>=8.0.0'}
    dependencies:
      '@azure/abort-controller': 1.0.4
      '@azure/core-http': 2.2.2
      '@azure/core-lro': 2.2.2
      '@azure/core-paging': 1.2.0
      '@azure/core-tracing': 1.0.0-preview.13
      '@azure/logger': 1.0.3
      tslib: 2.3.1
    dev: false

  /@azure/keyvault-secrets/4.3.0:
    resolution: {integrity: sha512-bhdAr2Yjx+XpgfkClOufpTxcnKqDIwyOSKrbI9mJ2q5wQNb7Z1WPnPnIhjdsw1on/NRXzMaarYFNkf/MdS73FA==}
    engines: {node: '>=12.0.0'}
    dependencies:
      '@azure/abort-controller': 1.0.4
      '@azure/core-http': 2.2.2
      '@azure/core-lro': 2.2.2
      '@azure/core-paging': 1.2.0
      '@azure/core-tracing': 1.0.0-preview.13
      '@azure/logger': 1.0.3
      tslib: 2.3.1
    dev: false

  /@azure/logger-js/1.3.2:
    resolution: {integrity: sha512-h58oEROO2tniBTSmFmuHBGvuiFuYsHQBWTVdpT2AiOED4F2Kgf7rs0MPYPXiBcDvihC70M7QPRhIQ3JK1H/ygw==}
    dependencies:
      tslib: 1.14.1
    dev: false

  /@azure/logger/1.0.3:
    resolution: {integrity: sha512-aK4s3Xxjrx3daZr3VylxejK3vG5ExXck5WOHDJ8in/k9AqlfIyFMMT1uG7u8mNjX+QRILTIn0/Xgschfh/dQ9g==}
    engines: {node: '>=12.0.0'}
    dependencies:
      tslib: 2.3.1
    dev: false

  /@azure/monitor-opentelemetry-exporter/1.0.0-beta.4:
    resolution: {integrity: sha512-Y3HGIhepNpk83XzxbOFBhXNVHI+ntXaPKJmqpqcVhAkN3x3LMKzDRg9B8CUDLkaeYAMV60lievKz052EFHkgbw==}
    engines: {node: '>=12.0.0'}
    dependencies:
      '@azure/core-http': 2.2.2
      '@opentelemetry/api': 1.0.3
      '@opentelemetry/core': 0.22.0_@opentelemetry+api@1.0.3
      '@opentelemetry/resources': 0.22.0_@opentelemetry+api@1.0.3
      '@opentelemetry/semantic-conventions': 0.22.0
      '@opentelemetry/tracing': 0.22.0_@opentelemetry+api@1.0.3
      tslib: 2.3.1
    dev: false

  /@azure/ms-rest-js/2.6.0:
    resolution: {integrity: sha512-4C5FCtvEzWudblB+h92/TYYPiq7tuElX8icVYToxOdggnYqeec4Se14mjse5miInKtZahiFHdl8lZA/jziEc5g==}
    dependencies:
      '@azure/core-auth': 1.3.2
      abort-controller: 3.0.0
      form-data: 2.5.1
      node-fetch: 2.6.6
      tough-cookie: 3.0.1
      tslib: 1.14.1
      tunnel: 0.0.6
      uuid: 8.3.2
      xml2js: 0.4.23
    dev: false

  /@azure/msal-browser/2.20.0:
    resolution: {integrity: sha512-Fl8boo38fPNlEm84fRCulbTfHJo+Z/i+1gcdJTG+PqmrkMOUVTdpkwznGh6ZQdAM34uumEgzukmqMr8lVKrytA==}
    engines: {node: '>=0.8.0'}
    dependencies:
      '@azure/msal-common': 5.2.0
    transitivePeerDependencies:
      - supports-color
    dev: false

  /@azure/msal-common/4.5.1:
    resolution: {integrity: sha512-/i5dXM+QAtO+6atYd5oHGBAx48EGSISkXNXViheliOQe+SIFMDo3gSq3lL54W0suOSAsVPws3XnTaIHlla0PIQ==}
    engines: {node: '>=0.8.0'}
    dependencies:
      debug: 4.3.3
    transitivePeerDependencies:
      - supports-color
    dev: false

  /@azure/msal-common/5.2.0:
    resolution: {integrity: sha512-oVc4soy5MEZOp9NvCDqBk57mtiUTJXQQ8Z8S/4UiRQP8RG8snuCFQUs9xxdIfvl2FWIvgiBz+SMByyjTaRX42Q==}
    engines: {node: '>=0.8.0'}
    dependencies:
      debug: 4.3.3
    transitivePeerDependencies:
      - supports-color
    dev: false

  /@azure/msal-node-extensions/1.0.0-alpha.13:
    resolution: {integrity: sha512-vOxGmRl/GAiSywTz5K67Rj/pZNll9LAIYlet76zBJG/I2m0BCvAHixx1cBMqGTLYKoTrPtJK21HKP0DIS2TetA==}
    engines: {node: '>=10'}
    requiresBuild: true
    dependencies:
      '@azure/msal-common': 5.2.0
      bindings: github.com/samuelkubai/node-bindings/3a5a099ed0178b65079ce18e11fccc7130e0af1e
      keytar: 7.7.0
      nan: 2.15.0
    transitivePeerDependencies:
      - supports-color
    dev: false

  /@azure/msal-node/1.0.0-beta.6_debug@4.3.3:
    resolution: {integrity: sha512-ZQI11Uz1j0HJohb9JZLRD8z0moVcPks1AFW4Q/Gcl67+QvH4aKEJti7fjCcipEEZYb/qzLSO8U6IZgPYytsiJQ==}
    dependencies:
      '@azure/msal-common': 4.5.1
      axios: 0.21.4_debug@4.3.3
      jsonwebtoken: 8.5.1
      uuid: 8.3.2
    transitivePeerDependencies:
      - debug
      - supports-color
    dev: false

  /@azure/msal-node/1.4.0:
    resolution: {integrity: sha512-Ek6hqOFUi5QEAxZ55awM8y1N+9SzS9Qh8ijF4RDLtFuHzqP7xXmMnVC1lae45FlH55DUOo7dg/smuDJnb4kw6g==}
    engines: {node: 10 || 12 || 14 || 16}
    dependencies:
      '@azure/msal-common': 5.2.0
      axios: 0.21.4
      jsonwebtoken: 8.5.1
      uuid: 8.3.2
    transitivePeerDependencies:
      - debug
      - supports-color
    dev: false

  /@azure/service-bus/7.4.0:
    resolution: {integrity: sha512-dznAohud/t7qT4KuQ9LsJ7ZKRpecXbunpCJi+kcfqA6aY1ffB2gYXg8odMJoIZPcxLBZiBvJIXp5P9y5IhEMgg==}
    engines: {node: '>=12.0.0'}
    dependencies:
      '@azure/abort-controller': 1.0.4
      '@azure/core-amqp': 3.0.0
      '@azure/core-asynciterator-polyfill': 1.0.0
      '@azure/core-auth': 1.3.2
      '@azure/core-http': 2.2.2
      '@azure/core-paging': 1.2.0
      '@azure/core-tracing': 1.0.0-preview.13
      '@azure/logger': 1.0.3
      '@types/is-buffer': 2.0.0
      '@types/long': 4.0.1
      buffer: 6.0.3
      is-buffer: 2.0.5
      jssha: 3.2.0
      long: 4.0.0
      process: 0.11.10
      rhea-promise: 2.1.0
      tslib: 2.3.1
    dev: false

  /@azure/storage-blob/12.8.0:
    resolution: {integrity: sha512-c8+Wz19xauW0bGkTCoqZH4dYfbtBniPiGiRQOn1ca6G5jsjr4azwaTk9gwjVY8r3vY2Taf95eivLzipfIfiS4A==}
    engines: {node: '>=12.0.0'}
    dependencies:
      '@azure/abort-controller': 1.0.4
      '@azure/core-http': 2.2.2
      '@azure/core-lro': 2.2.2
      '@azure/core-paging': 1.2.0
      '@azure/core-tracing': 1.0.0-preview.13
      '@azure/logger': 1.0.3
      events: 3.3.0
      tslib: 2.3.1
    dev: false

  /@azure/storage-queue/12.7.0:
    resolution: {integrity: sha512-yS27do9Dn3ohaOHWIwZfyu+I3gG0QJWNCl+qTLmsyWxBz5KO3O+clQ+NYo9tvovPBkBftf3kY2K705AeH0o0SQ==}
    engines: {node: '>=12.0.0'}
    dependencies:
      '@azure/abort-controller': 1.0.4
      '@azure/core-http': 2.2.2
      '@azure/core-paging': 1.2.0
      '@azure/core-tracing': 1.0.0-preview.13
      '@azure/logger': 1.0.3
      tslib: 2.3.1
    dev: false

  /@babel/code-frame/7.12.11:
    resolution: {integrity: sha512-Zt1yodBx1UcyiePMSkWnU4hPqhwq7hGi2nFL1LeA3EUl+q2LQx16MISgJ0+z7dnmgvP9QtIleuETGOiOH1RcIw==}
    dependencies:
      '@babel/highlight': 7.16.0
    dev: false

  /@babel/code-frame/7.16.0:
    resolution: {integrity: sha512-IF4EOMEV+bfYwOmNxGzSnjR2EmQod7f1UXOpZM3l4i4o4QNwzjtJAu/HxdjHq0aYBvdqMuQEY1eg0nqW9ZPORA==}
    engines: {node: '>=6.9.0'}
    dependencies:
      '@babel/highlight': 7.16.0
    dev: false

  /@babel/compat-data/7.16.4:
    resolution: {integrity: sha512-1o/jo7D+kC9ZjHX5v+EHrdjl3PhxMrLSOTGsOdHJ+KL8HCaEK6ehrVL2RS6oHDZp+L7xLirLrPmQtEng769J/Q==}
    engines: {node: '>=6.9.0'}
    dev: false

  /@babel/core/7.16.5:
    resolution: {integrity: sha512-wUcenlLzuWMZ9Zt8S0KmFwGlH6QKRh3vsm/dhDA3CHkiTA45YuG1XkHRcNRl73EFPXDp/d5kVOU0/y7x2w6OaQ==}
    engines: {node: '>=6.9.0'}
    dependencies:
      '@babel/code-frame': 7.16.0
      '@babel/generator': 7.16.5
      '@babel/helper-compilation-targets': 7.16.3_@babel+core@7.16.5
      '@babel/helper-module-transforms': 7.16.5
      '@babel/helpers': 7.16.5
      '@babel/parser': 7.16.6
      '@babel/template': 7.16.0
      '@babel/traverse': 7.16.5
      '@babel/types': 7.16.0
      convert-source-map: 1.8.0
      debug: 4.3.3
      gensync: 1.0.0-beta.2
      json5: 2.2.0
      semver: 6.3.0
      source-map: 0.5.7
    transitivePeerDependencies:
      - supports-color
    dev: false

  /@babel/generator/7.16.5:
    resolution: {integrity: sha512-kIvCdjZqcdKqoDbVVdt5R99icaRtrtYhYK/xux5qiWCBmfdvEYMFZ68QCrpE5cbFM1JsuArUNs1ZkuKtTtUcZA==}
    engines: {node: '>=6.9.0'}
    dependencies:
      '@babel/types': 7.16.0
      jsesc: 2.5.2
      source-map: 0.5.7
    dev: false

  /@babel/helper-compilation-targets/7.16.3_@babel+core@7.16.5:
    resolution: {integrity: sha512-vKsoSQAyBmxS35JUOOt+07cLc6Nk/2ljLIHwmq2/NM6hdioUaqEXq/S+nXvbvXbZkNDlWOymPanJGOc4CBjSJA==}
    engines: {node: '>=6.9.0'}
    peerDependencies:
      '@babel/core': ^7.0.0
    dependencies:
      '@babel/compat-data': 7.16.4
      '@babel/core': 7.16.5
      '@babel/helper-validator-option': 7.14.5
      browserslist: 4.19.1
      semver: 6.3.0
    dev: false

  /@babel/helper-environment-visitor/7.16.5:
    resolution: {integrity: sha512-ODQyc5AnxmZWm/R2W7fzhamOk1ey8gSguo5SGvF0zcB3uUzRpTRmM/jmLSm9bDMyPlvbyJ+PwPEK0BWIoZ9wjg==}
    engines: {node: '>=6.9.0'}
    dependencies:
      '@babel/types': 7.16.0
    dev: false

  /@babel/helper-function-name/7.16.0:
    resolution: {integrity: sha512-BZh4mEk1xi2h4HFjWUXRQX5AEx4rvaZxHgax9gcjdLWdkjsY7MKt5p0otjsg5noXw+pB+clMCjw+aEVYADMjog==}
    engines: {node: '>=6.9.0'}
    dependencies:
      '@babel/helper-get-function-arity': 7.16.0
      '@babel/template': 7.16.0
      '@babel/types': 7.16.0
    dev: false

  /@babel/helper-get-function-arity/7.16.0:
    resolution: {integrity: sha512-ASCquNcywC1NkYh/z7Cgp3w31YW8aojjYIlNg4VeJiHkqyP4AzIvr4qx7pYDb4/s8YcsZWqqOSxgkvjUz1kpDQ==}
    engines: {node: '>=6.9.0'}
    dependencies:
      '@babel/types': 7.16.0
    dev: false

  /@babel/helper-hoist-variables/7.16.0:
    resolution: {integrity: sha512-1AZlpazjUR0EQZQv3sgRNfM9mEVWPK3M6vlalczA+EECcPz3XPh6VplbErL5UoMpChhSck5wAJHthlj1bYpcmg==}
    engines: {node: '>=6.9.0'}
    dependencies:
      '@babel/types': 7.16.0
    dev: false

  /@babel/helper-module-imports/7.16.0:
    resolution: {integrity: sha512-kkH7sWzKPq0xt3H1n+ghb4xEMP8k0U7XV3kkB+ZGy69kDk2ySFW1qPi06sjKzFY3t1j6XbJSqr4mF9L7CYVyhg==}
    engines: {node: '>=6.9.0'}
    dependencies:
      '@babel/types': 7.16.0
    dev: false

  /@babel/helper-module-transforms/7.16.5:
    resolution: {integrity: sha512-CkvMxgV4ZyyioElFwcuWnDCcNIeyqTkCm9BxXZi73RR1ozqlpboqsbGUNvRTflgZtFbbJ1v5Emvm+lkjMYY/LQ==}
    engines: {node: '>=6.9.0'}
    dependencies:
      '@babel/helper-environment-visitor': 7.16.5
      '@babel/helper-module-imports': 7.16.0
      '@babel/helper-simple-access': 7.16.0
      '@babel/helper-split-export-declaration': 7.16.0
      '@babel/helper-validator-identifier': 7.15.7
      '@babel/template': 7.16.0
      '@babel/traverse': 7.16.5
      '@babel/types': 7.16.0
    transitivePeerDependencies:
      - supports-color
    dev: false

  /@babel/helper-simple-access/7.16.0:
    resolution: {integrity: sha512-o1rjBT/gppAqKsYfUdfHq5Rk03lMQrkPHG1OWzHWpLgVXRH4HnMM9Et9CVdIqwkCQlobnGHEJMsgWP/jE1zUiw==}
    engines: {node: '>=6.9.0'}
    dependencies:
      '@babel/types': 7.16.0
    dev: false

  /@babel/helper-split-export-declaration/7.16.0:
    resolution: {integrity: sha512-0YMMRpuDFNGTHNRiiqJX19GjNXA4H0E8jZ2ibccfSxaCogbm3am5WN/2nQNj0YnQwGWM1J06GOcQ2qnh3+0paw==}
    engines: {node: '>=6.9.0'}
    dependencies:
      '@babel/types': 7.16.0
    dev: false

  /@babel/helper-validator-identifier/7.15.7:
    resolution: {integrity: sha512-K4JvCtQqad9OY2+yTU8w+E82ywk/fe+ELNlt1G8z3bVGlZfn/hOcQQsUhGhW/N+tb3fxK800wLtKOE/aM0m72w==}
    engines: {node: '>=6.9.0'}
    dev: false

  /@babel/helper-validator-option/7.14.5:
    resolution: {integrity: sha512-OX8D5eeX4XwcroVW45NMvoYaIuFI+GQpA2a8Gi+X/U/cDUIRsV37qQfF905F0htTRCREQIB4KqPeaveRJUl3Ow==}
    engines: {node: '>=6.9.0'}
    dev: false

  /@babel/helpers/7.16.5:
    resolution: {integrity: sha512-TLgi6Lh71vvMZGEkFuIxzaPsyeYCHQ5jJOOX1f0xXn0uciFuE8cEk0wyBquMcCxBXZ5BJhE2aUB7pnWTD150Tw==}
    engines: {node: '>=6.9.0'}
    dependencies:
      '@babel/template': 7.16.0
      '@babel/traverse': 7.16.5
      '@babel/types': 7.16.0
    transitivePeerDependencies:
      - supports-color
    dev: false

  /@babel/highlight/7.16.0:
    resolution: {integrity: sha512-t8MH41kUQylBtu2+4IQA3atqevA2lRgqA2wyVB/YiWmsDSuylZZuXOUy9ric30hfzauEFfdsuk/eXTRrGrfd0g==}
    engines: {node: '>=6.9.0'}
    dependencies:
      '@babel/helper-validator-identifier': 7.15.7
      chalk: 2.4.2
      js-tokens: 4.0.0
    dev: false

  /@babel/parser/7.16.6:
    resolution: {integrity: sha512-Gr86ujcNuPDnNOY8mi383Hvi8IYrJVJYuf3XcuBM/Dgd+bINn/7tHqsj+tKkoreMbmGsFLsltI/JJd8fOFWGDQ==}
    engines: {node: '>=6.0.0'}
    hasBin: true
    dev: false

  /@babel/runtime/7.16.5:
    resolution: {integrity: sha512-TXWihFIS3Pyv5hzR7j6ihmeLkZfrXGxAr5UfSl8CHf+6q/wpiYDkUau0czckpYG8QmnCIuPpdLtuA9VmuGGyMA==}
    engines: {node: '>=6.9.0'}
    dependencies:
      regenerator-runtime: 0.13.9
    dev: false

  /@babel/template/7.16.0:
    resolution: {integrity: sha512-MnZdpFD/ZdYhXwiunMqqgyZyucaYsbL0IrjoGjaVhGilz+x8YB++kRfygSOIj1yOtWKPlx7NBp+9I1RQSgsd5A==}
    engines: {node: '>=6.9.0'}
    dependencies:
      '@babel/code-frame': 7.16.0
      '@babel/parser': 7.16.6
      '@babel/types': 7.16.0
    dev: false

  /@babel/traverse/7.16.5:
    resolution: {integrity: sha512-FOCODAzqUMROikDYLYxl4nmwiLlu85rNqBML/A5hKRVXG2LV8d0iMqgPzdYTcIpjZEBB7D6UDU9vxRZiriASdQ==}
    engines: {node: '>=6.9.0'}
    dependencies:
      '@babel/code-frame': 7.16.0
      '@babel/generator': 7.16.5
      '@babel/helper-environment-visitor': 7.16.5
      '@babel/helper-function-name': 7.16.0
      '@babel/helper-hoist-variables': 7.16.0
      '@babel/helper-split-export-declaration': 7.16.0
      '@babel/parser': 7.16.6
      '@babel/types': 7.16.0
      debug: 4.3.3
      globals: 11.12.0
    transitivePeerDependencies:
      - supports-color
    dev: false

  /@babel/types/7.16.0:
    resolution: {integrity: sha512-PJgg/k3SdLsGb3hhisFvtLOw5ts113klrpLuIPtCJIU+BB24fqq6lf8RWqKJEjzqXR9AEH1rIb5XTqwBHB+kQg==}
    engines: {node: '>=6.9.0'}
    dependencies:
      '@babel/helper-validator-identifier': 7.15.7
      to-fast-properties: 2.0.0
    dev: false

  /@bahmutov/data-driven/1.0.0:
    resolution: {integrity: sha512-YqW3hPS0RXriqjcCrLOTJj+LWe3c8JpwlL83k1ka1Q8U05ZjAKbGQZYeTzUd0NFEnnfPtsUiKGpFEBJG6kFuvg==}
    engines: {node: '>=6'}
    dependencies:
      check-more-types: 2.24.0
      lazy-ass: 1.6.0
    dev: false

  /@cspotcode/source-map-consumer/0.8.0:
    resolution: {integrity: sha512-41qniHzTU8yAGbCp04ohlmSrZf8bkf/iJsl3V0dRGsQN/5GFfx+LbCSsCpp2gqrqjTVg/K6O8ycoV35JIwAzAg==}
    engines: {node: '>= 12'}
    dev: false

  /@cspotcode/source-map-support/0.7.0:
    resolution: {integrity: sha512-X4xqRHqN8ACt2aHVe51OxeA2HjbcL4MqFqXkrmQszJ1NOUuUu5u6Vqx/0lZSVNku7velL5FC/s5uEAj1lsBMhA==}
    engines: {node: '>=12'}
    dependencies:
      '@cspotcode/source-map-consumer': 0.8.0
    dev: false

  /@eslint/eslintrc/0.4.3:
    resolution: {integrity: sha512-J6KFFz5QCYUJq3pf0mjEcCJVERbzv71PUIDczuh9JkwGEzced6CO5ADLHB1rbf/+oPBtoPfMYNOpGDzCANlbXw==}
    engines: {node: ^10.12.0 || >=12.0.0}
    dependencies:
      ajv: 6.12.6
      debug: 4.3.3
      espree: 7.3.1
      globals: 13.12.0
      ignore: 4.0.6
      import-fresh: 3.3.0
      js-yaml: 3.14.1
      minimatch: 3.0.4
      strip-json-comments: 3.1.1
    transitivePeerDependencies:
      - supports-color
    dev: false

  /@humanwhocodes/config-array/0.5.0:
    resolution: {integrity: sha512-FagtKFz74XrTl7y6HCzQpwDfXP0yhxe9lHLD1UZxjvZIcbyRz8zTFF/yYNfSfzU414eDwZ1SrO0Qvtyf+wFMQg==}
    engines: {node: '>=10.10.0'}
    dependencies:
      '@humanwhocodes/object-schema': 1.2.1
      debug: 4.3.3
      minimatch: 3.0.4
    transitivePeerDependencies:
      - supports-color
    dev: false

  /@humanwhocodes/object-schema/1.2.1:
    resolution: {integrity: sha512-ZnQMnLV4e7hDlUvw8H+U8ASL02SS2Gn6+9Ac3wGGLIe7+je2AeAOxPY+izIPJDfFDb7eDjev0Us8MO1iFRN8hA==}
    dev: false

  /@istanbuljs/load-nyc-config/1.1.0:
    resolution: {integrity: sha512-VjeHSlIzpv/NyD3N0YuHfXOPDIixcA1q2ZV98wsMqcYlPmv2n3Yb2lYP9XMElnaFVXg5A7YLTeLu6V84uQDjmQ==}
    engines: {node: '>=8'}
    dependencies:
      camelcase: 5.3.1
      find-up: 4.1.0
      get-package-type: 0.1.0
      js-yaml: 3.14.1
      resolve-from: 5.0.0
    dev: false

  /@istanbuljs/schema/0.1.3:
    resolution: {integrity: sha512-ZXRY4jNvVgSVQ8DL3LTcakaAtXwTVUxE81hslsyD2AtoXW/wVob10HkOJ1X/pAlcI7D+2YoZKg5do8G/w6RYgA==}
    engines: {node: '>=8'}
    dev: false

  /@microsoft/api-extractor-model/7.15.1:
    resolution: {integrity: sha512-DWfS1o3oMY0mzdO3OuQbD/9vzn80jwM6tFd7XbiYnkpxwhD83LMGXz7NZWwSh+IaA+9w3LF4w62fT31Qq+dAMw==}
    dependencies:
      '@microsoft/tsdoc': 0.13.2
      '@microsoft/tsdoc-config': 0.15.2
      '@rushstack/node-core-library': 3.44.2
    dev: false

  /@microsoft/api-extractor/7.19.2:
    resolution: {integrity: sha512-LxSa9lwp7eYtM4i5y/1n79QpotPKlmpCrVQbkb0LAHE1sCRHpZDTb6p3cMJthDhYPMjAYKOLfq639GwtZrg23Q==}
    hasBin: true
    dependencies:
      '@microsoft/api-extractor-model': 7.15.1
      '@microsoft/tsdoc': 0.13.2
      '@microsoft/tsdoc-config': 0.15.2
      '@rushstack/node-core-library': 3.44.2
      '@rushstack/rig-package': 0.3.6
      '@rushstack/ts-command-line': 4.10.5
      colors: 1.2.5
      lodash: 4.17.21
      resolve: 1.17.0
      semver: 7.3.5
      source-map: 0.6.1
      typescript: 4.5.4
    dev: false

  /@microsoft/tsdoc-config/0.15.2:
    resolution: {integrity: sha512-mK19b2wJHSdNf8znXSMYVShAHktVr/ib0Ck2FA3lsVBSEhSI/TfXT7DJQkAYgcztTuwazGcg58ZjYdk0hTCVrA==}
    dependencies:
      '@microsoft/tsdoc': 0.13.2
      ajv: 6.12.6
      jju: 1.4.0
      resolve: 1.19.0
    dev: false

  /@microsoft/tsdoc/0.13.2:
    resolution: {integrity: sha512-WrHvO8PDL8wd8T2+zBGKrMwVL5IyzR3ryWUsl0PXgEV0QHup4mTLi0QcATefGI6Gx9Anu7vthPyyyLpY0EpiQg==}
    dev: false

  /@nodelib/fs.scandir/2.1.5:
    resolution: {integrity: sha512-vq24Bq3ym5HEQm2NKCr3yXDwjc7vTsEThRDnkp2DK9p1uqLR+DHurm/NOTo0KG7HYHU7eppKZj3MyqYuMBf62g==}
    engines: {node: '>= 8'}
    dependencies:
      '@nodelib/fs.stat': 2.0.5
      run-parallel: 1.2.0
    dev: false

  /@nodelib/fs.stat/2.0.5:
    resolution: {integrity: sha512-RkhPPp2zrqDAQA/2jNhnztcPAlv64XdhIp7a7454A5ovI7Bukxgt7MX7udwAu3zg1DcpPU0rz3VV1SeaqvY4+A==}
    engines: {node: '>= 8'}
    dev: false

  /@nodelib/fs.walk/1.2.8:
    resolution: {integrity: sha512-oGB+UxlgWcgQkgwo8GcEGwemoTFt3FIO9ababBmaGwXIoBKZ+GTy0pP185beGg7Llih/NSHSV2XAs1lnznocSg==}
    engines: {node: '>= 8'}
    dependencies:
      '@nodelib/fs.scandir': 2.1.5
      fastq: 1.13.0
    dev: false

  /@opencensus/web-types/0.0.7:
    resolution: {integrity: sha512-xB+w7ZDAu3YBzqH44rCmG9/RlrOmFuDPt/bpf17eJr8eZSrLt7nc7LnWdxM9Mmoj/YKMHpxRg28txu3TcpiL+g==}
    engines: {node: '>=6.0'}
    dev: false

  /@opentelemetry/api-metrics/0.22.0_@opentelemetry+api@1.0.3:
    resolution: {integrity: sha512-hrErhb+JphdErB1WuBwpCnO1FjiKfKzO9DjhvquzzM8SYL2bBpYEvTpBTU9cenRnRHUbUAfHI1X384vm37HKeQ==}
    engines: {node: '>=8.0.0'}
    peerDependencies:
      '@opentelemetry/api': ^1.0.0
    dependencies:
      '@opentelemetry/api': 1.0.3
    dev: false

  /@opentelemetry/api/0.10.2:
    resolution: {integrity: sha512-GtpMGd6vkzDMYcpu2t9LlhEgMy/SzBwRnz48EejlRArYqZzqSzAsKmegUK7zHgl+EOIaK9mKHhnRaQu3qw20cA==}
    engines: {node: '>=8.0.0'}
    dependencies:
      '@opentelemetry/context-base': 0.10.2
    dev: false

  /@opentelemetry/api/1.0.0-rc.0:
    resolution: {integrity: sha512-iXKByCMfrlO5S6Oh97BuM56tM2cIBB0XsL/vWF/AtJrJEKx4MC/Xdu0xDsGXMGcNWpqF7ujMsjjnp0+UHBwnDQ==}
    engines: {node: '>=8.0.0'}
    dev: false

  /@opentelemetry/api/1.0.3:
    resolution: {integrity: sha512-puWxACExDe9nxbBB3lOymQFrLYml2dVOrd7USiVRnSbgXE+KwBu+HxFvxrzfqsiSda9IWsXJG1ef7C1O2/GmKQ==}
    engines: {node: '>=8.0.0'}
    dev: false

  /@opentelemetry/context-async-hooks/0.22.0_@opentelemetry+api@1.0.3:
    resolution: {integrity: sha512-JakZ9NJCiaf8FJ6lcR2Fle9xkBKxSFbXK4mk9gZ14totNh9SOTiUBUk08bAnATWUINrQlN8/5hpGKi5gs+FUxQ==}
    engines: {node: '>=8.1.0'}
    peerDependencies:
      '@opentelemetry/api': ^1.0.0
    dependencies:
      '@opentelemetry/api': 1.0.3
    dev: false

  /@opentelemetry/context-base/0.10.2:
    resolution: {integrity: sha512-hZNKjKOYsckoOEgBziGMnBcX0M7EtstnCmwz5jZUOUYwlZ+/xxX6z3jPu1XVO2Jivk0eLfuP9GP+vFD49CMetw==}
    engines: {node: '>=8.0.0'}
    dev: false

  /@opentelemetry/core/0.22.0_@opentelemetry+api@1.0.3:
    resolution: {integrity: sha512-x6JxuQ4rY2x39GEXJSqMgyf8XZPNNiZrGcCMhZSrtypq/WXlsJuxMNnUAl2hj2rpSGGukhhWn5cMpCmMJJz1hw==}
    engines: {node: '>=8.5.0'}
    peerDependencies:
      '@opentelemetry/api': ^1.0.0
    dependencies:
      '@opentelemetry/api': 1.0.3
      '@opentelemetry/semantic-conventions': 0.22.0
      semver: 7.3.5
    dev: false

  /@opentelemetry/instrumentation-http/0.22.0_@opentelemetry+api@1.0.3:
    resolution: {integrity: sha512-vqM1hqgYtcO8Upq8pl4I+YW0bnodHlUSSKYuOH7m9Aujbi571pU3zFctpiU5pNhj9eLEJ/r7aOTV6O4hCxqOjQ==}
    engines: {node: '>=8.0.0'}
    peerDependencies:
      '@opentelemetry/api': ^1.0.0
    dependencies:
      '@opentelemetry/api': 1.0.3
      '@opentelemetry/core': 0.22.0_@opentelemetry+api@1.0.3
      '@opentelemetry/instrumentation': 0.22.0_@opentelemetry+api@1.0.3
      '@opentelemetry/semantic-conventions': 0.22.0
      semver: 7.3.5
    transitivePeerDependencies:
      - supports-color
    dev: false

  /@opentelemetry/instrumentation/0.22.0_@opentelemetry+api@1.0.3:
    resolution: {integrity: sha512-/NT3+mZO9Bll6UZPjqemrD2VhkI7wRrMto884+wKGK8LIC+EKlg5EKk9y9ym4Vtnlis8/hVxNrFSeaS29N2NLw==}
    peerDependencies:
      '@opentelemetry/api': ^1.0.0
    dependencies:
      '@opentelemetry/api': 1.0.3
      '@opentelemetry/api-metrics': 0.22.0_@opentelemetry+api@1.0.3
      require-in-the-middle: 5.1.0
      semver: 7.3.5
      shimmer: 1.2.1
    transitivePeerDependencies:
      - supports-color
    dev: false

  /@opentelemetry/node/0.22.0_@opentelemetry+api@1.0.3:
    resolution: {integrity: sha512-+HhGbDruQ7cwejVOIYyxRa28uosnG8W95NiQZ6qE8PXXPsDSyGeftAPbtYpGit0H2f5hrVcMlwmWHeAo9xkSLA==}
    engines: {node: '>=8.0.0'}
    peerDependencies:
      '@opentelemetry/api': ^1.0.0
    dependencies:
      '@opentelemetry/api': 1.0.3
      '@opentelemetry/context-async-hooks': 0.22.0_@opentelemetry+api@1.0.3
      '@opentelemetry/core': 0.22.0_@opentelemetry+api@1.0.3
      '@opentelemetry/propagator-b3': 0.22.0_@opentelemetry+api@1.0.3
      '@opentelemetry/propagator-jaeger': 0.22.0_@opentelemetry+api@1.0.3
      '@opentelemetry/tracing': 0.22.0_@opentelemetry+api@1.0.3
      semver: 7.3.5
    dev: false

  /@opentelemetry/propagator-b3/0.22.0_@opentelemetry+api@1.0.3:
    resolution: {integrity: sha512-7UESJWUUmInXrlux9whSjoIMfpmajKbu2UBU/ux7TVkLTeaJwebLHoqDhuUTS4dbmvg3fnkpfmocyUgby16NwQ==}
    engines: {node: '>=8.0.0'}
    peerDependencies:
      '@opentelemetry/api': ^1.0.0
    dependencies:
      '@opentelemetry/api': 1.0.3
      '@opentelemetry/core': 0.22.0_@opentelemetry+api@1.0.3
    dev: false

  /@opentelemetry/propagator-jaeger/0.22.0_@opentelemetry+api@1.0.3:
    resolution: {integrity: sha512-Xclq+eLfc0Zk1UAbY6clYjoCZqikk4SzvG8C/ODJ6LfDHnqMr/fKXaHHhh/DdHdi6d73o9S8ytblryc+CaTkrw==}
    engines: {node: '>=8.5.0'}
    peerDependencies:
      '@opentelemetry/api': ^1.0.0
    dependencies:
      '@opentelemetry/api': 1.0.3
      '@opentelemetry/core': 0.22.0_@opentelemetry+api@1.0.3
    dev: false

  /@opentelemetry/resources/0.22.0_@opentelemetry+api@1.0.3:
    resolution: {integrity: sha512-LiX6/JyuD2eHi7Ewrq/PUP79azDqshd0r2oksNTJ+VwgbGfMlq79ykd4FhiEEk23fFbajGt+9ginadXoRk17dg==}
    engines: {node: '>=8.0.0'}
    peerDependencies:
      '@opentelemetry/api': ^1.0.0
    dependencies:
      '@opentelemetry/api': 1.0.3
      '@opentelemetry/core': 0.22.0_@opentelemetry+api@1.0.3
      '@opentelemetry/semantic-conventions': 0.22.0
    dev: false

  /@opentelemetry/semantic-conventions/0.22.0:
    resolution: {integrity: sha512-t4fKikazahwNKmwD+CE/icHyuZldWvNMupJhjxdk9T/KxHFx3zCGjHT3MKavwYP6abzgAAm5WwzD1oHlmj7dyg==}
    engines: {node: '>=8.0.0'}
    dev: false

  /@opentelemetry/semantic-conventions/0.24.0:
    resolution: {integrity: sha512-a/szuMQV0Quy0/M7kKdglcbRSoorleyyOwbTNNJ32O+RBN766wbQlMTvdimImTmwYWGr+NJOni1EcC242WlRcA==}
    engines: {node: '>=8.0.0'}
    dev: false

  /@opentelemetry/tracing/0.22.0_@opentelemetry+api@1.0.3:
    resolution: {integrity: sha512-EFrKTFndiEdh/KnzwDgo/EcphG/5z/NyLck8oiUUY+YMP7hskXNYHjTWSAv9UxtYe1MzgLbjmAateTuMmFIVNw==}
    engines: {node: '>=8.0.0'}
    deprecated: Package renamed to @opentelemetry/sdk-trace-base
    peerDependencies:
      '@opentelemetry/api': ^1.0.0
    dependencies:
      '@opentelemetry/api': 1.0.3
      '@opentelemetry/core': 0.22.0_@opentelemetry+api@1.0.3
      '@opentelemetry/resources': 0.22.0_@opentelemetry+api@1.0.3
      '@opentelemetry/semantic-conventions': 0.22.0
      lodash.merge: 4.6.2
    dev: false

  /@rollup/plugin-commonjs/11.0.2_rollup@1.32.1:
    resolution: {integrity: sha512-MPYGZr0qdbV5zZj8/2AuomVpnRVXRU5XKXb3HVniwRoRCreGlf5kOE081isNWeiLIi6IYkwTX9zE0/c7V8g81g==}
    engines: {node: '>= 8.0.0'}
    peerDependencies:
      rollup: ^1.20.0
    dependencies:
      '@rollup/pluginutils': 3.1.0_rollup@1.32.1
      estree-walker: 1.0.1
      is-reference: 1.2.1
      magic-string: 0.25.7
      resolve: 1.20.0
      rollup: 1.32.1
    dev: false

  /@rollup/plugin-inject/4.0.3_rollup@1.32.1:
    resolution: {integrity: sha512-lzMXmj0LZjd67MI+M8H9dk/oCxR0TYqYAdZ6ZOejWQLSUtud+FUPu4NCMAO8KyWWAalFo8ean7yFHCMvCNsCZw==}
    peerDependencies:
      rollup: ^1.20.0 || ^2.0.0
    dependencies:
      '@rollup/pluginutils': 3.1.0_rollup@1.32.1
      estree-walker: 2.0.2
      magic-string: 0.25.7
      rollup: 1.32.1
    dev: false

  /@rollup/plugin-json/4.1.0_rollup@1.32.1:
    resolution: {integrity: sha512-yfLbTdNS6amI/2OpmbiBoW12vngr5NW2jCJVZSBEz+H5KfUJZ2M7sDjk0U6GOOdCWFVScShte29o9NezJ53TPw==}
    peerDependencies:
      rollup: ^1.20.0 || ^2.0.0
    dependencies:
      '@rollup/pluginutils': 3.1.0_rollup@1.32.1
      rollup: 1.32.1
    dev: false

  /@rollup/plugin-multi-entry/3.0.1_rollup@1.32.1:
    resolution: {integrity: sha512-Gcp9E8y68Kx+Jo8zy/ZpiiAkb0W01cSqnxOz6h9bPR7MU3gaoTEdRf7xXYplwli1SBFEswXX588ESj+50Brfxw==}
    peerDependencies:
      rollup: ^1.20.0 || ^2.0.0
    dependencies:
      matched: 1.0.2
      rollup: 1.32.1
    dev: false

  /@rollup/plugin-node-resolve/8.4.0_rollup@1.32.1:
    resolution: {integrity: sha512-LFqKdRLn0ShtQyf6SBYO69bGE1upV6wUhBX0vFOUnLAyzx5cwp8svA0eHUnu8+YU57XOkrMtfG63QOpQx25pHQ==}
    engines: {node: '>= 8.0.0'}
    peerDependencies:
      rollup: ^1.20.0||^2.0.0
    dependencies:
      '@rollup/pluginutils': 3.1.0_rollup@1.32.1
      '@types/resolve': 1.17.1
      builtin-modules: 3.2.0
      deep-freeze: 0.0.1
      deepmerge: 4.2.2
      is-module: 1.0.0
      resolve: 1.20.0
      rollup: 1.32.1
    dev: false

  /@rollup/plugin-replace/2.4.2_rollup@1.32.1:
    resolution: {integrity: sha512-IGcu+cydlUMZ5En85jxHH4qj2hta/11BHq95iHEyb2sbgiN0eCdzvUcHw5gt9pBL5lTi4JDYJ1acCoMGpTvEZg==}
    peerDependencies:
      rollup: ^1.20.0 || ^2.0.0
    dependencies:
      '@rollup/pluginutils': 3.1.0_rollup@1.32.1
      magic-string: 0.25.7
      rollup: 1.32.1
    dev: false

  /@rollup/pluginutils/3.1.0_rollup@1.32.1:
    resolution: {integrity: sha512-GksZ6pr6TpIjHm8h9lSQ8pi8BE9VeubNT0OMJ3B5uZJ8pz73NPiqOtCog/x2/QzM1ENChPKxMDhiQuRHsqc+lg==}
    engines: {node: '>= 8.0.0'}
    peerDependencies:
      rollup: ^1.20.0||^2.0.0
    dependencies:
      '@types/estree': 0.0.39
      estree-walker: 1.0.1
      picomatch: 2.3.0
      rollup: 1.32.1
    dev: false

  /@rushstack/node-core-library/3.44.2:
    resolution: {integrity: sha512-lQ8Ct267UKkNSJSDxpBWn7SyyITWQ9l3Xqww0V+YY0rMt02r9eiGvwwPaU1ugJW7IMVo6r/HXvgbmpOSPyzGyg==}
    dependencies:
      '@types/node': 12.20.24
      colors: 1.2.5
      fs-extra: 7.0.1
      import-lazy: 4.0.0
      jju: 1.4.0
      resolve: 1.17.0
      semver: 7.3.5
      timsort: 0.3.0
      z-schema: 5.0.2
    dev: false

  /@rushstack/rig-package/0.3.6:
    resolution: {integrity: sha512-H/uFsAT6cD4JCYrlQXYMZg+wPVECByFoJLGqfGRiTwSS5ngQw9QxnFV2mPG2LrxFUsMjLQ2lsrYr523700XzfA==}
    dependencies:
      resolve: 1.17.0
      strip-json-comments: 3.1.1
    dev: false

  /@rushstack/ts-command-line/4.10.5:
    resolution: {integrity: sha512-5fVlTDbKsJ5WyT6L7NrnOlLG3uoITKxoqTPP2j0QZEi95kPbVT4+VPZaXXDJtkrao9qrIyig8pLK9WABY1bb3w==}
    dependencies:
      '@types/argparse': 1.0.38
      argparse: 1.0.10
      colors: 1.2.5
      string-argv: 0.3.1
    dev: false

  /@sinonjs/commons/1.8.3:
    resolution: {integrity: sha512-xkNcLAn/wZaX14RPlwizcKicDk9G3F8m2nU3L7Ukm5zBgTwiT0wsoFAHx9Jq56fJA1z/7uKGtCRu16sOUCLIHQ==}
    dependencies:
      type-detect: 4.0.8
    dev: false

  /@sinonjs/fake-timers/6.0.1:
    resolution: {integrity: sha512-MZPUxrmFubI36XS1DI3qmI0YdN1gks62JtFZvxR67ljjSNCeK6U08Zx4msEWOXuofgqUt6zPHSi1H9fbjR/NRA==}
    dependencies:
      '@sinonjs/commons': 1.8.3
    dev: false

  /@sinonjs/samsam/5.3.1:
    resolution: {integrity: sha512-1Hc0b1TtyfBu8ixF/tpfSHTVWKwCBLY4QJbkgnE7HcwyvT2xArDxb4K7dMgqRm3szI+LJbzmW/s4xxEhv6hwDg==}
    dependencies:
      '@sinonjs/commons': 1.8.3
      lodash.get: 4.4.2
      type-detect: 4.0.8
    dev: false

  /@sinonjs/text-encoding/0.7.1:
    resolution: {integrity: sha512-+iTbntw2IZPb/anVDbypzfQa+ay64MW0Zo8aJ8gZPWMMK6/OubMVb6lUPMagqjOPnmtauXnFCACVl3O7ogjeqQ==}
    dev: false

  /@tootallnate/once/1.1.2:
    resolution: {integrity: sha512-RbzJvlNzmRq5c3O09UipeuXno4tA1FE6ikOjxZK0tuxVv3412l64l5t1W5pj4+rJq9vpkm/kwiR07aZXnsKPxw==}
    engines: {node: '>= 6'}
    dev: false

  /@tsconfig/node10/1.0.8:
    resolution: {integrity: sha512-6XFfSQmMgq0CFLY1MslA/CPUfhIL919M1rMsa5lP2P097N2Wd1sSX0tx1u4olM16fLNhtHZpRhedZJphNJqmZg==}
    dev: false

  /@tsconfig/node12/1.0.9:
    resolution: {integrity: sha512-/yBMcem+fbvhSREH+s14YJi18sp7J9jpuhYByADT2rypfajMZZN4WQ6zBGgBKp53NKmqI36wFYDb3yaMPurITw==}
    dev: false

  /@tsconfig/node14/1.0.1:
    resolution: {integrity: sha512-509r2+yARFfHHE7T6Puu2jjkoycftovhXRqW328PDXTVGKihlb1P8Z9mMZH04ebyajfRY7dedfGynlrFHJUQCg==}
    dev: false

  /@tsconfig/node16/1.0.2:
    resolution: {integrity: sha512-eZxlbI8GZscaGS7kkc/trHTT5xgrjH3/1n2JDwusC9iahPKWMRvRjJSAN5mCXviuTGQ/lHnhvv8Q1YTpnfz9gA==}
    dev: false

  /@types/argparse/1.0.38:
    resolution: {integrity: sha512-ebDJ9b0e702Yr7pWgB0jzm+CX4Srzz8RcXtLJDJB+BSccqMa36uyH/zUsSYao5+BD1ytv3k3rPYCq4mAE1hsXA==}
    dev: false

  /@types/async-lock/1.1.3:
    resolution: {integrity: sha512-UpeDcjGKsYEQMeqEbfESm8OWJI305I7b9KE4ji3aBjoKWyN5CTdn8izcA1FM1DVDne30R5fNEnIy89vZw5LXJQ==}
    dev: false

  /@types/body-parser/1.19.2:
    resolution: {integrity: sha512-ALYone6pm6QmwZoAgeyNksccT9Q4AWZQ6PvfwR37GT6r6FWUPguq6sUmNGSMV2Wr761oQoBxwGGa6DR5o1DC9g==}
    dependencies:
      '@types/connect': 3.4.35
      '@types/node': 17.0.1
    dev: false

  /@types/chai-as-promised/7.1.4:
    resolution: {integrity: sha512-1y3L1cHePcIm5vXkh1DSGf/zQq5n5xDKG1fpCvf18+uOkpce0Z1ozNFPkyWsVswK7ntN1sZBw3oU6gmN+pDUcA==}
    dependencies:
      '@types/chai': 4.3.0
    dev: false

  /@types/chai-string/1.4.2:
    resolution: {integrity: sha512-ld/1hV5qcPRGuwlPdvRfvM3Ka/iofOk2pH4VkasK4b1JJP1LjNmWWn0LsISf6RRzyhVOvs93rb9tM09e+UuF8Q==}
    dependencies:
      '@types/chai': 4.3.0
    dev: false

  /@types/chai/4.3.0:
    resolution: {integrity: sha512-/ceqdqeRraGolFTcfoXNiqjyQhZzbINDngeoAq9GoHa8PPK1yNzTaxWjA6BFWp5Ua9JpXEMSS4s5i9tS0hOJtw==}
    dev: false

  /@types/component-emitter/1.2.11:
    resolution: {integrity: sha512-SRXjM+tfsSlA9VuG8hGO2nft2p8zjXCK1VcC6N4NXbBbYbSia9kzCChYQajIjzIqOOOuh5Ock6MmV2oux4jDZQ==}
    dev: false

  /@types/concurrently/6.4.0:
    resolution: {integrity: sha512-CYU1eyFHsIa2IZIsb8gfUOdiewfnZcyM2Hg1Zaq95xnmB0Ix/bTRM8SttqZ2Cjy6JGPZLttHjZewVsDg1yvnJg==}
    dependencies:
      '@types/node': 17.0.1
      chalk: 4.1.2
    dev: false

  /@types/connect/3.4.35:
    resolution: {integrity: sha512-cdeYyv4KWoEgpBISTxWvqYsVy444DOqehiF3fM3ne10AmJ62RSyNkUnxMJXHQWRQQX2eR94m5y1IZyDwBjV9FQ==}
    dependencies:
      '@types/node': 17.0.1
    dev: false

  /@types/cookie/0.4.1:
    resolution: {integrity: sha512-XW/Aa8APYr6jSVVA1y/DEIZX0/GMKLEVekNG727R8cs56ahETkRAy/3DR7+fJyh7oUgGwNQaRfXCun0+KbWY7Q==}
    dev: false

  /@types/cors/2.8.12:
    resolution: {integrity: sha512-vt+kDhq/M2ayberEtJcIN/hxXy1Pk+59g2FV/ZQceeaTyCtCucjL2Q7FXlFjtWn4n15KCr1NE2lNNFhp0lEThw==}
    dev: false

  /@types/debug/4.1.7:
    resolution: {integrity: sha512-9AonUzyTjXXhEOa0DnqpzZi6VHlqKMswga9EXjpXnnqxwLtdvPPtlO8evrI5D9S6asFRCQ6v+wpiUKbw+vKqyg==}
    dependencies:
      '@types/ms': 0.7.31
    dev: false

  /@types/eslint/7.2.14:
    resolution: {integrity: sha512-pESyhSbUOskqrGcaN+bCXIQDyT5zTaRWfj5ZjjSlMatgGjIn3QQPfocAu4WSabUR7CGyLZ2CQaZyISOEX7/saw==}
    dependencies:
      '@types/estree': 0.0.50
      '@types/json-schema': 7.0.9
    dev: false

  /@types/estree/0.0.39:
    resolution: {integrity: sha512-EYNwp3bU+98cpU4lAWYYL7Zz+2gryWH1qbdDTidVd6hkiR6weksdbMadyXKXNPEkQFhXM+hVO9ZygomHXp+AIw==}
    dev: false

  /@types/estree/0.0.50:
    resolution: {integrity: sha512-C6N5s2ZFtuZRj54k2/zyRhNDjJwwcViAM3Nbm8zjBpbqAdZ00mr0CFxvSKeO8Y/e03WVFLpQMdHYVfUd6SB+Hw==}
    dev: false

  /@types/express-serve-static-core/4.17.26:
    resolution: {integrity: sha512-zeu3tpouA043RHxW0gzRxwCHchMgftE8GArRsvYT0ByDMbn19olQHx5jLue0LxWY6iYtXb7rXmuVtSkhy9YZvQ==}
    dependencies:
      '@types/node': 17.0.1
      '@types/qs': 6.9.7
      '@types/range-parser': 1.2.4
    dev: false

  /@types/express/4.17.13:
    resolution: {integrity: sha512-6bSZTPaTIACxn48l50SR+axgrqm6qXFIxrdAKaG6PaJk3+zuUr35hBlgT7vOmJcum+OEaIBLtHV/qloEAFITeA==}
    dependencies:
      '@types/body-parser': 1.19.2
      '@types/express-serve-static-core': 4.17.26
      '@types/qs': 6.9.7
      '@types/serve-static': 1.13.10
    dev: false

  /@types/fs-extra/8.1.2:
    resolution: {integrity: sha512-SvSrYXfWSc7R4eqnOzbQF4TZmfpNSM9FrSWLU3EUnWBuyZqNBOrv1B1JA3byUDPUl9z4Ab3jeZG2eDdySlgNMg==}
    dependencies:
      '@types/node': 17.0.1
    dev: false

  /@types/glob/7.2.0:
    resolution: {integrity: sha512-ZUxbzKl0IfJILTS6t7ip5fQQM/J3TJYubDm3nMbgubNNYS62eXeUpoLUC8/7fJNiFYHTrGPQn7hspDUzIHX3UA==}
    dependencies:
      '@types/minimatch': 3.0.5
      '@types/node': 17.0.1
    dev: false

  /@types/is-buffer/2.0.0:
    resolution: {integrity: sha512-0f7N/e3BAz32qDYvgB4d2cqv1DqUwvGxHkXsrucICn8la1Vb6Yl6Eg8mPScGwUiqHJeE7diXlzaK+QMA9m4Gxw==}
    dependencies:
      '@types/node': 17.0.1
    dev: false

  /@types/json-schema/7.0.9:
    resolution: {integrity: sha512-qcUXuemtEu+E5wZSJHNxUXeCZhAfXKQ41D+duX+VYPde7xyEVZci+/oXKJL13tnRs9lR2pr4fod59GT6/X1/yQ==}
    dev: false

  /@types/json5/0.0.29:
    resolution: {integrity: sha1-7ihweulOEdK4J7y+UnC86n8+ce4=}
    dev: false

  /@types/jsonwebtoken/8.5.6:
    resolution: {integrity: sha512-+P3O/xC7nzVizIi5VbF34YtqSonFsdnbXBnWUCYRiKOi1f9gA4sEFvXkrGr/QVV23IbMYvcoerI7nnhDUiWXRQ==}
    dependencies:
      '@types/node': 17.0.1
    dev: false

  /@types/jws/3.2.4:
    resolution: {integrity: sha512-aqtH4dPw1wUjFZaeMD1ak/pf8iXlu/odFe+trJrvw0g1sTh93i+SCykg0Ek8C6B7rVK3oBORbfZAsKO7P10etg==}
    dependencies:
      '@types/node': 17.0.1
    dev: false

  /@types/jwt-decode/2.2.1:
    resolution: {integrity: sha512-aWw2YTtAdT7CskFyxEX2K21/zSDStuf/ikI3yBqmwpwJF0pS+/IX5DWv+1UFffZIbruP6cnT9/LAJV1gFwAT1A==}
    dev: false

  /@types/long/4.0.1:
    resolution: {integrity: sha512-5tXH6Bx/kNGd3MgffdmP4dy2Z+G4eaXw0SE81Tq3BNadtnMR5/ySMzX4SLEzHJzSmPNn4HIdpQsBvXMUykr58w==}
    dev: false

  /@types/md5/2.3.1:
    resolution: {integrity: sha512-OK3oe+ALIoPSo262lnhAYwpqFNXbiwH2a+0+Z5YBnkQEwWD8fk5+PIeRhYA48PzvX9I4SGNpWy+9bLj8qz92RQ==}
    dependencies:
      '@types/node': 17.0.1
    dev: false

  /@types/mime/1.3.2:
    resolution: {integrity: sha512-YATxVxgRqNH6nHEIsvg6k2Boc1JHI9ZbH5iWFFv/MTkchz3b1ieGDa5T0a9RznNdI0KhVbdbWSN+KWWrQZRxTw==}
    dev: false

  /@types/minimatch/3.0.5:
    resolution: {integrity: sha512-Klz949h02Gz2uZCMGwDUSDS1YBlTdDDgbWHi+81l29tQALUtvz4rAYi5uoVhE5Lagoq6DeqAUlbrHvW/mXDgdQ==}
    dev: false

  /@types/minimist/1.2.2:
    resolution: {integrity: sha512-jhuKLIRrhvCPLqwPcx6INqmKeiA5EWrsCOPhrlFSrbrmU4ZMPjj5Ul/oLCMDO98XRUIwVm78xICz4EPCektzeQ==}
    dev: false

  /@types/mocha/7.0.2:
    resolution: {integrity: sha512-ZvO2tAcjmMi8V/5Z3JsyofMe3hasRcaw88cto5etSVMwVQfeivGAlEYmaQgceUSVYFofVjT+ioHsATjdWcFt1w==}
    dev: false

  /@types/mock-fs/4.13.1:
    resolution: {integrity: sha512-m6nFAJ3lBSnqbvDZioawRvpLXSaPyn52Srf7OfzjubYbYX8MTUdIgDxQl0wEapm4m/pNYSd9TXocpQ0TvZFlYA==}
    dependencies:
      '@types/node': 17.0.1
    dev: false

  /@types/mock-require/2.0.0:
    resolution: {integrity: sha512-nOgjoE5bBiDeiA+z41i95makyHUSMWQMOPocP+J67Pqx/68HAXaeWN1NFtrAYYV6LrISIZZ8vKHm/a50k0f6Sg==}
    dependencies:
      '@types/node': 17.0.1
    dev: false

  /@types/ms/0.7.31:
    resolution: {integrity: sha512-iiUgKzV9AuaEkZqkOLDIvlQiL6ltuZd9tGcW3gwpnX8JbuiuhFlEGmmFXEXkN50Cvq7Os88IY2v0dkDqXYWVgA==}
    dev: false

  /@types/nise/1.4.0:
    resolution: {integrity: sha512-DPxmjiDwubsNmguG5X4fEJ+XCyzWM3GXWsqQlvUcjJKa91IOoJUy51meDr0GkzK64qqNcq85ymLlyjoct9tInw==}
    dev: false

  /@types/node-fetch/2.5.12:
    resolution: {integrity: sha512-MKgC4dlq4kKNa/mYrwpKfzQMB5X3ee5U6fSprkKpToBqBmX4nFZL9cW5jl6sWn+xpRJ7ypWh2yyqqr8UUCstSw==}
    dependencies:
      '@types/node': 17.0.1
      form-data: 3.0.1
    dev: false

  /@types/node/12.20.24:
    resolution: {integrity: sha512-yxDeaQIAJlMav7fH5AQqPH1u8YIuhYJXYBzxaQ4PifsU0GDO38MSdmEDeRlIxrKbC6NbEaaEHDanWb+y30U8SQ==}
    dev: false

  /@types/node/12.20.40:
    resolution: {integrity: sha512-RX6hFa0hxkFuktu5629zJEkWK5e0HreW4vpNSLn4nWkOui7CTGCjtKiKpvtZ4QwCZ2Am5uhrb5ULHKNyunYYqg==}
    dev: false

  /@types/node/17.0.1:
    resolution: {integrity: sha512-NXKvBVUzIbs6ylBwmOwHFkZS2EXCcjnqr8ZCRNaXBkHAf+3mn/rPcJxwrzuc6movh8fxQAsUUfYklJ/EG+hZqQ==}
    dev: false

  /@types/prettier/2.4.2:
    resolution: {integrity: sha512-ekoj4qOQYp7CvjX8ZDBgN86w3MqQhLE1hczEJbEIjgFEumDy+na/4AJAbLXfgEWFNB2pKadM5rPFtuSGMWK7xA==}
    dev: false

  /@types/priorityqueuejs/1.0.1:
    resolution: {integrity: sha1-bqrDJHpMXO/JRILl2Hw3MLNfUFM=}
    dev: false

  /@types/qs/6.9.7:
    resolution: {integrity: sha512-FGa1F62FT09qcrueBA6qYTrJPVDzah9a+493+o2PCXsesWHIn27G98TsSMs3WPNbZIEj4+VJf6saSFpvD+3Zsw==}
    dev: false

  /@types/range-parser/1.2.4:
    resolution: {integrity: sha512-EEhsLsD6UsDM1yFhAvy0Cjr6VwmpMWqFBCb9w07wVugF7w9nfajxLuVmngTIpgS6svCnm6Vaw+MZhoDCKnOfsw==}
    dev: false

  /@types/resolve/1.17.1:
    resolution: {integrity: sha512-yy7HuzQhj0dhGpD8RLXSZWEkLsV9ibvxvi6EiJ3bkqLAO1RGo0WbkWQiwpRlSFymTJRz0d3k5LM3kkx8ArDbLw==}
    dependencies:
      '@types/node': 17.0.1
    dev: false

  /@types/semaphore/1.1.1:
    resolution: {integrity: sha512-jmFpMslMtBGOXY2s7x6O8vBebcj6zhkwl0Pd/viZApo1uZaPk733P8doPvaiBbCG+R7201OLOl4QP7l1mFyuyw==}
    dev: false

  /@types/serve-static/1.13.10:
    resolution: {integrity: sha512-nCkHGI4w7ZgAdNkrEu0bv+4xNV/XDqW+DydknebMOQwkpDGx8G+HTlj7R7ABI8i8nKxVw0wtKPi1D+lPOkh4YQ==}
    dependencies:
      '@types/mime': 1.3.2
      '@types/node': 17.0.1
    dev: false

  /@types/sinon/9.0.11:
    resolution: {integrity: sha512-PwP4UY33SeeVKodNE37ZlOsR9cReypbMJOhZ7BVE0lB+Hix3efCOxiJWiE5Ia+yL9Cn2Ch72EjFTRze8RZsNtg==}
    dependencies:
      '@types/sinonjs__fake-timers': 8.1.1
    dev: false

  /@types/sinonjs__fake-timers/8.1.1:
    resolution: {integrity: sha512-0kSuKjAS0TrGLJ0M/+8MaFkGsQhZpB6pxOmvS3K8FYI72K//YmdfoW9X2qPsAKh1mkwxGD5zib9s1FIFed6E8g==}
    dev: false

  /@types/stoppable/1.1.1:
    resolution: {integrity: sha512-b8N+fCADRIYYrGZOcmOR8ZNBOqhktWTB/bMUl5LvGtT201QKJZOOH5UsFyI3qtteM6ZAJbJqZoBcLqqxKIwjhw==}
    dependencies:
      '@types/node': 17.0.1
    dev: false

  /@types/tough-cookie/4.0.1:
    resolution: {integrity: sha512-Y0K95ThC3esLEYD6ZuqNek29lNX2EM1qxV8y2FTLUB0ff5wWrk7az+mLrnNFUnaXcgKye22+sFBRXOgpPILZNg==}
    dev: false

  /@types/tunnel/0.0.1:
    resolution: {integrity: sha512-AOqu6bQu5MSWwYvehMXLukFHnupHrpZ8nvgae5Ggie9UwzDR1CCwoXgSSWNZJuyOlCdfdsWMA5F2LlmvyoTv8A==}
    dependencies:
      '@types/node': 17.0.1
    dev: false

  /@types/tunnel/0.0.3:
    resolution: {integrity: sha512-sOUTGn6h1SfQ+gbgqC364jLFBw2lnFqkgF3q0WovEHRLMrVD1sd5aufqi/aJObLekJO+Aq5z646U4Oxy6shXMA==}
    dependencies:
      '@types/node': 17.0.1
    dev: false

  /@types/underscore/1.11.4:
    resolution: {integrity: sha512-uO4CD2ELOjw8tasUrAhvnn2W4A0ZECOvMjCivJr4gA9pGgjv+qxKWY9GLTMVEK8ej85BxQOocUyE7hImmSQYcg==}
    dev: false

  /@types/uuid/8.3.3:
    resolution: {integrity: sha512-0LbEEx1zxrYB3pgpd1M5lEhLcXjKJnYghvhTRgaBeUivLHMDM1TzF3IJ6hXU2+8uA4Xz+5BA63mtZo5DjVT8iA==}
    dev: false

  /@types/ws/7.4.7:
    resolution: {integrity: sha512-JQbbmxZTZehdc2iszGKs5oC3NFnjeay7mtAWrdt7qNtAVK0g19muApzAy4bm9byz79xa2ZnO/BOBC2R8RC5Lww==}
    dependencies:
      '@types/node': 17.0.1
    dev: false

  /@types/ws/8.2.2:
    resolution: {integrity: sha512-NOn5eIcgWLOo6qW8AcuLZ7G8PycXu0xTxxkS6Q18VWFxgPUSOwV0pBj2a/4viNZVu25i7RIB7GttdkAIUUXOOg==}
    dependencies:
      '@types/node': 17.0.1
    dev: false

  /@types/xml2js/0.4.9:
    resolution: {integrity: sha512-CHiCKIihl1pychwR2RNX5mAYmJDACgFVCMT5OArMaO3erzwXVcBqPcusr+Vl8yeeXukxZqtF8mZioqX+mpjjdw==}
    dependencies:
      '@types/node': 17.0.1
    dev: false

  /@types/yauzl/2.9.2:
    resolution: {integrity: sha512-8uALY5LTvSuHgloDVUvWP3pIauILm+8/0pDMokuDYIoNsOkSwd5AiHBTSEJjKTDcZr5z8UpgOWZkxBF4iJftoA==}
    requiresBuild: true
    dependencies:
      '@types/node': 17.0.1
    dev: false
    optional: true

  /@typescript-eslint/eslint-plugin/4.19.0_359354e87b989469ccdce12bde18eddc:
    resolution: {integrity: sha512-CRQNQ0mC2Pa7VLwKFbrGVTArfdVDdefS+gTw0oC98vSI98IX5A8EVH4BzJ2FOB0YlCmm8Im36Elad/Jgtvveaw==}
    engines: {node: ^10.12.0 || >=12.0.0}
    peerDependencies:
      '@typescript-eslint/parser': ^4.0.0
      eslint: ^5.0.0 || ^6.0.0 || ^7.0.0
      typescript: '*'
    peerDependenciesMeta:
      typescript:
        optional: true
    dependencies:
      '@typescript-eslint/experimental-utils': 4.19.0_eslint@7.32.0+typescript@4.2.4
      '@typescript-eslint/parser': 4.19.0_eslint@7.32.0+typescript@4.2.4
      '@typescript-eslint/scope-manager': 4.19.0
      debug: 4.3.3
      eslint: 7.32.0
      functional-red-black-tree: 1.0.1
      lodash: 4.17.21
      regexpp: 3.2.0
      semver: 7.3.5
      tsutils: 3.21.0_typescript@4.2.4
      typescript: 4.2.4
    transitivePeerDependencies:
      - supports-color
    dev: false

  /@typescript-eslint/experimental-utils/4.19.0_eslint@7.32.0+typescript@4.2.4:
    resolution: {integrity: sha512-9/23F1nnyzbHKuoTqFN1iXwN3bvOm/PRIXSBR3qFAYotK/0LveEOHr5JT1WZSzcD6BESl8kPOG3OoDRKO84bHA==}
    engines: {node: ^10.12.0 || >=12.0.0}
    peerDependencies:
      eslint: '*'
    dependencies:
      '@types/json-schema': 7.0.9
      '@typescript-eslint/scope-manager': 4.19.0
      '@typescript-eslint/types': 4.19.0
      '@typescript-eslint/typescript-estree': 4.19.0_typescript@4.2.4
      eslint: 7.32.0
      eslint-scope: 5.1.1
      eslint-utils: 2.1.0
    transitivePeerDependencies:
      - supports-color
      - typescript
    dev: false

  /@typescript-eslint/parser/4.19.0_eslint@7.32.0+typescript@4.2.4:
    resolution: {integrity: sha512-/uabZjo2ZZhm66rdAu21HA8nQebl3lAIDcybUoOxoI7VbZBYavLIwtOOmykKCJy+Xq6Vw6ugkiwn8Js7D6wieA==}
    engines: {node: ^10.12.0 || >=12.0.0}
    peerDependencies:
      eslint: ^5.0.0 || ^6.0.0 || ^7.0.0
      typescript: '*'
    peerDependenciesMeta:
      typescript:
        optional: true
    dependencies:
      '@typescript-eslint/scope-manager': 4.19.0
      '@typescript-eslint/types': 4.19.0
      '@typescript-eslint/typescript-estree': 4.19.0_typescript@4.2.4
      debug: 4.3.3
      eslint: 7.32.0
      typescript: 4.2.4
    transitivePeerDependencies:
      - supports-color
    dev: false

  /@typescript-eslint/scope-manager/4.19.0:
    resolution: {integrity: sha512-GGy4Ba/hLXwJXygkXqMzduqOMc+Na6LrJTZXJWVhRrSuZeXmu8TAnniQVKgj8uTRKe4igO2ysYzH+Np879G75g==}
    engines: {node: ^8.10.0 || ^10.13.0 || >=11.10.1}
    dependencies:
      '@typescript-eslint/types': 4.19.0
      '@typescript-eslint/visitor-keys': 4.19.0
    dev: false

  /@typescript-eslint/types/4.19.0:
    resolution: {integrity: sha512-A4iAlexVvd4IBsSTNxdvdepW0D4uR/fwxDrKUa+iEY9UWvGREu2ZyB8ylTENM1SH8F7bVC9ac9+si3LWNxcBuA==}
    engines: {node: ^8.10.0 || ^10.13.0 || >=11.10.1}
    dev: false

  /@typescript-eslint/typescript-estree/4.19.0_typescript@4.2.4:
    resolution: {integrity: sha512-3xqArJ/A62smaQYRv2ZFyTA+XxGGWmlDYrsfZG68zJeNbeqRScnhf81rUVa6QG4UgzHnXw5VnMT5cg75dQGDkA==}
    engines: {node: ^10.12.0 || >=12.0.0}
    peerDependencies:
      typescript: '*'
    peerDependenciesMeta:
      typescript:
        optional: true
    dependencies:
      '@typescript-eslint/types': 4.19.0
      '@typescript-eslint/visitor-keys': 4.19.0
      debug: 4.3.3
      globby: 11.0.4
      is-glob: 4.0.3
      semver: 7.3.5
      tsutils: 3.21.0_typescript@4.2.4
      typescript: 4.2.4
    transitivePeerDependencies:
      - supports-color
    dev: false

  /@typescript-eslint/visitor-keys/4.19.0:
    resolution: {integrity: sha512-aGPS6kz//j7XLSlgpzU2SeTqHPsmRYxFztj2vPuMMFJXZudpRSehE3WCV+BaxwZFvfAqMoSd86TEuM0PQ59E/A==}
    engines: {node: ^8.10.0 || ^10.13.0 || >=11.10.1}
    dependencies:
      '@typescript-eslint/types': 4.19.0
      eslint-visitor-keys: 2.1.0
    dev: false

  /abort-controller/3.0.0:
    resolution: {integrity: sha512-h8lQ8tacZYnR3vNQTgibj+tODHI5/+l06Au2Pcriv/Gmet0eaj4TwWH41sO9wnHDiQsEj19q0drzdWdeAHtweg==}
    engines: {node: '>=6.5'}
    dependencies:
      event-target-shim: 5.0.1
    dev: false

  /accepts/1.3.7:
    resolution: {integrity: sha512-Il80Qs2WjYlJIBNzNkK6KYqlVMTbZLXgHx2oT0pU/fjRHyEp+PEfEPY0R3WCwAGVOtauxh1hOxNgIf5bv7dQpA==}
    engines: {node: '>= 0.6'}
    dependencies:
      mime-types: 2.1.34
      negotiator: 0.6.2
    dev: false

  /acorn-jsx/5.3.2_acorn@7.4.1:
    resolution: {integrity: sha512-rq9s+JNhf0IChjtDXxllJ7g41oZk5SlXtp0LHwyA5cejwn7vKmKp4pPri6YEePv2PU65sAsegbXtIinmDFDXgQ==}
    peerDependencies:
      acorn: ^6.0.0 || ^7.0.0 || ^8.0.0
    dependencies:
      acorn: 7.4.1
    dev: false

  /acorn-walk/8.2.0:
    resolution: {integrity: sha512-k+iyHEuPgSw6SbuDpGQM+06HQUa04DZ3o+F6CSzXMvvI5KMvnaEqXe+YVe555R9nn6GPt404fos4wcgpw12SDA==}
    engines: {node: '>=0.4.0'}
    dev: false

  /acorn/7.4.1:
    resolution: {integrity: sha512-nQyp0o1/mNdbTO1PO6kHkwSrmgZ0MT/jCCpNiwbUjGoRN4dlBhqJtoQuCnEOKzgTVwg0ZWiCoQy6SxMebQVh8A==}
    engines: {node: '>=0.4.0'}
    hasBin: true
    dev: false

  /acorn/8.6.0:
    resolution: {integrity: sha512-U1riIR+lBSNi3IbxtaHOIKdH8sLFv3NYfNv8sg7ZsNhcfl4HF2++BfqqrNAxoCLQW1iiylOj76ecnaUxz+z9yw==}
    engines: {node: '>=0.4.0'}
    hasBin: true
    dev: false

  /agent-base/6.0.2:
    resolution: {integrity: sha512-RZNwNclF7+MS/8bDg70amg32dyeZGZxiDuQmZxKLAlQjr3jGyLx+4Kkk58UO7D2QdgFIQCovuSuZESne6RG6XQ==}
    engines: {node: '>= 6.0.0'}
    dependencies:
      debug: 4.3.3
    transitivePeerDependencies:
      - supports-color
    dev: false

  /aggregate-error/3.1.0:
    resolution: {integrity: sha512-4I7Td01quW/RpocfNayFdFVk1qSuoh0E7JrbRJ16nH01HhKFQ88INq9Sd+nd72zqRySlr9BmDA8xlEJ6vJMrYA==}
    engines: {node: '>=8'}
    dependencies:
      clean-stack: 2.2.0
      indent-string: 4.0.0
    dev: false

  /ajv/6.12.6:
    resolution: {integrity: sha512-j3fVLgvTo527anyYyJOGTYJbG+vnnQYvE0m5mmkc1TK+nxAppkCLMIL0aZ4dblVCNoGShhm+kzE4ZUykBoMg4g==}
    dependencies:
      fast-deep-equal: 3.1.3
      fast-json-stable-stringify: 2.1.0
      json-schema-traverse: 0.4.1
      uri-js: 4.4.1
    dev: false

  /ajv/8.8.2:
    resolution: {integrity: sha512-x9VuX+R/jcFj1DHo/fCp99esgGDWiHENrKxaCENuCxpoMCmAt/COCGVDwA7kleEpEzJjDnvh3yGoOuLu0Dtllw==}
    dependencies:
      fast-deep-equal: 3.1.3
      json-schema-traverse: 1.0.0
      require-from-string: 2.0.2
      uri-js: 4.4.1
    dev: false

  /ansi-colors/3.2.3:
    resolution: {integrity: sha512-LEHHyuhlPY3TmuUYMh2oz89lTShfvgbmzaBcxve9t/9Wuy7Dwf4yoAKcND7KFT1HAQfqZ12qtc+DUrBMeKF9nw==}
    engines: {node: '>=6'}
    dev: false

  /ansi-colors/4.1.1:
    resolution: {integrity: sha512-JoX0apGbHaUJBNl6yF+p6JAFYZ666/hhCGKN5t9QFjbJQKUU/g8MNbFDbvfrgKXvI1QpZplPOnwIo99lX/AAmA==}
    engines: {node: '>=6'}
    dev: false

  /ansi-regex/2.1.1:
    resolution: {integrity: sha1-w7M6te42DYbg5ijwRorn7yfWVN8=}
    engines: {node: '>=0.10.0'}
    dev: false

  /ansi-regex/3.0.0:
    resolution: {integrity: sha1-7QMXwyIGT3lGbAKWa922Bas32Zg=}
    engines: {node: '>=4'}
    dev: false

  /ansi-regex/4.1.0:
    resolution: {integrity: sha512-1apePfXM1UOSqw0o9IiFAovVz9M5S1Dg+4TrDwfMewQ6p/rmMueb7tWZjQ1rx4Loy1ArBggoqGpfqqdI4rondg==}
    engines: {node: '>=6'}
    dev: false

  /ansi-regex/5.0.1:
    resolution: {integrity: sha512-quJQXlTSUGL2LH9SUXo8VwsY4soanhgo6LNSm84E1LBcE8s3O0wpdiRzyR9z/ZZJMlMWv37qOOb9pdJlMUEKFQ==}
    engines: {node: '>=8'}
    dev: false

  /ansi-styles/2.2.1:
    resolution: {integrity: sha1-tDLdM1i2NM914eRmQ2gkBTPB3b4=}
    engines: {node: '>=0.10.0'}
    dev: false

  /ansi-styles/3.2.1:
    resolution: {integrity: sha512-VT0ZI6kZRdTh8YyJw3SMbYm/u+NqfsAxEpWO0Pf9sq8/e94WxxOpPKx9FR1FlyCtOVDNOQ+8ntlqFxiRc+r5qA==}
    engines: {node: '>=4'}
    dependencies:
      color-convert: 1.9.3
    dev: false

  /ansi-styles/4.3.0:
    resolution: {integrity: sha512-zbB9rCJAT1rbjiVDb2hqKFHNYLxgtk8NURxZ3IZwD3F6NtxbXZQCnnSi1Lkx+IDohdPlFp222wVALIheZJQSEg==}
    engines: {node: '>=8'}
    dependencies:
      color-convert: 2.0.1
    dev: false

  /anymatch/3.1.2:
    resolution: {integrity: sha512-P43ePfOAIupkguHUycrc4qJ9kz8ZiuOUijaETwX7THt0Y/GNK7v0aa8rY816xWjZ7rJdA5XdMcpVFTKMq+RvWg==}
    engines: {node: '>= 8'}
    dependencies:
      normalize-path: 3.0.0
      picomatch: 2.3.0
    dev: false

  /append-transform/2.0.0:
    resolution: {integrity: sha512-7yeyCEurROLQJFv5Xj4lEGTy0borxepjFv1g22oAdqFu//SrAlDl1O1Nxx15SH1RoliUml6p8dwJW9jvZughhg==}
    engines: {node: '>=8'}
    dependencies:
      default-require-extensions: 3.0.0
    dev: false

  /aproba/1.2.0:
    resolution: {integrity: sha512-Y9J6ZjXtoYh8RnXVCMOU/ttDmk1aBjunq9vO0ta5x85WDQiQfUF9sIPBITdbiiIVcBo03Hi3jMxigBtsddlXRw==}
    dev: false

  /archy/1.0.0:
    resolution: {integrity: sha1-+cjBN1fMHde8N5rHeyxipcKGjEA=}
    dev: false

  /are-we-there-yet/1.1.7:
    resolution: {integrity: sha512-nxwy40TuMiUGqMyRHgCSWZ9FM4VAoRP4xUYSTv5ImRog+h9yISPbVH7H8fASCIzYn9wlEv4zvFL7uKDMCFQm3g==}
    dependencies:
      delegates: 1.0.0
      readable-stream: 2.3.7
    dev: false

  /arg/4.1.3:
    resolution: {integrity: sha512-58S9QDqG0Xx27YwPSt9fJxivjYl432YCwfDMfZ+71RAqUrZef7LrKQZ3LHLOwCS4FLNBplP533Zx895SeOCHvA==}
    dev: false

  /argparse/1.0.10:
    resolution: {integrity: sha512-o5Roy6tNG4SL/FOkCAN6RzjiakZS25RLYFrcMttJqbdd8BWrnA+fGz57iN5Pb06pvBGvl5gQ0B48dJlslXvoTg==}
    dependencies:
      sprintf-js: 1.0.3
    dev: false

  /arr-union/3.1.0:
    resolution: {integrity: sha1-45sJrqne+Gao8gbiiK9jkZuuOcQ=}
    engines: {node: '>=0.10.0'}
    dev: false

  /array-flatten/1.1.1:
    resolution: {integrity: sha1-ml9pkFGx5wczKPKgCJaLZOopVdI=}
    dev: false

  /array-includes/3.1.4:
    resolution: {integrity: sha512-ZTNSQkmWumEbiHO2GF4GmWxYVTiQyJy2XOTa15sdQSrvKn7l+180egQMqlrMOUMCyLMD7pmyQe4mMDUT6Behrw==}
    engines: {node: '>= 0.4'}
    dependencies:
      call-bind: 1.0.2
      define-properties: 1.1.3
      es-abstract: 1.19.1
      get-intrinsic: 1.1.1
      is-string: 1.0.7
    dev: false

  /array-union/2.1.0:
    resolution: {integrity: sha512-HGyxoOTYUyCM6stUe6EJgnd4EoewAI7zMdfqO+kGjnlZmBDz/cR5pf8r/cR4Wq60sL/p0IkcjUEEPwS3GFrIyw==}
    engines: {node: '>=8'}
    dev: false

  /array.prototype.flat/1.2.5:
    resolution: {integrity: sha512-KaYU+S+ndVqyUnignHftkwc58o3uVU1jzczILJ1tN2YaIZpFIKBiP/x/j97E5MVPsaCloPbqWLB/8qCTVvT2qg==}
    engines: {node: '>= 0.4'}
    dependencies:
      call-bind: 1.0.2
      define-properties: 1.1.3
      es-abstract: 1.19.1
    dev: false

  /asap/2.0.6:
    resolution: {integrity: sha1-5QNHYR1+aQlDIIu9r+vLwvuGbUY=}
    dev: false

  /assertion-error/1.1.0:
    resolution: {integrity: sha512-jgsaNduz+ndvGyFt3uSuWqvy4lCnIJiovtouQN5JZHOKCS2QuhEdbcQHFhVksz2N2U9hXJo8odG7ETyWlEeuDw==}
    dev: false

  /astral-regex/2.0.0:
    resolution: {integrity: sha512-Z7tMw1ytTXt5jqMcOP+OQteU1VuNK9Y02uuJtKQ1Sv69jXQKKg5cibLwGJow8yzZP+eAc18EmLGPal0bp36rvQ==}
    engines: {node: '>=8'}
    dev: false

  /async-array-reduce/0.2.1:
    resolution: {integrity: sha1-yL4BCitc0A3qlsgRFgNGk9/dgtE=}
    engines: {node: '>=0.10.0'}
    dev: false

  /async-limiter/1.0.1:
    resolution: {integrity: sha512-csOlWGAcRFJaI6m+F2WKdnMKr4HhdhFVBk0H/QbJFMCr+uO2kwohwXQPxw/9OCxp05r5ghVBFSyioixx3gfkNQ==}
    dev: false

  /async/2.6.3:
    resolution: {integrity: sha512-zflvls11DCy+dQWzTW2dzuilv8Z5X/pjfmZOWba6TNIVDm+2UDaJmXSOXlasHKfNBs8oo3M0aT50fDEWfKZjXg==}
    dependencies:
      lodash: 4.17.21
    dev: false

  /async/3.2.2:
    resolution: {integrity: sha512-H0E+qZaDEfx/FY4t7iLRv1W2fFI6+pyCeTw1uN20AQPiwqwM6ojPxHxdLv4z8hi2DtnW9BOckSspLucW7pIE5g==}
    dev: false

  /asynckit/0.4.0:
    resolution: {integrity: sha1-x57Zf380y48robyXkLzDZkdLS3k=}
    dev: false

  /atob/2.1.2:
    resolution: {integrity: sha512-Wm6ukoaOGJi/73p/cl2GvLjTI5JM1k/O14isD73YML8StrH/7/lRFgmg8nICZgD3bZZvjwCGxtMOD3wWNAu8cg==}
    engines: {node: '>= 4.5.0'}
    hasBin: true
    dev: false

  /available-typed-arrays/1.0.5:
    resolution: {integrity: sha512-DMD0KiN46eipeziST1LPP/STfDU0sufISXmjSgvVsoU2tqxctQeASejWcfNtxYKqETM1UxQ8sp2OrSBWpHY6sw==}
    engines: {node: '>= 0.4'}
    dev: false

  /avsc/5.7.3:
    resolution: {integrity: sha512-uUbetCWczQHbsKyX1C99XpQHBM8SWfovvaZhPIj23/1uV7SQf0WeRZbiLpw0JZm+LHTChfNgrLfDJOVoU2kU+A==}
    engines: {node: '>=0.11'}
    dev: false

  /axios/0.21.4:
    resolution: {integrity: sha512-ut5vewkiu8jjGBdqpM44XxjuCjq9LAKeHVmoVfHVzy8eHgxxq8SbAVQNovDA8mVi05kP0Ea/n/UzcSHcTJQfNg==}
    dependencies:
      follow-redirects: 1.14.6
    transitivePeerDependencies:
      - debug
    dev: false

  /axios/0.21.4_debug@4.3.3:
    resolution: {integrity: sha512-ut5vewkiu8jjGBdqpM44XxjuCjq9LAKeHVmoVfHVzy8eHgxxq8SbAVQNovDA8mVi05kP0Ea/n/UzcSHcTJQfNg==}
    dependencies:
      follow-redirects: 1.14.6_debug@4.3.3
    transitivePeerDependencies:
      - debug
    dev: false

  /azure-iot-amqp-base/2.4.13:
    resolution: {integrity: sha512-IzIaaKG60wX/nuVQ2zRX+JCYeoN3FveLjTuZ6xHSP8XH0eB6/d/HztJFsB+Q3pQ3DJo8MWe7vHyDz1HkpAD15g==}
    engines: {node: '>= 12.0.0'}
    dependencies:
      async: 2.6.3
      azure-iot-common: 1.12.13
      debug: 4.3.3
      lodash.merge: 4.6.2
      machina: 4.0.2
      rhea: 1.0.24
      uuid: 8.3.2
      ws: 6.2.2
    transitivePeerDependencies:
      - supports-color
    dev: false

  /azure-iot-common/1.12.13:
    resolution: {integrity: sha512-s29mPg+Wj17bVaKMM8im4+sWeXYSs4ern5Eelqs3qKU8dc4REWQ43Ln2t6J/A1MqZ/UxAPgXrVhHk1DCN8NQGQ==}
    engines: {node: '>= 12.0.0'}
    dependencies:
      debug: 4.3.3
      getos: 3.2.1
    transitivePeerDependencies:
      - supports-color
    dev: false

  /azure-iot-http-base/1.11.13:
    resolution: {integrity: sha512-JwVqtloxXWvhsJpXXNz2tri4at7uzukbsJjGjMQsgqJ8HT9jBYVcLY5sJlIhFT6E2tmx7kXX4i9w6GUQVMdKUw==}
    engines: {node: '>= 12.0.0'}
    dependencies:
      azure-iot-common: 1.12.13
      debug: 4.3.3
      uuid: 8.3.2
    transitivePeerDependencies:
      - supports-color
    dev: false

  /azure-iothub/1.14.6:
    resolution: {integrity: sha512-Yb7oEGdMd0caqSeBomwBGe+TXvXLiul4k/yqHA8i/+Sqt8cpDs2/MBunKGz8Lv/RYxAVClLv6Q8XXPfG1nNZ/g==}
    engines: {node: '>= 12.0.0'}
    dependencies:
      '@azure/core-http': 1.2.3
      '@azure/identity': 1.2.5_debug@4.3.3
      '@azure/ms-rest-js': 2.6.0
      async: 2.6.3
      azure-iot-amqp-base: 2.4.13
      azure-iot-common: 1.12.13
      azure-iot-http-base: 1.11.13
      debug: 4.3.3
      lodash: 4.17.21
      machina: 4.0.2
      rhea: 1.0.24
      tslib: 1.14.1
    transitivePeerDependencies:
      - supports-color
    dev: false

  /babel-runtime/6.26.0:
    resolution: {integrity: sha1-llxwWGaOgrVde/4E/yM3vItWR/4=}
    dependencies:
      core-js: 2.6.12
      regenerator-runtime: 0.11.1
    dev: false

  /balanced-match/1.0.2:
    resolution: {integrity: sha512-3oSeUO0TMV67hN1AmbXsK4yaqU7tjiHlbxRDZOpH0KW9+CeX4bRAaX0Anxt0tx2MrpRpWwQaPwIlISEJhYU5Pw==}
    dev: false

  /base64-arraybuffer/1.0.1:
    resolution: {integrity: sha512-vFIUq7FdLtjZMhATwDul5RZWv2jpXQ09Pd6jcVEOvIsqCWTRFD/ONHNfyOS8dA/Ippi5dsIgpyKWKZaAKZltbA==}
    engines: {node: '>= 0.6.0'}
    dev: false

  /base64-js/1.5.1:
    resolution: {integrity: sha512-AKpaYlHn8t4SVbOHCy+b5+KKgvR4vrsD8vbvrbiQJps7fKDTkjkDry6ji0rUJjC0kzbNePLwzxq8iypo41qeWA==}
    dev: false

  /base64id/2.0.0:
    resolution: {integrity: sha512-lGe34o6EHj9y3Kts9R4ZYs/Gr+6N7MCaMlIFA3F1R2O5/m7K06AxfSeO5530PEERE6/WyEg3lsuyw4GHlPZHog==}
    engines: {node: ^4.5.0 || >= 5.9}
    dev: false

  /binary-extensions/2.2.0:
    resolution: {integrity: sha512-jDctJ/IVQbZoJykoeHbhXpOlNBqGNcwXJKJog42E5HDPUwQTSdjCHdihjj0DlnheQ7blbT6dHOafNAiS8ooQKA==}
    engines: {node: '>=8'}
    dev: false

  /bl/4.1.0:
    resolution: {integrity: sha512-1W07cM9gS6DcLperZfFSj+bWLtaPGSOHWhPiGzXmvVJbRLdG82sH/Kn8EtW1VqWVA54AKf2h5k5BbnIbwF3h6w==}
    dependencies:
      buffer: 5.7.1
      inherits: 2.0.4
      readable-stream: 3.6.0
    dev: false

  /body-parser/1.19.1:
    resolution: {integrity: sha512-8ljfQi5eBk8EJfECMrgqNGWPEY5jWP+1IzkzkGdFFEwFQZZyaZ21UqdaHktgiMlH0xLHqIFtE/u2OYE5dOtViA==}
    engines: {node: '>= 0.8'}
    dependencies:
      bytes: 3.1.1
      content-type: 1.0.4
      debug: 2.6.9
      depd: 1.1.2
      http-errors: 1.8.1
      iconv-lite: 0.4.24
      on-finished: 2.3.0
      qs: 6.9.6
      raw-body: 2.4.2
      type-is: 1.6.18
    dev: false

  /brace-expansion/1.1.11:
    resolution: {integrity: sha512-iCuPHDFgrHX7H2vEI/5xpz07zSHB00TpugqhmYtVmMO6518mCuRMoOYFldEBl0g187ufozdaHgWKcYFb61qGiA==}
    dependencies:
      balanced-match: 1.0.2
      concat-map: 0.0.1
    dev: false

  /braces/3.0.2:
    resolution: {integrity: sha512-b8um+L1RzM3WDSzvhm6gIz1yfTbBt6YTlcEKAvsmqCZZFw46z626lVj9j1yEPW33H5H+lBQpZMP1k8l+78Ha0A==}
    engines: {node: '>=8'}
    dependencies:
      fill-range: 7.0.1
    dev: false

  /browser-stdout/1.3.1:
    resolution: {integrity: sha512-qhAVI1+Av2X7qelOfAIYwXONood6XlZE/fXaBSmW/T5SzLAmCgzi+eiWE7fUvbHaeNBQH13UftjpXxsfLkMpgw==}
    dev: false

  /browserslist/4.19.1:
    resolution: {integrity: sha512-u2tbbG5PdKRTUoctO3NBD8FQ5HdPh1ZXPHzp1rwaa5jTc+RV9/+RlWiAIKmjRPQF+xbGM9Kklj5bZQFa2s/38A==}
    engines: {node: ^6 || ^7 || ^8 || ^9 || ^10 || ^11 || ^12 || >=13.7}
    hasBin: true
    dependencies:
      caniuse-lite: 1.0.30001291
      electron-to-chromium: 1.4.24
      escalade: 3.1.1
      node-releases: 2.0.1
      picocolors: 1.0.0
    dev: false

  /buffer-crc32/0.2.13:
    resolution: {integrity: sha1-DTM+PwDqxQqhRUq9MO+MKl2ackI=}
    dev: false

  /buffer-equal-constant-time/1.0.1:
    resolution: {integrity: sha1-+OcRMvf/5uAaXJaXpMbz5I1cyBk=}
    dev: false

  /buffer-from/1.1.2:
    resolution: {integrity: sha512-E+XQCRwSbaaiChtv6k6Dwgc+bx+Bs6vuKJHHl5kox/BaKbhiXzqQOwK4cO22yElGp2OCmjwVhT3HmxgyPGnJfQ==}
    dev: false

  /buffer/5.7.1:
    resolution: {integrity: sha512-EHcyIPBQ4BSGlvjB16k5KgAJ27CIsHY/2JBmCRReo48y9rQ3MaUzWX3KVlBa4U7MyX02HdVj0K7C3WaB3ju7FQ==}
    dependencies:
      base64-js: 1.5.1
      ieee754: 1.2.1
    dev: false

  /buffer/6.0.3:
    resolution: {integrity: sha512-FTiCpNxtwiZZHEZbcbTIcZjERVICn9yq/pDFkTl95/AxzD1naBctN7YO68riM/gLSDY7sdrMby8hofADYuuqOA==}
    dependencies:
      base64-js: 1.5.1
      ieee754: 1.2.1
    dev: false

  /builtin-modules/2.0.0:
    resolution: {integrity: sha512-3U5kUA5VPsRUA3nofm/BXX7GVHKfxz0hOBAPxXrIvHzlDRkQVqEn6yi8QJegxl4LzOHLdvb7XF5dVawa/VVYBg==}
    engines: {node: '>=4'}
    dev: false

  /builtin-modules/3.2.0:
    resolution: {integrity: sha512-lGzLKcioL90C7wMczpkY0n/oART3MbBa8R9OFGE1rJxoVI86u4WAGfEk8Wjv10eKSyTHVGkSo3bvBylCEtk7LA==}
    engines: {node: '>=6'}
    dev: false

  /bytes/3.1.1:
    resolution: {integrity: sha512-dWe4nWO/ruEOY7HkUJ5gFt1DCFV9zPRoJr8pV0/ASQermOZjtq8jMjOprC0Kd10GLN+l7xaUPvxzJFWtxGu8Fg==}
    engines: {node: '>= 0.8'}
    dev: false

  /caching-transform/4.0.0:
    resolution: {integrity: sha512-kpqOvwXnjjN44D89K5ccQC+RUrsy7jB/XLlRrx0D7/2HNcTPqzsb6XgYoErwko6QsV184CA2YgS1fxDiiDZMWA==}
    engines: {node: '>=8'}
    dependencies:
      hasha: 5.2.2
      make-dir: 3.1.0
      package-hash: 4.0.0
      write-file-atomic: 3.0.3
    dev: false

  /call-bind/1.0.2:
    resolution: {integrity: sha512-7O+FbCihrB5WGbFYesctwmTKae6rOiIzmz1icreWJ+0aA7LJfuqhEso2T9ncpcFtzMQtzXf2QGGueWJGTYsqrA==}
    dependencies:
      function-bind: 1.1.1
      get-intrinsic: 1.1.1
    dev: false

  /callsites/3.1.0:
    resolution: {integrity: sha512-P8BjAsXvZS+VIDUI11hHCQEv74YT67YUi5JJFNWIqL235sBmjX4+qx9Muvls5ivyNENctx46xQLQ3aTuE7ssaQ==}
    engines: {node: '>=6'}
    dev: false

  /camelcase/5.3.1:
    resolution: {integrity: sha512-L28STB170nwWS63UjtlEOE3dldQApaJXZkOI1uMFfzf3rRuPegHaHesyee+YxQ+W6SvRDQV6UrdOdRiR153wJg==}
    engines: {node: '>=6'}
    dev: false

  /caniuse-lite/1.0.30001291:
    resolution: {integrity: sha512-roMV5V0HNGgJ88s42eE70sstqGW/gwFndosYrikHthw98N5tLnOTxFqMLQjZVRxTWFlJ4rn+MsgXrR7MDPY4jA==}
    dev: false

  /chai-as-promised/7.1.1_chai@4.3.4:
    resolution: {integrity: sha512-azL6xMoi+uxu6z4rhWQ1jbdUhOMhis2PvscD/xjLqNMkv3BPPp2JyyuTHOrf9BOosGpNQ11v6BKv/g57RXbiaA==}
    peerDependencies:
      chai: '>= 2.1.2 < 5'
    dependencies:
      chai: 4.3.4
      check-error: 1.0.2
    dev: false

  /chai-exclude/2.1.0_chai@4.3.4:
    resolution: {integrity: sha512-IBnm50Mvl3O1YhPpTgbU8MK0Gw7NHcb18WT2TxGdPKOMtdtZVKLHmQwdvOF7mTlHVQStbXuZKFwkevFtbHjpVg==}
    peerDependencies:
      chai: '>= 4.0.0 < 5'
    dependencies:
      chai: 4.3.4
      fclone: 1.0.11
    dev: false

  /chai-string/1.5.0_chai@4.3.4:
    resolution: {integrity: sha512-sydDC3S3pNAQMYwJrs6dQX0oBQ6KfIPuOZ78n7rocW0eJJlsHPh2t3kwW7xfwYA/1Bf6/arGtSUo16rxR2JFlw==}
    peerDependencies:
      chai: ^4.1.2
    dependencies:
      chai: 4.3.4
    dev: false

  /chai/4.3.4:
    resolution: {integrity: sha512-yS5H68VYOCtN1cjfwumDSuzn/9c+yza4f3reKXlE5rUg7SFcCEy90gJvydNgOYtblyf4Zi6jIWRnXOgErta0KA==}
    engines: {node: '>=4'}
    dependencies:
      assertion-error: 1.1.0
      check-error: 1.0.2
      deep-eql: 3.0.1
      get-func-name: 2.0.0
      pathval: 1.1.1
      type-detect: 4.0.8
    dev: false

  /chalk/1.1.3:
    resolution: {integrity: sha1-qBFcVeSnAv5NFQq9OHKCKn4J/Jg=}
    engines: {node: '>=0.10.0'}
    dependencies:
      ansi-styles: 2.2.1
      escape-string-regexp: 1.0.5
      has-ansi: 2.0.0
      strip-ansi: 3.0.1
      supports-color: 2.0.0
    dev: false

  /chalk/2.4.2:
    resolution: {integrity: sha512-Mti+f9lpJNcwF4tWV8/OrTTtF1gZi+f8FqlyAdouralcFWFQWF2+NgCHShjkCb+IFBLq9buZwE1xckQU4peSuQ==}
    engines: {node: '>=4'}
    dependencies:
      ansi-styles: 3.2.1
      escape-string-regexp: 1.0.5
      supports-color: 5.5.0
    dev: false

  /chalk/4.1.2:
    resolution: {integrity: sha512-oKnbhFyRIXpUuez8iBMmyEa4nbj4IOQyuhc/wy9kY7/WVPcwIO9VA668Pu8RkO7+0G76SLROeyw9CpQ061i4mA==}
    engines: {node: '>=10'}
    dependencies:
      ansi-styles: 4.3.0
      supports-color: 7.2.0
    dev: false

  /charenc/0.0.2:
    resolution: {integrity: sha1-wKHS86cJLgN3S/qD8UwPxXkKhmc=}
    dev: false

  /check-error/1.0.2:
    resolution: {integrity: sha1-V00xLt2Iu13YkS6Sht1sCu1KrII=}
    dev: false

  /check-more-types/2.24.0:
    resolution: {integrity: sha1-FCD/sQ/URNz8ebQ4kbv//TKoRgA=}
    engines: {node: '>= 0.8.0'}
    dev: false

  /chokidar/3.3.0:
    resolution: {integrity: sha512-dGmKLDdT3Gdl7fBUe8XK+gAtGmzy5Fn0XkkWQuYxGIgWVPPse2CxFA5mtrlD0TOHaHjEUqkWNyP1XdHoJES/4A==}
    engines: {node: '>= 8.10.0'}
    dependencies:
      anymatch: 3.1.2
      braces: 3.0.2
      glob-parent: 5.1.2
      is-binary-path: 2.1.0
      is-glob: 4.0.3
      normalize-path: 3.0.0
      readdirp: 3.2.0
    optionalDependencies:
      fsevents: 2.1.3
    dev: false

  /chokidar/3.5.2:
    resolution: {integrity: sha512-ekGhOnNVPgT77r4K/U3GDhu+FQ2S8TnK/s2KbIGXi0SZWuwkZ2QNyfWdZW+TVfn84DpEP7rLeCt2UI6bJ8GwbQ==}
    engines: {node: '>= 8.10.0'}
    dependencies:
      anymatch: 3.1.2
      braces: 3.0.2
      glob-parent: 5.1.2
      is-binary-path: 2.1.0
      is-glob: 4.0.3
      normalize-path: 3.0.0
      readdirp: 3.6.0
    optionalDependencies:
      fsevents: 2.3.2
    dev: false

  /chownr/1.1.4:
    resolution: {integrity: sha512-jJ0bqzaylmJtVnNgzTeSOs8DPavpbYgEr/b0YL8/2GO3xJEhInFmhKMUnEJQjZumK7KXGFhUy89PrsJWlakBVg==}
    dev: false

  /ci-info/2.0.0:
    resolution: {integrity: sha512-5tK7EtrZ0N+OLFMthtqOj4fI2Jeb88C4CAZPu25LDVUgXJ0A3Js4PMGqrn0JU1W0Mh1/Z8wZzYPxqUrXeBboCQ==}
    dev: false

  /clean-stack/2.2.0:
    resolution: {integrity: sha512-4diC9HaTE+KRAMWhDhrGOECgWZxoevMc5TlkObMqNSsVU62PYzXZ/SMTjzyGAFF1YusgxGcSWTEXBhp0CPwQ1A==}
    engines: {node: '>=6'}
    dev: false

  /cliui/5.0.0:
    resolution: {integrity: sha512-PYeGSEmmHM6zvoef2w8TPzlrnNpXIjTipYK780YswmIP9vjxmd6Y2a3CB2Ks6/AU8NHjZugXvo8w3oWM2qnwXA==}
    dependencies:
      string-width: 3.1.0
      strip-ansi: 5.2.0
      wrap-ansi: 5.1.0
    dev: false

  /cliui/6.0.0:
    resolution: {integrity: sha512-t6wbgtoCXvAzst7QgXxJYqPt0usEfbgQdftEPbLL/cvv6HPE5VgvqCuAIDR0NgU52ds6rFwqrgakNLrHEjCbrQ==}
    dependencies:
      string-width: 4.2.3
      strip-ansi: 6.0.1
      wrap-ansi: 6.2.0
    dev: false

  /cliui/7.0.4:
    resolution: {integrity: sha512-OcRE68cOsVMXp1Yvonl/fzkQOyjLSu/8bhPDfQt0e0/Eb283TKP20Fs2MqoPsr9SwA595rRCA+QMzYc9nBP+JQ==}
    dependencies:
      string-width: 4.2.3
      strip-ansi: 6.0.1
      wrap-ansi: 7.0.0
    dev: false

  /cloudevents/4.0.3:
    resolution: {integrity: sha512-FpwsQ0JZzGH1PcJmZTXRQkQSt5YFjwlppUrEUfTU0Ey175IIdYYDCIMeqMIX+qvDUhj8bFDrgU23xWA1JQbR1Q==}
    dependencies:
      ajv: 6.12.6
      uuid: 8.3.2
    dev: false

  /code-point-at/1.1.0:
    resolution: {integrity: sha1-DQcLTQQ6W+ozovGkDi7bPZpMz3c=}
    engines: {node: '>=0.10.0'}
    dev: false

  /color-convert/1.9.3:
    resolution: {integrity: sha512-QfAUtd+vFdAtFQcC8CCyYt1fYWxSqAiK2cSD6zDB8N3cpsEBAvRxp9zOGg6G/SHHJYAT88/az/IuDGALsNVbGg==}
    dependencies:
      color-name: 1.1.3
    dev: false

  /color-convert/2.0.1:
    resolution: {integrity: sha512-RRECPsj7iu/xb5oKYcsFHSppFNnsj/52OVTRKb4zP5onXwVF3zVmmToNcOfGC+CRDpfK/U584fMg38ZHCaElKQ==}
    engines: {node: '>=7.0.0'}
    dependencies:
      color-name: 1.1.4
    dev: false

  /color-name/1.1.3:
    resolution: {integrity: sha1-p9BVi9icQveV3UIyj3QIMcpTvCU=}
    dev: false

  /color-name/1.1.4:
    resolution: {integrity: sha512-dOy+3AuW3a2wNbZHIuMZpTcgjGuLU/uBL/ubcZF9OXbDo8ff4O8yVp5Bf0efS8uEoYo5q4Fx7dY9OgQGXgAsQA==}
    dev: false

  /colors/1.2.5:
    resolution: {integrity: sha512-erNRLao/Y3Fv54qUa0LBB+//Uf3YwMUmdJinN20yMXm9zdKKqH9wt7R9IIVZ+K7ShzfpLV/Zg8+VyrBJYB4lpg==}
    engines: {node: '>=0.1.90'}
    dev: false

  /colors/1.4.0:
    resolution: {integrity: sha512-a+UqTh4kgZg/SlGvfbzDHpgRu7AAQOmmqRHJnxhRZICKFUT91brVhNNt58CMWU9PsBbv3PDCZUHbVxuDiH2mtA==}
    engines: {node: '>=0.1.90'}
    dev: false

  /combined-stream/1.0.8:
    resolution: {integrity: sha512-FQN4MRfuJeHf7cBbBMJFXhKSDq+2kAArBlmRBvcvFE5BB1HZKXtSFASDhdlz9zOYwxh8lDdnvmMOe/+5cdoEdg==}
    engines: {node: '>= 0.8'}
    dependencies:
      delayed-stream: 1.0.0
    dev: false

  /commander/2.20.3:
    resolution: {integrity: sha512-GpVkmM8vF2vQUkj2LvZmD35JxeJOLCwJ9cUkugyk2nuhbv3+mJvpLYYt+0+USMxE+oj+ey/lJEnhZw75x/OMcQ==}
    dev: false

  /common-tags/1.8.0:
    resolution: {integrity: sha512-6P6g0uetGpW/sdyUy/iQQCbFF0kWVMSIVSyYz7Zgjcgh8mgw8PQzDNZeyZ5DQ2gM7LBoZPHmnjz8rUthkBG5tw==}
    engines: {node: '>=4.0.0'}
    dev: false

  /commondir/1.0.1:
    resolution: {integrity: sha1-3dgA2gxmEnOTzKWVDqloo6rxJTs=}
    dev: false

  /component-emitter/1.3.0:
    resolution: {integrity: sha512-Rd3se6QB+sO1TwqZjscQrurpEPIfO0/yYnSin6Q/rD3mOutHvUrCAhJub3r90uNb+SESBuE0QYoB90YdfatsRg==}
    dev: false

  /concat-map/0.0.1:
    resolution: {integrity: sha1-2Klr13/Wjfd5OnMDajug1UBdR3s=}
    dev: false

  /concurrently/6.5.1:
    resolution: {integrity: sha512-FlSwNpGjWQfRwPLXvJ/OgysbBxPkWpiVjy1042b0U7on7S7qwwMIILRj7WTN1mTgqa582bG6NFuScOoh6Zgdag==}
    engines: {node: '>=10.0.0'}
    hasBin: true
    dependencies:
      chalk: 4.1.2
      date-fns: 2.27.0
      lodash: 4.17.21
      rxjs: 6.6.7
      spawn-command: 0.0.2-1
      supports-color: 8.1.1
      tree-kill: 1.2.2
      yargs: 16.2.0
    dev: false

  /connect/3.7.0:
    resolution: {integrity: sha512-ZqRXc+tZukToSNmh5C2iWMSoV3X1YUcPbqEM4DkEG5tNQXrQUZCNVGGv3IuicnkMtPfGf3Xtp8WCXs295iQ1pQ==}
    engines: {node: '>= 0.10.0'}
    dependencies:
      debug: 2.6.9
      finalhandler: 1.1.2
      parseurl: 1.3.3
      utils-merge: 1.0.1
    dev: false

  /console-control-strings/1.1.0:
    resolution: {integrity: sha1-PXz0Rk22RG6mRL9LOVB/mFEAjo4=}
    dev: false

  /content-disposition/0.5.4:
    resolution: {integrity: sha512-FveZTNuGw04cxlAiWbzi6zTAL/lhehaWbTtgluJh4/E95DqMwTmha3KZN1aAWA8cFIhHzMZUvLevkw5Rqk+tSQ==}
    engines: {node: '>= 0.6'}
    dependencies:
      safe-buffer: 5.2.1
    dev: false

  /content-type/1.0.4:
    resolution: {integrity: sha512-hIP3EEPs8tB9AT1L+NUqtwOAps4mk2Zob89MWXMHjHWg9milF/j4osnnQLXBCBFBk/tvIG/tUc9mOUJiPBhPXA==}
    engines: {node: '>= 0.6'}
    dev: false

  /convert-source-map/1.8.0:
    resolution: {integrity: sha512-+OQdjP49zViI/6i7nIJpA8rAl4sV/JdPfU9nZs3VqOwGIgizICvuN2ru6fMd+4llL0tar18UYJXfZ/TWtmhUjA==}
    dependencies:
      safe-buffer: 5.1.2
    dev: false

  /cookie-signature/1.0.6:
    resolution: {integrity: sha1-4wOogrNCzD7oylE6eZmXNNqzriw=}
    dev: false

  /cookie/0.4.1:
    resolution: {integrity: sha512-ZwrFkGJxUR3EIoXtO+yVE69Eb7KlixbaeAWfBQB9vVsNn/o+Yw69gBWSSDK825hQNdN+wF8zELf3dFNl/kxkUA==}
    engines: {node: '>= 0.6'}
    dev: false

  /core-js/2.6.12:
    resolution: {integrity: sha512-Kb2wC0fvsWfQrgk8HU5lW6U/Lcs8+9aaYcy4ZFc6DDlo4nZ7n70dEgE5rtR0oG6ufKDUnrwfWL1mXR5ljDatrQ==}
    deprecated: core-js@<3.4 is no longer maintained and not recommended for usage due to the number of issues. Because of the V8 engine whims, feature detection in old core-js versions could cause a slowdown up to 100x even if nothing is polyfilled. Please, upgrade your dependencies to the actual version of core-js.
    requiresBuild: true
    dev: false

  /core-js/3.20.0:
    resolution: {integrity: sha512-KjbKU7UEfg4YPpskMtMXPhUKn7m/1OdTHTVjy09ScR2LVaoUXe8Jh0UdvN2EKUR6iKTJph52SJP95mAB0MnVLQ==}
    requiresBuild: true
    dev: false

  /core-util-is/1.0.3:
    resolution: {integrity: sha512-ZQBvi1DcpJ4GDqanjucZ2Hj3wEO5pZDS89BWbkcrvdxksJorwUDDZamX9ldFkp9aw2lmBDLgkObEA4DWNJ9FYQ==}
    dev: false

  /cors/2.8.5:
    resolution: {integrity: sha512-KIHbLJqu73RGr/hnbrO9uBeixNGuvSQjul/jdFvS/KFSIH1hWVd1ng7zOHx+YrEfInLG7q4n6GHQ9cDtxv/P6g==}
    engines: {node: '>= 0.10'}
    dependencies:
      object-assign: 4.1.1
      vary: 1.1.2
    dev: false

  /create-require/1.1.1:
    resolution: {integrity: sha512-dcKFX3jn0MpIaXjisoRvexIJVEKzaq7z2rZKxf+MSr9TkdmHmsU4m2lcLojrj/FHl8mk5VxMmYA+ftRkP/3oKQ==}
    dev: false

  /cross-env/7.0.3:
    resolution: {integrity: sha512-+/HKd6EgcQCJGh2PSjZuUitQBQynKor4wrFbRg4DtAgS1aWO+gU52xpH7M9ScGgXSYmAVS9bIJ8EzuaGw0oNAw==}
    engines: {node: '>=10.14', npm: '>=6', yarn: '>=1'}
    hasBin: true
    dependencies:
      cross-spawn: 7.0.3
    dev: false

  /cross-spawn/6.0.5:
    resolution: {integrity: sha512-eTVLrBSt7fjbDygz805pMnstIs2VTBNkRm0qxZd+M7A5XDdxVRWO5MxGBXZhjY4cqLYLdtrGqRf8mBPmzwSpWQ==}
    engines: {node: '>=4.8'}
    dependencies:
      nice-try: 1.0.5
      path-key: 2.0.1
      semver: 5.7.1
      shebang-command: 1.2.0
      which: 1.3.1
    dev: false

  /cross-spawn/7.0.3:
    resolution: {integrity: sha512-iRDPJKUPVEND7dHPO8rkbOnPpyDygcDFtWjpeWNCgy8WP2rXcxXL8TskReQl6OrB2G7+UJrags1q15Fudc7G6w==}
    engines: {node: '>= 8'}
    dependencies:
      path-key: 3.1.1
      shebang-command: 2.0.0
      which: 2.0.2
    dev: false

  /crypt/0.0.2:
    resolution: {integrity: sha1-iNf/fsDfuG9xPch7u0LQRNPmxBs=}
    dev: false

  /csv-parse/5.0.3:
    resolution: {integrity: sha512-86R0WU4aEEF/1fPZKxP3NmDAYC4Ce1t9iFgKPZogG5Lvk4m9WZQkCEsDANktG29jppejwclTtEOzubN2ieCJqw==}
    dev: false

  /custom-event/1.0.1:
    resolution: {integrity: sha1-XQKkaFCt8bSjF5RqOSj8y1v9BCU=}
    dev: false

  /data-uri-to-buffer/4.0.0:
    resolution: {integrity: sha512-Vr3mLBA8qWmcuschSLAOogKgQ/Jwxulv3RNE4FXnYWRGujzrRWQI4m12fQqRkwX06C0KanhLr4hK+GydchZsaA==}
    engines: {node: '>= 12'}
    dev: false

  /date-fns/2.27.0:
    resolution: {integrity: sha512-sj+J0Mo2p2X1e306MHq282WS4/A8Pz/95GIFcsPNMPMZVI3EUrAdSv90al1k+p74WGLCruMXk23bfEDZa71X9Q==}
    engines: {node: '>=0.11'}
    dev: false

  /date-format/2.1.0:
    resolution: {integrity: sha512-bYQuGLeFxhkxNOF3rcMtiZxvCBAquGzZm6oWA1oZ0g2THUzivaRhv8uOhdr19LmoobSOLoIAxeUK2RdbM8IFTA==}
    engines: {node: '>=4.0'}
    dev: false

  /date-format/3.0.0:
    resolution: {integrity: sha512-eyTcpKOcamdhWJXj56DpQMo1ylSQpcGtGKXcU0Tb97+K56/CF5amAqqqNj0+KvA0iw2ynxtHWFsPDSClCxe48w==}
    engines: {node: '>=4.0'}
    dev: false

  /dayjs/1.10.7:
    resolution: {integrity: sha512-P6twpd70BcPK34K26uJ1KT3wlhpuOAPoMwJzpsIWUxHZ7wpmbdZL/hQqBDfz7hGurYSa5PhzdhDHtt319hL3ig==}
    dev: false

  /debounce/1.2.1:
    resolution: {integrity: sha512-XRRe6Glud4rd/ZGQfiV1ruXSfbvfJedlV9Y6zOlP+2K04vBYiJEte6stfFkCP03aMnY5tsipamumUjL14fofug==}
    dev: false

  /debug/2.6.9:
    resolution: {integrity: sha512-bC7ElrdJaJnPbAP+1EotYvqZsb3ecl5wi6Bfi6BJTUcNowp6cvspg0jXznRTKDjm/E7AdgFBVeAPVMNcKGsHMA==}
    dependencies:
      ms: 2.0.0
    dev: false

  /debug/3.2.6:
    resolution: {integrity: sha512-mel+jf7nrtEl5Pn1Qx46zARXKDpBbvzezse7p7LqINmdoIk8PYP5SySaxEmYv6TZ0JyEKA1hsCId6DIhgITtWQ==}
    deprecated: Debug versions >=3.2.0 <3.2.7 || >=4 <4.3.1 have a low-severity ReDos regression when used in a Node.js environment. It is recommended you upgrade to 3.2.7 or 4.3.1. (https://github.com/visionmedia/debug/issues/797)
    dependencies:
      ms: 2.1.3
    dev: false

  /debug/3.2.7:
    resolution: {integrity: sha512-CFjzYYAi4ThfiQvizrFQevTTXHtnCqWfe7x1AhgEscTz6ZbLbfoLRLPugTQyBth6f8ZERVUSyWHFD/7Wu4t1XQ==}
    dependencies:
      ms: 2.1.3
    dev: false

  /debug/4.1.1:
    resolution: {integrity: sha512-pYAIzeRo8J6KPEaJ0VWOh5Pzkbw/RetuzehGM7QRRX5he4fPHx2rdKMB256ehJCkX+XRQm16eZLqLNS8RSZXZw==}
    deprecated: Debug versions >=3.2.0 <3.2.7 || >=4 <4.3.1 have a low-severity ReDos regression when used in a Node.js environment. It is recommended you upgrade to 3.2.7 or 4.3.1. (https://github.com/visionmedia/debug/issues/797)
    dependencies:
      ms: 2.1.3
    dev: false

  /debug/4.3.1:
    resolution: {integrity: sha512-doEwdvm4PCeK4K3RQN2ZC2BYUBaxwLARCqZmMjtF8a51J2Rb0xpVloFRnCODwqjpwnAoao4pelN8l3RJdv3gRQ==}
    engines: {node: '>=6.0'}
    peerDependencies:
      supports-color: '*'
    peerDependenciesMeta:
      supports-color:
        optional: true
    dependencies:
      ms: 2.1.2
    dev: false

  /debug/4.3.3:
    resolution: {integrity: sha512-/zxw5+vh1Tfv+4Qn7a5nsbcJKPaSvCDhojn6FEl9vupwK2VCSDtEiEtqr8DFtzYFOdz63LBkxec7DYuc2jon6Q==}
    engines: {node: '>=6.0'}
    peerDependencies:
      supports-color: '*'
    peerDependenciesMeta:
      supports-color:
        optional: true
    dependencies:
      ms: 2.1.2
    dev: false

  /decamelize/1.2.0:
    resolution: {integrity: sha1-9lNNFRSCabIDUue+4m9QH5oZEpA=}
    engines: {node: '>=0.10.0'}
    dev: false

  /decode-uri-component/0.2.0:
    resolution: {integrity: sha1-6zkTMzRYd1y4TNGh+uBiEGu4dUU=}
    engines: {node: '>=0.10'}
    dev: false

  /decompress-response/4.2.1:
    resolution: {integrity: sha512-jOSne2qbyE+/r8G1VU+G/82LBs2Fs4LAsTiLSHOCOMZQl2OKZ6i8i4IyHemTe+/yIXOtTcRQMzPcgyhoFlqPkw==}
    engines: {node: '>=8'}
    dependencies:
      mimic-response: 2.1.0
    dev: false

  /deep-eql/3.0.1:
    resolution: {integrity: sha512-+QeIQyN5ZuO+3Uk5DYh6/1eKO0m0YmJFGNmFHGACpf1ClL1nmlV/p4gNgbl2pJGxgXb4faqo6UE+M5ACEMyVcw==}
    engines: {node: '>=0.12'}
    dependencies:
      type-detect: 4.0.8
    dev: false

  /deep-extend/0.6.0:
    resolution: {integrity: sha512-LOHxIOaPYdHlJRtCQfDIVZtfw/ufM8+rVj649RIHzcm/vGwQRXFt6OPqIFWsm2XEMrNIEtWR64sY1LEKD2vAOA==}
    engines: {node: '>=4.0.0'}
    dev: false

  /deep-freeze/0.0.1:
    resolution: {integrity: sha1-OgsABd4YZygZ39OM0x+RF5yJPoQ=}
    dev: false

  /deep-is/0.1.4:
    resolution: {integrity: sha512-oIPzksmTg4/MriiaYGO+okXDT7ztn/w3Eptv/+gSIdMdKsJo0u4CfYNFJPy+4SKMuCqGw2wxnA+URMg3t8a/bQ==}
    dev: false

  /deepmerge/4.2.2:
    resolution: {integrity: sha512-FJ3UgI4gIl+PHZm53knsuSFpE+nESMr7M4v9QcgB7S63Kj/6WqMiFQJpBBYz1Pt+66bZpP3Q7Lye0Oo9MPKEdg==}
    engines: {node: '>=0.10.0'}
    dev: false

  /default-require-extensions/3.0.0:
    resolution: {integrity: sha512-ek6DpXq/SCpvjhpFsLFRVtIxJCRw6fUR42lYMVZuUMK7n8eMz4Uh5clckdBjEpLhn/gEBZo7hDJnJcwdKLKQjg==}
    engines: {node: '>=8'}
    dependencies:
      strip-bom: 4.0.0
    dev: false

  /define-lazy-prop/2.0.0:
    resolution: {integrity: sha512-Ds09qNh8yw3khSjiJjiUInaGX9xlqZDY7JVryGxdxV7NPeuqQfplOpQ66yJFZut3jLa5zOwkXw1g9EI2uKh4Og==}
    engines: {node: '>=8'}
    dev: false

  /define-properties/1.1.3:
    resolution: {integrity: sha512-3MqfYKj2lLzdMSf8ZIZE/V+Zuy+BgD6f164e8K2w7dgnpKArBDerGYpM46IYYcjnkdPNMjPk9A6VFB8+3SKlXQ==}
    engines: {node: '>= 0.4'}
    dependencies:
      object-keys: 1.1.1
    dev: false

  /delay/4.4.1:
    resolution: {integrity: sha512-aL3AhqtfhOlT/3ai6sWXeqwnw63ATNpnUiN4HL7x9q+My5QtHlO3OIkasmug9LKzpheLdmUKGRKnYXYAS7FQkQ==}
    engines: {node: '>=6'}
    dev: false

  /delayed-stream/1.0.0:
    resolution: {integrity: sha1-3zrhmayt+31ECqrgsp4icrJOxhk=}
    engines: {node: '>=0.4.0'}
    dev: false

  /delegates/1.0.0:
    resolution: {integrity: sha1-hMbhWbgZBP3KWaDvRM2HDTElD5o=}
    dev: false

  /depd/1.1.2:
    resolution: {integrity: sha1-m81S4UwJd2PnSbJ0xDRu0uVgtak=}
    engines: {node: '>= 0.6'}
    dev: false

  /destroy/1.0.4:
    resolution: {integrity: sha1-l4hXRCxEdJ5CBmE+N5RiBYJqvYA=}
    dev: false

  /detect-libc/1.0.3:
    resolution: {integrity: sha1-+hN8S9aY7fVc1c0CrFWfkaTEups=}
    engines: {node: '>=0.10'}
    hasBin: true
    dev: false

  /devtools-protocol/0.0.901419:
    resolution: {integrity: sha512-4INMPwNm9XRpBukhNbF7OB6fNTTCaI8pzy/fXg0xQzAy5h3zL1P8xT3QazgKqBrb/hAYwIBizqDBZ7GtJE74QQ==}
    dev: false

  /di/0.0.1:
    resolution: {integrity: sha1-gGZJMmzqp8qjMG112YXqJ0i6kTw=}
    dev: false

  /diff/3.5.0:
    resolution: {integrity: sha512-A46qtFgd+g7pDZinpnwiRJtxbC1hpgf0uzP3iG89scHk0AUC7A1TGxf5OiiOUv/JMZR8GOt8hL900hV0bOy5xA==}
    engines: {node: '>=0.3.1'}
    dev: false

  /diff/4.0.2:
    resolution: {integrity: sha512-58lmxKSA4BNyLz+HHMUzlOEpg09FV+ev6ZMe3vJihgdxzgcwZ8VoEEPmALCZG9LmqfVoNMMKpttIYTVG6uDY7A==}
    engines: {node: '>=0.3.1'}
    dev: false

  /dir-glob/3.0.1:
    resolution: {integrity: sha512-WkrWp9GR4KXfKGYzOLmTuGVi1UWFfws377n9cc55/tb6DuqyF6pcQ5AbiHEshaDpY9v6oaSr2XCDidGmMwdzIA==}
    engines: {node: '>=8'}
    dependencies:
      path-type: 4.0.0
    dev: false

  /disparity/3.0.0:
    resolution: {integrity: sha512-n94Rzbv2ambRaFzrnBf34IEiyOdIci7maRpMkoQWB6xFYGA7Nbs0Z5YQzMfTeyQeelv23nayqOcssBoc6rKrgw==}
    engines: {node: '>=8'}
    hasBin: true
    dependencies:
      ansi-styles: 4.3.0
      diff: 4.0.2
    dev: false

  /doctrine/2.1.0:
    resolution: {integrity: sha512-35mSku4ZXK0vfCuHEDAwt55dg2jNajHZ1odvF+8SSr82EsZY4QmXfuWso8oEd8zRhVObSN18aM0CjSdoBX7zIw==}
    engines: {node: '>=0.10.0'}
    dependencies:
      esutils: 2.0.3
    dev: false

  /doctrine/3.0.0:
    resolution: {integrity: sha512-yS+Q5i3hBf7GBkd4KG8a7eBNNWNGLTaEwwYWUijIYM7zrlYDM0BFXHjjPWlWZ1Rg7UaddZeIDmi9jF3HmqiQ2w==}
    engines: {node: '>=6.0.0'}
    dependencies:
      esutils: 2.0.3
    dev: false

  /dom-serialize/2.2.1:
    resolution: {integrity: sha1-ViromZ9Evl6jB29UGdzVnrQ6yVs=}
    dependencies:
      custom-event: 1.0.1
      ent: 2.2.0
      extend: 3.0.2
      void-elements: 2.0.1
    dev: false

  /dom-walk/0.1.2:
    resolution: {integrity: sha512-6QvTW9mrGeIegrFXdtQi9pk7O/nSK6lSdXW2eqUspN5LWD7UTji2Fqw5V2YLjBpHEoU9Xl/eUWNpDeZvoyOv2w==}
    dev: false

  /dotenv/8.6.0:
    resolution: {integrity: sha512-IrPdXQsk2BbzvCBGBOTmmSH5SodmqZNt4ERAZDmW4CT+tL8VtvinqywuANaFu4bOMWki16nqf0e4oC0QIaDr/g==}
    engines: {node: '>=10'}
    dev: false

  /downlevel-dts/0.4.0:
    resolution: {integrity: sha512-nh5vM3n2pRhPwZqh0iWo5gpItPAYEGEWw9yd0YpI+lO60B7A3A6iJlxDbt7kKVNbqBXKsptL+jwE/Yg5Go66WQ==}
    hasBin: true
    dependencies:
      shelljs: 0.8.4
      typescript: 3.9.10
    dev: false

  /ecdsa-sig-formatter/1.0.11:
    resolution: {integrity: sha512-nagl3RYrbNv6kQkeJIpt6NJZy8twLB/2vtz6yN9Z4vRKHN4/QZJIEbqohALSgwKdnksuY3k5Addp5lg8sVoVcQ==}
    dependencies:
      safe-buffer: 5.2.1
    dev: false

  /edge-launcher/1.2.2:
    resolution: {integrity: sha1-60Cq+9Bnpup27/+rBke81VCbN7I=}
    dev: false

  /ee-first/1.1.1:
    resolution: {integrity: sha1-WQxhFWsK4vTwJVcyoViyZrxWsh0=}
    dev: false

  /electron-to-chromium/1.4.24:
    resolution: {integrity: sha512-erwx5r69B/WFfFuF2jcNN0817BfDBdC4765kQ6WltOMuwsimlQo3JTEq0Cle+wpHralwdeX3OfAtw/mHxPK0Wg==}
    dev: false

  /emoji-regex/7.0.3:
    resolution: {integrity: sha512-CwBLREIQ7LvYFB0WyRvwhq5N5qPhc6PMjD6bYggFlI5YyDgl+0vxq5VHbMOFqLg7hfWzmu8T5Z1QofhmTIhItA==}
    dev: false

  /emoji-regex/8.0.0:
    resolution: {integrity: sha512-MSjYzcWNOA0ewAHpz0MxpYFvwg6yjy1NG3xteoqz644VCo/RPgnr1/GGt+ic3iJTzQ8Eu3TdM14SawnVUmGE6A==}
    dev: false

  /encodeurl/1.0.2:
    resolution: {integrity: sha1-rT/0yG7C0CkyL1oCw6mmBslbP1k=}
    engines: {node: '>= 0.8'}
    dev: false

  /end-of-stream/1.4.4:
    resolution: {integrity: sha512-+uw1inIHVPQoaVuHzRyXd21icM+cnt4CzD5rW+NC1wjOUSTOs+Te7FOv7AhN7vS9x/oIyhLP5PR1H+phQAHu5Q==}
    dependencies:
      once: 1.4.0
    dev: false

  /engine.io-parser/5.0.2:
    resolution: {integrity: sha512-wuiO7qO/OEkPJSFueuATIXtrxF7/6GTbAO9QLv7nnbjwZ5tYhLm9zxvLwxstRs0dcT0KUlWTjtIOs1T86jt12g==}
    engines: {node: '>=10.0.0'}
    dependencies:
      base64-arraybuffer: 1.0.1
    dev: false

  /engine.io/6.1.0:
    resolution: {integrity: sha512-ErhZOVu2xweCjEfYcTdkCnEYUiZgkAcBBAhW4jbIvNG8SLU3orAqoJCiytZjYF7eTpVmmCrLDjLIEaPlUAs1uw==}
    engines: {node: '>=10.0.0'}
    dependencies:
      '@types/cookie': 0.4.1
      '@types/cors': 2.8.12
      '@types/node': 17.0.1
      accepts: 1.3.7
      base64id: 2.0.0
      cookie: 0.4.1
      cors: 2.8.5
      debug: 4.3.3
      engine.io-parser: 5.0.2
      ws: 8.2.3
    transitivePeerDependencies:
      - bufferutil
      - supports-color
      - utf-8-validate
    dev: false

  /enquirer/2.3.6:
    resolution: {integrity: sha512-yjNnPr315/FjS4zIsUxYguYUPP2e1NK4d7E7ZOLiyYCcbFBiTMyID+2wvm2w6+pZ/odMA7cRkjhsPbltwBOrLg==}
    engines: {node: '>=8.6'}
    dependencies:
      ansi-colors: 4.1.1
    dev: false

  /ent/2.2.0:
    resolution: {integrity: sha1-6WQhkyWiHQX0RGai9obtbOX13R0=}
    dev: false

  /error-ex/1.3.2:
    resolution: {integrity: sha512-7dFHNmqeFSEt2ZBsCriorKnn3Z2pj+fd9kmI6QoWw4//DL+icEBfc0U7qJCisqrTsKTjw4fNFy2pW9OqStD84g==}
    dependencies:
      is-arrayish: 0.2.1
    dev: false

  /es-abstract/1.19.1:
    resolution: {integrity: sha512-2vJ6tjA/UfqLm2MPs7jxVybLoB8i1t1Jd9R3kISld20sIxPcTbLuggQOUxeWeAvIUkduv/CfMjuh4WmiXr2v9w==}
    engines: {node: '>= 0.4'}
    dependencies:
      call-bind: 1.0.2
      es-to-primitive: 1.2.1
      function-bind: 1.1.1
      get-intrinsic: 1.1.1
      get-symbol-description: 1.0.0
      has: 1.0.3
      has-symbols: 1.0.2
      internal-slot: 1.0.3
      is-callable: 1.2.4
      is-negative-zero: 2.0.2
      is-regex: 1.1.4
      is-shared-array-buffer: 1.0.1
      is-string: 1.0.7
      is-weakref: 1.0.2
      object-inspect: 1.12.0
      object-keys: 1.1.1
      object.assign: 4.1.2
      string.prototype.trimend: 1.0.4
      string.prototype.trimstart: 1.0.4
      unbox-primitive: 1.0.1
    dev: false

  /es-to-primitive/1.2.1:
    resolution: {integrity: sha512-QCOllgZJtaUo9miYBcLChTUaHNjJF3PYs1VidD7AwiEj1kYxKeQTctLAezAOH5ZKRH0g2IgPn6KwB4IT8iRpvA==}
    engines: {node: '>= 0.4'}
    dependencies:
      is-callable: 1.2.4
      is-date-object: 1.0.5
      is-symbol: 1.0.4
    dev: false

  /es6-error/4.1.1:
    resolution: {integrity: sha512-Um/+FxMr9CISWh0bi5Zv0iOD+4cFh5qLeks1qhAopKVAJw3drgKbKySikp7wGhDL0HPeaja0P5ULZrxLkniUVg==}
    dev: false

  /es6-promise/4.2.8:
    resolution: {integrity: sha512-HJDGx5daxeIvxdBxvG2cb9g4tEvwIk3i8+nhX0yGrYmZUzbkdg8QbDevheDB8gd0//uPj4c1EQua8Q+MViT0/w==}
    dev: false

  /escalade/3.1.1:
    resolution: {integrity: sha512-k0er2gUkLf8O0zKJiAhmkTnJlTvINGv7ygDNPbeIsX/TJjGJZHuh9B2UxbsaEkmlEo9MfhrSzmhIlhRlI2GXnw==}
    engines: {node: '>=6'}
    dev: false

  /escape-html/1.0.3:
    resolution: {integrity: sha1-Aljq5NPQwJdN4cFpGI7wBR0dGYg=}
    dev: false

  /escape-quotes/1.0.2:
    resolution: {integrity: sha1-tIltSmz4LdWzP0m3E0CMY4D2zZc=}
    dependencies:
      escape-string-regexp: 1.0.5
    dev: false

  /escape-string-regexp/1.0.5:
    resolution: {integrity: sha1-G2HAViGQqN/2rjuyzwIAyhMLhtQ=}
    engines: {node: '>=0.8.0'}
    dev: false

  /escape-string-regexp/4.0.0:
    resolution: {integrity: sha512-TtpcNJ3XAzx3Gq8sWRzJaVajRs0uVxA2YAkdb1jm2YkPz4G6egUFAyA3n5vtEIZefPk5Wa4UXbKuS5fKkJWdgA==}
    engines: {node: '>=10'}
    dev: false

  /eslint-config-prettier/7.2.0_eslint@7.32.0:
    resolution: {integrity: sha512-rV4Qu0C3nfJKPOAhFujFxB7RMP+URFyQqqOZW9DMRD7ZDTFyjaIlETU3xzHELt++4ugC0+Jm084HQYkkJe+Ivg==}
    hasBin: true
    peerDependencies:
      eslint: '>=7.0.0'
    dependencies:
      eslint: 7.32.0
    dev: false

  /eslint-import-resolver-node/0.3.6:
    resolution: {integrity: sha512-0En0w03NRVMn9Uiyn8YRPDKvWjxCWkslUEhGNTdGx15RvPJYQ+lbOlqrlNI2vEAs4pDYK4f/HN2TbDmk5TP0iw==}
    dependencies:
      debug: 3.2.7
      resolve: 1.20.0
    dev: false

  /eslint-module-utils/2.7.1:
    resolution: {integrity: sha512-fjoetBXQZq2tSTWZ9yWVl2KuFrTZZH3V+9iD1V1RfpDgxzJR+mPd/KZmMiA8gbPqdBzpNiEHOuT7IYEWxrH0zQ==}
    engines: {node: '>=4'}
    dependencies:
      debug: 3.2.7
      find-up: 2.1.0
      pkg-dir: 2.0.0
    dev: false

  /eslint-plugin-es/3.0.1_eslint@7.32.0:
    resolution: {integrity: sha512-GUmAsJaN4Fc7Gbtl8uOBlayo2DqhwWvEzykMHSCZHU3XdJ+NSzzZcVhXh3VxX5icqQ+oQdIEawXX8xkR3mIFmQ==}
    engines: {node: '>=8.10.0'}
    peerDependencies:
      eslint: '>=4.19.1'
    dependencies:
      eslint: 7.32.0
      eslint-utils: 2.1.0
      regexpp: 3.2.0
    dev: false

  /eslint-plugin-import/2.25.3_eslint@7.32.0:
    resolution: {integrity: sha512-RzAVbby+72IB3iOEL8clzPLzL3wpDrlwjsTBAQXgyp5SeTqqY+0bFubwuo+y/HLhNZcXV4XqTBO4LGsfyHIDXg==}
    engines: {node: '>=4'}
    peerDependencies:
      eslint: ^2 || ^3 || ^4 || ^5 || ^6 || ^7.2.0 || ^8
    dependencies:
      array-includes: 3.1.4
      array.prototype.flat: 1.2.5
      debug: 2.6.9
      doctrine: 2.1.0
      eslint: 7.32.0
      eslint-import-resolver-node: 0.3.6
      eslint-module-utils: 2.7.1
      has: 1.0.3
      is-core-module: 2.8.0
      is-glob: 4.0.3
      minimatch: 3.0.4
      object.values: 1.1.5
      resolve: 1.20.0
      tsconfig-paths: 3.12.0
    dev: false

  /eslint-plugin-no-only-tests/2.6.0:
    resolution: {integrity: sha512-T9SmE/g6UV1uZo1oHAqOvL86XWl7Pl2EpRpnLI8g/bkJu+h7XBCB+1LnubRZ2CUQXj805vh4/CYZdnqtVaEo2Q==}
    engines: {node: '>=4.0.0'}
    dev: false

  /eslint-plugin-node/11.1.0_eslint@7.32.0:
    resolution: {integrity: sha512-oUwtPJ1W0SKD0Tr+wqu92c5xuCeQqB3hSCHasn/ZgjFdA9iDGNkNf2Zi9ztY7X+hNuMib23LNGRm6+uN+KLE3g==}
    engines: {node: '>=8.10.0'}
    peerDependencies:
      eslint: '>=5.16.0'
    dependencies:
      eslint: 7.32.0
      eslint-plugin-es: 3.0.1_eslint@7.32.0
      eslint-utils: 2.1.0
      ignore: 5.2.0
      minimatch: 3.0.4
      resolve: 1.20.0
      semver: 6.3.0
    dev: false

  /eslint-plugin-promise/4.3.1:
    resolution: {integrity: sha512-bY2sGqyptzFBDLh/GMbAxfdJC+b0f23ME63FOE4+Jao0oZ3E1LEwFtWJX/1pGMJLiTtrSSern2CRM/g+dfc0eQ==}
    engines: {node: '>=6'}
    dev: false

  /eslint-plugin-tsdoc/0.2.14:
    resolution: {integrity: sha512-fJ3fnZRsdIoBZgzkQjv8vAj6NeeOoFkTfgosj6mKsFjX70QV256sA/wq+y/R2+OL4L8E79VVaVWrPeZnKNe8Ng==}
    dependencies:
      '@microsoft/tsdoc': 0.13.2
      '@microsoft/tsdoc-config': 0.15.2
    dev: false

  /eslint-scope/5.1.1:
    resolution: {integrity: sha512-2NxwbF/hZ0KpepYN0cNbo+FN6XoK7GaHlQhgx/hIZl6Va0bF45RQOOwhLIy8lQDbuCiadSLCBnH2CFYquit5bw==}
    engines: {node: '>=8.0.0'}
    dependencies:
      esrecurse: 4.3.0
      estraverse: 4.3.0
    dev: false

  /eslint-utils/2.1.0:
    resolution: {integrity: sha512-w94dQYoauyvlDc43XnGB8lU3Zt713vNChgt4EWwhXAP2XkBvndfxF0AgIqKOOasjPIPzj9JqgwkwbCYD0/V3Zg==}
    engines: {node: '>=6'}
    dependencies:
      eslint-visitor-keys: 1.3.0
    dev: false

  /eslint-visitor-keys/1.3.0:
    resolution: {integrity: sha512-6J72N8UNa462wa/KFODt/PJ3IU60SDpC3QXC1Hjc1BXXpfL2C9R5+AU7jhe0F6GREqVMh4Juu+NY7xn+6dipUQ==}
    engines: {node: '>=4'}
    dev: false

  /eslint-visitor-keys/2.1.0:
    resolution: {integrity: sha512-0rSmRBzXgDzIsD6mGdJgevzgezI534Cer5L/vyMX0kHzT/jiB43jRhd9YUlMGYLQy2zprNmoT8qasCGtY+QaKw==}
    engines: {node: '>=10'}
    dev: false

  /eslint/7.32.0:
    resolution: {integrity: sha512-VHZ8gX+EDfz+97jGcgyGCyRia/dPOd6Xh9yPv8Bl1+SoaIwD+a/vlrOmGRUyOYu7MwUhc7CxqeaDZU13S4+EpA==}
    engines: {node: ^10.12.0 || >=12.0.0}
    hasBin: true
    dependencies:
      '@babel/code-frame': 7.12.11
      '@eslint/eslintrc': 0.4.3
      '@humanwhocodes/config-array': 0.5.0
      ajv: 6.12.6
      chalk: 4.1.2
      cross-spawn: 7.0.3
      debug: 4.3.3
      doctrine: 3.0.0
      enquirer: 2.3.6
      escape-string-regexp: 4.0.0
      eslint-scope: 5.1.1
      eslint-utils: 2.1.0
      eslint-visitor-keys: 2.1.0
      espree: 7.3.1
      esquery: 1.4.0
      esutils: 2.0.3
      fast-deep-equal: 3.1.3
      file-entry-cache: 6.0.1
      functional-red-black-tree: 1.0.1
      glob-parent: 5.1.2
      globals: 13.12.0
      ignore: 4.0.6
      import-fresh: 3.3.0
      imurmurhash: 0.1.4
      is-glob: 4.0.3
      js-yaml: 3.14.1
      json-stable-stringify-without-jsonify: 1.0.1
      levn: 0.4.1
      lodash.merge: 4.6.2
      minimatch: 3.0.4
      natural-compare: 1.4.0
      optionator: 0.9.1
      progress: 2.0.3
      regexpp: 3.2.0
      semver: 7.3.5
      strip-ansi: 6.0.1
      strip-json-comments: 3.1.1
      table: 6.7.5
      text-table: 0.2.0
      v8-compile-cache: 2.3.0
    transitivePeerDependencies:
      - supports-color
    dev: false

  /esm/3.2.25:
    resolution: {integrity: sha512-U1suiZ2oDVWv4zPO56S0NcR5QriEahGtdN2OR6FiOG4WJvcjBVFB0qI4+eKoWFH483PKGuLuu6V8Z4T5g63UVA==}
    engines: {node: '>=6'}
    dev: false

  /espree/7.3.1:
    resolution: {integrity: sha512-v3JCNCE64umkFpmkFGqzVKsOT0tN1Zr+ueqLZfpV1Ob8e+CEgPWa+OxCoGH3tnhimMKIaBm4m/vaRpJ/krRz2g==}
    engines: {node: ^10.12.0 || >=12.0.0}
    dependencies:
      acorn: 7.4.1
      acorn-jsx: 5.3.2_acorn@7.4.1
      eslint-visitor-keys: 1.3.0
    dev: false

  /esprima/4.0.1:
    resolution: {integrity: sha512-eGuFFw7Upda+g4p+QHvnW0RyTX/SVeJBDM/gCtMARO0cLuT2HcEKnTPvhjV6aGeqrCB/sbNop0Kszm0jsaWU4A==}
    engines: {node: '>=4'}
    hasBin: true
    dev: false

  /esquery/1.4.0:
    resolution: {integrity: sha512-cCDispWt5vHHtwMY2YrAQ4ibFkAL8RbH5YGBnZBc90MolvvfkkQcJro/aZiAQUlQ3qgrYS6D6v8Gc5G5CQsc9w==}
    engines: {node: '>=0.10'}
    dependencies:
      estraverse: 5.3.0
    dev: false

  /esrecurse/4.3.0:
    resolution: {integrity: sha512-KmfKL3b6G+RXvP8N1vr3Tq1kL/oCFgn2NYXEtqP8/L3pKapUA4G8cFVaoF3SU323CD4XypR/ffioHmkti6/Tag==}
    engines: {node: '>=4.0'}
    dependencies:
      estraverse: 5.3.0
    dev: false

  /estraverse/4.3.0:
    resolution: {integrity: sha512-39nnKffWz8xN1BU/2c79n9nB9HDzo0niYUqx6xyqUnyoAnQyyWpOTdZEeiCch8BBu515t4wp9ZmgVfVhn9EBpw==}
    engines: {node: '>=4.0'}
    dev: false

  /estraverse/5.3.0:
    resolution: {integrity: sha512-MMdARuVEQziNTeJD8DgMqmhwR11BRQ/cBP+pLtYdSTnf3MIO8fFeiINEbX36ZdNlfU/7A9f3gUw49B3oQsvwBA==}
    engines: {node: '>=4.0'}
    dev: false

  /estree-walker/0.6.1:
    resolution: {integrity: sha512-SqmZANLWS0mnatqbSfRP5g8OXZC12Fgg1IwNtLsyHDzJizORW4khDfjPqJZsemPWBB2uqykUah5YpQ6epsqC/w==}
    dev: false

  /estree-walker/1.0.1:
    resolution: {integrity: sha512-1fMXF3YP4pZZVozF8j/ZLfvnR8NSIljt56UhbZ5PeeDmmGHpgpdwQt7ITlGvYaQukCvuBRMLEiKiYC+oeIg4cg==}
    dev: false

  /estree-walker/2.0.2:
    resolution: {integrity: sha512-Rfkk/Mp/DL7JVje3u18FxFujQlTNR2q6QfMSMB7AvCBx91NGj/ba3kCfza0f6dVDbw7YlRf/nDrn7pQrCCyQ/w==}
    dev: false

  /esutils/2.0.3:
    resolution: {integrity: sha512-kVscqXk4OCp68SZ0dkgEKVi6/8ij300KBWTJq32P/dYeWTSwK41WyTxalN1eRmA5Z9UU/LX9D7FWSmV9SAYx6g==}
    engines: {node: '>=0.10.0'}
    dev: false

  /etag/1.8.1:
    resolution: {integrity: sha1-Qa4u62XvpiJorr/qg6x9eSmbCIc=}
    engines: {node: '>= 0.6'}
    dev: false

  /event-target-shim/5.0.1:
    resolution: {integrity: sha512-i/2XbnSz/uxRCU6+NdVJgKWDTM427+MqYbkQzD321DuCQJUqOuJKIA0IM2+W2xtYHdKOmZ4dR6fExsd4SXL+WQ==}
    engines: {node: '>=6'}
    dev: false

  /eventemitter3/4.0.7:
    resolution: {integrity: sha512-8guHBZCwKnFhYdHr2ysuRWErTwhoN2X8XELRlrRwpmfeY2jjuUN4taQMsULKUVo1K4DvZl+0pgfyoysHxvmvEw==}
    dev: false

  /events/3.3.0:
    resolution: {integrity: sha512-mQw+2fkQbALzQ7V0MY0IqdnXNOeTtP4r0lN9z7AAawCXgqea7bDii20AYrIBrFd/Hx0M2Ocz6S111CaFkUcb0Q==}
    engines: {node: '>=0.8.x'}
    dev: false

  /execa/5.1.1:
    resolution: {integrity: sha512-8uSpZZocAZRBAPIEINJj3Lo9HyGitllczc27Eh5YYojjMFMn8yHMDMaUHE2Jqfq05D/wucwI4JGURyXt1vchyg==}
    engines: {node: '>=10'}
    dependencies:
      cross-spawn: 7.0.3
      get-stream: 6.0.1
      human-signals: 2.1.0
      is-stream: 2.0.1
      merge-stream: 2.0.0
      npm-run-path: 4.0.1
      onetime: 5.1.2
      signal-exit: 3.0.6
      strip-final-newline: 2.0.0
    dev: false

  /execa/6.0.0:
    resolution: {integrity: sha512-m4wU9j4Z9nXXoqT8RSfl28JSwmMNLFF69OON8H/lL3NeU0tNpGz313bcOfYoBBHokB0dC2tMl3VUcKgHELhL2Q==}
    engines: {node: ^12.20.0 || ^14.13.1 || >=16.0.0}
    dependencies:
      cross-spawn: 7.0.3
      get-stream: 6.0.1
      human-signals: 3.0.1
      is-stream: 3.0.0
      merge-stream: 2.0.0
      npm-run-path: 5.0.1
      onetime: 6.0.0
      signal-exit: 3.0.6
      strip-final-newline: 3.0.0
    dev: false

  /expand-template/2.0.3:
    resolution: {integrity: sha512-XYfuKMvj4O35f/pOXLObndIRvyQ+/+6AhODh+OKWj9S9498pHHn/IMszH+gt0fBCRWMNfk1ZSp5x3AifmnI2vg==}
    engines: {node: '>=6'}
    dev: false

  /expand-tilde/2.0.2:
    resolution: {integrity: sha1-l+gBqgUt8CRU3kawK/YhZCzchQI=}
    engines: {node: '>=0.10.0'}
    dependencies:
      homedir-polyfill: 1.0.3
    dev: false

  /express/4.17.2:
    resolution: {integrity: sha512-oxlxJxcQlYwqPWKVJJtvQiwHgosH/LrLSPA+H4UxpyvSS6jC5aH+5MoHFM+KABgTOt0APue4w66Ha8jCUo9QGg==}
    engines: {node: '>= 0.10.0'}
    dependencies:
      accepts: 1.3.7
      array-flatten: 1.1.1
      body-parser: 1.19.1
      content-disposition: 0.5.4
      content-type: 1.0.4
      cookie: 0.4.1
      cookie-signature: 1.0.6
      debug: 2.6.9
      depd: 1.1.2
      encodeurl: 1.0.2
      escape-html: 1.0.3
      etag: 1.8.1
      finalhandler: 1.1.2
      fresh: 0.5.2
      merge-descriptors: 1.0.1
      methods: 1.1.2
      on-finished: 2.3.0
      parseurl: 1.3.3
      path-to-regexp: 0.1.7
      proxy-addr: 2.0.7
      qs: 6.9.6
      range-parser: 1.2.1
      safe-buffer: 5.2.1
      send: 0.17.2
      serve-static: 1.14.2
      setprototypeof: 1.2.0
      statuses: 1.5.0
      type-is: 1.6.18
      utils-merge: 1.0.1
      vary: 1.1.2
    dev: false

  /extend/3.0.2:
    resolution: {integrity: sha512-fjquC59cD7CyW6urNXK0FBufkZcoiGG80wTuPujX590cB5Ttln20E2UB4S/WARVqhXffZl2LNgS+gQdPIIim/g==}
    dev: false

  /extract-zip/2.0.1:
    resolution: {integrity: sha512-GDhU9ntwuKyGXdZBUgTIe+vXnWj0fppUEtMDL0+idd5Sta8TGpHssn/eusA9mrPr9qNDym6SxAYZjNvCn/9RBg==}
    engines: {node: '>= 10.17.0'}
    hasBin: true
    dependencies:
      debug: 4.3.3
      get-stream: 5.2.0
      yauzl: 2.10.0
    optionalDependencies:
      '@types/yauzl': 2.9.2
    transitivePeerDependencies:
      - supports-color
    dev: false

  /fast-deep-equal/3.1.3:
    resolution: {integrity: sha512-f3qQ9oQy9j2AhBe/H9VC91wLmKBCCU/gDOnKNAYG5hswO7BLKj09Hc5HYNz9cGI++xlpDCIgDaitVs03ATR84Q==}
    dev: false

  /fast-glob/3.2.7:
    resolution: {integrity: sha512-rYGMRwip6lUMvYD3BTScMwT1HtAs2d71SMv66Vrxs0IekGZEjhM0pcMfjQPnknBt2zeCwQMEupiN02ZP4DiT1Q==}
    engines: {node: '>=8'}
    dependencies:
      '@nodelib/fs.stat': 2.0.5
      '@nodelib/fs.walk': 1.2.8
      glob-parent: 5.1.2
      merge2: 1.4.1
      micromatch: 4.0.4
    dev: false

  /fast-json-stable-stringify/2.1.0:
    resolution: {integrity: sha512-lhd/wF+Lk98HZoTCtlVraHtfh5XYijIjalXck7saUtuanSDyLMxnHhSXEDJqHxD7msR8D0uCmqlkwjCV8xvwHw==}
    dev: false

  /fast-levenshtein/2.0.6:
    resolution: {integrity: sha1-PYpcZog6FqMMqGQ+hR8Zuqd5eRc=}
    dev: false

  /fast-xml-parser/3.21.1:
    resolution: {integrity: sha512-FTFVjYoBOZTJekiUsawGsSYV9QL0A+zDYCRj7y34IO6Jg+2IMYEtQa+bbictpdpV8dHxXywqU7C0gRDEOFtBFg==}
    hasBin: true
    dependencies:
      strnum: 1.0.5
    dev: false

  /fastq/1.13.0:
    resolution: {integrity: sha512-YpkpUnK8od0o1hmeSc7UUs/eB/vIPWJYjKck2QKIzAf71Vm1AAQ3EbuZB3g2JIy+pg+ERD0vqI79KyZiB2e2Nw==}
    dependencies:
      reusify: 1.0.4
    dev: false

  /fclone/1.0.11:
    resolution: {integrity: sha1-EOhdo4v+p/xZk0HClu4ddyZu5kA=}
    dev: false

  /fd-slicer/1.1.0:
    resolution: {integrity: sha1-JcfInLH5B3+IkbvmHY85Dq4lbx4=}
    dependencies:
      pend: 1.2.0
    dev: false

  /fetch-blob/3.1.3:
    resolution: {integrity: sha512-ax1Y5I9w+9+JiM+wdHkhBoxew+zG4AJ2SvAD1v1szpddUIiPERVGBxrMcB2ZqW0Y3PP8bOWYv2zqQq1Jp2kqUQ==}
    engines: {node: ^12.20 || >= 14.13}
    dependencies:
      web-streams-polyfill: 3.2.0
    dev: false

  /fetch-mock/9.11.0_node-fetch@3.1.0:
    resolution: {integrity: sha512-PG1XUv+x7iag5p/iNHD4/jdpxL9FtVSqRMUQhPab4hVDt80T1MH5ehzVrL2IdXO9Q2iBggArFvPqjUbHFuI58Q==}
    engines: {node: '>=4.0.0'}
    peerDependencies:
      node-fetch: '*'
    peerDependenciesMeta:
      node-fetch:
        optional: true
    dependencies:
      '@babel/core': 7.16.5
      '@babel/runtime': 7.16.5
      core-js: 3.20.0
      debug: 4.3.3
      glob-to-regexp: 0.4.1
      is-subset: 0.1.1
      lodash.isequal: 4.5.0
      node-fetch: 3.1.0
      path-to-regexp: 2.4.0
      querystring: 0.2.1
      whatwg-url: 6.5.0
    transitivePeerDependencies:
      - supports-color
    dev: false

  /file-entry-cache/6.0.1:
    resolution: {integrity: sha512-7Gps/XWymbLk2QLYK4NzpMOrYjMhdIxXuIvy2QBsLE6ljuodKvdkWs/cpyJJ3CVIVpH0Oi1Hvg1ovbMzLdFBBg==}
    engines: {node: ^10.12.0 || >=12.0.0}
    dependencies:
      flat-cache: 3.0.4
    dev: false

  /file-uri-to-path/1.0.0:
    resolution: {integrity: sha512-0Zt+s3L7Vf1biwWZ29aARiVYLx7iMGnEUl9x33fbB/j3jR81u/O2LbqK+Bm1CDSNDKVtJ/YjwY7TUd5SkeLQLw==}
    dev: false

  /fill-range/7.0.1:
    resolution: {integrity: sha512-qOo9F+dMUmC2Lcb4BbVvnKJxTPjCm+RRpe4gDuGrzkL7mEVl/djYSu2OdQ2Pa302N4oqkSg9ir6jaLWJ2USVpQ==}
    engines: {node: '>=8'}
    dependencies:
      to-regex-range: 5.0.1
    dev: false

  /finalhandler/1.1.2:
    resolution: {integrity: sha512-aAWcW57uxVNrQZqFXjITpW3sIUQmHGG3qSb9mUah9MgMC4NeWhNOlNjXEYq3HjRAvL6arUviZGGJsBg6z0zsWA==}
    engines: {node: '>= 0.8'}
    dependencies:
      debug: 2.6.9
      encodeurl: 1.0.2
      escape-html: 1.0.3
      on-finished: 2.3.0
      parseurl: 1.3.3
      statuses: 1.5.0
      unpipe: 1.0.0
    dev: false

  /find-cache-dir/3.3.2:
    resolution: {integrity: sha512-wXZV5emFEjrridIgED11OoUKLxiYjAcqot/NJdAkOhlJ+vGzwhOAfcG5OX1jP+S0PcjEn8bdMJv+g2jwQ3Onig==}
    engines: {node: '>=8'}
    dependencies:
      commondir: 1.0.1
      make-dir: 3.1.0
      pkg-dir: 4.2.0
    dev: false

  /find-up/2.1.0:
    resolution: {integrity: sha1-RdG35QbHF93UgndaK3eSCjwMV6c=}
    engines: {node: '>=4'}
    dependencies:
      locate-path: 2.0.0
    dev: false

  /find-up/3.0.0:
    resolution: {integrity: sha512-1yD6RmLI1XBfxugvORwlck6f75tYL+iR0jqwsOrOxMZyGYqUuDhJ0l4AXdO1iX/FTs9cBAMEk1gWSEx1kSbylg==}
    engines: {node: '>=6'}
    dependencies:
      locate-path: 3.0.0
    dev: false

  /find-up/4.1.0:
    resolution: {integrity: sha512-PpOwAdQ/YlXQ2vj8a3h8IipDuYRi3wceVQQGYWxNINccq40Anw7BlsEXCMbt1Zt+OLA6Fq9suIpIWD0OsnISlw==}
    engines: {node: '>=8'}
    dependencies:
      locate-path: 5.0.0
      path-exists: 4.0.0
    dev: false

  /flat-cache/3.0.4:
    resolution: {integrity: sha512-dm9s5Pw7Jc0GvMYbshN6zchCA9RgQlzzEZX3vylR9IqFfS8XciblUXOKfW6SiuJ0e13eDYZoZV5wdrev7P3Nwg==}
    engines: {node: ^10.12.0 || >=12.0.0}
    dependencies:
      flatted: 3.2.4
      rimraf: 3.0.2
    dev: false

  /flat/4.1.1:
    resolution: {integrity: sha512-FmTtBsHskrU6FJ2VxCnsDb84wu9zhmO3cUX2kGFb5tuwhfXxGciiT0oRY+cck35QmG+NmGh5eLz6lLCpWTqwpA==}
    hasBin: true
    dependencies:
      is-buffer: 2.0.5
    dev: false

  /flatted/2.0.2:
    resolution: {integrity: sha512-r5wGx7YeOwNWNlCA0wQ86zKyDLMQr+/RB8xy74M4hTphfmjlijTSSXGuH8rnvKZnfT9i+75zmd8jcKdMR4O6jA==}
    dev: false

  /flatted/3.2.4:
    resolution: {integrity: sha512-8/sOawo8tJ4QOBX8YlQBMxL8+RLZfxMQOif9o0KUKTNTjMYElWPE0r/m5VNFxTRd0NSw8qSy8dajrwX4RYI1Hw==}
    dev: false

  /folktale/2.3.2:
    resolution: {integrity: sha512-+8GbtQBwEqutP0v3uajDDoN64K2ehmHd0cjlghhxh0WpcfPzAIjPA03e1VvHlxL02FVGR0A6lwXsNQKn3H1RNQ==}
    dev: false

  /follow-redirects/1.14.6:
    resolution: {integrity: sha512-fhUl5EwSJbbl8AR+uYL2KQDxLkdSjZGR36xy46AO7cOMTrCMON6Sa28FmAnC2tRTDbd/Uuzz3aJBv7EBN7JH8A==}
    engines: {node: '>=4.0'}
    peerDependencies:
      debug: '*'
    peerDependenciesMeta:
      debug:
        optional: true
    dev: false

  /follow-redirects/1.14.6_debug@4.3.3:
    resolution: {integrity: sha512-fhUl5EwSJbbl8AR+uYL2KQDxLkdSjZGR36xy46AO7cOMTrCMON6Sa28FmAnC2tRTDbd/Uuzz3aJBv7EBN7JH8A==}
    engines: {node: '>=4.0'}
    peerDependencies:
      debug: '*'
    peerDependenciesMeta:
      debug:
        optional: true
    dependencies:
      debug: 4.3.3
    dev: false

  /foreach/2.0.5:
    resolution: {integrity: sha1-C+4AUBiusmDQo6865ljdATbsG5k=}
    dev: false

  /foreground-child/2.0.0:
    resolution: {integrity: sha512-dCIq9FpEcyQyXKCkyzmlPTFNgrCzPudOe+mhvJU5zAtlBnGVy2yKxtfsxK2tQBThwq225jcvBjpw1Gr40uzZCA==}
    engines: {node: '>=8.0.0'}
    dependencies:
      cross-spawn: 7.0.3
      signal-exit: 3.0.6
    dev: false

  /form-data/2.5.1:
    resolution: {integrity: sha512-m21N3WOmEEURgk6B9GLOE4RuWOFf28Lhh9qGYeNlGq4VDXUlJy2th2slBNU8Gp8EzloYZOibZJ7t5ecIrFSjVA==}
    engines: {node: '>= 0.12'}
    dependencies:
      asynckit: 0.4.0
      combined-stream: 1.0.8
      mime-types: 2.1.34
    dev: false

  /form-data/3.0.1:
    resolution: {integrity: sha512-RHkBKtLWUVwd7SqRIvCZMEvAMoGUp0XU+seQiZejj0COz3RI3hWP4sCv3gZWWLjJTd7rGwcsF5eKZGii0r/hbg==}
    engines: {node: '>= 6'}
    dependencies:
      asynckit: 0.4.0
      combined-stream: 1.0.8
      mime-types: 2.1.34
    dev: false

  /form-data/4.0.0:
    resolution: {integrity: sha512-ETEklSGi5t0QMZuiXoA/Q6vcnxcLQP5vdugSpuAyi6SVGi2clPPp+xgEhuMaHC+zGgn31Kd235W35f7Hykkaww==}
    engines: {node: '>= 6'}
    dependencies:
      asynckit: 0.4.0
      combined-stream: 1.0.8
      mime-types: 2.1.34
    dev: false

  /formdata-polyfill/4.0.10:
    resolution: {integrity: sha512-buewHzMvYL29jdeQTVILecSaZKnt/RJWjoZCF5OW60Z67/GmSLBkOFM7qh1PI3zFNtJbaZL5eQu1vLfazOwj4g==}
    engines: {node: '>=12.20.0'}
    dependencies:
      fetch-blob: 3.1.3
    dev: false

  /forwarded/0.2.0:
    resolution: {integrity: sha512-buRG0fpBtRHSTCOASe6hD258tEubFoRLb4ZNA6NxMVHNw2gOcwHo9wyablzMzOA5z9xA9L1KNjk/Nt6MT9aYow==}
    engines: {node: '>= 0.6'}
    dev: false

  /fresh/0.5.2:
    resolution: {integrity: sha1-PYyt2Q2XZWn6g1qx+OSyOhBWBac=}
    engines: {node: '>= 0.6'}
    dev: false

  /fromentries/1.3.2:
    resolution: {integrity: sha512-cHEpEQHUg0f8XdtZCc2ZAhrHzKzT0MrFUTcvx+hfxYu7rGMDc5SKoXFh+n4YigxsHXRzc6OrCshdR1bWH6HHyg==}
    dev: false

  /fs-constants/1.0.0:
    resolution: {integrity: sha512-y6OAwoSIf7FyjMIv94u+b5rdheZEjzR63GTyZJm5qh4Bi+2YgwLCcI/fPFZkL5PSixOt6ZNKm+w+Hfp/Bciwow==}
    dev: false

  /fs-extra/7.0.1:
    resolution: {integrity: sha512-YJDaCJZEnBmcbw13fvdAM9AwNOJwOzrE4pqMqBq5nFiEqXUqHwlK4B+3pUw6JNvfSPtX05xFHtYy/1ni01eGCw==}
    engines: {node: '>=6 <7 || >=8'}
    dependencies:
      graceful-fs: 4.2.8
      jsonfile: 4.0.0
      universalify: 0.1.2
    dev: false

  /fs-extra/8.1.0:
    resolution: {integrity: sha512-yhlQgA6mnOJUKOsRUFsgJdQCvkKhcz8tlZG5HBQfReYZy46OwLcY+Zia0mtdHsOo9y/hP+CxMN0TU9QxoOtG4g==}
    engines: {node: '>=6 <7 || >=8'}
    dependencies:
      graceful-fs: 4.2.8
      jsonfile: 4.0.0
      universalify: 0.1.2
    dev: false

  /fs.realpath/1.0.0:
    resolution: {integrity: sha1-FQStJSMVjKpA20onh8sBQRmU6k8=}
    dev: false

  /fsevents/2.1.3:
    resolution: {integrity: sha512-Auw9a4AxqWpa9GUfj370BMPzzyncfBABW8Mab7BGWBYDj4Isgq+cDKtx0i6u9jcX9pQDnswsaaOTgTmA5pEjuQ==}
    engines: {node: ^8.16.0 || ^10.6.0 || >=11.0.0}
    os: [darwin]
    deprecated: '"Please update to latest v2.3 or v2.2"'
    requiresBuild: true
    dev: false
    optional: true

  /fsevents/2.3.2:
    resolution: {integrity: sha512-xiqMQR4xAeHTuB9uWm+fFRcIOgKBMiOBP+eXiyT7jsgVCq1bkVygt00oASowB7EdtpOHaaPgKt812P9ab+DDKA==}
    engines: {node: ^8.16.0 || ^10.6.0 || >=11.0.0}
    os: [darwin]
    requiresBuild: true
    dev: false
    optional: true

  /function-bind/1.1.1:
    resolution: {integrity: sha512-yIovAzMX49sF8Yl58fSCWJ5svSLuaibPxXQJFLmBObTuCr0Mf1KiPopGM9NiFjiYBCbfaa2Fh6breQ6ANVTI0A==}
    dev: false

  /functional-red-black-tree/1.0.1:
    resolution: {integrity: sha1-GwqzvVU7Kg1jmdKcDj6gslIHgyc=}
    dev: false

  /gauge/2.7.4:
    resolution: {integrity: sha1-LANAXHU4w51+s3sxcCLjJfsBi/c=}
    dependencies:
      aproba: 1.2.0
      console-control-strings: 1.1.0
      has-unicode: 2.0.1
      object-assign: 4.1.1
      signal-exit: 3.0.6
      string-width: 1.0.2
      strip-ansi: 3.0.1
      wide-align: 1.1.5
    dev: false

  /gensync/1.0.0-beta.2:
    resolution: {integrity: sha512-3hN7NaskYvMDLQY55gnW3NQ+mesEAepTqlg+VEbj7zzqEMBVNhzcGYYeqFo/TlYz6eQiFcp1HcsCZO+nGgS8zg==}
    engines: {node: '>=6.9.0'}
    dev: false

  /get-caller-file/1.0.3:
    resolution: {integrity: sha512-3t6rVToeoZfYSGd8YoLFR2DJkiQrIiUrGcjvFX2mDw3bn6k2OtwHN0TNCLbBO+w8qTvimhDkv+LSscbJY1vE6w==}
    dev: false

  /get-caller-file/2.0.5:
    resolution: {integrity: sha512-DyFP3BM/3YHTQOCUL/w0OZHR0lpKeGrxotcHWcqNEdnltqFwXVfhEBQ94eIo34AfQpo0rGki4cyIiftY06h2Fg==}
    engines: {node: 6.* || 8.* || >= 10.*}
    dev: false

  /get-func-name/2.0.0:
    resolution: {integrity: sha1-6td0q+5y4gQJQzoGY2YCPdaIekE=}
    dev: false

  /get-intrinsic/1.1.1:
    resolution: {integrity: sha512-kWZrnVM42QCiEA2Ig1bG8zjoIMOgxWwYCEeNdwY6Tv/cOSeGpcoX4pXHfKUxNKVoArnrEr2e9srnAxxGIraS9Q==}
    dependencies:
      function-bind: 1.1.1
      has: 1.0.3
      has-symbols: 1.0.2
    dev: false

  /get-package-type/0.1.0:
    resolution: {integrity: sha512-pjzuKtY64GYfWizNAJ0fr9VqttZkNiK2iS430LtIHzjBEr6bX8Am2zm4sW4Ro5wjWW5cAlRL1qAMTcXbjNAO2Q==}
    engines: {node: '>=8.0.0'}
    dev: false

  /get-stream/5.2.0:
    resolution: {integrity: sha512-nBF+F1rAZVCu/p7rjzgA+Yb4lfYXrpl7a6VmJrU8wF9I1CKvP/QwPNZHnOlwbTkY6dvtFIzFMSyQXbLoTQPRpA==}
    engines: {node: '>=8'}
    dependencies:
      pump: 3.0.0
    dev: false

  /get-stream/6.0.1:
    resolution: {integrity: sha512-ts6Wi+2j3jQjqi70w5AlN8DFnkSwC+MqmxEzdEALB2qXZYV3X/b1CTfgPLGJNMeAWxdPfU8FO1ms3NUfaHCPYg==}
    engines: {node: '>=10'}
    dev: false

  /get-symbol-description/1.0.0:
    resolution: {integrity: sha512-2EmdH1YvIQiZpltCNgkuiUnyukzxM/R6NDJX31Ke3BG1Nq5b0S2PhX59UKi9vZpPDQVdqn+1IcaAwnzTT5vCjw==}
    engines: {node: '>= 0.4'}
    dependencies:
      call-bind: 1.0.2
      get-intrinsic: 1.1.1
    dev: false

  /getos/3.2.1:
    resolution: {integrity: sha512-U56CfOK17OKgTVqozZjUKNdkfEv6jk5WISBJ8SHoagjE6L69zOwl3Z+O8myjY9MEW3i2HPWQBt/LTbCgcC973Q==}
    dependencies:
      async: 3.2.2
    dev: false

  /github-from-package/0.0.0:
    resolution: {integrity: sha1-l/tdlr/eiXMxPyDoKI75oWf6ZM4=}
    dev: false

  /glob-parent/5.1.2:
    resolution: {integrity: sha512-AOIgSQCepiJYwP3ARnGx+5VnTu2HBYdzbGP45eLw1vr3zB3vZLeyed1sC9hnbcOc9/SrMyM5RPQrkGz4aS9Zow==}
    engines: {node: '>= 6'}
    dependencies:
      is-glob: 4.0.3
    dev: false

  /glob-to-regexp/0.4.1:
    resolution: {integrity: sha512-lkX1HJXwyMcprw/5YUZc2s7DrpAiHB21/V+E1rHUrVNokkvB6bqMzT0VfV6/86ZNabt1k14YOIaT7nDvOX3Iiw==}
    dev: false

  /glob/7.1.3:
    resolution: {integrity: sha512-vcfuiIxogLV4DlGBHIUOwI0IbrJ8HWPc4MU7HzviGeNho/UJDfi6B5p3sHeWIQ0KGIU0Jpxi5ZHxemQfLkkAwQ==}
    dependencies:
      fs.realpath: 1.0.0
      inflight: 1.0.6
      inherits: 2.0.4
      minimatch: 3.0.4
      once: 1.4.0
      path-is-absolute: 1.0.1
    dev: false

  /glob/7.2.0:
    resolution: {integrity: sha512-lmLf6gtyrPq8tTjSmrO94wBeQbFR3HbLHbuyD69wuyQkImp2hWqMGB47OX65FBkPffO641IP9jWa1z4ivqG26Q==}
    dependencies:
      fs.realpath: 1.0.0
      inflight: 1.0.6
      inherits: 2.0.4
      minimatch: 3.0.4
      once: 1.4.0
      path-is-absolute: 1.0.1
    dev: false

  /global-modules/1.0.0:
    resolution: {integrity: sha512-sKzpEkf11GpOFuw0Zzjzmt4B4UZwjOcG757PPvrfhxcLFbq0wpsgpOqxpxtxFiCG4DtG93M6XRVbF2oGdev7bg==}
    engines: {node: '>=0.10.0'}
    dependencies:
      global-prefix: 1.0.2
      is-windows: 1.0.2
      resolve-dir: 1.0.1
    dev: false

  /global-prefix/1.0.2:
    resolution: {integrity: sha1-2/dDxsFJklk8ZVVoy2btMsASLr4=}
    engines: {node: '>=0.10.0'}
    dependencies:
      expand-tilde: 2.0.2
      homedir-polyfill: 1.0.3
      ini: 1.3.8
      is-windows: 1.0.2
      which: 1.3.1
    dev: false

  /global/4.4.0:
    resolution: {integrity: sha512-wv/LAoHdRE3BeTGz53FAamhGlPLhlssK45usmGFThIi4XqnBmjKQ16u+RNbP7WvigRZDxUsM0J3gcQ5yicaL0w==}
    dependencies:
      min-document: 2.19.0
      process: 0.11.10
    dev: false

  /globals/11.12.0:
    resolution: {integrity: sha512-WOBp/EEGUiIsJSp7wcv/y6MO+lV9UoncWqxuFfm8eBwzWNgyfBd6Gz+IeKQ9jCmyhoH99g15M3T+QaVHFjizVA==}
    engines: {node: '>=4'}
    dev: false

  /globals/13.12.0:
    resolution: {integrity: sha512-uS8X6lSKN2JumVoXrbUz+uG4BYG+eiawqm3qFcT7ammfbUHeCBoJMlHcec/S3krSk73/AE/f0szYFmgAA3kYZg==}
    engines: {node: '>=8'}
    dependencies:
      type-fest: 0.20.2
    dev: false

  /globby/11.0.4:
    resolution: {integrity: sha512-9O4MVG9ioZJ08ffbcyVYyLOJLk5JQ688pJ4eMGLpdWLHq/Wr1D9BlriLQyL0E+jbkuePVZXYFj47QM/v093wHg==}
    engines: {node: '>=10'}
    dependencies:
      array-union: 2.1.0
      dir-glob: 3.0.1
      fast-glob: 3.2.7
      ignore: 5.2.0
      merge2: 1.4.1
      slash: 3.0.0
    dev: false

  /graceful-fs/4.2.8:
    resolution: {integrity: sha512-qkIilPUYcNhJpd33n0GBXTB1MMPp14TxEsEs0pTrsSVucApsYzW5V+Q8Qxhik6KU3evy+qkAAowTByymK0avdg==}
    dev: false

  /growl/1.10.5:
    resolution: {integrity: sha512-qBr4OuELkhPenW6goKVXiv47US3clb3/IbuWF9KNKEijAy9oeHxU9IgzjvJhHkUzhaj7rOUD7+YGWqUjLp5oSA==}
    engines: {node: '>=4.x'}
    dev: false

  /guid-typescript/1.0.9:
    resolution: {integrity: sha512-Y8T4vYhEfwJOTbouREvG+3XDsjr8E3kIr7uf+JZ0BYloFsttiHU0WfvANVsR7TxNUJa/WpCnw/Ino/p+DeBhBQ==}
    dev: false

  /has-ansi/2.0.0:
    resolution: {integrity: sha1-NPUEnOHs3ysGSa8+8k5F7TVBbZE=}
    engines: {node: '>=0.10.0'}
    dependencies:
      ansi-regex: 2.1.1
    dev: false

  /has-bigints/1.0.1:
    resolution: {integrity: sha512-LSBS2LjbNBTf6287JEbEzvJgftkF5qFkmCo9hDRpAzKhUOlJ+hx8dd4USs00SgsUNwc4617J9ki5YtEClM2ffA==}
    dev: false

  /has-flag/3.0.0:
    resolution: {integrity: sha1-tdRU3CGZriJWmfNGfloH87lVuv0=}
    engines: {node: '>=4'}
    dev: false

  /has-flag/4.0.0:
    resolution: {integrity: sha512-EykJT/Q1KjTWctppgIAgfSO0tKVuZUjhgMr17kqTumMl6Afv3EISleU7qZUzoXDFTAHTDC4NOoG/ZxU3EvlMPQ==}
    engines: {node: '>=8'}
    dev: false

  /has-glob/1.0.0:
    resolution: {integrity: sha1-mqqe7b/7G6OZCnsAEPtnjuAIEgc=}
    engines: {node: '>=0.10.0'}
    dependencies:
      is-glob: 3.1.0
    dev: false

  /has-only/1.1.1:
    resolution: {integrity: sha512-3GuFy9rDw0xvovCHb4SOKiRImbZ+a8boFBUyGNRPVd2mRyQOzYdau5G9nodUXC1ZKYN59hrHFkW1lgBQscYfTg==}
    engines: {node: '>=6'}
    dev: false

  /has-symbols/1.0.2:
    resolution: {integrity: sha512-chXa79rL/UC2KlX17jo3vRGz0azaWEx5tGqZg5pO3NUyEJVB17dMruQlzCCOfUvElghKcm5194+BCRvi2Rv/Gw==}
    engines: {node: '>= 0.4'}
    dev: false

  /has-tostringtag/1.0.0:
    resolution: {integrity: sha512-kFjcSNhnlGV1kyoGk7OXKSawH5JOb/LzUc5w9B02hOTO0dfFRjbHQKvg1d6cf3HbeUmtU9VbbV3qzZ2Teh97WQ==}
    engines: {node: '>= 0.4'}
    dependencies:
      has-symbols: 1.0.2
    dev: false

  /has-unicode/2.0.1:
    resolution: {integrity: sha1-4Ob+aijPUROIVeCG0Wkedx3iqLk=}
    dev: false

  /has/1.0.3:
    resolution: {integrity: sha512-f2dvO0VU6Oej7RkWJGrehjbzMAjFp5/VKPp5tTpWIV4JHHZK1/BxbFRtf/siA2SWTe09caDmVtYYzWEIbBS4zw==}
    engines: {node: '>= 0.4.0'}
    dependencies:
      function-bind: 1.1.1
    dev: false

  /hasha/5.2.2:
    resolution: {integrity: sha512-Hrp5vIK/xr5SkeN2onO32H0MgNZ0f17HRNH39WfL0SYUNOTZ5Lz1TJ8Pajo/87dYGEFlLMm7mIc/k/s6Bvz9HQ==}
    engines: {node: '>=8'}
    dependencies:
      is-stream: 2.0.1
      type-fest: 0.8.1
    dev: false

  /he/1.2.0:
    resolution: {integrity: sha512-F/1DnUGPopORZi0ni+CvrCgHQ5FyEAHRLSApuYWMmrbSwoN2Mn/7k+Gl38gJnR7yyDZk6WLXwiGod1JOWNDKGw==}
    hasBin: true
    dev: false

  /homedir-polyfill/1.0.3:
    resolution: {integrity: sha512-eSmmWE5bZTK2Nou4g0AI3zZ9rswp7GRKoKXS1BLUkvPviOqs4YTN1djQIqrXy9k5gEtdLPy86JjRwsNM9tnDcA==}
    engines: {node: '>=0.10.0'}
    dependencies:
      parse-passwd: 1.0.0
    dev: false

  /hosted-git-info/2.8.9:
    resolution: {integrity: sha512-mxIDAb9Lsm6DoOJ7xH+5+X4y1LU/4Hi50L9C5sIswK3JzULS4bwk1FvjdBgvYR4bzT4tuUQiC15FE2f5HbLvYw==}
    dev: false

  /html-escaper/2.0.2:
    resolution: {integrity: sha512-H2iMtd0I4Mt5eYiapRdIDjp+XzelXQ0tFE4JS7YFwFevXXMmOp9myNrUvCg0D6ws8iqkRPBfKHgbwig1SmlLfg==}
    dev: false

  /http-errors/1.8.1:
    resolution: {integrity: sha512-Kpk9Sm7NmI+RHhnj6OIWDI1d6fIoFAtFt9RLaTMRlg/8w49juAStsrBgp0Dp4OdxdVbRIeKhtCUvoi/RuAhO4g==}
    engines: {node: '>= 0.6'}
    dependencies:
      depd: 1.1.2
      inherits: 2.0.4
      setprototypeof: 1.2.0
      statuses: 1.5.0
      toidentifier: 1.0.1
    dev: false

  /http-proxy-agent/4.0.1:
    resolution: {integrity: sha512-k0zdNgqWTGA6aeIRVpvfVob4fL52dTfaehylg0Y4UvSySvOq/Y+BOyPrgpUrA7HylqvU8vIZGsRuXmspskV0Tg==}
    engines: {node: '>= 6'}
    dependencies:
      '@tootallnate/once': 1.1.2
      agent-base: 6.0.2
      debug: 4.3.3
    transitivePeerDependencies:
      - supports-color
    dev: false

  /http-proxy/1.18.1:
    resolution: {integrity: sha512-7mz/721AbnJwIVbnaSv1Cz3Am0ZLT/UBwkC92VlxhXv/k/BBQfM2fXElQNC27BVGr0uwUpplYPQM9LnaBMR5NQ==}
    engines: {node: '>=8.0.0'}
    dependencies:
      eventemitter3: 4.0.7
      follow-redirects: 1.14.6
      requires-port: 1.0.0
    transitivePeerDependencies:
      - debug
    dev: false

  /http-proxy/1.18.1_debug@4.3.3:
    resolution: {integrity: sha512-7mz/721AbnJwIVbnaSv1Cz3Am0ZLT/UBwkC92VlxhXv/k/BBQfM2fXElQNC27BVGr0uwUpplYPQM9LnaBMR5NQ==}
    engines: {node: '>=8.0.0'}
    dependencies:
      eventemitter3: 4.0.7
      follow-redirects: 1.14.6_debug@4.3.3
      requires-port: 1.0.0
    transitivePeerDependencies:
      - debug
    dev: false

  /https-proxy-agent/5.0.0:
    resolution: {integrity: sha512-EkYm5BcKUGiduxzSt3Eppko+PiNWNEpa4ySk9vTC6wDsQJW9rHSa+UhGNJoRYp7bz6Ht1eaRIa6QaJqO5rCFbA==}
    engines: {node: '>= 6'}
    dependencies:
      agent-base: 6.0.2
      debug: 4.3.3
    transitivePeerDependencies:
      - supports-color
    dev: false

  /human-signals/2.1.0:
    resolution: {integrity: sha512-B4FFZ6q/T2jhhksgkbEW3HBvWIfDW85snkQgawt07S7J5QXTk6BkNV+0yAeZrM5QpMAdYlocGoljn0sJ/WQkFw==}
    engines: {node: '>=10.17.0'}
    dev: false

  /human-signals/3.0.1:
    resolution: {integrity: sha512-rQLskxnM/5OCldHo+wNXbpVgDn5A17CUoKX+7Sokwaknlq7CdSnphy0W39GU8dw59XiCXmFXDg4fRuckQRKewQ==}
    engines: {node: '>=12.20.0'}
    dev: false

  /iconv-lite/0.4.24:
    resolution: {integrity: sha512-v3MXnZAcvnywkTUEZomIActle7RXXeedOR31wwl7VlyoXO4Qi9arvSenNQWne1TcRwhCL1HwLI21bEqdpj8/rA==}
    engines: {node: '>=0.10.0'}
    dependencies:
      safer-buffer: 2.1.2
    dev: false

  /ieee754/1.2.1:
    resolution: {integrity: sha512-dcyqhDvX1C46lXZcVqCpK+FtMRQVdIMN6/Df5js2zouUsqG7I6sFxitIC+7KYK29KdXOLHdu9zL4sFnoVQnqaA==}
    dev: false

  /ignore/4.0.6:
    resolution: {integrity: sha512-cyFDKrqc/YdcWFniJhzI42+AzS+gNwmUzOSFcRCQYwySuBBBy/KjuxWLZ/FHEH6Moq1NizMOBWyTcv8O4OZIMg==}
    engines: {node: '>= 4'}
    dev: false

  /ignore/5.2.0:
    resolution: {integrity: sha512-CmxgYGiEPCLhfLnpPp1MoRmifwEIOgjcHXxOBjv7mY96c+eWScsOP9c112ZyLdWHi0FxHjI+4uVhKYp/gcdRmQ==}
    engines: {node: '>= 4'}
    dev: false

  /import-fresh/3.3.0:
    resolution: {integrity: sha512-veYYhQa+D1QBKznvhUHxb8faxlrwUnxseDAbAp457E0wLNio2bOSKnjYDhMj+YiAq61xrMGhQk9iXVk5FzgQMw==}
    engines: {node: '>=6'}
    dependencies:
      parent-module: 1.0.1
      resolve-from: 4.0.0
    dev: false

  /import-lazy/4.0.0:
    resolution: {integrity: sha512-rKtvo6a868b5Hu3heneU+L4yEQ4jYKLtjpnPeUdK7h0yzXGmyBTypknlkCvHFBqfX9YlorEiMM6Dnq/5atfHkw==}
    engines: {node: '>=8'}
    dev: false

  /imurmurhash/0.1.4:
    resolution: {integrity: sha1-khi5srkoojixPcT7a21XbyMUU+o=}
    engines: {node: '>=0.8.19'}
    dev: false

  /indent-string/4.0.0:
    resolution: {integrity: sha512-EdDDZu4A2OyIK7Lr/2zG+w5jmbuk1DVBnEwREQvBzspBJkCEbRa8GxU1lghYcaGJCnRWibjDXlq779X1/y5xwg==}
    engines: {node: '>=8'}
    dev: false

  /inflight/1.0.6:
    resolution: {integrity: sha1-Sb1jMdfQLQwJvJEKEHW6gWW1bfk=}
    dependencies:
      once: 1.4.0
      wrappy: 1.0.2
    dev: false

  /inherits/2.0.4:
    resolution: {integrity: sha512-k/vGaX4/Yla3WzyMCvTQOXYeIHvqOKtnqBduzTHpzpQZzAskKMhZ2K+EnBiSM9zGSoIFeMpXKxa4dYeZIQqewQ==}
    dev: false

  /ini/1.3.8:
    resolution: {integrity: sha512-JV/yugV2uzW5iMRSiZAyDtQd+nxtUnjeLt0acNdw98kKLrvuRVyB80tsREOE7yvGVgalhZ6RNXCmEHkUKBKxew==}
    dev: false

  /internal-slot/1.0.3:
    resolution: {integrity: sha512-O0DB1JC/sPyZl7cIo78n5dR7eUSwwpYPiXRhTzNxZVAMUuB8vlnRFyLxdrVToks6XPLVnFfbzaVd5WLjhgg+vA==}
    engines: {node: '>= 0.4'}
    dependencies:
      get-intrinsic: 1.1.1
      has: 1.0.3
      side-channel: 1.0.4
    dev: false

  /interpret/1.4.0:
    resolution: {integrity: sha512-agE4QfB2Lkp9uICn7BAqoscw4SZP9kTE2hxiFI3jBPmXJfdqiahTbUuKGsMoN2GtqL9AxhYioAcVvgsb1HvRbA==}
    engines: {node: '>= 0.10'}
    dev: false

  /ip-regex/2.1.0:
    resolution: {integrity: sha1-+ni/XS5pE8kRzp+BnuUUa7bYROk=}
    engines: {node: '>=4'}
    dev: false

  /ipaddr.js/1.9.1:
    resolution: {integrity: sha512-0KI/607xoxSToH7GjN1FfSbLoU0+btTicjsQSWQlh/hZykN8KpmMf7uYwPW3R+akZ6R/w18ZlXSHBYXiYUPO3g==}
    engines: {node: '>= 0.10'}
    dev: false

  /is-arguments/1.1.1:
    resolution: {integrity: sha512-8Q7EARjzEnKpt/PCD7e1cgUS0a6X8u5tdSiMqXhojOdoV9TsMsiO+9VLC5vAmO8N7/GmXn7yjR8qnA6bVAEzfA==}
    engines: {node: '>= 0.4'}
    dependencies:
      call-bind: 1.0.2
      has-tostringtag: 1.0.0
    dev: false

  /is-arrayish/0.2.1:
    resolution: {integrity: sha1-d8mYQFJ6qOyxqLppe4BkWnqSap0=}
    dev: false

  /is-bigint/1.0.4:
    resolution: {integrity: sha512-zB9CruMamjym81i2JZ3UMn54PKGsQzsJeo6xvN3HJJ4CAsQNB6iRutp2To77OfCNuoxspsIhzaPoO1zyCEhFOg==}
    dependencies:
      has-bigints: 1.0.1
    dev: false

  /is-binary-path/2.1.0:
    resolution: {integrity: sha512-ZMERYes6pDydyuGidse7OsHxtbI7WVeUEozgR/g7rd0xUimYNlvZRE/K2MgZTjWy725IfelLeVcEM97mmtRGXw==}
    engines: {node: '>=8'}
    dependencies:
      binary-extensions: 2.2.0
    dev: false

  /is-boolean-object/1.1.2:
    resolution: {integrity: sha512-gDYaKHJmnj4aWxyj6YHyXVpdQawtVLHU5cb+eztPGczf6cjuTdwve5ZIEfgXqH4e57An1D1AKf8CZ3kYrQRqYA==}
    engines: {node: '>= 0.4'}
    dependencies:
      call-bind: 1.0.2
      has-tostringtag: 1.0.0
    dev: false

  /is-buffer/1.1.6:
    resolution: {integrity: sha512-NcdALwpXkTm5Zvvbk7owOUSvVvBKDgKP5/ewfXEznmQFfs4ZRmanOeKBTjRVjka3QFoN6XJ+9F3USqfHqTaU5w==}
    dev: false

  /is-buffer/2.0.5:
    resolution: {integrity: sha512-i2R6zNFDwgEHJyQUtJEk0XFi1i0dPFn/oqjK3/vPCcDeJvW5NQ83V8QbicfF1SupOaB0h8ntgBC2YiE7dfyctQ==}
    engines: {node: '>=4'}
    dev: false

  /is-callable/1.2.4:
    resolution: {integrity: sha512-nsuwtxZfMX67Oryl9LCQ+upnC0Z0BgpwntpS89m1H/TLF0zNfzfLMV/9Wa/6MZsj0acpEjAO0KF1xT6ZdLl95w==}
    engines: {node: '>= 0.4'}
    dev: false

  /is-ci/2.0.0:
    resolution: {integrity: sha512-YfJT7rkpQB0updsdHLGWrvhBJfcfzNNawYDNIyQXJz0IViGf75O8EBPKSdvw2rF+LGCsX4FZ8tcr3b19LcZq4w==}
    hasBin: true
    dependencies:
      ci-info: 2.0.0
    dev: false

  /is-core-module/2.8.0:
    resolution: {integrity: sha512-vd15qHsaqrRL7dtH6QNuy0ndJmRDrS9HAM1CAiSifNUFv4x1a0CCVsj18hJ1mShxIG6T2i1sO78MkP56r0nYRw==}
    dependencies:
      has: 1.0.3
    dev: false

  /is-date-object/1.0.5:
    resolution: {integrity: sha512-9YQaSxsAiSwcvS33MBk3wTCVnWK+HhF8VZR2jRxehM16QcVOdHqPn4VPHmRK4lSr38n9JriurInLcP90xsYNfQ==}
    engines: {node: '>= 0.4'}
    dependencies:
      has-tostringtag: 1.0.0
    dev: false

  /is-docker/2.2.1:
    resolution: {integrity: sha512-F+i2BKsFrH66iaUFc0woD8sLy8getkwTwtOBjvs56Cx4CgJDeKQeqfz8wAYiSb8JOprWhHH5p77PbmYCvvUuXQ==}
    engines: {node: '>=8'}
    hasBin: true
    dev: false

  /is-extglob/2.1.1:
    resolution: {integrity: sha1-qIwCU1eR8C7TfHahueqXc8gz+MI=}
    engines: {node: '>=0.10.0'}
    dev: false

  /is-fullwidth-code-point/1.0.0:
    resolution: {integrity: sha1-754xOG8DGn8NZDr4L95QxFfvAMs=}
    engines: {node: '>=0.10.0'}
    dependencies:
      number-is-nan: 1.0.1
    dev: false

  /is-fullwidth-code-point/2.0.0:
    resolution: {integrity: sha1-o7MKXE8ZkYMWeqq5O+764937ZU8=}
    engines: {node: '>=4'}
    dev: false

  /is-fullwidth-code-point/3.0.0:
    resolution: {integrity: sha512-zymm5+u+sCsSWyD9qNaejV3DFvhCKclKdizYaJUuHA83RLjb7nSuGnddCHGv0hk+KY7BMAlsWeK4Ueg6EV6XQg==}
    engines: {node: '>=8'}
    dev: false

  /is-generator-function/1.0.10:
    resolution: {integrity: sha512-jsEjy9l3yiXEQ+PsXdmBwEPcOxaXWLspKdplFUVI9vq1iZgIekeC0L167qeu86czQaxed3q/Uzuw0swL0irL8A==}
    engines: {node: '>= 0.4'}
    dependencies:
      has-tostringtag: 1.0.0
    dev: false

  /is-glob/3.1.0:
    resolution: {integrity: sha1-e6WuJCF4BKxwcHuWkiVnSGzD6Eo=}
    engines: {node: '>=0.10.0'}
    dependencies:
      is-extglob: 2.1.1
    dev: false

  /is-glob/4.0.3:
    resolution: {integrity: sha512-xelSayHH36ZgE7ZWhli7pW34hNbNl8Ojv5KVmkJD4hBdD3th8Tfk9vYasLM+mXWOZhFkgZfxhLSnrwRr4elSSg==}
    engines: {node: '>=0.10.0'}
    dependencies:
      is-extglob: 2.1.1
    dev: false

  /is-module/1.0.0:
    resolution: {integrity: sha1-Mlj7afeMFNW4FdZkM2tM/7ZEFZE=}
    dev: false

  /is-negative-zero/2.0.2:
    resolution: {integrity: sha512-dqJvarLawXsFbNDeJW7zAz8ItJ9cd28YufuuFzh0G8pNHjJMnY08Dv7sYX2uF5UpQOwieAeOExEYAWWfu7ZZUA==}
    engines: {node: '>= 0.4'}
    dev: false

  /is-number-object/1.0.6:
    resolution: {integrity: sha512-bEVOqiRcvo3zO1+G2lVMy+gkkEm9Yh7cDMRusKKu5ZJKPUYSJwICTKZrNKHA2EbSP0Tu0+6B/emsYNHZyn6K8g==}
    engines: {node: '>= 0.4'}
    dependencies:
      has-tostringtag: 1.0.0
    dev: false

  /is-number/7.0.0:
    resolution: {integrity: sha512-41Cifkg6e8TylSpdtTpeLVMqvSBEVzTttHvERD741+pnZ8ANv0004MRL43QKPDlK9cGvNp6NZWZUBlbGXYxxng==}
    engines: {node: '>=0.12.0'}
    dev: false

  /is-reference/1.2.1:
    resolution: {integrity: sha512-U82MsXXiFIrjCK4otLT+o2NA2Cd2g5MLoOVXUZjIOhLurrRxpEXzI8O0KZHr3IjLvlAH1kTPYSuqer5T9ZVBKQ==}
    dependencies:
      '@types/estree': 0.0.50
    dev: false

  /is-regex/1.1.4:
    resolution: {integrity: sha512-kvRdxDsxZjhzUX07ZnLydzS1TU/TJlTUHHY4YLL87e37oUA49DfkLqgy+VjFocowy29cKvcSiu+kIv728jTTVg==}
    engines: {node: '>= 0.4'}
    dependencies:
      call-bind: 1.0.2
      has-tostringtag: 1.0.0
    dev: false

  /is-shared-array-buffer/1.0.1:
    resolution: {integrity: sha512-IU0NmyknYZN0rChcKhRO1X8LYz5Isj/Fsqh8NJOSf+N/hCOTwy29F32Ik7a+QszE63IdvmwdTPDd6cZ5pg4cwA==}
    dev: false

  /is-stream/2.0.1:
    resolution: {integrity: sha512-hFoiJiTl63nn+kstHGBtewWSKnQLpyb155KHheA1l39uvtO9nWIop1p3udqPcUd/xbF1VLMO4n7OI6p7RbngDg==}
    engines: {node: '>=8'}
    dev: false

  /is-stream/3.0.0:
    resolution: {integrity: sha512-LnQR4bZ9IADDRSkvpqMGvt/tEJWclzklNgSw48V5EAaAeDd6qGvN8ei6k5p0tvxSR171VmGyHuTiAOfxAbr8kA==}
    engines: {node: ^12.20.0 || ^14.13.1 || >=16.0.0}
    dev: false

  /is-string/1.0.7:
    resolution: {integrity: sha512-tE2UXzivje6ofPW7l23cjDOMa09gb7xlAqG6jG5ej6uPV32TlWP3NKPigtaGeHNu9fohccRYvIiZMfOOnOYUtg==}
    engines: {node: '>= 0.4'}
    dependencies:
      has-tostringtag: 1.0.0
    dev: false

  /is-subset/0.1.1:
    resolution: {integrity: sha1-ilkRfZMt4d4A8kX83TnOQ/HpOaY=}
    dev: false

  /is-symbol/1.0.4:
    resolution: {integrity: sha512-C/CPBqKWnvdcxqIARxyOh4v1UUEOCHpgDa0WYgpKDFMszcrPcffg5uhwSgPCLD2WWxmq6isisz87tzT01tuGhg==}
    engines: {node: '>= 0.4'}
    dependencies:
      has-symbols: 1.0.2
    dev: false

  /is-typed-array/1.1.8:
    resolution: {integrity: sha512-HqH41TNZq2fgtGT8WHVFVJhBVGuY3AnP3Q36K8JKXUxSxRgk/d+7NjmwG2vo2mYmXK8UYZKu0qH8bVP5gEisjA==}
    engines: {node: '>= 0.4'}
    dependencies:
      available-typed-arrays: 1.0.5
      call-bind: 1.0.2
      es-abstract: 1.19.1
      foreach: 2.0.5
      has-tostringtag: 1.0.0
    dev: false

  /is-typedarray/1.0.0:
    resolution: {integrity: sha1-5HnICFjfDBsR3dppQPlgEfzaSpo=}
    dev: false

  /is-valid-glob/1.0.0:
    resolution: {integrity: sha1-Kb8+/3Ab4tTTFdusw5vDn+j2Aao=}
    engines: {node: '>=0.10.0'}
    dev: false

  /is-weakref/1.0.2:
    resolution: {integrity: sha512-qctsuLZmIQ0+vSSMfoVvyFe2+GSEvnmZ2ezTup1SBse9+twCCeial6EEi3Nc2KFcf6+qz2FBPnjXsk8xhKSaPQ==}
    dependencies:
      call-bind: 1.0.2
    dev: false

  /is-windows/1.0.2:
    resolution: {integrity: sha512-eXK1UInq2bPmjyX6e3VHIzMLobc4J94i4AWn+Hpq3OU5KkrRC96OAcR3PRJ/pGu6m8TRnBHP9dkXQVsT/COVIA==}
    engines: {node: '>=0.10.0'}
    dev: false

  /is-wsl/2.2.0:
    resolution: {integrity: sha512-fKzAra0rGJUUBwGBgNkHZuToZcn+TtXHpeCgmkMJMMYx1sQDYaCSyjJBSCa2nH1DGm7s3n1oBnohoVTBaN7Lww==}
    engines: {node: '>=8'}
    dependencies:
      is-docker: 2.2.1
    dev: false

  /isarray/0.0.1:
    resolution: {integrity: sha1-ihis/Kmo9Bd+Cav8YDiTmwXR7t8=}
    dev: false

  /isarray/1.0.0:
    resolution: {integrity: sha1-u5NdSFgsuhaMBoNJV6VKPgcSTxE=}
    dev: false

  /isbinaryfile/4.0.8:
    resolution: {integrity: sha512-53h6XFniq77YdW+spoRrebh0mnmTxRPTlcuIArO57lmMdq4uBKFKaeTjnb92oYWrSn/LVL+LT+Hap2tFQj8V+w==}
    engines: {node: '>= 8.0.0'}
    dev: false

  /isexe/2.0.0:
    resolution: {integrity: sha1-6PvzdNxVb/iUehDcsFctYz8s+hA=}
    dev: false

  /istanbul-lib-coverage/3.2.0:
    resolution: {integrity: sha512-eOeJ5BHCmHYvQK7xt9GkdHuzuCGS1Y6g9Gvnx3Ym33fz/HpLRYxiS0wHNr+m/MBC8B647Xt608vCDEvhl9c6Mw==}
    engines: {node: '>=8'}
    dev: false

  /istanbul-lib-hook/3.0.0:
    resolution: {integrity: sha512-Pt/uge1Q9s+5VAZ+pCo16TYMWPBIl+oaNIjgLQxcX0itS6ueeaA+pEfThZpH8WxhFgCiEb8sAJY6MdUKgiIWaQ==}
    engines: {node: '>=8'}
    dependencies:
      append-transform: 2.0.0
    dev: false

  /istanbul-lib-instrument/4.0.3:
    resolution: {integrity: sha512-BXgQl9kf4WTCPCCpmFGoJkz/+uhvm7h7PFKUYxh7qarQd3ER33vHG//qaE8eN25l07YqZPpHXU9I09l/RD5aGQ==}
    engines: {node: '>=8'}
    dependencies:
      '@babel/core': 7.16.5
      '@istanbuljs/schema': 0.1.3
      istanbul-lib-coverage: 3.2.0
      semver: 6.3.0
    transitivePeerDependencies:
      - supports-color
    dev: false

  /istanbul-lib-processinfo/2.0.2:
    resolution: {integrity: sha512-kOwpa7z9hme+IBPZMzQ5vdQj8srYgAtaRqeI48NGmAQ+/5yKiHLV0QbYqQpxsdEF0+w14SoB8YbnHKcXE2KnYw==}
    engines: {node: '>=8'}
    dependencies:
      archy: 1.0.0
      cross-spawn: 7.0.3
      istanbul-lib-coverage: 3.2.0
      make-dir: 3.1.0
      p-map: 3.0.0
      rimraf: 3.0.2
      uuid: 3.4.0
    dev: false

  /istanbul-lib-report/3.0.0:
    resolution: {integrity: sha512-wcdi+uAKzfiGT2abPpKZ0hSU1rGQjUQnLvtY5MpQ7QCTahD3VODhcu4wcfY1YtkGaDD5yuydOLINXsfbus9ROw==}
    engines: {node: '>=8'}
    dependencies:
      istanbul-lib-coverage: 3.2.0
      make-dir: 3.1.0
      supports-color: 7.2.0
    dev: false

  /istanbul-lib-source-maps/4.0.1:
    resolution: {integrity: sha512-n3s8EwkdFIJCG3BPKBYvskgXGoy88ARzvegkitk60NxRdwltLOTaH7CUiMRXvwYorl0Q712iEjcWB+fK/MrWVw==}
    engines: {node: '>=10'}
    dependencies:
      debug: 4.3.3
      istanbul-lib-coverage: 3.2.0
      source-map: 0.6.1
    transitivePeerDependencies:
      - supports-color
    dev: false

  /istanbul-reports/3.1.1:
    resolution: {integrity: sha512-q1kvhAXWSsXfMjCdNHNPKZZv94OlspKnoGv+R9RGbnqOOQ0VbNfLFgQDVgi7hHenKsndGq3/o0OBdzDXthWcNw==}
    engines: {node: '>=8'}
    dependencies:
      html-escaper: 2.0.2
      istanbul-lib-report: 3.0.0
    dev: false

  /its-name/1.0.0:
    resolution: {integrity: sha1-IGXxiD7LVoxl9xEt2/EjQB+uSvA=}
    engines: {node: '>=6'}
    dev: false

  /jest-worker/24.9.0:
    resolution: {integrity: sha512-51PE4haMSXcHohnSMdM42anbvZANYTqMrr52tVKPqqsPJMzoP6FYYDVqahX/HrAoKEKz3uUPzSvKs9A3qR4iVw==}
    engines: {node: '>= 6'}
    dependencies:
      merge-stream: 2.0.0
      supports-color: 6.1.0
    dev: false

  /jju/1.4.0:
    resolution: {integrity: sha1-o6vicYryQaKykE+EpiWXDzia4yo=}
    dev: false

  /js-tokens/4.0.0:
    resolution: {integrity: sha512-RdJUflcE3cUzKiMqQgsCu06FPu9UdIJO0beYbPhHN4k6apgJtifcoCtT9bcxOpYBtpD2kCM6Sbzg4CausW/PKQ==}
    dev: false

  /js-yaml/3.13.1:
    resolution: {integrity: sha512-YfbcO7jXDdyj0DGxYVSlSeQNHbD7XPWvrVWeVUujrQEoZzWJIRrCPoyk6kL6IAjAG2IolMK4T0hNUe0HOUs5Jw==}
    hasBin: true
    dependencies:
      argparse: 1.0.10
      esprima: 4.0.1
    dev: false

  /js-yaml/3.14.1:
    resolution: {integrity: sha512-okMH7OXXJ7YrN9Ok3/SXrnu4iX9yOk+25nqX4imS2npuvTYDmo/QEZoqwZkYaIDk3jVvBOTOIEgEhaLOynBS9g==}
    hasBin: true
    dependencies:
      argparse: 1.0.10
      esprima: 4.0.1
    dev: false

  /jsbi/3.2.5:
    resolution: {integrity: sha512-aBE4n43IPvjaddScbvWRA2YlTzKEynHzu7MqOyTipdHucf/VxS63ViCjxYRg86M8Rxwbt/GfzHl1kKERkt45fQ==}
    dev: false

  /jsesc/2.5.2:
    resolution: {integrity: sha512-OYu7XEzjkCQ3C5Ps3QIZsQfNpqoJyZZA99wd9aWd05NCtC5pWOkShK2mkL6HXQR6/Cy2lbNdPlZBpuQHXE63gA==}
    engines: {node: '>=4'}
    hasBin: true
    dev: false

  /json-parse-better-errors/1.0.2:
    resolution: {integrity: sha512-mrqyZKfX5EhL7hvqcV6WG1yYjnjeuYDzDhhcAAUrq8Po85NBQBJP+ZDUT75qZQ98IkUoBqdkExkukOU7Ts2wrw==}
    dev: false

  /json-schema-traverse/0.4.1:
    resolution: {integrity: sha512-xbbCH5dCYU5T8LcEhhuh7HJ88HXuW3qsI3Y0zOZFKfZEHcpWiHU/Jxzk629Brsab/mMiHQti9wMP+845RPe3Vg==}
    dev: false

  /json-schema-traverse/1.0.0:
    resolution: {integrity: sha512-NM8/P9n3XjXhIZn1lLhkFaACTOURQXjWhV4BA/RnOv8xvgqtqpAX9IO4mRQxSx1Rlo4tqzeqb0sOlruaOy3dug==}
    dev: false

  /json-schema/0.4.0:
    resolution: {integrity: sha512-es94M3nTIfsEPisRafak+HDLfHXnKBhV3vU5eqPcS3flIWqcxJWgXHXiey3YrpaNsanY5ei1VoYEbOzijuq9BA==}
    dev: false

  /json-stable-stringify-without-jsonify/1.0.1:
    resolution: {integrity: sha1-nbe1lJatPzz+8wp1FC0tkwrXJlE=}
    dev: false

  /json-stringify-safe/5.0.1:
    resolution: {integrity: sha1-Epai1Y/UXxmg9s4B1lcB4sc1tus=}
    dev: false

  /json5/1.0.1:
    resolution: {integrity: sha512-aKS4WQjPenRxiQsC93MNfjx+nbF4PAdYzmd/1JIj8HYzqfbu86beTuNgXDzPknWk0n0uARlyewZo4s++ES36Ow==}
    hasBin: true
    dependencies:
      minimist: 1.2.5
    dev: false

  /json5/2.2.0:
    resolution: {integrity: sha512-f+8cldu7X/y7RAJurMEJmdoKXGB/X550w2Nr3tTbezL6RwEE/iMcm+tZnXeoZtKuOq6ft8+CqzEkrIgx1fPoQA==}
    engines: {node: '>=6'}
    hasBin: true
    dependencies:
      minimist: 1.2.5
    dev: false

  /jsonfile/4.0.0:
    resolution: {integrity: sha1-h3Gq4HmbZAdrdmQPygWPnBDjPss=}
    optionalDependencies:
      graceful-fs: 4.2.8
    dev: false

  /jsonwebtoken/8.5.1:
    resolution: {integrity: sha512-XjwVfRS6jTMsqYs0EsuJ4LGxXV14zQybNd4L2r0UvbVnSF9Af8x7p5MzbJ90Ioz/9TI41/hTCvznF/loiSzn8w==}
    engines: {node: '>=4', npm: '>=1.4.28'}
    dependencies:
      jws: 3.2.2
      lodash.includes: 4.3.0
      lodash.isboolean: 3.0.3
      lodash.isinteger: 4.0.4
      lodash.isnumber: 3.0.3
      lodash.isplainobject: 4.0.6
      lodash.isstring: 4.0.1
      lodash.once: 4.1.1
      ms: 2.1.3
      semver: 5.7.1
    dev: false

  /jsrsasign/10.5.1:
    resolution: {integrity: sha512-yW0fq87KNZFw4Pn5ySllXs3ztZAROQZczEheKZTqmiNpCe/Xj9r5NhuAQ7MXTOyEZGJ/+MPHGTsfbgPFaLpwHQ==}
    dev: false

  /jssha/3.2.0:
    resolution: {integrity: sha512-QuruyBENDWdN4tZwJbQq7/eAK85FqrI4oDbXjy5IBhYD+2pTJyBUWZe8ctWaCkrV0gy6AaelgOZZBMeswEa/6Q==}
    dev: false

  /just-extend/4.2.1:
    resolution: {integrity: sha512-g3UB796vUFIY90VIv/WX3L2c8CS2MdWUww3CNrYmqza1Fg0DURc2K/O4YrnklBdQarSJ/y8JnJYDGc+1iumQjg==}
    dev: false

  /jwa/1.4.1:
    resolution: {integrity: sha512-qiLX/xhEEFKUAJ6FiBMbes3w9ATzyk5W7Hvzpa/SLYdxNtng+gcurvrI7TbACjIXlsJyr05/S1oUhZrc63evQA==}
    dependencies:
      buffer-equal-constant-time: 1.0.1
      ecdsa-sig-formatter: 1.0.11
      safe-buffer: 5.2.1
    dev: false

  /jwa/2.0.0:
    resolution: {integrity: sha512-jrZ2Qx916EA+fq9cEAeCROWPTfCwi1IVHqT2tapuqLEVVDKFDENFw1oL+MwrTvH6msKxsd1YTDVw6uKEcsrLEA==}
    dependencies:
      buffer-equal-constant-time: 1.0.1
      ecdsa-sig-formatter: 1.0.11
      safe-buffer: 5.2.1
    dev: false

  /jws/3.2.2:
    resolution: {integrity: sha512-YHlZCB6lMTllWDtSPHz/ZXTsi8S00usEV6v1tjq8tOUZzw7DpSDWVXjXDre6ed1w/pd495ODpHZYSdkRTsa0HA==}
    dependencies:
      jwa: 1.4.1
      safe-buffer: 5.2.1
    dev: false

  /jws/4.0.0:
    resolution: {integrity: sha512-KDncfTmOZoOMTFG4mBlG0qUIOlc03fmzH+ru6RgYVZhPkyiy/92Owlt/8UEN+a4TXR1FQetfIpJE8ApdvdVxTg==}
    dependencies:
      jwa: 2.0.0
      safe-buffer: 5.2.1
    dev: false

  /jwt-decode/2.2.0:
    resolution: {integrity: sha1-fYa9VmefWM5qhHBKZX3TkruoGnk=}
    dev: false

  /karma-chai/0.1.0_chai@4.3.4+karma@6.3.9:
    resolution: {integrity: sha1-vuWtQEAFF4Ea40u5RfdikJEIt5o=}
    peerDependencies:
      chai: '*'
      karma: '>=0.10.9'
    dependencies:
      chai: 4.3.4
      karma: 6.3.9
    dev: false

  /karma-chrome-launcher/3.1.0:
    resolution: {integrity: sha512-3dPs/n7vgz1rxxtynpzZTvb9y/GIaW8xjAwcIGttLbycqoFtI7yo1NGnQi6oFTherRE+GIhCAHZC4vEqWGhNvg==}
    dependencies:
      which: 1.3.1
    dev: false

  /karma-coverage/2.1.0:
    resolution: {integrity: sha512-uIejpnArNFQIovB6EPsKO/T4XofELdJWXcA2ADXztFlKhHbr0Ws6ba7wKTMVWsIhEs4iJxdhQkCQrkkhFJSZCw==}
    engines: {node: '>=10.0.0'}
    dependencies:
      istanbul-lib-coverage: 3.2.0
      istanbul-lib-instrument: 4.0.3
      istanbul-lib-report: 3.0.0
      istanbul-lib-source-maps: 4.0.1
      istanbul-reports: 3.1.1
      minimatch: 3.0.4
    transitivePeerDependencies:
      - supports-color
    dev: false

  /karma-edge-launcher/0.4.2_karma@6.3.9:
    resolution: {integrity: sha512-YAJZb1fmRcxNhMIWYsjLuxwODBjh2cSHgTW/jkVmdpGguJjLbs9ZgIK/tEJsMQcBLUkO+yO4LBbqYxqgGW2HIw==}
    engines: {node: '>=4'}
    peerDependencies:
      karma: '>=0.9'
    dependencies:
      edge-launcher: 1.2.2
      karma: 6.3.9
    dev: false

  /karma-env-preprocessor/0.1.1:
    resolution: {integrity: sha1-u+jIfVnADtt2BwvTwxtLOdXcfhU=}
    dev: false

  /karma-firefox-launcher/1.3.0:
    resolution: {integrity: sha512-Fi7xPhwrRgr+94BnHX0F5dCl1miIW4RHnzjIGxF8GaIEp7rNqX7LSi7ok63VXs3PS/5MQaQMhGxw+bvD+pibBQ==}
    dependencies:
      is-wsl: 2.2.0
    dev: false

  /karma-ie-launcher/1.0.0_karma@6.3.9:
    resolution: {integrity: sha1-SXmGhCxJAZA0bNifVJTKmDDG1Zw=}
    peerDependencies:
      karma: '>=0.9'
    dependencies:
      karma: 6.3.9
      lodash: 4.17.21
    dev: false

  /karma-json-preprocessor/0.3.3_karma@6.3.9:
    resolution: {integrity: sha1-X36ZW+uuS06PCiy1IVBVSq8LHi4=}
    peerDependencies:
      karma: '>=0.9'
    dependencies:
      karma: 6.3.9
    dev: false

  /karma-json-to-file-reporter/1.0.1:
    resolution: {integrity: sha512-kNCi+0UrXAeTJMpMsHkHNbfmlErsYT+/haNakJIhsE/gtj3Jx7zWRg7BTc1HHSbH5KeVXVRJr3/KLB/NHWY7Hg==}
    dependencies:
      json5: 2.2.0
    dev: false

  /karma-junit-reporter/2.0.1_karma@6.3.9:
    resolution: {integrity: sha512-VtcGfE0JE4OE1wn0LK8xxDKaTP7slN8DO3I+4xg6gAi1IoAHAXOJ1V9G/y45Xg6sxdxPOR3THCFtDlAfBo9Afw==}
    engines: {node: '>= 8'}
    peerDependencies:
      karma: '>=0.9'
    dependencies:
      karma: 6.3.9
      path-is-absolute: 1.0.1
      xmlbuilder: 12.0.0
    dev: false

  /karma-mocha-reporter/2.2.5_karma@6.3.9:
    resolution: {integrity: sha1-FRIAlejtgZGG5HoLAS8810GJVWA=}
    peerDependencies:
      karma: '>=0.13'
    dependencies:
      chalk: 2.4.2
      karma: 6.3.9
      log-symbols: 2.2.0
      strip-ansi: 4.0.0
    dev: false

  /karma-mocha/2.0.1:
    resolution: {integrity: sha512-Tzd5HBjm8his2OA4bouAsATYEpZrp9vC7z5E5j4C5Of5Rrs1jY67RAwXNcVmd/Bnk1wgvQRou0zGVLey44G4tQ==}
    dependencies:
      minimist: 1.2.5
    dev: false

  /karma-rollup-preprocessor/7.0.7_rollup@1.32.1:
    resolution: {integrity: sha512-Y1QwsTCiCBp8sSALZdqmqry/mWIWIy0V6zonUIpy+0/D/Kpb2XZvR+JZrWfacQvcvKQdZFJvg6EwlnKtjepu3Q==}
    engines: {node: '>= 8.0.0'}
    peerDependencies:
      rollup: '>= 1.0.0'
    dependencies:
      chokidar: 3.5.2
      debounce: 1.2.1
      rollup: 1.32.1
    dev: false

  /karma-source-map-support/1.4.0:
    resolution: {integrity: sha512-RsBECncGO17KAoJCYXjv+ckIz+Ii9NCi+9enk+rq6XC81ezYkb4/RHE6CTXdA7IOJqoF3wcaLfVG0CPmE5ca6A==}
    dependencies:
      source-map-support: 0.5.21
    dev: false

  /karma-sourcemap-loader/0.3.8:
    resolution: {integrity: sha512-zorxyAakYZuBcHRJE+vbrK2o2JXLFWK8VVjiT/6P+ltLBUGUvqTEkUiQ119MGdOrK7mrmxXHZF1/pfT6GgIZ6g==}
    dependencies:
      graceful-fs: 4.2.8
    dev: false

  /karma/6.3.9:
    resolution: {integrity: sha512-E/MqdLM9uVIhfuyVnrhlGBu4miafBdXEAEqCmwdEMh3n17C7UWC/8Kvm3AYKr91gc7scutekZ0xv6rxRaUCtnw==}
    engines: {node: '>= 10'}
    hasBin: true
    dependencies:
      body-parser: 1.19.1
      braces: 3.0.2
      chokidar: 3.5.2
      colors: 1.4.0
      connect: 3.7.0
      di: 0.0.1
      dom-serialize: 2.2.1
      glob: 7.2.0
      graceful-fs: 4.2.8
      http-proxy: 1.18.1
      isbinaryfile: 4.0.8
      lodash: 4.17.21
      log4js: 6.3.0
      mime: 2.6.0
      minimatch: 3.0.4
      qjobs: 1.2.0
      range-parser: 1.2.1
      rimraf: 3.0.2
      socket.io: 4.4.0
      source-map: 0.6.1
      tmp: 0.2.1
      ua-parser-js: 0.7.31
      yargs: 16.2.0
    transitivePeerDependencies:
      - bufferutil
      - debug
      - supports-color
      - utf-8-validate
    dev: false

  /karma/6.3.9_debug@4.3.3:
    resolution: {integrity: sha512-E/MqdLM9uVIhfuyVnrhlGBu4miafBdXEAEqCmwdEMh3n17C7UWC/8Kvm3AYKr91gc7scutekZ0xv6rxRaUCtnw==}
    engines: {node: '>= 10'}
    hasBin: true
    dependencies:
      body-parser: 1.19.1
      braces: 3.0.2
      chokidar: 3.5.2
      colors: 1.4.0
      connect: 3.7.0
      di: 0.0.1
      dom-serialize: 2.2.1
      glob: 7.2.0
      graceful-fs: 4.2.8
      http-proxy: 1.18.1_debug@4.3.3
      isbinaryfile: 4.0.8
      lodash: 4.17.21
      log4js: 6.3.0
      mime: 2.6.0
      minimatch: 3.0.4
      qjobs: 1.2.0
      range-parser: 1.2.1
      rimraf: 3.0.2
      socket.io: 4.4.0
      source-map: 0.6.1
      tmp: 0.2.1
      ua-parser-js: 0.7.31
      yargs: 16.2.0
    transitivePeerDependencies:
      - bufferutil
      - debug
      - supports-color
      - utf-8-validate
    dev: false

  /keytar/7.7.0:
    resolution: {integrity: sha512-YEY9HWqThQc5q5xbXbRwsZTh2PJ36OSYRjSv3NN2xf5s5dpLTjEZnC2YikR29OaVybf9nQ0dJ/80i40RS97t/A==}
    requiresBuild: true
    dependencies:
      node-addon-api: 3.2.1
      prebuild-install: 6.1.4
    dev: false

  /lazy-ass/1.6.0:
    resolution: {integrity: sha1-eZllXoZGwX8In90YfRUNMyTVRRM=}
    engines: {node: '> 0.8'}
    dev: false

  /levn/0.4.1:
    resolution: {integrity: sha512-+bT2uH4E5LGE7h/n3evcS/sQlJXCpIp6ym8OWJ5eV6+67Dsql/LaaT7qJBAt2rzfoa/5QBGBhxDix1dMt2kQKQ==}
    engines: {node: '>= 0.8.0'}
    dependencies:
      prelude-ls: 1.2.1
      type-check: 0.4.0
    dev: false

  /load-json-file/4.0.0:
    resolution: {integrity: sha1-L19Fq5HjMhYjT9U62rZo607AmTs=}
    engines: {node: '>=4'}
    dependencies:
      graceful-fs: 4.2.8
      parse-json: 4.0.0
      pify: 3.0.0
      strip-bom: 3.0.0
    dev: false

  /locate-path/2.0.0:
    resolution: {integrity: sha1-K1aLJl7slExtnA3pw9u7ygNUzY4=}
    engines: {node: '>=4'}
    dependencies:
      p-locate: 2.0.0
      path-exists: 3.0.0
    dev: false

  /locate-path/3.0.0:
    resolution: {integrity: sha512-7AO748wWnIhNqAuaty2ZWHkQHRSNfPVIsPIfwEOWO22AmaoVrWavlOcMR5nzTLNYvp36X220/maaRsrec1G65A==}
    engines: {node: '>=6'}
    dependencies:
      p-locate: 3.0.0
      path-exists: 3.0.0
    dev: false

  /locate-path/5.0.0:
    resolution: {integrity: sha512-t7hw9pI+WvuwNJXwk5zVHpyhIqzg2qTlklJOf0mVxGSbe3Fp2VieZcduNYjaLDoy6p9uGpQEGWG87WpMKlNq8g==}
    engines: {node: '>=8'}
    dependencies:
      p-locate: 4.1.0
    dev: false

  /lodash.flattendeep/4.4.0:
    resolution: {integrity: sha1-+wMJF/hqMTTlvJvsDWngAT3f7bI=}
    dev: false

  /lodash.get/4.4.2:
    resolution: {integrity: sha1-LRd/ZS+jHpObRDjVNBSZ36OCXpk=}
    dev: false

  /lodash.includes/4.3.0:
    resolution: {integrity: sha1-YLuYqHy5I8aMoeUTJUgzFISfVT8=}
    dev: false

  /lodash.isboolean/3.0.3:
    resolution: {integrity: sha1-bC4XHbKiV82WgC/UOwGyDV9YcPY=}
    dev: false

  /lodash.isequal/4.5.0:
    resolution: {integrity: sha1-QVxEePK8wwEgwizhDtMib30+GOA=}
    dev: false

  /lodash.isinteger/4.0.4:
    resolution: {integrity: sha1-YZwK89A/iwTDH1iChAt3sRzWg0M=}
    dev: false

  /lodash.isnumber/3.0.3:
    resolution: {integrity: sha1-POdoEMWSjQM1IwGsKHMX8RwLH/w=}
    dev: false

  /lodash.isplainobject/4.0.6:
    resolution: {integrity: sha1-fFJqUtibRcRcxpC4gWO+BJf1UMs=}
    dev: false

  /lodash.isstring/4.0.1:
    resolution: {integrity: sha1-1SfftUVuynzJu5XV2ur4i6VKVFE=}
    dev: false

  /lodash.merge/4.6.2:
    resolution: {integrity: sha512-0KpjqXRVvrYyCsX1swR/XTK0va6VQkQM6MNo7PqW77ByjAhoARA8EfrP1N4+KlKj8YS0ZUCtRT/YUuhyYDujIQ==}
    dev: false

  /lodash.once/4.1.1:
    resolution: {integrity: sha1-DdOXEhPHxW34gJd9UEyI+0cal6w=}
    dev: false

  /lodash.sortby/4.7.0:
    resolution: {integrity: sha1-7dFMgk4sycHgsKG0K7UhBRakJDg=}
    dev: false

  /lodash.truncate/4.4.2:
    resolution: {integrity: sha1-WjUNoLERO4N+z//VgSy+WNbq4ZM=}
    dev: false

  /lodash/4.17.21:
    resolution: {integrity: sha512-v2kDEe57lecTulaDIuNTPy3Ry4gLGJ6Z1O3vE1krgXZNrsQ+LFTGHVxVjcXPs17LhbZVGedAJv8XZ1tvj5FvSg==}
    dev: false

  /log-symbols/2.2.0:
    resolution: {integrity: sha512-VeIAFslyIerEJLXHziedo2basKbMKtTw3vfn5IzG0XTjhAVEJyNHnL2p7vc+wBDSdQuUpNw3M2u6xb9QsAY5Eg==}
    engines: {node: '>=4'}
    dependencies:
      chalk: 2.4.2
    dev: false

  /log-symbols/3.0.0:
    resolution: {integrity: sha512-dSkNGuI7iG3mfvDzUuYZyvk5dD9ocYCYzNU6CYDE6+Xqd+gwme6Z00NS3dUh8mq/73HaEtT7m6W+yUPtU6BZnQ==}
    engines: {node: '>=8'}
    dependencies:
      chalk: 2.4.2
    dev: false

  /log4js/6.3.0:
    resolution: {integrity: sha512-Mc8jNuSFImQUIateBFwdOQcmC6Q5maU0VVvdC2R6XMb66/VnT+7WS4D/0EeNMZu1YODmJe5NIn2XftCzEocUgw==}
    engines: {node: '>=8.0'}
    dependencies:
      date-format: 3.0.0
      debug: 4.3.3
      flatted: 2.0.2
      rfdc: 1.3.0
      streamroller: 2.2.4
    transitivePeerDependencies:
      - supports-color
    dev: false

  /long/4.0.0:
    resolution: {integrity: sha512-XsP+KhQif4bjX1kbuSiySJFNAehNxgLb6hPRGJ9QsUr8ajHkuXGdrHmFUTUUXhDwVX2R5bY4JNZEwbUiMhV+MA==}
    dev: false

  /lru-cache/6.0.0:
    resolution: {integrity: sha512-Jo6dJ04CmSjuznwJSS3pUeWmd/H0ffTlkXXgwZi+eq1UCmqQwCh+eLsYOYCwY991i2Fah4h1BEMCx4qThGbsiA==}
    engines: {node: '>=10'}
    dependencies:
      yallist: 4.0.0
    dev: false

  /machina/4.0.2:
    resolution: {integrity: sha512-OOlFrW1rd783S6tF36v5Ie/TM64gfvSl9kYLWL2cPA31J71HHWW3XrgSe1BZSFAPkh8532CMJMLv/s9L2aopiA==}
    engines: {node: '>=0.4.0'}
    dependencies:
      lodash: 4.17.21
    dev: false

  /magic-string/0.25.7:
    resolution: {integrity: sha512-4CrMT5DOHTDk4HYDlzmwu4FVCcIYI8gauveasrdCu2IKIFOJ3f0v/8MDGJCDL9oD2ppz/Av1b0Nj345H9M+XIA==}
    dependencies:
      sourcemap-codec: 1.4.8
    dev: false

  /make-dir/3.1.0:
    resolution: {integrity: sha512-g3FeP20LNwhALb/6Cz6Dd4F2ngze0jz7tbzrD2wAV+o9FeNHe4rL+yK2md0J/fiSf1sa1ADhXqi5+oVwOM/eGw==}
    engines: {node: '>=8'}
    dependencies:
      semver: 6.3.0
    dev: false

  /make-error/1.3.6:
    resolution: {integrity: sha512-s8UhlNe7vPKomQhC1qFelMokr/Sc3AgNbso3n74mVPA5LTZwkB9NlXf4XPamLxJE8h0gh73rM94xvwRT2CVInw==}
    dev: false

  /matched/1.0.2:
    resolution: {integrity: sha512-7ivM1jFZVTOOS77QsR+TtYHH0ecdLclMkqbf5qiJdX2RorqfhsL65QHySPZgDE0ZjHoh+mQUNHTanNXIlzXd0Q==}
    engines: {node: '>= 0.12.0'}
    dependencies:
      arr-union: 3.1.0
      async-array-reduce: 0.2.1
      glob: 7.2.0
      has-glob: 1.0.0
      is-valid-glob: 1.0.0
      resolve-dir: 1.0.1
    dev: false

  /md5/2.3.0:
    resolution: {integrity: sha512-T1GITYmFaKuO91vxyoQMFETst+O71VUPEU3ze5GNzDm0OWdP8v1ziTaAEPUr/3kLsY3Sftgz242A1SetQiDL7g==}
    dependencies:
      charenc: 0.0.2
      crypt: 0.0.2
      is-buffer: 1.1.6
    dev: false

  /media-typer/0.3.0:
    resolution: {integrity: sha1-hxDXrwqmJvj/+hzgAWhUUmMlV0g=}
    engines: {node: '>= 0.6'}
    dev: false

  /memorystream/0.3.1:
    resolution: {integrity: sha1-htcJCzDORV1j+64S3aUaR93K+bI=}
    engines: {node: '>= 0.10.0'}
    dev: false

  /merge-descriptors/1.0.1:
    resolution: {integrity: sha1-sAqqVW3YtEVoFQ7J0blT8/kMu2E=}
    dev: false

  /merge-stream/2.0.0:
    resolution: {integrity: sha512-abv/qOcuPfk3URPfDzmZU1LKmuw8kT+0nIHvKrKgFrwifol/doWcdA4ZqsWQ8ENrFKkd67Mfpo/LovbIUsbt3w==}
    dev: false

  /merge2/1.4.1:
    resolution: {integrity: sha512-8q7VEgMJW4J8tcfVPy8g09NcQwZdbwFEqhe/WZkoIzjn/3TGDwtOCYtXGxA3O8tPzpczCCDgv+P2P5y00ZJOOg==}
    engines: {node: '>= 8'}
    dev: false

  /methods/1.1.2:
    resolution: {integrity: sha1-VSmk1nZUE07cxSZmVoNbD4Ua/O4=}
    engines: {node: '>= 0.6'}
    dev: false

  /micromatch/4.0.4:
    resolution: {integrity: sha512-pRmzw/XUcwXGpD9aI9q/0XOwLNygjETJ8y0ao0wdqprrzDa4YnxLcz7fQRZr8voh8V10kGhABbNcHVk5wHgWwg==}
    engines: {node: '>=8.6'}
    dependencies:
      braces: 3.0.2
      picomatch: 2.3.0
    dev: false

  /mime-db/1.51.0:
    resolution: {integrity: sha512-5y8A56jg7XVQx2mbv1lu49NR4dokRnhZYTtL+KGfaa27uq4pSTXkwQkFJl4pkRMyNFz/EtYDSkiiEHx3F7UN6g==}
    engines: {node: '>= 0.6'}
    dev: false

  /mime-types/2.1.34:
    resolution: {integrity: sha512-6cP692WwGIs9XXdOO4++N+7qjqv0rqxxVvJ3VHPh/Sc9mVZcQP+ZGhkKiTvWMQRr2tbHkJP/Yn7Y0npb3ZBs4A==}
    engines: {node: '>= 0.6'}
    dependencies:
      mime-db: 1.51.0
    dev: false

  /mime/1.6.0:
    resolution: {integrity: sha512-x0Vn8spI+wuJ1O6S7gnbaQg8Pxh4NNHb7KSINmEWKiPE4RKOplvijn+NkmYmmRgP68mc70j2EbeTFRsrswaQeg==}
    engines: {node: '>=4'}
    hasBin: true
    dev: false

  /mime/2.6.0:
    resolution: {integrity: sha512-USPkMeET31rOMiarsBNIHZKLGgvKc/LrjofAnBlOttf5ajRvqiRA8QsenbcooctK6d6Ts6aqZXBA+XbkKthiQg==}
    engines: {node: '>=4.0.0'}
    hasBin: true
    dev: false

  /mimic-fn/2.1.0:
    resolution: {integrity: sha512-OqbOk5oEQeAZ8WXWydlu9HJjz9WVdEIvamMCcXmuqUYjTknH/sqsWvhQ3vgwKFRR1HpjvNBKQ37nbJgYzGqGcg==}
    engines: {node: '>=6'}
    dev: false

  /mimic-fn/4.0.0:
    resolution: {integrity: sha512-vqiC06CuhBTUdZH+RYl8sFrL096vA45Ok5ISO6sE/Mr1jRbGH4Csnhi8f3wKVl7x8mO4Au7Ir9D3Oyv1VYMFJw==}
    engines: {node: '>=12'}
    dev: false

  /mimic-response/2.1.0:
    resolution: {integrity: sha512-wXqjST+SLt7R009ySCglWBCFpjUygmCIfD790/kVbiGmUgfYGuB14PiTd5DwVxSV4NcYHjzMkoj5LjQZwTQLEA==}
    engines: {node: '>=8'}
    dev: false

  /min-document/2.19.0:
    resolution: {integrity: sha1-e9KC4/WELtKVu3SM3Z8f+iyCRoU=}
    dependencies:
      dom-walk: 0.1.2
    dev: false

  /minimatch/3.0.4:
    resolution: {integrity: sha512-yJHVQEhyqPLUTgt9B83PXu6W3rx4MvvHvSUvToogpwoGDOUQ+yDrR0HRot+yOCdCO7u4hX3pWft6kWBBcqh0UA==}
    dependencies:
      brace-expansion: 1.1.11
    dev: false

  /minimist/1.2.5:
    resolution: {integrity: sha512-FM9nNUYrRBAELZQT3xeZQ7fmMOBg6nWNmJKTcgsJeaLstP/UODVpGsr5OhXhhXg6f+qtJ8uiZ+PUxkDWcgIXLw==}
    dev: false

  /mkdirp-classic/0.5.3:
    resolution: {integrity: sha512-gKLcREMhtuZRwRAfqP3RFW+TK4JqApVBtOIftVgjuABpAtpxhPGaDcfvbhNvD0B8iD1oUr/txX35NjcaY6Ns/A==}
    dev: false

  /mkdirp/0.5.5:
    resolution: {integrity: sha512-NKmAlESf6jMGym1++R0Ra7wvhV+wFW63FaSOFPwRahvea0gMUcGUhVeAg/0BC0wiv9ih5NYPB1Wn1UEI1/L+xQ==}
    hasBin: true
    dependencies:
      minimist: 1.2.5
    dev: false

  /mkdirp/1.0.4:
    resolution: {integrity: sha512-vVqVZQyf3WLx2Shd0qJ9xuvqgAyKPLAiqITEtqW0oIUjzo3PePDd6fW9iFz30ef7Ysp/oiWqbhszeGWW2T6Gzw==}
    engines: {node: '>=10'}
    hasBin: true
    dev: false

  /mocha-junit-reporter/2.0.2_mocha@7.2.0:
    resolution: {integrity: sha512-vYwWq5hh3v1lG0gdQCBxwNipBfvDiAM1PHroQRNp96+2l72e9wEUTw+mzoK+O0SudgfQ7WvTQZ9Nh3qkAYAjfg==}
    peerDependencies:
      mocha: '>=2.2.5'
    dependencies:
      debug: 2.6.9
      md5: 2.3.0
      mkdirp: 0.5.5
      mocha: 7.2.0
      strip-ansi: 6.0.1
      xml: 1.0.1
    dev: false

  /mocha/7.2.0:
    resolution: {integrity: sha512-O9CIypScywTVpNaRrCAgoUnJgozpIofjKUYmJhiCIJMiuYnLI6otcb1/kpW9/n/tJODHGZ7i8aLQoDVsMtOKQQ==}
    engines: {node: '>= 8.10.0'}
    hasBin: true
    dependencies:
      ansi-colors: 3.2.3
      browser-stdout: 1.3.1
      chokidar: 3.3.0
      debug: 3.2.6
      diff: 3.5.0
      escape-string-regexp: 1.0.5
      find-up: 3.0.0
      glob: 7.1.3
      growl: 1.10.5
      he: 1.2.0
      js-yaml: 3.13.1
      log-symbols: 3.0.0
      minimatch: 3.0.4
      mkdirp: 0.5.5
      ms: 2.1.1
      node-environment-flags: 1.0.6
      object.assign: 4.1.0
      strip-json-comments: 2.0.1
      supports-color: 6.0.0
      which: 1.3.1
      wide-align: 1.1.3
      yargs: 13.3.2
      yargs-parser: 13.1.2
      yargs-unparser: 1.6.0
    dev: false

  /mock-fs/5.1.2:
    resolution: {integrity: sha512-YkjQkdLulFrz0vD4BfNQdQRVmgycXTV7ykuHMlyv+C8WCHazpkiQRDthwa02kSyo8wKnY9wRptHfQLgmf0eR+A==}
    engines: {node: '>=12.0.0'}
    dev: false

  /mock-require/3.0.3:
    resolution: {integrity: sha512-lLzfLHcyc10MKQnNUCv7dMcoY/2Qxd6wJfbqCcVk3LDb8An4hF6ohk5AztrvgKhJCqj36uyzi/p5se+tvyD+Wg==}
    engines: {node: '>=4.3.0'}
    dependencies:
      get-caller-file: 1.0.3
      normalize-path: 2.1.1
    dev: false

  /module-details-from-path/1.0.3:
    resolution: {integrity: sha1-EUyUlnPiqKNenTV4hSeqN7Z52is=}
    dev: false

  /moment/2.29.1:
    resolution: {integrity: sha512-kHmoybcPV8Sqy59DwNDY3Jefr64lK/by/da0ViFcuA4DH0vQg5Q6Ze5VimxkfQNSC+Mls/Kx53s7TjP1RhFEDQ==}
    dev: false

  /ms/2.0.0:
    resolution: {integrity: sha1-VgiurfwAvmwpAd9fmGF4jeDVl8g=}
    dev: false

  /ms/2.1.1:
    resolution: {integrity: sha512-tgp+dl5cGk28utYktBsrFqA7HKgrhgPsg6Z/EfhWI4gl1Hwq8B/GmY/0oXZ6nF8hDVesS/FpnYaD/kOWhYQvyg==}
    dev: false

  /ms/2.1.2:
    resolution: {integrity: sha512-sGkPx+VjMtmA6MX27oA4FBFELFCZZ4S4XqeGOXCv68tT+jb3vk/RyaKWP0PTKyWtmLSM0b+adUTEvbs1PEaH2w==}
    dev: false

  /ms/2.1.3:
    resolution: {integrity: sha512-6FlzubTLZG3J2a/NVCAleEhjzq5oxgHyaCU9yYXvcLsvoVaHJq/s5xXI6/XXP6tz7R9xAOtHnSO/tXtF3WRTlA==}
    dev: false

  /msal/1.4.15:
    resolution: {integrity: sha512-H/CxkeZJ4laEK6GZ/cDKQoYjBTvDNFK3hDC8mfU8IkuZvKFfFdo9KM89r8spXY7xnBK9SQBAjIuQgwUogeUw7g==}
    engines: {node: '>=0.8.0'}
    dependencies:
      tslib: 1.14.1
    dev: false

  /nan/2.15.0:
    resolution: {integrity: sha512-8ZtvEnA2c5aYCZYd1cvgdnU6cqwixRoYg70xPLWUws5ORTa/lnw+u4amixRS/Ac5U5mQVgp9pnlSUnbNWFaWZQ==}
    dev: false

  /nanoid/3.1.30:
    resolution: {integrity: sha512-zJpuPDwOv8D2zq2WRoMe1HsfZthVewpel9CAvTfc/2mBD1uUT/agc5f7GHGWXlYkFvi1mVxe4IjvP2HNrop7nQ==}
    engines: {node: ^10 || ^12 || ^13.7 || ^14 || >=15.0.1}
    hasBin: true
    dev: false

  /napi-build-utils/1.0.2:
    resolution: {integrity: sha512-ONmRUqK7zj7DWX0D9ADe03wbwOBZxNAfF20PlGfCWQcD3+/MakShIHrMqx9YwPTfxDdF1zLeL+RGZiR9kGMLdg==}
    dev: false

  /natural-compare/1.4.0:
    resolution: {integrity: sha1-Sr6/7tdUHywnrPspvbvRXI1bpPc=}
    dev: false

  /negotiator/0.6.2:
    resolution: {integrity: sha512-hZXc7K2e+PgeI1eDBe/10Ard4ekbfrrqG8Ep+8Jmf4JID2bNg7NvCPOZN+kfF574pFQI7mum2AUqDidoKqcTOw==}
    engines: {node: '>= 0.6'}
    dev: false

  /nice-try/1.0.5:
    resolution: {integrity: sha512-1nh45deeb5olNY7eX82BkPO7SSxR5SSYJiPTrTdFUVYwAl8CKMA5N9PjTYkHiRjisVcxcQ1HXdLhx2qxxJzLNQ==}
    dev: false

  /nise/4.1.0:
    resolution: {integrity: sha512-eQMEmGN/8arp0xsvGoQ+B1qvSkR73B1nWSCh7nOt5neMCtwcQVYQGdzQMhcNscktTsWB54xnlSQFzOAPJD8nXA==}
    dependencies:
      '@sinonjs/commons': 1.8.3
      '@sinonjs/fake-timers': 6.0.1
      '@sinonjs/text-encoding': 0.7.1
      just-extend: 4.2.1
      path-to-regexp: 1.8.0
    dev: false

  /nock/12.0.3:
    resolution: {integrity: sha512-QNb/j8kbFnKCiyqi9C5DD0jH/FubFGj5rt9NQFONXwQm3IPB0CULECg/eS3AU1KgZb/6SwUa4/DTRKhVxkGABw==}
    engines: {node: '>= 10.13'}
    dependencies:
      debug: 4.3.3
      json-stringify-safe: 5.0.1
      lodash: 4.17.21
      propagate: 2.0.1
    transitivePeerDependencies:
      - supports-color
    dev: false

  /node-abi/2.30.1:
    resolution: {integrity: sha512-/2D0wOQPgaUWzVSVgRMx+trKJRC2UG4SUc4oCJoXx9Uxjtp0Vy3/kt7zcbxHF8+Z/pK3UloLWzBISg72brfy1w==}
    dependencies:
      semver: 5.7.1
    dev: false

  /node-abort-controller/3.0.1:
    resolution: {integrity: sha512-/ujIVxthRs+7q6hsdjHMaj8hRG9NuWmwrz+JdRwZ14jdFoKSkm+vDsCbF9PLpnSqjaWQJuTmVtcWHNLr+vrOFw==}
    dev: false

  /node-addon-api/3.2.1:
    resolution: {integrity: sha512-mmcei9JghVNDYydghQmeDX8KoAm0FAiYyIcUt/N4nhyAipB17pllZQDOJD2fotxABnt4Mdz+dKTO7eftLg4d0A==}
    dev: false

  /node-environment-flags/1.0.6:
    resolution: {integrity: sha512-5Evy2epuL+6TM0lCQGpFIj6KwiEsGh1SrHUhTbNX+sLbBtjidPZFAnVK9y5yU1+h//RitLbRHTIMyxQPtxMdHw==}
    dependencies:
      object.getownpropertydescriptors: 2.1.3
      semver: 5.7.1
    dev: false

  /node-fetch/2.6.1:
    resolution: {integrity: sha512-V4aYg89jEoVRxRb2fJdAg8FHvI7cEyYdVAh94HH0UIK8oJxUfkjlDQN9RbMx+bEjP7+ggMiFRprSti032Oipxw==}
    engines: {node: 4.x || >=6.0.0}
    dev: false

  /node-fetch/2.6.6:
    resolution: {integrity: sha512-Z8/6vRlTUChSdIgMa51jxQ4lrw/Jy5SOW10ObaA47/RElsAN2c5Pn8bTgFGWn/ibwzXTE8qwr1Yzx28vsecXEA==}
    engines: {node: 4.x || >=6.0.0}
    dependencies:
      whatwg-url: 5.0.0
    dev: false

  /node-fetch/3.1.0:
    resolution: {integrity: sha512-QU0WbIfMUjd5+MUzQOYhenAazakV7Irh1SGkWCsRzBwvm4fAhzEUaHMJ6QLP7gWT6WO9/oH2zhKMMGMuIrDyKw==}
    engines: {node: ^12.20.0 || ^14.13.1 || >=16.0.0}
    dependencies:
      data-uri-to-buffer: 4.0.0
      fetch-blob: 3.1.3
      formdata-polyfill: 4.0.10
    dev: false

  /node-preload/0.2.1:
    resolution: {integrity: sha512-RM5oyBy45cLEoHqCeh+MNuFAxO0vTFBLskvQbOKnEE7YTTSN4tbN8QWDIPQ6L+WvKsB/qLEGpYe2ZZ9d4W9OIQ==}
    engines: {node: '>=8'}
    dependencies:
      process-on-spawn: 1.0.0
    dev: false

  /node-releases/2.0.1:
    resolution: {integrity: sha512-CqyzN6z7Q6aMeF/ktcMVTzhAHCEpf8SOarwpzpf8pNBY2k5/oM34UHldUwp8VKI7uxct2HxSRdJjBaZeESzcxA==}
    dev: false

  /normalize-package-data/2.5.0:
    resolution: {integrity: sha512-/5CMN3T0R4XTj4DcGaexo+roZSdSFW/0AOOTROrjxzCG1wrWXEsGbRKevjlIL+ZDE4sZlJr5ED4YW0yqmkK+eA==}
    dependencies:
      hosted-git-info: 2.8.9
      resolve: 1.20.0
      semver: 5.7.1
      validate-npm-package-license: 3.0.4
    dev: false

  /normalize-path/2.1.1:
    resolution: {integrity: sha1-GrKLVW4Zg2Oowab35vogE3/mrtk=}
    engines: {node: '>=0.10.0'}
    dependencies:
      remove-trailing-separator: 1.1.0
    dev: false

  /normalize-path/3.0.0:
    resolution: {integrity: sha512-6eZs5Ls3WtCisHWp9S2GUy8dqkpGi4BVSz3GaqiE6ezub0512ESztXUwUB6C6IKbQkY2Pnb/mD4WYojCRwcwLA==}
    engines: {node: '>=0.10.0'}
    dev: false

  /npm-run-all/4.1.5:
    resolution: {integrity: sha512-Oo82gJDAVcaMdi3nuoKFavkIHBRVqQ1qvMb+9LHk/cF4P6B2m8aP04hGf7oL6wZ9BuGwX1onlLhpuoofSyoQDQ==}
    engines: {node: '>= 4'}
    hasBin: true
    dependencies:
      ansi-styles: 3.2.1
      chalk: 2.4.2
      cross-spawn: 6.0.5
      memorystream: 0.3.1
      minimatch: 3.0.4
      pidtree: 0.3.1
      read-pkg: 3.0.0
      shell-quote: 1.7.3
      string.prototype.padend: 3.1.3
    dev: false

  /npm-run-path/4.0.1:
    resolution: {integrity: sha512-S48WzZW777zhNIrn7gxOlISNAqi9ZC/uQFnRdbeIHhZhCA6UqpkOT8T1G7BvfdgP4Er8gF4sUbaS0i7QvIfCWw==}
    engines: {node: '>=8'}
    dependencies:
      path-key: 3.1.1
    dev: false

  /npm-run-path/5.0.1:
    resolution: {integrity: sha512-ybBJQUSyFwEEhqO2lXmyKOl9ucHtyZBWVM0h0FiMfT/+WKxCUZFa95qAR2X3w/w6oigN3B0b2UNHZbD+kdfD5w==}
    engines: {node: ^12.20.0 || ^14.13.1 || >=16.0.0}
    dependencies:
      path-key: 4.0.0
    dev: false

  /npmlog/4.1.2:
    resolution: {integrity: sha512-2uUqazuKlTaSI/dC8AzicUck7+IrEaOnN/e0jd3Xtt1KcGpwx30v50mL7oPyr/h9bL3E4aZccVwpwP+5W9Vjkg==}
    dependencies:
      are-we-there-yet: 1.1.7
      console-control-strings: 1.1.0
      gauge: 2.7.4
      set-blocking: 2.0.0
    dev: false

  /number-is-nan/1.0.1:
    resolution: {integrity: sha1-CXtgK1NCKlIsGvuHkDGDNpQaAR0=}
    engines: {node: '>=0.10.0'}
    dev: false

  /nyc/15.1.0:
    resolution: {integrity: sha512-jMW04n9SxKdKi1ZMGhvUTHBN0EICCRkHemEoE5jm6mTYcqcdas0ATzgUgejlQUHMvpnOZqGB5Xxsv9KxJW1j8A==}
    engines: {node: '>=8.9'}
    hasBin: true
    dependencies:
      '@istanbuljs/load-nyc-config': 1.1.0
      '@istanbuljs/schema': 0.1.3
      caching-transform: 4.0.0
      convert-source-map: 1.8.0
      decamelize: 1.2.0
      find-cache-dir: 3.3.2
      find-up: 4.1.0
      foreground-child: 2.0.0
      get-package-type: 0.1.0
      glob: 7.2.0
      istanbul-lib-coverage: 3.2.0
      istanbul-lib-hook: 3.0.0
      istanbul-lib-instrument: 4.0.3
      istanbul-lib-processinfo: 2.0.2
      istanbul-lib-report: 3.0.0
      istanbul-lib-source-maps: 4.0.1
      istanbul-reports: 3.1.1
      make-dir: 3.1.0
      node-preload: 0.2.1
      p-map: 3.0.0
      process-on-spawn: 1.0.0
      resolve-from: 5.0.0
      rimraf: 3.0.2
      signal-exit: 3.0.6
      spawn-wrap: 2.0.0
      test-exclude: 6.0.0
      yargs: 15.4.1
    transitivePeerDependencies:
      - supports-color
    dev: false

  /object-assign/4.1.1:
    resolution: {integrity: sha1-IQmtx5ZYh8/AXLvUQsrIv7s2CGM=}
    engines: {node: '>=0.10.0'}
    dev: false

  /object-inspect/1.12.0:
    resolution: {integrity: sha512-Ho2z80bVIvJloH+YzRmpZVQe87+qASmBUKZDWgx9cu+KDrX2ZDH/3tMy+gXbZETVGs2M8YdxObOh7XAtim9Y0g==}
    dev: false

  /object-keys/1.1.1:
    resolution: {integrity: sha512-NuAESUOUMrlIXOfHKzD6bpPu3tYt3xvjNdRIQ+FeT0lNb4K8WR70CaDxhuNguS2XG+GjkyMwOzsN5ZktImfhLA==}
    engines: {node: '>= 0.4'}
    dev: false

  /object.assign/4.1.0:
    resolution: {integrity: sha512-exHJeq6kBKj58mqGyTQ9DFvrZC/eR6OwxzoM9YRoGBqrXYonaFyGiFMuc9VZrXf7DarreEwMpurG3dd+CNyW5w==}
    engines: {node: '>= 0.4'}
    dependencies:
      define-properties: 1.1.3
      function-bind: 1.1.1
      has-symbols: 1.0.2
      object-keys: 1.1.1
    dev: false

  /object.assign/4.1.2:
    resolution: {integrity: sha512-ixT2L5THXsApyiUPYKmW+2EHpXXe5Ii3M+f4e+aJFAHao5amFRW6J0OO6c/LU8Be47utCx2GL89hxGB6XSmKuQ==}
    engines: {node: '>= 0.4'}
    dependencies:
      call-bind: 1.0.2
      define-properties: 1.1.3
      has-symbols: 1.0.2
      object-keys: 1.1.1
    dev: false

  /object.getownpropertydescriptors/2.1.3:
    resolution: {integrity: sha512-VdDoCwvJI4QdC6ndjpqFmoL3/+HxffFBbcJzKi5hwLLqqx3mdbedRpfZDdK0SrOSauj8X4GzBvnDZl4vTN7dOw==}
    engines: {node: '>= 0.8'}
    dependencies:
      call-bind: 1.0.2
      define-properties: 1.1.3
      es-abstract: 1.19.1
    dev: false

  /object.values/1.1.5:
    resolution: {integrity: sha512-QUZRW0ilQ3PnPpbNtgdNV1PDbEqLIiSFB3l+EnGtBQ/8SUTLj1PZwtQHABZtLgwpJZTSZhuGLOGk57Drx2IvYg==}
    engines: {node: '>= 0.4'}
    dependencies:
      call-bind: 1.0.2
      define-properties: 1.1.3
      es-abstract: 1.19.1
    dev: false

  /on-finished/2.3.0:
    resolution: {integrity: sha1-IPEzZIGwg811M3mSoWlxqi2QaUc=}
    engines: {node: '>= 0.8'}
    dependencies:
      ee-first: 1.1.1
    dev: false

  /once/1.4.0:
    resolution: {integrity: sha1-WDsap3WWHUsROsF9nFC6753Xa9E=}
    dependencies:
      wrappy: 1.0.2
    dev: false

  /onetime/5.1.2:
    resolution: {integrity: sha512-kbpaSSGJTWdAY5KPVeMOKXSrPtr8C8C7wodJbcsd51jRnmD+GZu8Y0VoU6Dm5Z4vWr0Ig/1NKuWRKf7j5aaYSg==}
    engines: {node: '>=6'}
    dependencies:
      mimic-fn: 2.1.0
    dev: false

  /onetime/6.0.0:
    resolution: {integrity: sha512-1FlR+gjXK7X+AsAHso35MnyN5KqGwJRi/31ft6x0M194ht7S+rWAvd7PHss9xSKMzE0asv1pyIHaJYq+BbacAQ==}
    engines: {node: '>=12'}
    dependencies:
      mimic-fn: 4.0.0
    dev: false

  /open/7.4.2:
    resolution: {integrity: sha512-MVHddDVweXZF3awtlAS+6pgKLlm/JgxZ90+/NBurBoQctVOOB/zDdVjcyPzQ+0laDGbsWgrRkflI65sQeOgT9Q==}
    engines: {node: '>=8'}
    dependencies:
      is-docker: 2.2.1
      is-wsl: 2.2.0
    dev: false

  /open/8.4.0:
    resolution: {integrity: sha512-XgFPPM+B28FtCCgSb9I+s9szOC1vZRSwgWsRUA5ylIxRTgKozqjOCrVOqGsYABPYK5qnfqClxZTFBa8PKt2v6Q==}
    engines: {node: '>=12'}
    dependencies:
      define-lazy-prop: 2.0.0
      is-docker: 2.2.1
      is-wsl: 2.2.0
    dev: false

  /optionator/0.9.1:
    resolution: {integrity: sha512-74RlY5FCnhq4jRxVUPKDaRwrVNXMqsGsiW6AJw4XK8hmtm10wC0ypZBLw5IIp85NZMr91+qd1RvvENwg7jjRFw==}
    engines: {node: '>= 0.8.0'}
    dependencies:
      deep-is: 0.1.4
      fast-levenshtein: 2.0.6
      levn: 0.4.1
      prelude-ls: 1.2.1
      type-check: 0.4.0
      word-wrap: 1.2.3
    dev: false

  /p-limit/1.3.0:
    resolution: {integrity: sha512-vvcXsLAJ9Dr5rQOPk7toZQZJApBl2K4J6dANSsEuh6QI41JYcsS/qhTGa9ErIUUgK3WNQoJYvylxvjqmiqEA9Q==}
    engines: {node: '>=4'}
    dependencies:
      p-try: 1.0.0
    dev: false

  /p-limit/2.3.0:
    resolution: {integrity: sha512-//88mFWSJx8lxCzwdAABTJL2MyWB12+eIY7MDL2SqLmAkeKU9qxRvWuSyTjm3FUmpBEMuFfckAIqEaVGUDxb6w==}
    engines: {node: '>=6'}
    dependencies:
      p-try: 2.2.0
    dev: false

  /p-locate/2.0.0:
    resolution: {integrity: sha1-IKAQOyIqcMj9OcwuWAaA893l7EM=}
    engines: {node: '>=4'}
    dependencies:
      p-limit: 1.3.0
    dev: false

  /p-locate/3.0.0:
    resolution: {integrity: sha512-x+12w/To+4GFfgJhBEpiDcLozRJGegY+Ei7/z0tSLkMmxGZNybVMSfWj9aJn8Z5Fc7dBUNJOOVgPv2H7IwulSQ==}
    engines: {node: '>=6'}
    dependencies:
      p-limit: 2.3.0
    dev: false

  /p-locate/4.1.0:
    resolution: {integrity: sha512-R79ZZ/0wAxKGu3oYMlz8jy/kbhsNrS7SKZ7PxEHBgJ5+F2mtFW2fK2cOtBh1cHYkQsbzFV7I+EoRKe6Yt0oK7A==}
    engines: {node: '>=8'}
    dependencies:
      p-limit: 2.3.0
    dev: false

  /p-map/3.0.0:
    resolution: {integrity: sha512-d3qXVTF/s+W+CdJ5A29wywV2n8CQQYahlgz2bFiA+4eVNJbHJodPZ+/gXwPGh0bOqA+j8S+6+ckmvLGPk1QpxQ==}
    engines: {node: '>=8'}
    dependencies:
      aggregate-error: 3.1.0
    dev: false

  /p-try/1.0.0:
    resolution: {integrity: sha1-y8ec26+P1CKOE/Yh8rGiN8GyB7M=}
    engines: {node: '>=4'}
    dev: false

  /p-try/2.2.0:
    resolution: {integrity: sha512-R4nPAVTAU0B9D35/Gk3uJf/7XYbQcyohSKdvAxIRSNghFl4e71hVoGnBNQz9cWaXxO2I10KTC+3jMdvvoKw6dQ==}
    engines: {node: '>=6'}
    dev: false

  /package-hash/4.0.0:
    resolution: {integrity: sha512-whdkPIooSu/bASggZ96BWVvZTRMOFxnyUG5PnTSGKoJE2gd5mbVNmR2Nj20QFzxYYgAXpoqC+AiXzl+UMRh7zQ==}
    engines: {node: '>=8'}
    dependencies:
      graceful-fs: 4.2.8
      hasha: 5.2.2
      lodash.flattendeep: 4.4.0
      release-zalgo: 1.0.0
    dev: false

  /parent-module/1.0.1:
    resolution: {integrity: sha512-GQ2EWRpQV8/o+Aw8YqtfZZPfNRWZYkbidE9k5rpl/hC3vtHHBfGm2Ifi6qWV+coDGkrUKZAxE3Lot5kcsRlh+g==}
    engines: {node: '>=6'}
    dependencies:
      callsites: 3.1.0
    dev: false

  /parse-json/4.0.0:
    resolution: {integrity: sha1-vjX1Qlvh9/bHRxhPmKeIy5lHfuA=}
    engines: {node: '>=4'}
    dependencies:
      error-ex: 1.3.2
      json-parse-better-errors: 1.0.2
    dev: false

  /parse-passwd/1.0.0:
    resolution: {integrity: sha1-bVuTSkVpk7I9N/QKOC1vFmao5cY=}
    engines: {node: '>=0.10.0'}
    dev: false

  /parseurl/1.3.3:
    resolution: {integrity: sha512-CiyeOxFT/JZyN5m0z9PfXw4SCBJ6Sygz1Dpl0wqjlhDEGGBP1GnsUVEL0p63hoG1fcj3fHynXi9NYO4nWOL+qQ==}
    engines: {node: '>= 0.8'}
    dev: false

  /path-exists/3.0.0:
    resolution: {integrity: sha1-zg6+ql94yxiSXqfYENe1mwEP1RU=}
    engines: {node: '>=4'}
    dev: false

  /path-exists/4.0.0:
    resolution: {integrity: sha512-ak9Qy5Q7jYb2Wwcey5Fpvg2KoAc/ZIhLSLOSBmRmygPsGwkVVt0fZa0qrtMz+m6tJTAHfZQ8FnmB4MG4LWy7/w==}
    engines: {node: '>=8'}
    dev: false

  /path-is-absolute/1.0.1:
    resolution: {integrity: sha1-F0uSaHNVNP+8es5r9TpanhtcX18=}
    engines: {node: '>=0.10.0'}
    dev: false

  /path-key/2.0.1:
    resolution: {integrity: sha1-QRyttXTFoUDTpLGRDUDYDMn0C0A=}
    engines: {node: '>=4'}
    dev: false

  /path-key/3.1.1:
    resolution: {integrity: sha512-ojmeN0qd+y0jszEtoY48r0Peq5dwMEkIlCOu6Q5f41lfkswXuKtYrhgoTpLnyIcHm24Uhqx+5Tqm2InSwLhE6Q==}
    engines: {node: '>=8'}
    dev: false

  /path-key/4.0.0:
    resolution: {integrity: sha512-haREypq7xkM7ErfgIyA0z+Bj4AGKlMSdlQE2jvJo6huWD1EdkKYV+G/T4nq0YEF2vgTT8kqMFKo1uHn950r4SQ==}
    engines: {node: '>=12'}
    dev: false

  /path-parse/1.0.7:
    resolution: {integrity: sha512-LDJzPVEEEPR+y48z93A0Ed0yXb8pAByGWo/k5YYdYgpY2/2EsOsksJrq7lOHxryrVOn1ejG6oAp8ahvOIQD8sw==}
    dev: false

  /path-to-regexp/0.1.7:
    resolution: {integrity: sha1-32BBeABfUi8V60SQ5yR6G/qmf4w=}
    dev: false

  /path-to-regexp/1.8.0:
    resolution: {integrity: sha512-n43JRhlUKUAlibEJhPeir1ncUID16QnEjNpwzNdO3Lm4ywrBpBZ5oLD0I6br9evr1Y9JTqwRtAh7JLoOzAQdVA==}
    dependencies:
      isarray: 0.0.1
    dev: false

  /path-to-regexp/2.4.0:
    resolution: {integrity: sha512-G6zHoVqC6GGTQkZwF4lkuEyMbVOjoBKAEybQUypI1WTkqinCOrq2x6U2+phkJ1XsEMTy4LjtwPI7HW+NVrRR2w==}
    dev: false

  /path-type/3.0.0:
    resolution: {integrity: sha512-T2ZUsdZFHgA3u4e5PfPbjd7HDDpxPnQb5jN0SrDsjNSuVXHJqtwTnWqG0B1jZrgmJ/7lj1EmVIByWt1gxGkWvg==}
    engines: {node: '>=4'}
    dependencies:
      pify: 3.0.0
    dev: false

  /path-type/4.0.0:
    resolution: {integrity: sha512-gDKb8aZMDeD/tZWs9P6+q0J9Mwkdl6xMV8TjnGP3qJVJ06bdMgkbBlLU8IdfOsIsFz2BW1rNVT3XuNEl8zPAvw==}
    engines: {node: '>=8'}
    dev: false

  /pathval/1.1.1:
    resolution: {integrity: sha512-Dp6zGqpTdETdR63lehJYPeIOqpiNBNtc7BpWSLrOje7UaIsE5aY92r/AunQA7rsXvet3lrJ3JnZX29UPTKXyKQ==}
    dev: false

  /pend/1.2.0:
    resolution: {integrity: sha1-elfrVQpng/kRUzH89GY9XI4AelA=}
    dev: false

  /picocolors/1.0.0:
    resolution: {integrity: sha512-1fygroTLlHu66zi26VoTDv8yRgm0Fccecssto+MhsZ0D/DGW2sm8E8AjW7NU5VVTRt5GxbeZ5qBuJr+HyLYkjQ==}
    dev: false

  /picomatch/2.3.0:
    resolution: {integrity: sha512-lY1Q/PiJGC2zOv/z391WOTD+Z02bCgsFfvxoXXf6h7kv9o+WmsmzYqrAwY63sNgOxE4xEdq0WyUnXfKeBrSvYw==}
    engines: {node: '>=8.6'}
    dev: false

  /pidtree/0.3.1:
    resolution: {integrity: sha512-qQbW94hLHEqCg7nhby4yRC7G2+jYHY4Rguc2bjw7Uug4GIJuu1tvf2uHaZv5Q8zdt+WKJ6qK1FOI6amaWUo5FA==}
    engines: {node: '>=0.10'}
    hasBin: true
    dev: false

  /pify/3.0.0:
    resolution: {integrity: sha1-5aSs0sEB/fPZpNB/DbxNtJ3SgXY=}
    engines: {node: '>=4'}
    dev: false

  /pkg-dir/2.0.0:
    resolution: {integrity: sha1-9tXREJ4Z1j7fQo4L1X4Sd3YVM0s=}
    engines: {node: '>=4'}
    dependencies:
      find-up: 2.1.0
    dev: false

  /pkg-dir/4.2.0:
    resolution: {integrity: sha512-HRDzbaKjC+AOWVXxAU/x54COGeIv9eb+6CkDSQoNTt4XyWoIJvuPsXizxu/Fr23EiekbtZwmh1IcIG/l/a10GQ==}
    engines: {node: '>=8'}
    dependencies:
      find-up: 4.1.0
    dev: false

  /pluralize/8.0.0:
    resolution: {integrity: sha512-Nc3IT5yHzflTfbjgqWcCPpo7DaKy4FnpB0l/zCAW0Tc7jxAiuqSxHasntB3D7887LSrA93kDJ9IXovxJYxyLCA==}
    engines: {node: '>=4'}
    dev: false

  /prebuild-install/6.1.4:
    resolution: {integrity: sha512-Z4vpywnK1lBg+zdPCVCsKq0xO66eEV9rWo2zrROGGiRS4JtueBOdlB1FnY8lcy7JsUud/Q3ijUxyWN26Ika0vQ==}
    engines: {node: '>=6'}
    hasBin: true
    dependencies:
      detect-libc: 1.0.3
      expand-template: 2.0.3
      github-from-package: 0.0.0
      minimist: 1.2.5
      mkdirp-classic: 0.5.3
      napi-build-utils: 1.0.2
      node-abi: 2.30.1
      npmlog: 4.1.2
      pump: 3.0.0
      rc: 1.2.8
      simple-get: 3.1.0
      tar-fs: 2.1.1
      tunnel-agent: 0.6.0
    dev: false

  /prelude-ls/1.2.1:
    resolution: {integrity: sha512-vkcDPrRZo1QZLbn5RLGPpg/WmIQ65qoWWhcGKf/b5eplkkarX0m9z8ppCat4mlOqUsWpyNuYgO3VRyrYHSzX5g==}
    engines: {node: '>= 0.8.0'}
    dev: false

  /prettier/1.19.1:
    resolution: {integrity: sha512-s7PoyDv/II1ObgQunCbB9PdLmUcBZcnWOcxDh7O0N/UwDEsHyqkW+Qh28jW+mVuCdx7gLB0BotYI1Y6uI9iyew==}
    engines: {node: '>=4'}
    hasBin: true
    dev: false

  /prettier/2.2.1:
    resolution: {integrity: sha512-PqyhM2yCjg/oKkFPtTGUojv7gnZAoG80ttl45O6x2Ug/rMJw4wcc9k6aaf2hibP7BGVCCM33gZoGjyvt9mm16Q==}
    engines: {node: '>=10.13.0'}
    hasBin: true
    dev: false

  /prettier/2.5.1:
    resolution: {integrity: sha512-vBZcPRUR5MZJwoyi3ZoyQlc1rXeEck8KgeC9AwwOn+exuxLxq5toTRDTSaVrXHxelDMHy9zlicw8u66yxoSUFg==}
    engines: {node: '>=10.13.0'}
    hasBin: true
    dev: false

  /priorityqueuejs/1.0.0:
    resolution: {integrity: sha1-LuTyPCVgkT4IwHzlzN1t498sWvg=}
    dev: false

  /process-nextick-args/2.0.1:
    resolution: {integrity: sha512-3ouUOpQhtgrbOa17J7+uxOTpITYWaGP7/AhoR3+A+/1e9skrzelGi/dXzEYyvbxubEF6Wn2ypscTKiKJFFn1ag==}
    dev: false

  /process-on-spawn/1.0.0:
    resolution: {integrity: sha512-1WsPDsUSMmZH5LeMLegqkPDrsGgsWwk1Exipy2hvB0o/F0ASzbpIctSCcZIK1ykJvtTJULEH+20WOFjMvGnCTg==}
    engines: {node: '>=8'}
    dependencies:
      fromentries: 1.3.2
    dev: false

  /process/0.11.10:
    resolution: {integrity: sha1-czIwDoQBYb2j5podHZGn1LwW8YI=}
    engines: {node: '>= 0.6.0'}
    dev: false

  /progress/2.0.1:
    resolution: {integrity: sha512-OE+a6vzqazc+K6LxJrX5UPyKFvGnL5CYmq2jFGNIBWHpc4QyE49/YOumcrpQFJpfejmvRtbJzgO1zPmMCqlbBg==}
    engines: {node: '>=0.4.0'}
    dev: false

  /progress/2.0.3:
    resolution: {integrity: sha512-7PiHtLll5LdnKIMw100I+8xJXR5gW2QwWYkT6iJva0bXitZKa/XMrSbdmg3r2Xnaidz9Qumd0VPaMrZlF9V9sA==}
    engines: {node: '>=0.4.0'}
    dev: false

  /promise/8.1.0:
    resolution: {integrity: sha512-W04AqnILOL/sPRXziNicCjSNRruLAuIHEOVBazepu0545DDNGYHz7ar9ZgZ1fMU8/MA4mVxp5rkBWRi6OXIy3Q==}
    dependencies:
      asap: 2.0.6
    dev: false

  /propagate/2.0.1:
    resolution: {integrity: sha512-vGrhOavPSTz4QVNuBNdcNXePNdNMaO1xj9yBeH1ScQPjk/rhg9sSlCXPhMkFuaNNW/syTvYqsnbIJxMBfRbbag==}
    engines: {node: '>= 8'}
    dev: false

  /proxy-addr/2.0.7:
    resolution: {integrity: sha512-llQsMLSUDUPT44jdrU/O37qlnifitDP+ZwrmmZcoSKyLKvtZxpyV0n2/bD/N4tBAAZ/gJEdZU7KMraoK1+XYAg==}
    engines: {node: '>= 0.10'}
    dependencies:
      forwarded: 0.2.0
      ipaddr.js: 1.9.1
    dev: false

  /proxy-from-env/1.1.0:
    resolution: {integrity: sha512-D+zkORCbA9f1tdWRK0RaCR3GPv50cMxcrz4X8k5LTSUD1Dkw47mKJEZQNunItRTkWwgtaUSo1RVFRIG9ZXiFYg==}
    dev: false

  /psl/1.8.0:
    resolution: {integrity: sha512-RIdOzyoavK+hA18OGGWDqUTsCLhtA7IcZ/6NCs4fFJaHBDab+pDDmDIByWFRQJq2Cd7r1OoQxBGKOaztq+hjIQ==}
    dev: false

  /pump/3.0.0:
    resolution: {integrity: sha512-LwZy+p3SFs1Pytd/jYct4wpv49HiYCqd9Rlc5ZVdk0V+8Yzv6jR5Blk3TRmPL1ft69TxP0IMZGJ+WPFU2BFhww==}
    dependencies:
      end-of-stream: 1.4.4
      once: 1.4.0
    dev: false

  /punycode/1.3.2:
    resolution: {integrity: sha1-llOgNvt8HuQjQvIyXM7v6jkmxI0=}
    dev: false

  /punycode/2.1.1:
    resolution: {integrity: sha512-XRsRjdf+j5ml+y/6GKHPZbrF/8p2Yga0JPtdqTIY2Xe5ohJPD9saDJJLPvp9+NSBprVvevdXZybnj2cv8OEd0A==}
    engines: {node: '>=6'}
    dev: false

  /puppeteer/10.4.0:
    resolution: {integrity: sha512-2cP8mBoqnu5gzAVpbZ0fRaobBWZM8GEUF4I1F6WbgHrKV/rz7SX8PG2wMymZgD0wo0UBlg2FBPNxlF/xlqW6+w==}
    engines: {node: '>=10.18.1'}
    requiresBuild: true
    dependencies:
      debug: 4.3.1
      devtools-protocol: 0.0.901419
      extract-zip: 2.0.1
      https-proxy-agent: 5.0.0
      node-fetch: 2.6.1
      pkg-dir: 4.2.0
      progress: 2.0.1
      proxy-from-env: 1.1.0
      rimraf: 3.0.2
      tar-fs: 2.0.0
      unbzip2-stream: 1.3.3
      ws: 7.4.6
    transitivePeerDependencies:
      - bufferutil
      - supports-color
      - utf-8-validate
    dev: false

  /qjobs/1.2.0:
    resolution: {integrity: sha512-8YOJEHtxpySA3fFDyCRxA+UUV+fA+rTWnuWvylOK/NCjhY+b4ocCtmu8TtsWb+mYeU+GCHf/S66KZF/AsteKHg==}
    engines: {node: '>=0.9'}
    dev: false

  /qs/6.10.2:
    resolution: {integrity: sha512-mSIdjzqznWgfd4pMii7sHtaYF8rx8861hBO80SraY5GT0XQibWZWJSid0avzHGkDIZLImux2S5mXO0Hfct2QCw==}
    engines: {node: '>=0.6'}
    dependencies:
      side-channel: 1.0.4
    dev: false

  /qs/6.9.6:
    resolution: {integrity: sha512-TIRk4aqYLNoJUbd+g2lEdz5kLWIuTMRagAXxl78Q0RiVjAOugHmeKNGdd3cwo/ktpf9aL9epCfFqWDEKysUlLQ==}
    engines: {node: '>=0.6'}
    dev: false

  /querystring/0.2.0:
    resolution: {integrity: sha1-sgmEkgO7Jd+CDadW50cAWHhSFiA=}
    engines: {node: '>=0.4.x'}
    deprecated: The querystring API is considered Legacy. new code should use the URLSearchParams API instead.
    dev: false

  /querystring/0.2.1:
    resolution: {integrity: sha512-wkvS7mL/JMugcup3/rMitHmd9ecIGd2lhFhK9N3UUQ450h66d1r3Y9nvXzQAW1Lq+wyx61k/1pfKS5KuKiyEbg==}
    engines: {node: '>=0.4.x'}
    deprecated: The querystring API is considered Legacy. new code should use the URLSearchParams API instead.
    dev: false

  /queue-microtask/1.2.3:
    resolution: {integrity: sha512-NuaNSa6flKT5JaSYQzJok04JzTL1CA6aGhv5rfLW3PgqA+M2ChpZQnAC8h8i4ZFkBS8X5RqkDBHA7r4hej3K9A==}
    dev: false

  /quote/0.4.0:
    resolution: {integrity: sha1-EIOSF/bBNiuJGUBE0psjP9fzLwE=}
    dev: false

  /ramda/0.27.1:
    resolution: {integrity: sha512-PgIdVpn5y5Yns8vqb8FzBUEYn98V3xcPgawAkkgj0YJ0qDsnHCiNmZYfOGMgOvoB0eWFLpYbhxUR3mxfDIMvpw==}
    dev: false

  /randombytes/2.1.0:
    resolution: {integrity: sha512-vYl3iOX+4CKUWuxGi9Ukhie6fsqXqS9FE2Zaic4tNFD2N2QQaXOMFbuKK4QmDHC0JO6B1Zp41J0LpT0oR68amQ==}
    dependencies:
      safe-buffer: 5.2.1
    dev: false

  /range-parser/1.2.1:
    resolution: {integrity: sha512-Hrgsx+orqoygnmhFbKaHE6c296J+HTAQXoxEF6gNupROmmGJRoyzfG3ccAveqCBrwr/2yxQ5BVd/GTl5agOwSg==}
    engines: {node: '>= 0.6'}
    dev: false

  /raw-body/2.4.2:
    resolution: {integrity: sha512-RPMAFUJP19WIet/99ngh6Iv8fzAbqum4Li7AD6DtGaW2RpMB/11xDoalPiJMTbu6I3hkbMVkATvZrqb9EEqeeQ==}
    engines: {node: '>= 0.8'}
    dependencies:
      bytes: 3.1.1
      http-errors: 1.8.1
      iconv-lite: 0.4.24
      unpipe: 1.0.0
    dev: false

  /rc/1.2.8:
    resolution: {integrity: sha512-y3bGgqKj3QBdxLbLkomlohkvsA8gdAiUQlSBJnBhfn+BPxg4bc62d8TcBW15wavDfgexCgccckhcZvywyQYPOw==}
    hasBin: true
    dependencies:
      deep-extend: 0.6.0
      ini: 1.3.8
      minimist: 1.2.5
      strip-json-comments: 2.0.1
    dev: false

  /read-pkg/3.0.0:
    resolution: {integrity: sha1-nLxoaXj+5l0WwA4rGcI3/Pbjg4k=}
    engines: {node: '>=4'}
    dependencies:
      load-json-file: 4.0.0
      normalize-package-data: 2.5.0
      path-type: 3.0.0
    dev: false

  /readable-stream/2.3.7:
    resolution: {integrity: sha512-Ebho8K4jIbHAxnuxi7o42OrZgF/ZTNcsZj6nRKyUmkhLFq8CHItp/fy6hQZuZmP/n3yZ9VBUbp4zz/mX8hmYPw==}
    dependencies:
      core-util-is: 1.0.3
      inherits: 2.0.4
      isarray: 1.0.0
      process-nextick-args: 2.0.1
      safe-buffer: 5.1.2
      string_decoder: 1.1.1
      util-deprecate: 1.0.2
    dev: false

  /readable-stream/3.6.0:
    resolution: {integrity: sha512-BViHy7LKeTz4oNnkcLJ+lVSL6vpiFeX6/d3oSH8zCW7UxP2onchk+vTGB143xuFjHS3deTgkKoXXymXqymiIdA==}
    engines: {node: '>= 6'}
    dependencies:
      inherits: 2.0.4
      string_decoder: 1.3.0
      util-deprecate: 1.0.2
    dev: false

  /readdirp/3.2.0:
    resolution: {integrity: sha512-crk4Qu3pmXwgxdSgGhgA/eXiJAPQiX4GMOZZMXnqKxHX7TaoL+3gQVo/WeuAiogr07DpnfjIMpXXa+PAIvwPGQ==}
    engines: {node: '>= 8'}
    dependencies:
      picomatch: 2.3.0
    dev: false

  /readdirp/3.6.0:
    resolution: {integrity: sha512-hOS089on8RduqdbhvQ5Z37A0ESjsqz6qnRcffsMU3495FuTdqSm+7bhJ29JvIOsBDEEnan5DPu9t3To9VRlMzA==}
    engines: {node: '>=8.10.0'}
    dependencies:
      picomatch: 2.3.0
    dev: false

  /rechoir/0.6.2:
    resolution: {integrity: sha1-hSBLVNuoLVdC4oyWdW70OvUOM4Q=}
    engines: {node: '>= 0.10'}
    dependencies:
      resolve: 1.20.0
    dev: false

  /regenerator-runtime/0.11.1:
    resolution: {integrity: sha512-MguG95oij0fC3QV3URf4V2SDYGJhJnJGqvIIgdECeODCT98wSWDAJ94SSuVpYQUoTcGUIL6L4yNB7j1DFFHSBg==}
    dev: false

  /regenerator-runtime/0.13.9:
    resolution: {integrity: sha512-p3VT+cOEgxFsRRA9X4lkI1E+k2/CtnKtU4gcxyaCUreilL/vqI6CdZ3wxVUx3UOUg+gnUOQQcRI7BmSI656MYA==}
    dev: false

  /regexpp/3.2.0:
    resolution: {integrity: sha512-pq2bWo9mVD43nbts2wGv17XLiNLya+GklZ8kaDLV2Z08gDCsGpnKn9BFMepvWuHCbyVvY7J5o5+BVvoQbmlJLg==}
    engines: {node: '>=8'}
    dev: false

  /release-zalgo/1.0.0:
    resolution: {integrity: sha1-CXALflB0Mpc5Mw5TXFqQ+2eFFzA=}
    engines: {node: '>=4'}
    dependencies:
      es6-error: 4.1.1
    dev: false

  /remove-trailing-separator/1.1.0:
    resolution: {integrity: sha1-wkvOKig62tW8P1jg1IJJuSN52O8=}
    dev: false

  /require-directory/2.1.1:
    resolution: {integrity: sha1-jGStX9MNqxyXbiNE/+f3kqam30I=}
    engines: {node: '>=0.10.0'}
    dev: false

  /require-from-string/2.0.2:
    resolution: {integrity: sha512-Xf0nWe6RseziFMu+Ap9biiUbmplq6S9/p+7w7YXP/JBHhrUDDUhwa+vANyubuqfZWTveU//DYVGsDG7RKL/vEw==}
    engines: {node: '>=0.10.0'}
    dev: false

  /require-in-the-middle/5.1.0:
    resolution: {integrity: sha512-M2rLKVupQfJ5lf9OvqFGIT+9iVLnTmjgbOmpil12hiSQNn5zJTKGPoIisETNjfK+09vP3rpm1zJajmErpr2sEQ==}
    dependencies:
      debug: 4.3.3
      module-details-from-path: 1.0.3
      resolve: 1.20.0
    transitivePeerDependencies:
      - supports-color
    dev: false

  /require-main-filename/2.0.0:
    resolution: {integrity: sha512-NKN5kMDylKuldxYLSUfrbo5Tuzh4hd+2E8NPPX02mZtn1VuREQToYe/ZdlJy+J3uCpfaiGF05e7B8W0iXbQHmg==}
    dev: false

  /requirejs/2.3.6:
    resolution: {integrity: sha512-ipEzlWQe6RK3jkzikgCupiTbTvm4S0/CAU5GlgptkN5SO6F3u0UD0K18wy6ErDqiCyP4J4YYe1HuAShvsxePLg==}
    engines: {node: '>=0.4.0'}
    hasBin: true
    dev: false

  /requires-port/1.0.0:
    resolution: {integrity: sha1-kl0mAdOaxIXgkc8NpcbmlNw9yv8=}
    dev: false

  /resolve-dir/1.0.1:
    resolution: {integrity: sha1-eaQGRMNivoLybv/nOcm7U4IEb0M=}
    engines: {node: '>=0.10.0'}
    dependencies:
      expand-tilde: 2.0.2
      global-modules: 1.0.0
    dev: false

  /resolve-from/4.0.0:
    resolution: {integrity: sha512-pb/MYmXstAkysRFx8piNI1tGFNQIFA3vkE3Gq4EuA1dF6gHp/+vgZqsCGJapvy8N3Q+4o7FwvquPJcnZ7RYy4g==}
    engines: {node: '>=4'}
    dev: false

  /resolve-from/5.0.0:
    resolution: {integrity: sha512-qYg9KP24dD5qka9J47d0aVky0N+b4fTU89LN9iDnjB5waksiC49rvMB0PrUJQGoTmH50XPiqOvAjDfaijGxYZw==}
    engines: {node: '>=8'}
    dev: false

  /resolve-url/0.2.1:
    resolution: {integrity: sha1-LGN/53yJOv0qZj/iGqkIAGjiBSo=}
    deprecated: https://github.com/lydell/resolve-url#deprecated
    dev: false

  /resolve/1.17.0:
    resolution: {integrity: sha512-ic+7JYiV8Vi2yzQGFWOkiZD5Z9z7O2Zhm9XMaTxdJExKasieFCr+yXZ/WmXsckHiKl12ar0y6XiXDx3m4RHn1w==}
    dependencies:
      path-parse: 1.0.7
    dev: false

  /resolve/1.19.0:
    resolution: {integrity: sha512-rArEXAgsBG4UgRGcynxWIWKFvh/XZCcS8UJdHhwy91zwAvCZIbcs+vAbflgBnNjYMs/i/i+/Ux6IZhML1yPvxg==}
    dependencies:
      is-core-module: 2.8.0
      path-parse: 1.0.7
    dev: false

  /resolve/1.20.0:
    resolution: {integrity: sha512-wENBPt4ySzg4ybFQW2TT1zMQucPK95HSh/nq2CFTZVOGut2+pQvSsgtda4d26YrYcr067wjbmzOG8byDPBX63A==}
    dependencies:
      is-core-module: 2.8.0
      path-parse: 1.0.7
    dev: false

  /reusify/1.0.4:
    resolution: {integrity: sha512-U9nH88a3fc/ekCF1l0/UP1IosiuIjyTh7hBvXVMHYgVcfGvt897Xguj2UOLDeI5BG2m7/uwyaLVT6fbtCwTyzw==}
    engines: {iojs: '>=1.0.0', node: '>=0.10.0'}
    dev: false

  /rfdc/1.3.0:
    resolution: {integrity: sha512-V2hovdzFbOi77/WajaSMXk2OLm+xNIeQdMMuB7icj7bk6zi2F8GGAxigcnDFpJHbNyNcgyJDiP+8nOrY5cZGrA==}
    dev: false

  /rhea-promise/2.1.0:
    resolution: {integrity: sha512-CRMwdJ/o4oO/xKcvAwAsd0AHy5fVvSlqso7AadRmaaLGzAzc9LCoW7FOFnucI8THasVmOeCnv5c/fH/n7FcNaA==}
    dependencies:
      debug: 3.2.7
      rhea: 2.0.6
      tslib: 2.3.1
    dev: false

  /rhea/1.0.24:
    resolution: {integrity: sha512-PEl62U2EhxCO5wMUZ2/bCBcXAVKN9AdMSNQOrp3+R5b77TEaOSiy16MQ0sIOmzj/iqsgIAgPs1mt3FYfu1vIXA==}
    dependencies:
      debug: 3.2.7
    dev: false

  /rhea/2.0.6:
    resolution: {integrity: sha512-v5+FAv279a/khoRQcgJF+05ErEvyQmLmZ4a5s1BT0/Qx/GawD9MrczHRTKQbInZmbfGrdv/k8pYFc5YjUIkGUQ==}
    dependencies:
      debug: 3.2.7
    dev: false

  /rimraf/3.0.2:
    resolution: {integrity: sha512-JZkJMZkAGFFPP2YqXZXPbMlMBgsxzE8ILs4lMIX/2o0L9UBw9O/Y3o6wFw/i9YLapcUJWwqbi3kdxIPdC62TIA==}
    hasBin: true
    dependencies:
      glob: 7.2.0
    dev: false

  /rollup-plugin-local-resolve/1.0.7:
    resolution: {integrity: sha1-xIZwFxbBWt0hJ1ZcLqoQESMyCIc=}
    dev: false

  /rollup-plugin-node-resolve/3.4.0:
    resolution: {integrity: sha512-PJcd85dxfSBWih84ozRtBkB731OjXk0KnzN0oGp7WOWcarAFkVa71cV5hTJg2qpVsV2U8EUwrzHP3tvy9vS3qg==}
    deprecated: This package has been deprecated and is no longer maintained. Please use @rollup/plugin-node-resolve.
    dependencies:
      builtin-modules: 2.0.0
      is-module: 1.0.0
      resolve: 1.20.0
    dev: false

  /rollup-plugin-shim/1.0.0:
    resolution: {integrity: sha512-rZqFD43y4U9nSqVq3iyWBiDwmBQJY8Txi04yI9jTKD3xcl7CbFjh1qRpQshUB3sONLubDzm7vJiwB+1MEGv67w==}
    dev: false

  /rollup-plugin-sourcemaps/0.4.2_rollup@1.32.1:
    resolution: {integrity: sha1-YhJaqUCHqt97g+9N+vYptHMTXoc=}
    engines: {node: '>=4.5.0', npm: '>=2.15.9'}
    peerDependencies:
      rollup: '>=0.31.2'
    dependencies:
      rollup: 1.32.1
      rollup-pluginutils: 2.8.2
      source-map-resolve: 0.5.3
    dev: false

  /rollup-plugin-terser/5.3.1_rollup@1.32.1:
    resolution: {integrity: sha512-1pkwkervMJQGFYvM9nscrUoncPwiKR/K+bHdjv6PFgRo3cgPHoRT83y2Aa3GvINj4539S15t/tpFPb775TDs6w==}
    peerDependencies:
      rollup: '>=0.66.0 <3'
    dependencies:
      '@babel/code-frame': 7.16.0
      jest-worker: 24.9.0
      rollup: 1.32.1
      rollup-pluginutils: 2.8.2
      serialize-javascript: 4.0.0
      terser: 4.8.0
    dev: false

  /rollup-plugin-visualizer/4.2.2_rollup@1.32.1:
    resolution: {integrity: sha512-10/TsugsaQL5rdynl0lrklBngTtkRBESZdxUJy+3fN+xKqNdg5cr7JQU1OoPx4p5mhQ+nspa6EvX3qc8SsBvnA==}
    engines: {node: '>=10'}
    hasBin: true
    peerDependencies:
      rollup: '>=1.20.0'
    dependencies:
      nanoid: 3.1.30
      open: 7.4.2
      rollup: 1.32.1
      source-map: 0.7.3
      yargs: 16.2.0
    dev: false

  /rollup-pluginutils/2.8.2:
    resolution: {integrity: sha512-EEp9NhnUkwY8aif6bxgovPHMoMoNr2FulJziTndpt5H9RdwC47GSGuII9XxpSdzVGM0GWrNPHV6ie1LTNJPaLQ==}
    dependencies:
      estree-walker: 0.6.1
    dev: false

  /rollup/1.32.1:
    resolution: {integrity: sha512-/2HA0Ec70TvQnXdzynFffkjA6XN+1e2pEv/uKS5Ulca40g2L7KuOE3riasHoNVHOsFD5KKZgDsMk1CP3Tw9s+A==}
    hasBin: true
    dependencies:
      '@types/estree': 0.0.50
      '@types/node': 17.0.1
      acorn: 7.4.1
    dev: false

  /run-parallel/1.2.0:
    resolution: {integrity: sha512-5l4VyZR86LZ/lDxZTR6jqL8AFE2S0IFLMP26AbjsLVADxHdhB/c0GUsH+y39UfCi3dzz8OlQuPmnaJOMoDHQBA==}
    dependencies:
      queue-microtask: 1.2.3
    dev: false

  /rxjs/6.6.7:
    resolution: {integrity: sha512-hTdwr+7yYNIT5n4AMYp85KA6yw2Va0FLa3Rguvbpa4W3I5xynaBZo41cM3XM+4Q6fRMj3sBYIR1VAmZMXYJvRQ==}
    engines: {npm: '>=2.0.0'}
    dependencies:
      tslib: 1.14.1
    dev: false

  /safe-buffer/5.1.2:
    resolution: {integrity: sha512-Gd2UZBJDkXlY7GbJxfsE8/nvKkUEU1G38c1siN6QP6a9PT9MmHB8GnpscSmMJSoF8LOIrt8ud/wPtojys4G6+g==}
    dev: false

  /safe-buffer/5.2.1:
    resolution: {integrity: sha512-rp3So07KcdmmKbGvgaNxQSJr7bGVSVk5S9Eq1F+ppbRo70+YeaDxkw5Dd8NPN+GD6bjnYm2VuPuCXmpuYvmCXQ==}
    dev: false

  /safer-buffer/2.1.2:
    resolution: {integrity: sha512-YZo3K82SD7Riyi0E1EQPojLz7kpepnSQI9IyPbHHg1XXXevb5dJI7tpyN2ADxGcQbHG7vcyRHk0cbwqcQriUtg==}
    dev: false

  /sax/1.2.4:
    resolution: {integrity: sha512-NqVDv9TpANUjFm0N8uM5GxL36UgKi9/atZw+x7YFnQ8ckwFGKrl4xX4yWtrey3UJm5nP1kUbnYgLopqWNSRhWw==}
    dev: false

  /semaphore/1.1.0:
    resolution: {integrity: sha512-O4OZEaNtkMd/K0i6js9SL+gqy0ZCBMgUvlSqHKi4IBdjhe7wB8pwztUk1BbZ1fmrvpwFrPbHzqd2w5pTcJH6LA==}
    engines: {node: '>=0.8.0'}
    dev: false

  /semver/5.7.1:
    resolution: {integrity: sha512-sauaDf/PZdVgrLTNYHRtpXa1iRiKcaebiKQ1BJdpQlWH2lCvexQdX55snPFyK7QzpudqbCI0qXFfOasHdyNDGQ==}
    hasBin: true
    dev: false

  /semver/6.3.0:
    resolution: {integrity: sha512-b39TBaTSfV6yBrapU89p5fKekE2m/NwnDocOVruQFS1/veMgdzuPcnOM34M6CwxW8jH/lxEa5rBoDeUwu5HHTw==}
    hasBin: true
    dev: false

  /semver/7.3.5:
    resolution: {integrity: sha512-PoeGJYh8HK4BTO/a9Tf6ZG3veo/A7ZVsYrSA6J8ny9nb3B1VrpkuN+z9OE5wfE5p6H4LchYZsegiQgbJD94ZFQ==}
    engines: {node: '>=10'}
    hasBin: true
    dependencies:
      lru-cache: 6.0.0
    dev: false

  /send/0.17.2:
    resolution: {integrity: sha512-UJYB6wFSJE3G00nEivR5rgWp8c2xXvJ3OPWPhmuteU0IKj8nKbG3DrjiOmLwpnHGYWAVwA69zmTm++YG0Hmwww==}
    engines: {node: '>= 0.8.0'}
    dependencies:
      debug: 2.6.9
      depd: 1.1.2
      destroy: 1.0.4
      encodeurl: 1.0.2
      escape-html: 1.0.3
      etag: 1.8.1
      fresh: 0.5.2
      http-errors: 1.8.1
      mime: 1.6.0
      ms: 2.1.3
      on-finished: 2.3.0
      range-parser: 1.2.1
      statuses: 1.5.0
    dev: false

  /serialize-javascript/4.0.0:
    resolution: {integrity: sha512-GaNA54380uFefWghODBWEGisLZFj00nS5ACs6yHa9nLqlLpVLO8ChDGeKRjZnV4Nh4n0Qi7nhYZD/9fCPzEqkw==}
    dependencies:
      randombytes: 2.1.0
    dev: false

  /serve-static/1.14.2:
    resolution: {integrity: sha512-+TMNA9AFxUEGuC0z2mevogSnn9MXKb4fa7ngeRMJaaGv8vTwnIEkKi+QGvPt33HSnf8pRS+WGM0EbMtCJLKMBQ==}
    engines: {node: '>= 0.8.0'}
    dependencies:
      encodeurl: 1.0.2
      escape-html: 1.0.3
      parseurl: 1.3.3
      send: 0.17.2
    dev: false

  /set-blocking/2.0.0:
    resolution: {integrity: sha1-BF+XgtARrppoA93TgrJDkrPYkPc=}
    dev: false

  /setprototypeof/1.2.0:
    resolution: {integrity: sha512-E5LDX7Wrp85Kil5bhZv46j8jOeboKq5JMmYM3gVGdGH8xFpPWXUMsNrlODCrkoxMEeNi/XZIwuRvY4XNwYMJpw==}
    dev: false

  /shebang-command/1.2.0:
    resolution: {integrity: sha1-RKrGW2lbAzmJaMOfNj/uXer98eo=}
    engines: {node: '>=0.10.0'}
    dependencies:
      shebang-regex: 1.0.0
    dev: false

  /shebang-command/2.0.0:
    resolution: {integrity: sha512-kHxr2zZpYtdmrN1qDjrrX/Z1rR1kG8Dx+gkpK1G4eXmvXswmcE1hTWBWYUzlraYw1/yZp6YuDY77YtvbN0dmDA==}
    engines: {node: '>=8'}
    dependencies:
      shebang-regex: 3.0.0
    dev: false

  /shebang-regex/1.0.0:
    resolution: {integrity: sha1-2kL0l0DAtC2yypcoVxyxkMmO/qM=}
    engines: {node: '>=0.10.0'}
    dev: false

  /shebang-regex/3.0.0:
    resolution: {integrity: sha512-7++dFhtcx3353uBaq8DDR4NuxBetBzC7ZQOhmTQInHEd6bSrXdiEyzCvG07Z44UYdLShWUyXt5M/yhz8ekcb1A==}
    engines: {node: '>=8'}
    dev: false

  /shell-quote/1.7.3:
    resolution: {integrity: sha512-Vpfqwm4EnqGdlsBFNmHhxhElJYrdfcxPThu+ryKS5J8L/fhAwLazFZtq+S+TWZ9ANj2piSQLGj6NQg+lKPmxrw==}
    dev: false

  /shelljs/0.8.4:
    resolution: {integrity: sha512-7gk3UZ9kOfPLIAbslLzyWeGiEqx9e3rxwZM0KE6EL8GlGwjym9Mrlx5/p33bWTu9YG6vcS4MBxYZDHYr5lr8BQ==}
    engines: {node: '>=4'}
    hasBin: true
    dependencies:
      glob: 7.2.0
      interpret: 1.4.0
      rechoir: 0.6.2
    dev: false

  /shimmer/1.2.1:
    resolution: {integrity: sha512-sQTKC1Re/rM6XyFM6fIAGHRPVGvyXfgzIDvzoq608vM+jeyVD0Tu1E6Np0Kc2zAIFWIj963V2800iF/9LPieQw==}
    dev: false

  /shx/0.3.3:
    resolution: {integrity: sha512-nZJ3HFWVoTSyyB+evEKjJ1STiixGztlqwKLTUNV5KqMWtGey9fTd4KU1gdZ1X9BV6215pswQ/Jew9NsuS/fNDA==}
    engines: {node: '>=6'}
    hasBin: true
    dependencies:
      minimist: 1.2.5
      shelljs: 0.8.4
    dev: false

  /side-channel/1.0.4:
    resolution: {integrity: sha512-q5XPytqFEIKHkGdiMIrY10mvLRvnQh42/+GoBlFW3b2LXLE2xxJpZFdm94we0BaoV3RwJyGqg5wS7epxTv0Zvw==}
    dependencies:
      call-bind: 1.0.2
      get-intrinsic: 1.1.1
      object-inspect: 1.12.0
    dev: false

  /signal-exit/3.0.6:
    resolution: {integrity: sha512-sDl4qMFpijcGw22U5w63KmD3cZJfBuFlVNbVMKje2keoKML7X2UzWbc4XrmEbDwg0NXJc3yv4/ox7b+JWb57kQ==}
    dev: false

  /simple-concat/1.0.1:
    resolution: {integrity: sha512-cSFtAPtRhljv69IK0hTVZQ+OfE9nePi/rtJmw5UjHeVyVroEqJXP1sFztKUy1qU+xvz3u/sfYJLa947b7nAN2Q==}
    dev: false

  /simple-get/3.1.0:
    resolution: {integrity: sha512-bCR6cP+aTdScaQCnQKbPKtJOKDp/hj9EDLJo3Nw4y1QksqaovlW/bnptB6/c1e+qmNIDHRK+oXFDdEqBT8WzUA==}
    dependencies:
      decompress-response: 4.2.1
      once: 1.4.0
      simple-concat: 1.0.1
    dev: false

  /sinon/9.2.4:
    resolution: {integrity: sha512-zljcULZQsJxVra28qIAL6ow1Z9tpattkCTEJR4RBP3TGc00FcttsP5pK284Nas5WjMZU5Yzy3kAIp3B3KRf5Yg==}
    dependencies:
      '@sinonjs/commons': 1.8.3
      '@sinonjs/fake-timers': 6.0.1
      '@sinonjs/samsam': 5.3.1
      diff: 4.0.2
      nise: 4.1.0
      supports-color: 7.2.0
    dev: false

  /slash/3.0.0:
    resolution: {integrity: sha512-g9Q1haeby36OSStwb4ntCGGGaKsaVSjQ68fBxoQcutl5fS1vuY18H3wSt3jFyFtrkx+Kz0V1G85A4MyAdDMi2Q==}
    engines: {node: '>=8'}
    dev: false

  /slice-ansi/4.0.0:
    resolution: {integrity: sha512-qMCMfhY040cVHT43K9BFygqYbUPFZKHOg7K73mtTWJRb8pyP3fzf4Ixd5SzdEJQ6MRUg/WBnOLxghZtKKurENQ==}
    engines: {node: '>=10'}
    dependencies:
      ansi-styles: 4.3.0
      astral-regex: 2.0.0
      is-fullwidth-code-point: 3.0.0
    dev: false

  /snap-shot-compare/3.0.0:
    resolution: {integrity: sha512-bdwNOAGuKwPU+qsn0ASxTv+QfkXU+3VmkcDOkt965tes+JQQc8d6SfoLiEiRVhCey4v+ip2IjNUSbZm5nnkI9g==}
    engines: {node: '>=6'}
    dependencies:
      check-more-types: 2.24.0
      debug: 4.1.1
      disparity: 3.0.0
      folktale: 2.3.2
      lazy-ass: 1.6.0
      strip-ansi: 5.2.0
      variable-diff: 1.1.0
    dev: false

  /snap-shot-core/10.2.4:
    resolution: {integrity: sha512-A7tkcfmvnRKge4VzFLAWA4UYMkvFY4TZKyL+D6hnHjI3HJ4pTepjG5DfR2ACeDKMzCSTQ5EwR2iOotI+Z37zsg==}
    engines: {node: '>=6'}
    hasBin: true
    dependencies:
      arg: 4.1.3
      check-more-types: 2.24.0
      common-tags: 1.8.0
      debug: 4.3.1
      escape-quotes: 1.0.2
      folktale: 2.3.2
      is-ci: 2.0.0
      jsesc: 2.5.2
      lazy-ass: 1.6.0
      mkdirp: 1.0.4
      pluralize: 8.0.0
      quote: 0.4.0
      ramda: 0.27.1
    transitivePeerDependencies:
      - supports-color
    dev: false

  /snap-shot-it/7.9.6:
    resolution: {integrity: sha512-t/ADZfQ8EUk4J76S5cmynye7qg1ecUFqQfANiOMNy0sFmYUaqfx9K/AWwpdcpr3vFsDptM+zSuTtKD0A1EOLqA==}
    engines: {node: '>=6'}
    dependencies:
      '@bahmutov/data-driven': 1.0.0
      check-more-types: 2.24.0
      common-tags: 1.8.0
      debug: 4.3.1
      has-only: 1.1.1
      its-name: 1.0.0
      lazy-ass: 1.6.0
      pluralize: 8.0.0
      ramda: 0.27.1
      snap-shot-compare: 3.0.0
      snap-shot-core: 10.2.4
    transitivePeerDependencies:
      - supports-color
    dev: false

  /socket.io-adapter/2.3.3:
    resolution: {integrity: sha512-Qd/iwn3VskrpNO60BeRyCyr8ZWw9CPZyitW4AQwmRZ8zCiyDiL+znRnWX6tDHXnWn1sJrM1+b6Mn6wEDJJ4aYQ==}
    dev: false

  /socket.io-parser/4.0.4:
    resolution: {integrity: sha512-t+b0SS+IxG7Rxzda2EVvyBZbvFPBCjJoyHuE0P//7OAsN23GItzDRdWa6ALxZI/8R5ygK7jAR6t028/z+7295g==}
    engines: {node: '>=10.0.0'}
    dependencies:
      '@types/component-emitter': 1.2.11
      component-emitter: 1.3.0
      debug: 4.3.3
    transitivePeerDependencies:
      - supports-color
    dev: false

  /socket.io/4.4.0:
    resolution: {integrity: sha512-bnpJxswR9ov0Bw6ilhCvO38/1WPtE3eA2dtxi2Iq4/sFebiDJQzgKNYA7AuVVdGW09nrESXd90NbZqtDd9dzRQ==}
    engines: {node: '>=10.0.0'}
    dependencies:
      accepts: 1.3.7
      base64id: 2.0.0
      debug: 4.3.3
      engine.io: 6.1.0
      socket.io-adapter: 2.3.3
      socket.io-parser: 4.0.4
    transitivePeerDependencies:
      - bufferutil
      - supports-color
      - utf-8-validate
    dev: false

  /source-map-resolve/0.5.3:
    resolution: {integrity: sha512-Htz+RnsXWk5+P2slx5Jh3Q66vhQj1Cllm0zvnaY98+NFx+Dv2CF/f5O/t8x+KaNdrdIAsruNzoh/KpialbqAnw==}
    dependencies:
      atob: 2.1.2
      decode-uri-component: 0.2.0
      resolve-url: 0.2.1
      source-map-url: 0.4.1
      urix: 0.1.0
    dev: false

  /source-map-support/0.5.21:
    resolution: {integrity: sha512-uBHU3L3czsIyYXKX88fdrGovxdSCoTGDRZ6SYXtSRxLZUzHg5P/66Ht6uoUlHu9EZod+inXhKo3qQgwXUT/y1w==}
    dependencies:
      buffer-from: 1.1.2
      source-map: 0.6.1
    dev: false

  /source-map-url/0.4.1:
    resolution: {integrity: sha512-cPiFOTLUKvJFIg4SKVScy4ilPPW6rFgMgfuZJPNoDuMs3nC1HbMUycBoJw77xFIp6z1UJQJOfx6C9GMH80DiTw==}
    dev: false

  /source-map/0.5.7:
    resolution: {integrity: sha1-igOdLRAh0i0eoUyA2OpGi6LvP8w=}
    engines: {node: '>=0.10.0'}
    dev: false

  /source-map/0.6.1:
    resolution: {integrity: sha512-UjgapumWlbMhkBgzT7Ykc5YXUT46F0iKu8SGXq0bcwP5dz/h0Plj6enJqjz1Zbq2l5WaqYnrVbwWOWMyF3F47g==}
    engines: {node: '>=0.10.0'}
    dev: false

  /source-map/0.7.3:
    resolution: {integrity: sha512-CkCj6giN3S+n9qrYiBTX5gystlENnRW5jZeNLHpe6aue+SrHcG5VYwujhW9s4dY31mEGsxBDrHR6oI69fTXsaQ==}
    engines: {node: '>= 8'}
    dev: false

  /sourcemap-codec/1.4.8:
    resolution: {integrity: sha512-9NykojV5Uih4lgo5So5dtw+f0JgJX30KCNI8gwhz2J9A15wD0Ml6tjHKwf6fTSa6fAdVBdZeNOs9eJ71qCk8vA==}
    dev: false

  /spawn-command/0.0.2-1:
    resolution: {integrity: sha1-YvXpRmmBwbeW3Fkpk34RycaSG9A=}
    dev: false

  /spawn-wrap/2.0.0:
    resolution: {integrity: sha512-EeajNjfN9zMnULLwhZZQU3GWBoFNkbngTUPfaawT4RkMiviTxcX0qfhVbGey39mfctfDHkWtuecgQ8NJcyQWHg==}
    engines: {node: '>=8'}
    dependencies:
      foreground-child: 2.0.0
      is-windows: 1.0.2
      make-dir: 3.1.0
      rimraf: 3.0.2
      signal-exit: 3.0.6
      which: 2.0.2
    dev: false

  /spdx-correct/3.1.1:
    resolution: {integrity: sha512-cOYcUWwhCuHCXi49RhFRCyJEK3iPj1Ziz9DpViV3tbZOwXD49QzIN3MpOLJNxh2qwq2lJJZaKMVw9qNi4jTC0w==}
    dependencies:
      spdx-expression-parse: 3.0.1
      spdx-license-ids: 3.0.11
    dev: false

  /spdx-exceptions/2.3.0:
    resolution: {integrity: sha512-/tTrYOC7PPI1nUAgx34hUpqXuyJG+DTHJTnIULG4rDygi4xu/tfgmq1e1cIRwRzwZgo4NLySi+ricLkZkw4i5A==}
    dev: false

  /spdx-expression-parse/3.0.1:
    resolution: {integrity: sha512-cbqHunsQWnJNE6KhVSMsMeH5H/L9EpymbzqTQ3uLwNCLZ1Q481oWaofqH7nO6V07xlXwY6PhQdQ2IedWx/ZK4Q==}
    dependencies:
      spdx-exceptions: 2.3.0
      spdx-license-ids: 3.0.11
    dev: false

  /spdx-license-ids/3.0.11:
    resolution: {integrity: sha512-Ctl2BrFiM0X3MANYgj3CkygxhRmr9mi6xhejbdO960nF6EDJApTYpn0BQnDKlnNBULKiCN1n3w9EBkHK8ZWg+g==}
    dev: false

  /sprintf-js/1.0.3:
    resolution: {integrity: sha1-BOaSb2YolTVPPdAVIDYzuFcpfiw=}
    dev: false

  /statuses/1.5.0:
    resolution: {integrity: sha1-Fhx9rBd2Wf2YEfQ3cfqZOBR4Yow=}
    engines: {node: '>= 0.6'}
    dev: false

  /stoppable/1.1.0:
    resolution: {integrity: sha512-KXDYZ9dszj6bzvnEMRYvxgeTHU74QBFL54XKtP3nyMuJ81CFYtABZ3bAzL2EdFUaEwJOBOgENyFj3R7oTzDyyw==}
    engines: {node: '>=4', npm: '>=6'}
    dev: false

  /streamroller/2.2.4:
    resolution: {integrity: sha512-OG79qm3AujAM9ImoqgWEY1xG4HX+Lw+yY6qZj9R1K2mhF5bEmQ849wvrb+4vt4jLMLzwXttJlQbOdPOQVRv7DQ==}
    engines: {node: '>=8.0'}
    dependencies:
      date-format: 2.1.0
      debug: 4.3.3
      fs-extra: 8.1.0
    transitivePeerDependencies:
      - supports-color
    dev: false

  /string-argv/0.3.1:
    resolution: {integrity: sha512-a1uQGz7IyVy9YwhqjZIZu1c8JO8dNIe20xBmSS6qu9kv++k3JGzCVmprbNN5Kn+BgzD5E7YYwg1CcjuJMRNsvg==}
    engines: {node: '>=0.6.19'}
    dev: false

  /string-width/1.0.2:
    resolution: {integrity: sha1-EYvfW4zcUaKn5w0hHgfisLmxB9M=}
    engines: {node: '>=0.10.0'}
    dependencies:
      code-point-at: 1.1.0
      is-fullwidth-code-point: 1.0.0
      strip-ansi: 3.0.1
    dev: false

  /string-width/2.1.1:
    resolution: {integrity: sha512-nOqH59deCq9SRHlxq1Aw85Jnt4w6KvLKqWVik6oA9ZklXLNIOlqg4F2yrT1MVaTjAqvVwdfeZ7w7aCvJD7ugkw==}
    engines: {node: '>=4'}
    dependencies:
      is-fullwidth-code-point: 2.0.0
      strip-ansi: 4.0.0
    dev: false

  /string-width/3.1.0:
    resolution: {integrity: sha512-vafcv6KjVZKSgz06oM/H6GDBrAtz8vdhQakGjFIvNrHA6y3HCF1CInLy+QLq8dTJPQ1b+KDUqDFctkdRW44e1w==}
    engines: {node: '>=6'}
    dependencies:
      emoji-regex: 7.0.3
      is-fullwidth-code-point: 2.0.0
      strip-ansi: 5.2.0
    dev: false

  /string-width/4.2.3:
    resolution: {integrity: sha512-wKyQRQpjJ0sIp62ErSZdGsjMJWsap5oRNihHhu6G7JVO/9jIB6UyevL+tXuOqrng8j/cxKTWyWUwvSTriiZz/g==}
    engines: {node: '>=8'}
    dependencies:
      emoji-regex: 8.0.0
      is-fullwidth-code-point: 3.0.0
      strip-ansi: 6.0.1
    dev: false

  /string.prototype.padend/3.1.3:
    resolution: {integrity: sha512-jNIIeokznm8SD/TZISQsZKYu7RJyheFNt84DUPrh482GC8RVp2MKqm2O5oBRdGxbDQoXrhhWtPIWQOiy20svUg==}
    engines: {node: '>= 0.4'}
    dependencies:
      call-bind: 1.0.2
      define-properties: 1.1.3
      es-abstract: 1.19.1
    dev: false

  /string.prototype.trimend/1.0.4:
    resolution: {integrity: sha512-y9xCjw1P23Awk8EvTpcyL2NIr1j7wJ39f+k6lvRnSMz+mz9CGz9NYPelDk42kOz6+ql8xjfK8oYzy3jAP5QU5A==}
    dependencies:
      call-bind: 1.0.2
      define-properties: 1.1.3
    dev: false

  /string.prototype.trimstart/1.0.4:
    resolution: {integrity: sha512-jh6e984OBfvxS50tdY2nRZnoC5/mLFKOREQfw8t5yytkoUsJRNxvI/E39qu1sD0OtWI3OC0XgKSmcWwziwYuZw==}
    dependencies:
      call-bind: 1.0.2
      define-properties: 1.1.3
    dev: false

  /string_decoder/1.1.1:
    resolution: {integrity: sha512-n/ShnvDi6FHbbVfviro+WojiFzv+s8MPMHBczVePfUpDJLwoLT0ht1l4YwBCbi8pJAveEEdnkHyPyTP/mzRfwg==}
    dependencies:
      safe-buffer: 5.1.2
    dev: false

  /string_decoder/1.3.0:
    resolution: {integrity: sha512-hkRX8U1WjJFd8LsDJ2yQ/wWWxaopEsABU1XfkM8A+j0+85JAGppt16cr1Whg6KIbb4okU6Mql6BOj+uup/wKeA==}
    dependencies:
      safe-buffer: 5.2.1
    dev: false

  /strip-ansi/3.0.1:
    resolution: {integrity: sha1-ajhfuIU9lS1f8F0Oiq+UJ43GPc8=}
    engines: {node: '>=0.10.0'}
    dependencies:
      ansi-regex: 2.1.1
    dev: false

  /strip-ansi/4.0.0:
    resolution: {integrity: sha1-qEeQIusaw2iocTibY1JixQXuNo8=}
    engines: {node: '>=4'}
    dependencies:
      ansi-regex: 3.0.0
    dev: false

  /strip-ansi/5.2.0:
    resolution: {integrity: sha512-DuRs1gKbBqsMKIZlrffwlug8MHkcnpjs5VPmL1PAh+mA30U0DTotfDZ0d2UUsXpPmPmMMJ6W773MaA3J+lbiWA==}
    engines: {node: '>=6'}
    dependencies:
      ansi-regex: 4.1.0
    dev: false

  /strip-ansi/6.0.1:
    resolution: {integrity: sha512-Y38VPSHcqkFrCpFnQ9vuSXmquuv5oXOKpGeT6aGrr3o3Gc9AlVa6JBfUSOCnbxGGZF+/0ooI7KrPuUSztUdU5A==}
    engines: {node: '>=8'}
    dependencies:
      ansi-regex: 5.0.1
    dev: false

  /strip-bom/3.0.0:
    resolution: {integrity: sha1-IzTBjpx1n3vdVv3vfprj1YjmjtM=}
    engines: {node: '>=4'}
    dev: false

  /strip-bom/4.0.0:
    resolution: {integrity: sha512-3xurFv5tEgii33Zi8Jtp55wEIILR9eh34FAW00PZf+JnSsTmV/ioewSgQl97JHvgjoRGwPShsWm+IdrxB35d0w==}
    engines: {node: '>=8'}
    dev: false

  /strip-final-newline/2.0.0:
    resolution: {integrity: sha512-BrpvfNAE3dcvq7ll3xVumzjKjZQ5tI1sEUIKr3Uoks0XUl45St3FlatVqef9prk4jRDzhW6WZg+3bk93y6pLjA==}
    engines: {node: '>=6'}
    dev: false

  /strip-final-newline/3.0.0:
    resolution: {integrity: sha512-dOESqjYr96iWYylGObzd39EuNTa5VJxyvVAEm5Jnh7KGo75V43Hk1odPQkNDyXNmUR6k+gEiDVXnjB8HJ3crXw==}
    engines: {node: '>=12'}
    dev: false

  /strip-json-comments/2.0.1:
    resolution: {integrity: sha1-PFMZQukIwml8DsNEhYwobHygpgo=}
    engines: {node: '>=0.10.0'}
    dev: false

  /strip-json-comments/3.1.1:
    resolution: {integrity: sha512-6fPc+R4ihwqP6N/aIv2f1gMH8lOVtWQHoqC4yK6oSDVVocumAsfCqjkXnqiYMhmMwS/mEHLp7Vehlt3ql6lEig==}
    engines: {node: '>=8'}
    dev: false

  /strnum/1.0.5:
    resolution: {integrity: sha512-J8bbNyKKXl5qYcR36TIO8W3mVGVHrmmxsd5PAItGkmyzwJvybiw2IVq5nqd0i4LSNSkB/sx9VHllbfFdr9k1JA==}
    dev: false

  /supports-color/2.0.0:
    resolution: {integrity: sha1-U10EXOa2Nj+kARcIRimZXp3zJMc=}
    engines: {node: '>=0.8.0'}
    dev: false

  /supports-color/5.5.0:
    resolution: {integrity: sha512-QjVjwdXIt408MIiAqCX4oUKsgU2EqAGzs2Ppkm4aQYbjm+ZEWEcW4SfFNTr4uMNZma0ey4f5lgLrkB0aX0QMow==}
    engines: {node: '>=4'}
    dependencies:
      has-flag: 3.0.0
    dev: false

  /supports-color/6.0.0:
    resolution: {integrity: sha512-on9Kwidc1IUQo+bQdhi8+Tijpo0e1SS6RoGo2guUwn5vdaxw8RXOF9Vb2ws+ihWOmh4JnCJOvaziZWP1VABaLg==}
    engines: {node: '>=6'}
    dependencies:
      has-flag: 3.0.0
    dev: false

  /supports-color/6.1.0:
    resolution: {integrity: sha512-qe1jfm1Mg7Nq/NSh6XE24gPXROEVsWHxC1LIx//XNlD9iw7YZQGjZNjYN7xGaEG6iKdA8EtNFW6R0gjnVXp+wQ==}
    engines: {node: '>=6'}
    dependencies:
      has-flag: 3.0.0
    dev: false

  /supports-color/7.2.0:
    resolution: {integrity: sha512-qpCAvRl9stuOHveKsn7HncJRvv501qIacKzQlO/+Lwxc9+0q2wLyv4Dfvt80/DPn2pqOBsJdDiogXGR9+OvwRw==}
    engines: {node: '>=8'}
    dependencies:
      has-flag: 4.0.0
    dev: false

  /supports-color/8.1.1:
    resolution: {integrity: sha512-MpUEN2OodtUzxvKQl72cUF7RQ5EiHsGvSsVG0ia9c5RbWGL2CI4C7EpPS8UTBIplnlzZiNuV56w+FuNxy3ty2Q==}
    engines: {node: '>=10'}
    dependencies:
      has-flag: 4.0.0
    dev: false

  /table/6.7.5:
    resolution: {integrity: sha512-LFNeryOqiQHqCVKzhkymKwt6ozeRhlm8IL1mE8rNUurkir4heF6PzMyRgaTa4tlyPTGGgXuvVOF/OLWiH09Lqw==}
    engines: {node: '>=10.0.0'}
    dependencies:
      ajv: 8.8.2
      lodash.truncate: 4.4.2
      slice-ansi: 4.0.0
      string-width: 4.2.3
      strip-ansi: 6.0.1
    dev: false

  /tar-fs/2.0.0:
    resolution: {integrity: sha512-vaY0obB6Om/fso8a8vakQBzwholQ7v5+uy+tF3Ozvxv1KNezmVQAiWtcNmMHFSFPqL3dJA8ha6gdtFbfX9mcxA==}
    dependencies:
      chownr: 1.1.4
      mkdirp: 0.5.5
      pump: 3.0.0
      tar-stream: 2.2.0
    dev: false

  /tar-fs/2.1.1:
    resolution: {integrity: sha512-V0r2Y9scmbDRLCNex/+hYzvp/zyYjvFbHPNgVTKfQvVrb6guiE/fxP+XblDNR011utopbkex2nM4dHNV6GDsng==}
    dependencies:
      chownr: 1.1.4
      mkdirp-classic: 0.5.3
      pump: 3.0.0
      tar-stream: 2.2.0
    dev: false

  /tar-stream/2.2.0:
    resolution: {integrity: sha512-ujeqbceABgwMZxEJnk2HDY2DlnUZ+9oEcb1KzTVfYHio0UE6dG71n60d8D2I4qNvleWrrXpmjpt7vZeF1LnMZQ==}
    engines: {node: '>=6'}
    dependencies:
      bl: 4.1.0
      end-of-stream: 1.4.4
      fs-constants: 1.0.0
      inherits: 2.0.4
      readable-stream: 3.6.0
    dev: false

  /terser/4.8.0:
    resolution: {integrity: sha512-EAPipTNeWsb/3wLPeup1tVPaXfIaU68xMnVdPafIL1TV05OhASArYyIfFvnvJCNrR2NIOvDVNNTFRa+Re2MWyw==}
    engines: {node: '>=6.0.0'}
    hasBin: true
    dependencies:
      commander: 2.20.3
      source-map: 0.6.1
      source-map-support: 0.5.21
    dev: false

  /test-exclude/6.0.0:
    resolution: {integrity: sha512-cAGWPIyOHU6zlmg88jwm7VRyXnMN7iV68OGAbYDk/Mh/xC/pzVPlQtY6ngoIH/5/tciuhGfvESU8GrHrcxD56w==}
    engines: {node: '>=8'}
    dependencies:
      '@istanbuljs/schema': 0.1.3
      glob: 7.2.0
      minimatch: 3.0.4
    dev: false

  /text-table/0.2.0:
    resolution: {integrity: sha1-f17oI66AUgfACvLfSoTsP8+lcLQ=}
    dev: false

  /through/2.3.8:
    resolution: {integrity: sha1-DdTJ/6q8NXlgsbckEV1+Doai4fU=}
    dev: false

  /timsort/0.3.0:
    resolution: {integrity: sha1-QFQRqOfmM5/mTbmiNN4R3DHgK9Q=}
    dev: false

  /tmp/0.2.1:
    resolution: {integrity: sha512-76SUhtfqR2Ijn+xllcI5P1oyannHNHByD80W1q447gU3mp9G9PSpGdWmjUOHRDPiHYacIk66W7ubDTuPF3BEtQ==}
    engines: {node: '>=8.17.0'}
    dependencies:
      rimraf: 3.0.2
    dev: false

  /to-fast-properties/2.0.0:
    resolution: {integrity: sha1-3F5pjL0HkmW8c+A3doGk5Og/YW4=}
    engines: {node: '>=4'}
    dev: false

  /to-regex-range/5.0.1:
    resolution: {integrity: sha512-65P7iz6X5yEr1cwcgvQxbbIw7Uk3gOy5dIdtZ4rDveLqhrdJP+Li/Hx6tyK0NEb+2GCyneCMJiGqrADCSNk8sQ==}
    engines: {node: '>=8.0'}
    dependencies:
      is-number: 7.0.0
    dev: false

  /toidentifier/1.0.1:
    resolution: {integrity: sha512-o5sSPKEkg/DIQNmH43V0/uerLrpzVedkUh8tGNvaeXpfpuwjKenlSox/2O/BTlZUtEe+JG7s5YhEz608PlAHRA==}
    engines: {node: '>=0.6'}
    dev: false

  /tough-cookie/3.0.1:
    resolution: {integrity: sha512-yQyJ0u4pZsv9D4clxO69OEjLWYw+jbgspjTue4lTQZLfV0c5l1VmK2y1JK8E9ahdpltPOaAThPcp5nKPUgSnsg==}
    engines: {node: '>=6'}
    dependencies:
      ip-regex: 2.1.0
      psl: 1.8.0
      punycode: 2.1.1
    dev: false

  /tough-cookie/4.0.0:
    resolution: {integrity: sha512-tHdtEpQCMrc1YLrMaqXXcj6AxhYi/xgit6mZu1+EDWUn+qhUf8wMQoFIy9NXuq23zAwtcB0t/MjACGR18pcRbg==}
    engines: {node: '>=6'}
    dependencies:
      psl: 1.8.0
      punycode: 2.1.1
      universalify: 0.1.2
    dev: false

  /tr46/0.0.3:
    resolution: {integrity: sha1-gYT9NH2snNwYWZLzpmIuFLnZq2o=}
    dev: false

  /tr46/1.0.1:
    resolution: {integrity: sha1-qLE/1r/SSJUZZ0zN5VujaTtwbQk=}
    dependencies:
      punycode: 2.1.1
    dev: false

  /tree-kill/1.2.2:
    resolution: {integrity: sha512-L0Orpi8qGpRG//Nd+H90vFB+3iHnue1zSSGmNOOCh1GLJ7rUKVwV2HvijphGQS2UmhUZewS9VgvxYIdgr+fG1A==}
    hasBin: true
    dev: false

  /ts-node/10.4.0_28670484a221c7e896c5d6b821a5cbb7:
    resolution: {integrity: sha512-g0FlPvvCXSIO1JDF6S232P5jPYqBkRL9qly81ZgAOSU7rwI0stphCgd2kLiCrU9DjQCrJMWEqcNSjQL02s6d8A==}
    hasBin: true
    peerDependencies:
      '@swc/core': '>=1.2.50'
      '@swc/wasm': '>=1.2.50'
      '@types/node': '*'
      typescript: '>=2.7'
    peerDependenciesMeta:
      '@swc/core':
        optional: true
      '@swc/wasm':
        optional: true
    dependencies:
      '@cspotcode/source-map-support': 0.7.0
      '@tsconfig/node10': 1.0.8
      '@tsconfig/node12': 1.0.9
      '@tsconfig/node14': 1.0.1
      '@tsconfig/node16': 1.0.2
      '@types/node': 12.20.40
      acorn: 8.6.0
      acorn-walk: 8.2.0
      arg: 4.1.3
      create-require: 1.1.1
      diff: 4.0.2
      make-error: 1.3.6
      typescript: 4.4.4
      yn: 3.1.1
    dev: false

  /ts-node/10.4.0_f9f9f28f986ed7ad377c75abc9f416f4:
    resolution: {integrity: sha512-g0FlPvvCXSIO1JDF6S232P5jPYqBkRL9qly81ZgAOSU7rwI0stphCgd2kLiCrU9DjQCrJMWEqcNSjQL02s6d8A==}
    hasBin: true
    peerDependencies:
      '@swc/core': '>=1.2.50'
      '@swc/wasm': '>=1.2.50'
      '@types/node': '*'
      typescript: '>=2.7'
    peerDependenciesMeta:
      '@swc/core':
        optional: true
      '@swc/wasm':
        optional: true
    dependencies:
      '@cspotcode/source-map-support': 0.7.0
      '@tsconfig/node10': 1.0.8
      '@tsconfig/node12': 1.0.9
      '@tsconfig/node14': 1.0.1
      '@tsconfig/node16': 1.0.2
      '@types/node': 12.20.40
      acorn: 8.6.0
      acorn-walk: 8.2.0
      arg: 4.1.3
      create-require: 1.1.1
      diff: 4.0.2
      make-error: 1.3.6
      typescript: 4.2.4
      yn: 3.1.1
    dev: false

  /ts-node/8.10.2_typescript@4.2.4:
    resolution: {integrity: sha512-ISJJGgkIpDdBhWVu3jufsWpK3Rzo7bdiIXJjQc0ynKxVOVcg2oIrf2H2cejminGrptVc6q6/uynAHNCuWGbpVA==}
    engines: {node: '>=6.0.0'}
    hasBin: true
    peerDependencies:
      typescript: '>=2.7'
    dependencies:
      arg: 4.1.3
      diff: 4.0.2
      make-error: 1.3.6
      source-map-support: 0.5.21
      typescript: 4.2.4
      yn: 3.1.1
    dev: false

  /ts-node/9.1.1_typescript@4.2.4:
    resolution: {integrity: sha512-hPlt7ZACERQGf03M253ytLY3dHbGNGrAq9qIHWUY9XHYl1z7wYngSr3OQ5xmui8o2AaxsONxIzjafLUiWBo1Fg==}
    engines: {node: '>=10.0.0'}
    hasBin: true
    peerDependencies:
      typescript: '>=2.7'
    dependencies:
      arg: 4.1.3
      create-require: 1.1.1
      diff: 4.0.2
      make-error: 1.3.6
      source-map-support: 0.5.21
      typescript: 4.2.4
      yn: 3.1.1
    dev: false

  /tsconfig-paths/3.12.0:
    resolution: {integrity: sha512-e5adrnOYT6zqVnWqZu7i/BQ3BnhzvGbjEjejFXO20lKIKpwTaupkCPgEfv4GZK1IBciJUEhYs3J3p75FdaTFVg==}
    dependencies:
      '@types/json5': 0.0.29
      json5: 1.0.1
      minimist: 1.2.5
      strip-bom: 3.0.0
    dev: false

  /tslib/1.14.1:
    resolution: {integrity: sha512-Xni35NKzjgMrwevysHTCArtLDpPvye8zV/0E4EyYn43P7/7qvQwPh9BGkHewbMulVntbigmcT7rdX3BNo9wRJg==}
    dev: false

  /tslib/2.3.1:
    resolution: {integrity: sha512-77EbyPPpMz+FRFRuAFlWMtmgUWGe9UOG2Z25NqCwiIjRhOf5iKGuzSe5P2w1laq+FkRy4p+PCuVkJSGkzTEKVw==}
    dev: false

  /tsutils/3.21.0_typescript@4.2.4:
    resolution: {integrity: sha512-mHKK3iUXL+3UF6xL5k0PEhKRUBKPBCv/+RkEOpjRWxxx27KKRBmmA60A9pgOUvMi8GKhRMPEmjBRPzs2W7O1OA==}
    engines: {node: '>= 6'}
    peerDependencies:
      typescript: '>=2.8.0 || >= 3.2.0-dev || >= 3.3.0-dev || >= 3.4.0-dev || >= 3.5.0-dev || >= 3.6.0-dev || >= 3.6.0-beta || >= 3.7.0-dev || >= 3.7.0-beta'
    dependencies:
      tslib: 1.14.1
      typescript: 4.2.4
    dev: false

  /tunnel-agent/0.6.0:
    resolution: {integrity: sha1-J6XeoGs2sEoKmWZ3SykIaPD8QP0=}
    dependencies:
      safe-buffer: 5.2.1
    dev: false

  /tunnel/0.0.6:
    resolution: {integrity: sha512-1h/Lnq9yajKY2PEbBadPXj3VxsDDu844OnaAo52UVmIzIvwwtBPIuNvkjuzBlTWpfJyUbG3ez0KSBibQkj4ojg==}
    engines: {node: '>=0.6.11 <=0.7.0 || >=0.7.3'}
    dev: false

  /type-check/0.4.0:
    resolution: {integrity: sha512-XleUoc9uwGXqjWwXaUTZAmzMcFZ5858QA2vvx1Ur5xIcixXIP+8LnFDgRplU30us6teqdlskFfu+ae4K79Ooew==}
    engines: {node: '>= 0.8.0'}
    dependencies:
      prelude-ls: 1.2.1
    dev: false

  /type-detect/4.0.8:
    resolution: {integrity: sha512-0fr/mIH1dlO+x7TlcMy+bIDqKPsw/70tVyeHW787goQjhmqaZe10uwLujubK9q9Lg6Fiho1KUKDYz0Z7k7g5/g==}
    engines: {node: '>=4'}
    dev: false

  /type-fest/0.20.2:
    resolution: {integrity: sha512-Ne+eE4r0/iWnpAxD852z3A+N0Bt5RN//NjJwRd2VFHEmrywxf5vsZlh4R6lixl6B+wz/8d+maTSAkN1FIkI3LQ==}
    engines: {node: '>=10'}
    dev: false

  /type-fest/0.8.1:
    resolution: {integrity: sha512-4dbzIzqvjtgiM5rw1k5rEHtBANKmdudhGyBEajN01fEyhaAIhsoKNy6y7+IN93IfpFtwY9iqi7kD+xwKhQsNJA==}
    engines: {node: '>=8'}
    dev: false

  /type-is/1.6.18:
    resolution: {integrity: sha512-TkRKr9sUTxEH8MdfuCSP7VizJyzRNMjj2J2do2Jr3Kym598JVdEksuzPQCnlFPW4ky9Q+iA+ma9BGm06XQBy8g==}
    engines: {node: '>= 0.6'}
    dependencies:
      media-typer: 0.3.0
      mime-types: 2.1.34
    dev: false

  /typedarray-to-buffer/3.1.5:
    resolution: {integrity: sha512-zdu8XMNEDepKKR+XYOXAVPtWui0ly0NtohUscw+UmaHiAWT8hrV1rr//H6V+0DvJ3OQ19S979M0laLfX8rm82Q==}
    dependencies:
      is-typedarray: 1.0.0
    dev: false

  /typescript/3.9.10:
    resolution: {integrity: sha512-w6fIxVE/H1PkLKcCPsFqKE7Kv7QUwhU8qQY2MueZXWx5cPZdwFupLgKK3vntcK98BtNHZtAF4LA/yl2a7k8R6Q==}
    engines: {node: '>=4.2.0'}
    hasBin: true
    dev: false

  /typescript/4.2.4:
    resolution: {integrity: sha512-V+evlYHZnQkaz8TRBuxTA92yZBPotr5H+WhQ7bD3hZUndx5tGOa1fuCgeSjxAzM1RiN5IzvadIXTVefuuwZCRg==}
    engines: {node: '>=4.2.0'}
    hasBin: true
    dev: false

  /typescript/4.4.4:
    resolution: {integrity: sha512-DqGhF5IKoBl8WNf8C1gu8q0xZSInh9j1kJJMqT3a94w1JzVaBU4EXOSMrz9yDqMT0xt3selp83fuFMQ0uzv6qA==}
    engines: {node: '>=4.2.0'}
    hasBin: true
    dev: false

  /typescript/4.5.4:
    resolution: {integrity: sha512-VgYs2A2QIRuGphtzFV7aQJduJ2gyfTljngLzjpfW9FoYZF6xuw1W0vW9ghCKLfcWrCFxK81CSGRAvS1pn4fIUg==}
    engines: {node: '>=4.2.0'}
    hasBin: true
    dev: false

  /ua-parser-js/0.7.31:
    resolution: {integrity: sha512-qLK/Xe9E2uzmYI3qLeOmI0tEOt+TBBQyUIAh4aAgU05FVYzeZrKUdkAZfBNVGRaHVgV0TDkdEngJSw/SyQchkQ==}
    dev: false

  /uglify-js/3.14.5:
    resolution: {integrity: sha512-qZukoSxOG0urUTvjc2ERMTcAy+BiFh3weWAkeurLwjrCba73poHmG3E36XEjd/JGukMzwTL7uCxZiAexj8ppvQ==}
    engines: {node: '>=0.8.0'}
    hasBin: true
    dev: false

  /unbox-primitive/1.0.1:
    resolution: {integrity: sha512-tZU/3NqK3dA5gpE1KtyiJUrEB0lxnGkMFHptJ7q6ewdZ8s12QrODwNbhIJStmJkd1QDXa1NRA8aF2A1zk/Ypyw==}
    dependencies:
      function-bind: 1.1.1
      has-bigints: 1.0.1
      has-symbols: 1.0.2
      which-boxed-primitive: 1.0.2
    dev: false

  /unbzip2-stream/1.3.3:
    resolution: {integrity: sha512-fUlAF7U9Ah1Q6EieQ4x4zLNejrRvDWUYmxXUpN3uziFYCHapjWFaCAnreY9bGgxzaMCFAPPpYNng57CypwJVhg==}
    dependencies:
      buffer: 5.7.1
      through: 2.3.8
    dev: false

  /universal-user-agent/6.0.0:
    resolution: {integrity: sha512-isyNax3wXoKaulPDZWHQqbmIx1k2tb9fb3GGDBRxCscfYV2Ch7WxPArBsFEG8s/safwXTT7H4QGhaIkTp9447w==}
    dev: false

  /universalify/0.1.2:
    resolution: {integrity: sha512-rBJeI5CXAlmy1pV+617WB9J63U6XcazHHF2f2dbJix4XzpUF0RS3Zbj0FGIOCAva5P/d/GBOYaACQ1w+0azUkg==}
    engines: {node: '>= 4.0.0'}
    dev: false

  /unpipe/1.0.0:
    resolution: {integrity: sha1-sr9O6FFKrmFltIF4KdIbLvSZBOw=}
    engines: {node: '>= 0.8'}
    dev: false

  /uri-js/4.4.1:
    resolution: {integrity: sha512-7rKUyy33Q1yc98pQ1DAmLtwX109F7TIfWlW1Ydo8Wl1ii1SeHieeh0HHfPeL2fMXK6z0s8ecKs9frCuLJvndBg==}
    dependencies:
      punycode: 2.1.1
    dev: false

  /urix/0.1.0:
    resolution: {integrity: sha1-2pN/emLiH+wf0Y1Js1wpNQZ6bHI=}
    deprecated: Please see https://github.com/lydell/urix#deprecated
    dev: false

  /url/0.11.0:
    resolution: {integrity: sha1-ODjpfPxgUh63PFJajlW/3Z4uKPE=}
    dependencies:
      punycode: 1.3.2
      querystring: 0.2.0
    dev: false

  /util-deprecate/1.0.2:
    resolution: {integrity: sha1-RQ1Nyfpw3nMnYvvS1KKJgUGaDM8=}
    dev: false

  /util/0.12.4:
    resolution: {integrity: sha512-bxZ9qtSlGUWSOy9Qa9Xgk11kSslpuZwaxCg4sNIDj6FLucDab2JxnHwyNTCpHMtK1MjoQiWQ6DiUMZYbSrO+Sw==}
    dependencies:
      inherits: 2.0.4
      is-arguments: 1.1.1
      is-generator-function: 1.0.10
      is-typed-array: 1.1.8
      safe-buffer: 5.2.1
      which-typed-array: 1.1.7
    dev: false

  /utils-merge/1.0.1:
    resolution: {integrity: sha1-n5VxD1CiZ5R7LMwSR0HBAoQn5xM=}
    engines: {node: '>= 0.4.0'}
    dev: false

  /uuid/3.4.0:
    resolution: {integrity: sha512-HjSDRw6gZE5JMggctHBcjVak08+KEVhSIiDzFnT9S9aegmp85S/bReBVTb4QTFaRNptJ9kuYaNhnbNEOkbKb/A==}
    deprecated: Please upgrade  to version 7 or higher.  Older versions may use Math.random() in certain circumstances, which is known to be problematic.  See https://v8.dev/blog/math-random for details.
    hasBin: true
    dev: false

  /uuid/8.3.2:
    resolution: {integrity: sha512-+NYs2QeMWy+GWFOEm9xnn6HCDp0l7QBD7ml8zLUmJ+93Q5NF0NocErnwkTkXVFNiX3/fpC6afS8Dhb/gz7R7eg==}
    hasBin: true
    dev: false

  /v8-compile-cache/2.3.0:
    resolution: {integrity: sha512-l8lCEmLcLYZh4nbunNZvQCJc5pv7+RCwa8q/LdUx8u7lsWvPDKmpodJAJNwkAhJC//dFY48KuIEmjtd4RViDrA==}
    dev: false

  /validate-npm-package-license/3.0.4:
    resolution: {integrity: sha512-DpKm2Ui/xN7/HQKCtpZxoRWBhZ9Z0kqtygG8XCgNQ8ZlDnxuQmWhj566j8fN4Cu3/JmbhsDo7fcAJq4s9h27Ew==}
    dependencies:
      spdx-correct: 3.1.1
      spdx-expression-parse: 3.0.1
    dev: false

  /validator/13.7.0:
    resolution: {integrity: sha512-nYXQLCBkpJ8X6ltALua9dRrZDHVYxjJ1wgskNt1lH9fzGjs3tgojGSCBjmEPwkWS1y29+DrizMTW19Pr9uB2nw==}
    engines: {node: '>= 0.10'}
    dev: false

  /variable-diff/1.1.0:
    resolution: {integrity: sha1-0r1cZtt2wTh52W5qMG7cmJ35eNo=}
    dependencies:
      chalk: 1.1.3
      object-assign: 4.1.1
    dev: false

  /vary/1.1.2:
    resolution: {integrity: sha1-IpnwLG3tMNSllhsLn3RSShj2NPw=}
    engines: {node: '>= 0.8'}
    dev: false

  /void-elements/2.0.1:
    resolution: {integrity: sha1-wGavtYK7HLQSjWDqkjkulNXp2+w=}
    engines: {node: '>=0.10.0'}
    dev: false

  /web-streams-polyfill/3.2.0:
    resolution: {integrity: sha512-EqPmREeOzttaLRm5HS7io98goBgZ7IVz79aDvqjD0kYXLtFZTc0T/U6wHTPKyIjb+MdN7DFIIX6hgdBEpWmfPA==}
    engines: {node: '>= 8'}
    dev: false

  /webidl-conversions/3.0.1:
    resolution: {integrity: sha1-JFNCdeKnvGvnvIZhHMFq4KVlSHE=}
    dev: false

  /webidl-conversions/4.0.2:
    resolution: {integrity: sha512-YQ+BmxuTgd6UXZW3+ICGfyqRyHXVlD5GtQr5+qjiNW7bF0cqrzX500HVXPBOvgXb5YnzDd+h0zqyv61KUD7+Sg==}
    dev: false

  /whatwg-url/5.0.0:
    resolution: {integrity: sha1-lmRU6HZUYuN2RNNib2dCzotwll0=}
    dependencies:
      tr46: 0.0.3
      webidl-conversions: 3.0.1
    dev: false

  /whatwg-url/6.5.0:
    resolution: {integrity: sha512-rhRZRqx/TLJQWUpQ6bmrt2UV4f0HCQ463yQuONJqC6fO2VoEb1pTYddbe59SkYq87aoM5A3bdhMZiUiVws+fzQ==}
    dependencies:
      lodash.sortby: 4.7.0
      tr46: 1.0.1
      webidl-conversions: 4.0.2
    dev: false

  /which-boxed-primitive/1.0.2:
    resolution: {integrity: sha512-bwZdv0AKLpplFY2KZRX6TvyuN7ojjr7lwkg6ml0roIy9YeuSr7JS372qlNW18UQYzgYK9ziGcerWqZOmEn9VNg==}
    dependencies:
      is-bigint: 1.0.4
      is-boolean-object: 1.1.2
      is-number-object: 1.0.6
      is-string: 1.0.7
      is-symbol: 1.0.4
    dev: false

  /which-module/2.0.0:
    resolution: {integrity: sha1-2e8H3Od7mQK4o6j6SzHD4/fm6Ho=}
    dev: false

  /which-typed-array/1.1.7:
    resolution: {integrity: sha512-vjxaB4nfDqwKI0ws7wZpxIlde1XrLX5uB0ZjpfshgmapJMD7jJWhZI+yToJTqaFByF0eNBcYxbjmCzoRP7CfEw==}
    engines: {node: '>= 0.4'}
    dependencies:
      available-typed-arrays: 1.0.5
      call-bind: 1.0.2
      es-abstract: 1.19.1
      foreach: 2.0.5
      has-tostringtag: 1.0.0
      is-typed-array: 1.1.8
    dev: false

  /which/1.3.1:
    resolution: {integrity: sha512-HxJdYWq1MTIQbJ3nw0cqssHoTNU267KlrDuGZ1WYlxDStUtKUhOaJmh112/TZmHxxUfuJqPXSOm7tDyas0OSIQ==}
    hasBin: true
    dependencies:
      isexe: 2.0.0
    dev: false

  /which/2.0.2:
    resolution: {integrity: sha512-BLI3Tl1TW3Pvl70l3yq3Y64i+awpwXqsGBYWkkqMtnbXgrMD+yj7rhW0kuEDxzJaYXGjEW5ogapKNMEKNMjibA==}
    engines: {node: '>= 8'}
    hasBin: true
    dependencies:
      isexe: 2.0.0
    dev: false

  /wide-align/1.1.3:
    resolution: {integrity: sha512-QGkOQc8XL6Bt5PwnsExKBPuMKBxnGxWWW3fU55Xt4feHozMUhdUMaBCk290qpm/wG5u/RSKzwdAC4i51YigihA==}
    dependencies:
      string-width: 2.1.1
    dev: false

  /wide-align/1.1.5:
    resolution: {integrity: sha512-eDMORYaPNZ4sQIuuYPDHdQvf4gyCF9rEEV/yPxGfwPkRodwEgiMUUXTx/dex+Me0wxx53S+NgUHaP7y3MGlDmg==}
    dependencies:
      string-width: 4.2.3
    dev: false

  /word-wrap/1.2.3:
    resolution: {integrity: sha512-Hz/mrNwitNRh/HUAtM/VT/5VH+ygD6DV7mYKZAtHOrbs8U7lvPS6xf7EJKMF0uW1KJCl0H701g3ZGus+muE5vQ==}
    engines: {node: '>=0.10.0'}
    dev: false

  /wrap-ansi/5.1.0:
    resolution: {integrity: sha512-QC1/iN/2/RPVJ5jYK8BGttj5z83LmSKmvbvrXPNCLZSEb32KKVDJDl/MOt2N01qU2H/FkzEa9PKto1BqDjtd7Q==}
    engines: {node: '>=6'}
    dependencies:
      ansi-styles: 3.2.1
      string-width: 3.1.0
      strip-ansi: 5.2.0
    dev: false

  /wrap-ansi/6.2.0:
    resolution: {integrity: sha512-r6lPcBGxZXlIcymEu7InxDMhdW0KDxpLgoFLcguasxCaJ/SOIZwINatK9KY/tf+ZrlywOKU0UDj3ATXUBfxJXA==}
    engines: {node: '>=8'}
    dependencies:
      ansi-styles: 4.3.0
      string-width: 4.2.3
      strip-ansi: 6.0.1
    dev: false

  /wrap-ansi/7.0.0:
    resolution: {integrity: sha512-YVGIj2kamLSTxw6NsZjoBxfSwsn0ycdesmc4p+Q21c5zPuZ1pl+NfxVdxPtdHvmNVOQ6XSYG4AUtyt/Fi7D16Q==}
    engines: {node: '>=10'}
    dependencies:
      ansi-styles: 4.3.0
      string-width: 4.2.3
      strip-ansi: 6.0.1
    dev: false

  /wrappy/1.0.2:
    resolution: {integrity: sha1-tSQ9jz7BqjXxNkYFvA0QNuMKtp8=}
    dev: false

  /write-file-atomic/3.0.3:
    resolution: {integrity: sha512-AvHcyZ5JnSfq3ioSyjrBkH9yW4m7Ayk8/9My/DD9onKeu/94fwrMocemO2QAJFAlnnDN+ZDS+ZjAR5ua1/PV/Q==}
    dependencies:
      imurmurhash: 0.1.4
      is-typedarray: 1.0.0
      signal-exit: 3.0.6
      typedarray-to-buffer: 3.1.5
    dev: false

  /ws/6.2.2:
    resolution: {integrity: sha512-zmhltoSR8u1cnDsD43TX59mzoMZsLKqUweyYBAIvTngR3shc0W6aOZylZmq/7hqyVxPdi+5Ud2QInblgyE72fw==}
    dependencies:
      async-limiter: 1.0.1
    dev: false

  /ws/7.4.6:
    resolution: {integrity: sha512-YmhHDO4MzaDLB+M9ym/mDA5z0naX8j7SIlT8f8z+I0VtzsRbekxEutHSme7NPS2qE8StCYQNUnfWdXta/Yu85A==}
    engines: {node: '>=8.3.0'}
    peerDependencies:
      bufferutil: ^4.0.1
      utf-8-validate: ^5.0.2
    peerDependenciesMeta:
      bufferutil:
        optional: true
      utf-8-validate:
        optional: true
    dev: false

  /ws/8.2.3:
    resolution: {integrity: sha512-wBuoj1BDpC6ZQ1B7DWQBYVLphPWkm8i9Y0/3YdHjHKHiohOJ1ws+3OccDWtH+PoC9DZD5WOTrJvNbWvjS6JWaA==}
    engines: {node: '>=10.0.0'}
    peerDependencies:
      bufferutil: ^4.0.1
      utf-8-validate: ^5.0.2
    peerDependenciesMeta:
      bufferutil:
        optional: true
      utf-8-validate:
        optional: true
    dev: false

  /ws/8.3.0:
    resolution: {integrity: sha512-Gs5EZtpqZzLvmIM59w4igITU57lrtYVFneaa434VROv4thzJyV6UjIL3D42lslWlI+D4KzLYnxSwtfuiO79sNw==}
    engines: {node: '>=10.0.0'}
    peerDependencies:
      bufferutil: ^4.0.1
      utf-8-validate: ^5.0.2
    peerDependenciesMeta:
      bufferutil:
        optional: true
      utf-8-validate:
        optional: true
    dev: false

  /xhr-mock/2.5.1:
    resolution: {integrity: sha512-UKOjItqjFgPUwQGPmRAzNBn8eTfIhcGjBVGvKYAWxUQPQsXNGD6KEckGTiHwyaAUp9C9igQlnN1Mp79KWCg7CQ==}
    dependencies:
      global: 4.4.0
      url: 0.11.0
    dev: false

  /xml/1.0.1:
    resolution: {integrity: sha1-eLpyAgApxbyHuKgaPPzXS0ovweU=}
    dev: false

  /xml2js/0.4.23:
    resolution: {integrity: sha512-ySPiMjM0+pLDftHgXY4By0uswI3SPKLDw/i3UXbnO8M/p28zqexCUoPmQFrYD+/1BzhGJSs2i1ERWKJAtiLrug==}
    engines: {node: '>=4.0.0'}
    dependencies:
      sax: 1.2.4
      xmlbuilder: 11.0.1
    dev: false

  /xmlbuilder/11.0.1:
    resolution: {integrity: sha512-fDlsI/kFEx7gLvbecc0/ohLG50fugQp8ryHzMTuW9vSa1GJ0XYWKnhsUx7oie3G98+r56aTQIUB4kht42R3JvA==}
    engines: {node: '>=4.0'}
    dev: false

  /xmlbuilder/12.0.0:
    resolution: {integrity: sha512-lMo8DJ8u6JRWp0/Y4XLa/atVDr75H9litKlb2E5j3V3MesoL50EBgZDWoLT3F/LztVnG67GjPXLZpqcky/UMnQ==}
    engines: {node: '>=6.0'}
    dev: false

  /y18n/4.0.3:
    resolution: {integrity: sha512-JKhqTOwSrqNA1NY5lSztJ1GrBiUodLMmIZuLiDaMRJ+itFd+ABVE8XBjOvIWL+rSqNDC74LCSFmlb/U4UZ4hJQ==}
    dev: false

  /y18n/5.0.8:
    resolution: {integrity: sha512-0pfFzegeDWJHJIAmTLRP2DwHjdF5s7jo9tuztdQxAhINCdvS+3nGINqPd00AphqJR/0LhANUS6/+7SCb98YOfA==}
    engines: {node: '>=10'}
    dev: false

  /yallist/4.0.0:
    resolution: {integrity: sha512-3wdGidZyq5PB084XLES5TpOSRA3wjXAlIWMhum2kRcv/41Sn2emQ0dycQW4uZXLejwKvg6EsvbdlVL+FYEct7A==}
    dev: false

  /yaml/1.10.2:
    resolution: {integrity: sha512-r3vXyErRCYJ7wg28yvBY5VSoAF8ZvlcW9/BwUzEtUsjvX/DKs24dIkuwjtuprwJJHsbyUbLApepYTR1BN4uHrg==}
    engines: {node: '>= 6'}
    dev: false

  /yargs-parser/13.1.2:
    resolution: {integrity: sha512-3lbsNRf/j+A4QuSZfDRA7HRSfWrzO0YjqTJd5kjAq37Zep1CEgaYmrH9Q3GwPiB9cHyd1Y1UwggGhJGoxipbzg==}
    dependencies:
      camelcase: 5.3.1
      decamelize: 1.2.0
    dev: false

  /yargs-parser/18.1.3:
    resolution: {integrity: sha512-o50j0JeToy/4K6OZcaQmW6lyXXKhq7csREXcDwk2omFPJEwUNOVtJKvmDr9EI1fAJZUyZcRF7kxGBWmRXudrCQ==}
    engines: {node: '>=6'}
    dependencies:
      camelcase: 5.3.1
      decamelize: 1.2.0
    dev: false

  /yargs-parser/20.2.9:
    resolution: {integrity: sha512-y11nGElTIV+CT3Zv9t7VKl+Q3hTQoT9a1Qzezhhl6Rp21gJ/IVTW7Z3y9EWXhuUBC2Shnf+DX0antecpAwSP8w==}
    engines: {node: '>=10'}
    dev: false

  /yargs-unparser/1.6.0:
    resolution: {integrity: sha512-W9tKgmSn0DpSatfri0nx52Joq5hVXgeLiqR/5G0sZNDoLZFOr/xjBUDcShCOGNsBnEMNo1KAMBkTej1Hm62HTw==}
    engines: {node: '>=6'}
    dependencies:
      flat: 4.1.1
      lodash: 4.17.21
      yargs: 13.3.2
    dev: false

  /yargs/13.3.2:
    resolution: {integrity: sha512-AX3Zw5iPruN5ie6xGRIDgqkT+ZhnRlZMLMHAs8tg7nRruy2Nb+i5o9bwghAogtM08q1dpr2LVoS8KSTMYpWXUw==}
    dependencies:
      cliui: 5.0.0
      find-up: 3.0.0
      get-caller-file: 2.0.5
      require-directory: 2.1.1
      require-main-filename: 2.0.0
      set-blocking: 2.0.0
      string-width: 3.1.0
      which-module: 2.0.0
      y18n: 4.0.3
      yargs-parser: 13.1.2
    dev: false

  /yargs/15.4.1:
    resolution: {integrity: sha512-aePbxDmcYW++PaqBsJ+HYUFwCdv4LVvdnhBy78E57PIor8/OVvhMrADFFEDh8DHDFRv/O9i3lPhsENjO7QX0+A==}
    engines: {node: '>=8'}
    dependencies:
      cliui: 6.0.0
      decamelize: 1.2.0
      find-up: 4.1.0
      get-caller-file: 2.0.5
      require-directory: 2.1.1
      require-main-filename: 2.0.0
      set-blocking: 2.0.0
      string-width: 4.2.3
      which-module: 2.0.0
      y18n: 4.0.3
      yargs-parser: 18.1.3
    dev: false

  /yargs/16.2.0:
    resolution: {integrity: sha512-D1mvvtDG0L5ft/jGWkLpG1+m0eQxOfaBvTNELraWj22wSVUMWxZUvYgJYcKh6jGGIkJFhH4IZPQhR4TKpc8mBw==}
    engines: {node: '>=10'}
    dependencies:
      cliui: 7.0.4
      escalade: 3.1.1
      get-caller-file: 2.0.5
      require-directory: 2.1.1
      string-width: 4.2.3
      y18n: 5.0.8
      yargs-parser: 20.2.9
    dev: false

  /yauzl/2.10.0:
    resolution: {integrity: sha1-x+sXyT4RLLEIb6bY5R+wZnt5pfk=}
    dependencies:
      buffer-crc32: 0.2.13
      fd-slicer: 1.1.0
    dev: false

  /yn/3.1.1:
    resolution: {integrity: sha512-Ux4ygGWsu2c7isFWe8Yu1YluJmqVhxqK2cLXNQA5AcC3QfbGNpM7fu0Y8b/z16pXLnFxZYvWhd3fhBY9DLmC6Q==}
    engines: {node: '>=6'}
    dev: false

  /z-schema/5.0.2:
    resolution: {integrity: sha512-40TH47ukMHq5HrzkeVE40Ad7eIDKaRV2b+Qpi2prLc9X9eFJFzV7tMe5aH12e6avaSS/u5l653EQOv+J9PirPw==}
    engines: {node: '>=8.0.0'}
    hasBin: true
    dependencies:
      lodash.get: 4.4.2
      lodash.isequal: 4.5.0
      validator: 13.7.0
    optionalDependencies:
      commander: 2.20.3
    dev: false

  file:projects/abort-controller.tgz:
    resolution: {integrity: sha512-RxzsaEK9vaFeGxWYqjr9KoWIEJArRkLBkjrpOqlSLNnfUYOGZ1SViInbFtt5zPGi9bFp2+bNHO2cv4xahpUs0A==, tarball: file:projects/abort-controller.tgz}
    name: '@rush-temp/abort-controller'
    version: 0.0.0
    dependencies:
      '@microsoft/api-extractor': 7.19.2
      '@types/chai': 4.3.0
      '@types/mocha': 7.0.2
      '@types/node': 12.20.40
      chai: 4.3.4
      cross-env: 7.0.3
      downlevel-dts: 0.4.0
      eslint: 7.32.0
      karma: 6.3.9
      karma-chrome-launcher: 3.1.0
      karma-coverage: 2.1.0
      karma-edge-launcher: 0.4.2_karma@6.3.9
      karma-env-preprocessor: 0.1.1
      karma-firefox-launcher: 1.3.0
      karma-ie-launcher: 1.0.0_karma@6.3.9
      karma-junit-reporter: 2.0.1_karma@6.3.9
      karma-mocha: 2.0.1
      karma-mocha-reporter: 2.2.5_karma@6.3.9
      karma-sourcemap-loader: 0.3.8
      mocha: 7.2.0
      mocha-junit-reporter: 2.0.2_mocha@7.2.0
      nyc: 15.1.0
      prettier: 2.5.1
      rimraf: 3.0.2
      rollup: 1.32.1
      ts-node: 10.4.0_f9f9f28f986ed7ad377c75abc9f416f4
      tslib: 2.3.1
      typescript: 4.2.4
    transitivePeerDependencies:
      - '@swc/core'
      - '@swc/wasm'
      - bufferutil
      - debug
      - supports-color
      - utf-8-validate
    dev: false

  file:projects/agrifood-farming.tgz:
    resolution: {integrity: sha512-6HLJpG4IU5XCZfGM8/Nd5l+W4XzXV0a0UVKBLnTCw8VJEbDUCL9/8VAqd52uJiFzmOjVfR2ZmohSCysETn9UXA==, tarball: file:projects/agrifood-farming.tgz}
    name: '@rush-temp/agrifood-farming'
    version: 0.0.0
    dependencies:
      '@azure-rest/core-client': 1.0.0-beta.7
      '@azure-rest/core-client-paging': 1.0.0-beta.1
      '@microsoft/api-extractor': 7.19.2
      '@types/chai': 4.3.0
      '@types/mocha': 7.0.2
      '@types/node': 12.20.40
      chai: 4.3.4
      cross-env: 7.0.3
      dotenv: 8.6.0
      eslint: 7.32.0
      karma: 6.3.9
      karma-chrome-launcher: 3.1.0
      karma-coverage: 2.1.0
      karma-edge-launcher: 0.4.2_karma@6.3.9
      karma-env-preprocessor: 0.1.1
      karma-firefox-launcher: 1.3.0
      karma-ie-launcher: 1.0.0_karma@6.3.9
      karma-json-preprocessor: 0.3.3_karma@6.3.9
      karma-json-to-file-reporter: 1.0.1
      karma-junit-reporter: 2.0.1_karma@6.3.9
      karma-mocha: 2.0.1
      karma-mocha-reporter: 2.2.5_karma@6.3.9
      karma-source-map-support: 1.4.0
      karma-sourcemap-loader: 0.3.8
      mkdirp: 1.0.4
      mocha: 7.2.0
      mocha-junit-reporter: 2.0.2_mocha@7.2.0
      nyc: 15.1.0
      prettier: 2.5.1
      rimraf: 3.0.2
      rollup: 1.32.1
      source-map-support: 0.5.21
      tslib: 2.3.1
      typescript: 4.2.4
    transitivePeerDependencies:
      - bufferutil
      - debug
      - supports-color
      - utf-8-validate
    dev: false

  file:projects/ai-anomaly-detector.tgz:
    resolution: {integrity: sha512-vyIx2mIY55b8rYGptKRmKMLOCIrjXaHu62WE5UTJULDp9hjlEYx9+Ms1Cp2E+b/1GI/pzL3W8q/y7l6qoOi5mA==, tarball: file:projects/ai-anomaly-detector.tgz}
    name: '@rush-temp/ai-anomaly-detector'
    version: 0.0.0
    dependencies:
      '@azure/core-tracing': 1.0.0-preview.13
      '@microsoft/api-extractor': 7.19.2
      '@types/chai': 4.3.0
      '@types/mocha': 7.0.2
      '@types/node': 12.20.40
      chai: 4.3.4
      cross-env: 7.0.3
      csv-parse: 5.0.3
      dotenv: 8.6.0
      eslint: 7.32.0
      inherits: 2.0.4
      karma: 6.3.9
      karma-chrome-launcher: 3.1.0
      karma-coverage: 2.1.0
      karma-edge-launcher: 0.4.2_karma@6.3.9
      karma-env-preprocessor: 0.1.1
      karma-firefox-launcher: 1.3.0
      karma-ie-launcher: 1.0.0_karma@6.3.9
      karma-junit-reporter: 2.0.1_karma@6.3.9
      karma-mocha: 2.0.1
      karma-mocha-reporter: 2.2.5_karma@6.3.9
      karma-sourcemap-loader: 0.3.8
      mocha: 7.2.0
      mocha-junit-reporter: 2.0.2_mocha@7.2.0
      nyc: 15.1.0
      prettier: 2.5.1
      rimraf: 3.0.2
      rollup: 1.32.1
      tslib: 2.3.1
      typescript: 4.2.4
      util: 0.12.4
    transitivePeerDependencies:
      - bufferutil
      - debug
      - supports-color
      - utf-8-validate
    dev: false

  file:projects/ai-document-translator.tgz:
    resolution: {integrity: sha512-pzYni3C2PkECKsWO3pWvfsL4xrxPSja6+Es3Red7nnwVk+DVVh06G2Bi+Bxyl7EBQ8W2OzIA66XmaF1S23f/7Q==, tarball: file:projects/ai-document-translator.tgz}
    name: '@rush-temp/ai-document-translator'
    version: 0.0.0
    dependencies:
      '@azure-rest/core-client': 1.0.0-beta.7
      '@microsoft/api-extractor': 7.19.2
      '@types/chai': 4.3.0
      '@types/mocha': 7.0.2
      '@types/node': 12.20.40
      chai: 4.3.4
      cross-env: 7.0.3
      dotenv: 8.6.0
      eslint: 7.32.0
      karma: 6.3.9
      karma-chrome-launcher: 3.1.0
      karma-coverage: 2.1.0
      karma-edge-launcher: 0.4.2_karma@6.3.9
      karma-env-preprocessor: 0.1.1
      karma-firefox-launcher: 1.3.0
      karma-ie-launcher: 1.0.0_karma@6.3.9
      karma-json-preprocessor: 0.3.3_karma@6.3.9
      karma-json-to-file-reporter: 1.0.1
      karma-junit-reporter: 2.0.1_karma@6.3.9
      karma-mocha: 2.0.1
      karma-mocha-reporter: 2.2.5_karma@6.3.9
      karma-source-map-support: 1.4.0
      karma-sourcemap-loader: 0.3.8
      mocha: 7.2.0
      mocha-junit-reporter: 2.0.2_mocha@7.2.0
      nyc: 15.1.0
      prettier: 2.2.1
      rimraf: 3.0.2
      rollup: 1.32.1
      source-map-support: 0.5.21
      tslib: 2.3.1
      typescript: 4.2.4
    transitivePeerDependencies:
      - bufferutil
      - debug
      - supports-color
      - utf-8-validate
    dev: false

  file:projects/ai-form-recognizer.tgz:
    resolution: {integrity: sha512-DjMBkNtgOru8QhzYFXwGpURCa6pwmwnzy9YFQwGch4HOSzkN9Svw8shUPDeAXyv9H/ubT6y9vlkFZpK0V4owIw==, tarball: file:projects/ai-form-recognizer.tgz}
    name: '@rush-temp/ai-form-recognizer'
    version: 0.0.0
    dependencies:
      '@azure/core-tracing': 1.0.0-preview.13
      '@microsoft/api-extractor': 7.19.2
      '@types/chai': 4.3.0
      '@types/mocha': 7.0.2
      '@types/node': 12.20.40
      '@types/sinon': 9.0.11
      chai: 4.3.4
      chai-as-promised: 7.1.1_chai@4.3.4
      cross-env: 7.0.3
      dotenv: 8.6.0
      eslint: 7.32.0
      karma: 6.3.9
      karma-chrome-launcher: 3.1.0
      karma-coverage: 2.1.0
      karma-edge-launcher: 0.4.2_karma@6.3.9
      karma-env-preprocessor: 0.1.1
      karma-firefox-launcher: 1.3.0
      karma-ie-launcher: 1.0.0_karma@6.3.9
      karma-json-preprocessor: 0.3.3_karma@6.3.9
      karma-json-to-file-reporter: 1.0.1
      karma-junit-reporter: 2.0.1_karma@6.3.9
      karma-mocha: 2.0.1
      karma-mocha-reporter: 2.2.5_karma@6.3.9
      karma-sourcemap-loader: 0.3.8
      mocha: 7.2.0
      mocha-junit-reporter: 2.0.2_mocha@7.2.0
      nyc: 15.1.0
      prettier: 2.5.1
      rimraf: 3.0.2
      rollup: 1.32.1
      sinon: 9.2.4
      source-map-support: 0.5.21
      tslib: 2.3.1
      typescript: 4.4.4
    transitivePeerDependencies:
      - bufferutil
      - debug
      - supports-color
      - utf-8-validate
    dev: false

  file:projects/ai-metrics-advisor.tgz:
    resolution: {integrity: sha512-U0OBdhA2UsNoYOBkp/0tnP6b3pblzKhmggJFKaC2pUrpKftVfWGTCh3c1B4pzpfA7YG4tjrp2B3A7EbuWpU83A==, tarball: file:projects/ai-metrics-advisor.tgz}
    name: '@rush-temp/ai-metrics-advisor'
    version: 0.0.0
    dependencies:
      '@azure/core-tracing': 1.0.0-preview.13
      '@microsoft/api-extractor': 7.19.2
      '@types/chai': 4.3.0
      '@types/mocha': 7.0.2
      '@types/node': 12.20.40
      '@types/sinon': 9.0.11
      chai: 4.3.4
      chai-as-promised: 7.1.1_chai@4.3.4
      cross-env: 7.0.3
      dotenv: 8.6.0
      eslint: 7.32.0
      karma: 6.3.9
      karma-chrome-launcher: 3.1.0
      karma-coverage: 2.1.0
      karma-edge-launcher: 0.4.2_karma@6.3.9
      karma-env-preprocessor: 0.1.1
      karma-firefox-launcher: 1.3.0
      karma-ie-launcher: 1.0.0_karma@6.3.9
      karma-json-preprocessor: 0.3.3_karma@6.3.9
      karma-json-to-file-reporter: 1.0.1
      karma-junit-reporter: 2.0.1_karma@6.3.9
      karma-mocha: 2.0.1
      karma-mocha-reporter: 2.2.5_karma@6.3.9
      karma-sourcemap-loader: 0.3.8
      mocha: 7.2.0
      mocha-junit-reporter: 2.0.2_mocha@7.2.0
      nyc: 15.1.0
      prettier: 2.5.1
      rimraf: 3.0.2
      rollup: 1.32.1
      sinon: 9.2.4
      source-map-support: 0.5.21
      ts-node: 10.4.0_f9f9f28f986ed7ad377c75abc9f416f4
      tslib: 2.3.1
      typescript: 4.2.4
    transitivePeerDependencies:
      - '@swc/core'
      - '@swc/wasm'
      - bufferutil
      - debug
      - supports-color
      - utf-8-validate
    dev: false

  file:projects/ai-text-analytics.tgz:
    resolution: {integrity: sha512-CgeLVCZwfspweQBHcNd4/2uI/rEvbU60GAjFDSUwGnXFVywaMqd6i1jPcZlkCGNitvctyEsQDnJc0PiIN4pRXw==, tarball: file:projects/ai-text-analytics.tgz}
    name: '@rush-temp/ai-text-analytics'
    version: 0.0.0
    dependencies:
      '@azure/core-tracing': 1.0.0-preview.13
      '@microsoft/api-extractor': 7.19.2
      '@types/chai': 4.3.0
      '@types/chai-as-promised': 7.1.4
      '@types/mocha': 7.0.2
      '@types/node': 12.20.40
      '@types/sinon': 9.0.11
      chai: 4.3.4
      chai-as-promised: 7.1.1_chai@4.3.4
      cross-env: 7.0.3
      dotenv: 8.6.0
      eslint: 7.32.0
      karma: 6.3.9
      karma-chrome-launcher: 3.1.0
      karma-coverage: 2.1.0
      karma-edge-launcher: 0.4.2_karma@6.3.9
      karma-env-preprocessor: 0.1.1
      karma-firefox-launcher: 1.3.0
      karma-ie-launcher: 1.0.0_karma@6.3.9
      karma-json-preprocessor: 0.3.3_karma@6.3.9
      karma-json-to-file-reporter: 1.0.1
      karma-junit-reporter: 2.0.1_karma@6.3.9
      karma-mocha: 2.0.1
      karma-mocha-reporter: 2.2.5_karma@6.3.9
      karma-source-map-support: 1.4.0
      karma-sourcemap-loader: 0.3.8
      mocha: 7.2.0
      mocha-junit-reporter: 2.0.2_mocha@7.2.0
      nyc: 15.1.0
      prettier: 2.5.1
      rimraf: 3.0.2
      rollup: 1.32.1
      sinon: 9.2.4
      source-map-support: 0.5.21
      ts-node: 10.4.0_f9f9f28f986ed7ad377c75abc9f416f4
      tslib: 2.3.1
      typescript: 4.2.4
    transitivePeerDependencies:
      - '@swc/core'
      - '@swc/wasm'
      - bufferutil
      - debug
      - supports-color
      - utf-8-validate
    dev: false

  file:projects/app-configuration.tgz:
    resolution: {integrity: sha512-D+bZ6xyRBL7CxUdEQMjrRgvDMN00fAG2rF73qU2xAlkEiMmO7hCw+jPZK7Z7olRVT+onoRiDjJkIAHF+vW10tA==, tarball: file:projects/app-configuration.tgz}
    name: '@rush-temp/app-configuration'
    version: 0.0.0
    dependencies:
      '@azure/core-tracing': 1.0.0-preview.13
      '@azure/keyvault-secrets': 4.3.0
      '@microsoft/api-extractor': 7.19.2
      '@rollup/plugin-commonjs': 11.0.2_rollup@1.32.1
      '@rollup/plugin-inject': 4.0.3_rollup@1.32.1
      '@rollup/plugin-json': 4.1.0_rollup@1.32.1
      '@rollup/plugin-multi-entry': 3.0.1_rollup@1.32.1
      '@rollup/plugin-node-resolve': 8.4.0_rollup@1.32.1
      '@rollup/plugin-replace': 2.4.2_rollup@1.32.1
      '@types/chai': 4.3.0
      '@types/mocha': 7.0.2
      '@types/node': 12.20.40
      '@types/sinon': 9.0.11
      chai: 4.3.4
      cross-env: 7.0.3
      dotenv: 8.6.0
      eslint: 7.32.0
      esm: 3.2.25
      karma: 6.3.9
      karma-chrome-launcher: 3.1.0
      karma-coverage: 2.1.0
      karma-edge-launcher: 0.4.2_karma@6.3.9
      karma-env-preprocessor: 0.1.1
      karma-firefox-launcher: 1.3.0
      karma-ie-launcher: 1.0.0_karma@6.3.9
      karma-junit-reporter: 2.0.1_karma@6.3.9
      karma-mocha: 2.0.1
      karma-mocha-reporter: 2.2.5_karma@6.3.9
      karma-sourcemap-loader: 0.3.8
      mocha: 7.2.0
      mocha-junit-reporter: 2.0.2_mocha@7.2.0
      nock: 12.0.3
      nyc: 15.1.0
      prettier: 2.5.1
      rimraf: 3.0.2
      rollup: 1.32.1
      rollup-plugin-shim: 1.0.0
      rollup-plugin-sourcemaps: 0.4.2_rollup@1.32.1
      rollup-plugin-terser: 5.3.1_rollup@1.32.1
      sinon: 9.2.4
      ts-node: 10.4.0_f9f9f28f986ed7ad377c75abc9f416f4
      tslib: 2.3.1
      typescript: 4.2.4
      uglify-js: 3.14.5
    transitivePeerDependencies:
      - '@swc/core'
      - '@swc/wasm'
      - bufferutil
      - debug
      - supports-color
      - utf-8-validate
    dev: false

  file:projects/arm-advisor.tgz:
    resolution: {integrity: sha512-sXLZvgEK3M/0EB9904jwVVIMnEZmc/NGhojlcJ0SprVlvz4syC8LQywjnworwQH90arrpiG+1hcsVKiPG+lGqg==, tarball: file:projects/arm-advisor.tgz}
    name: '@rush-temp/arm-advisor'
    version: 0.0.0
    dependencies:
      '@microsoft/api-extractor': 7.19.2
      '@rollup/plugin-commonjs': 11.0.2_rollup@1.32.1
      '@rollup/plugin-json': 4.1.0_rollup@1.32.1
      '@rollup/plugin-multi-entry': 3.0.1_rollup@1.32.1
      '@rollup/plugin-node-resolve': 8.4.0_rollup@1.32.1
      cross-env: 7.0.3
      mkdirp: 1.0.4
      mocha: 7.2.0
      rimraf: 3.0.2
      rollup: 1.32.1
      rollup-plugin-sourcemaps: 0.4.2_rollup@1.32.1
      tslib: 2.3.1
      typescript: 4.2.4
      uglify-js: 3.14.5
    dev: false

  file:projects/arm-analysisservices.tgz:
    resolution: {integrity: sha512-yadXxpeaoCaSs2kXugUgnMRlelZKJFJiXqJaqkgvnUuSGtknGjx7V+gFpHCKo9GtvVzeATtEnmQlYnYoZoAHkg==, tarball: file:projects/arm-analysisservices.tgz}
    name: '@rush-temp/arm-analysisservices'
    version: 0.0.0
    dependencies:
      '@microsoft/api-extractor': 7.19.2
      '@rollup/plugin-commonjs': 11.0.2_rollup@1.32.1
      '@rollup/plugin-json': 4.1.0_rollup@1.32.1
      '@rollup/plugin-multi-entry': 3.0.1_rollup@1.32.1
      '@rollup/plugin-node-resolve': 8.4.0_rollup@1.32.1
      cross-env: 7.0.3
      mkdirp: 1.0.4
      mocha: 7.2.0
      rimraf: 3.0.2
      rollup: 1.32.1
      rollup-plugin-sourcemaps: 0.4.2_rollup@1.32.1
      tslib: 2.3.1
      typescript: 4.2.4
      uglify-js: 3.14.5
    dev: false

  file:projects/arm-apimanagement.tgz:
    resolution: {integrity: sha512-Ek2wAr+FBkISa7fXj4rW+E9UiplbpS7iXxXyrsUikpgJgHWb5YSnG+5RAFPKCKaeoDUyxXtr1qD1rG7GZsZauA==, tarball: file:projects/arm-apimanagement.tgz}
    name: '@rush-temp/arm-apimanagement'
    version: 0.0.0
    dependencies:
      '@microsoft/api-extractor': 7.19.2
      '@rollup/plugin-commonjs': 11.0.2_rollup@1.32.1
      '@rollup/plugin-json': 4.1.0_rollup@1.32.1
      '@rollup/plugin-multi-entry': 3.0.1_rollup@1.32.1
      '@rollup/plugin-node-resolve': 8.4.0_rollup@1.32.1
      cross-env: 7.0.3
      mkdirp: 1.0.4
      mocha: 7.2.0
      rimraf: 3.0.2
      rollup: 1.32.1
      rollup-plugin-sourcemaps: 0.4.2_rollup@1.32.1
      tslib: 2.3.1
      typescript: 4.2.4
      uglify-js: 3.14.5
    dev: false

  file:projects/arm-appplatform.tgz:
    resolution: {integrity: sha512-Pel4tu/SIfuYKVrehY87LfAoYBiwyuraQp2/PdUzhmuX6p0wXK6BUGEjZj7vC2IAAaI4k/Cnh4QLdMLvRdZUuw==, tarball: file:projects/arm-appplatform.tgz}
    name: '@rush-temp/arm-appplatform'
    version: 0.0.0
    dependencies:
      '@microsoft/api-extractor': 7.19.2
      '@rollup/plugin-commonjs': 11.0.2_rollup@1.32.1
      '@rollup/plugin-json': 4.1.0_rollup@1.32.1
      '@rollup/plugin-multi-entry': 3.0.1_rollup@1.32.1
      '@rollup/plugin-node-resolve': 8.4.0_rollup@1.32.1
      cross-env: 7.0.3
      mkdirp: 1.0.4
      mocha: 7.2.0
      rimraf: 3.0.2
      rollup: 1.32.1
      rollup-plugin-sourcemaps: 0.4.2_rollup@1.32.1
      tslib: 2.3.1
      typescript: 4.2.4
      uglify-js: 3.14.5
    dev: false

  file:projects/arm-appservice.tgz:
    resolution: {integrity: sha512-XIoOFmPuJZ6mZqxVNMcVXvYwTzAzdzCMuF1jGGex+3+kC2m1R0Td+YwQw12Xd1qfTrSCRIQXWdqonBi/z/mJow==, tarball: file:projects/arm-appservice.tgz}
    name: '@rush-temp/arm-appservice'
    version: 0.0.0
    dependencies:
      '@microsoft/api-extractor': 7.19.2
      '@rollup/plugin-commonjs': 11.0.2_rollup@1.32.1
      '@rollup/plugin-json': 4.1.0_rollup@1.32.1
      '@rollup/plugin-multi-entry': 3.0.1_rollup@1.32.1
      '@rollup/plugin-node-resolve': 8.4.0_rollup@1.32.1
      cross-env: 7.0.3
      mkdirp: 1.0.4
      mocha: 7.2.0
      rimraf: 3.0.2
      rollup: 1.32.1
      rollup-plugin-sourcemaps: 0.4.2_rollup@1.32.1
      tslib: 2.3.1
      typescript: 4.2.4
      uglify-js: 3.14.5
    dev: false

  file:projects/arm-attestation.tgz:
    resolution: {integrity: sha512-jIUHVpNd+Vexi4RG/knyP+kjgAzI4HA9bu3J600ZXZ/avKoy/Hut+Pd4LWKd1pR3JETpM1t4kMyw/vIGBlSItg==, tarball: file:projects/arm-attestation.tgz}
    name: '@rush-temp/arm-attestation'
    version: 0.0.0
    dependencies:
      '@microsoft/api-extractor': 7.19.2
      '@rollup/plugin-commonjs': 11.0.2_rollup@1.32.1
      '@rollup/plugin-json': 4.1.0_rollup@1.32.1
      '@rollup/plugin-multi-entry': 3.0.1_rollup@1.32.1
      '@rollup/plugin-node-resolve': 8.4.0_rollup@1.32.1
      cross-env: 7.0.3
      mkdirp: 1.0.4
      mocha: 7.2.0
      rimraf: 3.0.2
      rollup: 1.32.1
      rollup-plugin-sourcemaps: 0.4.2_rollup@1.32.1
      tslib: 2.3.1
      typescript: 4.2.4
      uglify-js: 3.14.5
    dev: false

  file:projects/arm-authorization.tgz:
    resolution: {integrity: sha512-WM4xyGTydD8+/LHQL+nCUBAiJs8qQUhNlY/Wei33PvR7RkQiVC6n8Jzd7UijWW8poj/hawJyABuQxU+Pese58A==, tarball: file:projects/arm-authorization.tgz}
    name: '@rush-temp/arm-authorization'
    version: 0.0.0
    dependencies:
      '@microsoft/api-extractor': 7.19.2
      '@rollup/plugin-commonjs': 11.0.2_rollup@1.32.1
      '@rollup/plugin-json': 4.1.0_rollup@1.32.1
      '@rollup/plugin-multi-entry': 3.0.1_rollup@1.32.1
      '@rollup/plugin-node-resolve': 8.4.0_rollup@1.32.1
      mkdirp: 1.0.4
      rollup: 1.32.1
      rollup-plugin-sourcemaps: 0.4.2_rollup@1.32.1
      tslib: 2.3.1
      typescript: 4.2.4
      uglify-js: 3.14.5
    dev: false

  file:projects/arm-azurestack.tgz:
    resolution: {integrity: sha512-nx1zmEvcREyoaIZ/93bbMgWvGE7yOL/imhdnkRkyHyHm3ek5MjE8jW4PeY3WwhVx9ZvHqYmnQqk53QgYbhlFjw==, tarball: file:projects/arm-azurestack.tgz}
    name: '@rush-temp/arm-azurestack'
    version: 0.0.0
    dependencies:
      '@microsoft/api-extractor': 7.19.2
      '@rollup/plugin-commonjs': 11.0.2_rollup@1.32.1
      '@rollup/plugin-json': 4.1.0_rollup@1.32.1
      '@rollup/plugin-multi-entry': 3.0.1_rollup@1.32.1
      '@rollup/plugin-node-resolve': 8.4.0_rollup@1.32.1
      cross-env: 7.0.3
      mkdirp: 1.0.4
      mocha: 7.2.0
      rimraf: 3.0.2
      rollup: 1.32.1
      rollup-plugin-sourcemaps: 0.4.2_rollup@1.32.1
      tslib: 2.3.1
      typescript: 4.2.4
      uglify-js: 3.14.5
    dev: false

  file:projects/arm-batch.tgz:
    resolution: {integrity: sha512-3Icocw0QnB8/JYmiR/jIr/2A2XhYvFbte2ah1d8s7Mx4Bb23RCnZjTREPQinlGgdpuNSUL0va2ixFwyXTRCiBA==, tarball: file:projects/arm-batch.tgz}
    name: '@rush-temp/arm-batch'
    version: 0.0.0
    dependencies:
      '@microsoft/api-extractor': 7.19.2
      '@rollup/plugin-commonjs': 11.0.2_rollup@1.32.1
      '@rollup/plugin-json': 4.1.0_rollup@1.32.1
      '@rollup/plugin-multi-entry': 3.0.1_rollup@1.32.1
      '@rollup/plugin-node-resolve': 8.4.0_rollup@1.32.1
      cross-env: 7.0.3
      mkdirp: 1.0.4
      mocha: 7.2.0
      rimraf: 3.0.2
      rollup: 1.32.1
      rollup-plugin-sourcemaps: 0.4.2_rollup@1.32.1
      tslib: 2.3.1
      typescript: 4.2.4
      uglify-js: 3.14.5
    dev: false

  file:projects/arm-billing.tgz:
    resolution: {integrity: sha512-nv3g+ZrM99I+3cipjvr8ZuUQqCNx9LBNGJkPGfDVpPR888661Qsi722yGl2xZEtRt+dvBvFleqg2CsYAM9UZWw==, tarball: file:projects/arm-billing.tgz}
    name: '@rush-temp/arm-billing'
    version: 0.0.0
    dependencies:
      '@microsoft/api-extractor': 7.19.2
      '@rollup/plugin-commonjs': 11.0.2_rollup@1.32.1
      '@rollup/plugin-json': 4.1.0_rollup@1.32.1
      '@rollup/plugin-multi-entry': 3.0.1_rollup@1.32.1
      '@rollup/plugin-node-resolve': 8.4.0_rollup@1.32.1
      cross-env: 7.0.3
      mkdirp: 1.0.4
      mocha: 7.2.0
      rimraf: 3.0.2
      rollup: 1.32.1
      rollup-plugin-sourcemaps: 0.4.2_rollup@1.32.1
      tslib: 2.3.1
      typescript: 4.2.4
      uglify-js: 3.14.5
    dev: false

  file:projects/arm-botservice.tgz:
    resolution: {integrity: sha512-l4zOv13nmgSu6x2rtntla0UpOvUbTtPw7DomEYu8iWTA6m9KwpI2K+AFMtMibnOcDnLxPp8qPj7X24nh1L1+Ug==, tarball: file:projects/arm-botservice.tgz}
    name: '@rush-temp/arm-botservice'
    version: 0.0.0
    dependencies:
      '@microsoft/api-extractor': 7.19.2
      '@rollup/plugin-commonjs': 11.0.2_rollup@1.32.1
      '@rollup/plugin-json': 4.1.0_rollup@1.32.1
      '@rollup/plugin-multi-entry': 3.0.1_rollup@1.32.1
      '@rollup/plugin-node-resolve': 8.4.0_rollup@1.32.1
      cross-env: 7.0.3
      mkdirp: 1.0.4
      mocha: 7.2.0
      rimraf: 3.0.2
      rollup: 1.32.1
      rollup-plugin-sourcemaps: 0.4.2_rollup@1.32.1
      tslib: 2.3.1
      typescript: 4.2.4
      uglify-js: 3.14.5
    dev: false

  file:projects/arm-cdn.tgz:
    resolution: {integrity: sha512-QCvULGUI7auPq6N0y49Ye1S3MoCEEytee1/fE9MrZgfiq99sQwZTM847vICIxOajGHBPWbr+OhHWO/ysLBQGOg==, tarball: file:projects/arm-cdn.tgz}
    name: '@rush-temp/arm-cdn'
    version: 0.0.0
    dependencies:
      '@microsoft/api-extractor': 7.19.2
      '@rollup/plugin-commonjs': 11.0.2_rollup@1.32.1
      '@rollup/plugin-json': 4.1.0_rollup@1.32.1
      '@rollup/plugin-multi-entry': 3.0.1_rollup@1.32.1
      '@rollup/plugin-node-resolve': 8.4.0_rollup@1.32.1
      cross-env: 7.0.3
      mkdirp: 1.0.4
      mocha: 7.2.0
      rimraf: 3.0.2
      rollup: 1.32.1
      rollup-plugin-sourcemaps: 0.4.2_rollup@1.32.1
      tslib: 2.3.1
      typescript: 4.2.4
      uglify-js: 3.14.5
    dev: false

  file:projects/arm-changeanalysis.tgz:
    resolution: {integrity: sha512-3twC5GwvqsATQAaGPfVWKgRKHYil852nrNmykif6kpTfjP8tclxzmQpUlzEajvVionV03sce092R+b2tyBaZPQ==, tarball: file:projects/arm-changeanalysis.tgz}
    name: '@rush-temp/arm-changeanalysis'
    version: 0.0.0
    dependencies:
      '@microsoft/api-extractor': 7.19.2
      '@rollup/plugin-commonjs': 11.0.2_rollup@1.32.1
      '@rollup/plugin-json': 4.1.0_rollup@1.32.1
      '@rollup/plugin-multi-entry': 3.0.1_rollup@1.32.1
      '@rollup/plugin-node-resolve': 8.4.0_rollup@1.32.1
      cross-env: 7.0.3
      mkdirp: 1.0.4
      mocha: 7.2.0
      rimraf: 3.0.2
      rollup: 1.32.1
      rollup-plugin-sourcemaps: 0.4.2_rollup@1.32.1
      tslib: 2.3.1
      typescript: 4.2.4
      uglify-js: 3.14.5
    dev: false

  file:projects/arm-cognitiveservices.tgz:
    resolution: {integrity: sha512-nhXO2X6wsidbD/bRFm7geAnKOO7NFBrM7vNIOi5uSAzpGPhfWpqBwQBp4QvLeAtBXEnfjWJuRSvQwRa/9bzXWg==, tarball: file:projects/arm-cognitiveservices.tgz}
    name: '@rush-temp/arm-cognitiveservices'
    version: 0.0.0
    dependencies:
      '@microsoft/api-extractor': 7.19.2
      '@rollup/plugin-commonjs': 11.0.2_rollup@1.32.1
      '@rollup/plugin-json': 4.1.0_rollup@1.32.1
      '@rollup/plugin-multi-entry': 3.0.1_rollup@1.32.1
      '@rollup/plugin-node-resolve': 8.4.0_rollup@1.32.1
      cross-env: 7.0.3
      mkdirp: 1.0.4
      mocha: 7.2.0
      rimraf: 3.0.2
      rollup: 1.32.1
      rollup-plugin-sourcemaps: 0.4.2_rollup@1.32.1
      tslib: 2.3.1
      typescript: 4.2.4
      uglify-js: 3.14.5
    dev: false

  file:projects/arm-compute.tgz:
    resolution: {integrity: sha512-zk0xILY5nmiZpZZiPD05eJEXDKOzYLSQO7j5lE9SFmtEQg7Toc5DfoXXEvpCCOx0AqmCDj9G0V9g3eXUn+d8pg==, tarball: file:projects/arm-compute.tgz}
    name: '@rush-temp/arm-compute'
    version: 0.0.0
    dependencies:
      '@microsoft/api-extractor': 7.19.2
      '@rollup/plugin-commonjs': 11.0.2_rollup@1.32.1
      '@rollup/plugin-json': 4.1.0_rollup@1.32.1
      '@rollup/plugin-multi-entry': 3.0.1_rollup@1.32.1
      '@rollup/plugin-node-resolve': 8.4.0_rollup@1.32.1
      cross-env: 7.0.3
      mkdirp: 1.0.4
      mocha: 7.2.0
      rimraf: 3.0.2
      rollup: 1.32.1
      rollup-plugin-sourcemaps: 0.4.2_rollup@1.32.1
      tslib: 2.3.1
      typescript: 4.2.4
      uglify-js: 3.14.5
    dev: false

  file:projects/arm-confluent.tgz:
    resolution: {integrity: sha512-jXenjQsBBnIV0WeP9lGHDgrWpTQBr0nOQF4RCcTKTA9tD8f6B/DhYy6m+fgc1ejTXlZqIfp20kTKc3vOI0FIBQ==, tarball: file:projects/arm-confluent.tgz}
    name: '@rush-temp/arm-confluent'
    version: 0.0.0
    dependencies:
      '@microsoft/api-extractor': 7.19.2
      '@rollup/plugin-commonjs': 11.0.2_rollup@1.32.1
      '@rollup/plugin-json': 4.1.0_rollup@1.32.1
      '@rollup/plugin-multi-entry': 3.0.1_rollup@1.32.1
      '@rollup/plugin-node-resolve': 8.4.0_rollup@1.32.1
      cross-env: 7.0.3
      mkdirp: 1.0.4
      mocha: 7.2.0
      rimraf: 3.0.2
      rollup: 1.32.1
      rollup-plugin-sourcemaps: 0.4.2_rollup@1.32.1
      tslib: 2.3.1
      typescript: 4.2.4
      uglify-js: 3.14.5
    dev: false

  file:projects/arm-consumption.tgz:
    resolution: {integrity: sha512-m+tcI8203C8X1l/+HsD9meTIpK7WFovm3PIq8aPtplYANgJya1BCr/a8aFHJGlLx5SRquHceWeAZeP0Iqn6jTQ==, tarball: file:projects/arm-consumption.tgz}
    name: '@rush-temp/arm-consumption'
    version: 0.0.0
    dependencies:
      '@microsoft/api-extractor': 7.19.2
      '@rollup/plugin-commonjs': 11.0.2_rollup@1.32.1
      '@rollup/plugin-json': 4.1.0_rollup@1.32.1
      '@rollup/plugin-multi-entry': 3.0.1_rollup@1.32.1
      '@rollup/plugin-node-resolve': 8.4.0_rollup@1.32.1
      cross-env: 7.0.3
      mkdirp: 1.0.4
      mocha: 7.2.0
      rimraf: 3.0.2
      rollup: 1.32.1
      rollup-plugin-sourcemaps: 0.4.2_rollup@1.32.1
      tslib: 2.3.1
      typescript: 4.2.4
      uglify-js: 3.14.5
    dev: false

  file:projects/arm-containerinstance.tgz:
    resolution: {integrity: sha512-eyVMcOiikD+ty91N8PTE0CnKCQUfBHsYCFc/UB1W4iwElyPwOY7qALFKWDTnYG1ze2joiswwnOCelIEQTTEhkA==, tarball: file:projects/arm-containerinstance.tgz}
    name: '@rush-temp/arm-containerinstance'
    version: 0.0.0
    dependencies:
      '@microsoft/api-extractor': 7.19.2
      '@rollup/plugin-commonjs': 11.0.2_rollup@1.32.1
      '@rollup/plugin-json': 4.1.0_rollup@1.32.1
      '@rollup/plugin-multi-entry': 3.0.1_rollup@1.32.1
      '@rollup/plugin-node-resolve': 8.4.0_rollup@1.32.1
      cross-env: 7.0.3
      mkdirp: 1.0.4
      mocha: 7.2.0
      rimraf: 3.0.2
      rollup: 1.32.1
      rollup-plugin-sourcemaps: 0.4.2_rollup@1.32.1
      tslib: 2.3.1
      typescript: 4.2.4
      uglify-js: 3.14.5
    dev: false

  file:projects/arm-containerregistry.tgz:
    resolution: {integrity: sha512-si1/HJZ4OLzHAuxrVsQZNQv3SssXpBSFcpQGVOWTC37j48kEg0JxQREIfu0vhIteBBSLDR0IOCDA22z1QUKxyA==, tarball: file:projects/arm-containerregistry.tgz}
    name: '@rush-temp/arm-containerregistry'
    version: 0.0.0
    dependencies:
      '@microsoft/api-extractor': 7.19.2
      '@rollup/plugin-commonjs': 11.0.2_rollup@1.32.1
      '@rollup/plugin-json': 4.1.0_rollup@1.32.1
      '@rollup/plugin-multi-entry': 3.0.1_rollup@1.32.1
      '@rollup/plugin-node-resolve': 8.4.0_rollup@1.32.1
      cross-env: 7.0.3
      mkdirp: 1.0.4
      mocha: 7.2.0
      rimraf: 3.0.2
      rollup: 1.32.1
      rollup-plugin-sourcemaps: 0.4.2_rollup@1.32.1
      tslib: 2.3.1
      typescript: 4.2.4
      uglify-js: 3.14.5
    dev: false

  file:projects/arm-containerservice.tgz:
    resolution: {integrity: sha512-G1fpEz1Ehxk5VF9ab3JJ20HwP7a0N2wmNuEOAZsEyNzGd0rz6J0E8OpYaELJWVI+gy8JRb2dCVIYtldL6bORPg==, tarball: file:projects/arm-containerservice.tgz}
    name: '@rush-temp/arm-containerservice'
    version: 0.0.0
    dependencies:
      '@microsoft/api-extractor': 7.19.2
      '@rollup/plugin-commonjs': 11.0.2_rollup@1.32.1
      '@rollup/plugin-json': 4.1.0_rollup@1.32.1
      '@rollup/plugin-multi-entry': 3.0.1_rollup@1.32.1
      '@rollup/plugin-node-resolve': 8.4.0_rollup@1.32.1
      cross-env: 7.0.3
      mkdirp: 1.0.4
      mocha: 7.2.0
      rimraf: 3.0.2
      rollup: 1.32.1
      rollup-plugin-sourcemaps: 0.4.2_rollup@1.32.1
      tslib: 2.3.1
      typescript: 4.2.4
      uglify-js: 3.14.5
    dev: false

  file:projects/arm-cosmosdb.tgz:
    resolution: {integrity: sha512-/WiC1LhbvLepYwJyUjkOh4/+dpPcXSgkElxQzud5RJRW/sj3//z7/K9jDpi01cn4/wcAxjXss3nxSIs99wURbQ==, tarball: file:projects/arm-cosmosdb.tgz}
    name: '@rush-temp/arm-cosmosdb'
    version: 0.0.0
    dependencies:
      '@microsoft/api-extractor': 7.19.2
      '@rollup/plugin-commonjs': 11.0.2_rollup@1.32.1
      '@rollup/plugin-json': 4.1.0_rollup@1.32.1
      '@rollup/plugin-multi-entry': 3.0.1_rollup@1.32.1
      '@rollup/plugin-node-resolve': 8.4.0_rollup@1.32.1
      cross-env: 7.0.3
      mkdirp: 1.0.4
      mocha: 7.2.0
      rimraf: 3.0.2
      rollup: 1.32.1
      rollup-plugin-sourcemaps: 0.4.2_rollup@1.32.1
      tslib: 2.3.1
      typescript: 4.2.4
      uglify-js: 3.14.5
    dev: false

  file:projects/arm-databricks.tgz:
    resolution: {integrity: sha512-YF8do+oy/XQztCzwKGbJJBIhGm+qDA1Cgk7NPYGNqMPGx5KagAFO85KNfRLAzUm4AMAAy7nZ7guBbr52xWRFrw==, tarball: file:projects/arm-databricks.tgz}
    name: '@rush-temp/arm-databricks'
    version: 0.0.0
    dependencies:
      '@microsoft/api-extractor': 7.19.2
      '@rollup/plugin-commonjs': 11.0.2_rollup@1.32.1
      '@rollup/plugin-json': 4.1.0_rollup@1.32.1
      '@rollup/plugin-multi-entry': 3.0.1_rollup@1.32.1
      '@rollup/plugin-node-resolve': 8.4.0_rollup@1.32.1
      cross-env: 7.0.3
      mkdirp: 1.0.4
      mocha: 7.2.0
      rimraf: 3.0.2
      rollup: 1.32.1
      rollup-plugin-sourcemaps: 0.4.2_rollup@1.32.1
      tslib: 2.3.1
      typescript: 4.2.4
      uglify-js: 3.14.5
    dev: false

  file:projects/arm-datafactory.tgz:
    resolution: {integrity: sha512-wm2n/Ns8vlhtEN0s+6Dp62FqXTpObLqUM/gtWBopBYVv45/1htEURor+8vevFUbYVOMwLXrqqtk11/5qnu34RQ==, tarball: file:projects/arm-datafactory.tgz}
    name: '@rush-temp/arm-datafactory'
    version: 0.0.0
    dependencies:
      '@microsoft/api-extractor': 7.19.2
      '@rollup/plugin-commonjs': 11.0.2_rollup@1.32.1
      '@rollup/plugin-json': 4.1.0_rollup@1.32.1
      '@rollup/plugin-multi-entry': 3.0.1_rollup@1.32.1
      '@rollup/plugin-node-resolve': 8.4.0_rollup@1.32.1
      cross-env: 7.0.3
      mkdirp: 1.0.4
      mocha: 7.2.0
      rimraf: 3.0.2
      rollup: 1.32.1
      rollup-plugin-sourcemaps: 0.4.2_rollup@1.32.1
      tslib: 2.3.1
      typescript: 4.2.4
      uglify-js: 3.14.5
    dev: false

  file:projects/arm-datalake-analytics.tgz:
    resolution: {integrity: sha512-cO1sYGfaeaLrSrVvasTylGzuQT87Qsn6qe32w9vjYHIZzmTz4Rtgpwc6qjBO+fcytNUp/nDco8/wBWUPRR7b2Q==, tarball: file:projects/arm-datalake-analytics.tgz}
    name: '@rush-temp/arm-datalake-analytics'
    version: 0.0.0
    dependencies:
      '@microsoft/api-extractor': 7.19.2
      '@rollup/plugin-commonjs': 11.0.2_rollup@1.32.1
      '@rollup/plugin-json': 4.1.0_rollup@1.32.1
      '@rollup/plugin-multi-entry': 3.0.1_rollup@1.32.1
      '@rollup/plugin-node-resolve': 8.4.0_rollup@1.32.1
      cross-env: 7.0.3
      mkdirp: 1.0.4
      mocha: 7.2.0
      rimraf: 3.0.2
      rollup: 1.32.1
      rollup-plugin-sourcemaps: 0.4.2_rollup@1.32.1
      tslib: 2.3.1
      typescript: 4.2.4
      uglify-js: 3.14.5
    dev: false

  file:projects/arm-desktopvirtualization.tgz:
    resolution: {integrity: sha512-3U19vdKa3z0O/9CGkQMZc3+Q1ZmAx19snUOq6QF/djKcQEfdiP40NGU+EsN+Suc2sgUZZQUgw2mU7XMBvjd8Ag==, tarball: file:projects/arm-desktopvirtualization.tgz}
    name: '@rush-temp/arm-desktopvirtualization'
    version: 0.0.0
    dependencies:
      '@microsoft/api-extractor': 7.19.2
      '@rollup/plugin-commonjs': 11.0.2_rollup@1.32.1
      '@rollup/plugin-json': 4.1.0_rollup@1.32.1
      '@rollup/plugin-multi-entry': 3.0.1_rollup@1.32.1
      '@rollup/plugin-node-resolve': 8.4.0_rollup@1.32.1
      cross-env: 7.0.3
      mkdirp: 1.0.4
      mocha: 7.2.0
      rimraf: 3.0.2
      rollup: 1.32.1
      rollup-plugin-sourcemaps: 0.4.2_rollup@1.32.1
      tslib: 2.3.1
      typescript: 4.2.4
      uglify-js: 3.14.5
    dev: false

  file:projects/arm-devtestlabs.tgz:
    resolution: {integrity: sha512-Da7OLti0yE0tUlnxlxMEF2r/WEXJbp1hpjEWjPZuyxtAo1ueSJrJgyDJo82zdyzdrc6C0NbuU/xA0vliNtAp0g==, tarball: file:projects/arm-devtestlabs.tgz}
    name: '@rush-temp/arm-devtestlabs'
    version: 0.0.0
    dependencies:
      '@microsoft/api-extractor': 7.19.2
      '@rollup/plugin-commonjs': 11.0.2_rollup@1.32.1
      '@rollup/plugin-json': 4.1.0_rollup@1.32.1
      '@rollup/plugin-multi-entry': 3.0.1_rollup@1.32.1
      '@rollup/plugin-node-resolve': 8.4.0_rollup@1.32.1
      cross-env: 7.0.3
      mkdirp: 1.0.4
      mocha: 7.2.0
      rimraf: 3.0.2
      rollup: 1.32.1
      rollup-plugin-sourcemaps: 0.4.2_rollup@1.32.1
      tslib: 2.3.1
      typescript: 4.2.4
      uglify-js: 3.14.5
    dev: false

  file:projects/arm-eventgrid.tgz:
    resolution: {integrity: sha512-26uyTQ6UX9N1i+BWqT3Ga154/45qazjGOcYOuleDzv7+gERljkMNe6dHkAbeLpwr8k/Tt9mdHY/1dLHrcRIa+w==, tarball: file:projects/arm-eventgrid.tgz}
    name: '@rush-temp/arm-eventgrid'
    version: 0.0.0
    dependencies:
      '@microsoft/api-extractor': 7.19.2
      '@rollup/plugin-commonjs': 11.0.2_rollup@1.32.1
      '@rollup/plugin-json': 4.1.0_rollup@1.32.1
      '@rollup/plugin-multi-entry': 3.0.1_rollup@1.32.1
      '@rollup/plugin-node-resolve': 8.4.0_rollup@1.32.1
      cross-env: 7.0.3
      mkdirp: 1.0.4
      mocha: 7.2.0
      rimraf: 3.0.2
      rollup: 1.32.1
      rollup-plugin-sourcemaps: 0.4.2_rollup@1.32.1
      tslib: 2.3.1
      typescript: 4.2.4
      uglify-js: 3.14.5
    dev: false

  file:projects/arm-eventhub.tgz:
    resolution: {integrity: sha512-cWryEMqcziFmqSkDI9ZMhEhjBmX3UEdauByCW1fFHAJ9XGHISFxr8jpJ1hKOj+c6mbp5JBD0UIU2MyceWk/OMg==, tarball: file:projects/arm-eventhub.tgz}
    name: '@rush-temp/arm-eventhub'
    version: 0.0.0
    dependencies:
      '@microsoft/api-extractor': 7.19.2
      '@rollup/plugin-commonjs': 11.0.2_rollup@1.32.1
      '@rollup/plugin-json': 4.1.0_rollup@1.32.1
      '@rollup/plugin-multi-entry': 3.0.1_rollup@1.32.1
      '@rollup/plugin-node-resolve': 8.4.0_rollup@1.32.1
      cross-env: 7.0.3
      mkdirp: 1.0.4
      mocha: 7.2.0
      rimraf: 3.0.2
      rollup: 1.32.1
      rollup-plugin-sourcemaps: 0.4.2_rollup@1.32.1
      tslib: 2.3.1
      typescript: 4.2.4
      uglify-js: 3.14.5
    dev: false

  file:projects/arm-extendedlocation.tgz:
    resolution: {integrity: sha512-MfgUQPGg4gQIi4DU9vT6+h3JxtSfeXf5s4+QTNWpfT2UU7zlB5SMUruBh4JiPKOMsUaFcERCw3mJesdDvlMKaQ==, tarball: file:projects/arm-extendedlocation.tgz}
    name: '@rush-temp/arm-extendedlocation'
    version: 0.0.0
    dependencies:
      '@microsoft/api-extractor': 7.19.2
      '@rollup/plugin-commonjs': 11.0.2_rollup@1.32.1
      '@rollup/plugin-json': 4.1.0_rollup@1.32.1
      '@rollup/plugin-multi-entry': 3.0.1_rollup@1.32.1
      '@rollup/plugin-node-resolve': 8.4.0_rollup@1.32.1
      cross-env: 7.0.3
      mkdirp: 1.0.4
      mocha: 7.2.0
      rollup: 1.32.1
      rollup-plugin-sourcemaps: 0.4.2_rollup@1.32.1
      tslib: 2.3.1
      typescript: 4.2.4
      uglify-js: 3.14.5
    dev: false

  file:projects/arm-features.tgz:
    resolution: {integrity: sha512-AwBLfC1qhx4IDWJ2abjAoE8klLea2wxsOl1ZwyW4BTMjEV7iHOzZJvxoSwQowhzuRGRgNwKZ+c9Y/uk6wvHjqA==, tarball: file:projects/arm-features.tgz}
    name: '@rush-temp/arm-features'
    version: 0.0.0
    dependencies:
      '@microsoft/api-extractor': 7.19.2
      '@rollup/plugin-commonjs': 11.0.2_rollup@1.32.1
      '@rollup/plugin-json': 4.1.0_rollup@1.32.1
      '@rollup/plugin-multi-entry': 3.0.1_rollup@1.32.1
      '@rollup/plugin-node-resolve': 8.4.0_rollup@1.32.1
      cross-env: 7.0.3
      mkdirp: 1.0.4
      mocha: 7.2.0
      rimraf: 3.0.2
      rollup: 1.32.1
      rollup-plugin-sourcemaps: 0.4.2_rollup@1.32.1
      tslib: 2.3.1
      typescript: 4.2.4
      uglify-js: 3.14.5
    dev: false

  file:projects/arm-hdinsight.tgz:
    resolution: {integrity: sha512-MxGX73BGBcYHfMjJFjOMYtx6Z/hU8PsFZyudN1LPg+kjlghRCdfOpsSLkSl9YmekZEVGxkR9/DyeFQBfg5/+IA==, tarball: file:projects/arm-hdinsight.tgz}
    name: '@rush-temp/arm-hdinsight'
    version: 0.0.0
    dependencies:
      '@microsoft/api-extractor': 7.19.2
      '@rollup/plugin-commonjs': 11.0.2_rollup@1.32.1
      '@rollup/plugin-json': 4.1.0_rollup@1.32.1
      '@rollup/plugin-multi-entry': 3.0.1_rollup@1.32.1
      '@rollup/plugin-node-resolve': 8.4.0_rollup@1.32.1
      cross-env: 7.0.3
      mkdirp: 1.0.4
      mocha: 7.2.0
      rimraf: 3.0.2
      rollup: 1.32.1
      rollup-plugin-sourcemaps: 0.4.2_rollup@1.32.1
      tslib: 2.3.1
      typescript: 4.2.4
      uglify-js: 3.14.5
    dev: false

  file:projects/arm-imagebuilder.tgz:
    resolution: {integrity: sha512-B799VwkrNiyXYwO50wx8MUAixrwU14vIOD/zW01n/i2Dxa8nYggsoGMFbqk8itwj35VpaoZ3u542uzhkqzubbw==, tarball: file:projects/arm-imagebuilder.tgz}
    name: '@rush-temp/arm-imagebuilder'
    version: 0.0.0
    dependencies:
      '@microsoft/api-extractor': 7.19.2
      '@rollup/plugin-commonjs': 11.0.2_rollup@1.32.1
      '@rollup/plugin-json': 4.1.0_rollup@1.32.1
      '@rollup/plugin-multi-entry': 3.0.1_rollup@1.32.1
      '@rollup/plugin-node-resolve': 8.4.0_rollup@1.32.1
      '@types/node': 12.20.40
      cross-env: 7.0.3
      mkdirp: 1.0.4
      mocha: 7.2.0
      rimraf: 3.0.2
      rollup: 1.32.1
      rollup-plugin-sourcemaps: 0.4.2_rollup@1.32.1
      tslib: 2.3.1
      typescript: 4.2.4
      uglify-js: 3.14.5
    dev: false

  file:projects/arm-iothub.tgz:
    resolution: {integrity: sha512-PzFOxAYNZCA5fFinZSNlhYM6Z5GYX/yJkJAKycsLISLkEDrj70v3ihSJqSoyI3o9y0oxM1GqeijIgfPgvj4zWg==, tarball: file:projects/arm-iothub.tgz}
    name: '@rush-temp/arm-iothub'
    version: 0.0.0
    dependencies:
      '@microsoft/api-extractor': 7.19.2
      '@rollup/plugin-commonjs': 11.0.2_rollup@1.32.1
      '@rollup/plugin-json': 4.1.0_rollup@1.32.1
      '@rollup/plugin-multi-entry': 3.0.1_rollup@1.32.1
      '@rollup/plugin-node-resolve': 8.4.0_rollup@1.32.1
      cross-env: 7.0.3
      mkdirp: 1.0.4
      mocha: 7.2.0
      rimraf: 3.0.2
      rollup: 1.32.1
      rollup-plugin-sourcemaps: 0.4.2_rollup@1.32.1
      tslib: 2.3.1
      typescript: 4.2.4
      uglify-js: 3.14.5
    dev: false

  file:projects/arm-keyvault.tgz:
    resolution: {integrity: sha512-FnvWshHbYbXqHFfanHE8YzqznZBDWFIDY3Cud0PNTTds8esvpH3gRYEuZWYMcLGXymShlYeLdYaUcxMEk1/eCA==, tarball: file:projects/arm-keyvault.tgz}
    name: '@rush-temp/arm-keyvault'
    version: 0.0.0
    dependencies:
      '@microsoft/api-extractor': 7.19.2
      '@rollup/plugin-commonjs': 11.0.2_rollup@1.32.1
      '@rollup/plugin-json': 4.1.0_rollup@1.32.1
      '@rollup/plugin-multi-entry': 3.0.1_rollup@1.32.1
      '@rollup/plugin-node-resolve': 8.4.0_rollup@1.32.1
      mkdirp: 1.0.4
      rollup: 1.32.1
      rollup-plugin-node-resolve: 3.4.0
      rollup-plugin-sourcemaps: 0.4.2_rollup@1.32.1
      tslib: 2.3.1
      typescript: 4.2.4
      uglify-js: 3.14.5
    dev: false

  file:projects/arm-links.tgz:
    resolution: {integrity: sha512-t3TXBd/Fxm80E+cWuS3tQiUdSUeaEtul7+exkY4rNj9ecjK93FsfYTQ4a5FpR2WcEecOKQYXLYBfz4JgODQlbw==, tarball: file:projects/arm-links.tgz}
    name: '@rush-temp/arm-links'
    version: 0.0.0
    dependencies:
      '@microsoft/api-extractor': 7.19.2
      '@rollup/plugin-commonjs': 11.0.2_rollup@1.32.1
      '@rollup/plugin-json': 4.1.0_rollup@1.32.1
      '@rollup/plugin-multi-entry': 3.0.1_rollup@1.32.1
      '@rollup/plugin-node-resolve': 8.4.0_rollup@1.32.1
      cross-env: 7.0.3
      mkdirp: 1.0.4
      mocha: 7.2.0
      rimraf: 3.0.2
      rollup: 1.32.1
      rollup-plugin-sourcemaps: 0.4.2_rollup@1.32.1
      tslib: 2.3.1
      typescript: 4.2.4
      uglify-js: 3.14.5
    dev: false

  file:projects/arm-loadtestservice.tgz:
    resolution: {integrity: sha512-3l/W5FfyJNffvaFfoxv6k4msHAjJl/50pBxia8D+H4qHrdvV5GnujnpvE/tDv7s+eIfWqgymB1AHpXM79z6z5Q==, tarball: file:projects/arm-loadtestservice.tgz}
    name: '@rush-temp/arm-loadtestservice'
    version: 0.0.0
    dependencies:
      '@microsoft/api-extractor': 7.19.2
      '@rollup/plugin-commonjs': 11.0.2_rollup@1.32.1
      '@rollup/plugin-json': 4.1.0_rollup@1.32.1
      '@rollup/plugin-multi-entry': 3.0.1_rollup@1.32.1
      '@rollup/plugin-node-resolve': 8.4.0_rollup@1.32.1
      cross-env: 7.0.3
      mkdirp: 1.0.4
      mocha: 7.2.0
      rimraf: 3.0.2
      rollup: 1.32.1
      rollup-plugin-sourcemaps: 0.4.2_rollup@1.32.1
      tslib: 2.3.1
      typescript: 4.2.4
      uglify-js: 3.14.5
    dev: false

  file:projects/arm-locks.tgz:
    resolution: {integrity: sha512-0Qahks7SI2QPbAb0Sz5jVOFBHCj7pVW09BWU6pEbAoco3AVRDysIT3W6GzwfijdoGQsFC9tvDKRx1Od+Qxzobg==, tarball: file:projects/arm-locks.tgz}
    name: '@rush-temp/arm-locks'
    version: 0.0.0
    dependencies:
      '@microsoft/api-extractor': 7.19.2
      '@rollup/plugin-commonjs': 11.0.2_rollup@1.32.1
      '@rollup/plugin-json': 4.1.0_rollup@1.32.1
      '@rollup/plugin-multi-entry': 3.0.1_rollup@1.32.1
      '@rollup/plugin-node-resolve': 8.4.0_rollup@1.32.1
      cross-env: 7.0.3
      mkdirp: 1.0.4
      mocha: 7.2.0
      rimraf: 3.0.2
      rollup: 1.32.1
      rollup-plugin-sourcemaps: 0.4.2_rollup@1.32.1
      tslib: 2.3.1
      typescript: 4.2.4
      uglify-js: 3.14.5
    dev: false

  file:projects/arm-logic.tgz:
    resolution: {integrity: sha512-3bo1wJB2/V9hWFMSjerYrfmosq0ChE0OI0Qwf8GO4oEpST2vW6y+AOJbOY7+QPvy7DR3eFLtrh4IWwsc1Fj/+g==, tarball: file:projects/arm-logic.tgz}
    name: '@rush-temp/arm-logic'
    version: 0.0.0
    dependencies:
      '@microsoft/api-extractor': 7.19.2
      '@rollup/plugin-commonjs': 11.0.2_rollup@1.32.1
      '@rollup/plugin-json': 4.1.0_rollup@1.32.1
      '@rollup/plugin-multi-entry': 3.0.1_rollup@1.32.1
      '@rollup/plugin-node-resolve': 8.4.0_rollup@1.32.1
      cross-env: 7.0.3
      mkdirp: 1.0.4
      mocha: 7.2.0
      rimraf: 3.0.2
      rollup: 1.32.1
      rollup-plugin-sourcemaps: 0.4.2_rollup@1.32.1
      tslib: 2.3.1
      typescript: 4.2.4
      uglify-js: 3.14.5
    dev: false

  file:projects/arm-managedapplications.tgz:
    resolution: {integrity: sha512-5kLfrfEy5OIjFS2BfTSnbWRIh5NDMaXjYdA9yWjpD+9Dk2rsI5/ifntBT7zm0klJ9YmrszjI6IjXzZw37FnLzg==, tarball: file:projects/arm-managedapplications.tgz}
    name: '@rush-temp/arm-managedapplications'
    version: 0.0.0
    dependencies:
      '@microsoft/api-extractor': 7.19.2
      '@rollup/plugin-commonjs': 11.0.2_rollup@1.32.1
      '@rollup/plugin-json': 4.1.0_rollup@1.32.1
      '@rollup/plugin-multi-entry': 3.0.1_rollup@1.32.1
      '@rollup/plugin-node-resolve': 8.4.0_rollup@1.32.1
      cross-env: 7.0.3
      mkdirp: 1.0.4
      mocha: 7.2.0
      rimraf: 3.0.2
      rollup: 1.32.1
      rollup-plugin-sourcemaps: 0.4.2_rollup@1.32.1
      tslib: 2.3.1
      typescript: 4.2.4
      uglify-js: 3.14.5
    dev: false

  file:projects/arm-managementgroups.tgz:
    resolution: {integrity: sha512-DgVVFiqdpYTz4RtGWBKFtrIwwn3aUcH4FfAILWaU6mT4CUq46F56HDn7cHqyMvTgg/IuAcw00drFBHoOMjZq8g==, tarball: file:projects/arm-managementgroups.tgz}
    name: '@rush-temp/arm-managementgroups'
    version: 0.0.0
    dependencies:
      '@microsoft/api-extractor': 7.19.2
      '@rollup/plugin-commonjs': 11.0.2_rollup@1.32.1
      '@rollup/plugin-json': 4.1.0_rollup@1.32.1
      '@rollup/plugin-multi-entry': 3.0.1_rollup@1.32.1
      '@rollup/plugin-node-resolve': 8.4.0_rollup@1.32.1
      cross-env: 7.0.3
      mkdirp: 1.0.4
      mocha: 7.2.0
      rimraf: 3.0.2
      rollup: 1.32.1
      rollup-plugin-sourcemaps: 0.4.2_rollup@1.32.1
      tslib: 2.3.1
      typescript: 4.2.4
      uglify-js: 3.14.5
    dev: false

  file:projects/arm-mediaservices.tgz:
    resolution: {integrity: sha512-wt5O7fsBlkomvh57wJRSiBwgIAAmjjLwaX3HhUj2WNHhIjY/M3PQ8n/172v99nzZ2hTxBQPmokO4eyz9sKSqDA==, tarball: file:projects/arm-mediaservices.tgz}
    name: '@rush-temp/arm-mediaservices'
    version: 0.0.0
    dependencies:
      '@microsoft/api-extractor': 7.19.2
      '@rollup/plugin-commonjs': 11.0.2_rollup@1.32.1
      '@rollup/plugin-json': 4.1.0_rollup@1.32.1
      '@rollup/plugin-multi-entry': 3.0.1_rollup@1.32.1
      '@rollup/plugin-node-resolve': 8.4.0_rollup@1.32.1
      cross-env: 7.0.3
      mkdirp: 1.0.4
      mocha: 7.2.0
      rimraf: 3.0.2
      rollup: 1.32.1
      rollup-plugin-sourcemaps: 0.4.2_rollup@1.32.1
      tslib: 2.3.1
      typescript: 4.2.4
      uglify-js: 3.14.5
    dev: false

  file:projects/arm-monitor.tgz:
    resolution: {integrity: sha512-JKEFYPVFKOBzJ9+vOePl5GrSj73wyUUuLfuMuA1k1WrPXcLMZiTd+4RincSVkkj9niOt5z2w0QJsMFytpEyoKA==, tarball: file:projects/arm-monitor.tgz}
    name: '@rush-temp/arm-monitor'
    version: 0.0.0
    dependencies:
      '@microsoft/api-extractor': 7.19.2
      '@rollup/plugin-commonjs': 11.0.2_rollup@1.32.1
      '@rollup/plugin-json': 4.1.0_rollup@1.32.1
      '@rollup/plugin-multi-entry': 3.0.1_rollup@1.32.1
      '@rollup/plugin-node-resolve': 8.4.0_rollup@1.32.1
      cross-env: 7.0.3
      mkdirp: 1.0.4
      mocha: 7.2.0
      rimraf: 3.0.2
      rollup: 1.32.1
      rollup-plugin-sourcemaps: 0.4.2_rollup@1.32.1
      tslib: 2.3.1
      typescript: 4.2.4
      uglify-js: 3.14.5
    dev: false

  file:projects/arm-msi.tgz:
    resolution: {integrity: sha512-2mvUkEaqwzlZokmCeXIbM8nI3j3HEs25hchg2mQOO5tHa7AFYV5mQPQMsi2GgY52D1k8FSEB+cH0yUbxk02rjg==, tarball: file:projects/arm-msi.tgz}
    name: '@rush-temp/arm-msi'
    version: 0.0.0
    dependencies:
      '@microsoft/api-extractor': 7.19.2
      '@rollup/plugin-commonjs': 11.0.2_rollup@1.32.1
      '@rollup/plugin-json': 4.1.0_rollup@1.32.1
      '@rollup/plugin-multi-entry': 3.0.1_rollup@1.32.1
      '@rollup/plugin-node-resolve': 8.4.0_rollup@1.32.1
      cross-env: 7.0.3
      mkdirp: 1.0.4
      mocha: 7.2.0
      rimraf: 3.0.2
      rollup: 1.32.1
      rollup-plugin-sourcemaps: 0.4.2_rollup@1.32.1
      tslib: 2.3.1
      typescript: 4.2.4
      uglify-js: 3.14.5
    dev: false

  file:projects/arm-mysql.tgz:
    resolution: {integrity: sha512-FZ9HCp8D6jDLVs6MYV7Y38NjDfjH7egMr+ubdGHz8cY1LDR+8hy99lEVAdAV7JP5dTP6lV5U4LqLzw7LBlpkMw==, tarball: file:projects/arm-mysql.tgz}
    name: '@rush-temp/arm-mysql'
    version: 0.0.0
    dependencies:
      '@microsoft/api-extractor': 7.19.2
      '@rollup/plugin-commonjs': 11.0.2_rollup@1.32.1
      '@rollup/plugin-json': 4.1.0_rollup@1.32.1
      '@rollup/plugin-multi-entry': 3.0.1_rollup@1.32.1
      '@rollup/plugin-node-resolve': 8.4.0_rollup@1.32.1
      cross-env: 7.0.3
      mkdirp: 1.0.4
      mocha: 7.2.0
      rimraf: 3.0.2
      rollup: 1.32.1
      rollup-plugin-sourcemaps: 0.4.2_rollup@1.32.1
      tslib: 2.3.1
      typescript: 4.2.4
      uglify-js: 3.14.5
    dev: false

  file:projects/arm-network.tgz:
    resolution: {integrity: sha512-J8QVJGGP8gib3NmM31KhY3xrAZVOikN3WQ0ORE5D6pol6+kD9/13usF/G0OEW6xaHZMmCTLTID2q8iBKkffOIw==, tarball: file:projects/arm-network.tgz}
    name: '@rush-temp/arm-network'
    version: 0.0.0
    dependencies:
      '@microsoft/api-extractor': 7.19.2
      '@rollup/plugin-commonjs': 11.0.2_rollup@1.32.1
      '@rollup/plugin-json': 4.1.0_rollup@1.32.1
      '@rollup/plugin-multi-entry': 3.0.1_rollup@1.32.1
      '@rollup/plugin-node-resolve': 8.4.0_rollup@1.32.1
      cross-env: 7.0.3
      mkdirp: 1.0.4
      mocha: 7.2.0
      rimraf: 3.0.2
      rollup: 1.32.1
      rollup-plugin-sourcemaps: 0.4.2_rollup@1.32.1
      tslib: 2.3.1
      typescript: 4.2.4
      uglify-js: 3.14.5
    dev: false

  file:projects/arm-notificationhubs.tgz:
    resolution: {integrity: sha512-RhRLMGhot8TQiopddA9dI4GHyIbwzQ9GImrji0Pe+R9PJRLXtsZyhZ62m9ZxSEk4VR8G25QUxBNsHXV2d2H6EQ==, tarball: file:projects/arm-notificationhubs.tgz}
    name: '@rush-temp/arm-notificationhubs'
    version: 0.0.0
    dependencies:
      '@microsoft/api-extractor': 7.19.2
      '@rollup/plugin-commonjs': 11.0.2_rollup@1.32.1
      '@rollup/plugin-json': 4.1.0_rollup@1.32.1
      '@rollup/plugin-multi-entry': 3.0.1_rollup@1.32.1
      '@rollup/plugin-node-resolve': 8.4.0_rollup@1.32.1
      cross-env: 7.0.3
      mkdirp: 1.0.4
      mocha: 7.2.0
      rimraf: 3.0.2
      rollup: 1.32.1
      rollup-plugin-sourcemaps: 0.4.2_rollup@1.32.1
      tslib: 2.3.1
      typescript: 4.2.4
      uglify-js: 3.14.5
    dev: false

  file:projects/arm-operationalinsights.tgz:
    resolution: {integrity: sha512-aCOEc9JiPgRSPW5sSz+jEIATAz64iWyKGgCEEIx7/MeTgkvw2BRcfA5Hod2fNS+nOP3KCIeH/Pqbqc+if65uQw==, tarball: file:projects/arm-operationalinsights.tgz}
    name: '@rush-temp/arm-operationalinsights'
    version: 0.0.0
    dependencies:
      '@microsoft/api-extractor': 7.19.2
      '@rollup/plugin-commonjs': 11.0.2_rollup@1.32.1
      '@rollup/plugin-json': 4.1.0_rollup@1.32.1
      '@rollup/plugin-multi-entry': 3.0.1_rollup@1.32.1
      '@rollup/plugin-node-resolve': 8.4.0_rollup@1.32.1
      cross-env: 7.0.3
      mkdirp: 1.0.4
      mocha: 7.2.0
      rimraf: 3.0.2
      rollup: 1.32.1
      rollup-plugin-sourcemaps: 0.4.2_rollup@1.32.1
      tslib: 2.3.1
      typescript: 4.2.4
      uglify-js: 3.14.5
    dev: false

  file:projects/arm-operations.tgz:
    resolution: {integrity: sha512-dozzs5LRkfXJG3auBWc6nrnIrM0aMuuI30vA9ezlURxPZwSx0aqgqCCch/JpcXde0fGoJW3gxpzaeqC7VWHgHg==, tarball: file:projects/arm-operations.tgz}
    name: '@rush-temp/arm-operations'
    version: 0.0.0
    dependencies:
      '@microsoft/api-extractor': 7.19.2
      '@rollup/plugin-commonjs': 11.0.2_rollup@1.32.1
      '@rollup/plugin-json': 4.1.0_rollup@1.32.1
      '@rollup/plugin-multi-entry': 3.0.1_rollup@1.32.1
      '@rollup/plugin-node-resolve': 8.4.0_rollup@1.32.1
      cross-env: 7.0.3
      mkdirp: 1.0.4
      mocha: 7.2.0
      rimraf: 3.0.2
      rollup: 1.32.1
      rollup-plugin-sourcemaps: 0.4.2_rollup@1.32.1
      tslib: 2.3.1
      typescript: 4.2.4
      uglify-js: 3.14.5
    dev: false

  file:projects/arm-orbital.tgz:
    resolution: {integrity: sha512-a+8J0Bt6Uy4UhaHEMMyEhsUKR1JMRiNUDlNfMZtm8J3s8PMYtV/V0ELVmN/CnX1nuQ4/CrsKYiYyTvaUeZamuQ==, tarball: file:projects/arm-orbital.tgz}
    name: '@rush-temp/arm-orbital'
    version: 0.0.0
    dependencies:
      '@microsoft/api-extractor': 7.19.2
      '@rollup/plugin-commonjs': 11.0.2_rollup@1.32.1
      '@rollup/plugin-json': 4.1.0_rollup@1.32.1
      '@rollup/plugin-multi-entry': 3.0.1_rollup@1.32.1
      '@rollup/plugin-node-resolve': 8.4.0_rollup@1.32.1
      cross-env: 7.0.3
      mkdirp: 1.0.4
      mocha: 7.2.0
      rimraf: 3.0.2
      rollup: 1.32.1
      rollup-plugin-sourcemaps: 0.4.2_rollup@1.32.1
      tslib: 2.3.1
      typescript: 4.2.4
      uglify-js: 3.14.5
    dev: false

  file:projects/arm-policy.tgz:
    resolution: {integrity: sha512-YceZTHHZ9R04RdMSzFne+FJblJv2Mt7pMcQnvY9Z7GBCo7yLi/5jSmSZTYXB9u7Xx0P6nIG6wy+Ur9JXt3H4Kg==, tarball: file:projects/arm-policy.tgz}
    name: '@rush-temp/arm-policy'
    version: 0.0.0
    dependencies:
      '@microsoft/api-extractor': 7.19.2
      '@rollup/plugin-commonjs': 11.0.2_rollup@1.32.1
      '@rollup/plugin-json': 4.1.0_rollup@1.32.1
      '@rollup/plugin-multi-entry': 3.0.1_rollup@1.32.1
      '@rollup/plugin-node-resolve': 8.4.0_rollup@1.32.1
      cross-env: 7.0.3
      mkdirp: 1.0.4
      mocha: 7.2.0
      rimraf: 3.0.2
      rollup: 1.32.1
      rollup-plugin-sourcemaps: 0.4.2_rollup@1.32.1
      tslib: 2.3.1
      typescript: 4.2.4
      uglify-js: 3.14.5
    dev: false

  file:projects/arm-portal.tgz:
    resolution: {integrity: sha512-uW56O3SchJbqVBOehKnE9Vg+WlJtDZI/0tLjS6J70AETVrtUoMRmZWdHufMrJffyTiMiJcJ7quvR5PMAXgb8RQ==, tarball: file:projects/arm-portal.tgz}
    name: '@rush-temp/arm-portal'
    version: 0.0.0
    dependencies:
      '@microsoft/api-extractor': 7.19.2
      '@rollup/plugin-commonjs': 11.0.2_rollup@1.32.1
      '@rollup/plugin-json': 4.1.0_rollup@1.32.1
      '@rollup/plugin-multi-entry': 3.0.1_rollup@1.32.1
      '@rollup/plugin-node-resolve': 8.4.0_rollup@1.32.1
      cross-env: 7.0.3
      mkdirp: 1.0.4
      mocha: 7.2.0
      rimraf: 3.0.2
      rollup: 1.32.1
      rollup-plugin-sourcemaps: 0.4.2_rollup@1.32.1
      tslib: 2.3.1
      typescript: 4.2.4
      uglify-js: 3.14.5
    dev: false

  file:projects/arm-postgresql.tgz:
    resolution: {integrity: sha512-zSCnZiTUuJ3qyfFeLqzJl5p8diq7IGmXoxGemsFr3ApHDmnkHdxOkA7a0aRLnM/0fxJt9Nlvi0AA6GQgq2NB1w==, tarball: file:projects/arm-postgresql.tgz}
    name: '@rush-temp/arm-postgresql'
    version: 0.0.0
    dependencies:
      '@microsoft/api-extractor': 7.19.2
      '@rollup/plugin-commonjs': 11.0.2_rollup@1.32.1
      '@rollup/plugin-json': 4.1.0_rollup@1.32.1
      '@rollup/plugin-multi-entry': 3.0.1_rollup@1.32.1
      '@rollup/plugin-node-resolve': 8.4.0_rollup@1.32.1
      cross-env: 7.0.3
      mkdirp: 1.0.4
      mocha: 7.2.0
      rimraf: 3.0.2
      rollup: 1.32.1
      rollup-plugin-sourcemaps: 0.4.2_rollup@1.32.1
      tslib: 2.3.1
      typescript: 4.2.4
      uglify-js: 3.14.5
    dev: false

  file:projects/arm-purview.tgz:
    resolution: {integrity: sha512-Vb376ewu/nl1fRue8La/7duUXrW8YYqLX4vjzc+vmlsQ7eBjCsJsY9J+P+hIPx0VVG2dC0fwUEzvybRf7n8+Sg==, tarball: file:projects/arm-purview.tgz}
    name: '@rush-temp/arm-purview'
    version: 0.0.0
    dependencies:
      '@microsoft/api-extractor': 7.19.2
      '@rollup/plugin-commonjs': 11.0.2_rollup@1.32.1
      '@rollup/plugin-json': 4.1.0_rollup@1.32.1
      '@rollup/plugin-multi-entry': 3.0.1_rollup@1.32.1
      '@rollup/plugin-node-resolve': 8.4.0_rollup@1.32.1
      cross-env: 7.0.3
      mkdirp: 1.0.4
      mocha: 7.2.0
      rimraf: 3.0.2
      rollup: 1.32.1
      rollup-plugin-sourcemaps: 0.4.2_rollup@1.32.1
      tslib: 2.3.1
      typescript: 4.2.4
      uglify-js: 3.14.5
    dev: false

  file:projects/arm-quota.tgz:
    resolution: {integrity: sha512-TMLTjmhxzJGCxaKcAU/0C+jUAfbWIeW9ttHy+6QTqAckGdVS9VuKuFih7CH0CwWl/3+Z6wGGaHwsoKF77DqJ/Q==, tarball: file:projects/arm-quota.tgz}
    name: '@rush-temp/arm-quota'
    version: 0.0.0
    dependencies:
      '@microsoft/api-extractor': 7.19.2
      '@rollup/plugin-commonjs': 11.0.2_rollup@1.32.1
      '@rollup/plugin-json': 4.1.0_rollup@1.32.1
      '@rollup/plugin-multi-entry': 3.0.1_rollup@1.32.1
      '@rollup/plugin-node-resolve': 8.4.0_rollup@1.32.1
      cross-env: 7.0.3
      mkdirp: 1.0.4
      mocha: 7.2.0
      rimraf: 3.0.2
      rollup: 1.32.1
      rollup-plugin-sourcemaps: 0.4.2_rollup@1.32.1
      tslib: 2.3.1
      typescript: 4.2.4
      uglify-js: 3.14.5
    dev: false

  file:projects/arm-recoveryservices.tgz:
    resolution: {integrity: sha512-HGrDxGZ5sBGnQ1eYbkkEuuW8m9mUmNHXCeZOje+hDE2MZGfBdhHRCgYoNnadEiiQRjugxn5RMvbB5Mp8GZ/XXA==, tarball: file:projects/arm-recoveryservices.tgz}
    name: '@rush-temp/arm-recoveryservices'
    version: 0.0.0
    dependencies:
      '@microsoft/api-extractor': 7.19.2
      '@rollup/plugin-commonjs': 11.0.2_rollup@1.32.1
      '@rollup/plugin-json': 4.1.0_rollup@1.32.1
      '@rollup/plugin-multi-entry': 3.0.1_rollup@1.32.1
      '@rollup/plugin-node-resolve': 8.4.0_rollup@1.32.1
      cross-env: 7.0.3
      mkdirp: 1.0.4
      mocha: 7.2.0
      rimraf: 3.0.2
      rollup: 1.32.1
      rollup-plugin-sourcemaps: 0.4.2_rollup@1.32.1
      tslib: 2.3.1
      typescript: 4.2.4
      uglify-js: 3.14.5
    dev: false

  file:projects/arm-rediscache.tgz:
    resolution: {integrity: sha512-aOAyRJHWE7GUOtUWaHTiFCa3SurFmsvsG3u8DDDBAGlXVxSc0OCKPfyr0RkqL8k+N2dsS1s5qVzSWPfKuaP1mA==, tarball: file:projects/arm-rediscache.tgz}
    name: '@rush-temp/arm-rediscache'
    version: 0.0.0
    dependencies:
      '@microsoft/api-extractor': 7.19.2
      '@rollup/plugin-commonjs': 11.0.2_rollup@1.32.1
      '@rollup/plugin-json': 4.1.0_rollup@1.32.1
      '@rollup/plugin-multi-entry': 3.0.1_rollup@1.32.1
      '@rollup/plugin-node-resolve': 8.4.0_rollup@1.32.1
      cross-env: 7.0.3
      mkdirp: 1.0.4
      mocha: 7.2.0
      rimraf: 3.0.2
      rollup: 1.32.1
      rollup-plugin-sourcemaps: 0.4.2_rollup@1.32.1
      tslib: 2.3.1
      typescript: 4.2.4
      uglify-js: 3.14.5
    dev: false

  file:projects/arm-relay.tgz:
    resolution: {integrity: sha512-GTqmfFZ2ToplfgtJe7mDyTK9SRPuo5niMG5PTxOuHnjdqY9KG8+6nKu5rVgFsjIinMD+A/V52b1zHMK5cIjYfQ==, tarball: file:projects/arm-relay.tgz}
    name: '@rush-temp/arm-relay'
    version: 0.0.0
    dependencies:
      '@microsoft/api-extractor': 7.19.2
      '@rollup/plugin-commonjs': 11.0.2_rollup@1.32.1
      '@rollup/plugin-json': 4.1.0_rollup@1.32.1
      '@rollup/plugin-multi-entry': 3.0.1_rollup@1.32.1
      '@rollup/plugin-node-resolve': 8.4.0_rollup@1.32.1
      cross-env: 7.0.3
      mkdirp: 1.0.4
      mocha: 7.2.0
      rimraf: 3.0.2
      rollup: 1.32.1
      rollup-plugin-sourcemaps: 0.4.2_rollup@1.32.1
      tslib: 2.3.1
      typescript: 4.2.4
      uglify-js: 3.14.5
    dev: false

  file:projects/arm-resourcehealth.tgz:
    resolution: {integrity: sha512-2aZ/KsYKwAjiAVYNgPcnIHIZ1zPnIhoqJzsV188fdQ+QJAf5uP3LuyYbqv128SbEqrHQK5XSbAgWNQiAk7DecQ==, tarball: file:projects/arm-resourcehealth.tgz}
    name: '@rush-temp/arm-resourcehealth'
    version: 0.0.0
    dependencies:
      '@microsoft/api-extractor': 7.19.2
      '@rollup/plugin-commonjs': 11.0.2_rollup@1.32.1
      '@rollup/plugin-json': 4.1.0_rollup@1.32.1
      '@rollup/plugin-multi-entry': 3.0.1_rollup@1.32.1
      '@rollup/plugin-node-resolve': 8.4.0_rollup@1.32.1
      cross-env: 7.0.3
      mkdirp: 1.0.4
      mocha: 7.2.0
      rimraf: 3.0.2
      rollup: 1.32.1
      rollup-plugin-sourcemaps: 0.4.2_rollup@1.32.1
      tslib: 2.3.1
      typescript: 4.2.4
      uglify-js: 3.14.5
    dev: false

  file:projects/arm-resources-subscriptions.tgz:
    resolution: {integrity: sha512-ECd/DXrRi9Go8MpTBxKHfDrjXwaLr5KE9tG+pRnZLzqzl9E1VsCUXV85Z1UZrAaI+e8U5a1dVCctXpNYjquf5A==, tarball: file:projects/arm-resources-subscriptions.tgz}
    name: '@rush-temp/arm-resources-subscriptions'
    version: 0.0.0
    dependencies:
      '@microsoft/api-extractor': 7.19.2
      '@rollup/plugin-commonjs': 11.0.2_rollup@1.32.1
      '@rollup/plugin-json': 4.1.0_rollup@1.32.1
      '@rollup/plugin-multi-entry': 3.0.1_rollup@1.32.1
      '@rollup/plugin-node-resolve': 8.4.0_rollup@1.32.1
      cross-env: 7.0.3
      mkdirp: 1.0.4
      mocha: 7.2.0
      rimraf: 3.0.2
      rollup: 1.32.1
      rollup-plugin-sourcemaps: 0.4.2_rollup@1.32.1
      tslib: 2.3.1
      typescript: 4.2.4
      uglify-js: 3.14.5
    dev: false

  file:projects/arm-resources.tgz:
    resolution: {integrity: sha512-OnGTFVLnbFLJfLHJNm2F4pGCDPdXAzGGfPqxxOHajg3qJUKAv8sKQDRXkHti5NRXqy1Aqb1vIcIG2Hwh8iVkQA==, tarball: file:projects/arm-resources.tgz}
    name: '@rush-temp/arm-resources'
    version: 0.0.0
    dependencies:
      '@microsoft/api-extractor': 7.19.2
      '@rollup/plugin-commonjs': 11.0.2_rollup@1.32.1
      '@rollup/plugin-json': 4.1.0_rollup@1.32.1
      '@rollup/plugin-multi-entry': 3.0.1_rollup@1.32.1
      '@rollup/plugin-node-resolve': 8.4.0_rollup@1.32.1
      cross-env: 7.0.3
      mkdirp: 1.0.4
      mocha: 7.2.0
      rimraf: 3.0.2
      rollup: 1.32.1
      rollup-plugin-sourcemaps: 0.4.2_rollup@1.32.1
      tslib: 2.3.1
      typescript: 4.2.4
      uglify-js: 3.14.5
    dev: false

  file:projects/arm-search.tgz:
    resolution: {integrity: sha512-4+mXE+vttvJx6IJk7orgfc07g9HHSnEO3W1jjXslwshUQNBaUj9uvxYsMzD6ldSAXkv1hTEYWD7QLpAZA006GA==, tarball: file:projects/arm-search.tgz}
    name: '@rush-temp/arm-search'
    version: 0.0.0
    dependencies:
      '@microsoft/api-extractor': 7.19.2
      '@rollup/plugin-commonjs': 11.0.2_rollup@1.32.1
      '@rollup/plugin-json': 4.1.0_rollup@1.32.1
      '@rollup/plugin-multi-entry': 3.0.1_rollup@1.32.1
      '@rollup/plugin-node-resolve': 8.4.0_rollup@1.32.1
      cross-env: 7.0.3
      mkdirp: 1.0.4
      mocha: 7.2.0
      rimraf: 3.0.2
      rollup: 1.32.1
      rollup-plugin-sourcemaps: 0.4.2_rollup@1.32.1
      tslib: 2.3.1
      typescript: 4.2.4
      uglify-js: 3.14.5
    dev: false

  file:projects/arm-security.tgz:
    resolution: {integrity: sha512-F3OhbZcyJmfqpT5xlnBR1/4sgGLw9DlPrDMZ3PmKZOlqG1joUvrcQ57aE+YAmwMR+dr2dFB3Dvyb6pP1dwQp8Q==, tarball: file:projects/arm-security.tgz}
    name: '@rush-temp/arm-security'
    version: 0.0.0
    dependencies:
      '@microsoft/api-extractor': 7.19.2
      '@rollup/plugin-commonjs': 11.0.2_rollup@1.32.1
      '@rollup/plugin-json': 4.1.0_rollup@1.32.1
      '@rollup/plugin-multi-entry': 3.0.1_rollup@1.32.1
      '@rollup/plugin-node-resolve': 8.4.0_rollup@1.32.1
      cross-env: 7.0.3
      mkdirp: 1.0.4
      mocha: 7.2.0
      rimraf: 3.0.2
      rollup: 1.32.1
      rollup-plugin-sourcemaps: 0.4.2_rollup@1.32.1
      tslib: 2.3.1
      typescript: 4.2.4
      uglify-js: 3.14.5
    dev: false

  file:projects/arm-servicebus.tgz:
    resolution: {integrity: sha512-wpZLIJN8lPkDfOvX+vdJNe1GmwrqRaNU5eHYWWdAuag36dZYmuRnnnBt7B31oJ8mOwAjIbykSDeOYX+t9ZgghA==, tarball: file:projects/arm-servicebus.tgz}
    name: '@rush-temp/arm-servicebus'
    version: 0.0.0
    dependencies:
      '@microsoft/api-extractor': 7.19.2
      '@rollup/plugin-commonjs': 11.0.2_rollup@1.32.1
      '@rollup/plugin-json': 4.1.0_rollup@1.32.1
      '@rollup/plugin-multi-entry': 3.0.1_rollup@1.32.1
      '@rollup/plugin-node-resolve': 8.4.0_rollup@1.32.1
      cross-env: 7.0.3
      mkdirp: 1.0.4
      mocha: 7.2.0
      rimraf: 3.0.2
      rollup: 1.32.1
      rollup-plugin-sourcemaps: 0.4.2_rollup@1.32.1
      tslib: 2.3.1
      typescript: 4.2.4
      uglify-js: 3.14.5
    dev: false

  file:projects/arm-servicefabric.tgz:
    resolution: {integrity: sha512-9EyhaJlT/LbQneQqkv15+t+E+/QlQ/OfgHQrC+r2bG1hY3DrVkGw9F8DD6liJcURhUpFhzRtwbg//GSS1PV/xQ==, tarball: file:projects/arm-servicefabric.tgz}
    name: '@rush-temp/arm-servicefabric'
    version: 0.0.0
    dependencies:
      '@microsoft/api-extractor': 7.19.2
      '@rollup/plugin-commonjs': 11.0.2_rollup@1.32.1
      '@rollup/plugin-json': 4.1.0_rollup@1.32.1
      '@rollup/plugin-multi-entry': 3.0.1_rollup@1.32.1
      '@rollup/plugin-node-resolve': 8.4.0_rollup@1.32.1
      cross-env: 7.0.3
      mkdirp: 1.0.4
      mocha: 7.2.0
      rimraf: 3.0.2
      rollup: 1.32.1
      rollup-plugin-sourcemaps: 0.4.2_rollup@1.32.1
      tslib: 2.3.1
      typescript: 4.2.4
      uglify-js: 3.14.5
    dev: false

  file:projects/arm-sql.tgz:
    resolution: {integrity: sha512-Y9z4v0i1QfZQ5oO9jP3D0fTaQmDlc4a0Ak8h1sR+pBMwngAuIA95jb1LfiK94aZ3LblRjPdMHQFNVCm8eHOUyQ==, tarball: file:projects/arm-sql.tgz}
    name: '@rush-temp/arm-sql'
    version: 0.0.0
    dependencies:
      '@microsoft/api-extractor': 7.19.2
      '@rollup/plugin-commonjs': 11.0.2_rollup@1.32.1
      '@rollup/plugin-json': 4.1.0_rollup@1.32.1
      '@rollup/plugin-multi-entry': 3.0.1_rollup@1.32.1
      '@rollup/plugin-node-resolve': 8.4.0_rollup@1.32.1
      cross-env: 7.0.3
      mkdirp: 1.0.4
      mocha: 7.2.0
      rimraf: 3.0.2
      rollup: 1.32.1
      rollup-plugin-sourcemaps: 0.4.2_rollup@1.32.1
      tslib: 2.3.1
      typescript: 4.2.4
      uglify-js: 3.14.5
    dev: false

  file:projects/arm-sqlvirtualmachine.tgz:
    resolution: {integrity: sha512-rtXBOzpwBMONLXoZFAcEF6uZSLYhu20zmUHptexW4oyAoFl+v1747y25PqA+ASaMbfjxblGlpa+Zdnw8bGkRsA==, tarball: file:projects/arm-sqlvirtualmachine.tgz}
    name: '@rush-temp/arm-sqlvirtualmachine'
    version: 0.0.0
    dependencies:
      '@microsoft/api-extractor': 7.19.2
      '@rollup/plugin-commonjs': 11.0.2_rollup@1.32.1
      '@rollup/plugin-json': 4.1.0_rollup@1.32.1
      '@rollup/plugin-multi-entry': 3.0.1_rollup@1.32.1
      '@rollup/plugin-node-resolve': 8.4.0_rollup@1.32.1
      cross-env: 7.0.3
      mkdirp: 1.0.4
      mocha: 7.2.0
      rimraf: 3.0.2
      rollup: 1.32.1
      rollup-plugin-sourcemaps: 0.4.2_rollup@1.32.1
      tslib: 2.3.1
      typescript: 4.2.4
      uglify-js: 3.14.5
    dev: false

  file:projects/arm-storage.tgz:
    resolution: {integrity: sha512-gOlTporPWRuODrPIhc0BJpxLuJRYjPGdz7BRKtmJMs780nc2WoV7rETGIEGrRsd/ztxhbjovu8Ng0o2gF8hEIA==, tarball: file:projects/arm-storage.tgz}
    name: '@rush-temp/arm-storage'
    version: 0.0.0
    dependencies:
      '@microsoft/api-extractor': 7.19.2
      '@rollup/plugin-commonjs': 11.0.2_rollup@1.32.1
      '@rollup/plugin-json': 4.1.0_rollup@1.32.1
      '@rollup/plugin-multi-entry': 3.0.1_rollup@1.32.1
      '@rollup/plugin-node-resolve': 8.4.0_rollup@1.32.1
      '@types/chai': 4.3.0
      chai: 4.3.4
      cross-env: 7.0.3
      mkdirp: 1.0.4
      mocha: 7.2.0
      rimraf: 3.0.2
      rollup: 1.32.1
      rollup-plugin-sourcemaps: 0.4.2_rollup@1.32.1
      tslib: 2.3.1
      typescript: 4.2.4
      uglify-js: 3.14.5
    dev: false

  file:projects/arm-streamanalytics.tgz:
    resolution: {integrity: sha512-2fjxFfFfAfxE5v0wXvUNE5FpL7shgJgqNvzFVbs6GOZFgPIMlhX5rr71h9S38XEUehUVyYtTHKh+Mmxlvx6Uqw==, tarball: file:projects/arm-streamanalytics.tgz}
    name: '@rush-temp/arm-streamanalytics'
    version: 0.0.0
    dependencies:
      '@microsoft/api-extractor': 7.19.2
      '@rollup/plugin-commonjs': 11.0.2_rollup@1.32.1
      '@rollup/plugin-json': 4.1.0_rollup@1.32.1
      '@rollup/plugin-multi-entry': 3.0.1_rollup@1.32.1
      '@rollup/plugin-node-resolve': 8.4.0_rollup@1.32.1
      cross-env: 7.0.3
      mkdirp: 1.0.4
      mocha: 7.2.0
      rimraf: 3.0.2
      rollup: 1.32.1
      rollup-plugin-sourcemaps: 0.4.2_rollup@1.32.1
      tslib: 2.3.1
      typescript: 4.2.4
      uglify-js: 3.14.5
    dev: false

  file:projects/arm-subscriptions.tgz:
    resolution: {integrity: sha512-+WHfAMiKSndfe4bSl8jXJEa53S1Vv+5IDGDJBkmcaIJ36eADiMFaEsdd6GqJ9gPFeZLGv0v55CiTCUbszEoIqA==, tarball: file:projects/arm-subscriptions.tgz}
    name: '@rush-temp/arm-subscriptions'
    version: 0.0.0
    dependencies:
      '@microsoft/api-extractor': 7.19.2
      '@rollup/plugin-commonjs': 11.0.2_rollup@1.32.1
      '@rollup/plugin-json': 4.1.0_rollup@1.32.1
      '@rollup/plugin-multi-entry': 3.0.1_rollup@1.32.1
      '@rollup/plugin-node-resolve': 8.4.0_rollup@1.32.1
      cross-env: 7.0.3
      mkdirp: 1.0.4
      mocha: 7.2.0
      rimraf: 3.0.2
      rollup: 1.32.1
      rollup-plugin-sourcemaps: 0.4.2_rollup@1.32.1
      tslib: 2.3.1
      typescript: 4.2.4
      uglify-js: 3.14.5
    dev: false

  file:projects/arm-templatespecs.tgz:
    resolution: {integrity: sha512-PsUhG3/DdSL17PowykaRCmgY50iuzawFwrM+wyKMoxzhOY/W4saWMWRz+ggnc8OyaAX19fZuTq56vOZrQyb9Qw==, tarball: file:projects/arm-templatespecs.tgz}
    name: '@rush-temp/arm-templatespecs'
    version: 0.0.0
    dependencies:
      '@microsoft/api-extractor': 7.19.2
      '@rollup/plugin-commonjs': 11.0.2_rollup@1.32.1
      '@rollup/plugin-json': 4.1.0_rollup@1.32.1
      '@rollup/plugin-multi-entry': 3.0.1_rollup@1.32.1
      '@rollup/plugin-node-resolve': 8.4.0_rollup@1.32.1
      cross-env: 7.0.3
      mkdirp: 1.0.4
      mocha: 7.2.0
      rimraf: 3.0.2
      rollup: 1.32.1
      rollup-plugin-sourcemaps: 0.4.2_rollup@1.32.1
      tslib: 2.3.1
      typescript: 4.2.4
      uglify-js: 3.14.5
    dev: false

  file:projects/arm-videoanalyzer.tgz:
    resolution: {integrity: sha512-2nnpgCmdUCStf3mGHFx1YnHW9idrPuR+sUfREpuMTMRoRNwkoRtzWi7lgmSG85qCJJZ8KO9RXHB/LJlO8n+A4g==, tarball: file:projects/arm-videoanalyzer.tgz}
    name: '@rush-temp/arm-videoanalyzer'
    version: 0.0.0
    dependencies:
      '@microsoft/api-extractor': 7.19.2
      '@rollup/plugin-commonjs': 11.0.2_rollup@1.32.1
      '@rollup/plugin-json': 4.1.0_rollup@1.32.1
      '@rollup/plugin-multi-entry': 3.0.1_rollup@1.32.1
      '@rollup/plugin-node-resolve': 8.4.0_rollup@1.32.1
      cross-env: 7.0.3
      mkdirp: 1.0.4
      mocha: 7.2.0
      rimraf: 3.0.2
      rollup: 1.32.1
      rollup-plugin-sourcemaps: 0.4.2_rollup@1.32.1
      tslib: 2.3.1
      typescript: 4.2.4
      uglify-js: 3.14.5
    dev: false

  file:projects/arm-webpubsub.tgz:
    resolution: {integrity: sha512-eLY8zVVnNv6rhrsCO3lDa/BWU7ep4cfwt3mOU0Dli0yd8n+OqxouRs6zPC0caWYCBxVjYT/Zl+zyTSR/hPPphQ==, tarball: file:projects/arm-webpubsub.tgz}
    name: '@rush-temp/arm-webpubsub'
    version: 0.0.0
    dependencies:
      '@microsoft/api-extractor': 7.19.2
      '@rollup/plugin-commonjs': 11.0.2_rollup@1.32.1
      '@rollup/plugin-json': 4.1.0_rollup@1.32.1
      '@rollup/plugin-multi-entry': 3.0.1_rollup@1.32.1
      '@rollup/plugin-node-resolve': 8.4.0_rollup@1.32.1
      cross-env: 7.0.3
      mkdirp: 1.0.4
      mocha: 7.2.0
      rimraf: 3.0.2
      rollup: 1.32.1
      rollup-plugin-sourcemaps: 0.4.2_rollup@1.32.1
      tslib: 2.3.1
      typescript: 4.2.4
      uglify-js: 3.14.5
    dev: false

  file:projects/attestation.tgz:
    resolution: {integrity: sha512-IELRthBObg6cXDGOw++npOHOzJx1zF7N0dmAY7M6tD9nLAy2fN0Eymsbv2kW+oiFqQBjskSDfXQcX+A0N7ujeQ==, tarball: file:projects/attestation.tgz}
    name: '@rush-temp/attestation'
    version: 0.0.0
    dependencies:
      '@azure/core-tracing': 1.0.0-preview.13
      '@microsoft/api-extractor': 7.19.2
      '@types/chai': 4.3.0
      '@types/chai-as-promised': 7.1.4
      '@types/mocha': 7.0.2
      '@types/node': 12.20.40
      buffer: 6.0.3
      chai: 4.3.4
      chai-as-promised: 7.1.1_chai@4.3.4
      cross-env: 7.0.3
      dotenv: 8.6.0
      downlevel-dts: 0.4.0
      eslint: 7.32.0
      esm: 3.2.25
      inherits: 2.0.4
      jsrsasign: 10.5.1
      karma: 6.3.9
      karma-chrome-launcher: 3.1.0
      karma-coverage: 2.1.0
      karma-edge-launcher: 0.4.2_karma@6.3.9
      karma-env-preprocessor: 0.1.1
      karma-firefox-launcher: 1.3.0
      karma-ie-launcher: 1.0.0_karma@6.3.9
      karma-json-preprocessor: 0.3.3_karma@6.3.9
      karma-json-to-file-reporter: 1.0.1
      karma-junit-reporter: 2.0.1_karma@6.3.9
      karma-mocha: 2.0.1
      karma-mocha-reporter: 2.2.5_karma@6.3.9
      karma-source-map-support: 1.4.0
      karma-sourcemap-loader: 0.3.8
      mocha: 7.2.0
      mocha-junit-reporter: 2.0.2_mocha@7.2.0
      nyc: 15.1.0
      prettier: 2.5.1
      rimraf: 3.0.2
      rollup: 1.32.1
      safe-buffer: 5.2.1
      source-map-support: 0.5.21
      ts-node: 10.4.0_f9f9f28f986ed7ad377c75abc9f416f4
      tslib: 2.3.1
      typescript: 4.2.4
      util: 0.12.4
    transitivePeerDependencies:
      - '@swc/core'
      - '@swc/wasm'
      - bufferutil
      - debug
      - supports-color
      - utf-8-validate
    dev: false

  file:projects/communication-chat.tgz:
    resolution: {integrity: sha512-fhcFGYpz6eNL0wS9zadrtmRl960ia2mqyYsyzxHUczrVwRdVd6jCk8xB1Y0sUdcXb+q9eNlOaglROdPstwaV/Q==, tarball: file:projects/communication-chat.tgz}
    name: '@rush-temp/communication-chat'
    version: 0.0.0
    dependencies:
      '@azure/communication-identity': 1.0.0
      '@azure/communication-signaling': 1.0.0-beta.12
      '@azure/core-tracing': 1.0.0-preview.13
      '@microsoft/api-extractor': 7.19.2
      '@rollup/plugin-commonjs': 11.0.2_rollup@1.32.1
      '@rollup/plugin-json': 4.1.0_rollup@1.32.1
      '@rollup/plugin-multi-entry': 3.0.1_rollup@1.32.1
      '@rollup/plugin-node-resolve': 8.4.0_rollup@1.32.1
      '@rollup/plugin-replace': 2.4.2_rollup@1.32.1
      '@types/chai': 4.3.0
      '@types/mocha': 7.0.2
      '@types/node': 12.20.40
      '@types/sinon': 9.0.11
      '@types/uuid': 8.3.3
      chai: 4.3.4
      cross-env: 7.0.3
      dotenv: 8.6.0
      eslint: 7.32.0
      events: 3.3.0
      inherits: 2.0.4
      karma: 6.3.9
      karma-chrome-launcher: 3.1.0
      karma-coverage: 2.1.0
      karma-edge-launcher: 0.4.2_karma@6.3.9
      karma-env-preprocessor: 0.1.1
      karma-firefox-launcher: 1.3.0
      karma-ie-launcher: 1.0.0_karma@6.3.9
      karma-json-preprocessor: 0.3.3_karma@6.3.9
      karma-json-to-file-reporter: 1.0.1
      karma-junit-reporter: 2.0.1_karma@6.3.9
      karma-mocha: 2.0.1
      karma-mocha-reporter: 2.2.5_karma@6.3.9
      karma-sourcemap-loader: 0.3.8
      mocha: 7.2.0
      mocha-junit-reporter: 2.0.2_mocha@7.2.0
      nyc: 15.1.0
      prettier: 2.5.1
      rimraf: 3.0.2
      rollup: 1.32.1
      rollup-plugin-shim: 1.0.0
      rollup-plugin-sourcemaps: 0.4.2_rollup@1.32.1
      rollup-plugin-terser: 5.3.1_rollup@1.32.1
      rollup-plugin-visualizer: 4.2.2_rollup@1.32.1
      sinon: 9.2.4
      tslib: 2.3.1
      typescript: 4.2.4
      util: 0.12.4
      uuid: 8.3.2
    transitivePeerDependencies:
      - bufferutil
      - debug
      - supports-color
      - utf-8-validate
    dev: false

  file:projects/communication-common.tgz:
    resolution: {integrity: sha512-XVGXtPP5gK8O3e2f98x5MMmCRlVb/AVcyOvl+s4qH+nrJ7HiaINPLF/bUJ1nNrqzttUCMDLEpJ+KoZRHxP6C8A==, tarball: file:projects/communication-common.tgz}
    name: '@rush-temp/communication-common'
    version: 0.0.0
    dependencies:
      '@azure/core-tracing': 1.0.0-preview.13
      '@microsoft/api-extractor': 7.19.2
      '@rollup/plugin-commonjs': 11.0.2_rollup@1.32.1
      '@rollup/plugin-json': 4.1.0_rollup@1.32.1
      '@rollup/plugin-multi-entry': 3.0.1_rollup@1.32.1
      '@rollup/plugin-node-resolve': 8.4.0_rollup@1.32.1
      '@rollup/plugin-replace': 2.4.2_rollup@1.32.1
      '@types/chai': 4.3.0
      '@types/chai-as-promised': 7.1.4
      '@types/jwt-decode': 2.2.1
      '@types/mocha': 7.0.2
      '@types/node': 12.20.40
      '@types/sinon': 9.0.11
      chai: 4.3.4
      chai-as-promised: 7.1.1_chai@4.3.4
      cross-env: 7.0.3
      eslint: 7.32.0
      events: 3.3.0
      inherits: 2.0.4
      jwt-decode: 2.2.0
      karma: 6.3.9
      karma-chrome-launcher: 3.1.0
      karma-coverage: 2.1.0
      karma-edge-launcher: 0.4.2_karma@6.3.9
      karma-env-preprocessor: 0.1.1
      karma-firefox-launcher: 1.3.0
      karma-ie-launcher: 1.0.0_karma@6.3.9
      karma-junit-reporter: 2.0.1_karma@6.3.9
      karma-mocha: 2.0.1
      karma-mocha-reporter: 2.2.5_karma@6.3.9
      karma-sourcemap-loader: 0.3.8
      mocha: 7.2.0
      mocha-junit-reporter: 2.0.2_mocha@7.2.0
      nyc: 15.1.0
      prettier: 2.5.1
      rimraf: 3.0.2
      rollup: 1.32.1
      rollup-plugin-sourcemaps: 0.4.2_rollup@1.32.1
      rollup-plugin-terser: 5.3.1_rollup@1.32.1
      rollup-plugin-visualizer: 4.2.2_rollup@1.32.1
      sinon: 9.2.4
      tslib: 2.3.1
      typescript: 4.2.4
      util: 0.12.4
    transitivePeerDependencies:
      - bufferutil
      - debug
      - supports-color
      - utf-8-validate
    dev: false

  file:projects/communication-identity.tgz:
    resolution: {integrity: sha512-FDXs0o+ewJsf9sVFMCNjZ7LyfvhGYff1X1E9Ehp+DgavGBCE8JQntX3+IDOS4xhNBO+A55qu5lNnRGr1dL7U2w==, tarball: file:projects/communication-identity.tgz}
    name: '@rush-temp/communication-identity'
    version: 0.0.0
    dependencies:
      '@azure/core-tracing': 1.0.0-preview.13
      '@microsoft/api-extractor': 7.19.2
      '@rollup/plugin-commonjs': 11.0.2_rollup@1.32.1
      '@rollup/plugin-json': 4.1.0_rollup@1.32.1
      '@rollup/plugin-multi-entry': 3.0.1_rollup@1.32.1
      '@rollup/plugin-node-resolve': 8.4.0_rollup@1.32.1
      '@rollup/plugin-replace': 2.4.2_rollup@1.32.1
      '@types/chai': 4.3.0
      '@types/mocha': 7.0.2
      '@types/node': 12.20.40
      '@types/sinon': 9.0.11
      chai: 4.3.4
      cross-env: 7.0.3
      dotenv: 8.6.0
      eslint: 7.32.0
      events: 3.3.0
      inherits: 2.0.4
      karma: 6.3.9
      karma-chrome-launcher: 3.1.0
      karma-coverage: 2.1.0
      karma-edge-launcher: 0.4.2_karma@6.3.9
      karma-env-preprocessor: 0.1.1
      karma-firefox-launcher: 1.3.0
      karma-ie-launcher: 1.0.0_karma@6.3.9
      karma-json-preprocessor: 0.3.3_karma@6.3.9
      karma-json-to-file-reporter: 1.0.1
      karma-junit-reporter: 2.0.1_karma@6.3.9
      karma-mocha: 2.0.1
      karma-mocha-reporter: 2.2.5_karma@6.3.9
      karma-sourcemap-loader: 0.3.8
      mocha: 7.2.0
      mocha-junit-reporter: 2.0.2_mocha@7.2.0
      nyc: 15.1.0
      prettier: 2.5.1
      rimraf: 3.0.2
      rollup: 1.32.1
      rollup-plugin-shim: 1.0.0
      rollup-plugin-sourcemaps: 0.4.2_rollup@1.32.1
      rollup-plugin-terser: 5.3.1_rollup@1.32.1
      rollup-plugin-visualizer: 4.2.2_rollup@1.32.1
      sinon: 9.2.4
      tslib: 2.3.1
      typescript: 4.2.4
    transitivePeerDependencies:
      - bufferutil
      - debug
      - supports-color
      - utf-8-validate
    dev: false

  file:projects/communication-network-traversal.tgz:
    resolution: {integrity: sha512-El7dbzRK4iVIXh6YS0LLipwQqnvmV/cQrsibu9txTyotrP1E9TeLimSEX7G2gUyV4tHxwiyzVOgkIjuQz0n0hg==, tarball: file:projects/communication-network-traversal.tgz}
    name: '@rush-temp/communication-network-traversal'
    version: 0.0.0
    dependencies:
      '@azure/communication-identity': 1.0.0
      '@azure/core-tracing': 1.0.0-preview.13
      '@microsoft/api-extractor': 7.19.2
      '@rollup/plugin-commonjs': 11.0.2_rollup@1.32.1
      '@rollup/plugin-json': 4.1.0_rollup@1.32.1
      '@rollup/plugin-multi-entry': 3.0.1_rollup@1.32.1
      '@rollup/plugin-node-resolve': 8.4.0_rollup@1.32.1
      '@rollup/plugin-replace': 2.4.2_rollup@1.32.1
      '@types/chai': 4.3.0
      '@types/mocha': 7.0.2
      '@types/node': 12.20.40
      '@types/sinon': 9.0.11
      chai: 4.3.4
      cross-env: 7.0.3
      dotenv: 8.6.0
      eslint: 7.32.0
      events: 3.3.0
      inherits: 2.0.4
      karma: 6.3.9
      karma-chrome-launcher: 3.1.0
      karma-coverage: 2.1.0
      karma-edge-launcher: 0.4.2_karma@6.3.9
      karma-env-preprocessor: 0.1.1
      karma-firefox-launcher: 1.3.0
      karma-ie-launcher: 1.0.0_karma@6.3.9
      karma-json-preprocessor: 0.3.3_karma@6.3.9
      karma-json-to-file-reporter: 1.0.1
      karma-junit-reporter: 2.0.1_karma@6.3.9
      karma-mocha: 2.0.1
      karma-mocha-reporter: 2.2.5_karma@6.3.9
      karma-sourcemap-loader: 0.3.8
      mocha: 7.2.0
      mocha-junit-reporter: 2.0.2_mocha@7.2.0
      nyc: 15.1.0
      prettier: 2.5.1
      rimraf: 3.0.2
      rollup: 1.32.1
      rollup-plugin-shim: 1.0.0
      rollup-plugin-sourcemaps: 0.4.2_rollup@1.32.1
      rollup-plugin-terser: 5.3.1_rollup@1.32.1
      rollup-plugin-visualizer: 4.2.2_rollup@1.32.1
      sinon: 9.2.4
      tslib: 2.3.1
      typescript: 4.2.4
    transitivePeerDependencies:
      - bufferutil
      - debug
      - supports-color
      - utf-8-validate
    dev: false

  file:projects/communication-phone-numbers.tgz:
    resolution: {integrity: sha512-M8FHNvGy7u90ya/gC+6k3bP7Wkk68ZpO3uOMjxWcWoIjygt7XdkkpqS5/Lfj8i2GrQfowdVmZmoegDSEwbgrxA==, tarball: file:projects/communication-phone-numbers.tgz}
    name: '@rush-temp/communication-phone-numbers'
    version: 0.0.0
    dependencies:
      '@azure/core-tracing': 1.0.0-preview.13
      '@microsoft/api-extractor': 7.19.2
      '@rollup/plugin-commonjs': 11.0.2_rollup@1.32.1
      '@rollup/plugin-json': 4.1.0_rollup@1.32.1
      '@rollup/plugin-multi-entry': 3.0.1_rollup@1.32.1
      '@rollup/plugin-node-resolve': 8.4.0_rollup@1.32.1
      '@rollup/plugin-replace': 2.4.2_rollup@1.32.1
      '@types/chai': 4.3.0
      '@types/mocha': 7.0.2
      '@types/node': 12.20.40
      '@types/sinon': 9.0.11
      chai: 4.3.4
      cross-env: 7.0.3
      dotenv: 8.6.0
      eslint: 7.32.0
      events: 3.3.0
      inherits: 2.0.4
      karma: 6.3.9
      karma-chrome-launcher: 3.1.0
      karma-coverage: 2.1.0
      karma-edge-launcher: 0.4.2_karma@6.3.9
      karma-env-preprocessor: 0.1.1
      karma-firefox-launcher: 1.3.0
      karma-ie-launcher: 1.0.0_karma@6.3.9
      karma-json-preprocessor: 0.3.3_karma@6.3.9
      karma-json-to-file-reporter: 1.0.1
      karma-junit-reporter: 2.0.1_karma@6.3.9
      karma-mocha: 2.0.1
      karma-mocha-reporter: 2.2.5_karma@6.3.9
      karma-sourcemap-loader: 0.3.8
      mocha: 7.2.0
      mocha-junit-reporter: 2.0.2_mocha@7.2.0
      nyc: 15.1.0
      prettier: 2.5.1
      rimraf: 3.0.2
      rollup: 1.32.1
      rollup-plugin-shim: 1.0.0
      rollup-plugin-sourcemaps: 0.4.2_rollup@1.32.1
      rollup-plugin-terser: 5.3.1_rollup@1.32.1
      rollup-plugin-visualizer: 4.2.2_rollup@1.32.1
      sinon: 9.2.4
      tslib: 2.3.1
      typescript: 4.2.4
    transitivePeerDependencies:
      - bufferutil
      - debug
      - supports-color
      - utf-8-validate
    dev: false

  file:projects/communication-short-codes.tgz:
    resolution: {integrity: sha512-9pFHlwq56rAjHlB2edrP1EF6fDNleBg5eyODiuWH+ImQbuTFDFtkOaMq3eIJoUoFgna//ylYbcocQBm9Wc9hNA==, tarball: file:projects/communication-short-codes.tgz}
    name: '@rush-temp/communication-short-codes'
    version: 0.0.0
    dependencies:
      '@azure/core-tracing': 1.0.0-preview.13
      '@microsoft/api-extractor': 7.19.2
      '@rollup/plugin-commonjs': 11.0.2_rollup@1.32.1
      '@rollup/plugin-json': 4.1.0_rollup@1.32.1
      '@rollup/plugin-multi-entry': 3.0.1_rollup@1.32.1
      '@rollup/plugin-node-resolve': 8.4.0_rollup@1.32.1
      '@rollup/plugin-replace': 2.4.2_rollup@1.32.1
      '@types/chai': 4.3.0
      '@types/mocha': 7.0.2
      '@types/node': 12.20.40
      '@types/sinon': 9.0.11
      chai: 4.3.4
      cross-env: 7.0.3
      dotenv: 8.6.0
      eslint: 7.32.0
      events: 3.3.0
      inherits: 2.0.4
      karma: 6.3.9
      karma-chrome-launcher: 3.1.0
      karma-coverage: 2.1.0
      karma-edge-launcher: 0.4.2_karma@6.3.9
      karma-env-preprocessor: 0.1.1
      karma-firefox-launcher: 1.3.0
      karma-ie-launcher: 1.0.0_karma@6.3.9
      karma-json-preprocessor: 0.3.3_karma@6.3.9
      karma-json-to-file-reporter: 1.0.1
      karma-junit-reporter: 2.0.1_karma@6.3.9
      karma-mocha: 2.0.1
      karma-mocha-reporter: 2.2.5_karma@6.3.9
      karma-sourcemap-loader: 0.3.8
      mocha: 7.2.0
      mocha-junit-reporter: 2.0.2_mocha@7.2.0
      nyc: 15.1.0
      prettier: 2.5.1
      rimraf: 3.0.2
      rollup: 1.32.1
      rollup-plugin-shim: 1.0.0
      rollup-plugin-sourcemaps: 0.4.2_rollup@1.32.1
      rollup-plugin-terser: 5.3.1_rollup@1.32.1
      rollup-plugin-visualizer: 4.2.2_rollup@1.32.1
      sinon: 9.2.4
      tslib: 2.3.1
      typescript: 4.2.4
    transitivePeerDependencies:
      - bufferutil
      - debug
      - supports-color
      - utf-8-validate
    dev: false

  file:projects/communication-sms.tgz:
    resolution: {integrity: sha512-DVCE2XYBDoK8q33yzwEeoadJYnADTspkB/1YdABVIp1qhbU4jDppQUjoqlDsrjcIMWHdP/6U5/m6yZssmP669w==, tarball: file:projects/communication-sms.tgz}
    name: '@rush-temp/communication-sms'
    version: 0.0.0
    dependencies:
      '@azure/core-tracing': 1.0.0-preview.13
      '@microsoft/api-extractor': 7.19.2
      '@rollup/plugin-commonjs': 11.0.2_rollup@1.32.1
      '@rollup/plugin-json': 4.1.0_rollup@1.32.1
      '@rollup/plugin-multi-entry': 3.0.1_rollup@1.32.1
      '@rollup/plugin-node-resolve': 8.4.0_rollup@1.32.1
      '@rollup/plugin-replace': 2.4.2_rollup@1.32.1
      '@types/chai': 4.3.0
      '@types/mocha': 7.0.2
      '@types/node': 12.20.40
      '@types/sinon': 9.0.11
      chai: 4.3.4
      cross-env: 7.0.3
      dotenv: 8.6.0
      eslint: 7.32.0
      events: 3.3.0
      inherits: 2.0.4
      karma: 6.3.9
      karma-chrome-launcher: 3.1.0
      karma-coverage: 2.1.0
      karma-edge-launcher: 0.4.2_karma@6.3.9
      karma-env-preprocessor: 0.1.1
      karma-firefox-launcher: 1.3.0
      karma-ie-launcher: 1.0.0_karma@6.3.9
      karma-junit-reporter: 2.0.1_karma@6.3.9
      karma-mocha: 2.0.1
      karma-mocha-reporter: 2.2.5_karma@6.3.9
      karma-sourcemap-loader: 0.3.8
      mocha: 7.2.0
      mocha-junit-reporter: 2.0.2_mocha@7.2.0
      nyc: 15.1.0
      prettier: 2.5.1
      rimraf: 3.0.2
      rollup: 1.32.1
      rollup-plugin-shim: 1.0.0
      rollup-plugin-sourcemaps: 0.4.2_rollup@1.32.1
      rollup-plugin-terser: 5.3.1_rollup@1.32.1
      rollup-plugin-visualizer: 4.2.2_rollup@1.32.1
      sinon: 9.2.4
      tslib: 2.3.1
      typescript: 4.2.4
      util: 0.12.4
    transitivePeerDependencies:
      - bufferutil
      - debug
      - supports-color
      - utf-8-validate
    dev: false

  file:projects/confidential-ledger.tgz:
    resolution: {integrity: sha512-/lx2XG0M0Ueh1li+ZJdTqeGu2RSwfjbLyuM/Tq5W+OppFVaxzEjkWIwlbjMmuE70rU0vufg5YeeT2jWE622ilg==, tarball: file:projects/confidential-ledger.tgz}
    name: '@rush-temp/confidential-ledger'
    version: 0.0.0
    dependencies:
      '@azure-rest/core-client': 1.0.0-beta.8
      '@microsoft/api-extractor': 7.19.2
      '@types/chai': 4.3.0
      '@types/mocha': 7.0.2
      '@types/node': 12.20.40
      chai: 4.3.4
      cross-env: 7.0.3
      dotenv: 8.6.0
      eslint: 7.32.0
      karma: 6.3.9
      karma-chrome-launcher: 3.1.0
      karma-coverage: 2.1.0
      karma-edge-launcher: 0.4.2_karma@6.3.9
      karma-env-preprocessor: 0.1.1
      karma-firefox-launcher: 1.3.0
      karma-ie-launcher: 1.0.0_karma@6.3.9
      karma-json-preprocessor: 0.3.3_karma@6.3.9
      karma-json-to-file-reporter: 1.0.1
      karma-junit-reporter: 2.0.1_karma@6.3.9
      karma-mocha: 2.0.1
      karma-mocha-reporter: 2.2.5_karma@6.3.9
      karma-source-map-support: 1.4.0
      karma-sourcemap-loader: 0.3.8
      mocha: 7.2.0
      mocha-junit-reporter: 2.0.2_mocha@7.2.0
      nyc: 15.1.0
      prettier: 2.5.1
      rimraf: 3.0.2
      rollup: 1.32.1
      source-map-support: 0.5.21
      tslib: 2.3.1
      typescript: 4.2.4
    transitivePeerDependencies:
      - bufferutil
      - debug
      - supports-color
      - utf-8-validate
    dev: false

  file:projects/container-registry.tgz:
    resolution: {integrity: sha512-c8AfG7dxgv5jrx3HdhUbRw21oGFr70YrFX3F+14EL4gXTYQUEpPhQbsDkCIqrCn7gmd8YK+FvsZe3O7oVedpkA==, tarball: file:projects/container-registry.tgz}
    name: '@rush-temp/container-registry'
    version: 0.0.0
    dependencies:
      '@azure/core-tracing': 1.0.0-preview.13
      '@microsoft/api-extractor': 7.19.2
      '@types/chai': 4.3.0
      '@types/chai-as-promised': 7.1.4
      '@types/mocha': 7.0.2
      '@types/node': 12.20.40
      chai: 4.3.4
      chai-as-promised: 7.1.1_chai@4.3.4
      cross-env: 7.0.3
      dotenv: 8.6.0
      eslint: 7.32.0
      inherits: 2.0.4
      karma: 6.3.9
      karma-chrome-launcher: 3.1.0
      karma-coverage: 2.1.0
      karma-edge-launcher: 0.4.2_karma@6.3.9
      karma-env-preprocessor: 0.1.1
      karma-firefox-launcher: 1.3.0
      karma-ie-launcher: 1.0.0_karma@6.3.9
      karma-json-preprocessor: 0.3.3_karma@6.3.9
      karma-json-to-file-reporter: 1.0.1
      karma-junit-reporter: 2.0.1_karma@6.3.9
      karma-mocha: 2.0.1
      karma-mocha-reporter: 2.2.5_karma@6.3.9
      karma-sourcemap-loader: 0.3.8
      mocha: 7.2.0
      mocha-junit-reporter: 2.0.2_mocha@7.2.0
      nyc: 15.1.0
      prettier: 2.5.1
      rimraf: 3.0.2
      rollup: 1.32.1
      tslib: 2.3.1
      typescript: 4.2.4
      util: 0.12.4
    transitivePeerDependencies:
      - bufferutil
      - debug
      - supports-color
      - utf-8-validate
    dev: false

  file:projects/core-amqp.tgz:
    resolution: {integrity: sha512-nAZlMW/WFVSloK1iVzoSJNx9CHjvMl4/kJrnq1s5Okn96/AQX19SYkqfdvmew1Oy3bxfDC2g3n3e1CFLrlSyEg==, tarball: file:projects/core-amqp.tgz}
    name: '@rush-temp/core-amqp'
    version: 0.0.0
    dependencies:
      '@microsoft/api-extractor': 7.19.2
      '@rollup/plugin-commonjs': 11.0.2_rollup@1.32.1
      '@rollup/plugin-inject': 4.0.3_rollup@1.32.1
      '@rollup/plugin-json': 4.1.0_rollup@1.32.1
      '@rollup/plugin-multi-entry': 3.0.1_rollup@1.32.1
      '@rollup/plugin-node-resolve': 8.4.0_rollup@1.32.1
      '@rollup/plugin-replace': 2.4.2_rollup@1.32.1
      '@types/chai': 4.3.0
      '@types/debug': 4.1.7
      '@types/mocha': 7.0.2
      '@types/node': 12.20.40
      '@types/sinon': 9.0.11
      '@types/ws': 7.4.7
      buffer: 6.0.3
      chai: 4.3.4
      cross-env: 7.0.3
      debug: 4.3.3
      dotenv: 8.6.0
      downlevel-dts: 0.4.0
      eslint: 7.32.0
      events: 3.3.0
      jssha: 3.2.0
      karma: 6.3.9_debug@4.3.3
      karma-chrome-launcher: 3.1.0
      karma-mocha: 2.0.1
      mocha: 7.2.0
      mocha-junit-reporter: 2.0.2_mocha@7.2.0
      nyc: 15.1.0
      prettier: 2.5.1
      process: 0.11.10
      puppeteer: 10.4.0
      rhea: 2.0.6
      rhea-promise: 2.1.0
      rimraf: 3.0.2
      rollup: 1.32.1
      rollup-plugin-shim: 1.0.0
      rollup-plugin-sourcemaps: 0.4.2_rollup@1.32.1
      rollup-plugin-terser: 5.3.1_rollup@1.32.1
      sinon: 9.2.4
      ts-node: 10.4.0_f9f9f28f986ed7ad377c75abc9f416f4
      tslib: 2.3.1
      typescript: 4.2.4
      url: 0.11.0
      util: 0.12.4
      ws: 8.3.0
    transitivePeerDependencies:
      - '@swc/core'
      - '@swc/wasm'
      - bufferutil
      - supports-color
      - utf-8-validate
    dev: false

  file:projects/core-asynciterator-polyfill.tgz:
    resolution: {integrity: sha512-F/VNkfLxLD0yor6ywJFxnvJ0WWOob9Uox4CU1e4eck3Eqg1ZCnv65h/KZ730YVLqiJFpiYvSuE5NA0J4OzDgNw==, tarball: file:projects/core-asynciterator-polyfill.tgz}
    name: '@rush-temp/core-asynciterator-polyfill'
    version: 0.0.0
    dependencies:
      '@types/node': 12.20.40
      eslint: 7.32.0
      prettier: 2.5.1
      typescript: 4.2.4
    transitivePeerDependencies:
      - supports-color
    dev: false

  file:projects/core-auth.tgz:
    resolution: {integrity: sha512-CVc+93X7aS78UzvRY8v/pJWjgbjLVHH8Uc4olBp+LnEbVQRI1k/BlyXVWaukoq9uHIs9x3Ypgpyrv02FVLscmQ==, tarball: file:projects/core-auth.tgz}
    name: '@rush-temp/core-auth'
    version: 0.0.0
    dependencies:
      '@microsoft/api-extractor': 7.19.2
      '@types/chai': 4.3.0
      '@types/mocha': 7.0.2
      '@types/node': 12.20.40
      chai: 4.3.4
      cross-env: 7.0.3
      downlevel-dts: 0.4.0
      eslint: 7.32.0
      inherits: 2.0.4
      mocha: 7.2.0
      mocha-junit-reporter: 2.0.2_mocha@7.2.0
      prettier: 2.5.1
      rimraf: 3.0.2
      rollup: 1.32.1
      tslib: 2.3.1
      typescript: 4.2.4
      util: 0.12.4
    transitivePeerDependencies:
      - supports-color
    dev: false

  file:projects/core-client-1.tgz:
    resolution: {integrity: sha512-heeH50UBp+30j0SbQ3afdU42l3Eh1jl4jKcR3LLzU5ihYbjApQVWrgVMlXM8pKzvEyrzWc+EPE02H0kQm2l8mA==, tarball: file:projects/core-client-1.tgz}
    name: '@rush-temp/core-client-1'
    version: 0.0.0
    dependencies:
      '@azure/core-tracing': 1.0.0-preview.13
      '@microsoft/api-extractor': 7.19.2
      '@types/chai': 4.3.0
      '@types/mocha': 7.0.2
      '@types/node': 12.20.40
      '@types/sinon': 9.0.11
      chai: 4.3.4
      cross-env: 7.0.3
      downlevel-dts: 0.4.0
      eslint: 7.32.0
      inherits: 2.0.4
      karma: 6.3.9
      karma-chrome-launcher: 3.1.0
      karma-coverage: 2.1.0
      karma-edge-launcher: 0.4.2_karma@6.3.9
      karma-env-preprocessor: 0.1.1
      karma-firefox-launcher: 1.3.0
      karma-ie-launcher: 1.0.0_karma@6.3.9
      karma-junit-reporter: 2.0.1_karma@6.3.9
      karma-mocha: 2.0.1
      karma-mocha-reporter: 2.2.5_karma@6.3.9
      karma-sourcemap-loader: 0.3.8
      mocha: 7.2.0
      mocha-junit-reporter: 2.0.2_mocha@7.2.0
      prettier: 2.5.1
      rimraf: 3.0.2
      rollup: 1.32.1
      sinon: 9.2.4
      ts-node: 10.4.0_f9f9f28f986ed7ad377c75abc9f416f4
      tslib: 2.3.1
      typescript: 4.2.4
      util: 0.12.4
    transitivePeerDependencies:
      - '@swc/core'
      - '@swc/wasm'
      - bufferutil
      - debug
      - supports-color
      - utf-8-validate
    dev: false

  file:projects/core-client-lro.tgz:
    resolution: {integrity: sha512-uuzKjbvA+d3YYjaMpHoBSzGNVmD7ijLLid2k1EDfPMIdC/u4twFoPO9jtvO/b+rIhVm54H9wuOzlHDjfT3vXJA==, tarball: file:projects/core-client-lro.tgz}
    name: '@rush-temp/core-client-lro'
    version: 0.0.0
    dependencies:
      '@azure-rest/core-client': 1.0.0-beta.7
      '@microsoft/api-extractor': 7.19.2
      '@types/chai': 4.3.0
      '@types/mocha': 7.0.2
      '@types/node': 12.20.40
      chai: 4.3.4
      cross-env: 7.0.3
      eslint: 7.32.0
      inherits: 2.0.4
      karma: 6.3.9
      karma-chrome-launcher: 3.1.0
      karma-coverage: 2.1.0
      karma-edge-launcher: 0.4.2_karma@6.3.9
      karma-env-preprocessor: 0.1.1
      karma-firefox-launcher: 1.3.0
      karma-ie-launcher: 1.0.0_karma@6.3.9
      karma-junit-reporter: 2.0.1_karma@6.3.9
      karma-mocha: 2.0.1
      karma-mocha-reporter: 2.2.5_karma@6.3.9
      karma-sourcemap-loader: 0.3.8
      mocha: 7.2.0
      mocha-junit-reporter: 2.0.2_mocha@7.2.0
      prettier: 2.5.1
      rimraf: 3.0.2
      rollup: 1.32.1
      sinon: 9.2.4
      tslib: 2.3.1
      typescript: 4.2.4
      util: 0.12.4
    transitivePeerDependencies:
      - bufferutil
      - debug
      - supports-color
      - utf-8-validate
    dev: false

  file:projects/core-client-paging.tgz:
    resolution: {integrity: sha512-w4rFFKYeYTOzy0brScMDf2zgA4wTohOD7f25owSDSw/mLAHH3EzFdFovSVSiDtjC1tetMPZvT053jNMTW9mr4Q==, tarball: file:projects/core-client-paging.tgz}
    name: '@rush-temp/core-client-paging'
    version: 0.0.0
    dependencies:
      '@azure-rest/core-client': 1.0.0-beta.7
      '@microsoft/api-extractor': 7.19.2
      '@types/chai': 4.3.0
      '@types/mocha': 7.0.2
      '@types/node': 12.20.40
      chai: 4.3.4
      cross-env: 7.0.3
      eslint: 7.32.0
      inherits: 2.0.4
      karma: 6.3.9
      karma-chrome-launcher: 3.1.0
      karma-coverage: 2.1.0
      karma-edge-launcher: 0.4.2_karma@6.3.9
      karma-env-preprocessor: 0.1.1
      karma-firefox-launcher: 1.3.0
      karma-ie-launcher: 1.0.0_karma@6.3.9
      karma-junit-reporter: 2.0.1_karma@6.3.9
      karma-mocha: 2.0.1
      karma-mocha-reporter: 2.2.5_karma@6.3.9
      karma-sourcemap-loader: 0.3.8
      mocha: 7.2.0
      mocha-junit-reporter: 2.0.2_mocha@7.2.0
      prettier: 2.5.1
      rimraf: 3.0.2
      rollup: 1.32.1
      sinon: 9.2.4
      tslib: 2.3.1
      typescript: 4.2.4
      util: 0.12.4
    transitivePeerDependencies:
      - bufferutil
      - debug
      - supports-color
      - utf-8-validate
    dev: false

  file:projects/core-client.tgz:
    resolution: {integrity: sha512-HRu+sUu7H7/XqCEvdxtxRkT6EvZ1OL2EDch1hbOZLYe9ta6DR8Cykxc/o+Zpr6k33MdXe2V7cZo137mbGDonMA==, tarball: file:projects/core-client.tgz}
    name: '@rush-temp/core-client'
    version: 0.0.0
    dependencies:
      '@microsoft/api-extractor': 7.19.2
      '@types/chai': 4.3.0
      '@types/mocha': 7.0.2
      '@types/node': 12.20.40
      '@types/sinon': 9.0.11
      chai: 4.3.4
      cross-env: 7.0.3
      eslint: 7.32.0
      inherits: 2.0.4
      karma: 6.3.9
      karma-chrome-launcher: 3.1.0
      karma-coverage: 2.1.0
      karma-edge-launcher: 0.4.2_karma@6.3.9
      karma-env-preprocessor: 0.1.1
      karma-firefox-launcher: 1.3.0
      karma-ie-launcher: 1.0.0_karma@6.3.9
      karma-junit-reporter: 2.0.1_karma@6.3.9
      karma-mocha: 2.0.1
      karma-mocha-reporter: 2.2.5_karma@6.3.9
      karma-sourcemap-loader: 0.3.8
      mocha: 7.2.0
      mocha-junit-reporter: 2.0.2_mocha@7.2.0
      prettier: 2.5.1
      rimraf: 3.0.2
      rollup: 1.32.1
      sinon: 9.2.4
      tslib: 2.3.1
      typescript: 4.2.4
      util: 0.12.4
    transitivePeerDependencies:
      - bufferutil
      - debug
      - supports-color
      - utf-8-validate
    dev: false

  file:projects/core-crypto.tgz:
    resolution: {integrity: sha512-/MBltaqW6aq3Oq+HaRKcpNCGathXEpfCfdNoKIce5CCZX1poN919lELo3pJSAOEECzjCiL4orpYNCh79SP0hMA==, tarball: file:projects/core-crypto.tgz}
    name: '@rush-temp/core-crypto'
    version: 0.0.0
    dependencies:
      '@microsoft/api-extractor': 7.19.2
      '@rollup/plugin-commonjs': 11.0.2_rollup@1.32.1
      '@rollup/plugin-node-resolve': 8.4.0_rollup@1.32.1
      '@rollup/plugin-replace': 2.4.2_rollup@1.32.1
      '@types/chai': 4.3.0
      '@types/mocha': 7.0.2
      '@types/node': 12.20.40
      '@types/sinon': 9.0.11
      chai: 4.3.4
      cross-env: 7.0.3
      downlevel-dts: 0.4.0
      eslint: 7.32.0
      karma: 6.3.9
      karma-chrome-launcher: 3.1.0
      karma-coverage: 2.1.0
      karma-edge-launcher: 0.4.2_karma@6.3.9
      karma-env-preprocessor: 0.1.1
      karma-firefox-launcher: 1.3.0
      karma-ie-launcher: 1.0.0_karma@6.3.9
      karma-junit-reporter: 2.0.1_karma@6.3.9
      karma-mocha: 2.0.1
      karma-mocha-reporter: 2.2.5_karma@6.3.9
      karma-sourcemap-loader: 0.3.8
      mocha: 7.2.0
      mocha-junit-reporter: 2.0.2_mocha@7.2.0
      prettier: 2.5.1
      rimraf: 3.0.2
      rollup: 1.32.1
      rollup-plugin-sourcemaps: 0.4.2_rollup@1.32.1
      sinon: 9.2.4
      tslib: 2.3.1
      typescript: 4.2.4
    transitivePeerDependencies:
      - bufferutil
      - debug
      - supports-color
      - utf-8-validate
    dev: false

  file:projects/core-http.tgz:
    resolution: {integrity: sha512-H4N8WzQVL6g15VwZ0XT3ELtcXm09J8v1BKGWuGhW02CsJR50+5pgLwlw2OVdwGCHjqvlq5TZ9wqod7OfBaaTBA==, tarball: file:projects/core-http.tgz}
    name: '@rush-temp/core-http'
    version: 0.0.0
    dependencies:
      '@azure/core-tracing': 1.0.0-preview.13
      '@azure/logger-js': 1.3.2
      '@microsoft/api-extractor': 7.19.2
      '@opentelemetry/api': 1.0.3
      '@types/chai': 4.3.0
      '@types/express': 4.17.13
      '@types/glob': 7.2.0
      '@types/mocha': 7.0.2
      '@types/node': 12.20.40
      '@types/node-fetch': 2.5.12
      '@types/sinon': 9.0.11
      '@types/tough-cookie': 4.0.1
      '@types/tunnel': 0.0.3
      '@types/uuid': 8.3.3
      '@types/xml2js': 0.4.9
      babel-runtime: 6.26.0
      chai: 4.3.4
      cross-env: 7.0.3
      downlevel-dts: 0.4.0
      eslint: 7.32.0
      express: 4.17.2
      fetch-mock: 9.11.0_node-fetch@3.1.0
      form-data: 4.0.0
      glob: 7.2.0
      karma: 6.3.9
      karma-chai: 0.1.0_chai@4.3.4+karma@6.3.9
      karma-chrome-launcher: 3.1.0
      karma-edge-launcher: 0.4.2_karma@6.3.9
      karma-firefox-launcher: 1.3.0
      karma-mocha: 2.0.1
      karma-rollup-preprocessor: 7.0.7_rollup@1.32.1
      karma-sourcemap-loader: 0.3.8
      mocha: 7.2.0
      mocha-junit-reporter: 2.0.2_mocha@7.2.0
      node-fetch: 3.1.0
      npm-run-all: 4.1.5
      nyc: 15.1.0
      prettier: 2.5.1
      process: 0.11.10
      puppeteer: 10.4.0
      regenerator-runtime: 0.13.9
      rimraf: 3.0.2
      rollup: 1.32.1
      shx: 0.3.3
      sinon: 9.2.4
      tough-cookie: 4.0.0
      ts-node: 10.4.0_f9f9f28f986ed7ad377c75abc9f416f4
      tslib: 2.3.1
      tunnel: 0.0.6
      typescript: 4.2.4
      uglify-js: 3.14.5
      uuid: 8.3.2
      xhr-mock: 2.5.1
      xml2js: 0.4.23
    transitivePeerDependencies:
      - '@swc/core'
      - '@swc/wasm'
      - bufferutil
      - debug
      - supports-color
      - utf-8-validate
    dev: false

  file:projects/core-lro.tgz:
    resolution: {integrity: sha512-KVJXbUtwtHG8SWuVLd9OnNvF6QkPRrKNgsgIwhvAaSkqE3bvIFHZ/eBcT643nIAFPdwIswN9m6Djqk5MGGuDyA==, tarball: file:projects/core-lro.tgz}
    name: '@rush-temp/core-lro'
    version: 0.0.0
    dependencies:
      '@azure/core-tracing': 1.0.0-preview.13
      '@microsoft/api-extractor': 7.19.2
      '@types/chai': 4.3.0
      '@types/mocha': 7.0.2
      '@types/node': 12.20.40
      chai: 4.3.4
      cross-env: 7.0.3
      eslint: 7.32.0
      karma: 6.3.9
      karma-chrome-launcher: 3.1.0
      karma-coverage: 2.1.0
      karma-edge-launcher: 0.4.2_karma@6.3.9
      karma-env-preprocessor: 0.1.1
      karma-firefox-launcher: 1.3.0
      karma-ie-launcher: 1.0.0_karma@6.3.9
      karma-junit-reporter: 2.0.1_karma@6.3.9
      karma-mocha: 2.0.1
      karma-mocha-reporter: 2.2.5_karma@6.3.9
      karma-sourcemap-loader: 0.3.8
      mocha: 7.2.0
      mocha-junit-reporter: 2.0.2_mocha@7.2.0
      npm-run-all: 4.1.5
      nyc: 15.1.0
      prettier: 2.5.1
      rimraf: 3.0.2
      rollup: 1.32.1
      ts-node: 10.4.0_f9f9f28f986ed7ad377c75abc9f416f4
      tslib: 2.3.1
      typescript: 4.2.4
      uglify-js: 3.14.5
    transitivePeerDependencies:
      - '@swc/core'
      - '@swc/wasm'
      - bufferutil
      - debug
      - supports-color
      - utf-8-validate
    dev: false

  file:projects/core-paging.tgz:
    resolution: {integrity: sha512-h1OESN4P8lqNax8eSiLf7RoXl6HpwFjIncbhbzo8r1nJjfb1wrrxc72Esl+qf0JXyMPlEWJ1AAJMTeKzl1OWQw==, tarball: file:projects/core-paging.tgz}
    name: '@rush-temp/core-paging'
    version: 0.0.0
    dependencies:
      '@microsoft/api-extractor': 7.19.2
      '@types/chai': 4.3.0
      '@types/mocha': 7.0.2
      '@types/node': 12.20.40
      chai: 4.3.4
      downlevel-dts: 0.4.0
      eslint: 7.32.0
      karma: 6.3.9
      karma-chrome-launcher: 3.1.0
      karma-coverage: 2.1.0
      karma-edge-launcher: 0.4.2_karma@6.3.9
      karma-env-preprocessor: 0.1.1
      karma-firefox-launcher: 1.3.0
      karma-ie-launcher: 1.0.0_karma@6.3.9
      karma-junit-reporter: 2.0.1_karma@6.3.9
      karma-mocha: 2.0.1
      karma-mocha-reporter: 2.2.5_karma@6.3.9
      karma-sourcemap-loader: 0.3.8
      mocha: 7.2.0
      mocha-junit-reporter: 2.0.2_mocha@7.2.0
      prettier: 2.5.1
      rimraf: 3.0.2
      rollup: 1.32.1
      tslib: 2.3.1
      typescript: 4.2.4
    transitivePeerDependencies:
      - bufferutil
      - debug
      - supports-color
      - utf-8-validate
    dev: false

  file:projects/core-rest-pipeline.tgz:
    resolution: {integrity: sha512-BVJJGpEUx1KgmTAAhikrE+QQzJsLh4vCbugPzIfgMIBDdKgsmWgd1p6LNu7szoZQFEPeY6vj9ga1FNrDP/dJpw==, tarball: file:projects/core-rest-pipeline.tgz}
    name: '@rush-temp/core-rest-pipeline'
    version: 0.0.0
    dependencies:
      '@azure/core-tracing': 1.0.0-preview.13
      '@microsoft/api-extractor': 7.19.2
      '@opentelemetry/api': 1.0.3
      '@types/chai': 4.3.0
      '@types/mocha': 7.0.2
      '@types/node': 12.20.40
      '@types/sinon': 9.0.11
      '@types/uuid': 8.3.3
      chai: 4.3.4
      cross-env: 7.0.3
      downlevel-dts: 0.4.0
      eslint: 7.32.0
      form-data: 4.0.0
      http-proxy-agent: 4.0.1
      https-proxy-agent: 5.0.0
      inherits: 2.0.4
      karma: 6.3.9
      karma-chrome-launcher: 3.1.0
      karma-coverage: 2.1.0
      karma-edge-launcher: 0.4.2_karma@6.3.9
      karma-env-preprocessor: 0.1.1
      karma-firefox-launcher: 1.3.0
      karma-ie-launcher: 1.0.0_karma@6.3.9
      karma-junit-reporter: 2.0.1_karma@6.3.9
      karma-mocha: 2.0.1
      karma-mocha-reporter: 2.2.5_karma@6.3.9
      karma-sourcemap-loader: 0.3.8
      mocha: 7.2.0
      mocha-junit-reporter: 2.0.2_mocha@7.2.0
      prettier: 2.5.1
      rimraf: 3.0.2
      rollup: 1.32.1
      sinon: 9.2.4
      source-map-support: 0.5.21
      tslib: 2.3.1
      typescript: 4.2.4
      util: 0.12.4
      uuid: 8.3.2
    transitivePeerDependencies:
      - bufferutil
      - debug
      - supports-color
      - utf-8-validate
    dev: false

  file:projects/core-tracing.tgz:
    resolution: {integrity: sha512-0an4uRa/vsk2n5k4n7uCz2ElXpveIyRVQFmXaaGC0eE02K1m4ts0JBD3CJEWsGT4hWzjed+ph+vCoyvRZS5irw==, tarball: file:projects/core-tracing.tgz}
    name: '@rush-temp/core-tracing'
    version: 0.0.0
    dependencies:
      '@microsoft/api-extractor': 7.19.2
      '@opentelemetry/api': 1.0.3
      '@opentelemetry/tracing': 0.22.0_@opentelemetry+api@1.0.3
      '@types/chai': 4.3.0
      '@types/mocha': 7.0.2
      '@types/node': 12.20.40
      '@types/sinon': 9.0.11
      chai: 4.3.4
      cross-env: 7.0.3
      eslint: 7.32.0
      inherits: 2.0.4
      karma: 6.3.9
      karma-chrome-launcher: 3.1.0
      karma-coverage: 2.1.0
      karma-edge-launcher: 0.4.2_karma@6.3.9
      karma-env-preprocessor: 0.1.1
      karma-firefox-launcher: 1.3.0
      karma-ie-launcher: 1.0.0_karma@6.3.9
      karma-junit-reporter: 2.0.1_karma@6.3.9
      karma-mocha: 2.0.1
      karma-mocha-reporter: 2.2.5_karma@6.3.9
      karma-sourcemap-loader: 0.3.8
      mocha: 7.2.0
      mocha-junit-reporter: 2.0.2_mocha@7.2.0
      prettier: 2.5.1
      rimraf: 3.0.2
      rollup: 1.32.1
      sinon: 9.2.4
      tslib: 2.3.1
      typescript: 4.2.4
      util: 0.12.4
    transitivePeerDependencies:
      - bufferutil
      - debug
      - supports-color
      - utf-8-validate
    dev: false

  file:projects/core-util.tgz:
    resolution: {integrity: sha512-2tV8w1s+/evvCdNCgTeIWGwRKaYjobW5HA/2BSQoX9ra7t1sS7lXAxWDcLuecZLKXNzPk0iYCFDZ4WTA9q8yWQ==, tarball: file:projects/core-util.tgz}
    name: '@rush-temp/core-util'
    version: 0.0.0
    dependencies:
      '@microsoft/api-extractor': 7.19.2
      '@types/chai': 4.3.0
      '@types/mocha': 7.0.2
      '@types/node': 12.20.40
      '@types/sinon': 9.0.11
      chai: 4.3.4
      cross-env: 7.0.3
      downlevel-dts: 0.4.0
      eslint: 7.32.0
      inherits: 2.0.4
      karma: 6.3.9
      karma-chrome-launcher: 3.1.0
      karma-coverage: 2.1.0
      karma-edge-launcher: 0.4.2_karma@6.3.9
      karma-env-preprocessor: 0.1.1
      karma-firefox-launcher: 1.3.0
      karma-ie-launcher: 1.0.0_karma@6.3.9
      karma-junit-reporter: 2.0.1_karma@6.3.9
      karma-mocha: 2.0.1
      karma-mocha-reporter: 2.2.5_karma@6.3.9
      karma-sourcemap-loader: 0.3.8
      mocha: 7.2.0
      mocha-junit-reporter: 2.0.2_mocha@7.2.0
      prettier: 2.5.1
      rimraf: 3.0.2
      rollup: 1.32.1
      sinon: 9.2.4
      tslib: 2.3.1
      typescript: 4.2.4
      util: 0.12.4
    transitivePeerDependencies:
      - bufferutil
      - debug
      - supports-color
      - utf-8-validate
    dev: false

  file:projects/core-xml.tgz:
    resolution: {integrity: sha512-uvZsv1OwdblnLMhPComYVZ1vTonSwCc/S7BZRJg67viqUE4iFDUfpfO2BWkp92SqXN7jk2uyu45ULw/AWEHiWA==, tarball: file:projects/core-xml.tgz}
    name: '@rush-temp/core-xml'
    version: 0.0.0
    dependencies:
      '@microsoft/api-extractor': 7.19.2
      '@types/chai': 4.3.0
      '@types/mocha': 7.0.2
      '@types/node': 12.20.40
      '@types/sinon': 9.0.11
      '@types/xml2js': 0.4.9
      chai: 4.3.4
      cross-env: 7.0.3
      downlevel-dts: 0.4.0
      eslint: 7.32.0
      fast-xml-parser: 3.21.1
      inherits: 2.0.4
      karma: 6.3.9
      karma-chrome-launcher: 3.1.0
      karma-coverage: 2.1.0
      karma-edge-launcher: 0.4.2_karma@6.3.9
      karma-env-preprocessor: 0.1.1
      karma-firefox-launcher: 1.3.0
      karma-ie-launcher: 1.0.0_karma@6.3.9
      karma-junit-reporter: 2.0.1_karma@6.3.9
      karma-mocha: 2.0.1
      karma-mocha-reporter: 2.2.5_karma@6.3.9
      karma-sourcemap-loader: 0.3.8
      mocha: 7.2.0
      mocha-junit-reporter: 2.0.2_mocha@7.2.0
      prettier: 2.5.1
      rimraf: 3.0.2
      rollup: 1.32.1
      sinon: 9.2.4
      tslib: 2.3.1
      typescript: 4.2.4
      util: 0.12.4
    transitivePeerDependencies:
      - bufferutil
      - debug
      - supports-color
      - utf-8-validate
    dev: false

  file:projects/cosmos.tgz:
    resolution: {integrity: sha512-k9RoXYEXCwMLbjVP0T/JrKR1aTq/yrhCkrKI6GxAGOWGOsch5+3W0F61A10Fi185kvrxdFi3w7DLKQw4WPqlRA==, tarball: file:projects/cosmos.tgz}
    name: '@rush-temp/cosmos'
    version: 0.0.0
    dependencies:
      '@microsoft/api-extractor': 7.19.2
      '@rollup/plugin-json': 4.1.0_rollup@1.32.1
      '@rollup/plugin-multi-entry': 3.0.1_rollup@1.32.1
      '@types/debug': 4.1.7
      '@types/mocha': 7.0.2
      '@types/node': 12.20.40
      '@types/priorityqueuejs': 1.0.1
      '@types/semaphore': 1.1.1
      '@types/sinon': 9.0.11
      '@types/underscore': 1.11.4
      '@types/uuid': 8.3.3
      cross-env: 7.0.3
      debug: 4.3.3
      dotenv: 8.6.0
      downlevel-dts: 0.4.0
      eslint: 7.32.0
      esm: 3.2.25
      execa: 5.1.1
      fast-json-stable-stringify: 2.1.0
      jsbi: 3.2.5
      mocha: 7.2.0
      mocha-junit-reporter: 2.0.2_mocha@7.2.0
      node-abort-controller: 3.0.1
      prettier: 2.5.1
      priorityqueuejs: 1.0.0
      requirejs: 2.3.6
      rimraf: 3.0.2
      rollup: 1.32.1
      rollup-plugin-local-resolve: 1.0.7
      semaphore: 1.1.0
      sinon: 9.2.4
      snap-shot-it: 7.9.6
      source-map-support: 0.5.21
      ts-node: 10.4.0_f9f9f28f986ed7ad377c75abc9f416f4
      tslib: 2.3.1
      typescript: 4.2.4
      universal-user-agent: 6.0.0
      uuid: 8.3.2
    transitivePeerDependencies:
      - '@swc/core'
      - '@swc/wasm'
      - supports-color
    dev: false

  file:projects/data-tables.tgz:
    resolution: {integrity: sha512-dnf1y2tJ2689eFPRET57b+iam8W0ziMjdROpGLFCtfwCZxqp406rPrqo7Mj7BwNjzFppRQbn/o9oOQtc+u/MhQ==, tarball: file:projects/data-tables.tgz}
    name: '@rush-temp/data-tables'
    version: 0.0.0
    dependencies:
      '@azure/core-tracing': 1.0.0-preview.13
      '@microsoft/api-extractor': 7.19.2
      '@rollup/plugin-commonjs': 11.0.2_rollup@1.32.1
      '@rollup/plugin-inject': 4.0.3_rollup@1.32.1
      '@rollup/plugin-json': 4.1.0_rollup@1.32.1
      '@rollup/plugin-multi-entry': 3.0.1_rollup@1.32.1
      '@rollup/plugin-node-resolve': 8.4.0_rollup@1.32.1
      '@rollup/plugin-replace': 2.4.2_rollup@1.32.1
      '@types/chai': 4.3.0
      '@types/mocha': 7.0.2
      '@types/node': 12.20.40
      '@types/sinon': 9.0.11
      '@types/uuid': 8.3.3
      chai: 4.3.4
      cross-env: 7.0.3
      dotenv: 8.6.0
      downlevel-dts: 0.4.0
      eslint: 7.32.0
      inherits: 2.0.4
      karma: 6.3.9
      karma-chrome-launcher: 3.1.0
      karma-coverage: 2.1.0
      karma-edge-launcher: 0.4.2_karma@6.3.9
      karma-env-preprocessor: 0.1.1
      karma-firefox-launcher: 1.3.0
      karma-ie-launcher: 1.0.0_karma@6.3.9
      karma-junit-reporter: 2.0.1_karma@6.3.9
      karma-mocha: 2.0.1
      karma-mocha-reporter: 2.2.5_karma@6.3.9
      karma-sourcemap-loader: 0.3.8
      mocha: 7.2.0
      mocha-junit-reporter: 2.0.2_mocha@7.2.0
      nyc: 15.1.0
      prettier: 2.5.1
      rimraf: 3.0.2
      rollup: 1.32.1
      rollup-plugin-shim: 1.0.0
      rollup-plugin-sourcemaps: 0.4.2_rollup@1.32.1
      rollup-plugin-terser: 5.3.1_rollup@1.32.1
      rollup-plugin-visualizer: 4.2.2_rollup@1.32.1
      sinon: 9.2.4
      ts-node: 10.4.0_f9f9f28f986ed7ad377c75abc9f416f4
      tslib: 2.3.1
      typescript: 4.2.4
      util: 0.12.4
      uuid: 8.3.2
    transitivePeerDependencies:
      - '@swc/core'
      - '@swc/wasm'
      - bufferutil
      - debug
      - supports-color
      - utf-8-validate
    dev: false

  file:projects/dev-tool.tgz:
    resolution: {integrity: sha512-ApwXE/OmDXT5ngCNLTHs8+RLdLxVl5+xVAxqEngzq5LC0OZNjLdjnsACOTxAbX/9RFD4dxS20xAgWpWIIrH11A==, tarball: file:projects/dev-tool.tgz}
    name: '@rush-temp/dev-tool'
    version: 0.0.0
    dependencies:
      '@rollup/plugin-commonjs': 11.0.2_rollup@1.32.1
      '@rollup/plugin-json': 4.1.0_rollup@1.32.1
      '@rollup/plugin-multi-entry': 3.0.1_rollup@1.32.1
      '@rollup/plugin-node-resolve': 8.4.0_rollup@1.32.1
      '@types/chai': 4.3.0
      '@types/chai-as-promised': 7.1.4
      '@types/concurrently': 6.4.0
      '@types/fs-extra': 8.1.2
      '@types/minimist': 1.2.2
      '@types/mocha': 7.0.2
      '@types/node': 12.20.40
      '@types/prettier': 2.4.2
      builtin-modules: 3.2.0
      chai: 4.3.4
      chai-as-promised: 7.1.1_chai@4.3.4
      chalk: 4.1.2
      concurrently: 6.5.1
      dotenv: 8.6.0
      eslint: 7.32.0
      fs-extra: 8.1.0
      minimist: 1.2.5
      mocha: 7.2.0
      prettier: 2.5.1
      rimraf: 3.0.2
      rollup: 1.32.1
      rollup-plugin-sourcemaps: 0.4.2_rollup@1.32.1
      rollup-plugin-visualizer: 4.2.2_rollup@1.32.1
      ts-node: 10.4.0_28670484a221c7e896c5d6b821a5cbb7
      tslib: 2.3.1
      typescript: 4.4.4
      yaml: 1.10.2
    transitivePeerDependencies:
      - '@swc/core'
      - '@swc/wasm'
      - supports-color
    dev: false

  file:projects/digital-twins-core.tgz:
    resolution: {integrity: sha512-+g1UwytCUmPweJ5AQbmVt9MgiJZ/LKESrTbTQnPspd235nWy3EcPruTNZe1aGsN2gkasNWHJu4peD5EQ+hfhTA==, tarball: file:projects/digital-twins-core.tgz}
    name: '@rush-temp/digital-twins-core'
    version: 0.0.0
    dependencies:
      '@azure/core-tracing': 1.0.0-preview.13
      '@microsoft/api-extractor': 7.19.2
      '@types/chai': 4.3.0
      '@types/mocha': 7.0.2
      '@types/node': 12.20.40
      '@types/sinon': 9.0.11
      '@types/uuid': 8.3.3
      chai: 4.3.4
      cross-env: 7.0.3
      dotenv: 8.6.0
      eslint: 7.32.0
      inherits: 2.0.4
      karma: 6.3.9
      karma-chrome-launcher: 3.1.0
      karma-coverage: 2.1.0
      karma-edge-launcher: 0.4.2_karma@6.3.9
      karma-env-preprocessor: 0.1.1
      karma-firefox-launcher: 1.3.0
      karma-ie-launcher: 1.0.0_karma@6.3.9
      karma-json-preprocessor: 0.3.3_karma@6.3.9
      karma-json-to-file-reporter: 1.0.1
      karma-junit-reporter: 2.0.1_karma@6.3.9
      karma-mocha: 2.0.1
      karma-mocha-reporter: 2.2.5_karma@6.3.9
      karma-sourcemap-loader: 0.3.8
      mocha: 7.2.0
      mocha-junit-reporter: 2.0.2_mocha@7.2.0
      nyc: 15.1.0
      prettier: 2.5.1
      rimraf: 3.0.2
      rollup: 1.32.1
      sinon: 9.2.4
      tslib: 2.3.1
      typescript: 4.2.4
      util: 0.12.4
      uuid: 8.3.2
    transitivePeerDependencies:
      - bufferutil
      - debug
      - supports-color
      - utf-8-validate
    dev: false

  file:projects/eslint-plugin-azure-sdk.tgz:
    resolution: {integrity: sha512-L7HkizsdDc/0/ZqKkNo4eNOvRKzmrzg/Ae8eS5hF9Z2fwaHODmXlT2gpmwnhogJjKs31bDA0rhIzp2pGZ/5gsw==, tarball: file:projects/eslint-plugin-azure-sdk.tgz}
    name: '@rush-temp/eslint-plugin-azure-sdk'
    version: 0.0.0
    dependencies:
      '@types/chai': 4.3.0
      '@types/eslint': 7.2.14
      '@types/estree': 0.0.50
      '@types/glob': 7.2.0
      '@types/json-schema': 7.0.9
      '@types/mocha': 7.0.2
      '@types/node': 12.20.40
      '@typescript-eslint/eslint-plugin': 4.19.0_359354e87b989469ccdce12bde18eddc
      '@typescript-eslint/experimental-utils': 4.19.0_eslint@7.32.0+typescript@4.2.4
      '@typescript-eslint/parser': 4.19.0_eslint@7.32.0+typescript@4.2.4
      '@typescript-eslint/typescript-estree': 4.19.0_typescript@4.2.4
      chai: 4.3.4
      eslint: 7.32.0
      eslint-config-prettier: 7.2.0_eslint@7.32.0
      eslint-plugin-import: 2.25.3_eslint@7.32.0
      eslint-plugin-no-only-tests: 2.6.0
      eslint-plugin-promise: 4.3.1
      eslint-plugin-tsdoc: 0.2.14
      glob: 7.2.0
      json-schema: 0.4.0
      mocha: 7.2.0
      mocha-junit-reporter: 2.0.2_mocha@7.2.0
      prettier: 2.5.1
      rimraf: 3.0.2
      source-map-support: 0.5.21
      tslib: 2.3.1
      typescript: 4.2.4
    transitivePeerDependencies:
      - supports-color
    dev: false

  file:projects/event-hubs.tgz:
    resolution: {integrity: sha512-j2mo65veRXyiWPqtNa/aCyMb3wpIAWuQNbewSIc8BdIjT4uVRlYM3qs9yL0fK0r1n2Eoe3zTrJQ2xwAYqlnGPQ==, tarball: file:projects/event-hubs.tgz}
    name: '@rush-temp/event-hubs'
    version: 0.0.0
    dependencies:
      '@azure/core-tracing': 1.0.0-preview.13
      '@microsoft/api-extractor': 7.19.2
      '@rollup/plugin-commonjs': 11.0.2_rollup@1.32.1
      '@rollup/plugin-inject': 4.0.3_rollup@1.32.1
      '@rollup/plugin-json': 4.1.0_rollup@1.32.1
      '@rollup/plugin-multi-entry': 3.0.1_rollup@1.32.1
      '@rollup/plugin-node-resolve': 8.4.0_rollup@1.32.1
      '@rollup/plugin-replace': 2.4.2_rollup@1.32.1
      '@types/async-lock': 1.1.3
      '@types/chai': 4.3.0
      '@types/chai-as-promised': 7.1.4
      '@types/chai-string': 1.4.2
      '@types/debug': 4.1.7
      '@types/long': 4.0.1
      '@types/mocha': 7.0.2
      '@types/node': 12.20.40
      '@types/sinon': 9.0.11
      '@types/uuid': 8.3.3
      '@types/ws': 7.4.7
      buffer: 6.0.3
      chai: 4.3.4
      chai-as-promised: 7.1.1_chai@4.3.4
      chai-exclude: 2.1.0_chai@4.3.4
      chai-string: 1.5.0_chai@4.3.4
      cross-env: 7.0.3
      debug: 4.3.3
      dotenv: 8.6.0
      downlevel-dts: 0.4.0
      eslint: 7.32.0
      esm: 3.2.25
      https-proxy-agent: 5.0.0
      is-buffer: 2.0.5
      jssha: 3.2.0
      karma: 6.3.9_debug@4.3.3
      karma-chrome-launcher: 3.1.0
      karma-coverage: 2.1.0
      karma-edge-launcher: 0.4.2_karma@6.3.9
      karma-env-preprocessor: 0.1.1
      karma-firefox-launcher: 1.3.0
      karma-ie-launcher: 1.0.0_karma@6.3.9
      karma-junit-reporter: 2.0.1_karma@6.3.9
      karma-mocha: 2.0.1
      karma-mocha-reporter: 2.2.5_karma@6.3.9
      karma-sourcemap-loader: 0.3.8
      mocha: 7.2.0
      mocha-junit-reporter: 2.0.2_mocha@7.2.0
      moment: 2.29.1
      nyc: 15.1.0
      prettier: 2.5.1
      process: 0.11.10
      puppeteer: 10.4.0
      rhea-promise: 2.1.0
      rimraf: 3.0.2
      rollup: 1.32.1
      rollup-plugin-shim: 1.0.0
      rollup-plugin-sourcemaps: 0.4.2_rollup@1.32.1
      rollup-plugin-terser: 5.3.1_rollup@1.32.1
      sinon: 9.2.4
      ts-node: 10.4.0_f9f9f28f986ed7ad377c75abc9f416f4
      tslib: 2.3.1
      typescript: 4.2.4
      uuid: 8.3.2
      ws: 8.3.0
    transitivePeerDependencies:
      - '@swc/core'
      - '@swc/wasm'
      - bufferutil
      - supports-color
      - utf-8-validate
    dev: false

  file:projects/eventgrid.tgz:
    resolution: {integrity: sha512-yEsNmtsrNOZZh3o8ggYy1epV5p8qjZEkYAoGzKBjf4yRrSi26VbwnS+wi1T0zjKqZTq4so6VaSzH0AmYNfLpWQ==, tarball: file:projects/eventgrid.tgz}
    name: '@rush-temp/eventgrid'
    version: 0.0.0
    dependencies:
      '@azure/core-tracing': 1.0.0-preview.13
      '@azure/service-bus': 7.4.0
      '@microsoft/api-extractor': 7.19.2
      '@rollup/plugin-commonjs': 11.0.2_rollup@1.32.1
      '@rollup/plugin-json': 4.1.0_rollup@1.32.1
      '@rollup/plugin-multi-entry': 3.0.1_rollup@1.32.1
      '@rollup/plugin-node-resolve': 8.4.0_rollup@1.32.1
      '@rollup/plugin-replace': 2.4.2_rollup@1.32.1
      '@types/chai': 4.3.0
      '@types/chai-as-promised': 7.1.4
      '@types/mocha': 7.0.2
      '@types/node': 12.20.40
      '@types/sinon': 9.0.11
      '@types/uuid': 8.3.3
      chai: 4.3.4
      chai-as-promised: 7.1.1_chai@4.3.4
      cross-env: 7.0.3
      dotenv: 8.6.0
      eslint: 7.32.0
      karma: 6.3.9
      karma-chrome-launcher: 3.1.0
      karma-coverage: 2.1.0
      karma-edge-launcher: 0.4.2_karma@6.3.9
      karma-env-preprocessor: 0.1.1
      karma-firefox-launcher: 1.3.0
      karma-ie-launcher: 1.0.0_karma@6.3.9
      karma-json-preprocessor: 0.3.3_karma@6.3.9
      karma-json-to-file-reporter: 1.0.1
      karma-junit-reporter: 2.0.1_karma@6.3.9
      karma-mocha: 2.0.1
      karma-mocha-reporter: 2.2.5_karma@6.3.9
      karma-sourcemap-loader: 0.3.8
      mocha: 7.2.0
      mocha-junit-reporter: 2.0.2_mocha@7.2.0
      nyc: 15.1.0
      prettier: 2.5.1
      rimraf: 3.0.2
      rollup: 1.32.1
      rollup-plugin-shim: 1.0.0
      rollup-plugin-sourcemaps: 0.4.2_rollup@1.32.1
      rollup-plugin-terser: 5.3.1_rollup@1.32.1
      rollup-plugin-visualizer: 4.2.2_rollup@1.32.1
      sinon: 9.2.4
      source-map-support: 0.5.21
      ts-node: 10.4.0_f9f9f28f986ed7ad377c75abc9f416f4
      tslib: 2.3.1
      typescript: 4.2.4
      uuid: 8.3.2
    transitivePeerDependencies:
      - '@swc/core'
      - '@swc/wasm'
      - bufferutil
      - debug
      - supports-color
      - utf-8-validate
    dev: false

  file:projects/eventhubs-checkpointstore-blob.tgz:
    resolution: {integrity: sha512-W13AwI/nScWIjjYL5DakdTiesm+gJc2tFivKmMsI4NcwbIvTXHBODROS1J7mq0jYcLX460RaYhp/uyZUPxb0KQ==, tarball: file:projects/eventhubs-checkpointstore-blob.tgz}
    name: '@rush-temp/eventhubs-checkpointstore-blob'
    version: 0.0.0
    dependencies:
      '@azure/event-hubs': 5.6.0
      '@azure/storage-blob': 12.8.0
      '@microsoft/api-extractor': 7.19.2
      '@types/chai': 4.3.0
      '@types/chai-as-promised': 7.1.4
      '@types/chai-string': 1.4.2
      '@types/debug': 4.1.7
      '@types/mocha': 7.0.2
      '@types/node': 12.20.40
      chai: 4.3.4
      chai-as-promised: 7.1.1_chai@4.3.4
      chai-string: 1.5.0_chai@4.3.4
      cross-env: 7.0.3
      debug: 4.3.3
      dotenv: 8.6.0
      eslint: 7.32.0
      esm: 3.2.25
      events: 3.3.0
      guid-typescript: 1.0.9
      inherits: 2.0.4
      karma: 6.3.9_debug@4.3.3
      karma-chrome-launcher: 3.1.0
      karma-coverage: 2.1.0
      karma-edge-launcher: 0.4.2_karma@6.3.9
      karma-env-preprocessor: 0.1.1
      karma-firefox-launcher: 1.3.0
      karma-ie-launcher: 1.0.0_karma@6.3.9
      karma-junit-reporter: 2.0.1_karma@6.3.9
      karma-mocha: 2.0.1
      karma-mocha-reporter: 2.2.5_karma@6.3.9
      karma-sourcemap-loader: 0.3.8
      mocha: 7.2.0
      mocha-junit-reporter: 2.0.2_mocha@7.2.0
      nyc: 15.1.0
      prettier: 2.5.1
      rimraf: 3.0.2
      rollup: 1.32.1
      ts-node: 10.4.0_f9f9f28f986ed7ad377c75abc9f416f4
      tslib: 2.3.1
      typescript: 4.2.4
      util: 0.12.4
    transitivePeerDependencies:
      - '@swc/core'
      - '@swc/wasm'
      - bufferutil
      - supports-color
      - utf-8-validate
    dev: false

  file:projects/eventhubs-checkpointstore-table.tgz:
    resolution: {integrity: sha512-UlfM48pxr7Yk+oSi9wDG9uhg4gulxHf/QpwXCCzNKdzEYUU1vIPr+6/c5yMAeIKYLra0TtmHQVb1tPMKxTgmhw==, tarball: file:projects/eventhubs-checkpointstore-table.tgz}
    name: '@rush-temp/eventhubs-checkpointstore-table'
    version: 0.0.0
    dependencies:
      '@azure/data-tables': 12.1.2
      '@azure/event-hubs': 5.6.0
      '@microsoft/api-extractor': 7.19.2
      '@types/chai': 4.3.0
      '@types/chai-as-promised': 7.1.4
      '@types/chai-string': 1.4.2
      '@types/debug': 4.1.7
      '@types/mocha': 7.0.2
      '@types/node': 12.20.40
      chai: 4.3.4
      chai-as-promised: 7.1.1_chai@4.3.4
      chai-string: 1.5.0_chai@4.3.4
      cross-env: 7.0.3
      debug: 4.3.3
      dotenv: 8.6.0
      eslint: 7.32.0
      esm: 3.2.25
      guid-typescript: 1.0.9
      inherits: 2.0.4
      karma: 6.3.9_debug@4.3.3
      karma-chrome-launcher: 3.1.0
      karma-coverage: 2.1.0
      karma-edge-launcher: 0.4.2_karma@6.3.9
      karma-env-preprocessor: 0.1.1
      karma-firefox-launcher: 1.3.0
      karma-ie-launcher: 1.0.0_karma@6.3.9
      karma-junit-reporter: 2.0.1_karma@6.3.9
      karma-mocha: 2.0.1
      karma-mocha-reporter: 2.2.5_karma@6.3.9
      karma-sourcemap-loader: 0.3.8
      mocha: 7.2.0
      mocha-junit-reporter: 2.0.2_mocha@7.2.0
      nyc: 15.1.0
      prettier: 2.5.1
      rimraf: 3.0.2
      rollup: 1.32.1
      ts-node: 10.4.0_f9f9f28f986ed7ad377c75abc9f416f4
      tslib: 2.3.1
      typescript: 4.2.4
      util: 0.12.4
    transitivePeerDependencies:
      - '@swc/core'
      - '@swc/wasm'
      - bufferutil
      - supports-color
      - utf-8-validate
    dev: false

  file:projects/identity-cache-persistence.tgz:
    resolution: {integrity: sha512-eWuDuu/VqbRkGOvNALANhFYOCo97TQURSEMXvaIQvDz0Wvsqolskgb5ZS/Hqx6bYHNZBjHYJmVAkBUA9BLLIvw==, tarball: file:projects/identity-cache-persistence.tgz}
    name: '@rush-temp/identity-cache-persistence'
    version: 0.0.0
    dependencies:
      '@azure/msal-node': 1.4.0
      '@azure/msal-node-extensions': 1.0.0-alpha.13
      '@microsoft/api-extractor': 7.19.2
      '@types/jws': 3.2.4
      '@types/mocha': 7.0.2
      '@types/node': 12.20.40
      '@types/qs': 6.9.7
      '@types/sinon': 9.0.11
      cross-env: 7.0.3
      dotenv: 8.6.0
      eslint: 7.32.0
      inherits: 2.0.4
      keytar: 7.7.0
      mocha: 7.2.0
      mocha-junit-reporter: 2.0.2_mocha@7.2.0
      prettier: 2.5.1
      puppeteer: 10.4.0
      rimraf: 3.0.2
      rollup: 1.32.1
      sinon: 9.2.4
      tslib: 2.3.1
      typescript: 4.2.4
      util: 0.12.4
    transitivePeerDependencies:
      - bufferutil
      - debug
      - supports-color
      - utf-8-validate
    dev: false

  file:projects/identity-vscode.tgz:
    resolution: {integrity: sha512-sYyTuKwqVBiBWa6tC9drBQ17qHgH18UM+Qopub/wWSWR9U/+yugSN05PjD05JkbW4SRs1oFSHei1kx+fKaZl7A==, tarball: file:projects/identity-vscode.tgz}
    name: '@rush-temp/identity-vscode'
    version: 0.0.0
    dependencies:
      '@microsoft/api-extractor': 7.19.2
      '@types/jws': 3.2.4
      '@types/mocha': 7.0.2
      '@types/node': 12.20.40
      '@types/qs': 6.9.7
      '@types/sinon': 9.0.11
      '@types/uuid': 8.3.3
      cross-env: 7.0.3
      dotenv: 8.6.0
      eslint: 7.32.0
      inherits: 2.0.4
      keytar: 7.7.0
      mocha: 7.2.0
      mocha-junit-reporter: 2.0.2_mocha@7.2.0
      prettier: 2.5.1
      puppeteer: 10.4.0
      rimraf: 3.0.2
      rollup: 1.32.1
      sinon: 9.2.4
      tslib: 2.3.1
      typescript: 4.2.4
      util: 0.12.4
    transitivePeerDependencies:
      - bufferutil
      - supports-color
      - utf-8-validate
    dev: false

  file:projects/identity.tgz:
    resolution: {integrity: sha512-SK/VeSO2B/mKnApYK1xH4jNXvjgi8T0tolsudmTngUVQvas7ynurfxO/7MZwzxiL3ZnztPZZg3RNrv8mPbmphg==, tarball: file:projects/identity.tgz}
    name: '@rush-temp/identity'
    version: 0.0.0
    dependencies:
      '@azure/core-tracing': 1.0.0-preview.13
      '@azure/keyvault-keys': 4.2.0
      '@azure/msal-browser': 2.20.0
      '@azure/msal-common': 4.5.1
      '@azure/msal-node': 1.4.0
      '@microsoft/api-extractor': 7.19.2
      '@types/chai': 4.3.0
      '@types/jws': 3.2.4
      '@types/mocha': 7.0.2
      '@types/node': 12.20.40
      '@types/sinon': 9.0.11
      '@types/stoppable': 1.1.1
      '@types/uuid': 8.3.3
      chai: 4.3.4
      cross-env: 7.0.3
      dotenv: 8.6.0
      eslint: 7.32.0
      events: 3.3.0
      inherits: 2.0.4
      jws: 4.0.0
      karma: 6.3.9
      karma-chrome-launcher: 3.1.0
      karma-coverage: 2.1.0
      karma-env-preprocessor: 0.1.1
      karma-junit-reporter: 2.0.1_karma@6.3.9
      karma-mocha: 2.0.1
      karma-mocha-reporter: 2.2.5_karma@6.3.9
      karma-sourcemap-loader: 0.3.8
      mocha: 7.2.0
      mocha-junit-reporter: 2.0.2_mocha@7.2.0
      nyc: 15.1.0
      open: 8.4.0
      prettier: 2.5.1
      puppeteer: 10.4.0
      rimraf: 3.0.2
      rollup: 1.32.1
      sinon: 9.2.4
      stoppable: 1.1.0
      tslib: 2.3.1
      typescript: 4.2.4
      util: 0.12.4
      uuid: 8.3.2
    transitivePeerDependencies:
      - bufferutil
      - debug
      - supports-color
      - utf-8-validate
    dev: false

  file:projects/iot-device-update.tgz:
    resolution: {integrity: sha512-snhjdvouSICvDkA0OFk1WQkpRdqFJCFCCgkf6MIq6fcWw3/bqSMAfyOuortt41olfegAvjpBW957V07pyPcjvA==, tarball: file:projects/iot-device-update.tgz}
    name: '@rush-temp/iot-device-update'
    version: 0.0.0
    dependencies:
      '@azure/core-tracing': 1.0.0-preview.13
      '@microsoft/api-extractor': 7.19.2
      '@types/node': 12.20.40
      '@types/uuid': 8.3.3
      cross-env: 7.0.3
      dotenv: 8.6.0
      eslint: 7.32.0
      mkdirp: 1.0.4
      prettier: 2.5.1
      rimraf: 3.0.2
      rollup: 1.32.1
      source-map-support: 0.5.21
      tslib: 2.3.1
      typescript: 4.2.4
      uglify-js: 3.14.5
      uuid: 8.3.2
    transitivePeerDependencies:
      - supports-color
    dev: false

  file:projects/iot-modelsrepository.tgz:
    resolution: {integrity: sha512-FHhmlwhSRL5pN/Ad8/v2HvyQ2ZxCBy9l0A8k6+lnAueHzfem8D/UTvdjFomm0IBx6nXT8GpgSG5Uz4kajivB/A==, tarball: file:projects/iot-modelsrepository.tgz}
    name: '@rush-temp/iot-modelsrepository'
    version: 0.0.0
    dependencies:
      '@azure/core-tracing': 1.0.0-preview.13
      '@microsoft/api-extractor': 7.19.2
      '@rollup/plugin-commonjs': 11.0.2_rollup@1.32.1
      '@rollup/plugin-json': 4.1.0_rollup@1.32.1
      '@rollup/plugin-multi-entry': 3.0.1_rollup@1.32.1
      '@rollup/plugin-node-resolve': 8.4.0_rollup@1.32.1
      '@rollup/plugin-replace': 2.4.2_rollup@1.32.1
      '@types/chai': 4.3.0
      '@types/mocha': 7.0.2
      '@types/node': 12.20.40
      '@types/sinon': 9.0.11
      chai: 4.3.4
      cross-env: 7.0.3
      eslint: 7.32.0
      events: 3.3.0
      inherits: 2.0.4
      karma: 6.3.9
      karma-chrome-launcher: 3.1.0
      karma-coverage: 2.1.0
      karma-edge-launcher: 0.4.2_karma@6.3.9
      karma-env-preprocessor: 0.1.1
      karma-firefox-launcher: 1.3.0
      karma-ie-launcher: 1.0.0_karma@6.3.9
      karma-json-preprocessor: 0.3.3_karma@6.3.9
      karma-json-to-file-reporter: 1.0.1
      karma-junit-reporter: 2.0.1_karma@6.3.9
      karma-mocha: 2.0.1
      karma-mocha-reporter: 2.2.5_karma@6.3.9
      mocha: 7.2.0
      mocha-junit-reporter: 2.0.2_mocha@7.2.0
      nyc: 15.1.0
      prettier: 2.5.1
      rimraf: 3.0.2
      rollup: 1.32.1
      rollup-plugin-sourcemaps: 0.4.2_rollup@1.32.1
      rollup-plugin-terser: 5.3.1_rollup@1.32.1
      rollup-plugin-visualizer: 4.2.2_rollup@1.32.1
      sinon: 9.2.4
      ts-node: 10.4.0_f9f9f28f986ed7ad377c75abc9f416f4
      tslib: 2.3.1
      typescript: 4.2.4
      util: 0.12.4
    transitivePeerDependencies:
      - '@swc/core'
      - '@swc/wasm'
      - bufferutil
      - debug
      - supports-color
      - utf-8-validate
    dev: false

  file:projects/keyvault-admin.tgz:
    resolution: {integrity: sha512-WishpCTglzE/R1KHqr1CsFyB4FFl/wuA5M6s8hpDxJszHz1qeUQacRQPEIDxBsjhexwUTL9bYA6nXVPCguGvaw==, tarball: file:projects/keyvault-admin.tgz}
    name: '@rush-temp/keyvault-admin'
    version: 0.0.0
    dependencies:
      '@azure/core-tracing': 1.0.0-preview.13
      '@azure/keyvault-keys': 4.3.0
      '@microsoft/api-extractor': 7.19.2
      '@types/chai': 4.3.0
      '@types/chai-as-promised': 7.1.4
      '@types/mocha': 7.0.2
      '@types/node': 12.20.40
      '@types/sinon': 9.0.11
      '@types/uuid': 8.3.3
      chai: 4.3.4
      chai-as-promised: 7.1.1_chai@4.3.4
      cross-env: 7.0.3
      dotenv: 8.6.0
      eslint: 7.32.0
      esm: 3.2.25
      mocha: 7.2.0
      mocha-junit-reporter: 2.0.2_mocha@7.2.0
      nyc: 15.1.0
      prettier: 2.5.1
      rimraf: 3.0.2
      rollup: 1.32.1
      sinon: 9.2.4
      source-map-support: 0.5.21
      tslib: 2.3.1
      typescript: 4.2.4
      uuid: 8.3.2
    transitivePeerDependencies:
      - supports-color
    dev: false

  file:projects/keyvault-certificates.tgz:
    resolution: {integrity: sha512-aowXHcSOxD6UUWlOiIzOc+Y+qf8jOlVdnaIn8L/VGSleXtiFrQjPuWj6hU2ec8w8aTytReW3nphgigR5aXFynw==, tarball: file:projects/keyvault-certificates.tgz}
    name: '@rush-temp/keyvault-certificates'
    version: 0.0.0
    dependencies:
      '@azure/core-tracing': 1.0.0-preview.13
      '@azure/keyvault-secrets': 4.3.0
      '@microsoft/api-extractor': 7.19.2
      '@rollup/plugin-commonjs': 11.0.2_rollup@1.32.1
      '@rollup/plugin-json': 4.1.0_rollup@1.32.1
      '@rollup/plugin-multi-entry': 3.0.1_rollup@1.32.1
      '@rollup/plugin-node-resolve': 8.4.0_rollup@1.32.1
      '@rollup/plugin-replace': 2.4.2_rollup@1.32.1
      '@types/chai': 4.3.0
      '@types/mocha': 7.0.2
      '@types/node': 12.20.40
      '@types/sinon': 9.0.11
      chai: 4.3.4
      cross-env: 7.0.3
      dotenv: 8.6.0
      eslint: 7.32.0
      esm: 3.2.25
      karma: 6.3.9
      karma-chrome-launcher: 3.1.0
      karma-coverage: 2.1.0
      karma-edge-launcher: 0.4.2_karma@6.3.9
      karma-env-preprocessor: 0.1.1
      karma-firefox-launcher: 1.3.0
      karma-ie-launcher: 1.0.0_karma@6.3.9
      karma-json-preprocessor: 0.3.3_karma@6.3.9
      karma-json-to-file-reporter: 1.0.1
      karma-junit-reporter: 2.0.1_karma@6.3.9
      karma-mocha: 2.0.1
      karma-mocha-reporter: 2.2.5_karma@6.3.9
      karma-sourcemap-loader: 0.3.8
      mocha: 7.2.0
      mocha-junit-reporter: 2.0.2_mocha@7.2.0
      nyc: 15.1.0
      prettier: 2.5.1
      puppeteer: 10.4.0
      rimraf: 3.0.2
      rollup: 1.32.1
      rollup-plugin-shim: 1.0.0
      rollup-plugin-sourcemaps: 0.4.2_rollup@1.32.1
      rollup-plugin-terser: 5.3.1_rollup@1.32.1
      rollup-plugin-visualizer: 4.2.2_rollup@1.32.1
      sinon: 9.2.4
      source-map-support: 0.5.21
      tslib: 2.3.1
      typescript: 4.2.4
      url: 0.11.0
    transitivePeerDependencies:
      - bufferutil
      - debug
      - supports-color
      - utf-8-validate
    dev: false

  file:projects/keyvault-common.tgz:
    resolution: {integrity: sha512-HttizuBsTZidkvb3eSDhsCbTVOKn0ZqHdltvQaPR6p9IrLep0ujcQBBj5zzv5d+jC2f/T6ypCtUbhCJWmTsvdQ==, tarball: file:projects/keyvault-common.tgz}
    name: '@rush-temp/keyvault-common'
    version: 0.0.0
    dependencies:
      '@azure/core-tracing': 1.0.0-preview.13
      eslint: 7.32.0
      prettier: 2.5.1
      rimraf: 3.0.2
      tslib: 2.3.1
      typescript: 4.2.4
    transitivePeerDependencies:
      - supports-color
    dev: false

  file:projects/keyvault-keys.tgz:
    resolution: {integrity: sha512-DcMai4r3B5EuYLtn/gB1h6UtONfVOPzla31wkii1KDZYNlvFYqD18Jpttff+jWG1r10Zk+eJaCGvozTdOl+YJw==, tarball: file:projects/keyvault-keys.tgz}
    name: '@rush-temp/keyvault-keys'
    version: 0.0.0
    dependencies:
      '@azure/core-tracing': 1.0.0-preview.13
      '@microsoft/api-extractor': 7.19.2
      '@types/chai': 4.3.0
      '@types/chai-as-promised': 7.1.4
      '@types/mocha': 7.0.2
      '@types/node': 12.20.40
      '@types/sinon': 9.0.11
      chai: 4.3.4
      chai-as-promised: 7.1.1_chai@4.3.4
      chai-exclude: 2.1.0_chai@4.3.4
      cross-env: 7.0.3
      dayjs: 1.10.7
      dotenv: 8.6.0
      eslint: 7.32.0
      esm: 3.2.25
      karma: 6.3.9
      karma-chrome-launcher: 3.1.0
      karma-coverage: 2.1.0
      karma-edge-launcher: 0.4.2_karma@6.3.9
      karma-env-preprocessor: 0.1.1
      karma-firefox-launcher: 1.3.0
      karma-ie-launcher: 1.0.0_karma@6.3.9
      karma-json-preprocessor: 0.3.3_karma@6.3.9
      karma-json-to-file-reporter: 1.0.1
      karma-junit-reporter: 2.0.1_karma@6.3.9
      karma-mocha: 2.0.1
      karma-mocha-reporter: 2.2.5_karma@6.3.9
      karma-sourcemap-loader: 0.3.8
      mocha: 7.2.0
      mocha-junit-reporter: 2.0.2_mocha@7.2.0
      nyc: 15.1.0
      prettier: 2.5.1
      puppeteer: 10.4.0
      rimraf: 3.0.2
      rollup: 1.32.1
      sinon: 9.2.4
      source-map-support: 0.5.21
      tslib: 2.3.1
      typescript: 4.2.4
      url: 0.11.0
    transitivePeerDependencies:
      - bufferutil
      - debug
      - supports-color
      - utf-8-validate
    dev: false

  file:projects/keyvault-secrets.tgz:
    resolution: {integrity: sha512-jMOyRWijzmuL2hpRiyy4x0uT6LTUVjfnLhR70ai98MRM2jjUzwVaubd87d9LPlO337sZjgQ37UXkUEpVK/gNhg==, tarball: file:projects/keyvault-secrets.tgz}
    name: '@rush-temp/keyvault-secrets'
    version: 0.0.0
    dependencies:
      '@azure/core-tracing': 1.0.0-preview.13
      '@microsoft/api-extractor': 7.19.2
      '@rollup/plugin-commonjs': 11.0.2_rollup@1.32.1
      '@rollup/plugin-json': 4.1.0_rollup@1.32.1
      '@rollup/plugin-multi-entry': 3.0.1_rollup@1.32.1
      '@rollup/plugin-node-resolve': 8.4.0_rollup@1.32.1
      '@rollup/plugin-replace': 2.4.2_rollup@1.32.1
      '@types/chai': 4.3.0
      '@types/mocha': 7.0.2
      '@types/node': 12.20.40
      '@types/sinon': 9.0.11
      chai: 4.3.4
      cross-env: 7.0.3
      dotenv: 8.6.0
      eslint: 7.32.0
      esm: 3.2.25
      karma: 6.3.9
      karma-chrome-launcher: 3.1.0
      karma-coverage: 2.1.0
      karma-edge-launcher: 0.4.2_karma@6.3.9
      karma-env-preprocessor: 0.1.1
      karma-firefox-launcher: 1.3.0
      karma-ie-launcher: 1.0.0_karma@6.3.9
      karma-json-preprocessor: 0.3.3_karma@6.3.9
      karma-json-to-file-reporter: 1.0.1
      karma-junit-reporter: 2.0.1_karma@6.3.9
      karma-mocha: 2.0.1
      karma-mocha-reporter: 2.2.5_karma@6.3.9
      karma-sourcemap-loader: 0.3.8
      mocha: 7.2.0
      mocha-junit-reporter: 2.0.2_mocha@7.2.0
      nyc: 15.1.0
      prettier: 2.5.1
      puppeteer: 10.4.0
      rimraf: 3.0.2
      rollup: 1.32.1
      rollup-plugin-shim: 1.0.0
      rollup-plugin-sourcemaps: 0.4.2_rollup@1.32.1
      rollup-plugin-terser: 5.3.1_rollup@1.32.1
      rollup-plugin-visualizer: 4.2.2_rollup@1.32.1
      sinon: 9.2.4
      source-map-support: 0.5.21
      tslib: 2.3.1
      typescript: 4.2.4
      url: 0.11.0
    transitivePeerDependencies:
      - bufferutil
      - debug
      - supports-color
      - utf-8-validate
    dev: false

  file:projects/logger.tgz:
    resolution: {integrity: sha512-tgxIdVxG42sgPIfWBd0r6qzYLm1HqWH52IMApUAnspitpeobotyk0xNSytI63tQ9MrSgG+JUgCe72zdRQEcctg==, tarball: file:projects/logger.tgz}
    name: '@rush-temp/logger'
    version: 0.0.0
    dependencies:
      '@microsoft/api-extractor': 7.19.2
      '@types/chai': 4.3.0
      '@types/mocha': 7.0.2
      '@types/node': 12.20.40
      '@types/sinon': 9.0.11
      chai: 4.3.4
      cross-env: 7.0.3
      delay: 4.4.1
      dotenv: 8.6.0
      eslint: 7.32.0
      karma: 6.3.9
      karma-chrome-launcher: 3.1.0
      karma-coverage: 2.1.0
      karma-edge-launcher: 0.4.2_karma@6.3.9
      karma-env-preprocessor: 0.1.1
      karma-firefox-launcher: 1.3.0
      karma-ie-launcher: 1.0.0_karma@6.3.9
      karma-junit-reporter: 2.0.1_karma@6.3.9
      karma-mocha: 2.0.1
      karma-mocha-reporter: 2.2.5_karma@6.3.9
      karma-sourcemap-loader: 0.3.8
      mocha: 7.2.0
      mocha-junit-reporter: 2.0.2_mocha@7.2.0
      nyc: 15.1.0
      prettier: 2.5.1
      puppeteer: 10.4.0
      rimraf: 3.0.2
      rollup: 1.32.1
      sinon: 9.2.4
      ts-node: 10.4.0_f9f9f28f986ed7ad377c75abc9f416f4
      tslib: 2.3.1
      typescript: 4.2.4
    transitivePeerDependencies:
      - '@swc/core'
      - '@swc/wasm'
      - bufferutil
      - debug
      - supports-color
      - utf-8-validate
    dev: false

  file:projects/mixed-reality-authentication.tgz:
    resolution: {integrity: sha512-ASSVnNvRS+4ZYOinqvDRFz8UD1zq92NrhWMFIiJUKqaceMHWKAH6EScmIGFmhyHSEE6MFPwOACDK6RPImtqOHA==, tarball: file:projects/mixed-reality-authentication.tgz}
    name: '@rush-temp/mixed-reality-authentication'
    version: 0.0.0
    dependencies:
      '@azure/core-tracing': 1.0.0-preview.13
      '@microsoft/api-extractor': 7.19.2
      '@types/chai': 4.3.0
      '@types/chai-as-promised': 7.1.4
      '@types/mocha': 7.0.2
      '@types/node': 12.20.40
      chai: 4.3.4
      chai-as-promised: 7.1.1_chai@4.3.4
      cross-env: 7.0.3
      dotenv: 8.6.0
      eslint: 7.32.0
      inherits: 2.0.4
      karma: 6.3.9
      karma-chrome-launcher: 3.1.0
      karma-coverage: 2.1.0
      karma-edge-launcher: 0.4.2_karma@6.3.9
      karma-env-preprocessor: 0.1.1
      karma-firefox-launcher: 1.3.0
      karma-ie-launcher: 1.0.0_karma@6.3.9
      karma-json-preprocessor: 0.3.3_karma@6.3.9
      karma-json-to-file-reporter: 1.0.1
      karma-junit-reporter: 2.0.1_karma@6.3.9
      karma-mocha: 2.0.1
      karma-mocha-reporter: 2.2.5_karma@6.3.9
      karma-sourcemap-loader: 0.3.8
      mocha: 7.2.0
      mocha-junit-reporter: 2.0.2_mocha@7.2.0
      nyc: 15.1.0
      prettier: 2.5.1
      rimraf: 3.0.2
      rollup: 1.32.1
      tslib: 2.3.1
      typescript: 4.2.4
      util: 0.12.4
    transitivePeerDependencies:
      - bufferutil
      - debug
      - supports-color
      - utf-8-validate
    dev: false

  file:projects/mixed-reality-remote-rendering.tgz:
    resolution: {integrity: sha512-wDQhN9kT7dRXkO+aO2AVV7C94TBvPTPE9vIjHX/ncU0bkFgM//UwgSm9Lmr0wUL86eXyFCImdz6Kx5412V+thQ==, tarball: file:projects/mixed-reality-remote-rendering.tgz}
    name: '@rush-temp/mixed-reality-remote-rendering'
    version: 0.0.0
    dependencies:
      '@azure/core-tracing': 1.0.0-preview.13
      '@microsoft/api-extractor': 7.19.2
      '@types/chai': 4.3.0
      '@types/chai-as-promised': 7.1.4
      '@types/mocha': 7.0.2
      '@types/node': 12.20.40
      '@types/uuid': 8.3.3
      chai: 4.3.4
      chai-as-promised: 7.1.1_chai@4.3.4
      cross-env: 7.0.3
      dotenv: 8.6.0
      eslint: 7.32.0
      inherits: 2.0.4
      karma: 6.3.9
      karma-chrome-launcher: 3.1.0
      karma-coverage: 2.1.0
      karma-edge-launcher: 0.4.2_karma@6.3.9
      karma-env-preprocessor: 0.1.1
      karma-firefox-launcher: 1.3.0
      karma-ie-launcher: 1.0.0_karma@6.3.9
      karma-json-preprocessor: 0.3.3_karma@6.3.9
      karma-json-to-file-reporter: 1.0.1
      karma-junit-reporter: 2.0.1_karma@6.3.9
      karma-mocha: 2.0.1
      karma-mocha-reporter: 2.2.5_karma@6.3.9
      mocha: 7.2.0
      mocha-junit-reporter: 2.0.2_mocha@7.2.0
      nyc: 15.1.0
      prettier: 2.5.1
      rimraf: 3.0.2
      rollup: 1.32.1
      tslib: 2.3.1
      typescript: 4.2.4
      util: 0.12.4
      uuid: 8.3.2
    transitivePeerDependencies:
      - bufferutil
      - debug
      - supports-color
      - utf-8-validate
    dev: false

  file:projects/mock-hub.tgz:
    resolution: {integrity: sha512-LlpgK1cB6WNMiX6Zq+iQ8+uYzOOSzwdW7BGwRSy7y+vNJD1Dfiqj3DTPAWJ8l82oGD7h6tQJoC7Q884CKbGwWw==, tarball: file:projects/mock-hub.tgz}
    name: '@rush-temp/mock-hub'
    version: 0.0.0
    dependencies:
      '@types/node': 12.20.40
      dotenv: 8.6.0
      eslint: 7.32.0
      prettier: 2.5.1
      rhea: 2.0.6
      rimraf: 3.0.2
      tslib: 2.3.1
      typescript: 4.2.4
    transitivePeerDependencies:
      - supports-color
    dev: false

  file:projects/monitor-opentelemetry-exporter.tgz:
    resolution: {integrity: sha512-ZgJHlXiQ9BsBuPzzO8guFh3+2SiW8Tg88utfw0sH7FB3MXciTahHb2NE/4iIpRibG+V1drIj4fgQ16PXfKmk4A==, tarball: file:projects/monitor-opentelemetry-exporter.tgz}
    name: '@rush-temp/monitor-opentelemetry-exporter'
    version: 0.0.0
    dependencies:
      '@microsoft/api-extractor': 7.19.2
      '@opentelemetry/api': 1.0.3
      '@opentelemetry/core': 0.22.0_@opentelemetry+api@1.0.3
      '@opentelemetry/instrumentation': 0.22.0_@opentelemetry+api@1.0.3
      '@opentelemetry/instrumentation-http': 0.22.0_@opentelemetry+api@1.0.3
      '@opentelemetry/node': 0.22.0_@opentelemetry+api@1.0.3
      '@opentelemetry/resources': 0.22.0_@opentelemetry+api@1.0.3
      '@opentelemetry/semantic-conventions': 0.24.0
      '@opentelemetry/tracing': 0.22.0_@opentelemetry+api@1.0.3
      '@types/mocha': 7.0.2
      '@types/node': 12.20.40
      dotenv: 8.6.0
      eslint: 7.32.0
      eslint-plugin-node: 11.1.0_eslint@7.32.0
      execa: 5.1.1
      mocha: 7.2.0
      nock: 12.0.3
      nyc: 15.1.0
      prettier: 2.5.1
      rimraf: 3.0.2
      rollup: 1.32.1
      sinon: 9.2.4
      ts-node: 10.4.0_f9f9f28f986ed7ad377c75abc9f416f4
      tslib: 2.3.1
      typescript: 4.2.4
    transitivePeerDependencies:
      - '@swc/core'
      - '@swc/wasm'
      - supports-color
    dev: false

  file:projects/monitor-query.tgz:
    resolution: {integrity: sha512-3tAn0vXw53fi/gF+/DDq4KqenujlXI1TiQKHdzNUCzLnOmOG+ehh8H6ZOeEgkBpqq+FxTxUG1g6nF1K9rECjwA==, tarball: file:projects/monitor-query.tgz}
    name: '@rush-temp/monitor-query'
    version: 0.0.0
    dependencies:
      '@azure/core-tracing': 1.0.0-preview.13
      '@azure/monitor-opentelemetry-exporter': 1.0.0-beta.4
      '@microsoft/api-extractor': 7.19.2
      '@opentelemetry/api': 1.0.3
      '@opentelemetry/node': 0.22.0_@opentelemetry+api@1.0.3
      '@opentelemetry/tracing': 0.22.0_@opentelemetry+api@1.0.3
      '@types/chai': 4.3.0
      '@types/chai-as-promised': 7.1.4
      '@types/mocha': 7.0.2
      '@types/node': 12.20.40
      chai: 4.3.4
      chai-as-promised: 7.1.1_chai@4.3.4
      cross-env: 7.0.3
      dotenv: 8.6.0
      downlevel-dts: 0.4.0
      eslint: 7.32.0
      esm: 3.2.25
      inherits: 2.0.4
      karma: 6.3.9
      karma-chrome-launcher: 3.1.0
      karma-coverage: 2.1.0
      karma-edge-launcher: 0.4.2_karma@6.3.9
      karma-env-preprocessor: 0.1.1
      karma-firefox-launcher: 1.3.0
      karma-ie-launcher: 1.0.0_karma@6.3.9
      karma-json-preprocessor: 0.3.3_karma@6.3.9
      karma-json-to-file-reporter: 1.0.1
      karma-junit-reporter: 2.0.1_karma@6.3.9
      karma-mocha: 2.0.1
      karma-mocha-reporter: 2.2.5_karma@6.3.9
      mocha: 7.2.0
      mocha-junit-reporter: 2.0.2_mocha@7.2.0
      nyc: 15.1.0
      prettier: 2.5.1
      rimraf: 3.0.2
      rollup: 1.32.1
      source-map-support: 0.5.21
      tslib: 2.3.1
      typescript: 4.2.4
      util: 0.12.4
    transitivePeerDependencies:
      - bufferutil
      - debug
      - supports-color
      - utf-8-validate
    dev: false

  file:projects/perf-ai-form-recognizer.tgz:
    resolution: {integrity: sha512-0VjfzGd47tkR/d9bIMi7fhm4V421vHWjp9AHAzIfMRT7rey5JsFzdpeJObqUc6jnA4n+xXq8HRgqVnibfzQXfw==, tarball: file:projects/perf-ai-form-recognizer.tgz}
    name: '@rush-temp/perf-ai-form-recognizer'
    version: 0.0.0
    dependencies:
      '@azure/ai-form-recognizer': 3.1.0-beta.3
      '@types/node': 12.20.40
      dotenv: 8.6.0
      eslint: 7.32.0
      prettier: 2.5.1
      rimraf: 3.0.2
      ts-node: 10.4.0_f9f9f28f986ed7ad377c75abc9f416f4
      tslib: 2.3.1
      typescript: 4.2.4
    transitivePeerDependencies:
      - '@swc/core'
      - '@swc/wasm'
      - supports-color
    dev: false

  file:projects/perf-ai-metrics-advisor.tgz:
    resolution: {integrity: sha512-hhWbpCGbz/d/YLuNRWvRBpuhaKRbsZs524o0uHIwBvBJcQKSy297rJvz/UIRrqbMFdhveTkOjgzyLSmtjgocDw==, tarball: file:projects/perf-ai-metrics-advisor.tgz}
    name: '@rush-temp/perf-ai-metrics-advisor'
    version: 0.0.0
    dependencies:
      '@azure/ai-metrics-advisor': 1.0.0-beta.3
      '@types/node': 12.20.40
      dotenv: 8.6.0
      eslint: 7.32.0
      prettier: 2.5.1
      rimraf: 3.0.2
      ts-node: 10.4.0_f9f9f28f986ed7ad377c75abc9f416f4
      tslib: 2.3.1
      typescript: 4.2.4
    transitivePeerDependencies:
      - '@swc/core'
      - '@swc/wasm'
      - supports-color
    dev: false

  file:projects/perf-ai-text-analytics.tgz:
    resolution: {integrity: sha512-jM7w0b6uITkJMBgLIQ8NftjoVXLXJ7Ts4s3BNbu65lqWYtxc1Rz+GERM3z0r3/BSlfg2Pu4kihSoVwnF+7rGDQ==, tarball: file:projects/perf-ai-text-analytics.tgz}
    name: '@rush-temp/perf-ai-text-analytics'
    version: 0.0.0
    dependencies:
      '@azure/ai-text-analytics': 5.1.0
      '@types/node': 12.20.40
      dotenv: 8.6.0
      eslint: 7.32.0
      prettier: 2.5.1
      rimraf: 3.0.2
      ts-node: 10.4.0_f9f9f28f986ed7ad377c75abc9f416f4
      tslib: 2.3.1
      typescript: 4.2.4
    transitivePeerDependencies:
      - '@swc/core'
      - '@swc/wasm'
      - supports-color
    dev: false

  file:projects/perf-app-configuration.tgz:
    resolution: {integrity: sha512-rccgi02zKEYv4757oYGxlp3MWr6PVn286zyZuXuGPXcclT0kl1zYDCeDq+5S5wsnWiQCRR6ccL9kyO0IWmE44A==, tarball: file:projects/perf-app-configuration.tgz}
    name: '@rush-temp/perf-app-configuration'
    version: 0.0.0
    dependencies:
      '@types/node': 12.20.40
      '@types/uuid': 8.3.3
      dotenv: 8.6.0
      eslint: 7.32.0
      prettier: 2.5.1
      rimraf: 3.0.2
      ts-node: 10.4.0_f9f9f28f986ed7ad377c75abc9f416f4
      tslib: 2.3.1
      typescript: 4.2.4
      uuid: 8.3.2
    transitivePeerDependencies:
      - '@swc/core'
      - '@swc/wasm'
      - supports-color
    dev: false

  file:projects/perf-container-registry.tgz:
    resolution: {integrity: sha512-RED3Qb+dY88UZeIY1mWPQj043OJwDIWfk4ntWO4L/K/+z/e/AvTVFe4GQS/8ct809XqBiuqb4QGJ649c4hcOBg==, tarball: file:projects/perf-container-registry.tgz}
    name: '@rush-temp/perf-container-registry'
    version: 0.0.0
    dependencies:
      '@azure/container-registry': 1.0.0-beta.4
      '@types/node': 12.20.40
      dotenv: 8.6.0
      eslint: 7.32.0
      prettier: 2.5.1
      rimraf: 3.0.2
      ts-node: 9.1.1_typescript@4.2.4
      tslib: 2.3.1
      typescript: 4.2.4
    transitivePeerDependencies:
      - supports-color
    dev: false

  file:projects/perf-core-rest-pipeline.tgz:
    resolution: {integrity: sha512-vya3f6vIC3ltM9u0+WFB200uOH4ib01SJSc2odoJpNQmQeFEmJegi5KMUecr/FCMqj7VvpG5u8wjKl5VAqkZow==, tarball: file:projects/perf-core-rest-pipeline.tgz}
    name: '@rush-temp/perf-core-rest-pipeline'
    version: 0.0.0
    dependencies:
      '@types/node': 12.20.40
      '@types/uuid': 8.3.3
      dotenv: 8.6.0
      eslint: 7.32.0
      prettier: 2.5.1
      rimraf: 3.0.2
      ts-node: 10.4.0_f9f9f28f986ed7ad377c75abc9f416f4
      tslib: 2.3.1
      typescript: 4.2.4
    transitivePeerDependencies:
      - '@swc/core'
      - '@swc/wasm'
      - supports-color
    dev: false

  file:projects/perf-data-tables.tgz:
    resolution: {integrity: sha512-PgjuJKqYgdWR6o7kB/EjjXwR5RMIYgjZMHBwucULF8XfMytM6SBiWpqG72edRxEFo66OxmlLR3ByLfsjUNr+Xg==, tarball: file:projects/perf-data-tables.tgz}
    name: '@rush-temp/perf-data-tables'
    version: 0.0.0
    dependencies:
      '@azure/data-tables': 12.1.2
      '@types/node': 12.20.40
      '@types/uuid': 8.3.3
      dotenv: 8.6.0
      eslint: 7.32.0
      prettier: 2.5.1
      rimraf: 3.0.2
      ts-node: 10.4.0_f9f9f28f986ed7ad377c75abc9f416f4
      tslib: 2.3.1
      typescript: 4.2.4
      uuid: 8.3.2
    transitivePeerDependencies:
      - '@swc/core'
      - '@swc/wasm'
      - supports-color
    dev: false

  file:projects/perf-event-hubs.tgz:
    resolution: {integrity: sha512-0Shj+f5HUSjnyL56js5KhwURz4fwSgQu9vAxnC5DawSdWpExDLiGSLG+pVm7YuDQ432ondadTZDYgdkVqlFE5A==, tarball: file:projects/perf-event-hubs.tgz}
    name: '@rush-temp/perf-event-hubs'
    version: 0.0.0
    dependencies:
      '@azure/event-hubs': 5.6.0
      '@types/node': 12.20.40
      '@types/uuid': 8.3.3
      dotenv: 8.6.0
      eslint: 7.32.0
      moment: 2.29.1
      prettier: 2.5.1
      rimraf: 3.0.2
      ts-node: 10.4.0_f9f9f28f986ed7ad377c75abc9f416f4
      tslib: 2.3.1
      typescript: 4.2.4
      uuid: 8.3.2
    transitivePeerDependencies:
      - '@swc/core'
      - '@swc/wasm'
      - supports-color
    dev: false

  file:projects/perf-eventgrid.tgz:
    resolution: {integrity: sha512-xZEKu3aE6Hkt6dwHFG0AhSvy3ckK6GMgKPzXbfuk1CXxIUnDmFq8MzclLNVzyjVDXNtMmyqv3seBpd+2SLHV0Q==, tarball: file:projects/perf-eventgrid.tgz}
    name: '@rush-temp/perf-eventgrid'
    version: 0.0.0
    dependencies:
      '@types/node': 12.20.40
      dotenv: 8.6.0
      eslint: 7.32.0
      prettier: 2.5.1
      rimraf: 3.0.2
      ts-node: 10.4.0_f9f9f28f986ed7ad377c75abc9f416f4
      tslib: 2.3.1
      typescript: 4.2.4
    transitivePeerDependencies:
      - '@swc/core'
      - '@swc/wasm'
      - supports-color
    dev: false

  file:projects/perf-identity.tgz:
    resolution: {integrity: sha512-YaxULro3cvYHXSbWEXuo/PFnOnZy+kZ35+hVV7vuxpa/Zrt6ZzGxpGn5ya5ekl+eeCtnSkU3aOadJ4O7iy2yUA==, tarball: file:projects/perf-identity.tgz}
    name: '@rush-temp/perf-identity'
    version: 0.0.0
    dependencies:
      '@types/node': 12.20.40
      '@types/uuid': 8.3.3
      dotenv: 8.6.0
      eslint: 7.32.0
      prettier: 2.5.1
      rimraf: 3.0.2
      ts-node: 10.4.0_f9f9f28f986ed7ad377c75abc9f416f4
      tslib: 2.3.1
      typescript: 4.2.4
    transitivePeerDependencies:
      - '@swc/core'
      - '@swc/wasm'
      - supports-color
    dev: false

  file:projects/perf-keyvault-certificates.tgz:
    resolution: {integrity: sha512-WAAXhO5nZoVvfP3Wn8zF/2yWRcCJK3wXRKNRnALR8hS/KEcA1OMUXpRaLuElACjIjHtB1Q4a4ekDoKT9AwYZjQ==, tarball: file:projects/perf-keyvault-certificates.tgz}
    name: '@rush-temp/perf-keyvault-certificates'
    version: 0.0.0
    dependencies:
      '@azure/keyvault-certificates': 4.3.0
      '@types/node': 12.20.40
      '@types/uuid': 8.3.3
      dotenv: 8.6.0
      eslint: 7.32.0
      prettier: 2.5.1
      rimraf: 3.0.2
      ts-node: 10.4.0_f9f9f28f986ed7ad377c75abc9f416f4
      tslib: 2.3.1
      typescript: 4.2.4
      uuid: 8.3.2
    transitivePeerDependencies:
      - '@swc/core'
      - '@swc/wasm'
      - supports-color
    dev: false

  file:projects/perf-keyvault-keys.tgz:
    resolution: {integrity: sha512-rv8aPhNajg9pk92DcAUwgiUg+3zySN1t8xLCtwSdRkWNmHgMfCU2l9M0rwNk6MTWEFtao5oYKvD9thd/pATdVQ==, tarball: file:projects/perf-keyvault-keys.tgz}
    name: '@rush-temp/perf-keyvault-keys'
    version: 0.0.0
    dependencies:
      '@azure/keyvault-keys': 4.3.0
      '@types/node': 12.20.40
      '@types/uuid': 8.3.3
      dotenv: 8.6.0
      eslint: 7.32.0
      prettier: 2.5.1
      rimraf: 3.0.2
      ts-node: 10.4.0_f9f9f28f986ed7ad377c75abc9f416f4
      tslib: 2.3.1
      typescript: 4.2.4
      uuid: 8.3.2
    transitivePeerDependencies:
      - '@swc/core'
      - '@swc/wasm'
      - supports-color
    dev: false

  file:projects/perf-keyvault-secrets.tgz:
    resolution: {integrity: sha512-GXvdLBt4w4hjwK1RkFL4LjuDmhLszmxGutt0nYKMwslEiOgggW8fDmcuPfczB90buz/iIEmsZ97cGXEwyDrDvg==, tarball: file:projects/perf-keyvault-secrets.tgz}
    name: '@rush-temp/perf-keyvault-secrets'
    version: 0.0.0
    dependencies:
      '@types/node': 12.20.40
      '@types/uuid': 8.3.3
      dotenv: 8.6.0
      eslint: 7.32.0
      prettier: 2.5.1
      rimraf: 3.0.2
      ts-node: 10.4.0_f9f9f28f986ed7ad377c75abc9f416f4
      tslib: 2.3.1
      typescript: 4.2.4
      uuid: 8.3.2
    transitivePeerDependencies:
      - '@swc/core'
      - '@swc/wasm'
      - supports-color
    dev: false

  file:projects/perf-monitor-query.tgz:
    resolution: {integrity: sha512-Oq9k5ax0x+0PM6SCLUI3GtgiuTnDF8I6wcFhluHUciEBcHa86W0H+LQ3kozwf6IAbRXefBQ75TpATFUAQ3BaPg==, tarball: file:projects/perf-monitor-query.tgz}
    name: '@rush-temp/perf-monitor-query'
    version: 0.0.0
    dependencies:
      '@types/node': 12.20.40
      dotenv: 8.6.0
      eslint: 7.32.0
      prettier: 2.5.1
      rimraf: 3.0.2
      ts-node: 10.4.0_f9f9f28f986ed7ad377c75abc9f416f4
      tslib: 2.3.1
      typescript: 4.2.4
    transitivePeerDependencies:
      - '@swc/core'
      - '@swc/wasm'
      - supports-color
    dev: false

  file:projects/perf-search-documents.tgz:
    resolution: {integrity: sha512-bWYNxuFrCq2vaETECiEOezIqefS87rjYMH1x78m9obtk1B2SHnjhPZafV29/nHiI3q+DL0jVlydcJSyI4e2USg==, tarball: file:projects/perf-search-documents.tgz}
    name: '@rush-temp/perf-search-documents'
    version: 0.0.0
    dependencies:
      '@types/node': 12.20.40
      dotenv: 8.6.0
      eslint: 7.32.0
      prettier: 2.5.1
      rimraf: 3.0.2
      ts-node: 10.4.0_f9f9f28f986ed7ad377c75abc9f416f4
      tslib: 2.3.1
      typescript: 4.2.4
    transitivePeerDependencies:
      - '@swc/core'
      - '@swc/wasm'
      - supports-color
    dev: false

  file:projects/perf-service-bus.tgz:
    resolution: {integrity: sha512-pKuhxHEjhyGAKk5t/XaVzB6JHLSGzv/PE9Q5zgt+fEkcKrw19H7qsWJsBqPU2TIHjX1ddRgv+GW0c79shGEWbg==, tarball: file:projects/perf-service-bus.tgz}
    name: '@rush-temp/perf-service-bus'
    version: 0.0.0
    dependencies:
      '@azure/service-bus': 7.4.0
      '@types/node': 12.20.40
      '@types/uuid': 8.3.3
      dotenv: 8.6.0
      eslint: 7.32.0
      prettier: 2.5.1
      rimraf: 3.0.2
      ts-node: 10.4.0_f9f9f28f986ed7ad377c75abc9f416f4
      tslib: 2.3.1
      typescript: 4.2.4
      uuid: 8.3.2
    transitivePeerDependencies:
      - '@swc/core'
      - '@swc/wasm'
      - supports-color
    dev: false

  file:projects/perf-storage-blob.tgz:
<<<<<<< HEAD
    resolution: {integrity: sha512-wPusD/P8Rn38MdWoBJulO3S6IBslEkDgOHPIFt3gAN0puByl3xjEDddFP1o+zxSiHxrktcJXRonFR+qvhCWUyQ==, tarball: file:projects/perf-storage-blob.tgz}
=======
    resolution: {integrity: sha512-Aa3MEh8rcdxTWFeZsS12bTroju/ijzaqtKvWM2OTWVnMcP1kPKqSvGyVRQ6i7GfzPbGWpKGAd80nRZp8kiBx1w==, tarball: file:projects/perf-storage-blob.tgz}
>>>>>>> d7f8fb94
    name: '@rush-temp/perf-storage-blob'
    version: 0.0.0
    dependencies:
      '@types/node': 12.20.40
      '@types/node-fetch': 2.5.12
      '@types/uuid': 8.3.3
      dotenv: 8.6.0
      eslint: 7.32.0
<<<<<<< HEAD
      node-fetch: 3.1.0
      prettier: 1.19.1
=======
      node-fetch: 2.6.6
      prettier: 2.5.1
>>>>>>> d7f8fb94
      rimraf: 3.0.2
      ts-node: 10.4.0_f9f9f28f986ed7ad377c75abc9f416f4
      tslib: 2.3.1
      typescript: 4.2.4
      uuid: 8.3.2
    transitivePeerDependencies:
      - '@swc/core'
      - '@swc/wasm'
      - supports-color
    dev: false

  file:projects/perf-storage-file-datalake.tgz:
    resolution: {integrity: sha512-jusOUDJu0VWfs0G86smpZKixnQLGG3+2yyk5niL8q2Omd8rxEt4bfnXjeR1J8PCpwqlAtQ6MDnI9/4+EWtvxrw==, tarball: file:projects/perf-storage-file-datalake.tgz}
    name: '@rush-temp/perf-storage-file-datalake'
    version: 0.0.0
    dependencies:
      '@types/node': 12.20.40
      '@types/uuid': 8.3.3
      dotenv: 8.6.0
      eslint: 7.32.0
      prettier: 2.5.1
      rimraf: 3.0.2
      ts-node: 10.4.0_f9f9f28f986ed7ad377c75abc9f416f4
      tslib: 2.3.1
      typescript: 4.2.4
      uuid: 8.3.2
    transitivePeerDependencies:
      - '@swc/core'
      - '@swc/wasm'
      - supports-color
    dev: false

  file:projects/perf-storage-file-share.tgz:
    resolution: {integrity: sha512-xXZL6Kh5eOOeXE3ODFR2QEUTtQGzSOfotgmyVbWB9puJ58FeagI9JdIzuTF8Lzl6SZST+RcRuxoR2xHBJF+puw==, tarball: file:projects/perf-storage-file-share.tgz}
    name: '@rush-temp/perf-storage-file-share'
    version: 0.0.0
    dependencies:
      '@types/node': 12.20.40
      '@types/uuid': 8.3.3
      dotenv: 8.6.0
      eslint: 7.32.0
      prettier: 2.5.1
      rimraf: 3.0.2
      ts-node: 10.4.0_f9f9f28f986ed7ad377c75abc9f416f4
      tslib: 2.3.1
      typescript: 4.2.4
      uuid: 8.3.2
    transitivePeerDependencies:
      - '@swc/core'
      - '@swc/wasm'
      - supports-color
    dev: false

  file:projects/perf-template.tgz:
    resolution: {integrity: sha512-VvyQNsAcsoyPQNLnYdewjlewsN+xhIK9BQKuWWUZT0QlTDdJSFrWOOkr9N93kx7OgqoLHmqj11qI7FodgfpscA==, tarball: file:projects/perf-template.tgz}
    name: '@rush-temp/perf-template'
    version: 0.0.0
    dependencies:
      '@types/node': 12.20.40
      '@types/uuid': 8.3.3
      dotenv: 8.6.0
      eslint: 7.32.0
      prettier: 2.5.1
      rimraf: 3.0.2
      ts-node: 10.4.0_f9f9f28f986ed7ad377c75abc9f416f4
      tslib: 2.3.1
      typescript: 4.2.4
      uuid: 8.3.2
    transitivePeerDependencies:
      - '@swc/core'
      - '@swc/wasm'
      - supports-color
    dev: false

  file:projects/purview-account.tgz:
    resolution: {integrity: sha512-2SgZF7TpHa9W54okUQr0+0TPdV6LnA9Op5yR0b5jrVC+XYhwO2bclHoU9dDESg2Ehr6ZkW+qfLUF6o7b+PmgAw==, tarball: file:projects/purview-account.tgz}
    name: '@rush-temp/purview-account'
    version: 0.0.0
    dependencies:
      '@azure-rest/core-client': 1.0.0-beta.7
      '@azure-rest/core-client-paging': 1.0.0-beta.1
      '@microsoft/api-extractor': 7.19.2
      '@types/chai': 4.3.0
      '@types/mocha': 7.0.2
      '@types/node': 12.20.40
      chai: 4.3.4
      cross-env: 7.0.3
      dotenv: 8.6.0
      eslint: 7.32.0
      karma: 6.3.9
      karma-chrome-launcher: 3.1.0
      karma-coverage: 2.1.0
      karma-edge-launcher: 0.4.2_karma@6.3.9
      karma-env-preprocessor: 0.1.1
      karma-firefox-launcher: 1.3.0
      karma-ie-launcher: 1.0.0_karma@6.3.9
      karma-json-preprocessor: 0.3.3_karma@6.3.9
      karma-json-to-file-reporter: 1.0.1
      karma-junit-reporter: 2.0.1_karma@6.3.9
      karma-mocha: 2.0.1
      karma-mocha-reporter: 2.2.5_karma@6.3.9
      karma-source-map-support: 1.4.0
      karma-sourcemap-loader: 0.3.8
      mkdirp: 1.0.4
      mocha: 7.2.0
      mocha-junit-reporter: 2.0.2_mocha@7.2.0
      nyc: 15.1.0
      prettier: 2.5.1
      rimraf: 3.0.2
      rollup: 1.32.1
      source-map-support: 0.5.21
      tslib: 2.3.1
      typescript: 4.2.4
    transitivePeerDependencies:
      - bufferutil
      - debug
      - supports-color
      - utf-8-validate
    dev: false

  file:projects/purview-administration.tgz:
    resolution: {integrity: sha512-UlUeRaxkiHu2VdQj3jStF16Gp3H7GXx7yIvRxUKq5nbDL+krcnBAyXUzAU7ozWUmLEdUieYNSKpV7Dn6rbIvAA==, tarball: file:projects/purview-administration.tgz}
    name: '@rush-temp/purview-administration'
    version: 0.0.0
    dependencies:
      '@azure-rest/core-client': 1.0.0-beta.7
      '@microsoft/api-extractor': 7.19.2
      '@types/chai': 4.3.0
      '@types/mocha': 7.0.2
      '@types/node': 12.20.40
      chai: 4.3.4
      cross-env: 7.0.3
      dotenv: 8.6.0
      eslint: 7.32.0
      karma: 6.3.9
      karma-chrome-launcher: 3.1.0
      karma-coverage: 2.1.0
      karma-edge-launcher: 0.4.2_karma@6.3.9
      karma-env-preprocessor: 0.1.1
      karma-firefox-launcher: 1.3.0
      karma-ie-launcher: 1.0.0_karma@6.3.9
      karma-json-preprocessor: 0.3.3_karma@6.3.9
      karma-json-to-file-reporter: 1.0.1
      karma-junit-reporter: 2.0.1_karma@6.3.9
      karma-mocha: 2.0.1
      karma-mocha-reporter: 2.2.5_karma@6.3.9
      karma-source-map-support: 1.4.0
      karma-sourcemap-loader: 0.3.8
      mkdirp: 1.0.4
      mocha: 7.2.0
      mocha-junit-reporter: 2.0.2_mocha@7.2.0
      nyc: 15.1.0
      prettier: 2.5.1
      rimraf: 3.0.2
      rollup: 1.32.1
      source-map-support: 0.5.21
      tslib: 2.3.1
      typescript: 4.2.4
    transitivePeerDependencies:
      - bufferutil
      - debug
      - supports-color
      - utf-8-validate
    dev: false

  file:projects/purview-catalog.tgz:
    resolution: {integrity: sha512-kBvU8BT/PeSzUR/VIojuRzD1rOd9HfR4EJUf1seJy6FElzCpDlLDk3R61nAoHQn88tg7DB6akNCQp8QIOm+89g==, tarball: file:projects/purview-catalog.tgz}
    name: '@rush-temp/purview-catalog'
    version: 0.0.0
    dependencies:
      '@azure-rest/core-client': 1.0.0-beta.7
      '@microsoft/api-extractor': 7.19.2
      '@types/chai': 4.3.0
      '@types/mocha': 7.0.2
      '@types/node': 12.20.40
      chai: 4.3.4
      cross-env: 7.0.3
      dotenv: 8.6.0
      eslint: 7.32.0
      karma: 6.3.9
      karma-chrome-launcher: 3.1.0
      karma-coverage: 2.1.0
      karma-edge-launcher: 0.4.2_karma@6.3.9
      karma-env-preprocessor: 0.1.1
      karma-firefox-launcher: 1.3.0
      karma-ie-launcher: 1.0.0_karma@6.3.9
      karma-json-preprocessor: 0.3.3_karma@6.3.9
      karma-json-to-file-reporter: 1.0.1
      karma-junit-reporter: 2.0.1_karma@6.3.9
      karma-mocha: 2.0.1
      karma-mocha-reporter: 2.2.5_karma@6.3.9
      karma-source-map-support: 1.4.0
      karma-sourcemap-loader: 0.3.8
      mkdirp: 1.0.4
      mocha: 7.2.0
      mocha-junit-reporter: 2.0.2_mocha@7.2.0
      nyc: 15.1.0
      prettier: 2.5.1
      rimraf: 3.0.2
      rollup: 1.32.1
      source-map-support: 0.5.21
      tslib: 2.3.1
      typescript: 4.2.4
    transitivePeerDependencies:
      - bufferutil
      - debug
      - supports-color
      - utf-8-validate
    dev: false

  file:projects/purview-scanning.tgz:
    resolution: {integrity: sha512-P9yipFZeWLQDurFXb2cGM4raLy6GNanN8c2qdEkf+IsMYcPyctwBzhL1Nd0DQbf2ZwFndYjhWvZSDXtaEanYfw==, tarball: file:projects/purview-scanning.tgz}
    name: '@rush-temp/purview-scanning'
    version: 0.0.0
    dependencies:
      '@azure-rest/core-client': 1.0.0-beta.7
      '@microsoft/api-extractor': 7.19.2
      '@types/chai': 4.3.0
      '@types/mocha': 7.0.2
      '@types/node': 12.20.40
      chai: 4.3.4
      cross-env: 7.0.3
      dotenv: 8.6.0
      eslint: 7.32.0
      karma: 6.3.9
      karma-chrome-launcher: 3.1.0
      karma-coverage: 2.1.0
      karma-edge-launcher: 0.4.2_karma@6.3.9
      karma-env-preprocessor: 0.1.1
      karma-firefox-launcher: 1.3.0
      karma-ie-launcher: 1.0.0_karma@6.3.9
      karma-json-preprocessor: 0.3.3_karma@6.3.9
      karma-json-to-file-reporter: 1.0.1
      karma-junit-reporter: 2.0.1_karma@6.3.9
      karma-mocha: 2.0.1
      karma-mocha-reporter: 2.2.5_karma@6.3.9
      karma-source-map-support: 1.4.0
      karma-sourcemap-loader: 0.3.8
      mkdirp: 1.0.4
      mocha: 7.2.0
      mocha-junit-reporter: 2.0.2_mocha@7.2.0
      nyc: 15.1.0
      prettier: 2.5.1
      rimraf: 3.0.2
      rollup: 1.32.1
      source-map-support: 0.5.21
      tslib: 2.3.1
      typescript: 4.2.4
    transitivePeerDependencies:
      - bufferutil
      - debug
      - supports-color
      - utf-8-validate
    dev: false

  file:projects/quantum-jobs.tgz:
    resolution: {integrity: sha512-qSzsQXvfjB9gOhpVkOEdqUYXRJjxFx5F1PVTU6Hdnm2rp1h+12RzDJ1Fk6HeScoUVFC/99sl6mWKJBc9NLZsng==, tarball: file:projects/quantum-jobs.tgz}
    name: '@rush-temp/quantum-jobs'
    version: 0.0.0
    dependencies:
      '@azure/core-tracing': 1.0.0-preview.13
      '@azure/storage-blob': 12.8.0
      '@microsoft/api-extractor': 7.19.2
      '@types/chai': 4.3.0
      '@types/mocha': 7.0.2
      '@types/node': 12.20.40
      '@types/sinon': 9.0.11
      chai: 4.3.4
      cross-env: 7.0.3
      dotenv: 8.6.0
      eslint: 7.32.0
      events: 3.3.0
      inherits: 2.0.4
      karma: 6.3.9
      karma-chrome-launcher: 3.1.0
      karma-coverage: 2.1.0
      karma-edge-launcher: 0.4.2_karma@6.3.9
      karma-env-preprocessor: 0.1.1
      karma-firefox-launcher: 1.3.0
      karma-ie-launcher: 1.0.0_karma@6.3.9
      karma-json-preprocessor: 0.3.3_karma@6.3.9
      karma-json-to-file-reporter: 1.0.1
      karma-junit-reporter: 2.0.1_karma@6.3.9
      karma-mocha: 2.0.1
      karma-mocha-reporter: 2.2.5_karma@6.3.9
      karma-sourcemap-loader: 0.3.8
      mocha: 7.2.0
      mocha-junit-reporter: 2.0.2_mocha@7.2.0
      nyc: 15.1.0
      prettier: 2.5.1
      rimraf: 3.0.2
      rollup: 1.32.1
      sinon: 9.2.4
      tslib: 2.3.1
      typescript: 4.2.4
      util: 0.12.4
    transitivePeerDependencies:
      - bufferutil
      - debug
      - supports-color
      - utf-8-validate
    dev: false

  file:projects/schema-registry-avro.tgz:
    resolution: {integrity: sha512-X/hZLrVREZDlgnJQnf3F/s3J0Jo0enaPAP3Ydr6v2yVL6eqEXQx5ssoA6h7PJLq8rgYvn4Tt2NBeptvzswvOoQ==, tarball: file:projects/schema-registry-avro.tgz}
    name: '@rush-temp/schema-registry-avro'
    version: 0.0.0
    dependencies:
      '@microsoft/api-extractor': 7.19.2
      '@rollup/plugin-commonjs': 11.0.2_rollup@1.32.1
      '@rollup/plugin-inject': 4.0.3_rollup@1.32.1
      '@rollup/plugin-replace': 2.4.2_rollup@1.32.1
      '@types/chai': 4.3.0
      '@types/chai-as-promised': 7.1.4
      '@types/mocha': 7.0.2
      '@types/node': 12.20.40
      avsc: 5.7.3
      buffer: 6.0.3
      chai: 4.3.4
      chai-as-promised: 7.1.1_chai@4.3.4
      cross-env: 7.0.3
      dotenv: 8.6.0
      eslint: 7.32.0
      karma: 6.3.9
      karma-chrome-launcher: 3.1.0
      karma-coverage: 2.1.0
      karma-edge-launcher: 0.4.2_karma@6.3.9
      karma-env-preprocessor: 0.1.1
      karma-firefox-launcher: 1.3.0
      karma-ie-launcher: 1.0.0_karma@6.3.9
      karma-json-preprocessor: 0.3.3_karma@6.3.9
      karma-json-to-file-reporter: 1.0.1
      karma-junit-reporter: 2.0.1_karma@6.3.9
      karma-mocha: 2.0.1
      karma-mocha-reporter: 2.2.5_karma@6.3.9
      karma-source-map-support: 1.4.0
      karma-sourcemap-loader: 0.3.8
      mocha: 7.2.0
      mocha-junit-reporter: 2.0.2_mocha@7.2.0
      nyc: 15.1.0
      prettier: 2.5.1
      rimraf: 3.0.2
      rollup: 1.32.1
      rollup-plugin-shim: 1.0.0
      source-map-support: 0.5.21
      tslib: 2.3.1
      typescript: 4.2.4
    transitivePeerDependencies:
      - bufferutil
      - debug
      - supports-color
      - utf-8-validate
    dev: false

  file:projects/schema-registry.tgz:
    resolution: {integrity: sha512-s7CW2urfzFLDuxStn5xO1RvtGWA15/HoLDWb+0fX0CYRkQGrdCvSXGDcTpPTncgjEkmvtGA2QL7ZcPMRgzccBA==, tarball: file:projects/schema-registry.tgz}
    name: '@rush-temp/schema-registry'
    version: 0.0.0
    dependencies:
      '@azure/core-tracing': 1.0.0-preview.13
      '@microsoft/api-extractor': 7.19.2
      '@types/chai': 4.3.0
      '@types/chai-as-promised': 7.1.4
      '@types/mocha': 7.0.2
      '@types/node': 12.20.40
      chai: 4.3.4
      chai-as-promised: 7.1.1_chai@4.3.4
      cross-env: 7.0.3
      dotenv: 8.6.0
      eslint: 7.32.0
      karma: 6.3.9
      karma-chrome-launcher: 3.1.0
      karma-coverage: 2.1.0
      karma-edge-launcher: 0.4.2_karma@6.3.9
      karma-env-preprocessor: 0.1.1
      karma-firefox-launcher: 1.3.0
      karma-ie-launcher: 1.0.0_karma@6.3.9
      karma-json-preprocessor: 0.3.3_karma@6.3.9
      karma-json-to-file-reporter: 1.0.1
      karma-junit-reporter: 2.0.1_karma@6.3.9
      karma-mocha: 2.0.1
      karma-mocha-reporter: 2.2.5_karma@6.3.9
      karma-sourcemap-loader: 0.3.8
      mocha: 7.2.0
      mocha-junit-reporter: 2.0.2_mocha@7.2.0
      nyc: 15.1.0
      prettier: 2.5.1
      rimraf: 3.0.2
      rollup: 1.32.1
      source-map-support: 0.5.21
      tslib: 2.3.1
      typescript: 4.2.4
    transitivePeerDependencies:
      - bufferutil
      - debug
      - supports-color
      - utf-8-validate
    dev: false

  file:projects/search-documents.tgz:
    resolution: {integrity: sha512-I6kFqKY744occjIC9lcpQPR/+nuOMbO60AL2wPVl6HOxxyulw07zh/AImKLDiY2/v3iAVQ9LvJ2BHnHUQNuNtw==, tarball: file:projects/search-documents.tgz}
    name: '@rush-temp/search-documents'
    version: 0.0.0
    dependencies:
      '@azure/core-tracing': 1.0.0-preview.13
      '@microsoft/api-extractor': 7.19.2
      '@types/chai': 4.3.0
      '@types/mocha': 7.0.2
      '@types/node': 12.20.40
      '@types/sinon': 9.0.11
      chai: 4.3.4
      cross-env: 7.0.3
      dotenv: 8.6.0
      eslint: 7.32.0
      events: 3.3.0
      inherits: 2.0.4
      karma: 6.3.9
      karma-chrome-launcher: 3.1.0
      karma-coverage: 2.1.0
      karma-edge-launcher: 0.4.2_karma@6.3.9
      karma-env-preprocessor: 0.1.1
      karma-firefox-launcher: 1.3.0
      karma-ie-launcher: 1.0.0_karma@6.3.9
      karma-json-preprocessor: 0.3.3_karma@6.3.9
      karma-json-to-file-reporter: 1.0.1
      karma-junit-reporter: 2.0.1_karma@6.3.9
      karma-mocha: 2.0.1
      karma-mocha-reporter: 2.2.5_karma@6.3.9
      karma-sourcemap-loader: 0.3.8
      mocha: 7.2.0
      mocha-junit-reporter: 2.0.2_mocha@7.2.0
      nyc: 15.1.0
      prettier: 2.5.1
      rimraf: 3.0.2
      rollup: 1.32.1
      sinon: 9.2.4
      ts-node: 10.4.0_f9f9f28f986ed7ad377c75abc9f416f4
      tslib: 2.3.1
      typescript: 4.2.4
      util: 0.12.4
    transitivePeerDependencies:
      - '@swc/core'
      - '@swc/wasm'
      - bufferutil
      - debug
      - supports-color
      - utf-8-validate
    dev: false

  file:projects/service-bus.tgz:
    resolution: {integrity: sha512-B1Q2nipLLwmbKY5Mxk7+S7JlsS2b7Jhr3e/OdfqmDrVR3hl7CBPHc655ioYSQTXzEqlrTyynyCanB33UCaSA+g==, tarball: file:projects/service-bus.tgz}
    name: '@rush-temp/service-bus'
    version: 0.0.0
    dependencies:
      '@azure/core-tracing': 1.0.0-preview.13
      '@microsoft/api-extractor': 7.19.2
      '@types/chai': 4.3.0
      '@types/chai-as-promised': 7.1.4
      '@types/debug': 4.1.7
      '@types/glob': 7.2.0
      '@types/is-buffer': 2.0.0
      '@types/long': 4.0.1
      '@types/mocha': 7.0.2
      '@types/node': 12.20.40
      '@types/sinon': 9.0.11
      '@types/ws': 7.4.7
      buffer: 6.0.3
      chai: 4.3.4
      chai-as-promised: 7.1.1_chai@4.3.4
      chai-exclude: 2.1.0_chai@4.3.4
      cross-env: 7.0.3
      debug: 4.3.3
      dotenv: 8.6.0
      downlevel-dts: 0.4.0
      eslint: 7.32.0
      esm: 3.2.25
      events: 3.3.0
      glob: 7.2.0
      https-proxy-agent: 5.0.0
      is-buffer: 2.0.5
      jssha: 3.2.0
      karma: 6.3.9_debug@4.3.3
      karma-chrome-launcher: 3.1.0
      karma-coverage: 2.1.0
      karma-edge-launcher: 0.4.2_karma@6.3.9
      karma-env-preprocessor: 0.1.1
      karma-firefox-launcher: 1.3.0
      karma-ie-launcher: 1.0.0_karma@6.3.9
      karma-junit-reporter: 2.0.1_karma@6.3.9
      karma-mocha: 2.0.1
      karma-mocha-reporter: 2.2.5_karma@6.3.9
      karma-sourcemap-loader: 0.3.8
      long: 4.0.0
      mocha: 7.2.0
      mocha-junit-reporter: 2.0.2_mocha@7.2.0
      moment: 2.29.1
      nyc: 15.1.0
      prettier: 2.5.1
      process: 0.11.10
      promise: 8.1.0
      puppeteer: 10.4.0
      rhea-promise: 2.1.0
      rimraf: 3.0.2
      rollup: 1.32.1
      sinon: 9.2.4
      ts-node: 10.4.0_f9f9f28f986ed7ad377c75abc9f416f4
      tslib: 2.3.1
      typescript: 4.2.4
      ws: 8.3.0
    transitivePeerDependencies:
      - '@swc/core'
      - '@swc/wasm'
      - bufferutil
      - supports-color
      - utf-8-validate
    dev: false

  file:projects/storage-blob-changefeed.tgz:
    resolution: {integrity: sha512-eUWKUDBX/PtomclgLzXc/S2WZxYRV1TMhF3Vq2/nQlmPq6JIcq2kV4ITg1PJYkQf/14pFZdC6Mqc+2+uzEFGdw==, tarball: file:projects/storage-blob-changefeed.tgz}
    name: '@rush-temp/storage-blob-changefeed'
    version: 0.0.0
    dependencies:
      '@azure/core-tracing': 1.0.0-preview.13
      '@azure/storage-blob': 12.8.0
      '@microsoft/api-extractor': 7.19.2
      '@rollup/plugin-commonjs': 11.0.2_rollup@1.32.1
      '@rollup/plugin-multi-entry': 3.0.1_rollup@1.32.1
      '@rollup/plugin-node-resolve': 8.4.0_rollup@1.32.1
      '@rollup/plugin-replace': 2.4.2_rollup@1.32.1
      '@types/chai': 4.3.0
      '@types/mocha': 7.0.2
      '@types/node': 12.20.40
      '@types/sinon': 9.0.11
      chai: 4.3.4
      cross-env: 7.0.3
      dotenv: 8.6.0
      downlevel-dts: 0.4.0
      es6-promise: 4.2.8
      eslint: 7.32.0
      esm: 3.2.25
      events: 3.3.0
      inherits: 2.0.4
      karma: 6.3.9
      karma-chrome-launcher: 3.1.0
      karma-coverage: 2.1.0
      karma-edge-launcher: 0.4.2_karma@6.3.9
      karma-env-preprocessor: 0.1.1
      karma-firefox-launcher: 1.3.0
      karma-ie-launcher: 1.0.0_karma@6.3.9
      karma-json-preprocessor: 0.3.3_karma@6.3.9
      karma-json-to-file-reporter: 1.0.1
      karma-junit-reporter: 2.0.1_karma@6.3.9
      karma-mocha: 2.0.1
      karma-mocha-reporter: 2.2.5_karma@6.3.9
      karma-sourcemap-loader: 0.3.8
      mocha: 7.2.0
      mocha-junit-reporter: 2.0.2_mocha@7.2.0
      nyc: 15.1.0
      prettier: 2.5.1
      puppeteer: 10.4.0
      rimraf: 3.0.2
      rollup: 1.32.1
      rollup-plugin-shim: 1.0.0
      rollup-plugin-sourcemaps: 0.4.2_rollup@1.32.1
      rollup-plugin-terser: 5.3.1_rollup@1.32.1
      rollup-plugin-visualizer: 4.2.2_rollup@1.32.1
      sinon: 9.2.4
      source-map-support: 0.5.21
      ts-node: 10.4.0_f9f9f28f986ed7ad377c75abc9f416f4
      tslib: 2.3.1
      typescript: 4.2.4
      util: 0.12.4
    transitivePeerDependencies:
      - '@swc/core'
      - '@swc/wasm'
      - bufferutil
      - debug
      - supports-color
      - utf-8-validate
    dev: false

  file:projects/storage-blob.tgz:
<<<<<<< HEAD
    resolution: {integrity: sha512-Sc0lt0u32Gq5RPpQ5yNPSm7WeTRbY5Qrxp98fYGSTelL5jz96CQ3J6oT9brCPvFUljJ0UvOXaLF83zyrc4YfDA==, tarball: file:projects/storage-blob.tgz}
=======
    resolution: {integrity: sha512-phT8p+t+/W0e086u5nMTbotHJN0zeLJM9v9YdDjdDOvz+X7ap8DMlU8FOgToiFRFibxAkyggedgtZbpdUCv+1A==, tarball: file:projects/storage-blob.tgz}
>>>>>>> d7f8fb94
    name: '@rush-temp/storage-blob'
    version: 0.0.0
    dependencies:
      '@azure/core-tracing': 1.0.0-preview.13
      '@microsoft/api-extractor': 7.19.2
      '@rollup/plugin-commonjs': 11.0.2_rollup@1.32.1
      '@rollup/plugin-json': 4.1.0_rollup@1.32.1
      '@rollup/plugin-multi-entry': 3.0.1_rollup@1.32.1
      '@rollup/plugin-node-resolve': 8.4.0_rollup@1.32.1
      '@rollup/plugin-replace': 2.4.2_rollup@1.32.1
      '@types/chai': 4.3.0
      '@types/mocha': 7.0.2
      '@types/node': 12.20.40
      '@types/node-fetch': 2.5.12
      chai: 4.3.4
      cross-env: 7.0.3
      dotenv: 8.6.0
      downlevel-dts: 0.4.0
      es6-promise: 4.2.8
      eslint: 7.32.0
      esm: 3.2.25
      events: 3.3.0
      inherits: 2.0.4
      karma: 6.3.9
      karma-chrome-launcher: 3.1.0
      karma-coverage: 2.1.0
      karma-edge-launcher: 0.4.2_karma@6.3.9
      karma-env-preprocessor: 0.1.1
      karma-firefox-launcher: 1.3.0
      karma-ie-launcher: 1.0.0_karma@6.3.9
      karma-json-preprocessor: 0.3.3_karma@6.3.9
      karma-json-to-file-reporter: 1.0.1
      karma-junit-reporter: 2.0.1_karma@6.3.9
      karma-mocha: 2.0.1
      karma-mocha-reporter: 2.2.5_karma@6.3.9
      karma-sourcemap-loader: 0.3.8
      mocha: 7.2.0
      mocha-junit-reporter: 2.0.2_mocha@7.2.0
      nyc: 15.1.0
      prettier: 2.5.1
      puppeteer: 10.4.0
      rimraf: 3.0.2
      rollup: 1.32.1
      rollup-plugin-shim: 1.0.0
      rollup-plugin-sourcemaps: 0.4.2_rollup@1.32.1
      rollup-plugin-terser: 5.3.1_rollup@1.32.1
      rollup-plugin-visualizer: 4.2.2_rollup@1.32.1
      source-map-support: 0.5.21
      ts-node: 10.4.0_f9f9f28f986ed7ad377c75abc9f416f4
      tslib: 2.3.1
      typescript: 4.2.4
      util: 0.12.4
    transitivePeerDependencies:
      - '@swc/core'
      - '@swc/wasm'
      - bufferutil
      - debug
      - supports-color
      - utf-8-validate
    dev: false

  file:projects/storage-file-datalake.tgz:
    resolution: {integrity: sha512-U8imakVwRrtpJOKbnGC3w3vDqVPyWqVe6y+D1qs4bb0TxQuPQI30EGlP+Ba/EI47BzTcr1+d1UibM5b9JD+HKA==, tarball: file:projects/storage-file-datalake.tgz}
    name: '@rush-temp/storage-file-datalake'
    version: 0.0.0
    dependencies:
      '@azure/core-tracing': 1.0.0-preview.13
      '@microsoft/api-extractor': 7.19.2
      '@rollup/plugin-commonjs': 11.0.2_rollup@1.32.1
      '@rollup/plugin-json': 4.1.0_rollup@1.32.1
      '@rollup/plugin-multi-entry': 3.0.1_rollup@1.32.1
      '@rollup/plugin-node-resolve': 8.4.0_rollup@1.32.1
      '@rollup/plugin-replace': 2.4.2_rollup@1.32.1
      '@types/chai': 4.3.0
      '@types/mocha': 7.0.2
      '@types/node': 12.20.40
      chai: 4.3.4
      cross-env: 7.0.3
      dotenv: 8.6.0
      downlevel-dts: 0.4.0
      es6-promise: 4.2.8
      eslint: 7.32.0
      esm: 3.2.25
      events: 3.3.0
      execa: 6.0.0
      inherits: 2.0.4
      karma: 6.3.9
      karma-chrome-launcher: 3.1.0
      karma-coverage: 2.1.0
      karma-edge-launcher: 0.4.2_karma@6.3.9
      karma-env-preprocessor: 0.1.1
      karma-firefox-launcher: 1.3.0
      karma-ie-launcher: 1.0.0_karma@6.3.9
      karma-json-preprocessor: 0.3.3_karma@6.3.9
      karma-json-to-file-reporter: 1.0.1
      karma-junit-reporter: 2.0.1_karma@6.3.9
      karma-mocha: 2.0.1
      karma-mocha-reporter: 2.2.5_karma@6.3.9
      karma-sourcemap-loader: 0.3.8
      mocha: 7.2.0
      mocha-junit-reporter: 2.0.2_mocha@7.2.0
      nyc: 15.1.0
      prettier: 2.5.1
      puppeteer: 10.4.0
      rimraf: 3.0.2
      rollup: 1.32.1
      rollup-plugin-shim: 1.0.0
      rollup-plugin-sourcemaps: 0.4.2_rollup@1.32.1
      rollup-plugin-terser: 5.3.1_rollup@1.32.1
      rollup-plugin-visualizer: 4.2.2_rollup@1.32.1
      source-map-support: 0.5.21
      ts-node: 10.4.0_f9f9f28f986ed7ad377c75abc9f416f4
      tslib: 2.3.1
      typescript: 4.2.4
      util: 0.12.4
    transitivePeerDependencies:
      - '@swc/core'
      - '@swc/wasm'
      - bufferutil
      - debug
      - supports-color
      - utf-8-validate
    dev: false

  file:projects/storage-file-share.tgz:
    resolution: {integrity: sha512-YS5aQc/4y8Hjz50yEHTbr8tS0NjvVuBjJCNVauDWsxZqZ2bNm39O1JjB23H81iQk1NnrFo3it21QJBpGp/nxKw==, tarball: file:projects/storage-file-share.tgz}
    name: '@rush-temp/storage-file-share'
    version: 0.0.0
    dependencies:
      '@azure/core-tracing': 1.0.0-preview.13
      '@microsoft/api-extractor': 7.19.2
      '@rollup/plugin-commonjs': 11.0.2_rollup@1.32.1
      '@rollup/plugin-multi-entry': 3.0.1_rollup@1.32.1
      '@rollup/plugin-node-resolve': 8.4.0_rollup@1.32.1
      '@rollup/plugin-replace': 2.4.2_rollup@1.32.1
      '@types/chai': 4.3.0
      '@types/mocha': 7.0.2
      '@types/node': 12.20.40
      chai: 4.3.4
      cross-env: 7.0.3
      dotenv: 8.6.0
      downlevel-dts: 0.4.0
      es6-promise: 4.2.8
      eslint: 7.32.0
      esm: 3.2.25
      events: 3.3.0
      inherits: 2.0.4
      karma: 6.3.9
      karma-chrome-launcher: 3.1.0
      karma-coverage: 2.1.0
      karma-edge-launcher: 0.4.2_karma@6.3.9
      karma-env-preprocessor: 0.1.1
      karma-firefox-launcher: 1.3.0
      karma-ie-launcher: 1.0.0_karma@6.3.9
      karma-json-preprocessor: 0.3.3_karma@6.3.9
      karma-json-to-file-reporter: 1.0.1
      karma-junit-reporter: 2.0.1_karma@6.3.9
      karma-mocha: 2.0.1
      karma-mocha-reporter: 2.2.5_karma@6.3.9
      karma-sourcemap-loader: 0.3.8
      mocha: 7.2.0
      mocha-junit-reporter: 2.0.2_mocha@7.2.0
      nyc: 15.1.0
      prettier: 2.5.1
      puppeteer: 10.4.0
      rimraf: 3.0.2
      rollup: 1.32.1
      rollup-plugin-shim: 1.0.0
      rollup-plugin-sourcemaps: 0.4.2_rollup@1.32.1
      rollup-plugin-terser: 5.3.1_rollup@1.32.1
      rollup-plugin-visualizer: 4.2.2_rollup@1.32.1
      source-map-support: 0.5.21
      ts-node: 10.4.0_f9f9f28f986ed7ad377c75abc9f416f4
      tslib: 2.3.1
      typescript: 4.2.4
      util: 0.12.4
    transitivePeerDependencies:
      - '@swc/core'
      - '@swc/wasm'
      - bufferutil
      - debug
      - supports-color
      - utf-8-validate
    dev: false

  file:projects/storage-internal-avro.tgz:
    resolution: {integrity: sha512-owF6jI7BhifDhBqb9bwe1BaOkdW0juCoSLFH4fQWGmx6iqulrlXhUJ1fczoju/PSUn8pbUdPY4Q8Z+eDk02KQQ==, tarball: file:projects/storage-internal-avro.tgz}
    name: '@rush-temp/storage-internal-avro'
    version: 0.0.0
    dependencies:
      '@microsoft/api-extractor': 7.19.2
      '@rollup/plugin-commonjs': 11.0.2_rollup@1.32.1
      '@rollup/plugin-multi-entry': 3.0.1_rollup@1.32.1
      '@rollup/plugin-node-resolve': 8.4.0_rollup@1.32.1
      '@rollup/plugin-replace': 2.4.2_rollup@1.32.1
      '@types/chai': 4.3.0
      '@types/mocha': 7.0.2
      '@types/node': 12.20.40
      chai: 4.3.4
      dotenv: 8.6.0
      downlevel-dts: 0.4.0
      es6-promise: 4.2.8
      eslint: 7.32.0
      esm: 3.2.25
      inherits: 2.0.4
      karma: 6.3.9
      karma-chrome-launcher: 3.1.0
      karma-coverage: 2.1.0
      karma-edge-launcher: 0.4.2_karma@6.3.9
      karma-env-preprocessor: 0.1.1
      karma-firefox-launcher: 1.3.0
      karma-ie-launcher: 1.0.0_karma@6.3.9
      karma-json-preprocessor: 0.3.3_karma@6.3.9
      karma-json-to-file-reporter: 1.0.1
      karma-junit-reporter: 2.0.1_karma@6.3.9
      karma-mocha: 2.0.1
      karma-mocha-reporter: 2.2.5_karma@6.3.9
      karma-sourcemap-loader: 0.3.8
      mocha: 7.2.0
      mocha-junit-reporter: 2.0.2_mocha@7.2.0
      nyc: 15.1.0
      prettier: 2.5.1
      puppeteer: 10.4.0
      rimraf: 3.0.2
      rollup: 1.32.1
      rollup-plugin-shim: 1.0.0
      rollup-plugin-sourcemaps: 0.4.2_rollup@1.32.1
      rollup-plugin-terser: 5.3.1_rollup@1.32.1
      rollup-plugin-visualizer: 4.2.2_rollup@1.32.1
      source-map-support: 0.5.21
      ts-node: 10.4.0_f9f9f28f986ed7ad377c75abc9f416f4
      tslib: 2.3.1
      typescript: 4.2.4
      util: 0.12.4
    transitivePeerDependencies:
      - '@swc/core'
      - '@swc/wasm'
      - bufferutil
      - debug
      - supports-color
      - utf-8-validate
    dev: false

  file:projects/storage-queue.tgz:
    resolution: {integrity: sha512-izxMZo0B3Pi61g07eFJD4hL/cs70/626fkGP1jGtvIPrNF7beGRY3A0UjdSaqM7I3zV0YABC8vVhzjOqI3kUpg==, tarball: file:projects/storage-queue.tgz}
    name: '@rush-temp/storage-queue'
    version: 0.0.0
    dependencies:
      '@azure/core-tracing': 1.0.0-preview.13
      '@microsoft/api-extractor': 7.19.2
      '@rollup/plugin-commonjs': 11.0.2_rollup@1.32.1
      '@rollup/plugin-multi-entry': 3.0.1_rollup@1.32.1
      '@rollup/plugin-node-resolve': 8.4.0_rollup@1.32.1
      '@rollup/plugin-replace': 2.4.2_rollup@1.32.1
      '@types/chai': 4.3.0
      '@types/mocha': 7.0.2
      '@types/node': 12.20.40
      chai: 4.3.4
      cross-env: 7.0.3
      dotenv: 8.6.0
      downlevel-dts: 0.4.0
      es6-promise: 4.2.8
      eslint: 7.32.0
      esm: 3.2.25
      inherits: 2.0.4
      karma: 6.3.9
      karma-chrome-launcher: 3.1.0
      karma-coverage: 2.1.0
      karma-edge-launcher: 0.4.2_karma@6.3.9
      karma-env-preprocessor: 0.1.1
      karma-firefox-launcher: 1.3.0
      karma-ie-launcher: 1.0.0_karma@6.3.9
      karma-json-preprocessor: 0.3.3_karma@6.3.9
      karma-json-to-file-reporter: 1.0.1
      karma-junit-reporter: 2.0.1_karma@6.3.9
      karma-mocha: 2.0.1
      karma-mocha-reporter: 2.2.5_karma@6.3.9
      karma-sourcemap-loader: 0.3.8
      mocha: 7.2.0
      mocha-junit-reporter: 2.0.2_mocha@7.2.0
      nyc: 15.1.0
      prettier: 2.5.1
      puppeteer: 10.4.0
      rimraf: 3.0.2
      rollup: 1.32.1
      rollup-plugin-shim: 1.0.0
      rollup-plugin-sourcemaps: 0.4.2_rollup@1.32.1
      rollup-plugin-terser: 5.3.1_rollup@1.32.1
      rollup-plugin-visualizer: 4.2.2_rollup@1.32.1
      source-map-support: 0.5.21
      ts-node: 10.4.0_f9f9f28f986ed7ad377c75abc9f416f4
      tslib: 2.3.1
      typescript: 4.2.4
      util: 0.12.4
    transitivePeerDependencies:
      - '@swc/core'
      - '@swc/wasm'
      - bufferutil
      - debug
      - supports-color
      - utf-8-validate
    dev: false

  file:projects/synapse-access-control-1.tgz:
    resolution: {integrity: sha512-oyb6JdMjvR69By0q6MReN1EcWS/Eqa7N/483q2nTvObJt+SF5UY6RST48wChvLDC1J0A3bHnRvw1JbsxulfLlg==, tarball: file:projects/synapse-access-control-1.tgz}
    name: '@rush-temp/synapse-access-control-1'
    version: 0.0.0
    dependencies:
      '@azure/core-tracing': 1.0.0-preview.13
      '@microsoft/api-extractor': 7.19.2
      '@types/chai': 4.3.0
      '@types/chai-as-promised': 7.1.4
      '@types/mocha': 7.0.2
      '@types/node': 12.20.40
      '@types/sinon': 9.0.11
      chai: 4.3.4
      chai-as-promised: 7.1.1_chai@4.3.4
      cross-env: 7.0.3
      dotenv: 8.6.0
      eslint: 7.32.0
      karma: 6.3.9
      karma-chrome-launcher: 3.1.0
      karma-coverage: 2.1.0
      karma-edge-launcher: 0.4.2_karma@6.3.9
      karma-env-preprocessor: 0.1.1
      karma-firefox-launcher: 1.3.0
      karma-ie-launcher: 1.0.0_karma@6.3.9
      karma-json-preprocessor: 0.3.3_karma@6.3.9
      karma-json-to-file-reporter: 1.0.1
      karma-junit-reporter: 2.0.1_karma@6.3.9
      karma-mocha: 2.0.1
      karma-mocha-reporter: 2.2.5_karma@6.3.9
      karma-source-map-support: 1.4.0
      karma-sourcemap-loader: 0.3.8
      mocha: 7.2.0
      mocha-junit-reporter: 2.0.2_mocha@7.2.0
      nyc: 15.1.0
      prettier: 2.5.1
      rimraf: 3.0.2
      rollup: 1.32.1
      sinon: 9.2.4
      source-map-support: 0.5.21
      ts-node: 10.4.0_f9f9f28f986ed7ad377c75abc9f416f4
      tslib: 2.3.1
      typescript: 4.2.4
      uglify-js: 3.14.5
    transitivePeerDependencies:
      - '@swc/core'
      - '@swc/wasm'
      - bufferutil
      - debug
      - supports-color
      - utf-8-validate
    dev: false

  file:projects/synapse-access-control.tgz:
    resolution: {integrity: sha512-XAxW1/ksG3TEBG4kyP/nJnWp+9g8fTRupupZ7mR3O51ObSP4yEMUaoli6n82dO/+X2Xxo9whH1BnA50hku2w4Q==, tarball: file:projects/synapse-access-control.tgz}
    name: '@rush-temp/synapse-access-control'
    version: 0.0.0
    dependencies:
      '@azure-rest/core-client': 1.0.0-beta.7
      '@azure/core-util': 1.0.0-beta.1
      '@microsoft/api-extractor': 7.19.2
      '@types/chai': 4.3.0
      '@types/chai-as-promised': 7.1.4
      '@types/mocha': 7.0.2
      '@types/node': 12.20.40
      '@types/sinon': 9.0.11
      '@types/uuid': 8.3.3
      chai: 4.3.4
      chai-as-promised: 7.1.1_chai@4.3.4
      cross-env: 7.0.3
      dotenv: 8.6.0
      eslint: 7.32.0
      karma: 6.3.9
      karma-chrome-launcher: 3.1.0
      karma-coverage: 2.1.0
      karma-edge-launcher: 0.4.2_karma@6.3.9
      karma-env-preprocessor: 0.1.1
      karma-firefox-launcher: 1.3.0
      karma-ie-launcher: 1.0.0_karma@6.3.9
      karma-json-preprocessor: 0.3.3_karma@6.3.9
      karma-json-to-file-reporter: 1.0.1
      karma-junit-reporter: 2.0.1_karma@6.3.9
      karma-mocha: 2.0.1
      karma-mocha-reporter: 2.2.5_karma@6.3.9
      karma-source-map-support: 1.4.0
      karma-sourcemap-loader: 0.3.8
      mocha: 7.2.0
      mocha-junit-reporter: 2.0.2_mocha@7.2.0
      nyc: 15.1.0
      prettier: 2.5.1
      rimraf: 3.0.2
      rollup: 1.32.1
      sinon: 9.2.4
      source-map-support: 0.5.21
      ts-node: 10.4.0_f9f9f28f986ed7ad377c75abc9f416f4
      tslib: 2.3.1
      typescript: 4.2.4
      uglify-js: 3.14.5
      uuid: 8.3.2
    transitivePeerDependencies:
      - '@swc/core'
      - '@swc/wasm'
      - bufferutil
      - debug
      - supports-color
      - utf-8-validate
    dev: false

  file:projects/synapse-artifacts.tgz:
    resolution: {integrity: sha512-yeEkzQdA2yUPfj1+gRhmkzqy9vMKqj9gEaofwGPeO8X7aJBFNDBRNhLKLN4QCkFHwGY3iL+eHTLUJxCwPc9HgA==, tarball: file:projects/synapse-artifacts.tgz}
    name: '@rush-temp/synapse-artifacts'
    version: 0.0.0
    dependencies:
      '@azure/core-tracing': 1.0.0-preview.13
      '@microsoft/api-extractor': 7.19.2
      '@types/chai': 4.3.0
      '@types/chai-as-promised': 7.1.4
      '@types/mocha': 7.0.2
      '@types/node': 12.20.40
      '@types/sinon': 9.0.11
      chai: 4.3.4
      chai-as-promised: 7.1.1_chai@4.3.4
      cross-env: 7.0.3
      dotenv: 8.6.0
      eslint: 7.32.0
      karma: 6.3.9
      karma-chrome-launcher: 3.1.0
      karma-coverage: 2.1.0
      karma-edge-launcher: 0.4.2_karma@6.3.9
      karma-env-preprocessor: 0.1.1
      karma-firefox-launcher: 1.3.0
      karma-ie-launcher: 1.0.0_karma@6.3.9
      karma-json-preprocessor: 0.3.3_karma@6.3.9
      karma-json-to-file-reporter: 1.0.1
      karma-junit-reporter: 2.0.1_karma@6.3.9
      karma-mocha: 2.0.1
      karma-mocha-reporter: 2.2.5_karma@6.3.9
      karma-source-map-support: 1.4.0
      karma-sourcemap-loader: 0.3.8
      mocha: 7.2.0
      mocha-junit-reporter: 2.0.2_mocha@7.2.0
      nyc: 15.1.0
      prettier: 2.5.1
      rimraf: 3.0.2
      rollup: 1.32.1
      sinon: 9.2.4
      source-map-support: 0.5.21
      ts-node: 10.4.0_f9f9f28f986ed7ad377c75abc9f416f4
      tslib: 2.3.1
      typescript: 4.2.4
      uglify-js: 3.14.5
    transitivePeerDependencies:
      - '@swc/core'
      - '@swc/wasm'
      - bufferutil
      - debug
      - supports-color
      - utf-8-validate
    dev: false

  file:projects/synapse-managed-private-endpoints.tgz:
    resolution: {integrity: sha512-QH7S+f26cJUZDiVMMwtgwPpggdhBcaVmUU1KKQXAR7+bI7NTX0QrpgK3TKOUbXxlc4EC8u0ihdhPIAx4PnOzXg==, tarball: file:projects/synapse-managed-private-endpoints.tgz}
    name: '@rush-temp/synapse-managed-private-endpoints'
    version: 0.0.0
    dependencies:
      '@azure/core-tracing': 1.0.0-preview.13
      '@microsoft/api-extractor': 7.19.2
      '@types/chai': 4.3.0
      '@types/chai-as-promised': 7.1.4
      '@types/mocha': 7.0.2
      chai: 4.3.4
      chai-as-promised: 7.1.1_chai@4.3.4
      cross-env: 7.0.3
      dotenv: 8.6.0
      eslint: 7.32.0
      karma: 6.3.9
      karma-chrome-launcher: 3.1.0
      karma-coverage: 2.1.0
      karma-edge-launcher: 0.4.2_karma@6.3.9
      karma-env-preprocessor: 0.1.1
      karma-firefox-launcher: 1.3.0
      karma-ie-launcher: 1.0.0_karma@6.3.9
      karma-json-preprocessor: 0.3.3_karma@6.3.9
      karma-json-to-file-reporter: 1.0.1
      karma-junit-reporter: 2.0.1_karma@6.3.9
      karma-mocha: 2.0.1
      karma-mocha-reporter: 2.2.5_karma@6.3.9
      karma-source-map-support: 1.4.0
      karma-sourcemap-loader: 0.3.8
      mocha: 7.2.0
      mocha-junit-reporter: 2.0.2_mocha@7.2.0
      nyc: 15.1.0
      prettier: 2.5.1
      rimraf: 3.0.2
      rollup: 1.32.1
      tslib: 2.3.1
      typescript: 4.2.4
      uglify-js: 3.14.5
    transitivePeerDependencies:
      - bufferutil
      - debug
      - supports-color
      - utf-8-validate
    dev: false

  file:projects/synapse-monitoring.tgz:
    resolution: {integrity: sha512-FoF8l3ScgxtmUbJWWdocQYvptdNco4HCi6IR4eJO/38G4YQwXPUJMoEJsUvY3d6EEDTJ39QjoRxBq696AIDI4Q==, tarball: file:projects/synapse-monitoring.tgz}
    name: '@rush-temp/synapse-monitoring'
    version: 0.0.0
    dependencies:
      '@azure/core-tracing': 1.0.0-preview.13
      '@microsoft/api-extractor': 7.19.2
      '@rollup/plugin-commonjs': 11.0.2_rollup@1.32.1
      eslint: 7.32.0
      rimraf: 3.0.2
      rollup: 1.32.1
      rollup-plugin-node-resolve: 3.4.0
      rollup-plugin-sourcemaps: 0.4.2_rollup@1.32.1
      tslib: 2.3.1
      typescript: 4.2.4
      uglify-js: 3.14.5
    transitivePeerDependencies:
      - supports-color
    dev: false

  file:projects/synapse-spark.tgz:
    resolution: {integrity: sha512-Jm0VBD49BuJPQJemURZTSBzQXtXUJqFFJ/JxQGkb+sEzGRyuUV1Xjs/m3wS3PFWZuYZyTX5y9jd/CnM6FF9Hhw==, tarball: file:projects/synapse-spark.tgz}
    name: '@rush-temp/synapse-spark'
    version: 0.0.0
    dependencies:
      '@azure/core-tracing': 1.0.0-preview.13
      '@microsoft/api-extractor': 7.19.2
      '@types/chai': 4.3.0
      '@types/chai-as-promised': 7.1.4
      '@types/mocha': 7.0.2
      chai: 4.3.4
      chai-as-promised: 7.1.1_chai@4.3.4
      cross-env: 7.0.3
      dotenv: 8.6.0
      eslint: 7.32.0
      karma: 6.3.9
      karma-chrome-launcher: 3.1.0
      karma-coverage: 2.1.0
      karma-edge-launcher: 0.4.2_karma@6.3.9
      karma-env-preprocessor: 0.1.1
      karma-firefox-launcher: 1.3.0
      karma-ie-launcher: 1.0.0_karma@6.3.9
      karma-json-preprocessor: 0.3.3_karma@6.3.9
      karma-json-to-file-reporter: 1.0.1
      karma-junit-reporter: 2.0.1_karma@6.3.9
      karma-mocha: 2.0.1
      karma-mocha-reporter: 2.2.5_karma@6.3.9
      karma-source-map-support: 1.4.0
      karma-sourcemap-loader: 0.3.8
      mocha: 7.2.0
      mocha-junit-reporter: 2.0.2_mocha@7.2.0
      nyc: 15.1.0
      prettier: 2.5.1
      rimraf: 3.0.2
      rollup: 1.32.1
      tslib: 2.3.1
      typescript: 4.2.4
      uglify-js: 3.14.5
    transitivePeerDependencies:
      - bufferutil
      - debug
      - supports-color
      - utf-8-validate
    dev: false

  file:projects/template.tgz:
    resolution: {integrity: sha512-2gP/TWPyJXXE5rw4+Edq6bJURtym3qFTcrDvoCldDrZPYaW8rjr/w8DWbQ1agKLKYSPNoCr7AP1P8soUVl0n2A==, tarball: file:projects/template.tgz}
    name: '@rush-temp/template'
    version: 0.0.0
    dependencies:
      '@azure/core-tracing': 1.0.0-preview.13
      '@microsoft/api-extractor': 7.19.2
      '@types/chai': 4.3.0
      '@types/chai-as-promised': 7.1.4
      '@types/mocha': 7.0.2
      '@types/node': 12.20.40
      chai: 4.3.4
      chai-as-promised: 7.1.1_chai@4.3.4
      cross-env: 7.0.3
      dotenv: 8.6.0
      downlevel-dts: 0.4.0
      eslint: 7.32.0
      esm: 3.2.25
      inherits: 2.0.4
      karma: 6.3.9
      karma-chrome-launcher: 3.1.0
      karma-coverage: 2.1.0
      karma-edge-launcher: 0.4.2_karma@6.3.9
      karma-env-preprocessor: 0.1.1
      karma-firefox-launcher: 1.3.0
      karma-ie-launcher: 1.0.0_karma@6.3.9
      karma-json-preprocessor: 0.3.3_karma@6.3.9
      karma-json-to-file-reporter: 1.0.1
      karma-junit-reporter: 2.0.1_karma@6.3.9
      karma-mocha: 2.0.1
      karma-mocha-reporter: 2.2.5_karma@6.3.9
      mocha: 7.2.0
      mocha-junit-reporter: 2.0.2_mocha@7.2.0
      nyc: 15.1.0
      prettier: 2.5.1
      rimraf: 3.0.2
      rollup: 1.32.1
      source-map-support: 0.5.21
      tslib: 2.3.1
      typescript: 4.2.4
      util: 0.12.4
    transitivePeerDependencies:
      - bufferutil
      - debug
      - supports-color
      - utf-8-validate
    dev: false

  file:projects/test-credential.tgz:
    resolution: {integrity: sha512-iEnhmTWqjqTfunF2+GRxZMJ4OvO2ek3Y0Mb/RcroAYf1B+/FWfYl0k48jg+uby0+EBT5xVa3+SfANBVgQAlN/g==, tarball: file:projects/test-credential.tgz}
    name: '@rush-temp/test-credential'
    version: 0.0.0
    dependencies:
      '@types/node': 12.20.40
      eslint: 7.32.0
      prettier: 2.5.1
      rimraf: 3.0.2
      rollup: 1.32.1
      typescript: 4.2.4
    transitivePeerDependencies:
      - supports-color
    dev: false

  file:projects/test-recorder-new.tgz:
    resolution: {integrity: sha512-SaWOH6ubcTbybPLHGNUDpnpejqqcrxBF9x8qJWcH29LqMf9bq2zJaDTjqLnZR+ZFi4geKD99EafcGTYUXQzCEA==, tarball: file:projects/test-recorder-new.tgz}
    name: '@rush-temp/test-recorder-new'
    version: 0.0.0
    dependencies:
      '@rollup/plugin-commonjs': 11.0.2_rollup@1.32.1
      '@rollup/plugin-multi-entry': 3.0.1_rollup@1.32.1
      '@rollup/plugin-node-resolve': 8.4.0_rollup@1.32.1
      '@rollup/plugin-replace': 2.4.2_rollup@1.32.1
      '@types/chai': 4.3.0
      '@types/express': 4.17.13
      '@types/fs-extra': 8.1.2
      '@types/md5': 2.3.1
      '@types/mocha': 7.0.2
      '@types/mock-fs': 4.13.1
      '@types/mock-require': 2.0.0
      '@types/nise': 1.4.0
      '@types/node': 12.20.40
      '@types/uuid': 8.3.3
      chai: 4.3.4
      concurrently: 6.5.1
      cross-env: 7.0.3
      dotenv: 8.6.0
      eslint: 7.32.0
      express: 4.17.2
      karma: 6.3.9
      karma-chrome-launcher: 3.1.0
      karma-coverage: 2.1.0
      karma-edge-launcher: 0.4.2_karma@6.3.9
      karma-env-preprocessor: 0.1.1
      karma-firefox-launcher: 1.3.0
      karma-ie-launcher: 1.0.0_karma@6.3.9
      karma-json-preprocessor: 0.3.3_karma@6.3.9
      karma-json-to-file-reporter: 1.0.1
      karma-junit-reporter: 2.0.1_karma@6.3.9
      karma-mocha: 2.0.1
      karma-mocha-reporter: 2.2.5_karma@6.3.9
      karma-sourcemap-loader: 0.3.8
      mocha: 7.2.0
      mocha-junit-reporter: 2.0.2_mocha@7.2.0
      mock-fs: 5.1.2
      mock-require: 3.0.3
      npm-run-all: 4.1.5
      nyc: 15.1.0
      prettier: 2.5.1
      rimraf: 3.0.2
      rollup: 1.32.1
      rollup-plugin-shim: 1.0.0
      rollup-plugin-sourcemaps: 0.4.2_rollup@1.32.1
      rollup-plugin-terser: 5.3.1_rollup@1.32.1
      rollup-plugin-visualizer: 4.2.2_rollup@1.32.1
      ts-node: 9.1.1_typescript@4.2.4
      tslib: 2.3.1
      typescript: 4.2.4
      uuid: 8.3.2
      xhr-mock: 2.5.1
    transitivePeerDependencies:
      - bufferutil
      - debug
      - supports-color
      - utf-8-validate
    dev: false

  file:projects/test-recorder.tgz:
    resolution: {integrity: sha512-YVTZKhc57wqPtdwdRvUNEeT7fWFV9Z8biRjF+DNywqCbCLC6QY/gIy7+Cb7Lw9B+MVCPDxqW4r0dU4aFd4rBjA==, tarball: file:projects/test-recorder.tgz}
    name: '@rush-temp/test-recorder'
    version: 0.0.0
    dependencies:
      '@azure/core-tracing': 1.0.0-preview.13
      '@rollup/plugin-commonjs': 11.0.2_rollup@1.32.1
      '@rollup/plugin-multi-entry': 3.0.1_rollup@1.32.1
      '@rollup/plugin-node-resolve': 8.4.0_rollup@1.32.1
      '@rollup/plugin-replace': 2.4.2_rollup@1.32.1
      '@types/chai': 4.3.0
      '@types/fs-extra': 8.1.2
      '@types/md5': 2.3.1
      '@types/mocha': 7.0.2
      '@types/mock-fs': 4.13.1
      '@types/mock-require': 2.0.0
      '@types/nise': 1.4.0
      '@types/node': 12.20.40
      chai: 4.3.4
      dotenv: 8.6.0
      eslint: 7.32.0
      fs-extra: 8.1.0
      karma: 6.3.9
      karma-chrome-launcher: 3.1.0
      karma-coverage: 2.1.0
      karma-edge-launcher: 0.4.2_karma@6.3.9
      karma-env-preprocessor: 0.1.1
      karma-firefox-launcher: 1.3.0
      karma-ie-launcher: 1.0.0_karma@6.3.9
      karma-json-preprocessor: 0.3.3_karma@6.3.9
      karma-json-to-file-reporter: 1.0.1
      karma-junit-reporter: 2.0.1_karma@6.3.9
      karma-mocha: 2.0.1
      karma-mocha-reporter: 2.2.5_karma@6.3.9
      karma-sourcemap-loader: 0.3.8
      md5: 2.3.0
      mocha: 7.2.0
      mocha-junit-reporter: 2.0.2_mocha@7.2.0
      mock-fs: 5.1.2
      mock-require: 3.0.3
      nise: 4.1.0
      nock: 12.0.3
      npm-run-all: 4.1.5
      nyc: 15.1.0
      prettier: 2.5.1
      rimraf: 3.0.2
      rollup: 1.32.1
      rollup-plugin-shim: 1.0.0
      rollup-plugin-sourcemaps: 0.4.2_rollup@1.32.1
      rollup-plugin-terser: 5.3.1_rollup@1.32.1
      rollup-plugin-visualizer: 4.2.2_rollup@1.32.1
      tslib: 2.3.1
      typescript: 4.2.4
      xhr-mock: 2.5.1
    transitivePeerDependencies:
      - bufferutil
      - debug
      - supports-color
      - utf-8-validate
    dev: false

  file:projects/test-utils-perf.tgz:
<<<<<<< HEAD
    resolution: {integrity: sha512-woRSQPH0YUs1mfDn7O7aO/TAGkn8pBP8X/gff/fr/H791gGkIpVtf4hX0ePpnyhTcrTLl+48RJSU+ESUSZf3fw==, tarball: file:projects/test-utils-perf.tgz}
=======
    resolution: {integrity: sha512-O62R8KYXtyRFfZxEkDFh0GoSOi7M9RpWp4Hr4a337ZNCw1xZh94T1xOrLuC8Lgx7glixJv3OTm/1hYvsAVuhRg==, tarball: file:projects/test-utils-perf.tgz}
>>>>>>> d7f8fb94
    name: '@rush-temp/test-utils-perf'
    version: 0.0.0
    dependencies:
      '@types/minimist': 1.2.2
      '@types/node': 12.20.40
      '@types/node-fetch': 2.5.12
      eslint: 7.32.0
      karma: 6.3.9
      karma-chrome-launcher: 3.1.0
      karma-coverage: 2.1.0
      karma-env-preprocessor: 0.1.1
      minimist: 1.2.5
<<<<<<< HEAD
      node-fetch: 3.1.0
      prettier: 1.19.1
=======
      node-fetch: 2.6.6
      prettier: 2.5.1
>>>>>>> d7f8fb94
      rimraf: 3.0.2
      ts-node: 8.10.2_typescript@4.2.4
      tslib: 2.3.1
      typescript: 4.2.4
    transitivePeerDependencies:
      - bufferutil
      - debug
      - supports-color
      - utf-8-validate
    dev: false

  file:projects/test-utils.tgz:
    resolution: {integrity: sha512-lRA7wxoXX7NWHc36e1+U8RH2RQmoZlFm50QXbLBRXqr+A8eIi8u5lphwOZchx6UzOpv1AatfESPoxcp5n7iyzA==, tarball: file:projects/test-utils.tgz}
    name: '@rush-temp/test-utils'
    version: 0.0.0
    dependencies:
      '@azure/core-tracing': 1.0.0-preview.13
      '@microsoft/api-extractor': 7.19.2
      '@opentelemetry/api': 1.0.3
      '@types/chai': 4.3.0
      '@types/mocha': 7.0.2
      '@types/node': 12.20.40
      '@types/sinon': 9.0.11
      chai: 4.3.4
      chai-as-promised: 7.1.1_chai@4.3.4
      eslint: 7.32.0
      karma: 6.3.9
      karma-chrome-launcher: 3.1.0
      karma-coverage: 2.1.0
      karma-env-preprocessor: 0.1.1
      mocha: 7.2.0
      prettier: 2.5.1
      rimraf: 3.0.2
      rollup: 1.32.1
      sinon: 9.2.4
      tslib: 2.3.1
      typescript: 4.2.4
    transitivePeerDependencies:
      - bufferutil
      - debug
      - supports-color
      - utf-8-validate
    dev: false

  file:projects/testing-recorder-new.tgz:
    resolution: {integrity: sha512-05oLLpWqsXhCMszzTOhm+TeCAFXH70Qld5TTY6BdKQBuXU2c60RzuGJRJK4C87u+v3On/mdfTzth6YG/iJmLOQ==, tarball: file:projects/testing-recorder-new.tgz}
    name: '@rush-temp/testing-recorder-new'
    version: 0.0.0
    dependencies:
      '@azure/data-tables': 12.1.2
      '@azure/storage-queue': 12.7.0
      '@types/chai': 4.3.0
      '@types/fs-extra': 8.1.2
      '@types/md5': 2.3.1
      '@types/mocha': 7.0.2
      '@types/mock-fs': 4.13.1
      '@types/mock-require': 2.0.0
      '@types/nise': 1.4.0
      '@types/node': 12.20.40
      '@types/uuid': 8.3.3
      chai: 4.3.4
      dotenv: 8.6.0
      eslint: 7.32.0
      karma: 6.3.9
      karma-chrome-launcher: 3.1.0
      karma-coverage: 2.1.0
      karma-edge-launcher: 0.4.2_karma@6.3.9
      karma-env-preprocessor: 0.1.1
      karma-firefox-launcher: 1.3.0
      karma-ie-launcher: 1.0.0_karma@6.3.9
      karma-json-preprocessor: 0.3.3_karma@6.3.9
      karma-json-to-file-reporter: 1.0.1
      karma-junit-reporter: 2.0.1_karma@6.3.9
      karma-mocha: 2.0.1
      karma-mocha-reporter: 2.2.5_karma@6.3.9
      karma-sourcemap-loader: 0.3.8
      mocha: 7.2.0
      mocha-junit-reporter: 2.0.2_mocha@7.2.0
      mock-fs: 5.1.2
      mock-require: 3.0.3
      npm-run-all: 4.1.5
      nyc: 15.1.0
      prettier: 2.5.1
      rimraf: 3.0.2
      rollup: 1.32.1
      typescript: 4.2.4
      uuid: 8.3.2
      xhr-mock: 2.5.1
    transitivePeerDependencies:
      - bufferutil
      - debug
      - supports-color
      - utf-8-validate
    dev: false

  file:projects/video-analyzer-edge.tgz:
    resolution: {integrity: sha512-u3GkTL9aaRrRmRU4+7LIkwAn5o+8DQ6o6FAtAcLAQ462YrN/AeLmmKlWDDpZV3X77RyNcP7HhZWuOi1qajyy/Q==, tarball: file:projects/video-analyzer-edge.tgz}
    name: '@rush-temp/video-analyzer-edge'
    version: 0.0.0
    dependencies:
      '@azure/core-tracing': 1.0.0-preview.13
      '@microsoft/api-extractor': 7.19.2
      '@types/chai': 4.3.0
      '@types/chai-as-promised': 7.1.4
      '@types/mocha': 7.0.2
      '@types/node': 12.20.40
      azure-iothub: 1.14.6
      chai: 4.3.4
      chai-as-promised: 7.1.1_chai@4.3.4
      cross-env: 7.0.3
      dotenv: 8.6.0
      eslint: 7.32.0
      events: 3.3.0
      inherits: 2.0.4
      karma: 6.3.9
      karma-chrome-launcher: 3.1.0
      karma-coverage: 2.1.0
      karma-edge-launcher: 0.4.2_karma@6.3.9
      karma-env-preprocessor: 0.1.1
      karma-firefox-launcher: 1.3.0
      karma-ie-launcher: 1.0.0_karma@6.3.9
      karma-junit-reporter: 2.0.1_karma@6.3.9
      karma-mocha: 2.0.1
      karma-mocha-reporter: 2.2.5_karma@6.3.9
      karma-sourcemap-loader: 0.3.8
      mocha: 7.2.0
      mocha-junit-reporter: 2.0.2_mocha@7.2.0
      nyc: 15.1.0
      prettier: 2.5.1
      rimraf: 3.0.2
      rollup: 1.32.1
      tslib: 2.3.1
      typescript: 4.2.4
      util: 0.12.4
    transitivePeerDependencies:
      - bufferutil
      - debug
      - supports-color
      - utf-8-validate
    dev: false

  file:projects/web-pubsub-express.tgz:
    resolution: {integrity: sha512-XHFDp/PaBzZs7IH85xM5yQNG39ZKE/V6O7FpErS/cBg7QEai5S4yoI5N5C7ma0bXkceE7/6pk+8wUYY1/gMCxg==, tarball: file:projects/web-pubsub-express.tgz}
    name: '@rush-temp/web-pubsub-express'
    version: 0.0.0
    dependencies:
      '@microsoft/api-extractor': 7.19.2
      '@types/chai': 4.3.0
      '@types/express': 4.17.13
      '@types/express-serve-static-core': 4.17.26
      '@types/jsonwebtoken': 8.5.6
      '@types/mocha': 7.0.2
      '@types/node': 12.20.40
      '@types/sinon': 9.0.11
      chai: 4.3.4
      cloudevents: 4.0.3
      cross-env: 7.0.3
      dotenv: 8.6.0
      eslint: 7.32.0
      esm: 3.2.25
      karma: 6.3.9
      karma-chrome-launcher: 3.1.0
      karma-coverage: 2.1.0
      karma-edge-launcher: 0.4.2_karma@6.3.9
      karma-env-preprocessor: 0.1.1
      karma-firefox-launcher: 1.3.0
      karma-ie-launcher: 1.0.0_karma@6.3.9
      karma-json-preprocessor: 0.3.3_karma@6.3.9
      karma-json-to-file-reporter: 1.0.1
      karma-junit-reporter: 2.0.1_karma@6.3.9
      karma-mocha: 2.0.1
      karma-mocha-reporter: 2.2.5_karma@6.3.9
      karma-sourcemap-loader: 0.3.8
      mocha: 7.2.0
      mocha-junit-reporter: 2.0.2_mocha@7.2.0
      nyc: 15.1.0
      prettier: 2.5.1
      puppeteer: 10.4.0
      rimraf: 3.0.2
      rollup: 1.32.1
      sinon: 9.2.4
      source-map-support: 0.5.21
      tslib: 2.3.1
      typescript: 4.2.4
    transitivePeerDependencies:
      - bufferutil
      - debug
      - supports-color
      - utf-8-validate
    dev: false

  file:projects/web-pubsub.tgz:
    resolution: {integrity: sha512-NngkpUc6uTF3aIG2nn6OOp+IWQzS0FL4ctOy1SOtG31BaI6HvF9Zd5N9OPgKKe8ivAulscGCE7PC/zVfvj1NWg==, tarball: file:projects/web-pubsub.tgz}
    name: '@rush-temp/web-pubsub'
    version: 0.0.0
    dependencies:
      '@azure/core-tracing': 1.0.0-preview.13
      '@microsoft/api-extractor': 7.19.2
      '@types/chai': 4.3.0
      '@types/jsonwebtoken': 8.5.6
      '@types/mocha': 7.0.2
      '@types/node': 12.20.40
      '@types/sinon': 9.0.11
      '@types/ws': 8.2.2
      chai: 4.3.4
      cross-env: 7.0.3
      dotenv: 8.6.0
      eslint: 7.32.0
      esm: 3.2.25
      jsonwebtoken: 8.5.1
      karma: 6.3.9
      karma-chrome-launcher: 3.1.0
      karma-coverage: 2.1.0
      karma-edge-launcher: 0.4.2_karma@6.3.9
      karma-env-preprocessor: 0.1.1
      karma-firefox-launcher: 1.3.0
      karma-ie-launcher: 1.0.0_karma@6.3.9
      karma-json-preprocessor: 0.3.3_karma@6.3.9
      karma-json-to-file-reporter: 1.0.1
      karma-junit-reporter: 2.0.1_karma@6.3.9
      karma-mocha: 2.0.1
      karma-mocha-reporter: 2.2.5_karma@6.3.9
      karma-sourcemap-loader: 0.3.8
      mocha: 7.2.0
      mocha-junit-reporter: 2.0.2_mocha@7.2.0
      nyc: 15.1.0
      prettier: 2.5.1
      puppeteer: 10.4.0
      rimraf: 3.0.2
      rollup: 1.32.1
      sinon: 9.2.4
      source-map-support: 0.5.21
      tslib: 2.3.1
      typescript: 4.2.4
      ws: 8.3.0
    transitivePeerDependencies:
      - bufferutil
      - debug
      - supports-color
      - utf-8-validate
    dev: false

  github.com/samuelkubai/node-bindings/3a5a099ed0178b65079ce18e11fccc7130e0af1e:
    resolution: {tarball: https://codeload.github.com/samuelkubai/node-bindings/tar.gz/3a5a099ed0178b65079ce18e11fccc7130e0af1e}
    name: bindings
    version: 1.5.0
    dependencies:
      file-uri-to-path: 1.0.0
    dev: false<|MERGE_RESOLUTION|>--- conflicted
+++ resolved
@@ -1426,6 +1426,7 @@
   /@opentelemetry/node/0.22.0_@opentelemetry+api@1.0.3:
     resolution: {integrity: sha512-+HhGbDruQ7cwejVOIYyxRa28uosnG8W95NiQZ6qE8PXXPsDSyGeftAPbtYpGit0H2f5hrVcMlwmWHeAo9xkSLA==}
     engines: {node: '>=8.0.0'}
+    deprecated: Package renamed to @opentelemetry/sdk-trace-node
     peerDependencies:
       '@opentelemetry/api': ^1.0.0
     dependencies:
@@ -5876,12 +5877,6 @@
     engines: {node: '>= 0.8.0'}
     dev: false
 
-  /prettier/1.19.1:
-    resolution: {integrity: sha512-s7PoyDv/II1ObgQunCbB9PdLmUcBZcnWOcxDh7O0N/UwDEsHyqkW+Qh28jW+mVuCdx7gLB0BotYI1Y6uI9iyew==}
-    engines: {node: '>=4'}
-    hasBin: true
-    dev: false
-
   /prettier/2.2.1:
     resolution: {integrity: sha512-PqyhM2yCjg/oKkFPtTGUojv7gnZAoG80ttl45O6x2Ug/rMJw4wcc9k6aaf2hibP7BGVCCM33gZoGjyvt9mm16Q==}
     engines: {node: '>=10.13.0'}
@@ -12171,11 +12166,7 @@
     dev: false
 
   file:projects/perf-storage-blob.tgz:
-<<<<<<< HEAD
-    resolution: {integrity: sha512-wPusD/P8Rn38MdWoBJulO3S6IBslEkDgOHPIFt3gAN0puByl3xjEDddFP1o+zxSiHxrktcJXRonFR+qvhCWUyQ==, tarball: file:projects/perf-storage-blob.tgz}
-=======
-    resolution: {integrity: sha512-Aa3MEh8rcdxTWFeZsS12bTroju/ijzaqtKvWM2OTWVnMcP1kPKqSvGyVRQ6i7GfzPbGWpKGAd80nRZp8kiBx1w==, tarball: file:projects/perf-storage-blob.tgz}
->>>>>>> d7f8fb94
+    resolution: {integrity: sha512-+2m3I4iA5NKmPWB90FHrvLbJ24ngEidZjOV3Aa8NAJc+TJ9JBZllCcuMrsoa9iGfhORzlrzKpFtTn4YucQ/e4w==, tarball: file:projects/perf-storage-blob.tgz}
     name: '@rush-temp/perf-storage-blob'
     version: 0.0.0
     dependencies:
@@ -12184,13 +12175,8 @@
       '@types/uuid': 8.3.3
       dotenv: 8.6.0
       eslint: 7.32.0
-<<<<<<< HEAD
       node-fetch: 3.1.0
-      prettier: 1.19.1
-=======
-      node-fetch: 2.6.6
       prettier: 2.5.1
->>>>>>> d7f8fb94
       rimraf: 3.0.2
       ts-node: 10.4.0_f9f9f28f986ed7ad377c75abc9f416f4
       tslib: 2.3.1
@@ -12591,7 +12577,7 @@
     dev: false
 
   file:projects/search-documents.tgz:
-    resolution: {integrity: sha512-I6kFqKY744occjIC9lcpQPR/+nuOMbO60AL2wPVl6HOxxyulw07zh/AImKLDiY2/v3iAVQ9LvJ2BHnHUQNuNtw==, tarball: file:projects/search-documents.tgz}
+    resolution: {integrity: sha512-ER3tN8wTUDV1MyrXM0YHcbDxBYzFvtM4LSr0nLtx2yDRiaEthfkXy9lD0kQLVQDTIDaDhZa0xLNZa7DJORiwNg==, tarball: file:projects/search-documents.tgz}
     name: '@rush-temp/search-documents'
     version: 0.0.0
     dependencies:
@@ -12773,11 +12759,7 @@
     dev: false
 
   file:projects/storage-blob.tgz:
-<<<<<<< HEAD
-    resolution: {integrity: sha512-Sc0lt0u32Gq5RPpQ5yNPSm7WeTRbY5Qrxp98fYGSTelL5jz96CQ3J6oT9brCPvFUljJ0UvOXaLF83zyrc4YfDA==, tarball: file:projects/storage-blob.tgz}
-=======
-    resolution: {integrity: sha512-phT8p+t+/W0e086u5nMTbotHJN0zeLJM9v9YdDjdDOvz+X7ap8DMlU8FOgToiFRFibxAkyggedgtZbpdUCv+1A==, tarball: file:projects/storage-blob.tgz}
->>>>>>> d7f8fb94
+    resolution: {integrity: sha512-dMRH6m1y0MN9oKx8Y5PhKWJgY9jdOiCtHpAT0AD9zS+1JoUV9JnjIW0iaBeMIP67tvkR8XLz0T5ZnRtBXrdn0A==, tarball: file:projects/storage-blob.tgz}
     name: '@rush-temp/storage-blob'
     version: 0.0.0
     dependencies:
@@ -13351,7 +13333,7 @@
     dev: false
 
   file:projects/template.tgz:
-    resolution: {integrity: sha512-2gP/TWPyJXXE5rw4+Edq6bJURtym3qFTcrDvoCldDrZPYaW8rjr/w8DWbQ1agKLKYSPNoCr7AP1P8soUVl0n2A==, tarball: file:projects/template.tgz}
+    resolution: {integrity: sha512-X5CgGBgZJMA3ZEyVpECUT5jQTbIKpHW/KId6sV1VHAXWAwuxifeOY+7JpJZcnpuHcVKfbXb+b/2+ZzSsrvzr0w==, tarball: file:projects/template.tgz}
     name: '@rush-temp/template'
     version: 0.0.0
     dependencies:
@@ -13538,11 +13520,7 @@
     dev: false
 
   file:projects/test-utils-perf.tgz:
-<<<<<<< HEAD
-    resolution: {integrity: sha512-woRSQPH0YUs1mfDn7O7aO/TAGkn8pBP8X/gff/fr/H791gGkIpVtf4hX0ePpnyhTcrTLl+48RJSU+ESUSZf3fw==, tarball: file:projects/test-utils-perf.tgz}
-=======
-    resolution: {integrity: sha512-O62R8KYXtyRFfZxEkDFh0GoSOi7M9RpWp4Hr4a337ZNCw1xZh94T1xOrLuC8Lgx7glixJv3OTm/1hYvsAVuhRg==, tarball: file:projects/test-utils-perf.tgz}
->>>>>>> d7f8fb94
+    resolution: {integrity: sha512-L0oolBbeIdmsD1i1LWwSVAF+a3dZCRCa+lx5gkaXNkMBZwOpBNTZrWxk7atMQzl5TRNWHYyhtGfCC2Rc8QFLbA==, tarball: file:projects/test-utils-perf.tgz}
     name: '@rush-temp/test-utils-perf'
     version: 0.0.0
     dependencies:
@@ -13555,13 +13533,8 @@
       karma-coverage: 2.1.0
       karma-env-preprocessor: 0.1.1
       minimist: 1.2.5
-<<<<<<< HEAD
       node-fetch: 3.1.0
-      prettier: 1.19.1
-=======
-      node-fetch: 2.6.6
       prettier: 2.5.1
->>>>>>> d7f8fb94
       rimraf: 3.0.2
       ts-node: 8.10.2_typescript@4.2.4
       tslib: 2.3.1
