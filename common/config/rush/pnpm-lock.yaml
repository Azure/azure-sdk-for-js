--- conflicted
+++ resolved
@@ -748,26 +748,7 @@
     peerDependencies:
       debug: '*'
     resolution:
-<<<<<<< HEAD
       integrity: sha512-BM5S5sMB6N0aPux4l85NnRNO/5/G+w3oT+JtLbMDBsc/aUxLVYoWMmxVECrYzlQRm5QZzFWRo04Rv5AnAF7z2g==
-=======
-      integrity: sha512-79o5n483vslc7Qegh9+0BsxODRmlk6YYjVdl9jvwmAuF+i+oylq57e7RVhTVocKCbLCIMOKARI14JyKdDbW0WA==
-  /@azure/storage-blob/12.6.0:
-    dependencies:
-      '@azure/abort-controller': 1.0.4
-      '@azure/core-http': 1.2.6
-      '@azure/core-lro': 1.0.5
-      '@azure/core-paging': 1.1.3
-      '@azure/core-tracing': 1.0.0-preview.11
-      '@azure/logger': 1.0.2
-      events: 3.3.0
-      tslib: 2.3.0
-    dev: false
-    engines:
-      node: '>=8.0.0'
-    resolution:
-      integrity: sha512-cAzsae+5ZdhugQfIT7o5SlVyF2Sc+HygZdPO41ZYdXklfGUyEt+5K4PyM5HQDc0MTVt6x7+waXcaAXT2eF9E6A==
->>>>>>> 27e1f8b3
   /@babel/code-frame/7.12.11:
     dependencies:
       '@babel/highlight': 7.14.5
@@ -2389,11 +2370,7 @@
     dependencies:
       caniuse-lite: 1.0.30001246
       colorette: 1.2.2
-<<<<<<< HEAD
       electron-to-chromium: 1.3.785
-=======
-      electron-to-chromium: 1.3.782
->>>>>>> 27e1f8b3
       escalade: 3.1.1
       node-releases: 1.1.73
     dev: false
@@ -3140,17 +3117,10 @@
     dev: false
     resolution:
       integrity: sha1-WQxhFWsK4vTwJVcyoViyZrxWsh0=
-<<<<<<< HEAD
   /electron-to-chromium/1.3.785:
     dev: false
     resolution:
       integrity: sha512-WmCgAeURsMFiyoJ646eUaJQ7GNfvMRLXo+GamUyKVNEM4MqTAsXyC0f38JEB4N3BtbD0tlAKozGP5E2T9K3YGg==
-=======
-  /electron-to-chromium/1.3.782:
-    dev: false
-    resolution:
-      integrity: sha512-6AI2se1NqWA1SBf/tlD6tQD/6ZOt+yAhqmrTlh4XZw4/g0Mt3p6JhTQPZxRPxPZiOg0o7ss1EBP/CpYejfnoIA==
->>>>>>> 27e1f8b3
   /emoji-regex/7.0.3:
     dev: false
     resolution:
@@ -8745,11 +8715,7 @@
   file:projects/attestation.tgz:
     dependencies:
       '@azure/core-tracing': 1.0.0-preview.13
-<<<<<<< HEAD
       '@azure/identity': 1.5.0
-=======
-      '@azure/identity': 2.0.0-beta.4
->>>>>>> 27e1f8b3
       '@microsoft/api-extractor': 7.7.11
       '@types/chai': 4.2.21
       '@types/chai-as-promised': 7.1.4
@@ -12012,11 +11978,7 @@
     dependencies:
       '@types/minimist': 1.2.2
       '@types/node': 12.20.16
-<<<<<<< HEAD
       '@types/node-fetch': 2.5.12
-=======
-      '@types/node-fetch': 2.5.11
->>>>>>> 27e1f8b3
       eslint: 7.31.0
       karma: 6.3.4
       karma-chrome-launcher: 3.1.0
