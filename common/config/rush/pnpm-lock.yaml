--- conflicted
+++ resolved
@@ -1,11 +1,6 @@
 dependencies:
   '@rush-temp/abort-controller': 'file:projects/abort-controller.tgz'
   '@rush-temp/app-configuration': 'file:projects/app-configuration.tgz'
-<<<<<<< HEAD
-  '@rush-temp/cognitiveservices-inkrecognizer': 'file:projects/cognitiveservices-inkrecognizer.tgz'
-  '@rush-temp/cognitiveservices-textanalytics': 'file:projects/cognitiveservices-textanalytics.tgz'
-=======
->>>>>>> 2e2c2964
   '@rush-temp/core-amqp': 'file:projects/core-amqp.tgz'
   '@rush-temp/core-arm': 'file:projects/core-arm.tgz'
   '@rush-temp/core-asynciterator-polyfill': 'file:projects/core-asynciterator-polyfill.tgz'
@@ -30,169 +25,6 @@
   '@rush-temp/template': 'file:projects/template.tgz'
   '@rush-temp/test-utils-recorder': 'file:projects/test-utils-recorder.tgz'
   '@rush-temp/testhub': 'file:projects/testhub.tgz'
-<<<<<<< HEAD
-  '@types/async-lock': 1.1.1
-  '@types/chai': 4.2.5
-  '@types/chai-as-promised': 7.1.2
-  '@types/chai-string': 1.4.2
-  '@types/debug': 4.1.5
-  '@types/express': 4.17.2
-  '@types/fast-json-stable-stringify': 2.0.0
-  '@types/fs-extra': 8.0.1
-  '@types/glob': 7.1.1
-  '@types/is-buffer': 2.0.0
-  '@types/jssha': 2.0.0
-  '@types/jws': 3.2.0
-  '@types/karma': 3.0.4
-  '@types/long': 4.0.0
-  '@types/mocha': 5.2.7
-  '@types/nise': 1.4.0
-  '@types/node': 8.10.59
-  '@types/node-fetch': 2.5.3
-  '@types/priorityqueuejs': 1.0.1
-  '@types/qs': 6.9.0
-  '@types/query-string': 6.2.0
-  '@types/semaphore': 1.1.0
-  '@types/sinon': 7.5.1
-  '@types/tough-cookie': 2.3.5
-  '@types/tunnel': 0.0.1
-  '@types/underscore': 1.9.4
-  '@types/uuid': 3.4.6
-  '@types/webpack': 4.41.0
-  '@types/webpack-dev-middleware': 2.0.3
-  '@types/ws': 6.0.3
-  '@types/xml2js': 0.4.5
-  '@types/yargs': 13.0.3
-  '@typescript-eslint/eslint-plugin': 2.8.0_892bab88de961f0b2a7f511a2fa40150
-  '@typescript-eslint/eslint-plugin-tslint': 2.8.0_b59d477ade0dc5a661ef52efd8e8a8ce
-  '@typescript-eslint/parser': 2.8.0_eslint@6.6.0+typescript@3.6.4
-  assert: 1.5.0
-  async-lock: 1.2.2
-  azure-storage: 2.10.3
-  babel-runtime: 6.26.0
-  buffer: 5.4.3
-  chai: 4.2.0
-  chai-as-promised: 7.1.1_chai@4.2.0
-  chai-exclude: 2.0.2_chai@4.2.0
-  chai-string: 1.5.0_chai@4.2.0
-  cross-env: 6.0.3
-  death: 1.1.0
-  debug: 4.1.1
-  delay: 4.3.0
-  dotenv: 8.2.0
-  es6-promise: 4.2.8
-  eslint: 6.6.0
-  eslint-config-prettier: 6.7.0_eslint@6.6.0
-  eslint-plugin-no-null: 1.0.2_eslint@6.6.0
-  eslint-plugin-no-only-tests: 2.3.1
-  eslint-plugin-promise: 4.2.1
-  esm: 3.2.25
-  events: 3.0.0
-  execa: 3.3.0
-  express: 4.17.1
-  fast-json-stable-stringify: 2.0.0
-  fetch-mock: 8.0.0_node-fetch@2.6.0
-  form-data: 3.0.0
-  fs-extra: 8.1.0
-  glob: 7.1.6
-  guid-typescript: 1.0.9
-  https-proxy-agent: 3.0.1
-  inherits: 2.0.4
-  is-buffer: 2.0.4
-  jssha: 2.3.1
-  jws: 3.2.2
-  karma: 4.4.1
-  karma-chai: 0.1.0_chai@4.2.0+karma@4.4.1
-  karma-chrome-launcher: 3.1.0
-  karma-cli: 2.0.0
-  karma-coverage: 2.0.1
-  karma-edge-launcher: 0.4.2_karma@4.4.1
-  karma-env-preprocessor: 0.1.1
-  karma-firefox-launcher: 1.2.0
-  karma-ie-launcher: 1.0.0_karma@4.4.1
-  karma-json-preprocessor: 0.3.3_karma@4.4.1
-  karma-json-to-file-reporter: 1.0.1
-  karma-junit-reporter: 2.0.1_karma@4.4.1
-  karma-mocha: 1.3.0
-  karma-mocha-reporter: 2.2.5_karma@4.4.1
-  karma-remap-coverage: 0.1.5_karma-coverage@2.0.1
-  karma-requirejs: 1.1.0_karma@4.4.1+requirejs@2.3.6
-  karma-rollup-preprocessor: 7.0.2_rollup@1.27.3
-  karma-sourcemap-loader: 0.3.7
-  karma-typescript-es6-transform: 4.1.1
-  karma-webpack: 4.0.2_webpack@4.41.2
-  long: 4.0.0
-  mocha: 6.2.2
-  mocha-chrome: 2.2.0
-  mocha-junit-reporter: 1.23.1_mocha@6.2.2
-  mocha-multi: 1.1.3_mocha@6.2.2
-  moment: 2.24.0
-  msal: 1.1.3
-  nise: 1.5.2
-  nock: 11.7.0
-  node-abort-controller: 1.0.4
-  node-fetch: 2.6.0
-  npm-run-all: 4.1.5
-  nyc: 14.1.1
-  open: 7.0.0
-  os-name: 3.1.0
-  path-browserify: 1.0.0
-  prettier: 1.19.1
-  priorityqueuejs: 1.0.0
-  process: 0.11.10
-  promise: 8.0.3
-  proxy-agent: 3.1.1
-  puppeteer: 2.0.0
-  qs: 6.9.1
-  query-string: 5.1.1
-  regenerator-runtime: 0.13.3
-  requirejs: 2.3.6
-  rhea: 1.0.13
-  rhea-promise: 0.1.15
-  rimraf: 3.0.0
-  rollup: 1.27.3
-  rollup-plugin-commonjs: 10.1.0_rollup@1.27.3
-  rollup-plugin-inject: 3.0.2
-  rollup-plugin-local-resolve: 1.0.7
-  rollup-plugin-multi-entry: 2.1.0
-  rollup-plugin-node-globals: 1.4.0
-  rollup-plugin-node-resolve: 5.2.0_rollup@1.27.3
-  rollup-plugin-shim: 1.0.0
-  rollup-plugin-sourcemaps: 0.4.2_rollup@1.27.3
-  rollup-plugin-terser: 5.1.2_rollup@1.27.3
-  rollup-plugin-uglify: 6.0.3_rollup@1.27.3
-  rollup-plugin-visualizer: 3.2.2_rollup@1.27.3
-  semaphore: 1.1.0
-  shx: 0.3.2
-  sinon: 7.5.0
-  snap-shot-it: 7.9.1
-  source-map-support: 0.5.16
-  stream-browserify: 2.0.2
-  terser: 4.4.0
-  tough-cookie: 3.0.1
-  ts-loader: 6.2.1_typescript@3.6.4
-  ts-mocha: 6.0.0_mocha@6.2.2
-  ts-node: 8.5.2_typescript@3.6.4
-  tslib: 1.10.0
-  tslint: 5.20.1_typescript@3.6.4
-  tslint-config-prettier: 1.18.0
-  tunnel: 0.0.6
-  typedoc: 0.15.2
-  typescript: 3.6.4
-  uglify-js: 3.6.9
-  url: 0.11.0
-  util: 0.12.1
-  uuid: 3.3.3
-  webpack: 4.41.2_webpack@4.41.2
-  webpack-cli: 3.3.10_webpack@4.41.2
-  webpack-dev-middleware: 3.7.2_webpack@4.41.2
-  ws: 7.2.0
-  xhr-mock: 2.5.1
-  xml2js: 0.4.22
-  yargs: 15.0.2
-  yarn: 1.19.1
-=======
->>>>>>> 2e2c2964
 lockfileVersion: 5.1
 packages:
   /@azure/abort-controller/1.0.0:
@@ -2222,13 +2054,8 @@
       integrity: sha512-Z942RysHXmJrhqk88FmKBVq/v5tqmSkDz7p54G/MGyjMnCFFnC79XWNbg+Vta8W6Wb2qtSZTSxIGkJrRpCFEiA==
   /browserslist/3.2.8:
     dependencies:
-<<<<<<< HEAD
-      caniuse-lite: 1.0.30001011
-      electron-to-chromium: 1.3.310
-=======
       caniuse-lite: 1.0.30001012
       electron-to-chromium: 1.3.314
->>>>>>> 2e2c2964
     dev: false
     hasBin: true
     resolution:
@@ -2798,19 +2625,11 @@
     requiresBuild: true
     resolution:
       integrity: sha512-I39t74+4t+zau64EN1fE5v2W31Adtc/REhzWN+gWRRXg6WH5qAsZm62DHpQ1+Yhe4047T55jvzz7MUqF/dBBlA==
-<<<<<<< HEAD
-  /core-js/3.4.2:
+  /core-js/3.4.3:
     dev: false
     requiresBuild: true
     resolution:
-      integrity: sha512-bUTfqFWtNKWp73oNIfRkqwYZJeNT3lstzZcAkhhiuvDraRSgOH1/+F9ZklbpR4zpdKuo4cpXN8tKP7s61yjX+g==
-=======
-  /core-js/3.4.3:
-    dev: false
-    requiresBuild: true
-    resolution:
       integrity: sha512-BVvHidX8uAmLCYPfLpXTEex7jz1uZJ1mW+shhIsBdA716O8Fg6TOwSgenSyO/bvEtnGdOTpKRZPSh4bSVI1k9w==
->>>>>>> 2e2c2964
   /core-util-is/1.0.2:
     dev: false
     resolution:
@@ -3225,19 +3044,11 @@
     dev: false
     resolution:
       integrity: sha1-WQxhFWsK4vTwJVcyoViyZrxWsh0=
-<<<<<<< HEAD
-  /electron-to-chromium/1.3.310:
-    dev: false
-    resolution:
-      integrity: sha512-ixvxy46JrDv5c8k1+th66Z+xDZD8zShNs6oh7hgyMpNZUgaoRBisXgFZKAyyhQTAj7oU2Y/uZ0AAsj/TY4N0tA==
-  /elliptic/6.5.1:
-=======
   /electron-to-chromium/1.3.314:
     dev: false
     resolution:
       integrity: sha512-IKDR/xCxKFhPts7h+VaSXS02Z1mznP3fli1BbXWXeN89i2gCzKraU8qLpEid8YzKcmZdZD3Mly3cn5/lY9xsBQ==
   /elliptic/6.5.2:
->>>>>>> 2e2c2964
     dependencies:
       bn.js: 4.11.8
       brorand: 1.1.0
@@ -3840,11 +3651,7 @@
   /fetch-mock/8.0.0_node-fetch@2.6.0:
     dependencies:
       babel-runtime: 6.26.0
-<<<<<<< HEAD
-      core-js: 3.4.2
-=======
       core-js: 3.4.3
->>>>>>> 2e2c2964
       glob-to-regexp: 0.4.1
       lodash.isequal: 4.5.0
       node-fetch: 2.6.0
@@ -9771,99 +9578,6 @@
       integrity: sha512-I/isb5Ipbmr6MH75pedxtccwWcMYR6ziUUHgAoAyoLxKOoeT2cGkL2XOLhF2dVC0wWQeh5fzzmrzRZrgxNuloQ==
       tarball: 'file:projects/app-configuration.tgz'
     version: 0.0.0
-<<<<<<< HEAD
-  'file:projects/cognitiveservices-inkrecognizer.tgz':
-    dependencies:
-      '@azure/core-arm': 1.0.0-preview.7
-      '@microsoft/api-extractor': 7.6.1
-      '@opentelemetry/types': 0.2.0
-      '@rollup/plugin-json': 4.0.0_rollup@1.27.3
-      '@rollup/plugin-replace': 2.2.1_rollup@1.27.3
-      '@types/mocha': 5.2.7
-      '@types/node': 8.10.59
-      '@typescript-eslint/eslint-plugin': 2.8.0_892bab88de961f0b2a7f511a2fa40150
-      '@typescript-eslint/parser': 2.8.0_eslint@6.6.0+typescript@3.6.4
-      assert: 1.5.0
-      cross-env: 6.0.3
-      dotenv: 8.2.0
-      eslint: 6.6.0
-      eslint-config-prettier: 6.7.0_eslint@6.6.0
-      eslint-plugin-no-null: 1.0.2_eslint@6.6.0
-      eslint-plugin-no-only-tests: 2.3.1
-      eslint-plugin-promise: 4.2.1
-      events: 3.0.0
-      inherits: 2.0.4
-      karma: 4.4.1
-      karma-chrome-launcher: 3.1.0
-      karma-mocha: 1.3.0
-      mocha: 6.2.2
-      mocha-junit-reporter: 1.23.1_mocha@6.2.2
-      mocha-multi: 1.1.3_mocha@6.2.2
-      prettier: 1.19.1
-      rimraf: 3.0.0
-      rollup: 1.27.3
-      rollup-plugin-commonjs: 10.1.0_rollup@1.27.3
-      rollup-plugin-multi-entry: 2.1.0
-      rollup-plugin-node-resolve: 5.2.0_rollup@1.27.3
-      rollup-plugin-sourcemaps: 0.4.2_rollup@1.27.3
-      rollup-plugin-uglify: 6.0.3_rollup@1.27.3
-      rollup-plugin-visualizer: 3.2.2_rollup@1.27.3
-      tslib: 1.10.0
-      typescript: 3.6.4
-      util: 0.12.1
-    dev: false
-    name: '@rush-temp/cognitiveservices-inkrecognizer'
-    resolution:
-      integrity: sha512-hGCl74dd3rV2pUhx36FQ+oWMXNBND0K826h0qnXavV3Q2pNnj7rn/5GacAx3IOW8sqMWPxqWKyR+O/sy2l8ZMA==
-      tarball: 'file:projects/cognitiveservices-inkrecognizer.tgz'
-    version: 0.0.0
-  'file:projects/cognitiveservices-textanalytics.tgz':
-    dependencies:
-      '@microsoft/api-extractor': 7.6.1
-      '@opentelemetry/types': 0.2.0
-      '@rollup/plugin-json': 4.0.0_rollup@1.27.3
-      '@rollup/plugin-replace': 2.2.1_rollup@1.27.3
-      '@typescript-eslint/eslint-plugin': 2.8.0_892bab88de961f0b2a7f511a2fa40150
-      '@typescript-eslint/parser': 2.8.0_eslint@6.6.0+typescript@3.6.4
-      cross-env: 6.0.3
-      eslint: 6.6.0
-      eslint-config-prettier: 6.7.0_eslint@6.6.0
-      eslint-plugin-no-null: 1.0.2_eslint@6.6.0
-      eslint-plugin-no-only-tests: 2.3.1
-      eslint-plugin-promise: 4.2.1
-      karma: 4.4.1
-      karma-chrome-launcher: 3.1.0
-      karma-coverage: 2.0.1
-      karma-edge-launcher: 0.4.2_karma@4.4.1
-      karma-env-preprocessor: 0.1.1
-      karma-firefox-launcher: 1.2.0
-      karma-ie-launcher: 1.0.0_karma@4.4.1
-      karma-junit-reporter: 2.0.1_karma@4.4.1
-      karma-mocha: 1.3.0
-      karma-mocha-reporter: 2.2.5_karma@4.4.1
-      karma-remap-coverage: 0.1.5_karma-coverage@2.0.1
-      mocha: 6.2.2
-      mocha-junit-reporter: 1.23.1_mocha@6.2.2
-      mocha-multi: 1.1.3_mocha@6.2.2
-      prettier: 1.19.1
-      rimraf: 3.0.0
-      rollup: 1.27.3
-      rollup-plugin-commonjs: 10.1.0_rollup@1.27.3
-      rollup-plugin-multi-entry: 2.1.0
-      rollup-plugin-node-resolve: 5.2.0_rollup@1.27.3
-      rollup-plugin-sourcemaps: 0.4.2_rollup@1.27.3
-      rollup-plugin-terser: 5.1.2_rollup@1.27.3
-      rollup-plugin-visualizer: 3.2.2_rollup@1.27.3
-      tslib: 1.10.0
-      typescript: 3.6.4
-    dev: false
-    name: '@rush-temp/cognitiveservices-textanalytics'
-    resolution:
-      integrity: sha512-YwfdOv02WtKFrPIOFK7VZiTd/uLIWF/VkhRQdrVqOEEzfDy8iFNojSE6Xhufl++3sEs5jm5Xpc1EfqtuLuOLgw==
-      tarball: 'file:projects/cognitiveservices-textanalytics.tgz'
-    version: 0.0.0
-=======
->>>>>>> 2e2c2964
   'file:projects/core-amqp.tgz':
     dependencies:
       '@azure/eslint-plugin-azure-sdk': 2.0.1_744341cce34b560542e774d8e76d0ee4
@@ -11174,11 +10888,6 @@
 specifiers:
   '@rush-temp/abort-controller': 'file:./projects/abort-controller.tgz'
   '@rush-temp/app-configuration': 'file:./projects/app-configuration.tgz'
-<<<<<<< HEAD
-  '@rush-temp/cognitiveservices-inkrecognizer': 'file:./projects/cognitiveservices-inkrecognizer.tgz'
-  '@rush-temp/cognitiveservices-textanalytics': 'file:./projects/cognitiveservices-textanalytics.tgz'
-=======
->>>>>>> 2e2c2964
   '@rush-temp/core-amqp': 'file:./projects/core-amqp.tgz'
   '@rush-temp/core-arm': 'file:./projects/core-arm.tgz'
   '@rush-temp/core-asynciterator-polyfill': 'file:./projects/core-asynciterator-polyfill.tgz'
