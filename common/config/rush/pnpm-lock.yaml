--- conflicted
+++ resolved
@@ -11019,11 +11019,7 @@
     dev: false
     name: '@rush-temp/monitor-query'
     resolution:
-<<<<<<< HEAD
       integrity: sha512-uQLtCu5twHzONKhHFGQspWaFrQKmE1Cqh6N4/1JLkicznFcQYAVzwT1cQOiNqV6ae331f7S9PQvMCdVso3+d+A==
-=======
-      integrity: sha512-FtKS3h1XRaOSQHXljZu7mrTYGhewukVd5N5l4dvRZlQN2y6iuiLVcyXMABg8Um3iHgkSBTopNdEj4uDLyMQVdg==
->>>>>>> 48e9cf86
       tarball: file:projects/monitor-query.tgz
     version: 0.0.0
   file:projects/perf-ai-form-recognizer.tgz:
@@ -11406,11 +11402,7 @@
     dev: false
     name: '@rush-temp/quantum-jobs'
     resolution:
-<<<<<<< HEAD
       integrity: sha512-xaaEFEa1AX8TYN/mligAKSMcHNTyWbkerkOi1p5DkRMbDoT9rycvNcS2aIzGwbPv352PeDIR9wa4Pz3pXutOnw==
-=======
-      integrity: sha512-3CmIjUqxvM9cfPUIhEDR6hg/1Qlk6DK3o3WM7gkASvaMCgPJB2gLnRyhBtTWDDTV267ZyIsT7ds6OSA77wZ6zA==
->>>>>>> 48e9cf86
       tarball: file:projects/quantum-jobs.tgz
     version: 0.0.0
   file:projects/schema-registry-avro.tgz:
@@ -12425,11 +12417,7 @@
     dev: false
     name: '@rush-temp/web-pubsub'
     resolution:
-<<<<<<< HEAD
       integrity: sha512-c4EhqvsmN20MNmoKzSpn0/RAmB5FyARVkcVQl8fVxJnH3kcx7H7yud35i3fe+jySbR35elHuXs0uOUw3LijIXQ==
-=======
-      integrity: sha512-KzxOCN28tIw0iRDU4HUJ3S3wEcHv/WdKeA29HKgcFMb2DxK2EFvuX6Ih+jAI/M9LYp5Kpwni26AoZTW3KBlENw==
->>>>>>> 48e9cf86
       tarball: file:projects/web-pubsub.tgz
     version: 0.0.0
 registry: ''
