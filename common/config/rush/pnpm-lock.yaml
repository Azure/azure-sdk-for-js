--- conflicted
+++ resolved
@@ -46,7 +46,7 @@
   '@rush-temp/storage-file-share': 'file:projects/storage-file-share.tgz'
   '@rush-temp/storage-internal-avro': 'file:projects/storage-internal-avro.tgz'
   '@rush-temp/storage-queue': 'file:projects/storage-queue.tgz'
-  '@rush-temp/synapse-accesscontrol': 'file:projects/synapse-accesscontrol.tgz'
+  '@rush-temp/synapse-access-control': 'file:projects/synapse-access-control.tgz'
   '@rush-temp/synapse-artifacts': 'file:projects/synapse-artifacts.tgz'
   '@rush-temp/synapse-managed-private-endpoints': 'file:projects/synapse-managed-private-endpoints.tgz'
   '@rush-temp/synapse-monitoring': 'file:projects/synapse-monitoring.tgz'
@@ -68,11 +68,7 @@
       '@azure/ms-rest-nodeauth': 0.9.3
       '@types/async-lock': 1.1.2
       '@types/is-buffer': 2.0.0
-<<<<<<< HEAD
-      async-lock: 1.2.4
-=======
       async-lock: 1.2.6
->>>>>>> d5992157
       buffer: 5.7.1
       debug: 3.2.7
       events: 3.2.0
@@ -155,11 +151,7 @@
     dependencies:
       '@azure/amqp-common': 1.0.0-preview.9
       '@azure/ms-rest-nodeauth': 0.9.3
-<<<<<<< HEAD
-      async-lock: 1.2.4
-=======
       async-lock: 1.2.6
->>>>>>> d5992157
       debug: 3.2.7
       is-buffer: 2.0.5
       jssha: 2.4.2
@@ -895,6 +887,10 @@
     dev: false
     resolution:
       integrity: sha512-Agl6xbYP6FOMDeAsr3QVZ+g7Yzg0uhPHWx0j5g4LFdUBHVtqtU+gH660k/lCEe506jJLOGbEzsnqPDTZGJQLag==
+  /@types/node/14.14.10:
+    dev: false
+    resolution:
+      integrity: sha512-J32dgx2hw8vXrSbu4ZlVhn1Nm3GbeCFNw2FWL8S5QKucHGY0cyNwjdQdO+KMBZ4wpmC7KhLCiNsdk1RFRIYUQQ==
   /@types/node/8.10.66:
     dev: false
     resolution:
@@ -999,15 +995,9 @@
     optional: true
     resolution:
       integrity: sha512-A1b8SU4D10uoPjwb0lnHmmu8wZhR9d+9o2PKBQT2jU5YPTKsxac6M2qGAdY7VcL+dHHhARVUDmeg0rOrcd9EjA==
-<<<<<<< HEAD
-  /@typescript-eslint/eslint-plugin-tslint/4.9.0_8ecfbc9f33e253d01ca741854a1cb01c:
-    dependencies:
-      '@typescript-eslint/experimental-utils': 4.9.0_eslint@6.8.0+typescript@3.9.7
-=======
   /@typescript-eslint/eslint-plugin-tslint/4.9.1_8ecfbc9f33e253d01ca741854a1cb01c:
     dependencies:
       '@typescript-eslint/experimental-utils': 4.9.1_eslint@6.8.0+typescript@3.9.7
->>>>>>> d5992157
       eslint: 6.8.0
       lodash: 4.17.20
       tslint: 5.20.1_typescript@3.9.7
@@ -1020,11 +1010,7 @@
       tslint: ^5.0.0 || ^6.0.0
       typescript: '*'
     resolution:
-<<<<<<< HEAD
-      integrity: sha512-WI5126gGVknI/vem97oi2kCBjK/uf27tvZTMi9A1YmI0dHHXSSoaVaIA/nNDJhhywQWP7r9rhmYbfPV3nCkacw==
-=======
       integrity: sha512-3KtQt3IUo5GA5cva77LXKXPpGzZ63ADiwzydm1SDbjuaZkwaEk9l1jc3y40sPYSkAqOfXJMtFSLnilosp6xa/w==
->>>>>>> d5992157
   /@typescript-eslint/eslint-plugin/2.34.0_5004700905763c91177aaa7d1d0d56ac:
     dependencies:
       '@typescript-eslint/experimental-utils': 2.34.0_eslint@6.8.0+typescript@3.9.7
@@ -1062,21 +1048,12 @@
       typescript: '*'
     resolution:
       integrity: sha512-eS6FTkq+wuMJ+sgtuNTtcqavWXqsflWcfBnlYhg/nS4aZ1leewkXGbvBhaapn1q6qf4M71bsR1tez5JTRMuqwA==
-<<<<<<< HEAD
-  /@typescript-eslint/experimental-utils/4.9.0_eslint@6.8.0+typescript@3.9.7:
-    dependencies:
-      '@types/json-schema': 7.0.6
-      '@typescript-eslint/scope-manager': 4.9.0
-      '@typescript-eslint/types': 4.9.0
-      '@typescript-eslint/typescript-estree': 4.9.0_typescript@3.9.7
-=======
   /@typescript-eslint/experimental-utils/4.9.1_eslint@6.8.0+typescript@3.9.7:
     dependencies:
       '@types/json-schema': 7.0.6
       '@typescript-eslint/scope-manager': 4.9.1
       '@typescript-eslint/types': 4.9.1
       '@typescript-eslint/typescript-estree': 4.9.1_typescript@3.9.7
->>>>>>> d5992157
       eslint: 6.8.0
       eslint-scope: 5.1.1
       eslint-utils: 2.1.0
@@ -1087,11 +1064,7 @@
       eslint: '*'
       typescript: '*'
     resolution:
-<<<<<<< HEAD
-      integrity: sha512-0p8GnDWB3R2oGhmRXlEnCvYOtaBCijtA5uBfH5GxQKsukdSQyI4opC4NGTUb88CagsoNQ4rb/hId2JuMbzWKFQ==
-=======
       integrity: sha512-c3k/xJqk0exLFs+cWSJxIjqLYwdHCuLWhnpnikmPQD2+NGAx9KjLYlBDcSI81EArh9FDYSL6dslAUSwILeWOxg==
->>>>>>> d5992157
   /@typescript-eslint/parser/2.34.0_eslint@6.8.0+typescript@3.9.7:
     dependencies:
       '@types/eslint-visitor-keys': 1.0.0
@@ -1111,37 +1084,21 @@
         optional: true
     resolution:
       integrity: sha512-03ilO0ucSD0EPTw2X4PntSIRFtDPWjrVq7C3/Z3VQHRC7+13YB55rcJI3Jt+YgeHbjUdJPcPa7b23rXCBokuyA==
-<<<<<<< HEAD
-  /@typescript-eslint/scope-manager/4.9.0:
-    dependencies:
-      '@typescript-eslint/types': 4.9.0
-      '@typescript-eslint/visitor-keys': 4.9.0
-=======
   /@typescript-eslint/scope-manager/4.9.1:
     dependencies:
       '@typescript-eslint/types': 4.9.1
       '@typescript-eslint/visitor-keys': 4.9.1
->>>>>>> d5992157
     dev: false
     engines:
       node: ^8.10.0 || ^10.13.0 || >=11.10.1
     resolution:
-<<<<<<< HEAD
-      integrity: sha512-q/81jtmcDtMRE+nfFt5pWqO0R41k46gpVLnuefqVOXl4QV1GdQoBWfk5REcipoJNQH9+F5l+dwa9Li5fbALjzg==
-  /@typescript-eslint/types/4.9.0:
-=======
       integrity: sha512-sa4L9yUfD/1sg9Kl8OxPxvpUcqxKXRjBeZxBuZSSV1v13hjfEJkn84n0An2hN8oLQ1PmEl2uA6FkI07idXeFgQ==
   /@typescript-eslint/types/4.9.1:
->>>>>>> d5992157
     dev: false
     engines:
       node: ^8.10.0 || ^10.13.0 || >=11.10.1
     resolution:
-<<<<<<< HEAD
-      integrity: sha512-luzLKmowfiM/IoJL/rus1K9iZpSJK6GlOS/1ezKplb7MkORt2dDcfi8g9B0bsF6JoRGhqn0D3Va55b+vredFHA==
-=======
       integrity: sha512-fjkT+tXR13ks6Le7JiEdagnwEFc49IkOyys7ueWQ4O8k4quKPwPJudrwlVOJCUQhXo45PrfIvIarcrEjFTNwUA==
->>>>>>> d5992157
   /@typescript-eslint/typescript-estree/2.34.0_typescript@3.9.7:
     dependencies:
       debug: 4.3.1
@@ -1162,17 +1119,10 @@
         optional: true
     resolution:
       integrity: sha512-OMAr+nJWKdlVM9LOqCqh3pQQPwxHAN7Du8DR6dmwCrAmxtiXQnhHJ6tBNtf+cggqfo51SG/FCwnKhXCIM7hnVg==
-<<<<<<< HEAD
-  /@typescript-eslint/typescript-estree/4.9.0_typescript@3.9.7:
-    dependencies:
-      '@typescript-eslint/types': 4.9.0
-      '@typescript-eslint/visitor-keys': 4.9.0
-=======
   /@typescript-eslint/typescript-estree/4.9.1_typescript@3.9.7:
     dependencies:
       '@typescript-eslint/types': 4.9.1
       '@typescript-eslint/visitor-keys': 4.9.1
->>>>>>> d5992157
       debug: 4.3.1
       globby: 11.0.1
       is-glob: 4.0.1
@@ -1189,27 +1139,16 @@
       typescript:
         optional: true
     resolution:
-<<<<<<< HEAD
-      integrity: sha512-rmDR++PGrIyQzAtt3pPcmKWLr7MA+u/Cmq9b/rON3//t5WofNR4m/Ybft2vOLj0WtUzjn018ekHjTsnIyBsQug==
-  /@typescript-eslint/visitor-keys/4.9.0:
-    dependencies:
-      '@typescript-eslint/types': 4.9.0
-=======
       integrity: sha512-bzP8vqwX6Vgmvs81bPtCkLtM/Skh36NE6unu6tsDeU/ZFoYthlTXbBmpIrvosgiDKlWTfb2ZpPELHH89aQjeQw==
   /@typescript-eslint/visitor-keys/4.9.1:
     dependencies:
       '@typescript-eslint/types': 4.9.1
->>>>>>> d5992157
       eslint-visitor-keys: 2.0.0
     dev: false
     engines:
       node: ^8.10.0 || ^10.13.0 || >=11.10.1
     resolution:
-<<<<<<< HEAD
-      integrity: sha512-sV45zfdRqQo1A97pOSx3fsjR+3blmwtdCt8LDrXgCX36v4Vmz4KHrhpV6Fo2cRdXmyumxx11AHw0pNJqCNpDyg==
-=======
       integrity: sha512-9gspzc6UqLQHd7lXQS7oWs+hrYggspv/rk6zzEMhCbYwPE/sF7oxo7GAjkS35Tdlt7wguIG+ViWCPtVZHz/ybQ==
->>>>>>> d5992157
   /abbrev/1.0.9:
     dev: false
     resolution:
@@ -2295,19 +2234,11 @@
     requiresBuild: true
     resolution:
       integrity: sha512-Kb2wC0fvsWfQrgk8HU5lW6U/Lcs8+9aaYcy4ZFc6DDlo4nZ7n70dEgE5rtR0oG6ufKDUnrwfWL1mXR5ljDatrQ==
-<<<<<<< HEAD
-  /core-js/3.8.0:
+  /core-js/3.8.1:
     dev: false
     requiresBuild: true
     resolution:
-      integrity: sha512-W2VYNB0nwQQE7tKS7HzXd7r2y/y2SVJl4ga6oH/dnaLFzM0o2lB2P3zCkWj5Wc/zyMYjtgd5Hmhk0ObkQFZOIA==
-=======
-  /core-js/3.8.1:
-    dev: false
-    requiresBuild: true
-    resolution:
       integrity: sha512-9Id2xHY1W7m8hCl8NkhQn5CufmF/WuR30BTRewvCXc1aZd3kMECwNZ69ndLbekKfakw9Rf2Xyc+QR6E7Gg+obg==
->>>>>>> d5992157
   /core-util-is/1.0.2:
     dev: false
     resolution:
@@ -2806,11 +2737,7 @@
       cookie: 0.3.1
       debug: 4.1.1
       engine.io-parser: 2.2.1
-<<<<<<< HEAD
-      ws: 7.4.0
-=======
       ws: 7.4.1
->>>>>>> d5992157
     dev: false
     engines:
       node: '>=8.0.0'
@@ -2833,49 +2760,20 @@
     dev: false
     resolution:
       integrity: sha512-7dFHNmqeFSEt2ZBsCriorKnn3Z2pj+fd9kmI6QoWw4//DL+icEBfc0U7qJCisqrTsKTjw4fNFy2pW9OqStD84g==
-<<<<<<< HEAD
-  /es-abstract/1.17.7:
-=======
   /es-abstract/1.18.0-next.1:
->>>>>>> d5992157
     dependencies:
       es-to-primitive: 1.2.1
       function-bind: 1.1.1
       has: 1.0.3
       has-symbols: 1.0.1
       is-callable: 1.2.2
-<<<<<<< HEAD
-=======
       is-negative-zero: 2.0.1
->>>>>>> d5992157
       is-regex: 1.1.1
       object-inspect: 1.9.0
       object-keys: 1.1.1
       object.assign: 4.1.2
       string.prototype.trimend: 1.0.3
       string.prototype.trimstart: 1.0.3
-<<<<<<< HEAD
-    dev: false
-    engines:
-      node: '>= 0.4'
-    resolution:
-      integrity: sha512-VBl/gnfcJ7OercKA9MVaegWsBHFjV492syMudcnQZvt/Dw8ezpcOHYZXa/J96O8vx+g4x65YKhxOwDUh63aS5g==
-  /es-abstract/1.18.0-next.1:
-    dependencies:
-      es-to-primitive: 1.2.1
-      function-bind: 1.1.1
-      has: 1.0.3
-      has-symbols: 1.0.1
-      is-callable: 1.2.2
-      is-negative-zero: 2.0.0
-      is-regex: 1.1.1
-      object-inspect: 1.9.0
-      object-keys: 1.1.1
-      object.assign: 4.1.2
-      string.prototype.trimend: 1.0.3
-      string.prototype.trimstart: 1.0.3
-=======
->>>>>>> d5992157
     dev: false
     engines:
       node: '>= 0.4'
@@ -3363,11 +3261,7 @@
     dependencies:
       '@babel/core': 7.12.9
       '@babel/runtime': 7.12.5
-<<<<<<< HEAD
-      core-js: 3.8.0
-=======
       core-js: 3.8.1
->>>>>>> d5992157
       debug: 4.3.1
       glob-to-regexp: 0.4.1
       is-subset: 0.1.1
@@ -4376,20 +4270,12 @@
     dev: false
     resolution:
       integrity: sha1-Mlj7afeMFNW4FdZkM2tM/7ZEFZE=
-<<<<<<< HEAD
-  /is-negative-zero/2.0.0:
-=======
   /is-negative-zero/2.0.1:
->>>>>>> d5992157
     dev: false
     engines:
       node: '>= 0.4'
     resolution:
-<<<<<<< HEAD
-      integrity: sha1-lVOxIbD6wohp2p7UWeIMdUN4hGE=
-=======
       integrity: sha512-2z6JzQvZRa9A2Y7xC6dQQm4FSTSTNWjKIYYTt4246eMTJmIo0Q+ZyOsU66X8lxK1AbB92dFeglPLrhwpeRKO6w==
->>>>>>> d5992157
   /is-number/7.0.0:
     dev: false
     engines:
@@ -4441,12 +4327,8 @@
   /is-typed-array/1.1.4:
     dependencies:
       available-typed-arrays: 1.0.2
-<<<<<<< HEAD
-      es-abstract: 1.17.7
-=======
       call-bind: 1.0.0
       es-abstract: 1.18.0-next.1
->>>>>>> d5992157
       foreach: 2.0.5
       has-symbols: 1.0.1
     dev: false
@@ -4686,11 +4568,7 @@
     dev: false
     hasBin: true
     resolution:
-<<<<<<< HEAD
-      integrity: sha512-/4IbIeHcD9VMHFqDR/gQ7EdZdLimOvW2DdcxFjdyyZ9NsbS+ccrXqVWDtab/lRl5AlUqmpBx8EhPaWR+OtY17A==
-=======
       integrity: sha512-okMH7OXXJ7YrN9Ok3/SXrnu4iX9yOk+25nqX4imS2npuvTYDmo/QEZoqwZkYaIDk3jVvBOTOIEgEhaLOynBS9g==
->>>>>>> d5992157
   /jsbi/3.1.4:
     dev: false
     resolution:
@@ -4804,11 +4682,7 @@
   /jssha/3.2.0:
     dev: false
     resolution:
-<<<<<<< HEAD
-      integrity: sha512-6fEObA9he4vcCpz+dt9b5DjqhqvSsz9XMfNPU6/IyKHDQpCHsYayPRkWmAZG61lZC9XVJcjsQNAiUUd0NpskeQ==
-=======
       integrity: sha512-QuruyBENDWdN4tZwJbQq7/eAK85FqrI4oDbXjy5IBhYD+2pTJyBUWZe8ctWaCkrV0gy6AaelgOZZBMeswEa/6Q==
->>>>>>> d5992157
   /just-extend/4.1.1:
     dev: false
     resolution:
@@ -5944,7 +5818,6 @@
     resolution:
       integrity: sha512-exHJeq6kBKj58mqGyTQ9DFvrZC/eR6OwxzoM9YRoGBqrXYonaFyGiFMuc9VZrXf7DarreEwMpurG3dd+CNyW5w==
   /object.assign/4.1.2:
-<<<<<<< HEAD
     dependencies:
       call-bind: 1.0.0
       define-properties: 1.1.3
@@ -5959,22 +5832,6 @@
     dependencies:
       call-bind: 1.0.0
       define-properties: 1.1.3
-=======
-    dependencies:
-      call-bind: 1.0.0
-      define-properties: 1.1.3
-      has-symbols: 1.0.1
-      object-keys: 1.1.1
-    dev: false
-    engines:
-      node: '>= 0.4'
-    resolution:
-      integrity: sha512-ixT2L5THXsApyiUPYKmW+2EHpXXe5Ii3M+f4e+aJFAHao5amFRW6J0OO6c/LU8Be47utCx2GL89hxGB6XSmKuQ==
-  /object.getownpropertydescriptors/2.1.1:
-    dependencies:
-      call-bind: 1.0.0
-      define-properties: 1.1.3
->>>>>>> d5992157
       es-abstract: 1.18.0-next.1
     dev: false
     engines:
@@ -6511,11 +6368,7 @@
       rimraf: 3.0.2
       tar-fs: 2.1.1
       unbzip2-stream: 1.4.3
-<<<<<<< HEAD
-      ws: 7.4.0
-=======
       ws: 7.4.1
->>>>>>> d5992157
     dev: false
     engines:
       node: '>=10.18.1'
@@ -7049,11 +6902,7 @@
       open: 7.3.0
       rollup: 1.32.1
       source-map: 0.7.3
-<<<<<<< HEAD
-      yargs: 16.1.1
-=======
       yargs: 16.2.0
->>>>>>> d5992157
     dev: false
     engines:
       node: '>=10'
@@ -7071,7 +6920,7 @@
   /rollup/1.32.1:
     dependencies:
       '@types/estree': 0.0.45
-      '@types/node': 8.10.66
+      '@types/node': 14.14.10
       acorn: 7.4.1
     dev: false
     hasBin: true
@@ -8236,15 +8085,9 @@
   /util/0.12.3:
     dependencies:
       inherits: 2.0.4
-<<<<<<< HEAD
-      is-arguments: 1.0.4
-      is-generator-function: 1.0.8
-      is-typed-array: 1.1.3
-=======
       is-arguments: 1.1.0
       is-generator-function: 1.0.8
       is-typed-array: 1.1.4
->>>>>>> d5992157
       safe-buffer: 5.2.1
       which-typed-array: 1.1.4
     dev: false
@@ -8356,12 +8199,8 @@
   /which-typed-array/1.1.4:
     dependencies:
       available-typed-arrays: 1.0.2
-<<<<<<< HEAD
-      es-abstract: 1.17.7
-=======
       call-bind: 1.0.0
       es-abstract: 1.18.0-next.1
->>>>>>> d5992157
       foreach: 2.0.5
       function-bind: 1.1.1
       has-symbols: 1.0.1
@@ -8459,11 +8298,7 @@
     dev: false
     resolution:
       integrity: sha512-eqZfL+NE/YQc1/ZynhojeV8q+H050oR8AZ2uIev7RU10svA9ZnJUddHcOUZTJLinZ9yEfdA2kSATS2qZK5fhJA==
-<<<<<<< HEAD
-  /ws/7.4.0:
-=======
   /ws/7.4.1:
->>>>>>> d5992157
     dev: false
     engines:
       node: '>=8.3.0'
@@ -8476,11 +8311,7 @@
       utf-8-validate:
         optional: true
     resolution:
-<<<<<<< HEAD
-      integrity: sha512-kyFwXuV/5ymf+IXhS6f0+eAFvydbaBW3zjpT6hUdAh/hbVjTIB5EHBGi0bPoCLSK2wcuz3BrEkB9LrYv1Nm4NQ==
-=======
       integrity: sha512-pTsP8UAfhy3sk1lSk/O/s4tjD0CRwvMnzvwr4OKGX7ZvqZtUyx4KIJB5JWbkykPoc55tixMGgTNoh3k4FkNGFQ==
->>>>>>> d5992157
   /xhr-mock/2.5.1:
     dependencies:
       global: 4.4.0
@@ -8669,11 +8500,7 @@
       node: '>=8'
     resolution:
       integrity: sha512-aePbxDmcYW++PaqBsJ+HYUFwCdv4LVvdnhBy78E57PIor8/OVvhMrADFFEDh8DHDFRv/O9i3lPhsENjO7QX0+A==
-<<<<<<< HEAD
-  /yargs/16.1.1:
-=======
   /yargs/16.2.0:
->>>>>>> d5992157
     dependencies:
       cliui: 7.0.4
       escalade: 3.1.1
@@ -8686,11 +8513,7 @@
     engines:
       node: '>=10'
     resolution:
-<<<<<<< HEAD
-      integrity: sha512-hAD1RcFP/wfgfxgMVswPE+z3tlPFtxG8/yWUrG2i17sTWGCGqWnxKcLTF4cUKDUK8fzokwsmO9H0TDkRbMHy8w==
-=======
       integrity: sha512-D1mvvtDG0L5ft/jGWkLpG1+m0eQxOfaBvTNELraWj22wSVUMWxZUvYgJYcKh6jGGIkJFhH4IZPQhR4TKpc8mBw==
->>>>>>> d5992157
   /yauzl/2.10.0:
     dependencies:
       buffer-crc32: 0.2.13
@@ -9232,11 +9055,7 @@
       '@types/node': 8.10.66
       '@types/sinon': 9.0.9
       assert: 1.5.0
-<<<<<<< HEAD
-      async-lock: 1.2.4
-=======
       async-lock: 1.2.6
->>>>>>> d5992157
       buffer: 5.7.1
       chai: 4.2.0
       chai-as-promised: 7.1.1_chai@4.2.0
@@ -9247,11 +9066,7 @@
       eslint: 6.8.0
       events: 3.2.0
       is-buffer: 2.0.5
-<<<<<<< HEAD
-      jssha: 3.1.2
-=======
       jssha: 3.2.0
->>>>>>> d5992157
       karma: 5.2.3
       karma-chrome-launcher: 3.1.0
       karma-mocha: 2.0.1
@@ -9274,11 +9089,7 @@
       typescript: 3.9.7
       url: 0.11.0
       util: 0.12.3
-<<<<<<< HEAD
-      ws: 7.4.0
-=======
       ws: 7.4.1
->>>>>>> d5992157
     dev: false
     name: '@rush-temp/core-amqp'
     resolution:
@@ -9657,11 +9468,7 @@
       '@types/tunnel': 0.0.1
       '@types/underscore': 1.10.24
       '@types/uuid': 8.3.0
-<<<<<<< HEAD
-      '@typescript-eslint/eslint-plugin-tslint': 4.9.0_8ecfbc9f33e253d01ca741854a1cb01c
-=======
       '@typescript-eslint/eslint-plugin-tslint': 4.9.1_8ecfbc9f33e253d01ca741854a1cb01c
->>>>>>> d5992157
       cross-env: 7.0.3
       debug: 4.3.1
       dotenv: 8.2.0
@@ -9910,11 +9717,7 @@
       esm: 3.2.25
       https-proxy-agent: 5.0.0
       is-buffer: 2.0.5
-<<<<<<< HEAD
-      jssha: 3.1.2
-=======
       jssha: 3.2.0
->>>>>>> d5992157
       karma: 5.2.3
       karma-chrome-launcher: 3.1.0
       karma-coverage: 2.0.3
@@ -9943,11 +9746,7 @@
       tslib: 2.0.3
       typescript: 3.9.7
       uuid: 8.3.1
-<<<<<<< HEAD
-      ws: 7.4.0
-=======
       ws: 7.4.1
->>>>>>> d5992157
     dev: false
     name: '@rush-temp/event-hubs'
     resolution:
@@ -9973,11 +9772,7 @@
       '@types/node': 8.10.66
       '@types/uuid': 8.3.0
       '@types/ws': 7.4.0
-<<<<<<< HEAD
-      async-lock: 1.2.4
-=======
       async-lock: 1.2.6
->>>>>>> d5992157
       azure-storage: 2.10.3
       chai: 4.2.0
       chai-as-promised: 7.1.1_chai@4.2.0
@@ -10001,11 +9796,7 @@
       tslib: 2.0.3
       typescript: 3.9.7
       uuid: 8.3.1
-<<<<<<< HEAD
-      ws: 7.4.0
-=======
       ws: 7.4.1
->>>>>>> d5992157
     dev: false
     name: '@rush-temp/event-processor-host'
     resolution:
@@ -10182,7 +9973,7 @@
     optionalDependencies:
       keytar: 5.6.0
     resolution:
-      integrity: sha512-gseNXUeda2sUuauEvkd4xVPlQXbvk3j3ZJTi6FWfC/RgSC3Nw2j26xdxV3lQqTTwipmrOJonnwbQvkvP91nbkQ==
+      integrity: sha512-2LQ3mAUWaWyF1fnwF68SVXPTfWVJD1Y89swC76mBHMeY+kP7ogTw1ucUf47HnDxS2sp1r+8NH0nOTxocIRKheQ==
       tarball: 'file:projects/identity.tgz'
     version: 0.0.0
   'file:projects/keyvault-admin.tgz':
@@ -10702,11 +10493,7 @@
       glob: 7.1.6
       https-proxy-agent: 5.0.0
       is-buffer: 2.0.5
-<<<<<<< HEAD
-      jssha: 3.1.2
-=======
       jssha: 3.2.0
->>>>>>> d5992157
       karma: 5.2.3
       karma-chrome-launcher: 3.1.0
       karma-coverage: 2.0.3
@@ -10737,11 +10524,7 @@
       ts-node: 8.10.2_typescript@3.9.7
       tslib: 2.0.3
       typescript: 3.9.7
-<<<<<<< HEAD
-      ws: 7.4.0
-=======
       ws: 7.4.1
->>>>>>> d5992157
     dev: false
     name: '@rush-temp/service-bus'
     resolution:
@@ -11082,7 +10865,7 @@
       integrity: sha512-peAeDFKOdGTC2cqKuruSMGA0LCJ2peTAn1UPrf0T+AQQWmhyqJqtMRzdDAbd9gTx/6CGKolRoSfo0Zwtj5apRw==
       tarball: 'file:projects/storage-queue.tgz'
     version: 0.0.0
-  'file:projects/synapse-accesscontrol.tgz':
+  'file:projects/synapse-access-control.tgz':
     dependencies:
       '@microsoft/api-extractor': 7.7.11
       rollup: 1.32.1
@@ -11092,10 +10875,10 @@
       typescript: 3.9.7
       uglify-js: 3.12.1
     dev: false
-    name: '@rush-temp/synapse-accesscontrol'
-    resolution:
-      integrity: sha512-TFY+QsYvHOyN+ZEQZzCBG75dfYFS2TN+EwPdS1vFmjEbFvtHJqyP4/EhQEx7F1xJ8pvB/7KkFNxFdz00aIY/Kg==
-      tarball: 'file:projects/synapse-accesscontrol.tgz'
+    name: '@rush-temp/synapse-access-control'
+    resolution:
+      integrity: sha512-Fm1Nuq7m7yBN0X3MKPsnHVpDROAxneagP+y+cDn6752i6R8UwFuIk8gZA5AzaTpD5gfuRJl2VOiUncEvnqMVSg==
+      tarball: 'file:projects/synapse-access-control.tgz'
     version: 0.0.0
   'file:projects/synapse-artifacts.tgz':
     dependencies:
@@ -11284,11 +11067,7 @@
       '@types/node': 8.10.66
       '@types/uuid': 8.3.0
       '@types/yargs': 15.0.11
-<<<<<<< HEAD
-      async-lock: 1.2.4
-=======
       async-lock: 1.2.6
->>>>>>> d5992157
       death: 1.1.0
       debug: 4.3.1
       rhea: 1.0.24
@@ -11351,7 +11130,7 @@
   '@rush-temp/storage-file-share': 'file:./projects/storage-file-share.tgz'
   '@rush-temp/storage-internal-avro': 'file:./projects/storage-internal-avro.tgz'
   '@rush-temp/storage-queue': 'file:./projects/storage-queue.tgz'
-  '@rush-temp/synapse-accesscontrol': 'file:./projects/synapse-accesscontrol.tgz'
+  '@rush-temp/synapse-access-control': 'file:./projects/synapse-access-control.tgz'
   '@rush-temp/synapse-artifacts': 'file:./projects/synapse-artifacts.tgz'
   '@rush-temp/synapse-managed-private-endpoints': 'file:./projects/synapse-managed-private-endpoints.tgz'
   '@rush-temp/synapse-monitoring': 'file:./projects/synapse-monitoring.tgz'
