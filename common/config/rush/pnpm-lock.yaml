dependencies:
  '@rush-temp/abort-controller': file:projects/abort-controller.tgz
  '@rush-temp/ai-anomaly-detector': file:projects/ai-anomaly-detector.tgz
  '@rush-temp/ai-form-recognizer': file:projects/ai-form-recognizer.tgz
  '@rush-temp/ai-metrics-advisor': file:projects/ai-metrics-advisor.tgz
  '@rush-temp/ai-text-analytics': file:projects/ai-text-analytics.tgz
  '@rush-temp/app-configuration': file:projects/app-configuration.tgz
  '@rush-temp/attestation': file:projects/attestation.tgz
  '@rush-temp/communication-administration': file:projects/communication-administration.tgz
  '@rush-temp/communication-chat': file:projects/communication-chat.tgz
  '@rush-temp/communication-common': file:projects/communication-common.tgz
  '@rush-temp/communication-identity': file:projects/communication-identity.tgz
  '@rush-temp/communication-sms': file:projects/communication-sms.tgz
  '@rush-temp/core-amqp': file:projects/core-amqp.tgz
  '@rush-temp/core-asynciterator-polyfill': file:projects/core-asynciterator-polyfill.tgz
  '@rush-temp/core-auth': file:projects/core-auth.tgz
  '@rush-temp/core-client': file:projects/core-client.tgz
  '@rush-temp/core-crypto': file:projects/core-crypto.tgz
  '@rush-temp/core-http': file:projects/core-http.tgz
  '@rush-temp/core-https': file:projects/core-https.tgz
  '@rush-temp/core-lro': file:projects/core-lro.tgz
  '@rush-temp/core-paging': file:projects/core-paging.tgz
  '@rush-temp/core-tracing': file:projects/core-tracing.tgz
  '@rush-temp/core-xml': file:projects/core-xml.tgz
  '@rush-temp/cosmos': file:projects/cosmos.tgz
  '@rush-temp/data-tables': file:projects/data-tables.tgz
  '@rush-temp/dev-tool': file:projects/dev-tool.tgz
  '@rush-temp/digital-twins-core': file:projects/digital-twins-core.tgz
  '@rush-temp/eslint-plugin-azure-sdk': file:projects/eslint-plugin-azure-sdk.tgz
  '@rush-temp/event-hubs': file:projects/event-hubs.tgz
  '@rush-temp/event-processor-host': file:projects/event-processor-host.tgz
  '@rush-temp/eventgrid': file:projects/eventgrid.tgz
  '@rush-temp/eventhubs-checkpointstore-blob': file:projects/eventhubs-checkpointstore-blob.tgz
  '@rush-temp/identity': file:projects/identity.tgz
  '@rush-temp/keyvault-admin': file:projects/keyvault-admin.tgz
  '@rush-temp/keyvault-certificates': file:projects/keyvault-certificates.tgz
  '@rush-temp/keyvault-common': file:projects/keyvault-common.tgz
  '@rush-temp/keyvault-keys': file:projects/keyvault-keys.tgz
  '@rush-temp/keyvault-secrets': file:projects/keyvault-secrets.tgz
  '@rush-temp/logger': file:projects/logger.tgz
  '@rush-temp/opentelemetry-exporter-azure-monitor': file:projects/opentelemetry-exporter-azure-monitor.tgz
  '@rush-temp/quantum-jobs': file:projects/quantum-jobs.tgz
  '@rush-temp/schema-registry': file:projects/schema-registry.tgz
  '@rush-temp/schema-registry-avro': file:projects/schema-registry-avro.tgz
  '@rush-temp/search-documents': file:projects/search-documents.tgz
  '@rush-temp/service-bus': file:projects/service-bus.tgz
  '@rush-temp/storage-blob': file:projects/storage-blob.tgz
  '@rush-temp/storage-blob-changefeed': file:projects/storage-blob-changefeed.tgz
  '@rush-temp/storage-file-datalake': file:projects/storage-file-datalake.tgz
  '@rush-temp/storage-file-share': file:projects/storage-file-share.tgz
  '@rush-temp/storage-internal-avro': file:projects/storage-internal-avro.tgz
  '@rush-temp/storage-queue': file:projects/storage-queue.tgz
  '@rush-temp/synapse-access-control': file:projects/synapse-access-control.tgz
  '@rush-temp/synapse-artifacts': file:projects/synapse-artifacts.tgz
  '@rush-temp/synapse-managed-private-endpoints': file:projects/synapse-managed-private-endpoints.tgz
  '@rush-temp/synapse-monitoring': file:projects/synapse-monitoring.tgz
  '@rush-temp/synapse-spark': file:projects/synapse-spark.tgz
  '@rush-temp/template': file:projects/template.tgz
  '@rush-temp/test-utils-multi-version': file:projects/test-utils-multi-version.tgz
  '@rush-temp/test-utils-perfstress': file:projects/test-utils-perfstress.tgz
  '@rush-temp/test-utils-recorder': file:projects/test-utils-recorder.tgz
  '@rush-temp/testhub': file:projects/testhub.tgz
lockfileVersion: 5.2
packages:
  /@azure/abort-controller/1.0.2:
    dependencies:
      tslib: 2.1.0
    dev: false
    engines:
      node: '>=8.0.0'
    resolution:
      integrity: sha512-XUyTo+bcyxHEf+jlN2MXA7YU9nxVehaubngHV1MIZZaqYmZqykkoeAz/JMMEeR7t3TcyDwbFa3Zw8BZywmIx4g==
  /@azure/amqp-common/1.0.0-preview.9:
    dependencies:
      '@azure/ms-rest-nodeauth': 0.9.3_debug@3.2.7
      '@types/async-lock': 1.1.2
      '@types/is-buffer': 2.0.0
      async-lock: 1.2.8
      buffer: 5.7.1
      debug: 3.2.7
      events: 3.2.0
      is-buffer: 2.0.5
      jssha: 2.4.2
      process: 0.11.10
      rhea: 1.0.24
      rhea-promise: 0.1.15
      stream-browserify: 2.0.2
      tslib: 1.14.1
      url: 0.11.0
      util: 0.11.1
    dev: false
    resolution:
      integrity: sha512-RVG1Ad3Afv9gwFFmpeCXQAm+Sa0L8KEZRJJAAZEGoYDb6EoO1iQDVmoBz720h8mdrGpi0D60xNU/KhriIwuZfQ==
  /@azure/communication-signaling/1.0.0-beta.2:
    dependencies:
      '@azure/core-http': 1.2.2
      '@azure/core-tracing': 1.0.0-preview.9
      '@azure/logger': 1.0.1
      '@opentelemetry/api': 0.10.2
      events: 3.2.0
      tslib: 1.14.1
    dev: false
    engines:
      node: '>=8.0.0'
    resolution:
      integrity: sha512-2Nbm6OEtouz94kWiWu40VhG2ckTwAI4Ng7ji77yCha1obrVhzxA1wfveMZmEmXk4s7YGN5L7xAj/hFATe7WknQ==
  /@azure/core-auth/1.1.4:
    dependencies:
      '@azure/abort-controller': 1.0.2
      tslib: 2.1.0
    dev: false
    engines:
      node: '>=8.0.0'
    resolution:
      integrity: sha512-+j1embyH1jqf04AIfJPdLafd5SC1y6z1Jz4i+USR1XkTp6KM8P5u4/AjmWMVoEQdM/M29PJcRDZcCEWjK9S1bw==
  /@azure/core-http/1.2.2:
    dependencies:
      '@azure/abort-controller': 1.0.2
      '@azure/core-auth': 1.1.4
      '@azure/core-tracing': 1.0.0-preview.9
      '@azure/logger': 1.0.1
      '@opentelemetry/api': 0.10.2
      '@types/node-fetch': 2.5.8
      '@types/tunnel': 0.0.1
      form-data: 3.0.0
      node-fetch: 2.6.1
      process: 0.11.10
      tough-cookie: 4.0.0
      tslib: 2.1.0
      tunnel: 0.0.6
      uuid: 8.3.2
      xml2js: 0.4.23
    dev: false
    engines:
      node: '>=8.0.0'
    resolution:
      integrity: sha512-9eu2OcbR7e44gqBy4U1Uv8NTWgLIMwKXMEGgO2MahsJy5rdTiAhs5fJHQffPq8uX2MFh21iBODwO9R/Xlov88A==
  /@azure/core-tracing/1.0.0-preview.9:
    dependencies:
      '@opencensus/web-types': 0.0.7
      '@opentelemetry/api': 0.10.2
      tslib: 2.1.0
    dev: false
    engines:
      node: '>=8.0.0'
    resolution:
      integrity: sha512-zczolCLJ5QG42AEPQ+Qg9SRYNUyB+yZ5dzof4YEc+dyWczO9G2sBqbAjLB7IqrsdHN2apkiB2oXeDKCsq48jug==
  /@azure/event-hubs/2.1.4:
    dependencies:
      '@azure/amqp-common': 1.0.0-preview.9
      '@azure/ms-rest-nodeauth': 0.9.3_debug@3.2.7
      async-lock: 1.2.8
      debug: 3.2.7
      is-buffer: 2.0.5
      jssha: 2.4.2
      rhea-promise: 0.1.15
      tslib: 1.14.1
      uuid: 3.4.0
    dev: false
    resolution:
      integrity: sha512-CxaMaEjwtsmIhWtjHyGimKO7RmES0YxPqGQ9+jKqGygNlhG5NYHktDaiQu6w7k3g+I51VaLXtVSt+BVFd6VWfQ==
  /@azure/logger-js/1.3.2:
    dependencies:
      tslib: 1.14.1
    dev: false
    resolution:
      integrity: sha512-h58oEROO2tniBTSmFmuHBGvuiFuYsHQBWTVdpT2AiOED4F2Kgf7rs0MPYPXiBcDvihC70M7QPRhIQ3JK1H/ygw==
  /@azure/logger/1.0.1:
    dependencies:
      tslib: 2.1.0
    dev: false
    engines:
      node: '>=8.0.0'
    resolution:
      integrity: sha512-QYQeaJ+A5x6aMNu8BG5qdsVBnYBop9UMwgUvGihSjf1PdZZXB+c/oMdM2ajKwzobLBh9e9QuMQkN9iL+IxLBLA==
  /@azure/ms-rest-azure-env/1.1.2:
    dev: false
    resolution:
      integrity: sha512-l7z0DPCi2Hp88w12JhDTtx5d0Y3+vhfE7JKJb9O7sEz71Cwp053N8piTtTnnk/tUor9oZHgEKi/p3tQQmLPjvA==
  /@azure/ms-rest-js/1.10.0_debug@3.2.7:
    dependencies:
      '@types/tunnel': 0.0.0
      axios: 0.21.1_debug@3.2.7
      form-data: 2.5.1
      tough-cookie: 2.5.0
      tslib: 1.14.1
      tunnel: 0.0.6
      uuid: 3.4.0
      xml2js: 0.4.23
    dev: false
    peerDependencies:
      debug: '*'
    resolution:
      integrity: sha512-04wejNh2Y9JveoGcFUlQDIAuBvTsUP0fchqm/bppTlCPr9YXA+/nsBlVOC5zR+VdoQiiJytUS7D2DTQLNdddLA==
  /@azure/ms-rest-js/1.10.0_debug@4.3.1:
    dependencies:
      '@types/tunnel': 0.0.0
      axios: 0.21.1_debug@4.3.1
      form-data: 2.5.1
      tough-cookie: 2.5.0
      tslib: 1.14.1
      tunnel: 0.0.6
      uuid: 3.4.0
      xml2js: 0.4.23
    dev: false
    peerDependencies:
      debug: '*'
    resolution:
      integrity: sha512-04wejNh2Y9JveoGcFUlQDIAuBvTsUP0fchqm/bppTlCPr9YXA+/nsBlVOC5zR+VdoQiiJytUS7D2DTQLNdddLA==
  /@azure/ms-rest-nodeauth/0.9.3_debug@3.2.7:
    dependencies:
      '@azure/ms-rest-azure-env': 1.1.2
      '@azure/ms-rest-js': 1.10.0_debug@3.2.7
      adal-node: 0.1.28
    dev: false
    peerDependencies:
      debug: '*'
    resolution:
      integrity: sha512-aFHRw/IHhg3I9ZJW+Va4L+sCirFHMVIu6B7lFdL5mGLfG3xC5vDIdd957LRXFgy2OiKFRUC0QaKknd0YCsQIqA==
  /@azure/ms-rest-nodeauth/0.9.3_debug@4.3.1:
    dependencies:
      '@azure/ms-rest-azure-env': 1.1.2
      '@azure/ms-rest-js': 1.10.0_debug@4.3.1
      adal-node: 0.1.28
    dev: false
    peerDependencies:
      debug: '*'
    resolution:
      integrity: sha512-aFHRw/IHhg3I9ZJW+Va4L+sCirFHMVIu6B7lFdL5mGLfG3xC5vDIdd957LRXFgy2OiKFRUC0QaKknd0YCsQIqA==
  /@azure/msal-common/2.1.0:
    dependencies:
      debug: 4.3.1
    dev: false
    engines:
      node: '>=0.8.0'
    resolution:
      integrity: sha512-Y1Id+jG59S3eY2ZQQtUA/lxwbRcgjcWaiib9YX+SwV3zeRauKfEiZT7l3z+lwV+T+Sst20F6l1mJsfQcfE7CEQ==
  /@azure/msal-node/1.0.0-beta.3:
    dependencies:
      '@azure/msal-common': 2.1.0
      axios: 0.21.1
      jsonwebtoken: 8.5.1
      uuid: 8.3.2
    dev: false
    resolution:
      integrity: sha512-/KfYRfrsOIrZONvo/0Vi5umuqbPBtCWNtmRvkse64uI0C4CP/W4WXwRD42VMws/8LtKvr1I5rYlYgFzt5zDz/A==
  /@babel/code-frame/7.12.13:
    dependencies:
      '@babel/highlight': 7.12.13
    dev: false
    resolution:
      integrity: sha512-HV1Cm0Q3ZrpCR93tkWOYiuYIgLxZXZFVG2VgK+MBWjUqZTundupbfx2aXarXuw5Ko5aMcjtJgbSs4vUGBS5v6g==
  /@babel/core/7.12.13:
    dependencies:
      '@babel/code-frame': 7.12.13
      '@babel/generator': 7.12.13
      '@babel/helper-module-transforms': 7.12.13
      '@babel/helpers': 7.12.13
      '@babel/parser': 7.12.14
      '@babel/template': 7.12.13
      '@babel/traverse': 7.12.13
      '@babel/types': 7.12.13
      convert-source-map: 1.7.0
      debug: 4.3.1
      gensync: 1.0.0-beta.2
      json5: 2.2.0
      lodash: 4.17.20
      semver: 5.7.1
      source-map: 0.5.7
    dev: false
    engines:
      node: '>=6.9.0'
    resolution:
      integrity: sha512-BQKE9kXkPlXHPeqissfxo0lySWJcYdEP0hdtJOH/iJfDdhOCcgtNCjftCJg3qqauB4h+lz2N6ixM++b9DN1Tcw==
  /@babel/generator/7.12.13:
    dependencies:
      '@babel/types': 7.12.13
      jsesc: 2.5.2
      source-map: 0.5.7
    dev: false
    resolution:
      integrity: sha512-9qQ8Fgo8HaSvHEt6A5+BATP7XktD/AdAnObUeTRz5/e2y3kbrxZgz32qUJJsdmwUvBJzF4AeV21nGTNwv05Mpw==
  /@babel/helper-function-name/7.12.13:
    dependencies:
      '@babel/helper-get-function-arity': 7.12.13
      '@babel/template': 7.12.13
      '@babel/types': 7.12.13
    dev: false
    resolution:
      integrity: sha512-TZvmPn0UOqmvi5G4vvw0qZTpVptGkB1GL61R6lKvrSdIxGm5Pky7Q3fpKiIkQCAtRCBUwB0PaThlx9vebCDSwA==
  /@babel/helper-get-function-arity/7.12.13:
    dependencies:
      '@babel/types': 7.12.13
    dev: false
    resolution:
      integrity: sha512-DjEVzQNz5LICkzN0REdpD5prGoidvbdYk1BVgRUOINaWJP2t6avB27X1guXK1kXNrX0WMfsrm1A/ZBthYuIMQg==
  /@babel/helper-member-expression-to-functions/7.12.13:
    dependencies:
      '@babel/types': 7.12.13
    dev: false
    resolution:
      integrity: sha512-B+7nN0gIL8FZ8SvMcF+EPyB21KnCcZHQZFczCxbiNGV/O0rsrSBlWGLzmtBJ3GMjSVMIm4lpFhR+VdVBuIsUcQ==
  /@babel/helper-module-imports/7.12.13:
    dependencies:
      '@babel/types': 7.12.13
    dev: false
    resolution:
      integrity: sha512-NGmfvRp9Rqxy0uHSSVP+SRIW1q31a7Ji10cLBcqSDUngGentY4FRiHOFZFE1CLU5eiL0oE8reH7Tg1y99TDM/g==
  /@babel/helper-module-transforms/7.12.13:
    dependencies:
      '@babel/helper-module-imports': 7.12.13
      '@babel/helper-replace-supers': 7.12.13
      '@babel/helper-simple-access': 7.12.13
      '@babel/helper-split-export-declaration': 7.12.13
      '@babel/helper-validator-identifier': 7.12.11
      '@babel/template': 7.12.13
      '@babel/traverse': 7.12.13
      '@babel/types': 7.12.13
      lodash: 4.17.20
    dev: false
    resolution:
      integrity: sha512-acKF7EjqOR67ASIlDTupwkKM1eUisNAjaSduo5Cz+793ikfnpe7p4Q7B7EWU2PCoSTPWsQkR7hRUWEIZPiVLGA==
  /@babel/helper-optimise-call-expression/7.12.13:
    dependencies:
      '@babel/types': 7.12.13
    dev: false
    resolution:
      integrity: sha512-BdWQhoVJkp6nVjB7nkFWcn43dkprYauqtk++Py2eaf/GRDFm5BxRqEIZCiHlZUGAVmtwKcsVL1dC68WmzeFmiA==
  /@babel/helper-replace-supers/7.12.13:
    dependencies:
      '@babel/helper-member-expression-to-functions': 7.12.13
      '@babel/helper-optimise-call-expression': 7.12.13
      '@babel/traverse': 7.12.13
      '@babel/types': 7.12.13
    dev: false
    resolution:
      integrity: sha512-pctAOIAMVStI2TMLhozPKbf5yTEXc0OJa0eENheb4w09SrgOWEs+P4nTOZYJQCqs8JlErGLDPDJTiGIp3ygbLg==
  /@babel/helper-simple-access/7.12.13:
    dependencies:
      '@babel/types': 7.12.13
    dev: false
    resolution:
      integrity: sha512-0ski5dyYIHEfwpWGx5GPWhH35j342JaflmCeQmsPWcrOQDtCN6C1zKAVRFVbK53lPW2c9TsuLLSUDf0tIGJ5hA==
  /@babel/helper-split-export-declaration/7.12.13:
    dependencies:
      '@babel/types': 7.12.13
    dev: false
    resolution:
      integrity: sha512-tCJDltF83htUtXx5NLcaDqRmknv652ZWCHyoTETf1CXYJdPC7nohZohjUgieXhv0hTJdRf2FjDueFehdNucpzg==
  /@babel/helper-validator-identifier/7.12.11:
    dev: false
    resolution:
      integrity: sha512-np/lG3uARFybkoHokJUmf1QfEvRVCPbmQeUQpKow5cQ3xWrV9i3rUHodKDJPQfTVX61qKi+UdYk8kik84n7XOw==
  /@babel/helpers/7.12.13:
    dependencies:
      '@babel/template': 7.12.13
      '@babel/traverse': 7.12.13
      '@babel/types': 7.12.13
    dev: false
    resolution:
      integrity: sha512-oohVzLRZ3GQEk4Cjhfs9YkJA4TdIDTObdBEZGrd6F/T0GPSnuV6l22eMcxlvcvzVIPH3VTtxbseudM1zIE+rPQ==
  /@babel/highlight/7.12.13:
    dependencies:
      '@babel/helper-validator-identifier': 7.12.11
      chalk: 2.4.2
      js-tokens: 4.0.0
    dev: false
    resolution:
      integrity: sha512-kocDQvIbgMKlWxXe9fof3TQ+gkIPOUSEYhJjqUjvKMez3krV7vbzYCDq39Oj11UAVK7JqPVGQPlgE85dPNlQww==
  /@babel/parser/7.12.14:
    dev: false
    engines:
      node: '>=6.0.0'
    hasBin: true
    resolution:
      integrity: sha512-xcfxDq3OrBnDsA/Z8eK5/2iPcLD8qbOaSSfOw4RA6jp4i7e6dEQ7+wTwxItEwzcXPQcsry5nZk96gmVPKletjQ==
  /@babel/runtime/7.12.13:
    dependencies:
      regenerator-runtime: 0.13.7
    dev: false
    resolution:
      integrity: sha512-8+3UMPBrjFa/6TtKi/7sehPKqfAm4g6K+YQjyyFOLUTxzOngcRZTlAVY8sc2CORJYqdHQY8gRPHmn+qo15rCBw==
  /@babel/template/7.12.13:
    dependencies:
      '@babel/code-frame': 7.12.13
      '@babel/parser': 7.12.14
      '@babel/types': 7.12.13
    dev: false
    resolution:
      integrity: sha512-/7xxiGA57xMo/P2GVvdEumr8ONhFOhfgq2ihK3h1e6THqzTAkHbkXgB0xI9yeTfIUoH3+oAeHhqm/I43OTbbjA==
  /@babel/traverse/7.12.13:
    dependencies:
      '@babel/code-frame': 7.12.13
      '@babel/generator': 7.12.13
      '@babel/helper-function-name': 7.12.13
      '@babel/helper-split-export-declaration': 7.12.13
      '@babel/parser': 7.12.14
      '@babel/types': 7.12.13
      debug: 4.3.1
      globals: 11.12.0
      lodash: 4.17.20
    dev: false
    resolution:
      integrity: sha512-3Zb4w7eE/OslI0fTp8c7b286/cQps3+vdLW3UcwC8VSJC6GbKn55aeVVu2QJNuCDoeKyptLOFrPq8WqZZBodyA==
  /@babel/types/7.12.13:
    dependencies:
      '@babel/helper-validator-identifier': 7.12.11
      lodash: 4.17.20
      to-fast-properties: 2.0.0
    dev: false
    resolution:
      integrity: sha512-oKrdZTld2im1z8bDwTOQvUbxKwE+854zc16qWZQlcTqMN00pWxHQ4ZeOq0yDMnisOpRykH2/5Qqcrk/OlbAjiQ==
  /@bahmutov/data-driven/1.0.0:
    dependencies:
      check-more-types: 2.24.0
      lazy-ass: 1.6.0
    dev: false
    engines:
      node: '>=6'
    resolution:
      integrity: sha512-YqW3hPS0RXriqjcCrLOTJj+LWe3c8JpwlL83k1ka1Q8U05ZjAKbGQZYeTzUd0NFEnnfPtsUiKGpFEBJG6kFuvg==
  /@eslint/eslintrc/0.3.0:
    dependencies:
      ajv: 6.12.6
      debug: 4.3.1
      espree: 7.3.1
      globals: 12.4.0
      ignore: 4.0.6
      import-fresh: 3.3.0
      js-yaml: 3.14.1
      lodash: 4.17.20
      minimatch: 3.0.4
      strip-json-comments: 3.1.1
    dev: false
    engines:
      node: ^10.12.0 || >=12.0.0
    resolution:
      integrity: sha512-1JTKgrOKAHVivSvOYw+sJOunkBjUOvjqWk1DPja7ZFhIS2mX/4EgTT8M7eTK9jrKhL/FvXXEbQwIs3pg1xp3dg==
  /@istanbuljs/schema/0.1.2:
    dev: false
    engines:
      node: '>=8'
    resolution:
      integrity: sha512-tsAQNx32a8CoFhjhijUIhI4kccIAgmGhy8LZMZgGfmXcpMbPRUqn5LWmgRttILi6yeGmBJd2xsPkFMs0PzgPCw==
  /@microsoft/api-documenter/7.8.56:
    dependencies:
      '@microsoft/api-extractor-model': 7.9.7
      '@microsoft/tsdoc': 0.12.19
      '@rushstack/node-core-library': 3.33.6
      '@rushstack/ts-command-line': 4.6.10
      colors: 1.2.5
      js-yaml: 3.13.1
      resolve: 1.17.0
    dev: false
    hasBin: true
    resolution:
      integrity: sha512-nf2hRScOib5O6kAi+gbnixWdmrpcpNxaiyzGh3P+hts6BpW1F2dgRSFpLT6cMZlCNjw6NrHA58XaLqc36QUltg==
  /@microsoft/api-extractor-model/7.7.10:
    dependencies:
      '@microsoft/tsdoc': 0.12.19
      '@rushstack/node-core-library': 3.19.6
    dev: false
    resolution:
      integrity: sha512-gMFDXwUgoQYz9TgatyNPALDdZN4xBC3Un3fGwlzME+vM13PoJ26pGuqI7kv/OlK9+q2sgrEdxWns8D3UnLf2TA==
  /@microsoft/api-extractor-model/7.9.7:
    dependencies:
      '@microsoft/tsdoc': 0.12.19
      '@rushstack/node-core-library': 3.33.6
    dev: false
    resolution:
      integrity: sha512-9ztrVtUYsnpUC6S+0PR72h7CGvzAX6ljdo6FOzq+jVte743Nb9TMdV97fnJO/n8XRSGUOAKsApgED0GgAek4jw==
  /@microsoft/api-extractor/7.7.11:
    dependencies:
      '@microsoft/api-extractor-model': 7.7.10
      '@microsoft/tsdoc': 0.12.19
      '@rushstack/node-core-library': 3.19.6
      '@rushstack/ts-command-line': 4.3.13
      colors: 1.2.5
      lodash: 4.17.20
      resolve: 1.8.1
      source-map: 0.6.1
      typescript: 3.7.5
    dev: false
    hasBin: true
    resolution:
      integrity: sha512-kd2kakdDoRgI54J5H11a76hyYZBMhtp4piwWAy4bYTwlQT0v/tp+G/UMMgjUL4vKf0kTNhitEUX/0LfQb1AHzQ==
  /@microsoft/tsdoc-config/0.14.0:
    dependencies:
      '@microsoft/tsdoc': 0.13.0
      ajv: 6.12.6
      jju: 1.4.0
      resolve: 1.19.0
    dev: false
    resolution:
      integrity: sha512-KSj15FwyaxMCGJkC320rvNXxuJNCOVO02pNqIEdf5cbLakvHK8afoHTmcjdBEWl0cfBFZlMu/1DhL4VCzZq0rQ==
  /@microsoft/tsdoc/0.12.19:
    dev: false
    resolution:
      integrity: sha512-IpgPxHrNxZiMNUSXqR1l/gePKPkfAmIKoDRP9hp7OwjU29ZR8WCJsOJ8iBKgw0Qk+pFwR+8Y1cy8ImLY6e9m4A==
  /@microsoft/tsdoc/0.13.0:
    dev: false
    resolution:
      integrity: sha512-/8J+4DdvexBH1Qh1yR8VZ6bPay2DL/TDdmSIypAa3dAghJzsdaiZG8COvzpYIML6HV2UVN0g4qbuqzjG4YKgWg==
  /@nodelib/fs.scandir/2.1.4:
    dependencies:
      '@nodelib/fs.stat': 2.0.4
      run-parallel: 1.1.10
    dev: false
    engines:
      node: '>= 8'
    resolution:
      integrity: sha512-33g3pMJk3bg5nXbL/+CY6I2eJDzZAni49PfJnL5fghPTggPvBd/pFNSgJsdAgWptuFu7qq/ERvOYFlhvsLTCKA==
  /@nodelib/fs.stat/2.0.4:
    dev: false
    engines:
      node: '>= 8'
    resolution:
      integrity: sha512-IYlHJA0clt2+Vg7bccq+TzRdJvv19c2INqBSsoOLp1je7xjtr7J26+WXR72MCdvU9q1qTzIWDfhMf+DRvQJK4Q==
  /@nodelib/fs.walk/1.2.6:
    dependencies:
      '@nodelib/fs.scandir': 2.1.4
      fastq: 1.10.1
    dev: false
    engines:
      node: '>= 8'
    resolution:
      integrity: sha512-8Broas6vTtW4GIXTAHDoE32hnN2M5ykgCpWGbuXHQ15vEMqr23pB76e/GZcYsZCHALv50ktd24qhEyKr6wBtow==
  /@opencensus/web-types/0.0.7:
    dev: false
    engines:
      node: '>=6.0'
    resolution:
      integrity: sha512-xB+w7ZDAu3YBzqH44rCmG9/RlrOmFuDPt/bpf17eJr8eZSrLt7nc7LnWdxM9Mmoj/YKMHpxRg28txu3TcpiL+g==
  /@opentelemetry/api/0.10.2:
    dependencies:
      '@opentelemetry/context-base': 0.10.2
    dev: false
    engines:
      node: '>=8.0.0'
    resolution:
      integrity: sha512-GtpMGd6vkzDMYcpu2t9LlhEgMy/SzBwRnz48EejlRArYqZzqSzAsKmegUK7zHgl+EOIaK9mKHhnRaQu3qw20cA==
  /@opentelemetry/api/0.16.0:
    dependencies:
      '@opentelemetry/context-base': 0.16.0
    dev: false
    engines:
      node: '>=8.0.0'
    resolution:
<<<<<<< HEAD
      integrity: sha512-y5mNFAiktm7Zyf0GrQ6kjsRqace/WCXk9gMo/sOOna4TtMW8NaZgJceKrsQZl3qiPY9Upu8O9VvdlETXDx4U5A==
  /@opentelemetry/api/0.6.1:
    dependencies:
      '@opentelemetry/context-base': 0.6.1
    dev: false
    engines:
      node: '>=8.0.0'
    resolution:
      integrity: sha512-wpufGZa7tTxw7eAsjXJtiyIQ42IWQdX9iUQp7ACJcKo1hCtuhLU+K2Nv1U6oRwT1oAlZTE6m4CgWKZBhOiau3Q==
=======
      integrity: sha512-L7RMuZr5LzMmZiQSQDy9O1jo0q+DaLy6XpYJfIGfYSfoJA5qzYwUP3sP1uMIQ549DvxAgM3ng85EaPTM/hUHwQ==
>>>>>>> dfb933d9
  /@opentelemetry/context-base/0.10.2:
    dev: false
    engines:
      node: '>=8.0.0'
    resolution:
      integrity: sha512-hZNKjKOYsckoOEgBziGMnBcX0M7EtstnCmwz5jZUOUYwlZ+/xxX6z3jPu1XVO2Jivk0eLfuP9GP+vFD49CMetw==
  /@opentelemetry/context-base/0.16.0:
    dev: false
    engines:
      node: '>=8.0.0'
    resolution:
<<<<<<< HEAD
      integrity: sha512-2h2s+3P40wIu8ZaJiqBF6E0rEJPeSVOErFlkx2MfRGPs9Vs9Th+i5YSpgvCW4s5LeYTFAf2BRwut39JivEyH9w==
  /@opentelemetry/context-base/0.6.1:
    dev: false
    engines:
      node: '>=8.0.0'
    resolution:
      integrity: sha512-5bHhlTBBq82ti3qPT15TRxkYTFPPQWbnkkQkmHPtqiS1XcTB69cEKd3Jm7Cfi/vkPoyxapmePE9tyA7EzLt8SQ==
  /@opentelemetry/core/0.16.0:
=======
      integrity: sha512-sDOAZcYwynHFTbLo6n8kIbLiVF3a3BLkrmehJUyEbT9F+Smbi47kLGS2gG2g0fjBLR/Lr1InPD7kXL7FaTqEkw==
  /@opentelemetry/core/0.14.0:
>>>>>>> dfb933d9
    dependencies:
      '@opentelemetry/api': 0.16.0
      '@opentelemetry/context-base': 0.16.0
      semver: 7.3.4
    dev: false
    engines:
      node: '>=8.5.0'
    resolution:
      integrity: sha512-NFZwEW5TeFIAUlNty9al0KU9AQzpEiBowem/33d3ftxYHZ7dG1JklFnyKLTVb+pAZFm/peTziVddfHoTsIY4Rg==
  /@opentelemetry/resources/0.16.0:
    dependencies:
      '@opentelemetry/api': 0.16.0
      '@opentelemetry/core': 0.16.0
    dev: false
    engines:
      node: '>=8.0.0'
    resolution:
      integrity: sha512-HOAmcRnZGbEhcddsjqvz3Q/mEg75PyEoH/CZZ3YGqYmwTPimTiusm8iz5nXMxp1UpT8rkzlEGei/E21SQ/Zh9g==
  /@opentelemetry/semantic-conventions/0.16.0:
    dev: false
    engines:
      node: '>=8.0.0'
    resolution:
      integrity: sha512-RDYLf6lUtikIDTr6yVDehsUAlNb1U680eOV1QuDN0w6FDGubTnjbADlgpF41ByOow1Jp/WGmynFfOh19Ix4NWw==
  /@opentelemetry/tracing/0.16.0:
    dependencies:
      '@opentelemetry/api': 0.16.0
      '@opentelemetry/context-base': 0.16.0
      '@opentelemetry/core': 0.16.0
      '@opentelemetry/resources': 0.16.0
      '@opentelemetry/semantic-conventions': 0.16.0
      lodash.merge: 4.6.2
    dev: false
    engines:
      node: '>=8.0.0'
    resolution:
      integrity: sha512-8UrNbzO56m8fe9ge+XR0Lruwld+W6SM6aWFQT32YCU8lS+Hzz2P6TbevmgT4DzeKszJxnHqzNnqx8HziNeUjTA==
  /@rollup/plugin-commonjs/11.0.2_rollup@1.32.1:
    dependencies:
      '@rollup/pluginutils': 3.1.0_rollup@1.32.1
      estree-walker: 1.0.1
      is-reference: 1.2.1
      magic-string: 0.25.7
      resolve: 1.19.0
      rollup: 1.32.1
    dev: false
    engines:
      node: '>= 8.0.0'
    peerDependencies:
      rollup: ^1.20.0
    resolution:
      integrity: sha512-MPYGZr0qdbV5zZj8/2AuomVpnRVXRU5XKXb3HVniwRoRCreGlf5kOE081isNWeiLIi6IYkwTX9zE0/c7V8g81g==
  /@rollup/plugin-inject/4.0.2_rollup@1.32.1:
    dependencies:
      '@rollup/pluginutils': 3.1.0_rollup@1.32.1
      estree-walker: 1.0.1
      magic-string: 0.25.7
      rollup: 1.32.1
    dev: false
    peerDependencies:
      rollup: ^1.20.0 || ^2.0.0
    resolution:
      integrity: sha512-TSLMA8waJ7Dmgmoc8JfPnwUwVZgLjjIAM6MqeIFqPO2ODK36JqE0Cf2F54UTgCUuW8da93Mvoj75a6KAVWgylw==
  /@rollup/plugin-json/4.1.0_rollup@1.32.1:
    dependencies:
      '@rollup/pluginutils': 3.1.0_rollup@1.32.1
      rollup: 1.32.1
    dev: false
    peerDependencies:
      rollup: ^1.20.0 || ^2.0.0
    resolution:
      integrity: sha512-yfLbTdNS6amI/2OpmbiBoW12vngr5NW2jCJVZSBEz+H5KfUJZ2M7sDjk0U6GOOdCWFVScShte29o9NezJ53TPw==
  /@rollup/plugin-multi-entry/3.0.1_rollup@1.32.1:
    dependencies:
      matched: 1.0.2
      rollup: 1.32.1
    dev: false
    peerDependencies:
      rollup: ^1.20.0 || ^2.0.0
    resolution:
      integrity: sha512-Gcp9E8y68Kx+Jo8zy/ZpiiAkb0W01cSqnxOz6h9bPR7MU3gaoTEdRf7xXYplwli1SBFEswXX588ESj+50Brfxw==
  /@rollup/plugin-node-resolve/8.4.0_rollup@1.32.1:
    dependencies:
      '@rollup/pluginutils': 3.1.0_rollup@1.32.1
      '@types/resolve': 1.17.1
      builtin-modules: 3.2.0
      deep-freeze: 0.0.1
      deepmerge: 4.2.2
      is-module: 1.0.0
      resolve: 1.19.0
      rollup: 1.32.1
    dev: false
    engines:
      node: '>= 8.0.0'
    peerDependencies:
      rollup: ^1.20.0||^2.0.0
    resolution:
      integrity: sha512-LFqKdRLn0ShtQyf6SBYO69bGE1upV6wUhBX0vFOUnLAyzx5cwp8svA0eHUnu8+YU57XOkrMtfG63QOpQx25pHQ==
  /@rollup/plugin-replace/2.3.4_rollup@1.32.1:
    dependencies:
      '@rollup/pluginutils': 3.1.0_rollup@1.32.1
      magic-string: 0.25.7
      rollup: 1.32.1
    dev: false
    peerDependencies:
      rollup: ^1.20.0 || ^2.0.0
    resolution:
      integrity: sha512-waBhMzyAtjCL1GwZes2jaE9MjuQ/DQF2BatH3fRivUF3z0JBFrU0U6iBNC/4WR+2rLKhaAhPWDNPYp4mI6RqdQ==
  /@rollup/pluginutils/3.1.0_rollup@1.32.1:
    dependencies:
      '@types/estree': 0.0.39
      estree-walker: 1.0.1
      picomatch: 2.2.2
      rollup: 1.32.1
    dev: false
    engines:
      node: '>= 8.0.0'
    peerDependencies:
      rollup: ^1.20.0||^2.0.0
    resolution:
      integrity: sha512-GksZ6pr6TpIjHm8h9lSQ8pi8BE9VeubNT0OMJ3B5uZJ8pz73NPiqOtCog/x2/QzM1ENChPKxMDhiQuRHsqc+lg==
  /@rushstack/node-core-library/3.19.6:
    dependencies:
      '@types/node': 10.17.13
      colors: 1.2.5
      fs-extra: 7.0.1
      jju: 1.4.0
      semver: 5.3.0
      timsort: 0.3.0
      z-schema: 3.18.4
    dev: false
    resolution:
      integrity: sha512-1+FoymIdr9W9k0D8fdZBBPwi5YcMwh/RyESuL5bY29rLICFxSLOPK+ImVZ1OcWj9GEMsvDx5pNpJ311mHQk+MA==
  /@rushstack/node-core-library/3.33.6:
    dependencies:
      '@types/node': 10.17.13
      colors: 1.2.5
      fs-extra: 7.0.1
      import-lazy: 4.0.0
      jju: 1.4.0
      resolve: 1.17.0
      semver: 7.3.4
      timsort: 0.3.0
      z-schema: 3.18.4
    dev: false
    resolution:
      integrity: sha512-930AP4Zj14Z4ulQ6ty2v3DM+D31zpLslAJuHB5E1qh/0+8JLkA0cf+wd2QiXjdIBpG/UdrHbReh5e9/e920YJw==
  /@rushstack/ts-command-line/4.3.13:
    dependencies:
      '@types/argparse': 1.0.33
      argparse: 1.0.10
      colors: 1.2.5
    dev: false
    resolution:
      integrity: sha512-BUBbjYu67NJGQkpHu8aYm7kDoMFizL1qx78+72XE3mX/vDdXYJzw/FWS7TPcMJmY4kNlYs979v2B0Q0qa2wRiw==
  /@rushstack/ts-command-line/4.6.10:
    dependencies:
      '@types/argparse': 1.0.38
      argparse: 1.0.10
      colors: 1.2.5
      string-argv: 0.3.1
    dev: false
    resolution:
      integrity: sha512-WhB/+yGvfmdsMFhEeVaJ9lBwPANFdsoKPsEkzSOVj60qG4aLWABeEl5rOdEwbbnx83RaNN2oQW8TX3enD+vdmw==
  /@sinonjs/commons/1.8.2:
    dependencies:
      type-detect: 4.0.8
    dev: false
    resolution:
      integrity: sha512-sruwd86RJHdsVf/AtBoijDmUqJp3B6hF/DGC23C+JaegnDHaZyewCjoVGTdg3J0uz3Zs7NnIT05OBOmML72lQw==
  /@sinonjs/fake-timers/6.0.1:
    dependencies:
      '@sinonjs/commons': 1.8.2
    dev: false
    resolution:
      integrity: sha512-MZPUxrmFubI36XS1DI3qmI0YdN1gks62JtFZvxR67ljjSNCeK6U08Zx4msEWOXuofgqUt6zPHSi1H9fbjR/NRA==
  /@sinonjs/samsam/5.3.1:
    dependencies:
      '@sinonjs/commons': 1.8.2
      lodash.get: 4.4.2
      type-detect: 4.0.8
    dev: false
    resolution:
      integrity: sha512-1Hc0b1TtyfBu8ixF/tpfSHTVWKwCBLY4QJbkgnE7HcwyvT2xArDxb4K7dMgqRm3szI+LJbzmW/s4xxEhv6hwDg==
  /@sinonjs/text-encoding/0.7.1:
    dev: false
    resolution:
      integrity: sha512-+iTbntw2IZPb/anVDbypzfQa+ay64MW0Zo8aJ8gZPWMMK6/OubMVb6lUPMagqjOPnmtauXnFCACVl3O7ogjeqQ==
  /@types/argparse/1.0.33:
    dev: false
    resolution:
      integrity: sha512-VQgHxyPMTj3hIlq9SY1mctqx+Jj8kpQfoLvDlVSDNOyuYs8JYfkuY3OW/4+dO657yPmNhHpePRx0/Tje5ImNVQ==
  /@types/argparse/1.0.38:
    dev: false
    resolution:
      integrity: sha512-ebDJ9b0e702Yr7pWgB0jzm+CX4Srzz8RcXtLJDJB+BSccqMa36uyH/zUsSYao5+BD1ytv3k3rPYCq4mAE1hsXA==
  /@types/async-lock/1.1.2:
    dev: false
    resolution:
      integrity: sha512-j9n4bb6RhgFIydBe0+kpjnBPYumDaDyU8zvbWykyVMkku+c2CSu31MZkLeaBfqIwU+XCxlDpYDfyMQRkM0AkeQ==
  /@types/body-parser/1.19.0:
    dependencies:
      '@types/connect': 3.4.34
      '@types/node': 10.17.51
    dev: false
    resolution:
      integrity: sha512-W98JrE0j2K78swW4ukqMleo8R7h/pFETjM2DQ90MF6XK2i4LO4W3gQ71Lt4w3bfm2EvVSyWHplECvB5sK22yFQ==
  /@types/chai-as-promised/7.1.3:
    dependencies:
      '@types/chai': 4.2.14
    dev: false
    resolution:
      integrity: sha512-FQnh1ohPXJELpKhzjuDkPLR2BZCAqed+a6xV4MI/T3XzHfd2FlarfUGUdZYgqYe8oxkYn0fchHEeHfHqdZ96sg==
  /@types/chai-string/1.4.2:
    dependencies:
      '@types/chai': 4.2.14
    dev: false
    resolution:
      integrity: sha512-ld/1hV5qcPRGuwlPdvRfvM3Ka/iofOk2pH4VkasK4b1JJP1LjNmWWn0LsISf6RRzyhVOvs93rb9tM09e+UuF8Q==
  /@types/chai/4.2.14:
    dev: false
    resolution:
      integrity: sha512-G+ITQPXkwTrslfG5L/BksmbLUA0M1iybEsmCWPqzSxsRRhJZimBKJkoMi8fr/CPygPTj4zO5pJH7I2/cm9M7SQ==
  /@types/chalk/2.2.0:
    dependencies:
      chalk: 4.1.0
    deprecated: This is a stub types definition for chalk (https://github.com/chalk/chalk). chalk provides its own type definitions, so you don't need @types/chalk installed!
    dev: false
    resolution:
      integrity: sha512-1zzPV9FDe1I/WHhRkf9SNgqtRJWZqrBWgu7JGveuHmmyR9CnAPCie2N/x+iHrgnpYBIcCJWHBoMRv2TRWktsvw==
  /@types/connect/3.4.34:
    dependencies:
      '@types/node': 10.17.51
    dev: false
    resolution:
      integrity: sha512-ePPA/JuI+X0vb+gSWlPKOY0NdNAie/rPUqX2GUPpbZwiKTkSPhjXWuee47E4MtE54QVzGCQMQkAL6JhV2E1+cQ==
  /@types/debug/4.1.5:
    dev: false
    resolution:
      integrity: sha512-Q1y515GcOdTHgagaVFhHnIFQ38ygs/kmxdNpvpou+raI9UO3YZcHDngBSYKQklcKlvA7iuQlmIKbzvmxcOE9CQ==
  /@types/eslint/7.2.6:
    dependencies:
      '@types/estree': 0.0.46
      '@types/json-schema': 7.0.7
    dev: false
    resolution:
      integrity: sha512-I+1sYH+NPQ3/tVqCeUSBwTE/0heyvtXqpIopUUArlBm0Kpocb8FbMa3AZ/ASKIFpN3rnEx932TTXDbt9OXsNDw==
  /@types/estree/0.0.39:
    dev: false
    resolution:
      integrity: sha512-EYNwp3bU+98cpU4lAWYYL7Zz+2gryWH1qbdDTidVd6hkiR6weksdbMadyXKXNPEkQFhXM+hVO9ZygomHXp+AIw==
  /@types/estree/0.0.46:
    dev: false
    resolution:
      integrity: sha512-laIjwTQaD+5DukBZaygQ79K1Z0jb1bPEMRrkXSLjtCcZm+abyp5YbrqpSLzD42FwWW6gK/aS4NYpJ804nG2brg==
  /@types/express-serve-static-core/4.17.18:
    dependencies:
      '@types/node': 10.17.51
      '@types/qs': 6.9.5
      '@types/range-parser': 1.2.3
    dev: false
    resolution:
      integrity: sha512-m4JTwx5RUBNZvky/JJ8swEJPKFd8si08pPF2PfizYjGZOKr/svUWPcoUmLow6MmPzhasphB7gSTINY67xn3JNA==
  /@types/express/4.17.11:
    dependencies:
      '@types/body-parser': 1.19.0
      '@types/express-serve-static-core': 4.17.18
      '@types/qs': 6.9.5
      '@types/serve-static': 1.13.9
    dev: false
    resolution:
      integrity: sha512-no+R6rW60JEc59977wIxreQVsIEOAYwgCqldrA/vkpCnbD7MqTefO97lmoBe4WE0F156bC4uLSP1XHDOySnChg==
  /@types/fast-json-stable-stringify/2.0.0:
    dev: false
    resolution:
      integrity: sha512-mky/O83TXmGY39P1H9YbUpjV6l6voRYlufqfFCvel8l1phuy8HRjdWc1rrPuN53ITBJlbyMSV6z3niOySO5pgQ==
  /@types/fs-extra/8.1.1:
    dependencies:
      '@types/node': 10.17.51
    dev: false
    resolution:
      integrity: sha512-TcUlBem321DFQzBNuz8p0CLLKp0VvF/XH9E4KHNmgwyp4E3AfgI5cjiIVZWlbfThBop2qxFIh4+LeY6hVWWZ2w==
  /@types/glob/7.1.3:
    dependencies:
      '@types/minimatch': 3.0.3
      '@types/node': 10.17.51
    dev: false
    resolution:
      integrity: sha512-SEYeGAIQIQX8NN6LDKprLjbrd5dARM5EXsd8GI/A5l0apYI1fGMWgPHSe4ZKL4eozlAyI+doUE9XbYS4xCkQ1w==
  /@types/is-buffer/2.0.0:
    dependencies:
      '@types/node': 10.17.51
    dev: false
    resolution:
      integrity: sha512-0f7N/e3BAz32qDYvgB4d2cqv1DqUwvGxHkXsrucICn8la1Vb6Yl6Eg8mPScGwUiqHJeE7diXlzaK+QMA9m4Gxw==
  /@types/json-schema/7.0.7:
    dev: false
    resolution:
      integrity: sha512-cxWFQVseBm6O9Gbw1IWb8r6OS4OhSt3hPZLkFApLjM8TEXROBuQGLAH2i2gZpcXdLBIrpXuTDhH7Vbm1iXmNGA==
  /@types/jsrsasign/8.0.9:
    dev: false
    resolution:
      integrity: sha512-Od34HkZR4DAaNpl6/fGEFVMQ5gWlwfwsbEeBjVDMMh9zlQD7hDwVEs0oUQDiVSfHImb0tlJVgfVGkp1jL9zOkg==
  /@types/jws/3.2.3:
    dependencies:
      '@types/node': 10.17.51
    dev: false
    resolution:
      integrity: sha512-g54CHxwvaHvyJyeuZqe7VQujV9SfCXwEkboJp355INPL+kjlS3Aq153EHptaeO/Cch/NPJ1i2sHz0sDDizn7LQ==
  /@types/jwt-decode/2.2.1:
    dev: false
    resolution:
      integrity: sha512-aWw2YTtAdT7CskFyxEX2K21/zSDStuf/ikI3yBqmwpwJF0pS+/IX5DWv+1UFffZIbruP6cnT9/LAJV1gFwAT1A==
  /@types/long/4.0.1:
    dev: false
    resolution:
      integrity: sha512-5tXH6Bx/kNGd3MgffdmP4dy2Z+G4eaXw0SE81Tq3BNadtnMR5/ySMzX4SLEzHJzSmPNn4HIdpQsBvXMUykr58w==
  /@types/md5/2.2.1:
    dependencies:
      '@types/node': 10.17.51
    dev: false
    resolution:
      integrity: sha512-bZB0jqBL7JETFqvRKyuDETFceFaVcLm2MBPP5LFEEL/SZuqLnyvzF37tXmMERDncC3oeEj/fOUw88ftJeMpZaw==
  /@types/mime/1.3.2:
    dev: false
    resolution:
      integrity: sha512-YATxVxgRqNH6nHEIsvg6k2Boc1JHI9ZbH5iWFFv/MTkchz3b1ieGDa5T0a9RznNdI0KhVbdbWSN+KWWrQZRxTw==
  /@types/minimatch/3.0.3:
    dev: false
    resolution:
      integrity: sha512-tHq6qdbT9U1IRSGf14CL0pUlULksvY9OZ+5eEgl1N7t+OA3tGvNpxJCzuKQlsNgCVwbAs670L1vcVQi8j9HjnA==
  /@types/minimist/1.2.1:
    dev: false
    resolution:
      integrity: sha512-fZQQafSREFyuZcdWFAExYjBiCL7AUCdgsk80iO0q4yihYYdcIiH28CcuPTGFgLOCC8RlW49GSQxdHwZP+I7CNg==
  /@types/mocha/7.0.2:
    dev: false
    resolution:
      integrity: sha512-ZvO2tAcjmMi8V/5Z3JsyofMe3hasRcaw88cto5etSVMwVQfeivGAlEYmaQgceUSVYFofVjT+ioHsATjdWcFt1w==
  /@types/mock-fs/4.10.0:
    dependencies:
      '@types/node': 10.17.51
    dev: false
    resolution:
      integrity: sha512-FQ5alSzmHMmliqcL36JqIA4Yyn9jyJKvRSGV3mvPh108VFatX7naJDzSG4fnFQNZFq9dIx0Dzoe6ddflMB2Xkg==
  /@types/mock-require/2.0.0:
    dependencies:
      '@types/node': 10.17.51
    dev: false
    resolution:
      integrity: sha512-nOgjoE5bBiDeiA+z41i95makyHUSMWQMOPocP+J67Pqx/68HAXaeWN1NFtrAYYV6LrISIZZ8vKHm/a50k0f6Sg==
  /@types/nise/1.4.0:
    dev: false
    resolution:
      integrity: sha512-DPxmjiDwubsNmguG5X4fEJ+XCyzWM3GXWsqQlvUcjJKa91IOoJUy51meDr0GkzK64qqNcq85ymLlyjoct9tInw==
  /@types/node-fetch/2.5.8:
    dependencies:
      '@types/node': 10.17.51
      form-data: 3.0.0
    dev: false
    resolution:
      integrity: sha512-fbjI6ja0N5ZA8TV53RUqzsKNkl9fv8Oj3T7zxW7FGv1GSH7gwJaNF8dzCjrqKaxKeUpTz4yT1DaJFq/omNpGfw==
  /@types/node/10.17.13:
    dev: false
    resolution:
      integrity: sha512-pMCcqU2zT4TjqYFrWtYHKal7Sl30Ims6ulZ4UFXxI4xbtQqK/qqKwkDoBFCfooRqqmRu9vY3xaJRwxSh673aYg==
  /@types/node/10.17.51:
    dev: false
    resolution:
      integrity: sha512-KANw+MkL626tq90l++hGelbl67irOJzGhUJk6a1Bt8QHOeh9tztJx+L0AqttraWKinmZn7Qi5lJZJzx45Gq0dg==
  /@types/node/8.10.66:
    dev: false
    resolution:
      integrity: sha512-tktOkFUA4kXx2hhhrB8bIFb5TbwzS4uOhKEmwiD+NoiL0qtP2OQ9mFldbgD4dV1djrlBYP6eBuQZiWjuHUpqFw==
  /@types/prettier/2.0.2:
    dev: false
    resolution:
      integrity: sha512-IkVfat549ggtkZUthUzEX49562eGikhSYeVGX97SkMFn+sTZrgRewXjQ4tPKFPCykZHkX1Zfd9OoELGqKU2jJA==
  /@types/priorityqueuejs/1.0.1:
    dev: false
    resolution:
      integrity: sha1-bqrDJHpMXO/JRILl2Hw3MLNfUFM=
  /@types/qs/6.9.5:
    dev: false
    resolution:
      integrity: sha512-/JHkVHtx/REVG0VVToGRGH2+23hsYLHdyG+GrvoUGlGAd0ErauXDyvHtRI/7H7mzLm+tBCKA7pfcpkQ1lf58iQ==
  /@types/query-string/6.2.0:
    dev: false
    resolution:
      integrity: sha512-dnYqKg7eZ+t7ZhCuBtwLxjqON8yXr27hiu3zXfPqxfJSbWUZNwwISE0BJUxghlcKsk4lZSp7bdFSJBJVNWBfmA==
  /@types/range-parser/1.2.3:
    dev: false
    resolution:
      integrity: sha512-ewFXqrQHlFsgc09MK5jP5iR7vumV/BYayNC6PgJO2LPe8vrnNFyjQjSppfEngITi0qvfKtzFvgKymGheFM9UOA==
  /@types/resolve/1.17.1:
    dependencies:
      '@types/node': 10.17.51
    dev: false
    resolution:
      integrity: sha512-yy7HuzQhj0dhGpD8RLXSZWEkLsV9ibvxvi6EiJ3bkqLAO1RGo0WbkWQiwpRlSFymTJRz0d3k5LM3kkx8ArDbLw==
  /@types/semaphore/1.1.0:
    dev: false
    resolution:
      integrity: sha512-YD+lyrPhrsJdSOaxmA9K1lzsCoN0J29IsQGMKd67SbkPDXxJPdwdqpok1sytD19NEozUaFpjIsKOWnJDOYO/GA==
  /@types/serve-static/1.13.9:
    dependencies:
      '@types/mime': 1.3.2
      '@types/node': 10.17.51
    dev: false
    resolution:
      integrity: sha512-ZFqF6qa48XsPdjXV5Gsz0Zqmux2PerNd3a/ktL45mHpa19cuMi/cL8tcxdAx497yRh+QtYPuofjT9oWw9P7nkA==
  /@types/sinon/9.0.10:
    dependencies:
      '@types/sinonjs__fake-timers': 6.0.2
    dev: false
    resolution:
      integrity: sha512-/faDC0erR06wMdybwI/uR8wEKV/E83T0k4sepIpB7gXuy2gzx2xiOjmztq6a2Y6rIGJ04D+6UU0VBmWy+4HEMA==
  /@types/sinonjs__fake-timers/6.0.2:
    dev: false
    resolution:
      integrity: sha512-dIPoZ3g5gcx9zZEszaxLSVTvMReD3xxyyDnQUjA6IYDG9Ba2AV0otMPs+77sG9ojB4Qr2N2Vk5RnKeuA0X/0bg==
  /@types/tough-cookie/4.0.0:
    dev: false
    resolution:
      integrity: sha512-I99sngh224D0M7XgW1s120zxCt3VYQ3IQsuw3P3jbq5GG4yc79+ZjyKznyOGIQrflfylLgcfekeZW/vk0yng6A==
  /@types/tunnel/0.0.0:
    dependencies:
      '@types/node': 10.17.51
    dev: false
    resolution:
      integrity: sha512-FGDp0iBRiBdPjOgjJmn1NH0KDLN+Z8fRmo+9J7XGBhubq1DPrGrbmG4UTlGzrpbCpesMqD0sWkzi27EYkOMHyg==
  /@types/tunnel/0.0.1:
    dependencies:
      '@types/node': 10.17.51
    dev: false
    resolution:
      integrity: sha512-AOqu6bQu5MSWwYvehMXLukFHnupHrpZ8nvgae5Ggie9UwzDR1CCwoXgSSWNZJuyOlCdfdsWMA5F2LlmvyoTv8A==
  /@types/underscore/1.10.24:
    dev: false
    resolution:
      integrity: sha512-T3NQD8hXNW2sRsSbLNjF/aBo18MyJlbw0lSpQHB/eZZtScPdexN4HSa8cByYwTw9Wy7KuOFr81mlDQcQQaZ79w==
  /@types/uuid/8.3.0:
    dev: false
    resolution:
      integrity: sha512-eQ9qFW/fhfGJF8WKHGEHZEyVWfZxrT+6CLIJGBcZPfxUh/+BnEj+UCGYMlr9qZuX/2AltsvwrGqp0LhEW8D0zQ==
  /@types/ws/7.4.0:
    dependencies:
      '@types/node': 10.17.51
    dev: false
    resolution:
      integrity: sha512-Y29uQ3Uy+58bZrFLhX36hcI3Np37nqWE7ky5tjiDoy1GDZnIwVxS0CgF+s+1bXMzjKBFy+fqaRfb708iNzdinw==
  /@types/xml2js/0.4.8:
    dependencies:
      '@types/node': 10.17.51
    dev: false
    resolution:
      integrity: sha512-EyvT83ezOdec7BhDaEcsklWy7RSIdi6CNe95tmOAK0yx/Lm30C9K75snT3fYayK59ApC2oyW+rcHErdG05FHJA==
  /@types/yargs-parser/20.2.0:
    dev: false
    resolution:
      integrity: sha512-37RSHht+gzzgYeobbG+KWryeAW8J33Nhr69cjTqSYymXVZEN9NbRYWoYlRtDhHKPVT1FyNKwaTPC1NynKZpzRA==
  /@types/yargs/15.0.13:
    dependencies:
      '@types/yargs-parser': 20.2.0
    dev: false
    resolution:
      integrity: sha512-kQ5JNTrbDv3Rp5X2n/iUu37IJBDU2gsZ5R/g1/KHOOEc5IKfUFjXT6DENPGduh08I/pamwtEq4oul7gUqKTQDQ==
  /@types/yauzl/2.9.1:
    dependencies:
      '@types/node': 10.17.51
    dev: false
    optional: true
    resolution:
      integrity: sha512-A1b8SU4D10uoPjwb0lnHmmu8wZhR9d+9o2PKBQT2jU5YPTKsxac6M2qGAdY7VcL+dHHhARVUDmeg0rOrcd9EjA==
  /@typescript-eslint/eslint-plugin-tslint/4.14.2_3e70afb83b6e686448c8a54281cd77ac:
    dependencies:
      '@typescript-eslint/experimental-utils': 4.14.2_eslint@7.19.0+typescript@4.1.2
      eslint: 7.19.0
      lodash: 4.17.20
      tslint: 5.20.1_typescript@4.1.2
      typescript: 4.1.2
    dev: false
    engines:
      node: ^10.12.0 || >=12.0.0
    peerDependencies:
      eslint: ^5.0.0 || ^6.0.0 || ^7.0.0
      tslint: ^5.0.0 || ^6.0.0
      typescript: '*'
    resolution:
      integrity: sha512-4zkwVU9osU60HnB1jSp4TvyxME5LGcgGk37eRxj2OQ6pzXi6Dcb81B6m3PlEvnqhE0kB48jl+0KKfHM9+egX1Q==
  /@typescript-eslint/eslint-plugin/4.13.0_85649cb1d193687858ee685cdd7abf38:
    dependencies:
      '@typescript-eslint/experimental-utils': 4.13.0_eslint@7.19.0+typescript@4.1.2
      '@typescript-eslint/parser': 4.13.0_eslint@7.19.0+typescript@4.1.2
      '@typescript-eslint/scope-manager': 4.13.0
      debug: 4.3.1
      eslint: 7.19.0
      functional-red-black-tree: 1.0.1
      lodash: 4.17.20
      regexpp: 3.1.0
      semver: 7.3.4
      tsutils: 3.20.0_typescript@4.1.2
      typescript: 4.1.2
    dev: false
    engines:
      node: ^10.12.0 || >=12.0.0
    peerDependencies:
      '@typescript-eslint/parser': ^4.0.0
      eslint: ^5.0.0 || ^6.0.0 || ^7.0.0
      typescript: '*'
    peerDependenciesMeta:
      typescript:
        optional: true
    resolution:
      integrity: sha512-ygqDUm+BUPvrr0jrXqoteMqmIaZ/bixYOc3A4BRwzEPTZPi6E+n44rzNZWaB0YvtukgP+aoj0i/fyx7FkM2p1w==
  /@typescript-eslint/experimental-utils/4.13.0_eslint@7.19.0+typescript@4.1.2:
    dependencies:
      '@types/json-schema': 7.0.7
      '@typescript-eslint/scope-manager': 4.13.0
      '@typescript-eslint/types': 4.13.0
      '@typescript-eslint/typescript-estree': 4.13.0_typescript@4.1.2
      eslint: 7.19.0
      eslint-scope: 5.1.1
      eslint-utils: 2.1.0
    dev: false
    engines:
      node: ^10.12.0 || >=12.0.0
    peerDependencies:
      eslint: '*'
      typescript: '*'
    resolution:
      integrity: sha512-/ZsuWmqagOzNkx30VWYV3MNB/Re/CGv/7EzlqZo5RegBN8tMuPaBgNK6vPBCQA8tcYrbsrTdbx3ixMRRKEEGVw==
  /@typescript-eslint/experimental-utils/4.14.2_eslint@7.19.0+typescript@4.1.2:
    dependencies:
      '@types/json-schema': 7.0.7
      '@typescript-eslint/scope-manager': 4.14.2
      '@typescript-eslint/types': 4.14.2
      '@typescript-eslint/typescript-estree': 4.14.2_typescript@4.1.2
      eslint: 7.19.0
      eslint-scope: 5.1.1
      eslint-utils: 2.1.0
    dev: false
    engines:
      node: ^10.12.0 || >=12.0.0
    peerDependencies:
      eslint: '*'
      typescript: '*'
    resolution:
      integrity: sha512-mV9pmET4C2y2WlyHmD+Iun8SAEqkLahHGBkGqDVslHkmoj3VnxnGP4ANlwuxxfq1BsKdl/MPieDbohCEQgKrwA==
  /@typescript-eslint/parser/4.13.0_eslint@7.19.0+typescript@4.1.2:
    dependencies:
      '@typescript-eslint/scope-manager': 4.13.0
      '@typescript-eslint/types': 4.13.0
      '@typescript-eslint/typescript-estree': 4.13.0_typescript@4.1.2
      debug: 4.3.1
      eslint: 7.19.0
      typescript: 4.1.2
    dev: false
    engines:
      node: ^10.12.0 || >=12.0.0
    peerDependencies:
      eslint: ^5.0.0 || ^6.0.0 || ^7.0.0
      typescript: '*'
    peerDependenciesMeta:
      typescript:
        optional: true
    resolution:
      integrity: sha512-KO0J5SRF08pMXzq9+abyHnaGQgUJZ3Z3ax+pmqz9vl81JxmTTOUfQmq7/4awVfq09b6C4owNlOgOwp61pYRBSg==
  /@typescript-eslint/scope-manager/4.13.0:
    dependencies:
      '@typescript-eslint/types': 4.13.0
      '@typescript-eslint/visitor-keys': 4.13.0
    dev: false
    engines:
      node: ^8.10.0 || ^10.13.0 || >=11.10.1
    resolution:
      integrity: sha512-UpK7YLG2JlTp/9G4CHe7GxOwd93RBf3aHO5L+pfjIrhtBvZjHKbMhBXTIQNkbz7HZ9XOe++yKrXutYm5KmjWgQ==
  /@typescript-eslint/scope-manager/4.14.2:
    dependencies:
      '@typescript-eslint/types': 4.14.2
      '@typescript-eslint/visitor-keys': 4.14.2
    dev: false
    engines:
      node: ^8.10.0 || ^10.13.0 || >=11.10.1
    resolution:
      integrity: sha512-cuV9wMrzKm6yIuV48aTPfIeqErt5xceTheAgk70N1V4/2Ecj+fhl34iro/vIssJlb7XtzcaD07hWk7Jk0nKghg==
  /@typescript-eslint/types/4.13.0:
    dev: false
    engines:
      node: ^8.10.0 || ^10.13.0 || >=11.10.1
    resolution:
      integrity: sha512-/+aPaq163oX+ObOG00M0t9tKkOgdv9lq0IQv/y4SqGkAXmhFmCfgsELV7kOCTb2vVU5VOmVwXBXJTDr353C1rQ==
  /@typescript-eslint/types/4.14.2:
    dev: false
    engines:
      node: ^8.10.0 || ^10.13.0 || >=11.10.1
    resolution:
      integrity: sha512-LltxawRW6wXy4Gck6ZKlBD05tCHQUj4KLn4iR69IyRiDHX3d3NCAhO+ix5OR2Q+q9bjCrHE/HKt+riZkd1At8Q==
  /@typescript-eslint/typescript-estree/4.13.0_typescript@4.1.2:
    dependencies:
      '@typescript-eslint/types': 4.13.0
      '@typescript-eslint/visitor-keys': 4.13.0
      debug: 4.3.1
      globby: 11.0.2
      is-glob: 4.0.1
      lodash: 4.17.20
      semver: 7.3.4
      tsutils: 3.20.0_typescript@4.1.2
      typescript: 4.1.2
    dev: false
    engines:
      node: ^10.12.0 || >=12.0.0
    peerDependencies:
      typescript: '*'
    peerDependenciesMeta:
      typescript:
        optional: true
    resolution:
      integrity: sha512-9A0/DFZZLlGXn5XA349dWQFwPZxcyYyCFX5X88nWs2uachRDwGeyPz46oTsm9ZJE66EALvEns1lvBwa4d9QxMg==
  /@typescript-eslint/typescript-estree/4.14.2_typescript@4.1.2:
    dependencies:
      '@typescript-eslint/types': 4.14.2
      '@typescript-eslint/visitor-keys': 4.14.2
      debug: 4.3.1
      globby: 11.0.2
      is-glob: 4.0.1
      lodash: 4.17.20
      semver: 7.3.4
      tsutils: 3.20.0_typescript@4.1.2
      typescript: 4.1.2
    dev: false
    engines:
      node: ^10.12.0 || >=12.0.0
    peerDependencies:
      typescript: '*'
    peerDependenciesMeta:
      typescript:
        optional: true
    resolution:
      integrity: sha512-ESiFl8afXxt1dNj8ENEZT12p+jl9PqRur+Y19m0Z/SPikGL6rqq4e7Me60SU9a2M28uz48/8yct97VQYaGl0Vg==
  /@typescript-eslint/visitor-keys/4.13.0:
    dependencies:
      '@typescript-eslint/types': 4.13.0
      eslint-visitor-keys: 2.0.0
    dev: false
    engines:
      node: ^8.10.0 || ^10.13.0 || >=11.10.1
    resolution:
      integrity: sha512-6RoxWK05PAibukE7jElqAtNMq+RWZyqJ6Q/GdIxaiUj2Ept8jh8+FUVlbq9WxMYxkmEOPvCE5cRSyupMpwW31g==
  /@typescript-eslint/visitor-keys/4.14.2:
    dependencies:
      '@typescript-eslint/types': 4.14.2
      eslint-visitor-keys: 2.0.0
    dev: false
    engines:
      node: ^8.10.0 || ^10.13.0 || >=11.10.1
    resolution:
      integrity: sha512-KBB+xLBxnBdTENs/rUgeUKO0UkPBRs2vD09oMRRIkj5BEN8PX1ToXV532desXfpQnZsYTyLLviS7JrPhdL154w==
  /accepts/1.3.7:
    dependencies:
      mime-types: 2.1.28
      negotiator: 0.6.2
    dev: false
    engines:
      node: '>= 0.6'
    resolution:
      integrity: sha512-Il80Qs2WjYlJIBNzNkK6KYqlVMTbZLXgHx2oT0pU/fjRHyEp+PEfEPY0R3WCwAGVOtauxh1hOxNgIf5bv7dQpA==
  /acorn-jsx/5.3.1_acorn@7.4.1:
    dependencies:
      acorn: 7.4.1
    dev: false
    peerDependencies:
      acorn: ^6.0.0 || ^7.0.0 || ^8.0.0
    resolution:
      integrity: sha512-K0Ptm/47OKfQRpNQ2J/oIN/3QYiK6FwW+eJbILhsdxh2WTLdl+30o8aGdTbm5JbffpFFAg/g+zi1E+jvJha5ng==
  /acorn/7.4.1:
    dev: false
    engines:
      node: '>=0.4.0'
    hasBin: true
    resolution:
      integrity: sha512-nQyp0o1/mNdbTO1PO6kHkwSrmgZ0MT/jCCpNiwbUjGoRN4dlBhqJtoQuCnEOKzgTVwg0ZWiCoQy6SxMebQVh8A==
  /adal-node/0.1.28:
    dependencies:
      '@types/node': 8.10.66
      async: 3.2.0
      date-utils: 1.2.21
      jws: 3.2.2
      request: 2.88.2
      underscore: 1.12.0
      uuid: 3.4.0
      xmldom: 0.4.0
      xpath.js: 1.1.0
    dev: false
    engines:
      node: '>= 0.6.15'
    resolution:
      integrity: sha1-RoxLs+u9lrEnBmn0ucuk4AZepIU=
  /after/0.8.2:
    dev: false
    resolution:
      integrity: sha1-/ts5T58OAqqXaOcCvaI7UF+ufh8=
  /agent-base/4.2.1:
    dependencies:
      es6-promisify: 5.0.0
    dev: false
    engines:
      node: '>= 4.0.0'
    resolution:
      integrity: sha512-JVwXMr9nHYTUXsBFKUqhJwvlcYU/blreOEUkhNR2eXZIvwd+c+o5V4MgDPKWnMS/56awN3TRzIP+KoPn+roQtg==
  /agent-base/4.3.0:
    dependencies:
      es6-promisify: 5.0.0
    dev: false
    engines:
      node: '>= 4.0.0'
    resolution:
      integrity: sha512-salcGninV0nPrwpGNn4VTXBb1SOuXQBiqbrNXoeizJsHrsL6ERFM2Ne3JUSBWRE6aeNJI2ROP/WEEIDUiDe3cg==
  /agent-base/5.1.1:
    dev: false
    engines:
      node: '>= 6.0.0'
    resolution:
      integrity: sha512-TMeqbNl2fMW0nMjTEPOwe3J/PRFP4vqeoNuQMG0HlMrtm5QxKqdvAkZ1pRBQ/ulIyDD5Yq0nJ7YbdD8ey0TO3g==
  /agent-base/6.0.2:
    dependencies:
      debug: 4.3.1
    dev: false
    engines:
      node: '>= 6.0.0'
    resolution:
      integrity: sha512-RZNwNclF7+MS/8bDg70amg32dyeZGZxiDuQmZxKLAlQjr3jGyLx+4Kkk58UO7D2QdgFIQCovuSuZESne6RG6XQ==
  /ajv/6.12.6:
    dependencies:
      fast-deep-equal: 3.1.3
      fast-json-stable-stringify: 2.1.0
      json-schema-traverse: 0.4.1
      uri-js: 4.4.1
    dev: false
    resolution:
      integrity: sha512-j3fVLgvTo527anyYyJOGTYJbG+vnnQYvE0m5mmkc1TK+nxAppkCLMIL0aZ4dblVCNoGShhm+kzE4ZUykBoMg4g==
  /ajv/7.0.4:
    dependencies:
      fast-deep-equal: 3.1.3
      json-schema-traverse: 1.0.0
      require-from-string: 2.0.2
      uri-js: 4.4.1
    dev: false
    resolution:
      integrity: sha512-xzzzaqgEQfmuhbhAoqjJ8T/1okb6gAzXn/eQRNpAN1AEUoHJTNF9xCDRTtf/s3SKldtZfa+RJeTs+BQq+eZ/sw==
  /ansi-colors/3.2.3:
    dev: false
    engines:
      node: '>=6'
    resolution:
      integrity: sha512-LEHHyuhlPY3TmuUYMh2oz89lTShfvgbmzaBcxve9t/9Wuy7Dwf4yoAKcND7KFT1HAQfqZ12qtc+DUrBMeKF9nw==
  /ansi-colors/4.1.1:
    dev: false
    engines:
      node: '>=6'
    resolution:
      integrity: sha512-JoX0apGbHaUJBNl6yF+p6JAFYZ666/hhCGKN5t9QFjbJQKUU/g8MNbFDbvfrgKXvI1QpZplPOnwIo99lX/AAmA==
  /ansi-regex/2.1.1:
    dev: false
    engines:
      node: '>=0.10.0'
    resolution:
      integrity: sha1-w7M6te42DYbg5ijwRorn7yfWVN8=
  /ansi-regex/3.0.0:
    dev: false
    engines:
      node: '>=4'
    resolution:
      integrity: sha1-7QMXwyIGT3lGbAKWa922Bas32Zg=
  /ansi-regex/4.1.0:
    dev: false
    engines:
      node: '>=6'
    resolution:
      integrity: sha512-1apePfXM1UOSqw0o9IiFAovVz9M5S1Dg+4TrDwfMewQ6p/rmMueb7tWZjQ1rx4Loy1ArBggoqGpfqqdI4rondg==
  /ansi-regex/5.0.0:
    dev: false
    engines:
      node: '>=8'
    resolution:
      integrity: sha512-bY6fj56OUQ0hU1KjFNDQuJFezqKdrAyFdIevADiqrWHwSlbmBNMHp5ak2f40Pm8JTFyM2mqxkG6ngkHO11f/lg==
  /ansi-styles/2.2.1:
    dev: false
    engines:
      node: '>=0.10.0'
    resolution:
      integrity: sha1-tDLdM1i2NM914eRmQ2gkBTPB3b4=
  /ansi-styles/3.2.1:
    dependencies:
      color-convert: 1.9.3
    dev: false
    engines:
      node: '>=4'
    resolution:
      integrity: sha512-VT0ZI6kZRdTh8YyJw3SMbYm/u+NqfsAxEpWO0Pf9sq8/e94WxxOpPKx9FR1FlyCtOVDNOQ+8ntlqFxiRc+r5qA==
  /ansi-styles/4.3.0:
    dependencies:
      color-convert: 2.0.1
    dev: false
    engines:
      node: '>=8'
    resolution:
      integrity: sha512-zbB9rCJAT1rbjiVDb2hqKFHNYLxgtk8NURxZ3IZwD3F6NtxbXZQCnnSi1Lkx+IDohdPlFp222wVALIheZJQSEg==
  /anymatch/3.1.1:
    dependencies:
      normalize-path: 3.0.0
      picomatch: 2.2.2
    dev: false
    engines:
      node: '>= 8'
    resolution:
      integrity: sha512-mM8522psRCqzV+6LhomX5wgp25YVibjh8Wj23I5RPkPppSVSjyKD2A2mBJmWGa+KN7f2D6LNh9jkBCeyLktzjg==
  /append-transform/1.0.0:
    dependencies:
      default-require-extensions: 2.0.0
    dev: false
    engines:
      node: '>=4'
    resolution:
      integrity: sha512-P009oYkeHyU742iSZJzZZywj4QRJdnTWffaKuJQLablCZ1uz6/cW4yaRgcDaoQ+uwOxxnt0gRUcwfsNP2ri0gw==
  /aproba/1.2.0:
    dev: false
    optional: true
    resolution:
      integrity: sha512-Y9J6ZjXtoYh8RnXVCMOU/ttDmk1aBjunq9vO0ta5x85WDQiQfUF9sIPBITdbiiIVcBo03Hi3jMxigBtsddlXRw==
  /archy/1.0.0:
    dev: false
    resolution:
      integrity: sha1-+cjBN1fMHde8N5rHeyxipcKGjEA=
  /are-we-there-yet/1.1.5:
    dependencies:
      delegates: 1.0.0
      readable-stream: 2.3.7
    dev: false
    optional: true
    resolution:
      integrity: sha512-5hYdAkZlcG8tOLujVDTgCT+uPX0VnpAH28gWsLfzpXYm7wP6mp5Q/gYyR7YQ0cKVJcXJnl3j2kpBan13PtQf6w==
  /arg/4.1.0:
    dev: false
    resolution:
      integrity: sha512-ZWc51jO3qegGkVh8Hwpv636EkbesNV5ZNQPCtRa+0qytRYPEs9IYT9qITY9buezqUH5uqyzlWLcufrzU2rffdg==
  /arg/4.1.3:
    dev: false
    resolution:
      integrity: sha512-58S9QDqG0Xx27YwPSt9fJxivjYl432YCwfDMfZ+71RAqUrZef7LrKQZ3LHLOwCS4FLNBplP533Zx895SeOCHvA==
  /argparse/1.0.10:
    dependencies:
      sprintf-js: 1.0.3
    dev: false
    resolution:
      integrity: sha512-o5Roy6tNG4SL/FOkCAN6RzjiakZS25RLYFrcMttJqbdd8BWrnA+fGz57iN5Pb06pvBGvl5gQ0B48dJlslXvoTg==
  /arr-union/3.1.0:
    dev: false
    engines:
      node: '>=0.10.0'
    resolution:
      integrity: sha1-45sJrqne+Gao8gbiiK9jkZuuOcQ=
  /array-filter/1.0.0:
    dev: false
    resolution:
      integrity: sha1-uveeYubvTCpMC4MSMtr/7CUfnYM=
  /array-flatten/1.1.1:
    dev: false
    resolution:
      integrity: sha1-ml9pkFGx5wczKPKgCJaLZOopVdI=
  /array-union/2.1.0:
    dev: false
    engines:
      node: '>=8'
    resolution:
      integrity: sha512-HGyxoOTYUyCM6stUe6EJgnd4EoewAI7zMdfqO+kGjnlZmBDz/cR5pf8r/cR4Wq60sL/p0IkcjUEEPwS3GFrIyw==
  /arraybuffer.slice/0.0.7:
    dev: false
    resolution:
      integrity: sha512-wGUIVQXuehL5TCqQun8OW81jGzAWycqzFF8lFp+GOM5BXLYj3bKNsYC4daB7n6XjCqxQA/qgTJ+8ANR3acjrog==
  /asap/2.0.6:
    dev: false
    resolution:
      integrity: sha1-5QNHYR1+aQlDIIu9r+vLwvuGbUY=
  /asn1/0.2.4:
    dependencies:
      safer-buffer: 2.1.2
    dev: false
    resolution:
      integrity: sha512-jxwzQpLQjSmWXgwaCZE9Nz+glAG01yF1QnWgbhGwHI5A6FRIEY6IVqtHhIepHqI7/kyEyQEagBC5mBEFlIYvdg==
  /assert-plus/1.0.0:
    dev: false
    engines:
      node: '>=0.8'
    resolution:
      integrity: sha1-8S4PPF13sLHN2RRpQuTpbB5N1SU=
  /assert/1.5.0:
    dependencies:
      object-assign: 4.1.1
      util: 0.10.3
    dev: false
    resolution:
      integrity: sha512-EDsgawzwoun2CZkCgtxJbv392v4nbk9XDD06zI+kQYoBM/3RBWLlEyJARDOmhAAosBjWACEkKL6S+lIZtcAubA==
  /assertion-error/1.1.0:
    dev: false
    resolution:
      integrity: sha512-jgsaNduz+ndvGyFt3uSuWqvy4lCnIJiovtouQN5JZHOKCS2QuhEdbcQHFhVksz2N2U9hXJo8odG7ETyWlEeuDw==
  /ast-types/0.14.2:
    dependencies:
      tslib: 2.1.0
    dev: false
    engines:
      node: '>=4'
    resolution:
      integrity: sha512-O0yuUDnZeQDL+ncNGlJ78BiO4jnYI3bvMsD5prT0/nsgijG/LpNBIr63gTjVTNsiGkgQhiyCShTgxt8oXOrklA==
  /astral-regex/2.0.0:
    dev: false
    engines:
      node: '>=8'
    resolution:
      integrity: sha512-Z7tMw1ytTXt5jqMcOP+OQteU1VuNK9Y02uuJtKQ1Sv69jXQKKg5cibLwGJow8yzZP+eAc18EmLGPal0bp36rvQ==
  /async-array-reduce/0.2.1:
    dev: false
    engines:
      node: '>=0.10.0'
    resolution:
      integrity: sha1-yL4BCitc0A3qlsgRFgNGk9/dgtE=
  /async-lock/1.2.8:
    dev: false
    resolution:
      integrity: sha512-G+26B2jc0Gw0EG/WN2M6IczuGepBsfR1+DtqLnyFSH4p2C668qkOCtEkGNVEaaNAVlYwEMazy1+/jnLxltBkIQ==
  /async/3.2.0:
    dev: false
    resolution:
      integrity: sha512-TR2mEZFVOj2pLStYxLht7TyfuRzaydfpxr3k9RpHIzMgw7A64dzsdqCxH1WJyQdoe8T10nDXd9wnEigmiuHIZw==
  /asynckit/0.4.0:
    dev: false
    resolution:
      integrity: sha1-x57Zf380y48robyXkLzDZkdLS3k=
  /atob/2.1.2:
    dev: false
    engines:
      node: '>= 4.5.0'
    hasBin: true
    resolution:
      integrity: sha512-Wm6ukoaOGJi/73p/cl2GvLjTI5JM1k/O14isD73YML8StrH/7/lRFgmg8nICZgD3bZZvjwCGxtMOD3wWNAu8cg==
  /available-typed-arrays/1.0.2:
    dependencies:
      array-filter: 1.0.0
    dev: false
    engines:
      node: '>= 0.4'
    resolution:
      integrity: sha512-XWX3OX8Onv97LMk/ftVyBibpGwY5a8SmuxZPzeOxqmuEqUCOM9ZE+uIaD1VNJ5QnvU2UQusvmKbuM1FR8QWGfQ==
  /avsc/5.5.3:
    dev: false
    engines:
      node: '>=0.11'
    resolution:
      integrity: sha512-LaBbmBsus1mpK+6i99AF57/tUP8/wAj9+ZZm/5HGNIWN0dUZWUEp4/o79pAiRz49Mdb3PskltbCFD3w115TdZQ==
  /aws-sign2/0.7.0:
    dev: false
    resolution:
      integrity: sha1-tG6JCTSpWR8tL2+G1+ap8bP+dqg=
  /aws4/1.11.0:
    dev: false
    resolution:
      integrity: sha512-xh1Rl34h6Fi1DC2WWKfxUTVqRsNnr6LsKz2+hfwDxQJWmrx8+c7ylaqBMcHfl1U1r2dsifOvKX3LQuLNZ+XSvA==
  /axios/0.21.1:
    dependencies:
      follow-redirects: 1.13.2
    dev: false
    resolution:
      integrity: sha512-dKQiRHxGD9PPRIUNIWvZhPTPpl1rf/OxTYKsqKUDjBwYylTvV7SjSHJb9ratfyzM6wCdLCOYLzs73qpg5c4iGA==
  /axios/0.21.1_debug@3.2.7:
    dependencies:
      follow-redirects: 1.13.2_debug@3.2.7
    dev: false
    peerDependencies:
      debug: '*'
    resolution:
      integrity: sha512-dKQiRHxGD9PPRIUNIWvZhPTPpl1rf/OxTYKsqKUDjBwYylTvV7SjSHJb9ratfyzM6wCdLCOYLzs73qpg5c4iGA==
  /axios/0.21.1_debug@4.3.1:
    dependencies:
      follow-redirects: 1.13.2_debug@4.3.1
    dev: false
    peerDependencies:
      debug: '*'
    resolution:
      integrity: sha512-dKQiRHxGD9PPRIUNIWvZhPTPpl1rf/OxTYKsqKUDjBwYylTvV7SjSHJb9ratfyzM6wCdLCOYLzs73qpg5c4iGA==
  /azure-storage/2.10.3:
    dependencies:
      browserify-mime: 1.2.9
      extend: 3.0.2
      json-edm-parser: 0.1.2
      md5.js: 1.3.4
      readable-stream: 2.0.6
      request: 2.88.2
      underscore: 1.8.3
      uuid: 3.4.0
      validator: 9.4.1
      xml2js: 0.2.8
      xmlbuilder: 9.0.7
    dev: false
    engines:
      node: '>= 0.8.26'
    resolution:
      integrity: sha512-IGLs5Xj6kO8Ii90KerQrrwuJKexLgSwYC4oLWmc11mzKe7Jt2E5IVg+ZQ8K53YWZACtVTMBNO3iGuA+4ipjJxQ==
  /babel-runtime/6.26.0:
    dependencies:
      core-js: 2.6.12
      regenerator-runtime: 0.11.1
    dev: false
    resolution:
      integrity: sha1-llxwWGaOgrVde/4E/yM3vItWR/4=
  /backbone/1.4.0:
    dependencies:
      underscore: 1.12.0
    dev: false
    resolution:
      integrity: sha512-RLmDrRXkVdouTg38jcgHhyQ/2zjg7a8E6sz2zxfz21Hh17xDJYUHBZimVIt5fUyS8vbfpeSmTL3gUjTEvUV3qQ==
  /backo2/1.0.2:
    dev: false
    resolution:
      integrity: sha1-MasayLEpNjRj41s+u2n038+6eUc=
  /balanced-match/1.0.0:
    dev: false
    resolution:
      integrity: sha1-ibTRmasr7kneFk6gK4nORi1xt2c=
  /base64-arraybuffer/0.1.4:
    dev: false
    engines:
      node: '>= 0.6.0'
    resolution:
      integrity: sha1-mBjHngWbE1X5fgQooBfIOOkLqBI=
  /base64-js/1.5.1:
    dev: false
    resolution:
      integrity: sha512-AKpaYlHn8t4SVbOHCy+b5+KKgvR4vrsD8vbvrbiQJps7fKDTkjkDry6ji0rUJjC0kzbNePLwzxq8iypo41qeWA==
  /base64id/2.0.0:
    dev: false
    engines:
      node: ^4.5.0 || >= 5.9
    resolution:
      integrity: sha512-lGe34o6EHj9y3Kts9R4ZYs/Gr+6N7MCaMlIFA3F1R2O5/m7K06AxfSeO5530PEERE6/WyEg3lsuyw4GHlPZHog==
  /bcrypt-pbkdf/1.0.2:
    dependencies:
      tweetnacl: 0.14.5
    dev: false
    resolution:
      integrity: sha1-pDAdOJtqQ/m2f/PKEaP2Y342Dp4=
  /binary-extensions/2.2.0:
    dev: false
    engines:
      node: '>=8'
    resolution:
      integrity: sha512-jDctJ/IVQbZoJykoeHbhXpOlNBqGNcwXJKJog42E5HDPUwQTSdjCHdihjj0DlnheQ7blbT6dHOafNAiS8ooQKA==
  /bl/4.0.4:
    dependencies:
      buffer: 5.7.1
      inherits: 2.0.4
      readable-stream: 3.6.0
    dev: false
    resolution:
      integrity: sha512-7tdr4EpSd7jJ6tuQ21vu2ke8w7pNEstzj1O8wwq6sNNzO3UDi5MA8Gny/gquCj7r2C6fHudg8tKRGyjRgmvNxQ==
  /blob/0.0.5:
    dev: false
    resolution:
      integrity: sha512-gaqbzQPqOoamawKg0LGVd7SzLgXS+JH61oWprSLH+P+abTczqJbhTR8CmJ2u9/bUYNmHTGJx/UEmn6doAvvuig==
  /body-parser/1.19.0:
    dependencies:
      bytes: 3.1.0
      content-type: 1.0.4
      debug: 2.6.9
      depd: 1.1.2
      http-errors: 1.7.2
      iconv-lite: 0.4.24
      on-finished: 2.3.0
      qs: 6.7.0
      raw-body: 2.4.0
      type-is: 1.6.18
    dev: false
    engines:
      node: '>= 0.8'
    resolution:
      integrity: sha512-dhEPs72UPbDnAQJ9ZKMNTP6ptJaionhP5cBb541nXPlW60Jepo9RV/a4fX4XWW9CuFNK22krhrj1+rgzifNCsw==
  /brace-expansion/1.1.11:
    dependencies:
      balanced-match: 1.0.0
      concat-map: 0.0.1
    dev: false
    resolution:
      integrity: sha512-iCuPHDFgrHX7H2vEI/5xpz07zSHB00TpugqhmYtVmMO6518mCuRMoOYFldEBl0g187ufozdaHgWKcYFb61qGiA==
  /braces/3.0.2:
    dependencies:
      fill-range: 7.0.1
    dev: false
    engines:
      node: '>=8'
    resolution:
      integrity: sha512-b8um+L1RzM3WDSzvhm6gIz1yfTbBt6YTlcEKAvsmqCZZFw46z626lVj9j1yEPW33H5H+lBQpZMP1k8l+78Ha0A==
  /browser-stdout/1.3.1:
    dev: false
    resolution:
      integrity: sha512-qhAVI1+Av2X7qelOfAIYwXONood6XlZE/fXaBSmW/T5SzLAmCgzi+eiWE7fUvbHaeNBQH13UftjpXxsfLkMpgw==
  /browserify-mime/1.2.9:
    dev: false
    resolution:
      integrity: sha1-rrGvKN5sDXpqLOQK22j/GEIq8x8=
  /buffer-crc32/0.2.13:
    dev: false
    resolution:
      integrity: sha1-DTM+PwDqxQqhRUq9MO+MKl2ackI=
  /buffer-equal-constant-time/1.0.1:
    dev: false
    resolution:
      integrity: sha1-+OcRMvf/5uAaXJaXpMbz5I1cyBk=
  /buffer-from/1.1.1:
    dev: false
    resolution:
      integrity: sha512-MQcXEUbCKtEo7bhqEs6560Hyd4XaovZlO/k9V3hjVUF/zwW7KBVdSK4gIt/bzwS9MbR5qob+F5jusZsb0YQK2A==
  /buffer/5.7.1:
    dependencies:
      base64-js: 1.5.1
      ieee754: 1.2.1
    dev: false
    resolution:
      integrity: sha512-EHcyIPBQ4BSGlvjB16k5KgAJ27CIsHY/2JBmCRReo48y9rQ3MaUzWX3KVlBa4U7MyX02HdVj0K7C3WaB3ju7FQ==
  /builtin-modules/1.1.1:
    dev: false
    engines:
      node: '>=0.10.0'
    resolution:
      integrity: sha1-Jw8HbFpywC9bZaR9+Uxf46J4iS8=
  /builtin-modules/2.0.0:
    dev: false
    engines:
      node: '>=4'
    resolution:
      integrity: sha512-3U5kUA5VPsRUA3nofm/BXX7GVHKfxz0hOBAPxXrIvHzlDRkQVqEn6yi8QJegxl4LzOHLdvb7XF5dVawa/VVYBg==
  /builtin-modules/3.1.0:
    dev: false
    engines:
      node: '>=6'
    resolution:
      integrity: sha512-k0KL0aWZuBt2lrxrcASWDfwOLMnodeQjodT/1SxEQAXsHANgo6ZC/VEaSEHCXt7aSTZ4/4H5LKa+tBXmW7Vtvw==
  /builtin-modules/3.2.0:
    dev: false
    engines:
      node: '>=6'
    resolution:
      integrity: sha512-lGzLKcioL90C7wMczpkY0n/oART3MbBa8R9OFGE1rJxoVI86u4WAGfEk8Wjv10eKSyTHVGkSo3bvBylCEtk7LA==
  /bytes/3.1.0:
    dev: false
    engines:
      node: '>= 0.8'
    resolution:
      integrity: sha512-zauLjrfCG+xvoyaqLoV8bLVXXNGC4JqlxFCutSDWA6fJrTo2ZuvLYTqZ7aHBLZSMOopbzwv8f+wZcVzfVTI2Dg==
  /caching-transform/3.0.2:
    dependencies:
      hasha: 3.0.0
      make-dir: 2.1.0
      package-hash: 3.0.0
      write-file-atomic: 2.4.3
    dev: false
    engines:
      node: '>=6'
    resolution:
      integrity: sha512-Mtgcv3lh3U0zRii/6qVgQODdPA4G3zhG+jtbCWj39RXuUFTMzH0vcdMtaJS1jPowd+It2Pqr6y3NJMQqOqCE2w==
  /call-bind/1.0.2:
    dependencies:
      function-bind: 1.1.1
      get-intrinsic: 1.1.1
    dev: false
    resolution:
      integrity: sha512-7O+FbCihrB5WGbFYesctwmTKae6rOiIzmz1icreWJ+0aA7LJfuqhEso2T9ncpcFtzMQtzXf2QGGueWJGTYsqrA==
  /callsites/3.1.0:
    dev: false
    engines:
      node: '>=6'
    resolution:
      integrity: sha512-P8BjAsXvZS+VIDUI11hHCQEv74YT67YUi5JJFNWIqL235sBmjX4+qx9Muvls5ivyNENctx46xQLQ3aTuE7ssaQ==
  /camelcase/5.3.1:
    dev: false
    engines:
      node: '>=6'
    resolution:
      integrity: sha512-L28STB170nwWS63UjtlEOE3dldQApaJXZkOI1uMFfzf3rRuPegHaHesyee+YxQ+W6SvRDQV6UrdOdRiR153wJg==
  /caseless/0.12.0:
    dev: false
    resolution:
      integrity: sha1-G2gcIf+EAzyCZUMJBolCDRhxUdw=
  /chai-as-promised/7.1.1_chai@4.3.0:
    dependencies:
      chai: 4.3.0
      check-error: 1.0.2
    dev: false
    peerDependencies:
      chai: '>= 2.1.2 < 5'
    resolution:
      integrity: sha512-azL6xMoi+uxu6z4rhWQ1jbdUhOMhis2PvscD/xjLqNMkv3BPPp2JyyuTHOrf9BOosGpNQ11v6BKv/g57RXbiaA==
  /chai-exclude/2.0.2_chai@4.3.0:
    dependencies:
      chai: 4.3.0
      fclone: 1.0.11
    dev: false
    peerDependencies:
      chai: '>= 4.0.0 < 5'
    resolution:
      integrity: sha512-QmNVnvdSw8Huccdjm49mKu3HtoHxvjdavgYkY0KPQ5MI5UWfbc9sX1YqRgaMPf2GGtDXPoF2ram3AeNS4945Xw==
  /chai-string/1.5.0_chai@4.3.0:
    dependencies:
      chai: 4.3.0
    dev: false
    peerDependencies:
      chai: ^4.1.2
    resolution:
      integrity: sha512-sydDC3S3pNAQMYwJrs6dQX0oBQ6KfIPuOZ78n7rocW0eJJlsHPh2t3kwW7xfwYA/1Bf6/arGtSUo16rxR2JFlw==
  /chai/4.3.0:
    dependencies:
      assertion-error: 1.1.0
      check-error: 1.0.2
      deep-eql: 3.0.1
      get-func-name: 2.0.0
      pathval: 1.1.1
      type-detect: 4.0.8
    dev: false
    engines:
      node: '>=8'
    resolution:
      integrity: sha512-/BFd2J30EcOwmdOgXvVsmM48l0Br0nmZPlO0uOW4XKh6kpsUumRXBgPV+IlaqFaqr9cYbeoZAM1Npx0i4A+aiA==
  /chalk/1.1.3:
    dependencies:
      ansi-styles: 2.2.1
      escape-string-regexp: 1.0.5
      has-ansi: 2.0.0
      strip-ansi: 3.0.1
      supports-color: 2.0.0
    dev: false
    engines:
      node: '>=0.10.0'
    resolution:
      integrity: sha1-qBFcVeSnAv5NFQq9OHKCKn4J/Jg=
  /chalk/2.4.2:
    dependencies:
      ansi-styles: 3.2.1
      escape-string-regexp: 1.0.5
      supports-color: 5.5.0
    dev: false
    engines:
      node: '>=4'
    resolution:
      integrity: sha512-Mti+f9lpJNcwF4tWV8/OrTTtF1gZi+f8FqlyAdouralcFWFQWF2+NgCHShjkCb+IFBLq9buZwE1xckQU4peSuQ==
  /chalk/3.0.0:
    dependencies:
      ansi-styles: 4.3.0
      supports-color: 7.2.0
    dev: false
    engines:
      node: '>=8'
    resolution:
      integrity: sha512-4D3B6Wf41KOYRFdszmDqMCGq5VV/uMAB273JILmO+3jAlh8X4qDtdtgCR3fxtbLEMzSx22QdhnDcJvu2u1fVwg==
  /chalk/4.1.0:
    dependencies:
      ansi-styles: 4.3.0
      supports-color: 7.2.0
    dev: false
    engines:
      node: '>=10'
    resolution:
      integrity: sha512-qwx12AxXe2Q5xQ43Ac//I6v5aXTipYrSESdOgzrN+9XjgEpyjpKuvSGaN4qE93f7TQTlerQQ8S+EQ0EyDoVL1A==
  /charenc/0.0.2:
    dev: false
    resolution:
      integrity: sha1-wKHS86cJLgN3S/qD8UwPxXkKhmc=
  /check-error/1.0.2:
    dev: false
    resolution:
      integrity: sha1-V00xLt2Iu13YkS6Sht1sCu1KrII=
  /check-more-types/2.24.0:
    dev: false
    engines:
      node: '>= 0.8.0'
    resolution:
      integrity: sha1-FCD/sQ/URNz8ebQ4kbv//TKoRgA=
  /chokidar/3.3.0:
    dependencies:
      anymatch: 3.1.1
      braces: 3.0.2
      glob-parent: 5.1.1
      is-binary-path: 2.1.0
      is-glob: 4.0.1
      normalize-path: 3.0.0
      readdirp: 3.2.0
    dev: false
    engines:
      node: '>= 8.10.0'
    optionalDependencies:
      fsevents: 2.1.3
    resolution:
      integrity: sha512-dGmKLDdT3Gdl7fBUe8XK+gAtGmzy5Fn0XkkWQuYxGIgWVPPse2CxFA5mtrlD0TOHaHjEUqkWNyP1XdHoJES/4A==
  /chokidar/3.5.1:
    dependencies:
      anymatch: 3.1.1
      braces: 3.0.2
      glob-parent: 5.1.1
      is-binary-path: 2.1.0
      is-glob: 4.0.1
      normalize-path: 3.0.0
      readdirp: 3.5.0
    dev: false
    engines:
      node: '>= 8.10.0'
    optionalDependencies:
      fsevents: 2.3.1
    resolution:
      integrity: sha512-9+s+Od+W0VJJzawDma/gvBNQqkTiqYTWLuZoyAsivsI4AaWTCzHG06/TMjsf1cYe9Cb97UCEhjz7HvnPk2p/tw==
  /chownr/1.1.4:
    dev: false
    resolution:
      integrity: sha512-jJ0bqzaylmJtVnNgzTeSOs8DPavpbYgEr/b0YL8/2GO3xJEhInFmhKMUnEJQjZumK7KXGFhUy89PrsJWlakBVg==
  /ci-info/2.0.0:
    dev: false
    resolution:
      integrity: sha512-5tK7EtrZ0N+OLFMthtqOj4fI2Jeb88C4CAZPu25LDVUgXJ0A3Js4PMGqrn0JU1W0Mh1/Z8wZzYPxqUrXeBboCQ==
  /cliui/5.0.0:
    dependencies:
      string-width: 3.1.0
      strip-ansi: 5.2.0
      wrap-ansi: 5.1.0
    dev: false
    resolution:
      integrity: sha512-PYeGSEmmHM6zvoef2w8TPzlrnNpXIjTipYK780YswmIP9vjxmd6Y2a3CB2Ks6/AU8NHjZugXvo8w3oWM2qnwXA==
  /cliui/6.0.0:
    dependencies:
      string-width: 4.2.0
      strip-ansi: 6.0.0
      wrap-ansi: 6.2.0
    dev: false
    resolution:
      integrity: sha512-t6wbgtoCXvAzst7QgXxJYqPt0usEfbgQdftEPbLL/cvv6HPE5VgvqCuAIDR0NgU52ds6rFwqrgakNLrHEjCbrQ==
  /cliui/7.0.4:
    dependencies:
      string-width: 4.2.0
      strip-ansi: 6.0.0
      wrap-ansi: 7.0.0
    dev: false
    resolution:
      integrity: sha512-OcRE68cOsVMXp1Yvonl/fzkQOyjLSu/8bhPDfQt0e0/Eb283TKP20Fs2MqoPsr9SwA595rRCA+QMzYc9nBP+JQ==
  /co/4.6.0:
    dev: false
    engines:
      iojs: '>= 1.0.0'
      node: '>= 0.12.0'
    resolution:
      integrity: sha1-bqa989hTrlTMuOR7+gvz+QMfsYQ=
  /code-point-at/1.1.0:
    dev: false
    engines:
      node: '>=0.10.0'
    optional: true
    resolution:
      integrity: sha1-DQcLTQQ6W+ozovGkDi7bPZpMz3c=
  /color-convert/1.9.3:
    dependencies:
      color-name: 1.1.3
    dev: false
    resolution:
      integrity: sha512-QfAUtd+vFdAtFQcC8CCyYt1fYWxSqAiK2cSD6zDB8N3cpsEBAvRxp9zOGg6G/SHHJYAT88/az/IuDGALsNVbGg==
  /color-convert/2.0.1:
    dependencies:
      color-name: 1.1.4
    dev: false
    engines:
      node: '>=7.0.0'
    resolution:
      integrity: sha512-RRECPsj7iu/xb5oKYcsFHSppFNnsj/52OVTRKb4zP5onXwVF3zVmmToNcOfGC+CRDpfK/U584fMg38ZHCaElKQ==
  /color-name/1.1.3:
    dev: false
    resolution:
      integrity: sha1-p9BVi9icQveV3UIyj3QIMcpTvCU=
  /color-name/1.1.4:
    dev: false
    resolution:
      integrity: sha512-dOy+3AuW3a2wNbZHIuMZpTcgjGuLU/uBL/ubcZF9OXbDo8ff4O8yVp5Bf0efS8uEoYo5q4Fx7dY9OgQGXgAsQA==
  /colors/1.2.5:
    dev: false
    engines:
      node: '>=0.1.90'
    resolution:
      integrity: sha512-erNRLao/Y3Fv54qUa0LBB+//Uf3YwMUmdJinN20yMXm9zdKKqH9wt7R9IIVZ+K7ShzfpLV/Zg8+VyrBJYB4lpg==
  /colors/1.4.0:
    dev: false
    engines:
      node: '>=0.1.90'
    resolution:
      integrity: sha512-a+UqTh4kgZg/SlGvfbzDHpgRu7AAQOmmqRHJnxhRZICKFUT91brVhNNt58CMWU9PsBbv3PDCZUHbVxuDiH2mtA==
  /combined-stream/1.0.8:
    dependencies:
      delayed-stream: 1.0.0
    dev: false
    engines:
      node: '>= 0.8'
    resolution:
      integrity: sha512-FQN4MRfuJeHf7cBbBMJFXhKSDq+2kAArBlmRBvcvFE5BB1HZKXtSFASDhdlz9zOYwxh8lDdnvmMOe/+5cdoEdg==
  /commander/2.20.3:
    dev: false
    resolution:
      integrity: sha512-GpVkmM8vF2vQUkj2LvZmD35JxeJOLCwJ9cUkugyk2nuhbv3+mJvpLYYt+0+USMxE+oj+ey/lJEnhZw75x/OMcQ==
  /common-tags/1.8.0:
    dev: false
    engines:
      node: '>=4.0.0'
    resolution:
      integrity: sha512-6P6g0uetGpW/sdyUy/iQQCbFF0kWVMSIVSyYz7Zgjcgh8mgw8PQzDNZeyZ5DQ2gM7LBoZPHmnjz8rUthkBG5tw==
  /commondir/1.0.1:
    dev: false
    resolution:
      integrity: sha1-3dgA2gxmEnOTzKWVDqloo6rxJTs=
  /component-bind/1.0.0:
    dev: false
    resolution:
      integrity: sha1-AMYIq33Nk4l8AAllGx06jh5zu9E=
  /component-emitter/1.2.1:
    dev: false
    resolution:
      integrity: sha1-E3kY1teCg/ffemt8WmPhQOaUJeY=
  /component-emitter/1.3.0:
    dev: false
    resolution:
      integrity: sha512-Rd3se6QB+sO1TwqZjscQrurpEPIfO0/yYnSin6Q/rD3mOutHvUrCAhJub3r90uNb+SESBuE0QYoB90YdfatsRg==
  /component-inherit/0.0.3:
    dev: false
    resolution:
      integrity: sha1-ZF/ErfWLcrZJ1crmUTVhnbJv8UM=
  /concat-map/0.0.1:
    dev: false
    resolution:
      integrity: sha1-2Klr13/Wjfd5OnMDajug1UBdR3s=
  /connect/3.7.0:
    dependencies:
      debug: 2.6.9
      finalhandler: 1.1.2
      parseurl: 1.3.3
      utils-merge: 1.0.1
    dev: false
    engines:
      node: '>= 0.10.0'
    resolution:
      integrity: sha512-ZqRXc+tZukToSNmh5C2iWMSoV3X1YUcPbqEM4DkEG5tNQXrQUZCNVGGv3IuicnkMtPfGf3Xtp8WCXs295iQ1pQ==
  /console-control-strings/1.1.0:
    dev: false
    optional: true
    resolution:
      integrity: sha1-PXz0Rk22RG6mRL9LOVB/mFEAjo4=
  /content-disposition/0.5.3:
    dependencies:
      safe-buffer: 5.1.2
    dev: false
    engines:
      node: '>= 0.6'
    resolution:
      integrity: sha512-ExO0774ikEObIAEV9kDo50o+79VCUdEB6n6lzKgGwupcVeRlhrj3qGAfwq8G6uBJjkqLrhT0qEYFcWng8z1z0g==
  /content-type/1.0.4:
    dev: false
    engines:
      node: '>= 0.6'
    resolution:
      integrity: sha512-hIP3EEPs8tB9AT1L+NUqtwOAps4mk2Zob89MWXMHjHWg9milF/j4osnnQLXBCBFBk/tvIG/tUc9mOUJiPBhPXA==
  /convert-source-map/1.7.0:
    dependencies:
      safe-buffer: 5.1.2
    dev: false
    resolution:
      integrity: sha512-4FJkXzKXEDB1snCFZlLP4gpC3JILicCpGbzG9f9G7tGqGCzETQ2hWPrcinA9oU4wtf2biUaEH5065UnMeR33oA==
  /cookie-signature/1.0.6:
    dev: false
    resolution:
      integrity: sha1-4wOogrNCzD7oylE6eZmXNNqzriw=
  /cookie/0.4.0:
    dev: false
    engines:
      node: '>= 0.6'
    resolution:
      integrity: sha512-+Hp8fLp57wnUSt0tY0tHEXh4voZRDnoIrZPqlo3DPiI4y9lwg/jqx+1Om94/W6ZaPDOUbnjOt/99w66zk+l1Xg==
  /cookie/0.4.1:
    dev: false
    engines:
      node: '>= 0.6'
    resolution:
      integrity: sha512-ZwrFkGJxUR3EIoXtO+yVE69Eb7KlixbaeAWfBQB9vVsNn/o+Yw69gBWSSDK825hQNdN+wF8zELf3dFNl/kxkUA==
  /core-js/2.6.12:
    deprecated: core-js@<3 is no longer maintained and not recommended for usage due to the number of issues. Please, upgrade your dependencies to the actual version of core-js@3.
    dev: false
    requiresBuild: true
    resolution:
      integrity: sha512-Kb2wC0fvsWfQrgk8HU5lW6U/Lcs8+9aaYcy4ZFc6DDlo4nZ7n70dEgE5rtR0oG6ufKDUnrwfWL1mXR5ljDatrQ==
  /core-js/3.8.3:
    dev: false
    requiresBuild: true
    resolution:
      integrity: sha512-KPYXeVZYemC2TkNEkX/01I+7yd+nX3KddKwZ1Ww7SKWdI2wQprSgLmrTddT8nw92AjEklTsPBoSdQBhbI1bQ6Q==
  /core-util-is/1.0.2:
    dev: false
    resolution:
      integrity: sha1-tf1UIgqivFq1eqtxQMlAdUUDwac=
  /cp-file/6.2.0:
    dependencies:
      graceful-fs: 4.2.4
      make-dir: 2.1.0
      nested-error-stacks: 2.1.0
      pify: 4.0.1
      safe-buffer: 5.2.1
    dev: false
    engines:
      node: '>=6'
    resolution:
      integrity: sha512-fmvV4caBnofhPe8kOcitBwSn2f39QLjnAnGq3gO9dfd75mUytzKNZB1hde6QHunW2Rt+OwuBOMc3i1tNElbszA==
  /cross-env/7.0.3:
    dependencies:
      cross-spawn: 7.0.3
    dev: false
    engines:
      node: '>=10.14'
      npm: '>=6'
      yarn: '>=1'
    hasBin: true
    resolution:
      integrity: sha512-+/HKd6EgcQCJGh2PSjZuUitQBQynKor4wrFbRg4DtAgS1aWO+gU52xpH7M9ScGgXSYmAVS9bIJ8EzuaGw0oNAw==
  /cross-spawn/4.0.2:
    dependencies:
      lru-cache: 4.1.5
      which: 1.3.1
    dev: false
    resolution:
      integrity: sha1-e5JHYhwjrf3ThWAEqCPL45dCTUE=
  /cross-spawn/6.0.5:
    dependencies:
      nice-try: 1.0.5
      path-key: 2.0.1
      semver: 5.7.1
      shebang-command: 1.2.0
      which: 1.3.1
    dev: false
    engines:
      node: '>=4.8'
    resolution:
      integrity: sha512-eTVLrBSt7fjbDygz805pMnstIs2VTBNkRm0qxZd+M7A5XDdxVRWO5MxGBXZhjY4cqLYLdtrGqRf8mBPmzwSpWQ==
  /cross-spawn/7.0.3:
    dependencies:
      path-key: 3.1.1
      shebang-command: 2.0.0
      which: 2.0.2
    dev: false
    engines:
      node: '>= 8'
    resolution:
      integrity: sha512-iRDPJKUPVEND7dHPO8rkbOnPpyDygcDFtWjpeWNCgy8WP2rXcxXL8TskReQl6OrB2G7+UJrags1q15Fudc7G6w==
  /crypt/0.0.2:
    dev: false
    resolution:
      integrity: sha1-iNf/fsDfuG9xPch7u0LQRNPmxBs=
  /csv-parse/4.15.1:
    dev: false
    resolution:
      integrity: sha512-TXIvRtNp0fqMJbk3yPR35bQIDzMH4khDwduElzE7Fl1wgnl25mnWYLSLqd/wS5GsDoX1rWtysivEYMNsz5jKwQ==
  /custom-event/1.0.1:
    dev: false
    resolution:
      integrity: sha1-XQKkaFCt8bSjF5RqOSj8y1v9BCU=
  /dashdash/1.14.1:
    dependencies:
      assert-plus: 1.0.0
    dev: false
    engines:
      node: '>=0.10'
    resolution:
      integrity: sha1-hTz6D3y+L+1d4gMmuN1YEDX24vA=
  /data-uri-to-buffer/1.2.0:
    dev: false
    resolution:
      integrity: sha512-vKQ9DTQPN1FLYiiEEOQ6IBGFqvjCa5rSK3cWMy/Nespm5d/x3dGFT9UBZnkLxCwua/IXBi2TYnwTEpsOvhC4UQ==
  /date-format/2.1.0:
    dev: false
    engines:
      node: '>=4.0'
    resolution:
      integrity: sha512-bYQuGLeFxhkxNOF3rcMtiZxvCBAquGzZm6oWA1oZ0g2THUzivaRhv8uOhdr19LmoobSOLoIAxeUK2RdbM8IFTA==
  /date-format/3.0.0:
    dev: false
    engines:
      node: '>=4.0'
    resolution:
      integrity: sha512-eyTcpKOcamdhWJXj56DpQMo1ylSQpcGtGKXcU0Tb97+K56/CF5amAqqqNj0+KvA0iw2ynxtHWFsPDSClCxe48w==
  /date-utils/1.2.21:
    dev: false
    engines:
      node: '>0.4.0'
    resolution:
      integrity: sha1-YfsWzcEnSzyayq/+n8ad+HIKK2Q=
  /death/1.1.0:
    dev: false
    resolution:
      integrity: sha1-AaqcQB7dknUFFEcLgmY5DGbGcxg=
  /debounce/1.2.0:
    dev: false
    resolution:
      integrity: sha512-mYtLl1xfZLi1m4RtQYlZgJUNQjl4ZxVnHzIR8nLLgi4q1YT8o/WM+MK/f8yfcc9s5Ir5zRaPZyZU6xs1Syoocg==
  /debug/2.6.9:
    dependencies:
      ms: 2.0.0
    dev: false
    resolution:
      integrity: sha512-bC7ElrdJaJnPbAP+1EotYvqZsb3ecl5wi6Bfi6BJTUcNowp6cvspg0jXznRTKDjm/E7AdgFBVeAPVMNcKGsHMA==
  /debug/3.1.0:
    dependencies:
      ms: 2.0.0
    dev: false
    resolution:
      integrity: sha512-OX8XqP7/1a9cqkxYw2yXss15f26NKWBpDXQd0/uK/KPqdQhxbPa994hnzjcE2VqQpDslf55723cKPUOGSmMY3g==
  /debug/3.2.6:
    dependencies:
      ms: 2.1.3
    deprecated: Debug versions >=3.2.0 <3.2.7 || >=4 <4.3.1 have a low-severity ReDos regression when used in a Node.js environment. It is recommended you upgrade to 3.2.7 or 4.3.1. (https://github.com/visionmedia/debug/issues/797)
    dev: false
    resolution:
      integrity: sha512-mel+jf7nrtEl5Pn1Qx46zARXKDpBbvzezse7p7LqINmdoIk8PYP5SySaxEmYv6TZ0JyEKA1hsCId6DIhgITtWQ==
  /debug/3.2.7:
    dependencies:
      ms: 2.1.3
    dev: false
    resolution:
      integrity: sha512-CFjzYYAi4ThfiQvizrFQevTTXHtnCqWfe7x1AhgEscTz6ZbLbfoLRLPugTQyBth6f8ZERVUSyWHFD/7Wu4t1XQ==
  /debug/4.1.1:
    dependencies:
      ms: 2.1.3
    deprecated: Debug versions >=3.2.0 <3.2.7 || >=4 <4.3.1 have a low-severity ReDos regression when used in a Node.js environment. It is recommended you upgrade to 3.2.7 or 4.3.1. (https://github.com/visionmedia/debug/issues/797)
    dev: false
    resolution:
      integrity: sha512-pYAIzeRo8J6KPEaJ0VWOh5Pzkbw/RetuzehGM7QRRX5he4fPHx2rdKMB256ehJCkX+XRQm16eZLqLNS8RSZXZw==
  /debug/4.3.1:
    dependencies:
      ms: 2.1.2
    dev: false
    engines:
      node: '>=6.0'
    peerDependencies:
      supports-color: '*'
    peerDependenciesMeta:
      supports-color:
        optional: true
    resolution:
      integrity: sha512-doEwdvm4PCeK4K3RQN2ZC2BYUBaxwLARCqZmMjtF8a51J2Rb0xpVloFRnCODwqjpwnAoao4pelN8l3RJdv3gRQ==
  /decamelize/1.2.0:
    dev: false
    engines:
      node: '>=0.10.0'
    resolution:
      integrity: sha1-9lNNFRSCabIDUue+4m9QH5oZEpA=
  /decode-uri-component/0.2.0:
    dev: false
    engines:
      node: '>=0.10'
    resolution:
      integrity: sha1-6zkTMzRYd1y4TNGh+uBiEGu4dUU=
  /decompress-response/4.2.1:
    dependencies:
      mimic-response: 2.1.0
    dev: false
    engines:
      node: '>=8'
    optional: true
    resolution:
      integrity: sha512-jOSne2qbyE+/r8G1VU+G/82LBs2Fs4LAsTiLSHOCOMZQl2OKZ6i8i4IyHemTe+/yIXOtTcRQMzPcgyhoFlqPkw==
  /deep-eql/3.0.1:
    dependencies:
      type-detect: 4.0.8
    dev: false
    engines:
      node: '>=0.12'
    resolution:
      integrity: sha512-+QeIQyN5ZuO+3Uk5DYh6/1eKO0m0YmJFGNmFHGACpf1ClL1nmlV/p4gNgbl2pJGxgXb4faqo6UE+M5ACEMyVcw==
  /deep-extend/0.6.0:
    dev: false
    engines:
      node: '>=4.0.0'
    optional: true
    resolution:
      integrity: sha512-LOHxIOaPYdHlJRtCQfDIVZtfw/ufM8+rVj649RIHzcm/vGwQRXFt6OPqIFWsm2XEMrNIEtWR64sY1LEKD2vAOA==
  /deep-freeze/0.0.1:
    dev: false
    resolution:
      integrity: sha1-OgsABd4YZygZ39OM0x+RF5yJPoQ=
  /deep-is/0.1.3:
    dev: false
    resolution:
      integrity: sha1-s2nW+128E+7PUk+RsHD+7cNXzzQ=
  /deepmerge/4.2.2:
    dev: false
    engines:
      node: '>=0.10.0'
    resolution:
      integrity: sha512-FJ3UgI4gIl+PHZm53knsuSFpE+nESMr7M4v9QcgB7S63Kj/6WqMiFQJpBBYz1Pt+66bZpP3Q7Lye0Oo9MPKEdg==
  /default-require-extensions/2.0.0:
    dependencies:
      strip-bom: 3.0.0
    dev: false
    engines:
      node: '>=4'
    resolution:
      integrity: sha1-9fj7sYp9bVCyH2QfZJ67Uiz+JPc=
  /define-properties/1.1.3:
    dependencies:
      object-keys: 1.1.1
    dev: false
    engines:
      node: '>= 0.4'
    resolution:
      integrity: sha512-3MqfYKj2lLzdMSf8ZIZE/V+Zuy+BgD6f164e8K2w7dgnpKArBDerGYpM46IYYcjnkdPNMjPk9A6VFB8+3SKlXQ==
  /degenerator/1.0.4:
    dependencies:
      ast-types: 0.14.2
      escodegen: 1.14.3
      esprima: 3.1.3
    dev: false
    resolution:
      integrity: sha1-/PSQo37OJmRk2cxDGrmMWBnO0JU=
  /delay/4.4.1:
    dev: false
    engines:
      node: '>=6'
    resolution:
      integrity: sha512-aL3AhqtfhOlT/3ai6sWXeqwnw63ATNpnUiN4HL7x9q+My5QtHlO3OIkasmug9LKzpheLdmUKGRKnYXYAS7FQkQ==
  /delayed-stream/1.0.0:
    dev: false
    engines:
      node: '>=0.4.0'
    resolution:
      integrity: sha1-3zrhmayt+31ECqrgsp4icrJOxhk=
  /delegates/1.0.0:
    dev: false
    optional: true
    resolution:
      integrity: sha1-hMbhWbgZBP3KWaDvRM2HDTElD5o=
  /depd/1.1.2:
    dev: false
    engines:
      node: '>= 0.6'
    resolution:
      integrity: sha1-m81S4UwJd2PnSbJ0xDRu0uVgtak=
  /destroy/1.0.4:
    dev: false
    resolution:
      integrity: sha1-l4hXRCxEdJ5CBmE+N5RiBYJqvYA=
  /detect-libc/1.0.3:
    dev: false
    engines:
      node: '>=0.10'
    hasBin: true
    optional: true
    resolution:
      integrity: sha1-+hN8S9aY7fVc1c0CrFWfkaTEups=
  /di/0.0.1:
    dev: false
    resolution:
      integrity: sha1-gGZJMmzqp8qjMG112YXqJ0i6kTw=
  /diff/3.5.0:
    dev: false
    engines:
      node: '>=0.3.1'
    resolution:
      integrity: sha512-A46qtFgd+g7pDZinpnwiRJtxbC1hpgf0uzP3iG89scHk0AUC7A1TGxf5OiiOUv/JMZR8GOt8hL900hV0bOy5xA==
  /diff/4.0.2:
    dev: false
    engines:
      node: '>=0.3.1'
    resolution:
      integrity: sha512-58lmxKSA4BNyLz+HHMUzlOEpg09FV+ev6ZMe3vJihgdxzgcwZ8VoEEPmALCZG9LmqfVoNMMKpttIYTVG6uDY7A==
  /dir-glob/3.0.1:
    dependencies:
      path-type: 4.0.0
    dev: false
    engines:
      node: '>=8'
    resolution:
      integrity: sha512-WkrWp9GR4KXfKGYzOLmTuGVi1UWFfws377n9cc55/tb6DuqyF6pcQ5AbiHEshaDpY9v6oaSr2XCDidGmMwdzIA==
  /disparity/3.0.0:
    dependencies:
      ansi-styles: 4.3.0
      diff: 4.0.2
    dev: false
    engines:
      node: '>=8'
    hasBin: true
    resolution:
      integrity: sha512-n94Rzbv2ambRaFzrnBf34IEiyOdIci7maRpMkoQWB6xFYGA7Nbs0Z5YQzMfTeyQeelv23nayqOcssBoc6rKrgw==
  /doctrine/3.0.0:
    dependencies:
      esutils: 2.0.3
    dev: false
    engines:
      node: '>=6.0.0'
    resolution:
      integrity: sha512-yS+Q5i3hBf7GBkd4KG8a7eBNNWNGLTaEwwYWUijIYM7zrlYDM0BFXHjjPWlWZ1Rg7UaddZeIDmi9jF3HmqiQ2w==
  /dom-serialize/2.2.1:
    dependencies:
      custom-event: 1.0.1
      ent: 2.2.0
      extend: 3.0.2
      void-elements: 2.0.1
    dev: false
    resolution:
      integrity: sha1-ViromZ9Evl6jB29UGdzVnrQ6yVs=
  /dom-walk/0.1.2:
    dev: false
    resolution:
      integrity: sha512-6QvTW9mrGeIegrFXdtQi9pk7O/nSK6lSdXW2eqUspN5LWD7UTji2Fqw5V2YLjBpHEoU9Xl/eUWNpDeZvoyOv2w==
  /dotenv/8.2.0:
    dev: false
    engines:
      node: '>=8'
    resolution:
      integrity: sha512-8sJ78ElpbDJBHNeBzUbUVLsqKdccaa/BXF1uPTw3GrvQTBgrQrtObr2mUrE38vzYd8cEv+m/JBfDLioYcfXoaw==
  /downlevel-dts/0.4.0:
    dependencies:
      shelljs: 0.8.4
      typescript: 3.9.7
    dev: false
    hasBin: true
    resolution:
      integrity: sha512-nh5vM3n2pRhPwZqh0iWo5gpItPAYEGEWw9yd0YpI+lO60B7A3A6iJlxDbt7kKVNbqBXKsptL+jwE/Yg5Go66WQ==
  /ecc-jsbn/0.1.2:
    dependencies:
      jsbn: 0.1.1
      safer-buffer: 2.1.2
    dev: false
    resolution:
      integrity: sha1-OoOpBOVDUyh4dMVkt1SThoSamMk=
  /ecdsa-sig-formatter/1.0.11:
    dependencies:
      safe-buffer: 5.2.1
    dev: false
    resolution:
      integrity: sha512-nagl3RYrbNv6kQkeJIpt6NJZy8twLB/2vtz6yN9Z4vRKHN4/QZJIEbqohALSgwKdnksuY3k5Addp5lg8sVoVcQ==
  /edge-launcher/1.2.2:
    dev: false
    resolution:
      integrity: sha1-60Cq+9Bnpup27/+rBke81VCbN7I=
  /ee-first/1.1.1:
    dev: false
    resolution:
      integrity: sha1-WQxhFWsK4vTwJVcyoViyZrxWsh0=
  /emoji-regex/7.0.3:
    dev: false
    resolution:
      integrity: sha512-CwBLREIQ7LvYFB0WyRvwhq5N5qPhc6PMjD6bYggFlI5YyDgl+0vxq5VHbMOFqLg7hfWzmu8T5Z1QofhmTIhItA==
  /emoji-regex/8.0.0:
    dev: false
    resolution:
      integrity: sha512-MSjYzcWNOA0ewAHpz0MxpYFvwg6yjy1NG3xteoqz644VCo/RPgnr1/GGt+ic3iJTzQ8Eu3TdM14SawnVUmGE6A==
  /encodeurl/1.0.2:
    dev: false
    engines:
      node: '>= 0.8'
    resolution:
      integrity: sha1-rT/0yG7C0CkyL1oCw6mmBslbP1k=
  /end-of-stream/1.4.4:
    dependencies:
      once: 1.4.0
    dev: false
    resolution:
      integrity: sha512-+uw1inIHVPQoaVuHzRyXd21icM+cnt4CzD5rW+NC1wjOUSTOs+Te7FOv7AhN7vS9x/oIyhLP5PR1H+phQAHu5Q==
  /engine.io-client/3.5.0:
    dependencies:
      component-emitter: 1.3.0
      component-inherit: 0.0.3
      debug: 3.1.0
      engine.io-parser: 2.2.1
      has-cors: 1.1.0
      indexof: 0.0.1
      parseqs: 0.0.6
      parseuri: 0.0.6
      ws: 7.4.3
      xmlhttprequest-ssl: 1.5.5
      yeast: 0.1.2
    dev: false
    resolution:
      integrity: sha512-12wPRfMrugVw/DNyJk34GQ5vIVArEcVMXWugQGGuw2XxUSztFNmJggZmv8IZlLyEdnpO1QB9LkcjeWewO2vxtA==
  /engine.io-parser/2.2.1:
    dependencies:
      after: 0.8.2
      arraybuffer.slice: 0.0.7
      base64-arraybuffer: 0.1.4
      blob: 0.0.5
      has-binary2: 1.0.3
    dev: false
    resolution:
      integrity: sha512-x+dN/fBH8Ro8TFwJ+rkB2AmuVw9Yu2mockR/p3W8f8YtExwFgDvBDi0GWyb4ZLkpahtDGZgtr3zLovanJghPqg==
  /engine.io/3.5.0:
    dependencies:
      accepts: 1.3.7
      base64id: 2.0.0
      cookie: 0.4.1
      debug: 4.1.1
      engine.io-parser: 2.2.1
      ws: 7.4.3
    dev: false
    engines:
      node: '>=8.0.0'
    resolution:
      integrity: sha512-21HlvPUKaitDGE4GXNtQ7PLP0Sz4aWLddMPw2VTyFz1FVZqu/kZsJUO8WNpKuE/OCL7nkfRaOui2ZCJloGznGA==
  /enquirer/2.3.6:
    dependencies:
      ansi-colors: 4.1.1
    dev: false
    engines:
      node: '>=8.6'
    resolution:
      integrity: sha512-yjNnPr315/FjS4zIsUxYguYUPP2e1NK4d7E7ZOLiyYCcbFBiTMyID+2wvm2w6+pZ/odMA7cRkjhsPbltwBOrLg==
  /ent/2.2.0:
    dev: false
    resolution:
      integrity: sha1-6WQhkyWiHQX0RGai9obtbOX13R0=
  /error-ex/1.3.2:
    dependencies:
      is-arrayish: 0.2.1
    dev: false
    resolution:
      integrity: sha512-7dFHNmqeFSEt2ZBsCriorKnn3Z2pj+fd9kmI6QoWw4//DL+icEBfc0U7qJCisqrTsKTjw4fNFy2pW9OqStD84g==
  /es-abstract/1.18.0-next.2:
    dependencies:
      call-bind: 1.0.2
      es-to-primitive: 1.2.1
      function-bind: 1.1.1
      get-intrinsic: 1.1.1
      has: 1.0.3
      has-symbols: 1.0.1
      is-callable: 1.2.3
      is-negative-zero: 2.0.1
      is-regex: 1.1.2
      object-inspect: 1.9.0
      object-keys: 1.1.1
      object.assign: 4.1.2
      string.prototype.trimend: 1.0.3
      string.prototype.trimstart: 1.0.3
    dev: false
    engines:
      node: '>= 0.4'
    resolution:
      integrity: sha512-Ih4ZMFHEtZupnUh6497zEL4y2+w8+1ljnCyaTa+adcoafI1GOvMwFlDjBLfWR7y9VLfrjRJe9ocuHY1PSR9jjw==
  /es-to-primitive/1.2.1:
    dependencies:
      is-callable: 1.2.3
      is-date-object: 1.0.2
      is-symbol: 1.0.3
    dev: false
    engines:
      node: '>= 0.4'
    resolution:
      integrity: sha512-QCOllgZJtaUo9miYBcLChTUaHNjJF3PYs1VidD7AwiEj1kYxKeQTctLAezAOH5ZKRH0g2IgPn6KwB4IT8iRpvA==
  /es6-error/4.1.1:
    dev: false
    resolution:
      integrity: sha512-Um/+FxMr9CISWh0bi5Zv0iOD+4cFh5qLeks1qhAopKVAJw3drgKbKySikp7wGhDL0HPeaja0P5ULZrxLkniUVg==
  /es6-promise/4.2.8:
    dev: false
    resolution:
      integrity: sha512-HJDGx5daxeIvxdBxvG2cb9g4tEvwIk3i8+nhX0yGrYmZUzbkdg8QbDevheDB8gd0//uPj4c1EQua8Q+MViT0/w==
  /es6-promisify/5.0.0:
    dependencies:
      es6-promise: 4.2.8
    dev: false
    resolution:
      integrity: sha1-UQnWLz5W6pZ8S2NQWu8IKRyKUgM=
  /escalade/3.1.1:
    dev: false
    engines:
      node: '>=6'
    resolution:
      integrity: sha512-k0er2gUkLf8O0zKJiAhmkTnJlTvINGv7ygDNPbeIsX/TJjGJZHuh9B2UxbsaEkmlEo9MfhrSzmhIlhRlI2GXnw==
  /escape-html/1.0.3:
    dev: false
    resolution:
      integrity: sha1-Aljq5NPQwJdN4cFpGI7wBR0dGYg=
  /escape-quotes/1.0.2:
    dependencies:
      escape-string-regexp: 1.0.5
    dev: false
    resolution:
      integrity: sha1-tIltSmz4LdWzP0m3E0CMY4D2zZc=
  /escape-string-regexp/1.0.5:
    dev: false
    engines:
      node: '>=0.8.0'
    resolution:
      integrity: sha1-G2HAViGQqN/2rjuyzwIAyhMLhtQ=
  /escodegen/1.14.3:
    dependencies:
      esprima: 4.0.1
      estraverse: 4.3.0
      esutils: 2.0.3
      optionator: 0.8.3
    dev: false
    engines:
      node: '>=4.0'
    hasBin: true
    optionalDependencies:
      source-map: 0.6.1
    resolution:
      integrity: sha512-qFcX0XJkdg+PB3xjZZG/wKSuT1PnQWx57+TVSjIMmILd2yC/6ByYElPwJnslDsuWuSAp4AwJGumarAAmJch5Kw==
  /eslint-config-prettier/7.2.0_eslint@7.19.0:
    dependencies:
      eslint: 7.19.0
    dev: false
    hasBin: true
    peerDependencies:
      eslint: '>=7.0.0'
    resolution:
      integrity: sha512-rV4Qu0C3nfJKPOAhFujFxB7RMP+URFyQqqOZW9DMRD7ZDTFyjaIlETU3xzHELt++4ugC0+Jm084HQYkkJe+Ivg==
  /eslint-plugin-es/3.0.1_eslint@7.19.0:
    dependencies:
      eslint: 7.19.0
      eslint-utils: 2.1.0
      regexpp: 3.1.0
    dev: false
    engines:
      node: '>=8.10.0'
    peerDependencies:
      eslint: '>=4.19.1'
    resolution:
      integrity: sha512-GUmAsJaN4Fc7Gbtl8uOBlayo2DqhwWvEzykMHSCZHU3XdJ+NSzzZcVhXh3VxX5icqQ+oQdIEawXX8xkR3mIFmQ==
  /eslint-plugin-no-null/1.0.2_eslint@7.19.0:
    dependencies:
      eslint: 7.19.0
    dev: false
    engines:
      node: '>=5.0.0'
    peerDependencies:
      eslint: '>=3.0.0'
    resolution:
      integrity: sha1-EjaoEjkTkKGHetQAfCbnRTQclR8=
  /eslint-plugin-no-only-tests/2.4.0:
    dev: false
    engines:
      node: '>=4.0.0'
    resolution:
      integrity: sha512-azP9PwQYfGtXJjW273nIxQH9Ygr+5/UyeW2wEjYoDtVYPI+WPKwbj0+qcAKYUXFZLRumq4HKkFaoDBAwBoXImQ==
  /eslint-plugin-node/11.1.0_eslint@7.19.0:
    dependencies:
      eslint: 7.19.0
      eslint-plugin-es: 3.0.1_eslint@7.19.0
      eslint-utils: 2.1.0
      ignore: 5.1.8
      minimatch: 3.0.4
      resolve: 1.19.0
      semver: 6.3.0
    dev: false
    engines:
      node: '>=8.10.0'
    peerDependencies:
      eslint: '>=5.16.0'
    resolution:
      integrity: sha512-oUwtPJ1W0SKD0Tr+wqu92c5xuCeQqB3hSCHasn/ZgjFdA9iDGNkNf2Zi9ztY7X+hNuMib23LNGRm6+uN+KLE3g==
  /eslint-plugin-promise/4.2.1:
    dev: false
    engines:
      node: '>=6'
    resolution:
      integrity: sha512-VoM09vT7bfA7D+upt+FjeBO5eHIJQBUWki1aPvB+vbNiHS3+oGIJGIeyBtKQTME6UPXXy3vV07OL1tHd3ANuDw==
  /eslint-plugin-tsdoc/0.2.11:
    dependencies:
      '@microsoft/tsdoc': 0.13.0
      '@microsoft/tsdoc-config': 0.14.0
    dev: false
    resolution:
      integrity: sha512-vEjGANpmBfrvpKj9rwePGhA+gIe1mp+dhDZsrkxlHqPVOZvzVdFSV9fxu/o3eppmxhybI8brD88jOrLEAIB9Gw==
  /eslint-scope/5.1.1:
    dependencies:
      esrecurse: 4.3.0
      estraverse: 4.3.0
    dev: false
    engines:
      node: '>=8.0.0'
    resolution:
      integrity: sha512-2NxwbF/hZ0KpepYN0cNbo+FN6XoK7GaHlQhgx/hIZl6Va0bF45RQOOwhLIy8lQDbuCiadSLCBnH2CFYquit5bw==
  /eslint-utils/2.1.0:
    dependencies:
      eslint-visitor-keys: 1.3.0
    dev: false
    engines:
      node: '>=6'
    resolution:
      integrity: sha512-w94dQYoauyvlDc43XnGB8lU3Zt713vNChgt4EWwhXAP2XkBvndfxF0AgIqKOOasjPIPzj9JqgwkwbCYD0/V3Zg==
  /eslint-visitor-keys/1.3.0:
    dev: false
    engines:
      node: '>=4'
    resolution:
      integrity: sha512-6J72N8UNa462wa/KFODt/PJ3IU60SDpC3QXC1Hjc1BXXpfL2C9R5+AU7jhe0F6GREqVMh4Juu+NY7xn+6dipUQ==
  /eslint-visitor-keys/2.0.0:
    dev: false
    engines:
      node: '>=10'
    resolution:
      integrity: sha512-QudtT6av5WXels9WjIM7qz1XD1cWGvX4gGXvp/zBn9nXG02D0utdU3Em2m/QjTnrsk6bBjmCygl3rmj118msQQ==
  /eslint/7.19.0:
    dependencies:
      '@babel/code-frame': 7.12.13
      '@eslint/eslintrc': 0.3.0
      ajv: 6.12.6
      chalk: 4.1.0
      cross-spawn: 7.0.3
      debug: 4.3.1
      doctrine: 3.0.0
      enquirer: 2.3.6
      eslint-scope: 5.1.1
      eslint-utils: 2.1.0
      eslint-visitor-keys: 2.0.0
      espree: 7.3.1
      esquery: 1.3.1
      esutils: 2.0.3
      file-entry-cache: 6.0.0
      functional-red-black-tree: 1.0.1
      glob-parent: 5.1.1
      globals: 12.4.0
      ignore: 4.0.6
      import-fresh: 3.3.0
      imurmurhash: 0.1.4
      is-glob: 4.0.1
      js-yaml: 3.14.1
      json-stable-stringify-without-jsonify: 1.0.1
      levn: 0.4.1
      lodash: 4.17.20
      minimatch: 3.0.4
      natural-compare: 1.4.0
      optionator: 0.9.1
      progress: 2.0.3
      regexpp: 3.1.0
      semver: 7.3.4
      strip-ansi: 6.0.0
      strip-json-comments: 3.1.1
      table: 6.0.7
      text-table: 0.2.0
      v8-compile-cache: 2.2.0
    dev: false
    engines:
      node: ^10.12.0 || >=12.0.0
    hasBin: true
    resolution:
      integrity: sha512-CGlMgJY56JZ9ZSYhJuhow61lMPPjUzWmChFya71Z/jilVos7mR/jPgaEfVGgMBY5DshbKdG8Ezb8FDCHcoMEMg==
  /esm/3.2.25:
    dev: false
    engines:
      node: '>=6'
    resolution:
      integrity: sha512-U1suiZ2oDVWv4zPO56S0NcR5QriEahGtdN2OR6FiOG4WJvcjBVFB0qI4+eKoWFH483PKGuLuu6V8Z4T5g63UVA==
  /espree/7.3.1:
    dependencies:
      acorn: 7.4.1
      acorn-jsx: 5.3.1_acorn@7.4.1
      eslint-visitor-keys: 1.3.0
    dev: false
    engines:
      node: ^10.12.0 || >=12.0.0
    resolution:
      integrity: sha512-v3JCNCE64umkFpmkFGqzVKsOT0tN1Zr+ueqLZfpV1Ob8e+CEgPWa+OxCoGH3tnhimMKIaBm4m/vaRpJ/krRz2g==
  /esprima/3.1.3:
    dev: false
    engines:
      node: '>=4'
    hasBin: true
    resolution:
      integrity: sha1-/cpRzuYTOJXjyI1TXOSdv/YqRjM=
  /esprima/4.0.1:
    dev: false
    engines:
      node: '>=4'
    hasBin: true
    resolution:
      integrity: sha512-eGuFFw7Upda+g4p+QHvnW0RyTX/SVeJBDM/gCtMARO0cLuT2HcEKnTPvhjV6aGeqrCB/sbNop0Kszm0jsaWU4A==
  /esquery/1.3.1:
    dependencies:
      estraverse: 5.2.0
    dev: false
    engines:
      node: '>=0.10'
    resolution:
      integrity: sha512-olpvt9QG0vniUBZspVRN6lwB7hOZoTRtT+jzR+tS4ffYx2mzbw+z0XCOk44aaLYKApNX5nMm+E+P6o25ip/DHQ==
  /esrecurse/4.3.0:
    dependencies:
      estraverse: 5.2.0
    dev: false
    engines:
      node: '>=4.0'
    resolution:
      integrity: sha512-KmfKL3b6G+RXvP8N1vr3Tq1kL/oCFgn2NYXEtqP8/L3pKapUA4G8cFVaoF3SU323CD4XypR/ffioHmkti6/Tag==
  /estraverse/4.3.0:
    dev: false
    engines:
      node: '>=4.0'
    resolution:
      integrity: sha512-39nnKffWz8xN1BU/2c79n9nB9HDzo0niYUqx6xyqUnyoAnQyyWpOTdZEeiCch8BBu515t4wp9ZmgVfVhn9EBpw==
  /estraverse/5.2.0:
    dev: false
    engines:
      node: '>=4.0'
    resolution:
      integrity: sha512-BxbNGGNm0RyRYvUdHpIwv9IWzeM9XClbOxwoATuFdOE7ZE6wHL+HQ5T8hoPM+zHvmKzzsEqhgy0GrQ5X13afiQ==
  /estree-walker/0.6.1:
    dev: false
    resolution:
      integrity: sha512-SqmZANLWS0mnatqbSfRP5g8OXZC12Fgg1IwNtLsyHDzJizORW4khDfjPqJZsemPWBB2uqykUah5YpQ6epsqC/w==
  /estree-walker/1.0.1:
    dev: false
    resolution:
      integrity: sha512-1fMXF3YP4pZZVozF8j/ZLfvnR8NSIljt56UhbZ5PeeDmmGHpgpdwQt7ITlGvYaQukCvuBRMLEiKiYC+oeIg4cg==
  /esutils/2.0.3:
    dev: false
    engines:
      node: '>=0.10.0'
    resolution:
      integrity: sha512-kVscqXk4OCp68SZ0dkgEKVi6/8ij300KBWTJq32P/dYeWTSwK41WyTxalN1eRmA5Z9UU/LX9D7FWSmV9SAYx6g==
  /etag/1.8.1:
    dev: false
    engines:
      node: '>= 0.6'
    resolution:
      integrity: sha1-Qa4u62XvpiJorr/qg6x9eSmbCIc=
  /eventemitter3/4.0.7:
    dev: false
    resolution:
      integrity: sha512-8guHBZCwKnFhYdHr2ysuRWErTwhoN2X8XELRlrRwpmfeY2jjuUN4taQMsULKUVo1K4DvZl+0pgfyoysHxvmvEw==
  /events/3.2.0:
    dev: false
    engines:
      node: '>=0.8.x'
    resolution:
      integrity: sha512-/46HWwbfCX2xTawVfkKLGxMifJYQBWMwY1mjywRtb4c9x8l5NP3KoJtnIOiL1hfdRkIuYhETxQlo62IF8tcnlg==
  /execa/3.4.0:
    dependencies:
      cross-spawn: 7.0.3
      get-stream: 5.2.0
      human-signals: 1.1.1
      is-stream: 2.0.0
      merge-stream: 2.0.0
      npm-run-path: 4.0.1
      onetime: 5.1.2
      p-finally: 2.0.1
      signal-exit: 3.0.3
      strip-final-newline: 2.0.0
    dev: false
    engines:
      node: ^8.12.0 || >=9.7.0
    resolution:
      integrity: sha512-r9vdGQk4bmCuK1yKQu1KTwcT2zwfWdbdaXfCtAh+5nU/4fSX+JAb7vZGvI5naJrQlvONrEB20jeruESI69530g==
  /expand-template/2.0.3:
    dev: false
    engines:
      node: '>=6'
    optional: true
    resolution:
      integrity: sha512-XYfuKMvj4O35f/pOXLObndIRvyQ+/+6AhODh+OKWj9S9498pHHn/IMszH+gt0fBCRWMNfk1ZSp5x3AifmnI2vg==
  /expand-tilde/2.0.2:
    dependencies:
      homedir-polyfill: 1.0.3
    dev: false
    engines:
      node: '>=0.10.0'
    resolution:
      integrity: sha1-l+gBqgUt8CRU3kawK/YhZCzchQI=
  /express/4.17.1:
    dependencies:
      accepts: 1.3.7
      array-flatten: 1.1.1
      body-parser: 1.19.0
      content-disposition: 0.5.3
      content-type: 1.0.4
      cookie: 0.4.0
      cookie-signature: 1.0.6
      debug: 2.6.9
      depd: 1.1.2
      encodeurl: 1.0.2
      escape-html: 1.0.3
      etag: 1.8.1
      finalhandler: 1.1.2
      fresh: 0.5.2
      merge-descriptors: 1.0.1
      methods: 1.1.2
      on-finished: 2.3.0
      parseurl: 1.3.3
      path-to-regexp: 0.1.7
      proxy-addr: 2.0.6
      qs: 6.7.0
      range-parser: 1.2.1
      safe-buffer: 5.1.2
      send: 0.17.1
      serve-static: 1.14.1
      setprototypeof: 1.1.1
      statuses: 1.5.0
      type-is: 1.6.18
      utils-merge: 1.0.1
      vary: 1.1.2
    dev: false
    engines:
      node: '>= 0.10.0'
    resolution:
      integrity: sha512-mHJ9O79RqluphRrcw2X/GTh3k9tVv8YcoyY4Kkh4WDMUYKRZUq0h1o0w2rrrxBqM7VoeUVqgb27xlEMXTnYt4g==
  /extend/3.0.2:
    dev: false
    resolution:
      integrity: sha512-fjquC59cD7CyW6urNXK0FBufkZcoiGG80wTuPujX590cB5Ttln20E2UB4S/WARVqhXffZl2LNgS+gQdPIIim/g==
  /extract-zip/2.0.1:
    dependencies:
      debug: 4.3.1
      get-stream: 5.2.0
      yauzl: 2.10.0
    dev: false
    engines:
      node: '>= 10.17.0'
    hasBin: true
    optionalDependencies:
      '@types/yauzl': 2.9.1
    resolution:
      integrity: sha512-GDhU9ntwuKyGXdZBUgTIe+vXnWj0fppUEtMDL0+idd5Sta8TGpHssn/eusA9mrPr9qNDym6SxAYZjNvCn/9RBg==
  /extsprintf/1.3.0:
    dev: false
    engines:
      '0': node >=0.6.0
    resolution:
      integrity: sha1-lpGEQOMEGnpBT4xS48V06zw+HgU=
  /fast-deep-equal/3.1.3:
    dev: false
    resolution:
      integrity: sha512-f3qQ9oQy9j2AhBe/H9VC91wLmKBCCU/gDOnKNAYG5hswO7BLKj09Hc5HYNz9cGI++xlpDCIgDaitVs03ATR84Q==
  /fast-glob/3.2.5:
    dependencies:
      '@nodelib/fs.stat': 2.0.4
      '@nodelib/fs.walk': 1.2.6
      glob-parent: 5.1.1
      merge2: 1.4.1
      micromatch: 4.0.2
      picomatch: 2.2.2
    dev: false
    engines:
      node: '>=8'
    resolution:
      integrity: sha512-2DtFcgT68wiTTiwZ2hNdJfcHNke9XOfnwmBRWXhmeKM8rF0TGwmC/Qto3S7RoZKp5cilZbxzO5iTNTQsJ+EeDg==
  /fast-json-stable-stringify/2.1.0:
    dev: false
    resolution:
      integrity: sha512-lhd/wF+Lk98HZoTCtlVraHtfh5XYijIjalXck7saUtuanSDyLMxnHhSXEDJqHxD7msR8D0uCmqlkwjCV8xvwHw==
  /fast-levenshtein/2.0.6:
    dev: false
    resolution:
      integrity: sha1-PYpcZog6FqMMqGQ+hR8Zuqd5eRc=
  /fastq/1.10.1:
    dependencies:
      reusify: 1.0.4
    dev: false
    resolution:
      integrity: sha512-AWuv6Ery3pM+dY7LYS8YIaCiQvUaos9OB1RyNgaOWnaX+Tik7Onvcsf8x8c+YtDeT0maYLniBip2hox5KtEXXA==
  /fclone/1.0.11:
    dev: false
    resolution:
      integrity: sha1-EOhdo4v+p/xZk0HClu4ddyZu5kA=
  /fd-slicer/1.1.0:
    dependencies:
      pend: 1.2.0
    dev: false
    resolution:
      integrity: sha1-JcfInLH5B3+IkbvmHY85Dq4lbx4=
  /fetch-mock/9.11.0_node-fetch@2.6.1:
    dependencies:
      '@babel/core': 7.12.13
      '@babel/runtime': 7.12.13
      core-js: 3.8.3
      debug: 4.3.1
      glob-to-regexp: 0.4.1
      is-subset: 0.1.1
      lodash.isequal: 4.5.0
      node-fetch: 2.6.1
      path-to-regexp: 2.4.0
      querystring: 0.2.0
      whatwg-url: 6.5.0
    dev: false
    engines:
      node: '>=4.0.0'
    peerDependencies:
      node-fetch: '*'
    peerDependenciesMeta:
      node-fetch:
        optional: true
    resolution:
      integrity: sha512-PG1XUv+x7iag5p/iNHD4/jdpxL9FtVSqRMUQhPab4hVDt80T1MH5ehzVrL2IdXO9Q2iBggArFvPqjUbHFuI58Q==
  /file-entry-cache/6.0.0:
    dependencies:
      flat-cache: 3.0.4
    dev: false
    engines:
      node: ^10.12.0 || >=12.0.0
    resolution:
      integrity: sha512-fqoO76jZ3ZnYrXLDRxBR1YvOvc0k844kcOg40bgsPrE25LAb/PDqTY+ho64Xh2c8ZXgIKldchCFHczG2UVRcWA==
  /file-uri-to-path/1.0.0:
    dev: false
    resolution:
      integrity: sha512-0Zt+s3L7Vf1biwWZ29aARiVYLx7iMGnEUl9x33fbB/j3jR81u/O2LbqK+Bm1CDSNDKVtJ/YjwY7TUd5SkeLQLw==
  /fill-range/7.0.1:
    dependencies:
      to-regex-range: 5.0.1
    dev: false
    engines:
      node: '>=8'
    resolution:
      integrity: sha512-qOo9F+dMUmC2Lcb4BbVvnKJxTPjCm+RRpe4gDuGrzkL7mEVl/djYSu2OdQ2Pa302N4oqkSg9ir6jaLWJ2USVpQ==
  /finalhandler/1.1.2:
    dependencies:
      debug: 2.6.9
      encodeurl: 1.0.2
      escape-html: 1.0.3
      on-finished: 2.3.0
      parseurl: 1.3.3
      statuses: 1.5.0
      unpipe: 1.0.0
    dev: false
    engines:
      node: '>= 0.8'
    resolution:
      integrity: sha512-aAWcW57uxVNrQZqFXjITpW3sIUQmHGG3qSb9mUah9MgMC4NeWhNOlNjXEYq3HjRAvL6arUviZGGJsBg6z0zsWA==
  /find-cache-dir/2.1.0:
    dependencies:
      commondir: 1.0.1
      make-dir: 2.1.0
      pkg-dir: 3.0.0
    dev: false
    engines:
      node: '>=6'
    resolution:
      integrity: sha512-Tq6PixE0w/VMFfCgbONnkiQIVol/JJL7nRMi20fqzA4NRs9AfeqMGeRdPi3wIhYkxjeBaWh2rxwapn5Tu3IqOQ==
  /find-up/3.0.0:
    dependencies:
      locate-path: 3.0.0
    dev: false
    engines:
      node: '>=6'
    resolution:
      integrity: sha512-1yD6RmLI1XBfxugvORwlck6f75tYL+iR0jqwsOrOxMZyGYqUuDhJ0l4AXdO1iX/FTs9cBAMEk1gWSEx1kSbylg==
  /find-up/4.1.0:
    dependencies:
      locate-path: 5.0.0
      path-exists: 4.0.0
    dev: false
    engines:
      node: '>=8'
    resolution:
      integrity: sha512-PpOwAdQ/YlXQ2vj8a3h8IipDuYRi3wceVQQGYWxNINccq40Anw7BlsEXCMbt1Zt+OLA6Fq9suIpIWD0OsnISlw==
  /flat-cache/3.0.4:
    dependencies:
      flatted: 3.1.1
      rimraf: 3.0.2
    dev: false
    engines:
      node: ^10.12.0 || >=12.0.0
    resolution:
      integrity: sha512-dm9s5Pw7Jc0GvMYbshN6zchCA9RgQlzzEZX3vylR9IqFfS8XciblUXOKfW6SiuJ0e13eDYZoZV5wdrev7P3Nwg==
  /flat/4.1.1:
    dependencies:
      is-buffer: 2.0.5
    dev: false
    hasBin: true
    resolution:
      integrity: sha512-FmTtBsHskrU6FJ2VxCnsDb84wu9zhmO3cUX2kGFb5tuwhfXxGciiT0oRY+cck35QmG+NmGh5eLz6lLCpWTqwpA==
  /flatted/2.0.2:
    dev: false
    resolution:
      integrity: sha512-r5wGx7YeOwNWNlCA0wQ86zKyDLMQr+/RB8xy74M4hTphfmjlijTSSXGuH8rnvKZnfT9i+75zmd8jcKdMR4O6jA==
  /flatted/3.1.1:
    dev: false
    resolution:
      integrity: sha512-zAoAQiudy+r5SvnSw3KJy5os/oRJYHzrzja/tBDqrZtNhUw8bt6y8OBzMWcjWr+8liV8Eb6yOhw8WZ7VFZ5ZzA==
  /folktale/2.3.2:
    dev: false
    resolution:
      integrity: sha512-+8GbtQBwEqutP0v3uajDDoN64K2ehmHd0cjlghhxh0WpcfPzAIjPA03e1VvHlxL02FVGR0A6lwXsNQKn3H1RNQ==
  /follow-redirects/1.13.2:
    dev: false
    engines:
      node: '>=4.0'
    peerDependencies:
      debug: '*'
    peerDependenciesMeta:
      debug:
        optional: true
    resolution:
      integrity: sha512-6mPTgLxYm3r6Bkkg0vNM0HTjfGrOEtsfbhagQvbxDEsEkpNhw582upBaoRZylzen6krEmxXJgt9Ju6HiI4O7BA==
  /follow-redirects/1.13.2_debug@3.2.7:
    dependencies:
      debug: 3.2.7
    dev: false
    engines:
      node: '>=4.0'
    peerDependencies:
      debug: '*'
    peerDependenciesMeta:
      debug:
        optional: true
    resolution:
      integrity: sha512-6mPTgLxYm3r6Bkkg0vNM0HTjfGrOEtsfbhagQvbxDEsEkpNhw582upBaoRZylzen6krEmxXJgt9Ju6HiI4O7BA==
  /follow-redirects/1.13.2_debug@4.3.1:
    dependencies:
      debug: 4.3.1
    dev: false
    engines:
      node: '>=4.0'
    peerDependencies:
      debug: '*'
    peerDependenciesMeta:
      debug:
        optional: true
    resolution:
      integrity: sha512-6mPTgLxYm3r6Bkkg0vNM0HTjfGrOEtsfbhagQvbxDEsEkpNhw582upBaoRZylzen6krEmxXJgt9Ju6HiI4O7BA==
  /foreach/2.0.5:
    dev: false
    resolution:
      integrity: sha1-C+4AUBiusmDQo6865ljdATbsG5k=
  /foreground-child/1.5.6:
    dependencies:
      cross-spawn: 4.0.2
      signal-exit: 3.0.3
    dev: false
    resolution:
      integrity: sha1-T9ca0t/elnibmApcCilZN8svXOk=
  /forever-agent/0.6.1:
    dev: false
    resolution:
      integrity: sha1-+8cfDEGt6zf5bFd60e1C2P2sypE=
  /form-data/2.3.3:
    dependencies:
      asynckit: 0.4.0
      combined-stream: 1.0.8
      mime-types: 2.1.28
    dev: false
    engines:
      node: '>= 0.12'
    resolution:
      integrity: sha512-1lLKB2Mu3aGP1Q/2eCOx0fNbRMe7XdwktwOruhfqqd0rIJWwN4Dh+E3hrPSlDCXnSR7UtZ1N38rVXm+6+MEhJQ==
  /form-data/2.5.1:
    dependencies:
      asynckit: 0.4.0
      combined-stream: 1.0.8
      mime-types: 2.1.28
    dev: false
    engines:
      node: '>= 0.12'
    resolution:
      integrity: sha512-m21N3WOmEEURgk6B9GLOE4RuWOFf28Lhh9qGYeNlGq4VDXUlJy2th2slBNU8Gp8EzloYZOibZJ7t5ecIrFSjVA==
  /form-data/3.0.0:
    dependencies:
      asynckit: 0.4.0
      combined-stream: 1.0.8
      mime-types: 2.1.28
    dev: false
    engines:
      node: '>= 6'
    resolution:
      integrity: sha512-CKMFDglpbMi6PyN+brwB9Q/GOw0eAnsrEZDgcsH5Krhz5Od/haKHAX0NmQfha2zPPz0JpWzA7GJHGSnvCRLWsg==
  /forwarded/0.1.2:
    dev: false
    engines:
      node: '>= 0.6'
    resolution:
      integrity: sha1-mMI9qxF1ZXuMBXPozszZGw/xjIQ=
  /fresh/0.5.2:
    dev: false
    engines:
      node: '>= 0.6'
    resolution:
      integrity: sha1-PYyt2Q2XZWn6g1qx+OSyOhBWBac=
  /fs-constants/1.0.0:
    dev: false
    resolution:
      integrity: sha512-y6OAwoSIf7FyjMIv94u+b5rdheZEjzR63GTyZJm5qh4Bi+2YgwLCcI/fPFZkL5PSixOt6ZNKm+w+Hfp/Bciwow==
  /fs-extra/7.0.1:
    dependencies:
      graceful-fs: 4.2.4
      jsonfile: 4.0.0
      universalify: 0.1.2
    dev: false
    engines:
      node: '>=6 <7 || >=8'
    resolution:
      integrity: sha512-YJDaCJZEnBmcbw13fvdAM9AwNOJwOzrE4pqMqBq5nFiEqXUqHwlK4B+3pUw6JNvfSPtX05xFHtYy/1ni01eGCw==
  /fs-extra/8.1.0:
    dependencies:
      graceful-fs: 4.2.4
      jsonfile: 4.0.0
      universalify: 0.1.2
    dev: false
    engines:
      node: '>=6 <7 || >=8'
    resolution:
      integrity: sha512-yhlQgA6mnOJUKOsRUFsgJdQCvkKhcz8tlZG5HBQfReYZy46OwLcY+Zia0mtdHsOo9y/hP+CxMN0TU9QxoOtG4g==
  /fs.realpath/1.0.0:
    dev: false
    resolution:
      integrity: sha1-FQStJSMVjKpA20onh8sBQRmU6k8=
  /fsevents/2.1.3:
    deprecated: '"Please update to latest v2.3 or v2.2"'
    dev: false
    engines:
      node: ^8.16.0 || ^10.6.0 || >=11.0.0
    optional: true
    os:
      - darwin
    resolution:
      integrity: sha512-Auw9a4AxqWpa9GUfj370BMPzzyncfBABW8Mab7BGWBYDj4Isgq+cDKtx0i6u9jcX9pQDnswsaaOTgTmA5pEjuQ==
  /fsevents/2.3.1:
    dev: false
    engines:
      node: ^8.16.0 || ^10.6.0 || >=11.0.0
    optional: true
    os:
      - darwin
    resolution:
      integrity: sha512-YR47Eg4hChJGAB1O3yEAOkGO+rlzutoICGqGo9EZ4lKWokzZRSyIW1QmTzqjtw8MJdj9srP869CuWw/hyzSiBw==
  /ftp/0.3.10:
    dependencies:
      readable-stream: 1.1.14
      xregexp: 2.0.0
    dev: false
    engines:
      node: '>=0.8.0'
    resolution:
      integrity: sha1-kZfYYa2BQvPmPVqDv+TFn3MwiF0=
  /function-bind/1.1.1:
    dev: false
    resolution:
      integrity: sha512-yIovAzMX49sF8Yl58fSCWJ5svSLuaibPxXQJFLmBObTuCr0Mf1KiPopGM9NiFjiYBCbfaa2Fh6breQ6ANVTI0A==
  /functional-red-black-tree/1.0.1:
    dev: false
    resolution:
      integrity: sha1-GwqzvVU7Kg1jmdKcDj6gslIHgyc=
  /gauge/2.7.4:
    dependencies:
      aproba: 1.2.0
      console-control-strings: 1.1.0
      has-unicode: 2.0.1
      object-assign: 4.1.1
      signal-exit: 3.0.3
      string-width: 1.0.2
      strip-ansi: 3.0.1
      wide-align: 1.1.3
    dev: false
    optional: true
    resolution:
      integrity: sha1-LANAXHU4w51+s3sxcCLjJfsBi/c=
  /gensync/1.0.0-beta.2:
    dev: false
    engines:
      node: '>=6.9.0'
    resolution:
      integrity: sha512-3hN7NaskYvMDLQY55gnW3NQ+mesEAepTqlg+VEbj7zzqEMBVNhzcGYYeqFo/TlYz6eQiFcp1HcsCZO+nGgS8zg==
  /get-caller-file/1.0.3:
    dev: false
    resolution:
      integrity: sha512-3t6rVToeoZfYSGd8YoLFR2DJkiQrIiUrGcjvFX2mDw3bn6k2OtwHN0TNCLbBO+w8qTvimhDkv+LSscbJY1vE6w==
  /get-caller-file/2.0.5:
    dev: false
    engines:
      node: 6.* || 8.* || >= 10.*
    resolution:
      integrity: sha512-DyFP3BM/3YHTQOCUL/w0OZHR0lpKeGrxotcHWcqNEdnltqFwXVfhEBQ94eIo34AfQpo0rGki4cyIiftY06h2Fg==
  /get-func-name/2.0.0:
    dev: false
    resolution:
      integrity: sha1-6td0q+5y4gQJQzoGY2YCPdaIekE=
  /get-intrinsic/1.1.1:
    dependencies:
      function-bind: 1.1.1
      has: 1.0.3
      has-symbols: 1.0.1
    dev: false
    resolution:
      integrity: sha512-kWZrnVM42QCiEA2Ig1bG8zjoIMOgxWwYCEeNdwY6Tv/cOSeGpcoX4pXHfKUxNKVoArnrEr2e9srnAxxGIraS9Q==
  /get-stream/5.2.0:
    dependencies:
      pump: 3.0.0
    dev: false
    engines:
      node: '>=8'
    resolution:
      integrity: sha512-nBF+F1rAZVCu/p7rjzgA+Yb4lfYXrpl7a6VmJrU8wF9I1CKvP/QwPNZHnOlwbTkY6dvtFIzFMSyQXbLoTQPRpA==
  /get-uri/2.0.4:
    dependencies:
      data-uri-to-buffer: 1.2.0
      debug: 2.6.9
      extend: 3.0.2
      file-uri-to-path: 1.0.0
      ftp: 0.3.10
      readable-stream: 2.3.7
    dev: false
    resolution:
      integrity: sha512-v7LT/s8kVjs+Tx0ykk1I+H/rbpzkHvuIq87LmeXptcf5sNWm9uQiwjNAt94SJPA1zOlCntmnOlJvVWKmzsxG8Q==
  /getpass/0.1.7:
    dependencies:
      assert-plus: 1.0.0
    dev: false
    resolution:
      integrity: sha1-Xv+OPmhNVprkyysSgmBOi6YhSfo=
  /github-from-package/0.0.0:
    dev: false
    optional: true
    resolution:
      integrity: sha1-l/tdlr/eiXMxPyDoKI75oWf6ZM4=
  /glob-parent/5.1.1:
    dependencies:
      is-glob: 4.0.1
    dev: false
    engines:
      node: '>= 6'
    resolution:
      integrity: sha512-FnI+VGOpnlGHWZxthPGR+QhR78fuiK0sNLkHQv+bL9fQi57lNNdquIbna/WrfROrolq8GK5Ek6BiMwqL/voRYQ==
  /glob-to-regexp/0.4.1:
    dev: false
    resolution:
      integrity: sha512-lkX1HJXwyMcprw/5YUZc2s7DrpAiHB21/V+E1rHUrVNokkvB6bqMzT0VfV6/86ZNabt1k14YOIaT7nDvOX3Iiw==
  /glob/7.1.3:
    dependencies:
      fs.realpath: 1.0.0
      inflight: 1.0.6
      inherits: 2.0.4
      minimatch: 3.0.4
      once: 1.4.0
      path-is-absolute: 1.0.1
    dev: false
    resolution:
      integrity: sha512-vcfuiIxogLV4DlGBHIUOwI0IbrJ8HWPc4MU7HzviGeNho/UJDfi6B5p3sHeWIQ0KGIU0Jpxi5ZHxemQfLkkAwQ==
  /glob/7.1.6:
    dependencies:
      fs.realpath: 1.0.0
      inflight: 1.0.6
      inherits: 2.0.4
      minimatch: 3.0.4
      once: 1.4.0
      path-is-absolute: 1.0.1
    dev: false
    resolution:
      integrity: sha512-LwaxwyZ72Lk7vZINtNNrywX0ZuLyStrdDtabefZKAY5ZGJhVtgdznluResxNmPitE0SAO+O26sWTHeKSI2wMBA==
  /global-modules/1.0.0:
    dependencies:
      global-prefix: 1.0.2
      is-windows: 1.0.2
      resolve-dir: 1.0.1
    dev: false
    engines:
      node: '>=0.10.0'
    resolution:
      integrity: sha512-sKzpEkf11GpOFuw0Zzjzmt4B4UZwjOcG757PPvrfhxcLFbq0wpsgpOqxpxtxFiCG4DtG93M6XRVbF2oGdev7bg==
  /global-prefix/1.0.2:
    dependencies:
      expand-tilde: 2.0.2
      homedir-polyfill: 1.0.3
      ini: 1.3.8
      is-windows: 1.0.2
      which: 1.3.1
    dev: false
    engines:
      node: '>=0.10.0'
    resolution:
      integrity: sha1-2/dDxsFJklk8ZVVoy2btMsASLr4=
  /global/4.4.0:
    dependencies:
      min-document: 2.19.0
      process: 0.11.10
    dev: false
    resolution:
      integrity: sha512-wv/LAoHdRE3BeTGz53FAamhGlPLhlssK45usmGFThIi4XqnBmjKQ16u+RNbP7WvigRZDxUsM0J3gcQ5yicaL0w==
  /globals/11.12.0:
    dev: false
    engines:
      node: '>=4'
    resolution:
      integrity: sha512-WOBp/EEGUiIsJSp7wcv/y6MO+lV9UoncWqxuFfm8eBwzWNgyfBd6Gz+IeKQ9jCmyhoH99g15M3T+QaVHFjizVA==
  /globals/12.4.0:
    dependencies:
      type-fest: 0.8.1
    dev: false
    engines:
      node: '>=8'
    resolution:
      integrity: sha512-BWICuzzDvDoH54NHKCseDanAhE3CeDorgDL5MT6LMXXj2WCnd9UC2szdk4AWLfjdgNBCXLUanXYcpBBKOSWGwg==
  /globby/11.0.2:
    dependencies:
      array-union: 2.1.0
      dir-glob: 3.0.1
      fast-glob: 3.2.5
      ignore: 5.1.8
      merge2: 1.4.1
      slash: 3.0.0
    dev: false
    engines:
      node: '>=10'
    resolution:
      integrity: sha512-2ZThXDvvV8fYFRVIxnrMQBipZQDr7MxKAmQK1vujaj9/7eF0efG7BPUKJ7jP7G5SLF37xKDXvO4S/KKLj/Z0og==
  /graceful-fs/4.2.4:
    dev: false
    resolution:
      integrity: sha512-WjKPNJF79dtJAVniUlGGWHYGz2jWxT6VhN/4m1NdkbZ2nOsEF+cI1Edgql5zCRhs/VsQYRvrXctxktVXZUkixw==
  /growl/1.10.5:
    dev: false
    engines:
      node: '>=4.x'
    resolution:
      integrity: sha512-qBr4OuELkhPenW6goKVXiv47US3clb3/IbuWF9KNKEijAy9oeHxU9IgzjvJhHkUzhaj7rOUD7+YGWqUjLp5oSA==
  /guid-typescript/1.0.9:
    dev: false
    resolution:
      integrity: sha512-Y8T4vYhEfwJOTbouREvG+3XDsjr8E3kIr7uf+JZ0BYloFsttiHU0WfvANVsR7TxNUJa/WpCnw/Ino/p+DeBhBQ==
  /handlebars/4.7.6:
    dependencies:
      minimist: 1.2.5
      neo-async: 2.6.2
      source-map: 0.6.1
      wordwrap: 1.0.0
    dev: false
    engines:
      node: '>=0.4.7'
    hasBin: true
    optionalDependencies:
      uglify-js: 3.12.6
    resolution:
      integrity: sha512-1f2BACcBfiwAfStCKZNrUCgqNZkGsAT7UM3kkYtXuLo0KnaVfjKOyf7PRzB6++aK9STyT1Pd2ZCPe3EGOXleXA==
  /har-schema/2.0.0:
    dev: false
    engines:
      node: '>=4'
    resolution:
      integrity: sha1-qUwiJOvKwEeCoNkDVSHyRzW37JI=
  /har-validator/5.1.5:
    dependencies:
      ajv: 6.12.6
      har-schema: 2.0.0
    deprecated: this library is no longer supported
    dev: false
    engines:
      node: '>=6'
    resolution:
      integrity: sha512-nmT2T0lljbxdQZfspsno9hgrG3Uir6Ks5afism62poxqBM6sDnMEuPmzTq8XN0OEwqKLLdh1jQI3qyE66Nzb3w==
  /has-ansi/2.0.0:
    dependencies:
      ansi-regex: 2.1.1
    dev: false
    engines:
      node: '>=0.10.0'
    resolution:
      integrity: sha1-NPUEnOHs3ysGSa8+8k5F7TVBbZE=
  /has-binary2/1.0.3:
    dependencies:
      isarray: 2.0.1
    dev: false
    resolution:
      integrity: sha512-G1LWKhDSvhGeAQ8mPVQlqNcOB2sJdwATtZKl2pDKKHfpf/rYj24lkinxf69blJbnsvtqqNU+L3SL50vzZhXOnw==
  /has-cors/1.1.0:
    dev: false
    resolution:
      integrity: sha1-XkdHk/fqmEPRu5nCPu9J/xJv/zk=
  /has-flag/3.0.0:
    dev: false
    engines:
      node: '>=4'
    resolution:
      integrity: sha1-tdRU3CGZriJWmfNGfloH87lVuv0=
  /has-flag/4.0.0:
    dev: false
    engines:
      node: '>=8'
    resolution:
      integrity: sha512-EykJT/Q1KjTWctppgIAgfSO0tKVuZUjhgMr17kqTumMl6Afv3EISleU7qZUzoXDFTAHTDC4NOoG/ZxU3EvlMPQ==
  /has-glob/1.0.0:
    dependencies:
      is-glob: 3.1.0
    dev: false
    engines:
      node: '>=0.10.0'
    resolution:
      integrity: sha1-mqqe7b/7G6OZCnsAEPtnjuAIEgc=
  /has-only/1.1.1:
    dev: false
    engines:
      node: '>=6'
    resolution:
      integrity: sha512-3GuFy9rDw0xvovCHb4SOKiRImbZ+a8boFBUyGNRPVd2mRyQOzYdau5G9nodUXC1ZKYN59hrHFkW1lgBQscYfTg==
  /has-symbols/1.0.1:
    dev: false
    engines:
      node: '>= 0.4'
    resolution:
      integrity: sha512-PLcsoqu++dmEIZB+6totNFKq/7Do+Z0u4oT0zKOJNl3lYK6vGwwu2hjHs+68OEZbTjiUE9bgOABXbP/GvrS0Kg==
  /has-unicode/2.0.1:
    dev: false
    optional: true
    resolution:
      integrity: sha1-4Ob+aijPUROIVeCG0Wkedx3iqLk=
  /has/1.0.3:
    dependencies:
      function-bind: 1.1.1
    dev: false
    engines:
      node: '>= 0.4.0'
    resolution:
      integrity: sha512-f2dvO0VU6Oej7RkWJGrehjbzMAjFp5/VKPp5tTpWIV4JHHZK1/BxbFRtf/siA2SWTe09caDmVtYYzWEIbBS4zw==
  /hash-base/3.1.0:
    dependencies:
      inherits: 2.0.4
      readable-stream: 3.6.0
      safe-buffer: 5.2.1
    dev: false
    engines:
      node: '>=4'
    resolution:
      integrity: sha512-1nmYp/rhMDiE7AYkDw+lLwlAzz0AntGIe51F3RfFfEqyQ3feY2eI/NcwC6umIQVOASPMsWJLJScWKSSvzL9IVA==
  /hasha/3.0.0:
    dependencies:
      is-stream: 1.1.0
    dev: false
    engines:
      node: '>=4'
    resolution:
      integrity: sha1-UqMvq4Vp1BymmmH/GiFPjrfIvTk=
  /he/1.2.0:
    dev: false
    hasBin: true
    resolution:
      integrity: sha512-F/1DnUGPopORZi0ni+CvrCgHQ5FyEAHRLSApuYWMmrbSwoN2Mn/7k+Gl38gJnR7yyDZk6WLXwiGod1JOWNDKGw==
  /highlight.js/9.18.5:
    deprecated: Support has ended for 9.x series. Upgrade to @latest
    dev: false
    requiresBuild: true
    resolution:
      integrity: sha512-a5bFyofd/BHCX52/8i8uJkjr9DYwXIPnM/plwI6W7ezItLGqzt7X2G2nXuYSfsIJdkwwj/g9DG1LkcGJI/dDoA==
  /homedir-polyfill/1.0.3:
    dependencies:
      parse-passwd: 1.0.0
    dev: false
    engines:
      node: '>=0.10.0'
    resolution:
      integrity: sha512-eSmmWE5bZTK2Nou4g0AI3zZ9rswp7GRKoKXS1BLUkvPviOqs4YTN1djQIqrXy9k5gEtdLPy86JjRwsNM9tnDcA==
  /hosted-git-info/2.8.8:
    dev: false
    resolution:
      integrity: sha512-f/wzC2QaWBs7t9IYqB4T3sR1xviIViXJRJTWBlx2Gf3g0Xi5vI7Yy4koXQ1c9OYDGHN9sBy1DQ2AB8fqZBWhUg==
  /html-escaper/2.0.2:
    dev: false
    resolution:
      integrity: sha512-H2iMtd0I4Mt5eYiapRdIDjp+XzelXQ0tFE4JS7YFwFevXXMmOp9myNrUvCg0D6ws8iqkRPBfKHgbwig1SmlLfg==
  /http-errors/1.7.2:
    dependencies:
      depd: 1.1.2
      inherits: 2.0.3
      setprototypeof: 1.1.1
      statuses: 1.5.0
      toidentifier: 1.0.0
    dev: false
    engines:
      node: '>= 0.6'
    resolution:
      integrity: sha512-uUQBt3H/cSIVfch6i1EuPNy/YsRSOUBXTVfZ+yR7Zjez3qjBz6i9+i4zjNaoqcoFVI4lQJ5plg63TvGfRSDCRg==
  /http-errors/1.7.3:
    dependencies:
      depd: 1.1.2
      inherits: 2.0.4
      setprototypeof: 1.1.1
      statuses: 1.5.0
      toidentifier: 1.0.0
    dev: false
    engines:
      node: '>= 0.6'
    resolution:
      integrity: sha512-ZTTX0MWrsQ2ZAhA1cejAwDLycFsd7I7nVtnkT3Ol0aqodaKW+0CTZDQ1uBv5whptCnc8e8HeRRJxRs0kmm/Qfw==
  /http-proxy-agent/2.1.0:
    dependencies:
      agent-base: 4.3.0
      debug: 3.1.0
    dev: false
    engines:
      node: '>= 4.5.0'
    resolution:
      integrity: sha512-qwHbBLV7WviBl0rQsOzH6o5lwyOIvwp/BdFnvVxXORldu5TmjFfjzBcWUWS5kWAZhmv+JtiDhSuQCp4sBfbIgg==
  /http-proxy/1.18.1:
    dependencies:
      eventemitter3: 4.0.7
      follow-redirects: 1.13.2
      requires-port: 1.0.0
    dev: false
    engines:
      node: '>=8.0.0'
    resolution:
      integrity: sha512-7mz/721AbnJwIVbnaSv1Cz3Am0ZLT/UBwkC92VlxhXv/k/BBQfM2fXElQNC27BVGr0uwUpplYPQM9LnaBMR5NQ==
  /http-proxy/1.18.1_debug@4.3.1:
    dependencies:
      eventemitter3: 4.0.7
      follow-redirects: 1.13.2_debug@4.3.1
      requires-port: 1.0.0
    dev: false
    engines:
      node: '>=8.0.0'
    peerDependencies:
      debug: '*'
    resolution:
      integrity: sha512-7mz/721AbnJwIVbnaSv1Cz3Am0ZLT/UBwkC92VlxhXv/k/BBQfM2fXElQNC27BVGr0uwUpplYPQM9LnaBMR5NQ==
  /http-signature/1.2.0:
    dependencies:
      assert-plus: 1.0.0
      jsprim: 1.4.1
      sshpk: 1.16.1
    dev: false
    engines:
      node: '>=0.8'
      npm: '>=1.3.7'
    resolution:
      integrity: sha1-muzZJRFHcvPZW2WmCruPfBj7rOE=
  /https-proxy-agent/3.0.1:
    dependencies:
      agent-base: 4.3.0
      debug: 3.2.7
    dev: false
    engines:
      node: '>= 4.5.0'
    resolution:
      integrity: sha512-+ML2Rbh6DAuee7d07tYGEKOEi2voWPUGan+ExdPbPW6Z3svq+JCqr0v8WmKPOkz1vOVykPCBSuobe7G8GJUtVg==
  /https-proxy-agent/4.0.0:
    dependencies:
      agent-base: 5.1.1
      debug: 4.3.1
    dev: false
    engines:
      node: '>= 6.0.0'
    resolution:
      integrity: sha512-zoDhWrkR3of1l9QAL8/scJZyLu8j/gBkcwcaQOZh7Gyh/+uJQzGVETdgT30akuwkpL8HTRfssqI3BZuV18teDg==
  /https-proxy-agent/5.0.0:
    dependencies:
      agent-base: 6.0.2
      debug: 4.3.1
    dev: false
    engines:
      node: '>= 6'
    resolution:
      integrity: sha512-EkYm5BcKUGiduxzSt3Eppko+PiNWNEpa4ySk9vTC6wDsQJW9rHSa+UhGNJoRYp7bz6Ht1eaRIa6QaJqO5rCFbA==
  /human-signals/1.1.1:
    dev: false
    engines:
      node: '>=8.12.0'
    resolution:
      integrity: sha512-SEQu7vl8KjNL2eoGBLF3+wAjpsNfA9XMlXAYj/3EdaNfAlxKthD1xjEQfGOUhllCGGJVNY34bRr6lPINhNjyZw==
  /iconv-lite/0.4.24:
    dependencies:
      safer-buffer: 2.1.2
    dev: false
    engines:
      node: '>=0.10.0'
    resolution:
      integrity: sha512-v3MXnZAcvnywkTUEZomIActle7RXXeedOR31wwl7VlyoXO4Qi9arvSenNQWne1TcRwhCL1HwLI21bEqdpj8/rA==
  /ieee754/1.2.1:
    dev: false
    resolution:
      integrity: sha512-dcyqhDvX1C46lXZcVqCpK+FtMRQVdIMN6/Df5js2zouUsqG7I6sFxitIC+7KYK29KdXOLHdu9zL4sFnoVQnqaA==
  /ignore/4.0.6:
    dev: false
    engines:
      node: '>= 4'
    resolution:
      integrity: sha512-cyFDKrqc/YdcWFniJhzI42+AzS+gNwmUzOSFcRCQYwySuBBBy/KjuxWLZ/FHEH6Moq1NizMOBWyTcv8O4OZIMg==
  /ignore/5.1.8:
    dev: false
    engines:
      node: '>= 4'
    resolution:
      integrity: sha512-BMpfD7PpiETpBl/A6S498BaIJ6Y/ABT93ETbby2fP00v4EbvPBXWEoaR1UBPKs3iR53pJY7EtZk5KACI57i1Uw==
  /import-fresh/3.3.0:
    dependencies:
      parent-module: 1.0.1
      resolve-from: 4.0.0
    dev: false
    engines:
      node: '>=6'
    resolution:
      integrity: sha512-veYYhQa+D1QBKznvhUHxb8faxlrwUnxseDAbAp457E0wLNio2bOSKnjYDhMj+YiAq61xrMGhQk9iXVk5FzgQMw==
  /import-lazy/4.0.0:
    dev: false
    engines:
      node: '>=8'
    resolution:
      integrity: sha512-rKtvo6a868b5Hu3heneU+L4yEQ4jYKLtjpnPeUdK7h0yzXGmyBTypknlkCvHFBqfX9YlorEiMM6Dnq/5atfHkw==
  /imurmurhash/0.1.4:
    dev: false
    engines:
      node: '>=0.8.19'
    resolution:
      integrity: sha1-khi5srkoojixPcT7a21XbyMUU+o=
  /indexof/0.0.1:
    dev: false
    resolution:
      integrity: sha1-gtwzbSMrkGIXnQWrMpOmYFn9Q10=
  /inflight/1.0.6:
    dependencies:
      once: 1.4.0
      wrappy: 1.0.2
    dev: false
    resolution:
      integrity: sha1-Sb1jMdfQLQwJvJEKEHW6gWW1bfk=
  /inherits/2.0.1:
    dev: false
    resolution:
      integrity: sha1-sX0I0ya0Qj5Wjv9xn5GwscvfafE=
  /inherits/2.0.3:
    dev: false
    resolution:
      integrity: sha1-Yzwsg+PaQqUC9SRmAiSA9CCCYd4=
  /inherits/2.0.4:
    dev: false
    resolution:
      integrity: sha512-k/vGaX4/Yla3WzyMCvTQOXYeIHvqOKtnqBduzTHpzpQZzAskKMhZ2K+EnBiSM9zGSoIFeMpXKxa4dYeZIQqewQ==
  /ini/1.3.8:
    dev: false
    resolution:
      integrity: sha512-JV/yugV2uzW5iMRSiZAyDtQd+nxtUnjeLt0acNdw98kKLrvuRVyB80tsREOE7yvGVgalhZ6RNXCmEHkUKBKxew==
  /interpret/1.4.0:
    dev: false
    engines:
      node: '>= 0.10'
    resolution:
      integrity: sha512-agE4QfB2Lkp9uICn7BAqoscw4SZP9kTE2hxiFI3jBPmXJfdqiahTbUuKGsMoN2GtqL9AxhYioAcVvgsb1HvRbA==
  /ip/1.1.5:
    dev: false
    resolution:
      integrity: sha1-vd7XARQpCCjAoDnnLvJfWq7ENUo=
  /ipaddr.js/1.9.1:
    dev: false
    engines:
      node: '>= 0.10'
    resolution:
      integrity: sha512-0KI/607xoxSToH7GjN1FfSbLoU0+btTicjsQSWQlh/hZykN8KpmMf7uYwPW3R+akZ6R/w18ZlXSHBYXiYUPO3g==
  /is-arguments/1.1.0:
    dependencies:
      call-bind: 1.0.2
    dev: false
    engines:
      node: '>= 0.4'
    resolution:
      integrity: sha512-1Ij4lOMPl/xB5kBDn7I+b2ttPMKa8szhEIrXDuXQD/oe3HJLTLhqhgGspwgyGd6MOywBUqVvYicF72lkgDnIHg==
  /is-arrayish/0.2.1:
    dev: false
    resolution:
      integrity: sha1-d8mYQFJ6qOyxqLppe4BkWnqSap0=
  /is-binary-path/2.1.0:
    dependencies:
      binary-extensions: 2.2.0
    dev: false
    engines:
      node: '>=8'
    resolution:
      integrity: sha512-ZMERYes6pDydyuGidse7OsHxtbI7WVeUEozgR/g7rd0xUimYNlvZRE/K2MgZTjWy725IfelLeVcEM97mmtRGXw==
  /is-buffer/1.1.6:
    dev: false
    resolution:
      integrity: sha512-NcdALwpXkTm5Zvvbk7owOUSvVvBKDgKP5/ewfXEznmQFfs4ZRmanOeKBTjRVjka3QFoN6XJ+9F3USqfHqTaU5w==
  /is-buffer/2.0.5:
    dev: false
    engines:
      node: '>=4'
    resolution:
      integrity: sha512-i2R6zNFDwgEHJyQUtJEk0XFi1i0dPFn/oqjK3/vPCcDeJvW5NQ83V8QbicfF1SupOaB0h8ntgBC2YiE7dfyctQ==
  /is-callable/1.2.3:
    dev: false
    engines:
      node: '>= 0.4'
    resolution:
      integrity: sha512-J1DcMe8UYTBSrKezuIUTUwjXsho29693unXM2YhJUTR2txK/eG47bvNa/wipPFmZFgr/N6f1GA66dv0mEyTIyQ==
  /is-ci/2.0.0:
    dependencies:
      ci-info: 2.0.0
    dev: false
    hasBin: true
    resolution:
      integrity: sha512-YfJT7rkpQB0updsdHLGWrvhBJfcfzNNawYDNIyQXJz0IViGf75O8EBPKSdvw2rF+LGCsX4FZ8tcr3b19LcZq4w==
  /is-core-module/2.2.0:
    dependencies:
      has: 1.0.3
    dev: false
    resolution:
      integrity: sha512-XRAfAdyyY5F5cOXn7hYQDqh2Xmii+DEfIcQGxK/uNwMHhIkPWO0g8msXcbzLe+MpGoR951MlqM/2iIlU4vKDdQ==
  /is-date-object/1.0.2:
    dev: false
    engines:
      node: '>= 0.4'
    resolution:
      integrity: sha512-USlDT524woQ08aoZFzh3/Z6ch9Y/EWXEHQ/AaRN0SkKq4t2Jw2R2339tSXmwuVoY7LLlBCbOIlx2myP/L5zk0g==
  /is-docker/2.1.1:
    dev: false
    engines:
      node: '>=8'
    hasBin: true
    resolution:
      integrity: sha512-ZOoqiXfEwtGknTiuDEy8pN2CfE3TxMHprvNer1mXiqwkOT77Rw3YVrUQ52EqAOU3QAWDQ+bQdx7HJzrv7LS2Hw==
  /is-extglob/2.1.1:
    dev: false
    engines:
      node: '>=0.10.0'
    resolution:
      integrity: sha1-qIwCU1eR8C7TfHahueqXc8gz+MI=
  /is-fullwidth-code-point/1.0.0:
    dependencies:
      number-is-nan: 1.0.1
    dev: false
    engines:
      node: '>=0.10.0'
    optional: true
    resolution:
      integrity: sha1-754xOG8DGn8NZDr4L95QxFfvAMs=
  /is-fullwidth-code-point/2.0.0:
    dev: false
    engines:
      node: '>=4'
    resolution:
      integrity: sha1-o7MKXE8ZkYMWeqq5O+764937ZU8=
  /is-fullwidth-code-point/3.0.0:
    dev: false
    engines:
      node: '>=8'
    resolution:
      integrity: sha512-zymm5+u+sCsSWyD9qNaejV3DFvhCKclKdizYaJUuHA83RLjb7nSuGnddCHGv0hk+KY7BMAlsWeK4Ueg6EV6XQg==
  /is-generator-function/1.0.8:
    dev: false
    engines:
      node: '>= 0.4'
    resolution:
      integrity: sha512-2Omr/twNtufVZFr1GhxjOMFPAj2sjc/dKaIqBhvo4qciXfJmITGH6ZGd8eZYNHza8t1y0e01AuqRhJwfWp26WQ==
  /is-glob/3.1.0:
    dependencies:
      is-extglob: 2.1.1
    dev: false
    engines:
      node: '>=0.10.0'
    resolution:
      integrity: sha1-e6WuJCF4BKxwcHuWkiVnSGzD6Eo=
  /is-glob/4.0.1:
    dependencies:
      is-extglob: 2.1.1
    dev: false
    engines:
      node: '>=0.10.0'
    resolution:
      integrity: sha512-5G0tKtBTFImOqDnLB2hG6Bp2qcKEFduo4tZu9MT/H6NQv/ghhy30o55ufafxJ/LdH79LLs2Kfrn85TLKyA7BUg==
  /is-module/1.0.0:
    dev: false
    resolution:
      integrity: sha1-Mlj7afeMFNW4FdZkM2tM/7ZEFZE=
  /is-negative-zero/2.0.1:
    dev: false
    engines:
      node: '>= 0.4'
    resolution:
      integrity: sha512-2z6JzQvZRa9A2Y7xC6dQQm4FSTSTNWjKIYYTt4246eMTJmIo0Q+ZyOsU66X8lxK1AbB92dFeglPLrhwpeRKO6w==
  /is-number/7.0.0:
    dev: false
    engines:
      node: '>=0.12.0'
    resolution:
      integrity: sha512-41Cifkg6e8TylSpdtTpeLVMqvSBEVzTttHvERD741+pnZ8ANv0004MRL43QKPDlK9cGvNp6NZWZUBlbGXYxxng==
  /is-reference/1.2.1:
    dependencies:
      '@types/estree': 0.0.46
    dev: false
    resolution:
      integrity: sha512-U82MsXXiFIrjCK4otLT+o2NA2Cd2g5MLoOVXUZjIOhLurrRxpEXzI8O0KZHr3IjLvlAH1kTPYSuqer5T9ZVBKQ==
  /is-regex/1.1.2:
    dependencies:
      call-bind: 1.0.2
      has-symbols: 1.0.1
    dev: false
    engines:
      node: '>= 0.4'
    resolution:
      integrity: sha512-axvdhb5pdhEVThqJzYXwMlVuZwC+FF2DpcOhTS+y/8jVq4trxyPgfcwIxIKiyeuLlSQYKkmUaPQJ8ZE4yNKXDg==
  /is-stream/1.1.0:
    dev: false
    engines:
      node: '>=0.10.0'
    resolution:
      integrity: sha1-EtSj3U5o4Lec6428hBc66A2RykQ=
  /is-stream/2.0.0:
    dev: false
    engines:
      node: '>=8'
    resolution:
      integrity: sha512-XCoy+WlUr7d1+Z8GgSuXmpuUFC9fOhRXglJMx+dwLKTkL44Cjd4W1Z5P+BQZpr+cR93aGP4S/s7Ftw6Nd/kiEw==
  /is-subset/0.1.1:
    dev: false
    resolution:
      integrity: sha1-ilkRfZMt4d4A8kX83TnOQ/HpOaY=
  /is-symbol/1.0.3:
    dependencies:
      has-symbols: 1.0.1
    dev: false
    engines:
      node: '>= 0.4'
    resolution:
      integrity: sha512-OwijhaRSgqvhm/0ZdAcXNZt9lYdKFpcRDT5ULUuYXPoT794UNOdU+gpT6Rzo7b4V2HUl/op6GqY894AZwv9faQ==
  /is-typed-array/1.1.4:
    dependencies:
      available-typed-arrays: 1.0.2
      call-bind: 1.0.2
      es-abstract: 1.18.0-next.2
      foreach: 2.0.5
      has-symbols: 1.0.1
    dev: false
    engines:
      node: '>= 0.4'
    resolution:
      integrity: sha512-ILaRgn4zaSrVNXNGtON6iFNotXW3hAPF3+0fB1usg2jFlWqo5fEDdmJkz0zBfoi7Dgskr8Khi2xZ8cXqZEfXNA==
  /is-typedarray/1.0.0:
    dev: false
    resolution:
      integrity: sha1-5HnICFjfDBsR3dppQPlgEfzaSpo=
  /is-valid-glob/1.0.0:
    dev: false
    engines:
      node: '>=0.10.0'
    resolution:
      integrity: sha1-Kb8+/3Ab4tTTFdusw5vDn+j2Aao=
  /is-windows/1.0.2:
    dev: false
    engines:
      node: '>=0.10.0'
    resolution:
      integrity: sha512-eXK1UInq2bPmjyX6e3VHIzMLobc4J94i4AWn+Hpq3OU5KkrRC96OAcR3PRJ/pGu6m8TRnBHP9dkXQVsT/COVIA==
  /is-wsl/2.2.0:
    dependencies:
      is-docker: 2.1.1
    dev: false
    engines:
      node: '>=8'
    resolution:
      integrity: sha512-fKzAra0rGJUUBwGBgNkHZuToZcn+TtXHpeCgmkMJMMYx1sQDYaCSyjJBSCa2nH1DGm7s3n1oBnohoVTBaN7Lww==
  /isarray/0.0.1:
    dev: false
    resolution:
      integrity: sha1-ihis/Kmo9Bd+Cav8YDiTmwXR7t8=
  /isarray/1.0.0:
    dev: false
    resolution:
      integrity: sha1-u5NdSFgsuhaMBoNJV6VKPgcSTxE=
  /isarray/2.0.1:
    dev: false
    resolution:
      integrity: sha1-o32U7ZzaLVmGXJ92/llu4fM4dB4=
  /isbinaryfile/4.0.6:
    dev: false
    engines:
      node: '>= 8.0.0'
    resolution:
      integrity: sha512-ORrEy+SNVqUhrCaal4hA4fBzhggQQ+BaLntyPOdoEiwlKZW9BZiJXjg3RMiruE4tPEI3pyVPpySHQF/dKWperg==
  /isexe/2.0.0:
    dev: false
    resolution:
      integrity: sha1-6PvzdNxVb/iUehDcsFctYz8s+hA=
  /isstream/0.1.2:
    dev: false
    resolution:
      integrity: sha1-R+Y/evVa+m+S4VAOaQ64uFKcCZo=
  /istanbul-lib-coverage/2.0.5:
    dev: false
    engines:
      node: '>=6'
    resolution:
      integrity: sha512-8aXznuEPCJvGnMSRft4udDRDtb1V3pkQkMMI5LI+6HuQz5oQ4J2UFn1H82raA3qJtyOLkkwVqICBQkjnGtn5mA==
  /istanbul-lib-coverage/3.0.0:
    dev: false
    engines:
      node: '>=8'
    resolution:
      integrity: sha512-UiUIqxMgRDET6eR+o5HbfRYP1l0hqkWOs7vNxC/mggutCMUIhWMm8gAHb8tHlyfD3/l6rlgNA5cKdDzEAf6hEg==
  /istanbul-lib-hook/2.0.7:
    dependencies:
      append-transform: 1.0.0
    dev: false
    engines:
      node: '>=6'
    resolution:
      integrity: sha512-vrRztU9VRRFDyC+aklfLoeXyNdTfga2EI3udDGn4cZ6fpSXpHLV9X6CHvfoMCPtggg8zvDDmC4b9xfu0z6/llA==
  /istanbul-lib-instrument/3.3.0:
    dependencies:
      '@babel/generator': 7.12.13
      '@babel/parser': 7.12.14
      '@babel/template': 7.12.13
      '@babel/traverse': 7.12.13
      '@babel/types': 7.12.13
      istanbul-lib-coverage: 2.0.5
      semver: 6.3.0
    dev: false
    engines:
      node: '>=6'
    resolution:
      integrity: sha512-5nnIN4vo5xQZHdXno/YDXJ0G+I3dAm4XgzfSVTPLQpj/zAV2dV6Juy0yaf10/zrJOJeHoN3fraFe+XRq2bFVZA==
  /istanbul-lib-instrument/4.0.3:
    dependencies:
      '@babel/core': 7.12.13
      '@istanbuljs/schema': 0.1.2
      istanbul-lib-coverage: 3.0.0
      semver: 6.3.0
    dev: false
    engines:
      node: '>=8'
    resolution:
      integrity: sha512-BXgQl9kf4WTCPCCpmFGoJkz/+uhvm7h7PFKUYxh7qarQd3ER33vHG//qaE8eN25l07YqZPpHXU9I09l/RD5aGQ==
  /istanbul-lib-report/2.0.8:
    dependencies:
      istanbul-lib-coverage: 2.0.5
      make-dir: 2.1.0
      supports-color: 6.1.0
    dev: false
    engines:
      node: '>=6'
    resolution:
      integrity: sha512-fHBeG573EIihhAblwgxrSenp0Dby6tJMFR/HvlerBsrCTD5bkUuoNtn3gVh29ZCS824cGGBPn7Sg7cNk+2xUsQ==
  /istanbul-lib-report/3.0.0:
    dependencies:
      istanbul-lib-coverage: 3.0.0
      make-dir: 3.1.0
      supports-color: 7.2.0
    dev: false
    engines:
      node: '>=8'
    resolution:
      integrity: sha512-wcdi+uAKzfiGT2abPpKZ0hSU1rGQjUQnLvtY5MpQ7QCTahD3VODhcu4wcfY1YtkGaDD5yuydOLINXsfbus9ROw==
  /istanbul-lib-source-maps/3.0.6:
    dependencies:
      debug: 4.3.1
      istanbul-lib-coverage: 2.0.5
      make-dir: 2.1.0
      rimraf: 2.7.1
      source-map: 0.6.1
    dev: false
    engines:
      node: '>=6'
    resolution:
      integrity: sha512-R47KzMtDJH6X4/YW9XTx+jrLnZnscW4VpNN+1PViSYTejLVPWv7oov+Duf8YQSPyVRUvueQqz1TcsC6mooZTXw==
  /istanbul-lib-source-maps/4.0.0:
    dependencies:
      debug: 4.3.1
      istanbul-lib-coverage: 3.0.0
      source-map: 0.6.1
    dev: false
    engines:
      node: '>=8'
    resolution:
      integrity: sha512-c16LpFRkR8vQXyHZ5nLpY35JZtzj1PQY1iZmesUbf1FZHbIupcWfjgOXBY9YHkLEQ6puz1u4Dgj6qmU/DisrZg==
  /istanbul-reports/2.2.7:
    dependencies:
      html-escaper: 2.0.2
    dev: false
    engines:
      node: '>=6'
    resolution:
      integrity: sha512-uu1F/L1o5Y6LzPVSVZXNOoD/KXpJue9aeLRd0sM9uMXfZvzomB0WxVamWb5ue8kA2vVWEmW7EG+A5n3f1kqHKg==
  /istanbul-reports/3.0.2:
    dependencies:
      html-escaper: 2.0.2
      istanbul-lib-report: 3.0.0
    dev: false
    engines:
      node: '>=8'
    resolution:
      integrity: sha512-9tZvz7AiR3PEDNGiV9vIouQ/EAcqMXFmkcA1CDFTwOB98OZVDL0PH9glHotf5Ugp6GCOTypfzGWI/OqjWNCRUw==
  /its-name/1.0.0:
    dev: false
    engines:
      node: '>=6'
    resolution:
      integrity: sha1-IGXxiD7LVoxl9xEt2/EjQB+uSvA=
  /jest-worker/24.9.0:
    dependencies:
      merge-stream: 2.0.0
      supports-color: 6.1.0
    dev: false
    engines:
      node: '>= 6'
    resolution:
      integrity: sha512-51PE4haMSXcHohnSMdM42anbvZANYTqMrr52tVKPqqsPJMzoP6FYYDVqahX/HrAoKEKz3uUPzSvKs9A3qR4iVw==
  /jju/1.4.0:
    dev: false
    resolution:
      integrity: sha1-o6vicYryQaKykE+EpiWXDzia4yo=
  /jquery/3.5.1:
    dev: false
    resolution:
      integrity: sha512-XwIBPqcMn57FxfT+Go5pzySnm4KWkT1Tv7gjrpT1srtf8Weynl6R273VJ5GjkRb51IzMp5nbaPjJXMWeju2MKg==
  /js-tokens/4.0.0:
    dev: false
    resolution:
      integrity: sha512-RdJUflcE3cUzKiMqQgsCu06FPu9UdIJO0beYbPhHN4k6apgJtifcoCtT9bcxOpYBtpD2kCM6Sbzg4CausW/PKQ==
  /js-yaml/3.13.1:
    dependencies:
      argparse: 1.0.10
      esprima: 4.0.1
    dev: false
    hasBin: true
    resolution:
      integrity: sha512-YfbcO7jXDdyj0DGxYVSlSeQNHbD7XPWvrVWeVUujrQEoZzWJIRrCPoyk6kL6IAjAG2IolMK4T0hNUe0HOUs5Jw==
  /js-yaml/3.14.1:
    dependencies:
      argparse: 1.0.10
      esprima: 4.0.1
    dev: false
    hasBin: true
    resolution:
      integrity: sha512-okMH7OXXJ7YrN9Ok3/SXrnu4iX9yOk+25nqX4imS2npuvTYDmo/QEZoqwZkYaIDk3jVvBOTOIEgEhaLOynBS9g==
  /jsbi/3.1.4:
    dev: false
    resolution:
      integrity: sha512-52QRRFSsi9impURE8ZUbzAMCLjPm4THO7H2fcuIvaaeFTbSysvkodbQQXIVsNgq/ypDbq6dJiuGKL0vZ/i9hUg==
  /jsbn/0.1.1:
    dev: false
    resolution:
      integrity: sha1-peZUwuWi3rXyAdls77yoDA7y9RM=
  /jsesc/2.5.2:
    dev: false
    engines:
      node: '>=4'
    hasBin: true
    resolution:
      integrity: sha512-OYu7XEzjkCQ3C5Ps3QIZsQfNpqoJyZZA99wd9aWd05NCtC5pWOkShK2mkL6HXQR6/Cy2lbNdPlZBpuQHXE63gA==
  /json-edm-parser/0.1.2:
    dependencies:
      jsonparse: 1.2.0
    dev: false
    resolution:
      integrity: sha1-HmCw/vG8CvZ7wNFG393lSGzWFbQ=
  /json-parse-better-errors/1.0.2:
    dev: false
    resolution:
      integrity: sha512-mrqyZKfX5EhL7hvqcV6WG1yYjnjeuYDzDhhcAAUrq8Po85NBQBJP+ZDUT75qZQ98IkUoBqdkExkukOU7Ts2wrw==
  /json-schema-traverse/0.4.1:
    dev: false
    resolution:
      integrity: sha512-xbbCH5dCYU5T8LcEhhuh7HJ88HXuW3qsI3Y0zOZFKfZEHcpWiHU/Jxzk629Brsab/mMiHQti9wMP+845RPe3Vg==
  /json-schema-traverse/1.0.0:
    dev: false
    resolution:
      integrity: sha512-NM8/P9n3XjXhIZn1lLhkFaACTOURQXjWhV4BA/RnOv8xvgqtqpAX9IO4mRQxSx1Rlo4tqzeqb0sOlruaOy3dug==
  /json-schema/0.2.3:
    dev: false
    resolution:
      integrity: sha1-tIDIkuWaLwWVTOcnvT8qTogvnhM=
  /json-schema/0.3.0:
    dev: false
    resolution:
      integrity: sha512-TYfxx36xfl52Rf1LU9HyWSLGPdYLL+SQ8/E/0yVyKG8wCCDaSrhPap0vEdlsZWRaS6tnKKLPGiEJGiREVC8kxQ==
  /json-stable-stringify-without-jsonify/1.0.1:
    dev: false
    resolution:
      integrity: sha1-nbe1lJatPzz+8wp1FC0tkwrXJlE=
  /json-stringify-safe/5.0.1:
    dev: false
    resolution:
      integrity: sha1-Epai1Y/UXxmg9s4B1lcB4sc1tus=
  /json5/2.2.0:
    dependencies:
      minimist: 1.2.5
    dev: false
    engines:
      node: '>=6'
    hasBin: true
    resolution:
      integrity: sha512-f+8cldu7X/y7RAJurMEJmdoKXGB/X550w2Nr3tTbezL6RwEE/iMcm+tZnXeoZtKuOq6ft8+CqzEkrIgx1fPoQA==
  /jsonfile/4.0.0:
    dev: false
    optionalDependencies:
      graceful-fs: 4.2.4
    resolution:
      integrity: sha1-h3Gq4HmbZAdrdmQPygWPnBDjPss=
  /jsonparse/1.2.0:
    dev: false
    engines:
      '0': node >= 0.2.0
    resolution:
      integrity: sha1-XAxWhRBxYOcv50ib3eoLRMK8Z70=
  /jsonwebtoken/8.5.1:
    dependencies:
      jws: 3.2.2
      lodash.includes: 4.3.0
      lodash.isboolean: 3.0.3
      lodash.isinteger: 4.0.4
      lodash.isnumber: 3.0.3
      lodash.isplainobject: 4.0.6
      lodash.isstring: 4.0.1
      lodash.once: 4.1.1
      ms: 2.1.3
      semver: 5.7.1
    dev: false
    engines:
      node: '>=4'
      npm: '>=1.4.28'
    resolution:
      integrity: sha512-XjwVfRS6jTMsqYs0EsuJ4LGxXV14zQybNd4L2r0UvbVnSF9Af8x7p5MzbJ90Ioz/9TI41/hTCvznF/loiSzn8w==
  /jsprim/1.4.1:
    dependencies:
      assert-plus: 1.0.0
      extsprintf: 1.3.0
      json-schema: 0.2.3
      verror: 1.10.0
    dev: false
    engines:
      '0': node >=0.6.0
    resolution:
      integrity: sha1-MT5mvB5cwG5Di8G3SZwuXFastqI=
  /jsrsasign/10.1.5:
    dev: false
    resolution:
      integrity: sha512-xlCtvZ+S2fPnw6YQyPkgMZ1dgMJ02bmK5Rt1umpo/KThBP6Zzq9awzXU71NEw1NYxXmLFnjorpQYKLZzMdF3lg==
  /jssha/2.4.2:
    deprecated: jsSHA versions < 3.0.0 will no longer receive feature updates
    dev: false
    resolution:
      integrity: sha512-/jsi/9C0S70zfkT/4UlKQa5E1xKurDnXcQizcww9JSR/Fv+uIbWM2btG+bFcL3iNoK9jIGS0ls9HWLr1iw0kFg==
  /jssha/3.2.0:
    dev: false
    resolution:
      integrity: sha512-QuruyBENDWdN4tZwJbQq7/eAK85FqrI4oDbXjy5IBhYD+2pTJyBUWZe8ctWaCkrV0gy6AaelgOZZBMeswEa/6Q==
  /just-extend/4.1.1:
    dev: false
    resolution:
      integrity: sha512-aWgeGFW67BP3e5181Ep1Fv2v8z//iBJfrvyTnq8wG86vEESwmonn1zPBJ0VfmT9CJq2FIT0VsETtrNFm2a+SHA==
  /jwa/1.4.1:
    dependencies:
      buffer-equal-constant-time: 1.0.1
      ecdsa-sig-formatter: 1.0.11
      safe-buffer: 5.2.1
    dev: false
    resolution:
      integrity: sha512-qiLX/xhEEFKUAJ6FiBMbes3w9ATzyk5W7Hvzpa/SLYdxNtng+gcurvrI7TbACjIXlsJyr05/S1oUhZrc63evQA==
  /jwa/2.0.0:
    dependencies:
      buffer-equal-constant-time: 1.0.1
      ecdsa-sig-formatter: 1.0.11
      safe-buffer: 5.2.1
    dev: false
    resolution:
      integrity: sha512-jrZ2Qx916EA+fq9cEAeCROWPTfCwi1IVHqT2tapuqLEVVDKFDENFw1oL+MwrTvH6msKxsd1YTDVw6uKEcsrLEA==
  /jws/3.2.2:
    dependencies:
      jwa: 1.4.1
      safe-buffer: 5.2.1
    dev: false
    resolution:
      integrity: sha512-YHlZCB6lMTllWDtSPHz/ZXTsi8S00usEV6v1tjq8tOUZzw7DpSDWVXjXDre6ed1w/pd495ODpHZYSdkRTsa0HA==
  /jws/4.0.0:
    dependencies:
      jwa: 2.0.0
      safe-buffer: 5.2.1
    dev: false
    resolution:
      integrity: sha512-KDncfTmOZoOMTFG4mBlG0qUIOlc03fmzH+ru6RgYVZhPkyiy/92Owlt/8UEN+a4TXR1FQetfIpJE8ApdvdVxTg==
  /jwt-decode/2.2.0:
    dev: false
    resolution:
      integrity: sha1-fYa9VmefWM5qhHBKZX3TkruoGnk=
  /karma-chai/0.1.0_chai@4.3.0+karma@5.2.3:
    dependencies:
      chai: 4.3.0
      karma: 5.2.3
    dev: false
    peerDependencies:
      chai: '*'
      karma: '>=0.10.9'
    resolution:
      integrity: sha1-vuWtQEAFF4Ea40u5RfdikJEIt5o=
  /karma-chrome-launcher/3.1.0:
    dependencies:
      which: 1.3.1
    dev: false
    resolution:
      integrity: sha512-3dPs/n7vgz1rxxtynpzZTvb9y/GIaW8xjAwcIGttLbycqoFtI7yo1NGnQi6oFTherRE+GIhCAHZC4vEqWGhNvg==
  /karma-coverage/2.0.3:
    dependencies:
      istanbul-lib-coverage: 3.0.0
      istanbul-lib-instrument: 4.0.3
      istanbul-lib-report: 3.0.0
      istanbul-lib-source-maps: 4.0.0
      istanbul-reports: 3.0.2
      minimatch: 3.0.4
    dev: false
    engines:
      node: '>=10.0.0'
    resolution:
      integrity: sha512-atDvLQqvPcLxhED0cmXYdsPMCQuh6Asa9FMZW1bhNqlVEhJoB9qyZ2BY1gu7D/rr5GLGb5QzYO4siQskxaWP/g==
  /karma-edge-launcher/0.4.2_karma@5.2.3:
    dependencies:
      edge-launcher: 1.2.2
      karma: 5.2.3
    dev: false
    engines:
      node: '>=4'
    peerDependencies:
      karma: '>=0.9'
    resolution:
      integrity: sha512-YAJZb1fmRcxNhMIWYsjLuxwODBjh2cSHgTW/jkVmdpGguJjLbs9ZgIK/tEJsMQcBLUkO+yO4LBbqYxqgGW2HIw==
  /karma-env-preprocessor/0.1.1:
    dev: false
    resolution:
      integrity: sha1-u+jIfVnADtt2BwvTwxtLOdXcfhU=
  /karma-firefox-launcher/1.3.0:
    dependencies:
      is-wsl: 2.2.0
    dev: false
    resolution:
      integrity: sha512-Fi7xPhwrRgr+94BnHX0F5dCl1miIW4RHnzjIGxF8GaIEp7rNqX7LSi7ok63VXs3PS/5MQaQMhGxw+bvD+pibBQ==
  /karma-ie-launcher/1.0.0_karma@5.2.3:
    dependencies:
      karma: 5.2.3
      lodash: 4.17.20
    dev: false
    peerDependencies:
      karma: '>=0.9'
    resolution:
      integrity: sha1-SXmGhCxJAZA0bNifVJTKmDDG1Zw=
  /karma-json-preprocessor/0.3.3_karma@5.2.3:
    dependencies:
      karma: 5.2.3
    dev: false
    peerDependencies:
      karma: '>=0.9'
    resolution:
      integrity: sha1-X36ZW+uuS06PCiy1IVBVSq8LHi4=
  /karma-json-to-file-reporter/1.0.1:
    dependencies:
      json5: 2.2.0
    dev: false
    resolution:
      integrity: sha512-kNCi+0UrXAeTJMpMsHkHNbfmlErsYT+/haNakJIhsE/gtj3Jx7zWRg7BTc1HHSbH5KeVXVRJr3/KLB/NHWY7Hg==
  /karma-junit-reporter/2.0.1_karma@5.2.3:
    dependencies:
      karma: 5.2.3
      path-is-absolute: 1.0.1
      xmlbuilder: 12.0.0
    dev: false
    engines:
      node: '>= 8'
    peerDependencies:
      karma: '>=0.9'
    resolution:
      integrity: sha512-VtcGfE0JE4OE1wn0LK8xxDKaTP7slN8DO3I+4xg6gAi1IoAHAXOJ1V9G/y45Xg6sxdxPOR3THCFtDlAfBo9Afw==
  /karma-mocha-reporter/2.2.5_karma@5.2.3:
    dependencies:
      chalk: 2.4.2
      karma: 5.2.3
      log-symbols: 2.2.0
      strip-ansi: 4.0.0
    dev: false
    peerDependencies:
      karma: '>=0.13'
    resolution:
      integrity: sha1-FRIAlejtgZGG5HoLAS8810GJVWA=
  /karma-mocha/2.0.1:
    dependencies:
      minimist: 1.2.5
    dev: false
    resolution:
      integrity: sha512-Tzd5HBjm8his2OA4bouAsATYEpZrp9vC7z5E5j4C5Of5Rrs1jY67RAwXNcVmd/Bnk1wgvQRou0zGVLey44G4tQ==
  /karma-rollup-preprocessor/7.0.5_rollup@1.32.1:
    dependencies:
      chokidar: 3.5.1
      debounce: 1.2.0
      rollup: 1.32.1
    dev: false
    engines:
      node: '>= 8.0.0'
    peerDependencies:
      rollup: '>= 1.0.0'
    resolution:
      integrity: sha512-VhZI81l8LZBvBrSf4xaojsbur7bcycsSlxXkYaTOjV6DQwx1gtAM0CQVdue7LuIbXB1AohYIg0S5at+dqDtMxQ==
  /karma-source-map-support/1.4.0:
    dependencies:
      source-map-support: 0.5.19
    dev: false
    resolution:
      integrity: sha512-RsBECncGO17KAoJCYXjv+ckIz+Ii9NCi+9enk+rq6XC81ezYkb4/RHE6CTXdA7IOJqoF3wcaLfVG0CPmE5ca6A==
  /karma-sourcemap-loader/0.3.8:
    dependencies:
      graceful-fs: 4.2.4
    dev: false
    resolution:
      integrity: sha512-zorxyAakYZuBcHRJE+vbrK2o2JXLFWK8VVjiT/6P+ltLBUGUvqTEkUiQ119MGdOrK7mrmxXHZF1/pfT6GgIZ6g==
  /karma/5.2.3:
    dependencies:
      body-parser: 1.19.0
      braces: 3.0.2
      chokidar: 3.5.1
      colors: 1.4.0
      connect: 3.7.0
      di: 0.0.1
      dom-serialize: 2.2.1
      glob: 7.1.6
      graceful-fs: 4.2.4
      http-proxy: 1.18.1
      isbinaryfile: 4.0.6
      lodash: 4.17.20
      log4js: 6.3.0
      mime: 2.5.0
      minimatch: 3.0.4
      qjobs: 1.2.0
      range-parser: 1.2.1
      rimraf: 3.0.2
      socket.io: 2.4.1
      source-map: 0.6.1
      tmp: 0.2.1
      ua-parser-js: 0.7.22
      yargs: 15.4.1
    dev: false
    engines:
      node: '>= 10'
    hasBin: true
    resolution:
      integrity: sha512-tHdyFADhVVPBorIKCX8A37iLHxc6RBRphkSoQ+MLKdAtFn1k97tD8WUGi1KlEtDZKL3hui0qhsY9HXUfSNDYPQ==
  /karma/5.2.3_debug@4.3.1:
    dependencies:
      body-parser: 1.19.0
      braces: 3.0.2
      chokidar: 3.5.1
      colors: 1.4.0
      connect: 3.7.0
      di: 0.0.1
      dom-serialize: 2.2.1
      glob: 7.1.6
      graceful-fs: 4.2.4
      http-proxy: 1.18.1_debug@4.3.1
      isbinaryfile: 4.0.6
      lodash: 4.17.20
      log4js: 6.3.0
      mime: 2.5.0
      minimatch: 3.0.4
      qjobs: 1.2.0
      range-parser: 1.2.1
      rimraf: 3.0.2
      socket.io: 2.4.1
      source-map: 0.6.1
      tmp: 0.2.1
      ua-parser-js: 0.7.22
      yargs: 15.4.1
    dev: false
    engines:
      node: '>= 10'
    hasBin: true
    peerDependencies:
      debug: '*'
    resolution:
      integrity: sha512-tHdyFADhVVPBorIKCX8A37iLHxc6RBRphkSoQ+MLKdAtFn1k97tD8WUGi1KlEtDZKL3hui0qhsY9HXUfSNDYPQ==
  /keytar/7.3.0:
    dependencies:
      node-addon-api: 3.1.0
      prebuild-install: 6.0.0
    dev: false
    optional: true
    requiresBuild: true
    resolution:
      integrity: sha512-t8YD0ETO5AeRxCaaN4N/hzj3JusIH0ugjVooE724+ozaVG9+l16Mau62T+U8tEhCv7SozY/g69BWF1U+o47qJg==
  /lazy-ass/1.6.0:
    dev: false
    engines:
      node: '> 0.8'
    resolution:
      integrity: sha1-eZllXoZGwX8In90YfRUNMyTVRRM=
  /levn/0.3.0:
    dependencies:
      prelude-ls: 1.1.2
      type-check: 0.3.2
    dev: false
    engines:
      node: '>= 0.8.0'
    resolution:
      integrity: sha1-OwmSTt+fCDwEkP3UwLxEIeBHZO4=
  /levn/0.4.1:
    dependencies:
      prelude-ls: 1.2.1
      type-check: 0.4.0
    dev: false
    engines:
      node: '>= 0.8.0'
    resolution:
      integrity: sha512-+bT2uH4E5LGE7h/n3evcS/sQlJXCpIp6ym8OWJ5eV6+67Dsql/LaaT7qJBAt2rzfoa/5QBGBhxDix1dMt2kQKQ==
  /load-json-file/4.0.0:
    dependencies:
      graceful-fs: 4.2.4
      parse-json: 4.0.0
      pify: 3.0.0
      strip-bom: 3.0.0
    dev: false
    engines:
      node: '>=4'
    resolution:
      integrity: sha1-L19Fq5HjMhYjT9U62rZo607AmTs=
  /locate-path/3.0.0:
    dependencies:
      p-locate: 3.0.0
      path-exists: 3.0.0
    dev: false
    engines:
      node: '>=6'
    resolution:
      integrity: sha512-7AO748wWnIhNqAuaty2ZWHkQHRSNfPVIsPIfwEOWO22AmaoVrWavlOcMR5nzTLNYvp36X220/maaRsrec1G65A==
  /locate-path/5.0.0:
    dependencies:
      p-locate: 4.1.0
    dev: false
    engines:
      node: '>=8'
    resolution:
      integrity: sha512-t7hw9pI+WvuwNJXwk5zVHpyhIqzg2qTlklJOf0mVxGSbe3Fp2VieZcduNYjaLDoy6p9uGpQEGWG87WpMKlNq8g==
  /lodash.flattendeep/4.4.0:
    dev: false
    resolution:
      integrity: sha1-+wMJF/hqMTTlvJvsDWngAT3f7bI=
  /lodash.get/4.4.2:
    dev: false
    resolution:
      integrity: sha1-LRd/ZS+jHpObRDjVNBSZ36OCXpk=
  /lodash.includes/4.3.0:
    dev: false
    resolution:
      integrity: sha1-YLuYqHy5I8aMoeUTJUgzFISfVT8=
  /lodash.isboolean/3.0.3:
    dev: false
    resolution:
      integrity: sha1-bC4XHbKiV82WgC/UOwGyDV9YcPY=
  /lodash.isequal/4.5.0:
    dev: false
    resolution:
      integrity: sha1-QVxEePK8wwEgwizhDtMib30+GOA=
  /lodash.isinteger/4.0.4:
    dev: false
    resolution:
      integrity: sha1-YZwK89A/iwTDH1iChAt3sRzWg0M=
  /lodash.isnumber/3.0.3:
    dev: false
    resolution:
      integrity: sha1-POdoEMWSjQM1IwGsKHMX8RwLH/w=
  /lodash.isplainobject/4.0.6:
    dev: false
    resolution:
      integrity: sha1-fFJqUtibRcRcxpC4gWO+BJf1UMs=
  /lodash.isstring/4.0.1:
    dev: false
    resolution:
      integrity: sha1-1SfftUVuynzJu5XV2ur4i6VKVFE=
  /lodash.merge/4.6.2:
    dev: false
    resolution:
      integrity: sha512-0KpjqXRVvrYyCsX1swR/XTK0va6VQkQM6MNo7PqW77ByjAhoARA8EfrP1N4+KlKj8YS0ZUCtRT/YUuhyYDujIQ==
  /lodash.once/4.1.1:
    dev: false
    resolution:
      integrity: sha1-DdOXEhPHxW34gJd9UEyI+0cal6w=
  /lodash.sortby/4.7.0:
    dev: false
    resolution:
      integrity: sha1-7dFMgk4sycHgsKG0K7UhBRakJDg=
  /lodash/4.17.20:
    dev: false
    resolution:
      integrity: sha512-PlhdFcillOINfeV7Ni6oF1TAEayyZBoZ8bcshTHqOYJYlrqzRK5hagpagky5o4HfCzzd1TRkXPMFq6cKk9rGmA==
  /log-symbols/2.2.0:
    dependencies:
      chalk: 2.4.2
    dev: false
    engines:
      node: '>=4'
    resolution:
      integrity: sha512-VeIAFslyIerEJLXHziedo2basKbMKtTw3vfn5IzG0XTjhAVEJyNHnL2p7vc+wBDSdQuUpNw3M2u6xb9QsAY5Eg==
  /log-symbols/3.0.0:
    dependencies:
      chalk: 2.4.2
    dev: false
    engines:
      node: '>=8'
    resolution:
      integrity: sha512-dSkNGuI7iG3mfvDzUuYZyvk5dD9ocYCYzNU6CYDE6+Xqd+gwme6Z00NS3dUh8mq/73HaEtT7m6W+yUPtU6BZnQ==
  /log4js/6.3.0:
    dependencies:
      date-format: 3.0.0
      debug: 4.3.1
      flatted: 2.0.2
      rfdc: 1.2.0
      streamroller: 2.2.4
    dev: false
    engines:
      node: '>=8.0'
    resolution:
      integrity: sha512-Mc8jNuSFImQUIateBFwdOQcmC6Q5maU0VVvdC2R6XMb66/VnT+7WS4D/0EeNMZu1YODmJe5NIn2XftCzEocUgw==
  /long/4.0.0:
    dev: false
    resolution:
      integrity: sha512-XsP+KhQif4bjX1kbuSiySJFNAehNxgLb6hPRGJ9QsUr8ajHkuXGdrHmFUTUUXhDwVX2R5bY4JNZEwbUiMhV+MA==
  /lru-cache/4.1.5:
    dependencies:
      pseudomap: 1.0.2
      yallist: 2.1.2
    dev: false
    resolution:
      integrity: sha512-sWZlbEP2OsHNkXrMl5GYk/jKk70MBng6UU4YI/qGDYbgf6YbP4EvmqISbXCoJiRKs+1bSpFHVgQxvJ17F2li5g==
  /lru-cache/5.1.1:
    dependencies:
      yallist: 3.1.1
    dev: false
    resolution:
      integrity: sha512-KpNARQA3Iwv+jTA0utUVVbrh+Jlrr1Fv0e56GGzAFOXN7dk/FviaDW8LHmK52DlcH4WP2n6gI8vN1aesBFgo9w==
  /lru-cache/6.0.0:
    dependencies:
      yallist: 4.0.0
    dev: false
    engines:
      node: '>=10'
    resolution:
      integrity: sha512-Jo6dJ04CmSjuznwJSS3pUeWmd/H0ffTlkXXgwZi+eq1UCmqQwCh+eLsYOYCwY991i2Fah4h1BEMCx4qThGbsiA==
  /lunr/2.3.9:
    dev: false
    resolution:
      integrity: sha512-zTU3DaZaF3Rt9rhN3uBMGQD3dD2/vFQqnvZCDv4dl5iOzq2IZQqTxu90r4E5J+nP70J3ilqVCrbho2eWaeW8Ow==
  /magic-string/0.25.7:
    dependencies:
      sourcemap-codec: 1.4.8
    dev: false
    resolution:
      integrity: sha512-4CrMT5DOHTDk4HYDlzmwu4FVCcIYI8gauveasrdCu2IKIFOJ3f0v/8MDGJCDL9oD2ppz/Av1b0Nj345H9M+XIA==
  /make-dir/2.1.0:
    dependencies:
      pify: 4.0.1
      semver: 5.7.1
    dev: false
    engines:
      node: '>=6'
    resolution:
      integrity: sha512-LS9X+dc8KLxXCb8dni79fLIIUA5VyZoyjSMCwTluaXA0o27cCK0bhXkpgw+sTXVpPy/lSO57ilRixqk0vDmtRA==
  /make-dir/3.1.0:
    dependencies:
      semver: 6.3.0
    dev: false
    engines:
      node: '>=8'
    resolution:
      integrity: sha512-g3FeP20LNwhALb/6Cz6Dd4F2ngze0jz7tbzrD2wAV+o9FeNHe4rL+yK2md0J/fiSf1sa1ADhXqi5+oVwOM/eGw==
  /make-error/1.3.6:
    dev: false
    resolution:
      integrity: sha512-s8UhlNe7vPKomQhC1qFelMokr/Sc3AgNbso3n74mVPA5LTZwkB9NlXf4XPamLxJE8h0gh73rM94xvwRT2CVInw==
  /marked/0.7.0:
    dev: false
    engines:
      node: '>=0.10.0'
    hasBin: true
    resolution:
      integrity: sha512-c+yYdCZJQrsRjTPhUx7VKkApw9bwDkNbHUKo1ovgcfDjb2kc8rLuRbIFyXL5WOEUwzSSKo3IXpph2K6DqB/KZg==
  /matched/1.0.2:
    dependencies:
      arr-union: 3.1.0
      async-array-reduce: 0.2.1
      glob: 7.1.6
      has-glob: 1.0.0
      is-valid-glob: 1.0.0
      resolve-dir: 1.0.1
    dev: false
    engines:
      node: '>= 0.12.0'
    resolution:
      integrity: sha512-7ivM1jFZVTOOS77QsR+TtYHH0ecdLclMkqbf5qiJdX2RorqfhsL65QHySPZgDE0ZjHoh+mQUNHTanNXIlzXd0Q==
  /md5.js/1.3.4:
    dependencies:
      hash-base: 3.1.0
      inherits: 2.0.4
    dev: false
    resolution:
      integrity: sha1-6b296UogpawYsENA/Fdk1bCdkB0=
  /md5/2.3.0:
    dependencies:
      charenc: 0.0.2
      crypt: 0.0.2
      is-buffer: 1.1.6
    dev: false
    resolution:
      integrity: sha512-T1GITYmFaKuO91vxyoQMFETst+O71VUPEU3ze5GNzDm0OWdP8v1ziTaAEPUr/3kLsY3Sftgz242A1SetQiDL7g==
  /media-typer/0.3.0:
    dev: false
    engines:
      node: '>= 0.6'
    resolution:
      integrity: sha1-hxDXrwqmJvj/+hzgAWhUUmMlV0g=
  /memorystream/0.3.1:
    dev: false
    engines:
      node: '>= 0.10.0'
    resolution:
      integrity: sha1-htcJCzDORV1j+64S3aUaR93K+bI=
  /merge-descriptors/1.0.1:
    dev: false
    resolution:
      integrity: sha1-sAqqVW3YtEVoFQ7J0blT8/kMu2E=
  /merge-source-map/1.1.0:
    dependencies:
      source-map: 0.6.1
    dev: false
    resolution:
      integrity: sha512-Qkcp7P2ygktpMPh2mCQZaf3jhN6D3Z/qVZHSdWvQ+2Ef5HgRAPBO57A77+ENm0CPx2+1Ce/MYKi3ymqdfuqibw==
  /merge-stream/2.0.0:
    dev: false
    resolution:
      integrity: sha512-abv/qOcuPfk3URPfDzmZU1LKmuw8kT+0nIHvKrKgFrwifol/doWcdA4ZqsWQ8ENrFKkd67Mfpo/LovbIUsbt3w==
  /merge2/1.4.1:
    dev: false
    engines:
      node: '>= 8'
    resolution:
      integrity: sha512-8q7VEgMJW4J8tcfVPy8g09NcQwZdbwFEqhe/WZkoIzjn/3TGDwtOCYtXGxA3O8tPzpczCCDgv+P2P5y00ZJOOg==
  /methods/1.1.2:
    dev: false
    engines:
      node: '>= 0.6'
    resolution:
      integrity: sha1-VSmk1nZUE07cxSZmVoNbD4Ua/O4=
  /micromatch/4.0.2:
    dependencies:
      braces: 3.0.2
      picomatch: 2.2.2
    dev: false
    engines:
      node: '>=8'
    resolution:
      integrity: sha512-y7FpHSbMUMoyPbYUSzO6PaZ6FyRnQOpHuKwbo1G+Knck95XVU4QAiKdGEnj5wwoS7PlOgthX/09u5iFJ+aYf5Q==
  /mime-db/1.45.0:
    dev: false
    engines:
      node: '>= 0.6'
    resolution:
      integrity: sha512-CkqLUxUk15hofLoLyljJSrukZi8mAtgd+yE5uO4tqRZsdsAJKv0O+rFMhVDRJgozy+yG6md5KwuXhD4ocIoP+w==
  /mime-types/2.1.28:
    dependencies:
      mime-db: 1.45.0
    dev: false
    engines:
      node: '>= 0.6'
    resolution:
      integrity: sha512-0TO2yJ5YHYr7M2zzT7gDU1tbwHxEUWBCLt0lscSNpcdAfFyJOVEpRYNS7EXVcTLNj/25QO8gulHC5JtTzSE2UQ==
  /mime/1.6.0:
    dev: false
    engines:
      node: '>=4'
    hasBin: true
    resolution:
      integrity: sha512-x0Vn8spI+wuJ1O6S7gnbaQg8Pxh4NNHb7KSINmEWKiPE4RKOplvijn+NkmYmmRgP68mc70j2EbeTFRsrswaQeg==
  /mime/2.5.0:
    dev: false
    engines:
      node: '>=4.0.0'
    hasBin: true
    resolution:
      integrity: sha512-ft3WayFSFUVBuJj7BMLKAQcSlItKtfjsKDDsii3rqFDAZ7t11zRe8ASw/GlmivGwVUYtwkQrxiGGpL6gFvB0ag==
  /mimic-fn/2.1.0:
    dev: false
    engines:
      node: '>=6'
    resolution:
      integrity: sha512-OqbOk5oEQeAZ8WXWydlu9HJjz9WVdEIvamMCcXmuqUYjTknH/sqsWvhQ3vgwKFRR1HpjvNBKQ37nbJgYzGqGcg==
  /mimic-response/2.1.0:
    dev: false
    engines:
      node: '>=8'
    optional: true
    resolution:
      integrity: sha512-wXqjST+SLt7R009ySCglWBCFpjUygmCIfD790/kVbiGmUgfYGuB14PiTd5DwVxSV4NcYHjzMkoj5LjQZwTQLEA==
  /min-document/2.19.0:
    dependencies:
      dom-walk: 0.1.2
    dev: false
    resolution:
      integrity: sha1-e9KC4/WELtKVu3SM3Z8f+iyCRoU=
  /minimatch/3.0.4:
    dependencies:
      brace-expansion: 1.1.11
    dev: false
    resolution:
      integrity: sha512-yJHVQEhyqPLUTgt9B83PXu6W3rx4MvvHvSUvToogpwoGDOUQ+yDrR0HRot+yOCdCO7u4hX3pWft6kWBBcqh0UA==
  /minimist/1.2.5:
    dev: false
    resolution:
      integrity: sha512-FM9nNUYrRBAELZQT3xeZQ7fmMOBg6nWNmJKTcgsJeaLstP/UODVpGsr5OhXhhXg6f+qtJ8uiZ+PUxkDWcgIXLw==
  /mkdirp-classic/0.5.3:
    dev: false
    resolution:
      integrity: sha512-gKLcREMhtuZRwRAfqP3RFW+TK4JqApVBtOIftVgjuABpAtpxhPGaDcfvbhNvD0B8iD1oUr/txX35NjcaY6Ns/A==
  /mkdirp/0.5.5:
    dependencies:
      minimist: 1.2.5
    dev: false
    hasBin: true
    resolution:
      integrity: sha512-NKmAlESf6jMGym1++R0Ra7wvhV+wFW63FaSOFPwRahvea0gMUcGUhVeAg/0BC0wiv9ih5NYPB1Wn1UEI1/L+xQ==
  /mkdirp/1.0.4:
    dev: false
    engines:
      node: '>=10'
    hasBin: true
    resolution:
      integrity: sha512-vVqVZQyf3WLx2Shd0qJ9xuvqgAyKPLAiqITEtqW0oIUjzo3PePDd6fW9iFz30ef7Ysp/oiWqbhszeGWW2T6Gzw==
  /mocha-junit-reporter/1.23.3_mocha@7.2.0:
    dependencies:
      debug: 2.6.9
      md5: 2.3.0
      mkdirp: 0.5.5
      mocha: 7.2.0
      strip-ansi: 4.0.0
      xml: 1.0.1
    dev: false
    peerDependencies:
      mocha: '>=2.2.5'
    resolution:
      integrity: sha512-ed8LqbRj1RxZfjt/oC9t12sfrWsjZ3gNnbhV1nuj9R/Jb5/P3Xb4duv2eCfCDMYH+fEu0mqca7m4wsiVjsxsvA==
  /mocha/7.2.0:
    dependencies:
      ansi-colors: 3.2.3
      browser-stdout: 1.3.1
      chokidar: 3.3.0
      debug: 3.2.6
      diff: 3.5.0
      escape-string-regexp: 1.0.5
      find-up: 3.0.0
      glob: 7.1.3
      growl: 1.10.5
      he: 1.2.0
      js-yaml: 3.13.1
      log-symbols: 3.0.0
      minimatch: 3.0.4
      mkdirp: 0.5.5
      ms: 2.1.1
      node-environment-flags: 1.0.6
      object.assign: 4.1.0
      strip-json-comments: 2.0.1
      supports-color: 6.0.0
      which: 1.3.1
      wide-align: 1.1.3
      yargs: 13.3.2
      yargs-parser: 13.1.2
      yargs-unparser: 1.6.0
    dev: false
    engines:
      node: '>= 8.10.0'
    hasBin: true
    resolution:
      integrity: sha512-O9CIypScywTVpNaRrCAgoUnJgozpIofjKUYmJhiCIJMiuYnLI6otcb1/kpW9/n/tJODHGZ7i8aLQoDVsMtOKQQ==
  /mock-fs/4.13.0:
    dev: false
    resolution:
      integrity: sha512-DD0vOdofJdoaRNtnWcrXe6RQbpHkPPmtqGq14uRX0F8ZKJ5nv89CVTYl/BZdppDxBDaV0hl75htg3abpEWlPZA==
  /mock-require/3.0.3:
    dependencies:
      get-caller-file: 1.0.3
      normalize-path: 2.1.1
    dev: false
    engines:
      node: '>=4.3.0'
    resolution:
      integrity: sha512-lLzfLHcyc10MKQnNUCv7dMcoY/2Qxd6wJfbqCcVk3LDb8An4hF6ohk5AztrvgKhJCqj36uyzi/p5se+tvyD+Wg==
  /moment/2.29.1:
    dev: false
    resolution:
      integrity: sha512-kHmoybcPV8Sqy59DwNDY3Jefr64lK/by/da0ViFcuA4DH0vQg5Q6Ze5VimxkfQNSC+Mls/Kx53s7TjP1RhFEDQ==
  /ms/2.0.0:
    dev: false
    resolution:
      integrity: sha1-VgiurfwAvmwpAd9fmGF4jeDVl8g=
  /ms/2.1.1:
    dev: false
    resolution:
      integrity: sha512-tgp+dl5cGk28utYktBsrFqA7HKgrhgPsg6Z/EfhWI4gl1Hwq8B/GmY/0oXZ6nF8hDVesS/FpnYaD/kOWhYQvyg==
  /ms/2.1.2:
    dev: false
    resolution:
      integrity: sha512-sGkPx+VjMtmA6MX27oA4FBFELFCZZ4S4XqeGOXCv68tT+jb3vk/RyaKWP0PTKyWtmLSM0b+adUTEvbs1PEaH2w==
  /ms/2.1.3:
    dev: false
    resolution:
      integrity: sha512-6FlzubTLZG3J2a/NVCAleEhjzq5oxgHyaCU9yYXvcLsvoVaHJq/s5xXI6/XXP6tz7R9xAOtHnSO/tXtF3WRTlA==
  /msal/1.4.5:
    dependencies:
      tslib: 1.14.1
    dev: false
    engines:
      node: '>=0.8.0'
    resolution:
      integrity: sha512-tKn7j7QXfH5GHtOQ2edbFmylN8z8g2bfBWU3tmZ/b09fXDQt+pelfQ0NKNu1hso83sLXjEKHF1XIbjAqVGYSsA==
  /nanoid/3.1.20:
    dev: false
    engines:
      node: ^10 || ^12 || ^13.7 || ^14 || >=15.0.1
    hasBin: true
    resolution:
      integrity: sha512-a1cQNyczgKbLX9jwbS/+d7W8fX/RfgYR7lVWwWOGIPNgK2m0MWvrGF6/m4kk6U3QcFMnZf3RIhL0v2Jgh/0Uxw==
  /napi-build-utils/1.0.2:
    dev: false
    optional: true
    resolution:
      integrity: sha512-ONmRUqK7zj7DWX0D9ADe03wbwOBZxNAfF20PlGfCWQcD3+/MakShIHrMqx9YwPTfxDdF1zLeL+RGZiR9kGMLdg==
  /natural-compare/1.4.0:
    dev: false
    resolution:
      integrity: sha1-Sr6/7tdUHywnrPspvbvRXI1bpPc=
  /negotiator/0.6.2:
    dev: false
    engines:
      node: '>= 0.6'
    resolution:
      integrity: sha512-hZXc7K2e+PgeI1eDBe/10Ard4ekbfrrqG8Ep+8Jmf4JID2bNg7NvCPOZN+kfF574pFQI7mum2AUqDidoKqcTOw==
  /neo-async/2.6.2:
    dev: false
    resolution:
      integrity: sha512-Yd3UES5mWCSqR+qNT93S3UoYUkqAZ9lLg8a7g9rimsWmYGK8cVToA4/sF3RrshdyV3sAGMXVUmpMYOw+dLpOuw==
  /nested-error-stacks/2.1.0:
    dev: false
    resolution:
      integrity: sha512-AO81vsIO1k1sM4Zrd6Hu7regmJN1NSiAja10gc4bX3F0wd+9rQmcuHQaHVQCYIEC8iFXnE+mavh23GOt7wBgug==
  /netmask/1.0.6:
    dev: false
    engines:
      node: '>= 0.4.0'
    resolution:
      integrity: sha1-ICl+idhvb2QA8lDZ9Pa0wZRfzTU=
  /nice-try/1.0.5:
    dev: false
    resolution:
      integrity: sha512-1nh45deeb5olNY7eX82BkPO7SSxR5SSYJiPTrTdFUVYwAl8CKMA5N9PjTYkHiRjisVcxcQ1HXdLhx2qxxJzLNQ==
  /nise/4.0.4:
    dependencies:
      '@sinonjs/commons': 1.8.2
      '@sinonjs/fake-timers': 6.0.1
      '@sinonjs/text-encoding': 0.7.1
      just-extend: 4.1.1
      path-to-regexp: 1.8.0
    dev: false
    resolution:
      integrity: sha512-bTTRUNlemx6deJa+ZyoCUTRvH3liK5+N6VQZ4NIw90AgDXY6iPnsqplNFf6STcj+ePk0H/xqxnP75Lr0J0Fq3A==
  /nock/12.0.3:
    dependencies:
      debug: 4.3.1
      json-stringify-safe: 5.0.1
      lodash: 4.17.20
      propagate: 2.0.1
    dev: false
    engines:
      node: '>= 10.13'
    resolution:
      integrity: sha512-QNb/j8kbFnKCiyqi9C5DD0jH/FubFGj5rt9NQFONXwQm3IPB0CULECg/eS3AU1KgZb/6SwUa4/DTRKhVxkGABw==
  /node-abi/2.19.3:
    dependencies:
      semver: 5.7.1
    dev: false
    optional: true
    resolution:
      integrity: sha512-9xZrlyfvKhWme2EXFKQhZRp1yNWT/uI1luYPr3sFl+H4keYY4xR+1jO7mvTTijIsHf1M+QDe9uWuKeEpLInIlg==
  /node-abort-controller/1.1.0:
    dev: false
    resolution:
      integrity: sha512-dEYmUqjtbivotqjraOe8UvhT/poFfog1BQRNsZm/MSEDDESk2cQ1tvD8kGyuN07TM/zoW+n42odL8zTeJupYdQ==
  /node-addon-api/3.1.0:
    dev: false
    optional: true
    resolution:
      integrity: sha512-flmrDNB06LIl5lywUz7YlNGZH/5p0M7W28k8hzd9Lshtdh1wshD2Y+U4h9LD6KObOy1f+fEVdgprPrEymjM5uw==
  /node-environment-flags/1.0.6:
    dependencies:
      object.getownpropertydescriptors: 2.1.1
      semver: 5.7.1
    dev: false
    resolution:
      integrity: sha512-5Evy2epuL+6TM0lCQGpFIj6KwiEsGh1SrHUhTbNX+sLbBtjidPZFAnVK9y5yU1+h//RitLbRHTIMyxQPtxMdHw==
  /node-fetch/2.6.1:
    dev: false
    engines:
      node: 4.x || >=6.0.0
    resolution:
      integrity: sha512-V4aYg89jEoVRxRb2fJdAg8FHvI7cEyYdVAh94HH0UIK8oJxUfkjlDQN9RbMx+bEjP7+ggMiFRprSti032Oipxw==
  /noop-logger/0.1.1:
    dev: false
    optional: true
    resolution:
      integrity: sha1-lKKxYzxPExdVMAfYlm/Q6EG2pMI=
  /normalize-package-data/2.5.0:
    dependencies:
      hosted-git-info: 2.8.8
      resolve: 1.19.0
      semver: 5.7.1
      validate-npm-package-license: 3.0.4
    dev: false
    resolution:
      integrity: sha512-/5CMN3T0R4XTj4DcGaexo+roZSdSFW/0AOOTROrjxzCG1wrWXEsGbRKevjlIL+ZDE4sZlJr5ED4YW0yqmkK+eA==
  /normalize-path/2.1.1:
    dependencies:
      remove-trailing-separator: 1.1.0
    dev: false
    engines:
      node: '>=0.10.0'
    resolution:
      integrity: sha1-GrKLVW4Zg2Oowab35vogE3/mrtk=
  /normalize-path/3.0.0:
    dev: false
    engines:
      node: '>=0.10.0'
    resolution:
      integrity: sha512-6eZs5Ls3WtCisHWp9S2GUy8dqkpGi4BVSz3GaqiE6ezub0512ESztXUwUB6C6IKbQkY2Pnb/mD4WYojCRwcwLA==
  /npm-run-all/4.1.5:
    dependencies:
      ansi-styles: 3.2.1
      chalk: 2.4.2
      cross-spawn: 6.0.5
      memorystream: 0.3.1
      minimatch: 3.0.4
      pidtree: 0.3.1
      read-pkg: 3.0.0
      shell-quote: 1.7.2
      string.prototype.padend: 3.1.1
    dev: false
    engines:
      node: '>= 4'
    hasBin: true
    resolution:
      integrity: sha512-Oo82gJDAVcaMdi3nuoKFavkIHBRVqQ1qvMb+9LHk/cF4P6B2m8aP04hGf7oL6wZ9BuGwX1onlLhpuoofSyoQDQ==
  /npm-run-path/4.0.1:
    dependencies:
      path-key: 3.1.1
    dev: false
    engines:
      node: '>=8'
    resolution:
      integrity: sha512-S48WzZW777zhNIrn7gxOlISNAqi9ZC/uQFnRdbeIHhZhCA6UqpkOT8T1G7BvfdgP4Er8gF4sUbaS0i7QvIfCWw==
  /npmlog/4.1.2:
    dependencies:
      are-we-there-yet: 1.1.5
      console-control-strings: 1.1.0
      gauge: 2.7.4
      set-blocking: 2.0.0
    dev: false
    optional: true
    resolution:
      integrity: sha512-2uUqazuKlTaSI/dC8AzicUck7+IrEaOnN/e0jd3Xtt1KcGpwx30v50mL7oPyr/h9bL3E4aZccVwpwP+5W9Vjkg==
  /number-is-nan/1.0.1:
    dev: false
    engines:
      node: '>=0.10.0'
    optional: true
    resolution:
      integrity: sha1-CXtgK1NCKlIsGvuHkDGDNpQaAR0=
  /nyc/14.1.1:
    dependencies:
      archy: 1.0.0
      caching-transform: 3.0.2
      convert-source-map: 1.7.0
      cp-file: 6.2.0
      find-cache-dir: 2.1.0
      find-up: 3.0.0
      foreground-child: 1.5.6
      glob: 7.1.6
      istanbul-lib-coverage: 2.0.5
      istanbul-lib-hook: 2.0.7
      istanbul-lib-instrument: 3.3.0
      istanbul-lib-report: 2.0.8
      istanbul-lib-source-maps: 3.0.6
      istanbul-reports: 2.2.7
      js-yaml: 3.14.1
      make-dir: 2.1.0
      merge-source-map: 1.1.0
      resolve-from: 4.0.0
      rimraf: 2.7.1
      signal-exit: 3.0.3
      spawn-wrap: 1.4.3
      test-exclude: 5.2.3
      uuid: 3.4.0
      yargs: 13.3.2
      yargs-parser: 13.1.2
    dev: false
    engines:
      node: '>=6'
    hasBin: true
    resolution:
      integrity: sha512-OI0vm6ZGUnoGZv/tLdZ2esSVzDwUC88SNs+6JoSOMVxA+gKMB8Tk7jBwgemLx4O40lhhvZCVw1C+OYLOBOPXWw==
  /oauth-sign/0.9.0:
    dev: false
    resolution:
      integrity: sha512-fexhUFFPTGV8ybAtSIGbV6gOkSv8UtRbDBnAyLQw4QPKkgNlsH2ByPGtMUqdWkos6YCRmAqViwgZrJc/mRDzZQ==
  /object-assign/4.1.1:
    dev: false
    engines:
      node: '>=0.10.0'
    resolution:
      integrity: sha1-IQmtx5ZYh8/AXLvUQsrIv7s2CGM=
  /object-inspect/1.9.0:
    dev: false
    resolution:
      integrity: sha512-i3Bp9iTqwhaLZBxGkRfo5ZbE07BQRT7MGu8+nNgwW9ItGp1TzCTw2DLEoWwjClxBjOFI/hWljTAmYGCEwmtnOw==
  /object-keys/1.1.1:
    dev: false
    engines:
      node: '>= 0.4'
    resolution:
      integrity: sha512-NuAESUOUMrlIXOfHKzD6bpPu3tYt3xvjNdRIQ+FeT0lNb4K8WR70CaDxhuNguS2XG+GjkyMwOzsN5ZktImfhLA==
  /object.assign/4.1.0:
    dependencies:
      define-properties: 1.1.3
      function-bind: 1.1.1
      has-symbols: 1.0.1
      object-keys: 1.1.1
    dev: false
    engines:
      node: '>= 0.4'
    resolution:
      integrity: sha512-exHJeq6kBKj58mqGyTQ9DFvrZC/eR6OwxzoM9YRoGBqrXYonaFyGiFMuc9VZrXf7DarreEwMpurG3dd+CNyW5w==
  /object.assign/4.1.2:
    dependencies:
      call-bind: 1.0.2
      define-properties: 1.1.3
      has-symbols: 1.0.1
      object-keys: 1.1.1
    dev: false
    engines:
      node: '>= 0.4'
    resolution:
      integrity: sha512-ixT2L5THXsApyiUPYKmW+2EHpXXe5Ii3M+f4e+aJFAHao5amFRW6J0OO6c/LU8Be47utCx2GL89hxGB6XSmKuQ==
  /object.getownpropertydescriptors/2.1.1:
    dependencies:
      call-bind: 1.0.2
      define-properties: 1.1.3
      es-abstract: 1.18.0-next.2
    dev: false
    engines:
      node: '>= 0.8'
    resolution:
      integrity: sha512-6DtXgZ/lIZ9hqx4GtZETobXLR/ZLaa0aqV0kzbn80Rf8Z2e/XFnhA0I7p07N2wH8bBBltr2xQPi6sbKWAY2Eng==
  /on-finished/2.3.0:
    dependencies:
      ee-first: 1.1.1
    dev: false
    engines:
      node: '>= 0.8'
    resolution:
      integrity: sha1-IPEzZIGwg811M3mSoWlxqi2QaUc=
  /once/1.4.0:
    dependencies:
      wrappy: 1.0.2
    dev: false
    resolution:
      integrity: sha1-WDsap3WWHUsROsF9nFC6753Xa9E=
  /onetime/5.1.2:
    dependencies:
      mimic-fn: 2.1.0
    dev: false
    engines:
      node: '>=6'
    resolution:
      integrity: sha512-kbpaSSGJTWdAY5KPVeMOKXSrPtr8C8C7wodJbcsd51jRnmD+GZu8Y0VoU6Dm5Z4vWr0Ig/1NKuWRKf7j5aaYSg==
  /open/7.4.0:
    dependencies:
      is-docker: 2.1.1
      is-wsl: 2.2.0
    dev: false
    engines:
      node: '>=8'
    resolution:
      integrity: sha512-PGoBCX/lclIWlpS/R2PQuIR4NJoXh6X5AwVzE7WXnWRGvHg7+4TBCgsujUgiPpm0K1y4qvQeWnCWVTpTKZBtvA==
  /optionator/0.8.3:
    dependencies:
      deep-is: 0.1.3
      fast-levenshtein: 2.0.6
      levn: 0.3.0
      prelude-ls: 1.1.2
      type-check: 0.3.2
      word-wrap: 1.2.3
    dev: false
    engines:
      node: '>= 0.8.0'
    resolution:
      integrity: sha512-+IW9pACdk3XWmmTXG8m3upGUJst5XRGzxMRjXzAuJ1XnIFNvfhjjIuYkDvysnPQ7qzqVzLt78BCruntqRhWQbA==
  /optionator/0.9.1:
    dependencies:
      deep-is: 0.1.3
      fast-levenshtein: 2.0.6
      levn: 0.4.1
      prelude-ls: 1.2.1
      type-check: 0.4.0
      word-wrap: 1.2.3
    dev: false
    engines:
      node: '>= 0.8.0'
    resolution:
      integrity: sha512-74RlY5FCnhq4jRxVUPKDaRwrVNXMqsGsiW6AJw4XK8hmtm10wC0ypZBLw5IIp85NZMr91+qd1RvvENwg7jjRFw==
  /os-homedir/1.0.2:
    dev: false
    engines:
      node: '>=0.10.0'
    resolution:
      integrity: sha1-/7xJiDNuDoM94MFox+8VISGqf7M=
  /p-finally/2.0.1:
    dev: false
    engines:
      node: '>=8'
    resolution:
      integrity: sha512-vpm09aKwq6H9phqRQzecoDpD8TmVyGw70qmWlyq5onxY7tqyTTFVvxMykxQSQKILBSFlbXpypIw2T1Ml7+DDtw==
  /p-limit/2.3.0:
    dependencies:
      p-try: 2.2.0
    dev: false
    engines:
      node: '>=6'
    resolution:
      integrity: sha512-//88mFWSJx8lxCzwdAABTJL2MyWB12+eIY7MDL2SqLmAkeKU9qxRvWuSyTjm3FUmpBEMuFfckAIqEaVGUDxb6w==
  /p-locate/3.0.0:
    dependencies:
      p-limit: 2.3.0
    dev: false
    engines:
      node: '>=6'
    resolution:
      integrity: sha512-x+12w/To+4GFfgJhBEpiDcLozRJGegY+Ei7/z0tSLkMmxGZNybVMSfWj9aJn8Z5Fc7dBUNJOOVgPv2H7IwulSQ==
  /p-locate/4.1.0:
    dependencies:
      p-limit: 2.3.0
    dev: false
    engines:
      node: '>=8'
    resolution:
      integrity: sha512-R79ZZ/0wAxKGu3oYMlz8jy/kbhsNrS7SKZ7PxEHBgJ5+F2mtFW2fK2cOtBh1cHYkQsbzFV7I+EoRKe6Yt0oK7A==
  /p-try/2.2.0:
    dev: false
    engines:
      node: '>=6'
    resolution:
      integrity: sha512-R4nPAVTAU0B9D35/Gk3uJf/7XYbQcyohSKdvAxIRSNghFl4e71hVoGnBNQz9cWaXxO2I10KTC+3jMdvvoKw6dQ==
  /pac-proxy-agent/3.0.1:
    dependencies:
      agent-base: 4.3.0
      debug: 4.3.1
      get-uri: 2.0.4
      http-proxy-agent: 2.1.0
      https-proxy-agent: 3.0.1
      pac-resolver: 3.0.0
      raw-body: 2.4.1
      socks-proxy-agent: 4.0.2
    dev: false
    resolution:
      integrity: sha512-44DUg21G/liUZ48dJpUSjZnFfZro/0K5JTyFYLBcmh9+T6Ooi4/i4efwUiEy0+4oQusCBqWdhv16XohIj1GqnQ==
  /pac-resolver/3.0.0:
    dependencies:
      co: 4.6.0
      degenerator: 1.0.4
      ip: 1.1.5
      netmask: 1.0.6
      thunkify: 2.1.2
    dev: false
    resolution:
      integrity: sha512-tcc38bsjuE3XZ5+4vP96OfhOugrX+JcnpUbhfuc4LuXBLQhoTthOstZeoQJBDnQUDYzYmdImKsbz0xSl1/9qeA==
  /package-hash/3.0.0:
    dependencies:
      graceful-fs: 4.2.4
      hasha: 3.0.0
      lodash.flattendeep: 4.4.0
      release-zalgo: 1.0.0
    dev: false
    engines:
      node: '>=6'
    resolution:
      integrity: sha512-lOtmukMDVvtkL84rJHI7dpTYq+0rli8N2wlnqUcBuDWCfVhRUfOmnR9SsoHFMLpACvEV60dX7rd0rFaYDZI+FA==
  /parent-module/1.0.1:
    dependencies:
      callsites: 3.1.0
    dev: false
    engines:
      node: '>=6'
    resolution:
      integrity: sha512-GQ2EWRpQV8/o+Aw8YqtfZZPfNRWZYkbidE9k5rpl/hC3vtHHBfGm2Ifi6qWV+coDGkrUKZAxE3Lot5kcsRlh+g==
  /parse-json/4.0.0:
    dependencies:
      error-ex: 1.3.2
      json-parse-better-errors: 1.0.2
    dev: false
    engines:
      node: '>=4'
    resolution:
      integrity: sha1-vjX1Qlvh9/bHRxhPmKeIy5lHfuA=
  /parse-passwd/1.0.0:
    dev: false
    engines:
      node: '>=0.10.0'
    resolution:
      integrity: sha1-bVuTSkVpk7I9N/QKOC1vFmao5cY=
  /parseqs/0.0.6:
    dev: false
    resolution:
      integrity: sha512-jeAGzMDbfSHHA091hr0r31eYfTig+29g3GKKE/PPbEQ65X0lmMwlEoqmhzu0iztID5uJpZsFlUPDP8ThPL7M8w==
  /parseuri/0.0.6:
    dev: false
    resolution:
      integrity: sha512-AUjen8sAkGgao7UyCX6Ahv0gIK2fABKmYjvP4xmy5JaKvcbTRueIqIPHLAfq30xJddqSE033IOMUSOMCcK3Sow==
  /parseurl/1.3.3:
    dev: false
    engines:
      node: '>= 0.8'
    resolution:
      integrity: sha512-CiyeOxFT/JZyN5m0z9PfXw4SCBJ6Sygz1Dpl0wqjlhDEGGBP1GnsUVEL0p63hoG1fcj3fHynXi9NYO4nWOL+qQ==
  /path-browserify/1.0.1:
    dev: false
    resolution:
      integrity: sha512-b7uo2UCUOYZcnF/3ID0lulOJi/bafxa1xPe7ZPsammBSpjSWQkjNxlt635YGS2MiR9GjvuXCtz2emr3jbsz98g==
  /path-exists/3.0.0:
    dev: false
    engines:
      node: '>=4'
    resolution:
      integrity: sha1-zg6+ql94yxiSXqfYENe1mwEP1RU=
  /path-exists/4.0.0:
    dev: false
    engines:
      node: '>=8'
    resolution:
      integrity: sha512-ak9Qy5Q7jYb2Wwcey5Fpvg2KoAc/ZIhLSLOSBmRmygPsGwkVVt0fZa0qrtMz+m6tJTAHfZQ8FnmB4MG4LWy7/w==
  /path-is-absolute/1.0.1:
    dev: false
    engines:
      node: '>=0.10.0'
    resolution:
      integrity: sha1-F0uSaHNVNP+8es5r9TpanhtcX18=
  /path-key/2.0.1:
    dev: false
    engines:
      node: '>=4'
    resolution:
      integrity: sha1-QRyttXTFoUDTpLGRDUDYDMn0C0A=
  /path-key/3.1.1:
    dev: false
    engines:
      node: '>=8'
    resolution:
      integrity: sha512-ojmeN0qd+y0jszEtoY48r0Peq5dwMEkIlCOu6Q5f41lfkswXuKtYrhgoTpLnyIcHm24Uhqx+5Tqm2InSwLhE6Q==
  /path-parse/1.0.6:
    dev: false
    resolution:
      integrity: sha512-GSmOT2EbHrINBf9SR7CDELwlJ8AENk3Qn7OikK4nFYAu3Ote2+JYNVvkpAEQm3/TLNEJFD/xZJjzyxg3KBWOzw==
  /path-to-regexp/0.1.7:
    dev: false
    resolution:
      integrity: sha1-32BBeABfUi8V60SQ5yR6G/qmf4w=
  /path-to-regexp/1.8.0:
    dependencies:
      isarray: 0.0.1
    dev: false
    resolution:
      integrity: sha512-n43JRhlUKUAlibEJhPeir1ncUID16QnEjNpwzNdO3Lm4ywrBpBZ5oLD0I6br9evr1Y9JTqwRtAh7JLoOzAQdVA==
  /path-to-regexp/2.4.0:
    dev: false
    resolution:
      integrity: sha512-G6zHoVqC6GGTQkZwF4lkuEyMbVOjoBKAEybQUypI1WTkqinCOrq2x6U2+phkJ1XsEMTy4LjtwPI7HW+NVrRR2w==
  /path-type/3.0.0:
    dependencies:
      pify: 3.0.0
    dev: false
    engines:
      node: '>=4'
    resolution:
      integrity: sha512-T2ZUsdZFHgA3u4e5PfPbjd7HDDpxPnQb5jN0SrDsjNSuVXHJqtwTnWqG0B1jZrgmJ/7lj1EmVIByWt1gxGkWvg==
  /path-type/4.0.0:
    dev: false
    engines:
      node: '>=8'
    resolution:
      integrity: sha512-gDKb8aZMDeD/tZWs9P6+q0J9Mwkdl6xMV8TjnGP3qJVJ06bdMgkbBlLU8IdfOsIsFz2BW1rNVT3XuNEl8zPAvw==
  /pathval/1.1.1:
    dev: false
    resolution:
      integrity: sha512-Dp6zGqpTdETdR63lehJYPeIOqpiNBNtc7BpWSLrOje7UaIsE5aY92r/AunQA7rsXvet3lrJ3JnZX29UPTKXyKQ==
  /pend/1.2.0:
    dev: false
    resolution:
      integrity: sha1-elfrVQpng/kRUzH89GY9XI4AelA=
  /performance-now/2.1.0:
    dev: false
    resolution:
      integrity: sha1-Ywn04OX6kT7BxpMHrjZLSzd8nns=
  /picomatch/2.2.2:
    dev: false
    engines:
      node: '>=8.6'
    resolution:
      integrity: sha512-q0M/9eZHzmr0AulXyPwNfZjtwZ/RBZlbN3K3CErVrk50T2ASYI7Bye0EvekFY3IP1Nt2DHu0re+V2ZHIpMkuWg==
  /pidtree/0.3.1:
    dev: false
    engines:
      node: '>=0.10'
    hasBin: true
    resolution:
      integrity: sha512-qQbW94hLHEqCg7nhby4yRC7G2+jYHY4Rguc2bjw7Uug4GIJuu1tvf2uHaZv5Q8zdt+WKJ6qK1FOI6amaWUo5FA==
  /pify/3.0.0:
    dev: false
    engines:
      node: '>=4'
    resolution:
      integrity: sha1-5aSs0sEB/fPZpNB/DbxNtJ3SgXY=
  /pify/4.0.1:
    dev: false
    engines:
      node: '>=6'
    resolution:
      integrity: sha512-uB80kBFb/tfd68bVleG9T5GGsGPjJrLAUpR5PZIrhBnIaRTQRjqdJSsIKkOP6OAIFbj7GOrcudc5pNjZ+geV2g==
  /pkg-dir/3.0.0:
    dependencies:
      find-up: 3.0.0
    dev: false
    engines:
      node: '>=6'
    resolution:
      integrity: sha512-/E57AYkoeQ25qkxMj5PBOVgF8Kiu/h7cYS30Z5+R7WaiCCBfLq58ZI/dSeaEKb9WVJV5n/03QwrN3IeWIFllvw==
  /pluralize/8.0.0:
    dev: false
    engines:
      node: '>=4'
    resolution:
      integrity: sha512-Nc3IT5yHzflTfbjgqWcCPpo7DaKy4FnpB0l/zCAW0Tc7jxAiuqSxHasntB3D7887LSrA93kDJ9IXovxJYxyLCA==
  /prebuild-install/6.0.0:
    dependencies:
      detect-libc: 1.0.3
      expand-template: 2.0.3
      github-from-package: 0.0.0
      minimist: 1.2.5
      mkdirp-classic: 0.5.3
      napi-build-utils: 1.0.2
      node-abi: 2.19.3
      noop-logger: 0.1.1
      npmlog: 4.1.2
      pump: 3.0.0
      rc: 1.2.8
      simple-get: 3.1.0
      tar-fs: 2.1.1
      tunnel-agent: 0.6.0
      which-pm-runs: 1.0.0
    dev: false
    engines:
      node: '>=6'
    hasBin: true
    optional: true
    resolution:
      integrity: sha512-h2ZJ1PXHKWZpp1caLw0oX9sagVpL2YTk+ZwInQbQ3QqNd4J03O6MpFNmMTJlkfgPENWqe5kP0WjQLqz5OjLfsw==
  /prelude-ls/1.1.2:
    dev: false
    engines:
      node: '>= 0.8.0'
    resolution:
      integrity: sha1-IZMqVJ9eUv/ZqCf1cOBL5iqX2lQ=
  /prelude-ls/1.2.1:
    dev: false
    engines:
      node: '>= 0.8.0'
    resolution:
      integrity: sha512-vkcDPrRZo1QZLbn5RLGPpg/WmIQ65qoWWhcGKf/b5eplkkarX0m9z8ppCat4mlOqUsWpyNuYgO3VRyrYHSzX5g==
  /prettier/1.19.1:
    dev: false
    engines:
      node: '>=4'
    hasBin: true
    resolution:
      integrity: sha512-s7PoyDv/II1ObgQunCbB9PdLmUcBZcnWOcxDh7O0N/UwDEsHyqkW+Qh28jW+mVuCdx7gLB0BotYI1Y6uI9iyew==
  /priorityqueuejs/1.0.0:
    dev: false
    resolution:
      integrity: sha1-LuTyPCVgkT4IwHzlzN1t498sWvg=
  /process-nextick-args/1.0.7:
    dev: false
    resolution:
      integrity: sha1-FQ4gt1ZZCtP5EJPyWk8q2L/zC6M=
  /process-nextick-args/2.0.1:
    dev: false
    resolution:
      integrity: sha512-3ouUOpQhtgrbOa17J7+uxOTpITYWaGP7/AhoR3+A+/1e9skrzelGi/dXzEYyvbxubEF6Wn2ypscTKiKJFFn1ag==
  /process/0.11.10:
    dev: false
    engines:
      node: '>= 0.6.0'
    resolution:
      integrity: sha1-czIwDoQBYb2j5podHZGn1LwW8YI=
  /progress/2.0.3:
    dev: false
    engines:
      node: '>=0.4.0'
    resolution:
      integrity: sha512-7PiHtLll5LdnKIMw100I+8xJXR5gW2QwWYkT6iJva0bXitZKa/XMrSbdmg3r2Xnaidz9Qumd0VPaMrZlF9V9sA==
  /promise/8.1.0:
    dependencies:
      asap: 2.0.6
    dev: false
    resolution:
      integrity: sha512-W04AqnILOL/sPRXziNicCjSNRruLAuIHEOVBazepu0545DDNGYHz7ar9ZgZ1fMU8/MA4mVxp5rkBWRi6OXIy3Q==
  /propagate/2.0.1:
    dev: false
    engines:
      node: '>= 8'
    resolution:
      integrity: sha512-vGrhOavPSTz4QVNuBNdcNXePNdNMaO1xj9yBeH1ScQPjk/rhg9sSlCXPhMkFuaNNW/syTvYqsnbIJxMBfRbbag==
  /proxy-addr/2.0.6:
    dependencies:
      forwarded: 0.1.2
      ipaddr.js: 1.9.1
    dev: false
    engines:
      node: '>= 0.10'
    resolution:
      integrity: sha512-dh/frvCBVmSsDYzw6n926jv974gddhkFPfiN8hPOi30Wax25QZyZEGveluCgliBnqmuM+UJmBErbAUFIoDbjOw==
  /proxy-agent/3.1.1:
    dependencies:
      agent-base: 4.3.0
      debug: 4.3.1
      http-proxy-agent: 2.1.0
      https-proxy-agent: 3.0.1
      lru-cache: 5.1.1
      pac-proxy-agent: 3.0.1
      proxy-from-env: 1.1.0
      socks-proxy-agent: 4.0.2
    dev: false
    engines:
      node: '>=6'
    resolution:
      integrity: sha512-WudaR0eTsDx33O3EJE16PjBRZWcX8GqCEeERw1W3hZJgH/F2a46g7jty6UGty6NeJ4CKQy8ds2CJPMiyeqaTvw==
  /proxy-from-env/1.1.0:
    dev: false
    resolution:
      integrity: sha512-D+zkORCbA9f1tdWRK0RaCR3GPv50cMxcrz4X8k5LTSUD1Dkw47mKJEZQNunItRTkWwgtaUSo1RVFRIG9ZXiFYg==
  /pseudomap/1.0.2:
    dev: false
    resolution:
      integrity: sha1-8FKijacOYYkX7wqKw0wa5aaChrM=
  /psl/1.8.0:
    dev: false
    resolution:
      integrity: sha512-RIdOzyoavK+hA18OGGWDqUTsCLhtA7IcZ/6NCs4fFJaHBDab+pDDmDIByWFRQJq2Cd7r1OoQxBGKOaztq+hjIQ==
  /pump/3.0.0:
    dependencies:
      end-of-stream: 1.4.4
      once: 1.4.0
    dev: false
    resolution:
      integrity: sha512-LwZy+p3SFs1Pytd/jYct4wpv49HiYCqd9Rlc5ZVdk0V+8Yzv6jR5Blk3TRmPL1ft69TxP0IMZGJ+WPFU2BFhww==
  /punycode/1.3.2:
    dev: false
    resolution:
      integrity: sha1-llOgNvt8HuQjQvIyXM7v6jkmxI0=
  /punycode/2.1.1:
    dev: false
    engines:
      node: '>=6'
    resolution:
      integrity: sha512-XRsRjdf+j5ml+y/6GKHPZbrF/8p2Yga0JPtdqTIY2Xe5ohJPD9saDJJLPvp9+NSBprVvevdXZybnj2cv8OEd0A==
  /puppeteer/3.3.0:
    dependencies:
      debug: 4.3.1
      extract-zip: 2.0.1
      https-proxy-agent: 4.0.0
      mime: 2.5.0
      progress: 2.0.3
      proxy-from-env: 1.1.0
      rimraf: 3.0.2
      tar-fs: 2.1.1
      unbzip2-stream: 1.4.3
      ws: 7.4.3
    dev: false
    engines:
      node: '>=10.18.1'
    requiresBuild: true
    resolution:
      integrity: sha512-23zNqRltZ1PPoK28uRefWJ/zKb5Jhnzbbwbpcna2o5+QMn17F0khq5s1bdH3vPlyj+J36pubccR8wiNA/VE0Vw==
  /qjobs/1.2.0:
    dev: false
    engines:
      node: '>=0.9'
    resolution:
      integrity: sha512-8YOJEHtxpySA3fFDyCRxA+UUV+fA+rTWnuWvylOK/NCjhY+b4ocCtmu8TtsWb+mYeU+GCHf/S66KZF/AsteKHg==
  /qs/6.5.2:
    dev: false
    engines:
      node: '>=0.6'
    resolution:
      integrity: sha512-N5ZAX4/LxJmF+7wN74pUD6qAh9/wnvdQcjq9TZjevvXzSUo7bfmw91saqMjzGS2xq91/odN2dW/WOl7qQHNDGA==
  /qs/6.7.0:
    dev: false
    engines:
      node: '>=0.6'
    resolution:
      integrity: sha512-VCdBRNFTX1fyE7Nb6FYoURo/SPe62QCaAyzJvUjwRaIsc+NePBEniHlvxFmmX56+HZphIGtV0XeCirBtpDrTyQ==
  /qs/6.9.6:
    dev: false
    engines:
      node: '>=0.6'
    resolution:
      integrity: sha512-TIRk4aqYLNoJUbd+g2lEdz5kLWIuTMRagAXxl78Q0RiVjAOugHmeKNGdd3cwo/ktpf9aL9epCfFqWDEKysUlLQ==
  /query-string/5.1.1:
    dependencies:
      decode-uri-component: 0.2.0
      object-assign: 4.1.1
      strict-uri-encode: 1.1.0
    dev: false
    engines:
      node: '>=0.10.0'
    resolution:
      integrity: sha512-gjWOsm2SoGlgLEdAGt7a6slVOk9mGiXmPFMqrEhLQ68rhQuBnpfs3+EmlvqKyxnCo9/PPlF+9MtY02S1aFg+Jw==
  /querystring/0.2.0:
    dev: false
    engines:
      node: '>=0.4.x'
    resolution:
      integrity: sha1-sgmEkgO7Jd+CDadW50cAWHhSFiA=
  /quote/0.4.0:
    dev: false
    resolution:
      integrity: sha1-EIOSF/bBNiuJGUBE0psjP9fzLwE=
  /ramda/0.26.1:
    dev: false
    resolution:
      integrity: sha512-hLWjpy7EnsDBb0p+Z3B7rPi3GDeRG5ZtiI33kJhTt+ORCd38AbAIjB/9zRIUoeTbE/AVX5ZkU7m6bznsvrf8eQ==
  /ramda/0.27.1:
    dev: false
    resolution:
      integrity: sha512-PgIdVpn5y5Yns8vqb8FzBUEYn98V3xcPgawAkkgj0YJ0qDsnHCiNmZYfOGMgOvoB0eWFLpYbhxUR3mxfDIMvpw==
  /randombytes/2.1.0:
    dependencies:
      safe-buffer: 5.2.1
    dev: false
    resolution:
      integrity: sha512-vYl3iOX+4CKUWuxGi9Ukhie6fsqXqS9FE2Zaic4tNFD2N2QQaXOMFbuKK4QmDHC0JO6B1Zp41J0LpT0oR68amQ==
  /range-parser/1.2.1:
    dev: false
    engines:
      node: '>= 0.6'
    resolution:
      integrity: sha512-Hrgsx+orqoygnmhFbKaHE6c296J+HTAQXoxEF6gNupROmmGJRoyzfG3ccAveqCBrwr/2yxQ5BVd/GTl5agOwSg==
  /raw-body/2.4.0:
    dependencies:
      bytes: 3.1.0
      http-errors: 1.7.2
      iconv-lite: 0.4.24
      unpipe: 1.0.0
    dev: false
    engines:
      node: '>= 0.8'
    resolution:
      integrity: sha512-4Oz8DUIwdvoa5qMJelxipzi/iJIi40O5cGV1wNYp5hvZP8ZN0T+jiNkL0QepXs+EsQ9XJ8ipEDoiH70ySUJP3Q==
  /raw-body/2.4.1:
    dependencies:
      bytes: 3.1.0
      http-errors: 1.7.3
      iconv-lite: 0.4.24
      unpipe: 1.0.0
    dev: false
    engines:
      node: '>= 0.8'
    resolution:
      integrity: sha512-9WmIKF6mkvA0SLmA2Knm9+qj89e+j1zqgyn8aXGd7+nAduPoqgI9lO57SAZNn/Byzo5P7JhXTyg9PzaJbH73bA==
  /rc/1.2.8:
    dependencies:
      deep-extend: 0.6.0
      ini: 1.3.8
      minimist: 1.2.5
      strip-json-comments: 2.0.1
    dev: false
    hasBin: true
    optional: true
    resolution:
      integrity: sha512-y3bGgqKj3QBdxLbLkomlohkvsA8gdAiUQlSBJnBhfn+BPxg4bc62d8TcBW15wavDfgexCgccckhcZvywyQYPOw==
  /read-pkg-up/4.0.0:
    dependencies:
      find-up: 3.0.0
      read-pkg: 3.0.0
    dev: false
    engines:
      node: '>=6'
    resolution:
      integrity: sha512-6etQSH7nJGsK0RbG/2TeDzZFa8shjQ1um+SwQQ5cwKy0dhSXdOncEhb1CPpvQG4h7FyOV6EB6YlV0yJvZQNAkA==
  /read-pkg/3.0.0:
    dependencies:
      load-json-file: 4.0.0
      normalize-package-data: 2.5.0
      path-type: 3.0.0
    dev: false
    engines:
      node: '>=4'
    resolution:
      integrity: sha1-nLxoaXj+5l0WwA4rGcI3/Pbjg4k=
  /readable-stream/1.1.14:
    dependencies:
      core-util-is: 1.0.2
      inherits: 2.0.4
      isarray: 0.0.1
      string_decoder: 0.10.31
    dev: false
    resolution:
      integrity: sha1-fPTFTvZI44EwhMY23SB54WbAgdk=
  /readable-stream/2.0.6:
    dependencies:
      core-util-is: 1.0.2
      inherits: 2.0.4
      isarray: 1.0.0
      process-nextick-args: 1.0.7
      string_decoder: 0.10.31
      util-deprecate: 1.0.2
    dev: false
    resolution:
      integrity: sha1-j5A0HmilPMySh4jaz80Rs265t44=
  /readable-stream/2.3.7:
    dependencies:
      core-util-is: 1.0.2
      inherits: 2.0.4
      isarray: 1.0.0
      process-nextick-args: 2.0.1
      safe-buffer: 5.1.2
      string_decoder: 1.1.1
      util-deprecate: 1.0.2
    dev: false
    resolution:
      integrity: sha512-Ebho8K4jIbHAxnuxi7o42OrZgF/ZTNcsZj6nRKyUmkhLFq8CHItp/fy6hQZuZmP/n3yZ9VBUbp4zz/mX8hmYPw==
  /readable-stream/3.6.0:
    dependencies:
      inherits: 2.0.4
      string_decoder: 1.3.0
      util-deprecate: 1.0.2
    dev: false
    engines:
      node: '>= 6'
    resolution:
      integrity: sha512-BViHy7LKeTz4oNnkcLJ+lVSL6vpiFeX6/d3oSH8zCW7UxP2onchk+vTGB143xuFjHS3deTgkKoXXymXqymiIdA==
  /readdirp/3.2.0:
    dependencies:
      picomatch: 2.2.2
    dev: false
    engines:
      node: '>= 8'
    resolution:
      integrity: sha512-crk4Qu3pmXwgxdSgGhgA/eXiJAPQiX4GMOZZMXnqKxHX7TaoL+3gQVo/WeuAiogr07DpnfjIMpXXa+PAIvwPGQ==
  /readdirp/3.5.0:
    dependencies:
      picomatch: 2.2.2
    dev: false
    engines:
      node: '>=8.10.0'
    resolution:
      integrity: sha512-cMhu7c/8rdhkHXWsY+osBhfSy0JikwpHK/5+imo+LpeasTF8ouErHrlYkwT0++njiyuDvc7OFY5T3ukvZ8qmFQ==
  /rechoir/0.6.2:
    dependencies:
      resolve: 1.19.0
    dev: false
    engines:
      node: '>= 0.10'
    resolution:
      integrity: sha1-hSBLVNuoLVdC4oyWdW70OvUOM4Q=
  /regenerator-runtime/0.11.1:
    dev: false
    resolution:
      integrity: sha512-MguG95oij0fC3QV3URf4V2SDYGJhJnJGqvIIgdECeODCT98wSWDAJ94SSuVpYQUoTcGUIL6L4yNB7j1DFFHSBg==
  /regenerator-runtime/0.13.7:
    dev: false
    resolution:
      integrity: sha512-a54FxoJDIr27pgf7IgeQGxmqUNYrcV338lf/6gH456HZ/PhX+5BcwHXG9ajESmwe6WRO0tAzRUrRmNONWgkrew==
  /regexpp/3.1.0:
    dev: false
    engines:
      node: '>=8'
    resolution:
      integrity: sha512-ZOIzd8yVsQQA7j8GCSlPGXwg5PfmA1mrq0JP4nGhh54LaKN3xdai/vHUDu74pKwV8OxseMS65u2NImosQcSD0Q==
  /release-zalgo/1.0.0:
    dependencies:
      es6-error: 4.1.1
    dev: false
    engines:
      node: '>=4'
    resolution:
      integrity: sha1-CXALflB0Mpc5Mw5TXFqQ+2eFFzA=
  /remove-trailing-separator/1.1.0:
    dev: false
    resolution:
      integrity: sha1-wkvOKig62tW8P1jg1IJJuSN52O8=
  /request/2.88.2:
    dependencies:
      aws-sign2: 0.7.0
      aws4: 1.11.0
      caseless: 0.12.0
      combined-stream: 1.0.8
      extend: 3.0.2
      forever-agent: 0.6.1
      form-data: 2.3.3
      har-validator: 5.1.5
      http-signature: 1.2.0
      is-typedarray: 1.0.0
      isstream: 0.1.2
      json-stringify-safe: 5.0.1
      mime-types: 2.1.28
      oauth-sign: 0.9.0
      performance-now: 2.1.0
      qs: 6.5.2
      safe-buffer: 5.2.1
      tough-cookie: 2.5.0
      tunnel-agent: 0.6.0
      uuid: 3.4.0
    deprecated: request has been deprecated, see https://github.com/request/request/issues/3142
    dev: false
    engines:
      node: '>= 6'
    resolution:
      integrity: sha512-MsvtOrfG9ZcrOwAW+Qi+F6HbD0CWXEh9ou77uOb7FM2WPhwT7smM833PzanhJLsgXjN89Ir6V2PczXNnMpwKhw==
  /require-directory/2.1.1:
    dev: false
    engines:
      node: '>=0.10.0'
    resolution:
      integrity: sha1-jGStX9MNqxyXbiNE/+f3kqam30I=
  /require-from-string/2.0.2:
    dev: false
    engines:
      node: '>=0.10.0'
    resolution:
      integrity: sha512-Xf0nWe6RseziFMu+Ap9biiUbmplq6S9/p+7w7YXP/JBHhrUDDUhwa+vANyubuqfZWTveU//DYVGsDG7RKL/vEw==
  /require-main-filename/2.0.0:
    dev: false
    resolution:
      integrity: sha512-NKN5kMDylKuldxYLSUfrbo5Tuzh4hd+2E8NPPX02mZtn1VuREQToYe/ZdlJy+J3uCpfaiGF05e7B8W0iXbQHmg==
  /requirejs/2.3.6:
    dev: false
    engines:
      node: '>=0.4.0'
    hasBin: true
    resolution:
      integrity: sha512-ipEzlWQe6RK3jkzikgCupiTbTvm4S0/CAU5GlgptkN5SO6F3u0UD0K18wy6ErDqiCyP4J4YYe1HuAShvsxePLg==
  /requires-port/1.0.0:
    dev: false
    resolution:
      integrity: sha1-kl0mAdOaxIXgkc8NpcbmlNw9yv8=
  /resolve-dir/1.0.1:
    dependencies:
      expand-tilde: 2.0.2
      global-modules: 1.0.0
    dev: false
    engines:
      node: '>=0.10.0'
    resolution:
      integrity: sha1-eaQGRMNivoLybv/nOcm7U4IEb0M=
  /resolve-from/4.0.0:
    dev: false
    engines:
      node: '>=4'
    resolution:
      integrity: sha512-pb/MYmXstAkysRFx8piNI1tGFNQIFA3vkE3Gq4EuA1dF6gHp/+vgZqsCGJapvy8N3Q+4o7FwvquPJcnZ7RYy4g==
  /resolve-url/0.2.1:
    deprecated: https://github.com/lydell/resolve-url#deprecated
    dev: false
    resolution:
      integrity: sha1-LGN/53yJOv0qZj/iGqkIAGjiBSo=
  /resolve/1.17.0:
    dependencies:
      path-parse: 1.0.6
    dev: false
    resolution:
      integrity: sha512-ic+7JYiV8Vi2yzQGFWOkiZD5Z9z7O2Zhm9XMaTxdJExKasieFCr+yXZ/WmXsckHiKl12ar0y6XiXDx3m4RHn1w==
  /resolve/1.19.0:
    dependencies:
      is-core-module: 2.2.0
      path-parse: 1.0.6
    dev: false
    resolution:
      integrity: sha512-rArEXAgsBG4UgRGcynxWIWKFvh/XZCcS8UJdHhwy91zwAvCZIbcs+vAbflgBnNjYMs/i/i+/Ux6IZhML1yPvxg==
  /resolve/1.8.1:
    dependencies:
      path-parse: 1.0.6
    dev: false
    resolution:
      integrity: sha512-AicPrAC7Qu1JxPCZ9ZgCZlY35QgFnNqc+0LtbRNxnVw4TXvjQ72wnuL9JQcEBgXkI9JM8MsT9kaQoHcpCRJOYA==
  /reusify/1.0.4:
    dev: false
    engines:
      iojs: '>=1.0.0'
      node: '>=0.10.0'
    resolution:
      integrity: sha512-U9nH88a3fc/ekCF1l0/UP1IosiuIjyTh7hBvXVMHYgVcfGvt897Xguj2UOLDeI5BG2m7/uwyaLVT6fbtCwTyzw==
  /rfdc/1.2.0:
    dev: false
    resolution:
      integrity: sha512-ijLyszTMmUrXvjSooucVQwimGUk84eRcmCuLV8Xghe3UO85mjUtRAHRyoMM6XtyqbECaXuBWx18La3523sXINA==
  /rhea-promise/0.1.15:
    dependencies:
      debug: 3.2.7
      rhea: 1.0.24
      tslib: 1.14.1
    dev: false
    resolution:
      integrity: sha512-+6uilZXSJGyiqVeHQI3Krv6NTAd8cWRCY2uyCxmzR4/5IFtBqqFem1HV2OiwSj0Gu7OFChIJDfH2JyjN7J0vRA==
  /rhea-promise/1.0.0:
    dependencies:
      debug: 3.2.7
      rhea: 1.0.24
      tslib: 1.14.1
    dev: false
    resolution:
      integrity: sha512-odAjpbB/IpFFBenPDwPkTWMQldt+DUlMBH9yI48Ct5OgTeDuuQcBnlhB+YCc6g2z8+URiP2ejms88joEanNCaw==
  /rhea/1.0.24:
    dependencies:
      debug: 3.2.7
    dev: false
    resolution:
      integrity: sha512-PEl62U2EhxCO5wMUZ2/bCBcXAVKN9AdMSNQOrp3+R5b77TEaOSiy16MQ0sIOmzj/iqsgIAgPs1mt3FYfu1vIXA==
  /rimraf/2.7.1:
    dependencies:
      glob: 7.1.6
    dev: false
    hasBin: true
    resolution:
      integrity: sha512-uWjbaKIK3T1OSVptzX7Nl6PvQ3qAGtKEtVRjRuazjfL3Bx5eI409VZSqgND+4UNnmzLVdPj9FqFJNPqBZFve4w==
  /rimraf/3.0.2:
    dependencies:
      glob: 7.1.6
    dev: false
    hasBin: true
    resolution:
      integrity: sha512-JZkJMZkAGFFPP2YqXZXPbMlMBgsxzE8ILs4lMIX/2o0L9UBw9O/Y3o6wFw/i9YLapcUJWwqbi3kdxIPdC62TIA==
  /rollup-plugin-local-resolve/1.0.7:
    dev: false
    resolution:
      integrity: sha1-xIZwFxbBWt0hJ1ZcLqoQESMyCIc=
  /rollup-plugin-node-resolve/3.4.0:
    dependencies:
      builtin-modules: 2.0.0
      is-module: 1.0.0
      resolve: 1.19.0
    deprecated: This package has been deprecated and is no longer maintained. Please use @rollup/plugin-node-resolve.
    dev: false
    resolution:
      integrity: sha512-PJcd85dxfSBWih84ozRtBkB731OjXk0KnzN0oGp7WOWcarAFkVa71cV5hTJg2qpVsV2U8EUwrzHP3tvy9vS3qg==
  /rollup-plugin-shim/1.0.0:
    dev: false
    resolution:
      integrity: sha512-rZqFD43y4U9nSqVq3iyWBiDwmBQJY8Txi04yI9jTKD3xcl7CbFjh1qRpQshUB3sONLubDzm7vJiwB+1MEGv67w==
  /rollup-plugin-sourcemaps/0.4.2_rollup@1.32.1:
    dependencies:
      rollup: 1.32.1
      rollup-pluginutils: 2.8.2
      source-map-resolve: 0.5.3
    dev: false
    engines:
      node: '>=4.5.0'
      npm: '>=2.15.9'
    peerDependencies:
      rollup: '>=0.31.2'
    resolution:
      integrity: sha1-YhJaqUCHqt97g+9N+vYptHMTXoc=
  /rollup-plugin-terser/5.3.1_rollup@1.32.1:
    dependencies:
      '@babel/code-frame': 7.12.13
      jest-worker: 24.9.0
      rollup: 1.32.1
      rollup-pluginutils: 2.8.2
      serialize-javascript: 4.0.0
      terser: 4.8.0
    dev: false
    peerDependencies:
      rollup: '>=0.66.0 <3'
    resolution:
      integrity: sha512-1pkwkervMJQGFYvM9nscrUoncPwiKR/K+bHdjv6PFgRo3cgPHoRT83y2Aa3GvINj4539S15t/tpFPb775TDs6w==
  /rollup-plugin-visualizer/4.2.0_rollup@1.32.1:
    dependencies:
      nanoid: 3.1.20
      open: 7.4.0
      rollup: 1.32.1
      source-map: 0.7.3
      yargs: 16.2.0
    dev: false
    engines:
      node: '>=10'
    hasBin: true
    peerDependencies:
      rollup: '>=1.20.0'
    resolution:
      integrity: sha512-xjfvoK4x0G7lBT3toMx8K/9tkCEWhRehnSJnn+PLY3Hjk8sNvyo407b68Cd3hdV9j42xcb8HXt0ZrmRi5NWeaQ==
  /rollup-pluginutils/2.8.2:
    dependencies:
      estree-walker: 0.6.1
    dev: false
    resolution:
      integrity: sha512-EEp9NhnUkwY8aif6bxgovPHMoMoNr2FulJziTndpt5H9RdwC47GSGuII9XxpSdzVGM0GWrNPHV6ie1LTNJPaLQ==
  /rollup/1.32.1:
    dependencies:
      '@types/estree': 0.0.46
      '@types/node': 10.17.51
      acorn: 7.4.1
    dev: false
    hasBin: true
    resolution:
      integrity: sha512-/2HA0Ec70TvQnXdzynFffkjA6XN+1e2pEv/uKS5Ulca40g2L7KuOE3riasHoNVHOsFD5KKZgDsMk1CP3Tw9s+A==
  /run-parallel/1.1.10:
    dev: false
    resolution:
      integrity: sha512-zb/1OuZ6flOlH6tQyMPUrE3x3Ulxjlo9WIVXR4yVYi4H9UXQaeIsPbLn2R3O3vQCnDKkAl2qHiuocKKX4Tz/Sw==
  /safe-buffer/5.1.2:
    dev: false
    resolution:
      integrity: sha512-Gd2UZBJDkXlY7GbJxfsE8/nvKkUEU1G38c1siN6QP6a9PT9MmHB8GnpscSmMJSoF8LOIrt8ud/wPtojys4G6+g==
  /safe-buffer/5.2.1:
    dev: false
    resolution:
      integrity: sha512-rp3So07KcdmmKbGvgaNxQSJr7bGVSVk5S9Eq1F+ppbRo70+YeaDxkw5Dd8NPN+GD6bjnYm2VuPuCXmpuYvmCXQ==
  /safer-buffer/2.1.2:
    dev: false
    resolution:
      integrity: sha512-YZo3K82SD7Riyi0E1EQPojLz7kpepnSQI9IyPbHHg1XXXevb5dJI7tpyN2ADxGcQbHG7vcyRHk0cbwqcQriUtg==
  /sax/0.5.8:
    dev: false
    resolution:
      integrity: sha1-1HLbIo6zMcJQaw6MFVJK25OdEsE=
  /sax/1.2.4:
    dev: false
    resolution:
      integrity: sha512-NqVDv9TpANUjFm0N8uM5GxL36UgKi9/atZw+x7YFnQ8ckwFGKrl4xX4yWtrey3UJm5nP1kUbnYgLopqWNSRhWw==
  /semaphore/1.1.0:
    dev: false
    engines:
      node: '>=0.8.0'
    resolution:
      integrity: sha512-O4OZEaNtkMd/K0i6js9SL+gqy0ZCBMgUvlSqHKi4IBdjhe7wB8pwztUk1BbZ1fmrvpwFrPbHzqd2w5pTcJH6LA==
  /semver/5.3.0:
    dev: false
    hasBin: true
    resolution:
      integrity: sha1-myzl094C0XxgEq0yaqa00M9U+U8=
  /semver/5.7.1:
    dev: false
    hasBin: true
    resolution:
      integrity: sha512-sauaDf/PZdVgrLTNYHRtpXa1iRiKcaebiKQ1BJdpQlWH2lCvexQdX55snPFyK7QzpudqbCI0qXFfOasHdyNDGQ==
  /semver/6.3.0:
    dev: false
    hasBin: true
    resolution:
      integrity: sha512-b39TBaTSfV6yBrapU89p5fKekE2m/NwnDocOVruQFS1/veMgdzuPcnOM34M6CwxW8jH/lxEa5rBoDeUwu5HHTw==
  /semver/7.3.4:
    dependencies:
      lru-cache: 6.0.0
    dev: false
    engines:
      node: '>=10'
    hasBin: true
    resolution:
      integrity: sha512-tCfb2WLjqFAtXn4KEdxIhalnRtoKFN7nAwj0B3ZXCbQloV2tq5eDbcTmT68JJD3nRJq24/XgxtQKFIpQdtvmVw==
  /send/0.17.1:
    dependencies:
      debug: 2.6.9
      depd: 1.1.2
      destroy: 1.0.4
      encodeurl: 1.0.2
      escape-html: 1.0.3
      etag: 1.8.1
      fresh: 0.5.2
      http-errors: 1.7.3
      mime: 1.6.0
      ms: 2.1.1
      on-finished: 2.3.0
      range-parser: 1.2.1
      statuses: 1.5.0
    dev: false
    engines:
      node: '>= 0.8.0'
    resolution:
      integrity: sha512-BsVKsiGcQMFwT8UxypobUKyv7irCNRHk1T0G680vk88yf6LBByGcZJOTJCrTP2xVN6yI+XjPJcNuE3V4fT9sAg==
  /serialize-javascript/4.0.0:
    dependencies:
      randombytes: 2.1.0
    dev: false
    resolution:
      integrity: sha512-GaNA54380uFefWghODBWEGisLZFj00nS5ACs6yHa9nLqlLpVLO8ChDGeKRjZnV4Nh4n0Qi7nhYZD/9fCPzEqkw==
  /serve-static/1.14.1:
    dependencies:
      encodeurl: 1.0.2
      escape-html: 1.0.3
      parseurl: 1.3.3
      send: 0.17.1
    dev: false
    engines:
      node: '>= 0.8.0'
    resolution:
      integrity: sha512-JMrvUwE54emCYWlTI+hGrGv5I8dEwmco/00EvkzIIsR7MqrHonbD9pO2MOfFnpFntl7ecpZs+3mW+XbQZu9QCg==
  /set-blocking/2.0.0:
    dev: false
    resolution:
      integrity: sha1-BF+XgtARrppoA93TgrJDkrPYkPc=
  /setprototypeof/1.1.1:
    dev: false
    resolution:
      integrity: sha512-JvdAWfbXeIGaZ9cILp38HntZSFSo3mWg6xGcJJsd+d4aRMOqauag1C63dJfDw7OaMYwEbHMOxEZ1lqVRYP2OAw==
  /shebang-command/1.2.0:
    dependencies:
      shebang-regex: 1.0.0
    dev: false
    engines:
      node: '>=0.10.0'
    resolution:
      integrity: sha1-RKrGW2lbAzmJaMOfNj/uXer98eo=
  /shebang-command/2.0.0:
    dependencies:
      shebang-regex: 3.0.0
    dev: false
    engines:
      node: '>=8'
    resolution:
      integrity: sha512-kHxr2zZpYtdmrN1qDjrrX/Z1rR1kG8Dx+gkpK1G4eXmvXswmcE1hTWBWYUzlraYw1/yZp6YuDY77YtvbN0dmDA==
  /shebang-regex/1.0.0:
    dev: false
    engines:
      node: '>=0.10.0'
    resolution:
      integrity: sha1-2kL0l0DAtC2yypcoVxyxkMmO/qM=
  /shebang-regex/3.0.0:
    dev: false
    engines:
      node: '>=8'
    resolution:
      integrity: sha512-7++dFhtcx3353uBaq8DDR4NuxBetBzC7ZQOhmTQInHEd6bSrXdiEyzCvG07Z44UYdLShWUyXt5M/yhz8ekcb1A==
  /shell-quote/1.7.2:
    dev: false
    resolution:
      integrity: sha512-mRz/m/JVscCrkMyPqHc/bczi3OQHkLTqXHEFu0zDhK/qfv3UcOA4SVmRCLmos4bhjr9ekVQubj/R7waKapmiQg==
  /shelljs/0.8.4:
    dependencies:
      glob: 7.1.6
      interpret: 1.4.0
      rechoir: 0.6.2
    dev: false
    engines:
      node: '>=4'
    hasBin: true
    resolution:
      integrity: sha512-7gk3UZ9kOfPLIAbslLzyWeGiEqx9e3rxwZM0KE6EL8GlGwjym9Mrlx5/p33bWTu9YG6vcS4MBxYZDHYr5lr8BQ==
  /shx/0.3.3:
    dependencies:
      minimist: 1.2.5
      shelljs: 0.8.4
    dev: false
    engines:
      node: '>=6'
    hasBin: true
    resolution:
      integrity: sha512-nZJ3HFWVoTSyyB+evEKjJ1STiixGztlqwKLTUNV5KqMWtGey9fTd4KU1gdZ1X9BV6215pswQ/Jew9NsuS/fNDA==
  /signal-exit/3.0.3:
    dev: false
    resolution:
      integrity: sha512-VUJ49FC8U1OxwZLxIbTTrDvLnf/6TDgxZcK8wxR8zs13xpx7xbG60ndBlhNrFi2EMuFRoeDoJO7wthSLq42EjA==
  /simple-concat/1.0.1:
    dev: false
    optional: true
    resolution:
      integrity: sha512-cSFtAPtRhljv69IK0hTVZQ+OfE9nePi/rtJmw5UjHeVyVroEqJXP1sFztKUy1qU+xvz3u/sfYJLa947b7nAN2Q==
  /simple-get/3.1.0:
    dependencies:
      decompress-response: 4.2.1
      once: 1.4.0
      simple-concat: 1.0.1
    dev: false
    optional: true
    resolution:
      integrity: sha512-bCR6cP+aTdScaQCnQKbPKtJOKDp/hj9EDLJo3Nw4y1QksqaovlW/bnptB6/c1e+qmNIDHRK+oXFDdEqBT8WzUA==
  /sinon/9.2.4:
    dependencies:
      '@sinonjs/commons': 1.8.2
      '@sinonjs/fake-timers': 6.0.1
      '@sinonjs/samsam': 5.3.1
      diff: 4.0.2
      nise: 4.0.4
      supports-color: 7.2.0
    dev: false
    resolution:
      integrity: sha512-zljcULZQsJxVra28qIAL6ow1Z9tpattkCTEJR4RBP3TGc00FcttsP5pK284Nas5WjMZU5Yzy3kAIp3B3KRf5Yg==
  /slash/3.0.0:
    dev: false
    engines:
      node: '>=8'
    resolution:
      integrity: sha512-g9Q1haeby36OSStwb4ntCGGGaKsaVSjQ68fBxoQcutl5fS1vuY18H3wSt3jFyFtrkx+Kz0V1G85A4MyAdDMi2Q==
  /slice-ansi/4.0.0:
    dependencies:
      ansi-styles: 4.3.0
      astral-regex: 2.0.0
      is-fullwidth-code-point: 3.0.0
    dev: false
    engines:
      node: '>=10'
    resolution:
      integrity: sha512-qMCMfhY040cVHT43K9BFygqYbUPFZKHOg7K73mtTWJRb8pyP3fzf4Ixd5SzdEJQ6MRUg/WBnOLxghZtKKurENQ==
  /smart-buffer/4.1.0:
    dev: false
    engines:
      node: '>= 6.0.0'
      npm: '>= 3.0.0'
    resolution:
      integrity: sha512-iVICrxOzCynf/SNaBQCw34eM9jROU/s5rzIhpOvzhzuYHfJR/DhZfDkXiZSgKXfgv26HT3Yni3AV/DGw0cGnnw==
  /snap-shot-compare/3.0.0:
    dependencies:
      check-more-types: 2.24.0
      debug: 4.1.1
      disparity: 3.0.0
      folktale: 2.3.2
      lazy-ass: 1.6.0
      strip-ansi: 5.2.0
      variable-diff: 1.1.0
    dev: false
    engines:
      node: '>=6'
    resolution:
      integrity: sha512-bdwNOAGuKwPU+qsn0ASxTv+QfkXU+3VmkcDOkt965tes+JQQc8d6SfoLiEiRVhCey4v+ip2IjNUSbZm5nnkI9g==
  /snap-shot-core/10.2.1:
    dependencies:
      arg: 4.1.0
      check-more-types: 2.24.0
      common-tags: 1.8.0
      debug: 4.1.1
      escape-quotes: 1.0.2
      folktale: 2.3.2
      is-ci: 2.0.0
      jsesc: 2.5.2
      lazy-ass: 1.6.0
      mkdirp: 1.0.4
      pluralize: 8.0.0
      quote: 0.4.0
      ramda: 0.26.1
    dev: false
    engines:
      node: '>=6'
    hasBin: true
    resolution:
      integrity: sha512-fApr6/GQi7kfLyperpF70SxG9mp9L3gQgb3czXH97iuix1QrfThS9kATx43r3wIl0Ik5sWmWvor/Xcb3+2cteQ==
  /snap-shot-it/7.9.4:
    dependencies:
      '@bahmutov/data-driven': 1.0.0
      check-more-types: 2.24.0
      common-tags: 1.8.0
      debug: 4.1.1
      has-only: 1.1.1
      its-name: 1.0.0
      lazy-ass: 1.6.0
      pluralize: 8.0.0
      ramda: 0.27.1
      snap-shot-compare: 3.0.0
      snap-shot-core: 10.2.1
    dev: false
    engines:
      node: '>=6'
    resolution:
      integrity: sha512-Pp7UJDFqiB4QrOdSGlmrEDh4yBdGB5V0cxHNy3Mn1mmGOYSCnsxEYCI5ls/sm7Ekeg9PuiO4GihLRcjkf+9xfg==
  /socket.io-adapter/1.1.2:
    dev: false
    resolution:
      integrity: sha512-WzZRUj1kUjrTIrUKpZLEzFZ1OLj5FwLlAFQs9kuZJzJi5DKdU7FsWc36SNmA8iDOtwBQyT8FkrriRM8vXLYz8g==
  /socket.io-client/2.4.0:
    dependencies:
      backo2: 1.0.2
      component-bind: 1.0.0
      component-emitter: 1.3.0
      debug: 3.1.0
      engine.io-client: 3.5.0
      has-binary2: 1.0.3
      indexof: 0.0.1
      parseqs: 0.0.6
      parseuri: 0.0.6
      socket.io-parser: 3.3.2
      to-array: 0.1.4
    dev: false
    resolution:
      integrity: sha512-M6xhnKQHuuZd4Ba9vltCLT9oa+YvTsP8j9NcEiLElfIg8KeYPyhWOes6x4t+LTAC8enQbE/995AdTem2uNyKKQ==
  /socket.io-parser/3.3.2:
    dependencies:
      component-emitter: 1.3.0
      debug: 3.1.0
      isarray: 2.0.1
    dev: false
    resolution:
      integrity: sha512-FJvDBuOALxdCI9qwRrO/Rfp9yfndRtc1jSgVgV8FDraihmSP/MLGD5PEuJrNfjALvcQ+vMDM/33AWOYP/JSjDg==
  /socket.io-parser/3.4.1:
    dependencies:
      component-emitter: 1.2.1
      debug: 4.1.1
      isarray: 2.0.1
    dev: false
    resolution:
      integrity: sha512-11hMgzL+WCLWf1uFtHSNvliI++tcRUWdoeYuwIl+Axvwy9z2gQM+7nJyN3STj1tLj5JyIUH8/gpDGxzAlDdi0A==
  /socket.io/2.4.1:
    dependencies:
      debug: 4.1.1
      engine.io: 3.5.0
      has-binary2: 1.0.3
      socket.io-adapter: 1.1.2
      socket.io-client: 2.4.0
      socket.io-parser: 3.4.1
    dev: false
    resolution:
      integrity: sha512-Si18v0mMXGAqLqCVpTxBa8MGqriHGQh8ccEOhmsmNS3thNCGBwO8WGrwMibANsWtQQ5NStdZwHqZR3naJVFc3w==
  /socks-proxy-agent/4.0.2:
    dependencies:
      agent-base: 4.2.1
      socks: 2.3.3
    dev: false
    engines:
      node: '>= 6'
    resolution:
      integrity: sha512-NT6syHhI9LmuEMSK6Kd2V7gNv5KFZoLE7V5udWmn0de+3Mkj3UMA/AJPLyeNUVmElCurSHtUdM3ETpR3z770Wg==
  /socks/2.3.3:
    dependencies:
      ip: 1.1.5
      smart-buffer: 4.1.0
    dev: false
    engines:
      node: '>= 6.0.0'
      npm: '>= 3.0.0'
    resolution:
      integrity: sha512-o5t52PCNtVdiOvzMry7wU4aOqYWL0PeCXRWBEiJow4/i/wr+wpsJQ9awEu1EonLIqsfGd5qSgDdxEOvCdmBEpA==
  /source-map-resolve/0.5.3:
    dependencies:
      atob: 2.1.2
      decode-uri-component: 0.2.0
      resolve-url: 0.2.1
      source-map-url: 0.4.1
      urix: 0.1.0
    dev: false
    resolution:
      integrity: sha512-Htz+RnsXWk5+P2slx5Jh3Q66vhQj1Cllm0zvnaY98+NFx+Dv2CF/f5O/t8x+KaNdrdIAsruNzoh/KpialbqAnw==
  /source-map-support/0.5.19:
    dependencies:
      buffer-from: 1.1.1
      source-map: 0.6.1
    dev: false
    resolution:
      integrity: sha512-Wonm7zOCIJzBGQdB+thsPar0kYuCIzYvxZwlBa87yi/Mdjv7Tip2cyVbLj5o0cFPN4EVkuTwb3GDDyUx2DGnGw==
  /source-map-url/0.4.1:
    dev: false
    resolution:
      integrity: sha512-cPiFOTLUKvJFIg4SKVScy4ilPPW6rFgMgfuZJPNoDuMs3nC1HbMUycBoJw77xFIp6z1UJQJOfx6C9GMH80DiTw==
  /source-map/0.5.7:
    dev: false
    engines:
      node: '>=0.10.0'
    resolution:
      integrity: sha1-igOdLRAh0i0eoUyA2OpGi6LvP8w=
  /source-map/0.6.1:
    dev: false
    engines:
      node: '>=0.10.0'
    resolution:
      integrity: sha512-UjgapumWlbMhkBgzT7Ykc5YXUT46F0iKu8SGXq0bcwP5dz/h0Plj6enJqjz1Zbq2l5WaqYnrVbwWOWMyF3F47g==
  /source-map/0.7.3:
    dev: false
    engines:
      node: '>= 8'
    resolution:
      integrity: sha512-CkCj6giN3S+n9qrYiBTX5gystlENnRW5jZeNLHpe6aue+SrHcG5VYwujhW9s4dY31mEGsxBDrHR6oI69fTXsaQ==
  /sourcemap-codec/1.4.8:
    dev: false
    resolution:
      integrity: sha512-9NykojV5Uih4lgo5So5dtw+f0JgJX30KCNI8gwhz2J9A15wD0Ml6tjHKwf6fTSa6fAdVBdZeNOs9eJ71qCk8vA==
  /spawn-wrap/1.4.3:
    dependencies:
      foreground-child: 1.5.6
      mkdirp: 0.5.5
      os-homedir: 1.0.2
      rimraf: 2.7.1
      signal-exit: 3.0.3
      which: 1.3.1
    dev: false
    resolution:
      integrity: sha512-IgB8md0QW/+tWqcavuFgKYR/qIRvJkRLPJDFaoXtLLUaVcCDK0+HeFTkmQHj3eprcYhc+gOl0aEA1w7qZlYezw==
  /spdx-correct/3.1.1:
    dependencies:
      spdx-expression-parse: 3.0.1
      spdx-license-ids: 3.0.7
    dev: false
    resolution:
      integrity: sha512-cOYcUWwhCuHCXi49RhFRCyJEK3iPj1Ziz9DpViV3tbZOwXD49QzIN3MpOLJNxh2qwq2lJJZaKMVw9qNi4jTC0w==
  /spdx-exceptions/2.3.0:
    dev: false
    resolution:
      integrity: sha512-/tTrYOC7PPI1nUAgx34hUpqXuyJG+DTHJTnIULG4rDygi4xu/tfgmq1e1cIRwRzwZgo4NLySi+ricLkZkw4i5A==
  /spdx-expression-parse/3.0.1:
    dependencies:
      spdx-exceptions: 2.3.0
      spdx-license-ids: 3.0.7
    dev: false
    resolution:
      integrity: sha512-cbqHunsQWnJNE6KhVSMsMeH5H/L9EpymbzqTQ3uLwNCLZ1Q481oWaofqH7nO6V07xlXwY6PhQdQ2IedWx/ZK4Q==
  /spdx-license-ids/3.0.7:
    dev: false
    resolution:
      integrity: sha512-U+MTEOO0AiDzxwFvoa4JVnMV6mZlJKk2sBLt90s7G0Gd0Mlknc7kxEn3nuDPNZRta7O2uy8oLcZLVT+4sqNZHQ==
  /sprintf-js/1.0.3:
    dev: false
    resolution:
      integrity: sha1-BOaSb2YolTVPPdAVIDYzuFcpfiw=
  /sshpk/1.16.1:
    dependencies:
      asn1: 0.2.4
      assert-plus: 1.0.0
      bcrypt-pbkdf: 1.0.2
      dashdash: 1.14.1
      ecc-jsbn: 0.1.2
      getpass: 0.1.7
      jsbn: 0.1.1
      safer-buffer: 2.1.2
      tweetnacl: 0.14.5
    dev: false
    engines:
      node: '>=0.10.0'
    hasBin: true
    resolution:
      integrity: sha512-HXXqVUq7+pcKeLqqZj6mHFUMvXtOJt1uoUx09pFW6011inTMxqI8BA8PM95myrIyyKwdnzjdFjLiE6KBPVtJIg==
  /statuses/1.5.0:
    dev: false
    engines:
      node: '>= 0.6'
    resolution:
      integrity: sha1-Fhx9rBd2Wf2YEfQ3cfqZOBR4Yow=
  /stream-browserify/2.0.2:
    dependencies:
      inherits: 2.0.4
      readable-stream: 2.3.7
    dev: false
    resolution:
      integrity: sha512-nX6hmklHs/gr2FuxYDltq8fJA1GDlxKQCz8O/IM4atRqBH8OORmBNgfvW5gG10GT/qQ9u0CzIvr2X5Pkt6ntqg==
  /streamroller/2.2.4:
    dependencies:
      date-format: 2.1.0
      debug: 4.3.1
      fs-extra: 8.1.0
    dev: false
    engines:
      node: '>=8.0'
    resolution:
      integrity: sha512-OG79qm3AujAM9ImoqgWEY1xG4HX+Lw+yY6qZj9R1K2mhF5bEmQ849wvrb+4vt4jLMLzwXttJlQbOdPOQVRv7DQ==
  /strict-uri-encode/1.1.0:
    dev: false
    engines:
      node: '>=0.10.0'
    resolution:
      integrity: sha1-J5siXfHVgrH1TmWt3UNS4Y+qBxM=
  /string-argv/0.3.1:
    dev: false
    engines:
      node: '>=0.6.19'
    resolution:
      integrity: sha512-a1uQGz7IyVy9YwhqjZIZu1c8JO8dNIe20xBmSS6qu9kv++k3JGzCVmprbNN5Kn+BgzD5E7YYwg1CcjuJMRNsvg==
  /string-width/1.0.2:
    dependencies:
      code-point-at: 1.1.0
      is-fullwidth-code-point: 1.0.0
      strip-ansi: 3.0.1
    dev: false
    engines:
      node: '>=0.10.0'
    optional: true
    resolution:
      integrity: sha1-EYvfW4zcUaKn5w0hHgfisLmxB9M=
  /string-width/2.1.1:
    dependencies:
      is-fullwidth-code-point: 2.0.0
      strip-ansi: 4.0.0
    dev: false
    engines:
      node: '>=4'
    resolution:
      integrity: sha512-nOqH59deCq9SRHlxq1Aw85Jnt4w6KvLKqWVik6oA9ZklXLNIOlqg4F2yrT1MVaTjAqvVwdfeZ7w7aCvJD7ugkw==
  /string-width/3.1.0:
    dependencies:
      emoji-regex: 7.0.3
      is-fullwidth-code-point: 2.0.0
      strip-ansi: 5.2.0
    dev: false
    engines:
      node: '>=6'
    resolution:
      integrity: sha512-vafcv6KjVZKSgz06oM/H6GDBrAtz8vdhQakGjFIvNrHA6y3HCF1CInLy+QLq8dTJPQ1b+KDUqDFctkdRW44e1w==
  /string-width/4.2.0:
    dependencies:
      emoji-regex: 8.0.0
      is-fullwidth-code-point: 3.0.0
      strip-ansi: 6.0.0
    dev: false
    engines:
      node: '>=8'
    resolution:
      integrity: sha512-zUz5JD+tgqtuDjMhwIg5uFVV3dtqZ9yQJlZVfq4I01/K5Paj5UHj7VyrQOJvzawSVlKpObApbfD0Ed6yJc+1eg==
  /string.prototype.padend/3.1.1:
    dependencies:
      call-bind: 1.0.2
      define-properties: 1.1.3
      es-abstract: 1.18.0-next.2
    dev: false
    engines:
      node: '>= 0.4'
    resolution:
      integrity: sha512-eCzTASPnoCr5Ht+Vn1YXgm8SB015hHKgEIMu9Nr9bQmLhRBxKRfmzSj/IQsxDFc8JInJDDFA0qXwK+xxI7wDkg==
  /string.prototype.trimend/1.0.3:
    dependencies:
      call-bind: 1.0.2
      define-properties: 1.1.3
    dev: false
    resolution:
      integrity: sha512-ayH0pB+uf0U28CtjlLvL7NaohvR1amUvVZk+y3DYb0Ey2PUV5zPkkKy9+U1ndVEIXO8hNg18eIv9Jntbii+dKw==
  /string.prototype.trimstart/1.0.3:
    dependencies:
      call-bind: 1.0.2
      define-properties: 1.1.3
    dev: false
    resolution:
      integrity: sha512-oBIBUy5lea5tt0ovtOFiEQaBkoBBkyJhZXzJYrSmDo5IUUqbOPvVezuRs/agBIdZ2p2Eo1FD6bD9USyBLfl3xg==
  /string_decoder/0.10.31:
    dev: false
    resolution:
      integrity: sha1-YuIDvEF2bGwoyfyEMB2rHFMQ+pQ=
  /string_decoder/1.1.1:
    dependencies:
      safe-buffer: 5.1.2
    dev: false
    resolution:
      integrity: sha512-n/ShnvDi6FHbbVfviro+WojiFzv+s8MPMHBczVePfUpDJLwoLT0ht1l4YwBCbi8pJAveEEdnkHyPyTP/mzRfwg==
  /string_decoder/1.3.0:
    dependencies:
      safe-buffer: 5.2.1
    dev: false
    resolution:
      integrity: sha512-hkRX8U1WjJFd8LsDJ2yQ/wWWxaopEsABU1XfkM8A+j0+85JAGppt16cr1Whg6KIbb4okU6Mql6BOj+uup/wKeA==
  /strip-ansi/3.0.1:
    dependencies:
      ansi-regex: 2.1.1
    dev: false
    engines:
      node: '>=0.10.0'
    resolution:
      integrity: sha1-ajhfuIU9lS1f8F0Oiq+UJ43GPc8=
  /strip-ansi/4.0.0:
    dependencies:
      ansi-regex: 3.0.0
    dev: false
    engines:
      node: '>=4'
    resolution:
      integrity: sha1-qEeQIusaw2iocTibY1JixQXuNo8=
  /strip-ansi/5.2.0:
    dependencies:
      ansi-regex: 4.1.0
    dev: false
    engines:
      node: '>=6'
    resolution:
      integrity: sha512-DuRs1gKbBqsMKIZlrffwlug8MHkcnpjs5VPmL1PAh+mA30U0DTotfDZ0d2UUsXpPmPmMMJ6W773MaA3J+lbiWA==
  /strip-ansi/6.0.0:
    dependencies:
      ansi-regex: 5.0.0
    dev: false
    engines:
      node: '>=8'
    resolution:
      integrity: sha512-AuvKTrTfQNYNIctbR1K/YGTR1756GycPsg7b9bdV9Duqur4gv6aKqHXah67Z8ImS7WEz5QVcOtlfW2rZEugt6w==
  /strip-bom/3.0.0:
    dev: false
    engines:
      node: '>=4'
    resolution:
      integrity: sha1-IzTBjpx1n3vdVv3vfprj1YjmjtM=
  /strip-final-newline/2.0.0:
    dev: false
    engines:
      node: '>=6'
    resolution:
      integrity: sha512-BrpvfNAE3dcvq7ll3xVumzjKjZQ5tI1sEUIKr3Uoks0XUl45St3FlatVqef9prk4jRDzhW6WZg+3bk93y6pLjA==
  /strip-json-comments/2.0.1:
    dev: false
    engines:
      node: '>=0.10.0'
    resolution:
      integrity: sha1-PFMZQukIwml8DsNEhYwobHygpgo=
  /strip-json-comments/3.1.1:
    dev: false
    engines:
      node: '>=8'
    resolution:
      integrity: sha512-6fPc+R4ihwqP6N/aIv2f1gMH8lOVtWQHoqC4yK6oSDVVocumAsfCqjkXnqiYMhmMwS/mEHLp7Vehlt3ql6lEig==
  /supports-color/2.0.0:
    dev: false
    engines:
      node: '>=0.8.0'
    resolution:
      integrity: sha1-U10EXOa2Nj+kARcIRimZXp3zJMc=
  /supports-color/5.5.0:
    dependencies:
      has-flag: 3.0.0
    dev: false
    engines:
      node: '>=4'
    resolution:
      integrity: sha512-QjVjwdXIt408MIiAqCX4oUKsgU2EqAGzs2Ppkm4aQYbjm+ZEWEcW4SfFNTr4uMNZma0ey4f5lgLrkB0aX0QMow==
  /supports-color/6.0.0:
    dependencies:
      has-flag: 3.0.0
    dev: false
    engines:
      node: '>=6'
    resolution:
      integrity: sha512-on9Kwidc1IUQo+bQdhi8+Tijpo0e1SS6RoGo2guUwn5vdaxw8RXOF9Vb2ws+ihWOmh4JnCJOvaziZWP1VABaLg==
  /supports-color/6.1.0:
    dependencies:
      has-flag: 3.0.0
    dev: false
    engines:
      node: '>=6'
    resolution:
      integrity: sha512-qe1jfm1Mg7Nq/NSh6XE24gPXROEVsWHxC1LIx//XNlD9iw7YZQGjZNjYN7xGaEG6iKdA8EtNFW6R0gjnVXp+wQ==
  /supports-color/7.2.0:
    dependencies:
      has-flag: 4.0.0
    dev: false
    engines:
      node: '>=8'
    resolution:
      integrity: sha512-qpCAvRl9stuOHveKsn7HncJRvv501qIacKzQlO/+Lwxc9+0q2wLyv4Dfvt80/DPn2pqOBsJdDiogXGR9+OvwRw==
  /table/6.0.7:
    dependencies:
      ajv: 7.0.4
      lodash: 4.17.20
      slice-ansi: 4.0.0
      string-width: 4.2.0
    dev: false
    engines:
      node: '>=10.0.0'
    resolution:
      integrity: sha512-rxZevLGTUzWna/qBLObOe16kB2RTnnbhciwgPbMMlazz1yZGVEgnZK762xyVdVznhqxrfCeBMmMkgOOaPwjH7g==
  /tar-fs/2.1.1:
    dependencies:
      chownr: 1.1.4
      mkdirp-classic: 0.5.3
      pump: 3.0.0
      tar-stream: 2.2.0
    dev: false
    resolution:
      integrity: sha512-V0r2Y9scmbDRLCNex/+hYzvp/zyYjvFbHPNgVTKfQvVrb6guiE/fxP+XblDNR011utopbkex2nM4dHNV6GDsng==
  /tar-stream/2.2.0:
    dependencies:
      bl: 4.0.4
      end-of-stream: 1.4.4
      fs-constants: 1.0.0
      inherits: 2.0.4
      readable-stream: 3.6.0
    dev: false
    engines:
      node: '>=6'
    resolution:
      integrity: sha512-ujeqbceABgwMZxEJnk2HDY2DlnUZ+9oEcb1KzTVfYHio0UE6dG71n60d8D2I4qNvleWrrXpmjpt7vZeF1LnMZQ==
  /terser/4.8.0:
    dependencies:
      commander: 2.20.3
      source-map: 0.6.1
      source-map-support: 0.5.19
    dev: false
    engines:
      node: '>=6.0.0'
    hasBin: true
    resolution:
      integrity: sha512-EAPipTNeWsb/3wLPeup1tVPaXfIaU68xMnVdPafIL1TV05OhASArYyIfFvnvJCNrR2NIOvDVNNTFRa+Re2MWyw==
  /test-exclude/5.2.3:
    dependencies:
      glob: 7.1.6
      minimatch: 3.0.4
      read-pkg-up: 4.0.0
      require-main-filename: 2.0.0
    dev: false
    engines:
      node: '>=6'
    resolution:
      integrity: sha512-M+oxtseCFO3EDtAaGH7iiej3CBkzXqFMbzqYAACdzKui4eZA+pq3tZEwChvOdNfa7xxy8BfbmgJSIr43cC/+2g==
  /text-table/0.2.0:
    dev: false
    resolution:
      integrity: sha1-f17oI66AUgfACvLfSoTsP8+lcLQ=
  /through/2.3.8:
    dev: false
    resolution:
      integrity: sha1-DdTJ/6q8NXlgsbckEV1+Doai4fU=
  /thunkify/2.1.2:
    dev: false
    resolution:
      integrity: sha1-+qDp0jDFGsyVyhOjYawFyn4EVT0=
  /timsort/0.3.0:
    dev: false
    resolution:
      integrity: sha1-QFQRqOfmM5/mTbmiNN4R3DHgK9Q=
  /tmp/0.2.1:
    dependencies:
      rimraf: 3.0.2
    dev: false
    engines:
      node: '>=8.17.0'
    resolution:
      integrity: sha512-76SUhtfqR2Ijn+xllcI5P1oyannHNHByD80W1q447gU3mp9G9PSpGdWmjUOHRDPiHYacIk66W7ubDTuPF3BEtQ==
  /to-array/0.1.4:
    dev: false
    resolution:
      integrity: sha1-F+bBH3PdTz10zaek/zI46a2b+JA=
  /to-fast-properties/2.0.0:
    dev: false
    engines:
      node: '>=4'
    resolution:
      integrity: sha1-3F5pjL0HkmW8c+A3doGk5Og/YW4=
  /to-regex-range/5.0.1:
    dependencies:
      is-number: 7.0.0
    dev: false
    engines:
      node: '>=8.0'
    resolution:
      integrity: sha512-65P7iz6X5yEr1cwcgvQxbbIw7Uk3gOy5dIdtZ4rDveLqhrdJP+Li/Hx6tyK0NEb+2GCyneCMJiGqrADCSNk8sQ==
  /toidentifier/1.0.0:
    dev: false
    engines:
      node: '>=0.6'
    resolution:
      integrity: sha512-yaOH/Pk/VEhBWWTlhI+qXxDFXlejDGcQipMlyxda9nthulaxLZUNcUqFxokp0vcYnvteJln5FNQDRrxj3YcbVw==
  /tough-cookie/2.5.0:
    dependencies:
      psl: 1.8.0
      punycode: 2.1.1
    dev: false
    engines:
      node: '>=0.8'
    resolution:
      integrity: sha512-nlLsUzgm1kfLXSXfRZMc1KLAugd4hqJHDTvc2hDIwS3mZAfMEuMbc03SujMF+GEcpaX/qboeycw6iO8JwVv2+g==
  /tough-cookie/4.0.0:
    dependencies:
      psl: 1.8.0
      punycode: 2.1.1
      universalify: 0.1.2
    dev: false
    engines:
      node: '>=6'
    resolution:
      integrity: sha512-tHdtEpQCMrc1YLrMaqXXcj6AxhYi/xgit6mZu1+EDWUn+qhUf8wMQoFIy9NXuq23zAwtcB0t/MjACGR18pcRbg==
  /tr46/1.0.1:
    dependencies:
      punycode: 2.1.1
    dev: false
    resolution:
      integrity: sha1-qLE/1r/SSJUZZ0zN5VujaTtwbQk=
  /ts-node/8.10.2_typescript@4.1.2:
    dependencies:
      arg: 4.1.3
      diff: 4.0.2
      make-error: 1.3.6
      source-map-support: 0.5.19
      typescript: 4.1.2
      yn: 3.1.1
    dev: false
    engines:
      node: '>=6.0.0'
    hasBin: true
    peerDependencies:
      typescript: '>=2.7'
    resolution:
      integrity: sha512-ISJJGgkIpDdBhWVu3jufsWpK3Rzo7bdiIXJjQc0ynKxVOVcg2oIrf2H2cejminGrptVc6q6/uynAHNCuWGbpVA==
  /tslib/1.14.1:
    dev: false
    resolution:
      integrity: sha512-Xni35NKzjgMrwevysHTCArtLDpPvye8zV/0E4EyYn43P7/7qvQwPh9BGkHewbMulVntbigmcT7rdX3BNo9wRJg==
  /tslib/2.1.0:
    dev: false
    resolution:
      integrity: sha512-hcVC3wYEziELGGmEEXue7D75zbwIIVUMWAVbHItGPx0ziyXxrOMQx4rQEVEV45Ut/1IotuEvwqPopzIOkDMf0A==
  /tslint-config-prettier/1.18.0:
    dev: false
    engines:
      node: '>=4.0.0'
    hasBin: true
    resolution:
      integrity: sha512-xPw9PgNPLG3iKRxmK7DWr+Ea/SzrvfHtjFt5LBl61gk2UBG/DB9kCXRjv+xyIU1rUtnayLeMUVJBcMX8Z17nDg==
  /tslint/5.20.1_typescript@4.1.2:
    dependencies:
      '@babel/code-frame': 7.12.13
      builtin-modules: 1.1.1
      chalk: 2.4.2
      commander: 2.20.3
      diff: 4.0.2
      glob: 7.1.6
      js-yaml: 3.14.1
      minimatch: 3.0.4
      mkdirp: 0.5.5
      resolve: 1.19.0
      semver: 5.7.1
      tslib: 1.14.1
      tsutils: 2.29.0_typescript@4.1.2
      typescript: 4.1.2
    dev: false
    engines:
      node: '>=4.8.0'
    hasBin: true
    peerDependencies:
      typescript: '>=2.3.0-dev || >=2.4.0-dev || >=2.5.0-dev || >=2.6.0-dev || >=2.7.0-dev || >=2.8.0-dev || >=2.9.0-dev || >=3.0.0-dev || >= 3.1.0-dev || >= 3.2.0-dev'
    resolution:
      integrity: sha512-EcMxhzCFt8k+/UP5r8waCf/lzmeSyVlqxqMEDQE7rWYiQky8KpIBz1JAoYXfROHrPZ1XXd43q8yQnULOLiBRQg==
  /tsutils/2.29.0_typescript@4.1.2:
    dependencies:
      tslib: 1.14.1
      typescript: 4.1.2
    dev: false
    peerDependencies:
      typescript: '>=2.1.0 || >=2.1.0-dev || >=2.2.0-dev || >=2.3.0-dev || >=2.4.0-dev || >=2.5.0-dev || >=2.6.0-dev || >=2.7.0-dev || >=2.8.0-dev || >=2.9.0-dev || >= 3.0.0-dev || >= 3.1.0-dev'
    resolution:
      integrity: sha512-g5JVHCIJwzfISaXpXE1qvNalca5Jwob6FjI4AoPlqMusJ6ftFE7IkkFoMhVLRgK+4Kx3gkzb8UZK5t5yTTvEmA==
  /tsutils/3.20.0_typescript@4.1.2:
    dependencies:
      tslib: 1.14.1
      typescript: 4.1.2
    dev: false
    engines:
      node: '>= 6'
    peerDependencies:
      typescript: '>=2.8.0 || >= 3.2.0-dev || >= 3.3.0-dev || >= 3.4.0-dev || >= 3.5.0-dev || >= 3.6.0-dev || >= 3.6.0-beta || >= 3.7.0-dev || >= 3.7.0-beta'
    resolution:
      integrity: sha512-RYbuQuvkhuqVeXweWT3tJLKOEJ/UUw9GjNEZGWdrLLlM+611o1gwLHBpxoFJKKl25fLprp2eVthtKs5JOrNeXg==
  /tunnel-agent/0.6.0:
    dependencies:
      safe-buffer: 5.2.1
    dev: false
    resolution:
      integrity: sha1-J6XeoGs2sEoKmWZ3SykIaPD8QP0=
  /tunnel/0.0.6:
    dev: false
    engines:
      node: '>=0.6.11 <=0.7.0 || >=0.7.3'
    resolution:
      integrity: sha512-1h/Lnq9yajKY2PEbBadPXj3VxsDDu844OnaAo52UVmIzIvwwtBPIuNvkjuzBlTWpfJyUbG3ez0KSBibQkj4ojg==
  /tweetnacl/0.14.5:
    dev: false
    resolution:
      integrity: sha1-WuaBd/GS1EViadEIr6k/+HQ/T2Q=
  /type-check/0.3.2:
    dependencies:
      prelude-ls: 1.1.2
    dev: false
    engines:
      node: '>= 0.8.0'
    resolution:
      integrity: sha1-WITKtRLPHTVeP7eE8wgEsrUg23I=
  /type-check/0.4.0:
    dependencies:
      prelude-ls: 1.2.1
    dev: false
    engines:
      node: '>= 0.8.0'
    resolution:
      integrity: sha512-XleUoc9uwGXqjWwXaUTZAmzMcFZ5858QA2vvx1Ur5xIcixXIP+8LnFDgRplU30us6teqdlskFfu+ae4K79Ooew==
  /type-detect/4.0.8:
    dev: false
    engines:
      node: '>=4'
    resolution:
      integrity: sha512-0fr/mIH1dlO+x7TlcMy+bIDqKPsw/70tVyeHW787goQjhmqaZe10uwLujubK9q9Lg6Fiho1KUKDYz0Z7k7g5/g==
  /type-fest/0.8.1:
    dev: false
    engines:
      node: '>=8'
    resolution:
      integrity: sha512-4dbzIzqvjtgiM5rw1k5rEHtBANKmdudhGyBEajN01fEyhaAIhsoKNy6y7+IN93IfpFtwY9iqi7kD+xwKhQsNJA==
  /type-is/1.6.18:
    dependencies:
      media-typer: 0.3.0
      mime-types: 2.1.28
    dev: false
    engines:
      node: '>= 0.6'
    resolution:
      integrity: sha512-TkRKr9sUTxEH8MdfuCSP7VizJyzRNMjj2J2do2Jr3Kym598JVdEksuzPQCnlFPW4ky9Q+iA+ma9BGm06XQBy8g==
  /typedoc-default-themes/0.6.3:
    dependencies:
      backbone: 1.4.0
      jquery: 3.5.1
      lunr: 2.3.9
      underscore: 1.12.0
    dev: false
    engines:
      node: '>= 8'
    resolution:
      integrity: sha512-rouf0TcIA4M2nOQFfC7Zp4NEwoYiEX4vX/ZtudJWU9IHA29MPC+PPgSXYLPESkUo7FuB//GxigO3mk9Qe1xp3Q==
  /typedoc/0.15.2:
    dependencies:
      '@types/minimatch': 3.0.3
      fs-extra: 8.1.0
      handlebars: 4.7.6
      highlight.js: 9.18.5
      lodash: 4.17.20
      marked: 0.7.0
      minimatch: 3.0.4
      progress: 2.0.3
      shelljs: 0.8.4
      typedoc-default-themes: 0.6.3
      typescript: 3.7.5
    dev: false
    engines:
      node: '>= 6.0.0'
    hasBin: true
    resolution:
      integrity: sha512-K2nFEtyDQTVdXOzYtECw3TwuT3lM91Zc0dzGSLuor5R8qzZbwqBoCw7xYGVBow6+mEZAvKGznLFsl7FzG+wAgQ==
  /typescript/3.7.5:
    dev: false
    engines:
      node: '>=4.2.0'
    hasBin: true
    resolution:
      integrity: sha512-/P5lkRXkWHNAbcJIiHPfRoKqyd7bsyCma1hZNUGfn20qm64T6ZBlrzprymeu918H+mB/0rIg2gGK/BXkhhYgBw==
  /typescript/3.9.7:
    dev: false
    engines:
      node: '>=4.2.0'
    hasBin: true
    resolution:
      integrity: sha512-BLbiRkiBzAwsjut4x/dsibSTB6yWpwT5qWmC2OfuCg3GgVQCSgMs4vEctYPhsaGtd0AeuuHMkjZ2h2WG8MSzRw==
  /typescript/4.1.2:
    dev: false
    engines:
      node: '>=4.2.0'
    hasBin: true
    resolution:
      integrity: sha512-thGloWsGH3SOxv1SoY7QojKi0tc+8FnOmiarEGMbd/lar7QOEd3hvlx3Fp5y6FlDUGl9L+pd4n2e+oToGMmhRQ==
  /ua-parser-js/0.7.22:
    dev: false
    resolution:
      integrity: sha512-YUxzMjJ5T71w6a8WWVcMGM6YWOTX27rCoIQgLXiWaxqXSx9D7DNjiGWn1aJIRSQ5qr0xuhra77bSIh6voR/46Q==
  /uglify-js/3.12.6:
    dev: false
    engines:
      node: '>=0.8.0'
    hasBin: true
    resolution:
      integrity: sha512-aqWHe3DfQmZUDGWBbabZ2eQnJlQd1fKlMUu7gV+MiTuDzdgDw31bI3wA2jLLsV/hNcDP26IfyEgSVoft5+0SVw==
  /unbzip2-stream/1.4.3:
    dependencies:
      buffer: 5.7.1
      through: 2.3.8
    dev: false
    resolution:
      integrity: sha512-mlExGW4w71ebDJviH16lQLtZS32VKqsSfk80GCfUlwT/4/hNRFsoscrF/c++9xinkMzECL1uL9DDwXqFWkruPg==
  /underscore/1.12.0:
    dev: false
    resolution:
      integrity: sha512-21rQzss/XPMjolTiIezSu3JAjgagXKROtNrYFEOWK109qY1Uv2tVjPTZ1ci2HgvQDA16gHYSthQIJfB+XId/rQ==
  /underscore/1.8.3:
    dev: false
    resolution:
      integrity: sha1-Tz+1OxBuYJf8+ctBCfKl6b36UCI=
  /universal-user-agent/6.0.0:
    dev: false
    resolution:
      integrity: sha512-isyNax3wXoKaulPDZWHQqbmIx1k2tb9fb3GGDBRxCscfYV2Ch7WxPArBsFEG8s/safwXTT7H4QGhaIkTp9447w==
  /universalify/0.1.2:
    dev: false
    engines:
      node: '>= 4.0.0'
    resolution:
      integrity: sha512-rBJeI5CXAlmy1pV+617WB9J63U6XcazHHF2f2dbJix4XzpUF0RS3Zbj0FGIOCAva5P/d/GBOYaACQ1w+0azUkg==
  /unpipe/1.0.0:
    dev: false
    engines:
      node: '>= 0.8'
    resolution:
      integrity: sha1-sr9O6FFKrmFltIF4KdIbLvSZBOw=
  /uri-js/4.4.1:
    dependencies:
      punycode: 2.1.1
    dev: false
    resolution:
      integrity: sha512-7rKUyy33Q1yc98pQ1DAmLtwX109F7TIfWlW1Ydo8Wl1ii1SeHieeh0HHfPeL2fMXK6z0s8ecKs9frCuLJvndBg==
  /urix/0.1.0:
    deprecated: Please see https://github.com/lydell/urix#deprecated
    dev: false
    resolution:
      integrity: sha1-2pN/emLiH+wf0Y1Js1wpNQZ6bHI=
  /url/0.11.0:
    dependencies:
      punycode: 1.3.2
      querystring: 0.2.0
    dev: false
    resolution:
      integrity: sha1-ODjpfPxgUh63PFJajlW/3Z4uKPE=
  /util-deprecate/1.0.2:
    dev: false
    resolution:
      integrity: sha1-RQ1Nyfpw3nMnYvvS1KKJgUGaDM8=
  /util/0.10.3:
    dependencies:
      inherits: 2.0.1
    dev: false
    resolution:
      integrity: sha1-evsa/lCAUkZInj23/g7TeTNqwPk=
  /util/0.11.1:
    dependencies:
      inherits: 2.0.3
    dev: false
    resolution:
      integrity: sha512-HShAsny+zS2TZfaXxD9tYj4HQGlBezXZMZuM/S5PKLLoZkShZiGk9o5CzukI1LVHZvjdvZ2Sj1aW/Ndn2NB/HQ==
  /util/0.12.3:
    dependencies:
      inherits: 2.0.4
      is-arguments: 1.1.0
      is-generator-function: 1.0.8
      is-typed-array: 1.1.4
      safe-buffer: 5.2.1
      which-typed-array: 1.1.4
    dev: false
    resolution:
      integrity: sha512-I8XkoQwE+fPQEhy9v012V+TSdH2kp9ts29i20TaaDUXsg7x/onePbhFJUExBfv/2ay1ZOp/Vsm3nDlmnFGSAog==
  /utils-merge/1.0.1:
    dev: false
    engines:
      node: '>= 0.4.0'
    resolution:
      integrity: sha1-n5VxD1CiZ5R7LMwSR0HBAoQn5xM=
  /uuid/3.4.0:
    dev: false
    hasBin: true
    resolution:
      integrity: sha512-HjSDRw6gZE5JMggctHBcjVak08+KEVhSIiDzFnT9S9aegmp85S/bReBVTb4QTFaRNptJ9kuYaNhnbNEOkbKb/A==
  /uuid/8.3.2:
    dev: false
    hasBin: true
    resolution:
      integrity: sha512-+NYs2QeMWy+GWFOEm9xnn6HCDp0l7QBD7ml8zLUmJ+93Q5NF0NocErnwkTkXVFNiX3/fpC6afS8Dhb/gz7R7eg==
  /v8-compile-cache/2.2.0:
    dev: false
    resolution:
      integrity: sha512-gTpR5XQNKFwOd4clxfnhaqvfqMpqEwr4tOtCyz4MtYZX2JYhfr1JvBFKdS+7K/9rfpZR3VLX+YWBbKoxCgS43Q==
  /validate-npm-package-license/3.0.4:
    dependencies:
      spdx-correct: 3.1.1
      spdx-expression-parse: 3.0.1
    dev: false
    resolution:
      integrity: sha512-DpKm2Ui/xN7/HQKCtpZxoRWBhZ9Z0kqtygG8XCgNQ8ZlDnxuQmWhj566j8fN4Cu3/JmbhsDo7fcAJq4s9h27Ew==
  /validator/8.2.0:
    dev: false
    engines:
      node: '>= 0.10'
    resolution:
      integrity: sha512-Yw5wW34fSv5spzTXNkokD6S6/Oq92d8q/t14TqsS3fAiA1RYnxSFSIZ+CY3n6PGGRCq5HhJTSepQvFUS2QUDxA==
  /validator/9.4.1:
    dev: false
    engines:
      node: '>= 0.10'
    resolution:
      integrity: sha512-YV5KjzvRmSyJ1ee/Dm5UED0G+1L4GZnLN3w6/T+zZm8scVua4sOhYKWTUrKa0H/tMiJyO9QLHMPN+9mB/aMunA==
  /variable-diff/1.1.0:
    dependencies:
      chalk: 1.1.3
      object-assign: 4.1.1
    dev: false
    resolution:
      integrity: sha1-0r1cZtt2wTh52W5qMG7cmJ35eNo=
  /vary/1.1.2:
    dev: false
    engines:
      node: '>= 0.8'
    resolution:
      integrity: sha1-IpnwLG3tMNSllhsLn3RSShj2NPw=
  /verror/1.10.0:
    dependencies:
      assert-plus: 1.0.0
      core-util-is: 1.0.2
      extsprintf: 1.3.0
    dev: false
    engines:
      '0': node >=0.6.0
    resolution:
      integrity: sha1-OhBcoXBTr1XW4nDB+CiGguGNpAA=
  /void-elements/2.0.1:
    dev: false
    engines:
      node: '>=0.10.0'
    resolution:
      integrity: sha1-wGavtYK7HLQSjWDqkjkulNXp2+w=
  /webidl-conversions/4.0.2:
    dev: false
    resolution:
      integrity: sha512-YQ+BmxuTgd6UXZW3+ICGfyqRyHXVlD5GtQr5+qjiNW7bF0cqrzX500HVXPBOvgXb5YnzDd+h0zqyv61KUD7+Sg==
  /whatwg-url/6.5.0:
    dependencies:
      lodash.sortby: 4.7.0
      tr46: 1.0.1
      webidl-conversions: 4.0.2
    dev: false
    resolution:
      integrity: sha512-rhRZRqx/TLJQWUpQ6bmrt2UV4f0HCQ463yQuONJqC6fO2VoEb1pTYddbe59SkYq87aoM5A3bdhMZiUiVws+fzQ==
  /which-module/2.0.0:
    dev: false
    resolution:
      integrity: sha1-2e8H3Od7mQK4o6j6SzHD4/fm6Ho=
  /which-pm-runs/1.0.0:
    dev: false
    optional: true
    resolution:
      integrity: sha1-Zws6+8VS4LVd9rd4DKdGFfI60cs=
  /which-typed-array/1.1.4:
    dependencies:
      available-typed-arrays: 1.0.2
      call-bind: 1.0.2
      es-abstract: 1.18.0-next.2
      foreach: 2.0.5
      function-bind: 1.1.1
      has-symbols: 1.0.1
      is-typed-array: 1.1.4
    dev: false
    engines:
      node: '>= 0.4'
    resolution:
      integrity: sha512-49E0SpUe90cjpoc7BOJwyPHRqSAd12c10Qm2amdEZrJPCY2NDxaW01zHITrem+rnETY3dwrbH3UUrUwagfCYDA==
  /which/1.3.1:
    dependencies:
      isexe: 2.0.0
    dev: false
    hasBin: true
    resolution:
      integrity: sha512-HxJdYWq1MTIQbJ3nw0cqssHoTNU267KlrDuGZ1WYlxDStUtKUhOaJmh112/TZmHxxUfuJqPXSOm7tDyas0OSIQ==
  /which/2.0.2:
    dependencies:
      isexe: 2.0.0
    dev: false
    engines:
      node: '>= 8'
    hasBin: true
    resolution:
      integrity: sha512-BLI3Tl1TW3Pvl70l3yq3Y64i+awpwXqsGBYWkkqMtnbXgrMD+yj7rhW0kuEDxzJaYXGjEW5ogapKNMEKNMjibA==
  /wide-align/1.1.3:
    dependencies:
      string-width: 2.1.1
    dev: false
    resolution:
      integrity: sha512-QGkOQc8XL6Bt5PwnsExKBPuMKBxnGxWWW3fU55Xt4feHozMUhdUMaBCk290qpm/wG5u/RSKzwdAC4i51YigihA==
  /word-wrap/1.2.3:
    dev: false
    engines:
      node: '>=0.10.0'
    resolution:
      integrity: sha512-Hz/mrNwitNRh/HUAtM/VT/5VH+ygD6DV7mYKZAtHOrbs8U7lvPS6xf7EJKMF0uW1KJCl0H701g3ZGus+muE5vQ==
  /wordwrap/1.0.0:
    dev: false
    resolution:
      integrity: sha1-J1hIEIkUVqQXHI0CJkQa3pDLyus=
  /wrap-ansi/5.1.0:
    dependencies:
      ansi-styles: 3.2.1
      string-width: 3.1.0
      strip-ansi: 5.2.0
    dev: false
    engines:
      node: '>=6'
    resolution:
      integrity: sha512-QC1/iN/2/RPVJ5jYK8BGttj5z83LmSKmvbvrXPNCLZSEb32KKVDJDl/MOt2N01qU2H/FkzEa9PKto1BqDjtd7Q==
  /wrap-ansi/6.2.0:
    dependencies:
      ansi-styles: 4.3.0
      string-width: 4.2.0
      strip-ansi: 6.0.0
    dev: false
    engines:
      node: '>=8'
    resolution:
      integrity: sha512-r6lPcBGxZXlIcymEu7InxDMhdW0KDxpLgoFLcguasxCaJ/SOIZwINatK9KY/tf+ZrlywOKU0UDj3ATXUBfxJXA==
  /wrap-ansi/7.0.0:
    dependencies:
      ansi-styles: 4.3.0
      string-width: 4.2.0
      strip-ansi: 6.0.0
    dev: false
    engines:
      node: '>=10'
    resolution:
      integrity: sha512-YVGIj2kamLSTxw6NsZjoBxfSwsn0ycdesmc4p+Q21c5zPuZ1pl+NfxVdxPtdHvmNVOQ6XSYG4AUtyt/Fi7D16Q==
  /wrappy/1.0.2:
    dev: false
    resolution:
      integrity: sha1-tSQ9jz7BqjXxNkYFvA0QNuMKtp8=
  /write-file-atomic/2.4.3:
    dependencies:
      graceful-fs: 4.2.4
      imurmurhash: 0.1.4
      signal-exit: 3.0.3
    dev: false
    resolution:
      integrity: sha512-GaETH5wwsX+GcnzhPgKcKjJ6M2Cq3/iZp1WyY/X1CSqrW+jVNM9Y7D8EC2sM4ZG/V8wZlSniJnCKWPmBYAucRQ==
  /ws/7.4.3:
    dev: false
    engines:
      node: '>=8.3.0'
    peerDependencies:
      bufferutil: ^4.0.1
      utf-8-validate: ^5.0.2
    peerDependenciesMeta:
      bufferutil:
        optional: true
      utf-8-validate:
        optional: true
    resolution:
      integrity: sha512-hr6vCR76GsossIRsr8OLR9acVVm1jyfEWvhbNjtgPOrfvAlKzvyeg/P6r8RuDjRyrcQoPQT7K0DGEPc7Ae6jzA==
  /xhr-mock/2.5.1:
    dependencies:
      global: 4.4.0
      url: 0.11.0
    dev: false
    resolution:
      integrity: sha512-UKOjItqjFgPUwQGPmRAzNBn8eTfIhcGjBVGvKYAWxUQPQsXNGD6KEckGTiHwyaAUp9C9igQlnN1Mp79KWCg7CQ==
  /xml/1.0.1:
    dev: false
    resolution:
      integrity: sha1-eLpyAgApxbyHuKgaPPzXS0ovweU=
  /xml2js/0.2.8:
    dependencies:
      sax: 0.5.8
    dev: false
    resolution:
      integrity: sha1-m4FpCTFjH/CdGVdUn69U9PmAs8I=
  /xml2js/0.4.23:
    dependencies:
      sax: 1.2.4
      xmlbuilder: 11.0.1
    dev: false
    engines:
      node: '>=4.0.0'
    resolution:
      integrity: sha512-ySPiMjM0+pLDftHgXY4By0uswI3SPKLDw/i3UXbnO8M/p28zqexCUoPmQFrYD+/1BzhGJSs2i1ERWKJAtiLrug==
  /xmlbuilder/11.0.1:
    dev: false
    engines:
      node: '>=4.0'
    resolution:
      integrity: sha512-fDlsI/kFEx7gLvbecc0/ohLG50fugQp8ryHzMTuW9vSa1GJ0XYWKnhsUx7oie3G98+r56aTQIUB4kht42R3JvA==
  /xmlbuilder/12.0.0:
    dev: false
    engines:
      node: '>=6.0'
    resolution:
      integrity: sha512-lMo8DJ8u6JRWp0/Y4XLa/atVDr75H9litKlb2E5j3V3MesoL50EBgZDWoLT3F/LztVnG67GjPXLZpqcky/UMnQ==
  /xmlbuilder/9.0.7:
    dev: false
    engines:
      node: '>=4.0'
    resolution:
      integrity: sha1-Ey7mPS7FVlxVfiD0wi35rKaGsQ0=
  /xmldom/0.4.0:
    dev: false
    engines:
      node: '>=10.0.0'
    resolution:
      integrity: sha512-2E93k08T30Ugs+34HBSTQLVtpi6mCddaY8uO+pMNk1pqSjV5vElzn4mmh6KLxN3hki8rNcHSYzILoh3TEWORvA==
  /xmlhttprequest-ssl/1.5.5:
    dev: false
    engines:
      node: '>=0.4.0'
    resolution:
      integrity: sha1-wodrBhaKrcQOV9l+gRkayPQ5iz4=
  /xpath.js/1.1.0:
    dev: false
    engines:
      node: '>=0.4.0'
    resolution:
      integrity: sha512-jg+qkfS4K8E7965sqaUl8mRngXiKb3WZGfONgE18pr03FUQiuSV6G+Ej4tS55B+rIQSFEIw3phdVAQ4pPqNWfQ==
  /xregexp/2.0.0:
    dev: false
    resolution:
      integrity: sha1-UqY+VsoLhKfzpfPWGHLxJq16WUM=
  /y18n/4.0.1:
    dev: false
    resolution:
      integrity: sha512-wNcy4NvjMYL8gogWWYAO7ZFWFfHcbdbE57tZO8e4cbpj8tfUcwrwqSl3ad8HxpYWCdXcJUCeKKZS62Av1affwQ==
  /y18n/5.0.5:
    dev: false
    engines:
      node: '>=10'
    resolution:
      integrity: sha512-hsRUr4FFrvhhRH12wOdfs38Gy7k2FFzB9qgN9v3aLykRq0dRcdcpz5C9FxdS2NuhOrI/628b/KSTJ3rwHysYSg==
  /yallist/2.1.2:
    dev: false
    resolution:
      integrity: sha1-HBH5IY8HYImkfdUS+TxmmaaoHVI=
  /yallist/3.1.1:
    dev: false
    resolution:
      integrity: sha512-a4UGQaWPH59mOXUYnAG2ewncQS4i4F43Tv3JoAM+s2VDAmS9NsK8GpDMLrCHPksFT7h3K6TOoUNn2pb7RoXx4g==
  /yallist/4.0.0:
    dev: false
    resolution:
      integrity: sha512-3wdGidZyq5PB084XLES5TpOSRA3wjXAlIWMhum2kRcv/41Sn2emQ0dycQW4uZXLejwKvg6EsvbdlVL+FYEct7A==
  /yargs-parser/13.1.2:
    dependencies:
      camelcase: 5.3.1
      decamelize: 1.2.0
    dev: false
    resolution:
      integrity: sha512-3lbsNRf/j+A4QuSZfDRA7HRSfWrzO0YjqTJd5kjAq37Zep1CEgaYmrH9Q3GwPiB9cHyd1Y1UwggGhJGoxipbzg==
  /yargs-parser/18.1.3:
    dependencies:
      camelcase: 5.3.1
      decamelize: 1.2.0
    dev: false
    engines:
      node: '>=6'
    resolution:
      integrity: sha512-o50j0JeToy/4K6OZcaQmW6lyXXKhq7csREXcDwk2omFPJEwUNOVtJKvmDr9EI1fAJZUyZcRF7kxGBWmRXudrCQ==
  /yargs-parser/20.2.4:
    dev: false
    engines:
      node: '>=10'
    resolution:
      integrity: sha512-WOkpgNhPTlE73h4VFAFsOnomJVaovO8VqLDzy5saChRBFQFBoMYirowyW+Q9HB4HFF4Z7VZTiG3iSzJJA29yRA==
  /yargs-unparser/1.6.0:
    dependencies:
      flat: 4.1.1
      lodash: 4.17.20
      yargs: 13.3.2
    dev: false
    engines:
      node: '>=6'
    resolution:
      integrity: sha512-W9tKgmSn0DpSatfri0nx52Joq5hVXgeLiqR/5G0sZNDoLZFOr/xjBUDcShCOGNsBnEMNo1KAMBkTej1Hm62HTw==
  /yargs/13.3.2:
    dependencies:
      cliui: 5.0.0
      find-up: 3.0.0
      get-caller-file: 2.0.5
      require-directory: 2.1.1
      require-main-filename: 2.0.0
      set-blocking: 2.0.0
      string-width: 3.1.0
      which-module: 2.0.0
      y18n: 4.0.1
      yargs-parser: 13.1.2
    dev: false
    resolution:
      integrity: sha512-AX3Zw5iPruN5ie6xGRIDgqkT+ZhnRlZMLMHAs8tg7nRruy2Nb+i5o9bwghAogtM08q1dpr2LVoS8KSTMYpWXUw==
  /yargs/15.4.1:
    dependencies:
      cliui: 6.0.0
      decamelize: 1.2.0
      find-up: 4.1.0
      get-caller-file: 2.0.5
      require-directory: 2.1.1
      require-main-filename: 2.0.0
      set-blocking: 2.0.0
      string-width: 4.2.0
      which-module: 2.0.0
      y18n: 4.0.1
      yargs-parser: 18.1.3
    dev: false
    engines:
      node: '>=8'
    resolution:
      integrity: sha512-aePbxDmcYW++PaqBsJ+HYUFwCdv4LVvdnhBy78E57PIor8/OVvhMrADFFEDh8DHDFRv/O9i3lPhsENjO7QX0+A==
  /yargs/16.2.0:
    dependencies:
      cliui: 7.0.4
      escalade: 3.1.1
      get-caller-file: 2.0.5
      require-directory: 2.1.1
      string-width: 4.2.0
      y18n: 5.0.5
      yargs-parser: 20.2.4
    dev: false
    engines:
      node: '>=10'
    resolution:
      integrity: sha512-D1mvvtDG0L5ft/jGWkLpG1+m0eQxOfaBvTNELraWj22wSVUMWxZUvYgJYcKh6jGGIkJFhH4IZPQhR4TKpc8mBw==
  /yauzl/2.10.0:
    dependencies:
      buffer-crc32: 0.2.13
      fd-slicer: 1.1.0
    dev: false
    resolution:
      integrity: sha1-x+sXyT4RLLEIb6bY5R+wZnt5pfk=
  /yeast/0.1.2:
    dev: false
    resolution:
      integrity: sha1-AI4G2AlDIMNy28L47XagymyKxBk=
  /yn/3.1.1:
    dev: false
    engines:
      node: '>=6'
    resolution:
      integrity: sha512-Ux4ygGWsu2c7isFWe8Yu1YluJmqVhxqK2cLXNQA5AcC3QfbGNpM7fu0Y8b/z16pXLnFxZYvWhd3fhBY9DLmC6Q==
  /z-schema/3.18.4:
    dependencies:
      lodash.get: 4.4.2
      lodash.isequal: 4.5.0
      validator: 8.2.0
    dev: false
    hasBin: true
    optionalDependencies:
      commander: 2.20.3
    resolution:
      integrity: sha512-DUOKC/IhbkdLKKiV89gw9DUauTV8U/8yJl1sjf6MtDmzevLKOF2duNJ495S3MFVjqZarr+qNGCPbkg4mu4PpLw==
  file:projects/abort-controller.tgz:
    dependencies:
      '@microsoft/api-extractor': 7.7.11
      '@rollup/plugin-commonjs': 11.0.2_rollup@1.32.1
      '@rollup/plugin-multi-entry': 3.0.1_rollup@1.32.1
      '@rollup/plugin-node-resolve': 8.4.0_rollup@1.32.1
      '@rollup/plugin-replace': 2.3.4_rollup@1.32.1
      '@types/mocha': 7.0.2
      '@types/node': 8.10.66
      assert: 1.5.0
      cross-env: 7.0.3
      delay: 4.4.1
      downlevel-dts: 0.4.0
      eslint: 7.19.0
      karma: 5.2.3
      karma-chrome-launcher: 3.1.0
      karma-coverage: 2.0.3
      karma-edge-launcher: 0.4.2_karma@5.2.3
      karma-env-preprocessor: 0.1.1
      karma-firefox-launcher: 1.3.0
      karma-ie-launcher: 1.0.0_karma@5.2.3
      karma-junit-reporter: 2.0.1_karma@5.2.3
      karma-mocha: 2.0.1
      karma-mocha-reporter: 2.2.5_karma@5.2.3
      karma-sourcemap-loader: 0.3.8
      mocha: 7.2.0
      mocha-junit-reporter: 1.23.3_mocha@7.2.0
      nyc: 14.1.1
      prettier: 1.19.1
      rimraf: 3.0.2
      rollup: 1.32.1
      rollup-plugin-sourcemaps: 0.4.2_rollup@1.32.1
      rollup-plugin-terser: 5.3.1_rollup@1.32.1
      ts-node: 8.10.2_typescript@4.1.2
      tslib: 2.1.0
      typedoc: 0.15.2
      typescript: 4.1.2
    dev: false
    name: '@rush-temp/abort-controller'
    resolution:
      integrity: sha512-+o3sVHmEvCh0ezHz3KWwdUo1d444Wqgnzs88P49XJaejLjBGNMgsPPJcxrtgncDADyuKsnHS4643rnjzWJuYrg==
      tarball: file:projects/abort-controller.tgz
    version: 0.0.0
  file:projects/ai-anomaly-detector.tgz:
    dependencies:
      '@azure/core-tracing': 1.0.0-preview.9
      '@microsoft/api-extractor': 7.7.11
      '@opentelemetry/api': 0.10.2
      '@rollup/plugin-commonjs': 11.0.2_rollup@1.32.1
      '@rollup/plugin-json': 4.1.0_rollup@1.32.1
      '@rollup/plugin-multi-entry': 3.0.1_rollup@1.32.1
      '@rollup/plugin-node-resolve': 8.4.0_rollup@1.32.1
      '@rollup/plugin-replace': 2.3.4_rollup@1.32.1
      '@types/chai': 4.2.14
      '@types/mocha': 7.0.2
      '@types/node': 8.10.66
      chai: 4.3.0
      cross-env: 7.0.3
      csv-parse: 4.15.1
      dotenv: 8.2.0
      eslint: 7.19.0
      inherits: 2.0.4
      karma: 5.2.3
      karma-chrome-launcher: 3.1.0
      karma-coverage: 2.0.3
      karma-edge-launcher: 0.4.2_karma@5.2.3
      karma-env-preprocessor: 0.1.1
      karma-firefox-launcher: 1.3.0
      karma-ie-launcher: 1.0.0_karma@5.2.3
      karma-junit-reporter: 2.0.1_karma@5.2.3
      karma-mocha: 2.0.1
      karma-mocha-reporter: 2.2.5_karma@5.2.3
      karma-sourcemap-loader: 0.3.8
      mocha: 7.2.0
      mocha-junit-reporter: 1.23.3_mocha@7.2.0
      nyc: 14.1.1
      prettier: 1.19.1
      rimraf: 3.0.2
      rollup: 1.32.1
      rollup-plugin-shim: 1.0.0
      rollup-plugin-sourcemaps: 0.4.2_rollup@1.32.1
      rollup-plugin-terser: 5.3.1_rollup@1.32.1
      rollup-plugin-visualizer: 4.2.0_rollup@1.32.1
      tslib: 2.1.0
      typedoc: 0.15.2
      typescript: 4.1.2
      util: 0.12.3
    dev: false
    name: '@rush-temp/ai-anomaly-detector'
    resolution:
      integrity: sha512-5zc3BU0WQzlFWtZS21/QrNBdb2J5W361dkxF0XvzAj+xCXPnoIJB2KQXv4YTf+6HUxlbh+BWuDbgmogC3N4ymg==
      tarball: file:projects/ai-anomaly-detector.tgz
    version: 0.0.0
  file:projects/ai-form-recognizer.tgz:
    dependencies:
      '@azure/core-tracing': 1.0.0-preview.9
      '@microsoft/api-extractor': 7.7.11
      '@opentelemetry/api': 0.10.2
      '@types/chai': 4.2.14
      '@types/mocha': 7.0.2
      '@types/node': 8.10.66
      '@types/sinon': 9.0.10
      chai: 4.3.0
      chai-as-promised: 7.1.1_chai@4.3.0
      cross-env: 7.0.3
      dotenv: 8.2.0
      eslint: 7.19.0
      karma: 5.2.3
      karma-chrome-launcher: 3.1.0
      karma-coverage: 2.0.3
      karma-edge-launcher: 0.4.2_karma@5.2.3
      karma-env-preprocessor: 0.1.1
      karma-firefox-launcher: 1.3.0
      karma-ie-launcher: 1.0.0_karma@5.2.3
      karma-json-preprocessor: 0.3.3_karma@5.2.3
      karma-json-to-file-reporter: 1.0.1
      karma-junit-reporter: 2.0.1_karma@5.2.3
      karma-mocha: 2.0.1
      karma-mocha-reporter: 2.2.5_karma@5.2.3
      karma-sourcemap-loader: 0.3.8
      mocha: 7.2.0
      mocha-junit-reporter: 1.23.3_mocha@7.2.0
      nyc: 14.1.1
      prettier: 1.19.1
      rimraf: 3.0.2
      rollup: 1.32.1
      sinon: 9.2.4
      source-map-support: 0.5.19
      tslib: 2.1.0
      typedoc: 0.15.2
      typescript: 4.1.2
    dev: false
    name: '@rush-temp/ai-form-recognizer'
    resolution:
      integrity: sha512-ISOgSku9mnf3YHLxfk4OkmC2WK+EXDYjXbu8v2bPkuaG1LwMKRIJoe7+RLAugGwBPL2NnCeKfM7qnLk+X0bJEg==
      tarball: file:projects/ai-form-recognizer.tgz
    version: 0.0.0
  file:projects/ai-metrics-advisor.tgz:
    dependencies:
      '@azure/core-tracing': 1.0.0-preview.9
      '@microsoft/api-extractor': 7.7.11
      '@opentelemetry/api': 0.10.2
      '@types/chai': 4.2.14
      '@types/mocha': 7.0.2
      '@types/node': 8.10.66
      '@types/sinon': 9.0.10
      chai: 4.3.0
      chai-as-promised: 7.1.1_chai@4.3.0
      cross-env: 7.0.3
      dotenv: 8.2.0
      eslint: 7.19.0
      karma: 5.2.3
      karma-chrome-launcher: 3.1.0
      karma-coverage: 2.0.3
      karma-edge-launcher: 0.4.2_karma@5.2.3
      karma-env-preprocessor: 0.1.1
      karma-firefox-launcher: 1.3.0
      karma-ie-launcher: 1.0.0_karma@5.2.3
      karma-json-preprocessor: 0.3.3_karma@5.2.3
      karma-json-to-file-reporter: 1.0.1
      karma-junit-reporter: 2.0.1_karma@5.2.3
      karma-mocha: 2.0.1
      karma-mocha-reporter: 2.2.5_karma@5.2.3
      karma-sourcemap-loader: 0.3.8
      mocha: 7.2.0
      mocha-junit-reporter: 1.23.3_mocha@7.2.0
      nyc: 14.1.1
      prettier: 1.19.1
      rimraf: 3.0.2
      rollup: 1.32.1
      sinon: 9.2.4
      source-map-support: 0.5.19
      ts-node: 8.10.2_typescript@4.1.2
      tslib: 2.1.0
      typedoc: 0.15.2
      typescript: 4.1.2
    dev: false
    name: '@rush-temp/ai-metrics-advisor'
    resolution:
      integrity: sha512-kuaYAopwcY5dG62ACVpxKu6/2gCQuqF1wyOnNXoEWDOpYaC4taieSBMp3sSDM3KWmm37094xZ8JA1yN8M5nIVw==
      tarball: file:projects/ai-metrics-advisor.tgz
    version: 0.0.0
  file:projects/ai-text-analytics.tgz:
    dependencies:
      '@azure/core-tracing': 1.0.0-preview.9
      '@microsoft/api-extractor': 7.7.11
      '@opentelemetry/api': 0.10.2
      '@types/chai': 4.2.14
      '@types/chai-as-promised': 7.1.3
      '@types/mocha': 7.0.2
      '@types/node': 8.10.66
      '@types/sinon': 9.0.10
      chai: 4.3.0
      chai-as-promised: 7.1.1_chai@4.3.0
      cross-env: 7.0.3
      dotenv: 8.2.0
      eslint: 7.19.0
      karma: 5.2.3
      karma-chrome-launcher: 3.1.0
      karma-coverage: 2.0.3
      karma-edge-launcher: 0.4.2_karma@5.2.3
      karma-env-preprocessor: 0.1.1
      karma-firefox-launcher: 1.3.0
      karma-ie-launcher: 1.0.0_karma@5.2.3
      karma-json-preprocessor: 0.3.3_karma@5.2.3
      karma-json-to-file-reporter: 1.0.1
      karma-junit-reporter: 2.0.1_karma@5.2.3
      karma-mocha: 2.0.1
      karma-mocha-reporter: 2.2.5_karma@5.2.3
      karma-source-map-support: 1.4.0
      karma-sourcemap-loader: 0.3.8
      mocha: 7.2.0
      mocha-junit-reporter: 1.23.3_mocha@7.2.0
      nyc: 14.1.1
      prettier: 1.19.1
      rimraf: 3.0.2
      rollup: 1.32.1
      sinon: 9.2.4
      source-map-support: 0.5.19
      ts-node: 8.10.2_typescript@4.1.2
      tslib: 2.1.0
      typedoc: 0.15.2
      typescript: 4.1.2
    dev: false
    name: '@rush-temp/ai-text-analytics'
    resolution:
      integrity: sha512-WE9izbBBOdS5gOfaFp++gRBqRu1/cZujzcxqZPxTL6xrY5Z+Etj76DKzARrAC4SZRHUjtk/ACPcST/l/3IjKGw==
      tarball: file:projects/ai-text-analytics.tgz
    version: 0.0.0
  file:projects/app-configuration.tgz:
    dependencies:
      '@azure/core-tracing': 1.0.0-preview.9
      '@microsoft/api-extractor': 7.7.11
      '@opentelemetry/api': 0.10.2
      '@rollup/plugin-commonjs': 11.0.2_rollup@1.32.1
      '@rollup/plugin-inject': 4.0.2_rollup@1.32.1
      '@rollup/plugin-json': 4.1.0_rollup@1.32.1
      '@rollup/plugin-multi-entry': 3.0.1_rollup@1.32.1
      '@rollup/plugin-node-resolve': 8.4.0_rollup@1.32.1
      '@rollup/plugin-replace': 2.3.4_rollup@1.32.1
      '@types/chai': 4.2.14
      '@types/mocha': 7.0.2
      '@types/node': 8.10.66
      '@types/sinon': 9.0.10
      assert: 1.5.0
      chai: 4.3.0
      cross-env: 7.0.3
      dotenv: 8.2.0
      eslint: 7.19.0
      esm: 3.2.25
      karma: 5.2.3
      karma-chrome-launcher: 3.1.0
      karma-coverage: 2.0.3
      karma-edge-launcher: 0.4.2_karma@5.2.3
      karma-env-preprocessor: 0.1.1
      karma-firefox-launcher: 1.3.0
      karma-ie-launcher: 1.0.0_karma@5.2.3
      karma-junit-reporter: 2.0.1_karma@5.2.3
      karma-mocha: 2.0.1
      karma-mocha-reporter: 2.2.5_karma@5.2.3
      karma-sourcemap-loader: 0.3.8
      mocha: 7.2.0
      mocha-junit-reporter: 1.23.3_mocha@7.2.0
      nock: 12.0.3
      nyc: 14.1.1
      prettier: 1.19.1
      rimraf: 3.0.2
      rollup: 1.32.1
      rollup-plugin-shim: 1.0.0
      rollup-plugin-sourcemaps: 0.4.2_rollup@1.32.1
      rollup-plugin-terser: 5.3.1_rollup@1.32.1
      sinon: 9.2.4
      ts-node: 8.10.2_typescript@4.1.2
      tslib: 2.1.0
      typedoc: 0.15.2
      typescript: 4.1.2
      uglify-js: 3.12.6
    dev: false
    name: '@rush-temp/app-configuration'
    resolution:
      integrity: sha512-yJDtTyHY5zn/FYWeUSqeDtNd3VSJUA5gpTfyf++Yb/UzqxP4NfsAK/JGKFHmOO22JwdL4Fe38e/to62LC7cH8A==
      tarball: file:projects/app-configuration.tgz
    version: 0.0.0
  file:projects/attestation.tgz:
    dependencies:
      '@microsoft/api-extractor': 7.7.11
      '@opentelemetry/api': 0.10.2
      '@types/chai': 4.2.14
      '@types/chai-as-promised': 7.1.3
      '@types/jsrsasign': 8.0.9
      '@types/mocha': 7.0.2
      '@types/node': 8.10.66
      buffer: 5.7.1
      chai: 4.3.0
      chai-as-promised: 7.1.1_chai@4.3.0
      dotenv: 8.2.0
      eslint: 7.19.0
      jsrsasign: 10.1.5
      karma: 5.2.3
      karma-chrome-launcher: 3.1.0
      karma-coverage: 2.0.3
      karma-edge-launcher: 0.4.2_karma@5.2.3
      karma-env-preprocessor: 0.1.1
      karma-firefox-launcher: 1.3.0
      karma-ie-launcher: 1.0.0_karma@5.2.3
      karma-json-preprocessor: 0.3.3_karma@5.2.3
      karma-json-to-file-reporter: 1.0.1
      karma-junit-reporter: 2.0.1_karma@5.2.3
      karma-mocha: 2.0.1
      karma-mocha-reporter: 2.2.5_karma@5.2.3
      karma-source-map-support: 1.4.0
      karma-sourcemap-loader: 0.3.8
      mocha: 7.2.0
      nyc: 14.1.1
      prettier: 1.19.1
      rimraf: 3.0.2
      rollup: 1.32.1
      rollup-plugin-node-resolve: 3.4.0
      rollup-plugin-sourcemaps: 0.4.2_rollup@1.32.1
      safe-buffer: 5.2.1
      ts-node: 8.10.2_typescript@4.1.2
      tslib: 2.1.0
      typedoc: 0.15.2
      typescript: 4.1.2
    dev: false
    name: '@rush-temp/attestation'
    resolution:
      integrity: sha512-9jKCXnBFfSRuCq5M55p3cw7GB3Jdsxd8TxG+lsVZeWYnvEvYlY6ecZhBwEHmBrCoYksFAgJNVdvt9nQUarBRLA==
      tarball: file:projects/attestation.tgz
    version: 0.0.0
  file:projects/communication-administration.tgz:
    dependencies:
      '@azure/core-tracing': 1.0.0-preview.9
      '@microsoft/api-documenter': 7.8.56
      '@microsoft/api-extractor': 7.7.11
      '@opentelemetry/api': 0.10.2
      '@rollup/plugin-commonjs': 11.0.2_rollup@1.32.1
      '@rollup/plugin-json': 4.1.0_rollup@1.32.1
      '@rollup/plugin-multi-entry': 3.0.1_rollup@1.32.1
      '@rollup/plugin-node-resolve': 8.4.0_rollup@1.32.1
      '@rollup/plugin-replace': 2.3.4_rollup@1.32.1
      '@types/chai': 4.2.14
      '@types/mocha': 7.0.2
      '@types/node': 8.10.66
      '@types/sinon': 9.0.10
      assert: 1.5.0
      chai: 4.3.0
      cross-env: 7.0.3
      dotenv: 8.2.0
      eslint: 7.19.0
      events: 3.2.0
      inherits: 2.0.4
      karma: 5.2.3
      karma-chrome-launcher: 3.1.0
      karma-coverage: 2.0.3
      karma-edge-launcher: 0.4.2_karma@5.2.3
      karma-env-preprocessor: 0.1.1
      karma-firefox-launcher: 1.3.0
      karma-ie-launcher: 1.0.0_karma@5.2.3
      karma-json-preprocessor: 0.3.3_karma@5.2.3
      karma-json-to-file-reporter: 1.0.1
      karma-junit-reporter: 2.0.1_karma@5.2.3
      karma-mocha: 2.0.1
      karma-mocha-reporter: 2.2.5_karma@5.2.3
      karma-sourcemap-loader: 0.3.8
      mocha: 7.2.0
      mocha-junit-reporter: 1.23.3_mocha@7.2.0
      nyc: 14.1.1
      prettier: 1.19.1
      rimraf: 3.0.2
      rollup: 1.32.1
      rollup-plugin-shim: 1.0.0
      rollup-plugin-sourcemaps: 0.4.2_rollup@1.32.1
      rollup-plugin-terser: 5.3.1_rollup@1.32.1
      rollup-plugin-visualizer: 4.2.0_rollup@1.32.1
      sinon: 9.2.4
      tslib: 2.1.0
      typedoc: 0.15.2
      typescript: 4.1.2
    dev: false
    name: '@rush-temp/communication-administration'
    resolution:
      integrity: sha512-UprsjVTks6zBRv3FMc94LDoqXtYJqHsF2lMhuwOSRQXbfsuhS4MujCJc8zgraww/XoEJ4mk766EiIzKWwCFt1Q==
      tarball: file:projects/communication-administration.tgz
    version: 0.0.0
  file:projects/communication-chat.tgz:
    dependencies:
      '@azure/communication-signaling': 1.0.0-beta.2
      '@azure/core-tracing': 1.0.0-preview.9
      '@microsoft/api-extractor': 7.7.11
      '@opentelemetry/api': 0.10.2
      '@rollup/plugin-commonjs': 11.0.2_rollup@1.32.1
      '@rollup/plugin-json': 4.1.0_rollup@1.32.1
      '@rollup/plugin-multi-entry': 3.0.1_rollup@1.32.1
      '@rollup/plugin-node-resolve': 8.4.0_rollup@1.32.1
      '@rollup/plugin-replace': 2.3.4_rollup@1.32.1
      '@types/chai': 4.2.14
      '@types/mocha': 7.0.2
      '@types/node': 8.10.66
      '@types/sinon': 9.0.10
      assert: 1.5.0
      chai: 4.3.0
      cross-env: 7.0.3
      dotenv: 8.2.0
      eslint: 7.19.0
      events: 3.2.0
      inherits: 2.0.4
      karma: 5.2.3
      karma-chrome-launcher: 3.1.0
      karma-coverage: 2.0.3
      karma-edge-launcher: 0.4.2_karma@5.2.3
      karma-env-preprocessor: 0.1.1
      karma-firefox-launcher: 1.3.0
      karma-ie-launcher: 1.0.0_karma@5.2.3
      karma-json-preprocessor: 0.3.3_karma@5.2.3
      karma-json-to-file-reporter: 1.0.1
      karma-junit-reporter: 2.0.1_karma@5.2.3
      karma-mocha: 2.0.1
      karma-mocha-reporter: 2.2.5_karma@5.2.3
      karma-sourcemap-loader: 0.3.8
      mocha: 7.2.0
      mocha-junit-reporter: 1.23.3_mocha@7.2.0
      nyc: 14.1.1
      prettier: 1.19.1
      rimraf: 3.0.2
      rollup: 1.32.1
      rollup-plugin-shim: 1.0.0
      rollup-plugin-sourcemaps: 0.4.2_rollup@1.32.1
      rollup-plugin-terser: 5.3.1_rollup@1.32.1
      rollup-plugin-visualizer: 4.2.0_rollup@1.32.1
      sinon: 9.2.4
      tslib: 2.1.0
      typedoc: 0.15.2
      typescript: 4.1.2
      util: 0.12.3
    dev: false
    name: '@rush-temp/communication-chat'
    resolution:
      integrity: sha512-nhL1aTORnhj0t5QpOOjtS1l/15DK+nImcY6QLf6lgSzybowm6pa3c8umqx2cRFZj4m8DNAc3vKlhR5B8X47djA==
      tarball: file:projects/communication-chat.tgz
    version: 0.0.0
  file:projects/communication-common.tgz:
    dependencies:
      '@microsoft/api-extractor': 7.7.11
      '@opentelemetry/api': 0.10.2
      '@rollup/plugin-commonjs': 11.0.2_rollup@1.32.1
      '@rollup/plugin-json': 4.1.0_rollup@1.32.1
      '@rollup/plugin-multi-entry': 3.0.1_rollup@1.32.1
      '@rollup/plugin-node-resolve': 8.4.0_rollup@1.32.1
      '@rollup/plugin-replace': 2.3.4_rollup@1.32.1
      '@types/chai': 4.2.14
      '@types/chai-as-promised': 7.1.3
      '@types/jwt-decode': 2.2.1
      '@types/mocha': 7.0.2
      '@types/node': 8.10.66
      '@types/sinon': 9.0.10
      assert: 1.5.0
      chai: 4.3.0
      chai-as-promised: 7.1.1_chai@4.3.0
      cross-env: 7.0.3
      eslint: 7.19.0
      events: 3.2.0
      inherits: 2.0.4
      jwt-decode: 2.2.0
      karma: 5.2.3
      karma-chrome-launcher: 3.1.0
      karma-coverage: 2.0.3
      karma-edge-launcher: 0.4.2_karma@5.2.3
      karma-env-preprocessor: 0.1.1
      karma-firefox-launcher: 1.3.0
      karma-ie-launcher: 1.0.0_karma@5.2.3
      karma-junit-reporter: 2.0.1_karma@5.2.3
      karma-mocha: 2.0.1
      karma-mocha-reporter: 2.2.5_karma@5.2.3
      karma-sourcemap-loader: 0.3.8
      mocha: 7.2.0
      mocha-junit-reporter: 1.23.3_mocha@7.2.0
      nyc: 14.1.1
      prettier: 1.19.1
      rimraf: 3.0.2
      rollup: 1.32.1
      rollup-plugin-sourcemaps: 0.4.2_rollup@1.32.1
      rollup-plugin-terser: 5.3.1_rollup@1.32.1
      rollup-plugin-visualizer: 4.2.0_rollup@1.32.1
      sinon: 9.2.4
      tslib: 2.1.0
      typedoc: 0.15.2
      typescript: 4.1.2
      util: 0.12.3
    dev: false
    name: '@rush-temp/communication-common'
    resolution:
      integrity: sha512-dp85NanIwuYE754MZ+46OIWByFnc187dDCjBPeTQYc4MZlTKOMtf66MPnbrgjXFnY89WRVy+93s/bnhShU4MNw==
      tarball: file:projects/communication-common.tgz
    version: 0.0.0
  file:projects/communication-identity.tgz:
    dependencies:
      '@azure/core-tracing': 1.0.0-preview.9
      '@microsoft/api-documenter': 7.8.56
      '@microsoft/api-extractor': 7.7.11
      '@opentelemetry/api': 0.10.2
      '@rollup/plugin-commonjs': 11.0.2_rollup@1.32.1
      '@rollup/plugin-json': 4.1.0_rollup@1.32.1
      '@rollup/plugin-multi-entry': 3.0.1_rollup@1.32.1
      '@rollup/plugin-node-resolve': 8.4.0_rollup@1.32.1
      '@rollup/plugin-replace': 2.3.4_rollup@1.32.1
      '@types/chai': 4.2.14
      '@types/mocha': 7.0.2
      '@types/node': 8.10.66
      '@types/sinon': 9.0.10
      assert: 1.5.0
      chai: 4.3.0
      cross-env: 7.0.3
      dotenv: 8.2.0
      eslint: 7.19.0
      events: 3.2.0
      inherits: 2.0.4
      karma: 5.2.3
      karma-chrome-launcher: 3.1.0
      karma-coverage: 2.0.3
      karma-edge-launcher: 0.4.2_karma@5.2.3
      karma-env-preprocessor: 0.1.1
      karma-firefox-launcher: 1.3.0
      karma-ie-launcher: 1.0.0_karma@5.2.3
      karma-json-preprocessor: 0.3.3_karma@5.2.3
      karma-json-to-file-reporter: 1.0.1
      karma-junit-reporter: 2.0.1_karma@5.2.3
      karma-mocha: 2.0.1
      karma-mocha-reporter: 2.2.5_karma@5.2.3
      karma-sourcemap-loader: 0.3.8
      mocha: 7.2.0
      mocha-junit-reporter: 1.23.3_mocha@7.2.0
      nyc: 14.1.1
      prettier: 1.19.1
      rimraf: 3.0.2
      rollup: 1.32.1
      rollup-plugin-shim: 1.0.0
      rollup-plugin-sourcemaps: 0.4.2_rollup@1.32.1
      rollup-plugin-terser: 5.3.1_rollup@1.32.1
      rollup-plugin-visualizer: 4.2.0_rollup@1.32.1
      sinon: 9.2.4
      tslib: 2.1.0
      typedoc: 0.15.2
      typescript: 4.1.2
    dev: false
    name: '@rush-temp/communication-identity'
    resolution:
      integrity: sha512-ecBIZ1BSe9aZrFKKBvocHF/j1rLUd8IN3zyDg2cWsZjXEvOXN3Rv3wT19URMP7AmthcwUo/iKoARp0szyP0A9Q==
      tarball: file:projects/communication-identity.tgz
    version: 0.0.0
  file:projects/communication-sms.tgz:
    dependencies:
      '@azure/core-tracing': 1.0.0-preview.9
      '@microsoft/api-extractor': 7.7.11
      '@opentelemetry/api': 0.10.2
      '@rollup/plugin-commonjs': 11.0.2_rollup@1.32.1
      '@rollup/plugin-json': 4.1.0_rollup@1.32.1
      '@rollup/plugin-multi-entry': 3.0.1_rollup@1.32.1
      '@rollup/plugin-node-resolve': 8.4.0_rollup@1.32.1
      '@rollup/plugin-replace': 2.3.4_rollup@1.32.1
      '@types/chai': 4.2.14
      '@types/mocha': 7.0.2
      '@types/node': 8.10.66
      '@types/sinon': 9.0.10
      assert: 1.5.0
      chai: 4.3.0
      cross-env: 7.0.3
      dotenv: 8.2.0
      eslint: 7.19.0
      events: 3.2.0
      inherits: 2.0.4
      karma: 5.2.3
      karma-chrome-launcher: 3.1.0
      karma-coverage: 2.0.3
      karma-edge-launcher: 0.4.2_karma@5.2.3
      karma-env-preprocessor: 0.1.1
      karma-firefox-launcher: 1.3.0
      karma-ie-launcher: 1.0.0_karma@5.2.3
      karma-junit-reporter: 2.0.1_karma@5.2.3
      karma-mocha: 2.0.1
      karma-mocha-reporter: 2.2.5_karma@5.2.3
      karma-sourcemap-loader: 0.3.8
      mocha: 7.2.0
      mocha-junit-reporter: 1.23.3_mocha@7.2.0
      nyc: 14.1.1
      prettier: 1.19.1
      rimraf: 3.0.2
      rollup: 1.32.1
      rollup-plugin-shim: 1.0.0
      rollup-plugin-sourcemaps: 0.4.2_rollup@1.32.1
      rollup-plugin-terser: 5.3.1_rollup@1.32.1
      rollup-plugin-visualizer: 4.2.0_rollup@1.32.1
      sinon: 9.2.4
      tslib: 2.1.0
      typedoc: 0.15.2
      typescript: 4.1.2
      util: 0.12.3
    dev: false
    name: '@rush-temp/communication-sms'
    resolution:
      integrity: sha512-OJopq1e/zTEsv4y9tCVZyngUtMbAmV7WseGCfWCkm//lI8aj+zxiozxyL4lQD0RMNMVaqi/N88hDGn0ANQvzRA==
      tarball: file:projects/communication-sms.tgz
    version: 0.0.0
  file:projects/core-amqp.tgz:
    dependencies:
      '@microsoft/api-extractor': 7.7.11
      '@rollup/plugin-commonjs': 11.0.2_rollup@1.32.1
      '@rollup/plugin-inject': 4.0.2_rollup@1.32.1
      '@rollup/plugin-json': 4.1.0_rollup@1.32.1
      '@rollup/plugin-multi-entry': 3.0.1_rollup@1.32.1
      '@rollup/plugin-node-resolve': 8.4.0_rollup@1.32.1
      '@rollup/plugin-replace': 2.3.4_rollup@1.32.1
      '@types/async-lock': 1.1.2
      '@types/chai': 4.2.14
      '@types/chai-as-promised': 7.1.3
      '@types/debug': 4.1.5
      '@types/is-buffer': 2.0.0
      '@types/mocha': 7.0.2
      '@types/node': 8.10.66
      '@types/sinon': 9.0.10
      assert: 1.5.0
      async-lock: 1.2.8
      buffer: 5.7.1
      chai: 4.3.0
      chai-as-promised: 7.1.1_chai@4.3.0
      cross-env: 7.0.3
      debug: 4.3.1
      dotenv: 8.2.0
      downlevel-dts: 0.4.0
      eslint: 7.19.0
      events: 3.2.0
      is-buffer: 2.0.5
      jssha: 3.2.0
      karma: 5.2.3_debug@4.3.1
      karma-chrome-launcher: 3.1.0
      karma-mocha: 2.0.1
      mocha: 7.2.0
      mocha-junit-reporter: 1.23.3_mocha@7.2.0
      nyc: 14.1.1
      prettier: 1.19.1
      process: 0.11.10
      puppeteer: 3.3.0
      rhea: 1.0.24
      rhea-promise: 1.0.0
      rimraf: 3.0.2
      rollup: 1.32.1
      rollup-plugin-shim: 1.0.0
      rollup-plugin-sourcemaps: 0.4.2_rollup@1.32.1
      rollup-plugin-terser: 5.3.1_rollup@1.32.1
      sinon: 9.2.4
      ts-node: 8.10.2_typescript@4.1.2
      tslib: 2.1.0
      typedoc: 0.15.2
      typescript: 4.1.2
      url: 0.11.0
      util: 0.12.3
      ws: 7.4.3
    dev: false
    name: '@rush-temp/core-amqp'
    resolution:
      integrity: sha512-GIu8eEWQOHWJxZ0Bz7V0WJrDndPmqAEklsfIzR2K96UTwH/S1ceizvhxgMbV+8AhiWId/zlLbb77ikAq0XPS4A==
      tarball: file:projects/core-amqp.tgz
    version: 0.0.0
  file:projects/core-asynciterator-polyfill.tgz:
    dependencies:
      '@types/node': 8.10.66
      eslint: 7.19.0
      prettier: 1.19.1
      typedoc: 0.15.2
      typescript: 4.1.2
    dev: false
    name: '@rush-temp/core-asynciterator-polyfill'
    resolution:
      integrity: sha512-jy74F2u4O8uwYNc431X48WTXB1Hm2uTrsb2l98x8+ikj53lnqDIXceEMUr3lBVlnWpNxiy4DUp3BXr4v2fKGIQ==
      tarball: file:projects/core-asynciterator-polyfill.tgz
    version: 0.0.0
  file:projects/core-auth.tgz:
    dependencies:
      '@microsoft/api-extractor': 7.7.11
      '@rollup/plugin-commonjs': 11.0.2_rollup@1.32.1
      '@rollup/plugin-json': 4.1.0_rollup@1.32.1
      '@rollup/plugin-multi-entry': 3.0.1_rollup@1.32.1
      '@rollup/plugin-node-resolve': 8.4.0_rollup@1.32.1
      '@rollup/plugin-replace': 2.3.4_rollup@1.32.1
      '@types/mocha': 7.0.2
      '@types/node': 8.10.66
      assert: 1.5.0
      cross-env: 7.0.3
      downlevel-dts: 0.4.0
      eslint: 7.19.0
      inherits: 2.0.4
      mocha: 7.2.0
      mocha-junit-reporter: 1.23.3_mocha@7.2.0
      prettier: 1.19.1
      rimraf: 3.0.2
      rollup: 1.32.1
      rollup-plugin-sourcemaps: 0.4.2_rollup@1.32.1
      rollup-plugin-terser: 5.3.1_rollup@1.32.1
      rollup-plugin-visualizer: 4.2.0_rollup@1.32.1
      tslib: 2.1.0
      typedoc: 0.15.2
      typescript: 4.1.2
      util: 0.12.3
    dev: false
    name: '@rush-temp/core-auth'
    resolution:
      integrity: sha512-kTInp6XjafW6ycFXXP67d2hULulZAnRD8MfwaVYz7uydPp8sCS2Az0eBZa/i9kI654LDReTFCIfmA9p2EqL5aA==
      tarball: file:projects/core-auth.tgz
    version: 0.0.0
  file:projects/core-client.tgz:
    dependencies:
      '@azure/core-tracing': 1.0.0-preview.9
      '@microsoft/api-extractor': 7.7.11
      '@opentelemetry/api': 0.10.2
      '@rollup/plugin-commonjs': 11.0.2_rollup@1.32.1
      '@rollup/plugin-json': 4.1.0_rollup@1.32.1
      '@rollup/plugin-multi-entry': 3.0.1_rollup@1.32.1
      '@rollup/plugin-node-resolve': 8.4.0_rollup@1.32.1
      '@rollup/plugin-replace': 2.3.4_rollup@1.32.1
      '@types/chai': 4.2.14
      '@types/mocha': 7.0.2
      '@types/node': 8.10.66
      '@types/sinon': 9.0.10
      chai: 4.3.0
      cross-env: 7.0.3
      downlevel-dts: 0.4.0
      eslint: 7.19.0
      inherits: 2.0.4
      karma: 5.2.3
      karma-chrome-launcher: 3.1.0
      karma-coverage: 2.0.3
      karma-edge-launcher: 0.4.2_karma@5.2.3
      karma-env-preprocessor: 0.1.1
      karma-firefox-launcher: 1.3.0
      karma-ie-launcher: 1.0.0_karma@5.2.3
      karma-junit-reporter: 2.0.1_karma@5.2.3
      karma-mocha: 2.0.1
      karma-mocha-reporter: 2.2.5_karma@5.2.3
      karma-sourcemap-loader: 0.3.8
      mocha: 7.2.0
      mocha-junit-reporter: 1.23.3_mocha@7.2.0
      prettier: 1.19.1
      rimraf: 3.0.2
      rollup: 1.32.1
      rollup-plugin-sourcemaps: 0.4.2_rollup@1.32.1
      rollup-plugin-terser: 5.3.1_rollup@1.32.1
      rollup-plugin-visualizer: 4.2.0_rollup@1.32.1
      sinon: 9.2.4
      tslib: 2.1.0
      typedoc: 0.15.2
      typescript: 4.1.2
      util: 0.12.3
    dev: false
    name: '@rush-temp/core-client'
    resolution:
      integrity: sha512-GEDUVu5+Gb8KSf69l5KJJDJywqK7iB/3QhBnPEpMQKD/OVzE6X7Grl+q5Nd+mnvH64KdAFHAdM7yZEolmOuU4Q==
      tarball: file:projects/core-client.tgz
    version: 0.0.0
  file:projects/core-crypto.tgz:
    dependencies:
      '@microsoft/api-extractor': 7.7.11
      '@rollup/plugin-commonjs': 11.0.2_rollup@1.32.1
      '@rollup/plugin-json': 4.1.0_rollup@1.32.1
      '@rollup/plugin-multi-entry': 3.0.1_rollup@1.32.1
      '@rollup/plugin-node-resolve': 8.4.0_rollup@1.32.1
      '@rollup/plugin-replace': 2.3.4_rollup@1.32.1
      '@types/chai': 4.2.14
      '@types/mocha': 7.0.2
      '@types/node': 8.10.66
      '@types/sinon': 9.0.10
      assert: 1.5.0
      chai: 4.3.0
      cross-env: 7.0.3
      downlevel-dts: 0.4.0
      eslint: 7.19.0
      karma: 5.2.3
      karma-chrome-launcher: 3.1.0
      karma-coverage: 2.0.3
      karma-edge-launcher: 0.4.2_karma@5.2.3
      karma-env-preprocessor: 0.1.1
      karma-firefox-launcher: 1.3.0
      karma-ie-launcher: 1.0.0_karma@5.2.3
      karma-junit-reporter: 2.0.1_karma@5.2.3
      karma-mocha: 2.0.1
      karma-mocha-reporter: 2.2.5_karma@5.2.3
      karma-sourcemap-loader: 0.3.8
      mocha: 7.2.0
      mocha-junit-reporter: 1.23.3_mocha@7.2.0
      prettier: 1.19.1
      rimraf: 3.0.2
      rollup: 1.32.1
      rollup-plugin-sourcemaps: 0.4.2_rollup@1.32.1
      rollup-plugin-terser: 5.3.1_rollup@1.32.1
      sinon: 9.2.4
      tslib: 2.1.0
      typedoc: 0.15.2
      typescript: 4.1.2
    dev: false
    name: '@rush-temp/core-crypto'
    resolution:
      integrity: sha512-buR2x0kE682JR/oMS4D5DViLaQ8BNCb8lrkk7Bsoylqqq2Lig0n8CtAxmQbJOlOXCMscTWw8sRizPSQUDZd63A==
      tarball: file:projects/core-crypto.tgz
    version: 0.0.0
  file:projects/core-http.tgz:
    dependencies:
      '@azure/core-tracing': 1.0.0-preview.9
      '@azure/logger-js': 1.3.2
      '@microsoft/api-extractor': 7.7.11
      '@opentelemetry/api': 0.10.2
      '@rollup/plugin-commonjs': 11.0.2_rollup@1.32.1
      '@rollup/plugin-json': 4.1.0_rollup@1.32.1
      '@rollup/plugin-multi-entry': 3.0.1_rollup@1.32.1
      '@rollup/plugin-node-resolve': 8.4.0_rollup@1.32.1
      '@types/chai': 4.2.14
      '@types/express': 4.17.11
      '@types/glob': 7.1.3
      '@types/mocha': 7.0.2
      '@types/node': 8.10.66
      '@types/node-fetch': 2.5.8
      '@types/sinon': 9.0.10
      '@types/tough-cookie': 4.0.0
      '@types/tunnel': 0.0.1
      '@types/uuid': 8.3.0
      '@types/xml2js': 0.4.8
      babel-runtime: 6.26.0
      chai: 4.3.0
      cross-env: 7.0.3
      downlevel-dts: 0.4.0
      eslint: 7.19.0
      express: 4.17.1
      fetch-mock: 9.11.0_node-fetch@2.6.1
      form-data: 3.0.0
      glob: 7.1.6
      karma: 5.2.3
      karma-chai: 0.1.0_chai@4.3.0+karma@5.2.3
      karma-chrome-launcher: 3.1.0
      karma-edge-launcher: 0.4.2_karma@5.2.3
      karma-firefox-launcher: 1.3.0
      karma-mocha: 2.0.1
      karma-rollup-preprocessor: 7.0.5_rollup@1.32.1
      karma-sourcemap-loader: 0.3.8
      mocha: 7.2.0
      mocha-junit-reporter: 1.23.3_mocha@7.2.0
      node-fetch: 2.6.1
      npm-run-all: 4.1.5
      nyc: 14.1.1
      prettier: 1.19.1
      process: 0.11.10
      puppeteer: 3.3.0
      regenerator-runtime: 0.13.7
      rimraf: 3.0.2
      rollup: 1.32.1
      rollup-plugin-sourcemaps: 0.4.2_rollup@1.32.1
      rollup-plugin-visualizer: 4.2.0_rollup@1.32.1
      shx: 0.3.3
      sinon: 9.2.4
      tough-cookie: 4.0.0
      ts-node: 8.10.2_typescript@4.1.2
      tslib: 2.1.0
      tunnel: 0.0.6
      typedoc: 0.15.2
      typescript: 4.1.2
      uglify-js: 3.12.6
      uuid: 8.3.2
      xhr-mock: 2.5.1
      xml2js: 0.4.23
    dev: false
    name: '@rush-temp/core-http'
    resolution:
      integrity: sha512-6SzBizemSFu4nYbGaJK8xYaV3gA1zZKMiRAn0/7Fa0qQxYTmcXozCttlhFUxBJSUqESbOaaoYwL5RkPE3NBD/A==
      tarball: file:projects/core-http.tgz
    version: 0.0.0
  file:projects/core-https.tgz:
    dependencies:
      '@azure/core-tracing': 1.0.0-preview.9
      '@microsoft/api-extractor': 7.7.11
      '@opentelemetry/api': 0.10.2
      '@rollup/plugin-commonjs': 11.0.2_rollup@1.32.1
      '@rollup/plugin-json': 4.1.0_rollup@1.32.1
      '@rollup/plugin-multi-entry': 3.0.1_rollup@1.32.1
      '@rollup/plugin-node-resolve': 8.4.0_rollup@1.32.1
      '@rollup/plugin-replace': 2.3.4_rollup@1.32.1
      '@types/chai': 4.2.14
      '@types/mocha': 7.0.2
      '@types/node': 8.10.66
      '@types/sinon': 9.0.10
      '@types/uuid': 8.3.0
      chai: 4.3.0
      cross-env: 7.0.3
      downlevel-dts: 0.4.0
      eslint: 7.19.0
      form-data: 3.0.0
      https-proxy-agent: 5.0.0
      inherits: 2.0.4
      karma: 5.2.3
      karma-chrome-launcher: 3.1.0
      karma-coverage: 2.0.3
      karma-edge-launcher: 0.4.2_karma@5.2.3
      karma-env-preprocessor: 0.1.1
      karma-firefox-launcher: 1.3.0
      karma-ie-launcher: 1.0.0_karma@5.2.3
      karma-junit-reporter: 2.0.1_karma@5.2.3
      karma-mocha: 2.0.1
      karma-mocha-reporter: 2.2.5_karma@5.2.3
      karma-sourcemap-loader: 0.3.8
      mocha: 7.2.0
      mocha-junit-reporter: 1.23.3_mocha@7.2.0
      prettier: 1.19.1
      rimraf: 3.0.2
      rollup: 1.32.1
      rollup-plugin-sourcemaps: 0.4.2_rollup@1.32.1
      rollup-plugin-terser: 5.3.1_rollup@1.32.1
      rollup-plugin-visualizer: 4.2.0_rollup@1.32.1
      sinon: 9.2.4
      source-map-support: 0.5.19
      tslib: 2.1.0
      typedoc: 0.15.2
      typescript: 4.1.2
      util: 0.12.3
      uuid: 8.3.2
    dev: false
    name: '@rush-temp/core-https'
    resolution:
      integrity: sha512-P9rREbSO78bIZ9FCK3ONu0bJvpGwcfpMVw0e2OvH7s8xb5+q8PtR14/S1Q21RnKTR6B0nTCBJ5RWFLBvJOt8bg==
      tarball: file:projects/core-https.tgz
    version: 0.0.0
  file:projects/core-lro.tgz:
    dependencies:
      '@microsoft/api-extractor': 7.7.11
      '@opentelemetry/api': 0.10.2
      '@rollup/plugin-commonjs': 11.0.2_rollup@1.32.1
      '@rollup/plugin-multi-entry': 3.0.1_rollup@1.32.1
      '@rollup/plugin-node-resolve': 8.4.0_rollup@1.32.1
      '@rollup/plugin-replace': 2.3.4_rollup@1.32.1
      '@types/chai': 4.2.14
      '@types/mocha': 7.0.2
      '@types/node': 8.10.66
      assert: 1.5.0
      chai: 4.3.0
      eslint: 7.19.0
      events: 3.2.0
      karma: 5.2.3
      karma-chrome-launcher: 3.1.0
      karma-coverage: 2.0.3
      karma-edge-launcher: 0.4.2_karma@5.2.3
      karma-env-preprocessor: 0.1.1
      karma-firefox-launcher: 1.3.0
      karma-ie-launcher: 1.0.0_karma@5.2.3
      karma-junit-reporter: 2.0.1_karma@5.2.3
      karma-mocha: 2.0.1
      karma-mocha-reporter: 2.2.5_karma@5.2.3
      karma-sourcemap-loader: 0.3.8
      mocha: 7.2.0
      mocha-junit-reporter: 1.23.3_mocha@7.2.0
      npm-run-all: 4.1.5
      nyc: 14.1.1
      prettier: 1.19.1
      rimraf: 3.0.2
      rollup: 1.32.1
      rollup-plugin-shim: 1.0.0
      rollup-plugin-sourcemaps: 0.4.2_rollup@1.32.1
      rollup-plugin-terser: 5.3.1_rollup@1.32.1
      rollup-plugin-visualizer: 4.2.0_rollup@1.32.1
      ts-node: 8.10.2_typescript@4.1.2
      tslib: 2.1.0
      typedoc: 0.15.2
      typescript: 4.1.2
      uglify-js: 3.12.6
    dev: false
    name: '@rush-temp/core-lro'
    resolution:
      integrity: sha512-rmOOOAVy2ARW+f9uBSRHrvOoY6KIE3LsfLLDDWZUhZdGOuhbdQVjMmOt0Wy/HTRo+Zxh/c5WAYAbTXqZfARP1Q==
      tarball: file:projects/core-lro.tgz
    version: 0.0.0
  file:projects/core-paging.tgz:
    dependencies:
      '@types/node': 8.10.66
      eslint: 7.19.0
      prettier: 1.19.1
      rimraf: 3.0.2
      typedoc: 0.15.2
      typescript: 4.1.2
    dev: false
    name: '@rush-temp/core-paging'
    resolution:
      integrity: sha512-fmp2XqjuUmGjL6MhkibDUFt7jUiC8RBweI3+slBIi9YSGIxrXn8tZfoAYRgG58Db7eXK74VN4lUMjUqQh4JnbA==
      tarball: file:projects/core-paging.tgz
    version: 0.0.0
  file:projects/core-tracing.tgz:
    dependencies:
      '@microsoft/api-extractor': 7.7.11
      '@opencensus/web-types': 0.0.7
      '@opentelemetry/api': 0.10.2
      '@rollup/plugin-commonjs': 11.0.2_rollup@1.32.1
      '@rollup/plugin-json': 4.1.0_rollup@1.32.1
      '@rollup/plugin-multi-entry': 3.0.1_rollup@1.32.1
      '@rollup/plugin-node-resolve': 8.4.0_rollup@1.32.1
      '@rollup/plugin-replace': 2.3.4_rollup@1.32.1
      '@types/mocha': 7.0.2
      '@types/node': 8.10.66
      assert: 1.5.0
      cross-env: 7.0.3
      eslint: 7.19.0
      inherits: 2.0.4
      mocha: 7.2.0
      mocha-junit-reporter: 1.23.3_mocha@7.2.0
      prettier: 1.19.1
      rimraf: 3.0.2
      rollup: 1.32.1
      rollup-plugin-sourcemaps: 0.4.2_rollup@1.32.1
      rollup-plugin-terser: 5.3.1_rollup@1.32.1
      rollup-plugin-visualizer: 4.2.0_rollup@1.32.1
      tslib: 2.1.0
      typedoc: 0.15.2
      typescript: 4.1.2
      util: 0.12.3
    dev: false
    name: '@rush-temp/core-tracing'
    resolution:
      integrity: sha512-RtN+18nx0UH2T5DZHfYKbabNL6B8w0IVRMnjlt3XCnbpj48Il4a69qhN4V8+QKmVFW8T5mdF1VsKFZ6TBvcjBg==
      tarball: file:projects/core-tracing.tgz
    version: 0.0.0
  file:projects/core-xml.tgz:
    dependencies:
      '@microsoft/api-extractor': 7.7.11
      '@rollup/plugin-commonjs': 11.0.2_rollup@1.32.1
      '@rollup/plugin-json': 4.1.0_rollup@1.32.1
      '@rollup/plugin-multi-entry': 3.0.1_rollup@1.32.1
      '@rollup/plugin-node-resolve': 8.4.0_rollup@1.32.1
      '@rollup/plugin-replace': 2.3.4_rollup@1.32.1
      '@types/chai': 4.2.14
      '@types/mocha': 7.0.2
      '@types/node': 8.10.66
      '@types/sinon': 9.0.10
      '@types/xml2js': 0.4.8
      chai: 4.3.0
      cross-env: 7.0.3
      downlevel-dts: 0.4.0
      eslint: 7.19.0
      inherits: 2.0.4
      karma: 5.2.3
      karma-chrome-launcher: 3.1.0
      karma-coverage: 2.0.3
      karma-edge-launcher: 0.4.2_karma@5.2.3
      karma-env-preprocessor: 0.1.1
      karma-firefox-launcher: 1.3.0
      karma-ie-launcher: 1.0.0_karma@5.2.3
      karma-junit-reporter: 2.0.1_karma@5.2.3
      karma-mocha: 2.0.1
      karma-mocha-reporter: 2.2.5_karma@5.2.3
      karma-sourcemap-loader: 0.3.8
      mocha: 7.2.0
      mocha-junit-reporter: 1.23.3_mocha@7.2.0
      prettier: 1.19.1
      rimraf: 3.0.2
      rollup: 1.32.1
      rollup-plugin-sourcemaps: 0.4.2_rollup@1.32.1
      rollup-plugin-terser: 5.3.1_rollup@1.32.1
      rollup-plugin-visualizer: 4.2.0_rollup@1.32.1
      sinon: 9.2.4
      tslib: 2.1.0
      typedoc: 0.15.2
      typescript: 4.1.2
      util: 0.12.3
      xml2js: 0.4.23
    dev: false
    name: '@rush-temp/core-xml'
    resolution:
      integrity: sha512-59ASfw4Rwrhn3Fj4E1W+blv2ZdkYUHSfnF3eEPED9Yp3ULjLkHeY5N1R7ExMTPkYsVrdmULLzup50MwEm9niTQ==
      tarball: file:projects/core-xml.tgz
    version: 0.0.0
  file:projects/cosmos.tgz:
    dependencies:
      '@microsoft/api-extractor': 7.7.11
      '@rollup/plugin-json': 4.1.0_rollup@1.32.1
      '@rollup/plugin-multi-entry': 3.0.1_rollup@1.32.1
      '@types/debug': 4.1.5
      '@types/fast-json-stable-stringify': 2.0.0
      '@types/mocha': 7.0.2
      '@types/node': 8.10.66
      '@types/node-fetch': 2.5.8
      '@types/priorityqueuejs': 1.0.1
      '@types/semaphore': 1.1.0
      '@types/sinon': 9.0.10
      '@types/tunnel': 0.0.1
      '@types/underscore': 1.10.24
      '@types/uuid': 8.3.0
      '@typescript-eslint/eslint-plugin-tslint': 4.14.2_3e70afb83b6e686448c8a54281cd77ac
      cross-env: 7.0.3
      debug: 4.3.1
      dotenv: 8.2.0
      downlevel-dts: 0.4.0
      eslint: 7.19.0
      esm: 3.2.25
      execa: 3.4.0
      fast-json-stable-stringify: 2.1.0
      jsbi: 3.1.4
      mocha: 7.2.0
      mocha-junit-reporter: 1.23.3_mocha@7.2.0
      node-abort-controller: 1.1.0
      node-fetch: 2.6.1
      prettier: 1.19.1
      priorityqueuejs: 1.0.0
      proxy-agent: 3.1.1
      requirejs: 2.3.6
      rimraf: 3.0.2
      rollup: 1.32.1
      rollup-plugin-local-resolve: 1.0.7
      semaphore: 1.1.0
      sinon: 9.2.4
      snap-shot-it: 7.9.4
      source-map-support: 0.5.19
      ts-node: 8.10.2_typescript@4.1.2
      tslib: 2.1.0
      tslint: 5.20.1_typescript@4.1.2
      tslint-config-prettier: 1.18.0
      typedoc: 0.15.2
      typescript: 4.1.2
      universal-user-agent: 6.0.0
      uuid: 8.3.2
    dev: false
    name: '@rush-temp/cosmos'
    resolution:
      integrity: sha512-I745iqJTw3qCozHy60mRJTyaMXfDJRhT+4bjEKnqxo1HtLV8d+Mksl34z3KoyUhrIC4dlOR08VIHF+d/xz5Mag==
      tarball: file:projects/cosmos.tgz
    version: 0.0.0
  file:projects/data-tables.tgz:
    dependencies:
      '@azure/core-tracing': 1.0.0-preview.9
      '@microsoft/api-extractor': 7.7.11
      '@opentelemetry/api': 0.10.2
      '@rollup/plugin-commonjs': 11.0.2_rollup@1.32.1
      '@rollup/plugin-inject': 4.0.2_rollup@1.32.1
      '@rollup/plugin-json': 4.1.0_rollup@1.32.1
      '@rollup/plugin-multi-entry': 3.0.1_rollup@1.32.1
      '@rollup/plugin-node-resolve': 8.4.0_rollup@1.32.1
      '@rollup/plugin-replace': 2.3.4_rollup@1.32.1
      '@types/chai': 4.2.14
      '@types/mocha': 7.0.2
      '@types/node': 8.10.66
      '@types/sinon': 9.0.10
      '@types/uuid': 8.3.0
      chai: 4.3.0
      cross-env: 7.0.3
      dotenv: 8.2.0
      downlevel-dts: 0.4.0
      eslint: 7.19.0
      inherits: 2.0.4
      karma: 5.2.3
      karma-chrome-launcher: 3.1.0
      karma-coverage: 2.0.3
      karma-edge-launcher: 0.4.2_karma@5.2.3
      karma-env-preprocessor: 0.1.1
      karma-firefox-launcher: 1.3.0
      karma-ie-launcher: 1.0.0_karma@5.2.3
      karma-junit-reporter: 2.0.1_karma@5.2.3
      karma-mocha: 2.0.1
      karma-mocha-reporter: 2.2.5_karma@5.2.3
      karma-sourcemap-loader: 0.3.8
      mocha: 7.2.0
      mocha-junit-reporter: 1.23.3_mocha@7.2.0
      nyc: 14.1.1
      prettier: 1.19.1
      rimraf: 3.0.2
      rollup: 1.32.1
      rollup-plugin-shim: 1.0.0
      rollup-plugin-sourcemaps: 0.4.2_rollup@1.32.1
      rollup-plugin-terser: 5.3.1_rollup@1.32.1
      rollup-plugin-visualizer: 4.2.0_rollup@1.32.1
      sinon: 9.2.4
      ts-node: 8.10.2_typescript@4.1.2
      tslib: 2.1.0
      typedoc: 0.15.2
      typescript: 4.1.2
      util: 0.12.3
      uuid: 8.3.2
    dev: false
    name: '@rush-temp/data-tables'
    resolution:
      integrity: sha512-98utrWzotoU5BZMIgQyQYTCY6wcIJzEvEWRSG3sNGqsYmgZfnu3A7gdRUv6JCZujybxzDmcK+FLeVFpG2EDsyg==
      tarball: file:projects/data-tables.tgz
    version: 0.0.0
  file:projects/dev-tool.tgz:
    dependencies:
      '@rollup/plugin-commonjs': 11.0.2_rollup@1.32.1
      '@rollup/plugin-json': 4.1.0_rollup@1.32.1
      '@rollup/plugin-multi-entry': 3.0.1_rollup@1.32.1
      '@rollup/plugin-node-resolve': 8.4.0_rollup@1.32.1
      '@types/chai': 4.2.14
      '@types/chai-as-promised': 7.1.3
      '@types/chalk': 2.2.0
      '@types/fs-extra': 8.1.1
      '@types/minimist': 1.2.1
      '@types/mocha': 7.0.2
      '@types/node': 8.10.66
      '@types/prettier': 2.0.2
      builtin-modules: 3.1.0
      chai: 4.3.0
      chai-as-promised: 7.1.1_chai@4.3.0
      chalk: 3.0.0
      eslint: 7.19.0
      fs-extra: 8.1.0
      minimist: 1.2.5
      mocha: 7.2.0
      prettier: 1.19.1
      rimraf: 3.0.2
      rollup: 1.32.1
      rollup-plugin-sourcemaps: 0.4.2_rollup@1.32.1
      rollup-plugin-visualizer: 4.2.0_rollup@1.32.1
      ts-node: 8.10.2_typescript@4.1.2
      typedoc: 0.15.2
      typescript: 4.1.2
    dev: false
    name: '@rush-temp/dev-tool'
    resolution:
      integrity: sha512-S3WDkxotlIQoQrW4rQosXC1EdpsvvCE3Z06fv1w4tAcaVwfY+aO/nzRDhye/48C2xNEyvOQwZ2dMU2N2lsx89g==
      tarball: file:projects/dev-tool.tgz
    version: 0.0.0
  file:projects/digital-twins-core.tgz:
    dependencies:
      '@azure/core-tracing': 1.0.0-preview.9
      '@microsoft/api-extractor': 7.7.11
      '@opentelemetry/api': 0.10.2
      '@rollup/plugin-commonjs': 11.0.2_rollup@1.32.1
      '@rollup/plugin-json': 4.1.0_rollup@1.32.1
      '@rollup/plugin-multi-entry': 3.0.1_rollup@1.32.1
      '@rollup/plugin-node-resolve': 8.4.0_rollup@1.32.1
      '@rollup/plugin-replace': 2.3.4_rollup@1.32.1
      '@types/chai': 4.2.14
      '@types/mocha': 7.0.2
      '@types/node': 8.10.66
      '@types/sinon': 9.0.10
      chai: 4.3.0
      cross-env: 7.0.3
      dotenv: 8.2.0
      eslint: 7.19.0
      inherits: 2.0.4
      karma: 5.2.3
      karma-chrome-launcher: 3.1.0
      karma-coverage: 2.0.3
      karma-edge-launcher: 0.4.2_karma@5.2.3
      karma-env-preprocessor: 0.1.1
      karma-firefox-launcher: 1.3.0
      karma-ie-launcher: 1.0.0_karma@5.2.3
      karma-json-preprocessor: 0.3.3_karma@5.2.3
      karma-json-to-file-reporter: 1.0.1
      karma-junit-reporter: 2.0.1_karma@5.2.3
      karma-mocha: 2.0.1
      karma-mocha-reporter: 2.2.5_karma@5.2.3
      karma-sourcemap-loader: 0.3.8
      mocha: 7.2.0
      mocha-junit-reporter: 1.23.3_mocha@7.2.0
      nyc: 14.1.1
      prettier: 1.19.1
      rimraf: 3.0.2
      rollup: 1.32.1
      rollup-plugin-shim: 1.0.0
      rollup-plugin-sourcemaps: 0.4.2_rollup@1.32.1
      rollup-plugin-terser: 5.3.1_rollup@1.32.1
      rollup-plugin-visualizer: 4.2.0_rollup@1.32.1
      sinon: 9.2.4
      tslib: 2.1.0
      typedoc: 0.15.2
      typescript: 4.1.2
      util: 0.12.3
    dev: false
    name: '@rush-temp/digital-twins-core'
    resolution:
      integrity: sha512-0CjcSbQui3L29TEfVxqqFJ80Yd9Q78fj+fIYT96YaKJHqXashlW4pPjvMjxDdB4NbzlNK1O7qRCOSN2PwecDkA==
      tarball: file:projects/digital-twins-core.tgz
    version: 0.0.0
  file:projects/eslint-plugin-azure-sdk.tgz:
    dependencies:
      '@types/chai': 4.2.14
      '@types/eslint': 7.2.6
      '@types/estree': 0.0.46
      '@types/glob': 7.1.3
      '@types/json-schema': 7.0.7
      '@types/mocha': 7.0.2
      '@types/node': 8.10.66
      '@typescript-eslint/eslint-plugin': 4.13.0_85649cb1d193687858ee685cdd7abf38
      '@typescript-eslint/experimental-utils': 4.13.0_eslint@7.19.0+typescript@4.1.2
      '@typescript-eslint/parser': 4.13.0_eslint@7.19.0+typescript@4.1.2
      '@typescript-eslint/typescript-estree': 4.13.0_typescript@4.1.2
      chai: 4.3.0
      eslint: 7.19.0
      eslint-config-prettier: 7.2.0_eslint@7.19.0
      eslint-plugin-no-only-tests: 2.4.0
      eslint-plugin-promise: 4.2.1
      eslint-plugin-tsdoc: 0.2.11
      glob: 7.1.6
      json-schema: 0.3.0
      mocha: 7.2.0
      mocha-junit-reporter: 1.23.3_mocha@7.2.0
      prettier: 1.19.1
      rimraf: 3.0.2
      source-map-support: 0.5.19
      tslib: 2.1.0
      typedoc: 0.15.2
      typescript: 4.1.2
    dev: false
    name: '@rush-temp/eslint-plugin-azure-sdk'
    resolution:
      integrity: sha512-Un3HBgypPFECDN78WBnoGKhMARMk/tRJAVAa7e7cO+UmGfSbi7XCHoGogGcTyTLOv6CFBC/3+BOpvY8NhlqvYA==
      tarball: file:projects/eslint-plugin-azure-sdk.tgz
    version: 0.0.0
  file:projects/event-hubs.tgz:
    dependencies:
      '@azure/core-tracing': 1.0.0-preview.9
      '@microsoft/api-extractor': 7.7.11
      '@opentelemetry/api': 0.10.2
      '@rollup/plugin-commonjs': 11.0.2_rollup@1.32.1
      '@rollup/plugin-inject': 4.0.2_rollup@1.32.1
      '@rollup/plugin-json': 4.1.0_rollup@1.32.1
      '@rollup/plugin-multi-entry': 3.0.1_rollup@1.32.1
      '@rollup/plugin-node-resolve': 8.4.0_rollup@1.32.1
      '@rollup/plugin-replace': 2.3.4_rollup@1.32.1
      '@types/async-lock': 1.1.2
      '@types/chai': 4.2.14
      '@types/chai-as-promised': 7.1.3
      '@types/chai-string': 1.4.2
      '@types/debug': 4.1.5
      '@types/long': 4.0.1
      '@types/mocha': 7.0.2
      '@types/node': 8.10.66
      '@types/sinon': 9.0.10
      '@types/uuid': 8.3.0
      '@types/ws': 7.4.0
      assert: 1.5.0
      buffer: 5.7.1
      chai: 4.3.0
      chai-as-promised: 7.1.1_chai@4.3.0
      chai-string: 1.5.0_chai@4.3.0
      cross-env: 7.0.3
      debug: 4.3.1
      dotenv: 8.2.0
      downlevel-dts: 0.4.0
      eslint: 7.19.0
      esm: 3.2.25
      https-proxy-agent: 5.0.0
      is-buffer: 2.0.5
      jssha: 3.2.0
      karma: 5.2.3_debug@4.3.1
      karma-chrome-launcher: 3.1.0
      karma-coverage: 2.0.3
      karma-edge-launcher: 0.4.2_karma@5.2.3
      karma-env-preprocessor: 0.1.1
      karma-firefox-launcher: 1.3.0
      karma-ie-launcher: 1.0.0_karma@5.2.3
      karma-junit-reporter: 2.0.1_karma@5.2.3
      karma-mocha: 2.0.1
      karma-mocha-reporter: 2.2.5_karma@5.2.3
      karma-sourcemap-loader: 0.3.8
      mocha: 7.2.0
      mocha-junit-reporter: 1.23.3_mocha@7.2.0
      moment: 2.29.1
      nyc: 14.1.1
      prettier: 1.19.1
      process: 0.11.10
      puppeteer: 3.3.0
      rhea-promise: 1.0.0
      rimraf: 3.0.2
      rollup: 1.32.1
      rollup-plugin-shim: 1.0.0
      rollup-plugin-sourcemaps: 0.4.2_rollup@1.32.1
      rollup-plugin-terser: 5.3.1_rollup@1.32.1
      sinon: 9.2.4
      ts-node: 8.10.2_typescript@4.1.2
      tslib: 2.1.0
      typedoc: 0.15.2
      typescript: 4.1.2
      uuid: 8.3.2
      ws: 7.4.3
    dev: false
    name: '@rush-temp/event-hubs'
    resolution:
      integrity: sha512-ixhB/HUr9B8PxFyMgpAdatlQ4sVmtzwWHm/C+HqktvxAft+Rx8SSe+g95HIFJ6ATOVMkt4BguJZsjSV8ZHvZhQ==
      tarball: file:projects/event-hubs.tgz
    version: 0.0.0
  file:projects/event-processor-host.tgz:
    dependencies:
      '@azure/event-hubs': 2.1.4
      '@azure/ms-rest-nodeauth': 0.9.3_debug@4.3.1
      '@microsoft/api-extractor': 7.7.11
      '@rollup/plugin-commonjs': 11.0.2_rollup@1.32.1
      '@rollup/plugin-json': 4.1.0_rollup@1.32.1
      '@rollup/plugin-multi-entry': 3.0.1_rollup@1.32.1
      '@rollup/plugin-node-resolve': 8.4.0_rollup@1.32.1
      '@rollup/plugin-replace': 2.3.4_rollup@1.32.1
      '@types/async-lock': 1.1.2
      '@types/chai': 4.2.14
      '@types/chai-as-promised': 7.1.3
      '@types/chai-string': 1.4.2
      '@types/debug': 4.1.5
      '@types/mocha': 7.0.2
      '@types/node': 8.10.66
      '@types/uuid': 8.3.0
      '@types/ws': 7.4.0
      async-lock: 1.2.8
      azure-storage: 2.10.3
      chai: 4.3.0
      chai-as-promised: 7.1.1_chai@4.3.0
      chai-string: 1.5.0_chai@4.3.0
      cross-env: 7.0.3
      debug: 4.3.1
      dotenv: 8.2.0
      eslint: 7.19.0
      esm: 3.2.25
      https-proxy-agent: 5.0.0
      mocha: 7.2.0
      mocha-junit-reporter: 1.23.3_mocha@7.2.0
      nyc: 14.1.1
      path-browserify: 1.0.1
      prettier: 1.19.1
      rimraf: 3.0.2
      rollup: 1.32.1
      rollup-plugin-sourcemaps: 0.4.2_rollup@1.32.1
      ts-node: 8.10.2_typescript@4.1.2
      tslib: 2.1.0
      typedoc: 0.15.2
      typescript: 4.1.2
      uuid: 8.3.2
      ws: 7.4.3
    dev: false
    name: '@rush-temp/event-processor-host'
    resolution:
      integrity: sha512-mAkqTeMcDCdX+Qx9gT7+t5eQNZeg1E6V5XyaEI8JGWddGj8gyB2lUnwsCLb7VsnbTSlBaCSZR5tGE0dscunDVQ==
      tarball: file:projects/event-processor-host.tgz
    version: 0.0.0
  file:projects/eventgrid.tgz:
    dependencies:
      '@azure/core-tracing': 1.0.0-preview.9
      '@microsoft/api-extractor': 7.7.11
      '@opentelemetry/api': 0.10.2
      '@rollup/plugin-commonjs': 11.0.2_rollup@1.32.1
      '@rollup/plugin-json': 4.1.0_rollup@1.32.1
      '@rollup/plugin-multi-entry': 3.0.1_rollup@1.32.1
      '@rollup/plugin-node-resolve': 8.4.0_rollup@1.32.1
      '@rollup/plugin-replace': 2.3.4_rollup@1.32.1
      '@types/chai': 4.2.14
      '@types/chai-as-promised': 7.1.3
      '@types/mocha': 7.0.2
      '@types/node': 8.10.66
      '@types/sinon': 9.0.10
      '@types/uuid': 8.3.0
      chai: 4.3.0
      chai-as-promised: 7.1.1_chai@4.3.0
      cross-env: 7.0.3
      dotenv: 8.2.0
      eslint: 7.19.0
      karma: 5.2.3
      karma-chrome-launcher: 3.1.0
      karma-coverage: 2.0.3
      karma-edge-launcher: 0.4.2_karma@5.2.3
      karma-env-preprocessor: 0.1.1
      karma-firefox-launcher: 1.3.0
      karma-ie-launcher: 1.0.0_karma@5.2.3
      karma-json-preprocessor: 0.3.3_karma@5.2.3
      karma-json-to-file-reporter: 1.0.1
      karma-junit-reporter: 2.0.1_karma@5.2.3
      karma-mocha: 2.0.1
      karma-mocha-reporter: 2.2.5_karma@5.2.3
      karma-sourcemap-loader: 0.3.8
      mocha: 7.2.0
      mocha-junit-reporter: 1.23.3_mocha@7.2.0
      nyc: 14.1.1
      prettier: 1.19.1
      rimraf: 3.0.2
      rollup: 1.32.1
      rollup-plugin-shim: 1.0.0
      rollup-plugin-sourcemaps: 0.4.2_rollup@1.32.1
      rollup-plugin-terser: 5.3.1_rollup@1.32.1
      rollup-plugin-visualizer: 4.2.0_rollup@1.32.1
      sinon: 9.2.4
      source-map-support: 0.5.19
      ts-node: 8.10.2_typescript@4.1.2
      tslib: 2.1.0
      typedoc: 0.15.2
      typescript: 4.1.2
      uuid: 8.3.2
    dev: false
    name: '@rush-temp/eventgrid'
    resolution:
      integrity: sha512-QsaxrEh4UebbcyeKK72MUE+pWx0yzgnZH7yImYzXQ7l74LjladtcHzX6qYhjc2s4Dqk2oeQJFP1sD/zZrHwoAA==
      tarball: file:projects/eventgrid.tgz
    version: 0.0.0
  file:projects/eventhubs-checkpointstore-blob.tgz:
    dependencies:
      '@microsoft/api-extractor': 7.7.11
      '@rollup/plugin-commonjs': 11.0.2_rollup@1.32.1
      '@rollup/plugin-inject': 4.0.2_rollup@1.32.1
      '@rollup/plugin-json': 4.1.0_rollup@1.32.1
      '@rollup/plugin-multi-entry': 3.0.1_rollup@1.32.1
      '@rollup/plugin-node-resolve': 8.4.0_rollup@1.32.1
      '@rollup/plugin-replace': 2.3.4_rollup@1.32.1
      '@types/chai': 4.2.14
      '@types/chai-as-promised': 7.1.3
      '@types/chai-string': 1.4.2
      '@types/debug': 4.1.5
      '@types/mocha': 7.0.2
      '@types/node': 8.10.66
      assert: 1.5.0
      chai: 4.3.0
      chai-as-promised: 7.1.1_chai@4.3.0
      chai-string: 1.5.0_chai@4.3.0
      cross-env: 7.0.3
      debug: 4.3.1
      dotenv: 8.2.0
      eslint: 7.19.0
      esm: 3.2.25
      events: 3.2.0
      guid-typescript: 1.0.9
      inherits: 2.0.4
      karma: 5.2.3_debug@4.3.1
      karma-chrome-launcher: 3.1.0
      karma-coverage: 2.0.3
      karma-edge-launcher: 0.4.2_karma@5.2.3
      karma-env-preprocessor: 0.1.1
      karma-firefox-launcher: 1.3.0
      karma-ie-launcher: 1.0.0_karma@5.2.3
      karma-junit-reporter: 2.0.1_karma@5.2.3
      karma-mocha: 2.0.1
      karma-mocha-reporter: 2.2.5_karma@5.2.3
      karma-sourcemap-loader: 0.3.8
      mocha: 7.2.0
      mocha-junit-reporter: 1.23.3_mocha@7.2.0
      nyc: 14.1.1
      prettier: 1.19.1
      rimraf: 3.0.2
      rollup: 1.32.1
      rollup-plugin-shim: 1.0.0
      rollup-plugin-sourcemaps: 0.4.2_rollup@1.32.1
      rollup-plugin-terser: 5.3.1_rollup@1.32.1
      rollup-plugin-visualizer: 4.2.0_rollup@1.32.1
      ts-node: 8.10.2_typescript@4.1.2
      tslib: 2.1.0
      typedoc: 0.15.2
      typescript: 4.1.2
      util: 0.12.3
    dev: false
    name: '@rush-temp/eventhubs-checkpointstore-blob'
    resolution:
      integrity: sha512-Tf2BF9gh4aYDeep5xWrVVbd249FNFMd2xaR2Z8atAuGrX/HWkBKqVjTpYTFw31bpp7Kl7WRX3SSvWKWw5LCu/A==
      tarball: file:projects/eventhubs-checkpointstore-blob.tgz
    version: 0.0.0
  file:projects/identity.tgz:
    dependencies:
      '@azure/core-tracing': 1.0.0-preview.9
      '@azure/msal-node': 1.0.0-beta.3
      '@microsoft/api-extractor': 7.7.11
      '@opentelemetry/api': 0.10.2
      '@rollup/plugin-commonjs': 11.0.2_rollup@1.32.1
      '@rollup/plugin-json': 4.1.0_rollup@1.32.1
      '@rollup/plugin-multi-entry': 3.0.1_rollup@1.32.1
      '@rollup/plugin-node-resolve': 8.4.0_rollup@1.32.1
      '@rollup/plugin-replace': 2.3.4_rollup@1.32.1
      '@types/express': 4.17.11
      '@types/jws': 3.2.3
      '@types/mocha': 7.0.2
      '@types/node': 8.10.66
      '@types/qs': 6.9.5
      '@types/sinon': 9.0.10
      '@types/uuid': 8.3.0
      assert: 1.5.0
      axios: 0.21.1
      cross-env: 7.0.3
      eslint: 7.19.0
      events: 3.2.0
      express: 4.17.1
      inherits: 2.0.4
      jws: 4.0.0
      karma: 5.2.3
      karma-chrome-launcher: 3.1.0
      karma-coverage: 2.0.3
      karma-env-preprocessor: 0.1.1
      karma-junit-reporter: 2.0.1_karma@5.2.3
      karma-mocha: 2.0.1
      karma-mocha-reporter: 2.2.5_karma@5.2.3
      karma-sourcemap-loader: 0.3.8
      mocha: 7.2.0
      mocha-junit-reporter: 1.23.3_mocha@7.2.0
      mock-fs: 4.13.0
      msal: 1.4.5
      open: 7.4.0
      prettier: 1.19.1
      puppeteer: 3.3.0
      qs: 6.9.6
      rimraf: 3.0.2
      rollup: 1.32.1
      rollup-plugin-sourcemaps: 0.4.2_rollup@1.32.1
      rollup-plugin-terser: 5.3.1_rollup@1.32.1
      rollup-plugin-visualizer: 4.2.0_rollup@1.32.1
      sinon: 9.2.4
      tslib: 2.1.0
      typedoc: 0.15.2
      typescript: 4.1.2
      util: 0.12.3
      uuid: 8.3.2
    dev: false
    name: '@rush-temp/identity'
    optionalDependencies:
      keytar: 7.3.0
    resolution:
      integrity: sha512-DI6V3LwBVB+UVC00ACz81o8AQ4mwfC/0svNRmi1dmWF7prsm8FrB4Htlr9MFyN4fd3U8Gzy0L4yHkhIz60YCZg==
      tarball: file:projects/identity.tgz
    version: 0.0.0
  file:projects/keyvault-admin.tgz:
    dependencies:
      '@azure/core-tracing': 1.0.0-preview.9
      '@microsoft/api-extractor': 7.7.11
      '@opentelemetry/api': 0.10.2
      '@rollup/plugin-commonjs': 11.0.2_rollup@1.32.1
      '@rollup/plugin-json': 4.1.0_rollup@1.32.1
      '@rollup/plugin-multi-entry': 3.0.1_rollup@1.32.1
      '@rollup/plugin-node-resolve': 8.4.0_rollup@1.32.1
      '@rollup/plugin-replace': 2.3.4_rollup@1.32.1
      '@types/chai': 4.2.14
      '@types/chai-as-promised': 7.1.3
      '@types/mocha': 7.0.2
      '@types/node': 8.10.66
      '@types/sinon': 9.0.10
      '@types/uuid': 8.3.0
      assert: 1.5.0
      chai: 4.3.0
      chai-as-promised: 7.1.1_chai@4.3.0
      cross-env: 7.0.3
      dotenv: 8.2.0
      eslint: 7.19.0
      esm: 3.2.25
      mocha: 7.2.0
      mocha-junit-reporter: 1.23.3_mocha@7.2.0
      nyc: 14.1.1
      prettier: 1.19.1
      rimraf: 3.0.2
      rollup: 1.32.1
      rollup-plugin-shim: 1.0.0
      rollup-plugin-sourcemaps: 0.4.2_rollup@1.32.1
      rollup-plugin-terser: 5.3.1_rollup@1.32.1
      rollup-plugin-visualizer: 4.2.0_rollup@1.32.1
      sinon: 9.2.4
      source-map-support: 0.5.19
      tslib: 2.1.0
      typedoc: 0.15.2
      typescript: 4.1.2
      uuid: 8.3.2
    dev: false
    name: '@rush-temp/keyvault-admin'
    resolution:
      integrity: sha512-pSjOdUjTAth9ylj2BwYYrMlIGx8V8cfugSMI0TprzRpGO1ihgE5dUJo+W/FYjPc/mTCKCB9sWJFZNqd6nWabgg==
      tarball: file:projects/keyvault-admin.tgz
    version: 0.0.0
  file:projects/keyvault-certificates.tgz:
    dependencies:
      '@azure/core-tracing': 1.0.0-preview.9
      '@microsoft/api-extractor': 7.7.11
      '@opentelemetry/api': 0.10.2
      '@rollup/plugin-commonjs': 11.0.2_rollup@1.32.1
      '@rollup/plugin-json': 4.1.0_rollup@1.32.1
      '@rollup/plugin-multi-entry': 3.0.1_rollup@1.32.1
      '@rollup/plugin-node-resolve': 8.4.0_rollup@1.32.1
      '@rollup/plugin-replace': 2.3.4_rollup@1.32.1
      '@types/chai': 4.2.14
      '@types/mocha': 7.0.2
      '@types/node': 8.10.66
      '@types/query-string': 6.2.0
      '@types/sinon': 9.0.10
      assert: 1.5.0
      chai: 4.3.0
      cross-env: 7.0.3
      dotenv: 8.2.0
      eslint: 7.19.0
      esm: 3.2.25
      karma: 5.2.3
      karma-chrome-launcher: 3.1.0
      karma-coverage: 2.0.3
      karma-edge-launcher: 0.4.2_karma@5.2.3
      karma-env-preprocessor: 0.1.1
      karma-firefox-launcher: 1.3.0
      karma-ie-launcher: 1.0.0_karma@5.2.3
      karma-json-preprocessor: 0.3.3_karma@5.2.3
      karma-json-to-file-reporter: 1.0.1
      karma-junit-reporter: 2.0.1_karma@5.2.3
      karma-mocha: 2.0.1
      karma-mocha-reporter: 2.2.5_karma@5.2.3
      karma-sourcemap-loader: 0.3.8
      mocha: 7.2.0
      mocha-junit-reporter: 1.23.3_mocha@7.2.0
      nyc: 14.1.1
      prettier: 1.19.1
      puppeteer: 3.3.0
      query-string: 5.1.1
      rimraf: 3.0.2
      rollup: 1.32.1
      rollup-plugin-shim: 1.0.0
      rollup-plugin-sourcemaps: 0.4.2_rollup@1.32.1
      rollup-plugin-terser: 5.3.1_rollup@1.32.1
      rollup-plugin-visualizer: 4.2.0_rollup@1.32.1
      sinon: 9.2.4
      source-map-support: 0.5.19
      tslib: 2.1.0
      typedoc: 0.15.2
      typescript: 4.1.2
      url: 0.11.0
    dev: false
    name: '@rush-temp/keyvault-certificates'
    resolution:
      integrity: sha512-o3ghASRcoAlfjxR42rXMha3bLnqgdSOukj7RyLp71C6+cK9do6laBaVHpqOT78xdOwjeTyG/6wb2Ra27XBWMxA==
      tarball: file:projects/keyvault-certificates.tgz
    version: 0.0.0
  file:projects/keyvault-common.tgz:
    dependencies:
      '@azure/core-tracing': 1.0.0-preview.9
      '@opentelemetry/api': 0.10.2
      eslint: 7.19.0
      prettier: 1.19.1
      rimraf: 3.0.2
      tslib: 2.1.0
      typescript: 4.1.2
    dev: false
    name: '@rush-temp/keyvault-common'
    resolution:
      integrity: sha512-2zFAKDUWUYLbduUtaBOYxIq4aazqkzh3KfJF1MgY6fpYifMMRdaYHqUMng/IGu+MBZfJdzV+Upsi518u4Ldfsg==
      tarball: file:projects/keyvault-common.tgz
    version: 0.0.0
  file:projects/keyvault-keys.tgz:
    dependencies:
      '@azure/core-tracing': 1.0.0-preview.9
      '@microsoft/api-extractor': 7.7.11
      '@opentelemetry/api': 0.10.2
      '@rollup/plugin-commonjs': 11.0.2_rollup@1.32.1
      '@rollup/plugin-json': 4.1.0_rollup@1.32.1
      '@rollup/plugin-multi-entry': 3.0.1_rollup@1.32.1
      '@rollup/plugin-node-resolve': 8.4.0_rollup@1.32.1
      '@rollup/plugin-replace': 2.3.4_rollup@1.32.1
      '@types/chai': 4.2.14
      '@types/chai-as-promised': 7.1.3
      '@types/mocha': 7.0.2
      '@types/node': 8.10.66
      '@types/query-string': 6.2.0
      '@types/sinon': 9.0.10
      assert: 1.5.0
      chai: 4.3.0
      chai-as-promised: 7.1.1_chai@4.3.0
      cross-env: 7.0.3
      dotenv: 8.2.0
      eslint: 7.19.0
      esm: 3.2.25
      karma: 5.2.3
      karma-chrome-launcher: 3.1.0
      karma-coverage: 2.0.3
      karma-edge-launcher: 0.4.2_karma@5.2.3
      karma-env-preprocessor: 0.1.1
      karma-firefox-launcher: 1.3.0
      karma-ie-launcher: 1.0.0_karma@5.2.3
      karma-json-preprocessor: 0.3.3_karma@5.2.3
      karma-json-to-file-reporter: 1.0.1
      karma-junit-reporter: 2.0.1_karma@5.2.3
      karma-mocha: 2.0.1
      karma-mocha-reporter: 2.2.5_karma@5.2.3
      karma-sourcemap-loader: 0.3.8
      mocha: 7.2.0
      mocha-junit-reporter: 1.23.3_mocha@7.2.0
      nyc: 14.1.1
      prettier: 1.19.1
      puppeteer: 3.3.0
      query-string: 5.1.1
      rimraf: 3.0.2
      rollup: 1.32.1
      rollup-plugin-shim: 1.0.0
      rollup-plugin-sourcemaps: 0.4.2_rollup@1.32.1
      rollup-plugin-terser: 5.3.1_rollup@1.32.1
      rollup-plugin-visualizer: 4.2.0_rollup@1.32.1
      sinon: 9.2.4
      source-map-support: 0.5.19
      tslib: 2.1.0
      typedoc: 0.15.2
      typescript: 4.1.2
      url: 0.11.0
    dev: false
    name: '@rush-temp/keyvault-keys'
    resolution:
      integrity: sha512-2T3z2w3gA8WLmpZNCAXxQPEkyE3yiO6cOBHKt/UEXwCris9pvqpkfbMcEmkaX+gWwiNt0ptXJlnysziiiB7Auw==
      tarball: file:projects/keyvault-keys.tgz
    version: 0.0.0
  file:projects/keyvault-secrets.tgz:
    dependencies:
      '@azure/core-tracing': 1.0.0-preview.9
      '@microsoft/api-extractor': 7.7.11
      '@opentelemetry/api': 0.10.2
      '@rollup/plugin-commonjs': 11.0.2_rollup@1.32.1
      '@rollup/plugin-json': 4.1.0_rollup@1.32.1
      '@rollup/plugin-multi-entry': 3.0.1_rollup@1.32.1
      '@rollup/plugin-node-resolve': 8.4.0_rollup@1.32.1
      '@rollup/plugin-replace': 2.3.4_rollup@1.32.1
      '@types/chai': 4.2.14
      '@types/mocha': 7.0.2
      '@types/node': 8.10.66
      '@types/query-string': 6.2.0
      '@types/sinon': 9.0.10
      assert: 1.5.0
      chai: 4.3.0
      cross-env: 7.0.3
      dotenv: 8.2.0
      eslint: 7.19.0
      esm: 3.2.25
      karma: 5.2.3
      karma-chrome-launcher: 3.1.0
      karma-coverage: 2.0.3
      karma-edge-launcher: 0.4.2_karma@5.2.3
      karma-env-preprocessor: 0.1.1
      karma-firefox-launcher: 1.3.0
      karma-ie-launcher: 1.0.0_karma@5.2.3
      karma-json-preprocessor: 0.3.3_karma@5.2.3
      karma-json-to-file-reporter: 1.0.1
      karma-junit-reporter: 2.0.1_karma@5.2.3
      karma-mocha: 2.0.1
      karma-mocha-reporter: 2.2.5_karma@5.2.3
      karma-sourcemap-loader: 0.3.8
      mocha: 7.2.0
      mocha-junit-reporter: 1.23.3_mocha@7.2.0
      nyc: 14.1.1
      prettier: 1.19.1
      puppeteer: 3.3.0
      query-string: 5.1.1
      rimraf: 3.0.2
      rollup: 1.32.1
      rollup-plugin-shim: 1.0.0
      rollup-plugin-sourcemaps: 0.4.2_rollup@1.32.1
      rollup-plugin-terser: 5.3.1_rollup@1.32.1
      rollup-plugin-visualizer: 4.2.0_rollup@1.32.1
      sinon: 9.2.4
      source-map-support: 0.5.19
      tslib: 2.1.0
      typedoc: 0.15.2
      typescript: 4.1.2
      url: 0.11.0
    dev: false
    name: '@rush-temp/keyvault-secrets'
    resolution:
      integrity: sha512-0YATav4fEaDDSzFb+Lj0o3/NuqOIyTTCyK6sdJ7kpBQOEOh/o8oI+uRRlF+9h2Y3o3Fta6ZYThc7NUrdwRJAeA==
      tarball: file:projects/keyvault-secrets.tgz
    version: 0.0.0
  file:projects/logger.tgz:
    dependencies:
      '@microsoft/api-extractor': 7.7.11
      '@rollup/plugin-commonjs': 11.0.2_rollup@1.32.1
      '@rollup/plugin-multi-entry': 3.0.1_rollup@1.32.1
      '@rollup/plugin-node-resolve': 8.4.0_rollup@1.32.1
      '@rollup/plugin-replace': 2.3.4_rollup@1.32.1
      '@types/chai': 4.2.14
      '@types/mocha': 7.0.2
      '@types/node': 8.10.66
      '@types/sinon': 9.0.10
      assert: 1.5.0
      chai: 4.3.0
      cross-env: 7.0.3
      delay: 4.4.1
      dotenv: 8.2.0
      eslint: 7.19.0
      karma: 5.2.3
      karma-chrome-launcher: 3.1.0
      karma-coverage: 2.0.3
      karma-edge-launcher: 0.4.2_karma@5.2.3
      karma-env-preprocessor: 0.1.1
      karma-firefox-launcher: 1.3.0
      karma-ie-launcher: 1.0.0_karma@5.2.3
      karma-junit-reporter: 2.0.1_karma@5.2.3
      karma-mocha: 2.0.1
      karma-mocha-reporter: 2.2.5_karma@5.2.3
      karma-sourcemap-loader: 0.3.8
      mocha: 7.2.0
      mocha-junit-reporter: 1.23.3_mocha@7.2.0
      nyc: 14.1.1
      prettier: 1.19.1
      puppeteer: 3.3.0
      rimraf: 3.0.2
      rollup: 1.32.1
      rollup-plugin-sourcemaps: 0.4.2_rollup@1.32.1
      rollup-plugin-terser: 5.3.1_rollup@1.32.1
      sinon: 9.2.4
      ts-node: 8.10.2_typescript@4.1.2
      tslib: 2.1.0
      typedoc: 0.15.2
      typescript: 4.1.2
    dev: false
    name: '@rush-temp/logger'
    resolution:
      integrity: sha512-9C/8ICw825JPlQ6DGhRDKFWo2jO3CYzJYZeqqgg1qkdPIthab+aId/EnoW3oLeEUUwnEF3Gy8unrlFCIMCs5mA==
      tarball: file:projects/logger.tgz
    version: 0.0.0
  file:projects/opentelemetry-exporter-azure-monitor.tgz:
    dependencies:
      '@microsoft/api-extractor': 7.7.11
      '@opentelemetry/api': 0.16.0
      '@opentelemetry/core': 0.16.0
      '@opentelemetry/resources': 0.16.0
      '@opentelemetry/semantic-conventions': 0.16.0
      '@opentelemetry/tracing': 0.16.0
      '@types/mocha': 7.0.2
      '@types/node': 10.17.51
      eslint: 7.19.0
      eslint-plugin-node: 11.1.0_eslint@7.19.0
      execa: 3.4.0
      mocha: 7.2.0
      nock: 12.0.3
      nyc: 14.1.1
      prettier: 1.19.1
      rimraf: 3.0.2
      rollup: 1.32.1
      sinon: 9.2.4
      ts-node: 8.10.2_typescript@4.1.2
      tslib: 2.1.0
      typedoc: 0.15.2
      typescript: 4.1.2
    dev: false
    name: '@rush-temp/opentelemetry-exporter-azure-monitor'
    resolution:
      integrity: sha512-GkOeLFZUDqi6deXNZW3SqacBZwxExidYQjk+FyPYRpRF9FaxxrZD0dcQ5eLmGNQYXvghOKk3gktWFES4JdBXMQ==
      tarball: file:projects/opentelemetry-exporter-azure-monitor.tgz
    version: 0.0.0
  file:projects/quantum-jobs.tgz:
    dependencies:
      '@microsoft/api-extractor': 7.7.11
      '@opentelemetry/api': 0.10.2
      '@rollup/plugin-commonjs': 11.0.2_rollup@1.32.1
      '@rollup/plugin-json': 4.1.0_rollup@1.32.1
      '@rollup/plugin-multi-entry': 3.0.1_rollup@1.32.1
      '@rollup/plugin-node-resolve': 8.4.0_rollup@1.32.1
      '@rollup/plugin-replace': 2.3.4_rollup@1.32.1
      '@types/chai': 4.2.14
      '@types/mocha': 7.0.2
      '@types/node': 10.17.51
      '@types/sinon': 9.0.10
      chai: 4.3.0
      cross-env: 7.0.3
      dotenv: 8.2.0
      eslint: 7.19.0
      events: 3.2.0
      inherits: 2.0.4
      karma: 5.2.3
      karma-chrome-launcher: 3.1.0
      karma-coverage: 2.0.3
      karma-edge-launcher: 0.4.2_karma@5.2.3
      karma-env-preprocessor: 0.1.1
      karma-firefox-launcher: 1.3.0
      karma-ie-launcher: 1.0.0_karma@5.2.3
      karma-json-preprocessor: 0.3.3_karma@5.2.3
      karma-json-to-file-reporter: 1.0.1
      karma-junit-reporter: 2.0.1_karma@5.2.3
      karma-mocha: 2.0.1
      karma-mocha-reporter: 2.2.5_karma@5.2.3
      karma-sourcemap-loader: 0.3.8
      mocha: 7.2.0
      mocha-junit-reporter: 1.23.3_mocha@7.2.0
      nyc: 14.1.1
      prettier: 1.19.1
      rimraf: 3.0.2
      rollup: 1.32.1
      rollup-plugin-shim: 1.0.0
      rollup-plugin-sourcemaps: 0.4.2_rollup@1.32.1
      rollup-plugin-terser: 5.3.1_rollup@1.32.1
      rollup-plugin-visualizer: 4.2.0_rollup@1.32.1
      sinon: 9.2.4
      tslib: 2.1.0
      typedoc: 0.15.2
      typescript: 4.1.2
      util: 0.12.3
    dev: false
    name: '@rush-temp/quantum-jobs'
    resolution:
      integrity: sha512-7vaErqG6JWDYUBBD/kum3Ckp5k0OCRyWtFWzZQPGlGEKQpTXtbuujjcK184m8CMLQxNlGD8+azVUhEy4Pj0DoQ==
      tarball: file:projects/quantum-jobs.tgz
    version: 0.0.0
  file:projects/schema-registry-avro.tgz:
    dependencies:
      '@microsoft/api-extractor': 7.7.11
      '@opentelemetry/api': 0.10.2
      '@rollup/plugin-commonjs': 11.0.2_rollup@1.32.1
      '@rollup/plugin-inject': 4.0.2_rollup@1.32.1
      '@rollup/plugin-json': 4.1.0_rollup@1.32.1
      '@rollup/plugin-multi-entry': 3.0.1_rollup@1.32.1
      '@rollup/plugin-node-resolve': 8.4.0_rollup@1.32.1
      '@rollup/plugin-replace': 2.3.4_rollup@1.32.1
      '@types/chai': 4.2.14
      '@types/chai-as-promised': 7.1.3
      '@types/mocha': 7.0.2
      '@types/node': 8.10.66
      avsc: 5.5.3
      buffer: 5.7.1
      chai: 4.3.0
      chai-as-promised: 7.1.1_chai@4.3.0
      cross-env: 7.0.3
      dotenv: 8.2.0
      eslint: 7.19.0
      karma: 5.2.3
      karma-chrome-launcher: 3.1.0
      karma-coverage: 2.0.3
      karma-edge-launcher: 0.4.2_karma@5.2.3
      karma-env-preprocessor: 0.1.1
      karma-firefox-launcher: 1.3.0
      karma-ie-launcher: 1.0.0_karma@5.2.3
      karma-json-preprocessor: 0.3.3_karma@5.2.3
      karma-json-to-file-reporter: 1.0.1
      karma-junit-reporter: 2.0.1_karma@5.2.3
      karma-mocha: 2.0.1
      karma-mocha-reporter: 2.2.5_karma@5.2.3
      karma-sourcemap-loader: 0.3.8
      mocha: 7.2.0
      mocha-junit-reporter: 1.23.3_mocha@7.2.0
      nyc: 14.1.1
      prettier: 1.19.1
      process: 0.11.10
      rimraf: 3.0.2
      rollup: 1.32.1
      rollup-plugin-shim: 1.0.0
      rollup-plugin-sourcemaps: 0.4.2_rollup@1.32.1
      rollup-plugin-terser: 5.3.1_rollup@1.32.1
      rollup-plugin-visualizer: 4.2.0_rollup@1.32.1
      source-map-support: 0.5.19
      tslib: 2.1.0
      typedoc: 0.15.2
      typescript: 4.1.2
    dev: false
    name: '@rush-temp/schema-registry-avro'
    resolution:
      integrity: sha512-WIat3YB9zIgvgNyg7brxLCN7gCiDyhVx2iFgF5Is+4y/MNTOf1cDxmq2rAdJLVD+2+H3d0+S0XylwmSLykRBTg==
      tarball: file:projects/schema-registry-avro.tgz
    version: 0.0.0
  file:projects/schema-registry.tgz:
    dependencies:
      '@microsoft/api-extractor': 7.7.11
      '@opentelemetry/api': 0.10.2
      '@rollup/plugin-commonjs': 11.0.2_rollup@1.32.1
      '@rollup/plugin-json': 4.1.0_rollup@1.32.1
      '@rollup/plugin-multi-entry': 3.0.1_rollup@1.32.1
      '@rollup/plugin-node-resolve': 8.4.0_rollup@1.32.1
      '@rollup/plugin-replace': 2.3.4_rollup@1.32.1
      '@types/chai': 4.2.14
      '@types/chai-as-promised': 7.1.3
      '@types/mocha': 7.0.2
      '@types/node': 8.10.66
      chai: 4.3.0
      chai-as-promised: 7.1.1_chai@4.3.0
      cross-env: 7.0.3
      dotenv: 8.2.0
      eslint: 7.19.0
      karma: 5.2.3
      karma-chrome-launcher: 3.1.0
      karma-coverage: 2.0.3
      karma-edge-launcher: 0.4.2_karma@5.2.3
      karma-env-preprocessor: 0.1.1
      karma-firefox-launcher: 1.3.0
      karma-ie-launcher: 1.0.0_karma@5.2.3
      karma-json-preprocessor: 0.3.3_karma@5.2.3
      karma-json-to-file-reporter: 1.0.1
      karma-junit-reporter: 2.0.1_karma@5.2.3
      karma-mocha: 2.0.1
      karma-mocha-reporter: 2.2.5_karma@5.2.3
      karma-sourcemap-loader: 0.3.8
      mocha: 7.2.0
      mocha-junit-reporter: 1.23.3_mocha@7.2.0
      nyc: 14.1.1
      prettier: 1.19.1
      rimraf: 3.0.2
      rollup: 1.32.1
      rollup-plugin-shim: 1.0.0
      rollup-plugin-sourcemaps: 0.4.2_rollup@1.32.1
      rollup-plugin-terser: 5.3.1_rollup@1.32.1
      rollup-plugin-visualizer: 4.2.0_rollup@1.32.1
      source-map-support: 0.5.19
      tslib: 2.1.0
      typedoc: 0.15.2
      typescript: 4.1.2
    dev: false
    name: '@rush-temp/schema-registry'
    resolution:
      integrity: sha512-yy0HVV9mYB8FxDTNrhQqeQcq6XifjUWKFMQfrA9KE/XP8IfVKdwjYV7mb9DcD6kmCkEpTRtlw/UZL4SiYnxBbA==
      tarball: file:projects/schema-registry.tgz
    version: 0.0.0
  file:projects/search-documents.tgz:
    dependencies:
      '@azure/core-tracing': 1.0.0-preview.9
      '@microsoft/api-extractor': 7.7.11
      '@opentelemetry/api': 0.10.2
      '@rollup/plugin-commonjs': 11.0.2_rollup@1.32.1
      '@rollup/plugin-json': 4.1.0_rollup@1.32.1
      '@rollup/plugin-multi-entry': 3.0.1_rollup@1.32.1
      '@rollup/plugin-node-resolve': 8.4.0_rollup@1.32.1
      '@rollup/plugin-replace': 2.3.4_rollup@1.32.1
      '@types/chai': 4.2.14
      '@types/mocha': 7.0.2
      '@types/node': 8.10.66
      '@types/sinon': 9.0.10
      chai: 4.3.0
      cross-env: 7.0.3
      dotenv: 8.2.0
      eslint: 7.19.0
      events: 3.2.0
      inherits: 2.0.4
      karma: 5.2.3
      karma-chrome-launcher: 3.1.0
      karma-coverage: 2.0.3
      karma-edge-launcher: 0.4.2_karma@5.2.3
      karma-env-preprocessor: 0.1.1
      karma-firefox-launcher: 1.3.0
      karma-ie-launcher: 1.0.0_karma@5.2.3
      karma-json-preprocessor: 0.3.3_karma@5.2.3
      karma-json-to-file-reporter: 1.0.1
      karma-junit-reporter: 2.0.1_karma@5.2.3
      karma-mocha: 2.0.1
      karma-mocha-reporter: 2.2.5_karma@5.2.3
      karma-sourcemap-loader: 0.3.8
      mocha: 7.2.0
      mocha-junit-reporter: 1.23.3_mocha@7.2.0
      nyc: 14.1.1
      prettier: 1.19.1
      rimraf: 3.0.2
      rollup: 1.32.1
      rollup-plugin-shim: 1.0.0
      rollup-plugin-sourcemaps: 0.4.2_rollup@1.32.1
      rollup-plugin-terser: 5.3.1_rollup@1.32.1
      rollup-plugin-visualizer: 4.2.0_rollup@1.32.1
      sinon: 9.2.4
      ts-node: 8.10.2_typescript@4.1.2
      tslib: 2.1.0
      typedoc: 0.15.2
      typescript: 4.1.2
      util: 0.12.3
    dev: false
    name: '@rush-temp/search-documents'
    resolution:
      integrity: sha512-VBv/ndMTKQlcauzRKzgQvhAOd1C83gqyoBhgOnwFi2aHYL7bM8uwMBaz9y7WGXO4e70ukuch8debESztuRV5VA==
      tarball: file:projects/search-documents.tgz
    version: 0.0.0
  file:projects/service-bus.tgz:
    dependencies:
      '@azure/core-tracing': 1.0.0-preview.9
      '@microsoft/api-extractor': 7.7.11
      '@opentelemetry/api': 0.10.2
      '@rollup/plugin-commonjs': 11.0.2_rollup@1.32.1
      '@rollup/plugin-inject': 4.0.2_rollup@1.32.1
      '@rollup/plugin-json': 4.1.0_rollup@1.32.1
      '@rollup/plugin-multi-entry': 3.0.1_rollup@1.32.1
      '@rollup/plugin-node-resolve': 8.4.0_rollup@1.32.1
      '@rollup/plugin-replace': 2.3.4_rollup@1.32.1
      '@types/chai': 4.2.14
      '@types/chai-as-promised': 7.1.3
      '@types/debug': 4.1.5
      '@types/glob': 7.1.3
      '@types/is-buffer': 2.0.0
      '@types/long': 4.0.1
      '@types/mocha': 7.0.2
      '@types/node': 8.10.66
      '@types/sinon': 9.0.10
      '@types/ws': 7.4.0
      assert: 1.5.0
      buffer: 5.7.1
      chai: 4.3.0
      chai-as-promised: 7.1.1_chai@4.3.0
      chai-exclude: 2.0.2_chai@4.3.0
      cross-env: 7.0.3
      debug: 4.3.1
      delay: 4.4.1
      dotenv: 8.2.0
      downlevel-dts: 0.4.0
      eslint: 7.19.0
      esm: 3.2.25
      events: 3.2.0
      glob: 7.1.6
      https-proxy-agent: 5.0.0
      is-buffer: 2.0.5
      jssha: 3.2.0
      karma: 5.2.3_debug@4.3.1
      karma-chrome-launcher: 3.1.0
      karma-coverage: 2.0.3
      karma-edge-launcher: 0.4.2_karma@5.2.3
      karma-env-preprocessor: 0.1.1
      karma-firefox-launcher: 1.3.0
      karma-ie-launcher: 1.0.0_karma@5.2.3
      karma-junit-reporter: 2.0.1_karma@5.2.3
      karma-mocha: 2.0.1
      karma-mocha-reporter: 2.2.5_karma@5.2.3
      karma-sourcemap-loader: 0.3.8
      long: 4.0.0
      mocha: 7.2.0
      mocha-junit-reporter: 1.23.3_mocha@7.2.0
      moment: 2.29.1
      nyc: 14.1.1
      prettier: 1.19.1
      process: 0.11.10
      promise: 8.1.0
      puppeteer: 3.3.0
      rhea-promise: 1.0.0
      rimraf: 3.0.2
      rollup: 1.32.1
      rollup-plugin-shim: 1.0.0
      rollup-plugin-sourcemaps: 0.4.2_rollup@1.32.1
      rollup-plugin-terser: 5.3.1_rollup@1.32.1
      sinon: 9.2.4
      ts-node: 8.10.2_typescript@4.1.2
      tslib: 2.1.0
      typedoc: 0.15.2
      typescript: 4.1.2
      ws: 7.4.3
    dev: false
    name: '@rush-temp/service-bus'
    resolution:
      integrity: sha512-kkDyNrEU+rumWnaczL6uTraDLrhTEI2V5atnyevxiUjGjPYR+jJ1mgXFTuBQdwO+bMgM/1u11N7zJUc6lrByWw==
      tarball: file:projects/service-bus.tgz
    version: 0.0.0
  file:projects/storage-blob-changefeed.tgz:
    dependencies:
      '@azure/core-tracing': 1.0.0-preview.9
      '@microsoft/api-extractor': 7.7.11
      '@opentelemetry/api': 0.10.2
      '@rollup/plugin-commonjs': 11.0.2_rollup@1.32.1
      '@rollup/plugin-multi-entry': 3.0.1_rollup@1.32.1
      '@rollup/plugin-node-resolve': 8.4.0_rollup@1.32.1
      '@rollup/plugin-replace': 2.3.4_rollup@1.32.1
      '@types/mocha': 7.0.2
      '@types/node': 8.10.66
      '@types/sinon': 9.0.10
      assert: 1.5.0
      cross-env: 7.0.3
      dotenv: 8.2.0
      downlevel-dts: 0.4.0
      es6-promise: 4.2.8
      eslint: 7.19.0
      esm: 3.2.25
      events: 3.2.0
      inherits: 2.0.4
      karma: 5.2.3
      karma-chrome-launcher: 3.1.0
      karma-coverage: 2.0.3
      karma-edge-launcher: 0.4.2_karma@5.2.3
      karma-env-preprocessor: 0.1.1
      karma-firefox-launcher: 1.3.0
      karma-ie-launcher: 1.0.0_karma@5.2.3
      karma-json-preprocessor: 0.3.3_karma@5.2.3
      karma-json-to-file-reporter: 1.0.1
      karma-junit-reporter: 2.0.1_karma@5.2.3
      karma-mocha: 2.0.1
      karma-mocha-reporter: 2.2.5_karma@5.2.3
      karma-sourcemap-loader: 0.3.8
      mocha: 7.2.0
      mocha-junit-reporter: 1.23.3_mocha@7.2.0
      nyc: 14.1.1
      prettier: 1.19.1
      puppeteer: 3.3.0
      rimraf: 3.0.2
      rollup: 1.32.1
      rollup-plugin-shim: 1.0.0
      rollup-plugin-sourcemaps: 0.4.2_rollup@1.32.1
      rollup-plugin-terser: 5.3.1_rollup@1.32.1
      rollup-plugin-visualizer: 4.2.0_rollup@1.32.1
      sinon: 9.2.4
      source-map-support: 0.5.19
      ts-node: 8.10.2_typescript@4.1.2
      tslib: 2.1.0
      typedoc: 0.15.2
      typescript: 4.1.2
      util: 0.12.3
    dev: false
    name: '@rush-temp/storage-blob-changefeed'
    resolution:
      integrity: sha512-PoLNUawfk+B0esLW2JrFoSPm9j/DSbujGzocr37jCDO1KkFzQXN3Qyy8jsRoUEfEerWuWsUAvJP2B0IvqbaLKA==
      tarball: file:projects/storage-blob-changefeed.tgz
    version: 0.0.0
  file:projects/storage-blob.tgz:
    dependencies:
      '@azure/core-tracing': 1.0.0-preview.9
      '@microsoft/api-extractor': 7.7.11
      '@opentelemetry/api': 0.10.2
      '@rollup/plugin-commonjs': 11.0.2_rollup@1.32.1
      '@rollup/plugin-json': 4.1.0_rollup@1.32.1
      '@rollup/plugin-multi-entry': 3.0.1_rollup@1.32.1
      '@rollup/plugin-node-resolve': 8.4.0_rollup@1.32.1
      '@rollup/plugin-replace': 2.3.4_rollup@1.32.1
      '@types/mocha': 7.0.2
      '@types/node': 8.10.66
      '@types/node-fetch': 2.5.8
      assert: 1.5.0
      cross-env: 7.0.3
      dotenv: 8.2.0
      downlevel-dts: 0.4.0
      es6-promise: 4.2.8
      eslint: 7.19.0
      esm: 3.2.25
      events: 3.2.0
      inherits: 2.0.4
      karma: 5.2.3
      karma-chrome-launcher: 3.1.0
      karma-coverage: 2.0.3
      karma-edge-launcher: 0.4.2_karma@5.2.3
      karma-env-preprocessor: 0.1.1
      karma-firefox-launcher: 1.3.0
      karma-ie-launcher: 1.0.0_karma@5.2.3
      karma-json-preprocessor: 0.3.3_karma@5.2.3
      karma-json-to-file-reporter: 1.0.1
      karma-junit-reporter: 2.0.1_karma@5.2.3
      karma-mocha: 2.0.1
      karma-mocha-reporter: 2.2.5_karma@5.2.3
      karma-sourcemap-loader: 0.3.8
      mocha: 7.2.0
      mocha-junit-reporter: 1.23.3_mocha@7.2.0
      node-fetch: 2.6.1
      nyc: 14.1.1
      prettier: 1.19.1
      puppeteer: 3.3.0
      rimraf: 3.0.2
      rollup: 1.32.1
      rollup-plugin-shim: 1.0.0
      rollup-plugin-sourcemaps: 0.4.2_rollup@1.32.1
      rollup-plugin-terser: 5.3.1_rollup@1.32.1
      rollup-plugin-visualizer: 4.2.0_rollup@1.32.1
      source-map-support: 0.5.19
      ts-node: 8.10.2_typescript@4.1.2
      tslib: 2.1.0
      typedoc: 0.15.2
      typescript: 4.1.2
      util: 0.12.3
    dev: false
    name: '@rush-temp/storage-blob'
    resolution:
      integrity: sha512-jDs4XxgDDdU5a4SvCOQGoW2vZqeCVbbR/jJl442IXqYHYYEZRK/ToiTCHmSRl3tBmvqHNqvVz4GLDK+EtWRcTA==
      tarball: file:projects/storage-blob.tgz
    version: 0.0.0
  file:projects/storage-file-datalake.tgz:
    dependencies:
      '@azure/core-tracing': 1.0.0-preview.9
      '@microsoft/api-extractor': 7.7.11
      '@opentelemetry/api': 0.10.2
      '@rollup/plugin-commonjs': 11.0.2_rollup@1.32.1
      '@rollup/plugin-json': 4.1.0_rollup@1.32.1
      '@rollup/plugin-multi-entry': 3.0.1_rollup@1.32.1
      '@rollup/plugin-node-resolve': 8.4.0_rollup@1.32.1
      '@rollup/plugin-replace': 2.3.4_rollup@1.32.1
      '@types/mocha': 7.0.2
      '@types/node': 8.10.66
      '@types/query-string': 6.2.0
      assert: 1.5.0
      cross-env: 7.0.3
      dotenv: 8.2.0
      downlevel-dts: 0.4.0
      es6-promise: 4.2.8
      eslint: 7.19.0
      esm: 3.2.25
      events: 3.2.0
      execa: 3.4.0
      inherits: 2.0.4
      karma: 5.2.3
      karma-chrome-launcher: 3.1.0
      karma-coverage: 2.0.3
      karma-edge-launcher: 0.4.2_karma@5.2.3
      karma-env-preprocessor: 0.1.1
      karma-firefox-launcher: 1.3.0
      karma-ie-launcher: 1.0.0_karma@5.2.3
      karma-json-preprocessor: 0.3.3_karma@5.2.3
      karma-json-to-file-reporter: 1.0.1
      karma-junit-reporter: 2.0.1_karma@5.2.3
      karma-mocha: 2.0.1
      karma-mocha-reporter: 2.2.5_karma@5.2.3
      karma-sourcemap-loader: 0.3.8
      mocha: 7.2.0
      mocha-junit-reporter: 1.23.3_mocha@7.2.0
      nyc: 14.1.1
      prettier: 1.19.1
      puppeteer: 3.3.0
      query-string: 5.1.1
      rimraf: 3.0.2
      rollup: 1.32.1
      rollup-plugin-shim: 1.0.0
      rollup-plugin-sourcemaps: 0.4.2_rollup@1.32.1
      rollup-plugin-terser: 5.3.1_rollup@1.32.1
      rollup-plugin-visualizer: 4.2.0_rollup@1.32.1
      source-map-support: 0.5.19
      ts-node: 8.10.2_typescript@4.1.2
      tslib: 2.1.0
      typedoc: 0.15.2
      typescript: 4.1.2
      util: 0.12.3
    dev: false
    name: '@rush-temp/storage-file-datalake'
    resolution:
      integrity: sha512-UVh3YVatEL5a4tliAYPth6gvoddAMvgSs1M+Gpni96VslkPSDQ6Y9FgJqhi7CBjnTgOfZ6fiXiNwkGAvBPDAxw==
      tarball: file:projects/storage-file-datalake.tgz
    version: 0.0.0
  file:projects/storage-file-share.tgz:
    dependencies:
      '@azure/core-tracing': 1.0.0-preview.9
      '@microsoft/api-extractor': 7.7.11
      '@opentelemetry/api': 0.10.2
      '@rollup/plugin-commonjs': 11.0.2_rollup@1.32.1
      '@rollup/plugin-multi-entry': 3.0.1_rollup@1.32.1
      '@rollup/plugin-node-resolve': 8.4.0_rollup@1.32.1
      '@rollup/plugin-replace': 2.3.4_rollup@1.32.1
      '@types/mocha': 7.0.2
      '@types/node': 8.10.66
      assert: 1.5.0
      cross-env: 7.0.3
      dotenv: 8.2.0
      downlevel-dts: 0.4.0
      es6-promise: 4.2.8
      eslint: 7.19.0
      esm: 3.2.25
      events: 3.2.0
      inherits: 2.0.4
      karma: 5.2.3
      karma-chrome-launcher: 3.1.0
      karma-coverage: 2.0.3
      karma-edge-launcher: 0.4.2_karma@5.2.3
      karma-env-preprocessor: 0.1.1
      karma-firefox-launcher: 1.3.0
      karma-ie-launcher: 1.0.0_karma@5.2.3
      karma-json-preprocessor: 0.3.3_karma@5.2.3
      karma-json-to-file-reporter: 1.0.1
      karma-junit-reporter: 2.0.1_karma@5.2.3
      karma-mocha: 2.0.1
      karma-mocha-reporter: 2.2.5_karma@5.2.3
      karma-sourcemap-loader: 0.3.8
      mocha: 7.2.0
      mocha-junit-reporter: 1.23.3_mocha@7.2.0
      nyc: 14.1.1
      prettier: 1.19.1
      puppeteer: 3.3.0
      rimraf: 3.0.2
      rollup: 1.32.1
      rollup-plugin-shim: 1.0.0
      rollup-plugin-sourcemaps: 0.4.2_rollup@1.32.1
      rollup-plugin-terser: 5.3.1_rollup@1.32.1
      rollup-plugin-visualizer: 4.2.0_rollup@1.32.1
      source-map-support: 0.5.19
      ts-node: 8.10.2_typescript@4.1.2
      tslib: 2.1.0
      typedoc: 0.15.2
      typescript: 4.1.2
      util: 0.12.3
    dev: false
    name: '@rush-temp/storage-file-share'
    resolution:
      integrity: sha512-+SBMefnTwMHofdiZzY9PmdLx4QD6iIwrMrhuJvVAqlh1hco8oz0GMmPUyBU2PnQP9ArKvhxyUEMmVb/5XvtqGA==
      tarball: file:projects/storage-file-share.tgz
    version: 0.0.0
  file:projects/storage-internal-avro.tgz:
    dependencies:
      '@microsoft/api-extractor': 7.7.11
      '@rollup/plugin-commonjs': 11.0.2_rollup@1.32.1
      '@rollup/plugin-multi-entry': 3.0.1_rollup@1.32.1
      '@rollup/plugin-node-resolve': 8.4.0_rollup@1.32.1
      '@rollup/plugin-replace': 2.3.4_rollup@1.32.1
      '@types/mocha': 7.0.2
      '@types/node': 8.10.66
      assert: 1.5.0
      dotenv: 8.2.0
      downlevel-dts: 0.4.0
      es6-promise: 4.2.8
      eslint: 7.19.0
      esm: 3.2.25
      inherits: 2.0.4
      karma: 5.2.3
      karma-chrome-launcher: 3.1.0
      karma-coverage: 2.0.3
      karma-edge-launcher: 0.4.2_karma@5.2.3
      karma-env-preprocessor: 0.1.1
      karma-firefox-launcher: 1.3.0
      karma-ie-launcher: 1.0.0_karma@5.2.3
      karma-json-preprocessor: 0.3.3_karma@5.2.3
      karma-json-to-file-reporter: 1.0.1
      karma-junit-reporter: 2.0.1_karma@5.2.3
      karma-mocha: 2.0.1
      karma-mocha-reporter: 2.2.5_karma@5.2.3
      karma-sourcemap-loader: 0.3.8
      mocha: 7.2.0
      mocha-junit-reporter: 1.23.3_mocha@7.2.0
      nyc: 14.1.1
      prettier: 1.19.1
      puppeteer: 3.3.0
      rimraf: 3.0.2
      rollup: 1.32.1
      rollup-plugin-shim: 1.0.0
      rollup-plugin-sourcemaps: 0.4.2_rollup@1.32.1
      rollup-plugin-terser: 5.3.1_rollup@1.32.1
      rollup-plugin-visualizer: 4.2.0_rollup@1.32.1
      source-map-support: 0.5.19
      ts-node: 8.10.2_typescript@4.1.2
      tslib: 2.1.0
      typescript: 4.1.2
      util: 0.12.3
    dev: false
    name: '@rush-temp/storage-internal-avro'
    resolution:
      integrity: sha512-2FmKCVHxTxcbDVDze9oTlqfAazzRaEEt+k9wz4JkNQfEp4sW1plxMmlPREGhl7kNGhbmFDkv2OHsXZrOCSxPmg==
      tarball: file:projects/storage-internal-avro.tgz
    version: 0.0.0
  file:projects/storage-queue.tgz:
    dependencies:
      '@azure/core-tracing': 1.0.0-preview.9
      '@microsoft/api-extractor': 7.7.11
      '@opentelemetry/api': 0.10.2
      '@rollup/plugin-commonjs': 11.0.2_rollup@1.32.1
      '@rollup/plugin-multi-entry': 3.0.1_rollup@1.32.1
      '@rollup/plugin-node-resolve': 8.4.0_rollup@1.32.1
      '@rollup/plugin-replace': 2.3.4_rollup@1.32.1
      '@types/mocha': 7.0.2
      '@types/node': 8.10.66
      assert: 1.5.0
      cross-env: 7.0.3
      dotenv: 8.2.0
      downlevel-dts: 0.4.0
      es6-promise: 4.2.8
      eslint: 7.19.0
      esm: 3.2.25
      inherits: 2.0.4
      karma: 5.2.3
      karma-chrome-launcher: 3.1.0
      karma-coverage: 2.0.3
      karma-edge-launcher: 0.4.2_karma@5.2.3
      karma-env-preprocessor: 0.1.1
      karma-firefox-launcher: 1.3.0
      karma-ie-launcher: 1.0.0_karma@5.2.3
      karma-json-preprocessor: 0.3.3_karma@5.2.3
      karma-json-to-file-reporter: 1.0.1
      karma-junit-reporter: 2.0.1_karma@5.2.3
      karma-mocha: 2.0.1
      karma-mocha-reporter: 2.2.5_karma@5.2.3
      karma-sourcemap-loader: 0.3.8
      mocha: 7.2.0
      mocha-junit-reporter: 1.23.3_mocha@7.2.0
      nyc: 14.1.1
      prettier: 1.19.1
      puppeteer: 3.3.0
      rimraf: 3.0.2
      rollup: 1.32.1
      rollup-plugin-shim: 1.0.0
      rollup-plugin-sourcemaps: 0.4.2_rollup@1.32.1
      rollup-plugin-terser: 5.3.1_rollup@1.32.1
      rollup-plugin-visualizer: 4.2.0_rollup@1.32.1
      source-map-support: 0.5.19
      ts-node: 8.10.2_typescript@4.1.2
      tslib: 2.1.0
      typedoc: 0.15.2
      typescript: 4.1.2
      util: 0.12.3
    dev: false
    name: '@rush-temp/storage-queue'
    resolution:
      integrity: sha512-e9haFMlyQ2lf7I8Bu+8uS57lFO1VHgzJBYT/MxQfiA9ZcMkeepnQcayP2NwWtDs+xAtjkusmayO3BgOeFhfVmw==
      tarball: file:projects/storage-queue.tgz
    version: 0.0.0
  file:projects/synapse-access-control.tgz:
    dependencies:
      '@microsoft/api-extractor': 7.7.11
      '@opentelemetry/api': 0.10.2
      '@rollup/plugin-commonjs': 11.0.2_rollup@1.32.1
      eslint: 7.19.0
      rimraf: 3.0.2
      rollup: 1.32.1
      rollup-plugin-node-resolve: 3.4.0
      rollup-plugin-sourcemaps: 0.4.2_rollup@1.32.1
      tslib: 2.1.0
      typedoc: 0.15.2
      typescript: 4.1.2
      uglify-js: 3.12.6
    dev: false
    name: '@rush-temp/synapse-access-control'
    resolution:
      integrity: sha512-4Th0EFnoEAOHo/X5z5tL8niFeXcQ56uKH6DI8lTXDgyeqMxZFyf0Wv1rdn4AY6UdXLFyU0sa3V2dSK28dItBvQ==
      tarball: file:projects/synapse-access-control.tgz
    version: 0.0.0
  file:projects/synapse-artifacts.tgz:
    dependencies:
      '@microsoft/api-extractor': 7.7.11
      '@opentelemetry/api': 0.10.2
      '@rollup/plugin-commonjs': 11.0.2_rollup@1.32.1
      eslint: 7.19.0
      rimraf: 3.0.2
      rollup: 1.32.1
      rollup-plugin-node-resolve: 3.4.0
      rollup-plugin-sourcemaps: 0.4.2_rollup@1.32.1
      tslib: 2.1.0
      typedoc: 0.15.2
      typescript: 4.1.2
      uglify-js: 3.12.6
    dev: false
    name: '@rush-temp/synapse-artifacts'
    resolution:
      integrity: sha512-Mp14e7mwk+ull6rZN8e6rL7hBgPQD3bjpv2qjqJDH1fjpHOZlHG/VgHaB85WvkMfiK/ScxxAl4RgkObEP+A60w==
      tarball: file:projects/synapse-artifacts.tgz
    version: 0.0.0
  file:projects/synapse-managed-private-endpoints.tgz:
    dependencies:
      '@microsoft/api-extractor': 7.7.11
      '@opentelemetry/api': 0.10.2
      '@rollup/plugin-commonjs': 11.0.2_rollup@1.32.1
      eslint: 7.19.0
      rimraf: 3.0.2
      rollup: 1.32.1
      rollup-plugin-node-resolve: 3.4.0
      rollup-plugin-sourcemaps: 0.4.2_rollup@1.32.1
      tslib: 2.1.0
      typedoc: 0.15.2
      typescript: 4.1.2
      uglify-js: 3.12.6
    dev: false
    name: '@rush-temp/synapse-managed-private-endpoints'
    resolution:
      integrity: sha512-g4RF+C2JIydR6SY/uBwjMQ7dShS4Eqr1tQq9q95tjM6tNuoqcDXDuwDJGwjsi0V274eR+pth4yfGoAy5+vViNg==
      tarball: file:projects/synapse-managed-private-endpoints.tgz
    version: 0.0.0
  file:projects/synapse-monitoring.tgz:
    dependencies:
      '@microsoft/api-extractor': 7.7.11
      '@opentelemetry/api': 0.10.2
      '@rollup/plugin-commonjs': 11.0.2_rollup@1.32.1
      eslint: 7.19.0
      rimraf: 3.0.2
      rollup: 1.32.1
      rollup-plugin-node-resolve: 3.4.0
      rollup-plugin-sourcemaps: 0.4.2_rollup@1.32.1
      tslib: 2.1.0
      typedoc: 0.15.2
      typescript: 4.1.2
      uglify-js: 3.12.6
    dev: false
    name: '@rush-temp/synapse-monitoring'
    resolution:
      integrity: sha512-pUeYmOWIqpCoqjVH0Kexc1iMCiw/hYRgCN4uCjEAYv8NJZ0UHLPvSTzx10W8cEi0iKxyRHEhb5yqdcP+56oCDw==
      tarball: file:projects/synapse-monitoring.tgz
    version: 0.0.0
  file:projects/synapse-spark.tgz:
    dependencies:
      '@microsoft/api-extractor': 7.7.11
      '@opentelemetry/api': 0.10.2
      '@rollup/plugin-commonjs': 11.0.2_rollup@1.32.1
      eslint: 7.19.0
      rimraf: 3.0.2
      rollup: 1.32.1
      rollup-plugin-node-resolve: 3.4.0
      rollup-plugin-sourcemaps: 0.4.2_rollup@1.32.1
      tslib: 2.1.0
      typedoc: 0.15.2
      typescript: 4.1.2
      uglify-js: 3.12.6
    dev: false
    name: '@rush-temp/synapse-spark'
    resolution:
      integrity: sha512-JOgzMv87L7sBXVnIz6khT2nLTEs3XTTdvRvbikZ/35ksg+WgNt0Legi+60EPTao9bP29MQ1a1ONqa4Iv23ve4w==
      tarball: file:projects/synapse-spark.tgz
    version: 0.0.0
  file:projects/template.tgz:
    dependencies:
      '@azure/core-tracing': 1.0.0-preview.9
      '@microsoft/api-extractor': 7.7.11
      '@opentelemetry/api': 0.10.2
      '@types/chai': 4.2.14
      '@types/chai-as-promised': 7.1.3
      '@types/mocha': 7.0.2
      '@types/node': 8.10.66
      '@typescript-eslint/eslint-plugin': 4.13.0_85649cb1d193687858ee685cdd7abf38
      '@typescript-eslint/parser': 4.13.0_eslint@7.19.0+typescript@4.1.2
      chai: 4.3.0
      chai-as-promised: 7.1.1_chai@4.3.0
      cross-env: 7.0.3
      dotenv: 8.2.0
      eslint: 7.19.0
      eslint-config-prettier: 7.2.0_eslint@7.19.0
      eslint-plugin-no-null: 1.0.2_eslint@7.19.0
      eslint-plugin-no-only-tests: 2.4.0
      eslint-plugin-promise: 4.2.1
      inherits: 2.0.4
      karma: 5.2.3
      karma-chrome-launcher: 3.1.0
      karma-coverage: 2.0.3
      karma-edge-launcher: 0.4.2_karma@5.2.3
      karma-env-preprocessor: 0.1.1
      karma-firefox-launcher: 1.3.0
      karma-ie-launcher: 1.0.0_karma@5.2.3
      karma-json-preprocessor: 0.3.3_karma@5.2.3
      karma-json-to-file-reporter: 1.0.1
      karma-junit-reporter: 2.0.1_karma@5.2.3
      karma-mocha: 2.0.1
      karma-mocha-reporter: 2.2.5_karma@5.2.3
      mocha: 7.2.0
      mocha-junit-reporter: 1.23.3_mocha@7.2.0
      nyc: 14.1.1
      prettier: 1.19.1
      rimraf: 3.0.2
      rollup: 1.32.1
      tslib: 2.1.0
      typedoc: 0.15.2
      typescript: 4.1.2
      util: 0.12.3
    dev: false
    name: '@rush-temp/template'
    resolution:
      integrity: sha512-7vYHfS2+EcYRylnk5SStmqNPqVsLPsiTiPE8kw2iSGR2+euWvPBxdL8WY75tYH8f+Q75d9wVqjodMJfMJL2o3g==
      tarball: file:projects/template.tgz
    version: 0.0.0
  file:projects/test-utils-multi-version.tgz:
    dependencies:
      '@microsoft/api-extractor': 7.7.11
      '@types/chai': 4.2.14
      '@types/mocha': 7.0.2
      '@types/node': 8.10.66
      chai: 4.3.0
      chai-as-promised: 7.1.1_chai@4.3.0
      eslint: 7.19.0
      karma: 5.2.3
      karma-chrome-launcher: 3.1.0
      karma-coverage: 2.0.3
      karma-env-preprocessor: 0.1.1
      mocha: 7.2.0
      prettier: 1.19.1
      rimraf: 3.0.2
      rollup: 1.32.1
      tslib: 2.1.0
      typescript: 4.1.2
    dev: false
    name: '@rush-temp/test-utils-multi-version'
    resolution:
      integrity: sha512-U0DDGv+oz4TBx12RGZuOsCVtW5RjjA34eFywEa71wxiRJrjWwcKWJutCLh6OlTAjVFWftdrlCwmtpnk4/7tAXg==
      tarball: file:projects/test-utils-multi-version.tgz
    version: 0.0.0
  file:projects/test-utils-perfstress.tgz:
    dependencies:
      '@opentelemetry/api': 0.10.2
      '@types/minimist': 1.2.1
      '@types/node': 8.10.66
      '@types/node-fetch': 2.5.8
      eslint: 7.19.0
      karma: 5.2.3
      karma-chrome-launcher: 3.1.0
      karma-coverage: 2.0.3
      karma-env-preprocessor: 0.1.1
      minimist: 1.2.5
      node-fetch: 2.6.1
      prettier: 1.19.1
      rimraf: 3.0.2
      tslib: 2.1.0
      typescript: 4.1.2
    dev: false
    name: '@rush-temp/test-utils-perfstress'
    resolution:
      integrity: sha512-sm36kIhCNYBbbMAWgDDyE0pUlOyFhC3q5fbvFkAVoQVowfZ8IJK//1jQsEI3z0yB5bNHJR+rw+QaWgldrkB46w==
      tarball: file:projects/test-utils-perfstress.tgz
    version: 0.0.0
  file:projects/test-utils-recorder.tgz:
    dependencies:
      '@opentelemetry/api': 0.10.2
      '@rollup/plugin-commonjs': 11.0.2_rollup@1.32.1
      '@rollup/plugin-multi-entry': 3.0.1_rollup@1.32.1
      '@rollup/plugin-node-resolve': 8.4.0_rollup@1.32.1
      '@rollup/plugin-replace': 2.3.4_rollup@1.32.1
      '@types/chai': 4.2.14
      '@types/fs-extra': 8.1.1
      '@types/md5': 2.2.1
      '@types/mocha': 7.0.2
      '@types/mock-fs': 4.10.0
      '@types/mock-require': 2.0.0
      '@types/nise': 1.4.0
      '@types/node': 8.10.66
      chai: 4.3.0
      dotenv: 8.2.0
      eslint: 7.19.0
      fs-extra: 8.1.0
      karma: 5.2.3
      karma-chrome-launcher: 3.1.0
      karma-coverage: 2.0.3
      karma-edge-launcher: 0.4.2_karma@5.2.3
      karma-env-preprocessor: 0.1.1
      karma-firefox-launcher: 1.3.0
      karma-ie-launcher: 1.0.0_karma@5.2.3
      karma-json-preprocessor: 0.3.3_karma@5.2.3
      karma-json-to-file-reporter: 1.0.1
      karma-junit-reporter: 2.0.1_karma@5.2.3
      karma-mocha: 2.0.1
      karma-mocha-reporter: 2.2.5_karma@5.2.3
      karma-sourcemap-loader: 0.3.8
      md5: 2.3.0
      mocha: 7.2.0
      mocha-junit-reporter: 1.23.3_mocha@7.2.0
      mock-fs: 4.13.0
      mock-require: 3.0.3
      nise: 4.0.4
      nock: 12.0.3
      npm-run-all: 4.1.5
      nyc: 14.1.1
      prettier: 1.19.1
      rimraf: 3.0.2
      rollup: 1.32.1
      rollup-plugin-shim: 1.0.0
      rollup-plugin-sourcemaps: 0.4.2_rollup@1.32.1
      rollup-plugin-terser: 5.3.1_rollup@1.32.1
      rollup-plugin-visualizer: 4.2.0_rollup@1.32.1
      tslib: 2.1.0
      typescript: 4.1.2
      xhr-mock: 2.5.1
    dev: false
    name: '@rush-temp/test-utils-recorder'
    resolution:
      integrity: sha512-HbbQjbq3UyuhaUzKIEPr0UVOijScGpUPbQ1shjONeT79MKd+AVFCKcZ60RBebj0XIO4Y/lNJ9hrVRyEuF3Nucg==
      tarball: file:projects/test-utils-recorder.tgz
    version: 0.0.0
  file:projects/testhub.tgz:
    dependencies:
      '@azure/event-hubs': 2.1.4
      '@types/node': 8.10.66
      '@types/uuid': 8.3.0
      '@types/yargs': 15.0.13
      async-lock: 1.2.8
      death: 1.1.0
      debug: 4.3.1
      eslint: 7.19.0
      rhea: 1.0.24
      rimraf: 3.0.2
      tslib: 2.1.0
      typescript: 4.1.2
      uuid: 8.3.2
      yargs: 15.4.1
    dev: false
    name: '@rush-temp/testhub'
    resolution:
      integrity: sha512-o7zYyw6/QJHBg2/e3mbbeOe+ohKdRse2FU1aX4i7AdO+1337l44mWy1DwVWhcFUy5aSzahd194/6nrgp7Sj6JQ==
      tarball: file:projects/testhub.tgz
    version: 0.0.0
registry: ''
specifiers:
  '@rush-temp/abort-controller': file:./projects/abort-controller.tgz
  '@rush-temp/ai-anomaly-detector': file:./projects/ai-anomaly-detector.tgz
  '@rush-temp/ai-form-recognizer': file:./projects/ai-form-recognizer.tgz
  '@rush-temp/ai-metrics-advisor': file:./projects/ai-metrics-advisor.tgz
  '@rush-temp/ai-text-analytics': file:./projects/ai-text-analytics.tgz
  '@rush-temp/app-configuration': file:./projects/app-configuration.tgz
  '@rush-temp/attestation': file:./projects/attestation.tgz
  '@rush-temp/communication-administration': file:./projects/communication-administration.tgz
  '@rush-temp/communication-chat': file:./projects/communication-chat.tgz
  '@rush-temp/communication-common': file:./projects/communication-common.tgz
  '@rush-temp/communication-identity': file:./projects/communication-identity.tgz
  '@rush-temp/communication-sms': file:./projects/communication-sms.tgz
  '@rush-temp/core-amqp': file:./projects/core-amqp.tgz
  '@rush-temp/core-asynciterator-polyfill': file:./projects/core-asynciterator-polyfill.tgz
  '@rush-temp/core-auth': file:./projects/core-auth.tgz
  '@rush-temp/core-client': file:./projects/core-client.tgz
  '@rush-temp/core-crypto': file:./projects/core-crypto.tgz
  '@rush-temp/core-http': file:./projects/core-http.tgz
  '@rush-temp/core-https': file:./projects/core-https.tgz
  '@rush-temp/core-lro': file:./projects/core-lro.tgz
  '@rush-temp/core-paging': file:./projects/core-paging.tgz
  '@rush-temp/core-tracing': file:./projects/core-tracing.tgz
  '@rush-temp/core-xml': file:./projects/core-xml.tgz
  '@rush-temp/cosmos': file:./projects/cosmos.tgz
  '@rush-temp/data-tables': file:./projects/data-tables.tgz
  '@rush-temp/dev-tool': file:./projects/dev-tool.tgz
  '@rush-temp/digital-twins-core': file:./projects/digital-twins-core.tgz
  '@rush-temp/eslint-plugin-azure-sdk': file:./projects/eslint-plugin-azure-sdk.tgz
  '@rush-temp/event-hubs': file:./projects/event-hubs.tgz
  '@rush-temp/event-processor-host': file:./projects/event-processor-host.tgz
  '@rush-temp/eventgrid': file:./projects/eventgrid.tgz
  '@rush-temp/eventhubs-checkpointstore-blob': file:./projects/eventhubs-checkpointstore-blob.tgz
  '@rush-temp/identity': file:./projects/identity.tgz
  '@rush-temp/keyvault-admin': file:./projects/keyvault-admin.tgz
  '@rush-temp/keyvault-certificates': file:./projects/keyvault-certificates.tgz
  '@rush-temp/keyvault-common': file:./projects/keyvault-common.tgz
  '@rush-temp/keyvault-keys': file:./projects/keyvault-keys.tgz
  '@rush-temp/keyvault-secrets': file:./projects/keyvault-secrets.tgz
  '@rush-temp/logger': file:./projects/logger.tgz
  '@rush-temp/opentelemetry-exporter-azure-monitor': file:./projects/opentelemetry-exporter-azure-monitor.tgz
  '@rush-temp/quantum-jobs': file:./projects/quantum-jobs.tgz
  '@rush-temp/schema-registry': file:./projects/schema-registry.tgz
  '@rush-temp/schema-registry-avro': file:./projects/schema-registry-avro.tgz
  '@rush-temp/search-documents': file:./projects/search-documents.tgz
  '@rush-temp/service-bus': file:./projects/service-bus.tgz
  '@rush-temp/storage-blob': file:./projects/storage-blob.tgz
  '@rush-temp/storage-blob-changefeed': file:./projects/storage-blob-changefeed.tgz
  '@rush-temp/storage-file-datalake': file:./projects/storage-file-datalake.tgz
  '@rush-temp/storage-file-share': file:./projects/storage-file-share.tgz
  '@rush-temp/storage-internal-avro': file:./projects/storage-internal-avro.tgz
  '@rush-temp/storage-queue': file:./projects/storage-queue.tgz
  '@rush-temp/synapse-access-control': file:./projects/synapse-access-control.tgz
  '@rush-temp/synapse-artifacts': file:./projects/synapse-artifacts.tgz
  '@rush-temp/synapse-managed-private-endpoints': file:./projects/synapse-managed-private-endpoints.tgz
  '@rush-temp/synapse-monitoring': file:./projects/synapse-monitoring.tgz
  '@rush-temp/synapse-spark': file:./projects/synapse-spark.tgz
  '@rush-temp/template': file:./projects/template.tgz
  '@rush-temp/test-utils-multi-version': file:./projects/test-utils-multi-version.tgz
  '@rush-temp/test-utils-perfstress': file:./projects/test-utils-perfstress.tgz
  '@rush-temp/test-utils-recorder': file:./projects/test-utils-recorder.tgz
  '@rush-temp/testhub': file:./projects/testhub.tgz<|MERGE_RESOLUTION|>--- conflicted
+++ resolved
@@ -546,7 +546,6 @@
     engines:
       node: '>=8.0.0'
     resolution:
-<<<<<<< HEAD
       integrity: sha512-y5mNFAiktm7Zyf0GrQ6kjsRqace/WCXk9gMo/sOOna4TtMW8NaZgJceKrsQZl3qiPY9Upu8O9VvdlETXDx4U5A==
   /@opentelemetry/api/0.6.1:
     dependencies:
@@ -556,9 +555,6 @@
       node: '>=8.0.0'
     resolution:
       integrity: sha512-wpufGZa7tTxw7eAsjXJtiyIQ42IWQdX9iUQp7ACJcKo1hCtuhLU+K2Nv1U6oRwT1oAlZTE6m4CgWKZBhOiau3Q==
-=======
-      integrity: sha512-L7RMuZr5LzMmZiQSQDy9O1jo0q+DaLy6XpYJfIGfYSfoJA5qzYwUP3sP1uMIQ549DvxAgM3ng85EaPTM/hUHwQ==
->>>>>>> dfb933d9
   /@opentelemetry/context-base/0.10.2:
     dev: false
     engines:
@@ -570,7 +566,6 @@
     engines:
       node: '>=8.0.0'
     resolution:
-<<<<<<< HEAD
       integrity: sha512-2h2s+3P40wIu8ZaJiqBF6E0rEJPeSVOErFlkx2MfRGPs9Vs9Th+i5YSpgvCW4s5LeYTFAf2BRwut39JivEyH9w==
   /@opentelemetry/context-base/0.6.1:
     dev: false
@@ -579,10 +574,6 @@
     resolution:
       integrity: sha512-5bHhlTBBq82ti3qPT15TRxkYTFPPQWbnkkQkmHPtqiS1XcTB69cEKd3Jm7Cfi/vkPoyxapmePE9tyA7EzLt8SQ==
   /@opentelemetry/core/0.16.0:
-=======
-      integrity: sha512-sDOAZcYwynHFTbLo6n8kIbLiVF3a3BLkrmehJUyEbT9F+Smbi47kLGS2gG2g0fjBLR/Lr1InPD7kXL7FaTqEkw==
-  /@opentelemetry/core/0.14.0:
->>>>>>> dfb933d9
     dependencies:
       '@opentelemetry/api': 0.16.0
       '@opentelemetry/context-base': 0.16.0
