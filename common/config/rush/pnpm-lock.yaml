dependencies:
  '@rush-temp/abort-controller': file:projects/abort-controller.tgz
  '@rush-temp/agrifood-farming': file:projects/agrifood-farming.tgz
  '@rush-temp/ai-anomaly-detector': file:projects/ai-anomaly-detector.tgz
  '@rush-temp/ai-document-translator': file:projects/ai-document-translator.tgz
  '@rush-temp/ai-form-recognizer': file:projects/ai-form-recognizer.tgz
  '@rush-temp/ai-metrics-advisor': file:projects/ai-metrics-advisor.tgz
  '@rush-temp/ai-text-analytics': file:projects/ai-text-analytics.tgz
  '@rush-temp/app-configuration': file:projects/app-configuration.tgz
  '@rush-temp/arm-compute': file:projects/arm-compute.tgz
  '@rush-temp/arm-features': file:projects/arm-features.tgz
  '@rush-temp/arm-keyvault': file:projects/arm-keyvault.tgz
  '@rush-temp/arm-links': file:projects/arm-links.tgz
  '@rush-temp/arm-locks': file:projects/arm-locks.tgz
  '@rush-temp/arm-managedapplications': file:projects/arm-managedapplications.tgz
  '@rush-temp/arm-network': file:projects/arm-network.tgz
  '@rush-temp/arm-policy': file:projects/arm-policy.tgz
  '@rush-temp/arm-resources': file:projects/arm-resources.tgz
  '@rush-temp/arm-storage': file:projects/arm-storage.tgz
  '@rush-temp/arm-webpubsub': file:projects/arm-webpubsub.tgz
  '@rush-temp/attestation': file:projects/attestation.tgz
  '@rush-temp/communication-chat': file:projects/communication-chat.tgz
  '@rush-temp/communication-common': file:projects/communication-common.tgz
  '@rush-temp/communication-identity': file:projects/communication-identity.tgz
  '@rush-temp/communication-network-traversal': file:projects/communication-network-traversal.tgz
  '@rush-temp/communication-phone-numbers': file:projects/communication-phone-numbers.tgz
  '@rush-temp/communication-sms': file:projects/communication-sms.tgz
  '@rush-temp/confidential-ledger': file:projects/confidential-ledger.tgz
  '@rush-temp/container-registry': file:projects/container-registry.tgz
  '@rush-temp/core-amqp': file:projects/core-amqp.tgz
  '@rush-temp/core-asynciterator-polyfill': file:projects/core-asynciterator-polyfill.tgz
  '@rush-temp/core-auth': file:projects/core-auth.tgz
  '@rush-temp/core-client': file:projects/core-client.tgz
  '@rush-temp/core-client-1': file:projects/core-client-1.tgz
  '@rush-temp/core-client-lro': file:projects/core-client-lro.tgz
  '@rush-temp/core-client-paging': file:projects/core-client-paging.tgz
  '@rush-temp/core-crypto': file:projects/core-crypto.tgz
  '@rush-temp/core-http': file:projects/core-http.tgz
  '@rush-temp/core-lro': file:projects/core-lro.tgz
  '@rush-temp/core-paging': file:projects/core-paging.tgz
  '@rush-temp/core-rest-pipeline': file:projects/core-rest-pipeline.tgz
  '@rush-temp/core-tracing': file:projects/core-tracing.tgz
  '@rush-temp/core-util': file:projects/core-util.tgz
  '@rush-temp/core-xml': file:projects/core-xml.tgz
  '@rush-temp/cosmos': file:projects/cosmos.tgz
  '@rush-temp/data-tables': file:projects/data-tables.tgz
  '@rush-temp/dev-tool': file:projects/dev-tool.tgz
  '@rush-temp/digital-twins-core': file:projects/digital-twins-core.tgz
  '@rush-temp/eslint-plugin-azure-sdk': file:projects/eslint-plugin-azure-sdk.tgz
  '@rush-temp/event-hubs': file:projects/event-hubs.tgz
  '@rush-temp/event-processor-host': file:projects/event-processor-host.tgz
  '@rush-temp/eventgrid': file:projects/eventgrid.tgz
  '@rush-temp/eventhubs-checkpointstore-blob': file:projects/eventhubs-checkpointstore-blob.tgz
  '@rush-temp/eventhubs-checkpointstore-table': file:projects/eventhubs-checkpointstore-table.tgz
  '@rush-temp/identity': file:projects/identity.tgz
  '@rush-temp/identity-cache-persistence': file:projects/identity-cache-persistence.tgz
  '@rush-temp/identity-vscode': file:projects/identity-vscode.tgz
  '@rush-temp/iot-device-update': file:projects/iot-device-update.tgz
  '@rush-temp/iot-modelsrepository': file:projects/iot-modelsrepository.tgz
  '@rush-temp/keyvault-admin': file:projects/keyvault-admin.tgz
  '@rush-temp/keyvault-certificates': file:projects/keyvault-certificates.tgz
  '@rush-temp/keyvault-common': file:projects/keyvault-common.tgz
  '@rush-temp/keyvault-keys': file:projects/keyvault-keys.tgz
  '@rush-temp/keyvault-secrets': file:projects/keyvault-secrets.tgz
  '@rush-temp/logger': file:projects/logger.tgz
  '@rush-temp/mixed-reality-authentication': file:projects/mixed-reality-authentication.tgz
  '@rush-temp/mixed-reality-remote-rendering': file:projects/mixed-reality-remote-rendering.tgz
  '@rush-temp/mock-hub': file:projects/mock-hub.tgz
  '@rush-temp/monitor-opentelemetry-exporter': file:projects/monitor-opentelemetry-exporter.tgz
  '@rush-temp/monitor-query': file:projects/monitor-query.tgz
  '@rush-temp/perf-ai-form-recognizer': file:projects/perf-ai-form-recognizer.tgz
  '@rush-temp/perf-ai-metrics-advisor': file:projects/perf-ai-metrics-advisor.tgz
  '@rush-temp/perf-ai-text-analytics': file:projects/perf-ai-text-analytics.tgz
  '@rush-temp/perf-app-configuration': file:projects/perf-app-configuration.tgz
  '@rush-temp/perf-core-rest-pipeline': file:projects/perf-core-rest-pipeline.tgz
  '@rush-temp/perf-data-tables': file:projects/perf-data-tables.tgz
  '@rush-temp/perf-eventgrid': file:projects/perf-eventgrid.tgz
  '@rush-temp/perf-identity': file:projects/perf-identity.tgz
  '@rush-temp/perf-keyvault-certificates': file:projects/perf-keyvault-certificates.tgz
  '@rush-temp/perf-keyvault-keys': file:projects/perf-keyvault-keys.tgz
  '@rush-temp/perf-keyvault-secrets': file:projects/perf-keyvault-secrets.tgz
  '@rush-temp/perf-search-documents': file:projects/perf-search-documents.tgz
  '@rush-temp/perf-storage-blob': file:projects/perf-storage-blob.tgz
  '@rush-temp/perf-storage-file-datalake': file:projects/perf-storage-file-datalake.tgz
  '@rush-temp/perf-storage-file-share': file:projects/perf-storage-file-share.tgz
  '@rush-temp/purview-catalog': file:projects/purview-catalog.tgz
  '@rush-temp/purview-scanning': file:projects/purview-scanning.tgz
  '@rush-temp/quantum-jobs': file:projects/quantum-jobs.tgz
  '@rush-temp/schema-registry': file:projects/schema-registry.tgz
  '@rush-temp/schema-registry-avro': file:projects/schema-registry-avro.tgz
  '@rush-temp/search-documents': file:projects/search-documents.tgz
  '@rush-temp/service-bus': file:projects/service-bus.tgz
  '@rush-temp/storage-blob': file:projects/storage-blob.tgz
  '@rush-temp/storage-blob-changefeed': file:projects/storage-blob-changefeed.tgz
  '@rush-temp/storage-file-datalake': file:projects/storage-file-datalake.tgz
  '@rush-temp/storage-file-share': file:projects/storage-file-share.tgz
  '@rush-temp/storage-internal-avro': file:projects/storage-internal-avro.tgz
  '@rush-temp/storage-queue': file:projects/storage-queue.tgz
  '@rush-temp/synapse-access-control': file:projects/synapse-access-control.tgz
  '@rush-temp/synapse-artifacts': file:projects/synapse-artifacts.tgz
  '@rush-temp/synapse-managed-private-endpoints': file:projects/synapse-managed-private-endpoints.tgz
  '@rush-temp/synapse-monitoring': file:projects/synapse-monitoring.tgz
  '@rush-temp/synapse-spark': file:projects/synapse-spark.tgz
  '@rush-temp/template': file:projects/template.tgz
  '@rush-temp/test-utils': file:projects/test-utils.tgz
  '@rush-temp/test-utils-perfstress': file:projects/test-utils-perfstress.tgz
  '@rush-temp/test-utils-recorder': file:projects/test-utils-recorder.tgz
  '@rush-temp/video-analyzer-edge': file:projects/video-analyzer-edge.tgz
  '@rush-temp/web-pubsub': file:projects/web-pubsub.tgz
  '@rush-temp/web-pubsub-express': file:projects/web-pubsub-express.tgz
lockfileVersion: 5.2
packages:
  /@azure-rest/core-client-paging/1.0.0-beta.1:
    dependencies:
      '@azure-rest/core-client': 1.0.0-beta.6
      '@azure/core-paging': 1.1.3
      '@azure/core-rest-pipeline': 1.2.0
      tslib: 2.3.0
    dev: false
    engines:
      node: '>=12.0.0'
    resolution:
      integrity: sha512-khy3o4inJJL0Hz21TGrpcL0Zxiw8BI62+uIVkeiAo0hAaJ6JEl7AM5KOrebSmQDqx7CErVbdVSvQQNeuToSlcw==
  /@azure-rest/core-client/1.0.0-beta.6:
    dependencies:
      '@azure/core-auth': 1.3.2
      '@azure/core-rest-pipeline': 1.2.0
      tslib: 2.3.0
    dev: false
    engines:
      node: '>=12.0.0'
    resolution:
      integrity: sha512-JIHVi9ZlLN8truNMUBsCYzwbPNdlHCHvpihhiHYJM3fsTR8OV7Pg3/HpnshQ5G3XVg3F8ez0L+u+0XOTs/ZBPw==
  /@azure/abort-controller/1.0.4:
    dependencies:
      tslib: 2.3.0
    dev: false
    engines:
      node: '>=8.0.0'
    resolution:
      integrity: sha512-lNUmDRVGpanCsiUN3NWxFTdwmdFI53xwhkTFfHDGTYk46ca7Ind3nanJc+U6Zj9Tv+9nTCWRBscWEW1DyKOpTw==
  /@azure/ai-form-recognizer/3.1.0-beta.3:
    dependencies:
      '@azure/core-auth': 1.3.2
      '@azure/core-http': 1.2.6
      '@azure/core-lro': 1.0.5
      '@azure/core-paging': 1.1.3
      '@azure/core-tracing': 1.0.0-preview.11
      '@azure/logger': 1.0.2
      tslib: 2.3.0
    dev: false
    engines:
      node: '>=8.0.0'
    resolution:
      integrity: sha512-+4QtFKNyxAmdqpcYjuAtmWKm/MuOe9kZsbpS9jA9h0YHzngNj5gc67AA4egV9BXOq9x+1phjYTNC/rxiOUr1uQ==
  /@azure/ai-metrics-advisor/1.0.0-beta.3:
    dependencies:
      '@azure/core-auth': 1.3.2
      '@azure/core-http': 1.2.6
      '@azure/core-lro': 1.0.5
      '@azure/core-paging': 1.1.3
      '@azure/core-tracing': 1.0.0-preview.9
      '@azure/logger': 1.0.2
      '@opentelemetry/api': 0.10.2
      tslib: 2.3.0
    dev: false
    engines:
      node: '>=8.0.0'
    resolution:
      integrity: sha512-7C1wodDLnLrdS7rmA/UoItoTAtpZdhkEoaxC7+j5l+LlrcWAe7K2JO1y5psVr5Pe8Y6cUGK4KfpgsAQAcSUDEw==
  /@azure/ai-text-analytics/5.1.0:
    dependencies:
      '@azure/abort-controller': 1.0.4
      '@azure/core-asynciterator-polyfill': 1.0.0
      '@azure/core-auth': 1.3.2
      '@azure/core-client': 1.3.0
      '@azure/core-lro': 2.1.0
      '@azure/core-paging': 1.1.3
      '@azure/core-rest-pipeline': 1.2.0
      '@azure/core-tracing': 1.0.0-preview.12
      '@azure/logger': 1.0.2
      tslib: 2.3.0
    dev: false
    engines:
      node: '>=12.0.0'
    resolution:
      integrity: sha512-vkAFCxj0dn7kjTDuzpqM4EgQJkn3V0N/KJ0/n+UwralpeCESWll3DLuf8h2kL94vT9pyHWq7xWiNMBrzXxF1yA==
  /@azure/amqp-common/1.0.0-preview.9:
    dependencies:
      '@azure/ms-rest-nodeauth': 0.9.3_debug@3.2.7
      '@types/async-lock': 1.1.3
      '@types/is-buffer': 2.0.0
      async-lock: 1.3.0
      buffer: 5.7.1
      debug: 3.2.7
      events: 3.3.0
      is-buffer: 2.0.5
      jssha: 2.4.2
      process: 0.11.10
      rhea: 1.0.24
      rhea-promise: 0.1.15
      stream-browserify: 2.0.2
      tslib: 1.14.1
      url: 0.11.0
      util: 0.11.1
    dev: false
    resolution:
      integrity: sha512-RVG1Ad3Afv9gwFFmpeCXQAm+Sa0L8KEZRJJAAZEGoYDb6EoO1iQDVmoBz720h8mdrGpi0D60xNU/KhriIwuZfQ==
  /@azure/communication-common/1.0.0:
    dependencies:
      '@azure/abort-controller': 1.0.4
      '@azure/core-auth': 1.3.2
      '@azure/core-http': 1.2.6
      '@opentelemetry/api': 0.10.2
      events: 3.3.0
      jwt-decode: 2.2.0
      tslib: 2.3.0
    dev: false
    engines:
      node: '>=8.0.0'
    resolution:
      integrity: sha512-kBWnamOow0COBPHkkUKaQl4wVMlkOpTDFmvRRW+JN3+JIM9ca1l1wdZA3Q6XfpYdpqoI+tVICr3+3SxyF7ulxw==
  /@azure/communication-identity/1.0.0:
    dependencies:
      '@azure/abort-controller': 1.0.4
      '@azure/communication-common': 1.0.0
      '@azure/core-auth': 1.3.2
      '@azure/core-http': 1.2.6
      '@azure/core-lro': 1.0.5
      '@azure/core-paging': 1.1.3
      '@azure/core-tracing': 1.0.0-preview.10
      '@azure/logger': 1.0.2
      '@opentelemetry/api': 0.10.2
      events: 3.3.0
      tslib: 2.3.0
    dev: false
    engines:
      node: '>=8.0.0'
    resolution:
      integrity: sha512-fa220+fQn27JN8QtajeMe88rqrJn3qctT/8FV/abJe6tSBJlAWYXOHiIF3nCgSeyIb5F9pi7Fycd9M55OY4O9w==
  /@azure/communication-signaling/1.0.0-beta.7:
    dependencies:
      '@azure/core-http': 1.2.6
      '@azure/core-tracing': 1.0.0-preview.9
      '@azure/logger': 1.0.2
      '@opentelemetry/api': 0.10.2
      events: 3.3.0
      tslib: 1.14.1
    dev: false
    engines:
      node: '>=8.0.0'
    resolution:
      integrity: sha512-iO2Wpnr95HrAfOoq9IX7pcB7QlfSoJKDd4Ty9cjZK3Efv9vFN23kVybyd0JqC3HHXf0ALIcIm98bNH6PyVCOgw==
  /@azure/core-asynciterator-polyfill/1.0.0:
    dev: false
    resolution:
      integrity: sha512-kmv8CGrPfN9SwMwrkiBK9VTQYxdFQEGe0BmQk+M8io56P9KNzpAxcWE/1fxJj7uouwN4kXF0BHW8DNlgx+wtCg==
  /@azure/core-auth/1.3.2:
    dependencies:
      '@azure/abort-controller': 1.0.4
      tslib: 2.3.0
    dev: false
    engines:
      node: '>=12.0.0'
    resolution:
      integrity: sha512-7CU6DmCHIZp5ZPiZ9r3J17lTKMmYsm/zGvNkjArQwPkrLlZ1TZ+EUYfGgh2X31OLMVAQCTJZW4cXHJi02EbJnA==
  /@azure/core-client/1.3.0:
    dependencies:
      '@azure/abort-controller': 1.0.4
      '@azure/core-asynciterator-polyfill': 1.0.0
      '@azure/core-auth': 1.3.2
      '@azure/core-rest-pipeline': 1.2.0
      '@azure/core-tracing': 1.0.0-preview.13
      tslib: 2.3.0
    dev: false
    engines:
      node: '>=12.0.0'
    resolution:
      integrity: sha512-4ricu3aM1TQP2vglBcvFX8KgbWVe+7hl1jVAw6BzIGG4CTAvO3ygDS6th3O+zFwGN9xkgXFHa7Tp3u9za8ciIA==
  /@azure/core-http/1.2.3:
    dependencies:
      '@azure/abort-controller': 1.0.4
      '@azure/core-auth': 1.3.2
      '@azure/core-tracing': 1.0.0-preview.9
      '@azure/logger': 1.0.2
      '@opentelemetry/api': 0.10.2
      '@types/node-fetch': 2.5.11
      '@types/tunnel': 0.0.1
      form-data: 3.0.1
      node-fetch: 2.6.1
      process: 0.11.10
      tough-cookie: 4.0.0
      tslib: 2.3.0
      tunnel: 0.0.6
      uuid: 8.3.2
      xml2js: 0.4.23
    dev: false
    engines:
      node: '>=8.0.0'
    resolution:
      integrity: sha512-g5C1zUJO5dehP2Riv+vy9iCYoS1UwKnZsBVCzanScz9A83LbnXKpZDa9wie26G9dfXUhQoFZoFT8LYWhPKmwcg==
  /@azure/core-http/1.2.6:
    dependencies:
      '@azure/abort-controller': 1.0.4
      '@azure/core-asynciterator-polyfill': 1.0.0
      '@azure/core-auth': 1.3.2
      '@azure/core-tracing': 1.0.0-preview.11
      '@azure/logger': 1.0.2
      '@types/node-fetch': 2.5.11
      '@types/tunnel': 0.0.1
      form-data: 3.0.1
      node-fetch: 2.6.1
      process: 0.11.10
      tough-cookie: 4.0.0
      tslib: 2.3.0
      tunnel: 0.0.6
      uuid: 8.3.2
      xml2js: 0.4.23
    dev: false
    engines:
      node: '>=8.0.0'
    resolution:
      integrity: sha512-odtH7UMKtekc5YQ86xg9GlVHNXR6pq2JgJ5FBo7/jbOjNGdBqcrIVrZx2bevXVJz/uUTSx6vUf62gzTXTfqYSQ==
  /@azure/core-http/2.0.0:
    dependencies:
      '@azure/abort-controller': 1.0.4
      '@azure/core-asynciterator-polyfill': 1.0.0
      '@azure/core-auth': 1.3.2
      '@azure/core-tracing': 1.0.0-preview.12
      '@azure/logger': 1.0.2
      '@types/node-fetch': 2.5.11
      '@types/tunnel': 0.0.1
      form-data: 3.0.1
      node-fetch: 2.6.1
      process: 0.11.10
      tough-cookie: 4.0.0
      tslib: 2.3.0
      tunnel: 0.0.6
      uuid: 8.3.2
      xml2js: 0.4.23
    dev: false
    engines:
      node: '>=12.0.0'
    resolution:
      integrity: sha512-VBOfUh0z9ZF1WVqrLCtiGWMjkKic171p6mLXRkJKu+p5wuQTb4cU3bPq7nB6UuGAK17LI7hnU0SzydlCQrBuOw==
  /@azure/core-lro/1.0.5:
    dependencies:
      '@azure/abort-controller': 1.0.4
      '@azure/core-http': 1.2.6
      '@azure/core-tracing': 1.0.0-preview.11
      events: 3.3.0
      tslib: 2.3.0
    dev: false
    engines:
      node: '>=8.0.0'
    resolution:
      integrity: sha512-0EFCFZxARrIoLWMIRt4vuqconRVIO2Iin7nFBfJiYCCbKp5eEmxutNk8uqudPmG0XFl5YqlVh68/al/vbE5OOg==
  /@azure/core-lro/2.1.0:
    dependencies:
      '@azure/abort-controller': 1.0.4
      '@azure/core-tracing': 1.0.0-preview.13
      '@azure/logger': 1.0.2
      tslib: 2.3.0
    dev: false
    engines:
      node: '>=12.0.0'
    resolution:
      integrity: sha512-7T9+HxZArl1wIUM/jacaeeMC9lUo14M62y3Htkh9qkTjI5glc7NlY2XOQ67n2jN1HONd8FvqCXE9CS4ZRxeLcg==
  /@azure/core-paging/1.1.3:
    dependencies:
      '@azure/core-asynciterator-polyfill': 1.0.0
    dev: false
    engines:
      node: '>=8.0.0'
    resolution:
      integrity: sha512-his7Ah40ThEYORSpIAwuh6B8wkGwO/zG7gqVtmSE4WAJ46e36zUDXTKReUCLBDc6HmjjApQQxxcRFy5FruG79A==
  /@azure/core-rest-pipeline/1.2.0:
    dependencies:
      '@azure/abort-controller': 1.0.4
      '@azure/core-auth': 1.3.2
      '@azure/core-tracing': 1.0.0-preview.13
      '@azure/logger': 1.0.2
      form-data: 3.0.1
      http-proxy-agent: 4.0.1
      https-proxy-agent: 5.0.0
      tslib: 2.3.0
      uuid: 8.3.2
    dev: false
    engines:
      node: '>=12.0.0'
    resolution:
      integrity: sha512-oOd8feRcuoSUwflPNLPO8x6v+m4TcJ9DmazlouuG9d64zJJEwaU757ovpRss9zaL8cggUAdm84C4EbtZ/ltMAw==
  /@azure/core-tracing/1.0.0-preview.10:
    dependencies:
      '@opencensus/web-types': 0.0.7
      '@opentelemetry/api': 0.10.2
      tslib: 2.3.0
    dev: false
    engines:
      node: '>=8.0.0'
    resolution:
      integrity: sha512-iIwjtMwQnsxB7cYkugMx+s4W1nfy3+pT/ceo+uW1fv4YDgYe84nh+QP0fEC9IH/3UATLSWbIBemdMHzk2APUrw==
  /@azure/core-tracing/1.0.0-preview.11:
    dependencies:
      '@opencensus/web-types': 0.0.7
      '@opentelemetry/api': 1.0.0-rc.0
      tslib: 2.3.0
    dev: false
    engines:
      node: '>=8.0.0'
    resolution:
      integrity: sha512-frF0pJc9HTmKncVokhBxCqipjbql02DThQ1ZJ9wLi7SDMLdPAFyDI5xZNzX5guLz+/DtPkY+SGK2li9FIXqshQ==
  /@azure/core-tracing/1.0.0-preview.12:
    dependencies:
      '@opentelemetry/api': 1.0.1
      tslib: 2.3.0
    dev: false
    engines:
      node: '>=12.0.0'
    resolution:
      integrity: sha512-nvo2Wc4EKZGN6eFu9n3U7OXmASmL8VxoPIH7xaD6OlQqi44bouF0YIi9ID5rEsKLiAU59IYx6M297nqWVMWPDg==
  /@azure/core-tracing/1.0.0-preview.13:
    dependencies:
      '@opentelemetry/api': 1.0.1
      tslib: 2.3.0
    dev: false
    engines:
      node: '>=12.0.0'
    resolution:
      integrity: sha512-KxDlhXyMlh2Jhj2ykX6vNEU0Vou4nHr025KoSEiz7cS3BNiHNaZcdECk/DmLkEB0as5T7b/TpRcehJ5yV6NeXQ==
  /@azure/core-tracing/1.0.0-preview.9:
    dependencies:
      '@opencensus/web-types': 0.0.7
      '@opentelemetry/api': 0.10.2
      tslib: 2.3.0
    dev: false
    engines:
      node: '>=8.0.0'
    resolution:
      integrity: sha512-zczolCLJ5QG42AEPQ+Qg9SRYNUyB+yZ5dzof4YEc+dyWczO9G2sBqbAjLB7IqrsdHN2apkiB2oXeDKCsq48jug==
  /@azure/core-xml/1.0.0-beta.1:
    dependencies:
      tslib: 2.3.0
      xml2js: 0.4.23
    dev: false
    engines:
      node: '>=8.0.0'
    resolution:
      integrity: sha512-7d2w0yd8pb1c9aj87JV/1ntOp+sCMcJ9QoGDxs6/7BLDh8Gb6kd2h3n+9JYhcLZO8wdHZb4d4GZgmRIwaAU72w==
  /@azure/event-hubs/2.1.4:
    dependencies:
      '@azure/amqp-common': 1.0.0-preview.9
      '@azure/ms-rest-nodeauth': 0.9.3_debug@3.2.7
      async-lock: 1.3.0
      debug: 3.2.7
      is-buffer: 2.0.5
      jssha: 2.4.2
      rhea-promise: 0.1.15
      tslib: 1.14.1
      uuid: 3.4.0
    dev: false
    resolution:
      integrity: sha512-CxaMaEjwtsmIhWtjHyGimKO7RmES0YxPqGQ9+jKqGygNlhG5NYHktDaiQu6w7k3g+I51VaLXtVSt+BVFd6VWfQ==
  /@azure/identity/1.2.5_debug@4.3.2:
    dependencies:
      '@azure/core-http': 1.2.6
      '@azure/core-tracing': 1.0.0-preview.9
      '@azure/logger': 1.0.2
      '@azure/msal-node': 1.0.0-beta.6_debug@4.3.2
      '@opentelemetry/api': 0.10.2
      '@types/stoppable': 1.1.1
      axios: 0.21.1_debug@4.3.2
      events: 3.3.0
      jws: 4.0.0
      msal: 1.4.11
      open: 7.4.2
      qs: 6.10.1
      stoppable: 1.1.0
      tslib: 2.3.0
      uuid: 8.3.2
    dev: false
    engines:
      node: '>=8.0.0'
    optionalDependencies:
      keytar: 7.7.0
    peerDependencies:
      debug: '*'
    resolution:
      integrity: sha512-Q71Buur3RMcg6lCnisLL8Im562DBw+ybzgm+YQj/FbAaI8ZNu/zl/5z1fE4k3Q9LSIzYrz6HLRzlhdSBXpydlQ==
  /@azure/identity/1.4.0:
    dependencies:
      '@azure/core-http': 2.0.0
      '@azure/core-tracing': 1.0.0-preview.12
      '@azure/logger': 1.0.2
      '@azure/msal-node': 1.0.0-beta.6
      '@types/stoppable': 1.1.1
      axios: 0.21.1
      events: 3.3.0
      jws: 4.0.0
      msal: 1.4.11
      open: 7.4.2
      qs: 6.10.1
      stoppable: 1.1.0
      tslib: 2.3.0
      uuid: 8.3.2
    dev: false
    engines:
      node: '>=12.0.0'
    optionalDependencies:
      keytar: 7.7.0
    resolution:
      integrity: sha512-nusX+L1qrCuQbRWQqPcgUCj07EvDVOgPVMnNS/cVtH8lfaGjWU6vdDJ49gROruh1jNjjZC0qpJBaM7OsK84zkw==
  /@azure/identity/1.4.0_debug@4.3.2:
    dependencies:
      '@azure/core-http': 2.0.0
      '@azure/core-tracing': 1.0.0-preview.12
      '@azure/logger': 1.0.2
      '@azure/msal-node': 1.0.0-beta.6_debug@4.3.2
      '@types/stoppable': 1.1.1
      axios: 0.21.1_debug@4.3.2
      events: 3.3.0
      jws: 4.0.0
      msal: 1.4.11
      open: 7.4.2
      qs: 6.10.1
      stoppable: 1.1.0
      tslib: 2.3.0
      uuid: 8.3.2
    dev: false
    engines:
      node: '>=12.0.0'
    optionalDependencies:
      keytar: 7.7.0
    peerDependencies:
      debug: '*'
    resolution:
      integrity: sha512-nusX+L1qrCuQbRWQqPcgUCj07EvDVOgPVMnNS/cVtH8lfaGjWU6vdDJ49gROruh1jNjjZC0qpJBaM7OsK84zkw==
  /@azure/identity/2.0.0-beta.4:
    dependencies:
      '@azure/abort-controller': 1.0.4
      '@azure/core-auth': 1.3.2
      '@azure/core-http': 2.0.0
      '@azure/core-tracing': 1.0.0-preview.12
      '@azure/logger': 1.0.2
      '@azure/msal-browser': 2.15.0
      '@azure/msal-common': 4.4.0
      '@azure/msal-node': 1.2.0
      '@types/stoppable': 1.1.1
      events: 3.3.0
      jws: 4.0.0
      open: 7.4.2
      qs: 6.10.1
      stoppable: 1.1.0
      tslib: 2.3.0
      uuid: 8.3.2
    dev: false
    engines:
      node: '>=12.0.0'
    resolution:
      integrity: sha512-B+x9dcMutHdkkrr01sYGoTIZPbEH90iavRVNnrCjKD0HpE/Oa5UV8risvkoPWGih6WJKh+p9YEBHlYg/5RWNWg==
  /@azure/identity/2.0.0-beta.4_debug@4.3.2:
    dependencies:
      '@azure/abort-controller': 1.0.4
      '@azure/core-auth': 1.3.2
      '@azure/core-http': 2.0.0
      '@azure/core-tracing': 1.0.0-preview.12
      '@azure/logger': 1.0.2
      '@azure/msal-browser': 2.15.0
      '@azure/msal-common': 4.4.0
      '@azure/msal-node': 1.2.0_debug@4.3.2
      '@types/stoppable': 1.1.1
      events: 3.3.0
      jws: 4.0.0
      open: 7.4.2
      qs: 6.10.1
      stoppable: 1.1.0
      tslib: 2.3.0
      uuid: 8.3.2
    dev: false
    engines:
      node: '>=12.0.0'
    peerDependencies:
      debug: '*'
    resolution:
      integrity: sha512-B+x9dcMutHdkkrr01sYGoTIZPbEH90iavRVNnrCjKD0HpE/Oa5UV8risvkoPWGih6WJKh+p9YEBHlYg/5RWNWg==
  /@azure/keyvault-certificates/4.2.0:
    dependencies:
      '@azure/abort-controller': 1.0.4
      '@azure/core-http': 1.2.6
      '@azure/core-lro': 1.0.5
      '@azure/core-paging': 1.1.3
      '@azure/core-tracing': 1.0.0-preview.11
      '@azure/logger': 1.0.2
      tslib: 2.3.0
    dev: false
    engines:
      node: '>=8.0.0'
    resolution:
      integrity: sha512-5Y8WgETz0lnAoksk8qpEOJ6PBnPV8edscusKiwbfm7rfadsfm1rl+kZPJP8YrjkY+bfnMNeixVZHe8QB5Mpa8Q==
  /@azure/keyvault-keys/4.2.2:
    dependencies:
      '@azure/abort-controller': 1.0.4
      '@azure/core-http': 1.2.6
      '@azure/core-lro': 1.0.5
      '@azure/core-paging': 1.1.3
      '@azure/core-tracing': 1.0.0-preview.11
      '@azure/logger': 1.0.2
      tslib: 2.3.0
    dev: false
    engines:
      node: '>=8.0.0'
    resolution:
      integrity: sha512-SWRx0Z8ShLYnuqCitIOi3DqLSLBTI6G1F+Wv5/hy1w6ZXRnOwc74deQ8kfO0Tbm3n09SpaN4ytp6dmg6C2cRmQ==
  /@azure/keyvault-secrets/4.2.0:
    dependencies:
      '@azure/abort-controller': 1.0.4
      '@azure/core-http': 1.2.6
      '@azure/core-lro': 1.0.5
      '@azure/core-paging': 1.1.3
      '@azure/core-tracing': 1.0.0-preview.11
      '@azure/logger': 1.0.2
      tslib: 2.3.0
    dev: false
    engines:
      node: '>=8.0.0'
    resolution:
      integrity: sha512-fQIbloZA1whluFmMGzWrex+PuzwBjDi59Lw/g73AVrLQIsqpz2YUnkzdwqSUuSDve8Q3McIEWMWkIUJpLVn+oA==
  /@azure/logger-js/1.3.2:
    dependencies:
      tslib: 1.14.1
    dev: false
    resolution:
      integrity: sha512-h58oEROO2tniBTSmFmuHBGvuiFuYsHQBWTVdpT2AiOED4F2Kgf7rs0MPYPXiBcDvihC70M7QPRhIQ3JK1H/ygw==
  /@azure/logger/1.0.2:
    dependencies:
      tslib: 2.3.0
    dev: false
    engines:
      node: '>=8.0.0'
    resolution:
      integrity: sha512-YZNjNV0vL3nN2nedmcjQBcpCTo3oqceXmgiQtEm6fLpucjRZyQKAQruhCmCpRlB1iykqKJJ/Y8CDmT5rIE6IJw==
  /@azure/ms-rest-azure-env/1.1.2:
    dev: false
    resolution:
      integrity: sha512-l7z0DPCi2Hp88w12JhDTtx5d0Y3+vhfE7JKJb9O7sEz71Cwp053N8piTtTnnk/tUor9oZHgEKi/p3tQQmLPjvA==
  /@azure/ms-rest-azure-env/2.0.0:
    dev: false
    resolution:
      integrity: sha512-dG76W7ElfLi+fbTjnZVGj+M9e0BIEJmRxU6fHaUQ12bZBe8EJKYb2GV50YWNaP2uJiVQ5+7nXEVj1VN1UQtaEw==
  /@azure/ms-rest-js/1.11.2_debug@3.2.7:
    dependencies:
      '@azure/core-auth': 1.3.2
      axios: 0.21.1_debug@3.2.7
      form-data: 2.5.1
      tough-cookie: 2.5.0
      tslib: 1.14.1
      tunnel: 0.0.6
      uuid: 3.4.0
      xml2js: 0.4.23
    dev: false
    peerDependencies:
      debug: '*'
    resolution:
      integrity: sha512-2AyQ1IKmLGKW7DU3/x3TsTBzZLcbC9YRI+yuDPuXAQrv3zar340K9wsxU413kHFIDjkWNCo9T0w5VtwcyWxhbQ==
  /@azure/ms-rest-js/1.11.2_debug@4.3.2:
    dependencies:
      '@azure/core-auth': 1.3.2
      axios: 0.21.1_debug@4.3.2
      form-data: 2.5.1
      tough-cookie: 2.5.0
      tslib: 1.14.1
      tunnel: 0.0.6
      uuid: 3.4.0
      xml2js: 0.4.23
    dev: false
    peerDependencies:
      debug: '*'
    resolution:
      integrity: sha512-2AyQ1IKmLGKW7DU3/x3TsTBzZLcbC9YRI+yuDPuXAQrv3zar340K9wsxU413kHFIDjkWNCo9T0w5VtwcyWxhbQ==
  /@azure/ms-rest-js/2.5.2:
    dependencies:
      '@azure/core-auth': 1.3.2
      abort-controller: 3.0.0
      form-data: 2.5.1
      node-fetch: 2.6.1
      tough-cookie: 3.0.1
      tslib: 1.14.1
      tunnel: 0.0.6
      uuid: 3.4.0
      xml2js: 0.4.23
    dev: false
    resolution:
      integrity: sha512-9nCuuoYwHZEZw1t0MVtENH+c1k2R4maYAlBBDSZhZu6bEucyfYUUigNXXKjt2cFBt4sO+sTzi0uI0f/fiPFr+Q==
  /@azure/ms-rest-nodeauth/0.9.3_debug@3.2.7:
    dependencies:
      '@azure/ms-rest-azure-env': 1.1.2
      '@azure/ms-rest-js': 1.11.2_debug@3.2.7
      adal-node: 0.1.28
    dev: false
    peerDependencies:
      debug: '*'
    resolution:
      integrity: sha512-aFHRw/IHhg3I9ZJW+Va4L+sCirFHMVIu6B7lFdL5mGLfG3xC5vDIdd957LRXFgy2OiKFRUC0QaKknd0YCsQIqA==
  /@azure/ms-rest-nodeauth/0.9.3_debug@4.3.2:
    dependencies:
      '@azure/ms-rest-azure-env': 1.1.2
      '@azure/ms-rest-js': 1.11.2_debug@4.3.2
      adal-node: 0.1.28
    dev: false
    peerDependencies:
      debug: '*'
    resolution:
      integrity: sha512-aFHRw/IHhg3I9ZJW+Va4L+sCirFHMVIu6B7lFdL5mGLfG3xC5vDIdd957LRXFgy2OiKFRUC0QaKknd0YCsQIqA==
  /@azure/ms-rest-nodeauth/3.0.10:
    dependencies:
      '@azure/ms-rest-azure-env': 2.0.0
      '@azure/ms-rest-js': 2.5.2
      adal-node: 0.2.2
    dev: false
    resolution:
      integrity: sha512-oel7ibYlredh2wo7XwNYMx4jWlbMkIzCC8t8VpdhsAWDJVNSSce+DYj5jjZn1oED+QsCytVM2B7/QTuLN1/yDw==
  /@azure/msal-browser/2.15.0:
    dependencies:
      '@azure/msal-common': 4.4.0
    dev: false
    engines:
      node: '>=0.8.0'
    resolution:
      integrity: sha512-Du0BHQiDQgkqg6OoKovUZWdEIZbTnhh/lma7QLyi5jFKDekk78wXsFIOJLUcFoY97+ZhB+Y2WQOYT1DJphAdCg==
  /@azure/msal-common/4.4.0:
    dependencies:
      debug: 4.3.2
    dev: false
    engines:
      node: '>=0.8.0'
    resolution:
      integrity: sha512-Qrs33Ctt2KM7NxArFPIUKc8UbIcm7zYxJFdJeQ9k7HKBhVk3e88CUz1Mw33cS/Jr+YA1H02OAzHg++bJ+4SFyQ==
  /@azure/msal-node-extensions/1.0.0-alpha.8:
    dependencies:
      '@azure/msal-common': 4.4.0
      bindings: 1.5.0
      keytar: 7.7.0
      nan: 2.14.2
    dev: false
    engines:
      node: '>=10'
    requiresBuild: true
    resolution:
      integrity: sha512-wNZgJ5GShgjBufJFmgec/y0d1zRjn9VZlDP4W5ptXORum6HDK9VJzZfYEleItXW58DvaeEMX5zWI8yrdV8vivA==
  /@azure/msal-node/1.0.0-beta.6:
    dependencies:
      '@azure/msal-common': 4.4.0
      axios: 0.21.1
      jsonwebtoken: 8.5.1
      uuid: 8.3.2
    dev: false
    resolution:
      integrity: sha512-ZQI11Uz1j0HJohb9JZLRD8z0moVcPks1AFW4Q/Gcl67+QvH4aKEJti7fjCcipEEZYb/qzLSO8U6IZgPYytsiJQ==
  /@azure/msal-node/1.0.0-beta.6_debug@4.3.2:
    dependencies:
      '@azure/msal-common': 4.4.0
      axios: 0.21.1_debug@4.3.2
      jsonwebtoken: 8.5.1
      uuid: 8.3.2
    dev: false
    peerDependencies:
      debug: '*'
    resolution:
      integrity: sha512-ZQI11Uz1j0HJohb9JZLRD8z0moVcPks1AFW4Q/Gcl67+QvH4aKEJti7fjCcipEEZYb/qzLSO8U6IZgPYytsiJQ==
  /@azure/msal-node/1.2.0:
    dependencies:
      '@azure/msal-common': 4.4.0
      axios: 0.21.1
      jsonwebtoken: 8.5.1
      uuid: 8.3.2
    dev: false
    engines:
      node: 10 || 12 || 14 || 16
    resolution:
      integrity: sha512-79o5n483vslc7Qegh9+0BsxODRmlk6YYjVdl9jvwmAuF+i+oylq57e7RVhTVocKCbLCIMOKARI14JyKdDbW0WA==
  /@azure/msal-node/1.2.0_debug@4.3.2:
    dependencies:
      '@azure/msal-common': 4.4.0
      axios: 0.21.1_debug@4.3.2
      jsonwebtoken: 8.5.1
      uuid: 8.3.2
    dev: false
    engines:
      node: 10 || 12 || 14 || 16
    peerDependencies:
      debug: '*'
    resolution:
      integrity: sha512-79o5n483vslc7Qegh9+0BsxODRmlk6YYjVdl9jvwmAuF+i+oylq57e7RVhTVocKCbLCIMOKARI14JyKdDbW0WA==
  /@azure/storage-blob/12.6.0:
    dependencies:
      '@azure/abort-controller': 1.0.4
      '@azure/core-http': 1.2.6
      '@azure/core-lro': 1.0.5
      '@azure/core-paging': 1.1.3
      '@azure/core-tracing': 1.0.0-preview.11
      '@azure/logger': 1.0.2
      events: 3.3.0
      tslib: 2.3.0
    dev: false
    engines:
      node: '>=8.0.0'
    resolution:
      integrity: sha512-cAzsae+5ZdhugQfIT7o5SlVyF2Sc+HygZdPO41ZYdXklfGUyEt+5K4PyM5HQDc0MTVt6x7+waXcaAXT2eF9E6A==
  /@babel/code-frame/7.12.11:
    dependencies:
      '@babel/highlight': 7.14.5
    dev: false
    resolution:
      integrity: sha512-Zt1yodBx1UcyiePMSkWnU4hPqhwq7hGi2nFL1LeA3EUl+q2LQx16MISgJ0+z7dnmgvP9QtIleuETGOiOH1RcIw==
  /@babel/code-frame/7.14.5:
    dependencies:
      '@babel/highlight': 7.14.5
    dev: false
    engines:
      node: '>=6.9.0'
    resolution:
      integrity: sha512-9pzDqyc6OLDaqe+zbACgFkb6fKMNG6CObKpnYXChRsvYGyEdc7CA2BaqeOM+vOtCS5ndmJicPJhKAwYRI6UfFw==
  /@babel/compat-data/7.14.7:
    dev: false
    engines:
      node: '>=6.9.0'
    resolution:
      integrity: sha512-nS6dZaISCXJ3+518CWiBfEr//gHyMO02uDxBkXTKZDN5POruCnOZ1N4YBRZDCabwF8nZMWBpRxIicmXtBs+fvw==
  /@babel/core/7.14.6:
    dependencies:
      '@babel/code-frame': 7.14.5
      '@babel/generator': 7.14.5
      '@babel/helper-compilation-targets': 7.14.5_@babel+core@7.14.6
      '@babel/helper-module-transforms': 7.14.5
      '@babel/helpers': 7.14.6
      '@babel/parser': 7.14.7
      '@babel/template': 7.14.5
      '@babel/traverse': 7.14.7
      '@babel/types': 7.14.5
      convert-source-map: 1.8.0
      debug: 4.3.2
      gensync: 1.0.0-beta.2
      json5: 2.2.0
      semver: 6.3.0
      source-map: 0.5.7
    dev: false
    engines:
      node: '>=6.9.0'
    resolution:
      integrity: sha512-gJnOEWSqTk96qG5BoIrl5bVtc23DCycmIePPYnamY9RboYdI4nFy5vAQMSl81O5K/W0sLDWfGysnOECC+KUUCA==
  /@babel/generator/7.14.5:
    dependencies:
      '@babel/types': 7.14.5
      jsesc: 2.5.2
      source-map: 0.5.7
    dev: false
    engines:
      node: '>=6.9.0'
    resolution:
      integrity: sha512-y3rlP+/G25OIX3mYKKIOlQRcqj7YgrvHxOLbVmyLJ9bPmi5ttvUmpydVjcFjZphOktWuA7ovbx91ECloWTfjIA==
  /@babel/helper-compilation-targets/7.14.5_@babel+core@7.14.6:
    dependencies:
      '@babel/compat-data': 7.14.7
      '@babel/core': 7.14.6
      '@babel/helper-validator-option': 7.14.5
      browserslist: 4.16.6
      semver: 6.3.0
    dev: false
    engines:
      node: '>=6.9.0'
    peerDependencies:
      '@babel/core': ^7.0.0
    resolution:
      integrity: sha512-v+QtZqXEiOnpO6EYvlImB6zCD2Lel06RzOPzmkz/D/XgQiUu3C/Jb1LOqSt/AIA34TYi/Q+KlT8vTQrgdxkbLw==
  /@babel/helper-function-name/7.14.5:
    dependencies:
      '@babel/helper-get-function-arity': 7.14.5
      '@babel/template': 7.14.5
      '@babel/types': 7.14.5
    dev: false
    engines:
      node: '>=6.9.0'
    resolution:
      integrity: sha512-Gjna0AsXWfFvrAuX+VKcN/aNNWonizBj39yGwUzVDVTlMYJMK2Wp6xdpy72mfArFq5uK+NOuexfzZlzI1z9+AQ==
  /@babel/helper-get-function-arity/7.14.5:
    dependencies:
      '@babel/types': 7.14.5
    dev: false
    engines:
      node: '>=6.9.0'
    resolution:
      integrity: sha512-I1Db4Shst5lewOM4V+ZKJzQ0JGGaZ6VY1jYvMghRjqs6DWgxLCIyFt30GlnKkfUeFLpJt2vzbMVEXVSXlIFYUg==
  /@babel/helper-hoist-variables/7.14.5:
    dependencies:
      '@babel/types': 7.14.5
    dev: false
    engines:
      node: '>=6.9.0'
    resolution:
      integrity: sha512-R1PXiz31Uc0Vxy4OEOm07x0oSjKAdPPCh3tPivn/Eo8cvz6gveAeuyUUPB21Hoiif0uoPQSSdhIPS3352nvdyQ==
  /@babel/helper-member-expression-to-functions/7.14.7:
    dependencies:
      '@babel/types': 7.14.5
    dev: false
    engines:
      node: '>=6.9.0'
    resolution:
      integrity: sha512-TMUt4xKxJn6ccjcOW7c4hlwyJArizskAhoSTOCkA0uZ+KghIaci0Qg9R043kUMWI9mtQfgny+NQ5QATnZ+paaA==
  /@babel/helper-module-imports/7.14.5:
    dependencies:
      '@babel/types': 7.14.5
    dev: false
    engines:
      node: '>=6.9.0'
    resolution:
      integrity: sha512-SwrNHu5QWS84XlHwGYPDtCxcA0hrSlL2yhWYLgeOc0w7ccOl2qv4s/nARI0aYZW+bSwAL5CukeXA47B/1NKcnQ==
  /@babel/helper-module-transforms/7.14.5:
    dependencies:
      '@babel/helper-module-imports': 7.14.5
      '@babel/helper-replace-supers': 7.14.5
      '@babel/helper-simple-access': 7.14.5
      '@babel/helper-split-export-declaration': 7.14.5
      '@babel/helper-validator-identifier': 7.14.5
      '@babel/template': 7.14.5
      '@babel/traverse': 7.14.7
      '@babel/types': 7.14.5
    dev: false
    engines:
      node: '>=6.9.0'
    resolution:
      integrity: sha512-iXpX4KW8LVODuAieD7MzhNjmM6dzYY5tfRqT+R9HDXWl0jPn/djKmA+G9s/2C2T9zggw5tK1QNqZ70USfedOwA==
  /@babel/helper-optimise-call-expression/7.14.5:
    dependencies:
      '@babel/types': 7.14.5
    dev: false
    engines:
      node: '>=6.9.0'
    resolution:
      integrity: sha512-IqiLIrODUOdnPU9/F8ib1Fx2ohlgDhxnIDU7OEVi+kAbEZcyiF7BLU8W6PfvPi9LzztjS7kcbzbmL7oG8kD6VA==
  /@babel/helper-replace-supers/7.14.5:
    dependencies:
      '@babel/helper-member-expression-to-functions': 7.14.7
      '@babel/helper-optimise-call-expression': 7.14.5
      '@babel/traverse': 7.14.7
      '@babel/types': 7.14.5
    dev: false
    engines:
      node: '>=6.9.0'
    resolution:
      integrity: sha512-3i1Qe9/8x/hCHINujn+iuHy+mMRLoc77b2nI9TB0zjH1hvn9qGlXjWlggdwUcju36PkPCy/lpM7LLUdcTyH4Ow==
  /@babel/helper-simple-access/7.14.5:
    dependencies:
      '@babel/types': 7.14.5
    dev: false
    engines:
      node: '>=6.9.0'
    resolution:
      integrity: sha512-nfBN9xvmCt6nrMZjfhkl7i0oTV3yxR4/FztsbOASyTvVcoYd0TRHh7eMLdlEcCqobydC0LAF3LtC92Iwxo0wyw==
  /@babel/helper-split-export-declaration/7.14.5:
    dependencies:
      '@babel/types': 7.14.5
    dev: false
    engines:
      node: '>=6.9.0'
    resolution:
      integrity: sha512-hprxVPu6e5Kdp2puZUmvOGjaLv9TCe58E/Fl6hRq4YiVQxIcNvuq6uTM2r1mT/oPskuS9CgR+I94sqAYv0NGKA==
  /@babel/helper-validator-identifier/7.14.5:
    dev: false
    engines:
      node: '>=6.9.0'
    resolution:
      integrity: sha512-5lsetuxCLilmVGyiLEfoHBRX8UCFD+1m2x3Rj97WrW3V7H3u4RWRXA4evMjImCsin2J2YT0QaVDGf+z8ondbAg==
  /@babel/helper-validator-option/7.14.5:
    dev: false
    engines:
      node: '>=6.9.0'
    resolution:
      integrity: sha512-OX8D5eeX4XwcroVW45NMvoYaIuFI+GQpA2a8Gi+X/U/cDUIRsV37qQfF905F0htTRCREQIB4KqPeaveRJUl3Ow==
  /@babel/helpers/7.14.6:
    dependencies:
      '@babel/template': 7.14.5
      '@babel/traverse': 7.14.7
      '@babel/types': 7.14.5
    dev: false
    engines:
      node: '>=6.9.0'
    resolution:
      integrity: sha512-yesp1ENQBiLI+iYHSJdoZKUtRpfTlL1grDIX9NRlAVppljLw/4tTyYupIB7uIYmC3stW/imAv8EqaKaS/ibmeA==
  /@babel/highlight/7.14.5:
    dependencies:
      '@babel/helper-validator-identifier': 7.14.5
      chalk: 2.4.2
      js-tokens: 4.0.0
    dev: false
    engines:
      node: '>=6.9.0'
    resolution:
      integrity: sha512-qf9u2WFWVV0MppaL877j2dBtQIDgmidgjGk5VIMw3OadXvYaXn66U1BFlH2t4+t3i+8PhedppRv+i40ABzd+gg==
  /@babel/parser/7.14.7:
    dev: false
    engines:
      node: '>=6.0.0'
    hasBin: true
    resolution:
      integrity: sha512-X67Z5y+VBJuHB/RjwECp8kSl5uYi0BvRbNeWqkaJCVh+LiTPl19WBUfG627psSgp9rSf6ojuXghQM3ha6qHHdA==
  /@babel/runtime/7.14.6:
    dependencies:
      regenerator-runtime: 0.13.7
    dev: false
    engines:
      node: '>=6.9.0'
    resolution:
      integrity: sha512-/PCB2uJ7oM44tz8YhC4Z/6PeOKXp4K588f+5M3clr1M4zbqztlo0XEfJ2LEzj/FgwfgGcIdl8n7YYjTCI0BYwg==
  /@babel/template/7.14.5:
    dependencies:
      '@babel/code-frame': 7.14.5
      '@babel/parser': 7.14.7
      '@babel/types': 7.14.5
    dev: false
    engines:
      node: '>=6.9.0'
    resolution:
      integrity: sha512-6Z3Po85sfxRGachLULUhOmvAaOo7xCvqGQtxINai2mEGPFm6pQ4z5QInFnUrRpfoSV60BnjyF5F3c+15fxFV1g==
  /@babel/traverse/7.14.7:
    dependencies:
      '@babel/code-frame': 7.14.5
      '@babel/generator': 7.14.5
      '@babel/helper-function-name': 7.14.5
      '@babel/helper-hoist-variables': 7.14.5
      '@babel/helper-split-export-declaration': 7.14.5
      '@babel/parser': 7.14.7
      '@babel/types': 7.14.5
      debug: 4.3.2
      globals: 11.12.0
    dev: false
    engines:
      node: '>=6.9.0'
    resolution:
      integrity: sha512-9vDr5NzHu27wgwejuKL7kIOm4bwEtaPQ4Z6cpCmjSuaRqpH/7xc4qcGEscwMqlkwgcXl6MvqoAjZkQ24uSdIZQ==
  /@babel/types/7.14.5:
    dependencies:
      '@babel/helper-validator-identifier': 7.14.5
      to-fast-properties: 2.0.0
    dev: false
    engines:
      node: '>=6.9.0'
    resolution:
      integrity: sha512-M/NzBpEL95I5Hh4dwhin5JlE7EzO5PHMAuzjxss3tiOBD46KfQvVedN/3jEPZvdRvtsK2222XfdHogNIttFgcg==
  /@bahmutov/data-driven/1.0.0:
    dependencies:
      check-more-types: 2.24.0
      lazy-ass: 1.6.0
    dev: false
    engines:
      node: '>=6'
    resolution:
      integrity: sha512-YqW3hPS0RXriqjcCrLOTJj+LWe3c8JpwlL83k1ka1Q8U05ZjAKbGQZYeTzUd0NFEnnfPtsUiKGpFEBJG6kFuvg==
  /@eslint/eslintrc/0.4.2:
    dependencies:
      ajv: 6.12.6
      debug: 4.3.2
      espree: 7.3.1
      globals: 13.10.0
      ignore: 4.0.6
      import-fresh: 3.3.0
      js-yaml: 3.14.1
      minimatch: 3.0.4
      strip-json-comments: 3.1.1
    dev: false
    engines:
      node: ^10.12.0 || >=12.0.0
    resolution:
      integrity: sha512-8nmGq/4ycLpIwzvhI4tNDmQztZ8sp+hI7cyG8i1nQDhkAbRzHpXPidRAHlNvCZQpJTKw5ItIpMw9RSToGF00mg==
  /@humanwhocodes/config-array/0.5.0:
    dependencies:
      '@humanwhocodes/object-schema': 1.2.0
      debug: 4.3.2
      minimatch: 3.0.4
    dev: false
    engines:
      node: '>=10.10.0'
    resolution:
      integrity: sha512-FagtKFz74XrTl7y6HCzQpwDfXP0yhxe9lHLD1UZxjvZIcbyRz8zTFF/yYNfSfzU414eDwZ1SrO0Qvtyf+wFMQg==
  /@humanwhocodes/object-schema/1.2.0:
    dev: false
    resolution:
      integrity: sha512-wdppn25U8z/2yiaT6YGquE6X8sSv7hNMWSXYSSU1jGv/yd6XqjXgTDJ8KP4NgjTXfJ3GbRjeeb8RTV7a/VpM+w==
  /@istanbuljs/schema/0.1.3:
    dev: false
    engines:
      node: '>=8'
    resolution:
      integrity: sha512-ZXRY4jNvVgSVQ8DL3LTcakaAtXwTVUxE81hslsyD2AtoXW/wVob10HkOJ1X/pAlcI7D+2YoZKg5do8G/w6RYgA==
  /@microsoft/api-extractor-model/7.12.2:
    dependencies:
      '@microsoft/tsdoc': 0.12.24
      '@rushstack/node-core-library': 3.36.0
    dev: false
    resolution:
      integrity: sha512-EU+U09Mj65zUH0qwPF4PFJiL6Y+PQQE/RRGEHEDGJJzab/mRQDpKOyrzSdb00xvcd/URehIHJqC55cY2Y4jGOA==
  /@microsoft/api-extractor-model/7.7.10:
    dependencies:
      '@microsoft/tsdoc': 0.12.19
      '@rushstack/node-core-library': 3.19.6
    dev: false
    resolution:
      integrity: sha512-gMFDXwUgoQYz9TgatyNPALDdZN4xBC3Un3fGwlzME+vM13PoJ26pGuqI7kv/OlK9+q2sgrEdxWns8D3UnLf2TA==
  /@microsoft/api-extractor/7.13.2:
    dependencies:
      '@microsoft/api-extractor-model': 7.12.2
      '@microsoft/tsdoc': 0.12.24
      '@rushstack/node-core-library': 3.36.0
      '@rushstack/rig-package': 0.2.10
      '@rushstack/ts-command-line': 4.7.8
      colors: 1.2.5
      lodash: 4.17.21
      resolve: 1.17.0
      semver: 7.3.5
      source-map: 0.6.1
      typescript: 4.1.6
    dev: false
    hasBin: true
    resolution:
      integrity: sha512-2fD0c8OxZW+e6NTaxbtrdNxXVuX7aqil3+cqig3pKsHymvUuRJVCEAcAJmZrJ/ENqYXNiB265EyqOT6VxbMysw==
  /@microsoft/api-extractor/7.7.11:
    dependencies:
      '@microsoft/api-extractor-model': 7.7.10
      '@microsoft/tsdoc': 0.12.19
      '@rushstack/node-core-library': 3.19.6
      '@rushstack/ts-command-line': 4.3.13
      colors: 1.2.5
      lodash: 4.17.21
      resolve: 1.8.1
      source-map: 0.6.1
      typescript: 3.7.7
    dev: false
    hasBin: true
    resolution:
      integrity: sha512-kd2kakdDoRgI54J5H11a76hyYZBMhtp4piwWAy4bYTwlQT0v/tp+G/UMMgjUL4vKf0kTNhitEUX/0LfQb1AHzQ==
  /@microsoft/tsdoc-config/0.15.2:
    dependencies:
      '@microsoft/tsdoc': 0.13.2
      ajv: 6.12.6
      jju: 1.4.0
      resolve: 1.19.0
    dev: false
    resolution:
      integrity: sha512-mK19b2wJHSdNf8znXSMYVShAHktVr/ib0Ck2FA3lsVBSEhSI/TfXT7DJQkAYgcztTuwazGcg58ZjYdk0hTCVrA==
  /@microsoft/tsdoc/0.12.19:
    dev: false
    resolution:
      integrity: sha512-IpgPxHrNxZiMNUSXqR1l/gePKPkfAmIKoDRP9hp7OwjU29ZR8WCJsOJ8iBKgw0Qk+pFwR+8Y1cy8ImLY6e9m4A==
  /@microsoft/tsdoc/0.12.24:
    dev: false
    resolution:
      integrity: sha512-Mfmij13RUTmHEMi9vRUhMXD7rnGR2VvxeNYtaGtaJ4redwwjT4UXYJ+nzmVJF7hhd4pn/Fx5sncDKxMVFJSWPg==
  /@microsoft/tsdoc/0.13.2:
    dev: false
    resolution:
      integrity: sha512-WrHvO8PDL8wd8T2+zBGKrMwVL5IyzR3ryWUsl0PXgEV0QHup4mTLi0QcATefGI6Gx9Anu7vthPyyyLpY0EpiQg==
  /@nodelib/fs.scandir/2.1.5:
    dependencies:
      '@nodelib/fs.stat': 2.0.5
      run-parallel: 1.2.0
    dev: false
    engines:
      node: '>= 8'
    resolution:
      integrity: sha512-vq24Bq3ym5HEQm2NKCr3yXDwjc7vTsEThRDnkp2DK9p1uqLR+DHurm/NOTo0KG7HYHU7eppKZj3MyqYuMBf62g==
  /@nodelib/fs.stat/2.0.5:
    dev: false
    engines:
      node: '>= 8'
    resolution:
      integrity: sha512-RkhPPp2zrqDAQA/2jNhnztcPAlv64XdhIp7a7454A5ovI7Bukxgt7MX7udwAu3zg1DcpPU0rz3VV1SeaqvY4+A==
  /@nodelib/fs.walk/1.2.8:
    dependencies:
      '@nodelib/fs.scandir': 2.1.5
      fastq: 1.11.1
    dev: false
    engines:
      node: '>= 8'
    resolution:
      integrity: sha512-oGB+UxlgWcgQkgwo8GcEGwemoTFt3FIO9ababBmaGwXIoBKZ+GTy0pP185beGg7Llih/NSHSV2XAs1lnznocSg==
  /@opencensus/web-types/0.0.7:
    dev: false
    engines:
      node: '>=6.0'
    resolution:
      integrity: sha512-xB+w7ZDAu3YBzqH44rCmG9/RlrOmFuDPt/bpf17eJr8eZSrLt7nc7LnWdxM9Mmoj/YKMHpxRg28txu3TcpiL+g==
  /@opentelemetry/api-metrics/0.22.0_@opentelemetry+api@1.0.1:
    dependencies:
      '@opentelemetry/api': 1.0.1
    dev: false
    engines:
      node: '>=8.0.0'
    peerDependencies:
      '@opentelemetry/api': ^1.0.0
    resolution:
      integrity: sha512-hrErhb+JphdErB1WuBwpCnO1FjiKfKzO9DjhvquzzM8SYL2bBpYEvTpBTU9cenRnRHUbUAfHI1X384vm37HKeQ==
  /@opentelemetry/api/0.10.2:
    dependencies:
      '@opentelemetry/context-base': 0.10.2
    dev: false
    engines:
      node: '>=8.0.0'
    resolution:
      integrity: sha512-GtpMGd6vkzDMYcpu2t9LlhEgMy/SzBwRnz48EejlRArYqZzqSzAsKmegUK7zHgl+EOIaK9mKHhnRaQu3qw20cA==
  /@opentelemetry/api/1.0.0-rc.0:
    dev: false
    engines:
      node: '>=8.0.0'
    resolution:
      integrity: sha512-iXKByCMfrlO5S6Oh97BuM56tM2cIBB0XsL/vWF/AtJrJEKx4MC/Xdu0xDsGXMGcNWpqF7ujMsjjnp0+UHBwnDQ==
  /@opentelemetry/api/1.0.1:
    dev: false
    engines:
      node: '>=8.0.0'
    resolution:
      integrity: sha512-H5Djcc2txGAINgf3TNaq4yFofYSIK3722PM89S/3R8FuI/eqi1UscajlXk7EBkG9s2pxss/q6SHlpturaavXaw==
  /@opentelemetry/context-async-hooks/0.22.0_@opentelemetry+api@1.0.1:
    dependencies:
      '@opentelemetry/api': 1.0.1
    dev: false
    engines:
      node: '>=8.1.0'
    peerDependencies:
      '@opentelemetry/api': ^1.0.0
    resolution:
      integrity: sha512-JakZ9NJCiaf8FJ6lcR2Fle9xkBKxSFbXK4mk9gZ14totNh9SOTiUBUk08bAnATWUINrQlN8/5hpGKi5gs+FUxQ==
  /@opentelemetry/context-base/0.10.2:
    dev: false
    engines:
      node: '>=8.0.0'
    resolution:
      integrity: sha512-hZNKjKOYsckoOEgBziGMnBcX0M7EtstnCmwz5jZUOUYwlZ+/xxX6z3jPu1XVO2Jivk0eLfuP9GP+vFD49CMetw==
  /@opentelemetry/core/0.22.0_@opentelemetry+api@1.0.1:
    dependencies:
      '@opentelemetry/api': 1.0.1
      '@opentelemetry/semantic-conventions': 0.22.0
      semver: 7.3.5
    dev: false
    engines:
      node: '>=8.5.0'
    peerDependencies:
      '@opentelemetry/api': ^1.0.0
    resolution:
      integrity: sha512-x6JxuQ4rY2x39GEXJSqMgyf8XZPNNiZrGcCMhZSrtypq/WXlsJuxMNnUAl2hj2rpSGGukhhWn5cMpCmMJJz1hw==
  /@opentelemetry/instrumentation-http/0.22.0_@opentelemetry+api@1.0.1:
    dependencies:
      '@opentelemetry/api': 1.0.1
      '@opentelemetry/core': 0.22.0_@opentelemetry+api@1.0.1
      '@opentelemetry/instrumentation': 0.22.0_@opentelemetry+api@1.0.1
      '@opentelemetry/semantic-conventions': 0.22.0
      semver: 7.3.5
    dev: false
    engines:
      node: '>=8.0.0'
    peerDependencies:
      '@opentelemetry/api': ^1.0.0
    resolution:
      integrity: sha512-vqM1hqgYtcO8Upq8pl4I+YW0bnodHlUSSKYuOH7m9Aujbi571pU3zFctpiU5pNhj9eLEJ/r7aOTV6O4hCxqOjQ==
  /@opentelemetry/instrumentation/0.22.0_@opentelemetry+api@1.0.1:
    dependencies:
      '@opentelemetry/api': 1.0.1
      '@opentelemetry/api-metrics': 0.22.0_@opentelemetry+api@1.0.1
      require-in-the-middle: 5.1.0
      semver: 7.3.5
      shimmer: 1.2.1
    dev: false
    peerDependencies:
      '@opentelemetry/api': ^1.0.0
    resolution:
      integrity: sha512-/NT3+mZO9Bll6UZPjqemrD2VhkI7wRrMto884+wKGK8LIC+EKlg5EKk9y9ym4Vtnlis8/hVxNrFSeaS29N2NLw==
  /@opentelemetry/node/0.22.0_@opentelemetry+api@1.0.1:
    dependencies:
      '@opentelemetry/api': 1.0.1
      '@opentelemetry/context-async-hooks': 0.22.0_@opentelemetry+api@1.0.1
      '@opentelemetry/core': 0.22.0_@opentelemetry+api@1.0.1
      '@opentelemetry/propagator-b3': 0.22.0_@opentelemetry+api@1.0.1
      '@opentelemetry/propagator-jaeger': 0.22.0_@opentelemetry+api@1.0.1
      '@opentelemetry/tracing': 0.22.0_@opentelemetry+api@1.0.1
      semver: 7.3.5
    dev: false
    engines:
      node: '>=8.0.0'
    peerDependencies:
      '@opentelemetry/api': ^1.0.0
    resolution:
      integrity: sha512-+HhGbDruQ7cwejVOIYyxRa28uosnG8W95NiQZ6qE8PXXPsDSyGeftAPbtYpGit0H2f5hrVcMlwmWHeAo9xkSLA==
  /@opentelemetry/propagator-b3/0.22.0_@opentelemetry+api@1.0.1:
    dependencies:
      '@opentelemetry/api': 1.0.1
      '@opentelemetry/core': 0.22.0_@opentelemetry+api@1.0.1
    dev: false
    engines:
      node: '>=8.0.0'
    peerDependencies:
      '@opentelemetry/api': ^1.0.0
    resolution:
      integrity: sha512-7UESJWUUmInXrlux9whSjoIMfpmajKbu2UBU/ux7TVkLTeaJwebLHoqDhuUTS4dbmvg3fnkpfmocyUgby16NwQ==
  /@opentelemetry/propagator-jaeger/0.22.0_@opentelemetry+api@1.0.1:
    dependencies:
      '@opentelemetry/api': 1.0.1
      '@opentelemetry/core': 0.22.0_@opentelemetry+api@1.0.1
    dev: false
    engines:
      node: '>=8.5.0'
    peerDependencies:
      '@opentelemetry/api': ^1.0.0
    resolution:
      integrity: sha512-Xclq+eLfc0Zk1UAbY6clYjoCZqikk4SzvG8C/ODJ6LfDHnqMr/fKXaHHhh/DdHdi6d73o9S8ytblryc+CaTkrw==
  /@opentelemetry/resources/0.22.0_@opentelemetry+api@1.0.1:
    dependencies:
      '@opentelemetry/api': 1.0.1
      '@opentelemetry/core': 0.22.0_@opentelemetry+api@1.0.1
      '@opentelemetry/semantic-conventions': 0.22.0
    dev: false
    engines:
      node: '>=8.0.0'
    peerDependencies:
      '@opentelemetry/api': ^1.0.0
    resolution:
      integrity: sha512-LiX6/JyuD2eHi7Ewrq/PUP79azDqshd0r2oksNTJ+VwgbGfMlq79ykd4FhiEEk23fFbajGt+9ginadXoRk17dg==
  /@opentelemetry/semantic-conventions/0.22.0:
    dev: false
    engines:
      node: '>=8.0.0'
    resolution:
      integrity: sha512-t4fKikazahwNKmwD+CE/icHyuZldWvNMupJhjxdk9T/KxHFx3zCGjHT3MKavwYP6abzgAAm5WwzD1oHlmj7dyg==
  /@opentelemetry/tracing/0.22.0_@opentelemetry+api@1.0.1:
    dependencies:
      '@opentelemetry/api': 1.0.1
      '@opentelemetry/core': 0.22.0_@opentelemetry+api@1.0.1
      '@opentelemetry/resources': 0.22.0_@opentelemetry+api@1.0.1
      '@opentelemetry/semantic-conventions': 0.22.0
      lodash.merge: 4.6.2
    dev: false
    engines:
      node: '>=8.0.0'
    peerDependencies:
      '@opentelemetry/api': ^1.0.0
    resolution:
      integrity: sha512-EFrKTFndiEdh/KnzwDgo/EcphG/5z/NyLck8oiUUY+YMP7hskXNYHjTWSAv9UxtYe1MzgLbjmAateTuMmFIVNw==
  /@rollup/plugin-commonjs/11.0.2_rollup@1.32.1:
    dependencies:
      '@rollup/pluginutils': 3.1.0_rollup@1.32.1
      estree-walker: 1.0.1
      is-reference: 1.2.1
      magic-string: 0.25.7
      resolve: 1.20.0
      rollup: 1.32.1
    dev: false
    engines:
      node: '>= 8.0.0'
    peerDependencies:
      rollup: ^1.20.0
    resolution:
      integrity: sha512-MPYGZr0qdbV5zZj8/2AuomVpnRVXRU5XKXb3HVniwRoRCreGlf5kOE081isNWeiLIi6IYkwTX9zE0/c7V8g81g==
  /@rollup/plugin-inject/4.0.2_rollup@1.32.1:
    dependencies:
      '@rollup/pluginutils': 3.1.0_rollup@1.32.1
      estree-walker: 1.0.1
      magic-string: 0.25.7
      rollup: 1.32.1
    dev: false
    peerDependencies:
      rollup: ^1.20.0 || ^2.0.0
    resolution:
      integrity: sha512-TSLMA8waJ7Dmgmoc8JfPnwUwVZgLjjIAM6MqeIFqPO2ODK36JqE0Cf2F54UTgCUuW8da93Mvoj75a6KAVWgylw==
  /@rollup/plugin-json/4.1.0_rollup@1.32.1:
    dependencies:
      '@rollup/pluginutils': 3.1.0_rollup@1.32.1
      rollup: 1.32.1
    dev: false
    peerDependencies:
      rollup: ^1.20.0 || ^2.0.0
    resolution:
      integrity: sha512-yfLbTdNS6amI/2OpmbiBoW12vngr5NW2jCJVZSBEz+H5KfUJZ2M7sDjk0U6GOOdCWFVScShte29o9NezJ53TPw==
  /@rollup/plugin-multi-entry/3.0.1_rollup@1.32.1:
    dependencies:
      matched: 1.0.2
      rollup: 1.32.1
    dev: false
    peerDependencies:
      rollup: ^1.20.0 || ^2.0.0
    resolution:
      integrity: sha512-Gcp9E8y68Kx+Jo8zy/ZpiiAkb0W01cSqnxOz6h9bPR7MU3gaoTEdRf7xXYplwli1SBFEswXX588ESj+50Brfxw==
  /@rollup/plugin-node-resolve/8.4.0_rollup@1.32.1:
    dependencies:
      '@rollup/pluginutils': 3.1.0_rollup@1.32.1
      '@types/resolve': 1.17.1
      builtin-modules: 3.2.0
      deep-freeze: 0.0.1
      deepmerge: 4.2.2
      is-module: 1.0.0
      resolve: 1.20.0
      rollup: 1.32.1
    dev: false
    engines:
      node: '>= 8.0.0'
    peerDependencies:
      rollup: ^1.20.0||^2.0.0
    resolution:
      integrity: sha512-LFqKdRLn0ShtQyf6SBYO69bGE1upV6wUhBX0vFOUnLAyzx5cwp8svA0eHUnu8+YU57XOkrMtfG63QOpQx25pHQ==
  /@rollup/plugin-replace/2.4.2_rollup@1.32.1:
    dependencies:
      '@rollup/pluginutils': 3.1.0_rollup@1.32.1
      magic-string: 0.25.7
      rollup: 1.32.1
    dev: false
    peerDependencies:
      rollup: ^1.20.0 || ^2.0.0
    resolution:
      integrity: sha512-IGcu+cydlUMZ5En85jxHH4qj2hta/11BHq95iHEyb2sbgiN0eCdzvUcHw5gt9pBL5lTi4JDYJ1acCoMGpTvEZg==
  /@rollup/pluginutils/3.1.0_rollup@1.32.1:
    dependencies:
      '@types/estree': 0.0.39
      estree-walker: 1.0.1
      picomatch: 2.3.0
      rollup: 1.32.1
    dev: false
    engines:
      node: '>= 8.0.0'
    peerDependencies:
      rollup: ^1.20.0||^2.0.0
    resolution:
      integrity: sha512-GksZ6pr6TpIjHm8h9lSQ8pi8BE9VeubNT0OMJ3B5uZJ8pz73NPiqOtCog/x2/QzM1ENChPKxMDhiQuRHsqc+lg==
  /@rushstack/node-core-library/3.19.6:
    dependencies:
      '@types/node': 10.17.13
      colors: 1.2.5
      fs-extra: 7.0.1
      jju: 1.4.0
      semver: 5.3.0
      timsort: 0.3.0
      z-schema: 3.18.4
    dev: false
    resolution:
      integrity: sha512-1+FoymIdr9W9k0D8fdZBBPwi5YcMwh/RyESuL5bY29rLICFxSLOPK+ImVZ1OcWj9GEMsvDx5pNpJ311mHQk+MA==
  /@rushstack/node-core-library/3.36.0:
    dependencies:
      '@types/node': 10.17.13
      colors: 1.2.5
      fs-extra: 7.0.1
      import-lazy: 4.0.0
      jju: 1.4.0
      resolve: 1.17.0
      semver: 7.3.5
      timsort: 0.3.0
      z-schema: 3.18.4
    dev: false
    resolution:
      integrity: sha512-bID2vzXpg8zweXdXgQkKToEdZwVrVCN9vE9viTRk58gqzYaTlz4fMId6V3ZfpXN6H0d319uGi2KDlm+lUEeqCg==
  /@rushstack/rig-package/0.2.10:
    dependencies:
      resolve: 1.17.0
      strip-json-comments: 3.1.1
    dev: false
    resolution:
      integrity: sha512-WXYerEJEPf8bS3ruqfM57NnwXtA7ehn8VJjLjrjls6eSduE5CRydcob/oBTzlHKsQ7N196XKlqQl9P6qIyYG2A==
  /@rushstack/ts-command-line/4.3.13:
    dependencies:
      '@types/argparse': 1.0.33
      argparse: 1.0.10
      colors: 1.2.5
    dev: false
    resolution:
      integrity: sha512-BUBbjYu67NJGQkpHu8aYm7kDoMFizL1qx78+72XE3mX/vDdXYJzw/FWS7TPcMJmY4kNlYs979v2B0Q0qa2wRiw==
  /@rushstack/ts-command-line/4.7.8:
    dependencies:
      '@types/argparse': 1.0.38
      argparse: 1.0.10
      colors: 1.2.5
      string-argv: 0.3.1
    dev: false
    resolution:
      integrity: sha512-8ghIWhkph7NnLCMDJtthpsb7TMOsVGXVDvmxjE/CeklTqjbbUFBjGXizJfpbEkRQTELuZQ2+vGn7sGwIWKN2uA==
  /@sinonjs/commons/1.8.3:
    dependencies:
      type-detect: 4.0.8
    dev: false
    resolution:
      integrity: sha512-xkNcLAn/wZaX14RPlwizcKicDk9G3F8m2nU3L7Ukm5zBgTwiT0wsoFAHx9Jq56fJA1z/7uKGtCRu16sOUCLIHQ==
  /@sinonjs/fake-timers/6.0.1:
    dependencies:
      '@sinonjs/commons': 1.8.3
    dev: false
    resolution:
      integrity: sha512-MZPUxrmFubI36XS1DI3qmI0YdN1gks62JtFZvxR67ljjSNCeK6U08Zx4msEWOXuofgqUt6zPHSi1H9fbjR/NRA==
  /@sinonjs/samsam/5.3.1:
    dependencies:
      '@sinonjs/commons': 1.8.3
      lodash.get: 4.4.2
      type-detect: 4.0.8
    dev: false
    resolution:
      integrity: sha512-1Hc0b1TtyfBu8ixF/tpfSHTVWKwCBLY4QJbkgnE7HcwyvT2xArDxb4K7dMgqRm3szI+LJbzmW/s4xxEhv6hwDg==
  /@sinonjs/text-encoding/0.7.1:
    dev: false
    resolution:
      integrity: sha512-+iTbntw2IZPb/anVDbypzfQa+ay64MW0Zo8aJ8gZPWMMK6/OubMVb6lUPMagqjOPnmtauXnFCACVl3O7ogjeqQ==
  /@tootallnate/once/1.1.2:
    dev: false
    engines:
      node: '>= 6'
    resolution:
      integrity: sha512-RbzJvlNzmRq5c3O09UipeuXno4tA1FE6ikOjxZK0tuxVv3412l64l5t1W5pj4+rJq9vpkm/kwiR07aZXnsKPxw==
  /@types/argparse/1.0.33:
    dev: false
    resolution:
      integrity: sha512-VQgHxyPMTj3hIlq9SY1mctqx+Jj8kpQfoLvDlVSDNOyuYs8JYfkuY3OW/4+dO657yPmNhHpePRx0/Tje5ImNVQ==
  /@types/argparse/1.0.38:
    dev: false
    resolution:
      integrity: sha512-ebDJ9b0e702Yr7pWgB0jzm+CX4Srzz8RcXtLJDJB+BSccqMa36uyH/zUsSYao5+BD1ytv3k3rPYCq4mAE1hsXA==
  /@types/async-lock/1.1.3:
    dev: false
    resolution:
      integrity: sha512-UpeDcjGKsYEQMeqEbfESm8OWJI305I7b9KE4ji3aBjoKWyN5CTdn8izcA1FM1DVDne30R5fNEnIy89vZw5LXJQ==
  /@types/body-parser/1.19.1:
    dependencies:
      '@types/connect': 3.4.35
      '@types/node': 12.20.16
    dev: false
    resolution:
      integrity: sha512-a6bTJ21vFOGIkwM0kzh9Yr89ziVxq4vYH2fQ6N8AeipEzai/cFK6aGMArIkUeIdRIgpwQa+2bXiLuUJCpSf2Cg==
  /@types/chai-as-promised/7.1.4:
    dependencies:
      '@types/chai': 4.2.21
    dev: false
    resolution:
      integrity: sha512-1y3L1cHePcIm5vXkh1DSGf/zQq5n5xDKG1fpCvf18+uOkpce0Z1ozNFPkyWsVswK7ntN1sZBw3oU6gmN+pDUcA==
  /@types/chai-string/1.4.2:
    dependencies:
      '@types/chai': 4.2.21
    dev: false
    resolution:
      integrity: sha512-ld/1hV5qcPRGuwlPdvRfvM3Ka/iofOk2pH4VkasK4b1JJP1LjNmWWn0LsISf6RRzyhVOvs93rb9tM09e+UuF8Q==
  /@types/chai/4.2.21:
    dev: false
    resolution:
      integrity: sha512-yd+9qKmJxm496BOV9CMNaey8TWsikaZOwMRwPHQIjcOJM9oV+fi9ZMNw3JsVnbEEbo2gRTDnGEBv8pjyn67hNg==
  /@types/component-emitter/1.2.10:
    dev: false
    resolution:
      integrity: sha512-bsjleuRKWmGqajMerkzox19aGbscQX5rmmvvXl3wlIp5gMG1HgkiwPxsN5p070fBDKTNSPgojVbuY1+HWMbFhg==
  /@types/connect/3.4.35:
    dependencies:
      '@types/node': 12.20.16
    dev: false
    resolution:
      integrity: sha512-cdeYyv4KWoEgpBISTxWvqYsVy444DOqehiF3fM3ne10AmJ62RSyNkUnxMJXHQWRQQX2eR94m5y1IZyDwBjV9FQ==
  /@types/cookie/0.4.1:
    dev: false
    resolution:
      integrity: sha512-XW/Aa8APYr6jSVVA1y/DEIZX0/GMKLEVekNG727R8cs56ahETkRAy/3DR7+fJyh7oUgGwNQaRfXCun0+KbWY7Q==
  /@types/cors/2.8.12:
    dev: false
    resolution:
      integrity: sha512-vt+kDhq/M2ayberEtJcIN/hxXy1Pk+59g2FV/ZQceeaTyCtCucjL2Q7FXlFjtWn4n15KCr1NE2lNNFhp0lEThw==
  /@types/debug/4.1.6:
    dev: false
    resolution:
      integrity: sha512-7fDOJFA/x8B+sO1901BmHlf5dE1cxBU8mRXj8QOEDnn16hhGJv/IHxJtZhvsabZsIMn0eLIyeOKAeqSNJJYTpA==
  /@types/eslint/7.2.14:
    dependencies:
      '@types/estree': 0.0.50
      '@types/json-schema': 7.0.8
    dev: false
    resolution:
      integrity: sha512-pESyhSbUOskqrGcaN+bCXIQDyT5zTaRWfj5ZjjSlMatgGjIn3QQPfocAu4WSabUR7CGyLZ2CQaZyISOEX7/saw==
  /@types/estree/0.0.39:
    dev: false
    resolution:
      integrity: sha512-EYNwp3bU+98cpU4lAWYYL7Zz+2gryWH1qbdDTidVd6hkiR6weksdbMadyXKXNPEkQFhXM+hVO9ZygomHXp+AIw==
  /@types/estree/0.0.50:
    dev: false
    resolution:
      integrity: sha512-C6N5s2ZFtuZRj54k2/zyRhNDjJwwcViAM3Nbm8zjBpbqAdZ00mr0CFxvSKeO8Y/e03WVFLpQMdHYVfUd6SB+Hw==
  /@types/express-serve-static-core/4.17.24:
    dependencies:
      '@types/node': 12.20.16
      '@types/qs': 6.9.7
      '@types/range-parser': 1.2.4
    dev: false
    resolution:
      integrity: sha512-3UJuW+Qxhzwjq3xhwXm2onQcFHn76frIYVbTu+kn24LFxI+dEhdfISDFovPB8VpEgW8oQCTpRuCe+0zJxB7NEA==
  /@types/express/4.17.13:
    dependencies:
      '@types/body-parser': 1.19.1
      '@types/express-serve-static-core': 4.17.24
      '@types/qs': 6.9.7
      '@types/serve-static': 1.13.10
    dev: false
    resolution:
      integrity: sha512-6bSZTPaTIACxn48l50SR+axgrqm6qXFIxrdAKaG6PaJk3+zuUr35hBlgT7vOmJcum+OEaIBLtHV/qloEAFITeA==
  /@types/fast-json-stable-stringify/2.1.0:
    dependencies:
      fast-json-stable-stringify: 2.1.0
    deprecated: This is a stub types definition. fast-json-stable-stringify provides its own type definitions, so you do not need this installed.
    dev: false
    resolution:
      integrity: sha512-IyNhGHu71jH1jCXTHmafuoAAdsbBON3kDh7u/UUhLmjYgN5TYB54e1R8ckTCiIevl2UuZaCsi9XRxineY5yUjw==
  /@types/fs-extra/8.1.2:
    dependencies:
      '@types/node': 12.20.16
    dev: false
    resolution:
      integrity: sha512-SvSrYXfWSc7R4eqnOzbQF4TZmfpNSM9FrSWLU3EUnWBuyZqNBOrv1B1JA3byUDPUl9z4Ab3jeZG2eDdySlgNMg==
  /@types/glob/7.1.4:
    dependencies:
      '@types/minimatch': 3.0.5
      '@types/node': 12.20.16
    dev: false
    resolution:
      integrity: sha512-w+LsMxKyYQm347Otw+IfBXOv9UWVjpHpCDdbBMt8Kz/xbvCYNjP+0qPh91Km3iKfSRLBB0P7fAMf0KHrPu+MyA==
  /@types/is-buffer/2.0.0:
    dependencies:
      '@types/node': 12.20.16
    dev: false
    resolution:
      integrity: sha512-0f7N/e3BAz32qDYvgB4d2cqv1DqUwvGxHkXsrucICn8la1Vb6Yl6Eg8mPScGwUiqHJeE7diXlzaK+QMA9m4Gxw==
  /@types/json-schema/7.0.8:
    dev: false
    resolution:
      integrity: sha512-YSBPTLTVm2e2OoQIDYx8HaeWJ5tTToLH67kXR7zYNGupXMEHa2++G8k+DczX2cFVgalypqtyZIcU19AFcmOpmg==
  /@types/jsonwebtoken/8.5.4:
    dependencies:
      '@types/node': 12.20.16
    dev: false
    resolution:
      integrity: sha512-4L8msWK31oXwdtC81RmRBAULd0ShnAHjBuKT9MRQpjP0piNrZdXyTRcKY9/UIfhGeKIT4PvF5amOOUbbT/9Wpg==
  /@types/jws/3.2.4:
    dependencies:
      '@types/node': 12.20.16
    dev: false
    resolution:
      integrity: sha512-aqtH4dPw1wUjFZaeMD1ak/pf8iXlu/odFe+trJrvw0g1sTh93i+SCykg0Ek8C6B7rVK3oBORbfZAsKO7P10etg==
  /@types/jwt-decode/2.2.1:
    dev: false
    resolution:
      integrity: sha512-aWw2YTtAdT7CskFyxEX2K21/zSDStuf/ikI3yBqmwpwJF0pS+/IX5DWv+1UFffZIbruP6cnT9/LAJV1gFwAT1A==
  /@types/long/4.0.1:
    dev: false
    resolution:
      integrity: sha512-5tXH6Bx/kNGd3MgffdmP4dy2Z+G4eaXw0SE81Tq3BNadtnMR5/ySMzX4SLEzHJzSmPNn4HIdpQsBvXMUykr58w==
  /@types/md5/2.3.1:
    dependencies:
      '@types/node': 12.20.16
    dev: false
    resolution:
      integrity: sha512-OK3oe+ALIoPSo262lnhAYwpqFNXbiwH2a+0+Z5YBnkQEwWD8fk5+PIeRhYA48PzvX9I4SGNpWy+9bLj8qz92RQ==
  /@types/mime/1.3.2:
    dev: false
    resolution:
      integrity: sha512-YATxVxgRqNH6nHEIsvg6k2Boc1JHI9ZbH5iWFFv/MTkchz3b1ieGDa5T0a9RznNdI0KhVbdbWSN+KWWrQZRxTw==
  /@types/minimatch/3.0.3:
    dev: false
    resolution:
      integrity: sha512-tHq6qdbT9U1IRSGf14CL0pUlULksvY9OZ+5eEgl1N7t+OA3tGvNpxJCzuKQlsNgCVwbAs670L1vcVQi8j9HjnA==
  /@types/minimatch/3.0.5:
    dev: false
    resolution:
      integrity: sha512-Klz949h02Gz2uZCMGwDUSDS1YBlTdDDgbWHi+81l29tQALUtvz4rAYi5uoVhE5Lagoq6DeqAUlbrHvW/mXDgdQ==
  /@types/minimist/1.2.2:
    dev: false
    resolution:
      integrity: sha512-jhuKLIRrhvCPLqwPcx6INqmKeiA5EWrsCOPhrlFSrbrmU4ZMPjj5Ul/oLCMDO98XRUIwVm78xICz4EPCektzeQ==
  /@types/mocha/7.0.2:
    dev: false
    resolution:
      integrity: sha512-ZvO2tAcjmMi8V/5Z3JsyofMe3hasRcaw88cto5etSVMwVQfeivGAlEYmaQgceUSVYFofVjT+ioHsATjdWcFt1w==
  /@types/mock-fs/4.10.0:
    dependencies:
      '@types/node': 12.20.16
    dev: false
    resolution:
      integrity: sha512-FQ5alSzmHMmliqcL36JqIA4Yyn9jyJKvRSGV3mvPh108VFatX7naJDzSG4fnFQNZFq9dIx0Dzoe6ddflMB2Xkg==
  /@types/mock-require/2.0.0:
    dependencies:
      '@types/node': 12.20.16
    dev: false
    resolution:
      integrity: sha512-nOgjoE5bBiDeiA+z41i95makyHUSMWQMOPocP+J67Pqx/68HAXaeWN1NFtrAYYV6LrISIZZ8vKHm/a50k0f6Sg==
  /@types/nise/1.4.0:
    dev: false
    resolution:
      integrity: sha512-DPxmjiDwubsNmguG5X4fEJ+XCyzWM3GXWsqQlvUcjJKa91IOoJUy51meDr0GkzK64qqNcq85ymLlyjoct9tInw==
  /@types/node-fetch/2.5.11:
    dependencies:
      '@types/node': 12.20.16
      form-data: 3.0.1
    dev: false
    resolution:
      integrity: sha512-2upCKaqVZETDRb8A2VTaRymqFBEgH8u6yr96b/u3+1uQEPDRo3mJLEiPk7vdXBHRtjwkjqzFYMJXrt0Z9QsYjQ==
  /@types/node/10.17.13:
    dev: false
    resolution:
      integrity: sha512-pMCcqU2zT4TjqYFrWtYHKal7Sl30Ims6ulZ4UFXxI4xbtQqK/qqKwkDoBFCfooRqqmRu9vY3xaJRwxSh673aYg==
  /@types/node/12.20.16:
    dev: false
    resolution:
      integrity: sha512-6CLxw83vQf6DKqXxMPwl8qpF8I7THFZuIwLt4TnNsumxkp1VsRZWT8txQxncT/Rl2UojTsFzWgDG4FRMwafrlA==
  /@types/node/8.10.66:
    dev: false
    resolution:
      integrity: sha512-tktOkFUA4kXx2hhhrB8bIFb5TbwzS4uOhKEmwiD+NoiL0qtP2OQ9mFldbgD4dV1djrlBYP6eBuQZiWjuHUpqFw==
  /@types/prettier/2.0.2:
    dev: false
    resolution:
      integrity: sha512-IkVfat549ggtkZUthUzEX49562eGikhSYeVGX97SkMFn+sTZrgRewXjQ4tPKFPCykZHkX1Zfd9OoELGqKU2jJA==
  /@types/priorityqueuejs/1.0.1:
    dev: false
    resolution:
      integrity: sha1-bqrDJHpMXO/JRILl2Hw3MLNfUFM=
  /@types/qs/6.9.7:
    dev: false
    resolution:
      integrity: sha512-FGa1F62FT09qcrueBA6qYTrJPVDzah9a+493+o2PCXsesWHIn27G98TsSMs3WPNbZIEj4+VJf6saSFpvD+3Zsw==
  /@types/query-string/6.2.0:
    dev: false
    resolution:
      integrity: sha512-dnYqKg7eZ+t7ZhCuBtwLxjqON8yXr27hiu3zXfPqxfJSbWUZNwwISE0BJUxghlcKsk4lZSp7bdFSJBJVNWBfmA==
  /@types/range-parser/1.2.4:
    dev: false
    resolution:
      integrity: sha512-EEhsLsD6UsDM1yFhAvy0Cjr6VwmpMWqFBCb9w07wVugF7w9nfajxLuVmngTIpgS6svCnm6Vaw+MZhoDCKnOfsw==
  /@types/resolve/1.17.1:
    dependencies:
      '@types/node': 12.20.16
    dev: false
    resolution:
      integrity: sha512-yy7HuzQhj0dhGpD8RLXSZWEkLsV9ibvxvi6EiJ3bkqLAO1RGo0WbkWQiwpRlSFymTJRz0d3k5LM3kkx8ArDbLw==
  /@types/semaphore/1.1.1:
    dev: false
    resolution:
      integrity: sha512-jmFpMslMtBGOXY2s7x6O8vBebcj6zhkwl0Pd/viZApo1uZaPk733P8doPvaiBbCG+R7201OLOl4QP7l1mFyuyw==
  /@types/serve-static/1.13.10:
    dependencies:
      '@types/mime': 1.3.2
      '@types/node': 12.20.16
    dev: false
    resolution:
      integrity: sha512-nCkHGI4w7ZgAdNkrEu0bv+4xNV/XDqW+DydknebMOQwkpDGx8G+HTlj7R7ABI8i8nKxVw0wtKPi1D+lPOkh4YQ==
  /@types/sinon/9.0.11:
    dependencies:
      '@types/sinonjs__fake-timers': 6.0.3
    dev: false
    resolution:
      integrity: sha512-PwP4UY33SeeVKodNE37ZlOsR9cReypbMJOhZ7BVE0lB+Hix3efCOxiJWiE5Ia+yL9Cn2Ch72EjFTRze8RZsNtg==
  /@types/sinonjs__fake-timers/6.0.3:
    dev: false
    resolution:
      integrity: sha512-E1dU4fzC9wN2QK2Cr1MLCfyHM8BoNnRFvuf45LYMPNDA+WqbNzC45S4UzPxvp1fFJ1rvSGU0bPvdd35VLmXG8g==
  /@types/stoppable/1.1.1:
    dependencies:
      '@types/node': 12.20.16
    dev: false
    resolution:
      integrity: sha512-b8N+fCADRIYYrGZOcmOR8ZNBOqhktWTB/bMUl5LvGtT201QKJZOOH5UsFyI3qtteM6ZAJbJqZoBcLqqxKIwjhw==
  /@types/tough-cookie/4.0.1:
    dev: false
    resolution:
      integrity: sha512-Y0K95ThC3esLEYD6ZuqNek29lNX2EM1qxV8y2FTLUB0ff5wWrk7az+mLrnNFUnaXcgKye22+sFBRXOgpPILZNg==
  /@types/tunnel/0.0.1:
    dependencies:
      '@types/node': 12.20.16
    dev: false
    resolution:
      integrity: sha512-AOqu6bQu5MSWwYvehMXLukFHnupHrpZ8nvgae5Ggie9UwzDR1CCwoXgSSWNZJuyOlCdfdsWMA5F2LlmvyoTv8A==
  /@types/underscore/1.11.3:
    dev: false
    resolution:
      integrity: sha512-Fl1TX1dapfXyDqFg2ic9M+vlXRktcPJrc4PR7sRc7sdVrjavg/JHlbUXBt8qWWqhJrmSqg3RNAkAPRiOYw6Ahw==
  /@types/uuid/8.3.1:
    dev: false
    resolution:
      integrity: sha512-Y2mHTRAbqfFkpjldbkHGY8JIzRN6XqYRliG8/24FcHm2D2PwW24fl5xMRTVGdrb7iMrwCaIEbLWerGIkXuFWVg==
  /@types/ws/7.4.6:
    dependencies:
      '@types/node': 12.20.16
    dev: false
    resolution:
      integrity: sha512-ijZ1vzRawI7QoWnTNL8KpHixd2b2XVb9I9HAqI3triPsh1EC0xH0Eg6w2O3TKbDCgiNNlJqfrof6j4T2I+l9vw==
  /@types/xml2js/0.4.9:
    dependencies:
      '@types/node': 12.20.16
    dev: false
    resolution:
      integrity: sha512-CHiCKIihl1pychwR2RNX5mAYmJDACgFVCMT5OArMaO3erzwXVcBqPcusr+Vl8yeeXukxZqtF8mZioqX+mpjjdw==
  /@types/yauzl/2.9.2:
    dependencies:
      '@types/node': 12.20.16
    dev: false
    optional: true
    resolution:
      integrity: sha512-8uALY5LTvSuHgloDVUvWP3pIauILm+8/0pDMokuDYIoNsOkSwd5AiHBTSEJjKTDcZr5z8UpgOWZkxBF4iJftoA==
  /@typescript-eslint/eslint-plugin/4.19.0_1428636775fa8b76297f145f2a9709f8:
    dependencies:
      '@typescript-eslint/experimental-utils': 4.19.0_eslint@7.30.0+typescript@4.2.4
      '@typescript-eslint/parser': 4.19.0_eslint@7.30.0+typescript@4.2.4
      '@typescript-eslint/scope-manager': 4.19.0
      debug: 4.3.2
      eslint: 7.30.0
      functional-red-black-tree: 1.0.1
      lodash: 4.17.21
      regexpp: 3.2.0
      semver: 7.3.5
      tsutils: 3.21.0_typescript@4.2.4
      typescript: 4.2.4
    dev: false
    engines:
      node: ^10.12.0 || >=12.0.0
    peerDependencies:
      '@typescript-eslint/parser': ^4.0.0
      eslint: ^5.0.0 || ^6.0.0 || ^7.0.0
      typescript: '*'
    peerDependenciesMeta:
      typescript:
        optional: true
    resolution:
      integrity: sha512-CRQNQ0mC2Pa7VLwKFbrGVTArfdVDdefS+gTw0oC98vSI98IX5A8EVH4BzJ2FOB0YlCmm8Im36Elad/Jgtvveaw==
  /@typescript-eslint/experimental-utils/4.19.0_eslint@7.30.0+typescript@4.2.4:
    dependencies:
      '@types/json-schema': 7.0.8
      '@typescript-eslint/scope-manager': 4.19.0
      '@typescript-eslint/types': 4.19.0
      '@typescript-eslint/typescript-estree': 4.19.0_typescript@4.2.4
      eslint: 7.30.0
      eslint-scope: 5.1.1
      eslint-utils: 2.1.0
    dev: false
    engines:
      node: ^10.12.0 || >=12.0.0
    peerDependencies:
      eslint: '*'
      typescript: '*'
    resolution:
      integrity: sha512-9/23F1nnyzbHKuoTqFN1iXwN3bvOm/PRIXSBR3qFAYotK/0LveEOHr5JT1WZSzcD6BESl8kPOG3OoDRKO84bHA==
  /@typescript-eslint/parser/4.19.0_eslint@7.30.0+typescript@4.2.4:
    dependencies:
      '@typescript-eslint/scope-manager': 4.19.0
      '@typescript-eslint/types': 4.19.0
      '@typescript-eslint/typescript-estree': 4.19.0_typescript@4.2.4
      debug: 4.3.2
      eslint: 7.30.0
      typescript: 4.2.4
    dev: false
    engines:
      node: ^10.12.0 || >=12.0.0
    peerDependencies:
      eslint: ^5.0.0 || ^6.0.0 || ^7.0.0
      typescript: '*'
    peerDependenciesMeta:
      typescript:
        optional: true
    resolution:
      integrity: sha512-/uabZjo2ZZhm66rdAu21HA8nQebl3lAIDcybUoOxoI7VbZBYavLIwtOOmykKCJy+Xq6Vw6ugkiwn8Js7D6wieA==
  /@typescript-eslint/scope-manager/4.19.0:
    dependencies:
      '@typescript-eslint/types': 4.19.0
      '@typescript-eslint/visitor-keys': 4.19.0
    dev: false
    engines:
      node: ^8.10.0 || ^10.13.0 || >=11.10.1
    resolution:
      integrity: sha512-GGy4Ba/hLXwJXygkXqMzduqOMc+Na6LrJTZXJWVhRrSuZeXmu8TAnniQVKgj8uTRKe4igO2ysYzH+Np879G75g==
  /@typescript-eslint/types/4.19.0:
    dev: false
    engines:
      node: ^8.10.0 || ^10.13.0 || >=11.10.1
    resolution:
      integrity: sha512-A4iAlexVvd4IBsSTNxdvdepW0D4uR/fwxDrKUa+iEY9UWvGREu2ZyB8ylTENM1SH8F7bVC9ac9+si3LWNxcBuA==
  /@typescript-eslint/typescript-estree/4.19.0_typescript@4.2.4:
    dependencies:
      '@typescript-eslint/types': 4.19.0
      '@typescript-eslint/visitor-keys': 4.19.0
      debug: 4.3.2
      globby: 11.0.4
      is-glob: 4.0.1
      semver: 7.3.5
      tsutils: 3.21.0_typescript@4.2.4
      typescript: 4.2.4
    dev: false
    engines:
      node: ^10.12.0 || >=12.0.0
    peerDependencies:
      typescript: '*'
    peerDependenciesMeta:
      typescript:
        optional: true
    resolution:
      integrity: sha512-3xqArJ/A62smaQYRv2ZFyTA+XxGGWmlDYrsfZG68zJeNbeqRScnhf81rUVa6QG4UgzHnXw5VnMT5cg75dQGDkA==
  /@typescript-eslint/visitor-keys/4.19.0:
    dependencies:
      '@typescript-eslint/types': 4.19.0
      eslint-visitor-keys: 2.1.0
    dev: false
    engines:
      node: ^8.10.0 || ^10.13.0 || >=11.10.1
    resolution:
      integrity: sha512-aGPS6kz//j7XLSlgpzU2SeTqHPsmRYxFztj2vPuMMFJXZudpRSehE3WCV+BaxwZFvfAqMoSd86TEuM0PQ59E/A==
  /abort-controller/3.0.0:
    dependencies:
      event-target-shim: 5.0.1
    dev: false
    engines:
      node: '>=6.5'
    resolution:
      integrity: sha512-h8lQ8tacZYnR3vNQTgibj+tODHI5/+l06Au2Pcriv/Gmet0eaj4TwWH41sO9wnHDiQsEj19q0drzdWdeAHtweg==
  /accepts/1.3.7:
    dependencies:
      mime-types: 2.1.31
      negotiator: 0.6.2
    dev: false
    engines:
      node: '>= 0.6'
    resolution:
      integrity: sha512-Il80Qs2WjYlJIBNzNkK6KYqlVMTbZLXgHx2oT0pU/fjRHyEp+PEfEPY0R3WCwAGVOtauxh1hOxNgIf5bv7dQpA==
  /acorn-jsx/5.3.2_acorn@7.4.1:
    dependencies:
      acorn: 7.4.1
    dev: false
    peerDependencies:
      acorn: ^6.0.0 || ^7.0.0 || ^8.0.0
    resolution:
      integrity: sha512-rq9s+JNhf0IChjtDXxllJ7g41oZk5SlXtp0LHwyA5cejwn7vKmKp4pPri6YEePv2PU65sAsegbXtIinmDFDXgQ==
  /acorn/7.4.1:
    dev: false
    engines:
      node: '>=0.4.0'
    hasBin: true
    resolution:
      integrity: sha512-nQyp0o1/mNdbTO1PO6kHkwSrmgZ0MT/jCCpNiwbUjGoRN4dlBhqJtoQuCnEOKzgTVwg0ZWiCoQy6SxMebQVh8A==
  /adal-node/0.1.28:
    dependencies:
      '@types/node': 8.10.66
      async: 3.2.0
      date-utils: 1.2.21
      jws: 3.2.2
      request: 2.88.2
      underscore: 1.13.1
      uuid: 3.4.0
      xmldom: 0.6.0
      xpath.js: 1.1.0
    dev: false
    engines:
      node: '>= 0.6.15'
    resolution:
      integrity: sha1-RoxLs+u9lrEnBmn0ucuk4AZepIU=
  /adal-node/0.2.2:
    dependencies:
      '@types/node': 8.10.66
      async: 2.6.3
      axios: 0.21.1
      date-utils: 1.2.21
      jws: 3.2.2
      underscore: 1.13.1
      uuid: 3.4.0
      xmldom: 0.6.0
      xpath.js: 1.1.0
    dev: false
    engines:
      node: '>= 0.6.15'
    resolution:
      integrity: sha512-luzQ9cXOjUlZoCiWeYbyR+nHwScSrPTDTbOInFphQs/PnwNz6wAIVkbsHEXtvYBnjLctByTTI8ccfpGX100oRQ==
  /agent-base/6.0.2:
    dependencies:
      debug: 4.3.2
    dev: false
    engines:
      node: '>= 6.0.0'
    resolution:
      integrity: sha512-RZNwNclF7+MS/8bDg70amg32dyeZGZxiDuQmZxKLAlQjr3jGyLx+4Kkk58UO7D2QdgFIQCovuSuZESne6RG6XQ==
  /ajv/6.12.6:
    dependencies:
      fast-deep-equal: 3.1.3
      fast-json-stable-stringify: 2.1.0
      json-schema-traverse: 0.4.1
      uri-js: 4.4.1
    dev: false
    resolution:
      integrity: sha512-j3fVLgvTo527anyYyJOGTYJbG+vnnQYvE0m5mmkc1TK+nxAppkCLMIL0aZ4dblVCNoGShhm+kzE4ZUykBoMg4g==
  /ajv/8.6.1:
    dependencies:
      fast-deep-equal: 3.1.3
      json-schema-traverse: 1.0.0
      require-from-string: 2.0.2
      uri-js: 4.4.1
    dev: false
    resolution:
      integrity: sha512-42VLtQUOLefAvKFAQIxIZDaThq6om/PrfP0CYk3/vn+y4BMNkKnbli8ON2QCiHov4KkzOSJ/xSoBJdayiiYvVQ==
  /ansi-colors/3.2.3:
    dev: false
    engines:
      node: '>=6'
    resolution:
      integrity: sha512-LEHHyuhlPY3TmuUYMh2oz89lTShfvgbmzaBcxve9t/9Wuy7Dwf4yoAKcND7KFT1HAQfqZ12qtc+DUrBMeKF9nw==
  /ansi-colors/4.1.1:
    dev: false
    engines:
      node: '>=6'
    resolution:
      integrity: sha512-JoX0apGbHaUJBNl6yF+p6JAFYZ666/hhCGKN5t9QFjbJQKUU/g8MNbFDbvfrgKXvI1QpZplPOnwIo99lX/AAmA==
  /ansi-regex/2.1.1:
    dev: false
    engines:
      node: '>=0.10.0'
    resolution:
      integrity: sha1-w7M6te42DYbg5ijwRorn7yfWVN8=
  /ansi-regex/3.0.0:
    dev: false
    engines:
      node: '>=4'
    resolution:
      integrity: sha1-7QMXwyIGT3lGbAKWa922Bas32Zg=
  /ansi-regex/4.1.0:
    dev: false
    engines:
      node: '>=6'
    resolution:
      integrity: sha512-1apePfXM1UOSqw0o9IiFAovVz9M5S1Dg+4TrDwfMewQ6p/rmMueb7tWZjQ1rx4Loy1ArBggoqGpfqqdI4rondg==
  /ansi-regex/5.0.0:
    dev: false
    engines:
      node: '>=8'
    resolution:
      integrity: sha512-bY6fj56OUQ0hU1KjFNDQuJFezqKdrAyFdIevADiqrWHwSlbmBNMHp5ak2f40Pm8JTFyM2mqxkG6ngkHO11f/lg==
  /ansi-styles/2.2.1:
    dev: false
    engines:
      node: '>=0.10.0'
    resolution:
      integrity: sha1-tDLdM1i2NM914eRmQ2gkBTPB3b4=
  /ansi-styles/3.2.1:
    dependencies:
      color-convert: 1.9.3
    dev: false
    engines:
      node: '>=4'
    resolution:
      integrity: sha512-VT0ZI6kZRdTh8YyJw3SMbYm/u+NqfsAxEpWO0Pf9sq8/e94WxxOpPKx9FR1FlyCtOVDNOQ+8ntlqFxiRc+r5qA==
  /ansi-styles/4.3.0:
    dependencies:
      color-convert: 2.0.1
    dev: false
    engines:
      node: '>=8'
    resolution:
      integrity: sha512-zbB9rCJAT1rbjiVDb2hqKFHNYLxgtk8NURxZ3IZwD3F6NtxbXZQCnnSi1Lkx+IDohdPlFp222wVALIheZJQSEg==
  /anymatch/3.1.2:
    dependencies:
      normalize-path: 3.0.0
      picomatch: 2.3.0
    dev: false
    engines:
      node: '>= 8'
    resolution:
      integrity: sha512-P43ePfOAIupkguHUycrc4qJ9kz8ZiuOUijaETwX7THt0Y/GNK7v0aa8rY816xWjZ7rJdA5XdMcpVFTKMq+RvWg==
  /append-transform/1.0.0:
    dependencies:
      default-require-extensions: 2.0.0
    dev: false
    engines:
      node: '>=4'
    resolution:
      integrity: sha512-P009oYkeHyU742iSZJzZZywj4QRJdnTWffaKuJQLablCZ1uz6/cW4yaRgcDaoQ+uwOxxnt0gRUcwfsNP2ri0gw==
  /aproba/1.2.0:
    dev: false
    resolution:
      integrity: sha512-Y9J6ZjXtoYh8RnXVCMOU/ttDmk1aBjunq9vO0ta5x85WDQiQfUF9sIPBITdbiiIVcBo03Hi3jMxigBtsddlXRw==
  /archy/1.0.0:
    dev: false
    resolution:
      integrity: sha1-+cjBN1fMHde8N5rHeyxipcKGjEA=
  /are-we-there-yet/1.1.5:
    dependencies:
      delegates: 1.0.0
      readable-stream: 2.3.7
    dev: false
    resolution:
      integrity: sha512-5hYdAkZlcG8tOLujVDTgCT+uPX0VnpAH28gWsLfzpXYm7wP6mp5Q/gYyR7YQ0cKVJcXJnl3j2kpBan13PtQf6w==
  /arg/4.1.3:
    dev: false
    resolution:
      integrity: sha512-58S9QDqG0Xx27YwPSt9fJxivjYl432YCwfDMfZ+71RAqUrZef7LrKQZ3LHLOwCS4FLNBplP533Zx895SeOCHvA==
  /argparse/1.0.10:
    dependencies:
      sprintf-js: 1.0.3
    dev: false
    resolution:
      integrity: sha512-o5Roy6tNG4SL/FOkCAN6RzjiakZS25RLYFrcMttJqbdd8BWrnA+fGz57iN5Pb06pvBGvl5gQ0B48dJlslXvoTg==
  /arr-union/3.1.0:
    dev: false
    engines:
      node: '>=0.10.0'
    resolution:
      integrity: sha1-45sJrqne+Gao8gbiiK9jkZuuOcQ=
  /array-flatten/1.1.1:
    dev: false
    resolution:
      integrity: sha1-ml9pkFGx5wczKPKgCJaLZOopVdI=
  /array-includes/3.1.3:
    dependencies:
      call-bind: 1.0.2
      define-properties: 1.1.3
      es-abstract: 1.18.3
      get-intrinsic: 1.1.1
      is-string: 1.0.6
    dev: false
    engines:
      node: '>= 0.4'
    resolution:
      integrity: sha512-gcem1KlBU7c9rB+Rq8/3PPKsK2kjqeEBa3bD5kkQo4nYlOHQCJqIJFqBXDEfwaRuYTT4E+FxA9xez7Gf/e3Q7A==
  /array-union/2.1.0:
    dev: false
    engines:
      node: '>=8'
    resolution:
      integrity: sha512-HGyxoOTYUyCM6stUe6EJgnd4EoewAI7zMdfqO+kGjnlZmBDz/cR5pf8r/cR4Wq60sL/p0IkcjUEEPwS3GFrIyw==
  /array.prototype.flat/1.2.4:
    dependencies:
      call-bind: 1.0.2
      define-properties: 1.1.3
      es-abstract: 1.18.3
    dev: false
    engines:
      node: '>= 0.4'
    resolution:
      integrity: sha512-4470Xi3GAPAjZqFcljX2xzckv1qeKPizoNkiS0+O4IoPR2ZNpcjE0pkhdihlDouK+x6QOast26B4Q/O9DJnwSg==
  /asap/2.0.6:
    dev: false
    resolution:
      integrity: sha1-5QNHYR1+aQlDIIu9r+vLwvuGbUY=
  /asn1/0.2.4:
    dependencies:
      safer-buffer: 2.1.2
    dev: false
    resolution:
      integrity: sha512-jxwzQpLQjSmWXgwaCZE9Nz+glAG01yF1QnWgbhGwHI5A6FRIEY6IVqtHhIepHqI7/kyEyQEagBC5mBEFlIYvdg==
  /assert-plus/1.0.0:
    dev: false
    engines:
      node: '>=0.8'
    resolution:
      integrity: sha1-8S4PPF13sLHN2RRpQuTpbB5N1SU=
  /assert/1.5.0:
    dependencies:
      object-assign: 4.1.1
      util: 0.10.3
    dev: false
    resolution:
      integrity: sha512-EDsgawzwoun2CZkCgtxJbv392v4nbk9XDD06zI+kQYoBM/3RBWLlEyJARDOmhAAosBjWACEkKL6S+lIZtcAubA==
  /assertion-error/1.1.0:
    dev: false
    resolution:
      integrity: sha512-jgsaNduz+ndvGyFt3uSuWqvy4lCnIJiovtouQN5JZHOKCS2QuhEdbcQHFhVksz2N2U9hXJo8odG7ETyWlEeuDw==
  /ast-types/0.13.4:
    dependencies:
      tslib: 2.3.0
    dev: false
    engines:
      node: '>=4'
    resolution:
      integrity: sha512-x1FCFnFifvYDDzTaLII71vG5uvDwgtmDTEVWAxrgeiR8VjMONcCXJx7E+USjDtHlwFmt9MysbqgF9b9Vjr6w+w==
  /astral-regex/2.0.0:
    dev: false
    engines:
      node: '>=8'
    resolution:
      integrity: sha512-Z7tMw1ytTXt5jqMcOP+OQteU1VuNK9Y02uuJtKQ1Sv69jXQKKg5cibLwGJow8yzZP+eAc18EmLGPal0bp36rvQ==
  /async-array-reduce/0.2.1:
    dev: false
    engines:
      node: '>=0.10.0'
    resolution:
      integrity: sha1-yL4BCitc0A3qlsgRFgNGk9/dgtE=
  /async-limiter/1.0.1:
    dev: false
    resolution:
      integrity: sha512-csOlWGAcRFJaI6m+F2WKdnMKr4HhdhFVBk0H/QbJFMCr+uO2kwohwXQPxw/9OCxp05r5ghVBFSyioixx3gfkNQ==
  /async-lock/1.3.0:
    dev: false
    resolution:
      integrity: sha512-8A7SkiisnEgME2zEedtDYPxUPzdv3x//E7n5IFktPAtMYSEAV7eNJF0rMwrVyUFj6d/8rgajLantbjcNRQYXIg==
  /async/2.6.3:
    dependencies:
      lodash: 4.17.21
    dev: false
    resolution:
      integrity: sha512-zflvls11DCy+dQWzTW2dzuilv8Z5X/pjfmZOWba6TNIVDm+2UDaJmXSOXlasHKfNBs8oo3M0aT50fDEWfKZjXg==
  /async/3.2.0:
    dev: false
    resolution:
      integrity: sha512-TR2mEZFVOj2pLStYxLht7TyfuRzaydfpxr3k9RpHIzMgw7A64dzsdqCxH1WJyQdoe8T10nDXd9wnEigmiuHIZw==
  /asynckit/0.4.0:
    dev: false
    resolution:
      integrity: sha1-x57Zf380y48robyXkLzDZkdLS3k=
  /atob/2.1.2:
    dev: false
    engines:
      node: '>= 4.5.0'
    hasBin: true
    resolution:
      integrity: sha512-Wm6ukoaOGJi/73p/cl2GvLjTI5JM1k/O14isD73YML8StrH/7/lRFgmg8nICZgD3bZZvjwCGxtMOD3wWNAu8cg==
  /available-typed-arrays/1.0.4:
    dev: false
    engines:
      node: '>= 0.4'
    resolution:
      integrity: sha512-SA5mXJWrId1TaQjfxUYghbqQ/hYioKmLJvPJyDuYRtXXenFNMjj4hSSt1Cf1xsuXSXrtxrVC5Ot4eU6cOtBDdA==
  /avsc/5.7.1:
    dev: false
    engines:
      node: '>=0.11'
    resolution:
      integrity: sha512-DGl7UMd1jmmRmVgEcZyf6H3VL74gkLleZguO42vpk2rTNmnFPJlTSYoO5bgcCY2oOHjNnGkSpb2/lrAZwTZ4Rg==
  /aws-sign2/0.7.0:
    dev: false
    resolution:
      integrity: sha1-tG6JCTSpWR8tL2+G1+ap8bP+dqg=
  /aws4/1.11.0:
    dev: false
    resolution:
      integrity: sha512-xh1Rl34h6Fi1DC2WWKfxUTVqRsNnr6LsKz2+hfwDxQJWmrx8+c7ylaqBMcHfl1U1r2dsifOvKX3LQuLNZ+XSvA==
  /axios/0.21.1:
    dependencies:
      follow-redirects: 1.14.1
    dev: false
    resolution:
      integrity: sha512-dKQiRHxGD9PPRIUNIWvZhPTPpl1rf/OxTYKsqKUDjBwYylTvV7SjSHJb9ratfyzM6wCdLCOYLzs73qpg5c4iGA==
  /axios/0.21.1_debug@3.2.7:
    dependencies:
      follow-redirects: 1.14.1_debug@3.2.7
    dev: false
    peerDependencies:
      debug: '*'
    resolution:
      integrity: sha512-dKQiRHxGD9PPRIUNIWvZhPTPpl1rf/OxTYKsqKUDjBwYylTvV7SjSHJb9ratfyzM6wCdLCOYLzs73qpg5c4iGA==
  /axios/0.21.1_debug@4.3.2:
    dependencies:
      follow-redirects: 1.14.1_debug@4.3.2
    dev: false
    peerDependencies:
      debug: '*'
    resolution:
      integrity: sha512-dKQiRHxGD9PPRIUNIWvZhPTPpl1rf/OxTYKsqKUDjBwYylTvV7SjSHJb9ratfyzM6wCdLCOYLzs73qpg5c4iGA==
  /azure-iot-amqp-base/2.4.9:
    dependencies:
      async: 2.6.3
      azure-iot-common: 1.12.9
      debug: 4.3.2
      lodash.merge: 4.6.2
      machina: 4.0.2
      rhea: 1.0.24
      uuid: 3.4.0
      ws: 6.2.2
    dev: false
    engines:
      node: '>= 10.0.0'
    resolution:
      integrity: sha512-IKi8g+Hun+BPvvZzgFlV5aeBWo2tBLaQ1yVAw4vN8VQteU6cRjVMF9+JGZrzV1W3wdWAX6QvfT4TRJkARFXBHg==
  /azure-iot-common/1.12.9:
    dependencies:
      debug: 4.3.2
      getos: 3.2.1
    dev: false
    engines:
      node: '>= 10.0.0'
    resolution:
      integrity: sha512-3+bi4wzBfOznTWUcv9Iayw4elsCYR+cmJwTvQ7DYIE6vZeZIbl4qdLXFwNlJwh0VfXPwg2uG6aBnZo7C/Mup8Q==
  /azure-iot-http-base/1.11.9:
    dependencies:
      azure-iot-common: 1.12.9
      debug: 4.3.2
      uuid: 3.4.0
    dev: false
    engines:
      node: '>= 10.0.0'
    resolution:
      integrity: sha512-Qldp+BGOleGCQ/MlSgUunJMmycKw0OR/hEN9NfLCM9VjedxN6RLjIZxECo/bmnBAUg3qfEPu2u9ZwbOBNhu32A==
  /azure-iothub/1.14.2:
    dependencies:
      '@azure/core-http': 1.2.3
      '@azure/identity': 1.2.5_debug@4.3.2
      '@azure/ms-rest-js': 2.5.2
      async: 2.6.3
      azure-iot-amqp-base: 2.4.9
      azure-iot-common: 1.12.9
      azure-iot-http-base: 1.11.9
      debug: 4.3.2
      lodash: 4.17.21
      machina: 4.0.2
      rhea: 1.0.24
      tslib: 1.14.1
    dev: false
    engines:
      node: '>= 10.0.0'
    resolution:
      integrity: sha512-wDsE3FU39hPT6xiI/W9xijH0J3Bydw0C7CcDU+SK9nbAwT3yBjk9CZfGuGTm5Z/GZm01OQYVtE0QYNHHYXNe/g==
  /azure-storage/2.10.4:
    dependencies:
      browserify-mime: 1.2.9
      extend: 3.0.2
      json-edm-parser: 0.1.2
      md5.js: 1.3.4
      readable-stream: 2.0.6
      request: 2.88.2
      underscore: 1.13.1
      uuid: 3.4.0
      validator: 9.4.1
      xml2js: 0.2.8
      xmlbuilder: 9.0.7
    dev: false
    engines:
      node: '>= 0.8.26'
    resolution:
      integrity: sha512-zlfRPl4js92JC6+79C2EUmNGYjSknRl8pOiHQF78zy+pbOFOHtlBF6BU/OxPeHQX3gaa6NdEZnVydFxhhndkEw==
  /babel-runtime/6.26.0:
    dependencies:
      core-js: 2.6.12
      regenerator-runtime: 0.11.1
    dev: false
    resolution:
      integrity: sha1-llxwWGaOgrVde/4E/yM3vItWR/4=
  /backbone/1.4.0:
    dependencies:
      underscore: 1.13.1
    dev: false
    resolution:
      integrity: sha512-RLmDrRXkVdouTg38jcgHhyQ/2zjg7a8E6sz2zxfz21Hh17xDJYUHBZimVIt5fUyS8vbfpeSmTL3gUjTEvUV3qQ==
  /balanced-match/1.0.2:
    dev: false
    resolution:
      integrity: sha512-3oSeUO0TMV67hN1AmbXsK4yaqU7tjiHlbxRDZOpH0KW9+CeX4bRAaX0Anxt0tx2MrpRpWwQaPwIlISEJhYU5Pw==
  /base64-arraybuffer/0.1.4:
    dev: false
    engines:
      node: '>= 0.6.0'
    resolution:
      integrity: sha1-mBjHngWbE1X5fgQooBfIOOkLqBI=
  /base64-js/1.5.1:
    dev: false
    resolution:
      integrity: sha512-AKpaYlHn8t4SVbOHCy+b5+KKgvR4vrsD8vbvrbiQJps7fKDTkjkDry6ji0rUJjC0kzbNePLwzxq8iypo41qeWA==
  /base64id/2.0.0:
    dev: false
    engines:
      node: ^4.5.0 || >= 5.9
    resolution:
      integrity: sha512-lGe34o6EHj9y3Kts9R4ZYs/Gr+6N7MCaMlIFA3F1R2O5/m7K06AxfSeO5530PEERE6/WyEg3lsuyw4GHlPZHog==
  /bcrypt-pbkdf/1.0.2:
    dependencies:
      tweetnacl: 0.14.5
    dev: false
    resolution:
      integrity: sha1-pDAdOJtqQ/m2f/PKEaP2Y342Dp4=
  /binary-extensions/2.2.0:
    dev: false
    engines:
      node: '>=8'
    resolution:
      integrity: sha512-jDctJ/IVQbZoJykoeHbhXpOlNBqGNcwXJKJog42E5HDPUwQTSdjCHdihjj0DlnheQ7blbT6dHOafNAiS8ooQKA==
  /bindings/1.5.0:
    dependencies:
      file-uri-to-path: 1.0.0
    dev: false
    resolution:
      integrity: sha512-p2q/t/mhvuOj/UeLlV6566GD/guowlr0hHxClI0W9m7MWYkL1F0hLo+0Aexs9HSPCtR1SXQ0TD3MMKrXZajbiQ==
  /bl/4.1.0:
    dependencies:
      buffer: 5.7.1
      inherits: 2.0.4
      readable-stream: 3.6.0
    dev: false
    resolution:
      integrity: sha512-1W07cM9gS6DcLperZfFSj+bWLtaPGSOHWhPiGzXmvVJbRLdG82sH/Kn8EtW1VqWVA54AKf2h5k5BbnIbwF3h6w==
  /body-parser/1.19.0:
    dependencies:
      bytes: 3.1.0
      content-type: 1.0.4
      debug: 2.6.9
      depd: 1.1.2
      http-errors: 1.7.2
      iconv-lite: 0.4.24
      on-finished: 2.3.0
      qs: 6.7.0
      raw-body: 2.4.0
      type-is: 1.6.18
    dev: false
    engines:
      node: '>= 0.8'
    resolution:
      integrity: sha512-dhEPs72UPbDnAQJ9ZKMNTP6ptJaionhP5cBb541nXPlW60Jepo9RV/a4fX4XWW9CuFNK22krhrj1+rgzifNCsw==
  /brace-expansion/1.1.11:
    dependencies:
      balanced-match: 1.0.2
      concat-map: 0.0.1
    dev: false
    resolution:
      integrity: sha512-iCuPHDFgrHX7H2vEI/5xpz07zSHB00TpugqhmYtVmMO6518mCuRMoOYFldEBl0g187ufozdaHgWKcYFb61qGiA==
  /braces/3.0.2:
    dependencies:
      fill-range: 7.0.1
    dev: false
    engines:
      node: '>=8'
    resolution:
      integrity: sha512-b8um+L1RzM3WDSzvhm6gIz1yfTbBt6YTlcEKAvsmqCZZFw46z626lVj9j1yEPW33H5H+lBQpZMP1k8l+78Ha0A==
  /browser-stdout/1.3.1:
    dev: false
    resolution:
      integrity: sha512-qhAVI1+Av2X7qelOfAIYwXONood6XlZE/fXaBSmW/T5SzLAmCgzi+eiWE7fUvbHaeNBQH13UftjpXxsfLkMpgw==
  /browserify-mime/1.2.9:
    dev: false
    resolution:
      integrity: sha1-rrGvKN5sDXpqLOQK22j/GEIq8x8=
  /browserslist/4.16.6:
    dependencies:
      caniuse-lite: 1.0.30001243
      colorette: 1.2.2
      electron-to-chromium: 1.3.772
      escalade: 3.1.1
      node-releases: 1.1.73
    dev: false
    engines:
      node: ^6 || ^7 || ^8 || ^9 || ^10 || ^11 || ^12 || >=13.7
    hasBin: true
    resolution:
      integrity: sha512-Wspk/PqO+4W9qp5iUTJsa1B/QrYn1keNCcEP5OvP7WBwT4KaDly0uONYmC6Xa3Z5IqnUgS0KcgLYu1l74x0ZXQ==
  /buffer-crc32/0.2.13:
    dev: false
    resolution:
      integrity: sha1-DTM+PwDqxQqhRUq9MO+MKl2ackI=
  /buffer-equal-constant-time/1.0.1:
    dev: false
    resolution:
      integrity: sha1-+OcRMvf/5uAaXJaXpMbz5I1cyBk=
  /buffer-from/1.1.1:
    dev: false
    resolution:
      integrity: sha512-MQcXEUbCKtEo7bhqEs6560Hyd4XaovZlO/k9V3hjVUF/zwW7KBVdSK4gIt/bzwS9MbR5qob+F5jusZsb0YQK2A==
  /buffer/5.7.1:
    dependencies:
      base64-js: 1.5.1
      ieee754: 1.2.1
    dev: false
    resolution:
      integrity: sha512-EHcyIPBQ4BSGlvjB16k5KgAJ27CIsHY/2JBmCRReo48y9rQ3MaUzWX3KVlBa4U7MyX02HdVj0K7C3WaB3ju7FQ==
  /builtin-modules/2.0.0:
    dev: false
    engines:
      node: '>=4'
    resolution:
      integrity: sha512-3U5kUA5VPsRUA3nofm/BXX7GVHKfxz0hOBAPxXrIvHzlDRkQVqEn6yi8QJegxl4LzOHLdvb7XF5dVawa/VVYBg==
  /builtin-modules/3.1.0:
    dev: false
    engines:
      node: '>=6'
    resolution:
      integrity: sha512-k0KL0aWZuBt2lrxrcASWDfwOLMnodeQjodT/1SxEQAXsHANgo6ZC/VEaSEHCXt7aSTZ4/4H5LKa+tBXmW7Vtvw==
  /builtin-modules/3.2.0:
    dev: false
    engines:
      node: '>=6'
    resolution:
      integrity: sha512-lGzLKcioL90C7wMczpkY0n/oART3MbBa8R9OFGE1rJxoVI86u4WAGfEk8Wjv10eKSyTHVGkSo3bvBylCEtk7LA==
  /bytes/3.1.0:
    dev: false
    engines:
      node: '>= 0.8'
    resolution:
      integrity: sha512-zauLjrfCG+xvoyaqLoV8bLVXXNGC4JqlxFCutSDWA6fJrTo2ZuvLYTqZ7aHBLZSMOopbzwv8f+wZcVzfVTI2Dg==
  /caching-transform/3.0.2:
    dependencies:
      hasha: 3.0.0
      make-dir: 2.1.0
      package-hash: 3.0.0
      write-file-atomic: 2.4.3
    dev: false
    engines:
      node: '>=6'
    resolution:
      integrity: sha512-Mtgcv3lh3U0zRii/6qVgQODdPA4G3zhG+jtbCWj39RXuUFTMzH0vcdMtaJS1jPowd+It2Pqr6y3NJMQqOqCE2w==
  /call-bind/1.0.2:
    dependencies:
      function-bind: 1.1.1
      get-intrinsic: 1.1.1
    dev: false
    resolution:
      integrity: sha512-7O+FbCihrB5WGbFYesctwmTKae6rOiIzmz1icreWJ+0aA7LJfuqhEso2T9ncpcFtzMQtzXf2QGGueWJGTYsqrA==
  /callsites/3.1.0:
    dev: false
    engines:
      node: '>=6'
    resolution:
      integrity: sha512-P8BjAsXvZS+VIDUI11hHCQEv74YT67YUi5JJFNWIqL235sBmjX4+qx9Muvls5ivyNENctx46xQLQ3aTuE7ssaQ==
  /camelcase/5.3.1:
    dev: false
    engines:
      node: '>=6'
    resolution:
      integrity: sha512-L28STB170nwWS63UjtlEOE3dldQApaJXZkOI1uMFfzf3rRuPegHaHesyee+YxQ+W6SvRDQV6UrdOdRiR153wJg==
  /caniuse-lite/1.0.30001243:
    dev: false
    resolution:
      integrity: sha512-vNxw9mkTBtkmLFnJRv/2rhs1yufpDfCkBZexG3Y0xdOH2Z/eE/85E4Dl5j1YUN34nZVsSp6vVRFQRrez9wJMRA==
  /caseless/0.12.0:
    dev: false
    resolution:
      integrity: sha1-G2gcIf+EAzyCZUMJBolCDRhxUdw=
  /chai-as-promised/7.1.1_chai@4.3.4:
    dependencies:
      chai: 4.3.4
      check-error: 1.0.2
    dev: false
    peerDependencies:
      chai: '>= 2.1.2 < 5'
    resolution:
      integrity: sha512-azL6xMoi+uxu6z4rhWQ1jbdUhOMhis2PvscD/xjLqNMkv3BPPp2JyyuTHOrf9BOosGpNQ11v6BKv/g57RXbiaA==
  /chai-exclude/2.0.3_chai@4.3.4:
    dependencies:
      chai: 4.3.4
      fclone: 1.0.11
    dev: false
    peerDependencies:
      chai: '>= 4.0.0 < 5'
    resolution:
      integrity: sha512-6VuTQX25rsh4hKPdLzsOtL20k9+tszksLQrLtsu6szTmSVJP9+gUkqYUsyM+xqCeGZKeRJCsamCMRUQJhWsQ+g==
  /chai-string/1.5.0_chai@4.3.4:
    dependencies:
      chai: 4.3.4
    dev: false
    peerDependencies:
      chai: ^4.1.2
    resolution:
      integrity: sha512-sydDC3S3pNAQMYwJrs6dQX0oBQ6KfIPuOZ78n7rocW0eJJlsHPh2t3kwW7xfwYA/1Bf6/arGtSUo16rxR2JFlw==
  /chai/4.3.4:
    dependencies:
      assertion-error: 1.1.0
      check-error: 1.0.2
      deep-eql: 3.0.1
      get-func-name: 2.0.0
      pathval: 1.1.1
      type-detect: 4.0.8
    dev: false
    engines:
      node: '>=4'
    resolution:
      integrity: sha512-yS5H68VYOCtN1cjfwumDSuzn/9c+yza4f3reKXlE5rUg7SFcCEy90gJvydNgOYtblyf4Zi6jIWRnXOgErta0KA==
  /chalk/1.1.3:
    dependencies:
      ansi-styles: 2.2.1
      escape-string-regexp: 1.0.5
      has-ansi: 2.0.0
      strip-ansi: 3.0.1
      supports-color: 2.0.0
    dev: false
    engines:
      node: '>=0.10.0'
    resolution:
      integrity: sha1-qBFcVeSnAv5NFQq9OHKCKn4J/Jg=
  /chalk/2.4.2:
    dependencies:
      ansi-styles: 3.2.1
      escape-string-regexp: 1.0.5
      supports-color: 5.5.0
    dev: false
    engines:
      node: '>=4'
    resolution:
      integrity: sha512-Mti+f9lpJNcwF4tWV8/OrTTtF1gZi+f8FqlyAdouralcFWFQWF2+NgCHShjkCb+IFBLq9buZwE1xckQU4peSuQ==
  /chalk/4.1.1:
    dependencies:
      ansi-styles: 4.3.0
      supports-color: 7.2.0
    dev: false
    engines:
      node: '>=10'
    resolution:
      integrity: sha512-diHzdDKxcU+bAsUboHLPEDQiw0qEe0qd7SYUn3HgcFlWgbDcfLGswOHYeGrHKzG9z6UYf01d9VFMfZxPM1xZSg==
  /charenc/0.0.2:
    dev: false
    resolution:
      integrity: sha1-wKHS86cJLgN3S/qD8UwPxXkKhmc=
  /check-error/1.0.2:
    dev: false
    resolution:
      integrity: sha1-V00xLt2Iu13YkS6Sht1sCu1KrII=
  /check-more-types/2.24.0:
    dev: false
    engines:
      node: '>= 0.8.0'
    resolution:
      integrity: sha1-FCD/sQ/URNz8ebQ4kbv//TKoRgA=
  /chokidar/3.3.0:
    dependencies:
      anymatch: 3.1.2
      braces: 3.0.2
      glob-parent: 5.1.2
      is-binary-path: 2.1.0
      is-glob: 4.0.1
      normalize-path: 3.0.0
      readdirp: 3.2.0
    dev: false
    engines:
      node: '>= 8.10.0'
    optionalDependencies:
      fsevents: 2.1.3
    resolution:
      integrity: sha512-dGmKLDdT3Gdl7fBUe8XK+gAtGmzy5Fn0XkkWQuYxGIgWVPPse2CxFA5mtrlD0TOHaHjEUqkWNyP1XdHoJES/4A==
  /chokidar/3.5.2:
    dependencies:
      anymatch: 3.1.2
      braces: 3.0.2
      glob-parent: 5.1.2
      is-binary-path: 2.1.0
      is-glob: 4.0.1
      normalize-path: 3.0.0
      readdirp: 3.6.0
    dev: false
    engines:
      node: '>= 8.10.0'
    optionalDependencies:
      fsevents: 2.3.2
    resolution:
      integrity: sha512-ekGhOnNVPgT77r4K/U3GDhu+FQ2S8TnK/s2KbIGXi0SZWuwkZ2QNyfWdZW+TVfn84DpEP7rLeCt2UI6bJ8GwbQ==
  /chownr/1.1.4:
    dev: false
    resolution:
      integrity: sha512-jJ0bqzaylmJtVnNgzTeSOs8DPavpbYgEr/b0YL8/2GO3xJEhInFmhKMUnEJQjZumK7KXGFhUy89PrsJWlakBVg==
  /ci-info/2.0.0:
    dev: false
    resolution:
      integrity: sha512-5tK7EtrZ0N+OLFMthtqOj4fI2Jeb88C4CAZPu25LDVUgXJ0A3Js4PMGqrn0JU1W0Mh1/Z8wZzYPxqUrXeBboCQ==
  /cliui/5.0.0:
    dependencies:
      string-width: 3.1.0
      strip-ansi: 5.2.0
      wrap-ansi: 5.1.0
    dev: false
    resolution:
      integrity: sha512-PYeGSEmmHM6zvoef2w8TPzlrnNpXIjTipYK780YswmIP9vjxmd6Y2a3CB2Ks6/AU8NHjZugXvo8w3oWM2qnwXA==
  /cliui/7.0.4:
    dependencies:
      string-width: 4.2.2
      strip-ansi: 6.0.0
      wrap-ansi: 7.0.0
    dev: false
    resolution:
      integrity: sha512-OcRE68cOsVMXp1Yvonl/fzkQOyjLSu/8bhPDfQt0e0/Eb283TKP20Fs2MqoPsr9SwA595rRCA+QMzYc9nBP+JQ==
  /cloudevents/4.0.3:
    dependencies:
      ajv: 6.12.6
      uuid: 8.3.2
    dev: false
    resolution:
      integrity: sha512-FpwsQ0JZzGH1PcJmZTXRQkQSt5YFjwlppUrEUfTU0Ey175IIdYYDCIMeqMIX+qvDUhj8bFDrgU23xWA1JQbR1Q==
  /code-point-at/1.1.0:
    dev: false
    engines:
      node: '>=0.10.0'
    resolution:
      integrity: sha1-DQcLTQQ6W+ozovGkDi7bPZpMz3c=
  /color-convert/1.9.3:
    dependencies:
      color-name: 1.1.3
    dev: false
    resolution:
      integrity: sha512-QfAUtd+vFdAtFQcC8CCyYt1fYWxSqAiK2cSD6zDB8N3cpsEBAvRxp9zOGg6G/SHHJYAT88/az/IuDGALsNVbGg==
  /color-convert/2.0.1:
    dependencies:
      color-name: 1.1.4
    dev: false
    engines:
      node: '>=7.0.0'
    resolution:
      integrity: sha512-RRECPsj7iu/xb5oKYcsFHSppFNnsj/52OVTRKb4zP5onXwVF3zVmmToNcOfGC+CRDpfK/U584fMg38ZHCaElKQ==
  /color-name/1.1.3:
    dev: false
    resolution:
      integrity: sha1-p9BVi9icQveV3UIyj3QIMcpTvCU=
  /color-name/1.1.4:
    dev: false
    resolution:
      integrity: sha512-dOy+3AuW3a2wNbZHIuMZpTcgjGuLU/uBL/ubcZF9OXbDo8ff4O8yVp5Bf0efS8uEoYo5q4Fx7dY9OgQGXgAsQA==
  /colorette/1.2.2:
    dev: false
    resolution:
      integrity: sha512-MKGMzyfeuutC/ZJ1cba9NqcNpfeqMUcYmyF1ZFY6/Cn7CNSAKx6a+s48sqLqyAiZuaP2TcqMhoo+dlwFnVxT9w==
  /colors/1.2.5:
    dev: false
    engines:
      node: '>=0.1.90'
    resolution:
      integrity: sha512-erNRLao/Y3Fv54qUa0LBB+//Uf3YwMUmdJinN20yMXm9zdKKqH9wt7R9IIVZ+K7ShzfpLV/Zg8+VyrBJYB4lpg==
  /colors/1.4.0:
    dev: false
    engines:
      node: '>=0.1.90'
    resolution:
      integrity: sha512-a+UqTh4kgZg/SlGvfbzDHpgRu7AAQOmmqRHJnxhRZICKFUT91brVhNNt58CMWU9PsBbv3PDCZUHbVxuDiH2mtA==
  /combined-stream/1.0.8:
    dependencies:
      delayed-stream: 1.0.0
    dev: false
    engines:
      node: '>= 0.8'
    resolution:
      integrity: sha512-FQN4MRfuJeHf7cBbBMJFXhKSDq+2kAArBlmRBvcvFE5BB1HZKXtSFASDhdlz9zOYwxh8lDdnvmMOe/+5cdoEdg==
  /commander/2.20.3:
    dev: false
    resolution:
      integrity: sha512-GpVkmM8vF2vQUkj2LvZmD35JxeJOLCwJ9cUkugyk2nuhbv3+mJvpLYYt+0+USMxE+oj+ey/lJEnhZw75x/OMcQ==
  /common-tags/1.8.0:
    dev: false
    engines:
      node: '>=4.0.0'
    resolution:
      integrity: sha512-6P6g0uetGpW/sdyUy/iQQCbFF0kWVMSIVSyYz7Zgjcgh8mgw8PQzDNZeyZ5DQ2gM7LBoZPHmnjz8rUthkBG5tw==
  /commondir/1.0.1:
    dev: false
    resolution:
      integrity: sha1-3dgA2gxmEnOTzKWVDqloo6rxJTs=
  /component-emitter/1.3.0:
    dev: false
    resolution:
      integrity: sha512-Rd3se6QB+sO1TwqZjscQrurpEPIfO0/yYnSin6Q/rD3mOutHvUrCAhJub3r90uNb+SESBuE0QYoB90YdfatsRg==
  /concat-map/0.0.1:
    dev: false
    resolution:
      integrity: sha1-2Klr13/Wjfd5OnMDajug1UBdR3s=
  /connect/3.7.0:
    dependencies:
      debug: 2.6.9
      finalhandler: 1.1.2
      parseurl: 1.3.3
      utils-merge: 1.0.1
    dev: false
    engines:
      node: '>= 0.10.0'
    resolution:
      integrity: sha512-ZqRXc+tZukToSNmh5C2iWMSoV3X1YUcPbqEM4DkEG5tNQXrQUZCNVGGv3IuicnkMtPfGf3Xtp8WCXs295iQ1pQ==
  /console-control-strings/1.1.0:
    dev: false
    resolution:
      integrity: sha1-PXz0Rk22RG6mRL9LOVB/mFEAjo4=
  /content-disposition/0.5.3:
    dependencies:
      safe-buffer: 5.1.2
    dev: false
    engines:
      node: '>= 0.6'
    resolution:
      integrity: sha512-ExO0774ikEObIAEV9kDo50o+79VCUdEB6n6lzKgGwupcVeRlhrj3qGAfwq8G6uBJjkqLrhT0qEYFcWng8z1z0g==
  /content-type/1.0.4:
    dev: false
    engines:
      node: '>= 0.6'
    resolution:
      integrity: sha512-hIP3EEPs8tB9AT1L+NUqtwOAps4mk2Zob89MWXMHjHWg9milF/j4osnnQLXBCBFBk/tvIG/tUc9mOUJiPBhPXA==
  /convert-source-map/1.8.0:
    dependencies:
      safe-buffer: 5.1.2
    dev: false
    resolution:
      integrity: sha512-+OQdjP49zViI/6i7nIJpA8rAl4sV/JdPfU9nZs3VqOwGIgizICvuN2ru6fMd+4llL0tar18UYJXfZ/TWtmhUjA==
  /cookie-signature/1.0.6:
    dev: false
    resolution:
      integrity: sha1-4wOogrNCzD7oylE6eZmXNNqzriw=
  /cookie/0.4.0:
    dev: false
    engines:
      node: '>= 0.6'
    resolution:
      integrity: sha512-+Hp8fLp57wnUSt0tY0tHEXh4voZRDnoIrZPqlo3DPiI4y9lwg/jqx+1Om94/W6ZaPDOUbnjOt/99w66zk+l1Xg==
  /cookie/0.4.1:
    dev: false
    engines:
      node: '>= 0.6'
    resolution:
      integrity: sha512-ZwrFkGJxUR3EIoXtO+yVE69Eb7KlixbaeAWfBQB9vVsNn/o+Yw69gBWSSDK825hQNdN+wF8zELf3dFNl/kxkUA==
  /core-js/2.6.12:
    deprecated: core-js@<3.3 is no longer maintained and not recommended for usage due to the number of issues. Because of the V8 engine whims, feature detection in old core-js versions could cause a slowdown up to 100x even if nothing is polyfilled. Please, upgrade your dependencies to the actual version of core-js.
    dev: false
    requiresBuild: true
    resolution:
      integrity: sha512-Kb2wC0fvsWfQrgk8HU5lW6U/Lcs8+9aaYcy4ZFc6DDlo4nZ7n70dEgE5rtR0oG6ufKDUnrwfWL1mXR5ljDatrQ==
  /core-js/3.15.2:
    dev: false
    requiresBuild: true
    resolution:
      integrity: sha512-tKs41J7NJVuaya8DxIOCnl8QuPHx5/ZVbFo1oKgVl1qHFBBrDctzQGtuLjPpRdNTWmKPH6oEvgN/MUID+l485Q==
  /core-util-is/1.0.2:
    dev: false
    resolution:
      integrity: sha1-tf1UIgqivFq1eqtxQMlAdUUDwac=
  /cors/2.8.5:
    dependencies:
      object-assign: 4.1.1
      vary: 1.1.2
    dev: false
    engines:
      node: '>= 0.10'
    resolution:
      integrity: sha512-KIHbLJqu73RGr/hnbrO9uBeixNGuvSQjul/jdFvS/KFSIH1hWVd1ng7zOHx+YrEfInLG7q4n6GHQ9cDtxv/P6g==
  /cp-file/6.2.0:
    dependencies:
      graceful-fs: 4.2.6
      make-dir: 2.1.0
      nested-error-stacks: 2.1.0
      pify: 4.0.1
      safe-buffer: 5.2.1
    dev: false
    engines:
      node: '>=6'
    resolution:
      integrity: sha512-fmvV4caBnofhPe8kOcitBwSn2f39QLjnAnGq3gO9dfd75mUytzKNZB1hde6QHunW2Rt+OwuBOMc3i1tNElbszA==
  /create-require/1.1.1:
    dev: false
    resolution:
      integrity: sha512-dcKFX3jn0MpIaXjisoRvexIJVEKzaq7z2rZKxf+MSr9TkdmHmsU4m2lcLojrj/FHl8mk5VxMmYA+ftRkP/3oKQ==
  /cross-env/7.0.3:
    dependencies:
      cross-spawn: 7.0.3
    dev: false
    engines:
      node: '>=10.14'
      npm: '>=6'
      yarn: '>=1'
    hasBin: true
    resolution:
      integrity: sha512-+/HKd6EgcQCJGh2PSjZuUitQBQynKor4wrFbRg4DtAgS1aWO+gU52xpH7M9ScGgXSYmAVS9bIJ8EzuaGw0oNAw==
  /cross-spawn/4.0.2:
    dependencies:
      lru-cache: 4.1.5
      which: 1.3.1
    dev: false
    resolution:
      integrity: sha1-e5JHYhwjrf3ThWAEqCPL45dCTUE=
  /cross-spawn/6.0.5:
    dependencies:
      nice-try: 1.0.5
      path-key: 2.0.1
      semver: 5.7.1
      shebang-command: 1.2.0
      which: 1.3.1
    dev: false
    engines:
      node: '>=4.8'
    resolution:
      integrity: sha512-eTVLrBSt7fjbDygz805pMnstIs2VTBNkRm0qxZd+M7A5XDdxVRWO5MxGBXZhjY4cqLYLdtrGqRf8mBPmzwSpWQ==
  /cross-spawn/7.0.3:
    dependencies:
      path-key: 3.1.1
      shebang-command: 2.0.0
      which: 2.0.2
    dev: false
    engines:
      node: '>= 8'
    resolution:
      integrity: sha512-iRDPJKUPVEND7dHPO8rkbOnPpyDygcDFtWjpeWNCgy8WP2rXcxXL8TskReQl6OrB2G7+UJrags1q15Fudc7G6w==
  /crypt/0.0.2:
    dev: false
    resolution:
      integrity: sha1-iNf/fsDfuG9xPch7u0LQRNPmxBs=
  /csv-parse/4.16.0:
    dev: false
    resolution:
      integrity: sha512-Zb4tGPANH4SW0LgC9+s9Mnequs9aqn7N3/pCqNbVjs2XhEF6yWNU2Vm4OGl1v2Go9nw8rXt87Cm2QN/o6Vpqgg==
  /custom-event/1.0.1:
    dev: false
    resolution:
      integrity: sha1-XQKkaFCt8bSjF5RqOSj8y1v9BCU=
  /dashdash/1.14.1:
    dependencies:
      assert-plus: 1.0.0
    dev: false
    engines:
      node: '>=0.10'
    resolution:
      integrity: sha1-hTz6D3y+L+1d4gMmuN1YEDX24vA=
  /data-uri-to-buffer/3.0.1:
    dev: false
    engines:
      node: '>= 6'
    resolution:
      integrity: sha512-WboRycPNsVw3B3TL559F7kuBUM4d8CgMEvk6xEJlOp7OBPjt6G7z8WMWlD2rOFZLk6OYfFIUGsCOWzcQH9K2og==
  /date-format/2.1.0:
    dev: false
    engines:
      node: '>=4.0'
    resolution:
      integrity: sha512-bYQuGLeFxhkxNOF3rcMtiZxvCBAquGzZm6oWA1oZ0g2THUzivaRhv8uOhdr19LmoobSOLoIAxeUK2RdbM8IFTA==
  /date-format/3.0.0:
    dev: false
    engines:
      node: '>=4.0'
    resolution:
      integrity: sha512-eyTcpKOcamdhWJXj56DpQMo1ylSQpcGtGKXcU0Tb97+K56/CF5amAqqqNj0+KvA0iw2ynxtHWFsPDSClCxe48w==
  /date-utils/1.2.21:
    dev: false
    engines:
      node: '>0.4.0'
    resolution:
      integrity: sha1-YfsWzcEnSzyayq/+n8ad+HIKK2Q=
  /debounce/1.2.1:
    dev: false
    resolution:
      integrity: sha512-XRRe6Glud4rd/ZGQfiV1ruXSfbvfJedlV9Y6zOlP+2K04vBYiJEte6stfFkCP03aMnY5tsipamumUjL14fofug==
  /debug/2.6.9:
    dependencies:
      ms: 2.0.0
    dev: false
    resolution:
      integrity: sha512-bC7ElrdJaJnPbAP+1EotYvqZsb3ecl5wi6Bfi6BJTUcNowp6cvspg0jXznRTKDjm/E7AdgFBVeAPVMNcKGsHMA==
  /debug/3.2.6:
    dependencies:
      ms: 2.1.3
    deprecated: Debug versions >=3.2.0 <3.2.7 || >=4 <4.3.1 have a low-severity ReDos regression when used in a Node.js environment. It is recommended you upgrade to 3.2.7 or 4.3.1. (https://github.com/visionmedia/debug/issues/797)
    dev: false
    resolution:
      integrity: sha512-mel+jf7nrtEl5Pn1Qx46zARXKDpBbvzezse7p7LqINmdoIk8PYP5SySaxEmYv6TZ0JyEKA1hsCId6DIhgITtWQ==
  /debug/3.2.7:
    dependencies:
      ms: 2.1.3
    dev: false
    resolution:
      integrity: sha512-CFjzYYAi4ThfiQvizrFQevTTXHtnCqWfe7x1AhgEscTz6ZbLbfoLRLPugTQyBth6f8ZERVUSyWHFD/7Wu4t1XQ==
  /debug/4.1.1:
    dependencies:
      ms: 2.1.3
    deprecated: Debug versions >=3.2.0 <3.2.7 || >=4 <4.3.1 have a low-severity ReDos regression when used in a Node.js environment. It is recommended you upgrade to 3.2.7 or 4.3.1. (https://github.com/visionmedia/debug/issues/797)
    dev: false
    resolution:
      integrity: sha512-pYAIzeRo8J6KPEaJ0VWOh5Pzkbw/RetuzehGM7QRRX5he4fPHx2rdKMB256ehJCkX+XRQm16eZLqLNS8RSZXZw==
  /debug/4.3.1:
    dependencies:
      ms: 2.1.2
    dev: false
    engines:
      node: '>=6.0'
    peerDependencies:
      supports-color: '*'
    peerDependenciesMeta:
      supports-color:
        optional: true
    resolution:
      integrity: sha512-doEwdvm4PCeK4K3RQN2ZC2BYUBaxwLARCqZmMjtF8a51J2Rb0xpVloFRnCODwqjpwnAoao4pelN8l3RJdv3gRQ==
  /debug/4.3.2:
    dependencies:
      ms: 2.1.2
    dev: false
    engines:
      node: '>=6.0'
    peerDependencies:
      supports-color: '*'
    peerDependenciesMeta:
      supports-color:
        optional: true
    resolution:
      integrity: sha512-mOp8wKcvj7XxC78zLgw/ZA+6TSgkoE2C/ienthhRD298T7UNwAg9diBpLRxC0mOezLl4B0xV7M0cCO6P/O0Xhw==
  /decamelize/1.2.0:
    dev: false
    engines:
      node: '>=0.10.0'
    resolution:
      integrity: sha1-9lNNFRSCabIDUue+4m9QH5oZEpA=
  /decode-uri-component/0.2.0:
    dev: false
    engines:
      node: '>=0.10'
    resolution:
      integrity: sha1-6zkTMzRYd1y4TNGh+uBiEGu4dUU=
  /decompress-response/4.2.1:
    dependencies:
      mimic-response: 2.1.0
    dev: false
    engines:
      node: '>=8'
    resolution:
      integrity: sha512-jOSne2qbyE+/r8G1VU+G/82LBs2Fs4LAsTiLSHOCOMZQl2OKZ6i8i4IyHemTe+/yIXOtTcRQMzPcgyhoFlqPkw==
  /deep-eql/3.0.1:
    dependencies:
      type-detect: 4.0.8
    dev: false
    engines:
      node: '>=0.12'
    resolution:
      integrity: sha512-+QeIQyN5ZuO+3Uk5DYh6/1eKO0m0YmJFGNmFHGACpf1ClL1nmlV/p4gNgbl2pJGxgXb4faqo6UE+M5ACEMyVcw==
  /deep-extend/0.6.0:
    dev: false
    engines:
      node: '>=4.0.0'
    resolution:
      integrity: sha512-LOHxIOaPYdHlJRtCQfDIVZtfw/ufM8+rVj649RIHzcm/vGwQRXFt6OPqIFWsm2XEMrNIEtWR64sY1LEKD2vAOA==
  /deep-freeze/0.0.1:
    dev: false
    resolution:
      integrity: sha1-OgsABd4YZygZ39OM0x+RF5yJPoQ=
  /deep-is/0.1.3:
    dev: false
    resolution:
      integrity: sha1-s2nW+128E+7PUk+RsHD+7cNXzzQ=
  /deepmerge/4.2.2:
    dev: false
    engines:
      node: '>=0.10.0'
    resolution:
      integrity: sha512-FJ3UgI4gIl+PHZm53knsuSFpE+nESMr7M4v9QcgB7S63Kj/6WqMiFQJpBBYz1Pt+66bZpP3Q7Lye0Oo9MPKEdg==
  /default-require-extensions/2.0.0:
    dependencies:
      strip-bom: 3.0.0
    dev: false
    engines:
      node: '>=4'
    resolution:
      integrity: sha1-9fj7sYp9bVCyH2QfZJ67Uiz+JPc=
  /define-properties/1.1.3:
    dependencies:
      object-keys: 1.1.1
    dev: false
    engines:
      node: '>= 0.4'
    resolution:
      integrity: sha512-3MqfYKj2lLzdMSf8ZIZE/V+Zuy+BgD6f164e8K2w7dgnpKArBDerGYpM46IYYcjnkdPNMjPk9A6VFB8+3SKlXQ==
  /degenerator/2.2.0:
    dependencies:
      ast-types: 0.13.4
      escodegen: 1.14.3
      esprima: 4.0.1
    dev: false
    engines:
      node: '>= 6'
    resolution:
      integrity: sha512-aiQcQowF01RxFI4ZLFMpzyotbQonhNpBao6dkI8JPk5a+hmSjR5ErHp2CQySmQe8os3VBqLCIh87nDBgZXvsmg==
  /delay/4.4.1:
    dev: false
    engines:
      node: '>=6'
    resolution:
      integrity: sha512-aL3AhqtfhOlT/3ai6sWXeqwnw63ATNpnUiN4HL7x9q+My5QtHlO3OIkasmug9LKzpheLdmUKGRKnYXYAS7FQkQ==
  /delayed-stream/1.0.0:
    dev: false
    engines:
      node: '>=0.4.0'
    resolution:
      integrity: sha1-3zrhmayt+31ECqrgsp4icrJOxhk=
  /delegates/1.0.0:
    dev: false
    resolution:
      integrity: sha1-hMbhWbgZBP3KWaDvRM2HDTElD5o=
  /depd/1.1.2:
    dev: false
    engines:
      node: '>= 0.6'
    resolution:
      integrity: sha1-m81S4UwJd2PnSbJ0xDRu0uVgtak=
  /destroy/1.0.4:
    dev: false
    resolution:
      integrity: sha1-l4hXRCxEdJ5CBmE+N5RiBYJqvYA=
  /detect-libc/1.0.3:
    dev: false
    engines:
      node: '>=0.10'
    hasBin: true
    resolution:
      integrity: sha1-+hN8S9aY7fVc1c0CrFWfkaTEups=
  /devtools-protocol/0.0.901419:
    dev: false
    resolution:
      integrity: sha512-4INMPwNm9XRpBukhNbF7OB6fNTTCaI8pzy/fXg0xQzAy5h3zL1P8xT3QazgKqBrb/hAYwIBizqDBZ7GtJE74QQ==
  /di/0.0.1:
    dev: false
    resolution:
      integrity: sha1-gGZJMmzqp8qjMG112YXqJ0i6kTw=
  /diff/3.5.0:
    dev: false
    engines:
      node: '>=0.3.1'
    resolution:
      integrity: sha512-A46qtFgd+g7pDZinpnwiRJtxbC1hpgf0uzP3iG89scHk0AUC7A1TGxf5OiiOUv/JMZR8GOt8hL900hV0bOy5xA==
  /diff/4.0.2:
    dev: false
    engines:
      node: '>=0.3.1'
    resolution:
      integrity: sha512-58lmxKSA4BNyLz+HHMUzlOEpg09FV+ev6ZMe3vJihgdxzgcwZ8VoEEPmALCZG9LmqfVoNMMKpttIYTVG6uDY7A==
  /dir-glob/3.0.1:
    dependencies:
      path-type: 4.0.0
    dev: false
    engines:
      node: '>=8'
    resolution:
      integrity: sha512-WkrWp9GR4KXfKGYzOLmTuGVi1UWFfws377n9cc55/tb6DuqyF6pcQ5AbiHEshaDpY9v6oaSr2XCDidGmMwdzIA==
  /disparity/3.0.0:
    dependencies:
      ansi-styles: 4.3.0
      diff: 4.0.2
    dev: false
    engines:
      node: '>=8'
    hasBin: true
    resolution:
      integrity: sha512-n94Rzbv2ambRaFzrnBf34IEiyOdIci7maRpMkoQWB6xFYGA7Nbs0Z5YQzMfTeyQeelv23nayqOcssBoc6rKrgw==
  /doctrine/2.1.0:
    dependencies:
      esutils: 2.0.3
    dev: false
    engines:
      node: '>=0.10.0'
    resolution:
      integrity: sha512-35mSku4ZXK0vfCuHEDAwt55dg2jNajHZ1odvF+8SSr82EsZY4QmXfuWso8oEd8zRhVObSN18aM0CjSdoBX7zIw==
  /doctrine/3.0.0:
    dependencies:
      esutils: 2.0.3
    dev: false
    engines:
      node: '>=6.0.0'
    resolution:
      integrity: sha512-yS+Q5i3hBf7GBkd4KG8a7eBNNWNGLTaEwwYWUijIYM7zrlYDM0BFXHjjPWlWZ1Rg7UaddZeIDmi9jF3HmqiQ2w==
  /dom-serialize/2.2.1:
    dependencies:
      custom-event: 1.0.1
      ent: 2.2.0
      extend: 3.0.2
      void-elements: 2.0.1
    dev: false
    resolution:
      integrity: sha1-ViromZ9Evl6jB29UGdzVnrQ6yVs=
  /dom-walk/0.1.2:
    dev: false
    resolution:
      integrity: sha512-6QvTW9mrGeIegrFXdtQi9pk7O/nSK6lSdXW2eqUspN5LWD7UTji2Fqw5V2YLjBpHEoU9Xl/eUWNpDeZvoyOv2w==
  /dotenv/8.6.0:
    dev: false
    engines:
      node: '>=10'
    resolution:
      integrity: sha512-IrPdXQsk2BbzvCBGBOTmmSH5SodmqZNt4ERAZDmW4CT+tL8VtvinqywuANaFu4bOMWki16nqf0e4oC0QIaDr/g==
  /downlevel-dts/0.4.0:
    dependencies:
      shelljs: 0.8.4
      typescript: 3.9.10
    dev: false
    hasBin: true
    resolution:
      integrity: sha512-nh5vM3n2pRhPwZqh0iWo5gpItPAYEGEWw9yd0YpI+lO60B7A3A6iJlxDbt7kKVNbqBXKsptL+jwE/Yg5Go66WQ==
  /ecc-jsbn/0.1.2:
    dependencies:
      jsbn: 0.1.1
      safer-buffer: 2.1.2
    dev: false
    resolution:
      integrity: sha1-OoOpBOVDUyh4dMVkt1SThoSamMk=
  /ecdsa-sig-formatter/1.0.11:
    dependencies:
      safe-buffer: 5.2.1
    dev: false
    resolution:
      integrity: sha512-nagl3RYrbNv6kQkeJIpt6NJZy8twLB/2vtz6yN9Z4vRKHN4/QZJIEbqohALSgwKdnksuY3k5Addp5lg8sVoVcQ==
  /edge-launcher/1.2.2:
    dev: false
    resolution:
      integrity: sha1-60Cq+9Bnpup27/+rBke81VCbN7I=
  /ee-first/1.1.1:
    dev: false
    resolution:
      integrity: sha1-WQxhFWsK4vTwJVcyoViyZrxWsh0=
  /electron-to-chromium/1.3.772:
    dev: false
    resolution:
      integrity: sha512-X/6VRCXWALzdX+RjCtBU6cyg8WZgoxm9YA02COmDOiNJEZ59WkQggDbWZ4t/giHi/3GS+cvdrP6gbLISANAGYA==
  /emoji-regex/7.0.3:
    dev: false
    resolution:
      integrity: sha512-CwBLREIQ7LvYFB0WyRvwhq5N5qPhc6PMjD6bYggFlI5YyDgl+0vxq5VHbMOFqLg7hfWzmu8T5Z1QofhmTIhItA==
  /emoji-regex/8.0.0:
    dev: false
    resolution:
      integrity: sha512-MSjYzcWNOA0ewAHpz0MxpYFvwg6yjy1NG3xteoqz644VCo/RPgnr1/GGt+ic3iJTzQ8Eu3TdM14SawnVUmGE6A==
  /encodeurl/1.0.2:
    dev: false
    engines:
      node: '>= 0.8'
    resolution:
      integrity: sha1-rT/0yG7C0CkyL1oCw6mmBslbP1k=
  /end-of-stream/1.4.4:
    dependencies:
      once: 1.4.0
    dev: false
    resolution:
      integrity: sha512-+uw1inIHVPQoaVuHzRyXd21icM+cnt4CzD5rW+NC1wjOUSTOs+Te7FOv7AhN7vS9x/oIyhLP5PR1H+phQAHu5Q==
  /engine.io-parser/4.0.2:
    dependencies:
      base64-arraybuffer: 0.1.4
    dev: false
    engines:
      node: '>=8.0.0'
    resolution:
      integrity: sha512-sHfEQv6nmtJrq6TKuIz5kyEKH/qSdK56H/A+7DnAuUPWosnIZAS2NHNcPLmyjtY3cGS/MqJdZbUjW97JU72iYg==
  /engine.io/4.1.1:
    dependencies:
      accepts: 1.3.7
      base64id: 2.0.0
      cookie: 0.4.1
      cors: 2.8.5
      debug: 4.3.2
      engine.io-parser: 4.0.2
      ws: 7.4.6
    dev: false
    engines:
      node: '>=10.0.0'
    resolution:
      integrity: sha512-t2E9wLlssQjGw0nluF6aYyfX8LwYU8Jj0xct+pAhfWfv/YrBn6TSNtEYsgxHIfaMqfrLx07czcMg9bMN6di+3w==
  /enquirer/2.3.6:
    dependencies:
      ansi-colors: 4.1.1
    dev: false
    engines:
      node: '>=8.6'
    resolution:
      integrity: sha512-yjNnPr315/FjS4zIsUxYguYUPP2e1NK4d7E7ZOLiyYCcbFBiTMyID+2wvm2w6+pZ/odMA7cRkjhsPbltwBOrLg==
  /ent/2.2.0:
    dev: false
    resolution:
      integrity: sha1-6WQhkyWiHQX0RGai9obtbOX13R0=
  /error-ex/1.3.2:
    dependencies:
      is-arrayish: 0.2.1
    dev: false
    resolution:
      integrity: sha512-7dFHNmqeFSEt2ZBsCriorKnn3Z2pj+fd9kmI6QoWw4//DL+icEBfc0U7qJCisqrTsKTjw4fNFy2pW9OqStD84g==
  /es-abstract/1.18.3:
    dependencies:
      call-bind: 1.0.2
      es-to-primitive: 1.2.1
      function-bind: 1.1.1
      get-intrinsic: 1.1.1
      has: 1.0.3
      has-symbols: 1.0.2
      is-callable: 1.2.3
      is-negative-zero: 2.0.1
      is-regex: 1.1.3
      is-string: 1.0.6
      object-inspect: 1.10.3
      object-keys: 1.1.1
      object.assign: 4.1.2
      string.prototype.trimend: 1.0.4
      string.prototype.trimstart: 1.0.4
      unbox-primitive: 1.0.1
    dev: false
    engines:
      node: '>= 0.4'
    resolution:
      integrity: sha512-nQIr12dxV7SSxE6r6f1l3DtAeEYdsGpps13dR0TwJg1S8gyp4ZPgy3FZcHBgbiQqnoqSTb+oC+kO4UQ0C/J8vw==
  /es-to-primitive/1.2.1:
    dependencies:
      is-callable: 1.2.3
      is-date-object: 1.0.4
      is-symbol: 1.0.4
    dev: false
    engines:
      node: '>= 0.4'
    resolution:
      integrity: sha512-QCOllgZJtaUo9miYBcLChTUaHNjJF3PYs1VidD7AwiEj1kYxKeQTctLAezAOH5ZKRH0g2IgPn6KwB4IT8iRpvA==
  /es6-error/4.1.1:
    dev: false
    resolution:
      integrity: sha512-Um/+FxMr9CISWh0bi5Zv0iOD+4cFh5qLeks1qhAopKVAJw3drgKbKySikp7wGhDL0HPeaja0P5ULZrxLkniUVg==
  /es6-promise/4.2.8:
    dev: false
    resolution:
      integrity: sha512-HJDGx5daxeIvxdBxvG2cb9g4tEvwIk3i8+nhX0yGrYmZUzbkdg8QbDevheDB8gd0//uPj4c1EQua8Q+MViT0/w==
  /escalade/3.1.1:
    dev: false
    engines:
      node: '>=6'
    resolution:
      integrity: sha512-k0er2gUkLf8O0zKJiAhmkTnJlTvINGv7ygDNPbeIsX/TJjGJZHuh9B2UxbsaEkmlEo9MfhrSzmhIlhRlI2GXnw==
  /escape-html/1.0.3:
    dev: false
    resolution:
      integrity: sha1-Aljq5NPQwJdN4cFpGI7wBR0dGYg=
  /escape-quotes/1.0.2:
    dependencies:
      escape-string-regexp: 1.0.5
    dev: false
    resolution:
      integrity: sha1-tIltSmz4LdWzP0m3E0CMY4D2zZc=
  /escape-string-regexp/1.0.5:
    dev: false
    engines:
      node: '>=0.8.0'
    resolution:
      integrity: sha1-G2HAViGQqN/2rjuyzwIAyhMLhtQ=
  /escape-string-regexp/4.0.0:
    dev: false
    engines:
      node: '>=10'
    resolution:
      integrity: sha512-TtpcNJ3XAzx3Gq8sWRzJaVajRs0uVxA2YAkdb1jm2YkPz4G6egUFAyA3n5vtEIZefPk5Wa4UXbKuS5fKkJWdgA==
  /escodegen/1.14.3:
    dependencies:
      esprima: 4.0.1
      estraverse: 4.3.0
      esutils: 2.0.3
      optionator: 0.8.3
    dev: false
    engines:
      node: '>=4.0'
    hasBin: true
    optionalDependencies:
      source-map: 0.6.1
    resolution:
      integrity: sha512-qFcX0XJkdg+PB3xjZZG/wKSuT1PnQWx57+TVSjIMmILd2yC/6ByYElPwJnslDsuWuSAp4AwJGumarAAmJch5Kw==
  /eslint-config-prettier/7.2.0_eslint@7.30.0:
    dependencies:
      eslint: 7.30.0
    dev: false
    hasBin: true
    peerDependencies:
      eslint: '>=7.0.0'
    resolution:
      integrity: sha512-rV4Qu0C3nfJKPOAhFujFxB7RMP+URFyQqqOZW9DMRD7ZDTFyjaIlETU3xzHELt++4ugC0+Jm084HQYkkJe+Ivg==
  /eslint-import-resolver-node/0.3.4:
    dependencies:
      debug: 2.6.9
      resolve: 1.20.0
    dev: false
    resolution:
      integrity: sha512-ogtf+5AB/O+nM6DIeBUNr2fuT7ot9Qg/1harBfBtaP13ekEWFQEEMP94BCB7zaNW3gyY+8SHYF00rnqYwXKWOA==
  /eslint-module-utils/2.6.1:
    dependencies:
      debug: 3.2.7
      pkg-dir: 2.0.0
    dev: false
    engines:
      node: '>=4'
    resolution:
      integrity: sha512-ZXI9B8cxAJIH4nfkhTwcRTEAnrVfobYqwjWy/QMCZ8rHkZHFjf9yO4BzpiF9kCSfNlMG54eKigISHpX0+AaT4A==
  /eslint-plugin-es/3.0.1_eslint@7.30.0:
    dependencies:
      eslint: 7.30.0
      eslint-utils: 2.1.0
      regexpp: 3.2.0
    dev: false
    engines:
      node: '>=8.10.0'
    peerDependencies:
      eslint: '>=4.19.1'
    resolution:
      integrity: sha512-GUmAsJaN4Fc7Gbtl8uOBlayo2DqhwWvEzykMHSCZHU3XdJ+NSzzZcVhXh3VxX5icqQ+oQdIEawXX8xkR3mIFmQ==
  /eslint-plugin-import/2.23.4_eslint@7.30.0:
    dependencies:
      array-includes: 3.1.3
      array.prototype.flat: 1.2.4
      debug: 2.6.9
      doctrine: 2.1.0
      eslint: 7.30.0
      eslint-import-resolver-node: 0.3.4
      eslint-module-utils: 2.6.1
      find-up: 2.1.0
      has: 1.0.3
      is-core-module: 2.4.0
      minimatch: 3.0.4
      object.values: 1.1.4
      pkg-up: 2.0.0
      read-pkg-up: 3.0.0
      resolve: 1.20.0
      tsconfig-paths: 3.10.1
    dev: false
    engines:
      node: '>=4'
    peerDependencies:
      eslint: ^2 || ^3 || ^4 || ^5 || ^6 || ^7.2.0
    resolution:
      integrity: sha512-6/wP8zZRsnQFiR3iaPFgh5ImVRM1WN5NUWfTIRqwOdeiGJlBcSk82o1FEVq8yXmy4lkIzTo7YhHCIxlU/2HyEQ==
  /eslint-plugin-no-only-tests/2.6.0:
    dev: false
    engines:
      node: '>=4.0.0'
    resolution:
      integrity: sha512-T9SmE/g6UV1uZo1oHAqOvL86XWl7Pl2EpRpnLI8g/bkJu+h7XBCB+1LnubRZ2CUQXj805vh4/CYZdnqtVaEo2Q==
  /eslint-plugin-node/11.1.0_eslint@7.30.0:
    dependencies:
      eslint: 7.30.0
      eslint-plugin-es: 3.0.1_eslint@7.30.0
      eslint-utils: 2.1.0
      ignore: 5.1.8
      minimatch: 3.0.4
      resolve: 1.20.0
      semver: 6.3.0
    dev: false
    engines:
      node: '>=8.10.0'
    peerDependencies:
      eslint: '>=5.16.0'
    resolution:
      integrity: sha512-oUwtPJ1W0SKD0Tr+wqu92c5xuCeQqB3hSCHasn/ZgjFdA9iDGNkNf2Zi9ztY7X+hNuMib23LNGRm6+uN+KLE3g==
  /eslint-plugin-promise/4.3.1:
    dev: false
    engines:
      node: '>=6'
    resolution:
      integrity: sha512-bY2sGqyptzFBDLh/GMbAxfdJC+b0f23ME63FOE4+Jao0oZ3E1LEwFtWJX/1pGMJLiTtrSSern2CRM/g+dfc0eQ==
  /eslint-plugin-tsdoc/0.2.14:
    dependencies:
      '@microsoft/tsdoc': 0.13.2
      '@microsoft/tsdoc-config': 0.15.2
    dev: false
    resolution:
      integrity: sha512-fJ3fnZRsdIoBZgzkQjv8vAj6NeeOoFkTfgosj6mKsFjX70QV256sA/wq+y/R2+OL4L8E79VVaVWrPeZnKNe8Ng==
  /eslint-scope/5.1.1:
    dependencies:
      esrecurse: 4.3.0
      estraverse: 4.3.0
    dev: false
    engines:
      node: '>=8.0.0'
    resolution:
      integrity: sha512-2NxwbF/hZ0KpepYN0cNbo+FN6XoK7GaHlQhgx/hIZl6Va0bF45RQOOwhLIy8lQDbuCiadSLCBnH2CFYquit5bw==
  /eslint-utils/2.1.0:
    dependencies:
      eslint-visitor-keys: 1.3.0
    dev: false
    engines:
      node: '>=6'
    resolution:
      integrity: sha512-w94dQYoauyvlDc43XnGB8lU3Zt713vNChgt4EWwhXAP2XkBvndfxF0AgIqKOOasjPIPzj9JqgwkwbCYD0/V3Zg==
  /eslint-visitor-keys/1.3.0:
    dev: false
    engines:
      node: '>=4'
    resolution:
      integrity: sha512-6J72N8UNa462wa/KFODt/PJ3IU60SDpC3QXC1Hjc1BXXpfL2C9R5+AU7jhe0F6GREqVMh4Juu+NY7xn+6dipUQ==
  /eslint-visitor-keys/2.1.0:
    dev: false
    engines:
      node: '>=10'
    resolution:
      integrity: sha512-0rSmRBzXgDzIsD6mGdJgevzgezI534Cer5L/vyMX0kHzT/jiB43jRhd9YUlMGYLQy2zprNmoT8qasCGtY+QaKw==
  /eslint/7.30.0:
    dependencies:
      '@babel/code-frame': 7.12.11
      '@eslint/eslintrc': 0.4.2
      '@humanwhocodes/config-array': 0.5.0
      ajv: 6.12.6
      chalk: 4.1.1
      cross-spawn: 7.0.3
      debug: 4.3.2
      doctrine: 3.0.0
      enquirer: 2.3.6
      escape-string-regexp: 4.0.0
      eslint-scope: 5.1.1
      eslint-utils: 2.1.0
      eslint-visitor-keys: 2.1.0
      espree: 7.3.1
      esquery: 1.4.0
      esutils: 2.0.3
      fast-deep-equal: 3.1.3
      file-entry-cache: 6.0.1
      functional-red-black-tree: 1.0.1
      glob-parent: 5.1.2
      globals: 13.10.0
      ignore: 4.0.6
      import-fresh: 3.3.0
      imurmurhash: 0.1.4
      is-glob: 4.0.1
      js-yaml: 3.14.1
      json-stable-stringify-without-jsonify: 1.0.1
      levn: 0.4.1
      lodash.merge: 4.6.2
      minimatch: 3.0.4
      natural-compare: 1.4.0
      optionator: 0.9.1
      progress: 2.0.3
      regexpp: 3.2.0
      semver: 7.3.5
      strip-ansi: 6.0.0
      strip-json-comments: 3.1.1
      table: 6.7.1
      text-table: 0.2.0
      v8-compile-cache: 2.3.0
    dev: false
    engines:
      node: ^10.12.0 || >=12.0.0
    hasBin: true
    resolution:
      integrity: sha512-VLqz80i3as3NdloY44BQSJpFw534L9Oh+6zJOUaViV4JPd+DaHwutqP7tcpkW3YiXbK6s05RZl7yl7cQn+lijg==
  /esm/3.2.25:
    dev: false
    engines:
      node: '>=6'
    resolution:
      integrity: sha512-U1suiZ2oDVWv4zPO56S0NcR5QriEahGtdN2OR6FiOG4WJvcjBVFB0qI4+eKoWFH483PKGuLuu6V8Z4T5g63UVA==
  /espree/7.3.1:
    dependencies:
      acorn: 7.4.1
      acorn-jsx: 5.3.2_acorn@7.4.1
      eslint-visitor-keys: 1.3.0
    dev: false
    engines:
      node: ^10.12.0 || >=12.0.0
    resolution:
      integrity: sha512-v3JCNCE64umkFpmkFGqzVKsOT0tN1Zr+ueqLZfpV1Ob8e+CEgPWa+OxCoGH3tnhimMKIaBm4m/vaRpJ/krRz2g==
  /esprima/4.0.1:
    dev: false
    engines:
      node: '>=4'
    hasBin: true
    resolution:
      integrity: sha512-eGuFFw7Upda+g4p+QHvnW0RyTX/SVeJBDM/gCtMARO0cLuT2HcEKnTPvhjV6aGeqrCB/sbNop0Kszm0jsaWU4A==
  /esquery/1.4.0:
    dependencies:
      estraverse: 5.2.0
    dev: false
    engines:
      node: '>=0.10'
    resolution:
      integrity: sha512-cCDispWt5vHHtwMY2YrAQ4ibFkAL8RbH5YGBnZBc90MolvvfkkQcJro/aZiAQUlQ3qgrYS6D6v8Gc5G5CQsc9w==
  /esrecurse/4.3.0:
    dependencies:
      estraverse: 5.2.0
    dev: false
    engines:
      node: '>=4.0'
    resolution:
      integrity: sha512-KmfKL3b6G+RXvP8N1vr3Tq1kL/oCFgn2NYXEtqP8/L3pKapUA4G8cFVaoF3SU323CD4XypR/ffioHmkti6/Tag==
  /estraverse/4.3.0:
    dev: false
    engines:
      node: '>=4.0'
    resolution:
      integrity: sha512-39nnKffWz8xN1BU/2c79n9nB9HDzo0niYUqx6xyqUnyoAnQyyWpOTdZEeiCch8BBu515t4wp9ZmgVfVhn9EBpw==
  /estraverse/5.2.0:
    dev: false
    engines:
      node: '>=4.0'
    resolution:
      integrity: sha512-BxbNGGNm0RyRYvUdHpIwv9IWzeM9XClbOxwoATuFdOE7ZE6wHL+HQ5T8hoPM+zHvmKzzsEqhgy0GrQ5X13afiQ==
  /estree-walker/0.6.1:
    dev: false
    resolution:
      integrity: sha512-SqmZANLWS0mnatqbSfRP5g8OXZC12Fgg1IwNtLsyHDzJizORW4khDfjPqJZsemPWBB2uqykUah5YpQ6epsqC/w==
  /estree-walker/1.0.1:
    dev: false
    resolution:
      integrity: sha512-1fMXF3YP4pZZVozF8j/ZLfvnR8NSIljt56UhbZ5PeeDmmGHpgpdwQt7ITlGvYaQukCvuBRMLEiKiYC+oeIg4cg==
  /esutils/2.0.3:
    dev: false
    engines:
      node: '>=0.10.0'
    resolution:
      integrity: sha512-kVscqXk4OCp68SZ0dkgEKVi6/8ij300KBWTJq32P/dYeWTSwK41WyTxalN1eRmA5Z9UU/LX9D7FWSmV9SAYx6g==
  /etag/1.8.1:
    dev: false
    engines:
      node: '>= 0.6'
    resolution:
      integrity: sha1-Qa4u62XvpiJorr/qg6x9eSmbCIc=
  /event-target-shim/5.0.1:
    dev: false
    engines:
      node: '>=6'
    resolution:
      integrity: sha512-i/2XbnSz/uxRCU6+NdVJgKWDTM427+MqYbkQzD321DuCQJUqOuJKIA0IM2+W2xtYHdKOmZ4dR6fExsd4SXL+WQ==
  /eventemitter3/4.0.7:
    dev: false
    resolution:
      integrity: sha512-8guHBZCwKnFhYdHr2ysuRWErTwhoN2X8XELRlrRwpmfeY2jjuUN4taQMsULKUVo1K4DvZl+0pgfyoysHxvmvEw==
  /events/3.3.0:
    dev: false
    engines:
      node: '>=0.8.x'
    resolution:
      integrity: sha512-mQw+2fkQbALzQ7V0MY0IqdnXNOeTtP4r0lN9z7AAawCXgqea7bDii20AYrIBrFd/Hx0M2Ocz6S111CaFkUcb0Q==
  /execa/3.4.0:
    dependencies:
      cross-spawn: 7.0.3
      get-stream: 5.2.0
      human-signals: 1.1.1
      is-stream: 2.0.0
      merge-stream: 2.0.0
      npm-run-path: 4.0.1
      onetime: 5.1.2
      p-finally: 2.0.1
      signal-exit: 3.0.3
      strip-final-newline: 2.0.0
    dev: false
    engines:
      node: ^8.12.0 || >=9.7.0
    resolution:
      integrity: sha512-r9vdGQk4bmCuK1yKQu1KTwcT2zwfWdbdaXfCtAh+5nU/4fSX+JAb7vZGvI5naJrQlvONrEB20jeruESI69530g==
  /expand-template/2.0.3:
    dev: false
    engines:
      node: '>=6'
    resolution:
      integrity: sha512-XYfuKMvj4O35f/pOXLObndIRvyQ+/+6AhODh+OKWj9S9498pHHn/IMszH+gt0fBCRWMNfk1ZSp5x3AifmnI2vg==
  /expand-tilde/2.0.2:
    dependencies:
      homedir-polyfill: 1.0.3
    dev: false
    engines:
      node: '>=0.10.0'
    resolution:
      integrity: sha1-l+gBqgUt8CRU3kawK/YhZCzchQI=
  /express/4.17.1:
    dependencies:
      accepts: 1.3.7
      array-flatten: 1.1.1
      body-parser: 1.19.0
      content-disposition: 0.5.3
      content-type: 1.0.4
      cookie: 0.4.0
      cookie-signature: 1.0.6
      debug: 2.6.9
      depd: 1.1.2
      encodeurl: 1.0.2
      escape-html: 1.0.3
      etag: 1.8.1
      finalhandler: 1.1.2
      fresh: 0.5.2
      merge-descriptors: 1.0.1
      methods: 1.1.2
      on-finished: 2.3.0
      parseurl: 1.3.3
      path-to-regexp: 0.1.7
      proxy-addr: 2.0.7
      qs: 6.7.0
      range-parser: 1.2.1
      safe-buffer: 5.1.2
      send: 0.17.1
      serve-static: 1.14.1
      setprototypeof: 1.1.1
      statuses: 1.5.0
      type-is: 1.6.18
      utils-merge: 1.0.1
      vary: 1.1.2
    dev: false
    engines:
      node: '>= 0.10.0'
    resolution:
      integrity: sha512-mHJ9O79RqluphRrcw2X/GTh3k9tVv8YcoyY4Kkh4WDMUYKRZUq0h1o0w2rrrxBqM7VoeUVqgb27xlEMXTnYt4g==
  /extend/3.0.2:
    dev: false
    resolution:
      integrity: sha512-fjquC59cD7CyW6urNXK0FBufkZcoiGG80wTuPujX590cB5Ttln20E2UB4S/WARVqhXffZl2LNgS+gQdPIIim/g==
  /extract-zip/2.0.1:
    dependencies:
      debug: 4.3.2
      get-stream: 5.2.0
      yauzl: 2.10.0
    dev: false
    engines:
      node: '>= 10.17.0'
    hasBin: true
    optionalDependencies:
      '@types/yauzl': 2.9.2
    resolution:
      integrity: sha512-GDhU9ntwuKyGXdZBUgTIe+vXnWj0fppUEtMDL0+idd5Sta8TGpHssn/eusA9mrPr9qNDym6SxAYZjNvCn/9RBg==
  /extsprintf/1.3.0:
    dev: false
    engines:
      '0': node >=0.6.0
    resolution:
      integrity: sha1-lpGEQOMEGnpBT4xS48V06zw+HgU=
  /fast-deep-equal/3.1.3:
    dev: false
    resolution:
      integrity: sha512-f3qQ9oQy9j2AhBe/H9VC91wLmKBCCU/gDOnKNAYG5hswO7BLKj09Hc5HYNz9cGI++xlpDCIgDaitVs03ATR84Q==
  /fast-glob/3.2.7:
    dependencies:
      '@nodelib/fs.stat': 2.0.5
      '@nodelib/fs.walk': 1.2.8
      glob-parent: 5.1.2
      merge2: 1.4.1
      micromatch: 4.0.4
    dev: false
    engines:
      node: '>=8'
    resolution:
      integrity: sha512-rYGMRwip6lUMvYD3BTScMwT1HtAs2d71SMv66Vrxs0IekGZEjhM0pcMfjQPnknBt2zeCwQMEupiN02ZP4DiT1Q==
  /fast-json-stable-stringify/2.1.0:
    dev: false
    resolution:
      integrity: sha512-lhd/wF+Lk98HZoTCtlVraHtfh5XYijIjalXck7saUtuanSDyLMxnHhSXEDJqHxD7msR8D0uCmqlkwjCV8xvwHw==
  /fast-levenshtein/2.0.6:
    dev: false
    resolution:
      integrity: sha1-PYpcZog6FqMMqGQ+hR8Zuqd5eRc=
  /fastq/1.11.1:
    dependencies:
      reusify: 1.0.4
    dev: false
    resolution:
      integrity: sha512-HOnr8Mc60eNYl1gzwp6r5RoUyAn5/glBolUzP/Ez6IFVPMPirxn/9phgL6zhOtaTy7ISwPvQ+wT+hfcRZh/bzw==
  /fclone/1.0.11:
    dev: false
    resolution:
      integrity: sha1-EOhdo4v+p/xZk0HClu4ddyZu5kA=
  /fd-slicer/1.1.0:
    dependencies:
      pend: 1.2.0
    dev: false
    resolution:
      integrity: sha1-JcfInLH5B3+IkbvmHY85Dq4lbx4=
  /fetch-mock/9.11.0_node-fetch@2.6.1:
    dependencies:
      '@babel/core': 7.14.6
      '@babel/runtime': 7.14.6
      core-js: 3.15.2
      debug: 4.3.2
      glob-to-regexp: 0.4.1
      is-subset: 0.1.1
      lodash.isequal: 4.5.0
      node-fetch: 2.6.1
      path-to-regexp: 2.4.0
      querystring: 0.2.1
      whatwg-url: 6.5.0
    dev: false
    engines:
      node: '>=4.0.0'
    peerDependencies:
      node-fetch: '*'
    peerDependenciesMeta:
      node-fetch:
        optional: true
    resolution:
      integrity: sha512-PG1XUv+x7iag5p/iNHD4/jdpxL9FtVSqRMUQhPab4hVDt80T1MH5ehzVrL2IdXO9Q2iBggArFvPqjUbHFuI58Q==
  /file-entry-cache/6.0.1:
    dependencies:
      flat-cache: 3.0.4
    dev: false
    engines:
      node: ^10.12.0 || >=12.0.0
    resolution:
      integrity: sha512-7Gps/XWymbLk2QLYK4NzpMOrYjMhdIxXuIvy2QBsLE6ljuodKvdkWs/cpyJJ3CVIVpH0Oi1Hvg1ovbMzLdFBBg==
  /file-uri-to-path/1.0.0:
    dev: false
    resolution:
      integrity: sha512-0Zt+s3L7Vf1biwWZ29aARiVYLx7iMGnEUl9x33fbB/j3jR81u/O2LbqK+Bm1CDSNDKVtJ/YjwY7TUd5SkeLQLw==
  /file-uri-to-path/2.0.0:
    dev: false
    engines:
      node: '>= 6'
    resolution:
      integrity: sha512-hjPFI8oE/2iQPVe4gbrJ73Pp+Xfub2+WI2LlXDbsaJBwT5wuMh35WNWVYYTpnz895shtwfyutMFLFywpQAFdLg==
  /fill-range/7.0.1:
    dependencies:
      to-regex-range: 5.0.1
    dev: false
    engines:
      node: '>=8'
    resolution:
      integrity: sha512-qOo9F+dMUmC2Lcb4BbVvnKJxTPjCm+RRpe4gDuGrzkL7mEVl/djYSu2OdQ2Pa302N4oqkSg9ir6jaLWJ2USVpQ==
  /finalhandler/1.1.2:
    dependencies:
      debug: 2.6.9
      encodeurl: 1.0.2
      escape-html: 1.0.3
      on-finished: 2.3.0
      parseurl: 1.3.3
      statuses: 1.5.0
      unpipe: 1.0.0
    dev: false
    engines:
      node: '>= 0.8'
    resolution:
      integrity: sha512-aAWcW57uxVNrQZqFXjITpW3sIUQmHGG3qSb9mUah9MgMC4NeWhNOlNjXEYq3HjRAvL6arUviZGGJsBg6z0zsWA==
  /find-cache-dir/2.1.0:
    dependencies:
      commondir: 1.0.1
      make-dir: 2.1.0
      pkg-dir: 3.0.0
    dev: false
    engines:
      node: '>=6'
    resolution:
      integrity: sha512-Tq6PixE0w/VMFfCgbONnkiQIVol/JJL7nRMi20fqzA4NRs9AfeqMGeRdPi3wIhYkxjeBaWh2rxwapn5Tu3IqOQ==
  /find-up/2.1.0:
    dependencies:
      locate-path: 2.0.0
    dev: false
    engines:
      node: '>=4'
    resolution:
      integrity: sha1-RdG35QbHF93UgndaK3eSCjwMV6c=
  /find-up/3.0.0:
    dependencies:
      locate-path: 3.0.0
    dev: false
    engines:
      node: '>=6'
    resolution:
      integrity: sha512-1yD6RmLI1XBfxugvORwlck6f75tYL+iR0jqwsOrOxMZyGYqUuDhJ0l4AXdO1iX/FTs9cBAMEk1gWSEx1kSbylg==
  /find-up/4.1.0:
    dependencies:
      locate-path: 5.0.0
      path-exists: 4.0.0
    dev: false
    engines:
      node: '>=8'
    resolution:
      integrity: sha512-PpOwAdQ/YlXQ2vj8a3h8IipDuYRi3wceVQQGYWxNINccq40Anw7BlsEXCMbt1Zt+OLA6Fq9suIpIWD0OsnISlw==
  /flat-cache/3.0.4:
    dependencies:
      flatted: 3.2.1
      rimraf: 3.0.2
    dev: false
    engines:
      node: ^10.12.0 || >=12.0.0
    resolution:
      integrity: sha512-dm9s5Pw7Jc0GvMYbshN6zchCA9RgQlzzEZX3vylR9IqFfS8XciblUXOKfW6SiuJ0e13eDYZoZV5wdrev7P3Nwg==
  /flat/4.1.1:
    dependencies:
      is-buffer: 2.0.5
    dev: false
    hasBin: true
    resolution:
      integrity: sha512-FmTtBsHskrU6FJ2VxCnsDb84wu9zhmO3cUX2kGFb5tuwhfXxGciiT0oRY+cck35QmG+NmGh5eLz6lLCpWTqwpA==
  /flatted/2.0.2:
    dev: false
    resolution:
      integrity: sha512-r5wGx7YeOwNWNlCA0wQ86zKyDLMQr+/RB8xy74M4hTphfmjlijTSSXGuH8rnvKZnfT9i+75zmd8jcKdMR4O6jA==
  /flatted/3.2.1:
    dev: false
    resolution:
      integrity: sha512-OMQjaErSFHmHqZe+PSidH5n8j3O0F2DdnVh8JB4j4eUQ2k6KvB0qGfrKIhapvez5JerBbmWkaLYUYWISaESoXg==
  /folktale/2.3.2:
    dev: false
    resolution:
      integrity: sha512-+8GbtQBwEqutP0v3uajDDoN64K2ehmHd0cjlghhxh0WpcfPzAIjPA03e1VvHlxL02FVGR0A6lwXsNQKn3H1RNQ==
  /follow-redirects/1.14.1:
    dev: false
    engines:
      node: '>=4.0'
    peerDependencies:
      debug: '*'
    peerDependenciesMeta:
      debug:
        optional: true
    resolution:
      integrity: sha512-HWqDgT7ZEkqRzBvc2s64vSZ/hfOceEol3ac/7tKwzuvEyWx3/4UegXh5oBOIotkGsObyk3xznnSRVADBgWSQVg==
  /follow-redirects/1.14.1_debug@3.2.7:
    dependencies:
      debug: 3.2.7
    dev: false
    engines:
      node: '>=4.0'
    peerDependencies:
      debug: '*'
    peerDependenciesMeta:
      debug:
        optional: true
    resolution:
      integrity: sha512-HWqDgT7ZEkqRzBvc2s64vSZ/hfOceEol3ac/7tKwzuvEyWx3/4UegXh5oBOIotkGsObyk3xznnSRVADBgWSQVg==
  /follow-redirects/1.14.1_debug@4.3.2:
    dependencies:
      debug: 4.3.2
    dev: false
    engines:
      node: '>=4.0'
    peerDependencies:
      debug: '*'
    peerDependenciesMeta:
      debug:
        optional: true
    resolution:
      integrity: sha512-HWqDgT7ZEkqRzBvc2s64vSZ/hfOceEol3ac/7tKwzuvEyWx3/4UegXh5oBOIotkGsObyk3xznnSRVADBgWSQVg==
  /foreach/2.0.5:
    dev: false
    resolution:
      integrity: sha1-C+4AUBiusmDQo6865ljdATbsG5k=
  /foreground-child/1.5.6:
    dependencies:
      cross-spawn: 4.0.2
      signal-exit: 3.0.3
    dev: false
    resolution:
      integrity: sha1-T9ca0t/elnibmApcCilZN8svXOk=
  /forever-agent/0.6.1:
    dev: false
    resolution:
      integrity: sha1-+8cfDEGt6zf5bFd60e1C2P2sypE=
  /form-data/2.3.3:
    dependencies:
      asynckit: 0.4.0
      combined-stream: 1.0.8
      mime-types: 2.1.31
    dev: false
    engines:
      node: '>= 0.12'
    resolution:
      integrity: sha512-1lLKB2Mu3aGP1Q/2eCOx0fNbRMe7XdwktwOruhfqqd0rIJWwN4Dh+E3hrPSlDCXnSR7UtZ1N38rVXm+6+MEhJQ==
  /form-data/2.5.1:
    dependencies:
      asynckit: 0.4.0
      combined-stream: 1.0.8
      mime-types: 2.1.31
    dev: false
    engines:
      node: '>= 0.12'
    resolution:
      integrity: sha512-m21N3WOmEEURgk6B9GLOE4RuWOFf28Lhh9qGYeNlGq4VDXUlJy2th2slBNU8Gp8EzloYZOibZJ7t5ecIrFSjVA==
  /form-data/3.0.1:
    dependencies:
      asynckit: 0.4.0
      combined-stream: 1.0.8
      mime-types: 2.1.31
    dev: false
    engines:
      node: '>= 6'
    resolution:
      integrity: sha512-RHkBKtLWUVwd7SqRIvCZMEvAMoGUp0XU+seQiZejj0COz3RI3hWP4sCv3gZWWLjJTd7rGwcsF5eKZGii0r/hbg==
  /forwarded/0.2.0:
    dev: false
    engines:
      node: '>= 0.6'
    resolution:
      integrity: sha512-buRG0fpBtRHSTCOASe6hD258tEubFoRLb4ZNA6NxMVHNw2gOcwHo9wyablzMzOA5z9xA9L1KNjk/Nt6MT9aYow==
  /fresh/0.5.2:
    dev: false
    engines:
      node: '>= 0.6'
    resolution:
      integrity: sha1-PYyt2Q2XZWn6g1qx+OSyOhBWBac=
  /fs-constants/1.0.0:
    dev: false
    resolution:
      integrity: sha512-y6OAwoSIf7FyjMIv94u+b5rdheZEjzR63GTyZJm5qh4Bi+2YgwLCcI/fPFZkL5PSixOt6ZNKm+w+Hfp/Bciwow==
  /fs-extra/7.0.1:
    dependencies:
      graceful-fs: 4.2.6
      jsonfile: 4.0.0
      universalify: 0.1.2
    dev: false
    engines:
      node: '>=6 <7 || >=8'
    resolution:
      integrity: sha512-YJDaCJZEnBmcbw13fvdAM9AwNOJwOzrE4pqMqBq5nFiEqXUqHwlK4B+3pUw6JNvfSPtX05xFHtYy/1ni01eGCw==
  /fs-extra/8.1.0:
    dependencies:
      graceful-fs: 4.2.6
      jsonfile: 4.0.0
      universalify: 0.1.2
    dev: false
    engines:
      node: '>=6 <7 || >=8'
    resolution:
      integrity: sha512-yhlQgA6mnOJUKOsRUFsgJdQCvkKhcz8tlZG5HBQfReYZy46OwLcY+Zia0mtdHsOo9y/hP+CxMN0TU9QxoOtG4g==
  /fs.realpath/1.0.0:
    dev: false
    resolution:
      integrity: sha1-FQStJSMVjKpA20onh8sBQRmU6k8=
  /fsevents/2.1.3:
    deprecated: '"Please update to latest v2.3 or v2.2"'
    dev: false
    engines:
      node: ^8.16.0 || ^10.6.0 || >=11.0.0
    optional: true
    os:
      - darwin
    resolution:
      integrity: sha512-Auw9a4AxqWpa9GUfj370BMPzzyncfBABW8Mab7BGWBYDj4Isgq+cDKtx0i6u9jcX9pQDnswsaaOTgTmA5pEjuQ==
  /fsevents/2.3.2:
    dev: false
    engines:
      node: ^8.16.0 || ^10.6.0 || >=11.0.0
    optional: true
    os:
      - darwin
    resolution:
      integrity: sha512-xiqMQR4xAeHTuB9uWm+fFRcIOgKBMiOBP+eXiyT7jsgVCq1bkVygt00oASowB7EdtpOHaaPgKt812P9ab+DDKA==
  /ftp/0.3.10:
    dependencies:
      readable-stream: 1.1.14
      xregexp: 2.0.0
    dev: false
    engines:
      node: '>=0.8.0'
    resolution:
      integrity: sha1-kZfYYa2BQvPmPVqDv+TFn3MwiF0=
  /function-bind/1.1.1:
    dev: false
    resolution:
      integrity: sha512-yIovAzMX49sF8Yl58fSCWJ5svSLuaibPxXQJFLmBObTuCr0Mf1KiPopGM9NiFjiYBCbfaa2Fh6breQ6ANVTI0A==
  /functional-red-black-tree/1.0.1:
    dev: false
    resolution:
      integrity: sha1-GwqzvVU7Kg1jmdKcDj6gslIHgyc=
  /gauge/2.7.4:
    dependencies:
      aproba: 1.2.0
      console-control-strings: 1.1.0
      has-unicode: 2.0.1
      object-assign: 4.1.1
      signal-exit: 3.0.3
      string-width: 1.0.2
      strip-ansi: 3.0.1
      wide-align: 1.1.3
    dev: false
    resolution:
      integrity: sha1-LANAXHU4w51+s3sxcCLjJfsBi/c=
  /gensync/1.0.0-beta.2:
    dev: false
    engines:
      node: '>=6.9.0'
    resolution:
      integrity: sha512-3hN7NaskYvMDLQY55gnW3NQ+mesEAepTqlg+VEbj7zzqEMBVNhzcGYYeqFo/TlYz6eQiFcp1HcsCZO+nGgS8zg==
  /get-caller-file/1.0.3:
    dev: false
    resolution:
      integrity: sha512-3t6rVToeoZfYSGd8YoLFR2DJkiQrIiUrGcjvFX2mDw3bn6k2OtwHN0TNCLbBO+w8qTvimhDkv+LSscbJY1vE6w==
  /get-caller-file/2.0.5:
    dev: false
    engines:
      node: 6.* || 8.* || >= 10.*
    resolution:
      integrity: sha512-DyFP3BM/3YHTQOCUL/w0OZHR0lpKeGrxotcHWcqNEdnltqFwXVfhEBQ94eIo34AfQpo0rGki4cyIiftY06h2Fg==
  /get-func-name/2.0.0:
    dev: false
    resolution:
      integrity: sha1-6td0q+5y4gQJQzoGY2YCPdaIekE=
  /get-intrinsic/1.1.1:
    dependencies:
      function-bind: 1.1.1
      has: 1.0.3
      has-symbols: 1.0.2
    dev: false
    resolution:
      integrity: sha512-kWZrnVM42QCiEA2Ig1bG8zjoIMOgxWwYCEeNdwY6Tv/cOSeGpcoX4pXHfKUxNKVoArnrEr2e9srnAxxGIraS9Q==
  /get-stream/5.2.0:
    dependencies:
      pump: 3.0.0
    dev: false
    engines:
      node: '>=8'
    resolution:
      integrity: sha512-nBF+F1rAZVCu/p7rjzgA+Yb4lfYXrpl7a6VmJrU8wF9I1CKvP/QwPNZHnOlwbTkY6dvtFIzFMSyQXbLoTQPRpA==
  /get-uri/3.0.2:
    dependencies:
      '@tootallnate/once': 1.1.2
      data-uri-to-buffer: 3.0.1
      debug: 4.3.2
      file-uri-to-path: 2.0.0
      fs-extra: 8.1.0
      ftp: 0.3.10
    dev: false
    engines:
      node: '>= 6'
    resolution:
      integrity: sha512-+5s0SJbGoyiJTZZ2JTpFPLMPSch72KEqGOTvQsBqg0RBWvwhWUSYZFAtz3TPW0GXJuLBJPts1E241iHg+VRfhg==
  /getos/3.2.1:
    dependencies:
      async: 3.2.0
    dev: false
    resolution:
      integrity: sha512-U56CfOK17OKgTVqozZjUKNdkfEv6jk5WISBJ8SHoagjE6L69zOwl3Z+O8myjY9MEW3i2HPWQBt/LTbCgcC973Q==
  /getpass/0.1.7:
    dependencies:
      assert-plus: 1.0.0
    dev: false
    resolution:
      integrity: sha1-Xv+OPmhNVprkyysSgmBOi6YhSfo=
  /github-from-package/0.0.0:
    dev: false
    resolution:
      integrity: sha1-l/tdlr/eiXMxPyDoKI75oWf6ZM4=
  /glob-parent/5.1.2:
    dependencies:
      is-glob: 4.0.1
    dev: false
    engines:
      node: '>= 6'
    resolution:
      integrity: sha512-AOIgSQCepiJYwP3ARnGx+5VnTu2HBYdzbGP45eLw1vr3zB3vZLeyed1sC9hnbcOc9/SrMyM5RPQrkGz4aS9Zow==
  /glob-to-regexp/0.4.1:
    dev: false
    resolution:
      integrity: sha512-lkX1HJXwyMcprw/5YUZc2s7DrpAiHB21/V+E1rHUrVNokkvB6bqMzT0VfV6/86ZNabt1k14YOIaT7nDvOX3Iiw==
  /glob/7.1.3:
    dependencies:
      fs.realpath: 1.0.0
      inflight: 1.0.6
      inherits: 2.0.4
      minimatch: 3.0.4
      once: 1.4.0
      path-is-absolute: 1.0.1
    dev: false
    resolution:
      integrity: sha512-vcfuiIxogLV4DlGBHIUOwI0IbrJ8HWPc4MU7HzviGeNho/UJDfi6B5p3sHeWIQ0KGIU0Jpxi5ZHxemQfLkkAwQ==
  /glob/7.1.7:
    dependencies:
      fs.realpath: 1.0.0
      inflight: 1.0.6
      inherits: 2.0.4
      minimatch: 3.0.4
      once: 1.4.0
      path-is-absolute: 1.0.1
    dev: false
    resolution:
      integrity: sha512-OvD9ENzPLbegENnYP5UUfJIirTg4+XwMWGaQfQTY0JenxNvvIKP3U3/tAQSPIu/lHxXYSZmpXlUHeqAIdKzBLQ==
  /global-modules/1.0.0:
    dependencies:
      global-prefix: 1.0.2
      is-windows: 1.0.2
      resolve-dir: 1.0.1
    dev: false
    engines:
      node: '>=0.10.0'
    resolution:
      integrity: sha512-sKzpEkf11GpOFuw0Zzjzmt4B4UZwjOcG757PPvrfhxcLFbq0wpsgpOqxpxtxFiCG4DtG93M6XRVbF2oGdev7bg==
  /global-prefix/1.0.2:
    dependencies:
      expand-tilde: 2.0.2
      homedir-polyfill: 1.0.3
      ini: 1.3.8
      is-windows: 1.0.2
      which: 1.3.1
    dev: false
    engines:
      node: '>=0.10.0'
    resolution:
      integrity: sha1-2/dDxsFJklk8ZVVoy2btMsASLr4=
  /global/4.4.0:
    dependencies:
      min-document: 2.19.0
      process: 0.11.10
    dev: false
    resolution:
      integrity: sha512-wv/LAoHdRE3BeTGz53FAamhGlPLhlssK45usmGFThIi4XqnBmjKQ16u+RNbP7WvigRZDxUsM0J3gcQ5yicaL0w==
  /globals/11.12.0:
    dev: false
    engines:
      node: '>=4'
    resolution:
      integrity: sha512-WOBp/EEGUiIsJSp7wcv/y6MO+lV9UoncWqxuFfm8eBwzWNgyfBd6Gz+IeKQ9jCmyhoH99g15M3T+QaVHFjizVA==
  /globals/13.10.0:
    dependencies:
      type-fest: 0.20.2
    dev: false
    engines:
      node: '>=8'
    resolution:
      integrity: sha512-piHC3blgLGFjvOuMmWZX60f+na1lXFDhQXBf1UYp2fXPXqvEUbOhNwi6BsQ0bQishwedgnjkwv1d9zKf+MWw3g==
  /globby/11.0.4:
    dependencies:
      array-union: 2.1.0
      dir-glob: 3.0.1
      fast-glob: 3.2.7
      ignore: 5.1.8
      merge2: 1.4.1
      slash: 3.0.0
    dev: false
    engines:
      node: '>=10'
    resolution:
      integrity: sha512-9O4MVG9ioZJ08ffbcyVYyLOJLk5JQ688pJ4eMGLpdWLHq/Wr1D9BlriLQyL0E+jbkuePVZXYFj47QM/v093wHg==
  /graceful-fs/4.2.6:
    dev: false
    resolution:
      integrity: sha512-nTnJ528pbqxYanhpDYsi4Rd8MAeaBA67+RZ10CM1m3bTAVFEDcd5AuA4a6W5YkGZ1iNXHzZz8T6TBKLeBuNriQ==
  /growl/1.10.5:
    dev: false
    engines:
      node: '>=4.x'
    resolution:
      integrity: sha512-qBr4OuELkhPenW6goKVXiv47US3clb3/IbuWF9KNKEijAy9oeHxU9IgzjvJhHkUzhaj7rOUD7+YGWqUjLp5oSA==
  /guid-typescript/1.0.9:
    dev: false
    resolution:
      integrity: sha512-Y8T4vYhEfwJOTbouREvG+3XDsjr8E3kIr7uf+JZ0BYloFsttiHU0WfvANVsR7TxNUJa/WpCnw/Ino/p+DeBhBQ==
  /handlebars/4.7.7:
    dependencies:
      minimist: 1.2.5
      neo-async: 2.6.2
      source-map: 0.6.1
      wordwrap: 1.0.0
    dev: false
    engines:
      node: '>=0.4.7'
    hasBin: true
    optionalDependencies:
      uglify-js: 3.13.10
    resolution:
      integrity: sha512-aAcXm5OAfE/8IXkcZvCepKU3VzW1/39Fb5ZuqMtgI/hT8X2YgoMvBY5dLhq/cpOvw7Lk1nK/UF71aLG/ZnVYRA==
  /har-schema/2.0.0:
    dev: false
    engines:
      node: '>=4'
    resolution:
      integrity: sha1-qUwiJOvKwEeCoNkDVSHyRzW37JI=
  /har-validator/5.1.5:
    dependencies:
      ajv: 6.12.6
      har-schema: 2.0.0
    deprecated: this library is no longer supported
    dev: false
    engines:
      node: '>=6'
    resolution:
      integrity: sha512-nmT2T0lljbxdQZfspsno9hgrG3Uir6Ks5afism62poxqBM6sDnMEuPmzTq8XN0OEwqKLLdh1jQI3qyE66Nzb3w==
  /has-ansi/2.0.0:
    dependencies:
      ansi-regex: 2.1.1
    dev: false
    engines:
      node: '>=0.10.0'
    resolution:
      integrity: sha1-NPUEnOHs3ysGSa8+8k5F7TVBbZE=
  /has-bigints/1.0.1:
    dev: false
    resolution:
      integrity: sha512-LSBS2LjbNBTf6287JEbEzvJgftkF5qFkmCo9hDRpAzKhUOlJ+hx8dd4USs00SgsUNwc4617J9ki5YtEClM2ffA==
  /has-flag/3.0.0:
    dev: false
    engines:
      node: '>=4'
    resolution:
      integrity: sha1-tdRU3CGZriJWmfNGfloH87lVuv0=
  /has-flag/4.0.0:
    dev: false
    engines:
      node: '>=8'
    resolution:
      integrity: sha512-EykJT/Q1KjTWctppgIAgfSO0tKVuZUjhgMr17kqTumMl6Afv3EISleU7qZUzoXDFTAHTDC4NOoG/ZxU3EvlMPQ==
  /has-glob/1.0.0:
    dependencies:
      is-glob: 3.1.0
    dev: false
    engines:
      node: '>=0.10.0'
    resolution:
      integrity: sha1-mqqe7b/7G6OZCnsAEPtnjuAIEgc=
  /has-only/1.1.1:
    dev: false
    engines:
      node: '>=6'
    resolution:
      integrity: sha512-3GuFy9rDw0xvovCHb4SOKiRImbZ+a8boFBUyGNRPVd2mRyQOzYdau5G9nodUXC1ZKYN59hrHFkW1lgBQscYfTg==
  /has-symbols/1.0.2:
    dev: false
    engines:
      node: '>= 0.4'
    resolution:
      integrity: sha512-chXa79rL/UC2KlX17jo3vRGz0azaWEx5tGqZg5pO3NUyEJVB17dMruQlzCCOfUvElghKcm5194+BCRvi2Rv/Gw==
  /has-unicode/2.0.1:
    dev: false
    resolution:
      integrity: sha1-4Ob+aijPUROIVeCG0Wkedx3iqLk=
  /has/1.0.3:
    dependencies:
      function-bind: 1.1.1
    dev: false
    engines:
      node: '>= 0.4.0'
    resolution:
      integrity: sha512-f2dvO0VU6Oej7RkWJGrehjbzMAjFp5/VKPp5tTpWIV4JHHZK1/BxbFRtf/siA2SWTe09caDmVtYYzWEIbBS4zw==
  /hash-base/3.1.0:
    dependencies:
      inherits: 2.0.4
      readable-stream: 3.6.0
      safe-buffer: 5.2.1
    dev: false
    engines:
      node: '>=4'
    resolution:
      integrity: sha512-1nmYp/rhMDiE7AYkDw+lLwlAzz0AntGIe51F3RfFfEqyQ3feY2eI/NcwC6umIQVOASPMsWJLJScWKSSvzL9IVA==
  /hasha/3.0.0:
    dependencies:
      is-stream: 1.1.0
    dev: false
    engines:
      node: '>=4'
    resolution:
      integrity: sha1-UqMvq4Vp1BymmmH/GiFPjrfIvTk=
  /he/1.2.0:
    dev: false
    hasBin: true
    resolution:
      integrity: sha512-F/1DnUGPopORZi0ni+CvrCgHQ5FyEAHRLSApuYWMmrbSwoN2Mn/7k+Gl38gJnR7yyDZk6WLXwiGod1JOWNDKGw==
  /highlight.js/9.18.5:
    deprecated: Support has ended for 9.x series. Upgrade to @latest
    dev: false
    requiresBuild: true
    resolution:
      integrity: sha512-a5bFyofd/BHCX52/8i8uJkjr9DYwXIPnM/plwI6W7ezItLGqzt7X2G2nXuYSfsIJdkwwj/g9DG1LkcGJI/dDoA==
  /homedir-polyfill/1.0.3:
    dependencies:
      parse-passwd: 1.0.0
    dev: false
    engines:
      node: '>=0.10.0'
    resolution:
      integrity: sha512-eSmmWE5bZTK2Nou4g0AI3zZ9rswp7GRKoKXS1BLUkvPviOqs4YTN1djQIqrXy9k5gEtdLPy86JjRwsNM9tnDcA==
  /hosted-git-info/2.8.9:
    dev: false
    resolution:
      integrity: sha512-mxIDAb9Lsm6DoOJ7xH+5+X4y1LU/4Hi50L9C5sIswK3JzULS4bwk1FvjdBgvYR4bzT4tuUQiC15FE2f5HbLvYw==
  /html-escaper/2.0.2:
    dev: false
    resolution:
      integrity: sha512-H2iMtd0I4Mt5eYiapRdIDjp+XzelXQ0tFE4JS7YFwFevXXMmOp9myNrUvCg0D6ws8iqkRPBfKHgbwig1SmlLfg==
  /http-errors/1.7.2:
    dependencies:
      depd: 1.1.2
      inherits: 2.0.3
      setprototypeof: 1.1.1
      statuses: 1.5.0
      toidentifier: 1.0.0
    dev: false
    engines:
      node: '>= 0.6'
    resolution:
      integrity: sha512-uUQBt3H/cSIVfch6i1EuPNy/YsRSOUBXTVfZ+yR7Zjez3qjBz6i9+i4zjNaoqcoFVI4lQJ5plg63TvGfRSDCRg==
  /http-errors/1.7.3:
    dependencies:
      depd: 1.1.2
      inherits: 2.0.4
      setprototypeof: 1.1.1
      statuses: 1.5.0
      toidentifier: 1.0.0
    dev: false
    engines:
      node: '>= 0.6'
    resolution:
      integrity: sha512-ZTTX0MWrsQ2ZAhA1cejAwDLycFsd7I7nVtnkT3Ol0aqodaKW+0CTZDQ1uBv5whptCnc8e8HeRRJxRs0kmm/Qfw==
  /http-proxy-agent/4.0.1:
    dependencies:
      '@tootallnate/once': 1.1.2
      agent-base: 6.0.2
      debug: 4.3.2
    dev: false
    engines:
      node: '>= 6'
    resolution:
      integrity: sha512-k0zdNgqWTGA6aeIRVpvfVob4fL52dTfaehylg0Y4UvSySvOq/Y+BOyPrgpUrA7HylqvU8vIZGsRuXmspskV0Tg==
  /http-proxy/1.18.1:
    dependencies:
      eventemitter3: 4.0.7
      follow-redirects: 1.14.1
      requires-port: 1.0.0
    dev: false
    engines:
      node: '>=8.0.0'
    resolution:
      integrity: sha512-7mz/721AbnJwIVbnaSv1Cz3Am0ZLT/UBwkC92VlxhXv/k/BBQfM2fXElQNC27BVGr0uwUpplYPQM9LnaBMR5NQ==
  /http-proxy/1.18.1_debug@4.3.2:
    dependencies:
      eventemitter3: 4.0.7
      follow-redirects: 1.14.1_debug@4.3.2
      requires-port: 1.0.0
    dev: false
    engines:
      node: '>=8.0.0'
    peerDependencies:
      debug: '*'
    resolution:
      integrity: sha512-7mz/721AbnJwIVbnaSv1Cz3Am0ZLT/UBwkC92VlxhXv/k/BBQfM2fXElQNC27BVGr0uwUpplYPQM9LnaBMR5NQ==
  /http-signature/1.2.0:
    dependencies:
      assert-plus: 1.0.0
      jsprim: 1.4.1
      sshpk: 1.16.1
    dev: false
    engines:
      node: '>=0.8'
      npm: '>=1.3.7'
    resolution:
      integrity: sha1-muzZJRFHcvPZW2WmCruPfBj7rOE=
  /https-proxy-agent/5.0.0:
    dependencies:
      agent-base: 6.0.2
      debug: 4.3.2
    dev: false
    engines:
      node: '>= 6'
    resolution:
      integrity: sha512-EkYm5BcKUGiduxzSt3Eppko+PiNWNEpa4ySk9vTC6wDsQJW9rHSa+UhGNJoRYp7bz6Ht1eaRIa6QaJqO5rCFbA==
  /human-signals/1.1.1:
    dev: false
    engines:
      node: '>=8.12.0'
    resolution:
      integrity: sha512-SEQu7vl8KjNL2eoGBLF3+wAjpsNfA9XMlXAYj/3EdaNfAlxKthD1xjEQfGOUhllCGGJVNY34bRr6lPINhNjyZw==
  /iconv-lite/0.4.24:
    dependencies:
      safer-buffer: 2.1.2
    dev: false
    engines:
      node: '>=0.10.0'
    resolution:
      integrity: sha512-v3MXnZAcvnywkTUEZomIActle7RXXeedOR31wwl7VlyoXO4Qi9arvSenNQWne1TcRwhCL1HwLI21bEqdpj8/rA==
  /ieee754/1.2.1:
    dev: false
    resolution:
      integrity: sha512-dcyqhDvX1C46lXZcVqCpK+FtMRQVdIMN6/Df5js2zouUsqG7I6sFxitIC+7KYK29KdXOLHdu9zL4sFnoVQnqaA==
  /ignore/4.0.6:
    dev: false
    engines:
      node: '>= 4'
    resolution:
      integrity: sha512-cyFDKrqc/YdcWFniJhzI42+AzS+gNwmUzOSFcRCQYwySuBBBy/KjuxWLZ/FHEH6Moq1NizMOBWyTcv8O4OZIMg==
  /ignore/5.1.8:
    dev: false
    engines:
      node: '>= 4'
    resolution:
      integrity: sha512-BMpfD7PpiETpBl/A6S498BaIJ6Y/ABT93ETbby2fP00v4EbvPBXWEoaR1UBPKs3iR53pJY7EtZk5KACI57i1Uw==
  /import-fresh/3.3.0:
    dependencies:
      parent-module: 1.0.1
      resolve-from: 4.0.0
    dev: false
    engines:
      node: '>=6'
    resolution:
      integrity: sha512-veYYhQa+D1QBKznvhUHxb8faxlrwUnxseDAbAp457E0wLNio2bOSKnjYDhMj+YiAq61xrMGhQk9iXVk5FzgQMw==
  /import-lazy/4.0.0:
    dev: false
    engines:
      node: '>=8'
    resolution:
      integrity: sha512-rKtvo6a868b5Hu3heneU+L4yEQ4jYKLtjpnPeUdK7h0yzXGmyBTypknlkCvHFBqfX9YlorEiMM6Dnq/5atfHkw==
  /imurmurhash/0.1.4:
    dev: false
    engines:
      node: '>=0.8.19'
    resolution:
      integrity: sha1-khi5srkoojixPcT7a21XbyMUU+o=
  /inflight/1.0.6:
    dependencies:
      once: 1.4.0
      wrappy: 1.0.2
    dev: false
    resolution:
      integrity: sha1-Sb1jMdfQLQwJvJEKEHW6gWW1bfk=
  /inherits/2.0.1:
    dev: false
    resolution:
      integrity: sha1-sX0I0ya0Qj5Wjv9xn5GwscvfafE=
  /inherits/2.0.3:
    dev: false
    resolution:
      integrity: sha1-Yzwsg+PaQqUC9SRmAiSA9CCCYd4=
  /inherits/2.0.4:
    dev: false
    resolution:
      integrity: sha512-k/vGaX4/Yla3WzyMCvTQOXYeIHvqOKtnqBduzTHpzpQZzAskKMhZ2K+EnBiSM9zGSoIFeMpXKxa4dYeZIQqewQ==
  /ini/1.3.8:
    dev: false
    resolution:
      integrity: sha512-JV/yugV2uzW5iMRSiZAyDtQd+nxtUnjeLt0acNdw98kKLrvuRVyB80tsREOE7yvGVgalhZ6RNXCmEHkUKBKxew==
  /interpret/1.4.0:
    dev: false
    engines:
      node: '>= 0.10'
    resolution:
      integrity: sha512-agE4QfB2Lkp9uICn7BAqoscw4SZP9kTE2hxiFI3jBPmXJfdqiahTbUuKGsMoN2GtqL9AxhYioAcVvgsb1HvRbA==
  /ip-regex/2.1.0:
    dev: false
    engines:
      node: '>=4'
    resolution:
      integrity: sha1-+ni/XS5pE8kRzp+BnuUUa7bYROk=
  /ip/1.1.5:
    dev: false
    resolution:
      integrity: sha1-vd7XARQpCCjAoDnnLvJfWq7ENUo=
  /ipaddr.js/1.9.1:
    dev: false
    engines:
      node: '>= 0.10'
    resolution:
      integrity: sha512-0KI/607xoxSToH7GjN1FfSbLoU0+btTicjsQSWQlh/hZykN8KpmMf7uYwPW3R+akZ6R/w18ZlXSHBYXiYUPO3g==
  /is-arguments/1.1.0:
    dependencies:
      call-bind: 1.0.2
    dev: false
    engines:
      node: '>= 0.4'
    resolution:
      integrity: sha512-1Ij4lOMPl/xB5kBDn7I+b2ttPMKa8szhEIrXDuXQD/oe3HJLTLhqhgGspwgyGd6MOywBUqVvYicF72lkgDnIHg==
  /is-arrayish/0.2.1:
    dev: false
    resolution:
      integrity: sha1-d8mYQFJ6qOyxqLppe4BkWnqSap0=
  /is-bigint/1.0.2:
    dev: false
    resolution:
      integrity: sha512-0JV5+SOCQkIdzjBK9buARcV804Ddu7A0Qet6sHi3FimE9ne6m4BGQZfRn+NZiXbBk4F4XmHfDZIipLj9pX8dSA==
  /is-binary-path/2.1.0:
    dependencies:
      binary-extensions: 2.2.0
    dev: false
    engines:
      node: '>=8'
    resolution:
      integrity: sha512-ZMERYes6pDydyuGidse7OsHxtbI7WVeUEozgR/g7rd0xUimYNlvZRE/K2MgZTjWy725IfelLeVcEM97mmtRGXw==
  /is-boolean-object/1.1.1:
    dependencies:
      call-bind: 1.0.2
    dev: false
    engines:
      node: '>= 0.4'
    resolution:
      integrity: sha512-bXdQWkECBUIAcCkeH1unwJLIpZYaa5VvuygSyS/c2lf719mTKZDU5UdDRlpd01UjADgmW8RfqaP+mRaVPdr/Ng==
  /is-buffer/1.1.6:
    dev: false
    resolution:
      integrity: sha512-NcdALwpXkTm5Zvvbk7owOUSvVvBKDgKP5/ewfXEznmQFfs4ZRmanOeKBTjRVjka3QFoN6XJ+9F3USqfHqTaU5w==
  /is-buffer/2.0.5:
    dev: false
    engines:
      node: '>=4'
    resolution:
      integrity: sha512-i2R6zNFDwgEHJyQUtJEk0XFi1i0dPFn/oqjK3/vPCcDeJvW5NQ83V8QbicfF1SupOaB0h8ntgBC2YiE7dfyctQ==
  /is-callable/1.2.3:
    dev: false
    engines:
      node: '>= 0.4'
    resolution:
      integrity: sha512-J1DcMe8UYTBSrKezuIUTUwjXsho29693unXM2YhJUTR2txK/eG47bvNa/wipPFmZFgr/N6f1GA66dv0mEyTIyQ==
  /is-ci/2.0.0:
    dependencies:
      ci-info: 2.0.0
    dev: false
    hasBin: true
    resolution:
      integrity: sha512-YfJT7rkpQB0updsdHLGWrvhBJfcfzNNawYDNIyQXJz0IViGf75O8EBPKSdvw2rF+LGCsX4FZ8tcr3b19LcZq4w==
  /is-core-module/2.4.0:
    dependencies:
      has: 1.0.3
    dev: false
    resolution:
      integrity: sha512-6A2fkfq1rfeQZjxrZJGerpLCTHRNEBiSgnu0+obeJpEPZRUooHgsizvzv0ZjJwOz3iWIHdJtVWJ/tmPr3D21/A==
  /is-date-object/1.0.4:
    dev: false
    engines:
      node: '>= 0.4'
    resolution:
      integrity: sha512-/b4ZVsG7Z5XVtIxs/h9W8nvfLgSAyKYdtGWQLbqy6jA1icmgjf8WCoTKgeS4wy5tYaPePouzFMANbnj94c2Z+A==
  /is-docker/2.2.1:
    dev: false
    engines:
      node: '>=8'
    hasBin: true
    resolution:
      integrity: sha512-F+i2BKsFrH66iaUFc0woD8sLy8getkwTwtOBjvs56Cx4CgJDeKQeqfz8wAYiSb8JOprWhHH5p77PbmYCvvUuXQ==
  /is-extglob/2.1.1:
    dev: false
    engines:
      node: '>=0.10.0'
    resolution:
      integrity: sha1-qIwCU1eR8C7TfHahueqXc8gz+MI=
  /is-fullwidth-code-point/1.0.0:
    dependencies:
      number-is-nan: 1.0.1
    dev: false
    engines:
      node: '>=0.10.0'
    resolution:
      integrity: sha1-754xOG8DGn8NZDr4L95QxFfvAMs=
  /is-fullwidth-code-point/2.0.0:
    dev: false
    engines:
      node: '>=4'
    resolution:
      integrity: sha1-o7MKXE8ZkYMWeqq5O+764937ZU8=
  /is-fullwidth-code-point/3.0.0:
    dev: false
    engines:
      node: '>=8'
    resolution:
      integrity: sha512-zymm5+u+sCsSWyD9qNaejV3DFvhCKclKdizYaJUuHA83RLjb7nSuGnddCHGv0hk+KY7BMAlsWeK4Ueg6EV6XQg==
  /is-generator-function/1.0.9:
    dev: false
    engines:
      node: '>= 0.4'
    resolution:
      integrity: sha512-ZJ34p1uvIfptHCN7sFTjGibB9/oBg17sHqzDLfuwhvmN/qLVvIQXRQ8licZQ35WJ8KuEQt/etnnzQFI9C9Ue/A==
  /is-glob/3.1.0:
    dependencies:
      is-extglob: 2.1.1
    dev: false
    engines:
      node: '>=0.10.0'
    resolution:
      integrity: sha1-e6WuJCF4BKxwcHuWkiVnSGzD6Eo=
  /is-glob/4.0.1:
    dependencies:
      is-extglob: 2.1.1
    dev: false
    engines:
      node: '>=0.10.0'
    resolution:
      integrity: sha512-5G0tKtBTFImOqDnLB2hG6Bp2qcKEFduo4tZu9MT/H6NQv/ghhy30o55ufafxJ/LdH79LLs2Kfrn85TLKyA7BUg==
  /is-module/1.0.0:
    dev: false
    resolution:
      integrity: sha1-Mlj7afeMFNW4FdZkM2tM/7ZEFZE=
  /is-negative-zero/2.0.1:
    dev: false
    engines:
      node: '>= 0.4'
    resolution:
      integrity: sha512-2z6JzQvZRa9A2Y7xC6dQQm4FSTSTNWjKIYYTt4246eMTJmIo0Q+ZyOsU66X8lxK1AbB92dFeglPLrhwpeRKO6w==
  /is-number-object/1.0.5:
    dev: false
    engines:
      node: '>= 0.4'
    resolution:
      integrity: sha512-RU0lI/n95pMoUKu9v1BZP5MBcZuNSVJkMkAG2dJqC4z2GlkGUNeH68SuHuBKBD/XFe+LHZ+f9BKkLET60Niedw==
  /is-number/7.0.0:
    dev: false
    engines:
      node: '>=0.12.0'
    resolution:
      integrity: sha512-41Cifkg6e8TylSpdtTpeLVMqvSBEVzTttHvERD741+pnZ8ANv0004MRL43QKPDlK9cGvNp6NZWZUBlbGXYxxng==
  /is-reference/1.2.1:
    dependencies:
      '@types/estree': 0.0.50
    dev: false
    resolution:
      integrity: sha512-U82MsXXiFIrjCK4otLT+o2NA2Cd2g5MLoOVXUZjIOhLurrRxpEXzI8O0KZHr3IjLvlAH1kTPYSuqer5T9ZVBKQ==
  /is-regex/1.1.3:
    dependencies:
      call-bind: 1.0.2
      has-symbols: 1.0.2
    dev: false
    engines:
      node: '>= 0.4'
    resolution:
      integrity: sha512-qSVXFz28HM7y+IWX6vLCsexdlvzT1PJNFSBuaQLQ5o0IEw8UDYW6/2+eCMVyIsbM8CNLX2a/QWmSpyxYEHY7CQ==
  /is-stream/1.1.0:
    dev: false
    engines:
      node: '>=0.10.0'
    resolution:
      integrity: sha1-EtSj3U5o4Lec6428hBc66A2RykQ=
  /is-stream/2.0.0:
    dev: false
    engines:
      node: '>=8'
    resolution:
      integrity: sha512-XCoy+WlUr7d1+Z8GgSuXmpuUFC9fOhRXglJMx+dwLKTkL44Cjd4W1Z5P+BQZpr+cR93aGP4S/s7Ftw6Nd/kiEw==
  /is-string/1.0.6:
    dev: false
    engines:
      node: '>= 0.4'
    resolution:
      integrity: sha512-2gdzbKUuqtQ3lYNrUTQYoClPhm7oQu4UdpSZMp1/DGgkHBT8E2Z1l0yMdb6D4zNAxwDiMv8MdulKROJGNl0Q0w==
  /is-subset/0.1.1:
    dev: false
    resolution:
      integrity: sha1-ilkRfZMt4d4A8kX83TnOQ/HpOaY=
  /is-symbol/1.0.4:
    dependencies:
      has-symbols: 1.0.2
    dev: false
    engines:
      node: '>= 0.4'
    resolution:
      integrity: sha512-C/CPBqKWnvdcxqIARxyOh4v1UUEOCHpgDa0WYgpKDFMszcrPcffg5uhwSgPCLD2WWxmq6isisz87tzT01tuGhg==
  /is-typed-array/1.1.5:
    dependencies:
      available-typed-arrays: 1.0.4
      call-bind: 1.0.2
      es-abstract: 1.18.3
      foreach: 2.0.5
      has-symbols: 1.0.2
    dev: false
    engines:
      node: '>= 0.4'
    resolution:
      integrity: sha512-S+GRDgJlR3PyEbsX/Fobd9cqpZBuvUS+8asRqYDMLCb2qMzt1oz5m5oxQCxOgUDxiWsOVNi4yaF+/uvdlHlYug==
  /is-typedarray/1.0.0:
    dev: false
    resolution:
      integrity: sha1-5HnICFjfDBsR3dppQPlgEfzaSpo=
  /is-valid-glob/1.0.0:
    dev: false
    engines:
      node: '>=0.10.0'
    resolution:
      integrity: sha1-Kb8+/3Ab4tTTFdusw5vDn+j2Aao=
  /is-windows/1.0.2:
    dev: false
    engines:
      node: '>=0.10.0'
    resolution:
      integrity: sha512-eXK1UInq2bPmjyX6e3VHIzMLobc4J94i4AWn+Hpq3OU5KkrRC96OAcR3PRJ/pGu6m8TRnBHP9dkXQVsT/COVIA==
  /is-wsl/2.2.0:
    dependencies:
      is-docker: 2.2.1
    dev: false
    engines:
      node: '>=8'
    resolution:
      integrity: sha512-fKzAra0rGJUUBwGBgNkHZuToZcn+TtXHpeCgmkMJMMYx1sQDYaCSyjJBSCa2nH1DGm7s3n1oBnohoVTBaN7Lww==
  /isarray/0.0.1:
    dev: false
    resolution:
      integrity: sha1-ihis/Kmo9Bd+Cav8YDiTmwXR7t8=
  /isarray/1.0.0:
    dev: false
    resolution:
      integrity: sha1-u5NdSFgsuhaMBoNJV6VKPgcSTxE=
  /isbinaryfile/4.0.8:
    dev: false
    engines:
      node: '>= 8.0.0'
    resolution:
      integrity: sha512-53h6XFniq77YdW+spoRrebh0mnmTxRPTlcuIArO57lmMdq4uBKFKaeTjnb92oYWrSn/LVL+LT+Hap2tFQj8V+w==
  /isexe/2.0.0:
    dev: false
    resolution:
      integrity: sha1-6PvzdNxVb/iUehDcsFctYz8s+hA=
  /isstream/0.1.2:
    dev: false
    resolution:
      integrity: sha1-R+Y/evVa+m+S4VAOaQ64uFKcCZo=
  /istanbul-lib-coverage/2.0.5:
    dev: false
    engines:
      node: '>=6'
    resolution:
      integrity: sha512-8aXznuEPCJvGnMSRft4udDRDtb1V3pkQkMMI5LI+6HuQz5oQ4J2UFn1H82raA3qJtyOLkkwVqICBQkjnGtn5mA==
  /istanbul-lib-coverage/3.0.0:
    dev: false
    engines:
      node: '>=8'
    resolution:
      integrity: sha512-UiUIqxMgRDET6eR+o5HbfRYP1l0hqkWOs7vNxC/mggutCMUIhWMm8gAHb8tHlyfD3/l6rlgNA5cKdDzEAf6hEg==
  /istanbul-lib-hook/2.0.7:
    dependencies:
      append-transform: 1.0.0
    dev: false
    engines:
      node: '>=6'
    resolution:
      integrity: sha512-vrRztU9VRRFDyC+aklfLoeXyNdTfga2EI3udDGn4cZ6fpSXpHLV9X6CHvfoMCPtggg8zvDDmC4b9xfu0z6/llA==
  /istanbul-lib-instrument/3.3.0:
    dependencies:
      '@babel/generator': 7.14.5
      '@babel/parser': 7.14.7
      '@babel/template': 7.14.5
      '@babel/traverse': 7.14.7
      '@babel/types': 7.14.5
      istanbul-lib-coverage: 2.0.5
      semver: 6.3.0
    dev: false
    engines:
      node: '>=6'
    resolution:
      integrity: sha512-5nnIN4vo5xQZHdXno/YDXJ0G+I3dAm4XgzfSVTPLQpj/zAV2dV6Juy0yaf10/zrJOJeHoN3fraFe+XRq2bFVZA==
  /istanbul-lib-instrument/4.0.3:
    dependencies:
      '@babel/core': 7.14.6
      '@istanbuljs/schema': 0.1.3
      istanbul-lib-coverage: 3.0.0
      semver: 6.3.0
    dev: false
    engines:
      node: '>=8'
    resolution:
      integrity: sha512-BXgQl9kf4WTCPCCpmFGoJkz/+uhvm7h7PFKUYxh7qarQd3ER33vHG//qaE8eN25l07YqZPpHXU9I09l/RD5aGQ==
  /istanbul-lib-report/2.0.8:
    dependencies:
      istanbul-lib-coverage: 2.0.5
      make-dir: 2.1.0
      supports-color: 6.1.0
    dev: false
    engines:
      node: '>=6'
    resolution:
      integrity: sha512-fHBeG573EIihhAblwgxrSenp0Dby6tJMFR/HvlerBsrCTD5bkUuoNtn3gVh29ZCS824cGGBPn7Sg7cNk+2xUsQ==
  /istanbul-lib-report/3.0.0:
    dependencies:
      istanbul-lib-coverage: 3.0.0
      make-dir: 3.1.0
      supports-color: 7.2.0
    dev: false
    engines:
      node: '>=8'
    resolution:
      integrity: sha512-wcdi+uAKzfiGT2abPpKZ0hSU1rGQjUQnLvtY5MpQ7QCTahD3VODhcu4wcfY1YtkGaDD5yuydOLINXsfbus9ROw==
  /istanbul-lib-source-maps/3.0.6:
    dependencies:
      debug: 4.3.2
      istanbul-lib-coverage: 2.0.5
      make-dir: 2.1.0
      rimraf: 2.7.1
      source-map: 0.6.1
    dev: false
    engines:
      node: '>=6'
    resolution:
      integrity: sha512-R47KzMtDJH6X4/YW9XTx+jrLnZnscW4VpNN+1PViSYTejLVPWv7oov+Duf8YQSPyVRUvueQqz1TcsC6mooZTXw==
  /istanbul-lib-source-maps/4.0.0:
    dependencies:
      debug: 4.3.2
      istanbul-lib-coverage: 3.0.0
      source-map: 0.6.1
    dev: false
    engines:
      node: '>=8'
    resolution:
      integrity: sha512-c16LpFRkR8vQXyHZ5nLpY35JZtzj1PQY1iZmesUbf1FZHbIupcWfjgOXBY9YHkLEQ6puz1u4Dgj6qmU/DisrZg==
  /istanbul-reports/2.2.7:
    dependencies:
      html-escaper: 2.0.2
    dev: false
    engines:
      node: '>=6'
    resolution:
      integrity: sha512-uu1F/L1o5Y6LzPVSVZXNOoD/KXpJue9aeLRd0sM9uMXfZvzomB0WxVamWb5ue8kA2vVWEmW7EG+A5n3f1kqHKg==
  /istanbul-reports/3.0.2:
    dependencies:
      html-escaper: 2.0.2
      istanbul-lib-report: 3.0.0
    dev: false
    engines:
      node: '>=8'
    resolution:
      integrity: sha512-9tZvz7AiR3PEDNGiV9vIouQ/EAcqMXFmkcA1CDFTwOB98OZVDL0PH9glHotf5Ugp6GCOTypfzGWI/OqjWNCRUw==
  /its-name/1.0.0:
    dev: false
    engines:
      node: '>=6'
    resolution:
      integrity: sha1-IGXxiD7LVoxl9xEt2/EjQB+uSvA=
  /jest-worker/24.9.0:
    dependencies:
      merge-stream: 2.0.0
      supports-color: 6.1.0
    dev: false
    engines:
      node: '>= 6'
    resolution:
      integrity: sha512-51PE4haMSXcHohnSMdM42anbvZANYTqMrr52tVKPqqsPJMzoP6FYYDVqahX/HrAoKEKz3uUPzSvKs9A3qR4iVw==
  /jju/1.4.0:
    dev: false
    resolution:
      integrity: sha1-o6vicYryQaKykE+EpiWXDzia4yo=
  /jquery/3.6.0:
    dev: false
    resolution:
      integrity: sha512-JVzAR/AjBvVt2BmYhxRCSYysDsPcssdmTFnzyLEts9qNwmjmu4JTAMYubEfwVOSwpQ1I1sKKFcxhZCI2buerfw==
  /js-tokens/4.0.0:
    dev: false
    resolution:
      integrity: sha512-RdJUflcE3cUzKiMqQgsCu06FPu9UdIJO0beYbPhHN4k6apgJtifcoCtT9bcxOpYBtpD2kCM6Sbzg4CausW/PKQ==
  /js-yaml/3.13.1:
    dependencies:
      argparse: 1.0.10
      esprima: 4.0.1
    dev: false
    hasBin: true
    resolution:
      integrity: sha512-YfbcO7jXDdyj0DGxYVSlSeQNHbD7XPWvrVWeVUujrQEoZzWJIRrCPoyk6kL6IAjAG2IolMK4T0hNUe0HOUs5Jw==
  /js-yaml/3.14.1:
    dependencies:
      argparse: 1.0.10
      esprima: 4.0.1
    dev: false
    hasBin: true
    resolution:
      integrity: sha512-okMH7OXXJ7YrN9Ok3/SXrnu4iX9yOk+25nqX4imS2npuvTYDmo/QEZoqwZkYaIDk3jVvBOTOIEgEhaLOynBS9g==
  /jsbi/3.1.5:
    dev: false
    resolution:
      integrity: sha512-w2BY0VOYC1ahe+w6Qhl4SFoPvPsZ9NPHY4bwass+LCgU7RK3PBoVQlQ3G1s7vI8W3CYyJiEXcbKF7FIM/L8q3Q==
  /jsbn/0.1.1:
    dev: false
    resolution:
      integrity: sha1-peZUwuWi3rXyAdls77yoDA7y9RM=
  /jsesc/2.5.2:
    dev: false
    engines:
      node: '>=4'
    hasBin: true
    resolution:
      integrity: sha512-OYu7XEzjkCQ3C5Ps3QIZsQfNpqoJyZZA99wd9aWd05NCtC5pWOkShK2mkL6HXQR6/Cy2lbNdPlZBpuQHXE63gA==
  /json-edm-parser/0.1.2:
    dependencies:
      jsonparse: 1.2.0
    dev: false
    resolution:
      integrity: sha1-HmCw/vG8CvZ7wNFG393lSGzWFbQ=
  /json-parse-better-errors/1.0.2:
    dev: false
    resolution:
      integrity: sha512-mrqyZKfX5EhL7hvqcV6WG1yYjnjeuYDzDhhcAAUrq8Po85NBQBJP+ZDUT75qZQ98IkUoBqdkExkukOU7Ts2wrw==
  /json-schema-traverse/0.4.1:
    dev: false
    resolution:
      integrity: sha512-xbbCH5dCYU5T8LcEhhuh7HJ88HXuW3qsI3Y0zOZFKfZEHcpWiHU/Jxzk629Brsab/mMiHQti9wMP+845RPe3Vg==
  /json-schema-traverse/1.0.0:
    dev: false
    resolution:
      integrity: sha512-NM8/P9n3XjXhIZn1lLhkFaACTOURQXjWhV4BA/RnOv8xvgqtqpAX9IO4mRQxSx1Rlo4tqzeqb0sOlruaOy3dug==
  /json-schema/0.2.3:
    dev: false
    resolution:
      integrity: sha1-tIDIkuWaLwWVTOcnvT8qTogvnhM=
  /json-schema/0.3.0:
    dev: false
    resolution:
      integrity: sha512-TYfxx36xfl52Rf1LU9HyWSLGPdYLL+SQ8/E/0yVyKG8wCCDaSrhPap0vEdlsZWRaS6tnKKLPGiEJGiREVC8kxQ==
  /json-stable-stringify-without-jsonify/1.0.1:
    dev: false
    resolution:
      integrity: sha1-nbe1lJatPzz+8wp1FC0tkwrXJlE=
  /json-stringify-safe/5.0.1:
    dev: false
    resolution:
      integrity: sha1-Epai1Y/UXxmg9s4B1lcB4sc1tus=
  /json5/2.2.0:
    dependencies:
      minimist: 1.2.5
    dev: false
    engines:
      node: '>=6'
    hasBin: true
    resolution:
      integrity: sha512-f+8cldu7X/y7RAJurMEJmdoKXGB/X550w2Nr3tTbezL6RwEE/iMcm+tZnXeoZtKuOq6ft8+CqzEkrIgx1fPoQA==
  /jsonfile/4.0.0:
    dev: false
    optionalDependencies:
      graceful-fs: 4.2.6
    resolution:
      integrity: sha1-h3Gq4HmbZAdrdmQPygWPnBDjPss=
  /jsonparse/1.2.0:
    dev: false
    engines:
      '0': node >= 0.2.0
    resolution:
      integrity: sha1-XAxWhRBxYOcv50ib3eoLRMK8Z70=
  /jsonwebtoken/8.5.1:
    dependencies:
      jws: 3.2.2
      lodash.includes: 4.3.0
      lodash.isboolean: 3.0.3
      lodash.isinteger: 4.0.4
      lodash.isnumber: 3.0.3
      lodash.isplainobject: 4.0.6
      lodash.isstring: 4.0.1
      lodash.once: 4.1.1
      ms: 2.1.3
      semver: 5.7.1
    dev: false
    engines:
      node: '>=4'
      npm: '>=1.4.28'
    resolution:
      integrity: sha512-XjwVfRS6jTMsqYs0EsuJ4LGxXV14zQybNd4L2r0UvbVnSF9Af8x7p5MzbJ90Ioz/9TI41/hTCvznF/loiSzn8w==
  /jsprim/1.4.1:
    dependencies:
      assert-plus: 1.0.0
      extsprintf: 1.3.0
      json-schema: 0.2.3
      verror: 1.10.0
    dev: false
    engines:
      '0': node >=0.6.0
    resolution:
      integrity: sha1-MT5mvB5cwG5Di8G3SZwuXFastqI=
  /jsrsasign/10.3.0:
    dev: false
    resolution:
      integrity: sha512-irDIKKFW++EAELgP3fjFi5/Fn0XEyfuQTTgpbeFwCGkV6tRIYZl3uraRea2HTXWCstcSZuDaCbdAhU1n+075Bg==
  /jssha/2.4.2:
    deprecated: jsSHA versions < 3.0.0 will no longer receive feature updates
    dev: false
    resolution:
      integrity: sha512-/jsi/9C0S70zfkT/4UlKQa5E1xKurDnXcQizcww9JSR/Fv+uIbWM2btG+bFcL3iNoK9jIGS0ls9HWLr1iw0kFg==
  /jssha/3.2.0:
    dev: false
    resolution:
      integrity: sha512-QuruyBENDWdN4tZwJbQq7/eAK85FqrI4oDbXjy5IBhYD+2pTJyBUWZe8ctWaCkrV0gy6AaelgOZZBMeswEa/6Q==
  /just-extend/4.2.1:
    dev: false
    resolution:
      integrity: sha512-g3UB796vUFIY90VIv/WX3L2c8CS2MdWUww3CNrYmqza1Fg0DURc2K/O4YrnklBdQarSJ/y8JnJYDGc+1iumQjg==
  /jwa/1.4.1:
    dependencies:
      buffer-equal-constant-time: 1.0.1
      ecdsa-sig-formatter: 1.0.11
      safe-buffer: 5.2.1
    dev: false
    resolution:
      integrity: sha512-qiLX/xhEEFKUAJ6FiBMbes3w9ATzyk5W7Hvzpa/SLYdxNtng+gcurvrI7TbACjIXlsJyr05/S1oUhZrc63evQA==
  /jwa/2.0.0:
    dependencies:
      buffer-equal-constant-time: 1.0.1
      ecdsa-sig-formatter: 1.0.11
      safe-buffer: 5.2.1
    dev: false
    resolution:
      integrity: sha512-jrZ2Qx916EA+fq9cEAeCROWPTfCwi1IVHqT2tapuqLEVVDKFDENFw1oL+MwrTvH6msKxsd1YTDVw6uKEcsrLEA==
  /jws/3.2.2:
    dependencies:
      jwa: 1.4.1
      safe-buffer: 5.2.1
    dev: false
    resolution:
      integrity: sha512-YHlZCB6lMTllWDtSPHz/ZXTsi8S00usEV6v1tjq8tOUZzw7DpSDWVXjXDre6ed1w/pd495ODpHZYSdkRTsa0HA==
  /jws/4.0.0:
    dependencies:
      jwa: 2.0.0
      safe-buffer: 5.2.1
    dev: false
    resolution:
      integrity: sha512-KDncfTmOZoOMTFG4mBlG0qUIOlc03fmzH+ru6RgYVZhPkyiy/92Owlt/8UEN+a4TXR1FQetfIpJE8ApdvdVxTg==
  /jwt-decode/2.2.0:
    dev: false
    resolution:
      integrity: sha1-fYa9VmefWM5qhHBKZX3TkruoGnk=
  /karma-chai/0.1.0_chai@4.3.4+karma@6.3.4:
    dependencies:
      chai: 4.3.4
      karma: 6.3.4
    dev: false
    peerDependencies:
      chai: '*'
      karma: '>=0.10.9'
    resolution:
      integrity: sha1-vuWtQEAFF4Ea40u5RfdikJEIt5o=
  /karma-chrome-launcher/3.1.0:
    dependencies:
      which: 1.3.1
    dev: false
    resolution:
      integrity: sha512-3dPs/n7vgz1rxxtynpzZTvb9y/GIaW8xjAwcIGttLbycqoFtI7yo1NGnQi6oFTherRE+GIhCAHZC4vEqWGhNvg==
  /karma-coverage/2.0.3:
    dependencies:
      istanbul-lib-coverage: 3.0.0
      istanbul-lib-instrument: 4.0.3
      istanbul-lib-report: 3.0.0
      istanbul-lib-source-maps: 4.0.0
      istanbul-reports: 3.0.2
      minimatch: 3.0.4
    dev: false
    engines:
      node: '>=10.0.0'
    resolution:
      integrity: sha512-atDvLQqvPcLxhED0cmXYdsPMCQuh6Asa9FMZW1bhNqlVEhJoB9qyZ2BY1gu7D/rr5GLGb5QzYO4siQskxaWP/g==
  /karma-edge-launcher/0.4.2_karma@6.3.4:
    dependencies:
      edge-launcher: 1.2.2
      karma: 6.3.4
    dev: false
    engines:
      node: '>=4'
    peerDependencies:
      karma: '>=0.9'
    resolution:
      integrity: sha512-YAJZb1fmRcxNhMIWYsjLuxwODBjh2cSHgTW/jkVmdpGguJjLbs9ZgIK/tEJsMQcBLUkO+yO4LBbqYxqgGW2HIw==
  /karma-env-preprocessor/0.1.1:
    dev: false
    resolution:
      integrity: sha1-u+jIfVnADtt2BwvTwxtLOdXcfhU=
  /karma-firefox-launcher/1.3.0:
    dependencies:
      is-wsl: 2.2.0
    dev: false
    resolution:
      integrity: sha512-Fi7xPhwrRgr+94BnHX0F5dCl1miIW4RHnzjIGxF8GaIEp7rNqX7LSi7ok63VXs3PS/5MQaQMhGxw+bvD+pibBQ==
  /karma-ie-launcher/1.0.0_karma@6.3.4:
    dependencies:
      karma: 6.3.4
      lodash: 4.17.21
    dev: false
    peerDependencies:
      karma: '>=0.9'
    resolution:
      integrity: sha1-SXmGhCxJAZA0bNifVJTKmDDG1Zw=
  /karma-json-preprocessor/0.3.3_karma@6.3.4:
    dependencies:
      karma: 6.3.4
    dev: false
    peerDependencies:
      karma: '>=0.9'
    resolution:
      integrity: sha1-X36ZW+uuS06PCiy1IVBVSq8LHi4=
  /karma-json-to-file-reporter/1.0.1:
    dependencies:
      json5: 2.2.0
    dev: false
    resolution:
      integrity: sha512-kNCi+0UrXAeTJMpMsHkHNbfmlErsYT+/haNakJIhsE/gtj3Jx7zWRg7BTc1HHSbH5KeVXVRJr3/KLB/NHWY7Hg==
  /karma-junit-reporter/2.0.1_karma@6.3.4:
    dependencies:
      karma: 6.3.4
      path-is-absolute: 1.0.1
      xmlbuilder: 12.0.0
    dev: false
    engines:
      node: '>= 8'
    peerDependencies:
      karma: '>=0.9'
    resolution:
      integrity: sha512-VtcGfE0JE4OE1wn0LK8xxDKaTP7slN8DO3I+4xg6gAi1IoAHAXOJ1V9G/y45Xg6sxdxPOR3THCFtDlAfBo9Afw==
  /karma-mocha-reporter/2.2.5_karma@6.3.4:
    dependencies:
      chalk: 2.4.2
      karma: 6.3.4
      log-symbols: 2.2.0
      strip-ansi: 4.0.0
    dev: false
    peerDependencies:
      karma: '>=0.13'
    resolution:
      integrity: sha1-FRIAlejtgZGG5HoLAS8810GJVWA=
  /karma-mocha/2.0.1:
    dependencies:
      minimist: 1.2.5
    dev: false
    resolution:
      integrity: sha512-Tzd5HBjm8his2OA4bouAsATYEpZrp9vC7z5E5j4C5Of5Rrs1jY67RAwXNcVmd/Bnk1wgvQRou0zGVLey44G4tQ==
  /karma-rollup-preprocessor/7.0.7_rollup@1.32.1:
    dependencies:
      chokidar: 3.5.2
      debounce: 1.2.1
      rollup: 1.32.1
    dev: false
    engines:
      node: '>= 8.0.0'
    peerDependencies:
      rollup: '>= 1.0.0'
    resolution:
      integrity: sha512-Y1QwsTCiCBp8sSALZdqmqry/mWIWIy0V6zonUIpy+0/D/Kpb2XZvR+JZrWfacQvcvKQdZFJvg6EwlnKtjepu3Q==
  /karma-source-map-support/1.4.0:
    dependencies:
      source-map-support: 0.5.19
    dev: false
    resolution:
      integrity: sha512-RsBECncGO17KAoJCYXjv+ckIz+Ii9NCi+9enk+rq6XC81ezYkb4/RHE6CTXdA7IOJqoF3wcaLfVG0CPmE5ca6A==
  /karma-sourcemap-loader/0.3.8:
    dependencies:
      graceful-fs: 4.2.6
    dev: false
    resolution:
      integrity: sha512-zorxyAakYZuBcHRJE+vbrK2o2JXLFWK8VVjiT/6P+ltLBUGUvqTEkUiQ119MGdOrK7mrmxXHZF1/pfT6GgIZ6g==
  /karma/6.3.4:
    dependencies:
      body-parser: 1.19.0
      braces: 3.0.2
      chokidar: 3.5.2
      colors: 1.4.0
      connect: 3.7.0
      di: 0.0.1
      dom-serialize: 2.2.1
      glob: 7.1.7
      graceful-fs: 4.2.6
      http-proxy: 1.18.1
      isbinaryfile: 4.0.8
      lodash: 4.17.21
      log4js: 6.3.0
      mime: 2.5.2
      minimatch: 3.0.4
      qjobs: 1.2.0
      range-parser: 1.2.1
      rimraf: 3.0.2
      socket.io: 3.1.2
      source-map: 0.6.1
      tmp: 0.2.1
      ua-parser-js: 0.7.28
      yargs: 16.2.0
    dev: false
    engines:
      node: '>= 10'
    hasBin: true
    resolution:
      integrity: sha512-hbhRogUYIulfkBTZT7xoPrCYhRBnBoqbbL4fszWD0ReFGUxU+LYBr3dwKdAluaDQ/ynT9/7C+Lf7pPNW4gSx4Q==
  /karma/6.3.4_debug@4.3.2:
    dependencies:
      body-parser: 1.19.0
      braces: 3.0.2
      chokidar: 3.5.2
      colors: 1.4.0
      connect: 3.7.0
      di: 0.0.1
      dom-serialize: 2.2.1
      glob: 7.1.7
      graceful-fs: 4.2.6
      http-proxy: 1.18.1_debug@4.3.2
      isbinaryfile: 4.0.8
      lodash: 4.17.21
      log4js: 6.3.0
      mime: 2.5.2
      minimatch: 3.0.4
      qjobs: 1.2.0
      range-parser: 1.2.1
      rimraf: 3.0.2
      socket.io: 3.1.2
      source-map: 0.6.1
      tmp: 0.2.1
      ua-parser-js: 0.7.28
      yargs: 16.2.0
    dev: false
    engines:
      node: '>= 10'
    hasBin: true
    peerDependencies:
      debug: '*'
    resolution:
      integrity: sha512-hbhRogUYIulfkBTZT7xoPrCYhRBnBoqbbL4fszWD0ReFGUxU+LYBr3dwKdAluaDQ/ynT9/7C+Lf7pPNW4gSx4Q==
  /keytar/7.7.0:
    dependencies:
      node-addon-api: 3.2.1
      prebuild-install: 6.1.3
    dev: false
    requiresBuild: true
    resolution:
      integrity: sha512-YEY9HWqThQc5q5xbXbRwsZTh2PJ36OSYRjSv3NN2xf5s5dpLTjEZnC2YikR29OaVybf9nQ0dJ/80i40RS97t/A==
  /lazy-ass/1.6.0:
    dev: false
    engines:
      node: '> 0.8'
    resolution:
      integrity: sha1-eZllXoZGwX8In90YfRUNMyTVRRM=
  /levn/0.3.0:
    dependencies:
      prelude-ls: 1.1.2
      type-check: 0.3.2
    dev: false
    engines:
      node: '>= 0.8.0'
    resolution:
      integrity: sha1-OwmSTt+fCDwEkP3UwLxEIeBHZO4=
  /levn/0.4.1:
    dependencies:
      prelude-ls: 1.2.1
      type-check: 0.4.0
    dev: false
    engines:
      node: '>= 0.8.0'
    resolution:
      integrity: sha512-+bT2uH4E5LGE7h/n3evcS/sQlJXCpIp6ym8OWJ5eV6+67Dsql/LaaT7qJBAt2rzfoa/5QBGBhxDix1dMt2kQKQ==
  /load-json-file/4.0.0:
    dependencies:
      graceful-fs: 4.2.6
      parse-json: 4.0.0
      pify: 3.0.0
      strip-bom: 3.0.0
    dev: false
    engines:
      node: '>=4'
    resolution:
      integrity: sha1-L19Fq5HjMhYjT9U62rZo607AmTs=
  /locate-path/2.0.0:
    dependencies:
      p-locate: 2.0.0
      path-exists: 3.0.0
    dev: false
    engines:
      node: '>=4'
    resolution:
      integrity: sha1-K1aLJl7slExtnA3pw9u7ygNUzY4=
  /locate-path/3.0.0:
    dependencies:
      p-locate: 3.0.0
      path-exists: 3.0.0
    dev: false
    engines:
      node: '>=6'
    resolution:
      integrity: sha512-7AO748wWnIhNqAuaty2ZWHkQHRSNfPVIsPIfwEOWO22AmaoVrWavlOcMR5nzTLNYvp36X220/maaRsrec1G65A==
  /locate-path/5.0.0:
    dependencies:
      p-locate: 4.1.0
    dev: false
    engines:
      node: '>=8'
    resolution:
      integrity: sha512-t7hw9pI+WvuwNJXwk5zVHpyhIqzg2qTlklJOf0mVxGSbe3Fp2VieZcduNYjaLDoy6p9uGpQEGWG87WpMKlNq8g==
  /lodash.clonedeep/4.5.0:
    dev: false
    resolution:
      integrity: sha1-4j8/nE+Pvd6HJSnBBxhXoIblzO8=
  /lodash.flattendeep/4.4.0:
    dev: false
    resolution:
      integrity: sha1-+wMJF/hqMTTlvJvsDWngAT3f7bI=
  /lodash.get/4.4.2:
    dev: false
    resolution:
      integrity: sha1-LRd/ZS+jHpObRDjVNBSZ36OCXpk=
  /lodash.includes/4.3.0:
    dev: false
    resolution:
      integrity: sha1-YLuYqHy5I8aMoeUTJUgzFISfVT8=
  /lodash.isboolean/3.0.3:
    dev: false
    resolution:
      integrity: sha1-bC4XHbKiV82WgC/UOwGyDV9YcPY=
  /lodash.isequal/4.5.0:
    dev: false
    resolution:
      integrity: sha1-QVxEePK8wwEgwizhDtMib30+GOA=
  /lodash.isinteger/4.0.4:
    dev: false
    resolution:
      integrity: sha1-YZwK89A/iwTDH1iChAt3sRzWg0M=
  /lodash.isnumber/3.0.3:
    dev: false
    resolution:
      integrity: sha1-POdoEMWSjQM1IwGsKHMX8RwLH/w=
  /lodash.isplainobject/4.0.6:
    dev: false
    resolution:
      integrity: sha1-fFJqUtibRcRcxpC4gWO+BJf1UMs=
  /lodash.isstring/4.0.1:
    dev: false
    resolution:
      integrity: sha1-1SfftUVuynzJu5XV2ur4i6VKVFE=
  /lodash.merge/4.6.2:
    dev: false
    resolution:
      integrity: sha512-0KpjqXRVvrYyCsX1swR/XTK0va6VQkQM6MNo7PqW77ByjAhoARA8EfrP1N4+KlKj8YS0ZUCtRT/YUuhyYDujIQ==
  /lodash.once/4.1.1:
    dev: false
    resolution:
      integrity: sha1-DdOXEhPHxW34gJd9UEyI+0cal6w=
  /lodash.sortby/4.7.0:
    dev: false
    resolution:
      integrity: sha1-7dFMgk4sycHgsKG0K7UhBRakJDg=
  /lodash.truncate/4.4.2:
    dev: false
    resolution:
      integrity: sha1-WjUNoLERO4N+z//VgSy+WNbq4ZM=
  /lodash/4.17.21:
    dev: false
    resolution:
      integrity: sha512-v2kDEe57lecTulaDIuNTPy3Ry4gLGJ6Z1O3vE1krgXZNrsQ+LFTGHVxVjcXPs17LhbZVGedAJv8XZ1tvj5FvSg==
  /log-symbols/2.2.0:
    dependencies:
      chalk: 2.4.2
    dev: false
    engines:
      node: '>=4'
    resolution:
      integrity: sha512-VeIAFslyIerEJLXHziedo2basKbMKtTw3vfn5IzG0XTjhAVEJyNHnL2p7vc+wBDSdQuUpNw3M2u6xb9QsAY5Eg==
  /log-symbols/3.0.0:
    dependencies:
      chalk: 2.4.2
    dev: false
    engines:
      node: '>=8'
    resolution:
      integrity: sha512-dSkNGuI7iG3mfvDzUuYZyvk5dD9ocYCYzNU6CYDE6+Xqd+gwme6Z00NS3dUh8mq/73HaEtT7m6W+yUPtU6BZnQ==
  /log4js/6.3.0:
    dependencies:
      date-format: 3.0.0
      debug: 4.3.2
      flatted: 2.0.2
      rfdc: 1.3.0
      streamroller: 2.2.4
    dev: false
    engines:
      node: '>=8.0'
    resolution:
      integrity: sha512-Mc8jNuSFImQUIateBFwdOQcmC6Q5maU0VVvdC2R6XMb66/VnT+7WS4D/0EeNMZu1YODmJe5NIn2XftCzEocUgw==
  /long/4.0.0:
    dev: false
    resolution:
      integrity: sha512-XsP+KhQif4bjX1kbuSiySJFNAehNxgLb6hPRGJ9QsUr8ajHkuXGdrHmFUTUUXhDwVX2R5bY4JNZEwbUiMhV+MA==
  /lru-cache/4.1.5:
    dependencies:
      pseudomap: 1.0.2
      yallist: 2.1.2
    dev: false
    resolution:
      integrity: sha512-sWZlbEP2OsHNkXrMl5GYk/jKk70MBng6UU4YI/qGDYbgf6YbP4EvmqISbXCoJiRKs+1bSpFHVgQxvJ17F2li5g==
  /lru-cache/5.1.1:
    dependencies:
      yallist: 3.1.1
    dev: false
    resolution:
      integrity: sha512-KpNARQA3Iwv+jTA0utUVVbrh+Jlrr1Fv0e56GGzAFOXN7dk/FviaDW8LHmK52DlcH4WP2n6gI8vN1aesBFgo9w==
  /lru-cache/6.0.0:
    dependencies:
      yallist: 4.0.0
    dev: false
    engines:
      node: '>=10'
    resolution:
      integrity: sha512-Jo6dJ04CmSjuznwJSS3pUeWmd/H0ffTlkXXgwZi+eq1UCmqQwCh+eLsYOYCwY991i2Fah4h1BEMCx4qThGbsiA==
  /lunr/2.3.9:
    dev: false
    resolution:
      integrity: sha512-zTU3DaZaF3Rt9rhN3uBMGQD3dD2/vFQqnvZCDv4dl5iOzq2IZQqTxu90r4E5J+nP70J3ilqVCrbho2eWaeW8Ow==
  /machina/4.0.2:
    dependencies:
      lodash: 4.17.21
    dev: false
    engines:
      node: '>=0.4.0'
    resolution:
      integrity: sha512-OOlFrW1rd783S6tF36v5Ie/TM64gfvSl9kYLWL2cPA31J71HHWW3XrgSe1BZSFAPkh8532CMJMLv/s9L2aopiA==
  /magic-string/0.25.7:
    dependencies:
      sourcemap-codec: 1.4.8
    dev: false
    resolution:
      integrity: sha512-4CrMT5DOHTDk4HYDlzmwu4FVCcIYI8gauveasrdCu2IKIFOJ3f0v/8MDGJCDL9oD2ppz/Av1b0Nj345H9M+XIA==
  /make-dir/2.1.0:
    dependencies:
      pify: 4.0.1
      semver: 5.7.1
    dev: false
    engines:
      node: '>=6'
    resolution:
      integrity: sha512-LS9X+dc8KLxXCb8dni79fLIIUA5VyZoyjSMCwTluaXA0o27cCK0bhXkpgw+sTXVpPy/lSO57ilRixqk0vDmtRA==
  /make-dir/3.1.0:
    dependencies:
      semver: 6.3.0
    dev: false
    engines:
      node: '>=8'
    resolution:
      integrity: sha512-g3FeP20LNwhALb/6Cz6Dd4F2ngze0jz7tbzrD2wAV+o9FeNHe4rL+yK2md0J/fiSf1sa1ADhXqi5+oVwOM/eGw==
  /make-error/1.3.6:
    dev: false
    resolution:
      integrity: sha512-s8UhlNe7vPKomQhC1qFelMokr/Sc3AgNbso3n74mVPA5LTZwkB9NlXf4XPamLxJE8h0gh73rM94xvwRT2CVInw==
  /marked/0.7.0:
    dev: false
    engines:
      node: '>=0.10.0'
    hasBin: true
    resolution:
      integrity: sha512-c+yYdCZJQrsRjTPhUx7VKkApw9bwDkNbHUKo1ovgcfDjb2kc8rLuRbIFyXL5WOEUwzSSKo3IXpph2K6DqB/KZg==
  /matched/1.0.2:
    dependencies:
      arr-union: 3.1.0
      async-array-reduce: 0.2.1
      glob: 7.1.7
      has-glob: 1.0.0
      is-valid-glob: 1.0.0
      resolve-dir: 1.0.1
    dev: false
    engines:
      node: '>= 0.12.0'
    resolution:
      integrity: sha512-7ivM1jFZVTOOS77QsR+TtYHH0ecdLclMkqbf5qiJdX2RorqfhsL65QHySPZgDE0ZjHoh+mQUNHTanNXIlzXd0Q==
  /md5.js/1.3.4:
    dependencies:
      hash-base: 3.1.0
      inherits: 2.0.4
    dev: false
    resolution:
      integrity: sha1-6b296UogpawYsENA/Fdk1bCdkB0=
  /md5/2.3.0:
    dependencies:
      charenc: 0.0.2
      crypt: 0.0.2
      is-buffer: 1.1.6
    dev: false
    resolution:
      integrity: sha512-T1GITYmFaKuO91vxyoQMFETst+O71VUPEU3ze5GNzDm0OWdP8v1ziTaAEPUr/3kLsY3Sftgz242A1SetQiDL7g==
  /media-typer/0.3.0:
    dev: false
    engines:
      node: '>= 0.6'
    resolution:
      integrity: sha1-hxDXrwqmJvj/+hzgAWhUUmMlV0g=
  /memorystream/0.3.1:
    dev: false
    engines:
      node: '>= 0.10.0'
    resolution:
      integrity: sha1-htcJCzDORV1j+64S3aUaR93K+bI=
  /merge-descriptors/1.0.1:
    dev: false
    resolution:
      integrity: sha1-sAqqVW3YtEVoFQ7J0blT8/kMu2E=
  /merge-source-map/1.1.0:
    dependencies:
      source-map: 0.6.1
    dev: false
    resolution:
      integrity: sha512-Qkcp7P2ygktpMPh2mCQZaf3jhN6D3Z/qVZHSdWvQ+2Ef5HgRAPBO57A77+ENm0CPx2+1Ce/MYKi3ymqdfuqibw==
  /merge-stream/2.0.0:
    dev: false
    resolution:
      integrity: sha512-abv/qOcuPfk3URPfDzmZU1LKmuw8kT+0nIHvKrKgFrwifol/doWcdA4ZqsWQ8ENrFKkd67Mfpo/LovbIUsbt3w==
  /merge2/1.4.1:
    dev: false
    engines:
      node: '>= 8'
    resolution:
      integrity: sha512-8q7VEgMJW4J8tcfVPy8g09NcQwZdbwFEqhe/WZkoIzjn/3TGDwtOCYtXGxA3O8tPzpczCCDgv+P2P5y00ZJOOg==
  /methods/1.1.2:
    dev: false
    engines:
      node: '>= 0.6'
    resolution:
      integrity: sha1-VSmk1nZUE07cxSZmVoNbD4Ua/O4=
  /micromatch/4.0.4:
    dependencies:
      braces: 3.0.2
      picomatch: 2.3.0
    dev: false
    engines:
      node: '>=8.6'
    resolution:
      integrity: sha512-pRmzw/XUcwXGpD9aI9q/0XOwLNygjETJ8y0ao0wdqprrzDa4YnxLcz7fQRZr8voh8V10kGhABbNcHVk5wHgWwg==
  /mime-db/1.48.0:
    dev: false
    engines:
      node: '>= 0.6'
    resolution:
      integrity: sha512-FM3QwxV+TnZYQ2aRqhlKBMHxk10lTbMt3bBkMAp54ddrNeVSfcQYOOKuGuy3Ddrm38I04If834fOUSq1yzslJQ==
  /mime-types/2.1.31:
    dependencies:
      mime-db: 1.48.0
    dev: false
    engines:
      node: '>= 0.6'
    resolution:
      integrity: sha512-XGZnNzm3QvgKxa8dpzyhFTHmpP3l5YNusmne07VUOXxou9CqUqYa/HBy124RqtVh/O2pECas/MOcsDgpilPOPg==
  /mime/1.6.0:
    dev: false
    engines:
      node: '>=4'
    hasBin: true
    resolution:
      integrity: sha512-x0Vn8spI+wuJ1O6S7gnbaQg8Pxh4NNHb7KSINmEWKiPE4RKOplvijn+NkmYmmRgP68mc70j2EbeTFRsrswaQeg==
  /mime/2.5.2:
    dev: false
    engines:
      node: '>=4.0.0'
    hasBin: true
    resolution:
      integrity: sha512-tqkh47FzKeCPD2PUiPB6pkbMzsCasjxAfC62/Wap5qrUWcb+sFasXUC5I3gYM5iBM8v/Qpn4UK0x+j0iHyFPDg==
  /mimic-fn/2.1.0:
    dev: false
    engines:
      node: '>=6'
    resolution:
      integrity: sha512-OqbOk5oEQeAZ8WXWydlu9HJjz9WVdEIvamMCcXmuqUYjTknH/sqsWvhQ3vgwKFRR1HpjvNBKQ37nbJgYzGqGcg==
  /mimic-response/2.1.0:
    dev: false
    engines:
      node: '>=8'
    resolution:
      integrity: sha512-wXqjST+SLt7R009ySCglWBCFpjUygmCIfD790/kVbiGmUgfYGuB14PiTd5DwVxSV4NcYHjzMkoj5LjQZwTQLEA==
  /min-document/2.19.0:
    dependencies:
      dom-walk: 0.1.2
    dev: false
    resolution:
      integrity: sha1-e9KC4/WELtKVu3SM3Z8f+iyCRoU=
  /minimatch/3.0.4:
    dependencies:
      brace-expansion: 1.1.11
    dev: false
    resolution:
      integrity: sha512-yJHVQEhyqPLUTgt9B83PXu6W3rx4MvvHvSUvToogpwoGDOUQ+yDrR0HRot+yOCdCO7u4hX3pWft6kWBBcqh0UA==
  /minimist/1.2.5:
    dev: false
    resolution:
      integrity: sha512-FM9nNUYrRBAELZQT3xeZQ7fmMOBg6nWNmJKTcgsJeaLstP/UODVpGsr5OhXhhXg6f+qtJ8uiZ+PUxkDWcgIXLw==
  /mkdirp-classic/0.5.3:
    dev: false
    resolution:
      integrity: sha512-gKLcREMhtuZRwRAfqP3RFW+TK4JqApVBtOIftVgjuABpAtpxhPGaDcfvbhNvD0B8iD1oUr/txX35NjcaY6Ns/A==
  /mkdirp/0.5.5:
    dependencies:
      minimist: 1.2.5
    dev: false
    hasBin: true
    resolution:
      integrity: sha512-NKmAlESf6jMGym1++R0Ra7wvhV+wFW63FaSOFPwRahvea0gMUcGUhVeAg/0BC0wiv9ih5NYPB1Wn1UEI1/L+xQ==
  /mkdirp/1.0.4:
    dev: false
    engines:
      node: '>=10'
    hasBin: true
    resolution:
      integrity: sha512-vVqVZQyf3WLx2Shd0qJ9xuvqgAyKPLAiqITEtqW0oIUjzo3PePDd6fW9iFz30ef7Ysp/oiWqbhszeGWW2T6Gzw==
  /mocha-junit-reporter/1.23.3_mocha@7.2.0:
    dependencies:
      debug: 2.6.9
      md5: 2.3.0
      mkdirp: 0.5.5
      mocha: 7.2.0
      strip-ansi: 4.0.0
      xml: 1.0.1
    dev: false
    peerDependencies:
      mocha: '>=2.2.5'
    resolution:
      integrity: sha512-ed8LqbRj1RxZfjt/oC9t12sfrWsjZ3gNnbhV1nuj9R/Jb5/P3Xb4duv2eCfCDMYH+fEu0mqca7m4wsiVjsxsvA==
  /mocha/7.2.0:
    dependencies:
      ansi-colors: 3.2.3
      browser-stdout: 1.3.1
      chokidar: 3.3.0
      debug: 3.2.6
      diff: 3.5.0
      escape-string-regexp: 1.0.5
      find-up: 3.0.0
      glob: 7.1.3
      growl: 1.10.5
      he: 1.2.0
      js-yaml: 3.13.1
      log-symbols: 3.0.0
      minimatch: 3.0.4
      mkdirp: 0.5.5
      ms: 2.1.1
      node-environment-flags: 1.0.6
      object.assign: 4.1.0
      strip-json-comments: 2.0.1
      supports-color: 6.0.0
      which: 1.3.1
      wide-align: 1.1.3
      yargs: 13.3.2
      yargs-parser: 13.1.2
      yargs-unparser: 1.6.0
    dev: false
    engines:
      node: '>= 8.10.0'
    hasBin: true
    resolution:
      integrity: sha512-O9CIypScywTVpNaRrCAgoUnJgozpIofjKUYmJhiCIJMiuYnLI6otcb1/kpW9/n/tJODHGZ7i8aLQoDVsMtOKQQ==
  /mock-fs/4.14.0:
    dev: false
    resolution:
      integrity: sha512-qYvlv/exQ4+svI3UOvPUpLDF0OMX5euvUH0Ny4N5QyRyhNdgAgUrVH3iUINSzEPLvx0kbo/Bp28GJKIqvE7URw==
  /mock-require/3.0.3:
    dependencies:
      get-caller-file: 1.0.3
      normalize-path: 2.1.1
    dev: false
    engines:
      node: '>=4.3.0'
    resolution:
      integrity: sha512-lLzfLHcyc10MKQnNUCv7dMcoY/2Qxd6wJfbqCcVk3LDb8An4hF6ohk5AztrvgKhJCqj36uyzi/p5se+tvyD+Wg==
  /module-details-from-path/1.0.3:
    dev: false
    resolution:
      integrity: sha1-EUyUlnPiqKNenTV4hSeqN7Z52is=
  /moment/2.29.1:
    dev: false
    resolution:
      integrity: sha512-kHmoybcPV8Sqy59DwNDY3Jefr64lK/by/da0ViFcuA4DH0vQg5Q6Ze5VimxkfQNSC+Mls/Kx53s7TjP1RhFEDQ==
  /ms/2.0.0:
    dev: false
    resolution:
      integrity: sha1-VgiurfwAvmwpAd9fmGF4jeDVl8g=
  /ms/2.1.1:
    dev: false
    resolution:
      integrity: sha512-tgp+dl5cGk28utYktBsrFqA7HKgrhgPsg6Z/EfhWI4gl1Hwq8B/GmY/0oXZ6nF8hDVesS/FpnYaD/kOWhYQvyg==
  /ms/2.1.2:
    dev: false
    resolution:
      integrity: sha512-sGkPx+VjMtmA6MX27oA4FBFELFCZZ4S4XqeGOXCv68tT+jb3vk/RyaKWP0PTKyWtmLSM0b+adUTEvbs1PEaH2w==
  /ms/2.1.3:
    dev: false
    resolution:
      integrity: sha512-6FlzubTLZG3J2a/NVCAleEhjzq5oxgHyaCU9yYXvcLsvoVaHJq/s5xXI6/XXP6tz7R9xAOtHnSO/tXtF3WRTlA==
  /msal/1.4.11:
    dependencies:
      tslib: 1.14.1
    dev: false
    engines:
      node: '>=0.8.0'
    resolution:
      integrity: sha512-8vW5/+irlcQQk87r8Qp3/kQEc552hr7FQLJ6GF5LLkqnwJDDxrswz6RYPiQhmiampymIs0PbHVZrNf8m+6DmgQ==
  /nan/2.14.2:
    dev: false
    resolution:
      integrity: sha512-M2ufzIiINKCuDfBSAUr1vWQ+vuVcA9kqx8JJUsbQi6yf1uGRyb7HfpdfUr5qLXf3B/t8dPvcjhKMmlfnP47EzQ==
  /nanoid/3.1.23:
    dev: false
    engines:
      node: ^10 || ^12 || ^13.7 || ^14 || >=15.0.1
    hasBin: true
    resolution:
      integrity: sha512-FiB0kzdP0FFVGDKlRLEQ1BgDzU87dy5NnzjeW9YZNt+/c3+q82EQDUwniSAUxp/F0gFNI1ZhKU1FqYsMuqZVnw==
  /napi-build-utils/1.0.2:
    dev: false
    resolution:
      integrity: sha512-ONmRUqK7zj7DWX0D9ADe03wbwOBZxNAfF20PlGfCWQcD3+/MakShIHrMqx9YwPTfxDdF1zLeL+RGZiR9kGMLdg==
  /natural-compare/1.4.0:
    dev: false
    resolution:
      integrity: sha1-Sr6/7tdUHywnrPspvbvRXI1bpPc=
  /negotiator/0.6.2:
    dev: false
    engines:
      node: '>= 0.6'
    resolution:
      integrity: sha512-hZXc7K2e+PgeI1eDBe/10Ard4ekbfrrqG8Ep+8Jmf4JID2bNg7NvCPOZN+kfF574pFQI7mum2AUqDidoKqcTOw==
  /neo-async/2.6.2:
    dev: false
    resolution:
      integrity: sha512-Yd3UES5mWCSqR+qNT93S3UoYUkqAZ9lLg8a7g9rimsWmYGK8cVToA4/sF3RrshdyV3sAGMXVUmpMYOw+dLpOuw==
  /nested-error-stacks/2.1.0:
    dev: false
    resolution:
      integrity: sha512-AO81vsIO1k1sM4Zrd6Hu7regmJN1NSiAja10gc4bX3F0wd+9rQmcuHQaHVQCYIEC8iFXnE+mavh23GOt7wBgug==
  /netmask/2.0.2:
    dev: false
    engines:
      node: '>= 0.4.0'
    resolution:
      integrity: sha512-dBpDMdxv9Irdq66304OLfEmQ9tbNRFnFTuZiLo+bD+r332bBmMJ8GBLXklIXXgxd3+v9+KUnZaUR5PJMa75Gsg==
  /nice-try/1.0.5:
    dev: false
    resolution:
      integrity: sha512-1nh45deeb5olNY7eX82BkPO7SSxR5SSYJiPTrTdFUVYwAl8CKMA5N9PjTYkHiRjisVcxcQ1HXdLhx2qxxJzLNQ==
  /nise/4.1.0:
    dependencies:
      '@sinonjs/commons': 1.8.3
      '@sinonjs/fake-timers': 6.0.1
      '@sinonjs/text-encoding': 0.7.1
      just-extend: 4.2.1
      path-to-regexp: 1.8.0
    dev: false
    resolution:
      integrity: sha512-eQMEmGN/8arp0xsvGoQ+B1qvSkR73B1nWSCh7nOt5neMCtwcQVYQGdzQMhcNscktTsWB54xnlSQFzOAPJD8nXA==
  /nock/12.0.3:
    dependencies:
      debug: 4.3.2
      json-stringify-safe: 5.0.1
      lodash: 4.17.21
      propagate: 2.0.1
    dev: false
    engines:
      node: '>= 10.13'
    resolution:
      integrity: sha512-QNb/j8kbFnKCiyqi9C5DD0jH/FubFGj5rt9NQFONXwQm3IPB0CULECg/eS3AU1KgZb/6SwUa4/DTRKhVxkGABw==
  /node-abi/2.30.0:
    dependencies:
      semver: 5.7.1
    dev: false
    resolution:
      integrity: sha512-g6bZh3YCKQRdwuO/tSZZYJAw622SjsRfJ2X0Iy4sSOHZ34/sPPdVBn8fev2tj7njzLwuqPw9uMtGsGkO5kIQvg==
  /node-abort-controller/1.2.1:
    dev: false
    resolution:
      integrity: sha512-79PYeJuj6S9+yOHirR0JBLFOgjB6sQCir10uN6xRx25iD+ZD4ULqgRn3MwWBRaQGB0vEgReJzWwJo42T1R6YbQ==
  /node-addon-api/3.2.1:
    dev: false
    resolution:
      integrity: sha512-mmcei9JghVNDYydghQmeDX8KoAm0FAiYyIcUt/N4nhyAipB17pllZQDOJD2fotxABnt4Mdz+dKTO7eftLg4d0A==
  /node-environment-flags/1.0.6:
    dependencies:
      object.getownpropertydescriptors: 2.1.2
      semver: 5.7.1
    dev: false
    resolution:
      integrity: sha512-5Evy2epuL+6TM0lCQGpFIj6KwiEsGh1SrHUhTbNX+sLbBtjidPZFAnVK9y5yU1+h//RitLbRHTIMyxQPtxMdHw==
  /node-fetch/2.6.1:
    dev: false
    engines:
      node: 4.x || >=6.0.0
    resolution:
      integrity: sha512-V4aYg89jEoVRxRb2fJdAg8FHvI7cEyYdVAh94HH0UIK8oJxUfkjlDQN9RbMx+bEjP7+ggMiFRprSti032Oipxw==
  /node-releases/1.1.73:
    dev: false
    resolution:
      integrity: sha512-uW7fodD6pyW2FZNZnp/Z3hvWKeEW1Y8R1+1CnErE8cXFXzl5blBOoVB41CvMer6P6Q0S5FXDwcHgFd1Wj0U9zg==
  /normalize-package-data/2.5.0:
    dependencies:
      hosted-git-info: 2.8.9
      resolve: 1.20.0
      semver: 5.7.1
      validate-npm-package-license: 3.0.4
    dev: false
    resolution:
      integrity: sha512-/5CMN3T0R4XTj4DcGaexo+roZSdSFW/0AOOTROrjxzCG1wrWXEsGbRKevjlIL+ZDE4sZlJr5ED4YW0yqmkK+eA==
  /normalize-path/2.1.1:
    dependencies:
      remove-trailing-separator: 1.1.0
    dev: false
    engines:
      node: '>=0.10.0'
    resolution:
      integrity: sha1-GrKLVW4Zg2Oowab35vogE3/mrtk=
  /normalize-path/3.0.0:
    dev: false
    engines:
      node: '>=0.10.0'
    resolution:
      integrity: sha512-6eZs5Ls3WtCisHWp9S2GUy8dqkpGi4BVSz3GaqiE6ezub0512ESztXUwUB6C6IKbQkY2Pnb/mD4WYojCRwcwLA==
  /npm-run-all/4.1.5:
    dependencies:
      ansi-styles: 3.2.1
      chalk: 2.4.2
      cross-spawn: 6.0.5
      memorystream: 0.3.1
      minimatch: 3.0.4
      pidtree: 0.3.1
      read-pkg: 3.0.0
      shell-quote: 1.7.2
      string.prototype.padend: 3.1.2
    dev: false
    engines:
      node: '>= 4'
    hasBin: true
    resolution:
      integrity: sha512-Oo82gJDAVcaMdi3nuoKFavkIHBRVqQ1qvMb+9LHk/cF4P6B2m8aP04hGf7oL6wZ9BuGwX1onlLhpuoofSyoQDQ==
  /npm-run-path/4.0.1:
    dependencies:
      path-key: 3.1.1
    dev: false
    engines:
      node: '>=8'
    resolution:
      integrity: sha512-S48WzZW777zhNIrn7gxOlISNAqi9ZC/uQFnRdbeIHhZhCA6UqpkOT8T1G7BvfdgP4Er8gF4sUbaS0i7QvIfCWw==
  /npmlog/4.1.2:
    dependencies:
      are-we-there-yet: 1.1.5
      console-control-strings: 1.1.0
      gauge: 2.7.4
      set-blocking: 2.0.0
    dev: false
    resolution:
      integrity: sha512-2uUqazuKlTaSI/dC8AzicUck7+IrEaOnN/e0jd3Xtt1KcGpwx30v50mL7oPyr/h9bL3E4aZccVwpwP+5W9Vjkg==
  /number-is-nan/1.0.1:
    dev: false
    engines:
      node: '>=0.10.0'
    resolution:
      integrity: sha1-CXtgK1NCKlIsGvuHkDGDNpQaAR0=
  /nyc/14.1.1:
    dependencies:
      archy: 1.0.0
      caching-transform: 3.0.2
      convert-source-map: 1.8.0
      cp-file: 6.2.0
      find-cache-dir: 2.1.0
      find-up: 3.0.0
      foreground-child: 1.5.6
      glob: 7.1.7
      istanbul-lib-coverage: 2.0.5
      istanbul-lib-hook: 2.0.7
      istanbul-lib-instrument: 3.3.0
      istanbul-lib-report: 2.0.8
      istanbul-lib-source-maps: 3.0.6
      istanbul-reports: 2.2.7
      js-yaml: 3.14.1
      make-dir: 2.1.0
      merge-source-map: 1.1.0
      resolve-from: 4.0.0
      rimraf: 2.7.1
      signal-exit: 3.0.3
      spawn-wrap: 1.4.3
      test-exclude: 5.2.3
      uuid: 3.4.0
      yargs: 13.3.2
      yargs-parser: 13.1.2
    dev: false
    engines:
      node: '>=6'
    hasBin: true
    resolution:
      integrity: sha512-OI0vm6ZGUnoGZv/tLdZ2esSVzDwUC88SNs+6JoSOMVxA+gKMB8Tk7jBwgemLx4O40lhhvZCVw1C+OYLOBOPXWw==
  /oauth-sign/0.9.0:
    dev: false
    resolution:
      integrity: sha512-fexhUFFPTGV8ybAtSIGbV6gOkSv8UtRbDBnAyLQw4QPKkgNlsH2ByPGtMUqdWkos6YCRmAqViwgZrJc/mRDzZQ==
  /object-assign/4.1.1:
    dev: false
    engines:
      node: '>=0.10.0'
    resolution:
      integrity: sha1-IQmtx5ZYh8/AXLvUQsrIv7s2CGM=
  /object-inspect/1.10.3:
    dev: false
    resolution:
      integrity: sha512-e5mCJlSH7poANfC8z8S9s9S2IN5/4Zb3aZ33f5s8YqoazCFzNLloLU8r5VCG+G7WoqLvAAZoVMcy3tp/3X0Plw==
  /object-keys/1.1.1:
    dev: false
    engines:
      node: '>= 0.4'
    resolution:
      integrity: sha512-NuAESUOUMrlIXOfHKzD6bpPu3tYt3xvjNdRIQ+FeT0lNb4K8WR70CaDxhuNguS2XG+GjkyMwOzsN5ZktImfhLA==
  /object.assign/4.1.0:
    dependencies:
      define-properties: 1.1.3
      function-bind: 1.1.1
      has-symbols: 1.0.2
      object-keys: 1.1.1
    dev: false
    engines:
      node: '>= 0.4'
    resolution:
      integrity: sha512-exHJeq6kBKj58mqGyTQ9DFvrZC/eR6OwxzoM9YRoGBqrXYonaFyGiFMuc9VZrXf7DarreEwMpurG3dd+CNyW5w==
  /object.assign/4.1.2:
    dependencies:
      call-bind: 1.0.2
      define-properties: 1.1.3
      has-symbols: 1.0.2
      object-keys: 1.1.1
    dev: false
    engines:
      node: '>= 0.4'
    resolution:
      integrity: sha512-ixT2L5THXsApyiUPYKmW+2EHpXXe5Ii3M+f4e+aJFAHao5amFRW6J0OO6c/LU8Be47utCx2GL89hxGB6XSmKuQ==
  /object.getownpropertydescriptors/2.1.2:
    dependencies:
      call-bind: 1.0.2
      define-properties: 1.1.3
      es-abstract: 1.18.3
    dev: false
    engines:
      node: '>= 0.8'
    resolution:
      integrity: sha512-WtxeKSzfBjlzL+F9b7M7hewDzMwy+C8NRssHd1YrNlzHzIDrXcXiNOMrezdAEM4UXixgV+vvnyBeN7Rygl2ttQ==
  /object.values/1.1.4:
    dependencies:
      call-bind: 1.0.2
      define-properties: 1.1.3
      es-abstract: 1.18.3
    dev: false
    engines:
      node: '>= 0.4'
    resolution:
      integrity: sha512-TnGo7j4XSnKQoK3MfvkzqKCi0nVe/D9I9IjwTNYdb/fxYHpjrluHVOgw0AF6jrRFGMPHdfuidR09tIDiIvnaSg==
  /on-finished/2.3.0:
    dependencies:
      ee-first: 1.1.1
    dev: false
    engines:
      node: '>= 0.8'
    resolution:
      integrity: sha1-IPEzZIGwg811M3mSoWlxqi2QaUc=
  /once/1.4.0:
    dependencies:
      wrappy: 1.0.2
    dev: false
    resolution:
      integrity: sha1-WDsap3WWHUsROsF9nFC6753Xa9E=
  /onetime/5.1.2:
    dependencies:
      mimic-fn: 2.1.0
    dev: false
    engines:
      node: '>=6'
    resolution:
      integrity: sha512-kbpaSSGJTWdAY5KPVeMOKXSrPtr8C8C7wodJbcsd51jRnmD+GZu8Y0VoU6Dm5Z4vWr0Ig/1NKuWRKf7j5aaYSg==
  /open/7.4.2:
    dependencies:
      is-docker: 2.2.1
      is-wsl: 2.2.0
    dev: false
    engines:
      node: '>=8'
    resolution:
      integrity: sha512-MVHddDVweXZF3awtlAS+6pgKLlm/JgxZ90+/NBurBoQctVOOB/zDdVjcyPzQ+0laDGbsWgrRkflI65sQeOgT9Q==
  /optionator/0.8.3:
    dependencies:
      deep-is: 0.1.3
      fast-levenshtein: 2.0.6
      levn: 0.3.0
      prelude-ls: 1.1.2
      type-check: 0.3.2
      word-wrap: 1.2.3
    dev: false
    engines:
      node: '>= 0.8.0'
    resolution:
      integrity: sha512-+IW9pACdk3XWmmTXG8m3upGUJst5XRGzxMRjXzAuJ1XnIFNvfhjjIuYkDvysnPQ7qzqVzLt78BCruntqRhWQbA==
  /optionator/0.9.1:
    dependencies:
      deep-is: 0.1.3
      fast-levenshtein: 2.0.6
      levn: 0.4.1
      prelude-ls: 1.2.1
      type-check: 0.4.0
      word-wrap: 1.2.3
    dev: false
    engines:
      node: '>= 0.8.0'
    resolution:
      integrity: sha512-74RlY5FCnhq4jRxVUPKDaRwrVNXMqsGsiW6AJw4XK8hmtm10wC0ypZBLw5IIp85NZMr91+qd1RvvENwg7jjRFw==
  /os-homedir/1.0.2:
    dev: false
    engines:
      node: '>=0.10.0'
    resolution:
      integrity: sha1-/7xJiDNuDoM94MFox+8VISGqf7M=
  /p-finally/2.0.1:
    dev: false
    engines:
      node: '>=8'
    resolution:
      integrity: sha512-vpm09aKwq6H9phqRQzecoDpD8TmVyGw70qmWlyq5onxY7tqyTTFVvxMykxQSQKILBSFlbXpypIw2T1Ml7+DDtw==
  /p-limit/1.3.0:
    dependencies:
      p-try: 1.0.0
    dev: false
    engines:
      node: '>=4'
    resolution:
      integrity: sha512-vvcXsLAJ9Dr5rQOPk7toZQZJApBl2K4J6dANSsEuh6QI41JYcsS/qhTGa9ErIUUgK3WNQoJYvylxvjqmiqEA9Q==
  /p-limit/2.3.0:
    dependencies:
      p-try: 2.2.0
    dev: false
    engines:
      node: '>=6'
    resolution:
      integrity: sha512-//88mFWSJx8lxCzwdAABTJL2MyWB12+eIY7MDL2SqLmAkeKU9qxRvWuSyTjm3FUmpBEMuFfckAIqEaVGUDxb6w==
  /p-locate/2.0.0:
    dependencies:
      p-limit: 1.3.0
    dev: false
    engines:
      node: '>=4'
    resolution:
      integrity: sha1-IKAQOyIqcMj9OcwuWAaA893l7EM=
  /p-locate/3.0.0:
    dependencies:
      p-limit: 2.3.0
    dev: false
    engines:
      node: '>=6'
    resolution:
      integrity: sha512-x+12w/To+4GFfgJhBEpiDcLozRJGegY+Ei7/z0tSLkMmxGZNybVMSfWj9aJn8Z5Fc7dBUNJOOVgPv2H7IwulSQ==
  /p-locate/4.1.0:
    dependencies:
      p-limit: 2.3.0
    dev: false
    engines:
      node: '>=8'
    resolution:
      integrity: sha512-R79ZZ/0wAxKGu3oYMlz8jy/kbhsNrS7SKZ7PxEHBgJ5+F2mtFW2fK2cOtBh1cHYkQsbzFV7I+EoRKe6Yt0oK7A==
  /p-try/1.0.0:
    dev: false
    engines:
      node: '>=4'
    resolution:
      integrity: sha1-y8ec26+P1CKOE/Yh8rGiN8GyB7M=
  /p-try/2.2.0:
    dev: false
    engines:
      node: '>=6'
    resolution:
      integrity: sha512-R4nPAVTAU0B9D35/Gk3uJf/7XYbQcyohSKdvAxIRSNghFl4e71hVoGnBNQz9cWaXxO2I10KTC+3jMdvvoKw6dQ==
  /pac-proxy-agent/4.1.0:
    dependencies:
      '@tootallnate/once': 1.1.2
      agent-base: 6.0.2
      debug: 4.3.2
      get-uri: 3.0.2
      http-proxy-agent: 4.0.1
      https-proxy-agent: 5.0.0
      pac-resolver: 4.2.0
      raw-body: 2.4.1
      socks-proxy-agent: 5.0.1
    dev: false
    engines:
      node: '>= 6'
    resolution:
      integrity: sha512-ejNgYm2HTXSIYX9eFlkvqFp8hyJ374uDf0Zq5YUAifiSh1D6fo+iBivQZirGvVv8dCYUsLhmLBRhlAYvBKI5+Q==
  /pac-resolver/4.2.0:
    dependencies:
      degenerator: 2.2.0
      ip: 1.1.5
      netmask: 2.0.2
    dev: false
    engines:
      node: '>= 6'
    resolution:
      integrity: sha512-rPACZdUyuxT5Io/gFKUeeZFfE5T7ve7cAkE5TUZRRfuKP0u5Hocwe48X7ZEm6mYB+bTB0Qf+xlVlA/RM/i6RCQ==
  /package-hash/3.0.0:
    dependencies:
      graceful-fs: 4.2.6
      hasha: 3.0.0
      lodash.flattendeep: 4.4.0
      release-zalgo: 1.0.0
    dev: false
    engines:
      node: '>=6'
    resolution:
      integrity: sha512-lOtmukMDVvtkL84rJHI7dpTYq+0rli8N2wlnqUcBuDWCfVhRUfOmnR9SsoHFMLpACvEV60dX7rd0rFaYDZI+FA==
  /parent-module/1.0.1:
    dependencies:
      callsites: 3.1.0
    dev: false
    engines:
      node: '>=6'
    resolution:
      integrity: sha512-GQ2EWRpQV8/o+Aw8YqtfZZPfNRWZYkbidE9k5rpl/hC3vtHHBfGm2Ifi6qWV+coDGkrUKZAxE3Lot5kcsRlh+g==
  /parse-json/4.0.0:
    dependencies:
      error-ex: 1.3.2
      json-parse-better-errors: 1.0.2
    dev: false
    engines:
      node: '>=4'
    resolution:
      integrity: sha1-vjX1Qlvh9/bHRxhPmKeIy5lHfuA=
  /parse-passwd/1.0.0:
    dev: false
    engines:
      node: '>=0.10.0'
    resolution:
      integrity: sha1-bVuTSkVpk7I9N/QKOC1vFmao5cY=
  /parseurl/1.3.3:
    dev: false
    engines:
      node: '>= 0.8'
    resolution:
      integrity: sha512-CiyeOxFT/JZyN5m0z9PfXw4SCBJ6Sygz1Dpl0wqjlhDEGGBP1GnsUVEL0p63hoG1fcj3fHynXi9NYO4nWOL+qQ==
  /path-browserify/1.0.1:
    dev: false
    resolution:
      integrity: sha512-b7uo2UCUOYZcnF/3ID0lulOJi/bafxa1xPe7ZPsammBSpjSWQkjNxlt635YGS2MiR9GjvuXCtz2emr3jbsz98g==
  /path-exists/3.0.0:
    dev: false
    engines:
      node: '>=4'
    resolution:
      integrity: sha1-zg6+ql94yxiSXqfYENe1mwEP1RU=
  /path-exists/4.0.0:
    dev: false
    engines:
      node: '>=8'
    resolution:
      integrity: sha512-ak9Qy5Q7jYb2Wwcey5Fpvg2KoAc/ZIhLSLOSBmRmygPsGwkVVt0fZa0qrtMz+m6tJTAHfZQ8FnmB4MG4LWy7/w==
  /path-is-absolute/1.0.1:
    dev: false
    engines:
      node: '>=0.10.0'
    resolution:
      integrity: sha1-F0uSaHNVNP+8es5r9TpanhtcX18=
  /path-key/2.0.1:
    dev: false
    engines:
      node: '>=4'
    resolution:
      integrity: sha1-QRyttXTFoUDTpLGRDUDYDMn0C0A=
  /path-key/3.1.1:
    dev: false
    engines:
      node: '>=8'
    resolution:
      integrity: sha512-ojmeN0qd+y0jszEtoY48r0Peq5dwMEkIlCOu6Q5f41lfkswXuKtYrhgoTpLnyIcHm24Uhqx+5Tqm2InSwLhE6Q==
  /path-parse/1.0.7:
    dev: false
    resolution:
      integrity: sha512-LDJzPVEEEPR+y48z93A0Ed0yXb8pAByGWo/k5YYdYgpY2/2EsOsksJrq7lOHxryrVOn1ejG6oAp8ahvOIQD8sw==
  /path-to-regexp/0.1.7:
    dev: false
    resolution:
      integrity: sha1-32BBeABfUi8V60SQ5yR6G/qmf4w=
  /path-to-regexp/1.8.0:
    dependencies:
      isarray: 0.0.1
    dev: false
    resolution:
      integrity: sha512-n43JRhlUKUAlibEJhPeir1ncUID16QnEjNpwzNdO3Lm4ywrBpBZ5oLD0I6br9evr1Y9JTqwRtAh7JLoOzAQdVA==
  /path-to-regexp/2.4.0:
    dev: false
    resolution:
      integrity: sha512-G6zHoVqC6GGTQkZwF4lkuEyMbVOjoBKAEybQUypI1WTkqinCOrq2x6U2+phkJ1XsEMTy4LjtwPI7HW+NVrRR2w==
  /path-type/3.0.0:
    dependencies:
      pify: 3.0.0
    dev: false
    engines:
      node: '>=4'
    resolution:
      integrity: sha512-T2ZUsdZFHgA3u4e5PfPbjd7HDDpxPnQb5jN0SrDsjNSuVXHJqtwTnWqG0B1jZrgmJ/7lj1EmVIByWt1gxGkWvg==
  /path-type/4.0.0:
    dev: false
    engines:
      node: '>=8'
    resolution:
      integrity: sha512-gDKb8aZMDeD/tZWs9P6+q0J9Mwkdl6xMV8TjnGP3qJVJ06bdMgkbBlLU8IdfOsIsFz2BW1rNVT3XuNEl8zPAvw==
  /pathval/1.1.1:
    dev: false
    resolution:
      integrity: sha512-Dp6zGqpTdETdR63lehJYPeIOqpiNBNtc7BpWSLrOje7UaIsE5aY92r/AunQA7rsXvet3lrJ3JnZX29UPTKXyKQ==
  /pend/1.2.0:
    dev: false
    resolution:
      integrity: sha1-elfrVQpng/kRUzH89GY9XI4AelA=
  /performance-now/2.1.0:
    dev: false
    resolution:
      integrity: sha1-Ywn04OX6kT7BxpMHrjZLSzd8nns=
  /picomatch/2.3.0:
    dev: false
    engines:
      node: '>=8.6'
    resolution:
      integrity: sha512-lY1Q/PiJGC2zOv/z391WOTD+Z02bCgsFfvxoXXf6h7kv9o+WmsmzYqrAwY63sNgOxE4xEdq0WyUnXfKeBrSvYw==
  /pidtree/0.3.1:
    dev: false
    engines:
      node: '>=0.10'
    hasBin: true
    resolution:
      integrity: sha512-qQbW94hLHEqCg7nhby4yRC7G2+jYHY4Rguc2bjw7Uug4GIJuu1tvf2uHaZv5Q8zdt+WKJ6qK1FOI6amaWUo5FA==
  /pify/3.0.0:
    dev: false
    engines:
      node: '>=4'
    resolution:
      integrity: sha1-5aSs0sEB/fPZpNB/DbxNtJ3SgXY=
  /pify/4.0.1:
    dev: false
    engines:
      node: '>=6'
    resolution:
      integrity: sha512-uB80kBFb/tfd68bVleG9T5GGsGPjJrLAUpR5PZIrhBnIaRTQRjqdJSsIKkOP6OAIFbj7GOrcudc5pNjZ+geV2g==
  /pkg-dir/2.0.0:
    dependencies:
      find-up: 2.1.0
    dev: false
    engines:
      node: '>=4'
    resolution:
      integrity: sha1-9tXREJ4Z1j7fQo4L1X4Sd3YVM0s=
  /pkg-dir/3.0.0:
    dependencies:
      find-up: 3.0.0
    dev: false
    engines:
      node: '>=6'
    resolution:
      integrity: sha512-/E57AYkoeQ25qkxMj5PBOVgF8Kiu/h7cYS30Z5+R7WaiCCBfLq58ZI/dSeaEKb9WVJV5n/03QwrN3IeWIFllvw==
  /pkg-dir/4.2.0:
    dependencies:
      find-up: 4.1.0
    dev: false
    engines:
      node: '>=8'
    resolution:
      integrity: sha512-HRDzbaKjC+AOWVXxAU/x54COGeIv9eb+6CkDSQoNTt4XyWoIJvuPsXizxu/Fr23EiekbtZwmh1IcIG/l/a10GQ==
  /pkg-up/2.0.0:
    dependencies:
      find-up: 2.1.0
    dev: false
    engines:
      node: '>=4'
    resolution:
      integrity: sha1-yBmscoBZpGHKscOImivjxJoATX8=
  /pluralize/8.0.0:
    dev: false
    engines:
      node: '>=4'
    resolution:
      integrity: sha512-Nc3IT5yHzflTfbjgqWcCPpo7DaKy4FnpB0l/zCAW0Tc7jxAiuqSxHasntB3D7887LSrA93kDJ9IXovxJYxyLCA==
  /prebuild-install/6.1.3:
    dependencies:
      detect-libc: 1.0.3
      expand-template: 2.0.3
      github-from-package: 0.0.0
      minimist: 1.2.5
      mkdirp-classic: 0.5.3
      napi-build-utils: 1.0.2
      node-abi: 2.30.0
      npmlog: 4.1.2
      pump: 3.0.0
      rc: 1.2.8
      simple-get: 3.1.0
      tar-fs: 2.1.1
      tunnel-agent: 0.6.0
    dev: false
    engines:
      node: '>=6'
    hasBin: true
    resolution:
      integrity: sha512-iqqSR84tNYQUQHRXalSKdIaM8Ov1QxOVuBNWI7+BzZWv6Ih9k75wOnH1rGQ9WWTaaLkTpxWKIciOF0KyfM74+Q==
  /prelude-ls/1.1.2:
    dev: false
    engines:
      node: '>= 0.8.0'
    resolution:
      integrity: sha1-IZMqVJ9eUv/ZqCf1cOBL5iqX2lQ=
  /prelude-ls/1.2.1:
    dev: false
    engines:
      node: '>= 0.8.0'
    resolution:
      integrity: sha512-vkcDPrRZo1QZLbn5RLGPpg/WmIQ65qoWWhcGKf/b5eplkkarX0m9z8ppCat4mlOqUsWpyNuYgO3VRyrYHSzX5g==
  /prettier/1.19.1:
    dev: false
    engines:
      node: '>=4'
    hasBin: true
    resolution:
      integrity: sha512-s7PoyDv/II1ObgQunCbB9PdLmUcBZcnWOcxDh7O0N/UwDEsHyqkW+Qh28jW+mVuCdx7gLB0BotYI1Y6uI9iyew==
  /prettier/2.2.1:
    dev: false
    engines:
      node: '>=10.13.0'
    hasBin: true
    resolution:
      integrity: sha512-PqyhM2yCjg/oKkFPtTGUojv7gnZAoG80ttl45O6x2Ug/rMJw4wcc9k6aaf2hibP7BGVCCM33gZoGjyvt9mm16Q==
  /priorityqueuejs/1.0.0:
    dev: false
    resolution:
      integrity: sha1-LuTyPCVgkT4IwHzlzN1t498sWvg=
  /process-nextick-args/1.0.7:
    dev: false
    resolution:
      integrity: sha1-FQ4gt1ZZCtP5EJPyWk8q2L/zC6M=
  /process-nextick-args/2.0.1:
    dev: false
    resolution:
      integrity: sha512-3ouUOpQhtgrbOa17J7+uxOTpITYWaGP7/AhoR3+A+/1e9skrzelGi/dXzEYyvbxubEF6Wn2ypscTKiKJFFn1ag==
  /process/0.11.10:
    dev: false
    engines:
      node: '>= 0.6.0'
    resolution:
      integrity: sha1-czIwDoQBYb2j5podHZGn1LwW8YI=
  /progress/2.0.1:
    dev: false
    engines:
      node: '>=0.4.0'
    resolution:
      integrity: sha512-OE+a6vzqazc+K6LxJrX5UPyKFvGnL5CYmq2jFGNIBWHpc4QyE49/YOumcrpQFJpfejmvRtbJzgO1zPmMCqlbBg==
  /progress/2.0.3:
    dev: false
    engines:
      node: '>=0.4.0'
    resolution:
      integrity: sha512-7PiHtLll5LdnKIMw100I+8xJXR5gW2QwWYkT6iJva0bXitZKa/XMrSbdmg3r2Xnaidz9Qumd0VPaMrZlF9V9sA==
  /promise/8.1.0:
    dependencies:
      asap: 2.0.6
    dev: false
    resolution:
      integrity: sha512-W04AqnILOL/sPRXziNicCjSNRruLAuIHEOVBazepu0545DDNGYHz7ar9ZgZ1fMU8/MA4mVxp5rkBWRi6OXIy3Q==
  /propagate/2.0.1:
    dev: false
    engines:
      node: '>= 8'
    resolution:
      integrity: sha512-vGrhOavPSTz4QVNuBNdcNXePNdNMaO1xj9yBeH1ScQPjk/rhg9sSlCXPhMkFuaNNW/syTvYqsnbIJxMBfRbbag==
  /proxy-addr/2.0.7:
    dependencies:
      forwarded: 0.2.0
      ipaddr.js: 1.9.1
    dev: false
    engines:
      node: '>= 0.10'
    resolution:
      integrity: sha512-llQsMLSUDUPT44jdrU/O37qlnifitDP+ZwrmmZcoSKyLKvtZxpyV0n2/bD/N4tBAAZ/gJEdZU7KMraoK1+XYAg==
  /proxy-agent/4.0.1:
    dependencies:
      agent-base: 6.0.2
      debug: 4.3.2
      http-proxy-agent: 4.0.1
      https-proxy-agent: 5.0.0
      lru-cache: 5.1.1
      pac-proxy-agent: 4.1.0
      proxy-from-env: 1.1.0
      socks-proxy-agent: 5.0.1
    dev: false
    engines:
      node: '>=6'
    resolution:
      integrity: sha512-ODnQnW2jc/FUVwHHuaZEfN5otg/fMbvMxz9nMSUQfJ9JU7q2SZvSULSsjLloVgJOiv9yhc8GlNMKc4GkFmcVEA==
  /proxy-from-env/1.1.0:
    dev: false
    resolution:
      integrity: sha512-D+zkORCbA9f1tdWRK0RaCR3GPv50cMxcrz4X8k5LTSUD1Dkw47mKJEZQNunItRTkWwgtaUSo1RVFRIG9ZXiFYg==
  /pseudomap/1.0.2:
    dev: false
    resolution:
      integrity: sha1-8FKijacOYYkX7wqKw0wa5aaChrM=
  /psl/1.8.0:
    dev: false
    resolution:
      integrity: sha512-RIdOzyoavK+hA18OGGWDqUTsCLhtA7IcZ/6NCs4fFJaHBDab+pDDmDIByWFRQJq2Cd7r1OoQxBGKOaztq+hjIQ==
  /pump/3.0.0:
    dependencies:
      end-of-stream: 1.4.4
      once: 1.4.0
    dev: false
    resolution:
      integrity: sha512-LwZy+p3SFs1Pytd/jYct4wpv49HiYCqd9Rlc5ZVdk0V+8Yzv6jR5Blk3TRmPL1ft69TxP0IMZGJ+WPFU2BFhww==
  /punycode/1.3.2:
    dev: false
    resolution:
      integrity: sha1-llOgNvt8HuQjQvIyXM7v6jkmxI0=
  /punycode/2.1.1:
    dev: false
    engines:
      node: '>=6'
    resolution:
      integrity: sha512-XRsRjdf+j5ml+y/6GKHPZbrF/8p2Yga0JPtdqTIY2Xe5ohJPD9saDJJLPvp9+NSBprVvevdXZybnj2cv8OEd0A==
  /puppeteer/10.2.0:
    dependencies:
      debug: 4.3.1
      devtools-protocol: 0.0.901419
      extract-zip: 2.0.1
      https-proxy-agent: 5.0.0
      node-fetch: 2.6.1
      pkg-dir: 4.2.0
      progress: 2.0.1
      proxy-from-env: 1.1.0
      rimraf: 3.0.2
      tar-fs: 2.0.0
      unbzip2-stream: 1.3.3
      ws: 7.4.6
    dev: false
    engines:
      node: '>=10.18.1'
    requiresBuild: true
    resolution:
      integrity: sha512-OR2CCHRashF+f30+LBOtAjK6sNtz2HEyTr5FqAvhf8lR/qB3uBRoIZOwQKgwoyZnMBsxX7ZdazlyBgGjpnkiMw==
  /qjobs/1.2.0:
    dev: false
    engines:
      node: '>=0.9'
    resolution:
      integrity: sha512-8YOJEHtxpySA3fFDyCRxA+UUV+fA+rTWnuWvylOK/NCjhY+b4ocCtmu8TtsWb+mYeU+GCHf/S66KZF/AsteKHg==
  /qs/6.10.1:
    dependencies:
      side-channel: 1.0.4
    dev: false
    engines:
      node: '>=0.6'
    resolution:
      integrity: sha512-M528Hph6wsSVOBiYUnGf+K/7w0hNshs/duGsNXPUCLH5XAqjEtiPGwNONLV0tBH8NoGb0mvD5JubnUTrujKDTg==
  /qs/6.5.2:
    dev: false
    engines:
      node: '>=0.6'
    resolution:
      integrity: sha512-N5ZAX4/LxJmF+7wN74pUD6qAh9/wnvdQcjq9TZjevvXzSUo7bfmw91saqMjzGS2xq91/odN2dW/WOl7qQHNDGA==
  /qs/6.7.0:
    dev: false
    engines:
      node: '>=0.6'
    resolution:
      integrity: sha512-VCdBRNFTX1fyE7Nb6FYoURo/SPe62QCaAyzJvUjwRaIsc+NePBEniHlvxFmmX56+HZphIGtV0XeCirBtpDrTyQ==
  /query-string/5.1.1:
    dependencies:
      decode-uri-component: 0.2.0
      object-assign: 4.1.1
      strict-uri-encode: 1.1.0
    dev: false
    engines:
      node: '>=0.10.0'
    resolution:
      integrity: sha512-gjWOsm2SoGlgLEdAGt7a6slVOk9mGiXmPFMqrEhLQ68rhQuBnpfs3+EmlvqKyxnCo9/PPlF+9MtY02S1aFg+Jw==
  /querystring/0.2.0:
    deprecated: The querystring API is considered Legacy. new code should use the URLSearchParams API instead.
    dev: false
    engines:
      node: '>=0.4.x'
    resolution:
      integrity: sha1-sgmEkgO7Jd+CDadW50cAWHhSFiA=
  /querystring/0.2.1:
    deprecated: The querystring API is considered Legacy. new code should use the URLSearchParams API instead.
    dev: false
    engines:
      node: '>=0.4.x'
    resolution:
      integrity: sha512-wkvS7mL/JMugcup3/rMitHmd9ecIGd2lhFhK9N3UUQ450h66d1r3Y9nvXzQAW1Lq+wyx61k/1pfKS5KuKiyEbg==
  /queue-microtask/1.2.3:
    dev: false
    resolution:
      integrity: sha512-NuaNSa6flKT5JaSYQzJok04JzTL1CA6aGhv5rfLW3PgqA+M2ChpZQnAC8h8i4ZFkBS8X5RqkDBHA7r4hej3K9A==
  /quote/0.4.0:
    dev: false
    resolution:
      integrity: sha1-EIOSF/bBNiuJGUBE0psjP9fzLwE=
  /ramda/0.27.1:
    dev: false
    resolution:
      integrity: sha512-PgIdVpn5y5Yns8vqb8FzBUEYn98V3xcPgawAkkgj0YJ0qDsnHCiNmZYfOGMgOvoB0eWFLpYbhxUR3mxfDIMvpw==
  /randombytes/2.1.0:
    dependencies:
      safe-buffer: 5.2.1
    dev: false
    resolution:
      integrity: sha512-vYl3iOX+4CKUWuxGi9Ukhie6fsqXqS9FE2Zaic4tNFD2N2QQaXOMFbuKK4QmDHC0JO6B1Zp41J0LpT0oR68amQ==
  /range-parser/1.2.1:
    dev: false
    engines:
      node: '>= 0.6'
    resolution:
      integrity: sha512-Hrgsx+orqoygnmhFbKaHE6c296J+HTAQXoxEF6gNupROmmGJRoyzfG3ccAveqCBrwr/2yxQ5BVd/GTl5agOwSg==
  /raw-body/2.4.0:
    dependencies:
      bytes: 3.1.0
      http-errors: 1.7.2
      iconv-lite: 0.4.24
      unpipe: 1.0.0
    dev: false
    engines:
      node: '>= 0.8'
    resolution:
      integrity: sha512-4Oz8DUIwdvoa5qMJelxipzi/iJIi40O5cGV1wNYp5hvZP8ZN0T+jiNkL0QepXs+EsQ9XJ8ipEDoiH70ySUJP3Q==
  /raw-body/2.4.1:
    dependencies:
      bytes: 3.1.0
      http-errors: 1.7.3
      iconv-lite: 0.4.24
      unpipe: 1.0.0
    dev: false
    engines:
      node: '>= 0.8'
    resolution:
      integrity: sha512-9WmIKF6mkvA0SLmA2Knm9+qj89e+j1zqgyn8aXGd7+nAduPoqgI9lO57SAZNn/Byzo5P7JhXTyg9PzaJbH73bA==
  /rc/1.2.8:
    dependencies:
      deep-extend: 0.6.0
      ini: 1.3.8
      minimist: 1.2.5
      strip-json-comments: 2.0.1
    dev: false
    hasBin: true
    resolution:
      integrity: sha512-y3bGgqKj3QBdxLbLkomlohkvsA8gdAiUQlSBJnBhfn+BPxg4bc62d8TcBW15wavDfgexCgccckhcZvywyQYPOw==
  /read-pkg-up/3.0.0:
    dependencies:
      find-up: 2.1.0
      read-pkg: 3.0.0
    dev: false
    engines:
      node: '>=4'
    resolution:
      integrity: sha1-PtSWaF26D4/hGNBpHcUfSh/5bwc=
  /read-pkg-up/4.0.0:
    dependencies:
      find-up: 3.0.0
      read-pkg: 3.0.0
    dev: false
    engines:
      node: '>=6'
    resolution:
      integrity: sha512-6etQSH7nJGsK0RbG/2TeDzZFa8shjQ1um+SwQQ5cwKy0dhSXdOncEhb1CPpvQG4h7FyOV6EB6YlV0yJvZQNAkA==
  /read-pkg/3.0.0:
    dependencies:
      load-json-file: 4.0.0
      normalize-package-data: 2.5.0
      path-type: 3.0.0
    dev: false
    engines:
      node: '>=4'
    resolution:
      integrity: sha1-nLxoaXj+5l0WwA4rGcI3/Pbjg4k=
  /readable-stream/1.1.14:
    dependencies:
      core-util-is: 1.0.2
      inherits: 2.0.4
      isarray: 0.0.1
      string_decoder: 0.10.31
    dev: false
    resolution:
      integrity: sha1-fPTFTvZI44EwhMY23SB54WbAgdk=
  /readable-stream/2.0.6:
    dependencies:
      core-util-is: 1.0.2
      inherits: 2.0.4
      isarray: 1.0.0
      process-nextick-args: 1.0.7
      string_decoder: 0.10.31
      util-deprecate: 1.0.2
    dev: false
    resolution:
      integrity: sha1-j5A0HmilPMySh4jaz80Rs265t44=
  /readable-stream/2.3.7:
    dependencies:
      core-util-is: 1.0.2
      inherits: 2.0.4
      isarray: 1.0.0
      process-nextick-args: 2.0.1
      safe-buffer: 5.1.2
      string_decoder: 1.1.1
      util-deprecate: 1.0.2
    dev: false
    resolution:
      integrity: sha512-Ebho8K4jIbHAxnuxi7o42OrZgF/ZTNcsZj6nRKyUmkhLFq8CHItp/fy6hQZuZmP/n3yZ9VBUbp4zz/mX8hmYPw==
  /readable-stream/3.6.0:
    dependencies:
      inherits: 2.0.4
      string_decoder: 1.3.0
      util-deprecate: 1.0.2
    dev: false
    engines:
      node: '>= 6'
    resolution:
      integrity: sha512-BViHy7LKeTz4oNnkcLJ+lVSL6vpiFeX6/d3oSH8zCW7UxP2onchk+vTGB143xuFjHS3deTgkKoXXymXqymiIdA==
  /readdirp/3.2.0:
    dependencies:
      picomatch: 2.3.0
    dev: false
    engines:
      node: '>= 8'
    resolution:
      integrity: sha512-crk4Qu3pmXwgxdSgGhgA/eXiJAPQiX4GMOZZMXnqKxHX7TaoL+3gQVo/WeuAiogr07DpnfjIMpXXa+PAIvwPGQ==
  /readdirp/3.6.0:
    dependencies:
      picomatch: 2.3.0
    dev: false
    engines:
      node: '>=8.10.0'
    resolution:
      integrity: sha512-hOS089on8RduqdbhvQ5Z37A0ESjsqz6qnRcffsMU3495FuTdqSm+7bhJ29JvIOsBDEEnan5DPu9t3To9VRlMzA==
  /rechoir/0.6.2:
    dependencies:
      resolve: 1.20.0
    dev: false
    engines:
      node: '>= 0.10'
    resolution:
      integrity: sha1-hSBLVNuoLVdC4oyWdW70OvUOM4Q=
  /regenerator-runtime/0.11.1:
    dev: false
    resolution:
      integrity: sha512-MguG95oij0fC3QV3URf4V2SDYGJhJnJGqvIIgdECeODCT98wSWDAJ94SSuVpYQUoTcGUIL6L4yNB7j1DFFHSBg==
  /regenerator-runtime/0.13.7:
    dev: false
    resolution:
      integrity: sha512-a54FxoJDIr27pgf7IgeQGxmqUNYrcV338lf/6gH456HZ/PhX+5BcwHXG9ajESmwe6WRO0tAzRUrRmNONWgkrew==
  /regexpp/3.2.0:
    dev: false
    engines:
      node: '>=8'
    resolution:
      integrity: sha512-pq2bWo9mVD43nbts2wGv17XLiNLya+GklZ8kaDLV2Z08gDCsGpnKn9BFMepvWuHCbyVvY7J5o5+BVvoQbmlJLg==
  /release-zalgo/1.0.0:
    dependencies:
      es6-error: 4.1.1
    dev: false
    engines:
      node: '>=4'
    resolution:
      integrity: sha1-CXALflB0Mpc5Mw5TXFqQ+2eFFzA=
  /remove-trailing-separator/1.1.0:
    dev: false
    resolution:
      integrity: sha1-wkvOKig62tW8P1jg1IJJuSN52O8=
  /request/2.88.2:
    dependencies:
      aws-sign2: 0.7.0
      aws4: 1.11.0
      caseless: 0.12.0
      combined-stream: 1.0.8
      extend: 3.0.2
      forever-agent: 0.6.1
      form-data: 2.3.3
      har-validator: 5.1.5
      http-signature: 1.2.0
      is-typedarray: 1.0.0
      isstream: 0.1.2
      json-stringify-safe: 5.0.1
      mime-types: 2.1.31
      oauth-sign: 0.9.0
      performance-now: 2.1.0
      qs: 6.5.2
      safe-buffer: 5.2.1
      tough-cookie: 2.5.0
      tunnel-agent: 0.6.0
      uuid: 3.4.0
    deprecated: request has been deprecated, see https://github.com/request/request/issues/3142
    dev: false
    engines:
      node: '>= 6'
    resolution:
      integrity: sha512-MsvtOrfG9ZcrOwAW+Qi+F6HbD0CWXEh9ou77uOb7FM2WPhwT7smM833PzanhJLsgXjN89Ir6V2PczXNnMpwKhw==
  /require-directory/2.1.1:
    dev: false
    engines:
      node: '>=0.10.0'
    resolution:
      integrity: sha1-jGStX9MNqxyXbiNE/+f3kqam30I=
  /require-from-string/2.0.2:
    dev: false
    engines:
      node: '>=0.10.0'
    resolution:
      integrity: sha512-Xf0nWe6RseziFMu+Ap9biiUbmplq6S9/p+7w7YXP/JBHhrUDDUhwa+vANyubuqfZWTveU//DYVGsDG7RKL/vEw==
  /require-in-the-middle/5.1.0:
    dependencies:
      debug: 4.3.2
      module-details-from-path: 1.0.3
      resolve: 1.20.0
    dev: false
    resolution:
      integrity: sha512-M2rLKVupQfJ5lf9OvqFGIT+9iVLnTmjgbOmpil12hiSQNn5zJTKGPoIisETNjfK+09vP3rpm1zJajmErpr2sEQ==
  /require-main-filename/2.0.0:
    dev: false
    resolution:
      integrity: sha512-NKN5kMDylKuldxYLSUfrbo5Tuzh4hd+2E8NPPX02mZtn1VuREQToYe/ZdlJy+J3uCpfaiGF05e7B8W0iXbQHmg==
  /requirejs/2.3.6:
    dev: false
    engines:
      node: '>=0.4.0'
    hasBin: true
    resolution:
      integrity: sha512-ipEzlWQe6RK3jkzikgCupiTbTvm4S0/CAU5GlgptkN5SO6F3u0UD0K18wy6ErDqiCyP4J4YYe1HuAShvsxePLg==
  /requires-port/1.0.0:
    dev: false
    resolution:
      integrity: sha1-kl0mAdOaxIXgkc8NpcbmlNw9yv8=
  /resolve-dir/1.0.1:
    dependencies:
      expand-tilde: 2.0.2
      global-modules: 1.0.0
    dev: false
    engines:
      node: '>=0.10.0'
    resolution:
      integrity: sha1-eaQGRMNivoLybv/nOcm7U4IEb0M=
  /resolve-from/4.0.0:
    dev: false
    engines:
      node: '>=4'
    resolution:
      integrity: sha512-pb/MYmXstAkysRFx8piNI1tGFNQIFA3vkE3Gq4EuA1dF6gHp/+vgZqsCGJapvy8N3Q+4o7FwvquPJcnZ7RYy4g==
  /resolve-url/0.2.1:
    deprecated: https://github.com/lydell/resolve-url#deprecated
    dev: false
    resolution:
      integrity: sha1-LGN/53yJOv0qZj/iGqkIAGjiBSo=
  /resolve/1.17.0:
    dependencies:
      path-parse: 1.0.7
    dev: false
    resolution:
      integrity: sha512-ic+7JYiV8Vi2yzQGFWOkiZD5Z9z7O2Zhm9XMaTxdJExKasieFCr+yXZ/WmXsckHiKl12ar0y6XiXDx3m4RHn1w==
  /resolve/1.19.0:
    dependencies:
      is-core-module: 2.4.0
      path-parse: 1.0.7
    dev: false
    resolution:
      integrity: sha512-rArEXAgsBG4UgRGcynxWIWKFvh/XZCcS8UJdHhwy91zwAvCZIbcs+vAbflgBnNjYMs/i/i+/Ux6IZhML1yPvxg==
  /resolve/1.20.0:
    dependencies:
      is-core-module: 2.4.0
      path-parse: 1.0.7
    dev: false
    resolution:
      integrity: sha512-wENBPt4ySzg4ybFQW2TT1zMQucPK95HSh/nq2CFTZVOGut2+pQvSsgtda4d26YrYcr067wjbmzOG8byDPBX63A==
  /resolve/1.8.1:
    dependencies:
      path-parse: 1.0.7
    dev: false
    resolution:
      integrity: sha512-AicPrAC7Qu1JxPCZ9ZgCZlY35QgFnNqc+0LtbRNxnVw4TXvjQ72wnuL9JQcEBgXkI9JM8MsT9kaQoHcpCRJOYA==
  /reusify/1.0.4:
    dev: false
    engines:
      iojs: '>=1.0.0'
      node: '>=0.10.0'
    resolution:
      integrity: sha512-U9nH88a3fc/ekCF1l0/UP1IosiuIjyTh7hBvXVMHYgVcfGvt897Xguj2UOLDeI5BG2m7/uwyaLVT6fbtCwTyzw==
  /rfdc/1.3.0:
    dev: false
    resolution:
      integrity: sha512-V2hovdzFbOi77/WajaSMXk2OLm+xNIeQdMMuB7icj7bk6zi2F8GGAxigcnDFpJHbNyNcgyJDiP+8nOrY5cZGrA==
  /rhea-promise/0.1.15:
    dependencies:
      debug: 3.2.7
      rhea: 1.0.24
      tslib: 1.14.1
    dev: false
    resolution:
      integrity: sha512-+6uilZXSJGyiqVeHQI3Krv6NTAd8cWRCY2uyCxmzR4/5IFtBqqFem1HV2OiwSj0Gu7OFChIJDfH2JyjN7J0vRA==
  /rhea-promise/2.1.0:
    dependencies:
      debug: 3.2.7
      rhea: 2.0.3
      tslib: 2.3.0
    dev: false
    resolution:
      integrity: sha512-CRMwdJ/o4oO/xKcvAwAsd0AHy5fVvSlqso7AadRmaaLGzAzc9LCoW7FOFnucI8THasVmOeCnv5c/fH/n7FcNaA==
  /rhea/1.0.24:
    dependencies:
      debug: 3.2.7
    dev: false
    resolution:
      integrity: sha512-PEl62U2EhxCO5wMUZ2/bCBcXAVKN9AdMSNQOrp3+R5b77TEaOSiy16MQ0sIOmzj/iqsgIAgPs1mt3FYfu1vIXA==
  /rhea/2.0.3:
    dependencies:
      debug: 3.2.7
    dev: false
    resolution:
      integrity: sha512-goQWv15ci6RdjtSpDezknlJ0PQDDkkJiMVxC3oS8DpECnzLFov01WMJ23cpXW+L3hlSQwyunqX9kc0JW6/lziw==
  /rimraf/2.7.1:
    dependencies:
      glob: 7.1.7
    dev: false
    hasBin: true
    resolution:
      integrity: sha512-uWjbaKIK3T1OSVptzX7Nl6PvQ3qAGtKEtVRjRuazjfL3Bx5eI409VZSqgND+4UNnmzLVdPj9FqFJNPqBZFve4w==
  /rimraf/3.0.2:
    dependencies:
      glob: 7.1.7
    dev: false
    hasBin: true
    resolution:
      integrity: sha512-JZkJMZkAGFFPP2YqXZXPbMlMBgsxzE8ILs4lMIX/2o0L9UBw9O/Y3o6wFw/i9YLapcUJWwqbi3kdxIPdC62TIA==
  /rollup-plugin-local-resolve/1.0.7:
    dev: false
    resolution:
      integrity: sha1-xIZwFxbBWt0hJ1ZcLqoQESMyCIc=
  /rollup-plugin-node-resolve/3.4.0:
    dependencies:
      builtin-modules: 2.0.0
      is-module: 1.0.0
      resolve: 1.20.0
    deprecated: This package has been deprecated and is no longer maintained. Please use @rollup/plugin-node-resolve.
    dev: false
    resolution:
      integrity: sha512-PJcd85dxfSBWih84ozRtBkB731OjXk0KnzN0oGp7WOWcarAFkVa71cV5hTJg2qpVsV2U8EUwrzHP3tvy9vS3qg==
  /rollup-plugin-shim/1.0.0:
    dev: false
    resolution:
      integrity: sha512-rZqFD43y4U9nSqVq3iyWBiDwmBQJY8Txi04yI9jTKD3xcl7CbFjh1qRpQshUB3sONLubDzm7vJiwB+1MEGv67w==
  /rollup-plugin-sourcemaps/0.4.2_rollup@1.32.1:
    dependencies:
      rollup: 1.32.1
      rollup-pluginutils: 2.8.2
      source-map-resolve: 0.5.3
    dev: false
    engines:
      node: '>=4.5.0'
      npm: '>=2.15.9'
    peerDependencies:
      rollup: '>=0.31.2'
    resolution:
      integrity: sha1-YhJaqUCHqt97g+9N+vYptHMTXoc=
  /rollup-plugin-terser/5.3.1_rollup@1.32.1:
    dependencies:
      '@babel/code-frame': 7.14.5
      jest-worker: 24.9.0
      rollup: 1.32.1
      rollup-pluginutils: 2.8.2
      serialize-javascript: 4.0.0
      terser: 4.8.0
    dev: false
    peerDependencies:
      rollup: '>=0.66.0 <3'
    resolution:
      integrity: sha512-1pkwkervMJQGFYvM9nscrUoncPwiKR/K+bHdjv6PFgRo3cgPHoRT83y2Aa3GvINj4539S15t/tpFPb775TDs6w==
  /rollup-plugin-visualizer/4.2.2_rollup@1.32.1:
    dependencies:
      nanoid: 3.1.23
      open: 7.4.2
      rollup: 1.32.1
      source-map: 0.7.3
      yargs: 16.2.0
    dev: false
    engines:
      node: '>=10'
    hasBin: true
    peerDependencies:
      rollup: '>=1.20.0'
    resolution:
      integrity: sha512-10/TsugsaQL5rdynl0lrklBngTtkRBESZdxUJy+3fN+xKqNdg5cr7JQU1OoPx4p5mhQ+nspa6EvX3qc8SsBvnA==
  /rollup-pluginutils/2.8.2:
    dependencies:
      estree-walker: 0.6.1
    dev: false
    resolution:
      integrity: sha512-EEp9NhnUkwY8aif6bxgovPHMoMoNr2FulJziTndpt5H9RdwC47GSGuII9XxpSdzVGM0GWrNPHV6ie1LTNJPaLQ==
  /rollup/1.32.1:
    dependencies:
      '@types/estree': 0.0.50
      '@types/node': 12.20.16
      acorn: 7.4.1
    dev: false
    hasBin: true
    resolution:
      integrity: sha512-/2HA0Ec70TvQnXdzynFffkjA6XN+1e2pEv/uKS5Ulca40g2L7KuOE3riasHoNVHOsFD5KKZgDsMk1CP3Tw9s+A==
  /run-parallel/1.2.0:
    dependencies:
      queue-microtask: 1.2.3
    dev: false
    resolution:
      integrity: sha512-5l4VyZR86LZ/lDxZTR6jqL8AFE2S0IFLMP26AbjsLVADxHdhB/c0GUsH+y39UfCi3dzz8OlQuPmnaJOMoDHQBA==
  /safe-buffer/5.1.2:
    dev: false
    resolution:
      integrity: sha512-Gd2UZBJDkXlY7GbJxfsE8/nvKkUEU1G38c1siN6QP6a9PT9MmHB8GnpscSmMJSoF8LOIrt8ud/wPtojys4G6+g==
  /safe-buffer/5.2.1:
    dev: false
    resolution:
      integrity: sha512-rp3So07KcdmmKbGvgaNxQSJr7bGVSVk5S9Eq1F+ppbRo70+YeaDxkw5Dd8NPN+GD6bjnYm2VuPuCXmpuYvmCXQ==
  /safer-buffer/2.1.2:
    dev: false
    resolution:
      integrity: sha512-YZo3K82SD7Riyi0E1EQPojLz7kpepnSQI9IyPbHHg1XXXevb5dJI7tpyN2ADxGcQbHG7vcyRHk0cbwqcQriUtg==
  /sax/0.5.8:
    dev: false
    resolution:
      integrity: sha1-1HLbIo6zMcJQaw6MFVJK25OdEsE=
  /sax/1.2.4:
    dev: false
    resolution:
      integrity: sha512-NqVDv9TpANUjFm0N8uM5GxL36UgKi9/atZw+x7YFnQ8ckwFGKrl4xX4yWtrey3UJm5nP1kUbnYgLopqWNSRhWw==
  /semaphore/1.1.0:
    dev: false
    engines:
      node: '>=0.8.0'
    resolution:
      integrity: sha512-O4OZEaNtkMd/K0i6js9SL+gqy0ZCBMgUvlSqHKi4IBdjhe7wB8pwztUk1BbZ1fmrvpwFrPbHzqd2w5pTcJH6LA==
  /semver/5.3.0:
    dev: false
    hasBin: true
    resolution:
      integrity: sha1-myzl094C0XxgEq0yaqa00M9U+U8=
  /semver/5.7.1:
    dev: false
    hasBin: true
    resolution:
      integrity: sha512-sauaDf/PZdVgrLTNYHRtpXa1iRiKcaebiKQ1BJdpQlWH2lCvexQdX55snPFyK7QzpudqbCI0qXFfOasHdyNDGQ==
  /semver/6.3.0:
    dev: false
    hasBin: true
    resolution:
      integrity: sha512-b39TBaTSfV6yBrapU89p5fKekE2m/NwnDocOVruQFS1/veMgdzuPcnOM34M6CwxW8jH/lxEa5rBoDeUwu5HHTw==
  /semver/7.3.5:
    dependencies:
      lru-cache: 6.0.0
    dev: false
    engines:
      node: '>=10'
    hasBin: true
    resolution:
      integrity: sha512-PoeGJYh8HK4BTO/a9Tf6ZG3veo/A7ZVsYrSA6J8ny9nb3B1VrpkuN+z9OE5wfE5p6H4LchYZsegiQgbJD94ZFQ==
  /send/0.17.1:
    dependencies:
      debug: 2.6.9
      depd: 1.1.2
      destroy: 1.0.4
      encodeurl: 1.0.2
      escape-html: 1.0.3
      etag: 1.8.1
      fresh: 0.5.2
      http-errors: 1.7.3
      mime: 1.6.0
      ms: 2.1.1
      on-finished: 2.3.0
      range-parser: 1.2.1
      statuses: 1.5.0
    dev: false
    engines:
      node: '>= 0.8.0'
    resolution:
      integrity: sha512-BsVKsiGcQMFwT8UxypobUKyv7irCNRHk1T0G680vk88yf6LBByGcZJOTJCrTP2xVN6yI+XjPJcNuE3V4fT9sAg==
  /serialize-javascript/4.0.0:
    dependencies:
      randombytes: 2.1.0
    dev: false
    resolution:
      integrity: sha512-GaNA54380uFefWghODBWEGisLZFj00nS5ACs6yHa9nLqlLpVLO8ChDGeKRjZnV4Nh4n0Qi7nhYZD/9fCPzEqkw==
  /serve-static/1.14.1:
    dependencies:
      encodeurl: 1.0.2
      escape-html: 1.0.3
      parseurl: 1.3.3
      send: 0.17.1
    dev: false
    engines:
      node: '>= 0.8.0'
    resolution:
      integrity: sha512-JMrvUwE54emCYWlTI+hGrGv5I8dEwmco/00EvkzIIsR7MqrHonbD9pO2MOfFnpFntl7ecpZs+3mW+XbQZu9QCg==
  /set-blocking/2.0.0:
    dev: false
    resolution:
      integrity: sha1-BF+XgtARrppoA93TgrJDkrPYkPc=
  /setprototypeof/1.1.1:
    dev: false
    resolution:
      integrity: sha512-JvdAWfbXeIGaZ9cILp38HntZSFSo3mWg6xGcJJsd+d4aRMOqauag1C63dJfDw7OaMYwEbHMOxEZ1lqVRYP2OAw==
  /shebang-command/1.2.0:
    dependencies:
      shebang-regex: 1.0.0
    dev: false
    engines:
      node: '>=0.10.0'
    resolution:
      integrity: sha1-RKrGW2lbAzmJaMOfNj/uXer98eo=
  /shebang-command/2.0.0:
    dependencies:
      shebang-regex: 3.0.0
    dev: false
    engines:
      node: '>=8'
    resolution:
      integrity: sha512-kHxr2zZpYtdmrN1qDjrrX/Z1rR1kG8Dx+gkpK1G4eXmvXswmcE1hTWBWYUzlraYw1/yZp6YuDY77YtvbN0dmDA==
  /shebang-regex/1.0.0:
    dev: false
    engines:
      node: '>=0.10.0'
    resolution:
      integrity: sha1-2kL0l0DAtC2yypcoVxyxkMmO/qM=
  /shebang-regex/3.0.0:
    dev: false
    engines:
      node: '>=8'
    resolution:
      integrity: sha512-7++dFhtcx3353uBaq8DDR4NuxBetBzC7ZQOhmTQInHEd6bSrXdiEyzCvG07Z44UYdLShWUyXt5M/yhz8ekcb1A==
  /shell-quote/1.7.2:
    dev: false
    resolution:
      integrity: sha512-mRz/m/JVscCrkMyPqHc/bczi3OQHkLTqXHEFu0zDhK/qfv3UcOA4SVmRCLmos4bhjr9ekVQubj/R7waKapmiQg==
  /shelljs/0.8.4:
    dependencies:
      glob: 7.1.7
      interpret: 1.4.0
      rechoir: 0.6.2
    dev: false
    engines:
      node: '>=4'
    hasBin: true
    resolution:
      integrity: sha512-7gk3UZ9kOfPLIAbslLzyWeGiEqx9e3rxwZM0KE6EL8GlGwjym9Mrlx5/p33bWTu9YG6vcS4MBxYZDHYr5lr8BQ==
  /shimmer/1.2.1:
    dev: false
    resolution:
      integrity: sha512-sQTKC1Re/rM6XyFM6fIAGHRPVGvyXfgzIDvzoq608vM+jeyVD0Tu1E6Np0Kc2zAIFWIj963V2800iF/9LPieQw==
  /shx/0.3.3:
    dependencies:
      minimist: 1.2.5
      shelljs: 0.8.4
    dev: false
    engines:
      node: '>=6'
    hasBin: true
    resolution:
      integrity: sha512-nZJ3HFWVoTSyyB+evEKjJ1STiixGztlqwKLTUNV5KqMWtGey9fTd4KU1gdZ1X9BV6215pswQ/Jew9NsuS/fNDA==
  /side-channel/1.0.4:
    dependencies:
      call-bind: 1.0.2
      get-intrinsic: 1.1.1
      object-inspect: 1.10.3
    dev: false
    resolution:
      integrity: sha512-q5XPytqFEIKHkGdiMIrY10mvLRvnQh42/+GoBlFW3b2LXLE2xxJpZFdm94we0BaoV3RwJyGqg5wS7epxTv0Zvw==
  /signal-exit/3.0.3:
    dev: false
    resolution:
      integrity: sha512-VUJ49FC8U1OxwZLxIbTTrDvLnf/6TDgxZcK8wxR8zs13xpx7xbG60ndBlhNrFi2EMuFRoeDoJO7wthSLq42EjA==
  /simple-concat/1.0.1:
    dev: false
    resolution:
      integrity: sha512-cSFtAPtRhljv69IK0hTVZQ+OfE9nePi/rtJmw5UjHeVyVroEqJXP1sFztKUy1qU+xvz3u/sfYJLa947b7nAN2Q==
  /simple-get/3.1.0:
    dependencies:
      decompress-response: 4.2.1
      once: 1.4.0
      simple-concat: 1.0.1
    dev: false
    resolution:
      integrity: sha512-bCR6cP+aTdScaQCnQKbPKtJOKDp/hj9EDLJo3Nw4y1QksqaovlW/bnptB6/c1e+qmNIDHRK+oXFDdEqBT8WzUA==
  /sinon/9.2.4:
    dependencies:
      '@sinonjs/commons': 1.8.3
      '@sinonjs/fake-timers': 6.0.1
      '@sinonjs/samsam': 5.3.1
      diff: 4.0.2
      nise: 4.1.0
      supports-color: 7.2.0
    dev: false
    resolution:
      integrity: sha512-zljcULZQsJxVra28qIAL6ow1Z9tpattkCTEJR4RBP3TGc00FcttsP5pK284Nas5WjMZU5Yzy3kAIp3B3KRf5Yg==
  /slash/3.0.0:
    dev: false
    engines:
      node: '>=8'
    resolution:
      integrity: sha512-g9Q1haeby36OSStwb4ntCGGGaKsaVSjQ68fBxoQcutl5fS1vuY18H3wSt3jFyFtrkx+Kz0V1G85A4MyAdDMi2Q==
  /slice-ansi/4.0.0:
    dependencies:
      ansi-styles: 4.3.0
      astral-regex: 2.0.0
      is-fullwidth-code-point: 3.0.0
    dev: false
    engines:
      node: '>=10'
    resolution:
      integrity: sha512-qMCMfhY040cVHT43K9BFygqYbUPFZKHOg7K73mtTWJRb8pyP3fzf4Ixd5SzdEJQ6MRUg/WBnOLxghZtKKurENQ==
  /smart-buffer/4.1.0:
    dev: false
    engines:
      node: '>= 6.0.0'
      npm: '>= 3.0.0'
    resolution:
      integrity: sha512-iVICrxOzCynf/SNaBQCw34eM9jROU/s5rzIhpOvzhzuYHfJR/DhZfDkXiZSgKXfgv26HT3Yni3AV/DGw0cGnnw==
  /snap-shot-compare/3.0.0:
    dependencies:
      check-more-types: 2.24.0
      debug: 4.1.1
      disparity: 3.0.0
      folktale: 2.3.2
      lazy-ass: 1.6.0
      strip-ansi: 5.2.0
      variable-diff: 1.1.0
    dev: false
    engines:
      node: '>=6'
    resolution:
      integrity: sha512-bdwNOAGuKwPU+qsn0ASxTv+QfkXU+3VmkcDOkt965tes+JQQc8d6SfoLiEiRVhCey4v+ip2IjNUSbZm5nnkI9g==
  /snap-shot-core/10.2.4:
    dependencies:
      arg: 4.1.3
      check-more-types: 2.24.0
      common-tags: 1.8.0
      debug: 4.3.1
      escape-quotes: 1.0.2
      folktale: 2.3.2
      is-ci: 2.0.0
      jsesc: 2.5.2
      lazy-ass: 1.6.0
      mkdirp: 1.0.4
      pluralize: 8.0.0
      quote: 0.4.0
      ramda: 0.27.1
    dev: false
    engines:
      node: '>=6'
    hasBin: true
    resolution:
      integrity: sha512-A7tkcfmvnRKge4VzFLAWA4UYMkvFY4TZKyL+D6hnHjI3HJ4pTepjG5DfR2ACeDKMzCSTQ5EwR2iOotI+Z37zsg==
  /snap-shot-it/7.9.6:
    dependencies:
      '@bahmutov/data-driven': 1.0.0
      check-more-types: 2.24.0
      common-tags: 1.8.0
      debug: 4.3.1
      has-only: 1.1.1
      its-name: 1.0.0
      lazy-ass: 1.6.0
      pluralize: 8.0.0
      ramda: 0.27.1
      snap-shot-compare: 3.0.0
      snap-shot-core: 10.2.4
    dev: false
    engines:
      node: '>=6'
    resolution:
      integrity: sha512-t/ADZfQ8EUk4J76S5cmynye7qg1ecUFqQfANiOMNy0sFmYUaqfx9K/AWwpdcpr3vFsDptM+zSuTtKD0A1EOLqA==
  /socket.io-adapter/2.1.0:
    dev: false
    resolution:
      integrity: sha512-+vDov/aTsLjViYTwS9fPy5pEtTkrbEKsw2M+oVSoFGw6OD1IpvlV1VPhUzNbofCQ8oyMbdYJqDtGdmHQK6TdPg==
  /socket.io-parser/4.0.4:
    dependencies:
      '@types/component-emitter': 1.2.10
      component-emitter: 1.3.0
      debug: 4.3.2
    dev: false
    engines:
      node: '>=10.0.0'
    resolution:
      integrity: sha512-t+b0SS+IxG7Rxzda2EVvyBZbvFPBCjJoyHuE0P//7OAsN23GItzDRdWa6ALxZI/8R5ygK7jAR6t028/z+7295g==
  /socket.io/3.1.2:
    dependencies:
      '@types/cookie': 0.4.1
      '@types/cors': 2.8.12
      '@types/node': 12.20.16
      accepts: 1.3.7
      base64id: 2.0.0
      debug: 4.3.2
      engine.io: 4.1.1
      socket.io-adapter: 2.1.0
      socket.io-parser: 4.0.4
    dev: false
    engines:
      node: '>=10.0.0'
    resolution:
      integrity: sha512-JubKZnTQ4Z8G4IZWtaAZSiRP3I/inpy8c/Bsx2jrwGrTbKeVU5xd6qkKMHpChYeM3dWZSO0QACiGK+obhBNwYw==
  /socks-proxy-agent/5.0.1:
    dependencies:
      agent-base: 6.0.2
      debug: 4.3.2
      socks: 2.6.1
    dev: false
    engines:
      node: '>= 6'
    resolution:
      integrity: sha512-vZdmnjb9a2Tz6WEQVIurybSwElwPxMZaIc7PzqbJTrezcKNznv6giT7J7tZDZ1BojVaa1jvO/UiUdhDVB0ACoQ==
  /socks/2.6.1:
    dependencies:
      ip: 1.1.5
      smart-buffer: 4.1.0
    dev: false
    engines:
      node: '>= 10.13.0'
      npm: '>= 3.0.0'
    resolution:
      integrity: sha512-kLQ9N5ucj8uIcxrDwjm0Jsqk06xdpBjGNQtpXy4Q8/QY2k+fY7nZH8CARy+hkbG+SGAovmzzuauCpBlb8FrnBA==
  /source-map-resolve/0.5.3:
    dependencies:
      atob: 2.1.2
      decode-uri-component: 0.2.0
      resolve-url: 0.2.1
      source-map-url: 0.4.1
      urix: 0.1.0
    dev: false
    resolution:
      integrity: sha512-Htz+RnsXWk5+P2slx5Jh3Q66vhQj1Cllm0zvnaY98+NFx+Dv2CF/f5O/t8x+KaNdrdIAsruNzoh/KpialbqAnw==
  /source-map-support/0.5.19:
    dependencies:
      buffer-from: 1.1.1
      source-map: 0.6.1
    dev: false
    resolution:
      integrity: sha512-Wonm7zOCIJzBGQdB+thsPar0kYuCIzYvxZwlBa87yi/Mdjv7Tip2cyVbLj5o0cFPN4EVkuTwb3GDDyUx2DGnGw==
  /source-map-url/0.4.1:
    dev: false
    resolution:
      integrity: sha512-cPiFOTLUKvJFIg4SKVScy4ilPPW6rFgMgfuZJPNoDuMs3nC1HbMUycBoJw77xFIp6z1UJQJOfx6C9GMH80DiTw==
  /source-map/0.5.7:
    dev: false
    engines:
      node: '>=0.10.0'
    resolution:
      integrity: sha1-igOdLRAh0i0eoUyA2OpGi6LvP8w=
  /source-map/0.6.1:
    dev: false
    engines:
      node: '>=0.10.0'
    resolution:
      integrity: sha512-UjgapumWlbMhkBgzT7Ykc5YXUT46F0iKu8SGXq0bcwP5dz/h0Plj6enJqjz1Zbq2l5WaqYnrVbwWOWMyF3F47g==
  /source-map/0.7.3:
    dev: false
    engines:
      node: '>= 8'
    resolution:
      integrity: sha512-CkCj6giN3S+n9qrYiBTX5gystlENnRW5jZeNLHpe6aue+SrHcG5VYwujhW9s4dY31mEGsxBDrHR6oI69fTXsaQ==
  /sourcemap-codec/1.4.8:
    dev: false
    resolution:
      integrity: sha512-9NykojV5Uih4lgo5So5dtw+f0JgJX30KCNI8gwhz2J9A15wD0Ml6tjHKwf6fTSa6fAdVBdZeNOs9eJ71qCk8vA==
  /spawn-wrap/1.4.3:
    dependencies:
      foreground-child: 1.5.6
      mkdirp: 0.5.5
      os-homedir: 1.0.2
      rimraf: 2.7.1
      signal-exit: 3.0.3
      which: 1.3.1
    dev: false
    resolution:
      integrity: sha512-IgB8md0QW/+tWqcavuFgKYR/qIRvJkRLPJDFaoXtLLUaVcCDK0+HeFTkmQHj3eprcYhc+gOl0aEA1w7qZlYezw==
  /spdx-correct/3.1.1:
    dependencies:
      spdx-expression-parse: 3.0.1
      spdx-license-ids: 3.0.9
    dev: false
    resolution:
      integrity: sha512-cOYcUWwhCuHCXi49RhFRCyJEK3iPj1Ziz9DpViV3tbZOwXD49QzIN3MpOLJNxh2qwq2lJJZaKMVw9qNi4jTC0w==
  /spdx-exceptions/2.3.0:
    dev: false
    resolution:
      integrity: sha512-/tTrYOC7PPI1nUAgx34hUpqXuyJG+DTHJTnIULG4rDygi4xu/tfgmq1e1cIRwRzwZgo4NLySi+ricLkZkw4i5A==
  /spdx-expression-parse/3.0.1:
    dependencies:
      spdx-exceptions: 2.3.0
      spdx-license-ids: 3.0.9
    dev: false
    resolution:
      integrity: sha512-cbqHunsQWnJNE6KhVSMsMeH5H/L9EpymbzqTQ3uLwNCLZ1Q481oWaofqH7nO6V07xlXwY6PhQdQ2IedWx/ZK4Q==
  /spdx-license-ids/3.0.9:
    dev: false
    resolution:
      integrity: sha512-Ki212dKK4ogX+xDo4CtOZBVIwhsKBEfsEEcwmJfLQzirgc2jIWdzg40Unxz/HzEUqM1WFzVlQSMF9kZZ2HboLQ==
  /sprintf-js/1.0.3:
    dev: false
    resolution:
      integrity: sha1-BOaSb2YolTVPPdAVIDYzuFcpfiw=
  /sshpk/1.16.1:
    dependencies:
      asn1: 0.2.4
      assert-plus: 1.0.0
      bcrypt-pbkdf: 1.0.2
      dashdash: 1.14.1
      ecc-jsbn: 0.1.2
      getpass: 0.1.7
      jsbn: 0.1.1
      safer-buffer: 2.1.2
      tweetnacl: 0.14.5
    dev: false
    engines:
      node: '>=0.10.0'
    hasBin: true
    resolution:
      integrity: sha512-HXXqVUq7+pcKeLqqZj6mHFUMvXtOJt1uoUx09pFW6011inTMxqI8BA8PM95myrIyyKwdnzjdFjLiE6KBPVtJIg==
  /statuses/1.5.0:
    dev: false
    engines:
      node: '>= 0.6'
    resolution:
      integrity: sha1-Fhx9rBd2Wf2YEfQ3cfqZOBR4Yow=
  /stoppable/1.1.0:
    dev: false
    engines:
      node: '>=4'
      npm: '>=6'
    resolution:
      integrity: sha512-KXDYZ9dszj6bzvnEMRYvxgeTHU74QBFL54XKtP3nyMuJ81CFYtABZ3bAzL2EdFUaEwJOBOgENyFj3R7oTzDyyw==
  /stream-browserify/2.0.2:
    dependencies:
      inherits: 2.0.4
      readable-stream: 2.3.7
    dev: false
    resolution:
      integrity: sha512-nX6hmklHs/gr2FuxYDltq8fJA1GDlxKQCz8O/IM4atRqBH8OORmBNgfvW5gG10GT/qQ9u0CzIvr2X5Pkt6ntqg==
  /streamroller/2.2.4:
    dependencies:
      date-format: 2.1.0
      debug: 4.3.2
      fs-extra: 8.1.0
    dev: false
    engines:
      node: '>=8.0'
    resolution:
      integrity: sha512-OG79qm3AujAM9ImoqgWEY1xG4HX+Lw+yY6qZj9R1K2mhF5bEmQ849wvrb+4vt4jLMLzwXttJlQbOdPOQVRv7DQ==
  /strict-uri-encode/1.1.0:
    dev: false
    engines:
      node: '>=0.10.0'
    resolution:
      integrity: sha1-J5siXfHVgrH1TmWt3UNS4Y+qBxM=
  /string-argv/0.3.1:
    dev: false
    engines:
      node: '>=0.6.19'
    resolution:
      integrity: sha512-a1uQGz7IyVy9YwhqjZIZu1c8JO8dNIe20xBmSS6qu9kv++k3JGzCVmprbNN5Kn+BgzD5E7YYwg1CcjuJMRNsvg==
  /string-width/1.0.2:
    dependencies:
      code-point-at: 1.1.0
      is-fullwidth-code-point: 1.0.0
      strip-ansi: 3.0.1
    dev: false
    engines:
      node: '>=0.10.0'
    resolution:
      integrity: sha1-EYvfW4zcUaKn5w0hHgfisLmxB9M=
  /string-width/2.1.1:
    dependencies:
      is-fullwidth-code-point: 2.0.0
      strip-ansi: 4.0.0
    dev: false
    engines:
      node: '>=4'
    resolution:
      integrity: sha512-nOqH59deCq9SRHlxq1Aw85Jnt4w6KvLKqWVik6oA9ZklXLNIOlqg4F2yrT1MVaTjAqvVwdfeZ7w7aCvJD7ugkw==
  /string-width/3.1.0:
    dependencies:
      emoji-regex: 7.0.3
      is-fullwidth-code-point: 2.0.0
      strip-ansi: 5.2.0
    dev: false
    engines:
      node: '>=6'
    resolution:
      integrity: sha512-vafcv6KjVZKSgz06oM/H6GDBrAtz8vdhQakGjFIvNrHA6y3HCF1CInLy+QLq8dTJPQ1b+KDUqDFctkdRW44e1w==
  /string-width/4.2.2:
    dependencies:
      emoji-regex: 8.0.0
      is-fullwidth-code-point: 3.0.0
      strip-ansi: 6.0.0
    dev: false
    engines:
      node: '>=8'
    resolution:
      integrity: sha512-XBJbT3N4JhVumXE0eoLU9DCjcaF92KLNqTmFCnG1pf8duUxFGwtP6AD6nkjw9a3IdiRtL3E2w3JDiE/xi3vOeA==
  /string.prototype.padend/3.1.2:
    dependencies:
      call-bind: 1.0.2
      define-properties: 1.1.3
      es-abstract: 1.18.3
    dev: false
    engines:
      node: '>= 0.4'
    resolution:
      integrity: sha512-/AQFLdYvePENU3W5rgurfWSMU6n+Ww8n/3cUt7E+vPBB/D7YDG8x+qjoFs4M/alR2bW7Qg6xMjVwWUOvuQ0XpQ==
  /string.prototype.trimend/1.0.4:
    dependencies:
      call-bind: 1.0.2
      define-properties: 1.1.3
    dev: false
    resolution:
      integrity: sha512-y9xCjw1P23Awk8EvTpcyL2NIr1j7wJ39f+k6lvRnSMz+mz9CGz9NYPelDk42kOz6+ql8xjfK8oYzy3jAP5QU5A==
  /string.prototype.trimstart/1.0.4:
    dependencies:
      call-bind: 1.0.2
      define-properties: 1.1.3
    dev: false
    resolution:
      integrity: sha512-jh6e984OBfvxS50tdY2nRZnoC5/mLFKOREQfw8t5yytkoUsJRNxvI/E39qu1sD0OtWI3OC0XgKSmcWwziwYuZw==
  /string_decoder/0.10.31:
    dev: false
    resolution:
      integrity: sha1-YuIDvEF2bGwoyfyEMB2rHFMQ+pQ=
  /string_decoder/1.1.1:
    dependencies:
      safe-buffer: 5.1.2
    dev: false
    resolution:
      integrity: sha512-n/ShnvDi6FHbbVfviro+WojiFzv+s8MPMHBczVePfUpDJLwoLT0ht1l4YwBCbi8pJAveEEdnkHyPyTP/mzRfwg==
  /string_decoder/1.3.0:
    dependencies:
      safe-buffer: 5.2.1
    dev: false
    resolution:
      integrity: sha512-hkRX8U1WjJFd8LsDJ2yQ/wWWxaopEsABU1XfkM8A+j0+85JAGppt16cr1Whg6KIbb4okU6Mql6BOj+uup/wKeA==
  /strip-ansi/3.0.1:
    dependencies:
      ansi-regex: 2.1.1
    dev: false
    engines:
      node: '>=0.10.0'
    resolution:
      integrity: sha1-ajhfuIU9lS1f8F0Oiq+UJ43GPc8=
  /strip-ansi/4.0.0:
    dependencies:
      ansi-regex: 3.0.0
    dev: false
    engines:
      node: '>=4'
    resolution:
      integrity: sha1-qEeQIusaw2iocTibY1JixQXuNo8=
  /strip-ansi/5.2.0:
    dependencies:
      ansi-regex: 4.1.0
    dev: false
    engines:
      node: '>=6'
    resolution:
      integrity: sha512-DuRs1gKbBqsMKIZlrffwlug8MHkcnpjs5VPmL1PAh+mA30U0DTotfDZ0d2UUsXpPmPmMMJ6W773MaA3J+lbiWA==
  /strip-ansi/6.0.0:
    dependencies:
      ansi-regex: 5.0.0
    dev: false
    engines:
      node: '>=8'
    resolution:
      integrity: sha512-AuvKTrTfQNYNIctbR1K/YGTR1756GycPsg7b9bdV9Duqur4gv6aKqHXah67Z8ImS7WEz5QVcOtlfW2rZEugt6w==
  /strip-bom/3.0.0:
    dev: false
    engines:
      node: '>=4'
    resolution:
      integrity: sha1-IzTBjpx1n3vdVv3vfprj1YjmjtM=
  /strip-final-newline/2.0.0:
    dev: false
    engines:
      node: '>=6'
    resolution:
      integrity: sha512-BrpvfNAE3dcvq7ll3xVumzjKjZQ5tI1sEUIKr3Uoks0XUl45St3FlatVqef9prk4jRDzhW6WZg+3bk93y6pLjA==
  /strip-json-comments/2.0.1:
    dev: false
    engines:
      node: '>=0.10.0'
    resolution:
      integrity: sha1-PFMZQukIwml8DsNEhYwobHygpgo=
  /strip-json-comments/3.1.1:
    dev: false
    engines:
      node: '>=8'
    resolution:
      integrity: sha512-6fPc+R4ihwqP6N/aIv2f1gMH8lOVtWQHoqC4yK6oSDVVocumAsfCqjkXnqiYMhmMwS/mEHLp7Vehlt3ql6lEig==
  /supports-color/2.0.0:
    dev: false
    engines:
      node: '>=0.8.0'
    resolution:
      integrity: sha1-U10EXOa2Nj+kARcIRimZXp3zJMc=
  /supports-color/5.5.0:
    dependencies:
      has-flag: 3.0.0
    dev: false
    engines:
      node: '>=4'
    resolution:
      integrity: sha512-QjVjwdXIt408MIiAqCX4oUKsgU2EqAGzs2Ppkm4aQYbjm+ZEWEcW4SfFNTr4uMNZma0ey4f5lgLrkB0aX0QMow==
  /supports-color/6.0.0:
    dependencies:
      has-flag: 3.0.0
    dev: false
    engines:
      node: '>=6'
    resolution:
      integrity: sha512-on9Kwidc1IUQo+bQdhi8+Tijpo0e1SS6RoGo2guUwn5vdaxw8RXOF9Vb2ws+ihWOmh4JnCJOvaziZWP1VABaLg==
  /supports-color/6.1.0:
    dependencies:
      has-flag: 3.0.0
    dev: false
    engines:
      node: '>=6'
    resolution:
      integrity: sha512-qe1jfm1Mg7Nq/NSh6XE24gPXROEVsWHxC1LIx//XNlD9iw7YZQGjZNjYN7xGaEG6iKdA8EtNFW6R0gjnVXp+wQ==
  /supports-color/7.2.0:
    dependencies:
      has-flag: 4.0.0
    dev: false
    engines:
      node: '>=8'
    resolution:
      integrity: sha512-qpCAvRl9stuOHveKsn7HncJRvv501qIacKzQlO/+Lwxc9+0q2wLyv4Dfvt80/DPn2pqOBsJdDiogXGR9+OvwRw==
  /table/6.7.1:
    dependencies:
      ajv: 8.6.1
      lodash.clonedeep: 4.5.0
      lodash.truncate: 4.4.2
      slice-ansi: 4.0.0
      string-width: 4.2.2
      strip-ansi: 6.0.0
    dev: false
    engines:
      node: '>=10.0.0'
    resolution:
      integrity: sha512-ZGum47Yi6KOOFDE8m223td53ath2enHcYLgOCjGr5ngu8bdIARQk6mN/wRMv4yMRcHnCSnHbCEha4sobQx5yWg==
  /tar-fs/2.0.0:
    dependencies:
      chownr: 1.1.4
      mkdirp: 0.5.5
      pump: 3.0.0
      tar-stream: 2.2.0
    dev: false
    resolution:
      integrity: sha512-vaY0obB6Om/fso8a8vakQBzwholQ7v5+uy+tF3Ozvxv1KNezmVQAiWtcNmMHFSFPqL3dJA8ha6gdtFbfX9mcxA==
  /tar-fs/2.1.1:
    dependencies:
      chownr: 1.1.4
      mkdirp-classic: 0.5.3
      pump: 3.0.0
      tar-stream: 2.2.0
    dev: false
    resolution:
      integrity: sha512-V0r2Y9scmbDRLCNex/+hYzvp/zyYjvFbHPNgVTKfQvVrb6guiE/fxP+XblDNR011utopbkex2nM4dHNV6GDsng==
  /tar-stream/2.2.0:
    dependencies:
      bl: 4.1.0
      end-of-stream: 1.4.4
      fs-constants: 1.0.0
      inherits: 2.0.4
      readable-stream: 3.6.0
    dev: false
    engines:
      node: '>=6'
    resolution:
      integrity: sha512-ujeqbceABgwMZxEJnk2HDY2DlnUZ+9oEcb1KzTVfYHio0UE6dG71n60d8D2I4qNvleWrrXpmjpt7vZeF1LnMZQ==
  /terser/4.8.0:
    dependencies:
      commander: 2.20.3
      source-map: 0.6.1
      source-map-support: 0.5.19
    dev: false
    engines:
      node: '>=6.0.0'
    hasBin: true
    resolution:
      integrity: sha512-EAPipTNeWsb/3wLPeup1tVPaXfIaU68xMnVdPafIL1TV05OhASArYyIfFvnvJCNrR2NIOvDVNNTFRa+Re2MWyw==
  /test-exclude/5.2.3:
    dependencies:
      glob: 7.1.7
      minimatch: 3.0.4
      read-pkg-up: 4.0.0
      require-main-filename: 2.0.0
    dev: false
    engines:
      node: '>=6'
    resolution:
      integrity: sha512-M+oxtseCFO3EDtAaGH7iiej3CBkzXqFMbzqYAACdzKui4eZA+pq3tZEwChvOdNfa7xxy8BfbmgJSIr43cC/+2g==
  /text-table/0.2.0:
    dev: false
    resolution:
      integrity: sha1-f17oI66AUgfACvLfSoTsP8+lcLQ=
  /through/2.3.8:
    dev: false
    resolution:
      integrity: sha1-DdTJ/6q8NXlgsbckEV1+Doai4fU=
  /timsort/0.3.0:
    dev: false
    resolution:
      integrity: sha1-QFQRqOfmM5/mTbmiNN4R3DHgK9Q=
  /tmp/0.2.1:
    dependencies:
      rimraf: 3.0.2
    dev: false
    engines:
      node: '>=8.17.0'
    resolution:
      integrity: sha512-76SUhtfqR2Ijn+xllcI5P1oyannHNHByD80W1q447gU3mp9G9PSpGdWmjUOHRDPiHYacIk66W7ubDTuPF3BEtQ==
  /to-fast-properties/2.0.0:
    dev: false
    engines:
      node: '>=4'
    resolution:
      integrity: sha1-3F5pjL0HkmW8c+A3doGk5Og/YW4=
  /to-regex-range/5.0.1:
    dependencies:
      is-number: 7.0.0
    dev: false
    engines:
      node: '>=8.0'
    resolution:
      integrity: sha512-65P7iz6X5yEr1cwcgvQxbbIw7Uk3gOy5dIdtZ4rDveLqhrdJP+Li/Hx6tyK0NEb+2GCyneCMJiGqrADCSNk8sQ==
  /toidentifier/1.0.0:
    dev: false
    engines:
      node: '>=0.6'
    resolution:
      integrity: sha512-yaOH/Pk/VEhBWWTlhI+qXxDFXlejDGcQipMlyxda9nthulaxLZUNcUqFxokp0vcYnvteJln5FNQDRrxj3YcbVw==
  /tough-cookie/2.5.0:
    dependencies:
      psl: 1.8.0
      punycode: 2.1.1
    dev: false
    engines:
      node: '>=0.8'
    resolution:
      integrity: sha512-nlLsUzgm1kfLXSXfRZMc1KLAugd4hqJHDTvc2hDIwS3mZAfMEuMbc03SujMF+GEcpaX/qboeycw6iO8JwVv2+g==
  /tough-cookie/3.0.1:
    dependencies:
      ip-regex: 2.1.0
      psl: 1.8.0
      punycode: 2.1.1
    dev: false
    engines:
      node: '>=6'
    resolution:
      integrity: sha512-yQyJ0u4pZsv9D4clxO69OEjLWYw+jbgspjTue4lTQZLfV0c5l1VmK2y1JK8E9ahdpltPOaAThPcp5nKPUgSnsg==
  /tough-cookie/4.0.0:
    dependencies:
      psl: 1.8.0
      punycode: 2.1.1
      universalify: 0.1.2
    dev: false
    engines:
      node: '>=6'
    resolution:
      integrity: sha512-tHdtEpQCMrc1YLrMaqXXcj6AxhYi/xgit6mZu1+EDWUn+qhUf8wMQoFIy9NXuq23zAwtcB0t/MjACGR18pcRbg==
  /tr46/1.0.1:
    dependencies:
      punycode: 2.1.1
    dev: false
    resolution:
      integrity: sha1-qLE/1r/SSJUZZ0zN5VujaTtwbQk=
  /ts-node/9.1.1_typescript@4.2.4:
    dependencies:
      arg: 4.1.3
      create-require: 1.1.1
      diff: 4.0.2
      make-error: 1.3.6
      source-map-support: 0.5.19
      typescript: 4.2.4
      yn: 3.1.1
    dev: false
    engines:
      node: '>=10.0.0'
    hasBin: true
    peerDependencies:
      typescript: '>=2.7'
    resolution:
      integrity: sha512-hPlt7ZACERQGf03M253ytLY3dHbGNGrAq9qIHWUY9XHYl1z7wYngSr3OQ5xmui8o2AaxsONxIzjafLUiWBo1Fg==
  /tsconfig-paths/3.10.1:
    dependencies:
      json5: 2.2.0
      minimist: 1.2.5
      strip-bom: 3.0.0
    dev: false
    resolution:
      integrity: sha512-rETidPDgCpltxF7MjBZlAFPUHv5aHH2MymyPvh+vEyWAED4Eb/WeMbsnD/JDr4OKPOA1TssDHgIcpTN5Kh0p6Q==
  /tslib/1.14.1:
    dev: false
    resolution:
      integrity: sha512-Xni35NKzjgMrwevysHTCArtLDpPvye8zV/0E4EyYn43P7/7qvQwPh9BGkHewbMulVntbigmcT7rdX3BNo9wRJg==
  /tslib/2.3.0:
    dev: false
    resolution:
      integrity: sha512-N82ooyxVNm6h1riLCoyS9e3fuJ3AMG2zIZs2Gd1ATcSFjSA23Q0fzjjZeh0jbJvWVDZ0cJT8yaNNaaXHzueNjg==
  /tsutils/3.21.0_typescript@4.2.4:
    dependencies:
      tslib: 1.14.1
      typescript: 4.2.4
    dev: false
    engines:
      node: '>= 6'
    peerDependencies:
      typescript: '>=2.8.0 || >= 3.2.0-dev || >= 3.3.0-dev || >= 3.4.0-dev || >= 3.5.0-dev || >= 3.6.0-dev || >= 3.6.0-beta || >= 3.7.0-dev || >= 3.7.0-beta'
    resolution:
      integrity: sha512-mHKK3iUXL+3UF6xL5k0PEhKRUBKPBCv/+RkEOpjRWxxx27KKRBmmA60A9pgOUvMi8GKhRMPEmjBRPzs2W7O1OA==
  /tunnel-agent/0.6.0:
    dependencies:
      safe-buffer: 5.2.1
    dev: false
    resolution:
      integrity: sha1-J6XeoGs2sEoKmWZ3SykIaPD8QP0=
  /tunnel/0.0.6:
    dev: false
    engines:
      node: '>=0.6.11 <=0.7.0 || >=0.7.3'
    resolution:
      integrity: sha512-1h/Lnq9yajKY2PEbBadPXj3VxsDDu844OnaAo52UVmIzIvwwtBPIuNvkjuzBlTWpfJyUbG3ez0KSBibQkj4ojg==
  /tweetnacl/0.14.5:
    dev: false
    resolution:
      integrity: sha1-WuaBd/GS1EViadEIr6k/+HQ/T2Q=
  /type-check/0.3.2:
    dependencies:
      prelude-ls: 1.1.2
    dev: false
    engines:
      node: '>= 0.8.0'
    resolution:
      integrity: sha1-WITKtRLPHTVeP7eE8wgEsrUg23I=
  /type-check/0.4.0:
    dependencies:
      prelude-ls: 1.2.1
    dev: false
    engines:
      node: '>= 0.8.0'
    resolution:
      integrity: sha512-XleUoc9uwGXqjWwXaUTZAmzMcFZ5858QA2vvx1Ur5xIcixXIP+8LnFDgRplU30us6teqdlskFfu+ae4K79Ooew==
  /type-detect/4.0.8:
    dev: false
    engines:
      node: '>=4'
    resolution:
      integrity: sha512-0fr/mIH1dlO+x7TlcMy+bIDqKPsw/70tVyeHW787goQjhmqaZe10uwLujubK9q9Lg6Fiho1KUKDYz0Z7k7g5/g==
  /type-fest/0.20.2:
    dev: false
    engines:
      node: '>=10'
    resolution:
      integrity: sha512-Ne+eE4r0/iWnpAxD852z3A+N0Bt5RN//NjJwRd2VFHEmrywxf5vsZlh4R6lixl6B+wz/8d+maTSAkN1FIkI3LQ==
  /type-is/1.6.18:
    dependencies:
      media-typer: 0.3.0
      mime-types: 2.1.31
    dev: false
    engines:
      node: '>= 0.6'
    resolution:
      integrity: sha512-TkRKr9sUTxEH8MdfuCSP7VizJyzRNMjj2J2do2Jr3Kym598JVdEksuzPQCnlFPW4ky9Q+iA+ma9BGm06XQBy8g==
  /typedoc-default-themes/0.6.3:
    dependencies:
      backbone: 1.4.0
      jquery: 3.6.0
      lunr: 2.3.9
      underscore: 1.13.1
    dev: false
    engines:
      node: '>= 8'
    resolution:
      integrity: sha512-rouf0TcIA4M2nOQFfC7Zp4NEwoYiEX4vX/ZtudJWU9IHA29MPC+PPgSXYLPESkUo7FuB//GxigO3mk9Qe1xp3Q==
  /typedoc/0.15.2:
    dependencies:
      '@types/minimatch': 3.0.3
      fs-extra: 8.1.0
      handlebars: 4.7.7
      highlight.js: 9.18.5
      lodash: 4.17.21
      marked: 0.7.0
      minimatch: 3.0.4
      progress: 2.0.3
      shelljs: 0.8.4
      typedoc-default-themes: 0.6.3
      typescript: 3.7.7
    dev: false
    engines:
      node: '>= 6.0.0'
    hasBin: true
    resolution:
      integrity: sha512-K2nFEtyDQTVdXOzYtECw3TwuT3lM91Zc0dzGSLuor5R8qzZbwqBoCw7xYGVBow6+mEZAvKGznLFsl7FzG+wAgQ==
  /typescript/3.7.7:
    dev: false
    engines:
      node: '>=4.2.0'
    hasBin: true
    resolution:
      integrity: sha512-MmQdgo/XenfZPvVLtKZOq9jQQvzaUAUpcKW8Z43x9B2fOm4S5g//tPtMweZUIP+SoBqrVPEIm+dJeQ9dfO0QdA==
  /typescript/3.9.10:
    dev: false
    engines:
      node: '>=4.2.0'
    hasBin: true
    resolution:
      integrity: sha512-w6fIxVE/H1PkLKcCPsFqKE7Kv7QUwhU8qQY2MueZXWx5cPZdwFupLgKK3vntcK98BtNHZtAF4LA/yl2a7k8R6Q==
  /typescript/4.1.6:
    dev: false
    engines:
      node: '>=4.2.0'
    hasBin: true
    resolution:
      integrity: sha512-pxnwLxeb/Z5SP80JDRzVjh58KsM6jZHRAOtTpS7sXLS4ogXNKC9ANxHHZqLLeVHZN35jCtI4JdmLLbLiC1kBow==
  /typescript/4.2.4:
    dev: false
    engines:
      node: '>=4.2.0'
    hasBin: true
    resolution:
      integrity: sha512-V+evlYHZnQkaz8TRBuxTA92yZBPotr5H+WhQ7bD3hZUndx5tGOa1fuCgeSjxAzM1RiN5IzvadIXTVefuuwZCRg==
  /ua-parser-js/0.7.28:
    dev: false
    resolution:
      integrity: sha512-6Gurc1n//gjp9eQNXjD9O3M/sMwVtN5S8Lv9bvOYBfKfDNiIIhqiyi01vMBO45u4zkDE420w/e0se7Vs+sIg+g==
  /uglify-js/3.13.10:
    dev: false
    engines:
      node: '>=0.8.0'
    hasBin: true
    resolution:
      integrity: sha512-57H3ACYFXeo1IaZ1w02sfA71wI60MGco/IQFjOqK+WtKoprh7Go2/yvd2HPtoJILO2Or84ncLccI4xoHMTSbGg==
  /unbox-primitive/1.0.1:
    dependencies:
      function-bind: 1.1.1
      has-bigints: 1.0.1
      has-symbols: 1.0.2
      which-boxed-primitive: 1.0.2
    dev: false
    resolution:
      integrity: sha512-tZU/3NqK3dA5gpE1KtyiJUrEB0lxnGkMFHptJ7q6ewdZ8s12QrODwNbhIJStmJkd1QDXa1NRA8aF2A1zk/Ypyw==
  /unbzip2-stream/1.3.3:
    dependencies:
      buffer: 5.7.1
      through: 2.3.8
    dev: false
    resolution:
      integrity: sha512-fUlAF7U9Ah1Q6EieQ4x4zLNejrRvDWUYmxXUpN3uziFYCHapjWFaCAnreY9bGgxzaMCFAPPpYNng57CypwJVhg==
  /underscore/1.13.1:
    dev: false
    resolution:
      integrity: sha512-hzSoAVtJF+3ZtiFX0VgfFPHEDRm7Y/QPjGyNo4TVdnDTdft3tr8hEkD25a1jC+TjTuE7tkHGKkhwCgs9dgBB2g==
  /undici/4.3.1:
    dev: false
    engines:
      node: '>=12.18'
    resolution:
      integrity: sha512-Oy61gPuXBE4Em/1t8QeKOSHGSqbPHLW1iRbCztbyHuKusz5j7d7b4Z9Xi8b7yFqHyCNe57SSDjBgmSUjfPCymw==
  /universal-user-agent/6.0.0:
    dev: false
    resolution:
      integrity: sha512-isyNax3wXoKaulPDZWHQqbmIx1k2tb9fb3GGDBRxCscfYV2Ch7WxPArBsFEG8s/safwXTT7H4QGhaIkTp9447w==
  /universalify/0.1.2:
    dev: false
    engines:
      node: '>= 4.0.0'
    resolution:
      integrity: sha512-rBJeI5CXAlmy1pV+617WB9J63U6XcazHHF2f2dbJix4XzpUF0RS3Zbj0FGIOCAva5P/d/GBOYaACQ1w+0azUkg==
  /unpipe/1.0.0:
    dev: false
    engines:
      node: '>= 0.8'
    resolution:
      integrity: sha1-sr9O6FFKrmFltIF4KdIbLvSZBOw=
  /uri-js/4.4.1:
    dependencies:
      punycode: 2.1.1
    dev: false
    resolution:
      integrity: sha512-7rKUyy33Q1yc98pQ1DAmLtwX109F7TIfWlW1Ydo8Wl1ii1SeHieeh0HHfPeL2fMXK6z0s8ecKs9frCuLJvndBg==
  /urix/0.1.0:
    deprecated: Please see https://github.com/lydell/urix#deprecated
    dev: false
    resolution:
      integrity: sha1-2pN/emLiH+wf0Y1Js1wpNQZ6bHI=
  /url/0.11.0:
    dependencies:
      punycode: 1.3.2
      querystring: 0.2.0
    dev: false
    resolution:
      integrity: sha1-ODjpfPxgUh63PFJajlW/3Z4uKPE=
  /util-deprecate/1.0.2:
    dev: false
    resolution:
      integrity: sha1-RQ1Nyfpw3nMnYvvS1KKJgUGaDM8=
  /util/0.10.3:
    dependencies:
      inherits: 2.0.1
    dev: false
    resolution:
      integrity: sha1-evsa/lCAUkZInj23/g7TeTNqwPk=
  /util/0.11.1:
    dependencies:
      inherits: 2.0.3
    dev: false
    resolution:
      integrity: sha512-HShAsny+zS2TZfaXxD9tYj4HQGlBezXZMZuM/S5PKLLoZkShZiGk9o5CzukI1LVHZvjdvZ2Sj1aW/Ndn2NB/HQ==
  /util/0.12.4:
    dependencies:
      inherits: 2.0.4
      is-arguments: 1.1.0
      is-generator-function: 1.0.9
      is-typed-array: 1.1.5
      safe-buffer: 5.2.1
      which-typed-array: 1.1.4
    dev: false
    resolution:
      integrity: sha512-bxZ9qtSlGUWSOy9Qa9Xgk11kSslpuZwaxCg4sNIDj6FLucDab2JxnHwyNTCpHMtK1MjoQiWQ6DiUMZYbSrO+Sw==
  /utils-merge/1.0.1:
    dev: false
    engines:
      node: '>= 0.4.0'
    resolution:
      integrity: sha1-n5VxD1CiZ5R7LMwSR0HBAoQn5xM=
  /uuid/3.4.0:
    deprecated: Please upgrade  to version 7 or higher.  Older versions may use Math.random() in certain circumstances, which is known to be problematic.  See https://v8.dev/blog/math-random for details.
    dev: false
    hasBin: true
    resolution:
      integrity: sha512-HjSDRw6gZE5JMggctHBcjVak08+KEVhSIiDzFnT9S9aegmp85S/bReBVTb4QTFaRNptJ9kuYaNhnbNEOkbKb/A==
  /uuid/8.3.2:
    dev: false
    hasBin: true
    resolution:
      integrity: sha512-+NYs2QeMWy+GWFOEm9xnn6HCDp0l7QBD7ml8zLUmJ+93Q5NF0NocErnwkTkXVFNiX3/fpC6afS8Dhb/gz7R7eg==
  /v8-compile-cache/2.3.0:
    dev: false
    resolution:
      integrity: sha512-l8lCEmLcLYZh4nbunNZvQCJc5pv7+RCwa8q/LdUx8u7lsWvPDKmpodJAJNwkAhJC//dFY48KuIEmjtd4RViDrA==
  /validate-npm-package-license/3.0.4:
    dependencies:
      spdx-correct: 3.1.1
      spdx-expression-parse: 3.0.1
    dev: false
    resolution:
      integrity: sha512-DpKm2Ui/xN7/HQKCtpZxoRWBhZ9Z0kqtygG8XCgNQ8ZlDnxuQmWhj566j8fN4Cu3/JmbhsDo7fcAJq4s9h27Ew==
  /validator/8.2.0:
    dev: false
    engines:
      node: '>= 0.10'
    resolution:
      integrity: sha512-Yw5wW34fSv5spzTXNkokD6S6/Oq92d8q/t14TqsS3fAiA1RYnxSFSIZ+CY3n6PGGRCq5HhJTSepQvFUS2QUDxA==
  /validator/9.4.1:
    dev: false
    engines:
      node: '>= 0.10'
    resolution:
      integrity: sha512-YV5KjzvRmSyJ1ee/Dm5UED0G+1L4GZnLN3w6/T+zZm8scVua4sOhYKWTUrKa0H/tMiJyO9QLHMPN+9mB/aMunA==
  /variable-diff/1.1.0:
    dependencies:
      chalk: 1.1.3
      object-assign: 4.1.1
    dev: false
    resolution:
      integrity: sha1-0r1cZtt2wTh52W5qMG7cmJ35eNo=
  /vary/1.1.2:
    dev: false
    engines:
      node: '>= 0.8'
    resolution:
      integrity: sha1-IpnwLG3tMNSllhsLn3RSShj2NPw=
  /verror/1.10.0:
    dependencies:
      assert-plus: 1.0.0
      core-util-is: 1.0.2
      extsprintf: 1.3.0
    dev: false
    engines:
      '0': node >=0.6.0
    resolution:
      integrity: sha1-OhBcoXBTr1XW4nDB+CiGguGNpAA=
  /void-elements/2.0.1:
    dev: false
    engines:
      node: '>=0.10.0'
    resolution:
      integrity: sha1-wGavtYK7HLQSjWDqkjkulNXp2+w=
  /webidl-conversions/4.0.2:
    dev: false
    resolution:
      integrity: sha512-YQ+BmxuTgd6UXZW3+ICGfyqRyHXVlD5GtQr5+qjiNW7bF0cqrzX500HVXPBOvgXb5YnzDd+h0zqyv61KUD7+Sg==
  /whatwg-url/6.5.0:
    dependencies:
      lodash.sortby: 4.7.0
      tr46: 1.0.1
      webidl-conversions: 4.0.2
    dev: false
    resolution:
      integrity: sha512-rhRZRqx/TLJQWUpQ6bmrt2UV4f0HCQ463yQuONJqC6fO2VoEb1pTYddbe59SkYq87aoM5A3bdhMZiUiVws+fzQ==
  /which-boxed-primitive/1.0.2:
    dependencies:
      is-bigint: 1.0.2
      is-boolean-object: 1.1.1
      is-number-object: 1.0.5
      is-string: 1.0.6
      is-symbol: 1.0.4
    dev: false
    resolution:
      integrity: sha512-bwZdv0AKLpplFY2KZRX6TvyuN7ojjr7lwkg6ml0roIy9YeuSr7JS372qlNW18UQYzgYK9ziGcerWqZOmEn9VNg==
  /which-module/2.0.0:
    dev: false
    resolution:
      integrity: sha1-2e8H3Od7mQK4o6j6SzHD4/fm6Ho=
  /which-typed-array/1.1.4:
    dependencies:
      available-typed-arrays: 1.0.4
      call-bind: 1.0.2
      es-abstract: 1.18.3
      foreach: 2.0.5
      function-bind: 1.1.1
      has-symbols: 1.0.2
      is-typed-array: 1.1.5
    dev: false
    engines:
      node: '>= 0.4'
    resolution:
      integrity: sha512-49E0SpUe90cjpoc7BOJwyPHRqSAd12c10Qm2amdEZrJPCY2NDxaW01zHITrem+rnETY3dwrbH3UUrUwagfCYDA==
  /which/1.3.1:
    dependencies:
      isexe: 2.0.0
    dev: false
    hasBin: true
    resolution:
      integrity: sha512-HxJdYWq1MTIQbJ3nw0cqssHoTNU267KlrDuGZ1WYlxDStUtKUhOaJmh112/TZmHxxUfuJqPXSOm7tDyas0OSIQ==
  /which/2.0.2:
    dependencies:
      isexe: 2.0.0
    dev: false
    engines:
      node: '>= 8'
    hasBin: true
    resolution:
      integrity: sha512-BLI3Tl1TW3Pvl70l3yq3Y64i+awpwXqsGBYWkkqMtnbXgrMD+yj7rhW0kuEDxzJaYXGjEW5ogapKNMEKNMjibA==
  /wide-align/1.1.3:
    dependencies:
      string-width: 2.1.1
    dev: false
    resolution:
      integrity: sha512-QGkOQc8XL6Bt5PwnsExKBPuMKBxnGxWWW3fU55Xt4feHozMUhdUMaBCk290qpm/wG5u/RSKzwdAC4i51YigihA==
  /word-wrap/1.2.3:
    dev: false
    engines:
      node: '>=0.10.0'
    resolution:
      integrity: sha512-Hz/mrNwitNRh/HUAtM/VT/5VH+ygD6DV7mYKZAtHOrbs8U7lvPS6xf7EJKMF0uW1KJCl0H701g3ZGus+muE5vQ==
  /wordwrap/1.0.0:
    dev: false
    resolution:
      integrity: sha1-J1hIEIkUVqQXHI0CJkQa3pDLyus=
  /wrap-ansi/5.1.0:
    dependencies:
      ansi-styles: 3.2.1
      string-width: 3.1.0
      strip-ansi: 5.2.0
    dev: false
    engines:
      node: '>=6'
    resolution:
      integrity: sha512-QC1/iN/2/RPVJ5jYK8BGttj5z83LmSKmvbvrXPNCLZSEb32KKVDJDl/MOt2N01qU2H/FkzEa9PKto1BqDjtd7Q==
  /wrap-ansi/7.0.0:
    dependencies:
      ansi-styles: 4.3.0
      string-width: 4.2.2
      strip-ansi: 6.0.0
    dev: false
    engines:
      node: '>=10'
    resolution:
      integrity: sha512-YVGIj2kamLSTxw6NsZjoBxfSwsn0ycdesmc4p+Q21c5zPuZ1pl+NfxVdxPtdHvmNVOQ6XSYG4AUtyt/Fi7D16Q==
  /wrappy/1.0.2:
    dev: false
    resolution:
      integrity: sha1-tSQ9jz7BqjXxNkYFvA0QNuMKtp8=
  /write-file-atomic/2.4.3:
    dependencies:
      graceful-fs: 4.2.6
      imurmurhash: 0.1.4
      signal-exit: 3.0.3
    dev: false
    resolution:
      integrity: sha512-GaETH5wwsX+GcnzhPgKcKjJ6M2Cq3/iZp1WyY/X1CSqrW+jVNM9Y7D8EC2sM4ZG/V8wZlSniJnCKWPmBYAucRQ==
  /ws/6.2.2:
    dependencies:
      async-limiter: 1.0.1
    dev: false
    resolution:
      integrity: sha512-zmhltoSR8u1cnDsD43TX59mzoMZsLKqUweyYBAIvTngR3shc0W6aOZylZmq/7hqyVxPdi+5Ud2QInblgyE72fw==
  /ws/7.4.6:
    dev: false
    engines:
      node: '>=8.3.0'
    peerDependencies:
      bufferutil: ^4.0.1
      utf-8-validate: ^5.0.2
    peerDependenciesMeta:
      bufferutil:
        optional: true
      utf-8-validate:
        optional: true
    resolution:
      integrity: sha512-YmhHDO4MzaDLB+M9ym/mDA5z0naX8j7SIlT8f8z+I0VtzsRbekxEutHSme7NPS2qE8StCYQNUnfWdXta/Yu85A==
  /ws/7.5.2:
    dev: false
    engines:
      node: '>=8.3.0'
    peerDependencies:
      bufferutil: ^4.0.1
      utf-8-validate: ^5.0.2
    peerDependenciesMeta:
      bufferutil:
        optional: true
      utf-8-validate:
        optional: true
    resolution:
      integrity: sha512-lkF7AWRicoB9mAgjeKbGqVUekLnSNO4VjKVnuPHpQeOxZOErX6BPXwJk70nFslRCEEA8EVW7ZjKwXaP9N+1sKQ==
  /xhr-mock/2.5.1:
    dependencies:
      global: 4.4.0
      url: 0.11.0
    dev: false
    resolution:
      integrity: sha512-UKOjItqjFgPUwQGPmRAzNBn8eTfIhcGjBVGvKYAWxUQPQsXNGD6KEckGTiHwyaAUp9C9igQlnN1Mp79KWCg7CQ==
  /xml/1.0.1:
    dev: false
    resolution:
      integrity: sha1-eLpyAgApxbyHuKgaPPzXS0ovweU=
  /xml2js/0.2.8:
    dependencies:
      sax: 0.5.8
    dev: false
    resolution:
      integrity: sha1-m4FpCTFjH/CdGVdUn69U9PmAs8I=
  /xml2js/0.4.23:
    dependencies:
      sax: 1.2.4
      xmlbuilder: 11.0.1
    dev: false
    engines:
      node: '>=4.0.0'
    resolution:
      integrity: sha512-ySPiMjM0+pLDftHgXY4By0uswI3SPKLDw/i3UXbnO8M/p28zqexCUoPmQFrYD+/1BzhGJSs2i1ERWKJAtiLrug==
  /xmlbuilder/11.0.1:
    dev: false
    engines:
      node: '>=4.0'
    resolution:
      integrity: sha512-fDlsI/kFEx7gLvbecc0/ohLG50fugQp8ryHzMTuW9vSa1GJ0XYWKnhsUx7oie3G98+r56aTQIUB4kht42R3JvA==
  /xmlbuilder/12.0.0:
    dev: false
    engines:
      node: '>=6.0'
    resolution:
      integrity: sha512-lMo8DJ8u6JRWp0/Y4XLa/atVDr75H9litKlb2E5j3V3MesoL50EBgZDWoLT3F/LztVnG67GjPXLZpqcky/UMnQ==
  /xmlbuilder/9.0.7:
    dev: false
    engines:
      node: '>=4.0'
    resolution:
      integrity: sha1-Ey7mPS7FVlxVfiD0wi35rKaGsQ0=
  /xmldom/0.6.0:
    dev: false
    engines:
      node: '>=10.0.0'
    resolution:
      integrity: sha512-iAcin401y58LckRZ0TkI4k0VSM1Qg0KGSc3i8rU+xrxe19A/BN1zHyVSJY7uoutVlaTSzYyk/v5AmkewAP7jtg==
  /xpath.js/1.1.0:
    dev: false
    engines:
      node: '>=0.4.0'
    resolution:
      integrity: sha512-jg+qkfS4K8E7965sqaUl8mRngXiKb3WZGfONgE18pr03FUQiuSV6G+Ej4tS55B+rIQSFEIw3phdVAQ4pPqNWfQ==
  /xregexp/2.0.0:
    dev: false
    resolution:
      integrity: sha1-UqY+VsoLhKfzpfPWGHLxJq16WUM=
  /y18n/4.0.3:
    dev: false
    resolution:
      integrity: sha512-JKhqTOwSrqNA1NY5lSztJ1GrBiUodLMmIZuLiDaMRJ+itFd+ABVE8XBjOvIWL+rSqNDC74LCSFmlb/U4UZ4hJQ==
  /y18n/5.0.8:
    dev: false
    engines:
      node: '>=10'
    resolution:
      integrity: sha512-0pfFzegeDWJHJIAmTLRP2DwHjdF5s7jo9tuztdQxAhINCdvS+3nGINqPd00AphqJR/0LhANUS6/+7SCb98YOfA==
  /yallist/2.1.2:
    dev: false
    resolution:
      integrity: sha1-HBH5IY8HYImkfdUS+TxmmaaoHVI=
  /yallist/3.1.1:
    dev: false
    resolution:
      integrity: sha512-a4UGQaWPH59mOXUYnAG2ewncQS4i4F43Tv3JoAM+s2VDAmS9NsK8GpDMLrCHPksFT7h3K6TOoUNn2pb7RoXx4g==
  /yallist/4.0.0:
    dev: false
    resolution:
      integrity: sha512-3wdGidZyq5PB084XLES5TpOSRA3wjXAlIWMhum2kRcv/41Sn2emQ0dycQW4uZXLejwKvg6EsvbdlVL+FYEct7A==
  /yaml/1.10.2:
    dev: false
    engines:
      node: '>= 6'
    resolution:
      integrity: sha512-r3vXyErRCYJ7wg28yvBY5VSoAF8ZvlcW9/BwUzEtUsjvX/DKs24dIkuwjtuprwJJHsbyUbLApepYTR1BN4uHrg==
  /yargs-parser/13.1.2:
    dependencies:
      camelcase: 5.3.1
      decamelize: 1.2.0
    dev: false
    resolution:
      integrity: sha512-3lbsNRf/j+A4QuSZfDRA7HRSfWrzO0YjqTJd5kjAq37Zep1CEgaYmrH9Q3GwPiB9cHyd1Y1UwggGhJGoxipbzg==
  /yargs-parser/20.2.9:
    dev: false
    engines:
      node: '>=10'
    resolution:
      integrity: sha512-y11nGElTIV+CT3Zv9t7VKl+Q3hTQoT9a1Qzezhhl6Rp21gJ/IVTW7Z3y9EWXhuUBC2Shnf+DX0antecpAwSP8w==
  /yargs-unparser/1.6.0:
    dependencies:
      flat: 4.1.1
      lodash: 4.17.21
      yargs: 13.3.2
    dev: false
    engines:
      node: '>=6'
    resolution:
      integrity: sha512-W9tKgmSn0DpSatfri0nx52Joq5hVXgeLiqR/5G0sZNDoLZFOr/xjBUDcShCOGNsBnEMNo1KAMBkTej1Hm62HTw==
  /yargs/13.3.2:
    dependencies:
      cliui: 5.0.0
      find-up: 3.0.0
      get-caller-file: 2.0.5
      require-directory: 2.1.1
      require-main-filename: 2.0.0
      set-blocking: 2.0.0
      string-width: 3.1.0
      which-module: 2.0.0
      y18n: 4.0.3
      yargs-parser: 13.1.2
    dev: false
    resolution:
      integrity: sha512-AX3Zw5iPruN5ie6xGRIDgqkT+ZhnRlZMLMHAs8tg7nRruy2Nb+i5o9bwghAogtM08q1dpr2LVoS8KSTMYpWXUw==
  /yargs/16.2.0:
    dependencies:
      cliui: 7.0.4
      escalade: 3.1.1
      get-caller-file: 2.0.5
      require-directory: 2.1.1
      string-width: 4.2.2
      y18n: 5.0.8
      yargs-parser: 20.2.9
    dev: false
    engines:
      node: '>=10'
    resolution:
      integrity: sha512-D1mvvtDG0L5ft/jGWkLpG1+m0eQxOfaBvTNELraWj22wSVUMWxZUvYgJYcKh6jGGIkJFhH4IZPQhR4TKpc8mBw==
  /yauzl/2.10.0:
    dependencies:
      buffer-crc32: 0.2.13
      fd-slicer: 1.1.0
    dev: false
    resolution:
      integrity: sha1-x+sXyT4RLLEIb6bY5R+wZnt5pfk=
  /yn/3.1.1:
    dev: false
    engines:
      node: '>=6'
    resolution:
      integrity: sha512-Ux4ygGWsu2c7isFWe8Yu1YluJmqVhxqK2cLXNQA5AcC3QfbGNpM7fu0Y8b/z16pXLnFxZYvWhd3fhBY9DLmC6Q==
  /z-schema/3.18.4:
    dependencies:
      lodash.get: 4.4.2
      lodash.isequal: 4.5.0
      validator: 8.2.0
    dev: false
    hasBin: true
    optionalDependencies:
      commander: 2.20.3
    resolution:
      integrity: sha512-DUOKC/IhbkdLKKiV89gw9DUauTV8U/8yJl1sjf6MtDmzevLKOF2duNJ495S3MFVjqZarr+qNGCPbkg4mu4PpLw==
  file:projects/abort-controller.tgz:
    dependencies:
      '@microsoft/api-extractor': 7.7.11
      '@rollup/plugin-commonjs': 11.0.2_rollup@1.32.1
      '@rollup/plugin-multi-entry': 3.0.1_rollup@1.32.1
      '@rollup/plugin-node-resolve': 8.4.0_rollup@1.32.1
      '@rollup/plugin-replace': 2.4.2_rollup@1.32.1
      '@types/chai': 4.2.21
      '@types/mocha': 7.0.2
      '@types/node': 12.20.16
      assert: 1.5.0
      chai: 4.3.4
      cross-env: 7.0.3
      delay: 4.4.1
      downlevel-dts: 0.4.0
      eslint: 7.30.0
      karma: 6.3.4
      karma-chrome-launcher: 3.1.0
      karma-coverage: 2.0.3
      karma-edge-launcher: 0.4.2_karma@6.3.4
      karma-env-preprocessor: 0.1.1
      karma-firefox-launcher: 1.3.0
      karma-ie-launcher: 1.0.0_karma@6.3.4
      karma-junit-reporter: 2.0.1_karma@6.3.4
      karma-mocha: 2.0.1
      karma-mocha-reporter: 2.2.5_karma@6.3.4
      karma-sourcemap-loader: 0.3.8
      mocha: 7.2.0
      mocha-junit-reporter: 1.23.3_mocha@7.2.0
      nyc: 14.1.1
      prettier: 1.19.1
      rimraf: 3.0.2
      rollup: 1.32.1
      ts-node: 9.1.1_typescript@4.2.4
      tslib: 2.3.0
      typedoc: 0.15.2
      typescript: 4.2.4
    dev: false
    name: '@rush-temp/abort-controller'
    resolution:
      integrity: sha512-3SRPmSd7N2LLrFcT5H9X9MqQ6pj4ena7yqo8HETm7peMgbR+QCoQXX3tRWaNj5zE77czlyRA6BH1YvRSJONDnA==
      tarball: file:projects/abort-controller.tgz
    version: 0.0.0
  file:projects/agrifood-farming.tgz:
    dependencies:
      '@azure-rest/core-client': 1.0.0-beta.6
      '@azure-rest/core-client-paging': 1.0.0-beta.1
      '@azure/identity': 1.4.0
      '@microsoft/api-extractor': 7.13.2
      '@types/chai': 4.2.21
      '@types/mocha': 7.0.2
      '@types/node': 12.20.16
      chai: 4.3.4
      cross-env: 7.0.3
      dotenv: 8.6.0
      eslint: 7.30.0
      karma: 6.3.4
      karma-chrome-launcher: 3.1.0
      karma-coverage: 2.0.3
      karma-edge-launcher: 0.4.2_karma@6.3.4
      karma-env-preprocessor: 0.1.1
      karma-firefox-launcher: 1.3.0
      karma-ie-launcher: 1.0.0_karma@6.3.4
      karma-json-preprocessor: 0.3.3_karma@6.3.4
      karma-json-to-file-reporter: 1.0.1
      karma-junit-reporter: 2.0.1_karma@6.3.4
      karma-mocha: 2.0.1
      karma-mocha-reporter: 2.2.5_karma@6.3.4
      karma-source-map-support: 1.4.0
      karma-sourcemap-loader: 0.3.8
      mkdirp: 1.0.4
      mocha: 7.2.0
      mocha-junit-reporter: 1.23.3_mocha@7.2.0
      nyc: 14.1.1
      prettier: 2.2.1
      rimraf: 3.0.2
      rollup: 1.32.1
      source-map-support: 0.5.19
      tslib: 2.3.0
      typedoc: 0.15.2
      typescript: 4.2.4
    dev: false
    name: '@rush-temp/agrifood-farming'
    resolution:
      integrity: sha512-awf9qld3tztykzHz3AtGmczBEkcIEXCnT2bx6KJ+Tq02FXhmeQEOSJbW8I1zlNmaZ/f5rzqLmQkE5LQlF2eb5Q==
      tarball: file:projects/agrifood-farming.tgz
    version: 0.0.0
  file:projects/ai-anomaly-detector.tgz:
    dependencies:
      '@azure/core-tracing': 1.0.0-preview.13
      '@azure/identity': 2.0.0-beta.4
      '@microsoft/api-extractor': 7.7.11
      '@rollup/plugin-commonjs': 11.0.2_rollup@1.32.1
      '@rollup/plugin-json': 4.1.0_rollup@1.32.1
      '@rollup/plugin-multi-entry': 3.0.1_rollup@1.32.1
      '@rollup/plugin-node-resolve': 8.4.0_rollup@1.32.1
      '@rollup/plugin-replace': 2.4.2_rollup@1.32.1
      '@types/chai': 4.2.21
      '@types/mocha': 7.0.2
      '@types/node': 12.20.16
      chai: 4.3.4
      cross-env: 7.0.3
      csv-parse: 4.16.0
      dotenv: 8.6.0
      eslint: 7.30.0
      inherits: 2.0.4
      karma: 6.3.4
      karma-chrome-launcher: 3.1.0
      karma-coverage: 2.0.3
      karma-edge-launcher: 0.4.2_karma@6.3.4
      karma-env-preprocessor: 0.1.1
      karma-firefox-launcher: 1.3.0
      karma-ie-launcher: 1.0.0_karma@6.3.4
      karma-junit-reporter: 2.0.1_karma@6.3.4
      karma-mocha: 2.0.1
      karma-mocha-reporter: 2.2.5_karma@6.3.4
      karma-sourcemap-loader: 0.3.8
      mocha: 7.2.0
      mocha-junit-reporter: 1.23.3_mocha@7.2.0
      nyc: 14.1.1
      prettier: 1.19.1
      rimraf: 3.0.2
      rollup: 1.32.1
      rollup-plugin-shim: 1.0.0
      rollup-plugin-sourcemaps: 0.4.2_rollup@1.32.1
      rollup-plugin-terser: 5.3.1_rollup@1.32.1
      rollup-plugin-visualizer: 4.2.2_rollup@1.32.1
      tslib: 2.3.0
      typedoc: 0.15.2
      typescript: 4.2.4
      util: 0.12.4
    dev: false
    name: '@rush-temp/ai-anomaly-detector'
    resolution:
      integrity: sha512-Murzt7Za9vfkrGAAu2jJouBdFyKOSMkBDMA6guiOG2hp6MGBdRU9x+p/3PupyydX49cBbSvsm7UTWWMNuZJwqg==
      tarball: file:projects/ai-anomaly-detector.tgz
    version: 0.0.0
  file:projects/ai-document-translator.tgz:
    dependencies:
      '@azure-rest/core-client': 1.0.0-beta.6
      '@azure/identity': 1.4.0
      '@microsoft/api-extractor': 7.13.2
      '@types/chai': 4.2.21
      '@types/mocha': 7.0.2
      '@types/node': 12.20.16
      chai: 4.3.4
      cross-env: 7.0.3
      dotenv: 8.6.0
      eslint: 7.30.0
      karma: 6.3.4
      karma-chrome-launcher: 3.1.0
      karma-coverage: 2.0.3
      karma-edge-launcher: 0.4.2_karma@6.3.4
      karma-env-preprocessor: 0.1.1
      karma-firefox-launcher: 1.3.0
      karma-ie-launcher: 1.0.0_karma@6.3.4
      karma-json-preprocessor: 0.3.3_karma@6.3.4
      karma-json-to-file-reporter: 1.0.1
      karma-junit-reporter: 2.0.1_karma@6.3.4
      karma-mocha: 2.0.1
      karma-mocha-reporter: 2.2.5_karma@6.3.4
      karma-source-map-support: 1.4.0
      karma-sourcemap-loader: 0.3.8
      mocha: 7.2.0
      mocha-junit-reporter: 1.23.3_mocha@7.2.0
      nyc: 14.1.1
      prettier: 2.2.1
      rimraf: 3.0.2
      rollup: 1.32.1
      source-map-support: 0.5.19
      tslib: 2.3.0
      typedoc: 0.15.2
      typescript: 4.2.4
    dev: false
    name: '@rush-temp/ai-document-translator'
    resolution:
      integrity: sha512-ZY3/5DXcK1oCGeZ2ZL0fsoQuUPO3/refq6JE2USAh1aicNbyUOGy9MbRW9IUFoMWK8WUPB6b457ys+5RLFi8Fg==
      tarball: file:projects/ai-document-translator.tgz
    version: 0.0.0
  file:projects/ai-form-recognizer.tgz:
    dependencies:
      '@azure/core-tracing': 1.0.0-preview.13
      '@microsoft/api-extractor': 7.7.11
      '@types/chai': 4.2.21
      '@types/mocha': 7.0.2
      '@types/node': 12.20.16
      '@types/sinon': 9.0.11
      chai: 4.3.4
      chai-as-promised: 7.1.1_chai@4.3.4
      cross-env: 7.0.3
      dotenv: 8.6.0
      eslint: 7.30.0
      karma: 6.3.4
      karma-chrome-launcher: 3.1.0
      karma-coverage: 2.0.3
      karma-edge-launcher: 0.4.2_karma@6.3.4
      karma-env-preprocessor: 0.1.1
      karma-firefox-launcher: 1.3.0
      karma-ie-launcher: 1.0.0_karma@6.3.4
      karma-json-preprocessor: 0.3.3_karma@6.3.4
      karma-json-to-file-reporter: 1.0.1
      karma-junit-reporter: 2.0.1_karma@6.3.4
      karma-mocha: 2.0.1
      karma-mocha-reporter: 2.2.5_karma@6.3.4
      karma-sourcemap-loader: 0.3.8
      mocha: 7.2.0
      mocha-junit-reporter: 1.23.3_mocha@7.2.0
      nyc: 14.1.1
      prettier: 1.19.1
      rimraf: 3.0.2
      rollup: 1.32.1
      sinon: 9.2.4
      source-map-support: 0.5.19
      tslib: 2.3.0
      typedoc: 0.15.2
      typescript: 4.2.4
    dev: false
    name: '@rush-temp/ai-form-recognizer'
    resolution:
      integrity: sha512-FbVy1LvvG5kPlhcLl79k+ymx72SAztdI/qDP3dokKfsvXwBeSn1V1lM1E4e0ny87N7IIi2KdhssCZSXWzsJWkg==
      tarball: file:projects/ai-form-recognizer.tgz
    version: 0.0.0
  file:projects/ai-metrics-advisor.tgz:
    dependencies:
      '@azure/core-tracing': 1.0.0-preview.13
      '@azure/identity': 1.4.0
      '@microsoft/api-extractor': 7.7.11
      '@types/chai': 4.2.21
      '@types/mocha': 7.0.2
      '@types/node': 12.20.16
      '@types/sinon': 9.0.11
      chai: 4.3.4
      chai-as-promised: 7.1.1_chai@4.3.4
      cross-env: 7.0.3
      dotenv: 8.6.0
      eslint: 7.30.0
      karma: 6.3.4
      karma-chrome-launcher: 3.1.0
      karma-coverage: 2.0.3
      karma-edge-launcher: 0.4.2_karma@6.3.4
      karma-env-preprocessor: 0.1.1
      karma-firefox-launcher: 1.3.0
      karma-ie-launcher: 1.0.0_karma@6.3.4
      karma-json-preprocessor: 0.3.3_karma@6.3.4
      karma-json-to-file-reporter: 1.0.1
      karma-junit-reporter: 2.0.1_karma@6.3.4
      karma-mocha: 2.0.1
      karma-mocha-reporter: 2.2.5_karma@6.3.4
      karma-sourcemap-loader: 0.3.8
      mocha: 7.2.0
      mocha-junit-reporter: 1.23.3_mocha@7.2.0
      nyc: 14.1.1
      prettier: 1.19.1
      rimraf: 3.0.2
      rollup: 1.32.1
      sinon: 9.2.4
      source-map-support: 0.5.19
      ts-node: 9.1.1_typescript@4.2.4
      tslib: 2.3.0
      typedoc: 0.15.2
      typescript: 4.2.4
    dev: false
    name: '@rush-temp/ai-metrics-advisor'
    resolution:
      integrity: sha512-avbOY5xtCp2MwPvWZKHVtgvdmmei4Zd8PMLkIwo5dwVLat30tnBkoLzQs8wyOMQGUtYOTH2KsTTjAFSqC0JvLA==
      tarball: file:projects/ai-metrics-advisor.tgz
    version: 0.0.0
  file:projects/ai-text-analytics.tgz:
    dependencies:
      '@azure/core-tracing': 1.0.0-preview.13
      '@azure/identity': 2.0.0-beta.4
      '@microsoft/api-extractor': 7.7.11
      '@types/chai': 4.2.21
      '@types/chai-as-promised': 7.1.4
      '@types/mocha': 7.0.2
      '@types/node': 12.20.16
      '@types/sinon': 9.0.11
      chai: 4.3.4
      chai-as-promised: 7.1.1_chai@4.3.4
      cross-env: 7.0.3
      dotenv: 8.6.0
      eslint: 7.30.0
      karma: 6.3.4
      karma-chrome-launcher: 3.1.0
      karma-coverage: 2.0.3
      karma-edge-launcher: 0.4.2_karma@6.3.4
      karma-env-preprocessor: 0.1.1
      karma-firefox-launcher: 1.3.0
      karma-ie-launcher: 1.0.0_karma@6.3.4
      karma-json-preprocessor: 0.3.3_karma@6.3.4
      karma-json-to-file-reporter: 1.0.1
      karma-junit-reporter: 2.0.1_karma@6.3.4
      karma-mocha: 2.0.1
      karma-mocha-reporter: 2.2.5_karma@6.3.4
      karma-source-map-support: 1.4.0
      karma-sourcemap-loader: 0.3.8
      mocha: 7.2.0
      mocha-junit-reporter: 1.23.3_mocha@7.2.0
      nyc: 14.1.1
      prettier: 1.19.1
      rimraf: 3.0.2
      rollup: 1.32.1
      sinon: 9.2.4
      source-map-support: 0.5.19
      ts-node: 9.1.1_typescript@4.2.4
      tslib: 2.3.0
      typedoc: 0.15.2
      typescript: 4.2.4
    dev: false
    name: '@rush-temp/ai-text-analytics'
    resolution:
      integrity: sha512-+HaSbpqvDl/3As8CSTR7Pk0Qy6iaR5F6d/bXP5fmWZDPi9eLWr5k+T7OPBhnJcaiWL1Hruf5dXvliU515Wp5zg==
      tarball: file:projects/ai-text-analytics.tgz
    version: 0.0.0
  file:projects/app-configuration.tgz:
    dependencies:
      '@azure/core-tracing': 1.0.0-preview.13
      '@azure/keyvault-secrets': 4.2.0
      '@microsoft/api-extractor': 7.7.11
      '@rollup/plugin-commonjs': 11.0.2_rollup@1.32.1
      '@rollup/plugin-inject': 4.0.2_rollup@1.32.1
      '@rollup/plugin-json': 4.1.0_rollup@1.32.1
      '@rollup/plugin-multi-entry': 3.0.1_rollup@1.32.1
      '@rollup/plugin-node-resolve': 8.4.0_rollup@1.32.1
      '@rollup/plugin-replace': 2.4.2_rollup@1.32.1
      '@types/chai': 4.2.21
      '@types/mocha': 7.0.2
      '@types/node': 12.20.16
      '@types/sinon': 9.0.11
      assert: 1.5.0
      chai: 4.3.4
      cross-env: 7.0.3
      dotenv: 8.6.0
      eslint: 7.30.0
      esm: 3.2.25
      karma: 6.3.4
      karma-chrome-launcher: 3.1.0
      karma-coverage: 2.0.3
      karma-edge-launcher: 0.4.2_karma@6.3.4
      karma-env-preprocessor: 0.1.1
      karma-firefox-launcher: 1.3.0
      karma-ie-launcher: 1.0.0_karma@6.3.4
      karma-junit-reporter: 2.0.1_karma@6.3.4
      karma-mocha: 2.0.1
      karma-mocha-reporter: 2.2.5_karma@6.3.4
      karma-sourcemap-loader: 0.3.8
      mocha: 7.2.0
      mocha-junit-reporter: 1.23.3_mocha@7.2.0
      nock: 12.0.3
      nyc: 14.1.1
      prettier: 1.19.1
      rimraf: 3.0.2
      rollup: 1.32.1
      rollup-plugin-shim: 1.0.0
      rollup-plugin-sourcemaps: 0.4.2_rollup@1.32.1
      rollup-plugin-terser: 5.3.1_rollup@1.32.1
      sinon: 9.2.4
      ts-node: 9.1.1_typescript@4.2.4
      tslib: 2.3.0
      typedoc: 0.15.2
      typescript: 4.2.4
      uglify-js: 3.13.10
    dev: false
    name: '@rush-temp/app-configuration'
    resolution:
      integrity: sha512-xEfaCYTbxZd2BbN7Eo7hI2zi20fMk4IgtL11xglGdqKcLIOcKf9m3g8sLXkkBch1moeKzqVXYWaJ9SyUzSHJAQ==
      tarball: file:projects/app-configuration.tgz
    version: 0.0.0
  file:projects/arm-compute.tgz:
    dependencies:
      '@microsoft/api-extractor': 7.7.11
      '@rollup/plugin-commonjs': 11.0.2_rollup@1.32.1
      '@rollup/plugin-json': 4.1.0_rollup@1.32.1
      '@rollup/plugin-multi-entry': 3.0.1_rollup@1.32.1
      '@rollup/plugin-node-resolve': 8.4.0_rollup@1.32.1
      mkdirp: 1.0.4
      rollup: 1.32.1
      rollup-plugin-node-resolve: 3.4.0
      rollup-plugin-sourcemaps: 0.4.2_rollup@1.32.1
      tslib: 2.3.0
      typescript: 4.2.4
      uglify-js: 3.13.10
    dev: false
    name: '@rush-temp/arm-compute'
    resolution:
      integrity: sha512-nNi+A6v+cMajxKH+Wgt1DRjWbbvly9agLxYqGPpR9Fx0FzeI1iTlf5kVY/JNdF43EScO4TnYzXR84cyLaNPMzA==
      tarball: file:projects/arm-compute.tgz
    version: 0.0.0
  file:projects/arm-features.tgz:
    dependencies:
      '@microsoft/api-extractor': 7.7.11
      '@rollup/plugin-commonjs': 11.0.2_rollup@1.32.1
      '@rollup/plugin-json': 4.1.0_rollup@1.32.1
      '@rollup/plugin-multi-entry': 3.0.1_rollup@1.32.1
      '@rollup/plugin-node-resolve': 8.4.0_rollup@1.32.1
      mkdirp: 1.0.4
      rollup: 1.32.1
      rollup-plugin-node-resolve: 3.4.0
      rollup-plugin-sourcemaps: 0.4.2_rollup@1.32.1
      tslib: 2.3.0
      typescript: 4.2.4
      uglify-js: 3.13.10
    dev: false
    name: '@rush-temp/arm-features'
    resolution:
      integrity: sha512-Jdqy3BnYfdYfUwQ4L97IVWbg0zwT9HuL1PJ/8JZrmqMo6RZOE1jUDnYcSRA2h7Ke1Rhe8rHi0g80U3EWbWvr9A==
      tarball: file:projects/arm-features.tgz
    version: 0.0.0
  file:projects/arm-keyvault.tgz:
    dependencies:
      '@microsoft/api-extractor': 7.7.11
      '@rollup/plugin-commonjs': 11.0.2_rollup@1.32.1
      '@rollup/plugin-json': 4.1.0_rollup@1.32.1
      '@rollup/plugin-multi-entry': 3.0.1_rollup@1.32.1
      '@rollup/plugin-node-resolve': 8.4.0_rollup@1.32.1
      mkdirp: 1.0.4
      rollup: 1.32.1
      rollup-plugin-node-resolve: 3.4.0
      rollup-plugin-sourcemaps: 0.4.2_rollup@1.32.1
      tslib: 2.3.0
      typescript: 4.2.4
      uglify-js: 3.13.10
    dev: false
    name: '@rush-temp/arm-keyvault'
    resolution:
      integrity: sha512-v75V6krb8/ZT8DT7FKKuDcto86Imeg9rTTBruOW3WnqxcVWNAdgIe+1ZWZxLeaUxSPLntYlCfreanFYO7952Eg==
      tarball: file:projects/arm-keyvault.tgz
    version: 0.0.0
  file:projects/arm-links.tgz:
    dependencies:
      '@microsoft/api-extractor': 7.7.11
      '@rollup/plugin-commonjs': 11.0.2_rollup@1.32.1
      '@rollup/plugin-json': 4.1.0_rollup@1.32.1
      '@rollup/plugin-multi-entry': 3.0.1_rollup@1.32.1
      '@rollup/plugin-node-resolve': 8.4.0_rollup@1.32.1
      mkdirp: 1.0.4
      rollup: 1.32.1
      rollup-plugin-node-resolve: 3.4.0
      rollup-plugin-sourcemaps: 0.4.2_rollup@1.32.1
      tslib: 2.3.0
      typescript: 4.2.4
      uglify-js: 3.13.10
    dev: false
    name: '@rush-temp/arm-links'
    resolution:
      integrity: sha512-rp7358CAZYQTk14rux456WPw0drTcb6tLaCbzxS10sUYP18FSZAdXMThbRk6FWXcyGiNdiYWIDg99JUxOoS2hQ==
      tarball: file:projects/arm-links.tgz
    version: 0.0.0
  file:projects/arm-locks.tgz:
    dependencies:
      '@microsoft/api-extractor': 7.7.11
      '@rollup/plugin-commonjs': 11.0.2_rollup@1.32.1
      '@rollup/plugin-json': 4.1.0_rollup@1.32.1
      '@rollup/plugin-multi-entry': 3.0.1_rollup@1.32.1
      '@rollup/plugin-node-resolve': 8.4.0_rollup@1.32.1
      mkdirp: 1.0.4
      rollup: 1.32.1
      rollup-plugin-node-resolve: 3.4.0
      rollup-plugin-sourcemaps: 0.4.2_rollup@1.32.1
      tslib: 2.3.0
      typescript: 4.2.4
      uglify-js: 3.13.10
    dev: false
    name: '@rush-temp/arm-locks'
    resolution:
      integrity: sha512-Pbwm7icKOAqRDLs7DB00ERbjwjtOHOCWtyxLuzSvnu14uHgTS7Hdc25em9Zj2kIIn9Fqq2EGPytZkfq4BA2Ayg==
      tarball: file:projects/arm-locks.tgz
    version: 0.0.0
  file:projects/arm-managedapplications.tgz:
    dependencies:
      '@microsoft/api-extractor': 7.7.11
      '@rollup/plugin-commonjs': 11.0.2_rollup@1.32.1
      '@rollup/plugin-json': 4.1.0_rollup@1.32.1
      '@rollup/plugin-multi-entry': 3.0.1_rollup@1.32.1
      '@rollup/plugin-node-resolve': 8.4.0_rollup@1.32.1
      mkdirp: 1.0.4
      rollup: 1.32.1
      rollup-plugin-node-resolve: 3.4.0
      rollup-plugin-sourcemaps: 0.4.2_rollup@1.32.1
      tslib: 2.3.0
      typescript: 4.2.4
      uglify-js: 3.13.10
    dev: false
    name: '@rush-temp/arm-managedapplications'
    resolution:
      integrity: sha512-rd/IuR0zgpA58pTS328g3AzEcjXlQiUW9hWYUWJXCdYCjKl5u89SJ1rNNMheQXMXs9qUv6hFG6tt8q1ZCDirtQ==
      tarball: file:projects/arm-managedapplications.tgz
    version: 0.0.0
  file:projects/arm-network.tgz:
    dependencies:
      '@microsoft/api-extractor': 7.7.11
      '@rollup/plugin-commonjs': 11.0.2_rollup@1.32.1
      '@rollup/plugin-json': 4.1.0_rollup@1.32.1
      '@rollup/plugin-multi-entry': 3.0.1_rollup@1.32.1
      '@rollup/plugin-node-resolve': 8.4.0_rollup@1.32.1
      mkdirp: 1.0.4
      rollup: 1.32.1
      rollup-plugin-node-resolve: 3.4.0
      rollup-plugin-sourcemaps: 0.4.2_rollup@1.32.1
      tslib: 2.3.0
      typescript: 4.2.4
      uglify-js: 3.13.10
    dev: false
    name: '@rush-temp/arm-network'
    resolution:
      integrity: sha512-o4oHKd4XnbxekuGYhx80kd7HT12Up5w76XVV7bmPPkPb2gFNy2WpSLCOdGNmFKqMZPTXTuMRWryoHpd1Y1V2GA==
      tarball: file:projects/arm-network.tgz
    version: 0.0.0
  file:projects/arm-policy.tgz:
    dependencies:
      '@microsoft/api-extractor': 7.7.11
      '@rollup/plugin-commonjs': 11.0.2_rollup@1.32.1
      '@rollup/plugin-json': 4.1.0_rollup@1.32.1
      '@rollup/plugin-multi-entry': 3.0.1_rollup@1.32.1
      '@rollup/plugin-node-resolve': 8.4.0_rollup@1.32.1
      mkdirp: 1.0.4
      rollup: 1.32.1
      rollup-plugin-node-resolve: 3.4.0
      rollup-plugin-sourcemaps: 0.4.2_rollup@1.32.1
      tslib: 2.3.0
      typescript: 4.2.4
      uglify-js: 3.13.10
    dev: false
    name: '@rush-temp/arm-policy'
    resolution:
      integrity: sha512-1cDd7l+RfNr7rAJxGMqLHW/zYV/F5tRFsA1R6RplSOTGg8yo1foORk8QvIa+oumecW/uYGC/jePfHrx55atGMQ==
      tarball: file:projects/arm-policy.tgz
    version: 0.0.0
  file:projects/arm-resources.tgz:
    dependencies:
      '@microsoft/api-extractor': 7.7.11
      '@rollup/plugin-commonjs': 11.0.2_rollup@1.32.1
      '@rollup/plugin-json': 4.1.0_rollup@1.32.1
      '@rollup/plugin-multi-entry': 3.0.1_rollup@1.32.1
      '@rollup/plugin-node-resolve': 8.4.0_rollup@1.32.1
      mkdirp: 1.0.4
      rollup: 1.32.1
      rollup-plugin-node-resolve: 3.4.0
      rollup-plugin-sourcemaps: 0.4.2_rollup@1.32.1
      tslib: 2.3.0
      typescript: 4.2.4
      uglify-js: 3.13.10
    dev: false
    name: '@rush-temp/arm-resources'
    resolution:
      integrity: sha512-qCoJfklY7j2h5N8EgS7J/9fgg52p1QJminenS8L2y2O8z2mnEc/qr5PqkypeM7GZaQXUf0vK68A0U6fOEuWRxg==
      tarball: file:projects/arm-resources.tgz
    version: 0.0.0
  file:projects/arm-storage.tgz:
    dependencies:
      '@microsoft/api-extractor': 7.7.11
      '@rollup/plugin-commonjs': 11.0.2_rollup@1.32.1
      '@rollup/plugin-json': 4.1.0_rollup@1.32.1
      '@rollup/plugin-multi-entry': 3.0.1_rollup@1.32.1
      '@rollup/plugin-node-resolve': 8.4.0_rollup@1.32.1
      mkdirp: 1.0.4
      rollup: 1.32.1
      rollup-plugin-node-resolve: 3.4.0
      rollup-plugin-sourcemaps: 0.4.2_rollup@1.32.1
      tslib: 2.3.0
      typescript: 4.2.4
      uglify-js: 3.13.10
    dev: false
    name: '@rush-temp/arm-storage'
    resolution:
      integrity: sha512-qBc4PYovQxo5tZRHGNtgQLmfF7Uq8FVopd9F1Ghu5qcS68wESbBhwZ1px9/EjPWIHpPyrBzazFRMlvT+5gcthA==
      tarball: file:projects/arm-storage.tgz
    version: 0.0.0
  file:projects/arm-webpubsub.tgz:
    dependencies:
      '@microsoft/api-extractor': 7.7.11
      '@rollup/plugin-commonjs': 11.0.2_rollup@1.32.1
      '@rollup/plugin-json': 4.1.0_rollup@1.32.1
      '@rollup/plugin-multi-entry': 3.0.1_rollup@1.32.1
      '@rollup/plugin-node-resolve': 8.4.0_rollup@1.32.1
      mkdirp: 1.0.4
      rollup: 1.32.1
      rollup-plugin-node-resolve: 3.4.0
      rollup-plugin-sourcemaps: 0.4.2_rollup@1.32.1
      tslib: 2.3.0
      typescript: 4.2.4
      uglify-js: 3.13.10
    dev: false
    name: '@rush-temp/arm-webpubsub'
    resolution:
      integrity: sha512-0EU10j+ZIAl/Hj/KR+2LjjS6Ik8nlvNX3xGtR9cxSIl2Wle+EOw+3YtTQt1E4spSlsWnPcvZXJ3WKyV8mvt6vg==
      tarball: file:projects/arm-webpubsub.tgz
    version: 0.0.0
  file:projects/attestation.tgz:
    dependencies:
      '@azure/core-tracing': 1.0.0-preview.13
      '@azure/identity': 2.0.0-beta.4
      '@microsoft/api-extractor': 7.7.11
      '@types/chai': 4.2.21
      '@types/chai-as-promised': 7.1.4
      '@types/mocha': 7.0.2
      '@types/node': 12.20.16
      buffer: 5.7.1
      chai: 4.3.4
      chai-as-promised: 7.1.1_chai@4.3.4
      cross-env: 7.0.3
      dotenv: 8.6.0
      downlevel-dts: 0.4.0
      eslint: 7.30.0
      esm: 3.2.25
      inherits: 2.0.4
      jsrsasign: 10.3.0
      karma: 6.3.4
      karma-chrome-launcher: 3.1.0
      karma-coverage: 2.0.3
      karma-edge-launcher: 0.4.2_karma@6.3.4
      karma-env-preprocessor: 0.1.1
      karma-firefox-launcher: 1.3.0
      karma-ie-launcher: 1.0.0_karma@6.3.4
      karma-json-preprocessor: 0.3.3_karma@6.3.4
      karma-json-to-file-reporter: 1.0.1
      karma-junit-reporter: 2.0.1_karma@6.3.4
      karma-mocha: 2.0.1
      karma-mocha-reporter: 2.2.5_karma@6.3.4
      karma-source-map-support: 1.4.0
      karma-sourcemap-loader: 0.3.8
      mocha: 7.2.0
      mocha-junit-reporter: 1.23.3_mocha@7.2.0
      nyc: 14.1.1
      prettier: 1.19.1
      rimraf: 3.0.2
      rollup: 1.32.1
      rollup-plugin-node-resolve: 3.4.0
      rollup-plugin-sourcemaps: 0.4.2_rollup@1.32.1
      safe-buffer: 5.2.1
      source-map-support: 0.5.19
      ts-node: 9.1.1_typescript@4.2.4
      tslib: 2.3.0
      typedoc: 0.15.2
      typescript: 4.2.4
      util: 0.12.4
    dev: false
    name: '@rush-temp/attestation'
    resolution:
      integrity: sha512-SMEs3He6zgbcQEmu1zXcG2Id88IkSCyR1hNRF7Xk/EdHk+BxeXlXL5AxGPC+MANwG28tjvPnSHhxbcxh1ZzuBA==
      tarball: file:projects/attestation.tgz
    version: 0.0.0
  file:projects/communication-chat.tgz:
    dependencies:
      '@azure/communication-identity': 1.0.0
      '@azure/communication-signaling': 1.0.0-beta.7
      '@azure/core-tracing': 1.0.0-preview.13
      '@microsoft/api-extractor': 7.7.11
      '@rollup/plugin-commonjs': 11.0.2_rollup@1.32.1
      '@rollup/plugin-json': 4.1.0_rollup@1.32.1
      '@rollup/plugin-multi-entry': 3.0.1_rollup@1.32.1
      '@rollup/plugin-node-resolve': 8.4.0_rollup@1.32.1
      '@rollup/plugin-replace': 2.4.2_rollup@1.32.1
      '@types/chai': 4.2.21
      '@types/mocha': 7.0.2
      '@types/node': 12.20.16
      '@types/sinon': 9.0.11
      assert: 1.5.0
      chai: 4.3.4
      cross-env: 7.0.3
      dotenv: 8.6.0
      eslint: 7.30.0
      events: 3.3.0
      inherits: 2.0.4
      karma: 6.3.4
      karma-chrome-launcher: 3.1.0
      karma-coverage: 2.0.3
      karma-edge-launcher: 0.4.2_karma@6.3.4
      karma-env-preprocessor: 0.1.1
      karma-firefox-launcher: 1.3.0
      karma-ie-launcher: 1.0.0_karma@6.3.4
      karma-json-preprocessor: 0.3.3_karma@6.3.4
      karma-json-to-file-reporter: 1.0.1
      karma-junit-reporter: 2.0.1_karma@6.3.4
      karma-mocha: 2.0.1
      karma-mocha-reporter: 2.2.5_karma@6.3.4
      karma-sourcemap-loader: 0.3.8
      mocha: 7.2.0
      mocha-junit-reporter: 1.23.3_mocha@7.2.0
      nyc: 14.1.1
      prettier: 1.19.1
      rimraf: 3.0.2
      rollup: 1.32.1
      rollup-plugin-shim: 1.0.0
      rollup-plugin-sourcemaps: 0.4.2_rollup@1.32.1
      rollup-plugin-terser: 5.3.1_rollup@1.32.1
      rollup-plugin-visualizer: 4.2.2_rollup@1.32.1
      sinon: 9.2.4
      tslib: 2.3.0
      typedoc: 0.15.2
      typescript: 4.2.4
      util: 0.12.4
    dev: false
    name: '@rush-temp/communication-chat'
    resolution:
      integrity: sha512-J9pI+zoofrbGE5JN7f+ylcCtejg5cfDEU6YCkj+vA8SlDhmatprWeHy33GDEArTjc+09EK8ZUQVmXXz1DUcm/Q==
      tarball: file:projects/communication-chat.tgz
    version: 0.0.0
  file:projects/communication-common.tgz:
    dependencies:
      '@azure/core-tracing': 1.0.0-preview.13
      '@microsoft/api-extractor': 7.7.11
      '@rollup/plugin-commonjs': 11.0.2_rollup@1.32.1
      '@rollup/plugin-json': 4.1.0_rollup@1.32.1
      '@rollup/plugin-multi-entry': 3.0.1_rollup@1.32.1
      '@rollup/plugin-node-resolve': 8.4.0_rollup@1.32.1
      '@rollup/plugin-replace': 2.4.2_rollup@1.32.1
      '@types/chai': 4.2.21
      '@types/chai-as-promised': 7.1.4
      '@types/jwt-decode': 2.2.1
      '@types/mocha': 7.0.2
      '@types/node': 12.20.16
      '@types/sinon': 9.0.11
      assert: 1.5.0
      chai: 4.3.4
      chai-as-promised: 7.1.1_chai@4.3.4
      cross-env: 7.0.3
      eslint: 7.30.0
      events: 3.3.0
      inherits: 2.0.4
      jwt-decode: 2.2.0
      karma: 6.3.4
      karma-chrome-launcher: 3.1.0
      karma-coverage: 2.0.3
      karma-edge-launcher: 0.4.2_karma@6.3.4
      karma-env-preprocessor: 0.1.1
      karma-firefox-launcher: 1.3.0
      karma-ie-launcher: 1.0.0_karma@6.3.4
      karma-junit-reporter: 2.0.1_karma@6.3.4
      karma-mocha: 2.0.1
      karma-mocha-reporter: 2.2.5_karma@6.3.4
      karma-sourcemap-loader: 0.3.8
      mocha: 7.2.0
      mocha-junit-reporter: 1.23.3_mocha@7.2.0
      nyc: 14.1.1
      prettier: 1.19.1
      rimraf: 3.0.2
      rollup: 1.32.1
      rollup-plugin-sourcemaps: 0.4.2_rollup@1.32.1
      rollup-plugin-terser: 5.3.1_rollup@1.32.1
      rollup-plugin-visualizer: 4.2.2_rollup@1.32.1
      sinon: 9.2.4
      tslib: 2.3.0
      typedoc: 0.15.2
      typescript: 4.2.4
      util: 0.12.4
    dev: false
    name: '@rush-temp/communication-common'
    resolution:
      integrity: sha512-Y6t2s/oqQpZpz7TOgPeLrg8lQOBAuzUW0jj9j7hl6sa/WgFTXm+4aOeocTsPFGrDKtPxrjOuZmLv7LMtsYfinQ==
      tarball: file:projects/communication-common.tgz
    version: 0.0.0
  file:projects/communication-identity.tgz:
    dependencies:
      '@azure/core-tracing': 1.0.0-preview.13
      '@microsoft/api-extractor': 7.7.11
      '@rollup/plugin-commonjs': 11.0.2_rollup@1.32.1
      '@rollup/plugin-json': 4.1.0_rollup@1.32.1
      '@rollup/plugin-multi-entry': 3.0.1_rollup@1.32.1
      '@rollup/plugin-node-resolve': 8.4.0_rollup@1.32.1
      '@rollup/plugin-replace': 2.4.2_rollup@1.32.1
      '@types/chai': 4.2.21
      '@types/mocha': 7.0.2
      '@types/node': 12.20.16
      '@types/sinon': 9.0.11
      assert: 1.5.0
      chai: 4.3.4
      cross-env: 7.0.3
      dotenv: 8.6.0
      eslint: 7.30.0
      events: 3.3.0
      inherits: 2.0.4
      karma: 6.3.4
      karma-chrome-launcher: 3.1.0
      karma-coverage: 2.0.3
      karma-edge-launcher: 0.4.2_karma@6.3.4
      karma-env-preprocessor: 0.1.1
      karma-firefox-launcher: 1.3.0
      karma-ie-launcher: 1.0.0_karma@6.3.4
      karma-json-preprocessor: 0.3.3_karma@6.3.4
      karma-json-to-file-reporter: 1.0.1
      karma-junit-reporter: 2.0.1_karma@6.3.4
      karma-mocha: 2.0.1
      karma-mocha-reporter: 2.2.5_karma@6.3.4
      karma-sourcemap-loader: 0.3.8
      mocha: 7.2.0
      mocha-junit-reporter: 1.23.3_mocha@7.2.0
      nyc: 14.1.1
      prettier: 1.19.1
      rimraf: 3.0.2
      rollup: 1.32.1
      rollup-plugin-shim: 1.0.0
      rollup-plugin-sourcemaps: 0.4.2_rollup@1.32.1
      rollup-plugin-terser: 5.3.1_rollup@1.32.1
      rollup-plugin-visualizer: 4.2.2_rollup@1.32.1
      sinon: 9.2.4
      tslib: 2.3.0
      typedoc: 0.15.2
      typescript: 4.2.4
    dev: false
    name: '@rush-temp/communication-identity'
    resolution:
      integrity: sha512-cRnmlBVkFFI6GtQQsKDVmQtl3CX4fX0L9UZuAwsAIV60iYGUUAZd8XFnkZiwb3aGxKBbtxrScqAOt5f1QXHMqg==
      tarball: file:projects/communication-identity.tgz
    version: 0.0.0
  file:projects/communication-network-traversal.tgz:
    dependencies:
      '@azure/communication-identity': 1.0.0
      '@azure/core-tracing': 1.0.0-preview.13
      '@azure/identity': 2.0.0-beta.4
      '@microsoft/api-extractor': 7.7.11
      '@rollup/plugin-commonjs': 11.0.2_rollup@1.32.1
      '@rollup/plugin-json': 4.1.0_rollup@1.32.1
      '@rollup/plugin-multi-entry': 3.0.1_rollup@1.32.1
      '@rollup/plugin-node-resolve': 8.4.0_rollup@1.32.1
      '@rollup/plugin-replace': 2.4.2_rollup@1.32.1
      '@types/chai': 4.2.21
      '@types/mocha': 7.0.2
      '@types/node': 12.20.16
      '@types/sinon': 9.0.11
      assert: 1.5.0
      chai: 4.3.4
      cross-env: 7.0.3
      dotenv: 8.6.0
      eslint: 7.30.0
      events: 3.3.0
      inherits: 2.0.4
      karma: 6.3.4
      karma-chrome-launcher: 3.1.0
      karma-coverage: 2.0.3
      karma-edge-launcher: 0.4.2_karma@6.3.4
      karma-env-preprocessor: 0.1.1
      karma-firefox-launcher: 1.3.0
      karma-ie-launcher: 1.0.0_karma@6.3.4
      karma-json-preprocessor: 0.3.3_karma@6.3.4
      karma-json-to-file-reporter: 1.0.1
      karma-junit-reporter: 2.0.1_karma@6.3.4
      karma-mocha: 2.0.1
      karma-mocha-reporter: 2.2.5_karma@6.3.4
      karma-sourcemap-loader: 0.3.8
      mocha: 7.2.0
      mocha-junit-reporter: 1.23.3_mocha@7.2.0
      nyc: 14.1.1
      prettier: 1.19.1
      rimraf: 3.0.2
      rollup: 1.32.1
      rollup-plugin-shim: 1.0.0
      rollup-plugin-sourcemaps: 0.4.2_rollup@1.32.1
      rollup-plugin-terser: 5.3.1_rollup@1.32.1
      rollup-plugin-visualizer: 4.2.2_rollup@1.32.1
      sinon: 9.2.4
      tslib: 2.3.0
      typedoc: 0.15.2
      typescript: 4.2.4
    dev: false
    name: '@rush-temp/communication-network-traversal'
    resolution:
      integrity: sha512-WaXb4hUyl1T0+cSke7IdsKa1CS/0rUGTCUoucoC1lNfqeOIwbrVtaGW2h1HnlPfZN5C2c2ltVuxZ0vmYN4jMfw==
      tarball: file:projects/communication-network-traversal.tgz
    version: 0.0.0
  file:projects/communication-phone-numbers.tgz:
    dependencies:
      '@azure/core-tracing': 1.0.0-preview.13
      '@azure/identity': 2.0.0-beta.4
      '@microsoft/api-extractor': 7.7.11
      '@rollup/plugin-commonjs': 11.0.2_rollup@1.32.1
      '@rollup/plugin-json': 4.1.0_rollup@1.32.1
      '@rollup/plugin-multi-entry': 3.0.1_rollup@1.32.1
      '@rollup/plugin-node-resolve': 8.4.0_rollup@1.32.1
      '@rollup/plugin-replace': 2.4.2_rollup@1.32.1
      '@types/chai': 4.2.21
      '@types/mocha': 7.0.2
      '@types/node': 12.20.16
      '@types/sinon': 9.0.11
      assert: 1.5.0
      chai: 4.3.4
      cross-env: 7.0.3
      dotenv: 8.6.0
      eslint: 7.30.0
      events: 3.3.0
      inherits: 2.0.4
      karma: 6.3.4
      karma-chrome-launcher: 3.1.0
      karma-coverage: 2.0.3
      karma-edge-launcher: 0.4.2_karma@6.3.4
      karma-env-preprocessor: 0.1.1
      karma-firefox-launcher: 1.3.0
      karma-ie-launcher: 1.0.0_karma@6.3.4
      karma-json-preprocessor: 0.3.3_karma@6.3.4
      karma-json-to-file-reporter: 1.0.1
      karma-junit-reporter: 2.0.1_karma@6.3.4
      karma-mocha: 2.0.1
      karma-mocha-reporter: 2.2.5_karma@6.3.4
      karma-sourcemap-loader: 0.3.8
      mocha: 7.2.0
      mocha-junit-reporter: 1.23.3_mocha@7.2.0
      nyc: 14.1.1
      prettier: 1.19.1
      rimraf: 3.0.2
      rollup: 1.32.1
      rollup-plugin-shim: 1.0.0
      rollup-plugin-sourcemaps: 0.4.2_rollup@1.32.1
      rollup-plugin-terser: 5.3.1_rollup@1.32.1
      rollup-plugin-visualizer: 4.2.2_rollup@1.32.1
      sinon: 9.2.4
      tslib: 2.3.0
      typedoc: 0.15.2
      typescript: 4.2.4
    dev: false
    name: '@rush-temp/communication-phone-numbers'
    resolution:
      integrity: sha512-ZmZd3sOJ8PERY5AU+Xtq/KJr36m2blrMPszVkq7qXVTw9500lQlSdXoYrloyD5GJzKd2bwpvYg5gL2i5Mo6eyg==
      tarball: file:projects/communication-phone-numbers.tgz
    version: 0.0.0
  file:projects/communication-sms.tgz:
    dependencies:
      '@azure/core-tracing': 1.0.0-preview.13
      '@microsoft/api-extractor': 7.7.11
      '@rollup/plugin-commonjs': 11.0.2_rollup@1.32.1
      '@rollup/plugin-json': 4.1.0_rollup@1.32.1
      '@rollup/plugin-multi-entry': 3.0.1_rollup@1.32.1
      '@rollup/plugin-node-resolve': 8.4.0_rollup@1.32.1
      '@rollup/plugin-replace': 2.4.2_rollup@1.32.1
      '@types/chai': 4.2.21
      '@types/mocha': 7.0.2
      '@types/node': 12.20.16
      '@types/sinon': 9.0.11
      assert: 1.5.0
      chai: 4.3.4
      cross-env: 7.0.3
      dotenv: 8.6.0
      eslint: 7.30.0
      events: 3.3.0
      inherits: 2.0.4
      karma: 6.3.4
      karma-chrome-launcher: 3.1.0
      karma-coverage: 2.0.3
      karma-edge-launcher: 0.4.2_karma@6.3.4
      karma-env-preprocessor: 0.1.1
      karma-firefox-launcher: 1.3.0
      karma-ie-launcher: 1.0.0_karma@6.3.4
      karma-junit-reporter: 2.0.1_karma@6.3.4
      karma-mocha: 2.0.1
      karma-mocha-reporter: 2.2.5_karma@6.3.4
      karma-sourcemap-loader: 0.3.8
      mocha: 7.2.0
      mocha-junit-reporter: 1.23.3_mocha@7.2.0
      nyc: 14.1.1
      prettier: 1.19.1
      rimraf: 3.0.2
      rollup: 1.32.1
      rollup-plugin-shim: 1.0.0
      rollup-plugin-sourcemaps: 0.4.2_rollup@1.32.1
      rollup-plugin-terser: 5.3.1_rollup@1.32.1
      rollup-plugin-visualizer: 4.2.2_rollup@1.32.1
      sinon: 9.2.4
      tslib: 2.3.0
      typedoc: 0.15.2
      typescript: 4.2.4
      util: 0.12.4
    dev: false
    name: '@rush-temp/communication-sms'
    resolution:
      integrity: sha512-sDTK+GZDqDUEr/OCuxEWBY/O099jelPdOB3Eh7twTtMYmNLX9x9BM+I8XCnTUrLi0JJeHhvgvjEPrt/+Imkp1g==
      tarball: file:projects/communication-sms.tgz
    version: 0.0.0
  file:projects/confidential-ledger.tgz:
    dependencies:
      '@azure-rest/core-client': 1.0.0-beta.6
      '@azure/identity': 1.4.0
      '@microsoft/api-extractor': 7.13.2
      '@types/chai': 4.2.21
      '@types/mocha': 7.0.2
      '@types/node': 12.20.16
      chai: 4.3.4
      cross-env: 7.0.3
      dotenv: 8.6.0
      eslint: 7.30.0
      karma: 6.3.4
      karma-chrome-launcher: 3.1.0
      karma-coverage: 2.0.3
      karma-edge-launcher: 0.4.2_karma@6.3.4
      karma-env-preprocessor: 0.1.1
      karma-firefox-launcher: 1.3.0
      karma-ie-launcher: 1.0.0_karma@6.3.4
      karma-json-preprocessor: 0.3.3_karma@6.3.4
      karma-json-to-file-reporter: 1.0.1
      karma-junit-reporter: 2.0.1_karma@6.3.4
      karma-mocha: 2.0.1
      karma-mocha-reporter: 2.2.5_karma@6.3.4
      karma-source-map-support: 1.4.0
      karma-sourcemap-loader: 0.3.8
      mocha: 7.2.0
      mocha-junit-reporter: 1.23.3_mocha@7.2.0
      nyc: 14.1.1
      prettier: 2.2.1
      rimraf: 3.0.2
      rollup: 1.32.1
      source-map-support: 0.5.19
      tslib: 2.3.0
      typedoc: 0.15.2
      typescript: 4.2.4
    dev: false
    name: '@rush-temp/confidential-ledger'
    resolution:
      integrity: sha512-EUZ7hrGyJG/Jb/V4Mkwmf+SRdwETCvaOlu0IjKTGMmKXSZamdY+AUfP+C+r0iVG5e337V6N4CU+aky5RNdiYPQ==
      tarball: file:projects/confidential-ledger.tgz
    version: 0.0.0
  file:projects/container-registry.tgz:
    dependencies:
      '@azure/core-tracing': 1.0.0-preview.13
      '@azure/ms-rest-nodeauth': 3.0.10
      '@microsoft/api-extractor': 7.7.11
      '@types/chai': 4.2.21
      '@types/chai-as-promised': 7.1.4
      '@types/mocha': 7.0.2
      '@types/node': 12.20.16
      chai: 4.3.4
      chai-as-promised: 7.1.1_chai@4.3.4
      cross-env: 7.0.3
      dotenv: 8.6.0
      eslint: 7.30.0
      inherits: 2.0.4
      karma: 6.3.4
      karma-chrome-launcher: 3.1.0
      karma-coverage: 2.0.3
      karma-edge-launcher: 0.4.2_karma@6.3.4
      karma-env-preprocessor: 0.1.1
      karma-firefox-launcher: 1.3.0
      karma-ie-launcher: 1.0.0_karma@6.3.4
      karma-json-preprocessor: 0.3.3_karma@6.3.4
      karma-json-to-file-reporter: 1.0.1
      karma-junit-reporter: 2.0.1_karma@6.3.4
      karma-mocha: 2.0.1
      karma-mocha-reporter: 2.2.5_karma@6.3.4
      karma-sourcemap-loader: 0.3.8
      mocha: 7.2.0
      mocha-junit-reporter: 1.23.3_mocha@7.2.0
      nyc: 14.1.1
      prettier: 1.19.1
      rimraf: 3.0.2
      rollup: 1.32.1
      tslib: 2.3.0
      typedoc: 0.15.2
      typescript: 4.2.4
      util: 0.12.4
    dev: false
    name: '@rush-temp/container-registry'
    resolution:
      integrity: sha512-DviskXTFMkFBaut/r7NWErM/gozStXKivsuhmGJIlEm1wLc8xMYXjRDosKqFJQAXcKGUGeYHUI9mpHMOd6kX0w==
      tarball: file:projects/container-registry.tgz
    version: 0.0.0
  file:projects/core-amqp.tgz:
    dependencies:
      '@microsoft/api-extractor': 7.7.11
      '@rollup/plugin-commonjs': 11.0.2_rollup@1.32.1
      '@rollup/plugin-inject': 4.0.2_rollup@1.32.1
      '@rollup/plugin-json': 4.1.0_rollup@1.32.1
      '@rollup/plugin-multi-entry': 3.0.1_rollup@1.32.1
      '@rollup/plugin-node-resolve': 8.4.0_rollup@1.32.1
      '@rollup/plugin-replace': 2.4.2_rollup@1.32.1
      '@types/chai': 4.2.21
      '@types/debug': 4.1.6
      '@types/mocha': 7.0.2
      '@types/node': 12.20.16
      '@types/sinon': 9.0.11
      '@types/ws': 7.4.6
      buffer: 5.7.1
      chai: 4.3.4
      cross-env: 7.0.3
      debug: 4.3.2
      dotenv: 8.6.0
      downlevel-dts: 0.4.0
      eslint: 7.30.0
      events: 3.3.0
      jssha: 3.2.0
      karma: 6.3.4_debug@4.3.2
      karma-chrome-launcher: 3.1.0
      karma-mocha: 2.0.1
      mocha: 7.2.0
      mocha-junit-reporter: 1.23.3_mocha@7.2.0
      nyc: 14.1.1
      prettier: 1.19.1
      process: 0.11.10
      puppeteer: 10.2.0
      rhea: 2.0.3
      rhea-promise: 2.1.0
      rimraf: 3.0.2
      rollup: 1.32.1
      rollup-plugin-shim: 1.0.0
      rollup-plugin-sourcemaps: 0.4.2_rollup@1.32.1
      rollup-plugin-terser: 5.3.1_rollup@1.32.1
      sinon: 9.2.4
      ts-node: 9.1.1_typescript@4.2.4
      tslib: 2.3.0
      typedoc: 0.15.2
      typescript: 4.2.4
      url: 0.11.0
      util: 0.12.4
      ws: 7.5.2
    dev: false
    name: '@rush-temp/core-amqp'
    resolution:
      integrity: sha512-yfQLB9OGJC8Sz7AzXe76gGqcBByxsPmzZhEFkimWNVsfJWv2J+flLOsObeTtD5xv9NsB6zTrZJGGv4T9GEQd0A==
      tarball: file:projects/core-amqp.tgz
    version: 0.0.0
  file:projects/core-asynciterator-polyfill.tgz:
    dependencies:
      '@types/node': 12.20.16
      eslint: 7.30.0
      prettier: 1.19.1
      typedoc: 0.15.2
      typescript: 4.2.4
    dev: false
    name: '@rush-temp/core-asynciterator-polyfill'
    resolution:
      integrity: sha512-NMQzIXmS6Aw+/UpoOPolEKGWu0ak5sbvZn3jGCttx2gFZqO832WYZuAeNlwxEYUepdypxNQRnAR8EAdx7b7iiw==
      tarball: file:projects/core-asynciterator-polyfill.tgz
    version: 0.0.0
  file:projects/core-auth.tgz:
    dependencies:
      '@microsoft/api-extractor': 7.7.11
      '@rollup/plugin-commonjs': 11.0.2_rollup@1.32.1
      '@rollup/plugin-json': 4.1.0_rollup@1.32.1
      '@rollup/plugin-multi-entry': 3.0.1_rollup@1.32.1
      '@rollup/plugin-node-resolve': 8.4.0_rollup@1.32.1
      '@rollup/plugin-replace': 2.4.2_rollup@1.32.1
      '@types/chai': 4.2.21
      '@types/mocha': 7.0.2
      '@types/node': 12.20.16
      assert: 1.5.0
      chai: 4.3.4
      cross-env: 7.0.3
      downlevel-dts: 0.4.0
      eslint: 7.30.0
      inherits: 2.0.4
      mocha: 7.2.0
      mocha-junit-reporter: 1.23.3_mocha@7.2.0
      prettier: 1.19.1
      rimraf: 3.0.2
      rollup: 1.32.1
      tslib: 2.3.0
      typedoc: 0.15.2
      typescript: 4.2.4
      util: 0.12.4
    dev: false
    name: '@rush-temp/core-auth'
    resolution:
      integrity: sha512-pdVm8tTyrBXIMYR5CFDSjZLbIDYsKQNbABEICJfRW3c77f0pPGadRdvC34rieD68ZfNxIZ3wtxKEJdma8HPQYQ==
      tarball: file:projects/core-auth.tgz
    version: 0.0.0
  file:projects/core-client-1.tgz:
    dependencies:
      '@azure/core-tracing': 1.0.0-preview.13
      '@azure/core-xml': 1.0.0-beta.1
      '@microsoft/api-extractor': 7.7.11
      '@types/chai': 4.2.21
      '@types/mocha': 7.0.2
      '@types/node': 12.20.16
      '@types/sinon': 9.0.11
      chai: 4.3.4
      cross-env: 7.0.3
      downlevel-dts: 0.4.0
      eslint: 7.30.0
      inherits: 2.0.4
      karma: 6.3.4
      karma-chrome-launcher: 3.1.0
      karma-coverage: 2.0.3
      karma-edge-launcher: 0.4.2_karma@6.3.4
      karma-env-preprocessor: 0.1.1
      karma-firefox-launcher: 1.3.0
      karma-ie-launcher: 1.0.0_karma@6.3.4
      karma-junit-reporter: 2.0.1_karma@6.3.4
      karma-mocha: 2.0.1
      karma-mocha-reporter: 2.2.5_karma@6.3.4
      karma-sourcemap-loader: 0.3.8
      mocha: 7.2.0
      mocha-junit-reporter: 1.23.3_mocha@7.2.0
      prettier: 1.19.1
      rimraf: 3.0.2
      rollup: 1.32.1
      sinon: 9.2.4
      tslib: 2.3.0
      typedoc: 0.15.2
      typescript: 4.2.4
      util: 0.12.4
    dev: false
    name: '@rush-temp/core-client-1'
    resolution:
      integrity: sha512-mhHXTeAYj/Dku5gLxgH3oIpErdSTlPL2ivM4QFjpsbVaKI+Baw8AD1yZ6R+Z3560l3Ya5OgUoF289cL7XYRsMA==
      tarball: file:projects/core-client-1.tgz
    version: 0.0.0
  file:projects/core-client-lro.tgz:
    dependencies:
      '@azure-rest/core-client': 1.0.0-beta.6
      '@microsoft/api-extractor': 7.13.2
      '@types/chai': 4.2.21
      '@types/mocha': 7.0.2
      '@types/node': 12.20.16
      chai: 4.3.4
      cross-env: 7.0.3
      eslint: 7.30.0
      inherits: 2.0.4
      karma: 6.3.4
      karma-chrome-launcher: 3.1.0
      karma-coverage: 2.0.3
      karma-edge-launcher: 0.4.2_karma@6.3.4
      karma-env-preprocessor: 0.1.1
      karma-firefox-launcher: 1.3.0
      karma-ie-launcher: 1.0.0_karma@6.3.4
      karma-junit-reporter: 2.0.1_karma@6.3.4
      karma-mocha: 2.0.1
      karma-mocha-reporter: 2.2.5_karma@6.3.4
      karma-sourcemap-loader: 0.3.8
      mocha: 7.2.0
      mocha-junit-reporter: 1.23.3_mocha@7.2.0
      prettier: 2.2.1
      rimraf: 3.0.2
      rollup: 1.32.1
      sinon: 9.2.4
      tslib: 2.3.0
      typedoc: 0.15.2
      typescript: 4.2.4
      util: 0.12.4
    dev: false
    name: '@rush-temp/core-client-lro'
    resolution:
      integrity: sha512-n7OJnwa3mZ4WMtwlX0t8UY0ZAPc877e+UfhsTLa5V+3Re0wkEvKUo1IvMedAgKPLag3MoTrRcxl3c3KXGXxGRA==
      tarball: file:projects/core-client-lro.tgz
    version: 0.0.0
  file:projects/core-client-paging.tgz:
    dependencies:
      '@azure-rest/core-client': 1.0.0-beta.6
      '@microsoft/api-extractor': 7.13.2
      '@types/chai': 4.2.21
      '@types/mocha': 7.0.2
      '@types/node': 12.20.16
      chai: 4.3.4
      cross-env: 7.0.3
      eslint: 7.30.0
      inherits: 2.0.4
      karma: 6.3.4
      karma-chrome-launcher: 3.1.0
      karma-coverage: 2.0.3
      karma-edge-launcher: 0.4.2_karma@6.3.4
      karma-env-preprocessor: 0.1.1
      karma-firefox-launcher: 1.3.0
      karma-ie-launcher: 1.0.0_karma@6.3.4
      karma-junit-reporter: 2.0.1_karma@6.3.4
      karma-mocha: 2.0.1
      karma-mocha-reporter: 2.2.5_karma@6.3.4
      karma-sourcemap-loader: 0.3.8
      mocha: 7.2.0
      mocha-junit-reporter: 1.23.3_mocha@7.2.0
      prettier: 2.2.1
      rimraf: 3.0.2
      rollup: 1.32.1
      sinon: 9.2.4
      tslib: 2.3.0
      typedoc: 0.15.2
      typescript: 4.2.4
      util: 0.12.4
    dev: false
    name: '@rush-temp/core-client-paging'
    resolution:
      integrity: sha512-Ccr/pJL8OOZx3loL11Au8iprx0KyCc3AELZ/8nZlrHAE2r8r7PDGbeh0NQmu1hJOdn1xv7vB3IX7nFDRn3pDtw==
      tarball: file:projects/core-client-paging.tgz
    version: 0.0.0
  file:projects/core-client.tgz:
    dependencies:
      '@microsoft/api-extractor': 7.13.2
      '@types/chai': 4.2.21
      '@types/mocha': 7.0.2
      '@types/node': 12.20.16
      chai: 4.3.4
      cross-env: 7.0.3
      eslint: 7.30.0
      inherits: 2.0.4
      karma: 6.3.4
      karma-chrome-launcher: 3.1.0
      karma-coverage: 2.0.3
      karma-edge-launcher: 0.4.2_karma@6.3.4
      karma-env-preprocessor: 0.1.1
      karma-firefox-launcher: 1.3.0
      karma-ie-launcher: 1.0.0_karma@6.3.4
      karma-junit-reporter: 2.0.1_karma@6.3.4
      karma-mocha: 2.0.1
      karma-mocha-reporter: 2.2.5_karma@6.3.4
      karma-sourcemap-loader: 0.3.8
      mocha: 7.2.0
      mocha-junit-reporter: 1.23.3_mocha@7.2.0
      prettier: 2.2.1
      rimraf: 3.0.2
      rollup: 1.32.1
      sinon: 9.2.4
      tslib: 2.3.0
      typedoc: 0.15.2
      typescript: 4.2.4
      util: 0.12.4
    dev: false
    name: '@rush-temp/core-client'
    resolution:
      integrity: sha512-A+GvNgdlwTt5h3ZbVfNlhfUSKtdo96ruE9aQ7Vvf83wsasti6gtLOQFPXPiLMvhvQoKg4eQ3iZU9TtNxW2RY+g==
      tarball: file:projects/core-client.tgz
    version: 0.0.0
  file:projects/core-crypto.tgz:
    dependencies:
      '@microsoft/api-extractor': 7.7.11
      '@rollup/plugin-commonjs': 11.0.2_rollup@1.32.1
      '@rollup/plugin-node-resolve': 8.4.0_rollup@1.32.1
      '@rollup/plugin-replace': 2.4.2_rollup@1.32.1
      '@types/chai': 4.2.21
      '@types/mocha': 7.0.2
      '@types/node': 12.20.16
      '@types/sinon': 9.0.11
      chai: 4.3.4
      cross-env: 7.0.3
      downlevel-dts: 0.4.0
      eslint: 7.30.0
      karma: 6.3.4
      karma-chrome-launcher: 3.1.0
      karma-coverage: 2.0.3
      karma-edge-launcher: 0.4.2_karma@6.3.4
      karma-env-preprocessor: 0.1.1
      karma-firefox-launcher: 1.3.0
      karma-ie-launcher: 1.0.0_karma@6.3.4
      karma-junit-reporter: 2.0.1_karma@6.3.4
      karma-mocha: 2.0.1
      karma-mocha-reporter: 2.2.5_karma@6.3.4
      karma-sourcemap-loader: 0.3.8
      mocha: 7.2.0
      mocha-junit-reporter: 1.23.3_mocha@7.2.0
      prettier: 1.19.1
      rimraf: 3.0.2
      rollup: 1.32.1
      rollup-plugin-sourcemaps: 0.4.2_rollup@1.32.1
      sinon: 9.2.4
      tslib: 2.3.0
      typedoc: 0.15.2
      typescript: 4.2.4
    dev: false
    name: '@rush-temp/core-crypto'
    resolution:
      integrity: sha512-ZU0iT6qVHE8T+fmuz9RUnJa9PWbee+NOun/0gVTto1le3NyXWX85zwsFpE7//wfKXTJnbqCyHmjdi3spPf3Xxg==
      tarball: file:projects/core-crypto.tgz
    version: 0.0.0
  file:projects/core-http.tgz:
    dependencies:
      '@azure/core-tracing': 1.0.0-preview.13
      '@azure/logger-js': 1.3.2
      '@microsoft/api-extractor': 7.7.11
      '@opentelemetry/api': 1.0.1
      '@types/chai': 4.2.21
      '@types/express': 4.17.13
      '@types/glob': 7.1.4
      '@types/mocha': 7.0.2
      '@types/node': 12.20.16
      '@types/node-fetch': 2.5.11
      '@types/sinon': 9.0.11
      '@types/tough-cookie': 4.0.1
      '@types/tunnel': 0.0.1
      '@types/uuid': 8.3.1
      '@types/xml2js': 0.4.9
      babel-runtime: 6.26.0
      chai: 4.3.4
      cross-env: 7.0.3
      downlevel-dts: 0.4.0
      eslint: 7.30.0
      express: 4.17.1
      fetch-mock: 9.11.0_node-fetch@2.6.1
      form-data: 3.0.1
      glob: 7.1.7
      karma: 6.3.4
      karma-chai: 0.1.0_chai@4.3.4+karma@6.3.4
      karma-chrome-launcher: 3.1.0
      karma-edge-launcher: 0.4.2_karma@6.3.4
      karma-firefox-launcher: 1.3.0
      karma-mocha: 2.0.1
      karma-rollup-preprocessor: 7.0.7_rollup@1.32.1
      karma-sourcemap-loader: 0.3.8
      mocha: 7.2.0
      mocha-junit-reporter: 1.23.3_mocha@7.2.0
      node-fetch: 2.6.1
      npm-run-all: 4.1.5
      nyc: 14.1.1
      prettier: 1.19.1
      process: 0.11.10
      puppeteer: 10.2.0
      regenerator-runtime: 0.13.7
      rimraf: 3.0.2
      rollup: 1.32.1
      shx: 0.3.3
      sinon: 9.2.4
      tough-cookie: 4.0.0
      ts-node: 9.1.1_typescript@4.2.4
      tslib: 2.3.0
      tunnel: 0.0.6
      typedoc: 0.15.2
      typescript: 4.2.4
      uglify-js: 3.13.10
      uuid: 8.3.2
      xhr-mock: 2.5.1
      xml2js: 0.4.23
    dev: false
    name: '@rush-temp/core-http'
    resolution:
      integrity: sha512-Ujq75kK/8PfJufRYz170HH4KuCmfnEWz2x/GoCf17Cya5XL9p5Vh/10h4bkm1JKEm3skqXzNoBw8jlZ6uZyysw==
      tarball: file:projects/core-http.tgz
    version: 0.0.0
  file:projects/core-lro.tgz:
    dependencies:
      '@azure/core-tracing': 1.0.0-preview.13
      '@microsoft/api-extractor': 7.7.11
      '@rollup/plugin-commonjs': 11.0.2_rollup@1.32.1
      '@rollup/plugin-multi-entry': 3.0.1_rollup@1.32.1
      '@rollup/plugin-node-resolve': 8.4.0_rollup@1.32.1
      '@rollup/plugin-replace': 2.4.2_rollup@1.32.1
      '@types/chai': 4.2.21
      '@types/mocha': 7.0.2
      '@types/node': 12.20.16
      chai: 4.3.4
      cross-env: 7.0.3
      eslint: 7.30.0
      events: 3.3.0
      karma: 6.3.4
      karma-chrome-launcher: 3.1.0
      karma-coverage: 2.0.3
      karma-edge-launcher: 0.4.2_karma@6.3.4
      karma-env-preprocessor: 0.1.1
      karma-firefox-launcher: 1.3.0
      karma-ie-launcher: 1.0.0_karma@6.3.4
      karma-junit-reporter: 2.0.1_karma@6.3.4
      karma-mocha: 2.0.1
      karma-mocha-reporter: 2.2.5_karma@6.3.4
      karma-sourcemap-loader: 0.3.8
      mocha: 7.2.0
      mocha-junit-reporter: 1.23.3_mocha@7.2.0
      npm-run-all: 4.1.5
      nyc: 14.1.1
      prettier: 1.19.1
      rimraf: 3.0.2
      rollup: 1.32.1
      rollup-plugin-shim: 1.0.0
      rollup-plugin-sourcemaps: 0.4.2_rollup@1.32.1
      rollup-plugin-terser: 5.3.1_rollup@1.32.1
      rollup-plugin-visualizer: 4.2.2_rollup@1.32.1
      ts-node: 9.1.1_typescript@4.2.4
      tslib: 2.3.0
      typedoc: 0.15.2
      typescript: 4.2.4
      uglify-js: 3.13.10
    dev: false
    name: '@rush-temp/core-lro'
    resolution:
      integrity: sha512-NKGKcVkQq77E2dNBLMGvX3XKfoUspXmK7ozUe81I/hNJ1mX7kHTQ3/SV59NyKCjPoo+VTouUCWxoIgIvbIeHdg==
      tarball: file:projects/core-lro.tgz
    version: 0.0.0
  file:projects/core-paging.tgz:
    dependencies:
      '@microsoft/api-extractor': 7.7.11
      '@types/chai': 4.2.21
      '@types/mocha': 7.0.2
      '@types/node': 12.20.16
      chai: 4.3.4
      downlevel-dts: 0.4.0
<<<<<<< HEAD
      eslint: 7.31.0
=======
      eslint: 7.30.0
>>>>>>> f931704f
      karma: 6.3.4
      karma-chrome-launcher: 3.1.0
      karma-coverage: 2.0.3
      karma-edge-launcher: 0.4.2_karma@6.3.4
      karma-env-preprocessor: 0.1.1
      karma-firefox-launcher: 1.3.0
      karma-ie-launcher: 1.0.0_karma@6.3.4
      karma-junit-reporter: 2.0.1_karma@6.3.4
      karma-mocha: 2.0.1
      karma-mocha-reporter: 2.2.5_karma@6.3.4
      karma-sourcemap-loader: 0.3.8
      mocha: 7.2.0
      mocha-junit-reporter: 1.23.3_mocha@7.2.0
      prettier: 1.19.1
      rimraf: 3.0.2
      rollup: 1.32.1
      tslib: 2.3.0
      typedoc: 0.15.2
      typescript: 4.2.4
    dev: false
    name: '@rush-temp/core-paging'
    resolution:
      integrity: sha512-L14f29bGNZ2/Q8Ax9MfR7QWs85WhJsUAlujI+yHvwRdAyKzlVNIPv0Z+y05QO35MeIlIfhyLoYY42kIbFIJaEw==
      tarball: file:projects/core-paging.tgz
    version: 0.0.0
  file:projects/core-rest-pipeline.tgz:
    dependencies:
      '@azure/core-tracing': 1.0.0-preview.13
      '@microsoft/api-extractor': 7.7.11
      '@opentelemetry/api': 1.0.1
      '@types/chai': 4.2.21
      '@types/mocha': 7.0.2
      '@types/node': 12.20.16
      '@types/sinon': 9.0.11
      '@types/uuid': 8.3.1
      chai: 4.3.4
      cross-env: 7.0.3
      downlevel-dts: 0.4.0
      eslint: 7.30.0
      form-data: 3.0.1
      http-proxy-agent: 4.0.1
      https-proxy-agent: 5.0.0
      inherits: 2.0.4
      karma: 6.3.4
      karma-chrome-launcher: 3.1.0
      karma-coverage: 2.0.3
      karma-edge-launcher: 0.4.2_karma@6.3.4
      karma-env-preprocessor: 0.1.1
      karma-firefox-launcher: 1.3.0
      karma-ie-launcher: 1.0.0_karma@6.3.4
      karma-junit-reporter: 2.0.1_karma@6.3.4
      karma-mocha: 2.0.1
      karma-mocha-reporter: 2.2.5_karma@6.3.4
      karma-sourcemap-loader: 0.3.8
      mocha: 7.2.0
      mocha-junit-reporter: 1.23.3_mocha@7.2.0
      prettier: 1.19.1
      rimraf: 3.0.2
      rollup: 1.32.1
      sinon: 9.2.4
      source-map-support: 0.5.19
      tslib: 2.3.0
      typedoc: 0.15.2
      typescript: 4.2.4
      util: 0.12.4
      uuid: 8.3.2
    dev: false
    name: '@rush-temp/core-rest-pipeline'
    resolution:
      integrity: sha512-CxDUyMFbD3nyXoeLjiKWHE7k88ZPwuuId8NF0g5bLwn5I+TR2c6FHdYWmoo2g3Fv85Vdi+hhiyvob2z/EZVjkg==
      tarball: file:projects/core-rest-pipeline.tgz
    version: 0.0.0
  file:projects/core-tracing.tgz:
    dependencies:
      '@microsoft/api-extractor': 7.7.11
      '@opentelemetry/api': 1.0.1
      '@opentelemetry/tracing': 0.22.0_@opentelemetry+api@1.0.1
      '@rollup/plugin-commonjs': 11.0.2_rollup@1.32.1
      '@rollup/plugin-json': 4.1.0_rollup@1.32.1
      '@rollup/plugin-multi-entry': 3.0.1_rollup@1.32.1
      '@rollup/plugin-node-resolve': 8.4.0_rollup@1.32.1
      '@rollup/plugin-replace': 2.4.2_rollup@1.32.1
      '@types/chai': 4.2.21
      '@types/mocha': 7.0.2
      '@types/node': 12.20.16
      '@types/sinon': 9.0.11
      assert: 1.5.0
      chai: 4.3.4
      cross-env: 7.0.3
      eslint: 7.30.0
      inherits: 2.0.4
      karma: 6.3.4
      karma-chrome-launcher: 3.1.0
      karma-coverage: 2.0.3
      karma-edge-launcher: 0.4.2_karma@6.3.4
      karma-env-preprocessor: 0.1.1
      karma-firefox-launcher: 1.3.0
      karma-ie-launcher: 1.0.0_karma@6.3.4
      karma-junit-reporter: 2.0.1_karma@6.3.4
      karma-mocha: 2.0.1
      karma-mocha-reporter: 2.2.5_karma@6.3.4
      karma-sourcemap-loader: 0.3.8
      mocha: 7.2.0
      mocha-junit-reporter: 1.23.3_mocha@7.2.0
      prettier: 1.19.1
      rimraf: 3.0.2
      rollup: 1.32.1
      sinon: 9.2.4
      tslib: 2.3.0
      typedoc: 0.15.2
      typescript: 4.2.4
      util: 0.12.4
    dev: false
    name: '@rush-temp/core-tracing'
    resolution:
      integrity: sha512-hjSwB3OLU9ukMINsZaZWCTbo94TiJjihe2mLVuIWmd5x1kT9gTL0n9JmcToqc0WKJ1s3Ek8CieRv51HqlEHzFw==
      tarball: file:projects/core-tracing.tgz
    version: 0.0.0
  file:projects/core-util.tgz:
    dependencies:
      '@microsoft/api-extractor': 7.7.11
      '@types/chai': 4.2.21
      '@types/mocha': 7.0.2
      '@types/node': 12.20.16
      '@types/sinon': 9.0.11
      chai: 4.3.4
      cross-env: 7.0.3
      downlevel-dts: 0.4.0
      eslint: 7.30.0
      inherits: 2.0.4
      karma: 6.3.4
      karma-chrome-launcher: 3.1.0
      karma-coverage: 2.0.3
      karma-edge-launcher: 0.4.2_karma@6.3.4
      karma-env-preprocessor: 0.1.1
      karma-firefox-launcher: 1.3.0
      karma-ie-launcher: 1.0.0_karma@6.3.4
      karma-junit-reporter: 2.0.1_karma@6.3.4
      karma-mocha: 2.0.1
      karma-mocha-reporter: 2.2.5_karma@6.3.4
      karma-sourcemap-loader: 0.3.8
      mocha: 7.2.0
      mocha-junit-reporter: 1.23.3_mocha@7.2.0
      prettier: 1.19.1
      rimraf: 3.0.2
      rollup: 1.32.1
      sinon: 9.2.4
      tslib: 2.3.0
      typedoc: 0.15.2
      typescript: 4.2.4
      util: 0.12.4
    dev: false
    name: '@rush-temp/core-util'
    resolution:
      integrity: sha512-ydQLFeHsAKS+g+FQV69KApmwIDrJ49u3dn/79yNATb5guThjqMlLEHio9p8JX2mO1vdwwZ8122dwdOezxCZolQ==
      tarball: file:projects/core-util.tgz
    version: 0.0.0
  file:projects/core-xml.tgz:
    dependencies:
      '@microsoft/api-extractor': 7.7.11
      '@types/chai': 4.2.21
      '@types/mocha': 7.0.2
      '@types/node': 12.20.16
      '@types/sinon': 9.0.11
      '@types/xml2js': 0.4.9
      chai: 4.3.4
      cross-env: 7.0.3
      downlevel-dts: 0.4.0
      eslint: 7.30.0
      inherits: 2.0.4
      karma: 6.3.4
      karma-chrome-launcher: 3.1.0
      karma-coverage: 2.0.3
      karma-edge-launcher: 0.4.2_karma@6.3.4
      karma-env-preprocessor: 0.1.1
      karma-firefox-launcher: 1.3.0
      karma-ie-launcher: 1.0.0_karma@6.3.4
      karma-junit-reporter: 2.0.1_karma@6.3.4
      karma-mocha: 2.0.1
      karma-mocha-reporter: 2.2.5_karma@6.3.4
      karma-sourcemap-loader: 0.3.8
      mocha: 7.2.0
      mocha-junit-reporter: 1.23.3_mocha@7.2.0
      prettier: 1.19.1
      rimraf: 3.0.2
      rollup: 1.32.1
      sinon: 9.2.4
      tslib: 2.3.0
      typedoc: 0.15.2
      typescript: 4.2.4
      util: 0.12.4
      xml2js: 0.4.23
    dev: false
    name: '@rush-temp/core-xml'
    resolution:
      integrity: sha512-7HkopyqzugsgMp7OWJt5PWvGY7w+YPNwbjjmjQFhcuynt1Mho/LlTvo9c9W/TX/Mb4BLRp7bWUfErSqgaYQOKQ==
      tarball: file:projects/core-xml.tgz
    version: 0.0.0
  file:projects/cosmos.tgz:
    dependencies:
      '@azure/identity': 1.4.0_debug@4.3.2
      '@microsoft/api-extractor': 7.7.11
      '@rollup/plugin-json': 4.1.0_rollup@1.32.1
      '@rollup/plugin-multi-entry': 3.0.1_rollup@1.32.1
      '@types/debug': 4.1.6
      '@types/fast-json-stable-stringify': 2.1.0
      '@types/mocha': 7.0.2
      '@types/node': 12.20.16
      '@types/priorityqueuejs': 1.0.1
      '@types/semaphore': 1.1.1
      '@types/sinon': 9.0.11
      '@types/tunnel': 0.0.1
      '@types/underscore': 1.11.3
      '@types/uuid': 8.3.1
      cross-env: 7.0.3
      debug: 4.3.2
      dotenv: 8.6.0
      downlevel-dts: 0.4.0
      eslint: 7.30.0
      esm: 3.2.25
      execa: 3.4.0
      fast-json-stable-stringify: 2.1.0
      jsbi: 3.1.5
      mocha: 7.2.0
      mocha-junit-reporter: 1.23.3_mocha@7.2.0
      node-abort-controller: 1.2.1
      prettier: 1.19.1
      priorityqueuejs: 1.0.0
      proxy-agent: 4.0.1
      requirejs: 2.3.6
      rimraf: 3.0.2
      rollup: 1.32.1
      rollup-plugin-local-resolve: 1.0.7
      semaphore: 1.1.0
      sinon: 9.2.4
      snap-shot-it: 7.9.6
      source-map-support: 0.5.19
      ts-node: 9.1.1_typescript@4.2.4
      tslib: 2.3.0
      typedoc: 0.15.2
      typescript: 4.2.4
      universal-user-agent: 6.0.0
      uuid: 8.3.2
    dev: false
    name: '@rush-temp/cosmos'
    resolution:
      integrity: sha512-BsRi7P/t0dCE+meCvDsGmLSVADUF4kFlR0Gt8JJu3FoBvRnG2eyUG4oDnYg71frICUhgptWpHWoLC7pOqlZdZg==
      tarball: file:projects/cosmos.tgz
    version: 0.0.0
  file:projects/data-tables.tgz:
    dependencies:
      '@azure/core-tracing': 1.0.0-preview.13
      '@azure/core-xml': 1.0.0-beta.1
      '@azure/identity': 2.0.0-beta.4
      '@microsoft/api-extractor': 7.7.11
      '@rollup/plugin-commonjs': 11.0.2_rollup@1.32.1
      '@rollup/plugin-inject': 4.0.2_rollup@1.32.1
      '@rollup/plugin-json': 4.1.0_rollup@1.32.1
      '@rollup/plugin-multi-entry': 3.0.1_rollup@1.32.1
      '@rollup/plugin-node-resolve': 8.4.0_rollup@1.32.1
      '@rollup/plugin-replace': 2.4.2_rollup@1.32.1
      '@types/chai': 4.2.21
      '@types/mocha': 7.0.2
      '@types/node': 12.20.16
      '@types/sinon': 9.0.11
      '@types/uuid': 8.3.1
      chai: 4.3.4
      cross-env: 7.0.3
      dotenv: 8.6.0
      downlevel-dts: 0.4.0
      eslint: 7.30.0
      inherits: 2.0.4
      karma: 6.3.4
      karma-chrome-launcher: 3.1.0
      karma-coverage: 2.0.3
      karma-edge-launcher: 0.4.2_karma@6.3.4
      karma-env-preprocessor: 0.1.1
      karma-firefox-launcher: 1.3.0
      karma-ie-launcher: 1.0.0_karma@6.3.4
      karma-junit-reporter: 2.0.1_karma@6.3.4
      karma-mocha: 2.0.1
      karma-mocha-reporter: 2.2.5_karma@6.3.4
      karma-sourcemap-loader: 0.3.8
      mocha: 7.2.0
      mocha-junit-reporter: 1.23.3_mocha@7.2.0
      nyc: 14.1.1
      prettier: 1.19.1
      rimraf: 3.0.2
      rollup: 1.32.1
      rollup-plugin-shim: 1.0.0
      rollup-plugin-sourcemaps: 0.4.2_rollup@1.32.1
      rollup-plugin-terser: 5.3.1_rollup@1.32.1
      rollup-plugin-visualizer: 4.2.2_rollup@1.32.1
      sinon: 9.2.4
      ts-node: 9.1.1_typescript@4.2.4
      tslib: 2.3.0
      typedoc: 0.15.2
      typescript: 4.2.4
      util: 0.12.4
      uuid: 8.3.2
    dev: false
    name: '@rush-temp/data-tables'
    resolution:
      integrity: sha512-4SUgBGF+nELI2BX+6yoW1jFGjRRRqsKK3DXQq+M03R56X+kVRBU9ccBRcWqsDVDyJXjJ6p9XKzWmuNZQv2oqaQ==
      tarball: file:projects/data-tables.tgz
    version: 0.0.0
  file:projects/dev-tool.tgz:
    dependencies:
      '@rollup/plugin-commonjs': 11.0.2_rollup@1.32.1
      '@rollup/plugin-json': 4.1.0_rollup@1.32.1
      '@rollup/plugin-multi-entry': 3.0.1_rollup@1.32.1
      '@rollup/plugin-node-resolve': 8.4.0_rollup@1.32.1
      '@types/chai': 4.2.21
      '@types/chai-as-promised': 7.1.4
      '@types/fs-extra': 8.1.2
      '@types/minimist': 1.2.2
      '@types/mocha': 7.0.2
      '@types/node': 12.20.16
      '@types/prettier': 2.0.2
      builtin-modules: 3.1.0
      chai: 4.3.4
      chai-as-promised: 7.1.1_chai@4.3.4
      chalk: 4.1.1
      dotenv: 8.6.0
      eslint: 7.30.0
      fs-extra: 8.1.0
      minimist: 1.2.5
      mocha: 7.2.0
      prettier: 1.19.1
      rimraf: 3.0.2
      rollup: 1.32.1
      rollup-plugin-sourcemaps: 0.4.2_rollup@1.32.1
      rollup-plugin-visualizer: 4.2.2_rollup@1.32.1
      ts-node: 9.1.1_typescript@4.2.4
      tslib: 2.3.0
      typedoc: 0.15.2
      typescript: 4.2.4
      yaml: 1.10.2
    dev: false
    name: '@rush-temp/dev-tool'
    resolution:
      integrity: sha512-+7q1hRI4jTQ2Y1LjHYGsePZlA5jxrNzojz67B2cweYHQRSQdEaN1qR8L/b1HZUDXVVOyBgx/SmfXsadhIaem9g==
      tarball: file:projects/dev-tool.tgz
    version: 0.0.0
  file:projects/digital-twins-core.tgz:
    dependencies:
      '@azure/core-tracing': 1.0.0-preview.13
      '@azure/identity': 2.0.0-beta.4
      '@microsoft/api-extractor': 7.7.11
      '@rollup/plugin-commonjs': 11.0.2_rollup@1.32.1
      '@rollup/plugin-json': 4.1.0_rollup@1.32.1
      '@rollup/plugin-multi-entry': 3.0.1_rollup@1.32.1
      '@rollup/plugin-node-resolve': 8.4.0_rollup@1.32.1
      '@rollup/plugin-replace': 2.4.2_rollup@1.32.1
      '@types/chai': 4.2.21
      '@types/mocha': 7.0.2
      '@types/node': 12.20.16
      '@types/sinon': 9.0.11
      '@types/uuid': 8.3.1
      chai: 4.3.4
      cross-env: 7.0.3
      dotenv: 8.6.0
      eslint: 7.30.0
      inherits: 2.0.4
      karma: 6.3.4
      karma-chrome-launcher: 3.1.0
      karma-coverage: 2.0.3
      karma-edge-launcher: 0.4.2_karma@6.3.4
      karma-env-preprocessor: 0.1.1
      karma-firefox-launcher: 1.3.0
      karma-ie-launcher: 1.0.0_karma@6.3.4
      karma-json-preprocessor: 0.3.3_karma@6.3.4
      karma-json-to-file-reporter: 1.0.1
      karma-junit-reporter: 2.0.1_karma@6.3.4
      karma-mocha: 2.0.1
      karma-mocha-reporter: 2.2.5_karma@6.3.4
      karma-sourcemap-loader: 0.3.8
      mocha: 7.2.0
      mocha-junit-reporter: 1.23.3_mocha@7.2.0
      nyc: 14.1.1
      prettier: 1.19.1
      rimraf: 3.0.2
      rollup: 1.32.1
      rollup-plugin-shim: 1.0.0
      rollup-plugin-sourcemaps: 0.4.2_rollup@1.32.1
      rollup-plugin-terser: 5.3.1_rollup@1.32.1
      rollup-plugin-visualizer: 4.2.2_rollup@1.32.1
      sinon: 9.2.4
      tslib: 2.3.0
      typedoc: 0.15.2
      typescript: 4.2.4
      util: 0.12.4
      uuid: 8.3.2
    dev: false
    name: '@rush-temp/digital-twins-core'
    resolution:
      integrity: sha512-pRBtqihxPUwjMNImjwjTQIFOci/5yylCagTpVdin7cu2ooH9xy7T8qDh1/EXNRBicdEGRpzTmpdJWsAX3mMShQ==
      tarball: file:projects/digital-twins-core.tgz
    version: 0.0.0
  file:projects/eslint-plugin-azure-sdk.tgz:
    dependencies:
      '@types/chai': 4.2.21
      '@types/eslint': 7.2.14
      '@types/estree': 0.0.50
      '@types/glob': 7.1.4
      '@types/json-schema': 7.0.8
      '@types/mocha': 7.0.2
      '@types/node': 12.20.16
      '@typescript-eslint/eslint-plugin': 4.19.0_1428636775fa8b76297f145f2a9709f8
      '@typescript-eslint/experimental-utils': 4.19.0_eslint@7.30.0+typescript@4.2.4
      '@typescript-eslint/parser': 4.19.0_eslint@7.30.0+typescript@4.2.4
      '@typescript-eslint/typescript-estree': 4.19.0_typescript@4.2.4
      chai: 4.3.4
      eslint: 7.30.0
      eslint-config-prettier: 7.2.0_eslint@7.30.0
      eslint-plugin-import: 2.23.4_eslint@7.30.0
      eslint-plugin-no-only-tests: 2.6.0
      eslint-plugin-promise: 4.3.1
      eslint-plugin-tsdoc: 0.2.14
      glob: 7.1.7
      json-schema: 0.3.0
      mocha: 7.2.0
      mocha-junit-reporter: 1.23.3_mocha@7.2.0
      prettier: 1.19.1
      rimraf: 3.0.2
      source-map-support: 0.5.19
      tslib: 2.3.0
      typedoc: 0.15.2
      typescript: 4.2.4
    dev: false
    name: '@rush-temp/eslint-plugin-azure-sdk'
    resolution:
      integrity: sha512-J35xOLMjkbGTj6mKWiUneuknJsBuksy6zGWJGZk9Y4Osvu/qLeMKWELZ7UEr2WIpJBSeTqvJihgvgrIJ0VUkUQ==
      tarball: file:projects/eslint-plugin-azure-sdk.tgz
    version: 0.0.0
  file:projects/event-hubs.tgz:
    dependencies:
      '@azure/core-tracing': 1.0.0-preview.13
      '@azure/identity': 2.0.0-beta.4_debug@4.3.2
      '@microsoft/api-extractor': 7.7.11
      '@rollup/plugin-commonjs': 11.0.2_rollup@1.32.1
      '@rollup/plugin-inject': 4.0.2_rollup@1.32.1
      '@rollup/plugin-json': 4.1.0_rollup@1.32.1
      '@rollup/plugin-multi-entry': 3.0.1_rollup@1.32.1
      '@rollup/plugin-node-resolve': 8.4.0_rollup@1.32.1
      '@rollup/plugin-replace': 2.4.2_rollup@1.32.1
      '@types/async-lock': 1.1.3
      '@types/chai': 4.2.21
      '@types/chai-as-promised': 7.1.4
      '@types/chai-string': 1.4.2
      '@types/debug': 4.1.6
      '@types/long': 4.0.1
      '@types/mocha': 7.0.2
      '@types/node': 12.20.16
      '@types/sinon': 9.0.11
      '@types/uuid': 8.3.1
      '@types/ws': 7.4.6
      assert: 1.5.0
      buffer: 5.7.1
      chai: 4.3.4
      chai-as-promised: 7.1.1_chai@4.3.4
      chai-exclude: 2.0.3_chai@4.3.4
      chai-string: 1.5.0_chai@4.3.4
      cross-env: 7.0.3
      debug: 4.3.2
      dotenv: 8.6.0
      downlevel-dts: 0.4.0
      eslint: 7.30.0
      esm: 3.2.25
      https-proxy-agent: 5.0.0
      is-buffer: 2.0.5
      jssha: 3.2.0
      karma: 6.3.4_debug@4.3.2
      karma-chrome-launcher: 3.1.0
      karma-coverage: 2.0.3
      karma-edge-launcher: 0.4.2_karma@6.3.4
      karma-env-preprocessor: 0.1.1
      karma-firefox-launcher: 1.3.0
      karma-ie-launcher: 1.0.0_karma@6.3.4
      karma-junit-reporter: 2.0.1_karma@6.3.4
      karma-mocha: 2.0.1
      karma-mocha-reporter: 2.2.5_karma@6.3.4
      karma-sourcemap-loader: 0.3.8
      mocha: 7.2.0
      mocha-junit-reporter: 1.23.3_mocha@7.2.0
      moment: 2.29.1
      nyc: 14.1.1
      prettier: 1.19.1
      process: 0.11.10
      puppeteer: 10.2.0
      rhea-promise: 2.1.0
      rimraf: 3.0.2
      rollup: 1.32.1
      rollup-plugin-shim: 1.0.0
      rollup-plugin-sourcemaps: 0.4.2_rollup@1.32.1
      rollup-plugin-terser: 5.3.1_rollup@1.32.1
      sinon: 9.2.4
      ts-node: 9.1.1_typescript@4.2.4
      tslib: 2.3.0
      typedoc: 0.15.2
      typescript: 4.2.4
      uuid: 8.3.2
      ws: 7.5.2
    dev: false
    name: '@rush-temp/event-hubs'
    resolution:
      integrity: sha512-EQYcFVvtkUuJqx35RiOkZanTBB5WsQnM33rdd+bNLXhcu4+hSh0OSuAaCjZS+71oxFrdeXyy28Vz7G34D91LQQ==
      tarball: file:projects/event-hubs.tgz
    version: 0.0.0
  file:projects/event-processor-host.tgz:
    dependencies:
      '@azure/event-hubs': 2.1.4
      '@azure/ms-rest-nodeauth': 0.9.3_debug@4.3.2
      '@microsoft/api-extractor': 7.7.11
      '@rollup/plugin-commonjs': 11.0.2_rollup@1.32.1
      '@rollup/plugin-json': 4.1.0_rollup@1.32.1
      '@rollup/plugin-multi-entry': 3.0.1_rollup@1.32.1
      '@rollup/plugin-node-resolve': 8.4.0_rollup@1.32.1
      '@rollup/plugin-replace': 2.4.2_rollup@1.32.1
      '@types/async-lock': 1.1.3
      '@types/chai': 4.2.21
      '@types/chai-as-promised': 7.1.4
      '@types/chai-string': 1.4.2
      '@types/debug': 4.1.6
      '@types/mocha': 7.0.2
      '@types/node': 12.20.16
      '@types/uuid': 8.3.1
      '@types/ws': 7.4.6
      async-lock: 1.3.0
      azure-storage: 2.10.4
      chai: 4.3.4
      chai-as-promised: 7.1.1_chai@4.3.4
      chai-string: 1.5.0_chai@4.3.4
      cross-env: 7.0.3
      debug: 4.3.2
      dotenv: 8.6.0
      eslint: 7.30.0
      esm: 3.2.25
      https-proxy-agent: 5.0.0
      mocha: 7.2.0
      mocha-junit-reporter: 1.23.3_mocha@7.2.0
      nyc: 14.1.1
      path-browserify: 1.0.1
      prettier: 1.19.1
      rimraf: 3.0.2
      rollup: 1.32.1
      rollup-plugin-sourcemaps: 0.4.2_rollup@1.32.1
      ts-node: 9.1.1_typescript@4.2.4
      tslib: 2.3.0
      typedoc: 0.15.2
      typescript: 4.2.4
      uuid: 8.3.2
      ws: 7.5.2
    dev: false
    name: '@rush-temp/event-processor-host'
    resolution:
      integrity: sha512-syykBEfYcNEgeJPdJQjKC3+Nb7bGZQtl7VILYKDPkcDxCHCEqS2VarrIgIbylakamm+WF6oIXYqTVvTOLYRR8g==
      tarball: file:projects/event-processor-host.tgz
    version: 0.0.0
  file:projects/eventgrid.tgz:
    dependencies:
      '@azure/core-tracing': 1.0.0-preview.13
      '@microsoft/api-extractor': 7.7.11
      '@rollup/plugin-commonjs': 11.0.2_rollup@1.32.1
      '@rollup/plugin-json': 4.1.0_rollup@1.32.1
      '@rollup/plugin-multi-entry': 3.0.1_rollup@1.32.1
      '@rollup/plugin-node-resolve': 8.4.0_rollup@1.32.1
      '@rollup/plugin-replace': 2.4.2_rollup@1.32.1
      '@types/chai': 4.2.21
      '@types/chai-as-promised': 7.1.4
      '@types/mocha': 7.0.2
      '@types/node': 12.20.16
      '@types/sinon': 9.0.11
      '@types/uuid': 8.3.1
      chai: 4.3.4
      chai-as-promised: 7.1.1_chai@4.3.4
      cross-env: 7.0.3
      dotenv: 8.6.0
      eslint: 7.30.0
      karma: 6.3.4
      karma-chrome-launcher: 3.1.0
      karma-coverage: 2.0.3
      karma-edge-launcher: 0.4.2_karma@6.3.4
      karma-env-preprocessor: 0.1.1
      karma-firefox-launcher: 1.3.0
      karma-ie-launcher: 1.0.0_karma@6.3.4
      karma-json-preprocessor: 0.3.3_karma@6.3.4
      karma-json-to-file-reporter: 1.0.1
      karma-junit-reporter: 2.0.1_karma@6.3.4
      karma-mocha: 2.0.1
      karma-mocha-reporter: 2.2.5_karma@6.3.4
      karma-sourcemap-loader: 0.3.8
      mocha: 7.2.0
      mocha-junit-reporter: 1.23.3_mocha@7.2.0
      nyc: 14.1.1
      prettier: 1.19.1
      rimraf: 3.0.2
      rollup: 1.32.1
      rollup-plugin-shim: 1.0.0
      rollup-plugin-sourcemaps: 0.4.2_rollup@1.32.1
      rollup-plugin-terser: 5.3.1_rollup@1.32.1
      rollup-plugin-visualizer: 4.2.2_rollup@1.32.1
      sinon: 9.2.4
      source-map-support: 0.5.19
      ts-node: 9.1.1_typescript@4.2.4
      tslib: 2.3.0
      typedoc: 0.15.2
      typescript: 4.2.4
      uuid: 8.3.2
    dev: false
    name: '@rush-temp/eventgrid'
    resolution:
      integrity: sha512-suP2/agdK5a7rE8HX+kDc+/YsomXYI0fMWyvcBYgpSVuY+ZJFuvTY6LGw0dCiPjHNMpSEkiGK8xFjcYiwzeXRA==
      tarball: file:projects/eventgrid.tgz
    version: 0.0.0
  file:projects/eventhubs-checkpointstore-blob.tgz:
    dependencies:
      '@azure/storage-blob': 12.6.0
      '@microsoft/api-extractor': 7.7.11
      '@rollup/plugin-commonjs': 11.0.2_rollup@1.32.1
      '@rollup/plugin-inject': 4.0.2_rollup@1.32.1
      '@rollup/plugin-json': 4.1.0_rollup@1.32.1
      '@rollup/plugin-multi-entry': 3.0.1_rollup@1.32.1
      '@rollup/plugin-node-resolve': 8.4.0_rollup@1.32.1
      '@rollup/plugin-replace': 2.4.2_rollup@1.32.1
      '@types/chai': 4.2.21
      '@types/chai-as-promised': 7.1.4
      '@types/chai-string': 1.4.2
      '@types/debug': 4.1.6
      '@types/mocha': 7.0.2
      '@types/node': 12.20.16
      assert: 1.5.0
      chai: 4.3.4
      chai-as-promised: 7.1.1_chai@4.3.4
      chai-string: 1.5.0_chai@4.3.4
      cross-env: 7.0.3
      debug: 4.3.2
      dotenv: 8.6.0
      eslint: 7.30.0
      esm: 3.2.25
      events: 3.3.0
      guid-typescript: 1.0.9
      inherits: 2.0.4
      karma: 6.3.4_debug@4.3.2
      karma-chrome-launcher: 3.1.0
      karma-coverage: 2.0.3
      karma-edge-launcher: 0.4.2_karma@6.3.4
      karma-env-preprocessor: 0.1.1
      karma-firefox-launcher: 1.3.0
      karma-ie-launcher: 1.0.0_karma@6.3.4
      karma-junit-reporter: 2.0.1_karma@6.3.4
      karma-mocha: 2.0.1
      karma-mocha-reporter: 2.2.5_karma@6.3.4
      karma-sourcemap-loader: 0.3.8
      mocha: 7.2.0
      mocha-junit-reporter: 1.23.3_mocha@7.2.0
      nyc: 14.1.1
      prettier: 1.19.1
      rimraf: 3.0.2
      rollup: 1.32.1
      rollup-plugin-shim: 1.0.0
      rollup-plugin-sourcemaps: 0.4.2_rollup@1.32.1
      rollup-plugin-terser: 5.3.1_rollup@1.32.1
      rollup-plugin-visualizer: 4.2.2_rollup@1.32.1
      ts-node: 9.1.1_typescript@4.2.4
      tslib: 2.3.0
      typedoc: 0.15.2
      typescript: 4.2.4
      util: 0.12.4
    dev: false
    name: '@rush-temp/eventhubs-checkpointstore-blob'
    resolution:
      integrity: sha512-KQaKknyZ0kx97nVIDP/C046RpouSNIifPKuDo7L+5G2/Fv22IYM9uPM2zA7JesB3b6qsDu6MIZ1nfRyEAF1Z7A==
      tarball: file:projects/eventhubs-checkpointstore-blob.tgz
    version: 0.0.0
  file:projects/eventhubs-checkpointstore-table.tgz:
    dependencies:
      '@microsoft/api-extractor': 7.7.11
      '@rollup/plugin-commonjs': 11.0.2_rollup@1.32.1
      '@rollup/plugin-inject': 4.0.2_rollup@1.32.1
      '@rollup/plugin-json': 4.1.0_rollup@1.32.1
      '@rollup/plugin-multi-entry': 3.0.1_rollup@1.32.1
      '@rollup/plugin-node-resolve': 8.4.0_rollup@1.32.1
      '@rollup/plugin-replace': 2.4.2_rollup@1.32.1
      '@types/chai': 4.2.21
      '@types/chai-as-promised': 7.1.4
      '@types/chai-string': 1.4.2
      '@types/debug': 4.1.6
      '@types/mocha': 7.0.2
      '@types/node': 12.20.16
      assert: 1.5.0
      chai: 4.3.4
      chai-as-promised: 7.1.1_chai@4.3.4
      chai-string: 1.5.0_chai@4.3.4
      cross-env: 7.0.3
      debug: 4.3.2
      dotenv: 8.6.0
      eslint: 7.30.0
      esm: 3.2.25
      guid-typescript: 1.0.9
      inherits: 2.0.4
      karma: 6.3.4_debug@4.3.2
      karma-chrome-launcher: 3.1.0
      karma-coverage: 2.0.3
      karma-edge-launcher: 0.4.2_karma@6.3.4
      karma-env-preprocessor: 0.1.1
      karma-firefox-launcher: 1.3.0
      karma-ie-launcher: 1.0.0_karma@6.3.4
      karma-junit-reporter: 2.0.1_karma@6.3.4
      karma-mocha: 2.0.1
      karma-mocha-reporter: 2.2.5_karma@6.3.4
      karma-sourcemap-loader: 0.3.8
      mocha: 7.2.0
      mocha-junit-reporter: 1.23.3_mocha@7.2.0
      nyc: 14.1.1
      prettier: 1.19.1
      rimraf: 3.0.2
      rollup: 1.32.1
      rollup-plugin-shim: 1.0.0
      rollup-plugin-sourcemaps: 0.4.2_rollup@1.32.1
      rollup-plugin-terser: 5.3.1_rollup@1.32.1
      rollup-plugin-visualizer: 4.2.2_rollup@1.32.1
      ts-node: 9.1.1_typescript@4.2.4
      tslib: 2.3.0
      typedoc: 0.15.2
      typescript: 4.2.4
      util: 0.12.4
    dev: false
    name: '@rush-temp/eventhubs-checkpointstore-table'
    resolution:
      integrity: sha512-q/vN3CkN6I/IjykQnqmBRwc9vA4Af+iEb8tdE1869bdqoS4vFenc8w1DkcFv8DjsHgmVHVwaBaYzMfZizxs1FA==
      tarball: file:projects/eventhubs-checkpointstore-table.tgz
    version: 0.0.0
  file:projects/identity-cache-persistence.tgz:
    dependencies:
      '@azure/msal-node': 1.2.0
      '@azure/msal-node-extensions': 1.0.0-alpha.8
      '@microsoft/api-extractor': 7.7.11
      '@types/jws': 3.2.4
      '@types/mocha': 7.0.2
      '@types/node': 12.20.16
      '@types/qs': 6.9.7
      '@types/sinon': 9.0.11
      assert: 1.5.0
      cross-env: 7.0.3
      dotenv: 8.6.0
      eslint: 7.30.0
      inherits: 2.0.4
      keytar: 7.7.0
      mocha: 7.2.0
      mocha-junit-reporter: 1.23.3_mocha@7.2.0
      mock-fs: 4.14.0
      prettier: 1.19.1
      puppeteer: 10.2.0
      rimraf: 3.0.2
      rollup: 1.32.1
      sinon: 9.2.4
      tslib: 2.3.0
      typedoc: 0.15.2
      typescript: 4.2.4
      util: 0.12.4
    dev: false
    name: '@rush-temp/identity-cache-persistence'
    resolution:
      integrity: sha512-+ctMP8gnvwmTKRIZy7SWbMfnneTnCpNMEkjFYpc4aGjNMnybGAQ0vnnGsGSHYSVpWd17Y+4+Zn5e+GR0trnEFg==
      tarball: file:projects/identity-cache-persistence.tgz
    version: 0.0.0
  file:projects/identity-vscode.tgz:
    dependencies:
      '@microsoft/api-extractor': 7.7.11
      '@types/jws': 3.2.4
      '@types/mocha': 7.0.2
      '@types/node': 12.20.16
      '@types/qs': 6.9.7
      '@types/sinon': 9.0.11
      '@types/uuid': 8.3.1
      assert: 1.5.0
      cross-env: 7.0.3
      dotenv: 8.6.0
      eslint: 7.30.0
      inherits: 2.0.4
      keytar: 7.7.0
      mocha: 7.2.0
      mocha-junit-reporter: 1.23.3_mocha@7.2.0
      mock-fs: 4.14.0
      prettier: 1.19.1
      puppeteer: 10.2.0
      rimraf: 3.0.2
      rollup: 1.32.1
      sinon: 9.2.4
      tslib: 2.3.0
      typedoc: 0.15.2
      typescript: 4.2.4
      util: 0.12.4
    dev: false
    name: '@rush-temp/identity-vscode'
    resolution:
      integrity: sha512-LNRBCzlz9ZWkZyE4Z3X8PHiz8m3oN7EIjof/ynrc8FjK96hDE8AJ2DiIwJM0hDcIqDg7CZGnzz1uPcliczqqzQ==
      tarball: file:projects/identity-vscode.tgz
    version: 0.0.0
  file:projects/identity.tgz:
    dependencies:
      '@azure/core-tracing': 1.0.0-preview.13
      '@azure/msal-browser': 2.15.0
      '@azure/msal-common': 4.4.0
      '@azure/msal-node': 1.2.0
      '@microsoft/api-extractor': 7.7.11
      '@types/chai': 4.2.21
      '@types/jws': 3.2.4
      '@types/mocha': 7.0.2
      '@types/node': 12.20.16
      '@types/qs': 6.9.7
      '@types/sinon': 9.0.11
      '@types/stoppable': 1.1.1
      '@types/uuid': 8.3.1
      assert: 1.5.0
      chai: 4.3.4
      cross-env: 7.0.3
      dotenv: 8.6.0
      eslint: 7.30.0
      events: 3.3.0
      inherits: 2.0.4
      jws: 4.0.0
      karma: 6.3.4
      karma-chrome-launcher: 3.1.0
      karma-coverage: 2.0.3
      karma-env-preprocessor: 0.1.1
      karma-junit-reporter: 2.0.1_karma@6.3.4
      karma-mocha: 2.0.1
      karma-mocha-reporter: 2.2.5_karma@6.3.4
      karma-sourcemap-loader: 0.3.8
      mocha: 7.2.0
      mocha-junit-reporter: 1.23.3_mocha@7.2.0
      open: 7.4.2
      prettier: 1.19.1
      puppeteer: 10.2.0
      qs: 6.10.1
      rimraf: 3.0.2
      rollup: 1.32.1
      sinon: 9.2.4
      stoppable: 1.1.0
      tslib: 2.3.0
      typedoc: 0.15.2
      typescript: 4.2.4
      util: 0.12.4
      uuid: 8.3.2
    dev: false
    name: '@rush-temp/identity'
    resolution:
      integrity: sha512-lrMQMdCGOXdqtQAUIeoriX9Q9jYDJwoytNjfHLcRBDSLnXkFdCx22rus30wxahi7ep/TmhRCBWiwAZbos/zrwg==
      tarball: file:projects/identity.tgz
    version: 0.0.0
  file:projects/iot-device-update.tgz:
    dependencies:
      '@azure/core-tracing': 1.0.0-preview.13
      '@microsoft/api-extractor': 7.7.11
      '@types/node': 12.20.16
      '@types/uuid': 8.3.1
      cross-env: 7.0.3
      dotenv: 8.6.0
      eslint: 7.30.0
      mkdirp: 1.0.4
      prettier: 1.19.1
      rimraf: 3.0.2
      rollup: 1.32.1
      rollup-plugin-node-resolve: 3.4.0
      rollup-plugin-sourcemaps: 0.4.2_rollup@1.32.1
      source-map-support: 0.5.19
      tslib: 2.3.0
      typedoc: 0.15.2
      typescript: 4.2.4
      uglify-js: 3.13.10
      uuid: 8.3.2
    dev: false
    name: '@rush-temp/iot-device-update'
    resolution:
      integrity: sha512-Mj3sS2kLATzkWlXaC9k4RglHU9NYaypYY8lvlNX0b0LHI3N/mHM1m14A73n4KNmbfDFoS1WgcZA4o5P+83tmVQ==
      tarball: file:projects/iot-device-update.tgz
    version: 0.0.0
  file:projects/iot-modelsrepository.tgz:
    dependencies:
      '@azure/core-tracing': 1.0.0-preview.13
      '@microsoft/api-extractor': 7.7.11
      '@rollup/plugin-commonjs': 11.0.2_rollup@1.32.1
      '@rollup/plugin-json': 4.1.0_rollup@1.32.1
      '@rollup/plugin-multi-entry': 3.0.1_rollup@1.32.1
      '@rollup/plugin-node-resolve': 8.4.0_rollup@1.32.1
      '@rollup/plugin-replace': 2.4.2_rollup@1.32.1
      '@types/chai': 4.2.21
      '@types/mocha': 7.0.2
      '@types/node': 12.20.16
      '@types/sinon': 9.0.11
      chai: 4.3.4
      cross-env: 7.0.3
      eslint: 7.30.0
      events: 3.3.0
      inherits: 2.0.4
      karma: 6.3.4
      karma-chrome-launcher: 3.1.0
      karma-coverage: 2.0.3
      karma-edge-launcher: 0.4.2_karma@6.3.4
      karma-env-preprocessor: 0.1.1
      karma-firefox-launcher: 1.3.0
      karma-ie-launcher: 1.0.0_karma@6.3.4
      karma-json-preprocessor: 0.3.3_karma@6.3.4
      karma-json-to-file-reporter: 1.0.1
      karma-junit-reporter: 2.0.1_karma@6.3.4
      karma-mocha: 2.0.1
      karma-mocha-reporter: 2.2.5_karma@6.3.4
      mocha: 7.2.0
      mocha-junit-reporter: 1.23.3_mocha@7.2.0
      nyc: 14.1.1
      prettier: 1.19.1
      rimraf: 3.0.2
      rollup: 1.32.1
      rollup-plugin-sourcemaps: 0.4.2_rollup@1.32.1
      rollup-plugin-terser: 5.3.1_rollup@1.32.1
      rollup-plugin-visualizer: 4.2.2_rollup@1.32.1
      sinon: 9.2.4
      ts-node: 9.1.1_typescript@4.2.4
      tslib: 2.3.0
      typedoc: 0.15.2
      typescript: 4.2.4
      util: 0.12.4
    dev: false
    name: '@rush-temp/iot-modelsrepository'
    resolution:
      integrity: sha512-iUU687QdDdmA8oCN9f+SO7frInSu4tmqO3gZbb3ydUG26aimniEjgxro+1iBicDL1YMBMbraVsBqDwz39xIsvg==
      tarball: file:projects/iot-modelsrepository.tgz
    version: 0.0.0
  file:projects/keyvault-admin.tgz:
    dependencies:
      '@azure/core-tracing': 1.0.0-preview.13
      '@azure/identity': 2.0.0-beta.4
      '@azure/keyvault-keys': 4.2.2
      '@microsoft/api-extractor': 7.7.11
      '@rollup/plugin-commonjs': 11.0.2_rollup@1.32.1
      '@rollup/plugin-json': 4.1.0_rollup@1.32.1
      '@rollup/plugin-multi-entry': 3.0.1_rollup@1.32.1
      '@rollup/plugin-node-resolve': 8.4.0_rollup@1.32.1
      '@rollup/plugin-replace': 2.4.2_rollup@1.32.1
      '@types/chai': 4.2.21
      '@types/chai-as-promised': 7.1.4
      '@types/mocha': 7.0.2
      '@types/node': 12.20.16
      '@types/sinon': 9.0.11
      '@types/uuid': 8.3.1
      assert: 1.5.0
      chai: 4.3.4
      chai-as-promised: 7.1.1_chai@4.3.4
      cross-env: 7.0.3
      dotenv: 8.6.0
      eslint: 7.30.0
      esm: 3.2.25
      mocha: 7.2.0
      mocha-junit-reporter: 1.23.3_mocha@7.2.0
      nyc: 14.1.1
      prettier: 1.19.1
      rimraf: 3.0.2
      rollup: 1.32.1
      rollup-plugin-shim: 1.0.0
      rollup-plugin-sourcemaps: 0.4.2_rollup@1.32.1
      rollup-plugin-terser: 5.3.1_rollup@1.32.1
      rollup-plugin-visualizer: 4.2.2_rollup@1.32.1
      sinon: 9.2.4
      source-map-support: 0.5.19
      tslib: 2.3.0
      typedoc: 0.15.2
      typescript: 4.2.4
      uuid: 8.3.2
    dev: false
    name: '@rush-temp/keyvault-admin'
    resolution:
      integrity: sha512-4Sad+EJvcdIpngD18lwX00p0mmCXdXDW2ORKKHEmoibtPifUEGjeLj6rAmjp7ASENfVUZOKrUL0TDlEnZsnWnA==
      tarball: file:projects/keyvault-admin.tgz
    version: 0.0.0
  file:projects/keyvault-certificates.tgz:
    dependencies:
      '@azure/core-tracing': 1.0.0-preview.13
      '@azure/keyvault-secrets': 4.2.0
      '@microsoft/api-extractor': 7.7.11
      '@rollup/plugin-commonjs': 11.0.2_rollup@1.32.1
      '@rollup/plugin-json': 4.1.0_rollup@1.32.1
      '@rollup/plugin-multi-entry': 3.0.1_rollup@1.32.1
      '@rollup/plugin-node-resolve': 8.4.0_rollup@1.32.1
      '@rollup/plugin-replace': 2.4.2_rollup@1.32.1
      '@types/chai': 4.2.21
      '@types/mocha': 7.0.2
      '@types/node': 12.20.16
      '@types/query-string': 6.2.0
      '@types/sinon': 9.0.11
      assert: 1.5.0
      chai: 4.3.4
      cross-env: 7.0.3
      dotenv: 8.6.0
      eslint: 7.30.0
      esm: 3.2.25
      karma: 6.3.4
      karma-chrome-launcher: 3.1.0
      karma-coverage: 2.0.3
      karma-edge-launcher: 0.4.2_karma@6.3.4
      karma-env-preprocessor: 0.1.1
      karma-firefox-launcher: 1.3.0
      karma-ie-launcher: 1.0.0_karma@6.3.4
      karma-json-preprocessor: 0.3.3_karma@6.3.4
      karma-json-to-file-reporter: 1.0.1
      karma-junit-reporter: 2.0.1_karma@6.3.4
      karma-mocha: 2.0.1
      karma-mocha-reporter: 2.2.5_karma@6.3.4
      karma-sourcemap-loader: 0.3.8
      mocha: 7.2.0
      mocha-junit-reporter: 1.23.3_mocha@7.2.0
      nyc: 14.1.1
      prettier: 1.19.1
      puppeteer: 10.2.0
      query-string: 5.1.1
      rimraf: 3.0.2
      rollup: 1.32.1
      rollup-plugin-shim: 1.0.0
      rollup-plugin-sourcemaps: 0.4.2_rollup@1.32.1
      rollup-plugin-terser: 5.3.1_rollup@1.32.1
      rollup-plugin-visualizer: 4.2.2_rollup@1.32.1
      sinon: 9.2.4
      source-map-support: 0.5.19
      tslib: 2.3.0
      typedoc: 0.15.2
      typescript: 4.2.4
      url: 0.11.0
    dev: false
    name: '@rush-temp/keyvault-certificates'
    resolution:
      integrity: sha512-it16rS6uGe4Z5tFyX4yxkuBpApC+ZbRtE3pokXvcoSl2IIFRamKQBjJYDXTmdYC0ThdjaMLrNkml7T5F2TclOw==
      tarball: file:projects/keyvault-certificates.tgz
    version: 0.0.0
  file:projects/keyvault-common.tgz:
    dependencies:
      '@azure/core-tracing': 1.0.0-preview.13
      eslint: 7.30.0
      prettier: 1.19.1
      rimraf: 3.0.2
      tslib: 2.3.0
      typescript: 4.2.4
    dev: false
    name: '@rush-temp/keyvault-common'
    resolution:
      integrity: sha512-nqJYMdkZslJJL2Y7fIMCVXcAtsuKOm8ZMukvR5AW7V+uzqZ6s1nAQ+MCQtJlJsKwr8ittY4DXsM70/n0e/g74A==
      tarball: file:projects/keyvault-common.tgz
    version: 0.0.0
  file:projects/keyvault-keys.tgz:
    dependencies:
      '@azure/core-tracing': 1.0.0-preview.13
      '@azure/identity': 2.0.0-beta.4
      '@microsoft/api-extractor': 7.7.11
      '@rollup/plugin-commonjs': 11.0.2_rollup@1.32.1
      '@rollup/plugin-json': 4.1.0_rollup@1.32.1
      '@rollup/plugin-multi-entry': 3.0.1_rollup@1.32.1
      '@rollup/plugin-node-resolve': 8.4.0_rollup@1.32.1
      '@rollup/plugin-replace': 2.4.2_rollup@1.32.1
      '@types/chai': 4.2.21
      '@types/chai-as-promised': 7.1.4
      '@types/mocha': 7.0.2
      '@types/node': 12.20.16
      '@types/query-string': 6.2.0
      '@types/sinon': 9.0.11
      assert: 1.5.0
      chai: 4.3.4
      chai-as-promised: 7.1.1_chai@4.3.4
      cross-env: 7.0.3
      dotenv: 8.6.0
      eslint: 7.30.0
      esm: 3.2.25
      karma: 6.3.4
      karma-chrome-launcher: 3.1.0
      karma-coverage: 2.0.3
      karma-edge-launcher: 0.4.2_karma@6.3.4
      karma-env-preprocessor: 0.1.1
      karma-firefox-launcher: 1.3.0
      karma-ie-launcher: 1.0.0_karma@6.3.4
      karma-json-preprocessor: 0.3.3_karma@6.3.4
      karma-json-to-file-reporter: 1.0.1
      karma-junit-reporter: 2.0.1_karma@6.3.4
      karma-mocha: 2.0.1
      karma-mocha-reporter: 2.2.5_karma@6.3.4
      karma-sourcemap-loader: 0.3.8
      mocha: 7.2.0
      mocha-junit-reporter: 1.23.3_mocha@7.2.0
      nyc: 14.1.1
      prettier: 1.19.1
      puppeteer: 10.2.0
      query-string: 5.1.1
      rimraf: 3.0.2
      rollup: 1.32.1
      rollup-plugin-shim: 1.0.0
      rollup-plugin-sourcemaps: 0.4.2_rollup@1.32.1
      rollup-plugin-terser: 5.3.1_rollup@1.32.1
      rollup-plugin-visualizer: 4.2.2_rollup@1.32.1
      sinon: 9.2.4
      source-map-support: 0.5.19
      tslib: 2.3.0
      typedoc: 0.15.2
      typescript: 4.2.4
      url: 0.11.0
    dev: false
    name: '@rush-temp/keyvault-keys'
    resolution:
      integrity: sha512-kOilnDxsAXKFxWn9gxaAsGOvK3KbeIOqz9kuVoeJvbqMXbuBS36/pgBYdgXlPtMW46bF7AXDJcDiMQ0chcIBfg==
      tarball: file:projects/keyvault-keys.tgz
    version: 0.0.0
  file:projects/keyvault-secrets.tgz:
    dependencies:
      '@azure/core-tracing': 1.0.0-preview.13
      '@microsoft/api-extractor': 7.7.11
      '@rollup/plugin-commonjs': 11.0.2_rollup@1.32.1
      '@rollup/plugin-json': 4.1.0_rollup@1.32.1
      '@rollup/plugin-multi-entry': 3.0.1_rollup@1.32.1
      '@rollup/plugin-node-resolve': 8.4.0_rollup@1.32.1
      '@rollup/plugin-replace': 2.4.2_rollup@1.32.1
      '@types/chai': 4.2.21
      '@types/mocha': 7.0.2
      '@types/node': 12.20.16
      '@types/query-string': 6.2.0
      '@types/sinon': 9.0.11
      assert: 1.5.0
      chai: 4.3.4
      cross-env: 7.0.3
      dotenv: 8.6.0
      eslint: 7.30.0
      esm: 3.2.25
      karma: 6.3.4
      karma-chrome-launcher: 3.1.0
      karma-coverage: 2.0.3
      karma-edge-launcher: 0.4.2_karma@6.3.4
      karma-env-preprocessor: 0.1.1
      karma-firefox-launcher: 1.3.0
      karma-ie-launcher: 1.0.0_karma@6.3.4
      karma-json-preprocessor: 0.3.3_karma@6.3.4
      karma-json-to-file-reporter: 1.0.1
      karma-junit-reporter: 2.0.1_karma@6.3.4
      karma-mocha: 2.0.1
      karma-mocha-reporter: 2.2.5_karma@6.3.4
      karma-sourcemap-loader: 0.3.8
      mocha: 7.2.0
      mocha-junit-reporter: 1.23.3_mocha@7.2.0
      nyc: 14.1.1
      prettier: 1.19.1
      puppeteer: 10.2.0
      query-string: 5.1.1
      rimraf: 3.0.2
      rollup: 1.32.1
      rollup-plugin-shim: 1.0.0
      rollup-plugin-sourcemaps: 0.4.2_rollup@1.32.1
      rollup-plugin-terser: 5.3.1_rollup@1.32.1
      rollup-plugin-visualizer: 4.2.2_rollup@1.32.1
      sinon: 9.2.4
      source-map-support: 0.5.19
      tslib: 2.3.0
      typedoc: 0.15.2
      typescript: 4.2.4
      url: 0.11.0
    dev: false
    name: '@rush-temp/keyvault-secrets'
    resolution:
      integrity: sha512-sB13JiMVhsiOxR/k1TRi8+WlJ1qNem5+7bFyrm4tbQepgLOfVgQ5GGJkkPJ+AqbZUYkLsHguIfvxrtQDdHlAVA==
      tarball: file:projects/keyvault-secrets.tgz
    version: 0.0.0
  file:projects/logger.tgz:
    dependencies:
      '@microsoft/api-extractor': 7.7.11
      '@types/chai': 4.2.21
      '@types/mocha': 7.0.2
      '@types/node': 12.20.16
      '@types/sinon': 9.0.11
      chai: 4.3.4
      cross-env: 7.0.3
      delay: 4.4.1
      dotenv: 8.6.0
      eslint: 7.30.0
      karma: 6.3.4
      karma-chrome-launcher: 3.1.0
      karma-coverage: 2.0.3
      karma-edge-launcher: 0.4.2_karma@6.3.4
      karma-env-preprocessor: 0.1.1
      karma-firefox-launcher: 1.3.0
      karma-ie-launcher: 1.0.0_karma@6.3.4
      karma-junit-reporter: 2.0.1_karma@6.3.4
      karma-mocha: 2.0.1
      karma-mocha-reporter: 2.2.5_karma@6.3.4
      karma-sourcemap-loader: 0.3.8
      mocha: 7.2.0
      mocha-junit-reporter: 1.23.3_mocha@7.2.0
      nyc: 14.1.1
      prettier: 1.19.1
      puppeteer: 10.2.0
      rimraf: 3.0.2
      rollup: 1.32.1
      sinon: 9.2.4
      ts-node: 9.1.1_typescript@4.2.4
      tslib: 2.3.0
      typedoc: 0.15.2
      typescript: 4.2.4
    dev: false
    name: '@rush-temp/logger'
    resolution:
      integrity: sha512-YWeJ6m2/5raDiQl0ZwISGuN3ucnQBJBRDcMd6eiW5iEiL7cHtMmp00lkuvZwSgrZP0xAiQU5sCDKnynkdq/Meg==
      tarball: file:projects/logger.tgz
    version: 0.0.0
  file:projects/mixed-reality-authentication.tgz:
    dependencies:
      '@azure/core-tracing': 1.0.0-preview.13
      '@microsoft/api-extractor': 7.7.11
      '@types/chai': 4.2.21
      '@types/chai-as-promised': 7.1.4
      '@types/mocha': 7.0.2
      '@types/node': 12.20.16
      chai: 4.3.4
      chai-as-promised: 7.1.1_chai@4.3.4
      cross-env: 7.0.3
      dotenv: 8.6.0
      eslint: 7.30.0
      inherits: 2.0.4
      karma: 6.3.4
      karma-chrome-launcher: 3.1.0
      karma-coverage: 2.0.3
      karma-edge-launcher: 0.4.2_karma@6.3.4
      karma-env-preprocessor: 0.1.1
      karma-firefox-launcher: 1.3.0
      karma-ie-launcher: 1.0.0_karma@6.3.4
      karma-json-preprocessor: 0.3.3_karma@6.3.4
      karma-json-to-file-reporter: 1.0.1
      karma-junit-reporter: 2.0.1_karma@6.3.4
      karma-mocha: 2.0.1
      karma-mocha-reporter: 2.2.5_karma@6.3.4
      karma-sourcemap-loader: 0.3.8
      mocha: 7.2.0
      mocha-junit-reporter: 1.23.3_mocha@7.2.0
      nyc: 14.1.1
      prettier: 1.19.1
      rimraf: 3.0.2
      rollup: 1.32.1
      tslib: 2.3.0
      typedoc: 0.15.2
      typescript: 4.2.4
      util: 0.12.4
    dev: false
    name: '@rush-temp/mixed-reality-authentication'
    resolution:
      integrity: sha512-MkDOVDN8J/hqehxwB3Ow7DbduV3cYYvmwH95XEZA2ckD6e7NokCDzBbdLiS14hFVhP+spA9GAsqXoqS/Z+y7Ag==
      tarball: file:projects/mixed-reality-authentication.tgz
    version: 0.0.0
  file:projects/mixed-reality-remote-rendering.tgz:
    dependencies:
      '@azure/core-tracing': 1.0.0-preview.13
      '@azure/identity': 1.4.0
      '@microsoft/api-extractor': 7.7.11
      '@types/chai': 4.2.21
      '@types/chai-as-promised': 7.1.4
      '@types/mocha': 7.0.2
      '@types/node': 12.20.16
      '@types/uuid': 8.3.1
      chai: 4.3.4
      chai-as-promised: 7.1.1_chai@4.3.4
      cross-env: 7.0.3
      dotenv: 8.6.0
      eslint: 7.30.0
      inherits: 2.0.4
      karma: 6.3.4
      karma-chrome-launcher: 3.1.0
      karma-coverage: 2.0.3
      karma-edge-launcher: 0.4.2_karma@6.3.4
      karma-env-preprocessor: 0.1.1
      karma-firefox-launcher: 1.3.0
      karma-ie-launcher: 1.0.0_karma@6.3.4
      karma-json-preprocessor: 0.3.3_karma@6.3.4
      karma-json-to-file-reporter: 1.0.1
      karma-junit-reporter: 2.0.1_karma@6.3.4
      karma-mocha: 2.0.1
      karma-mocha-reporter: 2.2.5_karma@6.3.4
      mocha: 7.2.0
      mocha-junit-reporter: 1.23.3_mocha@7.2.0
      nyc: 14.1.1
      prettier: 1.19.1
      rimraf: 3.0.2
      rollup: 1.32.1
      tslib: 2.3.0
      typedoc: 0.15.2
      typescript: 4.2.4
      util: 0.12.4
      uuid: 8.3.2
    dev: false
    name: '@rush-temp/mixed-reality-remote-rendering'
    resolution:
      integrity: sha512-xc65YPH8+ITdOcyjH7t0PN8ee7Znf82odclurVIwJLgBkoKLdvkd8jAXXUbgeBoQ1Ma1H+PFaLhI8V4bo/yXJw==
      tarball: file:projects/mixed-reality-remote-rendering.tgz
    version: 0.0.0
  file:projects/mock-hub.tgz:
    dependencies:
      '@types/node': 12.20.16
      dotenv: 8.6.0
      eslint: 7.30.0
      prettier: 1.19.1
      rhea: 2.0.3
      rimraf: 3.0.2
      tslib: 2.3.0
      typescript: 4.2.4
    dev: false
    name: '@rush-temp/mock-hub'
    resolution:
      integrity: sha512-K6rFTLoACIBX5It6x5v3r668Kpt7jjkgCeukzTyZ13cvPrjqJ4M7L9y0oU2ECIigGm59cbHx4sWOX/rHAhELhw==
      tarball: file:projects/mock-hub.tgz
    version: 0.0.0
  file:projects/monitor-opentelemetry-exporter.tgz:
    dependencies:
      '@microsoft/api-extractor': 7.7.11
      '@opentelemetry/api': 1.0.1
      '@opentelemetry/core': 0.22.0_@opentelemetry+api@1.0.1
      '@opentelemetry/instrumentation': 0.22.0_@opentelemetry+api@1.0.1
      '@opentelemetry/instrumentation-http': 0.22.0_@opentelemetry+api@1.0.1
      '@opentelemetry/node': 0.22.0_@opentelemetry+api@1.0.1
      '@opentelemetry/resources': 0.22.0_@opentelemetry+api@1.0.1
      '@opentelemetry/semantic-conventions': 0.22.0
      '@opentelemetry/tracing': 0.22.0_@opentelemetry+api@1.0.1
      '@types/mocha': 7.0.2
      '@types/node': 12.20.16
      dotenv: 8.6.0
      eslint: 7.30.0
      eslint-plugin-node: 11.1.0_eslint@7.30.0
      execa: 3.4.0
      mocha: 7.2.0
      nock: 12.0.3
      nyc: 14.1.1
      prettier: 1.19.1
      rimraf: 3.0.2
      rollup: 1.32.1
      sinon: 9.2.4
      ts-node: 9.1.1_typescript@4.2.4
      tslib: 2.3.0
      typedoc: 0.15.2
      typescript: 4.2.4
    dev: false
    name: '@rush-temp/monitor-opentelemetry-exporter'
    resolution:
      integrity: sha512-WYH8CaZOliclSLRlTl5xrJfy5dZtOvEc1ypw2W6qwQABZOeeF8geFXO6glkcxMCrEKIIeAjN14yyDXDQMsF3fg==
      tarball: file:projects/monitor-opentelemetry-exporter.tgz
    version: 0.0.0
  file:projects/monitor-query.tgz:
    dependencies:
      '@azure/core-tracing': 1.0.0-preview.13
      '@azure/identity': 1.4.0
      '@microsoft/api-extractor': 7.7.11
      '@opentelemetry/api': 1.0.1
      '@opentelemetry/node': 0.22.0_@opentelemetry+api@1.0.1
      '@opentelemetry/tracing': 0.22.0_@opentelemetry+api@1.0.1
      '@types/chai': 4.2.21
      '@types/chai-as-promised': 7.1.4
      '@types/mocha': 7.0.2
      '@types/node': 12.20.16
      chai: 4.3.4
      chai-as-promised: 7.1.1_chai@4.3.4
      cross-env: 7.0.3
      dotenv: 8.6.0
      downlevel-dts: 0.4.0
      eslint: 7.30.0
      esm: 3.2.25
      inherits: 2.0.4
      karma: 6.3.4
      karma-chrome-launcher: 3.1.0
      karma-coverage: 2.0.3
      karma-edge-launcher: 0.4.2_karma@6.3.4
      karma-env-preprocessor: 0.1.1
      karma-firefox-launcher: 1.3.0
      karma-ie-launcher: 1.0.0_karma@6.3.4
      karma-json-preprocessor: 0.3.3_karma@6.3.4
      karma-json-to-file-reporter: 1.0.1
      karma-junit-reporter: 2.0.1_karma@6.3.4
      karma-mocha: 2.0.1
      karma-mocha-reporter: 2.2.5_karma@6.3.4
      mocha: 7.2.0
      mocha-junit-reporter: 1.23.3_mocha@7.2.0
      nyc: 14.1.1
      prettier: 1.19.1
      rimraf: 3.0.2
      rollup: 1.32.1
      source-map-support: 0.5.19
      tslib: 2.3.0
      typedoc: 0.15.2
      typescript: 4.2.4
      util: 0.12.4
    dev: false
    name: '@rush-temp/monitor-query'
    resolution:
      integrity: sha512-fnatli/y9QgLOQPIPd9kUw11qRXlM5fBisSJhxAD+m+SlrhOsvr0CjOacesQwj4quNSFApSg8qp6p0Fa97dmmw==
      tarball: file:projects/monitor-query.tgz
    version: 0.0.0
  file:projects/perf-ai-form-recognizer.tgz:
    dependencies:
      '@azure/ai-form-recognizer': 3.1.0-beta.3
      '@azure/identity': 2.0.0-beta.4
      '@types/node': 12.20.16
      dotenv: 8.6.0
      eslint: 7.30.0
      prettier: 1.19.1
      rimraf: 3.0.2
      ts-node: 9.1.1_typescript@4.2.4
      tslib: 2.3.0
      typescript: 4.2.4
    dev: false
    name: '@rush-temp/perf-ai-form-recognizer'
    resolution:
      integrity: sha512-lBJHEV2UQxYVGAHjo93+FayiHLQ2UVlnOZd12+V+DCkoHbgr8xS6EGdxlbq06aqL+iMpfnz6YA7j9Zdbk1unmg==
      tarball: file:projects/perf-ai-form-recognizer.tgz
    version: 0.0.0
  file:projects/perf-ai-metrics-advisor.tgz:
    dependencies:
      '@azure/ai-metrics-advisor': 1.0.0-beta.3
      '@types/node': 12.20.16
      dotenv: 8.6.0
      eslint: 7.30.0
      prettier: 1.19.1
      rimraf: 3.0.2
      ts-node: 9.1.1_typescript@4.2.4
      tslib: 2.3.0
      typescript: 4.2.4
    dev: false
    name: '@rush-temp/perf-ai-metrics-advisor'
    resolution:
      integrity: sha512-ZjOIz/qZblV8RptttXCimWsXhWNgln9uSy3bS+7UdCFB20ve8PbIMtKlm9peFpTxtGbkLbUJ05WdRAGSDRFt6w==
      tarball: file:projects/perf-ai-metrics-advisor.tgz
    version: 0.0.0
  file:projects/perf-ai-text-analytics.tgz:
    dependencies:
      '@azure/ai-text-analytics': 5.1.0
      '@types/node': 12.20.16
      dotenv: 8.6.0
      eslint: 7.30.0
      prettier: 1.19.1
      rimraf: 3.0.2
      ts-node: 9.1.1_typescript@4.2.4
      tslib: 2.3.0
      typescript: 4.2.4
    dev: false
    name: '@rush-temp/perf-ai-text-analytics'
    resolution:
      integrity: sha512-ZIZ6KsPEXlUQIZPAQ0IDbrdjeaGLN2L7Py/kulviQpOsksA9Ff5SZplAeT4j+Kujus1ANRn8mrtaApviHgZ7vg==
      tarball: file:projects/perf-ai-text-analytics.tgz
    version: 0.0.0
  file:projects/perf-app-configuration.tgz:
    dependencies:
      '@types/node': 12.20.16
      '@types/uuid': 8.3.1
      dotenv: 8.6.0
      eslint: 7.30.0
      prettier: 1.19.1
      rimraf: 3.0.2
      ts-node: 9.1.1_typescript@4.2.4
      tslib: 2.3.0
      typescript: 4.2.4
      uuid: 8.3.2
    dev: false
    name: '@rush-temp/perf-app-configuration'
    resolution:
      integrity: sha512-vxd8UIAJWmXCeXs+np9dzDKpeHAYtCmh3CpE7I3E27oMx8dvT8Rx6UZ40VwOSlOzZDdK1/6B7bU/EnrhjEEhjA==
      tarball: file:projects/perf-app-configuration.tgz
    version: 0.0.0
  file:projects/perf-core-rest-pipeline.tgz:
    dependencies:
      '@types/uuid': 8.3.1
      dotenv: 8.6.0
      eslint: 7.30.0
      prettier: 1.19.1
      rimraf: 3.0.2
      ts-node: 9.1.1_typescript@4.2.4
      tslib: 2.3.0
      typescript: 4.2.4
    dev: false
    name: '@rush-temp/perf-core-rest-pipeline'
    resolution:
      integrity: sha512-VtDP3wPovpWESSwAZQ7FqSBdZAqLmijGC50UHykB1qGKoSk/v4hnX3v3H/qef2Gq1m9962VNH3A1xHcAujr5Ng==
      tarball: file:projects/perf-core-rest-pipeline.tgz
    version: 0.0.0
  file:projects/perf-data-tables.tgz:
    dependencies:
      '@types/node': 12.20.16
      '@types/uuid': 8.3.1
      dotenv: 8.6.0
      eslint: 7.30.0
      prettier: 1.19.1
      rimraf: 3.0.2
      ts-node: 9.1.1_typescript@4.2.4
      tslib: 2.3.0
      typescript: 4.2.4
      uuid: 8.3.2
    dev: false
    name: '@rush-temp/perf-data-tables'
    resolution:
      integrity: sha512-f2doZuJEA9xQMax2cjEggl0Byg6amPfr1k262SuxYABq0PHF+Bs33zXTektZIDRR/5tgpNsYEWpGEibRUIE76Q==
      tarball: file:projects/perf-data-tables.tgz
    version: 0.0.0
  file:projects/perf-eventgrid.tgz:
    dependencies:
      '@types/node': 12.20.16
      dotenv: 8.6.0
      eslint: 7.30.0
      prettier: 1.19.1
      rimraf: 3.0.2
      ts-node: 9.1.1_typescript@4.2.4
      tslib: 2.3.0
      typescript: 4.2.4
    dev: false
    name: '@rush-temp/perf-eventgrid'
    resolution:
      integrity: sha512-uTGNn9MwdSVeweKogNSB0lQlWHfuiqWJ+2fWaf/jOSmEe/0R1LFmrwIOErA8uBumCga1Mz1/NBMoaPA6KDlblg==
      tarball: file:projects/perf-eventgrid.tgz
    version: 0.0.0
  file:projects/perf-identity.tgz:
    dependencies:
      '@types/uuid': 8.3.1
      dotenv: 8.6.0
      eslint: 7.30.0
      prettier: 1.19.1
      rimraf: 3.0.2
      ts-node: 9.1.1_typescript@4.2.4
      tslib: 2.3.0
      typescript: 4.2.4
    dev: false
    name: '@rush-temp/perf-identity'
    resolution:
      integrity: sha512-y1zAMz8QTG3UEFwFvVgcc3pTdpNTn/pQW75roboiqe0On9eRFzAKdvq/Ubue4iVTqE9CMZmdsgALadXcmBI3jw==
      tarball: file:projects/perf-identity.tgz
    version: 0.0.0
  file:projects/perf-keyvault-certificates.tgz:
    dependencies:
      '@azure/identity': 2.0.0-beta.4
      '@azure/keyvault-certificates': 4.2.0
      '@types/uuid': 8.3.1
      dotenv: 8.6.0
      eslint: 7.30.0
      prettier: 1.19.1
      rimraf: 3.0.2
      ts-node: 9.1.1_typescript@4.2.4
      tslib: 2.3.0
      typescript: 4.2.4
      uuid: 8.3.2
    dev: false
    name: '@rush-temp/perf-keyvault-certificates'
    resolution:
      integrity: sha512-nZWv2OVw3fJfNI8Y5haudNojwz/fAX8TeWgWV39TmB0TZn4HDTAKt3WOW/3eOAa1+D8s6VNbt1MsOExrRmS5Ug==
      tarball: file:projects/perf-keyvault-certificates.tgz
    version: 0.0.0
  file:projects/perf-keyvault-keys.tgz:
    dependencies:
      '@azure/keyvault-keys': 4.2.2
      '@types/uuid': 8.3.1
      dotenv: 8.6.0
      eslint: 7.30.0
      prettier: 1.19.1
      rimraf: 3.0.2
      ts-node: 9.1.1_typescript@4.2.4
      tslib: 2.3.0
      typescript: 4.2.4
      uuid: 8.3.2
    dev: false
    name: '@rush-temp/perf-keyvault-keys'
    resolution:
      integrity: sha512-9fQgixzmC5EXGxuFD9cFsUOewEzvxv6bGIrc0RI+B4wsbvH5T+kYhn3gl5WhHz387mEL4/UsmrXZ7sIn0brQUQ==
      tarball: file:projects/perf-keyvault-keys.tgz
    version: 0.0.0
  file:projects/perf-keyvault-secrets.tgz:
    dependencies:
      '@azure/identity': 2.0.0-beta.4
      '@azure/keyvault-secrets': 4.2.0
      '@types/uuid': 8.3.1
      dotenv: 8.6.0
      eslint: 7.30.0
      prettier: 1.19.1
      rimraf: 3.0.2
      ts-node: 9.1.1_typescript@4.2.4
      tslib: 2.3.0
      typescript: 4.2.4
      uuid: 8.3.2
    dev: false
    name: '@rush-temp/perf-keyvault-secrets'
    resolution:
      integrity: sha512-//lFvs3Ap0NhJjf4azndYavirLFXWrKSKURyqcDzsb9ZRMiehb2Z2j0K+iLz0/jt9gY4L/aKWMaXbjGkBuQLaw==
      tarball: file:projects/perf-keyvault-secrets.tgz
    version: 0.0.0
  file:projects/perf-search-documents.tgz:
    dependencies:
      '@azure/identity': 2.0.0-beta.4
      '@types/node': 12.20.16
      dotenv: 8.6.0
      eslint: 7.30.0
      prettier: 1.19.1
      rimraf: 3.0.2
      ts-node: 9.1.1_typescript@4.2.4
      tslib: 2.3.0
      typescript: 4.2.4
    dev: false
    name: '@rush-temp/perf-search-documents'
    resolution:
      integrity: sha512-vtRy8wK+zbj82Lk2NN1MP/Be2VZRW7D9wfJPAGQLMQIc1zPLx2uAqCUQqVKg26qS5havaOSWU3egtO8OblqrIw==
      tarball: file:projects/perf-search-documents.tgz
    version: 0.0.0
  file:projects/perf-storage-blob.tgz:
    dependencies:
      '@types/node': 12.20.16
      '@types/node-fetch': 2.5.11
      '@types/uuid': 8.3.1
      dotenv: 8.6.0
      eslint: 7.30.0
      node-fetch: 2.6.1
      prettier: 1.19.1
      rimraf: 3.0.2
      ts-node: 9.1.1_typescript@4.2.4
      tslib: 2.3.0
      typescript: 4.2.4
      uuid: 8.3.2
    dev: false
    name: '@rush-temp/perf-storage-blob'
    resolution:
      integrity: sha512-JvaatDMPTFvpFTZAPBW+XYD19rWf7lSkp9iJPxm/bUwIVKR38e7J8mqA7+/IHAbDosQrdHkWo21+UHL+NYRlVw==
      tarball: file:projects/perf-storage-blob.tgz
    version: 0.0.0
  file:projects/perf-storage-file-datalake.tgz:
    dependencies:
      '@types/node': 12.20.16
      '@types/uuid': 8.3.1
      dotenv: 8.6.0
      eslint: 7.30.0
      prettier: 1.19.1
      rimraf: 3.0.2
      ts-node: 9.1.1_typescript@4.2.4
      tslib: 2.3.0
      typescript: 4.2.4
      uuid: 8.3.2
    dev: false
    name: '@rush-temp/perf-storage-file-datalake'
    resolution:
      integrity: sha512-vepQiPpEOpjtZO4CA6FHj5njhGkgztRKmb2q4+Iuf4rlWf2++9tPxdqePngQ48kANbgxA6r0G7Z2s8uYM9AFxA==
      tarball: file:projects/perf-storage-file-datalake.tgz
    version: 0.0.0
  file:projects/perf-storage-file-share.tgz:
    dependencies:
      '@types/node': 12.20.16
      '@types/uuid': 8.3.1
      dotenv: 8.6.0
      eslint: 7.30.0
      prettier: 1.19.1
      rimraf: 3.0.2
      ts-node: 9.1.1_typescript@4.2.4
      tslib: 2.3.0
      typescript: 4.2.4
      uuid: 8.3.2
    dev: false
    name: '@rush-temp/perf-storage-file-share'
    resolution:
      integrity: sha512-puMNDli8g8FHzU3hcpWibrKOoXVSBbeZz2/mq+Eoan4HwJzUqyaTOllfsc0NXbFn2aNV9ETSLtcldPLsWckq9w==
      tarball: file:projects/perf-storage-file-share.tgz
    version: 0.0.0
  file:projects/purview-catalog.tgz:
    dependencies:
      '@azure-rest/core-client': 1.0.0-beta.6
      '@azure/identity': 1.4.0
      '@microsoft/api-extractor': 7.13.2
      '@types/chai': 4.2.21
      '@types/mocha': 7.0.2
      '@types/node': 12.20.16
      chai: 4.3.4
      cross-env: 7.0.3
      dotenv: 8.6.0
      eslint: 7.30.0
      karma: 6.3.4
      karma-chrome-launcher: 3.1.0
      karma-coverage: 2.0.3
      karma-edge-launcher: 0.4.2_karma@6.3.4
      karma-env-preprocessor: 0.1.1
      karma-firefox-launcher: 1.3.0
      karma-ie-launcher: 1.0.0_karma@6.3.4
      karma-json-preprocessor: 0.3.3_karma@6.3.4
      karma-json-to-file-reporter: 1.0.1
      karma-junit-reporter: 2.0.1_karma@6.3.4
      karma-mocha: 2.0.1
      karma-mocha-reporter: 2.2.5_karma@6.3.4
      karma-source-map-support: 1.4.0
      karma-sourcemap-loader: 0.3.8
      mkdirp: 1.0.4
      mocha: 7.2.0
      mocha-junit-reporter: 1.23.3_mocha@7.2.0
      nyc: 14.1.1
      prettier: 2.2.1
      rimraf: 3.0.2
      rollup: 1.32.1
      source-map-support: 0.5.19
      tslib: 2.3.0
      typedoc: 0.15.2
      typescript: 4.2.4
    dev: false
    name: '@rush-temp/purview-catalog'
    resolution:
      integrity: sha512-q+6z0t3l58Kk5cSAprPa0Mwenfe25SafEDzBvlIEvnhnUNUGarIuujMMyFZQl2kA/BD0AR2BViAqjmoIWNLstQ==
      tarball: file:projects/purview-catalog.tgz
    version: 0.0.0
  file:projects/purview-scanning.tgz:
    dependencies:
      '@azure-rest/core-client': 1.0.0-beta.6
      '@azure/identity': 1.4.0
      '@microsoft/api-extractor': 7.13.2
      '@types/chai': 4.2.21
      '@types/mocha': 7.0.2
      '@types/node': 12.20.16
      chai: 4.3.4
      cross-env: 7.0.3
      dotenv: 8.6.0
      eslint: 7.30.0
      karma: 6.3.4
      karma-chrome-launcher: 3.1.0
      karma-coverage: 2.0.3
      karma-edge-launcher: 0.4.2_karma@6.3.4
      karma-env-preprocessor: 0.1.1
      karma-firefox-launcher: 1.3.0
      karma-ie-launcher: 1.0.0_karma@6.3.4
      karma-json-preprocessor: 0.3.3_karma@6.3.4
      karma-json-to-file-reporter: 1.0.1
      karma-junit-reporter: 2.0.1_karma@6.3.4
      karma-mocha: 2.0.1
      karma-mocha-reporter: 2.2.5_karma@6.3.4
      karma-source-map-support: 1.4.0
      karma-sourcemap-loader: 0.3.8
      mkdirp: 1.0.4
      mocha: 7.2.0
      mocha-junit-reporter: 1.23.3_mocha@7.2.0
      nyc: 14.1.1
      prettier: 2.2.1
      rimraf: 3.0.2
      rollup: 1.32.1
      source-map-support: 0.5.19
      tslib: 2.3.0
      typedoc: 0.15.2
      typescript: 4.2.4
    dev: false
    name: '@rush-temp/purview-scanning'
    resolution:
      integrity: sha512-y31TKyCDetv3Otry7fTLQekbusRP9t3zTur4bJURy6QQv3lmFzXRaeq0zlKu4TUgcC0eF8QIM/oGx5x81TFr2w==
      tarball: file:projects/purview-scanning.tgz
    version: 0.0.0
  file:projects/quantum-jobs.tgz:
    dependencies:
      '@azure/core-tracing': 1.0.0-preview.13
      '@azure/storage-blob': 12.6.0
      '@microsoft/api-extractor': 7.7.11
      '@rollup/plugin-commonjs': 11.0.2_rollup@1.32.1
      '@rollup/plugin-json': 4.1.0_rollup@1.32.1
      '@rollup/plugin-multi-entry': 3.0.1_rollup@1.32.1
      '@rollup/plugin-node-resolve': 8.4.0_rollup@1.32.1
      '@rollup/plugin-replace': 2.4.2_rollup@1.32.1
      '@types/chai': 4.2.21
      '@types/mocha': 7.0.2
      '@types/node': 12.20.16
      '@types/sinon': 9.0.11
      chai: 4.3.4
      cross-env: 7.0.3
      dotenv: 8.6.0
      eslint: 7.30.0
      events: 3.3.0
      inherits: 2.0.4
      karma: 6.3.4
      karma-chrome-launcher: 3.1.0
      karma-coverage: 2.0.3
      karma-edge-launcher: 0.4.2_karma@6.3.4
      karma-env-preprocessor: 0.1.1
      karma-firefox-launcher: 1.3.0
      karma-ie-launcher: 1.0.0_karma@6.3.4
      karma-json-preprocessor: 0.3.3_karma@6.3.4
      karma-json-to-file-reporter: 1.0.1
      karma-junit-reporter: 2.0.1_karma@6.3.4
      karma-mocha: 2.0.1
      karma-mocha-reporter: 2.2.5_karma@6.3.4
      karma-sourcemap-loader: 0.3.8
      mocha: 7.2.0
      mocha-junit-reporter: 1.23.3_mocha@7.2.0
      nyc: 14.1.1
      prettier: 1.19.1
      rimraf: 3.0.2
      rollup: 1.32.1
      rollup-plugin-shim: 1.0.0
      rollup-plugin-sourcemaps: 0.4.2_rollup@1.32.1
      rollup-plugin-terser: 5.3.1_rollup@1.32.1
      rollup-plugin-visualizer: 4.2.2_rollup@1.32.1
      sinon: 9.2.4
      tslib: 2.3.0
      typedoc: 0.15.2
      typescript: 4.2.4
      util: 0.12.4
    dev: false
    name: '@rush-temp/quantum-jobs'
    resolution:
      integrity: sha512-QmbIrY1oi9GveAr/aF66xEOl1zhTQt3xiuJNvy1hmR7GzNKVp7fE6n47+gmcDZBQYjKcIwXBXET52NPwCQOGHA==
      tarball: file:projects/quantum-jobs.tgz
    version: 0.0.0
  file:projects/schema-registry-avro.tgz:
    dependencies:
      '@azure/core-tracing': 1.0.0-preview.13
      '@microsoft/api-extractor': 7.7.11
      '@rollup/plugin-commonjs': 11.0.2_rollup@1.32.1
      '@rollup/plugin-inject': 4.0.2_rollup@1.32.1
      '@rollup/plugin-json': 4.1.0_rollup@1.32.1
      '@rollup/plugin-multi-entry': 3.0.1_rollup@1.32.1
      '@rollup/plugin-node-resolve': 8.4.0_rollup@1.32.1
      '@rollup/plugin-replace': 2.4.2_rollup@1.32.1
      '@types/chai': 4.2.21
      '@types/chai-as-promised': 7.1.4
      '@types/mocha': 7.0.2
      '@types/node': 12.20.16
      avsc: 5.7.1
      buffer: 5.7.1
      chai: 4.3.4
      chai-as-promised: 7.1.1_chai@4.3.4
      cross-env: 7.0.3
      dotenv: 8.6.0
      eslint: 7.30.0
      karma: 6.3.4
      karma-chrome-launcher: 3.1.0
      karma-coverage: 2.0.3
      karma-edge-launcher: 0.4.2_karma@6.3.4
      karma-env-preprocessor: 0.1.1
      karma-firefox-launcher: 1.3.0
      karma-ie-launcher: 1.0.0_karma@6.3.4
      karma-json-preprocessor: 0.3.3_karma@6.3.4
      karma-json-to-file-reporter: 1.0.1
      karma-junit-reporter: 2.0.1_karma@6.3.4
      karma-mocha: 2.0.1
      karma-mocha-reporter: 2.2.5_karma@6.3.4
      karma-sourcemap-loader: 0.3.8
      mocha: 7.2.0
      mocha-junit-reporter: 1.23.3_mocha@7.2.0
      nyc: 14.1.1
      prettier: 1.19.1
      process: 0.11.10
      rimraf: 3.0.2
      rollup: 1.32.1
      rollup-plugin-shim: 1.0.0
      rollup-plugin-sourcemaps: 0.4.2_rollup@1.32.1
      rollup-plugin-terser: 5.3.1_rollup@1.32.1
      rollup-plugin-visualizer: 4.2.2_rollup@1.32.1
      source-map-support: 0.5.19
      tslib: 2.3.0
      typedoc: 0.15.2
      typescript: 4.2.4
    dev: false
    name: '@rush-temp/schema-registry-avro'
    resolution:
      integrity: sha512-1Gx/cxrGzeNpsjnE4z+HoOS1/IUd76UjtPXG1/fcYjzuStVv0Q9Siv0OQo4IyzV5jY3hGbQFXcHKge+wLu1Mhw==
      tarball: file:projects/schema-registry-avro.tgz
    version: 0.0.0
  file:projects/schema-registry.tgz:
    dependencies:
      '@azure/core-tracing': 1.0.0-preview.13
      '@azure/identity': 2.0.0-beta.4
      '@microsoft/api-extractor': 7.7.11
      '@rollup/plugin-commonjs': 11.0.2_rollup@1.32.1
      '@rollup/plugin-json': 4.1.0_rollup@1.32.1
      '@rollup/plugin-multi-entry': 3.0.1_rollup@1.32.1
      '@rollup/plugin-node-resolve': 8.4.0_rollup@1.32.1
      '@rollup/plugin-replace': 2.4.2_rollup@1.32.1
      '@types/chai': 4.2.21
      '@types/chai-as-promised': 7.1.4
      '@types/mocha': 7.0.2
      '@types/node': 12.20.16
      chai: 4.3.4
      chai-as-promised: 7.1.1_chai@4.3.4
      cross-env: 7.0.3
      dotenv: 8.6.0
      eslint: 7.30.0
      karma: 6.3.4
      karma-chrome-launcher: 3.1.0
      karma-coverage: 2.0.3
      karma-edge-launcher: 0.4.2_karma@6.3.4
      karma-env-preprocessor: 0.1.1
      karma-firefox-launcher: 1.3.0
      karma-ie-launcher: 1.0.0_karma@6.3.4
      karma-json-preprocessor: 0.3.3_karma@6.3.4
      karma-json-to-file-reporter: 1.0.1
      karma-junit-reporter: 2.0.1_karma@6.3.4
      karma-mocha: 2.0.1
      karma-mocha-reporter: 2.2.5_karma@6.3.4
      karma-sourcemap-loader: 0.3.8
      mocha: 7.2.0
      mocha-junit-reporter: 1.23.3_mocha@7.2.0
      nyc: 14.1.1
      prettier: 1.19.1
      rimraf: 3.0.2
      rollup: 1.32.1
      rollup-plugin-shim: 1.0.0
      rollup-plugin-sourcemaps: 0.4.2_rollup@1.32.1
      rollup-plugin-terser: 5.3.1_rollup@1.32.1
      rollup-plugin-visualizer: 4.2.2_rollup@1.32.1
      source-map-support: 0.5.19
      tslib: 2.3.0
      typedoc: 0.15.2
      typescript: 4.2.4
    dev: false
    name: '@rush-temp/schema-registry'
    resolution:
      integrity: sha512-TLvHZaEf9h2wtMEdawYn2diYDVX3uE8sdUD8jDOuBagIOzzM4GEtNktdLzpYm0K6tqEdOXAbJPwYnllPm5h4Lg==
      tarball: file:projects/schema-registry.tgz
    version: 0.0.0
  file:projects/search-documents.tgz:
    dependencies:
      '@azure/core-tracing': 1.0.0-preview.13
      '@microsoft/api-extractor': 7.7.11
      '@rollup/plugin-commonjs': 11.0.2_rollup@1.32.1
      '@rollup/plugin-json': 4.1.0_rollup@1.32.1
      '@rollup/plugin-multi-entry': 3.0.1_rollup@1.32.1
      '@rollup/plugin-node-resolve': 8.4.0_rollup@1.32.1
      '@rollup/plugin-replace': 2.4.2_rollup@1.32.1
      '@types/chai': 4.2.21
      '@types/mocha': 7.0.2
      '@types/node': 12.20.16
      '@types/sinon': 9.0.11
      chai: 4.3.4
      cross-env: 7.0.3
      dotenv: 8.6.0
      eslint: 7.30.0
      events: 3.3.0
      inherits: 2.0.4
      karma: 6.3.4
      karma-chrome-launcher: 3.1.0
      karma-coverage: 2.0.3
      karma-edge-launcher: 0.4.2_karma@6.3.4
      karma-env-preprocessor: 0.1.1
      karma-firefox-launcher: 1.3.0
      karma-ie-launcher: 1.0.0_karma@6.3.4
      karma-json-preprocessor: 0.3.3_karma@6.3.4
      karma-json-to-file-reporter: 1.0.1
      karma-junit-reporter: 2.0.1_karma@6.3.4
      karma-mocha: 2.0.1
      karma-mocha-reporter: 2.2.5_karma@6.3.4
      karma-sourcemap-loader: 0.3.8
      mocha: 7.2.0
      mocha-junit-reporter: 1.23.3_mocha@7.2.0
      nyc: 14.1.1
      prettier: 1.19.1
      rimraf: 3.0.2
      rollup: 1.32.1
      rollup-plugin-shim: 1.0.0
      rollup-plugin-sourcemaps: 0.4.2_rollup@1.32.1
      rollup-plugin-terser: 5.3.1_rollup@1.32.1
      rollup-plugin-visualizer: 4.2.2_rollup@1.32.1
      sinon: 9.2.4
      ts-node: 9.1.1_typescript@4.2.4
      tslib: 2.3.0
      typedoc: 0.15.2
      typescript: 4.2.4
      util: 0.12.4
    dev: false
    name: '@rush-temp/search-documents'
    resolution:
      integrity: sha512-R5XMdxTSlVmE6gEBgEWvYVD0XdFPYkWh1HCGDfGmmLuLJLBOKFDSH1t2LjSX2q6ODKIA0R1uJk+qRcO/YfNfDQ==
      tarball: file:projects/search-documents.tgz
    version: 0.0.0
  file:projects/service-bus.tgz:
    dependencies:
      '@azure/core-tracing': 1.0.0-preview.13
      '@microsoft/api-extractor': 7.7.11
      '@rollup/plugin-commonjs': 11.0.2_rollup@1.32.1
      '@rollup/plugin-inject': 4.0.2_rollup@1.32.1
      '@rollup/plugin-json': 4.1.0_rollup@1.32.1
      '@rollup/plugin-multi-entry': 3.0.1_rollup@1.32.1
      '@rollup/plugin-node-resolve': 8.4.0_rollup@1.32.1
      '@rollup/plugin-replace': 2.4.2_rollup@1.32.1
      '@types/chai': 4.2.21
      '@types/chai-as-promised': 7.1.4
      '@types/debug': 4.1.6
      '@types/glob': 7.1.4
      '@types/is-buffer': 2.0.0
      '@types/long': 4.0.1
      '@types/mocha': 7.0.2
      '@types/node': 12.20.16
      '@types/sinon': 9.0.11
      '@types/ws': 7.4.6
      assert: 1.5.0
      buffer: 5.7.1
      chai: 4.3.4
      chai-as-promised: 7.1.1_chai@4.3.4
      chai-exclude: 2.0.3_chai@4.3.4
      cross-env: 7.0.3
      debug: 4.3.2
      delay: 4.4.1
      dotenv: 8.6.0
      downlevel-dts: 0.4.0
      eslint: 7.30.0
      esm: 3.2.25
      events: 3.3.0
      glob: 7.1.7
      https-proxy-agent: 5.0.0
      is-buffer: 2.0.5
      jssha: 3.2.0
      karma: 6.3.4_debug@4.3.2
      karma-chrome-launcher: 3.1.0
      karma-coverage: 2.0.3
      karma-edge-launcher: 0.4.2_karma@6.3.4
      karma-env-preprocessor: 0.1.1
      karma-firefox-launcher: 1.3.0
      karma-ie-launcher: 1.0.0_karma@6.3.4
      karma-junit-reporter: 2.0.1_karma@6.3.4
      karma-mocha: 2.0.1
      karma-mocha-reporter: 2.2.5_karma@6.3.4
      karma-sourcemap-loader: 0.3.8
      long: 4.0.0
      mocha: 7.2.0
      mocha-junit-reporter: 1.23.3_mocha@7.2.0
      moment: 2.29.1
      nyc: 14.1.1
      prettier: 1.19.1
      process: 0.11.10
      promise: 8.1.0
      puppeteer: 10.2.0
      rhea-promise: 2.1.0
      rimraf: 3.0.2
      rollup: 1.32.1
      rollup-plugin-shim: 1.0.0
      rollup-plugin-sourcemaps: 0.4.2_rollup@1.32.1
      rollup-plugin-terser: 5.3.1_rollup@1.32.1
      sinon: 9.2.4
      ts-node: 9.1.1_typescript@4.2.4
      tslib: 2.3.0
      typedoc: 0.15.2
      typescript: 4.2.4
      ws: 7.5.2
    dev: false
    name: '@rush-temp/service-bus'
    resolution:
      integrity: sha512-OkELpKkxNLKeXneXw6Tumv+XwlqurOTR2X+5n8jRXogsFn+eVA/qt1iLBor238gSiMcVgTcBl6H+cLjlFuEzug==
      tarball: file:projects/service-bus.tgz
    version: 0.0.0
  file:projects/storage-blob-changefeed.tgz:
    dependencies:
      '@azure/core-tracing': 1.0.0-preview.13
      '@microsoft/api-extractor': 7.7.11
      '@rollup/plugin-commonjs': 11.0.2_rollup@1.32.1
      '@rollup/plugin-multi-entry': 3.0.1_rollup@1.32.1
      '@rollup/plugin-node-resolve': 8.4.0_rollup@1.32.1
      '@rollup/plugin-replace': 2.4.2_rollup@1.32.1
      '@types/mocha': 7.0.2
      '@types/node': 12.20.16
      '@types/sinon': 9.0.11
      assert: 1.5.0
      cross-env: 7.0.3
      dotenv: 8.6.0
      downlevel-dts: 0.4.0
      es6-promise: 4.2.8
      eslint: 7.30.0
      esm: 3.2.25
      events: 3.3.0
      inherits: 2.0.4
      karma: 6.3.4
      karma-chrome-launcher: 3.1.0
      karma-coverage: 2.0.3
      karma-edge-launcher: 0.4.2_karma@6.3.4
      karma-env-preprocessor: 0.1.1
      karma-firefox-launcher: 1.3.0
      karma-ie-launcher: 1.0.0_karma@6.3.4
      karma-json-preprocessor: 0.3.3_karma@6.3.4
      karma-json-to-file-reporter: 1.0.1
      karma-junit-reporter: 2.0.1_karma@6.3.4
      karma-mocha: 2.0.1
      karma-mocha-reporter: 2.2.5_karma@6.3.4
      karma-sourcemap-loader: 0.3.8
      mocha: 7.2.0
      mocha-junit-reporter: 1.23.3_mocha@7.2.0
      nyc: 14.1.1
      prettier: 1.19.1
      puppeteer: 10.2.0
      rimraf: 3.0.2
      rollup: 1.32.1
      rollup-plugin-shim: 1.0.0
      rollup-plugin-sourcemaps: 0.4.2_rollup@1.32.1
      rollup-plugin-terser: 5.3.1_rollup@1.32.1
      rollup-plugin-visualizer: 4.2.2_rollup@1.32.1
      sinon: 9.2.4
      source-map-support: 0.5.19
      ts-node: 9.1.1_typescript@4.2.4
      tslib: 2.3.0
      typedoc: 0.15.2
      typescript: 4.2.4
      util: 0.12.4
    dev: false
    name: '@rush-temp/storage-blob-changefeed'
    resolution:
      integrity: sha512-l2xB0JrDXVl0ccsDQF6HUdJMLrgWrlf+7kjSIS6D/aQubfT9Jcci1Q6x9I0Hu+V0Ckd0l9RntJlH5neBgeYGJw==
      tarball: file:projects/storage-blob-changefeed.tgz
    version: 0.0.0
  file:projects/storage-blob.tgz:
    dependencies:
      '@azure/core-tracing': 1.0.0-preview.13
      '@azure/identity': 2.0.0-beta.4
      '@microsoft/api-extractor': 7.7.11
      '@rollup/plugin-commonjs': 11.0.2_rollup@1.32.1
      '@rollup/plugin-json': 4.1.0_rollup@1.32.1
      '@rollup/plugin-multi-entry': 3.0.1_rollup@1.32.1
      '@rollup/plugin-node-resolve': 8.4.0_rollup@1.32.1
      '@rollup/plugin-replace': 2.4.2_rollup@1.32.1
      '@types/mocha': 7.0.2
      '@types/node': 12.20.16
      '@types/node-fetch': 2.5.11
      assert: 1.5.0
      cross-env: 7.0.3
      dotenv: 8.6.0
      downlevel-dts: 0.4.0
      es6-promise: 4.2.8
      eslint: 7.30.0
      esm: 3.2.25
      events: 3.3.0
      inherits: 2.0.4
      karma: 6.3.4
      karma-chrome-launcher: 3.1.0
      karma-coverage: 2.0.3
      karma-edge-launcher: 0.4.2_karma@6.3.4
      karma-env-preprocessor: 0.1.1
      karma-firefox-launcher: 1.3.0
      karma-ie-launcher: 1.0.0_karma@6.3.4
      karma-json-preprocessor: 0.3.3_karma@6.3.4
      karma-json-to-file-reporter: 1.0.1
      karma-junit-reporter: 2.0.1_karma@6.3.4
      karma-mocha: 2.0.1
      karma-mocha-reporter: 2.2.5_karma@6.3.4
      karma-sourcemap-loader: 0.3.8
      mocha: 7.2.0
      mocha-junit-reporter: 1.23.3_mocha@7.2.0
      node-fetch: 2.6.1
      nyc: 14.1.1
      prettier: 1.19.1
      puppeteer: 10.2.0
      rimraf: 3.0.2
      rollup: 1.32.1
      rollup-plugin-shim: 1.0.0
      rollup-plugin-sourcemaps: 0.4.2_rollup@1.32.1
      rollup-plugin-terser: 5.3.1_rollup@1.32.1
      rollup-plugin-visualizer: 4.2.2_rollup@1.32.1
      source-map-support: 0.5.19
      ts-node: 9.1.1_typescript@4.2.4
      tslib: 2.3.0
      typedoc: 0.15.2
      typescript: 4.2.4
      util: 0.12.4
    dev: false
    name: '@rush-temp/storage-blob'
    resolution:
      integrity: sha512-CC3QVD2BcZIfyaX82GVi2rWwEKVPaIgYW1+ebpvuZWJkonzwplEddmAfhhVuGI/XYIZGdjgOezh+UcCGzRklLA==
      tarball: file:projects/storage-blob.tgz
    version: 0.0.0
  file:projects/storage-file-datalake.tgz:
    dependencies:
      '@azure/core-tracing': 1.0.0-preview.13
      '@microsoft/api-extractor': 7.7.11
      '@rollup/plugin-commonjs': 11.0.2_rollup@1.32.1
      '@rollup/plugin-json': 4.1.0_rollup@1.32.1
      '@rollup/plugin-multi-entry': 3.0.1_rollup@1.32.1
      '@rollup/plugin-node-resolve': 8.4.0_rollup@1.32.1
      '@rollup/plugin-replace': 2.4.2_rollup@1.32.1
      '@types/mocha': 7.0.2
      '@types/node': 12.20.16
      '@types/query-string': 6.2.0
      assert: 1.5.0
      cross-env: 7.0.3
      dotenv: 8.6.0
      downlevel-dts: 0.4.0
      es6-promise: 4.2.8
      eslint: 7.30.0
      esm: 3.2.25
      events: 3.3.0
      execa: 3.4.0
      inherits: 2.0.4
      karma: 6.3.4
      karma-chrome-launcher: 3.1.0
      karma-coverage: 2.0.3
      karma-edge-launcher: 0.4.2_karma@6.3.4
      karma-env-preprocessor: 0.1.1
      karma-firefox-launcher: 1.3.0
      karma-ie-launcher: 1.0.0_karma@6.3.4
      karma-json-preprocessor: 0.3.3_karma@6.3.4
      karma-json-to-file-reporter: 1.0.1
      karma-junit-reporter: 2.0.1_karma@6.3.4
      karma-mocha: 2.0.1
      karma-mocha-reporter: 2.2.5_karma@6.3.4
      karma-sourcemap-loader: 0.3.8
      mocha: 7.2.0
      mocha-junit-reporter: 1.23.3_mocha@7.2.0
      nyc: 14.1.1
      prettier: 1.19.1
      puppeteer: 10.2.0
      query-string: 5.1.1
      rimraf: 3.0.2
      rollup: 1.32.1
      rollup-plugin-shim: 1.0.0
      rollup-plugin-sourcemaps: 0.4.2_rollup@1.32.1
      rollup-plugin-terser: 5.3.1_rollup@1.32.1
      rollup-plugin-visualizer: 4.2.2_rollup@1.32.1
      source-map-support: 0.5.19
      ts-node: 9.1.1_typescript@4.2.4
      tslib: 2.3.0
      typedoc: 0.15.2
      typescript: 4.2.4
      util: 0.12.4
    dev: false
    name: '@rush-temp/storage-file-datalake'
    resolution:
      integrity: sha512-adpDiG0WYKEkDkaFFLF/MxDMxOE63u+vPHi2pVtn85Qy7Ubl/xY25VPAKYNYf9u7KW4gG4fU6EK3lI+oNT3YAA==
      tarball: file:projects/storage-file-datalake.tgz
    version: 0.0.0
  file:projects/storage-file-share.tgz:
    dependencies:
      '@azure/core-tracing': 1.0.0-preview.13
      '@microsoft/api-extractor': 7.7.11
      '@rollup/plugin-commonjs': 11.0.2_rollup@1.32.1
      '@rollup/plugin-multi-entry': 3.0.1_rollup@1.32.1
      '@rollup/plugin-node-resolve': 8.4.0_rollup@1.32.1
      '@rollup/plugin-replace': 2.4.2_rollup@1.32.1
      '@types/mocha': 7.0.2
      '@types/node': 12.20.16
      assert: 1.5.0
      cross-env: 7.0.3
      dotenv: 8.6.0
      downlevel-dts: 0.4.0
      es6-promise: 4.2.8
      eslint: 7.30.0
      esm: 3.2.25
      events: 3.3.0
      inherits: 2.0.4
      karma: 6.3.4
      karma-chrome-launcher: 3.1.0
      karma-coverage: 2.0.3
      karma-edge-launcher: 0.4.2_karma@6.3.4
      karma-env-preprocessor: 0.1.1
      karma-firefox-launcher: 1.3.0
      karma-ie-launcher: 1.0.0_karma@6.3.4
      karma-json-preprocessor: 0.3.3_karma@6.3.4
      karma-json-to-file-reporter: 1.0.1
      karma-junit-reporter: 2.0.1_karma@6.3.4
      karma-mocha: 2.0.1
      karma-mocha-reporter: 2.2.5_karma@6.3.4
      karma-sourcemap-loader: 0.3.8
      mocha: 7.2.0
      mocha-junit-reporter: 1.23.3_mocha@7.2.0
      nyc: 14.1.1
      prettier: 1.19.1
      puppeteer: 10.2.0
      rimraf: 3.0.2
      rollup: 1.32.1
      rollup-plugin-shim: 1.0.0
      rollup-plugin-sourcemaps: 0.4.2_rollup@1.32.1
      rollup-plugin-terser: 5.3.1_rollup@1.32.1
      rollup-plugin-visualizer: 4.2.2_rollup@1.32.1
      source-map-support: 0.5.19
      ts-node: 9.1.1_typescript@4.2.4
      tslib: 2.3.0
      typedoc: 0.15.2
      typescript: 4.2.4
      util: 0.12.4
    dev: false
    name: '@rush-temp/storage-file-share'
    resolution:
      integrity: sha512-pUtdyPmXXFjtTcvzkFiLve6joGVaK/CtnIh3xJ1tiJ2zGVzf/ohnn/S6Y5/Ts4kG0LgRDqblea/G3HXLz5B5NA==
      tarball: file:projects/storage-file-share.tgz
    version: 0.0.0
  file:projects/storage-internal-avro.tgz:
    dependencies:
      '@microsoft/api-extractor': 7.7.11
      '@rollup/plugin-commonjs': 11.0.2_rollup@1.32.1
      '@rollup/plugin-multi-entry': 3.0.1_rollup@1.32.1
      '@rollup/plugin-node-resolve': 8.4.0_rollup@1.32.1
      '@rollup/plugin-replace': 2.4.2_rollup@1.32.1
      '@types/mocha': 7.0.2
      '@types/node': 12.20.16
      assert: 1.5.0
      dotenv: 8.6.0
      downlevel-dts: 0.4.0
      es6-promise: 4.2.8
      eslint: 7.30.0
      esm: 3.2.25
      inherits: 2.0.4
      karma: 6.3.4
      karma-chrome-launcher: 3.1.0
      karma-coverage: 2.0.3
      karma-edge-launcher: 0.4.2_karma@6.3.4
      karma-env-preprocessor: 0.1.1
      karma-firefox-launcher: 1.3.0
      karma-ie-launcher: 1.0.0_karma@6.3.4
      karma-json-preprocessor: 0.3.3_karma@6.3.4
      karma-json-to-file-reporter: 1.0.1
      karma-junit-reporter: 2.0.1_karma@6.3.4
      karma-mocha: 2.0.1
      karma-mocha-reporter: 2.2.5_karma@6.3.4
      karma-sourcemap-loader: 0.3.8
      mocha: 7.2.0
      mocha-junit-reporter: 1.23.3_mocha@7.2.0
      nyc: 14.1.1
      prettier: 1.19.1
      puppeteer: 10.2.0
      rimraf: 3.0.2
      rollup: 1.32.1
      rollup-plugin-shim: 1.0.0
      rollup-plugin-sourcemaps: 0.4.2_rollup@1.32.1
      rollup-plugin-terser: 5.3.1_rollup@1.32.1
      rollup-plugin-visualizer: 4.2.2_rollup@1.32.1
      source-map-support: 0.5.19
      ts-node: 9.1.1_typescript@4.2.4
      tslib: 2.3.0
      typescript: 4.2.4
      util: 0.12.4
    dev: false
    name: '@rush-temp/storage-internal-avro'
    resolution:
      integrity: sha512-jk3mCVJO6/9QwZ8h127xLa4d1UsA/SRZKKHKVnfu1pp4/f8kmw3ft1p+JGf/rWyasuEDzcb/adPH+T1jYflnQw==
      tarball: file:projects/storage-internal-avro.tgz
    version: 0.0.0
  file:projects/storage-queue.tgz:
    dependencies:
      '@azure/core-tracing': 1.0.0-preview.13
      '@azure/identity': 2.0.0-beta.4
      '@microsoft/api-extractor': 7.7.11
      '@rollup/plugin-commonjs': 11.0.2_rollup@1.32.1
      '@rollup/plugin-multi-entry': 3.0.1_rollup@1.32.1
      '@rollup/plugin-node-resolve': 8.4.0_rollup@1.32.1
      '@rollup/plugin-replace': 2.4.2_rollup@1.32.1
      '@types/mocha': 7.0.2
      '@types/node': 12.20.16
      assert: 1.5.0
      cross-env: 7.0.3
      dotenv: 8.6.0
      downlevel-dts: 0.4.0
      es6-promise: 4.2.8
      eslint: 7.30.0
      esm: 3.2.25
      inherits: 2.0.4
      karma: 6.3.4
      karma-chrome-launcher: 3.1.0
      karma-coverage: 2.0.3
      karma-edge-launcher: 0.4.2_karma@6.3.4
      karma-env-preprocessor: 0.1.1
      karma-firefox-launcher: 1.3.0
      karma-ie-launcher: 1.0.0_karma@6.3.4
      karma-json-preprocessor: 0.3.3_karma@6.3.4
      karma-json-to-file-reporter: 1.0.1
      karma-junit-reporter: 2.0.1_karma@6.3.4
      karma-mocha: 2.0.1
      karma-mocha-reporter: 2.2.5_karma@6.3.4
      karma-sourcemap-loader: 0.3.8
      mocha: 7.2.0
      mocha-junit-reporter: 1.23.3_mocha@7.2.0
      nyc: 14.1.1
      prettier: 1.19.1
      puppeteer: 10.2.0
      rimraf: 3.0.2
      rollup: 1.32.1
      rollup-plugin-shim: 1.0.0
      rollup-plugin-sourcemaps: 0.4.2_rollup@1.32.1
      rollup-plugin-terser: 5.3.1_rollup@1.32.1
      rollup-plugin-visualizer: 4.2.2_rollup@1.32.1
      source-map-support: 0.5.19
      ts-node: 9.1.1_typescript@4.2.4
      tslib: 2.3.0
      typedoc: 0.15.2
      typescript: 4.2.4
      util: 0.12.4
    dev: false
    name: '@rush-temp/storage-queue'
    resolution:
      integrity: sha512-8BKgtD3z8yYOKMqNtJ1wmhP8mrt54wbJmvhV1Q/tuMOCr76lOQ+NZZHBpsTmkRzh+IhKkjgxjV4TdsZpDza15g==
      tarball: file:projects/storage-queue.tgz
    version: 0.0.0
  file:projects/synapse-access-control.tgz:
    dependencies:
      '@azure/core-tracing': 1.0.0-preview.13
      '@microsoft/api-extractor': 7.7.11
      '@rollup/plugin-commonjs': 11.0.2_rollup@1.32.1
      '@types/chai': 4.2.21
      '@types/chai-as-promised': 7.1.4
      '@types/mocha': 7.0.2
      '@types/node': 12.20.16
      '@types/sinon': 9.0.11
      chai: 4.3.4
      chai-as-promised: 7.1.1_chai@4.3.4
      cross-env: 7.0.3
      dotenv: 8.6.0
      eslint: 7.30.0
      karma: 6.3.4
      karma-chrome-launcher: 3.1.0
      karma-coverage: 2.0.3
      karma-edge-launcher: 0.4.2_karma@6.3.4
      karma-env-preprocessor: 0.1.1
      karma-firefox-launcher: 1.3.0
      karma-ie-launcher: 1.0.0_karma@6.3.4
      karma-json-preprocessor: 0.3.3_karma@6.3.4
      karma-json-to-file-reporter: 1.0.1
      karma-junit-reporter: 2.0.1_karma@6.3.4
      karma-mocha: 2.0.1
      karma-mocha-reporter: 2.2.5_karma@6.3.4
      karma-source-map-support: 1.4.0
      karma-sourcemap-loader: 0.3.8
      mocha: 7.2.0
      mocha-junit-reporter: 1.23.3_mocha@7.2.0
      nyc: 14.1.1
      prettier: 1.19.1
      rimraf: 3.0.2
      rollup: 1.32.1
      rollup-plugin-node-resolve: 3.4.0
      rollup-plugin-sourcemaps: 0.4.2_rollup@1.32.1
      sinon: 9.2.4
      source-map-support: 0.5.19
      ts-node: 9.1.1_typescript@4.2.4
      tslib: 2.3.0
      typedoc: 0.15.2
      typescript: 4.2.4
      uglify-js: 3.13.10
    dev: false
    name: '@rush-temp/synapse-access-control'
    resolution:
      integrity: sha512-SovVBaMKJtIZTt3TZoF7f47q+qtHQUuFA7jv43TMeCBuv7E2wVOAzNhX+QONZztUlyQOwWKO/2u2AXIT/0zXXg==
      tarball: file:projects/synapse-access-control.tgz
    version: 0.0.0
  file:projects/synapse-artifacts.tgz:
    dependencies:
      '@azure/core-tracing': 1.0.0-preview.13
      '@microsoft/api-extractor': 7.7.11
      '@rollup/plugin-commonjs': 11.0.2_rollup@1.32.1
      '@types/chai': 4.2.21
      '@types/chai-as-promised': 7.1.4
      '@types/mocha': 7.0.2
      '@types/node': 12.20.16
      '@types/sinon': 9.0.11
      chai: 4.3.4
      chai-as-promised: 7.1.1_chai@4.3.4
      cross-env: 7.0.3
      dotenv: 8.6.0
      eslint: 7.30.0
      karma: 6.3.4
      karma-chrome-launcher: 3.1.0
      karma-coverage: 2.0.3
      karma-edge-launcher: 0.4.2_karma@6.3.4
      karma-env-preprocessor: 0.1.1
      karma-firefox-launcher: 1.3.0
      karma-ie-launcher: 1.0.0_karma@6.3.4
      karma-json-preprocessor: 0.3.3_karma@6.3.4
      karma-json-to-file-reporter: 1.0.1
      karma-junit-reporter: 2.0.1_karma@6.3.4
      karma-mocha: 2.0.1
      karma-mocha-reporter: 2.2.5_karma@6.3.4
      karma-source-map-support: 1.4.0
      karma-sourcemap-loader: 0.3.8
      mocha: 7.2.0
      mocha-junit-reporter: 1.23.3_mocha@7.2.0
      nyc: 14.1.1
      prettier: 1.19.1
      rimraf: 3.0.2
      rollup: 1.32.1
      rollup-plugin-node-resolve: 3.4.0
      rollup-plugin-sourcemaps: 0.4.2_rollup@1.32.1
      sinon: 9.2.4
      source-map-support: 0.5.19
      ts-node: 9.1.1_typescript@4.2.4
      tslib: 2.3.0
      typedoc: 0.15.2
      typescript: 4.2.4
      uglify-js: 3.13.10
    dev: false
    name: '@rush-temp/synapse-artifacts'
    resolution:
      integrity: sha512-VMzIJOjXP2MejwM6doPqqfvVUdTIdJyW4xSko0YPgIT0EXLxYMTPsvxg9k8C2vPPcQ79qfyaSF2i4a6ewj/TyQ==
      tarball: file:projects/synapse-artifacts.tgz
    version: 0.0.0
  file:projects/synapse-managed-private-endpoints.tgz:
    dependencies:
      '@azure/core-tracing': 1.0.0-preview.13
      '@microsoft/api-extractor': 7.7.11
      '@rollup/plugin-commonjs': 11.0.2_rollup@1.32.1
      '@types/chai': 4.2.21
      '@types/chai-as-promised': 7.1.4
      '@types/mocha': 7.0.2
      chai: 4.3.4
      chai-as-promised: 7.1.1_chai@4.3.4
      cross-env: 7.0.3
      dotenv: 8.6.0
      eslint: 7.30.0
      karma: 6.3.4
      karma-chrome-launcher: 3.1.0
      karma-coverage: 2.0.3
      karma-edge-launcher: 0.4.2_karma@6.3.4
      karma-env-preprocessor: 0.1.1
      karma-firefox-launcher: 1.3.0
      karma-ie-launcher: 1.0.0_karma@6.3.4
      karma-json-preprocessor: 0.3.3_karma@6.3.4
      karma-json-to-file-reporter: 1.0.1
      karma-junit-reporter: 2.0.1_karma@6.3.4
      karma-mocha: 2.0.1
      karma-mocha-reporter: 2.2.5_karma@6.3.4
      karma-source-map-support: 1.4.0
      karma-sourcemap-loader: 0.3.8
      mocha: 7.2.0
      mocha-junit-reporter: 1.23.3_mocha@7.2.0
      nyc: 14.1.1
      prettier: 1.19.1
      rimraf: 3.0.2
      rollup: 1.32.1
      rollup-plugin-node-resolve: 3.4.0
      rollup-plugin-sourcemaps: 0.4.2_rollup@1.32.1
      tslib: 2.3.0
      typedoc: 0.15.2
      typescript: 4.2.4
      uglify-js: 3.13.10
    dev: false
    name: '@rush-temp/synapse-managed-private-endpoints'
    resolution:
      integrity: sha512-KiXHMqJKm8uAAfp0Fne4GfvQAHNVHOiroRwA0REWzT6vexTxnpBfl7fwezuFNMuLgG/9lhdnyq+zY9tSgjf1VA==
      tarball: file:projects/synapse-managed-private-endpoints.tgz
    version: 0.0.0
  file:projects/synapse-monitoring.tgz:
    dependencies:
      '@azure/core-tracing': 1.0.0-preview.13
      '@microsoft/api-extractor': 7.7.11
      '@rollup/plugin-commonjs': 11.0.2_rollup@1.32.1
      eslint: 7.30.0
      rimraf: 3.0.2
      rollup: 1.32.1
      rollup-plugin-node-resolve: 3.4.0
      rollup-plugin-sourcemaps: 0.4.2_rollup@1.32.1
      tslib: 2.3.0
      typedoc: 0.15.2
      typescript: 4.2.4
      uglify-js: 3.13.10
    dev: false
    name: '@rush-temp/synapse-monitoring'
    resolution:
      integrity: sha512-9xAsBYW7D1aeS2rUguFu9kpfkN4cXMYhida3m8TnwxetVkpOPFyIZ02UsUXMOxDPEEerAeYEWVo8E1tS3evR5Q==
      tarball: file:projects/synapse-monitoring.tgz
    version: 0.0.0
  file:projects/synapse-spark.tgz:
    dependencies:
      '@azure/core-tracing': 1.0.0-preview.13
      '@microsoft/api-extractor': 7.7.11
      '@rollup/plugin-commonjs': 11.0.2_rollup@1.32.1
      '@types/chai': 4.2.21
      '@types/chai-as-promised': 7.1.4
      '@types/mocha': 7.0.2
      chai: 4.3.4
      chai-as-promised: 7.1.1_chai@4.3.4
      cross-env: 7.0.3
      dotenv: 8.6.0
      eslint: 7.30.0
      karma: 6.3.4
      karma-chrome-launcher: 3.1.0
      karma-coverage: 2.0.3
      karma-edge-launcher: 0.4.2_karma@6.3.4
      karma-env-preprocessor: 0.1.1
      karma-firefox-launcher: 1.3.0
      karma-ie-launcher: 1.0.0_karma@6.3.4
      karma-json-preprocessor: 0.3.3_karma@6.3.4
      karma-json-to-file-reporter: 1.0.1
      karma-junit-reporter: 2.0.1_karma@6.3.4
      karma-mocha: 2.0.1
      karma-mocha-reporter: 2.2.5_karma@6.3.4
      karma-source-map-support: 1.4.0
      karma-sourcemap-loader: 0.3.8
      mocha: 7.2.0
      mocha-junit-reporter: 1.23.3_mocha@7.2.0
      nyc: 14.1.1
      prettier: 1.19.1
      rimraf: 3.0.2
      rollup: 1.32.1
      rollup-plugin-node-resolve: 3.4.0
      rollup-plugin-sourcemaps: 0.4.2_rollup@1.32.1
      tslib: 2.3.0
      typedoc: 0.15.2
      typescript: 4.2.4
      uglify-js: 3.13.10
    dev: false
    name: '@rush-temp/synapse-spark'
    resolution:
      integrity: sha512-8sNoSolJFrBQR8AVfl57T8Tqb9gVJNgJmDioFAvCwJhPX6Dy6nUR4QF0saiNiZWQLUYPTSwhMrHpIz7yw33Hcg==
      tarball: file:projects/synapse-spark.tgz
    version: 0.0.0
  file:projects/template.tgz:
    dependencies:
      '@azure/core-tracing': 1.0.0-preview.13
      '@azure/identity': 2.0.0-beta.4
      '@microsoft/api-extractor': 7.7.11
      '@types/chai': 4.2.21
      '@types/chai-as-promised': 7.1.4
      '@types/mocha': 7.0.2
      '@types/node': 12.20.16
      chai: 4.3.4
      chai-as-promised: 7.1.1_chai@4.3.4
      cross-env: 7.0.3
      dotenv: 8.6.0
      downlevel-dts: 0.4.0
      eslint: 7.30.0
      esm: 3.2.25
      inherits: 2.0.4
      karma: 6.3.4
      karma-chrome-launcher: 3.1.0
      karma-coverage: 2.0.3
      karma-edge-launcher: 0.4.2_karma@6.3.4
      karma-env-preprocessor: 0.1.1
      karma-firefox-launcher: 1.3.0
      karma-ie-launcher: 1.0.0_karma@6.3.4
      karma-json-preprocessor: 0.3.3_karma@6.3.4
      karma-json-to-file-reporter: 1.0.1
      karma-junit-reporter: 2.0.1_karma@6.3.4
      karma-mocha: 2.0.1
      karma-mocha-reporter: 2.2.5_karma@6.3.4
      mocha: 7.2.0
      mocha-junit-reporter: 1.23.3_mocha@7.2.0
      nyc: 14.1.1
      prettier: 1.19.1
      rimraf: 3.0.2
      rollup: 1.32.1
      source-map-support: 0.5.19
      tslib: 2.3.0
      typedoc: 0.15.2
      typescript: 4.2.4
      util: 0.12.4
    dev: false
    name: '@rush-temp/template'
    resolution:
      integrity: sha512-ZY0F9xpQQF4cHFpg+vr8oHqaoWs2J9U7dSD5u7lE/Df61D44fc7dE9/tKSkzl/2D7KD9rOCqjA5ArpClosiNyQ==
      tarball: file:projects/template.tgz
    version: 0.0.0
  file:projects/test-utils-perfstress.tgz:
    dependencies:
      '@types/minimist': 1.2.2
      '@types/node': 12.20.16
      '@types/node-fetch': 2.5.11
      eslint: 7.30.0
      karma: 6.3.4
      karma-chrome-launcher: 3.1.0
      karma-coverage: 2.0.3
      karma-env-preprocessor: 0.1.1
      minimist: 1.2.5
      node-fetch: 2.6.1
      prettier: 1.19.1
      rimraf: 3.0.2
      tslib: 2.3.0
      typescript: 4.2.4
      undici: 4.3.1
    dev: false
    name: '@rush-temp/test-utils-perfstress'
    resolution:
      integrity: sha512-fTItTYBBwhhtVdOQ5qASInrtqY+mDuDqE9NCvItNO3FH8yp/DP67/q3g6QpEwimVRNVCIMt/EKikSFngBugZXQ==
      tarball: file:projects/test-utils-perfstress.tgz
    version: 0.0.0
  file:projects/test-utils-recorder.tgz:
    dependencies:
      '@azure/core-tracing': 1.0.0-preview.13
      '@rollup/plugin-commonjs': 11.0.2_rollup@1.32.1
      '@rollup/plugin-multi-entry': 3.0.1_rollup@1.32.1
      '@rollup/plugin-node-resolve': 8.4.0_rollup@1.32.1
      '@rollup/plugin-replace': 2.4.2_rollup@1.32.1
      '@types/chai': 4.2.21
      '@types/fs-extra': 8.1.2
      '@types/md5': 2.3.1
      '@types/mocha': 7.0.2
      '@types/mock-fs': 4.10.0
      '@types/mock-require': 2.0.0
      '@types/nise': 1.4.0
      '@types/node': 12.20.16
      chai: 4.3.4
      dotenv: 8.6.0
      eslint: 7.30.0
      fs-extra: 8.1.0
      karma: 6.3.4
      karma-chrome-launcher: 3.1.0
      karma-coverage: 2.0.3
      karma-edge-launcher: 0.4.2_karma@6.3.4
      karma-env-preprocessor: 0.1.1
      karma-firefox-launcher: 1.3.0
      karma-ie-launcher: 1.0.0_karma@6.3.4
      karma-json-preprocessor: 0.3.3_karma@6.3.4
      karma-json-to-file-reporter: 1.0.1
      karma-junit-reporter: 2.0.1_karma@6.3.4
      karma-mocha: 2.0.1
      karma-mocha-reporter: 2.2.5_karma@6.3.4
      karma-sourcemap-loader: 0.3.8
      md5: 2.3.0
      mocha: 7.2.0
      mocha-junit-reporter: 1.23.3_mocha@7.2.0
      mock-fs: 4.14.0
      mock-require: 3.0.3
      nise: 4.1.0
      nock: 12.0.3
      npm-run-all: 4.1.5
      nyc: 14.1.1
      prettier: 1.19.1
      rimraf: 3.0.2
      rollup: 1.32.1
      rollup-plugin-shim: 1.0.0
      rollup-plugin-sourcemaps: 0.4.2_rollup@1.32.1
      rollup-plugin-terser: 5.3.1_rollup@1.32.1
      rollup-plugin-visualizer: 4.2.2_rollup@1.32.1
      tslib: 2.3.0
      typescript: 4.2.4
      xhr-mock: 2.5.1
    dev: false
    name: '@rush-temp/test-utils-recorder'
    resolution:
      integrity: sha512-o+4bABzOmiCzaivsCAZk8ZCI3177CpzJVB02UtvjjKHEnqpdtweFI5V//CEh7Nrv4FVTyHACqe+r8wSPC6igjQ==
      tarball: file:projects/test-utils-recorder.tgz
    version: 0.0.0
  file:projects/test-utils.tgz:
    dependencies:
      '@azure/core-tracing': 1.0.0-preview.13
      '@microsoft/api-extractor': 7.7.11
      '@opentelemetry/api': 1.0.1
      '@types/chai': 4.2.21
      '@types/mocha': 7.0.2
      '@types/node': 12.20.16
      '@types/sinon': 9.0.11
      chai: 4.3.4
      chai-as-promised: 7.1.1_chai@4.3.4
      eslint: 7.30.0
      karma: 6.3.4
      karma-chrome-launcher: 3.1.0
      karma-coverage: 2.0.3
      karma-env-preprocessor: 0.1.1
      mocha: 7.2.0
      prettier: 1.19.1
      rimraf: 3.0.2
      rollup: 1.32.1
      sinon: 9.2.4
      tslib: 2.3.0
      typescript: 4.2.4
    dev: false
    name: '@rush-temp/test-utils'
    resolution:
      integrity: sha512-1nFHW6i1VskqJOs13yNZadavfaZwANSmI3f8+L0BrTQTz4ivAtIeMKBqQYYISFiM+yon+XOzf5nL+I9626+fQQ==
      tarball: file:projects/test-utils.tgz
    version: 0.0.0
  file:projects/video-analyzer-edge.tgz:
    dependencies:
      '@azure/core-tracing': 1.0.0-preview.13
      '@microsoft/api-extractor': 7.7.11
      '@types/chai': 4.2.21
      '@types/chai-as-promised': 7.1.4
      '@types/mocha': 7.0.2
      '@types/node': 12.20.16
      azure-iothub: 1.14.2
      chai: 4.3.4
      chai-as-promised: 7.1.1_chai@4.3.4
      cross-env: 7.0.3
      dotenv: 8.6.0
      eslint: 7.30.0
      events: 3.3.0
      inherits: 2.0.4
      karma: 6.3.4
      karma-chrome-launcher: 3.1.0
      karma-coverage: 2.0.3
      karma-edge-launcher: 0.4.2_karma@6.3.4
      karma-env-preprocessor: 0.1.1
      karma-firefox-launcher: 1.3.0
      karma-ie-launcher: 1.0.0_karma@6.3.4
      karma-junit-reporter: 2.0.1_karma@6.3.4
      karma-mocha: 2.0.1
      karma-mocha-reporter: 2.2.5_karma@6.3.4
      karma-sourcemap-loader: 0.3.8
      mocha: 7.2.0
      mocha-junit-reporter: 1.23.3_mocha@7.2.0
      nyc: 14.1.1
      prettier: 1.19.1
      rimraf: 3.0.2
      rollup: 1.32.1
      tslib: 2.3.0
      typedoc: 0.15.2
      typescript: 4.2.4
      util: 0.12.4
    dev: false
    name: '@rush-temp/video-analyzer-edge'
    resolution:
      integrity: sha512-+wAv6j5J2g+RNNNOSaA5mDBxH0nspdnIyM48CELNP3iwW4ZM3KrZdGqD0BgNgZYpPCzhlI/+artUZs5mf2pS1g==
      tarball: file:projects/video-analyzer-edge.tgz
    version: 0.0.0
  file:projects/web-pubsub-express.tgz:
    dependencies:
      '@microsoft/api-extractor': 7.7.11
      '@rollup/plugin-commonjs': 11.0.2_rollup@1.32.1
      '@rollup/plugin-json': 4.1.0_rollup@1.32.1
      '@rollup/plugin-multi-entry': 3.0.1_rollup@1.32.1
      '@rollup/plugin-node-resolve': 8.4.0_rollup@1.32.1
      '@rollup/plugin-replace': 2.4.2_rollup@1.32.1
      '@types/chai': 4.2.21
      '@types/express': 4.17.13
      '@types/express-serve-static-core': 4.17.24
      '@types/jsonwebtoken': 8.5.4
      '@types/mocha': 7.0.2
      '@types/node': 12.20.16
      '@types/query-string': 6.2.0
      '@types/sinon': 9.0.11
      assert: 1.5.0
      chai: 4.3.4
      cloudevents: 4.0.3
      cross-env: 7.0.3
      dotenv: 8.6.0
      eslint: 7.30.0
      esm: 3.2.25
      karma: 6.3.4
      karma-chrome-launcher: 3.1.0
      karma-coverage: 2.0.3
      karma-edge-launcher: 0.4.2_karma@6.3.4
      karma-env-preprocessor: 0.1.1
      karma-firefox-launcher: 1.3.0
      karma-ie-launcher: 1.0.0_karma@6.3.4
      karma-json-preprocessor: 0.3.3_karma@6.3.4
      karma-json-to-file-reporter: 1.0.1
      karma-junit-reporter: 2.0.1_karma@6.3.4
      karma-mocha: 2.0.1
      karma-mocha-reporter: 2.2.5_karma@6.3.4
      karma-sourcemap-loader: 0.3.8
      mocha: 7.2.0
      mocha-junit-reporter: 1.23.3_mocha@7.2.0
      nyc: 14.1.1
      prettier: 1.19.1
      puppeteer: 10.2.0
      query-string: 5.1.1
      rimraf: 3.0.2
      rollup: 1.32.1
      rollup-plugin-shim: 1.0.0
      rollup-plugin-sourcemaps: 0.4.2_rollup@1.32.1
      rollup-plugin-terser: 5.3.1_rollup@1.32.1
      rollup-plugin-visualizer: 4.2.2_rollup@1.32.1
      sinon: 9.2.4
      source-map-support: 0.5.19
      tslib: 2.3.0
      typedoc: 0.15.2
      typescript: 4.2.4
    dev: false
    name: '@rush-temp/web-pubsub-express'
    resolution:
      integrity: sha512-h1letzNPy07Lrfu21NRXT3WkDbO5G4aS8C2zAWiL/3UEdHRNMHH30jlWb3/49ExPeSOHvkzmo5O0IBmy2ulWCg==
      tarball: file:projects/web-pubsub-express.tgz
    version: 0.0.0
  file:projects/web-pubsub.tgz:
    dependencies:
      '@azure/core-tracing': 1.0.0-preview.13
      '@azure/identity': 1.4.0
      '@microsoft/api-extractor': 7.7.11
      '@rollup/plugin-commonjs': 11.0.2_rollup@1.32.1
      '@rollup/plugin-json': 4.1.0_rollup@1.32.1
      '@rollup/plugin-multi-entry': 3.0.1_rollup@1.32.1
      '@rollup/plugin-node-resolve': 8.4.0_rollup@1.32.1
      '@rollup/plugin-replace': 2.4.2_rollup@1.32.1
      '@types/chai': 4.2.21
      '@types/jsonwebtoken': 8.5.4
      '@types/mocha': 7.0.2
      '@types/node': 12.20.16
      '@types/query-string': 6.2.0
      '@types/sinon': 9.0.11
      chai: 4.3.4
      cross-env: 7.0.3
      dotenv: 8.6.0
      eslint: 7.30.0
      esm: 3.2.25
      jsonwebtoken: 8.5.1
      karma: 6.3.4
      karma-chrome-launcher: 3.1.0
      karma-coverage: 2.0.3
      karma-edge-launcher: 0.4.2_karma@6.3.4
      karma-env-preprocessor: 0.1.1
      karma-firefox-launcher: 1.3.0
      karma-ie-launcher: 1.0.0_karma@6.3.4
      karma-json-preprocessor: 0.3.3_karma@6.3.4
      karma-json-to-file-reporter: 1.0.1
      karma-junit-reporter: 2.0.1_karma@6.3.4
      karma-mocha: 2.0.1
      karma-mocha-reporter: 2.2.5_karma@6.3.4
      karma-sourcemap-loader: 0.3.8
      mocha: 7.2.0
      mocha-junit-reporter: 1.23.3_mocha@7.2.0
      nyc: 14.1.1
      prettier: 1.19.1
      puppeteer: 10.2.0
      query-string: 5.1.1
      rimraf: 3.0.2
      rollup: 1.32.1
      rollup-plugin-shim: 1.0.0
      rollup-plugin-sourcemaps: 0.4.2_rollup@1.32.1
      rollup-plugin-terser: 5.3.1_rollup@1.32.1
      rollup-plugin-visualizer: 4.2.2_rollup@1.32.1
      sinon: 9.2.4
      source-map-support: 0.5.19
      tslib: 2.3.0
      typedoc: 0.15.2
      typescript: 4.2.4
    dev: false
    name: '@rush-temp/web-pubsub'
    resolution:
      integrity: sha512-ZtXKYnWBG3udDVIsSP1wmrrBsI189ObU3o+9k0GHASM/HLi88LUD5g+tNcIgf+4Kyun0mFr9ARzm3exABvJGbA==
      tarball: file:projects/web-pubsub.tgz
    version: 0.0.0
registry: ''
specifiers:
  '@rush-temp/abort-controller': file:./projects/abort-controller.tgz
  '@rush-temp/agrifood-farming': file:./projects/agrifood-farming.tgz
  '@rush-temp/ai-anomaly-detector': file:./projects/ai-anomaly-detector.tgz
  '@rush-temp/ai-document-translator': file:./projects/ai-document-translator.tgz
  '@rush-temp/ai-form-recognizer': file:./projects/ai-form-recognizer.tgz
  '@rush-temp/ai-metrics-advisor': file:./projects/ai-metrics-advisor.tgz
  '@rush-temp/ai-text-analytics': file:./projects/ai-text-analytics.tgz
  '@rush-temp/app-configuration': file:./projects/app-configuration.tgz
  '@rush-temp/arm-compute': file:./projects/arm-compute.tgz
  '@rush-temp/arm-features': file:./projects/arm-features.tgz
  '@rush-temp/arm-keyvault': file:./projects/arm-keyvault.tgz
  '@rush-temp/arm-links': file:./projects/arm-links.tgz
  '@rush-temp/arm-locks': file:./projects/arm-locks.tgz
  '@rush-temp/arm-managedapplications': file:./projects/arm-managedapplications.tgz
  '@rush-temp/arm-network': file:./projects/arm-network.tgz
  '@rush-temp/arm-policy': file:./projects/arm-policy.tgz
  '@rush-temp/arm-resources': file:./projects/arm-resources.tgz
  '@rush-temp/arm-storage': file:./projects/arm-storage.tgz
  '@rush-temp/arm-webpubsub': file:./projects/arm-webpubsub.tgz
  '@rush-temp/attestation': file:./projects/attestation.tgz
  '@rush-temp/communication-chat': file:./projects/communication-chat.tgz
  '@rush-temp/communication-common': file:./projects/communication-common.tgz
  '@rush-temp/communication-identity': file:./projects/communication-identity.tgz
  '@rush-temp/communication-network-traversal': file:./projects/communication-network-traversal.tgz
  '@rush-temp/communication-phone-numbers': file:./projects/communication-phone-numbers.tgz
  '@rush-temp/communication-sms': file:./projects/communication-sms.tgz
  '@rush-temp/confidential-ledger': file:./projects/confidential-ledger.tgz
  '@rush-temp/container-registry': file:./projects/container-registry.tgz
  '@rush-temp/core-amqp': file:./projects/core-amqp.tgz
  '@rush-temp/core-asynciterator-polyfill': file:./projects/core-asynciterator-polyfill.tgz
  '@rush-temp/core-auth': file:./projects/core-auth.tgz
  '@rush-temp/core-client': file:./projects/core-client.tgz
  '@rush-temp/core-client-1': file:./projects/core-client-1.tgz
  '@rush-temp/core-client-lro': file:./projects/core-client-lro.tgz
  '@rush-temp/core-client-paging': file:./projects/core-client-paging.tgz
  '@rush-temp/core-crypto': file:./projects/core-crypto.tgz
  '@rush-temp/core-http': file:./projects/core-http.tgz
  '@rush-temp/core-lro': file:./projects/core-lro.tgz
  '@rush-temp/core-paging': file:./projects/core-paging.tgz
  '@rush-temp/core-rest-pipeline': file:./projects/core-rest-pipeline.tgz
  '@rush-temp/core-tracing': file:./projects/core-tracing.tgz
  '@rush-temp/core-util': file:./projects/core-util.tgz
  '@rush-temp/core-xml': file:./projects/core-xml.tgz
  '@rush-temp/cosmos': file:./projects/cosmos.tgz
  '@rush-temp/data-tables': file:./projects/data-tables.tgz
  '@rush-temp/dev-tool': file:./projects/dev-tool.tgz
  '@rush-temp/digital-twins-core': file:./projects/digital-twins-core.tgz
  '@rush-temp/eslint-plugin-azure-sdk': file:./projects/eslint-plugin-azure-sdk.tgz
  '@rush-temp/event-hubs': file:./projects/event-hubs.tgz
  '@rush-temp/event-processor-host': file:./projects/event-processor-host.tgz
  '@rush-temp/eventgrid': file:./projects/eventgrid.tgz
  '@rush-temp/eventhubs-checkpointstore-blob': file:./projects/eventhubs-checkpointstore-blob.tgz
  '@rush-temp/eventhubs-checkpointstore-table': file:./projects/eventhubs-checkpointstore-table.tgz
  '@rush-temp/identity': file:./projects/identity.tgz
  '@rush-temp/identity-cache-persistence': file:./projects/identity-cache-persistence.tgz
  '@rush-temp/identity-vscode': file:./projects/identity-vscode.tgz
  '@rush-temp/iot-device-update': file:./projects/iot-device-update.tgz
  '@rush-temp/iot-modelsrepository': file:./projects/iot-modelsrepository.tgz
  '@rush-temp/keyvault-admin': file:./projects/keyvault-admin.tgz
  '@rush-temp/keyvault-certificates': file:./projects/keyvault-certificates.tgz
  '@rush-temp/keyvault-common': file:./projects/keyvault-common.tgz
  '@rush-temp/keyvault-keys': file:./projects/keyvault-keys.tgz
  '@rush-temp/keyvault-secrets': file:./projects/keyvault-secrets.tgz
  '@rush-temp/logger': file:./projects/logger.tgz
  '@rush-temp/mixed-reality-authentication': file:./projects/mixed-reality-authentication.tgz
  '@rush-temp/mixed-reality-remote-rendering': file:./projects/mixed-reality-remote-rendering.tgz
  '@rush-temp/mock-hub': file:./projects/mock-hub.tgz
  '@rush-temp/monitor-opentelemetry-exporter': file:./projects/monitor-opentelemetry-exporter.tgz
  '@rush-temp/monitor-query': file:./projects/monitor-query.tgz
  '@rush-temp/perf-ai-form-recognizer': file:./projects/perf-ai-form-recognizer.tgz
  '@rush-temp/perf-ai-metrics-advisor': file:./projects/perf-ai-metrics-advisor.tgz
  '@rush-temp/perf-ai-text-analytics': file:./projects/perf-ai-text-analytics.tgz
  '@rush-temp/perf-app-configuration': file:./projects/perf-app-configuration.tgz
  '@rush-temp/perf-core-rest-pipeline': file:./projects/perf-core-rest-pipeline.tgz
  '@rush-temp/perf-data-tables': file:./projects/perf-data-tables.tgz
  '@rush-temp/perf-eventgrid': file:./projects/perf-eventgrid.tgz
  '@rush-temp/perf-identity': file:./projects/perf-identity.tgz
  '@rush-temp/perf-keyvault-certificates': file:./projects/perf-keyvault-certificates.tgz
  '@rush-temp/perf-keyvault-keys': file:./projects/perf-keyvault-keys.tgz
  '@rush-temp/perf-keyvault-secrets': file:./projects/perf-keyvault-secrets.tgz
  '@rush-temp/perf-search-documents': file:./projects/perf-search-documents.tgz
  '@rush-temp/perf-storage-blob': file:./projects/perf-storage-blob.tgz
  '@rush-temp/perf-storage-file-datalake': file:./projects/perf-storage-file-datalake.tgz
  '@rush-temp/perf-storage-file-share': file:./projects/perf-storage-file-share.tgz
  '@rush-temp/purview-catalog': file:./projects/purview-catalog.tgz
  '@rush-temp/purview-scanning': file:./projects/purview-scanning.tgz
  '@rush-temp/quantum-jobs': file:./projects/quantum-jobs.tgz
  '@rush-temp/schema-registry': file:./projects/schema-registry.tgz
  '@rush-temp/schema-registry-avro': file:./projects/schema-registry-avro.tgz
  '@rush-temp/search-documents': file:./projects/search-documents.tgz
  '@rush-temp/service-bus': file:./projects/service-bus.tgz
  '@rush-temp/storage-blob': file:./projects/storage-blob.tgz
  '@rush-temp/storage-blob-changefeed': file:./projects/storage-blob-changefeed.tgz
  '@rush-temp/storage-file-datalake': file:./projects/storage-file-datalake.tgz
  '@rush-temp/storage-file-share': file:./projects/storage-file-share.tgz
  '@rush-temp/storage-internal-avro': file:./projects/storage-internal-avro.tgz
  '@rush-temp/storage-queue': file:./projects/storage-queue.tgz
  '@rush-temp/synapse-access-control': file:./projects/synapse-access-control.tgz
  '@rush-temp/synapse-artifacts': file:./projects/synapse-artifacts.tgz
  '@rush-temp/synapse-managed-private-endpoints': file:./projects/synapse-managed-private-endpoints.tgz
  '@rush-temp/synapse-monitoring': file:./projects/synapse-monitoring.tgz
  '@rush-temp/synapse-spark': file:./projects/synapse-spark.tgz
  '@rush-temp/template': file:./projects/template.tgz
  '@rush-temp/test-utils': file:./projects/test-utils.tgz
  '@rush-temp/test-utils-perfstress': file:./projects/test-utils-perfstress.tgz
  '@rush-temp/test-utils-recorder': file:./projects/test-utils-recorder.tgz
  '@rush-temp/video-analyzer-edge': file:./projects/video-analyzer-edge.tgz
  '@rush-temp/web-pubsub': file:./projects/web-pubsub.tgz
  '@rush-temp/web-pubsub-express': file:./projects/web-pubsub-express.tgz<|MERGE_RESOLUTION|>--- conflicted
+++ resolved
@@ -9745,11 +9745,7 @@
       '@types/node': 12.20.16
       chai: 4.3.4
       downlevel-dts: 0.4.0
-<<<<<<< HEAD
-      eslint: 7.31.0
-=======
       eslint: 7.30.0
->>>>>>> f931704f
       karma: 6.3.4
       karma-chrome-launcher: 3.1.0
       karma-coverage: 2.0.3
