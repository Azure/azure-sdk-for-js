--- conflicted
+++ resolved
@@ -35,11 +35,8 @@
   '@rush-temp/arm-containerservice': file:./projects/arm-containerservice.tgz
   '@rush-temp/arm-cosmosdb': file:./projects/arm-cosmosdb.tgz
   '@rush-temp/arm-customerinsights': file:./projects/arm-customerinsights.tgz
-<<<<<<< HEAD
   '@rush-temp/arm-databox': file:./projects/arm-databox.tgz
-=======
   '@rush-temp/arm-databoxedge': file:./projects/arm-databoxedge.tgz
->>>>>>> e41b4a36
   '@rush-temp/arm-databricks': file:./projects/arm-databricks.tgz
   '@rush-temp/arm-datadog': file:./projects/arm-datadog.tgz
   '@rush-temp/arm-datafactory': file:./projects/arm-datafactory.tgz
@@ -230,11 +227,8 @@
   '@rush-temp/arm-containerservice': file:projects/arm-containerservice.tgz
   '@rush-temp/arm-cosmosdb': file:projects/arm-cosmosdb.tgz
   '@rush-temp/arm-customerinsights': file:projects/arm-customerinsights.tgz
-<<<<<<< HEAD
   '@rush-temp/arm-databox': file:projects/arm-databox.tgz
-=======
   '@rush-temp/arm-databoxedge': file:projects/arm-databoxedge.tgz
->>>>>>> e41b4a36
   '@rush-temp/arm-databricks': file:projects/arm-databricks.tgz
   '@rush-temp/arm-datadog': file:projects/arm-datadog.tgz
   '@rush-temp/arm-datafactory': file:projects/arm-datafactory.tgz
@@ -8539,15 +8533,30 @@
       uglify-js: 3.14.5
     dev: false
 
-<<<<<<< HEAD
   file:projects/arm-databox.tgz:
     resolution: {integrity: sha512-47bAdlP3IA+sZDyX6lHa/mJPm33/LT8PLcByf5TzJa2XS5zq7+vK+rAcVarOiy1h20saKmAK0/2uDFPxwRemHw==, tarball: file:projects/arm-databox.tgz}
     name: '@rush-temp/arm-databox'
-=======
+    version: 0.0.0
+    dependencies:
+      '@microsoft/api-extractor': 7.19.2
+      '@rollup/plugin-commonjs': 11.0.2_rollup@1.32.1
+      '@rollup/plugin-json': 4.1.0_rollup@1.32.1
+      '@rollup/plugin-multi-entry': 3.0.1_rollup@1.32.1
+      '@rollup/plugin-node-resolve': 8.4.0_rollup@1.32.1
+      cross-env: 7.0.3
+      mkdirp: 1.0.4
+      mocha: 7.2.0
+      rimraf: 3.0.2
+      rollup: 1.32.1
+      rollup-plugin-sourcemaps: 0.4.2_rollup@1.32.1
+      tslib: 2.3.1
+      typescript: 4.2.4
+      uglify-js: 3.14.5
+    dev: false
+
   file:projects/arm-databoxedge.tgz:
     resolution: {integrity: sha512-ooDmyCApk6IYIB+ItMNMhYu8CSeapd8eri9GflNjgL/mXSrwTUCDlBXTDt5Hiz2zP/+8bqCjgN426EcLZ08cIQ==, tarball: file:projects/arm-databoxedge.tgz}
     name: '@rush-temp/arm-databoxedge'
->>>>>>> e41b4a36
     version: 0.0.0
     dependencies:
       '@microsoft/api-extractor': 7.19.2
