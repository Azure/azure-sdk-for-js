dependencies:
  '@azure/amqp-common': 1.0.0-preview.6_rhea-promise@0.1.15
  '@azure/arm-servicebus': 0.1.0
  '@azure/event-hubs': 1.0.8
  '@azure/logger-js': 1.3.2
  '@azure/ms-rest-azure-js': 1.3.8
  '@azure/ms-rest-js': 1.8.13
  '@azure/ms-rest-nodeauth': 0.9.3
  '@microsoft/api-extractor': 7.3.1
  '@rush-temp/abort-controller': 'file:projects/abort-controller.tgz'
  '@rush-temp/core-amqp': 'file:projects/core-amqp.tgz'
  '@rush-temp/core-arm': 'file:projects/core-arm.tgz'
  '@rush-temp/core-asynciterator-polyfill': 'file:projects/core-asynciterator-polyfill.tgz'
  '@rush-temp/core-auth': 'file:projects/core-auth.tgz'
  '@rush-temp/core-http': 'file:projects/core-http.tgz'
  '@rush-temp/core-paging': 'file:projects/core-paging.tgz'
  '@rush-temp/cosmos': 'file:projects/cosmos.tgz'
  '@rush-temp/event-hubs': 'file:projects/event-hubs.tgz'
  '@rush-temp/event-processor-host': 'file:projects/event-processor-host.tgz'
  '@rush-temp/identity': 'file:projects/identity.tgz'
  '@rush-temp/keyvault-certificates': 'file:projects/keyvault-certificates.tgz'
  '@rush-temp/keyvault-keys': 'file:projects/keyvault-keys.tgz'
  '@rush-temp/keyvault-secrets': 'file:projects/keyvault-secrets.tgz'
  '@rush-temp/service-bus': 'file:projects/service-bus.tgz'
  '@rush-temp/storage-blob': 'file:projects/storage-blob.tgz'
  '@rush-temp/storage-file': 'file:projects/storage-file.tgz'
  '@rush-temp/storage-queue': 'file:projects/storage-queue.tgz'
  '@rush-temp/template': 'file:projects/template.tgz'
  '@rush-temp/test-utils-recorder': 'file:projects/test-utils-recorder.tgz'
  '@rush-temp/testhub': 'file:projects/testhub.tgz'
  '@types/async-lock': 1.1.1
  '@types/chai': 4.1.7
  '@types/chai-as-promised': 7.1.0
  '@types/chai-string': 1.4.1
  '@types/debug': 0.0.31
  '@types/dotenv': 6.1.1
  '@types/express': 4.17.0
  '@types/form-data': 2.2.1
  '@types/fs-extra': 7.0.0
  '@types/glob': 7.1.1
  '@types/is-buffer': 2.0.0
  '@types/jssha': 2.0.0
  '@types/jws': 3.2.0
  '@types/karma': 3.0.3
  '@types/long': 4.0.0
  '@types/mocha': 5.2.7
  '@types/nise': 1.4.0
  '@types/nock': 10.0.3
  '@types/node': 8.10.50
  '@types/priorityqueuejs': 1.0.1
  '@types/qs': 6.5.3
  '@types/query-string': 6.2.0
  '@types/semaphore': 1.1.0
  '@types/semver': 5.5.0
  '@types/sinon': 5.0.7
  '@types/tough-cookie': 2.3.5
  '@types/tunnel': 0.0.0
  '@types/underscore': 1.9.2
  '@types/uuid': 3.4.5
  '@types/webpack': 4.4.34
  '@types/webpack-dev-middleware': 2.0.3
  '@types/ws': 6.0.1
  '@types/xml2js': 0.4.4
  '@types/yargs': 11.1.2
  '@typescript-eslint/eslint-plugin': 1.11.0_8d1711d609953acbf65aedec42f2b5c5
  '@typescript-eslint/parser': 1.11.0_eslint@5.16.0+typescript@3.5.3
  abortcontroller-polyfill: 1.3.0
  assert: 1.5.0
  async-lock: 1.2.0
  axios: 0.19.0
  axios-mock-adapter: 1.17.0_axios@0.19.0
  azure-storage: 2.10.3
  binary-search-bounds: 2.0.3
  buffer: 5.2.1
  chai: 4.2.0
  chai-as-promised: 7.1.1_chai@4.2.0
  chai-string: 1.5.0_chai@4.2.0
  create-hmac: 1.1.7
  cross-env: 5.2.0
  death: 1.1.0
  debug: 3.2.6
  delay: 4.3.0
  dotenv: 7.0.0
  es6-promise: 4.2.8
  eslint: 5.16.0
  eslint-config-prettier: 4.3.0_eslint@5.16.0
  eslint-detailed-reporter: 0.8.0_eslint@5.16.0
  eslint-plugin-no-null: 1.0.2_eslint@5.16.0
  eslint-plugin-no-only-tests: 2.3.1
  eslint-plugin-promise: 4.2.1
  events: 3.0.0
  execa: 1.0.0
  express: 4.17.1
  form-data: 2.5.0
  fs-extra: 8.0.1
  glob: 7.1.4
  gulp: 4.0.2
  gulp-zip: 4.2.0
  https-proxy-agent: 2.2.2
  inherits: 2.0.4
  is-buffer: 2.0.3
  jssha: 2.3.1
  jws: 3.2.2
  karma: 4.1.0
  karma-chai: 0.1.0_chai@4.2.0+karma@4.1.0
  karma-chrome-launcher: 2.2.0
  karma-coverage: 1.1.2
  karma-edge-launcher: 0.4.2_karma@4.1.0
  karma-env-preprocessor: 0.1.1
  karma-firefox-launcher: 1.1.0
  karma-ie-launcher: 1.0.0_karma@4.1.0
  karma-json-preprocessor: 0.3.3_karma@4.1.0
  karma-json-to-file-reporter: 1.0.1
  karma-junit-reporter: 1.2.0_karma@4.1.0
  karma-mocha: 1.3.0
  karma-mocha-reporter: 2.2.5_karma@4.1.0
  karma-remap-coverage: 0.1.5_karma-coverage@1.1.2
  karma-rollup-preprocessor: 7.0.0_rollup@1.16.7
  karma-sourcemap-loader: 0.3.7
  karma-typescript-es6-transform: 4.1.1
  karma-webpack: 4.0.2_webpack@4.35.3
  long: 4.0.0
  mocha: 5.2.0
  mocha-chrome: 1.1.0
  mocha-junit-reporter: 1.23.0_mocha@5.2.0
  mocha-multi: 1.1.0_mocha@5.2.0
  mocha-multi-reporters: 1.1.7
  moment: 2.24.0
  ms-rest: 2.5.3
  ms-rest-azure: 2.6.0
  nise: 1.5.0
  nock: 10.0.6
  npm-run-all: 4.1.5
  nyc: 14.1.1
  opn-cli: 4.1.0
  path-browserify: 1.0.0
  prettier: 1.18.2
  priorityqueuejs: 1.0.0
  process: 0.11.10
  promise: 8.0.3
  puppeteer: 1.18.1
  qs: 6.7.0
  query-string: 5.1.1
  requirejs: 2.3.6
  rhea: 1.0.8
  rhea-promise: 0.1.15
  rimraf: 2.6.3
  rollup: 1.16.7
  rollup-plugin-alias: 1.5.2
  rollup-plugin-commonjs: 10.0.1_rollup@1.16.7
  rollup-plugin-inject: 3.0.0
  rollup-plugin-json: 4.0.0
  rollup-plugin-multi-entry: 2.1.0
  rollup-plugin-node-globals: 1.4.0
  rollup-plugin-node-resolve: 5.2.0_rollup@1.16.7
  rollup-plugin-replace: 2.2.0
  rollup-plugin-resolve: 0.0.1-predev.1
  rollup-plugin-shim: 1.0.0
  rollup-plugin-sourcemaps: 0.4.2_rollup@1.16.7
  rollup-plugin-terser: 5.1.1_rollup@1.16.7
  rollup-plugin-uglify: 6.0.2_rollup@1.16.7
  rollup-plugin-visualizer: 2.4.4_rollup@1.16.7
  semaphore: 1.0.5
  semver: 5.7.0
  shx: 0.3.2
  sinon: 7.3.2
  source-map-support: 0.5.12
  stream-browserify: 2.0.2
  stream-http: 2.8.3
  tough-cookie: 2.5.0
  ts-loader: 5.4.5_typescript@3.5.3
  ts-mocha: 6.0.0_mocha@5.2.0
  ts-node: 7.0.1
  tslib: 1.10.0
  tslint: 5.18.0_typescript@3.5.3
  tunnel: 0.0.6
  typescript: 3.5.3
  uglify-js: 3.6.0
  url: 0.11.0
  util: 0.11.1
  uuid: 3.3.2
  webpack: 4.35.3_webpack@4.35.3
  webpack-cli: 3.3.5_webpack@4.35.3
  webpack-dev-middleware: 3.7.0_webpack@4.35.3
  ws: 6.2.1
  xhr-mock: 2.4.1
  xml2js: 0.4.19
  yargs: 11.1.0
  yarn: 1.16.0
lockfileVersion: 5.1
packages:
  /@azure/amqp-common/0.1.9_rhea-promise@0.1.15:
    dependencies:
      async-lock: 1.2.0
      debug: 3.2.6
      is-buffer: 2.0.3
      jssha: 2.3.1
      ms-rest-azure: 2.6.0
      rhea-promise: 0.1.15
      tslib: 1.10.0
    dev: false
    peerDependencies:
      rhea-promise: ^0.1.13
    resolution:
      integrity: sha512-B/HFWNbqAjFjhj8x/zlHcpuYtsr92l3ZVArJdumi2kpN2Di/h4g6GIa2JeQEDD+rkLa3oAR6zHKfJbGnybOmvg==
  /@azure/amqp-common/1.0.0-preview.6_rhea-promise@0.1.15:
    dependencies:
      '@azure/ms-rest-nodeauth': 0.9.3
      '@types/async-lock': 1.1.1
      '@types/is-buffer': 2.0.0
      async-lock: 1.2.0
      buffer: 5.2.1
      debug: 3.2.6
      events: 3.0.0
      is-buffer: 2.0.3
      jssha: 2.3.1
      process: 0.11.10
      rhea-promise: 0.1.15
      stream-browserify: 2.0.2
      tslib: 1.10.0
      url: 0.11.0
      util: 0.11.1
    dev: false
    peerDependencies:
      rhea-promise: ^0.1.15
    resolution:
      integrity: sha512-5XJZaJGtGoPmLhFx5y0vfCXiAHksoA4fdSnHAfkgEm4krhCW1jt1LH/6aJdUwUTJe+bz6m3Pv0sG/ILG0Vd65g==
  /@azure/arm-servicebus/0.1.0:
    dependencies:
      '@azure/ms-rest-azure-js': 1.3.8
      '@azure/ms-rest-js': 1.8.13
      tslib: 1.10.0
    dev: false
    resolution:
      integrity: sha512-mjfeTrEayb1koiy9hq/c9mfa5mys4P6zZdW2QAx4Ma0x4W6/f24O3p0109NHRkiHRay4QsOY3PaTy6CBlvIp+g==
  /@azure/event-hubs/1.0.8:
    dependencies:
      '@azure/amqp-common': 0.1.9_rhea-promise@0.1.15
      async-lock: 1.2.0
      debug: 3.2.6
      is-buffer: 2.0.2
      jssha: 2.3.1
      ms-rest-azure: 2.6.0
      rhea-promise: 0.1.15
      tslib: 1.10.0
      uuid: 3.3.2
    dev: false
    resolution:
      integrity: sha512-iYaB08erq2Eg5sUOXD0GXn4OmkqC67xczLfnlaaF0fLtgk999ePTuFqj4LHYT5HHUdDumYZ+U3WjPSvb0ztHJw==
  /@azure/logger-js/1.3.2:
    dependencies:
      tslib: 1.10.0
    dev: false
    resolution:
      integrity: sha512-h58oEROO2tniBTSmFmuHBGvuiFuYsHQBWTVdpT2AiOED4F2Kgf7rs0MPYPXiBcDvihC70M7QPRhIQ3JK1H/ygw==
  /@azure/ms-rest-azure-env/1.1.2:
    dev: false
    resolution:
      integrity: sha512-l7z0DPCi2Hp88w12JhDTtx5d0Y3+vhfE7JKJb9O7sEz71Cwp053N8piTtTnnk/tUor9oZHgEKi/p3tQQmLPjvA==
  /@azure/ms-rest-azure-js/1.3.8:
    dependencies:
      '@azure/ms-rest-js': 1.8.13
      tslib: 1.10.0
    dev: false
    resolution:
      integrity: sha512-AHLfDTCyIH6wBK6+CpImI6sc9mLZ17ZgUrTx3Rhwv+3Mb3Z73BxormkarfR6Stb6scrBYitxJ27FXyndXlGAYg==
  /@azure/ms-rest-js/1.8.13:
    dependencies:
      '@types/tunnel': 0.0.0
      axios: 0.19.0
      form-data: 2.5.0
      tough-cookie: 2.5.0
      tslib: 1.10.0
      tunnel: 0.0.6
      uuid: 3.3.2
      xml2js: 0.4.19
    dev: false
    resolution:
      integrity: sha512-jAa6Y2XrvwbEqkaEXDHK+ReNo0WnCPS+LgQ1dRAJUUNxK4CghF5u+SXsVtPENritilVE7FVteqsLOtlhTk+haA==
  /@azure/ms-rest-nodeauth/0.9.3:
    dependencies:
      '@azure/ms-rest-azure-env': 1.1.2
      '@azure/ms-rest-js': 1.8.13
      adal-node: 0.1.28
    dev: false
    resolution:
      integrity: sha512-aFHRw/IHhg3I9ZJW+Va4L+sCirFHMVIu6B7lFdL5mGLfG3xC5vDIdd957LRXFgy2OiKFRUC0QaKknd0YCsQIqA==
  /@babel/code-frame/7.0.0:
    dependencies:
      '@babel/highlight': 7.5.0
    dev: false
    resolution:
      integrity: sha512-OfC2uemaknXr87bdLUkWog7nYuliM9Ij5HUcajsVcMCpQrcLmtxRbVFTIqmcSkSeYRBFBRxs2FiUqFJDLdiebA==
  /@babel/generator/7.5.0:
    dependencies:
      '@babel/types': 7.5.0
      jsesc: 2.5.2
      lodash: 4.17.14
      source-map: 0.5.7
      trim-right: 1.0.1
    dev: false
    resolution:
      integrity: sha512-1TTVrt7J9rcG5PMjvO7VEG3FrEoEJNHxumRq66GemPmzboLWtIjjcJgk8rokuAS7IiRSpgVSu5Vb9lc99iJkOA==
  /@babel/helper-function-name/7.1.0:
    dependencies:
      '@babel/helper-get-function-arity': 7.0.0
      '@babel/template': 7.4.4
      '@babel/types': 7.5.0
    dev: false
    resolution:
      integrity: sha512-A95XEoCpb3TO+KZzJ4S/5uW5fNe26DjBGqf1o9ucyLyCmi1dXq/B3c8iaWTfBk3VvetUxl16e8tIrd5teOCfGw==
  /@babel/helper-get-function-arity/7.0.0:
    dependencies:
      '@babel/types': 7.5.0
    dev: false
    resolution:
      integrity: sha512-r2DbJeg4svYvt3HOS74U4eWKsUAMRH01Z1ds1zx8KNTPtpTL5JAsdFv8BNyOpVqdFhHkkRDIg5B4AsxmkjAlmQ==
  /@babel/helper-split-export-declaration/7.4.4:
    dependencies:
      '@babel/types': 7.5.0
    dev: false
    resolution:
      integrity: sha512-Ro/XkzLf3JFITkW6b+hNxzZ1n5OQ80NvIUdmHspih1XAhtN3vPTuUFT4eQnela+2MaZ5ulH+iyP513KJrxbN7Q==
  /@babel/highlight/7.5.0:
    dependencies:
      chalk: 2.4.2
      esutils: 2.0.2
      js-tokens: 4.0.0
    dev: false
    resolution:
      integrity: sha512-7dV4eu9gBxoM0dAnj/BCFDW9LFU0zvTrkq0ugM7pnHEgguOEeOz1so2ZghEdzviYzQEED0r4EAgpsBChKy1TRQ==
  /@babel/parser/7.5.0:
    dev: false
    engines:
      node: '>=6.0.0'
    hasBin: true
    resolution:
      integrity: sha512-I5nW8AhGpOXGCCNYGc+p7ExQIBxRFnS2fd/d862bNOKvmoEPjYPcfIjsfdy0ujagYOIYPczKgD9l3FsgTkAzKA==
  /@babel/template/7.4.4:
    dependencies:
      '@babel/code-frame': 7.0.0
      '@babel/parser': 7.5.0
      '@babel/types': 7.5.0
    dev: false
    resolution:
      integrity: sha512-CiGzLN9KgAvgZsnivND7rkA+AeJ9JB0ciPOD4U59GKbQP2iQl+olF1l76kJOupqidozfZ32ghwBEJDhnk9MEcw==
  /@babel/traverse/7.5.0:
    dependencies:
      '@babel/code-frame': 7.0.0
      '@babel/generator': 7.5.0
      '@babel/helper-function-name': 7.1.0
      '@babel/helper-split-export-declaration': 7.4.4
      '@babel/parser': 7.5.0
      '@babel/types': 7.5.0
      debug: 4.1.1
      globals: 11.12.0
      lodash: 4.17.14
    dev: false
    resolution:
      integrity: sha512-SnA9aLbyOCcnnbQEGwdfBggnc142h/rbqqsXcaATj2hZcegCl903pUD/lfpsNBlBSuWow/YDfRyJuWi2EPR5cg==
  /@babel/types/7.5.0:
    dependencies:
      esutils: 2.0.2
      lodash: 4.17.14
      to-fast-properties: 2.0.0
    dev: false
    resolution:
      integrity: sha512-UFpDVqRABKsW01bvw7/wSUe56uy6RXM5+VJibVVAybDGxEW25jdwiFJEf7ASvSaC7sN7rbE/l3cLp2izav+CtQ==
  /@microsoft/api-extractor-model/7.2.0:
    dependencies:
      '@microsoft/node-core-library': 3.13.0
      '@microsoft/tsdoc': 0.12.9
      '@types/node': 8.5.8
    dev: false
    resolution:
      integrity: sha512-LYMnA1cB2W3YuCOAFruNvnQBZ64OzEnsHxzcxclBhTcUGag6NrtGnip90AVTvVzFlXDLoT7trvPEenlWflWZFQ==
  /@microsoft/api-extractor/7.3.1:
    dependencies:
      '@microsoft/api-extractor-model': 7.2.0
      '@microsoft/node-core-library': 3.13.0
      '@microsoft/ts-command-line': 4.2.6
      '@microsoft/tsdoc': 0.12.9
      colors: 1.2.5
      lodash: 4.17.14
      resolve: 1.8.1
      source-map: 0.6.1
      typescript: 3.5.3
    dev: false
    hasBin: true
    resolution:
      integrity: sha512-tldZDD8tRRc9d4LKdZbNptB958S5pIsf0Nu8eOEpcxoffM3sofG3O8+RZ2Rm9JpAVeGcxPA3r0hWyQ+srNqs+Q==
  /@microsoft/node-core-library/3.13.0:
    dependencies:
      '@types/fs-extra': 5.0.4
      '@types/jju': 1.4.1
      '@types/node': 8.5.8
      '@types/z-schema': 3.16.31
      colors: 1.2.5
      fs-extra: 7.0.1
      jju: 1.4.0
      z-schema: 3.18.4
    dev: false
    resolution:
      integrity: sha512-mnsL/1ikVWHl8sPNssavaAgtUaIM3hkQ8zeySuApU5dNmsMPzovJPfx9m5JGiMvs1v5QNAIVeiS9jnWwe/7anw==
  /@microsoft/ts-command-line/4.2.6:
    dependencies:
      '@types/argparse': 1.0.33
      '@types/node': 8.5.8
      argparse: 1.0.10
      colors: 1.2.5
    dev: false
    resolution:
      integrity: sha512-GFLPg9Z5yiNca3di/V6Zt3tAvj1de9EK0eL88tE+1eckQSH405UQcm7D+H8LbEhRpqpG+ZqN9LXCAEw4L5uchg==
  /@microsoft/tsdoc/0.12.9:
    dev: false
    resolution:
      integrity: sha512-sDhulvuVk65eMppYOE6fr6mMI6RUqs53KUg9deYzNCBpP+2FhR0OFB5innEfdtSedk0LK+1Ppu6MxkfiNjS/Cw==
  /@sinonjs/commons/1.4.0:
    dependencies:
      type-detect: 4.0.8
    dev: false
    resolution:
      integrity: sha512-9jHK3YF/8HtJ9wCAbG+j8cD0i0+ATS9A7gXFqS36TblLPNy6rEEc+SB0imo91eCboGaBYGV/MT1/br/J+EE7Tw==
  /@sinonjs/formatio/3.2.1:
    dependencies:
      '@sinonjs/commons': 1.4.0
      '@sinonjs/samsam': 3.3.2
    dev: false
    resolution:
      integrity: sha512-tsHvOB24rvyvV2+zKMmPkZ7dXX6LSLKZ7aOtXY6Edklp0uRcgGpOsQTTGTcWViFyx4uhWc6GV8QdnALbIbIdeQ==
  /@sinonjs/samsam/3.3.2:
    dependencies:
      '@sinonjs/commons': 1.4.0
      array-from: 2.1.1
      lodash: 4.17.14
    dev: false
    resolution:
      integrity: sha512-ILO/rR8LfAb60Y1Yfp9vxfYAASK43NFC2mLzpvLUbCQY/Qu8YwReboseu8aheCEkyElZF2L2T9mHcR2bgdvZyA==
  /@sinonjs/text-encoding/0.7.1:
    dev: false
    resolution:
      integrity: sha512-+iTbntw2IZPb/anVDbypzfQa+ay64MW0Zo8aJ8gZPWMMK6/OubMVb6lUPMagqjOPnmtauXnFCACVl3O7ogjeqQ==
  /@types/anymatch/1.3.1:
    dev: false
    resolution:
      integrity: sha512-/+CRPXpBDpo2RK9C68N3b2cOvO0Cf5B9aPijHsoDQTHivnGSObdOF2BRQOYjojWTDy6nQvMjmqRXIxH55VjxxA==
  /@types/argparse/1.0.33:
    dev: false
    resolution:
      integrity: sha512-VQgHxyPMTj3hIlq9SY1mctqx+Jj8kpQfoLvDlVSDNOyuYs8JYfkuY3OW/4+dO657yPmNhHpePRx0/Tje5ImNVQ==
  /@types/async-lock/1.1.1:
    dev: false
    resolution:
      integrity: sha512-TU1X8jmAU2BjwKryBFV/GDezz7Ge0xu9ZuYC7dy6wKj4hnL0JcxeseCOr/G2JkGylff6hdUBrR+Ee5ApAQeU5g==
  /@types/bluebird/3.5.27:
    dev: false
    resolution:
      integrity: sha512-6BmYWSBea18+tSjjSC3QIyV93ZKAeNWGM7R6aYt1ryTZXrlHF+QLV0G2yV0viEGVyRkyQsWfMoJ0k/YghBX5sQ==
  /@types/body-parser/1.17.0:
    dependencies:
      '@types/connect': 3.4.32
      '@types/node': 8.10.50
    dev: false
    resolution:
      integrity: sha512-a2+YeUjPkztKJu5aIF2yArYFQQp8d51wZ7DavSHjFuY1mqVgidGyzEQ41JIVNy82fXj8yPgy2vJmfIywgESW6w==
  /@types/chai-as-promised/7.1.0:
    dependencies:
      '@types/chai': 4.1.7
    dev: false
    resolution:
      integrity: sha512-MFiW54UOSt+f2bRw8J7LgQeIvE/9b4oGvwU7XW30S9QGAiHGnU/fmiOprsyMkdmH2rl8xSPc0/yrQw8juXU6bQ==
  /@types/chai-string/1.4.1:
    dependencies:
      '@types/chai': 4.1.7
    dev: false
    resolution:
      integrity: sha512-aRNMs6TKgjgPlCHwDfq/YNy5VtRR2hJ4AUWByddrT0TRVVD8eX4MiHW6/iHvmQHRlVuuPZcwnTUE7b4yFt7bEA==
  /@types/chai/4.1.7:
    dev: false
    resolution:
      integrity: sha512-2Y8uPt0/jwjhQ6EiluT0XCri1Dbplr0ZxfFXUz+ye13gaqE8u5gL5ppao1JrUYr9cIip5S6MvQzBS7Kke7U9VA==
  /@types/connect/3.4.32:
    dependencies:
      '@types/node': 8.10.50
    dev: false
    resolution:
      integrity: sha512-4r8qa0quOvh7lGD0pre62CAb1oni1OO6ecJLGCezTmhQ8Fz50Arx9RUszryR8KlgK6avuSXvviL6yWyViQABOg==
  /@types/debug/0.0.31:
    dev: false
    resolution:
      integrity: sha512-LS1MCPaQKqspg7FvexuhmDbWUhE2yIJ+4AgVIyObfc06/UKZ8REgxGNjZc82wPLWmbeOm7S+gSsLgo75TanG4A==
  /@types/dotenv/6.1.1:
    dependencies:
      '@types/node': 8.10.50
    dev: false
    resolution:
      integrity: sha512-ftQl3DtBvqHl9L16tpqqzA4YzCSXZfi7g8cQceTz5rOlYtk/IZbFjAv3mLOQlNIgOaylCQWQoBdDQHPgEBJPHg==
  /@types/eslint-visitor-keys/1.0.0:
    dev: false
    resolution:
      integrity: sha512-OCutwjDZ4aFS6PB1UZ988C4YgwlBHJd6wCeQqaLdmadZ/7e+w79+hbMUFC1QXDNCmdyoRfAFdm0RypzwR+Qpag==
  /@types/estree/0.0.39:
    dev: false
    resolution:
      integrity: sha512-EYNwp3bU+98cpU4lAWYYL7Zz+2gryWH1qbdDTidVd6hkiR6weksdbMadyXKXNPEkQFhXM+hVO9ZygomHXp+AIw==
  /@types/events/3.0.0:
    dev: false
    resolution:
      integrity: sha512-EaObqwIvayI5a8dCzhFrjKzVwKLxjoG9T6Ppd5CEo07LRKfQ8Yokw54r5+Wq7FaBQ+yXRvQAYPrHwya1/UFt9g==
  /@types/express-serve-static-core/4.16.7:
    dependencies:
      '@types/node': 8.10.50
      '@types/range-parser': 1.2.3
    dev: false
    resolution:
      integrity: sha512-847KvL8Q1y3TtFLRTXcVakErLJQgdpFSaq+k043xefz9raEf0C7HalpSY7OW5PyjCnY8P7bPW5t/Co9qqp+USg==
  /@types/express/4.17.0:
    dependencies:
      '@types/body-parser': 1.17.0
      '@types/express-serve-static-core': 4.16.7
      '@types/serve-static': 1.13.2
    dev: false
    resolution:
      integrity: sha512-CjaMu57cjgjuZbh9DpkloeGxV45CnMGlVd+XpG7Gm9QgVrd7KFq+X4HY0vM+2v0bczS48Wg7bvnMY5TN+Xmcfw==
  /@types/form-data/2.2.1:
    dependencies:
      '@types/node': 8.10.50
    dev: false
    resolution:
      integrity: sha512-JAMFhOaHIciYVh8fb5/83nmuO/AHwmto+Hq7a9y8FzLDcC1KCU344XDOMEmahnrTFlHjgh4L0WJFczNIX2GxnQ==
  /@types/fs-extra/5.0.4:
    dependencies:
      '@types/node': 8.10.50
    dev: false
    resolution:
      integrity: sha512-DsknoBvD8s+RFfSGjmERJ7ZOP1HI0UZRA3FSI+Zakhrc/Gy26YQsLI+m5V5DHxroHRJqCDLKJp7Hixn8zyaF7g==
  /@types/fs-extra/7.0.0:
    dependencies:
      '@types/node': 8.10.50
    dev: false
    resolution:
      integrity: sha512-ndoMMbGyuToTy4qB6Lex/inR98nPiNHacsgMPvy+zqMLgSxbt8VtWpDArpGp69h1fEDQHn1KB+9DWD++wgbwYA==
  /@types/glob/7.1.1:
    dependencies:
      '@types/events': 3.0.0
      '@types/minimatch': 3.0.3
      '@types/node': 8.10.50
    dev: false
    resolution:
      integrity: sha512-1Bh06cbWJUHMC97acuD6UMG29nMt0Aqz1vF3guLfG+kHHJhy3AyohZFFxYk2f7Q1SQIrNwvncxAE0N/9s70F2w==
  /@types/is-buffer/2.0.0:
    dependencies:
      '@types/node': 8.10.50
    dev: false
    resolution:
      integrity: sha512-0f7N/e3BAz32qDYvgB4d2cqv1DqUwvGxHkXsrucICn8la1Vb6Yl6Eg8mPScGwUiqHJeE7diXlzaK+QMA9m4Gxw==
  /@types/jju/1.4.1:
    dev: false
    resolution:
      integrity: sha512-LFt+YA7Lv2IZROMwokZKiPNORAV5N3huMs3IKnzlE430HWhWYZ8b+78HiwJXJJP1V2IEjinyJURuRJfGoaFSIA==
  /@types/json5/0.0.29:
    dev: false
    optional: true
    resolution:
      integrity: sha1-7ihweulOEdK4J7y+UnC86n8+ce4=
  /@types/jssha/2.0.0:
    dev: false
    resolution:
      integrity: sha512-oBnY3csYnXfqZXDRBJwP1nDDJCW/+VMJ88UHT4DCy0deSXpJIQvMCwYlnmdW4M+u7PiSfQc44LmiFcUbJ8hLEw==
  /@types/jws/3.2.0:
    dependencies:
      '@types/node': 8.10.50
    dev: false
    resolution:
      integrity: sha512-2s6isKtNTfbfeP/VtvdB9JXE1LkFXndO2AjQ2f+nvTqwL8bxK1s9qxmymwklCpNthJG16dwvpsBjKE14Yc/pbA==
  /@types/karma/3.0.3:
    dependencies:
      '@types/bluebird': 3.5.27
      '@types/node': 8.10.50
      log4js: 3.0.6
    dev: false
    resolution:
      integrity: sha512-mkJejrAacgignkBce2+qD9S4VncjEfAT0Dion0fRcqpav3Sd2KiLTHODZOXRP3S8b0ZY5sXr9meDB3P8MSH8Cg==
  /@types/long/4.0.0:
    dev: false
    resolution:
      integrity: sha512-1w52Nyx4Gq47uuu0EVcsHBxZFJgurQ+rTKS3qMHxR1GY2T8c2AJYd6vZoZ9q1rupaDjU0yT+Jc2XTyXkjeMA+Q==
  /@types/memory-fs/0.3.2:
    dependencies:
      '@types/node': 8.10.50
    dev: false
    resolution:
      integrity: sha512-j5AcZo7dbMxHoOimcHEIh0JZe5e1b8q8AqGSpZJrYc7xOgCIP79cIjTdx5jSDLtySnQDwkDTqwlC7Xw7uXw7qg==
  /@types/mime/2.0.1:
    dev: false
    resolution:
      integrity: sha512-FwI9gX75FgVBJ7ywgnq/P7tw+/o1GUbtP0KzbtusLigAOgIgNISRK0ZPl4qertvXSIE8YbsVJueQ90cDt9YYyw==
  /@types/minimatch/3.0.3:
    dev: false
    resolution:
      integrity: sha512-tHq6qdbT9U1IRSGf14CL0pUlULksvY9OZ+5eEgl1N7t+OA3tGvNpxJCzuKQlsNgCVwbAs670L1vcVQi8j9HjnA==
  /@types/mocha/5.2.7:
    dev: false
    resolution:
      integrity: sha512-NYrtPht0wGzhwe9+/idPaBB+TqkY9AhTvOLMkThm0IoEfLaiVQZwBwyJ5puCkO3AUCWrmcoePjp2mbFocKy4SQ==
  /@types/nise/1.4.0:
    dev: false
    resolution:
      integrity: sha512-DPxmjiDwubsNmguG5X4fEJ+XCyzWM3GXWsqQlvUcjJKa91IOoJUy51meDr0GkzK64qqNcq85ymLlyjoct9tInw==
  /@types/nock/10.0.3:
    dependencies:
      '@types/node': 8.10.50
    dev: false
    resolution:
      integrity: sha512-OthuN+2FuzfZO3yONJ/QVjKmLEuRagS9TV9lEId+WHL9KhftYG+/2z+pxlr0UgVVXSpVD8woie/3fzQn8ft/Ow==
  /@types/node/12.6.2:
    dev: false
    resolution:
      integrity: sha512-gojym4tX0FWeV2gsW4Xmzo5wxGjXGm550oVUII7f7G5o4BV6c7DBdiG1RRQd+y1bvqRyYtPfMK85UM95vsapqQ==
  /@types/node/8.10.50:
    dev: false
    resolution:
      integrity: sha512-+ZbcUwJdaBgOZpwXeT0v+gHC/jQbEfzoc9s4d0rN0JIKeQbuTrT+A2n1aQY6LpZjrLXJT7avVUqiCecCJeeZxA==
  /@types/node/8.5.8:
    dev: false
    resolution:
      integrity: sha512-8KmlRxwbKZfjUHFIt3q8TF5S2B+/E5BaAoo/3mgc5h6FJzqxXkCK/VMetO+IRDtwtU6HUvovHMBn+XRj7SV9Qg==
  /@types/priorityqueuejs/1.0.1:
    dev: false
    resolution:
      integrity: sha1-bqrDJHpMXO/JRILl2Hw3MLNfUFM=
  /@types/qs/6.5.3:
    dev: false
    resolution:
      integrity: sha512-Jugo5V/1bS0fRhy2z8+cUAHEyWOATaz4rbyLVvcFs7+dXp5HfwpEwzF1Q11bB10ApUqHf+yTauxI0UXQDwGrbA==
  /@types/query-string/6.2.0:
    dev: false
    resolution:
      integrity: sha512-dnYqKg7eZ+t7ZhCuBtwLxjqON8yXr27hiu3zXfPqxfJSbWUZNwwISE0BJUxghlcKsk4lZSp7bdFSJBJVNWBfmA==
  /@types/range-parser/1.2.3:
    dev: false
    resolution:
      integrity: sha512-ewFXqrQHlFsgc09MK5jP5iR7vumV/BYayNC6PgJO2LPe8vrnNFyjQjSppfEngITi0qvfKtzFvgKymGheFM9UOA==
  /@types/resolve/0.0.8:
    dependencies:
      '@types/node': 8.10.50
    dev: false
    resolution:
      integrity: sha512-auApPaJf3NPfe18hSoJkp8EbZzer2ISk7o8mCC3M9he/a04+gbMF97NkpD2S8riMGvm4BMRI59/SZQSaLTKpsQ==
  /@types/semaphore/1.1.0:
    dev: false
    resolution:
      integrity: sha512-YD+lyrPhrsJdSOaxmA9K1lzsCoN0J29IsQGMKd67SbkPDXxJPdwdqpok1sytD19NEozUaFpjIsKOWnJDOYO/GA==
  /@types/semver/5.5.0:
    dev: false
    resolution:
      integrity: sha512-41qEJgBH/TWgo5NFSvBCJ1qkoi3Q6ONSF2avrHq1LVEZfYpdHmj0y9SuTK+u9ZhG1sYQKBL1AWXKyLWP4RaUoQ==
  /@types/serve-static/1.13.2:
    dependencies:
      '@types/express-serve-static-core': 4.16.7
      '@types/mime': 2.0.1
    dev: false
    resolution:
      integrity: sha512-/BZ4QRLpH/bNYgZgwhKEh+5AsboDBcUdlBYgzoLX0fpj3Y2gp6EApyOlM3bK53wQS/OE1SrdSYBAbux2D1528Q==
  /@types/sinon/5.0.7:
    dev: false
    resolution:
      integrity: sha512-opwMHufhUwkn/UUDk35LDbKJpA2VBsZT8WLU8NjayvRLGPxQkN+8XmfC2Xl35MAscBE8469koLLBjaI3XLEIww==
  /@types/tapable/1.0.4:
    dev: false
    resolution:
      integrity: sha512-78AdXtlhpCHT0K3EytMpn4JNxaf5tbqbLcbIRoQIHzpTIyjpxLQKRoxU55ujBXAtg3Nl2h/XWvfDa9dsMOd0pQ==
  /@types/tough-cookie/2.3.5:
    dev: false
    resolution:
      integrity: sha512-SCcK7mvGi3+ZNz833RRjFIxrn4gI1PPR3NtuIS+6vMkvmsGjosqTJwRt5bAEFLRz+wtJMWv8+uOnZf2hi2QXTg==
  /@types/tunnel/0.0.0:
    dependencies:
      '@types/node': 8.10.50
    dev: false
    resolution:
      integrity: sha512-FGDp0iBRiBdPjOgjJmn1NH0KDLN+Z8fRmo+9J7XGBhubq1DPrGrbmG4UTlGzrpbCpesMqD0sWkzi27EYkOMHyg==
  /@types/uglify-js/3.0.4:
    dependencies:
      source-map: 0.6.1
    dev: false
    resolution:
      integrity: sha512-SudIN9TRJ+v8g5pTG8RRCqfqTMNqgWCKKd3vtynhGzkIIjxaicNAMuY5TRadJ6tzDu3Dotf3ngaMILtmOdmWEQ==
  /@types/underscore/1.9.2:
    dev: false
    resolution:
      integrity: sha512-KgOKTAD+9X+qvZnB5S1+onqKc4E+PZ+T6CM/NA5ohRPLHJXb+yCJMVf8pWOnvuBuKFNUAJW8N97IA6lba6mZGg==
  /@types/uuid/3.4.5:
    dependencies:
      '@types/node': 8.10.50
    dev: false
    resolution:
      integrity: sha512-MNL15wC3EKyw1VLF+RoVO4hJJdk9t/Hlv3rt1OL65Qvuadm4BYo6g9ZJQqoq7X8NBFSsQXgAujWciovh2lpVjA==
  /@types/webpack-dev-middleware/2.0.3:
    dependencies:
      '@types/connect': 3.4.32
      '@types/memory-fs': 0.3.2
      '@types/webpack': 4.4.34
      loglevel: 1.6.3
    dev: false
    resolution:
      integrity: sha512-DzNJJ6ah/6t1n8sfAgQyEbZ/OMmFcF9j9P3aesnm7G6/iBFR/qiGin8K89J0RmaWIBzhTMdDg3I5PmKmSv7N9w==
  /@types/webpack/4.4.34:
    dependencies:
      '@types/anymatch': 1.3.1
      '@types/node': 8.10.50
      '@types/tapable': 1.0.4
      '@types/uglify-js': 3.0.4
      source-map: 0.6.1
    dev: false
    resolution:
      integrity: sha512-GnEBgjHsfO1M7DIQ0dAupSofcmDItE3Zsu3reK8SQpl/6N0rtUQxUmQzVFAS5ou/FGjsYKjXAWfItLZ0kNFTfQ==
  /@types/ws/6.0.1:
    dependencies:
      '@types/events': 3.0.0
      '@types/node': 8.10.50
    dev: false
    resolution:
      integrity: sha512-EzH8k1gyZ4xih/MaZTXwT2xOkPiIMSrhQ9b8wrlX88L0T02eYsddatQlwVFlEPyEqV0ChpdpNnE51QPH6NVT4Q==
  /@types/xml2js/0.4.4:
    dependencies:
      '@types/node': 8.10.50
    dev: false
    resolution:
      integrity: sha512-O6Xgai01b9PB3IGA0lRIp1Ex3JBcxGDhdO0n3NIIpCyDOAjxcIGQFmkvgJpP8anTrthxOUQjBfLdRRi0Zn/TXA==
  /@types/yargs/11.1.2:
    dev: false
    resolution:
      integrity: sha512-zG61PAp2OcoIBjRV44wftJj6AJgzJrOc32LCYOBqk9bdgcdzK5DCJHV9QZJ60+Fu+fOn79g8Ks3Gixm4CfkZ+w==
  /@types/z-schema/3.16.31:
    dev: false
    resolution:
      integrity: sha1-LrHQCl5Ow/pYx2r94S4YK2bcXBw=
  /@typescript-eslint/eslint-plugin/1.11.0_8d1711d609953acbf65aedec42f2b5c5:
    dependencies:
      '@typescript-eslint/experimental-utils': 1.11.0_eslint@5.16.0+typescript@3.5.3
      '@typescript-eslint/parser': 1.11.0_eslint@5.16.0+typescript@3.5.3
      eslint: 5.16.0
      eslint-utils: 1.3.1
      functional-red-black-tree: 1.0.1
      regexpp: 2.0.1
      tsutils: 3.14.0_typescript@3.5.3
    dev: false
    engines:
      node: ^6.14.0 || ^8.10.0 || >=9.10.0
    peerDependencies:
      '@typescript-eslint/parser': ^1.9.0
      eslint: ^5.0.0
      typescript: '*'
    resolution:
      integrity: sha512-mXv9ccCou89C8/4avKHuPB2WkSZyY/XcTQUXd5LFZAcLw1I3mWYVjUu6eS9Ja0QkP/ClolbcW9tb3Ov/pMdcqw==
  /@typescript-eslint/experimental-utils/1.11.0_eslint@5.16.0+typescript@3.5.3:
    dependencies:
      '@typescript-eslint/typescript-estree': 1.11.0
      eslint: 5.16.0
      eslint-scope: 4.0.3
      typescript: 3.5.3
    dev: false
    engines:
      node: ^6.14.0 || ^8.10.0 || >=9.10.0
    peerDependencies:
      eslint: '*'
      typescript: '*'
    resolution:
      integrity: sha512-7LbfaqF6B8oa8cp/315zxKk8FFzosRzzhF8Kn/ZRsRsnpm7Qcu25cR/9RnAQo5utZ2KIWVgaALr+ZmcbG47ruw==
  /@typescript-eslint/parser/1.11.0_eslint@5.16.0+typescript@3.5.3:
    dependencies:
      '@types/eslint-visitor-keys': 1.0.0
      '@typescript-eslint/experimental-utils': 1.11.0_eslint@5.16.0+typescript@3.5.3
      '@typescript-eslint/typescript-estree': 1.11.0
      eslint: 5.16.0
      eslint-visitor-keys: 1.0.0
    dev: false
    engines:
      node: ^6.14.0 || ^8.10.0 || >=9.10.0
    peerDependencies:
      eslint: ^5.0.0
      typescript: '*'
    resolution:
      integrity: sha512-5xBExyXaxVyczrZvbRKEXvaTUFFq7gIM9BynXukXZE0zF3IQP/FxF4mPmmh3gJ9egafZFqByCpPTFm3dk4SY7Q==
  /@typescript-eslint/typescript-estree/1.11.0:
    dependencies:
      lodash.unescape: 4.0.1
      semver: 5.5.0
    dev: false
    engines:
      node: '>=6.14.0'
    resolution:
      integrity: sha512-fquUHF5tAx1sM2OeRCC7wVxFd1iMELWMGCzOSmJ3pLzArj9+kRixdlC4d5MncuzXpjEqc6045p3KwM0o/3FuUA==
  /@webassemblyjs/ast/1.8.5:
    dependencies:
      '@webassemblyjs/helper-module-context': 1.8.5
      '@webassemblyjs/helper-wasm-bytecode': 1.8.5
      '@webassemblyjs/wast-parser': 1.8.5
    dev: false
    resolution:
      integrity: sha512-aJMfngIZ65+t71C3y2nBBg5FFG0Okt9m0XEgWZ7Ywgn1oMAT8cNwx00Uv1cQyHtidq0Xn94R4TAywO+LCQ+ZAQ==
  /@webassemblyjs/floating-point-hex-parser/1.8.5:
    dev: false
    resolution:
      integrity: sha512-9p+79WHru1oqBh9ewP9zW95E3XAo+90oth7S5Re3eQnECGq59ly1Ri5tsIipKGpiStHsUYmY3zMLqtk3gTcOtQ==
  /@webassemblyjs/helper-api-error/1.8.5:
    dev: false
    resolution:
      integrity: sha512-Za/tnzsvnqdaSPOUXHyKJ2XI7PDX64kWtURyGiJJZKVEdFOsdKUCPTNEVFZq3zJ2R0G5wc2PZ5gvdTRFgm81zA==
  /@webassemblyjs/helper-buffer/1.8.5:
    dev: false
    resolution:
      integrity: sha512-Ri2R8nOS0U6G49Q86goFIPNgjyl6+oE1abW1pS84BuhP1Qcr5JqMwRFT3Ah3ADDDYGEgGs1iyb1DGX+kAi/c/Q==
  /@webassemblyjs/helper-code-frame/1.8.5:
    dependencies:
      '@webassemblyjs/wast-printer': 1.8.5
    dev: false
    resolution:
      integrity: sha512-VQAadSubZIhNpH46IR3yWO4kZZjMxN1opDrzePLdVKAZ+DFjkGD/rf4v1jap744uPVU6yjL/smZbRIIJTOUnKQ==
  /@webassemblyjs/helper-fsm/1.8.5:
    dev: false
    resolution:
      integrity: sha512-kRuX/saORcg8se/ft6Q2UbRpZwP4y7YrWsLXPbbmtepKr22i8Z4O3V5QE9DbZK908dh5Xya4Un57SDIKwB9eow==
  /@webassemblyjs/helper-module-context/1.8.5:
    dependencies:
      '@webassemblyjs/ast': 1.8.5
      mamacro: 0.0.3
    dev: false
    resolution:
      integrity: sha512-/O1B236mN7UNEU4t9X7Pj38i4VoU8CcMHyy3l2cV/kIF4U5KoHXDVqcDuOs1ltkac90IM4vZdHc52t1x8Yfs3g==
  /@webassemblyjs/helper-wasm-bytecode/1.8.5:
    dev: false
    resolution:
      integrity: sha512-Cu4YMYG3Ddl72CbmpjU/wbP6SACcOPVbHN1dI4VJNJVgFwaKf1ppeFJrwydOG3NDHxVGuCfPlLZNyEdIYlQ6QQ==
  /@webassemblyjs/helper-wasm-section/1.8.5:
    dependencies:
      '@webassemblyjs/ast': 1.8.5
      '@webassemblyjs/helper-buffer': 1.8.5
      '@webassemblyjs/helper-wasm-bytecode': 1.8.5
      '@webassemblyjs/wasm-gen': 1.8.5
    dev: false
    resolution:
      integrity: sha512-VV083zwR+VTrIWWtgIUpqfvVdK4ff38loRmrdDBgBT8ADXYsEZ5mPQ4Nde90N3UYatHdYoDIFb7oHzMncI02tA==
  /@webassemblyjs/ieee754/1.8.5:
    dependencies:
      '@xtuc/ieee754': 1.2.0
    dev: false
    resolution:
      integrity: sha512-aaCvQYrvKbY/n6wKHb/ylAJr27GglahUO89CcGXMItrOBqRarUMxWLJgxm9PJNuKULwN5n1csT9bYoMeZOGF3g==
  /@webassemblyjs/leb128/1.8.5:
    dependencies:
      '@xtuc/long': 4.2.2
    dev: false
    resolution:
      integrity: sha512-plYUuUwleLIziknvlP8VpTgO4kqNaH57Y3JnNa6DLpu/sGcP6hbVdfdX5aHAV716pQBKrfuU26BJK29qY37J7A==
  /@webassemblyjs/utf8/1.8.5:
    dev: false
    resolution:
      integrity: sha512-U7zgftmQriw37tfD934UNInokz6yTmn29inT2cAetAsaU9YeVCveWEwhKL1Mg4yS7q//NGdzy79nlXh3bT8Kjw==
  /@webassemblyjs/wasm-edit/1.8.5:
    dependencies:
      '@webassemblyjs/ast': 1.8.5
      '@webassemblyjs/helper-buffer': 1.8.5
      '@webassemblyjs/helper-wasm-bytecode': 1.8.5
      '@webassemblyjs/helper-wasm-section': 1.8.5
      '@webassemblyjs/wasm-gen': 1.8.5
      '@webassemblyjs/wasm-opt': 1.8.5
      '@webassemblyjs/wasm-parser': 1.8.5
      '@webassemblyjs/wast-printer': 1.8.5
    dev: false
    resolution:
      integrity: sha512-A41EMy8MWw5yvqj7MQzkDjU29K7UJq1VrX2vWLzfpRHt3ISftOXqrtojn7nlPsZ9Ijhp5NwuODuycSvfAO/26Q==
  /@webassemblyjs/wasm-gen/1.8.5:
    dependencies:
      '@webassemblyjs/ast': 1.8.5
      '@webassemblyjs/helper-wasm-bytecode': 1.8.5
      '@webassemblyjs/ieee754': 1.8.5
      '@webassemblyjs/leb128': 1.8.5
      '@webassemblyjs/utf8': 1.8.5
    dev: false
    resolution:
      integrity: sha512-BCZBT0LURC0CXDzj5FXSc2FPTsxwp3nWcqXQdOZE4U7h7i8FqtFK5Egia6f9raQLpEKT1VL7zr4r3+QX6zArWg==
  /@webassemblyjs/wasm-opt/1.8.5:
    dependencies:
      '@webassemblyjs/ast': 1.8.5
      '@webassemblyjs/helper-buffer': 1.8.5
      '@webassemblyjs/wasm-gen': 1.8.5
      '@webassemblyjs/wasm-parser': 1.8.5
    dev: false
    resolution:
      integrity: sha512-HKo2mO/Uh9A6ojzu7cjslGaHaUU14LdLbGEKqTR7PBKwT6LdPtLLh9fPY33rmr5wcOMrsWDbbdCHq4hQUdd37Q==
  /@webassemblyjs/wasm-parser/1.8.5:
    dependencies:
      '@webassemblyjs/ast': 1.8.5
      '@webassemblyjs/helper-api-error': 1.8.5
      '@webassemblyjs/helper-wasm-bytecode': 1.8.5
      '@webassemblyjs/ieee754': 1.8.5
      '@webassemblyjs/leb128': 1.8.5
      '@webassemblyjs/utf8': 1.8.5
    dev: false
    resolution:
      integrity: sha512-pi0SYE9T6tfcMkthwcgCpL0cM9nRYr6/6fjgDtL6q/ZqKHdMWvxitRi5JcZ7RI4SNJJYnYNaWy5UUrHQy998lw==
  /@webassemblyjs/wast-parser/1.8.5:
    dependencies:
      '@webassemblyjs/ast': 1.8.5
      '@webassemblyjs/floating-point-hex-parser': 1.8.5
      '@webassemblyjs/helper-api-error': 1.8.5
      '@webassemblyjs/helper-code-frame': 1.8.5
      '@webassemblyjs/helper-fsm': 1.8.5
      '@xtuc/long': 4.2.2
    dev: false
    resolution:
      integrity: sha512-daXC1FyKWHF1i11obK086QRlsMsY4+tIOKgBqI1lxAnkp9xe9YMcgOxm9kLe+ttjs5aWV2KKE1TWJCN57/Btsg==
  /@webassemblyjs/wast-printer/1.8.5:
    dependencies:
      '@webassemblyjs/ast': 1.8.5
      '@webassemblyjs/wast-parser': 1.8.5
      '@xtuc/long': 4.2.2
    dev: false
    resolution:
      integrity: sha512-w0U0pD4EhlnvRyeJzBqaVSJAo9w/ce7/WPogeXLzGkO6hzhr4GnQIZ4W4uUt5b9ooAaXPtnXlj0gzsXEOUNYMg==
  /@xtuc/ieee754/1.2.0:
    dev: false
    resolution:
      integrity: sha512-DX8nKgqcGwsc0eJSqYt5lwP4DH5FlHnmuWWBRy7X0NcaGR0ZtuyeESgMwTYVEtxmsNGY+qit4QYT/MIYTOTPeA==
  /@xtuc/long/4.2.2:
    dev: false
    resolution:
      integrity: sha512-NuHqBY1PB/D8xU6s/thBgOAiAP7HOYDQ32+BFZILJ8ivkUkAHQnWfn6WhL79Owj1qmUnoN/YPhktdIoucipkAQ==
  /abbrev/1.0.9:
    dev: false
    resolution:
      integrity: sha1-kbR5JYinc4wl813W9jdSovh3YTU=
  /abbrev/1.1.1:
    dev: false
    resolution:
      integrity: sha512-nne9/IiQ/hzIhY6pdDnbBtz7DjPTKrY00P/zvPSm5pOFkl6xuGrGnXn/VtTNNfNtAfZ9/1RtehkszU9qcTii0Q==
  /abortcontroller-polyfill/1.3.0:
    dev: false
    resolution:
      integrity: sha512-lbWQgf+eRvku3va8poBlDBO12FigTQr9Zb7NIjXrePrhxWVKdCP2wbDl1tLDaYa18PWTom3UEWwdH13S46I+yA==
  /accepts/1.3.7:
    dependencies:
      mime-types: 2.1.24
      negotiator: 0.6.2
    dev: false
    engines:
      node: '>= 0.6'
    resolution:
      integrity: sha512-Il80Qs2WjYlJIBNzNkK6KYqlVMTbZLXgHx2oT0pU/fjRHyEp+PEfEPY0R3WCwAGVOtauxh1hOxNgIf5bv7dQpA==
  /acorn-jsx/5.0.1_acorn@6.2.0:
    dependencies:
      acorn: 6.2.0
    dev: false
    peerDependencies:
      acorn: ^6.0.0
    resolution:
      integrity: sha512-HJ7CfNHrfJLlNTzIEUTj43LNWGkqpRLxm3YjAlcD0ACydk9XynzYsCBHxut+iqt+1aBXkx9UP/w/ZqMr13XIzg==
  /acorn-walk/6.2.0:
    dev: false
    engines:
      node: '>=0.4.0'
    resolution:
      integrity: sha512-7evsyfH1cLOCdAzZAd43Cic04yKydNx0cF+7tiA19p1XnLLPU4dpCQOqpjqwokFe//vS0QqfqqjCS2JkiIs0cA==
  /acorn/5.7.3:
    dev: false
    engines:
      node: '>=0.4.0'
    hasBin: true
    resolution:
      integrity: sha512-T/zvzYRfbVojPWahDsE5evJdHb3oJoQfFbsrKM7w5Zcs++Tr257tia3BmMP8XYVjp1S9RZXQMh7gao96BlqZOw==
  /acorn/6.2.0:
    dev: false
    engines:
      node: '>=0.4.0'
    hasBin: true
    resolution:
      integrity: sha512-8oe72N3WPMjA+2zVG71Ia0nXZ8DpQH+QyyHO+p06jT8eg8FGG3FbcUIi8KziHlAfheJQZeoqbvq1mQSQHXKYLw==
  /adal-node/0.1.28:
    dependencies:
      '@types/node': 8.10.50
      async: 3.1.0
      date-utils: 1.2.21
      jws: 3.2.2
      request: 2.88.0
      underscore: 1.9.1
      uuid: 3.3.2
      xmldom: 0.1.27
      xpath.js: 1.1.0
    dev: false
    engines:
      node: '>= 0.6.15'
    resolution:
      integrity: sha1-RoxLs+u9lrEnBmn0ucuk4AZepIU=
  /after/0.8.2:
    dev: false
    resolution:
      integrity: sha1-/ts5T58OAqqXaOcCvaI7UF+ufh8=
  /agent-base/4.3.0:
    dependencies:
      es6-promisify: 5.0.0
    dev: false
    engines:
      node: '>= 4.0.0'
    resolution:
      integrity: sha512-salcGninV0nPrwpGNn4VTXBb1SOuXQBiqbrNXoeizJsHrsL6ERFM2Ne3JUSBWRE6aeNJI2ROP/WEEIDUiDe3cg==
  /ajv-errors/1.0.1_ajv@6.10.1:
    dependencies:
      ajv: 6.10.1
    dev: false
    peerDependencies:
      ajv: '>=5.0.0'
    resolution:
      integrity: sha512-DCRfO/4nQ+89p/RK43i8Ezd41EqdGIU4ld7nGF8OQ14oc/we5rEntLCUa7+jrn3nn83BosfwZA0wb4pon2o8iQ==
  /ajv-keywords/3.4.1_ajv@6.10.1:
    dependencies:
      ajv: 6.10.1
    dev: false
    peerDependencies:
      ajv: ^6.9.1
    resolution:
      integrity: sha512-RO1ibKvd27e6FEShVFfPALuHI3WjSVNeK5FIsmme/LYRNxjKuNj+Dt7bucLa6NdSv3JcVTyMlm9kGR84z1XpaQ==
  /ajv/6.10.1:
    dependencies:
      fast-deep-equal: 2.0.1
      fast-json-stable-stringify: 2.0.0
      json-schema-traverse: 0.4.1
      uri-js: 4.2.2
    dev: false
    resolution:
      integrity: sha512-w1YQaVGNC6t2UCPjEawK/vo/dG8OOrVtUmhBT1uJJYxbl5kU2Tj3v6LGqBcsysN1yhuCStJCCA3GqdvKY8sqXQ==
  /amdefine/1.0.1:
    dev: false
    engines:
      node: '>=0.4.2'
    resolution:
      integrity: sha1-SlKCrBZHKek2Gbz9OtFR+BfOkfU=
  /ansi-colors/1.1.0:
    dependencies:
      ansi-wrap: 0.1.0
    dev: false
    engines:
      node: '>=0.10.0'
    resolution:
      integrity: sha512-SFKX67auSNoVR38N3L+nvsPjOE0bybKTYbkf5tRvushrAPQ9V75huw0ZxBkKVeRU9kqH3d6HA4xTckbwZ4ixmA==
  /ansi-colors/3.2.4:
    dev: false
    engines:
      node: '>=6'
    resolution:
      integrity: sha512-hHUXGagefjN2iRrID63xckIvotOXOojhQKWIPUZ4mNUZ9nLZW+7FMNoE1lOkEhNWYsx/7ysGIuJYCiMAA9FnrA==
  /ansi-cyan/0.1.1:
    dependencies:
      ansi-wrap: 0.1.0
    dev: false
    engines:
      node: '>=0.10.0'
    resolution:
      integrity: sha1-U4rlKK+JgvKK4w2G8vF0VtJgmHM=
  /ansi-escapes/3.2.0:
    dev: false
    engines:
      node: '>=4'
    resolution:
      integrity: sha512-cBhpre4ma+U0T1oM5fXg7Dy1Jw7zzwv7lt/GoCpr+hDQJoYnKVPLL4dCvSEFMmQurOQvSrwT7SL/DAlhBI97RQ==
  /ansi-gray/0.1.1:
    dependencies:
      ansi-wrap: 0.1.0
    dev: false
    engines:
      node: '>=0.10.0'
    resolution:
      integrity: sha1-KWLPVOyXksSFEKPetSRDaGHvclE=
  /ansi-red/0.1.1:
    dependencies:
      ansi-wrap: 0.1.0
    dev: false
    engines:
      node: '>=0.10.0'
    resolution:
      integrity: sha1-jGOPnRCAgAo1PJwoyKgcpHBdlGw=
  /ansi-regex/2.1.1:
    dev: false
    engines:
      node: '>=0.10.0'
    resolution:
      integrity: sha1-w7M6te42DYbg5ijwRorn7yfWVN8=
  /ansi-regex/3.0.0:
    dev: false
    engines:
      node: '>=4'
    resolution:
      integrity: sha1-7QMXwyIGT3lGbAKWa922Bas32Zg=
  /ansi-regex/4.1.0:
    dev: false
    engines:
      node: '>=6'
    resolution:
      integrity: sha512-1apePfXM1UOSqw0o9IiFAovVz9M5S1Dg+4TrDwfMewQ6p/rmMueb7tWZjQ1rx4Loy1ArBggoqGpfqqdI4rondg==
  /ansi-styles/2.2.1:
    dev: false
    engines:
      node: '>=0.10.0'
    resolution:
      integrity: sha1-tDLdM1i2NM914eRmQ2gkBTPB3b4=
  /ansi-styles/3.2.1:
    dependencies:
      color-convert: 1.9.3
    dev: false
    engines:
      node: '>=4'
    resolution:
      integrity: sha512-VT0ZI6kZRdTh8YyJw3SMbYm/u+NqfsAxEpWO0Pf9sq8/e94WxxOpPKx9FR1FlyCtOVDNOQ+8ntlqFxiRc+r5qA==
  /ansi-wrap/0.1.0:
    dev: false
    engines:
      node: '>=0.10.0'
    resolution:
      integrity: sha1-qCJQ3bABXponyoLoLqYDu/pF768=
  /anymatch/2.0.0:
    dependencies:
      micromatch: 3.1.10
      normalize-path: 2.1.1
    dev: false
    resolution:
      integrity: sha512-5teOsQWABXHHBFP9y3skS5P3d/WfWXpv3FUpy+LorMrNYaT9pI4oLMQX7jzQ2KklNpGpWHzdCXTDT2Y3XGlZBw==
  /append-buffer/1.0.2:
    dependencies:
      buffer-equal: 1.0.0
    dev: false
    engines:
      node: '>=0.10.0'
    resolution:
      integrity: sha1-2CIM9GYIFSXv6lBhTz3mUU36WPE=
  /append-transform/1.0.0:
    dependencies:
      default-require-extensions: 2.0.0
    dev: false
    engines:
      node: '>=4'
    resolution:
      integrity: sha512-P009oYkeHyU742iSZJzZZywj4QRJdnTWffaKuJQLablCZ1uz6/cW4yaRgcDaoQ+uwOxxnt0gRUcwfsNP2ri0gw==
  /aproba/1.2.0:
    dev: false
    resolution:
      integrity: sha512-Y9J6ZjXtoYh8RnXVCMOU/ttDmk1aBjunq9vO0ta5x85WDQiQfUF9sIPBITdbiiIVcBo03Hi3jMxigBtsddlXRw==
  /archy/1.0.0:
    dev: false
    resolution:
      integrity: sha1-+cjBN1fMHde8N5rHeyxipcKGjEA=
  /argparse/1.0.10:
    dependencies:
      sprintf-js: 1.0.3
    dev: false
    resolution:
      integrity: sha512-o5Roy6tNG4SL/FOkCAN6RzjiakZS25RLYFrcMttJqbdd8BWrnA+fGz57iN5Pb06pvBGvl5gQ0B48dJlslXvoTg==
  /arr-diff/1.1.0:
    dependencies:
      arr-flatten: 1.1.0
      array-slice: 0.2.3
    dev: false
    engines:
      node: '>=0.10.0'
    resolution:
      integrity: sha1-aHwydYFjWI/vfeezb6vklesaOZo=
  /arr-diff/4.0.0:
    dev: false
    engines:
      node: '>=0.10.0'
    resolution:
      integrity: sha1-1kYQdP6/7HHn4VI1dhoyml3HxSA=
  /arr-filter/1.1.2:
    dependencies:
      make-iterator: 1.0.1
    dev: false
    engines:
      node: '>=0.10.0'
    resolution:
      integrity: sha1-Q/3d0JHo7xGqTEXZzcGOLf8XEe4=
  /arr-flatten/1.1.0:
    dev: false
    engines:
      node: '>=0.10.0'
    resolution:
      integrity: sha512-L3hKV5R/p5o81R7O02IGnwpDmkp6E982XhtbuwSe3O4qOtMMMtodicASA1Cny2U+aCXcNpml+m4dPsvsJ3jatg==
  /arr-map/2.0.2:
    dependencies:
      make-iterator: 1.0.1
    dev: false
    engines:
      node: '>=0.10.0'
    resolution:
      integrity: sha1-Onc0X/wc814qkYJWAfnljy4kysQ=
  /arr-union/2.1.0:
    dev: false
    engines:
      node: '>=0.10.0'
    resolution:
      integrity: sha1-IPnqtexw9cfSFbEHexw5Fh0pLH0=
  /arr-union/3.1.0:
    dev: false
    engines:
      node: '>=0.10.0'
    resolution:
      integrity: sha1-45sJrqne+Gao8gbiiK9jkZuuOcQ=
  /array-each/1.0.1:
    dev: false
    engines:
      node: '>=0.10.0'
    resolution:
      integrity: sha1-p5SvDAWrF1KEbudTofIRoFugxE8=
  /array-filter/0.0.1:
    dev: false
    resolution:
      integrity: sha1-fajPLiZijtcygDWB/SH2fKzS7uw=
  /array-find-index/1.0.2:
    dev: false
    engines:
      node: '>=0.10.0'
    resolution:
      integrity: sha1-3wEKoSh+Fku9pvlyOwqWoexBh6E=
  /array-flatten/1.1.1:
    dev: false
    resolution:
      integrity: sha1-ml9pkFGx5wczKPKgCJaLZOopVdI=
  /array-from/2.1.1:
    dev: false
    resolution:
      integrity: sha1-z+nYwmYoudxa7MYqn12PHzUsEZU=
  /array-initial/1.1.0:
    dependencies:
      array-slice: 1.1.0
      is-number: 4.0.0
    dev: false
    engines:
      node: '>=0.10.0'
    resolution:
      integrity: sha1-L6dLJnOTccOUe9enrcc74zSz15U=
  /array-last/1.3.0:
    dependencies:
      is-number: 4.0.0
    dev: false
    engines:
      node: '>=0.10.0'
    resolution:
      integrity: sha512-eOCut5rXlI6aCOS7Z7kCplKRKyiFQ6dHFBem4PwlwKeNFk2/XxTrhRh5T9PyaEWGy/NHTZWbY+nsZlNFJu9rYg==
  /array-map/0.0.0:
    dev: false
    resolution:
      integrity: sha1-iKK6tz0c97zVwbEYoAP2b2ZfpmI=
  /array-reduce/0.0.0:
    dev: false
    resolution:
      integrity: sha1-FziZ0//Rx9k4PkR5Ul2+J4yrXys=
  /array-slice/0.2.3:
    dev: false
    engines:
      node: '>=0.10.0'
    resolution:
      integrity: sha1-3Tz7gO15c6dRF82sabC5nshhhvU=
  /array-slice/1.1.0:
    dev: false
    engines:
      node: '>=0.10.0'
    resolution:
      integrity: sha512-B1qMD3RBP7O8o0H2KbrXDyB0IccejMF15+87Lvlor12ONPRHP6gTjXMNkt/d3ZuOGbAe66hFmaCfECI24Ufp6w==
  /array-sort/1.0.0:
    dependencies:
      default-compare: 1.0.0
      get-value: 2.0.6
      kind-of: 5.1.0
    dev: false
    engines:
      node: '>=0.10.0'
    resolution:
      integrity: sha512-ihLeJkonmdiAsD7vpgN3CRcx2J2S0TiYW+IS/5zHBI7mKUq3ySvBdzzBfD236ubDBQFiiyG3SWCPc+msQ9KoYg==
  /array-unique/0.3.2:
    dev: false
    engines:
      node: '>=0.10.0'
    resolution:
      integrity: sha1-qJS3XUvE9s1nnvMkSp/Y9Gri1Cg=
  /arraybuffer.slice/0.0.7:
    dev: false
    resolution:
      integrity: sha512-wGUIVQXuehL5TCqQun8OW81jGzAWycqzFF8lFp+GOM5BXLYj3bKNsYC4daB7n6XjCqxQA/qgTJ+8ANR3acjrog==
  /arrify/1.0.1:
    dev: false
    engines:
      node: '>=0.10.0'
    resolution:
      integrity: sha1-iYUI2iIm84DfkEcoRWhJwVAaSw0=
  /asap/2.0.6:
    dev: false
    resolution:
      integrity: sha1-5QNHYR1+aQlDIIu9r+vLwvuGbUY=
  /asn1.js/4.10.1:
    dependencies:
      bn.js: 4.11.8
      inherits: 2.0.4
      minimalistic-assert: 1.0.1
    dev: false
    resolution:
      integrity: sha512-p32cOF5q0Zqs9uBiONKYLm6BClCoBCM5O9JfeUSlnQLBTxYdTK+pW+nXflm8UkKd2UYlEbYz5qEi0JuZR9ckSw==
  /asn1/0.2.4:
    dependencies:
      safer-buffer: 2.1.2
    dev: false
    resolution:
      integrity: sha512-jxwzQpLQjSmWXgwaCZE9Nz+glAG01yF1QnWgbhGwHI5A6FRIEY6IVqtHhIepHqI7/kyEyQEagBC5mBEFlIYvdg==
  /assert-plus/1.0.0:
    dev: false
    engines:
      node: '>=0.8'
    resolution:
      integrity: sha1-8S4PPF13sLHN2RRpQuTpbB5N1SU=
  /assert/1.5.0:
    dependencies:
      object-assign: 4.1.1
      util: 0.10.3
    dev: false
    resolution:
      integrity: sha512-EDsgawzwoun2CZkCgtxJbv392v4nbk9XDD06zI+kQYoBM/3RBWLlEyJARDOmhAAosBjWACEkKL6S+lIZtcAubA==
  /assertion-error/1.1.0:
    dev: false
    resolution:
      integrity: sha512-jgsaNduz+ndvGyFt3uSuWqvy4lCnIJiovtouQN5JZHOKCS2QuhEdbcQHFhVksz2N2U9hXJo8odG7ETyWlEeuDw==
  /assign-symbols/1.0.0:
    dev: false
    engines:
      node: '>=0.10.0'
    resolution:
      integrity: sha1-WWZ/QfrdTyDMvCu5a41Pf3jsA2c=
  /astral-regex/1.0.0:
    dev: false
    engines:
      node: '>=4'
    resolution:
      integrity: sha512-+Ryf6g3BKoRc7jfp7ad8tM4TtMiaWvbF/1/sQcZPkkS7ag3D5nMBCe2UfOTONtAkaG0tO0ij3C5Lwmf1EiyjHg==
  /async-array-reduce/0.2.1:
    dev: false
    engines:
      node: '>=0.10.0'
    resolution:
      integrity: sha1-yL4BCitc0A3qlsgRFgNGk9/dgtE=
  /async-done/1.3.2:
    dependencies:
      end-of-stream: 1.4.1
      once: 1.4.0
      process-nextick-args: 2.0.1
      stream-exhaust: 1.0.2
    dev: false
    engines:
      node: '>= 0.10'
    resolution:
      integrity: sha512-uYkTP8dw2og1tu1nmza1n1CMW0qb8gWWlwqMmLb7MhBVs4BXrFziT6HXUd+/RlRA/i4H9AkofYloUbs1fwMqlw==
  /async-each/1.0.3:
    dev: false
    resolution:
      integrity: sha512-z/WhQ5FPySLdvREByI2vZiTWwCnF0moMJ1hK9YQwDTHKh6I7/uSckMetoRGb5UBZPC1z0jlw+n/XCgjeH7y1AQ==
  /async-limiter/1.0.0:
    dev: false
    resolution:
      integrity: sha512-jp/uFnooOiO+L211eZOoSyzpOITMXx1rBITauYykG3BRYPu8h0UcxsPNB04RR5vo4Tyz3+ay17tR6JVf9qzYWg==
  /async-lock/1.2.0:
    dev: false
    resolution:
      integrity: sha512-81HzTQm4+qMj6PwNlnR+y9g7pDdGGzd/YBUrQnHk+BhR28ja2qv497NkQQc1KcKEqh/RShm07di2b0cIWVFrNQ==
  /async-settle/1.0.0:
    dependencies:
      async-done: 1.3.2
    dev: false
    engines:
      node: '>= 0.10'
    resolution:
      integrity: sha1-HQqRS7Aldb7IqPOnTlCA9yssDGs=
  /async/1.5.2:
    dev: false
    resolution:
      integrity: sha1-7GphrlZIDAw8skHJVhjiCJL5Zyo=
  /async/2.6.0:
    dependencies:
      lodash: 4.17.14
    dev: false
    resolution:
      integrity: sha512-xAfGg1/NTLBBKlHFmnd7PlmUW9KhVQIUuSrYem9xzFUZy13ScvtyGGejaae9iAVRiRq9+Cx7DPFaAAhCpyxyPw==
  /async/2.6.2:
    dependencies:
      lodash: 4.17.14
    dev: false
    resolution:
      integrity: sha512-H1qVYh1MYhEEFLsP97cVKqCGo7KfCyTt6uEWqsTBr9SO84oK9Uwbyd/yCW+6rKJLHksBNUVWZDAjfS+Ccx0Bbg==
  /async/3.1.0:
    dev: false
    resolution:
      integrity: sha512-4vx/aaY6j/j3Lw3fbCHNWP0pPaTCew3F6F3hYyl/tHs/ndmV1q7NW9T5yuJ2XAGwdQrP+6Wu20x06U4APo/iQQ==
  /asynckit/0.4.0:
    dev: false
    resolution:
      integrity: sha1-x57Zf380y48robyXkLzDZkdLS3k=
  /atob/2.1.2:
    dev: false
    engines:
      node: '>= 4.5.0'
    hasBin: true
    resolution:
      integrity: sha512-Wm6ukoaOGJi/73p/cl2GvLjTI5JM1k/O14isD73YML8StrH/7/lRFgmg8nICZgD3bZZvjwCGxtMOD3wWNAu8cg==
  /aws-sign2/0.7.0:
    dev: false
    resolution:
      integrity: sha1-tG6JCTSpWR8tL2+G1+ap8bP+dqg=
  /aws4/1.8.0:
    dev: false
    resolution:
      integrity: sha512-ReZxvNHIOv88FlT7rxcXIIC0fPt4KZqZbOlivyWtXLt8ESx84zd3kMC6iK5jVeS2qt+g7ftS7ye4fi06X5rtRQ==
  /axios-mock-adapter/1.17.0_axios@0.19.0:
    dependencies:
      axios: 0.19.0
      deep-equal: 1.0.1
    dev: false
    peerDependencies:
      axios: '>= 0.9.0'
    resolution:
      integrity: sha512-q3efmwJUOO4g+wsLNSk9Ps1UlJoF3fQ3FSEe4uEEhkRtu7SoiAVPj8R3Hc/WP55MBTVFzaDP9QkdJhdVhP8A1Q==
  /axios/0.19.0:
    dependencies:
      follow-redirects: 1.5.10
      is-buffer: 2.0.3
    dev: false
    resolution:
      integrity: sha512-1uvKqKQta3KBxIz14F2v06AEHZ/dIoeKfbTRkK1E5oqjDnuEerLmYTgJB5AiQZHJcljpg1TuRzdjDR06qNk0DQ==
  /azure-storage/2.10.3:
    dependencies:
      browserify-mime: 1.2.9
      extend: 3.0.2
      json-edm-parser: 0.1.2
      md5.js: 1.3.4
      readable-stream: 2.0.6
      request: 2.88.0
      underscore: 1.8.3
      uuid: 3.3.2
      validator: 9.4.1
      xml2js: 0.2.8
      xmlbuilder: 9.0.7
    dev: false
    engines:
      node: '>= 0.8.26'
    resolution:
      integrity: sha512-IGLs5Xj6kO8Ii90KerQrrwuJKexLgSwYC4oLWmc11mzKe7Jt2E5IVg+ZQ8K53YWZACtVTMBNO3iGuA+4ipjJxQ==
  /babel-code-frame/6.26.0:
    dependencies:
      chalk: 1.1.3
      esutils: 2.0.2
      js-tokens: 3.0.2
    dev: false
    resolution:
      integrity: sha1-Y/1D99weO7fONZR9uP42mj9Yx0s=
  /babel-core/6.26.3:
    dependencies:
      babel-code-frame: 6.26.0
      babel-generator: 6.26.1
      babel-helpers: 6.24.1
      babel-messages: 6.23.0
      babel-register: 6.26.0
      babel-runtime: 6.26.0
      babel-template: 6.26.0
      babel-traverse: 6.26.0
      babel-types: 6.26.0
      babylon: 6.18.0
      convert-source-map: 1.6.0
      debug: 2.6.9
      json5: 0.5.1
      lodash: 4.17.14
      minimatch: 3.0.4
      path-is-absolute: 1.0.1
      private: 0.1.8
      slash: 1.0.0
      source-map: 0.5.7
    dev: false
    resolution:
      integrity: sha512-6jyFLuDmeidKmUEb3NM+/yawG0M2bDZ9Z1qbZP59cyHLz8kYGKYwpJP0UwUKKUiTRNvxfLesJnTedqczP7cTDA==
  /babel-generator/6.26.1:
    dependencies:
      babel-messages: 6.23.0
      babel-runtime: 6.26.0
      babel-types: 6.26.0
      detect-indent: 4.0.0
      jsesc: 1.3.0
      lodash: 4.17.14
      source-map: 0.5.7
      trim-right: 1.0.1
    dev: false
    resolution:
      integrity: sha512-HyfwY6ApZj7BYTcJURpM5tznulaBvyio7/0d4zFOeMPUmfxkCjHocCuoLa2SAGzBI8AREcH3eP3758F672DppA==
  /babel-helper-builder-binary-assignment-operator-visitor/6.24.1:
    dependencies:
      babel-helper-explode-assignable-expression: 6.24.1
      babel-runtime: 6.26.0
      babel-types: 6.26.0
    dev: false
    resolution:
      integrity: sha1-zORReto1b0IgvK6KAsKzRvmlZmQ=
  /babel-helper-call-delegate/6.24.1:
    dependencies:
      babel-helper-hoist-variables: 6.24.1
      babel-runtime: 6.26.0
      babel-traverse: 6.26.0
      babel-types: 6.26.0
    dev: false
    resolution:
      integrity: sha1-7Oaqzdx25Bw0YfiL/Fdb0Nqi340=
  /babel-helper-define-map/6.26.0:
    dependencies:
      babel-helper-function-name: 6.24.1
      babel-runtime: 6.26.0
      babel-types: 6.26.0
      lodash: 4.17.14
    dev: false
    resolution:
      integrity: sha1-pfVtq0GiX5fstJjH66ypgZ+Vvl8=
  /babel-helper-explode-assignable-expression/6.24.1:
    dependencies:
      babel-runtime: 6.26.0
      babel-traverse: 6.26.0
      babel-types: 6.26.0
    dev: false
    resolution:
      integrity: sha1-8luCz33BBDPFX3BZLVdGQArCLKo=
  /babel-helper-function-name/6.24.1:
    dependencies:
      babel-helper-get-function-arity: 6.24.1
      babel-runtime: 6.26.0
      babel-template: 6.26.0
      babel-traverse: 6.26.0
      babel-types: 6.26.0
    dev: false
    resolution:
      integrity: sha1-00dbjAPtmCQqJbSDUasYOZ01gKk=
  /babel-helper-get-function-arity/6.24.1:
    dependencies:
      babel-runtime: 6.26.0
      babel-types: 6.26.0
    dev: false
    resolution:
      integrity: sha1-j3eCqpNAfEHTqlCQj4mwMbG2hT0=
  /babel-helper-hoist-variables/6.24.1:
    dependencies:
      babel-runtime: 6.26.0
      babel-types: 6.26.0
    dev: false
    resolution:
      integrity: sha1-HssnaJydJVE+rbyZFKc/VAi+enY=
  /babel-helper-optimise-call-expression/6.24.1:
    dependencies:
      babel-runtime: 6.26.0
      babel-types: 6.26.0
    dev: false
    resolution:
      integrity: sha1-96E0J7qfc/j0+pk8VKl4gtEkQlc=
  /babel-helper-regex/6.26.0:
    dependencies:
      babel-runtime: 6.26.0
      babel-types: 6.26.0
      lodash: 4.17.14
    dev: false
    resolution:
      integrity: sha1-MlxZ+QL4LyS3T6zu0DY5VPZJXnI=
  /babel-helper-remap-async-to-generator/6.24.1:
    dependencies:
      babel-helper-function-name: 6.24.1
      babel-runtime: 6.26.0
      babel-template: 6.26.0
      babel-traverse: 6.26.0
      babel-types: 6.26.0
    dev: false
    resolution:
      integrity: sha1-XsWBgnrXI/7N04HxySg5BnbkVRs=
  /babel-helper-replace-supers/6.24.1:
    dependencies:
      babel-helper-optimise-call-expression: 6.24.1
      babel-messages: 6.23.0
      babel-runtime: 6.26.0
      babel-template: 6.26.0
      babel-traverse: 6.26.0
      babel-types: 6.26.0
    dev: false
    resolution:
      integrity: sha1-v22/5Dk40XNpohPKiov3S2qQqxo=
  /babel-helpers/6.24.1:
    dependencies:
      babel-runtime: 6.26.0
      babel-template: 6.26.0
    dev: false
    resolution:
      integrity: sha1-NHHenK7DiOXIUOWX5Yom3fN2ArI=
  /babel-messages/6.23.0:
    dependencies:
      babel-runtime: 6.26.0
    dev: false
    resolution:
      integrity: sha1-8830cDhYA1sqKVHG7F7fbGLyYw4=
  /babel-plugin-check-es2015-constants/6.22.0:
    dependencies:
      babel-runtime: 6.26.0
    dev: false
    resolution:
      integrity: sha1-NRV7EBQm/S/9PaP3XH0ekYNbv4o=
  /babel-plugin-syntax-async-functions/6.13.0:
    dev: false
    resolution:
      integrity: sha1-ytnK0RkbWtY0vzCuCHI5HgZHvpU=
  /babel-plugin-syntax-exponentiation-operator/6.13.0:
    dev: false
    resolution:
      integrity: sha1-nufoM3KQ2pUoggGmpX9BcDF4MN4=
  /babel-plugin-syntax-trailing-function-commas/6.22.0:
    dev: false
    resolution:
      integrity: sha1-ugNgk3+NBuQBgKQ/4NVhb/9TLPM=
  /babel-plugin-transform-async-to-generator/6.24.1:
    dependencies:
      babel-helper-remap-async-to-generator: 6.24.1
      babel-plugin-syntax-async-functions: 6.13.0
      babel-runtime: 6.26.0
    dev: false
    resolution:
      integrity: sha1-ZTbjeK/2yx1VF6wOQOs+n8jQh2E=
  /babel-plugin-transform-es2015-arrow-functions/6.22.0:
    dependencies:
      babel-runtime: 6.26.0
    dev: false
    resolution:
      integrity: sha1-RSaSy3EdX3ncf4XkQM5BufJE0iE=
  /babel-plugin-transform-es2015-block-scoped-functions/6.22.0:
    dependencies:
      babel-runtime: 6.26.0
    dev: false
    resolution:
      integrity: sha1-u8UbSflk1wy42OC5ToICRs46YUE=
  /babel-plugin-transform-es2015-block-scoping/6.26.0:
    dependencies:
      babel-runtime: 6.26.0
      babel-template: 6.26.0
      babel-traverse: 6.26.0
      babel-types: 6.26.0
      lodash: 4.17.14
    dev: false
    resolution:
      integrity: sha1-1w9SmcEwjQXBL0Y4E7CgnnOxiV8=
  /babel-plugin-transform-es2015-classes/6.24.1:
    dependencies:
      babel-helper-define-map: 6.26.0
      babel-helper-function-name: 6.24.1
      babel-helper-optimise-call-expression: 6.24.1
      babel-helper-replace-supers: 6.24.1
      babel-messages: 6.23.0
      babel-runtime: 6.26.0
      babel-template: 6.26.0
      babel-traverse: 6.26.0
      babel-types: 6.26.0
    dev: false
    resolution:
      integrity: sha1-WkxYpQyclGHlZLSyo7+ryXolhNs=
  /babel-plugin-transform-es2015-computed-properties/6.24.1:
    dependencies:
      babel-runtime: 6.26.0
      babel-template: 6.26.0
    dev: false
    resolution:
      integrity: sha1-b+Ko0WiV1WNPTNmZttNICjCBWbM=
  /babel-plugin-transform-es2015-destructuring/6.23.0:
    dependencies:
      babel-runtime: 6.26.0
    dev: false
    resolution:
      integrity: sha1-mXux8auWf2gtKwh2/jWNYOdlxW0=
  /babel-plugin-transform-es2015-duplicate-keys/6.24.1:
    dependencies:
      babel-runtime: 6.26.0
      babel-types: 6.26.0
    dev: false
    resolution:
      integrity: sha1-c+s9MQypaePvnskcU3QabxV2Qj4=
  /babel-plugin-transform-es2015-for-of/6.23.0:
    dependencies:
      babel-runtime: 6.26.0
    dev: false
    resolution:
      integrity: sha1-9HyVsrYT3x0+zC/bdXNiPHUkhpE=
  /babel-plugin-transform-es2015-function-name/6.24.1:
    dependencies:
      babel-helper-function-name: 6.24.1
      babel-runtime: 6.26.0
      babel-types: 6.26.0
    dev: false
    resolution:
      integrity: sha1-g0yJhTvDaxrw86TF26qU/Y6sqos=
  /babel-plugin-transform-es2015-literals/6.22.0:
    dependencies:
      babel-runtime: 6.26.0
    dev: false
    resolution:
      integrity: sha1-T1SgLWzWbPkVKAAZox0xklN3yi4=
  /babel-plugin-transform-es2015-modules-amd/6.24.1:
    dependencies:
      babel-plugin-transform-es2015-modules-commonjs: 6.26.2
      babel-runtime: 6.26.0
      babel-template: 6.26.0
    dev: false
    resolution:
      integrity: sha1-Oz5UAXI5hC1tGcMBHEvS8AoA0VQ=
  /babel-plugin-transform-es2015-modules-commonjs/6.26.2:
    dependencies:
      babel-plugin-transform-strict-mode: 6.24.1
      babel-runtime: 6.26.0
      babel-template: 6.26.0
      babel-types: 6.26.0
    dev: false
    resolution:
      integrity: sha512-CV9ROOHEdrjcwhIaJNBGMBCodN+1cfkwtM1SbUHmvyy35KGT7fohbpOxkE2uLz1o6odKK2Ck/tz47z+VqQfi9Q==
  /babel-plugin-transform-es2015-modules-systemjs/6.24.1:
    dependencies:
      babel-helper-hoist-variables: 6.24.1
      babel-runtime: 6.26.0
      babel-template: 6.26.0
    dev: false
    resolution:
      integrity: sha1-/4mhQrkRmpBhlfXxBuzzBdlAfSM=
  /babel-plugin-transform-es2015-modules-umd/6.24.1:
    dependencies:
      babel-plugin-transform-es2015-modules-amd: 6.24.1
      babel-runtime: 6.26.0
      babel-template: 6.26.0
    dev: false
    resolution:
      integrity: sha1-rJl+YoXNGO1hdq22B9YCNErThGg=
  /babel-plugin-transform-es2015-object-super/6.24.1:
    dependencies:
      babel-helper-replace-supers: 6.24.1
      babel-runtime: 6.26.0
    dev: false
    resolution:
      integrity: sha1-JM72muIcuDp/hgPa0CH1cusnj40=
  /babel-plugin-transform-es2015-parameters/6.24.1:
    dependencies:
      babel-helper-call-delegate: 6.24.1
      babel-helper-get-function-arity: 6.24.1
      babel-runtime: 6.26.0
      babel-template: 6.26.0
      babel-traverse: 6.26.0
      babel-types: 6.26.0
    dev: false
    resolution:
      integrity: sha1-V6w1GrScrxSpfNE7CfZv3wpiXys=
  /babel-plugin-transform-es2015-shorthand-properties/6.24.1:
    dependencies:
      babel-runtime: 6.26.0
      babel-types: 6.26.0
    dev: false
    resolution:
      integrity: sha1-JPh11nIch2YbvZmkYi5R8U3jiqA=
  /babel-plugin-transform-es2015-spread/6.22.0:
    dependencies:
      babel-runtime: 6.26.0
    dev: false
    resolution:
      integrity: sha1-1taKmfia7cRTbIGlQujdnxdG+NE=
  /babel-plugin-transform-es2015-sticky-regex/6.24.1:
    dependencies:
      babel-helper-regex: 6.26.0
      babel-runtime: 6.26.0
      babel-types: 6.26.0
    dev: false
    resolution:
      integrity: sha1-AMHNsaynERLN8M9hJsLta0V8zbw=
  /babel-plugin-transform-es2015-template-literals/6.22.0:
    dependencies:
      babel-runtime: 6.26.0
    dev: false
    resolution:
      integrity: sha1-qEs0UPfp+PH2g51taH2oS7EjbY0=
  /babel-plugin-transform-es2015-typeof-symbol/6.23.0:
    dependencies:
      babel-runtime: 6.26.0
    dev: false
    resolution:
      integrity: sha1-3sCfHN3/lLUqxz1QXITfWdzOs3I=
  /babel-plugin-transform-es2015-unicode-regex/6.24.1:
    dependencies:
      babel-helper-regex: 6.26.0
      babel-runtime: 6.26.0
      regexpu-core: 2.0.0
    dev: false
    resolution:
      integrity: sha1-04sS9C6nMj9yk4fxinxa4frrNek=
  /babel-plugin-transform-exponentiation-operator/6.24.1:
    dependencies:
      babel-helper-builder-binary-assignment-operator-visitor: 6.24.1
      babel-plugin-syntax-exponentiation-operator: 6.13.0
      babel-runtime: 6.26.0
    dev: false
    resolution:
      integrity: sha1-KrDJx/MJj6SJB3cruBP+QejeOg4=
  /babel-plugin-transform-regenerator/6.26.0:
    dependencies:
      regenerator-transform: 0.10.1
    dev: false
    resolution:
      integrity: sha1-4HA2lvveJ/Cj78rPi03KL3s6jy8=
  /babel-plugin-transform-strict-mode/6.24.1:
    dependencies:
      babel-runtime: 6.26.0
      babel-types: 6.26.0
    dev: false
    resolution:
      integrity: sha1-1fr3qleKZbvlkc9e2uBKDGcCB1g=
  /babel-polyfill/6.26.0:
    dependencies:
      babel-runtime: 6.26.0
      core-js: 2.6.9
      regenerator-runtime: 0.10.5
    dev: false
    resolution:
      integrity: sha1-N5k3q8Z9eJWXCtxiHyhM2WbPIVM=
  /babel-preset-env/1.7.0:
    dependencies:
      babel-plugin-check-es2015-constants: 6.22.0
      babel-plugin-syntax-trailing-function-commas: 6.22.0
      babel-plugin-transform-async-to-generator: 6.24.1
      babel-plugin-transform-es2015-arrow-functions: 6.22.0
      babel-plugin-transform-es2015-block-scoped-functions: 6.22.0
      babel-plugin-transform-es2015-block-scoping: 6.26.0
      babel-plugin-transform-es2015-classes: 6.24.1
      babel-plugin-transform-es2015-computed-properties: 6.24.1
      babel-plugin-transform-es2015-destructuring: 6.23.0
      babel-plugin-transform-es2015-duplicate-keys: 6.24.1
      babel-plugin-transform-es2015-for-of: 6.23.0
      babel-plugin-transform-es2015-function-name: 6.24.1
      babel-plugin-transform-es2015-literals: 6.22.0
      babel-plugin-transform-es2015-modules-amd: 6.24.1
      babel-plugin-transform-es2015-modules-commonjs: 6.26.2
      babel-plugin-transform-es2015-modules-systemjs: 6.24.1
      babel-plugin-transform-es2015-modules-umd: 6.24.1
      babel-plugin-transform-es2015-object-super: 6.24.1
      babel-plugin-transform-es2015-parameters: 6.24.1
      babel-plugin-transform-es2015-shorthand-properties: 6.24.1
      babel-plugin-transform-es2015-spread: 6.22.0
      babel-plugin-transform-es2015-sticky-regex: 6.24.1
      babel-plugin-transform-es2015-template-literals: 6.22.0
      babel-plugin-transform-es2015-typeof-symbol: 6.23.0
      babel-plugin-transform-es2015-unicode-regex: 6.24.1
      babel-plugin-transform-exponentiation-operator: 6.24.1
      babel-plugin-transform-regenerator: 6.26.0
      browserslist: 3.2.8
      invariant: 2.2.4
      semver: 5.7.0
    dev: false
    resolution:
      integrity: sha512-9OR2afuKDneX2/q2EurSftUYM0xGu4O2D9adAhVfADDhrYDaxXV0rBbevVYoY9n6nyX1PmQW/0jtpJvUNr9CHg==
  /babel-register/6.26.0:
    dependencies:
      babel-core: 6.26.3
      babel-runtime: 6.26.0
      core-js: 2.6.9
      home-or-tmp: 2.0.0
      lodash: 4.17.14
      mkdirp: 0.5.1
      source-map-support: 0.4.18
    dev: false
    resolution:
      integrity: sha1-btAhFz4vy0htestFxgCahW9kcHE=
  /babel-runtime/6.26.0:
    dependencies:
      core-js: 2.6.9
      regenerator-runtime: 0.11.1
    dev: false
    resolution:
      integrity: sha1-llxwWGaOgrVde/4E/yM3vItWR/4=
  /babel-template/6.26.0:
    dependencies:
      babel-runtime: 6.26.0
      babel-traverse: 6.26.0
      babel-types: 6.26.0
      babylon: 6.18.0
      lodash: 4.17.14
    dev: false
    resolution:
      integrity: sha1-3gPi0WOWsGn0bdn/+FIfsaDjXgI=
  /babel-traverse/6.26.0:
    dependencies:
      babel-code-frame: 6.26.0
      babel-messages: 6.23.0
      babel-runtime: 6.26.0
      babel-types: 6.26.0
      babylon: 6.18.0
      debug: 2.6.9
      globals: 9.18.0
      invariant: 2.2.4
      lodash: 4.17.14
    dev: false
    resolution:
      integrity: sha1-RqnL1+3MYsjlwGTi0tjQ9ANXZu4=
  /babel-types/6.26.0:
    dependencies:
      babel-runtime: 6.26.0
      esutils: 2.0.2
      lodash: 4.17.14
      to-fast-properties: 1.0.3
    dev: false
    resolution:
      integrity: sha1-o7Bz+Uq0nrb6Vc1lInozQ4BjJJc=
  /babylon/6.18.0:
    dev: false
    hasBin: true
    resolution:
      integrity: sha512-q/UEjfGJ2Cm3oKV71DJz9d25TPnq5rhBVL2Q4fA5wcC3jcrdn7+SssEybFIxwAvvP+YCsCYNKughoF33GxgycQ==
  /bach/1.2.0:
    dependencies:
      arr-filter: 1.1.2
      arr-flatten: 1.1.0
      arr-map: 2.0.2
      array-each: 1.0.1
      array-initial: 1.1.0
      array-last: 1.3.0
      async-done: 1.3.2
      async-settle: 1.0.0
      now-and-later: 2.0.1
    dev: false
    engines:
      node: '>= 0.10'
    resolution:
      integrity: sha1-Szzpa/JxNPeaG0FKUcFONMO9mIA=
  /backo2/1.0.2:
    dev: false
    resolution:
      integrity: sha1-MasayLEpNjRj41s+u2n038+6eUc=
  /balanced-match/1.0.0:
    dev: false
    resolution:
      integrity: sha1-ibTRmasr7kneFk6gK4nORi1xt2c=
  /base/0.11.2:
    dependencies:
      cache-base: 1.0.1
      class-utils: 0.3.6
      component-emitter: 1.3.0
      define-property: 1.0.0
      isobject: 3.0.1
      mixin-deep: 1.3.2
      pascalcase: 0.1.1
    dev: false
    engines:
      node: '>=0.10.0'
    resolution:
      integrity: sha512-5T6P4xPgpp0YDFvSWwEZ4NoE3aM4QBQXDzmVbraCkFj8zHM+mba8SyqB5DbZWyR7mYHo6Y7BdQo3MoA4m0TeQg==
  /base64-arraybuffer/0.1.5:
    dev: false
    engines:
      node: '>= 0.6.0'
    resolution:
      integrity: sha1-c5JncZI7Whl0etZmqlzUv5xunOg=
  /base64-js/1.3.0:
    dev: false
    resolution:
      integrity: sha512-ccav/yGvoa80BQDljCxsmmQ3Xvx60/UpBIij5QN21W3wBi/hhIC9OoO+KLpu9IJTS9j4DRVJ3aDDF9cMSoa2lw==
  /base64id/1.0.0:
    dev: false
    engines:
      node: '>= 0.4.0'
    resolution:
      integrity: sha1-R2iMuZu2gE8OBtPnY7HDLlfY5rY=
  /bcrypt-pbkdf/1.0.2:
    dependencies:
      tweetnacl: 0.14.5
    dev: false
    resolution:
      integrity: sha1-pDAdOJtqQ/m2f/PKEaP2Y342Dp4=
  /better-assert/1.0.2:
    dependencies:
      callsite: 1.0.0
    dev: false
    resolution:
      integrity: sha1-QIZrnhueC1W0gYlDEeaPr/rrxSI=
  /big.js/5.2.2:
    dev: false
    resolution:
      integrity: sha512-vyL2OymJxmarO8gxMr0mhChsO9QGwhynfuu4+MHTAW6czfq9humCB7rKpUjDd9YUiDPU4mzpyupFSvOClAwbmQ==
  /binary-extensions/1.13.1:
    dev: false
    engines:
      node: '>=0.10.0'
    resolution:
      integrity: sha512-Un7MIEDdUC5gNpcGDV97op1Ywk748MpHcFTHoYs6qnj1Z3j7I53VG3nwZhKzoBZmbdRNnb6WRdFlwl7tSDuZGw==
  /binary-search-bounds/2.0.3:
    dev: false
    resolution:
      integrity: sha1-X/hhbW3SylOIvIWy1iZuK52lAtw=
  /blob/0.0.5:
    dev: false
    resolution:
      integrity: sha512-gaqbzQPqOoamawKg0LGVd7SzLgXS+JH61oWprSLH+P+abTczqJbhTR8CmJ2u9/bUYNmHTGJx/UEmn6doAvvuig==
  /bluebird/3.5.5:
    dev: false
    resolution:
      integrity: sha512-5am6HnnfN+urzt4yfg7IgTbotDjIT/u8AJpEt0sIU9FtXfVeezXAPKswrG+xKUCOYAINpSdgZVDU6QFh+cuH3w==
  /bn.js/4.11.8:
    dev: false
    resolution:
      integrity: sha512-ItfYfPLkWHUjckQCk8xC+LwxgK8NYcXywGigJgSwOP8Y2iyWT4f2vsZnoOXTTbo+o5yXmIUJ4gn5538SO5S3gA==
  /body-parser/1.19.0:
    dependencies:
      bytes: 3.1.0
      content-type: 1.0.4
      debug: 2.6.9
      depd: 1.1.2
      http-errors: 1.7.2
      iconv-lite: 0.4.24
      on-finished: 2.3.0
      qs: 6.7.0
      raw-body: 2.4.0
      type-is: 1.6.18
    dev: false
    engines:
      node: '>= 0.8'
    resolution:
      integrity: sha512-dhEPs72UPbDnAQJ9ZKMNTP6ptJaionhP5cBb541nXPlW60Jepo9RV/a4fX4XWW9CuFNK22krhrj1+rgzifNCsw==
  /brace-expansion/1.1.11:
    dependencies:
      balanced-match: 1.0.0
      concat-map: 0.0.1
    dev: false
    resolution:
      integrity: sha512-iCuPHDFgrHX7H2vEI/5xpz07zSHB00TpugqhmYtVmMO6518mCuRMoOYFldEBl0g187ufozdaHgWKcYFb61qGiA==
  /braces/2.3.2:
    dependencies:
      arr-flatten: 1.1.0
      array-unique: 0.3.2
      extend-shallow: 2.0.1
      fill-range: 4.0.0
      isobject: 3.0.1
      repeat-element: 1.1.3
      snapdragon: 0.8.2
      snapdragon-node: 2.1.1
      split-string: 3.1.0
      to-regex: 3.0.2
    dev: false
    engines:
      node: '>=0.10.0'
    resolution:
      integrity: sha512-aNdbnj9P8PjdXU4ybaWLK2IF3jc/EoDYbC7AazW6to3TRsfXxscC9UXOB5iDiEQrkyIbWp2SLQda4+QAa7nc3w==
  /brorand/1.1.0:
    dev: false
    resolution:
      integrity: sha1-EsJe/kCkXjwyPrhnWgoM5XsiNx8=
  /browser-stdout/1.3.1:
    dev: false
    resolution:
      integrity: sha512-qhAVI1+Av2X7qelOfAIYwXONood6XlZE/fXaBSmW/T5SzLAmCgzi+eiWE7fUvbHaeNBQH13UftjpXxsfLkMpgw==
  /browserify-aes/1.2.0:
    dependencies:
      buffer-xor: 1.0.3
      cipher-base: 1.0.4
      create-hash: 1.2.0
      evp_bytestokey: 1.0.3
      inherits: 2.0.4
      safe-buffer: 5.2.0
    dev: false
    resolution:
      integrity: sha512-+7CHXqGuspUn/Sl5aO7Ea0xWGAtETPXNSAjHo48JfLdPWcMng33Xe4znFvQweqc/uzk5zSOI3H52CYnjCfb5hA==
  /browserify-cipher/1.0.1:
    dependencies:
      browserify-aes: 1.2.0
      browserify-des: 1.0.2
      evp_bytestokey: 1.0.3
    dev: false
    resolution:
      integrity: sha512-sPhkz0ARKbf4rRQt2hTpAHqn47X3llLkUGn+xEJzLjwY8LRs2p0v7ljvI5EyoRO/mexrNunNECisZs+gw2zz1w==
  /browserify-des/1.0.2:
    dependencies:
      cipher-base: 1.0.4
      des.js: 1.0.0
      inherits: 2.0.4
      safe-buffer: 5.2.0
    dev: false
    resolution:
      integrity: sha512-BioO1xf3hFwz4kc6iBhI3ieDFompMhrMlnDFC4/0/vd5MokpuAc3R+LYbwTA9A5Yc9pq9UYPqffKpW2ObuwX5A==
  /browserify-mime/1.2.9:
    dev: false
    resolution:
      integrity: sha1-rrGvKN5sDXpqLOQK22j/GEIq8x8=
  /browserify-rsa/4.0.1:
    dependencies:
      bn.js: 4.11.8
      randombytes: 2.1.0
    dev: false
    resolution:
      integrity: sha1-IeCr+vbyApzy+vsTNWenAdQTVSQ=
  /browserify-sign/4.0.4:
    dependencies:
      bn.js: 4.11.8
      browserify-rsa: 4.0.1
      create-hash: 1.2.0
      create-hmac: 1.1.7
      elliptic: 6.5.0
      inherits: 2.0.4
      parse-asn1: 5.1.4
    dev: false
    resolution:
      integrity: sha1-qk62jl17ZYuqa/alfmMMvXqT0pg=
  /browserify-zlib/0.2.0:
    dependencies:
      pako: 1.0.10
    dev: false
    resolution:
      integrity: sha512-Z942RysHXmJrhqk88FmKBVq/v5tqmSkDz7p54G/MGyjMnCFFnC79XWNbg+Vta8W6Wb2qtSZTSxIGkJrRpCFEiA==
  /browserslist/3.2.8:
    dependencies:
      caniuse-lite: 1.0.30000983
      electron-to-chromium: 1.3.190
    dev: false
    hasBin: true
    resolution:
      integrity: sha512-WHVocJYavUwVgVViC0ORikPHQquXwVh939TaelZ4WDqpWgTX/FsGhl/+P4qBUAGcRvtOgDgC+xftNWWp2RUTAQ==
  /buffer-alloc-unsafe/1.1.0:
    dev: false
    resolution:
      integrity: sha512-TEM2iMIEQdJ2yjPJoSIsldnleVaAk1oW3DBVUykyOLsEsFmEc9kn+SFFPz+gl54KQNxlDnAwCXosOS9Okx2xAg==
  /buffer-alloc/1.2.0:
    dependencies:
      buffer-alloc-unsafe: 1.1.0
      buffer-fill: 1.0.0
    dev: false
    resolution:
      integrity: sha512-CFsHQgjtW1UChdXgbyJGtnm+O/uLQeZdtbDo8mfUgYXCHSM1wgrVxXm6bSyrUuErEb+4sYVGCzASBRot7zyrow==
  /buffer-crc32/0.2.13:
    dev: false
    resolution:
      integrity: sha1-DTM+PwDqxQqhRUq9MO+MKl2ackI=
  /buffer-equal-constant-time/1.0.1:
    dev: false
    resolution:
      integrity: sha1-+OcRMvf/5uAaXJaXpMbz5I1cyBk=
  /buffer-equal/1.0.0:
    dev: false
    engines:
      node: '>=0.4.0'
    resolution:
      integrity: sha1-WWFrSYME1Var1GaWayLu2j7KX74=
  /buffer-es6/4.9.3:
    dev: false
    resolution:
      integrity: sha1-8mNHuC33b9N+GLy1KIxJcM/VxAQ=
  /buffer-fill/1.0.0:
    dev: false
    resolution:
      integrity: sha1-+PeLdniYiO858gXNY39o5wISKyw=
  /buffer-from/1.1.1:
    dev: false
    resolution:
      integrity: sha512-MQcXEUbCKtEo7bhqEs6560Hyd4XaovZlO/k9V3hjVUF/zwW7KBVdSK4gIt/bzwS9MbR5qob+F5jusZsb0YQK2A==
  /buffer-xor/1.0.3:
    dev: false
    resolution:
      integrity: sha1-JuYe0UIvtw3ULm42cp7VHYVf6Nk=
  /buffer/4.9.1:
    dependencies:
      base64-js: 1.3.0
      ieee754: 1.1.13
      isarray: 1.0.0
    dev: false
    resolution:
      integrity: sha1-bRu2AbB6TvztlwlBMgkwJ8lbwpg=
  /buffer/5.2.1:
    dependencies:
      base64-js: 1.3.0
      ieee754: 1.1.13
    dev: false
    resolution:
      integrity: sha512-c+Ko0loDaFfuPWiL02ls9Xd3GO3cPVmUobQ6t3rXNUk304u6hGq+8N/kFi+QEIKhzK3uwolVhLzszmfLmMLnqg==
  /builtin-modules/1.1.1:
    dev: false
    engines:
      node: '>=0.10.0'
    resolution:
      integrity: sha1-Jw8HbFpywC9bZaR9+Uxf46J4iS8=
  /builtin-modules/3.1.0:
    dev: false
    engines:
      node: '>=6'
    resolution:
      integrity: sha512-k0KL0aWZuBt2lrxrcASWDfwOLMnodeQjodT/1SxEQAXsHANgo6ZC/VEaSEHCXt7aSTZ4/4H5LKa+tBXmW7Vtvw==
  /builtin-status-codes/3.0.0:
    dev: false
    resolution:
      integrity: sha1-hZgoeOIbmOHGZCXgPQF0eI9Wnug=
  /bytes/3.1.0:
    dev: false
    engines:
      node: '>= 0.8'
    resolution:
      integrity: sha512-zauLjrfCG+xvoyaqLoV8bLVXXNGC4JqlxFCutSDWA6fJrTo2ZuvLYTqZ7aHBLZSMOopbzwv8f+wZcVzfVTI2Dg==
  /cacache/11.3.3:
    dependencies:
      bluebird: 3.5.5
      chownr: 1.1.2
      figgy-pudding: 3.5.1
      glob: 7.1.4
      graceful-fs: 4.2.0
      lru-cache: 5.1.1
      mississippi: 3.0.0
      mkdirp: 0.5.1
      move-concurrently: 1.0.1
      promise-inflight: 1.0.1
      rimraf: 2.6.3
      ssri: 6.0.1
      unique-filename: 1.1.1
      y18n: 4.0.0
    dev: false
    resolution:
      integrity: sha512-p8WcneCytvzPxhDvYp31PD039vi77I12W+/KfR9S8AZbaiARFBCpsPJS+9uhWfeBfeAtW7o/4vt3MUqLkbY6nA==
  /cache-base/1.0.1:
    dependencies:
      collection-visit: 1.0.0
      component-emitter: 1.3.0
      get-value: 2.0.6
      has-value: 1.0.0
      isobject: 3.0.1
      set-value: 2.0.1
      to-object-path: 0.3.0
      union-value: 1.0.1
      unset-value: 1.0.0
    dev: false
    engines:
      node: '>=0.10.0'
    resolution:
      integrity: sha512-AKcdTnFSWATd5/GCPRxr2ChwIJ85CeyrEyjRHlKxQ56d4XJMGym0uAiKn0xbLOGOl3+yRpOTi484dVCEc5AUzQ==
  /caching-transform/3.0.2:
    dependencies:
      hasha: 3.0.0
      make-dir: 2.1.0
      package-hash: 3.0.0
      write-file-atomic: 2.4.3
    dev: false
    engines:
      node: '>=6'
    resolution:
      integrity: sha512-Mtgcv3lh3U0zRii/6qVgQODdPA4G3zhG+jtbCWj39RXuUFTMzH0vcdMtaJS1jPowd+It2Pqr6y3NJMQqOqCE2w==
  /callsite/1.0.0:
    dev: false
    resolution:
      integrity: sha1-KAOY5dZkvXQDi28JBRU+borxvCA=
  /callsites/3.1.0:
    dev: false
    engines:
      node: '>=6'
    resolution:
      integrity: sha512-P8BjAsXvZS+VIDUI11hHCQEv74YT67YUi5JJFNWIqL235sBmjX4+qx9Muvls5ivyNENctx46xQLQ3aTuE7ssaQ==
  /camelcase-keys/2.1.0:
    dependencies:
      camelcase: 2.1.1
      map-obj: 1.0.1
    dev: false
    engines:
      node: '>=0.10.0'
    resolution:
      integrity: sha1-MIvur/3ygRkFHvodkyITyRuPkuc=
  /camelcase-keys/4.2.0:
    dependencies:
      camelcase: 4.1.0
      map-obj: 2.0.0
      quick-lru: 1.1.0
    dev: false
    engines:
      node: '>=4'
    resolution:
      integrity: sha1-oqpfsa9oh1glnDLBQUJteJI7m3c=
  /camelcase/2.1.1:
    dev: false
    engines:
      node: '>=0.10.0'
    resolution:
      integrity: sha1-fB0W1nmhu+WcoCys7PsBHiAfWh8=
  /camelcase/3.0.0:
    dev: false
    engines:
      node: '>=0.10.0'
    resolution:
      integrity: sha1-MvxLn82vhF/N9+c7uXysImHwqwo=
  /camelcase/4.1.0:
    dev: false
    engines:
      node: '>=4'
    resolution:
      integrity: sha1-1UVjW+HjPFQmScaRc+Xeas+uNN0=
  /camelcase/5.3.1:
    dev: false
    engines:
      node: '>=6'
    resolution:
      integrity: sha512-L28STB170nwWS63UjtlEOE3dldQApaJXZkOI1uMFfzf3rRuPegHaHesyee+YxQ+W6SvRDQV6UrdOdRiR153wJg==
  /caniuse-lite/1.0.30000983:
    dev: false
    resolution:
      integrity: sha512-/llD1bZ6qwNkt41AsvjsmwNOoA4ZB+8iqmf5LVyeSXuBODT/hAMFNVOh84NdUzoiYiSKqo5vQ3ZzeYHSi/olDQ==
  /caseless/0.12.0:
    dev: false
    resolution:
      integrity: sha1-G2gcIf+EAzyCZUMJBolCDRhxUdw=
  /chai-as-promised/7.1.1_chai@4.2.0:
    dependencies:
      chai: 4.2.0
      check-error: 1.0.2
    dev: false
    peerDependencies:
      chai: '>= 2.1.2 < 5'
    resolution:
      integrity: sha512-azL6xMoi+uxu6z4rhWQ1jbdUhOMhis2PvscD/xjLqNMkv3BPPp2JyyuTHOrf9BOosGpNQ11v6BKv/g57RXbiaA==
  /chai-string/1.5.0_chai@4.2.0:
    dependencies:
      chai: 4.2.0
    dev: false
    peerDependencies:
      chai: ^4.1.2
    resolution:
      integrity: sha512-sydDC3S3pNAQMYwJrs6dQX0oBQ6KfIPuOZ78n7rocW0eJJlsHPh2t3kwW7xfwYA/1Bf6/arGtSUo16rxR2JFlw==
  /chai/4.2.0:
    dependencies:
      assertion-error: 1.1.0
      check-error: 1.0.2
      deep-eql: 3.0.1
      get-func-name: 2.0.0
      pathval: 1.1.0
      type-detect: 4.0.8
    dev: false
    engines:
      node: '>=4'
    resolution:
      integrity: sha512-XQU3bhBukrOsQCuwZndwGcCVQHyZi53fQ6Ys1Fym7E4olpIqqZZhhoFJoaKVvV17lWQoXYwgWN2nF5crA8J2jw==
  /chalk/1.1.3:
    dependencies:
      ansi-styles: 2.2.1
      escape-string-regexp: 1.0.5
      has-ansi: 2.0.0
      strip-ansi: 3.0.1
      supports-color: 2.0.0
    dev: false
    engines:
      node: '>=0.10.0'
    resolution:
      integrity: sha1-qBFcVeSnAv5NFQq9OHKCKn4J/Jg=
  /chalk/2.4.2:
    dependencies:
      ansi-styles: 3.2.1
      escape-string-regexp: 1.0.5
      supports-color: 5.5.0
    dev: false
    engines:
      node: '>=4'
    resolution:
      integrity: sha512-Mti+f9lpJNcwF4tWV8/OrTTtF1gZi+f8FqlyAdouralcFWFQWF2+NgCHShjkCb+IFBLq9buZwE1xckQU4peSuQ==
  /chardet/0.7.0:
    dev: false
    resolution:
      integrity: sha512-mT8iDcrh03qDGRRmoA2hmBJnxpllMR+0/0qlzjqZES6NdiWDcZkCNAk4rPFZ9Q85r27unkiNNg8ZOiwZXBHwcA==
  /charenc/0.0.2:
    dev: false
    resolution:
      integrity: sha1-wKHS86cJLgN3S/qD8UwPxXkKhmc=
  /check-error/1.0.2:
    dev: false
    resolution:
      integrity: sha1-V00xLt2Iu13YkS6Sht1sCu1KrII=
  /chokidar/2.1.6:
    dependencies:
      anymatch: 2.0.0
      async-each: 1.0.3
      braces: 2.3.2
      glob-parent: 3.1.0
      inherits: 2.0.4
      is-binary-path: 1.0.1
      is-glob: 4.0.1
      normalize-path: 3.0.0
      path-is-absolute: 1.0.1
      readdirp: 2.2.1
      upath: 1.1.2
    dev: false
    optionalDependencies:
      fsevents: 1.2.9
    resolution:
      integrity: sha512-V2jUo67OKkc6ySiRpJrjlpJKl9kDuG+Xb8VgsGzb+aEouhgS1D0weyPU4lEzdAcsCAvrih2J2BqyXqHWvVLw5g==
  /chownr/1.1.2:
    dev: false
    resolution:
      integrity: sha512-GkfeAQh+QNy3wquu9oIZr6SS5x7wGdSgNQvD10X3r+AZr1Oys22HW8kAmDMvNg2+Dm0TeGaEuO8gFwdBXxwO8A==
  /chrome-launcher/0.10.7:
    dependencies:
      '@types/node': 8.10.50
      is-wsl: 1.1.0
      lighthouse-logger: 1.2.0
      mkdirp: 0.5.1
      rimraf: 2.6.3
    dev: false
    resolution:
      integrity: sha512-IoQLp64s2n8OQuvKZwt77CscVj3UlV2Dj7yZtd1EBMld9mSdGcsGy9fN5hd/r4vJuWZR09it78n1+A17gB+AIQ==
  /chrome-remote-interface/0.25.7:
    dependencies:
      commander: 2.11.0
      ws: 3.3.3
    dev: false
    engines:
      node: '>=4'
    hasBin: true
    resolution:
      integrity: sha512-6zI6LbR2IiGmduFZededaerEr9hHXabxT/L+fRrdq65a0CfyLMzpq0BKuZiqN0Upqcacsb6q2POj7fmobwBsEA==
  /chrome-trace-event/1.0.2:
    dependencies:
      tslib: 1.10.0
    dev: false
    engines:
      node: '>=6.0'
    resolution:
      integrity: sha512-9e/zx1jw7B4CO+c/RXoCsfg/x1AfUBioy4owYH0bJprEYAx5hRFLRhWBqHAG57D0ZM4H7vxbP7bPe0VwhQRYDQ==
  /chrome-unmirror/0.1.0:
    dev: false
    engines:
      node: '>=0.10.0'
      npm: '>=2.0.0'
    resolution:
      integrity: sha1-6a94ukf3/7kAYCk6cgoBzSbVC6s=
  /cipher-base/1.0.4:
    dependencies:
      inherits: 2.0.4
      safe-buffer: 5.2.0
    dev: false
    resolution:
      integrity: sha512-Kkht5ye6ZGmwv40uUDZztayT2ThLQGfnj/T71N/XzeZeo3nf8foyW7zGTsPYkEya3m5f3cAypH+qe7YOrM1U2Q==
  /circular-json/0.5.9:
    deprecated: 'CircularJSON is in maintenance only, flatted is its successor.'
    dev: false
    resolution:
      integrity: sha512-4ivwqHpIFJZBuhN3g/pEcdbnGUywkBblloGbkglyloVjjR3uT6tieI89MVOfbP2tHX5sgb01FuLgAOzebNlJNQ==
  /class-utils/0.3.6:
    dependencies:
      arr-union: 3.1.0
      define-property: 0.2.5
      isobject: 3.0.1
      static-extend: 0.1.2
    dev: false
    engines:
      node: '>=0.10.0'
    resolution:
      integrity: sha512-qOhPa/Fj7s6TY8H8esGu5QNpMMQxz79h+urzrNYN6mn+9BnxlDGf5QZ+XeCDsxSjPqsSR56XOZOJmpeurnLMeg==
  /cli-cursor/2.1.0:
    dependencies:
      restore-cursor: 2.0.0
    dev: false
    engines:
      node: '>=4'
    resolution:
      integrity: sha1-s12sN2R5+sw+lHR9QdDQ9SOP/LU=
  /cli-width/2.2.0:
    dev: false
    resolution:
      integrity: sha1-/xnt6Kml5XkyQUewwR8PvLq+1jk=
  /cliui/3.2.0:
    dependencies:
      string-width: 1.0.2
      strip-ansi: 3.0.1
      wrap-ansi: 2.1.0
    dev: false
    resolution:
      integrity: sha1-EgYBU3qRbSmUD5NNo7SNWFo5IT0=
  /cliui/4.1.0:
    dependencies:
      string-width: 2.1.1
      strip-ansi: 4.0.0
      wrap-ansi: 2.1.0
    dev: false
    resolution:
      integrity: sha512-4FG+RSG9DL7uEwRUZXZn3SS34DiDPfzP0VOiEwtUWlE+AR2EIg+hSyvrIgUUfhdgR/UkAeW2QHgeP+hWrXs7jQ==
  /cliui/5.0.0:
    dependencies:
      string-width: 3.1.0
      strip-ansi: 5.2.0
      wrap-ansi: 5.1.0
    dev: false
    resolution:
      integrity: sha512-PYeGSEmmHM6zvoef2w8TPzlrnNpXIjTipYK780YswmIP9vjxmd6Y2a3CB2Ks6/AU8NHjZugXvo8w3oWM2qnwXA==
  /clone-buffer/1.0.0:
    dev: false
    engines:
      node: '>= 0.10'
    resolution:
      integrity: sha1-4+JbIHrE5wGvch4staFnksrD3Fg=
  /clone-deep/4.0.1:
    dependencies:
      is-plain-object: 2.0.4
      kind-of: 6.0.2
      shallow-clone: 3.0.1
    dev: false
    engines:
      node: '>=6'
    resolution:
      integrity: sha512-neHB9xuzh/wk0dIHweyAXv2aPGZIVk3pLMe+/RNzINf17fe0OG96QroktYAUm7SM1PBnzTabaLboqqxDyMU+SQ==
  /clone-stats/1.0.0:
    dev: false
    resolution:
      integrity: sha1-s3gt/4u1R04Yuba/D9/ngvh3doA=
  /clone/2.1.2:
    dev: false
    engines:
      node: '>=0.8'
    resolution:
      integrity: sha1-G39Ln1kfHo+DZwQBYANFoCiHQ18=
  /cloneable-readable/1.1.3:
    dependencies:
      inherits: 2.0.4
      process-nextick-args: 2.0.1
      readable-stream: 2.3.6
    dev: false
    resolution:
      integrity: sha512-2EF8zTQOxYq70Y4XKtorQupqF0m49MBz2/yf5Bj+MHjvpG3Hy7sImifnqD6UA+TKYxeSV+u6qqQPawN5UvnpKQ==
  /code-point-at/1.1.0:
    dev: false
    engines:
      node: '>=0.10.0'
    resolution:
      integrity: sha1-DQcLTQQ6W+ozovGkDi7bPZpMz3c=
  /collection-map/1.0.0:
    dependencies:
      arr-map: 2.0.2
      for-own: 1.0.0
      make-iterator: 1.0.1
    dev: false
    engines:
      node: '>=0.10.0'
    resolution:
      integrity: sha1-rqDwb40mx4DCt1SUOFVEsiVa8Yw=
  /collection-visit/1.0.0:
    dependencies:
      map-visit: 1.0.0
      object-visit: 1.0.1
    dev: false
    engines:
      node: '>=0.10.0'
    resolution:
      integrity: sha1-S8A3PBZLwykbTTaMgpzxqApZ3KA=
  /color-convert/1.9.3:
    dependencies:
      color-name: 1.1.3
    dev: false
    resolution:
      integrity: sha512-QfAUtd+vFdAtFQcC8CCyYt1fYWxSqAiK2cSD6zDB8N3cpsEBAvRxp9zOGg6G/SHHJYAT88/az/IuDGALsNVbGg==
  /color-name/1.1.3:
    dev: false
    resolution:
      integrity: sha1-p9BVi9icQveV3UIyj3QIMcpTvCU=
  /color-support/1.1.3:
    dev: false
    hasBin: true
    resolution:
      integrity: sha512-qiBjkpbMLO/HL68y+lh4q0/O1MZFj2RX6X/KmMa3+gJD3z+WwI1ZzDHysvqHGS3mP6mznPckpXmw1nI9cJjyRg==
  /colors/1.2.5:
    dev: false
    engines:
      node: '>=0.1.90'
    resolution:
      integrity: sha512-erNRLao/Y3Fv54qUa0LBB+//Uf3YwMUmdJinN20yMXm9zdKKqH9wt7R9IIVZ+K7ShzfpLV/Zg8+VyrBJYB4lpg==
  /colors/1.3.3:
    dev: false
    engines:
      node: '>=0.1.90'
    resolution:
      integrity: sha512-mmGt/1pZqYRjMxB1axhTo16/snVZ5krrKkcmMeVKxzECMMXoCgnvTPp10QgHfcbQZw8Dq2jMNG6je4JlWU0gWg==
  /combined-stream/1.0.8:
    dependencies:
      delayed-stream: 1.0.0
    dev: false
    engines:
      node: '>= 0.8'
    resolution:
      integrity: sha512-FQN4MRfuJeHf7cBbBMJFXhKSDq+2kAArBlmRBvcvFE5BB1HZKXtSFASDhdlz9zOYwxh8lDdnvmMOe/+5cdoEdg==
  /commander/2.11.0:
    dev: false
    resolution:
      integrity: sha512-b0553uYA5YAEGgyYIGYROzKQ7X5RAqedkfjiZxwi0kL1g3bOaBNNZfYkzt/CL0umgD5wc9Jec2FbB98CjkMRvQ==
  /commander/2.15.1:
    dev: false
    resolution:
      integrity: sha512-VlfT9F3V0v+jr4yxPc5gg9s62/fIVWsd2Bk2iD435um1NlGMYdVCq+MjcXnhYq2icNOizHr1kK+5TI6H0Hy0ag==
  /commander/2.20.0:
    dev: false
    resolution:
      integrity: sha512-7j2y+40w61zy6YC2iRNpUe/NwhNyoXrYpHMrSunaMG64nRnaf96zO/KMQR4OyN/UnE5KLyEBnKHd4aG3rskjpQ==
  /commondir/1.0.1:
    dev: false
    resolution:
      integrity: sha1-3dgA2gxmEnOTzKWVDqloo6rxJTs=
  /component-bind/1.0.0:
    dev: false
    resolution:
      integrity: sha1-AMYIq33Nk4l8AAllGx06jh5zu9E=
  /component-emitter/1.2.1:
    dev: false
    resolution:
      integrity: sha1-E3kY1teCg/ffemt8WmPhQOaUJeY=
  /component-emitter/1.3.0:
    dev: false
    resolution:
      integrity: sha512-Rd3se6QB+sO1TwqZjscQrurpEPIfO0/yYnSin6Q/rD3mOutHvUrCAhJub3r90uNb+SESBuE0QYoB90YdfatsRg==
  /component-inherit/0.0.3:
    dev: false
    resolution:
      integrity: sha1-ZF/ErfWLcrZJ1crmUTVhnbJv8UM=
  /concat-map/0.0.1:
    dev: false
    resolution:
      integrity: sha1-2Klr13/Wjfd5OnMDajug1UBdR3s=
  /concat-stream/1.6.2:
    dependencies:
      buffer-from: 1.1.1
      inherits: 2.0.4
      readable-stream: 2.3.6
      typedarray: 0.0.6
    dev: false
    engines:
      '0': node >= 0.8
    resolution:
      integrity: sha512-27HBghJxjiZtIk3Ycvn/4kbJk/1uZuJFfuPEns6LaEvpvG1f0hTea8lilrouyo9mVc2GWdcEZ8OLoGmSADlrCw==
  /connect/3.7.0:
    dependencies:
      debug: 2.6.9
      finalhandler: 1.1.2
      parseurl: 1.3.3
      utils-merge: 1.0.1
    dev: false
    engines:
      node: '>= 0.10.0'
    resolution:
      integrity: sha512-ZqRXc+tZukToSNmh5C2iWMSoV3X1YUcPbqEM4DkEG5tNQXrQUZCNVGGv3IuicnkMtPfGf3Xtp8WCXs295iQ1pQ==
  /console-browserify/1.1.0:
    dependencies:
      date-now: 0.1.4
    dev: false
    resolution:
      integrity: sha1-8CQcRXMKn8YyOyBtvzjtx0HQuxA=
  /constants-browserify/1.0.0:
    dev: false
    resolution:
      integrity: sha1-wguW2MYXdIqvHBYCF2DNJ/y4y3U=
  /content-disposition/0.5.3:
    dependencies:
      safe-buffer: 5.1.2
    dev: false
    engines:
      node: '>= 0.6'
    resolution:
      integrity: sha512-ExO0774ikEObIAEV9kDo50o+79VCUdEB6n6lzKgGwupcVeRlhrj3qGAfwq8G6uBJjkqLrhT0qEYFcWng8z1z0g==
  /content-type/1.0.4:
    dev: false
    engines:
      node: '>= 0.6'
    resolution:
      integrity: sha512-hIP3EEPs8tB9AT1L+NUqtwOAps4mk2Zob89MWXMHjHWg9milF/j4osnnQLXBCBFBk/tvIG/tUc9mOUJiPBhPXA==
  /convert-source-map/1.6.0:
    dependencies:
      safe-buffer: 5.1.2
    dev: false
    resolution:
      integrity: sha512-eFu7XigvxdZ1ETfbgPBohgyQ/Z++C0eEhTor0qRwBw9unw+L0/6V8wkSuGgzdThkiS5lSpdptOQPD8Ak40a+7A==
  /cookie-signature/1.0.6:
    dev: false
    resolution:
      integrity: sha1-4wOogrNCzD7oylE6eZmXNNqzriw=
  /cookie/0.3.1:
    dev: false
    engines:
      node: '>= 0.6'
    resolution:
      integrity: sha1-5+Ch+e9DtMi6klxcWpboBtFoc7s=
  /cookie/0.4.0:
    dev: false
    engines:
      node: '>= 0.6'
    resolution:
      integrity: sha512-+Hp8fLp57wnUSt0tY0tHEXh4voZRDnoIrZPqlo3DPiI4y9lwg/jqx+1Om94/W6ZaPDOUbnjOt/99w66zk+l1Xg==
  /copy-concurrently/1.0.5:
    dependencies:
      aproba: 1.2.0
      fs-write-stream-atomic: 1.0.10
      iferr: 0.1.5
      mkdirp: 0.5.1
      rimraf: 2.6.3
      run-queue: 1.0.3
    dev: false
    resolution:
      integrity: sha512-f2domd9fsVDFtaFcbaRZuYXwtdmnzqbADSwhSWYxYB/Q8zsdUUFMXVRwXGDMWmbEzAn1kdRrtI1T/KTFOL4X2A==
  /copy-descriptor/0.1.1:
    dev: false
    engines:
      node: '>=0.10.0'
    resolution:
      integrity: sha1-Z29us8OZl8LuGsOpJP1hJHSPV40=
  /copy-props/2.0.4:
    dependencies:
      each-props: 1.3.2
      is-plain-object: 2.0.4
    dev: false
    resolution:
      integrity: sha512-7cjuUME+p+S3HZlbllgsn2CDwS+5eCCX16qBgNC4jgSTf49qR1VKy/Zhl400m0IQXl/bPGEVqncgUUMjrr4s8A==
  /core-js/2.6.9:
    dev: false
    requiresBuild: true
    resolution:
      integrity: sha512-HOpZf6eXmnl7la+cUdMnLvUxKNqLUzJvgIziQ0DiF3JwSImNphIqdGqzj6hIKyX04MmV0poclQ7+wjWvxQyR2A==
  /core-util-is/1.0.2:
    dev: false
    resolution:
      integrity: sha1-tf1UIgqivFq1eqtxQMlAdUUDwac=
  /cp-file/6.2.0:
    dependencies:
      graceful-fs: 4.2.0
      make-dir: 2.1.0
      nested-error-stacks: 2.1.0
      pify: 4.0.1
      safe-buffer: 5.2.0
    dev: false
    engines:
      node: '>=6'
    resolution:
      integrity: sha512-fmvV4caBnofhPe8kOcitBwSn2f39QLjnAnGq3gO9dfd75mUytzKNZB1hde6QHunW2Rt+OwuBOMc3i1tNElbszA==
  /create-ecdh/4.0.3:
    dependencies:
      bn.js: 4.11.8
      elliptic: 6.5.0
    dev: false
    resolution:
      integrity: sha512-GbEHQPMOswGpKXM9kCWVrremUcBmjteUaQ01T9rkKCPDXfUHX0IoP9LpHYo2NPFampa4e+/pFDc3jQdxrxQLaw==
  /create-hash/1.2.0:
    dependencies:
      cipher-base: 1.0.4
      inherits: 2.0.4
      md5.js: 1.3.5
      ripemd160: 2.0.2
      sha.js: 2.4.11
    dev: false
    resolution:
      integrity: sha512-z00bCGNHDG8mHAkP7CtT1qVu+bFQUPjYq/4Iv3C3kWjTFV10zIjfSoeqXo9Asws8gwSHDGj/hl2u4OGIjapeCg==
  /create-hmac/1.1.7:
    dependencies:
      cipher-base: 1.0.4
      create-hash: 1.2.0
      inherits: 2.0.4
      ripemd160: 2.0.2
      safe-buffer: 5.2.0
      sha.js: 2.4.11
    dev: false
    resolution:
      integrity: sha512-MJG9liiZ+ogc4TzUwuvbER1JRdgvUFSB5+VR/g5h82fGaIRWMWddtKBHi7/sVhfjQZ6SehlyhvQYrcYkaUIpLg==
  /cross-env/5.2.0:
    dependencies:
      cross-spawn: 6.0.5
      is-windows: 1.0.2
    dev: false
    engines:
      node: '>=4.0'
    hasBin: true
    resolution:
      integrity: sha512-jtdNFfFW1hB7sMhr/H6rW1Z45LFqyI431m3qU6bFXcQ3Eh7LtBuG3h74o7ohHZ3crrRkkqHlo4jYHFPcjroANg==
  /cross-spawn/4.0.2:
    dependencies:
      lru-cache: 4.1.5
      which: 1.3.1
    dev: false
    resolution:
      integrity: sha1-e5JHYhwjrf3ThWAEqCPL45dCTUE=
  /cross-spawn/5.1.0:
    dependencies:
      lru-cache: 4.1.5
      shebang-command: 1.2.0
      which: 1.3.1
    dev: false
    resolution:
      integrity: sha1-6L0O/uWPz/b4+UUQoKVUu/ojVEk=
  /cross-spawn/6.0.5:
    dependencies:
      nice-try: 1.0.5
      path-key: 2.0.1
      semver: 5.7.0
      shebang-command: 1.2.0
      which: 1.3.1
    dev: false
    engines:
      node: '>=4.8'
    resolution:
      integrity: sha512-eTVLrBSt7fjbDygz805pMnstIs2VTBNkRm0qxZd+M7A5XDdxVRWO5MxGBXZhjY4cqLYLdtrGqRf8mBPmzwSpWQ==
  /crypt/0.0.2:
    dev: false
    resolution:
      integrity: sha1-iNf/fsDfuG9xPch7u0LQRNPmxBs=
  /crypto-browserify/3.12.0:
    dependencies:
      browserify-cipher: 1.0.1
      browserify-sign: 4.0.4
      create-ecdh: 4.0.3
      create-hash: 1.2.0
      create-hmac: 1.1.7
      diffie-hellman: 5.0.3
      inherits: 2.0.4
      pbkdf2: 3.0.17
      public-encrypt: 4.0.3
      randombytes: 2.1.0
      randomfill: 1.0.4
    dev: false
    resolution:
      integrity: sha512-fz4spIh+znjO2VjL+IdhEpRJ3YN6sMzITSBijk6FK2UvTqruSQW+/cCZTSNsMiZNvUeq0CqurF+dAbyiGOY6Wg==
  /currently-unhandled/0.4.1:
    dependencies:
      array-find-index: 1.0.2
    dev: false
    engines:
      node: '>=0.10.0'
    resolution:
      integrity: sha1-mI3zP+qxke95mmE2nddsF635V+o=
  /custom-event/1.0.1:
    dev: false
    resolution:
      integrity: sha1-XQKkaFCt8bSjF5RqOSj8y1v9BCU=
  /cyclist/0.2.2:
    dev: false
    resolution:
      integrity: sha1-GzN5LhHpFKL9bW7WRHRkRE5fpkA=
  /d/1.0.1:
    dependencies:
      es5-ext: 0.10.50
      type: 1.0.1
    dev: false
    resolution:
      integrity: sha512-m62ShEObQ39CfralilEQRjH6oAMtNCV1xJyEx5LpRYUVN+EviphDgUc/F3hnYbADmkiNs67Y+3ylmlG7Lnu+FA==
  /dashdash/1.14.1:
    dependencies:
      assert-plus: 1.0.0
    dev: false
    engines:
      node: '>=0.10'
    resolution:
      integrity: sha1-hTz6D3y+L+1d4gMmuN1YEDX24vA=
  /date-format/1.2.0:
    dev: false
    engines:
      node: '>=4.0'
    resolution:
      integrity: sha1-YV6CjiM90aubua4JUODOzPpuytg=
  /date-format/2.0.0:
    dev: false
    engines:
      node: '>=4.0'
    resolution:
      integrity: sha512-M6UqVvZVgFYqZL1SfHsRGIQSz3ZL+qgbsV5Lp1Vj61LZVYuEwcMXYay7DRDtYs2HQQBK5hQtQ0fD9aEJ89V0LA==
  /date-now/0.1.4:
    dev: false
    resolution:
      integrity: sha1-6vQ5/U1ISK105cx9vvIAZyueNFs=
  /date-utils/1.2.21:
    dev: false
    engines:
      node: '>0.4.0'
    resolution:
      integrity: sha1-YfsWzcEnSzyayq/+n8ad+HIKK2Q=
  /dateformat/1.0.12:
    dependencies:
      get-stdin: 4.0.1
      meow: 3.7.0
    dev: false
    hasBin: true
    resolution:
      integrity: sha1-nxJLZ1lMk3/3BpMuSmQsyo27/uk=
  /death/1.1.0:
    dev: false
    resolution:
      integrity: sha1-AaqcQB7dknUFFEcLgmY5DGbGcxg=
  /debounce/1.2.0:
    dev: false
    resolution:
      integrity: sha512-mYtLl1xfZLi1m4RtQYlZgJUNQjl4ZxVnHzIR8nLLgi4q1YT8o/WM+MK/f8yfcc9s5Ir5zRaPZyZU6xs1Syoocg==
  /debug/2.6.9:
    dependencies:
      ms: 2.0.0
    dev: false
    resolution:
      integrity: sha512-bC7ElrdJaJnPbAP+1EotYvqZsb3ecl5wi6Bfi6BJTUcNowp6cvspg0jXznRTKDjm/E7AdgFBVeAPVMNcKGsHMA==
  /debug/3.1.0:
    dependencies:
      ms: 2.0.0
    dev: false
    resolution:
      integrity: sha512-OX8XqP7/1a9cqkxYw2yXss15f26NKWBpDXQd0/uK/KPqdQhxbPa994hnzjcE2VqQpDslf55723cKPUOGSmMY3g==
  /debug/3.2.6:
    dependencies:
      ms: 2.1.2
    dev: false
    resolution:
      integrity: sha512-mel+jf7nrtEl5Pn1Qx46zARXKDpBbvzezse7p7LqINmdoIk8PYP5SySaxEmYv6TZ0JyEKA1hsCId6DIhgITtWQ==
  /debug/4.1.1:
    dependencies:
      ms: 2.1.2
    dev: false
    resolution:
      integrity: sha512-pYAIzeRo8J6KPEaJ0VWOh5Pzkbw/RetuzehGM7QRRX5he4fPHx2rdKMB256ehJCkX+XRQm16eZLqLNS8RSZXZw==
  /decamelize-keys/1.1.0:
    dependencies:
      decamelize: 1.2.0
      map-obj: 1.0.1
    dev: false
    engines:
      node: '>=0.10.0'
    resolution:
      integrity: sha1-0XGoeTMlKAfrPLYdwcFEXQeN8tk=
  /decamelize/1.2.0:
    dev: false
    engines:
      node: '>=0.10.0'
    resolution:
      integrity: sha1-9lNNFRSCabIDUue+4m9QH5oZEpA=
  /decode-uri-component/0.2.0:
    dev: false
    engines:
      node: '>=0.10'
    resolution:
      integrity: sha1-6zkTMzRYd1y4TNGh+uBiEGu4dUU=
  /deep-assign/2.0.0:
    dependencies:
      is-obj: 1.0.1
    dev: false
    engines:
      node: '>=0.10.0'
    resolution:
      integrity: sha1-6+BrHwfwja5ZdiDj3RYi83GhxXI=
  /deep-eql/3.0.1:
    dependencies:
      type-detect: 4.0.8
    dev: false
    engines:
      node: '>=0.12'
    resolution:
      integrity: sha512-+QeIQyN5ZuO+3Uk5DYh6/1eKO0m0YmJFGNmFHGACpf1ClL1nmlV/p4gNgbl2pJGxgXb4faqo6UE+M5ACEMyVcw==
  /deep-equal/1.0.1:
    dev: false
    resolution:
      integrity: sha1-9dJgKStmDghO/0zbyfCK0yR0SLU=
  /deep-is/0.1.3:
    dev: false
    resolution:
      integrity: sha1-s2nW+128E+7PUk+RsHD+7cNXzzQ=
  /deepmerge/2.2.1:
    dev: false
    engines:
      node: '>=0.10.0'
    optional: true
    resolution:
      integrity: sha512-R9hc1Xa/NOBi9WRVUWg19rl1UB7Tt4kuPd+thNJgFZoxXsTz7ncaPaeIm+40oSGuP33DfMb4sZt1QIGiJzC4EA==
  /default-compare/1.0.0:
    dependencies:
      kind-of: 5.1.0
    dev: false
    engines:
      node: '>=0.10.0'
    resolution:
      integrity: sha512-QWfXlM0EkAbqOCbD/6HjdwT19j7WCkMyiRhWilc4H9/5h/RzTF9gv5LYh1+CmDV5d1rki6KAWLtQale0xt20eQ==
  /default-require-extensions/2.0.0:
    dependencies:
      strip-bom: 3.0.0
    dev: false
    engines:
      node: '>=4'
    resolution:
      integrity: sha1-9fj7sYp9bVCyH2QfZJ67Uiz+JPc=
  /default-resolution/2.0.0:
    dev: false
    engines:
      node: '>= 0.10'
    resolution:
      integrity: sha1-vLgrqnKtebQmp2cy8aga1t8m1oQ=
  /define-properties/1.1.3:
    dependencies:
      object-keys: 1.1.1
    dev: false
    engines:
      node: '>= 0.4'
    resolution:
      integrity: sha512-3MqfYKj2lLzdMSf8ZIZE/V+Zuy+BgD6f164e8K2w7dgnpKArBDerGYpM46IYYcjnkdPNMjPk9A6VFB8+3SKlXQ==
  /define-property/0.2.5:
    dependencies:
      is-descriptor: 0.1.6
    dev: false
    engines:
      node: '>=0.10.0'
    resolution:
      integrity: sha1-w1se+RjsPJkPmlvFe+BKrOxcgRY=
  /define-property/1.0.0:
    dependencies:
      is-descriptor: 1.0.2
    dev: false
    engines:
      node: '>=0.10.0'
    resolution:
      integrity: sha1-dp66rz9KY6rTr56NMEybvnm/sOY=
  /define-property/2.0.2:
    dependencies:
      is-descriptor: 1.0.2
      isobject: 3.0.1
    dev: false
    engines:
      node: '>=0.10.0'
    resolution:
      integrity: sha512-jwK2UV4cnPpbcG7+VRARKTZPUWowwXA8bzH5NP6ud0oeAxyYPuGZUAC7hMugpCdz4BeSZl2Dl9k66CHJ/46ZYQ==
  /delay/4.3.0:
    dev: false
    engines:
      node: '>=6'
    resolution:
      integrity: sha512-Lwaf3zVFDMBop1yDuFZ19F9WyGcZcGacsbdlZtWjQmM50tOcMntm1njF/Nb/Vjij3KaSvCF+sEYGKrrjObu2NA==
  /delayed-stream/1.0.0:
    dev: false
    engines:
      node: '>=0.4.0'
    resolution:
      integrity: sha1-3zrhmayt+31ECqrgsp4icrJOxhk=
  /depd/1.1.2:
    dev: false
    engines:
      node: '>= 0.6'
    resolution:
      integrity: sha1-m81S4UwJd2PnSbJ0xDRu0uVgtak=
  /des.js/1.0.0:
    dependencies:
      inherits: 2.0.4
      minimalistic-assert: 1.0.1
    dev: false
    resolution:
      integrity: sha1-wHTS4qpqipoH29YfmhXCzYPsjsw=
  /destroy/1.0.4:
    dev: false
    resolution:
      integrity: sha1-l4hXRCxEdJ5CBmE+N5RiBYJqvYA=
  /detect-file/1.0.0:
    dev: false
    engines:
      node: '>=0.10.0'
    resolution:
      integrity: sha1-8NZtA2cqglyxtzvbP+YjEMjlUrc=
  /detect-indent/4.0.0:
    dependencies:
      repeating: 2.0.1
    dev: false
    engines:
      node: '>=0.10.0'
    resolution:
      integrity: sha1-920GQ1LN9Docts5hnE7jqUdd4gg=
  /di/0.0.1:
    dev: false
    resolution:
      integrity: sha1-gGZJMmzqp8qjMG112YXqJ0i6kTw=
  /diff/3.5.0:
    dev: false
    engines:
      node: '>=0.3.1'
    resolution:
      integrity: sha512-A46qtFgd+g7pDZinpnwiRJtxbC1hpgf0uzP3iG89scHk0AUC7A1TGxf5OiiOUv/JMZR8GOt8hL900hV0bOy5xA==
  /diffie-hellman/5.0.3:
    dependencies:
      bn.js: 4.11.8
      miller-rabin: 4.0.1
      randombytes: 2.1.0
    dev: false
    resolution:
      integrity: sha512-kqag/Nl+f3GwyK25fhUMYj81BUOrZ9IuJsjIcDE5icNM9FJHAVm3VcUDxdLPoQtTuUylWm6ZIknYJwwaPxsUzg==
  /doctrine/3.0.0:
    dependencies:
      esutils: 2.0.2
    dev: false
    engines:
      node: '>=6.0.0'
    resolution:
      integrity: sha512-yS+Q5i3hBf7GBkd4KG8a7eBNNWNGLTaEwwYWUijIYM7zrlYDM0BFXHjjPWlWZ1Rg7UaddZeIDmi9jF3HmqiQ2w==
  /dom-serialize/2.2.1:
    dependencies:
      custom-event: 1.0.1
      ent: 2.2.0
      extend: 3.0.2
      void-elements: 2.0.1
    dev: false
    resolution:
      integrity: sha1-ViromZ9Evl6jB29UGdzVnrQ6yVs=
  /dom-walk/0.1.1:
    dev: false
    resolution:
      integrity: sha1-ZyIm3HTI95mtNTB9+TaroRrNYBg=
  /domain-browser/1.2.0:
    dev: false
    engines:
      node: '>=0.4'
      npm: '>=1.2'
    resolution:
      integrity: sha512-jnjyiM6eRyZl2H+W8Q/zLMA481hzi0eszAaBUzIVnmYVDBbnLxVNnfu1HgEBvCbL+71FrxMl3E6lpKH7Ge3OXA==
  /dotenv/7.0.0:
    dev: false
    engines:
      node: '>=6'
    resolution:
      integrity: sha512-M3NhsLbV1i6HuGzBUH8vXrtxOk+tWmzWKDMbAVSUp3Zsjm7ywFeuwrUXhmhQyRK1q5B5GGy7hcXPbj3bnfZg2g==
  /duplexer/0.1.1:
    dev: false
    resolution:
      integrity: sha1-rOb/gIwc5mtX0ev5eXessCM0z8E=
  /duplexify/3.7.1:
    dependencies:
      end-of-stream: 1.4.1
      inherits: 2.0.4
      readable-stream: 2.3.6
      stream-shift: 1.0.0
    dev: false
    resolution:
      integrity: sha512-07z8uv2wMyS51kKhD1KsdXJg5WQ6t93RneqRxUHnskXVtlYYkLqM0gqStQZ3pj073g687jPCHrqNfCzawLYh5g==
  /each-props/1.3.2:
    dependencies:
      is-plain-object: 2.0.4
      object.defaults: 1.1.0
    dev: false
    resolution:
      integrity: sha512-vV0Hem3zAGkJAyU7JSjixeU66rwdynTAa1vofCrSA5fEln+m67Az9CcnkVD776/fsN/UjIWmBDoNRS6t6G9RfA==
  /ecc-jsbn/0.1.2:
    dependencies:
      jsbn: 0.1.1
      safer-buffer: 2.1.2
    dev: false
    resolution:
      integrity: sha1-OoOpBOVDUyh4dMVkt1SThoSamMk=
  /ecdsa-sig-formatter/1.0.11:
    dependencies:
      safe-buffer: 5.2.0
    dev: false
    resolution:
      integrity: sha512-nagl3RYrbNv6kQkeJIpt6NJZy8twLB/2vtz6yN9Z4vRKHN4/QZJIEbqohALSgwKdnksuY3k5Addp5lg8sVoVcQ==
  /edge-launcher/1.2.2:
    dev: false
    resolution:
      integrity: sha1-60Cq+9Bnpup27/+rBke81VCbN7I=
  /ee-first/1.1.1:
    dev: false
    resolution:
      integrity: sha1-WQxhFWsK4vTwJVcyoViyZrxWsh0=
  /electron-to-chromium/1.3.190:
    dev: false
    resolution:
      integrity: sha512-cs9WnTnGBGnYYVFMCtLmr9jXNTOkdp95RLz5VhwzDn7dErg1Lnt9o4d01gEH69XlmRKWUr91Yu1hA+Hi8qW0PA==
  /elliptic/6.5.0:
    dependencies:
      bn.js: 4.11.8
      brorand: 1.1.0
      hash.js: 1.1.7
      hmac-drbg: 1.0.1
      inherits: 2.0.4
      minimalistic-assert: 1.0.1
      minimalistic-crypto-utils: 1.0.1
    dev: false
    resolution:
      integrity: sha512-eFOJTMyCYb7xtE/caJ6JJu+bhi67WCYNbkGSknu20pmM8Ke/bqOfdnZWxyoGN26JgfxTbXrsCkEw4KheCT/KGg==
  /emoji-regex/7.0.3:
    dev: false
    resolution:
      integrity: sha512-CwBLREIQ7LvYFB0WyRvwhq5N5qPhc6PMjD6bYggFlI5YyDgl+0vxq5VHbMOFqLg7hfWzmu8T5Z1QofhmTIhItA==
  /emojis-list/2.1.0:
    dev: false
    engines:
      node: '>= 0.10'
    resolution:
      integrity: sha1-TapNnbAPmBmIDHn6RXrlsJof04k=
  /encodeurl/1.0.2:
    dev: false
    engines:
      node: '>= 0.8'
    resolution:
      integrity: sha1-rT/0yG7C0CkyL1oCw6mmBslbP1k=
  /end-of-stream/1.4.1:
    dependencies:
      once: 1.4.0
    dev: false
    resolution:
      integrity: sha512-1MkrZNvWTKCaigbn+W15elq2BB/L22nqrSY5DKlo3X6+vclJm8Bb5djXJBmEX6fS3+zCh/F4VBK5Z2KxJt4s2Q==
  /engine.io-client/3.2.1:
    dependencies:
      component-emitter: 1.2.1
      component-inherit: 0.0.3
      debug: 3.1.0
      engine.io-parser: 2.1.3
      has-cors: 1.1.0
      indexof: 0.0.1
      parseqs: 0.0.5
      parseuri: 0.0.5
      ws: 3.3.3
      xmlhttprequest-ssl: 1.5.5
      yeast: 0.1.2
    dev: false
    resolution:
      integrity: sha512-y5AbkytWeM4jQr7m/koQLc5AxpRKC1hEVUb/s1FUAWEJq5AzJJ4NLvzuKPuxtDi5Mq755WuDvZ6Iv2rXj4PTzw==
  /engine.io-parser/2.1.3:
    dependencies:
      after: 0.8.2
      arraybuffer.slice: 0.0.7
      base64-arraybuffer: 0.1.5
      blob: 0.0.5
      has-binary2: 1.0.3
    dev: false
    resolution:
      integrity: sha512-6HXPre2O4Houl7c4g7Ic/XzPnHBvaEmN90vtRO9uLmwtRqQmTOw0QMevL1TOfL2Cpu1VzsaTmMotQgMdkzGkVA==
  /engine.io/3.2.1:
    dependencies:
      accepts: 1.3.7
      base64id: 1.0.0
      cookie: 0.3.1
      debug: 3.1.0
      engine.io-parser: 2.1.3
      ws: 3.3.3
    dev: false
    resolution:
      integrity: sha512-+VlKzHzMhaU+GsCIg4AoXF1UdDFjHHwMmMKqMJNDNLlUlejz58FCy4LBqB2YVJskHGYl06BatYWKP2TVdVXE5w==
  /enhanced-resolve/4.1.0:
    dependencies:
      graceful-fs: 4.2.0
      memory-fs: 0.4.1
      tapable: 1.1.3
    dev: false
    engines:
      node: '>=6.9.0'
    resolution:
      integrity: sha512-F/7vkyTtyc/llOIn8oWclcB25KdRaiPBpZYDgJHgh/UHtpgT2p2eldQgtQnLtUvfMKPKxbRaQM/hHkvLHt1Vng==
  /ent/2.2.0:
    dev: false
    resolution:
      integrity: sha1-6WQhkyWiHQX0RGai9obtbOX13R0=
  /errno/0.1.7:
    dependencies:
      prr: 1.0.1
    dev: false
    hasBin: true
    resolution:
      integrity: sha512-MfrRBDWzIWifgq6tJj60gkAwtLNb6sQPlcFrSOflcP1aFmmruKQ2wRnze/8V6kgyz7H3FF8Npzv78mZ7XLLflg==
  /error-ex/1.3.2:
    dependencies:
      is-arrayish: 0.2.1
    dev: false
    resolution:
      integrity: sha512-7dFHNmqeFSEt2ZBsCriorKnn3Z2pj+fd9kmI6QoWw4//DL+icEBfc0U7qJCisqrTsKTjw4fNFy2pW9OqStD84g==
  /es-abstract/1.13.0:
    dependencies:
      es-to-primitive: 1.2.0
      function-bind: 1.1.1
      has: 1.0.3
      is-callable: 1.1.4
      is-regex: 1.0.4
      object-keys: 1.1.1
    dev: false
    engines:
      node: '>= 0.4'
    resolution:
      integrity: sha512-vDZfg/ykNxQVwup/8E1BZhVzFfBxs9NqMzGcvIJrqg5k2/5Za2bWo40dK2J1pgLngZ7c+Shh8lwYtLGyrwPutg==
  /es-to-primitive/1.2.0:
    dependencies:
      is-callable: 1.1.4
      is-date-object: 1.0.1
      is-symbol: 1.0.2
    dev: false
    engines:
      node: '>= 0.4'
    resolution:
      integrity: sha512-qZryBOJjV//LaxLTV6UC//WewneB3LcXOL9NP++ozKVXsIIIpm/2c13UDiD9Jp2eThsecw9m3jPqDwTyobcdbg==
  /es5-ext/0.10.50:
    dependencies:
      es6-iterator: 2.0.3
      es6-symbol: 3.1.1
      next-tick: 1.0.0
    dev: false
    resolution:
      integrity: sha512-KMzZTPBkeQV/JcSQhI5/z6d9VWJ3EnQ194USTUwIYZ2ZbpN8+SGXQKt1h68EX44+qt+Fzr8DO17vnxrw7c3agw==
  /es6-error/4.1.1:
    dev: false
    resolution:
      integrity: sha512-Um/+FxMr9CISWh0bi5Zv0iOD+4cFh5qLeks1qhAopKVAJw3drgKbKySikp7wGhDL0HPeaja0P5ULZrxLkniUVg==
  /es6-iterator/2.0.3:
    dependencies:
      d: 1.0.1
      es5-ext: 0.10.50
      es6-symbol: 3.1.1
    dev: false
    resolution:
      integrity: sha1-p96IkUGgWpSwhUQDstCg+/qY87c=
  /es6-object-assign/1.1.0:
    dev: false
    resolution:
      integrity: sha1-wsNYJlYkfDnqEHyx5mUrb58kUjw=
  /es6-promise/4.2.8:
    dev: false
    resolution:
      integrity: sha512-HJDGx5daxeIvxdBxvG2cb9g4tEvwIk3i8+nhX0yGrYmZUzbkdg8QbDevheDB8gd0//uPj4c1EQua8Q+MViT0/w==
  /es6-promisify/5.0.0:
    dependencies:
      es6-promise: 4.2.8
    dev: false
    resolution:
      integrity: sha1-UQnWLz5W6pZ8S2NQWu8IKRyKUgM=
  /es6-symbol/3.1.1:
    dependencies:
      d: 1.0.1
      es5-ext: 0.10.50
    dev: false
    resolution:
      integrity: sha1-vwDvT9q2uhtG7Le2KbTH7VcVzHc=
  /es6-weak-map/2.0.3:
    dependencies:
      d: 1.0.1
      es5-ext: 0.10.50
      es6-iterator: 2.0.3
      es6-symbol: 3.1.1
    dev: false
    resolution:
      integrity: sha512-p5um32HOTO1kP+w7PRnB+5lQ43Z6muuMuIMffvDN8ZB4GcnjLBV6zGStpbASIMk4DCAvEaamhe2zhyCb/QXXsA==
  /escape-goat/2.1.0:
    dev: false
    engines:
      node: '>=8'
    resolution:
      integrity: sha512-7fMXQmS/6yjYQT/yydWKCAm5ucuU7QtqP6/CE7BIKk6z3xTP4MLqkdUBwaViQVuTAde8yZgZIjSnEAPRl6u53g==
  /escape-html/1.0.3:
    dev: false
    resolution:
      integrity: sha1-Aljq5NPQwJdN4cFpGI7wBR0dGYg=
  /escape-string-regexp/1.0.5:
    dev: false
    engines:
      node: '>=0.8.0'
    resolution:
      integrity: sha1-G2HAViGQqN/2rjuyzwIAyhMLhtQ=
  /escodegen/1.8.1:
    dependencies:
      esprima: 2.7.3
      estraverse: 1.9.3
      esutils: 2.0.2
      optionator: 0.8.2
    dev: false
    engines:
      node: '>=0.12.0'
    hasBin: true
    optionalDependencies:
      source-map: 0.2.0
    resolution:
      integrity: sha1-WltTr0aTEQvrsIZ6o0MN07cKEBg=
  /eslint-config-prettier/4.3.0_eslint@5.16.0:
    dependencies:
      eslint: 5.16.0
      get-stdin: 6.0.0
    dev: false
    hasBin: true
    peerDependencies:
      eslint: '>=3.14.1'
    resolution:
      integrity: sha512-sZwhSTHVVz78+kYD3t5pCWSYEdVSBR0PXnwjDRsUs8ytIrK8PLXw+6FKp8r3Z7rx4ZszdetWlXYKOHoUrrwPlA==
  /eslint-detailed-reporter/0.8.0_eslint@5.16.0:
    dependencies:
      eslint: 5.16.0
      lodash: 4.17.14
    dev: false
    peerDependencies:
      eslint: 3.0.0 - 5.9999.9999
    resolution:
      integrity: sha512-u/LAPwSQ8udUiWXJ2aYZfvV4gd7uhS77ZctOv8FZ8SDxzEG5aV18dgOTMilT8uEHBJyv3MpGHoQH7A3tXOfm/Q==
  /eslint-plugin-no-null/1.0.2_eslint@5.16.0:
    dependencies:
      eslint: 5.16.0
    dev: false
    engines:
      node: '>=5.0.0'
    peerDependencies:
      eslint: '>=3.0.0'
    resolution:
      integrity: sha1-EjaoEjkTkKGHetQAfCbnRTQclR8=
  /eslint-plugin-no-only-tests/2.3.1:
    dev: false
    engines:
      node: '>=4.0.0'
    resolution:
      integrity: sha512-LzCzeQrlkNjEwUWEoGhfjz+Kgqe0080W6qC8I8eFwSMXIsr1zShuIQnRuSZc4Oi7k1vdUaNGDc+/GFvg6IHSHA==
  /eslint-plugin-promise/4.2.1:
    dev: false
    engines:
      node: '>=6'
    resolution:
      integrity: sha512-VoM09vT7bfA7D+upt+FjeBO5eHIJQBUWki1aPvB+vbNiHS3+oGIJGIeyBtKQTME6UPXXy3vV07OL1tHd3ANuDw==
  /eslint-scope/4.0.3:
    dependencies:
      esrecurse: 4.2.1
      estraverse: 4.2.0
    dev: false
    engines:
      node: '>=4.0.0'
    resolution:
      integrity: sha512-p7VutNr1O/QrxysMo3E45FjYDTeXBy0iTltPFNSqKAIfjDSXC+4dj+qfyuD8bfAXrW/y6lW3O76VaYNPKfpKrg==
  /eslint-utils/1.3.1:
    dev: false
    engines:
      node: '>=6'
    resolution:
      integrity: sha512-Z7YjnIldX+2XMcjr7ZkgEsOj/bREONV60qYeB/bjMAqqqZ4zxKyWX+BOUkdmRmA9riiIPVvo5x86m5elviOk0Q==
  /eslint-visitor-keys/1.0.0:
    dev: false
    engines:
      node: '>=4'
    resolution:
      integrity: sha512-qzm/XxIbxm/FHyH341ZrbnMUpe+5Bocte9xkmFMzPMjRaZMcXww+MpBptFvtU+79L362nqiLhekCxCxDPaUMBQ==
  /eslint/5.16.0:
    dependencies:
      '@babel/code-frame': 7.0.0
      ajv: 6.10.1
      chalk: 2.4.2
      cross-spawn: 6.0.5
      debug: 4.1.1
      doctrine: 3.0.0
      eslint-scope: 4.0.3
      eslint-utils: 1.3.1
      eslint-visitor-keys: 1.0.0
      espree: 5.0.1
      esquery: 1.0.1
      esutils: 2.0.2
      file-entry-cache: 5.0.1
      functional-red-black-tree: 1.0.1
      glob: 7.1.4
      globals: 11.12.0
      ignore: 4.0.6
      import-fresh: 3.1.0
      imurmurhash: 0.1.4
      inquirer: 6.5.0
      js-yaml: 3.13.1
      json-stable-stringify-without-jsonify: 1.0.1
      levn: 0.3.0
      lodash: 4.17.14
      minimatch: 3.0.4
      mkdirp: 0.5.1
      natural-compare: 1.4.0
      optionator: 0.8.2
      path-is-inside: 1.0.2
      progress: 2.0.3
      regexpp: 2.0.1
      semver: 5.7.0
      strip-ansi: 4.0.0
      strip-json-comments: 2.0.1
      table: 5.4.1
      text-table: 0.2.0
    dev: false
    engines:
      node: ^6.14.0 || ^8.10.0 || >=9.10.0
    hasBin: true
    resolution:
      integrity: sha512-S3Rz11i7c8AA5JPv7xAH+dOyq/Cu/VXHiHXBPOU1k/JAM5dXqQPt3qcrhpHSorXmrpu2g0gkIBVXAqCpzfoZIg==
  /espree/5.0.1:
    dependencies:
      acorn: 6.2.0
      acorn-jsx: 5.0.1_acorn@6.2.0
      eslint-visitor-keys: 1.0.0
    dev: false
    engines:
      node: '>=6.0.0'
    resolution:
      integrity: sha512-qWAZcWh4XE/RwzLJejfcofscgMc9CamR6Tn1+XRXNzrvUSSbiAjGOI/fggztjIi7y9VLPqnICMIPiGyr8JaZ0A==
  /esprima/2.7.3:
    dev: false
    engines:
      node: '>=0.10.0'
    hasBin: true
    resolution:
      integrity: sha1-luO3DVd59q1JzQMmc9HDEnZ7pYE=
  /esprima/4.0.1:
    dev: false
    engines:
      node: '>=4'
    hasBin: true
    resolution:
      integrity: sha512-eGuFFw7Upda+g4p+QHvnW0RyTX/SVeJBDM/gCtMARO0cLuT2HcEKnTPvhjV6aGeqrCB/sbNop0Kszm0jsaWU4A==
  /esquery/1.0.1:
    dependencies:
      estraverse: 4.2.0
    dev: false
    engines:
      node: '>=0.6'
    resolution:
      integrity: sha512-SmiyZ5zIWH9VM+SRUReLS5Q8a7GxtRdxEBVZpm98rJM7Sb+A9DVCndXfkeFUd3byderg+EbDkfnevfCwynWaNA==
  /esrecurse/4.2.1:
    dependencies:
      estraverse: 4.2.0
    dev: false
    engines:
      node: '>=4.0'
    resolution:
      integrity: sha512-64RBB++fIOAXPw3P9cy89qfMlvZEXZkqqJkjqqXIvzP5ezRZjW+lPWjw35UX/3EhUPFYbg5ER4JYgDw4007/DQ==
  /estraverse/1.9.3:
    dev: false
    engines:
      node: '>=0.10.0'
    resolution:
      integrity: sha1-r2fy3JIlgkFZUJJgkaQAXSnJu0Q=
  /estraverse/4.2.0:
    dev: false
    engines:
      node: '>=0.10.0'
    resolution:
      integrity: sha1-De4/7TH81GlhjOc0IJn8GvoL2xM=
  /estree-walker/0.5.2:
    dev: false
    resolution:
      integrity: sha512-XpCnW/AE10ws/kDAs37cngSkvgIR8aN3G0MS85m7dUpuK2EREo9VJ00uvw6Dg/hXEpfsE1I1TvJOJr+Z+TL+ig==
  /estree-walker/0.6.1:
    dev: false
    resolution:
      integrity: sha512-SqmZANLWS0mnatqbSfRP5g8OXZC12Fgg1IwNtLsyHDzJizORW4khDfjPqJZsemPWBB2uqykUah5YpQ6epsqC/w==
  /esutils/2.0.2:
    dev: false
    engines:
      node: '>=0.10.0'
    resolution:
      integrity: sha1-Cr9PHKpbyx96nYrMbepPqqBLrJs=
  /etag/1.8.1:
    dev: false
    engines:
      node: '>= 0.6'
    resolution:
      integrity: sha1-Qa4u62XvpiJorr/qg6x9eSmbCIc=
  /eventemitter3/3.1.2:
    dev: false
    resolution:
      integrity: sha512-tvtQIeLVHjDkJYnzf2dgVMxfuSGJeM/7UCG17TT4EumTfNtF+0nebF/4zWOIkCreAbtNqhGEboB6BWrwqNaw4Q==
  /events/3.0.0:
    dev: false
    engines:
      node: '>=0.8.x'
    resolution:
      integrity: sha512-Dc381HFWJzEOhQ+d8pkNon++bk9h6cdAoAj4iE6Q4y6xgTzySWXlKn05/TVNpjnfRqi/X0EpJEJohPjNI3zpVA==
  /evp_bytestokey/1.0.3:
    dependencies:
      md5.js: 1.3.5
      safe-buffer: 5.2.0
    dev: false
    resolution:
      integrity: sha512-/f2Go4TognH/KvCISP7OUsHn85hT9nUkxxA9BEWxFn+Oj9o8ZNLm/40hdlgSLyuOimsrTKLUMEorQexp/aPQeA==
  /execa/0.7.0:
    dependencies:
      cross-spawn: 5.1.0
      get-stream: 3.0.0
      is-stream: 1.1.0
      npm-run-path: 2.0.2
      p-finally: 1.0.0
      signal-exit: 3.0.2
      strip-eof: 1.0.0
    dev: false
    engines:
      node: '>=4'
    resolution:
      integrity: sha1-lEvs00zEHuMqY6n68nrVpl/Fl3c=
  /execa/1.0.0:
    dependencies:
      cross-spawn: 6.0.5
      get-stream: 4.1.0
      is-stream: 1.1.0
      npm-run-path: 2.0.2
      p-finally: 1.0.0
      signal-exit: 3.0.2
      strip-eof: 1.0.0
    dev: false
    engines:
      node: '>=6'
    resolution:
      integrity: sha512-adbxcyWV46qiHyvSp50TKt05tB4tK3HcmF7/nxfAdhnox83seTDbwnaqKO4sXRy7roHAIFqJP/Rw/AuEbX61LA==
  /expand-brackets/2.1.4:
    dependencies:
      debug: 2.6.9
      define-property: 0.2.5
      extend-shallow: 2.0.1
      posix-character-classes: 0.1.1
      regex-not: 1.0.2
      snapdragon: 0.8.2
      to-regex: 3.0.2
    dev: false
    engines:
      node: '>=0.10.0'
    resolution:
      integrity: sha1-t3c14xXOMPa27/D4OwQVGiJEliI=
  /expand-tilde/2.0.2:
    dependencies:
      homedir-polyfill: 1.0.3
    dev: false
    engines:
      node: '>=0.10.0'
    resolution:
      integrity: sha1-l+gBqgUt8CRU3kawK/YhZCzchQI=
  /express/4.17.1:
    dependencies:
      accepts: 1.3.7
      array-flatten: 1.1.1
      body-parser: 1.19.0
      content-disposition: 0.5.3
      content-type: 1.0.4
      cookie: 0.4.0
      cookie-signature: 1.0.6
      debug: 2.6.9
      depd: 1.1.2
      encodeurl: 1.0.2
      escape-html: 1.0.3
      etag: 1.8.1
      finalhandler: 1.1.2
      fresh: 0.5.2
      merge-descriptors: 1.0.1
      methods: 1.1.2
      on-finished: 2.3.0
      parseurl: 1.3.3
      path-to-regexp: 0.1.7
      proxy-addr: 2.0.5
      qs: 6.7.0
      range-parser: 1.2.1
      safe-buffer: 5.1.2
      send: 0.17.1
      serve-static: 1.14.1
      setprototypeof: 1.1.1
      statuses: 1.5.0
      type-is: 1.6.18
      utils-merge: 1.0.1
      vary: 1.1.2
    dev: false
    engines:
      node: '>= 0.10.0'
    resolution:
      integrity: sha512-mHJ9O79RqluphRrcw2X/GTh3k9tVv8YcoyY4Kkh4WDMUYKRZUq0h1o0w2rrrxBqM7VoeUVqgb27xlEMXTnYt4g==
  /extend-shallow/1.1.4:
    dependencies:
      kind-of: 1.1.0
    dev: false
    engines:
      node: '>=0.10.0'
    resolution:
      integrity: sha1-Gda/lN/AnXa6cR85uHLSH/TdkHE=
  /extend-shallow/2.0.1:
    dependencies:
      is-extendable: 0.1.1
    dev: false
    engines:
      node: '>=0.10.0'
    resolution:
      integrity: sha1-Ua99YUrZqfYQ6huvu5idaxxWiQ8=
  /extend-shallow/3.0.2:
    dependencies:
      assign-symbols: 1.0.0
      is-extendable: 1.0.1
    dev: false
    engines:
      node: '>=0.10.0'
    resolution:
      integrity: sha1-Jqcarwc7OfshJxcnRhMcJwQCjbg=
  /extend/3.0.2:
    dev: false
    resolution:
      integrity: sha512-fjquC59cD7CyW6urNXK0FBufkZcoiGG80wTuPujX590cB5Ttln20E2UB4S/WARVqhXffZl2LNgS+gQdPIIim/g==
  /external-editor/3.1.0:
    dependencies:
      chardet: 0.7.0
      iconv-lite: 0.4.24
      tmp: 0.0.33
    dev: false
    engines:
      node: '>=4'
    resolution:
      integrity: sha512-hMQ4CX1p1izmuLYyZqLMO/qGNw10wSv9QDCPfzXfyFrOaCSSoRfqE1Kf1s5an66J5JZC62NewG+mK49jOCtQew==
  /extglob/2.0.4:
    dependencies:
      array-unique: 0.3.2
      define-property: 1.0.0
      expand-brackets: 2.1.4
      extend-shallow: 2.0.1
      fragment-cache: 0.2.1
      regex-not: 1.0.2
      snapdragon: 0.8.2
      to-regex: 3.0.2
    dev: false
    engines:
      node: '>=0.10.0'
    resolution:
      integrity: sha512-Nmb6QXkELsuBr24CJSkilo6UHHgbekK5UiZgfE6UHD3Eb27YC6oD+bhcT+tJ6cl8dmsgdQxnWlcry8ksBIBLpw==
  /extract-zip/1.6.7:
    dependencies:
      concat-stream: 1.6.2
      debug: 2.6.9
      mkdirp: 0.5.1
      yauzl: 2.4.1
    dev: false
    hasBin: true
    resolution:
      integrity: sha1-qEC0uK9kAyZMjbV/Txp0Mz74H+k=
  /extsprintf/1.3.0:
    dev: false
    engines:
      '0': node >=0.6.0
    resolution:
      integrity: sha1-lpGEQOMEGnpBT4xS48V06zw+HgU=
  /extsprintf/1.4.0:
    dev: false
    engines:
      '0': node >=0.6.0
    resolution:
      integrity: sha1-4mifjzVvrWLMplo6kcXfX5VRaS8=
  /fancy-log/1.3.3:
    dependencies:
      ansi-gray: 0.1.1
      color-support: 1.1.3
      parse-node-version: 1.0.1
      time-stamp: 1.1.0
    dev: false
    engines:
      node: '>= 0.10'
    resolution:
      integrity: sha512-k9oEhlyc0FrVh25qYuSELjr8oxsCoc4/LEZfg2iJJrfEk/tZL9bCoJE47gqAvI2m/AUjluCS4+3I0eTx8n3AEw==
  /fast-deep-equal/2.0.1:
    dev: false
    resolution:
      integrity: sha1-ewUhjd+WZ79/Nwv3/bLLFf3Qqkk=
  /fast-json-stable-stringify/2.0.0:
    dev: false
    resolution:
      integrity: sha1-1RQsDK7msRifh9OnYREGT4bIu/I=
  /fast-levenshtein/2.0.6:
    dev: false
    resolution:
      integrity: sha1-PYpcZog6FqMMqGQ+hR8Zuqd5eRc=
  /fd-slicer/1.0.1:
    dependencies:
      pend: 1.2.0
    dev: false
    resolution:
      integrity: sha1-i1vL2ewyfFBBv5qwI/1nUPEXfmU=
  /figgy-pudding/3.5.1:
    dev: false
    resolution:
      integrity: sha512-vNKxJHTEKNThjfrdJwHc7brvM6eVevuO5nTj6ez8ZQ1qbXTvGthucRF7S4vf2cr71QVnT70V34v0S1DyQsti0w==
  /figures/2.0.0:
    dependencies:
      escape-string-regexp: 1.0.5
    dev: false
    engines:
      node: '>=4'
    resolution:
      integrity: sha1-OrGi0qYsi/tDGgyUy3l6L84nyWI=
  /file-entry-cache/5.0.1:
    dependencies:
      flat-cache: 2.0.1
    dev: false
    engines:
      node: '>=4'
    resolution:
      integrity: sha512-bCg29ictuBaKUwwArK4ouCaqDgLZcysCFLmM/Yn/FDoqndh/9vNuQfXRDvTuXKLxfD/JtZQGKFT8MGcJBK644g==
  /file-type/10.11.0:
    dev: false
    engines:
      node: '>=6'
    resolution:
      integrity: sha512-uzk64HRpUZyTGZtVuvrjP0FYxzQrBf4rojot6J65YMEbwBLB0CWm0CLojVpwpmFmxcE/lkvYICgfcGozbBq6rw==
  /fill-range/4.0.0:
    dependencies:
      extend-shallow: 2.0.1
      is-number: 3.0.0
      repeat-string: 1.6.1
      to-regex-range: 2.1.1
    dev: false
    engines:
      node: '>=0.10.0'
    resolution:
      integrity: sha1-1USBHUKPmOsGpj3EAtJAPDKMOPc=
  /finalhandler/1.1.2:
    dependencies:
      debug: 2.6.9
      encodeurl: 1.0.2
      escape-html: 1.0.3
      on-finished: 2.3.0
      parseurl: 1.3.3
      statuses: 1.5.0
      unpipe: 1.0.0
    dev: false
    engines:
      node: '>= 0.8'
    resolution:
      integrity: sha512-aAWcW57uxVNrQZqFXjITpW3sIUQmHGG3qSb9mUah9MgMC4NeWhNOlNjXEYq3HjRAvL6arUviZGGJsBg6z0zsWA==
  /find-cache-dir/2.1.0:
    dependencies:
      commondir: 1.0.1
      make-dir: 2.1.0
      pkg-dir: 3.0.0
    dev: false
    engines:
      node: '>=6'
    resolution:
      integrity: sha512-Tq6PixE0w/VMFfCgbONnkiQIVol/JJL7nRMi20fqzA4NRs9AfeqMGeRdPi3wIhYkxjeBaWh2rxwapn5Tu3IqOQ==
  /find-up/1.1.2:
    dependencies:
      path-exists: 2.1.0
      pinkie-promise: 2.0.1
    dev: false
    engines:
      node: '>=0.10.0'
    resolution:
      integrity: sha1-ay6YIrGizgpgq2TWEOzK1TyyTQ8=
  /find-up/2.1.0:
    dependencies:
      locate-path: 2.0.0
    dev: false
    engines:
      node: '>=4'
    resolution:
      integrity: sha1-RdG35QbHF93UgndaK3eSCjwMV6c=
  /find-up/3.0.0:
    dependencies:
      locate-path: 3.0.0
    dev: false
    engines:
      node: '>=6'
    resolution:
      integrity: sha512-1yD6RmLI1XBfxugvORwlck6f75tYL+iR0jqwsOrOxMZyGYqUuDhJ0l4AXdO1iX/FTs9cBAMEk1gWSEx1kSbylg==
  /findup-sync/2.0.0:
    dependencies:
      detect-file: 1.0.0
      is-glob: 3.1.0
      micromatch: 3.1.10
      resolve-dir: 1.0.1
    dev: false
    engines:
      node: '>= 0.10'
    resolution:
      integrity: sha1-kyaxSIwi0aYIhlCoaQGy2akKLLw=
  /findup-sync/3.0.0:
    dependencies:
      detect-file: 1.0.0
      is-glob: 4.0.1
      micromatch: 3.1.10
      resolve-dir: 1.0.1
    dev: false
    engines:
      node: '>= 0.10'
    resolution:
      integrity: sha512-YbffarhcicEhOrm4CtrwdKBdCuz576RLdhJDsIfvNtxUuhdRet1qZcsMjqbePtAseKdAnDyM/IyXbu7PRPRLYg==
  /fined/1.2.0:
    dependencies:
      expand-tilde: 2.0.2
      is-plain-object: 2.0.4
      object.defaults: 1.1.0
      object.pick: 1.3.0
      parse-filepath: 1.0.2
    dev: false
    engines:
      node: '>= 0.10'
    resolution:
      integrity: sha512-ZYDqPLGxDkDhDZBjZBb+oD1+j0rA4E0pXY50eplAAOPg2N/gUBSSk5IM1/QhPfyVo19lJ+CvXpqfvk+b2p/8Ng==
  /flagged-respawn/1.0.1:
    dev: false
    engines:
      node: '>= 0.10'
    resolution:
      integrity: sha512-lNaHNVymajmk0OJMBn8fVUAU1BtDeKIqKoVhk4xAALB57aALg6b4W0MfJ/cUE0g9YBXy5XhSlPIpYIJ7HaY/3Q==
  /flat-cache/2.0.1:
    dependencies:
      flatted: 2.0.1
      rimraf: 2.6.3
      write: 1.0.3
    dev: false
    engines:
      node: '>=4'
    resolution:
      integrity: sha512-LoQe6yDuUMDzQAEH8sgmh4Md6oZnc/7PjtwjNFSzveXqSHt6ka9fPBuso7IGf9Rz4uqnSnWiFH2B/zj24a5ReA==
  /flatted/2.0.1:
    dev: false
    resolution:
      integrity: sha512-a1hQMktqW9Nmqr5aktAux3JMNqaucxGcjtjWnZLHX7yyPCmlSV3M54nGYbqT8K+0GhF3NBgmJCc3ma+WOgX8Jg==
  /flush-write-stream/1.1.1:
    dependencies:
      inherits: 2.0.4
      readable-stream: 2.3.6
    dev: false
    resolution:
      integrity: sha512-3Z4XhFZ3992uIq0XOqb9AreonueSYphE6oYbpt5+3u06JWklbsPkNv3ZKkP9Bz/r+1MWCaMoSQ28P85+1Yc77w==
  /follow-redirects/1.5.10:
    dependencies:
      debug: 3.1.0
    dev: false
    engines:
      node: '>=4.0'
    resolution:
      integrity: sha512-0V5l4Cizzvqt5D44aTXbFZz+FtyXV1vrDN6qrelxtfYQKW0KO0W2T/hkE8xvGa/540LkZlkaUjO4ailYTFtHVQ==
  /follow-redirects/1.7.0:
    dependencies:
      debug: 3.2.6
    dev: false
    engines:
      node: '>=4.0'
    resolution:
      integrity: sha512-m/pZQy4Gj287eNy94nivy5wchN3Kp+Q5WgUPNy5lJSZ3sgkVKSYV/ZChMAQVIgx1SqfZ2zBZtPA2YlXIWxxJOQ==
  /for-in/1.0.2:
    dev: false
    engines:
      node: '>=0.10.0'
    resolution:
      integrity: sha1-gQaNKVqBQuwKxybG4iAMMPttXoA=
  /for-own/1.0.0:
    dependencies:
      for-in: 1.0.2
    dev: false
    engines:
      node: '>=0.10.0'
    resolution:
      integrity: sha1-xjMy9BXO3EsE2/5wz4NklMU8tEs=
  /foreground-child/1.5.6:
    dependencies:
      cross-spawn: 4.0.2
      signal-exit: 3.0.2
    dev: false
    resolution:
      integrity: sha1-T9ca0t/elnibmApcCilZN8svXOk=
  /forever-agent/0.6.1:
    dev: false
    resolution:
      integrity: sha1-+8cfDEGt6zf5bFd60e1C2P2sypE=
  /form-data/2.3.3:
    dependencies:
      asynckit: 0.4.0
      combined-stream: 1.0.8
      mime-types: 2.1.24
    dev: false
    engines:
      node: '>= 0.12'
    resolution:
      integrity: sha512-1lLKB2Mu3aGP1Q/2eCOx0fNbRMe7XdwktwOruhfqqd0rIJWwN4Dh+E3hrPSlDCXnSR7UtZ1N38rVXm+6+MEhJQ==
  /form-data/2.5.0:
    dependencies:
      asynckit: 0.4.0
      combined-stream: 1.0.8
      mime-types: 2.1.24
    dev: false
    engines:
      node: '>= 0.12'
    resolution:
      integrity: sha512-WXieX3G/8side6VIqx44ablyULoGruSde5PNTxoUyo5CeyAMX6nVWUd0rgist/EuX655cjhUhTo1Fo3tRYqbcA==
  /forwarded/0.1.2:
    dev: false
    engines:
      node: '>= 0.6'
    resolution:
      integrity: sha1-mMI9qxF1ZXuMBXPozszZGw/xjIQ=
  /fragment-cache/0.2.1:
    dependencies:
      map-cache: 0.2.2
    dev: false
    engines:
      node: '>=0.10.0'
    resolution:
      integrity: sha1-QpD60n8T6Jvn8zeZxrxaCr//DRk=
  /fresh/0.5.2:
    dev: false
    engines:
      node: '>= 0.6'
    resolution:
      integrity: sha1-PYyt2Q2XZWn6g1qx+OSyOhBWBac=
  /from2/2.3.0:
    dependencies:
      inherits: 2.0.4
      readable-stream: 2.3.6
    dev: false
    resolution:
      integrity: sha1-i/tVAr3kpNNs/e6gB/zKIdfjgq8=
  /fs-access/1.0.1:
    dependencies:
      null-check: 1.0.0
    dev: false
    engines:
      node: '>=0.10.0'
    resolution:
      integrity: sha1-1qh/JiJxzv6+wwxVNAf7mV2od3o=
  /fs-extra/7.0.1:
    dependencies:
      graceful-fs: 4.2.0
      jsonfile: 4.0.0
      universalify: 0.1.2
    dev: false
    engines:
      node: '>=6 <7 || >=8'
    resolution:
      integrity: sha512-YJDaCJZEnBmcbw13fvdAM9AwNOJwOzrE4pqMqBq5nFiEqXUqHwlK4B+3pUw6JNvfSPtX05xFHtYy/1ni01eGCw==
  /fs-extra/8.0.1:
    dependencies:
      graceful-fs: 4.2.0
      jsonfile: 4.0.0
      universalify: 0.1.2
    dev: false
    engines:
      node: '>=6 <7 || >=8'
    resolution:
      integrity: sha512-W+XLrggcDzlle47X/XnS7FXrXu9sDo+Ze9zpndeBxdgv88FHLm1HtmkhEwavruS6koanBjp098rUpHs65EmG7A==
  /fs-mkdirp-stream/1.0.0:
    dependencies:
      graceful-fs: 4.2.0
      through2: 2.0.5
    dev: false
    engines:
      node: '>= 0.10'
    resolution:
      integrity: sha1-C3gV/DIBxqaeFNuYzgmMFpNSWes=
  /fs-write-stream-atomic/1.0.10:
    dependencies:
      graceful-fs: 4.2.0
      iferr: 0.1.5
      imurmurhash: 0.1.4
      readable-stream: 2.3.6
    dev: false
    resolution:
      integrity: sha1-tH31NJPvkR33VzHnCp3tAYnbQMk=
  /fs.realpath/1.0.0:
    dev: false
    resolution:
      integrity: sha1-FQStJSMVjKpA20onh8sBQRmU6k8=
  /fsevents/1.2.9:
    bundledDependencies:
      - node-pre-gyp
    dependencies:
      nan: 2.14.0
    dev: false
    engines:
      node: '>=4.0'
    optional: true
    requiresBuild: true
    resolution:
      integrity: sha512-oeyj2H3EjjonWcFjD5NvZNE9Rqe4UW+nQBU2HNeKw0koVLEFIhtyETyAakeAM3de7Z/SW5kcA+fZUait9EApnw==
  /function-bind/1.1.1:
    dev: false
    resolution:
      integrity: sha512-yIovAzMX49sF8Yl58fSCWJ5svSLuaibPxXQJFLmBObTuCr0Mf1KiPopGM9NiFjiYBCbfaa2Fh6breQ6ANVTI0A==
  /functional-red-black-tree/1.0.1:
    dev: false
    resolution:
      integrity: sha1-GwqzvVU7Kg1jmdKcDj6gslIHgyc=
  /get-caller-file/1.0.3:
    dev: false
    resolution:
      integrity: sha512-3t6rVToeoZfYSGd8YoLFR2DJkiQrIiUrGcjvFX2mDw3bn6k2OtwHN0TNCLbBO+w8qTvimhDkv+LSscbJY1vE6w==
  /get-caller-file/2.0.5:
    dev: false
    engines:
      node: 6.* || 8.* || >= 10.*
    resolution:
      integrity: sha512-DyFP3BM/3YHTQOCUL/w0OZHR0lpKeGrxotcHWcqNEdnltqFwXVfhEBQ94eIo34AfQpo0rGki4cyIiftY06h2Fg==
  /get-func-name/2.0.0:
    dev: false
    resolution:
      integrity: sha1-6td0q+5y4gQJQzoGY2YCPdaIekE=
  /get-stdin/4.0.1:
    dev: false
    engines:
      node: '>=0.10.0'
    resolution:
      integrity: sha1-uWjGsKBDhDJJAui/Gl3zJXmkUP4=
  /get-stdin/6.0.0:
    dev: false
    engines:
      node: '>=4'
    resolution:
      integrity: sha512-jp4tHawyV7+fkkSKyvjuLZswblUtz+SQKzSWnBbii16BuZksJlU1wuBYXY75r+duh/llF1ur6oNwi+2ZzjKZ7g==
  /get-stream/3.0.0:
    dev: false
    engines:
      node: '>=4'
    resolution:
      integrity: sha1-jpQ9E1jcN1VQVOy+LtsFqhdO3hQ=
  /get-stream/4.1.0:
    dependencies:
      pump: 3.0.0
    dev: false
    engines:
      node: '>=6'
    resolution:
      integrity: sha512-GMat4EJ5161kIy2HevLlr4luNjBgvmj413KaQA7jt4V8B4RDsfpHk7WQ9GVqfYyyx8OS/L66Kox+rJRNklLK7w==
  /get-value/2.0.6:
    dev: false
    engines:
      node: '>=0.10.0'
    resolution:
      integrity: sha1-3BXKHGcjh8p2vTesCjlbogQqLCg=
  /getpass/0.1.7:
    dependencies:
      assert-plus: 1.0.0
    dev: false
    resolution:
      integrity: sha1-Xv+OPmhNVprkyysSgmBOi6YhSfo=
  /glob-parent/3.1.0:
    dependencies:
      is-glob: 3.1.0
      path-dirname: 1.0.2
    dev: false
    resolution:
      integrity: sha1-nmr2KZ2NO9K9QEMIMr0RPfkGxa4=
  /glob-stream/6.1.0:
    dependencies:
      extend: 3.0.2
      glob: 7.1.4
      glob-parent: 3.1.0
      is-negated-glob: 1.0.0
      ordered-read-streams: 1.0.1
      pumpify: 1.5.1
      readable-stream: 2.3.6
      remove-trailing-separator: 1.1.0
      to-absolute-glob: 2.0.2
      unique-stream: 2.3.1
    dev: false
    engines:
      node: '>= 0.10'
    resolution:
      integrity: sha1-cEXJlBOz65SIjYOrRtC0BMx73eQ=
  /glob-watcher/5.0.3:
    dependencies:
      anymatch: 2.0.0
      async-done: 1.3.2
      chokidar: 2.1.6
      is-negated-glob: 1.0.0
      just-debounce: 1.0.0
      object.defaults: 1.1.0
    dev: false
    engines:
      node: '>= 0.10'
    resolution:
      integrity: sha512-8tWsULNEPHKQ2MR4zXuzSmqbdyV5PtwwCaWSGQ1WwHsJ07ilNeN1JB8ntxhckbnpSHaf9dXFUHzIWvm1I13dsg==
  /glob/5.0.15:
    dependencies:
      inflight: 1.0.6
      inherits: 2.0.4
      minimatch: 3.0.4
      once: 1.4.0
      path-is-absolute: 1.0.1
    dev: false
    resolution:
      integrity: sha1-G8k2ueAvSmA/zCIuz3Yz0wuLk7E=
  /glob/7.1.2:
    dependencies:
      fs.realpath: 1.0.0
      inflight: 1.0.6
      inherits: 2.0.4
      minimatch: 3.0.4
      once: 1.4.0
      path-is-absolute: 1.0.1
    dev: false
    resolution:
      integrity: sha512-MJTUg1kjuLeQCJ+ccE4Vpa6kKVXkPYJ2mOCQyUuKLcLQsdrMCpBPUi8qVE6+YuaJkozeA9NusTAw3hLr8Xe5EQ==
  /glob/7.1.4:
    dependencies:
      fs.realpath: 1.0.0
      inflight: 1.0.6
      inherits: 2.0.4
      minimatch: 3.0.4
      once: 1.4.0
      path-is-absolute: 1.0.1
    dev: false
    resolution:
      integrity: sha512-hkLPepehmnKk41pUGm3sYxoFs/umurYfYJCerbXEyFIWcAzvpipAgVkBqqT9RBKMGjnq6kMuyYwha6csxbiM1A==
  /global-modules/1.0.0:
    dependencies:
      global-prefix: 1.0.2
      is-windows: 1.0.2
      resolve-dir: 1.0.1
    dev: false
    engines:
      node: '>=0.10.0'
    resolution:
      integrity: sha512-sKzpEkf11GpOFuw0Zzjzmt4B4UZwjOcG757PPvrfhxcLFbq0wpsgpOqxpxtxFiCG4DtG93M6XRVbF2oGdev7bg==
  /global-modules/2.0.0:
    dependencies:
      global-prefix: 3.0.0
    dev: false
    engines:
      node: '>=6'
    resolution:
      integrity: sha512-NGbfmJBp9x8IxyJSd1P+otYK8vonoJactOogrVfFRIAEY1ukil8RSKDz2Yo7wh1oihl51l/r6W4epkeKJHqL8A==
  /global-prefix/1.0.2:
    dependencies:
      expand-tilde: 2.0.2
      homedir-polyfill: 1.0.3
      ini: 1.3.5
      is-windows: 1.0.2
      which: 1.3.1
    dev: false
    engines:
      node: '>=0.10.0'
    resolution:
      integrity: sha1-2/dDxsFJklk8ZVVoy2btMsASLr4=
  /global-prefix/3.0.0:
    dependencies:
      ini: 1.3.5
      kind-of: 6.0.2
      which: 1.3.1
    dev: false
    engines:
      node: '>=6'
    resolution:
      integrity: sha512-awConJSVCHVGND6x3tmMaKcQvwXLhjdkmomy2W+Goaui8YPgYgXJZewhg3fWC+DlfqqQuWg8AwqjGTD2nAPVWg==
  /global/4.4.0:
    dependencies:
      min-document: 2.19.0
      process: 0.11.10
    dev: false
    resolution:
      integrity: sha512-wv/LAoHdRE3BeTGz53FAamhGlPLhlssK45usmGFThIi4XqnBmjKQ16u+RNbP7WvigRZDxUsM0J3gcQ5yicaL0w==
  /globals/11.12.0:
    dev: false
    engines:
      node: '>=4'
    resolution:
      integrity: sha512-WOBp/EEGUiIsJSp7wcv/y6MO+lV9UoncWqxuFfm8eBwzWNgyfBd6Gz+IeKQ9jCmyhoH99g15M3T+QaVHFjizVA==
  /globals/9.18.0:
    dev: false
    engines:
      node: '>=0.10.0'
    resolution:
      integrity: sha512-S0nG3CLEQiY/ILxqtztTWH/3iRRdyBLw6KMDxnKMchrtbj2OFmehVh0WUCfW3DUrIgx/qFrJPICrq4Z4sTR9UQ==
  /glogg/1.0.2:
    dependencies:
      sparkles: 1.0.1
    dev: false
    engines:
      node: '>= 0.10'
    resolution:
      integrity: sha512-5mwUoSuBk44Y4EshyiqcH95ZntbDdTQqA3QYSrxmzj28Ai0vXBGMH1ApSANH14j2sIRtqCEyg6PfsuP7ElOEDA==
  /graceful-fs/4.2.0:
    dev: false
    resolution:
      integrity: sha512-jpSvDPV4Cq/bgtpndIWbI5hmYxhQGHPC4d4cqBPb4DLniCfhJokdXhwhaDuLBGLQdvvRum/UiX6ECVIPvDXqdg==
  /growl/1.10.5:
    dev: false
    engines:
      node: '>=4.x'
    resolution:
      integrity: sha512-qBr4OuELkhPenW6goKVXiv47US3clb3/IbuWF9KNKEijAy9oeHxU9IgzjvJhHkUzhaj7rOUD7+YGWqUjLp5oSA==
  /gulp-cli/2.2.0:
    dependencies:
      ansi-colors: 1.1.0
      archy: 1.0.0
      array-sort: 1.0.0
      color-support: 1.1.3
      concat-stream: 1.6.2
      copy-props: 2.0.4
      fancy-log: 1.3.3
      gulplog: 1.0.0
      interpret: 1.2.0
      isobject: 3.0.1
      liftoff: 3.1.0
      matchdep: 2.0.0
      mute-stdout: 1.0.1
      pretty-hrtime: 1.0.3
      replace-homedir: 1.0.0
      semver-greatest-satisfied-range: 1.1.0
      v8flags: 3.1.3
      yargs: 7.1.0
    dev: false
    engines:
      node: '>= 0.10'
    hasBin: true
    resolution:
      integrity: sha512-rGs3bVYHdyJpLqR0TUBnlcZ1O5O++Zs4bA0ajm+zr3WFCfiSLjGwoCBqFs18wzN+ZxahT9DkOK5nDf26iDsWjA==
  /gulp-zip/4.2.0:
    dependencies:
      get-stream: 3.0.0
      plugin-error: 0.1.2
      through2: 2.0.5
      vinyl: 2.2.0
      yazl: 2.5.1
    dev: false
    engines:
      node: '>=4'
    resolution:
      integrity: sha512-I+697f6jf+PncdTrqfuwoauxgnLG1yHRg3vlmvDgmJuEnlEHy4meBktJ/oHgfyg4tp6X25wuZqUOraVeVg97wQ==
  /gulp/4.0.2:
    dependencies:
      glob-watcher: 5.0.3
      gulp-cli: 2.2.0
      undertaker: 1.2.1
      vinyl-fs: 3.0.3
    dev: false
    engines:
      node: '>= 0.10'
    hasBin: true
    resolution:
      integrity: sha512-dvEs27SCZt2ibF29xYgmnwwCYZxdxhQ/+LFWlbAW8y7jt68L/65402Lz3+CKy0Ov4rOs+NERmDq7YlZaDqUIfA==
  /gulplog/1.0.0:
    dependencies:
      glogg: 1.0.2
    dev: false
    engines:
      node: '>= 0.10'
    resolution:
      integrity: sha1-4oxNRdBey77YGDY86PnFkmIp/+U=
  /handlebars/4.1.2:
    dependencies:
      neo-async: 2.6.1
      optimist: 0.6.1
      source-map: 0.6.1
    dev: false
    engines:
      node: '>=0.4.7'
    hasBin: true
    optionalDependencies:
      uglify-js: 3.6.0
    resolution:
      integrity: sha512-nvfrjqvt9xQ8Z/w0ijewdD/vvWDTOweBUm96NTr66Wfvo1mJenBLwcYmPs3TIBP5ruzYGD7Hx/DaM9RmhroGPw==
  /har-schema/2.0.0:
    dev: false
    engines:
      node: '>=4'
    resolution:
      integrity: sha1-qUwiJOvKwEeCoNkDVSHyRzW37JI=
  /har-validator/5.1.3:
    dependencies:
      ajv: 6.10.1
      har-schema: 2.0.0
    dev: false
    engines:
      node: '>=6'
    resolution:
      integrity: sha512-sNvOCzEQNr/qrvJgc3UG/kD4QtlHycrzwS+6mfTrrSq97BvaYcPZZI1ZSqGSPR73Cxn4LKTD4PttRwfU7jWq5g==
  /has-ansi/2.0.0:
    dependencies:
      ansi-regex: 2.1.1
    dev: false
    engines:
      node: '>=0.10.0'
    resolution:
      integrity: sha1-NPUEnOHs3ysGSa8+8k5F7TVBbZE=
  /has-binary2/1.0.3:
    dependencies:
      isarray: 2.0.1
    dev: false
    resolution:
      integrity: sha512-G1LWKhDSvhGeAQ8mPVQlqNcOB2sJdwATtZKl2pDKKHfpf/rYj24lkinxf69blJbnsvtqqNU+L3SL50vzZhXOnw==
  /has-cors/1.1.0:
    dev: false
    resolution:
      integrity: sha1-XkdHk/fqmEPRu5nCPu9J/xJv/zk=
  /has-flag/1.0.0:
    dev: false
    engines:
      node: '>=0.10.0'
    resolution:
      integrity: sha1-nZ55MWXOAXoA8AQYxD+UKnsdEfo=
  /has-flag/3.0.0:
    dev: false
    engines:
      node: '>=4'
    resolution:
      integrity: sha1-tdRU3CGZriJWmfNGfloH87lVuv0=
  /has-glob/1.0.0:
    dependencies:
      is-glob: 3.1.0
    dev: false
    engines:
      node: '>=0.10.0'
    resolution:
      integrity: sha1-mqqe7b/7G6OZCnsAEPtnjuAIEgc=
  /has-symbols/1.0.0:
    dev: false
    engines:
      node: '>= 0.4'
    resolution:
      integrity: sha1-uhqPGvKg/DllD1yFA2dwQSIGO0Q=
  /has-value/0.3.1:
    dependencies:
      get-value: 2.0.6
      has-values: 0.1.4
      isobject: 2.1.0
    dev: false
    engines:
      node: '>=0.10.0'
    resolution:
      integrity: sha1-ex9YutpiyoJ+wKIHgCVlSEWZXh8=
  /has-value/1.0.0:
    dependencies:
      get-value: 2.0.6
      has-values: 1.0.0
      isobject: 3.0.1
    dev: false
    engines:
      node: '>=0.10.0'
    resolution:
      integrity: sha1-GLKB2lhbHFxR3vJMkw7SmgvmsXc=
  /has-values/0.1.4:
    dev: false
    engines:
      node: '>=0.10.0'
    resolution:
      integrity: sha1-bWHeldkd/Km5oCCJrThL/49it3E=
  /has-values/1.0.0:
    dependencies:
      is-number: 3.0.0
      kind-of: 4.0.0
    dev: false
    engines:
      node: '>=0.10.0'
    resolution:
      integrity: sha1-lbC2P+whRmGab+V/51Yo1aOe/k8=
  /has/1.0.3:
    dependencies:
      function-bind: 1.1.1
    dev: false
    engines:
      node: '>= 0.4.0'
    resolution:
      integrity: sha512-f2dvO0VU6Oej7RkWJGrehjbzMAjFp5/VKPp5tTpWIV4JHHZK1/BxbFRtf/siA2SWTe09caDmVtYYzWEIbBS4zw==
  /hash-base/3.0.4:
    dependencies:
      inherits: 2.0.4
      safe-buffer: 5.2.0
    dev: false
    engines:
      node: '>=4'
    resolution:
      integrity: sha1-X8hoaEfs1zSZQDMZprCj8/auSRg=
  /hash.js/1.1.7:
    dependencies:
      inherits: 2.0.4
      minimalistic-assert: 1.0.1
    dev: false
    resolution:
      integrity: sha512-taOaskGt4z4SOANNseOviYDvjEJinIkRgmp7LbKP2YTTmVxWBl87s/uzK9r+44BclBSp2X7K1hqeNfz9JbBeXA==
  /hasha/3.0.0:
    dependencies:
      is-stream: 1.1.0
    dev: false
    engines:
      node: '>=4'
    resolution:
      integrity: sha1-UqMvq4Vp1BymmmH/GiFPjrfIvTk=
  /he/1.1.1:
    dev: false
    hasBin: true
    resolution:
      integrity: sha1-k0EP0hsAlzUVH4howvJx80J+I/0=
  /hmac-drbg/1.0.1:
    dependencies:
      hash.js: 1.1.7
      minimalistic-assert: 1.0.1
      minimalistic-crypto-utils: 1.0.1
    dev: false
    resolution:
      integrity: sha1-0nRXAQJabHdabFRXk+1QL8DGSaE=
  /home-or-tmp/2.0.0:
    dependencies:
      os-homedir: 1.0.2
      os-tmpdir: 1.0.2
    dev: false
    engines:
      node: '>=0.10.0'
    resolution:
      integrity: sha1-42w/LSyufXRqhX440Y1fMqeILbg=
  /homedir-polyfill/1.0.3:
    dependencies:
      parse-passwd: 1.0.0
    dev: false
    engines:
      node: '>=0.10.0'
    resolution:
      integrity: sha512-eSmmWE5bZTK2Nou4g0AI3zZ9rswp7GRKoKXS1BLUkvPviOqs4YTN1djQIqrXy9k5gEtdLPy86JjRwsNM9tnDcA==
  /hosted-git-info/2.7.1:
    dev: false
    resolution:
      integrity: sha512-7T/BxH19zbcCTa8XkMlbK5lTo1WtgkFi3GvdWEyNuc4Vex7/9Dqbnpsf4JMydcfj9HCg4zUWFTL3Za6lapg5/w==
  /http-errors/1.7.2:
    dependencies:
      depd: 1.1.2
      inherits: 2.0.3
      setprototypeof: 1.1.1
      statuses: 1.5.0
      toidentifier: 1.0.0
    dev: false
    engines:
      node: '>= 0.6'
    resolution:
      integrity: sha512-uUQBt3H/cSIVfch6i1EuPNy/YsRSOUBXTVfZ+yR7Zjez3qjBz6i9+i4zjNaoqcoFVI4lQJ5plg63TvGfRSDCRg==
  /http-errors/1.7.3:
    dependencies:
      depd: 1.1.2
      inherits: 2.0.4
      setprototypeof: 1.1.1
      statuses: 1.5.0
      toidentifier: 1.0.0
    dev: false
    engines:
      node: '>= 0.6'
    resolution:
      integrity: sha512-ZTTX0MWrsQ2ZAhA1cejAwDLycFsd7I7nVtnkT3Ol0aqodaKW+0CTZDQ1uBv5whptCnc8e8HeRRJxRs0kmm/Qfw==
  /http-proxy/1.17.0:
    dependencies:
      eventemitter3: 3.1.2
      follow-redirects: 1.7.0
      requires-port: 1.0.0
    dev: false
    engines:
      node: '>=4.0.0'
    resolution:
      integrity: sha512-Taqn+3nNvYRfJ3bGvKfBSRwy1v6eePlm3oc/aWVxZp57DQr5Eq3xhKJi7Z4hZpS8PC3H4qI+Yly5EmFacGuA/g==
  /http-signature/1.2.0:
    dependencies:
      assert-plus: 1.0.0
      jsprim: 1.4.1
      sshpk: 1.16.1
    dev: false
    engines:
      node: '>=0.8'
      npm: '>=1.3.7'
    resolution:
      integrity: sha1-muzZJRFHcvPZW2WmCruPfBj7rOE=
  /https-browserify/1.0.0:
    dev: false
    resolution:
      integrity: sha1-7AbBDgo0wPL68Zn3/X/Hj//QPHM=
  /https-proxy-agent/2.2.2:
    dependencies:
      agent-base: 4.3.0
      debug: 3.2.6
    dev: false
    engines:
      node: '>= 4.5.0'
    resolution:
      integrity: sha512-c8Ndjc9Bkpfx/vCJueCPy0jlP4ccCCSNDp8xwCZzPjKJUm+B+u9WX2x98Qx4n1PiMNTWo3D7KK5ifNV/yJyRzg==
  /iconv-lite/0.4.24:
    dependencies:
      safer-buffer: 2.1.2
    dev: false
    engines:
      node: '>=0.10.0'
    resolution:
      integrity: sha512-v3MXnZAcvnywkTUEZomIActle7RXXeedOR31wwl7VlyoXO4Qi9arvSenNQWne1TcRwhCL1HwLI21bEqdpj8/rA==
  /ieee754/1.1.13:
    dev: false
    resolution:
      integrity: sha512-4vf7I2LYV/HaWerSo3XmlMkp5eZ83i+/CDluXi/IGTs/O1sejBNhTtnxzmRZfvOUqj7lZjqHkeTvpgSFDlWZTg==
  /iferr/0.1.5:
    dev: false
    resolution:
      integrity: sha1-xg7taebY/bazEEofy8ocGS3FtQE=
  /ignore/4.0.6:
    dev: false
    engines:
      node: '>= 4'
    resolution:
      integrity: sha512-cyFDKrqc/YdcWFniJhzI42+AzS+gNwmUzOSFcRCQYwySuBBBy/KjuxWLZ/FHEH6Moq1NizMOBWyTcv8O4OZIMg==
  /import-fresh/3.1.0:
    dependencies:
      parent-module: 1.0.1
      resolve-from: 4.0.0
    dev: false
    engines:
      node: '>=6'
    resolution:
      integrity: sha512-PpuksHKGt8rXfWEr9m9EHIpgyyaltBy8+eF6GJM0QCAxMgxCfucMF3mjecK2QsJr0amJW7gTqh5/wht0z2UhEQ==
  /import-local/1.0.0:
    dependencies:
      pkg-dir: 2.0.0
      resolve-cwd: 2.0.0
    dev: false
    engines:
      node: '>=4'
    hasBin: true
    resolution:
      integrity: sha512-vAaZHieK9qjGo58agRBg+bhHX3hoTZU/Oa3GESWLz7t1U62fk63aHuDJJEteXoDeTCcPmUT+z38gkHPZkkmpmQ==
  /import-local/2.0.0:
    dependencies:
      pkg-dir: 3.0.0
      resolve-cwd: 2.0.0
    dev: false
    engines:
      node: '>=6'
    hasBin: true
    resolution:
      integrity: sha512-b6s04m3O+s3CGSbqDIyP4R6aAwAeYlVq9+WUWep6iHa8ETRf9yei1U48C5MmfJmV9AiLYYBKPMq/W+/WRpQmCQ==
  /imurmurhash/0.1.4:
    dev: false
    engines:
      node: '>=0.8.19'
    resolution:
      integrity: sha1-khi5srkoojixPcT7a21XbyMUU+o=
  /indent-string/2.1.0:
    dependencies:
      repeating: 2.0.1
    dev: false
    engines:
      node: '>=0.10.0'
    resolution:
      integrity: sha1-ji1INIdCEhtKghi3oTfppSBJ3IA=
  /indent-string/3.2.0:
    dev: false
    engines:
      node: '>=4'
    resolution:
      integrity: sha1-Sl/W0nzDMvN+VBmlBNu4NxBckok=
  /indexof/0.0.1:
    dev: false
    resolution:
      integrity: sha1-gtwzbSMrkGIXnQWrMpOmYFn9Q10=
  /inflight/1.0.6:
    dependencies:
      once: 1.4.0
      wrappy: 1.0.2
    dev: false
    resolution:
      integrity: sha1-Sb1jMdfQLQwJvJEKEHW6gWW1bfk=
  /inherits/2.0.1:
    dev: false
    resolution:
      integrity: sha1-sX0I0ya0Qj5Wjv9xn5GwscvfafE=
  /inherits/2.0.3:
    dev: false
    resolution:
      integrity: sha1-Yzwsg+PaQqUC9SRmAiSA9CCCYd4=
  /inherits/2.0.4:
    dev: false
    resolution:
      integrity: sha512-k/vGaX4/Yla3WzyMCvTQOXYeIHvqOKtnqBduzTHpzpQZzAskKMhZ2K+EnBiSM9zGSoIFeMpXKxa4dYeZIQqewQ==
  /ini/1.3.5:
    dev: false
    resolution:
      integrity: sha512-RZY5huIKCMRWDUqZlEi72f/lmXKMvuszcMBduliQ3nnWbx9X/ZBQO7DijMEYS9EhHBb2qacRUMtC7svLwe0lcw==
  /inquirer/6.5.0:
    dependencies:
      ansi-escapes: 3.2.0
      chalk: 2.4.2
      cli-cursor: 2.1.0
      cli-width: 2.2.0
      external-editor: 3.1.0
      figures: 2.0.0
      lodash: 4.17.14
      mute-stream: 0.0.7
      run-async: 2.3.0
      rxjs: 6.5.2
      string-width: 2.1.1
      strip-ansi: 5.2.0
      through: 2.3.8
    dev: false
    engines:
      node: '>=6.0.0'
    resolution:
      integrity: sha512-scfHejeG/lVZSpvCXpsB4j/wQNPM5JC8kiElOI0OUTwmc1RTpXr4H32/HOlQHcZiYl2z2VElwuCVDRG8vFmbnA==
  /interpret/1.2.0:
    dev: false
    engines:
      node: '>= 0.10'
    resolution:
      integrity: sha512-mT34yGKMNceBQUoVn7iCDKDntA7SC6gycMAWzGx1z/CMCTV7b2AAtXlo3nRyHZ1FelRkQbQjprHSYGwzLtkVbw==
  /invariant/2.2.4:
    dependencies:
      loose-envify: 1.4.0
    dev: false
    resolution:
      integrity: sha512-phJfQVBuaJM5raOpJjSfkiD6BpbCE4Ns//LaXl6wGYtUBY83nWS6Rf9tXm2e8VaK60JEjYldbPif/A2B1C2gNA==
  /invert-kv/1.0.0:
    dev: false
    engines:
      node: '>=0.10.0'
    resolution:
      integrity: sha1-EEqOSqym09jNFXqO+L+rLXo//bY=
  /invert-kv/2.0.0:
    dev: false
    engines:
      node: '>=4'
    resolution:
      integrity: sha512-wPVv/y/QQ/Uiirj/vh3oP+1Ww+AWehmi1g5fFWGPF6IpCBCDVrhgHRMvrLfdYcwDh3QJbGXDW4JAuzxElLSqKA==
  /ipaddr.js/1.9.0:
    dev: false
    engines:
      node: '>= 0.10'
    resolution:
      integrity: sha512-M4Sjn6N/+O6/IXSJseKqHoFc+5FdGJ22sXqnjTpdZweHK64MzEPAyQZyEU3R/KRv2GLoa7nNtg/C2Ev6m7z+eA==
  /is-absolute/1.0.0:
    dependencies:
      is-relative: 1.0.0
      is-windows: 1.0.2
    dev: false
    engines:
      node: '>=0.10.0'
    resolution:
      integrity: sha512-dOWoqflvcydARa360Gvv18DZ/gRuHKi2NU/wU5X1ZFzdYfH29nkiNZsF3mp4OJ3H4yo9Mx8A/uAGNzpzPN3yBA==
  /is-accessor-descriptor/0.1.6:
    dependencies:
      kind-of: 3.2.2
    dev: false
    engines:
      node: '>=0.10.0'
    resolution:
      integrity: sha1-qeEss66Nh2cn7u84Q/igiXtcmNY=
  /is-accessor-descriptor/1.0.0:
    dependencies:
      kind-of: 6.0.2
    dev: false
    engines:
      node: '>=0.10.0'
    resolution:
      integrity: sha512-m5hnHTkcVsPfqx3AKlyttIPb7J+XykHvJP2B9bZDjlhLIoEq4XoK64Vg7boZlVWYK6LUY94dYPEE7Lh0ZkZKcQ==
  /is-arrayish/0.2.1:
    dev: false
    resolution:
      integrity: sha1-d8mYQFJ6qOyxqLppe4BkWnqSap0=
  /is-binary-path/1.0.1:
    dependencies:
      binary-extensions: 1.13.1
    dev: false
    engines:
      node: '>=0.10.0'
    resolution:
      integrity: sha1-dfFmQrSA8YenEcgUFh/TpKdlWJg=
  /is-buffer/1.1.6:
    dev: false
    resolution:
      integrity: sha512-NcdALwpXkTm5Zvvbk7owOUSvVvBKDgKP5/ewfXEznmQFfs4ZRmanOeKBTjRVjka3QFoN6XJ+9F3USqfHqTaU5w==
  /is-buffer/2.0.2:
    dev: false
    engines:
      node: '>=4'
    resolution:
      integrity: sha512-imvkm8cOGKeZ/NwkAd+FAURi0hsL9gr3kvdi0r3MnqChcOdPaQRIOQiOU+sD40XzUIe6nFmSHYtQjbkDvaQbEg==
  /is-buffer/2.0.3:
    dev: false
    engines:
      node: '>=4'
    resolution:
      integrity: sha512-U15Q7MXTuZlrbymiz95PJpZxu8IlipAp4dtS3wOdgPXx3mqBnslrWU14kxfHB+Py/+2PVKSr37dMAgM2A4uArw==
  /is-callable/1.1.4:
    dev: false
    engines:
      node: '>= 0.4'
    resolution:
      integrity: sha512-r5p9sxJjYnArLjObpjA4xu5EKI3CuKHkJXMhT7kwbpUyIFD1n5PMAsoPvWnvtZiNz7LjkYDRZhd7FlI0eMijEA==
  /is-data-descriptor/0.1.4:
    dependencies:
      kind-of: 3.2.2
    dev: false
    engines:
      node: '>=0.10.0'
    resolution:
      integrity: sha1-C17mSDiOLIYCgueT8YVv7D8wG1Y=
  /is-data-descriptor/1.0.0:
    dependencies:
      kind-of: 6.0.2
    dev: false
    engines:
      node: '>=0.10.0'
    resolution:
      integrity: sha512-jbRXy1FmtAoCjQkVmIVYwuuqDFUbaOeDjmed1tOGPrsMhtJA4rD9tkgA0F1qJ3gRFRXcHYVkdeaP50Q5rE/jLQ==
  /is-date-object/1.0.1:
    dev: false
    engines:
      node: '>= 0.4'
    resolution:
      integrity: sha1-mqIOtq7rv/d/vTPnTKAbM1gdOhY=
  /is-descriptor/0.1.6:
    dependencies:
      is-accessor-descriptor: 0.1.6
      is-data-descriptor: 0.1.4
      kind-of: 5.1.0
    dev: false
    engines:
      node: '>=0.10.0'
    resolution:
      integrity: sha512-avDYr0SB3DwO9zsMov0gKCESFYqCnE4hq/4z3TdUlukEy5t9C0YRq7HLrsN52NAcqXKaepeCD0n+B0arnVG3Hg==
  /is-descriptor/1.0.2:
    dependencies:
      is-accessor-descriptor: 1.0.0
      is-data-descriptor: 1.0.0
      kind-of: 6.0.2
    dev: false
    engines:
      node: '>=0.10.0'
    resolution:
      integrity: sha512-2eis5WqQGV7peooDyLmNEPUrps9+SXX5c9pL3xEB+4e9HnGuDa7mB7kHxHw4CbqS9k1T2hOH3miL8n8WtiYVtg==
  /is-extendable/0.1.1:
    dev: false
    engines:
      node: '>=0.10.0'
    resolution:
      integrity: sha1-YrEQ4omkcUGOPsNqYX1HLjAd/Ik=
  /is-extendable/1.0.1:
    dependencies:
      is-plain-object: 2.0.4
    dev: false
    engines:
      node: '>=0.10.0'
    resolution:
      integrity: sha512-arnXMxT1hhoKo9k1LZdmlNyJdDDfy2v0fXjFlmok4+i8ul/6WlbVge9bhM74OpNPQPMGUToDtz+KXa1PneJxOA==
  /is-extglob/2.1.1:
    dev: false
    engines:
      node: '>=0.10.0'
    resolution:
      integrity: sha1-qIwCU1eR8C7TfHahueqXc8gz+MI=
  /is-finite/1.0.2:
    dependencies:
      number-is-nan: 1.0.1
    dev: false
    engines:
      node: '>=0.10.0'
    resolution:
      integrity: sha1-zGZ3aVYCvlUO8R6LSqYwU0K20Ko=
  /is-fullwidth-code-point/1.0.0:
    dependencies:
      number-is-nan: 1.0.1
    dev: false
    engines:
      node: '>=0.10.0'
    resolution:
      integrity: sha1-754xOG8DGn8NZDr4L95QxFfvAMs=
  /is-fullwidth-code-point/2.0.0:
    dev: false
    engines:
      node: '>=4'
    resolution:
      integrity: sha1-o7MKXE8ZkYMWeqq5O+764937ZU8=
  /is-glob/3.1.0:
    dependencies:
      is-extglob: 2.1.1
    dev: false
    engines:
      node: '>=0.10.0'
    resolution:
      integrity: sha1-e6WuJCF4BKxwcHuWkiVnSGzD6Eo=
  /is-glob/4.0.1:
    dependencies:
      is-extglob: 2.1.1
    dev: false
    engines:
      node: '>=0.10.0'
    resolution:
      integrity: sha512-5G0tKtBTFImOqDnLB2hG6Bp2qcKEFduo4tZu9MT/H6NQv/ghhy30o55ufafxJ/LdH79LLs2Kfrn85TLKyA7BUg==
  /is-module/1.0.0:
    dev: false
    resolution:
      integrity: sha1-Mlj7afeMFNW4FdZkM2tM/7ZEFZE=
  /is-negated-glob/1.0.0:
    dev: false
    engines:
      node: '>=0.10.0'
    resolution:
      integrity: sha1-aRC8pdqMleeEtXUbl2z1oQ/uNtI=
  /is-number/3.0.0:
    dependencies:
      kind-of: 3.2.2
    dev: false
    engines:
      node: '>=0.10.0'
    resolution:
      integrity: sha1-JP1iAaR4LPUFYcgQJ2r8fRLXEZU=
  /is-number/4.0.0:
    dev: false
    engines:
      node: '>=0.10.0'
    resolution:
      integrity: sha512-rSklcAIlf1OmFdyAqbnWTLVelsQ58uvZ66S/ZyawjWqIviTWCjg2PzVGw8WUA+nNuPTqb4wgA+NszrJ+08LlgQ==
  /is-obj/1.0.1:
    dev: false
    engines:
      node: '>=0.10.0'
    resolution:
      integrity: sha1-PkcprB9f3gJc19g6iW2rn09n2w8=
  /is-plain-obj/1.1.0:
    dev: false
    engines:
      node: '>=0.10.0'
    resolution:
      integrity: sha1-caUMhCnfync8kqOQpKA7OfzVHT4=
  /is-plain-object/2.0.4:
    dependencies:
      isobject: 3.0.1
    dev: false
    engines:
      node: '>=0.10.0'
    resolution:
      integrity: sha512-h5PpgXkWitc38BBMYawTYMWJHFZJVnBquFE57xFpjB8pJFiF6gZ+bU+WyI/yqXiFR5mdLsgYNaPe8uao6Uv9Og==
  /is-promise/2.1.0:
    dev: false
    resolution:
      integrity: sha1-eaKp7OfwlugPNtKy87wWwf9L8/o=
  /is-reference/1.1.3:
    dependencies:
      '@types/estree': 0.0.39
    dev: false
    resolution:
      integrity: sha512-W1iHHv/oyBb2pPxkBxtaewxa1BC58Pn5J0hogyCdefwUIvb6R+TGbAcIa4qPNYLqLhb3EnOgUf2MQkkF76BcKw==
  /is-regex/1.0.4:
    dependencies:
      has: 1.0.3
    dev: false
    engines:
      node: '>= 0.4'
    resolution:
      integrity: sha1-VRdIm1RwkbCTDglWVM7SXul+lJE=
  /is-relative/1.0.0:
    dependencies:
      is-unc-path: 1.0.0
    dev: false
    engines:
      node: '>=0.10.0'
    resolution:
      integrity: sha512-Kw/ReK0iqwKeu0MITLFuj0jbPAmEiOsIwyIXvvbfa6QfmN9pkD1M+8pdk7Rl/dTKbH34/XBFMbgD4iMJhLQbGA==
  /is-stream/1.1.0:
    dev: false
    engines:
      node: '>=0.10.0'
    resolution:
      integrity: sha1-EtSj3U5o4Lec6428hBc66A2RykQ=
  /is-string/1.0.4:
    dev: false
    engines:
      node: '>= 0.4'
    resolution:
      integrity: sha1-zDqbaYV9Yh6WNyWiTK7shzuCbmQ=
  /is-symbol/1.0.2:
    dependencies:
      has-symbols: 1.0.0
    dev: false
    engines:
      node: '>= 0.4'
    resolution:
      integrity: sha512-HS8bZ9ox60yCJLH9snBpIwv9pYUAkcuLhSA1oero1UB5y9aiQpRA8y2ex945AOtCZL1lJDeIk3G5LthswI46Lw==
  /is-typedarray/1.0.0:
    dev: false
    resolution:
      integrity: sha1-5HnICFjfDBsR3dppQPlgEfzaSpo=
  /is-unc-path/1.0.0:
    dependencies:
      unc-path-regex: 0.1.2
    dev: false
    engines:
      node: '>=0.10.0'
    resolution:
      integrity: sha512-mrGpVd0fs7WWLfVsStvgF6iEJnbjDFZh9/emhRDcGWTduTfNHd9CHeUwH3gYIjdbwo4On6hunkztwOaAw0yllQ==
  /is-utf8/0.2.1:
    dev: false
    resolution:
      integrity: sha1-Sw2hRCEE0bM2NA6AeX6GXPOffXI=
  /is-valid-glob/1.0.0:
    dev: false
    engines:
      node: '>=0.10.0'
    resolution:
      integrity: sha1-Kb8+/3Ab4tTTFdusw5vDn+j2Aao=
  /is-windows/1.0.2:
    dev: false
    engines:
      node: '>=0.10.0'
    resolution:
      integrity: sha512-eXK1UInq2bPmjyX6e3VHIzMLobc4J94i4AWn+Hpq3OU5KkrRC96OAcR3PRJ/pGu6m8TRnBHP9dkXQVsT/COVIA==
  /is-wsl/1.1.0:
    dev: false
    engines:
      node: '>=4'
    resolution:
      integrity: sha1-HxbkqiKwTRM2tmGIpmrzxgDDpm0=
  /isarray/0.0.1:
    dev: false
    resolution:
      integrity: sha1-ihis/Kmo9Bd+Cav8YDiTmwXR7t8=
  /isarray/1.0.0:
    dev: false
    resolution:
      integrity: sha1-u5NdSFgsuhaMBoNJV6VKPgcSTxE=
  /isarray/2.0.1:
    dev: false
    resolution:
      integrity: sha1-o32U7ZzaLVmGXJ92/llu4fM4dB4=
  /isbinaryfile/3.0.3:
    dependencies:
      buffer-alloc: 1.2.0
    dev: false
    engines:
      node: '>=0.6.0'
    resolution:
      integrity: sha512-8cJBL5tTd2OS0dM4jz07wQd5g0dCCqIhUxPIGtZfa5L6hWlvV5MHTITy/DBAsF+Oe2LS1X3krBUhNwaGUWpWxw==
  /isexe/2.0.0:
    dev: false
    resolution:
      integrity: sha1-6PvzdNxVb/iUehDcsFctYz8s+hA=
  /isobject/2.1.0:
    dependencies:
      isarray: 1.0.0
    dev: false
    engines:
      node: '>=0.10.0'
    resolution:
      integrity: sha1-8GVWEJaj8dou9GJy+BXIQNh+DIk=
  /isobject/3.0.1:
    dev: false
    engines:
      node: '>=0.10.0'
    resolution:
      integrity: sha1-TkMekrEalzFjaqH5yNHMvP2reN8=
  /isstream/0.1.2:
    dev: false
    resolution:
      integrity: sha1-R+Y/evVa+m+S4VAOaQ64uFKcCZo=
  /istanbul-lib-coverage/2.0.5:
    dev: false
    engines:
      node: '>=6'
    resolution:
      integrity: sha512-8aXznuEPCJvGnMSRft4udDRDtb1V3pkQkMMI5LI+6HuQz5oQ4J2UFn1H82raA3qJtyOLkkwVqICBQkjnGtn5mA==
  /istanbul-lib-hook/2.0.7:
    dependencies:
      append-transform: 1.0.0
    dev: false
    engines:
      node: '>=6'
    resolution:
      integrity: sha512-vrRztU9VRRFDyC+aklfLoeXyNdTfga2EI3udDGn4cZ6fpSXpHLV9X6CHvfoMCPtggg8zvDDmC4b9xfu0z6/llA==
  /istanbul-lib-instrument/3.3.0:
    dependencies:
      '@babel/generator': 7.5.0
      '@babel/parser': 7.5.0
      '@babel/template': 7.4.4
      '@babel/traverse': 7.5.0
      '@babel/types': 7.5.0
      istanbul-lib-coverage: 2.0.5
      semver: 6.2.0
    dev: false
    engines:
      node: '>=6'
    resolution:
      integrity: sha512-5nnIN4vo5xQZHdXno/YDXJ0G+I3dAm4XgzfSVTPLQpj/zAV2dV6Juy0yaf10/zrJOJeHoN3fraFe+XRq2bFVZA==
  /istanbul-lib-report/2.0.8:
    dependencies:
      istanbul-lib-coverage: 2.0.5
      make-dir: 2.1.0
      supports-color: 6.1.0
    dev: false
    engines:
      node: '>=6'
    resolution:
      integrity: sha512-fHBeG573EIihhAblwgxrSenp0Dby6tJMFR/HvlerBsrCTD5bkUuoNtn3gVh29ZCS824cGGBPn7Sg7cNk+2xUsQ==
  /istanbul-lib-source-maps/3.0.6:
    dependencies:
      debug: 4.1.1
      istanbul-lib-coverage: 2.0.5
      make-dir: 2.1.0
      rimraf: 2.6.3
      source-map: 0.6.1
    dev: false
    engines:
      node: '>=6'
    resolution:
      integrity: sha512-R47KzMtDJH6X4/YW9XTx+jrLnZnscW4VpNN+1PViSYTejLVPWv7oov+Duf8YQSPyVRUvueQqz1TcsC6mooZTXw==
  /istanbul-reports/2.2.6:
    dependencies:
      handlebars: 4.1.2
    dev: false
    engines:
      node: '>=6'
    resolution:
      integrity: sha512-SKi4rnMyLBKe0Jy2uUdx28h8oG7ph2PPuQPvIAh31d+Ci+lSiEu4C+h3oBPuJ9+mPKhOyW0M8gY4U5NM1WLeXA==
  /istanbul/0.4.5:
    dependencies:
      abbrev: 1.0.9
      async: 1.5.2
      escodegen: 1.8.1
      esprima: 2.7.3
      glob: 5.0.15
      handlebars: 4.1.2
      js-yaml: 3.13.1
      mkdirp: 0.5.1
      nopt: 3.0.6
      once: 1.4.0
      resolve: 1.1.7
      supports-color: 3.2.3
      which: 1.3.1
      wordwrap: 1.0.0
    deprecated: |-
      This module is no longer maintained, try this instead:
        npm i nyc
      Visit https://istanbul.js.org/integrations for other alternatives.
    dev: false
    hasBin: true
    resolution:
      integrity: sha1-ZcfXPUxNqE1POsMQuRj7C4Azczs=
  /jest-worker/24.6.0:
    dependencies:
      merge-stream: 1.0.1
      supports-color: 6.1.0
    dev: false
    engines:
      node: '>= 6'
    resolution:
      integrity: sha512-jDwgW5W9qGNvpI1tNnvajh0a5IE/PuGLFmHk6aR/BZFz8tSgGw17GsDPXAJ6p91IvYDjOw8GpFbvvZGAK+DPQQ==
  /jju/1.4.0:
    dev: false
    resolution:
      integrity: sha1-o6vicYryQaKykE+EpiWXDzia4yo=
  /js-tokens/3.0.2:
    dev: false
    resolution:
      integrity: sha1-mGbfOVECEw449/mWvOtlRDIJwls=
  /js-tokens/4.0.0:
    dev: false
    resolution:
      integrity: sha512-RdJUflcE3cUzKiMqQgsCu06FPu9UdIJO0beYbPhHN4k6apgJtifcoCtT9bcxOpYBtpD2kCM6Sbzg4CausW/PKQ==
  /js-yaml/3.13.1:
    dependencies:
      argparse: 1.0.10
      esprima: 4.0.1
    dev: false
    hasBin: true
    resolution:
      integrity: sha512-YfbcO7jXDdyj0DGxYVSlSeQNHbD7XPWvrVWeVUujrQEoZzWJIRrCPoyk6kL6IAjAG2IolMK4T0hNUe0HOUs5Jw==
  /jsbn/0.1.1:
    dev: false
    resolution:
      integrity: sha1-peZUwuWi3rXyAdls77yoDA7y9RM=
  /jsesc/0.5.0:
    dev: false
    hasBin: true
    resolution:
      integrity: sha1-597mbjXW/Bb3EP6R1c9p9w8IkR0=
  /jsesc/1.3.0:
    dev: false
    hasBin: true
    resolution:
      integrity: sha1-RsP+yMGJKxKwgz25vHYiF226s0s=
  /jsesc/2.5.2:
    dev: false
    engines:
      node: '>=4'
    hasBin: true
    resolution:
      integrity: sha512-OYu7XEzjkCQ3C5Ps3QIZsQfNpqoJyZZA99wd9aWd05NCtC5pWOkShK2mkL6HXQR6/Cy2lbNdPlZBpuQHXE63gA==
  /json-edm-parser/0.1.2:
    dependencies:
      jsonparse: 1.2.0
    dev: false
    resolution:
      integrity: sha1-HmCw/vG8CvZ7wNFG393lSGzWFbQ=
  /json-parse-better-errors/1.0.2:
    dev: false
    resolution:
      integrity: sha512-mrqyZKfX5EhL7hvqcV6WG1yYjnjeuYDzDhhcAAUrq8Po85NBQBJP+ZDUT75qZQ98IkUoBqdkExkukOU7Ts2wrw==
  /json-schema-traverse/0.4.1:
    dev: false
    resolution:
      integrity: sha512-xbbCH5dCYU5T8LcEhhuh7HJ88HXuW3qsI3Y0zOZFKfZEHcpWiHU/Jxzk629Brsab/mMiHQti9wMP+845RPe3Vg==
  /json-schema/0.2.3:
    dev: false
    resolution:
      integrity: sha1-tIDIkuWaLwWVTOcnvT8qTogvnhM=
  /json-stable-stringify-without-jsonify/1.0.1:
    dev: false
    resolution:
      integrity: sha1-nbe1lJatPzz+8wp1FC0tkwrXJlE=
  /json-stringify-safe/5.0.1:
    dev: false
    resolution:
      integrity: sha1-Epai1Y/UXxmg9s4B1lcB4sc1tus=
  /json5/0.5.1:
    dev: false
    hasBin: true
    resolution:
      integrity: sha1-Hq3nrMASA0rYTiOWdn6tn6VJWCE=
  /json5/1.0.1:
    dependencies:
      minimist: 1.2.0
    dev: false
    hasBin: true
    resolution:
      integrity: sha512-aKS4WQjPenRxiQsC93MNfjx+nbF4PAdYzmd/1JIj8HYzqfbu86beTuNgXDzPknWk0n0uARlyewZo4s++ES36Ow==
  /json5/2.1.0:
    dependencies:
      minimist: 1.2.0
    dev: false
    engines:
      node: '>=6'
    hasBin: true
    resolution:
      integrity: sha512-8Mh9h6xViijj36g7Dxi+Y4S6hNGV96vcJZr/SrlHh1LR/pEn/8j/+qIBbs44YKl69Lrfctp4QD+AdWLTMqEZAQ==
  /jsonfile/4.0.0:
    dev: false
    optionalDependencies:
      graceful-fs: 4.2.0
    resolution:
      integrity: sha1-h3Gq4HmbZAdrdmQPygWPnBDjPss=
  /jsonify/0.0.0:
    dev: false
    resolution:
      integrity: sha1-LHS27kHZPKUbe1qu6PUDYx0lKnM=
  /jsonparse/1.2.0:
    dev: false
    engines:
      '0': node >= 0.2.0
    resolution:
      integrity: sha1-XAxWhRBxYOcv50ib3eoLRMK8Z70=
  /jsprim/1.4.1:
    dependencies:
      assert-plus: 1.0.0
      extsprintf: 1.3.0
      json-schema: 0.2.3
      verror: 1.10.0
    dev: false
    engines:
      '0': node >=0.6.0
    resolution:
      integrity: sha1-MT5mvB5cwG5Di8G3SZwuXFastqI=
  /jssha/2.3.1:
    dev: false
    resolution:
      integrity: sha1-FHshJTaQNcpLL30hDcU58Amz3po=
  /just-debounce/1.0.0:
    dev: false
    resolution:
      integrity: sha1-h/zPrv/AtozRnVX2cilD+SnqNeo=
  /just-extend/4.0.2:
    dev: false
    resolution:
      integrity: sha512-FrLwOgm+iXrPV+5zDU6Jqu4gCRXbWEQg2O3SKONsWE4w7AXFRkryS53bpWdaL9cNol+AmR3AEYz6kn+o0fCPnw==
  /jwa/1.4.1:
    dependencies:
      buffer-equal-constant-time: 1.0.1
      ecdsa-sig-formatter: 1.0.11
      safe-buffer: 5.2.0
    dev: false
    resolution:
      integrity: sha512-qiLX/xhEEFKUAJ6FiBMbes3w9ATzyk5W7Hvzpa/SLYdxNtng+gcurvrI7TbACjIXlsJyr05/S1oUhZrc63evQA==
  /jws/3.2.2:
    dependencies:
      jwa: 1.4.1
      safe-buffer: 5.2.0
    dev: false
    resolution:
      integrity: sha512-YHlZCB6lMTllWDtSPHz/ZXTsi8S00usEV6v1tjq8tOUZzw7DpSDWVXjXDre6ed1w/pd495ODpHZYSdkRTsa0HA==
  /karma-chai/0.1.0_chai@4.2.0+karma@4.1.0:
    dependencies:
      chai: 4.2.0
      karma: 4.1.0
    dev: false
    peerDependencies:
      chai: '*'
      karma: '>=0.10.9'
    resolution:
      integrity: sha1-vuWtQEAFF4Ea40u5RfdikJEIt5o=
  /karma-chrome-launcher/2.2.0:
    dependencies:
      fs-access: 1.0.1
      which: 1.3.1
    dev: false
    resolution:
      integrity: sha512-uf/ZVpAabDBPvdPdveyk1EPgbnloPvFFGgmRhYLTDH7gEB4nZdSBk8yTU47w1g/drLSx5uMOkjKk7IWKfWg/+w==
  /karma-coverage/1.1.2:
    dependencies:
      dateformat: 1.0.12
      istanbul: 0.4.5
      lodash: 4.17.14
      minimatch: 3.0.4
      source-map: 0.5.7
    dev: false
    resolution:
      integrity: sha512-eQawj4Cl3z/CjxslYy9ariU4uDh7cCNFZHNWXWRpl0pNeblY/4wHR7M7boTYXWrn9bY0z2pZmr11eKje/S/hIw==
  /karma-edge-launcher/0.4.2_karma@4.1.0:
    dependencies:
      edge-launcher: 1.2.2
      karma: 4.1.0
    dev: false
    engines:
      node: '>=4'
    peerDependencies:
      karma: '>=0.9'
    resolution:
      integrity: sha512-YAJZb1fmRcxNhMIWYsjLuxwODBjh2cSHgTW/jkVmdpGguJjLbs9ZgIK/tEJsMQcBLUkO+yO4LBbqYxqgGW2HIw==
  /karma-env-preprocessor/0.1.1:
    dev: false
    resolution:
      integrity: sha1-u+jIfVnADtt2BwvTwxtLOdXcfhU=
  /karma-firefox-launcher/1.1.0:
    dev: false
    resolution:
      integrity: sha512-LbZ5/XlIXLeQ3cqnCbYLn+rOVhuMIK9aZwlP6eOLGzWdo1UVp7t6CN3DP4SafiRLjexKwHeKHDm0c38Mtd3VxA==
  /karma-ie-launcher/1.0.0_karma@4.1.0:
    dependencies:
      karma: 4.1.0
      lodash: 4.17.14
    dev: false
    peerDependencies:
      karma: '>=0.9'
    resolution:
      integrity: sha1-SXmGhCxJAZA0bNifVJTKmDDG1Zw=
  /karma-json-preprocessor/0.3.3_karma@4.1.0:
    dependencies:
      karma: 4.1.0
    dev: false
    peerDependencies:
      karma: '>=0.9'
    resolution:
      integrity: sha1-X36ZW+uuS06PCiy1IVBVSq8LHi4=
  /karma-json-to-file-reporter/1.0.1:
    dependencies:
      json5: 2.1.0
    dev: false
    resolution:
      integrity: sha512-kNCi+0UrXAeTJMpMsHkHNbfmlErsYT+/haNakJIhsE/gtj3Jx7zWRg7BTc1HHSbH5KeVXVRJr3/KLB/NHWY7Hg==
  /karma-junit-reporter/1.2.0_karma@4.1.0:
    dependencies:
      karma: 4.1.0
      path-is-absolute: 1.0.1
      xmlbuilder: 8.2.2
    dev: false
    peerDependencies:
      karma: '>=0.9'
    resolution:
      integrity: sha1-T5xAzt+xo5X4rvh2q/lhiZF8Y5Y=
  /karma-mocha-reporter/2.2.5_karma@4.1.0:
    dependencies:
      chalk: 2.4.2
      karma: 4.1.0
      log-symbols: 2.2.0
      strip-ansi: 4.0.0
    dev: false
    peerDependencies:
      karma: '>=0.13'
    resolution:
      integrity: sha1-FRIAlejtgZGG5HoLAS8810GJVWA=
  /karma-mocha/1.3.0:
    dependencies:
      minimist: 1.2.0
    dev: false
    resolution:
      integrity: sha1-7qrH/8DiAetjxGdEDStpx883eL8=
  /karma-remap-coverage/0.1.5_karma-coverage@1.1.2:
    dependencies:
      karma-coverage: 1.1.2
      remap-istanbul: 0.10.1
    dev: false
    engines:
      node: '>=4.2.0'
    peerDependencies:
      karma-coverage: '>=0.5.4'
    resolution:
      integrity: sha512-FM5h8eHcHbMMR+2INBUxD+4+wUbkCnobfn5uWprkLyj6Xcm2MRFQOuAJn9h2H13nNso6rk+QoNpHd5xCevlPOw==
  /karma-rollup-preprocessor/7.0.0_rollup@1.16.7:
    dependencies:
      chokidar: 2.1.6
      debounce: 1.2.0
      rollup: 1.16.7
    dev: false
    engines:
      node: '>= 8.0.0'
    peerDependencies:
      rollup: '>= 1.0.0'
    resolution:
      integrity: sha512-/a7bBtinT4+fdbnatCh5ZWvbqIqPzse7O3tvT4x9tadXsxPqybo1Lilpe7AKEmvhAcUwGRlcLOWeV66lIPFrXQ==
  /karma-sourcemap-loader/0.3.7:
    dependencies:
      graceful-fs: 4.2.0
    dev: false
    resolution:
      integrity: sha1-kTIsd/jxPUb+0GKwQuEAnUxFBdg=
  /karma-typescript-es6-transform/4.1.1:
    dependencies:
      acorn: 6.2.0
      acorn-walk: 6.2.0
      babel-core: 6.26.3
      babel-preset-env: 1.7.0
      log4js: 4.5.0
      magic-string: 0.25.3
    dev: false
    resolution:
      integrity: sha512-WTGGThwufBT73c20q30iTcXq8Jb3Wat/h+JW1lwKgMtymT5rVxLknoaUVNfenaV3+cRMiTEsBT773kz9jWk6IQ==
  /karma-webpack/4.0.2_webpack@4.35.3:
    dependencies:
      clone-deep: 4.0.1
      loader-utils: 1.2.3
      neo-async: 2.6.1
      schema-utils: 1.0.0
      source-map: 0.7.3
      webpack: 4.35.3_webpack@4.35.3
      webpack-dev-middleware: 3.7.0_webpack@4.35.3
    dev: false
    engines:
      node: '>= 8.9.0'
    peerDependencies:
      webpack: ^4.0.0
    resolution:
      integrity: sha512-970/okAsdUOmiMOCY8sb17A2I8neS25Ad9uhyK3GHgmRSIFJbDcNEFE8dqqUhNe9OHiCC9k3DMrSmtd/0ymP1A==
  /karma/4.1.0:
    dependencies:
      bluebird: 3.5.5
      body-parser: 1.19.0
      braces: 2.3.2
      chokidar: 2.1.6
      colors: 1.3.3
      connect: 3.7.0
      core-js: 2.6.9
      di: 0.0.1
      dom-serialize: 2.2.1
      flatted: 2.0.1
      glob: 7.1.4
      graceful-fs: 4.2.0
      http-proxy: 1.17.0
      isbinaryfile: 3.0.3
      lodash: 4.17.14
      log4js: 4.5.0
      mime: 2.4.4
      minimatch: 3.0.4
      optimist: 0.6.1
      qjobs: 1.2.0
      range-parser: 1.2.1
      rimraf: 2.6.3
      safe-buffer: 5.2.0
      socket.io: 2.1.1
      source-map: 0.6.1
      tmp: 0.0.33
      useragent: 2.3.0
    dev: false
    engines:
      node: '>= 8'
    hasBin: true
    resolution:
      integrity: sha512-xckiDqyNi512U4dXGOOSyLKPwek6X/vUizSy2f3geYevbLj+UIdvNwbn7IwfUIL2g1GXEPWt/87qFD1fBbl/Uw==
  /kind-of/1.1.0:
    dev: false
    engines:
      node: '>=0.10.0'
    resolution:
      integrity: sha1-FAo9LUGjbS78+pN3tiwk+ElaXEQ=
  /kind-of/3.2.2:
    dependencies:
      is-buffer: 1.1.6
    dev: false
    engines:
      node: '>=0.10.0'
    resolution:
      integrity: sha1-MeohpzS6ubuw8yRm2JOupR5KPGQ=
  /kind-of/4.0.0:
    dependencies:
      is-buffer: 1.1.6
    dev: false
    engines:
      node: '>=0.10.0'
    resolution:
      integrity: sha1-IIE989cSkosgc3hpGkUGb65y3Vc=
  /kind-of/5.1.0:
    dev: false
    engines:
      node: '>=0.10.0'
    resolution:
      integrity: sha512-NGEErnH6F2vUuXDh+OlbcKW7/wOcfdRHaZ7VWtqCztfHri/++YKmP51OdWeGPuqCOba6kk2OTe5d02VmTB80Pw==
  /kind-of/6.0.2:
    dev: false
    engines:
      node: '>=0.10.0'
    resolution:
      integrity: sha512-s5kLOcnH0XqDO+FvuaLX8DDjZ18CGFk7VygH40QoKPUQhW4e2rvM0rwUq0t8IQDOwYSeLK01U90OjzBTme2QqA==
  /last-run/1.1.1:
    dependencies:
      default-resolution: 2.0.0
      es6-weak-map: 2.0.3
    dev: false
    engines:
      node: '>= 0.10'
    resolution:
      integrity: sha1-RblpQsF7HHnHchmCWbqUO+v4yls=
  /lazystream/1.0.0:
    dependencies:
      readable-stream: 2.3.6
    dev: false
    engines:
      node: '>= 0.6.3'
    resolution:
      integrity: sha1-9plf4PggOS9hOWvolGJAe7dxaOQ=
  /lcid/1.0.0:
    dependencies:
      invert-kv: 1.0.0
    dev: false
    engines:
      node: '>=0.10.0'
    resolution:
      integrity: sha1-MIrMr6C8SDo4Z7S28rlQYlHRuDU=
  /lcid/2.0.0:
    dependencies:
      invert-kv: 2.0.0
    dev: false
    engines:
      node: '>=6'
    resolution:
      integrity: sha512-avPEb8P8EGnwXKClwsNUgryVjllcRqtMYa49NTsbQagYuT1DcXnl1915oxWjoyGrXR6zH/Y0Zc96xWsPcoDKeA==
  /lead/1.0.0:
    dependencies:
      flush-write-stream: 1.1.1
    dev: false
    engines:
      node: '>= 0.10'
    resolution:
      integrity: sha1-bxT5mje+Op3XhPVJVpDlkDRm7kI=
  /levn/0.3.0:
    dependencies:
      prelude-ls: 1.1.2
      type-check: 0.3.2
    dev: false
    engines:
      node: '>= 0.8.0'
    resolution:
      integrity: sha1-OwmSTt+fCDwEkP3UwLxEIeBHZO4=
  /liftoff/3.1.0:
    dependencies:
      extend: 3.0.2
      findup-sync: 3.0.0
      fined: 1.2.0
      flagged-respawn: 1.0.1
      is-plain-object: 2.0.4
      object.map: 1.0.1
      rechoir: 0.6.2
      resolve: 1.11.1
    dev: false
    engines:
      node: '>= 0.8'
    resolution:
      integrity: sha512-DlIPlJUkCV0Ips2zf2pJP0unEoT1kwYhiiPUGF3s/jtxTCjziNLoiVVh+jqWOWeFi6mmwQ5fNxvAUyPad4Dfog==
  /lighthouse-logger/1.2.0:
    dependencies:
      debug: 2.6.9
      marky: 1.2.1
    dev: false
    resolution:
      integrity: sha512-wzUvdIeJZhRsG6gpZfmSCfysaxNEr43i+QT+Hie94wvHDKFLi4n7C2GqZ4sTC+PH5b5iktmXJvU87rWvhP3lHw==
  /load-json-file/1.1.0:
    dependencies:
      graceful-fs: 4.2.0
      parse-json: 2.2.0
      pify: 2.3.0
      pinkie-promise: 2.0.1
      strip-bom: 2.0.0
    dev: false
    engines:
      node: '>=0.10.0'
    resolution:
      integrity: sha1-lWkFcI1YtLq0wiYbBPWfMcmTdMA=
  /load-json-file/4.0.0:
    dependencies:
      graceful-fs: 4.2.0
      parse-json: 4.0.0
      pify: 3.0.0
      strip-bom: 3.0.0
    dev: false
    engines:
      node: '>=4'
    resolution:
      integrity: sha1-L19Fq5HjMhYjT9U62rZo607AmTs=
  /loader-runner/2.4.0:
    dev: false
    engines:
      node: '>=4.3.0 <5.0.0 || >=5.10'
    resolution:
      integrity: sha512-Jsmr89RcXGIwivFY21FcRrisYZfvLMTWx5kOLc+JTxtpBOG6xML0vzbc6SEQG2FO9/4Fc3wW4LVcB5DmGflaRw==
  /loader-utils/1.2.3:
    dependencies:
      big.js: 5.2.2
      emojis-list: 2.1.0
      json5: 1.0.1
    dev: false
    engines:
      node: '>=4.0.0'
    resolution:
      integrity: sha512-fkpz8ejdnEMG3s37wGL07iSBDg99O9D5yflE9RGNH3hRdx9SOwYfnGYdZOUIZitN8E+E2vkq3MUMYMvPYl5ZZA==
  /locate-path/2.0.0:
    dependencies:
      p-locate: 2.0.0
      path-exists: 3.0.0
    dev: false
    engines:
      node: '>=4'
    resolution:
      integrity: sha1-K1aLJl7slExtnA3pw9u7ygNUzY4=
  /locate-path/3.0.0:
    dependencies:
      p-locate: 3.0.0
      path-exists: 3.0.0
    dev: false
    engines:
      node: '>=6'
    resolution:
      integrity: sha512-7AO748wWnIhNqAuaty2ZWHkQHRSNfPVIsPIfwEOWO22AmaoVrWavlOcMR5nzTLNYvp36X220/maaRsrec1G65A==
  /lodash.flattendeep/4.4.0:
    dev: false
    resolution:
      integrity: sha1-+wMJF/hqMTTlvJvsDWngAT3f7bI=
  /lodash.get/4.4.2:
    dev: false
    resolution:
      integrity: sha1-LRd/ZS+jHpObRDjVNBSZ36OCXpk=
  /lodash.isequal/4.5.0:
    dev: false
    resolution:
      integrity: sha1-QVxEePK8wwEgwizhDtMib30+GOA=
  /lodash.once/4.1.1:
    dev: false
    resolution:
      integrity: sha1-DdOXEhPHxW34gJd9UEyI+0cal6w=
  /lodash.unescape/4.0.1:
    dev: false
    resolution:
      integrity: sha1-vyJJiGzlFM2hEvrpIYzcBlIR/Jw=
  /lodash/4.17.14:
    dev: false
    resolution:
      integrity: sha512-mmKYbW3GLuJeX+iGP+Y7Gp1AiGHGbXHCOh/jZmrawMmsE7MS4znI3RL2FsjbqOyMayHInjOeykW7PEajUk1/xw==
  /log-symbols/2.2.0:
    dependencies:
      chalk: 2.4.2
    dev: false
    engines:
      node: '>=4'
    resolution:
      integrity: sha512-VeIAFslyIerEJLXHziedo2basKbMKtTw3vfn5IzG0XTjhAVEJyNHnL2p7vc+wBDSdQuUpNw3M2u6xb9QsAY5Eg==
  /log4js/3.0.6:
    dependencies:
      circular-json: 0.5.9
      date-format: 1.2.0
      debug: 3.2.6
      rfdc: 1.1.4
      streamroller: 0.7.0
    dev: false
    engines:
      node: '>=6.0'
    resolution:
      integrity: sha512-ezXZk6oPJCWL483zj64pNkMuY/NcRX5MPiB0zE6tjZM137aeusrOnW1ecxgF9cmwMWkBMhjteQxBPoZBh9FDxQ==
  /log4js/4.5.0:
    dependencies:
      date-format: 2.0.0
      debug: 4.1.1
      flatted: 2.0.1
      rfdc: 1.1.4
      streamroller: 1.0.5
    dev: false
    engines:
      node: '>=6.0'
    resolution:
      integrity: sha512-mYtGcbmu//OprhT7prJM2erY9nPXM2TMLM/mBLPo4FojntEZz/V34d06SVBXeQ6EsryMkLJhHuXCWCQNoPW8hQ==
  /loglevel/1.6.3:
    dev: false
    engines:
      node: '>= 0.6.0'
    resolution:
      integrity: sha512-LoEDv5pgpvWgPF4kNYuIp0qqSJVWak/dML0RY74xlzMZiT9w77teNAwKYKWBTYjlokMirg+o3jBwp+vlLrcfAA==
  /lolex/4.1.0:
    dev: false
    resolution:
      integrity: sha512-BYxIEXiVq5lGIXeVHnsFzqa1TxN5acnKnPCdlZSpzm8viNEOhiigupA4vTQ9HEFQ6nLTQ9wQOgBknJgzUYQ9Aw==
  /long/4.0.0:
    dev: false
    resolution:
      integrity: sha512-XsP+KhQif4bjX1kbuSiySJFNAehNxgLb6hPRGJ9QsUr8ajHkuXGdrHmFUTUUXhDwVX2R5bY4JNZEwbUiMhV+MA==
  /loose-envify/1.4.0:
    dependencies:
      js-tokens: 4.0.0
    dev: false
    hasBin: true
    resolution:
      integrity: sha512-lyuxPGr/Wfhrlem2CL/UcnUc1zcqKAImBDzukY7Y5F/yQiNdko6+fRLevlw1HgMySw7f611UIY408EtxRSoK3Q==
  /loud-rejection/1.6.0:
    dependencies:
      currently-unhandled: 0.4.1
      signal-exit: 3.0.2
    dev: false
    engines:
      node: '>=0.10.0'
    resolution:
      integrity: sha1-W0b4AUft7leIcPCG0Eghz5mOVR8=
  /lru-cache/4.1.5:
    dependencies:
      pseudomap: 1.0.2
      yallist: 2.1.2
    dev: false
    resolution:
      integrity: sha512-sWZlbEP2OsHNkXrMl5GYk/jKk70MBng6UU4YI/qGDYbgf6YbP4EvmqISbXCoJiRKs+1bSpFHVgQxvJ17F2li5g==
  /lru-cache/5.1.1:
    dependencies:
      yallist: 3.0.3
    dev: false
    resolution:
      integrity: sha512-KpNARQA3Iwv+jTA0utUVVbrh+Jlrr1Fv0e56GGzAFOXN7dk/FviaDW8LHmK52DlcH4WP2n6gI8vN1aesBFgo9w==
  /magic-string/0.22.5:
    dependencies:
      vlq: 0.2.3
    dev: false
    resolution:
      integrity: sha512-oreip9rJZkzvA8Qzk9HFs8fZGF/u7H/gtrE8EN6RjKJ9kh2HlC+yQ2QezifqTZfGyiuAV0dRv5a+y/8gBb1m9w==
  /magic-string/0.25.3:
    dependencies:
      sourcemap-codec: 1.4.6
    dev: false
    resolution:
      integrity: sha512-6QK0OpF/phMz0Q2AxILkX2mFhi7m+WMwTRg0LQKq/WBB0cDP4rYH3Wp4/d3OTXlrPLVJT/RFqj8tFeAR4nk8AA==
  /make-dir/1.3.0:
    dependencies:
      pify: 3.0.0
    dev: false
    engines:
      node: '>=4'
    resolution:
      integrity: sha512-2w31R7SJtieJJnQtGc7RVL2StM2vGYVfqUOvUDxH6bC6aJTxPxTF0GnIgCyu7tjockiUWAYQRbxa7vKn34s5sQ==
  /make-dir/2.1.0:
    dependencies:
      pify: 4.0.1
      semver: 5.7.0
    dev: false
    engines:
      node: '>=6'
    resolution:
      integrity: sha512-LS9X+dc8KLxXCb8dni79fLIIUA5VyZoyjSMCwTluaXA0o27cCK0bhXkpgw+sTXVpPy/lSO57ilRixqk0vDmtRA==
  /make-error/1.3.5:
    dev: false
    resolution:
      integrity: sha512-c3sIjNUow0+8swNwVpqoH4YCShKNFkMaw6oH1mNS2haDZQqkeZFlHS3dhoeEbKKmJB4vXpJucU6oH75aDYeE9g==
  /make-iterator/1.0.1:
    dependencies:
      kind-of: 6.0.2
    dev: false
    engines:
      node: '>=0.10.0'
    resolution:
      integrity: sha512-pxiuXh0iVEq7VM7KMIhs5gxsfxCux2URptUQaXo4iZZJxBAzTPOLE2BumO5dbfVYq/hBJFBR/a1mFDmOx5AGmw==
  /mamacro/0.0.3:
    dev: false
    resolution:
      integrity: sha512-qMEwh+UujcQ+kbz3T6V+wAmO2U8veoq2w+3wY8MquqwVA3jChfwY+Tk52GZKDfACEPjuZ7r2oJLejwpt8jtwTA==
  /map-age-cleaner/0.1.3:
    dependencies:
      p-defer: 1.0.0
    dev: false
    engines:
      node: '>=6'
    resolution:
      integrity: sha512-bJzx6nMoP6PDLPBFmg7+xRKeFZvFboMrGlxmNj9ClvX53KrmvM5bXFXEWjbz4cz1AFn+jWJ9z/DJSz7hrs0w3w==
  /map-cache/0.2.2:
    dev: false
    engines:
      node: '>=0.10.0'
    resolution:
      integrity: sha1-wyq9C9ZSXZsFFkW7TyasXcmKDb8=
  /map-obj/1.0.1:
    dev: false
    engines:
      node: '>=0.10.0'
    resolution:
      integrity: sha1-2TPOuSBdgr3PSIb2dCvcK03qFG0=
  /map-obj/2.0.0:
    dev: false
    engines:
      node: '>=4'
    resolution:
      integrity: sha1-plzSkIepJZi4eRJXpSPgISIqwfk=
  /map-visit/1.0.0:
    dependencies:
      object-visit: 1.0.1
    dev: false
    engines:
      node: '>=0.10.0'
    resolution:
      integrity: sha1-7Nyo8TFE5mDxtb1B8S80edmN+48=
  /marky/1.2.1:
    dev: false
    resolution:
      integrity: sha512-md9k+Gxa3qLH6sUKpeC2CNkJK/Ld+bEz5X96nYwloqphQE0CKCVEKco/6jxEZixinqNdz5RFi/KaCyfbMDMAXQ==
  /matchdep/2.0.0:
    dependencies:
      findup-sync: 2.0.0
      micromatch: 3.1.10
      resolve: 1.11.1
      stack-trace: 0.0.10
    dev: false
    engines:
      node: '>= 0.10.0'
    resolution:
      integrity: sha1-xvNINKDY28OzfCfui7yyfHd1WC4=
  /matched/1.0.2:
    dependencies:
      arr-union: 3.1.0
      async-array-reduce: 0.2.1
      glob: 7.1.4
      has-glob: 1.0.0
      is-valid-glob: 1.0.0
      resolve-dir: 1.0.1
    dev: false
    engines:
      node: '>= 0.12.0'
    resolution:
      integrity: sha512-7ivM1jFZVTOOS77QsR+TtYHH0ecdLclMkqbf5qiJdX2RorqfhsL65QHySPZgDE0ZjHoh+mQUNHTanNXIlzXd0Q==
  /md5.js/1.3.4:
    dependencies:
      hash-base: 3.0.4
      inherits: 2.0.4
    dev: false
    resolution:
      integrity: sha1-6b296UogpawYsENA/Fdk1bCdkB0=
  /md5.js/1.3.5:
    dependencies:
      hash-base: 3.0.4
      inherits: 2.0.4
      safe-buffer: 5.2.0
    dev: false
    resolution:
      integrity: sha512-xitP+WxNPcTTOgnTJcrhM0xvdPepipPSf3I8EIpGKeFLjt3PlJLIDG3u8EX53ZIubkb+5U2+3rELYpEhHhzdkg==
  /md5/2.2.1:
    dependencies:
      charenc: 0.0.2
      crypt: 0.0.2
      is-buffer: 1.1.6
    dev: false
    resolution:
      integrity: sha1-U6s41f48iJG6RlMp6iP6wFQBJvk=
  /media-typer/0.3.0:
    dev: false
    engines:
      node: '>= 0.6'
    resolution:
      integrity: sha1-hxDXrwqmJvj/+hzgAWhUUmMlV0g=
  /mem/1.1.0:
    dependencies:
      mimic-fn: 1.2.0
    dev: false
    engines:
      node: '>=4'
    resolution:
      integrity: sha1-Xt1StIXKHZAP5kiVUFOZoN+kX3Y=
  /mem/4.3.0:
    dependencies:
      map-age-cleaner: 0.1.3
      mimic-fn: 2.1.0
      p-is-promise: 2.1.0
    dev: false
    engines:
      node: '>=6'
    resolution:
      integrity: sha512-qX2bG48pTqYRVmDB37rn/6PT7LcR8T7oAX3bf99u1Tt1nzxYfxkgqDwUwolPlXweM0XzBOBFzSx4kfp7KP1s/w==
  /memory-fs/0.4.1:
    dependencies:
      errno: 0.1.7
      readable-stream: 2.3.6
    dev: false
    resolution:
      integrity: sha1-OpoguEYlI+RHz7x+i7gO1me/xVI=
  /memorystream/0.3.1:
    dev: false
    engines:
      node: '>= 0.10.0'
    resolution:
      integrity: sha1-htcJCzDORV1j+64S3aUaR93K+bI=
  /meow/3.7.0:
    dependencies:
      camelcase-keys: 2.1.0
      decamelize: 1.2.0
      loud-rejection: 1.6.0
      map-obj: 1.0.1
      minimist: 1.2.0
      normalize-package-data: 2.5.0
      object-assign: 4.1.1
      read-pkg-up: 1.0.1
      redent: 1.0.0
      trim-newlines: 1.0.0
    dev: false
    engines:
      node: '>=0.10.0'
    resolution:
      integrity: sha1-cstmi0JSKCkKu/qFaJJYcwioAfs=
  /meow/4.0.1:
    dependencies:
      camelcase-keys: 4.2.0
      decamelize-keys: 1.1.0
      loud-rejection: 1.6.0
      minimist: 1.2.0
      minimist-options: 3.0.2
      normalize-package-data: 2.5.0
      read-pkg-up: 3.0.0
      redent: 2.0.0
      trim-newlines: 2.0.0
    dev: false
    engines:
      node: '>=4'
    resolution:
      integrity: sha512-xcSBHD5Z86zaOc+781KrupuHAzeGXSLtiAOmBsiLDiPSaYSB6hdew2ng9EBAnZ62jagG9MHAOdxpDi/lWBFJ/A==
  /meow/5.0.0:
    dependencies:
      camelcase-keys: 4.2.0
      decamelize-keys: 1.1.0
      loud-rejection: 1.6.0
      minimist-options: 3.0.2
      normalize-package-data: 2.5.0
      read-pkg-up: 3.0.0
      redent: 2.0.0
      trim-newlines: 2.0.0
      yargs-parser: 10.1.0
    dev: false
    engines:
      node: '>=6'
    resolution:
      integrity: sha512-CbTqYU17ABaLefO8vCU153ZZlprKYWDljcndKKDCFcYQITzWCXZAVk4QMFZPgvzrnUQ3uItnIE/LoUOwrT15Ig==
  /merge-descriptors/1.0.1:
    dev: false
    resolution:
      integrity: sha1-sAqqVW3YtEVoFQ7J0blT8/kMu2E=
  /merge-source-map/1.1.0:
    dependencies:
      source-map: 0.6.1
    dev: false
    resolution:
      integrity: sha512-Qkcp7P2ygktpMPh2mCQZaf3jhN6D3Z/qVZHSdWvQ+2Ef5HgRAPBO57A77+ENm0CPx2+1Ce/MYKi3ymqdfuqibw==
  /merge-stream/1.0.1:
    dependencies:
      readable-stream: 2.3.6
    dev: false
    resolution:
      integrity: sha1-QEEgLVCKNCugAXQAjfDCUbjBNeE=
  /methods/1.1.2:
    dev: false
    engines:
      node: '>= 0.6'
    resolution:
      integrity: sha1-VSmk1nZUE07cxSZmVoNbD4Ua/O4=
  /micromatch/3.1.10:
    dependencies:
      arr-diff: 4.0.0
      array-unique: 0.3.2
      braces: 2.3.2
      define-property: 2.0.2
      extend-shallow: 3.0.2
      extglob: 2.0.4
      fragment-cache: 0.2.1
      kind-of: 6.0.2
      nanomatch: 1.2.13
      object.pick: 1.3.0
      regex-not: 1.0.2
      snapdragon: 0.8.2
      to-regex: 3.0.2
    dev: false
    engines:
      node: '>=0.10.0'
    resolution:
      integrity: sha512-MWikgl9n9M3w+bpsY3He8L+w9eF9338xRl8IAO5viDizwSzziFEyUzo2xrrloB64ADbTf8uA8vRqqttDTOmccg==
  /miller-rabin/4.0.1:
    dependencies:
      bn.js: 4.11.8
      brorand: 1.1.0
    dev: false
    hasBin: true
    resolution:
      integrity: sha512-115fLhvZVqWwHPbClyntxEVfVDfl9DLLTuJvq3g2O/Oxi8AiNouAHvDSzHS0viUJc+V5vm3eq91Xwqn9dp4jRA==
  /mime-db/1.40.0:
    dev: false
    engines:
      node: '>= 0.6'
    resolution:
      integrity: sha512-jYdeOMPy9vnxEqFRRo6ZvTZ8d9oPb+k18PKoYNYUe2stVEBPPwsln/qWzdbmaIvnhZ9v2P+CuecK+fpUfsV2mA==
  /mime-types/2.1.24:
    dependencies:
      mime-db: 1.40.0
    dev: false
    engines:
      node: '>= 0.6'
    resolution:
      integrity: sha512-WaFHS3MCl5fapm3oLxU4eYDw77IQM2ACcxQ9RIxfaC3ooc6PFuBMGZZsYpvoXS5D5QTWPieo1jjLdAm3TBP3cQ==
  /mime/1.6.0:
    dev: false
    engines:
      node: '>=4'
    hasBin: true
    resolution:
      integrity: sha512-x0Vn8spI+wuJ1O6S7gnbaQg8Pxh4NNHb7KSINmEWKiPE4RKOplvijn+NkmYmmRgP68mc70j2EbeTFRsrswaQeg==
  /mime/2.4.4:
    dev: false
    engines:
      node: '>=4.0.0'
    hasBin: true
    resolution:
      integrity: sha512-LRxmNwziLPT828z+4YkNzloCFC2YM4wrB99k+AV5ZbEyfGNWfG8SO1FUXLmLDBSo89NrJZ4DIWeLjy1CHGhMGA==
  /mimic-fn/1.2.0:
    dev: false
    engines:
      node: '>=4'
    resolution:
      integrity: sha512-jf84uxzwiuiIVKiOLpfYk7N46TSy8ubTonmneY9vrpHNAnp0QBt2BxWV9dO3/j+BoVAb+a5G6YDPW3M5HOdMWQ==
  /mimic-fn/2.1.0:
    dev: false
    engines:
      node: '>=6'
    resolution:
      integrity: sha512-OqbOk5oEQeAZ8WXWydlu9HJjz9WVdEIvamMCcXmuqUYjTknH/sqsWvhQ3vgwKFRR1HpjvNBKQ37nbJgYzGqGcg==
  /min-document/2.19.0:
    dependencies:
      dom-walk: 0.1.1
    dev: false
    resolution:
      integrity: sha1-e9KC4/WELtKVu3SM3Z8f+iyCRoU=
  /minimalistic-assert/1.0.1:
    dev: false
    resolution:
      integrity: sha512-UtJcAD4yEaGtjPezWuO9wC4nwUnVH/8/Im3yEHQP4b67cXlD/Qr9hdITCU1xDbSEXg2XKNaP8jsReV7vQd00/A==
  /minimalistic-crypto-utils/1.0.1:
    dev: false
    resolution:
      integrity: sha1-9sAMHAsIIkblxNmd+4x8CDsrWCo=
  /minimatch/3.0.4:
    dependencies:
      brace-expansion: 1.1.11
    dev: false
    resolution:
      integrity: sha512-yJHVQEhyqPLUTgt9B83PXu6W3rx4MvvHvSUvToogpwoGDOUQ+yDrR0HRot+yOCdCO7u4hX3pWft6kWBBcqh0UA==
  /minimist-options/3.0.2:
    dependencies:
      arrify: 1.0.1
      is-plain-obj: 1.1.0
    dev: false
    engines:
      node: '>= 4'
    resolution:
      integrity: sha512-FyBrT/d0d4+uiZRbqznPXqw3IpZZG3gl3wKWiX784FycUKVwBt0uLBFkQrtE4tZOrgo78nZp2jnKz3L65T5LdQ==
  /minimist/0.0.10:
    dev: false
    resolution:
      integrity: sha1-3j+YVD2/lggr5IrRoMfNqDYwHc8=
  /minimist/0.0.8:
    dev: false
    resolution:
      integrity: sha1-hX/Kv8M5fSYluCKCYuhqp6ARsF0=
  /minimist/1.2.0:
    dev: false
    resolution:
      integrity: sha1-o1AIsg9BOD7sH7kU9M1d95omQoQ=
  /mississippi/3.0.0:
    dependencies:
      concat-stream: 1.6.2
      duplexify: 3.7.1
      end-of-stream: 1.4.1
      flush-write-stream: 1.1.1
      from2: 2.3.0
      parallel-transform: 1.1.0
      pump: 3.0.0
      pumpify: 1.5.1
      stream-each: 1.2.3
      through2: 2.0.5
    dev: false
    engines:
      node: '>=4.0.0'
    resolution:
      integrity: sha512-x471SsVjUtBRtcvd4BzKE9kFC+/2TeWgKCgw0bZcw1b9l2X3QX5vCWgF+KaZaYm87Ss//rHnWryupDrgLvmSkA==
  /mixin-deep/1.3.2:
    dependencies:
      for-in: 1.0.2
      is-extendable: 1.0.1
    dev: false
    engines:
      node: '>=0.10.0'
    resolution:
      integrity: sha512-WRoDn//mXBiJ1H40rqa3vH0toePwSsGb45iInWlTySa+Uu4k3tYUSxa2v1KqAiLtvlrSzaExqS1gtk96A9zvEA==
  /mkdirp/0.5.1:
    dependencies:
      minimist: 0.0.8
    dev: false
    hasBin: true
    resolution:
      integrity: sha1-MAV0OOrGz3+MR2fzhkjWaX11yQM=
  /mocha-chrome/1.1.0:
    dependencies:
      babel-plugin-transform-es2015-destructuring: 6.23.0
      babel-plugin-transform-es2015-parameters: 6.24.1
      babel-polyfill: 6.26.0
      babel-preset-env: 1.7.0
      babel-register: 6.26.0
      chalk: 2.4.2
      chrome-launcher: 0.10.7
      chrome-remote-interface: 0.25.7
      chrome-unmirror: 0.1.0
      debug: 3.2.6
      deep-assign: 2.0.0
      import-local: 1.0.0
      loglevel: 1.6.3
      meow: 4.0.1
      nanobus: 4.4.0
    dev: false
    engines:
      node: '>= 7.6.0'
    hasBin: true
    resolution:
      integrity: sha512-Zk1HvDF13TLOBH2sML+4T1o5Z3nwUYN9ah3gz4TUrnwx7Sdk0N+rq5n+uzw0/3BAQH9aejPCJILWoWi7HW0qyw==
  /mocha-junit-reporter/1.23.0_mocha@5.2.0:
    dependencies:
      debug: 2.6.9
      md5: 2.2.1
      mkdirp: 0.5.1
      mocha: 5.2.0
      strip-ansi: 4.0.0
      xml: 1.0.1
    dev: false
    peerDependencies:
      mocha: '>=2.2.5'
    resolution:
      integrity: sha512-pmpnEO4iDTmLfrT2RKqPsc5relG4crnDSGmXPuGogdda27A7kLujDNJV4EbTbXlVBCZXggN9rQYPEWMkOv4AAA==
  /mocha-multi-reporters/1.1.7:
    dependencies:
      debug: 3.2.6
      lodash: 4.17.14
    dev: false
    resolution:
      integrity: sha1-zH8/TTL0eFIJQdhSq7ZNmYhYfYI=
  /mocha-multi/1.1.0_mocha@5.2.0:
    dependencies:
      debug: 3.2.6
      is-string: 1.0.4
      lodash.once: 4.1.1
      mkdirp: 0.5.1
      mocha: 5.2.0
      object-assign: 4.1.1
    dev: false
    engines:
      node: '>=6.0.0'
    peerDependencies:
      mocha: '>=2.2.0 <6.0.0'
    resolution:
      integrity: sha512-arxYYafYVx/FEmA9xk8lw2nhc57Ld227YqX1yBYVcTQAeOhCBsvI7kIEeoxMcmwWOT1Ed+3C60Ambng4n2xRuw==
  /mocha/5.2.0:
    dependencies:
      browser-stdout: 1.3.1
      commander: 2.15.1
      debug: 3.1.0
      diff: 3.5.0
      escape-string-regexp: 1.0.5
      glob: 7.1.2
      growl: 1.10.5
      he: 1.1.1
      minimatch: 3.0.4
      mkdirp: 0.5.1
      supports-color: 5.4.0
    dev: false
    engines:
      node: '>= 4.0.0'
    hasBin: true
    resolution:
      integrity: sha512-2IUgKDhc3J7Uug+FxMXuqIyYzH7gJjXECKe/w43IGgQHTSj3InJi+yAA7T24L9bQMRKiUEHxEX37G5JpVUGLcQ==
  /moment/2.24.0:
    dev: false
    resolution:
      integrity: sha512-bV7f+6l2QigeBBZSM/6yTNq4P2fNpSWj/0e7jQcy87A8e7o2nAfP/34/2ky5Vw4B9S446EtIhodAzkFCcR4dQg==
  /move-concurrently/1.0.1:
    dependencies:
      aproba: 1.2.0
      copy-concurrently: 1.0.5
      fs-write-stream-atomic: 1.0.10
      mkdirp: 0.5.1
      rimraf: 2.6.3
      run-queue: 1.0.3
    dev: false
    resolution:
      integrity: sha1-viwAX9oy4LKa8fBdfEszIUxwH5I=
  /ms-rest-azure/2.6.0:
    dependencies:
      adal-node: 0.1.28
      async: 2.6.0
      moment: 2.24.0
      ms-rest: 2.5.3
      request: 2.88.0
      uuid: 3.3.2
    dev: false
    resolution:
      integrity: sha512-J6386a9krZ4VtU7CRt+Ypgo9RGf8+d3gjMBkH7zbkM4zzkhbbMOYiPRaZ+bHZcfihkKLlktTgA6rjshTjF329A==
  /ms-rest/2.5.3:
    dependencies:
      duplexer: 0.1.1
      is-buffer: 1.1.6
      is-stream: 1.1.0
      moment: 2.24.0
      request: 2.88.0
      through: 2.3.8
      tunnel: 0.0.5
      uuid: 3.3.2
    dev: false
    resolution:
      integrity: sha512-p0CnzrTzEkS8UTEwgCqT2O5YVK9E8KGBBlJVm3hFtMZvf0dmncKYXWFPyUa4PAsfBL7h4jfu39tOIFTu6exntg==
  /ms/2.0.0:
    dev: false
    resolution:
      integrity: sha1-VgiurfwAvmwpAd9fmGF4jeDVl8g=
  /ms/2.1.1:
    dev: false
    resolution:
      integrity: sha512-tgp+dl5cGk28utYktBsrFqA7HKgrhgPsg6Z/EfhWI4gl1Hwq8B/GmY/0oXZ6nF8hDVesS/FpnYaD/kOWhYQvyg==
  /ms/2.1.2:
    dev: false
    resolution:
      integrity: sha512-sGkPx+VjMtmA6MX27oA4FBFELFCZZ4S4XqeGOXCv68tT+jb3vk/RyaKWP0PTKyWtmLSM0b+adUTEvbs1PEaH2w==
  /mute-stdout/1.0.1:
    dev: false
    engines:
      node: '>= 0.10'
    resolution:
      integrity: sha512-kDcwXR4PS7caBpuRYYBUz9iVixUk3anO3f5OYFiIPwK/20vCzKCHyKoulbiDY1S53zD2bxUpxN/IJ+TnXjfvxg==
  /mute-stream/0.0.7:
    dev: false
    resolution:
      integrity: sha1-MHXOk7whuPq0PhvE2n6BFe0ee6s=
  /nan/2.14.0:
    dev: false
    optional: true
    resolution:
      integrity: sha512-INOFj37C7k3AfaNTtX8RhsTw7qRy7eLET14cROi9+5HAVbbHuIWUHEauBv5qT4Av2tWasiTY1Jw6puUNqRJXQg==
  /nanoassert/1.1.0:
    dev: false
    resolution:
      integrity: sha1-TzFS4JVA/eKMdvRLGbvNHVpCR40=
  /nanobus/4.4.0:
    dependencies:
      nanoassert: 1.1.0
      nanotiming: 7.3.1
      remove-array-items: 1.1.1
    dev: false
    resolution:
      integrity: sha512-Hv9USGyH8EsPy0o8pPWE7x3YRIfuZDgMBirzjU6XLebhiSK2g53JlfqgolD0c39ne6wXAfaBNcIAvYe22Bav+Q==
  /nanomatch/1.2.13:
    dependencies:
      arr-diff: 4.0.0
      array-unique: 0.3.2
      define-property: 2.0.2
      extend-shallow: 3.0.2
      fragment-cache: 0.2.1
      is-windows: 1.0.2
      kind-of: 6.0.2
      object.pick: 1.3.0
      regex-not: 1.0.2
      snapdragon: 0.8.2
      to-regex: 3.0.2
    dev: false
    engines:
      node: '>=0.10.0'
    resolution:
      integrity: sha512-fpoe2T0RbHwBTBUOftAfBPaDEi06ufaUai0mE6Yn1kacc3SnTErfb/h+X94VXzI64rKFHYImXSvdwGGCmwOqCA==
  /nanoscheduler/1.0.3:
    dependencies:
      nanoassert: 1.1.0
    dev: false
    resolution:
      integrity: sha512-jBbrF3qdU9321r8n9X7yu18DjP31Do2ItJm3mWrt90wJTrnDO+HXpoV7ftaUglAtjgj9s+OaCxGufbvx6pvbEQ==
  /nanotiming/7.3.1:
    dependencies:
      nanoassert: 1.1.0
      nanoscheduler: 1.0.3
    dev: false
    resolution:
      integrity: sha512-l3lC7v/PfOuRWQa8vV29Jo6TG10wHtnthLElFXs4Te4Aas57Fo4n1Q8LH9n+NDh9riOzTVvb2QNBhTS4JUKNjw==
  /natural-compare/1.4.0:
    dev: false
    resolution:
      integrity: sha1-Sr6/7tdUHywnrPspvbvRXI1bpPc=
  /negotiator/0.6.2:
    dev: false
    engines:
      node: '>= 0.6'
    resolution:
      integrity: sha512-hZXc7K2e+PgeI1eDBe/10Ard4ekbfrrqG8Ep+8Jmf4JID2bNg7NvCPOZN+kfF574pFQI7mum2AUqDidoKqcTOw==
  /neo-async/2.6.1:
    dev: false
    resolution:
      integrity: sha512-iyam8fBuCUpWeKPGpaNMetEocMt364qkCsfL9JuhjXX6dRnguRVOfk2GZaDpPjcOKiiXCPINZC1GczQ7iTq3Zw==
  /nested-error-stacks/2.1.0:
    dev: false
    resolution:
      integrity: sha512-AO81vsIO1k1sM4Zrd6Hu7regmJN1NSiAja10gc4bX3F0wd+9rQmcuHQaHVQCYIEC8iFXnE+mavh23GOt7wBgug==
  /next-tick/1.0.0:
    dev: false
    resolution:
      integrity: sha1-yobR/ogoFpsBICCOPchCS524NCw=
  /nice-try/1.0.5:
    dev: false
    resolution:
      integrity: sha512-1nh45deeb5olNY7eX82BkPO7SSxR5SSYJiPTrTdFUVYwAl8CKMA5N9PjTYkHiRjisVcxcQ1HXdLhx2qxxJzLNQ==
  /nise/1.5.0:
    dependencies:
      '@sinonjs/formatio': 3.2.1
      '@sinonjs/text-encoding': 0.7.1
      just-extend: 4.0.2
      lolex: 4.1.0
      path-to-regexp: 1.7.0
    dev: false
    resolution:
      integrity: sha512-Z3sfYEkLFzFmL8KY6xnSJLRxwQwYBjOXi/24lb62ZnZiGA0JUzGGTI6TBIgfCSMIDl9Jlu8SRmHNACLTemDHww==
  /nock/10.0.6:
    dependencies:
      chai: 4.2.0
      debug: 4.1.1
      deep-equal: 1.0.1
      json-stringify-safe: 5.0.1
      lodash: 4.17.14
      mkdirp: 0.5.1
      propagate: 1.0.0
      qs: 6.7.0
      semver: 5.7.0
    dev: false
    engines:
      node: '>= 6.0'
    resolution:
      integrity: sha512-b47OWj1qf/LqSQYnmokNWM8D88KvUl2y7jT0567NB3ZBAZFz2bWp2PC81Xn7u8F2/vJxzkzNZybnemeFa7AZ2w==
  /node-libs-browser/2.2.1:
    dependencies:
      assert: 1.5.0
      browserify-zlib: 0.2.0
      buffer: 4.9.1
      console-browserify: 1.1.0
      constants-browserify: 1.0.0
      crypto-browserify: 3.12.0
      domain-browser: 1.2.0
      events: 3.0.0
      https-browserify: 1.0.0
      os-browserify: 0.3.0
      path-browserify: 0.0.1
      process: 0.11.10
      punycode: 1.4.1
      querystring-es3: 0.2.1
      readable-stream: 2.3.6
      stream-browserify: 2.0.2
      stream-http: 2.8.3
      string_decoder: 1.2.0
      timers-browserify: 2.0.10
      tty-browserify: 0.0.0
      url: 0.11.0
      util: 0.11.1
      vm-browserify: 1.1.0
    dev: false
    resolution:
      integrity: sha512-h/zcD8H9kaDZ9ALUWwlBUDo6TKF8a7qBSCSEGfjTVIYeqsioSKaAX+BN7NgiMGp6iSIXZ3PxgCu8KS3b71YK5Q==
  /nopt/3.0.6:
    dependencies:
      abbrev: 1.1.1
    dev: false
    hasBin: true
    resolution:
      integrity: sha1-xkZdvwirzU2zWTF/eaxopkayj/k=
  /normalize-package-data/2.5.0:
    dependencies:
      hosted-git-info: 2.7.1
      resolve: 1.11.1
      semver: 5.7.0
      validate-npm-package-license: 3.0.4
    dev: false
    resolution:
      integrity: sha512-/5CMN3T0R4XTj4DcGaexo+roZSdSFW/0AOOTROrjxzCG1wrWXEsGbRKevjlIL+ZDE4sZlJr5ED4YW0yqmkK+eA==
  /normalize-path/2.1.1:
    dependencies:
      remove-trailing-separator: 1.1.0
    dev: false
    engines:
      node: '>=0.10.0'
    resolution:
      integrity: sha1-GrKLVW4Zg2Oowab35vogE3/mrtk=
  /normalize-path/3.0.0:
    dev: false
    engines:
      node: '>=0.10.0'
    resolution:
      integrity: sha512-6eZs5Ls3WtCisHWp9S2GUy8dqkpGi4BVSz3GaqiE6ezub0512ESztXUwUB6C6IKbQkY2Pnb/mD4WYojCRwcwLA==
  /now-and-later/2.0.1:
    dependencies:
      once: 1.4.0
    dev: false
    engines:
      node: '>= 0.10'
    resolution:
      integrity: sha512-KGvQ0cB70AQfg107Xvs/Fbu+dGmZoTRJp2TaPwcwQm3/7PteUyN2BCgk8KBMPGBUXZdVwyWS8fDCGFygBm19UQ==
  /npm-run-all/4.1.5:
    dependencies:
      ansi-styles: 3.2.1
      chalk: 2.4.2
      cross-spawn: 6.0.5
      memorystream: 0.3.1
      minimatch: 3.0.4
      pidtree: 0.3.0
      read-pkg: 3.0.0
      shell-quote: 1.6.1
      string.prototype.padend: 3.0.0
    dev: false
    engines:
      node: '>= 4'
    hasBin: true
    resolution:
      integrity: sha512-Oo82gJDAVcaMdi3nuoKFavkIHBRVqQ1qvMb+9LHk/cF4P6B2m8aP04hGf7oL6wZ9BuGwX1onlLhpuoofSyoQDQ==
  /npm-run-path/2.0.2:
    dependencies:
      path-key: 2.0.1
    dev: false
    engines:
      node: '>=4'
    resolution:
      integrity: sha1-NakjLfo11wZ7TLLd8jV7GHFTbF8=
  /null-check/1.0.0:
    dev: false
    engines:
      node: '>=0.10.0'
    resolution:
      integrity: sha1-l33/1xdgErnsMNKjnbXPcqBDnt0=
  /number-is-nan/1.0.1:
    dev: false
    engines:
      node: '>=0.10.0'
    resolution:
      integrity: sha1-CXtgK1NCKlIsGvuHkDGDNpQaAR0=
  /nyc/14.1.1:
    dependencies:
      archy: 1.0.0
      caching-transform: 3.0.2
      convert-source-map: 1.6.0
      cp-file: 6.2.0
      find-cache-dir: 2.1.0
      find-up: 3.0.0
      foreground-child: 1.5.6
      glob: 7.1.4
      istanbul-lib-coverage: 2.0.5
      istanbul-lib-hook: 2.0.7
      istanbul-lib-instrument: 3.3.0
      istanbul-lib-report: 2.0.8
      istanbul-lib-source-maps: 3.0.6
      istanbul-reports: 2.2.6
      js-yaml: 3.13.1
      make-dir: 2.1.0
      merge-source-map: 1.1.0
      resolve-from: 4.0.0
      rimraf: 2.6.3
      signal-exit: 3.0.2
      spawn-wrap: 1.4.2
      test-exclude: 5.2.3
      uuid: 3.3.2
      yargs: 13.2.4
      yargs-parser: 13.1.1
    dev: false
    engines:
      node: '>=6'
    hasBin: true
    resolution:
      integrity: sha512-OI0vm6ZGUnoGZv/tLdZ2esSVzDwUC88SNs+6JoSOMVxA+gKMB8Tk7jBwgemLx4O40lhhvZCVw1C+OYLOBOPXWw==
  /oauth-sign/0.9.0:
    dev: false
    resolution:
      integrity: sha512-fexhUFFPTGV8ybAtSIGbV6gOkSv8UtRbDBnAyLQw4QPKkgNlsH2ByPGtMUqdWkos6YCRmAqViwgZrJc/mRDzZQ==
  /object-assign/4.1.1:
    dev: false
    engines:
      node: '>=0.10.0'
    resolution:
      integrity: sha1-IQmtx5ZYh8/AXLvUQsrIv7s2CGM=
  /object-component/0.0.3:
    dev: false
    resolution:
      integrity: sha1-8MaapQ78lbhmwYb0AKM3acsvEpE=
  /object-copy/0.1.0:
    dependencies:
      copy-descriptor: 0.1.1
      define-property: 0.2.5
      kind-of: 3.2.2
    dev: false
    engines:
      node: '>=0.10.0'
    resolution:
      integrity: sha1-fn2Fi3gb18mRpBupde04EnVOmYw=
  /object-keys/1.1.1:
    dev: false
    engines:
      node: '>= 0.4'
    resolution:
      integrity: sha512-NuAESUOUMrlIXOfHKzD6bpPu3tYt3xvjNdRIQ+FeT0lNb4K8WR70CaDxhuNguS2XG+GjkyMwOzsN5ZktImfhLA==
  /object-visit/1.0.1:
    dependencies:
      isobject: 3.0.1
    dev: false
    engines:
      node: '>=0.10.0'
    resolution:
      integrity: sha1-95xEk68MU3e1n+OdOV5BBC3QRbs=
  /object.assign/4.1.0:
    dependencies:
      define-properties: 1.1.3
      function-bind: 1.1.1
      has-symbols: 1.0.0
      object-keys: 1.1.1
    dev: false
    engines:
      node: '>= 0.4'
    resolution:
      integrity: sha512-exHJeq6kBKj58mqGyTQ9DFvrZC/eR6OwxzoM9YRoGBqrXYonaFyGiFMuc9VZrXf7DarreEwMpurG3dd+CNyW5w==
  /object.defaults/1.1.0:
    dependencies:
      array-each: 1.0.1
      array-slice: 1.1.0
      for-own: 1.0.0
      isobject: 3.0.1
    dev: false
    engines:
      node: '>=0.10.0'
    resolution:
      integrity: sha1-On+GgzS0B96gbaFtiNXNKeQ1/s8=
  /object.map/1.0.1:
    dependencies:
      for-own: 1.0.0
      make-iterator: 1.0.1
    dev: false
    engines:
      node: '>=0.10.0'
    resolution:
      integrity: sha1-z4Plncj8wK1fQlDh94s7gb2AHTc=
  /object.pick/1.3.0:
    dependencies:
      isobject: 3.0.1
    dev: false
    engines:
      node: '>=0.10.0'
    resolution:
      integrity: sha1-h6EKxMFpS9Lhy/U1kaZhQftd10c=
  /object.reduce/1.0.1:
    dependencies:
      for-own: 1.0.0
      make-iterator: 1.0.1
    dev: false
    engines:
      node: '>=0.10.0'
    resolution:
      integrity: sha1-b+NI8qx/oPlcpiEiZZkJaCW7A60=
  /on-finished/2.3.0:
    dependencies:
      ee-first: 1.1.1
    dev: false
    engines:
      node: '>= 0.8'
    resolution:
      integrity: sha1-IPEzZIGwg811M3mSoWlxqi2QaUc=
  /once/1.4.0:
    dependencies:
      wrappy: 1.0.2
    dev: false
    resolution:
      integrity: sha1-WDsap3WWHUsROsF9nFC6753Xa9E=
  /onetime/2.0.1:
    dependencies:
      mimic-fn: 1.2.0
    dev: false
    engines:
      node: '>=4'
    resolution:
      integrity: sha1-BnQoIw/WdEOyeUsiu6UotoZ5YtQ=
  /open/6.4.0:
    dependencies:
      is-wsl: 1.1.0
    dev: false
    engines:
      node: '>=8'
    resolution:
      integrity: sha512-IFenVPgF70fSm1keSd2iDBIDIBZkroLeuffXq+wKTzTJlBpesFWojV9lb8mzOfaAzM1sr7HQHuO0vtV0zYekGg==
  /opn-cli/4.1.0:
    dependencies:
      file-type: 10.11.0
      get-stdin: 6.0.0
      meow: 5.0.0
      open: 6.4.0
      temp-write: 3.4.0
    dev: false
    engines:
      node: '>=8'
    hasBin: true
    resolution:
      integrity: sha512-nVJ9dVb4fEKtmACWxUql+hhQxVWMt7BSRT+6TnB85W3xs5Pgk9sKW3icYeCIwOtOKALBw/6WUCoNmI1+ADfAow==
  /optimist/0.6.1:
    dependencies:
      minimist: 0.0.10
      wordwrap: 0.0.3
    dev: false
    resolution:
      integrity: sha1-2j6nRob6IaGaERwybpDrFaAZZoY=
  /optionator/0.8.2:
    dependencies:
      deep-is: 0.1.3
      fast-levenshtein: 2.0.6
      levn: 0.3.0
      prelude-ls: 1.1.2
      type-check: 0.3.2
      wordwrap: 1.0.0
    dev: false
    engines:
      node: '>= 0.8.0'
    resolution:
      integrity: sha1-NkxeQJ0/TWMB1sC0wFu6UBgK62Q=
  /ordered-read-streams/1.0.1:
    dependencies:
      readable-stream: 2.3.6
    dev: false
    resolution:
      integrity: sha1-d8DLN8QVJdZBZtmQ/61+xqDhNj4=
  /os-browserify/0.3.0:
    dev: false
    resolution:
      integrity: sha1-hUNzx/XCMVkU/Jv8a9gjj92h7Cc=
  /os-homedir/1.0.2:
    dev: false
    engines:
      node: '>=0.10.0'
    resolution:
      integrity: sha1-/7xJiDNuDoM94MFox+8VISGqf7M=
  /os-locale/1.4.0:
    dependencies:
      lcid: 1.0.0
    dev: false
    engines:
      node: '>=0.10.0'
    resolution:
      integrity: sha1-IPnxeuKe00XoveWDsT0gCYA8FNk=
  /os-locale/2.1.0:
    dependencies:
      execa: 0.7.0
      lcid: 1.0.0
      mem: 1.1.0
    dev: false
    engines:
      node: '>=4'
    resolution:
      integrity: sha512-3sslG3zJbEYcaC4YVAvDorjGxc7tv6KVATnLPZONiljsUncvihe9BQoVCEs0RZ1kmf4Hk9OBqlZfJZWI4GanKA==
  /os-locale/3.1.0:
    dependencies:
      execa: 1.0.0
      lcid: 2.0.0
      mem: 4.3.0
    dev: false
    engines:
      node: '>=6'
    resolution:
      integrity: sha512-Z8l3R4wYWM40/52Z+S265okfFj8Kt2cC2MKY+xNi3kFs+XGI7WXu/I309QQQYbRW4ijiZ+yxs9pqEhJh0DqW3Q==
  /os-tmpdir/1.0.2:
    dev: false
    engines:
      node: '>=0.10.0'
    resolution:
      integrity: sha1-u+Z0BseaqFxc/sdm/lc0VV36EnQ=
  /p-defer/1.0.0:
    dev: false
    engines:
      node: '>=4'
    resolution:
      integrity: sha1-n26xgvbJqozXQwBKfU+WsZaw+ww=
  /p-finally/1.0.0:
    dev: false
    engines:
      node: '>=4'
    resolution:
      integrity: sha1-P7z7FbiZpEEjs0ttzBi3JDNqLK4=
  /p-is-promise/2.1.0:
    dev: false
    engines:
      node: '>=6'
    resolution:
      integrity: sha512-Y3W0wlRPK8ZMRbNq97l4M5otioeA5lm1z7bkNkxCka8HSPjR0xRWmpCmc9utiaLP9Jb1eD8BgeIxTW4AIF45Pg==
  /p-limit/1.3.0:
    dependencies:
      p-try: 1.0.0
    dev: false
    engines:
      node: '>=4'
    resolution:
      integrity: sha512-vvcXsLAJ9Dr5rQOPk7toZQZJApBl2K4J6dANSsEuh6QI41JYcsS/qhTGa9ErIUUgK3WNQoJYvylxvjqmiqEA9Q==
  /p-limit/2.2.0:
    dependencies:
      p-try: 2.2.0
    dev: false
    engines:
      node: '>=6'
    resolution:
      integrity: sha512-pZbTJpoUsCzV48Mc9Nh51VbwO0X9cuPFE8gYwx9BTCt9SF8/b7Zljd2fVgOxhIF/HDTKgpVzs+GPhyKfjLLFRQ==
  /p-locate/2.0.0:
    dependencies:
      p-limit: 1.3.0
    dev: false
    engines:
      node: '>=4'
    resolution:
      integrity: sha1-IKAQOyIqcMj9OcwuWAaA893l7EM=
  /p-locate/3.0.0:
    dependencies:
      p-limit: 2.2.0
    dev: false
    engines:
      node: '>=6'
    resolution:
      integrity: sha512-x+12w/To+4GFfgJhBEpiDcLozRJGegY+Ei7/z0tSLkMmxGZNybVMSfWj9aJn8Z5Fc7dBUNJOOVgPv2H7IwulSQ==
  /p-try/1.0.0:
    dev: false
    engines:
      node: '>=4'
    resolution:
      integrity: sha1-y8ec26+P1CKOE/Yh8rGiN8GyB7M=
  /p-try/2.2.0:
    dev: false
    engines:
      node: '>=6'
    resolution:
      integrity: sha512-R4nPAVTAU0B9D35/Gk3uJf/7XYbQcyohSKdvAxIRSNghFl4e71hVoGnBNQz9cWaXxO2I10KTC+3jMdvvoKw6dQ==
  /package-hash/3.0.0:
    dependencies:
      graceful-fs: 4.2.0
      hasha: 3.0.0
      lodash.flattendeep: 4.4.0
      release-zalgo: 1.0.0
    dev: false
    engines:
      node: '>=6'
    resolution:
      integrity: sha512-lOtmukMDVvtkL84rJHI7dpTYq+0rli8N2wlnqUcBuDWCfVhRUfOmnR9SsoHFMLpACvEV60dX7rd0rFaYDZI+FA==
  /pako/1.0.10:
    dev: false
    resolution:
      integrity: sha512-0DTvPVU3ed8+HNXOu5Bs+o//Mbdj9VNQMUOe9oKCwh8l0GNwpTDMKCWbRjgtD291AWnkAgkqA/LOnQS8AmS1tw==
  /parallel-transform/1.1.0:
    dependencies:
      cyclist: 0.2.2
      inherits: 2.0.4
      readable-stream: 2.3.6
    dev: false
    resolution:
      integrity: sha1-1BDwZbBdojCB/NEPKIVMKb2jOwY=
  /parent-module/1.0.1:
    dependencies:
      callsites: 3.1.0
    dev: false
    engines:
      node: '>=6'
    resolution:
      integrity: sha512-GQ2EWRpQV8/o+Aw8YqtfZZPfNRWZYkbidE9k5rpl/hC3vtHHBfGm2Ifi6qWV+coDGkrUKZAxE3Lot5kcsRlh+g==
  /parse-asn1/5.1.4:
    dependencies:
      asn1.js: 4.10.1
      browserify-aes: 1.2.0
      create-hash: 1.2.0
      evp_bytestokey: 1.0.3
      pbkdf2: 3.0.17
      safe-buffer: 5.2.0
    dev: false
    resolution:
      integrity: sha512-Qs5duJcuvNExRfFZ99HDD3z4mAi3r9Wl/FOjEOijlxwCZs7E7mW2vjTpgQ4J8LpTF8x5v+1Vn5UQFejmWT11aw==
  /parse-filepath/1.0.2:
    dependencies:
      is-absolute: 1.0.0
      map-cache: 0.2.2
      path-root: 0.1.1
    dev: false
    engines:
      node: '>=0.8'
    resolution:
      integrity: sha1-pjISf1Oq89FYdvWHLz/6x2PWyJE=
  /parse-json/2.2.0:
    dependencies:
      error-ex: 1.3.2
    dev: false
    engines:
      node: '>=0.10.0'
    resolution:
      integrity: sha1-9ID0BDTvgHQfhGkJn43qGPVaTck=
  /parse-json/4.0.0:
    dependencies:
      error-ex: 1.3.2
      json-parse-better-errors: 1.0.2
    dev: false
    engines:
      node: '>=4'
    resolution:
      integrity: sha1-vjX1Qlvh9/bHRxhPmKeIy5lHfuA=
  /parse-node-version/1.0.1:
    dev: false
    engines:
      node: '>= 0.10'
    resolution:
      integrity: sha512-3YHlOa/JgH6Mnpr05jP9eDG254US9ek25LyIxZlDItp2iJtwyaXQb57lBYLdT3MowkUFYEV2XXNAYIPlESvJlA==
  /parse-passwd/1.0.0:
    dev: false
    engines:
      node: '>=0.10.0'
    resolution:
      integrity: sha1-bVuTSkVpk7I9N/QKOC1vFmao5cY=
  /parseqs/0.0.5:
    dependencies:
      better-assert: 1.0.2
    dev: false
    resolution:
      integrity: sha1-1SCKNzjkZ2bikbouoXNoSSGouJ0=
  /parseuri/0.0.5:
    dependencies:
      better-assert: 1.0.2
    dev: false
    resolution:
      integrity: sha1-gCBKUNTbt3m/3G6+J3jZDkvOMgo=
  /parseurl/1.3.3:
    dev: false
    engines:
      node: '>= 0.8'
    resolution:
      integrity: sha512-CiyeOxFT/JZyN5m0z9PfXw4SCBJ6Sygz1Dpl0wqjlhDEGGBP1GnsUVEL0p63hoG1fcj3fHynXi9NYO4nWOL+qQ==
  /pascalcase/0.1.1:
    dev: false
    engines:
      node: '>=0.10.0'
    resolution:
      integrity: sha1-s2PlXoAGym/iF4TS2yK9FdeRfxQ=
  /path-browserify/0.0.1:
    dev: false
    resolution:
      integrity: sha512-BapA40NHICOS+USX9SN4tyhq+A2RrN/Ws5F0Z5aMHDp98Fl86lX8Oti8B7uN93L4Ifv4fHOEA+pQw87gmMO/lQ==
  /path-browserify/1.0.0:
    dev: false
    resolution:
      integrity: sha512-Hkavx/nY4/plImrZPHRk2CL9vpOymZLgEbMNX1U0bjcBL7QN9wODxyx0yaMZURSQaUtSEvDrfAvxa9oPb0at9g==
  /path-dirname/1.0.2:
    dev: false
    resolution:
      integrity: sha1-zDPSTVJeCZpTiMAzbG4yuRYGCeA=
  /path-exists/2.1.0:
    dependencies:
      pinkie-promise: 2.0.1
    dev: false
    engines:
      node: '>=0.10.0'
    resolution:
      integrity: sha1-D+tsZPD8UY2adU3V77YscCJ2H0s=
  /path-exists/3.0.0:
    dev: false
    engines:
      node: '>=4'
    resolution:
      integrity: sha1-zg6+ql94yxiSXqfYENe1mwEP1RU=
  /path-is-absolute/1.0.1:
    dev: false
    engines:
      node: '>=0.10.0'
    resolution:
      integrity: sha1-F0uSaHNVNP+8es5r9TpanhtcX18=
  /path-is-inside/1.0.2:
    dev: false
    resolution:
      integrity: sha1-NlQX3t5EQw0cEa9hAn+s8HS9/FM=
  /path-key/2.0.1:
    dev: false
    engines:
      node: '>=4'
    resolution:
      integrity: sha1-QRyttXTFoUDTpLGRDUDYDMn0C0A=
  /path-parse/1.0.6:
    dev: false
    resolution:
      integrity: sha512-GSmOT2EbHrINBf9SR7CDELwlJ8AENk3Qn7OikK4nFYAu3Ote2+JYNVvkpAEQm3/TLNEJFD/xZJjzyxg3KBWOzw==
  /path-root-regex/0.1.2:
    dev: false
    engines:
      node: '>=0.10.0'
    resolution:
      integrity: sha1-v8zcjfWxLcUsi0PsONGNcsBLqW0=
  /path-root/0.1.1:
    dependencies:
      path-root-regex: 0.1.2
    dev: false
    engines:
      node: '>=0.10.0'
    resolution:
      integrity: sha1-mkpoFMrBwM1zNgqV8yCDyOpHRbc=
  /path-to-regexp/0.1.7:
    dev: false
    resolution:
      integrity: sha1-32BBeABfUi8V60SQ5yR6G/qmf4w=
  /path-to-regexp/1.7.0:
    dependencies:
      isarray: 0.0.1
    dev: false
    resolution:
      integrity: sha1-Wf3g9DW62suhA6hOnTvGTpa5k30=
  /path-type/1.1.0:
    dependencies:
      graceful-fs: 4.2.0
      pify: 2.3.0
      pinkie-promise: 2.0.1
    dev: false
    engines:
      node: '>=0.10.0'
    resolution:
      integrity: sha1-WcRPfuSR2nBNpBXaWkBwuk+P5EE=
  /path-type/3.0.0:
    dependencies:
      pify: 3.0.0
    dev: false
    engines:
      node: '>=4'
    resolution:
      integrity: sha512-T2ZUsdZFHgA3u4e5PfPbjd7HDDpxPnQb5jN0SrDsjNSuVXHJqtwTnWqG0B1jZrgmJ/7lj1EmVIByWt1gxGkWvg==
  /pathval/1.1.0:
    dev: false
    resolution:
      integrity: sha1-uULm1L3mUwBe9rcTYd74cn0GReA=
  /pbkdf2/3.0.17:
    dependencies:
      create-hash: 1.2.0
      create-hmac: 1.1.7
      ripemd160: 2.0.2
      safe-buffer: 5.2.0
      sha.js: 2.4.11
    dev: false
    engines:
      node: '>=0.12'
    resolution:
      integrity: sha512-U/il5MsrZp7mGg3mSQfn742na2T+1/vHDCG5/iTI3X9MKUuYUZVLQhyRsg06mCgDBTd57TxzgZt7P+fYfjRLtA==
  /pend/1.2.0:
    dev: false
    resolution:
      integrity: sha1-elfrVQpng/kRUzH89GY9XI4AelA=
  /performance-now/2.1.0:
    dev: false
    resolution:
      integrity: sha1-Ywn04OX6kT7BxpMHrjZLSzd8nns=
  /pidtree/0.3.0:
    dev: false
    engines:
      node: '>=0.10'
    hasBin: true
    resolution:
      integrity: sha512-9CT4NFlDcosssyg8KVFltgokyKZIFjoBxw8CTGy+5F38Y1eQWrt8tRayiUOXE+zVKQnYu5BR8JjCtvK3BcnBhg==
  /pify/2.3.0:
    dev: false
    engines:
      node: '>=0.10.0'
    resolution:
      integrity: sha1-7RQaasBDqEnqWISY59yosVMw6Qw=
  /pify/3.0.0:
    dev: false
    engines:
      node: '>=4'
    resolution:
      integrity: sha1-5aSs0sEB/fPZpNB/DbxNtJ3SgXY=
  /pify/4.0.1:
    dev: false
    engines:
      node: '>=6'
    resolution:
      integrity: sha512-uB80kBFb/tfd68bVleG9T5GGsGPjJrLAUpR5PZIrhBnIaRTQRjqdJSsIKkOP6OAIFbj7GOrcudc5pNjZ+geV2g==
  /pinkie-promise/2.0.1:
    dependencies:
      pinkie: 2.0.4
    dev: false
    engines:
      node: '>=0.10.0'
    resolution:
      integrity: sha1-ITXW36ejWMBprJsXh3YogihFD/o=
  /pinkie/2.0.4:
    dev: false
    engines:
      node: '>=0.10.0'
    resolution:
      integrity: sha1-clVrgM+g1IqXToDnckjoDtT3+HA=
  /pkg-dir/2.0.0:
    dependencies:
      find-up: 2.1.0
    dev: false
    engines:
      node: '>=4'
    resolution:
      integrity: sha1-9tXREJ4Z1j7fQo4L1X4Sd3YVM0s=
  /pkg-dir/3.0.0:
    dependencies:
      find-up: 3.0.0
    dev: false
    engines:
      node: '>=6'
    resolution:
      integrity: sha512-/E57AYkoeQ25qkxMj5PBOVgF8Kiu/h7cYS30Z5+R7WaiCCBfLq58ZI/dSeaEKb9WVJV5n/03QwrN3IeWIFllvw==
  /plugin-error/0.1.2:
    dependencies:
      ansi-cyan: 0.1.1
      ansi-red: 0.1.1
      arr-diff: 1.1.0
      arr-union: 2.1.0
      extend-shallow: 1.1.4
    dev: false
    engines:
      node: '>=0.10.0'
    resolution:
      integrity: sha1-O5uzM1zPAPQl4HQ34ZJ2ln2kes4=
  /posix-character-classes/0.1.1:
    dev: false
    engines:
      node: '>=0.10.0'
    resolution:
      integrity: sha1-AerA/jta9xoqbAL+q7jB/vfgDqs=
  /prelude-ls/1.1.2:
    dev: false
    engines:
      node: '>= 0.8.0'
    resolution:
      integrity: sha1-IZMqVJ9eUv/ZqCf1cOBL5iqX2lQ=
  /prettier/1.18.2:
    dev: false
    engines:
      node: '>=4'
    hasBin: true
    resolution:
      integrity: sha512-OeHeMc0JhFE9idD4ZdtNibzY0+TPHSpSSb9h8FqtP+YnoZZ1sl8Vc9b1sasjfymH3SonAF4QcA2+mzHPhMvIiw==
  /pretty-hrtime/1.0.3:
    dev: false
    engines:
      node: '>= 0.8'
    resolution:
      integrity: sha1-t+PqQkNaTJsnWdmeDyAesZWALuE=
  /priorityqueuejs/1.0.0:
    dev: false
    resolution:
      integrity: sha1-LuTyPCVgkT4IwHzlzN1t498sWvg=
  /private/0.1.8:
    dev: false
    engines:
      node: '>= 0.6'
    resolution:
      integrity: sha512-VvivMrbvd2nKkiG38qjULzlc+4Vx4wm/whI9pQD35YrARNnhxeiRktSOhSukRLFNlzg6Br/cJPet5J/u19r/mg==
  /process-es6/0.11.6:
    dev: false
    resolution:
      integrity: sha1-xrs4n5qVH4K9TrFpYAEFvS/5x3g=
  /process-nextick-args/1.0.7:
    dev: false
    resolution:
      integrity: sha1-FQ4gt1ZZCtP5EJPyWk8q2L/zC6M=
  /process-nextick-args/2.0.1:
    dev: false
    resolution:
      integrity: sha512-3ouUOpQhtgrbOa17J7+uxOTpITYWaGP7/AhoR3+A+/1e9skrzelGi/dXzEYyvbxubEF6Wn2ypscTKiKJFFn1ag==
  /process/0.11.10:
    dev: false
    engines:
      node: '>= 0.6.0'
    resolution:
      integrity: sha1-czIwDoQBYb2j5podHZGn1LwW8YI=
  /progress/2.0.3:
    dev: false
    engines:
      node: '>=0.4.0'
    resolution:
      integrity: sha512-7PiHtLll5LdnKIMw100I+8xJXR5gW2QwWYkT6iJva0bXitZKa/XMrSbdmg3r2Xnaidz9Qumd0VPaMrZlF9V9sA==
  /promise-inflight/1.0.1:
    dev: false
    resolution:
      integrity: sha1-mEcocL8igTL8vdhoEputEsPAKeM=
  /promise/8.0.3:
    dependencies:
      asap: 2.0.6
    dev: false
    resolution:
      integrity: sha512-HeRDUL1RJiLhyA0/grn+PTShlBAcLuh/1BJGtrvjwbvRDCTLLMEz9rOGCV+R3vHY4MixIuoMEd9Yq/XvsTPcjw==
  /propagate/1.0.0:
    dev: false
    engines:
      '0': node >= 0.8.1
    resolution:
      integrity: sha1-AMLa7t2iDofjeCs0Stuhzd1q1wk=
  /proxy-addr/2.0.5:
    dependencies:
      forwarded: 0.1.2
      ipaddr.js: 1.9.0
    dev: false
    engines:
      node: '>= 0.10'
    resolution:
      integrity: sha512-t/7RxHXPH6cJtP0pRG6smSr9QJidhB+3kXu0KgXnbGYMgzEnUxRQ4/LDdfOwZEMyIh3/xHb8PX3t+lfL9z+YVQ==
  /proxy-from-env/1.0.0:
    dev: false
    resolution:
      integrity: sha1-M8UDmPcOp+uW0h97gXYwpVeRx+4=
  /prr/1.0.1:
    dev: false
    resolution:
      integrity: sha1-0/wRS6BplaRexok/SEzrHXj19HY=
  /pseudomap/1.0.2:
    dev: false
    resolution:
      integrity: sha1-8FKijacOYYkX7wqKw0wa5aaChrM=
  /psl/1.2.0:
    dev: false
    resolution:
      integrity: sha512-GEn74ZffufCmkDDLNcl3uuyF/aSD6exEyh1v/ZSdAomB82t6G9hzJVRx0jBmLDW+VfZqks3aScmMw9DszwUalA==
  /public-encrypt/4.0.3:
    dependencies:
      bn.js: 4.11.8
      browserify-rsa: 4.0.1
      create-hash: 1.2.0
      parse-asn1: 5.1.4
      randombytes: 2.1.0
      safe-buffer: 5.2.0
    dev: false
    resolution:
      integrity: sha512-zVpa8oKZSz5bTMTFClc1fQOnyyEzpl5ozpi1B5YcvBrdohMjH2rfsBtyXcuNuwjsDIXmBYlF2N5FlJYhR29t8Q==
  /pump/2.0.1:
    dependencies:
      end-of-stream: 1.4.1
      once: 1.4.0
    dev: false
    resolution:
      integrity: sha512-ruPMNRkN3MHP1cWJc9OWr+T/xDP0jhXYCLfJcBuX54hhfIBnaQmAUMfDcG4DM5UMWByBbJY69QSphm3jtDKIkA==
  /pump/3.0.0:
    dependencies:
      end-of-stream: 1.4.1
      once: 1.4.0
    dev: false
    resolution:
      integrity: sha512-LwZy+p3SFs1Pytd/jYct4wpv49HiYCqd9Rlc5ZVdk0V+8Yzv6jR5Blk3TRmPL1ft69TxP0IMZGJ+WPFU2BFhww==
  /pumpify/1.5.1:
    dependencies:
      duplexify: 3.7.1
      inherits: 2.0.4
      pump: 2.0.1
    dev: false
    resolution:
      integrity: sha512-oClZI37HvuUJJxSKKrC17bZ9Cu0ZYhEAGPsPUy9KlMUmv9dKX2o77RUmq7f3XjIxbwyGwYzbzQ1L2Ks8sIradQ==
  /punycode/1.3.2:
    dev: false
    resolution:
      integrity: sha1-llOgNvt8HuQjQvIyXM7v6jkmxI0=
  /punycode/1.4.1:
    dev: false
    resolution:
      integrity: sha1-wNWmOycYgArY4esPpSachN1BhF4=
  /punycode/2.1.1:
    dev: false
    engines:
      node: '>=6'
    resolution:
      integrity: sha512-XRsRjdf+j5ml+y/6GKHPZbrF/8p2Yga0JPtdqTIY2Xe5ohJPD9saDJJLPvp9+NSBprVvevdXZybnj2cv8OEd0A==
  /pupa/2.0.0:
    dependencies:
      escape-goat: 2.1.0
    dev: false
    engines:
      node: '>=8'
    resolution:
      integrity: sha512-xxy6mj9KTirR7fpsdXrIaC4oUb/uvFfchrC4K3RFxYLQ/G05RlhJIKFF2ayCQnNaFI+fOxGWzEVUhYMXHNljeQ==
  /puppeteer/1.18.1:
    dependencies:
      debug: 4.1.1
      extract-zip: 1.6.7
      https-proxy-agent: 2.2.2
      mime: 2.4.4
      progress: 2.0.3
      proxy-from-env: 1.0.0
      rimraf: 2.6.3
      ws: 6.2.1
    dev: false
    engines:
      node: '>=6.4.0'
    requiresBuild: true
    resolution:
      integrity: sha512-luUy0HPSuWPsPZ1wAp6NinE0zgetWtudf5zwZ6dHjMWfYpTQcmKveFRox7VBNhQ98OjNA9PQ9PzQyX8k/KrxTg==
  /qjobs/1.2.0:
    dev: false
    engines:
      node: '>=0.9'
    resolution:
      integrity: sha512-8YOJEHtxpySA3fFDyCRxA+UUV+fA+rTWnuWvylOK/NCjhY+b4ocCtmu8TtsWb+mYeU+GCHf/S66KZF/AsteKHg==
  /qs/6.5.2:
    dev: false
    engines:
      node: '>=0.6'
    resolution:
      integrity: sha512-N5ZAX4/LxJmF+7wN74pUD6qAh9/wnvdQcjq9TZjevvXzSUo7bfmw91saqMjzGS2xq91/odN2dW/WOl7qQHNDGA==
  /qs/6.7.0:
    dev: false
    engines:
      node: '>=0.6'
    resolution:
      integrity: sha512-VCdBRNFTX1fyE7Nb6FYoURo/SPe62QCaAyzJvUjwRaIsc+NePBEniHlvxFmmX56+HZphIGtV0XeCirBtpDrTyQ==
  /query-string/5.1.1:
    dependencies:
      decode-uri-component: 0.2.0
      object-assign: 4.1.1
      strict-uri-encode: 1.1.0
    dev: false
    engines:
      node: '>=0.10.0'
    resolution:
      integrity: sha512-gjWOsm2SoGlgLEdAGt7a6slVOk9mGiXmPFMqrEhLQ68rhQuBnpfs3+EmlvqKyxnCo9/PPlF+9MtY02S1aFg+Jw==
  /querystring-es3/0.2.1:
    dev: false
    engines:
      node: '>=0.4.x'
    resolution:
      integrity: sha1-nsYfeQSYdXB9aUFFlv2Qek1xHnM=
  /querystring/0.2.0:
    dev: false
    engines:
      node: '>=0.4.x'
    resolution:
      integrity: sha1-sgmEkgO7Jd+CDadW50cAWHhSFiA=
  /quick-lru/1.1.0:
    dev: false
    engines:
      node: '>=4'
    resolution:
      integrity: sha1-Q2CxfGETatOAeDl/8RQW4Ybc+7g=
  /randombytes/2.1.0:
    dependencies:
      safe-buffer: 5.2.0
    dev: false
    resolution:
      integrity: sha512-vYl3iOX+4CKUWuxGi9Ukhie6fsqXqS9FE2Zaic4tNFD2N2QQaXOMFbuKK4QmDHC0JO6B1Zp41J0LpT0oR68amQ==
  /randomfill/1.0.4:
    dependencies:
      randombytes: 2.1.0
      safe-buffer: 5.2.0
    dev: false
    resolution:
      integrity: sha512-87lcbR8+MhcWcUiQ+9e+Rwx8MyR2P7qnt15ynUlbm3TU/fjbgz4GsvfSUDTemtCCtVCqb4ZcEFlyPNTh9bBTLw==
  /range-parser/1.2.1:
    dev: false
    engines:
      node: '>= 0.6'
    resolution:
      integrity: sha512-Hrgsx+orqoygnmhFbKaHE6c296J+HTAQXoxEF6gNupROmmGJRoyzfG3ccAveqCBrwr/2yxQ5BVd/GTl5agOwSg==
  /raw-body/2.4.0:
    dependencies:
      bytes: 3.1.0
      http-errors: 1.7.2
      iconv-lite: 0.4.24
      unpipe: 1.0.0
    dev: false
    engines:
      node: '>= 0.8'
    resolution:
      integrity: sha512-4Oz8DUIwdvoa5qMJelxipzi/iJIi40O5cGV1wNYp5hvZP8ZN0T+jiNkL0QepXs+EsQ9XJ8ipEDoiH70ySUJP3Q==
  /read-pkg-up/1.0.1:
    dependencies:
      find-up: 1.1.2
      read-pkg: 1.1.0
    dev: false
    engines:
      node: '>=0.10.0'
    resolution:
      integrity: sha1-nWPBMnbAZZGNV/ACpX9AobZD+wI=
  /read-pkg-up/3.0.0:
    dependencies:
      find-up: 2.1.0
      read-pkg: 3.0.0
    dev: false
    engines:
      node: '>=4'
    resolution:
      integrity: sha1-PtSWaF26D4/hGNBpHcUfSh/5bwc=
  /read-pkg-up/4.0.0:
    dependencies:
      find-up: 3.0.0
      read-pkg: 3.0.0
    dev: false
    engines:
      node: '>=6'
    resolution:
      integrity: sha512-6etQSH7nJGsK0RbG/2TeDzZFa8shjQ1um+SwQQ5cwKy0dhSXdOncEhb1CPpvQG4h7FyOV6EB6YlV0yJvZQNAkA==
  /read-pkg/1.1.0:
    dependencies:
      load-json-file: 1.1.0
      normalize-package-data: 2.5.0
      path-type: 1.1.0
    dev: false
    engines:
      node: '>=0.10.0'
    resolution:
      integrity: sha1-9f+qXs0pyzHAR0vKfXVra7KePyg=
  /read-pkg/3.0.0:
    dependencies:
      load-json-file: 4.0.0
      normalize-package-data: 2.5.0
      path-type: 3.0.0
    dev: false
    engines:
      node: '>=4'
    resolution:
      integrity: sha1-nLxoaXj+5l0WwA4rGcI3/Pbjg4k=
  /readable-stream/2.0.6:
    dependencies:
      core-util-is: 1.0.2
      inherits: 2.0.4
      isarray: 1.0.0
      process-nextick-args: 1.0.7
      string_decoder: 0.10.31
      util-deprecate: 1.0.2
    dev: false
    resolution:
      integrity: sha1-j5A0HmilPMySh4jaz80Rs265t44=
  /readable-stream/2.3.6:
    dependencies:
      core-util-is: 1.0.2
      inherits: 2.0.4
      isarray: 1.0.0
      process-nextick-args: 2.0.1
      safe-buffer: 5.1.2
      string_decoder: 1.1.1
      util-deprecate: 1.0.2
    dev: false
    resolution:
      integrity: sha512-tQtKA9WIAhBF3+VLAseyMqZeBjW0AHJoxOtYqSUZNJxauErmLbVm2FW1y+J/YA9dUrAC39ITejlZWhVIwawkKw==
  /readdirp/2.2.1:
    dependencies:
      graceful-fs: 4.2.0
      micromatch: 3.1.10
      readable-stream: 2.3.6
    dev: false
    engines:
      node: '>=0.10'
    resolution:
      integrity: sha512-1JU/8q+VgFZyxwrJ+SVIOsh+KywWGpds3NTqikiKpDMZWScmAYyKIgqkO+ARvNWJfXeXR1zxz7aHF4u4CyH6vQ==
  /rechoir/0.6.2:
    dependencies:
      resolve: 1.11.1
    dev: false
    engines:
      node: '>= 0.10'
    resolution:
      integrity: sha1-hSBLVNuoLVdC4oyWdW70OvUOM4Q=
  /redent/1.0.0:
    dependencies:
      indent-string: 2.1.0
      strip-indent: 1.0.1
    dev: false
    engines:
      node: '>=0.10.0'
    resolution:
      integrity: sha1-z5Fqsf1fHxbfsggi3W7H9zDCr94=
  /redent/2.0.0:
    dependencies:
      indent-string: 3.2.0
      strip-indent: 2.0.0
    dev: false
    engines:
      node: '>=4'
    resolution:
      integrity: sha1-wbIAe0LVfrE4kHmzyDM2OdXhzKo=
  /regenerate/1.4.0:
    dev: false
    resolution:
      integrity: sha512-1G6jJVDWrt0rK99kBjvEtziZNCICAuvIPkSiUFIQxVP06RCVpq3dmDo2oi6ABpYaDYaTRr67BEhL8r1wgEZZKg==
  /regenerator-runtime/0.10.5:
    dev: false
    resolution:
      integrity: sha1-M2w+/BIgrc7dosn6tntaeVWjNlg=
  /regenerator-runtime/0.11.1:
    dev: false
    resolution:
      integrity: sha512-MguG95oij0fC3QV3URf4V2SDYGJhJnJGqvIIgdECeODCT98wSWDAJ94SSuVpYQUoTcGUIL6L4yNB7j1DFFHSBg==
  /regenerator-transform/0.10.1:
    dependencies:
      babel-runtime: 6.26.0
      babel-types: 6.26.0
      private: 0.1.8
    dev: false
    resolution:
      integrity: sha512-PJepbvDbuK1xgIgnau7Y90cwaAmO/LCLMI2mPvaXq2heGMR3aWW5/BQvYrhJ8jgmQjXewXvBjzfqKcVOmhjZ6Q==
  /regex-not/1.0.2:
    dependencies:
      extend-shallow: 3.0.2
      safe-regex: 1.1.0
    dev: false
    engines:
      node: '>=0.10.0'
    resolution:
      integrity: sha512-J6SDjUgDxQj5NusnOtdFxDwN/+HWykR8GELwctJ7mdqhcyy1xEc4SRFHUXvxTp661YaVKAjfRLZ9cCqS6tn32A==
  /regexpp/2.0.1:
    dev: false
    engines:
      node: '>=6.5.0'
    resolution:
      integrity: sha512-lv0M6+TkDVniA3aD1Eg0DVpfU/booSu7Eev3TDO/mZKHBfVjgCGTV4t4buppESEYDtkArYFOxTJWv6S5C+iaNw==
  /regexpu-core/2.0.0:
    dependencies:
      regenerate: 1.4.0
      regjsgen: 0.2.0
      regjsparser: 0.1.5
    dev: false
    resolution:
      integrity: sha1-SdA4g3uNz4v6W5pCE5k45uoq4kA=
  /regjsgen/0.2.0:
    dev: false
    resolution:
      integrity: sha1-bAFq3qxVT3WCP+N6wFuS1aTtsfc=
  /regjsparser/0.1.5:
    dependencies:
      jsesc: 0.5.0
    dev: false
    hasBin: true
    resolution:
      integrity: sha1-fuj4Tcb6eS0/0K4ijSS9lJ6tIFw=
  /release-zalgo/1.0.0:
    dependencies:
      es6-error: 4.1.1
    dev: false
    engines:
      node: '>=4'
    resolution:
      integrity: sha1-CXALflB0Mpc5Mw5TXFqQ+2eFFzA=
  /remap-istanbul/0.10.1:
    dependencies:
      amdefine: 1.0.1
      istanbul: 0.4.5
      minimatch: 3.0.4
      plugin-error: 0.1.2
      source-map: 0.6.1
      through2: 2.0.1
    dev: false
    hasBin: true
    resolution:
      integrity: sha512-gsNQXs5kJLhErICSyYhzVZ++C8LBW8dgwr874Y2QvzAUS75zBlD/juZgXs39nbYJ09fZDlX2AVLVJAY2jbFJoQ==
  /remove-array-items/1.1.1:
    dev: false
    resolution:
      integrity: sha512-MXW/jtHyl5F1PZI7NbpS8SOtympdLuF20aoWJT5lELR1p/HJDd5nqW8Eu9uLh/hCRY3FgvrIT5AwDCgBODklcA==
  /remove-bom-buffer/3.0.0:
    dependencies:
      is-buffer: 1.1.6
      is-utf8: 0.2.1
    dev: false
    engines:
      node: '>=0.10.0'
    resolution:
      integrity: sha512-8v2rWhaakv18qcvNeli2mZ/TMTL2nEyAKRvzo1WtnZBl15SHyEhrCu2/xKlJyUFKHiHgfXIyuY6g2dObJJycXQ==
  /remove-bom-stream/1.2.0:
    dependencies:
      remove-bom-buffer: 3.0.0
      safe-buffer: 5.2.0
      through2: 2.0.5
    dev: false
    engines:
      node: '>= 0.10'
    resolution:
      integrity: sha1-BfGlk/FuQuH7kOv1nejlaVJflSM=
  /remove-trailing-separator/1.1.0:
    dev: false
    resolution:
      integrity: sha1-wkvOKig62tW8P1jg1IJJuSN52O8=
  /repeat-element/1.1.3:
    dev: false
    engines:
      node: '>=0.10.0'
    resolution:
      integrity: sha512-ahGq0ZnV5m5XtZLMb+vP76kcAM5nkLqk0lpqAuojSKGgQtn4eRi4ZZGm2olo2zKFH+sMsWaqOCW1dqAnOru72g==
  /repeat-string/1.6.1:
    dev: false
    engines:
      node: '>=0.10'
    resolution:
      integrity: sha1-jcrkcOHIirwtYA//Sndihtp15jc=
  /repeating/2.0.1:
    dependencies:
      is-finite: 1.0.2
    dev: false
    engines:
      node: '>=0.10.0'
    resolution:
      integrity: sha1-UhTFOpJtNVJwdSf7q0FdvAjQbdo=
  /replace-ext/1.0.0:
    dev: false
    engines:
      node: '>= 0.10'
    resolution:
      integrity: sha1-3mMSg3P8v3w8z6TeWkgMRaZ5WOs=
  /replace-homedir/1.0.0:
    dependencies:
      homedir-polyfill: 1.0.3
      is-absolute: 1.0.0
      remove-trailing-separator: 1.1.0
    dev: false
    engines:
      node: '>= 0.10'
    resolution:
      integrity: sha1-6H9tUTuSjd6AgmDBK+f+xv9ueYw=
  /request/2.88.0:
    dependencies:
      aws-sign2: 0.7.0
      aws4: 1.8.0
      caseless: 0.12.0
      combined-stream: 1.0.8
      extend: 3.0.2
      forever-agent: 0.6.1
      form-data: 2.3.3
      har-validator: 5.1.3
      http-signature: 1.2.0
      is-typedarray: 1.0.0
      isstream: 0.1.2
      json-stringify-safe: 5.0.1
      mime-types: 2.1.24
      oauth-sign: 0.9.0
      performance-now: 2.1.0
      qs: 6.5.2
      safe-buffer: 5.2.0
      tough-cookie: 2.4.3
      tunnel-agent: 0.6.0
      uuid: 3.3.2
    dev: false
    engines:
      node: '>= 4'
    resolution:
      integrity: sha512-NAqBSrijGLZdM0WZNsInLJpkJokL72XYjUpnB0iwsRgxh7dB6COrHnTBNwN0E+lHDAJzu7kLAkDeY08z2/A0hg==
  /require-directory/2.1.1:
    dev: false
    engines:
      node: '>=0.10.0'
    resolution:
      integrity: sha1-jGStX9MNqxyXbiNE/+f3kqam30I=
  /require-main-filename/1.0.1:
    dev: false
    resolution:
      integrity: sha1-l/cXtp1IeE9fUmpsWqj/3aBVpNE=
  /require-main-filename/2.0.0:
    dev: false
    resolution:
      integrity: sha512-NKN5kMDylKuldxYLSUfrbo5Tuzh4hd+2E8NPPX02mZtn1VuREQToYe/ZdlJy+J3uCpfaiGF05e7B8W0iXbQHmg==
  /requirejs/2.3.6:
    dev: false
    engines:
      node: '>=0.4.0'
    hasBin: true
    resolution:
      integrity: sha512-ipEzlWQe6RK3jkzikgCupiTbTvm4S0/CAU5GlgptkN5SO6F3u0UD0K18wy6ErDqiCyP4J4YYe1HuAShvsxePLg==
  /requires-port/1.0.0:
    dev: false
    resolution:
      integrity: sha1-kl0mAdOaxIXgkc8NpcbmlNw9yv8=
  /resolve-cwd/2.0.0:
    dependencies:
      resolve-from: 3.0.0
    dev: false
    engines:
      node: '>=4'
    resolution:
      integrity: sha1-AKn3OHVW4nA46uIyyqNypqWbZlo=
  /resolve-dir/1.0.1:
    dependencies:
      expand-tilde: 2.0.2
      global-modules: 1.0.0
    dev: false
    engines:
      node: '>=0.10.0'
    resolution:
      integrity: sha1-eaQGRMNivoLybv/nOcm7U4IEb0M=
  /resolve-from/3.0.0:
    dev: false
    engines:
      node: '>=4'
    resolution:
      integrity: sha1-six699nWiBvItuZTM17rywoYh0g=
  /resolve-from/4.0.0:
    dev: false
    engines:
      node: '>=4'
    resolution:
      integrity: sha512-pb/MYmXstAkysRFx8piNI1tGFNQIFA3vkE3Gq4EuA1dF6gHp/+vgZqsCGJapvy8N3Q+4o7FwvquPJcnZ7RYy4g==
  /resolve-options/1.1.0:
    dependencies:
      value-or-function: 3.0.0
    dev: false
    engines:
      node: '>= 0.10'
    resolution:
      integrity: sha1-MrueOcBtZzONyTeMDW1gdFZq0TE=
  /resolve-url/0.2.1:
    dev: false
    resolution:
      integrity: sha1-LGN/53yJOv0qZj/iGqkIAGjiBSo=
  /resolve/1.1.7:
    dev: false
    resolution:
      integrity: sha1-IDEU2CrSxe2ejgQRs5ModeiJ6Xs=
  /resolve/1.11.1:
    dependencies:
      path-parse: 1.0.6
    dev: false
    resolution:
      integrity: sha512-vIpgF6wfuJOZI7KKKSP+HmiKggadPQAdsp5HiC1mvqnfp0gF1vdwgBWZIdrVft9pgqoMFQN+R7BSWZiBxx+BBw==
  /resolve/1.8.1:
    dependencies:
      path-parse: 1.0.6
    dev: false
    resolution:
      integrity: sha512-AicPrAC7Qu1JxPCZ9ZgCZlY35QgFnNqc+0LtbRNxnVw4TXvjQ72wnuL9JQcEBgXkI9JM8MsT9kaQoHcpCRJOYA==
  /restore-cursor/2.0.0:
    dependencies:
      onetime: 2.0.1
      signal-exit: 3.0.2
    dev: false
    engines:
      node: '>=4'
    resolution:
      integrity: sha1-n37ih/gv0ybU/RYpI9YhKe7g368=
  /ret/0.1.15:
    dev: false
    engines:
      node: '>=0.12'
    resolution:
      integrity: sha512-TTlYpa+OL+vMMNG24xSlQGEJ3B/RzEfUlLct7b5G/ytav+wPrplCpVMFuwzXbkecJrb6IYo1iFb0S9v37754mg==
  /rfdc/1.1.4:
    dev: false
    resolution:
      integrity: sha512-5C9HXdzK8EAqN7JDif30jqsBzavB7wLpaubisuQIGHWf2gUXSpzy6ArX/+Da8RjFpagWsCn+pIgxTMAmKw9Zug==
  /rhea-promise/0.1.15:
    dependencies:
      debug: 3.2.6
      rhea: 1.0.8
      tslib: 1.10.0
    dev: false
    resolution:
      integrity: sha512-+6uilZXSJGyiqVeHQI3Krv6NTAd8cWRCY2uyCxmzR4/5IFtBqqFem1HV2OiwSj0Gu7OFChIJDfH2JyjN7J0vRA==
  /rhea/1.0.8:
    dependencies:
      debug: 3.2.6
    dev: false
    resolution:
      integrity: sha512-TNv6rD/74h2QiXrUpFHw6fzGNuOpVOcjPRGtlKC5eIy5NLfvb2RiZGZs7lpg4al22p5pAAQjLZuPTDipReUzPA==
  /rimraf/2.6.3:
    dependencies:
      glob: 7.1.4
    dev: false
    hasBin: true
    resolution:
      integrity: sha512-mwqeW5XsA2qAejG46gYdENaxXjx9onRNCfn7L0duuP4hCuTIi/QO7PDK07KJfp1d+izWPrzEJDcSqBa0OZQriA==
  /ripemd160/2.0.2:
    dependencies:
      hash-base: 3.0.4
      inherits: 2.0.4
    dev: false
    resolution:
      integrity: sha512-ii4iagi25WusVoiC4B4lq7pbXfAp3D9v5CwfkY33vffw2+pkDjY1D8GaN7spsxvCSx8dkPqOZCEZyfxcmJG2IA==
  /rollup-plugin-alias/1.5.2:
    dependencies:
      slash: 3.0.0
    dev: false
    resolution:
      integrity: sha512-ODeZXhTxpD48sfcYLAFc1BGrsXKDj7o1CSNH3uYbdK3o0NxyMmaQPTNgW+ko+am92DLC8QSTe4kyxTuEkI5S5w==
  /rollup-plugin-commonjs/10.0.1_rollup@1.16.7:
    dependencies:
      estree-walker: 0.6.1
      is-reference: 1.1.3
      magic-string: 0.25.3
      resolve: 1.11.1
      rollup: 1.16.7
      rollup-pluginutils: 2.8.1
    dev: false
    peerDependencies:
      rollup: '>=1.12.0'
    resolution:
      integrity: sha512-x0PcCVdEc4J8igv1qe2vttz8JKAKcTs3wfIA3L8xEty3VzxgORLrzZrNWaVMc+pBC4U3aDOb9BnWLAQ8J11vkA==
  /rollup-plugin-inject/3.0.0:
    dependencies:
      estree-walker: 0.6.1
      magic-string: 0.25.3
      rollup-pluginutils: 2.8.1
    dev: false
    resolution:
      integrity: sha512-euo9UmiJDxyGPjlHecpOZjUcBOOzaI5fbnqmFulG0I8k3or4JMi7UHDcRCcjkeDORF966jsA2qYbvXrgrmgCuw==
  /rollup-plugin-json/4.0.0:
    dependencies:
      rollup-pluginutils: 2.8.1
    dev: false
    resolution:
      integrity: sha512-hgb8N7Cgfw5SZAkb3jf0QXii6QX/FOkiIq2M7BAQIEydjHvTyxXHQiIzZaTFgx1GK0cRCHOCBHIyEkkLdWKxow==
  /rollup-plugin-multi-entry/2.1.0:
    dependencies:
      matched: 1.0.2
    dev: false
    resolution:
      integrity: sha512-YVVsI15uvbxMKdeYS5NXQa5zbVr/DYdDBBwseC80+KAc7mqDUjM6Qe4wl+jFucVw1yvBDZFk0PPSBZqoLq8xUA==
  /rollup-plugin-node-globals/1.4.0:
    dependencies:
      acorn: 5.7.3
      buffer-es6: 4.9.3
      estree-walker: 0.5.2
      magic-string: 0.22.5
      process-es6: 0.11.6
      rollup-pluginutils: 2.8.1
    dev: false
    resolution:
      integrity: sha512-xRkB+W/m1KLIzPUmG0ofvR+CPNcvuCuNdjVBVS7ALKSxr3EDhnzNceGkGi1m8MToSli13AzKFYH4ie9w3I5L3g==
  /rollup-plugin-node-resolve/5.2.0_rollup@1.16.7:
    dependencies:
      '@types/resolve': 0.0.8
      builtin-modules: 3.1.0
      is-module: 1.0.0
      resolve: 1.11.1
      rollup: 1.16.7
      rollup-pluginutils: 2.8.1
    dev: false
    peerDependencies:
      rollup: '>=1.11.0'
    resolution:
      integrity: sha512-jUlyaDXts7TW2CqQ4GaO5VJ4PwwaV8VUGA7+km3n6k6xtOEacf61u0VXwN80phY/evMcaS+9eIeJ9MOyDxt5Zw==
  /rollup-plugin-replace/2.2.0:
    dependencies:
      magic-string: 0.25.3
      rollup-pluginutils: 2.8.1
    dev: false
    resolution:
      integrity: sha512-/5bxtUPkDHyBJAKketb4NfaeZjL5yLZdeUihSfbF2PQMz+rSTEb8ARKoOl3UBT4m7/X+QOXJo3sLTcq+yMMYTA==
  /rollup-plugin-resolve/0.0.1-predev.1:
    dev: false
    resolution:
      integrity: sha1-y38ZZCoXQZEBxnHhqMLNp696xB0=
  /rollup-plugin-shim/1.0.0:
    dev: false
    resolution:
      integrity: sha512-rZqFD43y4U9nSqVq3iyWBiDwmBQJY8Txi04yI9jTKD3xcl7CbFjh1qRpQshUB3sONLubDzm7vJiwB+1MEGv67w==
  /rollup-plugin-sourcemaps/0.4.2_rollup@1.16.7:
    dependencies:
      rollup: 1.16.7
      rollup-pluginutils: 2.8.1
      source-map-resolve: 0.5.2
    dev: false
    engines:
      node: '>=4.5.0'
      npm: '>=2.15.9'
    peerDependencies:
      rollup: '>=0.31.2'
    resolution:
      integrity: sha1-YhJaqUCHqt97g+9N+vYptHMTXoc=
  /rollup-plugin-terser/5.1.1_rollup@1.16.7:
    dependencies:
      '@babel/code-frame': 7.0.0
      jest-worker: 24.6.0
      rollup: 1.16.7
      rollup-pluginutils: 2.8.1
      serialize-javascript: 1.7.0
      terser: 4.1.2
    dev: false
    peerDependencies:
      rollup: '>=0.66.0 <2'
    resolution:
      integrity: sha512-McIMCDEY8EU6Y839C09UopeRR56wXHGdvKKjlfiZG/GrP6wvZQ62u2ko/Xh1MNH2M9WDL+obAAHySljIZYCuPQ==
<<<<<<< HEAD
  /rollup-plugin-uglify/6.0.2:
    dependencies:
      '@babel/code-frame': 7.0.0
      jest-worker: 24.6.0
      serialize-javascript: 1.7.0
      uglify-js: 3.6.0
    dev: false
    peerDependencies:
      rollup: '>=0.66.0 <2'
    resolution:
      integrity: sha512-qwz2Tryspn5QGtPUowq5oumKSxANKdrnfz7C0jm4lKxvRDsNe/hSGsB9FntUul7UeC4TsZEWKErVgE1qWSO0gw==
=======
>>>>>>> 399d87a5
  /rollup-plugin-uglify/6.0.2_rollup@1.16.7:
    dependencies:
      '@babel/code-frame': 7.0.0
      jest-worker: 24.6.0
      rollup: 1.16.7
      serialize-javascript: 1.7.0
      uglify-js: 3.6.0
    dev: false
    peerDependencies:
      rollup: '>=0.66.0 <2'
    resolution:
      integrity: sha512-qwz2Tryspn5QGtPUowq5oumKSxANKdrnfz7C0jm4lKxvRDsNe/hSGsB9FntUul7UeC4TsZEWKErVgE1qWSO0gw==
  /rollup-plugin-visualizer/2.4.4_rollup@1.16.7:
    dependencies:
      mkdirp: 0.5.1
      open: 6.4.0
      pupa: 2.0.0
      rollup: 1.16.7
      source-map: 0.7.3
    dev: false
    engines:
      node: '>=8.10'
    peerDependencies:
      rollup: '>=0.60.0'
    resolution:
      integrity: sha512-QMDrJfMwl8koU2IH8A/hb7zcE1Q+174uwjd9gtQ+ITbbmoGu9ro1pXoxGnTNXwkaAdlaRVECmfcAOga078Y+Qw==
  /rollup-pluginutils/2.8.1:
    dependencies:
      estree-walker: 0.6.1
    dev: false
    resolution:
      integrity: sha512-J5oAoysWar6GuZo0s+3bZ6sVZAC0pfqKz68De7ZgDi5z63jOVZn1uJL/+z1jeKHNbGII8kAyHF5q8LnxSX5lQg==
  /rollup/1.16.7:
    dependencies:
      '@types/estree': 0.0.39
      '@types/node': 12.6.2
      acorn: 6.2.0
    dev: false
    hasBin: true
    resolution:
      integrity: sha512-P3GVcbVSLLjHWFLKGerYRe3Q/yggRXmTZFx/4WZf4wzGwO6hAg5jyMAFMQKc0dts8rFID4BQngfoz6yQbI7iMQ==
  /run-async/2.3.0:
    dependencies:
      is-promise: 2.1.0
    dev: false
    engines:
      node: '>=0.12.0'
    resolution:
      integrity: sha1-A3GrSuC91yDUFm19/aZP96RFpsA=
  /run-queue/1.0.3:
    dependencies:
      aproba: 1.2.0
    dev: false
    resolution:
      integrity: sha1-6Eg5bwV9Ij8kOGkkYY4laUFh7Ec=
  /rxjs/6.5.2:
    dependencies:
      tslib: 1.10.0
    dev: false
    engines:
      npm: '>=2.0.0'
    resolution:
      integrity: sha512-HUb7j3kvb7p7eCUHE3FqjoDsC1xfZQ4AHFWfTKSpZ+sAhhz5X1WX0ZuUqWbzB2QhSLp3DoLUG+hMdEDKqWo2Zg==
  /safe-buffer/5.1.2:
    dev: false
    resolution:
      integrity: sha512-Gd2UZBJDkXlY7GbJxfsE8/nvKkUEU1G38c1siN6QP6a9PT9MmHB8GnpscSmMJSoF8LOIrt8ud/wPtojys4G6+g==
  /safe-buffer/5.2.0:
    dev: false
    resolution:
      integrity: sha512-fZEwUGbVl7kouZs1jCdMLdt95hdIv0ZeHg6L7qPeciMZhZ+/gdesW4wgTARkrFWEpspjEATAzUGPG8N2jJiwbg==
  /safe-regex/1.1.0:
    dependencies:
      ret: 0.1.15
    dev: false
    resolution:
      integrity: sha1-QKNmnzsHfR6UPURinhV91IAjvy4=
  /safer-buffer/2.1.2:
    dev: false
    resolution:
      integrity: sha512-YZo3K82SD7Riyi0E1EQPojLz7kpepnSQI9IyPbHHg1XXXevb5dJI7tpyN2ADxGcQbHG7vcyRHk0cbwqcQriUtg==
  /sax/0.5.8:
    dev: false
    resolution:
      integrity: sha1-1HLbIo6zMcJQaw6MFVJK25OdEsE=
  /sax/1.2.4:
    dev: false
    resolution:
      integrity: sha512-NqVDv9TpANUjFm0N8uM5GxL36UgKi9/atZw+x7YFnQ8ckwFGKrl4xX4yWtrey3UJm5nP1kUbnYgLopqWNSRhWw==
  /schema-utils/1.0.0:
    dependencies:
      ajv: 6.10.1
      ajv-errors: 1.0.1_ajv@6.10.1
      ajv-keywords: 3.4.1_ajv@6.10.1
    dev: false
    engines:
      node: '>= 4'
    resolution:
      integrity: sha512-i27Mic4KovM/lnGsy8whRCHhc7VicJajAjTrYg11K9zfZXnYIt4k5F+kZkwjnrhKzLic/HLU4j11mjsz2G/75g==
  /semaphore/1.0.5:
    dev: false
    engines:
      node: '>=0.8.0'
    resolution:
      integrity: sha1-tJJXbmavGT25XWXiXsU/Xxl5jWA=
  /semver-greatest-satisfied-range/1.1.0:
    dependencies:
      sver-compat: 1.5.0
    dev: false
    engines:
      node: '>= 0.10'
    resolution:
      integrity: sha1-E+jCZYq5aRywzXEJMkAoDTb3els=
  /semver/5.5.0:
    dev: false
    hasBin: true
    resolution:
      integrity: sha512-4SJ3dm0WAwWy/NVeioZh5AntkdJoWKxHxcmyP622fOkgHa4z3R0TdBJICINyaSDE6uNwVc8gZr+ZinwZAH4xIA==
  /semver/5.7.0:
    dev: false
    hasBin: true
    resolution:
      integrity: sha512-Ya52jSX2u7QKghxeoFGpLwCtGlt7j0oY9DYb5apt9nPlJ42ID+ulTXESnt/qAQcoSERyZ5sl3LDIOw0nAn/5DA==
  /semver/6.2.0:
    dev: false
    hasBin: true
    resolution:
      integrity: sha512-jdFC1VdUGT/2Scgbimf7FSx9iJLXoqfglSF+gJeuNWVpiE37OIbc1jywR/GJyFdz3mnkz2/id0L0J/cr0izR5A==
  /send/0.17.1:
    dependencies:
      debug: 2.6.9
      depd: 1.1.2
      destroy: 1.0.4
      encodeurl: 1.0.2
      escape-html: 1.0.3
      etag: 1.8.1
      fresh: 0.5.2
      http-errors: 1.7.3
      mime: 1.6.0
      ms: 2.1.1
      on-finished: 2.3.0
      range-parser: 1.2.1
      statuses: 1.5.0
    dev: false
    engines:
      node: '>= 0.8.0'
    resolution:
      integrity: sha512-BsVKsiGcQMFwT8UxypobUKyv7irCNRHk1T0G680vk88yf6LBByGcZJOTJCrTP2xVN6yI+XjPJcNuE3V4fT9sAg==
  /serialize-javascript/1.7.0:
    dev: false
    resolution:
      integrity: sha512-ke8UG8ulpFOxO8f8gRYabHQe/ZntKlcig2Mp+8+URDP1D8vJZ0KUt7LYo07q25Z/+JVSgpr/cui9PIp5H6/+nA==
  /serve-static/1.14.1:
    dependencies:
      encodeurl: 1.0.2
      escape-html: 1.0.3
      parseurl: 1.3.3
      send: 0.17.1
    dev: false
    engines:
      node: '>= 0.8.0'
    resolution:
      integrity: sha512-JMrvUwE54emCYWlTI+hGrGv5I8dEwmco/00EvkzIIsR7MqrHonbD9pO2MOfFnpFntl7ecpZs+3mW+XbQZu9QCg==
  /set-blocking/2.0.0:
    dev: false
    resolution:
      integrity: sha1-BF+XgtARrppoA93TgrJDkrPYkPc=
  /set-value/2.0.1:
    dependencies:
      extend-shallow: 2.0.1
      is-extendable: 0.1.1
      is-plain-object: 2.0.4
      split-string: 3.1.0
    dev: false
    engines:
      node: '>=0.10.0'
    resolution:
      integrity: sha512-JxHc1weCN68wRY0fhCoXpyK55m/XPHafOmK4UWD7m2CI14GMcFypt4w/0+NV5f/ZMby2F6S2wwA7fgynh9gWSw==
  /setimmediate/1.0.5:
    dev: false
    resolution:
      integrity: sha1-KQy7Iy4waULX1+qbg3Mqt4VvgoU=
  /setprototypeof/1.1.1:
    dev: false
    resolution:
      integrity: sha512-JvdAWfbXeIGaZ9cILp38HntZSFSo3mWg6xGcJJsd+d4aRMOqauag1C63dJfDw7OaMYwEbHMOxEZ1lqVRYP2OAw==
  /sha.js/2.4.11:
    dependencies:
      inherits: 2.0.4
      safe-buffer: 5.2.0
    dev: false
    hasBin: true
    resolution:
      integrity: sha512-QMEp5B7cftE7APOjk5Y6xgrbWu+WkLVQwk8JNjZ8nKRciZaByEW6MubieAiToS7+dwvrjGhH8jRXz3MVd0AYqQ==
  /shallow-clone/3.0.1:
    dependencies:
      kind-of: 6.0.2
    dev: false
    engines:
      node: '>=8'
    resolution:
      integrity: sha512-/6KqX+GVUdqPuPPd2LxDDxzX6CAbjJehAAOKlNpqqUpAqPM6HeL8f+o3a+JsyGjn2lv0WY8UsTgUJjU9Ok55NA==
  /shebang-command/1.2.0:
    dependencies:
      shebang-regex: 1.0.0
    dev: false
    engines:
      node: '>=0.10.0'
    resolution:
      integrity: sha1-RKrGW2lbAzmJaMOfNj/uXer98eo=
  /shebang-regex/1.0.0:
    dev: false
    engines:
      node: '>=0.10.0'
    resolution:
      integrity: sha1-2kL0l0DAtC2yypcoVxyxkMmO/qM=
  /shell-quote/1.6.1:
    dependencies:
      array-filter: 0.0.1
      array-map: 0.0.0
      array-reduce: 0.0.0
      jsonify: 0.0.0
    dev: false
    resolution:
      integrity: sha1-9HgZSczkAmlxJ0MOo7PFR29IF2c=
  /shelljs/0.8.3:
    dependencies:
      glob: 7.1.4
      interpret: 1.2.0
      rechoir: 0.6.2
    dev: false
    engines:
      node: '>=4'
    hasBin: true
    resolution:
      integrity: sha512-fc0BKlAWiLpwZljmOvAOTE/gXawtCoNrP5oaY7KIaQbbyHeQVg01pSEuEGvGh3HEdBU4baCD7wQBwADmM/7f7A==
  /shx/0.3.2:
    dependencies:
      es6-object-assign: 1.1.0
      minimist: 1.2.0
      shelljs: 0.8.3
    dev: false
    engines:
      node: '>=4'
    hasBin: true
    resolution:
      integrity: sha512-aS0mWtW3T2sHAenrSrip2XGv39O9dXIFUqxAEWHEOS1ePtGIBavdPJY1kE2IHl14V/4iCbUiNDPGdyYTtmhSoA==
  /signal-exit/3.0.2:
    dev: false
    resolution:
      integrity: sha1-tf3AjxKH6hF4Yo5BXiUTK3NkbG0=
  /sinon/7.3.2:
    dependencies:
      '@sinonjs/commons': 1.4.0
      '@sinonjs/formatio': 3.2.1
      '@sinonjs/samsam': 3.3.2
      diff: 3.5.0
      lolex: 4.1.0
      nise: 1.5.0
      supports-color: 5.5.0
    dev: false
    resolution:
      integrity: sha512-thErC1z64BeyGiPvF8aoSg0LEnptSaWE7YhdWWbWXgelOyThent7uKOnnEh9zBxDbKixtr5dEko+ws1sZMuFMA==
  /slash/1.0.0:
    dev: false
    engines:
      node: '>=0.10.0'
    resolution:
      integrity: sha1-xB8vbDn8FtHNF61LXYlhFK5HDVU=
  /slash/3.0.0:
    dev: false
    engines:
      node: '>=8'
    resolution:
      integrity: sha512-g9Q1haeby36OSStwb4ntCGGGaKsaVSjQ68fBxoQcutl5fS1vuY18H3wSt3jFyFtrkx+Kz0V1G85A4MyAdDMi2Q==
  /slice-ansi/2.1.0:
    dependencies:
      ansi-styles: 3.2.1
      astral-regex: 1.0.0
      is-fullwidth-code-point: 2.0.0
    dev: false
    engines:
      node: '>=6'
    resolution:
      integrity: sha512-Qu+VC3EwYLldKa1fCxuuvULvSJOKEgk9pi8dZeCVK7TqBfUNTH4sFkk4joj8afVSfAYgJoSOetjx9QWOJ5mYoQ==
  /snapdragon-node/2.1.1:
    dependencies:
      define-property: 1.0.0
      isobject: 3.0.1
      snapdragon-util: 3.0.1
    dev: false
    engines:
      node: '>=0.10.0'
    resolution:
      integrity: sha512-O27l4xaMYt/RSQ5TR3vpWCAB5Kb/czIcqUFOM/C4fYcLnbZUc1PkjTAMjof2pBWaSTwOUd6qUHcFGVGj7aIwnw==
  /snapdragon-util/3.0.1:
    dependencies:
      kind-of: 3.2.2
    dev: false
    engines:
      node: '>=0.10.0'
    resolution:
      integrity: sha512-mbKkMdQKsjX4BAL4bRYTj21edOf8cN7XHdYUJEe+Zn99hVEYcMvKPct1IqNe7+AZPirn8BCDOQBHQZknqmKlZQ==
  /snapdragon/0.8.2:
    dependencies:
      base: 0.11.2
      debug: 2.6.9
      define-property: 0.2.5
      extend-shallow: 2.0.1
      map-cache: 0.2.2
      source-map: 0.5.7
      source-map-resolve: 0.5.2
      use: 3.1.1
    dev: false
    engines:
      node: '>=0.10.0'
    resolution:
      integrity: sha512-FtyOnWN/wCHTVXOMwvSv26d+ko5vWlIDD6zoUJ7LW8vh+ZBC8QdljveRP+crNrtBwioEUWy/4dMtbBjA4ioNlg==
  /socket.io-adapter/1.1.1:
    dev: false
    resolution:
      integrity: sha1-KoBeihTWNyEk3ZFZrUUC+MsH8Gs=
  /socket.io-client/2.1.1:
    dependencies:
      backo2: 1.0.2
      base64-arraybuffer: 0.1.5
      component-bind: 1.0.0
      component-emitter: 1.2.1
      debug: 3.1.0
      engine.io-client: 3.2.1
      has-binary2: 1.0.3
      has-cors: 1.1.0
      indexof: 0.0.1
      object-component: 0.0.3
      parseqs: 0.0.5
      parseuri: 0.0.5
      socket.io-parser: 3.2.0
      to-array: 0.1.4
    dev: false
    resolution:
      integrity: sha512-jxnFyhAuFxYfjqIgduQlhzqTcOEQSn+OHKVfAxWaNWa7ecP7xSNk2Dx/3UEsDcY7NcFafxvNvKPmmO7HTwTxGQ==
  /socket.io-parser/3.2.0:
    dependencies:
      component-emitter: 1.2.1
      debug: 3.1.0
      isarray: 2.0.1
    dev: false
    resolution:
      integrity: sha512-FYiBx7rc/KORMJlgsXysflWx/RIvtqZbyGLlHZvjfmPTPeuD/I8MaW7cfFrj5tRltICJdgwflhfZ3NVVbVLFQA==
  /socket.io/2.1.1:
    dependencies:
      debug: 3.1.0
      engine.io: 3.2.1
      has-binary2: 1.0.3
      socket.io-adapter: 1.1.1
      socket.io-client: 2.1.1
      socket.io-parser: 3.2.0
    dev: false
    resolution:
      integrity: sha512-rORqq9c+7W0DAK3cleWNSyfv/qKXV99hV4tZe+gGLfBECw3XEhBy7x85F3wypA9688LKjtwO9pX9L33/xQI8yA==
  /source-list-map/2.0.1:
    dev: false
    resolution:
      integrity: sha512-qnQ7gVMxGNxsiL4lEuJwe/To8UnK7fAnmbGEEH8RpLouuKbeEm0lhbQVFIrNSuB+G7tVrAlVsZgETT5nljf+Iw==
  /source-map-resolve/0.5.2:
    dependencies:
      atob: 2.1.2
      decode-uri-component: 0.2.0
      resolve-url: 0.2.1
      source-map-url: 0.4.0
      urix: 0.1.0
    dev: false
    resolution:
      integrity: sha512-MjqsvNwyz1s0k81Goz/9vRBe9SZdB09Bdw+/zYyO+3CuPk6fouTaxscHkgtE8jKvf01kVfl8riHzERQ/kefaSA==
  /source-map-support/0.4.18:
    dependencies:
      source-map: 0.5.7
    dev: false
    resolution:
      integrity: sha512-try0/JqxPLF9nOjvSta7tVondkP5dwgyLDjVoyMDlmjugT2lRZ1OfsrYTkCd2hkDnJTKRbO/Rl3orm8vlsUzbA==
  /source-map-support/0.5.12:
    dependencies:
      buffer-from: 1.1.1
      source-map: 0.6.1
    dev: false
    resolution:
      integrity: sha512-4h2Pbvyy15EE02G+JOZpUCmqWJuqrs+sEkzewTm++BPi7Hvn/HwcqLAcNxYAyI0x13CpPPn+kMjl+hplXMHITQ==
  /source-map-url/0.4.0:
    dev: false
    resolution:
      integrity: sha1-PpNdfd1zYxuXZZlW1VEo6HtQhKM=
  /source-map/0.2.0:
    dependencies:
      amdefine: 1.0.1
    dev: false
    engines:
      node: '>=0.8.0'
    optional: true
    resolution:
      integrity: sha1-2rc/vPwrqBm03gO9b26qSBZLP50=
  /source-map/0.5.7:
    dev: false
    engines:
      node: '>=0.10.0'
    resolution:
      integrity: sha1-igOdLRAh0i0eoUyA2OpGi6LvP8w=
  /source-map/0.6.1:
    dev: false
    engines:
      node: '>=0.10.0'
    resolution:
      integrity: sha512-UjgapumWlbMhkBgzT7Ykc5YXUT46F0iKu8SGXq0bcwP5dz/h0Plj6enJqjz1Zbq2l5WaqYnrVbwWOWMyF3F47g==
  /source-map/0.7.3:
    dev: false
    engines:
      node: '>= 8'
    resolution:
      integrity: sha512-CkCj6giN3S+n9qrYiBTX5gystlENnRW5jZeNLHpe6aue+SrHcG5VYwujhW9s4dY31mEGsxBDrHR6oI69fTXsaQ==
  /sourcemap-codec/1.4.6:
    dev: false
    resolution:
      integrity: sha512-1ZooVLYFxC448piVLBbtOxFcXwnymH9oUF8nRd3CuYDVvkRBxRl6pB4Mtas5a4drtL+E8LDgFkQNcgIw6tc8Hg==
  /sparkles/1.0.1:
    dev: false
    engines:
      node: '>= 0.10'
    resolution:
      integrity: sha512-dSO0DDYUahUt/0/pD/Is3VIm5TGJjludZ0HVymmhYF6eNA53PVLhnUk0znSYbH8IYBuJdCE+1luR22jNLMaQdw==
  /spawn-wrap/1.4.2:
    dependencies:
      foreground-child: 1.5.6
      mkdirp: 0.5.1
      os-homedir: 1.0.2
      rimraf: 2.6.3
      signal-exit: 3.0.2
      which: 1.3.1
    dev: false
    resolution:
      integrity: sha512-vMwR3OmmDhnxCVxM8M+xO/FtIp6Ju/mNaDfCMMW7FDcLRTPFWUswec4LXJHTJE2hwTI9O0YBfygu4DalFl7Ylg==
  /spdx-correct/3.1.0:
    dependencies:
      spdx-expression-parse: 3.0.0
      spdx-license-ids: 3.0.5
    dev: false
    resolution:
      integrity: sha512-lr2EZCctC2BNR7j7WzJ2FpDznxky1sjfxvvYEyzxNyb6lZXHODmEoJeFu4JupYlkfha1KZpJyoqiJ7pgA1qq8Q==
  /spdx-exceptions/2.2.0:
    dev: false
    resolution:
      integrity: sha512-2XQACfElKi9SlVb1CYadKDXvoajPgBVPn/gOQLrTvHdElaVhr7ZEbqJaRnJLVNeaI4cMEAgVCeBMKF6MWRDCRA==
  /spdx-expression-parse/3.0.0:
    dependencies:
      spdx-exceptions: 2.2.0
      spdx-license-ids: 3.0.5
    dev: false
    resolution:
      integrity: sha512-Yg6D3XpRD4kkOmTpdgbUiEJFKghJH03fiC1OPll5h/0sO6neh2jqRDVHOQ4o/LMea0tgCkbMgea5ip/e+MkWyg==
  /spdx-license-ids/3.0.5:
    dev: false
    resolution:
<<<<<<< HEAD
      integrity: sha512-7j8LYJLeY/Yb6ACbQ7F76qy5jHkp0U6jgBfJsk97bwWlVUnUWsAgpyaCvo17h0/RQGnQ036tVDomiwoI4pDkQA==
=======
      integrity: sha512-J+FWzZoynJEXGphVIS+XEh3kFSjZX/1i9gFBaWQcB+/tmpe2qUsSBABpcxqxnAxFdiUFEgAX1bjYGQvIZmoz9Q==
>>>>>>> 399d87a5
  /split-string/3.1.0:
    dependencies:
      extend-shallow: 3.0.2
    dev: false
    engines:
      node: '>=0.10.0'
    resolution:
      integrity: sha512-NzNVhJDYpwceVVii8/Hu6DKfD2G+NrQHlS/V/qgv763EYudVwEcMQNxd2lh+0VrUByXN/oJkl5grOhYWvQUYiw==
  /sprintf-js/1.0.3:
    dev: false
    resolution:
      integrity: sha1-BOaSb2YolTVPPdAVIDYzuFcpfiw=
  /sshpk/1.16.1:
    dependencies:
      asn1: 0.2.4
      assert-plus: 1.0.0
      bcrypt-pbkdf: 1.0.2
      dashdash: 1.14.1
      ecc-jsbn: 0.1.2
      getpass: 0.1.7
      jsbn: 0.1.1
      safer-buffer: 2.1.2
      tweetnacl: 0.14.5
    dev: false
    engines:
      node: '>=0.10.0'
    hasBin: true
    resolution:
      integrity: sha512-HXXqVUq7+pcKeLqqZj6mHFUMvXtOJt1uoUx09pFW6011inTMxqI8BA8PM95myrIyyKwdnzjdFjLiE6KBPVtJIg==
  /ssri/6.0.1:
    dependencies:
      figgy-pudding: 3.5.1
    dev: false
    resolution:
      integrity: sha512-3Wge10hNcT1Kur4PDFwEieXSCMCJs/7WvSACcrMYrNp+b8kDL1/0wJch5Ni2WrtwEa2IO8OsVfeKIciKCDx/QA==
  /stack-trace/0.0.10:
    dev: false
    resolution:
      integrity: sha1-VHxws0fo0ytOEI6hoqFZ5f3eGcA=
  /static-extend/0.1.2:
    dependencies:
      define-property: 0.2.5
      object-copy: 0.1.0
    dev: false
    engines:
      node: '>=0.10.0'
    resolution:
      integrity: sha1-YICcOcv/VTNyJv1eC1IPNB8ftcY=
  /statuses/1.5.0:
    dev: false
    engines:
      node: '>= 0.6'
    resolution:
      integrity: sha1-Fhx9rBd2Wf2YEfQ3cfqZOBR4Yow=
  /stream-browserify/2.0.2:
    dependencies:
      inherits: 2.0.4
      readable-stream: 2.3.6
    dev: false
    resolution:
      integrity: sha512-nX6hmklHs/gr2FuxYDltq8fJA1GDlxKQCz8O/IM4atRqBH8OORmBNgfvW5gG10GT/qQ9u0CzIvr2X5Pkt6ntqg==
  /stream-each/1.2.3:
    dependencies:
      end-of-stream: 1.4.1
      stream-shift: 1.0.0
    dev: false
    resolution:
      integrity: sha512-vlMC2f8I2u/bZGqkdfLQW/13Zihpej/7PmSiMQsbYddxuTsJp8vRe2x2FvVExZg7FaOds43ROAuFJwPR4MTZLw==
  /stream-exhaust/1.0.2:
    dev: false
    resolution:
      integrity: sha512-b/qaq/GlBK5xaq1yrK9/zFcyRSTNxmcZwFLGSTG0mXgZl/4Z6GgiyYOXOvY7N3eEvFRAG1bkDRz5EPGSvPYQlw==
  /stream-http/2.8.3:
    dependencies:
      builtin-status-codes: 3.0.0
      inherits: 2.0.4
      readable-stream: 2.3.6
      to-arraybuffer: 1.0.1
      xtend: 4.0.2
    dev: false
    resolution:
      integrity: sha512-+TSkfINHDo4J+ZobQLWiMouQYB+UVYFttRA94FpEzzJ7ZdqcL4uUUQ7WkdkI4DSozGmgBUE/a47L+38PenXhUw==
  /stream-shift/1.0.0:
    dev: false
    resolution:
      integrity: sha1-1cdSgl5TZ+eG944Y5EXqIjoVWVI=
  /streamroller/0.7.0:
    dependencies:
      date-format: 1.2.0
      debug: 3.2.6
      mkdirp: 0.5.1
      readable-stream: 2.3.6
    dev: false
    engines:
      node: '>=0.12.0'
    resolution:
      integrity: sha512-WREzfy0r0zUqp3lGO096wRuUp7ho1X6uo/7DJfTlEi0Iv/4gT7YHqXDjKC2ioVGBZtE8QzsQD9nx1nIuoZ57jQ==
  /streamroller/1.0.5:
    dependencies:
      async: 2.6.2
      date-format: 2.0.0
      debug: 3.2.6
      fs-extra: 7.0.1
      lodash: 4.17.14
    dev: false
    engines:
      node: '>=6.0'
    resolution:
      integrity: sha512-iGVaMcyF5PcUY0cPbW3xFQUXnr9O4RZXNBBjhuLZgrjLO4XCLLGfx4T2sGqygSeylUjwgWRsnNbT9aV0Zb8AYw==
  /strict-uri-encode/1.1.0:
    dev: false
    engines:
      node: '>=0.10.0'
    resolution:
      integrity: sha1-J5siXfHVgrH1TmWt3UNS4Y+qBxM=
  /string-width/1.0.2:
    dependencies:
      code-point-at: 1.1.0
      is-fullwidth-code-point: 1.0.0
      strip-ansi: 3.0.1
    dev: false
    engines:
      node: '>=0.10.0'
    resolution:
      integrity: sha1-EYvfW4zcUaKn5w0hHgfisLmxB9M=
  /string-width/2.1.1:
    dependencies:
      is-fullwidth-code-point: 2.0.0
      strip-ansi: 4.0.0
    dev: false
    engines:
      node: '>=4'
    resolution:
      integrity: sha512-nOqH59deCq9SRHlxq1Aw85Jnt4w6KvLKqWVik6oA9ZklXLNIOlqg4F2yrT1MVaTjAqvVwdfeZ7w7aCvJD7ugkw==
  /string-width/3.1.0:
    dependencies:
      emoji-regex: 7.0.3
      is-fullwidth-code-point: 2.0.0
      strip-ansi: 5.2.0
    dev: false
    engines:
      node: '>=6'
    resolution:
      integrity: sha512-vafcv6KjVZKSgz06oM/H6GDBrAtz8vdhQakGjFIvNrHA6y3HCF1CInLy+QLq8dTJPQ1b+KDUqDFctkdRW44e1w==
  /string.prototype.padend/3.0.0:
    dependencies:
      define-properties: 1.1.3
      es-abstract: 1.13.0
      function-bind: 1.1.1
    dev: false
    engines:
      node: '>= 0.4'
    resolution:
      integrity: sha1-86rvfBcZ8XDF6rHDK/eA2W4h8vA=
  /string_decoder/0.10.31:
    dev: false
    resolution:
      integrity: sha1-YuIDvEF2bGwoyfyEMB2rHFMQ+pQ=
  /string_decoder/1.1.1:
    dependencies:
      safe-buffer: 5.1.2
    dev: false
    resolution:
      integrity: sha512-n/ShnvDi6FHbbVfviro+WojiFzv+s8MPMHBczVePfUpDJLwoLT0ht1l4YwBCbi8pJAveEEdnkHyPyTP/mzRfwg==
  /string_decoder/1.2.0:
    dependencies:
      safe-buffer: 5.1.2
    dev: false
    resolution:
      integrity: sha512-6YqyX6ZWEYguAxgZzHGL7SsCeGx3V2TtOTqZz1xSTSWnqsbWwbptafNyvf/ACquZUXV3DANr5BDIwNYe1mN42w==
  /strip-ansi/3.0.1:
    dependencies:
      ansi-regex: 2.1.1
    dev: false
    engines:
      node: '>=0.10.0'
    resolution:
      integrity: sha1-ajhfuIU9lS1f8F0Oiq+UJ43GPc8=
  /strip-ansi/4.0.0:
    dependencies:
      ansi-regex: 3.0.0
    dev: false
    engines:
      node: '>=4'
    resolution:
      integrity: sha1-qEeQIusaw2iocTibY1JixQXuNo8=
  /strip-ansi/5.2.0:
    dependencies:
      ansi-regex: 4.1.0
    dev: false
    engines:
      node: '>=6'
    resolution:
      integrity: sha512-DuRs1gKbBqsMKIZlrffwlug8MHkcnpjs5VPmL1PAh+mA30U0DTotfDZ0d2UUsXpPmPmMMJ6W773MaA3J+lbiWA==
  /strip-bom/2.0.0:
    dependencies:
      is-utf8: 0.2.1
    dev: false
    engines:
      node: '>=0.10.0'
    resolution:
      integrity: sha1-YhmoVhZSBJHzV4i9vxRHqZx+aw4=
  /strip-bom/3.0.0:
    dev: false
    engines:
      node: '>=4'
    resolution:
      integrity: sha1-IzTBjpx1n3vdVv3vfprj1YjmjtM=
  /strip-eof/1.0.0:
    dev: false
    engines:
      node: '>=0.10.0'
    resolution:
      integrity: sha1-u0P/VZim6wXYm1n80SnJgzE2Br8=
  /strip-indent/1.0.1:
    dependencies:
      get-stdin: 4.0.1
    dev: false
    engines:
      node: '>=0.10.0'
    hasBin: true
    resolution:
      integrity: sha1-DHlipq3vp7vUrDZkYKY4VSrhoKI=
  /strip-indent/2.0.0:
    dev: false
    engines:
      node: '>=4'
    resolution:
      integrity: sha1-XvjbKV0B5u1sv3qrlpmNeCJSe2g=
  /strip-json-comments/2.0.1:
    dev: false
    engines:
      node: '>=0.10.0'
    resolution:
      integrity: sha1-PFMZQukIwml8DsNEhYwobHygpgo=
  /supports-color/2.0.0:
    dev: false
    engines:
      node: '>=0.8.0'
    resolution:
      integrity: sha1-U10EXOa2Nj+kARcIRimZXp3zJMc=
  /supports-color/3.2.3:
    dependencies:
      has-flag: 1.0.0
    dev: false
    engines:
      node: '>=0.8.0'
    resolution:
      integrity: sha1-ZawFBLOVQXHYpklGsq48u4pfVPY=
  /supports-color/5.4.0:
    dependencies:
      has-flag: 3.0.0
    dev: false
    engines:
      node: '>=4'
    resolution:
      integrity: sha512-zjaXglF5nnWpsq470jSv6P9DwPvgLkuapYmfDm3JWOm0vkNTVF2tI4UrN2r6jH1qM/uc/WtxYY1hYoA2dOKj5w==
  /supports-color/5.5.0:
    dependencies:
      has-flag: 3.0.0
    dev: false
    engines:
      node: '>=4'
    resolution:
      integrity: sha512-QjVjwdXIt408MIiAqCX4oUKsgU2EqAGzs2Ppkm4aQYbjm+ZEWEcW4SfFNTr4uMNZma0ey4f5lgLrkB0aX0QMow==
  /supports-color/6.1.0:
    dependencies:
      has-flag: 3.0.0
    dev: false
    engines:
      node: '>=6'
    resolution:
      integrity: sha512-qe1jfm1Mg7Nq/NSh6XE24gPXROEVsWHxC1LIx//XNlD9iw7YZQGjZNjYN7xGaEG6iKdA8EtNFW6R0gjnVXp+wQ==
  /sver-compat/1.5.0:
    dependencies:
      es6-iterator: 2.0.3
      es6-symbol: 3.1.1
    dev: false
    resolution:
      integrity: sha1-PPh9/rTQe0o/FIJ7wYaz/QxkXNg=
  /table/5.4.1:
    dependencies:
      ajv: 6.10.1
      lodash: 4.17.14
      slice-ansi: 2.1.0
      string-width: 3.1.0
    dev: false
    engines:
      node: '>=6.0.0'
    resolution:
      integrity: sha512-E6CK1/pZe2N75rGZQotFOdmzWQ1AILtgYbMAbAjvms0S1l5IDB47zG3nCnFGB/w+7nB3vKofbLXCH7HPBo864w==
  /tapable/1.1.3:
    dev: false
    engines:
      node: '>=6'
    resolution:
      integrity: sha512-4WK/bYZmj8xLr+HUCODHGF1ZFzsYffasLUgEiMBY4fgtltdO6B4WJtlSbPaDTLpYTcGVwM2qLnFTICEcNxs3kA==
  /temp-dir/1.0.0:
    dev: false
    engines:
      node: '>=4'
    resolution:
      integrity: sha1-CnwOom06Oa+n4OvqnB/AvE2qAR0=
  /temp-write/3.4.0:
    dependencies:
      graceful-fs: 4.2.0
      is-stream: 1.1.0
      make-dir: 1.3.0
      pify: 3.0.0
      temp-dir: 1.0.0
      uuid: 3.3.2
    dev: false
    engines:
      node: '>=4'
    resolution:
      integrity: sha1-jP9jD7fp2gXwR8dM5M5NaFRX1JI=
  /terser-webpack-plugin/1.3.0_webpack@4.35.3:
    dependencies:
      cacache: 11.3.3
      find-cache-dir: 2.1.0
      is-wsl: 1.1.0
      loader-utils: 1.2.3
      schema-utils: 1.0.0
      serialize-javascript: 1.7.0
      source-map: 0.6.1
      terser: 4.1.2
      webpack: 4.35.3_webpack@4.35.3
      webpack-sources: 1.3.0
      worker-farm: 1.7.0
    dev: false
    engines:
      node: '>= 6.9.0'
    peerDependencies:
      webpack: ^4.0.0
    resolution:
      integrity: sha512-W2YWmxPjjkUcOWa4pBEv4OP4er1aeQJlSo2UhtCFQCuRXEHjOFscO8VyWHj9JLlA0RzQb8Y2/Ta78XZvT54uGg==
  /terser/4.1.2:
    dependencies:
      commander: 2.20.0
      source-map: 0.6.1
      source-map-support: 0.5.12
    dev: false
    engines:
      node: '>=6.0.0'
    hasBin: true
    resolution:
      integrity: sha512-jvNoEQSPXJdssFwqPSgWjsOrb+ELoE+ILpHPKXC83tIxOlh2U75F1KuB2luLD/3a6/7K3Vw5pDn+hvu0C4AzSw==
  /test-exclude/5.2.3:
    dependencies:
      glob: 7.1.4
      minimatch: 3.0.4
      read-pkg-up: 4.0.0
      require-main-filename: 2.0.0
    dev: false
    engines:
      node: '>=6'
    resolution:
      integrity: sha512-M+oxtseCFO3EDtAaGH7iiej3CBkzXqFMbzqYAACdzKui4eZA+pq3tZEwChvOdNfa7xxy8BfbmgJSIr43cC/+2g==
  /text-table/0.2.0:
    dev: false
    resolution:
      integrity: sha1-f17oI66AUgfACvLfSoTsP8+lcLQ=
  /through/2.3.8:
    dev: false
    resolution:
      integrity: sha1-DdTJ/6q8NXlgsbckEV1+Doai4fU=
  /through2-filter/3.0.0:
    dependencies:
      through2: 2.0.5
      xtend: 4.0.2
    dev: false
    resolution:
      integrity: sha512-jaRjI2WxN3W1V8/FMZ9HKIBXixtiqs3SQSX4/YGIiP3gL6djW48VoZq9tDqeCWs3MT8YY5wb/zli8VW8snY1CA==
  /through2/2.0.1:
    dependencies:
      readable-stream: 2.0.6
      xtend: 4.0.2
    dev: false
    resolution:
      integrity: sha1-OE51MU1J8y3hLuu4E2uOtrXVnak=
  /through2/2.0.5:
    dependencies:
      readable-stream: 2.3.6
      xtend: 4.0.2
    dev: false
    resolution:
      integrity: sha512-/mrRod8xqpA+IHSLyGCQ2s8SPHiCDEeQJSep1jqLYeEUClOFG2Qsh+4FU6G9VeqpZnGW/Su8LQGc4YKni5rYSQ==
  /time-stamp/1.1.0:
    dev: false
    engines:
      node: '>=0.10.0'
    resolution:
      integrity: sha1-dkpaEa9QVhkhsTPztE5hhofg9cM=
  /timers-browserify/2.0.10:
    dependencies:
      setimmediate: 1.0.5
    dev: false
    engines:
      node: '>=0.6.0'
    resolution:
      integrity: sha512-YvC1SV1XdOUaL6gx5CoGroT3Gu49pK9+TZ38ErPldOWW4j49GI1HKs9DV+KGq/w6y+LZ72W1c8cKz2vzY+qpzg==
  /tmp/0.0.33:
    dependencies:
      os-tmpdir: 1.0.2
    dev: false
    engines:
      node: '>=0.6.0'
    resolution:
      integrity: sha512-jRCJlojKnZ3addtTOjdIqoRuPEKBvNXcGYqzO6zWZX8KfKEpnGY5jfggJQ3EjKuu8D4bJRr0y+cYJFmYbImXGw==
  /to-absolute-glob/2.0.2:
    dependencies:
      is-absolute: 1.0.0
      is-negated-glob: 1.0.0
    dev: false
    engines:
      node: '>=0.10.0'
    resolution:
      integrity: sha1-GGX0PZ50sIItufFFt4z/fQ98hJs=
  /to-array/0.1.4:
    dev: false
    resolution:
      integrity: sha1-F+bBH3PdTz10zaek/zI46a2b+JA=
  /to-arraybuffer/1.0.1:
    dev: false
    resolution:
      integrity: sha1-fSKbH8xjfkZsoIEYCDanqr/4P0M=
  /to-fast-properties/1.0.3:
    dev: false
    engines:
      node: '>=0.10.0'
    resolution:
      integrity: sha1-uDVx+k2MJbguIxsG46MFXeTKGkc=
  /to-fast-properties/2.0.0:
    dev: false
    engines:
      node: '>=4'
    resolution:
      integrity: sha1-3F5pjL0HkmW8c+A3doGk5Og/YW4=
  /to-object-path/0.3.0:
    dependencies:
      kind-of: 3.2.2
    dev: false
    engines:
      node: '>=0.10.0'
    resolution:
      integrity: sha1-KXWIt7Dn4KwI4E5nL4XB9JmeF68=
  /to-regex-range/2.1.1:
    dependencies:
      is-number: 3.0.0
      repeat-string: 1.6.1
    dev: false
    engines:
      node: '>=0.10.0'
    resolution:
      integrity: sha1-fIDBe53+vlmeJzZ+DU3VWQFB2zg=
  /to-regex/3.0.2:
    dependencies:
      define-property: 2.0.2
      extend-shallow: 3.0.2
      regex-not: 1.0.2
      safe-regex: 1.1.0
    dev: false
    engines:
      node: '>=0.10.0'
    resolution:
      integrity: sha512-FWtleNAtZ/Ki2qtqej2CXTOayOH9bHDQF+Q48VpWyDXjbYxA4Yz8iDB31zXOBUlOHHKidDbqGVrTUvQMPmBGBw==
  /to-through/2.0.0:
    dependencies:
      through2: 2.0.5
    dev: false
    engines:
      node: '>= 0.10'
    resolution:
      integrity: sha1-/JKtq6ByZHvAtn1rA2ZKoZUJOvY=
  /toidentifier/1.0.0:
    dev: false
    engines:
      node: '>=0.6'
    resolution:
      integrity: sha512-yaOH/Pk/VEhBWWTlhI+qXxDFXlejDGcQipMlyxda9nthulaxLZUNcUqFxokp0vcYnvteJln5FNQDRrxj3YcbVw==
  /tough-cookie/2.4.3:
    dependencies:
      psl: 1.2.0
      punycode: 1.4.1
    dev: false
    engines:
      node: '>=0.8'
    resolution:
      integrity: sha512-Q5srk/4vDM54WJsJio3XNn6K2sCG+CQ8G5Wz6bZhRZoAe/+TxjWB/GlFAnYEbkYVlON9FMk/fE3h2RLpPXo4lQ==
  /tough-cookie/2.5.0:
    dependencies:
      psl: 1.2.0
      punycode: 2.1.1
    dev: false
    engines:
      node: '>=0.8'
    resolution:
      integrity: sha512-nlLsUzgm1kfLXSXfRZMc1KLAugd4hqJHDTvc2hDIwS3mZAfMEuMbc03SujMF+GEcpaX/qboeycw6iO8JwVv2+g==
  /trim-newlines/1.0.0:
    dev: false
    engines:
      node: '>=0.10.0'
    resolution:
      integrity: sha1-WIeWa7WCpFA6QetST301ARgVphM=
  /trim-newlines/2.0.0:
    dev: false
    engines:
      node: '>=4'
    resolution:
      integrity: sha1-tAPQuRvlDDMd/EuC7s6yLD3hbSA=
  /trim-right/1.0.1:
    dev: false
    engines:
      node: '>=0.10.0'
    resolution:
      integrity: sha1-yy4SAwZ+DI3h9hQJS5/kVwTqYAM=
  /ts-loader/5.4.5_typescript@3.5.3:
    dependencies:
      chalk: 2.4.2
      enhanced-resolve: 4.1.0
      loader-utils: 1.2.3
      micromatch: 3.1.10
      semver: 5.7.0
      typescript: 3.5.3
    dev: false
    engines:
      node: '>=6.11.5'
    peerDependencies:
      typescript: '*'
    resolution:
      integrity: sha512-XYsjfnRQCBum9AMRZpk2rTYSVpdZBpZK+kDh0TeT3kxmQNBDVIeUjdPjY5RZry4eIAb8XHc4gYSUiUWPYvzSRw==
  /ts-mocha/6.0.0_mocha@5.2.0:
    dependencies:
      mocha: 5.2.0
      ts-node: 7.0.1
    dev: false
    engines:
      node: '>= 6.X.X'
    hasBin: true
    optionalDependencies:
      tsconfig-paths: 3.8.0
    peerDependencies:
      mocha: ^3.X.X || ^4.X.X || ^5.X.X || ^6.X.X
    resolution:
      integrity: sha512-ZCtJK8WXxHNbFNjvUKQIXZby/+ybQQkaBcM/3QhBQUfwjpdGFE9F6iWsHhF5ifQNFV/lWiOODi2VMD5AyPcQyg==
  /ts-node/7.0.1:
    dependencies:
      arrify: 1.0.1
      buffer-from: 1.1.1
      diff: 3.5.0
      make-error: 1.3.5
      minimist: 1.2.0
      mkdirp: 0.5.1
      source-map-support: 0.5.12
      yn: 2.0.0
    dev: false
    engines:
      node: '>=4.2.0'
    hasBin: true
    resolution:
      integrity: sha512-BVwVbPJRspzNh2yfslyT1PSbl5uIk03EZlb493RKHN4qej/D06n1cEhjlOJG69oFsE7OT8XjpTUcYf6pKTLMhw==
  /tsconfig-paths/3.8.0:
    dependencies:
      '@types/json5': 0.0.29
      deepmerge: 2.2.1
      json5: 1.0.1
      minimist: 1.2.0
      strip-bom: 3.0.0
    dev: false
    optional: true
    resolution:
      integrity: sha512-zZEYFo4sjORK8W58ENkRn9s+HmQFkkwydDG7My5s/fnfr2YYCaiyXe/HBUcIgU8epEKOXwiahOO+KZYjiXlWyQ==
  /tslib/1.10.0:
    dev: false
    resolution:
      integrity: sha512-qOebF53frne81cf0S9B41ByenJ3/IuH8yJKngAX35CmiZySA0khhkovshKK+jGCaMnVomla7gVlIcc3EvKPbTQ==
  /tslint/5.18.0_typescript@3.5.3:
    dependencies:
      '@babel/code-frame': 7.0.0
      builtin-modules: 1.1.1
      chalk: 2.4.2
      commander: 2.20.0
      diff: 3.5.0
      glob: 7.1.4
      js-yaml: 3.13.1
      minimatch: 3.0.4
      mkdirp: 0.5.1
      resolve: 1.11.1
      semver: 5.7.0
      tslib: 1.10.0
      tsutils: 2.29.0_typescript@3.5.3
      typescript: 3.5.3
    dev: false
    engines:
      node: '>=4.8.0'
    hasBin: true
    peerDependencies:
      typescript: '>=2.3.0-dev || >=2.4.0-dev || >=2.5.0-dev || >=2.6.0-dev || >=2.7.0-dev || >=2.8.0-dev || >=2.9.0-dev || >=3.0.0-dev || >= 3.1.0-dev || >= 3.2.0-dev'
    resolution:
      integrity: sha512-Q3kXkuDEijQ37nXZZLKErssQVnwCV/+23gFEMROi8IlbaBG6tXqLPQJ5Wjcyt/yHPKBC+hD5SzuGaMora+ZS6w==
  /tsutils/2.29.0_typescript@3.5.3:
    dependencies:
      tslib: 1.10.0
      typescript: 3.5.3
    dev: false
    peerDependencies:
      typescript: '>=2.1.0 || >=2.1.0-dev || >=2.2.0-dev || >=2.3.0-dev || >=2.4.0-dev || >=2.5.0-dev || >=2.6.0-dev || >=2.7.0-dev || >=2.8.0-dev || >=2.9.0-dev || >= 3.0.0-dev || >= 3.1.0-dev'
    resolution:
      integrity: sha512-g5JVHCIJwzfISaXpXE1qvNalca5Jwob6FjI4AoPlqMusJ6ftFE7IkkFoMhVLRgK+4Kx3gkzb8UZK5t5yTTvEmA==
  /tsutils/3.14.0_typescript@3.5.3:
    dependencies:
      tslib: 1.10.0
      typescript: 3.5.3
    dev: false
    engines:
      node: '>= 6'
    peerDependencies:
      typescript: '>=2.8.0 || >= 3.2.0-dev || >= 3.3.0-dev || >= 3.4.0-dev || >= 3.5.0-dev || >= 3.6.0-dev'
    resolution:
      integrity: sha512-SmzGbB0l+8I0QwsPgjooFRaRvHLBLNYM8SeQ0k6rtNDru5sCGeLJcZdwilNndN+GysuFjF5EIYgN8GfFG6UeUw==
  /tty-browserify/0.0.0:
    dev: false
    resolution:
      integrity: sha1-oVe6QC2iTpv5V/mqadUk7tQpAaY=
  /tunnel-agent/0.6.0:
    dependencies:
      safe-buffer: 5.2.0
    dev: false
    resolution:
      integrity: sha1-J6XeoGs2sEoKmWZ3SykIaPD8QP0=
  /tunnel/0.0.5:
    dev: false
    engines:
      node: '>=0.6.11 <=0.7.0 || >=0.7.3'
    resolution:
      integrity: sha512-gj5sdqherx4VZKMcBA4vewER7zdK25Td+z1npBqpbDys4eJrLx+SlYjJvq1bDXs2irkuJM5pf8ktaEQVipkrbA==
  /tunnel/0.0.6:
    dev: false
    engines:
      node: '>=0.6.11 <=0.7.0 || >=0.7.3'
    resolution:
      integrity: sha512-1h/Lnq9yajKY2PEbBadPXj3VxsDDu844OnaAo52UVmIzIvwwtBPIuNvkjuzBlTWpfJyUbG3ez0KSBibQkj4ojg==
  /tweetnacl/0.14.5:
    dev: false
    resolution:
      integrity: sha1-WuaBd/GS1EViadEIr6k/+HQ/T2Q=
  /type-check/0.3.2:
    dependencies:
      prelude-ls: 1.1.2
    dev: false
    engines:
      node: '>= 0.8.0'
    resolution:
      integrity: sha1-WITKtRLPHTVeP7eE8wgEsrUg23I=
  /type-detect/4.0.8:
    dev: false
    engines:
      node: '>=4'
    resolution:
      integrity: sha512-0fr/mIH1dlO+x7TlcMy+bIDqKPsw/70tVyeHW787goQjhmqaZe10uwLujubK9q9Lg6Fiho1KUKDYz0Z7k7g5/g==
  /type-is/1.6.18:
    dependencies:
      media-typer: 0.3.0
      mime-types: 2.1.24
    dev: false
    engines:
      node: '>= 0.6'
    resolution:
      integrity: sha512-TkRKr9sUTxEH8MdfuCSP7VizJyzRNMjj2J2do2Jr3Kym598JVdEksuzPQCnlFPW4ky9Q+iA+ma9BGm06XQBy8g==
  /type/1.0.1:
    dev: false
    resolution:
      integrity: sha512-MAM5dBMJCJNKs9E7JXo4CXRAansRfG0nlJxW7Wf6GZzSOvH31zClSaHdIMWLehe/EGMBkqeC55rrkaOr5Oo7Nw==
  /typedarray/0.0.6:
    dev: false
    resolution:
      integrity: sha1-hnrHTjhkGHsdPUfZlqeOxciDB3c=
  /typescript/3.5.3:
    dev: false
    engines:
      node: '>=4.2.0'
    hasBin: true
    resolution:
      integrity: sha512-ACzBtm/PhXBDId6a6sDJfroT2pOWt/oOnk4/dElG5G33ZL776N3Y6/6bKZJBFpd+b05F3Ct9qDjMeJmRWtE2/g==
  /uglify-js/3.6.0:
    dependencies:
      commander: 2.20.0
      source-map: 0.6.1
    dev: false
    engines:
      node: '>=0.8.0'
    hasBin: true
    resolution:
      integrity: sha512-W+jrUHJr3DXKhrsS7NUVxn3zqMOFn0hL/Ei6v0anCIMoKC93TjcflTagwIHLW7SfMFfiQuktQyFVCFHGUE0+yg==
  /ultron/1.1.1:
    dev: false
    resolution:
      integrity: sha512-UIEXBNeYmKptWH6z8ZnqTeS8fV74zG0/eRU9VGkpzz+LIJNs8W/zM/L+7ctCkRrgbNnnR0xxw4bKOr0cW0N0Og==
  /unc-path-regex/0.1.2:
    dev: false
    engines:
      node: '>=0.10.0'
    resolution:
      integrity: sha1-5z3T17DXxe2G+6xrCufYxqadUPo=
  /underscore/1.8.3:
    dev: false
    resolution:
      integrity: sha1-Tz+1OxBuYJf8+ctBCfKl6b36UCI=
  /underscore/1.9.1:
    dev: false
    resolution:
      integrity: sha512-5/4etnCkd9c8gwgowi5/om/mYO5ajCaOgdzj/oW+0eQV9WxKBDZw5+ycmKmeaTXjInS/W0BzpGLo2xR2aBwZdg==
  /undertaker-registry/1.0.1:
    dev: false
    engines:
      node: '>= 0.10'
    resolution:
      integrity: sha1-XkvaMI5KiirlhPm5pDWaSZglzFA=
  /undertaker/1.2.1:
    dependencies:
      arr-flatten: 1.1.0
      arr-map: 2.0.2
      bach: 1.2.0
      collection-map: 1.0.0
      es6-weak-map: 2.0.3
      last-run: 1.1.1
      object.defaults: 1.1.0
      object.reduce: 1.0.1
      undertaker-registry: 1.0.1
    dev: false
    engines:
      node: '>= 0.10'
    resolution:
      integrity: sha512-71WxIzDkgYk9ZS+spIB8iZXchFhAdEo2YU8xYqBYJ39DIUIqziK78ftm26eecoIY49X0J2MLhG4hr18Yp6/CMA==
  /union-value/1.0.1:
    dependencies:
      arr-union: 3.1.0
      get-value: 2.0.6
      is-extendable: 0.1.1
      set-value: 2.0.1
    dev: false
    engines:
      node: '>=0.10.0'
    resolution:
      integrity: sha512-tJfXmxMeWYnczCVs7XAEvIV7ieppALdyepWMkHkwciRpZraG/xwT+s2JN8+pr1+8jCRf80FFzvr+MpQeeoF4Xg==
  /unique-filename/1.1.1:
    dependencies:
      unique-slug: 2.0.2
    dev: false
    resolution:
      integrity: sha512-Vmp0jIp2ln35UTXuryvjzkjGdRyf9b2lTXuSYUiPmzRcl3FDtYqAwOnTJkAngD9SWhnoJzDbTKwaOrZ+STtxNQ==
  /unique-slug/2.0.2:
    dependencies:
      imurmurhash: 0.1.4
    dev: false
    resolution:
      integrity: sha512-zoWr9ObaxALD3DOPfjPSqxt4fnZiWblxHIgeWqW8x7UqDzEtHEQLzji2cuJYQFCU6KmoJikOYAZlrTHHebjx2w==
  /unique-stream/2.3.1:
    dependencies:
      json-stable-stringify-without-jsonify: 1.0.1
      through2-filter: 3.0.0
    dev: false
    resolution:
      integrity: sha512-2nY4TnBE70yoxHkDli7DMazpWiP7xMdCYqU2nBRO0UB+ZpEkGsSija7MvmvnZFUeC+mrgiUfcHSr3LmRFIg4+A==
  /universalify/0.1.2:
    dev: false
    engines:
      node: '>= 4.0.0'
    resolution:
      integrity: sha512-rBJeI5CXAlmy1pV+617WB9J63U6XcazHHF2f2dbJix4XzpUF0RS3Zbj0FGIOCAva5P/d/GBOYaACQ1w+0azUkg==
  /unpipe/1.0.0:
    dev: false
    engines:
      node: '>= 0.8'
    resolution:
      integrity: sha1-sr9O6FFKrmFltIF4KdIbLvSZBOw=
  /unset-value/1.0.0:
    dependencies:
      has-value: 0.3.1
      isobject: 3.0.1
    dev: false
    engines:
      node: '>=0.10.0'
    resolution:
      integrity: sha1-g3aHP30jNRef+x5vw6jtDfyKtVk=
  /upath/1.1.2:
    dev: false
    engines:
      node: '>=4'
    resolution:
      integrity: sha512-kXpym8nmDmlCBr7nKdIx8P2jNBa+pBpIUFRnKJ4dr8htyYGJFokkr2ZvERRtUN+9SY+JqXouNgUPtv6JQva/2Q==
  /uri-js/4.2.2:
    dependencies:
      punycode: 2.1.1
    dev: false
    resolution:
      integrity: sha512-KY9Frmirql91X2Qgjry0Wd4Y+YTdrdZheS8TFwvkbLWf/G5KNJDCh6pKL5OZctEW4+0Baa5idK2ZQuELRwPznQ==
  /urix/0.1.0:
    dev: false
    resolution:
      integrity: sha1-2pN/emLiH+wf0Y1Js1wpNQZ6bHI=
  /url/0.11.0:
    dependencies:
      punycode: 1.3.2
      querystring: 0.2.0
    dev: false
    resolution:
      integrity: sha1-ODjpfPxgUh63PFJajlW/3Z4uKPE=
  /use/3.1.1:
    dev: false
    engines:
      node: '>=0.10.0'
    resolution:
      integrity: sha512-cwESVXlO3url9YWlFW/TA9cshCEhtu7IKJ/p5soJ/gGpj7vbvFrAY/eIioQ6Dw23KjZhYgiIo8HOs1nQ2vr/oQ==
  /useragent/2.3.0:
    dependencies:
      lru-cache: 4.1.5
      tmp: 0.0.33
    dev: false
    resolution:
      integrity: sha512-4AoH4pxuSvHCjqLO04sU6U/uE65BYza8l/KKBS0b0hnUPWi+cQ2BpeTEwejCSx9SPV5/U03nniDTrWx5NrmKdw==
  /util-deprecate/1.0.2:
    dev: false
    resolution:
      integrity: sha1-RQ1Nyfpw3nMnYvvS1KKJgUGaDM8=
  /util/0.10.3:
    dependencies:
      inherits: 2.0.1
    dev: false
    resolution:
      integrity: sha1-evsa/lCAUkZInj23/g7TeTNqwPk=
  /util/0.11.1:
    dependencies:
      inherits: 2.0.3
    dev: false
    resolution:
      integrity: sha512-HShAsny+zS2TZfaXxD9tYj4HQGlBezXZMZuM/S5PKLLoZkShZiGk9o5CzukI1LVHZvjdvZ2Sj1aW/Ndn2NB/HQ==
  /utils-merge/1.0.1:
    dev: false
    engines:
      node: '>= 0.4.0'
    resolution:
      integrity: sha1-n5VxD1CiZ5R7LMwSR0HBAoQn5xM=
  /uuid/3.3.2:
    dev: false
    hasBin: true
    resolution:
      integrity: sha512-yXJmeNaw3DnnKAOKJE51sL/ZaYfWJRl1pK9dr19YFCu0ObS231AB1/LbqTKRAQ5kw8A90rA6fr4riOUpTZvQZA==
  /v8-compile-cache/2.0.3:
    dev: false
    resolution:
      integrity: sha512-CNmdbwQMBjwr9Gsmohvm0pbL954tJrNzf6gWL3K+QMQf00PF7ERGrEiLgjuU3mKreLC2MeGhUsNV9ybTbLgd3w==
  /v8flags/3.1.3:
    dependencies:
      homedir-polyfill: 1.0.3
    dev: false
    engines:
      node: '>= 0.10'
    resolution:
      integrity: sha512-amh9CCg3ZxkzQ48Mhcb8iX7xpAfYJgePHxWMQCBWECpOSqJUXgY26ncA61UTV0BkPqfhcy6mzwCIoP4ygxpW8w==
  /validate-npm-package-license/3.0.4:
    dependencies:
      spdx-correct: 3.1.0
      spdx-expression-parse: 3.0.0
    dev: false
    resolution:
      integrity: sha512-DpKm2Ui/xN7/HQKCtpZxoRWBhZ9Z0kqtygG8XCgNQ8ZlDnxuQmWhj566j8fN4Cu3/JmbhsDo7fcAJq4s9h27Ew==
  /validator/8.2.0:
    dev: false
    engines:
      node: '>= 0.10'
    resolution:
      integrity: sha512-Yw5wW34fSv5spzTXNkokD6S6/Oq92d8q/t14TqsS3fAiA1RYnxSFSIZ+CY3n6PGGRCq5HhJTSepQvFUS2QUDxA==
  /validator/9.4.1:
    dev: false
    engines:
      node: '>= 0.10'
    resolution:
      integrity: sha512-YV5KjzvRmSyJ1ee/Dm5UED0G+1L4GZnLN3w6/T+zZm8scVua4sOhYKWTUrKa0H/tMiJyO9QLHMPN+9mB/aMunA==
  /value-or-function/3.0.0:
    dev: false
    engines:
      node: '>= 0.10'
    resolution:
      integrity: sha1-HCQ6ULWVwb5Up1S/7OhWO5/42BM=
  /vary/1.1.2:
    dev: false
    engines:
      node: '>= 0.8'
    resolution:
      integrity: sha1-IpnwLG3tMNSllhsLn3RSShj2NPw=
  /verror/1.10.0:
    dependencies:
      assert-plus: 1.0.0
      core-util-is: 1.0.2
      extsprintf: 1.4.0
    dev: false
    engines:
      '0': node >=0.6.0
    resolution:
      integrity: sha1-OhBcoXBTr1XW4nDB+CiGguGNpAA=
  /vinyl-fs/3.0.3:
    dependencies:
      fs-mkdirp-stream: 1.0.0
      glob-stream: 6.1.0
      graceful-fs: 4.2.0
      is-valid-glob: 1.0.0
      lazystream: 1.0.0
      lead: 1.0.0
      object.assign: 4.1.0
      pumpify: 1.5.1
      readable-stream: 2.3.6
      remove-bom-buffer: 3.0.0
      remove-bom-stream: 1.2.0
      resolve-options: 1.1.0
      through2: 2.0.5
      to-through: 2.0.0
      value-or-function: 3.0.0
      vinyl: 2.2.0
      vinyl-sourcemap: 1.1.0
    dev: false
    engines:
      node: '>= 0.10'
    resolution:
      integrity: sha512-vIu34EkyNyJxmP0jscNzWBSygh7VWhqun6RmqVfXePrOwi9lhvRs//dOaGOTRUQr4tx7/zd26Tk5WeSVZitgng==
  /vinyl-sourcemap/1.1.0:
    dependencies:
      append-buffer: 1.0.2
      convert-source-map: 1.6.0
      graceful-fs: 4.2.0
      normalize-path: 2.1.1
      now-and-later: 2.0.1
      remove-bom-buffer: 3.0.0
      vinyl: 2.2.0
    dev: false
    engines:
      node: '>= 0.10'
    resolution:
      integrity: sha1-kqgAWTo4cDqM2xHYswCtS+Y7PhY=
  /vinyl/2.2.0:
    dependencies:
      clone: 2.1.2
      clone-buffer: 1.0.0
      clone-stats: 1.0.0
      cloneable-readable: 1.1.3
      remove-trailing-separator: 1.1.0
      replace-ext: 1.0.0
    dev: false
    engines:
      node: '>= 0.10'
    resolution:
      integrity: sha512-MBH+yP0kC/GQ5GwBqrTPTzEfiiLjta7hTtvQtbxBgTeSXsmKQRQecjibMbxIXzVT3Y9KJK+drOz1/k+vsu8Nkg==
  /vlq/0.2.3:
    dev: false
    resolution:
      integrity: sha512-DRibZL6DsNhIgYQ+wNdWDL2SL3bKPlVrRiBqV5yuMm++op8W4kGFtaQfCs4KEJn0wBZcHVHJ3eoywX8983k1ow==
  /vm-browserify/1.1.0:
    dev: false
    resolution:
      integrity: sha512-iq+S7vZJE60yejDYM0ek6zg308+UZsdtPExWP9VZoCFCz1zkJoXFnAX7aZfd/ZwrkidzdUZL0C/ryW+JwAiIGw==
  /void-elements/2.0.1:
    dev: false
    engines:
      node: '>=0.10.0'
    resolution:
      integrity: sha1-wGavtYK7HLQSjWDqkjkulNXp2+w=
  /watchpack/1.6.0:
    dependencies:
      chokidar: 2.1.6
      graceful-fs: 4.2.0
      neo-async: 2.6.1
    dev: false
    resolution:
      integrity: sha512-i6dHe3EyLjMmDlU1/bGQpEw25XSjkJULPuAVKCbNRefQVq48yXKUpwg538F7AZTf9kyr57zj++pQFltUa5H7yA==
  /webpack-cli/3.3.5_webpack@4.35.3:
    dependencies:
      chalk: 2.4.2
      cross-spawn: 6.0.5
      enhanced-resolve: 4.1.0
      findup-sync: 3.0.0
      global-modules: 2.0.0
      import-local: 2.0.0
      interpret: 1.2.0
      loader-utils: 1.2.3
      supports-color: 6.1.0
      v8-compile-cache: 2.0.3
      webpack: 4.35.3_webpack@4.35.3
      yargs: 13.2.4
    dev: false
    engines:
      node: '>=6.11.5'
    hasBin: true
    peerDependencies:
      webpack: 4.x.x
    resolution:
      integrity: sha512-w0j/s42c5UhchwTmV/45MLQnTVwRoaUTu9fM5LuyOd/8lFoCNCELDogFoecx5NzRUndO0yD/gF2b02XKMnmAWQ==
  /webpack-dev-middleware/3.7.0_webpack@4.35.3:
    dependencies:
      memory-fs: 0.4.1
      mime: 2.4.4
      range-parser: 1.2.1
      webpack: 4.35.3_webpack@4.35.3
      webpack-log: 2.0.0
    dev: false
    engines:
      node: '>= 6'
    peerDependencies:
      webpack: ^4.0.0
    resolution:
      integrity: sha512-qvDesR1QZRIAZHOE3iQ4CXLZZSQ1lAUsSpnQmlB1PBfoN/xdRjmge3Dok0W4IdaVLJOGJy3sGI4sZHwjRU0PCA==
  /webpack-log/2.0.0:
    dependencies:
      ansi-colors: 3.2.4
      uuid: 3.3.2
    dev: false
    engines:
      node: '>= 6'
    resolution:
      integrity: sha512-cX8G2vR/85UYG59FgkoMamwHUIkSSlV3bBMRsbxVXVUk2j6NleCKjQ/WE9eYg9WY4w25O9w8wKP4rzNZFmUcUg==
  /webpack-sources/1.3.0:
    dependencies:
      source-list-map: 2.0.1
      source-map: 0.6.1
    dev: false
    resolution:
      integrity: sha512-OiVgSrbGu7NEnEvQJJgdSFPl2qWKkWq5lHMhgiToIiN9w34EBnjYzSYs+VbL5KoYiLNtFFa7BZIKxRED3I32pA==
  /webpack/4.35.3_webpack@4.35.3:
    dependencies:
      '@webassemblyjs/ast': 1.8.5
      '@webassemblyjs/helper-module-context': 1.8.5
      '@webassemblyjs/wasm-edit': 1.8.5
      '@webassemblyjs/wasm-parser': 1.8.5
      acorn: 6.2.0
      ajv: 6.10.1
      ajv-keywords: 3.4.1_ajv@6.10.1
      chrome-trace-event: 1.0.2
      enhanced-resolve: 4.1.0
      eslint-scope: 4.0.3
      json-parse-better-errors: 1.0.2
      loader-runner: 2.4.0
      loader-utils: 1.2.3
      memory-fs: 0.4.1
      micromatch: 3.1.10
      mkdirp: 0.5.1
      neo-async: 2.6.1
      node-libs-browser: 2.2.1
      schema-utils: 1.0.0
      tapable: 1.1.3
      terser-webpack-plugin: 1.3.0_webpack@4.35.3
      watchpack: 1.6.0
      webpack-sources: 1.3.0
    dev: false
    engines:
      node: '>=6.11.5'
    hasBin: true
    peerDependencies:
      webpack: '*'
    resolution:
      integrity: sha512-xggQPwr9ILlXzz61lHzjvgoqGU08v5+Wnut19Uv3GaTtzN4xBTcwnobodrXE142EL1tOiS5WVEButooGzcQzTA==
  /which-module/1.0.0:
    dev: false
    resolution:
      integrity: sha1-u6Y8qGGUiZT/MHc2CJ47lgJsKk8=
  /which-module/2.0.0:
    dev: false
    resolution:
      integrity: sha1-2e8H3Od7mQK4o6j6SzHD4/fm6Ho=
  /which/1.3.1:
    dependencies:
      isexe: 2.0.0
    dev: false
    hasBin: true
    resolution:
      integrity: sha512-HxJdYWq1MTIQbJ3nw0cqssHoTNU267KlrDuGZ1WYlxDStUtKUhOaJmh112/TZmHxxUfuJqPXSOm7tDyas0OSIQ==
  /wordwrap/0.0.3:
    dev: false
    engines:
      node: '>=0.4.0'
    resolution:
      integrity: sha1-o9XabNXAvAAI03I0u68b7WMFkQc=
  /wordwrap/1.0.0:
    dev: false
    resolution:
      integrity: sha1-J1hIEIkUVqQXHI0CJkQa3pDLyus=
  /worker-farm/1.7.0:
    dependencies:
      errno: 0.1.7
    dev: false
    resolution:
      integrity: sha512-rvw3QTZc8lAxyVrqcSGVm5yP/IJ2UcB3U0graE3LCFoZ0Yn2x4EoVSqJKdB/T5M+FLcRPjz4TDacRf3OCfNUzw==
  /wrap-ansi/2.1.0:
    dependencies:
      string-width: 1.0.2
      strip-ansi: 3.0.1
    dev: false
    engines:
      node: '>=0.10.0'
    resolution:
      integrity: sha1-2Pw9KE3QV5T+hJc8rs3Rz4JP3YU=
  /wrap-ansi/5.1.0:
    dependencies:
      ansi-styles: 3.2.1
      string-width: 3.1.0
      strip-ansi: 5.2.0
    dev: false
    engines:
      node: '>=6'
    resolution:
      integrity: sha512-QC1/iN/2/RPVJ5jYK8BGttj5z83LmSKmvbvrXPNCLZSEb32KKVDJDl/MOt2N01qU2H/FkzEa9PKto1BqDjtd7Q==
  /wrappy/1.0.2:
    dev: false
    resolution:
      integrity: sha1-tSQ9jz7BqjXxNkYFvA0QNuMKtp8=
  /write-file-atomic/2.4.3:
    dependencies:
      graceful-fs: 4.2.0
      imurmurhash: 0.1.4
      signal-exit: 3.0.2
    dev: false
    resolution:
      integrity: sha512-GaETH5wwsX+GcnzhPgKcKjJ6M2Cq3/iZp1WyY/X1CSqrW+jVNM9Y7D8EC2sM4ZG/V8wZlSniJnCKWPmBYAucRQ==
  /write/1.0.3:
    dependencies:
      mkdirp: 0.5.1
    dev: false
    engines:
      node: '>=4'
    resolution:
      integrity: sha512-/lg70HAjtkUgWPVZhZcm+T4hkL8Zbtp1nFNOn3lRrxnlv50SRBv7cR7RqR+GMsd3hUXy9hWBo4CHTbFTcOYwig==
  /ws/3.3.3:
    dependencies:
      async-limiter: 1.0.0
      safe-buffer: 5.1.2
      ultron: 1.1.1
    dev: false
    resolution:
      integrity: sha512-nnWLa/NwZSt4KQJu51MYlCcSQ5g7INpOrOMt4XV8j4dqTXdmlUmSHQ8/oLC069ckre0fRsgfvsKwbTdtKLCDkA==
  /ws/6.2.1:
    dependencies:
      async-limiter: 1.0.0
    dev: false
    resolution:
      integrity: sha512-GIyAXC2cB7LjvpgMt9EKS2ldqr0MTrORaleiOno6TweZ6r3TKtoFQWay/2PceJ3RuBasOHzXNn5Lrw1X0bEjqA==
  /xhr-mock/2.4.1:
    dependencies:
      global: 4.4.0
      url: 0.11.0
    dev: false
    resolution:
      integrity: sha1-y1AuPVC4suwxvWF2bOUWv8HdBy8=
  /xml/1.0.1:
    dev: false
    resolution:
      integrity: sha1-eLpyAgApxbyHuKgaPPzXS0ovweU=
  /xml2js/0.2.8:
    dependencies:
      sax: 0.5.8
    dev: false
    resolution:
      integrity: sha1-m4FpCTFjH/CdGVdUn69U9PmAs8I=
  /xml2js/0.4.19:
    dependencies:
      sax: 1.2.4
      xmlbuilder: 9.0.7
    dev: false
    resolution:
      integrity: sha512-esZnJZJOiJR9wWKMyuvSE1y6Dq5LCuJanqhxslH2bxM6duahNZ+HMpCLhBQGZkbX6xRf8x1Y2eJlgt2q3qo49Q==
  /xmlbuilder/8.2.2:
    dev: false
    engines:
      node: '>=4.0'
    resolution:
      integrity: sha1-aSSGc0ELS6QuGmE2VR0pIjNap3M=
  /xmlbuilder/9.0.7:
    dev: false
    engines:
      node: '>=4.0'
    resolution:
      integrity: sha1-Ey7mPS7FVlxVfiD0wi35rKaGsQ0=
  /xmldom/0.1.27:
    dev: false
    engines:
      node: '>=0.1'
    resolution:
      integrity: sha1-1QH5ezvbQDr4757MIFcxh6rawOk=
  /xmlhttprequest-ssl/1.5.5:
    dev: false
    engines:
      node: '>=0.4.0'
    resolution:
      integrity: sha1-wodrBhaKrcQOV9l+gRkayPQ5iz4=
  /xpath.js/1.1.0:
    dev: false
    engines:
      node: '>=0.4.0'
    resolution:
      integrity: sha512-jg+qkfS4K8E7965sqaUl8mRngXiKb3WZGfONgE18pr03FUQiuSV6G+Ej4tS55B+rIQSFEIw3phdVAQ4pPqNWfQ==
  /xtend/4.0.2:
    dev: false
    engines:
      node: '>=0.4'
    resolution:
      integrity: sha512-LKYU1iAXJXUgAXn9URjiu+MWhyUXHsvfp7mcuYm9dSUKK0/CjtrUwFAxD82/mCWbtLsGjFIad0wIsod4zrTAEQ==
  /y18n/3.2.1:
    dev: false
    resolution:
      integrity: sha1-bRX7qITAhnnA136I53WegR4H+kE=
  /y18n/4.0.0:
    dev: false
    resolution:
      integrity: sha512-r9S/ZyXu/Xu9q1tYlpsLIsa3EeLXXk0VwlxqTcFRfg9EhMW+17kbt9G0NrgCmhGb5vT2hyhJZLfDGx+7+5Uj/w==
  /yallist/2.1.2:
    dev: false
    resolution:
      integrity: sha1-HBH5IY8HYImkfdUS+TxmmaaoHVI=
  /yallist/3.0.3:
    dev: false
    resolution:
      integrity: sha512-S+Zk8DEWE6oKpV+vI3qWkaK+jSbIK86pCwe2IF/xwIpQ8jEuxpw9NyaGjmp9+BoJv5FV2piqCDcoCtStppiq2A==
  /yargs-parser/10.1.0:
    dependencies:
      camelcase: 4.1.0
    dev: false
    resolution:
      integrity: sha512-VCIyR1wJoEBZUqk5PA+oOBF6ypbwh5aNB3I50guxAL/quggdfs4TtNHQrSazFA3fYZ+tEqfs0zIGlv0c/rgjbQ==
  /yargs-parser/13.1.1:
    dependencies:
      camelcase: 5.3.1
      decamelize: 1.2.0
    dev: false
    resolution:
      integrity: sha512-oVAVsHz6uFrg3XQheFII8ESO2ssAf9luWuAd6Wexsu4F3OtIW0o8IribPXYrD4WC24LWtPrJlGy87y5udK+dxQ==
  /yargs-parser/5.0.0:
    dependencies:
      camelcase: 3.0.0
    dev: false
    resolution:
      integrity: sha1-J17PDX/+Bcd+ZOfIbkzZS/DhIoo=
  /yargs-parser/9.0.2:
    dependencies:
      camelcase: 4.1.0
    dev: false
    resolution:
      integrity: sha1-nM9qQ0YP5O1Aqbto9I1DuKaMwHc=
  /yargs/11.1.0:
    dependencies:
      cliui: 4.1.0
      decamelize: 1.2.0
      find-up: 2.1.0
      get-caller-file: 1.0.3
      os-locale: 2.1.0
      require-directory: 2.1.1
      require-main-filename: 1.0.1
      set-blocking: 2.0.0
      string-width: 2.1.1
      which-module: 2.0.0
      y18n: 3.2.1
      yargs-parser: 9.0.2
    dev: false
    resolution:
      integrity: sha512-NwW69J42EsCSanF8kyn5upxvjp5ds+t3+udGBeTbFnERA+lF541DDpMawzo4z6W/QrzNM18D+BPMiOBibnFV5A==
  /yargs/13.2.4:
    dependencies:
      cliui: 5.0.0
      find-up: 3.0.0
      get-caller-file: 2.0.5
      os-locale: 3.1.0
      require-directory: 2.1.1
      require-main-filename: 2.0.0
      set-blocking: 2.0.0
      string-width: 3.1.0
      which-module: 2.0.0
      y18n: 4.0.0
      yargs-parser: 13.1.1
    dev: false
    resolution:
      integrity: sha512-HG/DWAJa1PAnHT9JAhNa8AbAv3FPaiLzioSjCcmuXXhP8MlpHO5vwls4g4j6n30Z74GVQj8Xa62dWVx1QCGklg==
  /yargs/7.1.0:
    dependencies:
      camelcase: 3.0.0
      cliui: 3.2.0
      decamelize: 1.2.0
      get-caller-file: 1.0.3
      os-locale: 1.4.0
      read-pkg-up: 1.0.1
      require-directory: 2.1.1
      require-main-filename: 1.0.1
      set-blocking: 2.0.0
      string-width: 1.0.2
      which-module: 1.0.0
      y18n: 3.2.1
      yargs-parser: 5.0.0
    dev: false
    resolution:
      integrity: sha1-a6MY6xaWFyf10oT46gA+jWFU0Mg=
  /yarn/1.16.0:
    dev: false
    engines:
      node: '>=4.0.0'
    hasBin: true
    resolution:
      integrity: sha512-cfemyGlnWKA1zopUUgebTPf8C4WkPIZ+TJmklwcEAJ4u6oWPtJeAzrsamaGGh/+b1XWe8W51yzAImC4AWbWR1g==
  /yauzl/2.4.1:
    dependencies:
      fd-slicer: 1.0.1
    dev: false
    resolution:
      integrity: sha1-lSj0QtqxsihOWLQ3m7GU4i4MQAU=
  /yazl/2.5.1:
    dependencies:
      buffer-crc32: 0.2.13
    dev: false
    resolution:
      integrity: sha512-phENi2PLiHnHb6QBVot+dJnaAZ0xosj7p3fWl+znIjBDlnMI2PsZCJZ306BPTFOaHf5qdDEI8x5qFrSOBN5vrw==
  /yeast/0.1.2:
    dev: false
    resolution:
      integrity: sha1-AI4G2AlDIMNy28L47XagymyKxBk=
  /yn/2.0.0:
    dev: false
    engines:
      node: '>=4'
    resolution:
      integrity: sha1-5a2ryKz0CPY4X8dklWhMiOavaJo=
  /z-schema/3.18.4:
    dependencies:
      lodash.get: 4.4.2
      lodash.isequal: 4.5.0
      validator: 8.2.0
    dev: false
    hasBin: true
    optionalDependencies:
      commander: 2.20.0
    resolution:
      integrity: sha512-DUOKC/IhbkdLKKiV89gw9DUauTV8U/8yJl1sjf6MtDmzevLKOF2duNJ495S3MFVjqZarr+qNGCPbkg4mu4PpLw==
  'file:projects/abort-controller.tgz':
    dependencies:
      '@microsoft/api-extractor': 7.3.1
      '@types/mocha': 5.2.7
      '@types/node': 8.10.50
      '@typescript-eslint/eslint-plugin': 1.11.0_8d1711d609953acbf65aedec42f2b5c5
      '@typescript-eslint/parser': 1.11.0_eslint@5.16.0+typescript@3.5.3
      assert: 1.5.0
      cross-env: 5.2.0
      delay: 4.3.0
      eslint: 5.16.0
      eslint-config-prettier: 4.3.0_eslint@5.16.0
      eslint-detailed-reporter: 0.8.0_eslint@5.16.0
      eslint-plugin-no-null: 1.0.2_eslint@5.16.0
      eslint-plugin-no-only-tests: 2.3.1
      eslint-plugin-promise: 4.2.1
      karma: 4.1.0
      karma-chrome-launcher: 2.2.0
      karma-coverage: 1.1.2
      karma-edge-launcher: 0.4.2_karma@4.1.0
      karma-env-preprocessor: 0.1.1
      karma-firefox-launcher: 1.1.0
      karma-ie-launcher: 1.0.0_karma@4.1.0
      karma-junit-reporter: 1.2.0_karma@4.1.0
      karma-mocha: 1.3.0
      karma-mocha-reporter: 2.2.5_karma@4.1.0
      karma-remap-coverage: 0.1.5_karma-coverage@1.1.2
      mocha: 5.2.0
      mocha-junit-reporter: 1.23.0_mocha@5.2.0
      mocha-multi-reporters: 1.1.7
      nyc: 14.1.1
      prettier: 1.18.2
      rimraf: 2.6.3
      rollup: 1.16.7
      rollup-plugin-commonjs: 10.0.1_rollup@1.16.7
      rollup-plugin-multi-entry: 2.1.0
      rollup-plugin-node-resolve: 5.2.0_rollup@1.16.7
      rollup-plugin-replace: 2.2.0
      rollup-plugin-sourcemaps: 0.4.2_rollup@1.16.7
      rollup-plugin-uglify: 6.0.2_rollup@1.16.7
      tslib: 1.10.0
      typescript: 3.5.3
    dev: false
    name: '@rush-temp/abort-controller'
    resolution:
      integrity: sha512-QzyWDAVpqT9O978eRMOueC1BnAEvglhzhy7BxxR21arkIKwj8ivcYwLVdQZDkZipTky/O4MZlO3ZnDGi89QlZQ==
      tarball: 'file:projects/abort-controller.tgz'
    version: 0.0.0
  'file:projects/core-amqp.tgz':
    dependencies:
      '@types/async-lock': 1.1.1
      '@types/chai': 4.1.7
      '@types/chai-as-promised': 7.1.0
      '@types/debug': 0.0.31
      '@types/dotenv': 6.1.1
      '@types/is-buffer': 2.0.0
      '@types/jssha': 2.0.0
      '@types/mocha': 5.2.7
      '@types/node': 8.10.50
      '@types/sinon': 5.0.7
      '@typescript-eslint/eslint-plugin': 1.11.0_8d1711d609953acbf65aedec42f2b5c5
      '@typescript-eslint/parser': 1.11.0_eslint@5.16.0+typescript@3.5.3
      assert: 1.5.0
      async-lock: 1.2.0
      buffer: 5.2.1
      chai: 4.2.0
      chai-as-promised: 7.1.1_chai@4.2.0
      cross-env: 5.2.0
      debug: 3.2.6
      dotenv: 7.0.0
      eslint: 5.16.0
      eslint-config-prettier: 4.3.0_eslint@5.16.0
      eslint-detailed-reporter: 0.8.0_eslint@5.16.0
      eslint-plugin-no-null: 1.0.2_eslint@5.16.0
      eslint-plugin-no-only-tests: 2.3.1
      eslint-plugin-promise: 4.2.1
      events: 3.0.0
      is-buffer: 2.0.3
      jssha: 2.3.1
      karma: 4.1.0
      karma-chrome-launcher: 2.2.0
      karma-mocha: 1.3.0
      mocha: 5.2.0
      mocha-junit-reporter: 1.23.0_mocha@5.2.0
      mocha-multi: 1.1.0_mocha@5.2.0
      nyc: 14.1.1
      prettier: 1.18.2
      process: 0.11.10
      puppeteer: 1.18.1
      rhea: 1.0.8
      rhea-promise: 0.1.15
      rimraf: 2.6.3
      rollup: 1.16.7
      rollup-plugin-commonjs: 10.0.1_rollup@1.16.7
      rollup-plugin-inject: 3.0.0
      rollup-plugin-json: 4.0.0
      rollup-plugin-multi-entry: 2.1.0
      rollup-plugin-node-globals: 1.4.0
      rollup-plugin-node-resolve: 5.2.0_rollup@1.16.7
      rollup-plugin-replace: 2.2.0
      rollup-plugin-shim: 1.0.0
      rollup-plugin-sourcemaps: 0.4.2_rollup@1.16.7
      rollup-plugin-uglify: 6.0.2_rollup@1.16.7
      sinon: 7.3.2
      stream-browserify: 2.0.2
      ts-node: 7.0.1
      tslib: 1.10.0
      typescript: 3.5.3
      url: 0.11.0
      util: 0.11.1
      ws: 6.2.1
    dev: false
    name: '@rush-temp/core-amqp'
    resolution:
      integrity: sha512-Jz3QXVrDs186fKzZbn1zBpEPrOrnBzkbg9YdZtgRpVomMCNkzXuAS3xiqWNTUeCtfrJmencleLHXjMOiAqwDZA==
      tarball: 'file:projects/core-amqp.tgz'
    version: 0.0.0
  'file:projects/core-arm.tgz':
    dependencies:
      '@types/chai': 4.1.7
      '@types/mocha': 5.2.7
      '@types/node': 8.10.50
      chai: 4.2.0
      mocha: 5.2.0
      mocha-junit-reporter: 1.23.0_mocha@5.2.0
      mocha-multi-reporters: 1.1.7
      npm-run-all: 4.1.5
      nyc: 14.1.1
      opn-cli: 4.1.0
      rimraf: 2.6.3
      rollup: 1.16.7
      rollup-plugin-node-resolve: 5.2.0_rollup@1.16.7
      rollup-plugin-sourcemaps: 0.4.2_rollup@1.16.7
      rollup-plugin-visualizer: 2.4.4_rollup@1.16.7
      shx: 0.3.2
      ts-loader: 5.4.5_typescript@3.5.3
      ts-node: 7.0.1
      tslib: 1.10.0
      tslint: 5.18.0_typescript@3.5.3
      typescript: 3.5.3
      uglify-js: 3.6.0
      yarn: 1.16.0
    dev: false
    name: '@rush-temp/core-arm'
    resolution:
      integrity: sha512-iqatN3+7EsYjlQfHNRWpD+h77oFaHTVpkODkMxwHHCzK6H2vO/XA3/1tFyDceW5mDXb9cn+AE1PJMAzS2rYPWg==
      tarball: 'file:projects/core-arm.tgz'
    version: 0.0.0
  'file:projects/core-asynciterator-polyfill.tgz':
    dependencies:
      '@types/node': 8.10.50
      '@typescript-eslint/eslint-plugin': 1.11.0_8d1711d609953acbf65aedec42f2b5c5
      '@typescript-eslint/parser': 1.11.0_eslint@5.16.0+typescript@3.5.3
      eslint: 5.16.0
      eslint-config-prettier: 4.3.0_eslint@5.16.0
      eslint-detailed-reporter: 0.8.0_eslint@5.16.0
      eslint-plugin-no-null: 1.0.2_eslint@5.16.0
      eslint-plugin-no-only-tests: 2.3.1
      eslint-plugin-promise: 4.2.1
      prettier: 1.18.2
      typescript: 3.5.3
    dev: false
    name: '@rush-temp/core-asynciterator-polyfill'
    resolution:
      integrity: sha512-oJErNaXrpCzEEVyYVvv8gcBRnv36c76LBxalfW/l4wlABmUh9u+EuvwI46ig0V3m1bmIluW4S/9O08nO18uyGw==
      tarball: 'file:projects/core-asynciterator-polyfill.tgz'
    version: 0.0.0
  'file:projects/core-auth.tgz':
    dependencies:
      '@microsoft/api-extractor': 7.3.1
      '@types/mocha': 5.2.7
      '@types/node': 8.10.50
      '@typescript-eslint/eslint-plugin': 1.11.0_8d1711d609953acbf65aedec42f2b5c5
      '@typescript-eslint/parser': 1.11.0_eslint@5.16.0+typescript@3.5.3
      assert: 1.5.0
      cross-env: 5.2.0
      eslint: 5.16.0
      eslint-config-prettier: 4.3.0_eslint@5.16.0
      eslint-detailed-reporter: 0.8.0_eslint@5.16.0
      eslint-plugin-no-null: 1.0.2_eslint@5.16.0
      eslint-plugin-no-only-tests: 2.3.1
      eslint-plugin-promise: 4.2.1
      inherits: 2.0.4
      mocha: 5.2.0
      mocha-junit-reporter: 1.23.0_mocha@5.2.0
      mocha-multi: 1.1.0_mocha@5.2.0
      prettier: 1.18.2
      rimraf: 2.6.3
      rollup: 1.16.7
      rollup-plugin-commonjs: 10.0.1_rollup@1.16.7
      rollup-plugin-json: 4.0.0
      rollup-plugin-multi-entry: 2.1.0
      rollup-plugin-node-resolve: 5.2.0_rollup@1.16.7
      rollup-plugin-replace: 2.2.0
      rollup-plugin-sourcemaps: 0.4.2_rollup@1.16.7
      rollup-plugin-uglify: 6.0.2_rollup@1.16.7
      rollup-plugin-visualizer: 2.4.4_rollup@1.16.7
      tslib: 1.10.0
      typescript: 3.5.3
      util: 0.11.1
    dev: false
    name: '@rush-temp/core-auth'
    resolution:
      integrity: sha512-akV7r5ANBOjNmBbw1NvDSYcbBy/J7I1hJ6QFDYA1wj2z6sU7lb1FJI/lDaobNjy7AvzZ+BsHy9Yj3plqmvlGaA==
      tarball: 'file:projects/core-auth.tgz'
    version: 0.0.0
  'file:projects/core-http.tgz':
    dependencies:
      '@azure/logger-js': 1.3.2
      '@types/chai': 4.1.7
      '@types/express': 4.17.0
      '@types/form-data': 2.2.1
      '@types/glob': 7.1.1
      '@types/karma': 3.0.3
      '@types/mocha': 5.2.7
      '@types/node': 8.10.50
      '@types/semver': 5.5.0
      '@types/sinon': 5.0.7
      '@types/tough-cookie': 2.3.5
      '@types/tunnel': 0.0.0
      '@types/uuid': 3.4.5
      '@types/webpack': 4.4.34
      '@types/webpack-dev-middleware': 2.0.3
      '@types/xml2js': 0.4.4
      '@typescript-eslint/eslint-plugin': 1.11.0_8d1711d609953acbf65aedec42f2b5c5
      '@typescript-eslint/parser': 1.11.0_eslint@5.16.0+typescript@3.5.3
      abortcontroller-polyfill: 1.3.0
      axios: 0.19.0
      axios-mock-adapter: 1.17.0_axios@0.19.0
      chai: 4.2.0
      eslint: 5.16.0
      eslint-config-prettier: 4.3.0_eslint@5.16.0
      eslint-detailed-reporter: 0.8.0_eslint@5.16.0
      eslint-plugin-no-null: 1.0.2_eslint@5.16.0
      eslint-plugin-no-only-tests: 2.3.1
      eslint-plugin-promise: 4.2.1
      express: 4.17.1
      form-data: 2.5.0
      glob: 7.1.4
      karma: 4.1.0
      karma-chai: 0.1.0_chai@4.2.0+karma@4.1.0
      karma-chrome-launcher: 2.2.0
      karma-mocha: 1.3.0
      karma-rollup-preprocessor: 7.0.0_rollup@1.16.7
      karma-sourcemap-loader: 0.3.7
      karma-typescript-es6-transform: 4.1.1
      karma-webpack: 4.0.2_webpack@4.35.3
      mocha: 5.2.0
      mocha-chrome: 1.1.0
      mocha-junit-reporter: 1.23.0_mocha@5.2.0
      mocha-multi-reporters: 1.1.7
      npm-run-all: 4.1.5
      nyc: 14.1.1
      opn-cli: 4.1.0
      process: 0.11.10
      puppeteer: 1.18.1
      rimraf: 2.6.3
      rollup: 1.16.7
      rollup-plugin-alias: 1.5.2
      rollup-plugin-commonjs: 10.0.1_rollup@1.16.7
      rollup-plugin-json: 4.0.0
      rollup-plugin-multi-entry: 2.1.0
      rollup-plugin-node-resolve: 5.2.0_rollup@1.16.7
      rollup-plugin-resolve: 0.0.1-predev.1
      rollup-plugin-sourcemaps: 0.4.2_rollup@1.16.7
      rollup-plugin-visualizer: 2.4.4_rollup@1.16.7
      semver: 5.7.0
      shx: 0.3.2
      sinon: 7.3.2
      tough-cookie: 2.5.0
      ts-loader: 5.4.5_typescript@3.5.3
      ts-node: 7.0.1
      tslib: 1.10.0
      tunnel: 0.0.6
      typescript: 3.5.3
      uglify-js: 3.6.0
      uuid: 3.3.2
      webpack: 4.35.3_webpack@4.35.3
      webpack-cli: 3.3.5_webpack@4.35.3
      webpack-dev-middleware: 3.7.0_webpack@4.35.3
      xhr-mock: 2.4.1
      xml2js: 0.4.19
      yarn: 1.16.0
    dev: false
    name: '@rush-temp/core-http'
    resolution:
      integrity: sha512-wm2OlqXnbEFpZKYmqGqKlsgmfdgzTYODsAlnhvfpLXD+uwHFQOHVNc6KUFdY8SAoH3t1kyaZjyxI+nTp0ihMcQ==
      tarball: 'file:projects/core-http.tgz'
    version: 0.0.0
  'file:projects/core-paging.tgz':
    dependencies:
      '@types/node': 8.10.50
      '@typescript-eslint/eslint-plugin': 1.11.0_8d1711d609953acbf65aedec42f2b5c5
      '@typescript-eslint/parser': 1.11.0_eslint@5.16.0+typescript@3.5.3
      eslint: 5.16.0
      eslint-config-prettier: 4.3.0_eslint@5.16.0
      eslint-detailed-reporter: 0.8.0_eslint@5.16.0
      eslint-plugin-no-null: 1.0.2_eslint@5.16.0
      eslint-plugin-no-only-tests: 2.3.1
      eslint-plugin-promise: 4.2.1
      prettier: 1.18.2
      typescript: 3.5.3
    dev: false
    name: '@rush-temp/core-paging'
    resolution:
      integrity: sha512-YuAVCVgDrwxv97SIkTM1n/hwYLjncsTgyooCUYQ4vw3o1WglSnpREVymQFVZ8Fa+S/ael7NdzsGaYp3lyTKXCg==
      tarball: 'file:projects/core-paging.tgz'
    version: 0.0.0
  'file:projects/cosmos.tgz':
    dependencies:
      '@types/mocha': 5.2.7
      '@types/node': 8.10.50
      '@types/priorityqueuejs': 1.0.1
      '@types/semaphore': 1.1.0
      '@types/sinon': 5.0.7
      '@types/tunnel': 0.0.0
      '@types/underscore': 1.9.2
      '@typescript-eslint/eslint-plugin': 1.11.0_8d1711d609953acbf65aedec42f2b5c5
      '@typescript-eslint/parser': 1.11.0_eslint@5.16.0+typescript@3.5.3
      binary-search-bounds: 2.0.3
      create-hmac: 1.1.7
      eslint: 5.16.0
      eslint-config-prettier: 4.3.0_eslint@5.16.0
      eslint-detailed-reporter: 0.8.0_eslint@5.16.0
      eslint-plugin-no-null: 1.0.2_eslint@5.16.0
      eslint-plugin-no-only-tests: 2.3.1
      eslint-plugin-promise: 4.2.1
      execa: 1.0.0
      mocha: 5.2.0
      mocha-junit-reporter: 1.23.0_mocha@5.2.0
      mocha-multi: 1.1.0_mocha@5.2.0
      prettier: 1.18.2
      priorityqueuejs: 1.0.0
      requirejs: 2.3.6
      rimraf: 2.6.3
      semaphore: 1.0.5
      sinon: 7.3.2
      stream-http: 2.8.3
      ts-node: 7.0.1
      tslib: 1.10.0
      tunnel: 0.0.6
      typescript: 3.5.3
      webpack: 4.35.3_webpack@4.35.3
      webpack-cli: 3.3.5_webpack@4.35.3
    dev: false
    name: '@rush-temp/cosmos'
    resolution:
      integrity: sha512-rLhtUCCGnwzY3OigHd+TEJ4U0lyBKc2RpjKGMl9koha/aSUchKfm8qHWS+4XO/J2+WldP7yQx6gZY5C+t3cBvQ==
      tarball: 'file:projects/cosmos.tgz'
    version: 0.0.0
  'file:projects/event-hubs.tgz':
    dependencies:
      '@microsoft/api-extractor': 7.3.1
      '@types/async-lock': 1.1.1
      '@types/chai': 4.1.7
      '@types/chai-as-promised': 7.1.0
      '@types/chai-string': 1.4.1
      '@types/debug': 0.0.31
      '@types/dotenv': 6.1.1
      '@types/long': 4.0.0
      '@types/mocha': 5.2.7
      '@types/node': 8.10.50
      '@types/uuid': 3.4.5
      '@types/ws': 6.0.1
      '@typescript-eslint/eslint-plugin': 1.11.0_8d1711d609953acbf65aedec42f2b5c5
      '@typescript-eslint/parser': 1.11.0_eslint@5.16.0+typescript@3.5.3
      assert: 1.5.0
      async-lock: 1.2.0
      chai: 4.2.0
      chai-as-promised: 7.1.1_chai@4.2.0
      chai-string: 1.5.0_chai@4.2.0
      cross-env: 5.2.0
      debug: 3.2.6
      dotenv: 7.0.0
      eslint: 5.16.0
      eslint-config-prettier: 4.3.0_eslint@5.16.0
      eslint-detailed-reporter: 0.8.0_eslint@5.16.0
      eslint-plugin-no-null: 1.0.2_eslint@5.16.0
      eslint-plugin-no-only-tests: 2.3.1
      eslint-plugin-promise: 4.2.1
      https-proxy-agent: 2.2.2
      is-buffer: 2.0.3
      jssha: 2.3.1
      karma: 4.1.0
      karma-chrome-launcher: 2.2.0
      karma-coverage: 1.1.2
      karma-edge-launcher: 0.4.2_karma@4.1.0
      karma-env-preprocessor: 0.1.1
      karma-firefox-launcher: 1.1.0
      karma-ie-launcher: 1.0.0_karma@4.1.0
      karma-junit-reporter: 1.2.0_karma@4.1.0
      karma-mocha: 1.3.0
      karma-mocha-reporter: 2.2.5_karma@4.1.0
      karma-remap-coverage: 0.1.5_karma-coverage@1.1.2
      mocha: 5.2.0
      mocha-junit-reporter: 1.23.0_mocha@5.2.0
      mocha-multi: 1.1.0_mocha@5.2.0
      nyc: 14.1.1
      prettier: 1.18.2
      puppeteer: 1.18.1
      rhea-promise: 0.1.15
      rimraf: 2.6.3
      rollup: 1.16.7
      rollup-plugin-commonjs: 10.0.1_rollup@1.16.7
      rollup-plugin-inject: 3.0.0
      rollup-plugin-json: 4.0.0
      rollup-plugin-multi-entry: 2.1.0
      rollup-plugin-node-resolve: 5.2.0_rollup@1.16.7
      rollup-plugin-replace: 2.2.0
      rollup-plugin-shim: 1.0.0
      rollup-plugin-sourcemaps: 0.4.2_rollup@1.16.7
      rollup-plugin-uglify: 6.0.2_rollup@1.16.7
      ts-mocha: 6.0.0_mocha@5.2.0
      ts-node: 7.0.1
      tslib: 1.10.0
      typescript: 3.5.3
      uuid: 3.3.2
      ws: 6.2.1
    dev: false
    name: '@rush-temp/event-hubs'
    resolution:
      integrity: sha512-4SXlBNNpio9rKF27gt7/ROBdlKbdDYx5i0Vx2M9yYumMcG+kkGTBb/k80ef+RKx1FuvRCeEsZbsVlWFMYvDxWA==
      tarball: 'file:projects/event-hubs.tgz'
    version: 0.0.0
  'file:projects/event-processor-host.tgz':
    dependencies:
      '@azure/event-hubs': 1.0.8
      '@microsoft/api-extractor': 7.3.1
      '@types/async-lock': 1.1.1
      '@types/chai': 4.1.7
      '@types/chai-as-promised': 7.1.0
      '@types/chai-string': 1.4.1
      '@types/debug': 0.0.31
      '@types/dotenv': 6.1.1
      '@types/mocha': 5.2.7
      '@types/node': 8.10.50
      '@types/uuid': 3.4.5
      '@typescript-eslint/eslint-plugin': 1.11.0_8d1711d609953acbf65aedec42f2b5c5
      '@typescript-eslint/parser': 1.11.0_eslint@5.16.0+typescript@3.5.3
      async-lock: 1.2.0
      azure-storage: 2.10.3
      chai: 4.2.0
      chai-as-promised: 7.1.1_chai@4.2.0
      chai-string: 1.5.0_chai@4.2.0
      cross-env: 5.2.0
      debug: 3.2.6
      dotenv: 7.0.0
      eslint: 5.16.0
      eslint-config-prettier: 4.3.0_eslint@5.16.0
      eslint-detailed-reporter: 0.8.0_eslint@5.16.0
      eslint-plugin-no-null: 1.0.2_eslint@5.16.0
      eslint-plugin-no-only-tests: 2.3.1
      eslint-plugin-promise: 4.2.1
      mocha: 5.2.0
      mocha-junit-reporter: 1.23.0_mocha@5.2.0
      mocha-multi: 1.1.0_mocha@5.2.0
      ms-rest-azure: 2.6.0
      nyc: 14.1.1
      path-browserify: 1.0.0
      prettier: 1.18.2
      rimraf: 2.6.3
      rollup: 1.16.7
      rollup-plugin-commonjs: 10.0.1_rollup@1.16.7
      rollup-plugin-json: 4.0.0
      rollup-plugin-multi-entry: 2.1.0
      rollup-plugin-node-resolve: 5.2.0_rollup@1.16.7
      rollup-plugin-replace: 2.2.0
      rollup-plugin-sourcemaps: 0.4.2_rollup@1.16.7
      rollup-plugin-uglify: 6.0.2_rollup@1.16.7
      ts-node: 7.0.1
      tslib: 1.10.0
      typescript: 3.5.3
      uuid: 3.3.2
    dev: false
    name: '@rush-temp/event-processor-host'
    resolution:
      integrity: sha512-kNXtALlFQOATlvSkSIJ2PU54lX/OY/yD33fxY4KXBUcEZ3fJTaH8iXmV0S89Ry/eaOHtHU/Iia1Yfs7u7d4avA==
      tarball: 'file:projects/event-processor-host.tgz'
    version: 0.0.0
  'file:projects/identity.tgz':
    dependencies:
      '@types/jws': 3.2.0
      '@types/mocha': 5.2.7
      '@types/node': 8.10.50
      '@types/qs': 6.5.3
      '@types/uuid': 3.4.5
      '@typescript-eslint/eslint-plugin': 1.11.0_8d1711d609953acbf65aedec42f2b5c5
      '@typescript-eslint/parser': 1.11.0_eslint@5.16.0+typescript@3.5.3
      assert: 1.5.0
      cross-env: 5.2.0
      eslint: 5.16.0
      events: 3.0.0
      inherits: 2.0.4
      jws: 3.2.2
      karma: 4.1.0
      karma-chrome-launcher: 2.2.0
      karma-coverage: 1.1.2
      karma-env-preprocessor: 0.1.1
      karma-json-preprocessor: 0.3.3_karma@4.1.0
      karma-json-to-file-reporter: 1.0.1
      karma-junit-reporter: 1.2.0_karma@4.1.0
      karma-mocha: 1.3.0
      karma-mocha-reporter: 2.2.5_karma@4.1.0
      karma-remap-coverage: 0.1.5_karma-coverage@1.1.2
      mocha: 5.2.0
      mocha-junit-reporter: 1.23.0_mocha@5.2.0
      mocha-multi: 1.1.0_mocha@5.2.0
      prettier: 1.18.2
      puppeteer: 1.18.1
      qs: 6.7.0
      rimraf: 2.6.3
      rollup: 1.16.7
      rollup-plugin-commonjs: 10.0.1_rollup@1.16.7
      rollup-plugin-json: 4.0.0
      rollup-plugin-multi-entry: 2.1.0
      rollup-plugin-node-resolve: 5.2.0_rollup@1.16.7
      rollup-plugin-replace: 2.2.0
      rollup-plugin-sourcemaps: 0.4.2_rollup@1.16.7
      rollup-plugin-terser: 5.1.1_rollup@1.16.7
<<<<<<< HEAD
      rollup-plugin-uglify: 6.0.2_rollup@1.16.7
=======
>>>>>>> 399d87a5
      rollup-plugin-visualizer: 2.4.4_rollup@1.16.7
      tslib: 1.10.0
      typescript: 3.5.3
      util: 0.11.1
      uuid: 3.3.2
    dev: false
    name: '@rush-temp/identity'
    resolution:
      integrity: sha512-aTY3uzVLj4sklLp1V6DUub81jrSYfIKZwnVBn/oUi7cKhBnjY7efgGVxxaRfNNi8tg5js+DBRFI6HDKSfOdABA==
      tarball: 'file:projects/identity.tgz'
    version: 0.0.0
  'file:projects/keyvault-certificates.tgz':
    dependencies:
      '@microsoft/api-extractor': 7.3.1
      '@types/chai': 4.1.7
      '@types/node': 8.10.50
      '@typescript-eslint/eslint-plugin': 1.11.0_8d1711d609953acbf65aedec42f2b5c5
      '@typescript-eslint/parser': 1.11.0_eslint@5.16.0+typescript@3.5.3
      chai: 4.2.0
      eslint: 5.16.0
      eslint-config-prettier: 4.3.0_eslint@5.16.0
      eslint-detailed-reporter: 0.8.0_eslint@5.16.0
      eslint-plugin-no-null: 1.0.2_eslint@5.16.0
      eslint-plugin-no-only-tests: 2.3.1
      eslint-plugin-promise: 4.2.1
      prettier: 1.18.2
      rimraf: 2.6.3
      rollup: 1.16.7
      rollup-plugin-commonjs: 10.0.1_rollup@1.16.7
      rollup-plugin-node-resolve: 5.2.0_rollup@1.16.7
      tslib: 1.10.0
      typescript: 3.5.3
      uglify-js: 3.6.0
      url: 0.11.0
    dev: false
    name: '@rush-temp/keyvault-certificates'
    resolution:
      integrity: sha512-OnKHRTzszS738exvoRLs2jaUoM3n0EW/Vnuwh04GVxor6GUG7K2wo06C+qoq3sqI5VG6CuEwMKfsSTmkLJfaMg==
      tarball: 'file:projects/keyvault-certificates.tgz'
    version: 0.0.0
  'file:projects/keyvault-keys.tgz':
    dependencies:
      '@microsoft/api-extractor': 7.3.1
      '@types/chai': 4.1.7
      '@types/dotenv': 6.1.1
      '@types/fs-extra': 7.0.0
      '@types/mocha': 5.2.7
      '@types/nock': 10.0.3
      '@types/node': 8.10.50
      '@typescript-eslint/eslint-plugin': 1.11.0_8d1711d609953acbf65aedec42f2b5c5
      '@typescript-eslint/parser': 1.11.0_eslint@5.16.0+typescript@3.5.3
      chai: 4.2.0
      cross-env: 5.2.0
      dotenv: 7.0.0
      eslint: 5.16.0
      eslint-config-prettier: 4.3.0_eslint@5.16.0
      eslint-detailed-reporter: 0.8.0_eslint@5.16.0
      eslint-plugin-no-null: 1.0.2_eslint@5.16.0
      eslint-plugin-no-only-tests: 2.3.1
      eslint-plugin-promise: 4.2.1
      fs-extra: 8.0.1
      mocha: 5.2.0
      nock: 10.0.6
      prettier: 1.18.2
      rimraf: 2.6.3
      rollup: 1.16.7
      rollup-plugin-commonjs: 10.0.1_rollup@1.16.7
      rollup-plugin-node-resolve: 5.2.0_rollup@1.16.7
      ts-mocha: 6.0.0_mocha@5.2.0
      tslib: 1.10.0
      typescript: 3.5.3
      uglify-js: 3.6.0
      url: 0.11.0
    dev: false
    name: '@rush-temp/keyvault-keys'
    resolution:
      integrity: sha512-K1QS7ykok+p7DjKnd3GUg6k9W9nTXkux6iJOvt6i/UyVBSMIJ9v/szsLAd/6Osofj9ZMUfeCF46PXKccYkszeA==
      tarball: 'file:projects/keyvault-keys.tgz'
    version: 0.0.0
  'file:projects/keyvault-secrets.tgz':
    dependencies:
      '@azure/ms-rest-azure-js': 1.3.8
      '@azure/ms-rest-js': 1.8.13
      '@microsoft/api-extractor': 7.3.1
      '@types/chai': 4.1.7
      '@types/dotenv': 6.1.1
      '@types/fs-extra': 7.0.0
      '@types/mocha': 5.2.7
      '@types/nock': 10.0.3
      '@types/node': 8.10.50
      '@typescript-eslint/eslint-plugin': 1.11.0_8d1711d609953acbf65aedec42f2b5c5
      '@typescript-eslint/parser': 1.11.0_eslint@5.16.0+typescript@3.5.3
      chai: 4.2.0
      cross-env: 5.2.0
      dotenv: 7.0.0
      eslint: 5.16.0
      eslint-config-prettier: 4.3.0_eslint@5.16.0
      eslint-detailed-reporter: 0.8.0_eslint@5.16.0
      eslint-plugin-no-null: 1.0.2_eslint@5.16.0
      eslint-plugin-no-only-tests: 2.3.1
      eslint-plugin-promise: 4.2.1
      fs-extra: 8.0.1
      mocha: 5.2.0
      nock: 10.0.6
      prettier: 1.18.2
      rimraf: 2.6.3
      rollup: 1.16.7
      rollup-plugin-commonjs: 10.0.1_rollup@1.16.7
      rollup-plugin-node-resolve: 5.2.0_rollup@1.16.7
      ts-mocha: 6.0.0_mocha@5.2.0
      tslib: 1.10.0
      typescript: 3.5.3
      uglify-js: 3.6.0
      url: 0.11.0
    dev: false
    name: '@rush-temp/keyvault-secrets'
    resolution:
      integrity: sha512-OkaQmEoxug4+KDAkDDIVeRR9XtS6dSMHYgJD4mAlOolYt9IcYTKAPr20xbwztnBb+1eS91OmbtQjixPdt0c2bQ==
      tarball: 'file:projects/keyvault-secrets.tgz'
    version: 0.0.0
  'file:projects/service-bus.tgz':
    dependencies:
      '@azure/amqp-common': 1.0.0-preview.6_rhea-promise@0.1.15
      '@azure/arm-servicebus': 0.1.0
      '@azure/ms-rest-nodeauth': 0.9.3
      '@microsoft/api-extractor': 7.3.1
      '@types/async-lock': 1.1.1
      '@types/chai': 4.1.7
      '@types/chai-as-promised': 7.1.0
      '@types/debug': 0.0.31
      '@types/dotenv': 6.1.1
      '@types/is-buffer': 2.0.0
      '@types/long': 4.0.0
      '@types/mocha': 5.2.7
      '@types/node': 8.10.50
      '@types/ws': 6.0.1
      '@typescript-eslint/eslint-plugin': 1.11.0_8d1711d609953acbf65aedec42f2b5c5
      '@typescript-eslint/parser': 1.11.0_eslint@5.16.0+typescript@3.5.3
      assert: 1.5.0
      buffer: 5.2.1
      chai: 4.2.0
      chai-as-promised: 7.1.1_chai@4.2.0
      cross-env: 5.2.0
      debug: 3.2.6
      delay: 4.3.0
      dotenv: 7.0.0
      eslint: 5.16.0
      eslint-config-prettier: 4.3.0_eslint@5.16.0
      eslint-detailed-reporter: 0.8.0_eslint@5.16.0
      eslint-plugin-no-null: 1.0.2_eslint@5.16.0
      eslint-plugin-no-only-tests: 2.3.1
      eslint-plugin-promise: 4.2.1
      https-proxy-agent: 2.2.2
      is-buffer: 2.0.3
      karma: 4.1.0
      karma-chrome-launcher: 2.2.0
      karma-coverage: 1.1.2
      karma-edge-launcher: 0.4.2_karma@4.1.0
      karma-env-preprocessor: 0.1.1
      karma-firefox-launcher: 1.1.0
      karma-ie-launcher: 1.0.0_karma@4.1.0
      karma-junit-reporter: 1.2.0_karma@4.1.0
      karma-mocha: 1.3.0
      karma-mocha-reporter: 2.2.5_karma@4.1.0
      karma-remap-coverage: 0.1.5_karma-coverage@1.1.2
      long: 4.0.0
      mocha: 5.2.0
      mocha-junit-reporter: 1.23.0_mocha@5.2.0
      mocha-multi: 1.1.0_mocha@5.2.0
      moment: 2.24.0
      nyc: 14.1.1
      prettier: 1.18.2
      process: 0.11.10
      promise: 8.0.3
      puppeteer: 1.18.1
      rhea: 1.0.8
      rhea-promise: 0.1.15
      rimraf: 2.6.3
      rollup: 1.16.7
      rollup-plugin-commonjs: 10.0.1_rollup@1.16.7
      rollup-plugin-inject: 3.0.0
      rollup-plugin-json: 4.0.0
      rollup-plugin-multi-entry: 2.1.0
      rollup-plugin-node-resolve: 5.2.0_rollup@1.16.7
      rollup-plugin-replace: 2.2.0
      rollup-plugin-shim: 1.0.0
      rollup-plugin-sourcemaps: 0.4.2_rollup@1.16.7
      rollup-plugin-terser: 5.1.1_rollup@1.16.7
      ts-node: 7.0.1
      tslib: 1.10.0
      typescript: 3.5.3
      ws: 6.2.1
    dev: false
    name: '@rush-temp/service-bus'
    resolution:
      integrity: sha512-nN9BMqfkMl0zCjMC3AsdgCSFBF/axAJwWNdiM43XVzpa+924exQPM+dh6ahZ8JUBeBI7M1Y2ygR57+Hms+4D2w==
      tarball: 'file:projects/service-bus.tgz'
    version: 0.0.0
  'file:projects/storage-blob.tgz':
    dependencies:
      '@azure/ms-rest-js': 1.8.13
      '@microsoft/api-extractor': 7.3.1
      '@types/dotenv': 6.1.1
      '@types/fs-extra': 7.0.0
      '@types/mocha': 5.2.7
      '@types/nise': 1.4.0
      '@types/nock': 10.0.3
      '@types/node': 8.10.50
      '@types/query-string': 6.2.0
      '@typescript-eslint/eslint-plugin': 1.11.0_8d1711d609953acbf65aedec42f2b5c5
      '@typescript-eslint/parser': 1.11.0_eslint@5.16.0+typescript@3.5.3
      assert: 1.5.0
      cross-env: 5.2.0
      dotenv: 7.0.0
      es6-promise: 4.2.8
      eslint: 5.16.0
      eslint-config-prettier: 4.3.0_eslint@5.16.0
      eslint-detailed-reporter: 0.8.0_eslint@5.16.0
      eslint-plugin-no-null: 1.0.2_eslint@5.16.0
      eslint-plugin-no-only-tests: 2.3.1
      eslint-plugin-promise: 4.2.1
      events: 3.0.0
      fs-extra: 8.0.1
      gulp: 4.0.2
      gulp-zip: 4.2.0
      inherits: 2.0.4
      karma: 4.1.0
      karma-chrome-launcher: 2.2.0
      karma-coverage: 1.1.2
      karma-edge-launcher: 0.4.2_karma@4.1.0
      karma-env-preprocessor: 0.1.1
      karma-firefox-launcher: 1.1.0
      karma-ie-launcher: 1.0.0_karma@4.1.0
      karma-json-preprocessor: 0.3.3_karma@4.1.0
      karma-json-to-file-reporter: 1.0.1
      karma-junit-reporter: 1.2.0_karma@4.1.0
      karma-mocha: 1.3.0
      karma-mocha-reporter: 2.2.5_karma@4.1.0
      karma-remap-coverage: 0.1.5_karma-coverage@1.1.2
      mocha: 5.2.0
      mocha-junit-reporter: 1.23.0_mocha@5.2.0
      mocha-multi: 1.1.0_mocha@5.2.0
      nise: 1.5.0
      nock: 10.0.6
      nyc: 14.1.1
      prettier: 1.18.2
      puppeteer: 1.18.1
      query-string: 5.1.1
      rimraf: 2.6.3
      rollup: 1.16.7
      rollup-plugin-commonjs: 10.0.1_rollup@1.16.7
      rollup-plugin-multi-entry: 2.1.0
      rollup-plugin-node-resolve: 5.2.0_rollup@1.16.7
      rollup-plugin-replace: 2.2.0
      rollup-plugin-shim: 1.0.0
      rollup-plugin-sourcemaps: 0.4.2_rollup@1.16.7
      rollup-plugin-uglify: 6.0.2_rollup@1.16.7
      rollup-plugin-visualizer: 2.4.4_rollup@1.16.7
      source-map-support: 0.5.12
      ts-node: 7.0.1
      tslib: 1.10.0
      typescript: 3.5.3
      util: 0.11.1
    dev: false
    name: '@rush-temp/storage-blob'
    resolution:
      integrity: sha512-GN9dJLmBjN9/yKq4HFq2nJ9sTh+F7bFEhsbZXOreWSYotiyVBo9HbqxjCj9GHlWcyYcQ3JtXt2CEggqmZgV/JA==
      tarball: 'file:projects/storage-blob.tgz'
    version: 0.0.0
  'file:projects/storage-file.tgz':
    dependencies:
      '@azure/ms-rest-js': 1.8.13
      '@microsoft/api-extractor': 7.3.1
      '@types/dotenv': 6.1.1
      '@types/fs-extra': 7.0.0
      '@types/mocha': 5.2.7
      '@types/nise': 1.4.0
      '@types/nock': 10.0.3
      '@types/node': 8.10.50
      '@types/query-string': 6.2.0
      '@typescript-eslint/eslint-plugin': 1.11.0_8d1711d609953acbf65aedec42f2b5c5
      '@typescript-eslint/parser': 1.11.0_eslint@5.16.0+typescript@3.5.3
      assert: 1.5.0
      cross-env: 5.2.0
      dotenv: 7.0.0
      es6-promise: 4.2.8
      eslint: 5.16.0
      eslint-config-prettier: 4.3.0_eslint@5.16.0
      eslint-detailed-reporter: 0.8.0_eslint@5.16.0
      eslint-plugin-no-null: 1.0.2_eslint@5.16.0
      eslint-plugin-no-only-tests: 2.3.1
      eslint-plugin-promise: 4.2.1
      events: 3.0.0
      fs-extra: 8.0.1
      gulp: 4.0.2
      gulp-zip: 4.2.0
      inherits: 2.0.4
      karma: 4.1.0
      karma-chrome-launcher: 2.2.0
      karma-coverage: 1.1.2
      karma-edge-launcher: 0.4.2_karma@4.1.0
      karma-env-preprocessor: 0.1.1
      karma-firefox-launcher: 1.1.0
      karma-ie-launcher: 1.0.0_karma@4.1.0
      karma-json-preprocessor: 0.3.3_karma@4.1.0
      karma-json-to-file-reporter: 1.0.1
      karma-junit-reporter: 1.2.0_karma@4.1.0
      karma-mocha: 1.3.0
      karma-mocha-reporter: 2.2.5_karma@4.1.0
      karma-remap-coverage: 0.1.5_karma-coverage@1.1.2
      mocha: 5.2.0
      mocha-junit-reporter: 1.23.0_mocha@5.2.0
      mocha-multi: 1.1.0_mocha@5.2.0
      nise: 1.5.0
      nock: 10.0.6
      nyc: 14.1.1
      prettier: 1.18.2
      puppeteer: 1.18.1
      query-string: 5.1.1
      rimraf: 2.6.3
      rollup: 1.16.7
      rollup-plugin-commonjs: 10.0.1_rollup@1.16.7
      rollup-plugin-multi-entry: 2.1.0
      rollup-plugin-node-resolve: 5.2.0_rollup@1.16.7
      rollup-plugin-replace: 2.2.0
      rollup-plugin-shim: 1.0.0
      rollup-plugin-sourcemaps: 0.4.2_rollup@1.16.7
      rollup-plugin-uglify: 6.0.2_rollup@1.16.7
      rollup-plugin-visualizer: 2.4.4_rollup@1.16.7
      source-map-support: 0.5.12
      ts-node: 7.0.1
      tslib: 1.10.0
      typescript: 3.5.3
      util: 0.11.1
    dev: false
    name: '@rush-temp/storage-file'
    resolution:
      integrity: sha512-IRqfOeXpG7XSL5GrT4zL3mvy2ZzCeCICSmo3Tj6V6h9eEHHnWwqcfd7FZR1sYVvAn+nN4NhFph3ptdrSW1hSmg==
      tarball: 'file:projects/storage-file.tgz'
    version: 0.0.0
  'file:projects/storage-queue.tgz':
    dependencies:
      '@azure/ms-rest-js': 1.8.13
      '@microsoft/api-extractor': 7.3.1
      '@types/dotenv': 6.1.1
      '@types/fs-extra': 7.0.0
      '@types/mocha': 5.2.7
      '@types/nise': 1.4.0
      '@types/nock': 10.0.3
      '@types/node': 8.10.50
      '@types/query-string': 6.2.0
      '@typescript-eslint/eslint-plugin': 1.11.0_8d1711d609953acbf65aedec42f2b5c5
      '@typescript-eslint/parser': 1.11.0_eslint@5.16.0+typescript@3.5.3
      assert: 1.5.0
      cross-env: 5.2.0
      dotenv: 7.0.0
      es6-promise: 4.2.8
      eslint: 5.16.0
      eslint-config-prettier: 4.3.0_eslint@5.16.0
      eslint-detailed-reporter: 0.8.0_eslint@5.16.0
      eslint-plugin-no-null: 1.0.2_eslint@5.16.0
      eslint-plugin-no-only-tests: 2.3.1
      eslint-plugin-promise: 4.2.1
      fs-extra: 8.0.1
      gulp: 4.0.2
      gulp-zip: 4.2.0
      inherits: 2.0.4
      karma: 4.1.0
      karma-chrome-launcher: 2.2.0
      karma-coverage: 1.1.2
      karma-edge-launcher: 0.4.2_karma@4.1.0
      karma-env-preprocessor: 0.1.1
      karma-firefox-launcher: 1.1.0
      karma-ie-launcher: 1.0.0_karma@4.1.0
      karma-json-preprocessor: 0.3.3_karma@4.1.0
      karma-json-to-file-reporter: 1.0.1
      karma-junit-reporter: 1.2.0_karma@4.1.0
      karma-mocha: 1.3.0
      karma-mocha-reporter: 2.2.5_karma@4.1.0
      karma-remap-coverage: 0.1.5_karma-coverage@1.1.2
      mocha: 5.2.0
      mocha-junit-reporter: 1.23.0_mocha@5.2.0
      mocha-multi: 1.1.0_mocha@5.2.0
      nise: 1.5.0
      nock: 10.0.6
      nyc: 14.1.1
      prettier: 1.18.2
      puppeteer: 1.18.1
      query-string: 5.1.1
      rimraf: 2.6.3
      rollup: 1.16.7
      rollup-plugin-commonjs: 10.0.1_rollup@1.16.7
      rollup-plugin-multi-entry: 2.1.0
      rollup-plugin-node-resolve: 5.2.0_rollup@1.16.7
      rollup-plugin-replace: 2.2.0
      rollup-plugin-shim: 1.0.0
      rollup-plugin-sourcemaps: 0.4.2_rollup@1.16.7
      rollup-plugin-uglify: 6.0.2_rollup@1.16.7
      rollup-plugin-visualizer: 2.4.4_rollup@1.16.7
      source-map-support: 0.5.12
      ts-node: 7.0.1
      tslib: 1.10.0
      typescript: 3.5.3
      util: 0.11.1
    dev: false
    name: '@rush-temp/storage-queue'
    resolution:
      integrity: sha512-mWuY5OZImZ9GGy7h2otuIgonajJJHiVfWXPqWB5mD/YArcWtFLqw8ozB3ZaRZrE7FQ6C9xR3jpeHwO3jA9jhlw==
      tarball: 'file:projects/storage-queue.tgz'
    version: 0.0.0
  'file:projects/template.tgz':
    dependencies:
      '@azure/ms-rest-js': 1.8.13
      '@microsoft/api-extractor': 7.3.1
      '@types/mocha': 5.2.7
      '@types/node': 8.10.50
      '@typescript-eslint/eslint-plugin': 1.11.0_8d1711d609953acbf65aedec42f2b5c5
      '@typescript-eslint/parser': 1.11.0_eslint@5.16.0+typescript@3.5.3
      assert: 1.5.0
      cross-env: 5.2.0
      eslint: 5.16.0
      eslint-config-prettier: 4.3.0_eslint@5.16.0
      eslint-detailed-reporter: 0.8.0_eslint@5.16.0
      eslint-plugin-no-null: 1.0.2_eslint@5.16.0
      eslint-plugin-no-only-tests: 2.3.1
      eslint-plugin-promise: 4.2.1
      events: 3.0.0
      inherits: 2.0.4
      mocha: 5.2.0
      mocha-junit-reporter: 1.23.0_mocha@5.2.0
      mocha-multi: 1.1.0_mocha@5.2.0
      prettier: 1.18.2
      rimraf: 2.6.3
      rollup: 1.16.7
      rollup-plugin-commonjs: 10.0.1_rollup@1.16.7
      rollup-plugin-json: 4.0.0
      rollup-plugin-multi-entry: 2.1.0
      rollup-plugin-node-resolve: 5.2.0_rollup@1.16.7
      rollup-plugin-replace: 2.2.0
      rollup-plugin-sourcemaps: 0.4.2_rollup@1.16.7
      rollup-plugin-uglify: 6.0.2_rollup@1.16.7
      rollup-plugin-visualizer: 2.4.4_rollup@1.16.7
      tslib: 1.10.0
      typescript: 3.5.3
      util: 0.11.1
    dev: false
    name: '@rush-temp/template'
    resolution:
      integrity: sha512-p4x160RdYLlW5VjMpev7fMKCtQoXJ8VFTzHASa7PWeYp41D7G9L7uWUO6PRYysglX5Vm9WuZZpsDmfg+ccVKmQ==
      tarball: 'file:projects/template.tgz'
    version: 0.0.0
  'file:projects/test-utils-recorder.tgz':
    dependencies:
      '@types/dotenv': 6.1.1
      '@types/fs-extra': 7.0.0
      '@types/nise': 1.4.0
      '@types/query-string': 6.2.0
      dotenv: 7.0.0
      fs-extra: 8.0.1
      nise: 1.5.0
      query-string: 5.1.1
      tslib: 1.10.0
    dev: false
    name: '@rush-temp/test-utils-recorder'
    resolution:
      integrity: sha512-hhOZDPUk6HF1+6LPd7bViOhniso6akqVufw/VjbE1jWb3X58GxQXr4dh2gARHJANqiVTaYwCJaZBmLbt6COJLA==
      tarball: 'file:projects/test-utils-recorder.tgz'
    version: 0.0.0
  'file:projects/testhub.tgz':
    dependencies:
      '@azure/event-hubs': 1.0.8
      '@types/node': 8.10.50
      '@types/uuid': 3.4.5
      '@types/yargs': 11.1.2
      async-lock: 1.2.0
      death: 1.1.0
      debug: 3.2.6
      is-buffer: 2.0.3
      jssha: 2.3.1
      ms-rest: 2.5.3
      ms-rest-azure: 2.6.0
      rhea: 1.0.8
      rimraf: 2.6.3
      tslib: 1.10.0
      typescript: 3.5.3
      uuid: 3.3.2
      yargs: 11.1.0
    dev: false
    name: '@rush-temp/testhub'
    resolution:
      integrity: sha512-c3cFI0Our99carkgcyOFLmX5QRh5fIqyVv9S75VRX7woNtBGXPvWRE8VOxEN9o8N8FjSEQzc6PPEO6YRz7ok8Q==
      tarball: 'file:projects/testhub.tgz'
    version: 0.0.0
specifiers:
  '@azure/amqp-common': ^1.0.0-preview.6
  '@azure/arm-servicebus': ^0.1.0
  '@azure/event-hubs': ^1.0.6
  '@azure/logger-js': ^1.0.2
  '@azure/ms-rest-azure-js': ^1.3.2
  '@azure/ms-rest-js': ^1.2.6
  '@azure/ms-rest-nodeauth': ^0.9.2
  '@microsoft/api-extractor': ^7.1.5
  '@rush-temp/abort-controller': 'file:./projects/abort-controller.tgz'
  '@rush-temp/core-amqp': 'file:./projects/core-amqp.tgz'
  '@rush-temp/core-arm': 'file:./projects/core-arm.tgz'
  '@rush-temp/core-asynciterator-polyfill': 'file:./projects/core-asynciterator-polyfill.tgz'
  '@rush-temp/core-auth': 'file:./projects/core-auth.tgz'
  '@rush-temp/core-http': 'file:./projects/core-http.tgz'
  '@rush-temp/core-paging': 'file:./projects/core-paging.tgz'
  '@rush-temp/cosmos': 'file:./projects/cosmos.tgz'
  '@rush-temp/event-hubs': 'file:./projects/event-hubs.tgz'
  '@rush-temp/event-processor-host': 'file:./projects/event-processor-host.tgz'
  '@rush-temp/identity': 'file:./projects/identity.tgz'
  '@rush-temp/keyvault-certificates': 'file:./projects/keyvault-certificates.tgz'
  '@rush-temp/keyvault-keys': 'file:./projects/keyvault-keys.tgz'
  '@rush-temp/keyvault-secrets': 'file:./projects/keyvault-secrets.tgz'
  '@rush-temp/service-bus': 'file:./projects/service-bus.tgz'
  '@rush-temp/storage-blob': 'file:./projects/storage-blob.tgz'
  '@rush-temp/storage-file': 'file:./projects/storage-file.tgz'
  '@rush-temp/storage-queue': 'file:./projects/storage-queue.tgz'
  '@rush-temp/template': 'file:./projects/template.tgz'
  '@rush-temp/test-utils-recorder': 'file:./projects/test-utils-recorder.tgz'
  '@rush-temp/testhub': 'file:./projects/testhub.tgz'
  '@types/async-lock': ^1.1.0
  '@types/chai': ^4.1.6
  '@types/chai-as-promised': ^7.1.0
  '@types/chai-string': ^1.4.1
  '@types/debug': ^0.0.31
  '@types/dotenv': ^6.1.0
  '@types/express': ^4.16.0
  '@types/form-data': ^2.2.1
  '@types/fs-extra': ~7.0.0
  '@types/glob': ^7.1.1
  '@types/is-buffer': ^2.0.0
  '@types/jssha': ^2.0.0
  '@types/jws': ~3.2.0
  '@types/karma': ^3.0.0
  '@types/long': ^4.0.0
  '@types/mocha': ^5.2.5
  '@types/nise': ^1.4.0
  '@types/nock': ^10.0.1
  '@types/node': ^8.0.0
  '@types/priorityqueuejs': ^1.0.1
  '@types/qs': ~6.5.3
  '@types/query-string': 6.2.0
  '@types/semaphore': ^1.1.0
  '@types/semver': ^5.5.0
  '@types/sinon': ^5.0.5
  '@types/tough-cookie': ^2.3.3
  '@types/tunnel': ^0.0.0
  '@types/underscore': ^1.8.8
  '@types/uuid': ^3.4.3
  '@types/webpack': ^4.4.13
  '@types/webpack-dev-middleware': ^2.0.2
  '@types/ws': ^6.0.1
  '@types/xml2js': ^0.4.3
  '@types/yargs': ^11.0.0
  '@typescript-eslint/eslint-plugin': ^1.11.0
  '@typescript-eslint/parser': ^1.11.0
  abortcontroller-polyfill: ^1.1.9
  assert: ^1.4.1
  async-lock: ^1.1.3
  axios: ^0.19.0
  axios-mock-adapter: ^1.16.0
  azure-storage: ^2.10.2
  binary-search-bounds: 2.0.3
  buffer: ^5.2.1
  chai: ^4.2.0
  chai-as-promised: ^7.1.1
  chai-string: ^1.5.0
  create-hmac: ^1.1.7
  cross-env: ^5.2.0
  death: ^1.1.0
  debug: ^3.1.0
  delay: ^4.2.0
  dotenv: ^7.0.0
  es6-promise: ^4.2.5
  eslint: ^5.16.0
  eslint-config-prettier: ^4.2.0
  eslint-detailed-reporter: ^0.8.0
  eslint-plugin-no-null: ^1.0.2
  eslint-plugin-no-only-tests: ^2.3.0
  eslint-plugin-promise: ^4.1.1
  events: ^3.0.0
  execa: 1.0.0
  express: ^4.16.3
  form-data: ^2.3.2
  fs-extra: ~8.0.1
  glob: ^7.1.2
  gulp: ^4.0.0
  gulp-zip: ^4.2.0
  https-proxy-agent: ^2.2.1
  inherits: ^2.0.3
  is-buffer: ^2.0.3
  jssha: ^2.3.1
  jws: ~3.2.2
  karma: ^4.0.1
  karma-chai: ^0.1.0
  karma-chrome-launcher: ^2.2.0
  karma-coverage: ^1.1.2
  karma-edge-launcher: ^0.4.2
  karma-env-preprocessor: ^0.1.1
  karma-firefox-launcher: ^1.1.0
  karma-ie-launcher: ^1.0.0
  karma-json-preprocessor: ^0.3.3
  karma-json-to-file-reporter: ^1.0.1
  karma-junit-reporter: ^1.2.0
  karma-mocha: ^1.3.0
  karma-mocha-reporter: ^2.2.5
  karma-remap-coverage: ^0.1.5
  karma-rollup-preprocessor: ^7.0.0
  karma-sourcemap-loader: ^0.3.7
  karma-typescript-es6-transform: ^4.0.0
  karma-webpack: ^4.0.0-rc.6
  long: ^4.0.0
  mocha: ^5.2.0
  mocha-chrome: ^1.1.0
  mocha-junit-reporter: ^1.18.0
  mocha-multi: ^1.0.1
  mocha-multi-reporters: ^1.1.7
  moment: ^2.24.0
  ms-rest: ^2.3.3
  ms-rest-azure: ^2.5.9
  nise: ^1.4.10
  nock: ^10.0.6
  npm-run-all: ^4.1.5
  nyc: ^14.0.0
  opn-cli: ^4.0.0
  path-browserify: ^1.0.0
  prettier: ^1.16.4
  priorityqueuejs: 1.0.0
  process: ^0.11.10
  promise: ^8.0.3
  puppeteer: ^1.11.0
  qs: 6.7.0
  query-string: ^5.0.0
  requirejs: ^2.3.5
  rhea: ^1.0.4
  rhea-promise: ^0.1.15
  rimraf: ^2.6.2
  rollup: ^1.16.3
  rollup-plugin-alias: ^1.4.0
  rollup-plugin-commonjs: ^10.0.0
  rollup-plugin-inject: ^3.0.0
  rollup-plugin-json: ^4.0.0
  rollup-plugin-multi-entry: ^2.1.0
  rollup-plugin-node-globals: ^1.4.0
  rollup-plugin-node-resolve: ^5.0.2
  rollup-plugin-replace: ^2.1.0
  rollup-plugin-resolve: 0.0.1-predev.1
  rollup-plugin-shim: ^1.0.0
  rollup-plugin-sourcemaps: ^0.4.2
  rollup-plugin-terser: ^5.1.1
  rollup-plugin-uglify: ^6.0.0
  rollup-plugin-visualizer: ^2.0.0
  semaphore: 1.0.5
  semver: ^5.5.0
  shx: ^0.3.2
  sinon: ^7.1.0
  source-map-support: ^0.5.9
  stream-browserify: ^2.0.2
  stream-http: ^2.8.3
  tough-cookie: ^2.4.3
  ts-loader: ^5.3.1
  ts-mocha: ^6.0.0
  ts-node: ^7.0.1
  tslib: ^1.9.3
  tslint: ^5.7.0
  tunnel: 0.0.6
  typescript: ^3.2.2
  uglify-js: ^3.4.9
  url: ^0.11.0
  util: ^0.11.1
  uuid: ^3.3.2
  webpack: ^4.16.3
  webpack-cli: ^3.2.3
  webpack-dev-middleware: ^3.1.2
  ws: ^6.2.1
  xhr-mock: ^2.4.1
  xml2js: ^0.4.19
  yargs: ^11.0.0
  yarn: ^1.6.0<|MERGE_RESOLUTION|>--- conflicted
+++ resolved
@@ -7738,20 +7738,6 @@
       rollup: '>=0.66.0 <2'
     resolution:
       integrity: sha512-McIMCDEY8EU6Y839C09UopeRR56wXHGdvKKjlfiZG/GrP6wvZQ62u2ko/Xh1MNH2M9WDL+obAAHySljIZYCuPQ==
-<<<<<<< HEAD
-  /rollup-plugin-uglify/6.0.2:
-    dependencies:
-      '@babel/code-frame': 7.0.0
-      jest-worker: 24.6.0
-      serialize-javascript: 1.7.0
-      uglify-js: 3.6.0
-    dev: false
-    peerDependencies:
-      rollup: '>=0.66.0 <2'
-    resolution:
-      integrity: sha512-qwz2Tryspn5QGtPUowq5oumKSxANKdrnfz7C0jm4lKxvRDsNe/hSGsB9FntUul7UeC4TsZEWKErVgE1qWSO0gw==
-=======
->>>>>>> 399d87a5
   /rollup-plugin-uglify/6.0.2_rollup@1.16.7:
     dependencies:
       '@babel/code-frame': 7.0.0
@@ -8212,11 +8198,7 @@
   /spdx-license-ids/3.0.5:
     dev: false
     resolution:
-<<<<<<< HEAD
-      integrity: sha512-7j8LYJLeY/Yb6ACbQ7F76qy5jHkp0U6jgBfJsk97bwWlVUnUWsAgpyaCvo17h0/RQGnQ036tVDomiwoI4pDkQA==
-=======
       integrity: sha512-J+FWzZoynJEXGphVIS+XEh3kFSjZX/1i9gFBaWQcB+/tmpe2qUsSBABpcxqxnAxFdiUFEgAX1bjYGQvIZmoz9Q==
->>>>>>> 399d87a5
   /split-string/3.1.0:
     dependencies:
       extend-shallow: 3.0.2
@@ -10071,10 +10053,6 @@
       rollup-plugin-replace: 2.2.0
       rollup-plugin-sourcemaps: 0.4.2_rollup@1.16.7
       rollup-plugin-terser: 5.1.1_rollup@1.16.7
-<<<<<<< HEAD
-      rollup-plugin-uglify: 6.0.2_rollup@1.16.7
-=======
->>>>>>> 399d87a5
       rollup-plugin-visualizer: 2.4.4_rollup@1.16.7
       tslib: 1.10.0
       typescript: 3.5.3
@@ -10528,11 +10506,9 @@
     version: 0.0.0
   'file:projects/test-utils-recorder.tgz':
     dependencies:
-      '@types/dotenv': 6.1.1
       '@types/fs-extra': 7.0.0
       '@types/nise': 1.4.0
       '@types/query-string': 6.2.0
-      dotenv: 7.0.0
       fs-extra: 8.0.1
       nise: 1.5.0
       query-string: 5.1.1
@@ -10540,7 +10516,7 @@
     dev: false
     name: '@rush-temp/test-utils-recorder'
     resolution:
-      integrity: sha512-hhOZDPUk6HF1+6LPd7bViOhniso6akqVufw/VjbE1jWb3X58GxQXr4dh2gARHJANqiVTaYwCJaZBmLbt6COJLA==
+      integrity: sha512-qFTQoRarxJcjbQivag94ZgufbG5QNR9szDVFo6nEhIyu5ROf+xdJybNEw9A7TJMEo2G18Jwb0HaDxcvUB0PEWA==
       tarball: 'file:projects/test-utils-recorder.tgz'
     version: 0.0.0
   'file:projects/testhub.tgz':
