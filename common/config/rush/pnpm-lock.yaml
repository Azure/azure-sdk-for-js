dependencies:
  '@rush-temp/abort-controller': file:projects/abort-controller.tgz
  '@rush-temp/agrifood-farming': file:projects/agrifood-farming.tgz
  '@rush-temp/ai-anomaly-detector': file:projects/ai-anomaly-detector.tgz
  '@rush-temp/ai-document-translator': file:projects/ai-document-translator.tgz
  '@rush-temp/ai-form-recognizer': file:projects/ai-form-recognizer.tgz
  '@rush-temp/ai-metrics-advisor': file:projects/ai-metrics-advisor.tgz
  '@rush-temp/ai-text-analytics': file:projects/ai-text-analytics.tgz
  '@rush-temp/app-configuration': file:projects/app-configuration.tgz
  '@rush-temp/attestation': file:projects/attestation.tgz
  '@rush-temp/communication-chat': file:projects/communication-chat.tgz
  '@rush-temp/communication-common': file:projects/communication-common.tgz
  '@rush-temp/communication-identity': file:projects/communication-identity.tgz
  '@rush-temp/communication-network-traversal': file:projects/communication-network-traversal.tgz
  '@rush-temp/communication-phone-numbers': file:projects/communication-phone-numbers.tgz
  '@rush-temp/communication-sms': file:projects/communication-sms.tgz
  '@rush-temp/confidential-ledger': file:projects/confidential-ledger.tgz
  '@rush-temp/container-registry': file:projects/container-registry.tgz
  '@rush-temp/core-amqp': file:projects/core-amqp.tgz
  '@rush-temp/core-asynciterator-polyfill': file:projects/core-asynciterator-polyfill.tgz
  '@rush-temp/core-auth': file:projects/core-auth.tgz
  '@rush-temp/core-client': file:projects/core-client.tgz
  '@rush-temp/core-client-1': file:projects/core-client-1.tgz
  '@rush-temp/core-crypto': file:projects/core-crypto.tgz
  '@rush-temp/core-http': file:projects/core-http.tgz
  '@rush-temp/core-lro': file:projects/core-lro.tgz
  '@rush-temp/core-paging': file:projects/core-paging.tgz
  '@rush-temp/core-rest-pipeline': file:projects/core-rest-pipeline.tgz
  '@rush-temp/core-tracing': file:projects/core-tracing.tgz
  '@rush-temp/core-util': file:projects/core-util.tgz
  '@rush-temp/core-xml': file:projects/core-xml.tgz
  '@rush-temp/cosmos': file:projects/cosmos.tgz
  '@rush-temp/data-tables': file:projects/data-tables.tgz
  '@rush-temp/dev-tool': file:projects/dev-tool.tgz
  '@rush-temp/digital-twins-core': file:projects/digital-twins-core.tgz
  '@rush-temp/eslint-plugin-azure-sdk': file:projects/eslint-plugin-azure-sdk.tgz
  '@rush-temp/event-hubs': file:projects/event-hubs.tgz
  '@rush-temp/event-processor-host': file:projects/event-processor-host.tgz
  '@rush-temp/eventgrid': file:projects/eventgrid.tgz
  '@rush-temp/eventhubs-checkpointstore-blob': file:projects/eventhubs-checkpointstore-blob.tgz
  '@rush-temp/identity': file:projects/identity.tgz
  '@rush-temp/iot-device-update': file:projects/iot-device-update.tgz
  '@rush-temp/iot-modelsrepository': file:projects/iot-modelsrepository.tgz
  '@rush-temp/keyvault-admin': file:projects/keyvault-admin.tgz
  '@rush-temp/keyvault-certificates': file:projects/keyvault-certificates.tgz
  '@rush-temp/keyvault-common': file:projects/keyvault-common.tgz
  '@rush-temp/keyvault-keys': file:projects/keyvault-keys.tgz
  '@rush-temp/keyvault-secrets': file:projects/keyvault-secrets.tgz
  '@rush-temp/logger': file:projects/logger.tgz
  '@rush-temp/mixedreality-authentication': file:projects/mixedreality-authentication.tgz
  '@rush-temp/mock-hub': file:projects/mock-hub.tgz
  '@rush-temp/monitor-opentelemetry-exporter': file:projects/monitor-opentelemetry-exporter.tgz
  '@rush-temp/monitor-query': file:projects/monitor-query.tgz
  '@rush-temp/perf-ai-form-recognizer': file:projects/perf-ai-form-recognizer.tgz
  '@rush-temp/perf-ai-metrics-advisor': file:projects/perf-ai-metrics-advisor.tgz
  '@rush-temp/perf-ai-text-analytics': file:projects/perf-ai-text-analytics.tgz
  '@rush-temp/perf-core-rest-pipeline': file:projects/perf-core-rest-pipeline.tgz
  '@rush-temp/perf-eventgrid': file:projects/perf-eventgrid.tgz
  '@rush-temp/perf-identity': file:projects/perf-identity.tgz
  '@rush-temp/perf-keyvault-certificates': file:projects/perf-keyvault-certificates.tgz
  '@rush-temp/perf-keyvault-keys': file:projects/perf-keyvault-keys.tgz
  '@rush-temp/perf-keyvault-secrets': file:projects/perf-keyvault-secrets.tgz
  '@rush-temp/perf-search-documents': file:projects/perf-search-documents.tgz
  '@rush-temp/perf-storage-blob': file:projects/perf-storage-blob.tgz
  '@rush-temp/perf-storage-file-datalake': file:projects/perf-storage-file-datalake.tgz
  '@rush-temp/perf-storage-file-share': file:projects/perf-storage-file-share.tgz
  '@rush-temp/purview-catalog': file:projects/purview-catalog.tgz
  '@rush-temp/purview-scanning': file:projects/purview-scanning.tgz
  '@rush-temp/quantum-jobs': file:projects/quantum-jobs.tgz
  '@rush-temp/schema-registry': file:projects/schema-registry.tgz
  '@rush-temp/schema-registry-avro': file:projects/schema-registry-avro.tgz
  '@rush-temp/search-documents': file:projects/search-documents.tgz
  '@rush-temp/service-bus': file:projects/service-bus.tgz
  '@rush-temp/storage-blob': file:projects/storage-blob.tgz
  '@rush-temp/storage-blob-changefeed': file:projects/storage-blob-changefeed.tgz
  '@rush-temp/storage-file-datalake': file:projects/storage-file-datalake.tgz
  '@rush-temp/storage-file-share': file:projects/storage-file-share.tgz
  '@rush-temp/storage-internal-avro': file:projects/storage-internal-avro.tgz
  '@rush-temp/storage-queue': file:projects/storage-queue.tgz
  '@rush-temp/synapse-access-control': file:projects/synapse-access-control.tgz
  '@rush-temp/synapse-artifacts': file:projects/synapse-artifacts.tgz
  '@rush-temp/synapse-managed-private-endpoints': file:projects/synapse-managed-private-endpoints.tgz
  '@rush-temp/synapse-monitoring': file:projects/synapse-monitoring.tgz
  '@rush-temp/synapse-spark': file:projects/synapse-spark.tgz
  '@rush-temp/template': file:projects/template.tgz
  '@rush-temp/test-utils': file:projects/test-utils.tgz
  '@rush-temp/test-utils-perfstress': file:projects/test-utils-perfstress.tgz
  '@rush-temp/test-utils-recorder': file:projects/test-utils-recorder.tgz
  '@rush-temp/video-analyzer-edge': file:projects/video-analyzer-edge.tgz
  '@rush-temp/web-pubsub': file:projects/web-pubsub.tgz
  '@rush-temp/web-pubsub-express': file:projects/web-pubsub-express.tgz
lockfileVersion: 5.2
packages:
  /@azure/abort-controller/1.0.4:
    dependencies:
      tslib: 2.2.0
    dev: false
    engines:
      node: '>=8.0.0'
    resolution:
      integrity: sha512-lNUmDRVGpanCsiUN3NWxFTdwmdFI53xwhkTFfHDGTYk46ca7Ind3nanJc+U6Zj9Tv+9nTCWRBscWEW1DyKOpTw==
  /@azure/ai-form-recognizer/3.1.0-beta.3:
    dependencies:
      '@azure/core-auth': 1.3.0
      '@azure/core-http': 1.2.5
      '@azure/core-lro': 1.0.5
      '@azure/core-paging': 1.1.3
      '@azure/core-tracing': 1.0.0-preview.11
      '@azure/logger': 1.0.2
      tslib: 2.2.0
    dev: false
    engines:
      node: '>=8.0.0'
    resolution:
      integrity: sha512-+4QtFKNyxAmdqpcYjuAtmWKm/MuOe9kZsbpS9jA9h0YHzngNj5gc67AA4egV9BXOq9x+1phjYTNC/rxiOUr1uQ==
  /@azure/ai-metrics-advisor/1.0.0-beta.3:
    dependencies:
      '@azure/core-auth': 1.3.0
      '@azure/core-http': 1.2.5
      '@azure/core-lro': 1.0.5
      '@azure/core-paging': 1.1.3
      '@azure/core-tracing': 1.0.0-preview.9
      '@azure/logger': 1.0.2
      '@opentelemetry/api': 0.10.2
      tslib: 2.2.0
    dev: false
    engines:
      node: '>=8.0.0'
    resolution:
      integrity: sha512-7C1wodDLnLrdS7rmA/UoItoTAtpZdhkEoaxC7+j5l+LlrcWAe7K2JO1y5psVr5Pe8Y6cUGK4KfpgsAQAcSUDEw==
  /@azure/amqp-common/1.0.0-preview.9:
    dependencies:
      '@azure/ms-rest-nodeauth': 0.9.3_debug@3.2.7
      '@types/async-lock': 1.1.2
      '@types/is-buffer': 2.0.0
      async-lock: 1.3.0
      buffer: 5.7.1
      debug: 3.2.7
      events: 3.3.0
      is-buffer: 2.0.5
      jssha: 2.4.2
      process: 0.11.10
      rhea: 1.0.24
      rhea-promise: 0.1.15
      stream-browserify: 2.0.2
      tslib: 1.14.1
      url: 0.11.0
      util: 0.11.1
    dev: false
    resolution:
      integrity: sha512-RVG1Ad3Afv9gwFFmpeCXQAm+Sa0L8KEZRJJAAZEGoYDb6EoO1iQDVmoBz720h8mdrGpi0D60xNU/KhriIwuZfQ==
  /@azure/communication-common/1.0.0:
    dependencies:
      '@azure/abort-controller': 1.0.4
      '@azure/core-auth': 1.3.0
      '@azure/core-http': 1.2.5
      '@opentelemetry/api': 0.10.2
      events: 3.3.0
      jwt-decode: 2.2.0
      tslib: 2.2.0
    dev: false
    engines:
      node: '>=8.0.0'
    resolution:
      integrity: sha512-kBWnamOow0COBPHkkUKaQl4wVMlkOpTDFmvRRW+JN3+JIM9ca1l1wdZA3Q6XfpYdpqoI+tVICr3+3SxyF7ulxw==
  /@azure/communication-identity/1.0.0:
    dependencies:
      '@azure/abort-controller': 1.0.4
      '@azure/communication-common': 1.0.0
      '@azure/core-auth': 1.3.0
      '@azure/core-http': 1.2.5
      '@azure/core-lro': 1.0.5
      '@azure/core-paging': 1.1.3
      '@azure/core-tracing': 1.0.0-preview.10
      '@azure/logger': 1.0.2
      '@opentelemetry/api': 0.10.2
      events: 3.3.0
      tslib: 2.2.0
    dev: false
    engines:
      node: '>=8.0.0'
    resolution:
      integrity: sha512-fa220+fQn27JN8QtajeMe88rqrJn3qctT/8FV/abJe6tSBJlAWYXOHiIF3nCgSeyIb5F9pi7Fycd9M55OY4O9w==
  /@azure/communication-signaling/1.0.0-beta.5:
    dependencies:
      '@azure/core-http': 1.2.5
      '@azure/core-tracing': 1.0.0-preview.9
      '@azure/logger': 1.0.2
      '@opentelemetry/api': 0.10.2
      events: 3.3.0
      tslib: 1.14.1
    dev: false
    engines:
      node: '>=8.0.0'
    resolution:
      integrity: sha512-pGXI4F5OVzdM9Omg5fiflA/Vvs88qqER/ZxNj3PoWAdaYIPkWGb86OClbB0VsHi6gZ4ZDzyTP/l9hrREBuBYRA==
  /@azure/core-amqp/2.3.0:
    dependencies:
      '@azure/abort-controller': 1.0.4
      '@azure/core-auth': 1.3.0
      '@azure/logger': 1.0.2
      '@types/async-lock': 1.1.2
      async-lock: 1.3.0
      buffer: 5.7.1
      events: 3.3.0
      jssha: 3.2.0
      process: 0.11.10
      rhea: 1.0.24
      rhea-promise: 1.2.1
      tslib: 2.2.0
      url: 0.11.0
      util: 0.12.4
    dev: false
    engines:
      node: '>=8.0.0'
    resolution:
      integrity: sha512-zjzQGZIQ9ei9aIcqdFVNmfSAKdg5N9aCa+ff93VOte5vOuc/8w+Fd/PJ+ZT3m5Z6jeC+yiiwwSQ9KYqNa5XMlw==
  /@azure/core-asynciterator-polyfill/1.0.0:
    dev: false
    resolution:
      integrity: sha512-kmv8CGrPfN9SwMwrkiBK9VTQYxdFQEGe0BmQk+M8io56P9KNzpAxcWE/1fxJj7uouwN4kXF0BHW8DNlgx+wtCg==
  /@azure/core-auth/1.3.0:
    dependencies:
      '@azure/abort-controller': 1.0.4
      tslib: 2.2.0
    dev: false
    engines:
      node: '>=8.0.0'
    resolution:
      integrity: sha512-kSDSZBL6c0CYdhb+7KuutnKGf2geeT+bCJAgccB0DD7wmNJSsQPcF7TcuoZX83B7VK4tLz/u+8sOO/CnCsYp8A==
  /@azure/core-http/1.2.5:
    dependencies:
      '@azure/abort-controller': 1.0.4
      '@azure/core-asynciterator-polyfill': 1.0.0
      '@azure/core-auth': 1.3.0
      '@azure/core-tracing': 1.0.0-preview.11
      '@azure/logger': 1.0.2
      '@types/node-fetch': 2.5.10
      '@types/tunnel': 0.0.1
      form-data: 3.0.1
      node-fetch: 2.6.1
      process: 0.11.10
      tough-cookie: 4.0.0
      tslib: 2.2.0
      tunnel: 0.0.6
      uuid: 8.3.2
      xml2js: 0.4.23
    dev: false
    engines:
      node: '>=8.0.0'
    resolution:
      integrity: sha512-SjjjqaO9emyn+XM0Qyzt5RsgddOIpGAfhWH6+d8X6/HbhFrtvXLJIz85EMoIO+T4rX3ISStik9MD5LMW9IZg4A==
  /@azure/core-lro/1.0.5:
    dependencies:
      '@azure/abort-controller': 1.0.4
      '@azure/core-http': 1.2.5
      '@azure/core-tracing': 1.0.0-preview.11
      events: 3.3.0
      tslib: 2.2.0
    dev: false
    engines:
      node: '>=8.0.0'
    resolution:
      integrity: sha512-0EFCFZxARrIoLWMIRt4vuqconRVIO2Iin7nFBfJiYCCbKp5eEmxutNk8uqudPmG0XFl5YqlVh68/al/vbE5OOg==
  /@azure/core-paging/1.1.3:
    dependencies:
      '@azure/core-asynciterator-polyfill': 1.0.0
    dev: false
    engines:
      node: '>=8.0.0'
    resolution:
      integrity: sha512-his7Ah40ThEYORSpIAwuh6B8wkGwO/zG7gqVtmSE4WAJ46e36zUDXTKReUCLBDc6HmjjApQQxxcRFy5FruG79A==
  /@azure/core-rest-pipeline/1.0.4:
    dependencies:
      '@azure/abort-controller': 1.0.4
      '@azure/core-auth': 1.3.0
      '@azure/core-tracing': 1.0.0-preview.11
      '@azure/logger': 1.0.2
      form-data: 3.0.1
      http-proxy-agent: 4.0.1
      https-proxy-agent: 5.0.0
      tslib: 2.2.0
      uuid: 8.3.2
    dev: false
    engines:
      node: '>=8.0.0'
    resolution:
      integrity: sha512-RTB2i7/xMRsrCnDMv7a7zjQknRRI8MxBYoAi9uyKoplFAtT7jKfZaKUpMd0uUQBrbdVt61GO6d1ejYcMXTAQSg==
  /@azure/core-tracing/1.0.0-preview.10:
    dependencies:
      '@opencensus/web-types': 0.0.7
      '@opentelemetry/api': 0.10.2
      tslib: 2.2.0
    dev: false
    engines:
      node: '>=8.0.0'
    resolution:
      integrity: sha512-iIwjtMwQnsxB7cYkugMx+s4W1nfy3+pT/ceo+uW1fv4YDgYe84nh+QP0fEC9IH/3UATLSWbIBemdMHzk2APUrw==
  /@azure/core-tracing/1.0.0-preview.11:
    dependencies:
      '@opencensus/web-types': 0.0.7
      '@opentelemetry/api': 1.0.0-rc.0
      tslib: 2.2.0
    dev: false
    engines:
      node: '>=8.0.0'
    resolution:
      integrity: sha512-frF0pJc9HTmKncVokhBxCqipjbql02DThQ1ZJ9wLi7SDMLdPAFyDI5xZNzX5guLz+/DtPkY+SGK2li9FIXqshQ==
  /@azure/core-tracing/1.0.0-preview.9:
    dependencies:
      '@opencensus/web-types': 0.0.7
      '@opentelemetry/api': 0.10.2
      tslib: 2.2.0
    dev: false
    engines:
      node: '>=8.0.0'
    resolution:
      integrity: sha512-zczolCLJ5QG42AEPQ+Qg9SRYNUyB+yZ5dzof4YEc+dyWczO9G2sBqbAjLB7IqrsdHN2apkiB2oXeDKCsq48jug==
  /@azure/core-xml/1.0.0-beta.1:
    dependencies:
      tslib: 2.2.0
      xml2js: 0.4.23
    dev: false
    engines:
      node: '>=8.0.0'
    resolution:
      integrity: sha512-7d2w0yd8pb1c9aj87JV/1ntOp+sCMcJ9QoGDxs6/7BLDh8Gb6kd2h3n+9JYhcLZO8wdHZb4d4GZgmRIwaAU72w==
  /@azure/event-hubs/2.1.4:
    dependencies:
      '@azure/amqp-common': 1.0.0-preview.9
      '@azure/ms-rest-nodeauth': 0.9.3_debug@3.2.7
      async-lock: 1.3.0
      debug: 3.2.7
      is-buffer: 2.0.5
      jssha: 2.4.2
      rhea-promise: 0.1.15
      tslib: 1.14.1
      uuid: 3.4.0
    dev: false
    resolution:
      integrity: sha512-CxaMaEjwtsmIhWtjHyGimKO7RmES0YxPqGQ9+jKqGygNlhG5NYHktDaiQu6w7k3g+I51VaLXtVSt+BVFd6VWfQ==
  /@azure/identity/1.3.0:
    dependencies:
      '@azure/core-http': 1.2.5
      '@azure/core-tracing': 1.0.0-preview.11
      '@azure/logger': 1.0.2
      '@azure/msal-node': 1.0.0-beta.6
      '@types/stoppable': 1.1.1
      axios: 0.21.1
      events: 3.3.0
      jws: 4.0.0
      msal: 1.4.11
      open: 7.4.2
      qs: 6.10.1
      stoppable: 1.1.0
      tslib: 2.2.0
      uuid: 8.3.2
    dev: false
    engines:
      node: '>=8.0.0'
    optionalDependencies:
      keytar: 7.7.0
    resolution:
      integrity: sha512-qYTaWA+5ir4+/iEry7n3l1TyeNhTHP8IRpjsbNv8ur8W/QjqZmCz1H2naebRp5tQmehXfo1pUrp2ew+qGhTh0g==
  /@azure/identity/1.3.0_debug@4.3.1:
    dependencies:
      '@azure/core-http': 1.2.5
      '@azure/core-tracing': 1.0.0-preview.11
      '@azure/logger': 1.0.2
      '@azure/msal-node': 1.0.0-beta.6_debug@4.3.1
      '@types/stoppable': 1.1.1
      axios: 0.21.1_debug@4.3.1
      events: 3.3.0
      jws: 4.0.0
      msal: 1.4.11
      open: 7.4.2
      qs: 6.10.1
      stoppable: 1.1.0
      tslib: 2.2.0
      uuid: 8.3.2
    dev: false
    engines:
      node: '>=8.0.0'
    optionalDependencies:
      keytar: 7.7.0
    peerDependencies:
      debug: '*'
    resolution:
      integrity: sha512-qYTaWA+5ir4+/iEry7n3l1TyeNhTHP8IRpjsbNv8ur8W/QjqZmCz1H2naebRp5tQmehXfo1pUrp2ew+qGhTh0g==
  /@azure/identity/2.0.0-beta.3:
    dependencies:
      '@azure/abort-controller': 1.0.4
      '@azure/core-http': 1.2.5
      '@azure/core-tracing': 1.0.0-preview.11
      '@azure/logger': 1.0.2
      '@azure/msal-browser': 2.9.0
      '@azure/msal-common': 4.0.3
      '@azure/msal-node': 1.1.0
      '@types/stoppable': 1.1.1
      events: 3.3.0
      jws: 4.0.0
      open: 7.4.2
      qs: 6.10.1
      stoppable: 1.1.0
      tslib: 2.2.0
      uuid: 8.3.2
    dev: false
    engines:
      node: '>=8.0.0'
    resolution:
      integrity: sha512-eOHstXRBRntoqBLi3bugYBEHpYkm0JiET6y5+P1fz7dqYRFN6hJW8qMJQtYIzIbpXJfRJTJdoiOS5fDQhsez0A==
  /@azure/keyvault-secrets/4.1.0:
    dependencies:
      '@azure/abort-controller': 1.0.4
      '@azure/core-http': 1.2.5
      '@azure/core-lro': 1.0.5
      '@azure/core-paging': 1.1.3
      '@azure/core-tracing': 1.0.0-preview.9
      '@azure/logger': 1.0.2
      '@opentelemetry/api': 0.10.2
      tslib: 2.2.0
    dev: false
    engines:
      node: '>=8.0.0'
    resolution:
      integrity: sha512-26ARU97svPkv8q6QbIdwdky8ntn+Q5mxTTCjpp9FUIyA2LTXmEL0wZDPBeM3mxZLHKnMEXQxEo+KYutrJW5xPQ==
  /@azure/logger-js/1.3.2:
    dependencies:
      tslib: 1.14.1
    dev: false
    resolution:
      integrity: sha512-h58oEROO2tniBTSmFmuHBGvuiFuYsHQBWTVdpT2AiOED4F2Kgf7rs0MPYPXiBcDvihC70M7QPRhIQ3JK1H/ygw==
  /@azure/logger/1.0.2:
    dependencies:
      tslib: 2.2.0
    dev: false
    engines:
      node: '>=8.0.0'
    resolution:
      integrity: sha512-YZNjNV0vL3nN2nedmcjQBcpCTo3oqceXmgiQtEm6fLpucjRZyQKAQruhCmCpRlB1iykqKJJ/Y8CDmT5rIE6IJw==
  /@azure/ms-rest-azure-env/1.1.2:
    dev: false
    resolution:
      integrity: sha512-l7z0DPCi2Hp88w12JhDTtx5d0Y3+vhfE7JKJb9O7sEz71Cwp053N8piTtTnnk/tUor9oZHgEKi/p3tQQmLPjvA==
  /@azure/ms-rest-azure-env/2.0.0:
    dev: false
    resolution:
      integrity: sha512-dG76W7ElfLi+fbTjnZVGj+M9e0BIEJmRxU6fHaUQ12bZBe8EJKYb2GV50YWNaP2uJiVQ5+7nXEVj1VN1UQtaEw==
  /@azure/ms-rest-js/1.11.2_debug@3.2.7:
    dependencies:
      '@azure/core-auth': 1.3.0
      axios: 0.21.1_debug@3.2.7
      form-data: 2.5.1
      tough-cookie: 2.5.0
      tslib: 1.14.1
      tunnel: 0.0.6
      uuid: 3.4.0
      xml2js: 0.4.23
    dev: false
    peerDependencies:
      debug: '*'
    resolution:
      integrity: sha512-2AyQ1IKmLGKW7DU3/x3TsTBzZLcbC9YRI+yuDPuXAQrv3zar340K9wsxU413kHFIDjkWNCo9T0w5VtwcyWxhbQ==
  /@azure/ms-rest-js/1.11.2_debug@4.3.1:
    dependencies:
      '@azure/core-auth': 1.3.0
      axios: 0.21.1_debug@4.3.1
      form-data: 2.5.1
      tough-cookie: 2.5.0
      tslib: 1.14.1
      tunnel: 0.0.6
      uuid: 3.4.0
      xml2js: 0.4.23
    dev: false
    peerDependencies:
      debug: '*'
    resolution:
      integrity: sha512-2AyQ1IKmLGKW7DU3/x3TsTBzZLcbC9YRI+yuDPuXAQrv3zar340K9wsxU413kHFIDjkWNCo9T0w5VtwcyWxhbQ==
  /@azure/ms-rest-js/2.5.0:
    dependencies:
      '@azure/core-auth': 1.3.0
      abort-controller: 3.0.0
      form-data: 2.5.1
      node-fetch: 2.6.1
      tough-cookie: 3.0.1
      tslib: 1.14.1
      tunnel: 0.0.6
      uuid: 3.4.0
      xml2js: 0.4.23
    dev: false
    resolution:
      integrity: sha512-mXezdECH1Vjr+7FkH5+LlL85/YEHOrXHYqd9qh8b6dgvvE7sVvUk3qrtRGk3WZr4TLrZvRLE7NbFU7RgHHg45Q==
  /@azure/ms-rest-nodeauth/0.9.3_debug@3.2.7:
    dependencies:
      '@azure/ms-rest-azure-env': 1.1.2
      '@azure/ms-rest-js': 1.11.2_debug@3.2.7
      adal-node: 0.1.28
    dev: false
    peerDependencies:
      debug: '*'
    resolution:
      integrity: sha512-aFHRw/IHhg3I9ZJW+Va4L+sCirFHMVIu6B7lFdL5mGLfG3xC5vDIdd957LRXFgy2OiKFRUC0QaKknd0YCsQIqA==
  /@azure/ms-rest-nodeauth/0.9.3_debug@4.3.1:
    dependencies:
      '@azure/ms-rest-azure-env': 1.1.2
      '@azure/ms-rest-js': 1.11.2_debug@4.3.1
      adal-node: 0.1.28
    dev: false
    peerDependencies:
      debug: '*'
    resolution:
      integrity: sha512-aFHRw/IHhg3I9ZJW+Va4L+sCirFHMVIu6B7lFdL5mGLfG3xC5vDIdd957LRXFgy2OiKFRUC0QaKknd0YCsQIqA==
  /@azure/ms-rest-nodeauth/3.0.10:
    dependencies:
      '@azure/ms-rest-azure-env': 2.0.0
      '@azure/ms-rest-js': 2.5.0
      adal-node: 0.2.2
    dev: false
    resolution:
      integrity: sha512-oel7ibYlredh2wo7XwNYMx4jWlbMkIzCC8t8VpdhsAWDJVNSSce+DYj5jjZn1oED+QsCytVM2B7/QTuLN1/yDw==
  /@azure/msal-browser/2.14.2:
    dependencies:
      '@azure/msal-common': 4.3.0
    dev: false
    engines:
      node: '>=0.8.0'
    resolution:
      integrity: sha512-JKHE9Rer41CI8tweiyE91M8ZbGvQV9P+jOPB4ZtPxyxCi2f7ED3jNfdzyUJ1eGB+hCRnvO56M1Xc61T1R+JfYg==
  /@azure/msal-browser/2.9.0:
    dependencies:
      '@azure/msal-common': 2.1.0
    dev: false
    engines:
      node: '>=0.8.0'
    resolution:
      integrity: sha512-Zyus+skNaVWL5fXfSjC17c94XZ95Z3a+bZc7YKkP26KT3Dj26jbfz2oT9KJxAT4XVtH/1WPY/fPFeEFTRvytJQ==
  /@azure/msal-common/2.1.0:
    dependencies:
      debug: 4.3.1
    dev: false
    engines:
      node: '>=0.8.0'
    resolution:
      integrity: sha512-Y1Id+jG59S3eY2ZQQtUA/lxwbRcgjcWaiib9YX+SwV3zeRauKfEiZT7l3z+lwV+T+Sst20F6l1mJsfQcfE7CEQ==
  /@azure/msal-common/4.0.3:
    dependencies:
      debug: 4.3.1
    dev: false
    engines:
      node: '>=0.8.0'
    resolution:
      integrity: sha512-EihnqHh2EE6xcB0Dh2LF30jE1Ga9cgh9PyRkX4fj+KpvYfL4ae57hvQwJGkynUgpf3V1xQxU5yaJVXOElfXiGw==
  /@azure/msal-common/4.3.0:
    dependencies:
      debug: 4.3.1
    dev: false
    engines:
      node: '>=0.8.0'
    resolution:
      integrity: sha512-jFqUWe83wVb6O8cNGGBFg2QlKvqM1ezUgJTEV7kIsAPX0RXhGFE4B1DLNt6hCnkTXDbw+KGW0zgxOEr4MJQwLw==
  /@azure/msal-node/1.0.0-beta.6:
    dependencies:
      '@azure/msal-common': 4.3.0
      axios: 0.21.1
      jsonwebtoken: 8.5.1
      uuid: 8.3.2
    dev: false
    resolution:
      integrity: sha512-ZQI11Uz1j0HJohb9JZLRD8z0moVcPks1AFW4Q/Gcl67+QvH4aKEJti7fjCcipEEZYb/qzLSO8U6IZgPYytsiJQ==
  /@azure/msal-node/1.0.0-beta.6_debug@4.3.1:
    dependencies:
      '@azure/msal-common': 4.3.0
      axios: 0.21.1_debug@4.3.1
      jsonwebtoken: 8.5.1
      uuid: 8.3.2
    dev: false
    peerDependencies:
      debug: '*'
    resolution:
      integrity: sha512-ZQI11Uz1j0HJohb9JZLRD8z0moVcPks1AFW4Q/Gcl67+QvH4aKEJti7fjCcipEEZYb/qzLSO8U6IZgPYytsiJQ==
  /@azure/msal-node/1.1.0:
    dependencies:
      '@azure/msal-common': 4.3.0
      axios: 0.21.1
      jsonwebtoken: 8.5.1
      uuid: 8.3.2
    dev: false
    engines:
      node: 10 || 12 || 14 || 16
    resolution:
      integrity: sha512-gMO9aZdWOzufp1PcdD5ID25DdS9eInxgeCqx4Tk8PVU6Z7RxJQhoMzS64cJhGdpYgeIQwKljtF0CLCcPFxew/w==
  /@azure/service-bus/7.1.0:
    dependencies:
      '@azure/abort-controller': 1.0.4
      '@azure/core-amqp': 2.3.0
      '@azure/core-asynciterator-polyfill': 1.0.0
      '@azure/core-auth': 1.3.0
      '@azure/core-http': 1.2.5
      '@azure/core-paging': 1.1.3
      '@azure/core-tracing': 1.0.0-preview.11
      '@azure/logger': 1.0.2
      '@types/is-buffer': 2.0.0
      '@types/long': 4.0.1
      buffer: 5.7.1
      is-buffer: 2.0.5
      jssha: 3.2.0
      long: 4.0.0
      process: 0.11.10
      rhea-promise: 1.2.1
      tslib: 2.2.0
    dev: false
    engines:
      node: '>=8.0.0'
    resolution:
      integrity: sha512-INOR23hOISEe2OgwlNhM/BA5+uJmLfx5jqE21wLkQBHNzusdn7P65LT3Zu/AX84ofJO0Z0q+QjY6XOhpFLW90w==
  /@azure/storage-blob/12.5.0:
    dependencies:
      '@azure/abort-controller': 1.0.4
      '@azure/core-http': 1.2.5
      '@azure/core-lro': 1.0.5
      '@azure/core-paging': 1.1.3
      '@azure/core-tracing': 1.0.0-preview.10
      '@azure/logger': 1.0.2
      '@opentelemetry/api': 0.10.2
      events: 3.3.0
      tslib: 2.2.0
    dev: false
    engines:
      node: '>=8.0.0'
    resolution:
      integrity: sha512-DgoefgODst2IPkkQsNdhtYdyJgSsAZC1pEujO6aD5y7uFy5GnzhYliobSrp204jYRyK5XeJ9iiePmy/SPtTbLA==
  /@babel/code-frame/7.12.11:
    dependencies:
      '@babel/highlight': 7.14.0
    dev: false
    resolution:
      integrity: sha512-Zt1yodBx1UcyiePMSkWnU4hPqhwq7hGi2nFL1LeA3EUl+q2LQx16MISgJ0+z7dnmgvP9QtIleuETGOiOH1RcIw==
  /@babel/code-frame/7.12.13:
    dependencies:
      '@babel/highlight': 7.14.0
    dev: false
    resolution:
      integrity: sha512-HV1Cm0Q3ZrpCR93tkWOYiuYIgLxZXZFVG2VgK+MBWjUqZTundupbfx2aXarXuw5Ko5aMcjtJgbSs4vUGBS5v6g==
  /@babel/compat-data/7.14.4:
    dev: false
    resolution:
      integrity: sha512-i2wXrWQNkH6JplJQGn3Rd2I4Pij8GdHkXwHMxm+zV5YG/Jci+bCNrWZEWC4o+umiDkRrRs4dVzH3X4GP7vyjQQ==
  /@babel/core/7.14.3:
    dependencies:
      '@babel/code-frame': 7.12.13
      '@babel/generator': 7.14.3
      '@babel/helper-compilation-targets': 7.14.4_@babel+core@7.14.3
      '@babel/helper-module-transforms': 7.14.2
      '@babel/helpers': 7.14.0
      '@babel/parser': 7.14.4
      '@babel/template': 7.12.13
      '@babel/traverse': 7.14.2
      '@babel/types': 7.14.4
      convert-source-map: 1.7.0
      debug: 4.3.1
      gensync: 1.0.0-beta.2
      json5: 2.2.0
      semver: 6.3.0
      source-map: 0.5.7
    dev: false
    engines:
      node: '>=6.9.0'
    resolution:
      integrity: sha512-jB5AmTKOCSJIZ72sd78ECEhuPiDMKlQdDI/4QRI6lzYATx5SSogS1oQA2AoPecRCknm30gHi2l+QVvNUu3wZAg==
  /@babel/generator/7.14.3:
    dependencies:
      '@babel/types': 7.14.4
      jsesc: 2.5.2
      source-map: 0.5.7
    dev: false
    resolution:
      integrity: sha512-bn0S6flG/j0xtQdz3hsjJ624h3W0r3llttBMfyHX3YrZ/KtLYr15bjA0FXkgW7FpvrDuTuElXeVjiKlYRpnOFA==
  /@babel/helper-compilation-targets/7.14.4_@babel+core@7.14.3:
    dependencies:
      '@babel/compat-data': 7.14.4
      '@babel/core': 7.14.3
      '@babel/helper-validator-option': 7.12.17
      browserslist: 4.16.6
      semver: 6.3.0
    dev: false
    peerDependencies:
      '@babel/core': ^7.0.0
    resolution:
      integrity: sha512-JgdzOYZ/qGaKTVkn5qEDV/SXAh8KcyUVkCoSWGN8T3bwrgd6m+/dJa2kVGi6RJYJgEYPBdZ84BZp9dUjNWkBaA==
  /@babel/helper-function-name/7.14.2:
    dependencies:
      '@babel/helper-get-function-arity': 7.12.13
      '@babel/template': 7.12.13
      '@babel/types': 7.14.4
    dev: false
    resolution:
      integrity: sha512-NYZlkZRydxw+YT56IlhIcS8PAhb+FEUiOzuhFTfqDyPmzAhRge6ua0dQYT/Uh0t/EDHq05/i+e5M2d4XvjgarQ==
  /@babel/helper-get-function-arity/7.12.13:
    dependencies:
      '@babel/types': 7.14.4
    dev: false
    resolution:
      integrity: sha512-DjEVzQNz5LICkzN0REdpD5prGoidvbdYk1BVgRUOINaWJP2t6avB27X1guXK1kXNrX0WMfsrm1A/ZBthYuIMQg==
  /@babel/helper-member-expression-to-functions/7.13.12:
    dependencies:
      '@babel/types': 7.14.4
    dev: false
    resolution:
      integrity: sha512-48ql1CLL59aKbU94Y88Xgb2VFy7a95ykGRbJJaaVv+LX5U8wFpLfiGXJJGUozsmA1oEh/o5Bp60Voq7ACyA/Sw==
  /@babel/helper-module-imports/7.13.12:
    dependencies:
      '@babel/types': 7.14.4
    dev: false
    resolution:
      integrity: sha512-4cVvR2/1B693IuOvSI20xqqa/+bl7lqAMR59R4iu39R9aOX8/JoYY1sFaNvUMyMBGnHdwvJgUrzNLoUZxXypxA==
  /@babel/helper-module-transforms/7.14.2:
    dependencies:
      '@babel/helper-module-imports': 7.13.12
      '@babel/helper-replace-supers': 7.14.4
      '@babel/helper-simple-access': 7.13.12
      '@babel/helper-split-export-declaration': 7.12.13
      '@babel/helper-validator-identifier': 7.14.0
      '@babel/template': 7.12.13
      '@babel/traverse': 7.14.2
      '@babel/types': 7.14.4
    dev: false
    resolution:
      integrity: sha512-OznJUda/soKXv0XhpvzGWDnml4Qnwp16GN+D/kZIdLsWoHj05kyu8Rm5kXmMef+rVJZ0+4pSGLkeixdqNUATDA==
  /@babel/helper-optimise-call-expression/7.12.13:
    dependencies:
      '@babel/types': 7.14.4
    dev: false
    resolution:
      integrity: sha512-BdWQhoVJkp6nVjB7nkFWcn43dkprYauqtk++Py2eaf/GRDFm5BxRqEIZCiHlZUGAVmtwKcsVL1dC68WmzeFmiA==
  /@babel/helper-replace-supers/7.14.4:
    dependencies:
      '@babel/helper-member-expression-to-functions': 7.13.12
      '@babel/helper-optimise-call-expression': 7.12.13
      '@babel/traverse': 7.14.2
      '@babel/types': 7.14.4
    dev: false
    resolution:
      integrity: sha512-zZ7uHCWlxfEAAOVDYQpEf/uyi1dmeC7fX4nCf2iz9drnCwi1zvwXL3HwWWNXUQEJ1k23yVn3VbddiI9iJEXaTQ==
  /@babel/helper-simple-access/7.13.12:
    dependencies:
      '@babel/types': 7.14.4
    dev: false
    resolution:
      integrity: sha512-7FEjbrx5SL9cWvXioDbnlYTppcZGuCY6ow3/D5vMggb2Ywgu4dMrpTJX0JdQAIcRRUElOIxF3yEooa9gUb9ZbA==
  /@babel/helper-split-export-declaration/7.12.13:
    dependencies:
      '@babel/types': 7.14.4
    dev: false
    resolution:
      integrity: sha512-tCJDltF83htUtXx5NLcaDqRmknv652ZWCHyoTETf1CXYJdPC7nohZohjUgieXhv0hTJdRf2FjDueFehdNucpzg==
  /@babel/helper-validator-identifier/7.14.0:
    dev: false
    resolution:
      integrity: sha512-V3ts7zMSu5lfiwWDVWzRDGIN+lnCEUdaXgtVHJgLb1rGaA6jMrtB9EmE7L18foXJIE8Un/A/h6NJfGQp/e1J4A==
  /@babel/helper-validator-option/7.12.17:
    dev: false
    resolution:
      integrity: sha512-TopkMDmLzq8ngChwRlyjR6raKD6gMSae4JdYDB8bByKreQgG0RBTuKe9LRxW3wFtUnjxOPRKBDwEH6Mg5KeDfw==
  /@babel/helpers/7.14.0:
    dependencies:
      '@babel/template': 7.12.13
      '@babel/traverse': 7.14.2
      '@babel/types': 7.14.4
    dev: false
    resolution:
      integrity: sha512-+ufuXprtQ1D1iZTO/K9+EBRn+qPWMJjZSw/S0KlFrxCw4tkrzv9grgpDHkY9MeQTjTY8i2sp7Jep8DfU6tN9Mg==
  /@babel/highlight/7.14.0:
    dependencies:
      '@babel/helper-validator-identifier': 7.14.0
      chalk: 2.4.2
      js-tokens: 4.0.0
    dev: false
    resolution:
      integrity: sha512-YSCOwxvTYEIMSGaBQb5kDDsCopDdiUGsqpatp3fOlI4+2HQSkTmEVWnVuySdAC5EWCqSWWTv0ib63RjR7dTBdg==
  /@babel/parser/7.14.4:
    dev: false
    engines:
      node: '>=6.0.0'
    hasBin: true
    resolution:
      integrity: sha512-ArliyUsWDUqEGfWcmzpGUzNfLxTdTp6WU4IuP6QFSp9gGfWS6boxFCkJSJ/L4+RG8z/FnIU3WxCk6hPL9SSWeA==
  /@babel/runtime/7.14.0:
    dependencies:
      regenerator-runtime: 0.13.7
    dev: false
    resolution:
      integrity: sha512-JELkvo/DlpNdJ7dlyw/eY7E0suy5i5GQH+Vlxaq1nsNJ+H7f4Vtv3jMeCEgRhZZQFXTjldYfQgv2qmM6M1v5wA==
  /@babel/template/7.12.13:
    dependencies:
      '@babel/code-frame': 7.12.13
      '@babel/parser': 7.14.4
      '@babel/types': 7.14.4
    dev: false
    resolution:
      integrity: sha512-/7xxiGA57xMo/P2GVvdEumr8ONhFOhfgq2ihK3h1e6THqzTAkHbkXgB0xI9yeTfIUoH3+oAeHhqm/I43OTbbjA==
  /@babel/traverse/7.14.2:
    dependencies:
      '@babel/code-frame': 7.12.13
      '@babel/generator': 7.14.3
      '@babel/helper-function-name': 7.14.2
      '@babel/helper-split-export-declaration': 7.12.13
      '@babel/parser': 7.14.4
      '@babel/types': 7.14.4
      debug: 4.3.1
      globals: 11.12.0
    dev: false
    resolution:
      integrity: sha512-TsdRgvBFHMyHOOzcP9S6QU0QQtjxlRpEYOy3mcCO5RgmC305ki42aSAmfZEMSSYBla2oZ9BMqYlncBaKmD/7iA==
  /@babel/types/7.14.4:
    dependencies:
      '@babel/helper-validator-identifier': 7.14.0
      to-fast-properties: 2.0.0
    dev: false
    resolution:
      integrity: sha512-lCj4aIs0xUefJFQnwwQv2Bxg7Omd6bgquZ6LGC+gGMh6/s5qDVfjuCMlDmYQ15SLsWHd9n+X3E75lKIhl5Lkiw==
  /@bahmutov/data-driven/1.0.0:
    dependencies:
      check-more-types: 2.24.0
      lazy-ass: 1.6.0
    dev: false
    engines:
      node: '>=6'
    resolution:
      integrity: sha512-YqW3hPS0RXriqjcCrLOTJj+LWe3c8JpwlL83k1ka1Q8U05ZjAKbGQZYeTzUd0NFEnnfPtsUiKGpFEBJG6kFuvg==
  /@eslint/eslintrc/0.4.1:
    dependencies:
      ajv: 6.12.6
      debug: 4.3.1
      espree: 7.3.1
      globals: 12.4.0
      ignore: 4.0.6
      import-fresh: 3.3.0
      js-yaml: 3.14.1
      minimatch: 3.0.4
      strip-json-comments: 3.1.1
    dev: false
    engines:
      node: ^10.12.0 || >=12.0.0
    resolution:
      integrity: sha512-5v7TDE9plVhvxQeWLXDTvFvJBdH6pEsdnl2g/dAptmuFEPedQ4Erq5rsDsX+mvAM610IhNaO2W5V1dOOnDKxkQ==
  /@istanbuljs/schema/0.1.3:
    dev: false
    engines:
      node: '>=8'
    resolution:
      integrity: sha512-ZXRY4jNvVgSVQ8DL3LTcakaAtXwTVUxE81hslsyD2AtoXW/wVob10HkOJ1X/pAlcI7D+2YoZKg5do8G/w6RYgA==
  /@microsoft/api-extractor-model/7.12.2:
    dependencies:
      '@microsoft/tsdoc': 0.12.24
      '@rushstack/node-core-library': 3.36.0
    dev: false
    resolution:
      integrity: sha512-EU+U09Mj65zUH0qwPF4PFJiL6Y+PQQE/RRGEHEDGJJzab/mRQDpKOyrzSdb00xvcd/URehIHJqC55cY2Y4jGOA==
  /@microsoft/api-extractor-model/7.7.10:
    dependencies:
      '@microsoft/tsdoc': 0.12.19
      '@rushstack/node-core-library': 3.19.6
    dev: false
    resolution:
      integrity: sha512-gMFDXwUgoQYz9TgatyNPALDdZN4xBC3Un3fGwlzME+vM13PoJ26pGuqI7kv/OlK9+q2sgrEdxWns8D3UnLf2TA==
  /@microsoft/api-extractor/7.13.2:
    dependencies:
      '@microsoft/api-extractor-model': 7.12.2
      '@microsoft/tsdoc': 0.12.24
      '@rushstack/node-core-library': 3.36.0
      '@rushstack/rig-package': 0.2.10
      '@rushstack/ts-command-line': 4.7.8
      colors: 1.2.5
      lodash: 4.17.21
      resolve: 1.17.0
      semver: 7.3.5
      source-map: 0.6.1
      typescript: 4.1.5
    dev: false
    hasBin: true
    resolution:
      integrity: sha512-2fD0c8OxZW+e6NTaxbtrdNxXVuX7aqil3+cqig3pKsHymvUuRJVCEAcAJmZrJ/ENqYXNiB265EyqOT6VxbMysw==
  /@microsoft/api-extractor/7.7.11:
    dependencies:
      '@microsoft/api-extractor-model': 7.7.10
      '@microsoft/tsdoc': 0.12.19
      '@rushstack/node-core-library': 3.19.6
      '@rushstack/ts-command-line': 4.3.13
      colors: 1.2.5
      lodash: 4.17.21
      resolve: 1.8.1
      source-map: 0.6.1
      typescript: 3.7.7
    dev: false
    hasBin: true
    resolution:
      integrity: sha512-kd2kakdDoRgI54J5H11a76hyYZBMhtp4piwWAy4bYTwlQT0v/tp+G/UMMgjUL4vKf0kTNhitEUX/0LfQb1AHzQ==
  /@microsoft/tsdoc-config/0.15.2:
    dependencies:
      '@microsoft/tsdoc': 0.13.2
      ajv: 6.12.6
      jju: 1.4.0
      resolve: 1.19.0
    dev: false
    resolution:
      integrity: sha512-mK19b2wJHSdNf8znXSMYVShAHktVr/ib0Ck2FA3lsVBSEhSI/TfXT7DJQkAYgcztTuwazGcg58ZjYdk0hTCVrA==
  /@microsoft/tsdoc/0.12.19:
    dev: false
    resolution:
      integrity: sha512-IpgPxHrNxZiMNUSXqR1l/gePKPkfAmIKoDRP9hp7OwjU29ZR8WCJsOJ8iBKgw0Qk+pFwR+8Y1cy8ImLY6e9m4A==
  /@microsoft/tsdoc/0.12.24:
    dev: false
    resolution:
      integrity: sha512-Mfmij13RUTmHEMi9vRUhMXD7rnGR2VvxeNYtaGtaJ4redwwjT4UXYJ+nzmVJF7hhd4pn/Fx5sncDKxMVFJSWPg==
  /@microsoft/tsdoc/0.13.2:
    dev: false
    resolution:
      integrity: sha512-WrHvO8PDL8wd8T2+zBGKrMwVL5IyzR3ryWUsl0PXgEV0QHup4mTLi0QcATefGI6Gx9Anu7vthPyyyLpY0EpiQg==
  /@nodelib/fs.scandir/2.1.5:
    dependencies:
      '@nodelib/fs.stat': 2.0.5
      run-parallel: 1.2.0
    dev: false
    engines:
      node: '>= 8'
    resolution:
      integrity: sha512-vq24Bq3ym5HEQm2NKCr3yXDwjc7vTsEThRDnkp2DK9p1uqLR+DHurm/NOTo0KG7HYHU7eppKZj3MyqYuMBf62g==
  /@nodelib/fs.stat/2.0.5:
    dev: false
    engines:
      node: '>= 8'
    resolution:
      integrity: sha512-RkhPPp2zrqDAQA/2jNhnztcPAlv64XdhIp7a7454A5ovI7Bukxgt7MX7udwAu3zg1DcpPU0rz3VV1SeaqvY4+A==
  /@nodelib/fs.walk/1.2.7:
    dependencies:
      '@nodelib/fs.scandir': 2.1.5
      fastq: 1.11.0
    dev: false
    engines:
      node: '>= 8'
    resolution:
      integrity: sha512-BTIhocbPBSrRmHxOAJFtR18oLhxTtAFDAvL8hY1S3iU8k+E60W/YFs4jrixGzQjMpF4qPXxIQHcjVD9dz1C2QA==
  /@opencensus/web-types/0.0.7:
    dev: false
    engines:
      node: '>=6.0'
    resolution:
      integrity: sha512-xB+w7ZDAu3YBzqH44rCmG9/RlrOmFuDPt/bpf17eJr8eZSrLt7nc7LnWdxM9Mmoj/YKMHpxRg28txu3TcpiL+g==
  /@opentelemetry/api/0.10.2:
    dependencies:
      '@opentelemetry/context-base': 0.10.2
    dev: false
    engines:
      node: '>=8.0.0'
    resolution:
      integrity: sha512-GtpMGd6vkzDMYcpu2t9LlhEgMy/SzBwRnz48EejlRArYqZzqSzAsKmegUK7zHgl+EOIaK9mKHhnRaQu3qw20cA==
  /@opentelemetry/api/0.18.1:
    dev: false
    engines:
      node: '>=8.0.0'
    resolution:
      integrity: sha512-pKNxHe3AJ5T2N5G3AlT9gx6FyF5K2FS9ZNc+FipC+f1CpVF/EY+JHTJ749dnM2kWIgZTbDJFiGMuc0FYjNSCOg==
  /@opentelemetry/api/1.0.0-rc.0:
    dev: false
    engines:
      node: '>=8.0.0'
    resolution:
      integrity: sha512-iXKByCMfrlO5S6Oh97BuM56tM2cIBB0XsL/vWF/AtJrJEKx4MC/Xdu0xDsGXMGcNWpqF7ujMsjjnp0+UHBwnDQ==
  /@opentelemetry/context-async-hooks/0.19.0_@opentelemetry+api@1.0.0-rc.0:
    dependencies:
      '@opentelemetry/api': 1.0.0-rc.0
    dev: false
    engines:
      node: '>=8.1.0'
    peerDependencies:
      '@opentelemetry/api': ^1.0.0-rc.0
    resolution:
      integrity: sha512-+lkG1nw3XJMm5dkOlwa9tZ6PQOJmH8moMEXzty10PlmvTcJgIq+gW8iHIPLocNTkuKKh+B/vNDVURJOSarAJUg==
  /@opentelemetry/context-base/0.10.2:
    dev: false
    engines:
      node: '>=8.0.0'
    resolution:
      integrity: sha512-hZNKjKOYsckoOEgBziGMnBcX0M7EtstnCmwz5jZUOUYwlZ+/xxX6z3jPu1XVO2Jivk0eLfuP9GP+vFD49CMetw==
  /@opentelemetry/core/0.18.2:
    dependencies:
      '@opentelemetry/api': 0.18.1
      semver: 7.3.5
    dev: false
    engines:
      node: '>=8.5.0'
    resolution:
      integrity: sha512-WG8veOEd8xZHuBaOHddzWQg5yj794lrEPAe6W1qI0YkV7pyqYXvhJdCxOU5Lyo1SWzTAjI5xrCUQ9J2WlrqzYA==
  /@opentelemetry/core/0.19.0_@opentelemetry+api@1.0.0-rc.0:
    dependencies:
      '@opentelemetry/api': 1.0.0-rc.0
      semver: 7.3.5
    dev: false
    engines:
      node: '>=8.5.0'
    peerDependencies:
      '@opentelemetry/api': ^1.0.0-rc.0
    resolution:
      integrity: sha512-t83FleVbHH6SWdUegclZbsnHn0OaHjq17Hd1zsJIRMM6WNuVzbXWA+3V6LCKXqUYyu3qwtZ/w45u/Nqfr5mEeQ==
  /@opentelemetry/node/0.19.0_@opentelemetry+api@1.0.0-rc.0:
    dependencies:
      '@opentelemetry/api': 1.0.0-rc.0
      '@opentelemetry/context-async-hooks': 0.19.0_@opentelemetry+api@1.0.0-rc.0
      '@opentelemetry/core': 0.19.0_@opentelemetry+api@1.0.0-rc.0
      '@opentelemetry/propagator-b3': 0.19.0_@opentelemetry+api@1.0.0-rc.0
      '@opentelemetry/propagator-jaeger': 0.19.0_@opentelemetry+api@1.0.0-rc.0
      '@opentelemetry/tracing': 0.19.0_@opentelemetry+api@1.0.0-rc.0
      semver: 7.3.5
    dev: false
    engines:
      node: '>=8.0.0'
    peerDependencies:
      '@opentelemetry/api': ^1.0.0-rc.0
    resolution:
      integrity: sha512-mfUw4pEHoF6RLfO36yY3gv8BxNX1sItb16HwY27ipRO92BUKRZyclWI5XgpgPkBjZ07bbPwmru+mBOBVyadtOQ==
  /@opentelemetry/propagator-b3/0.19.0_@opentelemetry+api@1.0.0-rc.0:
    dependencies:
      '@opentelemetry/api': 1.0.0-rc.0
    dev: false
    engines:
      node: '>=8.0.0'
    peerDependencies:
      '@opentelemetry/api': ^1.0.0-rc.0
    resolution:
      integrity: sha512-/4ef5RA5xtzPAdtab9ml49DUd8I9mtLtUb3k3HfNYAy5RkJfJ5j4lpnUe0ZFPCOsonGyFHjtkN4s1j9MGHT5cQ==
  /@opentelemetry/propagator-jaeger/0.19.0_@opentelemetry+api@1.0.0-rc.0:
    dependencies:
      '@opentelemetry/api': 1.0.0-rc.0
      '@opentelemetry/core': 0.19.0_@opentelemetry+api@1.0.0-rc.0
    dev: false
    engines:
      node: '>=8.5.0'
    peerDependencies:
      '@opentelemetry/api': ^1.0.0-rc.0
    resolution:
      integrity: sha512-y2HgU5JzBKIJvRnlhRdcnokWKe7doWlBK60bTWawMYhThproa5Pn4h7dOKSnvtcBljhugXqkfhI8nkg3Syzwyw==
  /@opentelemetry/resources/0.18.2:
    dependencies:
      '@opentelemetry/api': 0.18.1
      '@opentelemetry/core': 0.18.2
    dev: false
    engines:
      node: '>=8.0.0'
    resolution:
      integrity: sha512-EBPqFsreXgFaqkMmWCE8vh6pFhbWExRHSO24qSeGhxFmM5SQP/D1jJqMp/jVUSmrF97fPkMS0aEH5z7NOWdxQA==
  /@opentelemetry/resources/0.19.0_@opentelemetry+api@1.0.0-rc.0:
    dependencies:
      '@opentelemetry/api': 1.0.0-rc.0
      '@opentelemetry/core': 0.19.0_@opentelemetry+api@1.0.0-rc.0
    dev: false
    engines:
      node: '>=8.0.0'
    peerDependencies:
      '@opentelemetry/api': ^1.0.0-rc.0
    resolution:
      integrity: sha512-wrgclhxBH4ZO86u6veSXRtH3hv9q2kaQ1/cfstWun2y6YqjajpqAdyEHrlFWYyjr3t1ze0R68GjYQxPVWYURzg==
  /@opentelemetry/semantic-conventions/0.18.2:
    dev: false
    engines:
      node: '>=8.0.0'
    resolution:
      integrity: sha512-+0P+PrP9qSFVaayNdek4P1OAGE+PEl2SsufuHDRmUpOY25Wzjo7Atyar56Trjc32jkNy4lID6ZFT6BahsR9P9A==
  /@opentelemetry/semantic-conventions/0.19.0:
    dev: false
    engines:
      node: '>=8.0.0'
    resolution:
      integrity: sha512-MMXhYEvNakvXC+oa5muX8KS2z+rsXLXwabjuzXcbJPH+rvo5XFNQ1c7svxb0B1xPpm4KT7fnH2DVfYqQzsCteQ==
  /@opentelemetry/tracing/0.18.2:
    dependencies:
      '@opentelemetry/api': 0.18.1
      '@opentelemetry/core': 0.18.2
      '@opentelemetry/resources': 0.18.2
      '@opentelemetry/semantic-conventions': 0.18.2
      lodash.merge: 4.6.2
    dev: false
    engines:
      node: '>=8.0.0'
    resolution:
      integrity: sha512-IQSu+NwMhX8O9Wkjc4HjNqs/aKfkcInCE3dQuAOBBec/saLrM6jqd+Fa5QUzg03WMOqpDuZm5KTkr5+6DUrr0g==
  /@opentelemetry/tracing/0.19.0_@opentelemetry+api@1.0.0-rc.0:
    dependencies:
      '@opentelemetry/api': 1.0.0-rc.0
      '@opentelemetry/core': 0.19.0_@opentelemetry+api@1.0.0-rc.0
      '@opentelemetry/resources': 0.19.0_@opentelemetry+api@1.0.0-rc.0
      '@opentelemetry/semantic-conventions': 0.19.0
      lodash.merge: 4.6.2
    dev: false
    engines:
      node: '>=8.0.0'
    peerDependencies:
      '@opentelemetry/api': ^1.0.0-rc.0
    resolution:
      integrity: sha512-RUmPZLQi4+nlHwTFpHqU45TMW+osIraDtf0jcFKLacKltGIft65tVxIEVn1uF9N9eG7NZzjXLo3jsvCzpavJ8Q==
  /@rollup/plugin-commonjs/11.0.2_rollup@1.32.1:
    dependencies:
      '@rollup/pluginutils': 3.1.0_rollup@1.32.1
      estree-walker: 1.0.1
      is-reference: 1.2.1
      magic-string: 0.25.7
      resolve: 1.20.0
      rollup: 1.32.1
    dev: false
    engines:
      node: '>= 8.0.0'
    peerDependencies:
      rollup: ^1.20.0
    resolution:
      integrity: sha512-MPYGZr0qdbV5zZj8/2AuomVpnRVXRU5XKXb3HVniwRoRCreGlf5kOE081isNWeiLIi6IYkwTX9zE0/c7V8g81g==
  /@rollup/plugin-inject/4.0.2_rollup@1.32.1:
    dependencies:
      '@rollup/pluginutils': 3.1.0_rollup@1.32.1
      estree-walker: 1.0.1
      magic-string: 0.25.7
      rollup: 1.32.1
    dev: false
    peerDependencies:
      rollup: ^1.20.0 || ^2.0.0
    resolution:
      integrity: sha512-TSLMA8waJ7Dmgmoc8JfPnwUwVZgLjjIAM6MqeIFqPO2ODK36JqE0Cf2F54UTgCUuW8da93Mvoj75a6KAVWgylw==
  /@rollup/plugin-json/4.1.0_rollup@1.32.1:
    dependencies:
      '@rollup/pluginutils': 3.1.0_rollup@1.32.1
      rollup: 1.32.1
    dev: false
    peerDependencies:
      rollup: ^1.20.0 || ^2.0.0
    resolution:
      integrity: sha512-yfLbTdNS6amI/2OpmbiBoW12vngr5NW2jCJVZSBEz+H5KfUJZ2M7sDjk0U6GOOdCWFVScShte29o9NezJ53TPw==
  /@rollup/plugin-multi-entry/3.0.1_rollup@1.32.1:
    dependencies:
      matched: 1.0.2
      rollup: 1.32.1
    dev: false
    peerDependencies:
      rollup: ^1.20.0 || ^2.0.0
    resolution:
      integrity: sha512-Gcp9E8y68Kx+Jo8zy/ZpiiAkb0W01cSqnxOz6h9bPR7MU3gaoTEdRf7xXYplwli1SBFEswXX588ESj+50Brfxw==
  /@rollup/plugin-node-resolve/8.4.0_rollup@1.32.1:
    dependencies:
      '@rollup/pluginutils': 3.1.0_rollup@1.32.1
      '@types/resolve': 1.17.1
      builtin-modules: 3.2.0
      deep-freeze: 0.0.1
      deepmerge: 4.2.2
      is-module: 1.0.0
      resolve: 1.20.0
      rollup: 1.32.1
    dev: false
    engines:
      node: '>= 8.0.0'
    peerDependencies:
      rollup: ^1.20.0||^2.0.0
    resolution:
      integrity: sha512-LFqKdRLn0ShtQyf6SBYO69bGE1upV6wUhBX0vFOUnLAyzx5cwp8svA0eHUnu8+YU57XOkrMtfG63QOpQx25pHQ==
  /@rollup/plugin-replace/2.4.2_rollup@1.32.1:
    dependencies:
      '@rollup/pluginutils': 3.1.0_rollup@1.32.1
      magic-string: 0.25.7
      rollup: 1.32.1
    dev: false
    peerDependencies:
      rollup: ^1.20.0 || ^2.0.0
    resolution:
      integrity: sha512-IGcu+cydlUMZ5En85jxHH4qj2hta/11BHq95iHEyb2sbgiN0eCdzvUcHw5gt9pBL5lTi4JDYJ1acCoMGpTvEZg==
  /@rollup/pluginutils/3.1.0_rollup@1.32.1:
    dependencies:
      '@types/estree': 0.0.39
      estree-walker: 1.0.1
      picomatch: 2.3.0
      rollup: 1.32.1
    dev: false
    engines:
      node: '>= 8.0.0'
    peerDependencies:
      rollup: ^1.20.0||^2.0.0
    resolution:
      integrity: sha512-GksZ6pr6TpIjHm8h9lSQ8pi8BE9VeubNT0OMJ3B5uZJ8pz73NPiqOtCog/x2/QzM1ENChPKxMDhiQuRHsqc+lg==
  /@rushstack/node-core-library/3.19.6:
    dependencies:
      '@types/node': 10.17.13
      colors: 1.2.5
      fs-extra: 7.0.1
      jju: 1.4.0
      semver: 5.3.0
      timsort: 0.3.0
      z-schema: 3.18.4
    dev: false
    resolution:
      integrity: sha512-1+FoymIdr9W9k0D8fdZBBPwi5YcMwh/RyESuL5bY29rLICFxSLOPK+ImVZ1OcWj9GEMsvDx5pNpJ311mHQk+MA==
  /@rushstack/node-core-library/3.36.0:
    dependencies:
      '@types/node': 10.17.13
      colors: 1.2.5
      fs-extra: 7.0.1
      import-lazy: 4.0.0
      jju: 1.4.0
      resolve: 1.17.0
      semver: 7.3.5
      timsort: 0.3.0
      z-schema: 3.18.4
    dev: false
    resolution:
      integrity: sha512-bID2vzXpg8zweXdXgQkKToEdZwVrVCN9vE9viTRk58gqzYaTlz4fMId6V3ZfpXN6H0d319uGi2KDlm+lUEeqCg==
  /@rushstack/rig-package/0.2.10:
    dependencies:
      resolve: 1.17.0
      strip-json-comments: 3.1.1
    dev: false
    resolution:
      integrity: sha512-WXYerEJEPf8bS3ruqfM57NnwXtA7ehn8VJjLjrjls6eSduE5CRydcob/oBTzlHKsQ7N196XKlqQl9P6qIyYG2A==
  /@rushstack/ts-command-line/4.3.13:
    dependencies:
      '@types/argparse': 1.0.33
      argparse: 1.0.10
      colors: 1.2.5
    dev: false
    resolution:
      integrity: sha512-BUBbjYu67NJGQkpHu8aYm7kDoMFizL1qx78+72XE3mX/vDdXYJzw/FWS7TPcMJmY4kNlYs979v2B0Q0qa2wRiw==
  /@rushstack/ts-command-line/4.7.8:
    dependencies:
      '@types/argparse': 1.0.38
      argparse: 1.0.10
      colors: 1.2.5
      string-argv: 0.3.1
    dev: false
    resolution:
      integrity: sha512-8ghIWhkph7NnLCMDJtthpsb7TMOsVGXVDvmxjE/CeklTqjbbUFBjGXizJfpbEkRQTELuZQ2+vGn7sGwIWKN2uA==
  /@sinonjs/commons/1.8.3:
    dependencies:
      type-detect: 4.0.8
    dev: false
    resolution:
      integrity: sha512-xkNcLAn/wZaX14RPlwizcKicDk9G3F8m2nU3L7Ukm5zBgTwiT0wsoFAHx9Jq56fJA1z/7uKGtCRu16sOUCLIHQ==
  /@sinonjs/fake-timers/6.0.1:
    dependencies:
      '@sinonjs/commons': 1.8.3
    dev: false
    resolution:
      integrity: sha512-MZPUxrmFubI36XS1DI3qmI0YdN1gks62JtFZvxR67ljjSNCeK6U08Zx4msEWOXuofgqUt6zPHSi1H9fbjR/NRA==
  /@sinonjs/samsam/5.3.1:
    dependencies:
      '@sinonjs/commons': 1.8.3
      lodash.get: 4.4.2
      type-detect: 4.0.8
    dev: false
    resolution:
      integrity: sha512-1Hc0b1TtyfBu8ixF/tpfSHTVWKwCBLY4QJbkgnE7HcwyvT2xArDxb4K7dMgqRm3szI+LJbzmW/s4xxEhv6hwDg==
  /@sinonjs/text-encoding/0.7.1:
    dev: false
    resolution:
      integrity: sha512-+iTbntw2IZPb/anVDbypzfQa+ay64MW0Zo8aJ8gZPWMMK6/OubMVb6lUPMagqjOPnmtauXnFCACVl3O7ogjeqQ==
  /@tootallnate/once/1.1.2:
    dev: false
    engines:
      node: '>= 6'
    resolution:
      integrity: sha512-RbzJvlNzmRq5c3O09UipeuXno4tA1FE6ikOjxZK0tuxVv3412l64l5t1W5pj4+rJq9vpkm/kwiR07aZXnsKPxw==
  /@types/argparse/1.0.33:
    dev: false
    resolution:
      integrity: sha512-VQgHxyPMTj3hIlq9SY1mctqx+Jj8kpQfoLvDlVSDNOyuYs8JYfkuY3OW/4+dO657yPmNhHpePRx0/Tje5ImNVQ==
  /@types/argparse/1.0.38:
    dev: false
    resolution:
      integrity: sha512-ebDJ9b0e702Yr7pWgB0jzm+CX4Srzz8RcXtLJDJB+BSccqMa36uyH/zUsSYao5+BD1ytv3k3rPYCq4mAE1hsXA==
  /@types/async-lock/1.1.2:
    dev: false
    resolution:
      integrity: sha512-j9n4bb6RhgFIydBe0+kpjnBPYumDaDyU8zvbWykyVMkku+c2CSu31MZkLeaBfqIwU+XCxlDpYDfyMQRkM0AkeQ==
  /@types/body-parser/1.19.0:
    dependencies:
      '@types/connect': 3.4.34
      '@types/node': 8.10.66
    dev: false
    resolution:
      integrity: sha512-W98JrE0j2K78swW4ukqMleo8R7h/pFETjM2DQ90MF6XK2i4LO4W3gQ71Lt4w3bfm2EvVSyWHplECvB5sK22yFQ==
  /@types/chai-as-promised/7.1.4:
    dependencies:
      '@types/chai': 4.2.18
    dev: false
    resolution:
      integrity: sha512-1y3L1cHePcIm5vXkh1DSGf/zQq5n5xDKG1fpCvf18+uOkpce0Z1ozNFPkyWsVswK7ntN1sZBw3oU6gmN+pDUcA==
  /@types/chai-string/1.4.2:
    dependencies:
      '@types/chai': 4.2.18
    dev: false
    resolution:
      integrity: sha512-ld/1hV5qcPRGuwlPdvRfvM3Ka/iofOk2pH4VkasK4b1JJP1LjNmWWn0LsISf6RRzyhVOvs93rb9tM09e+UuF8Q==
  /@types/chai/4.2.18:
    dev: false
    resolution:
      integrity: sha512-rS27+EkB/RE1Iz3u0XtVL5q36MGDWbgYe7zWiodyKNUnthxY0rukK5V36eiUCtCisB7NN8zKYH6DO2M37qxFEQ==
  /@types/component-emitter/1.2.10:
    dev: false
    resolution:
      integrity: sha512-bsjleuRKWmGqajMerkzox19aGbscQX5rmmvvXl3wlIp5gMG1HgkiwPxsN5p070fBDKTNSPgojVbuY1+HWMbFhg==
  /@types/connect/3.4.34:
    dependencies:
      '@types/node': 8.10.66
    dev: false
    resolution:
      integrity: sha512-ePPA/JuI+X0vb+gSWlPKOY0NdNAie/rPUqX2GUPpbZwiKTkSPhjXWuee47E4MtE54QVzGCQMQkAL6JhV2E1+cQ==
  /@types/cookie/0.4.0:
    dev: false
    resolution:
      integrity: sha512-y7mImlc/rNkvCRmg8gC3/lj87S7pTUIJ6QGjwHR9WQJcFs+ZMTOaoPrkdFA/YdbuqVEmEbb5RdhVxMkAcgOnpg==
  /@types/cors/2.8.10:
    dev: false
    resolution:
      integrity: sha512-C7srjHiVG3Ey1nR6d511dtDkCEjxuN9W1HWAEjGq8kpcwmNM6JJkpC0xvabM7BXTG2wDq8Eu33iH9aQKa7IvLQ==
  /@types/debug/4.1.5:
    dev: false
    resolution:
      integrity: sha512-Q1y515GcOdTHgagaVFhHnIFQ38ygs/kmxdNpvpou+raI9UO3YZcHDngBSYKQklcKlvA7iuQlmIKbzvmxcOE9CQ==
  /@types/eslint/7.2.13:
    dependencies:
      '@types/estree': 0.0.47
      '@types/json-schema': 7.0.7
    dev: false
    resolution:
      integrity: sha512-RTKvBsfz0T8CKOGZMfuluDNyMFHnu5lvNr4hWEsQeHXH6FcmIDIozOyWMh36nLGMwVd5UFNXC2xztA8lln22MQ==
  /@types/estree/0.0.39:
    dev: false
    resolution:
      integrity: sha512-EYNwp3bU+98cpU4lAWYYL7Zz+2gryWH1qbdDTidVd6hkiR6weksdbMadyXKXNPEkQFhXM+hVO9ZygomHXp+AIw==
  /@types/estree/0.0.47:
    dev: false
    resolution:
      integrity: sha512-c5ciR06jK8u9BstrmJyO97m+klJrrhCf9u3rLu3DEAJBirxRqSCvDQoYKmxuYwQI5SZChAWu+tq9oVlGRuzPAg==
  /@types/express-serve-static-core/4.17.21:
    dependencies:
      '@types/node': 8.10.66
      '@types/qs': 6.9.6
      '@types/range-parser': 1.2.3
    dev: false
    resolution:
      integrity: sha512-gwCiEZqW6f7EoR8TTEfalyEhb1zA5jQJnRngr97+3pzMaO1RKoI1w2bw07TK72renMUVWcWS5mLI6rk1NqN0nA==
  /@types/express/4.17.12:
    dependencies:
      '@types/body-parser': 1.19.0
      '@types/express-serve-static-core': 4.17.21
      '@types/qs': 6.9.6
      '@types/serve-static': 1.13.9
    dev: false
    resolution:
      integrity: sha512-pTYas6FrP15B1Oa0bkN5tQMNqOcVXa9j4FTFtO8DWI9kppKib+6NJtfTOOLcwxuuYvcX2+dVG6et1SxW/Kc17Q==
  /@types/fast-json-stable-stringify/2.1.0:
    dependencies:
      fast-json-stable-stringify: 2.1.0
    deprecated: This is a stub types definition. fast-json-stable-stringify provides its own type definitions, so you do not need this installed.
    dev: false
    resolution:
      integrity: sha512-IyNhGHu71jH1jCXTHmafuoAAdsbBON3kDh7u/UUhLmjYgN5TYB54e1R8ckTCiIevl2UuZaCsi9XRxineY5yUjw==
  /@types/fs-extra/8.1.1:
    dependencies:
      '@types/node': 8.10.66
    dev: false
    resolution:
      integrity: sha512-TcUlBem321DFQzBNuz8p0CLLKp0VvF/XH9E4KHNmgwyp4E3AfgI5cjiIVZWlbfThBop2qxFIh4+LeY6hVWWZ2w==
  /@types/glob/7.1.3:
    dependencies:
      '@types/minimatch': 3.0.4
      '@types/node': 8.10.66
    dev: false
    resolution:
      integrity: sha512-SEYeGAIQIQX8NN6LDKprLjbrd5dARM5EXsd8GI/A5l0apYI1fGMWgPHSe4ZKL4eozlAyI+doUE9XbYS4xCkQ1w==
  /@types/is-buffer/2.0.0:
    dependencies:
      '@types/node': 8.10.66
    dev: false
    resolution:
      integrity: sha512-0f7N/e3BAz32qDYvgB4d2cqv1DqUwvGxHkXsrucICn8la1Vb6Yl6Eg8mPScGwUiqHJeE7diXlzaK+QMA9m4Gxw==
  /@types/json-schema/7.0.7:
    dev: false
    resolution:
      integrity: sha512-cxWFQVseBm6O9Gbw1IWb8r6OS4OhSt3hPZLkFApLjM8TEXROBuQGLAH2i2gZpcXdLBIrpXuTDhH7Vbm1iXmNGA==
  /@types/json5/0.0.29:
    dev: false
    resolution:
      integrity: sha1-7ihweulOEdK4J7y+UnC86n8+ce4=
  /@types/jsonwebtoken/8.5.1:
    dependencies:
      '@types/node': 8.10.66
    dev: false
    resolution:
      integrity: sha512-rNAPdomlIUX0i0cg2+I+Q1wOUr531zHBQ+cV/28PJ39bSPKjahatZZ2LMuhiguETkCgLVzfruw/ZvNMNkKoSzw==
  /@types/jsrsasign/8.0.12:
    dev: false
    resolution:
      integrity: sha512-FLXKbwbB+4fsJECYOpIiYX2GSqSHYnkO/UnrFqlZn6crpyyOtk4LRab+G1HC7dTbT1NB7spkHecZRQGXoCWiJQ==
  /@types/jws/3.2.3:
    dependencies:
      '@types/node': 8.10.66
    dev: false
    resolution:
      integrity: sha512-g54CHxwvaHvyJyeuZqe7VQujV9SfCXwEkboJp355INPL+kjlS3Aq153EHptaeO/Cch/NPJ1i2sHz0sDDizn7LQ==
  /@types/jwt-decode/2.2.1:
    dev: false
    resolution:
      integrity: sha512-aWw2YTtAdT7CskFyxEX2K21/zSDStuf/ikI3yBqmwpwJF0pS+/IX5DWv+1UFffZIbruP6cnT9/LAJV1gFwAT1A==
  /@types/long/4.0.1:
    dev: false
    resolution:
      integrity: sha512-5tXH6Bx/kNGd3MgffdmP4dy2Z+G4eaXw0SE81Tq3BNadtnMR5/ySMzX4SLEzHJzSmPNn4HIdpQsBvXMUykr58w==
  /@types/md5/2.3.0:
    dependencies:
      '@types/node': 8.10.66
    dev: false
    resolution:
      integrity: sha512-556YJ7ejzxIqSSxzyGGpctuZOarNZJt/zlEkhmmDc1f/slOEANHuwu2ZX7YaZ40rMiWoxt8GvAhoDpW1cmSy6A==
  /@types/mime/1.3.2:
    dev: false
    resolution:
      integrity: sha512-YATxVxgRqNH6nHEIsvg6k2Boc1JHI9ZbH5iWFFv/MTkchz3b1ieGDa5T0a9RznNdI0KhVbdbWSN+KWWrQZRxTw==
  /@types/minimatch/3.0.3:
    dev: false
    resolution:
      integrity: sha512-tHq6qdbT9U1IRSGf14CL0pUlULksvY9OZ+5eEgl1N7t+OA3tGvNpxJCzuKQlsNgCVwbAs670L1vcVQi8j9HjnA==
  /@types/minimatch/3.0.4:
    dev: false
    resolution:
      integrity: sha512-1z8k4wzFnNjVK/tlxvrWuK5WMt6mydWWP7+zvH5eFep4oj+UkrfiJTRtjCeBXNpwaA/FYqqtb4/QS4ianFpIRA==
  /@types/minimist/1.2.1:
    dev: false
    resolution:
      integrity: sha512-fZQQafSREFyuZcdWFAExYjBiCL7AUCdgsk80iO0q4yihYYdcIiH28CcuPTGFgLOCC8RlW49GSQxdHwZP+I7CNg==
  /@types/mocha/7.0.2:
    dev: false
    resolution:
      integrity: sha512-ZvO2tAcjmMi8V/5Z3JsyofMe3hasRcaw88cto5etSVMwVQfeivGAlEYmaQgceUSVYFofVjT+ioHsATjdWcFt1w==
  /@types/mock-fs/4.10.0:
    dependencies:
      '@types/node': 8.10.66
    dev: false
    resolution:
      integrity: sha512-FQ5alSzmHMmliqcL36JqIA4Yyn9jyJKvRSGV3mvPh108VFatX7naJDzSG4fnFQNZFq9dIx0Dzoe6ddflMB2Xkg==
  /@types/mock-require/2.0.0:
    dependencies:
      '@types/node': 8.10.66
    dev: false
    resolution:
      integrity: sha512-nOgjoE5bBiDeiA+z41i95makyHUSMWQMOPocP+J67Pqx/68HAXaeWN1NFtrAYYV6LrISIZZ8vKHm/a50k0f6Sg==
  /@types/nise/1.4.0:
    dev: false
    resolution:
      integrity: sha512-DPxmjiDwubsNmguG5X4fEJ+XCyzWM3GXWsqQlvUcjJKa91IOoJUy51meDr0GkzK64qqNcq85ymLlyjoct9tInw==
  /@types/node-fetch/2.5.10:
    dependencies:
      '@types/node': 8.10.66
      form-data: 3.0.1
    dev: false
    resolution:
      integrity: sha512-IpkX0AasN44hgEad0gEF/V6EgR5n69VEqPEgnmoM8GsIGro3PowbWs4tR6IhxUTyPLpOn+fiGG6nrQhcmoCuIQ==
  /@types/node/10.17.13:
    dev: false
    resolution:
      integrity: sha512-pMCcqU2zT4TjqYFrWtYHKal7Sl30Ims6ulZ4UFXxI4xbtQqK/qqKwkDoBFCfooRqqmRu9vY3xaJRwxSh673aYg==
  /@types/node/10.17.60:
    dev: false
    resolution:
      integrity: sha512-F0KIgDJfy2nA3zMLmWGKxcH2ZVEtCZXHHdOQs2gSaQ27+lNeEfGxzkIw90aXswATX7AZ33tahPbzy6KAfUreVw==
  /@types/node/8.10.66:
    dev: false
    resolution:
      integrity: sha512-tktOkFUA4kXx2hhhrB8bIFb5TbwzS4uOhKEmwiD+NoiL0qtP2OQ9mFldbgD4dV1djrlBYP6eBuQZiWjuHUpqFw==
  /@types/prettier/2.0.2:
    dev: false
    resolution:
      integrity: sha512-IkVfat549ggtkZUthUzEX49562eGikhSYeVGX97SkMFn+sTZrgRewXjQ4tPKFPCykZHkX1Zfd9OoELGqKU2jJA==
  /@types/priorityqueuejs/1.0.1:
    dev: false
    resolution:
      integrity: sha1-bqrDJHpMXO/JRILl2Hw3MLNfUFM=
  /@types/qs/6.9.6:
    dev: false
    resolution:
      integrity: sha512-0/HnwIfW4ki2D8L8c9GVcG5I72s9jP5GSLVF0VIXDW00kmIpA6O33G7a8n59Tmh7Nz0WUC3rSb7PTY/sdW2JzA==
  /@types/query-string/6.2.0:
    dev: false
    resolution:
      integrity: sha512-dnYqKg7eZ+t7ZhCuBtwLxjqON8yXr27hiu3zXfPqxfJSbWUZNwwISE0BJUxghlcKsk4lZSp7bdFSJBJVNWBfmA==
  /@types/range-parser/1.2.3:
    dev: false
    resolution:
      integrity: sha512-ewFXqrQHlFsgc09MK5jP5iR7vumV/BYayNC6PgJO2LPe8vrnNFyjQjSppfEngITi0qvfKtzFvgKymGheFM9UOA==
  /@types/resolve/1.17.1:
    dependencies:
      '@types/node': 8.10.66
    dev: false
    resolution:
      integrity: sha512-yy7HuzQhj0dhGpD8RLXSZWEkLsV9ibvxvi6EiJ3bkqLAO1RGo0WbkWQiwpRlSFymTJRz0d3k5LM3kkx8ArDbLw==
  /@types/semaphore/1.1.1:
    dev: false
    resolution:
      integrity: sha512-jmFpMslMtBGOXY2s7x6O8vBebcj6zhkwl0Pd/viZApo1uZaPk733P8doPvaiBbCG+R7201OLOl4QP7l1mFyuyw==
  /@types/serve-static/1.13.9:
    dependencies:
      '@types/mime': 1.3.2
      '@types/node': 8.10.66
    dev: false
    resolution:
      integrity: sha512-ZFqF6qa48XsPdjXV5Gsz0Zqmux2PerNd3a/ktL45mHpa19cuMi/cL8tcxdAx497yRh+QtYPuofjT9oWw9P7nkA==
  /@types/sinon/9.0.11:
    dependencies:
      '@types/sinonjs__fake-timers': 6.0.2
    dev: false
    resolution:
      integrity: sha512-PwP4UY33SeeVKodNE37ZlOsR9cReypbMJOhZ7BVE0lB+Hix3efCOxiJWiE5Ia+yL9Cn2Ch72EjFTRze8RZsNtg==
  /@types/sinonjs__fake-timers/6.0.2:
    dev: false
    resolution:
      integrity: sha512-dIPoZ3g5gcx9zZEszaxLSVTvMReD3xxyyDnQUjA6IYDG9Ba2AV0otMPs+77sG9ojB4Qr2N2Vk5RnKeuA0X/0bg==
  /@types/stoppable/1.1.1:
    dependencies:
      '@types/node': 8.10.66
    dev: false
    resolution:
      integrity: sha512-b8N+fCADRIYYrGZOcmOR8ZNBOqhktWTB/bMUl5LvGtT201QKJZOOH5UsFyI3qtteM6ZAJbJqZoBcLqqxKIwjhw==
  /@types/tough-cookie/4.0.0:
    dev: false
    resolution:
      integrity: sha512-I99sngh224D0M7XgW1s120zxCt3VYQ3IQsuw3P3jbq5GG4yc79+ZjyKznyOGIQrflfylLgcfekeZW/vk0yng6A==
  /@types/tunnel/0.0.1:
    dependencies:
      '@types/node': 8.10.66
    dev: false
    resolution:
      integrity: sha512-AOqu6bQu5MSWwYvehMXLukFHnupHrpZ8nvgae5Ggie9UwzDR1CCwoXgSSWNZJuyOlCdfdsWMA5F2LlmvyoTv8A==
  /@types/underscore/1.11.2:
    dev: false
    resolution:
      integrity: sha512-Ls2ylbo7++ITrWk2Yc3G/jijwSq5V3GT0tlgVXEl2kKYXY3ImrtmTCoE2uyTWFRI5owMBriloZFWbE1SXOsE7w==
  /@types/uuid/8.3.0:
    dev: false
    resolution:
      integrity: sha512-eQ9qFW/fhfGJF8WKHGEHZEyVWfZxrT+6CLIJGBcZPfxUh/+BnEj+UCGYMlr9qZuX/2AltsvwrGqp0LhEW8D0zQ==
  /@types/ws/7.4.4:
    dependencies:
      '@types/node': 8.10.66
    dev: false
    resolution:
      integrity: sha512-d/7W23JAXPodQNbOZNXvl2K+bqAQrCMwlh/nuQsPSQk6Fq0opHoPrUw43aHsvSbIiQPr8Of2hkFbnz1XBFVyZQ==
  /@types/xml2js/0.4.8:
    dependencies:
      '@types/node': 8.10.66
    dev: false
    resolution:
      integrity: sha512-EyvT83ezOdec7BhDaEcsklWy7RSIdi6CNe95tmOAK0yx/Lm30C9K75snT3fYayK59ApC2oyW+rcHErdG05FHJA==
  /@types/yauzl/2.9.1:
    dependencies:
      '@types/node': 8.10.66
    dev: false
    optional: true
    resolution:
      integrity: sha512-A1b8SU4D10uoPjwb0lnHmmu8wZhR9d+9o2PKBQT2jU5YPTKsxac6M2qGAdY7VcL+dHHhARVUDmeg0rOrcd9EjA==
  /@typescript-eslint/eslint-plugin/4.19.0_2e65eb0819c7f7c9d1c3c68a57a6d466:
    dependencies:
      '@typescript-eslint/experimental-utils': 4.19.0_eslint@7.27.0+typescript@4.2.4
      '@typescript-eslint/parser': 4.19.0_eslint@7.27.0+typescript@4.2.4
      '@typescript-eslint/scope-manager': 4.19.0
      debug: 4.3.1
      eslint: 7.27.0
      functional-red-black-tree: 1.0.1
      lodash: 4.17.21
      regexpp: 3.1.0
      semver: 7.3.5
      tsutils: 3.21.0_typescript@4.2.4
      typescript: 4.2.4
    dev: false
    engines:
      node: ^10.12.0 || >=12.0.0
    peerDependencies:
      '@typescript-eslint/parser': ^4.0.0
      eslint: ^5.0.0 || ^6.0.0 || ^7.0.0
      typescript: '*'
    peerDependenciesMeta:
      typescript:
        optional: true
    resolution:
      integrity: sha512-CRQNQ0mC2Pa7VLwKFbrGVTArfdVDdefS+gTw0oC98vSI98IX5A8EVH4BzJ2FOB0YlCmm8Im36Elad/Jgtvveaw==
  /@typescript-eslint/experimental-utils/4.19.0_eslint@7.27.0+typescript@4.2.4:
    dependencies:
      '@types/json-schema': 7.0.7
      '@typescript-eslint/scope-manager': 4.19.0
      '@typescript-eslint/types': 4.19.0
      '@typescript-eslint/typescript-estree': 4.19.0_typescript@4.2.4
      eslint: 7.27.0
      eslint-scope: 5.1.1
      eslint-utils: 2.1.0
    dev: false
    engines:
      node: ^10.12.0 || >=12.0.0
    peerDependencies:
      eslint: '*'
      typescript: '*'
    resolution:
      integrity: sha512-9/23F1nnyzbHKuoTqFN1iXwN3bvOm/PRIXSBR3qFAYotK/0LveEOHr5JT1WZSzcD6BESl8kPOG3OoDRKO84bHA==
  /@typescript-eslint/parser/4.19.0_eslint@7.27.0+typescript@4.2.4:
    dependencies:
      '@typescript-eslint/scope-manager': 4.19.0
      '@typescript-eslint/types': 4.19.0
      '@typescript-eslint/typescript-estree': 4.19.0_typescript@4.2.4
      debug: 4.3.1
      eslint: 7.27.0
      typescript: 4.2.4
    dev: false
    engines:
      node: ^10.12.0 || >=12.0.0
    peerDependencies:
      eslint: ^5.0.0 || ^6.0.0 || ^7.0.0
      typescript: '*'
    peerDependenciesMeta:
      typescript:
        optional: true
    resolution:
      integrity: sha512-/uabZjo2ZZhm66rdAu21HA8nQebl3lAIDcybUoOxoI7VbZBYavLIwtOOmykKCJy+Xq6Vw6ugkiwn8Js7D6wieA==
  /@typescript-eslint/scope-manager/4.19.0:
    dependencies:
      '@typescript-eslint/types': 4.19.0
      '@typescript-eslint/visitor-keys': 4.19.0
    dev: false
    engines:
      node: ^8.10.0 || ^10.13.0 || >=11.10.1
    resolution:
      integrity: sha512-GGy4Ba/hLXwJXygkXqMzduqOMc+Na6LrJTZXJWVhRrSuZeXmu8TAnniQVKgj8uTRKe4igO2ysYzH+Np879G75g==
  /@typescript-eslint/types/4.19.0:
    dev: false
    engines:
      node: ^8.10.0 || ^10.13.0 || >=11.10.1
    resolution:
      integrity: sha512-A4iAlexVvd4IBsSTNxdvdepW0D4uR/fwxDrKUa+iEY9UWvGREu2ZyB8ylTENM1SH8F7bVC9ac9+si3LWNxcBuA==
  /@typescript-eslint/typescript-estree/4.19.0_typescript@4.2.4:
    dependencies:
      '@typescript-eslint/types': 4.19.0
      '@typescript-eslint/visitor-keys': 4.19.0
      debug: 4.3.1
      globby: 11.0.3
      is-glob: 4.0.1
      semver: 7.3.5
      tsutils: 3.21.0_typescript@4.2.4
      typescript: 4.2.4
    dev: false
    engines:
      node: ^10.12.0 || >=12.0.0
    peerDependencies:
      typescript: '*'
    peerDependenciesMeta:
      typescript:
        optional: true
    resolution:
      integrity: sha512-3xqArJ/A62smaQYRv2ZFyTA+XxGGWmlDYrsfZG68zJeNbeqRScnhf81rUVa6QG4UgzHnXw5VnMT5cg75dQGDkA==
  /@typescript-eslint/visitor-keys/4.19.0:
    dependencies:
      '@typescript-eslint/types': 4.19.0
      eslint-visitor-keys: 2.1.0
    dev: false
    engines:
      node: ^8.10.0 || ^10.13.0 || >=11.10.1
    resolution:
      integrity: sha512-aGPS6kz//j7XLSlgpzU2SeTqHPsmRYxFztj2vPuMMFJXZudpRSehE3WCV+BaxwZFvfAqMoSd86TEuM0PQ59E/A==
  /abort-controller/3.0.0:
    dependencies:
      event-target-shim: 5.0.1
    dev: false
    engines:
      node: '>=6.5'
    resolution:
      integrity: sha512-h8lQ8tacZYnR3vNQTgibj+tODHI5/+l06Au2Pcriv/Gmet0eaj4TwWH41sO9wnHDiQsEj19q0drzdWdeAHtweg==
  /accepts/1.3.7:
    dependencies:
      mime-types: 2.1.31
      negotiator: 0.6.2
    dev: false
    engines:
      node: '>= 0.6'
    resolution:
      integrity: sha512-Il80Qs2WjYlJIBNzNkK6KYqlVMTbZLXgHx2oT0pU/fjRHyEp+PEfEPY0R3WCwAGVOtauxh1hOxNgIf5bv7dQpA==
  /acorn-jsx/5.3.1_acorn@7.4.1:
    dependencies:
      acorn: 7.4.1
    dev: false
    peerDependencies:
      acorn: ^6.0.0 || ^7.0.0 || ^8.0.0
    resolution:
      integrity: sha512-K0Ptm/47OKfQRpNQ2J/oIN/3QYiK6FwW+eJbILhsdxh2WTLdl+30o8aGdTbm5JbffpFFAg/g+zi1E+jvJha5ng==
  /acorn/7.4.1:
    dev: false
    engines:
      node: '>=0.4.0'
    hasBin: true
    resolution:
      integrity: sha512-nQyp0o1/mNdbTO1PO6kHkwSrmgZ0MT/jCCpNiwbUjGoRN4dlBhqJtoQuCnEOKzgTVwg0ZWiCoQy6SxMebQVh8A==
  /adal-node/0.1.28:
    dependencies:
      '@types/node': 8.10.66
      async: 3.2.0
      date-utils: 1.2.21
      jws: 3.2.2
      request: 2.88.2
      underscore: 1.13.1
      uuid: 3.4.0
      xmldom: 0.6.0
      xpath.js: 1.1.0
    dev: false
    engines:
      node: '>= 0.6.15'
    resolution:
      integrity: sha1-RoxLs+u9lrEnBmn0ucuk4AZepIU=
  /adal-node/0.2.2:
    dependencies:
      '@types/node': 8.10.66
      async: 2.6.3
      axios: 0.21.1
      date-utils: 1.2.21
      jws: 3.2.2
      underscore: 1.13.1
      uuid: 3.4.0
      xmldom: 0.6.0
      xpath.js: 1.1.0
    dev: false
    engines:
      node: '>= 0.6.15'
    resolution:
      integrity: sha512-luzQ9cXOjUlZoCiWeYbyR+nHwScSrPTDTbOInFphQs/PnwNz6wAIVkbsHEXtvYBnjLctByTTI8ccfpGX100oRQ==
  /agent-base/5.1.1:
    dev: false
    engines:
      node: '>= 6.0.0'
    resolution:
      integrity: sha512-TMeqbNl2fMW0nMjTEPOwe3J/PRFP4vqeoNuQMG0HlMrtm5QxKqdvAkZ1pRBQ/ulIyDD5Yq0nJ7YbdD8ey0TO3g==
  /agent-base/6.0.2:
    dependencies:
      debug: 4.3.1
    dev: false
    engines:
      node: '>= 6.0.0'
    resolution:
      integrity: sha512-RZNwNclF7+MS/8bDg70amg32dyeZGZxiDuQmZxKLAlQjr3jGyLx+4Kkk58UO7D2QdgFIQCovuSuZESne6RG6XQ==
  /ajv/6.12.6:
    dependencies:
      fast-deep-equal: 3.1.3
      fast-json-stable-stringify: 2.1.0
      json-schema-traverse: 0.4.1
      uri-js: 4.4.1
    dev: false
    resolution:
      integrity: sha512-j3fVLgvTo527anyYyJOGTYJbG+vnnQYvE0m5mmkc1TK+nxAppkCLMIL0aZ4dblVCNoGShhm+kzE4ZUykBoMg4g==
  /ajv/8.5.0:
    dependencies:
      fast-deep-equal: 3.1.3
      json-schema-traverse: 1.0.0
      require-from-string: 2.0.2
      uri-js: 4.4.1
    dev: false
    resolution:
      integrity: sha512-Y2l399Tt1AguU3BPRP9Fn4eN+Or+StUGWCUpbnFyXSo8NZ9S4uj+AG2pjs5apK+ZMOwYOz1+a+VKvKH7CudXgQ==
  /ansi-colors/3.2.3:
    dev: false
    engines:
      node: '>=6'
    resolution:
      integrity: sha512-LEHHyuhlPY3TmuUYMh2oz89lTShfvgbmzaBcxve9t/9Wuy7Dwf4yoAKcND7KFT1HAQfqZ12qtc+DUrBMeKF9nw==
  /ansi-colors/4.1.1:
    dev: false
    engines:
      node: '>=6'
    resolution:
      integrity: sha512-JoX0apGbHaUJBNl6yF+p6JAFYZ666/hhCGKN5t9QFjbJQKUU/g8MNbFDbvfrgKXvI1QpZplPOnwIo99lX/AAmA==
  /ansi-regex/2.1.1:
    dev: false
    engines:
      node: '>=0.10.0'
    resolution:
      integrity: sha1-w7M6te42DYbg5ijwRorn7yfWVN8=
  /ansi-regex/3.0.0:
    dev: false
    engines:
      node: '>=4'
    resolution:
      integrity: sha1-7QMXwyIGT3lGbAKWa922Bas32Zg=
  /ansi-regex/4.1.0:
    dev: false
    engines:
      node: '>=6'
    resolution:
      integrity: sha512-1apePfXM1UOSqw0o9IiFAovVz9M5S1Dg+4TrDwfMewQ6p/rmMueb7tWZjQ1rx4Loy1ArBggoqGpfqqdI4rondg==
  /ansi-regex/5.0.0:
    dev: false
    engines:
      node: '>=8'
    resolution:
      integrity: sha512-bY6fj56OUQ0hU1KjFNDQuJFezqKdrAyFdIevADiqrWHwSlbmBNMHp5ak2f40Pm8JTFyM2mqxkG6ngkHO11f/lg==
  /ansi-styles/2.2.1:
    dev: false
    engines:
      node: '>=0.10.0'
    resolution:
      integrity: sha1-tDLdM1i2NM914eRmQ2gkBTPB3b4=
  /ansi-styles/3.2.1:
    dependencies:
      color-convert: 1.9.3
    dev: false
    engines:
      node: '>=4'
    resolution:
      integrity: sha512-VT0ZI6kZRdTh8YyJw3SMbYm/u+NqfsAxEpWO0Pf9sq8/e94WxxOpPKx9FR1FlyCtOVDNOQ+8ntlqFxiRc+r5qA==
  /ansi-styles/4.3.0:
    dependencies:
      color-convert: 2.0.1
    dev: false
    engines:
      node: '>=8'
    resolution:
      integrity: sha512-zbB9rCJAT1rbjiVDb2hqKFHNYLxgtk8NURxZ3IZwD3F6NtxbXZQCnnSi1Lkx+IDohdPlFp222wVALIheZJQSEg==
  /anymatch/3.1.2:
    dependencies:
      normalize-path: 3.0.0
      picomatch: 2.3.0
    dev: false
    engines:
      node: '>= 8'
    resolution:
      integrity: sha512-P43ePfOAIupkguHUycrc4qJ9kz8ZiuOUijaETwX7THt0Y/GNK7v0aa8rY816xWjZ7rJdA5XdMcpVFTKMq+RvWg==
  /append-transform/1.0.0:
    dependencies:
      default-require-extensions: 2.0.0
    dev: false
    engines:
      node: '>=4'
    resolution:
      integrity: sha512-P009oYkeHyU742iSZJzZZywj4QRJdnTWffaKuJQLablCZ1uz6/cW4yaRgcDaoQ+uwOxxnt0gRUcwfsNP2ri0gw==
  /aproba/1.2.0:
    dev: false
    optional: true
    resolution:
      integrity: sha512-Y9J6ZjXtoYh8RnXVCMOU/ttDmk1aBjunq9vO0ta5x85WDQiQfUF9sIPBITdbiiIVcBo03Hi3jMxigBtsddlXRw==
  /archy/1.0.0:
    dev: false
    resolution:
      integrity: sha1-+cjBN1fMHde8N5rHeyxipcKGjEA=
  /are-we-there-yet/1.1.5:
    dependencies:
      delegates: 1.0.0
      readable-stream: 2.3.7
    dev: false
    optional: true
    resolution:
      integrity: sha512-5hYdAkZlcG8tOLujVDTgCT+uPX0VnpAH28gWsLfzpXYm7wP6mp5Q/gYyR7YQ0cKVJcXJnl3j2kpBan13PtQf6w==
  /arg/4.1.3:
    dev: false
    resolution:
      integrity: sha512-58S9QDqG0Xx27YwPSt9fJxivjYl432YCwfDMfZ+71RAqUrZef7LrKQZ3LHLOwCS4FLNBplP533Zx895SeOCHvA==
  /argparse/1.0.10:
    dependencies:
      sprintf-js: 1.0.3
    dev: false
    resolution:
      integrity: sha512-o5Roy6tNG4SL/FOkCAN6RzjiakZS25RLYFrcMttJqbdd8BWrnA+fGz57iN5Pb06pvBGvl5gQ0B48dJlslXvoTg==
  /arr-union/3.1.0:
    dev: false
    engines:
      node: '>=0.10.0'
    resolution:
      integrity: sha1-45sJrqne+Gao8gbiiK9jkZuuOcQ=
  /array-flatten/1.1.1:
    dev: false
    resolution:
      integrity: sha1-ml9pkFGx5wczKPKgCJaLZOopVdI=
  /array-includes/3.1.3:
    dependencies:
      call-bind: 1.0.2
      define-properties: 1.1.3
      es-abstract: 1.18.3
      get-intrinsic: 1.1.1
      is-string: 1.0.6
    dev: false
    engines:
      node: '>= 0.4'
    resolution:
      integrity: sha512-gcem1KlBU7c9rB+Rq8/3PPKsK2kjqeEBa3bD5kkQo4nYlOHQCJqIJFqBXDEfwaRuYTT4E+FxA9xez7Gf/e3Q7A==
  /array-union/2.1.0:
    dev: false
    engines:
      node: '>=8'
    resolution:
      integrity: sha512-HGyxoOTYUyCM6stUe6EJgnd4EoewAI7zMdfqO+kGjnlZmBDz/cR5pf8r/cR4Wq60sL/p0IkcjUEEPwS3GFrIyw==
  /array.prototype.flat/1.2.4:
    dependencies:
      call-bind: 1.0.2
      define-properties: 1.1.3
      es-abstract: 1.18.3
    dev: false
    engines:
      node: '>= 0.4'
    resolution:
      integrity: sha512-4470Xi3GAPAjZqFcljX2xzckv1qeKPizoNkiS0+O4IoPR2ZNpcjE0pkhdihlDouK+x6QOast26B4Q/O9DJnwSg==
  /asap/2.0.6:
    dev: false
    resolution:
      integrity: sha1-5QNHYR1+aQlDIIu9r+vLwvuGbUY=
  /asn1/0.2.4:
    dependencies:
      safer-buffer: 2.1.2
    dev: false
    resolution:
      integrity: sha512-jxwzQpLQjSmWXgwaCZE9Nz+glAG01yF1QnWgbhGwHI5A6FRIEY6IVqtHhIepHqI7/kyEyQEagBC5mBEFlIYvdg==
  /assert-plus/1.0.0:
    dev: false
    engines:
      node: '>=0.8'
    resolution:
      integrity: sha1-8S4PPF13sLHN2RRpQuTpbB5N1SU=
  /assert/1.5.0:
    dependencies:
      object-assign: 4.1.1
      util: 0.10.3
    dev: false
    resolution:
      integrity: sha512-EDsgawzwoun2CZkCgtxJbv392v4nbk9XDD06zI+kQYoBM/3RBWLlEyJARDOmhAAosBjWACEkKL6S+lIZtcAubA==
  /assertion-error/1.1.0:
    dev: false
    resolution:
      integrity: sha512-jgsaNduz+ndvGyFt3uSuWqvy4lCnIJiovtouQN5JZHOKCS2QuhEdbcQHFhVksz2N2U9hXJo8odG7ETyWlEeuDw==
  /ast-types/0.13.4:
    dependencies:
      tslib: 2.2.0
    dev: false
    engines:
      node: '>=4'
    resolution:
      integrity: sha512-x1FCFnFifvYDDzTaLII71vG5uvDwgtmDTEVWAxrgeiR8VjMONcCXJx7E+USjDtHlwFmt9MysbqgF9b9Vjr6w+w==
  /astral-regex/2.0.0:
    dev: false
    engines:
      node: '>=8'
    resolution:
      integrity: sha512-Z7tMw1ytTXt5jqMcOP+OQteU1VuNK9Y02uuJtKQ1Sv69jXQKKg5cibLwGJow8yzZP+eAc18EmLGPal0bp36rvQ==
  /async-array-reduce/0.2.1:
    dev: false
    engines:
      node: '>=0.10.0'
    resolution:
      integrity: sha1-yL4BCitc0A3qlsgRFgNGk9/dgtE=
  /async-limiter/1.0.1:
    dev: false
    resolution:
      integrity: sha512-csOlWGAcRFJaI6m+F2WKdnMKr4HhdhFVBk0H/QbJFMCr+uO2kwohwXQPxw/9OCxp05r5ghVBFSyioixx3gfkNQ==
  /async-lock/1.3.0:
    dev: false
    resolution:
      integrity: sha512-8A7SkiisnEgME2zEedtDYPxUPzdv3x//E7n5IFktPAtMYSEAV7eNJF0rMwrVyUFj6d/8rgajLantbjcNRQYXIg==
  /async/2.6.3:
    dependencies:
      lodash: 4.17.21
    dev: false
    resolution:
      integrity: sha512-zflvls11DCy+dQWzTW2dzuilv8Z5X/pjfmZOWba6TNIVDm+2UDaJmXSOXlasHKfNBs8oo3M0aT50fDEWfKZjXg==
  /async/3.2.0:
    dev: false
    resolution:
      integrity: sha512-TR2mEZFVOj2pLStYxLht7TyfuRzaydfpxr3k9RpHIzMgw7A64dzsdqCxH1WJyQdoe8T10nDXd9wnEigmiuHIZw==
  /asynckit/0.4.0:
    dev: false
    resolution:
      integrity: sha1-x57Zf380y48robyXkLzDZkdLS3k=
  /atob/2.1.2:
    dev: false
    engines:
      node: '>= 4.5.0'
    hasBin: true
    resolution:
      integrity: sha512-Wm6ukoaOGJi/73p/cl2GvLjTI5JM1k/O14isD73YML8StrH/7/lRFgmg8nICZgD3bZZvjwCGxtMOD3wWNAu8cg==
  /available-typed-arrays/1.0.4:
    dev: false
    engines:
      node: '>= 0.4'
    resolution:
      integrity: sha512-SA5mXJWrId1TaQjfxUYghbqQ/hYioKmLJvPJyDuYRtXXenFNMjj4hSSt1Cf1xsuXSXrtxrVC5Ot4eU6cOtBDdA==
  /avsc/5.7.0:
    dev: false
    engines:
      node: '>=0.11'
    resolution:
      integrity: sha512-oP3jgI9SaZnwLwkRx7sHDPctXCUGGp+X4FsCgzHpMTNhYhGhXAFinptdGpWid2GTXAkhNp8ksAjqyqQBhoQ7BQ==
  /aws-sign2/0.7.0:
    dev: false
    resolution:
      integrity: sha1-tG6JCTSpWR8tL2+G1+ap8bP+dqg=
  /aws4/1.11.0:
    dev: false
    resolution:
      integrity: sha512-xh1Rl34h6Fi1DC2WWKfxUTVqRsNnr6LsKz2+hfwDxQJWmrx8+c7ylaqBMcHfl1U1r2dsifOvKX3LQuLNZ+XSvA==
  /axios/0.21.1:
    dependencies:
      follow-redirects: 1.14.1
    dev: false
    resolution:
      integrity: sha512-dKQiRHxGD9PPRIUNIWvZhPTPpl1rf/OxTYKsqKUDjBwYylTvV7SjSHJb9ratfyzM6wCdLCOYLzs73qpg5c4iGA==
  /axios/0.21.1_debug@3.2.7:
    dependencies:
      follow-redirects: 1.14.1_debug@3.2.7
    dev: false
    peerDependencies:
      debug: '*'
    resolution:
      integrity: sha512-dKQiRHxGD9PPRIUNIWvZhPTPpl1rf/OxTYKsqKUDjBwYylTvV7SjSHJb9ratfyzM6wCdLCOYLzs73qpg5c4iGA==
  /axios/0.21.1_debug@4.3.1:
    dependencies:
      follow-redirects: 1.14.1_debug@4.3.1
    dev: false
    peerDependencies:
      debug: '*'
    resolution:
      integrity: sha512-dKQiRHxGD9PPRIUNIWvZhPTPpl1rf/OxTYKsqKUDjBwYylTvV7SjSHJb9ratfyzM6wCdLCOYLzs73qpg5c4iGA==
  /azure-iot-amqp-base/2.4.8:
    dependencies:
      async: 2.6.3
      azure-iot-common: 1.12.8
      debug: 4.3.1
      lodash.merge: 4.6.2
      machina: 4.0.2
      rhea: 1.0.24
      uuid: 3.4.0
      ws: 6.2.2
    dev: false
    engines:
      node: '>= 10.0.0'
    resolution:
      integrity: sha512-TlM+EFog7IVZ1NhOqY4TF2u8HNx7hpRhyFERKLcwcZOo8Llf2DSWEaX2UeZkDNxJUKJbqZOKQpPyoveYNjrFSw==
  /azure-iot-common/1.12.8:
    dependencies:
      debug: 4.3.1
      getos: 3.2.1
    dev: false
    engines:
      node: '>= 10.0.0'
    resolution:
      integrity: sha512-PDUwB0PFyz8w69JQvJoeqDuBSF5BPnN1kZJOegOQIEa4wjHczUafodJkP2kFAT9c2zTUmXoZMHYuN1TA9n1nSA==
  /azure-iot-http-base/1.11.8:
    dependencies:
      azure-iot-common: 1.12.8
      debug: 4.3.1
      uuid: 3.4.0
    dev: false
    engines:
      node: '>= 10.0.0'
    resolution:
      integrity: sha512-ymUKpCf8RXIFx4yFSd9H6S/HAS/vDEzRIHc4Vy46T80I8ZfhjGPSVFN/bVd5tibF6fjnCBl6ih2gYb4HM0J6aQ==
  /azure-iothub/1.14.0:
    dependencies:
      '@azure/ms-rest-js': 2.5.0
      async: 2.6.3
      azure-iot-amqp-base: 2.4.8
      azure-iot-common: 1.12.8
      azure-iot-http-base: 1.11.8
      debug: 4.3.1
      lodash: 4.17.21
      machina: 4.0.2
      rhea: 1.0.24
      tslib: 1.14.1
    dev: false
    engines:
      node: '>= 10.0.0'
    resolution:
      integrity: sha512-O2645mVY1nk+DdokknoEJWmbCEYF7n00XJSbL055UyqTzr0d7cdt60aJdw8Fv2x66iQHy0Ht1zRQNaWtx+yRHg==
  /azure-storage/2.10.4:
    dependencies:
      browserify-mime: 1.2.9
      extend: 3.0.2
      json-edm-parser: 0.1.2
      md5.js: 1.3.4
      readable-stream: 2.0.6
      request: 2.88.2
      underscore: 1.13.1
      uuid: 3.4.0
      validator: 9.4.1
      xml2js: 0.2.8
      xmlbuilder: 9.0.7
    dev: false
    engines:
      node: '>= 0.8.26'
    resolution:
      integrity: sha512-zlfRPl4js92JC6+79C2EUmNGYjSknRl8pOiHQF78zy+pbOFOHtlBF6BU/OxPeHQX3gaa6NdEZnVydFxhhndkEw==
  /babel-runtime/6.26.0:
    dependencies:
      core-js: 2.6.12
      regenerator-runtime: 0.11.1
    dev: false
    resolution:
      integrity: sha1-llxwWGaOgrVde/4E/yM3vItWR/4=
  /backbone/1.4.0:
    dependencies:
      underscore: 1.13.1
    dev: false
    resolution:
      integrity: sha512-RLmDrRXkVdouTg38jcgHhyQ/2zjg7a8E6sz2zxfz21Hh17xDJYUHBZimVIt5fUyS8vbfpeSmTL3gUjTEvUV3qQ==
  /balanced-match/1.0.2:
    dev: false
    resolution:
      integrity: sha512-3oSeUO0TMV67hN1AmbXsK4yaqU7tjiHlbxRDZOpH0KW9+CeX4bRAaX0Anxt0tx2MrpRpWwQaPwIlISEJhYU5Pw==
  /base64-arraybuffer/0.1.4:
    dev: false
    engines:
      node: '>= 0.6.0'
    resolution:
      integrity: sha1-mBjHngWbE1X5fgQooBfIOOkLqBI=
  /base64-js/1.5.1:
    dev: false
    resolution:
      integrity: sha512-AKpaYlHn8t4SVbOHCy+b5+KKgvR4vrsD8vbvrbiQJps7fKDTkjkDry6ji0rUJjC0kzbNePLwzxq8iypo41qeWA==
  /base64id/2.0.0:
    dev: false
    engines:
      node: ^4.5.0 || >= 5.9
    resolution:
      integrity: sha512-lGe34o6EHj9y3Kts9R4ZYs/Gr+6N7MCaMlIFA3F1R2O5/m7K06AxfSeO5530PEERE6/WyEg3lsuyw4GHlPZHog==
  /bcrypt-pbkdf/1.0.2:
    dependencies:
      tweetnacl: 0.14.5
    dev: false
    resolution:
      integrity: sha1-pDAdOJtqQ/m2f/PKEaP2Y342Dp4=
  /binary-extensions/2.2.0:
    dev: false
    engines:
      node: '>=8'
    resolution:
      integrity: sha512-jDctJ/IVQbZoJykoeHbhXpOlNBqGNcwXJKJog42E5HDPUwQTSdjCHdihjj0DlnheQ7blbT6dHOafNAiS8ooQKA==
  /bl/4.1.0:
    dependencies:
      buffer: 5.7.1
      inherits: 2.0.4
      readable-stream: 3.6.0
    dev: false
    resolution:
      integrity: sha512-1W07cM9gS6DcLperZfFSj+bWLtaPGSOHWhPiGzXmvVJbRLdG82sH/Kn8EtW1VqWVA54AKf2h5k5BbnIbwF3h6w==
  /body-parser/1.19.0:
    dependencies:
      bytes: 3.1.0
      content-type: 1.0.4
      debug: 2.6.9
      depd: 1.1.2
      http-errors: 1.7.2
      iconv-lite: 0.4.24
      on-finished: 2.3.0
      qs: 6.7.0
      raw-body: 2.4.0
      type-is: 1.6.18
    dev: false
    engines:
      node: '>= 0.8'
    resolution:
      integrity: sha512-dhEPs72UPbDnAQJ9ZKMNTP6ptJaionhP5cBb541nXPlW60Jepo9RV/a4fX4XWW9CuFNK22krhrj1+rgzifNCsw==
  /brace-expansion/1.1.11:
    dependencies:
      balanced-match: 1.0.2
      concat-map: 0.0.1
    dev: false
    resolution:
      integrity: sha512-iCuPHDFgrHX7H2vEI/5xpz07zSHB00TpugqhmYtVmMO6518mCuRMoOYFldEBl0g187ufozdaHgWKcYFb61qGiA==
  /braces/3.0.2:
    dependencies:
      fill-range: 7.0.1
    dev: false
    engines:
      node: '>=8'
    resolution:
      integrity: sha512-b8um+L1RzM3WDSzvhm6gIz1yfTbBt6YTlcEKAvsmqCZZFw46z626lVj9j1yEPW33H5H+lBQpZMP1k8l+78Ha0A==
  /browser-stdout/1.3.1:
    dev: false
    resolution:
      integrity: sha512-qhAVI1+Av2X7qelOfAIYwXONood6XlZE/fXaBSmW/T5SzLAmCgzi+eiWE7fUvbHaeNBQH13UftjpXxsfLkMpgw==
  /browserify-mime/1.2.9:
    dev: false
    resolution:
      integrity: sha1-rrGvKN5sDXpqLOQK22j/GEIq8x8=
  /browserslist/4.16.6:
    dependencies:
      caniuse-lite: 1.0.30001234
      colorette: 1.2.2
      electron-to-chromium: 1.3.748
      escalade: 3.1.1
      node-releases: 1.1.72
    dev: false
    engines:
      node: ^6 || ^7 || ^8 || ^9 || ^10 || ^11 || ^12 || >=13.7
    hasBin: true
    resolution:
      integrity: sha512-Wspk/PqO+4W9qp5iUTJsa1B/QrYn1keNCcEP5OvP7WBwT4KaDly0uONYmC6Xa3Z5IqnUgS0KcgLYu1l74x0ZXQ==
  /buffer-crc32/0.2.13:
    dev: false
    resolution:
      integrity: sha1-DTM+PwDqxQqhRUq9MO+MKl2ackI=
  /buffer-equal-constant-time/1.0.1:
    dev: false
    resolution:
      integrity: sha1-+OcRMvf/5uAaXJaXpMbz5I1cyBk=
  /buffer-from/1.1.1:
    dev: false
    resolution:
      integrity: sha512-MQcXEUbCKtEo7bhqEs6560Hyd4XaovZlO/k9V3hjVUF/zwW7KBVdSK4gIt/bzwS9MbR5qob+F5jusZsb0YQK2A==
  /buffer/5.7.1:
    dependencies:
      base64-js: 1.5.1
      ieee754: 1.2.1
    dev: false
    resolution:
      integrity: sha512-EHcyIPBQ4BSGlvjB16k5KgAJ27CIsHY/2JBmCRReo48y9rQ3MaUzWX3KVlBa4U7MyX02HdVj0K7C3WaB3ju7FQ==
  /builtin-modules/2.0.0:
    dev: false
    engines:
      node: '>=4'
    resolution:
      integrity: sha512-3U5kUA5VPsRUA3nofm/BXX7GVHKfxz0hOBAPxXrIvHzlDRkQVqEn6yi8QJegxl4LzOHLdvb7XF5dVawa/VVYBg==
  /builtin-modules/3.1.0:
    dev: false
    engines:
      node: '>=6'
    resolution:
      integrity: sha512-k0KL0aWZuBt2lrxrcASWDfwOLMnodeQjodT/1SxEQAXsHANgo6ZC/VEaSEHCXt7aSTZ4/4H5LKa+tBXmW7Vtvw==
  /builtin-modules/3.2.0:
    dev: false
    engines:
      node: '>=6'
    resolution:
      integrity: sha512-lGzLKcioL90C7wMczpkY0n/oART3MbBa8R9OFGE1rJxoVI86u4WAGfEk8Wjv10eKSyTHVGkSo3bvBylCEtk7LA==
  /bytes/3.1.0:
    dev: false
    engines:
      node: '>= 0.8'
    resolution:
      integrity: sha512-zauLjrfCG+xvoyaqLoV8bLVXXNGC4JqlxFCutSDWA6fJrTo2ZuvLYTqZ7aHBLZSMOopbzwv8f+wZcVzfVTI2Dg==
  /caching-transform/3.0.2:
    dependencies:
      hasha: 3.0.0
      make-dir: 2.1.0
      package-hash: 3.0.0
      write-file-atomic: 2.4.3
    dev: false
    engines:
      node: '>=6'
    resolution:
      integrity: sha512-Mtgcv3lh3U0zRii/6qVgQODdPA4G3zhG+jtbCWj39RXuUFTMzH0vcdMtaJS1jPowd+It2Pqr6y3NJMQqOqCE2w==
  /call-bind/1.0.2:
    dependencies:
      function-bind: 1.1.1
      get-intrinsic: 1.1.1
    dev: false
    resolution:
      integrity: sha512-7O+FbCihrB5WGbFYesctwmTKae6rOiIzmz1icreWJ+0aA7LJfuqhEso2T9ncpcFtzMQtzXf2QGGueWJGTYsqrA==
  /callsites/3.1.0:
    dev: false
    engines:
      node: '>=6'
    resolution:
      integrity: sha512-P8BjAsXvZS+VIDUI11hHCQEv74YT67YUi5JJFNWIqL235sBmjX4+qx9Muvls5ivyNENctx46xQLQ3aTuE7ssaQ==
  /camelcase/5.3.1:
    dev: false
    engines:
      node: '>=6'
    resolution:
      integrity: sha512-L28STB170nwWS63UjtlEOE3dldQApaJXZkOI1uMFfzf3rRuPegHaHesyee+YxQ+W6SvRDQV6UrdOdRiR153wJg==
  /caniuse-lite/1.0.30001234:
    dev: false
    resolution:
      integrity: sha512-a3gjUVKkmwLdNysa1xkUAwN2VfJUJyVW47rsi3aCbkRCtbHAfo+rOsCqVw29G6coQ8gzAPb5XBXwiGHwme3isA==
  /caseless/0.12.0:
    dev: false
    resolution:
      integrity: sha1-G2gcIf+EAzyCZUMJBolCDRhxUdw=
  /chai-as-promised/7.1.1_chai@4.3.4:
    dependencies:
      chai: 4.3.4
      check-error: 1.0.2
    dev: false
    peerDependencies:
      chai: '>= 2.1.2 < 5'
    resolution:
      integrity: sha512-azL6xMoi+uxu6z4rhWQ1jbdUhOMhis2PvscD/xjLqNMkv3BPPp2JyyuTHOrf9BOosGpNQ11v6BKv/g57RXbiaA==
  /chai-exclude/2.0.3_chai@4.3.4:
    dependencies:
      chai: 4.3.4
      fclone: 1.0.11
    dev: false
    peerDependencies:
      chai: '>= 4.0.0 < 5'
    resolution:
      integrity: sha512-6VuTQX25rsh4hKPdLzsOtL20k9+tszksLQrLtsu6szTmSVJP9+gUkqYUsyM+xqCeGZKeRJCsamCMRUQJhWsQ+g==
  /chai-string/1.5.0_chai@4.3.4:
    dependencies:
      chai: 4.3.4
    dev: false
    peerDependencies:
      chai: ^4.1.2
    resolution:
      integrity: sha512-sydDC3S3pNAQMYwJrs6dQX0oBQ6KfIPuOZ78n7rocW0eJJlsHPh2t3kwW7xfwYA/1Bf6/arGtSUo16rxR2JFlw==
  /chai/4.3.4:
    dependencies:
      assertion-error: 1.1.0
      check-error: 1.0.2
      deep-eql: 3.0.1
      get-func-name: 2.0.0
      pathval: 1.1.1
      type-detect: 4.0.8
    dev: false
    engines:
      node: '>=4'
    resolution:
      integrity: sha512-yS5H68VYOCtN1cjfwumDSuzn/9c+yza4f3reKXlE5rUg7SFcCEy90gJvydNgOYtblyf4Zi6jIWRnXOgErta0KA==
  /chalk/1.1.3:
    dependencies:
      ansi-styles: 2.2.1
      escape-string-regexp: 1.0.5
      has-ansi: 2.0.0
      strip-ansi: 3.0.1
      supports-color: 2.0.0
    dev: false
    engines:
      node: '>=0.10.0'
    resolution:
      integrity: sha1-qBFcVeSnAv5NFQq9OHKCKn4J/Jg=
  /chalk/2.4.2:
    dependencies:
      ansi-styles: 3.2.1
      escape-string-regexp: 1.0.5
      supports-color: 5.5.0
    dev: false
    engines:
      node: '>=4'
    resolution:
      integrity: sha512-Mti+f9lpJNcwF4tWV8/OrTTtF1gZi+f8FqlyAdouralcFWFQWF2+NgCHShjkCb+IFBLq9buZwE1xckQU4peSuQ==
  /chalk/4.1.1:
    dependencies:
      ansi-styles: 4.3.0
      supports-color: 7.2.0
    dev: false
    engines:
      node: '>=10'
    resolution:
      integrity: sha512-diHzdDKxcU+bAsUboHLPEDQiw0qEe0qd7SYUn3HgcFlWgbDcfLGswOHYeGrHKzG9z6UYf01d9VFMfZxPM1xZSg==
  /charenc/0.0.2:
    dev: false
    resolution:
      integrity: sha1-wKHS86cJLgN3S/qD8UwPxXkKhmc=
  /check-error/1.0.2:
    dev: false
    resolution:
      integrity: sha1-V00xLt2Iu13YkS6Sht1sCu1KrII=
  /check-more-types/2.24.0:
    dev: false
    engines:
      node: '>= 0.8.0'
    resolution:
      integrity: sha1-FCD/sQ/URNz8ebQ4kbv//TKoRgA=
  /chokidar/3.3.0:
    dependencies:
      anymatch: 3.1.2
      braces: 3.0.2
      glob-parent: 5.1.2
      is-binary-path: 2.1.0
      is-glob: 4.0.1
      normalize-path: 3.0.0
      readdirp: 3.2.0
    dev: false
    engines:
      node: '>= 8.10.0'
    optionalDependencies:
      fsevents: 2.1.3
    resolution:
      integrity: sha512-dGmKLDdT3Gdl7fBUe8XK+gAtGmzy5Fn0XkkWQuYxGIgWVPPse2CxFA5mtrlD0TOHaHjEUqkWNyP1XdHoJES/4A==
  /chokidar/3.5.1:
    dependencies:
      anymatch: 3.1.2
      braces: 3.0.2
      glob-parent: 5.1.2
      is-binary-path: 2.1.0
      is-glob: 4.0.1
      normalize-path: 3.0.0
      readdirp: 3.5.0
    dev: false
    engines:
      node: '>= 8.10.0'
    optionalDependencies:
      fsevents: 2.3.2
    resolution:
      integrity: sha512-9+s+Od+W0VJJzawDma/gvBNQqkTiqYTWLuZoyAsivsI4AaWTCzHG06/TMjsf1cYe9Cb97UCEhjz7HvnPk2p/tw==
  /chownr/1.1.4:
    dev: false
    resolution:
      integrity: sha512-jJ0bqzaylmJtVnNgzTeSOs8DPavpbYgEr/b0YL8/2GO3xJEhInFmhKMUnEJQjZumK7KXGFhUy89PrsJWlakBVg==
  /ci-info/2.0.0:
    dev: false
    resolution:
      integrity: sha512-5tK7EtrZ0N+OLFMthtqOj4fI2Jeb88C4CAZPu25LDVUgXJ0A3Js4PMGqrn0JU1W0Mh1/Z8wZzYPxqUrXeBboCQ==
  /cliui/5.0.0:
    dependencies:
      string-width: 3.1.0
      strip-ansi: 5.2.0
      wrap-ansi: 5.1.0
    dev: false
    resolution:
      integrity: sha512-PYeGSEmmHM6zvoef2w8TPzlrnNpXIjTipYK780YswmIP9vjxmd6Y2a3CB2Ks6/AU8NHjZugXvo8w3oWM2qnwXA==
  /cliui/7.0.4:
    dependencies:
      string-width: 4.2.2
      strip-ansi: 6.0.0
      wrap-ansi: 7.0.0
    dev: false
    resolution:
      integrity: sha512-OcRE68cOsVMXp1Yvonl/fzkQOyjLSu/8bhPDfQt0e0/Eb283TKP20Fs2MqoPsr9SwA595rRCA+QMzYc9nBP+JQ==
  /cloudevents/4.0.2:
    dependencies:
      ajv: 6.12.6
      uuid: 8.3.2
    dev: false
    resolution:
      integrity: sha512-tIgdbZApPVT81PAOhmUcq8INkppmWeAsMAjp2EFmMoYc7Uez1B62m6AddxG9oVIUXyALWdATtzEeaSMhC83c/g==
  /code-point-at/1.1.0:
    dev: false
    engines:
      node: '>=0.10.0'
    optional: true
    resolution:
      integrity: sha1-DQcLTQQ6W+ozovGkDi7bPZpMz3c=
  /color-convert/1.9.3:
    dependencies:
      color-name: 1.1.3
    dev: false
    resolution:
      integrity: sha512-QfAUtd+vFdAtFQcC8CCyYt1fYWxSqAiK2cSD6zDB8N3cpsEBAvRxp9zOGg6G/SHHJYAT88/az/IuDGALsNVbGg==
  /color-convert/2.0.1:
    dependencies:
      color-name: 1.1.4
    dev: false
    engines:
      node: '>=7.0.0'
    resolution:
      integrity: sha512-RRECPsj7iu/xb5oKYcsFHSppFNnsj/52OVTRKb4zP5onXwVF3zVmmToNcOfGC+CRDpfK/U584fMg38ZHCaElKQ==
  /color-name/1.1.3:
    dev: false
    resolution:
      integrity: sha1-p9BVi9icQveV3UIyj3QIMcpTvCU=
  /color-name/1.1.4:
    dev: false
    resolution:
      integrity: sha512-dOy+3AuW3a2wNbZHIuMZpTcgjGuLU/uBL/ubcZF9OXbDo8ff4O8yVp5Bf0efS8uEoYo5q4Fx7dY9OgQGXgAsQA==
  /colorette/1.2.2:
    dev: false
    resolution:
      integrity: sha512-MKGMzyfeuutC/ZJ1cba9NqcNpfeqMUcYmyF1ZFY6/Cn7CNSAKx6a+s48sqLqyAiZuaP2TcqMhoo+dlwFnVxT9w==
  /colors/1.2.5:
    dev: false
    engines:
      node: '>=0.1.90'
    resolution:
      integrity: sha512-erNRLao/Y3Fv54qUa0LBB+//Uf3YwMUmdJinN20yMXm9zdKKqH9wt7R9IIVZ+K7ShzfpLV/Zg8+VyrBJYB4lpg==
  /colors/1.4.0:
    dev: false
    engines:
      node: '>=0.1.90'
    resolution:
      integrity: sha512-a+UqTh4kgZg/SlGvfbzDHpgRu7AAQOmmqRHJnxhRZICKFUT91brVhNNt58CMWU9PsBbv3PDCZUHbVxuDiH2mtA==
  /combined-stream/1.0.8:
    dependencies:
      delayed-stream: 1.0.0
    dev: false
    engines:
      node: '>= 0.8'
    resolution:
      integrity: sha512-FQN4MRfuJeHf7cBbBMJFXhKSDq+2kAArBlmRBvcvFE5BB1HZKXtSFASDhdlz9zOYwxh8lDdnvmMOe/+5cdoEdg==
  /commander/2.20.3:
    dev: false
    resolution:
      integrity: sha512-GpVkmM8vF2vQUkj2LvZmD35JxeJOLCwJ9cUkugyk2nuhbv3+mJvpLYYt+0+USMxE+oj+ey/lJEnhZw75x/OMcQ==
  /common-tags/1.8.0:
    dev: false
    engines:
      node: '>=4.0.0'
    resolution:
      integrity: sha512-6P6g0uetGpW/sdyUy/iQQCbFF0kWVMSIVSyYz7Zgjcgh8mgw8PQzDNZeyZ5DQ2gM7LBoZPHmnjz8rUthkBG5tw==
  /commondir/1.0.1:
    dev: false
    resolution:
      integrity: sha1-3dgA2gxmEnOTzKWVDqloo6rxJTs=
  /component-emitter/1.3.0:
    dev: false
    resolution:
      integrity: sha512-Rd3se6QB+sO1TwqZjscQrurpEPIfO0/yYnSin6Q/rD3mOutHvUrCAhJub3r90uNb+SESBuE0QYoB90YdfatsRg==
  /concat-map/0.0.1:
    dev: false
    resolution:
      integrity: sha1-2Klr13/Wjfd5OnMDajug1UBdR3s=
  /connect/3.7.0:
    dependencies:
      debug: 2.6.9
      finalhandler: 1.1.2
      parseurl: 1.3.3
      utils-merge: 1.0.1
    dev: false
    engines:
      node: '>= 0.10.0'
    resolution:
      integrity: sha512-ZqRXc+tZukToSNmh5C2iWMSoV3X1YUcPbqEM4DkEG5tNQXrQUZCNVGGv3IuicnkMtPfGf3Xtp8WCXs295iQ1pQ==
  /console-control-strings/1.1.0:
    dev: false
    optional: true
    resolution:
      integrity: sha1-PXz0Rk22RG6mRL9LOVB/mFEAjo4=
  /content-disposition/0.5.3:
    dependencies:
      safe-buffer: 5.1.2
    dev: false
    engines:
      node: '>= 0.6'
    resolution:
      integrity: sha512-ExO0774ikEObIAEV9kDo50o+79VCUdEB6n6lzKgGwupcVeRlhrj3qGAfwq8G6uBJjkqLrhT0qEYFcWng8z1z0g==
  /content-type/1.0.4:
    dev: false
    engines:
      node: '>= 0.6'
    resolution:
      integrity: sha512-hIP3EEPs8tB9AT1L+NUqtwOAps4mk2Zob89MWXMHjHWg9milF/j4osnnQLXBCBFBk/tvIG/tUc9mOUJiPBhPXA==
  /convert-source-map/1.7.0:
    dependencies:
      safe-buffer: 5.1.2
    dev: false
    resolution:
      integrity: sha512-4FJkXzKXEDB1snCFZlLP4gpC3JILicCpGbzG9f9G7tGqGCzETQ2hWPrcinA9oU4wtf2biUaEH5065UnMeR33oA==
  /cookie-signature/1.0.6:
    dev: false
    resolution:
      integrity: sha1-4wOogrNCzD7oylE6eZmXNNqzriw=
  /cookie/0.4.0:
    dev: false
    engines:
      node: '>= 0.6'
    resolution:
      integrity: sha512-+Hp8fLp57wnUSt0tY0tHEXh4voZRDnoIrZPqlo3DPiI4y9lwg/jqx+1Om94/W6ZaPDOUbnjOt/99w66zk+l1Xg==
  /cookie/0.4.1:
    dev: false
    engines:
      node: '>= 0.6'
    resolution:
      integrity: sha512-ZwrFkGJxUR3EIoXtO+yVE69Eb7KlixbaeAWfBQB9vVsNn/o+Yw69gBWSSDK825hQNdN+wF8zELf3dFNl/kxkUA==
  /core-js/2.6.12:
    deprecated: core-js@<3.3 is no longer maintained and not recommended for usage due to the number of issues. Because of the V8 engine whims, feature detection in old core-js versions could cause a slowdown up to 100x even if nothing is polyfilled. Please, upgrade your dependencies to the actual version of core-js.
    dev: false
    requiresBuild: true
    resolution:
      integrity: sha512-Kb2wC0fvsWfQrgk8HU5lW6U/Lcs8+9aaYcy4ZFc6DDlo4nZ7n70dEgE5rtR0oG6ufKDUnrwfWL1mXR5ljDatrQ==
  /core-js/3.13.1:
    dev: false
    requiresBuild: true
    resolution:
      integrity: sha512-JqveUc4igkqwStL2RTRn/EPFGBOfEZHxJl/8ej1mXJR75V3go2mFF4bmUYkEIT1rveHKnkUlcJX/c+f1TyIovQ==
  /core-util-is/1.0.2:
    dev: false
    resolution:
      integrity: sha1-tf1UIgqivFq1eqtxQMlAdUUDwac=
  /cors/2.8.5:
    dependencies:
      object-assign: 4.1.1
      vary: 1.1.2
    dev: false
    engines:
      node: '>= 0.10'
    resolution:
      integrity: sha512-KIHbLJqu73RGr/hnbrO9uBeixNGuvSQjul/jdFvS/KFSIH1hWVd1ng7zOHx+YrEfInLG7q4n6GHQ9cDtxv/P6g==
  /cp-file/6.2.0:
    dependencies:
      graceful-fs: 4.2.6
      make-dir: 2.1.0
      nested-error-stacks: 2.1.0
      pify: 4.0.1
      safe-buffer: 5.2.1
    dev: false
    engines:
      node: '>=6'
    resolution:
      integrity: sha512-fmvV4caBnofhPe8kOcitBwSn2f39QLjnAnGq3gO9dfd75mUytzKNZB1hde6QHunW2Rt+OwuBOMc3i1tNElbszA==
  /create-require/1.1.1:
    dev: false
    resolution:
      integrity: sha512-dcKFX3jn0MpIaXjisoRvexIJVEKzaq7z2rZKxf+MSr9TkdmHmsU4m2lcLojrj/FHl8mk5VxMmYA+ftRkP/3oKQ==
  /cross-env/7.0.3:
    dependencies:
      cross-spawn: 7.0.3
    dev: false
    engines:
      node: '>=10.14'
      npm: '>=6'
      yarn: '>=1'
    hasBin: true
    resolution:
      integrity: sha512-+/HKd6EgcQCJGh2PSjZuUitQBQynKor4wrFbRg4DtAgS1aWO+gU52xpH7M9ScGgXSYmAVS9bIJ8EzuaGw0oNAw==
  /cross-spawn/4.0.2:
    dependencies:
      lru-cache: 4.1.5
      which: 1.3.1
    dev: false
    resolution:
      integrity: sha1-e5JHYhwjrf3ThWAEqCPL45dCTUE=
  /cross-spawn/6.0.5:
    dependencies:
      nice-try: 1.0.5
      path-key: 2.0.1
      semver: 5.7.1
      shebang-command: 1.2.0
      which: 1.3.1
    dev: false
    engines:
      node: '>=4.8'
    resolution:
      integrity: sha512-eTVLrBSt7fjbDygz805pMnstIs2VTBNkRm0qxZd+M7A5XDdxVRWO5MxGBXZhjY4cqLYLdtrGqRf8mBPmzwSpWQ==
  /cross-spawn/7.0.3:
    dependencies:
      path-key: 3.1.1
      shebang-command: 2.0.0
      which: 2.0.2
    dev: false
    engines:
      node: '>= 8'
    resolution:
      integrity: sha512-iRDPJKUPVEND7dHPO8rkbOnPpyDygcDFtWjpeWNCgy8WP2rXcxXL8TskReQl6OrB2G7+UJrags1q15Fudc7G6w==
  /crypt/0.0.2:
    dev: false
    resolution:
      integrity: sha1-iNf/fsDfuG9xPch7u0LQRNPmxBs=
  /csv-parse/4.15.4:
    dev: false
    resolution:
      integrity: sha512-OdBbFc0yZhOm17lSxqkirrHlFFVpKRT0wp4DAGoJelsP3LbGzV9LNr7XmM/lrr0uGkCtaqac9UhP8PDHXOAbMg==
  /custom-event/1.0.1:
    dev: false
    resolution:
      integrity: sha1-XQKkaFCt8bSjF5RqOSj8y1v9BCU=
  /dashdash/1.14.1:
    dependencies:
      assert-plus: 1.0.0
    dev: false
    engines:
      node: '>=0.10'
    resolution:
      integrity: sha1-hTz6D3y+L+1d4gMmuN1YEDX24vA=
  /data-uri-to-buffer/3.0.1:
    dev: false
    engines:
      node: '>= 6'
    resolution:
      integrity: sha512-WboRycPNsVw3B3TL559F7kuBUM4d8CgMEvk6xEJlOp7OBPjt6G7z8WMWlD2rOFZLk6OYfFIUGsCOWzcQH9K2og==
  /date-format/2.1.0:
    dev: false
    engines:
      node: '>=4.0'
    resolution:
      integrity: sha512-bYQuGLeFxhkxNOF3rcMtiZxvCBAquGzZm6oWA1oZ0g2THUzivaRhv8uOhdr19LmoobSOLoIAxeUK2RdbM8IFTA==
  /date-format/3.0.0:
    dev: false
    engines:
      node: '>=4.0'
    resolution:
      integrity: sha512-eyTcpKOcamdhWJXj56DpQMo1ylSQpcGtGKXcU0Tb97+K56/CF5amAqqqNj0+KvA0iw2ynxtHWFsPDSClCxe48w==
  /date-utils/1.2.21:
    dev: false
    engines:
      node: '>0.4.0'
    resolution:
      integrity: sha1-YfsWzcEnSzyayq/+n8ad+HIKK2Q=
  /debounce/1.2.1:
    dev: false
    resolution:
      integrity: sha512-XRRe6Glud4rd/ZGQfiV1ruXSfbvfJedlV9Y6zOlP+2K04vBYiJEte6stfFkCP03aMnY5tsipamumUjL14fofug==
  /debug/2.6.9:
    dependencies:
      ms: 2.0.0
    dev: false
    resolution:
      integrity: sha512-bC7ElrdJaJnPbAP+1EotYvqZsb3ecl5wi6Bfi6BJTUcNowp6cvspg0jXznRTKDjm/E7AdgFBVeAPVMNcKGsHMA==
  /debug/3.2.6:
    dependencies:
      ms: 2.1.1
    deprecated: Debug versions >=3.2.0 <3.2.7 || >=4 <4.3.1 have a low-severity ReDos regression when used in a Node.js environment. It is recommended you upgrade to 3.2.7 or 4.3.1. (https://github.com/visionmedia/debug/issues/797)
    dev: false
    resolution:
      integrity: sha512-mel+jf7nrtEl5Pn1Qx46zARXKDpBbvzezse7p7LqINmdoIk8PYP5SySaxEmYv6TZ0JyEKA1hsCId6DIhgITtWQ==
  /debug/3.2.7:
    dependencies:
      ms: 2.1.3
    dev: false
    resolution:
      integrity: sha512-CFjzYYAi4ThfiQvizrFQevTTXHtnCqWfe7x1AhgEscTz6ZbLbfoLRLPugTQyBth6f8ZERVUSyWHFD/7Wu4t1XQ==
  /debug/4.1.1:
    dependencies:
      ms: 2.1.3
    deprecated: Debug versions >=3.2.0 <3.2.7 || >=4 <4.3.1 have a low-severity ReDos regression when used in a Node.js environment. It is recommended you upgrade to 3.2.7 or 4.3.1. (https://github.com/visionmedia/debug/issues/797)
    dev: false
    resolution:
      integrity: sha512-pYAIzeRo8J6KPEaJ0VWOh5Pzkbw/RetuzehGM7QRRX5he4fPHx2rdKMB256ehJCkX+XRQm16eZLqLNS8RSZXZw==
  /debug/4.3.1:
    dependencies:
      ms: 2.1.2
    dev: false
    engines:
      node: '>=6.0'
    peerDependencies:
      supports-color: '*'
    peerDependenciesMeta:
      supports-color:
        optional: true
    resolution:
      integrity: sha512-doEwdvm4PCeK4K3RQN2ZC2BYUBaxwLARCqZmMjtF8a51J2Rb0xpVloFRnCODwqjpwnAoao4pelN8l3RJdv3gRQ==
  /decamelize/1.2.0:
    dev: false
    engines:
      node: '>=0.10.0'
    resolution:
      integrity: sha1-9lNNFRSCabIDUue+4m9QH5oZEpA=
  /decode-uri-component/0.2.0:
    dev: false
    engines:
      node: '>=0.10'
    resolution:
      integrity: sha1-6zkTMzRYd1y4TNGh+uBiEGu4dUU=
  /decompress-response/4.2.1:
    dependencies:
      mimic-response: 2.1.0
    dev: false
    engines:
      node: '>=8'
    optional: true
    resolution:
      integrity: sha512-jOSne2qbyE+/r8G1VU+G/82LBs2Fs4LAsTiLSHOCOMZQl2OKZ6i8i4IyHemTe+/yIXOtTcRQMzPcgyhoFlqPkw==
  /deep-eql/3.0.1:
    dependencies:
      type-detect: 4.0.8
    dev: false
    engines:
      node: '>=0.12'
    resolution:
      integrity: sha512-+QeIQyN5ZuO+3Uk5DYh6/1eKO0m0YmJFGNmFHGACpf1ClL1nmlV/p4gNgbl2pJGxgXb4faqo6UE+M5ACEMyVcw==
  /deep-extend/0.6.0:
    dev: false
    engines:
      node: '>=4.0.0'
    optional: true
    resolution:
      integrity: sha512-LOHxIOaPYdHlJRtCQfDIVZtfw/ufM8+rVj649RIHzcm/vGwQRXFt6OPqIFWsm2XEMrNIEtWR64sY1LEKD2vAOA==
  /deep-freeze/0.0.1:
    dev: false
    resolution:
      integrity: sha1-OgsABd4YZygZ39OM0x+RF5yJPoQ=
  /deep-is/0.1.3:
    dev: false
    resolution:
      integrity: sha1-s2nW+128E+7PUk+RsHD+7cNXzzQ=
  /deepmerge/4.2.2:
    dev: false
    engines:
      node: '>=0.10.0'
    resolution:
      integrity: sha512-FJ3UgI4gIl+PHZm53knsuSFpE+nESMr7M4v9QcgB7S63Kj/6WqMiFQJpBBYz1Pt+66bZpP3Q7Lye0Oo9MPKEdg==
  /default-require-extensions/2.0.0:
    dependencies:
      strip-bom: 3.0.0
    dev: false
    engines:
      node: '>=4'
    resolution:
      integrity: sha1-9fj7sYp9bVCyH2QfZJ67Uiz+JPc=
  /define-properties/1.1.3:
    dependencies:
      object-keys: 1.1.1
    dev: false
    engines:
      node: '>= 0.4'
    resolution:
      integrity: sha512-3MqfYKj2lLzdMSf8ZIZE/V+Zuy+BgD6f164e8K2w7dgnpKArBDerGYpM46IYYcjnkdPNMjPk9A6VFB8+3SKlXQ==
  /degenerator/2.2.0:
    dependencies:
      ast-types: 0.13.4
      escodegen: 1.14.3
      esprima: 4.0.1
    dev: false
    engines:
      node: '>= 6'
    resolution:
      integrity: sha512-aiQcQowF01RxFI4ZLFMpzyotbQonhNpBao6dkI8JPk5a+hmSjR5ErHp2CQySmQe8os3VBqLCIh87nDBgZXvsmg==
  /delay/4.4.1:
    dev: false
    engines:
      node: '>=6'
    resolution:
      integrity: sha512-aL3AhqtfhOlT/3ai6sWXeqwnw63ATNpnUiN4HL7x9q+My5QtHlO3OIkasmug9LKzpheLdmUKGRKnYXYAS7FQkQ==
  /delayed-stream/1.0.0:
    dev: false
    engines:
      node: '>=0.4.0'
    resolution:
      integrity: sha1-3zrhmayt+31ECqrgsp4icrJOxhk=
  /delegates/1.0.0:
    dev: false
    optional: true
    resolution:
      integrity: sha1-hMbhWbgZBP3KWaDvRM2HDTElD5o=
  /depd/1.1.2:
    dev: false
    engines:
      node: '>= 0.6'
    resolution:
      integrity: sha1-m81S4UwJd2PnSbJ0xDRu0uVgtak=
  /destroy/1.0.4:
    dev: false
    resolution:
      integrity: sha1-l4hXRCxEdJ5CBmE+N5RiBYJqvYA=
  /detect-libc/1.0.3:
    dev: false
    engines:
      node: '>=0.10'
    hasBin: true
    optional: true
    resolution:
      integrity: sha1-+hN8S9aY7fVc1c0CrFWfkaTEups=
  /di/0.0.1:
    dev: false
    resolution:
      integrity: sha1-gGZJMmzqp8qjMG112YXqJ0i6kTw=
  /diff/3.5.0:
    dev: false
    engines:
      node: '>=0.3.1'
    resolution:
      integrity: sha512-A46qtFgd+g7pDZinpnwiRJtxbC1hpgf0uzP3iG89scHk0AUC7A1TGxf5OiiOUv/JMZR8GOt8hL900hV0bOy5xA==
  /diff/4.0.2:
    dev: false
    engines:
      node: '>=0.3.1'
    resolution:
      integrity: sha512-58lmxKSA4BNyLz+HHMUzlOEpg09FV+ev6ZMe3vJihgdxzgcwZ8VoEEPmALCZG9LmqfVoNMMKpttIYTVG6uDY7A==
  /dir-glob/3.0.1:
    dependencies:
      path-type: 4.0.0
    dev: false
    engines:
      node: '>=8'
    resolution:
      integrity: sha512-WkrWp9GR4KXfKGYzOLmTuGVi1UWFfws377n9cc55/tb6DuqyF6pcQ5AbiHEshaDpY9v6oaSr2XCDidGmMwdzIA==
  /disparity/3.0.0:
    dependencies:
      ansi-styles: 4.3.0
      diff: 4.0.2
    dev: false
    engines:
      node: '>=8'
    hasBin: true
    resolution:
      integrity: sha512-n94Rzbv2ambRaFzrnBf34IEiyOdIci7maRpMkoQWB6xFYGA7Nbs0Z5YQzMfTeyQeelv23nayqOcssBoc6rKrgw==
  /doctrine/2.1.0:
    dependencies:
      esutils: 2.0.3
    dev: false
    engines:
      node: '>=0.10.0'
    resolution:
      integrity: sha512-35mSku4ZXK0vfCuHEDAwt55dg2jNajHZ1odvF+8SSr82EsZY4QmXfuWso8oEd8zRhVObSN18aM0CjSdoBX7zIw==
  /doctrine/3.0.0:
    dependencies:
      esutils: 2.0.3
    dev: false
    engines:
      node: '>=6.0.0'
    resolution:
      integrity: sha512-yS+Q5i3hBf7GBkd4KG8a7eBNNWNGLTaEwwYWUijIYM7zrlYDM0BFXHjjPWlWZ1Rg7UaddZeIDmi9jF3HmqiQ2w==
  /dom-serialize/2.2.1:
    dependencies:
      custom-event: 1.0.1
      ent: 2.2.0
      extend: 3.0.2
      void-elements: 2.0.1
    dev: false
    resolution:
      integrity: sha1-ViromZ9Evl6jB29UGdzVnrQ6yVs=
  /dom-walk/0.1.2:
    dev: false
    resolution:
      integrity: sha512-6QvTW9mrGeIegrFXdtQi9pk7O/nSK6lSdXW2eqUspN5LWD7UTji2Fqw5V2YLjBpHEoU9Xl/eUWNpDeZvoyOv2w==
  /dotenv/8.6.0:
    dev: false
    engines:
      node: '>=10'
    resolution:
      integrity: sha512-IrPdXQsk2BbzvCBGBOTmmSH5SodmqZNt4ERAZDmW4CT+tL8VtvinqywuANaFu4bOMWki16nqf0e4oC0QIaDr/g==
  /downlevel-dts/0.4.0:
    dependencies:
      shelljs: 0.8.4
      typescript: 3.9.9
    dev: false
    hasBin: true
    resolution:
      integrity: sha512-nh5vM3n2pRhPwZqh0iWo5gpItPAYEGEWw9yd0YpI+lO60B7A3A6iJlxDbt7kKVNbqBXKsptL+jwE/Yg5Go66WQ==
  /ecc-jsbn/0.1.2:
    dependencies:
      jsbn: 0.1.1
      safer-buffer: 2.1.2
    dev: false
    resolution:
      integrity: sha1-OoOpBOVDUyh4dMVkt1SThoSamMk=
  /ecdsa-sig-formatter/1.0.11:
    dependencies:
      safe-buffer: 5.2.1
    dev: false
    resolution:
      integrity: sha512-nagl3RYrbNv6kQkeJIpt6NJZy8twLB/2vtz6yN9Z4vRKHN4/QZJIEbqohALSgwKdnksuY3k5Addp5lg8sVoVcQ==
  /edge-launcher/1.2.2:
    dev: false
    resolution:
      integrity: sha1-60Cq+9Bnpup27/+rBke81VCbN7I=
  /ee-first/1.1.1:
    dev: false
    resolution:
      integrity: sha1-WQxhFWsK4vTwJVcyoViyZrxWsh0=
  /electron-to-chromium/1.3.748:
    dev: false
    resolution:
      integrity: sha512-fmIKfYALVeEybk/L2ucdgt7jN3JsbGtg3K9pmF/MRWgkeADBI1VSAa5IzdG2gZwTxsnsrFtdMpOTSM5mrBRKVQ==
  /emoji-regex/7.0.3:
    dev: false
    resolution:
      integrity: sha512-CwBLREIQ7LvYFB0WyRvwhq5N5qPhc6PMjD6bYggFlI5YyDgl+0vxq5VHbMOFqLg7hfWzmu8T5Z1QofhmTIhItA==
  /emoji-regex/8.0.0:
    dev: false
    resolution:
      integrity: sha512-MSjYzcWNOA0ewAHpz0MxpYFvwg6yjy1NG3xteoqz644VCo/RPgnr1/GGt+ic3iJTzQ8Eu3TdM14SawnVUmGE6A==
  /encodeurl/1.0.2:
    dev: false
    engines:
      node: '>= 0.8'
    resolution:
      integrity: sha1-rT/0yG7C0CkyL1oCw6mmBslbP1k=
  /end-of-stream/1.4.4:
    dependencies:
      once: 1.4.0
    dev: false
    resolution:
      integrity: sha512-+uw1inIHVPQoaVuHzRyXd21icM+cnt4CzD5rW+NC1wjOUSTOs+Te7FOv7AhN7vS9x/oIyhLP5PR1H+phQAHu5Q==
  /engine.io-parser/4.0.2:
    dependencies:
      base64-arraybuffer: 0.1.4
    dev: false
    engines:
      node: '>=8.0.0'
    resolution:
      integrity: sha512-sHfEQv6nmtJrq6TKuIz5kyEKH/qSdK56H/A+7DnAuUPWosnIZAS2NHNcPLmyjtY3cGS/MqJdZbUjW97JU72iYg==
  /engine.io/4.1.1:
    dependencies:
      accepts: 1.3.7
      base64id: 2.0.0
      cookie: 0.4.1
      cors: 2.8.5
      debug: 4.3.1
      engine.io-parser: 4.0.2
      ws: 7.4.6
    dev: false
    engines:
      node: '>=10.0.0'
    resolution:
      integrity: sha512-t2E9wLlssQjGw0nluF6aYyfX8LwYU8Jj0xct+pAhfWfv/YrBn6TSNtEYsgxHIfaMqfrLx07czcMg9bMN6di+3w==
  /enquirer/2.3.6:
    dependencies:
      ansi-colors: 4.1.1
    dev: false
    engines:
      node: '>=8.6'
    resolution:
      integrity: sha512-yjNnPr315/FjS4zIsUxYguYUPP2e1NK4d7E7ZOLiyYCcbFBiTMyID+2wvm2w6+pZ/odMA7cRkjhsPbltwBOrLg==
  /ent/2.2.0:
    dev: false
    resolution:
      integrity: sha1-6WQhkyWiHQX0RGai9obtbOX13R0=
  /error-ex/1.3.2:
    dependencies:
      is-arrayish: 0.2.1
    dev: false
    resolution:
      integrity: sha512-7dFHNmqeFSEt2ZBsCriorKnn3Z2pj+fd9kmI6QoWw4//DL+icEBfc0U7qJCisqrTsKTjw4fNFy2pW9OqStD84g==
  /es-abstract/1.18.3:
    dependencies:
      call-bind: 1.0.2
      es-to-primitive: 1.2.1
      function-bind: 1.1.1
      get-intrinsic: 1.1.1
      has: 1.0.3
      has-symbols: 1.0.2
      is-callable: 1.2.3
      is-negative-zero: 2.0.1
      is-regex: 1.1.3
      is-string: 1.0.6
      object-inspect: 1.10.3
      object-keys: 1.1.1
      object.assign: 4.1.2
      string.prototype.trimend: 1.0.4
      string.prototype.trimstart: 1.0.4
      unbox-primitive: 1.0.1
    dev: false
    engines:
      node: '>= 0.4'
    resolution:
      integrity: sha512-nQIr12dxV7SSxE6r6f1l3DtAeEYdsGpps13dR0TwJg1S8gyp4ZPgy3FZcHBgbiQqnoqSTb+oC+kO4UQ0C/J8vw==
  /es-to-primitive/1.2.1:
    dependencies:
      is-callable: 1.2.3
      is-date-object: 1.0.4
      is-symbol: 1.0.4
    dev: false
    engines:
      node: '>= 0.4'
    resolution:
      integrity: sha512-QCOllgZJtaUo9miYBcLChTUaHNjJF3PYs1VidD7AwiEj1kYxKeQTctLAezAOH5ZKRH0g2IgPn6KwB4IT8iRpvA==
  /es6-error/4.1.1:
    dev: false
    resolution:
      integrity: sha512-Um/+FxMr9CISWh0bi5Zv0iOD+4cFh5qLeks1qhAopKVAJw3drgKbKySikp7wGhDL0HPeaja0P5ULZrxLkniUVg==
  /es6-promise/4.2.8:
    dev: false
    resolution:
      integrity: sha512-HJDGx5daxeIvxdBxvG2cb9g4tEvwIk3i8+nhX0yGrYmZUzbkdg8QbDevheDB8gd0//uPj4c1EQua8Q+MViT0/w==
  /escalade/3.1.1:
    dev: false
    engines:
      node: '>=6'
    resolution:
      integrity: sha512-k0er2gUkLf8O0zKJiAhmkTnJlTvINGv7ygDNPbeIsX/TJjGJZHuh9B2UxbsaEkmlEo9MfhrSzmhIlhRlI2GXnw==
  /escape-html/1.0.3:
    dev: false
    resolution:
      integrity: sha1-Aljq5NPQwJdN4cFpGI7wBR0dGYg=
  /escape-quotes/1.0.2:
    dependencies:
      escape-string-regexp: 1.0.5
    dev: false
    resolution:
      integrity: sha1-tIltSmz4LdWzP0m3E0CMY4D2zZc=
  /escape-string-regexp/1.0.5:
    dev: false
    engines:
      node: '>=0.8.0'
    resolution:
      integrity: sha1-G2HAViGQqN/2rjuyzwIAyhMLhtQ=
  /escape-string-regexp/4.0.0:
    dev: false
    engines:
      node: '>=10'
    resolution:
      integrity: sha512-TtpcNJ3XAzx3Gq8sWRzJaVajRs0uVxA2YAkdb1jm2YkPz4G6egUFAyA3n5vtEIZefPk5Wa4UXbKuS5fKkJWdgA==
  /escodegen/1.14.3:
    dependencies:
      esprima: 4.0.1
      estraverse: 4.3.0
      esutils: 2.0.3
      optionator: 0.8.3
    dev: false
    engines:
      node: '>=4.0'
    hasBin: true
    optionalDependencies:
      source-map: 0.6.1
    resolution:
      integrity: sha512-qFcX0XJkdg+PB3xjZZG/wKSuT1PnQWx57+TVSjIMmILd2yC/6ByYElPwJnslDsuWuSAp4AwJGumarAAmJch5Kw==
  /eslint-config-prettier/7.2.0_eslint@7.27.0:
    dependencies:
      eslint: 7.27.0
    dev: false
    hasBin: true
    peerDependencies:
      eslint: '>=7.0.0'
    resolution:
      integrity: sha512-rV4Qu0C3nfJKPOAhFujFxB7RMP+URFyQqqOZW9DMRD7ZDTFyjaIlETU3xzHELt++4ugC0+Jm084HQYkkJe+Ivg==
  /eslint-import-resolver-node/0.3.4:
    dependencies:
      debug: 2.6.9
      resolve: 1.20.0
    dev: false
    resolution:
      integrity: sha512-ogtf+5AB/O+nM6DIeBUNr2fuT7ot9Qg/1harBfBtaP13ekEWFQEEMP94BCB7zaNW3gyY+8SHYF00rnqYwXKWOA==
  /eslint-module-utils/2.6.1:
    dependencies:
      debug: 3.2.7
      pkg-dir: 2.0.0
    dev: false
    engines:
      node: '>=4'
    resolution:
      integrity: sha512-ZXI9B8cxAJIH4nfkhTwcRTEAnrVfobYqwjWy/QMCZ8rHkZHFjf9yO4BzpiF9kCSfNlMG54eKigISHpX0+AaT4A==
  /eslint-plugin-es/3.0.1_eslint@7.27.0:
    dependencies:
      eslint: 7.27.0
      eslint-utils: 2.1.0
      regexpp: 3.1.0
    dev: false
    engines:
      node: '>=8.10.0'
    peerDependencies:
      eslint: '>=4.19.1'
    resolution:
      integrity: sha512-GUmAsJaN4Fc7Gbtl8uOBlayo2DqhwWvEzykMHSCZHU3XdJ+NSzzZcVhXh3VxX5icqQ+oQdIEawXX8xkR3mIFmQ==
  /eslint-plugin-import/2.23.4_eslint@7.27.0:
    dependencies:
      array-includes: 3.1.3
      array.prototype.flat: 1.2.4
      debug: 2.6.9
      doctrine: 2.1.0
      eslint: 7.27.0
      eslint-import-resolver-node: 0.3.4
      eslint-module-utils: 2.6.1
      find-up: 2.1.0
      has: 1.0.3
      is-core-module: 2.4.0
      minimatch: 3.0.4
      object.values: 1.1.4
      pkg-up: 2.0.0
      read-pkg-up: 3.0.0
      resolve: 1.20.0
      tsconfig-paths: 3.9.0
    dev: false
    engines:
      node: '>=4'
    peerDependencies:
      eslint: ^2 || ^3 || ^4 || ^5 || ^6 || ^7.2.0
    resolution:
      integrity: sha512-6/wP8zZRsnQFiR3iaPFgh5ImVRM1WN5NUWfTIRqwOdeiGJlBcSk82o1FEVq8yXmy4lkIzTo7YhHCIxlU/2HyEQ==
  /eslint-plugin-no-only-tests/2.6.0:
    dev: false
    engines:
      node: '>=4.0.0'
    resolution:
      integrity: sha512-T9SmE/g6UV1uZo1oHAqOvL86XWl7Pl2EpRpnLI8g/bkJu+h7XBCB+1LnubRZ2CUQXj805vh4/CYZdnqtVaEo2Q==
  /eslint-plugin-node/11.1.0_eslint@7.27.0:
    dependencies:
      eslint: 7.27.0
      eslint-plugin-es: 3.0.1_eslint@7.27.0
      eslint-utils: 2.1.0
      ignore: 5.1.8
      minimatch: 3.0.4
      resolve: 1.20.0
      semver: 6.3.0
    dev: false
    engines:
      node: '>=8.10.0'
    peerDependencies:
      eslint: '>=5.16.0'
    resolution:
      integrity: sha512-oUwtPJ1W0SKD0Tr+wqu92c5xuCeQqB3hSCHasn/ZgjFdA9iDGNkNf2Zi9ztY7X+hNuMib23LNGRm6+uN+KLE3g==
  /eslint-plugin-promise/4.3.1:
    dev: false
    engines:
      node: '>=6'
    resolution:
      integrity: sha512-bY2sGqyptzFBDLh/GMbAxfdJC+b0f23ME63FOE4+Jao0oZ3E1LEwFtWJX/1pGMJLiTtrSSern2CRM/g+dfc0eQ==
  /eslint-plugin-tsdoc/0.2.14:
    dependencies:
      '@microsoft/tsdoc': 0.13.2
      '@microsoft/tsdoc-config': 0.15.2
    dev: false
    resolution:
      integrity: sha512-fJ3fnZRsdIoBZgzkQjv8vAj6NeeOoFkTfgosj6mKsFjX70QV256sA/wq+y/R2+OL4L8E79VVaVWrPeZnKNe8Ng==
  /eslint-scope/5.1.1:
    dependencies:
      esrecurse: 4.3.0
      estraverse: 4.3.0
    dev: false
    engines:
      node: '>=8.0.0'
    resolution:
      integrity: sha512-2NxwbF/hZ0KpepYN0cNbo+FN6XoK7GaHlQhgx/hIZl6Va0bF45RQOOwhLIy8lQDbuCiadSLCBnH2CFYquit5bw==
  /eslint-utils/2.1.0:
    dependencies:
      eslint-visitor-keys: 1.3.0
    dev: false
    engines:
      node: '>=6'
    resolution:
      integrity: sha512-w94dQYoauyvlDc43XnGB8lU3Zt713vNChgt4EWwhXAP2XkBvndfxF0AgIqKOOasjPIPzj9JqgwkwbCYD0/V3Zg==
  /eslint-visitor-keys/1.3.0:
    dev: false
    engines:
      node: '>=4'
    resolution:
      integrity: sha512-6J72N8UNa462wa/KFODt/PJ3IU60SDpC3QXC1Hjc1BXXpfL2C9R5+AU7jhe0F6GREqVMh4Juu+NY7xn+6dipUQ==
  /eslint-visitor-keys/2.1.0:
    dev: false
    engines:
      node: '>=10'
    resolution:
      integrity: sha512-0rSmRBzXgDzIsD6mGdJgevzgezI534Cer5L/vyMX0kHzT/jiB43jRhd9YUlMGYLQy2zprNmoT8qasCGtY+QaKw==
  /eslint/7.27.0:
    dependencies:
      '@babel/code-frame': 7.12.11
      '@eslint/eslintrc': 0.4.1
      ajv: 6.12.6
      chalk: 4.1.1
      cross-spawn: 7.0.3
      debug: 4.3.1
      doctrine: 3.0.0
      enquirer: 2.3.6
      escape-string-regexp: 4.0.0
      eslint-scope: 5.1.1
      eslint-utils: 2.1.0
      eslint-visitor-keys: 2.1.0
      espree: 7.3.1
      esquery: 1.4.0
      esutils: 2.0.3
      fast-deep-equal: 3.1.3
      file-entry-cache: 6.0.1
      functional-red-black-tree: 1.0.1
      glob-parent: 5.1.2
      globals: 13.9.0
      ignore: 4.0.6
      import-fresh: 3.3.0
      imurmurhash: 0.1.4
      is-glob: 4.0.1
      js-yaml: 3.14.1
      json-stable-stringify-without-jsonify: 1.0.1
      levn: 0.4.1
      lodash.merge: 4.6.2
      minimatch: 3.0.4
      natural-compare: 1.4.0
      optionator: 0.9.1
      progress: 2.0.3
      regexpp: 3.1.0
      semver: 7.3.5
      strip-ansi: 6.0.0
      strip-json-comments: 3.1.1
      table: 6.7.1
      text-table: 0.2.0
      v8-compile-cache: 2.3.0
    dev: false
    engines:
      node: ^10.12.0 || >=12.0.0
    hasBin: true
    resolution:
      integrity: sha512-JZuR6La2ZF0UD384lcbnd0Cgg6QJjiCwhMD6eU4h/VGPcVGwawNNzKU41tgokGXnfjOOyI6QIffthhJTPzzuRA==
  /esm/3.2.25:
    dev: false
    engines:
      node: '>=6'
    resolution:
      integrity: sha512-U1suiZ2oDVWv4zPO56S0NcR5QriEahGtdN2OR6FiOG4WJvcjBVFB0qI4+eKoWFH483PKGuLuu6V8Z4T5g63UVA==
  /espree/7.3.1:
    dependencies:
      acorn: 7.4.1
      acorn-jsx: 5.3.1_acorn@7.4.1
      eslint-visitor-keys: 1.3.0
    dev: false
    engines:
      node: ^10.12.0 || >=12.0.0
    resolution:
      integrity: sha512-v3JCNCE64umkFpmkFGqzVKsOT0tN1Zr+ueqLZfpV1Ob8e+CEgPWa+OxCoGH3tnhimMKIaBm4m/vaRpJ/krRz2g==
  /esprima/4.0.1:
    dev: false
    engines:
      node: '>=4'
    hasBin: true
    resolution:
      integrity: sha512-eGuFFw7Upda+g4p+QHvnW0RyTX/SVeJBDM/gCtMARO0cLuT2HcEKnTPvhjV6aGeqrCB/sbNop0Kszm0jsaWU4A==
  /esquery/1.4.0:
    dependencies:
      estraverse: 5.2.0
    dev: false
    engines:
      node: '>=0.10'
    resolution:
      integrity: sha512-cCDispWt5vHHtwMY2YrAQ4ibFkAL8RbH5YGBnZBc90MolvvfkkQcJro/aZiAQUlQ3qgrYS6D6v8Gc5G5CQsc9w==
  /esrecurse/4.3.0:
    dependencies:
      estraverse: 5.2.0
    dev: false
    engines:
      node: '>=4.0'
    resolution:
      integrity: sha512-KmfKL3b6G+RXvP8N1vr3Tq1kL/oCFgn2NYXEtqP8/L3pKapUA4G8cFVaoF3SU323CD4XypR/ffioHmkti6/Tag==
  /estraverse/4.3.0:
    dev: false
    engines:
      node: '>=4.0'
    resolution:
      integrity: sha512-39nnKffWz8xN1BU/2c79n9nB9HDzo0niYUqx6xyqUnyoAnQyyWpOTdZEeiCch8BBu515t4wp9ZmgVfVhn9EBpw==
  /estraverse/5.2.0:
    dev: false
    engines:
      node: '>=4.0'
    resolution:
      integrity: sha512-BxbNGGNm0RyRYvUdHpIwv9IWzeM9XClbOxwoATuFdOE7ZE6wHL+HQ5T8hoPM+zHvmKzzsEqhgy0GrQ5X13afiQ==
  /estree-walker/0.6.1:
    dev: false
    resolution:
      integrity: sha512-SqmZANLWS0mnatqbSfRP5g8OXZC12Fgg1IwNtLsyHDzJizORW4khDfjPqJZsemPWBB2uqykUah5YpQ6epsqC/w==
  /estree-walker/1.0.1:
    dev: false
    resolution:
      integrity: sha512-1fMXF3YP4pZZVozF8j/ZLfvnR8NSIljt56UhbZ5PeeDmmGHpgpdwQt7ITlGvYaQukCvuBRMLEiKiYC+oeIg4cg==
  /esutils/2.0.3:
    dev: false
    engines:
      node: '>=0.10.0'
    resolution:
      integrity: sha512-kVscqXk4OCp68SZ0dkgEKVi6/8ij300KBWTJq32P/dYeWTSwK41WyTxalN1eRmA5Z9UU/LX9D7FWSmV9SAYx6g==
  /etag/1.8.1:
    dev: false
    engines:
      node: '>= 0.6'
    resolution:
      integrity: sha1-Qa4u62XvpiJorr/qg6x9eSmbCIc=
  /event-target-shim/5.0.1:
    dev: false
    engines:
      node: '>=6'
    resolution:
      integrity: sha512-i/2XbnSz/uxRCU6+NdVJgKWDTM427+MqYbkQzD321DuCQJUqOuJKIA0IM2+W2xtYHdKOmZ4dR6fExsd4SXL+WQ==
  /eventemitter3/4.0.7:
    dev: false
    resolution:
      integrity: sha512-8guHBZCwKnFhYdHr2ysuRWErTwhoN2X8XELRlrRwpmfeY2jjuUN4taQMsULKUVo1K4DvZl+0pgfyoysHxvmvEw==
  /events/3.3.0:
    dev: false
    engines:
      node: '>=0.8.x'
    resolution:
      integrity: sha512-mQw+2fkQbALzQ7V0MY0IqdnXNOeTtP4r0lN9z7AAawCXgqea7bDii20AYrIBrFd/Hx0M2Ocz6S111CaFkUcb0Q==
  /execa/3.4.0:
    dependencies:
      cross-spawn: 7.0.3
      get-stream: 5.2.0
      human-signals: 1.1.1
      is-stream: 2.0.0
      merge-stream: 2.0.0
      npm-run-path: 4.0.1
      onetime: 5.1.2
      p-finally: 2.0.1
      signal-exit: 3.0.3
      strip-final-newline: 2.0.0
    dev: false
    engines:
      node: ^8.12.0 || >=9.7.0
    resolution:
      integrity: sha512-r9vdGQk4bmCuK1yKQu1KTwcT2zwfWdbdaXfCtAh+5nU/4fSX+JAb7vZGvI5naJrQlvONrEB20jeruESI69530g==
  /expand-template/2.0.3:
    dev: false
    engines:
      node: '>=6'
    optional: true
    resolution:
      integrity: sha512-XYfuKMvj4O35f/pOXLObndIRvyQ+/+6AhODh+OKWj9S9498pHHn/IMszH+gt0fBCRWMNfk1ZSp5x3AifmnI2vg==
  /expand-tilde/2.0.2:
    dependencies:
      homedir-polyfill: 1.0.3
    dev: false
    engines:
      node: '>=0.10.0'
    resolution:
      integrity: sha1-l+gBqgUt8CRU3kawK/YhZCzchQI=
  /express/4.17.1:
    dependencies:
      accepts: 1.3.7
      array-flatten: 1.1.1
      body-parser: 1.19.0
      content-disposition: 0.5.3
      content-type: 1.0.4
      cookie: 0.4.0
      cookie-signature: 1.0.6
      debug: 2.6.9
      depd: 1.1.2
      encodeurl: 1.0.2
      escape-html: 1.0.3
      etag: 1.8.1
      finalhandler: 1.1.2
      fresh: 0.5.2
      merge-descriptors: 1.0.1
      methods: 1.1.2
      on-finished: 2.3.0
      parseurl: 1.3.3
      path-to-regexp: 0.1.7
      proxy-addr: 2.0.7
      qs: 6.7.0
      range-parser: 1.2.1
      safe-buffer: 5.1.2
      send: 0.17.1
      serve-static: 1.14.1
      setprototypeof: 1.1.1
      statuses: 1.5.0
      type-is: 1.6.18
      utils-merge: 1.0.1
      vary: 1.1.2
    dev: false
    engines:
      node: '>= 0.10.0'
    resolution:
      integrity: sha512-mHJ9O79RqluphRrcw2X/GTh3k9tVv8YcoyY4Kkh4WDMUYKRZUq0h1o0w2rrrxBqM7VoeUVqgb27xlEMXTnYt4g==
  /extend/3.0.2:
    dev: false
    resolution:
      integrity: sha512-fjquC59cD7CyW6urNXK0FBufkZcoiGG80wTuPujX590cB5Ttln20E2UB4S/WARVqhXffZl2LNgS+gQdPIIim/g==
  /extract-zip/2.0.1:
    dependencies:
      debug: 4.3.1
      get-stream: 5.2.0
      yauzl: 2.10.0
    dev: false
    engines:
      node: '>= 10.17.0'
    hasBin: true
    optionalDependencies:
      '@types/yauzl': 2.9.1
    resolution:
      integrity: sha512-GDhU9ntwuKyGXdZBUgTIe+vXnWj0fppUEtMDL0+idd5Sta8TGpHssn/eusA9mrPr9qNDym6SxAYZjNvCn/9RBg==
  /extsprintf/1.3.0:
    dev: false
    engines:
      '0': node >=0.6.0
    resolution:
      integrity: sha1-lpGEQOMEGnpBT4xS48V06zw+HgU=
  /fast-deep-equal/3.1.3:
    dev: false
    resolution:
      integrity: sha512-f3qQ9oQy9j2AhBe/H9VC91wLmKBCCU/gDOnKNAYG5hswO7BLKj09Hc5HYNz9cGI++xlpDCIgDaitVs03ATR84Q==
  /fast-glob/3.2.5:
    dependencies:
      '@nodelib/fs.stat': 2.0.5
      '@nodelib/fs.walk': 1.2.7
      glob-parent: 5.1.2
      merge2: 1.4.1
      micromatch: 4.0.4
      picomatch: 2.3.0
    dev: false
    engines:
      node: '>=8'
    resolution:
      integrity: sha512-2DtFcgT68wiTTiwZ2hNdJfcHNke9XOfnwmBRWXhmeKM8rF0TGwmC/Qto3S7RoZKp5cilZbxzO5iTNTQsJ+EeDg==
  /fast-json-stable-stringify/2.1.0:
    dev: false
    resolution:
      integrity: sha512-lhd/wF+Lk98HZoTCtlVraHtfh5XYijIjalXck7saUtuanSDyLMxnHhSXEDJqHxD7msR8D0uCmqlkwjCV8xvwHw==
  /fast-levenshtein/2.0.6:
    dev: false
    resolution:
      integrity: sha1-PYpcZog6FqMMqGQ+hR8Zuqd5eRc=
  /fastq/1.11.0:
    dependencies:
      reusify: 1.0.4
    dev: false
    resolution:
      integrity: sha512-7Eczs8gIPDrVzT+EksYBcupqMyxSHXXrHOLRRxU2/DicV8789MRBRR8+Hc2uWzUupOs4YS4JzBmBxjjCVBxD/g==
  /fclone/1.0.11:
    dev: false
    resolution:
      integrity: sha1-EOhdo4v+p/xZk0HClu4ddyZu5kA=
  /fd-slicer/1.1.0:
    dependencies:
      pend: 1.2.0
    dev: false
    resolution:
      integrity: sha1-JcfInLH5B3+IkbvmHY85Dq4lbx4=
  /fetch-mock/9.11.0_node-fetch@2.6.1:
    dependencies:
      '@babel/core': 7.14.3
      '@babel/runtime': 7.14.0
      core-js: 3.13.1
      debug: 4.3.1
      glob-to-regexp: 0.4.1
      is-subset: 0.1.1
      lodash.isequal: 4.5.0
      node-fetch: 2.6.1
      path-to-regexp: 2.4.0
      querystring: 0.2.1
      whatwg-url: 6.5.0
    dev: false
    engines:
      node: '>=4.0.0'
    peerDependencies:
      node-fetch: '*'
    peerDependenciesMeta:
      node-fetch:
        optional: true
    resolution:
      integrity: sha512-PG1XUv+x7iag5p/iNHD4/jdpxL9FtVSqRMUQhPab4hVDt80T1MH5ehzVrL2IdXO9Q2iBggArFvPqjUbHFuI58Q==
  /file-entry-cache/6.0.1:
    dependencies:
      flat-cache: 3.0.4
    dev: false
    engines:
      node: ^10.12.0 || >=12.0.0
    resolution:
      integrity: sha512-7Gps/XWymbLk2QLYK4NzpMOrYjMhdIxXuIvy2QBsLE6ljuodKvdkWs/cpyJJ3CVIVpH0Oi1Hvg1ovbMzLdFBBg==
  /file-uri-to-path/2.0.0:
    dev: false
    engines:
      node: '>= 6'
    resolution:
      integrity: sha512-hjPFI8oE/2iQPVe4gbrJ73Pp+Xfub2+WI2LlXDbsaJBwT5wuMh35WNWVYYTpnz895shtwfyutMFLFywpQAFdLg==
  /fill-range/7.0.1:
    dependencies:
      to-regex-range: 5.0.1
    dev: false
    engines:
      node: '>=8'
    resolution:
      integrity: sha512-qOo9F+dMUmC2Lcb4BbVvnKJxTPjCm+RRpe4gDuGrzkL7mEVl/djYSu2OdQ2Pa302N4oqkSg9ir6jaLWJ2USVpQ==
  /finalhandler/1.1.2:
    dependencies:
      debug: 2.6.9
      encodeurl: 1.0.2
      escape-html: 1.0.3
      on-finished: 2.3.0
      parseurl: 1.3.3
      statuses: 1.5.0
      unpipe: 1.0.0
    dev: false
    engines:
      node: '>= 0.8'
    resolution:
      integrity: sha512-aAWcW57uxVNrQZqFXjITpW3sIUQmHGG3qSb9mUah9MgMC4NeWhNOlNjXEYq3HjRAvL6arUviZGGJsBg6z0zsWA==
  /find-cache-dir/2.1.0:
    dependencies:
      commondir: 1.0.1
      make-dir: 2.1.0
      pkg-dir: 3.0.0
    dev: false
    engines:
      node: '>=6'
    resolution:
      integrity: sha512-Tq6PixE0w/VMFfCgbONnkiQIVol/JJL7nRMi20fqzA4NRs9AfeqMGeRdPi3wIhYkxjeBaWh2rxwapn5Tu3IqOQ==
  /find-up/2.1.0:
    dependencies:
      locate-path: 2.0.0
    dev: false
    engines:
      node: '>=4'
    resolution:
      integrity: sha1-RdG35QbHF93UgndaK3eSCjwMV6c=
  /find-up/3.0.0:
    dependencies:
      locate-path: 3.0.0
    dev: false
    engines:
      node: '>=6'
    resolution:
      integrity: sha512-1yD6RmLI1XBfxugvORwlck6f75tYL+iR0jqwsOrOxMZyGYqUuDhJ0l4AXdO1iX/FTs9cBAMEk1gWSEx1kSbylg==
  /flat-cache/3.0.4:
    dependencies:
      flatted: 3.1.1
      rimraf: 3.0.2
    dev: false
    engines:
      node: ^10.12.0 || >=12.0.0
    resolution:
      integrity: sha512-dm9s5Pw7Jc0GvMYbshN6zchCA9RgQlzzEZX3vylR9IqFfS8XciblUXOKfW6SiuJ0e13eDYZoZV5wdrev7P3Nwg==
  /flat/4.1.1:
    dependencies:
      is-buffer: 2.0.5
    dev: false
    hasBin: true
    resolution:
      integrity: sha512-FmTtBsHskrU6FJ2VxCnsDb84wu9zhmO3cUX2kGFb5tuwhfXxGciiT0oRY+cck35QmG+NmGh5eLz6lLCpWTqwpA==
  /flatted/2.0.2:
    dev: false
    resolution:
      integrity: sha512-r5wGx7YeOwNWNlCA0wQ86zKyDLMQr+/RB8xy74M4hTphfmjlijTSSXGuH8rnvKZnfT9i+75zmd8jcKdMR4O6jA==
  /flatted/3.1.1:
    dev: false
    resolution:
      integrity: sha512-zAoAQiudy+r5SvnSw3KJy5os/oRJYHzrzja/tBDqrZtNhUw8bt6y8OBzMWcjWr+8liV8Eb6yOhw8WZ7VFZ5ZzA==
  /folktale/2.3.2:
    dev: false
    resolution:
      integrity: sha512-+8GbtQBwEqutP0v3uajDDoN64K2ehmHd0cjlghhxh0WpcfPzAIjPA03e1VvHlxL02FVGR0A6lwXsNQKn3H1RNQ==
  /follow-redirects/1.14.1:
    dev: false
    engines:
      node: '>=4.0'
    peerDependencies:
      debug: '*'
    peerDependenciesMeta:
      debug:
        optional: true
    resolution:
      integrity: sha512-HWqDgT7ZEkqRzBvc2s64vSZ/hfOceEol3ac/7tKwzuvEyWx3/4UegXh5oBOIotkGsObyk3xznnSRVADBgWSQVg==
  /follow-redirects/1.14.1_debug@3.2.7:
    dependencies:
      debug: 3.2.7
    dev: false
    engines:
      node: '>=4.0'
    peerDependencies:
      debug: '*'
    peerDependenciesMeta:
      debug:
        optional: true
    resolution:
      integrity: sha512-HWqDgT7ZEkqRzBvc2s64vSZ/hfOceEol3ac/7tKwzuvEyWx3/4UegXh5oBOIotkGsObyk3xznnSRVADBgWSQVg==
  /follow-redirects/1.14.1_debug@4.3.1:
    dependencies:
      debug: 4.3.1
    dev: false
    engines:
      node: '>=4.0'
    peerDependencies:
      debug: '*'
    peerDependenciesMeta:
      debug:
        optional: true
    resolution:
      integrity: sha512-HWqDgT7ZEkqRzBvc2s64vSZ/hfOceEol3ac/7tKwzuvEyWx3/4UegXh5oBOIotkGsObyk3xznnSRVADBgWSQVg==
  /foreach/2.0.5:
    dev: false
    resolution:
      integrity: sha1-C+4AUBiusmDQo6865ljdATbsG5k=
  /foreground-child/1.5.6:
    dependencies:
      cross-spawn: 4.0.2
      signal-exit: 3.0.3
    dev: false
    resolution:
      integrity: sha1-T9ca0t/elnibmApcCilZN8svXOk=
  /forever-agent/0.6.1:
    dev: false
    resolution:
      integrity: sha1-+8cfDEGt6zf5bFd60e1C2P2sypE=
  /form-data/2.3.3:
    dependencies:
      asynckit: 0.4.0
      combined-stream: 1.0.8
      mime-types: 2.1.31
    dev: false
    engines:
      node: '>= 0.12'
    resolution:
      integrity: sha512-1lLKB2Mu3aGP1Q/2eCOx0fNbRMe7XdwktwOruhfqqd0rIJWwN4Dh+E3hrPSlDCXnSR7UtZ1N38rVXm+6+MEhJQ==
  /form-data/2.5.1:
    dependencies:
      asynckit: 0.4.0
      combined-stream: 1.0.8
      mime-types: 2.1.31
    dev: false
    engines:
      node: '>= 0.12'
    resolution:
      integrity: sha512-m21N3WOmEEURgk6B9GLOE4RuWOFf28Lhh9qGYeNlGq4VDXUlJy2th2slBNU8Gp8EzloYZOibZJ7t5ecIrFSjVA==
  /form-data/3.0.1:
    dependencies:
      asynckit: 0.4.0
      combined-stream: 1.0.8
      mime-types: 2.1.31
    dev: false
    engines:
      node: '>= 6'
    resolution:
      integrity: sha512-RHkBKtLWUVwd7SqRIvCZMEvAMoGUp0XU+seQiZejj0COz3RI3hWP4sCv3gZWWLjJTd7rGwcsF5eKZGii0r/hbg==
  /forwarded/0.2.0:
    dev: false
    engines:
      node: '>= 0.6'
    resolution:
      integrity: sha512-buRG0fpBtRHSTCOASe6hD258tEubFoRLb4ZNA6NxMVHNw2gOcwHo9wyablzMzOA5z9xA9L1KNjk/Nt6MT9aYow==
  /fresh/0.5.2:
    dev: false
    engines:
      node: '>= 0.6'
    resolution:
      integrity: sha1-PYyt2Q2XZWn6g1qx+OSyOhBWBac=
  /fs-constants/1.0.0:
    dev: false
    resolution:
      integrity: sha512-y6OAwoSIf7FyjMIv94u+b5rdheZEjzR63GTyZJm5qh4Bi+2YgwLCcI/fPFZkL5PSixOt6ZNKm+w+Hfp/Bciwow==
  /fs-extra/7.0.1:
    dependencies:
      graceful-fs: 4.2.6
      jsonfile: 4.0.0
      universalify: 0.1.2
    dev: false
    engines:
      node: '>=6 <7 || >=8'
    resolution:
      integrity: sha512-YJDaCJZEnBmcbw13fvdAM9AwNOJwOzrE4pqMqBq5nFiEqXUqHwlK4B+3pUw6JNvfSPtX05xFHtYy/1ni01eGCw==
  /fs-extra/8.1.0:
    dependencies:
      graceful-fs: 4.2.6
      jsonfile: 4.0.0
      universalify: 0.1.2
    dev: false
    engines:
      node: '>=6 <7 || >=8'
    resolution:
      integrity: sha512-yhlQgA6mnOJUKOsRUFsgJdQCvkKhcz8tlZG5HBQfReYZy46OwLcY+Zia0mtdHsOo9y/hP+CxMN0TU9QxoOtG4g==
  /fs.realpath/1.0.0:
    dev: false
    resolution:
      integrity: sha1-FQStJSMVjKpA20onh8sBQRmU6k8=
  /fsevents/2.1.3:
    deprecated: '"Please update to latest v2.3 or v2.2"'
    dev: false
    engines:
      node: ^8.16.0 || ^10.6.0 || >=11.0.0
    optional: true
    os:
      - darwin
    resolution:
      integrity: sha512-Auw9a4AxqWpa9GUfj370BMPzzyncfBABW8Mab7BGWBYDj4Isgq+cDKtx0i6u9jcX9pQDnswsaaOTgTmA5pEjuQ==
  /fsevents/2.3.2:
    dev: false
    engines:
      node: ^8.16.0 || ^10.6.0 || >=11.0.0
    optional: true
    os:
      - darwin
    resolution:
      integrity: sha512-xiqMQR4xAeHTuB9uWm+fFRcIOgKBMiOBP+eXiyT7jsgVCq1bkVygt00oASowB7EdtpOHaaPgKt812P9ab+DDKA==
  /ftp/0.3.10:
    dependencies:
      readable-stream: 1.1.14
      xregexp: 2.0.0
    dev: false
    engines:
      node: '>=0.8.0'
    resolution:
      integrity: sha1-kZfYYa2BQvPmPVqDv+TFn3MwiF0=
  /function-bind/1.1.1:
    dev: false
    resolution:
      integrity: sha512-yIovAzMX49sF8Yl58fSCWJ5svSLuaibPxXQJFLmBObTuCr0Mf1KiPopGM9NiFjiYBCbfaa2Fh6breQ6ANVTI0A==
  /functional-red-black-tree/1.0.1:
    dev: false
    resolution:
      integrity: sha1-GwqzvVU7Kg1jmdKcDj6gslIHgyc=
  /gauge/2.7.4:
    dependencies:
      aproba: 1.2.0
      console-control-strings: 1.1.0
      has-unicode: 2.0.1
      object-assign: 4.1.1
      signal-exit: 3.0.3
      string-width: 1.0.2
      strip-ansi: 3.0.1
      wide-align: 1.1.3
    dev: false
    optional: true
    resolution:
      integrity: sha1-LANAXHU4w51+s3sxcCLjJfsBi/c=
  /gensync/1.0.0-beta.2:
    dev: false
    engines:
      node: '>=6.9.0'
    resolution:
      integrity: sha512-3hN7NaskYvMDLQY55gnW3NQ+mesEAepTqlg+VEbj7zzqEMBVNhzcGYYeqFo/TlYz6eQiFcp1HcsCZO+nGgS8zg==
  /get-caller-file/1.0.3:
    dev: false
    resolution:
      integrity: sha512-3t6rVToeoZfYSGd8YoLFR2DJkiQrIiUrGcjvFX2mDw3bn6k2OtwHN0TNCLbBO+w8qTvimhDkv+LSscbJY1vE6w==
  /get-caller-file/2.0.5:
    dev: false
    engines:
      node: 6.* || 8.* || >= 10.*
    resolution:
      integrity: sha512-DyFP3BM/3YHTQOCUL/w0OZHR0lpKeGrxotcHWcqNEdnltqFwXVfhEBQ94eIo34AfQpo0rGki4cyIiftY06h2Fg==
  /get-func-name/2.0.0:
    dev: false
    resolution:
      integrity: sha1-6td0q+5y4gQJQzoGY2YCPdaIekE=
  /get-intrinsic/1.1.1:
    dependencies:
      function-bind: 1.1.1
      has: 1.0.3
      has-symbols: 1.0.2
    dev: false
    resolution:
      integrity: sha512-kWZrnVM42QCiEA2Ig1bG8zjoIMOgxWwYCEeNdwY6Tv/cOSeGpcoX4pXHfKUxNKVoArnrEr2e9srnAxxGIraS9Q==
  /get-stream/5.2.0:
    dependencies:
      pump: 3.0.0
    dev: false
    engines:
      node: '>=8'
    resolution:
      integrity: sha512-nBF+F1rAZVCu/p7rjzgA+Yb4lfYXrpl7a6VmJrU8wF9I1CKvP/QwPNZHnOlwbTkY6dvtFIzFMSyQXbLoTQPRpA==
  /get-uri/3.0.2:
    dependencies:
      '@tootallnate/once': 1.1.2
      data-uri-to-buffer: 3.0.1
      debug: 4.3.1
      file-uri-to-path: 2.0.0
      fs-extra: 8.1.0
      ftp: 0.3.10
    dev: false
    engines:
      node: '>= 6'
    resolution:
      integrity: sha512-+5s0SJbGoyiJTZZ2JTpFPLMPSch72KEqGOTvQsBqg0RBWvwhWUSYZFAtz3TPW0GXJuLBJPts1E241iHg+VRfhg==
  /getos/3.2.1:
    dependencies:
      async: 3.2.0
    dev: false
    resolution:
      integrity: sha512-U56CfOK17OKgTVqozZjUKNdkfEv6jk5WISBJ8SHoagjE6L69zOwl3Z+O8myjY9MEW3i2HPWQBt/LTbCgcC973Q==
  /getpass/0.1.7:
    dependencies:
      assert-plus: 1.0.0
    dev: false
    resolution:
      integrity: sha1-Xv+OPmhNVprkyysSgmBOi6YhSfo=
  /github-from-package/0.0.0:
    dev: false
    optional: true
    resolution:
      integrity: sha1-l/tdlr/eiXMxPyDoKI75oWf6ZM4=
  /glob-parent/5.1.2:
    dependencies:
      is-glob: 4.0.1
    dev: false
    engines:
      node: '>= 6'
    resolution:
      integrity: sha512-AOIgSQCepiJYwP3ARnGx+5VnTu2HBYdzbGP45eLw1vr3zB3vZLeyed1sC9hnbcOc9/SrMyM5RPQrkGz4aS9Zow==
  /glob-to-regexp/0.4.1:
    dev: false
    resolution:
      integrity: sha512-lkX1HJXwyMcprw/5YUZc2s7DrpAiHB21/V+E1rHUrVNokkvB6bqMzT0VfV6/86ZNabt1k14YOIaT7nDvOX3Iiw==
  /glob/7.1.3:
    dependencies:
      fs.realpath: 1.0.0
      inflight: 1.0.6
      inherits: 2.0.4
      minimatch: 3.0.4
      once: 1.4.0
      path-is-absolute: 1.0.1
    dev: false
    resolution:
      integrity: sha512-vcfuiIxogLV4DlGBHIUOwI0IbrJ8HWPc4MU7HzviGeNho/UJDfi6B5p3sHeWIQ0KGIU0Jpxi5ZHxemQfLkkAwQ==
  /glob/7.1.7:
    dependencies:
      fs.realpath: 1.0.0
      inflight: 1.0.6
      inherits: 2.0.4
      minimatch: 3.0.4
      once: 1.4.0
      path-is-absolute: 1.0.1
    dev: false
    resolution:
      integrity: sha512-OvD9ENzPLbegENnYP5UUfJIirTg4+XwMWGaQfQTY0JenxNvvIKP3U3/tAQSPIu/lHxXYSZmpXlUHeqAIdKzBLQ==
  /global-modules/1.0.0:
    dependencies:
      global-prefix: 1.0.2
      is-windows: 1.0.2
      resolve-dir: 1.0.1
    dev: false
    engines:
      node: '>=0.10.0'
    resolution:
      integrity: sha512-sKzpEkf11GpOFuw0Zzjzmt4B4UZwjOcG757PPvrfhxcLFbq0wpsgpOqxpxtxFiCG4DtG93M6XRVbF2oGdev7bg==
  /global-prefix/1.0.2:
    dependencies:
      expand-tilde: 2.0.2
      homedir-polyfill: 1.0.3
      ini: 1.3.8
      is-windows: 1.0.2
      which: 1.3.1
    dev: false
    engines:
      node: '>=0.10.0'
    resolution:
      integrity: sha1-2/dDxsFJklk8ZVVoy2btMsASLr4=
  /global/4.4.0:
    dependencies:
      min-document: 2.19.0
      process: 0.11.10
    dev: false
    resolution:
      integrity: sha512-wv/LAoHdRE3BeTGz53FAamhGlPLhlssK45usmGFThIi4XqnBmjKQ16u+RNbP7WvigRZDxUsM0J3gcQ5yicaL0w==
  /globals/11.12.0:
    dev: false
    engines:
      node: '>=4'
    resolution:
      integrity: sha512-WOBp/EEGUiIsJSp7wcv/y6MO+lV9UoncWqxuFfm8eBwzWNgyfBd6Gz+IeKQ9jCmyhoH99g15M3T+QaVHFjizVA==
  /globals/12.4.0:
    dependencies:
      type-fest: 0.8.1
    dev: false
    engines:
      node: '>=8'
    resolution:
      integrity: sha512-BWICuzzDvDoH54NHKCseDanAhE3CeDorgDL5MT6LMXXj2WCnd9UC2szdk4AWLfjdgNBCXLUanXYcpBBKOSWGwg==
  /globals/13.9.0:
    dependencies:
      type-fest: 0.20.2
    dev: false
    engines:
      node: '>=8'
    resolution:
      integrity: sha512-74/FduwI/JaIrr1H8e71UbDE+5x7pIPs1C2rrwC52SszOo043CsWOZEMW7o2Y58xwm9b+0RBKDxY5n2sUpEFxA==
  /globby/11.0.3:
    dependencies:
      array-union: 2.1.0
      dir-glob: 3.0.1
      fast-glob: 3.2.5
      ignore: 5.1.8
      merge2: 1.4.1
      slash: 3.0.0
    dev: false
    engines:
      node: '>=10'
    resolution:
      integrity: sha512-ffdmosjA807y7+lA1NM0jELARVmYul/715xiILEjo3hBLPTcirgQNnXECn5g3mtR8TOLCVbkfua1Hpen25/Xcg==
  /graceful-fs/4.2.6:
    dev: false
    resolution:
      integrity: sha512-nTnJ528pbqxYanhpDYsi4Rd8MAeaBA67+RZ10CM1m3bTAVFEDcd5AuA4a6W5YkGZ1iNXHzZz8T6TBKLeBuNriQ==
  /growl/1.10.5:
    dev: false
    engines:
      node: '>=4.x'
    resolution:
      integrity: sha512-qBr4OuELkhPenW6goKVXiv47US3clb3/IbuWF9KNKEijAy9oeHxU9IgzjvJhHkUzhaj7rOUD7+YGWqUjLp5oSA==
  /guid-typescript/1.0.9:
    dev: false
    resolution:
      integrity: sha512-Y8T4vYhEfwJOTbouREvG+3XDsjr8E3kIr7uf+JZ0BYloFsttiHU0WfvANVsR7TxNUJa/WpCnw/Ino/p+DeBhBQ==
  /handlebars/4.7.7:
    dependencies:
      minimist: 1.2.5
      neo-async: 2.6.2
      source-map: 0.6.1
      wordwrap: 1.0.0
    dev: false
    engines:
      node: '>=0.4.7'
    hasBin: true
    optionalDependencies:
      uglify-js: 3.13.8
    resolution:
      integrity: sha512-aAcXm5OAfE/8IXkcZvCepKU3VzW1/39Fb5ZuqMtgI/hT8X2YgoMvBY5dLhq/cpOvw7Lk1nK/UF71aLG/ZnVYRA==
  /har-schema/2.0.0:
    dev: false
    engines:
      node: '>=4'
    resolution:
      integrity: sha1-qUwiJOvKwEeCoNkDVSHyRzW37JI=
  /har-validator/5.1.5:
    dependencies:
      ajv: 6.12.6
      har-schema: 2.0.0
    deprecated: this library is no longer supported
    dev: false
    engines:
      node: '>=6'
    resolution:
      integrity: sha512-nmT2T0lljbxdQZfspsno9hgrG3Uir6Ks5afism62poxqBM6sDnMEuPmzTq8XN0OEwqKLLdh1jQI3qyE66Nzb3w==
  /has-ansi/2.0.0:
    dependencies:
      ansi-regex: 2.1.1
    dev: false
    engines:
      node: '>=0.10.0'
    resolution:
      integrity: sha1-NPUEnOHs3ysGSa8+8k5F7TVBbZE=
  /has-bigints/1.0.1:
    dev: false
    resolution:
      integrity: sha512-LSBS2LjbNBTf6287JEbEzvJgftkF5qFkmCo9hDRpAzKhUOlJ+hx8dd4USs00SgsUNwc4617J9ki5YtEClM2ffA==
  /has-flag/3.0.0:
    dev: false
    engines:
      node: '>=4'
    resolution:
      integrity: sha1-tdRU3CGZriJWmfNGfloH87lVuv0=
  /has-flag/4.0.0:
    dev: false
    engines:
      node: '>=8'
    resolution:
      integrity: sha512-EykJT/Q1KjTWctppgIAgfSO0tKVuZUjhgMr17kqTumMl6Afv3EISleU7qZUzoXDFTAHTDC4NOoG/ZxU3EvlMPQ==
  /has-glob/1.0.0:
    dependencies:
      is-glob: 3.1.0
    dev: false
    engines:
      node: '>=0.10.0'
    resolution:
      integrity: sha1-mqqe7b/7G6OZCnsAEPtnjuAIEgc=
  /has-only/1.1.1:
    dev: false
    engines:
      node: '>=6'
    resolution:
      integrity: sha512-3GuFy9rDw0xvovCHb4SOKiRImbZ+a8boFBUyGNRPVd2mRyQOzYdau5G9nodUXC1ZKYN59hrHFkW1lgBQscYfTg==
  /has-symbols/1.0.2:
    dev: false
    engines:
      node: '>= 0.4'
    resolution:
      integrity: sha512-chXa79rL/UC2KlX17jo3vRGz0azaWEx5tGqZg5pO3NUyEJVB17dMruQlzCCOfUvElghKcm5194+BCRvi2Rv/Gw==
  /has-unicode/2.0.1:
    dev: false
    optional: true
    resolution:
      integrity: sha1-4Ob+aijPUROIVeCG0Wkedx3iqLk=
  /has/1.0.3:
    dependencies:
      function-bind: 1.1.1
    dev: false
    engines:
      node: '>= 0.4.0'
    resolution:
      integrity: sha512-f2dvO0VU6Oej7RkWJGrehjbzMAjFp5/VKPp5tTpWIV4JHHZK1/BxbFRtf/siA2SWTe09caDmVtYYzWEIbBS4zw==
  /hash-base/3.1.0:
    dependencies:
      inherits: 2.0.4
      readable-stream: 3.6.0
      safe-buffer: 5.2.1
    dev: false
    engines:
      node: '>=4'
    resolution:
      integrity: sha512-1nmYp/rhMDiE7AYkDw+lLwlAzz0AntGIe51F3RfFfEqyQ3feY2eI/NcwC6umIQVOASPMsWJLJScWKSSvzL9IVA==
  /hasha/3.0.0:
    dependencies:
      is-stream: 1.1.0
    dev: false
    engines:
      node: '>=4'
    resolution:
      integrity: sha1-UqMvq4Vp1BymmmH/GiFPjrfIvTk=
  /he/1.2.0:
    dev: false
    hasBin: true
    resolution:
      integrity: sha512-F/1DnUGPopORZi0ni+CvrCgHQ5FyEAHRLSApuYWMmrbSwoN2Mn/7k+Gl38gJnR7yyDZk6WLXwiGod1JOWNDKGw==
  /highlight.js/9.18.5:
    deprecated: Support has ended for 9.x series. Upgrade to @latest
    dev: false
    requiresBuild: true
    resolution:
      integrity: sha512-a5bFyofd/BHCX52/8i8uJkjr9DYwXIPnM/plwI6W7ezItLGqzt7X2G2nXuYSfsIJdkwwj/g9DG1LkcGJI/dDoA==
  /homedir-polyfill/1.0.3:
    dependencies:
      parse-passwd: 1.0.0
    dev: false
    engines:
      node: '>=0.10.0'
    resolution:
      integrity: sha512-eSmmWE5bZTK2Nou4g0AI3zZ9rswp7GRKoKXS1BLUkvPviOqs4YTN1djQIqrXy9k5gEtdLPy86JjRwsNM9tnDcA==
  /hosted-git-info/2.8.9:
    dev: false
    resolution:
      integrity: sha512-mxIDAb9Lsm6DoOJ7xH+5+X4y1LU/4Hi50L9C5sIswK3JzULS4bwk1FvjdBgvYR4bzT4tuUQiC15FE2f5HbLvYw==
  /html-escaper/2.0.2:
    dev: false
    resolution:
      integrity: sha512-H2iMtd0I4Mt5eYiapRdIDjp+XzelXQ0tFE4JS7YFwFevXXMmOp9myNrUvCg0D6ws8iqkRPBfKHgbwig1SmlLfg==
  /http-errors/1.7.2:
    dependencies:
      depd: 1.1.2
      inherits: 2.0.3
      setprototypeof: 1.1.1
      statuses: 1.5.0
      toidentifier: 1.0.0
    dev: false
    engines:
      node: '>= 0.6'
    resolution:
      integrity: sha512-uUQBt3H/cSIVfch6i1EuPNy/YsRSOUBXTVfZ+yR7Zjez3qjBz6i9+i4zjNaoqcoFVI4lQJ5plg63TvGfRSDCRg==
  /http-errors/1.7.3:
    dependencies:
      depd: 1.1.2
      inherits: 2.0.4
      setprototypeof: 1.1.1
      statuses: 1.5.0
      toidentifier: 1.0.0
    dev: false
    engines:
      node: '>= 0.6'
    resolution:
      integrity: sha512-ZTTX0MWrsQ2ZAhA1cejAwDLycFsd7I7nVtnkT3Ol0aqodaKW+0CTZDQ1uBv5whptCnc8e8HeRRJxRs0kmm/Qfw==
  /http-proxy-agent/4.0.1:
    dependencies:
      '@tootallnate/once': 1.1.2
      agent-base: 6.0.2
      debug: 4.3.1
    dev: false
    engines:
      node: '>= 6'
    resolution:
      integrity: sha512-k0zdNgqWTGA6aeIRVpvfVob4fL52dTfaehylg0Y4UvSySvOq/Y+BOyPrgpUrA7HylqvU8vIZGsRuXmspskV0Tg==
  /http-proxy/1.18.1:
    dependencies:
      eventemitter3: 4.0.7
      follow-redirects: 1.14.1
      requires-port: 1.0.0
    dev: false
    engines:
      node: '>=8.0.0'
    resolution:
      integrity: sha512-7mz/721AbnJwIVbnaSv1Cz3Am0ZLT/UBwkC92VlxhXv/k/BBQfM2fXElQNC27BVGr0uwUpplYPQM9LnaBMR5NQ==
  /http-proxy/1.18.1_debug@4.3.1:
    dependencies:
      eventemitter3: 4.0.7
      follow-redirects: 1.14.1_debug@4.3.1
      requires-port: 1.0.0
    dev: false
    engines:
      node: '>=8.0.0'
    peerDependencies:
      debug: '*'
    resolution:
      integrity: sha512-7mz/721AbnJwIVbnaSv1Cz3Am0ZLT/UBwkC92VlxhXv/k/BBQfM2fXElQNC27BVGr0uwUpplYPQM9LnaBMR5NQ==
  /http-signature/1.2.0:
    dependencies:
      assert-plus: 1.0.0
      jsprim: 1.4.1
      sshpk: 1.16.1
    dev: false
    engines:
      node: '>=0.8'
      npm: '>=1.3.7'
    resolution:
      integrity: sha1-muzZJRFHcvPZW2WmCruPfBj7rOE=
  /https-proxy-agent/4.0.0:
    dependencies:
      agent-base: 5.1.1
      debug: 4.3.1
    dev: false
    engines:
      node: '>= 6.0.0'
    resolution:
      integrity: sha512-zoDhWrkR3of1l9QAL8/scJZyLu8j/gBkcwcaQOZh7Gyh/+uJQzGVETdgT30akuwkpL8HTRfssqI3BZuV18teDg==
  /https-proxy-agent/5.0.0:
    dependencies:
      agent-base: 6.0.2
      debug: 4.3.1
    dev: false
    engines:
      node: '>= 6'
    resolution:
      integrity: sha512-EkYm5BcKUGiduxzSt3Eppko+PiNWNEpa4ySk9vTC6wDsQJW9rHSa+UhGNJoRYp7bz6Ht1eaRIa6QaJqO5rCFbA==
  /human-signals/1.1.1:
    dev: false
    engines:
      node: '>=8.12.0'
    resolution:
      integrity: sha512-SEQu7vl8KjNL2eoGBLF3+wAjpsNfA9XMlXAYj/3EdaNfAlxKthD1xjEQfGOUhllCGGJVNY34bRr6lPINhNjyZw==
  /iconv-lite/0.4.24:
    dependencies:
      safer-buffer: 2.1.2
    dev: false
    engines:
      node: '>=0.10.0'
    resolution:
      integrity: sha512-v3MXnZAcvnywkTUEZomIActle7RXXeedOR31wwl7VlyoXO4Qi9arvSenNQWne1TcRwhCL1HwLI21bEqdpj8/rA==
  /ieee754/1.2.1:
    dev: false
    resolution:
      integrity: sha512-dcyqhDvX1C46lXZcVqCpK+FtMRQVdIMN6/Df5js2zouUsqG7I6sFxitIC+7KYK29KdXOLHdu9zL4sFnoVQnqaA==
  /ignore/4.0.6:
    dev: false
    engines:
      node: '>= 4'
    resolution:
      integrity: sha512-cyFDKrqc/YdcWFniJhzI42+AzS+gNwmUzOSFcRCQYwySuBBBy/KjuxWLZ/FHEH6Moq1NizMOBWyTcv8O4OZIMg==
  /ignore/5.1.8:
    dev: false
    engines:
      node: '>= 4'
    resolution:
      integrity: sha512-BMpfD7PpiETpBl/A6S498BaIJ6Y/ABT93ETbby2fP00v4EbvPBXWEoaR1UBPKs3iR53pJY7EtZk5KACI57i1Uw==
  /import-fresh/3.3.0:
    dependencies:
      parent-module: 1.0.1
      resolve-from: 4.0.0
    dev: false
    engines:
      node: '>=6'
    resolution:
      integrity: sha512-veYYhQa+D1QBKznvhUHxb8faxlrwUnxseDAbAp457E0wLNio2bOSKnjYDhMj+YiAq61xrMGhQk9iXVk5FzgQMw==
  /import-lazy/4.0.0:
    dev: false
    engines:
      node: '>=8'
    resolution:
      integrity: sha512-rKtvo6a868b5Hu3heneU+L4yEQ4jYKLtjpnPeUdK7h0yzXGmyBTypknlkCvHFBqfX9YlorEiMM6Dnq/5atfHkw==
  /imurmurhash/0.1.4:
    dev: false
    engines:
      node: '>=0.8.19'
    resolution:
      integrity: sha1-khi5srkoojixPcT7a21XbyMUU+o=
  /inflight/1.0.6:
    dependencies:
      once: 1.4.0
      wrappy: 1.0.2
    dev: false
    resolution:
      integrity: sha1-Sb1jMdfQLQwJvJEKEHW6gWW1bfk=
  /inherits/2.0.1:
    dev: false
    resolution:
      integrity: sha1-sX0I0ya0Qj5Wjv9xn5GwscvfafE=
  /inherits/2.0.3:
    dev: false
    resolution:
      integrity: sha1-Yzwsg+PaQqUC9SRmAiSA9CCCYd4=
  /inherits/2.0.4:
    dev: false
    resolution:
      integrity: sha512-k/vGaX4/Yla3WzyMCvTQOXYeIHvqOKtnqBduzTHpzpQZzAskKMhZ2K+EnBiSM9zGSoIFeMpXKxa4dYeZIQqewQ==
  /ini/1.3.8:
    dev: false
    resolution:
      integrity: sha512-JV/yugV2uzW5iMRSiZAyDtQd+nxtUnjeLt0acNdw98kKLrvuRVyB80tsREOE7yvGVgalhZ6RNXCmEHkUKBKxew==
  /interpret/1.4.0:
    dev: false
    engines:
      node: '>= 0.10'
    resolution:
      integrity: sha512-agE4QfB2Lkp9uICn7BAqoscw4SZP9kTE2hxiFI3jBPmXJfdqiahTbUuKGsMoN2GtqL9AxhYioAcVvgsb1HvRbA==
  /ip-regex/2.1.0:
    dev: false
    engines:
      node: '>=4'
    resolution:
      integrity: sha1-+ni/XS5pE8kRzp+BnuUUa7bYROk=
  /ip/1.1.5:
    dev: false
    resolution:
      integrity: sha1-vd7XARQpCCjAoDnnLvJfWq7ENUo=
  /ipaddr.js/1.9.1:
    dev: false
    engines:
      node: '>= 0.10'
    resolution:
      integrity: sha512-0KI/607xoxSToH7GjN1FfSbLoU0+btTicjsQSWQlh/hZykN8KpmMf7uYwPW3R+akZ6R/w18ZlXSHBYXiYUPO3g==
  /is-arguments/1.1.0:
    dependencies:
      call-bind: 1.0.2
    dev: false
    engines:
      node: '>= 0.4'
    resolution:
      integrity: sha512-1Ij4lOMPl/xB5kBDn7I+b2ttPMKa8szhEIrXDuXQD/oe3HJLTLhqhgGspwgyGd6MOywBUqVvYicF72lkgDnIHg==
  /is-arrayish/0.2.1:
    dev: false
    resolution:
      integrity: sha1-d8mYQFJ6qOyxqLppe4BkWnqSap0=
  /is-bigint/1.0.2:
    dev: false
    resolution:
      integrity: sha512-0JV5+SOCQkIdzjBK9buARcV804Ddu7A0Qet6sHi3FimE9ne6m4BGQZfRn+NZiXbBk4F4XmHfDZIipLj9pX8dSA==
  /is-binary-path/2.1.0:
    dependencies:
      binary-extensions: 2.2.0
    dev: false
    engines:
      node: '>=8'
    resolution:
      integrity: sha512-ZMERYes6pDydyuGidse7OsHxtbI7WVeUEozgR/g7rd0xUimYNlvZRE/K2MgZTjWy725IfelLeVcEM97mmtRGXw==
  /is-boolean-object/1.1.1:
    dependencies:
      call-bind: 1.0.2
    dev: false
    engines:
      node: '>= 0.4'
    resolution:
      integrity: sha512-bXdQWkECBUIAcCkeH1unwJLIpZYaa5VvuygSyS/c2lf719mTKZDU5UdDRlpd01UjADgmW8RfqaP+mRaVPdr/Ng==
  /is-buffer/1.1.6:
    dev: false
    resolution:
      integrity: sha512-NcdALwpXkTm5Zvvbk7owOUSvVvBKDgKP5/ewfXEznmQFfs4ZRmanOeKBTjRVjka3QFoN6XJ+9F3USqfHqTaU5w==
  /is-buffer/2.0.5:
    dev: false
    engines:
      node: '>=4'
    resolution:
      integrity: sha512-i2R6zNFDwgEHJyQUtJEk0XFi1i0dPFn/oqjK3/vPCcDeJvW5NQ83V8QbicfF1SupOaB0h8ntgBC2YiE7dfyctQ==
  /is-callable/1.2.3:
    dev: false
    engines:
      node: '>= 0.4'
    resolution:
      integrity: sha512-J1DcMe8UYTBSrKezuIUTUwjXsho29693unXM2YhJUTR2txK/eG47bvNa/wipPFmZFgr/N6f1GA66dv0mEyTIyQ==
  /is-ci/2.0.0:
    dependencies:
      ci-info: 2.0.0
    dev: false
    hasBin: true
    resolution:
      integrity: sha512-YfJT7rkpQB0updsdHLGWrvhBJfcfzNNawYDNIyQXJz0IViGf75O8EBPKSdvw2rF+LGCsX4FZ8tcr3b19LcZq4w==
  /is-core-module/2.4.0:
    dependencies:
      has: 1.0.3
    dev: false
    resolution:
      integrity: sha512-6A2fkfq1rfeQZjxrZJGerpLCTHRNEBiSgnu0+obeJpEPZRUooHgsizvzv0ZjJwOz3iWIHdJtVWJ/tmPr3D21/A==
  /is-date-object/1.0.4:
    dev: false
    engines:
      node: '>= 0.4'
    resolution:
      integrity: sha512-/b4ZVsG7Z5XVtIxs/h9W8nvfLgSAyKYdtGWQLbqy6jA1icmgjf8WCoTKgeS4wy5tYaPePouzFMANbnj94c2Z+A==
  /is-docker/2.2.1:
    dev: false
    engines:
      node: '>=8'
    hasBin: true
    resolution:
      integrity: sha512-F+i2BKsFrH66iaUFc0woD8sLy8getkwTwtOBjvs56Cx4CgJDeKQeqfz8wAYiSb8JOprWhHH5p77PbmYCvvUuXQ==
  /is-extglob/2.1.1:
    dev: false
    engines:
      node: '>=0.10.0'
    resolution:
      integrity: sha1-qIwCU1eR8C7TfHahueqXc8gz+MI=
  /is-fullwidth-code-point/1.0.0:
    dependencies:
      number-is-nan: 1.0.1
    dev: false
    engines:
      node: '>=0.10.0'
    optional: true
    resolution:
      integrity: sha1-754xOG8DGn8NZDr4L95QxFfvAMs=
  /is-fullwidth-code-point/2.0.0:
    dev: false
    engines:
      node: '>=4'
    resolution:
      integrity: sha1-o7MKXE8ZkYMWeqq5O+764937ZU8=
  /is-fullwidth-code-point/3.0.0:
    dev: false
    engines:
      node: '>=8'
    resolution:
      integrity: sha512-zymm5+u+sCsSWyD9qNaejV3DFvhCKclKdizYaJUuHA83RLjb7nSuGnddCHGv0hk+KY7BMAlsWeK4Ueg6EV6XQg==
  /is-generator-function/1.0.9:
    dev: false
    engines:
      node: '>= 0.4'
    resolution:
      integrity: sha512-ZJ34p1uvIfptHCN7sFTjGibB9/oBg17sHqzDLfuwhvmN/qLVvIQXRQ8licZQ35WJ8KuEQt/etnnzQFI9C9Ue/A==
  /is-glob/3.1.0:
    dependencies:
      is-extglob: 2.1.1
    dev: false
    engines:
      node: '>=0.10.0'
    resolution:
      integrity: sha1-e6WuJCF4BKxwcHuWkiVnSGzD6Eo=
  /is-glob/4.0.1:
    dependencies:
      is-extglob: 2.1.1
    dev: false
    engines:
      node: '>=0.10.0'
    resolution:
      integrity: sha512-5G0tKtBTFImOqDnLB2hG6Bp2qcKEFduo4tZu9MT/H6NQv/ghhy30o55ufafxJ/LdH79LLs2Kfrn85TLKyA7BUg==
  /is-module/1.0.0:
    dev: false
    resolution:
      integrity: sha1-Mlj7afeMFNW4FdZkM2tM/7ZEFZE=
  /is-negative-zero/2.0.1:
    dev: false
    engines:
      node: '>= 0.4'
    resolution:
      integrity: sha512-2z6JzQvZRa9A2Y7xC6dQQm4FSTSTNWjKIYYTt4246eMTJmIo0Q+ZyOsU66X8lxK1AbB92dFeglPLrhwpeRKO6w==
  /is-number-object/1.0.5:
    dev: false
    engines:
      node: '>= 0.4'
    resolution:
      integrity: sha512-RU0lI/n95pMoUKu9v1BZP5MBcZuNSVJkMkAG2dJqC4z2GlkGUNeH68SuHuBKBD/XFe+LHZ+f9BKkLET60Niedw==
  /is-number/7.0.0:
    dev: false
    engines:
      node: '>=0.12.0'
    resolution:
      integrity: sha512-41Cifkg6e8TylSpdtTpeLVMqvSBEVzTttHvERD741+pnZ8ANv0004MRL43QKPDlK9cGvNp6NZWZUBlbGXYxxng==
  /is-reference/1.2.1:
    dependencies:
      '@types/estree': 0.0.47
    dev: false
    resolution:
      integrity: sha512-U82MsXXiFIrjCK4otLT+o2NA2Cd2g5MLoOVXUZjIOhLurrRxpEXzI8O0KZHr3IjLvlAH1kTPYSuqer5T9ZVBKQ==
  /is-regex/1.1.3:
    dependencies:
      call-bind: 1.0.2
      has-symbols: 1.0.2
    dev: false
    engines:
      node: '>= 0.4'
    resolution:
      integrity: sha512-qSVXFz28HM7y+IWX6vLCsexdlvzT1PJNFSBuaQLQ5o0IEw8UDYW6/2+eCMVyIsbM8CNLX2a/QWmSpyxYEHY7CQ==
  /is-stream/1.1.0:
    dev: false
    engines:
      node: '>=0.10.0'
    resolution:
      integrity: sha1-EtSj3U5o4Lec6428hBc66A2RykQ=
  /is-stream/2.0.0:
    dev: false
    engines:
      node: '>=8'
    resolution:
      integrity: sha512-XCoy+WlUr7d1+Z8GgSuXmpuUFC9fOhRXglJMx+dwLKTkL44Cjd4W1Z5P+BQZpr+cR93aGP4S/s7Ftw6Nd/kiEw==
  /is-string/1.0.6:
    dev: false
    engines:
      node: '>= 0.4'
    resolution:
      integrity: sha512-2gdzbKUuqtQ3lYNrUTQYoClPhm7oQu4UdpSZMp1/DGgkHBT8E2Z1l0yMdb6D4zNAxwDiMv8MdulKROJGNl0Q0w==
  /is-subset/0.1.1:
    dev: false
    resolution:
      integrity: sha1-ilkRfZMt4d4A8kX83TnOQ/HpOaY=
  /is-symbol/1.0.4:
    dependencies:
      has-symbols: 1.0.2
    dev: false
    engines:
      node: '>= 0.4'
    resolution:
      integrity: sha512-C/CPBqKWnvdcxqIARxyOh4v1UUEOCHpgDa0WYgpKDFMszcrPcffg5uhwSgPCLD2WWxmq6isisz87tzT01tuGhg==
  /is-typed-array/1.1.5:
    dependencies:
      available-typed-arrays: 1.0.4
      call-bind: 1.0.2
      es-abstract: 1.18.3
      foreach: 2.0.5
      has-symbols: 1.0.2
    dev: false
    engines:
      node: '>= 0.4'
    resolution:
      integrity: sha512-S+GRDgJlR3PyEbsX/Fobd9cqpZBuvUS+8asRqYDMLCb2qMzt1oz5m5oxQCxOgUDxiWsOVNi4yaF+/uvdlHlYug==
  /is-typedarray/1.0.0:
    dev: false
    resolution:
      integrity: sha1-5HnICFjfDBsR3dppQPlgEfzaSpo=
  /is-valid-glob/1.0.0:
    dev: false
    engines:
      node: '>=0.10.0'
    resolution:
      integrity: sha1-Kb8+/3Ab4tTTFdusw5vDn+j2Aao=
  /is-windows/1.0.2:
    dev: false
    engines:
      node: '>=0.10.0'
    resolution:
      integrity: sha512-eXK1UInq2bPmjyX6e3VHIzMLobc4J94i4AWn+Hpq3OU5KkrRC96OAcR3PRJ/pGu6m8TRnBHP9dkXQVsT/COVIA==
  /is-wsl/2.2.0:
    dependencies:
      is-docker: 2.2.1
    dev: false
    engines:
      node: '>=8'
    resolution:
      integrity: sha512-fKzAra0rGJUUBwGBgNkHZuToZcn+TtXHpeCgmkMJMMYx1sQDYaCSyjJBSCa2nH1DGm7s3n1oBnohoVTBaN7Lww==
  /isarray/0.0.1:
    dev: false
    resolution:
      integrity: sha1-ihis/Kmo9Bd+Cav8YDiTmwXR7t8=
  /isarray/1.0.0:
    dev: false
    resolution:
      integrity: sha1-u5NdSFgsuhaMBoNJV6VKPgcSTxE=
  /isbinaryfile/4.0.8:
    dev: false
    engines:
      node: '>= 8.0.0'
    resolution:
      integrity: sha512-53h6XFniq77YdW+spoRrebh0mnmTxRPTlcuIArO57lmMdq4uBKFKaeTjnb92oYWrSn/LVL+LT+Hap2tFQj8V+w==
  /isexe/2.0.0:
    dev: false
    resolution:
      integrity: sha1-6PvzdNxVb/iUehDcsFctYz8s+hA=
  /isstream/0.1.2:
    dev: false
    resolution:
      integrity: sha1-R+Y/evVa+m+S4VAOaQ64uFKcCZo=
  /istanbul-lib-coverage/2.0.5:
    dev: false
    engines:
      node: '>=6'
    resolution:
      integrity: sha512-8aXznuEPCJvGnMSRft4udDRDtb1V3pkQkMMI5LI+6HuQz5oQ4J2UFn1H82raA3qJtyOLkkwVqICBQkjnGtn5mA==
  /istanbul-lib-coverage/3.0.0:
    dev: false
    engines:
      node: '>=8'
    resolution:
      integrity: sha512-UiUIqxMgRDET6eR+o5HbfRYP1l0hqkWOs7vNxC/mggutCMUIhWMm8gAHb8tHlyfD3/l6rlgNA5cKdDzEAf6hEg==
  /istanbul-lib-hook/2.0.7:
    dependencies:
      append-transform: 1.0.0
    dev: false
    engines:
      node: '>=6'
    resolution:
      integrity: sha512-vrRztU9VRRFDyC+aklfLoeXyNdTfga2EI3udDGn4cZ6fpSXpHLV9X6CHvfoMCPtggg8zvDDmC4b9xfu0z6/llA==
  /istanbul-lib-instrument/3.3.0:
    dependencies:
      '@babel/generator': 7.14.3
      '@babel/parser': 7.14.4
      '@babel/template': 7.12.13
      '@babel/traverse': 7.14.2
      '@babel/types': 7.14.4
      istanbul-lib-coverage: 2.0.5
      semver: 6.3.0
    dev: false
    engines:
      node: '>=6'
    resolution:
      integrity: sha512-5nnIN4vo5xQZHdXno/YDXJ0G+I3dAm4XgzfSVTPLQpj/zAV2dV6Juy0yaf10/zrJOJeHoN3fraFe+XRq2bFVZA==
  /istanbul-lib-instrument/4.0.3:
    dependencies:
      '@babel/core': 7.14.3
      '@istanbuljs/schema': 0.1.3
      istanbul-lib-coverage: 3.0.0
      semver: 6.3.0
    dev: false
    engines:
      node: '>=8'
    resolution:
      integrity: sha512-BXgQl9kf4WTCPCCpmFGoJkz/+uhvm7h7PFKUYxh7qarQd3ER33vHG//qaE8eN25l07YqZPpHXU9I09l/RD5aGQ==
  /istanbul-lib-report/2.0.8:
    dependencies:
      istanbul-lib-coverage: 2.0.5
      make-dir: 2.1.0
      supports-color: 6.1.0
    dev: false
    engines:
      node: '>=6'
    resolution:
      integrity: sha512-fHBeG573EIihhAblwgxrSenp0Dby6tJMFR/HvlerBsrCTD5bkUuoNtn3gVh29ZCS824cGGBPn7Sg7cNk+2xUsQ==
  /istanbul-lib-report/3.0.0:
    dependencies:
      istanbul-lib-coverage: 3.0.0
      make-dir: 3.1.0
      supports-color: 7.2.0
    dev: false
    engines:
      node: '>=8'
    resolution:
      integrity: sha512-wcdi+uAKzfiGT2abPpKZ0hSU1rGQjUQnLvtY5MpQ7QCTahD3VODhcu4wcfY1YtkGaDD5yuydOLINXsfbus9ROw==
  /istanbul-lib-source-maps/3.0.6:
    dependencies:
      debug: 4.3.1
      istanbul-lib-coverage: 2.0.5
      make-dir: 2.1.0
      rimraf: 2.7.1
      source-map: 0.6.1
    dev: false
    engines:
      node: '>=6'
    resolution:
      integrity: sha512-R47KzMtDJH6X4/YW9XTx+jrLnZnscW4VpNN+1PViSYTejLVPWv7oov+Duf8YQSPyVRUvueQqz1TcsC6mooZTXw==
  /istanbul-lib-source-maps/4.0.0:
    dependencies:
      debug: 4.3.1
      istanbul-lib-coverage: 3.0.0
      source-map: 0.6.1
    dev: false
    engines:
      node: '>=8'
    resolution:
      integrity: sha512-c16LpFRkR8vQXyHZ5nLpY35JZtzj1PQY1iZmesUbf1FZHbIupcWfjgOXBY9YHkLEQ6puz1u4Dgj6qmU/DisrZg==
  /istanbul-reports/2.2.7:
    dependencies:
      html-escaper: 2.0.2
    dev: false
    engines:
      node: '>=6'
    resolution:
      integrity: sha512-uu1F/L1o5Y6LzPVSVZXNOoD/KXpJue9aeLRd0sM9uMXfZvzomB0WxVamWb5ue8kA2vVWEmW7EG+A5n3f1kqHKg==
  /istanbul-reports/3.0.2:
    dependencies:
      html-escaper: 2.0.2
      istanbul-lib-report: 3.0.0
    dev: false
    engines:
      node: '>=8'
    resolution:
      integrity: sha512-9tZvz7AiR3PEDNGiV9vIouQ/EAcqMXFmkcA1CDFTwOB98OZVDL0PH9glHotf5Ugp6GCOTypfzGWI/OqjWNCRUw==
  /its-name/1.0.0:
    dev: false
    engines:
      node: '>=6'
    resolution:
      integrity: sha1-IGXxiD7LVoxl9xEt2/EjQB+uSvA=
  /jest-worker/24.9.0:
    dependencies:
      merge-stream: 2.0.0
      supports-color: 6.1.0
    dev: false
    engines:
      node: '>= 6'
    resolution:
      integrity: sha512-51PE4haMSXcHohnSMdM42anbvZANYTqMrr52tVKPqqsPJMzoP6FYYDVqahX/HrAoKEKz3uUPzSvKs9A3qR4iVw==
  /jju/1.4.0:
    dev: false
    resolution:
      integrity: sha1-o6vicYryQaKykE+EpiWXDzia4yo=
  /jquery/3.6.0:
    dev: false
    resolution:
      integrity: sha512-JVzAR/AjBvVt2BmYhxRCSYysDsPcssdmTFnzyLEts9qNwmjmu4JTAMYubEfwVOSwpQ1I1sKKFcxhZCI2buerfw==
  /js-tokens/4.0.0:
    dev: false
    resolution:
      integrity: sha512-RdJUflcE3cUzKiMqQgsCu06FPu9UdIJO0beYbPhHN4k6apgJtifcoCtT9bcxOpYBtpD2kCM6Sbzg4CausW/PKQ==
  /js-yaml/3.13.1:
    dependencies:
      argparse: 1.0.10
      esprima: 4.0.1
    dev: false
    hasBin: true
    resolution:
      integrity: sha512-YfbcO7jXDdyj0DGxYVSlSeQNHbD7XPWvrVWeVUujrQEoZzWJIRrCPoyk6kL6IAjAG2IolMK4T0hNUe0HOUs5Jw==
  /js-yaml/3.14.1:
    dependencies:
      argparse: 1.0.10
      esprima: 4.0.1
    dev: false
    hasBin: true
    resolution:
      integrity: sha512-okMH7OXXJ7YrN9Ok3/SXrnu4iX9yOk+25nqX4imS2npuvTYDmo/QEZoqwZkYaIDk3jVvBOTOIEgEhaLOynBS9g==
  /jsbi/3.1.4:
    dev: false
    resolution:
      integrity: sha512-52QRRFSsi9impURE8ZUbzAMCLjPm4THO7H2fcuIvaaeFTbSysvkodbQQXIVsNgq/ypDbq6dJiuGKL0vZ/i9hUg==
  /jsbn/0.1.1:
    dev: false
    resolution:
      integrity: sha1-peZUwuWi3rXyAdls77yoDA7y9RM=
  /jsesc/2.5.2:
    dev: false
    engines:
      node: '>=4'
    hasBin: true
    resolution:
      integrity: sha512-OYu7XEzjkCQ3C5Ps3QIZsQfNpqoJyZZA99wd9aWd05NCtC5pWOkShK2mkL6HXQR6/Cy2lbNdPlZBpuQHXE63gA==
  /json-edm-parser/0.1.2:
    dependencies:
      jsonparse: 1.2.0
    dev: false
    resolution:
      integrity: sha1-HmCw/vG8CvZ7wNFG393lSGzWFbQ=
  /json-parse-better-errors/1.0.2:
    dev: false
    resolution:
      integrity: sha512-mrqyZKfX5EhL7hvqcV6WG1yYjnjeuYDzDhhcAAUrq8Po85NBQBJP+ZDUT75qZQ98IkUoBqdkExkukOU7Ts2wrw==
  /json-schema-traverse/0.4.1:
    dev: false
    resolution:
      integrity: sha512-xbbCH5dCYU5T8LcEhhuh7HJ88HXuW3qsI3Y0zOZFKfZEHcpWiHU/Jxzk629Brsab/mMiHQti9wMP+845RPe3Vg==
  /json-schema-traverse/1.0.0:
    dev: false
    resolution:
      integrity: sha512-NM8/P9n3XjXhIZn1lLhkFaACTOURQXjWhV4BA/RnOv8xvgqtqpAX9IO4mRQxSx1Rlo4tqzeqb0sOlruaOy3dug==
  /json-schema/0.2.3:
    dev: false
    resolution:
      integrity: sha1-tIDIkuWaLwWVTOcnvT8qTogvnhM=
  /json-schema/0.3.0:
    dev: false
    resolution:
      integrity: sha512-TYfxx36xfl52Rf1LU9HyWSLGPdYLL+SQ8/E/0yVyKG8wCCDaSrhPap0vEdlsZWRaS6tnKKLPGiEJGiREVC8kxQ==
  /json-stable-stringify-without-jsonify/1.0.1:
    dev: false
    resolution:
      integrity: sha1-nbe1lJatPzz+8wp1FC0tkwrXJlE=
  /json-stringify-safe/5.0.1:
    dev: false
    resolution:
      integrity: sha1-Epai1Y/UXxmg9s4B1lcB4sc1tus=
  /json5/1.0.1:
    dependencies:
      minimist: 1.2.5
    dev: false
    hasBin: true
    resolution:
      integrity: sha512-aKS4WQjPenRxiQsC93MNfjx+nbF4PAdYzmd/1JIj8HYzqfbu86beTuNgXDzPknWk0n0uARlyewZo4s++ES36Ow==
  /json5/2.2.0:
    dependencies:
      minimist: 1.2.5
    dev: false
    engines:
      node: '>=6'
    hasBin: true
    resolution:
      integrity: sha512-f+8cldu7X/y7RAJurMEJmdoKXGB/X550w2Nr3tTbezL6RwEE/iMcm+tZnXeoZtKuOq6ft8+CqzEkrIgx1fPoQA==
  /jsonfile/4.0.0:
    dev: false
    optionalDependencies:
      graceful-fs: 4.2.6
    resolution:
      integrity: sha1-h3Gq4HmbZAdrdmQPygWPnBDjPss=
  /jsonparse/1.2.0:
    dev: false
    engines:
      '0': node >= 0.2.0
    resolution:
      integrity: sha1-XAxWhRBxYOcv50ib3eoLRMK8Z70=
  /jsonwebtoken/8.5.1:
    dependencies:
      jws: 3.2.2
      lodash.includes: 4.3.0
      lodash.isboolean: 3.0.3
      lodash.isinteger: 4.0.4
      lodash.isnumber: 3.0.3
      lodash.isplainobject: 4.0.6
      lodash.isstring: 4.0.1
      lodash.once: 4.1.1
      ms: 2.1.3
      semver: 5.7.1
    dev: false
    engines:
      node: '>=4'
      npm: '>=1.4.28'
    resolution:
      integrity: sha512-XjwVfRS6jTMsqYs0EsuJ4LGxXV14zQybNd4L2r0UvbVnSF9Af8x7p5MzbJ90Ioz/9TI41/hTCvznF/loiSzn8w==
  /jsprim/1.4.1:
    dependencies:
      assert-plus: 1.0.0
      extsprintf: 1.3.0
      json-schema: 0.2.3
      verror: 1.10.0
    dev: false
    engines:
      '0': node >=0.6.0
    resolution:
      integrity: sha1-MT5mvB5cwG5Di8G3SZwuXFastqI=
  /jsrsasign/10.3.0:
    dev: false
    resolution:
      integrity: sha512-irDIKKFW++EAELgP3fjFi5/Fn0XEyfuQTTgpbeFwCGkV6tRIYZl3uraRea2HTXWCstcSZuDaCbdAhU1n+075Bg==
  /jssha/2.4.2:
    deprecated: jsSHA versions < 3.0.0 will no longer receive feature updates
    dev: false
    resolution:
      integrity: sha512-/jsi/9C0S70zfkT/4UlKQa5E1xKurDnXcQizcww9JSR/Fv+uIbWM2btG+bFcL3iNoK9jIGS0ls9HWLr1iw0kFg==
  /jssha/3.2.0:
    dev: false
    resolution:
      integrity: sha512-QuruyBENDWdN4tZwJbQq7/eAK85FqrI4oDbXjy5IBhYD+2pTJyBUWZe8ctWaCkrV0gy6AaelgOZZBMeswEa/6Q==
  /just-extend/4.2.1:
    dev: false
    resolution:
      integrity: sha512-g3UB796vUFIY90VIv/WX3L2c8CS2MdWUww3CNrYmqza1Fg0DURc2K/O4YrnklBdQarSJ/y8JnJYDGc+1iumQjg==
  /jwa/1.4.1:
    dependencies:
      buffer-equal-constant-time: 1.0.1
      ecdsa-sig-formatter: 1.0.11
      safe-buffer: 5.2.1
    dev: false
    resolution:
      integrity: sha512-qiLX/xhEEFKUAJ6FiBMbes3w9ATzyk5W7Hvzpa/SLYdxNtng+gcurvrI7TbACjIXlsJyr05/S1oUhZrc63evQA==
  /jwa/2.0.0:
    dependencies:
      buffer-equal-constant-time: 1.0.1
      ecdsa-sig-formatter: 1.0.11
      safe-buffer: 5.2.1
    dev: false
    resolution:
      integrity: sha512-jrZ2Qx916EA+fq9cEAeCROWPTfCwi1IVHqT2tapuqLEVVDKFDENFw1oL+MwrTvH6msKxsd1YTDVw6uKEcsrLEA==
  /jws/3.2.2:
    dependencies:
      jwa: 1.4.1
      safe-buffer: 5.2.1
    dev: false
    resolution:
      integrity: sha512-YHlZCB6lMTllWDtSPHz/ZXTsi8S00usEV6v1tjq8tOUZzw7DpSDWVXjXDre6ed1w/pd495ODpHZYSdkRTsa0HA==
  /jws/4.0.0:
    dependencies:
      jwa: 2.0.0
      safe-buffer: 5.2.1
    dev: false
    resolution:
      integrity: sha512-KDncfTmOZoOMTFG4mBlG0qUIOlc03fmzH+ru6RgYVZhPkyiy/92Owlt/8UEN+a4TXR1FQetfIpJE8ApdvdVxTg==
  /jwt-decode/2.2.0:
    dev: false
    resolution:
      integrity: sha1-fYa9VmefWM5qhHBKZX3TkruoGnk=
  /karma-chai/0.1.0_chai@4.3.4+karma@6.3.3:
    dependencies:
      chai: 4.3.4
      karma: 6.3.3
    dev: false
    peerDependencies:
      chai: '*'
      karma: '>=0.10.9'
    resolution:
      integrity: sha1-vuWtQEAFF4Ea40u5RfdikJEIt5o=
  /karma-chrome-launcher/3.1.0:
    dependencies:
      which: 1.3.1
    dev: false
    resolution:
      integrity: sha512-3dPs/n7vgz1rxxtynpzZTvb9y/GIaW8xjAwcIGttLbycqoFtI7yo1NGnQi6oFTherRE+GIhCAHZC4vEqWGhNvg==
  /karma-coverage/2.0.3:
    dependencies:
      istanbul-lib-coverage: 3.0.0
      istanbul-lib-instrument: 4.0.3
      istanbul-lib-report: 3.0.0
      istanbul-lib-source-maps: 4.0.0
      istanbul-reports: 3.0.2
      minimatch: 3.0.4
    dev: false
    engines:
      node: '>=10.0.0'
    resolution:
      integrity: sha512-atDvLQqvPcLxhED0cmXYdsPMCQuh6Asa9FMZW1bhNqlVEhJoB9qyZ2BY1gu7D/rr5GLGb5QzYO4siQskxaWP/g==
  /karma-edge-launcher/0.4.2_karma@6.3.3:
    dependencies:
      edge-launcher: 1.2.2
      karma: 6.3.3
    dev: false
    engines:
      node: '>=4'
    peerDependencies:
      karma: '>=0.9'
    resolution:
      integrity: sha512-YAJZb1fmRcxNhMIWYsjLuxwODBjh2cSHgTW/jkVmdpGguJjLbs9ZgIK/tEJsMQcBLUkO+yO4LBbqYxqgGW2HIw==
  /karma-env-preprocessor/0.1.1:
    dev: false
    resolution:
      integrity: sha1-u+jIfVnADtt2BwvTwxtLOdXcfhU=
  /karma-firefox-launcher/1.3.0:
    dependencies:
      is-wsl: 2.2.0
    dev: false
    resolution:
      integrity: sha512-Fi7xPhwrRgr+94BnHX0F5dCl1miIW4RHnzjIGxF8GaIEp7rNqX7LSi7ok63VXs3PS/5MQaQMhGxw+bvD+pibBQ==
  /karma-ie-launcher/1.0.0_karma@6.3.3:
    dependencies:
      karma: 6.3.3
      lodash: 4.17.21
    dev: false
    peerDependencies:
      karma: '>=0.9'
    resolution:
      integrity: sha1-SXmGhCxJAZA0bNifVJTKmDDG1Zw=
  /karma-json-preprocessor/0.3.3_karma@6.3.3:
    dependencies:
      karma: 6.3.3
    dev: false
    peerDependencies:
      karma: '>=0.9'
    resolution:
      integrity: sha1-X36ZW+uuS06PCiy1IVBVSq8LHi4=
  /karma-json-to-file-reporter/1.0.1:
    dependencies:
      json5: 2.2.0
    dev: false
    resolution:
      integrity: sha512-kNCi+0UrXAeTJMpMsHkHNbfmlErsYT+/haNakJIhsE/gtj3Jx7zWRg7BTc1HHSbH5KeVXVRJr3/KLB/NHWY7Hg==
  /karma-junit-reporter/2.0.1_karma@6.3.3:
    dependencies:
      karma: 6.3.3
      path-is-absolute: 1.0.1
      xmlbuilder: 12.0.0
    dev: false
    engines:
      node: '>= 8'
    peerDependencies:
      karma: '>=0.9'
    resolution:
      integrity: sha512-VtcGfE0JE4OE1wn0LK8xxDKaTP7slN8DO3I+4xg6gAi1IoAHAXOJ1V9G/y45Xg6sxdxPOR3THCFtDlAfBo9Afw==
  /karma-mocha-reporter/2.2.5_karma@6.3.3:
    dependencies:
      chalk: 2.4.2
      karma: 6.3.3
      log-symbols: 2.2.0
      strip-ansi: 4.0.0
    dev: false
    peerDependencies:
      karma: '>=0.13'
    resolution:
      integrity: sha1-FRIAlejtgZGG5HoLAS8810GJVWA=
  /karma-mocha/2.0.1:
    dependencies:
      minimist: 1.2.5
    dev: false
    resolution:
      integrity: sha512-Tzd5HBjm8his2OA4bouAsATYEpZrp9vC7z5E5j4C5Of5Rrs1jY67RAwXNcVmd/Bnk1wgvQRou0zGVLey44G4tQ==
  /karma-rollup-preprocessor/7.0.7_rollup@1.32.1:
    dependencies:
      chokidar: 3.5.1
      debounce: 1.2.1
      rollup: 1.32.1
    dev: false
    engines:
      node: '>= 8.0.0'
    peerDependencies:
      rollup: '>= 1.0.0'
    resolution:
      integrity: sha512-Y1QwsTCiCBp8sSALZdqmqry/mWIWIy0V6zonUIpy+0/D/Kpb2XZvR+JZrWfacQvcvKQdZFJvg6EwlnKtjepu3Q==
  /karma-source-map-support/1.4.0:
    dependencies:
      source-map-support: 0.5.19
    dev: false
    resolution:
      integrity: sha512-RsBECncGO17KAoJCYXjv+ckIz+Ii9NCi+9enk+rq6XC81ezYkb4/RHE6CTXdA7IOJqoF3wcaLfVG0CPmE5ca6A==
  /karma-sourcemap-loader/0.3.8:
    dependencies:
      graceful-fs: 4.2.6
    dev: false
    resolution:
      integrity: sha512-zorxyAakYZuBcHRJE+vbrK2o2JXLFWK8VVjiT/6P+ltLBUGUvqTEkUiQ119MGdOrK7mrmxXHZF1/pfT6GgIZ6g==
  /karma/6.3.3:
    dependencies:
      body-parser: 1.19.0
      braces: 3.0.2
      chokidar: 3.5.1
      colors: 1.4.0
      connect: 3.7.0
      di: 0.0.1
      dom-serialize: 2.2.1
      glob: 7.1.7
      graceful-fs: 4.2.6
      http-proxy: 1.18.1
      isbinaryfile: 4.0.8
      lodash: 4.17.21
      log4js: 6.3.0
      mime: 2.5.2
      minimatch: 3.0.4
      qjobs: 1.2.0
      range-parser: 1.2.1
      rimraf: 3.0.2
      socket.io: 3.1.2
      source-map: 0.6.1
      tmp: 0.2.1
      ua-parser-js: 0.7.28
      yargs: 16.2.0
    dev: false
    engines:
      node: '>= 10'
    hasBin: true
    resolution:
      integrity: sha512-JRAujkKWaOtO2LmyPH7K2XXRhrxuFAn9loIL9+iiah6vjz+ZLkqdKsySV9clRITGhj10t9baIfbCl6CJ5hu9gQ==
  /karma/6.3.3_debug@4.3.1:
    dependencies:
      body-parser: 1.19.0
      braces: 3.0.2
      chokidar: 3.5.1
      colors: 1.4.0
      connect: 3.7.0
      di: 0.0.1
      dom-serialize: 2.2.1
      glob: 7.1.7
      graceful-fs: 4.2.6
      http-proxy: 1.18.1_debug@4.3.1
      isbinaryfile: 4.0.8
      lodash: 4.17.21
      log4js: 6.3.0
      mime: 2.5.2
      minimatch: 3.0.4
      qjobs: 1.2.0
      range-parser: 1.2.1
      rimraf: 3.0.2
      socket.io: 3.1.2
      source-map: 0.6.1
      tmp: 0.2.1
      ua-parser-js: 0.7.28
      yargs: 16.2.0
    dev: false
    engines:
      node: '>= 10'
    hasBin: true
    peerDependencies:
      debug: '*'
    resolution:
      integrity: sha512-JRAujkKWaOtO2LmyPH7K2XXRhrxuFAn9loIL9+iiah6vjz+ZLkqdKsySV9clRITGhj10t9baIfbCl6CJ5hu9gQ==
  /keytar/7.7.0:
    dependencies:
      node-addon-api: 3.2.1
      prebuild-install: 6.1.3
    dev: false
    optional: true
    requiresBuild: true
    resolution:
      integrity: sha512-YEY9HWqThQc5q5xbXbRwsZTh2PJ36OSYRjSv3NN2xf5s5dpLTjEZnC2YikR29OaVybf9nQ0dJ/80i40RS97t/A==
  /lazy-ass/1.6.0:
    dev: false
    engines:
      node: '> 0.8'
    resolution:
      integrity: sha1-eZllXoZGwX8In90YfRUNMyTVRRM=
  /levn/0.3.0:
    dependencies:
      prelude-ls: 1.1.2
      type-check: 0.3.2
    dev: false
    engines:
      node: '>= 0.8.0'
    resolution:
      integrity: sha1-OwmSTt+fCDwEkP3UwLxEIeBHZO4=
  /levn/0.4.1:
    dependencies:
      prelude-ls: 1.2.1
      type-check: 0.4.0
    dev: false
    engines:
      node: '>= 0.8.0'
    resolution:
      integrity: sha512-+bT2uH4E5LGE7h/n3evcS/sQlJXCpIp6ym8OWJ5eV6+67Dsql/LaaT7qJBAt2rzfoa/5QBGBhxDix1dMt2kQKQ==
  /load-json-file/4.0.0:
    dependencies:
      graceful-fs: 4.2.6
      parse-json: 4.0.0
      pify: 3.0.0
      strip-bom: 3.0.0
    dev: false
    engines:
      node: '>=4'
    resolution:
      integrity: sha1-L19Fq5HjMhYjT9U62rZo607AmTs=
  /locate-path/2.0.0:
    dependencies:
      p-locate: 2.0.0
      path-exists: 3.0.0
    dev: false
    engines:
      node: '>=4'
    resolution:
      integrity: sha1-K1aLJl7slExtnA3pw9u7ygNUzY4=
  /locate-path/3.0.0:
    dependencies:
      p-locate: 3.0.0
      path-exists: 3.0.0
    dev: false
    engines:
      node: '>=6'
    resolution:
      integrity: sha512-7AO748wWnIhNqAuaty2ZWHkQHRSNfPVIsPIfwEOWO22AmaoVrWavlOcMR5nzTLNYvp36X220/maaRsrec1G65A==
  /lodash.clonedeep/4.5.0:
    dev: false
    resolution:
      integrity: sha1-4j8/nE+Pvd6HJSnBBxhXoIblzO8=
  /lodash.flattendeep/4.4.0:
    dev: false
    resolution:
      integrity: sha1-+wMJF/hqMTTlvJvsDWngAT3f7bI=
  /lodash.get/4.4.2:
    dev: false
    resolution:
      integrity: sha1-LRd/ZS+jHpObRDjVNBSZ36OCXpk=
  /lodash.includes/4.3.0:
    dev: false
    resolution:
      integrity: sha1-YLuYqHy5I8aMoeUTJUgzFISfVT8=
  /lodash.isboolean/3.0.3:
    dev: false
    resolution:
      integrity: sha1-bC4XHbKiV82WgC/UOwGyDV9YcPY=
  /lodash.isequal/4.5.0:
    dev: false
    resolution:
      integrity: sha1-QVxEePK8wwEgwizhDtMib30+GOA=
  /lodash.isinteger/4.0.4:
    dev: false
    resolution:
      integrity: sha1-YZwK89A/iwTDH1iChAt3sRzWg0M=
  /lodash.isnumber/3.0.3:
    dev: false
    resolution:
      integrity: sha1-POdoEMWSjQM1IwGsKHMX8RwLH/w=
  /lodash.isplainobject/4.0.6:
    dev: false
    resolution:
      integrity: sha1-fFJqUtibRcRcxpC4gWO+BJf1UMs=
  /lodash.isstring/4.0.1:
    dev: false
    resolution:
      integrity: sha1-1SfftUVuynzJu5XV2ur4i6VKVFE=
  /lodash.merge/4.6.2:
    dev: false
    resolution:
      integrity: sha512-0KpjqXRVvrYyCsX1swR/XTK0va6VQkQM6MNo7PqW77ByjAhoARA8EfrP1N4+KlKj8YS0ZUCtRT/YUuhyYDujIQ==
  /lodash.once/4.1.1:
    dev: false
    resolution:
      integrity: sha1-DdOXEhPHxW34gJd9UEyI+0cal6w=
  /lodash.sortby/4.7.0:
    dev: false
    resolution:
      integrity: sha1-7dFMgk4sycHgsKG0K7UhBRakJDg=
  /lodash.truncate/4.4.2:
    dev: false
    resolution:
      integrity: sha1-WjUNoLERO4N+z//VgSy+WNbq4ZM=
  /lodash/4.17.21:
    dev: false
    resolution:
      integrity: sha512-v2kDEe57lecTulaDIuNTPy3Ry4gLGJ6Z1O3vE1krgXZNrsQ+LFTGHVxVjcXPs17LhbZVGedAJv8XZ1tvj5FvSg==
  /log-symbols/2.2.0:
    dependencies:
      chalk: 2.4.2
    dev: false
    engines:
      node: '>=4'
    resolution:
      integrity: sha512-VeIAFslyIerEJLXHziedo2basKbMKtTw3vfn5IzG0XTjhAVEJyNHnL2p7vc+wBDSdQuUpNw3M2u6xb9QsAY5Eg==
  /log-symbols/3.0.0:
    dependencies:
      chalk: 2.4.2
    dev: false
    engines:
      node: '>=8'
    resolution:
      integrity: sha512-dSkNGuI7iG3mfvDzUuYZyvk5dD9ocYCYzNU6CYDE6+Xqd+gwme6Z00NS3dUh8mq/73HaEtT7m6W+yUPtU6BZnQ==
  /log4js/6.3.0:
    dependencies:
      date-format: 3.0.0
      debug: 4.3.1
      flatted: 2.0.2
      rfdc: 1.3.0
      streamroller: 2.2.4
    dev: false
    engines:
      node: '>=8.0'
    resolution:
      integrity: sha512-Mc8jNuSFImQUIateBFwdOQcmC6Q5maU0VVvdC2R6XMb66/VnT+7WS4D/0EeNMZu1YODmJe5NIn2XftCzEocUgw==
  /long/4.0.0:
    dev: false
    resolution:
      integrity: sha512-XsP+KhQif4bjX1kbuSiySJFNAehNxgLb6hPRGJ9QsUr8ajHkuXGdrHmFUTUUXhDwVX2R5bY4JNZEwbUiMhV+MA==
  /lru-cache/4.1.5:
    dependencies:
      pseudomap: 1.0.2
      yallist: 2.1.2
    dev: false
    resolution:
      integrity: sha512-sWZlbEP2OsHNkXrMl5GYk/jKk70MBng6UU4YI/qGDYbgf6YbP4EvmqISbXCoJiRKs+1bSpFHVgQxvJ17F2li5g==
  /lru-cache/5.1.1:
    dependencies:
      yallist: 3.1.1
    dev: false
    resolution:
      integrity: sha512-KpNARQA3Iwv+jTA0utUVVbrh+Jlrr1Fv0e56GGzAFOXN7dk/FviaDW8LHmK52DlcH4WP2n6gI8vN1aesBFgo9w==
  /lru-cache/6.0.0:
    dependencies:
      yallist: 4.0.0
    dev: false
    engines:
      node: '>=10'
    resolution:
      integrity: sha512-Jo6dJ04CmSjuznwJSS3pUeWmd/H0ffTlkXXgwZi+eq1UCmqQwCh+eLsYOYCwY991i2Fah4h1BEMCx4qThGbsiA==
  /lunr/2.3.9:
    dev: false
    resolution:
      integrity: sha512-zTU3DaZaF3Rt9rhN3uBMGQD3dD2/vFQqnvZCDv4dl5iOzq2IZQqTxu90r4E5J+nP70J3ilqVCrbho2eWaeW8Ow==
  /machina/4.0.2:
    dependencies:
      lodash: 4.17.21
    dev: false
    engines:
      node: '>=0.4.0'
    resolution:
      integrity: sha512-OOlFrW1rd783S6tF36v5Ie/TM64gfvSl9kYLWL2cPA31J71HHWW3XrgSe1BZSFAPkh8532CMJMLv/s9L2aopiA==
  /magic-string/0.25.7:
    dependencies:
      sourcemap-codec: 1.4.8
    dev: false
    resolution:
      integrity: sha512-4CrMT5DOHTDk4HYDlzmwu4FVCcIYI8gauveasrdCu2IKIFOJ3f0v/8MDGJCDL9oD2ppz/Av1b0Nj345H9M+XIA==
  /make-dir/2.1.0:
    dependencies:
      pify: 4.0.1
      semver: 5.7.1
    dev: false
    engines:
      node: '>=6'
    resolution:
      integrity: sha512-LS9X+dc8KLxXCb8dni79fLIIUA5VyZoyjSMCwTluaXA0o27cCK0bhXkpgw+sTXVpPy/lSO57ilRixqk0vDmtRA==
  /make-dir/3.1.0:
    dependencies:
      semver: 6.3.0
    dev: false
    engines:
      node: '>=8'
    resolution:
      integrity: sha512-g3FeP20LNwhALb/6Cz6Dd4F2ngze0jz7tbzrD2wAV+o9FeNHe4rL+yK2md0J/fiSf1sa1ADhXqi5+oVwOM/eGw==
  /make-error/1.3.6:
    dev: false
    resolution:
      integrity: sha512-s8UhlNe7vPKomQhC1qFelMokr/Sc3AgNbso3n74mVPA5LTZwkB9NlXf4XPamLxJE8h0gh73rM94xvwRT2CVInw==
  /marked/0.7.0:
    dev: false
    engines:
      node: '>=0.10.0'
    hasBin: true
    resolution:
      integrity: sha512-c+yYdCZJQrsRjTPhUx7VKkApw9bwDkNbHUKo1ovgcfDjb2kc8rLuRbIFyXL5WOEUwzSSKo3IXpph2K6DqB/KZg==
  /matched/1.0.2:
    dependencies:
      arr-union: 3.1.0
      async-array-reduce: 0.2.1
      glob: 7.1.7
      has-glob: 1.0.0
      is-valid-glob: 1.0.0
      resolve-dir: 1.0.1
    dev: false
    engines:
      node: '>= 0.12.0'
    resolution:
      integrity: sha512-7ivM1jFZVTOOS77QsR+TtYHH0ecdLclMkqbf5qiJdX2RorqfhsL65QHySPZgDE0ZjHoh+mQUNHTanNXIlzXd0Q==
  /md5.js/1.3.4:
    dependencies:
      hash-base: 3.1.0
      inherits: 2.0.4
    dev: false
    resolution:
      integrity: sha1-6b296UogpawYsENA/Fdk1bCdkB0=
  /md5/2.3.0:
    dependencies:
      charenc: 0.0.2
      crypt: 0.0.2
      is-buffer: 1.1.6
    dev: false
    resolution:
      integrity: sha512-T1GITYmFaKuO91vxyoQMFETst+O71VUPEU3ze5GNzDm0OWdP8v1ziTaAEPUr/3kLsY3Sftgz242A1SetQiDL7g==
  /media-typer/0.3.0:
    dev: false
    engines:
      node: '>= 0.6'
    resolution:
      integrity: sha1-hxDXrwqmJvj/+hzgAWhUUmMlV0g=
  /memorystream/0.3.1:
    dev: false
    engines:
      node: '>= 0.10.0'
    resolution:
      integrity: sha1-htcJCzDORV1j+64S3aUaR93K+bI=
  /merge-descriptors/1.0.1:
    dev: false
    resolution:
      integrity: sha1-sAqqVW3YtEVoFQ7J0blT8/kMu2E=
  /merge-source-map/1.1.0:
    dependencies:
      source-map: 0.6.1
    dev: false
    resolution:
      integrity: sha512-Qkcp7P2ygktpMPh2mCQZaf3jhN6D3Z/qVZHSdWvQ+2Ef5HgRAPBO57A77+ENm0CPx2+1Ce/MYKi3ymqdfuqibw==
  /merge-stream/2.0.0:
    dev: false
    resolution:
      integrity: sha512-abv/qOcuPfk3URPfDzmZU1LKmuw8kT+0nIHvKrKgFrwifol/doWcdA4ZqsWQ8ENrFKkd67Mfpo/LovbIUsbt3w==
  /merge2/1.4.1:
    dev: false
    engines:
      node: '>= 8'
    resolution:
      integrity: sha512-8q7VEgMJW4J8tcfVPy8g09NcQwZdbwFEqhe/WZkoIzjn/3TGDwtOCYtXGxA3O8tPzpczCCDgv+P2P5y00ZJOOg==
  /methods/1.1.2:
    dev: false
    engines:
      node: '>= 0.6'
    resolution:
      integrity: sha1-VSmk1nZUE07cxSZmVoNbD4Ua/O4=
  /micromatch/4.0.4:
    dependencies:
      braces: 3.0.2
      picomatch: 2.3.0
    dev: false
    engines:
      node: '>=8.6'
    resolution:
      integrity: sha512-pRmzw/XUcwXGpD9aI9q/0XOwLNygjETJ8y0ao0wdqprrzDa4YnxLcz7fQRZr8voh8V10kGhABbNcHVk5wHgWwg==
  /mime-db/1.48.0:
    dev: false
    engines:
      node: '>= 0.6'
    resolution:
      integrity: sha512-FM3QwxV+TnZYQ2aRqhlKBMHxk10lTbMt3bBkMAp54ddrNeVSfcQYOOKuGuy3Ddrm38I04If834fOUSq1yzslJQ==
  /mime-types/2.1.31:
    dependencies:
      mime-db: 1.48.0
    dev: false
    engines:
      node: '>= 0.6'
    resolution:
      integrity: sha512-XGZnNzm3QvgKxa8dpzyhFTHmpP3l5YNusmne07VUOXxou9CqUqYa/HBy124RqtVh/O2pECas/MOcsDgpilPOPg==
  /mime/1.6.0:
    dev: false
    engines:
      node: '>=4'
    hasBin: true
    resolution:
      integrity: sha512-x0Vn8spI+wuJ1O6S7gnbaQg8Pxh4NNHb7KSINmEWKiPE4RKOplvijn+NkmYmmRgP68mc70j2EbeTFRsrswaQeg==
  /mime/2.5.2:
    dev: false
    engines:
      node: '>=4.0.0'
    hasBin: true
    resolution:
      integrity: sha512-tqkh47FzKeCPD2PUiPB6pkbMzsCasjxAfC62/Wap5qrUWcb+sFasXUC5I3gYM5iBM8v/Qpn4UK0x+j0iHyFPDg==
  /mimic-fn/2.1.0:
    dev: false
    engines:
      node: '>=6'
    resolution:
      integrity: sha512-OqbOk5oEQeAZ8WXWydlu9HJjz9WVdEIvamMCcXmuqUYjTknH/sqsWvhQ3vgwKFRR1HpjvNBKQ37nbJgYzGqGcg==
  /mimic-response/2.1.0:
    dev: false
    engines:
      node: '>=8'
    optional: true
    resolution:
      integrity: sha512-wXqjST+SLt7R009ySCglWBCFpjUygmCIfD790/kVbiGmUgfYGuB14PiTd5DwVxSV4NcYHjzMkoj5LjQZwTQLEA==
  /min-document/2.19.0:
    dependencies:
      dom-walk: 0.1.2
    dev: false
    resolution:
      integrity: sha1-e9KC4/WELtKVu3SM3Z8f+iyCRoU=
  /minimatch/3.0.4:
    dependencies:
      brace-expansion: 1.1.11
    dev: false
    resolution:
      integrity: sha512-yJHVQEhyqPLUTgt9B83PXu6W3rx4MvvHvSUvToogpwoGDOUQ+yDrR0HRot+yOCdCO7u4hX3pWft6kWBBcqh0UA==
  /minimist/1.2.5:
    dev: false
    resolution:
      integrity: sha512-FM9nNUYrRBAELZQT3xeZQ7fmMOBg6nWNmJKTcgsJeaLstP/UODVpGsr5OhXhhXg6f+qtJ8uiZ+PUxkDWcgIXLw==
  /mkdirp-classic/0.5.3:
    dev: false
    resolution:
      integrity: sha512-gKLcREMhtuZRwRAfqP3RFW+TK4JqApVBtOIftVgjuABpAtpxhPGaDcfvbhNvD0B8iD1oUr/txX35NjcaY6Ns/A==
  /mkdirp/0.5.5:
    dependencies:
      minimist: 1.2.5
    dev: false
    hasBin: true
    resolution:
      integrity: sha512-NKmAlESf6jMGym1++R0Ra7wvhV+wFW63FaSOFPwRahvea0gMUcGUhVeAg/0BC0wiv9ih5NYPB1Wn1UEI1/L+xQ==
  /mkdirp/1.0.4:
    dev: false
    engines:
      node: '>=10'
    hasBin: true
    resolution:
      integrity: sha512-vVqVZQyf3WLx2Shd0qJ9xuvqgAyKPLAiqITEtqW0oIUjzo3PePDd6fW9iFz30ef7Ysp/oiWqbhszeGWW2T6Gzw==
  /mocha-junit-reporter/1.23.3_mocha@7.2.0:
    dependencies:
      debug: 2.6.9
      md5: 2.3.0
      mkdirp: 0.5.5
      mocha: 7.2.0
      strip-ansi: 4.0.0
      xml: 1.0.1
    dev: false
    peerDependencies:
      mocha: '>=2.2.5'
    resolution:
      integrity: sha512-ed8LqbRj1RxZfjt/oC9t12sfrWsjZ3gNnbhV1nuj9R/Jb5/P3Xb4duv2eCfCDMYH+fEu0mqca7m4wsiVjsxsvA==
  /mocha/7.2.0:
    dependencies:
      ansi-colors: 3.2.3
      browser-stdout: 1.3.1
      chokidar: 3.3.0
      debug: 3.2.6
      diff: 3.5.0
      escape-string-regexp: 1.0.5
      find-up: 3.0.0
      glob: 7.1.3
      growl: 1.10.5
      he: 1.2.0
      js-yaml: 3.13.1
      log-symbols: 3.0.0
      minimatch: 3.0.4
      mkdirp: 0.5.5
      ms: 2.1.1
      node-environment-flags: 1.0.6
      object.assign: 4.1.0
      strip-json-comments: 2.0.1
      supports-color: 6.0.0
      which: 1.3.1
      wide-align: 1.1.3
      yargs: 13.3.2
      yargs-parser: 13.1.2
      yargs-unparser: 1.6.0
    dev: false
    engines:
      node: '>= 8.10.0'
    hasBin: true
    resolution:
      integrity: sha512-O9CIypScywTVpNaRrCAgoUnJgozpIofjKUYmJhiCIJMiuYnLI6otcb1/kpW9/n/tJODHGZ7i8aLQoDVsMtOKQQ==
  /mock-fs/4.14.0:
    dev: false
    resolution:
      integrity: sha512-qYvlv/exQ4+svI3UOvPUpLDF0OMX5euvUH0Ny4N5QyRyhNdgAgUrVH3iUINSzEPLvx0kbo/Bp28GJKIqvE7URw==
  /mock-require/3.0.3:
    dependencies:
      get-caller-file: 1.0.3
      normalize-path: 2.1.1
    dev: false
    engines:
      node: '>=4.3.0'
    resolution:
      integrity: sha512-lLzfLHcyc10MKQnNUCv7dMcoY/2Qxd6wJfbqCcVk3LDb8An4hF6ohk5AztrvgKhJCqj36uyzi/p5se+tvyD+Wg==
  /moment/2.29.1:
    dev: false
    resolution:
      integrity: sha512-kHmoybcPV8Sqy59DwNDY3Jefr64lK/by/da0ViFcuA4DH0vQg5Q6Ze5VimxkfQNSC+Mls/Kx53s7TjP1RhFEDQ==
  /ms/2.0.0:
    dev: false
    resolution:
      integrity: sha1-VgiurfwAvmwpAd9fmGF4jeDVl8g=
  /ms/2.1.1:
    dev: false
    resolution:
      integrity: sha512-tgp+dl5cGk28utYktBsrFqA7HKgrhgPsg6Z/EfhWI4gl1Hwq8B/GmY/0oXZ6nF8hDVesS/FpnYaD/kOWhYQvyg==
  /ms/2.1.2:
    dev: false
    resolution:
      integrity: sha512-sGkPx+VjMtmA6MX27oA4FBFELFCZZ4S4XqeGOXCv68tT+jb3vk/RyaKWP0PTKyWtmLSM0b+adUTEvbs1PEaH2w==
  /ms/2.1.3:
    dev: false
    resolution:
      integrity: sha512-6FlzubTLZG3J2a/NVCAleEhjzq5oxgHyaCU9yYXvcLsvoVaHJq/s5xXI6/XXP6tz7R9xAOtHnSO/tXtF3WRTlA==
  /msal/1.4.11:
    dependencies:
      tslib: 1.14.1
    dev: false
    engines:
      node: '>=0.8.0'
    resolution:
      integrity: sha512-8vW5/+irlcQQk87r8Qp3/kQEc552hr7FQLJ6GF5LLkqnwJDDxrswz6RYPiQhmiampymIs0PbHVZrNf8m+6DmgQ==
  /nanoid/3.1.23:
    dev: false
    engines:
      node: ^10 || ^12 || ^13.7 || ^14 || >=15.0.1
    hasBin: true
    resolution:
      integrity: sha512-FiB0kzdP0FFVGDKlRLEQ1BgDzU87dy5NnzjeW9YZNt+/c3+q82EQDUwniSAUxp/F0gFNI1ZhKU1FqYsMuqZVnw==
  /napi-build-utils/1.0.2:
    dev: false
    optional: true
    resolution:
      integrity: sha512-ONmRUqK7zj7DWX0D9ADe03wbwOBZxNAfF20PlGfCWQcD3+/MakShIHrMqx9YwPTfxDdF1zLeL+RGZiR9kGMLdg==
  /natural-compare/1.4.0:
    dev: false
    resolution:
      integrity: sha1-Sr6/7tdUHywnrPspvbvRXI1bpPc=
  /negotiator/0.6.2:
    dev: false
    engines:
      node: '>= 0.6'
    resolution:
      integrity: sha512-hZXc7K2e+PgeI1eDBe/10Ard4ekbfrrqG8Ep+8Jmf4JID2bNg7NvCPOZN+kfF574pFQI7mum2AUqDidoKqcTOw==
  /neo-async/2.6.2:
    dev: false
    resolution:
      integrity: sha512-Yd3UES5mWCSqR+qNT93S3UoYUkqAZ9lLg8a7g9rimsWmYGK8cVToA4/sF3RrshdyV3sAGMXVUmpMYOw+dLpOuw==
  /nested-error-stacks/2.1.0:
    dev: false
    resolution:
      integrity: sha512-AO81vsIO1k1sM4Zrd6Hu7regmJN1NSiAja10gc4bX3F0wd+9rQmcuHQaHVQCYIEC8iFXnE+mavh23GOt7wBgug==
  /netmask/2.0.2:
    dev: false
    engines:
      node: '>= 0.4.0'
    resolution:
      integrity: sha512-dBpDMdxv9Irdq66304OLfEmQ9tbNRFnFTuZiLo+bD+r332bBmMJ8GBLXklIXXgxd3+v9+KUnZaUR5PJMa75Gsg==
  /nice-try/1.0.5:
    dev: false
    resolution:
      integrity: sha512-1nh45deeb5olNY7eX82BkPO7SSxR5SSYJiPTrTdFUVYwAl8CKMA5N9PjTYkHiRjisVcxcQ1HXdLhx2qxxJzLNQ==
  /nise/4.1.0:
    dependencies:
      '@sinonjs/commons': 1.8.3
      '@sinonjs/fake-timers': 6.0.1
      '@sinonjs/text-encoding': 0.7.1
      just-extend: 4.2.1
      path-to-regexp: 1.8.0
    dev: false
    resolution:
      integrity: sha512-eQMEmGN/8arp0xsvGoQ+B1qvSkR73B1nWSCh7nOt5neMCtwcQVYQGdzQMhcNscktTsWB54xnlSQFzOAPJD8nXA==
  /nock/12.0.3:
    dependencies:
      debug: 4.3.1
      json-stringify-safe: 5.0.1
      lodash: 4.17.21
      propagate: 2.0.1
    dev: false
    engines:
      node: '>= 10.13'
    resolution:
      integrity: sha512-QNb/j8kbFnKCiyqi9C5DD0jH/FubFGj5rt9NQFONXwQm3IPB0CULECg/eS3AU1KgZb/6SwUa4/DTRKhVxkGABw==
  /node-abi/2.30.0:
    dependencies:
      semver: 5.7.1
    dev: false
    optional: true
    resolution:
      integrity: sha512-g6bZh3YCKQRdwuO/tSZZYJAw622SjsRfJ2X0Iy4sSOHZ34/sPPdVBn8fev2tj7njzLwuqPw9uMtGsGkO5kIQvg==
  /node-abort-controller/1.2.1:
    dev: false
    resolution:
      integrity: sha512-79PYeJuj6S9+yOHirR0JBLFOgjB6sQCir10uN6xRx25iD+ZD4ULqgRn3MwWBRaQGB0vEgReJzWwJo42T1R6YbQ==
  /node-addon-api/3.2.1:
    dev: false
    optional: true
    resolution:
      integrity: sha512-mmcei9JghVNDYydghQmeDX8KoAm0FAiYyIcUt/N4nhyAipB17pllZQDOJD2fotxABnt4Mdz+dKTO7eftLg4d0A==
  /node-environment-flags/1.0.6:
    dependencies:
      object.getownpropertydescriptors: 2.1.2
      semver: 5.7.1
    dev: false
    resolution:
      integrity: sha512-5Evy2epuL+6TM0lCQGpFIj6KwiEsGh1SrHUhTbNX+sLbBtjidPZFAnVK9y5yU1+h//RitLbRHTIMyxQPtxMdHw==
  /node-fetch/2.6.1:
    dev: false
    engines:
      node: 4.x || >=6.0.0
    resolution:
      integrity: sha512-V4aYg89jEoVRxRb2fJdAg8FHvI7cEyYdVAh94HH0UIK8oJxUfkjlDQN9RbMx+bEjP7+ggMiFRprSti032Oipxw==
  /node-releases/1.1.72:
    dev: false
    resolution:
      integrity: sha512-LLUo+PpH3dU6XizX3iVoubUNheF/owjXCZZ5yACDxNnPtgFuludV1ZL3ayK1kVep42Rmm0+R9/Y60NQbZ2bifw==
  /normalize-package-data/2.5.0:
    dependencies:
      hosted-git-info: 2.8.9
      resolve: 1.20.0
      semver: 5.7.1
      validate-npm-package-license: 3.0.4
    dev: false
    resolution:
      integrity: sha512-/5CMN3T0R4XTj4DcGaexo+roZSdSFW/0AOOTROrjxzCG1wrWXEsGbRKevjlIL+ZDE4sZlJr5ED4YW0yqmkK+eA==
  /normalize-path/2.1.1:
    dependencies:
      remove-trailing-separator: 1.1.0
    dev: false
    engines:
      node: '>=0.10.0'
    resolution:
      integrity: sha1-GrKLVW4Zg2Oowab35vogE3/mrtk=
  /normalize-path/3.0.0:
    dev: false
    engines:
      node: '>=0.10.0'
    resolution:
      integrity: sha512-6eZs5Ls3WtCisHWp9S2GUy8dqkpGi4BVSz3GaqiE6ezub0512ESztXUwUB6C6IKbQkY2Pnb/mD4WYojCRwcwLA==
  /npm-run-all/4.1.5:
    dependencies:
      ansi-styles: 3.2.1
      chalk: 2.4.2
      cross-spawn: 6.0.5
      memorystream: 0.3.1
      minimatch: 3.0.4
      pidtree: 0.3.1
      read-pkg: 3.0.0
      shell-quote: 1.7.2
      string.prototype.padend: 3.1.2
    dev: false
    engines:
      node: '>= 4'
    hasBin: true
    resolution:
      integrity: sha512-Oo82gJDAVcaMdi3nuoKFavkIHBRVqQ1qvMb+9LHk/cF4P6B2m8aP04hGf7oL6wZ9BuGwX1onlLhpuoofSyoQDQ==
  /npm-run-path/4.0.1:
    dependencies:
      path-key: 3.1.1
    dev: false
    engines:
      node: '>=8'
    resolution:
      integrity: sha512-S48WzZW777zhNIrn7gxOlISNAqi9ZC/uQFnRdbeIHhZhCA6UqpkOT8T1G7BvfdgP4Er8gF4sUbaS0i7QvIfCWw==
  /npmlog/4.1.2:
    dependencies:
      are-we-there-yet: 1.1.5
      console-control-strings: 1.1.0
      gauge: 2.7.4
      set-blocking: 2.0.0
    dev: false
    optional: true
    resolution:
      integrity: sha512-2uUqazuKlTaSI/dC8AzicUck7+IrEaOnN/e0jd3Xtt1KcGpwx30v50mL7oPyr/h9bL3E4aZccVwpwP+5W9Vjkg==
  /number-is-nan/1.0.1:
    dev: false
    engines:
      node: '>=0.10.0'
    optional: true
    resolution:
      integrity: sha1-CXtgK1NCKlIsGvuHkDGDNpQaAR0=
  /nyc/14.1.1:
    dependencies:
      archy: 1.0.0
      caching-transform: 3.0.2
      convert-source-map: 1.7.0
      cp-file: 6.2.0
      find-cache-dir: 2.1.0
      find-up: 3.0.0
      foreground-child: 1.5.6
      glob: 7.1.7
      istanbul-lib-coverage: 2.0.5
      istanbul-lib-hook: 2.0.7
      istanbul-lib-instrument: 3.3.0
      istanbul-lib-report: 2.0.8
      istanbul-lib-source-maps: 3.0.6
      istanbul-reports: 2.2.7
      js-yaml: 3.14.1
      make-dir: 2.1.0
      merge-source-map: 1.1.0
      resolve-from: 4.0.0
      rimraf: 2.7.1
      signal-exit: 3.0.3
      spawn-wrap: 1.4.3
      test-exclude: 5.2.3
      uuid: 3.4.0
      yargs: 13.3.2
      yargs-parser: 13.1.2
    dev: false
    engines:
      node: '>=6'
    hasBin: true
    resolution:
      integrity: sha512-OI0vm6ZGUnoGZv/tLdZ2esSVzDwUC88SNs+6JoSOMVxA+gKMB8Tk7jBwgemLx4O40lhhvZCVw1C+OYLOBOPXWw==
  /oauth-sign/0.9.0:
    dev: false
    resolution:
      integrity: sha512-fexhUFFPTGV8ybAtSIGbV6gOkSv8UtRbDBnAyLQw4QPKkgNlsH2ByPGtMUqdWkos6YCRmAqViwgZrJc/mRDzZQ==
  /object-assign/4.1.1:
    dev: false
    engines:
      node: '>=0.10.0'
    resolution:
      integrity: sha1-IQmtx5ZYh8/AXLvUQsrIv7s2CGM=
  /object-inspect/1.10.3:
    dev: false
    resolution:
      integrity: sha512-e5mCJlSH7poANfC8z8S9s9S2IN5/4Zb3aZ33f5s8YqoazCFzNLloLU8r5VCG+G7WoqLvAAZoVMcy3tp/3X0Plw==
  /object-keys/1.1.1:
    dev: false
    engines:
      node: '>= 0.4'
    resolution:
      integrity: sha512-NuAESUOUMrlIXOfHKzD6bpPu3tYt3xvjNdRIQ+FeT0lNb4K8WR70CaDxhuNguS2XG+GjkyMwOzsN5ZktImfhLA==
  /object.assign/4.1.0:
    dependencies:
      define-properties: 1.1.3
      function-bind: 1.1.1
      has-symbols: 1.0.2
      object-keys: 1.1.1
    dev: false
    engines:
      node: '>= 0.4'
    resolution:
      integrity: sha512-exHJeq6kBKj58mqGyTQ9DFvrZC/eR6OwxzoM9YRoGBqrXYonaFyGiFMuc9VZrXf7DarreEwMpurG3dd+CNyW5w==
  /object.assign/4.1.2:
    dependencies:
      call-bind: 1.0.2
      define-properties: 1.1.3
      has-symbols: 1.0.2
      object-keys: 1.1.1
    dev: false
    engines:
      node: '>= 0.4'
    resolution:
      integrity: sha512-ixT2L5THXsApyiUPYKmW+2EHpXXe5Ii3M+f4e+aJFAHao5amFRW6J0OO6c/LU8Be47utCx2GL89hxGB6XSmKuQ==
  /object.getownpropertydescriptors/2.1.2:
    dependencies:
      call-bind: 1.0.2
      define-properties: 1.1.3
      es-abstract: 1.18.3
    dev: false
    engines:
      node: '>= 0.8'
    resolution:
      integrity: sha512-WtxeKSzfBjlzL+F9b7M7hewDzMwy+C8NRssHd1YrNlzHzIDrXcXiNOMrezdAEM4UXixgV+vvnyBeN7Rygl2ttQ==
  /object.values/1.1.4:
    dependencies:
      call-bind: 1.0.2
      define-properties: 1.1.3
      es-abstract: 1.18.3
    dev: false
    engines:
      node: '>= 0.4'
    resolution:
      integrity: sha512-TnGo7j4XSnKQoK3MfvkzqKCi0nVe/D9I9IjwTNYdb/fxYHpjrluHVOgw0AF6jrRFGMPHdfuidR09tIDiIvnaSg==
  /on-finished/2.3.0:
    dependencies:
      ee-first: 1.1.1
    dev: false
    engines:
      node: '>= 0.8'
    resolution:
      integrity: sha1-IPEzZIGwg811M3mSoWlxqi2QaUc=
  /once/1.4.0:
    dependencies:
      wrappy: 1.0.2
    dev: false
    resolution:
      integrity: sha1-WDsap3WWHUsROsF9nFC6753Xa9E=
  /onetime/5.1.2:
    dependencies:
      mimic-fn: 2.1.0
    dev: false
    engines:
      node: '>=6'
    resolution:
      integrity: sha512-kbpaSSGJTWdAY5KPVeMOKXSrPtr8C8C7wodJbcsd51jRnmD+GZu8Y0VoU6Dm5Z4vWr0Ig/1NKuWRKf7j5aaYSg==
  /open/7.4.2:
    dependencies:
      is-docker: 2.2.1
      is-wsl: 2.2.0
    dev: false
    engines:
      node: '>=8'
    resolution:
      integrity: sha512-MVHddDVweXZF3awtlAS+6pgKLlm/JgxZ90+/NBurBoQctVOOB/zDdVjcyPzQ+0laDGbsWgrRkflI65sQeOgT9Q==
  /optionator/0.8.3:
    dependencies:
      deep-is: 0.1.3
      fast-levenshtein: 2.0.6
      levn: 0.3.0
      prelude-ls: 1.1.2
      type-check: 0.3.2
      word-wrap: 1.2.3
    dev: false
    engines:
      node: '>= 0.8.0'
    resolution:
      integrity: sha512-+IW9pACdk3XWmmTXG8m3upGUJst5XRGzxMRjXzAuJ1XnIFNvfhjjIuYkDvysnPQ7qzqVzLt78BCruntqRhWQbA==
  /optionator/0.9.1:
    dependencies:
      deep-is: 0.1.3
      fast-levenshtein: 2.0.6
      levn: 0.4.1
      prelude-ls: 1.2.1
      type-check: 0.4.0
      word-wrap: 1.2.3
    dev: false
    engines:
      node: '>= 0.8.0'
    resolution:
      integrity: sha512-74RlY5FCnhq4jRxVUPKDaRwrVNXMqsGsiW6AJw4XK8hmtm10wC0ypZBLw5IIp85NZMr91+qd1RvvENwg7jjRFw==
  /os-homedir/1.0.2:
    dev: false
    engines:
      node: '>=0.10.0'
    resolution:
      integrity: sha1-/7xJiDNuDoM94MFox+8VISGqf7M=
  /p-finally/2.0.1:
    dev: false
    engines:
      node: '>=8'
    resolution:
      integrity: sha512-vpm09aKwq6H9phqRQzecoDpD8TmVyGw70qmWlyq5onxY7tqyTTFVvxMykxQSQKILBSFlbXpypIw2T1Ml7+DDtw==
  /p-limit/1.3.0:
    dependencies:
      p-try: 1.0.0
    dev: false
    engines:
      node: '>=4'
    resolution:
      integrity: sha512-vvcXsLAJ9Dr5rQOPk7toZQZJApBl2K4J6dANSsEuh6QI41JYcsS/qhTGa9ErIUUgK3WNQoJYvylxvjqmiqEA9Q==
  /p-limit/2.3.0:
    dependencies:
      p-try: 2.2.0
    dev: false
    engines:
      node: '>=6'
    resolution:
      integrity: sha512-//88mFWSJx8lxCzwdAABTJL2MyWB12+eIY7MDL2SqLmAkeKU9qxRvWuSyTjm3FUmpBEMuFfckAIqEaVGUDxb6w==
  /p-locate/2.0.0:
    dependencies:
      p-limit: 1.3.0
    dev: false
    engines:
      node: '>=4'
    resolution:
      integrity: sha1-IKAQOyIqcMj9OcwuWAaA893l7EM=
  /p-locate/3.0.0:
    dependencies:
      p-limit: 2.3.0
    dev: false
    engines:
      node: '>=6'
    resolution:
      integrity: sha512-x+12w/To+4GFfgJhBEpiDcLozRJGegY+Ei7/z0tSLkMmxGZNybVMSfWj9aJn8Z5Fc7dBUNJOOVgPv2H7IwulSQ==
  /p-try/1.0.0:
    dev: false
    engines:
      node: '>=4'
    resolution:
      integrity: sha1-y8ec26+P1CKOE/Yh8rGiN8GyB7M=
  /p-try/2.2.0:
    dev: false
    engines:
      node: '>=6'
    resolution:
      integrity: sha512-R4nPAVTAU0B9D35/Gk3uJf/7XYbQcyohSKdvAxIRSNghFl4e71hVoGnBNQz9cWaXxO2I10KTC+3jMdvvoKw6dQ==
  /pac-proxy-agent/4.1.0:
    dependencies:
      '@tootallnate/once': 1.1.2
      agent-base: 6.0.2
      debug: 4.3.1
      get-uri: 3.0.2
      http-proxy-agent: 4.0.1
      https-proxy-agent: 5.0.0
      pac-resolver: 4.2.0
      raw-body: 2.4.1
      socks-proxy-agent: 5.0.0
    dev: false
    engines:
      node: '>= 6'
    resolution:
      integrity: sha512-ejNgYm2HTXSIYX9eFlkvqFp8hyJ374uDf0Zq5YUAifiSh1D6fo+iBivQZirGvVv8dCYUsLhmLBRhlAYvBKI5+Q==
  /pac-resolver/4.2.0:
    dependencies:
      degenerator: 2.2.0
      ip: 1.1.5
      netmask: 2.0.2
    dev: false
    engines:
      node: '>= 6'
    resolution:
      integrity: sha512-rPACZdUyuxT5Io/gFKUeeZFfE5T7ve7cAkE5TUZRRfuKP0u5Hocwe48X7ZEm6mYB+bTB0Qf+xlVlA/RM/i6RCQ==
  /package-hash/3.0.0:
    dependencies:
      graceful-fs: 4.2.6
      hasha: 3.0.0
      lodash.flattendeep: 4.4.0
      release-zalgo: 1.0.0
    dev: false
    engines:
      node: '>=6'
    resolution:
      integrity: sha512-lOtmukMDVvtkL84rJHI7dpTYq+0rli8N2wlnqUcBuDWCfVhRUfOmnR9SsoHFMLpACvEV60dX7rd0rFaYDZI+FA==
  /parent-module/1.0.1:
    dependencies:
      callsites: 3.1.0
    dev: false
    engines:
      node: '>=6'
    resolution:
      integrity: sha512-GQ2EWRpQV8/o+Aw8YqtfZZPfNRWZYkbidE9k5rpl/hC3vtHHBfGm2Ifi6qWV+coDGkrUKZAxE3Lot5kcsRlh+g==
  /parse-json/4.0.0:
    dependencies:
      error-ex: 1.3.2
      json-parse-better-errors: 1.0.2
    dev: false
    engines:
      node: '>=4'
    resolution:
      integrity: sha1-vjX1Qlvh9/bHRxhPmKeIy5lHfuA=
  /parse-passwd/1.0.0:
    dev: false
    engines:
      node: '>=0.10.0'
    resolution:
      integrity: sha1-bVuTSkVpk7I9N/QKOC1vFmao5cY=
  /parseurl/1.3.3:
    dev: false
    engines:
      node: '>= 0.8'
    resolution:
      integrity: sha512-CiyeOxFT/JZyN5m0z9PfXw4SCBJ6Sygz1Dpl0wqjlhDEGGBP1GnsUVEL0p63hoG1fcj3fHynXi9NYO4nWOL+qQ==
  /path-browserify/1.0.1:
    dev: false
    resolution:
      integrity: sha512-b7uo2UCUOYZcnF/3ID0lulOJi/bafxa1xPe7ZPsammBSpjSWQkjNxlt635YGS2MiR9GjvuXCtz2emr3jbsz98g==
  /path-exists/3.0.0:
    dev: false
    engines:
      node: '>=4'
    resolution:
      integrity: sha1-zg6+ql94yxiSXqfYENe1mwEP1RU=
  /path-is-absolute/1.0.1:
    dev: false
    engines:
      node: '>=0.10.0'
    resolution:
      integrity: sha1-F0uSaHNVNP+8es5r9TpanhtcX18=
  /path-key/2.0.1:
    dev: false
    engines:
      node: '>=4'
    resolution:
      integrity: sha1-QRyttXTFoUDTpLGRDUDYDMn0C0A=
  /path-key/3.1.1:
    dev: false
    engines:
      node: '>=8'
    resolution:
      integrity: sha512-ojmeN0qd+y0jszEtoY48r0Peq5dwMEkIlCOu6Q5f41lfkswXuKtYrhgoTpLnyIcHm24Uhqx+5Tqm2InSwLhE6Q==
  /path-parse/1.0.7:
    dev: false
    resolution:
      integrity: sha512-LDJzPVEEEPR+y48z93A0Ed0yXb8pAByGWo/k5YYdYgpY2/2EsOsksJrq7lOHxryrVOn1ejG6oAp8ahvOIQD8sw==
  /path-to-regexp/0.1.7:
    dev: false
    resolution:
      integrity: sha1-32BBeABfUi8V60SQ5yR6G/qmf4w=
  /path-to-regexp/1.8.0:
    dependencies:
      isarray: 0.0.1
    dev: false
    resolution:
      integrity: sha512-n43JRhlUKUAlibEJhPeir1ncUID16QnEjNpwzNdO3Lm4ywrBpBZ5oLD0I6br9evr1Y9JTqwRtAh7JLoOzAQdVA==
  /path-to-regexp/2.4.0:
    dev: false
    resolution:
      integrity: sha512-G6zHoVqC6GGTQkZwF4lkuEyMbVOjoBKAEybQUypI1WTkqinCOrq2x6U2+phkJ1XsEMTy4LjtwPI7HW+NVrRR2w==
  /path-type/3.0.0:
    dependencies:
      pify: 3.0.0
    dev: false
    engines:
      node: '>=4'
    resolution:
      integrity: sha512-T2ZUsdZFHgA3u4e5PfPbjd7HDDpxPnQb5jN0SrDsjNSuVXHJqtwTnWqG0B1jZrgmJ/7lj1EmVIByWt1gxGkWvg==
  /path-type/4.0.0:
    dev: false
    engines:
      node: '>=8'
    resolution:
      integrity: sha512-gDKb8aZMDeD/tZWs9P6+q0J9Mwkdl6xMV8TjnGP3qJVJ06bdMgkbBlLU8IdfOsIsFz2BW1rNVT3XuNEl8zPAvw==
  /pathval/1.1.1:
    dev: false
    resolution:
      integrity: sha512-Dp6zGqpTdETdR63lehJYPeIOqpiNBNtc7BpWSLrOje7UaIsE5aY92r/AunQA7rsXvet3lrJ3JnZX29UPTKXyKQ==
  /pend/1.2.0:
    dev: false
    resolution:
      integrity: sha1-elfrVQpng/kRUzH89GY9XI4AelA=
  /performance-now/2.1.0:
    dev: false
    resolution:
      integrity: sha1-Ywn04OX6kT7BxpMHrjZLSzd8nns=
  /picomatch/2.3.0:
    dev: false
    engines:
      node: '>=8.6'
    resolution:
      integrity: sha512-lY1Q/PiJGC2zOv/z391WOTD+Z02bCgsFfvxoXXf6h7kv9o+WmsmzYqrAwY63sNgOxE4xEdq0WyUnXfKeBrSvYw==
  /pidtree/0.3.1:
    dev: false
    engines:
      node: '>=0.10'
    hasBin: true
    resolution:
      integrity: sha512-qQbW94hLHEqCg7nhby4yRC7G2+jYHY4Rguc2bjw7Uug4GIJuu1tvf2uHaZv5Q8zdt+WKJ6qK1FOI6amaWUo5FA==
  /pify/3.0.0:
    dev: false
    engines:
      node: '>=4'
    resolution:
      integrity: sha1-5aSs0sEB/fPZpNB/DbxNtJ3SgXY=
  /pify/4.0.1:
    dev: false
    engines:
      node: '>=6'
    resolution:
      integrity: sha512-uB80kBFb/tfd68bVleG9T5GGsGPjJrLAUpR5PZIrhBnIaRTQRjqdJSsIKkOP6OAIFbj7GOrcudc5pNjZ+geV2g==
  /pkg-dir/2.0.0:
    dependencies:
      find-up: 2.1.0
    dev: false
    engines:
      node: '>=4'
    resolution:
      integrity: sha1-9tXREJ4Z1j7fQo4L1X4Sd3YVM0s=
  /pkg-dir/3.0.0:
    dependencies:
      find-up: 3.0.0
    dev: false
    engines:
      node: '>=6'
    resolution:
      integrity: sha512-/E57AYkoeQ25qkxMj5PBOVgF8Kiu/h7cYS30Z5+R7WaiCCBfLq58ZI/dSeaEKb9WVJV5n/03QwrN3IeWIFllvw==
  /pkg-up/2.0.0:
    dependencies:
      find-up: 2.1.0
    dev: false
    engines:
      node: '>=4'
    resolution:
      integrity: sha1-yBmscoBZpGHKscOImivjxJoATX8=
  /pluralize/8.0.0:
    dev: false
    engines:
      node: '>=4'
    resolution:
      integrity: sha512-Nc3IT5yHzflTfbjgqWcCPpo7DaKy4FnpB0l/zCAW0Tc7jxAiuqSxHasntB3D7887LSrA93kDJ9IXovxJYxyLCA==
  /prebuild-install/6.1.3:
    dependencies:
      detect-libc: 1.0.3
      expand-template: 2.0.3
      github-from-package: 0.0.0
      minimist: 1.2.5
      mkdirp-classic: 0.5.3
      napi-build-utils: 1.0.2
      node-abi: 2.30.0
      npmlog: 4.1.2
      pump: 3.0.0
      rc: 1.2.8
      simple-get: 3.1.0
      tar-fs: 2.1.1
      tunnel-agent: 0.6.0
    dev: false
    engines:
      node: '>=6'
    hasBin: true
    optional: true
    resolution:
      integrity: sha512-iqqSR84tNYQUQHRXalSKdIaM8Ov1QxOVuBNWI7+BzZWv6Ih9k75wOnH1rGQ9WWTaaLkTpxWKIciOF0KyfM74+Q==
  /prelude-ls/1.1.2:
    dev: false
    engines:
      node: '>= 0.8.0'
    resolution:
      integrity: sha1-IZMqVJ9eUv/ZqCf1cOBL5iqX2lQ=
  /prelude-ls/1.2.1:
    dev: false
    engines:
      node: '>= 0.8.0'
    resolution:
      integrity: sha512-vkcDPrRZo1QZLbn5RLGPpg/WmIQ65qoWWhcGKf/b5eplkkarX0m9z8ppCat4mlOqUsWpyNuYgO3VRyrYHSzX5g==
  /prettier/1.19.1:
    dev: false
    engines:
      node: '>=4'
    hasBin: true
    resolution:
      integrity: sha512-s7PoyDv/II1ObgQunCbB9PdLmUcBZcnWOcxDh7O0N/UwDEsHyqkW+Qh28jW+mVuCdx7gLB0BotYI1Y6uI9iyew==
  /prettier/2.2.1:
    dev: false
    engines:
      node: '>=10.13.0'
    hasBin: true
    resolution:
      integrity: sha512-PqyhM2yCjg/oKkFPtTGUojv7gnZAoG80ttl45O6x2Ug/rMJw4wcc9k6aaf2hibP7BGVCCM33gZoGjyvt9mm16Q==
  /priorityqueuejs/1.0.0:
    dev: false
    resolution:
      integrity: sha1-LuTyPCVgkT4IwHzlzN1t498sWvg=
  /process-nextick-args/1.0.7:
    dev: false
    resolution:
      integrity: sha1-FQ4gt1ZZCtP5EJPyWk8q2L/zC6M=
  /process-nextick-args/2.0.1:
    dev: false
    resolution:
      integrity: sha512-3ouUOpQhtgrbOa17J7+uxOTpITYWaGP7/AhoR3+A+/1e9skrzelGi/dXzEYyvbxubEF6Wn2ypscTKiKJFFn1ag==
  /process/0.11.10:
    dev: false
    engines:
      node: '>= 0.6.0'
    resolution:
      integrity: sha1-czIwDoQBYb2j5podHZGn1LwW8YI=
  /progress/2.0.3:
    dev: false
    engines:
      node: '>=0.4.0'
    resolution:
      integrity: sha512-7PiHtLll5LdnKIMw100I+8xJXR5gW2QwWYkT6iJva0bXitZKa/XMrSbdmg3r2Xnaidz9Qumd0VPaMrZlF9V9sA==
  /promise/8.1.0:
    dependencies:
      asap: 2.0.6
    dev: false
    resolution:
      integrity: sha512-W04AqnILOL/sPRXziNicCjSNRruLAuIHEOVBazepu0545DDNGYHz7ar9ZgZ1fMU8/MA4mVxp5rkBWRi6OXIy3Q==
  /propagate/2.0.1:
    dev: false
    engines:
      node: '>= 8'
    resolution:
      integrity: sha512-vGrhOavPSTz4QVNuBNdcNXePNdNMaO1xj9yBeH1ScQPjk/rhg9sSlCXPhMkFuaNNW/syTvYqsnbIJxMBfRbbag==
  /proxy-addr/2.0.7:
    dependencies:
      forwarded: 0.2.0
      ipaddr.js: 1.9.1
    dev: false
    engines:
      node: '>= 0.10'
    resolution:
      integrity: sha512-llQsMLSUDUPT44jdrU/O37qlnifitDP+ZwrmmZcoSKyLKvtZxpyV0n2/bD/N4tBAAZ/gJEdZU7KMraoK1+XYAg==
  /proxy-agent/4.0.1:
    dependencies:
      agent-base: 6.0.2
      debug: 4.3.1
      http-proxy-agent: 4.0.1
      https-proxy-agent: 5.0.0
      lru-cache: 5.1.1
      pac-proxy-agent: 4.1.0
      proxy-from-env: 1.1.0
      socks-proxy-agent: 5.0.0
    dev: false
    engines:
      node: '>=6'
    resolution:
      integrity: sha512-ODnQnW2jc/FUVwHHuaZEfN5otg/fMbvMxz9nMSUQfJ9JU7q2SZvSULSsjLloVgJOiv9yhc8GlNMKc4GkFmcVEA==
  /proxy-from-env/1.1.0:
    dev: false
    resolution:
      integrity: sha512-D+zkORCbA9f1tdWRK0RaCR3GPv50cMxcrz4X8k5LTSUD1Dkw47mKJEZQNunItRTkWwgtaUSo1RVFRIG9ZXiFYg==
  /pseudomap/1.0.2:
    dev: false
    resolution:
      integrity: sha1-8FKijacOYYkX7wqKw0wa5aaChrM=
  /psl/1.8.0:
    dev: false
    resolution:
      integrity: sha512-RIdOzyoavK+hA18OGGWDqUTsCLhtA7IcZ/6NCs4fFJaHBDab+pDDmDIByWFRQJq2Cd7r1OoQxBGKOaztq+hjIQ==
  /pump/3.0.0:
    dependencies:
      end-of-stream: 1.4.4
      once: 1.4.0
    dev: false
    resolution:
      integrity: sha512-LwZy+p3SFs1Pytd/jYct4wpv49HiYCqd9Rlc5ZVdk0V+8Yzv6jR5Blk3TRmPL1ft69TxP0IMZGJ+WPFU2BFhww==
  /punycode/1.3.2:
    dev: false
    resolution:
      integrity: sha1-llOgNvt8HuQjQvIyXM7v6jkmxI0=
  /punycode/2.1.1:
    dev: false
    engines:
      node: '>=6'
    resolution:
      integrity: sha512-XRsRjdf+j5ml+y/6GKHPZbrF/8p2Yga0JPtdqTIY2Xe5ohJPD9saDJJLPvp9+NSBprVvevdXZybnj2cv8OEd0A==
  /puppeteer/3.3.0:
    dependencies:
      debug: 4.3.1
      extract-zip: 2.0.1
      https-proxy-agent: 4.0.0
      mime: 2.5.2
      progress: 2.0.3
      proxy-from-env: 1.1.0
      rimraf: 3.0.2
      tar-fs: 2.1.1
      unbzip2-stream: 1.4.3
      ws: 7.4.6
    dev: false
    engines:
      node: '>=10.18.1'
    requiresBuild: true
    resolution:
      integrity: sha512-23zNqRltZ1PPoK28uRefWJ/zKb5Jhnzbbwbpcna2o5+QMn17F0khq5s1bdH3vPlyj+J36pubccR8wiNA/VE0Vw==
  /qjobs/1.2.0:
    dev: false
    engines:
      node: '>=0.9'
    resolution:
      integrity: sha512-8YOJEHtxpySA3fFDyCRxA+UUV+fA+rTWnuWvylOK/NCjhY+b4ocCtmu8TtsWb+mYeU+GCHf/S66KZF/AsteKHg==
  /qs/6.10.1:
    dependencies:
      side-channel: 1.0.4
    dev: false
    engines:
      node: '>=0.6'
    resolution:
      integrity: sha512-M528Hph6wsSVOBiYUnGf+K/7w0hNshs/duGsNXPUCLH5XAqjEtiPGwNONLV0tBH8NoGb0mvD5JubnUTrujKDTg==
  /qs/6.5.2:
    dev: false
    engines:
      node: '>=0.6'
    resolution:
      integrity: sha512-N5ZAX4/LxJmF+7wN74pUD6qAh9/wnvdQcjq9TZjevvXzSUo7bfmw91saqMjzGS2xq91/odN2dW/WOl7qQHNDGA==
  /qs/6.7.0:
    dev: false
    engines:
      node: '>=0.6'
    resolution:
      integrity: sha512-VCdBRNFTX1fyE7Nb6FYoURo/SPe62QCaAyzJvUjwRaIsc+NePBEniHlvxFmmX56+HZphIGtV0XeCirBtpDrTyQ==
  /query-string/5.1.1:
    dependencies:
      decode-uri-component: 0.2.0
      object-assign: 4.1.1
      strict-uri-encode: 1.1.0
    dev: false
    engines:
      node: '>=0.10.0'
    resolution:
      integrity: sha512-gjWOsm2SoGlgLEdAGt7a6slVOk9mGiXmPFMqrEhLQ68rhQuBnpfs3+EmlvqKyxnCo9/PPlF+9MtY02S1aFg+Jw==
  /querystring/0.2.0:
    dev: false
    engines:
      node: '>=0.4.x'
    resolution:
      integrity: sha1-sgmEkgO7Jd+CDadW50cAWHhSFiA=
  /querystring/0.2.1:
    dev: false
    engines:
      node: '>=0.4.x'
    resolution:
      integrity: sha512-wkvS7mL/JMugcup3/rMitHmd9ecIGd2lhFhK9N3UUQ450h66d1r3Y9nvXzQAW1Lq+wyx61k/1pfKS5KuKiyEbg==
  /queue-microtask/1.2.3:
    dev: false
    resolution:
      integrity: sha512-NuaNSa6flKT5JaSYQzJok04JzTL1CA6aGhv5rfLW3PgqA+M2ChpZQnAC8h8i4ZFkBS8X5RqkDBHA7r4hej3K9A==
  /quote/0.4.0:
    dev: false
    resolution:
      integrity: sha1-EIOSF/bBNiuJGUBE0psjP9fzLwE=
  /ramda/0.27.1:
    dev: false
    resolution:
      integrity: sha512-PgIdVpn5y5Yns8vqb8FzBUEYn98V3xcPgawAkkgj0YJ0qDsnHCiNmZYfOGMgOvoB0eWFLpYbhxUR3mxfDIMvpw==
  /randombytes/2.1.0:
    dependencies:
      safe-buffer: 5.2.1
    dev: false
    resolution:
      integrity: sha512-vYl3iOX+4CKUWuxGi9Ukhie6fsqXqS9FE2Zaic4tNFD2N2QQaXOMFbuKK4QmDHC0JO6B1Zp41J0LpT0oR68amQ==
  /range-parser/1.2.1:
    dev: false
    engines:
      node: '>= 0.6'
    resolution:
      integrity: sha512-Hrgsx+orqoygnmhFbKaHE6c296J+HTAQXoxEF6gNupROmmGJRoyzfG3ccAveqCBrwr/2yxQ5BVd/GTl5agOwSg==
  /raw-body/2.4.0:
    dependencies:
      bytes: 3.1.0
      http-errors: 1.7.2
      iconv-lite: 0.4.24
      unpipe: 1.0.0
    dev: false
    engines:
      node: '>= 0.8'
    resolution:
      integrity: sha512-4Oz8DUIwdvoa5qMJelxipzi/iJIi40O5cGV1wNYp5hvZP8ZN0T+jiNkL0QepXs+EsQ9XJ8ipEDoiH70ySUJP3Q==
  /raw-body/2.4.1:
    dependencies:
      bytes: 3.1.0
      http-errors: 1.7.3
      iconv-lite: 0.4.24
      unpipe: 1.0.0
    dev: false
    engines:
      node: '>= 0.8'
    resolution:
      integrity: sha512-9WmIKF6mkvA0SLmA2Knm9+qj89e+j1zqgyn8aXGd7+nAduPoqgI9lO57SAZNn/Byzo5P7JhXTyg9PzaJbH73bA==
  /rc/1.2.8:
    dependencies:
      deep-extend: 0.6.0
      ini: 1.3.8
      minimist: 1.2.5
      strip-json-comments: 2.0.1
    dev: false
    hasBin: true
    optional: true
    resolution:
      integrity: sha512-y3bGgqKj3QBdxLbLkomlohkvsA8gdAiUQlSBJnBhfn+BPxg4bc62d8TcBW15wavDfgexCgccckhcZvywyQYPOw==
  /read-pkg-up/3.0.0:
    dependencies:
      find-up: 2.1.0
      read-pkg: 3.0.0
    dev: false
    engines:
      node: '>=4'
    resolution:
      integrity: sha1-PtSWaF26D4/hGNBpHcUfSh/5bwc=
  /read-pkg-up/4.0.0:
    dependencies:
      find-up: 3.0.0
      read-pkg: 3.0.0
    dev: false
    engines:
      node: '>=6'
    resolution:
      integrity: sha512-6etQSH7nJGsK0RbG/2TeDzZFa8shjQ1um+SwQQ5cwKy0dhSXdOncEhb1CPpvQG4h7FyOV6EB6YlV0yJvZQNAkA==
  /read-pkg/3.0.0:
    dependencies:
      load-json-file: 4.0.0
      normalize-package-data: 2.5.0
      path-type: 3.0.0
    dev: false
    engines:
      node: '>=4'
    resolution:
      integrity: sha1-nLxoaXj+5l0WwA4rGcI3/Pbjg4k=
  /readable-stream/1.1.14:
    dependencies:
      core-util-is: 1.0.2
      inherits: 2.0.4
      isarray: 0.0.1
      string_decoder: 0.10.31
    dev: false
    resolution:
      integrity: sha1-fPTFTvZI44EwhMY23SB54WbAgdk=
  /readable-stream/2.0.6:
    dependencies:
      core-util-is: 1.0.2
      inherits: 2.0.4
      isarray: 1.0.0
      process-nextick-args: 1.0.7
      string_decoder: 0.10.31
      util-deprecate: 1.0.2
    dev: false
    resolution:
      integrity: sha1-j5A0HmilPMySh4jaz80Rs265t44=
  /readable-stream/2.3.7:
    dependencies:
      core-util-is: 1.0.2
      inherits: 2.0.4
      isarray: 1.0.0
      process-nextick-args: 2.0.1
      safe-buffer: 5.1.2
      string_decoder: 1.1.1
      util-deprecate: 1.0.2
    dev: false
    resolution:
      integrity: sha512-Ebho8K4jIbHAxnuxi7o42OrZgF/ZTNcsZj6nRKyUmkhLFq8CHItp/fy6hQZuZmP/n3yZ9VBUbp4zz/mX8hmYPw==
  /readable-stream/3.6.0:
    dependencies:
      inherits: 2.0.4
      string_decoder: 1.3.0
      util-deprecate: 1.0.2
    dev: false
    engines:
      node: '>= 6'
    resolution:
      integrity: sha512-BViHy7LKeTz4oNnkcLJ+lVSL6vpiFeX6/d3oSH8zCW7UxP2onchk+vTGB143xuFjHS3deTgkKoXXymXqymiIdA==
  /readdirp/3.2.0:
    dependencies:
      picomatch: 2.3.0
    dev: false
    engines:
      node: '>= 8'
    resolution:
      integrity: sha512-crk4Qu3pmXwgxdSgGhgA/eXiJAPQiX4GMOZZMXnqKxHX7TaoL+3gQVo/WeuAiogr07DpnfjIMpXXa+PAIvwPGQ==
  /readdirp/3.5.0:
    dependencies:
      picomatch: 2.3.0
    dev: false
    engines:
      node: '>=8.10.0'
    resolution:
      integrity: sha512-cMhu7c/8rdhkHXWsY+osBhfSy0JikwpHK/5+imo+LpeasTF8ouErHrlYkwT0++njiyuDvc7OFY5T3ukvZ8qmFQ==
  /rechoir/0.6.2:
    dependencies:
      resolve: 1.20.0
    dev: false
    engines:
      node: '>= 0.10'
    resolution:
      integrity: sha1-hSBLVNuoLVdC4oyWdW70OvUOM4Q=
  /regenerator-runtime/0.11.1:
    dev: false
    resolution:
      integrity: sha512-MguG95oij0fC3QV3URf4V2SDYGJhJnJGqvIIgdECeODCT98wSWDAJ94SSuVpYQUoTcGUIL6L4yNB7j1DFFHSBg==
  /regenerator-runtime/0.13.7:
    dev: false
    resolution:
      integrity: sha512-a54FxoJDIr27pgf7IgeQGxmqUNYrcV338lf/6gH456HZ/PhX+5BcwHXG9ajESmwe6WRO0tAzRUrRmNONWgkrew==
  /regexpp/3.1.0:
    dev: false
    engines:
      node: '>=8'
    resolution:
      integrity: sha512-ZOIzd8yVsQQA7j8GCSlPGXwg5PfmA1mrq0JP4nGhh54LaKN3xdai/vHUDu74pKwV8OxseMS65u2NImosQcSD0Q==
  /release-zalgo/1.0.0:
    dependencies:
      es6-error: 4.1.1
    dev: false
    engines:
      node: '>=4'
    resolution:
      integrity: sha1-CXALflB0Mpc5Mw5TXFqQ+2eFFzA=
  /remove-trailing-separator/1.1.0:
    dev: false
    resolution:
      integrity: sha1-wkvOKig62tW8P1jg1IJJuSN52O8=
  /request/2.88.2:
    dependencies:
      aws-sign2: 0.7.0
      aws4: 1.11.0
      caseless: 0.12.0
      combined-stream: 1.0.8
      extend: 3.0.2
      forever-agent: 0.6.1
      form-data: 2.3.3
      har-validator: 5.1.5
      http-signature: 1.2.0
      is-typedarray: 1.0.0
      isstream: 0.1.2
      json-stringify-safe: 5.0.1
      mime-types: 2.1.31
      oauth-sign: 0.9.0
      performance-now: 2.1.0
      qs: 6.5.2
      safe-buffer: 5.2.1
      tough-cookie: 2.5.0
      tunnel-agent: 0.6.0
      uuid: 3.4.0
    deprecated: request has been deprecated, see https://github.com/request/request/issues/3142
    dev: false
    engines:
      node: '>= 6'
    resolution:
      integrity: sha512-MsvtOrfG9ZcrOwAW+Qi+F6HbD0CWXEh9ou77uOb7FM2WPhwT7smM833PzanhJLsgXjN89Ir6V2PczXNnMpwKhw==
  /require-directory/2.1.1:
    dev: false
    engines:
      node: '>=0.10.0'
    resolution:
      integrity: sha1-jGStX9MNqxyXbiNE/+f3kqam30I=
  /require-from-string/2.0.2:
    dev: false
    engines:
      node: '>=0.10.0'
    resolution:
      integrity: sha512-Xf0nWe6RseziFMu+Ap9biiUbmplq6S9/p+7w7YXP/JBHhrUDDUhwa+vANyubuqfZWTveU//DYVGsDG7RKL/vEw==
  /require-main-filename/2.0.0:
    dev: false
    resolution:
      integrity: sha512-NKN5kMDylKuldxYLSUfrbo5Tuzh4hd+2E8NPPX02mZtn1VuREQToYe/ZdlJy+J3uCpfaiGF05e7B8W0iXbQHmg==
  /requirejs/2.3.6:
    dev: false
    engines:
      node: '>=0.4.0'
    hasBin: true
    resolution:
      integrity: sha512-ipEzlWQe6RK3jkzikgCupiTbTvm4S0/CAU5GlgptkN5SO6F3u0UD0K18wy6ErDqiCyP4J4YYe1HuAShvsxePLg==
  /requires-port/1.0.0:
    dev: false
    resolution:
      integrity: sha1-kl0mAdOaxIXgkc8NpcbmlNw9yv8=
  /resolve-dir/1.0.1:
    dependencies:
      expand-tilde: 2.0.2
      global-modules: 1.0.0
    dev: false
    engines:
      node: '>=0.10.0'
    resolution:
      integrity: sha1-eaQGRMNivoLybv/nOcm7U4IEb0M=
  /resolve-from/4.0.0:
    dev: false
    engines:
      node: '>=4'
    resolution:
      integrity: sha512-pb/MYmXstAkysRFx8piNI1tGFNQIFA3vkE3Gq4EuA1dF6gHp/+vgZqsCGJapvy8N3Q+4o7FwvquPJcnZ7RYy4g==
  /resolve-url/0.2.1:
    deprecated: https://github.com/lydell/resolve-url#deprecated
    dev: false
    resolution:
      integrity: sha1-LGN/53yJOv0qZj/iGqkIAGjiBSo=
  /resolve/1.17.0:
    dependencies:
      path-parse: 1.0.7
    dev: false
    resolution:
      integrity: sha512-ic+7JYiV8Vi2yzQGFWOkiZD5Z9z7O2Zhm9XMaTxdJExKasieFCr+yXZ/WmXsckHiKl12ar0y6XiXDx3m4RHn1w==
  /resolve/1.19.0:
    dependencies:
      is-core-module: 2.4.0
      path-parse: 1.0.7
    dev: false
    resolution:
      integrity: sha512-rArEXAgsBG4UgRGcynxWIWKFvh/XZCcS8UJdHhwy91zwAvCZIbcs+vAbflgBnNjYMs/i/i+/Ux6IZhML1yPvxg==
  /resolve/1.20.0:
    dependencies:
      is-core-module: 2.4.0
      path-parse: 1.0.7
    dev: false
    resolution:
      integrity: sha512-wENBPt4ySzg4ybFQW2TT1zMQucPK95HSh/nq2CFTZVOGut2+pQvSsgtda4d26YrYcr067wjbmzOG8byDPBX63A==
  /resolve/1.8.1:
    dependencies:
      path-parse: 1.0.7
    dev: false
    resolution:
      integrity: sha512-AicPrAC7Qu1JxPCZ9ZgCZlY35QgFnNqc+0LtbRNxnVw4TXvjQ72wnuL9JQcEBgXkI9JM8MsT9kaQoHcpCRJOYA==
  /reusify/1.0.4:
    dev: false
    engines:
      iojs: '>=1.0.0'
      node: '>=0.10.0'
    resolution:
      integrity: sha512-U9nH88a3fc/ekCF1l0/UP1IosiuIjyTh7hBvXVMHYgVcfGvt897Xguj2UOLDeI5BG2m7/uwyaLVT6fbtCwTyzw==
  /rfdc/1.3.0:
    dev: false
    resolution:
      integrity: sha512-V2hovdzFbOi77/WajaSMXk2OLm+xNIeQdMMuB7icj7bk6zi2F8GGAxigcnDFpJHbNyNcgyJDiP+8nOrY5cZGrA==
  /rhea-promise/0.1.15:
    dependencies:
      debug: 3.2.7
      rhea: 1.0.24
      tslib: 1.14.1
    dev: false
    resolution:
      integrity: sha512-+6uilZXSJGyiqVeHQI3Krv6NTAd8cWRCY2uyCxmzR4/5IFtBqqFem1HV2OiwSj0Gu7OFChIJDfH2JyjN7J0vRA==
  /rhea-promise/1.2.1:
    dependencies:
      debug: 3.2.7
      rhea: 1.0.24
      tslib: 1.14.1
    dev: false
    resolution:
      integrity: sha512-m0aa+/TM6Cl5qu+mHNPn7aadNf1525WxpKwQKINP/knvoi4otB74G16iPDoTDbnGcJo1lc0AQEbVku8Gdoqmuw==
  /rhea/1.0.24:
    dependencies:
      debug: 3.2.7
    dev: false
    resolution:
      integrity: sha512-PEl62U2EhxCO5wMUZ2/bCBcXAVKN9AdMSNQOrp3+R5b77TEaOSiy16MQ0sIOmzj/iqsgIAgPs1mt3FYfu1vIXA==
  /rimraf/2.7.1:
    dependencies:
      glob: 7.1.7
    dev: false
    hasBin: true
    resolution:
      integrity: sha512-uWjbaKIK3T1OSVptzX7Nl6PvQ3qAGtKEtVRjRuazjfL3Bx5eI409VZSqgND+4UNnmzLVdPj9FqFJNPqBZFve4w==
  /rimraf/3.0.2:
    dependencies:
      glob: 7.1.7
    dev: false
    hasBin: true
    resolution:
      integrity: sha512-JZkJMZkAGFFPP2YqXZXPbMlMBgsxzE8ILs4lMIX/2o0L9UBw9O/Y3o6wFw/i9YLapcUJWwqbi3kdxIPdC62TIA==
  /rollup-plugin-local-resolve/1.0.7:
    dev: false
    resolution:
      integrity: sha1-xIZwFxbBWt0hJ1ZcLqoQESMyCIc=
  /rollup-plugin-node-resolve/3.4.0:
    dependencies:
      builtin-modules: 2.0.0
      is-module: 1.0.0
      resolve: 1.20.0
    deprecated: This package has been deprecated and is no longer maintained. Please use @rollup/plugin-node-resolve.
    dev: false
    resolution:
      integrity: sha512-PJcd85dxfSBWih84ozRtBkB731OjXk0KnzN0oGp7WOWcarAFkVa71cV5hTJg2qpVsV2U8EUwrzHP3tvy9vS3qg==
  /rollup-plugin-shim/1.0.0:
    dev: false
    resolution:
      integrity: sha512-rZqFD43y4U9nSqVq3iyWBiDwmBQJY8Txi04yI9jTKD3xcl7CbFjh1qRpQshUB3sONLubDzm7vJiwB+1MEGv67w==
  /rollup-plugin-sourcemaps/0.4.2_rollup@1.32.1:
    dependencies:
      rollup: 1.32.1
      rollup-pluginutils: 2.8.2
      source-map-resolve: 0.5.3
    dev: false
    engines:
      node: '>=4.5.0'
      npm: '>=2.15.9'
    peerDependencies:
      rollup: '>=0.31.2'
    resolution:
      integrity: sha1-YhJaqUCHqt97g+9N+vYptHMTXoc=
  /rollup-plugin-terser/5.3.1_rollup@1.32.1:
    dependencies:
      '@babel/code-frame': 7.12.13
      jest-worker: 24.9.0
      rollup: 1.32.1
      rollup-pluginutils: 2.8.2
      serialize-javascript: 4.0.0
      terser: 4.8.0
    dev: false
    peerDependencies:
      rollup: '>=0.66.0 <3'
    resolution:
      integrity: sha512-1pkwkervMJQGFYvM9nscrUoncPwiKR/K+bHdjv6PFgRo3cgPHoRT83y2Aa3GvINj4539S15t/tpFPb775TDs6w==
  /rollup-plugin-visualizer/4.2.2_rollup@1.32.1:
    dependencies:
      nanoid: 3.1.23
      open: 7.4.2
      rollup: 1.32.1
      source-map: 0.7.3
      yargs: 16.2.0
    dev: false
    engines:
      node: '>=10'
    hasBin: true
    peerDependencies:
      rollup: '>=1.20.0'
    resolution:
      integrity: sha512-10/TsugsaQL5rdynl0lrklBngTtkRBESZdxUJy+3fN+xKqNdg5cr7JQU1OoPx4p5mhQ+nspa6EvX3qc8SsBvnA==
  /rollup-pluginutils/2.8.2:
    dependencies:
      estree-walker: 0.6.1
    dev: false
    resolution:
      integrity: sha512-EEp9NhnUkwY8aif6bxgovPHMoMoNr2FulJziTndpt5H9RdwC47GSGuII9XxpSdzVGM0GWrNPHV6ie1LTNJPaLQ==
  /rollup/1.32.1:
    dependencies:
      '@types/estree': 0.0.47
      '@types/node': 8.10.66
      acorn: 7.4.1
    dev: false
    hasBin: true
    resolution:
      integrity: sha512-/2HA0Ec70TvQnXdzynFffkjA6XN+1e2pEv/uKS5Ulca40g2L7KuOE3riasHoNVHOsFD5KKZgDsMk1CP3Tw9s+A==
  /run-parallel/1.2.0:
    dependencies:
      queue-microtask: 1.2.3
    dev: false
    resolution:
      integrity: sha512-5l4VyZR86LZ/lDxZTR6jqL8AFE2S0IFLMP26AbjsLVADxHdhB/c0GUsH+y39UfCi3dzz8OlQuPmnaJOMoDHQBA==
  /safe-buffer/5.1.2:
    dev: false
    resolution:
      integrity: sha512-Gd2UZBJDkXlY7GbJxfsE8/nvKkUEU1G38c1siN6QP6a9PT9MmHB8GnpscSmMJSoF8LOIrt8ud/wPtojys4G6+g==
  /safe-buffer/5.2.1:
    dev: false
    resolution:
      integrity: sha512-rp3So07KcdmmKbGvgaNxQSJr7bGVSVk5S9Eq1F+ppbRo70+YeaDxkw5Dd8NPN+GD6bjnYm2VuPuCXmpuYvmCXQ==
  /safer-buffer/2.1.2:
    dev: false
    resolution:
      integrity: sha512-YZo3K82SD7Riyi0E1EQPojLz7kpepnSQI9IyPbHHg1XXXevb5dJI7tpyN2ADxGcQbHG7vcyRHk0cbwqcQriUtg==
  /sax/0.5.8:
    dev: false
    resolution:
      integrity: sha1-1HLbIo6zMcJQaw6MFVJK25OdEsE=
  /sax/1.2.4:
    dev: false
    resolution:
      integrity: sha512-NqVDv9TpANUjFm0N8uM5GxL36UgKi9/atZw+x7YFnQ8ckwFGKrl4xX4yWtrey3UJm5nP1kUbnYgLopqWNSRhWw==
  /semaphore/1.1.0:
    dev: false
    engines:
      node: '>=0.8.0'
    resolution:
      integrity: sha512-O4OZEaNtkMd/K0i6js9SL+gqy0ZCBMgUvlSqHKi4IBdjhe7wB8pwztUk1BbZ1fmrvpwFrPbHzqd2w5pTcJH6LA==
  /semver/5.3.0:
    dev: false
    hasBin: true
    resolution:
      integrity: sha1-myzl094C0XxgEq0yaqa00M9U+U8=
  /semver/5.7.1:
    dev: false
    hasBin: true
    resolution:
      integrity: sha512-sauaDf/PZdVgrLTNYHRtpXa1iRiKcaebiKQ1BJdpQlWH2lCvexQdX55snPFyK7QzpudqbCI0qXFfOasHdyNDGQ==
  /semver/6.3.0:
    dev: false
    hasBin: true
    resolution:
      integrity: sha512-b39TBaTSfV6yBrapU89p5fKekE2m/NwnDocOVruQFS1/veMgdzuPcnOM34M6CwxW8jH/lxEa5rBoDeUwu5HHTw==
  /semver/7.3.5:
    dependencies:
      lru-cache: 6.0.0
    dev: false
    engines:
      node: '>=10'
    hasBin: true
    resolution:
      integrity: sha512-PoeGJYh8HK4BTO/a9Tf6ZG3veo/A7ZVsYrSA6J8ny9nb3B1VrpkuN+z9OE5wfE5p6H4LchYZsegiQgbJD94ZFQ==
  /send/0.17.1:
    dependencies:
      debug: 2.6.9
      depd: 1.1.2
      destroy: 1.0.4
      encodeurl: 1.0.2
      escape-html: 1.0.3
      etag: 1.8.1
      fresh: 0.5.2
      http-errors: 1.7.3
      mime: 1.6.0
      ms: 2.1.1
      on-finished: 2.3.0
      range-parser: 1.2.1
      statuses: 1.5.0
    dev: false
    engines:
      node: '>= 0.8.0'
    resolution:
      integrity: sha512-BsVKsiGcQMFwT8UxypobUKyv7irCNRHk1T0G680vk88yf6LBByGcZJOTJCrTP2xVN6yI+XjPJcNuE3V4fT9sAg==
  /serialize-javascript/4.0.0:
    dependencies:
      randombytes: 2.1.0
    dev: false
    resolution:
      integrity: sha512-GaNA54380uFefWghODBWEGisLZFj00nS5ACs6yHa9nLqlLpVLO8ChDGeKRjZnV4Nh4n0Qi7nhYZD/9fCPzEqkw==
  /serve-static/1.14.1:
    dependencies:
      encodeurl: 1.0.2
      escape-html: 1.0.3
      parseurl: 1.3.3
      send: 0.17.1
    dev: false
    engines:
      node: '>= 0.8.0'
    resolution:
      integrity: sha512-JMrvUwE54emCYWlTI+hGrGv5I8dEwmco/00EvkzIIsR7MqrHonbD9pO2MOfFnpFntl7ecpZs+3mW+XbQZu9QCg==
  /set-blocking/2.0.0:
    dev: false
    resolution:
      integrity: sha1-BF+XgtARrppoA93TgrJDkrPYkPc=
  /setprototypeof/1.1.1:
    dev: false
    resolution:
      integrity: sha512-JvdAWfbXeIGaZ9cILp38HntZSFSo3mWg6xGcJJsd+d4aRMOqauag1C63dJfDw7OaMYwEbHMOxEZ1lqVRYP2OAw==
  /shebang-command/1.2.0:
    dependencies:
      shebang-regex: 1.0.0
    dev: false
    engines:
      node: '>=0.10.0'
    resolution:
      integrity: sha1-RKrGW2lbAzmJaMOfNj/uXer98eo=
  /shebang-command/2.0.0:
    dependencies:
      shebang-regex: 3.0.0
    dev: false
    engines:
      node: '>=8'
    resolution:
      integrity: sha512-kHxr2zZpYtdmrN1qDjrrX/Z1rR1kG8Dx+gkpK1G4eXmvXswmcE1hTWBWYUzlraYw1/yZp6YuDY77YtvbN0dmDA==
  /shebang-regex/1.0.0:
    dev: false
    engines:
      node: '>=0.10.0'
    resolution:
      integrity: sha1-2kL0l0DAtC2yypcoVxyxkMmO/qM=
  /shebang-regex/3.0.0:
    dev: false
    engines:
      node: '>=8'
    resolution:
      integrity: sha512-7++dFhtcx3353uBaq8DDR4NuxBetBzC7ZQOhmTQInHEd6bSrXdiEyzCvG07Z44UYdLShWUyXt5M/yhz8ekcb1A==
  /shell-quote/1.7.2:
    dev: false
    resolution:
      integrity: sha512-mRz/m/JVscCrkMyPqHc/bczi3OQHkLTqXHEFu0zDhK/qfv3UcOA4SVmRCLmos4bhjr9ekVQubj/R7waKapmiQg==
  /shelljs/0.8.4:
    dependencies:
      glob: 7.1.7
      interpret: 1.4.0
      rechoir: 0.6.2
    dev: false
    engines:
      node: '>=4'
    hasBin: true
    resolution:
      integrity: sha512-7gk3UZ9kOfPLIAbslLzyWeGiEqx9e3rxwZM0KE6EL8GlGwjym9Mrlx5/p33bWTu9YG6vcS4MBxYZDHYr5lr8BQ==
  /shx/0.3.3:
    dependencies:
      minimist: 1.2.5
      shelljs: 0.8.4
    dev: false
    engines:
      node: '>=6'
    hasBin: true
    resolution:
      integrity: sha512-nZJ3HFWVoTSyyB+evEKjJ1STiixGztlqwKLTUNV5KqMWtGey9fTd4KU1gdZ1X9BV6215pswQ/Jew9NsuS/fNDA==
  /side-channel/1.0.4:
    dependencies:
      call-bind: 1.0.2
      get-intrinsic: 1.1.1
      object-inspect: 1.10.3
    dev: false
    resolution:
      integrity: sha512-q5XPytqFEIKHkGdiMIrY10mvLRvnQh42/+GoBlFW3b2LXLE2xxJpZFdm94we0BaoV3RwJyGqg5wS7epxTv0Zvw==
  /signal-exit/3.0.3:
    dev: false
    resolution:
      integrity: sha512-VUJ49FC8U1OxwZLxIbTTrDvLnf/6TDgxZcK8wxR8zs13xpx7xbG60ndBlhNrFi2EMuFRoeDoJO7wthSLq42EjA==
  /simple-concat/1.0.1:
    dev: false
    optional: true
    resolution:
      integrity: sha512-cSFtAPtRhljv69IK0hTVZQ+OfE9nePi/rtJmw5UjHeVyVroEqJXP1sFztKUy1qU+xvz3u/sfYJLa947b7nAN2Q==
  /simple-get/3.1.0:
    dependencies:
      decompress-response: 4.2.1
      once: 1.4.0
      simple-concat: 1.0.1
    dev: false
    optional: true
    resolution:
      integrity: sha512-bCR6cP+aTdScaQCnQKbPKtJOKDp/hj9EDLJo3Nw4y1QksqaovlW/bnptB6/c1e+qmNIDHRK+oXFDdEqBT8WzUA==
  /sinon/9.2.4:
    dependencies:
      '@sinonjs/commons': 1.8.3
      '@sinonjs/fake-timers': 6.0.1
      '@sinonjs/samsam': 5.3.1
      diff: 4.0.2
      nise: 4.1.0
      supports-color: 7.2.0
    dev: false
    resolution:
      integrity: sha512-zljcULZQsJxVra28qIAL6ow1Z9tpattkCTEJR4RBP3TGc00FcttsP5pK284Nas5WjMZU5Yzy3kAIp3B3KRf5Yg==
  /slash/3.0.0:
    dev: false
    engines:
      node: '>=8'
    resolution:
      integrity: sha512-g9Q1haeby36OSStwb4ntCGGGaKsaVSjQ68fBxoQcutl5fS1vuY18H3wSt3jFyFtrkx+Kz0V1G85A4MyAdDMi2Q==
  /slice-ansi/4.0.0:
    dependencies:
      ansi-styles: 4.3.0
      astral-regex: 2.0.0
      is-fullwidth-code-point: 3.0.0
    dev: false
    engines:
      node: '>=10'
    resolution:
      integrity: sha512-qMCMfhY040cVHT43K9BFygqYbUPFZKHOg7K73mtTWJRb8pyP3fzf4Ixd5SzdEJQ6MRUg/WBnOLxghZtKKurENQ==
  /smart-buffer/4.1.0:
    dev: false
    engines:
      node: '>= 6.0.0'
      npm: '>= 3.0.0'
    resolution:
      integrity: sha512-iVICrxOzCynf/SNaBQCw34eM9jROU/s5rzIhpOvzhzuYHfJR/DhZfDkXiZSgKXfgv26HT3Yni3AV/DGw0cGnnw==
  /snap-shot-compare/3.0.0:
    dependencies:
      check-more-types: 2.24.0
      debug: 4.1.1
      disparity: 3.0.0
      folktale: 2.3.2
      lazy-ass: 1.6.0
      strip-ansi: 5.2.0
      variable-diff: 1.1.0
    dev: false
    engines:
      node: '>=6'
    resolution:
      integrity: sha512-bdwNOAGuKwPU+qsn0ASxTv+QfkXU+3VmkcDOkt965tes+JQQc8d6SfoLiEiRVhCey4v+ip2IjNUSbZm5nnkI9g==
  /snap-shot-core/10.2.4:
    dependencies:
      arg: 4.1.3
      check-more-types: 2.24.0
      common-tags: 1.8.0
      debug: 4.3.1
      escape-quotes: 1.0.2
      folktale: 2.3.2
      is-ci: 2.0.0
      jsesc: 2.5.2
      lazy-ass: 1.6.0
      mkdirp: 1.0.4
      pluralize: 8.0.0
      quote: 0.4.0
      ramda: 0.27.1
    dev: false
    engines:
      node: '>=6'
    hasBin: true
    resolution:
      integrity: sha512-A7tkcfmvnRKge4VzFLAWA4UYMkvFY4TZKyL+D6hnHjI3HJ4pTepjG5DfR2ACeDKMzCSTQ5EwR2iOotI+Z37zsg==
  /snap-shot-it/7.9.6:
    dependencies:
      '@bahmutov/data-driven': 1.0.0
      check-more-types: 2.24.0
      common-tags: 1.8.0
      debug: 4.3.1
      has-only: 1.1.1
      its-name: 1.0.0
      lazy-ass: 1.6.0
      pluralize: 8.0.0
      ramda: 0.27.1
      snap-shot-compare: 3.0.0
      snap-shot-core: 10.2.4
    dev: false
    engines:
      node: '>=6'
    resolution:
      integrity: sha512-t/ADZfQ8EUk4J76S5cmynye7qg1ecUFqQfANiOMNy0sFmYUaqfx9K/AWwpdcpr3vFsDptM+zSuTtKD0A1EOLqA==
  /socket.io-adapter/2.1.0:
    dev: false
    resolution:
      integrity: sha512-+vDov/aTsLjViYTwS9fPy5pEtTkrbEKsw2M+oVSoFGw6OD1IpvlV1VPhUzNbofCQ8oyMbdYJqDtGdmHQK6TdPg==
  /socket.io-parser/4.0.4:
    dependencies:
      '@types/component-emitter': 1.2.10
      component-emitter: 1.3.0
      debug: 4.3.1
    dev: false
    engines:
      node: '>=10.0.0'
    resolution:
      integrity: sha512-t+b0SS+IxG7Rxzda2EVvyBZbvFPBCjJoyHuE0P//7OAsN23GItzDRdWa6ALxZI/8R5ygK7jAR6t028/z+7295g==
  /socket.io/3.1.2:
    dependencies:
      '@types/cookie': 0.4.0
      '@types/cors': 2.8.10
      '@types/node': 10.17.13
      accepts: 1.3.7
      base64id: 2.0.0
      debug: 4.3.1
      engine.io: 4.1.1
      socket.io-adapter: 2.1.0
      socket.io-parser: 4.0.4
    dev: false
    engines:
      node: '>=10.0.0'
    resolution:
      integrity: sha512-JubKZnTQ4Z8G4IZWtaAZSiRP3I/inpy8c/Bsx2jrwGrTbKeVU5xd6qkKMHpChYeM3dWZSO0QACiGK+obhBNwYw==
  /socks-proxy-agent/5.0.0:
    dependencies:
      agent-base: 6.0.2
      debug: 4.3.1
      socks: 2.6.1
    dev: false
    engines:
      node: '>= 6'
    resolution:
      integrity: sha512-lEpa1zsWCChxiynk+lCycKuC502RxDWLKJZoIhnxrWNjLSDGYRFflHA1/228VkRcnv9TIb8w98derGbpKxJRgA==
  /socks/2.6.1:
    dependencies:
      ip: 1.1.5
      smart-buffer: 4.1.0
    dev: false
    engines:
      node: '>= 10.13.0'
      npm: '>= 3.0.0'
    resolution:
      integrity: sha512-kLQ9N5ucj8uIcxrDwjm0Jsqk06xdpBjGNQtpXy4Q8/QY2k+fY7nZH8CARy+hkbG+SGAovmzzuauCpBlb8FrnBA==
  /source-map-resolve/0.5.3:
    dependencies:
      atob: 2.1.2
      decode-uri-component: 0.2.0
      resolve-url: 0.2.1
      source-map-url: 0.4.1
      urix: 0.1.0
    dev: false
    resolution:
      integrity: sha512-Htz+RnsXWk5+P2slx5Jh3Q66vhQj1Cllm0zvnaY98+NFx+Dv2CF/f5O/t8x+KaNdrdIAsruNzoh/KpialbqAnw==
  /source-map-support/0.5.19:
    dependencies:
      buffer-from: 1.1.1
      source-map: 0.6.1
    dev: false
    resolution:
      integrity: sha512-Wonm7zOCIJzBGQdB+thsPar0kYuCIzYvxZwlBa87yi/Mdjv7Tip2cyVbLj5o0cFPN4EVkuTwb3GDDyUx2DGnGw==
  /source-map-url/0.4.1:
    dev: false
    resolution:
      integrity: sha512-cPiFOTLUKvJFIg4SKVScy4ilPPW6rFgMgfuZJPNoDuMs3nC1HbMUycBoJw77xFIp6z1UJQJOfx6C9GMH80DiTw==
  /source-map/0.5.7:
    dev: false
    engines:
      node: '>=0.10.0'
    resolution:
      integrity: sha1-igOdLRAh0i0eoUyA2OpGi6LvP8w=
  /source-map/0.6.1:
    dev: false
    engines:
      node: '>=0.10.0'
    resolution:
      integrity: sha512-UjgapumWlbMhkBgzT7Ykc5YXUT46F0iKu8SGXq0bcwP5dz/h0Plj6enJqjz1Zbq2l5WaqYnrVbwWOWMyF3F47g==
  /source-map/0.7.3:
    dev: false
    engines:
      node: '>= 8'
    resolution:
      integrity: sha512-CkCj6giN3S+n9qrYiBTX5gystlENnRW5jZeNLHpe6aue+SrHcG5VYwujhW9s4dY31mEGsxBDrHR6oI69fTXsaQ==
  /sourcemap-codec/1.4.8:
    dev: false
    resolution:
      integrity: sha512-9NykojV5Uih4lgo5So5dtw+f0JgJX30KCNI8gwhz2J9A15wD0Ml6tjHKwf6fTSa6fAdVBdZeNOs9eJ71qCk8vA==
  /spawn-wrap/1.4.3:
    dependencies:
      foreground-child: 1.5.6
      mkdirp: 0.5.5
      os-homedir: 1.0.2
      rimraf: 2.7.1
      signal-exit: 3.0.3
      which: 1.3.1
    dev: false
    resolution:
      integrity: sha512-IgB8md0QW/+tWqcavuFgKYR/qIRvJkRLPJDFaoXtLLUaVcCDK0+HeFTkmQHj3eprcYhc+gOl0aEA1w7qZlYezw==
  /spdx-correct/3.1.1:
    dependencies:
      spdx-expression-parse: 3.0.1
      spdx-license-ids: 3.0.9
    dev: false
    resolution:
      integrity: sha512-cOYcUWwhCuHCXi49RhFRCyJEK3iPj1Ziz9DpViV3tbZOwXD49QzIN3MpOLJNxh2qwq2lJJZaKMVw9qNi4jTC0w==
  /spdx-exceptions/2.3.0:
    dev: false
    resolution:
      integrity: sha512-/tTrYOC7PPI1nUAgx34hUpqXuyJG+DTHJTnIULG4rDygi4xu/tfgmq1e1cIRwRzwZgo4NLySi+ricLkZkw4i5A==
  /spdx-expression-parse/3.0.1:
    dependencies:
      spdx-exceptions: 2.3.0
      spdx-license-ids: 3.0.9
    dev: false
    resolution:
      integrity: sha512-cbqHunsQWnJNE6KhVSMsMeH5H/L9EpymbzqTQ3uLwNCLZ1Q481oWaofqH7nO6V07xlXwY6PhQdQ2IedWx/ZK4Q==
  /spdx-license-ids/3.0.9:
    dev: false
    resolution:
      integrity: sha512-Ki212dKK4ogX+xDo4CtOZBVIwhsKBEfsEEcwmJfLQzirgc2jIWdzg40Unxz/HzEUqM1WFzVlQSMF9kZZ2HboLQ==
  /sprintf-js/1.0.3:
    dev: false
    resolution:
      integrity: sha1-BOaSb2YolTVPPdAVIDYzuFcpfiw=
  /sshpk/1.16.1:
    dependencies:
      asn1: 0.2.4
      assert-plus: 1.0.0
      bcrypt-pbkdf: 1.0.2
      dashdash: 1.14.1
      ecc-jsbn: 0.1.2
      getpass: 0.1.7
      jsbn: 0.1.1
      safer-buffer: 2.1.2
      tweetnacl: 0.14.5
    dev: false
    engines:
      node: '>=0.10.0'
    hasBin: true
    resolution:
      integrity: sha512-HXXqVUq7+pcKeLqqZj6mHFUMvXtOJt1uoUx09pFW6011inTMxqI8BA8PM95myrIyyKwdnzjdFjLiE6KBPVtJIg==
  /statuses/1.5.0:
    dev: false
    engines:
      node: '>= 0.6'
    resolution:
      integrity: sha1-Fhx9rBd2Wf2YEfQ3cfqZOBR4Yow=
  /stoppable/1.1.0:
    dev: false
    engines:
      node: '>=4'
      npm: '>=6'
    resolution:
      integrity: sha512-KXDYZ9dszj6bzvnEMRYvxgeTHU74QBFL54XKtP3nyMuJ81CFYtABZ3bAzL2EdFUaEwJOBOgENyFj3R7oTzDyyw==
  /stream-browserify/2.0.2:
    dependencies:
      inherits: 2.0.4
      readable-stream: 2.3.7
    dev: false
    resolution:
      integrity: sha512-nX6hmklHs/gr2FuxYDltq8fJA1GDlxKQCz8O/IM4atRqBH8OORmBNgfvW5gG10GT/qQ9u0CzIvr2X5Pkt6ntqg==
  /streamroller/2.2.4:
    dependencies:
      date-format: 2.1.0
      debug: 4.3.1
      fs-extra: 8.1.0
    dev: false
    engines:
      node: '>=8.0'
    resolution:
      integrity: sha512-OG79qm3AujAM9ImoqgWEY1xG4HX+Lw+yY6qZj9R1K2mhF5bEmQ849wvrb+4vt4jLMLzwXttJlQbOdPOQVRv7DQ==
  /strict-uri-encode/1.1.0:
    dev: false
    engines:
      node: '>=0.10.0'
    resolution:
      integrity: sha1-J5siXfHVgrH1TmWt3UNS4Y+qBxM=
  /string-argv/0.3.1:
    dev: false
    engines:
      node: '>=0.6.19'
    resolution:
      integrity: sha512-a1uQGz7IyVy9YwhqjZIZu1c8JO8dNIe20xBmSS6qu9kv++k3JGzCVmprbNN5Kn+BgzD5E7YYwg1CcjuJMRNsvg==
  /string-width/1.0.2:
    dependencies:
      code-point-at: 1.1.0
      is-fullwidth-code-point: 1.0.0
      strip-ansi: 3.0.1
    dev: false
    engines:
      node: '>=0.10.0'
    optional: true
    resolution:
      integrity: sha1-EYvfW4zcUaKn5w0hHgfisLmxB9M=
  /string-width/2.1.1:
    dependencies:
      is-fullwidth-code-point: 2.0.0
      strip-ansi: 4.0.0
    dev: false
    engines:
      node: '>=4'
    resolution:
      integrity: sha512-nOqH59deCq9SRHlxq1Aw85Jnt4w6KvLKqWVik6oA9ZklXLNIOlqg4F2yrT1MVaTjAqvVwdfeZ7w7aCvJD7ugkw==
  /string-width/3.1.0:
    dependencies:
      emoji-regex: 7.0.3
      is-fullwidth-code-point: 2.0.0
      strip-ansi: 5.2.0
    dev: false
    engines:
      node: '>=6'
    resolution:
      integrity: sha512-vafcv6KjVZKSgz06oM/H6GDBrAtz8vdhQakGjFIvNrHA6y3HCF1CInLy+QLq8dTJPQ1b+KDUqDFctkdRW44e1w==
  /string-width/4.2.2:
    dependencies:
      emoji-regex: 8.0.0
      is-fullwidth-code-point: 3.0.0
      strip-ansi: 6.0.0
    dev: false
    engines:
      node: '>=8'
    resolution:
      integrity: sha512-XBJbT3N4JhVumXE0eoLU9DCjcaF92KLNqTmFCnG1pf8duUxFGwtP6AD6nkjw9a3IdiRtL3E2w3JDiE/xi3vOeA==
  /string.prototype.padend/3.1.2:
    dependencies:
      call-bind: 1.0.2
      define-properties: 1.1.3
      es-abstract: 1.18.3
    dev: false
    engines:
      node: '>= 0.4'
    resolution:
      integrity: sha512-/AQFLdYvePENU3W5rgurfWSMU6n+Ww8n/3cUt7E+vPBB/D7YDG8x+qjoFs4M/alR2bW7Qg6xMjVwWUOvuQ0XpQ==
  /string.prototype.trimend/1.0.4:
    dependencies:
      call-bind: 1.0.2
      define-properties: 1.1.3
    dev: false
    resolution:
      integrity: sha512-y9xCjw1P23Awk8EvTpcyL2NIr1j7wJ39f+k6lvRnSMz+mz9CGz9NYPelDk42kOz6+ql8xjfK8oYzy3jAP5QU5A==
  /string.prototype.trimstart/1.0.4:
    dependencies:
      call-bind: 1.0.2
      define-properties: 1.1.3
    dev: false
    resolution:
      integrity: sha512-jh6e984OBfvxS50tdY2nRZnoC5/mLFKOREQfw8t5yytkoUsJRNxvI/E39qu1sD0OtWI3OC0XgKSmcWwziwYuZw==
  /string_decoder/0.10.31:
    dev: false
    resolution:
      integrity: sha1-YuIDvEF2bGwoyfyEMB2rHFMQ+pQ=
  /string_decoder/1.1.1:
    dependencies:
      safe-buffer: 5.1.2
    dev: false
    resolution:
      integrity: sha512-n/ShnvDi6FHbbVfviro+WojiFzv+s8MPMHBczVePfUpDJLwoLT0ht1l4YwBCbi8pJAveEEdnkHyPyTP/mzRfwg==
  /string_decoder/1.3.0:
    dependencies:
      safe-buffer: 5.2.1
    dev: false
    resolution:
      integrity: sha512-hkRX8U1WjJFd8LsDJ2yQ/wWWxaopEsABU1XfkM8A+j0+85JAGppt16cr1Whg6KIbb4okU6Mql6BOj+uup/wKeA==
  /strip-ansi/3.0.1:
    dependencies:
      ansi-regex: 2.1.1
    dev: false
    engines:
      node: '>=0.10.0'
    resolution:
      integrity: sha1-ajhfuIU9lS1f8F0Oiq+UJ43GPc8=
  /strip-ansi/4.0.0:
    dependencies:
      ansi-regex: 3.0.0
    dev: false
    engines:
      node: '>=4'
    resolution:
      integrity: sha1-qEeQIusaw2iocTibY1JixQXuNo8=
  /strip-ansi/5.2.0:
    dependencies:
      ansi-regex: 4.1.0
    dev: false
    engines:
      node: '>=6'
    resolution:
      integrity: sha512-DuRs1gKbBqsMKIZlrffwlug8MHkcnpjs5VPmL1PAh+mA30U0DTotfDZ0d2UUsXpPmPmMMJ6W773MaA3J+lbiWA==
  /strip-ansi/6.0.0:
    dependencies:
      ansi-regex: 5.0.0
    dev: false
    engines:
      node: '>=8'
    resolution:
      integrity: sha512-AuvKTrTfQNYNIctbR1K/YGTR1756GycPsg7b9bdV9Duqur4gv6aKqHXah67Z8ImS7WEz5QVcOtlfW2rZEugt6w==
  /strip-bom/3.0.0:
    dev: false
    engines:
      node: '>=4'
    resolution:
      integrity: sha1-IzTBjpx1n3vdVv3vfprj1YjmjtM=
  /strip-final-newline/2.0.0:
    dev: false
    engines:
      node: '>=6'
    resolution:
      integrity: sha512-BrpvfNAE3dcvq7ll3xVumzjKjZQ5tI1sEUIKr3Uoks0XUl45St3FlatVqef9prk4jRDzhW6WZg+3bk93y6pLjA==
  /strip-json-comments/2.0.1:
    dev: false
    engines:
      node: '>=0.10.0'
    resolution:
      integrity: sha1-PFMZQukIwml8DsNEhYwobHygpgo=
  /strip-json-comments/3.1.1:
    dev: false
    engines:
      node: '>=8'
    resolution:
      integrity: sha512-6fPc+R4ihwqP6N/aIv2f1gMH8lOVtWQHoqC4yK6oSDVVocumAsfCqjkXnqiYMhmMwS/mEHLp7Vehlt3ql6lEig==
  /supports-color/2.0.0:
    dev: false
    engines:
      node: '>=0.8.0'
    resolution:
      integrity: sha1-U10EXOa2Nj+kARcIRimZXp3zJMc=
  /supports-color/5.5.0:
    dependencies:
      has-flag: 3.0.0
    dev: false
    engines:
      node: '>=4'
    resolution:
      integrity: sha512-QjVjwdXIt408MIiAqCX4oUKsgU2EqAGzs2Ppkm4aQYbjm+ZEWEcW4SfFNTr4uMNZma0ey4f5lgLrkB0aX0QMow==
  /supports-color/6.0.0:
    dependencies:
      has-flag: 3.0.0
    dev: false
    engines:
      node: '>=6'
    resolution:
      integrity: sha512-on9Kwidc1IUQo+bQdhi8+Tijpo0e1SS6RoGo2guUwn5vdaxw8RXOF9Vb2ws+ihWOmh4JnCJOvaziZWP1VABaLg==
  /supports-color/6.1.0:
    dependencies:
      has-flag: 3.0.0
    dev: false
    engines:
      node: '>=6'
    resolution:
      integrity: sha512-qe1jfm1Mg7Nq/NSh6XE24gPXROEVsWHxC1LIx//XNlD9iw7YZQGjZNjYN7xGaEG6iKdA8EtNFW6R0gjnVXp+wQ==
  /supports-color/7.2.0:
    dependencies:
      has-flag: 4.0.0
    dev: false
    engines:
      node: '>=8'
    resolution:
      integrity: sha512-qpCAvRl9stuOHveKsn7HncJRvv501qIacKzQlO/+Lwxc9+0q2wLyv4Dfvt80/DPn2pqOBsJdDiogXGR9+OvwRw==
  /table/6.7.1:
    dependencies:
      ajv: 8.5.0
      lodash.clonedeep: 4.5.0
      lodash.truncate: 4.4.2
      slice-ansi: 4.0.0
      string-width: 4.2.2
      strip-ansi: 6.0.0
    dev: false
    engines:
      node: '>=10.0.0'
    resolution:
      integrity: sha512-ZGum47Yi6KOOFDE8m223td53ath2enHcYLgOCjGr5ngu8bdIARQk6mN/wRMv4yMRcHnCSnHbCEha4sobQx5yWg==
  /tar-fs/2.1.1:
    dependencies:
      chownr: 1.1.4
      mkdirp-classic: 0.5.3
      pump: 3.0.0
      tar-stream: 2.2.0
    dev: false
    resolution:
      integrity: sha512-V0r2Y9scmbDRLCNex/+hYzvp/zyYjvFbHPNgVTKfQvVrb6guiE/fxP+XblDNR011utopbkex2nM4dHNV6GDsng==
  /tar-stream/2.2.0:
    dependencies:
      bl: 4.1.0
      end-of-stream: 1.4.4
      fs-constants: 1.0.0
      inherits: 2.0.4
      readable-stream: 3.6.0
    dev: false
    engines:
      node: '>=6'
    resolution:
      integrity: sha512-ujeqbceABgwMZxEJnk2HDY2DlnUZ+9oEcb1KzTVfYHio0UE6dG71n60d8D2I4qNvleWrrXpmjpt7vZeF1LnMZQ==
  /terser/4.8.0:
    dependencies:
      commander: 2.20.3
      source-map: 0.6.1
      source-map-support: 0.5.19
    dev: false
    engines:
      node: '>=6.0.0'
    hasBin: true
    resolution:
      integrity: sha512-EAPipTNeWsb/3wLPeup1tVPaXfIaU68xMnVdPafIL1TV05OhASArYyIfFvnvJCNrR2NIOvDVNNTFRa+Re2MWyw==
  /test-exclude/5.2.3:
    dependencies:
      glob: 7.1.7
      minimatch: 3.0.4
      read-pkg-up: 4.0.0
      require-main-filename: 2.0.0
    dev: false
    engines:
      node: '>=6'
    resolution:
      integrity: sha512-M+oxtseCFO3EDtAaGH7iiej3CBkzXqFMbzqYAACdzKui4eZA+pq3tZEwChvOdNfa7xxy8BfbmgJSIr43cC/+2g==
  /text-table/0.2.0:
    dev: false
    resolution:
      integrity: sha1-f17oI66AUgfACvLfSoTsP8+lcLQ=
  /through/2.3.8:
    dev: false
    resolution:
      integrity: sha1-DdTJ/6q8NXlgsbckEV1+Doai4fU=
  /timsort/0.3.0:
    dev: false
    resolution:
      integrity: sha1-QFQRqOfmM5/mTbmiNN4R3DHgK9Q=
  /tmp/0.2.1:
    dependencies:
      rimraf: 3.0.2
    dev: false
    engines:
      node: '>=8.17.0'
    resolution:
      integrity: sha512-76SUhtfqR2Ijn+xllcI5P1oyannHNHByD80W1q447gU3mp9G9PSpGdWmjUOHRDPiHYacIk66W7ubDTuPF3BEtQ==
  /to-fast-properties/2.0.0:
    dev: false
    engines:
      node: '>=4'
    resolution:
      integrity: sha1-3F5pjL0HkmW8c+A3doGk5Og/YW4=
  /to-regex-range/5.0.1:
    dependencies:
      is-number: 7.0.0
    dev: false
    engines:
      node: '>=8.0'
    resolution:
      integrity: sha512-65P7iz6X5yEr1cwcgvQxbbIw7Uk3gOy5dIdtZ4rDveLqhrdJP+Li/Hx6tyK0NEb+2GCyneCMJiGqrADCSNk8sQ==
  /toidentifier/1.0.0:
    dev: false
    engines:
      node: '>=0.6'
    resolution:
      integrity: sha512-yaOH/Pk/VEhBWWTlhI+qXxDFXlejDGcQipMlyxda9nthulaxLZUNcUqFxokp0vcYnvteJln5FNQDRrxj3YcbVw==
  /tough-cookie/2.5.0:
    dependencies:
      psl: 1.8.0
      punycode: 2.1.1
    dev: false
    engines:
      node: '>=0.8'
    resolution:
      integrity: sha512-nlLsUzgm1kfLXSXfRZMc1KLAugd4hqJHDTvc2hDIwS3mZAfMEuMbc03SujMF+GEcpaX/qboeycw6iO8JwVv2+g==
  /tough-cookie/3.0.1:
    dependencies:
      ip-regex: 2.1.0
      psl: 1.8.0
      punycode: 2.1.1
    dev: false
    engines:
      node: '>=6'
    resolution:
      integrity: sha512-yQyJ0u4pZsv9D4clxO69OEjLWYw+jbgspjTue4lTQZLfV0c5l1VmK2y1JK8E9ahdpltPOaAThPcp5nKPUgSnsg==
  /tough-cookie/4.0.0:
    dependencies:
      psl: 1.8.0
      punycode: 2.1.1
      universalify: 0.1.2
    dev: false
    engines:
      node: '>=6'
    resolution:
      integrity: sha512-tHdtEpQCMrc1YLrMaqXXcj6AxhYi/xgit6mZu1+EDWUn+qhUf8wMQoFIy9NXuq23zAwtcB0t/MjACGR18pcRbg==
  /tr46/1.0.1:
    dependencies:
      punycode: 2.1.1
    dev: false
    resolution:
      integrity: sha1-qLE/1r/SSJUZZ0zN5VujaTtwbQk=
  /ts-node/9.1.1_typescript@4.2.4:
    dependencies:
      arg: 4.1.3
      create-require: 1.1.1
      diff: 4.0.2
      make-error: 1.3.6
      source-map-support: 0.5.19
      typescript: 4.2.4
      yn: 3.1.1
    dev: false
    engines:
      node: '>=10.0.0'
    hasBin: true
    peerDependencies:
      typescript: '>=2.7'
    resolution:
      integrity: sha512-hPlt7ZACERQGf03M253ytLY3dHbGNGrAq9qIHWUY9XHYl1z7wYngSr3OQ5xmui8o2AaxsONxIzjafLUiWBo1Fg==
  /tsconfig-paths/3.9.0:
    dependencies:
      '@types/json5': 0.0.29
      json5: 1.0.1
      minimist: 1.2.5
      strip-bom: 3.0.0
    dev: false
    resolution:
      integrity: sha512-dRcuzokWhajtZWkQsDVKbWyY+jgcLC5sqJhg2PSgf4ZkH2aHPvaOY8YWGhmjb68b5qqTfasSsDO9k7RUiEmZAw==
  /tslib/1.14.1:
    dev: false
    resolution:
      integrity: sha512-Xni35NKzjgMrwevysHTCArtLDpPvye8zV/0E4EyYn43P7/7qvQwPh9BGkHewbMulVntbigmcT7rdX3BNo9wRJg==
  /tslib/2.2.0:
    dev: false
    resolution:
      integrity: sha512-gS9GVHRU+RGn5KQM2rllAlR3dU6m7AcpJKdtH8gFvQiC4Otgk98XnmMU+nZenHt/+VhnBPWwgrJsyrdcw6i23w==
  /tsutils/3.21.0_typescript@4.2.4:
    dependencies:
      tslib: 1.14.1
      typescript: 4.2.4
    dev: false
    engines:
      node: '>= 6'
    peerDependencies:
      typescript: '>=2.8.0 || >= 3.2.0-dev || >= 3.3.0-dev || >= 3.4.0-dev || >= 3.5.0-dev || >= 3.6.0-dev || >= 3.6.0-beta || >= 3.7.0-dev || >= 3.7.0-beta'
    resolution:
      integrity: sha512-mHKK3iUXL+3UF6xL5k0PEhKRUBKPBCv/+RkEOpjRWxxx27KKRBmmA60A9pgOUvMi8GKhRMPEmjBRPzs2W7O1OA==
  /tunnel-agent/0.6.0:
    dependencies:
      safe-buffer: 5.2.1
    dev: false
    resolution:
      integrity: sha1-J6XeoGs2sEoKmWZ3SykIaPD8QP0=
  /tunnel/0.0.6:
    dev: false
    engines:
      node: '>=0.6.11 <=0.7.0 || >=0.7.3'
    resolution:
      integrity: sha512-1h/Lnq9yajKY2PEbBadPXj3VxsDDu844OnaAo52UVmIzIvwwtBPIuNvkjuzBlTWpfJyUbG3ez0KSBibQkj4ojg==
  /tweetnacl/0.14.5:
    dev: false
    resolution:
      integrity: sha1-WuaBd/GS1EViadEIr6k/+HQ/T2Q=
  /type-check/0.3.2:
    dependencies:
      prelude-ls: 1.1.2
    dev: false
    engines:
      node: '>= 0.8.0'
    resolution:
      integrity: sha1-WITKtRLPHTVeP7eE8wgEsrUg23I=
  /type-check/0.4.0:
    dependencies:
      prelude-ls: 1.2.1
    dev: false
    engines:
      node: '>= 0.8.0'
    resolution:
      integrity: sha512-XleUoc9uwGXqjWwXaUTZAmzMcFZ5858QA2vvx1Ur5xIcixXIP+8LnFDgRplU30us6teqdlskFfu+ae4K79Ooew==
  /type-detect/4.0.8:
    dev: false
    engines:
      node: '>=4'
    resolution:
      integrity: sha512-0fr/mIH1dlO+x7TlcMy+bIDqKPsw/70tVyeHW787goQjhmqaZe10uwLujubK9q9Lg6Fiho1KUKDYz0Z7k7g5/g==
  /type-fest/0.20.2:
    dev: false
    engines:
      node: '>=10'
    resolution:
      integrity: sha512-Ne+eE4r0/iWnpAxD852z3A+N0Bt5RN//NjJwRd2VFHEmrywxf5vsZlh4R6lixl6B+wz/8d+maTSAkN1FIkI3LQ==
  /type-fest/0.8.1:
    dev: false
    engines:
      node: '>=8'
    resolution:
      integrity: sha512-4dbzIzqvjtgiM5rw1k5rEHtBANKmdudhGyBEajN01fEyhaAIhsoKNy6y7+IN93IfpFtwY9iqi7kD+xwKhQsNJA==
  /type-is/1.6.18:
    dependencies:
      media-typer: 0.3.0
      mime-types: 2.1.31
    dev: false
    engines:
      node: '>= 0.6'
    resolution:
      integrity: sha512-TkRKr9sUTxEH8MdfuCSP7VizJyzRNMjj2J2do2Jr3Kym598JVdEksuzPQCnlFPW4ky9Q+iA+ma9BGm06XQBy8g==
  /typedoc-default-themes/0.6.3:
    dependencies:
      backbone: 1.4.0
      jquery: 3.6.0
      lunr: 2.3.9
      underscore: 1.13.1
    dev: false
    engines:
      node: '>= 8'
    resolution:
      integrity: sha512-rouf0TcIA4M2nOQFfC7Zp4NEwoYiEX4vX/ZtudJWU9IHA29MPC+PPgSXYLPESkUo7FuB//GxigO3mk9Qe1xp3Q==
  /typedoc/0.15.2:
    dependencies:
      '@types/minimatch': 3.0.3
      fs-extra: 8.1.0
      handlebars: 4.7.7
      highlight.js: 9.18.5
      lodash: 4.17.21
      marked: 0.7.0
      minimatch: 3.0.4
      progress: 2.0.3
      shelljs: 0.8.4
      typedoc-default-themes: 0.6.3
      typescript: 3.7.7
    dev: false
    engines:
      node: '>= 6.0.0'
    hasBin: true
    resolution:
      integrity: sha512-K2nFEtyDQTVdXOzYtECw3TwuT3lM91Zc0dzGSLuor5R8qzZbwqBoCw7xYGVBow6+mEZAvKGznLFsl7FzG+wAgQ==
  /typescript/3.7.7:
    dev: false
    engines:
      node: '>=4.2.0'
    hasBin: true
    resolution:
      integrity: sha512-MmQdgo/XenfZPvVLtKZOq9jQQvzaUAUpcKW8Z43x9B2fOm4S5g//tPtMweZUIP+SoBqrVPEIm+dJeQ9dfO0QdA==
  /typescript/3.9.9:
    dev: false
    engines:
      node: '>=4.2.0'
    hasBin: true
    resolution:
      integrity: sha512-kdMjTiekY+z/ubJCATUPlRDl39vXYiMV9iyeMuEuXZh2we6zz80uovNN2WlAxmmdE/Z/YQe+EbOEXB5RHEED3w==
  /typescript/4.1.5:
    dev: false
    engines:
      node: '>=4.2.0'
    hasBin: true
    resolution:
      integrity: sha512-6OSu9PTIzmn9TCDiovULTnET6BgXtDYL4Gg4szY+cGsc3JP1dQL8qvE8kShTRx1NIw4Q9IBHlwODjkjWEtMUyA==
  /typescript/4.2.4:
    dev: false
    engines:
      node: '>=4.2.0'
    hasBin: true
    resolution:
      integrity: sha512-V+evlYHZnQkaz8TRBuxTA92yZBPotr5H+WhQ7bD3hZUndx5tGOa1fuCgeSjxAzM1RiN5IzvadIXTVefuuwZCRg==
  /ua-parser-js/0.7.28:
    dev: false
    resolution:
      integrity: sha512-6Gurc1n//gjp9eQNXjD9O3M/sMwVtN5S8Lv9bvOYBfKfDNiIIhqiyi01vMBO45u4zkDE420w/e0se7Vs+sIg+g==
  /uglify-js/3.13.8:
    dev: false
    engines:
      node: '>=0.8.0'
    hasBin: true
    resolution:
      integrity: sha512-PvFLMFIQHfIjFFlvAch69U2IvIxK9TNzNWt1SxZGp9JZ/v70yvqIQuiJeVPPtUMOzoNt+aNRDk4wgxb34wvEqA==
  /unbox-primitive/1.0.1:
    dependencies:
      function-bind: 1.1.1
      has-bigints: 1.0.1
      has-symbols: 1.0.2
      which-boxed-primitive: 1.0.2
    dev: false
    resolution:
      integrity: sha512-tZU/3NqK3dA5gpE1KtyiJUrEB0lxnGkMFHptJ7q6ewdZ8s12QrODwNbhIJStmJkd1QDXa1NRA8aF2A1zk/Ypyw==
  /unbzip2-stream/1.4.3:
    dependencies:
      buffer: 5.7.1
      through: 2.3.8
    dev: false
    resolution:
      integrity: sha512-mlExGW4w71ebDJviH16lQLtZS32VKqsSfk80GCfUlwT/4/hNRFsoscrF/c++9xinkMzECL1uL9DDwXqFWkruPg==
  /underscore/1.13.1:
    dev: false
    resolution:
      integrity: sha512-hzSoAVtJF+3ZtiFX0VgfFPHEDRm7Y/QPjGyNo4TVdnDTdft3tr8hEkD25a1jC+TjTuE7tkHGKkhwCgs9dgBB2g==
  /universal-user-agent/6.0.0:
    dev: false
    resolution:
      integrity: sha512-isyNax3wXoKaulPDZWHQqbmIx1k2tb9fb3GGDBRxCscfYV2Ch7WxPArBsFEG8s/safwXTT7H4QGhaIkTp9447w==
  /universalify/0.1.2:
    dev: false
    engines:
      node: '>= 4.0.0'
    resolution:
      integrity: sha512-rBJeI5CXAlmy1pV+617WB9J63U6XcazHHF2f2dbJix4XzpUF0RS3Zbj0FGIOCAva5P/d/GBOYaACQ1w+0azUkg==
  /unpipe/1.0.0:
    dev: false
    engines:
      node: '>= 0.8'
    resolution:
      integrity: sha1-sr9O6FFKrmFltIF4KdIbLvSZBOw=
  /uri-js/4.4.1:
    dependencies:
      punycode: 2.1.1
    dev: false
    resolution:
      integrity: sha512-7rKUyy33Q1yc98pQ1DAmLtwX109F7TIfWlW1Ydo8Wl1ii1SeHieeh0HHfPeL2fMXK6z0s8ecKs9frCuLJvndBg==
  /urix/0.1.0:
    deprecated: Please see https://github.com/lydell/urix#deprecated
    dev: false
    resolution:
      integrity: sha1-2pN/emLiH+wf0Y1Js1wpNQZ6bHI=
  /url/0.11.0:
    dependencies:
      punycode: 1.3.2
      querystring: 0.2.0
    dev: false
    resolution:
      integrity: sha1-ODjpfPxgUh63PFJajlW/3Z4uKPE=
  /util-deprecate/1.0.2:
    dev: false
    resolution:
      integrity: sha1-RQ1Nyfpw3nMnYvvS1KKJgUGaDM8=
  /util/0.10.3:
    dependencies:
      inherits: 2.0.1
    dev: false
    resolution:
      integrity: sha1-evsa/lCAUkZInj23/g7TeTNqwPk=
  /util/0.11.1:
    dependencies:
      inherits: 2.0.3
    dev: false
    resolution:
      integrity: sha512-HShAsny+zS2TZfaXxD9tYj4HQGlBezXZMZuM/S5PKLLoZkShZiGk9o5CzukI1LVHZvjdvZ2Sj1aW/Ndn2NB/HQ==
  /util/0.12.4:
    dependencies:
      inherits: 2.0.4
      is-arguments: 1.1.0
      is-generator-function: 1.0.9
      is-typed-array: 1.1.5
      safe-buffer: 5.2.1
      which-typed-array: 1.1.4
    dev: false
    resolution:
      integrity: sha512-bxZ9qtSlGUWSOy9Qa9Xgk11kSslpuZwaxCg4sNIDj6FLucDab2JxnHwyNTCpHMtK1MjoQiWQ6DiUMZYbSrO+Sw==
  /utils-merge/1.0.1:
    dev: false
    engines:
      node: '>= 0.4.0'
    resolution:
      integrity: sha1-n5VxD1CiZ5R7LMwSR0HBAoQn5xM=
  /uuid/3.4.0:
    deprecated: Please upgrade  to version 7 or higher.  Older versions may use Math.random() in certain circumstances, which is known to be problematic.  See https://v8.dev/blog/math-random for details.
    dev: false
    hasBin: true
    resolution:
      integrity: sha512-HjSDRw6gZE5JMggctHBcjVak08+KEVhSIiDzFnT9S9aegmp85S/bReBVTb4QTFaRNptJ9kuYaNhnbNEOkbKb/A==
  /uuid/8.3.2:
    dev: false
    hasBin: true
    resolution:
      integrity: sha512-+NYs2QeMWy+GWFOEm9xnn6HCDp0l7QBD7ml8zLUmJ+93Q5NF0NocErnwkTkXVFNiX3/fpC6afS8Dhb/gz7R7eg==
  /v8-compile-cache/2.3.0:
    dev: false
    resolution:
      integrity: sha512-l8lCEmLcLYZh4nbunNZvQCJc5pv7+RCwa8q/LdUx8u7lsWvPDKmpodJAJNwkAhJC//dFY48KuIEmjtd4RViDrA==
  /validate-npm-package-license/3.0.4:
    dependencies:
      spdx-correct: 3.1.1
      spdx-expression-parse: 3.0.1
    dev: false
    resolution:
      integrity: sha512-DpKm2Ui/xN7/HQKCtpZxoRWBhZ9Z0kqtygG8XCgNQ8ZlDnxuQmWhj566j8fN4Cu3/JmbhsDo7fcAJq4s9h27Ew==
  /validator/8.2.0:
    dev: false
    engines:
      node: '>= 0.10'
    resolution:
      integrity: sha512-Yw5wW34fSv5spzTXNkokD6S6/Oq92d8q/t14TqsS3fAiA1RYnxSFSIZ+CY3n6PGGRCq5HhJTSepQvFUS2QUDxA==
  /validator/9.4.1:
    dev: false
    engines:
      node: '>= 0.10'
    resolution:
      integrity: sha512-YV5KjzvRmSyJ1ee/Dm5UED0G+1L4GZnLN3w6/T+zZm8scVua4sOhYKWTUrKa0H/tMiJyO9QLHMPN+9mB/aMunA==
  /variable-diff/1.1.0:
    dependencies:
      chalk: 1.1.3
      object-assign: 4.1.1
    dev: false
    resolution:
      integrity: sha1-0r1cZtt2wTh52W5qMG7cmJ35eNo=
  /vary/1.1.2:
    dev: false
    engines:
      node: '>= 0.8'
    resolution:
      integrity: sha1-IpnwLG3tMNSllhsLn3RSShj2NPw=
  /verror/1.10.0:
    dependencies:
      assert-plus: 1.0.0
      core-util-is: 1.0.2
      extsprintf: 1.3.0
    dev: false
    engines:
      '0': node >=0.6.0
    resolution:
      integrity: sha1-OhBcoXBTr1XW4nDB+CiGguGNpAA=
  /void-elements/2.0.1:
    dev: false
    engines:
      node: '>=0.10.0'
    resolution:
      integrity: sha1-wGavtYK7HLQSjWDqkjkulNXp2+w=
  /webidl-conversions/4.0.2:
    dev: false
    resolution:
      integrity: sha512-YQ+BmxuTgd6UXZW3+ICGfyqRyHXVlD5GtQr5+qjiNW7bF0cqrzX500HVXPBOvgXb5YnzDd+h0zqyv61KUD7+Sg==
  /whatwg-url/6.5.0:
    dependencies:
      lodash.sortby: 4.7.0
      tr46: 1.0.1
      webidl-conversions: 4.0.2
    dev: false
    resolution:
      integrity: sha512-rhRZRqx/TLJQWUpQ6bmrt2UV4f0HCQ463yQuONJqC6fO2VoEb1pTYddbe59SkYq87aoM5A3bdhMZiUiVws+fzQ==
  /which-boxed-primitive/1.0.2:
    dependencies:
      is-bigint: 1.0.2
      is-boolean-object: 1.1.1
      is-number-object: 1.0.5
      is-string: 1.0.6
      is-symbol: 1.0.4
    dev: false
    resolution:
      integrity: sha512-bwZdv0AKLpplFY2KZRX6TvyuN7ojjr7lwkg6ml0roIy9YeuSr7JS372qlNW18UQYzgYK9ziGcerWqZOmEn9VNg==
  /which-module/2.0.0:
    dev: false
    resolution:
      integrity: sha1-2e8H3Od7mQK4o6j6SzHD4/fm6Ho=
  /which-typed-array/1.1.4:
    dependencies:
      available-typed-arrays: 1.0.4
      call-bind: 1.0.2
      es-abstract: 1.18.3
      foreach: 2.0.5
      function-bind: 1.1.1
      has-symbols: 1.0.2
      is-typed-array: 1.1.5
    dev: false
    engines:
      node: '>= 0.4'
    resolution:
      integrity: sha512-49E0SpUe90cjpoc7BOJwyPHRqSAd12c10Qm2amdEZrJPCY2NDxaW01zHITrem+rnETY3dwrbH3UUrUwagfCYDA==
  /which/1.3.1:
    dependencies:
      isexe: 2.0.0
    dev: false
    hasBin: true
    resolution:
      integrity: sha512-HxJdYWq1MTIQbJ3nw0cqssHoTNU267KlrDuGZ1WYlxDStUtKUhOaJmh112/TZmHxxUfuJqPXSOm7tDyas0OSIQ==
  /which/2.0.2:
    dependencies:
      isexe: 2.0.0
    dev: false
    engines:
      node: '>= 8'
    hasBin: true
    resolution:
      integrity: sha512-BLI3Tl1TW3Pvl70l3yq3Y64i+awpwXqsGBYWkkqMtnbXgrMD+yj7rhW0kuEDxzJaYXGjEW5ogapKNMEKNMjibA==
  /wide-align/1.1.3:
    dependencies:
      string-width: 2.1.1
    dev: false
    resolution:
      integrity: sha512-QGkOQc8XL6Bt5PwnsExKBPuMKBxnGxWWW3fU55Xt4feHozMUhdUMaBCk290qpm/wG5u/RSKzwdAC4i51YigihA==
  /word-wrap/1.2.3:
    dev: false
    engines:
      node: '>=0.10.0'
    resolution:
      integrity: sha512-Hz/mrNwitNRh/HUAtM/VT/5VH+ygD6DV7mYKZAtHOrbs8U7lvPS6xf7EJKMF0uW1KJCl0H701g3ZGus+muE5vQ==
  /wordwrap/1.0.0:
    dev: false
    resolution:
      integrity: sha1-J1hIEIkUVqQXHI0CJkQa3pDLyus=
  /wrap-ansi/5.1.0:
    dependencies:
      ansi-styles: 3.2.1
      string-width: 3.1.0
      strip-ansi: 5.2.0
    dev: false
    engines:
      node: '>=6'
    resolution:
      integrity: sha512-QC1/iN/2/RPVJ5jYK8BGttj5z83LmSKmvbvrXPNCLZSEb32KKVDJDl/MOt2N01qU2H/FkzEa9PKto1BqDjtd7Q==
  /wrap-ansi/7.0.0:
    dependencies:
      ansi-styles: 4.3.0
      string-width: 4.2.2
      strip-ansi: 6.0.0
    dev: false
    engines:
      node: '>=10'
    resolution:
      integrity: sha512-YVGIj2kamLSTxw6NsZjoBxfSwsn0ycdesmc4p+Q21c5zPuZ1pl+NfxVdxPtdHvmNVOQ6XSYG4AUtyt/Fi7D16Q==
  /wrappy/1.0.2:
    dev: false
    resolution:
      integrity: sha1-tSQ9jz7BqjXxNkYFvA0QNuMKtp8=
  /write-file-atomic/2.4.3:
    dependencies:
      graceful-fs: 4.2.6
      imurmurhash: 0.1.4
      signal-exit: 3.0.3
    dev: false
    resolution:
      integrity: sha512-GaETH5wwsX+GcnzhPgKcKjJ6M2Cq3/iZp1WyY/X1CSqrW+jVNM9Y7D8EC2sM4ZG/V8wZlSniJnCKWPmBYAucRQ==
  /ws/6.2.2:
    dependencies:
      async-limiter: 1.0.1
    dev: false
    resolution:
      integrity: sha512-zmhltoSR8u1cnDsD43TX59mzoMZsLKqUweyYBAIvTngR3shc0W6aOZylZmq/7hqyVxPdi+5Ud2QInblgyE72fw==
  /ws/7.4.6:
    dev: false
    engines:
      node: '>=8.3.0'
    peerDependencies:
      bufferutil: ^4.0.1
      utf-8-validate: ^5.0.2
    peerDependenciesMeta:
      bufferutil:
        optional: true
      utf-8-validate:
        optional: true
    resolution:
      integrity: sha512-YmhHDO4MzaDLB+M9ym/mDA5z0naX8j7SIlT8f8z+I0VtzsRbekxEutHSme7NPS2qE8StCYQNUnfWdXta/Yu85A==
  /xhr-mock/2.5.1:
    dependencies:
      global: 4.4.0
      url: 0.11.0
    dev: false
    resolution:
      integrity: sha512-UKOjItqjFgPUwQGPmRAzNBn8eTfIhcGjBVGvKYAWxUQPQsXNGD6KEckGTiHwyaAUp9C9igQlnN1Mp79KWCg7CQ==
  /xml/1.0.1:
    dev: false
    resolution:
      integrity: sha1-eLpyAgApxbyHuKgaPPzXS0ovweU=
  /xml2js/0.2.8:
    dependencies:
      sax: 0.5.8
    dev: false
    resolution:
      integrity: sha1-m4FpCTFjH/CdGVdUn69U9PmAs8I=
  /xml2js/0.4.23:
    dependencies:
      sax: 1.2.4
      xmlbuilder: 11.0.1
    dev: false
    engines:
      node: '>=4.0.0'
    resolution:
      integrity: sha512-ySPiMjM0+pLDftHgXY4By0uswI3SPKLDw/i3UXbnO8M/p28zqexCUoPmQFrYD+/1BzhGJSs2i1ERWKJAtiLrug==
  /xmlbuilder/11.0.1:
    dev: false
    engines:
      node: '>=4.0'
    resolution:
      integrity: sha512-fDlsI/kFEx7gLvbecc0/ohLG50fugQp8ryHzMTuW9vSa1GJ0XYWKnhsUx7oie3G98+r56aTQIUB4kht42R3JvA==
  /xmlbuilder/12.0.0:
    dev: false
    engines:
      node: '>=6.0'
    resolution:
      integrity: sha512-lMo8DJ8u6JRWp0/Y4XLa/atVDr75H9litKlb2E5j3V3MesoL50EBgZDWoLT3F/LztVnG67GjPXLZpqcky/UMnQ==
  /xmlbuilder/9.0.7:
    dev: false
    engines:
      node: '>=4.0'
    resolution:
      integrity: sha1-Ey7mPS7FVlxVfiD0wi35rKaGsQ0=
  /xmldom/0.6.0:
    dev: false
    engines:
      node: '>=10.0.0'
    resolution:
      integrity: sha512-iAcin401y58LckRZ0TkI4k0VSM1Qg0KGSc3i8rU+xrxe19A/BN1zHyVSJY7uoutVlaTSzYyk/v5AmkewAP7jtg==
  /xpath.js/1.1.0:
    dev: false
    engines:
      node: '>=0.4.0'
    resolution:
      integrity: sha512-jg+qkfS4K8E7965sqaUl8mRngXiKb3WZGfONgE18pr03FUQiuSV6G+Ej4tS55B+rIQSFEIw3phdVAQ4pPqNWfQ==
  /xregexp/2.0.0:
    dev: false
    resolution:
      integrity: sha1-UqY+VsoLhKfzpfPWGHLxJq16WUM=
  /y18n/4.0.3:
    dev: false
    resolution:
      integrity: sha512-JKhqTOwSrqNA1NY5lSztJ1GrBiUodLMmIZuLiDaMRJ+itFd+ABVE8XBjOvIWL+rSqNDC74LCSFmlb/U4UZ4hJQ==
  /y18n/5.0.8:
    dev: false
    engines:
      node: '>=10'
    resolution:
      integrity: sha512-0pfFzegeDWJHJIAmTLRP2DwHjdF5s7jo9tuztdQxAhINCdvS+3nGINqPd00AphqJR/0LhANUS6/+7SCb98YOfA==
  /yallist/2.1.2:
    dev: false
    resolution:
      integrity: sha1-HBH5IY8HYImkfdUS+TxmmaaoHVI=
  /yallist/3.1.1:
    dev: false
    resolution:
      integrity: sha512-a4UGQaWPH59mOXUYnAG2ewncQS4i4F43Tv3JoAM+s2VDAmS9NsK8GpDMLrCHPksFT7h3K6TOoUNn2pb7RoXx4g==
  /yallist/4.0.0:
    dev: false
    resolution:
      integrity: sha512-3wdGidZyq5PB084XLES5TpOSRA3wjXAlIWMhum2kRcv/41Sn2emQ0dycQW4uZXLejwKvg6EsvbdlVL+FYEct7A==
  /yaml/1.10.2:
    dev: false
    engines:
      node: '>= 6'
    resolution:
      integrity: sha512-r3vXyErRCYJ7wg28yvBY5VSoAF8ZvlcW9/BwUzEtUsjvX/DKs24dIkuwjtuprwJJHsbyUbLApepYTR1BN4uHrg==
  /yargs-parser/13.1.2:
    dependencies:
      camelcase: 5.3.1
      decamelize: 1.2.0
    dev: false
    resolution:
      integrity: sha512-3lbsNRf/j+A4QuSZfDRA7HRSfWrzO0YjqTJd5kjAq37Zep1CEgaYmrH9Q3GwPiB9cHyd1Y1UwggGhJGoxipbzg==
  /yargs-parser/20.2.7:
    dev: false
    engines:
      node: '>=10'
    resolution:
      integrity: sha512-FiNkvbeHzB/syOjIUxFDCnhSfzAL8R5vs40MgLFBorXACCOAEaWu0gRZl14vG8MR9AOJIZbmkjhusqBYZ3HTHw==
  /yargs-unparser/1.6.0:
    dependencies:
      flat: 4.1.1
      lodash: 4.17.21
      yargs: 13.3.2
    dev: false
    engines:
      node: '>=6'
    resolution:
      integrity: sha512-W9tKgmSn0DpSatfri0nx52Joq5hVXgeLiqR/5G0sZNDoLZFOr/xjBUDcShCOGNsBnEMNo1KAMBkTej1Hm62HTw==
  /yargs/13.3.2:
    dependencies:
      cliui: 5.0.0
      find-up: 3.0.0
      get-caller-file: 2.0.5
      require-directory: 2.1.1
      require-main-filename: 2.0.0
      set-blocking: 2.0.0
      string-width: 3.1.0
      which-module: 2.0.0
      y18n: 4.0.3
      yargs-parser: 13.1.2
    dev: false
    resolution:
      integrity: sha512-AX3Zw5iPruN5ie6xGRIDgqkT+ZhnRlZMLMHAs8tg7nRruy2Nb+i5o9bwghAogtM08q1dpr2LVoS8KSTMYpWXUw==
  /yargs/16.2.0:
    dependencies:
      cliui: 7.0.4
      escalade: 3.1.1
      get-caller-file: 2.0.5
      require-directory: 2.1.1
      string-width: 4.2.2
      y18n: 5.0.8
      yargs-parser: 20.2.7
    dev: false
    engines:
      node: '>=10'
    resolution:
      integrity: sha512-D1mvvtDG0L5ft/jGWkLpG1+m0eQxOfaBvTNELraWj22wSVUMWxZUvYgJYcKh6jGGIkJFhH4IZPQhR4TKpc8mBw==
  /yauzl/2.10.0:
    dependencies:
      buffer-crc32: 0.2.13
      fd-slicer: 1.1.0
    dev: false
    resolution:
      integrity: sha1-x+sXyT4RLLEIb6bY5R+wZnt5pfk=
  /yn/3.1.1:
    dev: false
    engines:
      node: '>=6'
    resolution:
      integrity: sha512-Ux4ygGWsu2c7isFWe8Yu1YluJmqVhxqK2cLXNQA5AcC3QfbGNpM7fu0Y8b/z16pXLnFxZYvWhd3fhBY9DLmC6Q==
  /z-schema/3.18.4:
    dependencies:
      lodash.get: 4.4.2
      lodash.isequal: 4.5.0
      validator: 8.2.0
    dev: false
    hasBin: true
    optionalDependencies:
      commander: 2.20.3
    resolution:
      integrity: sha512-DUOKC/IhbkdLKKiV89gw9DUauTV8U/8yJl1sjf6MtDmzevLKOF2duNJ495S3MFVjqZarr+qNGCPbkg4mu4PpLw==
  file:projects/abort-controller.tgz:
    dependencies:
      '@microsoft/api-extractor': 7.7.11
      '@rollup/plugin-commonjs': 11.0.2_rollup@1.32.1
      '@rollup/plugin-multi-entry': 3.0.1_rollup@1.32.1
      '@rollup/plugin-node-resolve': 8.4.0_rollup@1.32.1
      '@rollup/plugin-replace': 2.4.2_rollup@1.32.1
      '@types/mocha': 7.0.2
      '@types/node': 8.10.66
      assert: 1.5.0
      cross-env: 7.0.3
      delay: 4.4.1
      downlevel-dts: 0.4.0
      eslint: 7.27.0
      karma: 6.3.3
      karma-chrome-launcher: 3.1.0
      karma-coverage: 2.0.3
      karma-edge-launcher: 0.4.2_karma@6.3.3
      karma-env-preprocessor: 0.1.1
      karma-firefox-launcher: 1.3.0
      karma-ie-launcher: 1.0.0_karma@6.3.3
      karma-junit-reporter: 2.0.1_karma@6.3.3
      karma-mocha: 2.0.1
      karma-mocha-reporter: 2.2.5_karma@6.3.3
      karma-sourcemap-loader: 0.3.8
      mocha: 7.2.0
      mocha-junit-reporter: 1.23.3_mocha@7.2.0
      nyc: 14.1.1
      prettier: 1.19.1
      rimraf: 3.0.2
      rollup: 1.32.1
      rollup-plugin-sourcemaps: 0.4.2_rollup@1.32.1
      rollup-plugin-terser: 5.3.1_rollup@1.32.1
      ts-node: 9.1.1_typescript@4.2.4
      tslib: 2.2.0
      typedoc: 0.15.2
      typescript: 4.2.4
    dev: false
    name: '@rush-temp/abort-controller'
    resolution:
      integrity: sha512-1VaqPBS+YkeUe/pXKV43zUAiFz2vKwP6UOF1hP+dhCe7SJ3uvoKNvGrnOtzmI1sT8VDfhhPezfUsxypmviNBtg==
      tarball: file:projects/abort-controller.tgz
    version: 0.0.0
  file:projects/agrifood-farming.tgz:
    dependencies:
      '@azure/core-rest-pipeline': 1.0.4
      '@azure/identity': 1.3.0
      '@microsoft/api-extractor': 7.13.2
      '@types/chai': 4.2.18
      '@types/mocha': 7.0.2
      '@types/node': 8.10.66
      chai: 4.3.4
      cross-env: 7.0.3
      dotenv: 8.6.0
      eslint: 7.27.0
      karma: 6.3.3
      karma-chrome-launcher: 3.1.0
      karma-coverage: 2.0.3
      karma-edge-launcher: 0.4.2_karma@6.3.3
      karma-env-preprocessor: 0.1.1
      karma-firefox-launcher: 1.3.0
      karma-ie-launcher: 1.0.0_karma@6.3.3
      karma-json-preprocessor: 0.3.3_karma@6.3.3
      karma-json-to-file-reporter: 1.0.1
      karma-junit-reporter: 2.0.1_karma@6.3.3
      karma-mocha: 2.0.1
      karma-mocha-reporter: 2.2.5_karma@6.3.3
      karma-source-map-support: 1.4.0
      karma-sourcemap-loader: 0.3.8
      mkdirp: 1.0.4
      mocha: 7.2.0
      mocha-junit-reporter: 1.23.3_mocha@7.2.0
      nyc: 14.1.1
      prettier: 2.2.1
      rimraf: 3.0.2
      rollup: 1.32.1
      source-map-support: 0.5.19
      tslib: 2.2.0
      typedoc: 0.15.2
      typescript: 4.2.4
    dev: false
    name: '@rush-temp/agrifood-farming'
    resolution:
      integrity: sha512-uGj2OVHFRK9NER8juayCtEK2hl6sRJ7pAHpuEwaUmsH9QESzuOcds56YLwaIXdEQ/AuOiwuuno3OHSx57kQabw==
      tarball: file:projects/agrifood-farming.tgz
    version: 0.0.0
  file:projects/ai-anomaly-detector.tgz:
    dependencies:
      '@azure/core-tracing': 1.0.0-preview.11
      '@azure/identity': 1.3.0
      '@microsoft/api-extractor': 7.7.11
      '@rollup/plugin-commonjs': 11.0.2_rollup@1.32.1
      '@rollup/plugin-json': 4.1.0_rollup@1.32.1
      '@rollup/plugin-multi-entry': 3.0.1_rollup@1.32.1
      '@rollup/plugin-node-resolve': 8.4.0_rollup@1.32.1
      '@rollup/plugin-replace': 2.4.2_rollup@1.32.1
      '@types/chai': 4.2.18
      '@types/mocha': 7.0.2
      '@types/node': 8.10.66
      chai: 4.3.4
      cross-env: 7.0.3
      csv-parse: 4.15.4
      dotenv: 8.6.0
      eslint: 7.27.0
      inherits: 2.0.4
      karma: 6.3.3
      karma-chrome-launcher: 3.1.0
      karma-coverage: 2.0.3
      karma-edge-launcher: 0.4.2_karma@6.3.3
      karma-env-preprocessor: 0.1.1
      karma-firefox-launcher: 1.3.0
      karma-ie-launcher: 1.0.0_karma@6.3.3
      karma-junit-reporter: 2.0.1_karma@6.3.3
      karma-mocha: 2.0.1
      karma-mocha-reporter: 2.2.5_karma@6.3.3
      karma-sourcemap-loader: 0.3.8
      mocha: 7.2.0
      mocha-junit-reporter: 1.23.3_mocha@7.2.0
      nyc: 14.1.1
      prettier: 1.19.1
      rimraf: 3.0.2
      rollup: 1.32.1
      rollup-plugin-shim: 1.0.0
      rollup-plugin-sourcemaps: 0.4.2_rollup@1.32.1
      rollup-plugin-terser: 5.3.1_rollup@1.32.1
      rollup-plugin-visualizer: 4.2.2_rollup@1.32.1
      tslib: 2.2.0
      typedoc: 0.15.2
      typescript: 4.2.4
      util: 0.12.4
    dev: false
    name: '@rush-temp/ai-anomaly-detector'
    resolution:
      integrity: sha512-BSoBzszi0XM9x7Dv2vIqf1SCCP0HIvWzcqJgk8bryS3stf5oCFIVzJ5qpzlb8MLXhg/OiLCA1dwhTUOD0pwM8A==
      tarball: file:projects/ai-anomaly-detector.tgz
    version: 0.0.0
  file:projects/ai-document-translator.tgz:
    dependencies:
      '@azure/core-rest-pipeline': 1.0.4
      '@azure/identity': 1.3.0
      '@microsoft/api-extractor': 7.13.2
      '@types/chai': 4.2.18
      '@types/mocha': 7.0.2
      '@types/node': 8.10.66
      chai: 4.3.4
      cross-env: 7.0.3
      dotenv: 8.6.0
      eslint: 7.27.0
      karma: 6.3.3
      karma-chrome-launcher: 3.1.0
      karma-coverage: 2.0.3
      karma-edge-launcher: 0.4.2_karma@6.3.3
      karma-env-preprocessor: 0.1.1
      karma-firefox-launcher: 1.3.0
      karma-ie-launcher: 1.0.0_karma@6.3.3
      karma-json-preprocessor: 0.3.3_karma@6.3.3
      karma-json-to-file-reporter: 1.0.1
      karma-junit-reporter: 2.0.1_karma@6.3.3
      karma-mocha: 2.0.1
      karma-mocha-reporter: 2.2.5_karma@6.3.3
      karma-source-map-support: 1.4.0
      karma-sourcemap-loader: 0.3.8
      mocha: 7.2.0
      mocha-junit-reporter: 1.23.3_mocha@7.2.0
      nyc: 14.1.1
      prettier: 2.2.1
      rimraf: 3.0.2
      rollup: 1.32.1
      source-map-support: 0.5.19
      tslib: 2.2.0
      typedoc: 0.15.2
      typescript: 4.2.4
    dev: false
    name: '@rush-temp/ai-document-translator'
    resolution:
      integrity: sha512-mLAWsc0eNSotaHklw89kZo3B3zxRVIYxMMWNe2kXIAUZ7KOs8hSEfFKoUcRpcT6cxyAzRb6cHg09Bmqj78IKAw==
      tarball: file:projects/ai-document-translator.tgz
    version: 0.0.0
  file:projects/ai-form-recognizer.tgz:
    dependencies:
      '@azure/core-tracing': 1.0.0-preview.11
      '@azure/identity': 2.0.0-beta.3
      '@microsoft/api-extractor': 7.7.11
      '@types/chai': 4.2.18
      '@types/mocha': 7.0.2
      '@types/node': 8.10.66
      '@types/sinon': 9.0.11
      chai: 4.3.4
      chai-as-promised: 7.1.1_chai@4.3.4
      cross-env: 7.0.3
      dotenv: 8.6.0
      eslint: 7.27.0
      karma: 6.3.3
      karma-chrome-launcher: 3.1.0
      karma-coverage: 2.0.3
      karma-edge-launcher: 0.4.2_karma@6.3.3
      karma-env-preprocessor: 0.1.1
      karma-firefox-launcher: 1.3.0
      karma-ie-launcher: 1.0.0_karma@6.3.3
      karma-json-preprocessor: 0.3.3_karma@6.3.3
      karma-json-to-file-reporter: 1.0.1
      karma-junit-reporter: 2.0.1_karma@6.3.3
      karma-mocha: 2.0.1
      karma-mocha-reporter: 2.2.5_karma@6.3.3
      karma-sourcemap-loader: 0.3.8
      mocha: 7.2.0
      mocha-junit-reporter: 1.23.3_mocha@7.2.0
      nyc: 14.1.1
      prettier: 1.19.1
      rimraf: 3.0.2
      rollup: 1.32.1
      sinon: 9.2.4
      source-map-support: 0.5.19
      tslib: 2.2.0
      typedoc: 0.15.2
      typescript: 4.2.4
    dev: false
    name: '@rush-temp/ai-form-recognizer'
    resolution:
      integrity: sha512-looft5FGsQiK0892Vx8UL7/g5Qzp46c+fKAMoa5LzQzYElo+PcdLrLmOd2H6a12Rsf9O21pnr42V0/wDfuNf2Q==
      tarball: file:projects/ai-form-recognizer.tgz
    version: 0.0.0
  file:projects/ai-metrics-advisor.tgz:
    dependencies:
      '@azure/core-tracing': 1.0.0-preview.11
      '@azure/identity': 1.3.0
      '@microsoft/api-extractor': 7.7.11
      '@types/chai': 4.2.18
      '@types/mocha': 7.0.2
      '@types/node': 8.10.66
      '@types/sinon': 9.0.11
      chai: 4.3.4
      chai-as-promised: 7.1.1_chai@4.3.4
      cross-env: 7.0.3
      dotenv: 8.6.0
      eslint: 7.27.0
      karma: 6.3.3
      karma-chrome-launcher: 3.1.0
      karma-coverage: 2.0.3
      karma-edge-launcher: 0.4.2_karma@6.3.3
      karma-env-preprocessor: 0.1.1
      karma-firefox-launcher: 1.3.0
      karma-ie-launcher: 1.0.0_karma@6.3.3
      karma-json-preprocessor: 0.3.3_karma@6.3.3
      karma-json-to-file-reporter: 1.0.1
      karma-junit-reporter: 2.0.1_karma@6.3.3
      karma-mocha: 2.0.1
      karma-mocha-reporter: 2.2.5_karma@6.3.3
      karma-sourcemap-loader: 0.3.8
      mocha: 7.2.0
      mocha-junit-reporter: 1.23.3_mocha@7.2.0
      nyc: 14.1.1
      prettier: 1.19.1
      rimraf: 3.0.2
      rollup: 1.32.1
      sinon: 9.2.4
      source-map-support: 0.5.19
      ts-node: 9.1.1_typescript@4.2.4
      tslib: 2.2.0
      typedoc: 0.15.2
      typescript: 4.2.4
    dev: false
    name: '@rush-temp/ai-metrics-advisor'
    resolution:
      integrity: sha512-sbco9iDzQIZH/W1ha+BQfthAqikz7j3Ykt755Uv6Vc/uRitcQdTYCKWTspEpS/TJS04RFBrQbFxVgfJQQIUlaA==
      tarball: file:projects/ai-metrics-advisor.tgz
    version: 0.0.0
  file:projects/ai-text-analytics.tgz:
    dependencies:
      '@azure/core-rest-pipeline': 1.0.4
      '@azure/core-tracing': 1.0.0-preview.11
      '@azure/identity': 2.0.0-beta.3
      '@microsoft/api-extractor': 7.7.11
      '@types/chai': 4.2.18
      '@types/chai-as-promised': 7.1.4
      '@types/mocha': 7.0.2
      '@types/node': 8.10.66
      '@types/sinon': 9.0.11
      chai: 4.3.4
      chai-as-promised: 7.1.1_chai@4.3.4
      cross-env: 7.0.3
      dotenv: 8.6.0
      eslint: 7.27.0
      karma: 6.3.3
      karma-chrome-launcher: 3.1.0
      karma-coverage: 2.0.3
      karma-edge-launcher: 0.4.2_karma@6.3.3
      karma-env-preprocessor: 0.1.1
      karma-firefox-launcher: 1.3.0
      karma-ie-launcher: 1.0.0_karma@6.3.3
      karma-json-preprocessor: 0.3.3_karma@6.3.3
      karma-json-to-file-reporter: 1.0.1
      karma-junit-reporter: 2.0.1_karma@6.3.3
      karma-mocha: 2.0.1
      karma-mocha-reporter: 2.2.5_karma@6.3.3
      karma-source-map-support: 1.4.0
      karma-sourcemap-loader: 0.3.8
      mocha: 7.2.0
      mocha-junit-reporter: 1.23.3_mocha@7.2.0
      nyc: 14.1.1
      prettier: 1.19.1
      rimraf: 3.0.2
      rollup: 1.32.1
      sinon: 9.2.4
      source-map-support: 0.5.19
      ts-node: 9.1.1_typescript@4.2.4
      tslib: 2.2.0
      typedoc: 0.15.2
      typescript: 4.2.4
    dev: false
    name: '@rush-temp/ai-text-analytics'
    resolution:
      integrity: sha512-FY0mVa1OEYmdy+sKK4aWOmEWKJY8gFA0BeXjAT2G5cKcADP872nek628lIzl93Vb6chnwk29PJtKzOodP/7JkQ==
      tarball: file:projects/ai-text-analytics.tgz
    version: 0.0.0
  file:projects/app-configuration.tgz:
    dependencies:
      '@azure/core-tracing': 1.0.0-preview.11
      '@azure/identity': 2.0.0-beta.3
      '@azure/keyvault-secrets': 4.1.0
      '@microsoft/api-extractor': 7.7.11
      '@rollup/plugin-commonjs': 11.0.2_rollup@1.32.1
      '@rollup/plugin-inject': 4.0.2_rollup@1.32.1
      '@rollup/plugin-json': 4.1.0_rollup@1.32.1
      '@rollup/plugin-multi-entry': 3.0.1_rollup@1.32.1
      '@rollup/plugin-node-resolve': 8.4.0_rollup@1.32.1
      '@rollup/plugin-replace': 2.4.2_rollup@1.32.1
      '@types/chai': 4.2.18
      '@types/mocha': 7.0.2
      '@types/node': 8.10.66
      '@types/sinon': 9.0.11
      assert: 1.5.0
      chai: 4.3.4
      cross-env: 7.0.3
      dotenv: 8.6.0
      eslint: 7.27.0
      esm: 3.2.25
      karma: 6.3.3
      karma-chrome-launcher: 3.1.0
      karma-coverage: 2.0.3
      karma-edge-launcher: 0.4.2_karma@6.3.3
      karma-env-preprocessor: 0.1.1
      karma-firefox-launcher: 1.3.0
      karma-ie-launcher: 1.0.0_karma@6.3.3
      karma-junit-reporter: 2.0.1_karma@6.3.3
      karma-mocha: 2.0.1
      karma-mocha-reporter: 2.2.5_karma@6.3.3
      karma-sourcemap-loader: 0.3.8
      mocha: 7.2.0
      mocha-junit-reporter: 1.23.3_mocha@7.2.0
      nock: 12.0.3
      nyc: 14.1.1
      prettier: 1.19.1
      rimraf: 3.0.2
      rollup: 1.32.1
      rollup-plugin-shim: 1.0.0
      rollup-plugin-sourcemaps: 0.4.2_rollup@1.32.1
      rollup-plugin-terser: 5.3.1_rollup@1.32.1
      sinon: 9.2.4
      ts-node: 9.1.1_typescript@4.2.4
      tslib: 2.2.0
      typedoc: 0.15.2
      typescript: 4.2.4
      uglify-js: 3.13.8
    dev: false
    name: '@rush-temp/app-configuration'
    resolution:
      integrity: sha512-OXADNxZbTyMJ2W/cUJWnj6NdpxdvLYbOXQR+0v1TKxFdj0lPKm2F47GhOvknGVYqDravkOV0gfsQBc4cTrFcEw==
      tarball: file:projects/app-configuration.tgz
    version: 0.0.0
  file:projects/attestation.tgz:
    dependencies:
<<<<<<< HEAD
      '@azure/core-rest-pipeline': 1.0.3
=======
      '@azure/core-rest-pipeline': 1.0.4
>>>>>>> 12607666
      '@azure/core-tracing': 1.0.0-preview.11
      '@azure/identity': 1.3.0
      '@microsoft/api-extractor': 7.7.11
      '@types/chai': 4.2.18
      '@types/chai-as-promised': 7.1.4
      '@types/jsrsasign': 8.0.12
      '@types/mocha': 7.0.2
      '@types/node': 8.10.66
      buffer: 5.7.1
      chai: 4.3.4
      chai-as-promised: 7.1.1_chai@4.3.4
      cross-env: 7.0.3
<<<<<<< HEAD
      dotenv: 8.2.0
      downlevel-dts: 0.4.0
      eslint: 7.23.0
      esm: 3.2.25
      inherits: 2.0.4
      jsrsasign: 10.3.0
      karma: 6.3.2
=======
      dotenv: 8.6.0
      downlevel-dts: 0.4.0
      eslint: 7.27.0
      esm: 3.2.25
      inherits: 2.0.4
      jsrsasign: 8.0.24
      karma: 6.3.3
>>>>>>> 12607666
      karma-chrome-launcher: 3.1.0
      karma-coverage: 2.0.3
      karma-edge-launcher: 0.4.2_karma@6.3.3
      karma-env-preprocessor: 0.1.1
      karma-firefox-launcher: 1.3.0
      karma-ie-launcher: 1.0.0_karma@6.3.3
      karma-json-preprocessor: 0.3.3_karma@6.3.3
      karma-json-to-file-reporter: 1.0.1
      karma-junit-reporter: 2.0.1_karma@6.3.3
      karma-mocha: 2.0.1
      karma-mocha-reporter: 2.2.5_karma@6.3.3
      karma-source-map-support: 1.4.0
      karma-sourcemap-loader: 0.3.8
      mocha: 7.2.0
      mocha-junit-reporter: 1.23.3_mocha@7.2.0
      nyc: 14.1.1
      prettier: 1.19.1
      rimraf: 3.0.2
      rollup: 1.32.1
      rollup-plugin-node-resolve: 3.4.0
      rollup-plugin-sourcemaps: 0.4.2_rollup@1.32.1
      safe-buffer: 5.2.1
      source-map-support: 0.5.19
      ts-node: 9.1.1_typescript@4.2.4
      tslib: 2.2.0
      typedoc: 0.15.2
      typescript: 4.2.4
<<<<<<< HEAD
      util: 0.12.3
    dev: false
    name: '@rush-temp/attestation'
    resolution:
      integrity: sha512-5hGCDuAcXkmdUOIGRcUR98wyo2mt7VIRCELqiBlNPsdmu/zGoEjoc9pqziY8BHV/dsFTZN/343bMKeoIYqIJzA==
=======
      util: 0.12.4
    dev: false
    name: '@rush-temp/attestation'
    resolution:
      integrity: sha512-+BCbMheKvHGS3fIhPNiusw4a7FxfEm/jtXGfXCd8yNl/LbIC084E7f45kqpdT8pfEwE9d1qp2SJFE7CLsMX1Pw==
>>>>>>> 12607666
      tarball: file:projects/attestation.tgz
    version: 0.0.0
  file:projects/communication-chat.tgz:
    dependencies:
      '@azure/communication-identity': 1.0.0
      '@azure/communication-signaling': 1.0.0-beta.5
      '@azure/core-tracing': 1.0.0-preview.11
      '@microsoft/api-extractor': 7.7.11
      '@rollup/plugin-commonjs': 11.0.2_rollup@1.32.1
      '@rollup/plugin-json': 4.1.0_rollup@1.32.1
      '@rollup/plugin-multi-entry': 3.0.1_rollup@1.32.1
      '@rollup/plugin-node-resolve': 8.4.0_rollup@1.32.1
      '@rollup/plugin-replace': 2.4.2_rollup@1.32.1
      '@types/chai': 4.2.18
      '@types/mocha': 7.0.2
      '@types/node': 8.10.66
      '@types/sinon': 9.0.11
      assert: 1.5.0
      chai: 4.3.4
      cross-env: 7.0.3
      dotenv: 8.6.0
      eslint: 7.27.0
      events: 3.3.0
      inherits: 2.0.4
      karma: 6.3.3
      karma-chrome-launcher: 3.1.0
      karma-coverage: 2.0.3
      karma-edge-launcher: 0.4.2_karma@6.3.3
      karma-env-preprocessor: 0.1.1
      karma-firefox-launcher: 1.3.0
      karma-ie-launcher: 1.0.0_karma@6.3.3
      karma-json-preprocessor: 0.3.3_karma@6.3.3
      karma-json-to-file-reporter: 1.0.1
      karma-junit-reporter: 2.0.1_karma@6.3.3
      karma-mocha: 2.0.1
      karma-mocha-reporter: 2.2.5_karma@6.3.3
      karma-sourcemap-loader: 0.3.8
      mocha: 7.2.0
      mocha-junit-reporter: 1.23.3_mocha@7.2.0
      nyc: 14.1.1
      prettier: 1.19.1
      rimraf: 3.0.2
      rollup: 1.32.1
      rollup-plugin-shim: 1.0.0
      rollup-plugin-sourcemaps: 0.4.2_rollup@1.32.1
      rollup-plugin-terser: 5.3.1_rollup@1.32.1
      rollup-plugin-visualizer: 4.2.2_rollup@1.32.1
      sinon: 9.2.4
      tslib: 2.2.0
      typedoc: 0.15.2
      typescript: 4.2.4
      util: 0.12.4
    dev: false
    name: '@rush-temp/communication-chat'
    resolution:
      integrity: sha512-8cyqGW6uvWQhsRAIa15+Iq9+xa6wNHwNv3RvXhl1Ensr6cN2NwRFdAd/LBl+kLvRQ+96QNy1TEfI6y3z5urvPQ==
      tarball: file:projects/communication-chat.tgz
    version: 0.0.0
  file:projects/communication-common.tgz:
    dependencies:
      '@azure/core-tracing': 1.0.0-preview.11
      '@microsoft/api-extractor': 7.7.11
      '@rollup/plugin-commonjs': 11.0.2_rollup@1.32.1
      '@rollup/plugin-json': 4.1.0_rollup@1.32.1
      '@rollup/plugin-multi-entry': 3.0.1_rollup@1.32.1
      '@rollup/plugin-node-resolve': 8.4.0_rollup@1.32.1
      '@rollup/plugin-replace': 2.4.2_rollup@1.32.1
      '@types/chai': 4.2.18
      '@types/chai-as-promised': 7.1.4
      '@types/jwt-decode': 2.2.1
      '@types/mocha': 7.0.2
      '@types/node': 8.10.66
      '@types/sinon': 9.0.11
      assert: 1.5.0
      chai: 4.3.4
      chai-as-promised: 7.1.1_chai@4.3.4
      cross-env: 7.0.3
      eslint: 7.27.0
      events: 3.3.0
      inherits: 2.0.4
      jwt-decode: 2.2.0
      karma: 6.3.3
      karma-chrome-launcher: 3.1.0
      karma-coverage: 2.0.3
      karma-edge-launcher: 0.4.2_karma@6.3.3
      karma-env-preprocessor: 0.1.1
      karma-firefox-launcher: 1.3.0
      karma-ie-launcher: 1.0.0_karma@6.3.3
      karma-junit-reporter: 2.0.1_karma@6.3.3
      karma-mocha: 2.0.1
      karma-mocha-reporter: 2.2.5_karma@6.3.3
      karma-sourcemap-loader: 0.3.8
      mocha: 7.2.0
      mocha-junit-reporter: 1.23.3_mocha@7.2.0
      nyc: 14.1.1
      prettier: 1.19.1
      rimraf: 3.0.2
      rollup: 1.32.1
      rollup-plugin-sourcemaps: 0.4.2_rollup@1.32.1
      rollup-plugin-terser: 5.3.1_rollup@1.32.1
      rollup-plugin-visualizer: 4.2.2_rollup@1.32.1
      sinon: 9.2.4
      tslib: 2.2.0
      typedoc: 0.15.2
      typescript: 4.2.4
      util: 0.12.4
    dev: false
    name: '@rush-temp/communication-common'
    resolution:
      integrity: sha512-vRy7pUghd+31tM6DNGNMnMfOcQtTD01OFxa1ngPYMP+cB8GaoGC4GE20q4SRV8AkSIBVbr4BGQdRt4+lrsjBlw==
      tarball: file:projects/communication-common.tgz
    version: 0.0.0
  file:projects/communication-identity.tgz:
    dependencies:
      '@azure/core-tracing': 1.0.0-preview.11
      '@azure/identity': 2.0.0-beta.3
      '@microsoft/api-extractor': 7.7.11
      '@rollup/plugin-commonjs': 11.0.2_rollup@1.32.1
      '@rollup/plugin-json': 4.1.0_rollup@1.32.1
      '@rollup/plugin-multi-entry': 3.0.1_rollup@1.32.1
      '@rollup/plugin-node-resolve': 8.4.0_rollup@1.32.1
      '@rollup/plugin-replace': 2.4.2_rollup@1.32.1
      '@types/chai': 4.2.18
      '@types/mocha': 7.0.2
      '@types/node': 8.10.66
      '@types/sinon': 9.0.11
      assert: 1.5.0
      chai: 4.3.4
      cross-env: 7.0.3
      dotenv: 8.6.0
      eslint: 7.27.0
      events: 3.3.0
      inherits: 2.0.4
      karma: 6.3.3
      karma-chrome-launcher: 3.1.0
      karma-coverage: 2.0.3
      karma-edge-launcher: 0.4.2_karma@6.3.3
      karma-env-preprocessor: 0.1.1
      karma-firefox-launcher: 1.3.0
      karma-ie-launcher: 1.0.0_karma@6.3.3
      karma-json-preprocessor: 0.3.3_karma@6.3.3
      karma-json-to-file-reporter: 1.0.1
      karma-junit-reporter: 2.0.1_karma@6.3.3
      karma-mocha: 2.0.1
      karma-mocha-reporter: 2.2.5_karma@6.3.3
      karma-sourcemap-loader: 0.3.8
      mocha: 7.2.0
      mocha-junit-reporter: 1.23.3_mocha@7.2.0
      nyc: 14.1.1
      prettier: 1.19.1
      rimraf: 3.0.2
      rollup: 1.32.1
      rollup-plugin-shim: 1.0.0
      rollup-plugin-sourcemaps: 0.4.2_rollup@1.32.1
      rollup-plugin-terser: 5.3.1_rollup@1.32.1
      rollup-plugin-visualizer: 4.2.2_rollup@1.32.1
      sinon: 9.2.4
      tslib: 2.2.0
      typedoc: 0.15.2
      typescript: 4.2.4
    dev: false
    name: '@rush-temp/communication-identity'
    resolution:
      integrity: sha512-Yvb2XzJAkdCNqJQa9JjTCZLahW4NN4Ci+qNjf3rdWw/pAsg78jhoyIvyCXAA/2HwaQKPXO/rG447RpwdnVYQkw==
      tarball: file:projects/communication-identity.tgz
    version: 0.0.0
  file:projects/communication-network-traversal.tgz:
    dependencies:
      '@azure/communication-identity': 1.0.0
      '@azure/core-tracing': 1.0.0-preview.11
      '@azure/identity': 1.3.0
      '@microsoft/api-extractor': 7.7.11
      '@rollup/plugin-commonjs': 11.0.2_rollup@1.32.1
      '@rollup/plugin-json': 4.1.0_rollup@1.32.1
      '@rollup/plugin-multi-entry': 3.0.1_rollup@1.32.1
      '@rollup/plugin-node-resolve': 8.4.0_rollup@1.32.1
      '@rollup/plugin-replace': 2.4.2_rollup@1.32.1
      '@types/chai': 4.2.18
      '@types/mocha': 7.0.2
      '@types/node': 8.10.66
      '@types/sinon': 9.0.11
      assert: 1.5.0
      chai: 4.3.4
      cross-env: 7.0.3
      dotenv: 8.6.0
      eslint: 7.27.0
      events: 3.3.0
      inherits: 2.0.4
      karma: 6.3.3
      karma-chrome-launcher: 3.1.0
      karma-coverage: 2.0.3
      karma-edge-launcher: 0.4.2_karma@6.3.3
      karma-env-preprocessor: 0.1.1
      karma-firefox-launcher: 1.3.0
      karma-ie-launcher: 1.0.0_karma@6.3.3
      karma-json-preprocessor: 0.3.3_karma@6.3.3
      karma-json-to-file-reporter: 1.0.1
      karma-junit-reporter: 2.0.1_karma@6.3.3
      karma-mocha: 2.0.1
      karma-mocha-reporter: 2.2.5_karma@6.3.3
      karma-sourcemap-loader: 0.3.8
      mocha: 7.2.0
      mocha-junit-reporter: 1.23.3_mocha@7.2.0
      nyc: 14.1.1
      prettier: 1.19.1
      rimraf: 3.0.2
      rollup: 1.32.1
      rollup-plugin-shim: 1.0.0
      rollup-plugin-sourcemaps: 0.4.2_rollup@1.32.1
      rollup-plugin-terser: 5.3.1_rollup@1.32.1
      rollup-plugin-visualizer: 4.2.2_rollup@1.32.1
      sinon: 9.2.4
      tslib: 2.2.0
      typedoc: 0.15.2
      typescript: 4.2.4
    dev: false
    name: '@rush-temp/communication-network-traversal'
    resolution:
      integrity: sha512-bCih6imF0OF0AEdRO8xTVbe25rVE2s09grLFRGLSDBBDRPvuaIU8qXVuRQxRIdw6JVxipb2FAKXRBWkxfV/LMA==
      tarball: file:projects/communication-network-traversal.tgz
    version: 0.0.0
  file:projects/communication-phone-numbers.tgz:
    dependencies:
      '@azure/core-tracing': 1.0.0-preview.11
      '@azure/identity': 2.0.0-beta.3
      '@microsoft/api-extractor': 7.7.11
      '@rollup/plugin-commonjs': 11.0.2_rollup@1.32.1
      '@rollup/plugin-json': 4.1.0_rollup@1.32.1
      '@rollup/plugin-multi-entry': 3.0.1_rollup@1.32.1
      '@rollup/plugin-node-resolve': 8.4.0_rollup@1.32.1
      '@rollup/plugin-replace': 2.4.2_rollup@1.32.1
      '@types/chai': 4.2.18
      '@types/mocha': 7.0.2
      '@types/node': 8.10.66
      '@types/sinon': 9.0.11
      assert: 1.5.0
      chai: 4.3.4
      cross-env: 7.0.3
      dotenv: 8.6.0
      eslint: 7.27.0
      events: 3.3.0
      inherits: 2.0.4
      karma: 6.3.3
      karma-chrome-launcher: 3.1.0
      karma-coverage: 2.0.3
      karma-edge-launcher: 0.4.2_karma@6.3.3
      karma-env-preprocessor: 0.1.1
      karma-firefox-launcher: 1.3.0
      karma-ie-launcher: 1.0.0_karma@6.3.3
      karma-json-preprocessor: 0.3.3_karma@6.3.3
      karma-json-to-file-reporter: 1.0.1
      karma-junit-reporter: 2.0.1_karma@6.3.3
      karma-mocha: 2.0.1
      karma-mocha-reporter: 2.2.5_karma@6.3.3
      karma-sourcemap-loader: 0.3.8
      mocha: 7.2.0
      mocha-junit-reporter: 1.23.3_mocha@7.2.0
      nyc: 14.1.1
      prettier: 1.19.1
      rimraf: 3.0.2
      rollup: 1.32.1
      rollup-plugin-shim: 1.0.0
      rollup-plugin-sourcemaps: 0.4.2_rollup@1.32.1
      rollup-plugin-terser: 5.3.1_rollup@1.32.1
      rollup-plugin-visualizer: 4.2.2_rollup@1.32.1
      sinon: 9.2.4
      tslib: 2.2.0
      typedoc: 0.15.2
      typescript: 4.2.4
    dev: false
    name: '@rush-temp/communication-phone-numbers'
    resolution:
      integrity: sha512-9HiMCoCTZ1gtQfcy/R6OwPkexyjl0XaVEbI7zjV2S65EdAmZuBAaf8LZCROXLp/ZtvKtT5JtRX0nbN1T87GhUw==
      tarball: file:projects/communication-phone-numbers.tgz
    version: 0.0.0
  file:projects/communication-sms.tgz:
    dependencies:
      '@azure/core-tracing': 1.0.0-preview.11
      '@azure/identity': 2.0.0-beta.3
      '@microsoft/api-extractor': 7.7.11
      '@rollup/plugin-commonjs': 11.0.2_rollup@1.32.1
      '@rollup/plugin-json': 4.1.0_rollup@1.32.1
      '@rollup/plugin-multi-entry': 3.0.1_rollup@1.32.1
      '@rollup/plugin-node-resolve': 8.4.0_rollup@1.32.1
      '@rollup/plugin-replace': 2.4.2_rollup@1.32.1
      '@types/chai': 4.2.18
      '@types/mocha': 7.0.2
      '@types/node': 8.10.66
      '@types/sinon': 9.0.11
      assert: 1.5.0
      chai: 4.3.4
      cross-env: 7.0.3
      dotenv: 8.6.0
      eslint: 7.27.0
      events: 3.3.0
      inherits: 2.0.4
      karma: 6.3.3
      karma-chrome-launcher: 3.1.0
      karma-coverage: 2.0.3
      karma-edge-launcher: 0.4.2_karma@6.3.3
      karma-env-preprocessor: 0.1.1
      karma-firefox-launcher: 1.3.0
      karma-ie-launcher: 1.0.0_karma@6.3.3
      karma-junit-reporter: 2.0.1_karma@6.3.3
      karma-mocha: 2.0.1
      karma-mocha-reporter: 2.2.5_karma@6.3.3
      karma-sourcemap-loader: 0.3.8
      mocha: 7.2.0
      mocha-junit-reporter: 1.23.3_mocha@7.2.0
      nyc: 14.1.1
      prettier: 1.19.1
      rimraf: 3.0.2
      rollup: 1.32.1
      rollup-plugin-shim: 1.0.0
      rollup-plugin-sourcemaps: 0.4.2_rollup@1.32.1
      rollup-plugin-terser: 5.3.1_rollup@1.32.1
      rollup-plugin-visualizer: 4.2.2_rollup@1.32.1
      sinon: 9.2.4
      tslib: 2.2.0
      typedoc: 0.15.2
      typescript: 4.2.4
      util: 0.12.4
    dev: false
    name: '@rush-temp/communication-sms'
    resolution:
      integrity: sha512-axACaBrSTdgjBAgJWUiPZpfCmVOkmjXGVSi0muVEhPzJIe7tYkLP9vbo3Q6qjFIFXi7Y4r8X2Yz4ibz6Kcl0Yg==
      tarball: file:projects/communication-sms.tgz
    version: 0.0.0
  file:projects/confidential-ledger.tgz:
    dependencies:
      '@azure/core-rest-pipeline': 1.0.4
      '@azure/identity': 1.3.0
      '@microsoft/api-extractor': 7.13.2
      '@types/chai': 4.2.18
      '@types/mocha': 7.0.2
      '@types/node': 8.10.66
      chai: 4.3.4
      cross-env: 7.0.3
      dotenv: 8.6.0
      eslint: 7.27.0
      karma: 6.3.3
      karma-chrome-launcher: 3.1.0
      karma-coverage: 2.0.3
      karma-edge-launcher: 0.4.2_karma@6.3.3
      karma-env-preprocessor: 0.1.1
      karma-firefox-launcher: 1.3.0
      karma-ie-launcher: 1.0.0_karma@6.3.3
      karma-json-preprocessor: 0.3.3_karma@6.3.3
      karma-json-to-file-reporter: 1.0.1
      karma-junit-reporter: 2.0.1_karma@6.3.3
      karma-mocha: 2.0.1
      karma-mocha-reporter: 2.2.5_karma@6.3.3
      karma-source-map-support: 1.4.0
      karma-sourcemap-loader: 0.3.8
      mocha: 7.2.0
      mocha-junit-reporter: 1.23.3_mocha@7.2.0
      nyc: 14.1.1
      prettier: 2.2.1
      rimraf: 3.0.2
      rollup: 1.32.1
      source-map-support: 0.5.19
      tslib: 2.2.0
      typedoc: 0.15.2
      typescript: 4.2.4
    dev: false
    name: '@rush-temp/confidential-ledger'
    resolution:
      integrity: sha512-vgQ2bw//jgoKvi3iL8NgAv5zb9cwysnfUHR0alOApME0Gp7fOfea9K8mV5S9a3SujXPMTOkVKtZuoOGvuBLvcg==
      tarball: file:projects/confidential-ledger.tgz
    version: 0.0.0
  file:projects/container-registry.tgz:
    dependencies:
      '@azure/core-tracing': 1.0.0-preview.11
      '@azure/identity': 1.3.0
      '@azure/ms-rest-nodeauth': 3.0.10
      '@microsoft/api-extractor': 7.7.11
      '@types/chai': 4.2.18
      '@types/chai-as-promised': 7.1.4
      '@types/mocha': 7.0.2
      '@types/node': 8.10.66
      chai: 4.3.4
      chai-as-promised: 7.1.1_chai@4.3.4
      cross-env: 7.0.3
      dotenv: 8.6.0
      eslint: 7.27.0
      inherits: 2.0.4
      karma: 6.3.3
      karma-chrome-launcher: 3.1.0
      karma-coverage: 2.0.3
      karma-edge-launcher: 0.4.2_karma@6.3.3
      karma-env-preprocessor: 0.1.1
      karma-firefox-launcher: 1.3.0
      karma-ie-launcher: 1.0.0_karma@6.3.3
      karma-json-preprocessor: 0.3.3_karma@6.3.3
      karma-json-to-file-reporter: 1.0.1
      karma-junit-reporter: 2.0.1_karma@6.3.3
      karma-mocha: 2.0.1
      karma-mocha-reporter: 2.2.5_karma@6.3.3
      karma-sourcemap-loader: 0.3.8
      mocha: 7.2.0
      mocha-junit-reporter: 1.23.3_mocha@7.2.0
      nyc: 14.1.1
      prettier: 1.19.1
      rimraf: 3.0.2
      rollup: 1.32.1
      tslib: 2.2.0
      typedoc: 0.15.2
      typescript: 4.2.4
      util: 0.12.4
    dev: false
    name: '@rush-temp/container-registry'
    resolution:
      integrity: sha512-p4mX6xzBEEIe41EWy81HV6pIu2ydk+5nJj+d6GAaBR7H1IGPdSl2uLjaYlWtJ9TxoYU/ASVIGHR6bNJIF02eLw==
      tarball: file:projects/container-registry.tgz
    version: 0.0.0
  file:projects/core-amqp.tgz:
    dependencies:
      '@azure/identity': 1.3.0_debug@4.3.1
      '@microsoft/api-extractor': 7.7.11
      '@rollup/plugin-commonjs': 11.0.2_rollup@1.32.1
      '@rollup/plugin-inject': 4.0.2_rollup@1.32.1
      '@rollup/plugin-json': 4.1.0_rollup@1.32.1
      '@rollup/plugin-multi-entry': 3.0.1_rollup@1.32.1
      '@rollup/plugin-node-resolve': 8.4.0_rollup@1.32.1
      '@rollup/plugin-replace': 2.4.2_rollup@1.32.1
      '@types/async-lock': 1.1.2
      '@types/chai': 4.2.18
      '@types/chai-as-promised': 7.1.4
      '@types/debug': 4.1.5
      '@types/mocha': 7.0.2
      '@types/node': 8.10.66
      '@types/sinon': 9.0.11
      '@types/ws': 7.4.4
      assert: 1.5.0
      async-lock: 1.3.0
      buffer: 5.7.1
      chai: 4.3.4
      chai-as-promised: 7.1.1_chai@4.3.4
      cross-env: 7.0.3
      debug: 4.3.1
      dotenv: 8.6.0
      downlevel-dts: 0.4.0
      eslint: 7.27.0
      events: 3.3.0
      jssha: 3.2.0
      karma: 6.3.3_debug@4.3.1
      karma-chrome-launcher: 3.1.0
      karma-mocha: 2.0.1
      mocha: 7.2.0
      mocha-junit-reporter: 1.23.3_mocha@7.2.0
      nyc: 14.1.1
      prettier: 1.19.1
      process: 0.11.10
      puppeteer: 3.3.0
      rhea: 1.0.24
      rhea-promise: 1.2.1
      rimraf: 3.0.2
      rollup: 1.32.1
      rollup-plugin-shim: 1.0.0
      rollup-plugin-sourcemaps: 0.4.2_rollup@1.32.1
      rollup-plugin-terser: 5.3.1_rollup@1.32.1
      sinon: 9.2.4
      ts-node: 9.1.1_typescript@4.2.4
      tslib: 2.2.0
      typedoc: 0.15.2
      typescript: 4.2.4
      url: 0.11.0
      util: 0.12.4
      ws: 7.4.6
    dev: false
    name: '@rush-temp/core-amqp'
    resolution:
      integrity: sha512-CW9xpW4t7TdHmCyP+ZPd/mb0oUjG2dVh6C/RGhzPS8ImdZvcY13QO84eWugbS0PajYfHbIgxbMOiPUaxRTpxeQ==
      tarball: file:projects/core-amqp.tgz
    version: 0.0.0
  file:projects/core-asynciterator-polyfill.tgz:
    dependencies:
      '@types/node': 8.10.66
      eslint: 7.27.0
      prettier: 1.19.1
      typedoc: 0.15.2
      typescript: 4.2.4
    dev: false
    name: '@rush-temp/core-asynciterator-polyfill'
    resolution:
      integrity: sha512-h5Lxt61X7fYi0y86q4KioMXa/CaIuIUcdXt9A0+fBuuBbvaZsIJWy8xBRRj8avO2l4dEqorlHeoTrp/tLCojfA==
      tarball: file:projects/core-asynciterator-polyfill.tgz
    version: 0.0.0
  file:projects/core-auth.tgz:
    dependencies:
      '@microsoft/api-extractor': 7.7.11
      '@rollup/plugin-commonjs': 11.0.2_rollup@1.32.1
      '@rollup/plugin-json': 4.1.0_rollup@1.32.1
      '@rollup/plugin-multi-entry': 3.0.1_rollup@1.32.1
      '@rollup/plugin-node-resolve': 8.4.0_rollup@1.32.1
      '@rollup/plugin-replace': 2.4.2_rollup@1.32.1
      '@types/mocha': 7.0.2
      '@types/node': 8.10.66
      assert: 1.5.0
      cross-env: 7.0.3
      downlevel-dts: 0.4.0
      eslint: 7.27.0
      inherits: 2.0.4
      mocha: 7.2.0
      mocha-junit-reporter: 1.23.3_mocha@7.2.0
      prettier: 1.19.1
      rimraf: 3.0.2
      rollup: 1.32.1
      rollup-plugin-sourcemaps: 0.4.2_rollup@1.32.1
      rollup-plugin-terser: 5.3.1_rollup@1.32.1
      rollup-plugin-visualizer: 4.2.2_rollup@1.32.1
      tslib: 2.2.0
      typedoc: 0.15.2
      typescript: 4.2.4
      util: 0.12.4
    dev: false
    name: '@rush-temp/core-auth'
    resolution:
      integrity: sha512-/FcyvPOvKjNPulEcKL64t6cl870h1H5UEoucinxeXxFQ0TEyHRnXafG4PhBpm7RBtFzba7MlnbYrVHWwlPum9Q==
      tarball: file:projects/core-auth.tgz
    version: 0.0.0
  file:projects/core-client-1.tgz:
    dependencies:
      '@azure/core-rest-pipeline': 1.0.4
      '@azure/core-tracing': 1.0.0-preview.11
      '@azure/core-xml': 1.0.0-beta.1
      '@microsoft/api-extractor': 7.7.11
      '@rollup/plugin-commonjs': 11.0.2_rollup@1.32.1
      '@rollup/plugin-json': 4.1.0_rollup@1.32.1
      '@rollup/plugin-multi-entry': 3.0.1_rollup@1.32.1
      '@rollup/plugin-node-resolve': 8.4.0_rollup@1.32.1
      '@rollup/plugin-replace': 2.4.2_rollup@1.32.1
      '@types/chai': 4.2.18
      '@types/mocha': 7.0.2
      '@types/node': 8.10.66
      '@types/sinon': 9.0.11
      chai: 4.3.4
      cross-env: 7.0.3
      downlevel-dts: 0.4.0
      eslint: 7.27.0
      inherits: 2.0.4
      karma: 6.3.3
      karma-chrome-launcher: 3.1.0
      karma-coverage: 2.0.3
      karma-edge-launcher: 0.4.2_karma@6.3.3
      karma-env-preprocessor: 0.1.1
      karma-firefox-launcher: 1.3.0
      karma-ie-launcher: 1.0.0_karma@6.3.3
      karma-junit-reporter: 2.0.1_karma@6.3.3
      karma-mocha: 2.0.1
      karma-mocha-reporter: 2.2.5_karma@6.3.3
      karma-sourcemap-loader: 0.3.8
      mocha: 7.2.0
      mocha-junit-reporter: 1.23.3_mocha@7.2.0
      prettier: 1.19.1
      rimraf: 3.0.2
      rollup: 1.32.1
      rollup-plugin-sourcemaps: 0.4.2_rollup@1.32.1
      rollup-plugin-terser: 5.3.1_rollup@1.32.1
      rollup-plugin-visualizer: 4.2.2_rollup@1.32.1
      sinon: 9.2.4
      tslib: 2.2.0
      typedoc: 0.15.2
      typescript: 4.2.4
      util: 0.12.4
    dev: false
    name: '@rush-temp/core-client-1'
    resolution:
      integrity: sha512-MtwDEoS29kQ1NLBo75C9CS9dpH8zBekhn3rKb7xcO5KP/UvmxKG1NoEFRLuNueVLcy2nWG8kQ/uU0TLRnvQbkg==
      tarball: file:projects/core-client-1.tgz
    version: 0.0.0
  file:projects/core-client.tgz:
    dependencies:
      '@azure/core-rest-pipeline': 1.0.4
      '@microsoft/api-extractor': 7.13.2
      '@types/chai': 4.2.18
      '@types/mocha': 7.0.2
      '@types/node': 8.10.66
      chai: 4.3.4
      cross-env: 7.0.3
      eslint: 7.27.0
      inherits: 2.0.4
      karma: 6.3.3
      karma-chrome-launcher: 3.1.0
      karma-coverage: 2.0.3
      karma-edge-launcher: 0.4.2_karma@6.3.3
      karma-env-preprocessor: 0.1.1
      karma-firefox-launcher: 1.3.0
      karma-ie-launcher: 1.0.0_karma@6.3.3
      karma-junit-reporter: 2.0.1_karma@6.3.3
      karma-mocha: 2.0.1
      karma-mocha-reporter: 2.2.5_karma@6.3.3
      karma-sourcemap-loader: 0.3.8
      mocha: 7.2.0
      mocha-junit-reporter: 1.23.3_mocha@7.2.0
      prettier: 2.2.1
      rimraf: 3.0.2
      rollup: 1.32.1
      sinon: 9.2.4
      tslib: 2.2.0
      typedoc: 0.15.2
      typescript: 4.2.4
      util: 0.12.4
    dev: false
    name: '@rush-temp/core-client'
    resolution:
      integrity: sha512-foa+ULWCM9du3qJ8YReLwzbAd3px9vDm8EXXro96Y1j927QmJ6Nmc9tn1VfnGMYsIdKcznV6e2YrB4phFKLWrg==
      tarball: file:projects/core-client.tgz
    version: 0.0.0
  file:projects/core-crypto.tgz:
    dependencies:
      '@microsoft/api-extractor': 7.7.11
      '@rollup/plugin-commonjs': 11.0.2_rollup@1.32.1
      '@rollup/plugin-json': 4.1.0_rollup@1.32.1
      '@rollup/plugin-multi-entry': 3.0.1_rollup@1.32.1
      '@rollup/plugin-node-resolve': 8.4.0_rollup@1.32.1
      '@rollup/plugin-replace': 2.4.2_rollup@1.32.1
      '@types/chai': 4.2.18
      '@types/mocha': 7.0.2
      '@types/node': 8.10.66
      '@types/sinon': 9.0.11
      assert: 1.5.0
      chai: 4.3.4
      cross-env: 7.0.3
      downlevel-dts: 0.4.0
      eslint: 7.27.0
      karma: 6.3.3
      karma-chrome-launcher: 3.1.0
      karma-coverage: 2.0.3
      karma-edge-launcher: 0.4.2_karma@6.3.3
      karma-env-preprocessor: 0.1.1
      karma-firefox-launcher: 1.3.0
      karma-ie-launcher: 1.0.0_karma@6.3.3
      karma-junit-reporter: 2.0.1_karma@6.3.3
      karma-mocha: 2.0.1
      karma-mocha-reporter: 2.2.5_karma@6.3.3
      karma-sourcemap-loader: 0.3.8
      mocha: 7.2.0
      mocha-junit-reporter: 1.23.3_mocha@7.2.0
      prettier: 1.19.1
      rimraf: 3.0.2
      rollup: 1.32.1
      rollup-plugin-sourcemaps: 0.4.2_rollup@1.32.1
      rollup-plugin-terser: 5.3.1_rollup@1.32.1
      sinon: 9.2.4
      tslib: 2.2.0
      typedoc: 0.15.2
      typescript: 4.2.4
    dev: false
    name: '@rush-temp/core-crypto'
    resolution:
      integrity: sha512-BN8htqkXL30dg1Hi2uP6vmjvh/NQWNwyAGLUO26qwLQSYI7WVI2W50JVKmK+oZfrGi3P+wMfjdf++uCCRV5Zjw==
      tarball: file:projects/core-crypto.tgz
    version: 0.0.0
  file:projects/core-http.tgz:
    dependencies:
      '@azure/core-tracing': 1.0.0-preview.11
      '@azure/logger-js': 1.3.2
      '@microsoft/api-extractor': 7.7.11
      '@rollup/plugin-commonjs': 11.0.2_rollup@1.32.1
      '@rollup/plugin-json': 4.1.0_rollup@1.32.1
      '@rollup/plugin-multi-entry': 3.0.1_rollup@1.32.1
      '@rollup/plugin-node-resolve': 8.4.0_rollup@1.32.1
      '@rollup/plugin-replace': 2.4.2_rollup@1.32.1
      '@types/chai': 4.2.18
      '@types/express': 4.17.12
      '@types/glob': 7.1.3
      '@types/mocha': 7.0.2
      '@types/node': 8.10.66
      '@types/node-fetch': 2.5.10
      '@types/sinon': 9.0.11
      '@types/tough-cookie': 4.0.0
      '@types/tunnel': 0.0.1
      '@types/uuid': 8.3.0
      '@types/xml2js': 0.4.8
      babel-runtime: 6.26.0
      chai: 4.3.4
      cross-env: 7.0.3
      downlevel-dts: 0.4.0
      eslint: 7.27.0
      express: 4.17.1
      fetch-mock: 9.11.0_node-fetch@2.6.1
      form-data: 3.0.1
      glob: 7.1.7
      karma: 6.3.3
      karma-chai: 0.1.0_chai@4.3.4+karma@6.3.3
      karma-chrome-launcher: 3.1.0
      karma-edge-launcher: 0.4.2_karma@6.3.3
      karma-firefox-launcher: 1.3.0
      karma-mocha: 2.0.1
      karma-rollup-preprocessor: 7.0.7_rollup@1.32.1
      karma-sourcemap-loader: 0.3.8
      mocha: 7.2.0
      mocha-junit-reporter: 1.23.3_mocha@7.2.0
      node-fetch: 2.6.1
      npm-run-all: 4.1.5
      nyc: 14.1.1
      prettier: 1.19.1
      process: 0.11.10
      puppeteer: 3.3.0
      regenerator-runtime: 0.13.7
      rimraf: 3.0.2
      rollup: 1.32.1
      rollup-plugin-sourcemaps: 0.4.2_rollup@1.32.1
      rollup-plugin-visualizer: 4.2.2_rollup@1.32.1
      shx: 0.3.3
      sinon: 9.2.4
      tough-cookie: 4.0.0
      ts-node: 9.1.1_typescript@4.2.4
      tslib: 2.2.0
      tunnel: 0.0.6
      typedoc: 0.15.2
      typescript: 4.2.4
      uglify-js: 3.13.8
      uuid: 8.3.2
      xhr-mock: 2.5.1
      xml2js: 0.4.23
    dev: false
    name: '@rush-temp/core-http'
    resolution:
      integrity: sha512-YFvwMJDL9Pya78VAH07hLmZ1DVHukjjIeOaNKvShcV2EodrYLNqRqjQN+LuDDI5K7B+OJGRVGWOeCZ/dJJWDVQ==
      tarball: file:projects/core-http.tgz
    version: 0.0.0
  file:projects/core-lro.tgz:
    dependencies:
      '@azure/core-tracing': 1.0.0-preview.11
      '@microsoft/api-extractor': 7.7.11
      '@rollup/plugin-commonjs': 11.0.2_rollup@1.32.1
      '@rollup/plugin-multi-entry': 3.0.1_rollup@1.32.1
      '@rollup/plugin-node-resolve': 8.4.0_rollup@1.32.1
      '@rollup/plugin-replace': 2.4.2_rollup@1.32.1
      '@types/chai': 4.2.18
      '@types/mocha': 7.0.2
      '@types/node': 8.10.66
      assert: 1.5.0
      chai: 4.3.4
      cross-env: 7.0.3
      eslint: 7.27.0
      events: 3.3.0
      karma: 6.3.3
      karma-chrome-launcher: 3.1.0
      karma-coverage: 2.0.3
      karma-edge-launcher: 0.4.2_karma@6.3.3
      karma-env-preprocessor: 0.1.1
      karma-firefox-launcher: 1.3.0
      karma-ie-launcher: 1.0.0_karma@6.3.3
      karma-junit-reporter: 2.0.1_karma@6.3.3
      karma-mocha: 2.0.1
      karma-mocha-reporter: 2.2.5_karma@6.3.3
      karma-sourcemap-loader: 0.3.8
      mocha: 7.2.0
      mocha-junit-reporter: 1.23.3_mocha@7.2.0
      npm-run-all: 4.1.5
      nyc: 14.1.1
      prettier: 1.19.1
      rimraf: 3.0.2
      rollup: 1.32.1
      rollup-plugin-shim: 1.0.0
      rollup-plugin-sourcemaps: 0.4.2_rollup@1.32.1
      rollup-plugin-terser: 5.3.1_rollup@1.32.1
      rollup-plugin-visualizer: 4.2.2_rollup@1.32.1
      ts-node: 9.1.1_typescript@4.2.4
      tslib: 2.2.0
      typedoc: 0.15.2
      typescript: 4.2.4
      uglify-js: 3.13.8
    dev: false
    name: '@rush-temp/core-lro'
    resolution:
      integrity: sha512-k9e2Zl5E31KvVZGhHuDCrUdUuOum3voT02rYjX5U8dAjseE7tDLObxdewMAT4PnWQ5act0oxRhjbERWldHHBBA==
      tarball: file:projects/core-lro.tgz
    version: 0.0.0
  file:projects/core-paging.tgz:
    dependencies:
      '@types/node': 8.10.66
      eslint: 7.27.0
      prettier: 1.19.1
      rimraf: 3.0.2
      typedoc: 0.15.2
      typescript: 4.2.4
    dev: false
    name: '@rush-temp/core-paging'
    resolution:
      integrity: sha512-MWcTO+6523oBrcVxrW0PZx7ZSvSg5BalwS+vpArIhQ2v8AEByYp9LJhTdmX5KNIs1wMSYzOSCYL0bWOMCf8smw==
      tarball: file:projects/core-paging.tgz
    version: 0.0.0
  file:projects/core-rest-pipeline.tgz:
    dependencies:
      '@azure/core-tracing': 1.0.0-preview.11
      '@microsoft/api-extractor': 7.7.11
      '@rollup/plugin-commonjs': 11.0.2_rollup@1.32.1
      '@rollup/plugin-json': 4.1.0_rollup@1.32.1
      '@rollup/plugin-multi-entry': 3.0.1_rollup@1.32.1
      '@rollup/plugin-node-resolve': 8.4.0_rollup@1.32.1
      '@rollup/plugin-replace': 2.4.2_rollup@1.32.1
      '@types/chai': 4.2.18
      '@types/mocha': 7.0.2
      '@types/node': 8.10.66
      '@types/sinon': 9.0.11
      '@types/uuid': 8.3.0
      chai: 4.3.4
      cross-env: 7.0.3
      downlevel-dts: 0.4.0
      eslint: 7.27.0
      form-data: 3.0.1
      http-proxy-agent: 4.0.1
      https-proxy-agent: 5.0.0
      inherits: 2.0.4
      karma: 6.3.3
      karma-chrome-launcher: 3.1.0
      karma-coverage: 2.0.3
      karma-edge-launcher: 0.4.2_karma@6.3.3
      karma-env-preprocessor: 0.1.1
      karma-firefox-launcher: 1.3.0
      karma-ie-launcher: 1.0.0_karma@6.3.3
      karma-junit-reporter: 2.0.1_karma@6.3.3
      karma-mocha: 2.0.1
      karma-mocha-reporter: 2.2.5_karma@6.3.3
      karma-sourcemap-loader: 0.3.8
      mocha: 7.2.0
      mocha-junit-reporter: 1.23.3_mocha@7.2.0
      prettier: 1.19.1
      rimraf: 3.0.2
      rollup: 1.32.1
      rollup-plugin-sourcemaps: 0.4.2_rollup@1.32.1
      rollup-plugin-terser: 5.3.1_rollup@1.32.1
      rollup-plugin-visualizer: 4.2.2_rollup@1.32.1
      sinon: 9.2.4
      source-map-support: 0.5.19
      tslib: 2.2.0
      typedoc: 0.15.2
      typescript: 4.2.4
      util: 0.12.4
      uuid: 8.3.2
    dev: false
    name: '@rush-temp/core-rest-pipeline'
    resolution:
      integrity: sha512-gAlR8h7yd1rGOqnRGel11Up9XL65EzTBs+scsr6hsSbPicEEbgCkq8ykSD251xfENKeKJL1t8p5wn96jY714Dw==
      tarball: file:projects/core-rest-pipeline.tgz
    version: 0.0.0
  file:projects/core-tracing.tgz:
    dependencies:
      '@microsoft/api-extractor': 7.7.11
      '@opencensus/web-types': 0.0.7
      '@opentelemetry/api': 1.0.0-rc.0
      '@rollup/plugin-commonjs': 11.0.2_rollup@1.32.1
      '@rollup/plugin-json': 4.1.0_rollup@1.32.1
      '@rollup/plugin-multi-entry': 3.0.1_rollup@1.32.1
      '@rollup/plugin-node-resolve': 8.4.0_rollup@1.32.1
      '@rollup/plugin-replace': 2.4.2_rollup@1.32.1
      '@types/mocha': 7.0.2
      '@types/node': 8.10.66
      '@types/sinon': 9.0.11
      assert: 1.5.0
      cross-env: 7.0.3
      eslint: 7.27.0
      inherits: 2.0.4
      mocha: 7.2.0
      mocha-junit-reporter: 1.23.3_mocha@7.2.0
      prettier: 1.19.1
      rimraf: 3.0.2
      rollup: 1.32.1
      rollup-plugin-sourcemaps: 0.4.2_rollup@1.32.1
      rollup-plugin-terser: 5.3.1_rollup@1.32.1
      rollup-plugin-visualizer: 4.2.2_rollup@1.32.1
      sinon: 9.2.4
      tslib: 2.2.0
      typedoc: 0.15.2
      typescript: 4.2.4
      util: 0.12.4
    dev: false
    name: '@rush-temp/core-tracing'
    resolution:
      integrity: sha512-Tc2a/MYDRNdd0WnJm+5KhRblSFh/WyKj1V7LrK63PCNzSAgUfzjo2TFHV/2NB/Nvm3fy2UUbNldipZCo0Hdqbw==
      tarball: file:projects/core-tracing.tgz
    version: 0.0.0
  file:projects/core-util.tgz:
    dependencies:
      '@microsoft/api-extractor': 7.7.11
      '@rollup/plugin-commonjs': 11.0.2_rollup@1.32.1
      '@rollup/plugin-json': 4.1.0_rollup@1.32.1
      '@rollup/plugin-multi-entry': 3.0.1_rollup@1.32.1
      '@rollup/plugin-node-resolve': 8.4.0_rollup@1.32.1
      '@rollup/plugin-replace': 2.4.2_rollup@1.32.1
      '@types/chai': 4.2.18
      '@types/mocha': 7.0.2
      '@types/node': 8.10.66
      '@types/sinon': 9.0.11
      chai: 4.3.4
      cross-env: 7.0.3
      downlevel-dts: 0.4.0
      eslint: 7.27.0
      inherits: 2.0.4
      karma: 6.3.3
      karma-chrome-launcher: 3.1.0
      karma-coverage: 2.0.3
      karma-edge-launcher: 0.4.2_karma@6.3.3
      karma-env-preprocessor: 0.1.1
      karma-firefox-launcher: 1.3.0
      karma-ie-launcher: 1.0.0_karma@6.3.3
      karma-junit-reporter: 2.0.1_karma@6.3.3
      karma-mocha: 2.0.1
      karma-mocha-reporter: 2.2.5_karma@6.3.3
      karma-sourcemap-loader: 0.3.8
      mocha: 7.2.0
      mocha-junit-reporter: 1.23.3_mocha@7.2.0
      prettier: 1.19.1
      rimraf: 3.0.2
      rollup: 1.32.1
      rollup-plugin-sourcemaps: 0.4.2_rollup@1.32.1
      rollup-plugin-terser: 5.3.1_rollup@1.32.1
      rollup-plugin-visualizer: 4.2.2_rollup@1.32.1
      sinon: 9.2.4
      tslib: 2.2.0
      typedoc: 0.15.2
      typescript: 4.2.4
      util: 0.12.4
    dev: false
    name: '@rush-temp/core-util'
    resolution:
      integrity: sha512-YBvq/Oe2x36tuYyuBRafHNfZgNJU+uDchxKORmd8dXw44iwVaqsoq93Xa25Mg05SybgbB4mU2VPNPuJTEm5CRA==
      tarball: file:projects/core-util.tgz
    version: 0.0.0
  file:projects/core-xml.tgz:
    dependencies:
      '@microsoft/api-extractor': 7.7.11
      '@rollup/plugin-commonjs': 11.0.2_rollup@1.32.1
      '@rollup/plugin-json': 4.1.0_rollup@1.32.1
      '@rollup/plugin-multi-entry': 3.0.1_rollup@1.32.1
      '@rollup/plugin-node-resolve': 8.4.0_rollup@1.32.1
      '@rollup/plugin-replace': 2.4.2_rollup@1.32.1
      '@types/chai': 4.2.18
      '@types/mocha': 7.0.2
      '@types/node': 8.10.66
      '@types/sinon': 9.0.11
      '@types/xml2js': 0.4.8
      chai: 4.3.4
      cross-env: 7.0.3
      downlevel-dts: 0.4.0
      eslint: 7.27.0
      inherits: 2.0.4
      karma: 6.3.3
      karma-chrome-launcher: 3.1.0
      karma-coverage: 2.0.3
      karma-edge-launcher: 0.4.2_karma@6.3.3
      karma-env-preprocessor: 0.1.1
      karma-firefox-launcher: 1.3.0
      karma-ie-launcher: 1.0.0_karma@6.3.3
      karma-junit-reporter: 2.0.1_karma@6.3.3
      karma-mocha: 2.0.1
      karma-mocha-reporter: 2.2.5_karma@6.3.3
      karma-sourcemap-loader: 0.3.8
      mocha: 7.2.0
      mocha-junit-reporter: 1.23.3_mocha@7.2.0
      prettier: 1.19.1
      rimraf: 3.0.2
      rollup: 1.32.1
      rollup-plugin-sourcemaps: 0.4.2_rollup@1.32.1
      rollup-plugin-terser: 5.3.1_rollup@1.32.1
      rollup-plugin-visualizer: 4.2.2_rollup@1.32.1
      sinon: 9.2.4
      tslib: 2.2.0
      typedoc: 0.15.2
      typescript: 4.2.4
      util: 0.12.4
      xml2js: 0.4.23
    dev: false
    name: '@rush-temp/core-xml'
    resolution:
      integrity: sha512-8VQhejhzjl9zACr14nVCodaIPoCpIWNb969ukwPcYvp18nmKTLX/K+b6zWAij/26DBtvFWrFbvmGngrHsjHfGA==
      tarball: file:projects/core-xml.tgz
    version: 0.0.0
  file:projects/cosmos.tgz:
    dependencies:
      '@azure/core-rest-pipeline': 1.0.4
      '@azure/identity': 1.3.0_debug@4.3.1
      '@microsoft/api-extractor': 7.7.11
      '@rollup/plugin-json': 4.1.0_rollup@1.32.1
      '@rollup/plugin-multi-entry': 3.0.1_rollup@1.32.1
      '@types/debug': 4.1.5
      '@types/fast-json-stable-stringify': 2.1.0
      '@types/mocha': 7.0.2
      '@types/node': 8.10.66
      '@types/priorityqueuejs': 1.0.1
      '@types/semaphore': 1.1.1
      '@types/sinon': 9.0.11
      '@types/tunnel': 0.0.1
      '@types/underscore': 1.11.2
      '@types/uuid': 8.3.0
      cross-env: 7.0.3
      debug: 4.3.1
      dotenv: 8.6.0
      downlevel-dts: 0.4.0
      eslint: 7.27.0
      esm: 3.2.25
      execa: 3.4.0
      fast-json-stable-stringify: 2.1.0
      jsbi: 3.1.4
      mocha: 7.2.0
      mocha-junit-reporter: 1.23.3_mocha@7.2.0
      node-abort-controller: 1.2.1
      prettier: 1.19.1
      priorityqueuejs: 1.0.0
      proxy-agent: 4.0.1
      requirejs: 2.3.6
      rimraf: 3.0.2
      rollup: 1.32.1
      rollup-plugin-local-resolve: 1.0.7
      semaphore: 1.1.0
      sinon: 9.2.4
      snap-shot-it: 7.9.6
      source-map-support: 0.5.19
      ts-node: 9.1.1_typescript@4.2.4
      tslib: 2.2.0
      typedoc: 0.15.2
      typescript: 4.2.4
      universal-user-agent: 6.0.0
      uuid: 8.3.2
    dev: false
    name: '@rush-temp/cosmos'
    resolution:
      integrity: sha512-hmCf21wliEDYweLvsgf2SA0t/dRt4HJf9+30VAfPRrTF7dMIlWOawNPEn4IDtjux39Gv7g2H8RLvAOE7tYzQuA==
      tarball: file:projects/cosmos.tgz
    version: 0.0.0
  file:projects/data-tables.tgz:
    dependencies:
      '@azure/core-rest-pipeline': 1.0.4
      '@azure/core-tracing': 1.0.0-preview.11
      '@azure/core-xml': 1.0.0-beta.1
      '@microsoft/api-extractor': 7.7.11
      '@rollup/plugin-commonjs': 11.0.2_rollup@1.32.1
      '@rollup/plugin-inject': 4.0.2_rollup@1.32.1
      '@rollup/plugin-json': 4.1.0_rollup@1.32.1
      '@rollup/plugin-multi-entry': 3.0.1_rollup@1.32.1
      '@rollup/plugin-node-resolve': 8.4.0_rollup@1.32.1
      '@rollup/plugin-replace': 2.4.2_rollup@1.32.1
      '@types/chai': 4.2.18
      '@types/mocha': 7.0.2
      '@types/node': 8.10.66
      '@types/sinon': 9.0.11
      '@types/uuid': 8.3.0
      chai: 4.3.4
      cross-env: 7.0.3
      dotenv: 8.6.0
      downlevel-dts: 0.4.0
      eslint: 7.27.0
      inherits: 2.0.4
      karma: 6.3.3
      karma-chrome-launcher: 3.1.0
      karma-coverage: 2.0.3
      karma-edge-launcher: 0.4.2_karma@6.3.3
      karma-env-preprocessor: 0.1.1
      karma-firefox-launcher: 1.3.0
      karma-ie-launcher: 1.0.0_karma@6.3.3
      karma-junit-reporter: 2.0.1_karma@6.3.3
      karma-mocha: 2.0.1
      karma-mocha-reporter: 2.2.5_karma@6.3.3
      karma-sourcemap-loader: 0.3.8
      mocha: 7.2.0
      mocha-junit-reporter: 1.23.3_mocha@7.2.0
      nyc: 14.1.1
      prettier: 1.19.1
      rimraf: 3.0.2
      rollup: 1.32.1
      rollup-plugin-shim: 1.0.0
      rollup-plugin-sourcemaps: 0.4.2_rollup@1.32.1
      rollup-plugin-terser: 5.3.1_rollup@1.32.1
      rollup-plugin-visualizer: 4.2.2_rollup@1.32.1
      sinon: 9.2.4
      ts-node: 9.1.1_typescript@4.2.4
      tslib: 2.2.0
      typedoc: 0.15.2
      typescript: 4.2.4
      util: 0.12.4
      uuid: 8.3.2
    dev: false
    name: '@rush-temp/data-tables'
    resolution:
      integrity: sha512-ZXPV9NiS8N/zpxKgkPZeZG/vVAbdr/JhtucYUkONi0tTz8x0Q3vgmbRK6Jsmoam0BK4XEboGUzDJS1w8kn3gIQ==
      tarball: file:projects/data-tables.tgz
    version: 0.0.0
  file:projects/dev-tool.tgz:
    dependencies:
      '@rollup/plugin-commonjs': 11.0.2_rollup@1.32.1
      '@rollup/plugin-json': 4.1.0_rollup@1.32.1
      '@rollup/plugin-multi-entry': 3.0.1_rollup@1.32.1
      '@rollup/plugin-node-resolve': 8.4.0_rollup@1.32.1
      '@types/chai': 4.2.18
      '@types/chai-as-promised': 7.1.4
      '@types/fs-extra': 8.1.1
      '@types/minimist': 1.2.1
      '@types/mocha': 7.0.2
      '@types/node': 8.10.66
      '@types/prettier': 2.0.2
      builtin-modules: 3.1.0
      chai: 4.3.4
      chai-as-promised: 7.1.1_chai@4.3.4
      chalk: 4.1.1
      dotenv: 8.6.0
      eslint: 7.27.0
      fs-extra: 8.1.0
      minimist: 1.2.5
      mocha: 7.2.0
      prettier: 1.19.1
      rimraf: 3.0.2
      rollup: 1.32.1
      rollup-plugin-sourcemaps: 0.4.2_rollup@1.32.1
      rollup-plugin-visualizer: 4.2.2_rollup@1.32.1
      ts-node: 9.1.1_typescript@4.2.4
      tslib: 2.2.0
      typedoc: 0.15.2
      typescript: 4.2.4
      yaml: 1.10.2
    dev: false
    name: '@rush-temp/dev-tool'
    resolution:
      integrity: sha512-M9EDZ1Fo6PUH5m0H3fuCE/y5N0X/1tvuqeZ0hdjQk39CbL3x+BjCrtaBrgixxgN6SM8a8O8yFDeH56Dax3pHaA==
      tarball: file:projects/dev-tool.tgz
    version: 0.0.0
  file:projects/digital-twins-core.tgz:
    dependencies:
      '@azure/core-tracing': 1.0.0-preview.11
      '@azure/identity': 1.3.0
      '@microsoft/api-extractor': 7.7.11
      '@rollup/plugin-commonjs': 11.0.2_rollup@1.32.1
      '@rollup/plugin-json': 4.1.0_rollup@1.32.1
      '@rollup/plugin-multi-entry': 3.0.1_rollup@1.32.1
      '@rollup/plugin-node-resolve': 8.4.0_rollup@1.32.1
      '@rollup/plugin-replace': 2.4.2_rollup@1.32.1
      '@types/chai': 4.2.18
      '@types/mocha': 7.0.2
      '@types/node': 8.10.66
      '@types/sinon': 9.0.11
      '@types/uuid': 8.3.0
      chai: 4.3.4
      cross-env: 7.0.3
      dotenv: 8.6.0
      eslint: 7.27.0
      inherits: 2.0.4
      karma: 6.3.3
      karma-chrome-launcher: 3.1.0
      karma-coverage: 2.0.3
      karma-edge-launcher: 0.4.2_karma@6.3.3
      karma-env-preprocessor: 0.1.1
      karma-firefox-launcher: 1.3.0
      karma-ie-launcher: 1.0.0_karma@6.3.3
      karma-json-preprocessor: 0.3.3_karma@6.3.3
      karma-json-to-file-reporter: 1.0.1
      karma-junit-reporter: 2.0.1_karma@6.3.3
      karma-mocha: 2.0.1
      karma-mocha-reporter: 2.2.5_karma@6.3.3
      karma-sourcemap-loader: 0.3.8
      mocha: 7.2.0
      mocha-junit-reporter: 1.23.3_mocha@7.2.0
      nyc: 14.1.1
      prettier: 1.19.1
      rimraf: 3.0.2
      rollup: 1.32.1
      rollup-plugin-shim: 1.0.0
      rollup-plugin-sourcemaps: 0.4.2_rollup@1.32.1
      rollup-plugin-terser: 5.3.1_rollup@1.32.1
      rollup-plugin-visualizer: 4.2.2_rollup@1.32.1
      sinon: 9.2.4
      tslib: 2.2.0
      typedoc: 0.15.2
      typescript: 4.2.4
      util: 0.12.4
      uuid: 8.3.2
    dev: false
    name: '@rush-temp/digital-twins-core'
    resolution:
      integrity: sha512-HATRz9UgjGJhJhHWrb4PL9PRfnCe/kjkDIyJZUGuA2ZFn8HIkDlR8y53sXJU32OZKTlbvCPjkq+odAQUmH5m9A==
      tarball: file:projects/digital-twins-core.tgz
    version: 0.0.0
  file:projects/eslint-plugin-azure-sdk.tgz:
    dependencies:
      '@types/chai': 4.2.18
      '@types/eslint': 7.2.13
      '@types/estree': 0.0.47
      '@types/glob': 7.1.3
      '@types/json-schema': 7.0.7
      '@types/mocha': 7.0.2
      '@types/node': 10.17.60
      '@typescript-eslint/eslint-plugin': 4.19.0_2e65eb0819c7f7c9d1c3c68a57a6d466
      '@typescript-eslint/experimental-utils': 4.19.0_eslint@7.27.0+typescript@4.2.4
      '@typescript-eslint/parser': 4.19.0_eslint@7.27.0+typescript@4.2.4
      '@typescript-eslint/typescript-estree': 4.19.0_typescript@4.2.4
      chai: 4.3.4
      eslint: 7.27.0
      eslint-config-prettier: 7.2.0_eslint@7.27.0
      eslint-plugin-import: 2.23.4_eslint@7.27.0
      eslint-plugin-no-only-tests: 2.6.0
      eslint-plugin-promise: 4.3.1
      eslint-plugin-tsdoc: 0.2.14
      glob: 7.1.7
      json-schema: 0.3.0
      mocha: 7.2.0
      mocha-junit-reporter: 1.23.3_mocha@7.2.0
      prettier: 1.19.1
      rimraf: 3.0.2
      source-map-support: 0.5.19
      tslib: 2.2.0
      typedoc: 0.15.2
      typescript: 4.2.4
    dev: false
    name: '@rush-temp/eslint-plugin-azure-sdk'
    resolution:
      integrity: sha512-wLyGQcJAesPoDV5NNA+PpFNXz9C64U1PRPPYxy2TVtjOvPLOzrclj8KK5e4nwhsFLpgrPwSO+ostRSsicofQTA==
      tarball: file:projects/eslint-plugin-azure-sdk.tgz
    version: 0.0.0
  file:projects/event-hubs.tgz:
    dependencies:
      '@azure/core-tracing': 1.0.0-preview.11
      '@azure/identity': 1.3.0_debug@4.3.1
      '@microsoft/api-extractor': 7.7.11
      '@rollup/plugin-commonjs': 11.0.2_rollup@1.32.1
      '@rollup/plugin-inject': 4.0.2_rollup@1.32.1
      '@rollup/plugin-json': 4.1.0_rollup@1.32.1
      '@rollup/plugin-multi-entry': 3.0.1_rollup@1.32.1
      '@rollup/plugin-node-resolve': 8.4.0_rollup@1.32.1
      '@rollup/plugin-replace': 2.4.2_rollup@1.32.1
      '@types/async-lock': 1.1.2
      '@types/chai': 4.2.18
      '@types/chai-as-promised': 7.1.4
      '@types/chai-string': 1.4.2
      '@types/debug': 4.1.5
      '@types/long': 4.0.1
      '@types/mocha': 7.0.2
      '@types/node': 8.10.66
      '@types/sinon': 9.0.11
      '@types/uuid': 8.3.0
      '@types/ws': 7.4.4
      assert: 1.5.0
      buffer: 5.7.1
      chai: 4.3.4
      chai-as-promised: 7.1.1_chai@4.3.4
      chai-string: 1.5.0_chai@4.3.4
      cross-env: 7.0.3
      debug: 4.3.1
      dotenv: 8.6.0
      downlevel-dts: 0.4.0
      eslint: 7.27.0
      esm: 3.2.25
      https-proxy-agent: 5.0.0
      is-buffer: 2.0.5
      jssha: 3.2.0
      karma: 6.3.3_debug@4.3.1
      karma-chrome-launcher: 3.1.0
      karma-coverage: 2.0.3
      karma-edge-launcher: 0.4.2_karma@6.3.3
      karma-env-preprocessor: 0.1.1
      karma-firefox-launcher: 1.3.0
      karma-ie-launcher: 1.0.0_karma@6.3.3
      karma-junit-reporter: 2.0.1_karma@6.3.3
      karma-mocha: 2.0.1
      karma-mocha-reporter: 2.2.5_karma@6.3.3
      karma-sourcemap-loader: 0.3.8
      mocha: 7.2.0
      mocha-junit-reporter: 1.23.3_mocha@7.2.0
      moment: 2.29.1
      nyc: 14.1.1
      prettier: 1.19.1
      process: 0.11.10
      puppeteer: 3.3.0
      rhea-promise: 1.2.1
      rimraf: 3.0.2
      rollup: 1.32.1
      rollup-plugin-shim: 1.0.0
      rollup-plugin-sourcemaps: 0.4.2_rollup@1.32.1
      rollup-plugin-terser: 5.3.1_rollup@1.32.1
      sinon: 9.2.4
      ts-node: 9.1.1_typescript@4.2.4
      tslib: 2.2.0
      typedoc: 0.15.2
      typescript: 4.2.4
      uuid: 8.3.2
      ws: 7.4.6
    dev: false
    name: '@rush-temp/event-hubs'
    resolution:
      integrity: sha512-7VxEPA1R44PvmiFSo7e0HzqO96D8jAdWLr5N5RjCspCTPnp9gnkhg/QmYlOIY+n2iZ1jzbgtJrwubncFEQbyuA==
      tarball: file:projects/event-hubs.tgz
    version: 0.0.0
  file:projects/event-processor-host.tgz:
    dependencies:
      '@azure/event-hubs': 2.1.4
      '@azure/ms-rest-nodeauth': 0.9.3_debug@4.3.1
      '@microsoft/api-extractor': 7.7.11
      '@rollup/plugin-commonjs': 11.0.2_rollup@1.32.1
      '@rollup/plugin-json': 4.1.0_rollup@1.32.1
      '@rollup/plugin-multi-entry': 3.0.1_rollup@1.32.1
      '@rollup/plugin-node-resolve': 8.4.0_rollup@1.32.1
      '@rollup/plugin-replace': 2.4.2_rollup@1.32.1
      '@types/async-lock': 1.1.2
      '@types/chai': 4.2.18
      '@types/chai-as-promised': 7.1.4
      '@types/chai-string': 1.4.2
      '@types/debug': 4.1.5
      '@types/mocha': 7.0.2
      '@types/node': 8.10.66
      '@types/uuid': 8.3.0
      '@types/ws': 7.4.4
      async-lock: 1.3.0
      azure-storage: 2.10.4
      chai: 4.3.4
      chai-as-promised: 7.1.1_chai@4.3.4
      chai-string: 1.5.0_chai@4.3.4
      cross-env: 7.0.3
      debug: 4.3.1
      dotenv: 8.6.0
      eslint: 7.27.0
      esm: 3.2.25
      https-proxy-agent: 5.0.0
      mocha: 7.2.0
      mocha-junit-reporter: 1.23.3_mocha@7.2.0
      nyc: 14.1.1
      path-browserify: 1.0.1
      prettier: 1.19.1
      rimraf: 3.0.2
      rollup: 1.32.1
      rollup-plugin-sourcemaps: 0.4.2_rollup@1.32.1
      ts-node: 9.1.1_typescript@4.2.4
      tslib: 2.2.0
      typedoc: 0.15.2
      typescript: 4.2.4
      uuid: 8.3.2
      ws: 7.4.6
    dev: false
    name: '@rush-temp/event-processor-host'
    resolution:
      integrity: sha512-yShrxTmWGPufLf7C+gUIqFzc9Q2UHJ6Gc5eomvX3OMoFEyZxvAC3GWu9lyJMDeXZU89CJ7O4WvLhOre43ONRZQ==
      tarball: file:projects/event-processor-host.tgz
    version: 0.0.0
  file:projects/eventgrid.tgz:
    dependencies:
      '@azure/core-rest-pipeline': 1.0.4
      '@azure/core-tracing': 1.0.0-preview.11
      '@azure/service-bus': 7.1.0
      '@microsoft/api-extractor': 7.7.11
      '@rollup/plugin-commonjs': 11.0.2_rollup@1.32.1
      '@rollup/plugin-json': 4.1.0_rollup@1.32.1
      '@rollup/plugin-multi-entry': 3.0.1_rollup@1.32.1
      '@rollup/plugin-node-resolve': 8.4.0_rollup@1.32.1
      '@rollup/plugin-replace': 2.4.2_rollup@1.32.1
      '@types/chai': 4.2.18
      '@types/chai-as-promised': 7.1.4
      '@types/mocha': 7.0.2
      '@types/node': 8.10.66
      '@types/sinon': 9.0.11
      '@types/uuid': 8.3.0
      chai: 4.3.4
      chai-as-promised: 7.1.1_chai@4.3.4
      cross-env: 7.0.3
      dotenv: 8.6.0
      eslint: 7.27.0
      karma: 6.3.3
      karma-chrome-launcher: 3.1.0
      karma-coverage: 2.0.3
      karma-edge-launcher: 0.4.2_karma@6.3.3
      karma-env-preprocessor: 0.1.1
      karma-firefox-launcher: 1.3.0
      karma-ie-launcher: 1.0.0_karma@6.3.3
      karma-json-preprocessor: 0.3.3_karma@6.3.3
      karma-json-to-file-reporter: 1.0.1
      karma-junit-reporter: 2.0.1_karma@6.3.3
      karma-mocha: 2.0.1
      karma-mocha-reporter: 2.2.5_karma@6.3.3
      karma-sourcemap-loader: 0.3.8
      mocha: 7.2.0
      mocha-junit-reporter: 1.23.3_mocha@7.2.0
      nyc: 14.1.1
      prettier: 1.19.1
      rimraf: 3.0.2
      rollup: 1.32.1
      rollup-plugin-shim: 1.0.0
      rollup-plugin-sourcemaps: 0.4.2_rollup@1.32.1
      rollup-plugin-terser: 5.3.1_rollup@1.32.1
      rollup-plugin-visualizer: 4.2.2_rollup@1.32.1
      sinon: 9.2.4
      source-map-support: 0.5.19
      ts-node: 9.1.1_typescript@4.2.4
      tslib: 2.2.0
      typedoc: 0.15.2
      typescript: 4.2.4
      uuid: 8.3.2
    dev: false
    name: '@rush-temp/eventgrid'
    resolution:
      integrity: sha512-uPwpxSWuymminStHgz0LNgqfYlykhomLYp0UyhHB85Kg2tCibv0WGFjgSkZGZ96dOJvW8p/Gp9HsH3LVsep+RA==
      tarball: file:projects/eventgrid.tgz
    version: 0.0.0
  file:projects/eventhubs-checkpointstore-blob.tgz:
    dependencies:
      '@azure/storage-blob': 12.5.0
      '@microsoft/api-extractor': 7.7.11
      '@rollup/plugin-commonjs': 11.0.2_rollup@1.32.1
      '@rollup/plugin-inject': 4.0.2_rollup@1.32.1
      '@rollup/plugin-json': 4.1.0_rollup@1.32.1
      '@rollup/plugin-multi-entry': 3.0.1_rollup@1.32.1
      '@rollup/plugin-node-resolve': 8.4.0_rollup@1.32.1
      '@rollup/plugin-replace': 2.4.2_rollup@1.32.1
      '@types/chai': 4.2.18
      '@types/chai-as-promised': 7.1.4
      '@types/chai-string': 1.4.2
      '@types/debug': 4.1.5
      '@types/mocha': 7.0.2
      '@types/node': 8.10.66
      assert: 1.5.0
      chai: 4.3.4
      chai-as-promised: 7.1.1_chai@4.3.4
      chai-string: 1.5.0_chai@4.3.4
      cross-env: 7.0.3
      debug: 4.3.1
      dotenv: 8.6.0
      eslint: 7.27.0
      esm: 3.2.25
      events: 3.3.0
      guid-typescript: 1.0.9
      inherits: 2.0.4
      karma: 6.3.3_debug@4.3.1
      karma-chrome-launcher: 3.1.0
      karma-coverage: 2.0.3
      karma-edge-launcher: 0.4.2_karma@6.3.3
      karma-env-preprocessor: 0.1.1
      karma-firefox-launcher: 1.3.0
      karma-ie-launcher: 1.0.0_karma@6.3.3
      karma-junit-reporter: 2.0.1_karma@6.3.3
      karma-mocha: 2.0.1
      karma-mocha-reporter: 2.2.5_karma@6.3.3
      karma-sourcemap-loader: 0.3.8
      mocha: 7.2.0
      mocha-junit-reporter: 1.23.3_mocha@7.2.0
      nyc: 14.1.1
      prettier: 1.19.1
      rimraf: 3.0.2
      rollup: 1.32.1
      rollup-plugin-shim: 1.0.0
      rollup-plugin-sourcemaps: 0.4.2_rollup@1.32.1
      rollup-plugin-terser: 5.3.1_rollup@1.32.1
      rollup-plugin-visualizer: 4.2.2_rollup@1.32.1
      ts-node: 9.1.1_typescript@4.2.4
      tslib: 2.2.0
      typedoc: 0.15.2
      typescript: 4.2.4
      util: 0.12.4
    dev: false
    name: '@rush-temp/eventhubs-checkpointstore-blob'
    resolution:
      integrity: sha512-+IkU2ATSSMXaGRwCmLYsC6zjHzXJdbyPHp2Hj9r90C/odBUHvsffC0Pr0Z6VKqb9V1DZfFDoLlQTUdjwkS2NHg==
      tarball: file:projects/eventhubs-checkpointstore-blob.tgz
    version: 0.0.0
  file:projects/identity.tgz:
    dependencies:
      '@azure/core-tracing': 1.0.0-preview.11
      '@azure/msal-browser': 2.14.2
      '@azure/msal-common': 4.3.0
      '@azure/msal-node': 1.1.0
      '@microsoft/api-extractor': 7.7.11
      '@types/jws': 3.2.3
      '@types/mocha': 7.0.2
      '@types/node': 8.10.66
      '@types/qs': 6.9.6
      '@types/sinon': 9.0.11
      '@types/stoppable': 1.1.1
      '@types/uuid': 8.3.0
      assert: 1.5.0
      cross-env: 7.0.3
      dotenv: 8.6.0
      eslint: 7.27.0
      events: 3.3.0
      inherits: 2.0.4
      jws: 4.0.0
      karma: 6.3.3
      karma-chrome-launcher: 3.1.0
      karma-coverage: 2.0.3
      karma-env-preprocessor: 0.1.1
      karma-junit-reporter: 2.0.1_karma@6.3.3
      karma-mocha: 2.0.1
      karma-mocha-reporter: 2.2.5_karma@6.3.3
      karma-sourcemap-loader: 0.3.8
      mocha: 7.2.0
      mocha-junit-reporter: 1.23.3_mocha@7.2.0
      mock-fs: 4.14.0
      open: 7.4.2
      prettier: 1.19.1
      puppeteer: 3.3.0
      qs: 6.10.1
      rimraf: 3.0.2
      rollup: 1.32.1
      sinon: 9.2.4
      stoppable: 1.1.0
      tslib: 2.2.0
      typedoc: 0.15.2
      typescript: 4.2.4
      util: 0.12.4
      uuid: 8.3.2
    dev: false
    name: '@rush-temp/identity'
    resolution:
      integrity: sha512-WBDiw99pS183MgGmJf7Ety38qx9pB8H8lJ+bcOhgLCD0EQsG+yPKjUIuQjicVG8XIpEWCcb6NjftPkfjLCkVkw==
      tarball: file:projects/identity.tgz
    version: 0.0.0
  file:projects/iot-device-update.tgz:
    dependencies:
      '@azure/core-tracing': 1.0.0-preview.11
      '@azure/identity': 1.3.0
      '@microsoft/api-extractor': 7.7.11
      '@types/node': 8.10.66
      '@types/uuid': 8.3.0
      cross-env: 7.0.3
      dotenv: 8.6.0
      eslint: 7.27.0
      mkdirp: 1.0.4
      prettier: 1.19.1
      rimraf: 3.0.2
      rollup: 1.32.1
      rollup-plugin-node-resolve: 3.4.0
      rollup-plugin-sourcemaps: 0.4.2_rollup@1.32.1
      source-map-support: 0.5.19
      tslib: 2.2.0
      typedoc: 0.15.2
      typescript: 4.2.4
      uglify-js: 3.13.8
      uuid: 8.3.2
    dev: false
    name: '@rush-temp/iot-device-update'
    resolution:
      integrity: sha512-DuneImF4EvaxNJN8S5CocoKuUHCNqt/tuTYb+IHa6t1Sr+PaFyL2m1mQN1xD2WlDpgK5nf3arEXcdGPR0xVEeQ==
      tarball: file:projects/iot-device-update.tgz
    version: 0.0.0
  file:projects/iot-modelsrepository.tgz:
    dependencies:
      '@azure/core-rest-pipeline': 1.0.4
      '@azure/core-tracing': 1.0.0-preview.11
      '@microsoft/api-extractor': 7.7.11
      '@rollup/plugin-commonjs': 11.0.2_rollup@1.32.1
      '@rollup/plugin-json': 4.1.0_rollup@1.32.1
      '@rollup/plugin-multi-entry': 3.0.1_rollup@1.32.1
      '@rollup/plugin-node-resolve': 8.4.0_rollup@1.32.1
      '@rollup/plugin-replace': 2.4.2_rollup@1.32.1
      '@types/chai': 4.2.18
      '@types/mocha': 7.0.2
      '@types/node': 8.10.66
      '@types/sinon': 9.0.11
      chai: 4.3.4
      cross-env: 7.0.3
      eslint: 7.27.0
      events: 3.3.0
      inherits: 2.0.4
      karma: 6.3.3
      karma-chrome-launcher: 3.1.0
      karma-coverage: 2.0.3
      karma-edge-launcher: 0.4.2_karma@6.3.3
      karma-env-preprocessor: 0.1.1
      karma-firefox-launcher: 1.3.0
      karma-ie-launcher: 1.0.0_karma@6.3.3
      karma-json-preprocessor: 0.3.3_karma@6.3.3
      karma-json-to-file-reporter: 1.0.1
      karma-junit-reporter: 2.0.1_karma@6.3.3
      karma-mocha: 2.0.1
      karma-mocha-reporter: 2.2.5_karma@6.3.3
      mocha: 7.2.0
      mocha-junit-reporter: 1.23.3_mocha@7.2.0
      nyc: 14.1.1
      prettier: 1.19.1
      rimraf: 3.0.2
      rollup: 1.32.1
      rollup-plugin-sourcemaps: 0.4.2_rollup@1.32.1
      rollup-plugin-terser: 5.3.1_rollup@1.32.1
      rollup-plugin-visualizer: 4.2.2_rollup@1.32.1
      sinon: 9.2.4
      ts-node: 9.1.1_typescript@4.2.4
      tslib: 2.2.0
      typedoc: 0.15.2
      typescript: 4.2.4
      util: 0.12.4
    dev: false
    name: '@rush-temp/iot-modelsrepository'
    resolution:
      integrity: sha512-csqklvJd5klXZ+hOJgFxqSshaWno6micUzgQr4YYUeWwuYH+CSArTT9NT6XVBHrWVzh/VdmwCRIgB2o63MS8xQ==
      tarball: file:projects/iot-modelsrepository.tgz
    version: 0.0.0
  file:projects/keyvault-admin.tgz:
    dependencies:
      '@azure/core-tracing': 1.0.0-preview.11
      '@azure/identity': 2.0.0-beta.3
      '@microsoft/api-extractor': 7.7.11
      '@rollup/plugin-commonjs': 11.0.2_rollup@1.32.1
      '@rollup/plugin-json': 4.1.0_rollup@1.32.1
      '@rollup/plugin-multi-entry': 3.0.1_rollup@1.32.1
      '@rollup/plugin-node-resolve': 8.4.0_rollup@1.32.1
      '@rollup/plugin-replace': 2.4.2_rollup@1.32.1
      '@types/chai': 4.2.18
      '@types/chai-as-promised': 7.1.4
      '@types/mocha': 7.0.2
      '@types/node': 8.10.66
      '@types/sinon': 9.0.11
      '@types/uuid': 8.3.0
      assert: 1.5.0
      chai: 4.3.4
      chai-as-promised: 7.1.1_chai@4.3.4
      cross-env: 7.0.3
      dotenv: 8.6.0
      eslint: 7.27.0
      esm: 3.2.25
      mocha: 7.2.0
      mocha-junit-reporter: 1.23.3_mocha@7.2.0
      nyc: 14.1.1
      prettier: 1.19.1
      rimraf: 3.0.2
      rollup: 1.32.1
      rollup-plugin-shim: 1.0.0
      rollup-plugin-sourcemaps: 0.4.2_rollup@1.32.1
      rollup-plugin-terser: 5.3.1_rollup@1.32.1
      rollup-plugin-visualizer: 4.2.2_rollup@1.32.1
      sinon: 9.2.4
      source-map-support: 0.5.19
      tslib: 2.2.0
      typedoc: 0.15.2
      typescript: 4.2.4
      uuid: 8.3.2
    dev: false
    name: '@rush-temp/keyvault-admin'
    resolution:
      integrity: sha512-+MFekhKrrrkjT4Ph+37w1ESnWEvVuLwvkNhQQzgiz2xJMZ3Aoqa7VMDNtyRLR/TqOLYMoFVGfyWcKk/1E9cJhQ==
      tarball: file:projects/keyvault-admin.tgz
    version: 0.0.0
  file:projects/keyvault-certificates.tgz:
    dependencies:
      '@azure/core-tracing': 1.0.0-preview.11
      '@azure/identity': 2.0.0-beta.3
      '@microsoft/api-extractor': 7.7.11
      '@rollup/plugin-commonjs': 11.0.2_rollup@1.32.1
      '@rollup/plugin-json': 4.1.0_rollup@1.32.1
      '@rollup/plugin-multi-entry': 3.0.1_rollup@1.32.1
      '@rollup/plugin-node-resolve': 8.4.0_rollup@1.32.1
      '@rollup/plugin-replace': 2.4.2_rollup@1.32.1
      '@types/chai': 4.2.18
      '@types/mocha': 7.0.2
      '@types/node': 8.10.66
      '@types/query-string': 6.2.0
      '@types/sinon': 9.0.11
      assert: 1.5.0
      chai: 4.3.4
      cross-env: 7.0.3
      dotenv: 8.6.0
      eslint: 7.27.0
      esm: 3.2.25
      karma: 6.3.3
      karma-chrome-launcher: 3.1.0
      karma-coverage: 2.0.3
      karma-edge-launcher: 0.4.2_karma@6.3.3
      karma-env-preprocessor: 0.1.1
      karma-firefox-launcher: 1.3.0
      karma-ie-launcher: 1.0.0_karma@6.3.3
      karma-json-preprocessor: 0.3.3_karma@6.3.3
      karma-json-to-file-reporter: 1.0.1
      karma-junit-reporter: 2.0.1_karma@6.3.3
      karma-mocha: 2.0.1
      karma-mocha-reporter: 2.2.5_karma@6.3.3
      karma-sourcemap-loader: 0.3.8
      mocha: 7.2.0
      mocha-junit-reporter: 1.23.3_mocha@7.2.0
      nyc: 14.1.1
      prettier: 1.19.1
      puppeteer: 3.3.0
      query-string: 5.1.1
      rimraf: 3.0.2
      rollup: 1.32.1
      rollup-plugin-shim: 1.0.0
      rollup-plugin-sourcemaps: 0.4.2_rollup@1.32.1
      rollup-plugin-terser: 5.3.1_rollup@1.32.1
      rollup-plugin-visualizer: 4.2.2_rollup@1.32.1
      sinon: 9.2.4
      source-map-support: 0.5.19
      tslib: 2.2.0
      typedoc: 0.15.2
      typescript: 4.2.4
      url: 0.11.0
    dev: false
    name: '@rush-temp/keyvault-certificates'
    resolution:
      integrity: sha512-H+yRlTDehFWOV/kIz1yG9T53oExG16IF0Go4sdg+o+rG1z4bd7EXUhl2iEvBuKaYBZeE7XbxqZ+zz980HekBsA==
      tarball: file:projects/keyvault-certificates.tgz
    version: 0.0.0
  file:projects/keyvault-common.tgz:
    dependencies:
      '@azure/core-tracing': 1.0.0-preview.11
      eslint: 7.27.0
      prettier: 1.19.1
      rimraf: 3.0.2
      tslib: 2.2.0
      typescript: 4.2.4
    dev: false
    name: '@rush-temp/keyvault-common'
    resolution:
      integrity: sha512-VSCIHQwTUhJCJagknQ9tUvQB5OZfRd/HZnsTDgKfalxsLOS70wiBrSF59IgN3JcPNkIR+JqgRU5ueg91hzgc2w==
      tarball: file:projects/keyvault-common.tgz
    version: 0.0.0
  file:projects/keyvault-keys.tgz:
    dependencies:
      '@azure/core-tracing': 1.0.0-preview.11
      '@azure/identity': 2.0.0-beta.3
      '@microsoft/api-extractor': 7.7.11
      '@rollup/plugin-commonjs': 11.0.2_rollup@1.32.1
      '@rollup/plugin-json': 4.1.0_rollup@1.32.1
      '@rollup/plugin-multi-entry': 3.0.1_rollup@1.32.1
      '@rollup/plugin-node-resolve': 8.4.0_rollup@1.32.1
      '@rollup/plugin-replace': 2.4.2_rollup@1.32.1
      '@types/chai': 4.2.18
      '@types/chai-as-promised': 7.1.4
      '@types/mocha': 7.0.2
      '@types/node': 8.10.66
      '@types/query-string': 6.2.0
      '@types/sinon': 9.0.11
      assert: 1.5.0
      chai: 4.3.4
      chai-as-promised: 7.1.1_chai@4.3.4
      cross-env: 7.0.3
      dotenv: 8.6.0
      eslint: 7.27.0
      esm: 3.2.25
      karma: 6.3.3
      karma-chrome-launcher: 3.1.0
      karma-coverage: 2.0.3
      karma-edge-launcher: 0.4.2_karma@6.3.3
      karma-env-preprocessor: 0.1.1
      karma-firefox-launcher: 1.3.0
      karma-ie-launcher: 1.0.0_karma@6.3.3
      karma-json-preprocessor: 0.3.3_karma@6.3.3
      karma-json-to-file-reporter: 1.0.1
      karma-junit-reporter: 2.0.1_karma@6.3.3
      karma-mocha: 2.0.1
      karma-mocha-reporter: 2.2.5_karma@6.3.3
      karma-sourcemap-loader: 0.3.8
      mocha: 7.2.0
      mocha-junit-reporter: 1.23.3_mocha@7.2.0
      nyc: 14.1.1
      prettier: 1.19.1
      puppeteer: 3.3.0
      query-string: 5.1.1
      rimraf: 3.0.2
      rollup: 1.32.1
      rollup-plugin-shim: 1.0.0
      rollup-plugin-sourcemaps: 0.4.2_rollup@1.32.1
      rollup-plugin-terser: 5.3.1_rollup@1.32.1
      rollup-plugin-visualizer: 4.2.2_rollup@1.32.1
      sinon: 9.2.4
      source-map-support: 0.5.19
      tslib: 2.2.0
      typedoc: 0.15.2
      typescript: 4.2.4
      url: 0.11.0
    dev: false
    name: '@rush-temp/keyvault-keys'
    resolution:
      integrity: sha512-EUf3DDQqrZU78QdlP7o20gzQ08LLWv7UlpMQm6fOTZXSm1PLwWB+r0TffxtY85b67uncEyeafULnGBjy0guFrA==
      tarball: file:projects/keyvault-keys.tgz
    version: 0.0.0
  file:projects/keyvault-secrets.tgz:
    dependencies:
      '@azure/core-tracing': 1.0.0-preview.11
      '@azure/identity': 2.0.0-beta.3
      '@microsoft/api-extractor': 7.7.11
      '@rollup/plugin-commonjs': 11.0.2_rollup@1.32.1
      '@rollup/plugin-json': 4.1.0_rollup@1.32.1
      '@rollup/plugin-multi-entry': 3.0.1_rollup@1.32.1
      '@rollup/plugin-node-resolve': 8.4.0_rollup@1.32.1
      '@rollup/plugin-replace': 2.4.2_rollup@1.32.1
      '@types/chai': 4.2.18
      '@types/mocha': 7.0.2
      '@types/node': 8.10.66
      '@types/query-string': 6.2.0
      '@types/sinon': 9.0.11
      assert: 1.5.0
      chai: 4.3.4
      cross-env: 7.0.3
      dotenv: 8.6.0
      eslint: 7.27.0
      esm: 3.2.25
      karma: 6.3.3
      karma-chrome-launcher: 3.1.0
      karma-coverage: 2.0.3
      karma-edge-launcher: 0.4.2_karma@6.3.3
      karma-env-preprocessor: 0.1.1
      karma-firefox-launcher: 1.3.0
      karma-ie-launcher: 1.0.0_karma@6.3.3
      karma-json-preprocessor: 0.3.3_karma@6.3.3
      karma-json-to-file-reporter: 1.0.1
      karma-junit-reporter: 2.0.1_karma@6.3.3
      karma-mocha: 2.0.1
      karma-mocha-reporter: 2.2.5_karma@6.3.3
      karma-sourcemap-loader: 0.3.8
      mocha: 7.2.0
      mocha-junit-reporter: 1.23.3_mocha@7.2.0
      nyc: 14.1.1
      prettier: 1.19.1
      puppeteer: 3.3.0
      query-string: 5.1.1
      rimraf: 3.0.2
      rollup: 1.32.1
      rollup-plugin-shim: 1.0.0
      rollup-plugin-sourcemaps: 0.4.2_rollup@1.32.1
      rollup-plugin-terser: 5.3.1_rollup@1.32.1
      rollup-plugin-visualizer: 4.2.2_rollup@1.32.1
      sinon: 9.2.4
      source-map-support: 0.5.19
      tslib: 2.2.0
      typedoc: 0.15.2
      typescript: 4.2.4
      url: 0.11.0
    dev: false
    name: '@rush-temp/keyvault-secrets'
    resolution:
      integrity: sha512-x0VqIMSAS2pmgD54Ipp8zq4nSQXpQMUGXYvUY9B4n6Hjl8t8kcZTT4Owf4D0oQqOg4hDYjC8Y16cM0kCxvQBCw==
      tarball: file:projects/keyvault-secrets.tgz
    version: 0.0.0
  file:projects/logger.tgz:
    dependencies:
      '@microsoft/api-extractor': 7.7.11
      '@rollup/plugin-commonjs': 11.0.2_rollup@1.32.1
      '@rollup/plugin-multi-entry': 3.0.1_rollup@1.32.1
      '@rollup/plugin-node-resolve': 8.4.0_rollup@1.32.1
      '@rollup/plugin-replace': 2.4.2_rollup@1.32.1
      '@types/chai': 4.2.18
      '@types/mocha': 7.0.2
      '@types/node': 8.10.66
      '@types/sinon': 9.0.11
      assert: 1.5.0
      chai: 4.3.4
      cross-env: 7.0.3
      delay: 4.4.1
      dotenv: 8.6.0
      eslint: 7.27.0
      karma: 6.3.3
      karma-chrome-launcher: 3.1.0
      karma-coverage: 2.0.3
      karma-edge-launcher: 0.4.2_karma@6.3.3
      karma-env-preprocessor: 0.1.1
      karma-firefox-launcher: 1.3.0
      karma-ie-launcher: 1.0.0_karma@6.3.3
      karma-junit-reporter: 2.0.1_karma@6.3.3
      karma-mocha: 2.0.1
      karma-mocha-reporter: 2.2.5_karma@6.3.3
      karma-sourcemap-loader: 0.3.8
      mocha: 7.2.0
      mocha-junit-reporter: 1.23.3_mocha@7.2.0
      nyc: 14.1.1
      prettier: 1.19.1
      puppeteer: 3.3.0
      rimraf: 3.0.2
      rollup: 1.32.1
      rollup-plugin-sourcemaps: 0.4.2_rollup@1.32.1
      rollup-plugin-terser: 5.3.1_rollup@1.32.1
      sinon: 9.2.4
      ts-node: 9.1.1_typescript@4.2.4
      tslib: 2.2.0
      typedoc: 0.15.2
      typescript: 4.2.4
    dev: false
    name: '@rush-temp/logger'
    resolution:
      integrity: sha512-SkIJX0/3mm4KHuQhl6O7ObJfULCR2PjCtmGN1R4oJvs9plCVjK7szoqsldgM5CQSZwI94t5S/d+8ckDQxr/4WQ==
      tarball: file:projects/logger.tgz
    version: 0.0.0
  file:projects/mixedreality-authentication.tgz:
    dependencies:
      '@azure/core-tracing': 1.0.0-preview.11
      '@microsoft/api-extractor': 7.7.11
      '@types/chai': 4.2.18
      '@types/chai-as-promised': 7.1.4
      '@types/mocha': 7.0.2
      '@types/node': 8.10.66
      chai: 4.3.4
      chai-as-promised: 7.1.1_chai@4.3.4
      cross-env: 7.0.3
      dotenv: 8.6.0
      eslint: 7.27.0
      inherits: 2.0.4
      karma: 6.3.3
      karma-chrome-launcher: 3.1.0
      karma-coverage: 2.0.3
      karma-edge-launcher: 0.4.2_karma@6.3.3
      karma-env-preprocessor: 0.1.1
      karma-firefox-launcher: 1.3.0
      karma-ie-launcher: 1.0.0_karma@6.3.3
      karma-json-preprocessor: 0.3.3_karma@6.3.3
      karma-json-to-file-reporter: 1.0.1
      karma-junit-reporter: 2.0.1_karma@6.3.3
      karma-mocha: 2.0.1
      karma-mocha-reporter: 2.2.5_karma@6.3.3
      karma-sourcemap-loader: 0.3.8
      mocha: 7.2.0
      mocha-junit-reporter: 1.23.3_mocha@7.2.0
      nyc: 14.1.1
      prettier: 1.19.1
      rimraf: 3.0.2
      rollup: 1.32.1
      tslib: 2.2.0
      typedoc: 0.15.2
      typescript: 4.2.4
      util: 0.12.4
    dev: false
    name: '@rush-temp/mixedreality-authentication'
    resolution:
      integrity: sha512-MrlmEKGo7m8X7xGkzT1PE91eWkK1Ps4AU4nqug5I42Hyc9n6UpKEKUz04t7MDKedGXRXaCHwjwOFPKIwqSdi6w==
      tarball: file:projects/mixedreality-authentication.tgz
    version: 0.0.0
  file:projects/mock-hub.tgz:
    dependencies:
      '@types/node': 8.10.66
      dotenv: 8.6.0
      eslint: 7.27.0
      prettier: 1.19.1
      rhea: 1.0.24
      rimraf: 3.0.2
      tslib: 2.2.0
      typescript: 4.2.4
    dev: false
    name: '@rush-temp/mock-hub'
    resolution:
      integrity: sha512-RmnPgc2xuUNGzTIfYimSP2cNWao3z2oinTo5+yNQKnasBkRQbB+xcwD3+nTM/GclcS9M3ubf8/CKbfWg6J5NSg==
      tarball: file:projects/mock-hub.tgz
    version: 0.0.0
  file:projects/monitor-opentelemetry-exporter.tgz:
    dependencies:
      '@microsoft/api-extractor': 7.7.11
      '@opentelemetry/api': 0.18.1
      '@opentelemetry/core': 0.18.2
      '@opentelemetry/resources': 0.18.2
      '@opentelemetry/semantic-conventions': 0.18.2
      '@opentelemetry/tracing': 0.18.2
      '@types/mocha': 7.0.2
      '@types/node': 10.17.60
      eslint: 7.27.0
      eslint-plugin-node: 11.1.0_eslint@7.27.0
      execa: 3.4.0
      mocha: 7.2.0
      nock: 12.0.3
      nyc: 14.1.1
      prettier: 1.19.1
      rimraf: 3.0.2
      rollup: 1.32.1
      sinon: 9.2.4
      ts-node: 9.1.1_typescript@4.2.4
      tslib: 2.2.0
      typedoc: 0.15.2
      typescript: 4.2.4
    dev: false
    name: '@rush-temp/monitor-opentelemetry-exporter'
    resolution:
      integrity: sha512-mFMTlDgHaSMFSu0BtZK22iSM6WKT1Gd4mqC5kk/nq9AtxfwUMysqoxqNuar9MzPmtQWD2vFVHCO7WgVFTW3KQQ==
      tarball: file:projects/monitor-opentelemetry-exporter.tgz
    version: 0.0.0
  file:projects/monitor-query.tgz:
    dependencies:
      '@azure/core-tracing': 1.0.0-preview.11
      '@azure/identity': 1.3.0
      '@microsoft/api-extractor': 7.7.11
      '@opentelemetry/api': 1.0.0-rc.0
      '@opentelemetry/node': 0.19.0_@opentelemetry+api@1.0.0-rc.0
      '@opentelemetry/tracing': 0.18.2
      '@types/chai': 4.2.18
      '@types/chai-as-promised': 7.1.4
      '@types/mocha': 7.0.2
      '@types/node': 8.10.66
      chai: 4.3.4
      chai-as-promised: 7.1.1_chai@4.3.4
      cross-env: 7.0.3
      dotenv: 8.6.0
      downlevel-dts: 0.4.0
      eslint: 7.27.0
      esm: 3.2.25
      inherits: 2.0.4
      karma: 6.3.3
      karma-chrome-launcher: 3.1.0
      karma-coverage: 2.0.3
      karma-edge-launcher: 0.4.2_karma@6.3.3
      karma-env-preprocessor: 0.1.1
      karma-firefox-launcher: 1.3.0
      karma-ie-launcher: 1.0.0_karma@6.3.3
      karma-json-preprocessor: 0.3.3_karma@6.3.3
      karma-json-to-file-reporter: 1.0.1
      karma-junit-reporter: 2.0.1_karma@6.3.3
      karma-mocha: 2.0.1
      karma-mocha-reporter: 2.2.5_karma@6.3.3
      mocha: 7.2.0
      mocha-junit-reporter: 1.23.3_mocha@7.2.0
      nyc: 14.1.1
      prettier: 1.19.1
      rimraf: 3.0.2
      rollup: 1.32.1
      source-map-support: 0.5.19
      tslib: 2.2.0
      typedoc: 0.15.2
      typescript: 4.2.4
      util: 0.12.4
    dev: false
    name: '@rush-temp/monitor-query'
    resolution:
      integrity: sha512-GHMiN8AITdHVW4qBXRJX3lQThz/CqXLzHZMGPeSrYfIvOU4BDGJxFk2GUj0NZA69bAi3gNjxkj/PsK5lOJ8QAQ==
      tarball: file:projects/monitor-query.tgz
    version: 0.0.0
  file:projects/perf-ai-form-recognizer.tgz:
    dependencies:
      '@azure/ai-form-recognizer': 3.1.0-beta.3
      '@azure/identity': 1.3.0
      '@types/node': 8.10.66
      dotenv: 8.6.0
      eslint: 7.27.0
      prettier: 1.19.1
      rimraf: 3.0.2
      ts-node: 9.1.1_typescript@4.2.4
      tslib: 2.2.0
      typescript: 4.2.4
    dev: false
    name: '@rush-temp/perf-ai-form-recognizer'
    resolution:
      integrity: sha512-DbYouo02NhUJlb+MAgEjJc8+WswySuI84wMBVtyR2rlRj5gniVw/tUss2s32IBcvYp7t+cG8Qqf0Lq9714NFlg==
      tarball: file:projects/perf-ai-form-recognizer.tgz
    version: 0.0.0
  file:projects/perf-ai-metrics-advisor.tgz:
    dependencies:
      '@azure/ai-metrics-advisor': 1.0.0-beta.3
      '@types/node': 8.10.66
      dotenv: 8.6.0
      eslint: 7.27.0
      prettier: 1.19.1
      rimraf: 3.0.2
      ts-node: 9.1.1_typescript@4.2.4
      tslib: 2.2.0
      typescript: 4.2.4
    dev: false
    name: '@rush-temp/perf-ai-metrics-advisor'
    resolution:
      integrity: sha512-XgAx/QS7WcKj+znrAzmKi9rxGLBhSBVkXUGdtFi9kBiaxhtraFAL6OETVC9khVm0nRBAxj1CzO2qu3mEQNAxLg==
      tarball: file:projects/perf-ai-metrics-advisor.tgz
    version: 0.0.0
  file:projects/perf-ai-text-analytics.tgz:
    dependencies:
      '@azure/identity': 1.3.0
      '@types/node': 8.10.66
      dotenv: 8.6.0
      eslint: 7.27.0
      prettier: 1.19.1
      rimraf: 3.0.2
      ts-node: 9.1.1_typescript@4.2.4
      tslib: 2.2.0
      typescript: 4.2.4
    dev: false
    name: '@rush-temp/perf-ai-text-analytics'
    resolution:
      integrity: sha512-WRKlYq5E3/zAp5qMYA5yQagbJYlfuIUsxCBp+WSfENbW/m4WzpjkNC/01TLJ6tO2CEoLc+RRPXCDFpA30H432g==
      tarball: file:projects/perf-ai-text-analytics.tgz
    version: 0.0.0
  file:projects/perf-core-rest-pipeline.tgz:
    dependencies:
      '@types/uuid': 8.3.0
      dotenv: 8.6.0
      eslint: 7.27.0
      prettier: 1.19.1
      rimraf: 3.0.2
      ts-node: 9.1.1_typescript@4.2.4
      tslib: 2.2.0
      typescript: 4.2.4
    dev: false
    name: '@rush-temp/perf-core-rest-pipeline'
    resolution:
      integrity: sha512-KGbqhqsPgPr22oqNu65R+L8VwqyHcc2busi/fV3YZcxr8/RZnTNQDFaFycuwjgauipLSIYzBT0cRDLTgHQlNFw==
      tarball: file:projects/perf-core-rest-pipeline.tgz
    version: 0.0.0
  file:projects/perf-eventgrid.tgz:
    dependencies:
      '@types/node': 8.10.66
      dotenv: 8.6.0
      eslint: 7.27.0
      prettier: 1.19.1
      rimraf: 3.0.2
      ts-node: 9.1.1_typescript@4.2.4
      tslib: 2.2.0
      typescript: 4.2.4
    dev: false
    name: '@rush-temp/perf-eventgrid'
    resolution:
      integrity: sha512-IQoql5tEhOX/8VOIA+TIl95RGaqZpGF73Xho9DxQuJjcv1vpVKYUFh4tnWlsrFP3P4E64MbDFsVvCPd27mw3dQ==
      tarball: file:projects/perf-eventgrid.tgz
    version: 0.0.0
  file:projects/perf-identity.tgz:
    dependencies:
      '@azure/identity': 2.0.0-beta.3
      '@types/uuid': 8.3.0
      dotenv: 8.6.0
      eslint: 7.27.0
      prettier: 1.19.1
      rimraf: 3.0.2
      ts-node: 9.1.1_typescript@4.2.4
      tslib: 2.2.0
      typescript: 4.2.4
    dev: false
    name: '@rush-temp/perf-identity'
    resolution:
      integrity: sha512-LBd+IU7qdFN4SS3+SWXe40vKOxJjWCWmGrBcCmJFtpWvHaYBngjcIfshuf1Alw7pa7KgFrY2McXAl4acHrbZdw==
      tarball: file:projects/perf-identity.tgz
    version: 0.0.0
  file:projects/perf-keyvault-certificates.tgz:
    dependencies:
      '@azure/identity': 1.3.0
      '@types/uuid': 8.3.0
      dotenv: 8.6.0
      eslint: 7.27.0
      prettier: 1.19.1
      rimraf: 3.0.2
      ts-node: 9.1.1_typescript@4.2.4
      tslib: 2.2.0
      typescript: 4.2.4
      uuid: 8.3.2
    dev: false
    name: '@rush-temp/perf-keyvault-certificates'
    resolution:
      integrity: sha512-8ZoWbt0i2I1ShnxusGsulAuKsliaJZa5a8PfI1la354d+C8iaNCCzZD+CNafCFaGK2CE0KUwy3pnVfOrnMJNhA==
      tarball: file:projects/perf-keyvault-certificates.tgz
    version: 0.0.0
  file:projects/perf-keyvault-keys.tgz:
    dependencies:
      '@azure/identity': 1.3.0
      '@types/uuid': 8.3.0
      dotenv: 8.6.0
      eslint: 7.27.0
      prettier: 1.19.1
      rimraf: 3.0.2
      ts-node: 9.1.1_typescript@4.2.4
      tslib: 2.2.0
      typescript: 4.2.4
      uuid: 8.3.2
    dev: false
    name: '@rush-temp/perf-keyvault-keys'
    resolution:
      integrity: sha512-SH2hZ0zz7laglE5GD3oux2JLzq7/mE6s9MfwbtVeTNDxqsHnLwPlWdJV0wU+Zl5OMnM0oBVpwhqInAhM4cJdKg==
      tarball: file:projects/perf-keyvault-keys.tgz
    version: 0.0.0
  file:projects/perf-keyvault-secrets.tgz:
    dependencies:
      '@azure/identity': 1.3.0
      '@types/uuid': 8.3.0
      dotenv: 8.6.0
      eslint: 7.27.0
      prettier: 1.19.1
      rimraf: 3.0.2
      ts-node: 9.1.1_typescript@4.2.4
      tslib: 2.2.0
      typescript: 4.2.4
      uuid: 8.3.2
    dev: false
    name: '@rush-temp/perf-keyvault-secrets'
    resolution:
      integrity: sha512-lCvynZ7C5J6guvAPecUQFD6j7qvFY4eu9Q2Fd1FjkBI+76Qc9HOG3QNRVb/OoR+rGmH4pDnaaj3Z0Lm7GfZbrw==
      tarball: file:projects/perf-keyvault-secrets.tgz
    version: 0.0.0
  file:projects/perf-search-documents.tgz:
    dependencies:
      '@azure/identity': 1.3.0
      '@types/node': 8.10.66
      dotenv: 8.6.0
      eslint: 7.27.0
      prettier: 1.19.1
      rimraf: 3.0.2
      ts-node: 9.1.1_typescript@4.2.4
      tslib: 2.2.0
      typescript: 4.2.4
    dev: false
    name: '@rush-temp/perf-search-documents'
    resolution:
      integrity: sha512-8Vow24y5DwbPb4BS7uf+qZQgMEMYdToxQxfMsvKcw1pueM1d39F+ezpNsHbaBY6VoKhdrFVGb/03IY5MDb3+4A==
      tarball: file:projects/perf-search-documents.tgz
    version: 0.0.0
  file:projects/perf-storage-blob.tgz:
    dependencies:
      '@azure/core-rest-pipeline': 1.0.4
      '@types/node': 8.10.66
      '@types/node-fetch': 2.5.10
      '@types/uuid': 8.3.0
      dotenv: 8.6.0
      eslint: 7.27.0
      node-fetch: 2.6.1
      prettier: 1.19.1
      rimraf: 3.0.2
      ts-node: 9.1.1_typescript@4.2.4
      tslib: 2.2.0
      typescript: 4.2.4
      uuid: 8.3.2
    dev: false
    name: '@rush-temp/perf-storage-blob'
    resolution:
      integrity: sha512-P4LhI9+Yj8e3NAQrWVtykCHFm+TqTRyUqZJl1ByArq0iUBmMwKrSf28qas15IkBwuG/XxYhXvFPvscOOm9nyYQ==
      tarball: file:projects/perf-storage-blob.tgz
    version: 0.0.0
  file:projects/perf-storage-file-datalake.tgz:
    dependencies:
      '@types/node': 8.10.66
      '@types/uuid': 8.3.0
      dotenv: 8.6.0
      eslint: 7.27.0
      prettier: 1.19.1
      rimraf: 3.0.2
      ts-node: 9.1.1_typescript@4.2.4
      tslib: 2.2.0
      typescript: 4.2.4
      uuid: 8.3.2
    dev: false
    name: '@rush-temp/perf-storage-file-datalake'
    resolution:
      integrity: sha512-O0FTUPGwumYO9IpJpN+SBuP09701A+vg+ipKCPZL0j2JrBiV3EvIj4GNtR9n6RLXwweJ872+TLBz9xUCXehuoA==
      tarball: file:projects/perf-storage-file-datalake.tgz
    version: 0.0.0
  file:projects/perf-storage-file-share.tgz:
    dependencies:
      '@types/node': 8.10.66
      '@types/uuid': 8.3.0
      dotenv: 8.6.0
      eslint: 7.27.0
      prettier: 1.19.1
      rimraf: 3.0.2
      ts-node: 9.1.1_typescript@4.2.4
      tslib: 2.2.0
      typescript: 4.2.4
      uuid: 8.3.2
    dev: false
    name: '@rush-temp/perf-storage-file-share'
    resolution:
      integrity: sha512-mjYaV8s2WtZjhutOHaUUXmi2Ne5i+O/doHq+xoMo8aqmB50wVLSdyG52mRA3JITqy667rK95QQdjyzG6LflpOw==
      tarball: file:projects/perf-storage-file-share.tgz
    version: 0.0.0
  file:projects/purview-catalog.tgz:
    dependencies:
      '@azure/core-rest-pipeline': 1.0.4
      '@azure/identity': 1.3.0
      '@microsoft/api-extractor': 7.13.2
      '@types/chai': 4.2.18
      '@types/mocha': 7.0.2
      '@types/node': 8.10.66
      chai: 4.3.4
      cross-env: 7.0.3
      dotenv: 8.6.0
      eslint: 7.27.0
      karma: 6.3.3
      karma-chrome-launcher: 3.1.0
      karma-coverage: 2.0.3
      karma-edge-launcher: 0.4.2_karma@6.3.3
      karma-env-preprocessor: 0.1.1
      karma-firefox-launcher: 1.3.0
      karma-ie-launcher: 1.0.0_karma@6.3.3
      karma-json-preprocessor: 0.3.3_karma@6.3.3
      karma-json-to-file-reporter: 1.0.1
      karma-junit-reporter: 2.0.1_karma@6.3.3
      karma-mocha: 2.0.1
      karma-mocha-reporter: 2.2.5_karma@6.3.3
      karma-source-map-support: 1.4.0
      karma-sourcemap-loader: 0.3.8
      mkdirp: 1.0.4
      mocha: 7.2.0
      mocha-junit-reporter: 1.23.3_mocha@7.2.0
      nyc: 14.1.1
      prettier: 2.2.1
      rimraf: 3.0.2
      rollup: 1.32.1
      source-map-support: 0.5.19
      tslib: 2.2.0
      typedoc: 0.15.2
      typescript: 4.2.4
    dev: false
    name: '@rush-temp/purview-catalog'
    resolution:
      integrity: sha512-zK7U+t6wdlHugUYn4WtFbI1Lz0YW+nH/ytpFF6fSD7oLX/TeTII99BR/5Na6V2t93UwVLjM0nlMd2q5SNF8xJw==
      tarball: file:projects/purview-catalog.tgz
    version: 0.0.0
  file:projects/purview-scanning.tgz:
    dependencies:
      '@azure/core-rest-pipeline': 1.0.4
      '@azure/identity': 1.3.0
      '@microsoft/api-extractor': 7.13.2
      '@types/chai': 4.2.18
      '@types/mocha': 7.0.2
      '@types/node': 8.10.66
      chai: 4.3.4
      cross-env: 7.0.3
      dotenv: 8.6.0
      eslint: 7.27.0
      karma: 6.3.3
      karma-chrome-launcher: 3.1.0
      karma-coverage: 2.0.3
      karma-edge-launcher: 0.4.2_karma@6.3.3
      karma-env-preprocessor: 0.1.1
      karma-firefox-launcher: 1.3.0
      karma-ie-launcher: 1.0.0_karma@6.3.3
      karma-json-preprocessor: 0.3.3_karma@6.3.3
      karma-json-to-file-reporter: 1.0.1
      karma-junit-reporter: 2.0.1_karma@6.3.3
      karma-mocha: 2.0.1
      karma-mocha-reporter: 2.2.5_karma@6.3.3
      karma-source-map-support: 1.4.0
      karma-sourcemap-loader: 0.3.8
      mkdirp: 1.0.4
      mocha: 7.2.0
      mocha-junit-reporter: 1.23.3_mocha@7.2.0
      nyc: 14.1.1
      prettier: 2.2.1
      rimraf: 3.0.2
      rollup: 1.32.1
      source-map-support: 0.5.19
      tslib: 2.2.0
      typedoc: 0.15.2
      typescript: 4.2.4
    dev: false
    name: '@rush-temp/purview-scanning'
    resolution:
      integrity: sha512-HGmzfsP3HEWBmUw9oXytUdQmBaWzuhZWO+iULbsX25X52p0VYA9iwGYBvABcdYu403sOy5hKSE/KKxoR4XHkOQ==
      tarball: file:projects/purview-scanning.tgz
    version: 0.0.0
  file:projects/quantum-jobs.tgz:
    dependencies:
      '@azure/core-tracing': 1.0.0-preview.11
      '@azure/identity': 1.3.0
      '@microsoft/api-extractor': 7.7.11
      '@rollup/plugin-commonjs': 11.0.2_rollup@1.32.1
      '@rollup/plugin-json': 4.1.0_rollup@1.32.1
      '@rollup/plugin-multi-entry': 3.0.1_rollup@1.32.1
      '@rollup/plugin-node-resolve': 8.4.0_rollup@1.32.1
      '@rollup/plugin-replace': 2.4.2_rollup@1.32.1
      '@types/chai': 4.2.18
      '@types/mocha': 7.0.2
      '@types/node': 8.10.66
      '@types/sinon': 9.0.11
      chai: 4.3.4
      cross-env: 7.0.3
      dotenv: 8.6.0
      eslint: 7.27.0
      events: 3.3.0
      inherits: 2.0.4
      karma: 6.3.3
      karma-chrome-launcher: 3.1.0
      karma-coverage: 2.0.3
      karma-edge-launcher: 0.4.2_karma@6.3.3
      karma-env-preprocessor: 0.1.1
      karma-firefox-launcher: 1.3.0
      karma-ie-launcher: 1.0.0_karma@6.3.3
      karma-json-preprocessor: 0.3.3_karma@6.3.3
      karma-json-to-file-reporter: 1.0.1
      karma-junit-reporter: 2.0.1_karma@6.3.3
      karma-mocha: 2.0.1
      karma-mocha-reporter: 2.2.5_karma@6.3.3
      karma-sourcemap-loader: 0.3.8
      mocha: 7.2.0
      mocha-junit-reporter: 1.23.3_mocha@7.2.0
      nyc: 14.1.1
      prettier: 1.19.1
      rimraf: 3.0.2
      rollup: 1.32.1
      rollup-plugin-shim: 1.0.0
      rollup-plugin-sourcemaps: 0.4.2_rollup@1.32.1
      rollup-plugin-terser: 5.3.1_rollup@1.32.1
      rollup-plugin-visualizer: 4.2.2_rollup@1.32.1
      sinon: 9.2.4
      tslib: 2.2.0
      typedoc: 0.15.2
      typescript: 4.2.4
      util: 0.12.4
    dev: false
    name: '@rush-temp/quantum-jobs'
    resolution:
      integrity: sha512-kzJpXVVf10ntnC6noDSEQStda/tSWMUvKkc8AshCltzwKgksLfq9/2PDybVlc7oIb/xIIr/6zXu/O4ZWUrNG2A==
      tarball: file:projects/quantum-jobs.tgz
    version: 0.0.0
  file:projects/schema-registry-avro.tgz:
    dependencies:
      '@azure/core-tracing': 1.0.0-preview.11
      '@azure/identity': 1.3.0
      '@microsoft/api-extractor': 7.7.11
      '@rollup/plugin-commonjs': 11.0.2_rollup@1.32.1
      '@rollup/plugin-inject': 4.0.2_rollup@1.32.1
      '@rollup/plugin-json': 4.1.0_rollup@1.32.1
      '@rollup/plugin-multi-entry': 3.0.1_rollup@1.32.1
      '@rollup/plugin-node-resolve': 8.4.0_rollup@1.32.1
      '@rollup/plugin-replace': 2.4.2_rollup@1.32.1
      '@types/chai': 4.2.18
      '@types/chai-as-promised': 7.1.4
      '@types/mocha': 7.0.2
      '@types/node': 8.10.66
      avsc: 5.7.0
      buffer: 5.7.1
      chai: 4.3.4
      chai-as-promised: 7.1.1_chai@4.3.4
      cross-env: 7.0.3
      dotenv: 8.6.0
      eslint: 7.27.0
      karma: 6.3.3
      karma-chrome-launcher: 3.1.0
      karma-coverage: 2.0.3
      karma-edge-launcher: 0.4.2_karma@6.3.3
      karma-env-preprocessor: 0.1.1
      karma-firefox-launcher: 1.3.0
      karma-ie-launcher: 1.0.0_karma@6.3.3
      karma-json-preprocessor: 0.3.3_karma@6.3.3
      karma-json-to-file-reporter: 1.0.1
      karma-junit-reporter: 2.0.1_karma@6.3.3
      karma-mocha: 2.0.1
      karma-mocha-reporter: 2.2.5_karma@6.3.3
      karma-sourcemap-loader: 0.3.8
      mocha: 7.2.0
      mocha-junit-reporter: 1.23.3_mocha@7.2.0
      nyc: 14.1.1
      prettier: 1.19.1
      process: 0.11.10
      rimraf: 3.0.2
      rollup: 1.32.1
      rollup-plugin-shim: 1.0.0
      rollup-plugin-sourcemaps: 0.4.2_rollup@1.32.1
      rollup-plugin-terser: 5.3.1_rollup@1.32.1
      rollup-plugin-visualizer: 4.2.2_rollup@1.32.1
      source-map-support: 0.5.19
      tslib: 2.2.0
      typedoc: 0.15.2
      typescript: 4.2.4
    dev: false
    name: '@rush-temp/schema-registry-avro'
    resolution:
      integrity: sha512-IkbCxJeQAMMEP5TNnCNwwoJpCwuxiVRh7mwTBSQF7wcsT+qQsThEG1sdGZJDN4USU47H+bOLTIn4i6HzpfAvaA==
      tarball: file:projects/schema-registry-avro.tgz
    version: 0.0.0
  file:projects/schema-registry.tgz:
    dependencies:
      '@azure/core-tracing': 1.0.0-preview.11
      '@azure/identity': 2.0.0-beta.3
      '@microsoft/api-extractor': 7.7.11
      '@rollup/plugin-commonjs': 11.0.2_rollup@1.32.1
      '@rollup/plugin-json': 4.1.0_rollup@1.32.1
      '@rollup/plugin-multi-entry': 3.0.1_rollup@1.32.1
      '@rollup/plugin-node-resolve': 8.4.0_rollup@1.32.1
      '@rollup/plugin-replace': 2.4.2_rollup@1.32.1
      '@types/chai': 4.2.18
      '@types/chai-as-promised': 7.1.4
      '@types/mocha': 7.0.2
      '@types/node': 8.10.66
      chai: 4.3.4
      chai-as-promised: 7.1.1_chai@4.3.4
      cross-env: 7.0.3
      dotenv: 8.6.0
      eslint: 7.27.0
      karma: 6.3.3
      karma-chrome-launcher: 3.1.0
      karma-coverage: 2.0.3
      karma-edge-launcher: 0.4.2_karma@6.3.3
      karma-env-preprocessor: 0.1.1
      karma-firefox-launcher: 1.3.0
      karma-ie-launcher: 1.0.0_karma@6.3.3
      karma-json-preprocessor: 0.3.3_karma@6.3.3
      karma-json-to-file-reporter: 1.0.1
      karma-junit-reporter: 2.0.1_karma@6.3.3
      karma-mocha: 2.0.1
      karma-mocha-reporter: 2.2.5_karma@6.3.3
      karma-sourcemap-loader: 0.3.8
      mocha: 7.2.0
      mocha-junit-reporter: 1.23.3_mocha@7.2.0
      nyc: 14.1.1
      prettier: 1.19.1
      rimraf: 3.0.2
      rollup: 1.32.1
      rollup-plugin-shim: 1.0.0
      rollup-plugin-sourcemaps: 0.4.2_rollup@1.32.1
      rollup-plugin-terser: 5.3.1_rollup@1.32.1
      rollup-plugin-visualizer: 4.2.2_rollup@1.32.1
      source-map-support: 0.5.19
      tslib: 2.2.0
      typedoc: 0.15.2
      typescript: 4.2.4
    dev: false
    name: '@rush-temp/schema-registry'
    resolution:
      integrity: sha512-4IqfyLiheTDNMF2jiJlK9vgjwsbBWe6OvAu5ZYs8BbnF9/OixJGuYm42xhduZ7zbujDMeidEF/BQuYB0a5zilQ==
      tarball: file:projects/schema-registry.tgz
    version: 0.0.0
  file:projects/search-documents.tgz:
    dependencies:
      '@azure/core-tracing': 1.0.0-preview.11
      '@microsoft/api-extractor': 7.7.11
      '@rollup/plugin-commonjs': 11.0.2_rollup@1.32.1
      '@rollup/plugin-json': 4.1.0_rollup@1.32.1
      '@rollup/plugin-multi-entry': 3.0.1_rollup@1.32.1
      '@rollup/plugin-node-resolve': 8.4.0_rollup@1.32.1
      '@rollup/plugin-replace': 2.4.2_rollup@1.32.1
      '@types/chai': 4.2.18
      '@types/mocha': 7.0.2
      '@types/node': 8.10.66
      '@types/sinon': 9.0.11
      chai: 4.3.4
      cross-env: 7.0.3
      dotenv: 8.6.0
      eslint: 7.27.0
      events: 3.3.0
      inherits: 2.0.4
      karma: 6.3.3
      karma-chrome-launcher: 3.1.0
      karma-coverage: 2.0.3
      karma-edge-launcher: 0.4.2_karma@6.3.3
      karma-env-preprocessor: 0.1.1
      karma-firefox-launcher: 1.3.0
      karma-ie-launcher: 1.0.0_karma@6.3.3
      karma-json-preprocessor: 0.3.3_karma@6.3.3
      karma-json-to-file-reporter: 1.0.1
      karma-junit-reporter: 2.0.1_karma@6.3.3
      karma-mocha: 2.0.1
      karma-mocha-reporter: 2.2.5_karma@6.3.3
      karma-sourcemap-loader: 0.3.8
      mocha: 7.2.0
      mocha-junit-reporter: 1.23.3_mocha@7.2.0
      nyc: 14.1.1
      prettier: 1.19.1
      rimraf: 3.0.2
      rollup: 1.32.1
      rollup-plugin-shim: 1.0.0
      rollup-plugin-sourcemaps: 0.4.2_rollup@1.32.1
      rollup-plugin-terser: 5.3.1_rollup@1.32.1
      rollup-plugin-visualizer: 4.2.2_rollup@1.32.1
      sinon: 9.2.4
      ts-node: 9.1.1_typescript@4.2.4
      tslib: 2.2.0
      typedoc: 0.15.2
      typescript: 4.2.4
      util: 0.12.4
    dev: false
    name: '@rush-temp/search-documents'
    resolution:
      integrity: sha512-s6q1IeKDrBUoqLNZvkvQjEMH1O0SERMeTj6+UPYlWJ2zfCRW+Wnavp5jPIlrqa9qDyUQRr+7HR2PDHterw63eA==
      tarball: file:projects/search-documents.tgz
    version: 0.0.0
  file:projects/service-bus.tgz:
    dependencies:
      '@azure/core-tracing': 1.0.0-preview.11
      '@azure/identity': 1.3.0_debug@4.3.1
      '@microsoft/api-extractor': 7.7.11
      '@rollup/plugin-commonjs': 11.0.2_rollup@1.32.1
      '@rollup/plugin-inject': 4.0.2_rollup@1.32.1
      '@rollup/plugin-json': 4.1.0_rollup@1.32.1
      '@rollup/plugin-multi-entry': 3.0.1_rollup@1.32.1
      '@rollup/plugin-node-resolve': 8.4.0_rollup@1.32.1
      '@rollup/plugin-replace': 2.4.2_rollup@1.32.1
      '@types/chai': 4.2.18
      '@types/chai-as-promised': 7.1.4
      '@types/debug': 4.1.5
      '@types/glob': 7.1.3
      '@types/is-buffer': 2.0.0
      '@types/long': 4.0.1
      '@types/mocha': 7.0.2
      '@types/node': 8.10.66
      '@types/sinon': 9.0.11
      '@types/ws': 7.4.4
      assert: 1.5.0
      buffer: 5.7.1
      chai: 4.3.4
      chai-as-promised: 7.1.1_chai@4.3.4
      chai-exclude: 2.0.3_chai@4.3.4
      cross-env: 7.0.3
      debug: 4.3.1
      delay: 4.4.1
      dotenv: 8.6.0
      downlevel-dts: 0.4.0
      eslint: 7.27.0
      esm: 3.2.25
      events: 3.3.0
      glob: 7.1.7
      https-proxy-agent: 5.0.0
      is-buffer: 2.0.5
      jssha: 3.2.0
      karma: 6.3.3_debug@4.3.1
      karma-chrome-launcher: 3.1.0
      karma-coverage: 2.0.3
      karma-edge-launcher: 0.4.2_karma@6.3.3
      karma-env-preprocessor: 0.1.1
      karma-firefox-launcher: 1.3.0
      karma-ie-launcher: 1.0.0_karma@6.3.3
      karma-junit-reporter: 2.0.1_karma@6.3.3
      karma-mocha: 2.0.1
      karma-mocha-reporter: 2.2.5_karma@6.3.3
      karma-sourcemap-loader: 0.3.8
      long: 4.0.0
      mocha: 7.2.0
      mocha-junit-reporter: 1.23.3_mocha@7.2.0
      moment: 2.29.1
      nyc: 14.1.1
      prettier: 1.19.1
      process: 0.11.10
      promise: 8.1.0
      puppeteer: 3.3.0
      rhea-promise: 1.2.1
      rimraf: 3.0.2
      rollup: 1.32.1
      rollup-plugin-shim: 1.0.0
      rollup-plugin-sourcemaps: 0.4.2_rollup@1.32.1
      rollup-plugin-terser: 5.3.1_rollup@1.32.1
      sinon: 9.2.4
      ts-node: 9.1.1_typescript@4.2.4
      tslib: 2.2.0
      typedoc: 0.15.2
      typescript: 4.2.4
      ws: 7.4.6
    dev: false
    name: '@rush-temp/service-bus'
    resolution:
      integrity: sha512-L88QmVwasxTuDCx0680kE/wVLfgvKpRpOGsI5rIxYRJRFVwzMzeHqzr8MMFgKs4ZLrAj9HJ7NobCYOEW1DxleQ==
      tarball: file:projects/service-bus.tgz
    version: 0.0.0
  file:projects/storage-blob-changefeed.tgz:
    dependencies:
      '@azure/core-tracing': 1.0.0-preview.11
      '@azure/identity': 1.3.0
      '@microsoft/api-extractor': 7.7.11
      '@rollup/plugin-commonjs': 11.0.2_rollup@1.32.1
      '@rollup/plugin-multi-entry': 3.0.1_rollup@1.32.1
      '@rollup/plugin-node-resolve': 8.4.0_rollup@1.32.1
      '@rollup/plugin-replace': 2.4.2_rollup@1.32.1
      '@types/mocha': 7.0.2
      '@types/node': 8.10.66
      '@types/sinon': 9.0.11
      assert: 1.5.0
      cross-env: 7.0.3
      dotenv: 8.6.0
      downlevel-dts: 0.4.0
      es6-promise: 4.2.8
      eslint: 7.27.0
      esm: 3.2.25
      events: 3.3.0
      inherits: 2.0.4
      karma: 6.3.3
      karma-chrome-launcher: 3.1.0
      karma-coverage: 2.0.3
      karma-edge-launcher: 0.4.2_karma@6.3.3
      karma-env-preprocessor: 0.1.1
      karma-firefox-launcher: 1.3.0
      karma-ie-launcher: 1.0.0_karma@6.3.3
      karma-json-preprocessor: 0.3.3_karma@6.3.3
      karma-json-to-file-reporter: 1.0.1
      karma-junit-reporter: 2.0.1_karma@6.3.3
      karma-mocha: 2.0.1
      karma-mocha-reporter: 2.2.5_karma@6.3.3
      karma-sourcemap-loader: 0.3.8
      mocha: 7.2.0
      mocha-junit-reporter: 1.23.3_mocha@7.2.0
      nyc: 14.1.1
      prettier: 1.19.1
      puppeteer: 3.3.0
      rimraf: 3.0.2
      rollup: 1.32.1
      rollup-plugin-shim: 1.0.0
      rollup-plugin-sourcemaps: 0.4.2_rollup@1.32.1
      rollup-plugin-terser: 5.3.1_rollup@1.32.1
      rollup-plugin-visualizer: 4.2.2_rollup@1.32.1
      sinon: 9.2.4
      source-map-support: 0.5.19
      ts-node: 9.1.1_typescript@4.2.4
      tslib: 2.2.0
      typedoc: 0.15.2
      typescript: 4.2.4
      util: 0.12.4
    dev: false
    name: '@rush-temp/storage-blob-changefeed'
    resolution:
      integrity: sha512-9P9QjSXeSJRC+jAtLZt9zTtQ6jXvzp5qoylpuTeN7H39CQqOf6i/wtaD+UT4Q1hDeQG68uof21dSg4HW/Z8wPQ==
      tarball: file:projects/storage-blob-changefeed.tgz
    version: 0.0.0
  file:projects/storage-blob.tgz:
    dependencies:
      '@azure/core-rest-pipeline': 1.0.4
      '@azure/core-tracing': 1.0.0-preview.11
      '@azure/identity': 2.0.0-beta.3
      '@microsoft/api-extractor': 7.7.11
      '@rollup/plugin-commonjs': 11.0.2_rollup@1.32.1
      '@rollup/plugin-json': 4.1.0_rollup@1.32.1
      '@rollup/plugin-multi-entry': 3.0.1_rollup@1.32.1
      '@rollup/plugin-node-resolve': 8.4.0_rollup@1.32.1
      '@rollup/plugin-replace': 2.4.2_rollup@1.32.1
      '@types/mocha': 7.0.2
      '@types/node': 8.10.66
      '@types/node-fetch': 2.5.10
      assert: 1.5.0
      cross-env: 7.0.3
      dotenv: 8.6.0
      downlevel-dts: 0.4.0
      es6-promise: 4.2.8
      eslint: 7.27.0
      esm: 3.2.25
      events: 3.3.0
      inherits: 2.0.4
      karma: 6.3.3
      karma-chrome-launcher: 3.1.0
      karma-coverage: 2.0.3
      karma-edge-launcher: 0.4.2_karma@6.3.3
      karma-env-preprocessor: 0.1.1
      karma-firefox-launcher: 1.3.0
      karma-ie-launcher: 1.0.0_karma@6.3.3
      karma-json-preprocessor: 0.3.3_karma@6.3.3
      karma-json-to-file-reporter: 1.0.1
      karma-junit-reporter: 2.0.1_karma@6.3.3
      karma-mocha: 2.0.1
      karma-mocha-reporter: 2.2.5_karma@6.3.3
      karma-sourcemap-loader: 0.3.8
      mocha: 7.2.0
      mocha-junit-reporter: 1.23.3_mocha@7.2.0
      node-fetch: 2.6.1
      nyc: 14.1.1
      prettier: 1.19.1
      puppeteer: 3.3.0
      rimraf: 3.0.2
      rollup: 1.32.1
      rollup-plugin-shim: 1.0.0
      rollup-plugin-sourcemaps: 0.4.2_rollup@1.32.1
      rollup-plugin-terser: 5.3.1_rollup@1.32.1
      rollup-plugin-visualizer: 4.2.2_rollup@1.32.1
      source-map-support: 0.5.19
      ts-node: 9.1.1_typescript@4.2.4
      tslib: 2.2.0
      typedoc: 0.15.2
      typescript: 4.2.4
      util: 0.12.4
    dev: false
    name: '@rush-temp/storage-blob'
    resolution:
      integrity: sha512-XfwGJuuweV0lPcyK1Ol1RCSZWo7zXXm6+aOS764Jppp+Mpyc3m/HUdXpwidV/9Qu+KAcOB228CSFVYFzjLbjVA==
      tarball: file:projects/storage-blob.tgz
    version: 0.0.0
  file:projects/storage-file-datalake.tgz:
    dependencies:
      '@azure/core-tracing': 1.0.0-preview.11
      '@azure/identity': 2.0.0-beta.3
      '@microsoft/api-extractor': 7.7.11
      '@rollup/plugin-commonjs': 11.0.2_rollup@1.32.1
      '@rollup/plugin-json': 4.1.0_rollup@1.32.1
      '@rollup/plugin-multi-entry': 3.0.1_rollup@1.32.1
      '@rollup/plugin-node-resolve': 8.4.0_rollup@1.32.1
      '@rollup/plugin-replace': 2.4.2_rollup@1.32.1
      '@types/mocha': 7.0.2
      '@types/node': 8.10.66
      '@types/query-string': 6.2.0
      assert: 1.5.0
      cross-env: 7.0.3
      dotenv: 8.6.0
      downlevel-dts: 0.4.0
      es6-promise: 4.2.8
      eslint: 7.27.0
      esm: 3.2.25
      events: 3.3.0
      execa: 3.4.0
      inherits: 2.0.4
      karma: 6.3.3
      karma-chrome-launcher: 3.1.0
      karma-coverage: 2.0.3
      karma-edge-launcher: 0.4.2_karma@6.3.3
      karma-env-preprocessor: 0.1.1
      karma-firefox-launcher: 1.3.0
      karma-ie-launcher: 1.0.0_karma@6.3.3
      karma-json-preprocessor: 0.3.3_karma@6.3.3
      karma-json-to-file-reporter: 1.0.1
      karma-junit-reporter: 2.0.1_karma@6.3.3
      karma-mocha: 2.0.1
      karma-mocha-reporter: 2.2.5_karma@6.3.3
      karma-sourcemap-loader: 0.3.8
      mocha: 7.2.0
      mocha-junit-reporter: 1.23.3_mocha@7.2.0
      nyc: 14.1.1
      prettier: 1.19.1
      puppeteer: 3.3.0
      query-string: 5.1.1
      rimraf: 3.0.2
      rollup: 1.32.1
      rollup-plugin-shim: 1.0.0
      rollup-plugin-sourcemaps: 0.4.2_rollup@1.32.1
      rollup-plugin-terser: 5.3.1_rollup@1.32.1
      rollup-plugin-visualizer: 4.2.2_rollup@1.32.1
      source-map-support: 0.5.19
      ts-node: 9.1.1_typescript@4.2.4
      tslib: 2.2.0
      typedoc: 0.15.2
      typescript: 4.2.4
      util: 0.12.4
    dev: false
    name: '@rush-temp/storage-file-datalake'
    resolution:
      integrity: sha512-Joib7h54rfGe/6C5CP7QgL0cPF6NGzYvvqwW9Y2pip/gaTK8wIb7L372Rl3fuuSJv0u4CxjmhqXlVGLGoxOR+A==
      tarball: file:projects/storage-file-datalake.tgz
    version: 0.0.0
  file:projects/storage-file-share.tgz:
    dependencies:
      '@azure/core-tracing': 1.0.0-preview.11
      '@microsoft/api-extractor': 7.7.11
      '@rollup/plugin-commonjs': 11.0.2_rollup@1.32.1
      '@rollup/plugin-multi-entry': 3.0.1_rollup@1.32.1
      '@rollup/plugin-node-resolve': 8.4.0_rollup@1.32.1
      '@rollup/plugin-replace': 2.4.2_rollup@1.32.1
      '@types/mocha': 7.0.2
      '@types/node': 8.10.66
      assert: 1.5.0
      cross-env: 7.0.3
      dotenv: 8.6.0
      downlevel-dts: 0.4.0
      es6-promise: 4.2.8
      eslint: 7.27.0
      esm: 3.2.25
      events: 3.3.0
      inherits: 2.0.4
      karma: 6.3.3
      karma-chrome-launcher: 3.1.0
      karma-coverage: 2.0.3
      karma-edge-launcher: 0.4.2_karma@6.3.3
      karma-env-preprocessor: 0.1.1
      karma-firefox-launcher: 1.3.0
      karma-ie-launcher: 1.0.0_karma@6.3.3
      karma-json-preprocessor: 0.3.3_karma@6.3.3
      karma-json-to-file-reporter: 1.0.1
      karma-junit-reporter: 2.0.1_karma@6.3.3
      karma-mocha: 2.0.1
      karma-mocha-reporter: 2.2.5_karma@6.3.3
      karma-sourcemap-loader: 0.3.8
      mocha: 7.2.0
      mocha-junit-reporter: 1.23.3_mocha@7.2.0
      nyc: 14.1.1
      prettier: 1.19.1
      puppeteer: 3.3.0
      rimraf: 3.0.2
      rollup: 1.32.1
      rollup-plugin-shim: 1.0.0
      rollup-plugin-sourcemaps: 0.4.2_rollup@1.32.1
      rollup-plugin-terser: 5.3.1_rollup@1.32.1
      rollup-plugin-visualizer: 4.2.2_rollup@1.32.1
      source-map-support: 0.5.19
      ts-node: 9.1.1_typescript@4.2.4
      tslib: 2.2.0
      typedoc: 0.15.2
      typescript: 4.2.4
      util: 0.12.4
    dev: false
    name: '@rush-temp/storage-file-share'
    resolution:
      integrity: sha512-HnwNTQpFsXEE3w7eCUYxqg5tRdqns2sQubgoNZ11LOwaf7NG4fstMX9cQS9jrX3iFwugvzZRNLtFei1DVCTzqw==
      tarball: file:projects/storage-file-share.tgz
    version: 0.0.0
  file:projects/storage-internal-avro.tgz:
    dependencies:
      '@microsoft/api-extractor': 7.7.11
      '@rollup/plugin-commonjs': 11.0.2_rollup@1.32.1
      '@rollup/plugin-multi-entry': 3.0.1_rollup@1.32.1
      '@rollup/plugin-node-resolve': 8.4.0_rollup@1.32.1
      '@rollup/plugin-replace': 2.4.2_rollup@1.32.1
      '@types/mocha': 7.0.2
      '@types/node': 8.10.66
      assert: 1.5.0
      dotenv: 8.6.0
      downlevel-dts: 0.4.0
      es6-promise: 4.2.8
      eslint: 7.27.0
      esm: 3.2.25
      inherits: 2.0.4
      karma: 6.3.3
      karma-chrome-launcher: 3.1.0
      karma-coverage: 2.0.3
      karma-edge-launcher: 0.4.2_karma@6.3.3
      karma-env-preprocessor: 0.1.1
      karma-firefox-launcher: 1.3.0
      karma-ie-launcher: 1.0.0_karma@6.3.3
      karma-json-preprocessor: 0.3.3_karma@6.3.3
      karma-json-to-file-reporter: 1.0.1
      karma-junit-reporter: 2.0.1_karma@6.3.3
      karma-mocha: 2.0.1
      karma-mocha-reporter: 2.2.5_karma@6.3.3
      karma-sourcemap-loader: 0.3.8
      mocha: 7.2.0
      mocha-junit-reporter: 1.23.3_mocha@7.2.0
      nyc: 14.1.1
      prettier: 1.19.1
      puppeteer: 3.3.0
      rimraf: 3.0.2
      rollup: 1.32.1
      rollup-plugin-shim: 1.0.0
      rollup-plugin-sourcemaps: 0.4.2_rollup@1.32.1
      rollup-plugin-terser: 5.3.1_rollup@1.32.1
      rollup-plugin-visualizer: 4.2.2_rollup@1.32.1
      source-map-support: 0.5.19
      ts-node: 9.1.1_typescript@4.2.4
      tslib: 2.2.0
      typescript: 4.2.4
      util: 0.12.4
    dev: false
    name: '@rush-temp/storage-internal-avro'
    resolution:
      integrity: sha512-ijXPcHXtVAlwAuCPxthRhKVGICg0JLUBgSJzIDx7/eLhKy6CyasHkiNqGoo7J5UlTqMvnppniwvcY7wekJC/gQ==
      tarball: file:projects/storage-internal-avro.tgz
    version: 0.0.0
  file:projects/storage-queue.tgz:
    dependencies:
      '@azure/core-tracing': 1.0.0-preview.11
      '@azure/identity': 1.3.0
      '@microsoft/api-extractor': 7.7.11
      '@rollup/plugin-commonjs': 11.0.2_rollup@1.32.1
      '@rollup/plugin-multi-entry': 3.0.1_rollup@1.32.1
      '@rollup/plugin-node-resolve': 8.4.0_rollup@1.32.1
      '@rollup/plugin-replace': 2.4.2_rollup@1.32.1
      '@types/mocha': 7.0.2
      '@types/node': 8.10.66
      assert: 1.5.0
      cross-env: 7.0.3
      dotenv: 8.6.0
      downlevel-dts: 0.4.0
      es6-promise: 4.2.8
      eslint: 7.27.0
      esm: 3.2.25
      inherits: 2.0.4
      karma: 6.3.3
      karma-chrome-launcher: 3.1.0
      karma-coverage: 2.0.3
      karma-edge-launcher: 0.4.2_karma@6.3.3
      karma-env-preprocessor: 0.1.1
      karma-firefox-launcher: 1.3.0
      karma-ie-launcher: 1.0.0_karma@6.3.3
      karma-json-preprocessor: 0.3.3_karma@6.3.3
      karma-json-to-file-reporter: 1.0.1
      karma-junit-reporter: 2.0.1_karma@6.3.3
      karma-mocha: 2.0.1
      karma-mocha-reporter: 2.2.5_karma@6.3.3
      karma-sourcemap-loader: 0.3.8
      mocha: 7.2.0
      mocha-junit-reporter: 1.23.3_mocha@7.2.0
      nyc: 14.1.1
      prettier: 1.19.1
      puppeteer: 3.3.0
      rimraf: 3.0.2
      rollup: 1.32.1
      rollup-plugin-shim: 1.0.0
      rollup-plugin-sourcemaps: 0.4.2_rollup@1.32.1
      rollup-plugin-terser: 5.3.1_rollup@1.32.1
      rollup-plugin-visualizer: 4.2.2_rollup@1.32.1
      source-map-support: 0.5.19
      ts-node: 9.1.1_typescript@4.2.4
      tslib: 2.2.0
      typedoc: 0.15.2
      typescript: 4.2.4
      util: 0.12.4
    dev: false
    name: '@rush-temp/storage-queue'
    resolution:
      integrity: sha512-l9pNcxy2+Bpg/EJCPWt4NE8fvBCNiQP2IpdP+DnaeEeLe0AzN0ndRzX6RvCAc37evuTFCpKCxYDrq1T4QHsF0w==
      tarball: file:projects/storage-queue.tgz
    version: 0.0.0
  file:projects/synapse-access-control.tgz:
    dependencies:
      '@azure/core-tracing': 1.0.0-preview.11
      '@microsoft/api-extractor': 7.7.11
      '@rollup/plugin-commonjs': 11.0.2_rollup@1.32.1
      eslint: 7.27.0
      rimraf: 3.0.2
      rollup: 1.32.1
      rollup-plugin-node-resolve: 3.4.0
      rollup-plugin-sourcemaps: 0.4.2_rollup@1.32.1
      tslib: 2.2.0
      typedoc: 0.15.2
      typescript: 4.2.4
      uglify-js: 3.13.8
    dev: false
    name: '@rush-temp/synapse-access-control'
    resolution:
      integrity: sha512-T5E1KPIS1wrAwNd51LyztwQHa6jLLYqIERLwyM/aTvVCblYde1XvPNzV0njZfZQAGetDxavqmi5mq2+RttqmOw==
      tarball: file:projects/synapse-access-control.tgz
    version: 0.0.0
  file:projects/synapse-artifacts.tgz:
    dependencies:
      '@azure/core-tracing': 1.0.0-preview.11
      '@azure/identity': 1.3.0
      '@microsoft/api-extractor': 7.7.11
      '@rollup/plugin-commonjs': 11.0.2_rollup@1.32.1
      '@types/chai': 4.2.18
      '@types/chai-as-promised': 7.1.4
      '@types/mocha': 7.0.2
      '@types/node': 8.10.66
      '@types/sinon': 9.0.11
      chai: 4.3.4
      chai-as-promised: 7.1.1_chai@4.3.4
      cross-env: 7.0.3
      dotenv: 8.6.0
      eslint: 7.27.0
      karma: 6.3.3
      karma-chrome-launcher: 3.1.0
      karma-coverage: 2.0.3
      karma-edge-launcher: 0.4.2_karma@6.3.3
      karma-env-preprocessor: 0.1.1
      karma-firefox-launcher: 1.3.0
      karma-ie-launcher: 1.0.0_karma@6.3.3
      karma-json-preprocessor: 0.3.3_karma@6.3.3
      karma-json-to-file-reporter: 1.0.1
      karma-junit-reporter: 2.0.1_karma@6.3.3
      karma-mocha: 2.0.1
      karma-mocha-reporter: 2.2.5_karma@6.3.3
      karma-source-map-support: 1.4.0
      karma-sourcemap-loader: 0.3.8
      mocha: 7.2.0
      mocha-junit-reporter: 1.23.3_mocha@7.2.0
      nyc: 14.1.1
      prettier: 1.19.1
      rimraf: 3.0.2
      rollup: 1.32.1
      rollup-plugin-node-resolve: 3.4.0
      rollup-plugin-sourcemaps: 0.4.2_rollup@1.32.1
      sinon: 9.2.4
      source-map-support: 0.5.19
      ts-node: 9.1.1_typescript@4.2.4
      tslib: 2.2.0
      typedoc: 0.15.2
      typescript: 4.2.4
      uglify-js: 3.13.8
    dev: false
    name: '@rush-temp/synapse-artifacts'
    resolution:
      integrity: sha512-Y9sYEN8tQuoziYkBrOTK+gAe4iXdFYr4/HCMPKLgqm1Q2qyh3KCpBjtse060cilZpi8mazJiQuRsN5dipDx2+Q==
      tarball: file:projects/synapse-artifacts.tgz
    version: 0.0.0
  file:projects/synapse-managed-private-endpoints.tgz:
    dependencies:
      '@azure/core-tracing': 1.0.0-preview.11
      '@microsoft/api-extractor': 7.7.11
      '@rollup/plugin-commonjs': 11.0.2_rollup@1.32.1
      eslint: 7.27.0
      rimraf: 3.0.2
      rollup: 1.32.1
      rollup-plugin-node-resolve: 3.4.0
      rollup-plugin-sourcemaps: 0.4.2_rollup@1.32.1
      tslib: 2.2.0
      typedoc: 0.15.2
      typescript: 4.2.4
      uglify-js: 3.13.8
    dev: false
    name: '@rush-temp/synapse-managed-private-endpoints'
    resolution:
      integrity: sha512-qAjDuKyzNuS6ij/KGxCgSJEtAtyV2W4S6mc/X9jHWgo2RedJZTF95kaU46NgJ0sA63ly4o+zbFUvU61Nor+HmQ==
      tarball: file:projects/synapse-managed-private-endpoints.tgz
    version: 0.0.0
  file:projects/synapse-monitoring.tgz:
    dependencies:
      '@azure/core-tracing': 1.0.0-preview.11
      '@microsoft/api-extractor': 7.7.11
      '@rollup/plugin-commonjs': 11.0.2_rollup@1.32.1
      eslint: 7.27.0
      rimraf: 3.0.2
      rollup: 1.32.1
      rollup-plugin-node-resolve: 3.4.0
      rollup-plugin-sourcemaps: 0.4.2_rollup@1.32.1
      tslib: 2.2.0
      typedoc: 0.15.2
      typescript: 4.2.4
      uglify-js: 3.13.8
    dev: false
    name: '@rush-temp/synapse-monitoring'
    resolution:
      integrity: sha512-0dRH/5HvmJtO/D2Vq/BFj2YOty4pmMrnzBW/h/8zb2i6dzTzHTTsDEqDNW7KJzz9HgBaxkdLXpWLMMbmtzo55A==
      tarball: file:projects/synapse-monitoring.tgz
    version: 0.0.0
  file:projects/synapse-spark.tgz:
    dependencies:
      '@azure/core-tracing': 1.0.0-preview.11
      '@microsoft/api-extractor': 7.7.11
      '@rollup/plugin-commonjs': 11.0.2_rollup@1.32.1
      eslint: 7.27.0
      rimraf: 3.0.2
      rollup: 1.32.1
      rollup-plugin-node-resolve: 3.4.0
      rollup-plugin-sourcemaps: 0.4.2_rollup@1.32.1
      tslib: 2.2.0
      typedoc: 0.15.2
      typescript: 4.2.4
      uglify-js: 3.13.8
    dev: false
    name: '@rush-temp/synapse-spark'
    resolution:
      integrity: sha512-kJPpjboRrH7k+1JR9JH5QeGO70jcp+GfyyD6JlQt2bOSanKRb+671YLjLMiMuFeyYymLtrqWwjmYnLB7+i8qXg==
      tarball: file:projects/synapse-spark.tgz
    version: 0.0.0
  file:projects/template.tgz:
    dependencies:
      '@azure/core-tracing': 1.0.0-preview.11
      '@azure/identity': 1.3.0
      '@microsoft/api-extractor': 7.7.11
      '@types/chai': 4.2.18
      '@types/chai-as-promised': 7.1.4
      '@types/mocha': 7.0.2
      '@types/node': 8.10.66
      chai: 4.3.4
      chai-as-promised: 7.1.1_chai@4.3.4
      cross-env: 7.0.3
      dotenv: 8.6.0
      downlevel-dts: 0.4.0
      eslint: 7.27.0
      esm: 3.2.25
      inherits: 2.0.4
      karma: 6.3.3
      karma-chrome-launcher: 3.1.0
      karma-coverage: 2.0.3
      karma-edge-launcher: 0.4.2_karma@6.3.3
      karma-env-preprocessor: 0.1.1
      karma-firefox-launcher: 1.3.0
      karma-ie-launcher: 1.0.0_karma@6.3.3
      karma-json-preprocessor: 0.3.3_karma@6.3.3
      karma-json-to-file-reporter: 1.0.1
      karma-junit-reporter: 2.0.1_karma@6.3.3
      karma-mocha: 2.0.1
      karma-mocha-reporter: 2.2.5_karma@6.3.3
      mocha: 7.2.0
      mocha-junit-reporter: 1.23.3_mocha@7.2.0
      nyc: 14.1.1
      prettier: 1.19.1
      rimraf: 3.0.2
      rollup: 1.32.1
      source-map-support: 0.5.19
      tslib: 2.2.0
      typedoc: 0.15.2
      typescript: 4.2.4
      util: 0.12.4
    dev: false
    name: '@rush-temp/template'
    resolution:
      integrity: sha512-mwHFZ1xypf2mBlIcqY/yi+3JKpTC54l/ZdImtdQ0ioOPW8ia9HXOVdK5Gc0Kmk0Bhe4Wjw+K1cnBPSbB5WlFXA==
      tarball: file:projects/template.tgz
    version: 0.0.0
  file:projects/test-utils-perfstress.tgz:
    dependencies:
      '@types/minimist': 1.2.1
      '@types/node': 8.10.66
      '@types/node-fetch': 2.5.10
      eslint: 7.27.0
      karma: 6.3.3
      karma-chrome-launcher: 3.1.0
      karma-coverage: 2.0.3
      karma-env-preprocessor: 0.1.1
      minimist: 1.2.5
      node-fetch: 2.6.1
      prettier: 1.19.1
      rimraf: 3.0.2
      tslib: 2.2.0
      typescript: 4.2.4
    dev: false
    name: '@rush-temp/test-utils-perfstress'
    resolution:
      integrity: sha512-geLp/JBJeW2giloLIcyydf9F4IRvX0gS80Kd808HRdLMr8YUnMeK97Ad3ks4WfPq14VWfGuQ5zpxWb2adWyxHg==
      tarball: file:projects/test-utils-perfstress.tgz
    version: 0.0.0
  file:projects/test-utils-recorder.tgz:
    dependencies:
      '@azure/core-tracing': 1.0.0-preview.11
      '@rollup/plugin-commonjs': 11.0.2_rollup@1.32.1
      '@rollup/plugin-multi-entry': 3.0.1_rollup@1.32.1
      '@rollup/plugin-node-resolve': 8.4.0_rollup@1.32.1
      '@rollup/plugin-replace': 2.4.2_rollup@1.32.1
      '@types/chai': 4.2.18
      '@types/fs-extra': 8.1.1
      '@types/md5': 2.3.0
      '@types/mocha': 7.0.2
      '@types/mock-fs': 4.10.0
      '@types/mock-require': 2.0.0
      '@types/nise': 1.4.0
      '@types/node': 8.10.66
      chai: 4.3.4
      dotenv: 8.6.0
      eslint: 7.27.0
      fs-extra: 8.1.0
      karma: 6.3.3
      karma-chrome-launcher: 3.1.0
      karma-coverage: 2.0.3
      karma-edge-launcher: 0.4.2_karma@6.3.3
      karma-env-preprocessor: 0.1.1
      karma-firefox-launcher: 1.3.0
      karma-ie-launcher: 1.0.0_karma@6.3.3
      karma-json-preprocessor: 0.3.3_karma@6.3.3
      karma-json-to-file-reporter: 1.0.1
      karma-junit-reporter: 2.0.1_karma@6.3.3
      karma-mocha: 2.0.1
      karma-mocha-reporter: 2.2.5_karma@6.3.3
      karma-sourcemap-loader: 0.3.8
      md5: 2.3.0
      mocha: 7.2.0
      mocha-junit-reporter: 1.23.3_mocha@7.2.0
      mock-fs: 4.14.0
      mock-require: 3.0.3
      nise: 4.1.0
      nock: 12.0.3
      npm-run-all: 4.1.5
      nyc: 14.1.1
      prettier: 1.19.1
      rimraf: 3.0.2
      rollup: 1.32.1
      rollup-plugin-shim: 1.0.0
      rollup-plugin-sourcemaps: 0.4.2_rollup@1.32.1
      rollup-plugin-terser: 5.3.1_rollup@1.32.1
      rollup-plugin-visualizer: 4.2.2_rollup@1.32.1
      tslib: 2.2.0
      typescript: 4.2.4
      xhr-mock: 2.5.1
    dev: false
    name: '@rush-temp/test-utils-recorder'
    resolution:
      integrity: sha512-+z4Le1dPD7946nToxQrse/mrMXuoJDo2Cko9iUDRTFxF2+1vs9a2WEawBV2iW4KckezsAyswjjxTrWYFl5Vyyg==
      tarball: file:projects/test-utils-recorder.tgz
    version: 0.0.0
  file:projects/test-utils.tgz:
    dependencies:
      '@microsoft/api-extractor': 7.7.11
      '@types/chai': 4.2.18
      '@types/mocha': 7.0.2
      '@types/node': 8.10.66
      '@types/sinon': 9.0.11
      chai: 4.3.4
      chai-as-promised: 7.1.1_chai@4.3.4
      eslint: 7.27.0
      karma: 6.3.3
      karma-chrome-launcher: 3.1.0
      karma-coverage: 2.0.3
      karma-env-preprocessor: 0.1.1
      mocha: 7.2.0
      prettier: 1.19.1
      rimraf: 3.0.2
      rollup: 1.32.1
      sinon: 9.2.4
      tslib: 2.2.0
      typescript: 4.2.4
    dev: false
    name: '@rush-temp/test-utils'
    resolution:
      integrity: sha512-h7eNMFY99Tt6JxkzrO2RY30U4hccSzEQBiWTvyk5u/OZZu4Tzi/fUDfgBF6gMx9Y0PrhYtjQp2QTCfZoHqKZtg==
      tarball: file:projects/test-utils.tgz
    version: 0.0.0
  file:projects/video-analyzer-edge.tgz:
    dependencies:
      '@azure/core-tracing': 1.0.0-preview.11
      '@microsoft/api-extractor': 7.7.11
      '@opentelemetry/api': 1.0.0-rc.0
      '@types/chai': 4.2.18
      '@types/chai-as-promised': 7.1.4
      '@types/mocha': 7.0.2
      '@types/node': 8.10.66
      azure-iothub: 1.14.0
      chai: 4.3.4
      chai-as-promised: 7.1.1_chai@4.3.4
      cross-env: 7.0.3
      dotenv: 8.6.0
      eslint: 7.27.0
      events: 3.3.0
      inherits: 2.0.4
      karma: 6.3.3
      karma-chrome-launcher: 3.1.0
      karma-coverage: 2.0.3
      karma-edge-launcher: 0.4.2_karma@6.3.3
      karma-env-preprocessor: 0.1.1
      karma-firefox-launcher: 1.3.0
      karma-ie-launcher: 1.0.0_karma@6.3.3
      karma-junit-reporter: 2.0.1_karma@6.3.3
      karma-mocha: 2.0.1
      karma-mocha-reporter: 2.2.5_karma@6.3.3
      karma-sourcemap-loader: 0.3.8
      mocha: 7.2.0
      mocha-junit-reporter: 1.23.3_mocha@7.2.0
      nyc: 14.1.1
      prettier: 1.19.1
      rimraf: 3.0.2
      rollup: 1.32.1
      tslib: 2.2.0
      typedoc: 0.15.2
      typescript: 4.2.4
      util: 0.12.4
    dev: false
    name: '@rush-temp/video-analyzer-edge'
    resolution:
      integrity: sha512-xlSQc7FUX52PPOtM3sfN8/VNejc9tx1VtsgYq0o/TcTxqPCZOMO0l5bOsz/UUruxXlZgDNxbxkh9VUpoCIHskQ==
      tarball: file:projects/video-analyzer-edge.tgz
    version: 0.0.0
  file:projects/web-pubsub-express.tgz:
    dependencies:
      '@azure/core-tracing': 1.0.0-preview.11
      '@azure/identity': 1.3.0
      '@microsoft/api-extractor': 7.7.11
      '@rollup/plugin-commonjs': 11.0.2_rollup@1.32.1
      '@rollup/plugin-json': 4.1.0_rollup@1.32.1
      '@rollup/plugin-multi-entry': 3.0.1_rollup@1.32.1
      '@rollup/plugin-node-resolve': 8.4.0_rollup@1.32.1
      '@rollup/plugin-replace': 2.4.2_rollup@1.32.1
      '@types/chai': 4.2.18
      '@types/express': 4.17.12
      '@types/express-serve-static-core': 4.17.21
      '@types/jsonwebtoken': 8.5.1
      '@types/mocha': 7.0.2
      '@types/node': 8.10.66
      '@types/query-string': 6.2.0
      '@types/sinon': 9.0.11
      assert: 1.5.0
      chai: 4.3.4
      cloudevents: 4.0.2
      cross-env: 7.0.3
      dotenv: 8.6.0
      eslint: 7.27.0
      esm: 3.2.25
      jsonwebtoken: 8.5.1
      karma: 6.3.3
      karma-chrome-launcher: 3.1.0
      karma-coverage: 2.0.3
      karma-edge-launcher: 0.4.2_karma@6.3.3
      karma-env-preprocessor: 0.1.1
      karma-firefox-launcher: 1.3.0
      karma-ie-launcher: 1.0.0_karma@6.3.3
      karma-json-preprocessor: 0.3.3_karma@6.3.3
      karma-json-to-file-reporter: 1.0.1
      karma-junit-reporter: 2.0.1_karma@6.3.3
      karma-mocha: 2.0.1
      karma-mocha-reporter: 2.2.5_karma@6.3.3
      karma-sourcemap-loader: 0.3.8
      mocha: 7.2.0
      mocha-junit-reporter: 1.23.3_mocha@7.2.0
      nyc: 14.1.1
      prettier: 1.19.1
      puppeteer: 3.3.0
      query-string: 5.1.1
      rimraf: 3.0.2
      rollup: 1.32.1
      rollup-plugin-shim: 1.0.0
      rollup-plugin-sourcemaps: 0.4.2_rollup@1.32.1
      rollup-plugin-terser: 5.3.1_rollup@1.32.1
      rollup-plugin-visualizer: 4.2.2_rollup@1.32.1
      sinon: 9.2.4
      source-map-support: 0.5.19
      tslib: 2.2.0
      typedoc: 0.15.2
      typescript: 4.2.4
    dev: false
    name: '@rush-temp/web-pubsub-express'
    resolution:
      integrity: sha512-X1/olijTQ0DqPM4c8OBL6JzZ3Nc86uzmqxrUSBxpysxc7cHGkVN22rVls+SUPdoqsMDSBYZO1RnCn3W1/iIDUQ==
      tarball: file:projects/web-pubsub-express.tgz
    version: 0.0.0
  file:projects/web-pubsub.tgz:
    dependencies:
      '@azure/core-tracing': 1.0.0-preview.11
      '@azure/identity': 1.3.0
      '@microsoft/api-extractor': 7.7.11
      '@rollup/plugin-commonjs': 11.0.2_rollup@1.32.1
      '@rollup/plugin-json': 4.1.0_rollup@1.32.1
      '@rollup/plugin-multi-entry': 3.0.1_rollup@1.32.1
      '@rollup/plugin-node-resolve': 8.4.0_rollup@1.32.1
      '@rollup/plugin-replace': 2.4.2_rollup@1.32.1
      '@types/jsonwebtoken': 8.5.1
      '@types/mocha': 7.0.2
      '@types/node': 8.10.66
      '@types/query-string': 6.2.0
      '@types/sinon': 9.0.11
      assert: 1.5.0
      chai: 4.3.4
      cross-env: 7.0.3
      dotenv: 8.6.0
      eslint: 7.27.0
      esm: 3.2.25
      jsonwebtoken: 8.5.1
      karma: 6.3.3
      karma-chrome-launcher: 3.1.0
      karma-coverage: 2.0.3
      karma-edge-launcher: 0.4.2_karma@6.3.3
      karma-env-preprocessor: 0.1.1
      karma-firefox-launcher: 1.3.0
      karma-ie-launcher: 1.0.0_karma@6.3.3
      karma-json-preprocessor: 0.3.3_karma@6.3.3
      karma-json-to-file-reporter: 1.0.1
      karma-junit-reporter: 2.0.1_karma@6.3.3
      karma-mocha: 2.0.1
      karma-mocha-reporter: 2.2.5_karma@6.3.3
      karma-sourcemap-loader: 0.3.8
      mocha: 7.2.0
      mocha-junit-reporter: 1.23.3_mocha@7.2.0
      nyc: 14.1.1
      prettier: 1.19.1
      puppeteer: 3.3.0
      query-string: 5.1.1
      rimraf: 3.0.2
      rollup: 1.32.1
      rollup-plugin-shim: 1.0.0
      rollup-plugin-sourcemaps: 0.4.2_rollup@1.32.1
      rollup-plugin-terser: 5.3.1_rollup@1.32.1
      rollup-plugin-visualizer: 4.2.2_rollup@1.32.1
      sinon: 9.2.4
      source-map-support: 0.5.19
      tslib: 2.2.0
      typedoc: 0.15.2
      typescript: 4.2.4
    dev: false
    name: '@rush-temp/web-pubsub'
    resolution:
      integrity: sha512-7DeCXxoad4VAGDhNwiYkzn7cUqIkaxlapdj5YnYiE2yVb059BjmVJ5+7Yy3SK5a9fT/rhXiidEuz7GpFF/J67w==
      tarball: file:projects/web-pubsub.tgz
    version: 0.0.0
specifiers:
  '@rush-temp/abort-controller': file:./projects/abort-controller.tgz
  '@rush-temp/agrifood-farming': file:./projects/agrifood-farming.tgz
  '@rush-temp/ai-anomaly-detector': file:./projects/ai-anomaly-detector.tgz
  '@rush-temp/ai-document-translator': file:./projects/ai-document-translator.tgz
  '@rush-temp/ai-form-recognizer': file:./projects/ai-form-recognizer.tgz
  '@rush-temp/ai-metrics-advisor': file:./projects/ai-metrics-advisor.tgz
  '@rush-temp/ai-text-analytics': file:./projects/ai-text-analytics.tgz
  '@rush-temp/app-configuration': file:./projects/app-configuration.tgz
  '@rush-temp/attestation': file:./projects/attestation.tgz
  '@rush-temp/communication-chat': file:./projects/communication-chat.tgz
  '@rush-temp/communication-common': file:./projects/communication-common.tgz
  '@rush-temp/communication-identity': file:./projects/communication-identity.tgz
  '@rush-temp/communication-network-traversal': file:./projects/communication-network-traversal.tgz
  '@rush-temp/communication-phone-numbers': file:./projects/communication-phone-numbers.tgz
  '@rush-temp/communication-sms': file:./projects/communication-sms.tgz
  '@rush-temp/confidential-ledger': file:./projects/confidential-ledger.tgz
  '@rush-temp/container-registry': file:./projects/container-registry.tgz
  '@rush-temp/core-amqp': file:./projects/core-amqp.tgz
  '@rush-temp/core-asynciterator-polyfill': file:./projects/core-asynciterator-polyfill.tgz
  '@rush-temp/core-auth': file:./projects/core-auth.tgz
  '@rush-temp/core-client': file:./projects/core-client.tgz
  '@rush-temp/core-client-1': file:./projects/core-client-1.tgz
  '@rush-temp/core-crypto': file:./projects/core-crypto.tgz
  '@rush-temp/core-http': file:./projects/core-http.tgz
  '@rush-temp/core-lro': file:./projects/core-lro.tgz
  '@rush-temp/core-paging': file:./projects/core-paging.tgz
  '@rush-temp/core-rest-pipeline': file:./projects/core-rest-pipeline.tgz
  '@rush-temp/core-tracing': file:./projects/core-tracing.tgz
  '@rush-temp/core-util': file:./projects/core-util.tgz
  '@rush-temp/core-xml': file:./projects/core-xml.tgz
  '@rush-temp/cosmos': file:./projects/cosmos.tgz
  '@rush-temp/data-tables': file:./projects/data-tables.tgz
  '@rush-temp/dev-tool': file:./projects/dev-tool.tgz
  '@rush-temp/digital-twins-core': file:./projects/digital-twins-core.tgz
  '@rush-temp/eslint-plugin-azure-sdk': file:./projects/eslint-plugin-azure-sdk.tgz
  '@rush-temp/event-hubs': file:./projects/event-hubs.tgz
  '@rush-temp/event-processor-host': file:./projects/event-processor-host.tgz
  '@rush-temp/eventgrid': file:./projects/eventgrid.tgz
  '@rush-temp/eventhubs-checkpointstore-blob': file:./projects/eventhubs-checkpointstore-blob.tgz
  '@rush-temp/identity': file:./projects/identity.tgz
  '@rush-temp/iot-device-update': file:./projects/iot-device-update.tgz
  '@rush-temp/iot-modelsrepository': file:./projects/iot-modelsrepository.tgz
  '@rush-temp/keyvault-admin': file:./projects/keyvault-admin.tgz
  '@rush-temp/keyvault-certificates': file:./projects/keyvault-certificates.tgz
  '@rush-temp/keyvault-common': file:./projects/keyvault-common.tgz
  '@rush-temp/keyvault-keys': file:./projects/keyvault-keys.tgz
  '@rush-temp/keyvault-secrets': file:./projects/keyvault-secrets.tgz
  '@rush-temp/logger': file:./projects/logger.tgz
  '@rush-temp/mixedreality-authentication': file:./projects/mixedreality-authentication.tgz
  '@rush-temp/mock-hub': file:./projects/mock-hub.tgz
  '@rush-temp/monitor-opentelemetry-exporter': file:./projects/monitor-opentelemetry-exporter.tgz
  '@rush-temp/monitor-query': file:./projects/monitor-query.tgz
  '@rush-temp/perf-ai-form-recognizer': file:./projects/perf-ai-form-recognizer.tgz
  '@rush-temp/perf-ai-metrics-advisor': file:./projects/perf-ai-metrics-advisor.tgz
  '@rush-temp/perf-ai-text-analytics': file:./projects/perf-ai-text-analytics.tgz
  '@rush-temp/perf-core-rest-pipeline': file:./projects/perf-core-rest-pipeline.tgz
  '@rush-temp/perf-eventgrid': file:./projects/perf-eventgrid.tgz
  '@rush-temp/perf-identity': file:./projects/perf-identity.tgz
  '@rush-temp/perf-keyvault-certificates': file:./projects/perf-keyvault-certificates.tgz
  '@rush-temp/perf-keyvault-keys': file:./projects/perf-keyvault-keys.tgz
  '@rush-temp/perf-keyvault-secrets': file:./projects/perf-keyvault-secrets.tgz
  '@rush-temp/perf-search-documents': file:./projects/perf-search-documents.tgz
  '@rush-temp/perf-storage-blob': file:./projects/perf-storage-blob.tgz
  '@rush-temp/perf-storage-file-datalake': file:./projects/perf-storage-file-datalake.tgz
  '@rush-temp/perf-storage-file-share': file:./projects/perf-storage-file-share.tgz
  '@rush-temp/purview-catalog': file:./projects/purview-catalog.tgz
  '@rush-temp/purview-scanning': file:./projects/purview-scanning.tgz
  '@rush-temp/quantum-jobs': file:./projects/quantum-jobs.tgz
  '@rush-temp/schema-registry': file:./projects/schema-registry.tgz
  '@rush-temp/schema-registry-avro': file:./projects/schema-registry-avro.tgz
  '@rush-temp/search-documents': file:./projects/search-documents.tgz
  '@rush-temp/service-bus': file:./projects/service-bus.tgz
  '@rush-temp/storage-blob': file:./projects/storage-blob.tgz
  '@rush-temp/storage-blob-changefeed': file:./projects/storage-blob-changefeed.tgz
  '@rush-temp/storage-file-datalake': file:./projects/storage-file-datalake.tgz
  '@rush-temp/storage-file-share': file:./projects/storage-file-share.tgz
  '@rush-temp/storage-internal-avro': file:./projects/storage-internal-avro.tgz
  '@rush-temp/storage-queue': file:./projects/storage-queue.tgz
  '@rush-temp/synapse-access-control': file:./projects/synapse-access-control.tgz
  '@rush-temp/synapse-artifacts': file:./projects/synapse-artifacts.tgz
  '@rush-temp/synapse-managed-private-endpoints': file:./projects/synapse-managed-private-endpoints.tgz
  '@rush-temp/synapse-monitoring': file:./projects/synapse-monitoring.tgz
  '@rush-temp/synapse-spark': file:./projects/synapse-spark.tgz
  '@rush-temp/template': file:./projects/template.tgz
  '@rush-temp/test-utils': file:./projects/test-utils.tgz
  '@rush-temp/test-utils-perfstress': file:./projects/test-utils-perfstress.tgz
  '@rush-temp/test-utils-recorder': file:./projects/test-utils-recorder.tgz
  '@rush-temp/video-analyzer-edge': file:./projects/video-analyzer-edge.tgz
  '@rush-temp/web-pubsub': file:./projects/web-pubsub.tgz
  '@rush-temp/web-pubsub-express': file:./projects/web-pubsub-express.tgz<|MERGE_RESOLUTION|>--- conflicted
+++ resolved
@@ -8344,11 +8344,6 @@
     version: 0.0.0
   file:projects/attestation.tgz:
     dependencies:
-<<<<<<< HEAD
-      '@azure/core-rest-pipeline': 1.0.3
-=======
-      '@azure/core-rest-pipeline': 1.0.4
->>>>>>> 12607666
       '@azure/core-tracing': 1.0.0-preview.11
       '@azure/identity': 1.3.0
       '@microsoft/api-extractor': 7.7.11
@@ -8361,23 +8356,13 @@
       chai: 4.3.4
       chai-as-promised: 7.1.1_chai@4.3.4
       cross-env: 7.0.3
-<<<<<<< HEAD
-      dotenv: 8.2.0
-      downlevel-dts: 0.4.0
-      eslint: 7.23.0
-      esm: 3.2.25
-      inherits: 2.0.4
-      jsrsasign: 10.3.0
-      karma: 6.3.2
-=======
       dotenv: 8.6.0
       downlevel-dts: 0.4.0
       eslint: 7.27.0
       esm: 3.2.25
       inherits: 2.0.4
-      jsrsasign: 8.0.24
-      karma: 6.3.3
->>>>>>> 12607666
+      jsrsasign: 10.3.0
+      karma: 6.3.2
       karma-chrome-launcher: 3.1.0
       karma-coverage: 2.0.3
       karma-edge-launcher: 0.4.2_karma@6.3.3
@@ -8405,19 +8390,11 @@
       tslib: 2.2.0
       typedoc: 0.15.2
       typescript: 4.2.4
-<<<<<<< HEAD
-      util: 0.12.3
+      util: 0.12.4
     dev: false
     name: '@rush-temp/attestation'
     resolution:
       integrity: sha512-5hGCDuAcXkmdUOIGRcUR98wyo2mt7VIRCELqiBlNPsdmu/zGoEjoc9pqziY8BHV/dsFTZN/343bMKeoIYqIJzA==
-=======
-      util: 0.12.4
-    dev: false
-    name: '@rush-temp/attestation'
-    resolution:
-      integrity: sha512-+BCbMheKvHGS3fIhPNiusw4a7FxfEm/jtXGfXCd8yNl/LbIC084E7f45kqpdT8pfEwE9d1qp2SJFE7CLsMX1Pw==
->>>>>>> 12607666
       tarball: file:projects/attestation.tgz
     version: 0.0.0
   file:projects/communication-chat.tgz:
