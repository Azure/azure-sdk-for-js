dependencies:
  '@rush-temp/abort-controller': 'file:projects/abort-controller.tgz'
  '@rush-temp/ai-form-recognizer': 'file:projects/ai-form-recognizer.tgz'
  '@rush-temp/ai-text-analytics': 'file:projects/ai-text-analytics.tgz'
  '@rush-temp/app-configuration': 'file:projects/app-configuration.tgz'
  '@rush-temp/core-amqp': 'file:projects/core-amqp.tgz'
  '@rush-temp/core-arm': 'file:projects/core-arm.tgz'
  '@rush-temp/core-asynciterator-polyfill': 'file:projects/core-asynciterator-polyfill.tgz'
  '@rush-temp/core-auth': 'file:projects/core-auth.tgz'
  '@rush-temp/core-http': 'file:projects/core-http.tgz'
  '@rush-temp/core-lro': 'file:projects/core-lro.tgz'
  '@rush-temp/core-paging': 'file:projects/core-paging.tgz'
  '@rush-temp/core-tracing': 'file:projects/core-tracing.tgz'
  '@rush-temp/cosmos': 'file:projects/cosmos.tgz'
  '@rush-temp/eslint-plugin-azure-sdk': 'file:projects/eslint-plugin-azure-sdk.tgz'
  '@rush-temp/event-hubs': 'file:projects/event-hubs.tgz'
  '@rush-temp/event-processor-host': 'file:projects/event-processor-host.tgz'
  '@rush-temp/eventhubs-checkpointstore-blob': 'file:projects/eventhubs-checkpointstore-blob.tgz'
  '@rush-temp/identity': 'file:projects/identity.tgz'
  '@rush-temp/keyvault-certificates': 'file:projects/keyvault-certificates.tgz'
  '@rush-temp/keyvault-keys': 'file:projects/keyvault-keys.tgz'
  '@rush-temp/keyvault-secrets': 'file:projects/keyvault-secrets.tgz'
  '@rush-temp/logger': 'file:projects/logger.tgz'
  '@rush-temp/search-documents': 'file:projects/search-documents.tgz'
  '@rush-temp/service-bus': 'file:projects/service-bus.tgz'
  '@rush-temp/storage-blob': 'file:projects/storage-blob.tgz'
  '@rush-temp/storage-file-datalake': 'file:projects/storage-file-datalake.tgz'
  '@rush-temp/storage-file-share': 'file:projects/storage-file-share.tgz'
  '@rush-temp/storage-queue': 'file:projects/storage-queue.tgz'
  '@rush-temp/template': 'file:projects/template.tgz'
  '@rush-temp/test-utils-recorder': 'file:projects/test-utils-recorder.tgz'
  '@rush-temp/testhub': 'file:projects/testhub.tgz'
lockfileVersion: 5.1
packages:
  /@azure/abort-controller/1.0.1:
    dependencies:
      tslib: 1.11.1
    dev: false
    resolution:
      integrity: sha512-wP2Jw6uPp8DEDy0n4KNidvwzDjyVV2xnycEIq7nPzj1rHyb/r+t3OPeNT1INZePP2wy5ZqlwyuyOMTi0ePyY1A==
  /@azure/amqp-common/1.0.0-preview.9:
    dependencies:
      '@azure/ms-rest-nodeauth': 0.9.3
      '@types/async-lock': 1.1.1
      '@types/is-buffer': 2.0.0
      async-lock: 1.2.2
      buffer: 5.5.0
      debug: 3.2.6
      events: 3.1.0
      is-buffer: 2.0.4
      jssha: 2.4.1
      process: 0.11.10
      rhea: 1.0.20
      rhea-promise: 0.1.15
      stream-browserify: 2.0.2
      tslib: 1.11.1
      url: 0.11.0
      util: 0.11.1
    dev: false
    resolution:
      integrity: sha512-RVG1Ad3Afv9gwFFmpeCXQAm+Sa0L8KEZRJJAAZEGoYDb6EoO1iQDVmoBz720h8mdrGpi0D60xNU/KhriIwuZfQ==
  /@azure/core-arm/1.0.0-preview.7:
    dependencies:
      '@azure/core-http': 1.1.0
      tslib: 1.11.1
    dev: false
    resolution:
      integrity: sha512-ZRPkQuzFuT3H/XK81dHVSjCfmfgiPMpJWBZWCEkZAogysZEtO3ydwzIXn95KsRWLJzfoT9m9TYwccSB5Brs+bg==
  /@azure/core-auth/1.1.1:
    dependencies:
      '@azure/abort-controller': 1.0.1
      '@azure/core-tracing': 1.0.0-preview.7
      '@opentelemetry/types': 0.2.0
      tslib: 1.11.1
    dev: false
    resolution:
      integrity: sha512-9Sgl5tFu9s1UKghJUx1VK72CiShSeHbubaaE1xkK/xRc6CU11nU3aEFZBJxWNqBQoR1KmOk53mOQEz4haVLo6w==
  /@azure/core-http/1.1.0:
    dependencies:
      '@azure/abort-controller': 1.0.1
      '@azure/core-auth': 1.1.1
      '@azure/core-tracing': 1.0.0-preview.7
      '@azure/logger': 1.0.0
      '@opentelemetry/types': 0.2.0
      '@types/node-fetch': 2.5.5
      '@types/tunnel': 0.0.1
      cross-env: 6.0.3
      form-data: 3.0.0
      node-fetch: 2.6.0
      process: 0.11.10
      tough-cookie: 3.0.1
      tslib: 1.11.1
      tunnel: 0.0.6
      uuid: 3.4.0
      xml2js: 0.4.23
    dev: false
    resolution:
      integrity: sha512-2H9AU5PxOSpRggWvOwDOSjJ6+Vym7r8nkdm0PQVGXPiyHjhrR/pvYqi5fHKPYDQQL4hm0eQy7LsT0dRIfdeztw==
  /@azure/core-tracing/1.0.0-preview.7:
    dependencies:
      '@opencensus/web-types': 0.0.7
      '@opentelemetry/types': 0.2.0
      tslib: 1.11.1
    dev: false
    resolution:
      integrity: sha512-pkFCw6OiJrpR+aH1VQe6DYm3fK2KWCC5Jf3m/Pv1RxF08M1Xm08RCyQ5Qe0YyW5L16yYT2nnV48krVhYZ6SGFA==
  /@azure/eslint-plugin-azure-sdk/2.0.1_9e31f0f459c1656d0a7ef30429cc70f8:
    dependencies:
      '@typescript-eslint/parser': 2.27.0_eslint@6.8.0+typescript@3.7.5
      eslint: 6.8.0
      fast-levenshtein: 2.0.6
      glob: 7.1.6
      typescript: 3.7.5
    deprecated: 'This package is now a private implementation detail of https://github.com/Azure/azure-sdk-for-js'
    dev: false
    engines:
      node: '>=8.0.0'
    peerDependencies:
      '@typescript-eslint/parser': ^2.0.0
      eslint: ^6.1.0
    resolution:
      integrity: sha512-HszGr6szVke1FOr07hy+JojKm36qh9n3IfYdehZRx7Wi19cY1EUmFq1PT5OasbNC/DoVqB3yx8Olfw4t5YBxVA==
  /@azure/event-hubs/2.1.4:
    dependencies:
      '@azure/amqp-common': 1.0.0-preview.9
      '@azure/ms-rest-nodeauth': 0.9.3
      async-lock: 1.2.2
      debug: 3.2.6
      is-buffer: 2.0.4
      jssha: 2.4.1
      rhea-promise: 0.1.15
      tslib: 1.11.1
      uuid: 3.4.0
    dev: false
    resolution:
      integrity: sha512-CxaMaEjwtsmIhWtjHyGimKO7RmES0YxPqGQ9+jKqGygNlhG5NYHktDaiQu6w7k3g+I51VaLXtVSt+BVFd6VWfQ==
  /@azure/logger-js/1.3.2:
    dependencies:
      tslib: 1.11.1
    dev: false
    resolution:
      integrity: sha512-h58oEROO2tniBTSmFmuHBGvuiFuYsHQBWTVdpT2AiOED4F2Kgf7rs0MPYPXiBcDvihC70M7QPRhIQ3JK1H/ygw==
  /@azure/logger/1.0.0:
    dependencies:
      tslib: 1.11.1
    dev: false
    resolution:
      integrity: sha512-g2qLDgvmhyIxR3JVS8N67CyIOeFRKQlX/llxYJQr1OSGQqM3HTpVP8MjmjcEKbL/OIt2N9C9UFaNQuKOw1laOA==
  /@azure/ms-rest-azure-env/1.1.2:
    dev: false
    resolution:
      integrity: sha512-l7z0DPCi2Hp88w12JhDTtx5d0Y3+vhfE7JKJb9O7sEz71Cwp053N8piTtTnnk/tUor9oZHgEKi/p3tQQmLPjvA==
  /@azure/ms-rest-js/1.8.14:
    dependencies:
      '@types/tunnel': 0.0.0
      axios: 0.19.2
      form-data: 2.5.1
      tough-cookie: 2.5.0
      tslib: 1.11.1
      tunnel: 0.0.6
      uuid: 3.4.0
      xml2js: 0.4.23
    dev: false
    resolution:
      integrity: sha512-IrCPN22c8RbKWA06ZXuFwwEb15cSnr0zZ6J8Fspp9ns1SSNTERf7hv+gWvTIis1FlwHy42Mfk8hVu0/r3a0AWA==
  /@azure/ms-rest-nodeauth/0.9.3:
    dependencies:
      '@azure/ms-rest-azure-env': 1.1.2
      '@azure/ms-rest-js': 1.8.14
      adal-node: 0.1.28
    dev: false
    resolution:
      integrity: sha512-aFHRw/IHhg3I9ZJW+Va4L+sCirFHMVIu6B7lFdL5mGLfG3xC5vDIdd957LRXFgy2OiKFRUC0QaKknd0YCsQIqA==
  /@babel/code-frame/7.8.3:
    dependencies:
      '@babel/highlight': 7.9.0
    dev: false
    resolution:
      integrity: sha512-a9gxpmdXtZEInkCSHUJDLHZVBgb1QS0jhss4cPP93EW7s+uC5bikET2twEF3KV+7rDblJcmNvTR7VJejqd2C2g==
  /@babel/generator/7.9.4:
    dependencies:
      '@babel/types': 7.9.0
      jsesc: 2.5.2
      lodash: 4.17.15
      source-map: 0.5.7
    dev: false
    resolution:
      integrity: sha512-rjP8ahaDy/ouhrvCoU1E5mqaitWrxwuNGU+dy1EpaoK48jZay4MdkskKGIMHLZNewg8sAsqpGSREJwP0zH3YQA==
  /@babel/helper-function-name/7.8.3:
    dependencies:
      '@babel/helper-get-function-arity': 7.8.3
      '@babel/template': 7.8.6
      '@babel/types': 7.9.0
    dev: false
    resolution:
      integrity: sha512-BCxgX1BC2hD/oBlIFUgOCQDOPV8nSINxCwM3o93xP4P9Fq6aV5sgv2cOOITDMtCfQ+3PvHp3l689XZvAM9QyOA==
  /@babel/helper-get-function-arity/7.8.3:
    dependencies:
      '@babel/types': 7.9.0
    dev: false
    resolution:
      integrity: sha512-FVDR+Gd9iLjUMY1fzE2SR0IuaJToR4RkCDARVfsBBPSP53GEqSFjD8gNyxg246VUyc/ALRxFaAK8rVG7UT7xRA==
  /@babel/helper-split-export-declaration/7.8.3:
    dependencies:
      '@babel/types': 7.9.0
    dev: false
    resolution:
      integrity: sha512-3x3yOeyBhW851hroze7ElzdkeRXQYQbFIb7gLK1WQYsw2GWDay5gAJNw1sWJ0VFP6z5J1whqeXH/WCdCjZv6dA==
  /@babel/helper-validator-identifier/7.9.0:
    dev: false
    resolution:
      integrity: sha512-6G8bQKjOh+of4PV/ThDm/rRqlU7+IGoJuofpagU5GlEl29Vv0RGqqt86ZGRV8ZuSOY3o+8yXl5y782SMcG7SHw==
  /@babel/highlight/7.9.0:
    dependencies:
      '@babel/helper-validator-identifier': 7.9.0
      chalk: 2.4.2
      js-tokens: 4.0.0
    dev: false
    resolution:
      integrity: sha512-lJZPilxX7Op3Nv/2cvFdnlepPXDxi29wxteT57Q965oc5R9v86ztx0jfxVrTcBk8C2kcPkkDa2Z4T3ZsPPVWsQ==
  /@babel/parser/7.9.4:
    dev: false
    engines:
      node: '>=6.0.0'
    hasBin: true
    resolution:
      integrity: sha512-bC49otXX6N0/VYhgOMh4gnP26E9xnDZK3TmbNpxYzzz9BQLBosQwfyOe9/cXUU3txYhTzLCbcqd5c8y/OmCjHA==
  /@babel/template/7.8.6:
    dependencies:
      '@babel/code-frame': 7.8.3
      '@babel/parser': 7.9.4
      '@babel/types': 7.9.0
    dev: false
    resolution:
      integrity: sha512-zbMsPMy/v0PWFZEhQJ66bqjhH+z0JgMoBWuikXybgG3Gkd/3t5oQ1Rw2WQhnSrsOmsKXnZOx15tkC4qON/+JPg==
  /@babel/traverse/7.9.0:
    dependencies:
      '@babel/code-frame': 7.8.3
      '@babel/generator': 7.9.4
      '@babel/helper-function-name': 7.8.3
      '@babel/helper-split-export-declaration': 7.8.3
      '@babel/parser': 7.9.4
      '@babel/types': 7.9.0
      debug: 4.1.1
      globals: 11.12.0
      lodash: 4.17.15
    dev: false
    resolution:
      integrity: sha512-jAZQj0+kn4WTHO5dUZkZKhbFrqZE7K5LAQ5JysMnmvGij+wOdr+8lWqPeW0BcF4wFwrEXXtdGO7wcV6YPJcf3w==
  /@babel/types/7.9.0:
    dependencies:
      '@babel/helper-validator-identifier': 7.9.0
      lodash: 4.17.15
      to-fast-properties: 2.0.0
    dev: false
    resolution:
      integrity: sha512-BS9JKfXkzzJl8RluW4JGknzpiUV7ZrvTayM6yfqLTVBEnFtyowVIOu6rqxRd5cVO6yGoWf4T8u8dgK9oB+GCng==
  /@bahmutov/data-driven/1.0.0:
    dependencies:
      check-more-types: 2.24.0
      lazy-ass: 1.6.0
    dev: false
    engines:
      node: '>=6'
    resolution:
      integrity: sha512-YqW3hPS0RXriqjcCrLOTJj+LWe3c8JpwlL83k1ka1Q8U05ZjAKbGQZYeTzUd0NFEnnfPtsUiKGpFEBJG6kFuvg==
  /@microsoft/api-extractor-model/7.7.10:
    dependencies:
      '@microsoft/tsdoc': 0.12.19
      '@rushstack/node-core-library': 3.19.6
    dev: false
    resolution:
      integrity: sha512-gMFDXwUgoQYz9TgatyNPALDdZN4xBC3Un3fGwlzME+vM13PoJ26pGuqI7kv/OlK9+q2sgrEdxWns8D3UnLf2TA==
  /@microsoft/api-extractor/7.7.11:
    dependencies:
      '@microsoft/api-extractor-model': 7.7.10
      '@microsoft/tsdoc': 0.12.19
      '@rushstack/node-core-library': 3.19.6
      '@rushstack/ts-command-line': 4.3.13
      colors: 1.2.5
      lodash: 4.17.15
      resolve: 1.8.1
      source-map: 0.6.1
      typescript: 3.7.5
    dev: false
    hasBin: true
    resolution:
      integrity: sha512-kd2kakdDoRgI54J5H11a76hyYZBMhtp4piwWAy4bYTwlQT0v/tp+G/UMMgjUL4vKf0kTNhitEUX/0LfQb1AHzQ==
  /@microsoft/tsdoc/0.12.19:
    dev: false
    resolution:
      integrity: sha512-IpgPxHrNxZiMNUSXqR1l/gePKPkfAmIKoDRP9hp7OwjU29ZR8WCJsOJ8iBKgw0Qk+pFwR+8Y1cy8ImLY6e9m4A==
  /@opencensus/web-types/0.0.7:
    dev: false
    engines:
      node: '>=6.0'
    resolution:
      integrity: sha512-xB+w7ZDAu3YBzqH44rCmG9/RlrOmFuDPt/bpf17eJr8eZSrLt7nc7LnWdxM9Mmoj/YKMHpxRg28txu3TcpiL+g==
  /@opentelemetry/api/0.5.2:
    dependencies:
      '@opentelemetry/context-base': 0.5.2
    dev: false
    engines:
      node: '>=8.0.0'
    resolution:
      integrity: sha512-SLahDSBn08zxz+zd0kq3XXn29HyUegWX/EUD79RuF7qBoXfMlwnCOx8eIzLsIRUDY4S9Qq7BYGOHdKz2p8oeeQ==
  /@opentelemetry/context-base/0.5.2:
    dev: false
    engines:
      node: '>=8.0.0'
    resolution:
      integrity: sha512-eaXuO5kwlW1X4RG7BJGC+rr6I1KFynJLJS6A0QptkgrMvZ4J1YCoIkhzmAXy2wiIHcbo/vQDV58aLtrYOrYX5g==
  /@opentelemetry/types/0.2.0:
    deprecated: 'Package renamed to @opentelemetry/api, see https://github.com/open-telemetry/opentelemetry-js'
    dev: false
    engines:
      node: '>=8.0.0'
    resolution:
      integrity: sha512-GtwNB6BNDdsIPAYEdpp3JnOGO/3AJxjPvny53s3HERBdXSJTGQw8IRhiaTEX0b3w9P8+FwFZde4k+qkjn67aVw==
  /@rollup/plugin-commonjs/11.0.2_rollup@1.32.1:
    dependencies:
      '@rollup/pluginutils': 3.0.8_rollup@1.32.1
      estree-walker: 1.0.1
      is-reference: 1.1.4
      magic-string: 0.25.7
      resolve: 1.15.1
      rollup: 1.32.1
    dev: false
    engines:
      node: '>= 8.0.0'
    peerDependencies:
      rollup: ^1.20.0
    resolution:
      integrity: sha512-MPYGZr0qdbV5zZj8/2AuomVpnRVXRU5XKXb3HVniwRoRCreGlf5kOE081isNWeiLIi6IYkwTX9zE0/c7V8g81g==
  /@rollup/plugin-inject/4.0.1_rollup@1.32.1:
    dependencies:
      '@rollup/pluginutils': 3.0.8_rollup@1.32.1
      estree-walker: 1.0.1
      magic-string: 0.25.7
      rollup: 1.32.1
    dev: false
    peerDependencies:
      rollup: ^1.20.0
    resolution:
      integrity: sha512-Rp08zyniSaBpZHh9Zk4vTkJcLWV10S5lm57c5T6QuTrgkkgY5o2LnHRnmF73tXMTTQpY+Y7NR0l48dAJJ7cMRw==
  /@rollup/plugin-json/4.0.2_rollup@1.32.1:
    dependencies:
      '@rollup/pluginutils': 3.0.8_rollup@1.32.1
      rollup: 1.32.1
    dev: false
    peerDependencies:
      rollup: ^1.20.0
    resolution:
      integrity: sha512-t4zJMc98BdH42mBuzjhQA7dKh0t4vMJlUka6Fz0c+iO5IVnWaEMiYBy1uBj9ruHZzXBW23IPDGL9oCzBkQ9Udg==
  /@rollup/plugin-multi-entry/3.0.0_rollup@1.32.1:
    dependencies:
      matched: 1.0.2
      rollup: 1.32.1
    dev: false
    peerDependencies:
      rollup: ^1.20.0
    resolution:
      integrity: sha512-nFN+1hUHQn7Y6ivdJa/6sYo8LOTmtnQl7g4rQ3WgnJYkL0AByzpb3fXt70ANgJnoLmhcXHBQiQykg835EY7EMg==
  /@rollup/plugin-node-resolve/7.1.1_rollup@1.32.1:
    dependencies:
      '@rollup/pluginutils': 3.0.8_rollup@1.32.1
      '@types/resolve': 0.0.8
      builtin-modules: 3.1.0
      is-module: 1.0.0
      resolve: 1.15.1
      rollup: 1.32.1
    dev: false
    engines:
      node: '>= 8.0.0'
    peerDependencies:
      rollup: ^1.20.0
    resolution:
      integrity: sha512-14ddhD7TnemeHE97a4rLOhobfYvUVcaYuqTnL8Ti7Jxi9V9Jr5LY7Gko4HZ5k4h4vqQM0gBQt6tsp9xXW94WPA==
  /@rollup/plugin-replace/2.3.1_rollup@1.32.1:
    dependencies:
      '@rollup/pluginutils': 3.0.8_rollup@1.32.1
      magic-string: 0.25.7
      rollup: 1.32.1
    dev: false
    peerDependencies:
      rollup: ^1.20.0
    resolution:
      integrity: sha512-qDcXj2VOa5+j0iudjb+LiwZHvBRRgWbHPhRmo1qde2KItTjuxDVQO21rp9/jOlzKR5YO0EsgRQoyox7fnL7y/A==
  /@rollup/pluginutils/3.0.8_rollup@1.32.1:
    dependencies:
      estree-walker: 1.0.1
      rollup: 1.32.1
    dev: false
    engines:
      node: '>= 8.0.0'
    peerDependencies:
      rollup: ^1.20.0
    resolution:
      integrity: sha512-rYGeAc4sxcZ+kPG/Tw4/fwJODC3IXHYDH4qusdN/b6aLw5LPUbzpecYbEJh4sVQGPFJxd2dBU4kc1H3oy9/bnw==
  /@rushstack/node-core-library/3.19.6:
    dependencies:
      '@types/node': 10.17.13
      colors: 1.2.5
      fs-extra: 7.0.1
      jju: 1.4.0
      semver: 5.3.0
      timsort: 0.3.0
      z-schema: 3.18.4
    dev: false
    resolution:
      integrity: sha512-1+FoymIdr9W9k0D8fdZBBPwi5YcMwh/RyESuL5bY29rLICFxSLOPK+ImVZ1OcWj9GEMsvDx5pNpJ311mHQk+MA==
  /@rushstack/ts-command-line/4.3.13:
    dependencies:
      '@types/argparse': 1.0.33
      argparse: 1.0.10
      colors: 1.2.5
    dev: false
    resolution:
      integrity: sha512-BUBbjYu67NJGQkpHu8aYm7kDoMFizL1qx78+72XE3mX/vDdXYJzw/FWS7TPcMJmY4kNlYs979v2B0Q0qa2wRiw==
  /@sinonjs/commons/1.7.1:
    dependencies:
      type-detect: 4.0.8
    dev: false
    resolution:
      integrity: sha512-Debi3Baff1Qu1Unc3mjJ96MgpbwTn43S1+9yJ0llWygPwDNu2aaWBD6yc9y/Z8XDRNhx7U+u2UDg2OGQXkclUQ==
  /@sinonjs/formatio/3.2.2:
    dependencies:
      '@sinonjs/commons': 1.7.1
      '@sinonjs/samsam': 3.3.3
    dev: false
    resolution:
      integrity: sha512-B8SEsgd8gArBLMD6zpRw3juQ2FVSsmdd7qlevyDqzS9WTCtvF55/gAL+h6gue8ZvPYcdiPdvueM/qm//9XzyTQ==
  /@sinonjs/samsam/3.3.3:
    dependencies:
      '@sinonjs/commons': 1.7.1
      array-from: 2.1.1
      lodash: 4.17.15
    dev: false
    resolution:
      integrity: sha512-bKCMKZvWIjYD0BLGnNrxVuw4dkWCYsLqFOUWw8VgKF/+5Y+mE7LfHWPIYoDXowH+3a9LsWDMo0uAP8YDosPvHQ==
  /@sinonjs/text-encoding/0.7.1:
    dev: false
    resolution:
      integrity: sha512-+iTbntw2IZPb/anVDbypzfQa+ay64MW0Zo8aJ8gZPWMMK6/OubMVb6lUPMagqjOPnmtauXnFCACVl3O7ogjeqQ==
  /@types/argparse/1.0.33:
    dev: false
    resolution:
      integrity: sha512-VQgHxyPMTj3hIlq9SY1mctqx+Jj8kpQfoLvDlVSDNOyuYs8JYfkuY3OW/4+dO657yPmNhHpePRx0/Tje5ImNVQ==
  /@types/async-lock/1.1.1:
    dev: false
    resolution:
      integrity: sha512-TU1X8jmAU2BjwKryBFV/GDezz7Ge0xu9ZuYC7dy6wKj4hnL0JcxeseCOr/G2JkGylff6hdUBrR+Ee5ApAQeU5g==
  /@types/bluebird/3.5.30:
    dev: false
    resolution:
      integrity: sha512-8LhzvcjIoqoi1TghEkRMkbbmM+jhHnBokPGkJWjclMK+Ks0MxEBow3/p2/iFTZ+OIbJHQDSfpgdZEb+af3gfVw==
  /@types/body-parser/1.19.0:
    dependencies:
      '@types/connect': 3.4.33
      '@types/node': 13.11.0
    dev: false
    resolution:
      integrity: sha512-W98JrE0j2K78swW4ukqMleo8R7h/pFETjM2DQ90MF6XK2i4LO4W3gQ71Lt4w3bfm2EvVSyWHplECvB5sK22yFQ==
  /@types/chai-as-promised/7.1.2:
    dependencies:
      '@types/chai': 4.2.11
    dev: false
    resolution:
      integrity: sha512-PO2gcfR3Oxa+u0QvECLe1xKXOqYTzCmWf0FhLhjREoW3fPAVamjihL7v1MOVLJLsnAMdLcjkfrs01yvDMwVK4Q==
  /@types/chai-string/1.4.2:
    dependencies:
      '@types/chai': 4.2.11
    dev: false
    resolution:
      integrity: sha512-ld/1hV5qcPRGuwlPdvRfvM3Ka/iofOk2pH4VkasK4b1JJP1LjNmWWn0LsISf6RRzyhVOvs93rb9tM09e+UuF8Q==
  /@types/chai/4.2.11:
    dev: false
    resolution:
      integrity: sha512-t7uW6eFafjO+qJ3BIV2gGUyZs27egcNRkUdalkud+Qa3+kg//f129iuOFivHDXQ+vnU3fDXuwgv0cqMCbcE8sw==
  /@types/color-name/1.1.1:
    dev: false
    resolution:
      integrity: sha512-rr+OQyAjxze7GgWrSaJwydHStIhHq2lvY3BOC2Mj7KnzI7XK0Uw1TOOdI9lDoajEbSWLiYgoo4f1R51erQfhPQ==
  /@types/connect/3.4.33:
    dependencies:
      '@types/node': 13.11.0
    dev: false
    resolution:
      integrity: sha512-2+FrkXY4zllzTNfJth7jOqEHC+enpLeGslEhpnTAkg21GkRrWV4SsAtqchtT4YS9/nODBU2/ZfsBY2X4J/dX7A==
  /@types/debug/4.1.5:
    dev: false
    resolution:
      integrity: sha512-Q1y515GcOdTHgagaVFhHnIFQ38ygs/kmxdNpvpou+raI9UO3YZcHDngBSYKQklcKlvA7iuQlmIKbzvmxcOE9CQ==
  /@types/eslint-visitor-keys/1.0.0:
    dev: false
    resolution:
      integrity: sha512-OCutwjDZ4aFS6PB1UZ988C4YgwlBHJd6wCeQqaLdmadZ/7e+w79+hbMUFC1QXDNCmdyoRfAFdm0RypzwR+Qpag==
  /@types/eslint/4.16.8:
    dependencies:
      '@types/estree': 0.0.39
      '@types/json-schema': 7.0.4
    dev: false
    resolution:
      integrity: sha512-n0ZvaIpPeBxproRvV+tZoCHRxIoNAk+k+XMvQefKgx3qM3IundoogQBAwiNEnqW0GDP1j1ATe5lFy9xxutFAHg==
  /@types/estree/0.0.39:
    dev: false
    resolution:
      integrity: sha512-EYNwp3bU+98cpU4lAWYYL7Zz+2gryWH1qbdDTidVd6hkiR6weksdbMadyXKXNPEkQFhXM+hVO9ZygomHXp+AIw==
  /@types/estree/0.0.44:
    dev: false
    resolution:
      integrity: sha512-iaIVzr+w2ZJ5HkidlZ3EJM8VTZb2MJLCjw3V+505yVts0gRC4UMvjw0d1HPtGqI/HQC/KdsYtayfzl+AXY2R8g==
  /@types/events/3.0.0:
    dev: false
    resolution:
      integrity: sha512-EaObqwIvayI5a8dCzhFrjKzVwKLxjoG9T6Ppd5CEo07LRKfQ8Yokw54r5+Wq7FaBQ+yXRvQAYPrHwya1/UFt9g==
  /@types/express-serve-static-core/4.17.3:
    dependencies:
      '@types/node': 13.11.0
      '@types/range-parser': 1.2.3
    dev: false
    resolution:
      integrity: sha512-sHEsvEzjqN+zLbqP+8OXTipc10yH1QLR+hnr5uw29gi9AhCAAAdri8ClNV7iMdrJrIzXIQtlkPvq8tJGhj3QJQ==
  /@types/express/4.17.4:
    dependencies:
      '@types/body-parser': 1.19.0
      '@types/express-serve-static-core': 4.17.3
      '@types/qs': 6.9.1
      '@types/serve-static': 1.13.3
    dev: false
    resolution:
      integrity: sha512-DO1L53rGqIDUEvOjJKmbMEQ5Z+BM2cIEPy/eV3En+s166Gz+FeuzRerxcab757u/U4v4XF4RYrZPmqKa+aY/2w==
  /@types/fast-json-stable-stringify/2.0.0:
    dev: false
    resolution:
      integrity: sha512-mky/O83TXmGY39P1H9YbUpjV6l6voRYlufqfFCvel8l1phuy8HRjdWc1rrPuN53ITBJlbyMSV6z3niOySO5pgQ==
  /@types/fs-extra/8.1.0:
    dependencies:
      '@types/node': 8.10.59
    dev: false
    resolution:
      integrity: sha512-UoOfVEzAUpeSPmjm7h1uk5MH6KZma2z2O7a75onTGjnNvAvMVrPzPL/vBbT65iIGHWj6rokwfmYcmxmlSf2uwg==
  /@types/glob/7.1.1:
    dependencies:
      '@types/events': 3.0.0
      '@types/minimatch': 3.0.3
      '@types/node': 8.10.59
    dev: false
    resolution:
      integrity: sha512-1Bh06cbWJUHMC97acuD6UMG29nMt0Aqz1vF3guLfG+kHHJhy3AyohZFFxYk2f7Q1SQIrNwvncxAE0N/9s70F2w==
  /@types/is-buffer/2.0.0:
    dependencies:
      '@types/node': 8.10.59
    dev: false
    resolution:
      integrity: sha512-0f7N/e3BAz32qDYvgB4d2cqv1DqUwvGxHkXsrucICn8la1Vb6Yl6Eg8mPScGwUiqHJeE7diXlzaK+QMA9m4Gxw==
  /@types/json-schema/7.0.4:
    dev: false
    resolution:
      integrity: sha512-8+KAKzEvSUdeo+kmqnKrqgeE+LcA0tjYWFY7RPProVYwnqDjukzO+3b6dLD56rYX5TdWejnEOLJYOIeh4CXKuA==
  /@types/jssha/2.0.0:
    dev: false
    resolution:
      integrity: sha512-oBnY3csYnXfqZXDRBJwP1nDDJCW/+VMJ88UHT4DCy0deSXpJIQvMCwYlnmdW4M+u7PiSfQc44LmiFcUbJ8hLEw==
  /@types/jws/3.2.1:
    dependencies:
      '@types/node': 8.10.59
    dev: false
    resolution:
      integrity: sha512-Wninf85BwMG0K9BpO1RnZJQ+0dydtYo+V4DfBCQVUEuo82dK/ABi0VvhLAQVi/K6PPNzd5lHCij5LmYt1ptUjw==
  /@types/karma/3.0.8:
    dependencies:
      '@types/bluebird': 3.5.30
      '@types/node': 8.10.59
    dev: false
    resolution:
      integrity: sha512-o/NYKukkIfyzC2kZZnZs/7yVOfhKvdjyh5d6bdPkxQPM5T0BwpjwE+JbdsupojoGnzdtF4d2+s8fd6ydkgrvRg==
  /@types/long/4.0.1:
    dev: false
    resolution:
      integrity: sha512-5tXH6Bx/kNGd3MgffdmP4dy2Z+G4eaXw0SE81Tq3BNadtnMR5/ySMzX4SLEzHJzSmPNn4HIdpQsBvXMUykr58w==
  /@types/md5/2.1.33:
    dependencies:
      '@types/node': 8.10.59
    dev: false
    resolution:
      integrity: sha512-8+X960EtKLoSblhauxLKy3zzotagjoj3Jt1Tx9oaxUdZEPIBl+mkrUz6PNKpzJgkrKSN9YgkWTA29c0KnLshmA==
  /@types/mime-types/2.1.0:
    dev: false
    resolution:
      integrity: sha1-nKUs2jY/aZxpRmwqbM2q2RPqenM=
  /@types/mime/2.0.1:
    dev: false
    resolution:
      integrity: sha512-FwI9gX75FgVBJ7ywgnq/P7tw+/o1GUbtP0KzbtusLigAOgIgNISRK0ZPl4qertvXSIE8YbsVJueQ90cDt9YYyw==
  /@types/minimatch/3.0.3:
    dev: false
    resolution:
      integrity: sha512-tHq6qdbT9U1IRSGf14CL0pUlULksvY9OZ+5eEgl1N7t+OA3tGvNpxJCzuKQlsNgCVwbAs670L1vcVQi8j9HjnA==
  /@types/mocha/7.0.2:
    dev: false
    resolution:
      integrity: sha512-ZvO2tAcjmMi8V/5Z3JsyofMe3hasRcaw88cto5etSVMwVQfeivGAlEYmaQgceUSVYFofVjT+ioHsATjdWcFt1w==
  /@types/mock-fs/4.10.0:
    dependencies:
      '@types/node': 8.10.59
    dev: false
    resolution:
      integrity: sha512-FQ5alSzmHMmliqcL36JqIA4Yyn9jyJKvRSGV3mvPh108VFatX7naJDzSG4fnFQNZFq9dIx0Dzoe6ddflMB2Xkg==
  /@types/mock-require/2.0.0:
    dependencies:
      '@types/node': 8.10.59
    dev: false
    resolution:
      integrity: sha512-nOgjoE5bBiDeiA+z41i95makyHUSMWQMOPocP+J67Pqx/68HAXaeWN1NFtrAYYV6LrISIZZ8vKHm/a50k0f6Sg==
  /@types/nise/1.4.0:
    dev: false
    resolution:
      integrity: sha512-DPxmjiDwubsNmguG5X4fEJ+XCyzWM3GXWsqQlvUcjJKa91IOoJUy51meDr0GkzK64qqNcq85ymLlyjoct9tInw==
  /@types/node-fetch/2.5.5:
    dependencies:
      '@types/node': 8.10.59
      form-data: 3.0.0
    dev: false
    resolution:
      integrity: sha512-IWwjsyYjGw+em3xTvWVQi5MgYKbRs0du57klfTaZkv/B24AEQ/p/IopNeqIYNy3EsfHOpg8ieQSDomPcsYMHpA==
  /@types/node/10.17.13:
    dev: false
    resolution:
      integrity: sha512-pMCcqU2zT4TjqYFrWtYHKal7Sl30Ims6ulZ4UFXxI4xbtQqK/qqKwkDoBFCfooRqqmRu9vY3xaJRwxSh673aYg==
  /@types/node/13.11.0:
    dev: false
    resolution:
      integrity: sha512-uM4mnmsIIPK/yeO+42F2RQhGUIs39K2RFmugcJANppXe6J1nvH87PvzPZYpza7Xhhs8Yn9yIAVdLZ84z61+0xQ==
  /@types/node/8.10.59:
    dev: false
    resolution:
      integrity: sha512-8RkBivJrDCyPpBXhVZcjh7cQxVBSmRk9QM7hOketZzp6Tg79c0N8kkpAIito9bnJ3HCVCHVYz+KHTEbfQNfeVQ==
  /@types/priorityqueuejs/1.0.1:
    dev: false
    resolution:
      integrity: sha1-bqrDJHpMXO/JRILl2Hw3MLNfUFM=
  /@types/qs/6.9.1:
    dev: false
    resolution:
      integrity: sha512-lhbQXx9HKZAPgBkISrBcmAcMpZsmpe/Cd/hY7LGZS5OfkySUBItnPZHgQPssWYUET8elF+yCFBbP1Q0RZPTdaw==
  /@types/query-string/6.2.0:
    dev: false
    resolution:
      integrity: sha512-dnYqKg7eZ+t7ZhCuBtwLxjqON8yXr27hiu3zXfPqxfJSbWUZNwwISE0BJUxghlcKsk4lZSp7bdFSJBJVNWBfmA==
  /@types/range-parser/1.2.3:
    dev: false
    resolution:
      integrity: sha512-ewFXqrQHlFsgc09MK5jP5iR7vumV/BYayNC6PgJO2LPe8vrnNFyjQjSppfEngITi0qvfKtzFvgKymGheFM9UOA==
  /@types/resolve/0.0.8:
    dependencies:
      '@types/node': 13.11.0
    dev: false
    resolution:
      integrity: sha512-auApPaJf3NPfe18hSoJkp8EbZzer2ISk7o8mCC3M9he/a04+gbMF97NkpD2S8riMGvm4BMRI59/SZQSaLTKpsQ==
  /@types/semaphore/1.1.0:
    dev: false
    resolution:
      integrity: sha512-YD+lyrPhrsJdSOaxmA9K1lzsCoN0J29IsQGMKd67SbkPDXxJPdwdqpok1sytD19NEozUaFpjIsKOWnJDOYO/GA==
  /@types/serve-static/1.13.3:
    dependencies:
      '@types/express-serve-static-core': 4.17.3
      '@types/mime': 2.0.1
    dev: false
    resolution:
      integrity: sha512-oprSwp094zOglVrXdlo/4bAHtKTAxX6VT8FOZlBKrmyLbNvE1zxZyJ6yikMVtHIvwP45+ZQGJn+FdXGKTozq0g==
  /@types/sinon/7.5.2:
    dev: false
    resolution:
      integrity: sha512-T+m89VdXj/eidZyejvmoP9jivXgBDdkOSBVQjU9kF349NEx10QdPNGxHeZUaj1IlJ32/ewdyXJjnJxyxJroYwg==
  /@types/tough-cookie/2.3.7:
    dev: false
    resolution:
      integrity: sha512-rMQbgMGxnLsdn8e9aPVyuN+zMQLrZ2QW8xlv7eWS1mydfGXN+tsTKffcIzd8rGCcLdmi3xvQw2MDaZI1bBNTaw==
  /@types/tunnel/0.0.0:
    dependencies:
      '@types/node': 13.11.0
    dev: false
    resolution:
      integrity: sha512-FGDp0iBRiBdPjOgjJmn1NH0KDLN+Z8fRmo+9J7XGBhubq1DPrGrbmG4UTlGzrpbCpesMqD0sWkzi27EYkOMHyg==
  /@types/tunnel/0.0.1:
    dependencies:
      '@types/node': 8.10.59
    dev: false
    resolution:
      integrity: sha512-AOqu6bQu5MSWwYvehMXLukFHnupHrpZ8nvgae5Ggie9UwzDR1CCwoXgSSWNZJuyOlCdfdsWMA5F2LlmvyoTv8A==
  /@types/underscore/1.9.4:
    dev: false
    resolution:
      integrity: sha512-CjHWEMECc2/UxOZh0kpiz3lEyX2Px3rQS9HzD20lxMvx571ivOBQKeLnqEjxUY0BMgp6WJWo/pQLRBwMW5v4WQ==
  /@types/uuid/3.4.8:
    dev: false
    resolution:
      integrity: sha512-zHWce3allXWSmRx6/AGXKCtSOA7JjeWd2L3t4aHfysNk8mouQnWCocveaT7a4IEIlPVHp81jzlnknqTgCjCLXA==
  /@types/ws/6.0.4:
    dependencies:
      '@types/node': 8.10.59
    dev: false
    resolution:
      integrity: sha512-PpPrX7SZW9re6+Ha8ojZG4Se8AZXgf0GK6zmfqEuCsY49LFDNXO3SByp44X3dFEqtB73lkCDAdUazhAjVPiNwg==
  /@types/xml2js/0.4.5:
    dependencies:
      '@types/node': 8.10.59
    dev: false
    resolution:
      integrity: sha512-yohU3zMn0fkhlape1nxXG2bLEGZRc1FeqF80RoHaYXJN7uibaauXfhzhOJr1Xh36sn+/tx21QAOf07b/xYVk1w==
  /@types/yargs-parser/15.0.0:
    dev: false
    resolution:
      integrity: sha512-FA/BWv8t8ZWJ+gEOnLLd8ygxH/2UFbAvgEonyfN6yWGLKc7zVjbpl2Y4CTjid9h2RfgPP6SEt6uHwEOply00yw==
  /@types/yargs/13.0.8:
    dependencies:
      '@types/yargs-parser': 15.0.0
    dev: false
    resolution:
      integrity: sha512-XAvHLwG7UQ+8M4caKIH0ZozIOYay5fQkAgyIXegXT9jPtdIGdhga+sUEdAr1CiG46aB+c64xQEYyEzlwWVTNzA==
  /@typescript-eslint/eslint-plugin-tslint/2.27.0_ccca70319db4d86cd022108bbffd6124:
    dependencies:
      '@typescript-eslint/experimental-utils': 2.27.0_eslint@6.8.0+typescript@3.7.5
      eslint: 6.8.0
      lodash: 4.17.15
      tslint: 5.20.1_typescript@3.7.5
      typescript: 3.7.5
    dev: false
    engines:
      node: ^8.10.0 || ^10.13.0 || >=11.10.1
    peerDependencies:
      eslint: ^5.0.0 || ^6.0.0
      tslint: ^5.0.0 || ^6.0.0
      typescript: '*'
    resolution:
      integrity: sha512-CokhcCffPm3wsQN/Q+xxIzmf0+1+y2YmV/6jKuoOjvExTJVn/kVHE5CHYmJoDWEXJNBgA0+bCOSVHIEn3nfhPw==
  /@typescript-eslint/eslint-plugin/2.27.0_7cc55bcb3036489d096f3a4764bec0b9:
    dependencies:
      '@typescript-eslint/experimental-utils': 2.27.0_eslint@6.8.0+typescript@3.7.5
      '@typescript-eslint/parser': 2.27.0_eslint@6.8.0+typescript@3.7.5
      eslint: 6.8.0
      functional-red-black-tree: 1.0.1
      regexpp: 3.1.0
      tsutils: 3.17.1_typescript@3.7.5
      typescript: 3.7.5
    dev: false
    engines:
      node: ^8.10.0 || ^10.13.0 || >=11.10.1
    peerDependencies:
      '@typescript-eslint/parser': ^2.0.0
      eslint: ^5.0.0 || ^6.0.0
      typescript: '*'
    peerDependenciesMeta:
      typescript:
        optional: true
    resolution:
      integrity: sha512-/my+vVHRN7zYgcp0n4z5A6HAK7bvKGBiswaM5zIlOQczsxj/aiD7RcgD+dvVFuwFaGh5+kM7XA6Q6PN0bvb1tw==
  /@typescript-eslint/experimental-utils/2.27.0_eslint@6.8.0+typescript@3.7.5:
    dependencies:
      '@types/json-schema': 7.0.4
      '@typescript-eslint/typescript-estree': 2.27.0_typescript@3.7.5
      eslint: 6.8.0
      eslint-scope: 5.0.0
      eslint-utils: 2.0.0
      typescript: 3.7.5
    dev: false
    engines:
      node: ^8.10.0 || ^10.13.0 || >=11.10.1
    peerDependencies:
      eslint: '*'
      typescript: '*'
    resolution:
      integrity: sha512-vOsYzjwJlY6E0NJRXPTeCGqjv5OHgRU1kzxHKWJVPjDYGbPgLudBXjIlc+OD1hDBZ4l1DLbOc5VjofKahsu9Jw==
  /@typescript-eslint/parser/2.27.0_eslint@6.8.0+typescript@3.7.5:
    dependencies:
      '@types/eslint-visitor-keys': 1.0.0
      '@typescript-eslint/experimental-utils': 2.27.0_eslint@6.8.0+typescript@3.7.5
      '@typescript-eslint/typescript-estree': 2.27.0_typescript@3.7.5
      eslint: 6.8.0
      eslint-visitor-keys: 1.1.0
      typescript: 3.7.5
    dev: false
    engines:
      node: ^8.10.0 || ^10.13.0 || >=11.10.1
    peerDependencies:
      eslint: ^5.0.0 || ^6.0.0
      typescript: '*'
    peerDependenciesMeta:
      typescript:
        optional: true
    resolution:
      integrity: sha512-HFUXZY+EdwrJXZo31DW4IS1ujQW3krzlRjBrFRrJcMDh0zCu107/nRfhk/uBasO8m0NVDbBF5WZKcIUMRO7vPg==
  /@typescript-eslint/typescript-estree/2.27.0_typescript@3.7.5:
    dependencies:
      debug: 4.1.1
      eslint-visitor-keys: 1.1.0
      glob: 7.1.6
      is-glob: 4.0.1
      lodash: 4.17.15
      semver: 6.3.0
      tsutils: 3.17.1_typescript@3.7.5
      typescript: 3.7.5
    dev: false
    engines:
      node: ^8.10.0 || ^10.13.0 || >=11.10.1
    peerDependencies:
      typescript: '*'
    peerDependenciesMeta:
      typescript:
        optional: true
    resolution:
      integrity: sha512-t2miCCJIb/FU8yArjAvxllxbTiyNqaXJag7UOpB5DVoM3+xnjeOngtqlJkLRnMtzaRcJhe3CIR9RmL40omubhg==
  /abbrev/1.0.9:
    dev: false
    resolution:
      integrity: sha1-kbR5JYinc4wl813W9jdSovh3YTU=
  /accepts/1.3.7:
    dependencies:
      mime-types: 2.1.26
      negotiator: 0.6.2
    dev: false
    engines:
      node: '>= 0.6'
    resolution:
      integrity: sha512-Il80Qs2WjYlJIBNzNkK6KYqlVMTbZLXgHx2oT0pU/fjRHyEp+PEfEPY0R3WCwAGVOtauxh1hOxNgIf5bv7dQpA==
  /acorn-jsx/5.2.0_acorn@7.1.1:
    dependencies:
      acorn: 7.1.1
    dev: false
    peerDependencies:
      acorn: ^6.0.0 || ^7.0.0
    resolution:
      integrity: sha512-HiUX/+K2YpkpJ+SzBffkM/AQ2YE03S0U1kjTLVpoJdhZMOWy8qvXVN9JdLqv2QsaQ6MPYQIuNmwD8zOiYUofLQ==
  /acorn/7.1.1:
    dev: false
    engines:
      node: '>=0.4.0'
    hasBin: true
    resolution:
      integrity: sha512-add7dgA5ppRPxCFJoAGfMDi7PIBXq1RtGo7BhbLaxwrXPOmw8gq48Y9ozT01hUKy9byMjlR20EJhu5zlkErEkg==
  /adal-node/0.1.28:
    dependencies:
      '@types/node': 8.10.59
      async: 3.2.0
      date-utils: 1.2.21
      jws: 3.2.2
      request: 2.88.2
      underscore: 1.10.2
      uuid: 3.4.0
      xmldom: 0.3.0
      xpath.js: 1.1.0
    dev: false
    engines:
      node: '>= 0.6.15'
    resolution:
      integrity: sha1-RoxLs+u9lrEnBmn0ucuk4AZepIU=
  /after/0.8.2:
    dev: false
    resolution:
      integrity: sha1-/ts5T58OAqqXaOcCvaI7UF+ufh8=
  /agent-base/4.2.1:
    dependencies:
      es6-promisify: 5.0.0
    dev: false
    engines:
      node: '>= 4.0.0'
    resolution:
      integrity: sha512-JVwXMr9nHYTUXsBFKUqhJwvlcYU/blreOEUkhNR2eXZIvwd+c+o5V4MgDPKWnMS/56awN3TRzIP+KoPn+roQtg==
  /agent-base/4.3.0:
    dependencies:
      es6-promisify: 5.0.0
    dev: false
    engines:
      node: '>= 4.0.0'
    resolution:
      integrity: sha512-salcGninV0nPrwpGNn4VTXBb1SOuXQBiqbrNXoeizJsHrsL6ERFM2Ne3JUSBWRE6aeNJI2ROP/WEEIDUiDe3cg==
  /agent-base/5.1.1:
    dev: false
    engines:
      node: '>= 6.0.0'
    resolution:
      integrity: sha512-TMeqbNl2fMW0nMjTEPOwe3J/PRFP4vqeoNuQMG0HlMrtm5QxKqdvAkZ1pRBQ/ulIyDD5Yq0nJ7YbdD8ey0TO3g==
  /ajv/6.12.0:
    dependencies:
      fast-deep-equal: 3.1.1
      fast-json-stable-stringify: 2.1.0
      json-schema-traverse: 0.4.1
      uri-js: 4.2.2
    dev: false
    resolution:
      integrity: sha512-D6gFiFA0RRLyUbvijN74DWAjXSFxWKaWP7mldxkVhyhAV3+SWA9HEJPHQ2c9soIeTFJqcSdFDGFgdqs1iUU2Hw==
  /amdefine/1.0.1:
    dev: false
    engines:
      node: '>=0.4.2'
    resolution:
      integrity: sha1-SlKCrBZHKek2Gbz9OtFR+BfOkfU=
  /ansi-colors/3.2.3:
    dev: false
    engines:
      node: '>=6'
    resolution:
      integrity: sha512-LEHHyuhlPY3TmuUYMh2oz89lTShfvgbmzaBcxve9t/9Wuy7Dwf4yoAKcND7KFT1HAQfqZ12qtc+DUrBMeKF9nw==
  /ansi-escapes/4.3.1:
    dependencies:
      type-fest: 0.11.0
    dev: false
    engines:
      node: '>=8'
    resolution:
      integrity: sha512-JWF7ocqNrp8u9oqpgV+wH5ftbt+cfvv+PTjOvKLT3AdYly/LmORARfEVT1iyjwN+4MqE5UmVKoAdIBqeoCHgLA==
  /ansi-gray/0.1.1:
    dependencies:
      ansi-wrap: 0.1.0
    dev: false
    engines:
      node: '>=0.10.0'
    resolution:
      integrity: sha1-KWLPVOyXksSFEKPetSRDaGHvclE=
  /ansi-regex/2.1.1:
    dev: false
    engines:
      node: '>=0.10.0'
    resolution:
      integrity: sha1-w7M6te42DYbg5ijwRorn7yfWVN8=
  /ansi-regex/3.0.0:
    dev: false
    engines:
      node: '>=4'
    resolution:
      integrity: sha1-7QMXwyIGT3lGbAKWa922Bas32Zg=
  /ansi-regex/4.1.0:
    dev: false
    engines:
      node: '>=6'
    resolution:
      integrity: sha512-1apePfXM1UOSqw0o9IiFAovVz9M5S1Dg+4TrDwfMewQ6p/rmMueb7tWZjQ1rx4Loy1ArBggoqGpfqqdI4rondg==
  /ansi-regex/5.0.0:
    dev: false
    engines:
      node: '>=8'
    resolution:
      integrity: sha512-bY6fj56OUQ0hU1KjFNDQuJFezqKdrAyFdIevADiqrWHwSlbmBNMHp5ak2f40Pm8JTFyM2mqxkG6ngkHO11f/lg==
  /ansi-styles/2.2.1:
    dev: false
    engines:
      node: '>=0.10.0'
    resolution:
      integrity: sha1-tDLdM1i2NM914eRmQ2gkBTPB3b4=
  /ansi-styles/3.2.1:
    dependencies:
      color-convert: 1.9.3
    dev: false
    engines:
      node: '>=4'
    resolution:
      integrity: sha512-VT0ZI6kZRdTh8YyJw3SMbYm/u+NqfsAxEpWO0Pf9sq8/e94WxxOpPKx9FR1FlyCtOVDNOQ+8ntlqFxiRc+r5qA==
  /ansi-styles/4.2.1:
    dependencies:
      '@types/color-name': 1.1.1
      color-convert: 2.0.1
    dev: false
    engines:
      node: '>=8'
    resolution:
      integrity: sha512-9VGjrMsG1vePxcSweQsN20KY/c4zN0h9fLjqAbwbPfahM3t+NL+M9HC8xeXG2I8pX5NoamTGNuomEUFI7fcUjA==
  /ansi-wrap/0.1.0:
    dev: false
    engines:
      node: '>=0.10.0'
    resolution:
      integrity: sha1-qCJQ3bABXponyoLoLqYDu/pF768=
  /anymatch/3.1.1:
    dependencies:
      normalize-path: 3.0.0
      picomatch: 2.2.2
    dev: false
    engines:
      node: '>= 8'
    resolution:
      integrity: sha512-mM8522psRCqzV+6LhomX5wgp25YVibjh8Wj23I5RPkPppSVSjyKD2A2mBJmWGa+KN7f2D6LNh9jkBCeyLktzjg==
  /append-transform/1.0.0:
    dependencies:
      default-require-extensions: 2.0.0
    dev: false
    engines:
      node: '>=4'
    resolution:
      integrity: sha512-P009oYkeHyU742iSZJzZZywj4QRJdnTWffaKuJQLablCZ1uz6/cW4yaRgcDaoQ+uwOxxnt0gRUcwfsNP2ri0gw==
  /aproba/1.2.0:
    dev: false
    resolution:
      integrity: sha512-Y9J6ZjXtoYh8RnXVCMOU/ttDmk1aBjunq9vO0ta5x85WDQiQfUF9sIPBITdbiiIVcBo03Hi3jMxigBtsddlXRw==
  /archy/1.0.0:
    dev: false
    resolution:
      integrity: sha1-+cjBN1fMHde8N5rHeyxipcKGjEA=
  /are-we-there-yet/1.1.5:
    dependencies:
      delegates: 1.0.0
      readable-stream: 2.3.7
    dev: false
    resolution:
      integrity: sha512-5hYdAkZlcG8tOLujVDTgCT+uPX0VnpAH28gWsLfzpXYm7wP6mp5Q/gYyR7YQ0cKVJcXJnl3j2kpBan13PtQf6w==
  /arg/4.1.0:
    dev: false
    resolution:
      integrity: sha512-ZWc51jO3qegGkVh8Hwpv636EkbesNV5ZNQPCtRa+0qytRYPEs9IYT9qITY9buezqUH5uqyzlWLcufrzU2rffdg==
  /arg/4.1.3:
    dev: false
    resolution:
      integrity: sha512-58S9QDqG0Xx27YwPSt9fJxivjYl432YCwfDMfZ+71RAqUrZef7LrKQZ3LHLOwCS4FLNBplP533Zx895SeOCHvA==
  /argparse/1.0.10:
    dependencies:
      sprintf-js: 1.0.3
    dev: false
    resolution:
      integrity: sha512-o5Roy6tNG4SL/FOkCAN6RzjiakZS25RLYFrcMttJqbdd8BWrnA+fGz57iN5Pb06pvBGvl5gQ0B48dJlslXvoTg==
  /arr-union/3.1.0:
    dev: false
    engines:
      node: '>=0.10.0'
    resolution:
      integrity: sha1-45sJrqne+Gao8gbiiK9jkZuuOcQ=
  /array-differ/1.0.0:
    dev: false
    engines:
      node: '>=0.10.0'
    resolution:
      integrity: sha1-7/UuN1gknTO+QCuLuOVkuytdQDE=
  /array-find-index/1.0.2:
    dev: false
    engines:
      node: '>=0.10.0'
    resolution:
      integrity: sha1-3wEKoSh+Fku9pvlyOwqWoexBh6E=
  /array-flatten/1.1.1:
    dev: false
    resolution:
      integrity: sha1-ml9pkFGx5wczKPKgCJaLZOopVdI=
  /array-from/2.1.1:
    dev: false
    resolution:
      integrity: sha1-z+nYwmYoudxa7MYqn12PHzUsEZU=
  /array-uniq/1.0.3:
    dev: false
    engines:
      node: '>=0.10.0'
    resolution:
      integrity: sha1-r2rId6Jcx/dOBYiUdThY39sk/bY=
  /arraybuffer.slice/0.0.7:
    dev: false
    resolution:
      integrity: sha512-wGUIVQXuehL5TCqQun8OW81jGzAWycqzFF8lFp+GOM5BXLYj3bKNsYC4daB7n6XjCqxQA/qgTJ+8ANR3acjrog==
  /asap/2.0.6:
    dev: false
    resolution:
      integrity: sha1-5QNHYR1+aQlDIIu9r+vLwvuGbUY=
  /asn1/0.2.4:
    dependencies:
      safer-buffer: 2.1.2
    dev: false
    resolution:
      integrity: sha512-jxwzQpLQjSmWXgwaCZE9Nz+glAG01yF1QnWgbhGwHI5A6FRIEY6IVqtHhIepHqI7/kyEyQEagBC5mBEFlIYvdg==
  /assert-plus/1.0.0:
    dev: false
    engines:
      node: '>=0.8'
    resolution:
      integrity: sha1-8S4PPF13sLHN2RRpQuTpbB5N1SU=
  /assert/1.5.0:
    dependencies:
      object-assign: 4.1.1
      util: 0.10.3
    dev: false
    resolution:
      integrity: sha512-EDsgawzwoun2CZkCgtxJbv392v4nbk9XDD06zI+kQYoBM/3RBWLlEyJARDOmhAAosBjWACEkKL6S+lIZtcAubA==
  /assertion-error/1.1.0:
    dev: false
    resolution:
      integrity: sha512-jgsaNduz+ndvGyFt3uSuWqvy4lCnIJiovtouQN5JZHOKCS2QuhEdbcQHFhVksz2N2U9hXJo8odG7ETyWlEeuDw==
  /ast-types/0.13.3:
    dev: false
    engines:
      node: '>=4'
    resolution:
      integrity: sha512-XTZ7xGML849LkQP86sWdQzfhwbt3YwIO6MqbX9mUNYY98VKaaVZP7YNNm70IpwecbkkxmfC5IYAzOQ/2p29zRA==
  /astral-regex/1.0.0:
    dev: false
    engines:
      node: '>=4'
    resolution:
      integrity: sha512-+Ryf6g3BKoRc7jfp7ad8tM4TtMiaWvbF/1/sQcZPkkS7ag3D5nMBCe2UfOTONtAkaG0tO0ij3C5Lwmf1EiyjHg==
  /async-array-reduce/0.2.1:
    dev: false
    engines:
      node: '>=0.10.0'
    resolution:
      integrity: sha1-yL4BCitc0A3qlsgRFgNGk9/dgtE=
  /async-limiter/1.0.1:
    dev: false
    resolution:
      integrity: sha512-csOlWGAcRFJaI6m+F2WKdnMKr4HhdhFVBk0H/QbJFMCr+uO2kwohwXQPxw/9OCxp05r5ghVBFSyioixx3gfkNQ==
  /async-lock/1.2.2:
    dev: false
    resolution:
      integrity: sha512-uczz62z2fMWOFbyo6rG4NlV2SdxugJT6sZA2QcfB1XaSjEiOh8CuOb/TttyMnYQCda6nkWecJe465tGQDPJiKw==
  /async/1.5.2:
    dev: false
    resolution:
      integrity: sha1-7GphrlZIDAw8skHJVhjiCJL5Zyo=
  /async/2.6.3:
    dependencies:
      lodash: 4.17.15
    dev: false
    resolution:
      integrity: sha512-zflvls11DCy+dQWzTW2dzuilv8Z5X/pjfmZOWba6TNIVDm+2UDaJmXSOXlasHKfNBs8oo3M0aT50fDEWfKZjXg==
  /async/3.2.0:
    dev: false
    resolution:
      integrity: sha512-TR2mEZFVOj2pLStYxLht7TyfuRzaydfpxr3k9RpHIzMgw7A64dzsdqCxH1WJyQdoe8T10nDXd9wnEigmiuHIZw==
  /asynckit/0.4.0:
    dev: false
    resolution:
      integrity: sha1-x57Zf380y48robyXkLzDZkdLS3k=
  /atob/2.1.2:
    dev: false
    engines:
      node: '>= 4.5.0'
    hasBin: true
    resolution:
      integrity: sha512-Wm6ukoaOGJi/73p/cl2GvLjTI5JM1k/O14isD73YML8StrH/7/lRFgmg8nICZgD3bZZvjwCGxtMOD3wWNAu8cg==
  /aws-sign2/0.7.0:
    dev: false
    resolution:
      integrity: sha1-tG6JCTSpWR8tL2+G1+ap8bP+dqg=
  /aws4/1.9.1:
    dev: false
    resolution:
      integrity: sha512-wMHVg2EOHaMRxbzgFJ9gtjOOCrI80OHLG14rxi28XwOW8ux6IiEbRCGGGqCtdAIg4FQCbW20k9RsT4y3gJlFug==
  /axios/0.19.2:
    dependencies:
      follow-redirects: 1.5.10
    dev: false
    resolution:
      integrity: sha512-fjgm5MvRHLhx+osE2xoekY70AhARk3a6hkN+3Io1jc00jtquGvxYlKlsFUhmUET0V5te6CcZI7lcv2Ym61mjHA==
  /azure-storage/2.10.3:
    dependencies:
      browserify-mime: 1.2.9
      extend: 3.0.2
      json-edm-parser: 0.1.2
      md5.js: 1.3.4
      readable-stream: 2.0.6
      request: 2.88.2
      underscore: 1.8.3
      uuid: 3.4.0
      validator: 9.4.1
      xml2js: 0.2.8
      xmlbuilder: 9.0.7
    dev: false
    engines:
      node: '>= 0.8.26'
    resolution:
      integrity: sha512-IGLs5Xj6kO8Ii90KerQrrwuJKexLgSwYC4oLWmc11mzKe7Jt2E5IVg+ZQ8K53YWZACtVTMBNO3iGuA+4ipjJxQ==
  /babel-runtime/6.26.0:
    dependencies:
      core-js: 2.6.11
      regenerator-runtime: 0.11.1
    dev: false
    resolution:
      integrity: sha1-llxwWGaOgrVde/4E/yM3vItWR/4=
  /backbone/1.4.0:
    dependencies:
      underscore: 1.10.2
    dev: false
    resolution:
      integrity: sha512-RLmDrRXkVdouTg38jcgHhyQ/2zjg7a8E6sz2zxfz21Hh17xDJYUHBZimVIt5fUyS8vbfpeSmTL3gUjTEvUV3qQ==
  /backo2/1.0.2:
    dev: false
    resolution:
      integrity: sha1-MasayLEpNjRj41s+u2n038+6eUc=
  /balanced-match/1.0.0:
    dev: false
    resolution:
      integrity: sha1-ibTRmasr7kneFk6gK4nORi1xt2c=
  /base64-arraybuffer/0.1.5:
    dev: false
    engines:
      node: '>= 0.6.0'
    resolution:
      integrity: sha1-c5JncZI7Whl0etZmqlzUv5xunOg=
  /base64-js/1.3.1:
    dev: false
    resolution:
      integrity: sha512-mLQ4i2QO1ytvGWFWmcngKO//JXAQueZvwEKtjgQFM4jIK0kU+ytMfplL8j+n5mspOfjHwoAg+9yhb7BwAHm36g==
  /base64id/1.0.0:
    dev: false
    engines:
      node: '>= 0.4.0'
    resolution:
      integrity: sha1-R2iMuZu2gE8OBtPnY7HDLlfY5rY=
  /bcrypt-pbkdf/1.0.2:
    dependencies:
      tweetnacl: 0.14.5
    dev: false
    resolution:
      integrity: sha1-pDAdOJtqQ/m2f/PKEaP2Y342Dp4=
  /beeper/1.1.1:
    dev: false
    engines:
      node: '>=0.10.0'
    resolution:
      integrity: sha1-5tXqjF2tABMEpwsiY4RH9pyy+Ak=
  /better-assert/1.0.2:
    dependencies:
      callsite: 1.0.0
    dev: false
    resolution:
      integrity: sha1-QIZrnhueC1W0gYlDEeaPr/rrxSI=
  /big.js/5.2.2:
    dev: false
    resolution:
      integrity: sha512-vyL2OymJxmarO8gxMr0mhChsO9QGwhynfuu4+MHTAW6czfq9humCB7rKpUjDd9YUiDPU4mzpyupFSvOClAwbmQ==
  /binary-extensions/2.0.0:
    dev: false
    engines:
      node: '>=8'
    resolution:
      integrity: sha512-Phlt0plgpIIBOGTT/ehfFnbNlfsDEiqmzE2KRXoX1bLIlir4X/MR+zSyBEkL05ffWgnRSf/DXv+WrUAVr93/ow==
  /bl/4.0.2:
    dependencies:
      buffer: 5.5.0
      inherits: 2.0.4
      readable-stream: 3.6.0
    dev: false
    resolution:
      integrity: sha512-j4OH8f6Qg2bGuWfRiltT2HYGx0e1QcBTrK9KAHNMwMZdQnDZFk0ZSYIpADjYCB3U12nicC5tVJwSIhwOWjb4RQ==
  /blob/0.0.5:
    dev: false
    resolution:
      integrity: sha512-gaqbzQPqOoamawKg0LGVd7SzLgXS+JH61oWprSLH+P+abTczqJbhTR8CmJ2u9/bUYNmHTGJx/UEmn6doAvvuig==
  /bluebird/3.7.2:
    dev: false
    resolution:
      integrity: sha512-XpNj6GDQzdfW+r2Wnn7xiSAd7TM3jzkxGXBGTtWKuSXv1xUV+azxAm8jdWZN06QTQk+2N2XB9jRDkvbmQmcRtg==
  /body-parser/1.19.0:
    dependencies:
      bytes: 3.1.0
      content-type: 1.0.4
      debug: 2.6.9
      depd: 1.1.2
      http-errors: 1.7.2
      iconv-lite: 0.4.24
      on-finished: 2.3.0
      qs: 6.7.0
      raw-body: 2.4.0
      type-is: 1.6.18
    dev: false
    engines:
      node: '>= 0.8'
    resolution:
      integrity: sha512-dhEPs72UPbDnAQJ9ZKMNTP6ptJaionhP5cBb541nXPlW60Jepo9RV/a4fX4XWW9CuFNK22krhrj1+rgzifNCsw==
  /brace-expansion/1.1.11:
    dependencies:
      balanced-match: 1.0.0
      concat-map: 0.0.1
    dev: false
    resolution:
      integrity: sha512-iCuPHDFgrHX7H2vEI/5xpz07zSHB00TpugqhmYtVmMO6518mCuRMoOYFldEBl0g187ufozdaHgWKcYFb61qGiA==
  /braces/3.0.2:
    dependencies:
      fill-range: 7.0.1
    dev: false
    engines:
      node: '>=8'
    resolution:
      integrity: sha512-b8um+L1RzM3WDSzvhm6gIz1yfTbBt6YTlcEKAvsmqCZZFw46z626lVj9j1yEPW33H5H+lBQpZMP1k8l+78Ha0A==
  /browser-stdout/1.3.1:
    dev: false
    resolution:
      integrity: sha512-qhAVI1+Av2X7qelOfAIYwXONood6XlZE/fXaBSmW/T5SzLAmCgzi+eiWE7fUvbHaeNBQH13UftjpXxsfLkMpgw==
  /browserify-mime/1.2.9:
    dev: false
    resolution:
      integrity: sha1-rrGvKN5sDXpqLOQK22j/GEIq8x8=
  /buffer-alloc-unsafe/1.1.0:
    dev: false
    resolution:
      integrity: sha512-TEM2iMIEQdJ2yjPJoSIsldnleVaAk1oW3DBVUykyOLsEsFmEc9kn+SFFPz+gl54KQNxlDnAwCXosOS9Okx2xAg==
  /buffer-alloc/1.2.0:
    dependencies:
      buffer-alloc-unsafe: 1.1.0
      buffer-fill: 1.0.0
    dev: false
    resolution:
      integrity: sha512-CFsHQgjtW1UChdXgbyJGtnm+O/uLQeZdtbDo8mfUgYXCHSM1wgrVxXm6bSyrUuErEb+4sYVGCzASBRot7zyrow==
  /buffer-crc32/0.2.13:
    dev: false
    resolution:
      integrity: sha1-DTM+PwDqxQqhRUq9MO+MKl2ackI=
  /buffer-equal-constant-time/1.0.1:
    dev: false
    resolution:
      integrity: sha1-+OcRMvf/5uAaXJaXpMbz5I1cyBk=
  /buffer-fill/1.0.0:
    dev: false
    resolution:
      integrity: sha1-+PeLdniYiO858gXNY39o5wISKyw=
  /buffer-from/1.1.1:
    dev: false
    resolution:
      integrity: sha512-MQcXEUbCKtEo7bhqEs6560Hyd4XaovZlO/k9V3hjVUF/zwW7KBVdSK4gIt/bzwS9MbR5qob+F5jusZsb0YQK2A==
  /buffer/5.5.0:
    dependencies:
      base64-js: 1.3.1
      ieee754: 1.1.13
    dev: false
    resolution:
      integrity: sha512-9FTEDjLjwoAkEwyMGDjYJQN2gfRgOKBKRfiglhvibGbpeeU/pQn1bJxQqm32OD/AIeEuHxU9roxXxg34Byp/Ww==
  /builtin-modules/1.1.1:
    dev: false
    engines:
      node: '>=0.10.0'
    resolution:
      integrity: sha1-Jw8HbFpywC9bZaR9+Uxf46J4iS8=
  /builtin-modules/3.1.0:
    dev: false
    engines:
      node: '>=6'
    resolution:
      integrity: sha512-k0KL0aWZuBt2lrxrcASWDfwOLMnodeQjodT/1SxEQAXsHANgo6ZC/VEaSEHCXt7aSTZ4/4H5LKa+tBXmW7Vtvw==
  /bytes/3.1.0:
    dev: false
    engines:
      node: '>= 0.8'
    resolution:
      integrity: sha512-zauLjrfCG+xvoyaqLoV8bLVXXNGC4JqlxFCutSDWA6fJrTo2ZuvLYTqZ7aHBLZSMOopbzwv8f+wZcVzfVTI2Dg==
  /caching-transform/3.0.2:
    dependencies:
      hasha: 3.0.0
      make-dir: 2.1.0
      package-hash: 3.0.0
      write-file-atomic: 2.4.3
    dev: false
    engines:
      node: '>=6'
    resolution:
      integrity: sha512-Mtgcv3lh3U0zRii/6qVgQODdPA4G3zhG+jtbCWj39RXuUFTMzH0vcdMtaJS1jPowd+It2Pqr6y3NJMQqOqCE2w==
  /callsite/1.0.0:
    dev: false
    resolution:
      integrity: sha1-KAOY5dZkvXQDi28JBRU+borxvCA=
  /callsites/3.1.0:
    dev: false
    engines:
      node: '>=6'
    resolution:
      integrity: sha512-P8BjAsXvZS+VIDUI11hHCQEv74YT67YUi5JJFNWIqL235sBmjX4+qx9Muvls5ivyNENctx46xQLQ3aTuE7ssaQ==
  /camelcase-keys/2.1.0:
    dependencies:
      camelcase: 2.1.1
      map-obj: 1.0.1
    dev: false
    engines:
      node: '>=0.10.0'
    resolution:
      integrity: sha1-MIvur/3ygRkFHvodkyITyRuPkuc=
  /camelcase/2.1.1:
    dev: false
    engines:
      node: '>=0.10.0'
    resolution:
      integrity: sha1-fB0W1nmhu+WcoCys7PsBHiAfWh8=
  /camelcase/5.3.1:
    dev: false
    engines:
      node: '>=6'
    resolution:
      integrity: sha512-L28STB170nwWS63UjtlEOE3dldQApaJXZkOI1uMFfzf3rRuPegHaHesyee+YxQ+W6SvRDQV6UrdOdRiR153wJg==
  /caseless/0.12.0:
    dev: false
    resolution:
      integrity: sha1-G2gcIf+EAzyCZUMJBolCDRhxUdw=
  /chai-as-promised/7.1.1_chai@4.2.0:
    dependencies:
      chai: 4.2.0
      check-error: 1.0.2
    dev: false
    peerDependencies:
      chai: '>= 2.1.2 < 5'
    resolution:
      integrity: sha512-azL6xMoi+uxu6z4rhWQ1jbdUhOMhis2PvscD/xjLqNMkv3BPPp2JyyuTHOrf9BOosGpNQ11v6BKv/g57RXbiaA==
  /chai-exclude/2.0.2_chai@4.2.0:
    dependencies:
      chai: 4.2.0
      fclone: 1.0.11
    dev: false
    peerDependencies:
      chai: '>= 4.0.0 < 5'
    resolution:
      integrity: sha512-QmNVnvdSw8Huccdjm49mKu3HtoHxvjdavgYkY0KPQ5MI5UWfbc9sX1YqRgaMPf2GGtDXPoF2ram3AeNS4945Xw==
  /chai-string/1.5.0_chai@4.2.0:
    dependencies:
      chai: 4.2.0
    dev: false
    peerDependencies:
      chai: ^4.1.2
    resolution:
      integrity: sha512-sydDC3S3pNAQMYwJrs6dQX0oBQ6KfIPuOZ78n7rocW0eJJlsHPh2t3kwW7xfwYA/1Bf6/arGtSUo16rxR2JFlw==
  /chai/4.2.0:
    dependencies:
      assertion-error: 1.1.0
      check-error: 1.0.2
      deep-eql: 3.0.1
      get-func-name: 2.0.0
      pathval: 1.1.0
      type-detect: 4.0.8
    dev: false
    engines:
      node: '>=4'
    resolution:
      integrity: sha512-XQU3bhBukrOsQCuwZndwGcCVQHyZi53fQ6Ys1Fym7E4olpIqqZZhhoFJoaKVvV17lWQoXYwgWN2nF5crA8J2jw==
  /chalk/1.1.3:
    dependencies:
      ansi-styles: 2.2.1
      escape-string-regexp: 1.0.5
      has-ansi: 2.0.0
      strip-ansi: 3.0.1
      supports-color: 2.0.0
    dev: false
    engines:
      node: '>=0.10.0'
    resolution:
      integrity: sha1-qBFcVeSnAv5NFQq9OHKCKn4J/Jg=
  /chalk/2.4.2:
    dependencies:
      ansi-styles: 3.2.1
      escape-string-regexp: 1.0.5
      supports-color: 5.5.0
    dev: false
    engines:
      node: '>=4'
    resolution:
      integrity: sha512-Mti+f9lpJNcwF4tWV8/OrTTtF1gZi+f8FqlyAdouralcFWFQWF2+NgCHShjkCb+IFBLq9buZwE1xckQU4peSuQ==
  /chalk/3.0.0:
    dependencies:
      ansi-styles: 4.2.1
      supports-color: 7.1.0
    dev: false
    engines:
      node: '>=8'
    resolution:
      integrity: sha512-4D3B6Wf41KOYRFdszmDqMCGq5VV/uMAB273JILmO+3jAlh8X4qDtdtgCR3fxtbLEMzSx22QdhnDcJvu2u1fVwg==
  /chardet/0.7.0:
    dev: false
    resolution:
      integrity: sha512-mT8iDcrh03qDGRRmoA2hmBJnxpllMR+0/0qlzjqZES6NdiWDcZkCNAk4rPFZ9Q85r27unkiNNg8ZOiwZXBHwcA==
  /charenc/0.0.2:
    dev: false
    resolution:
      integrity: sha1-wKHS86cJLgN3S/qD8UwPxXkKhmc=
  /check-error/1.0.2:
    dev: false
    resolution:
      integrity: sha1-V00xLt2Iu13YkS6Sht1sCu1KrII=
  /check-more-types/2.24.0:
    dev: false
    engines:
      node: '>= 0.8.0'
    resolution:
      integrity: sha1-FCD/sQ/URNz8ebQ4kbv//TKoRgA=
  /chokidar/3.3.0:
    dependencies:
      anymatch: 3.1.1
      braces: 3.0.2
      glob-parent: 5.1.1
      is-binary-path: 2.1.0
      is-glob: 4.0.1
      normalize-path: 3.0.0
      readdirp: 3.2.0
    dev: false
    engines:
      node: '>= 8.10.0'
    optionalDependencies:
      fsevents: 2.1.2
    resolution:
      integrity: sha512-dGmKLDdT3Gdl7fBUe8XK+gAtGmzy5Fn0XkkWQuYxGIgWVPPse2CxFA5mtrlD0TOHaHjEUqkWNyP1XdHoJES/4A==
  /chokidar/3.3.1:
    dependencies:
      anymatch: 3.1.1
      braces: 3.0.2
      glob-parent: 5.1.1
      is-binary-path: 2.1.0
      is-glob: 4.0.1
      normalize-path: 3.0.0
      readdirp: 3.3.0
    dev: false
    engines:
      node: '>= 8.10.0'
    optionalDependencies:
      fsevents: 2.1.2
    resolution:
      integrity: sha512-4QYCEWOcK3OJrxwvyyAOxFuhpvOVCYkr33LPfFNBjAD/w3sEzWsp2BUOkI4l9bHvWioAd0rc6NlHUOEaWkTeqg==
  /chownr/1.1.4:
    dev: false
    resolution:
      integrity: sha512-jJ0bqzaylmJtVnNgzTeSOs8DPavpbYgEr/b0YL8/2GO3xJEhInFmhKMUnEJQjZumK7KXGFhUy89PrsJWlakBVg==
  /ci-info/2.0.0:
    dev: false
    resolution:
      integrity: sha512-5tK7EtrZ0N+OLFMthtqOj4fI2Jeb88C4CAZPu25LDVUgXJ0A3Js4PMGqrn0JU1W0Mh1/Z8wZzYPxqUrXeBboCQ==
  /cli-cursor/3.1.0:
    dependencies:
      restore-cursor: 3.1.0
    dev: false
    engines:
      node: '>=8'
    resolution:
      integrity: sha512-I/zHAwsKf9FqGoXM4WWRACob9+SNukZTd94DWF57E4toouRulbCxcUh6RKUEOQlYTHJnzkPMySvPNaaSLNfLZw==
  /cli-width/2.2.0:
    dev: false
    resolution:
      integrity: sha1-/xnt6Kml5XkyQUewwR8PvLq+1jk=
  /cliui/5.0.0:
    dependencies:
      string-width: 3.1.0
      strip-ansi: 5.2.0
      wrap-ansi: 5.1.0
    dev: false
    resolution:
      integrity: sha512-PYeGSEmmHM6zvoef2w8TPzlrnNpXIjTipYK780YswmIP9vjxmd6Y2a3CB2Ks6/AU8NHjZugXvo8w3oWM2qnwXA==
  /cliui/6.0.0:
    dependencies:
      string-width: 4.2.0
      strip-ansi: 6.0.0
      wrap-ansi: 6.2.0
    dev: false
    resolution:
      integrity: sha512-t6wbgtoCXvAzst7QgXxJYqPt0usEfbgQdftEPbLL/cvv6HPE5VgvqCuAIDR0NgU52ds6rFwqrgakNLrHEjCbrQ==
  /clone-stats/0.0.1:
    dev: false
    resolution:
      integrity: sha1-uI+UqCzzi4eR1YBG6kAprYjKmdE=
  /clone/1.0.4:
    dev: false
    engines:
      node: '>=0.8'
    resolution:
      integrity: sha1-2jCcwmPfFZlMaIypAheco8fNfH4=
  /co/4.6.0:
    dev: false
    engines:
      iojs: '>= 1.0.0'
      node: '>= 0.12.0'
    resolution:
      integrity: sha1-bqa989hTrlTMuOR7+gvz+QMfsYQ=
  /code-point-at/1.1.0:
    dev: false
    engines:
      node: '>=0.10.0'
    resolution:
      integrity: sha1-DQcLTQQ6W+ozovGkDi7bPZpMz3c=
  /color-convert/1.9.3:
    dependencies:
      color-name: 1.1.3
    dev: false
    resolution:
      integrity: sha512-QfAUtd+vFdAtFQcC8CCyYt1fYWxSqAiK2cSD6zDB8N3cpsEBAvRxp9zOGg6G/SHHJYAT88/az/IuDGALsNVbGg==
  /color-convert/2.0.1:
    dependencies:
      color-name: 1.1.4
    dev: false
    engines:
      node: '>=7.0.0'
    resolution:
      integrity: sha512-RRECPsj7iu/xb5oKYcsFHSppFNnsj/52OVTRKb4zP5onXwVF3zVmmToNcOfGC+CRDpfK/U584fMg38ZHCaElKQ==
  /color-name/1.1.3:
    dev: false
    resolution:
      integrity: sha1-p9BVi9icQveV3UIyj3QIMcpTvCU=
  /color-name/1.1.4:
    dev: false
    resolution:
      integrity: sha512-dOy+3AuW3a2wNbZHIuMZpTcgjGuLU/uBL/ubcZF9OXbDo8ff4O8yVp5Bf0efS8uEoYo5q4Fx7dY9OgQGXgAsQA==
  /color-support/1.1.3:
    dev: false
    hasBin: true
    resolution:
      integrity: sha512-qiBjkpbMLO/HL68y+lh4q0/O1MZFj2RX6X/KmMa3+gJD3z+WwI1ZzDHysvqHGS3mP6mznPckpXmw1nI9cJjyRg==
  /colors/1.2.5:
    dev: false
    engines:
      node: '>=0.1.90'
    resolution:
      integrity: sha512-erNRLao/Y3Fv54qUa0LBB+//Uf3YwMUmdJinN20yMXm9zdKKqH9wt7R9IIVZ+K7ShzfpLV/Zg8+VyrBJYB4lpg==
  /colors/1.4.0:
    dev: false
    engines:
      node: '>=0.1.90'
    resolution:
      integrity: sha512-a+UqTh4kgZg/SlGvfbzDHpgRu7AAQOmmqRHJnxhRZICKFUT91brVhNNt58CMWU9PsBbv3PDCZUHbVxuDiH2mtA==
  /combined-stream/1.0.8:
    dependencies:
      delayed-stream: 1.0.0
    dev: false
    engines:
      node: '>= 0.8'
    resolution:
      integrity: sha512-FQN4MRfuJeHf7cBbBMJFXhKSDq+2kAArBlmRBvcvFE5BB1HZKXtSFASDhdlz9zOYwxh8lDdnvmMOe/+5cdoEdg==
  /commander/2.20.3:
    dev: false
    resolution:
      integrity: sha512-GpVkmM8vF2vQUkj2LvZmD35JxeJOLCwJ9cUkugyk2nuhbv3+mJvpLYYt+0+USMxE+oj+ey/lJEnhZw75x/OMcQ==
  /common-tags/1.8.0:
    dev: false
    engines:
      node: '>=4.0.0'
    resolution:
      integrity: sha512-6P6g0uetGpW/sdyUy/iQQCbFF0kWVMSIVSyYz7Zgjcgh8mgw8PQzDNZeyZ5DQ2gM7LBoZPHmnjz8rUthkBG5tw==
  /commondir/1.0.1:
    dev: false
    resolution:
      integrity: sha1-3dgA2gxmEnOTzKWVDqloo6rxJTs=
  /component-bind/1.0.0:
    dev: false
    resolution:
      integrity: sha1-AMYIq33Nk4l8AAllGx06jh5zu9E=
  /component-emitter/1.2.1:
    dev: false
    resolution:
      integrity: sha1-E3kY1teCg/ffemt8WmPhQOaUJeY=
  /component-inherit/0.0.3:
    dev: false
    resolution:
      integrity: sha1-ZF/ErfWLcrZJ1crmUTVhnbJv8UM=
  /concat-map/0.0.1:
    dev: false
    resolution:
      integrity: sha1-2Klr13/Wjfd5OnMDajug1UBdR3s=
  /concat-stream/1.6.2:
    dependencies:
      buffer-from: 1.1.1
      inherits: 2.0.4
      readable-stream: 2.3.7
      typedarray: 0.0.6
    dev: false
    engines:
      '0': node >= 0.8
    resolution:
      integrity: sha512-27HBghJxjiZtIk3Ycvn/4kbJk/1uZuJFfuPEns6LaEvpvG1f0hTea8lilrouyo9mVc2GWdcEZ8OLoGmSADlrCw==
  /connect/3.7.0:
    dependencies:
      debug: 2.6.9
      finalhandler: 1.1.2
      parseurl: 1.3.3
      utils-merge: 1.0.1
    dev: false
    engines:
      node: '>= 0.10.0'
    resolution:
      integrity: sha512-ZqRXc+tZukToSNmh5C2iWMSoV3X1YUcPbqEM4DkEG5tNQXrQUZCNVGGv3IuicnkMtPfGf3Xtp8WCXs295iQ1pQ==
  /console-control-strings/1.1.0:
    dev: false
    resolution:
      integrity: sha1-PXz0Rk22RG6mRL9LOVB/mFEAjo4=
  /content-disposition/0.5.3:
    dependencies:
      safe-buffer: 5.1.2
    dev: false
    engines:
      node: '>= 0.6'
    resolution:
      integrity: sha512-ExO0774ikEObIAEV9kDo50o+79VCUdEB6n6lzKgGwupcVeRlhrj3qGAfwq8G6uBJjkqLrhT0qEYFcWng8z1z0g==
  /content-type/1.0.4:
    dev: false
    engines:
      node: '>= 0.6'
    resolution:
      integrity: sha512-hIP3EEPs8tB9AT1L+NUqtwOAps4mk2Zob89MWXMHjHWg9milF/j4osnnQLXBCBFBk/tvIG/tUc9mOUJiPBhPXA==
  /convert-source-map/1.7.0:
    dependencies:
      safe-buffer: 5.1.2
    dev: false
    resolution:
      integrity: sha512-4FJkXzKXEDB1snCFZlLP4gpC3JILicCpGbzG9f9G7tGqGCzETQ2hWPrcinA9oU4wtf2biUaEH5065UnMeR33oA==
  /cookie-signature/1.0.6:
    dev: false
    resolution:
      integrity: sha1-4wOogrNCzD7oylE6eZmXNNqzriw=
  /cookie/0.3.1:
    dev: false
    engines:
      node: '>= 0.6'
    resolution:
      integrity: sha1-5+Ch+e9DtMi6klxcWpboBtFoc7s=
  /cookie/0.4.0:
    dev: false
    engines:
      node: '>= 0.6'
    resolution:
      integrity: sha512-+Hp8fLp57wnUSt0tY0tHEXh4voZRDnoIrZPqlo3DPiI4y9lwg/jqx+1Om94/W6ZaPDOUbnjOt/99w66zk+l1Xg==
  /core-js/2.6.11:
    deprecated: 'core-js@<3 is no longer maintained and not recommended for usage due to the number of issues. Please, upgrade your dependencies to the actual version of core-js@3.'
    dev: false
    requiresBuild: true
    resolution:
      integrity: sha512-5wjnpaT/3dV+XB4borEsnAYQchn00XSgTAWKDkEqv+K8KevjbzmofK6hfJ9TZIlpj2N0xQpazy7PiRQiWHqzWg==
  /core-js/3.6.4:
    dev: false
    requiresBuild: true
    resolution:
      integrity: sha512-4paDGScNgZP2IXXilaffL9X7968RuvwlkK3xWtZRVqgd8SYNiVKRJvkFd1aqqEuPfN7E68ZHEp9hDj6lHj4Hyw==
  /core-util-is/1.0.2:
    dev: false
    resolution:
      integrity: sha1-tf1UIgqivFq1eqtxQMlAdUUDwac=
  /cp-file/6.2.0:
    dependencies:
      graceful-fs: 4.2.3
      make-dir: 2.1.0
      nested-error-stacks: 2.1.0
      pify: 4.0.1
      safe-buffer: 5.2.0
    dev: false
    engines:
      node: '>=6'
    resolution:
      integrity: sha512-fmvV4caBnofhPe8kOcitBwSn2f39QLjnAnGq3gO9dfd75mUytzKNZB1hde6QHunW2Rt+OwuBOMc3i1tNElbszA==
  /cross-env/6.0.3:
    dependencies:
      cross-spawn: 7.0.2
    dev: false
    engines:
      node: '>=8.0'
    hasBin: true
    resolution:
      integrity: sha512-+KqxF6LCvfhWvADcDPqo64yVIB31gv/jQulX2NGzKS/g3GEVz6/pt4wjHFtFWsHMddebWD/sDthJemzM4MaAag==
  /cross-spawn/4.0.2:
    dependencies:
      lru-cache: 4.1.5
      which: 1.3.1
    dev: false
    resolution:
      integrity: sha1-e5JHYhwjrf3ThWAEqCPL45dCTUE=
  /cross-spawn/6.0.5:
    dependencies:
      nice-try: 1.0.5
      path-key: 2.0.1
      semver: 5.7.1
      shebang-command: 1.2.0
      which: 1.3.1
    dev: false
    engines:
      node: '>=4.8'
    resolution:
      integrity: sha512-eTVLrBSt7fjbDygz805pMnstIs2VTBNkRm0qxZd+M7A5XDdxVRWO5MxGBXZhjY4cqLYLdtrGqRf8mBPmzwSpWQ==
  /cross-spawn/7.0.2:
    dependencies:
      path-key: 3.1.1
      shebang-command: 2.0.0
      which: 2.0.2
    dev: false
    engines:
      node: '>= 8'
    resolution:
      integrity: sha512-PD6G8QG3S4FK/XCGFbEQrDqO2AnMMsy0meR7lerlIOHAAbkuavGU/pOqprrlvfTNjvowivTeBsjebAL0NSoMxw==
  /crypt/0.0.2:
    dev: false
    resolution:
      integrity: sha1-iNf/fsDfuG9xPch7u0LQRNPmxBs=
  /currently-unhandled/0.4.1:
    dependencies:
      array-find-index: 1.0.2
    dev: false
    engines:
      node: '>=0.10.0'
    resolution:
      integrity: sha1-mI3zP+qxke95mmE2nddsF635V+o=
  /custom-event/1.0.1:
    dev: false
    resolution:
      integrity: sha1-XQKkaFCt8bSjF5RqOSj8y1v9BCU=
  /dashdash/1.14.1:
    dependencies:
      assert-plus: 1.0.0
    dev: false
    engines:
      node: '>=0.10'
    resolution:
      integrity: sha1-hTz6D3y+L+1d4gMmuN1YEDX24vA=
  /data-uri-to-buffer/1.2.0:
    dev: false
    resolution:
      integrity: sha512-vKQ9DTQPN1FLYiiEEOQ6IBGFqvjCa5rSK3cWMy/Nespm5d/x3dGFT9UBZnkLxCwua/IXBi2TYnwTEpsOvhC4UQ==
  /date-format/2.1.0:
    dev: false
    engines:
      node: '>=4.0'
    resolution:
      integrity: sha512-bYQuGLeFxhkxNOF3rcMtiZxvCBAquGzZm6oWA1oZ0g2THUzivaRhv8uOhdr19LmoobSOLoIAxeUK2RdbM8IFTA==
  /date-utils/1.2.21:
    dev: false
    engines:
      node: '>0.4.0'
    resolution:
      integrity: sha1-YfsWzcEnSzyayq/+n8ad+HIKK2Q=
  /dateformat/1.0.12:
    dependencies:
      get-stdin: 4.0.1
      meow: 3.7.0
    dev: false
    hasBin: true
    resolution:
      integrity: sha1-nxJLZ1lMk3/3BpMuSmQsyo27/uk=
  /death/1.1.0:
    dev: false
    resolution:
      integrity: sha1-AaqcQB7dknUFFEcLgmY5DGbGcxg=
  /debounce/1.2.0:
    dev: false
    resolution:
      integrity: sha512-mYtLl1xfZLi1m4RtQYlZgJUNQjl4ZxVnHzIR8nLLgi4q1YT8o/WM+MK/f8yfcc9s5Ir5zRaPZyZU6xs1Syoocg==
  /debug/2.6.9:
    dependencies:
      ms: 2.0.0
    dev: false
    resolution:
      integrity: sha512-bC7ElrdJaJnPbAP+1EotYvqZsb3ecl5wi6Bfi6BJTUcNowp6cvspg0jXznRTKDjm/E7AdgFBVeAPVMNcKGsHMA==
  /debug/3.1.0:
    dependencies:
      ms: 2.0.0
    dev: false
    resolution:
      integrity: sha512-OX8XqP7/1a9cqkxYw2yXss15f26NKWBpDXQd0/uK/KPqdQhxbPa994hnzjcE2VqQpDslf55723cKPUOGSmMY3g==
  /debug/3.2.6:
    dependencies:
      ms: 2.1.1
    dev: false
    resolution:
      integrity: sha512-mel+jf7nrtEl5Pn1Qx46zARXKDpBbvzezse7p7LqINmdoIk8PYP5SySaxEmYv6TZ0JyEKA1hsCId6DIhgITtWQ==
  /debug/4.1.1:
    dependencies:
      ms: 2.1.2
    dev: false
    resolution:
      integrity: sha512-pYAIzeRo8J6KPEaJ0VWOh5Pzkbw/RetuzehGM7QRRX5he4fPHx2rdKMB256ehJCkX+XRQm16eZLqLNS8RSZXZw==
  /decamelize/1.2.0:
    dev: false
    engines:
      node: '>=0.10.0'
    resolution:
      integrity: sha1-9lNNFRSCabIDUue+4m9QH5oZEpA=
  /decode-uri-component/0.2.0:
    dev: false
    engines:
      node: '>=0.10'
    resolution:
      integrity: sha1-6zkTMzRYd1y4TNGh+uBiEGu4dUU=
  /decompress-response/4.2.1:
    dependencies:
      mimic-response: 2.1.0
    dev: false
    engines:
      node: '>=8'
    resolution:
      integrity: sha512-jOSne2qbyE+/r8G1VU+G/82LBs2Fs4LAsTiLSHOCOMZQl2OKZ6i8i4IyHemTe+/yIXOtTcRQMzPcgyhoFlqPkw==
  /deep-eql/3.0.1:
    dependencies:
      type-detect: 4.0.8
    dev: false
    engines:
      node: '>=0.12'
    resolution:
      integrity: sha512-+QeIQyN5ZuO+3Uk5DYh6/1eKO0m0YmJFGNmFHGACpf1ClL1nmlV/p4gNgbl2pJGxgXb4faqo6UE+M5ACEMyVcw==
  /deep-extend/0.6.0:
    dev: false
    engines:
      node: '>=4.0.0'
    resolution:
      integrity: sha512-LOHxIOaPYdHlJRtCQfDIVZtfw/ufM8+rVj649RIHzcm/vGwQRXFt6OPqIFWsm2XEMrNIEtWR64sY1LEKD2vAOA==
  /deep-is/0.1.3:
    dev: false
    resolution:
      integrity: sha1-s2nW+128E+7PUk+RsHD+7cNXzzQ=
  /default-require-extensions/2.0.0:
    dependencies:
      strip-bom: 3.0.0
    dev: false
    engines:
      node: '>=4'
    resolution:
      integrity: sha1-9fj7sYp9bVCyH2QfZJ67Uiz+JPc=
  /define-properties/1.1.3:
    dependencies:
      object-keys: 1.1.1
    dev: false
    engines:
      node: '>= 0.4'
    resolution:
      integrity: sha512-3MqfYKj2lLzdMSf8ZIZE/V+Zuy+BgD6f164e8K2w7dgnpKArBDerGYpM46IYYcjnkdPNMjPk9A6VFB8+3SKlXQ==
  /degenerator/1.0.4:
    dependencies:
      ast-types: 0.13.3
      escodegen: 1.14.1
      esprima: 3.1.3
    dev: false
    resolution:
      integrity: sha1-/PSQo37OJmRk2cxDGrmMWBnO0JU=
  /delay/4.3.0:
    dev: false
    engines:
      node: '>=6'
    resolution:
      integrity: sha512-Lwaf3zVFDMBop1yDuFZ19F9WyGcZcGacsbdlZtWjQmM50tOcMntm1njF/Nb/Vjij3KaSvCF+sEYGKrrjObu2NA==
  /delayed-stream/1.0.0:
    dev: false
    engines:
      node: '>=0.4.0'
    resolution:
      integrity: sha1-3zrhmayt+31ECqrgsp4icrJOxhk=
  /delegates/1.0.0:
    dev: false
    resolution:
      integrity: sha1-hMbhWbgZBP3KWaDvRM2HDTElD5o=
  /depd/1.1.2:
    dev: false
    engines:
      node: '>= 0.6'
    resolution:
      integrity: sha1-m81S4UwJd2PnSbJ0xDRu0uVgtak=
  /destroy/1.0.4:
    dev: false
    resolution:
      integrity: sha1-l4hXRCxEdJ5CBmE+N5RiBYJqvYA=
  /detect-libc/1.0.3:
    dev: false
    engines:
      node: '>=0.10'
    hasBin: true
    resolution:
      integrity: sha1-+hN8S9aY7fVc1c0CrFWfkaTEups=
  /di/0.0.1:
    dev: false
    resolution:
      integrity: sha1-gGZJMmzqp8qjMG112YXqJ0i6kTw=
  /diff/3.5.0:
    dev: false
    engines:
      node: '>=0.3.1'
    resolution:
      integrity: sha512-A46qtFgd+g7pDZinpnwiRJtxbC1hpgf0uzP3iG89scHk0AUC7A1TGxf5OiiOUv/JMZR8GOt8hL900hV0bOy5xA==
  /diff/4.0.2:
    dev: false
    engines:
      node: '>=0.3.1'
    resolution:
      integrity: sha512-58lmxKSA4BNyLz+HHMUzlOEpg09FV+ev6ZMe3vJihgdxzgcwZ8VoEEPmALCZG9LmqfVoNMMKpttIYTVG6uDY7A==
  /disparity/3.0.0:
    dependencies:
      ansi-styles: 4.2.1
      diff: 4.0.2
    dev: false
    engines:
      node: '>=8'
    hasBin: true
    resolution:
      integrity: sha512-n94Rzbv2ambRaFzrnBf34IEiyOdIci7maRpMkoQWB6xFYGA7Nbs0Z5YQzMfTeyQeelv23nayqOcssBoc6rKrgw==
  /doctrine/3.0.0:
    dependencies:
      esutils: 2.0.3
    dev: false
    engines:
      node: '>=6.0.0'
    resolution:
      integrity: sha512-yS+Q5i3hBf7GBkd4KG8a7eBNNWNGLTaEwwYWUijIYM7zrlYDM0BFXHjjPWlWZ1Rg7UaddZeIDmi9jF3HmqiQ2w==
  /dom-serialize/2.2.1:
    dependencies:
      custom-event: 1.0.1
      ent: 2.2.0
      extend: 3.0.2
      void-elements: 2.0.1
    dev: false
    resolution:
      integrity: sha1-ViromZ9Evl6jB29UGdzVnrQ6yVs=
  /dom-walk/0.1.2:
    dev: false
    resolution:
      integrity: sha512-6QvTW9mrGeIegrFXdtQi9pk7O/nSK6lSdXW2eqUspN5LWD7UTji2Fqw5V2YLjBpHEoU9Xl/eUWNpDeZvoyOv2w==
  /dotenv/8.2.0:
    dev: false
    engines:
      node: '>=8'
    resolution:
      integrity: sha512-8sJ78ElpbDJBHNeBzUbUVLsqKdccaa/BXF1uPTw3GrvQTBgrQrtObr2mUrE38vzYd8cEv+m/JBfDLioYcfXoaw==
  /downlevel-dts/0.4.0:
    dependencies:
      shelljs: 0.8.3
      typescript: 3.8.3
    dev: false
    hasBin: true
    resolution:
      integrity: sha512-nh5vM3n2pRhPwZqh0iWo5gpItPAYEGEWw9yd0YpI+lO60B7A3A6iJlxDbt7kKVNbqBXKsptL+jwE/Yg5Go66WQ==
  /duplexer2/0.0.2:
    dependencies:
      readable-stream: 1.1.14
    dev: false
    resolution:
      integrity: sha1-xhTc9n4vsUmVqRcR5aYX6KYKMds=
  /ecc-jsbn/0.1.2:
    dependencies:
      jsbn: 0.1.1
      safer-buffer: 2.1.2
    dev: false
    resolution:
      integrity: sha1-OoOpBOVDUyh4dMVkt1SThoSamMk=
  /ecdsa-sig-formatter/1.0.11:
    dependencies:
      safe-buffer: 5.2.0
    dev: false
    resolution:
      integrity: sha512-nagl3RYrbNv6kQkeJIpt6NJZy8twLB/2vtz6yN9Z4vRKHN4/QZJIEbqohALSgwKdnksuY3k5Addp5lg8sVoVcQ==
  /edge-launcher/1.2.2:
    dev: false
    resolution:
      integrity: sha1-60Cq+9Bnpup27/+rBke81VCbN7I=
  /ee-first/1.1.1:
    dev: false
    resolution:
      integrity: sha1-WQxhFWsK4vTwJVcyoViyZrxWsh0=
  /emoji-regex/7.0.3:
    dev: false
    resolution:
      integrity: sha512-CwBLREIQ7LvYFB0WyRvwhq5N5qPhc6PMjD6bYggFlI5YyDgl+0vxq5VHbMOFqLg7hfWzmu8T5Z1QofhmTIhItA==
  /emoji-regex/8.0.0:
    dev: false
    resolution:
      integrity: sha512-MSjYzcWNOA0ewAHpz0MxpYFvwg6yjy1NG3xteoqz644VCo/RPgnr1/GGt+ic3iJTzQ8Eu3TdM14SawnVUmGE6A==
  /emojis-list/3.0.0:
    dev: false
    engines:
      node: '>= 4'
    resolution:
      integrity: sha512-/kyM18EfinwXZbno9FyUGeFh87KC8HRQBQGildHZbEuRyWFOmv1U10o9BBp8XVZDVNNuQKyIGIu5ZYAAXJ0V2Q==
  /encodeurl/1.0.2:
    dev: false
    engines:
      node: '>= 0.8'
    resolution:
      integrity: sha1-rT/0yG7C0CkyL1oCw6mmBslbP1k=
  /end-of-stream/1.4.4:
    dependencies:
      once: 1.4.0
    dev: false
    resolution:
      integrity: sha512-+uw1inIHVPQoaVuHzRyXd21icM+cnt4CzD5rW+NC1wjOUSTOs+Te7FOv7AhN7vS9x/oIyhLP5PR1H+phQAHu5Q==
  /engine.io-client/3.2.1:
    dependencies:
      component-emitter: 1.2.1
      component-inherit: 0.0.3
      debug: 3.1.0
      engine.io-parser: 2.1.3
      has-cors: 1.1.0
      indexof: 0.0.1
      parseqs: 0.0.5
      parseuri: 0.0.5
      ws: 3.3.3
      xmlhttprequest-ssl: 1.5.5
      yeast: 0.1.2
    dev: false
    resolution:
      integrity: sha512-y5AbkytWeM4jQr7m/koQLc5AxpRKC1hEVUb/s1FUAWEJq5AzJJ4NLvzuKPuxtDi5Mq755WuDvZ6Iv2rXj4PTzw==
  /engine.io-parser/2.1.3:
    dependencies:
      after: 0.8.2
      arraybuffer.slice: 0.0.7
      base64-arraybuffer: 0.1.5
      blob: 0.0.5
      has-binary2: 1.0.3
    dev: false
    resolution:
      integrity: sha512-6HXPre2O4Houl7c4g7Ic/XzPnHBvaEmN90vtRO9uLmwtRqQmTOw0QMevL1TOfL2Cpu1VzsaTmMotQgMdkzGkVA==
  /engine.io/3.2.1:
    dependencies:
      accepts: 1.3.7
      base64id: 1.0.0
      cookie: 0.3.1
      debug: 3.1.0
      engine.io-parser: 2.1.3
      ws: 3.3.3
    dev: false
    resolution:
      integrity: sha512-+VlKzHzMhaU+GsCIg4AoXF1UdDFjHHwMmMKqMJNDNLlUlejz58FCy4LBqB2YVJskHGYl06BatYWKP2TVdVXE5w==
  /enhanced-resolve/4.1.1:
    dependencies:
      graceful-fs: 4.2.3
      memory-fs: 0.5.0
      tapable: 1.1.3
    dev: false
    engines:
      node: '>=6.9.0'
    resolution:
      integrity: sha512-98p2zE+rL7/g/DzMHMTF4zZlCgeVdJ7yr6xzEpJRYwFYrGi9ANdn5DnJURg6RpBkyk60XYDnWIv51VfIhfNGuA==
  /ent/2.2.0:
    dev: false
    resolution:
      integrity: sha1-6WQhkyWiHQX0RGai9obtbOX13R0=
  /errno/0.1.7:
    dependencies:
      prr: 1.0.1
    dev: false
    hasBin: true
    resolution:
      integrity: sha512-MfrRBDWzIWifgq6tJj60gkAwtLNb6sQPlcFrSOflcP1aFmmruKQ2wRnze/8V6kgyz7H3FF8Npzv78mZ7XLLflg==
  /error-ex/1.3.2:
    dependencies:
      is-arrayish: 0.2.1
    dev: false
    resolution:
      integrity: sha512-7dFHNmqeFSEt2ZBsCriorKnn3Z2pj+fd9kmI6QoWw4//DL+icEBfc0U7qJCisqrTsKTjw4fNFy2pW9OqStD84g==
  /es-abstract/1.17.5:
    dependencies:
      es-to-primitive: 1.2.1
      function-bind: 1.1.1
      has: 1.0.3
      has-symbols: 1.0.1
      is-callable: 1.1.5
      is-regex: 1.0.5
      object-inspect: 1.7.0
      object-keys: 1.1.1
      object.assign: 4.1.0
      string.prototype.trimleft: 2.1.2
      string.prototype.trimright: 2.1.2
    dev: false
    engines:
      node: '>= 0.4'
    resolution:
      integrity: sha512-BR9auzDbySxOcfog0tLECW8l28eRGpDpU3Dm3Hp4q/N+VtLTmyj4EUN088XZWQDW/hzj6sYRDXeOFsaAODKvpg==
  /es-to-primitive/1.2.1:
    dependencies:
      is-callable: 1.1.5
      is-date-object: 1.0.2
      is-symbol: 1.0.3
    dev: false
    engines:
      node: '>= 0.4'
    resolution:
      integrity: sha512-QCOllgZJtaUo9miYBcLChTUaHNjJF3PYs1VidD7AwiEj1kYxKeQTctLAezAOH5ZKRH0g2IgPn6KwB4IT8iRpvA==
  /es6-error/4.1.1:
    dev: false
    resolution:
      integrity: sha512-Um/+FxMr9CISWh0bi5Zv0iOD+4cFh5qLeks1qhAopKVAJw3drgKbKySikp7wGhDL0HPeaja0P5ULZrxLkniUVg==
  /es6-object-assign/1.1.0:
    dev: false
    resolution:
      integrity: sha1-wsNYJlYkfDnqEHyx5mUrb58kUjw=
  /es6-promise/4.2.8:
    dev: false
    resolution:
      integrity: sha512-HJDGx5daxeIvxdBxvG2cb9g4tEvwIk3i8+nhX0yGrYmZUzbkdg8QbDevheDB8gd0//uPj4c1EQua8Q+MViT0/w==
  /es6-promisify/5.0.0:
    dependencies:
      es6-promise: 4.2.8
    dev: false
    resolution:
      integrity: sha1-UQnWLz5W6pZ8S2NQWu8IKRyKUgM=
  /escape-goat/2.1.1:
    dev: false
    engines:
      node: '>=8'
    resolution:
      integrity: sha512-8/uIhbG12Csjy2JEW7D9pHbreaVaS/OpN3ycnyvElTdwM5n6GY6W6e2IPemfvGZeUMqZ9A/3GqIZMgKnBhAw/Q==
  /escape-html/1.0.3:
    dev: false
    resolution:
      integrity: sha1-Aljq5NPQwJdN4cFpGI7wBR0dGYg=
  /escape-quotes/1.0.2:
    dependencies:
      escape-string-regexp: 1.0.5
    dev: false
    resolution:
      integrity: sha1-tIltSmz4LdWzP0m3E0CMY4D2zZc=
  /escape-string-regexp/1.0.5:
    dev: false
    engines:
      node: '>=0.8.0'
    resolution:
      integrity: sha1-G2HAViGQqN/2rjuyzwIAyhMLhtQ=
  /escodegen/1.14.1:
    dependencies:
      esprima: 4.0.1
      estraverse: 4.3.0
      esutils: 2.0.3
      optionator: 0.8.3
    dev: false
    engines:
      node: '>=4.0'
    hasBin: true
    optionalDependencies:
      source-map: 0.6.1
    resolution:
      integrity: sha512-Bmt7NcRySdIfNPfU2ZoXDrrXsG9ZjvDxcAlMfDUgRBjLOWTuIACXPBFJH7Z+cLb40JeQco5toikyc9t9P8E9SQ==
  /escodegen/1.8.1:
    dependencies:
      esprima: 2.7.3
      estraverse: 1.9.3
      esutils: 2.0.3
      optionator: 0.8.3
    dev: false
    engines:
      node: '>=0.12.0'
    hasBin: true
    optionalDependencies:
      source-map: 0.2.0
    resolution:
      integrity: sha1-WltTr0aTEQvrsIZ6o0MN07cKEBg=
  /eslint-config-prettier/6.10.1_eslint@6.8.0:
    dependencies:
      eslint: 6.8.0
      get-stdin: 6.0.0
    dev: false
    hasBin: true
    peerDependencies:
      eslint: '>=3.14.1'
    resolution:
      integrity: sha512-svTy6zh1ecQojvpbJSgH3aei/Rt7C6i090l5f2WQ4aB05lYHeZIR1qL4wZyyILTbtmnbHP5Yn8MrsOJMGa8RkQ==
  /eslint-plugin-no-null/1.0.2_eslint@6.8.0:
    dependencies:
      eslint: 6.8.0
    dev: false
    engines:
      node: '>=5.0.0'
    peerDependencies:
      eslint: '>=3.0.0'
    resolution:
      integrity: sha1-EjaoEjkTkKGHetQAfCbnRTQclR8=
  /eslint-plugin-no-only-tests/2.4.0:
    dev: false
    engines:
      node: '>=4.0.0'
    resolution:
      integrity: sha512-azP9PwQYfGtXJjW273nIxQH9Ygr+5/UyeW2wEjYoDtVYPI+WPKwbj0+qcAKYUXFZLRumq4HKkFaoDBAwBoXImQ==
  /eslint-plugin-promise/4.2.1:
    dev: false
    engines:
      node: '>=6'
    resolution:
      integrity: sha512-VoM09vT7bfA7D+upt+FjeBO5eHIJQBUWki1aPvB+vbNiHS3+oGIJGIeyBtKQTME6UPXXy3vV07OL1tHd3ANuDw==
  /eslint-scope/5.0.0:
    dependencies:
      esrecurse: 4.2.1
      estraverse: 4.3.0
    dev: false
    engines:
      node: '>=8.0.0'
    resolution:
      integrity: sha512-oYrhJW7S0bxAFDvWqzvMPRm6pcgcnWc4QnofCAqRTRfQC0JcwenzGglTtsLyIuuWFfkqDG9vz67cnttSd53djw==
  /eslint-utils/1.4.3:
    dependencies:
      eslint-visitor-keys: 1.1.0
    dev: false
    engines:
      node: '>=6'
    resolution:
      integrity: sha512-fbBN5W2xdY45KulGXmLHZ3c3FHfVYmKg0IrAKGOkT/464PQsx2UeIzfz1RmEci+KLm1bBaAzZAh8+/E+XAeZ8Q==
  /eslint-utils/2.0.0:
    dependencies:
      eslint-visitor-keys: 1.1.0
    dev: false
    engines:
      node: '>=6'
    resolution:
      integrity: sha512-0HCPuJv+7Wv1bACm8y5/ECVfYdfsAm9xmVb7saeFlxjPYALefjhbYoCkBjPdPzGH8wWyTpAez82Fh3VKYEZ8OA==
  /eslint-visitor-keys/1.1.0:
    dev: false
    engines:
      node: '>=4'
    resolution:
      integrity: sha512-8y9YjtM1JBJU/A9Kc+SbaOV4y29sSWckBwMHa+FGtVj5gN/sbnKDf6xJUl+8g7FAij9LVaP8C24DUiH/f/2Z9A==
  /eslint/6.8.0:
    dependencies:
      '@babel/code-frame': 7.8.3
      ajv: 6.12.0
      chalk: 2.4.2
      cross-spawn: 6.0.5
      debug: 4.1.1
      doctrine: 3.0.0
      eslint-scope: 5.0.0
      eslint-utils: 1.4.3
      eslint-visitor-keys: 1.1.0
      espree: 6.2.1
      esquery: 1.2.0
      esutils: 2.0.3
      file-entry-cache: 5.0.1
      functional-red-black-tree: 1.0.1
      glob-parent: 5.1.1
      globals: 12.4.0
      ignore: 4.0.6
      import-fresh: 3.2.1
      imurmurhash: 0.1.4
      inquirer: 7.1.0
      is-glob: 4.0.1
      js-yaml: 3.13.1
      json-stable-stringify-without-jsonify: 1.0.1
      levn: 0.3.0
      lodash: 4.17.15
      minimatch: 3.0.4
      mkdirp: 0.5.5
      natural-compare: 1.4.0
      optionator: 0.8.3
      progress: 2.0.3
      regexpp: 2.0.1
      semver: 6.3.0
      strip-ansi: 5.2.0
      strip-json-comments: 3.1.0
      table: 5.4.6
      text-table: 0.2.0
      v8-compile-cache: 2.1.0
    dev: false
    engines:
      node: ^8.10.0 || ^10.13.0 || >=11.10.1
    hasBin: true
    resolution:
      integrity: sha512-K+Iayyo2LtyYhDSYwz5D5QdWw0hCacNzyq1Y821Xna2xSJj7cijoLLYmLxTQgcgZ9mC61nryMy9S7GRbYpI5Ig==
  /esm/3.2.25:
    dev: false
    engines:
      node: '>=6'
    resolution:
      integrity: sha512-U1suiZ2oDVWv4zPO56S0NcR5QriEahGtdN2OR6FiOG4WJvcjBVFB0qI4+eKoWFH483PKGuLuu6V8Z4T5g63UVA==
  /espree/6.2.1:
    dependencies:
      acorn: 7.1.1
      acorn-jsx: 5.2.0_acorn@7.1.1
      eslint-visitor-keys: 1.1.0
    dev: false
    engines:
      node: '>=6.0.0'
    resolution:
      integrity: sha512-ysCxRQY3WaXJz9tdbWOwuWr5Y/XrPTGX9Kiz3yoUXwW0VZ4w30HTkQLaGx/+ttFjF8i+ACbArnB4ce68a9m5hw==
  /esprima/2.7.3:
    dev: false
    engines:
      node: '>=0.10.0'
    hasBin: true
    resolution:
      integrity: sha1-luO3DVd59q1JzQMmc9HDEnZ7pYE=
  /esprima/3.1.3:
    dev: false
    engines:
      node: '>=4'
    hasBin: true
    resolution:
      integrity: sha1-/cpRzuYTOJXjyI1TXOSdv/YqRjM=
  /esprima/4.0.1:
    dev: false
    engines:
      node: '>=4'
    hasBin: true
    resolution:
      integrity: sha512-eGuFFw7Upda+g4p+QHvnW0RyTX/SVeJBDM/gCtMARO0cLuT2HcEKnTPvhjV6aGeqrCB/sbNop0Kszm0jsaWU4A==
  /esquery/1.2.0:
    dependencies:
      estraverse: 5.0.0
    dev: false
    engines:
      node: '>=8.0'
    resolution:
      integrity: sha512-weltsSqdeWIX9G2qQZz7KlTRJdkkOCTPgLYJUz1Hacf48R4YOwGPHO3+ORfWedqJKbq5WQmsgK90n+pFLIKt/Q==
  /esrecurse/4.2.1:
    dependencies:
      estraverse: 4.3.0
    dev: false
    engines:
      node: '>=4.0'
    resolution:
      integrity: sha512-64RBB++fIOAXPw3P9cy89qfMlvZEXZkqqJkjqqXIvzP5ezRZjW+lPWjw35UX/3EhUPFYbg5ER4JYgDw4007/DQ==
  /estraverse/1.9.3:
    dev: false
    engines:
      node: '>=0.10.0'
    resolution:
      integrity: sha1-r2fy3JIlgkFZUJJgkaQAXSnJu0Q=
  /estraverse/4.3.0:
    dev: false
    engines:
      node: '>=4.0'
    resolution:
      integrity: sha512-39nnKffWz8xN1BU/2c79n9nB9HDzo0niYUqx6xyqUnyoAnQyyWpOTdZEeiCch8BBu515t4wp9ZmgVfVhn9EBpw==
  /estraverse/5.0.0:
    dev: false
    engines:
      node: '>=4.0'
    resolution:
      integrity: sha512-j3acdrMzqrxmJTNj5dbr1YbjacrYgAxVMeF0gK16E3j494mOe7xygM/ZLIguEQ0ETwAg2hlJCtHRGav+y0Ny5A==
  /estree-walker/0.6.1:
    dev: false
    resolution:
      integrity: sha512-SqmZANLWS0mnatqbSfRP5g8OXZC12Fgg1IwNtLsyHDzJizORW4khDfjPqJZsemPWBB2uqykUah5YpQ6epsqC/w==
  /estree-walker/1.0.1:
    dev: false
    resolution:
      integrity: sha512-1fMXF3YP4pZZVozF8j/ZLfvnR8NSIljt56UhbZ5PeeDmmGHpgpdwQt7ITlGvYaQukCvuBRMLEiKiYC+oeIg4cg==
  /esutils/2.0.3:
    dev: false
    engines:
      node: '>=0.10.0'
    resolution:
      integrity: sha512-kVscqXk4OCp68SZ0dkgEKVi6/8ij300KBWTJq32P/dYeWTSwK41WyTxalN1eRmA5Z9UU/LX9D7FWSmV9SAYx6g==
  /etag/1.8.1:
    dev: false
    engines:
      node: '>= 0.6'
    resolution:
      integrity: sha1-Qa4u62XvpiJorr/qg6x9eSmbCIc=
  /eventemitter3/4.0.0:
    dev: false
    resolution:
      integrity: sha512-qerSRB0p+UDEssxTtm6EDKcE7W4OaoisfIMl4CngyEhjpYglocpNg6UEqCvemdGhosAsg4sO2dXJOdyBifPGCg==
  /events/3.1.0:
    dev: false
    engines:
      node: '>=0.8.x'
    resolution:
      integrity: sha512-Rv+u8MLHNOdMjTAFeT3nCjHn2aGlx435FP/sDHNaRhDEMwyI/aB22Kj2qIN8R0cw3z28psEQLYwxVKLsKrMgWg==
  /execa/1.0.0:
    dependencies:
      cross-spawn: 6.0.5
      get-stream: 4.1.0
      is-stream: 1.1.0
      npm-run-path: 2.0.2
      p-finally: 1.0.0
      signal-exit: 3.0.3
      strip-eof: 1.0.0
    dev: false
    engines:
      node: '>=6'
    resolution:
      integrity: sha512-adbxcyWV46qiHyvSp50TKt05tB4tK3HcmF7/nxfAdhnox83seTDbwnaqKO4sXRy7roHAIFqJP/Rw/AuEbX61LA==
  /execa/3.4.0:
    dependencies:
      cross-spawn: 7.0.2
      get-stream: 5.1.0
      human-signals: 1.1.1
      is-stream: 2.0.0
      merge-stream: 2.0.0
      npm-run-path: 4.0.1
      onetime: 5.1.0
      p-finally: 2.0.1
      signal-exit: 3.0.3
      strip-final-newline: 2.0.0
    dev: false
    engines:
      node: ^8.12.0 || >=9.7.0
    resolution:
      integrity: sha512-r9vdGQk4bmCuK1yKQu1KTwcT2zwfWdbdaXfCtAh+5nU/4fSX+JAb7vZGvI5naJrQlvONrEB20jeruESI69530g==
  /expand-template/2.0.3:
    dev: false
    engines:
      node: '>=6'
    resolution:
      integrity: sha512-XYfuKMvj4O35f/pOXLObndIRvyQ+/+6AhODh+OKWj9S9498pHHn/IMszH+gt0fBCRWMNfk1ZSp5x3AifmnI2vg==
  /expand-tilde/2.0.2:
    dependencies:
      homedir-polyfill: 1.0.3
    dev: false
    engines:
      node: '>=0.10.0'
    resolution:
      integrity: sha1-l+gBqgUt8CRU3kawK/YhZCzchQI=
  /express/4.17.1:
    dependencies:
      accepts: 1.3.7
      array-flatten: 1.1.1
      body-parser: 1.19.0
      content-disposition: 0.5.3
      content-type: 1.0.4
      cookie: 0.4.0
      cookie-signature: 1.0.6
      debug: 2.6.9
      depd: 1.1.2
      encodeurl: 1.0.2
      escape-html: 1.0.3
      etag: 1.8.1
      finalhandler: 1.1.2
      fresh: 0.5.2
      merge-descriptors: 1.0.1
      methods: 1.1.2
      on-finished: 2.3.0
      parseurl: 1.3.3
      path-to-regexp: 0.1.7
      proxy-addr: 2.0.6
      qs: 6.7.0
      range-parser: 1.2.1
      safe-buffer: 5.1.2
      send: 0.17.1
      serve-static: 1.14.1
      setprototypeof: 1.1.1
      statuses: 1.5.0
      type-is: 1.6.18
      utils-merge: 1.0.1
      vary: 1.1.2
    dev: false
    engines:
      node: '>= 0.10.0'
    resolution:
      integrity: sha512-mHJ9O79RqluphRrcw2X/GTh3k9tVv8YcoyY4Kkh4WDMUYKRZUq0h1o0w2rrrxBqM7VoeUVqgb27xlEMXTnYt4g==
  /extend/3.0.2:
    dev: false
    resolution:
      integrity: sha512-fjquC59cD7CyW6urNXK0FBufkZcoiGG80wTuPujX590cB5Ttln20E2UB4S/WARVqhXffZl2LNgS+gQdPIIim/g==
  /external-editor/3.1.0:
    dependencies:
      chardet: 0.7.0
      iconv-lite: 0.4.24
      tmp: 0.0.33
    dev: false
    engines:
      node: '>=4'
    resolution:
      integrity: sha512-hMQ4CX1p1izmuLYyZqLMO/qGNw10wSv9QDCPfzXfyFrOaCSSoRfqE1Kf1s5an66J5JZC62NewG+mK49jOCtQew==
  /extract-zip/1.7.0:
    dependencies:
      concat-stream: 1.6.2
      debug: 2.6.9
      mkdirp: 0.5.5
      yauzl: 2.10.0
    dev: false
    hasBin: true
    resolution:
      integrity: sha512-xoh5G1W/PB0/27lXgMQyIhP5DSY/LhoCsOyZgb+6iMmRtCwVBo55uKaMoEYrDCKQhWvqEip5ZPKAc6eFNyf/MA==
  /extsprintf/1.3.0:
    dev: false
    engines:
      '0': node >=0.6.0
    resolution:
      integrity: sha1-lpGEQOMEGnpBT4xS48V06zw+HgU=
  /fancy-log/1.3.3:
    dependencies:
      ansi-gray: 0.1.1
      color-support: 1.1.3
      parse-node-version: 1.0.1
      time-stamp: 1.1.0
    dev: false
    engines:
      node: '>= 0.10'
    resolution:
      integrity: sha512-k9oEhlyc0FrVh25qYuSELjr8oxsCoc4/LEZfg2iJJrfEk/tZL9bCoJE47gqAvI2m/AUjluCS4+3I0eTx8n3AEw==
  /fast-deep-equal/3.1.1:
    dev: false
    resolution:
      integrity: sha512-8UEa58QDLauDNfpbrX55Q9jrGHThw2ZMdOky5Gl1CDtVeJDPVrG4Jxx1N8jw2gkWaff5UUuX1KJd+9zGe2B+ZA==
  /fast-json-stable-stringify/2.1.0:
    dev: false
    resolution:
      integrity: sha512-lhd/wF+Lk98HZoTCtlVraHtfh5XYijIjalXck7saUtuanSDyLMxnHhSXEDJqHxD7msR8D0uCmqlkwjCV8xvwHw==
  /fast-levenshtein/2.0.6:
    dev: false
    resolution:
      integrity: sha1-PYpcZog6FqMMqGQ+hR8Zuqd5eRc=
  /fclone/1.0.11:
    dev: false
    resolution:
      integrity: sha1-EOhdo4v+p/xZk0HClu4ddyZu5kA=
  /fd-slicer/1.1.0:
    dependencies:
      pend: 1.2.0
    dev: false
    resolution:
      integrity: sha1-JcfInLH5B3+IkbvmHY85Dq4lbx4=
  /fetch-mock/8.3.2_node-fetch@2.6.0:
    dependencies:
      babel-runtime: 6.26.0
      core-js: 3.6.4
      glob-to-regexp: 0.4.1
      lodash.isequal: 4.5.0
      node-fetch: 2.6.0
      path-to-regexp: 2.4.0
      querystring: 0.2.0
      whatwg-url: 6.5.0
    dev: false
    engines:
      node: '>=4.0.0'
    peerDependencies:
      node-fetch: '*'
    peerDependenciesMeta:
      node-fetch:
        optional: true
    resolution:
      integrity: sha512-RUdLbhIBTvECX20I8htNhmLRrCplCiOP62srst8UQsSV0m8taJe31PBsQybL7OIq5fEf6tnqVGvQ62ZnZ4IFfQ==
  /figures/3.2.0:
    dependencies:
      escape-string-regexp: 1.0.5
    dev: false
    engines:
      node: '>=8'
    resolution:
      integrity: sha512-yaduQFRKLXYOGgEn6AZau90j3ggSOyiqXU0F9JZfeXYhNa+Jk4X+s45A2zg5jns87GAFa34BBm2kXw4XpNcbdg==
  /file-entry-cache/5.0.1:
    dependencies:
      flat-cache: 2.0.1
    dev: false
    engines:
      node: '>=4'
    resolution:
      integrity: sha512-bCg29ictuBaKUwwArK4ouCaqDgLZcysCFLmM/Yn/FDoqndh/9vNuQfXRDvTuXKLxfD/JtZQGKFT8MGcJBK644g==
  /file-uri-to-path/1.0.0:
    dev: false
    resolution:
      integrity: sha512-0Zt+s3L7Vf1biwWZ29aARiVYLx7iMGnEUl9x33fbB/j3jR81u/O2LbqK+Bm1CDSNDKVtJ/YjwY7TUd5SkeLQLw==
  /fill-range/7.0.1:
    dependencies:
      to-regex-range: 5.0.1
    dev: false
    engines:
      node: '>=8'
    resolution:
      integrity: sha512-qOo9F+dMUmC2Lcb4BbVvnKJxTPjCm+RRpe4gDuGrzkL7mEVl/djYSu2OdQ2Pa302N4oqkSg9ir6jaLWJ2USVpQ==
  /finalhandler/1.1.2:
    dependencies:
      debug: 2.6.9
      encodeurl: 1.0.2
      escape-html: 1.0.3
      on-finished: 2.3.0
      parseurl: 1.3.3
      statuses: 1.5.0
      unpipe: 1.0.0
    dev: false
    engines:
      node: '>= 0.8'
    resolution:
      integrity: sha512-aAWcW57uxVNrQZqFXjITpW3sIUQmHGG3qSb9mUah9MgMC4NeWhNOlNjXEYq3HjRAvL6arUviZGGJsBg6z0zsWA==
  /find-cache-dir/2.1.0:
    dependencies:
      commondir: 1.0.1
      make-dir: 2.1.0
      pkg-dir: 3.0.0
    dev: false
    engines:
      node: '>=6'
    resolution:
      integrity: sha512-Tq6PixE0w/VMFfCgbONnkiQIVol/JJL7nRMi20fqzA4NRs9AfeqMGeRdPi3wIhYkxjeBaWh2rxwapn5Tu3IqOQ==
  /find-up/1.1.2:
    dependencies:
      path-exists: 2.1.0
      pinkie-promise: 2.0.1
    dev: false
    engines:
      node: '>=0.10.0'
    resolution:
      integrity: sha1-ay6YIrGizgpgq2TWEOzK1TyyTQ8=
  /find-up/3.0.0:
    dependencies:
      locate-path: 3.0.0
    dev: false
    engines:
      node: '>=6'
    resolution:
      integrity: sha512-1yD6RmLI1XBfxugvORwlck6f75tYL+iR0jqwsOrOxMZyGYqUuDhJ0l4AXdO1iX/FTs9cBAMEk1gWSEx1kSbylg==
  /find-up/4.1.0:
    dependencies:
      locate-path: 5.0.0
      path-exists: 4.0.0
    dev: false
    engines:
      node: '>=8'
    resolution:
      integrity: sha512-PpOwAdQ/YlXQ2vj8a3h8IipDuYRi3wceVQQGYWxNINccq40Anw7BlsEXCMbt1Zt+OLA6Fq9suIpIWD0OsnISlw==
  /flat-cache/2.0.1:
    dependencies:
      flatted: 2.0.2
      rimraf: 2.6.3
      write: 1.0.3
    dev: false
    engines:
      node: '>=4'
    resolution:
      integrity: sha512-LoQe6yDuUMDzQAEH8sgmh4Md6oZnc/7PjtwjNFSzveXqSHt6ka9fPBuso7IGf9Rz4uqnSnWiFH2B/zj24a5ReA==
  /flat/4.1.0:
    dependencies:
      is-buffer: 2.0.4
    dev: false
    hasBin: true
    resolution:
      integrity: sha512-Px/TiLIznH7gEDlPXcUD4KnBusa6kR6ayRUVcnEAbreRIuhkqow/mun59BuRXwoYk7ZQOLW1ZM05ilIvK38hFw==
  /flatted/2.0.2:
    dev: false
    resolution:
      integrity: sha512-r5wGx7YeOwNWNlCA0wQ86zKyDLMQr+/RB8xy74M4hTphfmjlijTSSXGuH8rnvKZnfT9i+75zmd8jcKdMR4O6jA==
  /folktale/2.3.2:
    dev: false
    resolution:
      integrity: sha512-+8GbtQBwEqutP0v3uajDDoN64K2ehmHd0cjlghhxh0WpcfPzAIjPA03e1VvHlxL02FVGR0A6lwXsNQKn3H1RNQ==
  /follow-redirects/1.11.0:
    dependencies:
      debug: 3.2.6
    dev: false
    engines:
      node: '>=4.0'
    resolution:
      integrity: sha512-KZm0V+ll8PfBrKwMzdo5D13b1bur9Iq9Zd/RMmAoQQcl2PxxFml8cxXPaaPYVbV0RjNjq1CU7zIzAOqtUPudmA==
  /follow-redirects/1.5.10:
    dependencies:
      debug: 3.1.0
    dev: false
    engines:
      node: '>=4.0'
    resolution:
      integrity: sha512-0V5l4Cizzvqt5D44aTXbFZz+FtyXV1vrDN6qrelxtfYQKW0KO0W2T/hkE8xvGa/540LkZlkaUjO4ailYTFtHVQ==
  /foreground-child/1.5.6:
    dependencies:
      cross-spawn: 4.0.2
      signal-exit: 3.0.3
    dev: false
    resolution:
      integrity: sha1-T9ca0t/elnibmApcCilZN8svXOk=
  /forever-agent/0.6.1:
    dev: false
    resolution:
      integrity: sha1-+8cfDEGt6zf5bFd60e1C2P2sypE=
  /form-data/2.3.3:
    dependencies:
      asynckit: 0.4.0
      combined-stream: 1.0.8
      mime-types: 2.1.26
    dev: false
    engines:
      node: '>= 0.12'
    resolution:
      integrity: sha512-1lLKB2Mu3aGP1Q/2eCOx0fNbRMe7XdwktwOruhfqqd0rIJWwN4Dh+E3hrPSlDCXnSR7UtZ1N38rVXm+6+MEhJQ==
  /form-data/2.5.1:
    dependencies:
      asynckit: 0.4.0
      combined-stream: 1.0.8
      mime-types: 2.1.26
    dev: false
    engines:
      node: '>= 0.12'
    resolution:
      integrity: sha512-m21N3WOmEEURgk6B9GLOE4RuWOFf28Lhh9qGYeNlGq4VDXUlJy2th2slBNU8Gp8EzloYZOibZJ7t5ecIrFSjVA==
  /form-data/3.0.0:
    dependencies:
      asynckit: 0.4.0
      combined-stream: 1.0.8
      mime-types: 2.1.26
    dev: false
    engines:
      node: '>= 6'
    resolution:
      integrity: sha512-CKMFDglpbMi6PyN+brwB9Q/GOw0eAnsrEZDgcsH5Krhz5Od/haKHAX0NmQfha2zPPz0JpWzA7GJHGSnvCRLWsg==
  /forwarded/0.1.2:
    dev: false
    engines:
      node: '>= 0.6'
    resolution:
      integrity: sha1-mMI9qxF1ZXuMBXPozszZGw/xjIQ=
  /fresh/0.5.2:
    dev: false
    engines:
      node: '>= 0.6'
    resolution:
      integrity: sha1-PYyt2Q2XZWn6g1qx+OSyOhBWBac=
  /fs-constants/1.0.0:
    dev: false
    resolution:
      integrity: sha512-y6OAwoSIf7FyjMIv94u+b5rdheZEjzR63GTyZJm5qh4Bi+2YgwLCcI/fPFZkL5PSixOt6ZNKm+w+Hfp/Bciwow==
  /fs-extra/7.0.1:
    dependencies:
      graceful-fs: 4.2.3
      jsonfile: 4.0.0
      universalify: 0.1.2
    dev: false
    engines:
      node: '>=6 <7 || >=8'
    resolution:
      integrity: sha512-YJDaCJZEnBmcbw13fvdAM9AwNOJwOzrE4pqMqBq5nFiEqXUqHwlK4B+3pUw6JNvfSPtX05xFHtYy/1ni01eGCw==
  /fs-extra/8.1.0:
    dependencies:
      graceful-fs: 4.2.3
      jsonfile: 4.0.0
      universalify: 0.1.2
    dev: false
    engines:
      node: '>=6 <7 || >=8'
    resolution:
      integrity: sha512-yhlQgA6mnOJUKOsRUFsgJdQCvkKhcz8tlZG5HBQfReYZy46OwLcY+Zia0mtdHsOo9y/hP+CxMN0TU9QxoOtG4g==
  /fs.realpath/1.0.0:
    dev: false
    resolution:
      integrity: sha1-FQStJSMVjKpA20onh8sBQRmU6k8=
  /fsevents/2.1.2:
    dev: false
    engines:
      node: ^8.16.0 || ^10.6.0 || >=11.0.0
    optional: true
    os:
      - darwin
    resolution:
      integrity: sha512-R4wDiBwZ0KzpgOWetKDug1FZcYhqYnUYKtfZYt4mD5SBz76q0KR4Q9o7GIPamsVPGmW3EYPPJ0dOOjvx32ldZA==
  /ftp/0.3.10:
    dependencies:
      readable-stream: 1.1.14
      xregexp: 2.0.0
    dev: false
    engines:
      node: '>=0.8.0'
    resolution:
      integrity: sha1-kZfYYa2BQvPmPVqDv+TFn3MwiF0=
  /function-bind/1.1.1:
    dev: false
    resolution:
      integrity: sha512-yIovAzMX49sF8Yl58fSCWJ5svSLuaibPxXQJFLmBObTuCr0Mf1KiPopGM9NiFjiYBCbfaa2Fh6breQ6ANVTI0A==
  /functional-red-black-tree/1.0.1:
    dev: false
    resolution:
      integrity: sha1-GwqzvVU7Kg1jmdKcDj6gslIHgyc=
  /gauge/2.7.4:
    dependencies:
      aproba: 1.2.0
      console-control-strings: 1.1.0
      has-unicode: 2.0.1
      object-assign: 4.1.1
      signal-exit: 3.0.3
      string-width: 1.0.2
      strip-ansi: 3.0.1
      wide-align: 1.1.3
    dev: false
    resolution:
      integrity: sha1-LANAXHU4w51+s3sxcCLjJfsBi/c=
  /get-caller-file/1.0.3:
    dev: false
    resolution:
      integrity: sha512-3t6rVToeoZfYSGd8YoLFR2DJkiQrIiUrGcjvFX2mDw3bn6k2OtwHN0TNCLbBO+w8qTvimhDkv+LSscbJY1vE6w==
  /get-caller-file/2.0.5:
    dev: false
    engines:
      node: 6.* || 8.* || >= 10.*
    resolution:
      integrity: sha512-DyFP3BM/3YHTQOCUL/w0OZHR0lpKeGrxotcHWcqNEdnltqFwXVfhEBQ94eIo34AfQpo0rGki4cyIiftY06h2Fg==
  /get-func-name/2.0.0:
    dev: false
    resolution:
      integrity: sha1-6td0q+5y4gQJQzoGY2YCPdaIekE=
  /get-stdin/4.0.1:
    dev: false
    engines:
      node: '>=0.10.0'
    resolution:
      integrity: sha1-uWjGsKBDhDJJAui/Gl3zJXmkUP4=
  /get-stdin/6.0.0:
    dev: false
    engines:
      node: '>=4'
    resolution:
      integrity: sha512-jp4tHawyV7+fkkSKyvjuLZswblUtz+SQKzSWnBbii16BuZksJlU1wuBYXY75r+duh/llF1ur6oNwi+2ZzjKZ7g==
  /get-stream/4.1.0:
    dependencies:
      pump: 3.0.0
    dev: false
    engines:
      node: '>=6'
    resolution:
      integrity: sha512-GMat4EJ5161kIy2HevLlr4luNjBgvmj413KaQA7jt4V8B4RDsfpHk7WQ9GVqfYyyx8OS/L66Kox+rJRNklLK7w==
  /get-stream/5.1.0:
    dependencies:
      pump: 3.0.0
    dev: false
    engines:
      node: '>=8'
    resolution:
      integrity: sha512-EXr1FOzrzTfGeL0gQdeFEvOMm2mzMOglyiOXSTpPC+iAjAKftbr3jpCMWynogwYnM+eSj9sHGc6wjIcDvYiygw==
  /get-uri/2.0.4:
    dependencies:
      data-uri-to-buffer: 1.2.0
      debug: 2.6.9
      extend: 3.0.2
      file-uri-to-path: 1.0.0
      ftp: 0.3.10
      readable-stream: 2.3.7
    dev: false
    resolution:
      integrity: sha512-v7LT/s8kVjs+Tx0ykk1I+H/rbpzkHvuIq87LmeXptcf5sNWm9uQiwjNAt94SJPA1zOlCntmnOlJvVWKmzsxG8Q==
  /getpass/0.1.7:
    dependencies:
      assert-plus: 1.0.0
    dev: false
    resolution:
      integrity: sha1-Xv+OPmhNVprkyysSgmBOi6YhSfo=
  /github-from-package/0.0.0:
    dev: false
    resolution:
      integrity: sha1-l/tdlr/eiXMxPyDoKI75oWf6ZM4=
  /glob-parent/5.1.1:
    dependencies:
      is-glob: 4.0.1
    dev: false
    engines:
      node: '>= 6'
    resolution:
      integrity: sha512-FnI+VGOpnlGHWZxthPGR+QhR78fuiK0sNLkHQv+bL9fQi57lNNdquIbna/WrfROrolq8GK5Ek6BiMwqL/voRYQ==
  /glob-to-regexp/0.4.1:
    dev: false
    resolution:
      integrity: sha512-lkX1HJXwyMcprw/5YUZc2s7DrpAiHB21/V+E1rHUrVNokkvB6bqMzT0VfV6/86ZNabt1k14YOIaT7nDvOX3Iiw==
  /glob/5.0.15:
    dependencies:
      inflight: 1.0.6
      inherits: 2.0.4
      minimatch: 3.0.4
      once: 1.4.0
      path-is-absolute: 1.0.1
    dev: false
    resolution:
      integrity: sha1-G8k2ueAvSmA/zCIuz3Yz0wuLk7E=
  /glob/7.1.3:
    dependencies:
      fs.realpath: 1.0.0
      inflight: 1.0.6
      inherits: 2.0.4
      minimatch: 3.0.4
      once: 1.4.0
      path-is-absolute: 1.0.1
    dev: false
    resolution:
      integrity: sha512-vcfuiIxogLV4DlGBHIUOwI0IbrJ8HWPc4MU7HzviGeNho/UJDfi6B5p3sHeWIQ0KGIU0Jpxi5ZHxemQfLkkAwQ==
  /glob/7.1.6:
    dependencies:
      fs.realpath: 1.0.0
      inflight: 1.0.6
      inherits: 2.0.4
      minimatch: 3.0.4
      once: 1.4.0
      path-is-absolute: 1.0.1
    dev: false
    resolution:
      integrity: sha512-LwaxwyZ72Lk7vZINtNNrywX0ZuLyStrdDtabefZKAY5ZGJhVtgdznluResxNmPitE0SAO+O26sWTHeKSI2wMBA==
  /global-modules/1.0.0:
    dependencies:
      global-prefix: 1.0.2
      is-windows: 1.0.2
      resolve-dir: 1.0.1
    dev: false
    engines:
      node: '>=0.10.0'
    resolution:
      integrity: sha512-sKzpEkf11GpOFuw0Zzjzmt4B4UZwjOcG757PPvrfhxcLFbq0wpsgpOqxpxtxFiCG4DtG93M6XRVbF2oGdev7bg==
  /global-prefix/1.0.2:
    dependencies:
      expand-tilde: 2.0.2
      homedir-polyfill: 1.0.3
      ini: 1.3.5
      is-windows: 1.0.2
      which: 1.3.1
    dev: false
    engines:
      node: '>=0.10.0'
    resolution:
      integrity: sha1-2/dDxsFJklk8ZVVoy2btMsASLr4=
  /global/4.4.0:
    dependencies:
      min-document: 2.19.0
      process: 0.11.10
    dev: false
    resolution:
      integrity: sha512-wv/LAoHdRE3BeTGz53FAamhGlPLhlssK45usmGFThIi4XqnBmjKQ16u+RNbP7WvigRZDxUsM0J3gcQ5yicaL0w==
  /globals/11.12.0:
    dev: false
    engines:
      node: '>=4'
    resolution:
      integrity: sha512-WOBp/EEGUiIsJSp7wcv/y6MO+lV9UoncWqxuFfm8eBwzWNgyfBd6Gz+IeKQ9jCmyhoH99g15M3T+QaVHFjizVA==
  /globals/12.4.0:
    dependencies:
      type-fest: 0.8.1
    dev: false
    engines:
      node: '>=8'
    resolution:
      integrity: sha512-BWICuzzDvDoH54NHKCseDanAhE3CeDorgDL5MT6LMXXj2WCnd9UC2szdk4AWLfjdgNBCXLUanXYcpBBKOSWGwg==
  /glogg/1.0.2:
    dependencies:
      sparkles: 1.0.1
    dev: false
    engines:
      node: '>= 0.10'
    resolution:
      integrity: sha512-5mwUoSuBk44Y4EshyiqcH95ZntbDdTQqA3QYSrxmzj28Ai0vXBGMH1ApSANH14j2sIRtqCEyg6PfsuP7ElOEDA==
  /graceful-fs/4.2.3:
    dev: false
    resolution:
      integrity: sha512-a30VEBm4PEdx1dRB7MFK7BejejvCvBronbLjht+sHuGYj8PHs7M/5Z+rt5lw551vZ7yfTCj4Vuyy3mSJytDWRQ==
  /growl/1.10.5:
    dev: false
    engines:
      node: '>=4.x'
    resolution:
      integrity: sha512-qBr4OuELkhPenW6goKVXiv47US3clb3/IbuWF9KNKEijAy9oeHxU9IgzjvJhHkUzhaj7rOUD7+YGWqUjLp5oSA==
  /guid-typescript/1.0.9:
    dev: false
    resolution:
      integrity: sha512-Y8T4vYhEfwJOTbouREvG+3XDsjr8E3kIr7uf+JZ0BYloFsttiHU0WfvANVsR7TxNUJa/WpCnw/Ino/p+DeBhBQ==
  /gulp-util/3.0.7:
    dependencies:
      array-differ: 1.0.0
      array-uniq: 1.0.3
      beeper: 1.1.1
      chalk: 1.1.3
      dateformat: 1.0.12
      fancy-log: 1.3.3
      gulplog: 1.0.0
      has-gulplog: 0.1.0
      lodash._reescape: 3.0.0
      lodash._reevaluate: 3.0.0
      lodash._reinterpolate: 3.0.0
      lodash.template: 3.6.2
      minimist: 1.2.5
      multipipe: 0.1.2
      object-assign: 3.0.0
      replace-ext: 0.0.1
      through2: 2.0.1
      vinyl: 0.5.3
    deprecated: 'gulp-util is deprecated - replace it, following the guidelines at https://medium.com/gulpjs/gulp-util-ca3b1f9f9ac5'
    dev: false
    engines:
      node: '>=0.10'
    resolution:
      integrity: sha1-eJJcS4+LSQBawBoBHFV+YhiUHLs=
  /gulplog/1.0.0:
    dependencies:
      glogg: 1.0.2
    dev: false
    engines:
      node: '>= 0.10'
    resolution:
      integrity: sha1-4oxNRdBey77YGDY86PnFkmIp/+U=
  /handlebars/4.7.6:
    dependencies:
      minimist: 1.2.5
      neo-async: 2.6.1
      source-map: 0.6.1
      wordwrap: 1.0.0
    dev: false
    engines:
      node: '>=0.4.7'
    hasBin: true
    optionalDependencies:
      uglify-js: 3.8.1
    resolution:
      integrity: sha512-1f2BACcBfiwAfStCKZNrUCgqNZkGsAT7UM3kkYtXuLo0KnaVfjKOyf7PRzB6++aK9STyT1Pd2ZCPe3EGOXleXA==
  /har-schema/2.0.0:
    dev: false
    engines:
      node: '>=4'
    resolution:
      integrity: sha1-qUwiJOvKwEeCoNkDVSHyRzW37JI=
  /har-validator/5.1.3:
    dependencies:
      ajv: 6.12.0
      har-schema: 2.0.0
    dev: false
    engines:
      node: '>=6'
    resolution:
      integrity: sha512-sNvOCzEQNr/qrvJgc3UG/kD4QtlHycrzwS+6mfTrrSq97BvaYcPZZI1ZSqGSPR73Cxn4LKTD4PttRwfU7jWq5g==
  /has-ansi/2.0.0:
    dependencies:
      ansi-regex: 2.1.1
    dev: false
    engines:
      node: '>=0.10.0'
    resolution:
      integrity: sha1-NPUEnOHs3ysGSa8+8k5F7TVBbZE=
  /has-binary2/1.0.3:
    dependencies:
      isarray: 2.0.1
    dev: false
    resolution:
      integrity: sha512-G1LWKhDSvhGeAQ8mPVQlqNcOB2sJdwATtZKl2pDKKHfpf/rYj24lkinxf69blJbnsvtqqNU+L3SL50vzZhXOnw==
  /has-cors/1.1.0:
    dev: false
    resolution:
      integrity: sha1-XkdHk/fqmEPRu5nCPu9J/xJv/zk=
  /has-flag/1.0.0:
    dev: false
    engines:
      node: '>=0.10.0'
    resolution:
      integrity: sha1-nZ55MWXOAXoA8AQYxD+UKnsdEfo=
  /has-flag/3.0.0:
    dev: false
    engines:
      node: '>=4'
    resolution:
      integrity: sha1-tdRU3CGZriJWmfNGfloH87lVuv0=
  /has-flag/4.0.0:
    dev: false
    engines:
      node: '>=8'
    resolution:
      integrity: sha512-EykJT/Q1KjTWctppgIAgfSO0tKVuZUjhgMr17kqTumMl6Afv3EISleU7qZUzoXDFTAHTDC4NOoG/ZxU3EvlMPQ==
  /has-glob/1.0.0:
    dependencies:
      is-glob: 3.1.0
    dev: false
    engines:
      node: '>=0.10.0'
    resolution:
      integrity: sha1-mqqe7b/7G6OZCnsAEPtnjuAIEgc=
  /has-gulplog/0.1.0:
    dependencies:
      sparkles: 1.0.1
    dev: false
    engines:
      node: '>= 0.10'
    resolution:
      integrity: sha1-ZBTIKRNpfaUVkDl9r7EvIpZ4Ec4=
  /has-only/1.1.1:
    dev: false
    engines:
      node: '>=6'
    resolution:
      integrity: sha512-3GuFy9rDw0xvovCHb4SOKiRImbZ+a8boFBUyGNRPVd2mRyQOzYdau5G9nodUXC1ZKYN59hrHFkW1lgBQscYfTg==
  /has-symbols/1.0.1:
    dev: false
    engines:
      node: '>= 0.4'
    resolution:
      integrity: sha512-PLcsoqu++dmEIZB+6totNFKq/7Do+Z0u4oT0zKOJNl3lYK6vGwwu2hjHs+68OEZbTjiUE9bgOABXbP/GvrS0Kg==
  /has-unicode/2.0.1:
    dev: false
    resolution:
      integrity: sha1-4Ob+aijPUROIVeCG0Wkedx3iqLk=
  /has/1.0.3:
    dependencies:
      function-bind: 1.1.1
    dev: false
    engines:
      node: '>= 0.4.0'
    resolution:
      integrity: sha512-f2dvO0VU6Oej7RkWJGrehjbzMAjFp5/VKPp5tTpWIV4JHHZK1/BxbFRtf/siA2SWTe09caDmVtYYzWEIbBS4zw==
  /hash-base/3.0.4:
    dependencies:
      inherits: 2.0.4
      safe-buffer: 5.2.0
    dev: false
    engines:
      node: '>=4'
    resolution:
      integrity: sha1-X8hoaEfs1zSZQDMZprCj8/auSRg=
  /hasha/3.0.0:
    dependencies:
      is-stream: 1.1.0
    dev: false
    engines:
      node: '>=4'
    resolution:
      integrity: sha1-UqMvq4Vp1BymmmH/GiFPjrfIvTk=
  /he/1.2.0:
    dev: false
    hasBin: true
    resolution:
      integrity: sha512-F/1DnUGPopORZi0ni+CvrCgHQ5FyEAHRLSApuYWMmrbSwoN2Mn/7k+Gl38gJnR7yyDZk6WLXwiGod1JOWNDKGw==
  /highlight.js/9.18.1:
    dev: false
    resolution:
      integrity: sha512-OrVKYz70LHsnCgmbXctv/bfuvntIKDz177h0Co37DQ5jamGZLVmoCVMtjMtNZY3X9DrCcKfklHPNeA0uPZhSJg==
  /homedir-polyfill/1.0.3:
    dependencies:
      parse-passwd: 1.0.0
    dev: false
    engines:
      node: '>=0.10.0'
    resolution:
      integrity: sha512-eSmmWE5bZTK2Nou4g0AI3zZ9rswp7GRKoKXS1BLUkvPviOqs4YTN1djQIqrXy9k5gEtdLPy86JjRwsNM9tnDcA==
  /hosted-git-info/2.8.8:
    dev: false
    resolution:
      integrity: sha512-f/wzC2QaWBs7t9IYqB4T3sR1xviIViXJRJTWBlx2Gf3g0Xi5vI7Yy4koXQ1c9OYDGHN9sBy1DQ2AB8fqZBWhUg==
  /html-escaper/2.0.2:
    dev: false
    resolution:
      integrity: sha512-H2iMtd0I4Mt5eYiapRdIDjp+XzelXQ0tFE4JS7YFwFevXXMmOp9myNrUvCg0D6ws8iqkRPBfKHgbwig1SmlLfg==
  /http-errors/1.7.2:
    dependencies:
      depd: 1.1.2
      inherits: 2.0.3
      setprototypeof: 1.1.1
      statuses: 1.5.0
      toidentifier: 1.0.0
    dev: false
    engines:
      node: '>= 0.6'
    resolution:
      integrity: sha512-uUQBt3H/cSIVfch6i1EuPNy/YsRSOUBXTVfZ+yR7Zjez3qjBz6i9+i4zjNaoqcoFVI4lQJ5plg63TvGfRSDCRg==
  /http-errors/1.7.3:
    dependencies:
      depd: 1.1.2
      inherits: 2.0.4
      setprototypeof: 1.1.1
      statuses: 1.5.0
      toidentifier: 1.0.0
    dev: false
    engines:
      node: '>= 0.6'
    resolution:
      integrity: sha512-ZTTX0MWrsQ2ZAhA1cejAwDLycFsd7I7nVtnkT3Ol0aqodaKW+0CTZDQ1uBv5whptCnc8e8HeRRJxRs0kmm/Qfw==
  /http-proxy-agent/2.1.0:
    dependencies:
      agent-base: 4.3.0
      debug: 3.1.0
    dev: false
    engines:
      node: '>= 4.5.0'
    resolution:
      integrity: sha512-qwHbBLV7WviBl0rQsOzH6o5lwyOIvwp/BdFnvVxXORldu5TmjFfjzBcWUWS5kWAZhmv+JtiDhSuQCp4sBfbIgg==
  /http-proxy/1.18.0:
    dependencies:
      eventemitter3: 4.0.0
      follow-redirects: 1.11.0
      requires-port: 1.0.0
    dev: false
    engines:
      node: '>=6.0.0'
    resolution:
      integrity: sha512-84I2iJM/n1d4Hdgc6y2+qY5mDaz2PUVjlg9znE9byl+q0uC3DeByqBGReQu5tpLK0TAqTIXScRUV+dg7+bUPpQ==
  /http-signature/1.2.0:
    dependencies:
      assert-plus: 1.0.0
      jsprim: 1.4.1
      sshpk: 1.16.1
    dev: false
    engines:
      node: '>=0.8'
      npm: '>=1.3.7'
    resolution:
      integrity: sha1-muzZJRFHcvPZW2WmCruPfBj7rOE=
  /https-proxy-agent/3.0.1:
    dependencies:
      agent-base: 4.3.0
      debug: 3.2.6
    dev: false
    engines:
      node: '>= 4.5.0'
    resolution:
      integrity: sha512-+ML2Rbh6DAuee7d07tYGEKOEi2voWPUGan+ExdPbPW6Z3svq+JCqr0v8WmKPOkz1vOVykPCBSuobe7G8GJUtVg==
  /https-proxy-agent/4.0.0:
    dependencies:
      agent-base: 5.1.1
      debug: 4.1.1
    dev: false
    engines:
      node: '>= 6.0.0'
    resolution:
      integrity: sha512-zoDhWrkR3of1l9QAL8/scJZyLu8j/gBkcwcaQOZh7Gyh/+uJQzGVETdgT30akuwkpL8HTRfssqI3BZuV18teDg==
  /human-signals/1.1.1:
    dev: false
    engines:
      node: '>=8.12.0'
    resolution:
      integrity: sha512-SEQu7vl8KjNL2eoGBLF3+wAjpsNfA9XMlXAYj/3EdaNfAlxKthD1xjEQfGOUhllCGGJVNY34bRr6lPINhNjyZw==
  /iconv-lite/0.4.24:
    dependencies:
      safer-buffer: 2.1.2
    dev: false
    engines:
      node: '>=0.10.0'
    resolution:
      integrity: sha512-v3MXnZAcvnywkTUEZomIActle7RXXeedOR31wwl7VlyoXO4Qi9arvSenNQWne1TcRwhCL1HwLI21bEqdpj8/rA==
  /ieee754/1.1.13:
    dev: false
    resolution:
      integrity: sha512-4vf7I2LYV/HaWerSo3XmlMkp5eZ83i+/CDluXi/IGTs/O1sejBNhTtnxzmRZfvOUqj7lZjqHkeTvpgSFDlWZTg==
  /ignore/4.0.6:
    dev: false
    engines:
      node: '>= 4'
    resolution:
      integrity: sha512-cyFDKrqc/YdcWFniJhzI42+AzS+gNwmUzOSFcRCQYwySuBBBy/KjuxWLZ/FHEH6Moq1NizMOBWyTcv8O4OZIMg==
  /import-fresh/3.2.1:
    dependencies:
      parent-module: 1.0.1
      resolve-from: 4.0.0
    dev: false
    engines:
      node: '>=6'
    resolution:
      integrity: sha512-6e1q1cnWP2RXD9/keSkxHScg508CdXqXWgWBaETNhyuBFz+kUZlKboh+ISK+bU++DmbHimVBrOz/zzPe0sZ3sQ==
  /imurmurhash/0.1.4:
    dev: false
    engines:
      node: '>=0.8.19'
    resolution:
      integrity: sha1-khi5srkoojixPcT7a21XbyMUU+o=
  /indent-string/2.1.0:
    dependencies:
      repeating: 2.0.1
    dev: false
    engines:
      node: '>=0.10.0'
    resolution:
      integrity: sha1-ji1INIdCEhtKghi3oTfppSBJ3IA=
  /indexof/0.0.1:
    dev: false
    resolution:
      integrity: sha1-gtwzbSMrkGIXnQWrMpOmYFn9Q10=
  /inflight/1.0.6:
    dependencies:
      once: 1.4.0
      wrappy: 1.0.2
    dev: false
    resolution:
      integrity: sha1-Sb1jMdfQLQwJvJEKEHW6gWW1bfk=
  /inherits/2.0.1:
    dev: false
    resolution:
      integrity: sha1-sX0I0ya0Qj5Wjv9xn5GwscvfafE=
  /inherits/2.0.3:
    dev: false
    resolution:
      integrity: sha1-Yzwsg+PaQqUC9SRmAiSA9CCCYd4=
  /inherits/2.0.4:
    dev: false
    resolution:
      integrity: sha512-k/vGaX4/Yla3WzyMCvTQOXYeIHvqOKtnqBduzTHpzpQZzAskKMhZ2K+EnBiSM9zGSoIFeMpXKxa4dYeZIQqewQ==
  /ini/1.3.5:
    dev: false
    resolution:
      integrity: sha512-RZY5huIKCMRWDUqZlEi72f/lmXKMvuszcMBduliQ3nnWbx9X/ZBQO7DijMEYS9EhHBb2qacRUMtC7svLwe0lcw==
  /inquirer/7.1.0:
    dependencies:
      ansi-escapes: 4.3.1
      chalk: 3.0.0
      cli-cursor: 3.1.0
      cli-width: 2.2.0
      external-editor: 3.1.0
      figures: 3.2.0
      lodash: 4.17.15
      mute-stream: 0.0.8
      run-async: 2.4.0
      rxjs: 6.5.5
      string-width: 4.2.0
      strip-ansi: 6.0.0
      through: 2.3.8
    dev: false
    engines:
      node: '>=6.0.0'
    resolution:
      integrity: sha512-5fJMWEmikSYu0nv/flMc475MhGbB7TSPd/2IpFV4I4rMklboCH2rQjYY5kKiYGHqUF9gvaambupcJFFG9dvReg==
  /interpret/1.2.0:
    dev: false
    engines:
      node: '>= 0.10'
    resolution:
      integrity: sha512-mT34yGKMNceBQUoVn7iCDKDntA7SC6gycMAWzGx1z/CMCTV7b2AAtXlo3nRyHZ1FelRkQbQjprHSYGwzLtkVbw==
  /ip-regex/2.1.0:
    dev: false
    engines:
      node: '>=4'
    resolution:
      integrity: sha1-+ni/XS5pE8kRzp+BnuUUa7bYROk=
  /ip/1.1.5:
    dev: false
    resolution:
      integrity: sha1-vd7XARQpCCjAoDnnLvJfWq7ENUo=
  /ipaddr.js/1.9.1:
    dev: false
    engines:
      node: '>= 0.10'
    resolution:
      integrity: sha512-0KI/607xoxSToH7GjN1FfSbLoU0+btTicjsQSWQlh/hZykN8KpmMf7uYwPW3R+akZ6R/w18ZlXSHBYXiYUPO3g==
  /is-arguments/1.0.4:
    dev: false
    engines:
      node: '>= 0.4'
    resolution:
      integrity: sha512-xPh0Rmt8NE65sNzvyUmWgI1tz3mKq74lGA0mL8LYZcoIzKOzDh6HmrYm3d18k60nHerC8A9Km8kYu87zfSFnLA==
  /is-arrayish/0.2.1:
    dev: false
    resolution:
      integrity: sha1-d8mYQFJ6qOyxqLppe4BkWnqSap0=
  /is-binary-path/2.1.0:
    dependencies:
      binary-extensions: 2.0.0
    dev: false
    engines:
      node: '>=8'
    resolution:
      integrity: sha512-ZMERYes6pDydyuGidse7OsHxtbI7WVeUEozgR/g7rd0xUimYNlvZRE/K2MgZTjWy725IfelLeVcEM97mmtRGXw==
  /is-buffer/1.1.6:
    dev: false
    resolution:
      integrity: sha512-NcdALwpXkTm5Zvvbk7owOUSvVvBKDgKP5/ewfXEznmQFfs4ZRmanOeKBTjRVjka3QFoN6XJ+9F3USqfHqTaU5w==
  /is-buffer/2.0.4:
    dev: false
    engines:
      node: '>=4'
    resolution:
      integrity: sha512-Kq1rokWXOPXWuaMAqZiJW4XxsmD9zGx9q4aePabbn3qCRGedtH7Cm+zV8WETitMfu1wdh+Rvd6w5egwSngUX2A==
  /is-callable/1.1.5:
    dev: false
    engines:
      node: '>= 0.4'
    resolution:
      integrity: sha512-ESKv5sMCJB2jnHTWZ3O5itG+O128Hsus4K4Qh1h2/cgn2vbgnLSVqfV46AeJA9D5EeeLa9w81KUXMtn34zhX+Q==
  /is-ci/2.0.0:
    dependencies:
      ci-info: 2.0.0
    dev: false
    hasBin: true
    resolution:
      integrity: sha512-YfJT7rkpQB0updsdHLGWrvhBJfcfzNNawYDNIyQXJz0IViGf75O8EBPKSdvw2rF+LGCsX4FZ8tcr3b19LcZq4w==
  /is-date-object/1.0.2:
    dev: false
    engines:
      node: '>= 0.4'
    resolution:
      integrity: sha512-USlDT524woQ08aoZFzh3/Z6ch9Y/EWXEHQ/AaRN0SkKq4t2Jw2R2339tSXmwuVoY7LLlBCbOIlx2myP/L5zk0g==
  /is-docker/2.0.0:
    dev: false
    engines:
      node: '>=8'
    resolution:
      integrity: sha512-pJEdRugimx4fBMra5z2/5iRdZ63OhYV0vr0Dwm5+xtW4D1FvRkB8hamMIhnWfyJeDdyr/aa7BDyNbtG38VxgoQ==
  /is-extglob/2.1.1:
    dev: false
    engines:
      node: '>=0.10.0'
    resolution:
      integrity: sha1-qIwCU1eR8C7TfHahueqXc8gz+MI=
  /is-finite/1.1.0:
    dev: false
    engines:
      node: '>=0.10.0'
    resolution:
      integrity: sha512-cdyMtqX/BOqqNBBiKlIVkytNHm49MtMlYyn1zxzvJKWmFMlGzm+ry5BBfYyeY9YmNKbRSo/o7OX9w9ale0wg3w==
  /is-fullwidth-code-point/1.0.0:
    dependencies:
      number-is-nan: 1.0.1
    dev: false
    engines:
      node: '>=0.10.0'
    resolution:
      integrity: sha1-754xOG8DGn8NZDr4L95QxFfvAMs=
  /is-fullwidth-code-point/2.0.0:
    dev: false
    engines:
      node: '>=4'
    resolution:
      integrity: sha1-o7MKXE8ZkYMWeqq5O+764937ZU8=
  /is-fullwidth-code-point/3.0.0:
    dev: false
    engines:
      node: '>=8'
    resolution:
      integrity: sha512-zymm5+u+sCsSWyD9qNaejV3DFvhCKclKdizYaJUuHA83RLjb7nSuGnddCHGv0hk+KY7BMAlsWeK4Ueg6EV6XQg==
  /is-generator-function/1.0.7:
    dev: false
    engines:
      node: '>= 0.4'
    resolution:
      integrity: sha512-YZc5EwyO4f2kWCax7oegfuSr9mFz1ZvieNYBEjmukLxgXfBUbxAWGVF7GZf0zidYtoBl3WvC07YK0wT76a+Rtw==
  /is-glob/3.1.0:
    dependencies:
      is-extglob: 2.1.1
    dev: false
    engines:
      node: '>=0.10.0'
    resolution:
      integrity: sha1-e6WuJCF4BKxwcHuWkiVnSGzD6Eo=
  /is-glob/4.0.1:
    dependencies:
      is-extglob: 2.1.1
    dev: false
    engines:
      node: '>=0.10.0'
    resolution:
      integrity: sha512-5G0tKtBTFImOqDnLB2hG6Bp2qcKEFduo4tZu9MT/H6NQv/ghhy30o55ufafxJ/LdH79LLs2Kfrn85TLKyA7BUg==
  /is-module/1.0.0:
    dev: false
    resolution:
      integrity: sha1-Mlj7afeMFNW4FdZkM2tM/7ZEFZE=
  /is-number/7.0.0:
    dev: false
    engines:
      node: '>=0.12.0'
    resolution:
      integrity: sha512-41Cifkg6e8TylSpdtTpeLVMqvSBEVzTttHvERD741+pnZ8ANv0004MRL43QKPDlK9cGvNp6NZWZUBlbGXYxxng==
  /is-promise/2.1.0:
    dev: false
    resolution:
      integrity: sha1-eaKp7OfwlugPNtKy87wWwf9L8/o=
  /is-reference/1.1.4:
    dependencies:
      '@types/estree': 0.0.39
    dev: false
    resolution:
      integrity: sha512-uJA/CDPO3Tao3GTrxYn6AwkM4nUPJiGGYu5+cB8qbC7WGFlrKZbiRo7SFKxUAEpFUfiHofWCXBUNhvYJMh+6zw==
  /is-regex/1.0.5:
    dependencies:
      has: 1.0.3
    dev: false
    engines:
      node: '>= 0.4'
    resolution:
      integrity: sha512-vlKW17SNq44owv5AQR3Cq0bQPEb8+kF3UKZ2fiZNOWtztYE5i0CzCZxFDwO58qAOWtxdBRVO/V5Qin1wjCqFYQ==
  /is-stream/1.1.0:
    dev: false
    engines:
      node: '>=0.10.0'
    resolution:
      integrity: sha1-EtSj3U5o4Lec6428hBc66A2RykQ=
  /is-stream/2.0.0:
    dev: false
    engines:
      node: '>=8'
    resolution:
      integrity: sha512-XCoy+WlUr7d1+Z8GgSuXmpuUFC9fOhRXglJMx+dwLKTkL44Cjd4W1Z5P+BQZpr+cR93aGP4S/s7Ftw6Nd/kiEw==
  /is-symbol/1.0.3:
    dependencies:
      has-symbols: 1.0.1
    dev: false
    engines:
      node: '>= 0.4'
    resolution:
      integrity: sha512-OwijhaRSgqvhm/0ZdAcXNZt9lYdKFpcRDT5ULUuYXPoT794UNOdU+gpT6Rzo7b4V2HUl/op6GqY894AZwv9faQ==
  /is-typedarray/1.0.0:
    dev: false
    resolution:
      integrity: sha1-5HnICFjfDBsR3dppQPlgEfzaSpo=
  /is-utf8/0.2.1:
    dev: false
    resolution:
      integrity: sha1-Sw2hRCEE0bM2NA6AeX6GXPOffXI=
  /is-valid-glob/1.0.0:
    dev: false
    engines:
      node: '>=0.10.0'
    resolution:
      integrity: sha1-Kb8+/3Ab4tTTFdusw5vDn+j2Aao=
  /is-windows/1.0.2:
    dev: false
    engines:
      node: '>=0.10.0'
    resolution:
      integrity: sha512-eXK1UInq2bPmjyX6e3VHIzMLobc4J94i4AWn+Hpq3OU5KkrRC96OAcR3PRJ/pGu6m8TRnBHP9dkXQVsT/COVIA==
  /is-wsl/1.1.0:
    dev: false
    engines:
      node: '>=4'
    resolution:
      integrity: sha1-HxbkqiKwTRM2tmGIpmrzxgDDpm0=
  /is-wsl/2.1.1:
    dev: false
    engines:
      node: '>=8'
    resolution:
      integrity: sha512-umZHcSrwlDHo2TGMXv0DZ8dIUGunZ2Iv68YZnrmCiBPkZ4aaOhtv7pXJKeki9k3qJ3RJr0cDyitcl5wEH3AYog==
  /isarray/0.0.1:
    dev: false
    resolution:
      integrity: sha1-ihis/Kmo9Bd+Cav8YDiTmwXR7t8=
  /isarray/1.0.0:
    dev: false
    resolution:
      integrity: sha1-u5NdSFgsuhaMBoNJV6VKPgcSTxE=
  /isarray/2.0.1:
    dev: false
    resolution:
      integrity: sha1-o32U7ZzaLVmGXJ92/llu4fM4dB4=
  /isbinaryfile/3.0.3:
    dependencies:
      buffer-alloc: 1.2.0
    dev: false
    engines:
      node: '>=0.6.0'
    resolution:
      integrity: sha512-8cJBL5tTd2OS0dM4jz07wQd5g0dCCqIhUxPIGtZfa5L6hWlvV5MHTITy/DBAsF+Oe2LS1X3krBUhNwaGUWpWxw==
  /isexe/2.0.0:
    dev: false
    resolution:
      integrity: sha1-6PvzdNxVb/iUehDcsFctYz8s+hA=
  /isstream/0.1.2:
    dev: false
    resolution:
      integrity: sha1-R+Y/evVa+m+S4VAOaQ64uFKcCZo=
  /istanbul-lib-coverage/2.0.5:
    dev: false
    engines:
      node: '>=6'
    resolution:
      integrity: sha512-8aXznuEPCJvGnMSRft4udDRDtb1V3pkQkMMI5LI+6HuQz5oQ4J2UFn1H82raA3qJtyOLkkwVqICBQkjnGtn5mA==
  /istanbul-lib-hook/2.0.7:
    dependencies:
      append-transform: 1.0.0
    dev: false
    engines:
      node: '>=6'
    resolution:
      integrity: sha512-vrRztU9VRRFDyC+aklfLoeXyNdTfga2EI3udDGn4cZ6fpSXpHLV9X6CHvfoMCPtggg8zvDDmC4b9xfu0z6/llA==
  /istanbul-lib-instrument/3.3.0:
    dependencies:
      '@babel/generator': 7.9.4
      '@babel/parser': 7.9.4
      '@babel/template': 7.8.6
      '@babel/traverse': 7.9.0
      '@babel/types': 7.9.0
      istanbul-lib-coverage: 2.0.5
      semver: 6.3.0
    dev: false
    engines:
      node: '>=6'
    resolution:
      integrity: sha512-5nnIN4vo5xQZHdXno/YDXJ0G+I3dAm4XgzfSVTPLQpj/zAV2dV6Juy0yaf10/zrJOJeHoN3fraFe+XRq2bFVZA==
  /istanbul-lib-report/2.0.8:
    dependencies:
      istanbul-lib-coverage: 2.0.5
      make-dir: 2.1.0
      supports-color: 6.1.0
    dev: false
    engines:
      node: '>=6'
    resolution:
      integrity: sha512-fHBeG573EIihhAblwgxrSenp0Dby6tJMFR/HvlerBsrCTD5bkUuoNtn3gVh29ZCS824cGGBPn7Sg7cNk+2xUsQ==
  /istanbul-lib-source-maps/3.0.6:
    dependencies:
      debug: 4.1.1
      istanbul-lib-coverage: 2.0.5
      make-dir: 2.1.0
      rimraf: 2.7.1
      source-map: 0.6.1
    dev: false
    engines:
      node: '>=6'
    resolution:
      integrity: sha512-R47KzMtDJH6X4/YW9XTx+jrLnZnscW4VpNN+1PViSYTejLVPWv7oov+Duf8YQSPyVRUvueQqz1TcsC6mooZTXw==
  /istanbul-reports/2.2.7:
    dependencies:
      html-escaper: 2.0.2
    dev: false
    engines:
      node: '>=6'
    resolution:
      integrity: sha512-uu1F/L1o5Y6LzPVSVZXNOoD/KXpJue9aeLRd0sM9uMXfZvzomB0WxVamWb5ue8kA2vVWEmW7EG+A5n3f1kqHKg==
  /istanbul/0.4.5:
    dependencies:
      abbrev: 1.0.9
      async: 1.5.2
      escodegen: 1.8.1
      esprima: 2.7.3
      glob: 5.0.15
      handlebars: 4.7.6
      js-yaml: 3.13.1
      mkdirp: 0.5.5
      nopt: 3.0.6
      once: 1.4.0
      resolve: 1.1.7
      supports-color: 3.2.3
      which: 1.3.1
      wordwrap: 1.0.0
    deprecated: |-
      This module is no longer maintained, try this instead:
        npm i nyc
      Visit https://istanbul.js.org/integrations for other alternatives.
    dev: false
    hasBin: true
    resolution:
      integrity: sha1-ZcfXPUxNqE1POsMQuRj7C4Azczs=
  /its-name/1.0.0:
    dev: false
    engines:
      node: '>=6'
    resolution:
      integrity: sha1-IGXxiD7LVoxl9xEt2/EjQB+uSvA=
  /jest-worker/24.9.0:
    dependencies:
      merge-stream: 2.0.0
      supports-color: 6.1.0
    dev: false
    engines:
      node: '>= 6'
    resolution:
      integrity: sha512-51PE4haMSXcHohnSMdM42anbvZANYTqMrr52tVKPqqsPJMzoP6FYYDVqahX/HrAoKEKz3uUPzSvKs9A3qR4iVw==
  /jju/1.4.0:
    dev: false
    resolution:
      integrity: sha1-o6vicYryQaKykE+EpiWXDzia4yo=
  /jquery/3.4.1:
    dev: false
    resolution:
      integrity: sha512-36+AdBzCL+y6qjw5Tx7HgzeGCzC81MDDgaUP8ld2zhx58HdqXGoBd+tHdrBMiyjGQs0Hxs/MLZTu/eHNJJuWPw==
  /js-tokens/4.0.0:
    dev: false
    resolution:
      integrity: sha512-RdJUflcE3cUzKiMqQgsCu06FPu9UdIJO0beYbPhHN4k6apgJtifcoCtT9bcxOpYBtpD2kCM6Sbzg4CausW/PKQ==
  /js-yaml/3.13.1:
    dependencies:
      argparse: 1.0.10
      esprima: 4.0.1
    dev: false
    hasBin: true
    resolution:
      integrity: sha512-YfbcO7jXDdyj0DGxYVSlSeQNHbD7XPWvrVWeVUujrQEoZzWJIRrCPoyk6kL6IAjAG2IolMK4T0hNUe0HOUs5Jw==
  /jsbn/0.1.1:
    dev: false
    resolution:
      integrity: sha1-peZUwuWi3rXyAdls77yoDA7y9RM=
  /jsesc/2.5.2:
    dev: false
    engines:
      node: '>=4'
    hasBin: true
    resolution:
      integrity: sha512-OYu7XEzjkCQ3C5Ps3QIZsQfNpqoJyZZA99wd9aWd05NCtC5pWOkShK2mkL6HXQR6/Cy2lbNdPlZBpuQHXE63gA==
  /json-edm-parser/0.1.2:
    dependencies:
      jsonparse: 1.2.0
    dev: false
    resolution:
      integrity: sha1-HmCw/vG8CvZ7wNFG393lSGzWFbQ=
  /json-parse-better-errors/1.0.2:
    dev: false
    resolution:
      integrity: sha512-mrqyZKfX5EhL7hvqcV6WG1yYjnjeuYDzDhhcAAUrq8Po85NBQBJP+ZDUT75qZQ98IkUoBqdkExkukOU7Ts2wrw==
  /json-schema-traverse/0.4.1:
    dev: false
    resolution:
      integrity: sha512-xbbCH5dCYU5T8LcEhhuh7HJ88HXuW3qsI3Y0zOZFKfZEHcpWiHU/Jxzk629Brsab/mMiHQti9wMP+845RPe3Vg==
  /json-schema/0.2.3:
    dev: false
    resolution:
      integrity: sha1-tIDIkuWaLwWVTOcnvT8qTogvnhM=
  /json-stable-stringify-without-jsonify/1.0.1:
    dev: false
    resolution:
      integrity: sha1-nbe1lJatPzz+8wp1FC0tkwrXJlE=
  /json-stringify-safe/5.0.1:
    dev: false
    resolution:
      integrity: sha1-Epai1Y/UXxmg9s4B1lcB4sc1tus=
  /json5/1.0.1:
    dependencies:
      minimist: 1.2.5
    dev: false
    hasBin: true
    resolution:
      integrity: sha512-aKS4WQjPenRxiQsC93MNfjx+nbF4PAdYzmd/1JIj8HYzqfbu86beTuNgXDzPknWk0n0uARlyewZo4s++ES36Ow==
  /json5/2.1.3:
    dependencies:
      minimist: 1.2.5
    dev: false
    engines:
      node: '>=6'
    hasBin: true
    resolution:
      integrity: sha512-KXPvOm8K9IJKFM0bmdn8QXh7udDh1g/giieX0NLCaMnb4hEiVFqnop2ImTXCc5e0/oHz3LTqmHGtExn5hfMkOA==
  /jsonfile/4.0.0:
    dev: false
    optionalDependencies:
      graceful-fs: 4.2.3
    resolution:
      integrity: sha1-h3Gq4HmbZAdrdmQPygWPnBDjPss=
  /jsonparse/1.2.0:
    dev: false
    engines:
      '0': node >= 0.2.0
    resolution:
      integrity: sha1-XAxWhRBxYOcv50ib3eoLRMK8Z70=
  /jsprim/1.4.1:
    dependencies:
      assert-plus: 1.0.0
      extsprintf: 1.3.0
      json-schema: 0.2.3
      verror: 1.10.0
    dev: false
    engines:
      '0': node >=0.6.0
    resolution:
      integrity: sha1-MT5mvB5cwG5Di8G3SZwuXFastqI=
  /jssha/2.4.1:
    dev: false
    resolution:
      integrity: sha512-77DN1YurYgh+7FPCTJ2CQ6hVDHgIWiHxm4Y5/mAdnpETKYagX22pVWMz4xfKF5fcpNfMaztgVj+/B1bt2k23Eg==
  /just-extend/4.1.0:
    dev: false
    resolution:
      integrity: sha512-ApcjaOdVTJ7y4r08xI5wIqpvwS48Q0PBG4DJROcEkH1f8MdAiNFyFxz3xoL0LWAVwjrwPYZdVHHxhRHcx/uGLA==
  /jwa/1.4.1:
    dependencies:
      buffer-equal-constant-time: 1.0.1
      ecdsa-sig-formatter: 1.0.11
      safe-buffer: 5.2.0
    dev: false
    resolution:
      integrity: sha512-qiLX/xhEEFKUAJ6FiBMbes3w9ATzyk5W7Hvzpa/SLYdxNtng+gcurvrI7TbACjIXlsJyr05/S1oUhZrc63evQA==
  /jws/3.2.2:
    dependencies:
      jwa: 1.4.1
      safe-buffer: 5.2.0
    dev: false
    resolution:
      integrity: sha512-YHlZCB6lMTllWDtSPHz/ZXTsi8S00usEV6v1tjq8tOUZzw7DpSDWVXjXDre6ed1w/pd495ODpHZYSdkRTsa0HA==
  /karma-chai/0.1.0_chai@4.2.0+karma@4.4.1:
    dependencies:
      chai: 4.2.0
      karma: 4.4.1
    dev: false
    peerDependencies:
      chai: '*'
      karma: '>=0.10.9'
    resolution:
      integrity: sha1-vuWtQEAFF4Ea40u5RfdikJEIt5o=
  /karma-chrome-launcher/3.1.0:
    dependencies:
      which: 1.3.1
    dev: false
    resolution:
      integrity: sha512-3dPs/n7vgz1rxxtynpzZTvb9y/GIaW8xjAwcIGttLbycqoFtI7yo1NGnQi6oFTherRE+GIhCAHZC4vEqWGhNvg==
  /karma-coverage/2.0.1:
    dependencies:
      dateformat: 1.0.12
      istanbul: 0.4.5
      istanbul-lib-coverage: 2.0.5
      istanbul-lib-instrument: 3.3.0
      istanbul-lib-report: 2.0.8
      istanbul-lib-source-maps: 3.0.6
      istanbul-reports: 2.2.7
      lodash: 4.17.15
      minimatch: 3.0.4
      source-map: 0.5.7
    dev: false
    engines:
      node: '>=8.0.0'
    resolution:
      integrity: sha512-SnFkHsnLsaXfxkey51rRN9JDLAEKYW2Lb0qOEvcruukk0NkSNDkjobNDZPt9Ni3kIhLZkLtpGOz661hN7OaZvQ==
  /karma-edge-launcher/0.4.2_karma@4.4.1:
    dependencies:
      edge-launcher: 1.2.2
      karma: 4.4.1
    dev: false
    engines:
      node: '>=4'
    peerDependencies:
      karma: '>=0.9'
    resolution:
      integrity: sha512-YAJZb1fmRcxNhMIWYsjLuxwODBjh2cSHgTW/jkVmdpGguJjLbs9ZgIK/tEJsMQcBLUkO+yO4LBbqYxqgGW2HIw==
  /karma-env-preprocessor/0.1.1:
    dev: false
    resolution:
      integrity: sha1-u+jIfVnADtt2BwvTwxtLOdXcfhU=
  /karma-firefox-launcher/1.3.0:
    dependencies:
      is-wsl: 2.1.1
    dev: false
    resolution:
      integrity: sha512-Fi7xPhwrRgr+94BnHX0F5dCl1miIW4RHnzjIGxF8GaIEp7rNqX7LSi7ok63VXs3PS/5MQaQMhGxw+bvD+pibBQ==
  /karma-ie-launcher/1.0.0_karma@4.4.1:
    dependencies:
      karma: 4.4.1
      lodash: 4.17.15
    dev: false
    peerDependencies:
      karma: '>=0.9'
    resolution:
      integrity: sha1-SXmGhCxJAZA0bNifVJTKmDDG1Zw=
  /karma-json-preprocessor/0.3.3_karma@4.4.1:
    dependencies:
      karma: 4.4.1
    dev: false
    peerDependencies:
      karma: '>=0.9'
    resolution:
      integrity: sha1-X36ZW+uuS06PCiy1IVBVSq8LHi4=
  /karma-json-to-file-reporter/1.0.1:
    dependencies:
      json5: 2.1.3
    dev: false
    resolution:
      integrity: sha512-kNCi+0UrXAeTJMpMsHkHNbfmlErsYT+/haNakJIhsE/gtj3Jx7zWRg7BTc1HHSbH5KeVXVRJr3/KLB/NHWY7Hg==
  /karma-junit-reporter/2.0.1_karma@4.4.1:
    dependencies:
      karma: 4.4.1
      path-is-absolute: 1.0.1
      xmlbuilder: 12.0.0
    dev: false
    engines:
      node: '>= 8'
    peerDependencies:
      karma: '>=0.9'
    resolution:
      integrity: sha512-VtcGfE0JE4OE1wn0LK8xxDKaTP7slN8DO3I+4xg6gAi1IoAHAXOJ1V9G/y45Xg6sxdxPOR3THCFtDlAfBo9Afw==
  /karma-mocha-reporter/2.2.5_karma@4.4.1:
    dependencies:
      chalk: 2.4.2
      karma: 4.4.1
      log-symbols: 2.2.0
      strip-ansi: 4.0.0
    dev: false
    peerDependencies:
      karma: '>=0.13'
    resolution:
      integrity: sha1-FRIAlejtgZGG5HoLAS8810GJVWA=
  /karma-mocha/1.3.0:
    dependencies:
      minimist: 1.2.0
    dev: false
    resolution:
      integrity: sha1-7qrH/8DiAetjxGdEDStpx883eL8=
  /karma-remap-istanbul/0.6.0_karma@4.4.1:
    dependencies:
      istanbul: 0.4.5
      karma: 4.4.1
      remap-istanbul: 0.9.6
    dev: false
    peerDependencies:
      karma: '>=0.9'
    resolution:
      integrity: sha1-l/O3cAZSVPm0ck8tm+SjouG69vw=
  /karma-rollup-preprocessor/7.0.5_rollup@1.32.1:
    dependencies:
      chokidar: 3.3.1
      debounce: 1.2.0
      rollup: 1.32.1
    dev: false
    engines:
      node: '>= 8.0.0'
    peerDependencies:
      rollup: '>= 1.0.0'
    resolution:
      integrity: sha512-VhZI81l8LZBvBrSf4xaojsbur7bcycsSlxXkYaTOjV6DQwx1gtAM0CQVdue7LuIbXB1AohYIg0S5at+dqDtMxQ==
  /karma-sourcemap-loader/0.3.7:
    dependencies:
      graceful-fs: 4.2.3
    dev: false
    resolution:
      integrity: sha1-kTIsd/jxPUb+0GKwQuEAnUxFBdg=
  /karma/4.4.1:
    dependencies:
      bluebird: 3.7.2
      body-parser: 1.19.0
      braces: 3.0.2
      chokidar: 3.3.1
      colors: 1.4.0
      connect: 3.7.0
      di: 0.0.1
      dom-serialize: 2.2.1
      flatted: 2.0.2
      glob: 7.1.6
      graceful-fs: 4.2.3
      http-proxy: 1.18.0
      isbinaryfile: 3.0.3
      lodash: 4.17.15
      log4js: 4.5.1
      mime: 2.4.4
      minimatch: 3.0.4
      optimist: 0.6.1
      qjobs: 1.2.0
      range-parser: 1.2.1
      rimraf: 2.7.1
      safe-buffer: 5.2.0
      socket.io: 2.1.1
      source-map: 0.6.1
      tmp: 0.0.33
      useragent: 2.3.0
    dev: false
    engines:
      node: '>= 8'
    hasBin: true
    resolution:
      integrity: sha512-L5SIaXEYqzrh6b1wqYC42tNsFMx2PWuxky84pK9coK09MvmL7mxii3G3bZBh/0rvD27lqDd0le9jyhzvwif73A==
  /keytar/5.4.0:
    dependencies:
      nan: 2.14.0
      prebuild-install: 5.3.3
    dev: false
    requiresBuild: true
    resolution:
      integrity: sha512-Ta0RtUmkq7un177SPgXKQ7FGfGDV4xvsV0cGNiWVEzash5U0wyOsXpwfrK2+Oq+hHvsvsbzIZUUuJPimm3avFw==
  /lazy-ass/1.6.0:
    dev: false
    engines:
      node: '> 0.8'
    resolution:
      integrity: sha1-eZllXoZGwX8In90YfRUNMyTVRRM=
  /levn/0.3.0:
    dependencies:
      prelude-ls: 1.1.2
      type-check: 0.3.2
    dev: false
    engines:
      node: '>= 0.8.0'
    resolution:
      integrity: sha1-OwmSTt+fCDwEkP3UwLxEIeBHZO4=
  /load-json-file/1.1.0:
    dependencies:
      graceful-fs: 4.2.3
      parse-json: 2.2.0
      pify: 2.3.0
      pinkie-promise: 2.0.1
      strip-bom: 2.0.0
    dev: false
    engines:
      node: '>=0.10.0'
    resolution:
      integrity: sha1-lWkFcI1YtLq0wiYbBPWfMcmTdMA=
  /load-json-file/4.0.0:
    dependencies:
      graceful-fs: 4.2.3
      parse-json: 4.0.0
      pify: 3.0.0
      strip-bom: 3.0.0
    dev: false
    engines:
      node: '>=4'
    resolution:
      integrity: sha1-L19Fq5HjMhYjT9U62rZo607AmTs=
  /loader-utils/1.4.0:
    dependencies:
      big.js: 5.2.2
      emojis-list: 3.0.0
      json5: 1.0.1
    dev: false
    engines:
      node: '>=4.0.0'
    resolution:
      integrity: sha512-qH0WSMBtn/oHuwjy/NucEgbx5dbxxnxup9s4PVXJUDHZBQY+s0NWA9rJf53RBnQZxfch7euUui7hpoAPvALZdA==
  /locate-path/3.0.0:
    dependencies:
      p-locate: 3.0.0
      path-exists: 3.0.0
    dev: false
    engines:
      node: '>=6'
    resolution:
      integrity: sha512-7AO748wWnIhNqAuaty2ZWHkQHRSNfPVIsPIfwEOWO22AmaoVrWavlOcMR5nzTLNYvp36X220/maaRsrec1G65A==
  /locate-path/5.0.0:
    dependencies:
      p-locate: 4.1.0
    dev: false
    engines:
      node: '>=8'
    resolution:
      integrity: sha512-t7hw9pI+WvuwNJXwk5zVHpyhIqzg2qTlklJOf0mVxGSbe3Fp2VieZcduNYjaLDoy6p9uGpQEGWG87WpMKlNq8g==
  /lodash._basecopy/3.0.1:
    dev: false
    resolution:
      integrity: sha1-jaDmqHbPNEwK2KVIghEd08XHyjY=
  /lodash._basetostring/3.0.1:
    dev: false
    resolution:
      integrity: sha1-0YYdh3+CSlL2aYMtyvPuFVZqB9U=
  /lodash._basevalues/3.0.0:
    dev: false
    resolution:
      integrity: sha1-W3dXYoAr3j0yl1A+JjAIIP32Ybc=
  /lodash._getnative/3.9.1:
    dev: false
    resolution:
      integrity: sha1-VwvH3t5G1hzc3mh9ZdPuy6o6r/U=
  /lodash._isiterateecall/3.0.9:
    dev: false
    resolution:
      integrity: sha1-UgOte6Ql+uhCRg5pbbnPPmqsBXw=
  /lodash._reescape/3.0.0:
    dev: false
    resolution:
      integrity: sha1-Kx1vXf4HyKNVdT5fJ/rH8c3hYWo=
  /lodash._reevaluate/3.0.0:
    dev: false
    resolution:
      integrity: sha1-WLx0xAZklTrgsSTYBpltrKQx4u0=
  /lodash._reinterpolate/3.0.0:
    dev: false
    resolution:
      integrity: sha1-DM8tiRZq8Ds2Y8eWU4t1rG4RTZ0=
  /lodash._root/3.0.1:
    dev: false
    resolution:
      integrity: sha1-+6HEUkwZ7ppfgTa0YJ8BfPTe1pI=
  /lodash.escape/3.2.0:
    dependencies:
      lodash._root: 3.0.1
    dev: false
    resolution:
      integrity: sha1-mV7g3BjBtIzJLv+ucaEKq1tIdpg=
  /lodash.flattendeep/4.4.0:
    dev: false
    resolution:
      integrity: sha1-+wMJF/hqMTTlvJvsDWngAT3f7bI=
  /lodash.get/4.4.2:
    dev: false
    resolution:
      integrity: sha1-LRd/ZS+jHpObRDjVNBSZ36OCXpk=
  /lodash.isarguments/3.1.0:
    dev: false
    resolution:
      integrity: sha1-L1c9hcaiQon/AGY7SRwdM4/zRYo=
  /lodash.isarray/3.0.4:
    dev: false
    resolution:
      integrity: sha1-eeTriMNqgSKvhvhEqpvNhRtfu1U=
  /lodash.isequal/4.5.0:
    dev: false
    resolution:
      integrity: sha1-QVxEePK8wwEgwizhDtMib30+GOA=
  /lodash.keys/3.1.2:
    dependencies:
      lodash._getnative: 3.9.1
      lodash.isarguments: 3.1.0
      lodash.isarray: 3.0.4
    dev: false
    resolution:
      integrity: sha1-TbwEcrFWvlCgsoaFXRvQsMZWCYo=
  /lodash.restparam/3.6.1:
    dev: false
    resolution:
      integrity: sha1-k2pOMJ7zMKdkXtQUWYbIWuWyCAU=
  /lodash.sortby/4.7.0:
    dev: false
    resolution:
      integrity: sha1-7dFMgk4sycHgsKG0K7UhBRakJDg=
  /lodash.template/3.6.2:
    dependencies:
      lodash._basecopy: 3.0.1
      lodash._basetostring: 3.0.1
      lodash._basevalues: 3.0.0
      lodash._isiterateecall: 3.0.9
      lodash._reinterpolate: 3.0.0
      lodash.escape: 3.2.0
      lodash.keys: 3.1.2
      lodash.restparam: 3.6.1
      lodash.templatesettings: 3.1.1
    dev: false
    resolution:
      integrity: sha1-+M3sxhaaJVvpCYrosMU9N4kx0U8=
  /lodash.templatesettings/3.1.1:
    dependencies:
      lodash._reinterpolate: 3.0.0
      lodash.escape: 3.2.0
    dev: false
    resolution:
      integrity: sha1-+zB4RHU7Zrnxr6VOJix0UwfbqOU=
  /lodash/4.17.15:
    dev: false
    resolution:
      integrity: sha512-8xOcRHvCjnocdS5cpwXQXVzmmh5e5+saE2QGoeQmbKmRS6J3VQppPOIt0MnmE+4xlZoumy0GPG0D0MVIQbNA1A==
  /log-symbols/2.2.0:
    dependencies:
      chalk: 2.4.2
    dev: false
    engines:
      node: '>=4'
    resolution:
      integrity: sha512-VeIAFslyIerEJLXHziedo2basKbMKtTw3vfn5IzG0XTjhAVEJyNHnL2p7vc+wBDSdQuUpNw3M2u6xb9QsAY5Eg==
  /log-symbols/3.0.0:
    dependencies:
      chalk: 2.4.2
    dev: false
    engines:
      node: '>=8'
    resolution:
      integrity: sha512-dSkNGuI7iG3mfvDzUuYZyvk5dD9ocYCYzNU6CYDE6+Xqd+gwme6Z00NS3dUh8mq/73HaEtT7m6W+yUPtU6BZnQ==
  /log4js/4.5.1:
    dependencies:
      date-format: 2.1.0
      debug: 4.1.1
      flatted: 2.0.2
      rfdc: 1.1.4
      streamroller: 1.0.6
    dev: false
    engines:
      node: '>=6.0'
    resolution:
      integrity: sha512-EEEgFcE9bLgaYUKuozyFfytQM2wDHtXn4tAN41pkaxpNjAykv11GVdeI4tHtmPWW4Xrgh9R/2d7XYghDVjbKKw==
  /lolex/4.2.0:
    dev: false
    resolution:
      integrity: sha512-gKO5uExCXvSm6zbF562EvM+rd1kQDnB9AZBbiQVzf1ZmdDpxUSvpnAaVOP83N/31mRK8Ml8/VE8DMvsAZQ+7wg==
  /lolex/5.1.2:
    dependencies:
      '@sinonjs/commons': 1.7.1
    dev: false
    resolution:
      integrity: sha512-h4hmjAvHTmd+25JSwrtTIuwbKdwg5NzZVRMLn9saij4SZaepCrTCxPr35H/3bjwfMJtN+t3CX8672UIkglz28A==
  /long/4.0.0:
    dev: false
    resolution:
      integrity: sha512-XsP+KhQif4bjX1kbuSiySJFNAehNxgLb6hPRGJ9QsUr8ajHkuXGdrHmFUTUUXhDwVX2R5bY4JNZEwbUiMhV+MA==
  /loud-rejection/1.6.0:
    dependencies:
      currently-unhandled: 0.4.1
      signal-exit: 3.0.3
    dev: false
    engines:
      node: '>=0.10.0'
    resolution:
      integrity: sha1-W0b4AUft7leIcPCG0Eghz5mOVR8=
  /lru-cache/4.1.5:
    dependencies:
      pseudomap: 1.0.2
      yallist: 2.1.2
    dev: false
    resolution:
      integrity: sha512-sWZlbEP2OsHNkXrMl5GYk/jKk70MBng6UU4YI/qGDYbgf6YbP4EvmqISbXCoJiRKs+1bSpFHVgQxvJ17F2li5g==
  /lru-cache/5.1.1:
    dependencies:
      yallist: 3.1.1
    dev: false
    resolution:
      integrity: sha512-KpNARQA3Iwv+jTA0utUVVbrh+Jlrr1Fv0e56GGzAFOXN7dk/FviaDW8LHmK52DlcH4WP2n6gI8vN1aesBFgo9w==
  /lunr/2.3.8:
    dev: false
    resolution:
      integrity: sha512-oxMeX/Y35PNFuZoHp+jUj5OSEmLCaIH4KTFJh7a93cHBoFmpw2IoPs22VIz7vyO2YUnx2Tn9dzIwO2P/4quIRg==
  /macos-release/2.3.0:
    dev: false
    engines:
      node: '>=6'
    resolution:
      integrity: sha512-OHhSbtcviqMPt7yfw5ef5aghS2jzFVKEFyCJndQt2YpSQ9qRVSEv2axSJI1paVThEu+FFGs584h/1YhxjVqajA==
  /magic-string/0.25.7:
    dependencies:
      sourcemap-codec: 1.4.8
    dev: false
    resolution:
      integrity: sha512-4CrMT5DOHTDk4HYDlzmwu4FVCcIYI8gauveasrdCu2IKIFOJ3f0v/8MDGJCDL9oD2ppz/Av1b0Nj345H9M+XIA==
  /make-dir/2.1.0:
    dependencies:
      pify: 4.0.1
      semver: 5.7.1
    dev: false
    engines:
      node: '>=6'
    resolution:
      integrity: sha512-LS9X+dc8KLxXCb8dni79fLIIUA5VyZoyjSMCwTluaXA0o27cCK0bhXkpgw+sTXVpPy/lSO57ilRixqk0vDmtRA==
  /make-error/1.3.6:
    dev: false
    resolution:
      integrity: sha512-s8UhlNe7vPKomQhC1qFelMokr/Sc3AgNbso3n74mVPA5LTZwkB9NlXf4XPamLxJE8h0gh73rM94xvwRT2CVInw==
  /map-obj/1.0.1:
    dev: false
    engines:
      node: '>=0.10.0'
    resolution:
      integrity: sha1-2TPOuSBdgr3PSIb2dCvcK03qFG0=
  /marked/0.8.2:
    dev: false
    engines:
      node: '>= 8.16.2'
    hasBin: true
    resolution:
      integrity: sha512-EGwzEeCcLniFX51DhTpmTom+dSA/MG/OBUDjnWtHbEnjAH180VzUeAw+oE4+Zv+CoYBWyRlYOTR0N8SO9R1PVw==
  /matched/1.0.2:
    dependencies:
      arr-union: 3.1.0
      async-array-reduce: 0.2.1
      glob: 7.1.6
      has-glob: 1.0.0
      is-valid-glob: 1.0.0
      resolve-dir: 1.0.1
    dev: false
    engines:
      node: '>= 0.12.0'
    resolution:
      integrity: sha512-7ivM1jFZVTOOS77QsR+TtYHH0ecdLclMkqbf5qiJdX2RorqfhsL65QHySPZgDE0ZjHoh+mQUNHTanNXIlzXd0Q==
  /md5.js/1.3.4:
    dependencies:
      hash-base: 3.0.4
      inherits: 2.0.4
    dev: false
    resolution:
      integrity: sha1-6b296UogpawYsENA/Fdk1bCdkB0=
  /md5/2.2.1:
    dependencies:
      charenc: 0.0.2
      crypt: 0.0.2
      is-buffer: 1.1.6
    dev: false
    resolution:
      integrity: sha1-U6s41f48iJG6RlMp6iP6wFQBJvk=
  /media-typer/0.3.0:
    dev: false
    engines:
      node: '>= 0.6'
    resolution:
      integrity: sha1-hxDXrwqmJvj/+hzgAWhUUmMlV0g=
  /memory-fs/0.5.0:
    dependencies:
      errno: 0.1.7
      readable-stream: 2.3.7
    dev: false
    engines:
      node: '>=4.3.0 <5.0.0 || >=5.10'
    resolution:
      integrity: sha512-jA0rdU5KoQMC0e6ppoNRtpp6vjFq6+NY7r8hywnC7V+1Xj/MtHwGIbB1QaK/dunyjWteJzmkpd7ooeWg10T7GA==
  /memorystream/0.3.1:
    dev: false
    engines:
      node: '>= 0.10.0'
    resolution:
      integrity: sha1-htcJCzDORV1j+64S3aUaR93K+bI=
  /meow/3.7.0:
    dependencies:
      camelcase-keys: 2.1.0
      decamelize: 1.2.0
      loud-rejection: 1.6.0
      map-obj: 1.0.1
      minimist: 1.2.5
      normalize-package-data: 2.5.0
      object-assign: 4.1.1
      read-pkg-up: 1.0.1
      redent: 1.0.0
      trim-newlines: 1.0.0
    dev: false
    engines:
      node: '>=0.10.0'
    resolution:
      integrity: sha1-cstmi0JSKCkKu/qFaJJYcwioAfs=
  /merge-descriptors/1.0.1:
    dev: false
    resolution:
      integrity: sha1-sAqqVW3YtEVoFQ7J0blT8/kMu2E=
  /merge-source-map/1.1.0:
    dependencies:
      source-map: 0.6.1
    dev: false
    resolution:
      integrity: sha512-Qkcp7P2ygktpMPh2mCQZaf3jhN6D3Z/qVZHSdWvQ+2Ef5HgRAPBO57A77+ENm0CPx2+1Ce/MYKi3ymqdfuqibw==
  /merge-stream/2.0.0:
    dev: false
    resolution:
      integrity: sha512-abv/qOcuPfk3URPfDzmZU1LKmuw8kT+0nIHvKrKgFrwifol/doWcdA4ZqsWQ8ENrFKkd67Mfpo/LovbIUsbt3w==
  /methods/1.1.2:
    dev: false
    engines:
      node: '>= 0.6'
    resolution:
      integrity: sha1-VSmk1nZUE07cxSZmVoNbD4Ua/O4=
  /micromatch/4.0.2:
    dependencies:
      braces: 3.0.2
      picomatch: 2.2.2
    dev: false
    engines:
      node: '>=8'
    resolution:
      integrity: sha512-y7FpHSbMUMoyPbYUSzO6PaZ6FyRnQOpHuKwbo1G+Knck95XVU4QAiKdGEnj5wwoS7PlOgthX/09u5iFJ+aYf5Q==
  /mime-db/1.43.0:
    dev: false
    engines:
      node: '>= 0.6'
    resolution:
      integrity: sha512-+5dsGEEovYbT8UY9yD7eE4XTc4UwJ1jBYlgaQQF38ENsKR3wj/8q8RFZrF9WIZpB2V1ArTVFUva8sAul1NzRzQ==
  /mime-types/2.1.26:
    dependencies:
      mime-db: 1.43.0
    dev: false
    engines:
      node: '>= 0.6'
    resolution:
      integrity: sha512-01paPWYgLrkqAyrlDorC1uDwl2p3qZT7yl806vW7DvDoxwXi46jsjFbg+WdwotBIk6/MbEhO/dh5aZ5sNj/dWQ==
  /mime/1.6.0:
    dev: false
    engines:
      node: '>=4'
    hasBin: true
    resolution:
      integrity: sha512-x0Vn8spI+wuJ1O6S7gnbaQg8Pxh4NNHb7KSINmEWKiPE4RKOplvijn+NkmYmmRgP68mc70j2EbeTFRsrswaQeg==
  /mime/2.4.4:
    dev: false
    engines:
      node: '>=4.0.0'
    hasBin: true
    resolution:
      integrity: sha512-LRxmNwziLPT828z+4YkNzloCFC2YM4wrB99k+AV5ZbEyfGNWfG8SO1FUXLmLDBSo89NrJZ4DIWeLjy1CHGhMGA==
  /mimic-fn/2.1.0:
    dev: false
    engines:
      node: '>=6'
    resolution:
      integrity: sha512-OqbOk5oEQeAZ8WXWydlu9HJjz9WVdEIvamMCcXmuqUYjTknH/sqsWvhQ3vgwKFRR1HpjvNBKQ37nbJgYzGqGcg==
  /mimic-response/2.1.0:
    dev: false
    engines:
      node: '>=8'
    resolution:
      integrity: sha512-wXqjST+SLt7R009ySCglWBCFpjUygmCIfD790/kVbiGmUgfYGuB14PiTd5DwVxSV4NcYHjzMkoj5LjQZwTQLEA==
  /min-document/2.19.0:
    dependencies:
      dom-walk: 0.1.2
    dev: false
    resolution:
      integrity: sha1-e9KC4/WELtKVu3SM3Z8f+iyCRoU=
  /minimatch/3.0.4:
    dependencies:
      brace-expansion: 1.1.11
    dev: false
    resolution:
      integrity: sha512-yJHVQEhyqPLUTgt9B83PXu6W3rx4MvvHvSUvToogpwoGDOUQ+yDrR0HRot+yOCdCO7u4hX3pWft6kWBBcqh0UA==
  /minimist/0.0.10:
    dev: false
    resolution:
      integrity: sha1-3j+YVD2/lggr5IrRoMfNqDYwHc8=
  /minimist/0.0.8:
    dev: false
    resolution:
      integrity: sha1-hX/Kv8M5fSYluCKCYuhqp6ARsF0=
  /minimist/1.2.0:
    dev: false
    resolution:
      integrity: sha1-o1AIsg9BOD7sH7kU9M1d95omQoQ=
  /minimist/1.2.5:
    dev: false
    resolution:
      integrity: sha512-FM9nNUYrRBAELZQT3xeZQ7fmMOBg6nWNmJKTcgsJeaLstP/UODVpGsr5OhXhhXg6f+qtJ8uiZ+PUxkDWcgIXLw==
  /mkdirp-classic/0.5.2:
    dev: false
    resolution:
      integrity: sha512-ejdnDQcR75gwknmMw/tx02AuRs8jCtqFoFqDZMjiNxsu85sRIJVXDKHuLYvUUPRBUtV2FpSZa9bL1BUa3BdR2g==
  /mkdirp/0.5.1:
    dependencies:
      minimist: 0.0.8
    deprecated: Legacy versions of mkdirp are no longer supported. Please update to mkdirp 1.x. (Note that the API surface has changed to use Promises in 1.x.)
    dev: false
    hasBin: true
    resolution:
      integrity: sha1-MAV0OOrGz3+MR2fzhkjWaX11yQM=
  /mkdirp/0.5.3:
    dependencies:
      minimist: 1.2.5
    deprecated: Legacy versions of mkdirp are no longer supported. Please update to mkdirp 1.x. (Note that the API surface has changed to use Promises in 1.x.)
    dev: false
    hasBin: true
    resolution:
      integrity: sha512-P+2gwrFqx8lhew375MQHHeTlY8AuOJSrGf0R5ddkEndUkmwpgUob/vQuBD1V22/Cw1/lJr4x+EjllSezBThzBg==
  /mkdirp/0.5.5:
    dependencies:
      minimist: 1.2.5
    dev: false
    hasBin: true
    resolution:
      integrity: sha512-NKmAlESf6jMGym1++R0Ra7wvhV+wFW63FaSOFPwRahvea0gMUcGUhVeAg/0BC0wiv9ih5NYPB1Wn1UEI1/L+xQ==
  /mocha-junit-reporter/1.23.3_mocha@7.1.1:
    dependencies:
      debug: 2.6.9
      md5: 2.2.1
      mkdirp: 0.5.5
      mocha: 7.1.1
      strip-ansi: 4.0.0
      xml: 1.0.1
    dev: false
    peerDependencies:
      mocha: '>=2.2.5'
    resolution:
      integrity: sha512-ed8LqbRj1RxZfjt/oC9t12sfrWsjZ3gNnbhV1nuj9R/Jb5/P3Xb4duv2eCfCDMYH+fEu0mqca7m4wsiVjsxsvA==
  /mocha/7.1.1:
    dependencies:
      ansi-colors: 3.2.3
      browser-stdout: 1.3.1
      chokidar: 3.3.0
      debug: 3.2.6
      diff: 3.5.0
      escape-string-regexp: 1.0.5
      find-up: 3.0.0
      glob: 7.1.3
      growl: 1.10.5
      he: 1.2.0
      js-yaml: 3.13.1
      log-symbols: 3.0.0
      minimatch: 3.0.4
      mkdirp: 0.5.3
      ms: 2.1.1
      node-environment-flags: 1.0.6
      object.assign: 4.1.0
      strip-json-comments: 2.0.1
      supports-color: 6.0.0
      which: 1.3.1
      wide-align: 1.1.3
      yargs: 13.3.2
      yargs-parser: 13.1.2
      yargs-unparser: 1.6.0
    dev: false
    engines:
      node: '>= 8.0.0'
    hasBin: true
    resolution:
      integrity: sha512-3qQsu3ijNS3GkWcccT5Zw0hf/rWvu1fTN9sPvEd81hlwsr30GX2GcDSSoBxo24IR8FelmrAydGC6/1J5QQP4WA==
  /mock-fs/4.11.0:
    dev: false
    resolution:
      integrity: sha512-Yp4o3/ZA15wsXqJTT+R+9w2AYIkD1i80Lds47wDbuUhOvQvm+O2EfjFZSz0pMgZZSPHRhGxgcd2+GL4+jZMtdw==
  /mock-require/3.0.3:
    dependencies:
      get-caller-file: 1.0.3
      normalize-path: 2.1.1
    dev: false
    engines:
      node: '>=4.3.0'
    resolution:
      integrity: sha512-lLzfLHcyc10MKQnNUCv7dMcoY/2Qxd6wJfbqCcVk3LDb8An4hF6ohk5AztrvgKhJCqj36uyzi/p5se+tvyD+Wg==
  /moment/2.24.0:
    dev: false
    resolution:
      integrity: sha512-bV7f+6l2QigeBBZSM/6yTNq4P2fNpSWj/0e7jQcy87A8e7o2nAfP/34/2ky5Vw4B9S446EtIhodAzkFCcR4dQg==
  /ms/2.0.0:
    dev: false
    resolution:
      integrity: sha1-VgiurfwAvmwpAd9fmGF4jeDVl8g=
  /ms/2.1.1:
    dev: false
    resolution:
      integrity: sha512-tgp+dl5cGk28utYktBsrFqA7HKgrhgPsg6Z/EfhWI4gl1Hwq8B/GmY/0oXZ6nF8hDVesS/FpnYaD/kOWhYQvyg==
  /ms/2.1.2:
    dev: false
    resolution:
      integrity: sha512-sGkPx+VjMtmA6MX27oA4FBFELFCZZ4S4XqeGOXCv68tT+jb3vk/RyaKWP0PTKyWtmLSM0b+adUTEvbs1PEaH2w==
  /msal/1.2.2:
    dependencies:
      tslib: 1.11.1
    dev: false
    engines:
      node: '>=0.8.0'
    resolution:
      integrity: sha512-HVQnomsTF2r8wV28M3W57I2Kcv28KQu9qnLGPzllxqw3VlC/74DVxHLconHTj1/S3Gn/9j1yaA2uEmIlre05qQ==
  /multipipe/0.1.2:
    dependencies:
      duplexer2: 0.0.2
    dev: false
    resolution:
      integrity: sha1-Ko8t33Du1WTf8tV/HhoTfZ8FB4s=
  /mute-stream/0.0.8:
    dev: false
    resolution:
      integrity: sha512-nnbWWOkoWyUsTjKrhgD0dcz22mdkSnpYqbEjIm2nhwhuxlSkpywJmBo8h0ZqJdkp73mb90SssHkN4rsRaBAfAA==
  /nan/2.14.0:
    dev: false
    resolution:
      integrity: sha512-INOFj37C7k3AfaNTtX8RhsTw7qRy7eLET14cROi9+5HAVbbHuIWUHEauBv5qT4Av2tWasiTY1Jw6puUNqRJXQg==
  /nanoid/2.1.11:
    dev: false
    resolution:
      integrity: sha512-s/snB+WGm6uwi0WjsZdaVcuf3KJXlfGl2LcxgwkEwJF0D/BWzVWAZW/XY4bFaiR7s0Jk3FPvlnepg1H1b1UwlA==
  /napi-build-utils/1.0.2:
    dev: false
    resolution:
      integrity: sha512-ONmRUqK7zj7DWX0D9ADe03wbwOBZxNAfF20PlGfCWQcD3+/MakShIHrMqx9YwPTfxDdF1zLeL+RGZiR9kGMLdg==
  /natural-compare/1.4.0:
    dev: false
    resolution:
      integrity: sha1-Sr6/7tdUHywnrPspvbvRXI1bpPc=
  /negotiator/0.6.2:
    dev: false
    engines:
      node: '>= 0.6'
    resolution:
      integrity: sha512-hZXc7K2e+PgeI1eDBe/10Ard4ekbfrrqG8Ep+8Jmf4JID2bNg7NvCPOZN+kfF574pFQI7mum2AUqDidoKqcTOw==
  /neo-async/2.6.1:
    dev: false
    resolution:
      integrity: sha512-iyam8fBuCUpWeKPGpaNMetEocMt364qkCsfL9JuhjXX6dRnguRVOfk2GZaDpPjcOKiiXCPINZC1GczQ7iTq3Zw==
  /nested-error-stacks/2.1.0:
    dev: false
    resolution:
      integrity: sha512-AO81vsIO1k1sM4Zrd6Hu7regmJN1NSiAja10gc4bX3F0wd+9rQmcuHQaHVQCYIEC8iFXnE+mavh23GOt7wBgug==
  /netmask/1.0.6:
    dev: false
    engines:
      node: '>= 0.4.0'
    resolution:
      integrity: sha1-ICl+idhvb2QA8lDZ9Pa0wZRfzTU=
  /nice-try/1.0.5:
    dev: false
    resolution:
      integrity: sha512-1nh45deeb5olNY7eX82BkPO7SSxR5SSYJiPTrTdFUVYwAl8CKMA5N9PjTYkHiRjisVcxcQ1HXdLhx2qxxJzLNQ==
  /nise/1.5.3:
    dependencies:
      '@sinonjs/formatio': 3.2.2
      '@sinonjs/text-encoding': 0.7.1
      just-extend: 4.1.0
      lolex: 5.1.2
      path-to-regexp: 1.8.0
    dev: false
    resolution:
      integrity: sha512-Ymbac/94xeIrMf59REBPOv0thr+CJVFMhrlAkW/gjCIE58BGQdCj0x7KRCb3yz+Ga2Rz3E9XXSvUyyxqqhjQAQ==
  /nock/11.9.1:
    dependencies:
      debug: 4.1.1
      json-stringify-safe: 5.0.1
      lodash: 4.17.15
      mkdirp: 0.5.5
      propagate: 2.0.1
    dev: false
    engines:
      node: '>= 8.0'
    resolution:
      integrity: sha512-U5wPctaY4/ar2JJ5Jg4wJxlbBfayxgKbiAeGh+a1kk6Pwnc2ZEuKviLyDSG6t0uXl56q7AALIxoM6FJrBSsVXA==
  /node-abi/2.15.0:
    dependencies:
      semver: 5.7.1
    dev: false
    resolution:
      integrity: sha512-FeLpTS0F39U7hHZU1srAK4Vx+5AHNVOTP+hxBNQknR/54laTHSFIJkDWDqiquY1LeLUgTfPN7sLPhMubx0PLAg==
  /node-abort-controller/1.0.4:
    dev: false
    resolution:
      integrity: sha512-7cNtLKTAg0LrW3ViS2C7UfIzbL3rZd8L0++5MidbKqQVJ8yrH6+1VRSHl33P0ZjBTbOJd37d9EYekvHyKkB0QQ==
  /node-environment-flags/1.0.6:
    dependencies:
      object.getownpropertydescriptors: 2.1.0
      semver: 5.7.1
    dev: false
    resolution:
      integrity: sha512-5Evy2epuL+6TM0lCQGpFIj6KwiEsGh1SrHUhTbNX+sLbBtjidPZFAnVK9y5yU1+h//RitLbRHTIMyxQPtxMdHw==
  /node-fetch/2.6.0:
    dev: false
    engines:
      node: 4.x || >=6.0.0
    resolution:
      integrity: sha512-8dG4H5ujfvFiqDmVu9fQ5bOHUC15JMjMY/Zumv26oOvvVJjM67KF8koCWIabKQ1GJIa9r2mMZscBq/TbdOcmNA==
  /noop-logger/0.1.1:
    dev: false
    resolution:
      integrity: sha1-lKKxYzxPExdVMAfYlm/Q6EG2pMI=
  /nopt/3.0.6:
    dependencies:
      abbrev: 1.0.9
    dev: false
    hasBin: true
    resolution:
      integrity: sha1-xkZdvwirzU2zWTF/eaxopkayj/k=
  /normalize-package-data/2.5.0:
    dependencies:
      hosted-git-info: 2.8.8
      resolve: 1.15.1
      semver: 5.7.1
      validate-npm-package-license: 3.0.4
    dev: false
    resolution:
      integrity: sha512-/5CMN3T0R4XTj4DcGaexo+roZSdSFW/0AOOTROrjxzCG1wrWXEsGbRKevjlIL+ZDE4sZlJr5ED4YW0yqmkK+eA==
  /normalize-path/2.1.1:
    dependencies:
      remove-trailing-separator: 1.1.0
    dev: false
    engines:
      node: '>=0.10.0'
    resolution:
      integrity: sha1-GrKLVW4Zg2Oowab35vogE3/mrtk=
  /normalize-path/3.0.0:
    dev: false
    engines:
      node: '>=0.10.0'
    resolution:
      integrity: sha512-6eZs5Ls3WtCisHWp9S2GUy8dqkpGi4BVSz3GaqiE6ezub0512ESztXUwUB6C6IKbQkY2Pnb/mD4WYojCRwcwLA==
  /npm-run-all/4.1.5:
    dependencies:
      ansi-styles: 3.2.1
      chalk: 2.4.2
      cross-spawn: 6.0.5
      memorystream: 0.3.1
      minimatch: 3.0.4
      pidtree: 0.3.1
      read-pkg: 3.0.0
      shell-quote: 1.7.2
      string.prototype.padend: 3.1.0
    dev: false
    engines:
      node: '>= 4'
    hasBin: true
    resolution:
      integrity: sha512-Oo82gJDAVcaMdi3nuoKFavkIHBRVqQ1qvMb+9LHk/cF4P6B2m8aP04hGf7oL6wZ9BuGwX1onlLhpuoofSyoQDQ==
  /npm-run-path/2.0.2:
    dependencies:
      path-key: 2.0.1
    dev: false
    engines:
      node: '>=4'
    resolution:
      integrity: sha1-NakjLfo11wZ7TLLd8jV7GHFTbF8=
  /npm-run-path/4.0.1:
    dependencies:
      path-key: 3.1.1
    dev: false
    engines:
      node: '>=8'
    resolution:
      integrity: sha512-S48WzZW777zhNIrn7gxOlISNAqi9ZC/uQFnRdbeIHhZhCA6UqpkOT8T1G7BvfdgP4Er8gF4sUbaS0i7QvIfCWw==
  /npmlog/4.1.2:
    dependencies:
      are-we-there-yet: 1.1.5
      console-control-strings: 1.1.0
      gauge: 2.7.4
      set-blocking: 2.0.0
    dev: false
    resolution:
      integrity: sha512-2uUqazuKlTaSI/dC8AzicUck7+IrEaOnN/e0jd3Xtt1KcGpwx30v50mL7oPyr/h9bL3E4aZccVwpwP+5W9Vjkg==
  /number-is-nan/1.0.1:
    dev: false
    engines:
      node: '>=0.10.0'
    resolution:
      integrity: sha1-CXtgK1NCKlIsGvuHkDGDNpQaAR0=
  /nyc/14.1.1:
    dependencies:
      archy: 1.0.0
      caching-transform: 3.0.2
      convert-source-map: 1.7.0
      cp-file: 6.2.0
      find-cache-dir: 2.1.0
      find-up: 3.0.0
      foreground-child: 1.5.6
      glob: 7.1.6
      istanbul-lib-coverage: 2.0.5
      istanbul-lib-hook: 2.0.7
      istanbul-lib-instrument: 3.3.0
      istanbul-lib-report: 2.0.8
      istanbul-lib-source-maps: 3.0.6
      istanbul-reports: 2.2.7
      js-yaml: 3.13.1
      make-dir: 2.1.0
      merge-source-map: 1.1.0
      resolve-from: 4.0.0
      rimraf: 2.7.1
      signal-exit: 3.0.3
      spawn-wrap: 1.4.3
      test-exclude: 5.2.3
      uuid: 3.4.0
      yargs: 13.3.2
      yargs-parser: 13.1.2
    dev: false
    engines:
      node: '>=6'
    hasBin: true
    resolution:
      integrity: sha512-OI0vm6ZGUnoGZv/tLdZ2esSVzDwUC88SNs+6JoSOMVxA+gKMB8Tk7jBwgemLx4O40lhhvZCVw1C+OYLOBOPXWw==
  /oauth-sign/0.9.0:
    dev: false
    resolution:
      integrity: sha512-fexhUFFPTGV8ybAtSIGbV6gOkSv8UtRbDBnAyLQw4QPKkgNlsH2ByPGtMUqdWkos6YCRmAqViwgZrJc/mRDzZQ==
  /object-assign/3.0.0:
    dev: false
    engines:
      node: '>=0.10.0'
    resolution:
      integrity: sha1-m+3VygiXlJvKR+f/QIBi1Un1h/I=
  /object-assign/4.1.1:
    dev: false
    engines:
      node: '>=0.10.0'
    resolution:
      integrity: sha1-IQmtx5ZYh8/AXLvUQsrIv7s2CGM=
  /object-component/0.0.3:
    dev: false
    resolution:
      integrity: sha1-8MaapQ78lbhmwYb0AKM3acsvEpE=
  /object-inspect/1.7.0:
    dev: false
    resolution:
      integrity: sha512-a7pEHdh1xKIAgTySUGgLMx/xwDZskN1Ud6egYYN3EdRW4ZMPNEDUTF+hwy2LUC+Bl+SyLXANnwz/jyh/qutKUw==
  /object-keys/1.1.1:
    dev: false
    engines:
      node: '>= 0.4'
    resolution:
      integrity: sha512-NuAESUOUMrlIXOfHKzD6bpPu3tYt3xvjNdRIQ+FeT0lNb4K8WR70CaDxhuNguS2XG+GjkyMwOzsN5ZktImfhLA==
  /object.assign/4.1.0:
    dependencies:
      define-properties: 1.1.3
      function-bind: 1.1.1
      has-symbols: 1.0.1
      object-keys: 1.1.1
    dev: false
    engines:
      node: '>= 0.4'
    resolution:
      integrity: sha512-exHJeq6kBKj58mqGyTQ9DFvrZC/eR6OwxzoM9YRoGBqrXYonaFyGiFMuc9VZrXf7DarreEwMpurG3dd+CNyW5w==
  /object.getownpropertydescriptors/2.1.0:
    dependencies:
      define-properties: 1.1.3
      es-abstract: 1.17.5
    dev: false
    engines:
      node: '>= 0.8'
    resolution:
      integrity: sha512-Z53Oah9A3TdLoblT7VKJaTDdXdT+lQO+cNpKVnya5JDe9uLvzu1YyY1yFDFrcxrlRgWrEFH0jJtD/IbuwjcEVg==
  /on-finished/2.3.0:
    dependencies:
      ee-first: 1.1.1
    dev: false
    engines:
      node: '>= 0.8'
    resolution:
      integrity: sha1-IPEzZIGwg811M3mSoWlxqi2QaUc=
  /once/1.4.0:
    dependencies:
      wrappy: 1.0.2
    dev: false
    resolution:
      integrity: sha1-WDsap3WWHUsROsF9nFC6753Xa9E=
  /onetime/5.1.0:
    dependencies:
      mimic-fn: 2.1.0
    dev: false
    engines:
      node: '>=6'
    resolution:
      integrity: sha512-5NcSkPHhwTVFIQN+TUqXoS5+dlElHXdpAWu9I0HP20YOtIi+aZ0Ct82jdlILDxjLEAWwvm+qj1m6aEtsDVmm6Q==
  /open/6.4.0:
    dependencies:
      is-wsl: 1.1.0
    dev: false
    engines:
      node: '>=8'
    resolution:
      integrity: sha512-IFenVPgF70fSm1keSd2iDBIDIBZkroLeuffXq+wKTzTJlBpesFWojV9lb8mzOfaAzM1sr7HQHuO0vtV0zYekGg==
  /open/7.0.3:
    dependencies:
      is-docker: 2.0.0
      is-wsl: 2.1.1
    dev: false
    engines:
      node: '>=8'
    resolution:
      integrity: sha512-sP2ru2v0P290WFfv49Ap8MF6PkzGNnGlAwHweB4WR4mr5d2d0woiCluUeJ218w7/+PmoBy9JmYgD5A4mLcWOFA==
  /optimist/0.6.1:
    dependencies:
      minimist: 0.0.10
      wordwrap: 0.0.3
    dev: false
    resolution:
      integrity: sha1-2j6nRob6IaGaERwybpDrFaAZZoY=
  /optionator/0.8.3:
    dependencies:
      deep-is: 0.1.3
      fast-levenshtein: 2.0.6
      levn: 0.3.0
      prelude-ls: 1.1.2
      type-check: 0.3.2
      word-wrap: 1.2.3
    dev: false
    engines:
      node: '>= 0.8.0'
    resolution:
      integrity: sha512-+IW9pACdk3XWmmTXG8m3upGUJst5XRGzxMRjXzAuJ1XnIFNvfhjjIuYkDvysnPQ7qzqVzLt78BCruntqRhWQbA==
  /os-homedir/1.0.2:
    dev: false
    engines:
      node: '>=0.10.0'
    resolution:
      integrity: sha1-/7xJiDNuDoM94MFox+8VISGqf7M=
  /os-name/3.1.0:
    dependencies:
      macos-release: 2.3.0
      windows-release: 3.3.0
    dev: false
    engines:
      node: '>=6'
    resolution:
      integrity: sha512-h8L+8aNjNcMpo/mAIBPn5PXCM16iyPGjHNWo6U1YO8sJTMHtEtyczI6QJnLoplswm6goopQkqc7OAnjhWcugVg==
  /os-tmpdir/1.0.2:
    dev: false
    engines:
      node: '>=0.10.0'
    resolution:
      integrity: sha1-u+Z0BseaqFxc/sdm/lc0VV36EnQ=
  /p-finally/1.0.0:
    dev: false
    engines:
      node: '>=4'
    resolution:
      integrity: sha1-P7z7FbiZpEEjs0ttzBi3JDNqLK4=
  /p-finally/2.0.1:
    dev: false
    engines:
      node: '>=8'
    resolution:
      integrity: sha512-vpm09aKwq6H9phqRQzecoDpD8TmVyGw70qmWlyq5onxY7tqyTTFVvxMykxQSQKILBSFlbXpypIw2T1Ml7+DDtw==
  /p-limit/2.3.0:
    dependencies:
      p-try: 2.2.0
    dev: false
    engines:
      node: '>=6'
    resolution:
      integrity: sha512-//88mFWSJx8lxCzwdAABTJL2MyWB12+eIY7MDL2SqLmAkeKU9qxRvWuSyTjm3FUmpBEMuFfckAIqEaVGUDxb6w==
  /p-locate/3.0.0:
    dependencies:
      p-limit: 2.3.0
    dev: false
    engines:
      node: '>=6'
    resolution:
      integrity: sha512-x+12w/To+4GFfgJhBEpiDcLozRJGegY+Ei7/z0tSLkMmxGZNybVMSfWj9aJn8Z5Fc7dBUNJOOVgPv2H7IwulSQ==
  /p-locate/4.1.0:
    dependencies:
      p-limit: 2.3.0
    dev: false
    engines:
      node: '>=8'
    resolution:
      integrity: sha512-R79ZZ/0wAxKGu3oYMlz8jy/kbhsNrS7SKZ7PxEHBgJ5+F2mtFW2fK2cOtBh1cHYkQsbzFV7I+EoRKe6Yt0oK7A==
  /p-try/2.2.0:
    dev: false
    engines:
      node: '>=6'
    resolution:
      integrity: sha512-R4nPAVTAU0B9D35/Gk3uJf/7XYbQcyohSKdvAxIRSNghFl4e71hVoGnBNQz9cWaXxO2I10KTC+3jMdvvoKw6dQ==
  /pac-proxy-agent/3.0.1:
    dependencies:
      agent-base: 4.3.0
      debug: 4.1.1
      get-uri: 2.0.4
      http-proxy-agent: 2.1.0
      https-proxy-agent: 3.0.1
      pac-resolver: 3.0.0
      raw-body: 2.4.1
      socks-proxy-agent: 4.0.2
    dev: false
    resolution:
      integrity: sha512-44DUg21G/liUZ48dJpUSjZnFfZro/0K5JTyFYLBcmh9+T6Ooi4/i4efwUiEy0+4oQusCBqWdhv16XohIj1GqnQ==
  /pac-resolver/3.0.0:
    dependencies:
      co: 4.6.0
      degenerator: 1.0.4
      ip: 1.1.5
      netmask: 1.0.6
      thunkify: 2.1.2
    dev: false
    resolution:
      integrity: sha512-tcc38bsjuE3XZ5+4vP96OfhOugrX+JcnpUbhfuc4LuXBLQhoTthOstZeoQJBDnQUDYzYmdImKsbz0xSl1/9qeA==
  /package-hash/3.0.0:
    dependencies:
      graceful-fs: 4.2.3
      hasha: 3.0.0
      lodash.flattendeep: 4.4.0
      release-zalgo: 1.0.0
    dev: false
    engines:
      node: '>=6'
    resolution:
      integrity: sha512-lOtmukMDVvtkL84rJHI7dpTYq+0rli8N2wlnqUcBuDWCfVhRUfOmnR9SsoHFMLpACvEV60dX7rd0rFaYDZI+FA==
  /parent-module/1.0.1:
    dependencies:
      callsites: 3.1.0
    dev: false
    engines:
      node: '>=6'
    resolution:
      integrity: sha512-GQ2EWRpQV8/o+Aw8YqtfZZPfNRWZYkbidE9k5rpl/hC3vtHHBfGm2Ifi6qWV+coDGkrUKZAxE3Lot5kcsRlh+g==
  /parse-json/2.2.0:
    dependencies:
      error-ex: 1.3.2
    dev: false
    engines:
      node: '>=0.10.0'
    resolution:
      integrity: sha1-9ID0BDTvgHQfhGkJn43qGPVaTck=
  /parse-json/4.0.0:
    dependencies:
      error-ex: 1.3.2
      json-parse-better-errors: 1.0.2
    dev: false
    engines:
      node: '>=4'
    resolution:
      integrity: sha1-vjX1Qlvh9/bHRxhPmKeIy5lHfuA=
  /parse-node-version/1.0.1:
    dev: false
    engines:
      node: '>= 0.10'
    resolution:
      integrity: sha512-3YHlOa/JgH6Mnpr05jP9eDG254US9ek25LyIxZlDItp2iJtwyaXQb57lBYLdT3MowkUFYEV2XXNAYIPlESvJlA==
  /parse-passwd/1.0.0:
    dev: false
    engines:
      node: '>=0.10.0'
    resolution:
      integrity: sha1-bVuTSkVpk7I9N/QKOC1vFmao5cY=
  /parseqs/0.0.5:
    dependencies:
      better-assert: 1.0.2
    dev: false
    resolution:
      integrity: sha1-1SCKNzjkZ2bikbouoXNoSSGouJ0=
  /parseuri/0.0.5:
    dependencies:
      better-assert: 1.0.2
    dev: false
    resolution:
      integrity: sha1-gCBKUNTbt3m/3G6+J3jZDkvOMgo=
  /parseurl/1.3.3:
    dev: false
    engines:
      node: '>= 0.8'
    resolution:
      integrity: sha512-CiyeOxFT/JZyN5m0z9PfXw4SCBJ6Sygz1Dpl0wqjlhDEGGBP1GnsUVEL0p63hoG1fcj3fHynXi9NYO4nWOL+qQ==
  /path-browserify/1.0.1:
    dev: false
    resolution:
      integrity: sha512-b7uo2UCUOYZcnF/3ID0lulOJi/bafxa1xPe7ZPsammBSpjSWQkjNxlt635YGS2MiR9GjvuXCtz2emr3jbsz98g==
  /path-exists/2.1.0:
    dependencies:
      pinkie-promise: 2.0.1
    dev: false
    engines:
      node: '>=0.10.0'
    resolution:
      integrity: sha1-D+tsZPD8UY2adU3V77YscCJ2H0s=
  /path-exists/3.0.0:
    dev: false
    engines:
      node: '>=4'
    resolution:
      integrity: sha1-zg6+ql94yxiSXqfYENe1mwEP1RU=
  /path-exists/4.0.0:
    dev: false
    engines:
      node: '>=8'
    resolution:
      integrity: sha512-ak9Qy5Q7jYb2Wwcey5Fpvg2KoAc/ZIhLSLOSBmRmygPsGwkVVt0fZa0qrtMz+m6tJTAHfZQ8FnmB4MG4LWy7/w==
  /path-is-absolute/1.0.1:
    dev: false
    engines:
      node: '>=0.10.0'
    resolution:
      integrity: sha1-F0uSaHNVNP+8es5r9TpanhtcX18=
  /path-key/2.0.1:
    dev: false
    engines:
      node: '>=4'
    resolution:
      integrity: sha1-QRyttXTFoUDTpLGRDUDYDMn0C0A=
  /path-key/3.1.1:
    dev: false
    engines:
      node: '>=8'
    resolution:
      integrity: sha512-ojmeN0qd+y0jszEtoY48r0Peq5dwMEkIlCOu6Q5f41lfkswXuKtYrhgoTpLnyIcHm24Uhqx+5Tqm2InSwLhE6Q==
  /path-parse/1.0.6:
    dev: false
    resolution:
      integrity: sha512-GSmOT2EbHrINBf9SR7CDELwlJ8AENk3Qn7OikK4nFYAu3Ote2+JYNVvkpAEQm3/TLNEJFD/xZJjzyxg3KBWOzw==
  /path-to-regexp/0.1.7:
    dev: false
    resolution:
      integrity: sha1-32BBeABfUi8V60SQ5yR6G/qmf4w=
  /path-to-regexp/1.8.0:
    dependencies:
      isarray: 0.0.1
    dev: false
    resolution:
      integrity: sha512-n43JRhlUKUAlibEJhPeir1ncUID16QnEjNpwzNdO3Lm4ywrBpBZ5oLD0I6br9evr1Y9JTqwRtAh7JLoOzAQdVA==
  /path-to-regexp/2.4.0:
    dev: false
    resolution:
      integrity: sha512-G6zHoVqC6GGTQkZwF4lkuEyMbVOjoBKAEybQUypI1WTkqinCOrq2x6U2+phkJ1XsEMTy4LjtwPI7HW+NVrRR2w==
  /path-type/1.1.0:
    dependencies:
      graceful-fs: 4.2.3
      pify: 2.3.0
      pinkie-promise: 2.0.1
    dev: false
    engines:
      node: '>=0.10.0'
    resolution:
      integrity: sha1-WcRPfuSR2nBNpBXaWkBwuk+P5EE=
  /path-type/3.0.0:
    dependencies:
      pify: 3.0.0
    dev: false
    engines:
      node: '>=4'
    resolution:
      integrity: sha512-T2ZUsdZFHgA3u4e5PfPbjd7HDDpxPnQb5jN0SrDsjNSuVXHJqtwTnWqG0B1jZrgmJ/7lj1EmVIByWt1gxGkWvg==
  /pathval/1.1.0:
    dev: false
    resolution:
      integrity: sha1-uULm1L3mUwBe9rcTYd74cn0GReA=
  /pend/1.2.0:
    dev: false
    resolution:
      integrity: sha1-elfrVQpng/kRUzH89GY9XI4AelA=
  /performance-now/2.1.0:
    dev: false
    resolution:
      integrity: sha1-Ywn04OX6kT7BxpMHrjZLSzd8nns=
  /picomatch/2.2.2:
    dev: false
    engines:
      node: '>=8.6'
    resolution:
      integrity: sha512-q0M/9eZHzmr0AulXyPwNfZjtwZ/RBZlbN3K3CErVrk50T2ASYI7Bye0EvekFY3IP1Nt2DHu0re+V2ZHIpMkuWg==
  /pidtree/0.3.1:
    dev: false
    engines:
      node: '>=0.10'
    hasBin: true
    resolution:
      integrity: sha512-qQbW94hLHEqCg7nhby4yRC7G2+jYHY4Rguc2bjw7Uug4GIJuu1tvf2uHaZv5Q8zdt+WKJ6qK1FOI6amaWUo5FA==
  /pify/2.3.0:
    dev: false
    engines:
      node: '>=0.10.0'
    resolution:
      integrity: sha1-7RQaasBDqEnqWISY59yosVMw6Qw=
  /pify/3.0.0:
    dev: false
    engines:
      node: '>=4'
    resolution:
      integrity: sha1-5aSs0sEB/fPZpNB/DbxNtJ3SgXY=
  /pify/4.0.1:
    dev: false
    engines:
      node: '>=6'
    resolution:
      integrity: sha512-uB80kBFb/tfd68bVleG9T5GGsGPjJrLAUpR5PZIrhBnIaRTQRjqdJSsIKkOP6OAIFbj7GOrcudc5pNjZ+geV2g==
  /pinkie-promise/2.0.1:
    dependencies:
      pinkie: 2.0.4
    dev: false
    engines:
      node: '>=0.10.0'
    resolution:
      integrity: sha1-ITXW36ejWMBprJsXh3YogihFD/o=
  /pinkie/2.0.4:
    dev: false
    engines:
      node: '>=0.10.0'
    resolution:
      integrity: sha1-clVrgM+g1IqXToDnckjoDtT3+HA=
  /pkg-dir/3.0.0:
    dependencies:
      find-up: 3.0.0
    dev: false
    engines:
      node: '>=6'
    resolution:
      integrity: sha512-/E57AYkoeQ25qkxMj5PBOVgF8Kiu/h7cYS30Z5+R7WaiCCBfLq58ZI/dSeaEKb9WVJV5n/03QwrN3IeWIFllvw==
  /pluralize/8.0.0:
    dev: false
    engines:
      node: '>=4'
    resolution:
      integrity: sha512-Nc3IT5yHzflTfbjgqWcCPpo7DaKy4FnpB0l/zCAW0Tc7jxAiuqSxHasntB3D7887LSrA93kDJ9IXovxJYxyLCA==
  /prebuild-install/5.3.3:
    dependencies:
      detect-libc: 1.0.3
      expand-template: 2.0.3
      github-from-package: 0.0.0
      minimist: 1.2.5
      mkdirp: 0.5.5
      napi-build-utils: 1.0.2
      node-abi: 2.15.0
      noop-logger: 0.1.1
      npmlog: 4.1.2
      pump: 3.0.0
      rc: 1.2.8
      simple-get: 3.1.0
      tar-fs: 2.0.1
      tunnel-agent: 0.6.0
      which-pm-runs: 1.0.0
    dev: false
    engines:
      node: '>=6'
    hasBin: true
    resolution:
      integrity: sha512-GV+nsUXuPW2p8Zy7SarF/2W/oiK8bFQgJcncoJ0d7kRpekEA0ftChjfEaF9/Y+QJEc/wFR7RAEa8lYByuUIe2g==
  /prelude-ls/1.1.2:
    dev: false
    engines:
      node: '>= 0.8.0'
    resolution:
      integrity: sha1-IZMqVJ9eUv/ZqCf1cOBL5iqX2lQ=
  /prettier/1.19.1:
    dev: false
    engines:
      node: '>=4'
    hasBin: true
    resolution:
      integrity: sha512-s7PoyDv/II1ObgQunCbB9PdLmUcBZcnWOcxDh7O0N/UwDEsHyqkW+Qh28jW+mVuCdx7gLB0BotYI1Y6uI9iyew==
  /priorityqueuejs/1.0.0:
    dev: false
    resolution:
      integrity: sha1-LuTyPCVgkT4IwHzlzN1t498sWvg=
  /process-nextick-args/1.0.7:
    dev: false
    resolution:
      integrity: sha1-FQ4gt1ZZCtP5EJPyWk8q2L/zC6M=
  /process-nextick-args/2.0.1:
    dev: false
    resolution:
      integrity: sha512-3ouUOpQhtgrbOa17J7+uxOTpITYWaGP7/AhoR3+A+/1e9skrzelGi/dXzEYyvbxubEF6Wn2ypscTKiKJFFn1ag==
  /process/0.11.10:
    dev: false
    engines:
      node: '>= 0.6.0'
    resolution:
      integrity: sha1-czIwDoQBYb2j5podHZGn1LwW8YI=
  /progress/2.0.3:
    dev: false
    engines:
      node: '>=0.4.0'
    resolution:
      integrity: sha512-7PiHtLll5LdnKIMw100I+8xJXR5gW2QwWYkT6iJva0bXitZKa/XMrSbdmg3r2Xnaidz9Qumd0VPaMrZlF9V9sA==
  /promise/8.1.0:
    dependencies:
      asap: 2.0.6
    dev: false
    resolution:
      integrity: sha512-W04AqnILOL/sPRXziNicCjSNRruLAuIHEOVBazepu0545DDNGYHz7ar9ZgZ1fMU8/MA4mVxp5rkBWRi6OXIy3Q==
  /propagate/2.0.1:
    dev: false
    engines:
      node: '>= 8'
    resolution:
      integrity: sha512-vGrhOavPSTz4QVNuBNdcNXePNdNMaO1xj9yBeH1ScQPjk/rhg9sSlCXPhMkFuaNNW/syTvYqsnbIJxMBfRbbag==
  /proxy-addr/2.0.6:
    dependencies:
      forwarded: 0.1.2
      ipaddr.js: 1.9.1
    dev: false
    engines:
      node: '>= 0.10'
    resolution:
      integrity: sha512-dh/frvCBVmSsDYzw6n926jv974gddhkFPfiN8hPOi30Wax25QZyZEGveluCgliBnqmuM+UJmBErbAUFIoDbjOw==
  /proxy-agent/3.1.1:
    dependencies:
      agent-base: 4.3.0
      debug: 4.1.1
      http-proxy-agent: 2.1.0
      https-proxy-agent: 3.0.1
      lru-cache: 5.1.1
      pac-proxy-agent: 3.0.1
      proxy-from-env: 1.1.0
      socks-proxy-agent: 4.0.2
    dev: false
    engines:
      node: '>=6'
    resolution:
      integrity: sha512-WudaR0eTsDx33O3EJE16PjBRZWcX8GqCEeERw1W3hZJgH/F2a46g7jty6UGty6NeJ4CKQy8ds2CJPMiyeqaTvw==
  /proxy-from-env/1.1.0:
    dev: false
    resolution:
      integrity: sha512-D+zkORCbA9f1tdWRK0RaCR3GPv50cMxcrz4X8k5LTSUD1Dkw47mKJEZQNunItRTkWwgtaUSo1RVFRIG9ZXiFYg==
  /prr/1.0.1:
    dev: false
    resolution:
      integrity: sha1-0/wRS6BplaRexok/SEzrHXj19HY=
  /pseudomap/1.0.2:
    dev: false
    resolution:
      integrity: sha1-8FKijacOYYkX7wqKw0wa5aaChrM=
  /psl/1.8.0:
    dev: false
    resolution:
      integrity: sha512-RIdOzyoavK+hA18OGGWDqUTsCLhtA7IcZ/6NCs4fFJaHBDab+pDDmDIByWFRQJq2Cd7r1OoQxBGKOaztq+hjIQ==
  /pump/3.0.0:
    dependencies:
      end-of-stream: 1.4.4
      once: 1.4.0
    dev: false
    resolution:
      integrity: sha512-LwZy+p3SFs1Pytd/jYct4wpv49HiYCqd9Rlc5ZVdk0V+8Yzv6jR5Blk3TRmPL1ft69TxP0IMZGJ+WPFU2BFhww==
  /punycode/1.3.2:
    dev: false
    resolution:
      integrity: sha1-llOgNvt8HuQjQvIyXM7v6jkmxI0=
  /punycode/2.1.1:
    dev: false
    engines:
      node: '>=6'
    resolution:
      integrity: sha512-XRsRjdf+j5ml+y/6GKHPZbrF/8p2Yga0JPtdqTIY2Xe5ohJPD9saDJJLPvp9+NSBprVvevdXZybnj2cv8OEd0A==
  /pupa/2.0.1:
    dependencies:
      escape-goat: 2.1.1
    dev: false
    engines:
      node: '>=8'
    resolution:
      integrity: sha512-hEJH0s8PXLY/cdXh66tNEQGndDrIKNqNC5xmrysZy3i5C3oEoLna7YAOad+7u125+zH1HNXUmGEkrhb3c2VriA==
  /puppeteer/2.1.1:
    dependencies:
      '@types/mime-types': 2.1.0
      debug: 4.1.1
      extract-zip: 1.7.0
      https-proxy-agent: 4.0.0
      mime: 2.4.4
      mime-types: 2.1.26
      progress: 2.0.3
      proxy-from-env: 1.1.0
      rimraf: 2.7.1
      ws: 6.2.1
    dev: false
    engines:
      node: '>=8.16.0'
    requiresBuild: true
    resolution:
      integrity: sha512-LWzaDVQkk1EPiuYeTOj+CZRIjda4k2s5w4MK4xoH2+kgWV/SDlkYHmxatDdtYrciHUKSXTsGgPgPP8ILVdBsxg==
  /qjobs/1.2.0:
    dev: false
    engines:
      node: '>=0.9'
    resolution:
      integrity: sha512-8YOJEHtxpySA3fFDyCRxA+UUV+fA+rTWnuWvylOK/NCjhY+b4ocCtmu8TtsWb+mYeU+GCHf/S66KZF/AsteKHg==
  /qs/6.5.2:
    dev: false
    engines:
      node: '>=0.6'
    resolution:
      integrity: sha512-N5ZAX4/LxJmF+7wN74pUD6qAh9/wnvdQcjq9TZjevvXzSUo7bfmw91saqMjzGS2xq91/odN2dW/WOl7qQHNDGA==
  /qs/6.7.0:
    dev: false
    engines:
      node: '>=0.6'
    resolution:
      integrity: sha512-VCdBRNFTX1fyE7Nb6FYoURo/SPe62QCaAyzJvUjwRaIsc+NePBEniHlvxFmmX56+HZphIGtV0XeCirBtpDrTyQ==
  /qs/6.9.3:
    dev: false
    engines:
      node: '>=0.6'
    resolution:
      integrity: sha512-EbZYNarm6138UKKq46tdx08Yo/q9ZhFoAXAI1meAFd2GtbRDhbZY2WQSICskT0c5q99aFzLG1D4nvTk9tqfXIw==
  /query-string/5.1.1:
    dependencies:
      decode-uri-component: 0.2.0
      object-assign: 4.1.1
      strict-uri-encode: 1.1.0
    dev: false
    engines:
      node: '>=0.10.0'
    resolution:
      integrity: sha512-gjWOsm2SoGlgLEdAGt7a6slVOk9mGiXmPFMqrEhLQ68rhQuBnpfs3+EmlvqKyxnCo9/PPlF+9MtY02S1aFg+Jw==
  /querystring/0.2.0:
    dev: false
    engines:
      node: '>=0.4.x'
    resolution:
      integrity: sha1-sgmEkgO7Jd+CDadW50cAWHhSFiA=
  /quote/0.4.0:
    dev: false
    resolution:
      integrity: sha1-EIOSF/bBNiuJGUBE0psjP9fzLwE=
  /ramda/0.26.1:
    dev: false
    resolution:
      integrity: sha512-hLWjpy7EnsDBb0p+Z3B7rPi3GDeRG5ZtiI33kJhTt+ORCd38AbAIjB/9zRIUoeTbE/AVX5ZkU7m6bznsvrf8eQ==
  /ramda/0.27.0:
    dev: false
    resolution:
      integrity: sha512-pVzZdDpWwWqEVVLshWUHjNwuVP7SfcmPraYuqocJp1yo2U1R7P+5QAfDhdItkuoGqIBnBYrtPp7rEPqDn9HlZA==
  /range-parser/1.2.1:
    dev: false
    engines:
      node: '>= 0.6'
    resolution:
      integrity: sha512-Hrgsx+orqoygnmhFbKaHE6c296J+HTAQXoxEF6gNupROmmGJRoyzfG3ccAveqCBrwr/2yxQ5BVd/GTl5agOwSg==
  /raw-body/2.4.0:
    dependencies:
      bytes: 3.1.0
      http-errors: 1.7.2
      iconv-lite: 0.4.24
      unpipe: 1.0.0
    dev: false
    engines:
      node: '>= 0.8'
    resolution:
      integrity: sha512-4Oz8DUIwdvoa5qMJelxipzi/iJIi40O5cGV1wNYp5hvZP8ZN0T+jiNkL0QepXs+EsQ9XJ8ipEDoiH70ySUJP3Q==
  /raw-body/2.4.1:
    dependencies:
      bytes: 3.1.0
      http-errors: 1.7.3
      iconv-lite: 0.4.24
      unpipe: 1.0.0
    dev: false
    engines:
      node: '>= 0.8'
    resolution:
      integrity: sha512-9WmIKF6mkvA0SLmA2Knm9+qj89e+j1zqgyn8aXGd7+nAduPoqgI9lO57SAZNn/Byzo5P7JhXTyg9PzaJbH73bA==
  /rc/1.2.8:
    dependencies:
      deep-extend: 0.6.0
      ini: 1.3.5
      minimist: 1.2.5
      strip-json-comments: 2.0.1
    dev: false
    hasBin: true
    resolution:
      integrity: sha512-y3bGgqKj3QBdxLbLkomlohkvsA8gdAiUQlSBJnBhfn+BPxg4bc62d8TcBW15wavDfgexCgccckhcZvywyQYPOw==
  /read-pkg-up/1.0.1:
    dependencies:
      find-up: 1.1.2
      read-pkg: 1.1.0
    dev: false
    engines:
      node: '>=0.10.0'
    resolution:
      integrity: sha1-nWPBMnbAZZGNV/ACpX9AobZD+wI=
  /read-pkg-up/4.0.0:
    dependencies:
      find-up: 3.0.0
      read-pkg: 3.0.0
    dev: false
    engines:
      node: '>=6'
    resolution:
      integrity: sha512-6etQSH7nJGsK0RbG/2TeDzZFa8shjQ1um+SwQQ5cwKy0dhSXdOncEhb1CPpvQG4h7FyOV6EB6YlV0yJvZQNAkA==
  /read-pkg/1.1.0:
    dependencies:
      load-json-file: 1.1.0
      normalize-package-data: 2.5.0
      path-type: 1.1.0
    dev: false
    engines:
      node: '>=0.10.0'
    resolution:
      integrity: sha1-9f+qXs0pyzHAR0vKfXVra7KePyg=
  /read-pkg/3.0.0:
    dependencies:
      load-json-file: 4.0.0
      normalize-package-data: 2.5.0
      path-type: 3.0.0
    dev: false
    engines:
      node: '>=4'
    resolution:
      integrity: sha1-nLxoaXj+5l0WwA4rGcI3/Pbjg4k=
  /readable-stream/1.1.14:
    dependencies:
      core-util-is: 1.0.2
      inherits: 2.0.4
      isarray: 0.0.1
      string_decoder: 0.10.31
    dev: false
    resolution:
      integrity: sha1-fPTFTvZI44EwhMY23SB54WbAgdk=
  /readable-stream/2.0.6:
    dependencies:
      core-util-is: 1.0.2
      inherits: 2.0.4
      isarray: 1.0.0
      process-nextick-args: 1.0.7
      string_decoder: 0.10.31
      util-deprecate: 1.0.2
    dev: false
    resolution:
      integrity: sha1-j5A0HmilPMySh4jaz80Rs265t44=
  /readable-stream/2.3.7:
    dependencies:
      core-util-is: 1.0.2
      inherits: 2.0.4
      isarray: 1.0.0
      process-nextick-args: 2.0.1
      safe-buffer: 5.1.2
      string_decoder: 1.1.1
      util-deprecate: 1.0.2
    dev: false
    resolution:
      integrity: sha512-Ebho8K4jIbHAxnuxi7o42OrZgF/ZTNcsZj6nRKyUmkhLFq8CHItp/fy6hQZuZmP/n3yZ9VBUbp4zz/mX8hmYPw==
  /readable-stream/3.6.0:
    dependencies:
      inherits: 2.0.4
      string_decoder: 1.3.0
      util-deprecate: 1.0.2
    dev: false
    engines:
      node: '>= 6'
    resolution:
      integrity: sha512-BViHy7LKeTz4oNnkcLJ+lVSL6vpiFeX6/d3oSH8zCW7UxP2onchk+vTGB143xuFjHS3deTgkKoXXymXqymiIdA==
  /readdirp/3.2.0:
    dependencies:
      picomatch: 2.2.2
    dev: false
    engines:
      node: '>= 8'
    resolution:
      integrity: sha512-crk4Qu3pmXwgxdSgGhgA/eXiJAPQiX4GMOZZMXnqKxHX7TaoL+3gQVo/WeuAiogr07DpnfjIMpXXa+PAIvwPGQ==
  /readdirp/3.3.0:
    dependencies:
      picomatch: 2.2.2
    dev: false
    engines:
      node: '>=8.10.0'
    resolution:
      integrity: sha512-zz0pAkSPOXXm1viEwygWIPSPkcBYjW1xU5j/JBh5t9bGCJwa6f9+BJa6VaB2g+b55yVrmXzqkyLf4xaWYM0IkQ==
  /rechoir/0.6.2:
    dependencies:
      resolve: 1.15.1
    dev: false
    engines:
      node: '>= 0.10'
    resolution:
      integrity: sha1-hSBLVNuoLVdC4oyWdW70OvUOM4Q=
  /redent/1.0.0:
    dependencies:
      indent-string: 2.1.0
      strip-indent: 1.0.1
    dev: false
    engines:
      node: '>=0.10.0'
    resolution:
      integrity: sha1-z5Fqsf1fHxbfsggi3W7H9zDCr94=
  /regenerator-runtime/0.11.1:
    dev: false
    resolution:
      integrity: sha512-MguG95oij0fC3QV3URf4V2SDYGJhJnJGqvIIgdECeODCT98wSWDAJ94SSuVpYQUoTcGUIL6L4yNB7j1DFFHSBg==
  /regenerator-runtime/0.13.5:
    dev: false
    resolution:
      integrity: sha512-ZS5w8CpKFinUzOwW3c83oPeVXoNsrLsaCoLtJvAClH135j/R77RuymhiSErhm2lKcwSCIpmvIWSbDkIfAqKQlA==
  /regexpp/2.0.1:
    dev: false
    engines:
      node: '>=6.5.0'
    resolution:
      integrity: sha512-lv0M6+TkDVniA3aD1Eg0DVpfU/booSu7Eev3TDO/mZKHBfVjgCGTV4t4buppESEYDtkArYFOxTJWv6S5C+iaNw==
  /regexpp/3.1.0:
    dev: false
    engines:
      node: '>=8'
    resolution:
      integrity: sha512-ZOIzd8yVsQQA7j8GCSlPGXwg5PfmA1mrq0JP4nGhh54LaKN3xdai/vHUDu74pKwV8OxseMS65u2NImosQcSD0Q==
  /release-zalgo/1.0.0:
    dependencies:
      es6-error: 4.1.1
    dev: false
    engines:
      node: '>=4'
    resolution:
      integrity: sha1-CXALflB0Mpc5Mw5TXFqQ+2eFFzA=
  /remap-istanbul/0.9.6:
    dependencies:
      amdefine: 1.0.1
      gulp-util: 3.0.7
      istanbul: 0.4.5
      minimatch: 3.0.4
      source-map: 0.6.1
      through2: 2.0.1
    dev: false
    hasBin: true
    resolution:
      integrity: sha512-l0WDBsVjaTzP8m3glERJO6bjlAFUahcgfcgvcX+owZw7dKeDLT3CVRpS7UO4L9LfGcMiNsqk223HopwVxlh8Hg==
  /remove-trailing-separator/1.1.0:
    dev: false
    resolution:
      integrity: sha1-wkvOKig62tW8P1jg1IJJuSN52O8=
  /repeating/2.0.1:
    dependencies:
      is-finite: 1.1.0
    dev: false
    engines:
      node: '>=0.10.0'
    resolution:
      integrity: sha1-UhTFOpJtNVJwdSf7q0FdvAjQbdo=
  /replace-ext/0.0.1:
    dev: false
    engines:
      node: '>= 0.4'
    resolution:
      integrity: sha1-KbvZIHinOfC8zitO5B6DeVNSKSQ=
  /request/2.88.2:
    dependencies:
      aws-sign2: 0.7.0
      aws4: 1.9.1
      caseless: 0.12.0
      combined-stream: 1.0.8
      extend: 3.0.2
      forever-agent: 0.6.1
      form-data: 2.3.3
      har-validator: 5.1.3
      http-signature: 1.2.0
      is-typedarray: 1.0.0
      isstream: 0.1.2
      json-stringify-safe: 5.0.1
      mime-types: 2.1.26
      oauth-sign: 0.9.0
      performance-now: 2.1.0
      qs: 6.5.2
      safe-buffer: 5.2.0
      tough-cookie: 2.5.0
      tunnel-agent: 0.6.0
      uuid: 3.4.0
    deprecated: 'request has been deprecated, see https://github.com/request/request/issues/3142'
    dev: false
    engines:
      node: '>= 6'
    resolution:
      integrity: sha512-MsvtOrfG9ZcrOwAW+Qi+F6HbD0CWXEh9ou77uOb7FM2WPhwT7smM833PzanhJLsgXjN89Ir6V2PczXNnMpwKhw==
  /require-directory/2.1.1:
    dev: false
    engines:
      node: '>=0.10.0'
    resolution:
      integrity: sha1-jGStX9MNqxyXbiNE/+f3kqam30I=
  /require-main-filename/2.0.0:
    dev: false
    resolution:
      integrity: sha512-NKN5kMDylKuldxYLSUfrbo5Tuzh4hd+2E8NPPX02mZtn1VuREQToYe/ZdlJy+J3uCpfaiGF05e7B8W0iXbQHmg==
  /requirejs/2.3.6:
    dev: false
    engines:
      node: '>=0.4.0'
    hasBin: true
    resolution:
      integrity: sha512-ipEzlWQe6RK3jkzikgCupiTbTvm4S0/CAU5GlgptkN5SO6F3u0UD0K18wy6ErDqiCyP4J4YYe1HuAShvsxePLg==
  /requires-port/1.0.0:
    dev: false
    resolution:
      integrity: sha1-kl0mAdOaxIXgkc8NpcbmlNw9yv8=
  /resolve-dir/1.0.1:
    dependencies:
      expand-tilde: 2.0.2
      global-modules: 1.0.0
    dev: false
    engines:
      node: '>=0.10.0'
    resolution:
      integrity: sha1-eaQGRMNivoLybv/nOcm7U4IEb0M=
  /resolve-from/4.0.0:
    dev: false
    engines:
      node: '>=4'
    resolution:
      integrity: sha512-pb/MYmXstAkysRFx8piNI1tGFNQIFA3vkE3Gq4EuA1dF6gHp/+vgZqsCGJapvy8N3Q+4o7FwvquPJcnZ7RYy4g==
  /resolve-url/0.2.1:
    deprecated: 'https://github.com/lydell/resolve-url#deprecated'
    dev: false
    resolution:
      integrity: sha1-LGN/53yJOv0qZj/iGqkIAGjiBSo=
  /resolve/1.1.7:
    dev: false
    resolution:
      integrity: sha1-IDEU2CrSxe2ejgQRs5ModeiJ6Xs=
  /resolve/1.15.1:
    dependencies:
      path-parse: 1.0.6
    dev: false
    resolution:
      integrity: sha512-84oo6ZTtoTUpjgNEr5SJyzQhzL72gaRodsSfyxC/AXRvwu0Yse9H8eF9IpGo7b8YetZhlI6v7ZQ6bKBFV/6S7w==
  /resolve/1.8.1:
    dependencies:
      path-parse: 1.0.6
    dev: false
    resolution:
      integrity: sha512-AicPrAC7Qu1JxPCZ9ZgCZlY35QgFnNqc+0LtbRNxnVw4TXvjQ72wnuL9JQcEBgXkI9JM8MsT9kaQoHcpCRJOYA==
  /restore-cursor/3.1.0:
    dependencies:
      onetime: 5.1.0
      signal-exit: 3.0.3
    dev: false
    engines:
      node: '>=8'
    resolution:
      integrity: sha512-l+sSefzHpj5qimhFSE5a8nufZYAM3sBSVMAPtYkmC+4EH2anSGaEMXSD0izRQbu9nfyQ9y5JrVmp7E8oZrUjvA==
  /rfdc/1.1.4:
    dev: false
    resolution:
      integrity: sha512-5C9HXdzK8EAqN7JDif30jqsBzavB7wLpaubisuQIGHWf2gUXSpzy6ArX/+Da8RjFpagWsCn+pIgxTMAmKw9Zug==
  /rhea-promise/0.1.15:
    dependencies:
      debug: 3.2.6
      rhea: 1.0.20
      tslib: 1.11.1
    dev: false
    resolution:
      integrity: sha512-+6uilZXSJGyiqVeHQI3Krv6NTAd8cWRCY2uyCxmzR4/5IFtBqqFem1HV2OiwSj0Gu7OFChIJDfH2JyjN7J0vRA==
  /rhea-promise/1.0.0:
    dependencies:
      debug: 3.2.6
      rhea: 1.0.20
      tslib: 1.11.1
    dev: false
    resolution:
      integrity: sha512-odAjpbB/IpFFBenPDwPkTWMQldt+DUlMBH9yI48Ct5OgTeDuuQcBnlhB+YCc6g2z8+URiP2ejms88joEanNCaw==
  /rhea/1.0.20:
    dependencies:
      debug: 3.2.6
    dev: false
    resolution:
      integrity: sha512-qj4LSEykJ0SEYESQLg9Vee6VXH5xHN1pYj7ozPeUk+l+S1OaGKx1FugAu+g+3pPwK46WXV1PJD9XiRx8+tS4cw==
  /rimraf/2.6.3:
    dependencies:
      glob: 7.1.6
    dev: false
    hasBin: true
    resolution:
      integrity: sha512-mwqeW5XsA2qAejG46gYdENaxXjx9onRNCfn7L0duuP4hCuTIi/QO7PDK07KJfp1d+izWPrzEJDcSqBa0OZQriA==
  /rimraf/2.7.1:
    dependencies:
      glob: 7.1.6
    dev: false
    hasBin: true
    resolution:
      integrity: sha512-uWjbaKIK3T1OSVptzX7Nl6PvQ3qAGtKEtVRjRuazjfL3Bx5eI409VZSqgND+4UNnmzLVdPj9FqFJNPqBZFve4w==
  /rimraf/3.0.2:
    dependencies:
      glob: 7.1.6
    dev: false
    hasBin: true
    resolution:
      integrity: sha512-JZkJMZkAGFFPP2YqXZXPbMlMBgsxzE8ILs4lMIX/2o0L9UBw9O/Y3o6wFw/i9YLapcUJWwqbi3kdxIPdC62TIA==
  /rollup-plugin-local-resolve/1.0.7:
    dev: false
    resolution:
      integrity: sha1-xIZwFxbBWt0hJ1ZcLqoQESMyCIc=
  /rollup-plugin-shim/1.0.0:
    dev: false
    resolution:
      integrity: sha512-rZqFD43y4U9nSqVq3iyWBiDwmBQJY8Txi04yI9jTKD3xcl7CbFjh1qRpQshUB3sONLubDzm7vJiwB+1MEGv67w==
  /rollup-plugin-sourcemaps/0.4.2_rollup@1.32.1:
    dependencies:
      rollup: 1.32.1
      rollup-pluginutils: 2.8.2
      source-map-resolve: 0.5.3
    dev: false
    engines:
      node: '>=4.5.0'
      npm: '>=2.15.9'
    peerDependencies:
      rollup: '>=0.31.2'
    resolution:
      integrity: sha1-YhJaqUCHqt97g+9N+vYptHMTXoc=
  /rollup-plugin-terser/5.3.0_rollup@1.32.1:
    dependencies:
      '@babel/code-frame': 7.8.3
      jest-worker: 24.9.0
      rollup: 1.32.1
      rollup-pluginutils: 2.8.2
      serialize-javascript: 2.1.2
      terser: 4.6.10
    dev: false
    peerDependencies:
      rollup: '>=0.66.0 <3'
    resolution:
      integrity: sha512-XGMJihTIO3eIBsVGq7jiNYOdDMb3pVxuzY0uhOE/FM4x/u9nQgr3+McsjzqBn3QfHIpNSZmFnpoKAwHBEcsT7g==
  /rollup-plugin-uglify/6.0.4_rollup@1.32.1:
    dependencies:
      '@babel/code-frame': 7.8.3
      jest-worker: 24.9.0
      rollup: 1.32.1
      serialize-javascript: 2.1.2
      uglify-js: 3.8.1
    dev: false
    peerDependencies:
      rollup: '>=0.66.0 <2'
    resolution:
      integrity: sha512-ddgqkH02klveu34TF0JqygPwZnsbhHVI6t8+hGTcYHngPkQb5MIHI0XiztXIN/d6V9j+efwHAqEL7LspSxQXGw==
  /rollup-plugin-visualizer/3.3.2_rollup@1.32.1:
    dependencies:
      mkdirp: 0.5.5
      nanoid: 2.1.11
      open: 6.4.0
      pupa: 2.0.1
      rollup: 1.32.1
      source-map: 0.7.3
      yargs: 15.3.1
    dev: false
    engines:
      node: '>=8.10'
    hasBin: true
    peerDependencies:
      rollup: '>=0.60.0'
    resolution:
      integrity: sha512-jAJxpC97jHoWU5mQkGw5MroguV8fbZsLPxdV7MdE/fX7lAR+t1UDLpSH41rqdxyJCtqi2/UoDOBuADCyZdHaYA==
  /rollup-pluginutils/2.8.2:
    dependencies:
      estree-walker: 0.6.1
    dev: false
    resolution:
      integrity: sha512-EEp9NhnUkwY8aif6bxgovPHMoMoNr2FulJziTndpt5H9RdwC47GSGuII9XxpSdzVGM0GWrNPHV6ie1LTNJPaLQ==
  /rollup/1.32.1:
    dependencies:
      '@types/estree': 0.0.44
      '@types/node': 8.10.59
      acorn: 7.1.1
    dev: false
    hasBin: true
    resolution:
      integrity: sha512-/2HA0Ec70TvQnXdzynFffkjA6XN+1e2pEv/uKS5Ulca40g2L7KuOE3riasHoNVHOsFD5KKZgDsMk1CP3Tw9s+A==
  /run-async/2.4.0:
    dependencies:
      is-promise: 2.1.0
    dev: false
    engines:
      node: '>=0.12.0'
    resolution:
      integrity: sha512-xJTbh/d7Lm7SBhc1tNvTpeCHaEzoyxPrqNlvSdMfBTYwaY++UJFyXUOxAtsRUXjlqOfj8luNaR9vjCh4KeV+pg==
  /rxjs/6.5.5:
    dependencies:
      tslib: 1.11.1
    dev: false
    engines:
      npm: '>=2.0.0'
    resolution:
      integrity: sha512-WfQI+1gohdf0Dai/Bbmk5L5ItH5tYqm3ki2c5GdWhKjalzjg93N3avFjVStyZZz+A2Em+ZxKH5bNghw9UeylGQ==
  /safe-buffer/5.1.2:
    dev: false
    resolution:
      integrity: sha512-Gd2UZBJDkXlY7GbJxfsE8/nvKkUEU1G38c1siN6QP6a9PT9MmHB8GnpscSmMJSoF8LOIrt8ud/wPtojys4G6+g==
  /safe-buffer/5.2.0:
    dev: false
    resolution:
      integrity: sha512-fZEwUGbVl7kouZs1jCdMLdt95hdIv0ZeHg6L7qPeciMZhZ+/gdesW4wgTARkrFWEpspjEATAzUGPG8N2jJiwbg==
  /safer-buffer/2.1.2:
    dev: false
    resolution:
      integrity: sha512-YZo3K82SD7Riyi0E1EQPojLz7kpepnSQI9IyPbHHg1XXXevb5dJI7tpyN2ADxGcQbHG7vcyRHk0cbwqcQriUtg==
  /sax/0.5.8:
    dev: false
    resolution:
      integrity: sha1-1HLbIo6zMcJQaw6MFVJK25OdEsE=
  /sax/1.2.4:
    dev: false
    resolution:
      integrity: sha512-NqVDv9TpANUjFm0N8uM5GxL36UgKi9/atZw+x7YFnQ8ckwFGKrl4xX4yWtrey3UJm5nP1kUbnYgLopqWNSRhWw==
  /semaphore/1.1.0:
    dev: false
    engines:
      node: '>=0.8.0'
    resolution:
      integrity: sha512-O4OZEaNtkMd/K0i6js9SL+gqy0ZCBMgUvlSqHKi4IBdjhe7wB8pwztUk1BbZ1fmrvpwFrPbHzqd2w5pTcJH6LA==
  /semver/5.3.0:
    dev: false
    hasBin: true
    resolution:
      integrity: sha1-myzl094C0XxgEq0yaqa00M9U+U8=
  /semver/5.7.1:
    dev: false
    hasBin: true
    resolution:
      integrity: sha512-sauaDf/PZdVgrLTNYHRtpXa1iRiKcaebiKQ1BJdpQlWH2lCvexQdX55snPFyK7QzpudqbCI0qXFfOasHdyNDGQ==
  /semver/6.3.0:
    dev: false
    hasBin: true
    resolution:
      integrity: sha512-b39TBaTSfV6yBrapU89p5fKekE2m/NwnDocOVruQFS1/veMgdzuPcnOM34M6CwxW8jH/lxEa5rBoDeUwu5HHTw==
  /send/0.17.1:
    dependencies:
      debug: 2.6.9
      depd: 1.1.2
      destroy: 1.0.4
      encodeurl: 1.0.2
      escape-html: 1.0.3
      etag: 1.8.1
      fresh: 0.5.2
      http-errors: 1.7.3
      mime: 1.6.0
      ms: 2.1.1
      on-finished: 2.3.0
      range-parser: 1.2.1
      statuses: 1.5.0
    dev: false
    engines:
      node: '>= 0.8.0'
    resolution:
      integrity: sha512-BsVKsiGcQMFwT8UxypobUKyv7irCNRHk1T0G680vk88yf6LBByGcZJOTJCrTP2xVN6yI+XjPJcNuE3V4fT9sAg==
  /serialize-javascript/2.1.2:
    dev: false
    resolution:
      integrity: sha512-rs9OggEUF0V4jUSecXazOYsLfu7OGK2qIn3c7IPBiffz32XniEp/TX9Xmc9LQfK2nQ2QKHvZ2oygKUGU0lG4jQ==
  /serve-static/1.14.1:
    dependencies:
      encodeurl: 1.0.2
      escape-html: 1.0.3
      parseurl: 1.3.3
      send: 0.17.1
    dev: false
    engines:
      node: '>= 0.8.0'
    resolution:
      integrity: sha512-JMrvUwE54emCYWlTI+hGrGv5I8dEwmco/00EvkzIIsR7MqrHonbD9pO2MOfFnpFntl7ecpZs+3mW+XbQZu9QCg==
  /set-blocking/2.0.0:
    dev: false
    resolution:
      integrity: sha1-BF+XgtARrppoA93TgrJDkrPYkPc=
  /setprototypeof/1.1.1:
    dev: false
    resolution:
      integrity: sha512-JvdAWfbXeIGaZ9cILp38HntZSFSo3mWg6xGcJJsd+d4aRMOqauag1C63dJfDw7OaMYwEbHMOxEZ1lqVRYP2OAw==
  /shebang-command/1.2.0:
    dependencies:
      shebang-regex: 1.0.0
    dev: false
    engines:
      node: '>=0.10.0'
    resolution:
      integrity: sha1-RKrGW2lbAzmJaMOfNj/uXer98eo=
  /shebang-command/2.0.0:
    dependencies:
      shebang-regex: 3.0.0
    dev: false
    engines:
      node: '>=8'
    resolution:
      integrity: sha512-kHxr2zZpYtdmrN1qDjrrX/Z1rR1kG8Dx+gkpK1G4eXmvXswmcE1hTWBWYUzlraYw1/yZp6YuDY77YtvbN0dmDA==
  /shebang-regex/1.0.0:
    dev: false
    engines:
      node: '>=0.10.0'
    resolution:
      integrity: sha1-2kL0l0DAtC2yypcoVxyxkMmO/qM=
  /shebang-regex/3.0.0:
    dev: false
    engines:
      node: '>=8'
    resolution:
      integrity: sha512-7++dFhtcx3353uBaq8DDR4NuxBetBzC7ZQOhmTQInHEd6bSrXdiEyzCvG07Z44UYdLShWUyXt5M/yhz8ekcb1A==
  /shell-quote/1.7.2:
    dev: false
    resolution:
      integrity: sha512-mRz/m/JVscCrkMyPqHc/bczi3OQHkLTqXHEFu0zDhK/qfv3UcOA4SVmRCLmos4bhjr9ekVQubj/R7waKapmiQg==
  /shelljs/0.8.3:
    dependencies:
      glob: 7.1.6
      interpret: 1.2.0
      rechoir: 0.6.2
    dev: false
    engines:
      node: '>=4'
    hasBin: true
    resolution:
      integrity: sha512-fc0BKlAWiLpwZljmOvAOTE/gXawtCoNrP5oaY7KIaQbbyHeQVg01pSEuEGvGh3HEdBU4baCD7wQBwADmM/7f7A==
  /shx/0.3.2:
    dependencies:
      es6-object-assign: 1.1.0
      minimist: 1.2.5
      shelljs: 0.8.3
    dev: false
    engines:
      node: '>=4'
    hasBin: true
    resolution:
      integrity: sha512-aS0mWtW3T2sHAenrSrip2XGv39O9dXIFUqxAEWHEOS1ePtGIBavdPJY1kE2IHl14V/4iCbUiNDPGdyYTtmhSoA==
  /signal-exit/3.0.3:
    dev: false
    resolution:
      integrity: sha512-VUJ49FC8U1OxwZLxIbTTrDvLnf/6TDgxZcK8wxR8zs13xpx7xbG60ndBlhNrFi2EMuFRoeDoJO7wthSLq42EjA==
  /simple-concat/1.0.0:
    dev: false
    resolution:
      integrity: sha1-c0TLuLbib7J9ZrL8hvn21Zl1IcY=
  /simple-get/3.1.0:
    dependencies:
      decompress-response: 4.2.1
      once: 1.4.0
      simple-concat: 1.0.0
    dev: false
    resolution:
      integrity: sha512-bCR6cP+aTdScaQCnQKbPKtJOKDp/hj9EDLJo3Nw4y1QksqaovlW/bnptB6/c1e+qmNIDHRK+oXFDdEqBT8WzUA==
  /sinon/7.5.0:
    dependencies:
      '@sinonjs/commons': 1.7.1
      '@sinonjs/formatio': 3.2.2
      '@sinonjs/samsam': 3.3.3
      diff: 3.5.0
      lolex: 4.2.0
      nise: 1.5.3
      supports-color: 5.5.0
    dev: false
    resolution:
      integrity: sha512-AoD0oJWerp0/rY9czP/D6hDTTUYGpObhZjMpd7Cl/A6+j0xBE+ayL/ldfggkBXUs0IkvIiM1ljM8+WkOc5k78Q==
  /slice-ansi/2.1.0:
    dependencies:
      ansi-styles: 3.2.1
      astral-regex: 1.0.0
      is-fullwidth-code-point: 2.0.0
    dev: false
    engines:
      node: '>=6'
    resolution:
      integrity: sha512-Qu+VC3EwYLldKa1fCxuuvULvSJOKEgk9pi8dZeCVK7TqBfUNTH4sFkk4joj8afVSfAYgJoSOetjx9QWOJ5mYoQ==
  /smart-buffer/4.1.0:
    dev: false
    engines:
      node: '>= 6.0.0'
      npm: '>= 3.0.0'
    resolution:
      integrity: sha512-iVICrxOzCynf/SNaBQCw34eM9jROU/s5rzIhpOvzhzuYHfJR/DhZfDkXiZSgKXfgv26HT3Yni3AV/DGw0cGnnw==
  /snap-shot-compare/3.0.0:
    dependencies:
      check-more-types: 2.24.0
      debug: 4.1.1
      disparity: 3.0.0
      folktale: 2.3.2
      lazy-ass: 1.6.0
      strip-ansi: 5.2.0
      variable-diff: 1.1.0
    dev: false
    engines:
      node: '>=6'
    resolution:
      integrity: sha512-bdwNOAGuKwPU+qsn0ASxTv+QfkXU+3VmkcDOkt965tes+JQQc8d6SfoLiEiRVhCey4v+ip2IjNUSbZm5nnkI9g==
  /snap-shot-core/10.2.0:
    dependencies:
      arg: 4.1.0
      check-more-types: 2.24.0
      common-tags: 1.8.0
      debug: 4.1.1
      escape-quotes: 1.0.2
      folktale: 2.3.2
      is-ci: 2.0.0
      jsesc: 2.5.2
      lazy-ass: 1.6.0
      mkdirp: 0.5.1
      pluralize: 8.0.0
      quote: 0.4.0
      ramda: 0.26.1
    dev: false
    engines:
      node: '>=6'
    hasBin: true
    resolution:
      integrity: sha512-FsP+Wd4SCA4bLSm3vi6OVgfmGQcAQkUhwy45zDjZDm/6dZ5SDIgP40ORHg7z6MgMAK2+fj2DmhW7SXyvMU55Vw==
  /snap-shot-it/7.9.3:
    dependencies:
      '@bahmutov/data-driven': 1.0.0
      check-more-types: 2.24.0
      common-tags: 1.8.0
      debug: 4.1.1
      has-only: 1.1.1
      its-name: 1.0.0
      lazy-ass: 1.6.0
      pluralize: 8.0.0
      ramda: 0.27.0
      snap-shot-compare: 3.0.0
      snap-shot-core: 10.2.0
    dev: false
    engines:
      node: '>=6'
    resolution:
      integrity: sha512-S5e59fbbc02AGA94LFWGVl/y/+jLMLr0/aykCtPYBE5rcyV9pSa63Aoik66/L8SkZ9piqqSmBmRAYm46+QvqBA==
  /socket.io-adapter/1.1.2:
    dev: false
    resolution:
      integrity: sha512-WzZRUj1kUjrTIrUKpZLEzFZ1OLj5FwLlAFQs9kuZJzJi5DKdU7FsWc36SNmA8iDOtwBQyT8FkrriRM8vXLYz8g==
  /socket.io-client/2.1.1:
    dependencies:
      backo2: 1.0.2
      base64-arraybuffer: 0.1.5
      component-bind: 1.0.0
      component-emitter: 1.2.1
      debug: 3.1.0
      engine.io-client: 3.2.1
      has-binary2: 1.0.3
      has-cors: 1.1.0
      indexof: 0.0.1
      object-component: 0.0.3
      parseqs: 0.0.5
      parseuri: 0.0.5
      socket.io-parser: 3.2.0
      to-array: 0.1.4
    dev: false
    resolution:
      integrity: sha512-jxnFyhAuFxYfjqIgduQlhzqTcOEQSn+OHKVfAxWaNWa7ecP7xSNk2Dx/3UEsDcY7NcFafxvNvKPmmO7HTwTxGQ==
  /socket.io-parser/3.2.0:
    dependencies:
      component-emitter: 1.2.1
      debug: 3.1.0
      isarray: 2.0.1
    dev: false
    resolution:
      integrity: sha512-FYiBx7rc/KORMJlgsXysflWx/RIvtqZbyGLlHZvjfmPTPeuD/I8MaW7cfFrj5tRltICJdgwflhfZ3NVVbVLFQA==
  /socket.io/2.1.1:
    dependencies:
      debug: 3.1.0
      engine.io: 3.2.1
      has-binary2: 1.0.3
      socket.io-adapter: 1.1.2
      socket.io-client: 2.1.1
      socket.io-parser: 3.2.0
    dev: false
    resolution:
      integrity: sha512-rORqq9c+7W0DAK3cleWNSyfv/qKXV99hV4tZe+gGLfBECw3XEhBy7x85F3wypA9688LKjtwO9pX9L33/xQI8yA==
  /socks-proxy-agent/4.0.2:
    dependencies:
      agent-base: 4.2.1
      socks: 2.3.3
    dev: false
    engines:
      node: '>= 6'
    resolution:
      integrity: sha512-NT6syHhI9LmuEMSK6Kd2V7gNv5KFZoLE7V5udWmn0de+3Mkj3UMA/AJPLyeNUVmElCurSHtUdM3ETpR3z770Wg==
  /socks/2.3.3:
    dependencies:
      ip: 1.1.5
      smart-buffer: 4.1.0
    dev: false
    engines:
      node: '>= 6.0.0'
      npm: '>= 3.0.0'
    resolution:
      integrity: sha512-o5t52PCNtVdiOvzMry7wU4aOqYWL0PeCXRWBEiJow4/i/wr+wpsJQ9awEu1EonLIqsfGd5qSgDdxEOvCdmBEpA==
  /source-map-resolve/0.5.3:
    dependencies:
      atob: 2.1.2
      decode-uri-component: 0.2.0
      resolve-url: 0.2.1
      source-map-url: 0.4.0
      urix: 0.1.0
    dev: false
    resolution:
      integrity: sha512-Htz+RnsXWk5+P2slx5Jh3Q66vhQj1Cllm0zvnaY98+NFx+Dv2CF/f5O/t8x+KaNdrdIAsruNzoh/KpialbqAnw==
  /source-map-support/0.5.16:
    dependencies:
      buffer-from: 1.1.1
      source-map: 0.6.1
    dev: false
    resolution:
      integrity: sha512-efyLRJDr68D9hBBNIPWFjhpFzURh+KJykQwvMyW5UiZzYwoF6l4YMMDIJJEyFWxWCqfyxLzz6tSfUFR+kXXsVQ==
  /source-map-url/0.4.0:
    dev: false
    resolution:
      integrity: sha1-PpNdfd1zYxuXZZlW1VEo6HtQhKM=
  /source-map/0.2.0:
    dependencies:
      amdefine: 1.0.1
    dev: false
    engines:
      node: '>=0.8.0'
    optional: true
    resolution:
      integrity: sha1-2rc/vPwrqBm03gO9b26qSBZLP50=
  /source-map/0.5.7:
    dev: false
    engines:
      node: '>=0.10.0'
    resolution:
      integrity: sha1-igOdLRAh0i0eoUyA2OpGi6LvP8w=
  /source-map/0.6.1:
    dev: false
    engines:
      node: '>=0.10.0'
    resolution:
      integrity: sha512-UjgapumWlbMhkBgzT7Ykc5YXUT46F0iKu8SGXq0bcwP5dz/h0Plj6enJqjz1Zbq2l5WaqYnrVbwWOWMyF3F47g==
  /source-map/0.7.3:
    dev: false
    engines:
      node: '>= 8'
    resolution:
      integrity: sha512-CkCj6giN3S+n9qrYiBTX5gystlENnRW5jZeNLHpe6aue+SrHcG5VYwujhW9s4dY31mEGsxBDrHR6oI69fTXsaQ==
  /sourcemap-codec/1.4.8:
    dev: false
    resolution:
      integrity: sha512-9NykojV5Uih4lgo5So5dtw+f0JgJX30KCNI8gwhz2J9A15wD0Ml6tjHKwf6fTSa6fAdVBdZeNOs9eJ71qCk8vA==
  /sparkles/1.0.1:
    dev: false
    engines:
      node: '>= 0.10'
    resolution:
      integrity: sha512-dSO0DDYUahUt/0/pD/Is3VIm5TGJjludZ0HVymmhYF6eNA53PVLhnUk0znSYbH8IYBuJdCE+1luR22jNLMaQdw==
  /spawn-wrap/1.4.3:
    dependencies:
      foreground-child: 1.5.6
      mkdirp: 0.5.5
      os-homedir: 1.0.2
      rimraf: 2.7.1
      signal-exit: 3.0.3
      which: 1.3.1
    dev: false
    resolution:
      integrity: sha512-IgB8md0QW/+tWqcavuFgKYR/qIRvJkRLPJDFaoXtLLUaVcCDK0+HeFTkmQHj3eprcYhc+gOl0aEA1w7qZlYezw==
  /spdx-correct/3.1.0:
    dependencies:
      spdx-expression-parse: 3.0.0
      spdx-license-ids: 3.0.5
    dev: false
    resolution:
      integrity: sha512-lr2EZCctC2BNR7j7WzJ2FpDznxky1sjfxvvYEyzxNyb6lZXHODmEoJeFu4JupYlkfha1KZpJyoqiJ7pgA1qq8Q==
  /spdx-exceptions/2.2.0:
    dev: false
    resolution:
      integrity: sha512-2XQACfElKi9SlVb1CYadKDXvoajPgBVPn/gOQLrTvHdElaVhr7ZEbqJaRnJLVNeaI4cMEAgVCeBMKF6MWRDCRA==
  /spdx-expression-parse/3.0.0:
    dependencies:
      spdx-exceptions: 2.2.0
      spdx-license-ids: 3.0.5
    dev: false
    resolution:
      integrity: sha512-Yg6D3XpRD4kkOmTpdgbUiEJFKghJH03fiC1OPll5h/0sO6neh2jqRDVHOQ4o/LMea0tgCkbMgea5ip/e+MkWyg==
  /spdx-license-ids/3.0.5:
    dev: false
    resolution:
      integrity: sha512-J+FWzZoynJEXGphVIS+XEh3kFSjZX/1i9gFBaWQcB+/tmpe2qUsSBABpcxqxnAxFdiUFEgAX1bjYGQvIZmoz9Q==
  /sprintf-js/1.0.3:
    dev: false
    resolution:
      integrity: sha1-BOaSb2YolTVPPdAVIDYzuFcpfiw=
  /sshpk/1.16.1:
    dependencies:
      asn1: 0.2.4
      assert-plus: 1.0.0
      bcrypt-pbkdf: 1.0.2
      dashdash: 1.14.1
      ecc-jsbn: 0.1.2
      getpass: 0.1.7
      jsbn: 0.1.1
      safer-buffer: 2.1.2
      tweetnacl: 0.14.5
    dev: false
    engines:
      node: '>=0.10.0'
    hasBin: true
    resolution:
      integrity: sha512-HXXqVUq7+pcKeLqqZj6mHFUMvXtOJt1uoUx09pFW6011inTMxqI8BA8PM95myrIyyKwdnzjdFjLiE6KBPVtJIg==
  /statuses/1.5.0:
    dev: false
    engines:
      node: '>= 0.6'
    resolution:
      integrity: sha1-Fhx9rBd2Wf2YEfQ3cfqZOBR4Yow=
  /stream-browserify/2.0.2:
    dependencies:
      inherits: 2.0.4
      readable-stream: 2.3.7
    dev: false
    resolution:
      integrity: sha512-nX6hmklHs/gr2FuxYDltq8fJA1GDlxKQCz8O/IM4atRqBH8OORmBNgfvW5gG10GT/qQ9u0CzIvr2X5Pkt6ntqg==
  /streamroller/1.0.6:
    dependencies:
      async: 2.6.3
      date-format: 2.1.0
      debug: 3.2.6
      fs-extra: 7.0.1
      lodash: 4.17.15
    dev: false
    engines:
      node: '>=6.0'
    resolution:
      integrity: sha512-3QC47Mhv3/aZNFpDDVO44qQb9gwB9QggMEE0sQmkTAwBVYdBRWISdsywlkfm5II1Q5y/pmrHflti/IgmIzdDBg==
  /strict-uri-encode/1.1.0:
    dev: false
    engines:
      node: '>=0.10.0'
    resolution:
      integrity: sha1-J5siXfHVgrH1TmWt3UNS4Y+qBxM=
  /string-width/1.0.2:
    dependencies:
      code-point-at: 1.1.0
      is-fullwidth-code-point: 1.0.0
      strip-ansi: 3.0.1
    dev: false
    engines:
      node: '>=0.10.0'
    resolution:
      integrity: sha1-EYvfW4zcUaKn5w0hHgfisLmxB9M=
  /string-width/2.1.1:
    dependencies:
      is-fullwidth-code-point: 2.0.0
      strip-ansi: 4.0.0
    dev: false
    engines:
      node: '>=4'
    resolution:
      integrity: sha512-nOqH59deCq9SRHlxq1Aw85Jnt4w6KvLKqWVik6oA9ZklXLNIOlqg4F2yrT1MVaTjAqvVwdfeZ7w7aCvJD7ugkw==
  /string-width/3.1.0:
    dependencies:
      emoji-regex: 7.0.3
      is-fullwidth-code-point: 2.0.0
      strip-ansi: 5.2.0
    dev: false
    engines:
      node: '>=6'
    resolution:
      integrity: sha512-vafcv6KjVZKSgz06oM/H6GDBrAtz8vdhQakGjFIvNrHA6y3HCF1CInLy+QLq8dTJPQ1b+KDUqDFctkdRW44e1w==
  /string-width/4.2.0:
    dependencies:
      emoji-regex: 8.0.0
      is-fullwidth-code-point: 3.0.0
      strip-ansi: 6.0.0
    dev: false
    engines:
      node: '>=8'
    resolution:
      integrity: sha512-zUz5JD+tgqtuDjMhwIg5uFVV3dtqZ9yQJlZVfq4I01/K5Paj5UHj7VyrQOJvzawSVlKpObApbfD0Ed6yJc+1eg==
  /string.prototype.padend/3.1.0:
    dependencies:
      define-properties: 1.1.3
      es-abstract: 1.17.5
    dev: false
    engines:
      node: '>= 0.4'
    resolution:
      integrity: sha512-3aIv8Ffdp8EZj8iLwREGpQaUZiPyrWrpzMBHvkiSW/bK/EGve9np07Vwy7IJ5waydpGXzQZu/F8Oze2/IWkBaA==
  /string.prototype.trimend/1.0.0:
    dependencies:
      define-properties: 1.1.3
      es-abstract: 1.17.5
    dev: false
    resolution:
      integrity: sha512-EEJnGqa/xNfIg05SxiPSqRS7S9qwDhYts1TSLR1BQfYUfPe1stofgGKvwERK9+9yf+PpfBMlpBaCHucXGPQfUA==
  /string.prototype.trimleft/2.1.2:
    dependencies:
      define-properties: 1.1.3
      es-abstract: 1.17.5
      string.prototype.trimstart: 1.0.0
    dev: false
    engines:
      node: '>= 0.4'
    resolution:
      integrity: sha512-gCA0tza1JBvqr3bfAIFJGqfdRTyPae82+KTnm3coDXkZN9wnuW3HjGgN386D7hfv5CHQYCI022/rJPVlqXyHSw==
  /string.prototype.trimright/2.1.2:
    dependencies:
      define-properties: 1.1.3
      es-abstract: 1.17.5
      string.prototype.trimend: 1.0.0
    dev: false
    engines:
      node: '>= 0.4'
    resolution:
      integrity: sha512-ZNRQ7sY3KroTaYjRS6EbNiiHrOkjihL9aQE/8gfQ4DtAC/aEBRHFJa44OmoWxGGqXuJlfKkZW4WcXErGr+9ZFg==
  /string.prototype.trimstart/1.0.0:
    dependencies:
      define-properties: 1.1.3
      es-abstract: 1.17.5
    dev: false
    resolution:
      integrity: sha512-iCP8g01NFYiiBOnwG1Xc3WZLyoo+RuBymwIlWncShXDDJYWN6DbnM3odslBJdgCdRlq94B5s63NWAZlcn2CS4w==
  /string_decoder/0.10.31:
    dev: false
    resolution:
      integrity: sha1-YuIDvEF2bGwoyfyEMB2rHFMQ+pQ=
  /string_decoder/1.1.1:
    dependencies:
      safe-buffer: 5.1.2
    dev: false
    resolution:
      integrity: sha512-n/ShnvDi6FHbbVfviro+WojiFzv+s8MPMHBczVePfUpDJLwoLT0ht1l4YwBCbi8pJAveEEdnkHyPyTP/mzRfwg==
  /string_decoder/1.3.0:
    dependencies:
      safe-buffer: 5.2.0
    dev: false
    resolution:
      integrity: sha512-hkRX8U1WjJFd8LsDJ2yQ/wWWxaopEsABU1XfkM8A+j0+85JAGppt16cr1Whg6KIbb4okU6Mql6BOj+uup/wKeA==
  /strip-ansi/3.0.1:
    dependencies:
      ansi-regex: 2.1.1
    dev: false
    engines:
      node: '>=0.10.0'
    resolution:
      integrity: sha1-ajhfuIU9lS1f8F0Oiq+UJ43GPc8=
  /strip-ansi/4.0.0:
    dependencies:
      ansi-regex: 3.0.0
    dev: false
    engines:
      node: '>=4'
    resolution:
      integrity: sha1-qEeQIusaw2iocTibY1JixQXuNo8=
  /strip-ansi/5.2.0:
    dependencies:
      ansi-regex: 4.1.0
    dev: false
    engines:
      node: '>=6'
    resolution:
      integrity: sha512-DuRs1gKbBqsMKIZlrffwlug8MHkcnpjs5VPmL1PAh+mA30U0DTotfDZ0d2UUsXpPmPmMMJ6W773MaA3J+lbiWA==
  /strip-ansi/6.0.0:
    dependencies:
      ansi-regex: 5.0.0
    dev: false
    engines:
      node: '>=8'
    resolution:
      integrity: sha512-AuvKTrTfQNYNIctbR1K/YGTR1756GycPsg7b9bdV9Duqur4gv6aKqHXah67Z8ImS7WEz5QVcOtlfW2rZEugt6w==
  /strip-bom/2.0.0:
    dependencies:
      is-utf8: 0.2.1
    dev: false
    engines:
      node: '>=0.10.0'
    resolution:
      integrity: sha1-YhmoVhZSBJHzV4i9vxRHqZx+aw4=
  /strip-bom/3.0.0:
    dev: false
    engines:
      node: '>=4'
    resolution:
      integrity: sha1-IzTBjpx1n3vdVv3vfprj1YjmjtM=
  /strip-eof/1.0.0:
    dev: false
    engines:
      node: '>=0.10.0'
    resolution:
      integrity: sha1-u0P/VZim6wXYm1n80SnJgzE2Br8=
  /strip-final-newline/2.0.0:
    dev: false
    engines:
      node: '>=6'
    resolution:
      integrity: sha512-BrpvfNAE3dcvq7ll3xVumzjKjZQ5tI1sEUIKr3Uoks0XUl45St3FlatVqef9prk4jRDzhW6WZg+3bk93y6pLjA==
  /strip-indent/1.0.1:
    dependencies:
      get-stdin: 4.0.1
    dev: false
    engines:
      node: '>=0.10.0'
    hasBin: true
    resolution:
      integrity: sha1-DHlipq3vp7vUrDZkYKY4VSrhoKI=
  /strip-json-comments/2.0.1:
    dev: false
    engines:
      node: '>=0.10.0'
    resolution:
      integrity: sha1-PFMZQukIwml8DsNEhYwobHygpgo=
  /strip-json-comments/3.1.0:
    dev: false
    engines:
      node: '>=8'
    resolution:
      integrity: sha512-e6/d0eBu7gHtdCqFt0xJr642LdToM5/cN4Qb9DbHjVx1CP5RyeM+zH7pbecEmDv/lBqb0QH+6Uqq75rxFPkM0w==
  /supports-color/2.0.0:
    dev: false
    engines:
      node: '>=0.8.0'
    resolution:
      integrity: sha1-U10EXOa2Nj+kARcIRimZXp3zJMc=
  /supports-color/3.2.3:
    dependencies:
      has-flag: 1.0.0
    dev: false
    engines:
      node: '>=0.8.0'
    resolution:
      integrity: sha1-ZawFBLOVQXHYpklGsq48u4pfVPY=
  /supports-color/5.5.0:
    dependencies:
      has-flag: 3.0.0
    dev: false
    engines:
      node: '>=4'
    resolution:
      integrity: sha512-QjVjwdXIt408MIiAqCX4oUKsgU2EqAGzs2Ppkm4aQYbjm+ZEWEcW4SfFNTr4uMNZma0ey4f5lgLrkB0aX0QMow==
  /supports-color/6.0.0:
    dependencies:
      has-flag: 3.0.0
    dev: false
    engines:
      node: '>=6'
    resolution:
      integrity: sha512-on9Kwidc1IUQo+bQdhi8+Tijpo0e1SS6RoGo2guUwn5vdaxw8RXOF9Vb2ws+ihWOmh4JnCJOvaziZWP1VABaLg==
  /supports-color/6.1.0:
    dependencies:
      has-flag: 3.0.0
    dev: false
    engines:
      node: '>=6'
    resolution:
      integrity: sha512-qe1jfm1Mg7Nq/NSh6XE24gPXROEVsWHxC1LIx//XNlD9iw7YZQGjZNjYN7xGaEG6iKdA8EtNFW6R0gjnVXp+wQ==
  /supports-color/7.1.0:
    dependencies:
      has-flag: 4.0.0
    dev: false
    engines:
      node: '>=8'
    resolution:
      integrity: sha512-oRSIpR8pxT1Wr2FquTNnGet79b3BWljqOuoW/h4oBhxJ/HUbX5nX6JSruTkvXDCFMwDPvsaTTbvMLKZWSy0R5g==
  /table/5.4.6:
    dependencies:
      ajv: 6.12.0
      lodash: 4.17.15
      slice-ansi: 2.1.0
      string-width: 3.1.0
    dev: false
    engines:
      node: '>=6.0.0'
    resolution:
      integrity: sha512-wmEc8m4fjnob4gt5riFRtTu/6+4rSe12TpAELNSqHMfF3IqnA+CH37USM6/YR3qRZv7e56kAEAtd6nKZaxe0Ug==
  /tapable/1.1.3:
    dev: false
    engines:
      node: '>=6'
    resolution:
      integrity: sha512-4WK/bYZmj8xLr+HUCODHGF1ZFzsYffasLUgEiMBY4fgtltdO6B4WJtlSbPaDTLpYTcGVwM2qLnFTICEcNxs3kA==
  /tar-fs/2.0.1:
    dependencies:
      chownr: 1.1.4
      mkdirp-classic: 0.5.2
      pump: 3.0.0
      tar-stream: 2.1.2
    dev: false
    resolution:
      integrity: sha512-6tzWDMeroL87uF/+lin46k+Q+46rAJ0SyPGz7OW7wTgblI273hsBqk2C1j0/xNadNLKDTUL9BukSjB7cwgmlPA==
  /tar-stream/2.1.2:
    dependencies:
      bl: 4.0.2
      end-of-stream: 1.4.4
      fs-constants: 1.0.0
      inherits: 2.0.4
      readable-stream: 3.6.0
    dev: false
    resolution:
      integrity: sha512-UaF6FoJ32WqALZGOIAApXx+OdxhekNMChu6axLJR85zMMjXKWFGjbIRe+J6P4UnRGg9rAwWvbTT0oI7hD/Un7Q==
  /terser/4.6.10:
    dependencies:
      commander: 2.20.3
      source-map: 0.6.1
      source-map-support: 0.5.16
    dev: false
    engines:
      node: '>=6.0.0'
    hasBin: true
    resolution:
      integrity: sha512-qbF/3UOo11Hggsbsqm2hPa6+L4w7bkr+09FNseEe8xrcVD3APGLFqE+Oz1ZKAxjYnFsj80rLOfgAtJ0LNJjtTA==
  /test-exclude/5.2.3:
    dependencies:
      glob: 7.1.6
      minimatch: 3.0.4
      read-pkg-up: 4.0.0
      require-main-filename: 2.0.0
    dev: false
    engines:
      node: '>=6'
    resolution:
      integrity: sha512-M+oxtseCFO3EDtAaGH7iiej3CBkzXqFMbzqYAACdzKui4eZA+pq3tZEwChvOdNfa7xxy8BfbmgJSIr43cC/+2g==
  /text-table/0.2.0:
    dev: false
    resolution:
      integrity: sha1-f17oI66AUgfACvLfSoTsP8+lcLQ=
  /through/2.3.8:
    dev: false
    resolution:
      integrity: sha1-DdTJ/6q8NXlgsbckEV1+Doai4fU=
  /through2/2.0.1:
    dependencies:
      readable-stream: 2.0.6
      xtend: 4.0.2
    dev: false
    resolution:
      integrity: sha1-OE51MU1J8y3hLuu4E2uOtrXVnak=
  /thunkify/2.1.2:
    dev: false
    resolution:
      integrity: sha1-+qDp0jDFGsyVyhOjYawFyn4EVT0=
  /time-stamp/1.1.0:
    dev: false
    engines:
      node: '>=0.10.0'
    resolution:
      integrity: sha1-dkpaEa9QVhkhsTPztE5hhofg9cM=
  /timsort/0.3.0:
    dev: false
    resolution:
      integrity: sha1-QFQRqOfmM5/mTbmiNN4R3DHgK9Q=
  /tmp/0.0.33:
    dependencies:
      os-tmpdir: 1.0.2
    dev: false
    engines:
      node: '>=0.6.0'
    resolution:
      integrity: sha512-jRCJlojKnZ3addtTOjdIqoRuPEKBvNXcGYqzO6zWZX8KfKEpnGY5jfggJQ3EjKuu8D4bJRr0y+cYJFmYbImXGw==
  /to-array/0.1.4:
    dev: false
    resolution:
      integrity: sha1-F+bBH3PdTz10zaek/zI46a2b+JA=
  /to-fast-properties/2.0.0:
    dev: false
    engines:
      node: '>=4'
    resolution:
      integrity: sha1-3F5pjL0HkmW8c+A3doGk5Og/YW4=
  /to-regex-range/5.0.1:
    dependencies:
      is-number: 7.0.0
    dev: false
    engines:
      node: '>=8.0'
    resolution:
      integrity: sha512-65P7iz6X5yEr1cwcgvQxbbIw7Uk3gOy5dIdtZ4rDveLqhrdJP+Li/Hx6tyK0NEb+2GCyneCMJiGqrADCSNk8sQ==
  /toidentifier/1.0.0:
    dev: false
    engines:
      node: '>=0.6'
    resolution:
      integrity: sha512-yaOH/Pk/VEhBWWTlhI+qXxDFXlejDGcQipMlyxda9nthulaxLZUNcUqFxokp0vcYnvteJln5FNQDRrxj3YcbVw==
  /tough-cookie/2.5.0:
    dependencies:
      psl: 1.8.0
      punycode: 2.1.1
    dev: false
    engines:
      node: '>=0.8'
    resolution:
      integrity: sha512-nlLsUzgm1kfLXSXfRZMc1KLAugd4hqJHDTvc2hDIwS3mZAfMEuMbc03SujMF+GEcpaX/qboeycw6iO8JwVv2+g==
  /tough-cookie/3.0.1:
    dependencies:
      ip-regex: 2.1.0
      psl: 1.8.0
      punycode: 2.1.1
    dev: false
    engines:
      node: '>=6'
    resolution:
      integrity: sha512-yQyJ0u4pZsv9D4clxO69OEjLWYw+jbgspjTue4lTQZLfV0c5l1VmK2y1JK8E9ahdpltPOaAThPcp5nKPUgSnsg==
  /tr46/1.0.1:
    dependencies:
      punycode: 2.1.1
    dev: false
    resolution:
      integrity: sha1-qLE/1r/SSJUZZ0zN5VujaTtwbQk=
  /trim-newlines/1.0.0:
    dev: false
    engines:
      node: '>=0.10.0'
    resolution:
      integrity: sha1-WIeWa7WCpFA6QetST301ARgVphM=
  /ts-loader/6.2.2_typescript@3.7.5:
    dependencies:
      chalk: 2.4.2
      enhanced-resolve: 4.1.1
      loader-utils: 1.4.0
      micromatch: 4.0.2
      semver: 6.3.0
      typescript: 3.7.5
    dev: false
    engines:
      node: '>=8.6'
    peerDependencies:
      typescript: '*'
    resolution:
      integrity: sha512-HDo5kXZCBml3EUPcc7RlZOV/JGlLHwppTLEHb3SHnr5V7NXD4klMEkrhJe5wgRbaWsSXi+Y1SIBN/K9B6zWGWQ==
  /ts-node/8.8.2_typescript@3.7.5:
    dependencies:
      arg: 4.1.3
      diff: 4.0.2
      make-error: 1.3.6
      source-map-support: 0.5.16
      typescript: 3.7.5
      yn: 3.1.1
    dev: false
    engines:
      node: '>=6.0.0'
    hasBin: true
    peerDependencies:
      typescript: '>=2.7'
    resolution:
      integrity: sha512-duVj6BpSpUpD/oM4MfhO98ozgkp3Gt9qIp3jGxwU2DFvl/3IRaEAvbLa8G60uS7C77457e/m5TMowjedeRxI1Q==
  /tslib/1.11.1:
    dev: false
    resolution:
      integrity: sha512-aZW88SY8kQbU7gpV19lN24LtXh/yD4ZZg6qieAJDDg+YBsJcSmLGK9QpnUjAKVG/xefmvJGd1WUmfpT/g6AJGA==
  /tslint-config-prettier/1.18.0:
    dev: false
    engines:
      node: '>=4.0.0'
    hasBin: true
    resolution:
      integrity: sha512-xPw9PgNPLG3iKRxmK7DWr+Ea/SzrvfHtjFt5LBl61gk2UBG/DB9kCXRjv+xyIU1rUtnayLeMUVJBcMX8Z17nDg==
  /tslint/5.20.1_typescript@3.7.5:
    dependencies:
      '@babel/code-frame': 7.8.3
      builtin-modules: 1.1.1
      chalk: 2.4.2
      commander: 2.20.3
      diff: 4.0.2
      glob: 7.1.6
      js-yaml: 3.13.1
      minimatch: 3.0.4
      mkdirp: 0.5.5
      resolve: 1.15.1
      semver: 5.7.1
      tslib: 1.11.1
      tsutils: 2.29.0_typescript@3.7.5
      typescript: 3.7.5
    dev: false
    engines:
      node: '>=4.8.0'
    hasBin: true
    peerDependencies:
      typescript: '>=2.3.0-dev || >=2.4.0-dev || >=2.5.0-dev || >=2.6.0-dev || >=2.7.0-dev || >=2.8.0-dev || >=2.9.0-dev || >=3.0.0-dev || >= 3.1.0-dev || >= 3.2.0-dev'
    resolution:
      integrity: sha512-EcMxhzCFt8k+/UP5r8waCf/lzmeSyVlqxqMEDQE7rWYiQky8KpIBz1JAoYXfROHrPZ1XXd43q8yQnULOLiBRQg==
  /tsutils/2.29.0_typescript@3.7.5:
    dependencies:
      tslib: 1.11.1
      typescript: 3.7.5
    dev: false
    peerDependencies:
      typescript: '>=2.1.0 || >=2.1.0-dev || >=2.2.0-dev || >=2.3.0-dev || >=2.4.0-dev || >=2.5.0-dev || >=2.6.0-dev || >=2.7.0-dev || >=2.8.0-dev || >=2.9.0-dev || >= 3.0.0-dev || >= 3.1.0-dev'
    resolution:
      integrity: sha512-g5JVHCIJwzfISaXpXE1qvNalca5Jwob6FjI4AoPlqMusJ6ftFE7IkkFoMhVLRgK+4Kx3gkzb8UZK5t5yTTvEmA==
  /tsutils/3.17.1_typescript@3.7.5:
    dependencies:
      tslib: 1.11.1
      typescript: 3.7.5
    dev: false
    engines:
      node: '>= 6'
    peerDependencies:
      typescript: '>=2.8.0 || >= 3.2.0-dev || >= 3.3.0-dev || >= 3.4.0-dev || >= 3.5.0-dev || >= 3.6.0-dev || >= 3.6.0-beta || >= 3.7.0-dev || >= 3.7.0-beta'
    resolution:
      integrity: sha512-kzeQ5B8H3w60nFY2g8cJIuH7JDpsALXySGtwGJ0p2LSjLgay3NdIpqq5SoOBe46bKDW2iq25irHCr8wjomUS2g==
  /tunnel-agent/0.6.0:
    dependencies:
      safe-buffer: 5.2.0
    dev: false
    resolution:
      integrity: sha1-J6XeoGs2sEoKmWZ3SykIaPD8QP0=
  /tunnel/0.0.6:
    dev: false
    engines:
      node: '>=0.6.11 <=0.7.0 || >=0.7.3'
    resolution:
      integrity: sha512-1h/Lnq9yajKY2PEbBadPXj3VxsDDu844OnaAo52UVmIzIvwwtBPIuNvkjuzBlTWpfJyUbG3ez0KSBibQkj4ojg==
  /tweetnacl/0.14.5:
    dev: false
    resolution:
      integrity: sha1-WuaBd/GS1EViadEIr6k/+HQ/T2Q=
  /type-check/0.3.2:
    dependencies:
      prelude-ls: 1.1.2
    dev: false
    engines:
      node: '>= 0.8.0'
    resolution:
      integrity: sha1-WITKtRLPHTVeP7eE8wgEsrUg23I=
  /type-detect/4.0.8:
    dev: false
    engines:
      node: '>=4'
    resolution:
      integrity: sha512-0fr/mIH1dlO+x7TlcMy+bIDqKPsw/70tVyeHW787goQjhmqaZe10uwLujubK9q9Lg6Fiho1KUKDYz0Z7k7g5/g==
  /type-fest/0.11.0:
    dev: false
    engines:
      node: '>=8'
    resolution:
      integrity: sha512-OdjXJxnCN1AvyLSzeKIgXTXxV+99ZuXl3Hpo9XpJAv9MBcHrrJOQ5kV7ypXOuQie+AmWG25hLbiKdwYTifzcfQ==
  /type-fest/0.8.1:
    dev: false
    engines:
      node: '>=8'
    resolution:
      integrity: sha512-4dbzIzqvjtgiM5rw1k5rEHtBANKmdudhGyBEajN01fEyhaAIhsoKNy6y7+IN93IfpFtwY9iqi7kD+xwKhQsNJA==
  /type-is/1.6.18:
    dependencies:
      media-typer: 0.3.0
      mime-types: 2.1.26
    dev: false
    engines:
      node: '>= 0.6'
    resolution:
      integrity: sha512-TkRKr9sUTxEH8MdfuCSP7VizJyzRNMjj2J2do2Jr3Kym598JVdEksuzPQCnlFPW4ky9Q+iA+ma9BGm06XQBy8g==
  /typedarray/0.0.6:
    dev: false
    resolution:
      integrity: sha1-hnrHTjhkGHsdPUfZlqeOxciDB3c=
  /typedoc-default-themes/0.6.3:
    dependencies:
      backbone: 1.4.0
      jquery: 3.4.1
      lunr: 2.3.8
      underscore: 1.10.2
    dev: false
    engines:
      node: '>= 8'
    resolution:
      integrity: sha512-rouf0TcIA4M2nOQFfC7Zp4NEwoYiEX4vX/ZtudJWU9IHA29MPC+PPgSXYLPESkUo7FuB//GxigO3mk9Qe1xp3Q==
  /typedoc/0.15.8:
    dependencies:
      '@types/minimatch': 3.0.3
      fs-extra: 8.1.0
      handlebars: 4.7.6
      highlight.js: 9.18.1
      lodash: 4.17.15
      marked: 0.8.2
      minimatch: 3.0.4
      progress: 2.0.3
      shelljs: 0.8.3
      typedoc-default-themes: 0.6.3
      typescript: 3.7.5
    dev: false
    engines:
      node: '>= 6.0.0'
    hasBin: true
    resolution:
      integrity: sha512-a0zypcvfIFsS7Gqpf2MkC1+jNND3K1Om38pbDdy/gYWX01NuJZhC5+O0HkIp0oRIZOo7PWrA5+fC24zkANY28Q==
  /typescript/3.7.5:
    dev: false
    engines:
      node: '>=4.2.0'
    hasBin: true
    resolution:
      integrity: sha512-/P5lkRXkWHNAbcJIiHPfRoKqyd7bsyCma1hZNUGfn20qm64T6ZBlrzprymeu918H+mB/0rIg2gGK/BXkhhYgBw==
  /typescript/3.8.3:
    dev: false
    engines:
      node: '>=4.2.0'
    hasBin: true
    resolution:
      integrity: sha512-MYlEfn5VrLNsgudQTVJeNaQFUAI7DkhnOjdpAp4T+ku1TfQClewlbSuTVHiA+8skNBgaf02TL/kLOvig4y3G8w==
  /uglify-js/3.8.1:
    dependencies:
      commander: 2.20.3
      source-map: 0.6.1
    dev: false
    engines:
      node: '>=0.8.0'
    hasBin: true
    resolution:
      integrity: sha512-W7KxyzeaQmZvUFbGj4+YFshhVrMBGSg2IbcYAjGWGvx8DHvJMclbTDMpffdxFUGPBHjIytk7KJUR/KUXstUGDw==
  /ultron/1.1.1:
    dev: false
    resolution:
      integrity: sha512-UIEXBNeYmKptWH6z8ZnqTeS8fV74zG0/eRU9VGkpzz+LIJNs8W/zM/L+7ctCkRrgbNnnR0xxw4bKOr0cW0N0Og==
  /underscore/1.10.2:
    dev: false
    resolution:
      integrity: sha512-N4P+Q/BuyuEKFJ43B9gYuOj4TQUHXX+j2FqguVOpjkssLUUrnJofCcBccJSCoeturDoZU6GorDTHSvUDlSQbTg==
  /underscore/1.8.3:
    dev: false
    resolution:
      integrity: sha1-Tz+1OxBuYJf8+ctBCfKl6b36UCI=
  /universalify/0.1.2:
    dev: false
    engines:
      node: '>= 4.0.0'
    resolution:
      integrity: sha512-rBJeI5CXAlmy1pV+617WB9J63U6XcazHHF2f2dbJix4XzpUF0RS3Zbj0FGIOCAva5P/d/GBOYaACQ1w+0azUkg==
  /unpipe/1.0.0:
    dev: false
    engines:
      node: '>= 0.8'
    resolution:
      integrity: sha1-sr9O6FFKrmFltIF4KdIbLvSZBOw=
  /uri-js/4.2.2:
    dependencies:
      punycode: 2.1.1
    dev: false
    resolution:
      integrity: sha512-KY9Frmirql91X2Qgjry0Wd4Y+YTdrdZheS8TFwvkbLWf/G5KNJDCh6pKL5OZctEW4+0Baa5idK2ZQuELRwPznQ==
  /urix/0.1.0:
    deprecated: 'Please see https://github.com/lydell/urix#deprecated'
    dev: false
    resolution:
      integrity: sha1-2pN/emLiH+wf0Y1Js1wpNQZ6bHI=
  /url/0.11.0:
    dependencies:
      punycode: 1.3.2
      querystring: 0.2.0
    dev: false
    resolution:
      integrity: sha1-ODjpfPxgUh63PFJajlW/3Z4uKPE=
  /useragent/2.3.0:
    dependencies:
      lru-cache: 4.1.5
      tmp: 0.0.33
    dev: false
    resolution:
      integrity: sha512-4AoH4pxuSvHCjqLO04sU6U/uE65BYza8l/KKBS0b0hnUPWi+cQ2BpeTEwejCSx9SPV5/U03nniDTrWx5NrmKdw==
  /util-deprecate/1.0.2:
    dev: false
    resolution:
      integrity: sha1-RQ1Nyfpw3nMnYvvS1KKJgUGaDM8=
  /util/0.10.3:
    dependencies:
      inherits: 2.0.1
    dev: false
    resolution:
      integrity: sha1-evsa/lCAUkZInj23/g7TeTNqwPk=
  /util/0.11.1:
    dependencies:
      inherits: 2.0.3
    dev: false
    resolution:
      integrity: sha512-HShAsny+zS2TZfaXxD9tYj4HQGlBezXZMZuM/S5PKLLoZkShZiGk9o5CzukI1LVHZvjdvZ2Sj1aW/Ndn2NB/HQ==
  /util/0.12.2:
    dependencies:
      inherits: 2.0.4
      is-arguments: 1.0.4
      is-generator-function: 1.0.7
      safe-buffer: 5.2.0
    dev: false
    resolution:
      integrity: sha512-XE+MkWQvglYa+IOfBt5UFG93EmncEMP23UqpgDvVZVFBPxwmkK10QRp6pgU4xICPnWRf/t0zPv4noYSUq9gqUQ==
  /utils-merge/1.0.1:
    dev: false
    engines:
      node: '>= 0.4.0'
    resolution:
      integrity: sha1-n5VxD1CiZ5R7LMwSR0HBAoQn5xM=
  /uuid/3.4.0:
    dev: false
    hasBin: true
    resolution:
      integrity: sha512-HjSDRw6gZE5JMggctHBcjVak08+KEVhSIiDzFnT9S9aegmp85S/bReBVTb4QTFaRNptJ9kuYaNhnbNEOkbKb/A==
  /v8-compile-cache/2.1.0:
    dev: false
    resolution:
      integrity: sha512-usZBT3PW+LOjM25wbqIlZwPeJV+3OSz3M1k1Ws8snlW39dZyYL9lOGC5FgPVHfk0jKmjiDV8Z0mIbVQPiwFs7g==
  /validate-npm-package-license/3.0.4:
    dependencies:
      spdx-correct: 3.1.0
      spdx-expression-parse: 3.0.0
    dev: false
    resolution:
      integrity: sha512-DpKm2Ui/xN7/HQKCtpZxoRWBhZ9Z0kqtygG8XCgNQ8ZlDnxuQmWhj566j8fN4Cu3/JmbhsDo7fcAJq4s9h27Ew==
  /validator/8.2.0:
    dev: false
    engines:
      node: '>= 0.10'
    resolution:
      integrity: sha512-Yw5wW34fSv5spzTXNkokD6S6/Oq92d8q/t14TqsS3fAiA1RYnxSFSIZ+CY3n6PGGRCq5HhJTSepQvFUS2QUDxA==
  /validator/9.4.1:
    dev: false
    engines:
      node: '>= 0.10'
    resolution:
      integrity: sha512-YV5KjzvRmSyJ1ee/Dm5UED0G+1L4GZnLN3w6/T+zZm8scVua4sOhYKWTUrKa0H/tMiJyO9QLHMPN+9mB/aMunA==
  /variable-diff/1.1.0:
    dependencies:
      chalk: 1.1.3
      object-assign: 4.1.1
    dev: false
    resolution:
      integrity: sha1-0r1cZtt2wTh52W5qMG7cmJ35eNo=
  /vary/1.1.2:
    dev: false
    engines:
      node: '>= 0.8'
    resolution:
      integrity: sha1-IpnwLG3tMNSllhsLn3RSShj2NPw=
  /verror/1.10.0:
    dependencies:
      assert-plus: 1.0.0
      core-util-is: 1.0.2
      extsprintf: 1.3.0
    dev: false
    engines:
      '0': node >=0.6.0
    resolution:
      integrity: sha1-OhBcoXBTr1XW4nDB+CiGguGNpAA=
  /vinyl/0.5.3:
    dependencies:
      clone: 1.0.4
      clone-stats: 0.0.1
      replace-ext: 0.0.1
    dev: false
    engines:
      node: '>= 0.9'
    resolution:
      integrity: sha1-sEVbOPxeDPMNQyUTLkYZcMIJHN4=
  /void-elements/2.0.1:
    dev: false
    engines:
      node: '>=0.10.0'
    resolution:
      integrity: sha1-wGavtYK7HLQSjWDqkjkulNXp2+w=
  /webidl-conversions/4.0.2:
    dev: false
    resolution:
      integrity: sha512-YQ+BmxuTgd6UXZW3+ICGfyqRyHXVlD5GtQr5+qjiNW7bF0cqrzX500HVXPBOvgXb5YnzDd+h0zqyv61KUD7+Sg==
  /whatwg-url/6.5.0:
    dependencies:
      lodash.sortby: 4.7.0
      tr46: 1.0.1
      webidl-conversions: 4.0.2
    dev: false
    resolution:
      integrity: sha512-rhRZRqx/TLJQWUpQ6bmrt2UV4f0HCQ463yQuONJqC6fO2VoEb1pTYddbe59SkYq87aoM5A3bdhMZiUiVws+fzQ==
  /which-module/2.0.0:
    dev: false
    resolution:
      integrity: sha1-2e8H3Od7mQK4o6j6SzHD4/fm6Ho=
  /which-pm-runs/1.0.0:
    dev: false
    resolution:
      integrity: sha1-Zws6+8VS4LVd9rd4DKdGFfI60cs=
  /which/1.3.1:
    dependencies:
      isexe: 2.0.0
    dev: false
    hasBin: true
    resolution:
      integrity: sha512-HxJdYWq1MTIQbJ3nw0cqssHoTNU267KlrDuGZ1WYlxDStUtKUhOaJmh112/TZmHxxUfuJqPXSOm7tDyas0OSIQ==
  /which/2.0.2:
    dependencies:
      isexe: 2.0.0
    dev: false
    engines:
      node: '>= 8'
    hasBin: true
    resolution:
      integrity: sha512-BLI3Tl1TW3Pvl70l3yq3Y64i+awpwXqsGBYWkkqMtnbXgrMD+yj7rhW0kuEDxzJaYXGjEW5ogapKNMEKNMjibA==
  /wide-align/1.1.3:
    dependencies:
      string-width: 2.1.1
    dev: false
    resolution:
      integrity: sha512-QGkOQc8XL6Bt5PwnsExKBPuMKBxnGxWWW3fU55Xt4feHozMUhdUMaBCk290qpm/wG5u/RSKzwdAC4i51YigihA==
  /windows-release/3.3.0:
    dependencies:
      execa: 1.0.0
    dev: false
    engines:
      node: '>=6'
    resolution:
      integrity: sha512-2HetyTg1Y+R+rUgrKeUEhAG/ZuOmTrI1NBb3ZyAGQMYmOJjBBPe4MTodghRkmLJZHwkuPi02anbeGP+Zf401LQ==
  /word-wrap/1.2.3:
    dev: false
    engines:
      node: '>=0.10.0'
    resolution:
      integrity: sha512-Hz/mrNwitNRh/HUAtM/VT/5VH+ygD6DV7mYKZAtHOrbs8U7lvPS6xf7EJKMF0uW1KJCl0H701g3ZGus+muE5vQ==
  /wordwrap/0.0.3:
    dev: false
    engines:
      node: '>=0.4.0'
    resolution:
      integrity: sha1-o9XabNXAvAAI03I0u68b7WMFkQc=
  /wordwrap/1.0.0:
    dev: false
    resolution:
      integrity: sha1-J1hIEIkUVqQXHI0CJkQa3pDLyus=
  /wrap-ansi/5.1.0:
    dependencies:
      ansi-styles: 3.2.1
      string-width: 3.1.0
      strip-ansi: 5.2.0
    dev: false
    engines:
      node: '>=6'
    resolution:
      integrity: sha512-QC1/iN/2/RPVJ5jYK8BGttj5z83LmSKmvbvrXPNCLZSEb32KKVDJDl/MOt2N01qU2H/FkzEa9PKto1BqDjtd7Q==
  /wrap-ansi/6.2.0:
    dependencies:
      ansi-styles: 4.2.1
      string-width: 4.2.0
      strip-ansi: 6.0.0
    dev: false
    engines:
      node: '>=8'
    resolution:
      integrity: sha512-r6lPcBGxZXlIcymEu7InxDMhdW0KDxpLgoFLcguasxCaJ/SOIZwINatK9KY/tf+ZrlywOKU0UDj3ATXUBfxJXA==
  /wrappy/1.0.2:
    dev: false
    resolution:
      integrity: sha1-tSQ9jz7BqjXxNkYFvA0QNuMKtp8=
  /write-file-atomic/2.4.3:
    dependencies:
      graceful-fs: 4.2.3
      imurmurhash: 0.1.4
      signal-exit: 3.0.3
    dev: false
    resolution:
      integrity: sha512-GaETH5wwsX+GcnzhPgKcKjJ6M2Cq3/iZp1WyY/X1CSqrW+jVNM9Y7D8EC2sM4ZG/V8wZlSniJnCKWPmBYAucRQ==
  /write/1.0.3:
    dependencies:
      mkdirp: 0.5.5
    dev: false
    engines:
      node: '>=4'
    resolution:
      integrity: sha512-/lg70HAjtkUgWPVZhZcm+T4hkL8Zbtp1nFNOn3lRrxnlv50SRBv7cR7RqR+GMsd3hUXy9hWBo4CHTbFTcOYwig==
  /ws/3.3.3:
    dependencies:
      async-limiter: 1.0.1
      safe-buffer: 5.1.2
      ultron: 1.1.1
    dev: false
    resolution:
      integrity: sha512-nnWLa/NwZSt4KQJu51MYlCcSQ5g7INpOrOMt4XV8j4dqTXdmlUmSHQ8/oLC069ckre0fRsgfvsKwbTdtKLCDkA==
  /ws/6.2.1:
    dependencies:
      async-limiter: 1.0.1
    dev: false
    resolution:
      integrity: sha512-GIyAXC2cB7LjvpgMt9EKS2ldqr0MTrORaleiOno6TweZ6r3TKtoFQWay/2PceJ3RuBasOHzXNn5Lrw1X0bEjqA==
  /ws/7.2.3:
    dev: false
    engines:
      node: '>=8.3.0'
    peerDependencies:
      bufferutil: ^4.0.1
      utf-8-validate: ^5.0.2
    peerDependenciesMeta:
      bufferutil:
        optional: true
      utf-8-validate:
        optional: true
    resolution:
      integrity: sha512-HTDl9G9hbkNDk98naoR/cHDws7+EyYMOdL1BmjsZXRUjf7d+MficC4B7HLUPlSiho0vg+CWKrGIt/VJBd1xunQ==
  /xhr-mock/2.5.1:
    dependencies:
      global: 4.4.0
      url: 0.11.0
    dev: false
    resolution:
      integrity: sha512-UKOjItqjFgPUwQGPmRAzNBn8eTfIhcGjBVGvKYAWxUQPQsXNGD6KEckGTiHwyaAUp9C9igQlnN1Mp79KWCg7CQ==
  /xml/1.0.1:
    dev: false
    resolution:
      integrity: sha1-eLpyAgApxbyHuKgaPPzXS0ovweU=
  /xml2js/0.2.8:
    dependencies:
      sax: 0.5.8
    dev: false
    resolution:
      integrity: sha1-m4FpCTFjH/CdGVdUn69U9PmAs8I=
  /xml2js/0.4.23:
    dependencies:
      sax: 1.2.4
      xmlbuilder: 11.0.1
    dev: false
    engines:
      node: '>=4.0.0'
    resolution:
      integrity: sha512-ySPiMjM0+pLDftHgXY4By0uswI3SPKLDw/i3UXbnO8M/p28zqexCUoPmQFrYD+/1BzhGJSs2i1ERWKJAtiLrug==
  /xmlbuilder/11.0.1:
    dev: false
    engines:
      node: '>=4.0'
    resolution:
      integrity: sha512-fDlsI/kFEx7gLvbecc0/ohLG50fugQp8ryHzMTuW9vSa1GJ0XYWKnhsUx7oie3G98+r56aTQIUB4kht42R3JvA==
  /xmlbuilder/12.0.0:
    dev: false
    engines:
      node: '>=6.0'
    resolution:
      integrity: sha512-lMo8DJ8u6JRWp0/Y4XLa/atVDr75H9litKlb2E5j3V3MesoL50EBgZDWoLT3F/LztVnG67GjPXLZpqcky/UMnQ==
  /xmlbuilder/9.0.7:
    dev: false
    engines:
      node: '>=4.0'
    resolution:
      integrity: sha1-Ey7mPS7FVlxVfiD0wi35rKaGsQ0=
  /xmldom/0.3.0:
    dev: false
    engines:
      node: '>=10.0.0'
    resolution:
      integrity: sha512-z9s6k3wxE+aZHgXYxSTpGDo7BYOUfJsIRyoZiX6HTjwpwfS2wpQBQKa2fD+ShLyPkqDYo5ud7KitmLZ2Cd6r0g==
  /xmlhttprequest-ssl/1.5.5:
    dev: false
    engines:
      node: '>=0.4.0'
    resolution:
      integrity: sha1-wodrBhaKrcQOV9l+gRkayPQ5iz4=
  /xpath.js/1.1.0:
    dev: false
    engines:
      node: '>=0.4.0'
    resolution:
      integrity: sha512-jg+qkfS4K8E7965sqaUl8mRngXiKb3WZGfONgE18pr03FUQiuSV6G+Ej4tS55B+rIQSFEIw3phdVAQ4pPqNWfQ==
  /xregexp/2.0.0:
    dev: false
    resolution:
      integrity: sha1-UqY+VsoLhKfzpfPWGHLxJq16WUM=
  /xtend/4.0.2:
    dev: false
    engines:
      node: '>=0.4'
    resolution:
      integrity: sha512-LKYU1iAXJXUgAXn9URjiu+MWhyUXHsvfp7mcuYm9dSUKK0/CjtrUwFAxD82/mCWbtLsGjFIad0wIsod4zrTAEQ==
  /y18n/4.0.0:
    dev: false
    resolution:
      integrity: sha512-r9S/ZyXu/Xu9q1tYlpsLIsa3EeLXXk0VwlxqTcFRfg9EhMW+17kbt9G0NrgCmhGb5vT2hyhJZLfDGx+7+5Uj/w==
  /yallist/2.1.2:
    dev: false
    resolution:
      integrity: sha1-HBH5IY8HYImkfdUS+TxmmaaoHVI=
  /yallist/3.1.1:
    dev: false
    resolution:
      integrity: sha512-a4UGQaWPH59mOXUYnAG2ewncQS4i4F43Tv3JoAM+s2VDAmS9NsK8GpDMLrCHPksFT7h3K6TOoUNn2pb7RoXx4g==
  /yargs-parser/13.1.2:
    dependencies:
      camelcase: 5.3.1
      decamelize: 1.2.0
    dev: false
    resolution:
      integrity: sha512-3lbsNRf/j+A4QuSZfDRA7HRSfWrzO0YjqTJd5kjAq37Zep1CEgaYmrH9Q3GwPiB9cHyd1Y1UwggGhJGoxipbzg==
  /yargs-parser/18.1.2:
    dependencies:
      camelcase: 5.3.1
      decamelize: 1.2.0
    dev: false
    engines:
      node: '>=6'
    resolution:
      integrity: sha512-hlIPNR3IzC1YuL1c2UwwDKpXlNFBqD1Fswwh1khz5+d8Cq/8yc/Mn0i+rQXduu8hcrFKvO7Eryk+09NecTQAAQ==
  /yargs-unparser/1.6.0:
    dependencies:
      flat: 4.1.0
      lodash: 4.17.15
      yargs: 13.3.2
    dev: false
    engines:
      node: '>=6'
    resolution:
      integrity: sha512-W9tKgmSn0DpSatfri0nx52Joq5hVXgeLiqR/5G0sZNDoLZFOr/xjBUDcShCOGNsBnEMNo1KAMBkTej1Hm62HTw==
  /yargs/13.3.2:
    dependencies:
      cliui: 5.0.0
      find-up: 3.0.0
      get-caller-file: 2.0.5
      require-directory: 2.1.1
      require-main-filename: 2.0.0
      set-blocking: 2.0.0
      string-width: 3.1.0
      which-module: 2.0.0
      y18n: 4.0.0
      yargs-parser: 13.1.2
    dev: false
    resolution:
      integrity: sha512-AX3Zw5iPruN5ie6xGRIDgqkT+ZhnRlZMLMHAs8tg7nRruy2Nb+i5o9bwghAogtM08q1dpr2LVoS8KSTMYpWXUw==
  /yargs/15.3.1:
    dependencies:
      cliui: 6.0.0
      decamelize: 1.2.0
      find-up: 4.1.0
      get-caller-file: 2.0.5
      require-directory: 2.1.1
      require-main-filename: 2.0.0
      set-blocking: 2.0.0
      string-width: 4.2.0
      which-module: 2.0.0
      y18n: 4.0.0
      yargs-parser: 18.1.2
    dev: false
    engines:
      node: '>=8'
    resolution:
      integrity: sha512-92O1HWEjw27sBfgmXiixJWT5hRBp2eobqXicLtPBIDBhYB+1HpwZlXmbW2luivBJHBzki+7VyCLRtAkScbTBQA==
  /yauzl/2.10.0:
    dependencies:
      buffer-crc32: 0.2.13
      fd-slicer: 1.1.0
    dev: false
    resolution:
      integrity: sha1-x+sXyT4RLLEIb6bY5R+wZnt5pfk=
  /yeast/0.1.2:
    dev: false
    resolution:
      integrity: sha1-AI4G2AlDIMNy28L47XagymyKxBk=
  /yn/3.1.1:
    dev: false
    engines:
      node: '>=6'
    resolution:
      integrity: sha512-Ux4ygGWsu2c7isFWe8Yu1YluJmqVhxqK2cLXNQA5AcC3QfbGNpM7fu0Y8b/z16pXLnFxZYvWhd3fhBY9DLmC6Q==
  /z-schema/3.18.4:
    dependencies:
      lodash.get: 4.4.2
      lodash.isequal: 4.5.0
      validator: 8.2.0
    dev: false
    hasBin: true
    optionalDependencies:
      commander: 2.20.3
    resolution:
      integrity: sha512-DUOKC/IhbkdLKKiV89gw9DUauTV8U/8yJl1sjf6MtDmzevLKOF2duNJ495S3MFVjqZarr+qNGCPbkg4mu4PpLw==
  'file:projects/abort-controller.tgz':
    dependencies:
      '@microsoft/api-extractor': 7.7.11
      '@rollup/plugin-commonjs': 11.0.2_rollup@1.32.1
      '@rollup/plugin-multi-entry': 3.0.0_rollup@1.32.1
      '@rollup/plugin-node-resolve': 7.1.1_rollup@1.32.1
      '@rollup/plugin-replace': 2.3.1_rollup@1.32.1
      '@types/mocha': 7.0.2
      '@types/node': 8.10.59
      '@typescript-eslint/eslint-plugin': 2.27.0_7cc55bcb3036489d096f3a4764bec0b9
      '@typescript-eslint/parser': 2.27.0_eslint@6.8.0+typescript@3.7.5
      assert: 1.5.0
      cross-env: 6.0.3
      delay: 4.3.0
      eslint: 6.8.0
      eslint-config-prettier: 6.10.1_eslint@6.8.0
      eslint-plugin-no-null: 1.0.2_eslint@6.8.0
      eslint-plugin-no-only-tests: 2.4.0
      eslint-plugin-promise: 4.2.1
      karma: 4.4.1
      karma-chrome-launcher: 3.1.0
      karma-coverage: 2.0.1
      karma-edge-launcher: 0.4.2_karma@4.4.1
      karma-env-preprocessor: 0.1.1
      karma-firefox-launcher: 1.3.0
      karma-ie-launcher: 1.0.0_karma@4.4.1
      karma-junit-reporter: 2.0.1_karma@4.4.1
      karma-mocha: 1.3.0
      karma-mocha-reporter: 2.2.5_karma@4.4.1
      karma-remap-istanbul: 0.6.0_karma@4.4.1
      mocha: 7.1.1
      mocha-junit-reporter: 1.23.3_mocha@7.1.1
      nyc: 14.1.1
      prettier: 1.19.1
      rimraf: 3.0.2
      rollup: 1.32.1
      rollup-plugin-sourcemaps: 0.4.2_rollup@1.32.1
      rollup-plugin-terser: 5.3.0_rollup@1.32.1
      ts-node: 8.8.2_typescript@3.7.5
      tslib: 1.11.1
      typescript: 3.7.5
    dev: false
    name: '@rush-temp/abort-controller'
    resolution:
      integrity: sha512-RfxPiKRYi0OQWzvGc7CGYlnbKScPQXBYaZpl+tTUd+Rye247kbuXP1GUl6h3/EGJipl9R8JNAgtbAmbsU/vtgg==
      tarball: 'file:projects/abort-controller.tgz'
    version: 0.0.0
  'file:projects/ai-form-recognizer.tgz':
    dependencies:
      '@azure/core-tracing': 1.0.0-preview.7
      '@microsoft/api-extractor': 7.7.11
      '@opentelemetry/types': 0.2.0
      '@rollup/plugin-commonjs': 11.0.2_rollup@1.32.1
      '@rollup/plugin-json': 4.0.2_rollup@1.32.1
      '@rollup/plugin-multi-entry': 3.0.0_rollup@1.32.1
      '@rollup/plugin-node-resolve': 7.1.1_rollup@1.32.1
      '@rollup/plugin-replace': 2.3.1_rollup@1.32.1
      '@types/chai': 4.2.11
      '@types/mocha': 7.0.2
      '@types/node': 8.10.59
      '@types/sinon': 7.5.2
      '@typescript-eslint/eslint-plugin': 2.27.0_7cc55bcb3036489d096f3a4764bec0b9
      '@typescript-eslint/parser': 2.27.0_eslint@6.8.0+typescript@3.7.5
      chai: 4.2.0
      chai-as-promised: 7.1.1_chai@4.2.0
      cross-env: 6.0.3
      dotenv: 8.2.0
      eslint: 6.8.0
      eslint-config-prettier: 6.10.1_eslint@6.8.0
      eslint-plugin-no-null: 1.0.2_eslint@6.8.0
      eslint-plugin-no-only-tests: 2.4.0
      eslint-plugin-promise: 4.2.1
      karma: 4.4.1
      karma-chrome-launcher: 3.1.0
      karma-coverage: 2.0.1
      karma-edge-launcher: 0.4.2_karma@4.4.1
      karma-env-preprocessor: 0.1.1
      karma-firefox-launcher: 1.3.0
      karma-ie-launcher: 1.0.0_karma@4.4.1
      karma-json-preprocessor: 0.3.3_karma@4.4.1
      karma-json-to-file-reporter: 1.0.1
      karma-junit-reporter: 2.0.1_karma@4.4.1
      karma-mocha: 1.3.0
      karma-mocha-reporter: 2.2.5_karma@4.4.1
      karma-remap-istanbul: 0.6.0_karma@4.4.1
      mocha: 7.1.1
      mocha-junit-reporter: 1.23.3_mocha@7.1.1
      prettier: 1.19.1
      rimraf: 3.0.2
      rollup: 1.32.1
      rollup-plugin-sourcemaps: 0.4.2_rollup@1.32.1
      rollup-plugin-terser: 5.3.0_rollup@1.32.1
      rollup-plugin-visualizer: 3.3.2_rollup@1.32.1
      sinon: 7.5.0
      source-map-support: 0.5.16
      tslib: 1.11.1
      typescript: 3.7.5
    dev: false
    name: '@rush-temp/ai-form-recognizer'
    resolution:
      integrity: sha512-VOQcPSOHE/VEK0LuExOKJ2U8S4Ruq46hIKwIMiRGblegZ0ir0lqrVP7/apJHu8nzT9D4JZZc85/QYm8t6tBF1Q==
      tarball: 'file:projects/ai-form-recognizer.tgz'
    version: 0.0.0
  'file:projects/ai-text-analytics.tgz':
    dependencies:
      '@azure/core-tracing': 1.0.0-preview.7
<<<<<<< HEAD
      '@microsoft/api-extractor': 7.7.10
      '@opentelemetry/api': 0.5.2
=======
      '@microsoft/api-extractor': 7.7.11
>>>>>>> d42bfdf7
      '@opentelemetry/types': 0.2.0
      '@rollup/plugin-commonjs': 11.0.2_rollup@1.32.1
      '@rollup/plugin-json': 4.0.2_rollup@1.32.1
      '@rollup/plugin-multi-entry': 3.0.0_rollup@1.32.1
      '@rollup/plugin-node-resolve': 7.1.1_rollup@1.32.1
      '@rollup/plugin-replace': 2.3.1_rollup@1.32.1
      '@types/chai': 4.2.11
      '@types/chai-as-promised': 7.1.2
      '@types/mocha': 7.0.2
      '@types/node': 8.10.59
      '@types/sinon': 7.5.2
      '@typescript-eslint/eslint-plugin': 2.27.0_7cc55bcb3036489d096f3a4764bec0b9
      '@typescript-eslint/parser': 2.27.0_eslint@6.8.0+typescript@3.7.5
      chai: 4.2.0
      chai-as-promised: 7.1.1_chai@4.2.0
      cross-env: 6.0.3
      dotenv: 8.2.0
      eslint: 6.8.0
      eslint-config-prettier: 6.10.1_eslint@6.8.0
      eslint-plugin-no-null: 1.0.2_eslint@6.8.0
      eslint-plugin-no-only-tests: 2.4.0
      eslint-plugin-promise: 4.2.1
      karma: 4.4.1
      karma-chrome-launcher: 3.1.0
      karma-coverage: 2.0.1
      karma-edge-launcher: 0.4.2_karma@4.4.1
      karma-env-preprocessor: 0.1.1
      karma-firefox-launcher: 1.3.0
      karma-ie-launcher: 1.0.0_karma@4.4.1
      karma-json-preprocessor: 0.3.3_karma@4.4.1
      karma-json-to-file-reporter: 1.0.1
      karma-junit-reporter: 2.0.1_karma@4.4.1
      karma-mocha: 1.3.0
      karma-mocha-reporter: 2.2.5_karma@4.4.1
      karma-remap-istanbul: 0.6.0_karma@4.4.1
      mocha: 7.1.1
      mocha-junit-reporter: 1.23.3_mocha@7.1.1
      nyc: 14.1.1
      prettier: 1.19.1
      rimraf: 3.0.2
      rollup: 1.32.1
      rollup-plugin-shim: 1.0.0
      rollup-plugin-sourcemaps: 0.4.2_rollup@1.32.1
      rollup-plugin-terser: 5.3.0_rollup@1.32.1
      rollup-plugin-visualizer: 3.3.2_rollup@1.32.1
      sinon: 7.5.0
      source-map-support: 0.5.16
      tslib: 1.11.1
      typescript: 3.7.5
    dev: false
    name: '@rush-temp/ai-text-analytics'
    resolution:
<<<<<<< HEAD
      integrity: sha512-rJjzlH9s4ZwBPkjaPfl6dIKmTU+tGSjQxgYwyzjFs3UWLsleYoOrsO6VhckhKPFhIuFpC8cgT+Id0yTX4cc3oA==
=======
      integrity: sha512-MnlH3ujXhHSeQXvNsSxKqZQJKTExyBlT1M7NZFefwW7IaX0kEJV+dGnhcxbeXJ4TkxkpjER62HS5stbQSsCARg==
>>>>>>> d42bfdf7
      tarball: 'file:projects/ai-text-analytics.tgz'
    version: 0.0.0
  'file:projects/app-configuration.tgz':
    dependencies:
      '@azure/core-tracing': 1.0.0-preview.7
<<<<<<< HEAD
      '@microsoft/api-extractor': 7.7.10
      '@opentelemetry/api': 0.5.2
=======
      '@microsoft/api-extractor': 7.7.11
>>>>>>> d42bfdf7
      '@opentelemetry/types': 0.2.0
      '@rollup/plugin-commonjs': 11.0.2_rollup@1.32.1
      '@rollup/plugin-multi-entry': 3.0.0_rollup@1.32.1
      '@rollup/plugin-node-resolve': 7.1.1_rollup@1.32.1
      '@rollup/plugin-replace': 2.3.1_rollup@1.32.1
      '@types/chai': 4.2.11
      '@types/mocha': 7.0.2
      '@types/node': 8.10.59
      '@types/sinon': 7.5.2
      assert: 1.5.0
      chai: 4.2.0
      dotenv: 8.2.0
      eslint: 6.8.0
      eslint-config-prettier: 6.10.1_eslint@6.8.0
      eslint-plugin-no-null: 1.0.2_eslint@6.8.0
      eslint-plugin-no-only-tests: 2.4.0
      eslint-plugin-promise: 4.2.1
      mocha: 7.1.1
      mocha-junit-reporter: 1.23.3_mocha@7.1.1
      nock: 11.9.1
      nyc: 14.1.1
      prettier: 1.19.1
      rimraf: 3.0.2
      rollup: 1.32.1
      rollup-plugin-sourcemaps: 0.4.2_rollup@1.32.1
      rollup-plugin-terser: 5.3.0_rollup@1.32.1
      sinon: 7.5.0
      ts-node: 8.8.2_typescript@3.7.5
      tslib: 1.11.1
      typescript: 3.7.5
      uglify-js: 3.8.1
    dev: false
    name: '@rush-temp/app-configuration'
    resolution:
<<<<<<< HEAD
      integrity: sha512-okftg9NpKU6fd1Kld0NghrfDbv0EqNBuoO021blpWsQg1FYPoC5o9Bv8jr1/OXbdg6B5zxh0QnBQjw1DZyIDZA==
=======
      integrity: sha512-hmxnjELIDA/thpjlVS5URn8YLaFLk081xlKujtTSE/2Wh/dzjsQq5kcmH9R1W1Jr/9vhlfFXqlbjPXQLQ+/tTQ==
>>>>>>> d42bfdf7
      tarball: 'file:projects/app-configuration.tgz'
    version: 0.0.0
  'file:projects/core-amqp.tgz':
    dependencies:
      '@azure/eslint-plugin-azure-sdk': 2.0.1_9e31f0f459c1656d0a7ef30429cc70f8
      '@rollup/plugin-commonjs': 11.0.2_rollup@1.32.1
      '@rollup/plugin-inject': 4.0.1_rollup@1.32.1
      '@rollup/plugin-json': 4.0.2_rollup@1.32.1
      '@rollup/plugin-multi-entry': 3.0.0_rollup@1.32.1
      '@rollup/plugin-node-resolve': 7.1.1_rollup@1.32.1
      '@rollup/plugin-replace': 2.3.1_rollup@1.32.1
      '@types/async-lock': 1.1.1
      '@types/chai': 4.2.11
      '@types/chai-as-promised': 7.1.2
      '@types/debug': 4.1.5
      '@types/is-buffer': 2.0.0
      '@types/jssha': 2.0.0
      '@types/mocha': 7.0.2
      '@types/node': 8.10.59
      '@types/sinon': 7.5.2
      '@typescript-eslint/eslint-plugin': 2.27.0_7cc55bcb3036489d096f3a4764bec0b9
      '@typescript-eslint/parser': 2.27.0_eslint@6.8.0+typescript@3.7.5
      assert: 1.5.0
      async-lock: 1.2.2
      buffer: 5.5.0
      chai: 4.2.0
      chai-as-promised: 7.1.1_chai@4.2.0
      cross-env: 6.0.3
      debug: 4.1.1
      dotenv: 8.2.0
      eslint: 6.8.0
      eslint-config-prettier: 6.10.1_eslint@6.8.0
      eslint-plugin-no-null: 1.0.2_eslint@6.8.0
      eslint-plugin-no-only-tests: 2.4.0
      eslint-plugin-promise: 4.2.1
      events: 3.1.0
      is-buffer: 2.0.4
      jssha: 2.4.1
      karma: 4.4.1
      karma-chrome-launcher: 3.1.0
      karma-mocha: 1.3.0
      mocha: 7.1.1
      mocha-junit-reporter: 1.23.3_mocha@7.1.1
      nyc: 14.1.1
      prettier: 1.19.1
      process: 0.11.10
      puppeteer: 2.1.1
      rhea: 1.0.20
      rhea-promise: 1.0.0
      rimraf: 3.0.2
      rollup: 1.32.1
      rollup-plugin-shim: 1.0.0
      rollup-plugin-sourcemaps: 0.4.2_rollup@1.32.1
      rollup-plugin-terser: 5.3.0_rollup@1.32.1
      sinon: 7.5.0
      stream-browserify: 2.0.2
      ts-node: 8.8.2_typescript@3.7.5
      tslib: 1.11.1
      typescript: 3.7.5
      url: 0.11.0
      util: 0.12.2
      ws: 7.2.3
    dev: false
    name: '@rush-temp/core-amqp'
    resolution:
<<<<<<< HEAD
      integrity: sha512-Ou73Jc9fmDU/oiJcVo7FZ1n24B5eIKMV+AT+eDepF70kpcULfqwU2OCArc9Al9ktHAEf7wuvtjM8TlkKsVjcRw==
=======
      integrity: sha512-ve1wAGhjcTVjRwXM6s8m+Xa6XaY4Fma2LlczOBL3cVjV7oFEvh3Xar84gFe4Ybzucp3gS/llQ24FHzyqWxnOmA==
>>>>>>> d42bfdf7
      tarball: 'file:projects/core-amqp.tgz'
    version: 0.0.0
  'file:projects/core-arm.tgz':
    dependencies:
      '@rollup/plugin-node-resolve': 7.1.1_rollup@1.32.1
      '@types/chai': 4.2.11
      '@types/mocha': 7.0.2
      '@types/node': 8.10.59
      '@typescript-eslint/eslint-plugin': 2.27.0_7cc55bcb3036489d096f3a4764bec0b9
      '@typescript-eslint/parser': 2.27.0_eslint@6.8.0+typescript@3.7.5
      chai: 4.2.0
      eslint: 6.8.0
      eslint-config-prettier: 6.10.1_eslint@6.8.0
      eslint-plugin-no-null: 1.0.2_eslint@6.8.0
      eslint-plugin-no-only-tests: 2.4.0
      eslint-plugin-promise: 4.2.1
      mocha: 7.1.1
      mocha-junit-reporter: 1.23.3_mocha@7.1.1
      npm-run-all: 4.1.5
      nyc: 14.1.1
      rimraf: 3.0.2
      rollup: 1.32.1
      rollup-plugin-sourcemaps: 0.4.2_rollup@1.32.1
      rollup-plugin-visualizer: 3.3.2_rollup@1.32.1
      shx: 0.3.2
      ts-node: 8.8.2_typescript@3.7.5
      tslib: 1.11.1
      typescript: 3.7.5
      uglify-js: 3.8.1
    dev: false
    name: '@rush-temp/core-arm'
    resolution:
      integrity: sha512-V0jMLzLtzMnNmyI0Cd636RcwrhPoYnrZBbhCG1xiTxxqW8WkKIP8/URbV6ZDOMic59eeNZvSRf5t7bMb0yPwkA==
      tarball: 'file:projects/core-arm.tgz'
    version: 0.0.0
  'file:projects/core-asynciterator-polyfill.tgz':
    dependencies:
      '@types/node': 8.10.59
      '@typescript-eslint/eslint-plugin': 2.27.0_7cc55bcb3036489d096f3a4764bec0b9
      '@typescript-eslint/parser': 2.27.0_eslint@6.8.0+typescript@3.7.5
      eslint: 6.8.0
      eslint-config-prettier: 6.10.1_eslint@6.8.0
      eslint-plugin-no-null: 1.0.2_eslint@6.8.0
      eslint-plugin-no-only-tests: 2.4.0
      eslint-plugin-promise: 4.2.1
      prettier: 1.19.1
      typescript: 3.7.5
    dev: false
    name: '@rush-temp/core-asynciterator-polyfill'
    resolution:
      integrity: sha512-jDLggg/4sSiSb9xXQUsivEzh+w65cXOMPe/kPArXFs+LmAHaK1Et7soO3hxgmVW7AZ/5lVp8jcfW3hDXbKIFXQ==
      tarball: 'file:projects/core-asynciterator-polyfill.tgz'
    version: 0.0.0
  'file:projects/core-auth.tgz':
    dependencies:
      '@azure/core-tracing': 1.0.0-preview.7
<<<<<<< HEAD
      '@azure/eslint-plugin-azure-sdk': 2.0.1_5be9065a4c7972ebfd372404cdf76b9c
      '@microsoft/api-extractor': 7.7.10
      '@opentelemetry/api': 0.5.2
=======
      '@azure/eslint-plugin-azure-sdk': 2.0.1_9e31f0f459c1656d0a7ef30429cc70f8
      '@microsoft/api-extractor': 7.7.11
>>>>>>> d42bfdf7
      '@opentelemetry/types': 0.2.0
      '@rollup/plugin-commonjs': 11.0.2_rollup@1.32.1
      '@rollup/plugin-json': 4.0.2_rollup@1.32.1
      '@rollup/plugin-multi-entry': 3.0.0_rollup@1.32.1
      '@rollup/plugin-node-resolve': 7.1.1_rollup@1.32.1
      '@rollup/plugin-replace': 2.3.1_rollup@1.32.1
      '@types/mocha': 7.0.2
      '@types/node': 8.10.59
      '@typescript-eslint/eslint-plugin': 2.27.0_7cc55bcb3036489d096f3a4764bec0b9
      '@typescript-eslint/parser': 2.27.0_eslint@6.8.0+typescript@3.7.5
      assert: 1.5.0
      cross-env: 6.0.3
      downlevel-dts: 0.4.0
      eslint: 6.8.0
      eslint-config-prettier: 6.10.1_eslint@6.8.0
      eslint-plugin-no-null: 1.0.2_eslint@6.8.0
      eslint-plugin-no-only-tests: 2.4.0
      eslint-plugin-promise: 4.2.1
      inherits: 2.0.4
      mocha: 7.1.1
      mocha-junit-reporter: 1.23.3_mocha@7.1.1
      prettier: 1.19.1
      rimraf: 3.0.2
      rollup: 1.32.1
      rollup-plugin-sourcemaps: 0.4.2_rollup@1.32.1
      rollup-plugin-terser: 5.3.0_rollup@1.32.1
      rollup-plugin-visualizer: 3.3.2_rollup@1.32.1
      tslib: 1.11.1
      typescript: 3.7.5
      util: 0.12.2
    dev: false
    name: '@rush-temp/core-auth'
    resolution:
<<<<<<< HEAD
      integrity: sha512-q15y28wD1yUS7BkFSgtasbJokquNCfncfC85LAL0ckXuxw/5IP/vriOZ8BLVxakkyDyr5dptVg0wR2ck3hthsw==
=======
      integrity: sha512-9PnlIComTMQem5w0/ML7oF2IxwxtfBPABwh1pyNdNhW0ZjWnzpHyabcpdOwqSNl3cG/etUfJCA/iYHDu11199A==
>>>>>>> d42bfdf7
      tarball: 'file:projects/core-auth.tgz'
    version: 0.0.0
  'file:projects/core-http.tgz':
    dependencies:
      '@azure/core-tracing': 1.0.0-preview.7
      '@azure/eslint-plugin-azure-sdk': 2.0.1_9e31f0f459c1656d0a7ef30429cc70f8
      '@azure/logger-js': 1.3.2
      '@opentelemetry/api': 0.5.2
      '@opentelemetry/types': 0.2.0
      '@rollup/plugin-commonjs': 11.0.2_rollup@1.32.1
      '@rollup/plugin-json': 4.0.2_rollup@1.32.1
      '@rollup/plugin-multi-entry': 3.0.0_rollup@1.32.1
      '@rollup/plugin-node-resolve': 7.1.1_rollup@1.32.1
      '@types/chai': 4.2.11
      '@types/express': 4.17.4
      '@types/glob': 7.1.1
      '@types/karma': 3.0.8
      '@types/mocha': 7.0.2
      '@types/node': 8.10.59
      '@types/node-fetch': 2.5.5
      '@types/sinon': 7.5.2
      '@types/tough-cookie': 2.3.7
      '@types/tunnel': 0.0.1
      '@types/uuid': 3.4.8
      '@types/xml2js': 0.4.5
      '@typescript-eslint/eslint-plugin': 2.27.0_7cc55bcb3036489d096f3a4764bec0b9
      '@typescript-eslint/parser': 2.27.0_eslint@6.8.0+typescript@3.7.5
      babel-runtime: 6.26.0
      chai: 4.2.0
      cross-env: 6.0.3
      downlevel-dts: 0.4.0
      eslint: 6.8.0
      eslint-config-prettier: 6.10.1_eslint@6.8.0
      eslint-plugin-no-null: 1.0.2_eslint@6.8.0
      eslint-plugin-no-only-tests: 2.4.0
      eslint-plugin-promise: 4.2.1
      express: 4.17.1
      fetch-mock: 8.3.2_node-fetch@2.6.0
      form-data: 3.0.0
      glob: 7.1.6
      karma: 4.4.1
      karma-chai: 0.1.0_chai@4.2.0+karma@4.4.1
      karma-chrome-launcher: 3.1.0
      karma-edge-launcher: 0.4.2_karma@4.4.1
      karma-firefox-launcher: 1.3.0
      karma-mocha: 1.3.0
      karma-rollup-preprocessor: 7.0.5_rollup@1.32.1
      karma-sourcemap-loader: 0.3.7
      mocha: 7.1.1
      mocha-junit-reporter: 1.23.3_mocha@7.1.1
      node-fetch: 2.6.0
      npm-run-all: 4.1.5
      nyc: 14.1.1
      prettier: 1.19.1
      process: 0.11.10
      puppeteer: 2.1.1
      regenerator-runtime: 0.13.5
      rimraf: 3.0.2
      rollup: 1.32.1
      rollup-plugin-sourcemaps: 0.4.2_rollup@1.32.1
      rollup-plugin-visualizer: 3.3.2_rollup@1.32.1
      shx: 0.3.2
      sinon: 7.5.0
      tough-cookie: 3.0.1
      ts-loader: 6.2.2_typescript@3.7.5
      ts-node: 8.8.2_typescript@3.7.5
      tslib: 1.11.1
      tunnel: 0.0.6
      typescript: 3.7.5
      uglify-js: 3.8.1
      uuid: 3.4.0
      xhr-mock: 2.5.1
      xml2js: 0.4.23
    dev: false
    name: '@rush-temp/core-http'
    resolution:
<<<<<<< HEAD
      integrity: sha512-6tXPGyEfxw/mIUZnE9nGxnlZYt/ukWXvYeOoXfLUJ4kUUzb7NfrkKi0MYVkaCRlI5wiUD8MdcpEMfEfv2EIPrQ==
=======
      integrity: sha512-hyQj/CXDUP8OynSDrr0s4D3JAFfskTgQ12TE4t+a0f7Nrkv3UKlYEeqqSTANJUv2sTr9HzsWYAOY82jvhYdJ0A==
>>>>>>> d42bfdf7
      tarball: 'file:projects/core-http.tgz'
    version: 0.0.0
  'file:projects/core-lro.tgz':
    dependencies:
      '@azure/core-arm': 1.0.0-preview.7
<<<<<<< HEAD
      '@microsoft/api-extractor': 7.7.10
      '@opentelemetry/api': 0.5.2
=======
      '@microsoft/api-extractor': 7.7.11
>>>>>>> d42bfdf7
      '@opentelemetry/types': 0.2.0
      '@rollup/plugin-commonjs': 11.0.2_rollup@1.32.1
      '@rollup/plugin-multi-entry': 3.0.0_rollup@1.32.1
      '@rollup/plugin-node-resolve': 7.1.1_rollup@1.32.1
      '@rollup/plugin-replace': 2.3.1_rollup@1.32.1
      '@types/chai': 4.2.11
      '@types/mocha': 7.0.2
      '@types/node': 8.10.59
      '@typescript-eslint/eslint-plugin': 2.27.0_7cc55bcb3036489d096f3a4764bec0b9
      '@typescript-eslint/parser': 2.27.0_eslint@6.8.0+typescript@3.7.5
      assert: 1.5.0
      chai: 4.2.0
      eslint: 6.8.0
      eslint-config-prettier: 6.10.1_eslint@6.8.0
      eslint-plugin-no-null: 1.0.2_eslint@6.8.0
      eslint-plugin-no-only-tests: 2.4.0
      eslint-plugin-promise: 4.2.1
      events: 3.1.0
      karma: 4.4.1
      karma-chrome-launcher: 3.1.0
      karma-coverage: 2.0.1
      karma-edge-launcher: 0.4.2_karma@4.4.1
      karma-env-preprocessor: 0.1.1
      karma-firefox-launcher: 1.3.0
      karma-ie-launcher: 1.0.0_karma@4.4.1
      karma-junit-reporter: 2.0.1_karma@4.4.1
      karma-mocha: 1.3.0
      karma-mocha-reporter: 2.2.5_karma@4.4.1
      karma-remap-istanbul: 0.6.0_karma@4.4.1
      mocha: 7.1.1
      mocha-junit-reporter: 1.23.3_mocha@7.1.1
      npm-run-all: 4.1.5
      nyc: 14.1.1
      prettier: 1.19.1
      rimraf: 3.0.2
      rollup: 1.32.1
      rollup-plugin-shim: 1.0.0
      rollup-plugin-sourcemaps: 0.4.2_rollup@1.32.1
      rollup-plugin-terser: 5.3.0_rollup@1.32.1
      rollup-plugin-visualizer: 3.3.2_rollup@1.32.1
      shx: 0.3.2
      ts-node: 8.8.2_typescript@3.7.5
      tslib: 1.11.1
      typescript: 3.7.5
      uglify-js: 3.8.1
    dev: false
    name: '@rush-temp/core-lro'
    resolution:
<<<<<<< HEAD
      integrity: sha512-1BFUqHyEqOs2hI7EynDhAqD7ewH2ymg935YdNSL8A/dZinZZrgKreDXw4/jxb7lU+e+81awsc4w9Unre1exTJg==
=======
      integrity: sha512-ZL66eadCZosOD3Inij3lO9l5++oSw+s16A65fHbWaZLzdZUZPnseA2FSizqqkVpStE4QTEcreytuMryuAJGQYA==
>>>>>>> d42bfdf7
      tarball: 'file:projects/core-lro.tgz'
    version: 0.0.0
  'file:projects/core-paging.tgz':
    dependencies:
      '@types/node': 8.10.59
      '@typescript-eslint/eslint-plugin': 2.27.0_7cc55bcb3036489d096f3a4764bec0b9
      '@typescript-eslint/parser': 2.27.0_eslint@6.8.0+typescript@3.7.5
      eslint: 6.8.0
      eslint-config-prettier: 6.10.1_eslint@6.8.0
      eslint-plugin-no-null: 1.0.2_eslint@6.8.0
      eslint-plugin-no-only-tests: 2.4.0
      eslint-plugin-promise: 4.2.1
      prettier: 1.19.1
      typescript: 3.7.5
    dev: false
    name: '@rush-temp/core-paging'
    resolution:
      integrity: sha512-rRAaeqAsySfmVMMf46j6TljIPw2xVRZBVuyU9wrvQKJb1VzIEBZayG1jm9iTyyqUdFOEMn759//IfYP7KkhJNQ==
      tarball: 'file:projects/core-paging.tgz'
    version: 0.0.0
  'file:projects/core-tracing.tgz':
    dependencies:
      '@azure/eslint-plugin-azure-sdk': 2.0.1_9e31f0f459c1656d0a7ef30429cc70f8
      '@microsoft/api-extractor': 7.7.11
      '@opencensus/web-types': 0.0.7
      '@opentelemetry/api': 0.5.2
      '@opentelemetry/types': 0.2.0
      '@rollup/plugin-commonjs': 11.0.2_rollup@1.32.1
      '@rollup/plugin-json': 4.0.2_rollup@1.32.1
      '@rollup/plugin-multi-entry': 3.0.0_rollup@1.32.1
      '@rollup/plugin-node-resolve': 7.1.1_rollup@1.32.1
      '@rollup/plugin-replace': 2.3.1_rollup@1.32.1
      '@types/mocha': 7.0.2
      '@types/node': 8.10.59
      '@typescript-eslint/eslint-plugin': 2.27.0_7cc55bcb3036489d096f3a4764bec0b9
      '@typescript-eslint/parser': 2.27.0_eslint@6.8.0+typescript@3.7.5
      assert: 1.5.0
      cross-env: 6.0.3
      eslint: 6.8.0
      eslint-config-prettier: 6.10.1_eslint@6.8.0
      eslint-plugin-no-null: 1.0.2_eslint@6.8.0
      eslint-plugin-no-only-tests: 2.4.0
      eslint-plugin-promise: 4.2.1
      inherits: 2.0.4
      mocha: 7.1.1
      mocha-junit-reporter: 1.23.3_mocha@7.1.1
      prettier: 1.19.1
      rimraf: 3.0.2
      rollup: 1.32.1
      rollup-plugin-sourcemaps: 0.4.2_rollup@1.32.1
      rollup-plugin-terser: 5.3.0_rollup@1.32.1
      rollup-plugin-visualizer: 3.3.2_rollup@1.32.1
      tslib: 1.11.1
      typescript: 3.7.5
      util: 0.12.2
    dev: false
    name: '@rush-temp/core-tracing'
    resolution:
<<<<<<< HEAD
      integrity: sha512-gM5WRm3rnhI1Gr7Nlc6pi/w2uPFm3Ax2F3j9+ipwPRlKnSwipYf8PtkFuNeMJ3A/V7SbtbtKdzk73z1U9avSrQ==
=======
      integrity: sha512-7rjcVoDzWl97RI6v1Phd/i1A//HYnOIkIg222G8Y/DYISJ4jKOngVqhkZZINSfM2cj3JzVXgF3BpIhtiRVOzdA==
>>>>>>> d42bfdf7
      tarball: 'file:projects/core-tracing.tgz'
    version: 0.0.0
  'file:projects/cosmos.tgz':
    dependencies:
      '@azure/eslint-plugin-azure-sdk': 2.0.1_9e31f0f459c1656d0a7ef30429cc70f8
      '@microsoft/api-extractor': 7.7.11
      '@rollup/plugin-json': 4.0.2_rollup@1.32.1
      '@rollup/plugin-multi-entry': 3.0.0_rollup@1.32.1
      '@types/debug': 4.1.5
      '@types/fast-json-stable-stringify': 2.0.0
      '@types/mocha': 7.0.2
      '@types/node': 8.10.59
      '@types/node-fetch': 2.5.5
      '@types/priorityqueuejs': 1.0.1
      '@types/semaphore': 1.1.0
      '@types/sinon': 7.5.2
      '@types/tunnel': 0.0.1
      '@types/underscore': 1.9.4
      '@types/uuid': 3.4.8
      '@typescript-eslint/eslint-plugin': 2.27.0_7cc55bcb3036489d096f3a4764bec0b9
      '@typescript-eslint/eslint-plugin-tslint': 2.27.0_ccca70319db4d86cd022108bbffd6124
      '@typescript-eslint/parser': 2.27.0_eslint@6.8.0+typescript@3.7.5
      cross-env: 6.0.3
      debug: 4.1.1
      dotenv: 8.2.0
      downlevel-dts: 0.4.0
      eslint: 6.8.0
      eslint-config-prettier: 6.10.1_eslint@6.8.0
      eslint-plugin-no-null: 1.0.2_eslint@6.8.0
      eslint-plugin-no-only-tests: 2.4.0
      eslint-plugin-promise: 4.2.1
      esm: 3.2.25
      execa: 3.4.0
      fast-json-stable-stringify: 2.1.0
      mocha: 7.1.1
      mocha-junit-reporter: 1.23.3_mocha@7.1.1
      node-abort-controller: 1.0.4
      node-fetch: 2.6.0
      os-name: 3.1.0
      prettier: 1.19.1
      priorityqueuejs: 1.0.0
      proxy-agent: 3.1.1
      requirejs: 2.3.6
      rimraf: 3.0.2
      rollup: 1.32.1
      rollup-plugin-local-resolve: 1.0.7
      semaphore: 1.1.0
      sinon: 7.5.0
      snap-shot-it: 7.9.3
      source-map-support: 0.5.16
      ts-node: 8.8.2_typescript@3.7.5
      tslib: 1.11.1
      tslint: 5.20.1_typescript@3.7.5
      tslint-config-prettier: 1.18.0
      typedoc: 0.15.8
      typescript: 3.7.5
      uuid: 3.4.0
    dev: false
    name: '@rush-temp/cosmos'
    resolution:
      integrity: sha512-D4BTSZt6/VnjR0cJx5YnIPl//42URe2aJVGUPmUWRZFXRohPgl6mzO86AbrquB4v58eVcHpKgbm5u4k3+5uYPQ==
      tarball: 'file:projects/cosmos.tgz'
    version: 0.0.0
  'file:projects/eslint-plugin-azure-sdk.tgz':
    dependencies:
      '@types/bluebird': 3.5.30
      '@types/chai': 4.2.11
      '@types/eslint': 4.16.8
      '@types/estree': 0.0.39
      '@types/glob': 7.1.1
      '@types/mocha': 7.0.2
      '@types/node': 8.10.59
      '@typescript-eslint/eslint-plugin': 2.27.0_7cc55bcb3036489d096f3a4764bec0b9
      '@typescript-eslint/experimental-utils': 2.27.0_eslint@6.8.0+typescript@3.7.5
      '@typescript-eslint/parser': 2.27.0_eslint@6.8.0+typescript@3.7.5
      '@typescript-eslint/typescript-estree': 2.27.0_typescript@3.7.5
      bluebird: 3.7.2
      chai: 4.2.0
      eslint: 6.8.0
      eslint-config-prettier: 6.10.1_eslint@6.8.0
      eslint-plugin-no-only-tests: 2.4.0
      eslint-plugin-promise: 4.2.1
      glob: 7.1.6
      mocha: 7.1.1
      mocha-junit-reporter: 1.23.3_mocha@7.1.1
      prettier: 1.19.1
      rimraf: 3.0.2
      source-map-support: 0.5.16
      tslib: 1.11.1
      typescript: 3.7.5
    dev: false
    name: '@rush-temp/eslint-plugin-azure-sdk'
    resolution:
      integrity: sha512-ZxedM0WTtdZDhBZ7WcjQon13C9kNvVfFk19Hz2P+cQfBj05X1LQkDiswtvP0aqCOXljBPMX/LnJPDEV+d9gNMA==
      tarball: 'file:projects/eslint-plugin-azure-sdk.tgz'
    version: 0.0.0
  'file:projects/event-hubs.tgz':
    dependencies:
      '@azure/core-tracing': 1.0.0-preview.7
<<<<<<< HEAD
      '@azure/eslint-plugin-azure-sdk': 2.0.1_5be9065a4c7972ebfd372404cdf76b9c
      '@microsoft/api-extractor': 7.7.10
      '@opentelemetry/api': 0.5.2
=======
      '@azure/eslint-plugin-azure-sdk': 2.0.1_9e31f0f459c1656d0a7ef30429cc70f8
      '@microsoft/api-extractor': 7.7.11
>>>>>>> d42bfdf7
      '@opentelemetry/types': 0.2.0
      '@rollup/plugin-commonjs': 11.0.2_rollup@1.32.1
      '@rollup/plugin-inject': 4.0.1_rollup@1.32.1
      '@rollup/plugin-json': 4.0.2_rollup@1.32.1
      '@rollup/plugin-multi-entry': 3.0.0_rollup@1.32.1
      '@rollup/plugin-node-resolve': 7.1.1_rollup@1.32.1
      '@rollup/plugin-replace': 2.3.1_rollup@1.32.1
      '@types/async-lock': 1.1.1
      '@types/chai': 4.2.11
      '@types/chai-as-promised': 7.1.2
      '@types/chai-string': 1.4.2
      '@types/debug': 4.1.5
      '@types/long': 4.0.1
      '@types/mocha': 7.0.2
      '@types/node': 8.10.59
      '@types/sinon': 7.5.2
      '@types/uuid': 3.4.8
      '@types/ws': 6.0.4
      '@typescript-eslint/eslint-plugin': 2.27.0_7cc55bcb3036489d096f3a4764bec0b9
      '@typescript-eslint/parser': 2.27.0_eslint@6.8.0+typescript@3.7.5
      assert: 1.5.0
      async-lock: 1.2.2
      buffer: 5.5.0
      chai: 4.2.0
      chai-as-promised: 7.1.1_chai@4.2.0
      chai-string: 1.5.0_chai@4.2.0
      cross-env: 6.0.3
      debug: 4.1.1
      dotenv: 8.2.0
      eslint: 6.8.0
      eslint-config-prettier: 6.10.1_eslint@6.8.0
      eslint-plugin-no-null: 1.0.2_eslint@6.8.0
      eslint-plugin-no-only-tests: 2.4.0
      eslint-plugin-promise: 4.2.1
      esm: 3.2.25
      https-proxy-agent: 3.0.1
      is-buffer: 2.0.4
      jssha: 2.4.1
      karma: 4.4.1
      karma-chrome-launcher: 3.1.0
      karma-coverage: 2.0.1
      karma-edge-launcher: 0.4.2_karma@4.4.1
      karma-env-preprocessor: 0.1.1
      karma-firefox-launcher: 1.3.0
      karma-ie-launcher: 1.0.0_karma@4.4.1
      karma-junit-reporter: 2.0.1_karma@4.4.1
      karma-mocha: 1.3.0
      karma-mocha-reporter: 2.2.5_karma@4.4.1
      karma-remap-istanbul: 0.6.0_karma@4.4.1
      mocha: 7.1.1
      mocha-junit-reporter: 1.23.3_mocha@7.1.1
      nyc: 14.1.1
      prettier: 1.19.1
      process: 0.11.10
      puppeteer: 2.1.1
      rhea-promise: 1.0.0
      rimraf: 3.0.2
      rollup: 1.32.1
      rollup-plugin-shim: 1.0.0
      rollup-plugin-sourcemaps: 0.4.2_rollup@1.32.1
      rollup-plugin-terser: 5.3.0_rollup@1.32.1
      sinon: 7.5.0
      ts-node: 8.8.2_typescript@3.7.5
      tslib: 1.11.1
      typescript: 3.7.5
      uuid: 3.4.0
      ws: 7.2.3
    dev: false
    name: '@rush-temp/event-hubs'
    resolution:
<<<<<<< HEAD
      integrity: sha512-1t7rXGcX8S8TuZ6+UQjmW+0uyFgxby/nW2He5H6zz92VzRzD+vxrFRmvh8UQ5kf0MG87xWhDTBqMD7KurD1dig==
=======
      integrity: sha512-mSsbDIY9FJqzhGQDLARVITW7t/xFu6GcMaIIYtPc0/ZbzKP/HeUW8wZjl+vBuxCG3zMFI/R/d4kGiFh14ZWCwQ==
>>>>>>> d42bfdf7
      tarball: 'file:projects/event-hubs.tgz'
    version: 0.0.0
  'file:projects/event-processor-host.tgz':
    dependencies:
      '@azure/eslint-plugin-azure-sdk': 2.0.1_9e31f0f459c1656d0a7ef30429cc70f8
      '@azure/event-hubs': 2.1.4
      '@azure/ms-rest-nodeauth': 0.9.3
      '@microsoft/api-extractor': 7.7.11
      '@rollup/plugin-commonjs': 11.0.2_rollup@1.32.1
      '@rollup/plugin-json': 4.0.2_rollup@1.32.1
      '@rollup/plugin-multi-entry': 3.0.0_rollup@1.32.1
      '@rollup/plugin-node-resolve': 7.1.1_rollup@1.32.1
      '@rollup/plugin-replace': 2.3.1_rollup@1.32.1
      '@types/async-lock': 1.1.1
      '@types/chai': 4.2.11
      '@types/chai-as-promised': 7.1.2
      '@types/chai-string': 1.4.2
      '@types/debug': 4.1.5
      '@types/mocha': 7.0.2
      '@types/node': 8.10.59
      '@types/uuid': 3.4.8
      '@types/ws': 6.0.4
      '@typescript-eslint/eslint-plugin': 2.27.0_7cc55bcb3036489d096f3a4764bec0b9
      '@typescript-eslint/parser': 2.27.0_eslint@6.8.0+typescript@3.7.5
      async-lock: 1.2.2
      azure-storage: 2.10.3
      chai: 4.2.0
      chai-as-promised: 7.1.1_chai@4.2.0
      chai-string: 1.5.0_chai@4.2.0
      cross-env: 6.0.3
      debug: 4.1.1
      dotenv: 8.2.0
      eslint: 6.8.0
      eslint-config-prettier: 6.10.1_eslint@6.8.0
      eslint-plugin-no-null: 1.0.2_eslint@6.8.0
      eslint-plugin-no-only-tests: 2.4.0
      eslint-plugin-promise: 4.2.1
      esm: 3.2.25
      https-proxy-agent: 3.0.1
      mocha: 7.1.1
      mocha-junit-reporter: 1.23.3_mocha@7.1.1
      nyc: 14.1.1
      path-browserify: 1.0.1
      prettier: 1.19.1
      rimraf: 3.0.2
      rollup: 1.32.1
      rollup-plugin-sourcemaps: 0.4.2_rollup@1.32.1
      rollup-plugin-uglify: 6.0.4_rollup@1.32.1
      ts-node: 8.8.2_typescript@3.7.5
      tslib: 1.11.1
      typescript: 3.7.5
      uuid: 3.4.0
      ws: 7.2.3
    dev: false
    name: '@rush-temp/event-processor-host'
    resolution:
      integrity: sha512-jMfybrIYGqOpFuH4rePgaQAzrG6XhcRWzmRMn1VRsWI3e6LB270YxlifWWXNHDyVkB5rsqv+GQGFQhOA1/ZFkQ==
      tarball: 'file:projects/event-processor-host.tgz'
    version: 0.0.0
  'file:projects/eventhubs-checkpointstore-blob.tgz':
    dependencies:
      '@microsoft/api-extractor': 7.7.11
      '@rollup/plugin-commonjs': 11.0.2_rollup@1.32.1
      '@rollup/plugin-inject': 4.0.1_rollup@1.32.1
      '@rollup/plugin-json': 4.0.2_rollup@1.32.1
      '@rollup/plugin-multi-entry': 3.0.0_rollup@1.32.1
      '@rollup/plugin-node-resolve': 7.1.1_rollup@1.32.1
      '@rollup/plugin-replace': 2.3.1_rollup@1.32.1
      '@types/chai': 4.2.11
      '@types/chai-as-promised': 7.1.2
      '@types/chai-string': 1.4.2
      '@types/debug': 4.1.5
      '@types/mocha': 7.0.2
      '@types/node': 8.10.59
      '@typescript-eslint/eslint-plugin': 2.27.0_7cc55bcb3036489d096f3a4764bec0b9
      '@typescript-eslint/parser': 2.27.0_eslint@6.8.0+typescript@3.7.5
      assert: 1.5.0
      chai: 4.2.0
      chai-as-promised: 7.1.1_chai@4.2.0
      chai-string: 1.5.0_chai@4.2.0
      cross-env: 6.0.3
      debug: 4.1.1
      dotenv: 8.2.0
      eslint: 6.8.0
      eslint-config-prettier: 6.10.1_eslint@6.8.0
      eslint-plugin-no-null: 1.0.2_eslint@6.8.0
      eslint-plugin-no-only-tests: 2.4.0
      eslint-plugin-promise: 4.2.1
      esm: 3.2.25
      events: 3.1.0
      guid-typescript: 1.0.9
      inherits: 2.0.4
      karma: 4.4.1
      karma-chrome-launcher: 3.1.0
      karma-coverage: 2.0.1
      karma-edge-launcher: 0.4.2_karma@4.4.1
      karma-env-preprocessor: 0.1.1
      karma-firefox-launcher: 1.3.0
      karma-ie-launcher: 1.0.0_karma@4.4.1
      karma-junit-reporter: 2.0.1_karma@4.4.1
      karma-mocha: 1.3.0
      karma-mocha-reporter: 2.2.5_karma@4.4.1
      karma-remap-istanbul: 0.6.0_karma@4.4.1
      mocha: 7.1.1
      mocha-junit-reporter: 1.23.3_mocha@7.1.1
      nyc: 14.1.1
      prettier: 1.19.1
      rimraf: 3.0.2
      rollup: 1.32.1
      rollup-plugin-shim: 1.0.0
      rollup-plugin-sourcemaps: 0.4.2_rollup@1.32.1
      rollup-plugin-terser: 5.3.0_rollup@1.32.1
      rollup-plugin-visualizer: 3.3.2_rollup@1.32.1
      ts-node: 8.8.2_typescript@3.7.5
      tslib: 1.11.1
      typescript: 3.7.5
      util: 0.12.2
    dev: false
    name: '@rush-temp/eventhubs-checkpointstore-blob'
    resolution:
      integrity: sha512-DWpQOU2GJDz+sORUlex4GLuMmlydYRkiOxBeHpdCbOC+jrEjY4n2pTFxJU5LJn2n1sNmgFs+w3eBmLzHzFCz2g==
      tarball: 'file:projects/eventhubs-checkpointstore-blob.tgz'
    version: 0.0.0
  'file:projects/identity.tgz':
    dependencies:
      '@azure/core-tracing': 1.0.0-preview.7
<<<<<<< HEAD
      '@microsoft/api-extractor': 7.7.10
      '@opentelemetry/api': 0.5.2
=======
      '@microsoft/api-extractor': 7.7.11
>>>>>>> d42bfdf7
      '@opentelemetry/types': 0.2.0
      '@rollup/plugin-commonjs': 11.0.2_rollup@1.32.1
      '@rollup/plugin-json': 4.0.2_rollup@1.32.1
      '@rollup/plugin-multi-entry': 3.0.0_rollup@1.32.1
      '@rollup/plugin-node-resolve': 7.1.1_rollup@1.32.1
      '@rollup/plugin-replace': 2.3.1_rollup@1.32.1
      '@types/express': 4.17.4
      '@types/jws': 3.2.1
      '@types/mocha': 7.0.2
      '@types/node': 8.10.59
      '@types/qs': 6.9.1
      '@types/uuid': 3.4.8
      '@typescript-eslint/eslint-plugin': 2.27.0_7cc55bcb3036489d096f3a4764bec0b9
      '@typescript-eslint/parser': 2.27.0_eslint@6.8.0+typescript@3.7.5
      assert: 1.5.0
      cross-env: 6.0.3
      eslint: 6.8.0
      events: 3.1.0
      express: 4.17.1
      inherits: 2.0.4
      jws: 3.2.2
      karma: 4.4.1
      karma-chrome-launcher: 3.1.0
      karma-coverage: 2.0.1
      karma-env-preprocessor: 0.1.1
      karma-junit-reporter: 2.0.1_karma@4.4.1
      karma-mocha: 1.3.0
      karma-mocha-reporter: 2.2.5_karma@4.4.1
      karma-remap-istanbul: 0.6.0_karma@4.4.1
      keytar: 5.4.0
      mocha: 7.1.1
      mocha-junit-reporter: 1.23.3_mocha@7.1.1
      msal: 1.2.2
      open: 7.0.3
      prettier: 1.19.1
      puppeteer: 2.1.1
      qs: 6.9.3
      rimraf: 3.0.2
      rollup: 1.32.1
      rollup-plugin-sourcemaps: 0.4.2_rollup@1.32.1
      rollup-plugin-terser: 5.3.0_rollup@1.32.1
      rollup-plugin-visualizer: 3.3.2_rollup@1.32.1
      tslib: 1.11.1
      typescript: 3.7.5
      util: 0.12.2
      uuid: 3.4.0
    dev: false
    name: '@rush-temp/identity'
    resolution:
<<<<<<< HEAD
      integrity: sha512-/wEU01xb/nG0euyrWaY0bLbERTifxQ3r2DbZxffPCeESxHy8FZWO9u+0wviiUkl8JYY3u5s175W7mb7YBLv4Aw==
=======
      integrity: sha512-CCxJTus8H96cbGrGw4cWctvjEdsFyfFbREF9XpEHooVLLEw+4Fd7HJ+FsSrBFPupTCqQy52sfky0LnjX/ibjyw==
>>>>>>> d42bfdf7
      tarball: 'file:projects/identity.tgz'
    version: 0.0.0
  'file:projects/keyvault-certificates.tgz':
    dependencies:
      '@azure/core-tracing': 1.0.0-preview.7
<<<<<<< HEAD
      '@azure/eslint-plugin-azure-sdk': 2.0.1_5be9065a4c7972ebfd372404cdf76b9c
      '@microsoft/api-extractor': 7.7.10
      '@opentelemetry/api': 0.5.2
=======
      '@azure/eslint-plugin-azure-sdk': 2.0.1_9e31f0f459c1656d0a7ef30429cc70f8
      '@microsoft/api-extractor': 7.7.11
>>>>>>> d42bfdf7
      '@opentelemetry/types': 0.2.0
      '@rollup/plugin-commonjs': 11.0.2_rollup@1.32.1
      '@rollup/plugin-json': 4.0.2_rollup@1.32.1
      '@rollup/plugin-multi-entry': 3.0.0_rollup@1.32.1
      '@rollup/plugin-node-resolve': 7.1.1_rollup@1.32.1
      '@rollup/plugin-replace': 2.3.1_rollup@1.32.1
      '@types/chai': 4.2.11
      '@types/fs-extra': 8.1.0
      '@types/mocha': 7.0.2
      '@types/node': 8.10.59
      '@types/query-string': 6.2.0
      '@typescript-eslint/eslint-plugin': 2.27.0_7cc55bcb3036489d096f3a4764bec0b9
      '@typescript-eslint/parser': 2.27.0_eslint@6.8.0+typescript@3.7.5
      assert: 1.5.0
      chai: 4.2.0
      cross-env: 6.0.3
      dotenv: 8.2.0
      eslint: 6.8.0
      eslint-config-prettier: 6.10.1_eslint@6.8.0
      eslint-plugin-no-null: 1.0.2_eslint@6.8.0
      eslint-plugin-no-only-tests: 2.4.0
      eslint-plugin-promise: 4.2.1
      esm: 3.2.25
      fs-extra: 8.1.0
      karma: 4.4.1
      karma-chrome-launcher: 3.1.0
      karma-coverage: 2.0.1
      karma-edge-launcher: 0.4.2_karma@4.4.1
      karma-env-preprocessor: 0.1.1
      karma-firefox-launcher: 1.3.0
      karma-ie-launcher: 1.0.0_karma@4.4.1
      karma-json-preprocessor: 0.3.3_karma@4.4.1
      karma-json-to-file-reporter: 1.0.1
      karma-junit-reporter: 2.0.1_karma@4.4.1
      karma-mocha: 1.3.0
      karma-mocha-reporter: 2.2.5_karma@4.4.1
      karma-remap-istanbul: 0.6.0_karma@4.4.1
      mocha: 7.1.1
      mocha-junit-reporter: 1.23.3_mocha@7.1.1
      nyc: 14.1.1
      prettier: 1.19.1
      puppeteer: 2.1.1
      query-string: 5.1.1
      rimraf: 3.0.2
      rollup: 1.32.1
      rollup-plugin-shim: 1.0.0
      rollup-plugin-sourcemaps: 0.4.2_rollup@1.32.1
      rollup-plugin-terser: 5.3.0_rollup@1.32.1
      rollup-plugin-visualizer: 3.3.2_rollup@1.32.1
      source-map-support: 0.5.16
      tslib: 1.11.1
      typescript: 3.7.5
      uglify-js: 3.8.1
      url: 0.11.0
    dev: false
    name: '@rush-temp/keyvault-certificates'
    resolution:
<<<<<<< HEAD
      integrity: sha512-GDfnQHeU5shOeXD3n+/zBdx35uluC/m4Ufg3QB/P2/W6RQQzUP2GBeQXgyqHoNma9CWJG2XFr2sXXkMon07M2A==
=======
      integrity: sha512-0AOme+rcrw5rWajcjkwToZkem3oUsHduxcGnn4FCVm3z2qbPopZppC78TiWRl4iysT/HM2SifpwedaPsUC9z8g==
>>>>>>> d42bfdf7
      tarball: 'file:projects/keyvault-certificates.tgz'
    version: 0.0.0
  'file:projects/keyvault-keys.tgz':
    dependencies:
      '@azure/core-tracing': 1.0.0-preview.7
<<<<<<< HEAD
      '@azure/eslint-plugin-azure-sdk': 2.0.1_5be9065a4c7972ebfd372404cdf76b9c
      '@microsoft/api-extractor': 7.7.10
      '@opentelemetry/api': 0.5.2
=======
      '@azure/eslint-plugin-azure-sdk': 2.0.1_9e31f0f459c1656d0a7ef30429cc70f8
      '@microsoft/api-extractor': 7.7.11
>>>>>>> d42bfdf7
      '@opentelemetry/types': 0.2.0
      '@rollup/plugin-commonjs': 11.0.2_rollup@1.32.1
      '@rollup/plugin-json': 4.0.2_rollup@1.32.1
      '@rollup/plugin-multi-entry': 3.0.0_rollup@1.32.1
      '@rollup/plugin-node-resolve': 7.1.1_rollup@1.32.1
      '@rollup/plugin-replace': 2.3.1_rollup@1.32.1
      '@types/chai': 4.2.11
      '@types/fs-extra': 8.1.0
      '@types/mocha': 7.0.2
      '@types/node': 8.10.59
      '@types/query-string': 6.2.0
      '@typescript-eslint/eslint-plugin': 2.27.0_7cc55bcb3036489d096f3a4764bec0b9
      '@typescript-eslint/parser': 2.27.0_eslint@6.8.0+typescript@3.7.5
      assert: 1.5.0
      chai: 4.2.0
      cross-env: 6.0.3
      dotenv: 8.2.0
      eslint: 6.8.0
      eslint-config-prettier: 6.10.1_eslint@6.8.0
      eslint-plugin-no-null: 1.0.2_eslint@6.8.0
      eslint-plugin-no-only-tests: 2.4.0
      eslint-plugin-promise: 4.2.1
      esm: 3.2.25
      fs-extra: 8.1.0
      karma: 4.4.1
      karma-chrome-launcher: 3.1.0
      karma-coverage: 2.0.1
      karma-edge-launcher: 0.4.2_karma@4.4.1
      karma-env-preprocessor: 0.1.1
      karma-firefox-launcher: 1.3.0
      karma-ie-launcher: 1.0.0_karma@4.4.1
      karma-json-preprocessor: 0.3.3_karma@4.4.1
      karma-json-to-file-reporter: 1.0.1
      karma-junit-reporter: 2.0.1_karma@4.4.1
      karma-mocha: 1.3.0
      karma-mocha-reporter: 2.2.5_karma@4.4.1
      karma-remap-istanbul: 0.6.0_karma@4.4.1
      mocha: 7.1.1
      mocha-junit-reporter: 1.23.3_mocha@7.1.1
      nyc: 14.1.1
      prettier: 1.19.1
      puppeteer: 2.1.1
      query-string: 5.1.1
      rimraf: 3.0.2
      rollup: 1.32.1
      rollup-plugin-shim: 1.0.0
      rollup-plugin-sourcemaps: 0.4.2_rollup@1.32.1
      rollup-plugin-terser: 5.3.0_rollup@1.32.1
      rollup-plugin-visualizer: 3.3.2_rollup@1.32.1
      source-map-support: 0.5.16
      tslib: 1.11.1
      typescript: 3.7.5
      uglify-js: 3.8.1
      url: 0.11.0
    dev: false
    name: '@rush-temp/keyvault-keys'
    resolution:
<<<<<<< HEAD
      integrity: sha512-RPOalobvP6PXOMYEFSucIuZAkT4D+Wo6okJXUtnO5ctdu3GhtinlBxOBGfW2M9DqEFX/dTxpOwnRVh9neCqBtA==
=======
      integrity: sha512-aq1IOGup7fJPa4P29NiYRx2OEl042M2eqfFnI9LYzoSkF2EMQ0Fr+GNPH87c12RxvAxoG734X2RcsYGvTc+6IQ==
>>>>>>> d42bfdf7
      tarball: 'file:projects/keyvault-keys.tgz'
    version: 0.0.0
  'file:projects/keyvault-secrets.tgz':
    dependencies:
      '@azure/core-tracing': 1.0.0-preview.7
<<<<<<< HEAD
      '@azure/eslint-plugin-azure-sdk': 2.0.1_5be9065a4c7972ebfd372404cdf76b9c
      '@microsoft/api-extractor': 7.7.10
      '@opentelemetry/api': 0.5.2
=======
      '@azure/eslint-plugin-azure-sdk': 2.0.1_9e31f0f459c1656d0a7ef30429cc70f8
      '@microsoft/api-extractor': 7.7.11
>>>>>>> d42bfdf7
      '@opentelemetry/types': 0.2.0
      '@rollup/plugin-commonjs': 11.0.2_rollup@1.32.1
      '@rollup/plugin-json': 4.0.2_rollup@1.32.1
      '@rollup/plugin-multi-entry': 3.0.0_rollup@1.32.1
      '@rollup/plugin-node-resolve': 7.1.1_rollup@1.32.1
      '@rollup/plugin-replace': 2.3.1_rollup@1.32.1
      '@types/chai': 4.2.11
      '@types/fs-extra': 8.1.0
      '@types/mocha': 7.0.2
      '@types/node': 8.10.59
      '@types/query-string': 6.2.0
      '@typescript-eslint/eslint-plugin': 2.27.0_7cc55bcb3036489d096f3a4764bec0b9
      '@typescript-eslint/parser': 2.27.0_eslint@6.8.0+typescript@3.7.5
      assert: 1.5.0
      chai: 4.2.0
      cross-env: 6.0.3
      dotenv: 8.2.0
      eslint: 6.8.0
      eslint-config-prettier: 6.10.1_eslint@6.8.0
      eslint-plugin-no-null: 1.0.2_eslint@6.8.0
      eslint-plugin-no-only-tests: 2.4.0
      eslint-plugin-promise: 4.2.1
      esm: 3.2.25
      fs-extra: 8.1.0
      karma: 4.4.1
      karma-chrome-launcher: 3.1.0
      karma-coverage: 2.0.1
      karma-edge-launcher: 0.4.2_karma@4.4.1
      karma-env-preprocessor: 0.1.1
      karma-firefox-launcher: 1.3.0
      karma-ie-launcher: 1.0.0_karma@4.4.1
      karma-json-preprocessor: 0.3.3_karma@4.4.1
      karma-json-to-file-reporter: 1.0.1
      karma-junit-reporter: 2.0.1_karma@4.4.1
      karma-mocha: 1.3.0
      karma-mocha-reporter: 2.2.5_karma@4.4.1
      karma-remap-istanbul: 0.6.0_karma@4.4.1
      mocha: 7.1.1
      mocha-junit-reporter: 1.23.3_mocha@7.1.1
      nyc: 14.1.1
      prettier: 1.19.1
      puppeteer: 2.1.1
      query-string: 5.1.1
      rimraf: 3.0.2
      rollup: 1.32.1
      rollup-plugin-shim: 1.0.0
      rollup-plugin-sourcemaps: 0.4.2_rollup@1.32.1
      rollup-plugin-terser: 5.3.0_rollup@1.32.1
      rollup-plugin-visualizer: 3.3.2_rollup@1.32.1
      source-map-support: 0.5.16
      tslib: 1.11.1
      typescript: 3.7.5
      uglify-js: 3.8.1
      url: 0.11.0
    dev: false
    name: '@rush-temp/keyvault-secrets'
    resolution:
<<<<<<< HEAD
      integrity: sha512-6w3Mzr8APDueRdFrT2gfsqyQj43ljkSZSRLT0L0TNAkOpnPSCsgI2g9MaEROo9ECZIKyoWljlYJRxxRHF4bzQg==
=======
      integrity: sha512-gyQ56EpYVxWL10eRFjUm3J+13YBxx7+F4joKPfMTHxbYG3JBnjFLFRgdeoN2PcJJRAlLN9++TvRgsGFsQbL6ug==
>>>>>>> d42bfdf7
      tarball: 'file:projects/keyvault-secrets.tgz'
    version: 0.0.0
  'file:projects/logger.tgz':
    dependencies:
      '@microsoft/api-extractor': 7.7.11
      '@rollup/plugin-commonjs': 11.0.2_rollup@1.32.1
      '@rollup/plugin-multi-entry': 3.0.0_rollup@1.32.1
      '@rollup/plugin-node-resolve': 7.1.1_rollup@1.32.1
      '@rollup/plugin-replace': 2.3.1_rollup@1.32.1
      '@types/chai': 4.2.11
      '@types/mocha': 7.0.2
      '@types/node': 8.10.59
      '@types/sinon': 7.5.2
      '@typescript-eslint/eslint-plugin': 2.27.0_7cc55bcb3036489d096f3a4764bec0b9
      '@typescript-eslint/parser': 2.27.0_eslint@6.8.0+typescript@3.7.5
      assert: 1.5.0
      chai: 4.2.0
      cross-env: 6.0.3
      delay: 4.3.0
      dotenv: 8.2.0
      eslint: 6.8.0
      eslint-config-prettier: 6.10.1_eslint@6.8.0
      eslint-plugin-no-null: 1.0.2_eslint@6.8.0
      eslint-plugin-no-only-tests: 2.4.0
      eslint-plugin-promise: 4.2.1
      karma: 4.4.1
      karma-chrome-launcher: 3.1.0
      karma-coverage: 2.0.1
      karma-edge-launcher: 0.4.2_karma@4.4.1
      karma-env-preprocessor: 0.1.1
      karma-firefox-launcher: 1.3.0
      karma-ie-launcher: 1.0.0_karma@4.4.1
      karma-junit-reporter: 2.0.1_karma@4.4.1
      karma-mocha: 1.3.0
      karma-mocha-reporter: 2.2.5_karma@4.4.1
      karma-remap-istanbul: 0.6.0_karma@4.4.1
      mocha: 7.1.1
      mocha-junit-reporter: 1.23.3_mocha@7.1.1
      nyc: 14.1.1
      prettier: 1.19.1
      puppeteer: 2.1.1
      rimraf: 3.0.2
      rollup: 1.32.1
      rollup-plugin-sourcemaps: 0.4.2_rollup@1.32.1
      rollup-plugin-terser: 5.3.0_rollup@1.32.1
      sinon: 7.5.0
      ts-node: 8.8.2_typescript@3.7.5
      tslib: 1.11.1
      typescript: 3.7.5
    dev: false
    name: '@rush-temp/logger'
    resolution:
      integrity: sha512-RVHVwRxDRhvffBiRXckWK6rsfdWgvd6hXrZWe1r3xT2rf9hWkB0DQ41SuiFyAn+4DdwGxwZZAMwdgIyTqTkYBg==
      tarball: 'file:projects/logger.tgz'
    version: 0.0.0
  'file:projects/search-documents.tgz':
    dependencies:
      '@azure/core-tracing': 1.0.0-preview.7
<<<<<<< HEAD
      '@microsoft/api-extractor': 7.7.10
      '@opentelemetry/api': 0.5.2
=======
      '@microsoft/api-extractor': 7.7.11
>>>>>>> d42bfdf7
      '@opentelemetry/types': 0.2.0
      '@rollup/plugin-commonjs': 11.0.2_rollup@1.32.1
      '@rollup/plugin-json': 4.0.2_rollup@1.32.1
      '@rollup/plugin-multi-entry': 3.0.0_rollup@1.32.1
      '@rollup/plugin-node-resolve': 7.1.1_rollup@1.32.1
      '@rollup/plugin-replace': 2.3.1_rollup@1.32.1
      '@types/chai': 4.2.11
      '@types/mocha': 7.0.2
      '@types/node': 8.10.59
      '@types/sinon': 7.5.2
      '@typescript-eslint/eslint-plugin': 2.27.0_7cc55bcb3036489d096f3a4764bec0b9
      '@typescript-eslint/parser': 2.27.0_eslint@6.8.0+typescript@3.7.5
      chai: 4.2.0
      cross-env: 6.0.3
      dotenv: 8.2.0
      eslint: 6.8.0
      eslint-config-prettier: 6.10.1_eslint@6.8.0
      eslint-plugin-no-null: 1.0.2_eslint@6.8.0
      eslint-plugin-no-only-tests: 2.4.0
      eslint-plugin-promise: 4.2.1
      inherits: 2.0.4
      karma: 4.4.1
      karma-chrome-launcher: 3.1.0
      karma-coverage: 2.0.1
      karma-edge-launcher: 0.4.2_karma@4.4.1
      karma-env-preprocessor: 0.1.1
      karma-firefox-launcher: 1.3.0
      karma-ie-launcher: 1.0.0_karma@4.4.1
      karma-json-preprocessor: 0.3.3_karma@4.4.1
      karma-json-to-file-reporter: 1.0.1
      karma-junit-reporter: 2.0.1_karma@4.4.1
      karma-mocha: 1.3.0
      karma-mocha-reporter: 2.2.5_karma@4.4.1
      karma-remap-istanbul: 0.6.0_karma@4.4.1
      mocha: 7.1.1
      mocha-junit-reporter: 1.23.3_mocha@7.1.1
      nyc: 14.1.1
      prettier: 1.19.1
      rimraf: 3.0.2
      rollup: 1.32.1
      rollup-plugin-shim: 1.0.0
      rollup-plugin-sourcemaps: 0.4.2_rollup@1.32.1
      rollup-plugin-terser: 5.3.0_rollup@1.32.1
      rollup-plugin-visualizer: 3.3.2_rollup@1.32.1
      sinon: 7.5.0
      ts-node: 8.8.2_typescript@3.7.5
      tslib: 1.11.1
      typescript: 3.7.5
      util: 0.12.2
    dev: false
    name: '@rush-temp/search-documents'
    resolution:
<<<<<<< HEAD
      integrity: sha512-nmwe7NvDUzEKCy7BIsQRwK5UbxK2D70nJ4JTKlzLY+FfhW0A7+YPHbVpTi4oQowbdXVRJKsYtTk35UAzxCgEuA==
      tarball: 'file:projects/search.tgz'
    version: 0.0.0
  'file:projects/service-bus.tgz':
    dependencies:
      '@azure/eslint-plugin-azure-sdk': 2.0.1_5be9065a4c7972ebfd372404cdf76b9c
      '@microsoft/api-extractor': 7.7.10
      '@opentelemetry/api': 0.5.2
=======
      integrity: sha512-M1hNLKQnv54T1VhngmwFX2aBlJyvDoCWcCRm7juqeDQRqgOUX+wTVYDFBNfBeIyo9w6waW46J8sMrN1QE+3IPw==
      tarball: 'file:projects/search-documents.tgz'
    version: 0.0.0
  'file:projects/service-bus.tgz':
    dependencies:
      '@azure/eslint-plugin-azure-sdk': 2.0.1_9e31f0f459c1656d0a7ef30429cc70f8
      '@microsoft/api-extractor': 7.7.11
>>>>>>> d42bfdf7
      '@opentelemetry/types': 0.2.0
      '@rollup/plugin-commonjs': 11.0.2_rollup@1.32.1
      '@rollup/plugin-inject': 4.0.1_rollup@1.32.1
      '@rollup/plugin-json': 4.0.2_rollup@1.32.1
      '@rollup/plugin-multi-entry': 3.0.0_rollup@1.32.1
      '@rollup/plugin-node-resolve': 7.1.1_rollup@1.32.1
      '@rollup/plugin-replace': 2.3.1_rollup@1.32.1
      '@types/async-lock': 1.1.1
      '@types/chai': 4.2.11
      '@types/chai-as-promised': 7.1.2
      '@types/debug': 4.1.5
      '@types/glob': 7.1.1
      '@types/is-buffer': 2.0.0
      '@types/long': 4.0.1
      '@types/mocha': 7.0.2
      '@types/node': 8.10.59
      '@types/ws': 6.0.4
      '@typescript-eslint/eslint-plugin': 2.27.0_7cc55bcb3036489d096f3a4764bec0b9
      '@typescript-eslint/parser': 2.27.0_eslint@6.8.0+typescript@3.7.5
      assert: 1.5.0
      buffer: 5.5.0
      chai: 4.2.0
      chai-as-promised: 7.1.1_chai@4.2.0
      chai-exclude: 2.0.2_chai@4.2.0
      cross-env: 6.0.3
      debug: 4.1.1
      delay: 4.3.0
      dotenv: 8.2.0
      eslint: 6.8.0
      eslint-config-prettier: 6.10.1_eslint@6.8.0
      eslint-plugin-no-null: 1.0.2_eslint@6.8.0
      eslint-plugin-no-only-tests: 2.4.0
      eslint-plugin-promise: 4.2.1
      esm: 3.2.25
      glob: 7.1.6
      https-proxy-agent: 3.0.1
      is-buffer: 2.0.4
      karma: 4.4.1
      karma-chrome-launcher: 3.1.0
      karma-coverage: 2.0.1
      karma-edge-launcher: 0.4.2_karma@4.4.1
      karma-env-preprocessor: 0.1.1
      karma-firefox-launcher: 1.3.0
      karma-ie-launcher: 1.0.0_karma@4.4.1
      karma-junit-reporter: 2.0.1_karma@4.4.1
      karma-mocha: 1.3.0
      karma-mocha-reporter: 2.2.5_karma@4.4.1
      karma-remap-istanbul: 0.6.0_karma@4.4.1
      long: 4.0.0
      mocha: 7.1.1
      mocha-junit-reporter: 1.23.3_mocha@7.1.1
      moment: 2.24.0
      nyc: 14.1.1
      prettier: 1.19.1
      process: 0.11.10
      promise: 8.1.0
      puppeteer: 2.1.1
      rhea-promise: 1.0.0
      rimraf: 3.0.2
      rollup: 1.32.1
      rollup-plugin-shim: 1.0.0
      rollup-plugin-sourcemaps: 0.4.2_rollup@1.32.1
      rollup-plugin-terser: 5.3.0_rollup@1.32.1
      ts-node: 8.8.2_typescript@3.7.5
      tslib: 1.11.1
      typescript: 3.7.5
      ws: 7.2.3
    dev: false
    name: '@rush-temp/service-bus'
    resolution:
<<<<<<< HEAD
      integrity: sha512-NaRTIGG1ooZQELzEmXbvWDH1A7rYK1cBdYjZwGcexNfmvSUwSxzIbV7He/FwCn68DydMoJ26gLKTqFanU7vSMA==
=======
      integrity: sha512-6Q2CNtM/F+3/7lR2m7l/Q6K02I4p+s/N5I8vobgLQS8sZRex+HylEK0KqyPZXBYfdgt0kHQ629dOAaLMOQbYEg==
>>>>>>> d42bfdf7
      tarball: 'file:projects/service-bus.tgz'
    version: 0.0.0
  'file:projects/storage-blob.tgz':
    dependencies:
      '@azure/core-tracing': 1.0.0-preview.7
<<<<<<< HEAD
      '@microsoft/api-extractor': 7.7.10
      '@opentelemetry/api': 0.5.2
=======
      '@microsoft/api-extractor': 7.7.11
>>>>>>> d42bfdf7
      '@opentelemetry/types': 0.2.0
      '@rollup/plugin-commonjs': 11.0.2_rollup@1.32.1
      '@rollup/plugin-multi-entry': 3.0.0_rollup@1.32.1
      '@rollup/plugin-node-resolve': 7.1.1_rollup@1.32.1
      '@rollup/plugin-replace': 2.3.1_rollup@1.32.1
      '@types/mocha': 7.0.2
      '@types/node': 8.10.59
      '@typescript-eslint/eslint-plugin': 2.27.0_7cc55bcb3036489d096f3a4764bec0b9
      '@typescript-eslint/parser': 2.27.0_eslint@6.8.0+typescript@3.7.5
      assert: 1.5.0
      cross-env: 6.0.3
      dotenv: 8.2.0
      downlevel-dts: 0.4.0
      es6-promise: 4.2.8
      eslint: 6.8.0
      eslint-config-prettier: 6.10.1_eslint@6.8.0
      eslint-plugin-no-null: 1.0.2_eslint@6.8.0
      eslint-plugin-no-only-tests: 2.4.0
      eslint-plugin-promise: 4.2.1
      esm: 3.2.25
      events: 3.1.0
      inherits: 2.0.4
      karma: 4.4.1
      karma-chrome-launcher: 3.1.0
      karma-coverage: 2.0.1
      karma-edge-launcher: 0.4.2_karma@4.4.1
      karma-env-preprocessor: 0.1.1
      karma-firefox-launcher: 1.3.0
      karma-ie-launcher: 1.0.0_karma@4.4.1
      karma-json-preprocessor: 0.3.3_karma@4.4.1
      karma-json-to-file-reporter: 1.0.1
      karma-junit-reporter: 2.0.1_karma@4.4.1
      karma-mocha: 1.3.0
      karma-mocha-reporter: 2.2.5_karma@4.4.1
      karma-remap-istanbul: 0.6.0_karma@4.4.1
      mocha: 7.1.1
      mocha-junit-reporter: 1.23.3_mocha@7.1.1
      nyc: 14.1.1
      prettier: 1.19.1
      puppeteer: 2.1.1
      rimraf: 3.0.2
      rollup: 1.32.1
      rollup-plugin-shim: 1.0.0
      rollup-plugin-sourcemaps: 0.4.2_rollup@1.32.1
      rollup-plugin-terser: 5.3.0_rollup@1.32.1
      rollup-plugin-visualizer: 3.3.2_rollup@1.32.1
      source-map-support: 0.5.16
      ts-node: 8.8.2_typescript@3.7.5
      tslib: 1.11.1
      typescript: 3.7.5
      util: 0.12.2
    dev: false
    name: '@rush-temp/storage-blob'
    resolution:
<<<<<<< HEAD
      integrity: sha512-JWUSugtzymFwfOcitG2lGZ6nklWj+3D+iWmIIcEu7bvSVnzY+FLmwKVMJ94sM4+gwCln9XJMDtjfehNanZBoPg==
=======
      integrity: sha512-naOHvsbpiMiC3ZmX99Ned6WfV/ovnt37R8nDb6fjZnHdwCyYZ8aokYEQKllGiUGaPAhqfHHcOBhn/efF/xLN7g==
>>>>>>> d42bfdf7
      tarball: 'file:projects/storage-blob.tgz'
    version: 0.0.0
  'file:projects/storage-file-datalake.tgz':
    dependencies:
      '@azure/core-tracing': 1.0.0-preview.7
<<<<<<< HEAD
      '@microsoft/api-extractor': 7.7.10
      '@opentelemetry/api': 0.5.2
=======
      '@microsoft/api-extractor': 7.7.11
>>>>>>> d42bfdf7
      '@opentelemetry/types': 0.2.0
      '@rollup/plugin-commonjs': 11.0.2_rollup@1.32.1
      '@rollup/plugin-multi-entry': 3.0.0_rollup@1.32.1
      '@rollup/plugin-node-resolve': 7.1.1_rollup@1.32.1
      '@rollup/plugin-replace': 2.3.1_rollup@1.32.1
      '@types/fs-extra': 8.1.0
      '@types/mocha': 7.0.2
      '@types/nise': 1.4.0
      '@types/node': 8.10.59
      '@types/query-string': 6.2.0
      '@typescript-eslint/eslint-plugin': 2.27.0_7cc55bcb3036489d096f3a4764bec0b9
      '@typescript-eslint/parser': 2.27.0_eslint@6.8.0+typescript@3.7.5
      assert: 1.5.0
      cross-env: 6.0.3
      dotenv: 8.2.0
      downlevel-dts: 0.4.0
      es6-promise: 4.2.8
      eslint: 6.8.0
      eslint-config-prettier: 6.10.1_eslint@6.8.0
      eslint-plugin-no-null: 1.0.2_eslint@6.8.0
      eslint-plugin-no-only-tests: 2.4.0
      eslint-plugin-promise: 4.2.1
      esm: 3.2.25
      events: 3.1.0
      execa: 3.4.0
      fs-extra: 8.1.0
      inherits: 2.0.4
      karma: 4.4.1
      karma-chrome-launcher: 3.1.0
      karma-coverage: 2.0.1
      karma-edge-launcher: 0.4.2_karma@4.4.1
      karma-env-preprocessor: 0.1.1
      karma-firefox-launcher: 1.3.0
      karma-ie-launcher: 1.0.0_karma@4.4.1
      karma-json-preprocessor: 0.3.3_karma@4.4.1
      karma-json-to-file-reporter: 1.0.1
      karma-junit-reporter: 2.0.1_karma@4.4.1
      karma-mocha: 1.3.0
      karma-mocha-reporter: 2.2.5_karma@4.4.1
      karma-remap-istanbul: 0.6.0_karma@4.4.1
      mocha: 7.1.1
      mocha-junit-reporter: 1.23.3_mocha@7.1.1
      nise: 1.5.3
      nock: 11.9.1
      nyc: 14.1.1
      prettier: 1.19.1
      puppeteer: 2.1.1
      query-string: 5.1.1
      rimraf: 3.0.2
      rollup: 1.32.1
      rollup-plugin-shim: 1.0.0
      rollup-plugin-sourcemaps: 0.4.2_rollup@1.32.1
      rollup-plugin-terser: 5.3.0_rollup@1.32.1
      rollup-plugin-visualizer: 3.3.2_rollup@1.32.1
      source-map-support: 0.5.16
      ts-node: 8.8.2_typescript@3.7.5
      tslib: 1.11.1
      typescript: 3.7.5
      util: 0.12.2
    dev: false
    name: '@rush-temp/storage-file-datalake'
    resolution:
<<<<<<< HEAD
      integrity: sha512-60Rw2/gbFe3ipbnY97vsFOBhn+vlp8mSX0tkEXVGw3pa++7cErSggQqI3ylbWW1g5XeYRPGIHQ7Ocx20G1Gr8w==
=======
      integrity: sha512-JiPb2F7judwwjt3bDmBHIVu6h1MqBWL1/nQeINPokJ5vq9x1mlDfYU2YF/4woQIxsGvBB3acAdmO0Ne3PQpgWA==
>>>>>>> d42bfdf7
      tarball: 'file:projects/storage-file-datalake.tgz'
    version: 0.0.0
  'file:projects/storage-file-share.tgz':
    dependencies:
      '@azure/core-tracing': 1.0.0-preview.7
<<<<<<< HEAD
      '@microsoft/api-extractor': 7.7.10
      '@opentelemetry/api': 0.5.2
=======
      '@microsoft/api-extractor': 7.7.11
>>>>>>> d42bfdf7
      '@opentelemetry/types': 0.2.0
      '@rollup/plugin-commonjs': 11.0.2_rollup@1.32.1
      '@rollup/plugin-multi-entry': 3.0.0_rollup@1.32.1
      '@rollup/plugin-node-resolve': 7.1.1_rollup@1.32.1
      '@rollup/plugin-replace': 2.3.1_rollup@1.32.1
      '@types/mocha': 7.0.2
      '@types/node': 8.10.59
      '@typescript-eslint/eslint-plugin': 2.27.0_7cc55bcb3036489d096f3a4764bec0b9
      '@typescript-eslint/parser': 2.27.0_eslint@6.8.0+typescript@3.7.5
      assert: 1.5.0
      cross-env: 6.0.3
      dotenv: 8.2.0
      downlevel-dts: 0.4.0
      es6-promise: 4.2.8
      eslint: 6.8.0
      eslint-config-prettier: 6.10.1_eslint@6.8.0
      eslint-plugin-no-null: 1.0.2_eslint@6.8.0
      eslint-plugin-no-only-tests: 2.4.0
      eslint-plugin-promise: 4.2.1
      esm: 3.2.25
      events: 3.1.0
      inherits: 2.0.4
      karma: 4.4.1
      karma-chrome-launcher: 3.1.0
      karma-coverage: 2.0.1
      karma-edge-launcher: 0.4.2_karma@4.4.1
      karma-env-preprocessor: 0.1.1
      karma-firefox-launcher: 1.3.0
      karma-ie-launcher: 1.0.0_karma@4.4.1
      karma-json-preprocessor: 0.3.3_karma@4.4.1
      karma-json-to-file-reporter: 1.0.1
      karma-junit-reporter: 2.0.1_karma@4.4.1
      karma-mocha: 1.3.0
      karma-mocha-reporter: 2.2.5_karma@4.4.1
      karma-remap-istanbul: 0.6.0_karma@4.4.1
      mocha: 7.1.1
      mocha-junit-reporter: 1.23.3_mocha@7.1.1
      nyc: 14.1.1
      prettier: 1.19.1
      puppeteer: 2.1.1
      rimraf: 3.0.2
      rollup: 1.32.1
      rollup-plugin-shim: 1.0.0
      rollup-plugin-sourcemaps: 0.4.2_rollup@1.32.1
      rollup-plugin-terser: 5.3.0_rollup@1.32.1
      rollup-plugin-visualizer: 3.3.2_rollup@1.32.1
      source-map-support: 0.5.16
      ts-node: 8.8.2_typescript@3.7.5
      tslib: 1.11.1
      typescript: 3.7.5
      util: 0.12.2
    dev: false
    name: '@rush-temp/storage-file-share'
    resolution:
<<<<<<< HEAD
      integrity: sha512-XU28LNFyU6yrKR9PVl/p2hubCLIXqNMIsZRLO0A6b3AR/eNYZa7kGJuZn4HnfmDq9u+6sqw0FZ47YgmzNCJcpA==
=======
      integrity: sha512-1+7sbm3AIYgwKAz4LfzfvKtC5n6o+KU1cS3EUaRO2sPkYgeCQmCdCXV8kseIIcmmpDvDwPkD+9gCiLUSQBbTnQ==
>>>>>>> d42bfdf7
      tarball: 'file:projects/storage-file-share.tgz'
    version: 0.0.0
  'file:projects/storage-queue.tgz':
    dependencies:
      '@azure/core-tracing': 1.0.0-preview.7
<<<<<<< HEAD
      '@microsoft/api-extractor': 7.7.10
      '@opentelemetry/api': 0.5.2
=======
      '@microsoft/api-extractor': 7.7.11
>>>>>>> d42bfdf7
      '@opentelemetry/types': 0.2.0
      '@rollup/plugin-commonjs': 11.0.2_rollup@1.32.1
      '@rollup/plugin-multi-entry': 3.0.0_rollup@1.32.1
      '@rollup/plugin-node-resolve': 7.1.1_rollup@1.32.1
      '@rollup/plugin-replace': 2.3.1_rollup@1.32.1
      '@types/mocha': 7.0.2
      '@types/node': 8.10.59
      '@typescript-eslint/eslint-plugin': 2.27.0_7cc55bcb3036489d096f3a4764bec0b9
      '@typescript-eslint/parser': 2.27.0_eslint@6.8.0+typescript@3.7.5
      assert: 1.5.0
      cross-env: 6.0.3
      dotenv: 8.2.0
      downlevel-dts: 0.4.0
      es6-promise: 4.2.8
      eslint: 6.8.0
      eslint-config-prettier: 6.10.1_eslint@6.8.0
      eslint-plugin-no-null: 1.0.2_eslint@6.8.0
      eslint-plugin-no-only-tests: 2.4.0
      eslint-plugin-promise: 4.2.1
      esm: 3.2.25
      inherits: 2.0.4
      karma: 4.4.1
      karma-chrome-launcher: 3.1.0
      karma-coverage: 2.0.1
      karma-edge-launcher: 0.4.2_karma@4.4.1
      karma-env-preprocessor: 0.1.1
      karma-firefox-launcher: 1.3.0
      karma-ie-launcher: 1.0.0_karma@4.4.1
      karma-json-preprocessor: 0.3.3_karma@4.4.1
      karma-json-to-file-reporter: 1.0.1
      karma-junit-reporter: 2.0.1_karma@4.4.1
      karma-mocha: 1.3.0
      karma-mocha-reporter: 2.2.5_karma@4.4.1
      karma-remap-istanbul: 0.6.0_karma@4.4.1
      mocha: 7.1.1
      mocha-junit-reporter: 1.23.3_mocha@7.1.1
      nyc: 14.1.1
      prettier: 1.19.1
      puppeteer: 2.1.1
      rimraf: 3.0.2
      rollup: 1.32.1
      rollup-plugin-shim: 1.0.0
      rollup-plugin-sourcemaps: 0.4.2_rollup@1.32.1
      rollup-plugin-terser: 5.3.0_rollup@1.32.1
      rollup-plugin-visualizer: 3.3.2_rollup@1.32.1
      source-map-support: 0.5.16
      ts-node: 8.8.2_typescript@3.7.5
      tslib: 1.11.1
      typescript: 3.7.5
      util: 0.12.2
    dev: false
    name: '@rush-temp/storage-queue'
    resolution:
<<<<<<< HEAD
      integrity: sha512-/1xiq/WYg0niKYKK82qiGhvDZcLyHIjsvG/6FzTjo4UiqkD+X0U5y//jXwXxALcOzoNl0+7n+PBavavBBP+2kw==
=======
      integrity: sha512-7heILWon6erIDU9UXjwaqCw3rykQdkzWtKxI9QHqtCRzYnQG6coXyHxuip14XOMYp/9HJPYAqJFSjofz+V5gPA==
>>>>>>> d42bfdf7
      tarball: 'file:projects/storage-queue.tgz'
    version: 0.0.0
  'file:projects/template.tgz':
    dependencies:
<<<<<<< HEAD
      '@microsoft/api-extractor': 7.7.10
      '@opentelemetry/api': 0.5.2
=======
      '@microsoft/api-extractor': 7.7.11
>>>>>>> d42bfdf7
      '@opentelemetry/types': 0.2.0
      '@rollup/plugin-commonjs': 11.0.2_rollup@1.32.1
      '@rollup/plugin-json': 4.0.2_rollup@1.32.1
      '@rollup/plugin-multi-entry': 3.0.0_rollup@1.32.1
      '@rollup/plugin-node-resolve': 7.1.1_rollup@1.32.1
      '@rollup/plugin-replace': 2.3.1_rollup@1.32.1
      '@types/mocha': 7.0.2
      '@types/node': 8.10.59
      '@typescript-eslint/eslint-plugin': 2.27.0_7cc55bcb3036489d096f3a4764bec0b9
      '@typescript-eslint/parser': 2.27.0_eslint@6.8.0+typescript@3.7.5
      assert: 1.5.0
      cross-env: 6.0.3
      eslint: 6.8.0
      eslint-config-prettier: 6.10.1_eslint@6.8.0
      eslint-plugin-no-null: 1.0.2_eslint@6.8.0
      eslint-plugin-no-only-tests: 2.4.0
      eslint-plugin-promise: 4.2.1
      events: 3.1.0
      inherits: 2.0.4
      karma: 4.4.1
      karma-chrome-launcher: 3.1.0
      karma-coverage: 2.0.1
      karma-edge-launcher: 0.4.2_karma@4.4.1
      karma-env-preprocessor: 0.1.1
      karma-firefox-launcher: 1.3.0
      karma-ie-launcher: 1.0.0_karma@4.4.1
      karma-junit-reporter: 2.0.1_karma@4.4.1
      karma-mocha: 1.3.0
      karma-mocha-reporter: 2.2.5_karma@4.4.1
      karma-remap-istanbul: 0.6.0_karma@4.4.1
      mocha: 7.1.1
      mocha-junit-reporter: 1.23.3_mocha@7.1.1
      prettier: 1.19.1
      rimraf: 3.0.2
      rollup: 1.32.1
      rollup-plugin-sourcemaps: 0.4.2_rollup@1.32.1
      rollup-plugin-terser: 5.3.0_rollup@1.32.1
      rollup-plugin-visualizer: 3.3.2_rollup@1.32.1
      tslib: 1.11.1
      typescript: 3.7.5
      util: 0.12.2
    dev: false
    name: '@rush-temp/template'
    resolution:
<<<<<<< HEAD
      integrity: sha512-56kS6Tq/5zZqiNYB8mRRT+UaIxvjjiAMVSL1oy5k2twmvW5/PX822xb+u/BhmPU0JsaYpO04W8kb7TR9Ae0MzQ==
=======
      integrity: sha512-/k3A3sARicxW85MydT7ep4MfCPDn0lMBGmfl/5nfN9qz1o65Efj6z0051rWeHElz26L5jY1nVu74c2NLihEpQg==
>>>>>>> d42bfdf7
      tarball: 'file:projects/template.tgz'
    version: 0.0.0
  'file:projects/test-utils-recorder.tgz':
    dependencies:
      '@opentelemetry/api': 0.5.2
      '@opentelemetry/types': 0.2.0
      '@rollup/plugin-commonjs': 11.0.2_rollup@1.32.1
      '@rollup/plugin-multi-entry': 3.0.0_rollup@1.32.1
      '@rollup/plugin-node-resolve': 7.1.1_rollup@1.32.1
      '@rollup/plugin-replace': 2.3.1_rollup@1.32.1
      '@types/chai': 4.2.11
      '@types/fs-extra': 8.1.0
      '@types/md5': 2.1.33
      '@types/mocha': 7.0.2
      '@types/mock-fs': 4.10.0
      '@types/mock-require': 2.0.0
      '@types/nise': 1.4.0
      '@types/node': 8.10.59
      '@typescript-eslint/eslint-plugin': 2.27.0_7cc55bcb3036489d096f3a4764bec0b9
      '@typescript-eslint/parser': 2.27.0_eslint@6.8.0+typescript@3.7.5
      chai: 4.2.0
      eslint: 6.8.0
      eslint-plugin-no-only-tests: 2.4.0
      eslint-plugin-promise: 4.2.1
      fs-extra: 8.1.0
      karma: 4.4.1
      karma-chrome-launcher: 3.1.0
      karma-coverage: 2.0.1
      karma-edge-launcher: 0.4.2_karma@4.4.1
      karma-env-preprocessor: 0.1.1
      karma-firefox-launcher: 1.3.0
      karma-ie-launcher: 1.0.0_karma@4.4.1
      karma-json-preprocessor: 0.3.3_karma@4.4.1
      karma-json-to-file-reporter: 1.0.1
      karma-junit-reporter: 2.0.1_karma@4.4.1
      karma-mocha: 1.3.0
      karma-mocha-reporter: 2.2.5_karma@4.4.1
      karma-remap-istanbul: 0.6.0_karma@4.4.1
      md5: 2.2.1
      mocha: 7.1.1
      mocha-junit-reporter: 1.23.3_mocha@7.1.1
      mock-fs: 4.11.0
      mock-require: 3.0.3
      nise: 1.5.3
      nock: 11.9.1
      npm-run-all: 4.1.5
      nyc: 14.1.1
      prettier: 1.19.1
      rimraf: 3.0.2
      rollup: 1.32.1
      rollup-plugin-shim: 1.0.0
      rollup-plugin-sourcemaps: 0.4.2_rollup@1.32.1
      rollup-plugin-terser: 5.3.0_rollup@1.32.1
      rollup-plugin-visualizer: 3.3.2_rollup@1.32.1
      tslib: 1.11.1
      typescript: 3.7.5
      xhr-mock: 2.5.1
    dev: false
    name: '@rush-temp/test-utils-recorder'
    resolution:
<<<<<<< HEAD
      integrity: sha512-iavWLNLt9WA5ybaNMd81roVsdkDHsq+GR0ki1SPWTZ4i4Xl+VBusbmLnN3+8sdFKY8SvHyl6gk157e2lNFUQ7w==
=======
      integrity: sha512-2MymjhY0suTq4E9wnY5HNFSla8d3F4dqzQ0w06NJSeLPluhvt2Y6apC3yXwcNRAG9G4YdaQ2IioM1g27l2zhDw==
>>>>>>> d42bfdf7
      tarball: 'file:projects/test-utils-recorder.tgz'
    version: 0.0.0
  'file:projects/testhub.tgz':
    dependencies:
      '@azure/event-hubs': 2.1.4
      '@types/node': 8.10.59
      '@types/uuid': 3.4.8
      '@types/yargs': 13.0.8
      async-lock: 1.2.2
      death: 1.1.0
      debug: 4.1.1
      rhea: 1.0.20
      rimraf: 3.0.2
      tslib: 1.11.1
      typescript: 3.7.5
      uuid: 3.4.0
      yargs: 15.3.1
    dev: false
    name: '@rush-temp/testhub'
    resolution:
      integrity: sha512-guDU8PdEdKCVnGxNd1JEkmqukDoc1wodkEqQCWpY1+bX4ZT+ZY520gfVcMeMHYCEO8TAAhScGNke/y7p9qBArA==
      tarball: 'file:projects/testhub.tgz'
    version: 0.0.0
registry: ''
specifiers:
  '@rush-temp/abort-controller': 'file:./projects/abort-controller.tgz'
  '@rush-temp/ai-form-recognizer': 'file:./projects/ai-form-recognizer.tgz'
  '@rush-temp/ai-text-analytics': 'file:./projects/ai-text-analytics.tgz'
  '@rush-temp/app-configuration': 'file:./projects/app-configuration.tgz'
  '@rush-temp/core-amqp': 'file:./projects/core-amqp.tgz'
  '@rush-temp/core-arm': 'file:./projects/core-arm.tgz'
  '@rush-temp/core-asynciterator-polyfill': 'file:./projects/core-asynciterator-polyfill.tgz'
  '@rush-temp/core-auth': 'file:./projects/core-auth.tgz'
  '@rush-temp/core-http': 'file:./projects/core-http.tgz'
  '@rush-temp/core-lro': 'file:./projects/core-lro.tgz'
  '@rush-temp/core-paging': 'file:./projects/core-paging.tgz'
  '@rush-temp/core-tracing': 'file:./projects/core-tracing.tgz'
  '@rush-temp/cosmos': 'file:./projects/cosmos.tgz'
  '@rush-temp/eslint-plugin-azure-sdk': 'file:./projects/eslint-plugin-azure-sdk.tgz'
  '@rush-temp/event-hubs': 'file:./projects/event-hubs.tgz'
  '@rush-temp/event-processor-host': 'file:./projects/event-processor-host.tgz'
  '@rush-temp/eventhubs-checkpointstore-blob': 'file:./projects/eventhubs-checkpointstore-blob.tgz'
  '@rush-temp/identity': 'file:./projects/identity.tgz'
  '@rush-temp/keyvault-certificates': 'file:./projects/keyvault-certificates.tgz'
  '@rush-temp/keyvault-keys': 'file:./projects/keyvault-keys.tgz'
  '@rush-temp/keyvault-secrets': 'file:./projects/keyvault-secrets.tgz'
  '@rush-temp/logger': 'file:./projects/logger.tgz'
  '@rush-temp/search-documents': 'file:./projects/search-documents.tgz'
  '@rush-temp/service-bus': 'file:./projects/service-bus.tgz'
  '@rush-temp/storage-blob': 'file:./projects/storage-blob.tgz'
  '@rush-temp/storage-file-datalake': 'file:./projects/storage-file-datalake.tgz'
  '@rush-temp/storage-file-share': 'file:./projects/storage-file-share.tgz'
  '@rush-temp/storage-queue': 'file:./projects/storage-queue.tgz'
  '@rush-temp/template': 'file:./projects/template.tgz'
  '@rush-temp/test-utils-recorder': 'file:./projects/test-utils-recorder.tgz'
  '@rush-temp/testhub': 'file:./projects/testhub.tgz'<|MERGE_RESOLUTION|>--- conflicted
+++ resolved
@@ -296,20 +296,6 @@
       node: '>=6.0'
     resolution:
       integrity: sha512-xB+w7ZDAu3YBzqH44rCmG9/RlrOmFuDPt/bpf17eJr8eZSrLt7nc7LnWdxM9Mmoj/YKMHpxRg28txu3TcpiL+g==
-  /@opentelemetry/api/0.5.2:
-    dependencies:
-      '@opentelemetry/context-base': 0.5.2
-    dev: false
-    engines:
-      node: '>=8.0.0'
-    resolution:
-      integrity: sha512-SLahDSBn08zxz+zd0kq3XXn29HyUegWX/EUD79RuF7qBoXfMlwnCOx8eIzLsIRUDY4S9Qq7BYGOHdKz2p8oeeQ==
-  /@opentelemetry/context-base/0.5.2:
-    dev: false
-    engines:
-      node: '>=8.0.0'
-    resolution:
-      integrity: sha512-eaXuO5kwlW1X4RG7BJGC+rr6I1KFynJLJS6A0QptkgrMvZ4J1YCoIkhzmAXy2wiIHcbo/vQDV58aLtrYOrYX5g==
   /@opentelemetry/types/0.2.0:
     deprecated: 'Package renamed to @opentelemetry/api, see https://github.com/open-telemetry/opentelemetry-js'
     dev: false
@@ -7358,12 +7344,7 @@
   'file:projects/ai-text-analytics.tgz':
     dependencies:
       '@azure/core-tracing': 1.0.0-preview.7
-<<<<<<< HEAD
-      '@microsoft/api-extractor': 7.7.10
-      '@opentelemetry/api': 0.5.2
-=======
       '@microsoft/api-extractor': 7.7.11
->>>>>>> d42bfdf7
       '@opentelemetry/types': 0.2.0
       '@rollup/plugin-commonjs': 11.0.2_rollup@1.32.1
       '@rollup/plugin-json': 4.0.2_rollup@1.32.1
@@ -7416,22 +7397,13 @@
     dev: false
     name: '@rush-temp/ai-text-analytics'
     resolution:
-<<<<<<< HEAD
-      integrity: sha512-rJjzlH9s4ZwBPkjaPfl6dIKmTU+tGSjQxgYwyzjFs3UWLsleYoOrsO6VhckhKPFhIuFpC8cgT+Id0yTX4cc3oA==
-=======
       integrity: sha512-MnlH3ujXhHSeQXvNsSxKqZQJKTExyBlT1M7NZFefwW7IaX0kEJV+dGnhcxbeXJ4TkxkpjER62HS5stbQSsCARg==
->>>>>>> d42bfdf7
       tarball: 'file:projects/ai-text-analytics.tgz'
     version: 0.0.0
   'file:projects/app-configuration.tgz':
     dependencies:
       '@azure/core-tracing': 1.0.0-preview.7
-<<<<<<< HEAD
-      '@microsoft/api-extractor': 7.7.10
-      '@opentelemetry/api': 0.5.2
-=======
       '@microsoft/api-extractor': 7.7.11
->>>>>>> d42bfdf7
       '@opentelemetry/types': 0.2.0
       '@rollup/plugin-commonjs': 11.0.2_rollup@1.32.1
       '@rollup/plugin-multi-entry': 3.0.0_rollup@1.32.1
@@ -7466,11 +7438,7 @@
     dev: false
     name: '@rush-temp/app-configuration'
     resolution:
-<<<<<<< HEAD
-      integrity: sha512-okftg9NpKU6fd1Kld0NghrfDbv0EqNBuoO021blpWsQg1FYPoC5o9Bv8jr1/OXbdg6B5zxh0QnBQjw1DZyIDZA==
-=======
       integrity: sha512-hmxnjELIDA/thpjlVS5URn8YLaFLk081xlKujtTSE/2Wh/dzjsQq5kcmH9R1W1Jr/9vhlfFXqlbjPXQLQ+/tTQ==
->>>>>>> d42bfdf7
       tarball: 'file:projects/app-configuration.tgz'
     version: 0.0.0
   'file:projects/core-amqp.tgz':
@@ -7536,11 +7504,7 @@
     dev: false
     name: '@rush-temp/core-amqp'
     resolution:
-<<<<<<< HEAD
-      integrity: sha512-Ou73Jc9fmDU/oiJcVo7FZ1n24B5eIKMV+AT+eDepF70kpcULfqwU2OCArc9Al9ktHAEf7wuvtjM8TlkKsVjcRw==
-=======
       integrity: sha512-ve1wAGhjcTVjRwXM6s8m+Xa6XaY4Fma2LlczOBL3cVjV7oFEvh3Xar84gFe4Ybzucp3gS/llQ24FHzyqWxnOmA==
->>>>>>> d42bfdf7
       tarball: 'file:projects/core-amqp.tgz'
     version: 0.0.0
   'file:projects/core-arm.tgz':
@@ -7597,14 +7561,8 @@
   'file:projects/core-auth.tgz':
     dependencies:
       '@azure/core-tracing': 1.0.0-preview.7
-<<<<<<< HEAD
-      '@azure/eslint-plugin-azure-sdk': 2.0.1_5be9065a4c7972ebfd372404cdf76b9c
-      '@microsoft/api-extractor': 7.7.10
-      '@opentelemetry/api': 0.5.2
-=======
       '@azure/eslint-plugin-azure-sdk': 2.0.1_9e31f0f459c1656d0a7ef30429cc70f8
       '@microsoft/api-extractor': 7.7.11
->>>>>>> d42bfdf7
       '@opentelemetry/types': 0.2.0
       '@rollup/plugin-commonjs': 11.0.2_rollup@1.32.1
       '@rollup/plugin-json': 4.0.2_rollup@1.32.1
@@ -7638,11 +7596,7 @@
     dev: false
     name: '@rush-temp/core-auth'
     resolution:
-<<<<<<< HEAD
-      integrity: sha512-q15y28wD1yUS7BkFSgtasbJokquNCfncfC85LAL0ckXuxw/5IP/vriOZ8BLVxakkyDyr5dptVg0wR2ck3hthsw==
-=======
       integrity: sha512-9PnlIComTMQem5w0/ML7oF2IxwxtfBPABwh1pyNdNhW0ZjWnzpHyabcpdOwqSNl3cG/etUfJCA/iYHDu11199A==
->>>>>>> d42bfdf7
       tarball: 'file:projects/core-auth.tgz'
     version: 0.0.0
   'file:projects/core-http.tgz':
@@ -7650,7 +7604,6 @@
       '@azure/core-tracing': 1.0.0-preview.7
       '@azure/eslint-plugin-azure-sdk': 2.0.1_9e31f0f459c1656d0a7ef30429cc70f8
       '@azure/logger-js': 1.3.2
-      '@opentelemetry/api': 0.5.2
       '@opentelemetry/types': 0.2.0
       '@rollup/plugin-commonjs': 11.0.2_rollup@1.32.1
       '@rollup/plugin-json': 4.0.2_rollup@1.32.1
@@ -7719,22 +7672,13 @@
     dev: false
     name: '@rush-temp/core-http'
     resolution:
-<<<<<<< HEAD
-      integrity: sha512-6tXPGyEfxw/mIUZnE9nGxnlZYt/ukWXvYeOoXfLUJ4kUUzb7NfrkKi0MYVkaCRlI5wiUD8MdcpEMfEfv2EIPrQ==
-=======
       integrity: sha512-hyQj/CXDUP8OynSDrr0s4D3JAFfskTgQ12TE4t+a0f7Nrkv3UKlYEeqqSTANJUv2sTr9HzsWYAOY82jvhYdJ0A==
->>>>>>> d42bfdf7
       tarball: 'file:projects/core-http.tgz'
     version: 0.0.0
   'file:projects/core-lro.tgz':
     dependencies:
       '@azure/core-arm': 1.0.0-preview.7
-<<<<<<< HEAD
-      '@microsoft/api-extractor': 7.7.10
-      '@opentelemetry/api': 0.5.2
-=======
       '@microsoft/api-extractor': 7.7.11
->>>>>>> d42bfdf7
       '@opentelemetry/types': 0.2.0
       '@rollup/plugin-commonjs': 11.0.2_rollup@1.32.1
       '@rollup/plugin-multi-entry': 3.0.0_rollup@1.32.1
@@ -7783,11 +7727,7 @@
     dev: false
     name: '@rush-temp/core-lro'
     resolution:
-<<<<<<< HEAD
-      integrity: sha512-1BFUqHyEqOs2hI7EynDhAqD7ewH2ymg935YdNSL8A/dZinZZrgKreDXw4/jxb7lU+e+81awsc4w9Unre1exTJg==
-=======
       integrity: sha512-ZL66eadCZosOD3Inij3lO9l5++oSw+s16A65fHbWaZLzdZUZPnseA2FSizqqkVpStE4QTEcreytuMryuAJGQYA==
->>>>>>> d42bfdf7
       tarball: 'file:projects/core-lro.tgz'
     version: 0.0.0
   'file:projects/core-paging.tgz':
@@ -7813,7 +7753,6 @@
       '@azure/eslint-plugin-azure-sdk': 2.0.1_9e31f0f459c1656d0a7ef30429cc70f8
       '@microsoft/api-extractor': 7.7.11
       '@opencensus/web-types': 0.0.7
-      '@opentelemetry/api': 0.5.2
       '@opentelemetry/types': 0.2.0
       '@rollup/plugin-commonjs': 11.0.2_rollup@1.32.1
       '@rollup/plugin-json': 4.0.2_rollup@1.32.1
@@ -7846,11 +7785,7 @@
     dev: false
     name: '@rush-temp/core-tracing'
     resolution:
-<<<<<<< HEAD
-      integrity: sha512-gM5WRm3rnhI1Gr7Nlc6pi/w2uPFm3Ax2F3j9+ipwPRlKnSwipYf8PtkFuNeMJ3A/V7SbtbtKdzk73z1U9avSrQ==
-=======
       integrity: sha512-7rjcVoDzWl97RI6v1Phd/i1A//HYnOIkIg222G8Y/DYISJ4jKOngVqhkZZINSfM2cj3JzVXgF3BpIhtiRVOzdA==
->>>>>>> d42bfdf7
       tarball: 'file:projects/core-tracing.tgz'
     version: 0.0.0
   'file:projects/cosmos.tgz':
@@ -7950,14 +7885,8 @@
   'file:projects/event-hubs.tgz':
     dependencies:
       '@azure/core-tracing': 1.0.0-preview.7
-<<<<<<< HEAD
-      '@azure/eslint-plugin-azure-sdk': 2.0.1_5be9065a4c7972ebfd372404cdf76b9c
-      '@microsoft/api-extractor': 7.7.10
-      '@opentelemetry/api': 0.5.2
-=======
       '@azure/eslint-plugin-azure-sdk': 2.0.1_9e31f0f459c1656d0a7ef30429cc70f8
       '@microsoft/api-extractor': 7.7.11
->>>>>>> d42bfdf7
       '@opentelemetry/types': 0.2.0
       '@rollup/plugin-commonjs': 11.0.2_rollup@1.32.1
       '@rollup/plugin-inject': 4.0.1_rollup@1.32.1
@@ -8028,11 +7957,7 @@
     dev: false
     name: '@rush-temp/event-hubs'
     resolution:
-<<<<<<< HEAD
-      integrity: sha512-1t7rXGcX8S8TuZ6+UQjmW+0uyFgxby/nW2He5H6zz92VzRzD+vxrFRmvh8UQ5kf0MG87xWhDTBqMD7KurD1dig==
-=======
       integrity: sha512-mSsbDIY9FJqzhGQDLARVITW7t/xFu6GcMaIIYtPc0/ZbzKP/HeUW8wZjl+vBuxCG3zMFI/R/d4kGiFh14ZWCwQ==
->>>>>>> d42bfdf7
       tarball: 'file:projects/event-hubs.tgz'
     version: 0.0.0
   'file:projects/event-processor-host.tgz':
@@ -8159,12 +8084,7 @@
   'file:projects/identity.tgz':
     dependencies:
       '@azure/core-tracing': 1.0.0-preview.7
-<<<<<<< HEAD
-      '@microsoft/api-extractor': 7.7.10
-      '@opentelemetry/api': 0.5.2
-=======
       '@microsoft/api-extractor': 7.7.11
->>>>>>> d42bfdf7
       '@opentelemetry/types': 0.2.0
       '@rollup/plugin-commonjs': 11.0.2_rollup@1.32.1
       '@rollup/plugin-json': 4.0.2_rollup@1.32.1
@@ -8214,24 +8134,14 @@
     dev: false
     name: '@rush-temp/identity'
     resolution:
-<<<<<<< HEAD
-      integrity: sha512-/wEU01xb/nG0euyrWaY0bLbERTifxQ3r2DbZxffPCeESxHy8FZWO9u+0wviiUkl8JYY3u5s175W7mb7YBLv4Aw==
-=======
       integrity: sha512-CCxJTus8H96cbGrGw4cWctvjEdsFyfFbREF9XpEHooVLLEw+4Fd7HJ+FsSrBFPupTCqQy52sfky0LnjX/ibjyw==
->>>>>>> d42bfdf7
       tarball: 'file:projects/identity.tgz'
     version: 0.0.0
   'file:projects/keyvault-certificates.tgz':
     dependencies:
       '@azure/core-tracing': 1.0.0-preview.7
-<<<<<<< HEAD
-      '@azure/eslint-plugin-azure-sdk': 2.0.1_5be9065a4c7972ebfd372404cdf76b9c
-      '@microsoft/api-extractor': 7.7.10
-      '@opentelemetry/api': 0.5.2
-=======
       '@azure/eslint-plugin-azure-sdk': 2.0.1_9e31f0f459c1656d0a7ef30429cc70f8
       '@microsoft/api-extractor': 7.7.11
->>>>>>> d42bfdf7
       '@opentelemetry/types': 0.2.0
       '@rollup/plugin-commonjs': 11.0.2_rollup@1.32.1
       '@rollup/plugin-json': 4.0.2_rollup@1.32.1
@@ -8289,24 +8199,14 @@
     dev: false
     name: '@rush-temp/keyvault-certificates'
     resolution:
-<<<<<<< HEAD
-      integrity: sha512-GDfnQHeU5shOeXD3n+/zBdx35uluC/m4Ufg3QB/P2/W6RQQzUP2GBeQXgyqHoNma9CWJG2XFr2sXXkMon07M2A==
-=======
       integrity: sha512-0AOme+rcrw5rWajcjkwToZkem3oUsHduxcGnn4FCVm3z2qbPopZppC78TiWRl4iysT/HM2SifpwedaPsUC9z8g==
->>>>>>> d42bfdf7
       tarball: 'file:projects/keyvault-certificates.tgz'
     version: 0.0.0
   'file:projects/keyvault-keys.tgz':
     dependencies:
       '@azure/core-tracing': 1.0.0-preview.7
-<<<<<<< HEAD
-      '@azure/eslint-plugin-azure-sdk': 2.0.1_5be9065a4c7972ebfd372404cdf76b9c
-      '@microsoft/api-extractor': 7.7.10
-      '@opentelemetry/api': 0.5.2
-=======
       '@azure/eslint-plugin-azure-sdk': 2.0.1_9e31f0f459c1656d0a7ef30429cc70f8
       '@microsoft/api-extractor': 7.7.11
->>>>>>> d42bfdf7
       '@opentelemetry/types': 0.2.0
       '@rollup/plugin-commonjs': 11.0.2_rollup@1.32.1
       '@rollup/plugin-json': 4.0.2_rollup@1.32.1
@@ -8364,24 +8264,14 @@
     dev: false
     name: '@rush-temp/keyvault-keys'
     resolution:
-<<<<<<< HEAD
-      integrity: sha512-RPOalobvP6PXOMYEFSucIuZAkT4D+Wo6okJXUtnO5ctdu3GhtinlBxOBGfW2M9DqEFX/dTxpOwnRVh9neCqBtA==
-=======
       integrity: sha512-aq1IOGup7fJPa4P29NiYRx2OEl042M2eqfFnI9LYzoSkF2EMQ0Fr+GNPH87c12RxvAxoG734X2RcsYGvTc+6IQ==
->>>>>>> d42bfdf7
       tarball: 'file:projects/keyvault-keys.tgz'
     version: 0.0.0
   'file:projects/keyvault-secrets.tgz':
     dependencies:
       '@azure/core-tracing': 1.0.0-preview.7
-<<<<<<< HEAD
-      '@azure/eslint-plugin-azure-sdk': 2.0.1_5be9065a4c7972ebfd372404cdf76b9c
-      '@microsoft/api-extractor': 7.7.10
-      '@opentelemetry/api': 0.5.2
-=======
       '@azure/eslint-plugin-azure-sdk': 2.0.1_9e31f0f459c1656d0a7ef30429cc70f8
       '@microsoft/api-extractor': 7.7.11
->>>>>>> d42bfdf7
       '@opentelemetry/types': 0.2.0
       '@rollup/plugin-commonjs': 11.0.2_rollup@1.32.1
       '@rollup/plugin-json': 4.0.2_rollup@1.32.1
@@ -8439,11 +8329,7 @@
     dev: false
     name: '@rush-temp/keyvault-secrets'
     resolution:
-<<<<<<< HEAD
-      integrity: sha512-6w3Mzr8APDueRdFrT2gfsqyQj43ljkSZSRLT0L0TNAkOpnPSCsgI2g9MaEROo9ECZIKyoWljlYJRxxRHF4bzQg==
-=======
       integrity: sha512-gyQ56EpYVxWL10eRFjUm3J+13YBxx7+F4joKPfMTHxbYG3JBnjFLFRgdeoN2PcJJRAlLN9++TvRgsGFsQbL6ug==
->>>>>>> d42bfdf7
       tarball: 'file:projects/keyvault-secrets.tgz'
     version: 0.0.0
   'file:projects/logger.tgz':
@@ -8502,12 +8388,7 @@
   'file:projects/search-documents.tgz':
     dependencies:
       '@azure/core-tracing': 1.0.0-preview.7
-<<<<<<< HEAD
-      '@microsoft/api-extractor': 7.7.10
-      '@opentelemetry/api': 0.5.2
-=======
       '@microsoft/api-extractor': 7.7.11
->>>>>>> d42bfdf7
       '@opentelemetry/types': 0.2.0
       '@rollup/plugin-commonjs': 11.0.2_rollup@1.32.1
       '@rollup/plugin-json': 4.0.2_rollup@1.32.1
@@ -8560,16 +8441,6 @@
     dev: false
     name: '@rush-temp/search-documents'
     resolution:
-<<<<<<< HEAD
-      integrity: sha512-nmwe7NvDUzEKCy7BIsQRwK5UbxK2D70nJ4JTKlzLY+FfhW0A7+YPHbVpTi4oQowbdXVRJKsYtTk35UAzxCgEuA==
-      tarball: 'file:projects/search.tgz'
-    version: 0.0.0
-  'file:projects/service-bus.tgz':
-    dependencies:
-      '@azure/eslint-plugin-azure-sdk': 2.0.1_5be9065a4c7972ebfd372404cdf76b9c
-      '@microsoft/api-extractor': 7.7.10
-      '@opentelemetry/api': 0.5.2
-=======
       integrity: sha512-M1hNLKQnv54T1VhngmwFX2aBlJyvDoCWcCRm7juqeDQRqgOUX+wTVYDFBNfBeIyo9w6waW46J8sMrN1QE+3IPw==
       tarball: 'file:projects/search-documents.tgz'
     version: 0.0.0
@@ -8577,7 +8448,6 @@
     dependencies:
       '@azure/eslint-plugin-azure-sdk': 2.0.1_9e31f0f459c1656d0a7ef30429cc70f8
       '@microsoft/api-extractor': 7.7.11
->>>>>>> d42bfdf7
       '@opentelemetry/types': 0.2.0
       '@rollup/plugin-commonjs': 11.0.2_rollup@1.32.1
       '@rollup/plugin-inject': 4.0.1_rollup@1.32.1
@@ -8648,22 +8518,13 @@
     dev: false
     name: '@rush-temp/service-bus'
     resolution:
-<<<<<<< HEAD
-      integrity: sha512-NaRTIGG1ooZQELzEmXbvWDH1A7rYK1cBdYjZwGcexNfmvSUwSxzIbV7He/FwCn68DydMoJ26gLKTqFanU7vSMA==
-=======
       integrity: sha512-6Q2CNtM/F+3/7lR2m7l/Q6K02I4p+s/N5I8vobgLQS8sZRex+HylEK0KqyPZXBYfdgt0kHQ629dOAaLMOQbYEg==
->>>>>>> d42bfdf7
       tarball: 'file:projects/service-bus.tgz'
     version: 0.0.0
   'file:projects/storage-blob.tgz':
     dependencies:
       '@azure/core-tracing': 1.0.0-preview.7
-<<<<<<< HEAD
-      '@microsoft/api-extractor': 7.7.10
-      '@opentelemetry/api': 0.5.2
-=======
       '@microsoft/api-extractor': 7.7.11
->>>>>>> d42bfdf7
       '@opentelemetry/types': 0.2.0
       '@rollup/plugin-commonjs': 11.0.2_rollup@1.32.1
       '@rollup/plugin-multi-entry': 3.0.0_rollup@1.32.1
@@ -8718,22 +8579,13 @@
     dev: false
     name: '@rush-temp/storage-blob'
     resolution:
-<<<<<<< HEAD
-      integrity: sha512-JWUSugtzymFwfOcitG2lGZ6nklWj+3D+iWmIIcEu7bvSVnzY+FLmwKVMJ94sM4+gwCln9XJMDtjfehNanZBoPg==
-=======
       integrity: sha512-naOHvsbpiMiC3ZmX99Ned6WfV/ovnt37R8nDb6fjZnHdwCyYZ8aokYEQKllGiUGaPAhqfHHcOBhn/efF/xLN7g==
->>>>>>> d42bfdf7
       tarball: 'file:projects/storage-blob.tgz'
     version: 0.0.0
   'file:projects/storage-file-datalake.tgz':
     dependencies:
       '@azure/core-tracing': 1.0.0-preview.7
-<<<<<<< HEAD
-      '@microsoft/api-extractor': 7.7.10
-      '@opentelemetry/api': 0.5.2
-=======
       '@microsoft/api-extractor': 7.7.11
->>>>>>> d42bfdf7
       '@opentelemetry/types': 0.2.0
       '@rollup/plugin-commonjs': 11.0.2_rollup@1.32.1
       '@rollup/plugin-multi-entry': 3.0.0_rollup@1.32.1
@@ -8796,22 +8648,13 @@
     dev: false
     name: '@rush-temp/storage-file-datalake'
     resolution:
-<<<<<<< HEAD
-      integrity: sha512-60Rw2/gbFe3ipbnY97vsFOBhn+vlp8mSX0tkEXVGw3pa++7cErSggQqI3ylbWW1g5XeYRPGIHQ7Ocx20G1Gr8w==
-=======
       integrity: sha512-JiPb2F7judwwjt3bDmBHIVu6h1MqBWL1/nQeINPokJ5vq9x1mlDfYU2YF/4woQIxsGvBB3acAdmO0Ne3PQpgWA==
->>>>>>> d42bfdf7
       tarball: 'file:projects/storage-file-datalake.tgz'
     version: 0.0.0
   'file:projects/storage-file-share.tgz':
     dependencies:
       '@azure/core-tracing': 1.0.0-preview.7
-<<<<<<< HEAD
-      '@microsoft/api-extractor': 7.7.10
-      '@opentelemetry/api': 0.5.2
-=======
       '@microsoft/api-extractor': 7.7.11
->>>>>>> d42bfdf7
       '@opentelemetry/types': 0.2.0
       '@rollup/plugin-commonjs': 11.0.2_rollup@1.32.1
       '@rollup/plugin-multi-entry': 3.0.0_rollup@1.32.1
@@ -8866,22 +8709,13 @@
     dev: false
     name: '@rush-temp/storage-file-share'
     resolution:
-<<<<<<< HEAD
-      integrity: sha512-XU28LNFyU6yrKR9PVl/p2hubCLIXqNMIsZRLO0A6b3AR/eNYZa7kGJuZn4HnfmDq9u+6sqw0FZ47YgmzNCJcpA==
-=======
       integrity: sha512-1+7sbm3AIYgwKAz4LfzfvKtC5n6o+KU1cS3EUaRO2sPkYgeCQmCdCXV8kseIIcmmpDvDwPkD+9gCiLUSQBbTnQ==
->>>>>>> d42bfdf7
       tarball: 'file:projects/storage-file-share.tgz'
     version: 0.0.0
   'file:projects/storage-queue.tgz':
     dependencies:
       '@azure/core-tracing': 1.0.0-preview.7
-<<<<<<< HEAD
-      '@microsoft/api-extractor': 7.7.10
-      '@opentelemetry/api': 0.5.2
-=======
       '@microsoft/api-extractor': 7.7.11
->>>>>>> d42bfdf7
       '@opentelemetry/types': 0.2.0
       '@rollup/plugin-commonjs': 11.0.2_rollup@1.32.1
       '@rollup/plugin-multi-entry': 3.0.0_rollup@1.32.1
@@ -8935,21 +8769,12 @@
     dev: false
     name: '@rush-temp/storage-queue'
     resolution:
-<<<<<<< HEAD
-      integrity: sha512-/1xiq/WYg0niKYKK82qiGhvDZcLyHIjsvG/6FzTjo4UiqkD+X0U5y//jXwXxALcOzoNl0+7n+PBavavBBP+2kw==
-=======
       integrity: sha512-7heILWon6erIDU9UXjwaqCw3rykQdkzWtKxI9QHqtCRzYnQG6coXyHxuip14XOMYp/9HJPYAqJFSjofz+V5gPA==
->>>>>>> d42bfdf7
       tarball: 'file:projects/storage-queue.tgz'
     version: 0.0.0
   'file:projects/template.tgz':
     dependencies:
-<<<<<<< HEAD
-      '@microsoft/api-extractor': 7.7.10
-      '@opentelemetry/api': 0.5.2
-=======
       '@microsoft/api-extractor': 7.7.11
->>>>>>> d42bfdf7
       '@opentelemetry/types': 0.2.0
       '@rollup/plugin-commonjs': 11.0.2_rollup@1.32.1
       '@rollup/plugin-json': 4.0.2_rollup@1.32.1
@@ -8994,16 +8819,11 @@
     dev: false
     name: '@rush-temp/template'
     resolution:
-<<<<<<< HEAD
-      integrity: sha512-56kS6Tq/5zZqiNYB8mRRT+UaIxvjjiAMVSL1oy5k2twmvW5/PX822xb+u/BhmPU0JsaYpO04W8kb7TR9Ae0MzQ==
-=======
       integrity: sha512-/k3A3sARicxW85MydT7ep4MfCPDn0lMBGmfl/5nfN9qz1o65Efj6z0051rWeHElz26L5jY1nVu74c2NLihEpQg==
->>>>>>> d42bfdf7
       tarball: 'file:projects/template.tgz'
     version: 0.0.0
   'file:projects/test-utils-recorder.tgz':
     dependencies:
-      '@opentelemetry/api': 0.5.2
       '@opentelemetry/types': 0.2.0
       '@rollup/plugin-commonjs': 11.0.2_rollup@1.32.1
       '@rollup/plugin-multi-entry': 3.0.0_rollup@1.32.1
@@ -9059,11 +8879,7 @@
     dev: false
     name: '@rush-temp/test-utils-recorder'
     resolution:
-<<<<<<< HEAD
-      integrity: sha512-iavWLNLt9WA5ybaNMd81roVsdkDHsq+GR0ki1SPWTZ4i4Xl+VBusbmLnN3+8sdFKY8SvHyl6gk157e2lNFUQ7w==
-=======
       integrity: sha512-2MymjhY0suTq4E9wnY5HNFSla8d3F4dqzQ0w06NJSeLPluhvt2Y6apC3yXwcNRAG9G4YdaQ2IioM1g27l2zhDw==
->>>>>>> d42bfdf7
       tarball: 'file:projects/test-utils-recorder.tgz'
     version: 0.0.0
   'file:projects/testhub.tgz':
