--- conflicted
+++ resolved
@@ -193,32 +193,7 @@
     engines:
       node: '>=8.0.0'
     resolution:
-<<<<<<< HEAD
       integrity: sha512-4ejoRfG3Xb9BBjOT7T930me60EMMpB0OBHkdwJmrCA8SlEIJ8YcnmKYWJL+ocI8EMtOGRI/vu2FB4yYdYERXyg==
-  /@azure/core-amqp/2.2.0:
-    dependencies:
-      '@azure/abort-controller': 1.0.4
-      '@azure/core-auth': 1.3.0
-      '@azure/logger': 1.0.2
-      '@types/async-lock': 1.1.2
-      async-lock: 1.2.8
-      buffer: 5.7.1
-      events: 3.3.0
-      jssha: 3.2.0
-      process: 0.11.10
-      rhea: 1.0.24
-      rhea-promise: 1.2.1
-      tslib: 2.2.0
-      url: 0.11.0
-      util: 0.12.3
-    dev: false
-    engines:
-      node: '>=8.0.0'
-    resolution:
-      integrity: sha512-Nt81a8097+ofBAQfnil5UWw0o5/D3bYfqyJY7e1wrP2RlR/6Fig9zSj4tLe/oiMmE4gvDoK5X8kGIbhswne0Yw==
-=======
-      integrity: sha512-pGXI4F5OVzdM9Omg5fiflA/Vvs88qqER/ZxNj3PoWAdaYIPkWGb86OClbB0VsHi6gZ4ZDzyTP/l9hrREBuBYRA==
->>>>>>> 83de75e1
   /@azure/core-asynciterator-polyfill/1.0.0:
     dev: false
     resolution:
@@ -367,7 +342,7 @@
       integrity: sha512-CxaMaEjwtsmIhWtjHyGimKO7RmES0YxPqGQ9+jKqGygNlhG5NYHktDaiQu6w7k3g+I51VaLXtVSt+BVFd6VWfQ==
   /@azure/identity/1.2.5_debug@4.3.1:
     dependencies:
-      '@azure/core-http': 1.2.3
+      '@azure/core-http': 1.2.6
       '@azure/core-tracing': 1.0.0-preview.9
       '@azure/logger': 1.0.2
       '@azure/msal-node': 1.0.0-beta.6_debug@4.3.1
@@ -1403,7 +1378,7 @@
   /@types/body-parser/1.19.0:
     dependencies:
       '@types/connect': 3.4.34
-      '@types/node': 8.10.66
+      '@types/node': 15.12.2
     dev: false
     resolution:
       integrity: sha512-W98JrE0j2K78swW4ukqMleo8R7h/pFETjM2DQ90MF6XK2i4LO4W3gQ71Lt4w3bfm2EvVSyWHplECvB5sK22yFQ==
@@ -1429,7 +1404,7 @@
       integrity: sha512-bsjleuRKWmGqajMerkzox19aGbscQX5rmmvvXl3wlIp5gMG1HgkiwPxsN5p070fBDKTNSPgojVbuY1+HWMbFhg==
   /@types/connect/3.4.34:
     dependencies:
-      '@types/node': 8.10.66
+      '@types/node': 15.12.2
     dev: false
     resolution:
       integrity: sha512-ePPA/JuI+X0vb+gSWlPKOY0NdNAie/rPUqX2GUPpbZwiKTkSPhjXWuee47E4MtE54QVzGCQMQkAL6JhV2E1+cQ==
@@ -1462,7 +1437,7 @@
       integrity: sha512-LfZwXoGUDo0C3me81HXgkBg5CTQYb6xzEl+fNmbO4JdRiSKQ8A0GD1OBBvKAIsbCUgoyAty7m99GqqMQe784ew==
   /@types/express-serve-static-core/4.17.21:
     dependencies:
-      '@types/node': 8.10.66
+      '@types/node': 15.12.2
       '@types/qs': 6.9.6
       '@types/range-parser': 1.2.3
     dev: false
@@ -1486,20 +1461,20 @@
       integrity: sha512-IyNhGHu71jH1jCXTHmafuoAAdsbBON3kDh7u/UUhLmjYgN5TYB54e1R8ckTCiIevl2UuZaCsi9XRxineY5yUjw==
   /@types/fs-extra/8.1.1:
     dependencies:
-      '@types/node': 8.10.66
+      '@types/node': 15.12.2
     dev: false
     resolution:
       integrity: sha512-TcUlBem321DFQzBNuz8p0CLLKp0VvF/XH9E4KHNmgwyp4E3AfgI5cjiIVZWlbfThBop2qxFIh4+LeY6hVWWZ2w==
   /@types/glob/7.1.3:
     dependencies:
       '@types/minimatch': 3.0.4
-      '@types/node': 8.10.66
+      '@types/node': 15.12.2
     dev: false
     resolution:
       integrity: sha512-SEYeGAIQIQX8NN6LDKprLjbrd5dARM5EXsd8GI/A5l0apYI1fGMWgPHSe4ZKL4eozlAyI+doUE9XbYS4xCkQ1w==
   /@types/is-buffer/2.0.0:
     dependencies:
-      '@types/node': 8.10.66
+      '@types/node': 15.12.2
     dev: false
     resolution:
       integrity: sha512-0f7N/e3BAz32qDYvgB4d2cqv1DqUwvGxHkXsrucICn8la1Vb6Yl6Eg8mPScGwUiqHJeE7diXlzaK+QMA9m4Gxw==
@@ -1513,13 +1488,13 @@
       integrity: sha1-7ihweulOEdK4J7y+UnC86n8+ce4=
   /@types/jsonwebtoken/8.5.1:
     dependencies:
-      '@types/node': 8.10.66
+      '@types/node': 15.12.2
     dev: false
     resolution:
       integrity: sha512-rNAPdomlIUX0i0cg2+I+Q1wOUr531zHBQ+cV/28PJ39bSPKjahatZZ2LMuhiguETkCgLVzfruw/ZvNMNkKoSzw==
   /@types/jws/3.2.3:
     dependencies:
-      '@types/node': 8.10.66
+      '@types/node': 15.12.2
     dev: false
     resolution:
       integrity: sha512-g54CHxwvaHvyJyeuZqe7VQujV9SfCXwEkboJp355INPL+kjlS3Aq153EHptaeO/Cch/NPJ1i2sHz0sDDizn7LQ==
@@ -1533,7 +1508,7 @@
       integrity: sha512-5tXH6Bx/kNGd3MgffdmP4dy2Z+G4eaXw0SE81Tq3BNadtnMR5/ySMzX4SLEzHJzSmPNn4HIdpQsBvXMUykr58w==
   /@types/md5/2.3.0:
     dependencies:
-      '@types/node': 8.10.66
+      '@types/node': 15.12.2
     dev: false
     resolution:
       integrity: sha512-556YJ7ejzxIqSSxzyGGpctuZOarNZJt/zlEkhmmDc1f/slOEANHuwu2ZX7YaZ40rMiWoxt8GvAhoDpW1cmSy6A==
@@ -1559,13 +1534,13 @@
       integrity: sha512-ZvO2tAcjmMi8V/5Z3JsyofMe3hasRcaw88cto5etSVMwVQfeivGAlEYmaQgceUSVYFofVjT+ioHsATjdWcFt1w==
   /@types/mock-fs/4.10.0:
     dependencies:
-      '@types/node': 8.10.66
+      '@types/node': 15.12.2
     dev: false
     resolution:
       integrity: sha512-FQ5alSzmHMmliqcL36JqIA4Yyn9jyJKvRSGV3mvPh108VFatX7naJDzSG4fnFQNZFq9dIx0Dzoe6ddflMB2Xkg==
   /@types/mock-require/2.0.0:
     dependencies:
-      '@types/node': 8.10.66
+      '@types/node': 15.12.2
     dev: false
     resolution:
       integrity: sha512-nOgjoE5bBiDeiA+z41i95makyHUSMWQMOPocP+J67Pqx/68HAXaeWN1NFtrAYYV6LrISIZZ8vKHm/a50k0f6Sg==
@@ -1575,7 +1550,7 @@
       integrity: sha512-DPxmjiDwubsNmguG5X4fEJ+XCyzWM3GXWsqQlvUcjJKa91IOoJUy51meDr0GkzK64qqNcq85ymLlyjoct9tInw==
   /@types/node-fetch/2.5.10:
     dependencies:
-      '@types/node': 8.10.66
+      '@types/node': 15.12.2
       form-data: 3.0.1
     dev: false
     resolution:
@@ -1629,7 +1604,7 @@
   /@types/serve-static/1.13.9:
     dependencies:
       '@types/mime': 1.3.2
-      '@types/node': 8.10.66
+      '@types/node': 15.12.2
     dev: false
     resolution:
       integrity: sha512-ZFqF6qa48XsPdjXV5Gsz0Zqmux2PerNd3a/ktL45mHpa19cuMi/cL8tcxdAx497yRh+QtYPuofjT9oWw9P7nkA==
@@ -1645,7 +1620,7 @@
       integrity: sha512-dIPoZ3g5gcx9zZEszaxLSVTvMReD3xxyyDnQUjA6IYDG9Ba2AV0otMPs+77sG9ojB4Qr2N2Vk5RnKeuA0X/0bg==
   /@types/stoppable/1.1.1:
     dependencies:
-      '@types/node': 8.10.66
+      '@types/node': 15.12.2
     dev: false
     resolution:
       integrity: sha512-b8N+fCADRIYYrGZOcmOR8ZNBOqhktWTB/bMUl5LvGtT201QKJZOOH5UsFyI3qtteM6ZAJbJqZoBcLqqxKIwjhw==
@@ -1655,7 +1630,7 @@
       integrity: sha512-I99sngh224D0M7XgW1s120zxCt3VYQ3IQsuw3P3jbq5GG4yc79+ZjyKznyOGIQrflfylLgcfekeZW/vk0yng6A==
   /@types/tunnel/0.0.1:
     dependencies:
-      '@types/node': 8.10.66
+      '@types/node': 15.12.2
     dev: false
     resolution:
       integrity: sha512-AOqu6bQu5MSWwYvehMXLukFHnupHrpZ8nvgae5Ggie9UwzDR1CCwoXgSSWNZJuyOlCdfdsWMA5F2LlmvyoTv8A==
@@ -1669,19 +1644,19 @@
       integrity: sha512-eQ9qFW/fhfGJF8WKHGEHZEyVWfZxrT+6CLIJGBcZPfxUh/+BnEj+UCGYMlr9qZuX/2AltsvwrGqp0LhEW8D0zQ==
   /@types/ws/7.4.4:
     dependencies:
-      '@types/node': 8.10.66
+      '@types/node': 15.12.2
     dev: false
     resolution:
       integrity: sha512-d/7W23JAXPodQNbOZNXvl2K+bqAQrCMwlh/nuQsPSQk6Fq0opHoPrUw43aHsvSbIiQPr8Of2hkFbnz1XBFVyZQ==
   /@types/xml2js/0.4.8:
     dependencies:
-      '@types/node': 8.10.66
+      '@types/node': 15.12.2
     dev: false
     resolution:
       integrity: sha512-EyvT83ezOdec7BhDaEcsklWy7RSIdi6CNe95tmOAK0yx/Lm30C9K75snT3fYayK59ApC2oyW+rcHErdG05FHJA==
   /@types/yauzl/2.9.1:
     dependencies:
-      '@types/node': 8.10.66
+      '@types/node': 15.12.2
     dev: false
     optional: true
     resolution:
@@ -2813,7 +2788,7 @@
       integrity: sha512-bC7ElrdJaJnPbAP+1EotYvqZsb3ecl5wi6Bfi6BJTUcNowp6cvspg0jXznRTKDjm/E7AdgFBVeAPVMNcKGsHMA==
   /debug/3.2.6:
     dependencies:
-      ms: 2.1.1
+      ms: 2.1.3
     deprecated: Debug versions >=3.2.0 <3.2.7 || >=4 <4.3.1 have a low-severity ReDos regression when used in a Node.js environment. It is recommended you upgrade to 3.2.7 or 4.3.1. (https://github.com/visionmedia/debug/issues/797)
     dev: false
     resolution:
@@ -6721,7 +6696,7 @@
   /rollup/1.32.1:
     dependencies:
       '@types/estree': 0.0.48
-      '@types/node': 8.10.66
+      '@types/node': 15.12.2
       acorn: 7.4.1
     dev: false
     hasBin: true
@@ -8460,11 +8435,7 @@
     dev: false
     name: '@rush-temp/app-configuration'
     resolution:
-<<<<<<< HEAD
-      integrity: sha512-DVGCRv/NJRI7PLIn9OeMUjb1IlD9b5h7P1lZIp009G2OsazP8W1BMVwCWqwJxSIE2XpmNoBafPqNjOc3YP6JPA==
-=======
       integrity: sha512-4Y/gFY7cxIWiTDNFxwPHq13jW5yOrhs/kXb7hqXt47VsNN2RtbICi0g7cxVDnPlR6z2Zs7aeXSa4TW5Ylhc4Jg==
->>>>>>> 83de75e1
       tarball: file:projects/app-configuration.tgz
     version: 0.0.0
   file:projects/attestation.tgz:
@@ -8575,11 +8546,7 @@
     dev: false
     name: '@rush-temp/communication-chat'
     resolution:
-<<<<<<< HEAD
       integrity: sha512-ZFqviV/cYu4NXeTZ0z0sCfOFp+QJlHftBMSMi2lc2uo2u/uesd0ylw9cmVRPloj1V1seSsr1km8P3YOnfatAxg==
-=======
-      integrity: sha512-ubGcvenOv8xFMNLLe3mDQVm2sU4z9939aPrZnu1ajCZL1GXBdcZoXnPIDFJ7/qEm5oRZbCZ7bhYRGMa2elil6g==
->>>>>>> 83de75e1
       tarball: file:projects/communication-chat.tgz
     version: 0.0.0
   file:projects/communication-common.tgz:
@@ -8931,7 +8898,7 @@
     dev: false
     name: '@rush-temp/container-registry'
     resolution:
-      integrity: sha512-EtCnuuPQBPDJdlInE2BVGrFIoEvplHQI0YhO5px+KPEgjLBAspIKyc5/htsLtIB6nsuXG4jjdXtUPf/qNYxdxQ==
+      integrity: sha512-DFt88tLfBmEUwAR8+6xpAupuO1aKe9m2Ajb5uNRjiDzQBA6GlFEG6+hV5ToyDt6pGxGOpFH+T60ij7pjEuUkqg==
       tarball: file:projects/container-registry.tgz
     version: 0.0.0
   file:projects/core-amqp.tgz:
@@ -9373,6 +9340,17 @@
       cross-env: 7.0.3
       eslint: 7.28.0
       inherits: 2.0.4
+      karma: 6.3.4
+      karma-chrome-launcher: 3.1.0
+      karma-coverage: 2.0.3
+      karma-edge-launcher: 0.4.2_karma@6.3.4
+      karma-env-preprocessor: 0.1.1
+      karma-firefox-launcher: 1.3.0
+      karma-ie-launcher: 1.0.0_karma@6.3.4
+      karma-junit-reporter: 2.0.1_karma@6.3.4
+      karma-mocha: 2.0.1
+      karma-mocha-reporter: 2.2.5_karma@6.3.4
+      karma-sourcemap-loader: 0.3.8
       mocha: 7.2.0
       mocha-junit-reporter: 1.23.3_mocha@7.2.0
       prettier: 1.19.1
@@ -9389,7 +9367,7 @@
     dev: false
     name: '@rush-temp/core-tracing'
     resolution:
-      integrity: sha512-8DVpttwoStfTVGZM2XsYARGD6+Gi+DruU0I7WudAoHKzkfmpCuytc597UHeLsjtDZscuTIYYdrJXT8k5bXg/eQ==
+      integrity: sha512-WKF4Y6QQ34GMRVUm7b5wj4L16AQP+Yu+/H/LoreZzm7NCnV4C5F0V5OsDkfXdvQvVjspW6CBCZxr6p+a9/LhjA==
       tarball: file:projects/core-tracing.tgz
     version: 0.0.0
   file:projects/core-util.tgz:
@@ -10136,11 +10114,7 @@
     dev: false
     name: '@rush-temp/keyvault-admin'
     resolution:
-<<<<<<< HEAD
-      integrity: sha512-gOfCroYFFPB7uEHCBSeBZa86eoKqgwbbelkGOZe08I6x0DzlvWI6THvbOqlZjZuaXfPRrhsWPWKPXHi2PsSQmw==
-=======
       integrity: sha512-gMC9p+W6CAB2lQWRyn5gMX5fPZxrqcfyeBhDpVE5EeJn4qIVqtGZbXU7ZHUGAwbXRRWSicr4HgTferuy51fXqQ==
->>>>>>> 83de75e1
       tarball: file:projects/keyvault-admin.tgz
     version: 0.0.0
   file:projects/keyvault-certificates.tgz:
@@ -10199,11 +10173,7 @@
     dev: false
     name: '@rush-temp/keyvault-certificates'
     resolution:
-<<<<<<< HEAD
-      integrity: sha512-glzL8qjbyIQ8dAWWgRg/MUs+W3qAkFIIX//5wFNGhBFN8fr6U4EFgjAEK80EVzYUHMpGfvB7ZrhUXXg6UBi2Jg==
-=======
       integrity: sha512-mOQOv05qCpNK+lLfPYUrip7aATQgbj8aAFGp1xwbpgkUAirK6WPdAoyXasmGwmN70OLX74vw5MfM0sfL77cvcQ==
->>>>>>> 83de75e1
       tarball: file:projects/keyvault-certificates.tgz
     version: 0.0.0
   file:projects/keyvault-common.tgz:
@@ -10640,11 +10610,7 @@
     dev: false
     name: '@rush-temp/perf-keyvault-certificates'
     resolution:
-<<<<<<< HEAD
-      integrity: sha512-LuqTp1y1C1AkKrPjAupGb2ScTGfQiVq7+B+4X8DR7l+wUSLwDuacOMzNHMf6F+YIIME4J7bGKOqf/dyKot2IDg==
-=======
       integrity: sha512-4//pIdPhCj2R5lVDRuVpKsX0B7oJlL1o+HkZNounvtZIK82XIQpFgG6YaXqxlTUsUVbDyzOyM+FWBGZ0JneKow==
->>>>>>> 83de75e1
       tarball: file:projects/perf-keyvault-certificates.tgz
     version: 0.0.0
   file:projects/perf-keyvault-keys.tgz:
@@ -10663,11 +10629,7 @@
     dev: false
     name: '@rush-temp/perf-keyvault-keys'
     resolution:
-<<<<<<< HEAD
-      integrity: sha512-hPbnxEQXl7LslSG534lDK3rR/UiZNvKeqgBuoD76pfz8ruNvyjPwsOX/+7qMzBBN21psjQpdmVIktPslHxiy2g==
-=======
       integrity: sha512-oxilWE4b/H49CSh5D1XEBp7RtB0E4HEwF5aZGw7ZnP6/gjuG+8KDpFayZZ/Z4C3+HPT2eDn85OlP4kol4feApQ==
->>>>>>> 83de75e1
       tarball: file:projects/perf-keyvault-keys.tgz
     version: 0.0.0
   file:projects/perf-keyvault-secrets.tgz:
@@ -10686,11 +10648,7 @@
     dev: false
     name: '@rush-temp/perf-keyvault-secrets'
     resolution:
-<<<<<<< HEAD
-      integrity: sha512-cRYN92fq0w3FJpW/fYtLT48J/ehpU/LdIzcsDrPv0tTFZZwZlaF+nGLf0l0ZA99hdMrQNrmAKPfV3PCZi57FWQ==
-=======
       integrity: sha512-TE/BwyyUp0hpRF5B3u2jg3Oli+Ni6CVb2usjvY2MFXb2ZSvliNGvlMtRNlMGbh8QLQObSQ2bavzBi817tYdc5g==
->>>>>>> 83de75e1
       tarball: file:projects/perf-keyvault-secrets.tgz
     version: 0.0.0
   file:projects/perf-search-documents.tgz:
@@ -11928,6 +11886,7 @@
       integrity: sha512-7AUtluOH0BIwZus4j+s3KNgdoU1B5xmPTBJbZN7zUvSlIUeHIIOwZtnp7/eb9/LNn5GYyBUD+Nf5+QGRscKm1g==
       tarball: file:projects/web-pubsub.tgz
     version: 0.0.0
+registry: ''
 specifiers:
   '@rush-temp/abort-controller': file:./projects/abort-controller.tgz
   '@rush-temp/agrifood-farming': file:./projects/agrifood-farming.tgz
