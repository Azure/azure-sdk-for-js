dependencies:
  '@rush-temp/abort-controller': 'file:projects/abort-controller.tgz'
  '@rush-temp/ai-form-recognizer': 'file:projects/ai-form-recognizer.tgz'
  '@rush-temp/ai-text-analytics': 'file:projects/ai-text-analytics.tgz'
  '@rush-temp/app-configuration': 'file:projects/app-configuration.tgz'
  '@rush-temp/core-amqp': 'file:projects/core-amqp.tgz'
  '@rush-temp/core-arm': 'file:projects/core-arm.tgz'
  '@rush-temp/core-asynciterator-polyfill': 'file:projects/core-asynciterator-polyfill.tgz'
  '@rush-temp/core-auth': 'file:projects/core-auth.tgz'
  '@rush-temp/core-http': 'file:projects/core-http.tgz'
  '@rush-temp/core-https': 'file:projects/core-https.tgz'
  '@rush-temp/core-lro': 'file:projects/core-lro.tgz'
  '@rush-temp/core-paging': 'file:projects/core-paging.tgz'
  '@rush-temp/core-tracing': 'file:projects/core-tracing.tgz'
  '@rush-temp/cosmos': 'file:projects/cosmos.tgz'
  '@rush-temp/eslint-plugin-azure-sdk': 'file:projects/eslint-plugin-azure-sdk.tgz'
  '@rush-temp/event-hubs': 'file:projects/event-hubs.tgz'
  '@rush-temp/event-processor-host': 'file:projects/event-processor-host.tgz'
  '@rush-temp/eventhubs-checkpointstore-blob': 'file:projects/eventhubs-checkpointstore-blob.tgz'
  '@rush-temp/identity': 'file:projects/identity.tgz'
  '@rush-temp/keyvault-certificates': 'file:projects/keyvault-certificates.tgz'
  '@rush-temp/keyvault-common': 'file:projects/keyvault-common.tgz'
  '@rush-temp/keyvault-keys': 'file:projects/keyvault-keys.tgz'
  '@rush-temp/keyvault-secrets': 'file:projects/keyvault-secrets.tgz'
  '@rush-temp/logger': 'file:projects/logger.tgz'
  '@rush-temp/search-documents': 'file:projects/search-documents.tgz'
  '@rush-temp/service-bus': 'file:projects/service-bus.tgz'
  '@rush-temp/storage-blob': 'file:projects/storage-blob.tgz'
  '@rush-temp/storage-file-datalake': 'file:projects/storage-file-datalake.tgz'
  '@rush-temp/storage-file-share': 'file:projects/storage-file-share.tgz'
  '@rush-temp/storage-queue': 'file:projects/storage-queue.tgz'
  '@rush-temp/template': 'file:projects/template.tgz'
  '@rush-temp/test-utils-perfstress': 'file:projects/test-utils-perfstress.tgz'
  '@rush-temp/test-utils-recorder': 'file:projects/test-utils-recorder.tgz'
  '@rush-temp/testhub': 'file:projects/testhub.tgz'
lockfileVersion: 5.1
packages:
  /@azure/amqp-common/1.0.0-preview.9:
    dependencies:
      '@azure/ms-rest-nodeauth': 0.9.3
      '@types/async-lock': 1.1.2
      '@types/is-buffer': 2.0.0
      async-lock: 1.2.4
      buffer: 5.6.0
      debug: 3.2.6
      events: 3.1.0
      is-buffer: 2.0.4
      jssha: 2.4.2
      process: 0.11.10
      rhea: 1.0.21
      rhea-promise: 0.1.15
      stream-browserify: 2.0.2
      tslib: 1.13.0
      url: 0.11.0
      util: 0.11.1
    dev: false
    resolution:
      integrity: sha512-RVG1Ad3Afv9gwFFmpeCXQAm+Sa0L8KEZRJJAAZEGoYDb6EoO1iQDVmoBz720h8mdrGpi0D60xNU/KhriIwuZfQ==
  /@azure/core-tracing/1.0.0-preview.8:
    dependencies:
      '@opencensus/web-types': 0.0.7
      '@opentelemetry/api': 0.6.1
      tslib: 1.13.0
    dev: false
    resolution:
      integrity: sha512-ZKUpCd7Dlyfn7bdc+/zC/sf0aRIaNQMDuSj2RhYRFe3p70hVAnYGp3TX4cnG2yoEALp/LTj/XnZGQ8Xzf6Ja/Q==
  /@azure/eslint-plugin-azure-sdk/2.0.1_984cbb313f9ea271f36cadd8f9814e06:
    dependencies:
      '@typescript-eslint/parser': 2.34.0_eslint@6.8.0+typescript@3.9.3
      eslint: 6.8.0
      fast-levenshtein: 2.0.6
      glob: 7.1.6
      typescript: 3.8.3
    deprecated: 'This package is now a private implementation detail of https://github.com/Azure/azure-sdk-for-js'
    dev: false
    engines:
      node: '>=8.0.0'
    peerDependencies:
      '@typescript-eslint/parser': ^2.0.0
      eslint: ^6.1.0
    resolution:
      integrity: sha512-HszGr6szVke1FOr07hy+JojKm36qh9n3IfYdehZRx7Wi19cY1EUmFq1PT5OasbNC/DoVqB3yx8Olfw4t5YBxVA==
  /@azure/event-hubs/2.1.4:
    dependencies:
      '@azure/amqp-common': 1.0.0-preview.9
      '@azure/ms-rest-nodeauth': 0.9.3
      async-lock: 1.2.4
      debug: 3.2.6
      is-buffer: 2.0.4
      jssha: 2.4.2
      rhea-promise: 0.1.15
      tslib: 1.13.0
      uuid: 3.4.0
    dev: false
    resolution:
      integrity: sha512-CxaMaEjwtsmIhWtjHyGimKO7RmES0YxPqGQ9+jKqGygNlhG5NYHktDaiQu6w7k3g+I51VaLXtVSt+BVFd6VWfQ==
  /@azure/logger-js/1.3.2:
    dependencies:
      tslib: 1.13.0
    dev: false
    resolution:
      integrity: sha512-h58oEROO2tniBTSmFmuHBGvuiFuYsHQBWTVdpT2AiOED4F2Kgf7rs0MPYPXiBcDvihC70M7QPRhIQ3JK1H/ygw==
  /@azure/ms-rest-azure-env/1.1.2:
    dev: false
    resolution:
      integrity: sha512-l7z0DPCi2Hp88w12JhDTtx5d0Y3+vhfE7JKJb9O7sEz71Cwp053N8piTtTnnk/tUor9oZHgEKi/p3tQQmLPjvA==
  /@azure/ms-rest-js/1.8.15:
    dependencies:
      '@types/tunnel': 0.0.0
      axios: 0.19.2
      form-data: 2.5.1
      tough-cookie: 2.5.0
      tslib: 1.13.0
      tunnel: 0.0.6
      uuid: 3.4.0
      xml2js: 0.4.23
    dev: false
    resolution:
      integrity: sha512-kIB71V3DcrA4iysBbOsYcxd4WWlOE7OFtCUYNfflPODM0lbIR23A236QeTn5iAeYwcHmMjR/TAKp5KQQh/WqoQ==
  /@azure/ms-rest-nodeauth/0.9.3:
    dependencies:
      '@azure/ms-rest-azure-env': 1.1.2
      '@azure/ms-rest-js': 1.8.15
      adal-node: 0.1.28
    dev: false
    resolution:
      integrity: sha512-aFHRw/IHhg3I9ZJW+Va4L+sCirFHMVIu6B7lFdL5mGLfG3xC5vDIdd957LRXFgy2OiKFRUC0QaKknd0YCsQIqA==
  /@babel/code-frame/7.8.3:
    dependencies:
      '@babel/highlight': 7.9.0
    dev: false
    resolution:
      integrity: sha512-a9gxpmdXtZEInkCSHUJDLHZVBgb1QS0jhss4cPP93EW7s+uC5bikET2twEF3KV+7rDblJcmNvTR7VJejqd2C2g==
  /@babel/core/7.9.6:
    dependencies:
      '@babel/code-frame': 7.8.3
      '@babel/generator': 7.9.6
      '@babel/helper-module-transforms': 7.9.0
      '@babel/helpers': 7.9.6
      '@babel/parser': 7.9.6
      '@babel/template': 7.8.6
      '@babel/traverse': 7.9.6
      '@babel/types': 7.9.6
      convert-source-map: 1.7.0
      debug: 4.1.1
      gensync: 1.0.0-beta.1
      json5: 2.1.3
      lodash: 4.17.15
      resolve: 1.17.0
      semver: 5.7.1
      source-map: 0.5.7
    dev: false
    engines:
      node: '>=6.9.0'
    resolution:
      integrity: sha512-nD3deLvbsApbHAHttzIssYqgb883yU/d9roe4RZymBCDaZryMJDbptVpEpeQuRh4BJ+SYI8le9YGxKvFEvl1Wg==
  /@babel/generator/7.9.6:
    dependencies:
      '@babel/types': 7.9.6
      jsesc: 2.5.2
      lodash: 4.17.15
      source-map: 0.5.7
    dev: false
    resolution:
      integrity: sha512-+htwWKJbH2bL72HRluF8zumBxzuX0ZZUFl3JLNyoUjM/Ho8wnVpPXM6aUz8cfKDqQ/h7zHqKt4xzJteUosckqQ==
  /@babel/helper-function-name/7.9.5:
    dependencies:
      '@babel/helper-get-function-arity': 7.8.3
      '@babel/template': 7.8.6
      '@babel/types': 7.9.6
    dev: false
    resolution:
      integrity: sha512-JVcQZeXM59Cd1qanDUxv9fgJpt3NeKUaqBqUEvfmQ+BCOKq2xUgaWZW2hr0dkbyJgezYuplEoh5knmrnS68efw==
  /@babel/helper-get-function-arity/7.8.3:
    dependencies:
      '@babel/types': 7.9.6
    dev: false
    resolution:
      integrity: sha512-FVDR+Gd9iLjUMY1fzE2SR0IuaJToR4RkCDARVfsBBPSP53GEqSFjD8gNyxg246VUyc/ALRxFaAK8rVG7UT7xRA==
  /@babel/helper-member-expression-to-functions/7.8.3:
    dependencies:
      '@babel/types': 7.9.6
    dev: false
    resolution:
      integrity: sha512-fO4Egq88utkQFjbPrSHGmGLFqmrshs11d46WI+WZDESt7Wu7wN2G2Iu+NMMZJFDOVRHAMIkB5SNh30NtwCA7RA==
  /@babel/helper-module-imports/7.8.3:
    dependencies:
      '@babel/types': 7.9.6
    dev: false
    resolution:
      integrity: sha512-R0Bx3jippsbAEtzkpZ/6FIiuzOURPcMjHp+Z6xPe6DtApDJx+w7UYyOLanZqO8+wKR9G10s/FmHXvxaMd9s6Kg==
  /@babel/helper-module-transforms/7.9.0:
    dependencies:
      '@babel/helper-module-imports': 7.8.3
      '@babel/helper-replace-supers': 7.9.6
      '@babel/helper-simple-access': 7.8.3
      '@babel/helper-split-export-declaration': 7.8.3
      '@babel/template': 7.8.6
      '@babel/types': 7.9.6
      lodash: 4.17.15
    dev: false
    resolution:
      integrity: sha512-0FvKyu0gpPfIQ8EkxlrAydOWROdHpBmiCiRwLkUiBGhCUPRRbVD2/tm3sFr/c/GWFrQ/ffutGUAnx7V0FzT2wA==
  /@babel/helper-optimise-call-expression/7.8.3:
    dependencies:
      '@babel/types': 7.9.6
    dev: false
    resolution:
      integrity: sha512-Kag20n86cbO2AvHca6EJsvqAd82gc6VMGule4HwebwMlwkpXuVqrNRj6CkCV2sKxgi9MyAUnZVnZ6lJ1/vKhHQ==
  /@babel/helper-replace-supers/7.9.6:
    dependencies:
      '@babel/helper-member-expression-to-functions': 7.8.3
      '@babel/helper-optimise-call-expression': 7.8.3
      '@babel/traverse': 7.9.6
      '@babel/types': 7.9.6
    dev: false
    resolution:
      integrity: sha512-qX+chbxkbArLyCImk3bWV+jB5gTNU/rsze+JlcF6Nf8tVTigPJSI1o1oBow/9Resa1yehUO9lIipsmu9oG4RzA==
  /@babel/helper-simple-access/7.8.3:
    dependencies:
      '@babel/template': 7.8.6
      '@babel/types': 7.9.6
    dev: false
    resolution:
      integrity: sha512-VNGUDjx5cCWg4vvCTR8qQ7YJYZ+HBjxOgXEl7ounz+4Sn7+LMD3CFrCTEU6/qXKbA2nKg21CwhhBzO0RpRbdCw==
  /@babel/helper-split-export-declaration/7.8.3:
    dependencies:
      '@babel/types': 7.9.6
    dev: false
    resolution:
      integrity: sha512-3x3yOeyBhW851hroze7ElzdkeRXQYQbFIb7gLK1WQYsw2GWDay5gAJNw1sWJ0VFP6z5J1whqeXH/WCdCjZv6dA==
  /@babel/helper-validator-identifier/7.9.5:
    dev: false
    resolution:
      integrity: sha512-/8arLKUFq882w4tWGj9JYzRpAlZgiWUJ+dtteNTDqrRBz9Iguck9Rn3ykuBDoUwh2TO4tSAJlrxDUOXWklJe4g==
  /@babel/helpers/7.9.6:
    dependencies:
      '@babel/template': 7.8.6
      '@babel/traverse': 7.9.6
      '@babel/types': 7.9.6
    dev: false
    resolution:
      integrity: sha512-tI4bUbldloLcHWoRUMAj4g1bF313M/o6fBKhIsb3QnGVPwRm9JsNf/gqMkQ7zjqReABiffPV6RWj7hEglID5Iw==
  /@babel/highlight/7.9.0:
    dependencies:
      '@babel/helper-validator-identifier': 7.9.5
      chalk: 2.4.2
      js-tokens: 4.0.0
    dev: false
    resolution:
      integrity: sha512-lJZPilxX7Op3Nv/2cvFdnlepPXDxi29wxteT57Q965oc5R9v86ztx0jfxVrTcBk8C2kcPkkDa2Z4T3ZsPPVWsQ==
  /@babel/parser/7.9.6:
    dev: false
    engines:
      node: '>=6.0.0'
    hasBin: true
    resolution:
      integrity: sha512-AoeIEJn8vt+d/6+PXDRPaksYhnlbMIiejioBZvvMQsOjW/JYK6k/0dKnvvP3EhK5GfMBWDPtrxRtegWdAcdq9Q==
  /@babel/template/7.8.6:
    dependencies:
      '@babel/code-frame': 7.8.3
      '@babel/parser': 7.9.6
      '@babel/types': 7.9.6
    dev: false
    resolution:
      integrity: sha512-zbMsPMy/v0PWFZEhQJ66bqjhH+z0JgMoBWuikXybgG3Gkd/3t5oQ1Rw2WQhnSrsOmsKXnZOx15tkC4qON/+JPg==
  /@babel/traverse/7.9.6:
    dependencies:
      '@babel/code-frame': 7.8.3
      '@babel/generator': 7.9.6
      '@babel/helper-function-name': 7.9.5
      '@babel/helper-split-export-declaration': 7.8.3
      '@babel/parser': 7.9.6
      '@babel/types': 7.9.6
      debug: 4.1.1
      globals: 11.12.0
      lodash: 4.17.15
    dev: false
    resolution:
      integrity: sha512-b3rAHSjbxy6VEAvlxM8OV/0X4XrG72zoxme6q1MOoe2vd0bEc+TwayhuC1+Dfgqh1QEG+pj7atQqvUprHIccsg==
  /@babel/types/7.9.6:
    dependencies:
      '@babel/helper-validator-identifier': 7.9.5
      lodash: 4.17.15
      to-fast-properties: 2.0.0
    dev: false
    resolution:
      integrity: sha512-qxXzvBO//jO9ZnoasKF1uJzHd2+M6Q2ZPIVfnFps8JJvXy0ZBbwbNOmE6SGIY5XOY6d1Bo5lb9d9RJ8nv3WSeA==
  /@bahmutov/data-driven/1.0.0:
    dependencies:
      check-more-types: 2.24.0
      lazy-ass: 1.6.0
    dev: false
    engines:
      node: '>=6'
    resolution:
      integrity: sha512-YqW3hPS0RXriqjcCrLOTJj+LWe3c8JpwlL83k1ka1Q8U05ZjAKbGQZYeTzUd0NFEnnfPtsUiKGpFEBJG6kFuvg==
  /@istanbuljs/schema/0.1.2:
    dev: false
    engines:
      node: '>=8'
    resolution:
      integrity: sha512-tsAQNx32a8CoFhjhijUIhI4kccIAgmGhy8LZMZgGfmXcpMbPRUqn5LWmgRttILi6yeGmBJd2xsPkFMs0PzgPCw==
  /@microsoft/api-extractor-model/7.7.10:
    dependencies:
      '@microsoft/tsdoc': 0.12.19
      '@rushstack/node-core-library': 3.19.6
    dev: false
    resolution:
      integrity: sha512-gMFDXwUgoQYz9TgatyNPALDdZN4xBC3Un3fGwlzME+vM13PoJ26pGuqI7kv/OlK9+q2sgrEdxWns8D3UnLf2TA==
  /@microsoft/api-extractor/7.7.11:
    dependencies:
      '@microsoft/api-extractor-model': 7.7.10
      '@microsoft/tsdoc': 0.12.19
      '@rushstack/node-core-library': 3.19.6
      '@rushstack/ts-command-line': 4.3.13
      colors: 1.2.5
      lodash: 4.17.15
      resolve: 1.8.1
      source-map: 0.6.1
      typescript: 3.7.5
    dev: false
    hasBin: true
    resolution:
      integrity: sha512-kd2kakdDoRgI54J5H11a76hyYZBMhtp4piwWAy4bYTwlQT0v/tp+G/UMMgjUL4vKf0kTNhitEUX/0LfQb1AHzQ==
  /@microsoft/tsdoc/0.12.19:
    dev: false
    resolution:
      integrity: sha512-IpgPxHrNxZiMNUSXqR1l/gePKPkfAmIKoDRP9hp7OwjU29ZR8WCJsOJ8iBKgw0Qk+pFwR+8Y1cy8ImLY6e9m4A==
  /@opencensus/web-types/0.0.7:
    dev: false
    engines:
      node: '>=6.0'
    resolution:
      integrity: sha512-xB+w7ZDAu3YBzqH44rCmG9/RlrOmFuDPt/bpf17eJr8eZSrLt7nc7LnWdxM9Mmoj/YKMHpxRg28txu3TcpiL+g==
  /@opentelemetry/api/0.6.1:
    dependencies:
      '@opentelemetry/context-base': 0.6.1
    dev: false
    engines:
      node: '>=8.0.0'
    resolution:
      integrity: sha512-wpufGZa7tTxw7eAsjXJtiyIQ42IWQdX9iUQp7ACJcKo1hCtuhLU+K2Nv1U6oRwT1oAlZTE6m4CgWKZBhOiau3Q==
  /@opentelemetry/context-base/0.6.1:
    dev: false
    engines:
      node: '>=8.0.0'
    resolution:
      integrity: sha512-5bHhlTBBq82ti3qPT15TRxkYTFPPQWbnkkQkmHPtqiS1XcTB69cEKd3Jm7Cfi/vkPoyxapmePE9tyA7EzLt8SQ==
  /@rollup/plugin-commonjs/11.0.2_rollup@1.32.1:
    dependencies:
      '@rollup/pluginutils': 3.0.10_rollup@1.32.1
      estree-walker: 1.0.1
      is-reference: 1.1.4
      magic-string: 0.25.7
      resolve: 1.17.0
      rollup: 1.32.1
    dev: false
    engines:
      node: '>= 8.0.0'
    peerDependencies:
      rollup: ^1.20.0
    resolution:
      integrity: sha512-MPYGZr0qdbV5zZj8/2AuomVpnRVXRU5XKXb3HVniwRoRCreGlf5kOE081isNWeiLIi6IYkwTX9zE0/c7V8g81g==
  /@rollup/plugin-inject/4.0.2_rollup@1.32.1:
    dependencies:
      '@rollup/pluginutils': 3.0.10_rollup@1.32.1
      estree-walker: 1.0.1
      magic-string: 0.25.7
      rollup: 1.32.1
    dev: false
    peerDependencies:
      rollup: ^1.20.0 || ^2.0.0
    resolution:
      integrity: sha512-TSLMA8waJ7Dmgmoc8JfPnwUwVZgLjjIAM6MqeIFqPO2ODK36JqE0Cf2F54UTgCUuW8da93Mvoj75a6KAVWgylw==
  /@rollup/plugin-json/4.0.3_rollup@1.32.1:
    dependencies:
      '@rollup/pluginutils': 3.0.10_rollup@1.32.1
      rollup: 1.32.1
    dev: false
    peerDependencies:
      rollup: ^1.20.0 || ^2.0.0
    resolution:
      integrity: sha512-QMUT0HZNf4CX17LMdwaslzlYHUKTYGuuk34yYIgZrNdu+pMEfqMS55gck7HEeHBKXHM4cz5Dg1OVwythDdbbuQ==
  /@rollup/plugin-multi-entry/3.0.1_rollup@1.32.1:
    dependencies:
      matched: 1.0.2
      rollup: 1.32.1
    dev: false
    peerDependencies:
      rollup: ^1.20.0 || ^2.0.0
    resolution:
      integrity: sha512-Gcp9E8y68Kx+Jo8zy/ZpiiAkb0W01cSqnxOz6h9bPR7MU3gaoTEdRf7xXYplwli1SBFEswXX588ESj+50Brfxw==
  /@rollup/plugin-node-resolve/8.0.0_rollup@1.32.1:
    dependencies:
      '@rollup/pluginutils': 3.0.10_rollup@1.32.1
      '@types/resolve': 0.0.8
      builtin-modules: 3.1.0
      deep-freeze: 0.0.1
      deepmerge: 4.2.2
      is-module: 1.0.0
      resolve: 1.17.0
      rollup: 1.32.1
    dev: false
    engines:
      node: '>= 8.0.0'
    peerDependencies:
      rollup: ^1.20.0||^2.0.0
    resolution:
      integrity: sha512-5poJCChrkVggXXND/sQ7yNqwjUNT4fP31gpRWCnSNnlXuUXTCMHT33xZrTGxgjm5Rl18MHj7iEzlCT8rYWwQSA==
  /@rollup/plugin-replace/2.3.2_rollup@1.32.1:
    dependencies:
      '@rollup/pluginutils': 3.0.10_rollup@1.32.1
      magic-string: 0.25.7
      rollup: 1.32.1
    dev: false
    peerDependencies:
      rollup: ^1.20.0 || ^2.0.0
    resolution:
      integrity: sha512-KEEL7V2tMNOsbAoNMKg91l1sNXBDoiP31GFlqXVOuV5691VQKzKBh91+OKKOG4uQWYqcFskcjFyh1d5YnZd0Zw==
  /@rollup/pluginutils/3.0.10_rollup@1.32.1:
    dependencies:
      '@types/estree': 0.0.39
      estree-walker: 1.0.1
      picomatch: 2.2.2
      rollup: 1.32.1
    dev: false
    engines:
      node: '>= 8.0.0'
    peerDependencies:
      rollup: ^1.20.0||^2.0.0
    resolution:
      integrity: sha512-d44M7t+PjmMrASHbhgpSbVgtL6EFyX7J4mYxwQ/c5eoaE6N2VgCgEcWVzNnwycIloti+/MpwFr8qfw+nRw00sw==
  /@rushstack/node-core-library/3.19.6:
    dependencies:
      '@types/node': 10.17.13
      colors: 1.2.5
      fs-extra: 7.0.1
      jju: 1.4.0
      semver: 5.3.0
      timsort: 0.3.0
      z-schema: 3.18.4
    dev: false
    resolution:
      integrity: sha512-1+FoymIdr9W9k0D8fdZBBPwi5YcMwh/RyESuL5bY29rLICFxSLOPK+ImVZ1OcWj9GEMsvDx5pNpJ311mHQk+MA==
  /@rushstack/ts-command-line/4.3.13:
    dependencies:
      '@types/argparse': 1.0.33
      argparse: 1.0.10
      colors: 1.2.5
    dev: false
    resolution:
      integrity: sha512-BUBbjYu67NJGQkpHu8aYm7kDoMFizL1qx78+72XE3mX/vDdXYJzw/FWS7TPcMJmY4kNlYs979v2B0Q0qa2wRiw==
  /@sinonjs/commons/1.8.0:
    dependencies:
      type-detect: 4.0.8
    dev: false
    resolution:
      integrity: sha512-wEj54PfsZ5jGSwMX68G8ZXFawcSglQSXqCftWX3ec8MDUzQdHgcKvw97awHbY0efQEL5iKUOAmmVtoYgmrSG4Q==
  /@sinonjs/fake-timers/6.0.1:
    dependencies:
      '@sinonjs/commons': 1.8.0
    dev: false
    resolution:
      integrity: sha512-MZPUxrmFubI36XS1DI3qmI0YdN1gks62JtFZvxR67ljjSNCeK6U08Zx4msEWOXuofgqUt6zPHSi1H9fbjR/NRA==
  /@sinonjs/formatio/3.2.2:
    dependencies:
      '@sinonjs/commons': 1.8.0
      '@sinonjs/samsam': 3.3.3
    dev: false
    resolution:
      integrity: sha512-B8SEsgd8gArBLMD6zpRw3juQ2FVSsmdd7qlevyDqzS9WTCtvF55/gAL+h6gue8ZvPYcdiPdvueM/qm//9XzyTQ==
  /@sinonjs/formatio/5.0.1:
    dependencies:
      '@sinonjs/commons': 1.8.0
      '@sinonjs/samsam': 5.0.3
    dev: false
    resolution:
      integrity: sha512-KaiQ5pBf1MpS09MuA0kp6KBQt2JUOQycqVG1NZXvzeaXe5LGFqAKueIS0bw4w0P9r7KuBSVdUk5QjXsUdu2CxQ==
  /@sinonjs/samsam/3.3.3:
    dependencies:
      '@sinonjs/commons': 1.8.0
      array-from: 2.1.1
      lodash: 4.17.15
    dev: false
    resolution:
      integrity: sha512-bKCMKZvWIjYD0BLGnNrxVuw4dkWCYsLqFOUWw8VgKF/+5Y+mE7LfHWPIYoDXowH+3a9LsWDMo0uAP8YDosPvHQ==
  /@sinonjs/samsam/5.0.3:
    dependencies:
      '@sinonjs/commons': 1.8.0
      lodash.get: 4.4.2
      type-detect: 4.0.8
    dev: false
    resolution:
      integrity: sha512-QucHkc2uMJ0pFGjJUDP3F9dq5dx8QIaqISl9QgwLOh6P9yv877uONPGXh/OH/0zmM3tW1JjuJltAZV2l7zU+uQ==
  /@sinonjs/text-encoding/0.7.1:
    dev: false
    resolution:
      integrity: sha512-+iTbntw2IZPb/anVDbypzfQa+ay64MW0Zo8aJ8gZPWMMK6/OubMVb6lUPMagqjOPnmtauXnFCACVl3O7ogjeqQ==
  /@types/argparse/1.0.33:
    dev: false
    resolution:
      integrity: sha512-VQgHxyPMTj3hIlq9SY1mctqx+Jj8kpQfoLvDlVSDNOyuYs8JYfkuY3OW/4+dO657yPmNhHpePRx0/Tje5ImNVQ==
  /@types/async-lock/1.1.2:
    dev: false
    resolution:
      integrity: sha512-j9n4bb6RhgFIydBe0+kpjnBPYumDaDyU8zvbWykyVMkku+c2CSu31MZkLeaBfqIwU+XCxlDpYDfyMQRkM0AkeQ==
  /@types/bluebird/3.5.32:
    dev: false
    resolution:
      integrity: sha512-dIOxFfI0C+jz89g6lQ+TqhGgPQ0MxSnh/E4xuC0blhFtyW269+mPG5QeLgbdwst/LvdP8o1y0o/Gz5EHXLec/g==
  /@types/body-parser/1.19.0:
    dependencies:
      '@types/connect': 3.4.33
      '@types/node': 14.0.4
    dev: false
    resolution:
      integrity: sha512-W98JrE0j2K78swW4ukqMleo8R7h/pFETjM2DQ90MF6XK2i4LO4W3gQ71Lt4w3bfm2EvVSyWHplECvB5sK22yFQ==
  /@types/chai-as-promised/7.1.2:
    dependencies:
      '@types/chai': 4.2.11
    dev: false
    resolution:
      integrity: sha512-PO2gcfR3Oxa+u0QvECLe1xKXOqYTzCmWf0FhLhjREoW3fPAVamjihL7v1MOVLJLsnAMdLcjkfrs01yvDMwVK4Q==
  /@types/chai-string/1.4.2:
    dependencies:
      '@types/chai': 4.2.11
    dev: false
    resolution:
      integrity: sha512-ld/1hV5qcPRGuwlPdvRfvM3Ka/iofOk2pH4VkasK4b1JJP1LjNmWWn0LsISf6RRzyhVOvs93rb9tM09e+UuF8Q==
  /@types/chai/4.2.11:
    dev: false
    resolution:
      integrity: sha512-t7uW6eFafjO+qJ3BIV2gGUyZs27egcNRkUdalkud+Qa3+kg//f129iuOFivHDXQ+vnU3fDXuwgv0cqMCbcE8sw==
  /@types/color-name/1.1.1:
    dev: false
    resolution:
      integrity: sha512-rr+OQyAjxze7GgWrSaJwydHStIhHq2lvY3BOC2Mj7KnzI7XK0Uw1TOOdI9lDoajEbSWLiYgoo4f1R51erQfhPQ==
  /@types/connect/3.4.33:
    dependencies:
      '@types/node': 14.0.4
    dev: false
    resolution:
      integrity: sha512-2+FrkXY4zllzTNfJth7jOqEHC+enpLeGslEhpnTAkg21GkRrWV4SsAtqchtT4YS9/nODBU2/ZfsBY2X4J/dX7A==
  /@types/debug/4.1.5:
    dev: false
    resolution:
      integrity: sha512-Q1y515GcOdTHgagaVFhHnIFQ38ygs/kmxdNpvpou+raI9UO3YZcHDngBSYKQklcKlvA7iuQlmIKbzvmxcOE9CQ==
  /@types/eslint-visitor-keys/1.0.0:
    dev: false
    resolution:
      integrity: sha512-OCutwjDZ4aFS6PB1UZ988C4YgwlBHJd6wCeQqaLdmadZ/7e+w79+hbMUFC1QXDNCmdyoRfAFdm0RypzwR+Qpag==
  /@types/eslint/4.16.8:
    dependencies:
      '@types/estree': 0.0.39
      '@types/json-schema': 7.0.4
    dev: false
    resolution:
      integrity: sha512-n0ZvaIpPeBxproRvV+tZoCHRxIoNAk+k+XMvQefKgx3qM3IundoogQBAwiNEnqW0GDP1j1ATe5lFy9xxutFAHg==
  /@types/estree/0.0.39:
    dev: false
    resolution:
      integrity: sha512-EYNwp3bU+98cpU4lAWYYL7Zz+2gryWH1qbdDTidVd6hkiR6weksdbMadyXKXNPEkQFhXM+hVO9ZygomHXp+AIw==
  /@types/estree/0.0.44:
    dev: false
    resolution:
      integrity: sha512-iaIVzr+w2ZJ5HkidlZ3EJM8VTZb2MJLCjw3V+505yVts0gRC4UMvjw0d1HPtGqI/HQC/KdsYtayfzl+AXY2R8g==
  /@types/events/3.0.0:
    dev: false
    resolution:
      integrity: sha512-EaObqwIvayI5a8dCzhFrjKzVwKLxjoG9T6Ppd5CEo07LRKfQ8Yokw54r5+Wq7FaBQ+yXRvQAYPrHwya1/UFt9g==
  /@types/express-serve-static-core/4.17.7:
    dependencies:
      '@types/node': 14.0.4
      '@types/qs': 6.9.3
      '@types/range-parser': 1.2.3
    dev: false
    resolution:
      integrity: sha512-EMgTj/DF9qpgLXyc+Btimg+XoH7A2liE8uKul8qSmMTHCeNYzydDKFdsJskDvw42UsesCnhO63dO0Grbj8J4Dw==
  /@types/express/4.17.6:
    dependencies:
      '@types/body-parser': 1.19.0
      '@types/express-serve-static-core': 4.17.7
      '@types/qs': 6.9.3
      '@types/serve-static': 1.13.4
    dev: false
    resolution:
      integrity: sha512-n/mr9tZI83kd4azlPG5y997C/M4DNABK9yErhFM6hKdym4kkmd9j0vtsJyjFIwfRBxtrxZtAfGZCNRIBMFLK5w==
  /@types/fast-json-stable-stringify/2.0.0:
    dev: false
    resolution:
      integrity: sha512-mky/O83TXmGY39P1H9YbUpjV6l6voRYlufqfFCvel8l1phuy8HRjdWc1rrPuN53ITBJlbyMSV6z3niOySO5pgQ==
  /@types/fs-extra/8.1.1:
    dependencies:
      '@types/node': 8.10.61
    dev: false
    resolution:
      integrity: sha512-TcUlBem321DFQzBNuz8p0CLLKp0VvF/XH9E4KHNmgwyp4E3AfgI5cjiIVZWlbfThBop2qxFIh4+LeY6hVWWZ2w==
  /@types/glob/7.1.1:
    dependencies:
      '@types/events': 3.0.0
      '@types/minimatch': 3.0.3
      '@types/node': 8.10.61
    dev: false
    resolution:
      integrity: sha512-1Bh06cbWJUHMC97acuD6UMG29nMt0Aqz1vF3guLfG+kHHJhy3AyohZFFxYk2f7Q1SQIrNwvncxAE0N/9s70F2w==
  /@types/is-buffer/2.0.0:
    dependencies:
      '@types/node': 8.10.61
    dev: false
    resolution:
      integrity: sha512-0f7N/e3BAz32qDYvgB4d2cqv1DqUwvGxHkXsrucICn8la1Vb6Yl6Eg8mPScGwUiqHJeE7diXlzaK+QMA9m4Gxw==
  /@types/json-schema/7.0.4:
    dev: false
    resolution:
      integrity: sha512-8+KAKzEvSUdeo+kmqnKrqgeE+LcA0tjYWFY7RPProVYwnqDjukzO+3b6dLD56rYX5TdWejnEOLJYOIeh4CXKuA==
  /@types/jssha/2.0.0:
    dev: false
    resolution:
      integrity: sha512-oBnY3csYnXfqZXDRBJwP1nDDJCW/+VMJ88UHT4DCy0deSXpJIQvMCwYlnmdW4M+u7PiSfQc44LmiFcUbJ8hLEw==
  /@types/jws/3.2.2:
    dependencies:
      '@types/node': 8.10.61
    dev: false
    resolution:
      integrity: sha512-S0ohSSX8ioT65zu8KbG99xKyFV3InIjbM3c8roYqWy4+5HpYPyUHLYykfhM6MEI5B/3s7KSZPGFyCzCrZ2TOZA==
  /@types/karma/3.0.9:
    dependencies:
      '@types/bluebird': 3.5.32
      '@types/node': 8.10.61
      log4js: 4.5.1
    dev: false
    resolution:
      integrity: sha512-GEhyutKIjZstOI1o9HHu58ApHLdgpyvihiUzLaPK3Ig5LIjRTagtSB5RbwKsmfKjmoh0qPNOCmZTYL37VTTcbA==
  /@types/long/4.0.1:
    dev: false
    resolution:
      integrity: sha512-5tXH6Bx/kNGd3MgffdmP4dy2Z+G4eaXw0SE81Tq3BNadtnMR5/ySMzX4SLEzHJzSmPNn4HIdpQsBvXMUykr58w==
  /@types/md5/2.2.0:
    dependencies:
      '@types/node': 14.0.4
    dev: false
    resolution:
      integrity: sha512-JN8OVL/wiDlCWTPzplsgMPu0uE9Q6blwp68rYsfk2G8aokRUQ8XD9MEhZwihfAiQvoyE+m31m6i3GFXwYWomKQ==
  /@types/mime-types/2.1.0:
    dev: false
    resolution:
      integrity: sha1-nKUs2jY/aZxpRmwqbM2q2RPqenM=
  /@types/mime/2.0.2:
    dev: false
    resolution:
      integrity: sha512-4kPlzbljFcsttWEq6aBW0OZe6BDajAmyvr2xknBG92tejQnvdGtT9+kXSZ580DqpxY9qG2xeQVF9Dq0ymUTo5Q==
  /@types/minimatch/3.0.3:
    dev: false
    resolution:
      integrity: sha512-tHq6qdbT9U1IRSGf14CL0pUlULksvY9OZ+5eEgl1N7t+OA3tGvNpxJCzuKQlsNgCVwbAs670L1vcVQi8j9HjnA==
  /@types/minimist/1.2.0:
    dev: false
    resolution:
      integrity: sha1-aaI6OtKcrwCX8G7aWbNh7i8GOfY=
  /@types/mocha/7.0.2:
    dev: false
    resolution:
      integrity: sha512-ZvO2tAcjmMi8V/5Z3JsyofMe3hasRcaw88cto5etSVMwVQfeivGAlEYmaQgceUSVYFofVjT+ioHsATjdWcFt1w==
  /@types/mock-fs/4.10.0:
    dependencies:
      '@types/node': 8.10.61
    dev: false
    resolution:
      integrity: sha512-FQ5alSzmHMmliqcL36JqIA4Yyn9jyJKvRSGV3mvPh108VFatX7naJDzSG4fnFQNZFq9dIx0Dzoe6ddflMB2Xkg==
  /@types/mock-require/2.0.0:
    dependencies:
      '@types/node': 8.10.61
    dev: false
    resolution:
      integrity: sha512-nOgjoE5bBiDeiA+z41i95makyHUSMWQMOPocP+J67Pqx/68HAXaeWN1NFtrAYYV6LrISIZZ8vKHm/a50k0f6Sg==
  /@types/nise/1.4.0:
    dev: false
    resolution:
      integrity: sha512-DPxmjiDwubsNmguG5X4fEJ+XCyzWM3GXWsqQlvUcjJKa91IOoJUy51meDr0GkzK64qqNcq85ymLlyjoct9tInw==
  /@types/node-fetch/2.5.7:
    dependencies:
      '@types/node': 8.10.61
      form-data: 3.0.0
    dev: false
    resolution:
      integrity: sha512-o2WVNf5UhWRkxlf6eq+jMZDu7kjgpgJfl4xVNlvryc95O/6F2ld8ztKX+qu+Rjyet93WAWm5LjeX9H5FGkODvw==
  /@types/node/10.17.13:
    dev: false
    resolution:
      integrity: sha512-pMCcqU2zT4TjqYFrWtYHKal7Sl30Ims6ulZ4UFXxI4xbtQqK/qqKwkDoBFCfooRqqmRu9vY3xaJRwxSh673aYg==
  /@types/node/14.0.4:
    dev: false
    resolution:
      integrity: sha512-k3NqigXWRzQZVBDS5D1U70A5E8Qk4Kh+Ha/x4M8Bt9pF0X05eggfnC9+63Usc9Q928hRUIpIhTQaXsZwZBl4Ew==
  /@types/node/8.10.61:
    dev: false
    resolution:
      integrity: sha512-l+zSbvT8TPRaCxL1l9cwHCb0tSqGAGcjPJFItGGYat5oCTiq1uQQKYg5m7AF1mgnEBzFXGLJ2LRmNjtreRX76Q==
  /@types/priorityqueuejs/1.0.1:
    dev: false
    resolution:
      integrity: sha1-bqrDJHpMXO/JRILl2Hw3MLNfUFM=
  /@types/qs/6.9.3:
    dev: false
    resolution:
      integrity: sha512-7s9EQWupR1fTc2pSMtXRQ9w9gLOcrJn+h7HOXw4evxyvVqMi4f+q7d2tnFe3ng3SNHjtK+0EzGMGFUQX4/AQRA==
  /@types/query-string/6.2.0:
    dev: false
    resolution:
      integrity: sha512-dnYqKg7eZ+t7ZhCuBtwLxjqON8yXr27hiu3zXfPqxfJSbWUZNwwISE0BJUxghlcKsk4lZSp7bdFSJBJVNWBfmA==
  /@types/range-parser/1.2.3:
    dev: false
    resolution:
      integrity: sha512-ewFXqrQHlFsgc09MK5jP5iR7vumV/BYayNC6PgJO2LPe8vrnNFyjQjSppfEngITi0qvfKtzFvgKymGheFM9UOA==
  /@types/resolve/0.0.8:
    dependencies:
      '@types/node': 14.0.4
    dev: false
    resolution:
      integrity: sha512-auApPaJf3NPfe18hSoJkp8EbZzer2ISk7o8mCC3M9he/a04+gbMF97NkpD2S8riMGvm4BMRI59/SZQSaLTKpsQ==
  /@types/semaphore/1.1.0:
    dev: false
    resolution:
      integrity: sha512-YD+lyrPhrsJdSOaxmA9K1lzsCoN0J29IsQGMKd67SbkPDXxJPdwdqpok1sytD19NEozUaFpjIsKOWnJDOYO/GA==
  /@types/serve-static/1.13.4:
    dependencies:
      '@types/express-serve-static-core': 4.17.7
      '@types/mime': 2.0.2
    dev: false
    resolution:
      integrity: sha512-jTDt0o/YbpNwZbQmE/+2e+lfjJEJJR0I3OFaKQKPWkASkCoW3i6fsUnqudSMcNAfbtmADGu8f4MV4q+GqULmug==
  /@types/sinon/9.0.4:
    dependencies:
      '@types/sinonjs__fake-timers': 6.0.1
    dev: false
    resolution:
      integrity: sha512-sJmb32asJZY6Z2u09bl0G2wglSxDlROlAejCjsnor+LzBMz17gu8IU7vKC/vWDnv9zEq2wqADHVXFjf4eE8Gdw==
  /@types/sinonjs__fake-timers/6.0.1:
    dev: false
    resolution:
      integrity: sha512-yYezQwGWty8ziyYLdZjwxyMb0CZR49h8JALHGrxjQHWlqGgc8kLdHEgWrgL0uZ29DMvEVBDnHU2Wg36zKSIUtA==
  /@types/tough-cookie/4.0.0:
    dev: false
    resolution:
      integrity: sha512-I99sngh224D0M7XgW1s120zxCt3VYQ3IQsuw3P3jbq5GG4yc79+ZjyKznyOGIQrflfylLgcfekeZW/vk0yng6A==
  /@types/tunnel/0.0.0:
    dependencies:
      '@types/node': 14.0.4
    dev: false
    resolution:
      integrity: sha512-FGDp0iBRiBdPjOgjJmn1NH0KDLN+Z8fRmo+9J7XGBhubq1DPrGrbmG4UTlGzrpbCpesMqD0sWkzi27EYkOMHyg==
  /@types/tunnel/0.0.1:
    dependencies:
      '@types/node': 8.10.61
    dev: false
    resolution:
      integrity: sha512-AOqu6bQu5MSWwYvehMXLukFHnupHrpZ8nvgae5Ggie9UwzDR1CCwoXgSSWNZJuyOlCdfdsWMA5F2LlmvyoTv8A==
  /@types/underscore/1.10.0:
    dev: false
    resolution:
      integrity: sha512-ZAbqul7QAKpM2h1PFGa5ETN27ulmqtj0QviYHasw9LffvXZvVHuraOx/FOsIPPDNGZN0Qo1nASxxSfMYOtSoCw==
  /@types/uuid/8.0.0:
    dev: false
    resolution:
      integrity: sha512-xSQfNcvOiE5f9dyd4Kzxbof1aTrLobL278pGLKOZI6esGfZ7ts9Ka16CzIN6Y8hFHE1C7jIBZokULhK1bOgjRw==
  /@types/ws/7.2.4:
    dependencies:
      '@types/node': 14.0.4
    dev: false
    resolution:
      integrity: sha512-9S6Ask71vujkVyeEXKxjBSUV8ZUB0mjL5la4IncBoheu04bDaYyUKErh1BQcY9+WzOUOiKqz/OnpJHYckbMfNg==
  /@types/xml2js/0.4.5:
    dependencies:
      '@types/node': 8.10.61
    dev: false
    resolution:
      integrity: sha512-yohU3zMn0fkhlape1nxXG2bLEGZRc1FeqF80RoHaYXJN7uibaauXfhzhOJr1Xh36sn+/tx21QAOf07b/xYVk1w==
  /@types/yargs-parser/15.0.0:
    dev: false
    resolution:
      integrity: sha512-FA/BWv8t8ZWJ+gEOnLLd8ygxH/2UFbAvgEonyfN6yWGLKc7zVjbpl2Y4CTjid9h2RfgPP6SEt6uHwEOply00yw==
  /@types/yargs/15.0.5:
    dependencies:
      '@types/yargs-parser': 15.0.0
    dev: false
    resolution:
      integrity: sha512-Dk/IDOPtOgubt/IaevIUbTgV7doaKkoorvOyYM2CMwuDyP89bekI7H4xLIwunNYiK9jhCkmc6pUrJk3cj2AB9w==
  /@typescript-eslint/eslint-plugin-tslint/2.34.0_a41b4b021727de5dc0e615e83abafe21:
    dependencies:
      '@typescript-eslint/experimental-utils': 2.34.0_eslint@6.8.0+typescript@3.9.3
      eslint: 6.8.0
      lodash: 4.17.15
      tslint: 5.20.1_typescript@3.9.3
      typescript: 3.9.3
    dev: false
    engines:
      node: ^8.10.0 || ^10.13.0 || >=11.10.1
    peerDependencies:
      eslint: ^5.0.0 || ^6.0.0
      tslint: ^5.0.0 || ^6.0.0
      typescript: '*'
    resolution:
      integrity: sha512-sCPCbFm1qRTzloeMUlHEKfgQH/2u9bUcW7tX5wjzRw1LWzsr+iNXS8I+2or9ep8mlqqE0Vy6hsMm4vVF82M2jw==
  /@typescript-eslint/eslint-plugin/2.34.0_4d7b57a2de70d5f860ec42d3f1ecdb5d:
    dependencies:
      '@typescript-eslint/experimental-utils': 2.34.0_eslint@6.8.0+typescript@3.9.3
      '@typescript-eslint/parser': 2.34.0_eslint@6.8.0+typescript@3.9.3
      eslint: 6.8.0
      functional-red-black-tree: 1.0.1
      regexpp: 3.1.0
      tsutils: 3.17.1_typescript@3.9.3
      typescript: 3.9.3
    dev: false
    engines:
      node: ^8.10.0 || ^10.13.0 || >=11.10.1
    peerDependencies:
      '@typescript-eslint/parser': ^2.0.0
      eslint: ^5.0.0 || ^6.0.0
      typescript: '*'
    peerDependenciesMeta:
      typescript:
        optional: true
    resolution:
      integrity: sha512-4zY3Z88rEE99+CNvTbXSyovv2z9PNOVffTWD2W8QF5s2prBQtwN2zadqERcrHpcR7O/+KMI3fcTAmUUhK/iQcQ==
  /@typescript-eslint/experimental-utils/2.34.0_eslint@6.8.0+typescript@3.9.3:
    dependencies:
      '@types/json-schema': 7.0.4
      '@typescript-eslint/typescript-estree': 2.34.0_typescript@3.9.3
      eslint: 6.8.0
      eslint-scope: 5.0.0
      eslint-utils: 2.0.0
      typescript: 3.9.3
    dev: false
    engines:
      node: ^8.10.0 || ^10.13.0 || >=11.10.1
    peerDependencies:
      eslint: '*'
      typescript: '*'
    resolution:
      integrity: sha512-eS6FTkq+wuMJ+sgtuNTtcqavWXqsflWcfBnlYhg/nS4aZ1leewkXGbvBhaapn1q6qf4M71bsR1tez5JTRMuqwA==
  /@typescript-eslint/parser/2.34.0_eslint@6.8.0+typescript@3.9.3:
    dependencies:
      '@types/eslint-visitor-keys': 1.0.0
      '@typescript-eslint/experimental-utils': 2.34.0_eslint@6.8.0+typescript@3.9.3
      '@typescript-eslint/typescript-estree': 2.34.0_typescript@3.9.3
      eslint: 6.8.0
      eslint-visitor-keys: 1.1.0
      typescript: 3.9.3
    dev: false
    engines:
      node: ^8.10.0 || ^10.13.0 || >=11.10.1
    peerDependencies:
      eslint: ^5.0.0 || ^6.0.0
      typescript: '*'
    peerDependenciesMeta:
      typescript:
        optional: true
    resolution:
      integrity: sha512-03ilO0ucSD0EPTw2X4PntSIRFtDPWjrVq7C3/Z3VQHRC7+13YB55rcJI3Jt+YgeHbjUdJPcPa7b23rXCBokuyA==
  /@typescript-eslint/typescript-estree/2.34.0_typescript@3.9.3:
    dependencies:
      debug: 4.1.1
      eslint-visitor-keys: 1.1.0
      glob: 7.1.6
      is-glob: 4.0.1
      lodash: 4.17.15
      semver: 7.3.2
      tsutils: 3.17.1_typescript@3.9.3
      typescript: 3.9.3
    dev: false
    engines:
      node: ^8.10.0 || ^10.13.0 || >=11.10.1
    peerDependencies:
      typescript: '*'
    peerDependenciesMeta:
      typescript:
        optional: true
    resolution:
      integrity: sha512-OMAr+nJWKdlVM9LOqCqh3pQQPwxHAN7Du8DR6dmwCrAmxtiXQnhHJ6tBNtf+cggqfo51SG/FCwnKhXCIM7hnVg==
  /abbrev/1.0.9:
    dev: false
    resolution:
      integrity: sha1-kbR5JYinc4wl813W9jdSovh3YTU=
  /accepts/1.3.7:
    dependencies:
      mime-types: 2.1.27
      negotiator: 0.6.2
    dev: false
    engines:
      node: '>= 0.6'
    resolution:
      integrity: sha512-Il80Qs2WjYlJIBNzNkK6KYqlVMTbZLXgHx2oT0pU/fjRHyEp+PEfEPY0R3WCwAGVOtauxh1hOxNgIf5bv7dQpA==
  /acorn-jsx/5.2.0_acorn@7.2.0:
    dependencies:
      acorn: 7.2.0
    dev: false
    peerDependencies:
      acorn: ^6.0.0 || ^7.0.0
    resolution:
      integrity: sha512-HiUX/+K2YpkpJ+SzBffkM/AQ2YE03S0U1kjTLVpoJdhZMOWy8qvXVN9JdLqv2QsaQ6MPYQIuNmwD8zOiYUofLQ==
  /acorn/7.2.0:
    dev: false
    engines:
      node: '>=0.4.0'
    hasBin: true
    resolution:
      integrity: sha512-apwXVmYVpQ34m/i71vrApRrRKCWQnZZF1+npOD0WV5xZFfwWOmKGQ2RWlfdy9vWITsenisM8M0Qeq8agcFHNiQ==
  /adal-node/0.1.28:
    dependencies:
      '@types/node': 8.10.61
      async: 3.2.0
      date-utils: 1.2.21
      jws: 3.2.2
      request: 2.88.2
      underscore: 1.10.2
      uuid: 3.4.0
      xmldom: 0.3.0
      xpath.js: 1.1.0
    dev: false
    engines:
      node: '>= 0.6.15'
    resolution:
      integrity: sha1-RoxLs+u9lrEnBmn0ucuk4AZepIU=
  /after/0.8.2:
    dev: false
    resolution:
      integrity: sha1-/ts5T58OAqqXaOcCvaI7UF+ufh8=
  /agent-base/4.2.1:
    dependencies:
      es6-promisify: 5.0.0
    dev: false
    engines:
      node: '>= 4.0.0'
    resolution:
      integrity: sha512-JVwXMr9nHYTUXsBFKUqhJwvlcYU/blreOEUkhNR2eXZIvwd+c+o5V4MgDPKWnMS/56awN3TRzIP+KoPn+roQtg==
  /agent-base/4.3.0:
    dependencies:
      es6-promisify: 5.0.0
    dev: false
    engines:
      node: '>= 4.0.0'
    resolution:
      integrity: sha512-salcGninV0nPrwpGNn4VTXBb1SOuXQBiqbrNXoeizJsHrsL6ERFM2Ne3JUSBWRE6aeNJI2ROP/WEEIDUiDe3cg==
  /agent-base/5.1.1:
    dev: false
    engines:
      node: '>= 6.0.0'
    resolution:
      integrity: sha512-TMeqbNl2fMW0nMjTEPOwe3J/PRFP4vqeoNuQMG0HlMrtm5QxKqdvAkZ1pRBQ/ulIyDD5Yq0nJ7YbdD8ey0TO3g==
  /ajv/6.12.2:
    dependencies:
      fast-deep-equal: 3.1.1
      fast-json-stable-stringify: 2.1.0
      json-schema-traverse: 0.4.1
      uri-js: 4.2.2
    dev: false
    resolution:
      integrity: sha512-k+V+hzjm5q/Mr8ef/1Y9goCmlsK4I6Sm74teeyGvFk1XrOsbsKLjEdrvny42CZ+a8sXbk8KWpY/bDwS+FLL2UQ==
  /amdefine/1.0.1:
    dev: false
    engines:
      node: '>=0.4.2'
    resolution:
      integrity: sha1-SlKCrBZHKek2Gbz9OtFR+BfOkfU=
  /ansi-colors/3.2.3:
    dev: false
    engines:
      node: '>=6'
    resolution:
      integrity: sha512-LEHHyuhlPY3TmuUYMh2oz89lTShfvgbmzaBcxve9t/9Wuy7Dwf4yoAKcND7KFT1HAQfqZ12qtc+DUrBMeKF9nw==
  /ansi-escapes/4.3.1:
    dependencies:
      type-fest: 0.11.0
    dev: false
    engines:
      node: '>=8'
    resolution:
      integrity: sha512-JWF7ocqNrp8u9oqpgV+wH5ftbt+cfvv+PTjOvKLT3AdYly/LmORARfEVT1iyjwN+4MqE5UmVKoAdIBqeoCHgLA==
  /ansi-gray/0.1.1:
    dependencies:
      ansi-wrap: 0.1.0
    dev: false
    engines:
      node: '>=0.10.0'
    resolution:
      integrity: sha1-KWLPVOyXksSFEKPetSRDaGHvclE=
  /ansi-regex/2.1.1:
    dev: false
    engines:
      node: '>=0.10.0'
    resolution:
      integrity: sha1-w7M6te42DYbg5ijwRorn7yfWVN8=
  /ansi-regex/3.0.0:
    dev: false
    engines:
      node: '>=4'
    resolution:
      integrity: sha1-7QMXwyIGT3lGbAKWa922Bas32Zg=
  /ansi-regex/4.1.0:
    dev: false
    engines:
      node: '>=6'
    resolution:
      integrity: sha512-1apePfXM1UOSqw0o9IiFAovVz9M5S1Dg+4TrDwfMewQ6p/rmMueb7tWZjQ1rx4Loy1ArBggoqGpfqqdI4rondg==
  /ansi-regex/5.0.0:
    dev: false
    engines:
      node: '>=8'
    resolution:
      integrity: sha512-bY6fj56OUQ0hU1KjFNDQuJFezqKdrAyFdIevADiqrWHwSlbmBNMHp5ak2f40Pm8JTFyM2mqxkG6ngkHO11f/lg==
  /ansi-styles/2.2.1:
    dev: false
    engines:
      node: '>=0.10.0'
    resolution:
      integrity: sha1-tDLdM1i2NM914eRmQ2gkBTPB3b4=
  /ansi-styles/3.2.1:
    dependencies:
      color-convert: 1.9.3
    dev: false
    engines:
      node: '>=4'
    resolution:
      integrity: sha512-VT0ZI6kZRdTh8YyJw3SMbYm/u+NqfsAxEpWO0Pf9sq8/e94WxxOpPKx9FR1FlyCtOVDNOQ+8ntlqFxiRc+r5qA==
  /ansi-styles/4.2.1:
    dependencies:
      '@types/color-name': 1.1.1
      color-convert: 2.0.1
    dev: false
    engines:
      node: '>=8'
    resolution:
      integrity: sha512-9VGjrMsG1vePxcSweQsN20KY/c4zN0h9fLjqAbwbPfahM3t+NL+M9HC8xeXG2I8pX5NoamTGNuomEUFI7fcUjA==
  /ansi-wrap/0.1.0:
    dev: false
    engines:
      node: '>=0.10.0'
    resolution:
      integrity: sha1-qCJQ3bABXponyoLoLqYDu/pF768=
  /anymatch/3.1.1:
    dependencies:
      normalize-path: 3.0.0
      picomatch: 2.2.2
    dev: false
    engines:
      node: '>= 8'
    resolution:
      integrity: sha512-mM8522psRCqzV+6LhomX5wgp25YVibjh8Wj23I5RPkPppSVSjyKD2A2mBJmWGa+KN7f2D6LNh9jkBCeyLktzjg==
  /append-transform/1.0.0:
    dependencies:
      default-require-extensions: 2.0.0
    dev: false
    engines:
      node: '>=4'
    resolution:
      integrity: sha512-P009oYkeHyU742iSZJzZZywj4QRJdnTWffaKuJQLablCZ1uz6/cW4yaRgcDaoQ+uwOxxnt0gRUcwfsNP2ri0gw==
  /aproba/1.2.0:
    dev: false
    resolution:
      integrity: sha512-Y9J6ZjXtoYh8RnXVCMOU/ttDmk1aBjunq9vO0ta5x85WDQiQfUF9sIPBITdbiiIVcBo03Hi3jMxigBtsddlXRw==
  /archy/1.0.0:
    dev: false
    resolution:
      integrity: sha1-+cjBN1fMHde8N5rHeyxipcKGjEA=
  /are-we-there-yet/1.1.5:
    dependencies:
      delegates: 1.0.0
      readable-stream: 2.3.7
    dev: false
    resolution:
      integrity: sha512-5hYdAkZlcG8tOLujVDTgCT+uPX0VnpAH28gWsLfzpXYm7wP6mp5Q/gYyR7YQ0cKVJcXJnl3j2kpBan13PtQf6w==
  /arg/4.1.0:
    dev: false
    resolution:
      integrity: sha512-ZWc51jO3qegGkVh8Hwpv636EkbesNV5ZNQPCtRa+0qytRYPEs9IYT9qITY9buezqUH5uqyzlWLcufrzU2rffdg==
  /arg/4.1.3:
    dev: false
    resolution:
      integrity: sha512-58S9QDqG0Xx27YwPSt9fJxivjYl432YCwfDMfZ+71RAqUrZef7LrKQZ3LHLOwCS4FLNBplP533Zx895SeOCHvA==
  /argparse/1.0.10:
    dependencies:
      sprintf-js: 1.0.3
    dev: false
    resolution:
      integrity: sha512-o5Roy6tNG4SL/FOkCAN6RzjiakZS25RLYFrcMttJqbdd8BWrnA+fGz57iN5Pb06pvBGvl5gQ0B48dJlslXvoTg==
  /arr-union/3.1.0:
    dev: false
    engines:
      node: '>=0.10.0'
    resolution:
      integrity: sha1-45sJrqne+Gao8gbiiK9jkZuuOcQ=
  /array-differ/1.0.0:
    dev: false
    engines:
      node: '>=0.10.0'
    resolution:
      integrity: sha1-7/UuN1gknTO+QCuLuOVkuytdQDE=
  /array-filter/1.0.0:
    dev: false
    resolution:
      integrity: sha1-uveeYubvTCpMC4MSMtr/7CUfnYM=
  /array-find-index/1.0.2:
    dev: false
    engines:
      node: '>=0.10.0'
    resolution:
      integrity: sha1-3wEKoSh+Fku9pvlyOwqWoexBh6E=
  /array-flatten/1.1.1:
    dev: false
    resolution:
      integrity: sha1-ml9pkFGx5wczKPKgCJaLZOopVdI=
  /array-from/2.1.1:
    dev: false
    resolution:
      integrity: sha1-z+nYwmYoudxa7MYqn12PHzUsEZU=
  /array-uniq/1.0.3:
    dev: false
    engines:
      node: '>=0.10.0'
    resolution:
      integrity: sha1-r2rId6Jcx/dOBYiUdThY39sk/bY=
  /arraybuffer.slice/0.0.7:
    dev: false
    resolution:
      integrity: sha512-wGUIVQXuehL5TCqQun8OW81jGzAWycqzFF8lFp+GOM5BXLYj3bKNsYC4daB7n6XjCqxQA/qgTJ+8ANR3acjrog==
  /asap/2.0.6:
    dev: false
    resolution:
      integrity: sha1-5QNHYR1+aQlDIIu9r+vLwvuGbUY=
  /asn1/0.2.4:
    dependencies:
      safer-buffer: 2.1.2
    dev: false
    resolution:
      integrity: sha512-jxwzQpLQjSmWXgwaCZE9Nz+glAG01yF1QnWgbhGwHI5A6FRIEY6IVqtHhIepHqI7/kyEyQEagBC5mBEFlIYvdg==
  /assert-plus/1.0.0:
    dev: false
    engines:
      node: '>=0.8'
    resolution:
      integrity: sha1-8S4PPF13sLHN2RRpQuTpbB5N1SU=
  /assert/1.5.0:
    dependencies:
      object-assign: 4.1.1
      util: 0.10.3
    dev: false
    resolution:
      integrity: sha512-EDsgawzwoun2CZkCgtxJbv392v4nbk9XDD06zI+kQYoBM/3RBWLlEyJARDOmhAAosBjWACEkKL6S+lIZtcAubA==
  /assertion-error/1.1.0:
    dev: false
    resolution:
      integrity: sha512-jgsaNduz+ndvGyFt3uSuWqvy4lCnIJiovtouQN5JZHOKCS2QuhEdbcQHFhVksz2N2U9hXJo8odG7ETyWlEeuDw==
  /ast-types/0.13.3:
    dev: false
    engines:
      node: '>=4'
    resolution:
      integrity: sha512-XTZ7xGML849LkQP86sWdQzfhwbt3YwIO6MqbX9mUNYY98VKaaVZP7YNNm70IpwecbkkxmfC5IYAzOQ/2p29zRA==
  /astral-regex/1.0.0:
    dev: false
    engines:
      node: '>=4'
    resolution:
      integrity: sha512-+Ryf6g3BKoRc7jfp7ad8tM4TtMiaWvbF/1/sQcZPkkS7ag3D5nMBCe2UfOTONtAkaG0tO0ij3C5Lwmf1EiyjHg==
  /async-array-reduce/0.2.1:
    dev: false
    engines:
      node: '>=0.10.0'
    resolution:
      integrity: sha1-yL4BCitc0A3qlsgRFgNGk9/dgtE=
  /async-limiter/1.0.1:
    dev: false
    resolution:
      integrity: sha512-csOlWGAcRFJaI6m+F2WKdnMKr4HhdhFVBk0H/QbJFMCr+uO2kwohwXQPxw/9OCxp05r5ghVBFSyioixx3gfkNQ==
  /async-lock/1.2.4:
    dev: false
    resolution:
      integrity: sha512-UBQJC2pbeyGutIfYmErGc9RaJYnpZ1FHaxuKwb0ahvGiiCkPUf3p67Io+YLPmmv3RHY+mF6JEtNW8FlHsraAaA==
  /async/1.5.2:
    dev: false
    resolution:
      integrity: sha1-7GphrlZIDAw8skHJVhjiCJL5Zyo=
  /async/2.6.3:
    dependencies:
      lodash: 4.17.15
    dev: false
    resolution:
      integrity: sha512-zflvls11DCy+dQWzTW2dzuilv8Z5X/pjfmZOWba6TNIVDm+2UDaJmXSOXlasHKfNBs8oo3M0aT50fDEWfKZjXg==
  /async/3.2.0:
    dev: false
    resolution:
      integrity: sha512-TR2mEZFVOj2pLStYxLht7TyfuRzaydfpxr3k9RpHIzMgw7A64dzsdqCxH1WJyQdoe8T10nDXd9wnEigmiuHIZw==
  /asynckit/0.4.0:
    dev: false
    resolution:
      integrity: sha1-x57Zf380y48robyXkLzDZkdLS3k=
  /atob/2.1.2:
    dev: false
    engines:
      node: '>= 4.5.0'
    hasBin: true
    resolution:
      integrity: sha512-Wm6ukoaOGJi/73p/cl2GvLjTI5JM1k/O14isD73YML8StrH/7/lRFgmg8nICZgD3bZZvjwCGxtMOD3wWNAu8cg==
  /available-typed-arrays/1.0.2:
    dependencies:
      array-filter: 1.0.0
    dev: false
    engines:
      node: '>= 0.4'
    resolution:
      integrity: sha512-XWX3OX8Onv97LMk/ftVyBibpGwY5a8SmuxZPzeOxqmuEqUCOM9ZE+uIaD1VNJ5QnvU2UQusvmKbuM1FR8QWGfQ==
  /aws-sign2/0.7.0:
    dev: false
    resolution:
      integrity: sha1-tG6JCTSpWR8tL2+G1+ap8bP+dqg=
  /aws4/1.9.1:
    dev: false
    resolution:
      integrity: sha512-wMHVg2EOHaMRxbzgFJ9gtjOOCrI80OHLG14rxi28XwOW8ux6IiEbRCGGGqCtdAIg4FQCbW20k9RsT4y3gJlFug==
  /axios/0.19.2:
    dependencies:
      follow-redirects: 1.5.10
    dev: false
    resolution:
      integrity: sha512-fjgm5MvRHLhx+osE2xoekY70AhARk3a6hkN+3Io1jc00jtquGvxYlKlsFUhmUET0V5te6CcZI7lcv2Ym61mjHA==
  /azure-storage/2.10.3:
    dependencies:
      browserify-mime: 1.2.9
      extend: 3.0.2
      json-edm-parser: 0.1.2
      md5.js: 1.3.4
      readable-stream: 2.0.6
      request: 2.88.2
      underscore: 1.8.3
      uuid: 3.4.0
      validator: 9.4.1
      xml2js: 0.2.8
      xmlbuilder: 9.0.7
    dev: false
    engines:
      node: '>= 0.8.26'
    resolution:
      integrity: sha512-IGLs5Xj6kO8Ii90KerQrrwuJKexLgSwYC4oLWmc11mzKe7Jt2E5IVg+ZQ8K53YWZACtVTMBNO3iGuA+4ipjJxQ==
  /babel-runtime/6.26.0:
    dependencies:
      core-js: 2.6.11
      regenerator-runtime: 0.11.1
    dev: false
    resolution:
      integrity: sha1-llxwWGaOgrVde/4E/yM3vItWR/4=
  /backbone/1.4.0:
    dependencies:
      underscore: 1.10.2
    dev: false
    resolution:
      integrity: sha512-RLmDrRXkVdouTg38jcgHhyQ/2zjg7a8E6sz2zxfz21Hh17xDJYUHBZimVIt5fUyS8vbfpeSmTL3gUjTEvUV3qQ==
  /backo2/1.0.2:
    dev: false
    resolution:
      integrity: sha1-MasayLEpNjRj41s+u2n038+6eUc=
  /balanced-match/1.0.0:
    dev: false
    resolution:
      integrity: sha1-ibTRmasr7kneFk6gK4nORi1xt2c=
  /base64-arraybuffer/0.1.5:
    dev: false
    engines:
      node: '>= 0.6.0'
    resolution:
      integrity: sha1-c5JncZI7Whl0etZmqlzUv5xunOg=
  /base64-js/1.3.1:
    dev: false
    resolution:
      integrity: sha512-mLQ4i2QO1ytvGWFWmcngKO//JXAQueZvwEKtjgQFM4jIK0kU+ytMfplL8j+n5mspOfjHwoAg+9yhb7BwAHm36g==
  /base64id/1.0.0:
    dev: false
    engines:
      node: '>= 0.4.0'
    resolution:
      integrity: sha1-R2iMuZu2gE8OBtPnY7HDLlfY5rY=
  /bcrypt-pbkdf/1.0.2:
    dependencies:
      tweetnacl: 0.14.5
    dev: false
    resolution:
      integrity: sha1-pDAdOJtqQ/m2f/PKEaP2Y342Dp4=
  /beeper/1.1.1:
    dev: false
    engines:
      node: '>=0.10.0'
    resolution:
      integrity: sha1-5tXqjF2tABMEpwsiY4RH9pyy+Ak=
  /better-assert/1.0.2:
    dependencies:
      callsite: 1.0.0
    dev: false
    resolution:
      integrity: sha1-QIZrnhueC1W0gYlDEeaPr/rrxSI=
  /big.js/5.2.2:
    dev: false
    resolution:
      integrity: sha512-vyL2OymJxmarO8gxMr0mhChsO9QGwhynfuu4+MHTAW6czfq9humCB7rKpUjDd9YUiDPU4mzpyupFSvOClAwbmQ==
  /binary-extensions/2.0.0:
    dev: false
    engines:
      node: '>=8'
    resolution:
      integrity: sha512-Phlt0plgpIIBOGTT/ehfFnbNlfsDEiqmzE2KRXoX1bLIlir4X/MR+zSyBEkL05ffWgnRSf/DXv+WrUAVr93/ow==
  /bl/4.0.2:
    dependencies:
      buffer: 5.6.0
      inherits: 2.0.4
      readable-stream: 3.6.0
    dev: false
    resolution:
      integrity: sha512-j4OH8f6Qg2bGuWfRiltT2HYGx0e1QcBTrK9KAHNMwMZdQnDZFk0ZSYIpADjYCB3U12nicC5tVJwSIhwOWjb4RQ==
  /blob/0.0.5:
    dev: false
    resolution:
      integrity: sha512-gaqbzQPqOoamawKg0LGVd7SzLgXS+JH61oWprSLH+P+abTczqJbhTR8CmJ2u9/bUYNmHTGJx/UEmn6doAvvuig==
  /bluebird/3.7.2:
    dev: false
    resolution:
      integrity: sha512-XpNj6GDQzdfW+r2Wnn7xiSAd7TM3jzkxGXBGTtWKuSXv1xUV+azxAm8jdWZN06QTQk+2N2XB9jRDkvbmQmcRtg==
  /body-parser/1.19.0:
    dependencies:
      bytes: 3.1.0
      content-type: 1.0.4
      debug: 2.6.9
      depd: 1.1.2
      http-errors: 1.7.2
      iconv-lite: 0.4.24
      on-finished: 2.3.0
      qs: 6.7.0
      raw-body: 2.4.0
      type-is: 1.6.18
    dev: false
    engines:
      node: '>= 0.8'
    resolution:
      integrity: sha512-dhEPs72UPbDnAQJ9ZKMNTP6ptJaionhP5cBb541nXPlW60Jepo9RV/a4fX4XWW9CuFNK22krhrj1+rgzifNCsw==
  /brace-expansion/1.1.11:
    dependencies:
      balanced-match: 1.0.0
      concat-map: 0.0.1
    dev: false
    resolution:
      integrity: sha512-iCuPHDFgrHX7H2vEI/5xpz07zSHB00TpugqhmYtVmMO6518mCuRMoOYFldEBl0g187ufozdaHgWKcYFb61qGiA==
  /braces/3.0.2:
    dependencies:
      fill-range: 7.0.1
    dev: false
    engines:
      node: '>=8'
    resolution:
      integrity: sha512-b8um+L1RzM3WDSzvhm6gIz1yfTbBt6YTlcEKAvsmqCZZFw46z626lVj9j1yEPW33H5H+lBQpZMP1k8l+78Ha0A==
  /browser-stdout/1.3.1:
    dev: false
    resolution:
      integrity: sha512-qhAVI1+Av2X7qelOfAIYwXONood6XlZE/fXaBSmW/T5SzLAmCgzi+eiWE7fUvbHaeNBQH13UftjpXxsfLkMpgw==
  /browserify-mime/1.2.9:
    dev: false
    resolution:
      integrity: sha1-rrGvKN5sDXpqLOQK22j/GEIq8x8=
  /buffer-alloc-unsafe/1.1.0:
    dev: false
    resolution:
      integrity: sha512-TEM2iMIEQdJ2yjPJoSIsldnleVaAk1oW3DBVUykyOLsEsFmEc9kn+SFFPz+gl54KQNxlDnAwCXosOS9Okx2xAg==
  /buffer-alloc/1.2.0:
    dependencies:
      buffer-alloc-unsafe: 1.1.0
      buffer-fill: 1.0.0
    dev: false
    resolution:
      integrity: sha512-CFsHQgjtW1UChdXgbyJGtnm+O/uLQeZdtbDo8mfUgYXCHSM1wgrVxXm6bSyrUuErEb+4sYVGCzASBRot7zyrow==
  /buffer-crc32/0.2.13:
    dev: false
    resolution:
      integrity: sha1-DTM+PwDqxQqhRUq9MO+MKl2ackI=
  /buffer-equal-constant-time/1.0.1:
    dev: false
    resolution:
      integrity: sha1-+OcRMvf/5uAaXJaXpMbz5I1cyBk=
  /buffer-fill/1.0.0:
    dev: false
    resolution:
      integrity: sha1-+PeLdniYiO858gXNY39o5wISKyw=
  /buffer-from/1.1.1:
    dev: false
    resolution:
      integrity: sha512-MQcXEUbCKtEo7bhqEs6560Hyd4XaovZlO/k9V3hjVUF/zwW7KBVdSK4gIt/bzwS9MbR5qob+F5jusZsb0YQK2A==
  /buffer/5.6.0:
    dependencies:
      base64-js: 1.3.1
      ieee754: 1.1.13
    dev: false
    resolution:
      integrity: sha512-/gDYp/UtU0eA1ys8bOs9J6a+E/KWIY+DZ+Q2WESNUA0jFRsJOc0SNUO6xJ5SGA1xueg3NL65W6s+NY5l9cunuw==
  /builtin-modules/1.1.1:
    dev: false
    engines:
      node: '>=0.10.0'
    resolution:
      integrity: sha1-Jw8HbFpywC9bZaR9+Uxf46J4iS8=
  /builtin-modules/3.1.0:
    dev: false
    engines:
      node: '>=6'
    resolution:
      integrity: sha512-k0KL0aWZuBt2lrxrcASWDfwOLMnodeQjodT/1SxEQAXsHANgo6ZC/VEaSEHCXt7aSTZ4/4H5LKa+tBXmW7Vtvw==
  /bytes/3.1.0:
    dev: false
    engines:
      node: '>= 0.8'
    resolution:
      integrity: sha512-zauLjrfCG+xvoyaqLoV8bLVXXNGC4JqlxFCutSDWA6fJrTo2ZuvLYTqZ7aHBLZSMOopbzwv8f+wZcVzfVTI2Dg==
  /caching-transform/3.0.2:
    dependencies:
      hasha: 3.0.0
      make-dir: 2.1.0
      package-hash: 3.0.0
      write-file-atomic: 2.4.3
    dev: false
    engines:
      node: '>=6'
    resolution:
      integrity: sha512-Mtgcv3lh3U0zRii/6qVgQODdPA4G3zhG+jtbCWj39RXuUFTMzH0vcdMtaJS1jPowd+It2Pqr6y3NJMQqOqCE2w==
  /callsite/1.0.0:
    dev: false
    resolution:
      integrity: sha1-KAOY5dZkvXQDi28JBRU+borxvCA=
  /callsites/3.1.0:
    dev: false
    engines:
      node: '>=6'
    resolution:
      integrity: sha512-P8BjAsXvZS+VIDUI11hHCQEv74YT67YUi5JJFNWIqL235sBmjX4+qx9Muvls5ivyNENctx46xQLQ3aTuE7ssaQ==
  /camelcase-keys/2.1.0:
    dependencies:
      camelcase: 2.1.1
      map-obj: 1.0.1
    dev: false
    engines:
      node: '>=0.10.0'
    resolution:
      integrity: sha1-MIvur/3ygRkFHvodkyITyRuPkuc=
  /camelcase/2.1.1:
    dev: false
    engines:
      node: '>=0.10.0'
    resolution:
      integrity: sha1-fB0W1nmhu+WcoCys7PsBHiAfWh8=
  /camelcase/5.3.1:
    dev: false
    engines:
      node: '>=6'
    resolution:
      integrity: sha512-L28STB170nwWS63UjtlEOE3dldQApaJXZkOI1uMFfzf3rRuPegHaHesyee+YxQ+W6SvRDQV6UrdOdRiR153wJg==
  /caseless/0.12.0:
    dev: false
    resolution:
      integrity: sha1-G2gcIf+EAzyCZUMJBolCDRhxUdw=
  /chai-as-promised/7.1.1_chai@4.2.0:
    dependencies:
      chai: 4.2.0
      check-error: 1.0.2
    dev: false
    peerDependencies:
      chai: '>= 2.1.2 < 5'
    resolution:
      integrity: sha512-azL6xMoi+uxu6z4rhWQ1jbdUhOMhis2PvscD/xjLqNMkv3BPPp2JyyuTHOrf9BOosGpNQ11v6BKv/g57RXbiaA==
  /chai-exclude/2.0.2_chai@4.2.0:
    dependencies:
      chai: 4.2.0
      fclone: 1.0.11
    dev: false
    peerDependencies:
      chai: '>= 4.0.0 < 5'
    resolution:
      integrity: sha512-QmNVnvdSw8Huccdjm49mKu3HtoHxvjdavgYkY0KPQ5MI5UWfbc9sX1YqRgaMPf2GGtDXPoF2ram3AeNS4945Xw==
  /chai-string/1.5.0_chai@4.2.0:
    dependencies:
      chai: 4.2.0
    dev: false
    peerDependencies:
      chai: ^4.1.2
    resolution:
      integrity: sha512-sydDC3S3pNAQMYwJrs6dQX0oBQ6KfIPuOZ78n7rocW0eJJlsHPh2t3kwW7xfwYA/1Bf6/arGtSUo16rxR2JFlw==
  /chai/4.2.0:
    dependencies:
      assertion-error: 1.1.0
      check-error: 1.0.2
      deep-eql: 3.0.1
      get-func-name: 2.0.0
      pathval: 1.1.0
      type-detect: 4.0.8
    dev: false
    engines:
      node: '>=4'
    resolution:
      integrity: sha512-XQU3bhBukrOsQCuwZndwGcCVQHyZi53fQ6Ys1Fym7E4olpIqqZZhhoFJoaKVvV17lWQoXYwgWN2nF5crA8J2jw==
  /chalk/1.1.3:
    dependencies:
      ansi-styles: 2.2.1
      escape-string-regexp: 1.0.5
      has-ansi: 2.0.0
      strip-ansi: 3.0.1
      supports-color: 2.0.0
    dev: false
    engines:
      node: '>=0.10.0'
    resolution:
      integrity: sha1-qBFcVeSnAv5NFQq9OHKCKn4J/Jg=
  /chalk/2.4.2:
    dependencies:
      ansi-styles: 3.2.1
      escape-string-regexp: 1.0.5
      supports-color: 5.5.0
    dev: false
    engines:
      node: '>=4'
    resolution:
      integrity: sha512-Mti+f9lpJNcwF4tWV8/OrTTtF1gZi+f8FqlyAdouralcFWFQWF2+NgCHShjkCb+IFBLq9buZwE1xckQU4peSuQ==
  /chalk/3.0.0:
    dependencies:
      ansi-styles: 4.2.1
      supports-color: 7.1.0
    dev: false
    engines:
      node: '>=8'
    resolution:
      integrity: sha512-4D3B6Wf41KOYRFdszmDqMCGq5VV/uMAB273JILmO+3jAlh8X4qDtdtgCR3fxtbLEMzSx22QdhnDcJvu2u1fVwg==
  /chardet/0.7.0:
    dev: false
    resolution:
      integrity: sha512-mT8iDcrh03qDGRRmoA2hmBJnxpllMR+0/0qlzjqZES6NdiWDcZkCNAk4rPFZ9Q85r27unkiNNg8ZOiwZXBHwcA==
  /charenc/0.0.2:
    dev: false
    resolution:
      integrity: sha1-wKHS86cJLgN3S/qD8UwPxXkKhmc=
  /check-error/1.0.2:
    dev: false
    resolution:
      integrity: sha1-V00xLt2Iu13YkS6Sht1sCu1KrII=
  /check-more-types/2.24.0:
    dev: false
    engines:
      node: '>= 0.8.0'
    resolution:
      integrity: sha1-FCD/sQ/URNz8ebQ4kbv//TKoRgA=
  /chokidar/3.3.0:
    dependencies:
      anymatch: 3.1.1
      braces: 3.0.2
      glob-parent: 5.1.1
      is-binary-path: 2.1.0
      is-glob: 4.0.1
      normalize-path: 3.0.0
      readdirp: 3.2.0
    dev: false
    engines:
      node: '>= 8.10.0'
    optionalDependencies:
      fsevents: 2.1.3
    resolution:
      integrity: sha512-dGmKLDdT3Gdl7fBUe8XK+gAtGmzy5Fn0XkkWQuYxGIgWVPPse2CxFA5mtrlD0TOHaHjEUqkWNyP1XdHoJES/4A==
  /chokidar/3.4.0:
    dependencies:
      anymatch: 3.1.1
      braces: 3.0.2
      glob-parent: 5.1.1
      is-binary-path: 2.1.0
      is-glob: 4.0.1
      normalize-path: 3.0.0
      readdirp: 3.4.0
    dev: false
    engines:
      node: '>= 8.10.0'
    optionalDependencies:
      fsevents: 2.1.3
    resolution:
      integrity: sha512-aXAaho2VJtisB/1fg1+3nlLJqGOuewTzQpd/Tz0yTg2R0e4IGtshYvtjowyEumcBv2z+y4+kc75Mz7j5xJskcQ==
  /chownr/1.1.4:
    dev: false
    resolution:
      integrity: sha512-jJ0bqzaylmJtVnNgzTeSOs8DPavpbYgEr/b0YL8/2GO3xJEhInFmhKMUnEJQjZumK7KXGFhUy89PrsJWlakBVg==
  /ci-info/2.0.0:
    dev: false
    resolution:
      integrity: sha512-5tK7EtrZ0N+OLFMthtqOj4fI2Jeb88C4CAZPu25LDVUgXJ0A3Js4PMGqrn0JU1W0Mh1/Z8wZzYPxqUrXeBboCQ==
  /cli-cursor/3.1.0:
    dependencies:
      restore-cursor: 3.1.0
    dev: false
    engines:
      node: '>=8'
    resolution:
      integrity: sha512-I/zHAwsKf9FqGoXM4WWRACob9+SNukZTd94DWF57E4toouRulbCxcUh6RKUEOQlYTHJnzkPMySvPNaaSLNfLZw==
  /cli-width/2.2.1:
    dev: false
    resolution:
      integrity: sha512-GRMWDxpOB6Dgk2E5Uo+3eEBvtOOlimMmpbFiKuLFnQzYDavtLFY3K5ona41jgN/WdRZtG7utuVSVTL4HbZHGkw==
  /cliui/5.0.0:
    dependencies:
      string-width: 3.1.0
      strip-ansi: 5.2.0
      wrap-ansi: 5.1.0
    dev: false
    resolution:
      integrity: sha512-PYeGSEmmHM6zvoef2w8TPzlrnNpXIjTipYK780YswmIP9vjxmd6Y2a3CB2Ks6/AU8NHjZugXvo8w3oWM2qnwXA==
  /cliui/6.0.0:
    dependencies:
      string-width: 4.2.0
      strip-ansi: 6.0.0
      wrap-ansi: 6.2.0
    dev: false
    resolution:
      integrity: sha512-t6wbgtoCXvAzst7QgXxJYqPt0usEfbgQdftEPbLL/cvv6HPE5VgvqCuAIDR0NgU52ds6rFwqrgakNLrHEjCbrQ==
  /clone-stats/0.0.1:
    dev: false
    resolution:
      integrity: sha1-uI+UqCzzi4eR1YBG6kAprYjKmdE=
  /clone/1.0.4:
    dev: false
    engines:
      node: '>=0.8'
    resolution:
      integrity: sha1-2jCcwmPfFZlMaIypAheco8fNfH4=
  /co/4.6.0:
    dev: false
    engines:
      iojs: '>= 1.0.0'
      node: '>= 0.12.0'
    resolution:
      integrity: sha1-bqa989hTrlTMuOR7+gvz+QMfsYQ=
  /code-point-at/1.1.0:
    dev: false
    engines:
      node: '>=0.10.0'
    resolution:
      integrity: sha1-DQcLTQQ6W+ozovGkDi7bPZpMz3c=
  /color-convert/1.9.3:
    dependencies:
      color-name: 1.1.3
    dev: false
    resolution:
      integrity: sha512-QfAUtd+vFdAtFQcC8CCyYt1fYWxSqAiK2cSD6zDB8N3cpsEBAvRxp9zOGg6G/SHHJYAT88/az/IuDGALsNVbGg==
  /color-convert/2.0.1:
    dependencies:
      color-name: 1.1.4
    dev: false
    engines:
      node: '>=7.0.0'
    resolution:
      integrity: sha512-RRECPsj7iu/xb5oKYcsFHSppFNnsj/52OVTRKb4zP5onXwVF3zVmmToNcOfGC+CRDpfK/U584fMg38ZHCaElKQ==
  /color-name/1.1.3:
    dev: false
    resolution:
      integrity: sha1-p9BVi9icQveV3UIyj3QIMcpTvCU=
  /color-name/1.1.4:
    dev: false
    resolution:
      integrity: sha512-dOy+3AuW3a2wNbZHIuMZpTcgjGuLU/uBL/ubcZF9OXbDo8ff4O8yVp5Bf0efS8uEoYo5q4Fx7dY9OgQGXgAsQA==
  /color-support/1.1.3:
    dev: false
    hasBin: true
    resolution:
      integrity: sha512-qiBjkpbMLO/HL68y+lh4q0/O1MZFj2RX6X/KmMa3+gJD3z+WwI1ZzDHysvqHGS3mP6mznPckpXmw1nI9cJjyRg==
  /colors/1.2.5:
    dev: false
    engines:
      node: '>=0.1.90'
    resolution:
      integrity: sha512-erNRLao/Y3Fv54qUa0LBB+//Uf3YwMUmdJinN20yMXm9zdKKqH9wt7R9IIVZ+K7ShzfpLV/Zg8+VyrBJYB4lpg==
  /colors/1.4.0:
    dev: false
    engines:
      node: '>=0.1.90'
    resolution:
      integrity: sha512-a+UqTh4kgZg/SlGvfbzDHpgRu7AAQOmmqRHJnxhRZICKFUT91brVhNNt58CMWU9PsBbv3PDCZUHbVxuDiH2mtA==
  /combined-stream/1.0.8:
    dependencies:
      delayed-stream: 1.0.0
    dev: false
    engines:
      node: '>= 0.8'
    resolution:
      integrity: sha512-FQN4MRfuJeHf7cBbBMJFXhKSDq+2kAArBlmRBvcvFE5BB1HZKXtSFASDhdlz9zOYwxh8lDdnvmMOe/+5cdoEdg==
  /commander/2.20.3:
    dev: false
    resolution:
      integrity: sha512-GpVkmM8vF2vQUkj2LvZmD35JxeJOLCwJ9cUkugyk2nuhbv3+mJvpLYYt+0+USMxE+oj+ey/lJEnhZw75x/OMcQ==
  /common-tags/1.8.0:
    dev: false
    engines:
      node: '>=4.0.0'
    resolution:
      integrity: sha512-6P6g0uetGpW/sdyUy/iQQCbFF0kWVMSIVSyYz7Zgjcgh8mgw8PQzDNZeyZ5DQ2gM7LBoZPHmnjz8rUthkBG5tw==
  /commondir/1.0.1:
    dev: false
    resolution:
      integrity: sha1-3dgA2gxmEnOTzKWVDqloo6rxJTs=
  /component-bind/1.0.0:
    dev: false
    resolution:
      integrity: sha1-AMYIq33Nk4l8AAllGx06jh5zu9E=
  /component-emitter/1.2.1:
    dev: false
    resolution:
      integrity: sha1-E3kY1teCg/ffemt8WmPhQOaUJeY=
  /component-inherit/0.0.3:
    dev: false
    resolution:
      integrity: sha1-ZF/ErfWLcrZJ1crmUTVhnbJv8UM=
  /concat-map/0.0.1:
    dev: false
    resolution:
      integrity: sha1-2Klr13/Wjfd5OnMDajug1UBdR3s=
  /concat-stream/1.6.2:
    dependencies:
      buffer-from: 1.1.1
      inherits: 2.0.4
      readable-stream: 2.3.7
      typedarray: 0.0.6
    dev: false
    engines:
      '0': node >= 0.8
    resolution:
      integrity: sha512-27HBghJxjiZtIk3Ycvn/4kbJk/1uZuJFfuPEns6LaEvpvG1f0hTea8lilrouyo9mVc2GWdcEZ8OLoGmSADlrCw==
  /connect/3.7.0:
    dependencies:
      debug: 2.6.9
      finalhandler: 1.1.2
      parseurl: 1.3.3
      utils-merge: 1.0.1
    dev: false
    engines:
      node: '>= 0.10.0'
    resolution:
      integrity: sha512-ZqRXc+tZukToSNmh5C2iWMSoV3X1YUcPbqEM4DkEG5tNQXrQUZCNVGGv3IuicnkMtPfGf3Xtp8WCXs295iQ1pQ==
  /console-control-strings/1.1.0:
    dev: false
    resolution:
      integrity: sha1-PXz0Rk22RG6mRL9LOVB/mFEAjo4=
  /content-disposition/0.5.3:
    dependencies:
      safe-buffer: 5.1.2
    dev: false
    engines:
      node: '>= 0.6'
    resolution:
      integrity: sha512-ExO0774ikEObIAEV9kDo50o+79VCUdEB6n6lzKgGwupcVeRlhrj3qGAfwq8G6uBJjkqLrhT0qEYFcWng8z1z0g==
  /content-type/1.0.4:
    dev: false
    engines:
      node: '>= 0.6'
    resolution:
      integrity: sha512-hIP3EEPs8tB9AT1L+NUqtwOAps4mk2Zob89MWXMHjHWg9milF/j4osnnQLXBCBFBk/tvIG/tUc9mOUJiPBhPXA==
  /convert-source-map/1.7.0:
    dependencies:
      safe-buffer: 5.1.2
    dev: false
    resolution:
      integrity: sha512-4FJkXzKXEDB1snCFZlLP4gpC3JILicCpGbzG9f9G7tGqGCzETQ2hWPrcinA9oU4wtf2biUaEH5065UnMeR33oA==
  /cookie-signature/1.0.6:
    dev: false
    resolution:
      integrity: sha1-4wOogrNCzD7oylE6eZmXNNqzriw=
  /cookie/0.3.1:
    dev: false
    engines:
      node: '>= 0.6'
    resolution:
      integrity: sha1-5+Ch+e9DtMi6klxcWpboBtFoc7s=
  /cookie/0.4.0:
    dev: false
    engines:
      node: '>= 0.6'
    resolution:
      integrity: sha512-+Hp8fLp57wnUSt0tY0tHEXh4voZRDnoIrZPqlo3DPiI4y9lwg/jqx+1Om94/W6ZaPDOUbnjOt/99w66zk+l1Xg==
  /core-js/2.6.11:
    deprecated: 'core-js@<3 is no longer maintained and not recommended for usage due to the number of issues. Please, upgrade your dependencies to the actual version of core-js@3.'
    dev: false
    requiresBuild: true
    resolution:
      integrity: sha512-5wjnpaT/3dV+XB4borEsnAYQchn00XSgTAWKDkEqv+K8KevjbzmofK6hfJ9TZIlpj2N0xQpazy7PiRQiWHqzWg==
  /core-js/3.6.5:
    dev: false
    requiresBuild: true
    resolution:
      integrity: sha512-vZVEEwZoIsI+vPEuoF9Iqf5H7/M3eeQqWlQnYa8FSKKePuYTf5MWnxb5SDAzCa60b3JBRS5g9b+Dq7b1y/RCrA==
  /core-util-is/1.0.2:
    dev: false
    resolution:
      integrity: sha1-tf1UIgqivFq1eqtxQMlAdUUDwac=
  /cp-file/6.2.0:
    dependencies:
      graceful-fs: 4.2.4
      make-dir: 2.1.0
      nested-error-stacks: 2.1.0
      pify: 4.0.1
      safe-buffer: 5.2.1
    dev: false
    engines:
      node: '>=6'
    resolution:
      integrity: sha512-fmvV4caBnofhPe8kOcitBwSn2f39QLjnAnGq3gO9dfd75mUytzKNZB1hde6QHunW2Rt+OwuBOMc3i1tNElbszA==
  /cross-env/7.0.2:
    dependencies:
      cross-spawn: 7.0.2
    dev: false
    engines:
      node: '>=10.14'
      npm: '>=6'
      yarn: '>=1'
    hasBin: true
    resolution:
      integrity: sha512-KZP/bMEOJEDCkDQAyRhu3RL2ZO/SUVrxQVI0G3YEQ+OLbRA3c6zgixe8Mq8a/z7+HKlNEjo8oiLUs8iRijY2Rw==
  /cross-spawn/4.0.2:
    dependencies:
      lru-cache: 4.1.5
      which: 1.3.1
    dev: false
    resolution:
      integrity: sha1-e5JHYhwjrf3ThWAEqCPL45dCTUE=
  /cross-spawn/6.0.5:
    dependencies:
      nice-try: 1.0.5
      path-key: 2.0.1
      semver: 5.7.1
      shebang-command: 1.2.0
      which: 1.3.1
    dev: false
    engines:
      node: '>=4.8'
    resolution:
      integrity: sha512-eTVLrBSt7fjbDygz805pMnstIs2VTBNkRm0qxZd+M7A5XDdxVRWO5MxGBXZhjY4cqLYLdtrGqRf8mBPmzwSpWQ==
  /cross-spawn/7.0.2:
    dependencies:
      path-key: 3.1.1
      shebang-command: 2.0.0
      which: 2.0.2
    dev: false
    engines:
      node: '>= 8'
    resolution:
      integrity: sha512-PD6G8QG3S4FK/XCGFbEQrDqO2AnMMsy0meR7lerlIOHAAbkuavGU/pOqprrlvfTNjvowivTeBsjebAL0NSoMxw==
  /crypt/0.0.2:
    dev: false
    resolution:
      integrity: sha1-iNf/fsDfuG9xPch7u0LQRNPmxBs=
  /currently-unhandled/0.4.1:
    dependencies:
      array-find-index: 1.0.2
    dev: false
    engines:
      node: '>=0.10.0'
    resolution:
      integrity: sha1-mI3zP+qxke95mmE2nddsF635V+o=
  /custom-event/1.0.1:
    dev: false
    resolution:
      integrity: sha1-XQKkaFCt8bSjF5RqOSj8y1v9BCU=
  /dashdash/1.14.1:
    dependencies:
      assert-plus: 1.0.0
    dev: false
    engines:
      node: '>=0.10'
    resolution:
      integrity: sha1-hTz6D3y+L+1d4gMmuN1YEDX24vA=
  /data-uri-to-buffer/1.2.0:
    dev: false
    resolution:
      integrity: sha512-vKQ9DTQPN1FLYiiEEOQ6IBGFqvjCa5rSK3cWMy/Nespm5d/x3dGFT9UBZnkLxCwua/IXBi2TYnwTEpsOvhC4UQ==
  /date-format/2.1.0:
    dev: false
    engines:
      node: '>=4.0'
    resolution:
      integrity: sha512-bYQuGLeFxhkxNOF3rcMtiZxvCBAquGzZm6oWA1oZ0g2THUzivaRhv8uOhdr19LmoobSOLoIAxeUK2RdbM8IFTA==
  /date-utils/1.2.21:
    dev: false
    engines:
      node: '>0.4.0'
    resolution:
      integrity: sha1-YfsWzcEnSzyayq/+n8ad+HIKK2Q=
  /dateformat/1.0.12:
    dependencies:
      get-stdin: 4.0.1
      meow: 3.7.0
    dev: false
    hasBin: true
    resolution:
      integrity: sha1-nxJLZ1lMk3/3BpMuSmQsyo27/uk=
  /death/1.1.0:
    dev: false
    resolution:
      integrity: sha1-AaqcQB7dknUFFEcLgmY5DGbGcxg=
  /debounce/1.2.0:
    dev: false
    resolution:
      integrity: sha512-mYtLl1xfZLi1m4RtQYlZgJUNQjl4ZxVnHzIR8nLLgi4q1YT8o/WM+MK/f8yfcc9s5Ir5zRaPZyZU6xs1Syoocg==
  /debug/2.6.9:
    dependencies:
      ms: 2.0.0
    dev: false
    resolution:
      integrity: sha512-bC7ElrdJaJnPbAP+1EotYvqZsb3ecl5wi6Bfi6BJTUcNowp6cvspg0jXznRTKDjm/E7AdgFBVeAPVMNcKGsHMA==
  /debug/3.1.0:
    dependencies:
      ms: 2.0.0
    dev: false
    resolution:
      integrity: sha512-OX8XqP7/1a9cqkxYw2yXss15f26NKWBpDXQd0/uK/KPqdQhxbPa994hnzjcE2VqQpDslf55723cKPUOGSmMY3g==
  /debug/3.2.6:
    dependencies:
      ms: 2.1.1
    dev: false
    resolution:
      integrity: sha512-mel+jf7nrtEl5Pn1Qx46zARXKDpBbvzezse7p7LqINmdoIk8PYP5SySaxEmYv6TZ0JyEKA1hsCId6DIhgITtWQ==
  /debug/4.1.1:
    dependencies:
      ms: 2.1.2
    dev: false
    resolution:
      integrity: sha512-pYAIzeRo8J6KPEaJ0VWOh5Pzkbw/RetuzehGM7QRRX5he4fPHx2rdKMB256ehJCkX+XRQm16eZLqLNS8RSZXZw==
  /decamelize/1.2.0:
    dev: false
    engines:
      node: '>=0.10.0'
    resolution:
      integrity: sha1-9lNNFRSCabIDUue+4m9QH5oZEpA=
  /decode-uri-component/0.2.0:
    dev: false
    engines:
      node: '>=0.10'
    resolution:
      integrity: sha1-6zkTMzRYd1y4TNGh+uBiEGu4dUU=
  /decompress-response/4.2.1:
    dependencies:
      mimic-response: 2.1.0
    dev: false
    engines:
      node: '>=8'
    resolution:
      integrity: sha512-jOSne2qbyE+/r8G1VU+G/82LBs2Fs4LAsTiLSHOCOMZQl2OKZ6i8i4IyHemTe+/yIXOtTcRQMzPcgyhoFlqPkw==
  /deep-eql/3.0.1:
    dependencies:
      type-detect: 4.0.8
    dev: false
    engines:
      node: '>=0.12'
    resolution:
      integrity: sha512-+QeIQyN5ZuO+3Uk5DYh6/1eKO0m0YmJFGNmFHGACpf1ClL1nmlV/p4gNgbl2pJGxgXb4faqo6UE+M5ACEMyVcw==
  /deep-extend/0.6.0:
    dev: false
    engines:
      node: '>=4.0.0'
    resolution:
      integrity: sha512-LOHxIOaPYdHlJRtCQfDIVZtfw/ufM8+rVj649RIHzcm/vGwQRXFt6OPqIFWsm2XEMrNIEtWR64sY1LEKD2vAOA==
  /deep-freeze/0.0.1:
    dev: false
    resolution:
      integrity: sha1-OgsABd4YZygZ39OM0x+RF5yJPoQ=
  /deep-is/0.1.3:
    dev: false
    resolution:
      integrity: sha1-s2nW+128E+7PUk+RsHD+7cNXzzQ=
  /deepmerge/4.2.2:
    dev: false
    engines:
      node: '>=0.10.0'
    resolution:
      integrity: sha512-FJ3UgI4gIl+PHZm53knsuSFpE+nESMr7M4v9QcgB7S63Kj/6WqMiFQJpBBYz1Pt+66bZpP3Q7Lye0Oo9MPKEdg==
  /default-require-extensions/2.0.0:
    dependencies:
      strip-bom: 3.0.0
    dev: false
    engines:
      node: '>=4'
    resolution:
      integrity: sha1-9fj7sYp9bVCyH2QfZJ67Uiz+JPc=
  /define-properties/1.1.3:
    dependencies:
      object-keys: 1.1.1
    dev: false
    engines:
      node: '>= 0.4'
    resolution:
      integrity: sha512-3MqfYKj2lLzdMSf8ZIZE/V+Zuy+BgD6f164e8K2w7dgnpKArBDerGYpM46IYYcjnkdPNMjPk9A6VFB8+3SKlXQ==
  /degenerator/1.0.4:
    dependencies:
      ast-types: 0.13.3
      escodegen: 1.14.1
      esprima: 3.1.3
    dev: false
    resolution:
      integrity: sha1-/PSQo37OJmRk2cxDGrmMWBnO0JU=
  /delay/4.3.0:
    dev: false
    engines:
      node: '>=6'
    resolution:
      integrity: sha512-Lwaf3zVFDMBop1yDuFZ19F9WyGcZcGacsbdlZtWjQmM50tOcMntm1njF/Nb/Vjij3KaSvCF+sEYGKrrjObu2NA==
  /delayed-stream/1.0.0:
    dev: false
    engines:
      node: '>=0.4.0'
    resolution:
      integrity: sha1-3zrhmayt+31ECqrgsp4icrJOxhk=
  /delegates/1.0.0:
    dev: false
    resolution:
      integrity: sha1-hMbhWbgZBP3KWaDvRM2HDTElD5o=
  /depd/1.1.2:
    dev: false
    engines:
      node: '>= 0.6'
    resolution:
      integrity: sha1-m81S4UwJd2PnSbJ0xDRu0uVgtak=
  /destroy/1.0.4:
    dev: false
    resolution:
      integrity: sha1-l4hXRCxEdJ5CBmE+N5RiBYJqvYA=
  /detect-libc/1.0.3:
    dev: false
    engines:
      node: '>=0.10'
    hasBin: true
    resolution:
      integrity: sha1-+hN8S9aY7fVc1c0CrFWfkaTEups=
  /di/0.0.1:
    dev: false
    resolution:
      integrity: sha1-gGZJMmzqp8qjMG112YXqJ0i6kTw=
  /diff/3.5.0:
    dev: false
    engines:
      node: '>=0.3.1'
    resolution:
      integrity: sha512-A46qtFgd+g7pDZinpnwiRJtxbC1hpgf0uzP3iG89scHk0AUC7A1TGxf5OiiOUv/JMZR8GOt8hL900hV0bOy5xA==
  /diff/4.0.2:
    dev: false
    engines:
      node: '>=0.3.1'
    resolution:
      integrity: sha512-58lmxKSA4BNyLz+HHMUzlOEpg09FV+ev6ZMe3vJihgdxzgcwZ8VoEEPmALCZG9LmqfVoNMMKpttIYTVG6uDY7A==
  /disparity/3.0.0:
    dependencies:
      ansi-styles: 4.2.1
      diff: 4.0.2
    dev: false
    engines:
      node: '>=8'
    hasBin: true
    resolution:
      integrity: sha512-n94Rzbv2ambRaFzrnBf34IEiyOdIci7maRpMkoQWB6xFYGA7Nbs0Z5YQzMfTeyQeelv23nayqOcssBoc6rKrgw==
  /doctrine/3.0.0:
    dependencies:
      esutils: 2.0.3
    dev: false
    engines:
      node: '>=6.0.0'
    resolution:
      integrity: sha512-yS+Q5i3hBf7GBkd4KG8a7eBNNWNGLTaEwwYWUijIYM7zrlYDM0BFXHjjPWlWZ1Rg7UaddZeIDmi9jF3HmqiQ2w==
  /dom-serialize/2.2.1:
    dependencies:
      custom-event: 1.0.1
      ent: 2.2.0
      extend: 3.0.2
      void-elements: 2.0.1
    dev: false
    resolution:
      integrity: sha1-ViromZ9Evl6jB29UGdzVnrQ6yVs=
  /dom-walk/0.1.2:
    dev: false
    resolution:
      integrity: sha512-6QvTW9mrGeIegrFXdtQi9pk7O/nSK6lSdXW2eqUspN5LWD7UTji2Fqw5V2YLjBpHEoU9Xl/eUWNpDeZvoyOv2w==
  /dotenv/8.2.0:
    dev: false
    engines:
      node: '>=8'
    resolution:
      integrity: sha512-8sJ78ElpbDJBHNeBzUbUVLsqKdccaa/BXF1uPTw3GrvQTBgrQrtObr2mUrE38vzYd8cEv+m/JBfDLioYcfXoaw==
  /downlevel-dts/0.4.0:
    dependencies:
      shelljs: 0.8.4
      typescript: 3.8.3
    dev: false
    hasBin: true
    resolution:
      integrity: sha512-nh5vM3n2pRhPwZqh0iWo5gpItPAYEGEWw9yd0YpI+lO60B7A3A6iJlxDbt7kKVNbqBXKsptL+jwE/Yg5Go66WQ==
  /duplexer2/0.0.2:
    dependencies:
      readable-stream: 1.1.14
    dev: false
    resolution:
      integrity: sha1-xhTc9n4vsUmVqRcR5aYX6KYKMds=
  /ecc-jsbn/0.1.2:
    dependencies:
      jsbn: 0.1.1
      safer-buffer: 2.1.2
    dev: false
    resolution:
      integrity: sha1-OoOpBOVDUyh4dMVkt1SThoSamMk=
  /ecdsa-sig-formatter/1.0.11:
    dependencies:
      safe-buffer: 5.2.1
    dev: false
    resolution:
      integrity: sha512-nagl3RYrbNv6kQkeJIpt6NJZy8twLB/2vtz6yN9Z4vRKHN4/QZJIEbqohALSgwKdnksuY3k5Addp5lg8sVoVcQ==
  /edge-launcher/1.2.2:
    dev: false
    resolution:
      integrity: sha1-60Cq+9Bnpup27/+rBke81VCbN7I=
  /ee-first/1.1.1:
    dev: false
    resolution:
      integrity: sha1-WQxhFWsK4vTwJVcyoViyZrxWsh0=
  /emoji-regex/7.0.3:
    dev: false
    resolution:
      integrity: sha512-CwBLREIQ7LvYFB0WyRvwhq5N5qPhc6PMjD6bYggFlI5YyDgl+0vxq5VHbMOFqLg7hfWzmu8T5Z1QofhmTIhItA==
  /emoji-regex/8.0.0:
    dev: false
    resolution:
      integrity: sha512-MSjYzcWNOA0ewAHpz0MxpYFvwg6yjy1NG3xteoqz644VCo/RPgnr1/GGt+ic3iJTzQ8Eu3TdM14SawnVUmGE6A==
  /emojis-list/3.0.0:
    dev: false
    engines:
      node: '>= 4'
    resolution:
      integrity: sha512-/kyM18EfinwXZbno9FyUGeFh87KC8HRQBQGildHZbEuRyWFOmv1U10o9BBp8XVZDVNNuQKyIGIu5ZYAAXJ0V2Q==
  /encodeurl/1.0.2:
    dev: false
    engines:
      node: '>= 0.8'
    resolution:
      integrity: sha1-rT/0yG7C0CkyL1oCw6mmBslbP1k=
  /end-of-stream/1.4.4:
    dependencies:
      once: 1.4.0
    dev: false
    resolution:
      integrity: sha512-+uw1inIHVPQoaVuHzRyXd21icM+cnt4CzD5rW+NC1wjOUSTOs+Te7FOv7AhN7vS9x/oIyhLP5PR1H+phQAHu5Q==
  /engine.io-client/3.2.1:
    dependencies:
      component-emitter: 1.2.1
      component-inherit: 0.0.3
      debug: 3.1.0
      engine.io-parser: 2.1.3
      has-cors: 1.1.0
      indexof: 0.0.1
      parseqs: 0.0.5
      parseuri: 0.0.5
      ws: 3.3.3
      xmlhttprequest-ssl: 1.5.5
      yeast: 0.1.2
    dev: false
    resolution:
      integrity: sha512-y5AbkytWeM4jQr7m/koQLc5AxpRKC1hEVUb/s1FUAWEJq5AzJJ4NLvzuKPuxtDi5Mq755WuDvZ6Iv2rXj4PTzw==
  /engine.io-parser/2.1.3:
    dependencies:
      after: 0.8.2
      arraybuffer.slice: 0.0.7
      base64-arraybuffer: 0.1.5
      blob: 0.0.5
      has-binary2: 1.0.3
    dev: false
    resolution:
      integrity: sha512-6HXPre2O4Houl7c4g7Ic/XzPnHBvaEmN90vtRO9uLmwtRqQmTOw0QMevL1TOfL2Cpu1VzsaTmMotQgMdkzGkVA==
  /engine.io/3.2.1:
    dependencies:
      accepts: 1.3.7
      base64id: 1.0.0
      cookie: 0.3.1
      debug: 3.1.0
      engine.io-parser: 2.1.3
      ws: 3.3.3
    dev: false
    resolution:
      integrity: sha512-+VlKzHzMhaU+GsCIg4AoXF1UdDFjHHwMmMKqMJNDNLlUlejz58FCy4LBqB2YVJskHGYl06BatYWKP2TVdVXE5w==
  /enhanced-resolve/4.1.1:
    dependencies:
      graceful-fs: 4.2.4
      memory-fs: 0.5.0
      tapable: 1.1.3
    dev: false
    engines:
      node: '>=6.9.0'
    resolution:
      integrity: sha512-98p2zE+rL7/g/DzMHMTF4zZlCgeVdJ7yr6xzEpJRYwFYrGi9ANdn5DnJURg6RpBkyk60XYDnWIv51VfIhfNGuA==
  /ent/2.2.0:
    dev: false
    resolution:
      integrity: sha1-6WQhkyWiHQX0RGai9obtbOX13R0=
  /errno/0.1.7:
    dependencies:
      prr: 1.0.1
    dev: false
    hasBin: true
    resolution:
      integrity: sha512-MfrRBDWzIWifgq6tJj60gkAwtLNb6sQPlcFrSOflcP1aFmmruKQ2wRnze/8V6kgyz7H3FF8Npzv78mZ7XLLflg==
  /error-ex/1.3.2:
    dependencies:
      is-arrayish: 0.2.1
    dev: false
    resolution:
      integrity: sha512-7dFHNmqeFSEt2ZBsCriorKnn3Z2pj+fd9kmI6QoWw4//DL+icEBfc0U7qJCisqrTsKTjw4fNFy2pW9OqStD84g==
  /es-abstract/1.17.5:
    dependencies:
      es-to-primitive: 1.2.1
      function-bind: 1.1.1
      has: 1.0.3
      has-symbols: 1.0.1
      is-callable: 1.1.5
      is-regex: 1.0.5
      object-inspect: 1.7.0
      object-keys: 1.1.1
      object.assign: 4.1.0
      string.prototype.trimleft: 2.1.2
      string.prototype.trimright: 2.1.2
    dev: false
    engines:
      node: '>= 0.4'
    resolution:
      integrity: sha512-BR9auzDbySxOcfog0tLECW8l28eRGpDpU3Dm3Hp4q/N+VtLTmyj4EUN088XZWQDW/hzj6sYRDXeOFsaAODKvpg==
  /es-to-primitive/1.2.1:
    dependencies:
      is-callable: 1.1.5
      is-date-object: 1.0.2
      is-symbol: 1.0.3
    dev: false
    engines:
      node: '>= 0.4'
    resolution:
      integrity: sha512-QCOllgZJtaUo9miYBcLChTUaHNjJF3PYs1VidD7AwiEj1kYxKeQTctLAezAOH5ZKRH0g2IgPn6KwB4IT8iRpvA==
  /es6-error/4.1.1:
    dev: false
    resolution:
      integrity: sha512-Um/+FxMr9CISWh0bi5Zv0iOD+4cFh5qLeks1qhAopKVAJw3drgKbKySikp7wGhDL0HPeaja0P5ULZrxLkniUVg==
  /es6-object-assign/1.1.0:
    dev: false
    resolution:
      integrity: sha1-wsNYJlYkfDnqEHyx5mUrb58kUjw=
  /es6-promise/4.2.8:
    dev: false
    resolution:
      integrity: sha512-HJDGx5daxeIvxdBxvG2cb9g4tEvwIk3i8+nhX0yGrYmZUzbkdg8QbDevheDB8gd0//uPj4c1EQua8Q+MViT0/w==
  /es6-promisify/5.0.0:
    dependencies:
      es6-promise: 4.2.8
    dev: false
    resolution:
      integrity: sha1-UQnWLz5W6pZ8S2NQWu8IKRyKUgM=
  /escape-goat/2.1.1:
    dev: false
    engines:
      node: '>=8'
    resolution:
      integrity: sha512-8/uIhbG12Csjy2JEW7D9pHbreaVaS/OpN3ycnyvElTdwM5n6GY6W6e2IPemfvGZeUMqZ9A/3GqIZMgKnBhAw/Q==
  /escape-html/1.0.3:
    dev: false
    resolution:
      integrity: sha1-Aljq5NPQwJdN4cFpGI7wBR0dGYg=
  /escape-quotes/1.0.2:
    dependencies:
      escape-string-regexp: 1.0.5
    dev: false
    resolution:
      integrity: sha1-tIltSmz4LdWzP0m3E0CMY4D2zZc=
  /escape-string-regexp/1.0.5:
    dev: false
    engines:
      node: '>=0.8.0'
    resolution:
      integrity: sha1-G2HAViGQqN/2rjuyzwIAyhMLhtQ=
  /escodegen/1.14.1:
    dependencies:
      esprima: 4.0.1
      estraverse: 4.3.0
      esutils: 2.0.3
      optionator: 0.8.3
    dev: false
    engines:
      node: '>=4.0'
    hasBin: true
    optionalDependencies:
      source-map: 0.6.1
    resolution:
      integrity: sha512-Bmt7NcRySdIfNPfU2ZoXDrrXsG9ZjvDxcAlMfDUgRBjLOWTuIACXPBFJH7Z+cLb40JeQco5toikyc9t9P8E9SQ==
  /escodegen/1.8.1:
    dependencies:
      esprima: 2.7.3
      estraverse: 1.9.3
      esutils: 2.0.3
      optionator: 0.8.3
    dev: false
    engines:
      node: '>=0.12.0'
    hasBin: true
    optionalDependencies:
      source-map: 0.2.0
    resolution:
      integrity: sha1-WltTr0aTEQvrsIZ6o0MN07cKEBg=
  /eslint-config-prettier/6.11.0_eslint@6.8.0:
    dependencies:
      eslint: 6.8.0
      get-stdin: 6.0.0
    dev: false
    hasBin: true
    peerDependencies:
      eslint: '>=3.14.1'
    resolution:
      integrity: sha512-oB8cpLWSAjOVFEJhhyMZh6NOEOtBVziaqdDQ86+qhDHFbZXoRTM7pNSvFRfW/W/L/LrQ38C99J5CGuRBBzBsdA==
  /eslint-plugin-no-null/1.0.2_eslint@6.8.0:
    dependencies:
      eslint: 6.8.0
    dev: false
    engines:
      node: '>=5.0.0'
    peerDependencies:
      eslint: '>=3.0.0'
    resolution:
      integrity: sha1-EjaoEjkTkKGHetQAfCbnRTQclR8=
  /eslint-plugin-no-only-tests/2.4.0:
    dev: false
    engines:
      node: '>=4.0.0'
    resolution:
      integrity: sha512-azP9PwQYfGtXJjW273nIxQH9Ygr+5/UyeW2wEjYoDtVYPI+WPKwbj0+qcAKYUXFZLRumq4HKkFaoDBAwBoXImQ==
  /eslint-plugin-promise/4.2.1:
    dev: false
    engines:
      node: '>=6'
    resolution:
      integrity: sha512-VoM09vT7bfA7D+upt+FjeBO5eHIJQBUWki1aPvB+vbNiHS3+oGIJGIeyBtKQTME6UPXXy3vV07OL1tHd3ANuDw==
  /eslint-scope/5.0.0:
    dependencies:
      esrecurse: 4.2.1
      estraverse: 4.3.0
    dev: false
    engines:
      node: '>=8.0.0'
    resolution:
      integrity: sha512-oYrhJW7S0bxAFDvWqzvMPRm6pcgcnWc4QnofCAqRTRfQC0JcwenzGglTtsLyIuuWFfkqDG9vz67cnttSd53djw==
  /eslint-utils/1.4.3:
    dependencies:
      eslint-visitor-keys: 1.1.0
    dev: false
    engines:
      node: '>=6'
    resolution:
      integrity: sha512-fbBN5W2xdY45KulGXmLHZ3c3FHfVYmKg0IrAKGOkT/464PQsx2UeIzfz1RmEci+KLm1bBaAzZAh8+/E+XAeZ8Q==
  /eslint-utils/2.0.0:
    dependencies:
      eslint-visitor-keys: 1.1.0
    dev: false
    engines:
      node: '>=6'
    resolution:
      integrity: sha512-0HCPuJv+7Wv1bACm8y5/ECVfYdfsAm9xmVb7saeFlxjPYALefjhbYoCkBjPdPzGH8wWyTpAez82Fh3VKYEZ8OA==
  /eslint-visitor-keys/1.1.0:
    dev: false
    engines:
      node: '>=4'
    resolution:
      integrity: sha512-8y9YjtM1JBJU/A9Kc+SbaOV4y29sSWckBwMHa+FGtVj5gN/sbnKDf6xJUl+8g7FAij9LVaP8C24DUiH/f/2Z9A==
  /eslint/6.8.0:
    dependencies:
      '@babel/code-frame': 7.8.3
      ajv: 6.12.2
      chalk: 2.4.2
      cross-spawn: 6.0.5
      debug: 4.1.1
      doctrine: 3.0.0
      eslint-scope: 5.0.0
      eslint-utils: 1.4.3
      eslint-visitor-keys: 1.1.0
      espree: 6.2.1
      esquery: 1.3.1
      esutils: 2.0.3
      file-entry-cache: 5.0.1
      functional-red-black-tree: 1.0.1
      glob-parent: 5.1.1
      globals: 12.4.0
      ignore: 4.0.6
      import-fresh: 3.2.1
      imurmurhash: 0.1.4
      inquirer: 7.1.0
      is-glob: 4.0.1
      js-yaml: 3.13.1
      json-stable-stringify-without-jsonify: 1.0.1
      levn: 0.3.0
      lodash: 4.17.15
      minimatch: 3.0.4
      mkdirp: 0.5.5
      natural-compare: 1.4.0
      optionator: 0.8.3
      progress: 2.0.3
      regexpp: 2.0.1
      semver: 6.3.0
      strip-ansi: 5.2.0
      strip-json-comments: 3.1.0
      table: 5.4.6
      text-table: 0.2.0
      v8-compile-cache: 2.1.0
    dev: false
    engines:
      node: ^8.10.0 || ^10.13.0 || >=11.10.1
    hasBin: true
    resolution:
      integrity: sha512-K+Iayyo2LtyYhDSYwz5D5QdWw0hCacNzyq1Y821Xna2xSJj7cijoLLYmLxTQgcgZ9mC61nryMy9S7GRbYpI5Ig==
  /esm/3.2.25:
    dev: false
    engines:
      node: '>=6'
    resolution:
      integrity: sha512-U1suiZ2oDVWv4zPO56S0NcR5QriEahGtdN2OR6FiOG4WJvcjBVFB0qI4+eKoWFH483PKGuLuu6V8Z4T5g63UVA==
  /espree/6.2.1:
    dependencies:
      acorn: 7.2.0
      acorn-jsx: 5.2.0_acorn@7.2.0
      eslint-visitor-keys: 1.1.0
    dev: false
    engines:
      node: '>=6.0.0'
    resolution:
      integrity: sha512-ysCxRQY3WaXJz9tdbWOwuWr5Y/XrPTGX9Kiz3yoUXwW0VZ4w30HTkQLaGx/+ttFjF8i+ACbArnB4ce68a9m5hw==
  /esprima/2.7.3:
    dev: false
    engines:
      node: '>=0.10.0'
    hasBin: true
    resolution:
      integrity: sha1-luO3DVd59q1JzQMmc9HDEnZ7pYE=
  /esprima/3.1.3:
    dev: false
    engines:
      node: '>=4'
    hasBin: true
    resolution:
      integrity: sha1-/cpRzuYTOJXjyI1TXOSdv/YqRjM=
  /esprima/4.0.1:
    dev: false
    engines:
      node: '>=4'
    hasBin: true
    resolution:
      integrity: sha512-eGuFFw7Upda+g4p+QHvnW0RyTX/SVeJBDM/gCtMARO0cLuT2HcEKnTPvhjV6aGeqrCB/sbNop0Kszm0jsaWU4A==
  /esquery/1.3.1:
    dependencies:
      estraverse: 5.1.0
    dev: false
    engines:
      node: '>=0.10'
    resolution:
      integrity: sha512-olpvt9QG0vniUBZspVRN6lwB7hOZoTRtT+jzR+tS4ffYx2mzbw+z0XCOk44aaLYKApNX5nMm+E+P6o25ip/DHQ==
  /esrecurse/4.2.1:
    dependencies:
      estraverse: 4.3.0
    dev: false
    engines:
      node: '>=4.0'
    resolution:
      integrity: sha512-64RBB++fIOAXPw3P9cy89qfMlvZEXZkqqJkjqqXIvzP5ezRZjW+lPWjw35UX/3EhUPFYbg5ER4JYgDw4007/DQ==
  /estraverse/1.9.3:
    dev: false
    engines:
      node: '>=0.10.0'
    resolution:
      integrity: sha1-r2fy3JIlgkFZUJJgkaQAXSnJu0Q=
  /estraverse/4.3.0:
    dev: false
    engines:
      node: '>=4.0'
    resolution:
      integrity: sha512-39nnKffWz8xN1BU/2c79n9nB9HDzo0niYUqx6xyqUnyoAnQyyWpOTdZEeiCch8BBu515t4wp9ZmgVfVhn9EBpw==
  /estraverse/5.1.0:
    dev: false
    engines:
      node: '>=4.0'
    resolution:
      integrity: sha512-FyohXK+R0vE+y1nHLoBM7ZTyqRpqAlhdZHCWIWEviFLiGB8b04H6bQs8G+XTthacvT8VuwvteiP7RJSxMs8UEw==
  /estree-walker/0.6.1:
    dev: false
    resolution:
      integrity: sha512-SqmZANLWS0mnatqbSfRP5g8OXZC12Fgg1IwNtLsyHDzJizORW4khDfjPqJZsemPWBB2uqykUah5YpQ6epsqC/w==
  /estree-walker/1.0.1:
    dev: false
    resolution:
      integrity: sha512-1fMXF3YP4pZZVozF8j/ZLfvnR8NSIljt56UhbZ5PeeDmmGHpgpdwQt7ITlGvYaQukCvuBRMLEiKiYC+oeIg4cg==
  /esutils/2.0.3:
    dev: false
    engines:
      node: '>=0.10.0'
    resolution:
      integrity: sha512-kVscqXk4OCp68SZ0dkgEKVi6/8ij300KBWTJq32P/dYeWTSwK41WyTxalN1eRmA5Z9UU/LX9D7FWSmV9SAYx6g==
  /etag/1.8.1:
    dev: false
    engines:
      node: '>= 0.6'
    resolution:
      integrity: sha1-Qa4u62XvpiJorr/qg6x9eSmbCIc=
  /eventemitter3/4.0.4:
    dev: false
    resolution:
      integrity: sha512-rlaVLnVxtxvoyLsQQFBx53YmXHDxRIzzTLbdfxqi4yocpSjAxXwkU0cScM5JgSKMqEhrZpnvQ2D9gjylR0AimQ==
  /events/3.1.0:
    dev: false
    engines:
      node: '>=0.8.x'
    resolution:
      integrity: sha512-Rv+u8MLHNOdMjTAFeT3nCjHn2aGlx435FP/sDHNaRhDEMwyI/aB22Kj2qIN8R0cw3z28psEQLYwxVKLsKrMgWg==
  /execa/1.0.0:
    dependencies:
      cross-spawn: 6.0.5
      get-stream: 4.1.0
      is-stream: 1.1.0
      npm-run-path: 2.0.2
      p-finally: 1.0.0
      signal-exit: 3.0.3
      strip-eof: 1.0.0
    dev: false
    engines:
      node: '>=6'
    resolution:
      integrity: sha512-adbxcyWV46qiHyvSp50TKt05tB4tK3HcmF7/nxfAdhnox83seTDbwnaqKO4sXRy7roHAIFqJP/Rw/AuEbX61LA==
  /execa/3.4.0:
    dependencies:
      cross-spawn: 7.0.2
      get-stream: 5.1.0
      human-signals: 1.1.1
      is-stream: 2.0.0
      merge-stream: 2.0.0
      npm-run-path: 4.0.1
      onetime: 5.1.0
      p-finally: 2.0.1
      signal-exit: 3.0.3
      strip-final-newline: 2.0.0
    dev: false
    engines:
      node: ^8.12.0 || >=9.7.0
    resolution:
      integrity: sha512-r9vdGQk4bmCuK1yKQu1KTwcT2zwfWdbdaXfCtAh+5nU/4fSX+JAb7vZGvI5naJrQlvONrEB20jeruESI69530g==
  /expand-template/2.0.3:
    dev: false
    engines:
      node: '>=6'
    resolution:
      integrity: sha512-XYfuKMvj4O35f/pOXLObndIRvyQ+/+6AhODh+OKWj9S9498pHHn/IMszH+gt0fBCRWMNfk1ZSp5x3AifmnI2vg==
  /expand-tilde/2.0.2:
    dependencies:
      homedir-polyfill: 1.0.3
    dev: false
    engines:
      node: '>=0.10.0'
    resolution:
      integrity: sha1-l+gBqgUt8CRU3kawK/YhZCzchQI=
  /express/4.17.1:
    dependencies:
      accepts: 1.3.7
      array-flatten: 1.1.1
      body-parser: 1.19.0
      content-disposition: 0.5.3
      content-type: 1.0.4
      cookie: 0.4.0
      cookie-signature: 1.0.6
      debug: 2.6.9
      depd: 1.1.2
      encodeurl: 1.0.2
      escape-html: 1.0.3
      etag: 1.8.1
      finalhandler: 1.1.2
      fresh: 0.5.2
      merge-descriptors: 1.0.1
      methods: 1.1.2
      on-finished: 2.3.0
      parseurl: 1.3.3
      path-to-regexp: 0.1.7
      proxy-addr: 2.0.6
      qs: 6.7.0
      range-parser: 1.2.1
      safe-buffer: 5.1.2
      send: 0.17.1
      serve-static: 1.14.1
      setprototypeof: 1.1.1
      statuses: 1.5.0
      type-is: 1.6.18
      utils-merge: 1.0.1
      vary: 1.1.2
    dev: false
    engines:
      node: '>= 0.10.0'
    resolution:
      integrity: sha512-mHJ9O79RqluphRrcw2X/GTh3k9tVv8YcoyY4Kkh4WDMUYKRZUq0h1o0w2rrrxBqM7VoeUVqgb27xlEMXTnYt4g==
  /extend/3.0.2:
    dev: false
    resolution:
      integrity: sha512-fjquC59cD7CyW6urNXK0FBufkZcoiGG80wTuPujX590cB5Ttln20E2UB4S/WARVqhXffZl2LNgS+gQdPIIim/g==
  /external-editor/3.1.0:
    dependencies:
      chardet: 0.7.0
      iconv-lite: 0.4.24
      tmp: 0.0.33
    dev: false
    engines:
      node: '>=4'
    resolution:
      integrity: sha512-hMQ4CX1p1izmuLYyZqLMO/qGNw10wSv9QDCPfzXfyFrOaCSSoRfqE1Kf1s5an66J5JZC62NewG+mK49jOCtQew==
  /extract-zip/1.7.0:
    dependencies:
      concat-stream: 1.6.2
      debug: 2.6.9
      mkdirp: 0.5.5
      yauzl: 2.10.0
    dev: false
    hasBin: true
    resolution:
      integrity: sha512-xoh5G1W/PB0/27lXgMQyIhP5DSY/LhoCsOyZgb+6iMmRtCwVBo55uKaMoEYrDCKQhWvqEip5ZPKAc6eFNyf/MA==
  /extsprintf/1.3.0:
    dev: false
    engines:
      '0': node >=0.6.0
    resolution:
      integrity: sha1-lpGEQOMEGnpBT4xS48V06zw+HgU=
  /fancy-log/1.3.3:
    dependencies:
      ansi-gray: 0.1.1
      color-support: 1.1.3
      parse-node-version: 1.0.1
      time-stamp: 1.1.0
    dev: false
    engines:
      node: '>= 0.10'
    resolution:
      integrity: sha512-k9oEhlyc0FrVh25qYuSELjr8oxsCoc4/LEZfg2iJJrfEk/tZL9bCoJE47gqAvI2m/AUjluCS4+3I0eTx8n3AEw==
  /fast-deep-equal/3.1.1:
    dev: false
    resolution:
      integrity: sha512-8UEa58QDLauDNfpbrX55Q9jrGHThw2ZMdOky5Gl1CDtVeJDPVrG4Jxx1N8jw2gkWaff5UUuX1KJd+9zGe2B+ZA==
  /fast-json-stable-stringify/2.1.0:
    dev: false
    resolution:
      integrity: sha512-lhd/wF+Lk98HZoTCtlVraHtfh5XYijIjalXck7saUtuanSDyLMxnHhSXEDJqHxD7msR8D0uCmqlkwjCV8xvwHw==
  /fast-levenshtein/2.0.6:
    dev: false
    resolution:
      integrity: sha1-PYpcZog6FqMMqGQ+hR8Zuqd5eRc=
  /fclone/1.0.11:
    dev: false
    resolution:
      integrity: sha1-EOhdo4v+p/xZk0HClu4ddyZu5kA=
  /fd-slicer/1.1.0:
    dependencies:
      pend: 1.2.0
    dev: false
    resolution:
      integrity: sha1-JcfInLH5B3+IkbvmHY85Dq4lbx4=
  /fetch-mock/9.10.1_node-fetch@2.6.0:
    dependencies:
      babel-runtime: 6.26.0
      core-js: 3.6.5
      debug: 4.1.1
      glob-to-regexp: 0.4.1
      is-subset: 0.1.1
      lodash.isequal: 4.5.0
      node-fetch: 2.6.0
      path-to-regexp: 2.4.0
      querystring: 0.2.0
      whatwg-url: 6.5.0
    dev: false
    engines:
      node: '>=4.0.0'
    peerDependencies:
      node-fetch: '*'
    peerDependenciesMeta:
      node-fetch:
        optional: true
    resolution:
      integrity: sha512-pTSLpg/Z9LvoqTRu8S9Aeyu4wsyNHLcqON6F5iw1nLHkSOZ+snKgkijwtOVtVsgNzyiZCq9NHRwGxPRpLwth7A==
  /figures/3.2.0:
    dependencies:
      escape-string-regexp: 1.0.5
    dev: false
    engines:
      node: '>=8'
    resolution:
      integrity: sha512-yaduQFRKLXYOGgEn6AZau90j3ggSOyiqXU0F9JZfeXYhNa+Jk4X+s45A2zg5jns87GAFa34BBm2kXw4XpNcbdg==
  /file-entry-cache/5.0.1:
    dependencies:
      flat-cache: 2.0.1
    dev: false
    engines:
      node: '>=4'
    resolution:
      integrity: sha512-bCg29ictuBaKUwwArK4ouCaqDgLZcysCFLmM/Yn/FDoqndh/9vNuQfXRDvTuXKLxfD/JtZQGKFT8MGcJBK644g==
  /file-uri-to-path/1.0.0:
    dev: false
    resolution:
      integrity: sha512-0Zt+s3L7Vf1biwWZ29aARiVYLx7iMGnEUl9x33fbB/j3jR81u/O2LbqK+Bm1CDSNDKVtJ/YjwY7TUd5SkeLQLw==
  /fill-range/7.0.1:
    dependencies:
      to-regex-range: 5.0.1
    dev: false
    engines:
      node: '>=8'
    resolution:
      integrity: sha512-qOo9F+dMUmC2Lcb4BbVvnKJxTPjCm+RRpe4gDuGrzkL7mEVl/djYSu2OdQ2Pa302N4oqkSg9ir6jaLWJ2USVpQ==
  /finalhandler/1.1.2:
    dependencies:
      debug: 2.6.9
      encodeurl: 1.0.2
      escape-html: 1.0.3
      on-finished: 2.3.0
      parseurl: 1.3.3
      statuses: 1.5.0
      unpipe: 1.0.0
    dev: false
    engines:
      node: '>= 0.8'
    resolution:
      integrity: sha512-aAWcW57uxVNrQZqFXjITpW3sIUQmHGG3qSb9mUah9MgMC4NeWhNOlNjXEYq3HjRAvL6arUviZGGJsBg6z0zsWA==
  /find-cache-dir/2.1.0:
    dependencies:
      commondir: 1.0.1
      make-dir: 2.1.0
      pkg-dir: 3.0.0
    dev: false
    engines:
      node: '>=6'
    resolution:
      integrity: sha512-Tq6PixE0w/VMFfCgbONnkiQIVol/JJL7nRMi20fqzA4NRs9AfeqMGeRdPi3wIhYkxjeBaWh2rxwapn5Tu3IqOQ==
  /find-up/1.1.2:
    dependencies:
      path-exists: 2.1.0
      pinkie-promise: 2.0.1
    dev: false
    engines:
      node: '>=0.10.0'
    resolution:
      integrity: sha1-ay6YIrGizgpgq2TWEOzK1TyyTQ8=
  /find-up/3.0.0:
    dependencies:
      locate-path: 3.0.0
    dev: false
    engines:
      node: '>=6'
    resolution:
      integrity: sha512-1yD6RmLI1XBfxugvORwlck6f75tYL+iR0jqwsOrOxMZyGYqUuDhJ0l4AXdO1iX/FTs9cBAMEk1gWSEx1kSbylg==
  /find-up/4.1.0:
    dependencies:
      locate-path: 5.0.0
      path-exists: 4.0.0
    dev: false
    engines:
      node: '>=8'
    resolution:
      integrity: sha512-PpOwAdQ/YlXQ2vj8a3h8IipDuYRi3wceVQQGYWxNINccq40Anw7BlsEXCMbt1Zt+OLA6Fq9suIpIWD0OsnISlw==
  /flat-cache/2.0.1:
    dependencies:
      flatted: 2.0.2
      rimraf: 2.6.3
      write: 1.0.3
    dev: false
    engines:
      node: '>=4'
    resolution:
      integrity: sha512-LoQe6yDuUMDzQAEH8sgmh4Md6oZnc/7PjtwjNFSzveXqSHt6ka9fPBuso7IGf9Rz4uqnSnWiFH2B/zj24a5ReA==
  /flat/4.1.0:
    dependencies:
      is-buffer: 2.0.4
    dev: false
    hasBin: true
    resolution:
      integrity: sha512-Px/TiLIznH7gEDlPXcUD4KnBusa6kR6ayRUVcnEAbreRIuhkqow/mun59BuRXwoYk7ZQOLW1ZM05ilIvK38hFw==
  /flatted/2.0.2:
    dev: false
    resolution:
      integrity: sha512-r5wGx7YeOwNWNlCA0wQ86zKyDLMQr+/RB8xy74M4hTphfmjlijTSSXGuH8rnvKZnfT9i+75zmd8jcKdMR4O6jA==
  /folktale/2.3.2:
    dev: false
    resolution:
      integrity: sha512-+8GbtQBwEqutP0v3uajDDoN64K2ehmHd0cjlghhxh0WpcfPzAIjPA03e1VvHlxL02FVGR0A6lwXsNQKn3H1RNQ==
  /follow-redirects/1.11.0:
    dependencies:
      debug: 3.2.6
    dev: false
    engines:
      node: '>=4.0'
    resolution:
      integrity: sha512-KZm0V+ll8PfBrKwMzdo5D13b1bur9Iq9Zd/RMmAoQQcl2PxxFml8cxXPaaPYVbV0RjNjq1CU7zIzAOqtUPudmA==
  /follow-redirects/1.5.10:
    dependencies:
      debug: 3.1.0
    dev: false
    engines:
      node: '>=4.0'
    resolution:
      integrity: sha512-0V5l4Cizzvqt5D44aTXbFZz+FtyXV1vrDN6qrelxtfYQKW0KO0W2T/hkE8xvGa/540LkZlkaUjO4ailYTFtHVQ==
  /foreach/2.0.5:
    dev: false
    resolution:
      integrity: sha1-C+4AUBiusmDQo6865ljdATbsG5k=
  /foreground-child/1.5.6:
    dependencies:
      cross-spawn: 4.0.2
      signal-exit: 3.0.3
    dev: false
    resolution:
      integrity: sha1-T9ca0t/elnibmApcCilZN8svXOk=
  /forever-agent/0.6.1:
    dev: false
    resolution:
      integrity: sha1-+8cfDEGt6zf5bFd60e1C2P2sypE=
  /form-data/2.3.3:
    dependencies:
      asynckit: 0.4.0
      combined-stream: 1.0.8
      mime-types: 2.1.27
    dev: false
    engines:
      node: '>= 0.12'
    resolution:
      integrity: sha512-1lLKB2Mu3aGP1Q/2eCOx0fNbRMe7XdwktwOruhfqqd0rIJWwN4Dh+E3hrPSlDCXnSR7UtZ1N38rVXm+6+MEhJQ==
  /form-data/2.5.1:
    dependencies:
      asynckit: 0.4.0
      combined-stream: 1.0.8
      mime-types: 2.1.27
    dev: false
    engines:
      node: '>= 0.12'
    resolution:
      integrity: sha512-m21N3WOmEEURgk6B9GLOE4RuWOFf28Lhh9qGYeNlGq4VDXUlJy2th2slBNU8Gp8EzloYZOibZJ7t5ecIrFSjVA==
  /form-data/3.0.0:
    dependencies:
      asynckit: 0.4.0
      combined-stream: 1.0.8
      mime-types: 2.1.27
    dev: false
    engines:
      node: '>= 6'
    resolution:
      integrity: sha512-CKMFDglpbMi6PyN+brwB9Q/GOw0eAnsrEZDgcsH5Krhz5Od/haKHAX0NmQfha2zPPz0JpWzA7GJHGSnvCRLWsg==
  /forwarded/0.1.2:
    dev: false
    engines:
      node: '>= 0.6'
    resolution:
      integrity: sha1-mMI9qxF1ZXuMBXPozszZGw/xjIQ=
  /fresh/0.5.2:
    dev: false
    engines:
      node: '>= 0.6'
    resolution:
      integrity: sha1-PYyt2Q2XZWn6g1qx+OSyOhBWBac=
  /fs-constants/1.0.0:
    dev: false
    resolution:
      integrity: sha512-y6OAwoSIf7FyjMIv94u+b5rdheZEjzR63GTyZJm5qh4Bi+2YgwLCcI/fPFZkL5PSixOt6ZNKm+w+Hfp/Bciwow==
  /fs-extra/7.0.1:
    dependencies:
      graceful-fs: 4.2.4
      jsonfile: 4.0.0
      universalify: 0.1.2
    dev: false
    engines:
      node: '>=6 <7 || >=8'
    resolution:
      integrity: sha512-YJDaCJZEnBmcbw13fvdAM9AwNOJwOzrE4pqMqBq5nFiEqXUqHwlK4B+3pUw6JNvfSPtX05xFHtYy/1ni01eGCw==
  /fs-extra/8.1.0:
    dependencies:
      graceful-fs: 4.2.4
      jsonfile: 4.0.0
      universalify: 0.1.2
    dev: false
    engines:
      node: '>=6 <7 || >=8'
    resolution:
      integrity: sha512-yhlQgA6mnOJUKOsRUFsgJdQCvkKhcz8tlZG5HBQfReYZy46OwLcY+Zia0mtdHsOo9y/hP+CxMN0TU9QxoOtG4g==
  /fs.realpath/1.0.0:
    dev: false
    resolution:
      integrity: sha1-FQStJSMVjKpA20onh8sBQRmU6k8=
  /fsevents/2.1.3:
    dev: false
    engines:
      node: ^8.16.0 || ^10.6.0 || >=11.0.0
    optional: true
    os:
      - darwin
    resolution:
      integrity: sha512-Auw9a4AxqWpa9GUfj370BMPzzyncfBABW8Mab7BGWBYDj4Isgq+cDKtx0i6u9jcX9pQDnswsaaOTgTmA5pEjuQ==
  /ftp/0.3.10:
    dependencies:
      readable-stream: 1.1.14
      xregexp: 2.0.0
    dev: false
    engines:
      node: '>=0.8.0'
    resolution:
      integrity: sha1-kZfYYa2BQvPmPVqDv+TFn3MwiF0=
  /function-bind/1.1.1:
    dev: false
    resolution:
      integrity: sha512-yIovAzMX49sF8Yl58fSCWJ5svSLuaibPxXQJFLmBObTuCr0Mf1KiPopGM9NiFjiYBCbfaa2Fh6breQ6ANVTI0A==
  /functional-red-black-tree/1.0.1:
    dev: false
    resolution:
      integrity: sha1-GwqzvVU7Kg1jmdKcDj6gslIHgyc=
  /gauge/2.7.4:
    dependencies:
      aproba: 1.2.0
      console-control-strings: 1.1.0
      has-unicode: 2.0.1
      object-assign: 4.1.1
      signal-exit: 3.0.3
      string-width: 1.0.2
      strip-ansi: 3.0.1
      wide-align: 1.1.3
    dev: false
    resolution:
      integrity: sha1-LANAXHU4w51+s3sxcCLjJfsBi/c=
  /gensync/1.0.0-beta.1:
    dev: false
    engines:
      node: '>=6.9.0'
    resolution:
      integrity: sha512-r8EC6NO1sngH/zdD9fiRDLdcgnbayXah+mLgManTaIZJqEC1MZstmnox8KpnI2/fxQwrp5OpCOYWLp4rBl4Jcg==
  /get-caller-file/1.0.3:
    dev: false
    resolution:
      integrity: sha512-3t6rVToeoZfYSGd8YoLFR2DJkiQrIiUrGcjvFX2mDw3bn6k2OtwHN0TNCLbBO+w8qTvimhDkv+LSscbJY1vE6w==
  /get-caller-file/2.0.5:
    dev: false
    engines:
      node: 6.* || 8.* || >= 10.*
    resolution:
      integrity: sha512-DyFP3BM/3YHTQOCUL/w0OZHR0lpKeGrxotcHWcqNEdnltqFwXVfhEBQ94eIo34AfQpo0rGki4cyIiftY06h2Fg==
  /get-func-name/2.0.0:
    dev: false
    resolution:
      integrity: sha1-6td0q+5y4gQJQzoGY2YCPdaIekE=
  /get-stdin/4.0.1:
    dev: false
    engines:
      node: '>=0.10.0'
    resolution:
      integrity: sha1-uWjGsKBDhDJJAui/Gl3zJXmkUP4=
  /get-stdin/6.0.0:
    dev: false
    engines:
      node: '>=4'
    resolution:
      integrity: sha512-jp4tHawyV7+fkkSKyvjuLZswblUtz+SQKzSWnBbii16BuZksJlU1wuBYXY75r+duh/llF1ur6oNwi+2ZzjKZ7g==
  /get-stream/4.1.0:
    dependencies:
      pump: 3.0.0
    dev: false
    engines:
      node: '>=6'
    resolution:
      integrity: sha512-GMat4EJ5161kIy2HevLlr4luNjBgvmj413KaQA7jt4V8B4RDsfpHk7WQ9GVqfYyyx8OS/L66Kox+rJRNklLK7w==
  /get-stream/5.1.0:
    dependencies:
      pump: 3.0.0
    dev: false
    engines:
      node: '>=8'
    resolution:
      integrity: sha512-EXr1FOzrzTfGeL0gQdeFEvOMm2mzMOglyiOXSTpPC+iAjAKftbr3jpCMWynogwYnM+eSj9sHGc6wjIcDvYiygw==
  /get-uri/2.0.4:
    dependencies:
      data-uri-to-buffer: 1.2.0
      debug: 2.6.9
      extend: 3.0.2
      file-uri-to-path: 1.0.0
      ftp: 0.3.10
      readable-stream: 2.3.7
    dev: false
    resolution:
      integrity: sha512-v7LT/s8kVjs+Tx0ykk1I+H/rbpzkHvuIq87LmeXptcf5sNWm9uQiwjNAt94SJPA1zOlCntmnOlJvVWKmzsxG8Q==
  /getpass/0.1.7:
    dependencies:
      assert-plus: 1.0.0
    dev: false
    resolution:
      integrity: sha1-Xv+OPmhNVprkyysSgmBOi6YhSfo=
  /github-from-package/0.0.0:
    dev: false
    resolution:
      integrity: sha1-l/tdlr/eiXMxPyDoKI75oWf6ZM4=
  /glob-parent/5.1.1:
    dependencies:
      is-glob: 4.0.1
    dev: false
    engines:
      node: '>= 6'
    resolution:
      integrity: sha512-FnI+VGOpnlGHWZxthPGR+QhR78fuiK0sNLkHQv+bL9fQi57lNNdquIbna/WrfROrolq8GK5Ek6BiMwqL/voRYQ==
  /glob-to-regexp/0.4.1:
    dev: false
    resolution:
      integrity: sha512-lkX1HJXwyMcprw/5YUZc2s7DrpAiHB21/V+E1rHUrVNokkvB6bqMzT0VfV6/86ZNabt1k14YOIaT7nDvOX3Iiw==
  /glob/5.0.15:
    dependencies:
      inflight: 1.0.6
      inherits: 2.0.4
      minimatch: 3.0.4
      once: 1.4.0
      path-is-absolute: 1.0.1
    dev: false
    resolution:
      integrity: sha1-G8k2ueAvSmA/zCIuz3Yz0wuLk7E=
  /glob/7.1.3:
    dependencies:
      fs.realpath: 1.0.0
      inflight: 1.0.6
      inherits: 2.0.4
      minimatch: 3.0.4
      once: 1.4.0
      path-is-absolute: 1.0.1
    dev: false
    resolution:
      integrity: sha512-vcfuiIxogLV4DlGBHIUOwI0IbrJ8HWPc4MU7HzviGeNho/UJDfi6B5p3sHeWIQ0KGIU0Jpxi5ZHxemQfLkkAwQ==
  /glob/7.1.6:
    dependencies:
      fs.realpath: 1.0.0
      inflight: 1.0.6
      inherits: 2.0.4
      minimatch: 3.0.4
      once: 1.4.0
      path-is-absolute: 1.0.1
    dev: false
    resolution:
      integrity: sha512-LwaxwyZ72Lk7vZINtNNrywX0ZuLyStrdDtabefZKAY5ZGJhVtgdznluResxNmPitE0SAO+O26sWTHeKSI2wMBA==
  /global-modules/1.0.0:
    dependencies:
      global-prefix: 1.0.2
      is-windows: 1.0.2
      resolve-dir: 1.0.1
    dev: false
    engines:
      node: '>=0.10.0'
    resolution:
      integrity: sha512-sKzpEkf11GpOFuw0Zzjzmt4B4UZwjOcG757PPvrfhxcLFbq0wpsgpOqxpxtxFiCG4DtG93M6XRVbF2oGdev7bg==
  /global-prefix/1.0.2:
    dependencies:
      expand-tilde: 2.0.2
      homedir-polyfill: 1.0.3
      ini: 1.3.5
      is-windows: 1.0.2
      which: 1.3.1
    dev: false
    engines:
      node: '>=0.10.0'
    resolution:
      integrity: sha1-2/dDxsFJklk8ZVVoy2btMsASLr4=
  /global/4.4.0:
    dependencies:
      min-document: 2.19.0
      process: 0.11.10
    dev: false
    resolution:
      integrity: sha512-wv/LAoHdRE3BeTGz53FAamhGlPLhlssK45usmGFThIi4XqnBmjKQ16u+RNbP7WvigRZDxUsM0J3gcQ5yicaL0w==
  /globals/11.12.0:
    dev: false
    engines:
      node: '>=4'
    resolution:
      integrity: sha512-WOBp/EEGUiIsJSp7wcv/y6MO+lV9UoncWqxuFfm8eBwzWNgyfBd6Gz+IeKQ9jCmyhoH99g15M3T+QaVHFjizVA==
  /globals/12.4.0:
    dependencies:
      type-fest: 0.8.1
    dev: false
    engines:
      node: '>=8'
    resolution:
      integrity: sha512-BWICuzzDvDoH54NHKCseDanAhE3CeDorgDL5MT6LMXXj2WCnd9UC2szdk4AWLfjdgNBCXLUanXYcpBBKOSWGwg==
  /glogg/1.0.2:
    dependencies:
      sparkles: 1.0.1
    dev: false
    engines:
      node: '>= 0.10'
    resolution:
      integrity: sha512-5mwUoSuBk44Y4EshyiqcH95ZntbDdTQqA3QYSrxmzj28Ai0vXBGMH1ApSANH14j2sIRtqCEyg6PfsuP7ElOEDA==
  /graceful-fs/4.2.4:
    dev: false
    resolution:
      integrity: sha512-WjKPNJF79dtJAVniUlGGWHYGz2jWxT6VhN/4m1NdkbZ2nOsEF+cI1Edgql5zCRhs/VsQYRvrXctxktVXZUkixw==
  /growl/1.10.5:
    dev: false
    engines:
      node: '>=4.x'
    resolution:
      integrity: sha512-qBr4OuELkhPenW6goKVXiv47US3clb3/IbuWF9KNKEijAy9oeHxU9IgzjvJhHkUzhaj7rOUD7+YGWqUjLp5oSA==
  /guid-typescript/1.0.9:
    dev: false
    resolution:
      integrity: sha512-Y8T4vYhEfwJOTbouREvG+3XDsjr8E3kIr7uf+JZ0BYloFsttiHU0WfvANVsR7TxNUJa/WpCnw/Ino/p+DeBhBQ==
  /gulp-util/3.0.7:
    dependencies:
      array-differ: 1.0.0
      array-uniq: 1.0.3
      beeper: 1.1.1
      chalk: 1.1.3
      dateformat: 1.0.12
      fancy-log: 1.3.3
      gulplog: 1.0.0
      has-gulplog: 0.1.0
      lodash._reescape: 3.0.0
      lodash._reevaluate: 3.0.0
      lodash._reinterpolate: 3.0.0
      lodash.template: 3.6.2
      minimist: 1.2.5
      multipipe: 0.1.2
      object-assign: 3.0.0
      replace-ext: 0.0.1
      through2: 2.0.1
      vinyl: 0.5.3
    deprecated: 'gulp-util is deprecated - replace it, following the guidelines at https://medium.com/gulpjs/gulp-util-ca3b1f9f9ac5'
    dev: false
    engines:
      node: '>=0.10'
    resolution:
      integrity: sha1-eJJcS4+LSQBawBoBHFV+YhiUHLs=
  /gulplog/1.0.0:
    dependencies:
      glogg: 1.0.2
    dev: false
    engines:
      node: '>= 0.10'
    resolution:
      integrity: sha1-4oxNRdBey77YGDY86PnFkmIp/+U=
  /handlebars/4.7.6:
    dependencies:
      minimist: 1.2.5
      neo-async: 2.6.1
      source-map: 0.6.1
      wordwrap: 1.0.0
    dev: false
    engines:
      node: '>=0.4.7'
    hasBin: true
    optionalDependencies:
      uglify-js: 3.9.3
    resolution:
      integrity: sha512-1f2BACcBfiwAfStCKZNrUCgqNZkGsAT7UM3kkYtXuLo0KnaVfjKOyf7PRzB6++aK9STyT1Pd2ZCPe3EGOXleXA==
  /har-schema/2.0.0:
    dev: false
    engines:
      node: '>=4'
    resolution:
      integrity: sha1-qUwiJOvKwEeCoNkDVSHyRzW37JI=
  /har-validator/5.1.3:
    dependencies:
      ajv: 6.12.2
      har-schema: 2.0.0
    dev: false
    engines:
      node: '>=6'
    resolution:
      integrity: sha512-sNvOCzEQNr/qrvJgc3UG/kD4QtlHycrzwS+6mfTrrSq97BvaYcPZZI1ZSqGSPR73Cxn4LKTD4PttRwfU7jWq5g==
  /has-ansi/2.0.0:
    dependencies:
      ansi-regex: 2.1.1
    dev: false
    engines:
      node: '>=0.10.0'
    resolution:
      integrity: sha1-NPUEnOHs3ysGSa8+8k5F7TVBbZE=
  /has-binary2/1.0.3:
    dependencies:
      isarray: 2.0.1
    dev: false
    resolution:
      integrity: sha512-G1LWKhDSvhGeAQ8mPVQlqNcOB2sJdwATtZKl2pDKKHfpf/rYj24lkinxf69blJbnsvtqqNU+L3SL50vzZhXOnw==
  /has-cors/1.1.0:
    dev: false
    resolution:
      integrity: sha1-XkdHk/fqmEPRu5nCPu9J/xJv/zk=
  /has-flag/1.0.0:
    dev: false
    engines:
      node: '>=0.10.0'
    resolution:
      integrity: sha1-nZ55MWXOAXoA8AQYxD+UKnsdEfo=
  /has-flag/3.0.0:
    dev: false
    engines:
      node: '>=4'
    resolution:
      integrity: sha1-tdRU3CGZriJWmfNGfloH87lVuv0=
  /has-flag/4.0.0:
    dev: false
    engines:
      node: '>=8'
    resolution:
      integrity: sha512-EykJT/Q1KjTWctppgIAgfSO0tKVuZUjhgMr17kqTumMl6Afv3EISleU7qZUzoXDFTAHTDC4NOoG/ZxU3EvlMPQ==
  /has-glob/1.0.0:
    dependencies:
      is-glob: 3.1.0
    dev: false
    engines:
      node: '>=0.10.0'
    resolution:
      integrity: sha1-mqqe7b/7G6OZCnsAEPtnjuAIEgc=
  /has-gulplog/0.1.0:
    dependencies:
      sparkles: 1.0.1
    dev: false
    engines:
      node: '>= 0.10'
    resolution:
      integrity: sha1-ZBTIKRNpfaUVkDl9r7EvIpZ4Ec4=
  /has-only/1.1.1:
    dev: false
    engines:
      node: '>=6'
    resolution:
      integrity: sha512-3GuFy9rDw0xvovCHb4SOKiRImbZ+a8boFBUyGNRPVd2mRyQOzYdau5G9nodUXC1ZKYN59hrHFkW1lgBQscYfTg==
  /has-symbols/1.0.1:
    dev: false
    engines:
      node: '>= 0.4'
    resolution:
      integrity: sha512-PLcsoqu++dmEIZB+6totNFKq/7Do+Z0u4oT0zKOJNl3lYK6vGwwu2hjHs+68OEZbTjiUE9bgOABXbP/GvrS0Kg==
  /has-unicode/2.0.1:
    dev: false
    resolution:
      integrity: sha1-4Ob+aijPUROIVeCG0Wkedx3iqLk=
  /has/1.0.3:
    dependencies:
      function-bind: 1.1.1
    dev: false
    engines:
      node: '>= 0.4.0'
    resolution:
      integrity: sha512-f2dvO0VU6Oej7RkWJGrehjbzMAjFp5/VKPp5tTpWIV4JHHZK1/BxbFRtf/siA2SWTe09caDmVtYYzWEIbBS4zw==
  /hash-base/3.1.0:
    dependencies:
      inherits: 2.0.4
      readable-stream: 3.6.0
      safe-buffer: 5.2.1
    dev: false
    engines:
      node: '>=4'
    resolution:
      integrity: sha512-1nmYp/rhMDiE7AYkDw+lLwlAzz0AntGIe51F3RfFfEqyQ3feY2eI/NcwC6umIQVOASPMsWJLJScWKSSvzL9IVA==
  /hasha/3.0.0:
    dependencies:
      is-stream: 1.1.0
    dev: false
    engines:
      node: '>=4'
    resolution:
      integrity: sha1-UqMvq4Vp1BymmmH/GiFPjrfIvTk=
  /he/1.2.0:
    dev: false
    hasBin: true
    resolution:
      integrity: sha512-F/1DnUGPopORZi0ni+CvrCgHQ5FyEAHRLSApuYWMmrbSwoN2Mn/7k+Gl38gJnR7yyDZk6WLXwiGod1JOWNDKGw==
  /highlight.js/9.18.1:
    dev: false
    resolution:
      integrity: sha512-OrVKYz70LHsnCgmbXctv/bfuvntIKDz177h0Co37DQ5jamGZLVmoCVMtjMtNZY3X9DrCcKfklHPNeA0uPZhSJg==
  /homedir-polyfill/1.0.3:
    dependencies:
      parse-passwd: 1.0.0
    dev: false
    engines:
      node: '>=0.10.0'
    resolution:
      integrity: sha512-eSmmWE5bZTK2Nou4g0AI3zZ9rswp7GRKoKXS1BLUkvPviOqs4YTN1djQIqrXy9k5gEtdLPy86JjRwsNM9tnDcA==
  /hosted-git-info/2.8.8:
    dev: false
    resolution:
      integrity: sha512-f/wzC2QaWBs7t9IYqB4T3sR1xviIViXJRJTWBlx2Gf3g0Xi5vI7Yy4koXQ1c9OYDGHN9sBy1DQ2AB8fqZBWhUg==
  /html-escaper/2.0.2:
    dev: false
    resolution:
      integrity: sha512-H2iMtd0I4Mt5eYiapRdIDjp+XzelXQ0tFE4JS7YFwFevXXMmOp9myNrUvCg0D6ws8iqkRPBfKHgbwig1SmlLfg==
  /http-errors/1.7.2:
    dependencies:
      depd: 1.1.2
      inherits: 2.0.3
      setprototypeof: 1.1.1
      statuses: 1.5.0
      toidentifier: 1.0.0
    dev: false
    engines:
      node: '>= 0.6'
    resolution:
      integrity: sha512-uUQBt3H/cSIVfch6i1EuPNy/YsRSOUBXTVfZ+yR7Zjez3qjBz6i9+i4zjNaoqcoFVI4lQJ5plg63TvGfRSDCRg==
  /http-errors/1.7.3:
    dependencies:
      depd: 1.1.2
      inherits: 2.0.4
      setprototypeof: 1.1.1
      statuses: 1.5.0
      toidentifier: 1.0.0
    dev: false
    engines:
      node: '>= 0.6'
    resolution:
      integrity: sha512-ZTTX0MWrsQ2ZAhA1cejAwDLycFsd7I7nVtnkT3Ol0aqodaKW+0CTZDQ1uBv5whptCnc8e8HeRRJxRs0kmm/Qfw==
  /http-proxy-agent/2.1.0:
    dependencies:
      agent-base: 4.3.0
      debug: 3.1.0
    dev: false
    engines:
      node: '>= 4.5.0'
    resolution:
      integrity: sha512-qwHbBLV7WviBl0rQsOzH6o5lwyOIvwp/BdFnvVxXORldu5TmjFfjzBcWUWS5kWAZhmv+JtiDhSuQCp4sBfbIgg==
  /http-proxy/1.18.1:
    dependencies:
      eventemitter3: 4.0.4
      follow-redirects: 1.11.0
      requires-port: 1.0.0
    dev: false
    engines:
      node: '>=8.0.0'
    resolution:
      integrity: sha512-7mz/721AbnJwIVbnaSv1Cz3Am0ZLT/UBwkC92VlxhXv/k/BBQfM2fXElQNC27BVGr0uwUpplYPQM9LnaBMR5NQ==
  /http-signature/1.2.0:
    dependencies:
      assert-plus: 1.0.0
      jsprim: 1.4.1
      sshpk: 1.16.1
    dev: false
    engines:
      node: '>=0.8'
      npm: '>=1.3.7'
    resolution:
      integrity: sha1-muzZJRFHcvPZW2WmCruPfBj7rOE=
  /https-proxy-agent/3.0.1:
    dependencies:
      agent-base: 4.3.0
      debug: 3.2.6
    dev: false
    engines:
      node: '>= 4.5.0'
    resolution:
      integrity: sha512-+ML2Rbh6DAuee7d07tYGEKOEi2voWPUGan+ExdPbPW6Z3svq+JCqr0v8WmKPOkz1vOVykPCBSuobe7G8GJUtVg==
  /https-proxy-agent/4.0.0:
    dependencies:
      agent-base: 5.1.1
      debug: 4.1.1
    dev: false
    engines:
      node: '>= 6.0.0'
    resolution:
      integrity: sha512-zoDhWrkR3of1l9QAL8/scJZyLu8j/gBkcwcaQOZh7Gyh/+uJQzGVETdgT30akuwkpL8HTRfssqI3BZuV18teDg==
  /human-signals/1.1.1:
    dev: false
    engines:
      node: '>=8.12.0'
    resolution:
      integrity: sha512-SEQu7vl8KjNL2eoGBLF3+wAjpsNfA9XMlXAYj/3EdaNfAlxKthD1xjEQfGOUhllCGGJVNY34bRr6lPINhNjyZw==
  /iconv-lite/0.4.24:
    dependencies:
      safer-buffer: 2.1.2
    dev: false
    engines:
      node: '>=0.10.0'
    resolution:
      integrity: sha512-v3MXnZAcvnywkTUEZomIActle7RXXeedOR31wwl7VlyoXO4Qi9arvSenNQWne1TcRwhCL1HwLI21bEqdpj8/rA==
  /ieee754/1.1.13:
    dev: false
    resolution:
      integrity: sha512-4vf7I2LYV/HaWerSo3XmlMkp5eZ83i+/CDluXi/IGTs/O1sejBNhTtnxzmRZfvOUqj7lZjqHkeTvpgSFDlWZTg==
  /ignore/4.0.6:
    dev: false
    engines:
      node: '>= 4'
    resolution:
      integrity: sha512-cyFDKrqc/YdcWFniJhzI42+AzS+gNwmUzOSFcRCQYwySuBBBy/KjuxWLZ/FHEH6Moq1NizMOBWyTcv8O4OZIMg==
  /import-fresh/3.2.1:
    dependencies:
      parent-module: 1.0.1
      resolve-from: 4.0.0
    dev: false
    engines:
      node: '>=6'
    resolution:
      integrity: sha512-6e1q1cnWP2RXD9/keSkxHScg508CdXqXWgWBaETNhyuBFz+kUZlKboh+ISK+bU++DmbHimVBrOz/zzPe0sZ3sQ==
  /imurmurhash/0.1.4:
    dev: false
    engines:
      node: '>=0.8.19'
    resolution:
      integrity: sha1-khi5srkoojixPcT7a21XbyMUU+o=
  /indent-string/2.1.0:
    dependencies:
      repeating: 2.0.1
    dev: false
    engines:
      node: '>=0.10.0'
    resolution:
      integrity: sha1-ji1INIdCEhtKghi3oTfppSBJ3IA=
  /indexof/0.0.1:
    dev: false
    resolution:
      integrity: sha1-gtwzbSMrkGIXnQWrMpOmYFn9Q10=
  /inflight/1.0.6:
    dependencies:
      once: 1.4.0
      wrappy: 1.0.2
    dev: false
    resolution:
      integrity: sha1-Sb1jMdfQLQwJvJEKEHW6gWW1bfk=
  /inherits/2.0.1:
    dev: false
    resolution:
      integrity: sha1-sX0I0ya0Qj5Wjv9xn5GwscvfafE=
  /inherits/2.0.3:
    dev: false
    resolution:
      integrity: sha1-Yzwsg+PaQqUC9SRmAiSA9CCCYd4=
  /inherits/2.0.4:
    dev: false
    resolution:
      integrity: sha512-k/vGaX4/Yla3WzyMCvTQOXYeIHvqOKtnqBduzTHpzpQZzAskKMhZ2K+EnBiSM9zGSoIFeMpXKxa4dYeZIQqewQ==
  /ini/1.3.5:
    dev: false
    resolution:
      integrity: sha512-RZY5huIKCMRWDUqZlEi72f/lmXKMvuszcMBduliQ3nnWbx9X/ZBQO7DijMEYS9EhHBb2qacRUMtC7svLwe0lcw==
  /inquirer/7.1.0:
    dependencies:
      ansi-escapes: 4.3.1
      chalk: 3.0.0
      cli-cursor: 3.1.0
      cli-width: 2.2.1
      external-editor: 3.1.0
      figures: 3.2.0
      lodash: 4.17.15
      mute-stream: 0.0.8
      run-async: 2.4.1
      rxjs: 6.5.5
      string-width: 4.2.0
      strip-ansi: 6.0.0
      through: 2.3.8
    dev: false
    engines:
      node: '>=6.0.0'
    resolution:
      integrity: sha512-5fJMWEmikSYu0nv/flMc475MhGbB7TSPd/2IpFV4I4rMklboCH2rQjYY5kKiYGHqUF9gvaambupcJFFG9dvReg==
  /interpret/1.2.0:
    dev: false
    engines:
      node: '>= 0.10'
    resolution:
      integrity: sha512-mT34yGKMNceBQUoVn7iCDKDntA7SC6gycMAWzGx1z/CMCTV7b2AAtXlo3nRyHZ1FelRkQbQjprHSYGwzLtkVbw==
  /ip/1.1.5:
    dev: false
    resolution:
      integrity: sha1-vd7XARQpCCjAoDnnLvJfWq7ENUo=
  /ipaddr.js/1.9.1:
    dev: false
    engines:
      node: '>= 0.10'
    resolution:
      integrity: sha512-0KI/607xoxSToH7GjN1FfSbLoU0+btTicjsQSWQlh/hZykN8KpmMf7uYwPW3R+akZ6R/w18ZlXSHBYXiYUPO3g==
  /is-arguments/1.0.4:
    dev: false
    engines:
      node: '>= 0.4'
    resolution:
      integrity: sha512-xPh0Rmt8NE65sNzvyUmWgI1tz3mKq74lGA0mL8LYZcoIzKOzDh6HmrYm3d18k60nHerC8A9Km8kYu87zfSFnLA==
  /is-arrayish/0.2.1:
    dev: false
    resolution:
      integrity: sha1-d8mYQFJ6qOyxqLppe4BkWnqSap0=
  /is-binary-path/2.1.0:
    dependencies:
      binary-extensions: 2.0.0
    dev: false
    engines:
      node: '>=8'
    resolution:
      integrity: sha512-ZMERYes6pDydyuGidse7OsHxtbI7WVeUEozgR/g7rd0xUimYNlvZRE/K2MgZTjWy725IfelLeVcEM97mmtRGXw==
  /is-buffer/1.1.6:
    dev: false
    resolution:
      integrity: sha512-NcdALwpXkTm5Zvvbk7owOUSvVvBKDgKP5/ewfXEznmQFfs4ZRmanOeKBTjRVjka3QFoN6XJ+9F3USqfHqTaU5w==
  /is-buffer/2.0.4:
    dev: false
    engines:
      node: '>=4'
    resolution:
      integrity: sha512-Kq1rokWXOPXWuaMAqZiJW4XxsmD9zGx9q4aePabbn3qCRGedtH7Cm+zV8WETitMfu1wdh+Rvd6w5egwSngUX2A==
  /is-callable/1.1.5:
    dev: false
    engines:
      node: '>= 0.4'
    resolution:
      integrity: sha512-ESKv5sMCJB2jnHTWZ3O5itG+O128Hsus4K4Qh1h2/cgn2vbgnLSVqfV46AeJA9D5EeeLa9w81KUXMtn34zhX+Q==
  /is-ci/2.0.0:
    dependencies:
      ci-info: 2.0.0
    dev: false
    hasBin: true
    resolution:
      integrity: sha512-YfJT7rkpQB0updsdHLGWrvhBJfcfzNNawYDNIyQXJz0IViGf75O8EBPKSdvw2rF+LGCsX4FZ8tcr3b19LcZq4w==
  /is-date-object/1.0.2:
    dev: false
    engines:
      node: '>= 0.4'
    resolution:
      integrity: sha512-USlDT524woQ08aoZFzh3/Z6ch9Y/EWXEHQ/AaRN0SkKq4t2Jw2R2339tSXmwuVoY7LLlBCbOIlx2myP/L5zk0g==
  /is-docker/2.0.0:
    dev: false
    engines:
      node: '>=8'
    resolution:
      integrity: sha512-pJEdRugimx4fBMra5z2/5iRdZ63OhYV0vr0Dwm5+xtW4D1FvRkB8hamMIhnWfyJeDdyr/aa7BDyNbtG38VxgoQ==
  /is-extglob/2.1.1:
    dev: false
    engines:
      node: '>=0.10.0'
    resolution:
      integrity: sha1-qIwCU1eR8C7TfHahueqXc8gz+MI=
  /is-finite/1.1.0:
    dev: false
    engines:
      node: '>=0.10.0'
    resolution:
      integrity: sha512-cdyMtqX/BOqqNBBiKlIVkytNHm49MtMlYyn1zxzvJKWmFMlGzm+ry5BBfYyeY9YmNKbRSo/o7OX9w9ale0wg3w==
  /is-fullwidth-code-point/1.0.0:
    dependencies:
      number-is-nan: 1.0.1
    dev: false
    engines:
      node: '>=0.10.0'
    resolution:
      integrity: sha1-754xOG8DGn8NZDr4L95QxFfvAMs=
  /is-fullwidth-code-point/2.0.0:
    dev: false
    engines:
      node: '>=4'
    resolution:
      integrity: sha1-o7MKXE8ZkYMWeqq5O+764937ZU8=
  /is-fullwidth-code-point/3.0.0:
    dev: false
    engines:
      node: '>=8'
    resolution:
      integrity: sha512-zymm5+u+sCsSWyD9qNaejV3DFvhCKclKdizYaJUuHA83RLjb7nSuGnddCHGv0hk+KY7BMAlsWeK4Ueg6EV6XQg==
  /is-generator-function/1.0.7:
    dev: false
    engines:
      node: '>= 0.4'
    resolution:
      integrity: sha512-YZc5EwyO4f2kWCax7oegfuSr9mFz1ZvieNYBEjmukLxgXfBUbxAWGVF7GZf0zidYtoBl3WvC07YK0wT76a+Rtw==
  /is-glob/3.1.0:
    dependencies:
      is-extglob: 2.1.1
    dev: false
    engines:
      node: '>=0.10.0'
    resolution:
      integrity: sha1-e6WuJCF4BKxwcHuWkiVnSGzD6Eo=
  /is-glob/4.0.1:
    dependencies:
      is-extglob: 2.1.1
    dev: false
    engines:
      node: '>=0.10.0'
    resolution:
      integrity: sha512-5G0tKtBTFImOqDnLB2hG6Bp2qcKEFduo4tZu9MT/H6NQv/ghhy30o55ufafxJ/LdH79LLs2Kfrn85TLKyA7BUg==
  /is-module/1.0.0:
    dev: false
    resolution:
      integrity: sha1-Mlj7afeMFNW4FdZkM2tM/7ZEFZE=
  /is-number/7.0.0:
    dev: false
    engines:
      node: '>=0.12.0'
    resolution:
      integrity: sha512-41Cifkg6e8TylSpdtTpeLVMqvSBEVzTttHvERD741+pnZ8ANv0004MRL43QKPDlK9cGvNp6NZWZUBlbGXYxxng==
  /is-reference/1.1.4:
    dependencies:
      '@types/estree': 0.0.39
    dev: false
    resolution:
      integrity: sha512-uJA/CDPO3Tao3GTrxYn6AwkM4nUPJiGGYu5+cB8qbC7WGFlrKZbiRo7SFKxUAEpFUfiHofWCXBUNhvYJMh+6zw==
  /is-regex/1.0.5:
    dependencies:
      has: 1.0.3
    dev: false
    engines:
      node: '>= 0.4'
    resolution:
      integrity: sha512-vlKW17SNq44owv5AQR3Cq0bQPEb8+kF3UKZ2fiZNOWtztYE5i0CzCZxFDwO58qAOWtxdBRVO/V5Qin1wjCqFYQ==
  /is-stream/1.1.0:
    dev: false
    engines:
      node: '>=0.10.0'
    resolution:
      integrity: sha1-EtSj3U5o4Lec6428hBc66A2RykQ=
  /is-stream/2.0.0:
    dev: false
    engines:
      node: '>=8'
    resolution:
      integrity: sha512-XCoy+WlUr7d1+Z8GgSuXmpuUFC9fOhRXglJMx+dwLKTkL44Cjd4W1Z5P+BQZpr+cR93aGP4S/s7Ftw6Nd/kiEw==
  /is-subset/0.1.1:
    dev: false
    resolution:
      integrity: sha1-ilkRfZMt4d4A8kX83TnOQ/HpOaY=
  /is-symbol/1.0.3:
    dependencies:
      has-symbols: 1.0.1
    dev: false
    engines:
      node: '>= 0.4'
    resolution:
      integrity: sha512-OwijhaRSgqvhm/0ZdAcXNZt9lYdKFpcRDT5ULUuYXPoT794UNOdU+gpT6Rzo7b4V2HUl/op6GqY894AZwv9faQ==
  /is-typed-array/1.1.3:
    dependencies:
      available-typed-arrays: 1.0.2
      es-abstract: 1.17.5
      foreach: 2.0.5
      has-symbols: 1.0.1
    dev: false
    engines:
      node: '>= 0.4'
    resolution:
      integrity: sha512-BSYUBOK/HJibQ30wWkWold5txYwMUXQct9YHAQJr8fSwvZoiglcqB0pd7vEN23+Tsi9IUEjztdOSzl4qLVYGTQ==
  /is-typedarray/1.0.0:
    dev: false
    resolution:
      integrity: sha1-5HnICFjfDBsR3dppQPlgEfzaSpo=
  /is-utf8/0.2.1:
    dev: false
    resolution:
      integrity: sha1-Sw2hRCEE0bM2NA6AeX6GXPOffXI=
  /is-valid-glob/1.0.0:
    dev: false
    engines:
      node: '>=0.10.0'
    resolution:
      integrity: sha1-Kb8+/3Ab4tTTFdusw5vDn+j2Aao=
  /is-windows/1.0.2:
    dev: false
    engines:
      node: '>=0.10.0'
    resolution:
      integrity: sha512-eXK1UInq2bPmjyX6e3VHIzMLobc4J94i4AWn+Hpq3OU5KkrRC96OAcR3PRJ/pGu6m8TRnBHP9dkXQVsT/COVIA==
  /is-wsl/1.1.0:
    dev: false
    engines:
      node: '>=4'
    resolution:
      integrity: sha1-HxbkqiKwTRM2tmGIpmrzxgDDpm0=
  /is-wsl/2.2.0:
    dependencies:
      is-docker: 2.0.0
    dev: false
    engines:
      node: '>=8'
    resolution:
      integrity: sha512-fKzAra0rGJUUBwGBgNkHZuToZcn+TtXHpeCgmkMJMMYx1sQDYaCSyjJBSCa2nH1DGm7s3n1oBnohoVTBaN7Lww==
  /isarray/0.0.1:
    dev: false
    resolution:
      integrity: sha1-ihis/Kmo9Bd+Cav8YDiTmwXR7t8=
  /isarray/1.0.0:
    dev: false
    resolution:
      integrity: sha1-u5NdSFgsuhaMBoNJV6VKPgcSTxE=
  /isarray/2.0.1:
    dev: false
    resolution:
      integrity: sha1-o32U7ZzaLVmGXJ92/llu4fM4dB4=
  /isbinaryfile/3.0.3:
    dependencies:
      buffer-alloc: 1.2.0
    dev: false
    engines:
      node: '>=0.6.0'
    resolution:
      integrity: sha512-8cJBL5tTd2OS0dM4jz07wQd5g0dCCqIhUxPIGtZfa5L6hWlvV5MHTITy/DBAsF+Oe2LS1X3krBUhNwaGUWpWxw==
  /isexe/2.0.0:
    dev: false
    resolution:
      integrity: sha1-6PvzdNxVb/iUehDcsFctYz8s+hA=
  /isstream/0.1.2:
    dev: false
    resolution:
      integrity: sha1-R+Y/evVa+m+S4VAOaQ64uFKcCZo=
  /istanbul-lib-coverage/2.0.5:
    dev: false
    engines:
      node: '>=6'
    resolution:
      integrity: sha512-8aXznuEPCJvGnMSRft4udDRDtb1V3pkQkMMI5LI+6HuQz5oQ4J2UFn1H82raA3qJtyOLkkwVqICBQkjnGtn5mA==
  /istanbul-lib-coverage/3.0.0:
    dev: false
    engines:
      node: '>=8'
    resolution:
      integrity: sha512-UiUIqxMgRDET6eR+o5HbfRYP1l0hqkWOs7vNxC/mggutCMUIhWMm8gAHb8tHlyfD3/l6rlgNA5cKdDzEAf6hEg==
  /istanbul-lib-hook/2.0.7:
    dependencies:
      append-transform: 1.0.0
    dev: false
    engines:
      node: '>=6'
    resolution:
      integrity: sha512-vrRztU9VRRFDyC+aklfLoeXyNdTfga2EI3udDGn4cZ6fpSXpHLV9X6CHvfoMCPtggg8zvDDmC4b9xfu0z6/llA==
  /istanbul-lib-instrument/3.3.0:
    dependencies:
      '@babel/generator': 7.9.6
      '@babel/parser': 7.9.6
      '@babel/template': 7.8.6
      '@babel/traverse': 7.9.6
      '@babel/types': 7.9.6
      istanbul-lib-coverage: 2.0.5
      semver: 6.3.0
    dev: false
    engines:
      node: '>=6'
    resolution:
      integrity: sha512-5nnIN4vo5xQZHdXno/YDXJ0G+I3dAm4XgzfSVTPLQpj/zAV2dV6Juy0yaf10/zrJOJeHoN3fraFe+XRq2bFVZA==
  /istanbul-lib-instrument/4.0.3:
    dependencies:
      '@babel/core': 7.9.6
      '@istanbuljs/schema': 0.1.2
      istanbul-lib-coverage: 3.0.0
      semver: 6.3.0
    dev: false
    engines:
      node: '>=8'
    resolution:
      integrity: sha512-BXgQl9kf4WTCPCCpmFGoJkz/+uhvm7h7PFKUYxh7qarQd3ER33vHG//qaE8eN25l07YqZPpHXU9I09l/RD5aGQ==
  /istanbul-lib-report/2.0.8:
    dependencies:
      istanbul-lib-coverage: 2.0.5
      make-dir: 2.1.0
      supports-color: 6.1.0
    dev: false
    engines:
      node: '>=6'
    resolution:
      integrity: sha512-fHBeG573EIihhAblwgxrSenp0Dby6tJMFR/HvlerBsrCTD5bkUuoNtn3gVh29ZCS824cGGBPn7Sg7cNk+2xUsQ==
  /istanbul-lib-report/3.0.0:
    dependencies:
      istanbul-lib-coverage: 3.0.0
      make-dir: 3.1.0
      supports-color: 7.1.0
    dev: false
    engines:
      node: '>=8'
    resolution:
      integrity: sha512-wcdi+uAKzfiGT2abPpKZ0hSU1rGQjUQnLvtY5MpQ7QCTahD3VODhcu4wcfY1YtkGaDD5yuydOLINXsfbus9ROw==
  /istanbul-lib-source-maps/3.0.6:
    dependencies:
      debug: 4.1.1
      istanbul-lib-coverage: 2.0.5
      make-dir: 2.1.0
      rimraf: 2.7.1
      source-map: 0.6.1
    dev: false
    engines:
      node: '>=6'
    resolution:
      integrity: sha512-R47KzMtDJH6X4/YW9XTx+jrLnZnscW4VpNN+1PViSYTejLVPWv7oov+Duf8YQSPyVRUvueQqz1TcsC6mooZTXw==
  /istanbul-lib-source-maps/4.0.0:
    dependencies:
      debug: 4.1.1
      istanbul-lib-coverage: 3.0.0
      source-map: 0.6.1
    dev: false
    engines:
      node: '>=8'
    resolution:
      integrity: sha512-c16LpFRkR8vQXyHZ5nLpY35JZtzj1PQY1iZmesUbf1FZHbIupcWfjgOXBY9YHkLEQ6puz1u4Dgj6qmU/DisrZg==
  /istanbul-reports/2.2.7:
    dependencies:
      html-escaper: 2.0.2
    dev: false
    engines:
      node: '>=6'
    resolution:
      integrity: sha512-uu1F/L1o5Y6LzPVSVZXNOoD/KXpJue9aeLRd0sM9uMXfZvzomB0WxVamWb5ue8kA2vVWEmW7EG+A5n3f1kqHKg==
  /istanbul-reports/3.0.2:
    dependencies:
      html-escaper: 2.0.2
      istanbul-lib-report: 3.0.0
    dev: false
    engines:
      node: '>=8'
    resolution:
      integrity: sha512-9tZvz7AiR3PEDNGiV9vIouQ/EAcqMXFmkcA1CDFTwOB98OZVDL0PH9glHotf5Ugp6GCOTypfzGWI/OqjWNCRUw==
  /istanbul/0.4.5:
    dependencies:
      abbrev: 1.0.9
      async: 1.5.2
      escodegen: 1.8.1
      esprima: 2.7.3
      glob: 5.0.15
      handlebars: 4.7.6
      js-yaml: 3.13.1
      mkdirp: 0.5.5
      nopt: 3.0.6
      once: 1.4.0
      resolve: 1.1.7
      supports-color: 3.2.3
      which: 1.3.1
      wordwrap: 1.0.0
    deprecated: |-
      This module is no longer maintained, try this instead:
        npm i nyc
      Visit https://istanbul.js.org/integrations for other alternatives.
    dev: false
    hasBin: true
    resolution:
      integrity: sha1-ZcfXPUxNqE1POsMQuRj7C4Azczs=
  /its-name/1.0.0:
    dev: false
    engines:
      node: '>=6'
    resolution:
      integrity: sha1-IGXxiD7LVoxl9xEt2/EjQB+uSvA=
  /jest-worker/24.9.0:
    dependencies:
      merge-stream: 2.0.0
      supports-color: 6.1.0
    dev: false
    engines:
      node: '>= 6'
    resolution:
      integrity: sha512-51PE4haMSXcHohnSMdM42anbvZANYTqMrr52tVKPqqsPJMzoP6FYYDVqahX/HrAoKEKz3uUPzSvKs9A3qR4iVw==
  /jju/1.4.0:
    dev: false
    resolution:
      integrity: sha1-o6vicYryQaKykE+EpiWXDzia4yo=
  /jquery/3.5.1:
    dev: false
    resolution:
      integrity: sha512-XwIBPqcMn57FxfT+Go5pzySnm4KWkT1Tv7gjrpT1srtf8Weynl6R273VJ5GjkRb51IzMp5nbaPjJXMWeju2MKg==
  /js-tokens/4.0.0:
    dev: false
    resolution:
      integrity: sha512-RdJUflcE3cUzKiMqQgsCu06FPu9UdIJO0beYbPhHN4k6apgJtifcoCtT9bcxOpYBtpD2kCM6Sbzg4CausW/PKQ==
  /js-yaml/3.13.1:
    dependencies:
      argparse: 1.0.10
      esprima: 4.0.1
    dev: false
    hasBin: true
    resolution:
      integrity: sha512-YfbcO7jXDdyj0DGxYVSlSeQNHbD7XPWvrVWeVUujrQEoZzWJIRrCPoyk6kL6IAjAG2IolMK4T0hNUe0HOUs5Jw==
  /jsbn/0.1.1:
    dev: false
    resolution:
      integrity: sha1-peZUwuWi3rXyAdls77yoDA7y9RM=
  /jsesc/2.5.2:
    dev: false
    engines:
      node: '>=4'
    hasBin: true
    resolution:
      integrity: sha512-OYu7XEzjkCQ3C5Ps3QIZsQfNpqoJyZZA99wd9aWd05NCtC5pWOkShK2mkL6HXQR6/Cy2lbNdPlZBpuQHXE63gA==
  /json-edm-parser/0.1.2:
    dependencies:
      jsonparse: 1.2.0
    dev: false
    resolution:
      integrity: sha1-HmCw/vG8CvZ7wNFG393lSGzWFbQ=
  /json-parse-better-errors/1.0.2:
    dev: false
    resolution:
      integrity: sha512-mrqyZKfX5EhL7hvqcV6WG1yYjnjeuYDzDhhcAAUrq8Po85NBQBJP+ZDUT75qZQ98IkUoBqdkExkukOU7Ts2wrw==
  /json-schema-traverse/0.4.1:
    dev: false
    resolution:
      integrity: sha512-xbbCH5dCYU5T8LcEhhuh7HJ88HXuW3qsI3Y0zOZFKfZEHcpWiHU/Jxzk629Brsab/mMiHQti9wMP+845RPe3Vg==
  /json-schema/0.2.3:
    dev: false
    resolution:
      integrity: sha1-tIDIkuWaLwWVTOcnvT8qTogvnhM=
  /json-stable-stringify-without-jsonify/1.0.1:
    dev: false
    resolution:
      integrity: sha1-nbe1lJatPzz+8wp1FC0tkwrXJlE=
  /json-stringify-safe/5.0.1:
    dev: false
    resolution:
      integrity: sha1-Epai1Y/UXxmg9s4B1lcB4sc1tus=
  /json5/1.0.1:
    dependencies:
      minimist: 1.2.5
    dev: false
    hasBin: true
    resolution:
      integrity: sha512-aKS4WQjPenRxiQsC93MNfjx+nbF4PAdYzmd/1JIj8HYzqfbu86beTuNgXDzPknWk0n0uARlyewZo4s++ES36Ow==
  /json5/2.1.3:
    dependencies:
      minimist: 1.2.5
    dev: false
    engines:
      node: '>=6'
    hasBin: true
    resolution:
      integrity: sha512-KXPvOm8K9IJKFM0bmdn8QXh7udDh1g/giieX0NLCaMnb4hEiVFqnop2ImTXCc5e0/oHz3LTqmHGtExn5hfMkOA==
  /jsonfile/4.0.0:
    dev: false
    optionalDependencies:
      graceful-fs: 4.2.4
    resolution:
      integrity: sha1-h3Gq4HmbZAdrdmQPygWPnBDjPss=
  /jsonparse/1.2.0:
    dev: false
    engines:
      '0': node >= 0.2.0
    resolution:
      integrity: sha1-XAxWhRBxYOcv50ib3eoLRMK8Z70=
  /jsprim/1.4.1:
    dependencies:
      assert-plus: 1.0.0
      extsprintf: 1.3.0
      json-schema: 0.2.3
      verror: 1.10.0
    dev: false
    engines:
      '0': node >=0.6.0
    resolution:
      integrity: sha1-MT5mvB5cwG5Di8G3SZwuXFastqI=
  /jssha/2.4.2:
    dev: false
    resolution:
      integrity: sha512-/jsi/9C0S70zfkT/4UlKQa5E1xKurDnXcQizcww9JSR/Fv+uIbWM2btG+bFcL3iNoK9jIGS0ls9HWLr1iw0kFg==
  /just-extend/4.1.0:
    dev: false
    resolution:
      integrity: sha512-ApcjaOdVTJ7y4r08xI5wIqpvwS48Q0PBG4DJROcEkH1f8MdAiNFyFxz3xoL0LWAVwjrwPYZdVHHxhRHcx/uGLA==
  /jwa/1.4.1:
    dependencies:
      buffer-equal-constant-time: 1.0.1
      ecdsa-sig-formatter: 1.0.11
      safe-buffer: 5.2.1
    dev: false
    resolution:
      integrity: sha512-qiLX/xhEEFKUAJ6FiBMbes3w9ATzyk5W7Hvzpa/SLYdxNtng+gcurvrI7TbACjIXlsJyr05/S1oUhZrc63evQA==
  /jws/3.2.2:
    dependencies:
      jwa: 1.4.1
      safe-buffer: 5.2.1
    dev: false
    resolution:
      integrity: sha512-YHlZCB6lMTllWDtSPHz/ZXTsi8S00usEV6v1tjq8tOUZzw7DpSDWVXjXDre6ed1w/pd495ODpHZYSdkRTsa0HA==
  /karma-chai/0.1.0_chai@4.2.0+karma@4.4.1:
    dependencies:
      chai: 4.2.0
      karma: 4.4.1
    dev: false
    peerDependencies:
      chai: '*'
      karma: '>=0.10.9'
    resolution:
      integrity: sha1-vuWtQEAFF4Ea40u5RfdikJEIt5o=
  /karma-chrome-launcher/3.1.0:
    dependencies:
      which: 1.3.1
    dev: false
    resolution:
      integrity: sha512-3dPs/n7vgz1rxxtynpzZTvb9y/GIaW8xjAwcIGttLbycqoFtI7yo1NGnQi6oFTherRE+GIhCAHZC4vEqWGhNvg==
  /karma-coverage/2.0.2:
    dependencies:
      istanbul-lib-coverage: 3.0.0
      istanbul-lib-instrument: 4.0.3
      istanbul-lib-report: 3.0.0
      istanbul-lib-source-maps: 4.0.0
      istanbul-reports: 3.0.2
      minimatch: 3.0.4
    dev: false
    engines:
      node: '>=10.0.0'
    resolution:
      integrity: sha512-zge5qiGEIKDdzWciQwP4p0LSac4k/L6VfrBsERMUn5mpDvxhv1sPVOrSlpzpi70T7NhuEy4bgnpAKIYuumIMCw==
  /karma-edge-launcher/0.4.2_karma@4.4.1:
    dependencies:
      edge-launcher: 1.2.2
      karma: 4.4.1
    dev: false
    engines:
      node: '>=4'
    peerDependencies:
      karma: '>=0.9'
    resolution:
      integrity: sha512-YAJZb1fmRcxNhMIWYsjLuxwODBjh2cSHgTW/jkVmdpGguJjLbs9ZgIK/tEJsMQcBLUkO+yO4LBbqYxqgGW2HIw==
  /karma-env-preprocessor/0.1.1:
    dev: false
    resolution:
      integrity: sha1-u+jIfVnADtt2BwvTwxtLOdXcfhU=
  /karma-firefox-launcher/1.3.0:
    dependencies:
      is-wsl: 2.2.0
    dev: false
    resolution:
      integrity: sha512-Fi7xPhwrRgr+94BnHX0F5dCl1miIW4RHnzjIGxF8GaIEp7rNqX7LSi7ok63VXs3PS/5MQaQMhGxw+bvD+pibBQ==
  /karma-ie-launcher/1.0.0_karma@4.4.1:
    dependencies:
      karma: 4.4.1
      lodash: 4.17.15
    dev: false
    peerDependencies:
      karma: '>=0.9'
    resolution:
      integrity: sha1-SXmGhCxJAZA0bNifVJTKmDDG1Zw=
  /karma-json-preprocessor/0.3.3_karma@4.4.1:
    dependencies:
      karma: 4.4.1
    dev: false
    peerDependencies:
      karma: '>=0.9'
    resolution:
      integrity: sha1-X36ZW+uuS06PCiy1IVBVSq8LHi4=
  /karma-json-to-file-reporter/1.0.1:
    dependencies:
      json5: 2.1.3
    dev: false
    resolution:
      integrity: sha512-kNCi+0UrXAeTJMpMsHkHNbfmlErsYT+/haNakJIhsE/gtj3Jx7zWRg7BTc1HHSbH5KeVXVRJr3/KLB/NHWY7Hg==
  /karma-junit-reporter/2.0.1_karma@4.4.1:
    dependencies:
      karma: 4.4.1
      path-is-absolute: 1.0.1
      xmlbuilder: 12.0.0
    dev: false
    engines:
      node: '>= 8'
    peerDependencies:
      karma: '>=0.9'
    resolution:
      integrity: sha512-VtcGfE0JE4OE1wn0LK8xxDKaTP7slN8DO3I+4xg6gAi1IoAHAXOJ1V9G/y45Xg6sxdxPOR3THCFtDlAfBo9Afw==
  /karma-mocha-reporter/2.2.5_karma@4.4.1:
    dependencies:
      chalk: 2.4.2
      karma: 4.4.1
      log-symbols: 2.2.0
      strip-ansi: 4.0.0
    dev: false
    peerDependencies:
      karma: '>=0.13'
    resolution:
      integrity: sha1-FRIAlejtgZGG5HoLAS8810GJVWA=
  /karma-mocha/1.3.0:
    dependencies:
      minimist: 1.2.0
    dev: false
    resolution:
      integrity: sha1-7qrH/8DiAetjxGdEDStpx883eL8=
  /karma-remap-istanbul/0.6.0_karma@4.4.1:
    dependencies:
      istanbul: 0.4.5
      karma: 4.4.1
      remap-istanbul: 0.9.6
    dev: false
    peerDependencies:
      karma: '>=0.9'
    resolution:
      integrity: sha1-l/O3cAZSVPm0ck8tm+SjouG69vw=
  /karma-rollup-preprocessor/7.0.5_rollup@1.32.1:
    dependencies:
      chokidar: 3.4.0
      debounce: 1.2.0
      rollup: 1.32.1
    dev: false
    engines:
      node: '>= 8.0.0'
    peerDependencies:
      rollup: '>= 1.0.0'
    resolution:
      integrity: sha512-VhZI81l8LZBvBrSf4xaojsbur7bcycsSlxXkYaTOjV6DQwx1gtAM0CQVdue7LuIbXB1AohYIg0S5at+dqDtMxQ==
  /karma-sourcemap-loader/0.3.7:
    dependencies:
      graceful-fs: 4.2.4
    dev: false
    resolution:
      integrity: sha1-kTIsd/jxPUb+0GKwQuEAnUxFBdg=
  /karma/4.4.1:
    dependencies:
      bluebird: 3.7.2
      body-parser: 1.19.0
      braces: 3.0.2
      chokidar: 3.4.0
      colors: 1.4.0
      connect: 3.7.0
      di: 0.0.1
      dom-serialize: 2.2.1
      flatted: 2.0.2
      glob: 7.1.6
      graceful-fs: 4.2.4
      http-proxy: 1.18.1
      isbinaryfile: 3.0.3
      lodash: 4.17.15
      log4js: 4.5.1
      mime: 2.4.5
      minimatch: 3.0.4
      optimist: 0.6.1
      qjobs: 1.2.0
      range-parser: 1.2.1
      rimraf: 2.7.1
      safe-buffer: 5.2.1
      socket.io: 2.1.1
      source-map: 0.6.1
      tmp: 0.0.33
      useragent: 2.3.0
    dev: false
    engines:
      node: '>= 8'
    hasBin: true
    resolution:
      integrity: sha512-L5SIaXEYqzrh6b1wqYC42tNsFMx2PWuxky84pK9coK09MvmL7mxii3G3bZBh/0rvD27lqDd0le9jyhzvwif73A==
  /keytar/5.6.0:
    dependencies:
      nan: 2.14.1
      prebuild-install: 5.3.3
    dev: false
    requiresBuild: true
    resolution:
      integrity: sha512-ueulhshHSGoryfRXaIvTj0BV1yB0KddBGhGoqCxSN9LR1Ks1GKuuCdVhF+2/YOs5fMl6MlTI9On1a4DHDXoTow==
  /lazy-ass/1.6.0:
    dev: false
    engines:
      node: '> 0.8'
    resolution:
      integrity: sha1-eZllXoZGwX8In90YfRUNMyTVRRM=
  /levn/0.3.0:
    dependencies:
      prelude-ls: 1.1.2
      type-check: 0.3.2
    dev: false
    engines:
      node: '>= 0.8.0'
    resolution:
      integrity: sha1-OwmSTt+fCDwEkP3UwLxEIeBHZO4=
  /load-json-file/1.1.0:
    dependencies:
      graceful-fs: 4.2.4
      parse-json: 2.2.0
      pify: 2.3.0
      pinkie-promise: 2.0.1
      strip-bom: 2.0.0
    dev: false
    engines:
      node: '>=0.10.0'
    resolution:
      integrity: sha1-lWkFcI1YtLq0wiYbBPWfMcmTdMA=
  /load-json-file/4.0.0:
    dependencies:
      graceful-fs: 4.2.4
      parse-json: 4.0.0
      pify: 3.0.0
      strip-bom: 3.0.0
    dev: false
    engines:
      node: '>=4'
    resolution:
      integrity: sha1-L19Fq5HjMhYjT9U62rZo607AmTs=
  /loader-utils/1.4.0:
    dependencies:
      big.js: 5.2.2
      emojis-list: 3.0.0
      json5: 1.0.1
    dev: false
    engines:
      node: '>=4.0.0'
    resolution:
      integrity: sha512-qH0WSMBtn/oHuwjy/NucEgbx5dbxxnxup9s4PVXJUDHZBQY+s0NWA9rJf53RBnQZxfch7euUui7hpoAPvALZdA==
  /locate-path/3.0.0:
    dependencies:
      p-locate: 3.0.0
      path-exists: 3.0.0
    dev: false
    engines:
      node: '>=6'
    resolution:
      integrity: sha512-7AO748wWnIhNqAuaty2ZWHkQHRSNfPVIsPIfwEOWO22AmaoVrWavlOcMR5nzTLNYvp36X220/maaRsrec1G65A==
  /locate-path/5.0.0:
    dependencies:
      p-locate: 4.1.0
    dev: false
    engines:
      node: '>=8'
    resolution:
      integrity: sha512-t7hw9pI+WvuwNJXwk5zVHpyhIqzg2qTlklJOf0mVxGSbe3Fp2VieZcduNYjaLDoy6p9uGpQEGWG87WpMKlNq8g==
  /lodash._basecopy/3.0.1:
    dev: false
    resolution:
      integrity: sha1-jaDmqHbPNEwK2KVIghEd08XHyjY=
  /lodash._basetostring/3.0.1:
    dev: false
    resolution:
      integrity: sha1-0YYdh3+CSlL2aYMtyvPuFVZqB9U=
  /lodash._basevalues/3.0.0:
    dev: false
    resolution:
      integrity: sha1-W3dXYoAr3j0yl1A+JjAIIP32Ybc=
  /lodash._getnative/3.9.1:
    dev: false
    resolution:
      integrity: sha1-VwvH3t5G1hzc3mh9ZdPuy6o6r/U=
  /lodash._isiterateecall/3.0.9:
    dev: false
    resolution:
      integrity: sha1-UgOte6Ql+uhCRg5pbbnPPmqsBXw=
  /lodash._reescape/3.0.0:
    dev: false
    resolution:
      integrity: sha1-Kx1vXf4HyKNVdT5fJ/rH8c3hYWo=
  /lodash._reevaluate/3.0.0:
    dev: false
    resolution:
      integrity: sha1-WLx0xAZklTrgsSTYBpltrKQx4u0=
  /lodash._reinterpolate/3.0.0:
    dev: false
    resolution:
      integrity: sha1-DM8tiRZq8Ds2Y8eWU4t1rG4RTZ0=
  /lodash._root/3.0.1:
    dev: false
    resolution:
      integrity: sha1-+6HEUkwZ7ppfgTa0YJ8BfPTe1pI=
  /lodash.escape/3.2.0:
    dependencies:
      lodash._root: 3.0.1
    dev: false
    resolution:
      integrity: sha1-mV7g3BjBtIzJLv+ucaEKq1tIdpg=
  /lodash.flattendeep/4.4.0:
    dev: false
    resolution:
      integrity: sha1-+wMJF/hqMTTlvJvsDWngAT3f7bI=
  /lodash.get/4.4.2:
    dev: false
    resolution:
      integrity: sha1-LRd/ZS+jHpObRDjVNBSZ36OCXpk=
  /lodash.isarguments/3.1.0:
    dev: false
    resolution:
      integrity: sha1-L1c9hcaiQon/AGY7SRwdM4/zRYo=
  /lodash.isarray/3.0.4:
    dev: false
    resolution:
      integrity: sha1-eeTriMNqgSKvhvhEqpvNhRtfu1U=
  /lodash.isequal/4.5.0:
    dev: false
    resolution:
      integrity: sha1-QVxEePK8wwEgwizhDtMib30+GOA=
  /lodash.keys/3.1.2:
    dependencies:
      lodash._getnative: 3.9.1
      lodash.isarguments: 3.1.0
      lodash.isarray: 3.0.4
    dev: false
    resolution:
      integrity: sha1-TbwEcrFWvlCgsoaFXRvQsMZWCYo=
  /lodash.restparam/3.6.1:
    dev: false
    resolution:
      integrity: sha1-k2pOMJ7zMKdkXtQUWYbIWuWyCAU=
  /lodash.sortby/4.7.0:
    dev: false
    resolution:
      integrity: sha1-7dFMgk4sycHgsKG0K7UhBRakJDg=
  /lodash.template/3.6.2:
    dependencies:
      lodash._basecopy: 3.0.1
      lodash._basetostring: 3.0.1
      lodash._basevalues: 3.0.0
      lodash._isiterateecall: 3.0.9
      lodash._reinterpolate: 3.0.0
      lodash.escape: 3.2.0
      lodash.keys: 3.1.2
      lodash.restparam: 3.6.1
      lodash.templatesettings: 3.1.1
    dev: false
    resolution:
      integrity: sha1-+M3sxhaaJVvpCYrosMU9N4kx0U8=
  /lodash.templatesettings/3.1.1:
    dependencies:
      lodash._reinterpolate: 3.0.0
      lodash.escape: 3.2.0
    dev: false
    resolution:
      integrity: sha1-+zB4RHU7Zrnxr6VOJix0UwfbqOU=
  /lodash/4.17.15:
    dev: false
    resolution:
      integrity: sha512-8xOcRHvCjnocdS5cpwXQXVzmmh5e5+saE2QGoeQmbKmRS6J3VQppPOIt0MnmE+4xlZoumy0GPG0D0MVIQbNA1A==
  /log-symbols/2.2.0:
    dependencies:
      chalk: 2.4.2
    dev: false
    engines:
      node: '>=4'
    resolution:
      integrity: sha512-VeIAFslyIerEJLXHziedo2basKbMKtTw3vfn5IzG0XTjhAVEJyNHnL2p7vc+wBDSdQuUpNw3M2u6xb9QsAY5Eg==
  /log-symbols/3.0.0:
    dependencies:
      chalk: 2.4.2
    dev: false
    engines:
      node: '>=8'
    resolution:
      integrity: sha512-dSkNGuI7iG3mfvDzUuYZyvk5dD9ocYCYzNU6CYDE6+Xqd+gwme6Z00NS3dUh8mq/73HaEtT7m6W+yUPtU6BZnQ==
  /log4js/4.5.1:
    dependencies:
      date-format: 2.1.0
      debug: 4.1.1
      flatted: 2.0.2
      rfdc: 1.1.4
      streamroller: 1.0.6
    dev: false
    engines:
      node: '>=6.0'
    resolution:
      integrity: sha512-EEEgFcE9bLgaYUKuozyFfytQM2wDHtXn4tAN41pkaxpNjAykv11GVdeI4tHtmPWW4Xrgh9R/2d7XYghDVjbKKw==
  /lolex/5.1.2:
    dependencies:
      '@sinonjs/commons': 1.8.0
    dev: false
    resolution:
      integrity: sha512-h4hmjAvHTmd+25JSwrtTIuwbKdwg5NzZVRMLn9saij4SZaepCrTCxPr35H/3bjwfMJtN+t3CX8672UIkglz28A==
  /long/4.0.0:
    dev: false
    resolution:
      integrity: sha512-XsP+KhQif4bjX1kbuSiySJFNAehNxgLb6hPRGJ9QsUr8ajHkuXGdrHmFUTUUXhDwVX2R5bY4JNZEwbUiMhV+MA==
  /loud-rejection/1.6.0:
    dependencies:
      currently-unhandled: 0.4.1
      signal-exit: 3.0.3
    dev: false
    engines:
      node: '>=0.10.0'
    resolution:
      integrity: sha1-W0b4AUft7leIcPCG0Eghz5mOVR8=
  /lru-cache/4.1.5:
    dependencies:
      pseudomap: 1.0.2
      yallist: 2.1.2
    dev: false
    resolution:
      integrity: sha512-sWZlbEP2OsHNkXrMl5GYk/jKk70MBng6UU4YI/qGDYbgf6YbP4EvmqISbXCoJiRKs+1bSpFHVgQxvJ17F2li5g==
  /lru-cache/5.1.1:
    dependencies:
      yallist: 3.1.1
    dev: false
    resolution:
      integrity: sha512-KpNARQA3Iwv+jTA0utUVVbrh+Jlrr1Fv0e56GGzAFOXN7dk/FviaDW8LHmK52DlcH4WP2n6gI8vN1aesBFgo9w==
  /lunr/2.3.8:
    dev: false
    resolution:
      integrity: sha512-oxMeX/Y35PNFuZoHp+jUj5OSEmLCaIH4KTFJh7a93cHBoFmpw2IoPs22VIz7vyO2YUnx2Tn9dzIwO2P/4quIRg==
  /macos-release/2.3.0:
    dev: false
    engines:
      node: '>=6'
    resolution:
      integrity: sha512-OHhSbtcviqMPt7yfw5ef5aghS2jzFVKEFyCJndQt2YpSQ9qRVSEv2axSJI1paVThEu+FFGs584h/1YhxjVqajA==
  /magic-string/0.25.7:
    dependencies:
      sourcemap-codec: 1.4.8
    dev: false
    resolution:
      integrity: sha512-4CrMT5DOHTDk4HYDlzmwu4FVCcIYI8gauveasrdCu2IKIFOJ3f0v/8MDGJCDL9oD2ppz/Av1b0Nj345H9M+XIA==
  /make-dir/2.1.0:
    dependencies:
      pify: 4.0.1
      semver: 5.7.1
    dev: false
    engines:
      node: '>=6'
    resolution:
      integrity: sha512-LS9X+dc8KLxXCb8dni79fLIIUA5VyZoyjSMCwTluaXA0o27cCK0bhXkpgw+sTXVpPy/lSO57ilRixqk0vDmtRA==
  /make-dir/3.1.0:
    dependencies:
      semver: 6.3.0
    dev: false
    engines:
      node: '>=8'
    resolution:
      integrity: sha512-g3FeP20LNwhALb/6Cz6Dd4F2ngze0jz7tbzrD2wAV+o9FeNHe4rL+yK2md0J/fiSf1sa1ADhXqi5+oVwOM/eGw==
  /make-error/1.3.6:
    dev: false
    resolution:
      integrity: sha512-s8UhlNe7vPKomQhC1qFelMokr/Sc3AgNbso3n74mVPA5LTZwkB9NlXf4XPamLxJE8h0gh73rM94xvwRT2CVInw==
  /map-obj/1.0.1:
    dev: false
    engines:
      node: '>=0.10.0'
    resolution:
      integrity: sha1-2TPOuSBdgr3PSIb2dCvcK03qFG0=
  /marked/0.8.2:
    dev: false
    engines:
      node: '>= 8.16.2'
    hasBin: true
    resolution:
      integrity: sha512-EGwzEeCcLniFX51DhTpmTom+dSA/MG/OBUDjnWtHbEnjAH180VzUeAw+oE4+Zv+CoYBWyRlYOTR0N8SO9R1PVw==
  /matched/1.0.2:
    dependencies:
      arr-union: 3.1.0
      async-array-reduce: 0.2.1
      glob: 7.1.6
      has-glob: 1.0.0
      is-valid-glob: 1.0.0
      resolve-dir: 1.0.1
    dev: false
    engines:
      node: '>= 0.12.0'
    resolution:
      integrity: sha512-7ivM1jFZVTOOS77QsR+TtYHH0ecdLclMkqbf5qiJdX2RorqfhsL65QHySPZgDE0ZjHoh+mQUNHTanNXIlzXd0Q==
  /md5.js/1.3.4:
    dependencies:
      hash-base: 3.1.0
      inherits: 2.0.4
    dev: false
    resolution:
      integrity: sha1-6b296UogpawYsENA/Fdk1bCdkB0=
  /md5/2.2.1:
    dependencies:
      charenc: 0.0.2
      crypt: 0.0.2
      is-buffer: 1.1.6
    dev: false
    resolution:
      integrity: sha1-U6s41f48iJG6RlMp6iP6wFQBJvk=
  /media-typer/0.3.0:
    dev: false
    engines:
      node: '>= 0.6'
    resolution:
      integrity: sha1-hxDXrwqmJvj/+hzgAWhUUmMlV0g=
  /memory-fs/0.5.0:
    dependencies:
      errno: 0.1.7
      readable-stream: 2.3.7
    dev: false
    engines:
      node: '>=4.3.0 <5.0.0 || >=5.10'
    resolution:
      integrity: sha512-jA0rdU5KoQMC0e6ppoNRtpp6vjFq6+NY7r8hywnC7V+1Xj/MtHwGIbB1QaK/dunyjWteJzmkpd7ooeWg10T7GA==
  /memorystream/0.3.1:
    dev: false
    engines:
      node: '>= 0.10.0'
    resolution:
      integrity: sha1-htcJCzDORV1j+64S3aUaR93K+bI=
  /meow/3.7.0:
    dependencies:
      camelcase-keys: 2.1.0
      decamelize: 1.2.0
      loud-rejection: 1.6.0
      map-obj: 1.0.1
      minimist: 1.2.5
      normalize-package-data: 2.5.0
      object-assign: 4.1.1
      read-pkg-up: 1.0.1
      redent: 1.0.0
      trim-newlines: 1.0.0
    dev: false
    engines:
      node: '>=0.10.0'
    resolution:
      integrity: sha1-cstmi0JSKCkKu/qFaJJYcwioAfs=
  /merge-descriptors/1.0.1:
    dev: false
    resolution:
      integrity: sha1-sAqqVW3YtEVoFQ7J0blT8/kMu2E=
  /merge-source-map/1.1.0:
    dependencies:
      source-map: 0.6.1
    dev: false
    resolution:
      integrity: sha512-Qkcp7P2ygktpMPh2mCQZaf3jhN6D3Z/qVZHSdWvQ+2Ef5HgRAPBO57A77+ENm0CPx2+1Ce/MYKi3ymqdfuqibw==
  /merge-stream/2.0.0:
    dev: false
    resolution:
      integrity: sha512-abv/qOcuPfk3URPfDzmZU1LKmuw8kT+0nIHvKrKgFrwifol/doWcdA4ZqsWQ8ENrFKkd67Mfpo/LovbIUsbt3w==
  /methods/1.1.2:
    dev: false
    engines:
      node: '>= 0.6'
    resolution:
      integrity: sha1-VSmk1nZUE07cxSZmVoNbD4Ua/O4=
  /micromatch/4.0.2:
    dependencies:
      braces: 3.0.2
      picomatch: 2.2.2
    dev: false
    engines:
      node: '>=8'
    resolution:
      integrity: sha512-y7FpHSbMUMoyPbYUSzO6PaZ6FyRnQOpHuKwbo1G+Knck95XVU4QAiKdGEnj5wwoS7PlOgthX/09u5iFJ+aYf5Q==
  /mime-db/1.44.0:
    dev: false
    engines:
      node: '>= 0.6'
    resolution:
      integrity: sha512-/NOTfLrsPBVeH7YtFPgsVWveuL+4SjjYxaQ1xtM1KMFj7HdxlBlxeyNLzhyJVx7r4rZGJAZ/6lkKCitSc/Nmpg==
  /mime-types/2.1.27:
    dependencies:
      mime-db: 1.44.0
    dev: false
    engines:
      node: '>= 0.6'
    resolution:
      integrity: sha512-JIhqnCasI9yD+SsmkquHBxTSEuZdQX5BuQnS2Vc7puQQQ+8yiP5AY5uWhpdv4YL4VM5c6iliiYWPgJ/nJQLp7w==
  /mime/1.6.0:
    dev: false
    engines:
      node: '>=4'
    hasBin: true
    resolution:
      integrity: sha512-x0Vn8spI+wuJ1O6S7gnbaQg8Pxh4NNHb7KSINmEWKiPE4RKOplvijn+NkmYmmRgP68mc70j2EbeTFRsrswaQeg==
  /mime/2.4.5:
    dev: false
    engines:
      node: '>=4.0.0'
    hasBin: true
    resolution:
      integrity: sha512-3hQhEUF027BuxZjQA3s7rIv/7VCQPa27hN9u9g87sEkWaKwQPuXOkVKtOeiyUrnWqTDiOs8Ed2rwg733mB0R5w==
  /mimic-fn/2.1.0:
    dev: false
    engines:
      node: '>=6'
    resolution:
      integrity: sha512-OqbOk5oEQeAZ8WXWydlu9HJjz9WVdEIvamMCcXmuqUYjTknH/sqsWvhQ3vgwKFRR1HpjvNBKQ37nbJgYzGqGcg==
  /mimic-response/2.1.0:
    dev: false
    engines:
      node: '>=8'
    resolution:
      integrity: sha512-wXqjST+SLt7R009ySCglWBCFpjUygmCIfD790/kVbiGmUgfYGuB14PiTd5DwVxSV4NcYHjzMkoj5LjQZwTQLEA==
  /min-document/2.19.0:
    dependencies:
      dom-walk: 0.1.2
    dev: false
    resolution:
      integrity: sha1-e9KC4/WELtKVu3SM3Z8f+iyCRoU=
  /minimatch/3.0.4:
    dependencies:
      brace-expansion: 1.1.11
    dev: false
    resolution:
      integrity: sha512-yJHVQEhyqPLUTgt9B83PXu6W3rx4MvvHvSUvToogpwoGDOUQ+yDrR0HRot+yOCdCO7u4hX3pWft6kWBBcqh0UA==
  /minimist/0.0.10:
    dev: false
    resolution:
      integrity: sha1-3j+YVD2/lggr5IrRoMfNqDYwHc8=
  /minimist/0.0.8:
    dev: false
    resolution:
      integrity: sha1-hX/Kv8M5fSYluCKCYuhqp6ARsF0=
  /minimist/1.2.0:
    dev: false
    resolution:
      integrity: sha1-o1AIsg9BOD7sH7kU9M1d95omQoQ=
  /minimist/1.2.5:
    dev: false
    resolution:
      integrity: sha512-FM9nNUYrRBAELZQT3xeZQ7fmMOBg6nWNmJKTcgsJeaLstP/UODVpGsr5OhXhhXg6f+qtJ8uiZ+PUxkDWcgIXLw==
  /mkdirp-classic/0.5.3:
    dev: false
    resolution:
      integrity: sha512-gKLcREMhtuZRwRAfqP3RFW+TK4JqApVBtOIftVgjuABpAtpxhPGaDcfvbhNvD0B8iD1oUr/txX35NjcaY6Ns/A==
  /mkdirp/0.5.1:
    dependencies:
      minimist: 0.0.8
    deprecated: Legacy versions of mkdirp are no longer supported. Please update to mkdirp 1.x. (Note that the API surface has changed to use Promises in 1.x.)
    dev: false
    hasBin: true
    resolution:
      integrity: sha1-MAV0OOrGz3+MR2fzhkjWaX11yQM=
  /mkdirp/0.5.5:
    dependencies:
      minimist: 1.2.5
    dev: false
    hasBin: true
    resolution:
      integrity: sha512-NKmAlESf6jMGym1++R0Ra7wvhV+wFW63FaSOFPwRahvea0gMUcGUhVeAg/0BC0wiv9ih5NYPB1Wn1UEI1/L+xQ==
  /mocha-junit-reporter/1.23.3_mocha@7.1.2:
    dependencies:
      debug: 2.6.9
      md5: 2.2.1
      mkdirp: 0.5.5
      mocha: 7.1.2
      strip-ansi: 4.0.0
      xml: 1.0.1
    dev: false
    peerDependencies:
      mocha: '>=2.2.5'
    resolution:
      integrity: sha512-ed8LqbRj1RxZfjt/oC9t12sfrWsjZ3gNnbhV1nuj9R/Jb5/P3Xb4duv2eCfCDMYH+fEu0mqca7m4wsiVjsxsvA==
  /mocha/7.1.2:
    dependencies:
      ansi-colors: 3.2.3
      browser-stdout: 1.3.1
      chokidar: 3.3.0
      debug: 3.2.6
      diff: 3.5.0
      escape-string-regexp: 1.0.5
      find-up: 3.0.0
      glob: 7.1.3
      growl: 1.10.5
      he: 1.2.0
      js-yaml: 3.13.1
      log-symbols: 3.0.0
      minimatch: 3.0.4
      mkdirp: 0.5.5
      ms: 2.1.1
      node-environment-flags: 1.0.6
      object.assign: 4.1.0
      strip-json-comments: 2.0.1
      supports-color: 6.0.0
      which: 1.3.1
      wide-align: 1.1.3
      yargs: 13.3.2
      yargs-parser: 13.1.2
      yargs-unparser: 1.6.0
    dev: false
    engines:
      node: '>= 8.10.0'
    hasBin: true
    resolution:
      integrity: sha512-o96kdRKMKI3E8U0bjnfqW4QMk12MwZ4mhdBTf+B5a1q9+aq2HRnj+3ZdJu0B/ZhJeK78MgYuv6L8d/rA5AeBJA==
  /mock-fs/4.12.0:
    dev: false
    resolution:
      integrity: sha512-/P/HtrlvBxY4o/PzXY9cCNBrdylDNxg7gnrv2sMNxj+UJ2m8jSpl0/A6fuJeNAWr99ZvGWH8XCbE0vmnM5KupQ==
  /mock-require/3.0.3:
    dependencies:
      get-caller-file: 1.0.3
      normalize-path: 2.1.1
    dev: false
    engines:
      node: '>=4.3.0'
    resolution:
      integrity: sha512-lLzfLHcyc10MKQnNUCv7dMcoY/2Qxd6wJfbqCcVk3LDb8An4hF6ohk5AztrvgKhJCqj36uyzi/p5se+tvyD+Wg==
  /moment/2.26.0:
    dev: false
    resolution:
      integrity: sha512-oIixUO+OamkUkwjhAVE18rAMfRJNsNe/Stid/gwHSOfHrOtw9EhAY2AHvdKZ/k/MggcYELFCJz/Sn2pL8b8JMw==
  /ms/2.0.0:
    dev: false
    resolution:
      integrity: sha1-VgiurfwAvmwpAd9fmGF4jeDVl8g=
  /ms/2.1.1:
    dev: false
    resolution:
      integrity: sha512-tgp+dl5cGk28utYktBsrFqA7HKgrhgPsg6Z/EfhWI4gl1Hwq8B/GmY/0oXZ6nF8hDVesS/FpnYaD/kOWhYQvyg==
  /ms/2.1.2:
    dev: false
    resolution:
      integrity: sha512-sGkPx+VjMtmA6MX27oA4FBFELFCZZ4S4XqeGOXCv68tT+jb3vk/RyaKWP0PTKyWtmLSM0b+adUTEvbs1PEaH2w==
  /msal/1.3.1:
    dependencies:
      tslib: 1.13.0
    dev: false
    engines:
      node: '>=0.8.0'
    resolution:
      integrity: sha512-xfnn8k3GCTmNV571R8Sy0zeLIrpoMB/10MRG1XkeoiFNIQKY19ncq3isZNCRCMDMRy2qa/vd8exYEhK9EPLHIg==
  /multipipe/0.1.2:
    dependencies:
      duplexer2: 0.0.2
    dev: false
    resolution:
      integrity: sha1-Ko8t33Du1WTf8tV/HhoTfZ8FB4s=
  /mute-stream/0.0.8:
    dev: false
    resolution:
      integrity: sha512-nnbWWOkoWyUsTjKrhgD0dcz22mdkSnpYqbEjIm2nhwhuxlSkpywJmBo8h0ZqJdkp73mb90SssHkN4rsRaBAfAA==
  /nan/2.14.1:
    dev: false
    resolution:
      integrity: sha512-isWHgVjnFjh2x2yuJ/tj3JbwoHu3UC2dX5G/88Cm24yB6YopVgxvBObDY7n5xW6ExmFhJpSEQqFPvq9zaXc8Jw==
  /nanoid/2.1.11:
    dev: false
    resolution:
      integrity: sha512-s/snB+WGm6uwi0WjsZdaVcuf3KJXlfGl2LcxgwkEwJF0D/BWzVWAZW/XY4bFaiR7s0Jk3FPvlnepg1H1b1UwlA==
  /napi-build-utils/1.0.2:
    dev: false
    resolution:
      integrity: sha512-ONmRUqK7zj7DWX0D9ADe03wbwOBZxNAfF20PlGfCWQcD3+/MakShIHrMqx9YwPTfxDdF1zLeL+RGZiR9kGMLdg==
  /natural-compare/1.4.0:
    dev: false
    resolution:
      integrity: sha1-Sr6/7tdUHywnrPspvbvRXI1bpPc=
  /negotiator/0.6.2:
    dev: false
    engines:
      node: '>= 0.6'
    resolution:
      integrity: sha512-hZXc7K2e+PgeI1eDBe/10Ard4ekbfrrqG8Ep+8Jmf4JID2bNg7NvCPOZN+kfF574pFQI7mum2AUqDidoKqcTOw==
  /neo-async/2.6.1:
    dev: false
    resolution:
      integrity: sha512-iyam8fBuCUpWeKPGpaNMetEocMt364qkCsfL9JuhjXX6dRnguRVOfk2GZaDpPjcOKiiXCPINZC1GczQ7iTq3Zw==
  /nested-error-stacks/2.1.0:
    dev: false
    resolution:
      integrity: sha512-AO81vsIO1k1sM4Zrd6Hu7regmJN1NSiAja10gc4bX3F0wd+9rQmcuHQaHVQCYIEC8iFXnE+mavh23GOt7wBgug==
  /netmask/1.0.6:
    dev: false
    engines:
      node: '>= 0.4.0'
    resolution:
      integrity: sha1-ICl+idhvb2QA8lDZ9Pa0wZRfzTU=
  /nice-try/1.0.5:
    dev: false
    resolution:
      integrity: sha512-1nh45deeb5olNY7eX82BkPO7SSxR5SSYJiPTrTdFUVYwAl8CKMA5N9PjTYkHiRjisVcxcQ1HXdLhx2qxxJzLNQ==
  /nise/1.5.3:
    dependencies:
      '@sinonjs/formatio': 3.2.2
      '@sinonjs/text-encoding': 0.7.1
      just-extend: 4.1.0
      lolex: 5.1.2
      path-to-regexp: 1.8.0
    dev: false
    resolution:
      integrity: sha512-Ymbac/94xeIrMf59REBPOv0thr+CJVFMhrlAkW/gjCIE58BGQdCj0x7KRCb3yz+Ga2Rz3E9XXSvUyyxqqhjQAQ==
  /nise/4.0.3:
    dependencies:
      '@sinonjs/commons': 1.8.0
      '@sinonjs/fake-timers': 6.0.1
      '@sinonjs/text-encoding': 0.7.1
      just-extend: 4.1.0
      path-to-regexp: 1.8.0
    dev: false
    resolution:
      integrity: sha512-EGlhjm7/4KvmmE6B/UFsKh7eHykRl9VH+au8dduHLCyWUO/hr7+N+WtTvDUwc9zHuM1IaIJs/0lQ6Ag1jDkQSg==
  /nock/11.9.1:
    dependencies:
      debug: 4.1.1
      json-stringify-safe: 5.0.1
      lodash: 4.17.15
      mkdirp: 0.5.5
      propagate: 2.0.1
    dev: false
    engines:
      node: '>= 8.0'
    resolution:
      integrity: sha512-U5wPctaY4/ar2JJ5Jg4wJxlbBfayxgKbiAeGh+a1kk6Pwnc2ZEuKviLyDSG6t0uXl56q7AALIxoM6FJrBSsVXA==
  /node-abi/2.17.0:
    dependencies:
      semver: 5.7.1
    dev: false
    resolution:
      integrity: sha512-dFRAA0ACk/aBo0TIXQMEWMLUTyWYYT8OBYIzLmEUrQTElGRjxDCvyBZIsDL0QA7QCaj9PrawhOmTEdsuLY4uOQ==
  /node-abort-controller/1.0.4:
    dev: false
    resolution:
      integrity: sha512-7cNtLKTAg0LrW3ViS2C7UfIzbL3rZd8L0++5MidbKqQVJ8yrH6+1VRSHl33P0ZjBTbOJd37d9EYekvHyKkB0QQ==
  /node-environment-flags/1.0.6:
    dependencies:
      object.getownpropertydescriptors: 2.1.0
      semver: 5.7.1
    dev: false
    resolution:
      integrity: sha512-5Evy2epuL+6TM0lCQGpFIj6KwiEsGh1SrHUhTbNX+sLbBtjidPZFAnVK9y5yU1+h//RitLbRHTIMyxQPtxMdHw==
  /node-fetch/2.6.0:
    dev: false
    engines:
      node: 4.x || >=6.0.0
    resolution:
      integrity: sha512-8dG4H5ujfvFiqDmVu9fQ5bOHUC15JMjMY/Zumv26oOvvVJjM67KF8koCWIabKQ1GJIa9r2mMZscBq/TbdOcmNA==
  /noop-logger/0.1.1:
    dev: false
    resolution:
      integrity: sha1-lKKxYzxPExdVMAfYlm/Q6EG2pMI=
  /nopt/3.0.6:
    dependencies:
      abbrev: 1.0.9
    dev: false
    hasBin: true
    resolution:
      integrity: sha1-xkZdvwirzU2zWTF/eaxopkayj/k=
  /normalize-package-data/2.5.0:
    dependencies:
      hosted-git-info: 2.8.8
      resolve: 1.17.0
      semver: 5.7.1
      validate-npm-package-license: 3.0.4
    dev: false
    resolution:
      integrity: sha512-/5CMN3T0R4XTj4DcGaexo+roZSdSFW/0AOOTROrjxzCG1wrWXEsGbRKevjlIL+ZDE4sZlJr5ED4YW0yqmkK+eA==
  /normalize-path/2.1.1:
    dependencies:
      remove-trailing-separator: 1.1.0
    dev: false
    engines:
      node: '>=0.10.0'
    resolution:
      integrity: sha1-GrKLVW4Zg2Oowab35vogE3/mrtk=
  /normalize-path/3.0.0:
    dev: false
    engines:
      node: '>=0.10.0'
    resolution:
      integrity: sha512-6eZs5Ls3WtCisHWp9S2GUy8dqkpGi4BVSz3GaqiE6ezub0512ESztXUwUB6C6IKbQkY2Pnb/mD4WYojCRwcwLA==
  /npm-run-all/4.1.5:
    dependencies:
      ansi-styles: 3.2.1
      chalk: 2.4.2
      cross-spawn: 6.0.5
      memorystream: 0.3.1
      minimatch: 3.0.4
      pidtree: 0.3.1
      read-pkg: 3.0.0
      shell-quote: 1.7.2
      string.prototype.padend: 3.1.0
    dev: false
    engines:
      node: '>= 4'
    hasBin: true
    resolution:
      integrity: sha512-Oo82gJDAVcaMdi3nuoKFavkIHBRVqQ1qvMb+9LHk/cF4P6B2m8aP04hGf7oL6wZ9BuGwX1onlLhpuoofSyoQDQ==
  /npm-run-path/2.0.2:
    dependencies:
      path-key: 2.0.1
    dev: false
    engines:
      node: '>=4'
    resolution:
      integrity: sha1-NakjLfo11wZ7TLLd8jV7GHFTbF8=
  /npm-run-path/4.0.1:
    dependencies:
      path-key: 3.1.1
    dev: false
    engines:
      node: '>=8'
    resolution:
      integrity: sha512-S48WzZW777zhNIrn7gxOlISNAqi9ZC/uQFnRdbeIHhZhCA6UqpkOT8T1G7BvfdgP4Er8gF4sUbaS0i7QvIfCWw==
  /npmlog/4.1.2:
    dependencies:
      are-we-there-yet: 1.1.5
      console-control-strings: 1.1.0
      gauge: 2.7.4
      set-blocking: 2.0.0
    dev: false
    resolution:
      integrity: sha512-2uUqazuKlTaSI/dC8AzicUck7+IrEaOnN/e0jd3Xtt1KcGpwx30v50mL7oPyr/h9bL3E4aZccVwpwP+5W9Vjkg==
  /number-is-nan/1.0.1:
    dev: false
    engines:
      node: '>=0.10.0'
    resolution:
      integrity: sha1-CXtgK1NCKlIsGvuHkDGDNpQaAR0=
  /nyc/14.1.1:
    dependencies:
      archy: 1.0.0
      caching-transform: 3.0.2
      convert-source-map: 1.7.0
      cp-file: 6.2.0
      find-cache-dir: 2.1.0
      find-up: 3.0.0
      foreground-child: 1.5.6
      glob: 7.1.6
      istanbul-lib-coverage: 2.0.5
      istanbul-lib-hook: 2.0.7
      istanbul-lib-instrument: 3.3.0
      istanbul-lib-report: 2.0.8
      istanbul-lib-source-maps: 3.0.6
      istanbul-reports: 2.2.7
      js-yaml: 3.13.1
      make-dir: 2.1.0
      merge-source-map: 1.1.0
      resolve-from: 4.0.0
      rimraf: 2.7.1
      signal-exit: 3.0.3
      spawn-wrap: 1.4.3
      test-exclude: 5.2.3
      uuid: 3.4.0
      yargs: 13.3.2
      yargs-parser: 13.1.2
    dev: false
    engines:
      node: '>=6'
    hasBin: true
    resolution:
      integrity: sha512-OI0vm6ZGUnoGZv/tLdZ2esSVzDwUC88SNs+6JoSOMVxA+gKMB8Tk7jBwgemLx4O40lhhvZCVw1C+OYLOBOPXWw==
  /oauth-sign/0.9.0:
    dev: false
    resolution:
      integrity: sha512-fexhUFFPTGV8ybAtSIGbV6gOkSv8UtRbDBnAyLQw4QPKkgNlsH2ByPGtMUqdWkos6YCRmAqViwgZrJc/mRDzZQ==
  /object-assign/3.0.0:
    dev: false
    engines:
      node: '>=0.10.0'
    resolution:
      integrity: sha1-m+3VygiXlJvKR+f/QIBi1Un1h/I=
  /object-assign/4.1.1:
    dev: false
    engines:
      node: '>=0.10.0'
    resolution:
      integrity: sha1-IQmtx5ZYh8/AXLvUQsrIv7s2CGM=
  /object-component/0.0.3:
    dev: false
    resolution:
      integrity: sha1-8MaapQ78lbhmwYb0AKM3acsvEpE=
  /object-inspect/1.7.0:
    dev: false
    resolution:
      integrity: sha512-a7pEHdh1xKIAgTySUGgLMx/xwDZskN1Ud6egYYN3EdRW4ZMPNEDUTF+hwy2LUC+Bl+SyLXANnwz/jyh/qutKUw==
  /object-keys/1.1.1:
    dev: false
    engines:
      node: '>= 0.4'
    resolution:
      integrity: sha512-NuAESUOUMrlIXOfHKzD6bpPu3tYt3xvjNdRIQ+FeT0lNb4K8WR70CaDxhuNguS2XG+GjkyMwOzsN5ZktImfhLA==
  /object.assign/4.1.0:
    dependencies:
      define-properties: 1.1.3
      function-bind: 1.1.1
      has-symbols: 1.0.1
      object-keys: 1.1.1
    dev: false
    engines:
      node: '>= 0.4'
    resolution:
      integrity: sha512-exHJeq6kBKj58mqGyTQ9DFvrZC/eR6OwxzoM9YRoGBqrXYonaFyGiFMuc9VZrXf7DarreEwMpurG3dd+CNyW5w==
  /object.getownpropertydescriptors/2.1.0:
    dependencies:
      define-properties: 1.1.3
      es-abstract: 1.17.5
    dev: false
    engines:
      node: '>= 0.8'
    resolution:
      integrity: sha512-Z53Oah9A3TdLoblT7VKJaTDdXdT+lQO+cNpKVnya5JDe9uLvzu1YyY1yFDFrcxrlRgWrEFH0jJtD/IbuwjcEVg==
  /on-finished/2.3.0:
    dependencies:
      ee-first: 1.1.1
    dev: false
    engines:
      node: '>= 0.8'
    resolution:
      integrity: sha1-IPEzZIGwg811M3mSoWlxqi2QaUc=
  /once/1.4.0:
    dependencies:
      wrappy: 1.0.2
    dev: false
    resolution:
      integrity: sha1-WDsap3WWHUsROsF9nFC6753Xa9E=
  /onetime/5.1.0:
    dependencies:
      mimic-fn: 2.1.0
    dev: false
    engines:
      node: '>=6'
    resolution:
      integrity: sha512-5NcSkPHhwTVFIQN+TUqXoS5+dlElHXdpAWu9I0HP20YOtIi+aZ0Ct82jdlILDxjLEAWwvm+qj1m6aEtsDVmm6Q==
  /open/6.4.0:
    dependencies:
      is-wsl: 1.1.0
    dev: false
    engines:
      node: '>=8'
    resolution:
      integrity: sha512-IFenVPgF70fSm1keSd2iDBIDIBZkroLeuffXq+wKTzTJlBpesFWojV9lb8mzOfaAzM1sr7HQHuO0vtV0zYekGg==
  /open/7.0.4:
    dependencies:
      is-docker: 2.0.0
      is-wsl: 2.2.0
    dev: false
    engines:
      node: '>=8'
    resolution:
      integrity: sha512-brSA+/yq+b08Hsr4c8fsEW2CRzk1BmfN3SAK/5VCHQ9bdoZJ4qa/+AfR0xHjlbbZUyPkUHs1b8x1RqdyZdkVqQ==
  /optimist/0.6.1:
    dependencies:
      minimist: 0.0.10
      wordwrap: 0.0.3
    dev: false
    resolution:
      integrity: sha1-2j6nRob6IaGaERwybpDrFaAZZoY=
  /optionator/0.8.3:
    dependencies:
      deep-is: 0.1.3
      fast-levenshtein: 2.0.6
      levn: 0.3.0
      prelude-ls: 1.1.2
      type-check: 0.3.2
      word-wrap: 1.2.3
    dev: false
    engines:
      node: '>= 0.8.0'
    resolution:
      integrity: sha512-+IW9pACdk3XWmmTXG8m3upGUJst5XRGzxMRjXzAuJ1XnIFNvfhjjIuYkDvysnPQ7qzqVzLt78BCruntqRhWQbA==
  /os-homedir/1.0.2:
    dev: false
    engines:
      node: '>=0.10.0'
    resolution:
      integrity: sha1-/7xJiDNuDoM94MFox+8VISGqf7M=
  /os-name/3.1.0:
    dependencies:
      macos-release: 2.3.0
      windows-release: 3.3.0
    dev: false
    engines:
      node: '>=6'
    resolution:
      integrity: sha512-h8L+8aNjNcMpo/mAIBPn5PXCM16iyPGjHNWo6U1YO8sJTMHtEtyczI6QJnLoplswm6goopQkqc7OAnjhWcugVg==
  /os-tmpdir/1.0.2:
    dev: false
    engines:
      node: '>=0.10.0'
    resolution:
      integrity: sha1-u+Z0BseaqFxc/sdm/lc0VV36EnQ=
  /p-finally/1.0.0:
    dev: false
    engines:
      node: '>=4'
    resolution:
      integrity: sha1-P7z7FbiZpEEjs0ttzBi3JDNqLK4=
  /p-finally/2.0.1:
    dev: false
    engines:
      node: '>=8'
    resolution:
      integrity: sha512-vpm09aKwq6H9phqRQzecoDpD8TmVyGw70qmWlyq5onxY7tqyTTFVvxMykxQSQKILBSFlbXpypIw2T1Ml7+DDtw==
  /p-limit/2.3.0:
    dependencies:
      p-try: 2.2.0
    dev: false
    engines:
      node: '>=6'
    resolution:
      integrity: sha512-//88mFWSJx8lxCzwdAABTJL2MyWB12+eIY7MDL2SqLmAkeKU9qxRvWuSyTjm3FUmpBEMuFfckAIqEaVGUDxb6w==
  /p-locate/3.0.0:
    dependencies:
      p-limit: 2.3.0
    dev: false
    engines:
      node: '>=6'
    resolution:
      integrity: sha512-x+12w/To+4GFfgJhBEpiDcLozRJGegY+Ei7/z0tSLkMmxGZNybVMSfWj9aJn8Z5Fc7dBUNJOOVgPv2H7IwulSQ==
  /p-locate/4.1.0:
    dependencies:
      p-limit: 2.3.0
    dev: false
    engines:
      node: '>=8'
    resolution:
      integrity: sha512-R79ZZ/0wAxKGu3oYMlz8jy/kbhsNrS7SKZ7PxEHBgJ5+F2mtFW2fK2cOtBh1cHYkQsbzFV7I+EoRKe6Yt0oK7A==
  /p-try/2.2.0:
    dev: false
    engines:
      node: '>=6'
    resolution:
      integrity: sha512-R4nPAVTAU0B9D35/Gk3uJf/7XYbQcyohSKdvAxIRSNghFl4e71hVoGnBNQz9cWaXxO2I10KTC+3jMdvvoKw6dQ==
  /pac-proxy-agent/3.0.1:
    dependencies:
      agent-base: 4.3.0
      debug: 4.1.1
      get-uri: 2.0.4
      http-proxy-agent: 2.1.0
      https-proxy-agent: 3.0.1
      pac-resolver: 3.0.0
      raw-body: 2.4.1
      socks-proxy-agent: 4.0.2
    dev: false
    resolution:
      integrity: sha512-44DUg21G/liUZ48dJpUSjZnFfZro/0K5JTyFYLBcmh9+T6Ooi4/i4efwUiEy0+4oQusCBqWdhv16XohIj1GqnQ==
  /pac-resolver/3.0.0:
    dependencies:
      co: 4.6.0
      degenerator: 1.0.4
      ip: 1.1.5
      netmask: 1.0.6
      thunkify: 2.1.2
    dev: false
    resolution:
      integrity: sha512-tcc38bsjuE3XZ5+4vP96OfhOugrX+JcnpUbhfuc4LuXBLQhoTthOstZeoQJBDnQUDYzYmdImKsbz0xSl1/9qeA==
  /package-hash/3.0.0:
    dependencies:
      graceful-fs: 4.2.4
      hasha: 3.0.0
      lodash.flattendeep: 4.4.0
      release-zalgo: 1.0.0
    dev: false
    engines:
      node: '>=6'
    resolution:
      integrity: sha512-lOtmukMDVvtkL84rJHI7dpTYq+0rli8N2wlnqUcBuDWCfVhRUfOmnR9SsoHFMLpACvEV60dX7rd0rFaYDZI+FA==
  /parent-module/1.0.1:
    dependencies:
      callsites: 3.1.0
    dev: false
    engines:
      node: '>=6'
    resolution:
      integrity: sha512-GQ2EWRpQV8/o+Aw8YqtfZZPfNRWZYkbidE9k5rpl/hC3vtHHBfGm2Ifi6qWV+coDGkrUKZAxE3Lot5kcsRlh+g==
  /parse-json/2.2.0:
    dependencies:
      error-ex: 1.3.2
    dev: false
    engines:
      node: '>=0.10.0'
    resolution:
      integrity: sha1-9ID0BDTvgHQfhGkJn43qGPVaTck=
  /parse-json/4.0.0:
    dependencies:
      error-ex: 1.3.2
      json-parse-better-errors: 1.0.2
    dev: false
    engines:
      node: '>=4'
    resolution:
      integrity: sha1-vjX1Qlvh9/bHRxhPmKeIy5lHfuA=
  /parse-node-version/1.0.1:
    dev: false
    engines:
      node: '>= 0.10'
    resolution:
      integrity: sha512-3YHlOa/JgH6Mnpr05jP9eDG254US9ek25LyIxZlDItp2iJtwyaXQb57lBYLdT3MowkUFYEV2XXNAYIPlESvJlA==
  /parse-passwd/1.0.0:
    dev: false
    engines:
      node: '>=0.10.0'
    resolution:
      integrity: sha1-bVuTSkVpk7I9N/QKOC1vFmao5cY=
  /parseqs/0.0.5:
    dependencies:
      better-assert: 1.0.2
    dev: false
    resolution:
      integrity: sha1-1SCKNzjkZ2bikbouoXNoSSGouJ0=
  /parseuri/0.0.5:
    dependencies:
      better-assert: 1.0.2
    dev: false
    resolution:
      integrity: sha1-gCBKUNTbt3m/3G6+J3jZDkvOMgo=
  /parseurl/1.3.3:
    dev: false
    engines:
      node: '>= 0.8'
    resolution:
      integrity: sha512-CiyeOxFT/JZyN5m0z9PfXw4SCBJ6Sygz1Dpl0wqjlhDEGGBP1GnsUVEL0p63hoG1fcj3fHynXi9NYO4nWOL+qQ==
  /path-browserify/1.0.1:
    dev: false
    resolution:
      integrity: sha512-b7uo2UCUOYZcnF/3ID0lulOJi/bafxa1xPe7ZPsammBSpjSWQkjNxlt635YGS2MiR9GjvuXCtz2emr3jbsz98g==
  /path-exists/2.1.0:
    dependencies:
      pinkie-promise: 2.0.1
    dev: false
    engines:
      node: '>=0.10.0'
    resolution:
      integrity: sha1-D+tsZPD8UY2adU3V77YscCJ2H0s=
  /path-exists/3.0.0:
    dev: false
    engines:
      node: '>=4'
    resolution:
      integrity: sha1-zg6+ql94yxiSXqfYENe1mwEP1RU=
  /path-exists/4.0.0:
    dev: false
    engines:
      node: '>=8'
    resolution:
      integrity: sha512-ak9Qy5Q7jYb2Wwcey5Fpvg2KoAc/ZIhLSLOSBmRmygPsGwkVVt0fZa0qrtMz+m6tJTAHfZQ8FnmB4MG4LWy7/w==
  /path-is-absolute/1.0.1:
    dev: false
    engines:
      node: '>=0.10.0'
    resolution:
      integrity: sha1-F0uSaHNVNP+8es5r9TpanhtcX18=
  /path-key/2.0.1:
    dev: false
    engines:
      node: '>=4'
    resolution:
      integrity: sha1-QRyttXTFoUDTpLGRDUDYDMn0C0A=
  /path-key/3.1.1:
    dev: false
    engines:
      node: '>=8'
    resolution:
      integrity: sha512-ojmeN0qd+y0jszEtoY48r0Peq5dwMEkIlCOu6Q5f41lfkswXuKtYrhgoTpLnyIcHm24Uhqx+5Tqm2InSwLhE6Q==
  /path-parse/1.0.6:
    dev: false
    resolution:
      integrity: sha512-GSmOT2EbHrINBf9SR7CDELwlJ8AENk3Qn7OikK4nFYAu3Ote2+JYNVvkpAEQm3/TLNEJFD/xZJjzyxg3KBWOzw==
  /path-to-regexp/0.1.7:
    dev: false
    resolution:
      integrity: sha1-32BBeABfUi8V60SQ5yR6G/qmf4w=
  /path-to-regexp/1.8.0:
    dependencies:
      isarray: 0.0.1
    dev: false
    resolution:
      integrity: sha512-n43JRhlUKUAlibEJhPeir1ncUID16QnEjNpwzNdO3Lm4ywrBpBZ5oLD0I6br9evr1Y9JTqwRtAh7JLoOzAQdVA==
  /path-to-regexp/2.4.0:
    dev: false
    resolution:
      integrity: sha512-G6zHoVqC6GGTQkZwF4lkuEyMbVOjoBKAEybQUypI1WTkqinCOrq2x6U2+phkJ1XsEMTy4LjtwPI7HW+NVrRR2w==
  /path-type/1.1.0:
    dependencies:
      graceful-fs: 4.2.4
      pify: 2.3.0
      pinkie-promise: 2.0.1
    dev: false
    engines:
      node: '>=0.10.0'
    resolution:
      integrity: sha1-WcRPfuSR2nBNpBXaWkBwuk+P5EE=
  /path-type/3.0.0:
    dependencies:
      pify: 3.0.0
    dev: false
    engines:
      node: '>=4'
    resolution:
      integrity: sha512-T2ZUsdZFHgA3u4e5PfPbjd7HDDpxPnQb5jN0SrDsjNSuVXHJqtwTnWqG0B1jZrgmJ/7lj1EmVIByWt1gxGkWvg==
  /pathval/1.1.0:
    dev: false
    resolution:
      integrity: sha1-uULm1L3mUwBe9rcTYd74cn0GReA=
  /pend/1.2.0:
    dev: false
    resolution:
      integrity: sha1-elfrVQpng/kRUzH89GY9XI4AelA=
  /performance-now/2.1.0:
    dev: false
    resolution:
      integrity: sha1-Ywn04OX6kT7BxpMHrjZLSzd8nns=
  /picomatch/2.2.2:
    dev: false
    engines:
      node: '>=8.6'
    resolution:
      integrity: sha512-q0M/9eZHzmr0AulXyPwNfZjtwZ/RBZlbN3K3CErVrk50T2ASYI7Bye0EvekFY3IP1Nt2DHu0re+V2ZHIpMkuWg==
  /pidtree/0.3.1:
    dev: false
    engines:
      node: '>=0.10'
    hasBin: true
    resolution:
      integrity: sha512-qQbW94hLHEqCg7nhby4yRC7G2+jYHY4Rguc2bjw7Uug4GIJuu1tvf2uHaZv5Q8zdt+WKJ6qK1FOI6amaWUo5FA==
  /pify/2.3.0:
    dev: false
    engines:
      node: '>=0.10.0'
    resolution:
      integrity: sha1-7RQaasBDqEnqWISY59yosVMw6Qw=
  /pify/3.0.0:
    dev: false
    engines:
      node: '>=4'
    resolution:
      integrity: sha1-5aSs0sEB/fPZpNB/DbxNtJ3SgXY=
  /pify/4.0.1:
    dev: false
    engines:
      node: '>=6'
    resolution:
      integrity: sha512-uB80kBFb/tfd68bVleG9T5GGsGPjJrLAUpR5PZIrhBnIaRTQRjqdJSsIKkOP6OAIFbj7GOrcudc5pNjZ+geV2g==
  /pinkie-promise/2.0.1:
    dependencies:
      pinkie: 2.0.4
    dev: false
    engines:
      node: '>=0.10.0'
    resolution:
      integrity: sha1-ITXW36ejWMBprJsXh3YogihFD/o=
  /pinkie/2.0.4:
    dev: false
    engines:
      node: '>=0.10.0'
    resolution:
      integrity: sha1-clVrgM+g1IqXToDnckjoDtT3+HA=
  /pkg-dir/3.0.0:
    dependencies:
      find-up: 3.0.0
    dev: false
    engines:
      node: '>=6'
    resolution:
      integrity: sha512-/E57AYkoeQ25qkxMj5PBOVgF8Kiu/h7cYS30Z5+R7WaiCCBfLq58ZI/dSeaEKb9WVJV5n/03QwrN3IeWIFllvw==
  /pluralize/8.0.0:
    dev: false
    engines:
      node: '>=4'
    resolution:
      integrity: sha512-Nc3IT5yHzflTfbjgqWcCPpo7DaKy4FnpB0l/zCAW0Tc7jxAiuqSxHasntB3D7887LSrA93kDJ9IXovxJYxyLCA==
  /prebuild-install/5.3.3:
    dependencies:
      detect-libc: 1.0.3
      expand-template: 2.0.3
      github-from-package: 0.0.0
      minimist: 1.2.5
      mkdirp: 0.5.5
      napi-build-utils: 1.0.2
      node-abi: 2.17.0
      noop-logger: 0.1.1
      npmlog: 4.1.2
      pump: 3.0.0
      rc: 1.2.8
      simple-get: 3.1.0
      tar-fs: 2.1.0
      tunnel-agent: 0.6.0
      which-pm-runs: 1.0.0
    dev: false
    engines:
      node: '>=6'
    hasBin: true
    resolution:
      integrity: sha512-GV+nsUXuPW2p8Zy7SarF/2W/oiK8bFQgJcncoJ0d7kRpekEA0ftChjfEaF9/Y+QJEc/wFR7RAEa8lYByuUIe2g==
  /prelude-ls/1.1.2:
    dev: false
    engines:
      node: '>= 0.8.0'
    resolution:
      integrity: sha1-IZMqVJ9eUv/ZqCf1cOBL5iqX2lQ=
  /prettier/1.19.1:
    dev: false
    engines:
      node: '>=4'
    hasBin: true
    resolution:
      integrity: sha512-s7PoyDv/II1ObgQunCbB9PdLmUcBZcnWOcxDh7O0N/UwDEsHyqkW+Qh28jW+mVuCdx7gLB0BotYI1Y6uI9iyew==
  /priorityqueuejs/1.0.0:
    dev: false
    resolution:
      integrity: sha1-LuTyPCVgkT4IwHzlzN1t498sWvg=
  /process-nextick-args/1.0.7:
    dev: false
    resolution:
      integrity: sha1-FQ4gt1ZZCtP5EJPyWk8q2L/zC6M=
  /process-nextick-args/2.0.1:
    dev: false
    resolution:
      integrity: sha512-3ouUOpQhtgrbOa17J7+uxOTpITYWaGP7/AhoR3+A+/1e9skrzelGi/dXzEYyvbxubEF6Wn2ypscTKiKJFFn1ag==
  /process/0.11.10:
    dev: false
    engines:
      node: '>= 0.6.0'
    resolution:
      integrity: sha1-czIwDoQBYb2j5podHZGn1LwW8YI=
  /progress/2.0.3:
    dev: false
    engines:
      node: '>=0.4.0'
    resolution:
      integrity: sha512-7PiHtLll5LdnKIMw100I+8xJXR5gW2QwWYkT6iJva0bXitZKa/XMrSbdmg3r2Xnaidz9Qumd0VPaMrZlF9V9sA==
  /promise/8.1.0:
    dependencies:
      asap: 2.0.6
    dev: false
    resolution:
      integrity: sha512-W04AqnILOL/sPRXziNicCjSNRruLAuIHEOVBazepu0545DDNGYHz7ar9ZgZ1fMU8/MA4mVxp5rkBWRi6OXIy3Q==
  /propagate/2.0.1:
    dev: false
    engines:
      node: '>= 8'
    resolution:
      integrity: sha512-vGrhOavPSTz4QVNuBNdcNXePNdNMaO1xj9yBeH1ScQPjk/rhg9sSlCXPhMkFuaNNW/syTvYqsnbIJxMBfRbbag==
  /proxy-addr/2.0.6:
    dependencies:
      forwarded: 0.1.2
      ipaddr.js: 1.9.1
    dev: false
    engines:
      node: '>= 0.10'
    resolution:
      integrity: sha512-dh/frvCBVmSsDYzw6n926jv974gddhkFPfiN8hPOi30Wax25QZyZEGveluCgliBnqmuM+UJmBErbAUFIoDbjOw==
  /proxy-agent/3.1.1:
    dependencies:
      agent-base: 4.3.0
      debug: 4.1.1
      http-proxy-agent: 2.1.0
      https-proxy-agent: 3.0.1
      lru-cache: 5.1.1
      pac-proxy-agent: 3.0.1
      proxy-from-env: 1.1.0
      socks-proxy-agent: 4.0.2
    dev: false
    engines:
      node: '>=6'
    resolution:
      integrity: sha512-WudaR0eTsDx33O3EJE16PjBRZWcX8GqCEeERw1W3hZJgH/F2a46g7jty6UGty6NeJ4CKQy8ds2CJPMiyeqaTvw==
  /proxy-from-env/1.1.0:
    dev: false
    resolution:
      integrity: sha512-D+zkORCbA9f1tdWRK0RaCR3GPv50cMxcrz4X8k5LTSUD1Dkw47mKJEZQNunItRTkWwgtaUSo1RVFRIG9ZXiFYg==
  /prr/1.0.1:
    dev: false
    resolution:
      integrity: sha1-0/wRS6BplaRexok/SEzrHXj19HY=
  /pseudomap/1.0.2:
    dev: false
    resolution:
      integrity: sha1-8FKijacOYYkX7wqKw0wa5aaChrM=
  /psl/1.8.0:
    dev: false
    resolution:
      integrity: sha512-RIdOzyoavK+hA18OGGWDqUTsCLhtA7IcZ/6NCs4fFJaHBDab+pDDmDIByWFRQJq2Cd7r1OoQxBGKOaztq+hjIQ==
  /pump/3.0.0:
    dependencies:
      end-of-stream: 1.4.4
      once: 1.4.0
    dev: false
    resolution:
      integrity: sha512-LwZy+p3SFs1Pytd/jYct4wpv49HiYCqd9Rlc5ZVdk0V+8Yzv6jR5Blk3TRmPL1ft69TxP0IMZGJ+WPFU2BFhww==
  /punycode/1.3.2:
    dev: false
    resolution:
      integrity: sha1-llOgNvt8HuQjQvIyXM7v6jkmxI0=
  /punycode/2.1.1:
    dev: false
    engines:
      node: '>=6'
    resolution:
      integrity: sha512-XRsRjdf+j5ml+y/6GKHPZbrF/8p2Yga0JPtdqTIY2Xe5ohJPD9saDJJLPvp9+NSBprVvevdXZybnj2cv8OEd0A==
  /pupa/2.0.1:
    dependencies:
      escape-goat: 2.1.1
    dev: false
    engines:
      node: '>=8'
    resolution:
      integrity: sha512-hEJH0s8PXLY/cdXh66tNEQGndDrIKNqNC5xmrysZy3i5C3oEoLna7YAOad+7u125+zH1HNXUmGEkrhb3c2VriA==
  /puppeteer/2.1.1:
    dependencies:
      '@types/mime-types': 2.1.0
      debug: 4.1.1
      extract-zip: 1.7.0
      https-proxy-agent: 4.0.0
      mime: 2.4.5
      mime-types: 2.1.27
      progress: 2.0.3
      proxy-from-env: 1.1.0
      rimraf: 2.7.1
      ws: 6.2.1
    dev: false
    engines:
      node: '>=8.16.0'
    requiresBuild: true
    resolution:
      integrity: sha512-LWzaDVQkk1EPiuYeTOj+CZRIjda4k2s5w4MK4xoH2+kgWV/SDlkYHmxatDdtYrciHUKSXTsGgPgPP8ILVdBsxg==
  /qjobs/1.2.0:
    dev: false
    engines:
      node: '>=0.9'
    resolution:
      integrity: sha512-8YOJEHtxpySA3fFDyCRxA+UUV+fA+rTWnuWvylOK/NCjhY+b4ocCtmu8TtsWb+mYeU+GCHf/S66KZF/AsteKHg==
  /qs/6.5.2:
    dev: false
    engines:
      node: '>=0.6'
    resolution:
      integrity: sha512-N5ZAX4/LxJmF+7wN74pUD6qAh9/wnvdQcjq9TZjevvXzSUo7bfmw91saqMjzGS2xq91/odN2dW/WOl7qQHNDGA==
  /qs/6.7.0:
    dev: false
    engines:
      node: '>=0.6'
    resolution:
      integrity: sha512-VCdBRNFTX1fyE7Nb6FYoURo/SPe62QCaAyzJvUjwRaIsc+NePBEniHlvxFmmX56+HZphIGtV0XeCirBtpDrTyQ==
  /qs/6.9.4:
    dev: false
    engines:
      node: '>=0.6'
    resolution:
      integrity: sha512-A1kFqHekCTM7cz0udomYUoYNWjBebHm/5wzU/XqrBRBNWectVH0QIiN+NEcZ0Dte5hvzHwbr8+XQmguPhJ6WdQ==
  /query-string/5.1.1:
    dependencies:
      decode-uri-component: 0.2.0
      object-assign: 4.1.1
      strict-uri-encode: 1.1.0
    dev: false
    engines:
      node: '>=0.10.0'
    resolution:
      integrity: sha512-gjWOsm2SoGlgLEdAGt7a6slVOk9mGiXmPFMqrEhLQ68rhQuBnpfs3+EmlvqKyxnCo9/PPlF+9MtY02S1aFg+Jw==
  /querystring/0.2.0:
    dev: false
    engines:
      node: '>=0.4.x'
    resolution:
      integrity: sha1-sgmEkgO7Jd+CDadW50cAWHhSFiA=
  /quote/0.4.0:
    dev: false
    resolution:
      integrity: sha1-EIOSF/bBNiuJGUBE0psjP9fzLwE=
  /ramda/0.26.1:
    dev: false
    resolution:
      integrity: sha512-hLWjpy7EnsDBb0p+Z3B7rPi3GDeRG5ZtiI33kJhTt+ORCd38AbAIjB/9zRIUoeTbE/AVX5ZkU7m6bznsvrf8eQ==
  /ramda/0.27.0:
    dev: false
    resolution:
      integrity: sha512-pVzZdDpWwWqEVVLshWUHjNwuVP7SfcmPraYuqocJp1yo2U1R7P+5QAfDhdItkuoGqIBnBYrtPp7rEPqDn9HlZA==
  /range-parser/1.2.1:
    dev: false
    engines:
      node: '>= 0.6'
    resolution:
      integrity: sha512-Hrgsx+orqoygnmhFbKaHE6c296J+HTAQXoxEF6gNupROmmGJRoyzfG3ccAveqCBrwr/2yxQ5BVd/GTl5agOwSg==
  /raw-body/2.4.0:
    dependencies:
      bytes: 3.1.0
      http-errors: 1.7.2
      iconv-lite: 0.4.24
      unpipe: 1.0.0
    dev: false
    engines:
      node: '>= 0.8'
    resolution:
      integrity: sha512-4Oz8DUIwdvoa5qMJelxipzi/iJIi40O5cGV1wNYp5hvZP8ZN0T+jiNkL0QepXs+EsQ9XJ8ipEDoiH70ySUJP3Q==
  /raw-body/2.4.1:
    dependencies:
      bytes: 3.1.0
      http-errors: 1.7.3
      iconv-lite: 0.4.24
      unpipe: 1.0.0
    dev: false
    engines:
      node: '>= 0.8'
    resolution:
      integrity: sha512-9WmIKF6mkvA0SLmA2Knm9+qj89e+j1zqgyn8aXGd7+nAduPoqgI9lO57SAZNn/Byzo5P7JhXTyg9PzaJbH73bA==
  /rc/1.2.8:
    dependencies:
      deep-extend: 0.6.0
      ini: 1.3.5
      minimist: 1.2.5
      strip-json-comments: 2.0.1
    dev: false
    hasBin: true
    resolution:
      integrity: sha512-y3bGgqKj3QBdxLbLkomlohkvsA8gdAiUQlSBJnBhfn+BPxg4bc62d8TcBW15wavDfgexCgccckhcZvywyQYPOw==
  /read-pkg-up/1.0.1:
    dependencies:
      find-up: 1.1.2
      read-pkg: 1.1.0
    dev: false
    engines:
      node: '>=0.10.0'
    resolution:
      integrity: sha1-nWPBMnbAZZGNV/ACpX9AobZD+wI=
  /read-pkg-up/4.0.0:
    dependencies:
      find-up: 3.0.0
      read-pkg: 3.0.0
    dev: false
    engines:
      node: '>=6'
    resolution:
      integrity: sha512-6etQSH7nJGsK0RbG/2TeDzZFa8shjQ1um+SwQQ5cwKy0dhSXdOncEhb1CPpvQG4h7FyOV6EB6YlV0yJvZQNAkA==
  /read-pkg/1.1.0:
    dependencies:
      load-json-file: 1.1.0
      normalize-package-data: 2.5.0
      path-type: 1.1.0
    dev: false
    engines:
      node: '>=0.10.0'
    resolution:
      integrity: sha1-9f+qXs0pyzHAR0vKfXVra7KePyg=
  /read-pkg/3.0.0:
    dependencies:
      load-json-file: 4.0.0
      normalize-package-data: 2.5.0
      path-type: 3.0.0
    dev: false
    engines:
      node: '>=4'
    resolution:
      integrity: sha1-nLxoaXj+5l0WwA4rGcI3/Pbjg4k=
  /readable-stream/1.1.14:
    dependencies:
      core-util-is: 1.0.2
      inherits: 2.0.4
      isarray: 0.0.1
      string_decoder: 0.10.31
    dev: false
    resolution:
      integrity: sha1-fPTFTvZI44EwhMY23SB54WbAgdk=
  /readable-stream/2.0.6:
    dependencies:
      core-util-is: 1.0.2
      inherits: 2.0.4
      isarray: 1.0.0
      process-nextick-args: 1.0.7
      string_decoder: 0.10.31
      util-deprecate: 1.0.2
    dev: false
    resolution:
      integrity: sha1-j5A0HmilPMySh4jaz80Rs265t44=
  /readable-stream/2.3.7:
    dependencies:
      core-util-is: 1.0.2
      inherits: 2.0.4
      isarray: 1.0.0
      process-nextick-args: 2.0.1
      safe-buffer: 5.1.2
      string_decoder: 1.1.1
      util-deprecate: 1.0.2
    dev: false
    resolution:
      integrity: sha512-Ebho8K4jIbHAxnuxi7o42OrZgF/ZTNcsZj6nRKyUmkhLFq8CHItp/fy6hQZuZmP/n3yZ9VBUbp4zz/mX8hmYPw==
  /readable-stream/3.6.0:
    dependencies:
      inherits: 2.0.4
      string_decoder: 1.3.0
      util-deprecate: 1.0.2
    dev: false
    engines:
      node: '>= 6'
    resolution:
      integrity: sha512-BViHy7LKeTz4oNnkcLJ+lVSL6vpiFeX6/d3oSH8zCW7UxP2onchk+vTGB143xuFjHS3deTgkKoXXymXqymiIdA==
  /readdirp/3.2.0:
    dependencies:
      picomatch: 2.2.2
    dev: false
    engines:
      node: '>= 8'
    resolution:
      integrity: sha512-crk4Qu3pmXwgxdSgGhgA/eXiJAPQiX4GMOZZMXnqKxHX7TaoL+3gQVo/WeuAiogr07DpnfjIMpXXa+PAIvwPGQ==
  /readdirp/3.4.0:
    dependencies:
      picomatch: 2.2.2
    dev: false
    engines:
      node: '>=8.10.0'
    resolution:
      integrity: sha512-0xe001vZBnJEK+uKcj8qOhyAKPzIT+gStxWr3LCB0DwcXR5NZJ3IaC+yGnHCYzB/S7ov3m3EEbZI2zeNvX+hGQ==
  /rechoir/0.6.2:
    dependencies:
      resolve: 1.17.0
    dev: false
    engines:
      node: '>= 0.10'
    resolution:
      integrity: sha1-hSBLVNuoLVdC4oyWdW70OvUOM4Q=
  /redent/1.0.0:
    dependencies:
      indent-string: 2.1.0
      strip-indent: 1.0.1
    dev: false
    engines:
      node: '>=0.10.0'
    resolution:
      integrity: sha1-z5Fqsf1fHxbfsggi3W7H9zDCr94=
  /regenerator-runtime/0.11.1:
    dev: false
    resolution:
      integrity: sha512-MguG95oij0fC3QV3URf4V2SDYGJhJnJGqvIIgdECeODCT98wSWDAJ94SSuVpYQUoTcGUIL6L4yNB7j1DFFHSBg==
  /regenerator-runtime/0.13.5:
    dev: false
    resolution:
      integrity: sha512-ZS5w8CpKFinUzOwW3c83oPeVXoNsrLsaCoLtJvAClH135j/R77RuymhiSErhm2lKcwSCIpmvIWSbDkIfAqKQlA==
  /regexpp/2.0.1:
    dev: false
    engines:
      node: '>=6.5.0'
    resolution:
      integrity: sha512-lv0M6+TkDVniA3aD1Eg0DVpfU/booSu7Eev3TDO/mZKHBfVjgCGTV4t4buppESEYDtkArYFOxTJWv6S5C+iaNw==
  /regexpp/3.1.0:
    dev: false
    engines:
      node: '>=8'
    resolution:
      integrity: sha512-ZOIzd8yVsQQA7j8GCSlPGXwg5PfmA1mrq0JP4nGhh54LaKN3xdai/vHUDu74pKwV8OxseMS65u2NImosQcSD0Q==
  /release-zalgo/1.0.0:
    dependencies:
      es6-error: 4.1.1
    dev: false
    engines:
      node: '>=4'
    resolution:
      integrity: sha1-CXALflB0Mpc5Mw5TXFqQ+2eFFzA=
  /remap-istanbul/0.9.6:
    dependencies:
      amdefine: 1.0.1
      gulp-util: 3.0.7
      istanbul: 0.4.5
      minimatch: 3.0.4
      source-map: 0.6.1
      through2: 2.0.1
    dev: false
    hasBin: true
    resolution:
      integrity: sha512-l0WDBsVjaTzP8m3glERJO6bjlAFUahcgfcgvcX+owZw7dKeDLT3CVRpS7UO4L9LfGcMiNsqk223HopwVxlh8Hg==
  /remove-trailing-separator/1.1.0:
    dev: false
    resolution:
      integrity: sha1-wkvOKig62tW8P1jg1IJJuSN52O8=
  /repeating/2.0.1:
    dependencies:
      is-finite: 1.1.0
    dev: false
    engines:
      node: '>=0.10.0'
    resolution:
      integrity: sha1-UhTFOpJtNVJwdSf7q0FdvAjQbdo=
  /replace-ext/0.0.1:
    dev: false
    engines:
      node: '>= 0.4'
    resolution:
      integrity: sha1-KbvZIHinOfC8zitO5B6DeVNSKSQ=
  /request/2.88.2:
    dependencies:
      aws-sign2: 0.7.0
      aws4: 1.9.1
      caseless: 0.12.0
      combined-stream: 1.0.8
      extend: 3.0.2
      forever-agent: 0.6.1
      form-data: 2.3.3
      har-validator: 5.1.3
      http-signature: 1.2.0
      is-typedarray: 1.0.0
      isstream: 0.1.2
      json-stringify-safe: 5.0.1
      mime-types: 2.1.27
      oauth-sign: 0.9.0
      performance-now: 2.1.0
      qs: 6.5.2
      safe-buffer: 5.2.1
      tough-cookie: 2.5.0
      tunnel-agent: 0.6.0
      uuid: 3.4.0
    deprecated: 'request has been deprecated, see https://github.com/request/request/issues/3142'
    dev: false
    engines:
      node: '>= 6'
    resolution:
      integrity: sha512-MsvtOrfG9ZcrOwAW+Qi+F6HbD0CWXEh9ou77uOb7FM2WPhwT7smM833PzanhJLsgXjN89Ir6V2PczXNnMpwKhw==
  /require-directory/2.1.1:
    dev: false
    engines:
      node: '>=0.10.0'
    resolution:
      integrity: sha1-jGStX9MNqxyXbiNE/+f3kqam30I=
  /require-main-filename/2.0.0:
    dev: false
    resolution:
      integrity: sha512-NKN5kMDylKuldxYLSUfrbo5Tuzh4hd+2E8NPPX02mZtn1VuREQToYe/ZdlJy+J3uCpfaiGF05e7B8W0iXbQHmg==
  /requirejs/2.3.6:
    dev: false
    engines:
      node: '>=0.4.0'
    hasBin: true
    resolution:
      integrity: sha512-ipEzlWQe6RK3jkzikgCupiTbTvm4S0/CAU5GlgptkN5SO6F3u0UD0K18wy6ErDqiCyP4J4YYe1HuAShvsxePLg==
  /requires-port/1.0.0:
    dev: false
    resolution:
      integrity: sha1-kl0mAdOaxIXgkc8NpcbmlNw9yv8=
  /resolve-dir/1.0.1:
    dependencies:
      expand-tilde: 2.0.2
      global-modules: 1.0.0
    dev: false
    engines:
      node: '>=0.10.0'
    resolution:
      integrity: sha1-eaQGRMNivoLybv/nOcm7U4IEb0M=
  /resolve-from/4.0.0:
    dev: false
    engines:
      node: '>=4'
    resolution:
      integrity: sha512-pb/MYmXstAkysRFx8piNI1tGFNQIFA3vkE3Gq4EuA1dF6gHp/+vgZqsCGJapvy8N3Q+4o7FwvquPJcnZ7RYy4g==
  /resolve-url/0.2.1:
    deprecated: 'https://github.com/lydell/resolve-url#deprecated'
    dev: false
    resolution:
      integrity: sha1-LGN/53yJOv0qZj/iGqkIAGjiBSo=
  /resolve/1.1.7:
    dev: false
    resolution:
      integrity: sha1-IDEU2CrSxe2ejgQRs5ModeiJ6Xs=
  /resolve/1.17.0:
    dependencies:
      path-parse: 1.0.6
    dev: false
    resolution:
      integrity: sha512-ic+7JYiV8Vi2yzQGFWOkiZD5Z9z7O2Zhm9XMaTxdJExKasieFCr+yXZ/WmXsckHiKl12ar0y6XiXDx3m4RHn1w==
  /resolve/1.8.1:
    dependencies:
      path-parse: 1.0.6
    dev: false
    resolution:
      integrity: sha512-AicPrAC7Qu1JxPCZ9ZgCZlY35QgFnNqc+0LtbRNxnVw4TXvjQ72wnuL9JQcEBgXkI9JM8MsT9kaQoHcpCRJOYA==
  /restore-cursor/3.1.0:
    dependencies:
      onetime: 5.1.0
      signal-exit: 3.0.3
    dev: false
    engines:
      node: '>=8'
    resolution:
      integrity: sha512-l+sSefzHpj5qimhFSE5a8nufZYAM3sBSVMAPtYkmC+4EH2anSGaEMXSD0izRQbu9nfyQ9y5JrVmp7E8oZrUjvA==
  /rfdc/1.1.4:
    dev: false
    resolution:
      integrity: sha512-5C9HXdzK8EAqN7JDif30jqsBzavB7wLpaubisuQIGHWf2gUXSpzy6ArX/+Da8RjFpagWsCn+pIgxTMAmKw9Zug==
  /rhea-promise/0.1.15:
    dependencies:
      debug: 3.2.6
      rhea: 1.0.21
      tslib: 1.13.0
    dev: false
    resolution:
      integrity: sha512-+6uilZXSJGyiqVeHQI3Krv6NTAd8cWRCY2uyCxmzR4/5IFtBqqFem1HV2OiwSj0Gu7OFChIJDfH2JyjN7J0vRA==
  /rhea-promise/1.0.0:
    dependencies:
      debug: 3.2.6
      rhea: 1.0.21
      tslib: 1.13.0
    dev: false
    resolution:
      integrity: sha512-odAjpbB/IpFFBenPDwPkTWMQldt+DUlMBH9yI48Ct5OgTeDuuQcBnlhB+YCc6g2z8+URiP2ejms88joEanNCaw==
  /rhea/1.0.21:
    dependencies:
      debug: 3.2.6
    dev: false
    resolution:
      integrity: sha512-9ddxyJR0nlWmynukzZTWN+bSYWu7KLHVMkIH/7PpFG5RHfV5t7zXIfZ6rqJSJe9wBAgnNr2Xz41KM2nPujWiFQ==
  /rimraf/2.6.3:
    dependencies:
      glob: 7.1.6
    dev: false
    hasBin: true
    resolution:
      integrity: sha512-mwqeW5XsA2qAejG46gYdENaxXjx9onRNCfn7L0duuP4hCuTIi/QO7PDK07KJfp1d+izWPrzEJDcSqBa0OZQriA==
  /rimraf/2.7.1:
    dependencies:
      glob: 7.1.6
    dev: false
    hasBin: true
    resolution:
      integrity: sha512-uWjbaKIK3T1OSVptzX7Nl6PvQ3qAGtKEtVRjRuazjfL3Bx5eI409VZSqgND+4UNnmzLVdPj9FqFJNPqBZFve4w==
  /rimraf/3.0.2:
    dependencies:
      glob: 7.1.6
    dev: false
    hasBin: true
    resolution:
      integrity: sha512-JZkJMZkAGFFPP2YqXZXPbMlMBgsxzE8ILs4lMIX/2o0L9UBw9O/Y3o6wFw/i9YLapcUJWwqbi3kdxIPdC62TIA==
  /rollup-plugin-local-resolve/1.0.7:
    dev: false
    resolution:
      integrity: sha1-xIZwFxbBWt0hJ1ZcLqoQESMyCIc=
  /rollup-plugin-shim/1.0.0:
    dev: false
    resolution:
      integrity: sha512-rZqFD43y4U9nSqVq3iyWBiDwmBQJY8Txi04yI9jTKD3xcl7CbFjh1qRpQshUB3sONLubDzm7vJiwB+1MEGv67w==
  /rollup-plugin-sourcemaps/0.4.2_rollup@1.32.1:
    dependencies:
      rollup: 1.32.1
      rollup-pluginutils: 2.8.2
      source-map-resolve: 0.5.3
    dev: false
    engines:
      node: '>=4.5.0'
      npm: '>=2.15.9'
    peerDependencies:
      rollup: '>=0.31.2'
    resolution:
      integrity: sha1-YhJaqUCHqt97g+9N+vYptHMTXoc=
  /rollup-plugin-terser/5.3.0_rollup@1.32.1:
    dependencies:
      '@babel/code-frame': 7.8.3
      jest-worker: 24.9.0
      rollup: 1.32.1
      rollup-pluginutils: 2.8.2
      serialize-javascript: 2.1.2
      terser: 4.7.0
    dev: false
    peerDependencies:
      rollup: '>=0.66.0 <3'
    resolution:
      integrity: sha512-XGMJihTIO3eIBsVGq7jiNYOdDMb3pVxuzY0uhOE/FM4x/u9nQgr3+McsjzqBn3QfHIpNSZmFnpoKAwHBEcsT7g==
  /rollup-plugin-uglify/6.0.4_rollup@1.32.1:
    dependencies:
      '@babel/code-frame': 7.8.3
      jest-worker: 24.9.0
      rollup: 1.32.1
      serialize-javascript: 2.1.2
      uglify-js: 3.9.3
    dev: false
    peerDependencies:
      rollup: '>=0.66.0 <2'
    resolution:
      integrity: sha512-ddgqkH02klveu34TF0JqygPwZnsbhHVI6t8+hGTcYHngPkQb5MIHI0XiztXIN/d6V9j+efwHAqEL7LspSxQXGw==
  /rollup-plugin-visualizer/3.3.2_rollup@1.32.1:
    dependencies:
      mkdirp: 0.5.5
      nanoid: 2.1.11
      open: 6.4.0
      pupa: 2.0.1
      rollup: 1.32.1
      source-map: 0.7.3
      yargs: 15.3.1
    dev: false
    engines:
      node: '>=8.10'
    hasBin: true
    peerDependencies:
      rollup: '>=0.60.0'
    resolution:
      integrity: sha512-jAJxpC97jHoWU5mQkGw5MroguV8fbZsLPxdV7MdE/fX7lAR+t1UDLpSH41rqdxyJCtqi2/UoDOBuADCyZdHaYA==
  /rollup-pluginutils/2.8.2:
    dependencies:
      estree-walker: 0.6.1
    dev: false
    resolution:
      integrity: sha512-EEp9NhnUkwY8aif6bxgovPHMoMoNr2FulJziTndpt5H9RdwC47GSGuII9XxpSdzVGM0GWrNPHV6ie1LTNJPaLQ==
  /rollup/1.32.1:
    dependencies:
      '@types/estree': 0.0.44
      '@types/node': 8.10.61
      acorn: 7.2.0
    dev: false
    hasBin: true
    resolution:
      integrity: sha512-/2HA0Ec70TvQnXdzynFffkjA6XN+1e2pEv/uKS5Ulca40g2L7KuOE3riasHoNVHOsFD5KKZgDsMk1CP3Tw9s+A==
  /run-async/2.4.1:
    dev: false
    engines:
      node: '>=0.12.0'
    resolution:
      integrity: sha512-tvVnVv01b8c1RrA6Ep7JkStj85Guv/YrMcwqYQnwjsAS2cTmmPGBBjAjpCW7RrSodNSoE2/qg9O4bceNvUuDgQ==
  /rxjs/6.5.5:
    dependencies:
      tslib: 1.13.0
    dev: false
    engines:
      npm: '>=2.0.0'
    resolution:
      integrity: sha512-WfQI+1gohdf0Dai/Bbmk5L5ItH5tYqm3ki2c5GdWhKjalzjg93N3avFjVStyZZz+A2Em+ZxKH5bNghw9UeylGQ==
  /safe-buffer/5.1.2:
    dev: false
    resolution:
      integrity: sha512-Gd2UZBJDkXlY7GbJxfsE8/nvKkUEU1G38c1siN6QP6a9PT9MmHB8GnpscSmMJSoF8LOIrt8ud/wPtojys4G6+g==
  /safe-buffer/5.2.1:
    dev: false
    resolution:
      integrity: sha512-rp3So07KcdmmKbGvgaNxQSJr7bGVSVk5S9Eq1F+ppbRo70+YeaDxkw5Dd8NPN+GD6bjnYm2VuPuCXmpuYvmCXQ==
  /safer-buffer/2.1.2:
    dev: false
    resolution:
      integrity: sha512-YZo3K82SD7Riyi0E1EQPojLz7kpepnSQI9IyPbHHg1XXXevb5dJI7tpyN2ADxGcQbHG7vcyRHk0cbwqcQriUtg==
  /sax/0.5.8:
    dev: false
    resolution:
      integrity: sha1-1HLbIo6zMcJQaw6MFVJK25OdEsE=
  /sax/1.2.4:
    dev: false
    resolution:
      integrity: sha512-NqVDv9TpANUjFm0N8uM5GxL36UgKi9/atZw+x7YFnQ8ckwFGKrl4xX4yWtrey3UJm5nP1kUbnYgLopqWNSRhWw==
  /semaphore/1.1.0:
    dev: false
    engines:
      node: '>=0.8.0'
    resolution:
      integrity: sha512-O4OZEaNtkMd/K0i6js9SL+gqy0ZCBMgUvlSqHKi4IBdjhe7wB8pwztUk1BbZ1fmrvpwFrPbHzqd2w5pTcJH6LA==
  /semver/5.3.0:
    dev: false
    hasBin: true
    resolution:
      integrity: sha1-myzl094C0XxgEq0yaqa00M9U+U8=
  /semver/5.7.1:
    dev: false
    hasBin: true
    resolution:
      integrity: sha512-sauaDf/PZdVgrLTNYHRtpXa1iRiKcaebiKQ1BJdpQlWH2lCvexQdX55snPFyK7QzpudqbCI0qXFfOasHdyNDGQ==
  /semver/6.3.0:
    dev: false
    hasBin: true
    resolution:
      integrity: sha512-b39TBaTSfV6yBrapU89p5fKekE2m/NwnDocOVruQFS1/veMgdzuPcnOM34M6CwxW8jH/lxEa5rBoDeUwu5HHTw==
  /semver/7.3.2:
    dev: false
    engines:
      node: '>=10'
    hasBin: true
    resolution:
      integrity: sha512-OrOb32TeeambH6UrhtShmF7CRDqhL6/5XpPNp2DuRH6+9QLw/orhp72j87v8Qa1ScDkvrrBNpZcDejAirJmfXQ==
  /send/0.17.1:
    dependencies:
      debug: 2.6.9
      depd: 1.1.2
      destroy: 1.0.4
      encodeurl: 1.0.2
      escape-html: 1.0.3
      etag: 1.8.1
      fresh: 0.5.2
      http-errors: 1.7.3
      mime: 1.6.0
      ms: 2.1.1
      on-finished: 2.3.0
      range-parser: 1.2.1
      statuses: 1.5.0
    dev: false
    engines:
      node: '>= 0.8.0'
    resolution:
      integrity: sha512-BsVKsiGcQMFwT8UxypobUKyv7irCNRHk1T0G680vk88yf6LBByGcZJOTJCrTP2xVN6yI+XjPJcNuE3V4fT9sAg==
  /serialize-javascript/2.1.2:
    dev: false
    resolution:
      integrity: sha512-rs9OggEUF0V4jUSecXazOYsLfu7OGK2qIn3c7IPBiffz32XniEp/TX9Xmc9LQfK2nQ2QKHvZ2oygKUGU0lG4jQ==
  /serve-static/1.14.1:
    dependencies:
      encodeurl: 1.0.2
      escape-html: 1.0.3
      parseurl: 1.3.3
      send: 0.17.1
    dev: false
    engines:
      node: '>= 0.8.0'
    resolution:
      integrity: sha512-JMrvUwE54emCYWlTI+hGrGv5I8dEwmco/00EvkzIIsR7MqrHonbD9pO2MOfFnpFntl7ecpZs+3mW+XbQZu9QCg==
  /set-blocking/2.0.0:
    dev: false
    resolution:
      integrity: sha1-BF+XgtARrppoA93TgrJDkrPYkPc=
  /setprototypeof/1.1.1:
    dev: false
    resolution:
      integrity: sha512-JvdAWfbXeIGaZ9cILp38HntZSFSo3mWg6xGcJJsd+d4aRMOqauag1C63dJfDw7OaMYwEbHMOxEZ1lqVRYP2OAw==
  /shebang-command/1.2.0:
    dependencies:
      shebang-regex: 1.0.0
    dev: false
    engines:
      node: '>=0.10.0'
    resolution:
      integrity: sha1-RKrGW2lbAzmJaMOfNj/uXer98eo=
  /shebang-command/2.0.0:
    dependencies:
      shebang-regex: 3.0.0
    dev: false
    engines:
      node: '>=8'
    resolution:
      integrity: sha512-kHxr2zZpYtdmrN1qDjrrX/Z1rR1kG8Dx+gkpK1G4eXmvXswmcE1hTWBWYUzlraYw1/yZp6YuDY77YtvbN0dmDA==
  /shebang-regex/1.0.0:
    dev: false
    engines:
      node: '>=0.10.0'
    resolution:
      integrity: sha1-2kL0l0DAtC2yypcoVxyxkMmO/qM=
  /shebang-regex/3.0.0:
    dev: false
    engines:
      node: '>=8'
    resolution:
      integrity: sha512-7++dFhtcx3353uBaq8DDR4NuxBetBzC7ZQOhmTQInHEd6bSrXdiEyzCvG07Z44UYdLShWUyXt5M/yhz8ekcb1A==
  /shell-quote/1.7.2:
    dev: false
    resolution:
      integrity: sha512-mRz/m/JVscCrkMyPqHc/bczi3OQHkLTqXHEFu0zDhK/qfv3UcOA4SVmRCLmos4bhjr9ekVQubj/R7waKapmiQg==
  /shelljs/0.8.4:
    dependencies:
      glob: 7.1.6
      interpret: 1.2.0
      rechoir: 0.6.2
    dev: false
    engines:
      node: '>=4'
    hasBin: true
    resolution:
      integrity: sha512-7gk3UZ9kOfPLIAbslLzyWeGiEqx9e3rxwZM0KE6EL8GlGwjym9Mrlx5/p33bWTu9YG6vcS4MBxYZDHYr5lr8BQ==
  /shx/0.3.2:
    dependencies:
      es6-object-assign: 1.1.0
      minimist: 1.2.5
      shelljs: 0.8.4
    dev: false
    engines:
      node: '>=4'
    hasBin: true
    resolution:
      integrity: sha512-aS0mWtW3T2sHAenrSrip2XGv39O9dXIFUqxAEWHEOS1ePtGIBavdPJY1kE2IHl14V/4iCbUiNDPGdyYTtmhSoA==
  /signal-exit/3.0.3:
    dev: false
    resolution:
      integrity: sha512-VUJ49FC8U1OxwZLxIbTTrDvLnf/6TDgxZcK8wxR8zs13xpx7xbG60ndBlhNrFi2EMuFRoeDoJO7wthSLq42EjA==
  /simple-concat/1.0.0:
    dev: false
    resolution:
      integrity: sha1-c0TLuLbib7J9ZrL8hvn21Zl1IcY=
  /simple-get/3.1.0:
    dependencies:
      decompress-response: 4.2.1
      once: 1.4.0
      simple-concat: 1.0.0
    dev: false
    resolution:
      integrity: sha512-bCR6cP+aTdScaQCnQKbPKtJOKDp/hj9EDLJo3Nw4y1QksqaovlW/bnptB6/c1e+qmNIDHRK+oXFDdEqBT8WzUA==
  /sinon/9.0.2:
    dependencies:
      '@sinonjs/commons': 1.8.0
      '@sinonjs/fake-timers': 6.0.1
      '@sinonjs/formatio': 5.0.1
      '@sinonjs/samsam': 5.0.3
      diff: 4.0.2
      nise: 4.0.3
      supports-color: 7.1.0
    dev: false
    resolution:
      integrity: sha512-0uF8Q/QHkizNUmbK3LRFqx5cpTttEVXudywY9Uwzy8bTfZUhljZ7ARzSxnRHWYWtVTeh4Cw+tTb3iU21FQVO9A==
  /slice-ansi/2.1.0:
    dependencies:
      ansi-styles: 3.2.1
      astral-regex: 1.0.0
      is-fullwidth-code-point: 2.0.0
    dev: false
    engines:
      node: '>=6'
    resolution:
      integrity: sha512-Qu+VC3EwYLldKa1fCxuuvULvSJOKEgk9pi8dZeCVK7TqBfUNTH4sFkk4joj8afVSfAYgJoSOetjx9QWOJ5mYoQ==
  /smart-buffer/4.1.0:
    dev: false
    engines:
      node: '>= 6.0.0'
      npm: '>= 3.0.0'
    resolution:
      integrity: sha512-iVICrxOzCynf/SNaBQCw34eM9jROU/s5rzIhpOvzhzuYHfJR/DhZfDkXiZSgKXfgv26HT3Yni3AV/DGw0cGnnw==
  /snap-shot-compare/3.0.0:
    dependencies:
      check-more-types: 2.24.0
      debug: 4.1.1
      disparity: 3.0.0
      folktale: 2.3.2
      lazy-ass: 1.6.0
      strip-ansi: 5.2.0
      variable-diff: 1.1.0
    dev: false
    engines:
      node: '>=6'
    resolution:
      integrity: sha512-bdwNOAGuKwPU+qsn0ASxTv+QfkXU+3VmkcDOkt965tes+JQQc8d6SfoLiEiRVhCey4v+ip2IjNUSbZm5nnkI9g==
  /snap-shot-core/10.2.0:
    dependencies:
      arg: 4.1.0
      check-more-types: 2.24.0
      common-tags: 1.8.0
      debug: 4.1.1
      escape-quotes: 1.0.2
      folktale: 2.3.2
      is-ci: 2.0.0
      jsesc: 2.5.2
      lazy-ass: 1.6.0
      mkdirp: 0.5.1
      pluralize: 8.0.0
      quote: 0.4.0
      ramda: 0.26.1
    dev: false
    engines:
      node: '>=6'
    hasBin: true
    resolution:
      integrity: sha512-FsP+Wd4SCA4bLSm3vi6OVgfmGQcAQkUhwy45zDjZDm/6dZ5SDIgP40ORHg7z6MgMAK2+fj2DmhW7SXyvMU55Vw==
  /snap-shot-it/7.9.3:
    dependencies:
      '@bahmutov/data-driven': 1.0.0
      check-more-types: 2.24.0
      common-tags: 1.8.0
      debug: 4.1.1
      has-only: 1.1.1
      its-name: 1.0.0
      lazy-ass: 1.6.0
      pluralize: 8.0.0
      ramda: 0.27.0
      snap-shot-compare: 3.0.0
      snap-shot-core: 10.2.0
    dev: false
    engines:
      node: '>=6'
    resolution:
      integrity: sha512-S5e59fbbc02AGA94LFWGVl/y/+jLMLr0/aykCtPYBE5rcyV9pSa63Aoik66/L8SkZ9piqqSmBmRAYm46+QvqBA==
  /socket.io-adapter/1.1.2:
    dev: false
    resolution:
      integrity: sha512-WzZRUj1kUjrTIrUKpZLEzFZ1OLj5FwLlAFQs9kuZJzJi5DKdU7FsWc36SNmA8iDOtwBQyT8FkrriRM8vXLYz8g==
  /socket.io-client/2.1.1:
    dependencies:
      backo2: 1.0.2
      base64-arraybuffer: 0.1.5
      component-bind: 1.0.0
      component-emitter: 1.2.1
      debug: 3.1.0
      engine.io-client: 3.2.1
      has-binary2: 1.0.3
      has-cors: 1.1.0
      indexof: 0.0.1
      object-component: 0.0.3
      parseqs: 0.0.5
      parseuri: 0.0.5
      socket.io-parser: 3.2.0
      to-array: 0.1.4
    dev: false
    resolution:
      integrity: sha512-jxnFyhAuFxYfjqIgduQlhzqTcOEQSn+OHKVfAxWaNWa7ecP7xSNk2Dx/3UEsDcY7NcFafxvNvKPmmO7HTwTxGQ==
  /socket.io-parser/3.2.0:
    dependencies:
      component-emitter: 1.2.1
      debug: 3.1.0
      isarray: 2.0.1
    dev: false
    resolution:
      integrity: sha512-FYiBx7rc/KORMJlgsXysflWx/RIvtqZbyGLlHZvjfmPTPeuD/I8MaW7cfFrj5tRltICJdgwflhfZ3NVVbVLFQA==
  /socket.io/2.1.1:
    dependencies:
      debug: 3.1.0
      engine.io: 3.2.1
      has-binary2: 1.0.3
      socket.io-adapter: 1.1.2
      socket.io-client: 2.1.1
      socket.io-parser: 3.2.0
    dev: false
    resolution:
      integrity: sha512-rORqq9c+7W0DAK3cleWNSyfv/qKXV99hV4tZe+gGLfBECw3XEhBy7x85F3wypA9688LKjtwO9pX9L33/xQI8yA==
  /socks-proxy-agent/4.0.2:
    dependencies:
      agent-base: 4.2.1
      socks: 2.3.3
    dev: false
    engines:
      node: '>= 6'
    resolution:
      integrity: sha512-NT6syHhI9LmuEMSK6Kd2V7gNv5KFZoLE7V5udWmn0de+3Mkj3UMA/AJPLyeNUVmElCurSHtUdM3ETpR3z770Wg==
  /socks/2.3.3:
    dependencies:
      ip: 1.1.5
      smart-buffer: 4.1.0
    dev: false
    engines:
      node: '>= 6.0.0'
      npm: '>= 3.0.0'
    resolution:
      integrity: sha512-o5t52PCNtVdiOvzMry7wU4aOqYWL0PeCXRWBEiJow4/i/wr+wpsJQ9awEu1EonLIqsfGd5qSgDdxEOvCdmBEpA==
  /source-map-resolve/0.5.3:
    dependencies:
      atob: 2.1.2
      decode-uri-component: 0.2.0
      resolve-url: 0.2.1
      source-map-url: 0.4.0
      urix: 0.1.0
    dev: false
    resolution:
      integrity: sha512-Htz+RnsXWk5+P2slx5Jh3Q66vhQj1Cllm0zvnaY98+NFx+Dv2CF/f5O/t8x+KaNdrdIAsruNzoh/KpialbqAnw==
  /source-map-support/0.5.19:
    dependencies:
      buffer-from: 1.1.1
      source-map: 0.6.1
    dev: false
    resolution:
      integrity: sha512-Wonm7zOCIJzBGQdB+thsPar0kYuCIzYvxZwlBa87yi/Mdjv7Tip2cyVbLj5o0cFPN4EVkuTwb3GDDyUx2DGnGw==
  /source-map-url/0.4.0:
    dev: false
    resolution:
      integrity: sha1-PpNdfd1zYxuXZZlW1VEo6HtQhKM=
  /source-map/0.2.0:
    dependencies:
      amdefine: 1.0.1
    dev: false
    engines:
      node: '>=0.8.0'
    optional: true
    resolution:
      integrity: sha1-2rc/vPwrqBm03gO9b26qSBZLP50=
  /source-map/0.5.7:
    dev: false
    engines:
      node: '>=0.10.0'
    resolution:
      integrity: sha1-igOdLRAh0i0eoUyA2OpGi6LvP8w=
  /source-map/0.6.1:
    dev: false
    engines:
      node: '>=0.10.0'
    resolution:
      integrity: sha512-UjgapumWlbMhkBgzT7Ykc5YXUT46F0iKu8SGXq0bcwP5dz/h0Plj6enJqjz1Zbq2l5WaqYnrVbwWOWMyF3F47g==
  /source-map/0.7.3:
    dev: false
    engines:
      node: '>= 8'
    resolution:
      integrity: sha512-CkCj6giN3S+n9qrYiBTX5gystlENnRW5jZeNLHpe6aue+SrHcG5VYwujhW9s4dY31mEGsxBDrHR6oI69fTXsaQ==
  /sourcemap-codec/1.4.8:
    dev: false
    resolution:
      integrity: sha512-9NykojV5Uih4lgo5So5dtw+f0JgJX30KCNI8gwhz2J9A15wD0Ml6tjHKwf6fTSa6fAdVBdZeNOs9eJ71qCk8vA==
  /sparkles/1.0.1:
    dev: false
    engines:
      node: '>= 0.10'
    resolution:
      integrity: sha512-dSO0DDYUahUt/0/pD/Is3VIm5TGJjludZ0HVymmhYF6eNA53PVLhnUk0znSYbH8IYBuJdCE+1luR22jNLMaQdw==
  /spawn-wrap/1.4.3:
    dependencies:
      foreground-child: 1.5.6
      mkdirp: 0.5.5
      os-homedir: 1.0.2
      rimraf: 2.7.1
      signal-exit: 3.0.3
      which: 1.3.1
    dev: false
    resolution:
      integrity: sha512-IgB8md0QW/+tWqcavuFgKYR/qIRvJkRLPJDFaoXtLLUaVcCDK0+HeFTkmQHj3eprcYhc+gOl0aEA1w7qZlYezw==
  /spdx-correct/3.1.0:
    dependencies:
      spdx-expression-parse: 3.0.1
      spdx-license-ids: 3.0.5
    dev: false
    resolution:
      integrity: sha512-lr2EZCctC2BNR7j7WzJ2FpDznxky1sjfxvvYEyzxNyb6lZXHODmEoJeFu4JupYlkfha1KZpJyoqiJ7pgA1qq8Q==
  /spdx-exceptions/2.3.0:
    dev: false
    resolution:
      integrity: sha512-/tTrYOC7PPI1nUAgx34hUpqXuyJG+DTHJTnIULG4rDygi4xu/tfgmq1e1cIRwRzwZgo4NLySi+ricLkZkw4i5A==
  /spdx-expression-parse/3.0.1:
    dependencies:
      spdx-exceptions: 2.3.0
      spdx-license-ids: 3.0.5
    dev: false
    resolution:
      integrity: sha512-cbqHunsQWnJNE6KhVSMsMeH5H/L9EpymbzqTQ3uLwNCLZ1Q481oWaofqH7nO6V07xlXwY6PhQdQ2IedWx/ZK4Q==
  /spdx-license-ids/3.0.5:
    dev: false
    resolution:
      integrity: sha512-J+FWzZoynJEXGphVIS+XEh3kFSjZX/1i9gFBaWQcB+/tmpe2qUsSBABpcxqxnAxFdiUFEgAX1bjYGQvIZmoz9Q==
  /sprintf-js/1.0.3:
    dev: false
    resolution:
      integrity: sha1-BOaSb2YolTVPPdAVIDYzuFcpfiw=
  /sshpk/1.16.1:
    dependencies:
      asn1: 0.2.4
      assert-plus: 1.0.0
      bcrypt-pbkdf: 1.0.2
      dashdash: 1.14.1
      ecc-jsbn: 0.1.2
      getpass: 0.1.7
      jsbn: 0.1.1
      safer-buffer: 2.1.2
      tweetnacl: 0.14.5
    dev: false
    engines:
      node: '>=0.10.0'
    hasBin: true
    resolution:
      integrity: sha512-HXXqVUq7+pcKeLqqZj6mHFUMvXtOJt1uoUx09pFW6011inTMxqI8BA8PM95myrIyyKwdnzjdFjLiE6KBPVtJIg==
  /statuses/1.5.0:
    dev: false
    engines:
      node: '>= 0.6'
    resolution:
      integrity: sha1-Fhx9rBd2Wf2YEfQ3cfqZOBR4Yow=
  /stream-browserify/2.0.2:
    dependencies:
      inherits: 2.0.4
      readable-stream: 2.3.7
    dev: false
    resolution:
      integrity: sha512-nX6hmklHs/gr2FuxYDltq8fJA1GDlxKQCz8O/IM4atRqBH8OORmBNgfvW5gG10GT/qQ9u0CzIvr2X5Pkt6ntqg==
  /streamroller/1.0.6:
    dependencies:
      async: 2.6.3
      date-format: 2.1.0
      debug: 3.2.6
      fs-extra: 7.0.1
      lodash: 4.17.15
    dev: false
    engines:
      node: '>=6.0'
    resolution:
      integrity: sha512-3QC47Mhv3/aZNFpDDVO44qQb9gwB9QggMEE0sQmkTAwBVYdBRWISdsywlkfm5II1Q5y/pmrHflti/IgmIzdDBg==
  /strict-uri-encode/1.1.0:
    dev: false
    engines:
      node: '>=0.10.0'
    resolution:
      integrity: sha1-J5siXfHVgrH1TmWt3UNS4Y+qBxM=
  /string-width/1.0.2:
    dependencies:
      code-point-at: 1.1.0
      is-fullwidth-code-point: 1.0.0
      strip-ansi: 3.0.1
    dev: false
    engines:
      node: '>=0.10.0'
    resolution:
      integrity: sha1-EYvfW4zcUaKn5w0hHgfisLmxB9M=
  /string-width/2.1.1:
    dependencies:
      is-fullwidth-code-point: 2.0.0
      strip-ansi: 4.0.0
    dev: false
    engines:
      node: '>=4'
    resolution:
      integrity: sha512-nOqH59deCq9SRHlxq1Aw85Jnt4w6KvLKqWVik6oA9ZklXLNIOlqg4F2yrT1MVaTjAqvVwdfeZ7w7aCvJD7ugkw==
  /string-width/3.1.0:
    dependencies:
      emoji-regex: 7.0.3
      is-fullwidth-code-point: 2.0.0
      strip-ansi: 5.2.0
    dev: false
    engines:
      node: '>=6'
    resolution:
      integrity: sha512-vafcv6KjVZKSgz06oM/H6GDBrAtz8vdhQakGjFIvNrHA6y3HCF1CInLy+QLq8dTJPQ1b+KDUqDFctkdRW44e1w==
  /string-width/4.2.0:
    dependencies:
      emoji-regex: 8.0.0
      is-fullwidth-code-point: 3.0.0
      strip-ansi: 6.0.0
    dev: false
    engines:
      node: '>=8'
    resolution:
      integrity: sha512-zUz5JD+tgqtuDjMhwIg5uFVV3dtqZ9yQJlZVfq4I01/K5Paj5UHj7VyrQOJvzawSVlKpObApbfD0Ed6yJc+1eg==
  /string.prototype.padend/3.1.0:
    dependencies:
      define-properties: 1.1.3
      es-abstract: 1.17.5
    dev: false
    engines:
      node: '>= 0.4'
    resolution:
      integrity: sha512-3aIv8Ffdp8EZj8iLwREGpQaUZiPyrWrpzMBHvkiSW/bK/EGve9np07Vwy7IJ5waydpGXzQZu/F8Oze2/IWkBaA==
  /string.prototype.trimend/1.0.1:
    dependencies:
      define-properties: 1.1.3
      es-abstract: 1.17.5
    dev: false
    resolution:
      integrity: sha512-LRPxFUaTtpqYsTeNKaFOw3R4bxIzWOnbQ837QfBylo8jIxtcbK/A/sMV7Q+OAV/vWo+7s25pOE10KYSjaSO06g==
  /string.prototype.trimleft/2.1.2:
    dependencies:
      define-properties: 1.1.3
      es-abstract: 1.17.5
      string.prototype.trimstart: 1.0.1
    dev: false
    engines:
      node: '>= 0.4'
    resolution:
      integrity: sha512-gCA0tza1JBvqr3bfAIFJGqfdRTyPae82+KTnm3coDXkZN9wnuW3HjGgN386D7hfv5CHQYCI022/rJPVlqXyHSw==
  /string.prototype.trimright/2.1.2:
    dependencies:
      define-properties: 1.1.3
      es-abstract: 1.17.5
      string.prototype.trimend: 1.0.1
    dev: false
    engines:
      node: '>= 0.4'
    resolution:
      integrity: sha512-ZNRQ7sY3KroTaYjRS6EbNiiHrOkjihL9aQE/8gfQ4DtAC/aEBRHFJa44OmoWxGGqXuJlfKkZW4WcXErGr+9ZFg==
  /string.prototype.trimstart/1.0.1:
    dependencies:
      define-properties: 1.1.3
      es-abstract: 1.17.5
    dev: false
    resolution:
      integrity: sha512-XxZn+QpvrBI1FOcg6dIpxUPgWCPuNXvMD72aaRaUQv1eD4e/Qy8i/hFTe0BUmD60p/QA6bh1avmuPTfNjqVWRw==
  /string_decoder/0.10.31:
    dev: false
    resolution:
      integrity: sha1-YuIDvEF2bGwoyfyEMB2rHFMQ+pQ=
  /string_decoder/1.1.1:
    dependencies:
      safe-buffer: 5.1.2
    dev: false
    resolution:
      integrity: sha512-n/ShnvDi6FHbbVfviro+WojiFzv+s8MPMHBczVePfUpDJLwoLT0ht1l4YwBCbi8pJAveEEdnkHyPyTP/mzRfwg==
  /string_decoder/1.3.0:
    dependencies:
      safe-buffer: 5.2.1
    dev: false
    resolution:
      integrity: sha512-hkRX8U1WjJFd8LsDJ2yQ/wWWxaopEsABU1XfkM8A+j0+85JAGppt16cr1Whg6KIbb4okU6Mql6BOj+uup/wKeA==
  /strip-ansi/3.0.1:
    dependencies:
      ansi-regex: 2.1.1
    dev: false
    engines:
      node: '>=0.10.0'
    resolution:
      integrity: sha1-ajhfuIU9lS1f8F0Oiq+UJ43GPc8=
  /strip-ansi/4.0.0:
    dependencies:
      ansi-regex: 3.0.0
    dev: false
    engines:
      node: '>=4'
    resolution:
      integrity: sha1-qEeQIusaw2iocTibY1JixQXuNo8=
  /strip-ansi/5.2.0:
    dependencies:
      ansi-regex: 4.1.0
    dev: false
    engines:
      node: '>=6'
    resolution:
      integrity: sha512-DuRs1gKbBqsMKIZlrffwlug8MHkcnpjs5VPmL1PAh+mA30U0DTotfDZ0d2UUsXpPmPmMMJ6W773MaA3J+lbiWA==
  /strip-ansi/6.0.0:
    dependencies:
      ansi-regex: 5.0.0
    dev: false
    engines:
      node: '>=8'
    resolution:
      integrity: sha512-AuvKTrTfQNYNIctbR1K/YGTR1756GycPsg7b9bdV9Duqur4gv6aKqHXah67Z8ImS7WEz5QVcOtlfW2rZEugt6w==
  /strip-bom/2.0.0:
    dependencies:
      is-utf8: 0.2.1
    dev: false
    engines:
      node: '>=0.10.0'
    resolution:
      integrity: sha1-YhmoVhZSBJHzV4i9vxRHqZx+aw4=
  /strip-bom/3.0.0:
    dev: false
    engines:
      node: '>=4'
    resolution:
      integrity: sha1-IzTBjpx1n3vdVv3vfprj1YjmjtM=
  /strip-eof/1.0.0:
    dev: false
    engines:
      node: '>=0.10.0'
    resolution:
      integrity: sha1-u0P/VZim6wXYm1n80SnJgzE2Br8=
  /strip-final-newline/2.0.0:
    dev: false
    engines:
      node: '>=6'
    resolution:
      integrity: sha512-BrpvfNAE3dcvq7ll3xVumzjKjZQ5tI1sEUIKr3Uoks0XUl45St3FlatVqef9prk4jRDzhW6WZg+3bk93y6pLjA==
  /strip-indent/1.0.1:
    dependencies:
      get-stdin: 4.0.1
    dev: false
    engines:
      node: '>=0.10.0'
    hasBin: true
    resolution:
      integrity: sha1-DHlipq3vp7vUrDZkYKY4VSrhoKI=
  /strip-json-comments/2.0.1:
    dev: false
    engines:
      node: '>=0.10.0'
    resolution:
      integrity: sha1-PFMZQukIwml8DsNEhYwobHygpgo=
  /strip-json-comments/3.1.0:
    dev: false
    engines:
      node: '>=8'
    resolution:
      integrity: sha512-e6/d0eBu7gHtdCqFt0xJr642LdToM5/cN4Qb9DbHjVx1CP5RyeM+zH7pbecEmDv/lBqb0QH+6Uqq75rxFPkM0w==
  /supports-color/2.0.0:
    dev: false
    engines:
      node: '>=0.8.0'
    resolution:
      integrity: sha1-U10EXOa2Nj+kARcIRimZXp3zJMc=
  /supports-color/3.2.3:
    dependencies:
      has-flag: 1.0.0
    dev: false
    engines:
      node: '>=0.8.0'
    resolution:
      integrity: sha1-ZawFBLOVQXHYpklGsq48u4pfVPY=
  /supports-color/5.5.0:
    dependencies:
      has-flag: 3.0.0
    dev: false
    engines:
      node: '>=4'
    resolution:
      integrity: sha512-QjVjwdXIt408MIiAqCX4oUKsgU2EqAGzs2Ppkm4aQYbjm+ZEWEcW4SfFNTr4uMNZma0ey4f5lgLrkB0aX0QMow==
  /supports-color/6.0.0:
    dependencies:
      has-flag: 3.0.0
    dev: false
    engines:
      node: '>=6'
    resolution:
      integrity: sha512-on9Kwidc1IUQo+bQdhi8+Tijpo0e1SS6RoGo2guUwn5vdaxw8RXOF9Vb2ws+ihWOmh4JnCJOvaziZWP1VABaLg==
  /supports-color/6.1.0:
    dependencies:
      has-flag: 3.0.0
    dev: false
    engines:
      node: '>=6'
    resolution:
      integrity: sha512-qe1jfm1Mg7Nq/NSh6XE24gPXROEVsWHxC1LIx//XNlD9iw7YZQGjZNjYN7xGaEG6iKdA8EtNFW6R0gjnVXp+wQ==
  /supports-color/7.1.0:
    dependencies:
      has-flag: 4.0.0
    dev: false
    engines:
      node: '>=8'
    resolution:
      integrity: sha512-oRSIpR8pxT1Wr2FquTNnGet79b3BWljqOuoW/h4oBhxJ/HUbX5nX6JSruTkvXDCFMwDPvsaTTbvMLKZWSy0R5g==
  /table/5.4.6:
    dependencies:
      ajv: 6.12.2
      lodash: 4.17.15
      slice-ansi: 2.1.0
      string-width: 3.1.0
    dev: false
    engines:
      node: '>=6.0.0'
    resolution:
      integrity: sha512-wmEc8m4fjnob4gt5riFRtTu/6+4rSe12TpAELNSqHMfF3IqnA+CH37USM6/YR3qRZv7e56kAEAtd6nKZaxe0Ug==
  /tapable/1.1.3:
    dev: false
    engines:
      node: '>=6'
    resolution:
      integrity: sha512-4WK/bYZmj8xLr+HUCODHGF1ZFzsYffasLUgEiMBY4fgtltdO6B4WJtlSbPaDTLpYTcGVwM2qLnFTICEcNxs3kA==
  /tar-fs/2.1.0:
    dependencies:
      chownr: 1.1.4
      mkdirp-classic: 0.5.3
      pump: 3.0.0
      tar-stream: 2.1.2
    dev: false
    resolution:
      integrity: sha512-9uW5iDvrIMCVpvasdFHW0wJPez0K4JnMZtsuIeDI7HyMGJNxmDZDOCQROr7lXyS+iL/QMpj07qcjGYTSdRFXUg==
  /tar-stream/2.1.2:
    dependencies:
      bl: 4.0.2
      end-of-stream: 1.4.4
      fs-constants: 1.0.0
      inherits: 2.0.4
      readable-stream: 3.6.0
    dev: false
    resolution:
      integrity: sha512-UaF6FoJ32WqALZGOIAApXx+OdxhekNMChu6axLJR85zMMjXKWFGjbIRe+J6P4UnRGg9rAwWvbTT0oI7hD/Un7Q==
  /terser/4.7.0:
    dependencies:
      commander: 2.20.3
      source-map: 0.6.1
      source-map-support: 0.5.19
    dev: false
    engines:
      node: '>=6.0.0'
    hasBin: true
    resolution:
      integrity: sha512-Lfb0RiZcjRDXCC3OSHJpEkxJ9Qeqs6mp2v4jf2MHfy8vGERmVDuvjXdd/EnP5Deme5F2yBRBymKmKHCBg2echw==
  /test-exclude/5.2.3:
    dependencies:
      glob: 7.1.6
      minimatch: 3.0.4
      read-pkg-up: 4.0.0
      require-main-filename: 2.0.0
    dev: false
    engines:
      node: '>=6'
    resolution:
      integrity: sha512-M+oxtseCFO3EDtAaGH7iiej3CBkzXqFMbzqYAACdzKui4eZA+pq3tZEwChvOdNfa7xxy8BfbmgJSIr43cC/+2g==
  /text-table/0.2.0:
    dev: false
    resolution:
      integrity: sha1-f17oI66AUgfACvLfSoTsP8+lcLQ=
  /through/2.3.8:
    dev: false
    resolution:
      integrity: sha1-DdTJ/6q8NXlgsbckEV1+Doai4fU=
  /through2/2.0.1:
    dependencies:
      readable-stream: 2.0.6
      xtend: 4.0.2
    dev: false
    resolution:
      integrity: sha1-OE51MU1J8y3hLuu4E2uOtrXVnak=
  /thunkify/2.1.2:
    dev: false
    resolution:
      integrity: sha1-+qDp0jDFGsyVyhOjYawFyn4EVT0=
  /time-stamp/1.1.0:
    dev: false
    engines:
      node: '>=0.10.0'
    resolution:
      integrity: sha1-dkpaEa9QVhkhsTPztE5hhofg9cM=
  /timsort/0.3.0:
    dev: false
    resolution:
      integrity: sha1-QFQRqOfmM5/mTbmiNN4R3DHgK9Q=
  /tmp/0.0.33:
    dependencies:
      os-tmpdir: 1.0.2
    dev: false
    engines:
      node: '>=0.6.0'
    resolution:
      integrity: sha512-jRCJlojKnZ3addtTOjdIqoRuPEKBvNXcGYqzO6zWZX8KfKEpnGY5jfggJQ3EjKuu8D4bJRr0y+cYJFmYbImXGw==
  /to-array/0.1.4:
    dev: false
    resolution:
      integrity: sha1-F+bBH3PdTz10zaek/zI46a2b+JA=
  /to-fast-properties/2.0.0:
    dev: false
    engines:
      node: '>=4'
    resolution:
      integrity: sha1-3F5pjL0HkmW8c+A3doGk5Og/YW4=
  /to-regex-range/5.0.1:
    dependencies:
      is-number: 7.0.0
    dev: false
    engines:
      node: '>=8.0'
    resolution:
      integrity: sha512-65P7iz6X5yEr1cwcgvQxbbIw7Uk3gOy5dIdtZ4rDveLqhrdJP+Li/Hx6tyK0NEb+2GCyneCMJiGqrADCSNk8sQ==
  /toidentifier/1.0.0:
    dev: false
    engines:
      node: '>=0.6'
    resolution:
      integrity: sha512-yaOH/Pk/VEhBWWTlhI+qXxDFXlejDGcQipMlyxda9nthulaxLZUNcUqFxokp0vcYnvteJln5FNQDRrxj3YcbVw==
  /tough-cookie/2.5.0:
    dependencies:
      psl: 1.8.0
      punycode: 2.1.1
    dev: false
    engines:
      node: '>=0.8'
    resolution:
      integrity: sha512-nlLsUzgm1kfLXSXfRZMc1KLAugd4hqJHDTvc2hDIwS3mZAfMEuMbc03SujMF+GEcpaX/qboeycw6iO8JwVv2+g==
  /tough-cookie/4.0.0:
    dependencies:
      psl: 1.8.0
      punycode: 2.1.1
      universalify: 0.1.2
    dev: false
    engines:
      node: '>=6'
    resolution:
      integrity: sha512-tHdtEpQCMrc1YLrMaqXXcj6AxhYi/xgit6mZu1+EDWUn+qhUf8wMQoFIy9NXuq23zAwtcB0t/MjACGR18pcRbg==
  /tr46/1.0.1:
    dependencies:
      punycode: 2.1.1
    dev: false
    resolution:
      integrity: sha1-qLE/1r/SSJUZZ0zN5VujaTtwbQk=
  /trim-newlines/1.0.0:
    dev: false
    engines:
      node: '>=0.10.0'
    resolution:
      integrity: sha1-WIeWa7WCpFA6QetST301ARgVphM=
  /ts-loader/6.2.2_typescript@3.9.3:
    dependencies:
      chalk: 2.4.2
      enhanced-resolve: 4.1.1
      loader-utils: 1.4.0
      micromatch: 4.0.2
      semver: 6.3.0
      typescript: 3.9.3
    dev: false
    engines:
      node: '>=8.6'
    peerDependencies:
      typescript: '*'
    resolution:
      integrity: sha512-HDo5kXZCBml3EUPcc7RlZOV/JGlLHwppTLEHb3SHnr5V7NXD4klMEkrhJe5wgRbaWsSXi+Y1SIBN/K9B6zWGWQ==
  /ts-node/8.10.1_typescript@3.9.3:
    dependencies:
      arg: 4.1.3
      diff: 4.0.2
      make-error: 1.3.6
      source-map-support: 0.5.19
      typescript: 3.9.3
      yn: 3.1.1
    dev: false
    engines:
      node: '>=6.0.0'
    hasBin: true
    peerDependencies:
      typescript: '>=2.7'
    resolution:
      integrity: sha512-bdNz1L4ekHiJul6SHtZWs1ujEKERJnHs4HxN7rjTyyVOFf3HaJ6sLqe6aPG62XTzAB/63pKRh5jTSWL0D7bsvw==
  /tslib/1.13.0:
    dev: false
    resolution:
      integrity: sha512-i/6DQjL8Xf3be4K/E6Wgpekn5Qasl1usyw++dAA35Ue5orEn65VIxOA+YvNNl9HV3qv70T7CNwjODHZrLwvd1Q==
  /tslint-config-prettier/1.18.0:
    dev: false
    engines:
      node: '>=4.0.0'
    hasBin: true
    resolution:
      integrity: sha512-xPw9PgNPLG3iKRxmK7DWr+Ea/SzrvfHtjFt5LBl61gk2UBG/DB9kCXRjv+xyIU1rUtnayLeMUVJBcMX8Z17nDg==
  /tslint/5.20.1_typescript@3.9.3:
    dependencies:
      '@babel/code-frame': 7.8.3
      builtin-modules: 1.1.1
      chalk: 2.4.2
      commander: 2.20.3
      diff: 4.0.2
      glob: 7.1.6
      js-yaml: 3.13.1
      minimatch: 3.0.4
      mkdirp: 0.5.5
      resolve: 1.17.0
      semver: 5.7.1
      tslib: 1.13.0
      tsutils: 2.29.0_typescript@3.9.3
      typescript: 3.9.3
    dev: false
    engines:
      node: '>=4.8.0'
    hasBin: true
    peerDependencies:
      typescript: '>=2.3.0-dev || >=2.4.0-dev || >=2.5.0-dev || >=2.6.0-dev || >=2.7.0-dev || >=2.8.0-dev || >=2.9.0-dev || >=3.0.0-dev || >= 3.1.0-dev || >= 3.2.0-dev'
    resolution:
      integrity: sha512-EcMxhzCFt8k+/UP5r8waCf/lzmeSyVlqxqMEDQE7rWYiQky8KpIBz1JAoYXfROHrPZ1XXd43q8yQnULOLiBRQg==
  /tsutils/2.29.0_typescript@3.9.3:
    dependencies:
      tslib: 1.13.0
      typescript: 3.9.3
    dev: false
    peerDependencies:
      typescript: '>=2.1.0 || >=2.1.0-dev || >=2.2.0-dev || >=2.3.0-dev || >=2.4.0-dev || >=2.5.0-dev || >=2.6.0-dev || >=2.7.0-dev || >=2.8.0-dev || >=2.9.0-dev || >= 3.0.0-dev || >= 3.1.0-dev'
    resolution:
      integrity: sha512-g5JVHCIJwzfISaXpXE1qvNalca5Jwob6FjI4AoPlqMusJ6ftFE7IkkFoMhVLRgK+4Kx3gkzb8UZK5t5yTTvEmA==
  /tsutils/3.17.1_typescript@3.9.3:
    dependencies:
      tslib: 1.13.0
      typescript: 3.9.3
    dev: false
    engines:
      node: '>= 6'
    peerDependencies:
      typescript: '>=2.8.0 || >= 3.2.0-dev || >= 3.3.0-dev || >= 3.4.0-dev || >= 3.5.0-dev || >= 3.6.0-dev || >= 3.6.0-beta || >= 3.7.0-dev || >= 3.7.0-beta'
    resolution:
      integrity: sha512-kzeQ5B8H3w60nFY2g8cJIuH7JDpsALXySGtwGJ0p2LSjLgay3NdIpqq5SoOBe46bKDW2iq25irHCr8wjomUS2g==
  /tunnel-agent/0.6.0:
    dependencies:
      safe-buffer: 5.2.1
    dev: false
    resolution:
      integrity: sha1-J6XeoGs2sEoKmWZ3SykIaPD8QP0=
  /tunnel/0.0.6:
    dev: false
    engines:
      node: '>=0.6.11 <=0.7.0 || >=0.7.3'
    resolution:
      integrity: sha512-1h/Lnq9yajKY2PEbBadPXj3VxsDDu844OnaAo52UVmIzIvwwtBPIuNvkjuzBlTWpfJyUbG3ez0KSBibQkj4ojg==
  /tweetnacl/0.14.5:
    dev: false
    resolution:
      integrity: sha1-WuaBd/GS1EViadEIr6k/+HQ/T2Q=
  /type-check/0.3.2:
    dependencies:
      prelude-ls: 1.1.2
    dev: false
    engines:
      node: '>= 0.8.0'
    resolution:
      integrity: sha1-WITKtRLPHTVeP7eE8wgEsrUg23I=
  /type-detect/4.0.8:
    dev: false
    engines:
      node: '>=4'
    resolution:
      integrity: sha512-0fr/mIH1dlO+x7TlcMy+bIDqKPsw/70tVyeHW787goQjhmqaZe10uwLujubK9q9Lg6Fiho1KUKDYz0Z7k7g5/g==
  /type-fest/0.11.0:
    dev: false
    engines:
      node: '>=8'
    resolution:
      integrity: sha512-OdjXJxnCN1AvyLSzeKIgXTXxV+99ZuXl3Hpo9XpJAv9MBcHrrJOQ5kV7ypXOuQie+AmWG25hLbiKdwYTifzcfQ==
  /type-fest/0.8.1:
    dev: false
    engines:
      node: '>=8'
    resolution:
      integrity: sha512-4dbzIzqvjtgiM5rw1k5rEHtBANKmdudhGyBEajN01fEyhaAIhsoKNy6y7+IN93IfpFtwY9iqi7kD+xwKhQsNJA==
  /type-is/1.6.18:
    dependencies:
      media-typer: 0.3.0
      mime-types: 2.1.27
    dev: false
    engines:
      node: '>= 0.6'
    resolution:
      integrity: sha512-TkRKr9sUTxEH8MdfuCSP7VizJyzRNMjj2J2do2Jr3Kym598JVdEksuzPQCnlFPW4ky9Q+iA+ma9BGm06XQBy8g==
  /typedarray/0.0.6:
    dev: false
    resolution:
      integrity: sha1-hnrHTjhkGHsdPUfZlqeOxciDB3c=
  /typedoc-default-themes/0.6.3:
    dependencies:
      backbone: 1.4.0
      jquery: 3.5.1
      lunr: 2.3.8
      underscore: 1.10.2
    dev: false
    engines:
      node: '>= 8'
    resolution:
      integrity: sha512-rouf0TcIA4M2nOQFfC7Zp4NEwoYiEX4vX/ZtudJWU9IHA29MPC+PPgSXYLPESkUo7FuB//GxigO3mk9Qe1xp3Q==
  /typedoc/0.15.8:
    dependencies:
      '@types/minimatch': 3.0.3
      fs-extra: 8.1.0
      handlebars: 4.7.6
      highlight.js: 9.18.1
      lodash: 4.17.15
      marked: 0.8.2
      minimatch: 3.0.4
      progress: 2.0.3
      shelljs: 0.8.4
      typedoc-default-themes: 0.6.3
      typescript: 3.7.5
    dev: false
    engines:
      node: '>= 6.0.0'
    hasBin: true
    resolution:
      integrity: sha512-a0zypcvfIFsS7Gqpf2MkC1+jNND3K1Om38pbDdy/gYWX01NuJZhC5+O0HkIp0oRIZOo7PWrA5+fC24zkANY28Q==
  /typescript/3.7.5:
    dev: false
    engines:
      node: '>=4.2.0'
    hasBin: true
    resolution:
      integrity: sha512-/P5lkRXkWHNAbcJIiHPfRoKqyd7bsyCma1hZNUGfn20qm64T6ZBlrzprymeu918H+mB/0rIg2gGK/BXkhhYgBw==
  /typescript/3.8.3:
    dev: false
    engines:
      node: '>=4.2.0'
    hasBin: true
    resolution:
      integrity: sha512-MYlEfn5VrLNsgudQTVJeNaQFUAI7DkhnOjdpAp4T+ku1TfQClewlbSuTVHiA+8skNBgaf02TL/kLOvig4y3G8w==
  /typescript/3.9.3:
    dev: false
    engines:
      node: '>=4.2.0'
    hasBin: true
    resolution:
      integrity: sha512-D/wqnB2xzNFIcoBG9FG8cXRDjiqSTbG2wd8DMZeQyJlP1vfTkIxH4GKveWaEBYySKIg+USu+E+EDIR47SqnaMQ==
  /uglify-js/3.9.3:
    dependencies:
      commander: 2.20.3
    dev: false
    engines:
      node: '>=0.8.0'
    hasBin: true
    resolution:
      integrity: sha512-r5ImcL6QyzQGVimQoov3aL2ZScywrOgBXGndbWrdehKoSvGe/RmiE5Jpw/v+GvxODt6l2tpBXwA7n+qZVlHBMA==
  /ultron/1.1.1:
    dev: false
    resolution:
      integrity: sha512-UIEXBNeYmKptWH6z8ZnqTeS8fV74zG0/eRU9VGkpzz+LIJNs8W/zM/L+7ctCkRrgbNnnR0xxw4bKOr0cW0N0Og==
  /underscore/1.10.2:
    dev: false
    resolution:
      integrity: sha512-N4P+Q/BuyuEKFJ43B9gYuOj4TQUHXX+j2FqguVOpjkssLUUrnJofCcBccJSCoeturDoZU6GorDTHSvUDlSQbTg==
  /underscore/1.8.3:
    dev: false
    resolution:
      integrity: sha1-Tz+1OxBuYJf8+ctBCfKl6b36UCI=
  /universalify/0.1.2:
    dev: false
    engines:
      node: '>= 4.0.0'
    resolution:
      integrity: sha512-rBJeI5CXAlmy1pV+617WB9J63U6XcazHHF2f2dbJix4XzpUF0RS3Zbj0FGIOCAva5P/d/GBOYaACQ1w+0azUkg==
  /unpipe/1.0.0:
    dev: false
    engines:
      node: '>= 0.8'
    resolution:
      integrity: sha1-sr9O6FFKrmFltIF4KdIbLvSZBOw=
  /uri-js/4.2.2:
    dependencies:
      punycode: 2.1.1
    dev: false
    resolution:
      integrity: sha512-KY9Frmirql91X2Qgjry0Wd4Y+YTdrdZheS8TFwvkbLWf/G5KNJDCh6pKL5OZctEW4+0Baa5idK2ZQuELRwPznQ==
  /urix/0.1.0:
    deprecated: 'Please see https://github.com/lydell/urix#deprecated'
    dev: false
    resolution:
      integrity: sha1-2pN/emLiH+wf0Y1Js1wpNQZ6bHI=
  /url/0.11.0:
    dependencies:
      punycode: 1.3.2
      querystring: 0.2.0
    dev: false
    resolution:
      integrity: sha1-ODjpfPxgUh63PFJajlW/3Z4uKPE=
  /useragent/2.3.0:
    dependencies:
      lru-cache: 4.1.5
      tmp: 0.0.33
    dev: false
    resolution:
      integrity: sha512-4AoH4pxuSvHCjqLO04sU6U/uE65BYza8l/KKBS0b0hnUPWi+cQ2BpeTEwejCSx9SPV5/U03nniDTrWx5NrmKdw==
  /util-deprecate/1.0.2:
    dev: false
    resolution:
      integrity: sha1-RQ1Nyfpw3nMnYvvS1KKJgUGaDM8=
  /util/0.10.3:
    dependencies:
      inherits: 2.0.1
    dev: false
    resolution:
      integrity: sha1-evsa/lCAUkZInj23/g7TeTNqwPk=
  /util/0.11.1:
    dependencies:
      inherits: 2.0.3
    dev: false
    resolution:
      integrity: sha512-HShAsny+zS2TZfaXxD9tYj4HQGlBezXZMZuM/S5PKLLoZkShZiGk9o5CzukI1LVHZvjdvZ2Sj1aW/Ndn2NB/HQ==
  /util/0.12.3:
    dependencies:
      inherits: 2.0.4
      is-arguments: 1.0.4
      is-generator-function: 1.0.7
      is-typed-array: 1.1.3
      safe-buffer: 5.2.1
      which-typed-array: 1.1.2
    dev: false
    resolution:
      integrity: sha512-I8XkoQwE+fPQEhy9v012V+TSdH2kp9ts29i20TaaDUXsg7x/onePbhFJUExBfv/2ay1ZOp/Vsm3nDlmnFGSAog==
  /utils-merge/1.0.1:
    dev: false
    engines:
      node: '>= 0.4.0'
    resolution:
      integrity: sha1-n5VxD1CiZ5R7LMwSR0HBAoQn5xM=
  /uuid/3.4.0:
    dev: false
    hasBin: true
    resolution:
      integrity: sha512-HjSDRw6gZE5JMggctHBcjVak08+KEVhSIiDzFnT9S9aegmp85S/bReBVTb4QTFaRNptJ9kuYaNhnbNEOkbKb/A==
  /uuid/8.1.0:
    dev: false
    hasBin: true
    resolution:
      integrity: sha512-CI18flHDznR0lq54xBycOVmphdCYnQLKn8abKn7PXUiKUGdEd+/l9LWNJmugXel4hXq7S+RMNl34ecyC9TntWg==
  /v8-compile-cache/2.1.0:
    dev: false
    resolution:
      integrity: sha512-usZBT3PW+LOjM25wbqIlZwPeJV+3OSz3M1k1Ws8snlW39dZyYL9lOGC5FgPVHfk0jKmjiDV8Z0mIbVQPiwFs7g==
  /validate-npm-package-license/3.0.4:
    dependencies:
      spdx-correct: 3.1.0
      spdx-expression-parse: 3.0.1
    dev: false
    resolution:
      integrity: sha512-DpKm2Ui/xN7/HQKCtpZxoRWBhZ9Z0kqtygG8XCgNQ8ZlDnxuQmWhj566j8fN4Cu3/JmbhsDo7fcAJq4s9h27Ew==
  /validator/8.2.0:
    dev: false
    engines:
      node: '>= 0.10'
    resolution:
      integrity: sha512-Yw5wW34fSv5spzTXNkokD6S6/Oq92d8q/t14TqsS3fAiA1RYnxSFSIZ+CY3n6PGGRCq5HhJTSepQvFUS2QUDxA==
  /validator/9.4.1:
    dev: false
    engines:
      node: '>= 0.10'
    resolution:
      integrity: sha512-YV5KjzvRmSyJ1ee/Dm5UED0G+1L4GZnLN3w6/T+zZm8scVua4sOhYKWTUrKa0H/tMiJyO9QLHMPN+9mB/aMunA==
  /variable-diff/1.1.0:
    dependencies:
      chalk: 1.1.3
      object-assign: 4.1.1
    dev: false
    resolution:
      integrity: sha1-0r1cZtt2wTh52W5qMG7cmJ35eNo=
  /vary/1.1.2:
    dev: false
    engines:
      node: '>= 0.8'
    resolution:
      integrity: sha1-IpnwLG3tMNSllhsLn3RSShj2NPw=
  /verror/1.10.0:
    dependencies:
      assert-plus: 1.0.0
      core-util-is: 1.0.2
      extsprintf: 1.3.0
    dev: false
    engines:
      '0': node >=0.6.0
    resolution:
      integrity: sha1-OhBcoXBTr1XW4nDB+CiGguGNpAA=
  /vinyl/0.5.3:
    dependencies:
      clone: 1.0.4
      clone-stats: 0.0.1
      replace-ext: 0.0.1
    dev: false
    engines:
      node: '>= 0.9'
    resolution:
      integrity: sha1-sEVbOPxeDPMNQyUTLkYZcMIJHN4=
  /void-elements/2.0.1:
    dev: false
    engines:
      node: '>=0.10.0'
    resolution:
      integrity: sha1-wGavtYK7HLQSjWDqkjkulNXp2+w=
  /webidl-conversions/4.0.2:
    dev: false
    resolution:
      integrity: sha512-YQ+BmxuTgd6UXZW3+ICGfyqRyHXVlD5GtQr5+qjiNW7bF0cqrzX500HVXPBOvgXb5YnzDd+h0zqyv61KUD7+Sg==
  /whatwg-url/6.5.0:
    dependencies:
      lodash.sortby: 4.7.0
      tr46: 1.0.1
      webidl-conversions: 4.0.2
    dev: false
    resolution:
      integrity: sha512-rhRZRqx/TLJQWUpQ6bmrt2UV4f0HCQ463yQuONJqC6fO2VoEb1pTYddbe59SkYq87aoM5A3bdhMZiUiVws+fzQ==
  /which-module/2.0.0:
    dev: false
    resolution:
      integrity: sha1-2e8H3Od7mQK4o6j6SzHD4/fm6Ho=
  /which-pm-runs/1.0.0:
    dev: false
    resolution:
      integrity: sha1-Zws6+8VS4LVd9rd4DKdGFfI60cs=
  /which-typed-array/1.1.2:
    dependencies:
      available-typed-arrays: 1.0.2
      es-abstract: 1.17.5
      foreach: 2.0.5
      function-bind: 1.1.1
      has-symbols: 1.0.1
      is-typed-array: 1.1.3
    dev: false
    engines:
      node: '>= 0.4'
    resolution:
      integrity: sha512-KT6okrd1tE6JdZAy3o2VhMoYPh3+J6EMZLyrxBQsZflI1QCZIxMrIYLkosd8Twf+YfknVIHmYQPgJt238p8dnQ==
  /which/1.3.1:
    dependencies:
      isexe: 2.0.0
    dev: false
    hasBin: true
    resolution:
      integrity: sha512-HxJdYWq1MTIQbJ3nw0cqssHoTNU267KlrDuGZ1WYlxDStUtKUhOaJmh112/TZmHxxUfuJqPXSOm7tDyas0OSIQ==
  /which/2.0.2:
    dependencies:
      isexe: 2.0.0
    dev: false
    engines:
      node: '>= 8'
    hasBin: true
    resolution:
      integrity: sha512-BLI3Tl1TW3Pvl70l3yq3Y64i+awpwXqsGBYWkkqMtnbXgrMD+yj7rhW0kuEDxzJaYXGjEW5ogapKNMEKNMjibA==
  /wide-align/1.1.3:
    dependencies:
      string-width: 2.1.1
    dev: false
    resolution:
      integrity: sha512-QGkOQc8XL6Bt5PwnsExKBPuMKBxnGxWWW3fU55Xt4feHozMUhdUMaBCk290qpm/wG5u/RSKzwdAC4i51YigihA==
  /windows-release/3.3.0:
    dependencies:
      execa: 1.0.0
    dev: false
    engines:
      node: '>=6'
    resolution:
      integrity: sha512-2HetyTg1Y+R+rUgrKeUEhAG/ZuOmTrI1NBb3ZyAGQMYmOJjBBPe4MTodghRkmLJZHwkuPi02anbeGP+Zf401LQ==
  /word-wrap/1.2.3:
    dev: false
    engines:
      node: '>=0.10.0'
    resolution:
      integrity: sha512-Hz/mrNwitNRh/HUAtM/VT/5VH+ygD6DV7mYKZAtHOrbs8U7lvPS6xf7EJKMF0uW1KJCl0H701g3ZGus+muE5vQ==
  /wordwrap/0.0.3:
    dev: false
    engines:
      node: '>=0.4.0'
    resolution:
      integrity: sha1-o9XabNXAvAAI03I0u68b7WMFkQc=
  /wordwrap/1.0.0:
    dev: false
    resolution:
      integrity: sha1-J1hIEIkUVqQXHI0CJkQa3pDLyus=
  /wrap-ansi/5.1.0:
    dependencies:
      ansi-styles: 3.2.1
      string-width: 3.1.0
      strip-ansi: 5.2.0
    dev: false
    engines:
      node: '>=6'
    resolution:
      integrity: sha512-QC1/iN/2/RPVJ5jYK8BGttj5z83LmSKmvbvrXPNCLZSEb32KKVDJDl/MOt2N01qU2H/FkzEa9PKto1BqDjtd7Q==
  /wrap-ansi/6.2.0:
    dependencies:
      ansi-styles: 4.2.1
      string-width: 4.2.0
      strip-ansi: 6.0.0
    dev: false
    engines:
      node: '>=8'
    resolution:
      integrity: sha512-r6lPcBGxZXlIcymEu7InxDMhdW0KDxpLgoFLcguasxCaJ/SOIZwINatK9KY/tf+ZrlywOKU0UDj3ATXUBfxJXA==
  /wrappy/1.0.2:
    dev: false
    resolution:
      integrity: sha1-tSQ9jz7BqjXxNkYFvA0QNuMKtp8=
  /write-file-atomic/2.4.3:
    dependencies:
      graceful-fs: 4.2.4
      imurmurhash: 0.1.4
      signal-exit: 3.0.3
    dev: false
    resolution:
      integrity: sha512-GaETH5wwsX+GcnzhPgKcKjJ6M2Cq3/iZp1WyY/X1CSqrW+jVNM9Y7D8EC2sM4ZG/V8wZlSniJnCKWPmBYAucRQ==
  /write/1.0.3:
    dependencies:
      mkdirp: 0.5.5
    dev: false
    engines:
      node: '>=4'
    resolution:
      integrity: sha512-/lg70HAjtkUgWPVZhZcm+T4hkL8Zbtp1nFNOn3lRrxnlv50SRBv7cR7RqR+GMsd3hUXy9hWBo4CHTbFTcOYwig==
  /ws/3.3.3:
    dependencies:
      async-limiter: 1.0.1
      safe-buffer: 5.1.2
      ultron: 1.1.1
    dev: false
    resolution:
      integrity: sha512-nnWLa/NwZSt4KQJu51MYlCcSQ5g7INpOrOMt4XV8j4dqTXdmlUmSHQ8/oLC069ckre0fRsgfvsKwbTdtKLCDkA==
  /ws/6.2.1:
    dependencies:
      async-limiter: 1.0.1
    dev: false
    resolution:
      integrity: sha512-GIyAXC2cB7LjvpgMt9EKS2ldqr0MTrORaleiOno6TweZ6r3TKtoFQWay/2PceJ3RuBasOHzXNn5Lrw1X0bEjqA==
  /ws/7.3.0:
    dev: false
    engines:
      node: '>=8.3.0'
    peerDependencies:
      bufferutil: ^4.0.1
      utf-8-validate: ^5.0.2
    peerDependenciesMeta:
      bufferutil:
        optional: true
      utf-8-validate:
        optional: true
    resolution:
      integrity: sha512-iFtXzngZVXPGgpTlP1rBqsUK82p9tKqsWRPg5L56egiljujJT3vGAYnHANvFxBieXrTFavhzhxW52jnaWV+w2w==
  /xhr-mock/2.5.1:
    dependencies:
      global: 4.4.0
      url: 0.11.0
    dev: false
    resolution:
      integrity: sha512-UKOjItqjFgPUwQGPmRAzNBn8eTfIhcGjBVGvKYAWxUQPQsXNGD6KEckGTiHwyaAUp9C9igQlnN1Mp79KWCg7CQ==
  /xml/1.0.1:
    dev: false
    resolution:
      integrity: sha1-eLpyAgApxbyHuKgaPPzXS0ovweU=
  /xml2js/0.2.8:
    dependencies:
      sax: 0.5.8
    dev: false
    resolution:
      integrity: sha1-m4FpCTFjH/CdGVdUn69U9PmAs8I=
  /xml2js/0.4.23:
    dependencies:
      sax: 1.2.4
      xmlbuilder: 11.0.1
    dev: false
    engines:
      node: '>=4.0.0'
    resolution:
      integrity: sha512-ySPiMjM0+pLDftHgXY4By0uswI3SPKLDw/i3UXbnO8M/p28zqexCUoPmQFrYD+/1BzhGJSs2i1ERWKJAtiLrug==
  /xmlbuilder/11.0.1:
    dev: false
    engines:
      node: '>=4.0'
    resolution:
      integrity: sha512-fDlsI/kFEx7gLvbecc0/ohLG50fugQp8ryHzMTuW9vSa1GJ0XYWKnhsUx7oie3G98+r56aTQIUB4kht42R3JvA==
  /xmlbuilder/12.0.0:
    dev: false
    engines:
      node: '>=6.0'
    resolution:
      integrity: sha512-lMo8DJ8u6JRWp0/Y4XLa/atVDr75H9litKlb2E5j3V3MesoL50EBgZDWoLT3F/LztVnG67GjPXLZpqcky/UMnQ==
  /xmlbuilder/9.0.7:
    dev: false
    engines:
      node: '>=4.0'
    resolution:
      integrity: sha1-Ey7mPS7FVlxVfiD0wi35rKaGsQ0=
  /xmldom/0.3.0:
    dev: false
    engines:
      node: '>=10.0.0'
    resolution:
      integrity: sha512-z9s6k3wxE+aZHgXYxSTpGDo7BYOUfJsIRyoZiX6HTjwpwfS2wpQBQKa2fD+ShLyPkqDYo5ud7KitmLZ2Cd6r0g==
  /xmlhttprequest-ssl/1.5.5:
    dev: false
    engines:
      node: '>=0.4.0'
    resolution:
      integrity: sha1-wodrBhaKrcQOV9l+gRkayPQ5iz4=
  /xpath.js/1.1.0:
    dev: false
    engines:
      node: '>=0.4.0'
    resolution:
      integrity: sha512-jg+qkfS4K8E7965sqaUl8mRngXiKb3WZGfONgE18pr03FUQiuSV6G+Ej4tS55B+rIQSFEIw3phdVAQ4pPqNWfQ==
  /xregexp/2.0.0:
    dev: false
    resolution:
      integrity: sha1-UqY+VsoLhKfzpfPWGHLxJq16WUM=
  /xtend/4.0.2:
    dev: false
    engines:
      node: '>=0.4'
    resolution:
      integrity: sha512-LKYU1iAXJXUgAXn9URjiu+MWhyUXHsvfp7mcuYm9dSUKK0/CjtrUwFAxD82/mCWbtLsGjFIad0wIsod4zrTAEQ==
  /y18n/4.0.0:
    dev: false
    resolution:
      integrity: sha512-r9S/ZyXu/Xu9q1tYlpsLIsa3EeLXXk0VwlxqTcFRfg9EhMW+17kbt9G0NrgCmhGb5vT2hyhJZLfDGx+7+5Uj/w==
  /yallist/2.1.2:
    dev: false
    resolution:
      integrity: sha1-HBH5IY8HYImkfdUS+TxmmaaoHVI=
  /yallist/3.1.1:
    dev: false
    resolution:
      integrity: sha512-a4UGQaWPH59mOXUYnAG2ewncQS4i4F43Tv3JoAM+s2VDAmS9NsK8GpDMLrCHPksFT7h3K6TOoUNn2pb7RoXx4g==
  /yargs-parser/13.1.2:
    dependencies:
      camelcase: 5.3.1
      decamelize: 1.2.0
    dev: false
    resolution:
      integrity: sha512-3lbsNRf/j+A4QuSZfDRA7HRSfWrzO0YjqTJd5kjAq37Zep1CEgaYmrH9Q3GwPiB9cHyd1Y1UwggGhJGoxipbzg==
  /yargs-parser/18.1.3:
    dependencies:
      camelcase: 5.3.1
      decamelize: 1.2.0
    dev: false
    engines:
      node: '>=6'
    resolution:
      integrity: sha512-o50j0JeToy/4K6OZcaQmW6lyXXKhq7csREXcDwk2omFPJEwUNOVtJKvmDr9EI1fAJZUyZcRF7kxGBWmRXudrCQ==
  /yargs-unparser/1.6.0:
    dependencies:
      flat: 4.1.0
      lodash: 4.17.15
      yargs: 13.3.2
    dev: false
    engines:
      node: '>=6'
    resolution:
      integrity: sha512-W9tKgmSn0DpSatfri0nx52Joq5hVXgeLiqR/5G0sZNDoLZFOr/xjBUDcShCOGNsBnEMNo1KAMBkTej1Hm62HTw==
  /yargs/13.3.2:
    dependencies:
      cliui: 5.0.0
      find-up: 3.0.0
      get-caller-file: 2.0.5
      require-directory: 2.1.1
      require-main-filename: 2.0.0
      set-blocking: 2.0.0
      string-width: 3.1.0
      which-module: 2.0.0
      y18n: 4.0.0
      yargs-parser: 13.1.2
    dev: false
    resolution:
      integrity: sha512-AX3Zw5iPruN5ie6xGRIDgqkT+ZhnRlZMLMHAs8tg7nRruy2Nb+i5o9bwghAogtM08q1dpr2LVoS8KSTMYpWXUw==
  /yargs/15.3.1:
    dependencies:
      cliui: 6.0.0
      decamelize: 1.2.0
      find-up: 4.1.0
      get-caller-file: 2.0.5
      require-directory: 2.1.1
      require-main-filename: 2.0.0
      set-blocking: 2.0.0
      string-width: 4.2.0
      which-module: 2.0.0
      y18n: 4.0.0
      yargs-parser: 18.1.3
    dev: false
    engines:
      node: '>=8'
    resolution:
      integrity: sha512-92O1HWEjw27sBfgmXiixJWT5hRBp2eobqXicLtPBIDBhYB+1HpwZlXmbW2luivBJHBzki+7VyCLRtAkScbTBQA==
  /yauzl/2.10.0:
    dependencies:
      buffer-crc32: 0.2.13
      fd-slicer: 1.1.0
    dev: false
    resolution:
      integrity: sha1-x+sXyT4RLLEIb6bY5R+wZnt5pfk=
  /yeast/0.1.2:
    dev: false
    resolution:
      integrity: sha1-AI4G2AlDIMNy28L47XagymyKxBk=
  /yn/3.1.1:
    dev: false
    engines:
      node: '>=6'
    resolution:
      integrity: sha512-Ux4ygGWsu2c7isFWe8Yu1YluJmqVhxqK2cLXNQA5AcC3QfbGNpM7fu0Y8b/z16pXLnFxZYvWhd3fhBY9DLmC6Q==
  /z-schema/3.18.4:
    dependencies:
      lodash.get: 4.4.2
      lodash.isequal: 4.5.0
      validator: 8.2.0
    dev: false
    hasBin: true
    optionalDependencies:
      commander: 2.20.3
    resolution:
      integrity: sha512-DUOKC/IhbkdLKKiV89gw9DUauTV8U/8yJl1sjf6MtDmzevLKOF2duNJ495S3MFVjqZarr+qNGCPbkg4mu4PpLw==
  'file:projects/abort-controller.tgz':
    dependencies:
      '@microsoft/api-extractor': 7.7.11
      '@rollup/plugin-commonjs': 11.0.2_rollup@1.32.1
      '@rollup/plugin-multi-entry': 3.0.1_rollup@1.32.1
      '@rollup/plugin-node-resolve': 8.0.0_rollup@1.32.1
      '@rollup/plugin-replace': 2.3.2_rollup@1.32.1
      '@types/mocha': 7.0.2
      '@types/node': 8.10.61
      '@typescript-eslint/eslint-plugin': 2.34.0_4d7b57a2de70d5f860ec42d3f1ecdb5d
      '@typescript-eslint/parser': 2.34.0_eslint@6.8.0+typescript@3.9.3
      assert: 1.5.0
      cross-env: 7.0.2
      delay: 4.3.0
      eslint: 6.8.0
      eslint-config-prettier: 6.11.0_eslint@6.8.0
      eslint-plugin-no-null: 1.0.2_eslint@6.8.0
      eslint-plugin-no-only-tests: 2.4.0
      eslint-plugin-promise: 4.2.1
      karma: 4.4.1
      karma-chrome-launcher: 3.1.0
      karma-coverage: 2.0.2
      karma-edge-launcher: 0.4.2_karma@4.4.1
      karma-env-preprocessor: 0.1.1
      karma-firefox-launcher: 1.3.0
      karma-ie-launcher: 1.0.0_karma@4.4.1
      karma-junit-reporter: 2.0.1_karma@4.4.1
      karma-mocha: 1.3.0
      karma-mocha-reporter: 2.2.5_karma@4.4.1
      karma-remap-istanbul: 0.6.0_karma@4.4.1
      mocha: 7.1.2
      mocha-junit-reporter: 1.23.3_mocha@7.1.2
      nyc: 14.1.1
      prettier: 1.19.1
      rimraf: 3.0.2
      rollup: 1.32.1
      rollup-plugin-sourcemaps: 0.4.2_rollup@1.32.1
      rollup-plugin-terser: 5.3.0_rollup@1.32.1
      ts-node: 8.10.1_typescript@3.9.3
      tslib: 1.13.0
      typescript: 3.9.3
    dev: false
    name: '@rush-temp/abort-controller'
    resolution:
      integrity: sha512-+DzaBA5TWU6fN4xgeNofENYBMWIFlPR790gTm4IjII745FMYURKBZC9Li8QRx1laT3SGzqFdA8FS/yLsg9gA6Q==
      tarball: 'file:projects/abort-controller.tgz'
    version: 0.0.0
  'file:projects/ai-form-recognizer.tgz':
    dependencies:
      '@azure/core-tracing': 1.0.0-preview.8
      '@microsoft/api-extractor': 7.7.11
      '@opentelemetry/api': 0.6.1
      '@rollup/plugin-commonjs': 11.0.2_rollup@1.32.1
      '@rollup/plugin-json': 4.0.3_rollup@1.32.1
      '@rollup/plugin-multi-entry': 3.0.1_rollup@1.32.1
      '@rollup/plugin-node-resolve': 8.0.0_rollup@1.32.1
      '@rollup/plugin-replace': 2.3.2_rollup@1.32.1
      '@types/chai': 4.2.11
      '@types/fs-extra': 8.1.1
      '@types/mocha': 7.0.2
      '@types/node': 8.10.61
      '@types/sinon': 9.0.4
      '@typescript-eslint/eslint-plugin': 2.34.0_4d7b57a2de70d5f860ec42d3f1ecdb5d
      '@typescript-eslint/parser': 2.34.0_eslint@6.8.0+typescript@3.9.3
      chai: 4.2.0
      chai-as-promised: 7.1.1_chai@4.2.0
      cross-env: 7.0.2
      dotenv: 8.2.0
      eslint: 6.8.0
      eslint-config-prettier: 6.11.0_eslint@6.8.0
      eslint-plugin-no-null: 1.0.2_eslint@6.8.0
      eslint-plugin-no-only-tests: 2.4.0
      eslint-plugin-promise: 4.2.1
      fs-extra: 8.1.0
      karma: 4.4.1
      karma-chrome-launcher: 3.1.0
      karma-coverage: 2.0.2
      karma-edge-launcher: 0.4.2_karma@4.4.1
      karma-env-preprocessor: 0.1.1
      karma-firefox-launcher: 1.3.0
      karma-ie-launcher: 1.0.0_karma@4.4.1
      karma-json-preprocessor: 0.3.3_karma@4.4.1
      karma-json-to-file-reporter: 1.0.1
      karma-junit-reporter: 2.0.1_karma@4.4.1
      karma-mocha: 1.3.0
      karma-mocha-reporter: 2.2.5_karma@4.4.1
      karma-remap-istanbul: 0.6.0_karma@4.4.1
      mocha: 7.1.2
      mocha-junit-reporter: 1.23.3_mocha@7.1.2
      nyc: 14.1.1
      prettier: 1.19.1
      rimraf: 3.0.2
      rollup: 1.32.1
      rollup-plugin-shim: 1.0.0
      rollup-plugin-sourcemaps: 0.4.2_rollup@1.32.1
      rollup-plugin-terser: 5.3.0_rollup@1.32.1
      rollup-plugin-visualizer: 3.3.2_rollup@1.32.1
      sinon: 9.0.2
      source-map-support: 0.5.19
      tslib: 1.13.0
      typescript: 3.9.3
    dev: false
    name: '@rush-temp/ai-form-recognizer'
    resolution:
      integrity: sha512-W9THgCh48/pYmBJcX3PBeEJIG0LaQDhVwvNSuOcKEiVu4y67hlhF7DOKXz6ZMoOiT86qZFSkdEjnC7ojNRJ1MA==
      tarball: 'file:projects/ai-form-recognizer.tgz'
    version: 0.0.0
  'file:projects/ai-text-analytics.tgz':
    dependencies:
      '@azure/core-tracing': 1.0.0-preview.8
      '@microsoft/api-extractor': 7.7.11
      '@opentelemetry/api': 0.6.1
      '@rollup/plugin-commonjs': 11.0.2_rollup@1.32.1
      '@rollup/plugin-json': 4.0.3_rollup@1.32.1
      '@rollup/plugin-multi-entry': 3.0.1_rollup@1.32.1
      '@rollup/plugin-node-resolve': 8.0.0_rollup@1.32.1
      '@rollup/plugin-replace': 2.3.2_rollup@1.32.1
      '@types/chai': 4.2.11
      '@types/chai-as-promised': 7.1.2
      '@types/mocha': 7.0.2
      '@types/node': 8.10.61
      '@types/sinon': 9.0.4
      '@typescript-eslint/eslint-plugin': 2.34.0_4d7b57a2de70d5f860ec42d3f1ecdb5d
      '@typescript-eslint/parser': 2.34.0_eslint@6.8.0+typescript@3.9.3
      chai: 4.2.0
      chai-as-promised: 7.1.1_chai@4.2.0
      cross-env: 7.0.2
      dotenv: 8.2.0
      eslint: 6.8.0
      eslint-config-prettier: 6.11.0_eslint@6.8.0
      eslint-plugin-no-null: 1.0.2_eslint@6.8.0
      eslint-plugin-no-only-tests: 2.4.0
      eslint-plugin-promise: 4.2.1
      karma: 4.4.1
      karma-chrome-launcher: 3.1.0
      karma-coverage: 2.0.2
      karma-edge-launcher: 0.4.2_karma@4.4.1
      karma-env-preprocessor: 0.1.1
      karma-firefox-launcher: 1.3.0
      karma-ie-launcher: 1.0.0_karma@4.4.1
      karma-json-preprocessor: 0.3.3_karma@4.4.1
      karma-json-to-file-reporter: 1.0.1
      karma-junit-reporter: 2.0.1_karma@4.4.1
      karma-mocha: 1.3.0
      karma-mocha-reporter: 2.2.5_karma@4.4.1
      karma-remap-istanbul: 0.6.0_karma@4.4.1
      mocha: 7.1.2
      mocha-junit-reporter: 1.23.3_mocha@7.1.2
      nyc: 14.1.1
      prettier: 1.19.1
      rimraf: 3.0.2
      rollup: 1.32.1
      rollup-plugin-shim: 1.0.0
      rollup-plugin-sourcemaps: 0.4.2_rollup@1.32.1
      rollup-plugin-terser: 5.3.0_rollup@1.32.1
      rollup-plugin-visualizer: 3.3.2_rollup@1.32.1
      sinon: 9.0.2
      source-map-support: 0.5.19
      tslib: 1.13.0
      typescript: 3.9.3
    dev: false
    name: '@rush-temp/ai-text-analytics'
    resolution:
      integrity: sha512-+Tk1+BpNWHNZb8nCokuZmjoOka8/skUfqtMrGSRQ8ACXgJ+O5PJrT70WP7HApT+gzUVi1rwzfezcQZnqvMyS6g==
      tarball: 'file:projects/ai-text-analytics.tgz'
    version: 0.0.0
  'file:projects/app-configuration.tgz':
    dependencies:
      '@azure/core-tracing': 1.0.0-preview.8
      '@microsoft/api-extractor': 7.7.11
      '@opentelemetry/api': 0.6.1
      '@rollup/plugin-commonjs': 11.0.2_rollup@1.32.1
      '@rollup/plugin-json': 4.0.3_rollup@1.32.1
      '@rollup/plugin-multi-entry': 3.0.1_rollup@1.32.1
      '@rollup/plugin-node-resolve': 8.0.0_rollup@1.32.1
      '@rollup/plugin-replace': 2.3.2_rollup@1.32.1
      '@types/chai': 4.2.11
      '@types/mocha': 7.0.2
      '@types/node': 8.10.61
      '@types/sinon': 9.0.4
      assert: 1.5.0
      chai: 4.2.0
      dotenv: 8.2.0
      eslint: 6.8.0
      eslint-config-prettier: 6.11.0_eslint@6.8.0
      eslint-plugin-no-null: 1.0.2_eslint@6.8.0
      eslint-plugin-no-only-tests: 2.4.0
      eslint-plugin-promise: 4.2.1
      esm: 3.2.25
      mocha: 7.1.2
      mocha-junit-reporter: 1.23.3_mocha@7.1.2
      nock: 11.9.1
      nyc: 14.1.1
      prettier: 1.19.1
      rimraf: 3.0.2
      rollup: 1.32.1
      rollup-plugin-sourcemaps: 0.4.2_rollup@1.32.1
      rollup-plugin-terser: 5.3.0_rollup@1.32.1
      sinon: 9.0.2
      ts-node: 8.10.1_typescript@3.9.3
      tslib: 1.13.0
      typescript: 3.9.3
      uglify-js: 3.9.3
    dev: false
    name: '@rush-temp/app-configuration'
    resolution:
      integrity: sha512-8c/ptWZuwdXhSAkPBFwgR144AxHXGKO3MLsNDpSvU5RWySOwX3kfX2qW40F+bex/YJt/eTXvrEOTm4Tr/AF+fA==
      tarball: 'file:projects/app-configuration.tgz'
    version: 0.0.0
  'file:projects/core-amqp.tgz':
    dependencies:
      '@microsoft/api-extractor': 7.7.11
      '@rollup/plugin-commonjs': 11.0.2_rollup@1.32.1
      '@rollup/plugin-inject': 4.0.2_rollup@1.32.1
      '@rollup/plugin-json': 4.0.3_rollup@1.32.1
      '@rollup/plugin-multi-entry': 3.0.1_rollup@1.32.1
      '@rollup/plugin-node-resolve': 8.0.0_rollup@1.32.1
      '@rollup/plugin-replace': 2.3.2_rollup@1.32.1
      '@types/async-lock': 1.1.2
      '@types/chai': 4.2.11
      '@types/chai-as-promised': 7.1.2
      '@types/debug': 4.1.5
      '@types/is-buffer': 2.0.0
      '@types/jssha': 2.0.0
      '@types/mocha': 7.0.2
      '@types/node': 8.10.61
      '@types/sinon': 9.0.4
      '@typescript-eslint/eslint-plugin': 2.34.0_4d7b57a2de70d5f860ec42d3f1ecdb5d
      '@typescript-eslint/parser': 2.34.0_eslint@6.8.0+typescript@3.9.3
      assert: 1.5.0
      async-lock: 1.2.4
      buffer: 5.6.0
      chai: 4.2.0
      chai-as-promised: 7.1.1_chai@4.2.0
      cross-env: 7.0.2
      debug: 4.1.1
      dotenv: 8.2.0
      downlevel-dts: 0.4.0
      eslint: 6.8.0
      eslint-config-prettier: 6.11.0_eslint@6.8.0
      eslint-plugin-no-null: 1.0.2_eslint@6.8.0
      eslint-plugin-no-only-tests: 2.4.0
      eslint-plugin-promise: 4.2.1
      events: 3.1.0
      is-buffer: 2.0.4
      jssha: 2.4.2
      karma: 4.4.1
      karma-chrome-launcher: 3.1.0
      karma-mocha: 1.3.0
      mocha: 7.1.2
      mocha-junit-reporter: 1.23.3_mocha@7.1.2
      nyc: 14.1.1
      prettier: 1.19.1
      process: 0.11.10
      puppeteer: 2.1.1
      rhea: 1.0.21
      rhea-promise: 1.0.0
      rimraf: 3.0.2
      rollup: 1.32.1
      rollup-plugin-shim: 1.0.0
      rollup-plugin-sourcemaps: 0.4.2_rollup@1.32.1
      rollup-plugin-terser: 5.3.0_rollup@1.32.1
      sinon: 9.0.2
      stream-browserify: 2.0.2
      ts-node: 8.10.1_typescript@3.9.3
      tslib: 1.13.0
      typescript: 3.9.3
      url: 0.11.0
      util: 0.12.3
      ws: 7.3.0
    dev: false
    name: '@rush-temp/core-amqp'
    resolution:
      integrity: sha512-h3Qr0hX1sGx1qFCr2SDmTIH0gS49SdoBZjS2RyYHuqG7///ZPpCdRYthRUVk1lDmA536Z+Zsw0IYp5cJEMlHBg==
      tarball: 'file:projects/core-amqp.tgz'
    version: 0.0.0
  'file:projects/core-arm.tgz':
    dependencies:
      '@rollup/plugin-node-resolve': 8.0.0_rollup@1.32.1
      '@types/chai': 4.2.11
      '@types/mocha': 7.0.2
      '@types/node': 8.10.61
      '@typescript-eslint/eslint-plugin': 2.34.0_4d7b57a2de70d5f860ec42d3f1ecdb5d
      '@typescript-eslint/parser': 2.34.0_eslint@6.8.0+typescript@3.9.3
      chai: 4.2.0
      eslint: 6.8.0
      eslint-config-prettier: 6.11.0_eslint@6.8.0
      eslint-plugin-no-null: 1.0.2_eslint@6.8.0
      eslint-plugin-no-only-tests: 2.4.0
      eslint-plugin-promise: 4.2.1
      mocha: 7.1.2
      mocha-junit-reporter: 1.23.3_mocha@7.1.2
      npm-run-all: 4.1.5
      nyc: 14.1.1
      rimraf: 3.0.2
      rollup: 1.32.1
      rollup-plugin-sourcemaps: 0.4.2_rollup@1.32.1
      rollup-plugin-visualizer: 3.3.2_rollup@1.32.1
      shx: 0.3.2
      ts-node: 8.10.1_typescript@3.9.3
      tslib: 1.13.0
      typescript: 3.9.3
      uglify-js: 3.9.3
    dev: false
    name: '@rush-temp/core-arm'
    resolution:
      integrity: sha512-Mx/yFhyNcN7j8TYpIHtMR8UzbyLOc3whbN+zGEkWTNiWH1APpZYrxW7DYCMX4pFGqwrSOhdqrDqlrYrsOr8qzw==
      tarball: 'file:projects/core-arm.tgz'
    version: 0.0.0
  'file:projects/core-asynciterator-polyfill.tgz':
    dependencies:
      '@types/node': 8.10.61
      '@typescript-eslint/eslint-plugin': 2.34.0_4d7b57a2de70d5f860ec42d3f1ecdb5d
      '@typescript-eslint/parser': 2.34.0_eslint@6.8.0+typescript@3.9.3
      eslint: 6.8.0
      eslint-config-prettier: 6.11.0_eslint@6.8.0
      eslint-plugin-no-null: 1.0.2_eslint@6.8.0
      eslint-plugin-no-only-tests: 2.4.0
      eslint-plugin-promise: 4.2.1
      prettier: 1.19.1
      typescript: 3.9.3
    dev: false
    name: '@rush-temp/core-asynciterator-polyfill'
    resolution:
<<<<<<< HEAD
      integrity: sha512-qGNd+3a+AdlxapQL+4lLrXTpUEs8IeWq5C+noADY1zSNVqYL/tx2qVgmbqSbfWheoE7OiItP4nwE1LNHYhteaA==
=======
      integrity: sha512-H+PZImxHoD4ZcrJie2qstZmXk1/DHGyIq9b+eSSv4TjT9VsCbeaaEEaZ/iCsoUyzDuLWTj2MYqNEgU4L9ROTzA==
>>>>>>> d0724510
      tarball: 'file:projects/core-asynciterator-polyfill.tgz'
    version: 0.0.0
  'file:projects/core-auth.tgz':
    dependencies:
      '@azure/core-tracing': 1.0.0-preview.8
      '@microsoft/api-extractor': 7.7.11
      '@opentelemetry/api': 0.6.1
      '@rollup/plugin-commonjs': 11.0.2_rollup@1.32.1
      '@rollup/plugin-json': 4.0.3_rollup@1.32.1
      '@rollup/plugin-multi-entry': 3.0.1_rollup@1.32.1
      '@rollup/plugin-node-resolve': 8.0.0_rollup@1.32.1
      '@rollup/plugin-replace': 2.3.2_rollup@1.32.1
      '@types/mocha': 7.0.2
      '@types/node': 8.10.61
      '@typescript-eslint/eslint-plugin': 2.34.0_4d7b57a2de70d5f860ec42d3f1ecdb5d
      '@typescript-eslint/parser': 2.34.0_eslint@6.8.0+typescript@3.9.3
      assert: 1.5.0
      cross-env: 7.0.2
      downlevel-dts: 0.4.0
      eslint: 6.8.0
      eslint-config-prettier: 6.11.0_eslint@6.8.0
      eslint-plugin-no-null: 1.0.2_eslint@6.8.0
      eslint-plugin-no-only-tests: 2.4.0
      eslint-plugin-promise: 4.2.1
      inherits: 2.0.4
      mocha: 7.1.2
      mocha-junit-reporter: 1.23.3_mocha@7.1.2
      prettier: 1.19.1
      rimraf: 3.0.2
      rollup: 1.32.1
      rollup-plugin-sourcemaps: 0.4.2_rollup@1.32.1
      rollup-plugin-terser: 5.3.0_rollup@1.32.1
      rollup-plugin-visualizer: 3.3.2_rollup@1.32.1
      tslib: 1.13.0
      typescript: 3.9.3
      util: 0.12.3
    dev: false
    name: '@rush-temp/core-auth'
    resolution:
      integrity: sha512-srvBfHt01zMEHUy03L1faWH7ZdU20ZVvQu21TE3rLFJaIcuohgZsXo7ZHZr9hGZ86MxiwPyDbYEPI0ac4qos+A==
      tarball: 'file:projects/core-auth.tgz'
    version: 0.0.0
  'file:projects/core-http.tgz':
    dependencies:
      '@azure/core-tracing': 1.0.0-preview.8
      '@azure/eslint-plugin-azure-sdk': 2.0.1_984cbb313f9ea271f36cadd8f9814e06
      '@azure/logger-js': 1.3.2
      '@microsoft/api-extractor': 7.7.11
      '@opentelemetry/api': 0.6.1
      '@rollup/plugin-commonjs': 11.0.2_rollup@1.32.1
      '@rollup/plugin-json': 4.0.3_rollup@1.32.1
      '@rollup/plugin-multi-entry': 3.0.1_rollup@1.32.1
      '@rollup/plugin-node-resolve': 8.0.0_rollup@1.32.1
      '@types/chai': 4.2.11
      '@types/express': 4.17.6
      '@types/glob': 7.1.1
      '@types/karma': 3.0.9
      '@types/mocha': 7.0.2
      '@types/node': 8.10.61
      '@types/node-fetch': 2.5.7
      '@types/sinon': 9.0.4
      '@types/tough-cookie': 4.0.0
      '@types/tunnel': 0.0.1
      '@types/uuid': 8.0.0
      '@types/xml2js': 0.4.5
      '@typescript-eslint/eslint-plugin': 2.34.0_4d7b57a2de70d5f860ec42d3f1ecdb5d
      '@typescript-eslint/parser': 2.34.0_eslint@6.8.0+typescript@3.9.3
      babel-runtime: 6.26.0
      chai: 4.2.0
      cross-env: 7.0.2
      downlevel-dts: 0.4.0
      eslint: 6.8.0
      eslint-config-prettier: 6.11.0_eslint@6.8.0
      eslint-plugin-no-null: 1.0.2_eslint@6.8.0
      eslint-plugin-no-only-tests: 2.4.0
      eslint-plugin-promise: 4.2.1
      express: 4.17.1
      fetch-mock: 9.10.1_node-fetch@2.6.0
      form-data: 3.0.0
      glob: 7.1.6
      karma: 4.4.1
      karma-chai: 0.1.0_chai@4.2.0+karma@4.4.1
      karma-chrome-launcher: 3.1.0
      karma-edge-launcher: 0.4.2_karma@4.4.1
      karma-firefox-launcher: 1.3.0
      karma-mocha: 1.3.0
      karma-rollup-preprocessor: 7.0.5_rollup@1.32.1
      karma-sourcemap-loader: 0.3.7
      mocha: 7.1.2
      mocha-junit-reporter: 1.23.3_mocha@7.1.2
      node-fetch: 2.6.0
      npm-run-all: 4.1.5
      nyc: 14.1.1
      prettier: 1.19.1
      process: 0.11.10
      puppeteer: 2.1.1
      regenerator-runtime: 0.13.5
      rimraf: 3.0.2
      rollup: 1.32.1
      rollup-plugin-sourcemaps: 0.4.2_rollup@1.32.1
      rollup-plugin-visualizer: 3.3.2_rollup@1.32.1
      shx: 0.3.2
      sinon: 9.0.2
      tough-cookie: 4.0.0
      ts-loader: 6.2.2_typescript@3.9.3
      ts-node: 8.10.1_typescript@3.9.3
      tslib: 1.13.0
      tunnel: 0.0.6
      typescript: 3.9.3
      uglify-js: 3.9.3
      uuid: 8.1.0
      xhr-mock: 2.5.1
      xml2js: 0.4.23
    dev: false
    name: '@rush-temp/core-http'
    resolution:
      integrity: sha512-HD7wTCJGKbLGCja6W3H/FS1Av/nGt35Bd8CRE7zXPwtsHJV0WJeYzc9VCNcBAfoTMV7aA4QC60KJdQk7ktRKrQ==
      tarball: 'file:projects/core-http.tgz'
    version: 0.0.0
  'file:projects/core-https.tgz':
    dependencies:
      '@microsoft/api-extractor': 7.7.11
      '@opentelemetry/api': 0.6.1
      '@rollup/plugin-commonjs': 11.0.2_rollup@1.32.1
      '@rollup/plugin-json': 4.0.3_rollup@1.32.1
      '@rollup/plugin-multi-entry': 3.0.1_rollup@1.32.1
      '@rollup/plugin-node-resolve': 8.0.0_rollup@1.32.1
      '@rollup/plugin-replace': 2.3.2_rollup@1.32.1
      '@types/chai': 4.2.11
      '@types/mocha': 7.0.2
      '@types/node': 8.10.61
      '@typescript-eslint/eslint-plugin': 2.34.0_4d7b57a2de70d5f860ec42d3f1ecdb5d
      '@typescript-eslint/parser': 2.34.0_eslint@6.8.0+typescript@3.9.3
      chai: 4.2.0
      cross-env: 7.0.2
      downlevel-dts: 0.4.0
      eslint: 6.8.0
      eslint-config-prettier: 6.11.0_eslint@6.8.0
      eslint-plugin-no-null: 1.0.2_eslint@6.8.0
      eslint-plugin-no-only-tests: 2.4.0
      eslint-plugin-promise: 4.2.1
      inherits: 2.0.4
      karma: 4.4.1
      karma-chrome-launcher: 3.1.0
      karma-coverage: 2.0.2
      karma-edge-launcher: 0.4.2_karma@4.4.1
      karma-env-preprocessor: 0.1.1
      karma-firefox-launcher: 1.3.0
      karma-ie-launcher: 1.0.0_karma@4.4.1
      karma-junit-reporter: 2.0.1_karma@4.4.1
      karma-mocha: 1.3.0
      karma-mocha-reporter: 2.2.5_karma@4.4.1
      karma-remap-istanbul: 0.6.0_karma@4.4.1
      mocha: 7.1.2
      mocha-junit-reporter: 1.23.3_mocha@7.1.2
      prettier: 1.19.1
      rimraf: 3.0.2
      rollup: 1.32.1
      rollup-plugin-sourcemaps: 0.4.2_rollup@1.32.1
      rollup-plugin-terser: 5.3.0_rollup@1.32.1
      rollup-plugin-visualizer: 3.3.2_rollup@1.32.1
      tslib: 1.13.0
      typescript: 3.9.3
      util: 0.12.3
    dev: false
    name: '@rush-temp/core-https'
    resolution:
      integrity: sha512-QESYoo6F0rVEL3I8UALQT1/DjEzXOZFS8AR9m6uneeOeq6Gg2kFZ/RF3qYoWuyLP5O94LBIpr2gAQ9HZUyhjmw==
      tarball: 'file:projects/core-https.tgz'
    version: 0.0.0
  'file:projects/core-lro.tgz':
    dependencies:
      '@microsoft/api-extractor': 7.7.11
      '@opentelemetry/api': 0.6.1
      '@rollup/plugin-commonjs': 11.0.2_rollup@1.32.1
      '@rollup/plugin-multi-entry': 3.0.1_rollup@1.32.1
      '@rollup/plugin-node-resolve': 8.0.0_rollup@1.32.1
      '@rollup/plugin-replace': 2.3.2_rollup@1.32.1
      '@types/chai': 4.2.11
      '@types/mocha': 7.0.2
      '@types/node': 8.10.61
      '@typescript-eslint/eslint-plugin': 2.34.0_4d7b57a2de70d5f860ec42d3f1ecdb5d
      '@typescript-eslint/parser': 2.34.0_eslint@6.8.0+typescript@3.9.3
      assert: 1.5.0
      chai: 4.2.0
      eslint: 6.8.0
      eslint-config-prettier: 6.11.0_eslint@6.8.0
      eslint-plugin-no-null: 1.0.2_eslint@6.8.0
      eslint-plugin-no-only-tests: 2.4.0
      eslint-plugin-promise: 4.2.1
      events: 3.1.0
      karma: 4.4.1
      karma-chrome-launcher: 3.1.0
      karma-coverage: 2.0.2
      karma-edge-launcher: 0.4.2_karma@4.4.1
      karma-env-preprocessor: 0.1.1
      karma-firefox-launcher: 1.3.0
      karma-ie-launcher: 1.0.0_karma@4.4.1
      karma-junit-reporter: 2.0.1_karma@4.4.1
      karma-mocha: 1.3.0
      karma-mocha-reporter: 2.2.5_karma@4.4.1
      karma-remap-istanbul: 0.6.0_karma@4.4.1
      mocha: 7.1.2
      mocha-junit-reporter: 1.23.3_mocha@7.1.2
      npm-run-all: 4.1.5
      nyc: 14.1.1
      prettier: 1.19.1
      rimraf: 3.0.2
      rollup: 1.32.1
      rollup-plugin-shim: 1.0.0
      rollup-plugin-sourcemaps: 0.4.2_rollup@1.32.1
      rollup-plugin-terser: 5.3.0_rollup@1.32.1
      rollup-plugin-visualizer: 3.3.2_rollup@1.32.1
      ts-node: 8.10.1_typescript@3.9.3
      tslib: 1.13.0
      typescript: 3.9.3
      uglify-js: 3.9.3
    dev: false
    name: '@rush-temp/core-lro'
    resolution:
      integrity: sha512-LDqRel9pJKQtb6+B0H+pZNza4bPIW/W7dDlws4gsxhB941C6Q6DKTzT5pqEd2D3ng8xWdgh62yT2q2F7vvPFkg==
      tarball: 'file:projects/core-lro.tgz'
    version: 0.0.0
  'file:projects/core-paging.tgz':
    dependencies:
      '@types/node': 8.10.61
      '@typescript-eslint/eslint-plugin': 2.34.0_4d7b57a2de70d5f860ec42d3f1ecdb5d
      '@typescript-eslint/parser': 2.34.0_eslint@6.8.0+typescript@3.9.3
      eslint: 6.8.0
      eslint-config-prettier: 6.11.0_eslint@6.8.0
      eslint-plugin-no-null: 1.0.2_eslint@6.8.0
      eslint-plugin-no-only-tests: 2.4.0
      eslint-plugin-promise: 4.2.1
      prettier: 1.19.1
      typescript: 3.9.3
    dev: false
    name: '@rush-temp/core-paging'
    resolution:
<<<<<<< HEAD
      integrity: sha512-nNyFWdkKTdL8EO4VPpxhwDAVtfBcse6brXYxXbEc6GtEUqfos3aTkWxdTlibezaaqNV1irqaSuX2dPEZYhLC8A==
=======
      integrity: sha512-jLeKpwyTeRLv1nD/QCwOzTvrQAceI3vZS3lGSxxR569SGdt4luWEKPxpql0GZ5jXLX8vg+t1dbnxeUcHikJWPw==
>>>>>>> d0724510
      tarball: 'file:projects/core-paging.tgz'
    version: 0.0.0
  'file:projects/core-tracing.tgz':
    dependencies:
      '@microsoft/api-extractor': 7.7.11
      '@opencensus/web-types': 0.0.7
      '@opentelemetry/api': 0.6.1
      '@rollup/plugin-commonjs': 11.0.2_rollup@1.32.1
      '@rollup/plugin-json': 4.0.3_rollup@1.32.1
      '@rollup/plugin-multi-entry': 3.0.1_rollup@1.32.1
      '@rollup/plugin-node-resolve': 8.0.0_rollup@1.32.1
      '@rollup/plugin-replace': 2.3.2_rollup@1.32.1
      '@types/mocha': 7.0.2
      '@types/node': 8.10.61
      '@typescript-eslint/eslint-plugin': 2.34.0_4d7b57a2de70d5f860ec42d3f1ecdb5d
      '@typescript-eslint/parser': 2.34.0_eslint@6.8.0+typescript@3.9.3
      assert: 1.5.0
      cross-env: 7.0.2
      eslint: 6.8.0
      eslint-config-prettier: 6.11.0_eslint@6.8.0
      eslint-plugin-no-null: 1.0.2_eslint@6.8.0
      eslint-plugin-no-only-tests: 2.4.0
      eslint-plugin-promise: 4.2.1
      inherits: 2.0.4
      mocha: 7.1.2
      mocha-junit-reporter: 1.23.3_mocha@7.1.2
      prettier: 1.19.1
      rimraf: 3.0.2
      rollup: 1.32.1
      rollup-plugin-sourcemaps: 0.4.2_rollup@1.32.1
      rollup-plugin-terser: 5.3.0_rollup@1.32.1
      rollup-plugin-visualizer: 3.3.2_rollup@1.32.1
      tslib: 1.13.0
      typescript: 3.9.3
      util: 0.12.3
    dev: false
    name: '@rush-temp/core-tracing'
    resolution:
      integrity: sha512-CW9+qJFFCVeXj5dxDeBgP3ks2yEc0q1GKfPouOvLq/U85bYOv/EElrasu6d5avitgzhjdUaRhMUFXBtM/Goq4Q==
      tarball: 'file:projects/core-tracing.tgz'
    version: 0.0.0
  'file:projects/cosmos.tgz':
    dependencies:
      '@azure/eslint-plugin-azure-sdk': 2.0.1_984cbb313f9ea271f36cadd8f9814e06
      '@microsoft/api-extractor': 7.7.11
      '@rollup/plugin-json': 4.0.3_rollup@1.32.1
      '@rollup/plugin-multi-entry': 3.0.1_rollup@1.32.1
      '@types/debug': 4.1.5
      '@types/fast-json-stable-stringify': 2.0.0
      '@types/mocha': 7.0.2
      '@types/node': 8.10.61
      '@types/node-fetch': 2.5.7
      '@types/priorityqueuejs': 1.0.1
      '@types/semaphore': 1.1.0
      '@types/sinon': 9.0.4
      '@types/tunnel': 0.0.1
      '@types/underscore': 1.10.0
      '@types/uuid': 8.0.0
      '@typescript-eslint/eslint-plugin': 2.34.0_4d7b57a2de70d5f860ec42d3f1ecdb5d
      '@typescript-eslint/eslint-plugin-tslint': 2.34.0_a41b4b021727de5dc0e615e83abafe21
      '@typescript-eslint/parser': 2.34.0_eslint@6.8.0+typescript@3.9.3
      cross-env: 7.0.2
      debug: 4.1.1
      dotenv: 8.2.0
      downlevel-dts: 0.4.0
      eslint: 6.8.0
      eslint-config-prettier: 6.11.0_eslint@6.8.0
      eslint-plugin-no-null: 1.0.2_eslint@6.8.0
      eslint-plugin-no-only-tests: 2.4.0
      eslint-plugin-promise: 4.2.1
      esm: 3.2.25
      execa: 3.4.0
      fast-json-stable-stringify: 2.1.0
      mocha: 7.1.2
      mocha-junit-reporter: 1.23.3_mocha@7.1.2
      node-abort-controller: 1.0.4
      node-fetch: 2.6.0
      os-name: 3.1.0
      prettier: 1.19.1
      priorityqueuejs: 1.0.0
      proxy-agent: 3.1.1
      requirejs: 2.3.6
      rimraf: 3.0.2
      rollup: 1.32.1
      rollup-plugin-local-resolve: 1.0.7
      semaphore: 1.1.0
      sinon: 9.0.2
      snap-shot-it: 7.9.3
      source-map-support: 0.5.19
      ts-node: 8.10.1_typescript@3.9.3
      tslib: 1.13.0
      tslint: 5.20.1_typescript@3.9.3
      tslint-config-prettier: 1.18.0
      typedoc: 0.15.8
      typescript: 3.9.3
      uuid: 8.1.0
    dev: false
    name: '@rush-temp/cosmos'
    resolution:
      integrity: sha512-Zo1Qoju2wFzOL9yDQ8T3hDUlYSiO4M53jPKMmZtZu2czMBgpudw+MYx3D7D8Qtd/wAcQXuNmqDy9u/HoftBr5w==
      tarball: 'file:projects/cosmos.tgz'
    version: 0.0.0
  'file:projects/eslint-plugin-azure-sdk.tgz':
    dependencies:
      '@types/bluebird': 3.5.32
      '@types/chai': 4.2.11
      '@types/eslint': 4.16.8
      '@types/estree': 0.0.39
      '@types/glob': 7.1.1
      '@types/mocha': 7.0.2
      '@types/node': 8.10.61
      '@typescript-eslint/eslint-plugin': 2.34.0_4d7b57a2de70d5f860ec42d3f1ecdb5d
      '@typescript-eslint/experimental-utils': 2.34.0_eslint@6.8.0+typescript@3.9.3
      '@typescript-eslint/parser': 2.34.0_eslint@6.8.0+typescript@3.9.3
      '@typescript-eslint/typescript-estree': 2.34.0_typescript@3.9.3
      bluebird: 3.7.2
      chai: 4.2.0
      eslint: 6.8.0
      eslint-config-prettier: 6.11.0_eslint@6.8.0
      eslint-plugin-no-only-tests: 2.4.0
      eslint-plugin-promise: 4.2.1
      glob: 7.1.6
      mocha: 7.1.2
      mocha-junit-reporter: 1.23.3_mocha@7.1.2
      prettier: 1.19.1
      rimraf: 3.0.2
      source-map-support: 0.5.19
      tslib: 1.13.0
      typescript: 3.9.3
    dev: false
    name: '@rush-temp/eslint-plugin-azure-sdk'
    resolution:
<<<<<<< HEAD
      integrity: sha512-3i6N04JYkV/kTlY9lQ5Y3uLPaG7jdkH4U8yUCxS0yngldgon/IkvbOgPr/pA6QOjluCe1fM4yQlNFsyZTVBxPg==
=======
      integrity: sha512-5JdwkfeuqYTyu2Plo+FHSRxHC9Ri6hxuXXSASbqaNnC6/jusoKXXf8rau+f2jdkrsXxj36uwZAo58n17by000Q==
>>>>>>> d0724510
      tarball: 'file:projects/eslint-plugin-azure-sdk.tgz'
    version: 0.0.0
  'file:projects/event-hubs.tgz':
    dependencies:
      '@azure/core-tracing': 1.0.0-preview.8
      '@microsoft/api-extractor': 7.7.11
      '@opentelemetry/api': 0.6.1
      '@rollup/plugin-commonjs': 11.0.2_rollup@1.32.1
      '@rollup/plugin-inject': 4.0.2_rollup@1.32.1
      '@rollup/plugin-json': 4.0.3_rollup@1.32.1
      '@rollup/plugin-multi-entry': 3.0.1_rollup@1.32.1
      '@rollup/plugin-node-resolve': 8.0.0_rollup@1.32.1
      '@rollup/plugin-replace': 2.3.2_rollup@1.32.1
      '@types/async-lock': 1.1.2
      '@types/chai': 4.2.11
      '@types/chai-as-promised': 7.1.2
      '@types/chai-string': 1.4.2
      '@types/debug': 4.1.5
      '@types/long': 4.0.1
      '@types/mocha': 7.0.2
      '@types/node': 8.10.61
      '@types/sinon': 9.0.4
      '@types/uuid': 8.0.0
      '@types/ws': 7.2.4
      '@typescript-eslint/eslint-plugin': 2.34.0_4d7b57a2de70d5f860ec42d3f1ecdb5d
      '@typescript-eslint/parser': 2.34.0_eslint@6.8.0+typescript@3.9.3
      assert: 1.5.0
      async-lock: 1.2.4
      buffer: 5.6.0
      chai: 4.2.0
      chai-as-promised: 7.1.1_chai@4.2.0
      chai-string: 1.5.0_chai@4.2.0
      cross-env: 7.0.2
      debug: 4.1.1
      dotenv: 8.2.0
      downlevel-dts: 0.4.0
      eslint: 6.8.0
      eslint-config-prettier: 6.11.0_eslint@6.8.0
      eslint-plugin-no-null: 1.0.2_eslint@6.8.0
      eslint-plugin-no-only-tests: 2.4.0
      eslint-plugin-promise: 4.2.1
      esm: 3.2.25
      https-proxy-agent: 3.0.1
      is-buffer: 2.0.4
      jssha: 2.4.2
      karma: 4.4.1
      karma-chrome-launcher: 3.1.0
      karma-coverage: 2.0.2
      karma-edge-launcher: 0.4.2_karma@4.4.1
      karma-env-preprocessor: 0.1.1
      karma-firefox-launcher: 1.3.0
      karma-ie-launcher: 1.0.0_karma@4.4.1
      karma-junit-reporter: 2.0.1_karma@4.4.1
      karma-mocha: 1.3.0
      karma-mocha-reporter: 2.2.5_karma@4.4.1
      karma-remap-istanbul: 0.6.0_karma@4.4.1
      mocha: 7.1.2
      mocha-junit-reporter: 1.23.3_mocha@7.1.2
      nyc: 14.1.1
      prettier: 1.19.1
      process: 0.11.10
      puppeteer: 2.1.1
      rhea-promise: 1.0.0
      rimraf: 3.0.2
      rollup: 1.32.1
      rollup-plugin-shim: 1.0.0
      rollup-plugin-sourcemaps: 0.4.2_rollup@1.32.1
      rollup-plugin-terser: 5.3.0_rollup@1.32.1
      sinon: 9.0.2
      ts-node: 8.10.1_typescript@3.9.3
      tslib: 1.13.0
      typescript: 3.9.3
      uuid: 8.1.0
      ws: 7.3.0
    dev: false
    name: '@rush-temp/event-hubs'
    resolution:
      integrity: sha512-uVMa/E7Gs6ABNmrWoBN50wU6BKbxSW8y9PxIOYlNx8XWk2f+iRj3vLGVu/zLHv4lssT/fOwjX6LprxIbhJKrXQ==
      tarball: 'file:projects/event-hubs.tgz'
    version: 0.0.0
  'file:projects/event-processor-host.tgz':
    dependencies:
      '@azure/eslint-plugin-azure-sdk': 2.0.1_984cbb313f9ea271f36cadd8f9814e06
      '@azure/event-hubs': 2.1.4
      '@azure/ms-rest-nodeauth': 0.9.3
      '@microsoft/api-extractor': 7.7.11
      '@rollup/plugin-commonjs': 11.0.2_rollup@1.32.1
      '@rollup/plugin-json': 4.0.3_rollup@1.32.1
      '@rollup/plugin-multi-entry': 3.0.1_rollup@1.32.1
      '@rollup/plugin-node-resolve': 8.0.0_rollup@1.32.1
      '@rollup/plugin-replace': 2.3.2_rollup@1.32.1
      '@types/async-lock': 1.1.2
      '@types/chai': 4.2.11
      '@types/chai-as-promised': 7.1.2
      '@types/chai-string': 1.4.2
      '@types/debug': 4.1.5
      '@types/mocha': 7.0.2
      '@types/node': 8.10.61
      '@types/uuid': 8.0.0
      '@types/ws': 7.2.4
      '@typescript-eslint/eslint-plugin': 2.34.0_4d7b57a2de70d5f860ec42d3f1ecdb5d
      '@typescript-eslint/parser': 2.34.0_eslint@6.8.0+typescript@3.9.3
      async-lock: 1.2.4
      azure-storage: 2.10.3
      chai: 4.2.0
      chai-as-promised: 7.1.1_chai@4.2.0
      chai-string: 1.5.0_chai@4.2.0
      cross-env: 7.0.2
      debug: 4.1.1
      dotenv: 8.2.0
      eslint: 6.8.0
      eslint-config-prettier: 6.11.0_eslint@6.8.0
      eslint-plugin-no-null: 1.0.2_eslint@6.8.0
      eslint-plugin-no-only-tests: 2.4.0
      eslint-plugin-promise: 4.2.1
      esm: 3.2.25
      https-proxy-agent: 3.0.1
      mocha: 7.1.2
      mocha-junit-reporter: 1.23.3_mocha@7.1.2
      nyc: 14.1.1
      path-browserify: 1.0.1
      prettier: 1.19.1
      rimraf: 3.0.2
      rollup: 1.32.1
      rollup-plugin-sourcemaps: 0.4.2_rollup@1.32.1
      rollup-plugin-uglify: 6.0.4_rollup@1.32.1
      ts-node: 8.10.1_typescript@3.9.3
      tslib: 1.13.0
      typescript: 3.9.3
      uuid: 8.1.0
      ws: 7.3.0
    dev: false
    name: '@rush-temp/event-processor-host'
    resolution:
      integrity: sha512-WhAx0rNFHtjqnHvANyRqVHRpFinmOZ5308vgD/rGqPbSFx47DrkWkae+QXChfnRU+49PcUCgqWf+xQbXbq9D/g==
      tarball: 'file:projects/event-processor-host.tgz'
    version: 0.0.0
  'file:projects/eventhubs-checkpointstore-blob.tgz':
    dependencies:
      '@microsoft/api-extractor': 7.7.11
      '@rollup/plugin-commonjs': 11.0.2_rollup@1.32.1
      '@rollup/plugin-inject': 4.0.2_rollup@1.32.1
      '@rollup/plugin-json': 4.0.3_rollup@1.32.1
      '@rollup/plugin-multi-entry': 3.0.1_rollup@1.32.1
      '@rollup/plugin-node-resolve': 8.0.0_rollup@1.32.1
      '@rollup/plugin-replace': 2.3.2_rollup@1.32.1
      '@types/chai': 4.2.11
      '@types/chai-as-promised': 7.1.2
      '@types/chai-string': 1.4.2
      '@types/debug': 4.1.5
      '@types/mocha': 7.0.2
      '@types/node': 8.10.61
      '@typescript-eslint/eslint-plugin': 2.34.0_4d7b57a2de70d5f860ec42d3f1ecdb5d
      '@typescript-eslint/parser': 2.34.0_eslint@6.8.0+typescript@3.9.3
      assert: 1.5.0
      chai: 4.2.0
      chai-as-promised: 7.1.1_chai@4.2.0
      chai-string: 1.5.0_chai@4.2.0
      cross-env: 7.0.2
      debug: 4.1.1
      dotenv: 8.2.0
      eslint: 6.8.0
      eslint-config-prettier: 6.11.0_eslint@6.8.0
      eslint-plugin-no-null: 1.0.2_eslint@6.8.0
      eslint-plugin-no-only-tests: 2.4.0
      eslint-plugin-promise: 4.2.1
      esm: 3.2.25
      events: 3.1.0
      guid-typescript: 1.0.9
      inherits: 2.0.4
      karma: 4.4.1
      karma-chrome-launcher: 3.1.0
      karma-coverage: 2.0.2
      karma-edge-launcher: 0.4.2_karma@4.4.1
      karma-env-preprocessor: 0.1.1
      karma-firefox-launcher: 1.3.0
      karma-ie-launcher: 1.0.0_karma@4.4.1
      karma-junit-reporter: 2.0.1_karma@4.4.1
      karma-mocha: 1.3.0
      karma-mocha-reporter: 2.2.5_karma@4.4.1
      karma-remap-istanbul: 0.6.0_karma@4.4.1
      mocha: 7.1.2
      mocha-junit-reporter: 1.23.3_mocha@7.1.2
      nyc: 14.1.1
      prettier: 1.19.1
      rimraf: 3.0.2
      rollup: 1.32.1
      rollup-plugin-shim: 1.0.0
      rollup-plugin-sourcemaps: 0.4.2_rollup@1.32.1
      rollup-plugin-terser: 5.3.0_rollup@1.32.1
      rollup-plugin-visualizer: 3.3.2_rollup@1.32.1
      ts-node: 8.10.1_typescript@3.9.3
      tslib: 1.13.0
      typescript: 3.9.3
      util: 0.12.3
    dev: false
    name: '@rush-temp/eventhubs-checkpointstore-blob'
    resolution:
      integrity: sha512-njAvWIOJAwvp+Ep3QPLErl2bkAKSTyjJ8Z0EmEceZ3FwqXwJQPnsMtAAKZF/csrVPxCKUu/iRQzADGjauyWSMw==
      tarball: 'file:projects/eventhubs-checkpointstore-blob.tgz'
    version: 0.0.0
  'file:projects/identity.tgz':
    dependencies:
      '@azure/core-tracing': 1.0.0-preview.8
      '@microsoft/api-extractor': 7.7.11
      '@opentelemetry/api': 0.6.1
      '@rollup/plugin-commonjs': 11.0.2_rollup@1.32.1
      '@rollup/plugin-json': 4.0.3_rollup@1.32.1
      '@rollup/plugin-multi-entry': 3.0.1_rollup@1.32.1
      '@rollup/plugin-node-resolve': 8.0.0_rollup@1.32.1
      '@rollup/plugin-replace': 2.3.2_rollup@1.32.1
      '@types/express': 4.17.6
      '@types/jws': 3.2.2
      '@types/mocha': 7.0.2
      '@types/node': 8.10.61
      '@types/qs': 6.9.3
      '@types/uuid': 8.0.0
      '@typescript-eslint/eslint-plugin': 2.34.0_4d7b57a2de70d5f860ec42d3f1ecdb5d
      '@typescript-eslint/parser': 2.34.0_eslint@6.8.0+typescript@3.9.3
      assert: 1.5.0
      cross-env: 7.0.2
      eslint: 6.8.0
      events: 3.1.0
      express: 4.17.1
      inherits: 2.0.4
      jws: 3.2.2
      karma: 4.4.1
      karma-chrome-launcher: 3.1.0
      karma-coverage: 2.0.2
      karma-env-preprocessor: 0.1.1
      karma-junit-reporter: 2.0.1_karma@4.4.1
      karma-mocha: 1.3.0
      karma-mocha-reporter: 2.2.5_karma@4.4.1
      karma-remap-istanbul: 0.6.0_karma@4.4.1
      keytar: 5.6.0
      mocha: 7.1.2
      mocha-junit-reporter: 1.23.3_mocha@7.1.2
      msal: 1.3.1
      open: 7.0.4
      prettier: 1.19.1
      puppeteer: 2.1.1
      qs: 6.9.4
      rimraf: 3.0.2
      rollup: 1.32.1
      rollup-plugin-sourcemaps: 0.4.2_rollup@1.32.1
      rollup-plugin-terser: 5.3.0_rollup@1.32.1
      rollup-plugin-visualizer: 3.3.2_rollup@1.32.1
      tslib: 1.13.0
      typescript: 3.9.3
      util: 0.12.3
      uuid: 8.1.0
    dev: false
    name: '@rush-temp/identity'
    resolution:
      integrity: sha512-3hMB6pBZQdXE3OE9nYzUnRbEjGqKaYlgxrd8xcqU/kUj3MgfbpHQ8G3GXY6Fg2+alAHHLdVVtHsq9o7bn61vOg==
      tarball: 'file:projects/identity.tgz'
    version: 0.0.0
  'file:projects/keyvault-certificates.tgz':
    dependencies:
      '@azure/core-tracing': 1.0.0-preview.8
      '@microsoft/api-extractor': 7.7.11
      '@opentelemetry/api': 0.6.1
      '@rollup/plugin-commonjs': 11.0.2_rollup@1.32.1
      '@rollup/plugin-json': 4.0.3_rollup@1.32.1
      '@rollup/plugin-multi-entry': 3.0.1_rollup@1.32.1
      '@rollup/plugin-node-resolve': 8.0.0_rollup@1.32.1
      '@rollup/plugin-replace': 2.3.2_rollup@1.32.1
      '@types/chai': 4.2.11
      '@types/fs-extra': 8.1.1
      '@types/mocha': 7.0.2
      '@types/node': 8.10.61
      '@types/query-string': 6.2.0
      '@types/sinon': 9.0.4
      '@typescript-eslint/eslint-plugin': 2.34.0_4d7b57a2de70d5f860ec42d3f1ecdb5d
      '@typescript-eslint/parser': 2.34.0_eslint@6.8.0+typescript@3.9.3
      assert: 1.5.0
      chai: 4.2.0
      cross-env: 7.0.2
      dotenv: 8.2.0
      eslint: 6.8.0
      eslint-config-prettier: 6.11.0_eslint@6.8.0
      eslint-plugin-no-null: 1.0.2_eslint@6.8.0
      eslint-plugin-no-only-tests: 2.4.0
      eslint-plugin-promise: 4.2.1
      esm: 3.2.25
      fs-extra: 8.1.0
      karma: 4.4.1
      karma-chrome-launcher: 3.1.0
      karma-coverage: 2.0.2
      karma-edge-launcher: 0.4.2_karma@4.4.1
      karma-env-preprocessor: 0.1.1
      karma-firefox-launcher: 1.3.0
      karma-ie-launcher: 1.0.0_karma@4.4.1
      karma-json-preprocessor: 0.3.3_karma@4.4.1
      karma-json-to-file-reporter: 1.0.1
      karma-junit-reporter: 2.0.1_karma@4.4.1
      karma-mocha: 1.3.0
      karma-mocha-reporter: 2.2.5_karma@4.4.1
      karma-remap-istanbul: 0.6.0_karma@4.4.1
      mocha: 7.1.2
      mocha-junit-reporter: 1.23.3_mocha@7.1.2
      nyc: 14.1.1
      prettier: 1.19.1
      puppeteer: 2.1.1
      query-string: 5.1.1
      rimraf: 3.0.2
      rollup: 1.32.1
      rollup-plugin-shim: 1.0.0
      rollup-plugin-sourcemaps: 0.4.2_rollup@1.32.1
      rollup-plugin-terser: 5.3.0_rollup@1.32.1
      rollup-plugin-visualizer: 3.3.2_rollup@1.32.1
      sinon: 9.0.2
      source-map-support: 0.5.19
      tslib: 1.13.0
      typescript: 3.9.3
      uglify-js: 3.9.3
      url: 0.11.0
    dev: false
    name: '@rush-temp/keyvault-certificates'
    resolution:
      integrity: sha512-aGEYRgpf8w25wSgCVzDqDgzKiZeekI9YQRG6uc4OlC+2QsZBPzYMLNs0g4kNBP4LuZloOU2ki8aEqOU7d+UjVA==
      tarball: 'file:projects/keyvault-certificates.tgz'
    version: 0.0.0
  'file:projects/keyvault-common.tgz':
    dependencies:
      tslib: 1.13.0
      typescript: 3.8.3
    dev: false
    name: '@rush-temp/keyvault-common'
    resolution:
      integrity: sha512-5MOFfUPW9AQY3bnJmqKg7OUdsDvbMzl+9YWpkwxmETYT1Aa00Y/dap5UL0rOmqeQl0fHq9aRHtLZsMPyFvnOLQ==
      tarball: 'file:projects/keyvault-common.tgz'
    version: 0.0.0
  'file:projects/keyvault-keys.tgz':
    dependencies:
      '@azure/core-tracing': 1.0.0-preview.8
      '@microsoft/api-extractor': 7.7.11
      '@opentelemetry/api': 0.6.1
      '@rollup/plugin-commonjs': 11.0.2_rollup@1.32.1
      '@rollup/plugin-json': 4.0.3_rollup@1.32.1
      '@rollup/plugin-multi-entry': 3.0.1_rollup@1.32.1
      '@rollup/plugin-node-resolve': 8.0.0_rollup@1.32.1
      '@rollup/plugin-replace': 2.3.2_rollup@1.32.1
      '@types/chai': 4.2.11
      '@types/fs-extra': 8.1.1
      '@types/mocha': 7.0.2
      '@types/node': 8.10.61
      '@types/query-string': 6.2.0
      '@types/sinon': 9.0.4
      '@typescript-eslint/eslint-plugin': 2.34.0_4d7b57a2de70d5f860ec42d3f1ecdb5d
      '@typescript-eslint/parser': 2.34.0_eslint@6.8.0+typescript@3.9.3
      assert: 1.5.0
      chai: 4.2.0
      cross-env: 7.0.2
      dotenv: 8.2.0
      eslint: 6.8.0
      eslint-config-prettier: 6.11.0_eslint@6.8.0
      eslint-plugin-no-null: 1.0.2_eslint@6.8.0
      eslint-plugin-no-only-tests: 2.4.0
      eslint-plugin-promise: 4.2.1
      esm: 3.2.25
      fs-extra: 8.1.0
      karma: 4.4.1
      karma-chrome-launcher: 3.1.0
      karma-coverage: 2.0.2
      karma-edge-launcher: 0.4.2_karma@4.4.1
      karma-env-preprocessor: 0.1.1
      karma-firefox-launcher: 1.3.0
      karma-ie-launcher: 1.0.0_karma@4.4.1
      karma-json-preprocessor: 0.3.3_karma@4.4.1
      karma-json-to-file-reporter: 1.0.1
      karma-junit-reporter: 2.0.1_karma@4.4.1
      karma-mocha: 1.3.0
      karma-mocha-reporter: 2.2.5_karma@4.4.1
      karma-remap-istanbul: 0.6.0_karma@4.4.1
      mocha: 7.1.2
      mocha-junit-reporter: 1.23.3_mocha@7.1.2
      nyc: 14.1.1
      prettier: 1.19.1
      puppeteer: 2.1.1
      query-string: 5.1.1
      rimraf: 3.0.2
      rollup: 1.32.1
      rollup-plugin-shim: 1.0.0
      rollup-plugin-sourcemaps: 0.4.2_rollup@1.32.1
      rollup-plugin-terser: 5.3.0_rollup@1.32.1
      rollup-plugin-visualizer: 3.3.2_rollup@1.32.1
      sinon: 9.0.2
      source-map-support: 0.5.19
      tslib: 1.13.0
      typescript: 3.9.3
      uglify-js: 3.9.3
      url: 0.11.0
    dev: false
    name: '@rush-temp/keyvault-keys'
    resolution:
      integrity: sha512-2eA0uKSIOexMgmKsKB7piZ4Fqht6xAjb+pPmx5NX+CEUK2RVGmEcpALVVr66/y9uhqLqsUgrG+CfCTFpjwFzsg==
      tarball: 'file:projects/keyvault-keys.tgz'
    version: 0.0.0
  'file:projects/keyvault-secrets.tgz':
    dependencies:
      '@azure/core-tracing': 1.0.0-preview.8
      '@microsoft/api-extractor': 7.7.11
      '@opentelemetry/api': 0.6.1
      '@rollup/plugin-commonjs': 11.0.2_rollup@1.32.1
      '@rollup/plugin-json': 4.0.3_rollup@1.32.1
      '@rollup/plugin-multi-entry': 3.0.1_rollup@1.32.1
      '@rollup/plugin-node-resolve': 8.0.0_rollup@1.32.1
      '@rollup/plugin-replace': 2.3.2_rollup@1.32.1
      '@types/chai': 4.2.11
      '@types/fs-extra': 8.1.1
      '@types/mocha': 7.0.2
      '@types/node': 8.10.61
      '@types/query-string': 6.2.0
      '@types/sinon': 9.0.4
      '@typescript-eslint/eslint-plugin': 2.34.0_4d7b57a2de70d5f860ec42d3f1ecdb5d
      '@typescript-eslint/parser': 2.34.0_eslint@6.8.0+typescript@3.9.3
      assert: 1.5.0
      chai: 4.2.0
      cross-env: 7.0.2
      dotenv: 8.2.0
      eslint: 6.8.0
      eslint-config-prettier: 6.11.0_eslint@6.8.0
      eslint-plugin-no-null: 1.0.2_eslint@6.8.0
      eslint-plugin-no-only-tests: 2.4.0
      eslint-plugin-promise: 4.2.1
      esm: 3.2.25
      fs-extra: 8.1.0
      karma: 4.4.1
      karma-chrome-launcher: 3.1.0
      karma-coverage: 2.0.2
      karma-edge-launcher: 0.4.2_karma@4.4.1
      karma-env-preprocessor: 0.1.1
      karma-firefox-launcher: 1.3.0
      karma-ie-launcher: 1.0.0_karma@4.4.1
      karma-json-preprocessor: 0.3.3_karma@4.4.1
      karma-json-to-file-reporter: 1.0.1
      karma-junit-reporter: 2.0.1_karma@4.4.1
      karma-mocha: 1.3.0
      karma-mocha-reporter: 2.2.5_karma@4.4.1
      karma-remap-istanbul: 0.6.0_karma@4.4.1
      mocha: 7.1.2
      mocha-junit-reporter: 1.23.3_mocha@7.1.2
      nyc: 14.1.1
      prettier: 1.19.1
      puppeteer: 2.1.1
      query-string: 5.1.1
      rimraf: 3.0.2
      rollup: 1.32.1
      rollup-plugin-shim: 1.0.0
      rollup-plugin-sourcemaps: 0.4.2_rollup@1.32.1
      rollup-plugin-terser: 5.3.0_rollup@1.32.1
      rollup-plugin-visualizer: 3.3.2_rollup@1.32.1
      sinon: 9.0.2
      source-map-support: 0.5.19
      tslib: 1.13.0
      typescript: 3.9.3
      uglify-js: 3.9.3
      url: 0.11.0
    dev: false
    name: '@rush-temp/keyvault-secrets'
    resolution:
      integrity: sha512-R3QPXfhxGpbG4+a3U0TlX8CksJsLdWSwT3CcQONDziLOe0KemnCe3OMZXj7G9zUryLCEgSDKVM51WvcDZWPY8Q==
      tarball: 'file:projects/keyvault-secrets.tgz'
    version: 0.0.0
  'file:projects/logger.tgz':
    dependencies:
      '@microsoft/api-extractor': 7.7.11
      '@rollup/plugin-commonjs': 11.0.2_rollup@1.32.1
      '@rollup/plugin-multi-entry': 3.0.1_rollup@1.32.1
      '@rollup/plugin-node-resolve': 8.0.0_rollup@1.32.1
      '@rollup/plugin-replace': 2.3.2_rollup@1.32.1
      '@types/chai': 4.2.11
      '@types/mocha': 7.0.2
      '@types/node': 8.10.61
      '@types/sinon': 9.0.4
      '@typescript-eslint/eslint-plugin': 2.34.0_4d7b57a2de70d5f860ec42d3f1ecdb5d
      '@typescript-eslint/parser': 2.34.0_eslint@6.8.0+typescript@3.9.3
      assert: 1.5.0
      chai: 4.2.0
      cross-env: 7.0.2
      delay: 4.3.0
      dotenv: 8.2.0
      eslint: 6.8.0
      eslint-config-prettier: 6.11.0_eslint@6.8.0
      eslint-plugin-no-null: 1.0.2_eslint@6.8.0
      eslint-plugin-no-only-tests: 2.4.0
      eslint-plugin-promise: 4.2.1
      karma: 4.4.1
      karma-chrome-launcher: 3.1.0
      karma-coverage: 2.0.2
      karma-edge-launcher: 0.4.2_karma@4.4.1
      karma-env-preprocessor: 0.1.1
      karma-firefox-launcher: 1.3.0
      karma-ie-launcher: 1.0.0_karma@4.4.1
      karma-junit-reporter: 2.0.1_karma@4.4.1
      karma-mocha: 1.3.0
      karma-mocha-reporter: 2.2.5_karma@4.4.1
      karma-remap-istanbul: 0.6.0_karma@4.4.1
      mocha: 7.1.2
      mocha-junit-reporter: 1.23.3_mocha@7.1.2
      nyc: 14.1.1
      prettier: 1.19.1
      puppeteer: 2.1.1
      rimraf: 3.0.2
      rollup: 1.32.1
      rollup-plugin-sourcemaps: 0.4.2_rollup@1.32.1
      rollup-plugin-terser: 5.3.0_rollup@1.32.1
      sinon: 9.0.2
      ts-node: 8.10.1_typescript@3.9.3
      tslib: 1.13.0
      typescript: 3.9.3
    dev: false
    name: '@rush-temp/logger'
    resolution:
      integrity: sha512-oj6CUJNCAhgsnMQGc9+cDsFDIPJYRFjsniY3GoIeer3t8QdscUH4iKAVI1664PgG1lHeUhqRrdl/b9q7QbmWrA==
      tarball: 'file:projects/logger.tgz'
    version: 0.0.0
  'file:projects/search-documents.tgz':
    dependencies:
      '@azure/core-tracing': 1.0.0-preview.8
      '@microsoft/api-extractor': 7.7.11
      '@opentelemetry/api': 0.6.1
      '@rollup/plugin-commonjs': 11.0.2_rollup@1.32.1
      '@rollup/plugin-json': 4.0.3_rollup@1.32.1
      '@rollup/plugin-multi-entry': 3.0.1_rollup@1.32.1
      '@rollup/plugin-node-resolve': 8.0.0_rollup@1.32.1
      '@rollup/plugin-replace': 2.3.2_rollup@1.32.1
      '@types/chai': 4.2.11
      '@types/mocha': 7.0.2
      '@types/node': 8.10.61
      '@types/sinon': 9.0.4
      '@typescript-eslint/eslint-plugin': 2.34.0_4d7b57a2de70d5f860ec42d3f1ecdb5d
      '@typescript-eslint/parser': 2.34.0_eslint@6.8.0+typescript@3.9.3
      chai: 4.2.0
      cross-env: 7.0.2
      dotenv: 8.2.0
      eslint: 6.8.0
      eslint-config-prettier: 6.11.0_eslint@6.8.0
      eslint-plugin-no-null: 1.0.2_eslint@6.8.0
      eslint-plugin-no-only-tests: 2.4.0
      eslint-plugin-promise: 4.2.1
      inherits: 2.0.4
      karma: 4.4.1
      karma-chrome-launcher: 3.1.0
      karma-coverage: 2.0.2
      karma-edge-launcher: 0.4.2_karma@4.4.1
      karma-env-preprocessor: 0.1.1
      karma-firefox-launcher: 1.3.0
      karma-ie-launcher: 1.0.0_karma@4.4.1
      karma-json-preprocessor: 0.3.3_karma@4.4.1
      karma-json-to-file-reporter: 1.0.1
      karma-junit-reporter: 2.0.1_karma@4.4.1
      karma-mocha: 1.3.0
      karma-mocha-reporter: 2.2.5_karma@4.4.1
      karma-remap-istanbul: 0.6.0_karma@4.4.1
      mocha: 7.1.2
      mocha-junit-reporter: 1.23.3_mocha@7.1.2
      nyc: 14.1.1
      prettier: 1.19.1
      rimraf: 3.0.2
      rollup: 1.32.1
      rollup-plugin-shim: 1.0.0
      rollup-plugin-sourcemaps: 0.4.2_rollup@1.32.1
      rollup-plugin-terser: 5.3.0_rollup@1.32.1
      rollup-plugin-visualizer: 3.3.2_rollup@1.32.1
      sinon: 9.0.2
      ts-node: 8.10.1_typescript@3.9.3
      tslib: 1.13.0
      typescript: 3.9.3
      util: 0.12.3
    dev: false
    name: '@rush-temp/search-documents'
    resolution:
      integrity: sha512-GOGgGt8s6oiIg0vks9M5gxED9ur54xwXX5TS+Em08MVJHLSkJFp14C9qs0IV9WhQW9UYLgngMiqVHdj1CddBPg==
      tarball: 'file:projects/search-documents.tgz'
    version: 0.0.0
  'file:projects/service-bus.tgz':
    dependencies:
      '@azure/core-tracing': 1.0.0-preview.8
      '@microsoft/api-extractor': 7.7.11
      '@opentelemetry/api': 0.6.1
      '@rollup/plugin-commonjs': 11.0.2_rollup@1.32.1
      '@rollup/plugin-inject': 4.0.2_rollup@1.32.1
      '@rollup/plugin-json': 4.0.3_rollup@1.32.1
      '@rollup/plugin-multi-entry': 3.0.1_rollup@1.32.1
      '@rollup/plugin-node-resolve': 8.0.0_rollup@1.32.1
      '@rollup/plugin-replace': 2.3.2_rollup@1.32.1
      '@types/async-lock': 1.1.2
      '@types/chai': 4.2.11
      '@types/chai-as-promised': 7.1.2
      '@types/debug': 4.1.5
      '@types/glob': 7.1.1
      '@types/is-buffer': 2.0.0
      '@types/long': 4.0.1
      '@types/mocha': 7.0.2
      '@types/node': 8.10.61
      '@types/ws': 7.2.4
      '@typescript-eslint/eslint-plugin': 2.34.0_4d7b57a2de70d5f860ec42d3f1ecdb5d
      '@typescript-eslint/parser': 2.34.0_eslint@6.8.0+typescript@3.9.3
      assert: 1.5.0
      buffer: 5.6.0
      chai: 4.2.0
      chai-as-promised: 7.1.1_chai@4.2.0
      chai-exclude: 2.0.2_chai@4.2.0
      cross-env: 7.0.2
      debug: 4.1.1
      delay: 4.3.0
      dotenv: 8.2.0
      downlevel-dts: 0.4.0
      eslint: 6.8.0
      eslint-config-prettier: 6.11.0_eslint@6.8.0
      eslint-plugin-no-null: 1.0.2_eslint@6.8.0
      eslint-plugin-no-only-tests: 2.4.0
      eslint-plugin-promise: 4.2.1
      esm: 3.2.25
      glob: 7.1.6
      https-proxy-agent: 3.0.1
      is-buffer: 2.0.4
      karma: 4.4.1
      karma-chrome-launcher: 3.1.0
      karma-coverage: 2.0.2
      karma-edge-launcher: 0.4.2_karma@4.4.1
      karma-env-preprocessor: 0.1.1
      karma-firefox-launcher: 1.3.0
      karma-ie-launcher: 1.0.0_karma@4.4.1
      karma-junit-reporter: 2.0.1_karma@4.4.1
      karma-mocha: 1.3.0
      karma-mocha-reporter: 2.2.5_karma@4.4.1
      karma-remap-istanbul: 0.6.0_karma@4.4.1
      long: 4.0.0
      mocha: 7.1.2
      mocha-junit-reporter: 1.23.3_mocha@7.1.2
      moment: 2.26.0
      nyc: 14.1.1
      prettier: 1.19.1
      process: 0.11.10
      promise: 8.1.0
      puppeteer: 2.1.1
      rhea-promise: 1.0.0
      rimraf: 3.0.2
      rollup: 1.32.1
      rollup-plugin-shim: 1.0.0
      rollup-plugin-sourcemaps: 0.4.2_rollup@1.32.1
      rollup-plugin-terser: 5.3.0_rollup@1.32.1
      ts-node: 8.10.1_typescript@3.9.3
      tslib: 1.13.0
      typescript: 3.9.3
      ws: 7.3.0
    dev: false
    name: '@rush-temp/service-bus'
    resolution:
      integrity: sha512-M1flUt3qaytvC3ru1yoxB//UUZNP5i+kMXv2PVZnWAnanH+SNYie2yM0GB8tA9cm8lEdOKn07UQ9v+NtcDM9kQ==
      tarball: 'file:projects/service-bus.tgz'
    version: 0.0.0
  'file:projects/storage-blob.tgz':
    dependencies:
      '@azure/core-tracing': 1.0.0-preview.8
      '@microsoft/api-extractor': 7.7.11
      '@opentelemetry/api': 0.6.1
      '@rollup/plugin-commonjs': 11.0.2_rollup@1.32.1
      '@rollup/plugin-multi-entry': 3.0.1_rollup@1.32.1
      '@rollup/plugin-node-resolve': 8.0.0_rollup@1.32.1
      '@rollup/plugin-replace': 2.3.2_rollup@1.32.1
      '@types/mocha': 7.0.2
      '@types/node': 8.10.61
      '@typescript-eslint/eslint-plugin': 2.34.0_4d7b57a2de70d5f860ec42d3f1ecdb5d
      '@typescript-eslint/parser': 2.34.0_eslint@6.8.0+typescript@3.9.3
      assert: 1.5.0
      cross-env: 7.0.2
      dotenv: 8.2.0
      downlevel-dts: 0.4.0
      es6-promise: 4.2.8
      eslint: 6.8.0
      eslint-config-prettier: 6.11.0_eslint@6.8.0
      eslint-plugin-no-null: 1.0.2_eslint@6.8.0
      eslint-plugin-no-only-tests: 2.4.0
      eslint-plugin-promise: 4.2.1
      esm: 3.2.25
      events: 3.1.0
      inherits: 2.0.4
      karma: 4.4.1
      karma-chrome-launcher: 3.1.0
      karma-coverage: 2.0.2
      karma-edge-launcher: 0.4.2_karma@4.4.1
      karma-env-preprocessor: 0.1.1
      karma-firefox-launcher: 1.3.0
      karma-ie-launcher: 1.0.0_karma@4.4.1
      karma-json-preprocessor: 0.3.3_karma@4.4.1
      karma-json-to-file-reporter: 1.0.1
      karma-junit-reporter: 2.0.1_karma@4.4.1
      karma-mocha: 1.3.0
      karma-mocha-reporter: 2.2.5_karma@4.4.1
      karma-remap-istanbul: 0.6.0_karma@4.4.1
      mocha: 7.1.2
      mocha-junit-reporter: 1.23.3_mocha@7.1.2
      nyc: 14.1.1
      prettier: 1.19.1
      puppeteer: 2.1.1
      rimraf: 3.0.2
      rollup: 1.32.1
      rollup-plugin-shim: 1.0.0
      rollup-plugin-sourcemaps: 0.4.2_rollup@1.32.1
      rollup-plugin-terser: 5.3.0_rollup@1.32.1
      rollup-plugin-visualizer: 3.3.2_rollup@1.32.1
      source-map-support: 0.5.19
      ts-node: 8.10.1_typescript@3.9.3
      tslib: 1.13.0
      typescript: 3.9.3
      util: 0.12.3
    dev: false
    name: '@rush-temp/storage-blob'
    resolution:
      integrity: sha512-J7yIoeAuf5O4r6Y/1iU3dPMRatSsW3/l1zAHK8ynl6SQh1cvvyyTE3MyWHice3brYD3eV6rHpPDGSa9HXKYoIw==
      tarball: 'file:projects/storage-blob.tgz'
    version: 0.0.0
  'file:projects/storage-file-datalake.tgz':
    dependencies:
      '@azure/core-tracing': 1.0.0-preview.8
      '@microsoft/api-extractor': 7.7.11
      '@opentelemetry/api': 0.6.1
      '@rollup/plugin-commonjs': 11.0.2_rollup@1.32.1
      '@rollup/plugin-multi-entry': 3.0.1_rollup@1.32.1
      '@rollup/plugin-node-resolve': 8.0.0_rollup@1.32.1
      '@rollup/plugin-replace': 2.3.2_rollup@1.32.1
      '@types/fs-extra': 8.1.1
      '@types/mocha': 7.0.2
      '@types/nise': 1.4.0
      '@types/node': 8.10.61
      '@types/query-string': 6.2.0
      '@typescript-eslint/eslint-plugin': 2.34.0_4d7b57a2de70d5f860ec42d3f1ecdb5d
      '@typescript-eslint/parser': 2.34.0_eslint@6.8.0+typescript@3.9.3
      assert: 1.5.0
      cross-env: 7.0.2
      dotenv: 8.2.0
      downlevel-dts: 0.4.0
      es6-promise: 4.2.8
      eslint: 6.8.0
      eslint-config-prettier: 6.11.0_eslint@6.8.0
      eslint-plugin-no-null: 1.0.2_eslint@6.8.0
      eslint-plugin-no-only-tests: 2.4.0
      eslint-plugin-promise: 4.2.1
      esm: 3.2.25
      events: 3.1.0
      execa: 3.4.0
      fs-extra: 8.1.0
      inherits: 2.0.4
      karma: 4.4.1
      karma-chrome-launcher: 3.1.0
      karma-coverage: 2.0.2
      karma-edge-launcher: 0.4.2_karma@4.4.1
      karma-env-preprocessor: 0.1.1
      karma-firefox-launcher: 1.3.0
      karma-ie-launcher: 1.0.0_karma@4.4.1
      karma-json-preprocessor: 0.3.3_karma@4.4.1
      karma-json-to-file-reporter: 1.0.1
      karma-junit-reporter: 2.0.1_karma@4.4.1
      karma-mocha: 1.3.0
      karma-mocha-reporter: 2.2.5_karma@4.4.1
      karma-remap-istanbul: 0.6.0_karma@4.4.1
      mocha: 7.1.2
      mocha-junit-reporter: 1.23.3_mocha@7.1.2
      nise: 1.5.3
      nock: 11.9.1
      nyc: 14.1.1
      prettier: 1.19.1
      puppeteer: 2.1.1
      query-string: 5.1.1
      rimraf: 3.0.2
      rollup: 1.32.1
      rollup-plugin-shim: 1.0.0
      rollup-plugin-sourcemaps: 0.4.2_rollup@1.32.1
      rollup-plugin-terser: 5.3.0_rollup@1.32.1
      rollup-plugin-visualizer: 3.3.2_rollup@1.32.1
      source-map-support: 0.5.19
      ts-node: 8.10.1_typescript@3.9.3
      tslib: 1.13.0
      typescript: 3.9.3
      util: 0.12.3
    dev: false
    name: '@rush-temp/storage-file-datalake'
    resolution:
      integrity: sha512-jNaqcwQ7gVkwni3L8U6VyJFQRyJQ8yR2GJ55u0ThNOp29dQxcMf9ctE1rels7SXSZ19lzUtyfPazFezKU7kdUw==
      tarball: 'file:projects/storage-file-datalake.tgz'
    version: 0.0.0
  'file:projects/storage-file-share.tgz':
    dependencies:
      '@azure/core-tracing': 1.0.0-preview.8
      '@microsoft/api-extractor': 7.7.11
      '@opentelemetry/api': 0.6.1
      '@rollup/plugin-commonjs': 11.0.2_rollup@1.32.1
      '@rollup/plugin-multi-entry': 3.0.1_rollup@1.32.1
      '@rollup/plugin-node-resolve': 8.0.0_rollup@1.32.1
      '@rollup/plugin-replace': 2.3.2_rollup@1.32.1
      '@types/mocha': 7.0.2
      '@types/node': 8.10.61
      '@typescript-eslint/eslint-plugin': 2.34.0_4d7b57a2de70d5f860ec42d3f1ecdb5d
      '@typescript-eslint/parser': 2.34.0_eslint@6.8.0+typescript@3.9.3
      assert: 1.5.0
      cross-env: 7.0.2
      dotenv: 8.2.0
      downlevel-dts: 0.4.0
      es6-promise: 4.2.8
      eslint: 6.8.0
      eslint-config-prettier: 6.11.0_eslint@6.8.0
      eslint-plugin-no-null: 1.0.2_eslint@6.8.0
      eslint-plugin-no-only-tests: 2.4.0
      eslint-plugin-promise: 4.2.1
      esm: 3.2.25
      events: 3.1.0
      inherits: 2.0.4
      karma: 4.4.1
      karma-chrome-launcher: 3.1.0
      karma-coverage: 2.0.2
      karma-edge-launcher: 0.4.2_karma@4.4.1
      karma-env-preprocessor: 0.1.1
      karma-firefox-launcher: 1.3.0
      karma-ie-launcher: 1.0.0_karma@4.4.1
      karma-json-preprocessor: 0.3.3_karma@4.4.1
      karma-json-to-file-reporter: 1.0.1
      karma-junit-reporter: 2.0.1_karma@4.4.1
      karma-mocha: 1.3.0
      karma-mocha-reporter: 2.2.5_karma@4.4.1
      karma-remap-istanbul: 0.6.0_karma@4.4.1
      mocha: 7.1.2
      mocha-junit-reporter: 1.23.3_mocha@7.1.2
      nyc: 14.1.1
      prettier: 1.19.1
      puppeteer: 2.1.1
      rimraf: 3.0.2
      rollup: 1.32.1
      rollup-plugin-shim: 1.0.0
      rollup-plugin-sourcemaps: 0.4.2_rollup@1.32.1
      rollup-plugin-terser: 5.3.0_rollup@1.32.1
      rollup-plugin-visualizer: 3.3.2_rollup@1.32.1
      source-map-support: 0.5.19
      ts-node: 8.10.1_typescript@3.9.3
      tslib: 1.13.0
      typescript: 3.9.3
      util: 0.12.3
    dev: false
    name: '@rush-temp/storage-file-share'
    resolution:
      integrity: sha512-KdVs2LLEKcvb8zBBoIj5gfltmThPkS/kqidEO96+P6nzzcRjLV4keZE3aYKlPnM6MRqDJq5cjWGRAdwlPSizgQ==
      tarball: 'file:projects/storage-file-share.tgz'
    version: 0.0.0
  'file:projects/storage-queue.tgz':
    dependencies:
      '@azure/core-tracing': 1.0.0-preview.8
      '@microsoft/api-extractor': 7.7.11
      '@opentelemetry/api': 0.6.1
      '@rollup/plugin-commonjs': 11.0.2_rollup@1.32.1
      '@rollup/plugin-multi-entry': 3.0.1_rollup@1.32.1
      '@rollup/plugin-node-resolve': 8.0.0_rollup@1.32.1
      '@rollup/plugin-replace': 2.3.2_rollup@1.32.1
      '@types/mocha': 7.0.2
      '@types/node': 8.10.61
      '@typescript-eslint/eslint-plugin': 2.34.0_4d7b57a2de70d5f860ec42d3f1ecdb5d
      '@typescript-eslint/parser': 2.34.0_eslint@6.8.0+typescript@3.9.3
      assert: 1.5.0
      cross-env: 7.0.2
      dotenv: 8.2.0
      downlevel-dts: 0.4.0
      es6-promise: 4.2.8
      eslint: 6.8.0
      eslint-config-prettier: 6.11.0_eslint@6.8.0
      eslint-plugin-no-null: 1.0.2_eslint@6.8.0
      eslint-plugin-no-only-tests: 2.4.0
      eslint-plugin-promise: 4.2.1
      esm: 3.2.25
      inherits: 2.0.4
      karma: 4.4.1
      karma-chrome-launcher: 3.1.0
      karma-coverage: 2.0.2
      karma-edge-launcher: 0.4.2_karma@4.4.1
      karma-env-preprocessor: 0.1.1
      karma-firefox-launcher: 1.3.0
      karma-ie-launcher: 1.0.0_karma@4.4.1
      karma-json-preprocessor: 0.3.3_karma@4.4.1
      karma-json-to-file-reporter: 1.0.1
      karma-junit-reporter: 2.0.1_karma@4.4.1
      karma-mocha: 1.3.0
      karma-mocha-reporter: 2.2.5_karma@4.4.1
      karma-remap-istanbul: 0.6.0_karma@4.4.1
      mocha: 7.1.2
      mocha-junit-reporter: 1.23.3_mocha@7.1.2
      nyc: 14.1.1
      prettier: 1.19.1
      puppeteer: 2.1.1
      rimraf: 3.0.2
      rollup: 1.32.1
      rollup-plugin-shim: 1.0.0
      rollup-plugin-sourcemaps: 0.4.2_rollup@1.32.1
      rollup-plugin-terser: 5.3.0_rollup@1.32.1
      rollup-plugin-visualizer: 3.3.2_rollup@1.32.1
      source-map-support: 0.5.19
      ts-node: 8.10.1_typescript@3.9.3
      tslib: 1.13.0
      typescript: 3.9.3
      util: 0.12.3
    dev: false
    name: '@rush-temp/storage-queue'
    resolution:
      integrity: sha512-C/N2Cg7co15rSXeEDoMLbW26zChUIL3dRpPqEGnAsDXfyZJ/WZu668m50BU96KDLkiTreYVrHBf3AEWWEQ/Yng==
      tarball: 'file:projects/storage-queue.tgz'
    version: 0.0.0
  'file:projects/template.tgz':
    dependencies:
      '@microsoft/api-extractor': 7.7.11
      '@opentelemetry/api': 0.6.1
      '@rollup/plugin-commonjs': 11.0.2_rollup@1.32.1
      '@rollup/plugin-json': 4.0.3_rollup@1.32.1
      '@rollup/plugin-multi-entry': 3.0.1_rollup@1.32.1
      '@rollup/plugin-node-resolve': 8.0.0_rollup@1.32.1
      '@rollup/plugin-replace': 2.3.2_rollup@1.32.1
      '@types/mocha': 7.0.2
      '@types/node': 8.10.61
      '@typescript-eslint/eslint-plugin': 2.34.0_4d7b57a2de70d5f860ec42d3f1ecdb5d
      '@typescript-eslint/parser': 2.34.0_eslint@6.8.0+typescript@3.9.3
      assert: 1.5.0
      cross-env: 7.0.2
      eslint: 6.8.0
      eslint-config-prettier: 6.11.0_eslint@6.8.0
      eslint-plugin-no-null: 1.0.2_eslint@6.8.0
      eslint-plugin-no-only-tests: 2.4.0
      eslint-plugin-promise: 4.2.1
      events: 3.1.0
      inherits: 2.0.4
      karma: 4.4.1
      karma-chrome-launcher: 3.1.0
      karma-coverage: 2.0.2
      karma-edge-launcher: 0.4.2_karma@4.4.1
      karma-env-preprocessor: 0.1.1
      karma-firefox-launcher: 1.3.0
      karma-ie-launcher: 1.0.0_karma@4.4.1
      karma-junit-reporter: 2.0.1_karma@4.4.1
      karma-mocha: 1.3.0
      karma-mocha-reporter: 2.2.5_karma@4.4.1
      karma-remap-istanbul: 0.6.0_karma@4.4.1
      mocha: 7.1.2
      mocha-junit-reporter: 1.23.3_mocha@7.1.2
      prettier: 1.19.1
      rimraf: 3.0.2
      rollup: 1.32.1
      rollup-plugin-sourcemaps: 0.4.2_rollup@1.32.1
      rollup-plugin-terser: 5.3.0_rollup@1.32.1
      rollup-plugin-visualizer: 3.3.2_rollup@1.32.1
      tslib: 1.13.0
      typescript: 3.9.3
      util: 0.12.3
    dev: false
    name: '@rush-temp/template'
    resolution:
      integrity: sha512-h5kEiGEZWcZLh66Z9+jafqc/b/PaUUzA1JOeTAi+KihhB+08CdiNntFUqRfJykour3K2FUqAHVhGaZN4yQLHeg==
      tarball: 'file:projects/template.tgz'
    version: 0.0.0
  'file:projects/test-utils-perfstress.tgz':
    dependencies:
      '@opentelemetry/api': 0.6.1
      '@types/minimist': 1.2.0
      '@types/node': 8.10.61
      '@types/node-fetch': 2.5.7
      '@typescript-eslint/eslint-plugin': 2.34.0_4d7b57a2de70d5f860ec42d3f1ecdb5d
      '@typescript-eslint/parser': 2.34.0_eslint@6.8.0+typescript@3.9.3
      eslint: 6.8.0
      eslint-plugin-no-only-tests: 2.4.0
      eslint-plugin-promise: 4.2.1
      karma: 4.4.1
      karma-chrome-launcher: 3.1.0
      karma-coverage: 2.0.2
      karma-env-preprocessor: 0.1.1
      minimist: 1.2.5
      node-fetch: 2.6.0
      prettier: 1.19.1
      rimraf: 3.0.2
      tslib: 1.13.0
      typescript: 3.9.3
    dev: false
    name: '@rush-temp/test-utils-perfstress'
    resolution:
<<<<<<< HEAD
      integrity: sha512-d0iI+yQ40i/Hv+jAr/0lrX7rMzaNUxNG8s9ZaEar7QrE8M1aO6FNRU5Pq0061qkYn9dMzlaZY4BE9uvkHJa/Cw==
=======
      integrity: sha512-nQm65Cc89m1fXMJu1QpaVIZHQv0/xMw/F2n7CS66qsg/cfKMmEUXIe/3sXVteuzwWENS8bOkQvlRa2sp4b2F3A==
>>>>>>> d0724510
      tarball: 'file:projects/test-utils-perfstress.tgz'
    version: 0.0.0
  'file:projects/test-utils-recorder.tgz':
    dependencies:
      '@opentelemetry/api': 0.6.1
      '@rollup/plugin-commonjs': 11.0.2_rollup@1.32.1
      '@rollup/plugin-multi-entry': 3.0.1_rollup@1.32.1
      '@rollup/plugin-node-resolve': 8.0.0_rollup@1.32.1
      '@rollup/plugin-replace': 2.3.2_rollup@1.32.1
      '@types/chai': 4.2.11
      '@types/fs-extra': 8.1.1
      '@types/md5': 2.2.0
      '@types/mocha': 7.0.2
      '@types/mock-fs': 4.10.0
      '@types/mock-require': 2.0.0
      '@types/nise': 1.4.0
      '@types/node': 8.10.61
      '@typescript-eslint/eslint-plugin': 2.34.0_4d7b57a2de70d5f860ec42d3f1ecdb5d
      '@typescript-eslint/parser': 2.34.0_eslint@6.8.0+typescript@3.9.3
      chai: 4.2.0
      eslint: 6.8.0
      eslint-plugin-no-only-tests: 2.4.0
      eslint-plugin-promise: 4.2.1
      fs-extra: 8.1.0
      karma: 4.4.1
      karma-chrome-launcher: 3.1.0
      karma-coverage: 2.0.2
      karma-edge-launcher: 0.4.2_karma@4.4.1
      karma-env-preprocessor: 0.1.1
      karma-firefox-launcher: 1.3.0
      karma-ie-launcher: 1.0.0_karma@4.4.1
      karma-json-preprocessor: 0.3.3_karma@4.4.1
      karma-json-to-file-reporter: 1.0.1
      karma-junit-reporter: 2.0.1_karma@4.4.1
      karma-mocha: 1.3.0
      karma-mocha-reporter: 2.2.5_karma@4.4.1
      karma-remap-istanbul: 0.6.0_karma@4.4.1
      md5: 2.2.1
      mocha: 7.1.2
      mocha-junit-reporter: 1.23.3_mocha@7.1.2
      mock-fs: 4.12.0
      mock-require: 3.0.3
      nise: 1.5.3
      nock: 11.9.1
      npm-run-all: 4.1.5
      nyc: 14.1.1
      prettier: 1.19.1
      rimraf: 3.0.2
      rollup: 1.32.1
      rollup-plugin-shim: 1.0.0
      rollup-plugin-sourcemaps: 0.4.2_rollup@1.32.1
      rollup-plugin-terser: 5.3.0_rollup@1.32.1
      rollup-plugin-visualizer: 3.3.2_rollup@1.32.1
      tslib: 1.13.0
      typescript: 3.9.3
      xhr-mock: 2.5.1
    dev: false
    name: '@rush-temp/test-utils-recorder'
    resolution:
      integrity: sha512-1Xmz30GHyQ+HyVJ6F8rsfjJhAs90rKB7yDZE0aQvlrdw61qO4D4QvOIhpp0jxlqDFGiB1GdDclRpS4r2zY1WHA==
      tarball: 'file:projects/test-utils-recorder.tgz'
    version: 0.0.0
  'file:projects/testhub.tgz':
    dependencies:
      '@azure/event-hubs': 2.1.4
      '@types/node': 8.10.61
      '@types/uuid': 8.0.0
      '@types/yargs': 15.0.5
      async-lock: 1.2.4
      death: 1.1.0
      debug: 4.1.1
      rhea: 1.0.21
      rimraf: 3.0.2
      tslib: 1.13.0
      typescript: 3.9.3
      uuid: 8.1.0
      yargs: 15.3.1
    dev: false
    name: '@rush-temp/testhub'
    resolution:
      integrity: sha512-CEQ9DMBcsA/LN2FjM7AW2sCw5DivPVJAETYGkYXAvKxz8114C0J7YtU2UeTalZrkv7/LF+aCq3iruViOAdSyMA==
      tarball: 'file:projects/testhub.tgz'
    version: 0.0.0
registry: ''
specifiers:
  '@rush-temp/abort-controller': 'file:./projects/abort-controller.tgz'
  '@rush-temp/ai-form-recognizer': 'file:./projects/ai-form-recognizer.tgz'
  '@rush-temp/ai-text-analytics': 'file:./projects/ai-text-analytics.tgz'
  '@rush-temp/app-configuration': 'file:./projects/app-configuration.tgz'
  '@rush-temp/core-amqp': 'file:./projects/core-amqp.tgz'
  '@rush-temp/core-arm': 'file:./projects/core-arm.tgz'
  '@rush-temp/core-asynciterator-polyfill': 'file:./projects/core-asynciterator-polyfill.tgz'
  '@rush-temp/core-auth': 'file:./projects/core-auth.tgz'
  '@rush-temp/core-http': 'file:./projects/core-http.tgz'
  '@rush-temp/core-https': 'file:./projects/core-https.tgz'
  '@rush-temp/core-lro': 'file:./projects/core-lro.tgz'
  '@rush-temp/core-paging': 'file:./projects/core-paging.tgz'
  '@rush-temp/core-tracing': 'file:./projects/core-tracing.tgz'
  '@rush-temp/cosmos': 'file:./projects/cosmos.tgz'
  '@rush-temp/eslint-plugin-azure-sdk': 'file:./projects/eslint-plugin-azure-sdk.tgz'
  '@rush-temp/event-hubs': 'file:./projects/event-hubs.tgz'
  '@rush-temp/event-processor-host': 'file:./projects/event-processor-host.tgz'
  '@rush-temp/eventhubs-checkpointstore-blob': 'file:./projects/eventhubs-checkpointstore-blob.tgz'
  '@rush-temp/identity': 'file:./projects/identity.tgz'
  '@rush-temp/keyvault-certificates': 'file:./projects/keyvault-certificates.tgz'
  '@rush-temp/keyvault-common': 'file:./projects/keyvault-common.tgz'
  '@rush-temp/keyvault-keys': 'file:./projects/keyvault-keys.tgz'
  '@rush-temp/keyvault-secrets': 'file:./projects/keyvault-secrets.tgz'
  '@rush-temp/logger': 'file:./projects/logger.tgz'
  '@rush-temp/search-documents': 'file:./projects/search-documents.tgz'
  '@rush-temp/service-bus': 'file:./projects/service-bus.tgz'
  '@rush-temp/storage-blob': 'file:./projects/storage-blob.tgz'
  '@rush-temp/storage-file-datalake': 'file:./projects/storage-file-datalake.tgz'
  '@rush-temp/storage-file-share': 'file:./projects/storage-file-share.tgz'
  '@rush-temp/storage-queue': 'file:./projects/storage-queue.tgz'
  '@rush-temp/template': 'file:./projects/template.tgz'
  '@rush-temp/test-utils-perfstress': 'file:./projects/test-utils-perfstress.tgz'
  '@rush-temp/test-utils-recorder': 'file:./projects/test-utils-recorder.tgz'
  '@rush-temp/testhub': 'file:./projects/testhub.tgz'<|MERGE_RESOLUTION|>--- conflicted
+++ resolved
@@ -7766,11 +7766,7 @@
     dev: false
     name: '@rush-temp/core-asynciterator-polyfill'
     resolution:
-<<<<<<< HEAD
-      integrity: sha512-qGNd+3a+AdlxapQL+4lLrXTpUEs8IeWq5C+noADY1zSNVqYL/tx2qVgmbqSbfWheoE7OiItP4nwE1LNHYhteaA==
-=======
       integrity: sha512-H+PZImxHoD4ZcrJie2qstZmXk1/DHGyIq9b+eSSv4TjT9VsCbeaaEEaZ/iCsoUyzDuLWTj2MYqNEgU4L9ROTzA==
->>>>>>> d0724510
       tarball: 'file:projects/core-asynciterator-polyfill.tgz'
     version: 0.0.0
   'file:projects/core-auth.tgz':
@@ -8009,11 +8005,7 @@
     dev: false
     name: '@rush-temp/core-paging'
     resolution:
-<<<<<<< HEAD
-      integrity: sha512-nNyFWdkKTdL8EO4VPpxhwDAVtfBcse6brXYxXbEc6GtEUqfos3aTkWxdTlibezaaqNV1irqaSuX2dPEZYhLC8A==
-=======
       integrity: sha512-jLeKpwyTeRLv1nD/QCwOzTvrQAceI3vZS3lGSxxR569SGdt4luWEKPxpql0GZ5jXLX8vg+t1dbnxeUcHikJWPw==
->>>>>>> d0724510
       tarball: 'file:projects/core-paging.tgz'
     version: 0.0.0
   'file:projects/core-tracing.tgz':
@@ -8146,11 +8138,7 @@
     dev: false
     name: '@rush-temp/eslint-plugin-azure-sdk'
     resolution:
-<<<<<<< HEAD
-      integrity: sha512-3i6N04JYkV/kTlY9lQ5Y3uLPaG7jdkH4U8yUCxS0yngldgon/IkvbOgPr/pA6QOjluCe1fM4yQlNFsyZTVBxPg==
-=======
       integrity: sha512-5JdwkfeuqYTyu2Plo+FHSRxHC9Ri6hxuXXSASbqaNnC6/jusoKXXf8rau+f2jdkrsXxj36uwZAo58n17by000Q==
->>>>>>> d0724510
       tarball: 'file:projects/eslint-plugin-azure-sdk.tgz'
     version: 0.0.0
   'file:projects/event-hubs.tgz':
@@ -8477,11 +8465,11 @@
   'file:projects/keyvault-common.tgz':
     dependencies:
       tslib: 1.13.0
-      typescript: 3.8.3
+      typescript: 3.9.3
     dev: false
     name: '@rush-temp/keyvault-common'
     resolution:
-      integrity: sha512-5MOFfUPW9AQY3bnJmqKg7OUdsDvbMzl+9YWpkwxmETYT1Aa00Y/dap5UL0rOmqeQl0fHq9aRHtLZsMPyFvnOLQ==
+      integrity: sha512-nVxkPsweGxm154eGVbfHP/3J/h0vmeyTfAt/a0D75iT/8RTVLXCBpC5VtiriHm7E9ESisbg3fe0yJU8ZuRV1Rg==
       tarball: 'file:projects/keyvault-common.tgz'
     version: 0.0.0
   'file:projects/keyvault-keys.tgz':
@@ -9131,11 +9119,7 @@
     dev: false
     name: '@rush-temp/test-utils-perfstress'
     resolution:
-<<<<<<< HEAD
-      integrity: sha512-d0iI+yQ40i/Hv+jAr/0lrX7rMzaNUxNG8s9ZaEar7QrE8M1aO6FNRU5Pq0061qkYn9dMzlaZY4BE9uvkHJa/Cw==
-=======
       integrity: sha512-nQm65Cc89m1fXMJu1QpaVIZHQv0/xMw/F2n7CS66qsg/cfKMmEUXIe/3sXVteuzwWENS8bOkQvlRa2sp4b2F3A==
->>>>>>> d0724510
       tarball: 'file:projects/test-utils-perfstress.tgz'
     version: 0.0.0
   'file:projects/test-utils-recorder.tgz':
