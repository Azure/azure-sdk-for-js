--- conflicted
+++ resolved
@@ -18,9 +18,9 @@
   '@rush-temp/core-client': file:projects/core-client.tgz
   '@rush-temp/core-crypto': file:projects/core-crypto.tgz
   '@rush-temp/core-http': file:projects/core-http.tgz
+  '@rush-temp/core-https': file:projects/core-https.tgz
   '@rush-temp/core-lro': file:projects/core-lro.tgz
   '@rush-temp/core-paging': file:projects/core-paging.tgz
-  '@rush-temp/core-rest-pipeline': file:projects/core-rest-pipeline.tgz
   '@rush-temp/core-tracing': file:projects/core-tracing.tgz
   '@rush-temp/core-util': file:projects/core-util.tgz
   '@rush-temp/core-xml': file:projects/core-xml.tgz
@@ -8045,7 +8045,7 @@
     dev: false
     name: '@rush-temp/ai-text-analytics'
     resolution:
-      integrity: sha512-oqid9VsuiTUIQbsNyVvZJdGo1n/7YTIgYI+CxCzMAsgbdrziP7p++iLARCjiTEb3rd6yD69sQ5w18B4MgOvpXQ==
+      integrity: sha512-EAMBTkpWWJnCgLSVpanfbi2desdTj4DfQMv+jBCTPm2uvYbowZ0fobI/RjPQ3Fid63INo8ws5Bx3NxtPobPiFA==
       tarball: file:projects/ai-text-analytics.tgz
     version: 0.0.0
   file:projects/app-configuration.tgz:
@@ -8626,7 +8626,7 @@
     dev: false
     name: '@rush-temp/core-client'
     resolution:
-      integrity: sha512-P2+n71qvpEaxgHNZRrown63TIZ92zyWk0a5PrVN32KCohAC81XSWTkggqG9WyLRwC6Hihyc08u+xKnHn/11SEg==
+      integrity: sha512-exFm9lrWApA2DbQDq8BRl7zMMwQGfNel2NBgxyVrZZAu8NdpkPGHGuKogJknb45tlanG3YMISSegBusbVRe4kg==
       tarball: file:projects/core-client.tgz
     version: 0.0.0
   file:projects/core-crypto.tgz:
@@ -8743,6 +8743,60 @@
       integrity: sha512-jSO9fmQ+eLocIs72+usNsfhPXcLVw3VbOiBeHQvh4jYTSNdbWYQwxYf3tgXIIahObqu3dz0sXEBklt8EJQpuYg==
       tarball: file:projects/core-http.tgz
     version: 0.0.0
+  file:projects/core-https.tgz:
+    dependencies:
+      '@azure/core-tracing': 1.0.0-preview.9
+      '@microsoft/api-extractor': 7.7.11
+      '@opentelemetry/api': 0.10.2
+      '@rollup/plugin-commonjs': 11.0.2_rollup@1.32.1
+      '@rollup/plugin-json': 4.1.0_rollup@1.32.1
+      '@rollup/plugin-multi-entry': 3.0.1_rollup@1.32.1
+      '@rollup/plugin-node-resolve': 8.4.0_rollup@1.32.1
+      '@rollup/plugin-replace': 2.4.1_rollup@1.32.1
+      '@types/chai': 4.2.15
+      '@types/mocha': 7.0.2
+      '@types/node': 8.10.66
+      '@types/sinon': 9.0.10
+      '@types/uuid': 8.3.0
+      chai: 4.3.0
+      cross-env: 7.0.3
+      downlevel-dts: 0.4.0
+      eslint: 7.20.0
+      form-data: 3.0.1
+      https-proxy-agent: 5.0.0
+      inherits: 2.0.4
+      karma: 5.2.3
+      karma-chrome-launcher: 3.1.0
+      karma-coverage: 2.0.3
+      karma-edge-launcher: 0.4.2_karma@5.2.3
+      karma-env-preprocessor: 0.1.1
+      karma-firefox-launcher: 1.3.0
+      karma-ie-launcher: 1.0.0_karma@5.2.3
+      karma-junit-reporter: 2.0.1_karma@5.2.3
+      karma-mocha: 2.0.1
+      karma-mocha-reporter: 2.2.5_karma@5.2.3
+      karma-sourcemap-loader: 0.3.8
+      mocha: 7.2.0
+      mocha-junit-reporter: 1.23.3_mocha@7.2.0
+      prettier: 1.19.1
+      rimraf: 3.0.2
+      rollup: 1.32.1
+      rollup-plugin-sourcemaps: 0.4.2_rollup@1.32.1
+      rollup-plugin-terser: 5.3.1_rollup@1.32.1
+      rollup-plugin-visualizer: 4.2.0_rollup@1.32.1
+      sinon: 9.2.4
+      source-map-support: 0.5.19
+      tslib: 2.1.0
+      typedoc: 0.15.2
+      typescript: 4.1.2
+      util: 0.12.3
+      uuid: 8.3.2
+    dev: false
+    name: '@rush-temp/core-https'
+    resolution:
+      integrity: sha512-Tr1eXd7hTqI1Mr3NPFPzlasVQHB34P+533IXrX92YAvOBrmMwrfSYVQxZvUW+t4j36uYlongfFYmN4YLEZM7ig==
+      tarball: file:projects/core-https.tgz
+    version: 0.0.0
   file:projects/core-lro.tgz:
     dependencies:
       '@microsoft/api-extractor': 7.7.11
@@ -8756,6 +8810,7 @@
       '@types/node': 8.10.66
       assert: 1.5.0
       chai: 4.3.0
+      cross-env: 7.0.3
       eslint: 7.20.0
       events: 3.2.0
       karma: 5.2.3
@@ -8788,7 +8843,7 @@
     dev: false
     name: '@rush-temp/core-lro'
     resolution:
-      integrity: sha512-rmOOOAVy2ARW+f9uBSRHrvOoY6KIE3LsfLLDDWZUhZdGOuhbdQVjMmOt0Wy/HTRo+Zxh/c5WAYAbTXqZfARP1Q==
+      integrity: sha512-PKEMNt6k7V6j5faOpNM+jFMnz9GKF5sCsJmwXkJ7ERdHIJFcKtgd0RuQKA+JTY+i01u3UnQhzxITfELU3wRZfA==
       tarball: file:projects/core-lro.tgz
     version: 0.0.0
   file:projects/core-paging.tgz:
@@ -8804,80 +8859,6 @@
     resolution:
       integrity: sha512-fmp2XqjuUmGjL6MhkibDUFt7jUiC8RBweI3+slBIi9YSGIxrXn8tZfoAYRgG58Db7eXK74VN4lUMjUqQh4JnbA==
       tarball: file:projects/core-paging.tgz
-    version: 0.0.0
-  file:projects/core-rest-pipeline.tgz:
-    dependencies:
-      '@microsoft/api-extractor': 7.7.11
-      '@opentelemetry/api': 0.10.2
-      '@rollup/plugin-commonjs': 11.0.2_rollup@1.32.1
-      '@rollup/plugin-json': 4.1.0_rollup@1.32.1
-      '@rollup/plugin-multi-entry': 3.0.1_rollup@1.32.1
-      '@rollup/plugin-node-resolve': 8.4.0_rollup@1.32.1
-      '@rollup/plugin-replace': 2.4.1_rollup@1.32.1
-      '@types/chai': 4.2.15
-      '@types/mocha': 7.0.2
-      '@types/node': 8.10.66
-      '@types/sinon': 9.0.10
-      '@types/uuid': 8.3.0
-      chai: 4.3.0
-      cross-env: 7.0.3
-<<<<<<< HEAD
-      downlevel-dts: 0.4.0
-=======
->>>>>>> f08b33e7
-      eslint: 7.20.0
-      form-data: 3.0.1
-      https-proxy-agent: 5.0.0
-      inherits: 2.0.4
-      karma: 5.2.3
-      karma-chrome-launcher: 3.1.0
-      karma-coverage: 2.0.3
-      karma-edge-launcher: 0.4.2_karma@5.2.3
-      karma-env-preprocessor: 0.1.1
-      karma-firefox-launcher: 1.3.0
-      karma-ie-launcher: 1.0.0_karma@5.2.3
-      karma-junit-reporter: 2.0.1_karma@5.2.3
-      karma-mocha: 2.0.1
-      karma-mocha-reporter: 2.2.5_karma@5.2.3
-      karma-sourcemap-loader: 0.3.8
-      mocha: 7.2.0
-      mocha-junit-reporter: 1.23.3_mocha@7.2.0
-      prettier: 1.19.1
-      rimraf: 3.0.2
-      rollup: 1.32.1
-      rollup-plugin-sourcemaps: 0.4.2_rollup@1.32.1
-      rollup-plugin-terser: 5.3.1_rollup@1.32.1
-      rollup-plugin-visualizer: 4.2.0_rollup@1.32.1
-      sinon: 9.2.4
-      source-map-support: 0.5.19
-      tslib: 2.1.0
-      typedoc: 0.15.2
-      typescript: 4.1.2
-<<<<<<< HEAD
-      util: 0.12.3
-      uuid: 8.3.2
-=======
-      uglify-js: 3.12.8
-    dev: false
-    name: '@rush-temp/core-lro'
-    resolution:
-      integrity: sha512-PKEMNt6k7V6j5faOpNM+jFMnz9GKF5sCsJmwXkJ7ERdHIJFcKtgd0RuQKA+JTY+i01u3UnQhzxITfELU3wRZfA==
-      tarball: file:projects/core-lro.tgz
-    version: 0.0.0
-  file:projects/core-paging.tgz:
-    dependencies:
-      '@types/node': 8.10.66
-      eslint: 7.20.0
-      prettier: 1.19.1
-      rimraf: 3.0.2
-      typedoc: 0.15.2
-      typescript: 4.1.2
->>>>>>> f08b33e7
-    dev: false
-    name: '@rush-temp/core-rest-pipeline'
-    resolution:
-      integrity: sha512-tFEnGODW82WMBy4kI+yUfHYxeDk4DqjspSkwTEZo0Twavss1BmEPKPEIlq3vIQ8oTZBuTWrWrfNn+QtJ4QEEFA==
-      tarball: file:projects/core-rest-pipeline.tgz
     version: 0.0.0
   file:projects/core-tracing.tgz:
     dependencies:
@@ -9121,7 +9102,7 @@
     dev: false
     name: '@rush-temp/data-tables'
     resolution:
-      integrity: sha512-mKR2zCbpn5l+5k1egdzWMfVaPuwqd3mcQ2qrqraiJJuIx+3xw420yaZnaYuU6lC0fiv2JAJEaWzeLPq4L9QwXg==
+      integrity: sha512-FIur1lhYMbNGRre4HFOz8SYLE30eyDKmTzZNy05ujWt3lJxV66cupDPNyUs48rCaEb16jN9n/4gtsrLTK9uZBA==
       tarball: file:projects/data-tables.tgz
     version: 0.0.0
   file:projects/dev-tool.tgz:
@@ -9428,7 +9409,7 @@
     dev: false
     name: '@rush-temp/eventgrid'
     resolution:
-      integrity: sha512-i09mBJLemF+CFiW0pxx+PKDJVXfVGh5roih2ADpC4vy6bBh3OTpe9ipJaSBs028r2kuBMUkwZqPuA2vvfWj2Rg==
+      integrity: sha512-7rUXzF+VRvAiYFkC2IKl0ARAxQ6LYML8clpeMLQRbzKGyrJ0fM70fto3UFWFr3IcFfZKeIbDnM7QvwvawgjLcA==
       tarball: file:projects/eventgrid.tgz
     version: 0.0.0
   file:projects/eventhubs-checkpointstore-blob.tgz:
@@ -9961,11 +9942,7 @@
     dev: false
     name: '@rush-temp/perf-storage-blob'
     resolution:
-<<<<<<< HEAD
-      integrity: sha512-urpA0BLTSQVxFNGCKmbj6V0rGJkcZ5wLE4Pghg3cppYGKfvW11CeEmagInuFB4O3rrL8aT4h6nAs+CRltxaTZQ==
-=======
       integrity: sha512-U5zCPyEZxncGaINCHSpdYEoDttTYSNTKVCqzCqP1TRavjM3RBY2ulM99YHTIQcj4l0m8IpH0ousaugFVgd68XA==
->>>>>>> f08b33e7
       tarball: file:projects/perf-storage-blob.tgz
     version: 0.0.0
   file:projects/quantum-jobs.tgz:
@@ -10380,7 +10357,7 @@
     dev: false
     name: '@rush-temp/storage-blob'
     resolution:
-      integrity: sha512-M1u2sKGn5nkvLaybAg7faSmMX2gt7trQQT9sRA+xd3ABmKXZTraRQT9UHR9aJZpJWIUN69cW8FZuFxDico938w==
+      integrity: sha512-YTHLLj6CBW4TP+DCF4XCW6YQI4B6MaU2EKzXTOVfXuYc7odnrTB9AEQWjc5JCXwDCTpJuMrxysHcJOU/GbS4tw==
       tarball: file:projects/storage-blob.tgz
     version: 0.0.0
   file:projects/storage-file-datalake.tgz:
@@ -10900,9 +10877,9 @@
   '@rush-temp/core-client': file:./projects/core-client.tgz
   '@rush-temp/core-crypto': file:./projects/core-crypto.tgz
   '@rush-temp/core-http': file:./projects/core-http.tgz
+  '@rush-temp/core-https': file:./projects/core-https.tgz
   '@rush-temp/core-lro': file:./projects/core-lro.tgz
   '@rush-temp/core-paging': file:./projects/core-paging.tgz
-  '@rush-temp/core-rest-pipeline': file:./projects/core-rest-pipeline.tgz
   '@rush-temp/core-tracing': file:./projects/core-tracing.tgz
   '@rush-temp/core-util': file:./projects/core-util.tgz
   '@rush-temp/core-xml': file:./projects/core-xml.tgz
