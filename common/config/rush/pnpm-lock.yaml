--- conflicted
+++ resolved
@@ -7824,11 +7824,13 @@
     dev: false
     name: '@rush-temp/ai-anomaly-detector'
     resolution:
-      integrity: sha512-XXxiTKF9En0QbRE2AqVfCMzzUeLkmkh/iy/3AjF3q6Xw7FMBSe2cMdBmW6x0GfdiRFM3Adq+yI1rbba5xMyoQA==
+      integrity: sha512-BSoBzszi0XM9x7Dv2vIqf1SCCP0HIvWzcqJgk8bryS3stf5oCFIVzJ5qpzlb8MLXhg/OiLCA1dwhTUOD0pwM8A==
       tarball: file:projects/ai-anomaly-detector.tgz
     version: 0.0.0
   file:projects/ai-document-translator.tgz:
     dependencies:
+      '@azure/core-rest-pipeline': 1.0.3
+      '@azure/identity': 1.3.0
       '@microsoft/api-extractor': 7.13.2
       '@types/chai': 4.2.16
       '@types/mocha': 7.0.2
@@ -7864,7 +7866,7 @@
     dev: false
     name: '@rush-temp/ai-document-translator'
     resolution:
-      integrity: sha512-N6NditA1ysjzHQqcQQNyInb0nddtoPnjl35QJL/1DVeoAC8n5H1LgKGLWc39APweT1fn5+oO+1hjgK4vHd5uHA==
+      integrity: sha512-9CiuexeDJhhLy+YHIW1xYM/AxrPheSh42xbKH/Kaz1gFy9LUU0GxnD1TmbxAb9gbfridggKjlpvaUATqZy5cBQ==
       tarball: file:projects/ai-document-translator.tgz
     version: 0.0.0
   file:projects/ai-form-recognizer.tgz:
@@ -8576,11 +8578,12 @@
     dev: false
     name: '@rush-temp/core-client-1'
     resolution:
-      integrity: sha512-21H/GvL5vjCaXYQD8ETNkbn4a2s35EY9ohVTqK7bR996ytd0gTX1XCcwlbLrnPFJpJD22X2oCZBmwx3tUDsJag==
+      integrity: sha512-5Yty3M7abL/LT12Huh21EOQUOR941Dw7IKn61TSC/wZ8YFRofUFshxtzw2Xmy2a7n9Z48uhhmA5tF62T9jQivg==
       tarball: file:projects/core-client-1.tgz
     version: 0.0.0
   file:projects/core-client.tgz:
     dependencies:
+      '@azure/core-rest-pipeline': 1.0.3
       '@azure/core-tracing': 1.0.0-preview.11
       '@azure/core-xml': 1.0.0-beta.1
       '@microsoft/api-extractor': 7.13.2
@@ -8625,11 +8628,7 @@
     dev: false
     name: '@rush-temp/core-client'
     resolution:
-<<<<<<< HEAD
-      integrity: sha512-vpau6m2l2OTO0rrIzm9GsaDF9Fg1gDkqVM6+ZGRl08q+ZDdMK+cfTb3+YzCnvfJA7yshMDF9r4GBSP0ODOLvHg==
-=======
-      integrity: sha512-ysfQQBePlUwpeDJmTUCRqYxf/zHdH+UTQ+EAByVTDOvM/2ekmsXjwhJIBwp78vBnQURbtNjIuSFYKk2od3amBg==
->>>>>>> 343f07ee
+      integrity: sha512-aBpAf3CuDzIG06arRUUV2je24ego02pD1CQhpaNQ7A+XGVtGydPmc/E+5iloRBHDyogM217pE1TDfn0Boi0kKg==
       tarball: file:projects/core-client.tgz
     version: 0.0.0
   file:projects/core-crypto.tgz:
@@ -9157,6 +9156,7 @@
       '@types/mocha': 7.0.2
       '@types/node': 8.10.66
       '@types/sinon': 9.0.11
+      '@types/uuid': 8.3.0
       chai: 4.3.4
       cross-env: 7.0.3
       dotenv: 8.2.0
@@ -9190,10 +9190,11 @@
       typedoc: 0.15.2
       typescript: 4.2.4
       util: 0.12.3
+      uuid: 8.3.2
     dev: false
     name: '@rush-temp/digital-twins-core'
     resolution:
-      integrity: sha512-Wu63iTz6pBAx7keiNWcXbSiMuW7jtjMpWJWKFRd30Ba+/dIGts8qcvIuDvAPSI8qum13jfYCRAXalJ4Qav4COQ==
+      integrity: sha512-HATRz9UgjGJhJhHWrb4PL9PRfnCe/kjkDIyJZUGuA2ZFn8HIkDlR8y53sXJU32OZKTlbvCPjkq+odAQUmH5m9A==
       tarball: file:projects/digital-twins-core.tgz
     version: 0.0.0
   file:projects/eslint-plugin-azure-sdk.tgz:
@@ -9302,7 +9303,7 @@
     dev: false
     name: '@rush-temp/event-hubs'
     resolution:
-      integrity: sha512-7zBeeVLbWQ2NJvjAUKcJVeapWWZF75LXJrlTWpMdaeaUMoW/9HE8e+xMU10EjxWQ9DIKzb1A0iULRnHeTnkqcg==
+      integrity: sha512-6umPhd37FwVbr5aPJFphiT8yNGBerqKy2SMM5dUZIQPYk1qpEDzg8vpx0jfoqZdvMHXJd6BjzNN3YZbV8Q+GWg==
       tarball: file:projects/event-hubs.tgz
     version: 0.0.0
   file:projects/event-processor-host.tgz:
@@ -10433,7 +10434,7 @@
     dev: false
     name: '@rush-temp/service-bus'
     resolution:
-      integrity: sha512-lNK+/lPHOLBirPG92F5mjBbSlnzUFtrZw8DNEwgXABBU4Zj8wDqPc1loky62zDB87iAcgLTj7Qmk/QIxmYouuw==
+      integrity: sha512-5sxo4QifhdJl5OzqCWEj7aM9ZTtoS5FOBG6GOLgzvZ9YBYKRZQu8klmx9pmT3bgjMJxF00/GaE0KhBOMC6sjFA==
       tarball: file:projects/service-bus.tgz
     version: 0.0.0
   file:projects/storage-blob-changefeed.tgz:
