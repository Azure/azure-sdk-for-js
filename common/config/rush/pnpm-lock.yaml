dependencies:
  '@rush-temp/abort-controller': file:projects/abort-controller.tgz
  '@rush-temp/ai-anomaly-detector': file:projects/ai-anomaly-detector.tgz
  '@rush-temp/ai-form-recognizer': file:projects/ai-form-recognizer.tgz
  '@rush-temp/ai-metrics-advisor': file:projects/ai-metrics-advisor.tgz
  '@rush-temp/ai-text-analytics': file:projects/ai-text-analytics.tgz
  '@rush-temp/app-configuration': file:projects/app-configuration.tgz
  '@rush-temp/attestation': file:projects/attestation.tgz
  '@rush-temp/communication-administration': file:projects/communication-administration.tgz
  '@rush-temp/communication-chat': file:projects/communication-chat.tgz
  '@rush-temp/communication-common': file:projects/communication-common.tgz
  '@rush-temp/communication-identity': file:projects/communication-identity.tgz
  '@rush-temp/communication-phone-numbers': file:projects/communication-phone-numbers.tgz
  '@rush-temp/communication-sms': file:projects/communication-sms.tgz
  '@rush-temp/container-registry': file:projects/container-registry.tgz
  '@rush-temp/core-amqp': file:projects/core-amqp.tgz
  '@rush-temp/core-asynciterator-polyfill': file:projects/core-asynciterator-polyfill.tgz
  '@rush-temp/core-auth': file:projects/core-auth.tgz
  '@rush-temp/core-client': file:projects/core-client.tgz
  '@rush-temp/core-crypto': file:projects/core-crypto.tgz
  '@rush-temp/core-http': file:projects/core-http.tgz
  '@rush-temp/core-lro': file:projects/core-lro.tgz
  '@rush-temp/core-paging': file:projects/core-paging.tgz
  '@rush-temp/core-rest-pipeline': file:projects/core-rest-pipeline.tgz
  '@rush-temp/core-tracing': file:projects/core-tracing.tgz
  '@rush-temp/core-util': file:projects/core-util.tgz
  '@rush-temp/core-xml': file:projects/core-xml.tgz
  '@rush-temp/cosmos': file:projects/cosmos.tgz
  '@rush-temp/data-tables': file:projects/data-tables.tgz
  '@rush-temp/dev-tool': file:projects/dev-tool.tgz
  '@rush-temp/digital-twins-core': file:projects/digital-twins-core.tgz
  '@rush-temp/eslint-plugin-azure-sdk': file:projects/eslint-plugin-azure-sdk.tgz
  '@rush-temp/event-hubs': file:projects/event-hubs.tgz
  '@rush-temp/event-processor-host': file:projects/event-processor-host.tgz
  '@rush-temp/eventgrid': file:projects/eventgrid.tgz
  '@rush-temp/eventhubs-checkpointstore-blob': file:projects/eventhubs-checkpointstore-blob.tgz
  '@rush-temp/identity': file:projects/identity.tgz
  '@rush-temp/iot-device-update': file:projects/iot-device-update.tgz
  '@rush-temp/keyvault-admin': file:projects/keyvault-admin.tgz
  '@rush-temp/keyvault-certificates': file:projects/keyvault-certificates.tgz
  '@rush-temp/keyvault-common': file:projects/keyvault-common.tgz
  '@rush-temp/keyvault-keys': file:projects/keyvault-keys.tgz
  '@rush-temp/keyvault-secrets': file:projects/keyvault-secrets.tgz
  '@rush-temp/logger': file:projects/logger.tgz
  '@rush-temp/mixedreality-authentication': file:projects/mixedreality-authentication.tgz
  '@rush-temp/mock-hub': file:projects/mock-hub.tgz
  '@rush-temp/monitor-opentelemetry-exporter': file:projects/monitor-opentelemetry-exporter.tgz
  '@rush-temp/perf-ai-text-analytics': file:projects/perf-ai-text-analytics.tgz
  '@rush-temp/perf-eventgrid': file:projects/perf-eventgrid.tgz
  '@rush-temp/perf-storage-blob': file:projects/perf-storage-blob.tgz
  '@rush-temp/perf-storage-file-datalake': file:projects/perf-storage-file-datalake.tgz
  '@rush-temp/perf-storage-file-share': file:projects/perf-storage-file-share.tgz
  '@rush-temp/quantum-jobs': file:projects/quantum-jobs.tgz
  '@rush-temp/schema-registry': file:projects/schema-registry.tgz
  '@rush-temp/schema-registry-avro': file:projects/schema-registry-avro.tgz
  '@rush-temp/search-documents': file:projects/search-documents.tgz
  '@rush-temp/service-bus': file:projects/service-bus.tgz
  '@rush-temp/storage-blob': file:projects/storage-blob.tgz
  '@rush-temp/storage-blob-changefeed': file:projects/storage-blob-changefeed.tgz
  '@rush-temp/storage-file-datalake': file:projects/storage-file-datalake.tgz
  '@rush-temp/storage-file-share': file:projects/storage-file-share.tgz
  '@rush-temp/storage-internal-avro': file:projects/storage-internal-avro.tgz
  '@rush-temp/storage-queue': file:projects/storage-queue.tgz
  '@rush-temp/synapse-access-control': file:projects/synapse-access-control.tgz
  '@rush-temp/synapse-artifacts': file:projects/synapse-artifacts.tgz
  '@rush-temp/synapse-managed-private-endpoints': file:projects/synapse-managed-private-endpoints.tgz
  '@rush-temp/synapse-monitoring': file:projects/synapse-monitoring.tgz
  '@rush-temp/synapse-spark': file:projects/synapse-spark.tgz
  '@rush-temp/template': file:projects/template.tgz
  '@rush-temp/test-utils-multi-version': file:projects/test-utils-multi-version.tgz
  '@rush-temp/test-utils-perfstress': file:projects/test-utils-perfstress.tgz
  '@rush-temp/test-utils-recorder': file:projects/test-utils-recorder.tgz
  '@rush-temp/testhub': file:projects/testhub.tgz
lockfileVersion: 5.2
packages:
  /@azure/abort-controller/1.0.4:
    dependencies:
      tslib: 2.1.0
    dev: false
    engines:
      node: '>=8.0.0'
    resolution:
      integrity: sha512-lNUmDRVGpanCsiUN3NWxFTdwmdFI53xwhkTFfHDGTYk46ca7Ind3nanJc+U6Zj9Tv+9nTCWRBscWEW1DyKOpTw==
  /@azure/amqp-common/1.0.0-preview.9:
    dependencies:
      '@azure/ms-rest-nodeauth': 0.9.3_debug@3.2.7
      '@types/async-lock': 1.1.2
      '@types/is-buffer': 2.0.0
      async-lock: 1.2.8
      buffer: 5.7.1
      debug: 3.2.7
      events: 3.3.0
      is-buffer: 2.0.5
      jssha: 2.4.2
      process: 0.11.10
      rhea: 1.0.24
      rhea-promise: 0.1.15
      stream-browserify: 2.0.2
      tslib: 1.14.1
      url: 0.11.0
      util: 0.11.1
    dev: false
    resolution:
      integrity: sha512-RVG1Ad3Afv9gwFFmpeCXQAm+Sa0L8KEZRJJAAZEGoYDb6EoO1iQDVmoBz720h8mdrGpi0D60xNU/KhriIwuZfQ==
  /@azure/communication-common/1.0.0-beta.6:
    dependencies:
      '@azure/abort-controller': 1.0.4
      '@azure/core-auth': 1.2.0
      '@azure/core-http': 1.2.3
      '@opentelemetry/api': 0.10.2
      events: 3.3.0
      jwt-decode: 2.2.0
      tslib: 2.1.0
    dev: false
    engines:
      node: '>=8.0.0'
    resolution:
      integrity: sha512-Xkm+g6bjZj75kafYBGejuY+TaIFwIyXHt9AcgHXnt+gzpU4c/6GIKpIyOnDJSgjt/BZLX49Zs66fGH7mBb82AQ==
  /@azure/communication-identity/1.0.0-beta.5:
    dependencies:
      '@azure/abort-controller': 1.0.4
      '@azure/communication-common': 1.0.0-beta.6
      '@azure/core-auth': 1.2.0
      '@azure/core-http': 1.2.3
      '@azure/core-lro': 1.0.3
      '@azure/core-paging': 1.1.3
      '@azure/core-tracing': 1.0.0-preview.10
      '@azure/logger': 1.0.2
      '@opentelemetry/api': 0.10.2
      events: 3.3.0
      tslib: 2.1.0
    dev: false
    engines:
      node: '>=8.0.0'
    resolution:
      integrity: sha512-/Q66I3hoR/7UjxRfv4eIfPv0z7GAblycAE9G1z9JDOghbDiZJk3JPW0YSuVyujU0QNDqG1l9q2RSOlcQkTjR1g==
  /@azure/communication-signaling/1.0.0-beta.3:
    dependencies:
      '@azure/core-http': 1.2.3
      '@azure/core-tracing': 1.0.0-preview.9
      '@azure/logger': 1.0.2
      '@opentelemetry/api': 0.10.2
      events: 3.3.0
      tslib: 1.14.1
    dev: false
    engines:
      node: '>=8.0.0'
    resolution:
      integrity: sha512-WargzA8PMc9SEvQpjhM0vVq/HB0wGUScplW8Us9nEFLHy/ZvgVjbRHlCALCa/tlU/Pv3RgZhk7XuPfwip17MCQ==
  /@azure/core-asynciterator-polyfill/1.0.0:
    dev: false
    resolution:
      integrity: sha512-kmv8CGrPfN9SwMwrkiBK9VTQYxdFQEGe0BmQk+M8io56P9KNzpAxcWE/1fxJj7uouwN4kXF0BHW8DNlgx+wtCg==
  /@azure/core-auth/1.2.0:
    dependencies:
      '@azure/abort-controller': 1.0.4
      tslib: 2.1.0
    dev: false
    engines:
      node: '>=8.0.0'
    resolution:
      integrity: sha512-KUl+Nwn/Sm6Lw5d3U90m1jZfNSL087SPcqHLxwn2T6PupNKmcgsEbDjHB25gDvHO4h7pBsTlrdJAY7dz+Qk8GA==
  /@azure/core-http/1.2.3:
    dependencies:
      '@azure/abort-controller': 1.0.4
      '@azure/core-auth': 1.2.0
      '@azure/core-tracing': 1.0.0-preview.9
      '@azure/logger': 1.0.2
      '@opentelemetry/api': 0.10.2
      '@types/node-fetch': 2.5.8
      '@types/tunnel': 0.0.1
      form-data: 3.0.1
      node-fetch: 2.6.1
      process: 0.11.10
      tough-cookie: 4.0.0
      tslib: 2.1.0
      tunnel: 0.0.6
      uuid: 8.3.2
      xml2js: 0.4.23
    dev: false
    engines:
      node: '>=8.0.0'
    resolution:
      integrity: sha512-g5C1zUJO5dehP2Riv+vy9iCYoS1UwKnZsBVCzanScz9A83LbnXKpZDa9wie26G9dfXUhQoFZoFT8LYWhPKmwcg==
  /@azure/core-lro/1.0.3:
    dependencies:
      '@azure/abort-controller': 1.0.4
      '@azure/core-http': 1.2.3
      events: 3.3.0
      tslib: 2.1.0
    dev: false
    engines:
      node: '>=8.0.0'
    resolution:
      integrity: sha512-Py2crJ84qx1rXkzIwfKw5Ni4WJuzVU7KAF6i1yP3ce8fbynUeu8eEWS4JGtSQgU7xv02G55iPDROifmSDbxeHA==
  /@azure/core-paging/1.1.3:
    dependencies:
      '@azure/core-asynciterator-polyfill': 1.0.0
    dev: false
    engines:
      node: '>=8.0.0'
    resolution:
      integrity: sha512-his7Ah40ThEYORSpIAwuh6B8wkGwO/zG7gqVtmSE4WAJ46e36zUDXTKReUCLBDc6HmjjApQQxxcRFy5FruG79A==
  /@azure/core-tracing/1.0.0-preview.10:
    dependencies:
      '@opencensus/web-types': 0.0.7
      '@opentelemetry/api': 0.10.2
      tslib: 2.1.0
    dev: false
    engines:
      node: '>=8.0.0'
    resolution:
      integrity: sha512-iIwjtMwQnsxB7cYkugMx+s4W1nfy3+pT/ceo+uW1fv4YDgYe84nh+QP0fEC9IH/3UATLSWbIBemdMHzk2APUrw==
  /@azure/core-tracing/1.0.0-preview.9:
    dependencies:
      '@opencensus/web-types': 0.0.7
      '@opentelemetry/api': 0.10.2
      tslib: 2.1.0
    dev: false
    engines:
      node: '>=8.0.0'
    resolution:
      integrity: sha512-zczolCLJ5QG42AEPQ+Qg9SRYNUyB+yZ5dzof4YEc+dyWczO9G2sBqbAjLB7IqrsdHN2apkiB2oXeDKCsq48jug==
  /@azure/core-xml/1.0.0-beta.1:
    dependencies:
      tslib: 2.1.0
      xml2js: 0.4.23
    dev: false
    engines:
      node: '>=8.0.0'
    resolution:
      integrity: sha512-7d2w0yd8pb1c9aj87JV/1ntOp+sCMcJ9QoGDxs6/7BLDh8Gb6kd2h3n+9JYhcLZO8wdHZb4d4GZgmRIwaAU72w==
  /@azure/event-hubs/2.1.4:
    dependencies:
      '@azure/amqp-common': 1.0.0-preview.9
      '@azure/ms-rest-nodeauth': 0.9.3_debug@3.2.7
      async-lock: 1.2.8
      debug: 3.2.7
      is-buffer: 2.0.5
      jssha: 2.4.2
      rhea-promise: 0.1.15
      tslib: 1.14.1
      uuid: 3.4.0
    dev: false
    resolution:
      integrity: sha512-CxaMaEjwtsmIhWtjHyGimKO7RmES0YxPqGQ9+jKqGygNlhG5NYHktDaiQu6w7k3g+I51VaLXtVSt+BVFd6VWfQ==
  /@azure/identity/1.2.4:
    dependencies:
      '@azure/core-http': 1.2.3
      '@azure/core-tracing': 1.0.0-preview.9
      '@azure/logger': 1.0.2
      '@azure/msal-node': 1.0.0-beta.6
      '@opentelemetry/api': 0.10.2
      axios: 0.21.1
      events: 3.3.0
      jws: 4.0.0
      msal: 1.4.8
      open: 7.4.2
      qs: 6.9.6
      tslib: 2.1.0
      uuid: 8.3.2
    dev: false
    engines:
      node: '>=8.0.0'
    optionalDependencies:
      keytar: 7.4.0
    resolution:
      integrity: sha512-C9mZL700fMvw9xxCGT5V0QHI8KsykZjSjhiFO9ySIiaMYvRCqKyWAXUvxI2ON9FL/n7v0x677n8UhmgrB9BYTA==
  /@azure/identity/1.2.4_debug@4.3.1:
    dependencies:
      '@azure/core-http': 1.2.3
      '@azure/core-tracing': 1.0.0-preview.9
      '@azure/logger': 1.0.2
      '@azure/msal-node': 1.0.0-beta.6_debug@4.3.1
      '@opentelemetry/api': 0.10.2
      axios: 0.21.1_debug@4.3.1
      events: 3.3.0
      jws: 4.0.0
      msal: 1.4.8
      open: 7.4.2
      qs: 6.9.6
      tslib: 2.1.0
      uuid: 8.3.2
    dev: false
    engines:
      node: '>=8.0.0'
    optionalDependencies:
      keytar: 7.4.0
    peerDependencies:
      debug: '*'
    resolution:
      integrity: sha512-C9mZL700fMvw9xxCGT5V0QHI8KsykZjSjhiFO9ySIiaMYvRCqKyWAXUvxI2ON9FL/n7v0x677n8UhmgrB9BYTA==
  /@azure/logger-js/1.3.2:
    dependencies:
      tslib: 1.14.1
    dev: false
    resolution:
      integrity: sha512-h58oEROO2tniBTSmFmuHBGvuiFuYsHQBWTVdpT2AiOED4F2Kgf7rs0MPYPXiBcDvihC70M7QPRhIQ3JK1H/ygw==
  /@azure/logger/1.0.2:
    dependencies:
      tslib: 2.1.0
    dev: false
    engines:
      node: '>=8.0.0'
    resolution:
      integrity: sha512-YZNjNV0vL3nN2nedmcjQBcpCTo3oqceXmgiQtEm6fLpucjRZyQKAQruhCmCpRlB1iykqKJJ/Y8CDmT5rIE6IJw==
  /@azure/ms-rest-azure-env/1.1.2:
    dev: false
    resolution:
      integrity: sha512-l7z0DPCi2Hp88w12JhDTtx5d0Y3+vhfE7JKJb9O7sEz71Cwp053N8piTtTnnk/tUor9oZHgEKi/p3tQQmLPjvA==
  /@azure/ms-rest-js/1.11.2_debug@3.2.7:
    dependencies:
      '@azure/core-auth': 1.2.0
      axios: 0.21.1_debug@3.2.7
      form-data: 2.5.1
      tough-cookie: 2.5.0
      tslib: 1.14.1
      tunnel: 0.0.6
      uuid: 3.4.0
      xml2js: 0.4.23
    dev: false
    peerDependencies:
      debug: '*'
    resolution:
      integrity: sha512-2AyQ1IKmLGKW7DU3/x3TsTBzZLcbC9YRI+yuDPuXAQrv3zar340K9wsxU413kHFIDjkWNCo9T0w5VtwcyWxhbQ==
  /@azure/ms-rest-js/1.11.2_debug@4.3.1:
    dependencies:
      '@azure/core-auth': 1.2.0
      axios: 0.21.1_debug@4.3.1
      form-data: 2.5.1
      tough-cookie: 2.5.0
      tslib: 1.14.1
      tunnel: 0.0.6
      uuid: 3.4.0
      xml2js: 0.4.23
    dev: false
    peerDependencies:
      debug: '*'
    resolution:
      integrity: sha512-2AyQ1IKmLGKW7DU3/x3TsTBzZLcbC9YRI+yuDPuXAQrv3zar340K9wsxU413kHFIDjkWNCo9T0w5VtwcyWxhbQ==
  /@azure/ms-rest-nodeauth/0.9.3_debug@3.2.7:
    dependencies:
      '@azure/ms-rest-azure-env': 1.1.2
      '@azure/ms-rest-js': 1.11.2_debug@3.2.7
      adal-node: 0.1.28
    dev: false
    peerDependencies:
      debug: '*'
    resolution:
      integrity: sha512-aFHRw/IHhg3I9ZJW+Va4L+sCirFHMVIu6B7lFdL5mGLfG3xC5vDIdd957LRXFgy2OiKFRUC0QaKknd0YCsQIqA==
  /@azure/ms-rest-nodeauth/0.9.3_debug@4.3.1:
    dependencies:
      '@azure/ms-rest-azure-env': 1.1.2
      '@azure/ms-rest-js': 1.11.2_debug@4.3.1
      adal-node: 0.1.28
    dev: false
    peerDependencies:
      debug: '*'
    resolution:
      integrity: sha512-aFHRw/IHhg3I9ZJW+Va4L+sCirFHMVIu6B7lFdL5mGLfG3xC5vDIdd957LRXFgy2OiKFRUC0QaKknd0YCsQIqA==
  /@azure/msal-browser/2.9.0:
    dependencies:
      '@azure/msal-common': 2.1.0
    dev: false
    engines:
      node: '>=0.8.0'
    resolution:
      integrity: sha512-Zyus+skNaVWL5fXfSjC17c94XZ95Z3a+bZc7YKkP26KT3Dj26jbfz2oT9KJxAT4XVtH/1WPY/fPFeEFTRvytJQ==
  /@azure/msal-common/2.1.0:
    dependencies:
      debug: 4.3.1
    dev: false
    engines:
      node: '>=0.8.0'
    resolution:
      integrity: sha512-Y1Id+jG59S3eY2ZQQtUA/lxwbRcgjcWaiib9YX+SwV3zeRauKfEiZT7l3z+lwV+T+Sst20F6l1mJsfQcfE7CEQ==
  /@azure/msal-common/4.0.3:
    dependencies:
      debug: 4.3.1
    dev: false
    engines:
      node: '>=0.8.0'
    resolution:
      integrity: sha512-EihnqHh2EE6xcB0Dh2LF30jE1Ga9cgh9PyRkX4fj+KpvYfL4ae57hvQwJGkynUgpf3V1xQxU5yaJVXOElfXiGw==
  /@azure/msal-node/1.0.0-beta.6:
    dependencies:
      '@azure/msal-common': 4.0.3
      axios: 0.21.1
      jsonwebtoken: 8.5.1
      uuid: 8.3.2
    dev: false
    resolution:
      integrity: sha512-ZQI11Uz1j0HJohb9JZLRD8z0moVcPks1AFW4Q/Gcl67+QvH4aKEJti7fjCcipEEZYb/qzLSO8U6IZgPYytsiJQ==
  /@azure/msal-node/1.0.0-beta.6_debug@4.3.1:
    dependencies:
      '@azure/msal-common': 4.0.3
      axios: 0.21.1_debug@4.3.1
      jsonwebtoken: 8.5.1
      uuid: 8.3.2
    dev: false
    peerDependencies:
      debug: '*'
    resolution:
      integrity: sha512-ZQI11Uz1j0HJohb9JZLRD8z0moVcPks1AFW4Q/Gcl67+QvH4aKEJti7fjCcipEEZYb/qzLSO8U6IZgPYytsiJQ==
  /@babel/code-frame/7.12.11:
    dependencies:
      '@babel/highlight': 7.13.10
    dev: false
    resolution:
      integrity: sha512-Zt1yodBx1UcyiePMSkWnU4hPqhwq7hGi2nFL1LeA3EUl+q2LQx16MISgJ0+z7dnmgvP9QtIleuETGOiOH1RcIw==
  /@babel/code-frame/7.12.13:
    dependencies:
      '@babel/highlight': 7.13.10
    dev: false
    resolution:
      integrity: sha512-HV1Cm0Q3ZrpCR93tkWOYiuYIgLxZXZFVG2VgK+MBWjUqZTundupbfx2aXarXuw5Ko5aMcjtJgbSs4vUGBS5v6g==
  /@babel/compat-data/7.13.11:
    dev: false
    resolution:
      integrity: sha512-BwKEkO+2a67DcFeS3RLl0Z3Gs2OvdXewuWjc1Hfokhb5eQWP9YRYH1/+VrVZvql2CfjOiNGqSAFOYt4lsqTHzg==
  /@babel/core/7.13.10:
    dependencies:
      '@babel/code-frame': 7.12.13
      '@babel/generator': 7.13.9
      '@babel/helper-compilation-targets': 7.13.10_@babel+core@7.13.10
      '@babel/helper-module-transforms': 7.13.0
      '@babel/helpers': 7.13.10
      '@babel/parser': 7.13.11
      '@babel/template': 7.12.13
      '@babel/traverse': 7.13.0
      '@babel/types': 7.13.0
      convert-source-map: 1.7.0
      debug: 4.3.1
      gensync: 1.0.0-beta.2
      json5: 2.2.0
      lodash: 4.17.21
      semver: 6.3.0
      source-map: 0.5.7
    dev: false
    engines:
      node: '>=6.9.0'
    resolution:
      integrity: sha512-bfIYcT0BdKeAZrovpMqX2Mx5NrgAckGbwT982AkdS5GNfn3KMGiprlBAtmBcFZRUmpaufS6WZFP8trvx8ptFDw==
  /@babel/generator/7.13.9:
    dependencies:
      '@babel/types': 7.13.0
      jsesc: 2.5.2
      source-map: 0.5.7
    dev: false
    resolution:
      integrity: sha512-mHOOmY0Axl/JCTkxTU6Lf5sWOg/v8nUa+Xkt4zMTftX0wqmb6Sh7J8gvcehBw7q0AhrhAR+FDacKjCZ2X8K+Sw==
  /@babel/helper-compilation-targets/7.13.10_@babel+core@7.13.10:
    dependencies:
      '@babel/compat-data': 7.13.11
      '@babel/core': 7.13.10
      '@babel/helper-validator-option': 7.12.17
      browserslist: 4.16.3
      semver: 6.3.0
    dev: false
    peerDependencies:
      '@babel/core': ^7.0.0
    resolution:
      integrity: sha512-/Xju7Qg1GQO4mHZ/Kcs6Au7gfafgZnwm+a7sy/ow/tV1sHeraRUHbjdat8/UvDor4Tez+siGKDk6zIKtCPKVJA==
  /@babel/helper-function-name/7.12.13:
    dependencies:
      '@babel/helper-get-function-arity': 7.12.13
      '@babel/template': 7.12.13
      '@babel/types': 7.13.0
    dev: false
    resolution:
      integrity: sha512-TZvmPn0UOqmvi5G4vvw0qZTpVptGkB1GL61R6lKvrSdIxGm5Pky7Q3fpKiIkQCAtRCBUwB0PaThlx9vebCDSwA==
  /@babel/helper-get-function-arity/7.12.13:
    dependencies:
      '@babel/types': 7.13.0
    dev: false
    resolution:
      integrity: sha512-DjEVzQNz5LICkzN0REdpD5prGoidvbdYk1BVgRUOINaWJP2t6avB27X1guXK1kXNrX0WMfsrm1A/ZBthYuIMQg==
  /@babel/helper-member-expression-to-functions/7.13.0:
    dependencies:
      '@babel/types': 7.13.0
    dev: false
    resolution:
      integrity: sha512-yvRf8Ivk62JwisqV1rFRMxiSMDGnN6KH1/mDMmIrij4jztpQNRoHqqMG3U6apYbGRPJpgPalhva9Yd06HlUxJQ==
  /@babel/helper-module-imports/7.12.13:
    dependencies:
      '@babel/types': 7.13.0
    dev: false
    resolution:
      integrity: sha512-NGmfvRp9Rqxy0uHSSVP+SRIW1q31a7Ji10cLBcqSDUngGentY4FRiHOFZFE1CLU5eiL0oE8reH7Tg1y99TDM/g==
  /@babel/helper-module-transforms/7.13.0:
    dependencies:
      '@babel/helper-module-imports': 7.12.13
      '@babel/helper-replace-supers': 7.13.0
      '@babel/helper-simple-access': 7.12.13
      '@babel/helper-split-export-declaration': 7.12.13
      '@babel/helper-validator-identifier': 7.12.11
      '@babel/template': 7.12.13
      '@babel/traverse': 7.13.0
      '@babel/types': 7.13.0
      lodash: 4.17.21
    dev: false
    resolution:
      integrity: sha512-Ls8/VBwH577+pw7Ku1QkUWIyRRNHpYlts7+qSqBBFCW3I8QteB9DxfcZ5YJpOwH6Ihe/wn8ch7fMGOP1OhEIvw==
  /@babel/helper-optimise-call-expression/7.12.13:
    dependencies:
      '@babel/types': 7.13.0
    dev: false
    resolution:
      integrity: sha512-BdWQhoVJkp6nVjB7nkFWcn43dkprYauqtk++Py2eaf/GRDFm5BxRqEIZCiHlZUGAVmtwKcsVL1dC68WmzeFmiA==
  /@babel/helper-replace-supers/7.13.0:
    dependencies:
      '@babel/helper-member-expression-to-functions': 7.13.0
      '@babel/helper-optimise-call-expression': 7.12.13
      '@babel/traverse': 7.13.0
      '@babel/types': 7.13.0
    dev: false
    resolution:
      integrity: sha512-Segd5me1+Pz+rmN/NFBOplMbZG3SqRJOBlY+mA0SxAv6rjj7zJqr1AVr3SfzUVTLCv7ZLU5FycOM/SBGuLPbZw==
  /@babel/helper-simple-access/7.12.13:
    dependencies:
      '@babel/types': 7.13.0
    dev: false
    resolution:
      integrity: sha512-0ski5dyYIHEfwpWGx5GPWhH35j342JaflmCeQmsPWcrOQDtCN6C1zKAVRFVbK53lPW2c9TsuLLSUDf0tIGJ5hA==
  /@babel/helper-split-export-declaration/7.12.13:
    dependencies:
      '@babel/types': 7.13.0
    dev: false
    resolution:
      integrity: sha512-tCJDltF83htUtXx5NLcaDqRmknv652ZWCHyoTETf1CXYJdPC7nohZohjUgieXhv0hTJdRf2FjDueFehdNucpzg==
  /@babel/helper-validator-identifier/7.12.11:
    dev: false
    resolution:
      integrity: sha512-np/lG3uARFybkoHokJUmf1QfEvRVCPbmQeUQpKow5cQ3xWrV9i3rUHodKDJPQfTVX61qKi+UdYk8kik84n7XOw==
  /@babel/helper-validator-option/7.12.17:
    dev: false
    resolution:
      integrity: sha512-TopkMDmLzq8ngChwRlyjR6raKD6gMSae4JdYDB8bByKreQgG0RBTuKe9LRxW3wFtUnjxOPRKBDwEH6Mg5KeDfw==
  /@babel/helpers/7.13.10:
    dependencies:
      '@babel/template': 7.12.13
      '@babel/traverse': 7.13.0
      '@babel/types': 7.13.0
    dev: false
    resolution:
      integrity: sha512-4VO883+MWPDUVRF3PhiLBUFHoX/bsLTGFpFK/HqvvfBZz2D57u9XzPVNFVBTc0PW/CWR9BXTOKt8NF4DInUHcQ==
  /@babel/highlight/7.13.10:
    dependencies:
      '@babel/helper-validator-identifier': 7.12.11
      chalk: 2.4.2
      js-tokens: 4.0.0
    dev: false
    resolution:
      integrity: sha512-5aPpe5XQPzflQrFwL1/QoeHkP2MsA4JCntcXHRhEsdsfPVkvPi2w7Qix4iV7t5S/oC9OodGrggd8aco1g3SZFg==
  /@babel/parser/7.13.11:
    dev: false
    engines:
      node: '>=6.0.0'
    hasBin: true
    resolution:
      integrity: sha512-PhuoqeHoO9fc4ffMEVk4qb/w/s2iOSWohvbHxLtxui0eBg3Lg5gN1U8wp1V1u61hOWkPQJJyJzGH6Y+grwkq8Q==
  /@babel/runtime/7.13.10:
    dependencies:
      regenerator-runtime: 0.13.7
    dev: false
    resolution:
      integrity: sha512-4QPkjJq6Ns3V/RgpEahRk+AGfL0eO6RHHtTWoNNr5mO49G6B5+X6d6THgWEAvTrznU5xYpbAlVKRYcsCgh/Akw==
  /@babel/template/7.12.13:
    dependencies:
      '@babel/code-frame': 7.12.13
      '@babel/parser': 7.13.11
      '@babel/types': 7.13.0
    dev: false
    resolution:
      integrity: sha512-/7xxiGA57xMo/P2GVvdEumr8ONhFOhfgq2ihK3h1e6THqzTAkHbkXgB0xI9yeTfIUoH3+oAeHhqm/I43OTbbjA==
  /@babel/traverse/7.13.0:
    dependencies:
      '@babel/code-frame': 7.12.13
      '@babel/generator': 7.13.9
      '@babel/helper-function-name': 7.12.13
      '@babel/helper-split-export-declaration': 7.12.13
      '@babel/parser': 7.13.11
      '@babel/types': 7.13.0
      debug: 4.3.1
      globals: 11.12.0
      lodash: 4.17.21
    dev: false
    resolution:
      integrity: sha512-xys5xi5JEhzC3RzEmSGrs/b3pJW/o87SypZ+G/PhaE7uqVQNv/jlmVIBXuoh5atqQ434LfXV+sf23Oxj0bchJQ==
  /@babel/types/7.13.0:
    dependencies:
      '@babel/helper-validator-identifier': 7.12.11
      lodash: 4.17.21
      to-fast-properties: 2.0.0
    dev: false
    resolution:
      integrity: sha512-hE+HE8rnG1Z6Wzo+MhaKE5lM5eMx71T4EHJgku2E3xIfaULhDcxiiRxUYgwX8qwP1BBSlag+TdGOt6JAidIZTA==
  /@bahmutov/data-driven/1.0.0:
    dependencies:
      check-more-types: 2.24.0
      lazy-ass: 1.6.0
    dev: false
    engines:
      node: '>=6'
    resolution:
      integrity: sha512-YqW3hPS0RXriqjcCrLOTJj+LWe3c8JpwlL83k1ka1Q8U05ZjAKbGQZYeTzUd0NFEnnfPtsUiKGpFEBJG6kFuvg==
  /@eslint/eslintrc/0.4.0:
    dependencies:
      ajv: 6.12.6
      debug: 4.3.1
      espree: 7.3.1
      globals: 12.4.0
      ignore: 4.0.6
      import-fresh: 3.3.0
      js-yaml: 3.14.1
      minimatch: 3.0.4
      strip-json-comments: 3.1.1
    dev: false
    engines:
      node: ^10.12.0 || >=12.0.0
    resolution:
      integrity: sha512-2ZPCc+uNbjV5ERJr+aKSPRwZgKd2z11x0EgLvb1PURmUrn9QNRXFqje0Ldq454PfAVyaJYyrDvvIKSFP4NnBog==
  /@istanbuljs/schema/0.1.3:
    dev: false
    engines:
      node: '>=8'
    resolution:
      integrity: sha512-ZXRY4jNvVgSVQ8DL3LTcakaAtXwTVUxE81hslsyD2AtoXW/wVob10HkOJ1X/pAlcI7D+2YoZKg5do8G/w6RYgA==
  /@microsoft/api-documenter/7.8.56:
    dependencies:
      '@microsoft/api-extractor-model': 7.9.7
      '@microsoft/tsdoc': 0.12.19
      '@rushstack/node-core-library': 3.33.6
      '@rushstack/ts-command-line': 4.6.10
      colors: 1.2.5
      js-yaml: 3.13.1
      resolve: 1.17.0
    dev: false
    hasBin: true
    resolution:
      integrity: sha512-nf2hRScOib5O6kAi+gbnixWdmrpcpNxaiyzGh3P+hts6BpW1F2dgRSFpLT6cMZlCNjw6NrHA58XaLqc36QUltg==
  /@microsoft/api-extractor-model/7.7.10:
    dependencies:
      '@microsoft/tsdoc': 0.12.19
      '@rushstack/node-core-library': 3.19.6
    dev: false
    resolution:
      integrity: sha512-gMFDXwUgoQYz9TgatyNPALDdZN4xBC3Un3fGwlzME+vM13PoJ26pGuqI7kv/OlK9+q2sgrEdxWns8D3UnLf2TA==
  /@microsoft/api-extractor-model/7.9.7:
    dependencies:
      '@microsoft/tsdoc': 0.12.19
      '@rushstack/node-core-library': 3.33.6
    dev: false
    resolution:
      integrity: sha512-9ztrVtUYsnpUC6S+0PR72h7CGvzAX6ljdo6FOzq+jVte743Nb9TMdV97fnJO/n8XRSGUOAKsApgED0GgAek4jw==
  /@microsoft/api-extractor/7.7.11:
    dependencies:
      '@microsoft/api-extractor-model': 7.7.10
      '@microsoft/tsdoc': 0.12.19
      '@rushstack/node-core-library': 3.19.6
      '@rushstack/ts-command-line': 4.3.13
      colors: 1.2.5
      lodash: 4.17.21
      resolve: 1.8.1
      source-map: 0.6.1
      typescript: 3.7.7
    dev: false
    hasBin: true
    resolution:
      integrity: sha512-kd2kakdDoRgI54J5H11a76hyYZBMhtp4piwWAy4bYTwlQT0v/tp+G/UMMgjUL4vKf0kTNhitEUX/0LfQb1AHzQ==
  /@microsoft/tsdoc-config/0.14.0:
    dependencies:
      '@microsoft/tsdoc': 0.13.0
      ajv: 6.12.6
      jju: 1.4.0
      resolve: 1.19.0
    dev: false
    resolution:
      integrity: sha512-KSj15FwyaxMCGJkC320rvNXxuJNCOVO02pNqIEdf5cbLakvHK8afoHTmcjdBEWl0cfBFZlMu/1DhL4VCzZq0rQ==
  /@microsoft/tsdoc/0.12.19:
    dev: false
    resolution:
      integrity: sha512-IpgPxHrNxZiMNUSXqR1l/gePKPkfAmIKoDRP9hp7OwjU29ZR8WCJsOJ8iBKgw0Qk+pFwR+8Y1cy8ImLY6e9m4A==
  /@microsoft/tsdoc/0.13.0:
    dev: false
    resolution:
      integrity: sha512-/8J+4DdvexBH1Qh1yR8VZ6bPay2DL/TDdmSIypAa3dAghJzsdaiZG8COvzpYIML6HV2UVN0g4qbuqzjG4YKgWg==
  /@nodelib/fs.scandir/2.1.4:
    dependencies:
      '@nodelib/fs.stat': 2.0.4
      run-parallel: 1.2.0
    dev: false
    engines:
      node: '>= 8'
    resolution:
      integrity: sha512-33g3pMJk3bg5nXbL/+CY6I2eJDzZAni49PfJnL5fghPTggPvBd/pFNSgJsdAgWptuFu7qq/ERvOYFlhvsLTCKA==
  /@nodelib/fs.stat/2.0.4:
    dev: false
    engines:
      node: '>= 8'
    resolution:
      integrity: sha512-IYlHJA0clt2+Vg7bccq+TzRdJvv19c2INqBSsoOLp1je7xjtr7J26+WXR72MCdvU9q1qTzIWDfhMf+DRvQJK4Q==
  /@nodelib/fs.walk/1.2.6:
    dependencies:
      '@nodelib/fs.scandir': 2.1.4
      fastq: 1.11.0
    dev: false
    engines:
      node: '>= 8'
    resolution:
      integrity: sha512-8Broas6vTtW4GIXTAHDoE32hnN2M5ykgCpWGbuXHQ15vEMqr23pB76e/GZcYsZCHALv50ktd24qhEyKr6wBtow==
  /@opencensus/web-types/0.0.7:
    dev: false
    engines:
      node: '>=6.0'
    resolution:
      integrity: sha512-xB+w7ZDAu3YBzqH44rCmG9/RlrOmFuDPt/bpf17eJr8eZSrLt7nc7LnWdxM9Mmoj/YKMHpxRg28txu3TcpiL+g==
  /@opentelemetry/api/0.10.2:
    dependencies:
      '@opentelemetry/context-base': 0.10.2
    dev: false
    engines:
      node: '>=8.0.0'
    resolution:
      integrity: sha512-GtpMGd6vkzDMYcpu2t9LlhEgMy/SzBwRnz48EejlRArYqZzqSzAsKmegUK7zHgl+EOIaK9mKHhnRaQu3qw20cA==
  /@opentelemetry/api/0.17.0:
    dependencies:
      '@opentelemetry/context-base': 0.17.0
    dev: false
    engines:
      node: '>=8.0.0'
    resolution:
      integrity: sha512-Rr5NklomjXd7BqfGRs8lD78MvDM+tPeUdHNXilyRIgsUu3gKEKpl3ZgJMiI7gx5r94OqvNc5MukkwKK6xjWYfA==
  /@opentelemetry/context-base/0.10.2:
    dev: false
    engines:
      node: '>=8.0.0'
    resolution:
      integrity: sha512-hZNKjKOYsckoOEgBziGMnBcX0M7EtstnCmwz5jZUOUYwlZ+/xxX6z3jPu1XVO2Jivk0eLfuP9GP+vFD49CMetw==
  /@opentelemetry/context-base/0.17.0:
    dev: false
    engines:
      node: '>=8.0.0'
    resolution:
      integrity: sha512-q4Jy9JqTQh7/SE33YgKqcG5X2/JP9TbTpTmGoCBUYDKePK9E2uO40Rn4MjACqgnxu5sC61seG0P6xilvkpr9CQ==
  /@opentelemetry/core/0.17.0:
    dependencies:
      '@opentelemetry/api': 0.17.0
      '@opentelemetry/context-base': 0.17.0
      semver: 7.3.4
    dev: false
    engines:
      node: '>=8.5.0'
    resolution:
      integrity: sha512-jRM0Ydcb98a1ejrShqJIhnc2qqPJI2SJfHDRsFeWCj/q6LIlPo7yRl9msIndUQjRTHHvLdIKBGclNvqoXRyXTA==
  /@opentelemetry/resources/0.17.0:
    dependencies:
      '@opentelemetry/api': 0.17.0
      '@opentelemetry/core': 0.17.0
    dev: false
    engines:
      node: '>=8.0.0'
    resolution:
      integrity: sha512-0f+RryxBh+m+8zrZ1x36CihK21KME/1pIFcPCH9095hDx9yHiAv1h3AGrR/knWpgA5j84Icr5ymlALarmpWSbg==
  /@opentelemetry/semantic-conventions/0.17.0:
    dev: false
    engines:
      node: '>=8.0.0'
    resolution:
      integrity: sha512-WtFcpOv1IHaI0kT2BaZcA6/+fkx6pWyJspUKBljA3HeNDIQgYGB2n6nL/6eaZzWNDvDBHzFEzOKULDJdIwGRlQ==
  /@opentelemetry/tracing/0.17.0:
    dependencies:
      '@opentelemetry/api': 0.17.0
      '@opentelemetry/context-base': 0.17.0
      '@opentelemetry/core': 0.17.0
      '@opentelemetry/resources': 0.17.0
      '@opentelemetry/semantic-conventions': 0.17.0
      lodash.merge: 4.6.2
    dev: false
    engines:
      node: '>=8.0.0'
    resolution:
      integrity: sha512-fnhG6PsDyxpssNGvxx90UNHlsBtPJM0Ouegq7xqQidC33JsQRCFGL0XFMoRltXbuOjT+uKnOti/0o+AxwLnuJA==
  /@rollup/plugin-commonjs/11.0.2_rollup@1.32.1:
    dependencies:
      '@rollup/pluginutils': 3.1.0_rollup@1.32.1
      estree-walker: 1.0.1
      is-reference: 1.2.1
      magic-string: 0.25.7
      resolve: 1.20.0
      rollup: 1.32.1
    dev: false
    engines:
      node: '>= 8.0.0'
    peerDependencies:
      rollup: ^1.20.0
    resolution:
      integrity: sha512-MPYGZr0qdbV5zZj8/2AuomVpnRVXRU5XKXb3HVniwRoRCreGlf5kOE081isNWeiLIi6IYkwTX9zE0/c7V8g81g==
  /@rollup/plugin-inject/4.0.2_rollup@1.32.1:
    dependencies:
      '@rollup/pluginutils': 3.1.0_rollup@1.32.1
      estree-walker: 1.0.1
      magic-string: 0.25.7
      rollup: 1.32.1
    dev: false
    peerDependencies:
      rollup: ^1.20.0 || ^2.0.0
    resolution:
      integrity: sha512-TSLMA8waJ7Dmgmoc8JfPnwUwVZgLjjIAM6MqeIFqPO2ODK36JqE0Cf2F54UTgCUuW8da93Mvoj75a6KAVWgylw==
  /@rollup/plugin-json/4.1.0_rollup@1.32.1:
    dependencies:
      '@rollup/pluginutils': 3.1.0_rollup@1.32.1
      rollup: 1.32.1
    dev: false
    peerDependencies:
      rollup: ^1.20.0 || ^2.0.0
    resolution:
      integrity: sha512-yfLbTdNS6amI/2OpmbiBoW12vngr5NW2jCJVZSBEz+H5KfUJZ2M7sDjk0U6GOOdCWFVScShte29o9NezJ53TPw==
  /@rollup/plugin-multi-entry/3.0.1_rollup@1.32.1:
    dependencies:
      matched: 1.0.2
      rollup: 1.32.1
    dev: false
    peerDependencies:
      rollup: ^1.20.0 || ^2.0.0
    resolution:
      integrity: sha512-Gcp9E8y68Kx+Jo8zy/ZpiiAkb0W01cSqnxOz6h9bPR7MU3gaoTEdRf7xXYplwli1SBFEswXX588ESj+50Brfxw==
  /@rollup/plugin-node-resolve/8.4.0_rollup@1.32.1:
    dependencies:
      '@rollup/pluginutils': 3.1.0_rollup@1.32.1
      '@types/resolve': 1.17.1
      builtin-modules: 3.2.0
      deep-freeze: 0.0.1
      deepmerge: 4.2.2
      is-module: 1.0.0
      resolve: 1.20.0
      rollup: 1.32.1
    dev: false
    engines:
      node: '>= 8.0.0'
    peerDependencies:
      rollup: ^1.20.0||^2.0.0
    resolution:
      integrity: sha512-LFqKdRLn0ShtQyf6SBYO69bGE1upV6wUhBX0vFOUnLAyzx5cwp8svA0eHUnu8+YU57XOkrMtfG63QOpQx25pHQ==
  /@rollup/plugin-replace/2.4.1_rollup@1.32.1:
    dependencies:
      '@rollup/pluginutils': 3.1.0_rollup@1.32.1
      magic-string: 0.25.7
      rollup: 1.32.1
    dev: false
    peerDependencies:
      rollup: ^1.20.0 || ^2.0.0
    resolution:
      integrity: sha512-XwC1oK5rrtRJ0tn1ioLHS6OV5JTluJF7QE1J/q1hN3bquwjnVxjtMyY9iCnoyH9DQbf92CxajB3o98wZbP3oAQ==
  /@rollup/pluginutils/3.1.0_rollup@1.32.1:
    dependencies:
      '@types/estree': 0.0.39
      estree-walker: 1.0.1
      picomatch: 2.2.2
      rollup: 1.32.1
    dev: false
    engines:
      node: '>= 8.0.0'
    peerDependencies:
      rollup: ^1.20.0||^2.0.0
    resolution:
      integrity: sha512-GksZ6pr6TpIjHm8h9lSQ8pi8BE9VeubNT0OMJ3B5uZJ8pz73NPiqOtCog/x2/QzM1ENChPKxMDhiQuRHsqc+lg==
  /@rushstack/node-core-library/3.19.6:
    dependencies:
      '@types/node': 10.17.13
      colors: 1.2.5
      fs-extra: 7.0.1
      jju: 1.4.0
      semver: 5.3.0
      timsort: 0.3.0
      z-schema: 3.18.4
    dev: false
    resolution:
      integrity: sha512-1+FoymIdr9W9k0D8fdZBBPwi5YcMwh/RyESuL5bY29rLICFxSLOPK+ImVZ1OcWj9GEMsvDx5pNpJ311mHQk+MA==
  /@rushstack/node-core-library/3.33.6:
    dependencies:
      '@types/node': 10.17.13
      colors: 1.2.5
      fs-extra: 7.0.1
      import-lazy: 4.0.0
      jju: 1.4.0
      resolve: 1.17.0
      semver: 7.3.4
      timsort: 0.3.0
      z-schema: 3.18.4
    dev: false
    resolution:
      integrity: sha512-930AP4Zj14Z4ulQ6ty2v3DM+D31zpLslAJuHB5E1qh/0+8JLkA0cf+wd2QiXjdIBpG/UdrHbReh5e9/e920YJw==
  /@rushstack/ts-command-line/4.3.13:
    dependencies:
      '@types/argparse': 1.0.33
      argparse: 1.0.10
      colors: 1.2.5
    dev: false
    resolution:
      integrity: sha512-BUBbjYu67NJGQkpHu8aYm7kDoMFizL1qx78+72XE3mX/vDdXYJzw/FWS7TPcMJmY4kNlYs979v2B0Q0qa2wRiw==
  /@rushstack/ts-command-line/4.6.10:
    dependencies:
      '@types/argparse': 1.0.38
      argparse: 1.0.10
      colors: 1.2.5
      string-argv: 0.3.1
    dev: false
    resolution:
      integrity: sha512-WhB/+yGvfmdsMFhEeVaJ9lBwPANFdsoKPsEkzSOVj60qG4aLWABeEl5rOdEwbbnx83RaNN2oQW8TX3enD+vdmw==
  /@sinonjs/commons/1.8.2:
    dependencies:
      type-detect: 4.0.8
    dev: false
    resolution:
      integrity: sha512-sruwd86RJHdsVf/AtBoijDmUqJp3B6hF/DGC23C+JaegnDHaZyewCjoVGTdg3J0uz3Zs7NnIT05OBOmML72lQw==
  /@sinonjs/fake-timers/6.0.1:
    dependencies:
      '@sinonjs/commons': 1.8.2
    dev: false
    resolution:
      integrity: sha512-MZPUxrmFubI36XS1DI3qmI0YdN1gks62JtFZvxR67ljjSNCeK6U08Zx4msEWOXuofgqUt6zPHSi1H9fbjR/NRA==
  /@sinonjs/samsam/5.3.1:
    dependencies:
      '@sinonjs/commons': 1.8.2
      lodash.get: 4.4.2
      type-detect: 4.0.8
    dev: false
    resolution:
      integrity: sha512-1Hc0b1TtyfBu8ixF/tpfSHTVWKwCBLY4QJbkgnE7HcwyvT2xArDxb4K7dMgqRm3szI+LJbzmW/s4xxEhv6hwDg==
  /@sinonjs/text-encoding/0.7.1:
    dev: false
    resolution:
      integrity: sha512-+iTbntw2IZPb/anVDbypzfQa+ay64MW0Zo8aJ8gZPWMMK6/OubMVb6lUPMagqjOPnmtauXnFCACVl3O7ogjeqQ==
  /@tootallnate/once/1.1.2:
    dev: false
    engines:
      node: '>= 6'
    resolution:
      integrity: sha512-RbzJvlNzmRq5c3O09UipeuXno4tA1FE6ikOjxZK0tuxVv3412l64l5t1W5pj4+rJq9vpkm/kwiR07aZXnsKPxw==
  /@types/argparse/1.0.33:
    dev: false
    resolution:
      integrity: sha512-VQgHxyPMTj3hIlq9SY1mctqx+Jj8kpQfoLvDlVSDNOyuYs8JYfkuY3OW/4+dO657yPmNhHpePRx0/Tje5ImNVQ==
  /@types/argparse/1.0.38:
    dev: false
    resolution:
      integrity: sha512-ebDJ9b0e702Yr7pWgB0jzm+CX4Srzz8RcXtLJDJB+BSccqMa36uyH/zUsSYao5+BD1ytv3k3rPYCq4mAE1hsXA==
  /@types/async-lock/1.1.2:
    dev: false
    resolution:
      integrity: sha512-j9n4bb6RhgFIydBe0+kpjnBPYumDaDyU8zvbWykyVMkku+c2CSu31MZkLeaBfqIwU+XCxlDpYDfyMQRkM0AkeQ==
  /@types/body-parser/1.19.0:
    dependencies:
      '@types/connect': 3.4.34
      '@types/node': 8.10.66
    dev: false
    resolution:
      integrity: sha512-W98JrE0j2K78swW4ukqMleo8R7h/pFETjM2DQ90MF6XK2i4LO4W3gQ71Lt4w3bfm2EvVSyWHplECvB5sK22yFQ==
  /@types/chai-as-promised/7.1.3:
    dependencies:
      '@types/chai': 4.2.15
    dev: false
    resolution:
      integrity: sha512-FQnh1ohPXJELpKhzjuDkPLR2BZCAqed+a6xV4MI/T3XzHfd2FlarfUGUdZYgqYe8oxkYn0fchHEeHfHqdZ96sg==
  /@types/chai-string/1.4.2:
    dependencies:
      '@types/chai': 4.2.15
    dev: false
    resolution:
      integrity: sha512-ld/1hV5qcPRGuwlPdvRfvM3Ka/iofOk2pH4VkasK4b1JJP1LjNmWWn0LsISf6RRzyhVOvs93rb9tM09e+UuF8Q==
  /@types/chai/4.2.15:
    dev: false
    resolution:
      integrity: sha512-rYff6FI+ZTKAPkJUoyz7Udq3GaoDZnxYDEvdEdFZASiA7PoErltHezDishqQiSDWrGxvxmplH304jyzQmjp0AQ==
  /@types/chalk/2.2.0:
    dependencies:
      chalk: 3.0.0
    deprecated: This is a stub types definition for chalk (https://github.com/chalk/chalk). chalk provides its own type definitions, so you don't need @types/chalk installed!
    dev: false
    resolution:
      integrity: sha512-1zzPV9FDe1I/WHhRkf9SNgqtRJWZqrBWgu7JGveuHmmyR9CnAPCie2N/x+iHrgnpYBIcCJWHBoMRv2TRWktsvw==
  /@types/component-emitter/1.2.10:
    dev: false
    resolution:
      integrity: sha512-bsjleuRKWmGqajMerkzox19aGbscQX5rmmvvXl3wlIp5gMG1HgkiwPxsN5p070fBDKTNSPgojVbuY1+HWMbFhg==
  /@types/connect/3.4.34:
    dependencies:
      '@types/node': 8.10.66
    dev: false
    resolution:
      integrity: sha512-ePPA/JuI+X0vb+gSWlPKOY0NdNAie/rPUqX2GUPpbZwiKTkSPhjXWuee47E4MtE54QVzGCQMQkAL6JhV2E1+cQ==
  /@types/cookie/0.4.0:
    dev: false
    resolution:
      integrity: sha512-y7mImlc/rNkvCRmg8gC3/lj87S7pTUIJ6QGjwHR9WQJcFs+ZMTOaoPrkdFA/YdbuqVEmEbb5RdhVxMkAcgOnpg==
  /@types/cors/2.8.10:
    dev: false
    resolution:
      integrity: sha512-C7srjHiVG3Ey1nR6d511dtDkCEjxuN9W1HWAEjGq8kpcwmNM6JJkpC0xvabM7BXTG2wDq8Eu33iH9aQKa7IvLQ==
  /@types/debug/4.1.5:
    dev: false
    resolution:
      integrity: sha512-Q1y515GcOdTHgagaVFhHnIFQ38ygs/kmxdNpvpou+raI9UO3YZcHDngBSYKQklcKlvA7iuQlmIKbzvmxcOE9CQ==
  /@types/eslint/7.2.6:
    dependencies:
      '@types/estree': 0.0.46
      '@types/json-schema': 7.0.7
    dev: false
    resolution:
      integrity: sha512-I+1sYH+NPQ3/tVqCeUSBwTE/0heyvtXqpIopUUArlBm0Kpocb8FbMa3AZ/ASKIFpN3rnEx932TTXDbt9OXsNDw==
  /@types/estree/0.0.39:
    dev: false
    resolution:
      integrity: sha512-EYNwp3bU+98cpU4lAWYYL7Zz+2gryWH1qbdDTidVd6hkiR6weksdbMadyXKXNPEkQFhXM+hVO9ZygomHXp+AIw==
  /@types/estree/0.0.46:
    dev: false
    resolution:
      integrity: sha512-laIjwTQaD+5DukBZaygQ79K1Z0jb1bPEMRrkXSLjtCcZm+abyp5YbrqpSLzD42FwWW6gK/aS4NYpJ804nG2brg==
  /@types/express-serve-static-core/4.17.19:
    dependencies:
      '@types/node': 8.10.66
      '@types/qs': 6.9.6
      '@types/range-parser': 1.2.3
    dev: false
    resolution:
      integrity: sha512-DJOSHzX7pCiSElWaGR8kCprwibCB/3yW6vcT8VG3P0SJjnv19gnWG/AZMfM60Xj/YJIp/YCaDHyvzsFVeniARA==
  /@types/express/4.17.11:
    dependencies:
      '@types/body-parser': 1.19.0
      '@types/express-serve-static-core': 4.17.19
      '@types/qs': 6.9.6
      '@types/serve-static': 1.13.9
    dev: false
    resolution:
      integrity: sha512-no+R6rW60JEc59977wIxreQVsIEOAYwgCqldrA/vkpCnbD7MqTefO97lmoBe4WE0F156bC4uLSP1XHDOySnChg==
  /@types/fast-json-stable-stringify/2.0.0:
    dev: false
    resolution:
      integrity: sha512-mky/O83TXmGY39P1H9YbUpjV6l6voRYlufqfFCvel8l1phuy8HRjdWc1rrPuN53ITBJlbyMSV6z3niOySO5pgQ==
  /@types/fs-extra/8.1.1:
    dependencies:
      '@types/node': 8.10.66
    dev: false
    resolution:
      integrity: sha512-TcUlBem321DFQzBNuz8p0CLLKp0VvF/XH9E4KHNmgwyp4E3AfgI5cjiIVZWlbfThBop2qxFIh4+LeY6hVWWZ2w==
  /@types/glob/7.1.3:
    dependencies:
      '@types/minimatch': 3.0.3
      '@types/node': 8.10.66
    dev: false
    resolution:
      integrity: sha512-SEYeGAIQIQX8NN6LDKprLjbrd5dARM5EXsd8GI/A5l0apYI1fGMWgPHSe4ZKL4eozlAyI+doUE9XbYS4xCkQ1w==
  /@types/is-buffer/2.0.0:
    dependencies:
      '@types/node': 8.10.66
    dev: false
    resolution:
      integrity: sha512-0f7N/e3BAz32qDYvgB4d2cqv1DqUwvGxHkXsrucICn8la1Vb6Yl6Eg8mPScGwUiqHJeE7diXlzaK+QMA9m4Gxw==
  /@types/json-schema/7.0.7:
    dev: false
    resolution:
      integrity: sha512-cxWFQVseBm6O9Gbw1IWb8r6OS4OhSt3hPZLkFApLjM8TEXROBuQGLAH2i2gZpcXdLBIrpXuTDhH7Vbm1iXmNGA==
  /@types/json5/0.0.29:
    dev: false
    resolution:
      integrity: sha1-7ihweulOEdK4J7y+UnC86n8+ce4=
  /@types/jsrsasign/8.0.10:
    dev: false
    resolution:
      integrity: sha512-TtLis3HRTt7wLfdpkDBem6vs+MbEGMsC7ob5gNYsJV40tHNAFxw00HMMsEHsg9FWduD38NtACWuSqQpXbFulUg==
  /@types/jws/3.2.3:
    dependencies:
      '@types/node': 8.10.66
    dev: false
    resolution:
      integrity: sha512-g54CHxwvaHvyJyeuZqe7VQujV9SfCXwEkboJp355INPL+kjlS3Aq153EHptaeO/Cch/NPJ1i2sHz0sDDizn7LQ==
  /@types/jwt-decode/2.2.1:
    dev: false
    resolution:
      integrity: sha512-aWw2YTtAdT7CskFyxEX2K21/zSDStuf/ikI3yBqmwpwJF0pS+/IX5DWv+1UFffZIbruP6cnT9/LAJV1gFwAT1A==
  /@types/long/4.0.1:
    dev: false
    resolution:
      integrity: sha512-5tXH6Bx/kNGd3MgffdmP4dy2Z+G4eaXw0SE81Tq3BNadtnMR5/ySMzX4SLEzHJzSmPNn4HIdpQsBvXMUykr58w==
  /@types/md5/2.3.0:
    dependencies:
      '@types/node': 8.10.66
    dev: false
    resolution:
      integrity: sha512-556YJ7ejzxIqSSxzyGGpctuZOarNZJt/zlEkhmmDc1f/slOEANHuwu2ZX7YaZ40rMiWoxt8GvAhoDpW1cmSy6A==
  /@types/mime/1.3.2:
    dev: false
    resolution:
      integrity: sha512-YATxVxgRqNH6nHEIsvg6k2Boc1JHI9ZbH5iWFFv/MTkchz3b1ieGDa5T0a9RznNdI0KhVbdbWSN+KWWrQZRxTw==
  /@types/minimatch/3.0.3:
    dev: false
    resolution:
      integrity: sha512-tHq6qdbT9U1IRSGf14CL0pUlULksvY9OZ+5eEgl1N7t+OA3tGvNpxJCzuKQlsNgCVwbAs670L1vcVQi8j9HjnA==
  /@types/minimist/1.2.1:
    dev: false
    resolution:
      integrity: sha512-fZQQafSREFyuZcdWFAExYjBiCL7AUCdgsk80iO0q4yihYYdcIiH28CcuPTGFgLOCC8RlW49GSQxdHwZP+I7CNg==
  /@types/mocha/7.0.2:
    dev: false
    resolution:
      integrity: sha512-ZvO2tAcjmMi8V/5Z3JsyofMe3hasRcaw88cto5etSVMwVQfeivGAlEYmaQgceUSVYFofVjT+ioHsATjdWcFt1w==
  /@types/mock-fs/4.10.0:
    dependencies:
      '@types/node': 8.10.66
    dev: false
    resolution:
      integrity: sha512-FQ5alSzmHMmliqcL36JqIA4Yyn9jyJKvRSGV3mvPh108VFatX7naJDzSG4fnFQNZFq9dIx0Dzoe6ddflMB2Xkg==
  /@types/mock-require/2.0.0:
    dependencies:
      '@types/node': 8.10.66
    dev: false
    resolution:
      integrity: sha512-nOgjoE5bBiDeiA+z41i95makyHUSMWQMOPocP+J67Pqx/68HAXaeWN1NFtrAYYV6LrISIZZ8vKHm/a50k0f6Sg==
  /@types/nise/1.4.0:
    dev: false
    resolution:
      integrity: sha512-DPxmjiDwubsNmguG5X4fEJ+XCyzWM3GXWsqQlvUcjJKa91IOoJUy51meDr0GkzK64qqNcq85ymLlyjoct9tInw==
  /@types/node-fetch/2.5.8:
    dependencies:
      '@types/node': 8.10.66
      form-data: 3.0.1
    dev: false
    resolution:
      integrity: sha512-fbjI6ja0N5ZA8TV53RUqzsKNkl9fv8Oj3T7zxW7FGv1GSH7gwJaNF8dzCjrqKaxKeUpTz4yT1DaJFq/omNpGfw==
  /@types/node/10.17.13:
    dev: false
    resolution:
      integrity: sha512-pMCcqU2zT4TjqYFrWtYHKal7Sl30Ims6ulZ4UFXxI4xbtQqK/qqKwkDoBFCfooRqqmRu9vY3xaJRwxSh673aYg==
  /@types/node/10.17.55:
    dev: false
    resolution:
      integrity: sha512-koZJ89uLZufDvToeWO5BrC4CR4OUfHnUz2qoPs/daQH6qq3IN62QFxCTZ+bKaCE0xaoCAJYE4AXre8AbghCrhg==
  /@types/node/8.10.66:
    dev: false
    resolution:
      integrity: sha512-tktOkFUA4kXx2hhhrB8bIFb5TbwzS4uOhKEmwiD+NoiL0qtP2OQ9mFldbgD4dV1djrlBYP6eBuQZiWjuHUpqFw==
  /@types/prettier/2.0.2:
    dev: false
    resolution:
      integrity: sha512-IkVfat549ggtkZUthUzEX49562eGikhSYeVGX97SkMFn+sTZrgRewXjQ4tPKFPCykZHkX1Zfd9OoELGqKU2jJA==
  /@types/priorityqueuejs/1.0.1:
    dev: false
    resolution:
      integrity: sha1-bqrDJHpMXO/JRILl2Hw3MLNfUFM=
  /@types/qs/6.9.6:
    dev: false
    resolution:
      integrity: sha512-0/HnwIfW4ki2D8L8c9GVcG5I72s9jP5GSLVF0VIXDW00kmIpA6O33G7a8n59Tmh7Nz0WUC3rSb7PTY/sdW2JzA==
  /@types/query-string/6.2.0:
    dev: false
    resolution:
      integrity: sha512-dnYqKg7eZ+t7ZhCuBtwLxjqON8yXr27hiu3zXfPqxfJSbWUZNwwISE0BJUxghlcKsk4lZSp7bdFSJBJVNWBfmA==
  /@types/range-parser/1.2.3:
    dev: false
    resolution:
      integrity: sha512-ewFXqrQHlFsgc09MK5jP5iR7vumV/BYayNC6PgJO2LPe8vrnNFyjQjSppfEngITi0qvfKtzFvgKymGheFM9UOA==
  /@types/resolve/1.17.1:
    dependencies:
      '@types/node': 8.10.66
    dev: false
    resolution:
      integrity: sha512-yy7HuzQhj0dhGpD8RLXSZWEkLsV9ibvxvi6EiJ3bkqLAO1RGo0WbkWQiwpRlSFymTJRz0d3k5LM3kkx8ArDbLw==
  /@types/semaphore/1.1.1:
    dev: false
    resolution:
      integrity: sha512-jmFpMslMtBGOXY2s7x6O8vBebcj6zhkwl0Pd/viZApo1uZaPk733P8doPvaiBbCG+R7201OLOl4QP7l1mFyuyw==
  /@types/serve-static/1.13.9:
    dependencies:
      '@types/mime': 1.3.2
      '@types/node': 8.10.66
    dev: false
    resolution:
      integrity: sha512-ZFqF6qa48XsPdjXV5Gsz0Zqmux2PerNd3a/ktL45mHpa19cuMi/cL8tcxdAx497yRh+QtYPuofjT9oWw9P7nkA==
  /@types/sinon/9.0.11:
    dependencies:
      '@types/sinonjs__fake-timers': 6.0.2
    dev: false
    resolution:
      integrity: sha512-PwP4UY33SeeVKodNE37ZlOsR9cReypbMJOhZ7BVE0lB+Hix3efCOxiJWiE5Ia+yL9Cn2Ch72EjFTRze8RZsNtg==
  /@types/sinonjs__fake-timers/6.0.2:
    dev: false
    resolution:
      integrity: sha512-dIPoZ3g5gcx9zZEszaxLSVTvMReD3xxyyDnQUjA6IYDG9Ba2AV0otMPs+77sG9ojB4Qr2N2Vk5RnKeuA0X/0bg==
  /@types/stoppable/1.1.0:
    dependencies:
      '@types/node': 8.10.66
    dev: false
    resolution:
      integrity: sha512-BRR23Q9CJduH7AM6mk4JRttd8XyFkb4qIPZu4mdLF+VoP+wcjIxIWIKiBbN78NBbEuynrAyMPtzOHnIp2B/JPQ==
  /@types/tough-cookie/4.0.0:
    dev: false
    resolution:
      integrity: sha512-I99sngh224D0M7XgW1s120zxCt3VYQ3IQsuw3P3jbq5GG4yc79+ZjyKznyOGIQrflfylLgcfekeZW/vk0yng6A==
  /@types/tunnel/0.0.1:
    dependencies:
      '@types/node': 8.10.66
    dev: false
    resolution:
      integrity: sha512-AOqu6bQu5MSWwYvehMXLukFHnupHrpZ8nvgae5Ggie9UwzDR1CCwoXgSSWNZJuyOlCdfdsWMA5F2LlmvyoTv8A==
  /@types/underscore/1.11.0:
    dev: false
    resolution:
      integrity: sha512-ipNAQLgRnG0EWN1cTtfdVHp5AyTW/PAMJ1PxLN4bAKSHbusSZbj48mIHiydQpN7GgQrYqwfnvZ573OVfJm5Nzg==
  /@types/uuid/8.3.0:
    dev: false
    resolution:
      integrity: sha512-eQ9qFW/fhfGJF8WKHGEHZEyVWfZxrT+6CLIJGBcZPfxUh/+BnEj+UCGYMlr9qZuX/2AltsvwrGqp0LhEW8D0zQ==
  /@types/ws/7.4.0:
    dependencies:
      '@types/node': 8.10.66
    dev: false
    resolution:
      integrity: sha512-Y29uQ3Uy+58bZrFLhX36hcI3Np37nqWE7ky5tjiDoy1GDZnIwVxS0CgF+s+1bXMzjKBFy+fqaRfb708iNzdinw==
  /@types/xml2js/0.4.8:
    dependencies:
      '@types/node': 8.10.66
    dev: false
    resolution:
      integrity: sha512-EyvT83ezOdec7BhDaEcsklWy7RSIdi6CNe95tmOAK0yx/Lm30C9K75snT3fYayK59ApC2oyW+rcHErdG05FHJA==
  /@types/yargs-parser/20.2.0:
    dev: false
    resolution:
      integrity: sha512-37RSHht+gzzgYeobbG+KWryeAW8J33Nhr69cjTqSYymXVZEN9NbRYWoYlRtDhHKPVT1FyNKwaTPC1NynKZpzRA==
  /@types/yargs/15.0.13:
    dependencies:
      '@types/yargs-parser': 20.2.0
    dev: false
    resolution:
      integrity: sha512-kQ5JNTrbDv3Rp5X2n/iUu37IJBDU2gsZ5R/g1/KHOOEc5IKfUFjXT6DENPGduh08I/pamwtEq4oul7gUqKTQDQ==
  /@types/yauzl/2.9.1:
    dependencies:
      '@types/node': 8.10.66
    dev: false
    optional: true
    resolution:
      integrity: sha512-A1b8SU4D10uoPjwb0lnHmmu8wZhR9d+9o2PKBQT2jU5YPTKsxac6M2qGAdY7VcL+dHHhARVUDmeg0rOrcd9EjA==
  /@typescript-eslint/eslint-plugin/4.13.0_d656dce1c39e9ace2006452d09229bf4:
    dependencies:
      '@typescript-eslint/experimental-utils': 4.13.0_eslint@7.22.0+typescript@4.1.2
      '@typescript-eslint/parser': 4.13.0_eslint@7.22.0+typescript@4.1.2
      '@typescript-eslint/scope-manager': 4.13.0
      debug: 4.3.1
      eslint: 7.22.0
      functional-red-black-tree: 1.0.1
      lodash: 4.17.21
      regexpp: 3.1.0
      semver: 7.3.4
      tsutils: 3.21.0_typescript@4.1.2
      typescript: 4.1.2
    dev: false
    engines:
      node: ^10.12.0 || >=12.0.0
    peerDependencies:
      '@typescript-eslint/parser': ^4.0.0
      eslint: ^5.0.0 || ^6.0.0 || ^7.0.0
      typescript: '*'
    peerDependenciesMeta:
      typescript:
        optional: true
    resolution:
      integrity: sha512-ygqDUm+BUPvrr0jrXqoteMqmIaZ/bixYOc3A4BRwzEPTZPi6E+n44rzNZWaB0YvtukgP+aoj0i/fyx7FkM2p1w==
  /@typescript-eslint/experimental-utils/4.13.0_eslint@7.22.0+typescript@4.1.2:
    dependencies:
      '@types/json-schema': 7.0.7
      '@typescript-eslint/scope-manager': 4.13.0
      '@typescript-eslint/types': 4.13.0
      '@typescript-eslint/typescript-estree': 4.13.0_typescript@4.1.2
      eslint: 7.22.0
      eslint-scope: 5.1.1
      eslint-utils: 2.1.0
    dev: false
    engines:
      node: ^10.12.0 || >=12.0.0
    peerDependencies:
      eslint: '*'
      typescript: '*'
    resolution:
      integrity: sha512-/ZsuWmqagOzNkx30VWYV3MNB/Re/CGv/7EzlqZo5RegBN8tMuPaBgNK6vPBCQA8tcYrbsrTdbx3ixMRRKEEGVw==
  /@typescript-eslint/parser/4.13.0_eslint@7.22.0+typescript@4.1.2:
    dependencies:
      '@typescript-eslint/scope-manager': 4.13.0
      '@typescript-eslint/types': 4.13.0
      '@typescript-eslint/typescript-estree': 4.13.0_typescript@4.1.2
      debug: 4.3.1
      eslint: 7.22.0
      typescript: 4.1.2
    dev: false
    engines:
      node: ^10.12.0 || >=12.0.0
    peerDependencies:
      eslint: ^5.0.0 || ^6.0.0 || ^7.0.0
      typescript: '*'
    peerDependenciesMeta:
      typescript:
        optional: true
    resolution:
      integrity: sha512-KO0J5SRF08pMXzq9+abyHnaGQgUJZ3Z3ax+pmqz9vl81JxmTTOUfQmq7/4awVfq09b6C4owNlOgOwp61pYRBSg==
  /@typescript-eslint/scope-manager/4.13.0:
    dependencies:
      '@typescript-eslint/types': 4.13.0
      '@typescript-eslint/visitor-keys': 4.13.0
    dev: false
    engines:
      node: ^8.10.0 || ^10.13.0 || >=11.10.1
    resolution:
      integrity: sha512-UpK7YLG2JlTp/9G4CHe7GxOwd93RBf3aHO5L+pfjIrhtBvZjHKbMhBXTIQNkbz7HZ9XOe++yKrXutYm5KmjWgQ==
  /@typescript-eslint/types/4.13.0:
    dev: false
    engines:
      node: ^8.10.0 || ^10.13.0 || >=11.10.1
    resolution:
      integrity: sha512-/+aPaq163oX+ObOG00M0t9tKkOgdv9lq0IQv/y4SqGkAXmhFmCfgsELV7kOCTb2vVU5VOmVwXBXJTDr353C1rQ==
  /@typescript-eslint/typescript-estree/4.13.0_typescript@4.1.2:
    dependencies:
      '@typescript-eslint/types': 4.13.0
      '@typescript-eslint/visitor-keys': 4.13.0
      debug: 4.3.1
      globby: 11.0.2
      is-glob: 4.0.1
      lodash: 4.17.21
      semver: 7.3.4
      tsutils: 3.21.0_typescript@4.1.2
      typescript: 4.1.2
    dev: false
    engines:
      node: ^10.12.0 || >=12.0.0
    peerDependencies:
      typescript: '*'
    peerDependenciesMeta:
      typescript:
        optional: true
    resolution:
      integrity: sha512-9A0/DFZZLlGXn5XA349dWQFwPZxcyYyCFX5X88nWs2uachRDwGeyPz46oTsm9ZJE66EALvEns1lvBwa4d9QxMg==
  /@typescript-eslint/visitor-keys/4.13.0:
    dependencies:
      '@typescript-eslint/types': 4.13.0
      eslint-visitor-keys: 2.0.0
    dev: false
    engines:
      node: ^8.10.0 || ^10.13.0 || >=11.10.1
    resolution:
      integrity: sha512-6RoxWK05PAibukE7jElqAtNMq+RWZyqJ6Q/GdIxaiUj2Ept8jh8+FUVlbq9WxMYxkmEOPvCE5cRSyupMpwW31g==
  /accepts/1.3.7:
    dependencies:
      mime-types: 2.1.29
      negotiator: 0.6.2
    dev: false
    engines:
      node: '>= 0.6'
    resolution:
      integrity: sha512-Il80Qs2WjYlJIBNzNkK6KYqlVMTbZLXgHx2oT0pU/fjRHyEp+PEfEPY0R3WCwAGVOtauxh1hOxNgIf5bv7dQpA==
  /acorn-jsx/5.3.1_acorn@7.4.1:
    dependencies:
      acorn: 7.4.1
    dev: false
    peerDependencies:
      acorn: ^6.0.0 || ^7.0.0 || ^8.0.0
    resolution:
      integrity: sha512-K0Ptm/47OKfQRpNQ2J/oIN/3QYiK6FwW+eJbILhsdxh2WTLdl+30o8aGdTbm5JbffpFFAg/g+zi1E+jvJha5ng==
  /acorn/7.4.1:
    dev: false
    engines:
      node: '>=0.4.0'
    hasBin: true
    resolution:
      integrity: sha512-nQyp0o1/mNdbTO1PO6kHkwSrmgZ0MT/jCCpNiwbUjGoRN4dlBhqJtoQuCnEOKzgTVwg0ZWiCoQy6SxMebQVh8A==
  /adal-node/0.1.28:
    dependencies:
      '@types/node': 8.10.66
      async: 3.2.0
      date-utils: 1.2.21
      jws: 3.2.2
      request: 2.88.2
      underscore: 1.12.1
      uuid: 3.4.0
      xmldom: 0.5.0
      xpath.js: 1.1.0
    dev: false
    engines:
      node: '>= 0.6.15'
    resolution:
      integrity: sha1-RoxLs+u9lrEnBmn0ucuk4AZepIU=
  /agent-base/4.2.1:
    dependencies:
      es6-promisify: 5.0.0
    dev: false
    engines:
      node: '>= 4.0.0'
    resolution:
      integrity: sha512-JVwXMr9nHYTUXsBFKUqhJwvlcYU/blreOEUkhNR2eXZIvwd+c+o5V4MgDPKWnMS/56awN3TRzIP+KoPn+roQtg==
  /agent-base/4.3.0:
    dependencies:
      es6-promisify: 5.0.0
    dev: false
    engines:
      node: '>= 4.0.0'
    resolution:
      integrity: sha512-salcGninV0nPrwpGNn4VTXBb1SOuXQBiqbrNXoeizJsHrsL6ERFM2Ne3JUSBWRE6aeNJI2ROP/WEEIDUiDe3cg==
  /agent-base/5.1.1:
    dev: false
    engines:
      node: '>= 6.0.0'
    resolution:
      integrity: sha512-TMeqbNl2fMW0nMjTEPOwe3J/PRFP4vqeoNuQMG0HlMrtm5QxKqdvAkZ1pRBQ/ulIyDD5Yq0nJ7YbdD8ey0TO3g==
  /agent-base/6.0.2:
    dependencies:
      debug: 4.3.1
    dev: false
    engines:
      node: '>= 6.0.0'
    resolution:
      integrity: sha512-RZNwNclF7+MS/8bDg70amg32dyeZGZxiDuQmZxKLAlQjr3jGyLx+4Kkk58UO7D2QdgFIQCovuSuZESne6RG6XQ==
  /ajv/6.12.6:
    dependencies:
      fast-deep-equal: 3.1.3
      fast-json-stable-stringify: 2.1.0
      json-schema-traverse: 0.4.1
      uri-js: 4.4.1
    dev: false
    resolution:
      integrity: sha512-j3fVLgvTo527anyYyJOGTYJbG+vnnQYvE0m5mmkc1TK+nxAppkCLMIL0aZ4dblVCNoGShhm+kzE4ZUykBoMg4g==
  /ajv/7.2.1:
    dependencies:
      fast-deep-equal: 3.1.3
      json-schema-traverse: 1.0.0
      require-from-string: 2.0.2
      uri-js: 4.4.1
    dev: false
    resolution:
      integrity: sha512-+nu0HDv7kNSOua9apAVc979qd932rrZeb3WOvoiD31A/p1mIE5/9bN2027pE2rOPYEdS3UHzsvof4hY+lM9/WQ==
  /ansi-colors/3.2.3:
    dev: false
    engines:
      node: '>=6'
    resolution:
      integrity: sha512-LEHHyuhlPY3TmuUYMh2oz89lTShfvgbmzaBcxve9t/9Wuy7Dwf4yoAKcND7KFT1HAQfqZ12qtc+DUrBMeKF9nw==
  /ansi-colors/4.1.1:
    dev: false
    engines:
      node: '>=6'
    resolution:
      integrity: sha512-JoX0apGbHaUJBNl6yF+p6JAFYZ666/hhCGKN5t9QFjbJQKUU/g8MNbFDbvfrgKXvI1QpZplPOnwIo99lX/AAmA==
  /ansi-regex/2.1.1:
    dev: false
    engines:
      node: '>=0.10.0'
    resolution:
      integrity: sha1-w7M6te42DYbg5ijwRorn7yfWVN8=
  /ansi-regex/3.0.0:
    dev: false
    engines:
      node: '>=4'
    resolution:
      integrity: sha1-7QMXwyIGT3lGbAKWa922Bas32Zg=
  /ansi-regex/4.1.0:
    dev: false
    engines:
      node: '>=6'
    resolution:
      integrity: sha512-1apePfXM1UOSqw0o9IiFAovVz9M5S1Dg+4TrDwfMewQ6p/rmMueb7tWZjQ1rx4Loy1ArBggoqGpfqqdI4rondg==
  /ansi-regex/5.0.0:
    dev: false
    engines:
      node: '>=8'
    resolution:
      integrity: sha512-bY6fj56OUQ0hU1KjFNDQuJFezqKdrAyFdIevADiqrWHwSlbmBNMHp5ak2f40Pm8JTFyM2mqxkG6ngkHO11f/lg==
  /ansi-styles/2.2.1:
    dev: false
    engines:
      node: '>=0.10.0'
    resolution:
      integrity: sha1-tDLdM1i2NM914eRmQ2gkBTPB3b4=
  /ansi-styles/3.2.1:
    dependencies:
      color-convert: 1.9.3
    dev: false
    engines:
      node: '>=4'
    resolution:
      integrity: sha512-VT0ZI6kZRdTh8YyJw3SMbYm/u+NqfsAxEpWO0Pf9sq8/e94WxxOpPKx9FR1FlyCtOVDNOQ+8ntlqFxiRc+r5qA==
  /ansi-styles/4.3.0:
    dependencies:
      color-convert: 2.0.1
    dev: false
    engines:
      node: '>=8'
    resolution:
      integrity: sha512-zbB9rCJAT1rbjiVDb2hqKFHNYLxgtk8NURxZ3IZwD3F6NtxbXZQCnnSi1Lkx+IDohdPlFp222wVALIheZJQSEg==
  /anymatch/3.1.1:
    dependencies:
      normalize-path: 3.0.0
      picomatch: 2.2.2
    dev: false
    engines:
      node: '>= 8'
    resolution:
      integrity: sha512-mM8522psRCqzV+6LhomX5wgp25YVibjh8Wj23I5RPkPppSVSjyKD2A2mBJmWGa+KN7f2D6LNh9jkBCeyLktzjg==
  /append-transform/1.0.0:
    dependencies:
      default-require-extensions: 2.0.0
    dev: false
    engines:
      node: '>=4'
    resolution:
      integrity: sha512-P009oYkeHyU742iSZJzZZywj4QRJdnTWffaKuJQLablCZ1uz6/cW4yaRgcDaoQ+uwOxxnt0gRUcwfsNP2ri0gw==
  /aproba/1.2.0:
    dev: false
    optional: true
    resolution:
      integrity: sha512-Y9J6ZjXtoYh8RnXVCMOU/ttDmk1aBjunq9vO0ta5x85WDQiQfUF9sIPBITdbiiIVcBo03Hi3jMxigBtsddlXRw==
  /archy/1.0.0:
    dev: false
    resolution:
      integrity: sha1-+cjBN1fMHde8N5rHeyxipcKGjEA=
  /are-we-there-yet/1.1.5:
    dependencies:
      delegates: 1.0.0
      readable-stream: 2.3.7
    dev: false
    optional: true
    resolution:
      integrity: sha512-5hYdAkZlcG8tOLujVDTgCT+uPX0VnpAH28gWsLfzpXYm7wP6mp5Q/gYyR7YQ0cKVJcXJnl3j2kpBan13PtQf6w==
  /arg/4.1.3:
    dev: false
    resolution:
      integrity: sha512-58S9QDqG0Xx27YwPSt9fJxivjYl432YCwfDMfZ+71RAqUrZef7LrKQZ3LHLOwCS4FLNBplP533Zx895SeOCHvA==
  /argparse/1.0.10:
    dependencies:
      sprintf-js: 1.0.3
    dev: false
    resolution:
      integrity: sha512-o5Roy6tNG4SL/FOkCAN6RzjiakZS25RLYFrcMttJqbdd8BWrnA+fGz57iN5Pb06pvBGvl5gQ0B48dJlslXvoTg==
  /arr-union/3.1.0:
    dev: false
    engines:
      node: '>=0.10.0'
    resolution:
      integrity: sha1-45sJrqne+Gao8gbiiK9jkZuuOcQ=
  /array-filter/1.0.0:
    dev: false
    resolution:
      integrity: sha1-uveeYubvTCpMC4MSMtr/7CUfnYM=
  /array-flatten/1.1.1:
    dev: false
    resolution:
      integrity: sha1-ml9pkFGx5wczKPKgCJaLZOopVdI=
  /array-includes/3.1.3:
    dependencies:
      call-bind: 1.0.2
      define-properties: 1.1.3
      es-abstract: 1.18.0
      get-intrinsic: 1.1.1
      is-string: 1.0.5
    dev: false
    engines:
      node: '>= 0.4'
    resolution:
      integrity: sha512-gcem1KlBU7c9rB+Rq8/3PPKsK2kjqeEBa3bD5kkQo4nYlOHQCJqIJFqBXDEfwaRuYTT4E+FxA9xez7Gf/e3Q7A==
  /array-union/2.1.0:
    dev: false
    engines:
      node: '>=8'
    resolution:
      integrity: sha512-HGyxoOTYUyCM6stUe6EJgnd4EoewAI7zMdfqO+kGjnlZmBDz/cR5pf8r/cR4Wq60sL/p0IkcjUEEPwS3GFrIyw==
  /array.prototype.flat/1.2.4:
    dependencies:
      call-bind: 1.0.2
      define-properties: 1.1.3
      es-abstract: 1.18.0
    dev: false
    engines:
      node: '>= 0.4'
    resolution:
      integrity: sha512-4470Xi3GAPAjZqFcljX2xzckv1qeKPizoNkiS0+O4IoPR2ZNpcjE0pkhdihlDouK+x6QOast26B4Q/O9DJnwSg==
  /asap/2.0.6:
    dev: false
    resolution:
      integrity: sha1-5QNHYR1+aQlDIIu9r+vLwvuGbUY=
  /asn1/0.2.4:
    dependencies:
      safer-buffer: 2.1.2
    dev: false
    resolution:
      integrity: sha512-jxwzQpLQjSmWXgwaCZE9Nz+glAG01yF1QnWgbhGwHI5A6FRIEY6IVqtHhIepHqI7/kyEyQEagBC5mBEFlIYvdg==
  /assert-plus/1.0.0:
    dev: false
    engines:
      node: '>=0.8'
    resolution:
      integrity: sha1-8S4PPF13sLHN2RRpQuTpbB5N1SU=
  /assert/1.5.0:
    dependencies:
      object-assign: 4.1.1
      util: 0.10.3
    dev: false
    resolution:
      integrity: sha512-EDsgawzwoun2CZkCgtxJbv392v4nbk9XDD06zI+kQYoBM/3RBWLlEyJARDOmhAAosBjWACEkKL6S+lIZtcAubA==
  /assertion-error/1.1.0:
    dev: false
    resolution:
      integrity: sha512-jgsaNduz+ndvGyFt3uSuWqvy4lCnIJiovtouQN5JZHOKCS2QuhEdbcQHFhVksz2N2U9hXJo8odG7ETyWlEeuDw==
  /ast-types/0.14.2:
    dependencies:
      tslib: 2.1.0
    dev: false
    engines:
      node: '>=4'
    resolution:
      integrity: sha512-O0yuUDnZeQDL+ncNGlJ78BiO4jnYI3bvMsD5prT0/nsgijG/LpNBIr63gTjVTNsiGkgQhiyCShTgxt8oXOrklA==
  /astral-regex/2.0.0:
    dev: false
    engines:
      node: '>=8'
    resolution:
      integrity: sha512-Z7tMw1ytTXt5jqMcOP+OQteU1VuNK9Y02uuJtKQ1Sv69jXQKKg5cibLwGJow8yzZP+eAc18EmLGPal0bp36rvQ==
  /async-array-reduce/0.2.1:
    dev: false
    engines:
      node: '>=0.10.0'
    resolution:
      integrity: sha1-yL4BCitc0A3qlsgRFgNGk9/dgtE=
  /async-lock/1.2.8:
    dev: false
    resolution:
      integrity: sha512-G+26B2jc0Gw0EG/WN2M6IczuGepBsfR1+DtqLnyFSH4p2C668qkOCtEkGNVEaaNAVlYwEMazy1+/jnLxltBkIQ==
  /async/3.2.0:
    dev: false
    resolution:
      integrity: sha512-TR2mEZFVOj2pLStYxLht7TyfuRzaydfpxr3k9RpHIzMgw7A64dzsdqCxH1WJyQdoe8T10nDXd9wnEigmiuHIZw==
  /asynckit/0.4.0:
    dev: false
    resolution:
      integrity: sha1-x57Zf380y48robyXkLzDZkdLS3k=
  /atob/2.1.2:
    dev: false
    engines:
      node: '>= 4.5.0'
    hasBin: true
    resolution:
      integrity: sha512-Wm6ukoaOGJi/73p/cl2GvLjTI5JM1k/O14isD73YML8StrH/7/lRFgmg8nICZgD3bZZvjwCGxtMOD3wWNAu8cg==
  /available-typed-arrays/1.0.2:
    dependencies:
      array-filter: 1.0.0
    dev: false
    engines:
      node: '>= 0.4'
    resolution:
      integrity: sha512-XWX3OX8Onv97LMk/ftVyBibpGwY5a8SmuxZPzeOxqmuEqUCOM9ZE+uIaD1VNJ5QnvU2UQusvmKbuM1FR8QWGfQ==
  /avsc/5.5.3:
    dev: false
    engines:
      node: '>=0.11'
    resolution:
      integrity: sha512-LaBbmBsus1mpK+6i99AF57/tUP8/wAj9+ZZm/5HGNIWN0dUZWUEp4/o79pAiRz49Mdb3PskltbCFD3w115TdZQ==
  /aws-sign2/0.7.0:
    dev: false
    resolution:
      integrity: sha1-tG6JCTSpWR8tL2+G1+ap8bP+dqg=
  /aws4/1.11.0:
    dev: false
    resolution:
      integrity: sha512-xh1Rl34h6Fi1DC2WWKfxUTVqRsNnr6LsKz2+hfwDxQJWmrx8+c7ylaqBMcHfl1U1r2dsifOvKX3LQuLNZ+XSvA==
  /axios/0.21.1:
    dependencies:
      follow-redirects: 1.13.3
    dev: false
    resolution:
      integrity: sha512-dKQiRHxGD9PPRIUNIWvZhPTPpl1rf/OxTYKsqKUDjBwYylTvV7SjSHJb9ratfyzM6wCdLCOYLzs73qpg5c4iGA==
  /axios/0.21.1_debug@3.2.7:
    dependencies:
      follow-redirects: 1.13.3_debug@3.2.7
    dev: false
    peerDependencies:
      debug: '*'
    resolution:
      integrity: sha512-dKQiRHxGD9PPRIUNIWvZhPTPpl1rf/OxTYKsqKUDjBwYylTvV7SjSHJb9ratfyzM6wCdLCOYLzs73qpg5c4iGA==
  /axios/0.21.1_debug@4.3.1:
    dependencies:
      follow-redirects: 1.13.3_debug@4.3.1
    dev: false
    peerDependencies:
      debug: '*'
    resolution:
      integrity: sha512-dKQiRHxGD9PPRIUNIWvZhPTPpl1rf/OxTYKsqKUDjBwYylTvV7SjSHJb9ratfyzM6wCdLCOYLzs73qpg5c4iGA==
  /azure-storage/2.10.3:
    dependencies:
      browserify-mime: 1.2.9
      extend: 3.0.2
      json-edm-parser: 0.1.2
      md5.js: 1.3.4
      readable-stream: 2.0.6
      request: 2.88.2
      underscore: 1.8.3
      uuid: 3.4.0
      validator: 9.4.1
      xml2js: 0.2.8
      xmlbuilder: 9.0.7
    dev: false
    engines:
      node: '>= 0.8.26'
    resolution:
      integrity: sha512-IGLs5Xj6kO8Ii90KerQrrwuJKexLgSwYC4oLWmc11mzKe7Jt2E5IVg+ZQ8K53YWZACtVTMBNO3iGuA+4ipjJxQ==
  /babel-runtime/6.26.0:
    dependencies:
      core-js: 2.6.12
      regenerator-runtime: 0.11.1
    dev: false
    resolution:
      integrity: sha1-llxwWGaOgrVde/4E/yM3vItWR/4=
  /backbone/1.4.0:
    dependencies:
      underscore: 1.12.1
    dev: false
    resolution:
      integrity: sha512-RLmDrRXkVdouTg38jcgHhyQ/2zjg7a8E6sz2zxfz21Hh17xDJYUHBZimVIt5fUyS8vbfpeSmTL3gUjTEvUV3qQ==
  /balanced-match/1.0.0:
    dev: false
    resolution:
      integrity: sha1-ibTRmasr7kneFk6gK4nORi1xt2c=
  /base64-arraybuffer/0.1.4:
    dev: false
    engines:
      node: '>= 0.6.0'
    resolution:
      integrity: sha1-mBjHngWbE1X5fgQooBfIOOkLqBI=
  /base64-js/1.5.1:
    dev: false
    resolution:
      integrity: sha512-AKpaYlHn8t4SVbOHCy+b5+KKgvR4vrsD8vbvrbiQJps7fKDTkjkDry6ji0rUJjC0kzbNePLwzxq8iypo41qeWA==
  /base64id/2.0.0:
    dev: false
    engines:
      node: ^4.5.0 || >= 5.9
    resolution:
      integrity: sha512-lGe34o6EHj9y3Kts9R4ZYs/Gr+6N7MCaMlIFA3F1R2O5/m7K06AxfSeO5530PEERE6/WyEg3lsuyw4GHlPZHog==
  /bcrypt-pbkdf/1.0.2:
    dependencies:
      tweetnacl: 0.14.5
    dev: false
    resolution:
      integrity: sha1-pDAdOJtqQ/m2f/PKEaP2Y342Dp4=
  /binary-extensions/2.2.0:
    dev: false
    engines:
      node: '>=8'
    resolution:
      integrity: sha512-jDctJ/IVQbZoJykoeHbhXpOlNBqGNcwXJKJog42E5HDPUwQTSdjCHdihjj0DlnheQ7blbT6dHOafNAiS8ooQKA==
  /bl/4.1.0:
    dependencies:
      buffer: 5.7.1
      inherits: 2.0.4
      readable-stream: 3.6.0
    dev: false
    resolution:
      integrity: sha512-1W07cM9gS6DcLperZfFSj+bWLtaPGSOHWhPiGzXmvVJbRLdG82sH/Kn8EtW1VqWVA54AKf2h5k5BbnIbwF3h6w==
  /body-parser/1.19.0:
    dependencies:
      bytes: 3.1.0
      content-type: 1.0.4
      debug: 2.6.9
      depd: 1.1.2
      http-errors: 1.7.2
      iconv-lite: 0.4.24
      on-finished: 2.3.0
      qs: 6.7.0
      raw-body: 2.4.0
      type-is: 1.6.18
    dev: false
    engines:
      node: '>= 0.8'
    resolution:
      integrity: sha512-dhEPs72UPbDnAQJ9ZKMNTP6ptJaionhP5cBb541nXPlW60Jepo9RV/a4fX4XWW9CuFNK22krhrj1+rgzifNCsw==
  /brace-expansion/1.1.11:
    dependencies:
      balanced-match: 1.0.0
      concat-map: 0.0.1
    dev: false
    resolution:
      integrity: sha512-iCuPHDFgrHX7H2vEI/5xpz07zSHB00TpugqhmYtVmMO6518mCuRMoOYFldEBl0g187ufozdaHgWKcYFb61qGiA==
  /braces/3.0.2:
    dependencies:
      fill-range: 7.0.1
    dev: false
    engines:
      node: '>=8'
    resolution:
      integrity: sha512-b8um+L1RzM3WDSzvhm6gIz1yfTbBt6YTlcEKAvsmqCZZFw46z626lVj9j1yEPW33H5H+lBQpZMP1k8l+78Ha0A==
  /browser-stdout/1.3.1:
    dev: false
    resolution:
      integrity: sha512-qhAVI1+Av2X7qelOfAIYwXONood6XlZE/fXaBSmW/T5SzLAmCgzi+eiWE7fUvbHaeNBQH13UftjpXxsfLkMpgw==
  /browserify-mime/1.2.9:
    dev: false
    resolution:
      integrity: sha1-rrGvKN5sDXpqLOQK22j/GEIq8x8=
  /browserslist/4.16.3:
    dependencies:
      caniuse-lite: 1.0.30001202
      colorette: 1.2.2
      electron-to-chromium: 1.3.691
      escalade: 3.1.1
      node-releases: 1.1.71
    dev: false
    engines:
      node: ^6 || ^7 || ^8 || ^9 || ^10 || ^11 || ^12 || >=13.7
    hasBin: true
    resolution:
      integrity: sha512-vIyhWmIkULaq04Gt93txdh+j02yX/JzlyhLYbV3YQCn/zvES3JnY7TifHHvvr1w5hTDluNKMkV05cs4vy8Q7sw==
  /buffer-crc32/0.2.13:
    dev: false
    resolution:
      integrity: sha1-DTM+PwDqxQqhRUq9MO+MKl2ackI=
  /buffer-equal-constant-time/1.0.1:
    dev: false
    resolution:
      integrity: sha1-+OcRMvf/5uAaXJaXpMbz5I1cyBk=
  /buffer-from/1.1.1:
    dev: false
    resolution:
      integrity: sha512-MQcXEUbCKtEo7bhqEs6560Hyd4XaovZlO/k9V3hjVUF/zwW7KBVdSK4gIt/bzwS9MbR5qob+F5jusZsb0YQK2A==
  /buffer/5.7.1:
    dependencies:
      base64-js: 1.5.1
      ieee754: 1.2.1
    dev: false
    resolution:
      integrity: sha512-EHcyIPBQ4BSGlvjB16k5KgAJ27CIsHY/2JBmCRReo48y9rQ3MaUzWX3KVlBa4U7MyX02HdVj0K7C3WaB3ju7FQ==
  /builtin-modules/1.1.1:
    dev: false
    engines:
      node: '>=0.10.0'
    resolution:
      integrity: sha1-Jw8HbFpywC9bZaR9+Uxf46J4iS8=
  /builtin-modules/2.0.0:
    dev: false
    engines:
      node: '>=4'
    resolution:
      integrity: sha512-3U5kUA5VPsRUA3nofm/BXX7GVHKfxz0hOBAPxXrIvHzlDRkQVqEn6yi8QJegxl4LzOHLdvb7XF5dVawa/VVYBg==
  /builtin-modules/3.1.0:
    dev: false
    engines:
      node: '>=6'
    resolution:
      integrity: sha512-k0KL0aWZuBt2lrxrcASWDfwOLMnodeQjodT/1SxEQAXsHANgo6ZC/VEaSEHCXt7aSTZ4/4H5LKa+tBXmW7Vtvw==
  /builtin-modules/3.2.0:
    dev: false
    engines:
      node: '>=6'
    resolution:
      integrity: sha512-lGzLKcioL90C7wMczpkY0n/oART3MbBa8R9OFGE1rJxoVI86u4WAGfEk8Wjv10eKSyTHVGkSo3bvBylCEtk7LA==
  /bytes/3.1.0:
    dev: false
    engines:
      node: '>= 0.8'
    resolution:
      integrity: sha512-zauLjrfCG+xvoyaqLoV8bLVXXNGC4JqlxFCutSDWA6fJrTo2ZuvLYTqZ7aHBLZSMOopbzwv8f+wZcVzfVTI2Dg==
  /caching-transform/3.0.2:
    dependencies:
      hasha: 3.0.0
      make-dir: 2.1.0
      package-hash: 3.0.0
      write-file-atomic: 2.4.3
    dev: false
    engines:
      node: '>=6'
    resolution:
      integrity: sha512-Mtgcv3lh3U0zRii/6qVgQODdPA4G3zhG+jtbCWj39RXuUFTMzH0vcdMtaJS1jPowd+It2Pqr6y3NJMQqOqCE2w==
  /call-bind/1.0.2:
    dependencies:
      function-bind: 1.1.1
      get-intrinsic: 1.1.1
    dev: false
    resolution:
      integrity: sha512-7O+FbCihrB5WGbFYesctwmTKae6rOiIzmz1icreWJ+0aA7LJfuqhEso2T9ncpcFtzMQtzXf2QGGueWJGTYsqrA==
  /callsites/3.1.0:
    dev: false
    engines:
      node: '>=6'
    resolution:
      integrity: sha512-P8BjAsXvZS+VIDUI11hHCQEv74YT67YUi5JJFNWIqL235sBmjX4+qx9Muvls5ivyNENctx46xQLQ3aTuE7ssaQ==
  /camelcase/5.3.1:
    dev: false
    engines:
      node: '>=6'
    resolution:
      integrity: sha512-L28STB170nwWS63UjtlEOE3dldQApaJXZkOI1uMFfzf3rRuPegHaHesyee+YxQ+W6SvRDQV6UrdOdRiR153wJg==
  /caniuse-lite/1.0.30001202:
    dev: false
    resolution:
      integrity: sha512-ZcijQNqrcF8JNLjzvEiXqX4JUYxoZa7Pvcsd9UD8Kz4TvhTonOSNRsK+qtvpVL4l6+T1Rh4LFtLfnNWg6BGWCQ==
  /caseless/0.12.0:
    dev: false
    resolution:
      integrity: sha1-G2gcIf+EAzyCZUMJBolCDRhxUdw=
  /chai-as-promised/7.1.1_chai@4.3.4:
    dependencies:
      chai: 4.3.4
      check-error: 1.0.2
    dev: false
    peerDependencies:
      chai: '>= 2.1.2 < 5'
    resolution:
      integrity: sha512-azL6xMoi+uxu6z4rhWQ1jbdUhOMhis2PvscD/xjLqNMkv3BPPp2JyyuTHOrf9BOosGpNQ11v6BKv/g57RXbiaA==
  /chai-exclude/2.0.2_chai@4.3.4:
    dependencies:
      chai: 4.3.4
      fclone: 1.0.11
    dev: false
    peerDependencies:
      chai: '>= 4.0.0 < 5'
    resolution:
      integrity: sha512-QmNVnvdSw8Huccdjm49mKu3HtoHxvjdavgYkY0KPQ5MI5UWfbc9sX1YqRgaMPf2GGtDXPoF2ram3AeNS4945Xw==
  /chai-string/1.5.0_chai@4.3.4:
    dependencies:
      chai: 4.3.4
    dev: false
    peerDependencies:
      chai: ^4.1.2
    resolution:
      integrity: sha512-sydDC3S3pNAQMYwJrs6dQX0oBQ6KfIPuOZ78n7rocW0eJJlsHPh2t3kwW7xfwYA/1Bf6/arGtSUo16rxR2JFlw==
  /chai/4.3.4:
    dependencies:
      assertion-error: 1.1.0
      check-error: 1.0.2
      deep-eql: 3.0.1
      get-func-name: 2.0.0
      pathval: 1.1.1
      type-detect: 4.0.8
    dev: false
    engines:
      node: '>=4'
    resolution:
      integrity: sha512-yS5H68VYOCtN1cjfwumDSuzn/9c+yza4f3reKXlE5rUg7SFcCEy90gJvydNgOYtblyf4Zi6jIWRnXOgErta0KA==
  /chalk/1.1.3:
    dependencies:
      ansi-styles: 2.2.1
      escape-string-regexp: 1.0.5
      has-ansi: 2.0.0
      strip-ansi: 3.0.1
      supports-color: 2.0.0
    dev: false
    engines:
      node: '>=0.10.0'
    resolution:
      integrity: sha1-qBFcVeSnAv5NFQq9OHKCKn4J/Jg=
  /chalk/2.4.2:
    dependencies:
      ansi-styles: 3.2.1
      escape-string-regexp: 1.0.5
      supports-color: 5.5.0
    dev: false
    engines:
      node: '>=4'
    resolution:
      integrity: sha512-Mti+f9lpJNcwF4tWV8/OrTTtF1gZi+f8FqlyAdouralcFWFQWF2+NgCHShjkCb+IFBLq9buZwE1xckQU4peSuQ==
  /chalk/3.0.0:
    dependencies:
      ansi-styles: 4.3.0
      supports-color: 7.2.0
    dev: false
    engines:
      node: '>=8'
    resolution:
      integrity: sha512-4D3B6Wf41KOYRFdszmDqMCGq5VV/uMAB273JILmO+3jAlh8X4qDtdtgCR3fxtbLEMzSx22QdhnDcJvu2u1fVwg==
  /chalk/4.1.0:
    dependencies:
      ansi-styles: 4.3.0
      supports-color: 7.2.0
    dev: false
    engines:
      node: '>=10'
    resolution:
      integrity: sha512-qwx12AxXe2Q5xQ43Ac//I6v5aXTipYrSESdOgzrN+9XjgEpyjpKuvSGaN4qE93f7TQTlerQQ8S+EQ0EyDoVL1A==
  /charenc/0.0.2:
    dev: false
    resolution:
      integrity: sha1-wKHS86cJLgN3S/qD8UwPxXkKhmc=
  /check-error/1.0.2:
    dev: false
    resolution:
      integrity: sha1-V00xLt2Iu13YkS6Sht1sCu1KrII=
  /check-more-types/2.24.0:
    dev: false
    engines:
      node: '>= 0.8.0'
    resolution:
      integrity: sha1-FCD/sQ/URNz8ebQ4kbv//TKoRgA=
  /chokidar/3.3.0:
    dependencies:
      anymatch: 3.1.1
      braces: 3.0.2
      glob-parent: 5.1.2
      is-binary-path: 2.1.0
      is-glob: 4.0.1
      normalize-path: 3.0.0
      readdirp: 3.2.0
    dev: false
    engines:
      node: '>= 8.10.0'
    optionalDependencies:
      fsevents: 2.1.3
    resolution:
      integrity: sha512-dGmKLDdT3Gdl7fBUe8XK+gAtGmzy5Fn0XkkWQuYxGIgWVPPse2CxFA5mtrlD0TOHaHjEUqkWNyP1XdHoJES/4A==
  /chokidar/3.5.1:
    dependencies:
      anymatch: 3.1.1
      braces: 3.0.2
      glob-parent: 5.1.2
      is-binary-path: 2.1.0
      is-glob: 4.0.1
      normalize-path: 3.0.0
      readdirp: 3.5.0
    dev: false
    engines:
      node: '>= 8.10.0'
    optionalDependencies:
      fsevents: 2.3.2
    resolution:
      integrity: sha512-9+s+Od+W0VJJzawDma/gvBNQqkTiqYTWLuZoyAsivsI4AaWTCzHG06/TMjsf1cYe9Cb97UCEhjz7HvnPk2p/tw==
  /chownr/1.1.4:
    dev: false
    resolution:
      integrity: sha512-jJ0bqzaylmJtVnNgzTeSOs8DPavpbYgEr/b0YL8/2GO3xJEhInFmhKMUnEJQjZumK7KXGFhUy89PrsJWlakBVg==
  /ci-info/2.0.0:
    dev: false
    resolution:
      integrity: sha512-5tK7EtrZ0N+OLFMthtqOj4fI2Jeb88C4CAZPu25LDVUgXJ0A3Js4PMGqrn0JU1W0Mh1/Z8wZzYPxqUrXeBboCQ==
  /cliui/5.0.0:
    dependencies:
      string-width: 3.1.0
      strip-ansi: 5.2.0
      wrap-ansi: 5.1.0
    dev: false
    resolution:
      integrity: sha512-PYeGSEmmHM6zvoef2w8TPzlrnNpXIjTipYK780YswmIP9vjxmd6Y2a3CB2Ks6/AU8NHjZugXvo8w3oWM2qnwXA==
  /cliui/6.0.0:
    dependencies:
      string-width: 4.2.2
      strip-ansi: 6.0.0
      wrap-ansi: 6.2.0
    dev: false
    resolution:
      integrity: sha512-t6wbgtoCXvAzst7QgXxJYqPt0usEfbgQdftEPbLL/cvv6HPE5VgvqCuAIDR0NgU52ds6rFwqrgakNLrHEjCbrQ==
  /cliui/7.0.4:
    dependencies:
      string-width: 4.2.2
      strip-ansi: 6.0.0
      wrap-ansi: 7.0.0
    dev: false
    resolution:
      integrity: sha512-OcRE68cOsVMXp1Yvonl/fzkQOyjLSu/8bhPDfQt0e0/Eb283TKP20Fs2MqoPsr9SwA595rRCA+QMzYc9nBP+JQ==
  /co/4.6.0:
    dev: false
    engines:
      iojs: '>= 1.0.0'
      node: '>= 0.12.0'
    resolution:
      integrity: sha1-bqa989hTrlTMuOR7+gvz+QMfsYQ=
  /code-point-at/1.1.0:
    dev: false
    engines:
      node: '>=0.10.0'
    optional: true
    resolution:
      integrity: sha1-DQcLTQQ6W+ozovGkDi7bPZpMz3c=
  /color-convert/1.9.3:
    dependencies:
      color-name: 1.1.3
    dev: false
    resolution:
      integrity: sha512-QfAUtd+vFdAtFQcC8CCyYt1fYWxSqAiK2cSD6zDB8N3cpsEBAvRxp9zOGg6G/SHHJYAT88/az/IuDGALsNVbGg==
  /color-convert/2.0.1:
    dependencies:
      color-name: 1.1.4
    dev: false
    engines:
      node: '>=7.0.0'
    resolution:
      integrity: sha512-RRECPsj7iu/xb5oKYcsFHSppFNnsj/52OVTRKb4zP5onXwVF3zVmmToNcOfGC+CRDpfK/U584fMg38ZHCaElKQ==
  /color-name/1.1.3:
    dev: false
    resolution:
      integrity: sha1-p9BVi9icQveV3UIyj3QIMcpTvCU=
  /color-name/1.1.4:
    dev: false
    resolution:
      integrity: sha512-dOy+3AuW3a2wNbZHIuMZpTcgjGuLU/uBL/ubcZF9OXbDo8ff4O8yVp5Bf0efS8uEoYo5q4Fx7dY9OgQGXgAsQA==
  /colorette/1.2.2:
    dev: false
    resolution:
      integrity: sha512-MKGMzyfeuutC/ZJ1cba9NqcNpfeqMUcYmyF1ZFY6/Cn7CNSAKx6a+s48sqLqyAiZuaP2TcqMhoo+dlwFnVxT9w==
  /colors/1.2.5:
    dev: false
    engines:
      node: '>=0.1.90'
    resolution:
      integrity: sha512-erNRLao/Y3Fv54qUa0LBB+//Uf3YwMUmdJinN20yMXm9zdKKqH9wt7R9IIVZ+K7ShzfpLV/Zg8+VyrBJYB4lpg==
  /colors/1.4.0:
    dev: false
    engines:
      node: '>=0.1.90'
    resolution:
      integrity: sha512-a+UqTh4kgZg/SlGvfbzDHpgRu7AAQOmmqRHJnxhRZICKFUT91brVhNNt58CMWU9PsBbv3PDCZUHbVxuDiH2mtA==
  /combined-stream/1.0.8:
    dependencies:
      delayed-stream: 1.0.0
    dev: false
    engines:
      node: '>= 0.8'
    resolution:
      integrity: sha512-FQN4MRfuJeHf7cBbBMJFXhKSDq+2kAArBlmRBvcvFE5BB1HZKXtSFASDhdlz9zOYwxh8lDdnvmMOe/+5cdoEdg==
  /commander/2.20.3:
    dev: false
    resolution:
      integrity: sha512-GpVkmM8vF2vQUkj2LvZmD35JxeJOLCwJ9cUkugyk2nuhbv3+mJvpLYYt+0+USMxE+oj+ey/lJEnhZw75x/OMcQ==
  /common-tags/1.8.0:
    dev: false
    engines:
      node: '>=4.0.0'
    resolution:
      integrity: sha512-6P6g0uetGpW/sdyUy/iQQCbFF0kWVMSIVSyYz7Zgjcgh8mgw8PQzDNZeyZ5DQ2gM7LBoZPHmnjz8rUthkBG5tw==
  /commondir/1.0.1:
    dev: false
    resolution:
      integrity: sha1-3dgA2gxmEnOTzKWVDqloo6rxJTs=
  /component-emitter/1.3.0:
    dev: false
    resolution:
      integrity: sha512-Rd3se6QB+sO1TwqZjscQrurpEPIfO0/yYnSin6Q/rD3mOutHvUrCAhJub3r90uNb+SESBuE0QYoB90YdfatsRg==
  /concat-map/0.0.1:
    dev: false
    resolution:
      integrity: sha1-2Klr13/Wjfd5OnMDajug1UBdR3s=
  /connect/3.7.0:
    dependencies:
      debug: 2.6.9
      finalhandler: 1.1.2
      parseurl: 1.3.3
      utils-merge: 1.0.1
    dev: false
    engines:
      node: '>= 0.10.0'
    resolution:
      integrity: sha512-ZqRXc+tZukToSNmh5C2iWMSoV3X1YUcPbqEM4DkEG5tNQXrQUZCNVGGv3IuicnkMtPfGf3Xtp8WCXs295iQ1pQ==
  /console-control-strings/1.1.0:
    dev: false
    optional: true
    resolution:
      integrity: sha1-PXz0Rk22RG6mRL9LOVB/mFEAjo4=
  /contains-path/0.1.0:
    dev: false
    engines:
      node: '>=0.10.0'
    resolution:
      integrity: sha1-/ozxhP9mcLa67wGp1IYaXL7EEgo=
  /content-disposition/0.5.3:
    dependencies:
      safe-buffer: 5.1.2
    dev: false
    engines:
      node: '>= 0.6'
    resolution:
      integrity: sha512-ExO0774ikEObIAEV9kDo50o+79VCUdEB6n6lzKgGwupcVeRlhrj3qGAfwq8G6uBJjkqLrhT0qEYFcWng8z1z0g==
  /content-type/1.0.4:
    dev: false
    engines:
      node: '>= 0.6'
    resolution:
      integrity: sha512-hIP3EEPs8tB9AT1L+NUqtwOAps4mk2Zob89MWXMHjHWg9milF/j4osnnQLXBCBFBk/tvIG/tUc9mOUJiPBhPXA==
  /convert-source-map/1.7.0:
    dependencies:
      safe-buffer: 5.1.2
    dev: false
    resolution:
      integrity: sha512-4FJkXzKXEDB1snCFZlLP4gpC3JILicCpGbzG9f9G7tGqGCzETQ2hWPrcinA9oU4wtf2biUaEH5065UnMeR33oA==
  /cookie-signature/1.0.6:
    dev: false
    resolution:
      integrity: sha1-4wOogrNCzD7oylE6eZmXNNqzriw=
  /cookie/0.4.0:
    dev: false
    engines:
      node: '>= 0.6'
    resolution:
      integrity: sha512-+Hp8fLp57wnUSt0tY0tHEXh4voZRDnoIrZPqlo3DPiI4y9lwg/jqx+1Om94/W6ZaPDOUbnjOt/99w66zk+l1Xg==
  /cookie/0.4.1:
    dev: false
    engines:
      node: '>= 0.6'
    resolution:
      integrity: sha512-ZwrFkGJxUR3EIoXtO+yVE69Eb7KlixbaeAWfBQB9vVsNn/o+Yw69gBWSSDK825hQNdN+wF8zELf3dFNl/kxkUA==
  /core-js/2.6.12:
    deprecated: core-js@<3 is no longer maintained and not recommended for usage due to the number of issues. Please, upgrade your dependencies to the actual version of core-js@3.
    dev: false
    requiresBuild: true
    resolution:
      integrity: sha512-Kb2wC0fvsWfQrgk8HU5lW6U/Lcs8+9aaYcy4ZFc6DDlo4nZ7n70dEgE5rtR0oG6ufKDUnrwfWL1mXR5ljDatrQ==
  /core-js/3.9.1:
    dev: false
    requiresBuild: true
    resolution:
      integrity: sha512-gSjRvzkxQc1zjM/5paAmL4idJBFzuJoo+jDjF1tStYFMV2ERfD02HhahhCGXUyHxQRG4yFKVSdO6g62eoRMcDg==
  /core-util-is/1.0.2:
    dev: false
    resolution:
      integrity: sha1-tf1UIgqivFq1eqtxQMlAdUUDwac=
  /cors/2.8.5:
    dependencies:
      object-assign: 4.1.1
      vary: 1.1.2
    dev: false
    engines:
      node: '>= 0.10'
    resolution:
      integrity: sha512-KIHbLJqu73RGr/hnbrO9uBeixNGuvSQjul/jdFvS/KFSIH1hWVd1ng7zOHx+YrEfInLG7q4n6GHQ9cDtxv/P6g==
  /cp-file/6.2.0:
    dependencies:
      graceful-fs: 4.2.6
      make-dir: 2.1.0
      nested-error-stacks: 2.1.0
      pify: 4.0.1
      safe-buffer: 5.2.1
    dev: false
    engines:
      node: '>=6'
    resolution:
      integrity: sha512-fmvV4caBnofhPe8kOcitBwSn2f39QLjnAnGq3gO9dfd75mUytzKNZB1hde6QHunW2Rt+OwuBOMc3i1tNElbszA==
  /create-require/1.1.1:
    dev: false
    resolution:
      integrity: sha512-dcKFX3jn0MpIaXjisoRvexIJVEKzaq7z2rZKxf+MSr9TkdmHmsU4m2lcLojrj/FHl8mk5VxMmYA+ftRkP/3oKQ==
  /cross-env/7.0.3:
    dependencies:
      cross-spawn: 7.0.3
    dev: false
    engines:
      node: '>=10.14'
      npm: '>=6'
      yarn: '>=1'
    hasBin: true
    resolution:
      integrity: sha512-+/HKd6EgcQCJGh2PSjZuUitQBQynKor4wrFbRg4DtAgS1aWO+gU52xpH7M9ScGgXSYmAVS9bIJ8EzuaGw0oNAw==
  /cross-spawn/4.0.2:
    dependencies:
      lru-cache: 4.1.5
      which: 1.3.1
    dev: false
    resolution:
      integrity: sha1-e5JHYhwjrf3ThWAEqCPL45dCTUE=
  /cross-spawn/6.0.5:
    dependencies:
      nice-try: 1.0.5
      path-key: 2.0.1
      semver: 5.7.1
      shebang-command: 1.2.0
      which: 1.3.1
    dev: false
    engines:
      node: '>=4.8'
    resolution:
      integrity: sha512-eTVLrBSt7fjbDygz805pMnstIs2VTBNkRm0qxZd+M7A5XDdxVRWO5MxGBXZhjY4cqLYLdtrGqRf8mBPmzwSpWQ==
  /cross-spawn/7.0.3:
    dependencies:
      path-key: 3.1.1
      shebang-command: 2.0.0
      which: 2.0.2
    dev: false
    engines:
      node: '>= 8'
    resolution:
      integrity: sha512-iRDPJKUPVEND7dHPO8rkbOnPpyDygcDFtWjpeWNCgy8WP2rXcxXL8TskReQl6OrB2G7+UJrags1q15Fudc7G6w==
  /crypt/0.0.2:
    dev: false
    resolution:
      integrity: sha1-iNf/fsDfuG9xPch7u0LQRNPmxBs=
  /csv-parse/4.15.3:
    dev: false
    resolution:
      integrity: sha512-jlTqDvLdHnYMSr08ynNfk4IAUSJgJjTKy2U5CQBSu4cN9vQOJonLVZP4Qo4gKKrIgIQ5dr07UwOJdi+lRqT12w==
  /custom-event/1.0.1:
    dev: false
    resolution:
      integrity: sha1-XQKkaFCt8bSjF5RqOSj8y1v9BCU=
  /dashdash/1.14.1:
    dependencies:
      assert-plus: 1.0.0
    dev: false
    engines:
      node: '>=0.10'
    resolution:
      integrity: sha1-hTz6D3y+L+1d4gMmuN1YEDX24vA=
  /data-uri-to-buffer/1.2.0:
    dev: false
    resolution:
      integrity: sha512-vKQ9DTQPN1FLYiiEEOQ6IBGFqvjCa5rSK3cWMy/Nespm5d/x3dGFT9UBZnkLxCwua/IXBi2TYnwTEpsOvhC4UQ==
  /date-format/2.1.0:
    dev: false
    engines:
      node: '>=4.0'
    resolution:
      integrity: sha512-bYQuGLeFxhkxNOF3rcMtiZxvCBAquGzZm6oWA1oZ0g2THUzivaRhv8uOhdr19LmoobSOLoIAxeUK2RdbM8IFTA==
  /date-format/3.0.0:
    dev: false
    engines:
      node: '>=4.0'
    resolution:
      integrity: sha512-eyTcpKOcamdhWJXj56DpQMo1ylSQpcGtGKXcU0Tb97+K56/CF5amAqqqNj0+KvA0iw2ynxtHWFsPDSClCxe48w==
  /date-utils/1.2.21:
    dev: false
    engines:
      node: '>0.4.0'
    resolution:
      integrity: sha1-YfsWzcEnSzyayq/+n8ad+HIKK2Q=
  /death/1.1.0:
    dev: false
    resolution:
      integrity: sha1-AaqcQB7dknUFFEcLgmY5DGbGcxg=
  /debounce/1.2.1:
    dev: false
    resolution:
      integrity: sha512-XRRe6Glud4rd/ZGQfiV1ruXSfbvfJedlV9Y6zOlP+2K04vBYiJEte6stfFkCP03aMnY5tsipamumUjL14fofug==
  /debug/2.6.9:
    dependencies:
      ms: 2.0.0
    dev: false
    resolution:
      integrity: sha512-bC7ElrdJaJnPbAP+1EotYvqZsb3ecl5wi6Bfi6BJTUcNowp6cvspg0jXznRTKDjm/E7AdgFBVeAPVMNcKGsHMA==
  /debug/3.1.0:
    dependencies:
      ms: 2.0.0
    dev: false
    resolution:
      integrity: sha512-OX8XqP7/1a9cqkxYw2yXss15f26NKWBpDXQd0/uK/KPqdQhxbPa994hnzjcE2VqQpDslf55723cKPUOGSmMY3g==
  /debug/3.2.6:
    dependencies:
      ms: 2.1.1
    deprecated: Debug versions >=3.2.0 <3.2.7 || >=4 <4.3.1 have a low-severity ReDos regression when used in a Node.js environment. It is recommended you upgrade to 3.2.7 or 4.3.1. (https://github.com/visionmedia/debug/issues/797)
    dev: false
    resolution:
      integrity: sha512-mel+jf7nrtEl5Pn1Qx46zARXKDpBbvzezse7p7LqINmdoIk8PYP5SySaxEmYv6TZ0JyEKA1hsCId6DIhgITtWQ==
  /debug/3.2.7:
    dependencies:
      ms: 2.1.3
    dev: false
    resolution:
      integrity: sha512-CFjzYYAi4ThfiQvizrFQevTTXHtnCqWfe7x1AhgEscTz6ZbLbfoLRLPugTQyBth6f8ZERVUSyWHFD/7Wu4t1XQ==
  /debug/4.1.1:
    dependencies:
      ms: 2.1.3
    deprecated: Debug versions >=3.2.0 <3.2.7 || >=4 <4.3.1 have a low-severity ReDos regression when used in a Node.js environment. It is recommended you upgrade to 3.2.7 or 4.3.1. (https://github.com/visionmedia/debug/issues/797)
    dev: false
    resolution:
      integrity: sha512-pYAIzeRo8J6KPEaJ0VWOh5Pzkbw/RetuzehGM7QRRX5he4fPHx2rdKMB256ehJCkX+XRQm16eZLqLNS8RSZXZw==
  /debug/4.3.1:
    dependencies:
      ms: 2.1.2
    dev: false
    engines:
      node: '>=6.0'
    peerDependencies:
      supports-color: '*'
    peerDependenciesMeta:
      supports-color:
        optional: true
    resolution:
      integrity: sha512-doEwdvm4PCeK4K3RQN2ZC2BYUBaxwLARCqZmMjtF8a51J2Rb0xpVloFRnCODwqjpwnAoao4pelN8l3RJdv3gRQ==
  /decamelize/1.2.0:
    dev: false
    engines:
      node: '>=0.10.0'
    resolution:
      integrity: sha1-9lNNFRSCabIDUue+4m9QH5oZEpA=
  /decode-uri-component/0.2.0:
    dev: false
    engines:
      node: '>=0.10'
    resolution:
      integrity: sha1-6zkTMzRYd1y4TNGh+uBiEGu4dUU=
  /decompress-response/4.2.1:
    dependencies:
      mimic-response: 2.1.0
    dev: false
    engines:
      node: '>=8'
    optional: true
    resolution:
      integrity: sha512-jOSne2qbyE+/r8G1VU+G/82LBs2Fs4LAsTiLSHOCOMZQl2OKZ6i8i4IyHemTe+/yIXOtTcRQMzPcgyhoFlqPkw==
  /deep-eql/3.0.1:
    dependencies:
      type-detect: 4.0.8
    dev: false
    engines:
      node: '>=0.12'
    resolution:
      integrity: sha512-+QeIQyN5ZuO+3Uk5DYh6/1eKO0m0YmJFGNmFHGACpf1ClL1nmlV/p4gNgbl2pJGxgXb4faqo6UE+M5ACEMyVcw==
  /deep-extend/0.6.0:
    dev: false
    engines:
      node: '>=4.0.0'
    optional: true
    resolution:
      integrity: sha512-LOHxIOaPYdHlJRtCQfDIVZtfw/ufM8+rVj649RIHzcm/vGwQRXFt6OPqIFWsm2XEMrNIEtWR64sY1LEKD2vAOA==
  /deep-freeze/0.0.1:
    dev: false
    resolution:
      integrity: sha1-OgsABd4YZygZ39OM0x+RF5yJPoQ=
  /deep-is/0.1.3:
    dev: false
    resolution:
      integrity: sha1-s2nW+128E+7PUk+RsHD+7cNXzzQ=
  /deepmerge/4.2.2:
    dev: false
    engines:
      node: '>=0.10.0'
    resolution:
      integrity: sha512-FJ3UgI4gIl+PHZm53knsuSFpE+nESMr7M4v9QcgB7S63Kj/6WqMiFQJpBBYz1Pt+66bZpP3Q7Lye0Oo9MPKEdg==
  /default-require-extensions/2.0.0:
    dependencies:
      strip-bom: 3.0.0
    dev: false
    engines:
      node: '>=4'
    resolution:
      integrity: sha1-9fj7sYp9bVCyH2QfZJ67Uiz+JPc=
  /define-lazy-prop/2.0.0:
    dev: false
    engines:
      node: '>=8'
    resolution:
      integrity: sha512-Ds09qNh8yw3khSjiJjiUInaGX9xlqZDY7JVryGxdxV7NPeuqQfplOpQ66yJFZut3jLa5zOwkXw1g9EI2uKh4Og==
  /define-properties/1.1.3:
    dependencies:
      object-keys: 1.1.1
    dev: false
    engines:
      node: '>= 0.4'
    resolution:
      integrity: sha512-3MqfYKj2lLzdMSf8ZIZE/V+Zuy+BgD6f164e8K2w7dgnpKArBDerGYpM46IYYcjnkdPNMjPk9A6VFB8+3SKlXQ==
  /degenerator/1.0.4:
    dependencies:
      ast-types: 0.14.2
      escodegen: 1.14.3
      esprima: 3.1.3
    dev: false
    resolution:
      integrity: sha1-/PSQo37OJmRk2cxDGrmMWBnO0JU=
  /delay/4.4.1:
    dev: false
    engines:
      node: '>=6'
    resolution:
      integrity: sha512-aL3AhqtfhOlT/3ai6sWXeqwnw63ATNpnUiN4HL7x9q+My5QtHlO3OIkasmug9LKzpheLdmUKGRKnYXYAS7FQkQ==
  /delayed-stream/1.0.0:
    dev: false
    engines:
      node: '>=0.4.0'
    resolution:
      integrity: sha1-3zrhmayt+31ECqrgsp4icrJOxhk=
  /delegates/1.0.0:
    dev: false
    optional: true
    resolution:
      integrity: sha1-hMbhWbgZBP3KWaDvRM2HDTElD5o=
  /depd/1.1.2:
    dev: false
    engines:
      node: '>= 0.6'
    resolution:
      integrity: sha1-m81S4UwJd2PnSbJ0xDRu0uVgtak=
  /destroy/1.0.4:
    dev: false
    resolution:
      integrity: sha1-l4hXRCxEdJ5CBmE+N5RiBYJqvYA=
  /detect-libc/1.0.3:
    dev: false
    engines:
      node: '>=0.10'
    hasBin: true
    optional: true
    resolution:
      integrity: sha1-+hN8S9aY7fVc1c0CrFWfkaTEups=
  /di/0.0.1:
    dev: false
    resolution:
      integrity: sha1-gGZJMmzqp8qjMG112YXqJ0i6kTw=
  /diff/3.5.0:
    dev: false
    engines:
      node: '>=0.3.1'
    resolution:
      integrity: sha512-A46qtFgd+g7pDZinpnwiRJtxbC1hpgf0uzP3iG89scHk0AUC7A1TGxf5OiiOUv/JMZR8GOt8hL900hV0bOy5xA==
  /diff/4.0.2:
    dev: false
    engines:
      node: '>=0.3.1'
    resolution:
      integrity: sha512-58lmxKSA4BNyLz+HHMUzlOEpg09FV+ev6ZMe3vJihgdxzgcwZ8VoEEPmALCZG9LmqfVoNMMKpttIYTVG6uDY7A==
  /dir-glob/3.0.1:
    dependencies:
      path-type: 4.0.0
    dev: false
    engines:
      node: '>=8'
    resolution:
      integrity: sha512-WkrWp9GR4KXfKGYzOLmTuGVi1UWFfws377n9cc55/tb6DuqyF6pcQ5AbiHEshaDpY9v6oaSr2XCDidGmMwdzIA==
  /disparity/3.0.0:
    dependencies:
      ansi-styles: 4.3.0
      diff: 4.0.2
    dev: false
    engines:
      node: '>=8'
    hasBin: true
    resolution:
      integrity: sha512-n94Rzbv2ambRaFzrnBf34IEiyOdIci7maRpMkoQWB6xFYGA7Nbs0Z5YQzMfTeyQeelv23nayqOcssBoc6rKrgw==
  /doctrine/1.5.0:
    dependencies:
      esutils: 2.0.3
      isarray: 1.0.0
    dev: false
    engines:
      node: '>=0.10.0'
    resolution:
      integrity: sha1-N53Ocw9hZvds76TmcHoVmwLFpvo=
  /doctrine/3.0.0:
    dependencies:
      esutils: 2.0.3
    dev: false
    engines:
      node: '>=6.0.0'
    resolution:
      integrity: sha512-yS+Q5i3hBf7GBkd4KG8a7eBNNWNGLTaEwwYWUijIYM7zrlYDM0BFXHjjPWlWZ1Rg7UaddZeIDmi9jF3HmqiQ2w==
  /dom-serialize/2.2.1:
    dependencies:
      custom-event: 1.0.1
      ent: 2.2.0
      extend: 3.0.2
      void-elements: 2.0.1
    dev: false
    resolution:
      integrity: sha1-ViromZ9Evl6jB29UGdzVnrQ6yVs=
  /dom-walk/0.1.2:
    dev: false
    resolution:
      integrity: sha512-6QvTW9mrGeIegrFXdtQi9pk7O/nSK6lSdXW2eqUspN5LWD7UTji2Fqw5V2YLjBpHEoU9Xl/eUWNpDeZvoyOv2w==
  /dotenv/8.2.0:
    dev: false
    engines:
      node: '>=8'
    resolution:
      integrity: sha512-8sJ78ElpbDJBHNeBzUbUVLsqKdccaa/BXF1uPTw3GrvQTBgrQrtObr2mUrE38vzYd8cEv+m/JBfDLioYcfXoaw==
  /downlevel-dts/0.4.0:
    dependencies:
      shelljs: 0.8.4
      typescript: 3.9.9
    dev: false
    hasBin: true
    resolution:
      integrity: sha512-nh5vM3n2pRhPwZqh0iWo5gpItPAYEGEWw9yd0YpI+lO60B7A3A6iJlxDbt7kKVNbqBXKsptL+jwE/Yg5Go66WQ==
  /ecc-jsbn/0.1.2:
    dependencies:
      jsbn: 0.1.1
      safer-buffer: 2.1.2
    dev: false
    resolution:
      integrity: sha1-OoOpBOVDUyh4dMVkt1SThoSamMk=
  /ecdsa-sig-formatter/1.0.11:
    dependencies:
      safe-buffer: 5.2.1
    dev: false
    resolution:
      integrity: sha512-nagl3RYrbNv6kQkeJIpt6NJZy8twLB/2vtz6yN9Z4vRKHN4/QZJIEbqohALSgwKdnksuY3k5Addp5lg8sVoVcQ==
  /edge-launcher/1.2.2:
    dev: false
    resolution:
      integrity: sha1-60Cq+9Bnpup27/+rBke81VCbN7I=
  /ee-first/1.1.1:
    dev: false
    resolution:
      integrity: sha1-WQxhFWsK4vTwJVcyoViyZrxWsh0=
  /electron-to-chromium/1.3.691:
    dev: false
    resolution:
      integrity: sha512-ZqiO69KImmOGCyoH0icQPU3SndJiW93juEvf63gQngyhODO6SpQIPMTOHldtCs5DS5GMKvAkquk230E2zt2vpw==
  /emoji-regex/7.0.3:
    dev: false
    resolution:
      integrity: sha512-CwBLREIQ7LvYFB0WyRvwhq5N5qPhc6PMjD6bYggFlI5YyDgl+0vxq5VHbMOFqLg7hfWzmu8T5Z1QofhmTIhItA==
  /emoji-regex/8.0.0:
    dev: false
    resolution:
      integrity: sha512-MSjYzcWNOA0ewAHpz0MxpYFvwg6yjy1NG3xteoqz644VCo/RPgnr1/GGt+ic3iJTzQ8Eu3TdM14SawnVUmGE6A==
  /encodeurl/1.0.2:
    dev: false
    engines:
      node: '>= 0.8'
    resolution:
      integrity: sha1-rT/0yG7C0CkyL1oCw6mmBslbP1k=
  /end-of-stream/1.4.4:
    dependencies:
      once: 1.4.0
    dev: false
    resolution:
      integrity: sha512-+uw1inIHVPQoaVuHzRyXd21icM+cnt4CzD5rW+NC1wjOUSTOs+Te7FOv7AhN7vS9x/oIyhLP5PR1H+phQAHu5Q==
  /engine.io-parser/4.0.2:
    dependencies:
      base64-arraybuffer: 0.1.4
    dev: false
    engines:
      node: '>=8.0.0'
    resolution:
      integrity: sha512-sHfEQv6nmtJrq6TKuIz5kyEKH/qSdK56H/A+7DnAuUPWosnIZAS2NHNcPLmyjtY3cGS/MqJdZbUjW97JU72iYg==
  /engine.io/4.1.1:
    dependencies:
      accepts: 1.3.7
      base64id: 2.0.0
      cookie: 0.4.1
      cors: 2.8.5
      debug: 4.3.1
      engine.io-parser: 4.0.2
      ws: 7.4.4
    dev: false
    engines:
      node: '>=10.0.0'
    resolution:
      integrity: sha512-t2E9wLlssQjGw0nluF6aYyfX8LwYU8Jj0xct+pAhfWfv/YrBn6TSNtEYsgxHIfaMqfrLx07czcMg9bMN6di+3w==
  /enquirer/2.3.6:
    dependencies:
      ansi-colors: 4.1.1
    dev: false
    engines:
      node: '>=8.6'
    resolution:
      integrity: sha512-yjNnPr315/FjS4zIsUxYguYUPP2e1NK4d7E7ZOLiyYCcbFBiTMyID+2wvm2w6+pZ/odMA7cRkjhsPbltwBOrLg==
  /ent/2.2.0:
    dev: false
    resolution:
      integrity: sha1-6WQhkyWiHQX0RGai9obtbOX13R0=
  /error-ex/1.3.2:
    dependencies:
      is-arrayish: 0.2.1
    dev: false
    resolution:
      integrity: sha512-7dFHNmqeFSEt2ZBsCriorKnn3Z2pj+fd9kmI6QoWw4//DL+icEBfc0U7qJCisqrTsKTjw4fNFy2pW9OqStD84g==
  /es-abstract/1.18.0:
    dependencies:
      call-bind: 1.0.2
      es-to-primitive: 1.2.1
      function-bind: 1.1.1
      get-intrinsic: 1.1.1
      has: 1.0.3
      has-symbols: 1.0.2
      is-callable: 1.2.3
      is-negative-zero: 2.0.1
      is-regex: 1.1.2
      is-string: 1.0.5
      object-inspect: 1.9.0
      object-keys: 1.1.1
      object.assign: 4.1.2
      string.prototype.trimend: 1.0.4
      string.prototype.trimstart: 1.0.4
      unbox-primitive: 1.0.0
    dev: false
    engines:
      node: '>= 0.4'
    resolution:
      integrity: sha512-LJzK7MrQa8TS0ja2w3YNLzUgJCGPdPOV1yVvezjNnS89D+VR08+Szt2mz3YB2Dck/+w5tfIq/RoUAFqJJGM2yw==
  /es-to-primitive/1.2.1:
    dependencies:
      is-callable: 1.2.3
      is-date-object: 1.0.2
      is-symbol: 1.0.3
    dev: false
    engines:
      node: '>= 0.4'
    resolution:
      integrity: sha512-QCOllgZJtaUo9miYBcLChTUaHNjJF3PYs1VidD7AwiEj1kYxKeQTctLAezAOH5ZKRH0g2IgPn6KwB4IT8iRpvA==
  /es6-error/4.1.1:
    dev: false
    resolution:
      integrity: sha512-Um/+FxMr9CISWh0bi5Zv0iOD+4cFh5qLeks1qhAopKVAJw3drgKbKySikp7wGhDL0HPeaja0P5ULZrxLkniUVg==
  /es6-promise/4.2.8:
    dev: false
    resolution:
      integrity: sha512-HJDGx5daxeIvxdBxvG2cb9g4tEvwIk3i8+nhX0yGrYmZUzbkdg8QbDevheDB8gd0//uPj4c1EQua8Q+MViT0/w==
  /es6-promisify/5.0.0:
    dependencies:
      es6-promise: 4.2.8
    dev: false
    resolution:
      integrity: sha1-UQnWLz5W6pZ8S2NQWu8IKRyKUgM=
  /escalade/3.1.1:
    dev: false
    engines:
      node: '>=6'
    resolution:
      integrity: sha512-k0er2gUkLf8O0zKJiAhmkTnJlTvINGv7ygDNPbeIsX/TJjGJZHuh9B2UxbsaEkmlEo9MfhrSzmhIlhRlI2GXnw==
  /escape-html/1.0.3:
    dev: false
    resolution:
      integrity: sha1-Aljq5NPQwJdN4cFpGI7wBR0dGYg=
  /escape-quotes/1.0.2:
    dependencies:
      escape-string-regexp: 1.0.5
    dev: false
    resolution:
      integrity: sha1-tIltSmz4LdWzP0m3E0CMY4D2zZc=
  /escape-string-regexp/1.0.5:
    dev: false
    engines:
      node: '>=0.8.0'
    resolution:
      integrity: sha1-G2HAViGQqN/2rjuyzwIAyhMLhtQ=
  /escodegen/1.14.3:
    dependencies:
      esprima: 4.0.1
      estraverse: 4.3.0
      esutils: 2.0.3
      optionator: 0.8.3
    dev: false
    engines:
      node: '>=4.0'
    hasBin: true
    optionalDependencies:
      source-map: 0.6.1
    resolution:
      integrity: sha512-qFcX0XJkdg+PB3xjZZG/wKSuT1PnQWx57+TVSjIMmILd2yC/6ByYElPwJnslDsuWuSAp4AwJGumarAAmJch5Kw==
  /eslint-config-prettier/7.2.0_eslint@7.22.0:
    dependencies:
      eslint: 7.22.0
    dev: false
    hasBin: true
    peerDependencies:
      eslint: '>=7.0.0'
    resolution:
      integrity: sha512-rV4Qu0C3nfJKPOAhFujFxB7RMP+URFyQqqOZW9DMRD7ZDTFyjaIlETU3xzHELt++4ugC0+Jm084HQYkkJe+Ivg==
  /eslint-import-resolver-node/0.3.4:
    dependencies:
      debug: 2.6.9
      resolve: 1.20.0
    dev: false
    resolution:
      integrity: sha512-ogtf+5AB/O+nM6DIeBUNr2fuT7ot9Qg/1harBfBtaP13ekEWFQEEMP94BCB7zaNW3gyY+8SHYF00rnqYwXKWOA==
  /eslint-module-utils/2.6.0:
    dependencies:
      debug: 2.6.9
      pkg-dir: 2.0.0
    dev: false
    engines:
      node: '>=4'
    resolution:
      integrity: sha512-6j9xxegbqe8/kZY8cYpcp0xhbK0EgJlg3g9mib3/miLaExuuwc3n5UEfSnU6hWMbT0FAYVvDbL9RrRgpUeQIvA==
  /eslint-plugin-es/3.0.1_eslint@7.22.0:
    dependencies:
      eslint: 7.22.0
      eslint-utils: 2.1.0
      regexpp: 3.1.0
    dev: false
    engines:
      node: '>=8.10.0'
    peerDependencies:
      eslint: '>=4.19.1'
    resolution:
      integrity: sha512-GUmAsJaN4Fc7Gbtl8uOBlayo2DqhwWvEzykMHSCZHU3XdJ+NSzzZcVhXh3VxX5icqQ+oQdIEawXX8xkR3mIFmQ==
  /eslint-plugin-import/2.22.1_eslint@7.22.0:
    dependencies:
      array-includes: 3.1.3
      array.prototype.flat: 1.2.4
      contains-path: 0.1.0
      debug: 2.6.9
      doctrine: 1.5.0
      eslint: 7.22.0
      eslint-import-resolver-node: 0.3.4
      eslint-module-utils: 2.6.0
      has: 1.0.3
      minimatch: 3.0.4
      object.values: 1.1.3
      read-pkg-up: 2.0.0
      resolve: 1.20.0
      tsconfig-paths: 3.9.0
    dev: false
    engines:
      node: '>=4'
    peerDependencies:
      eslint: ^2 || ^3 || ^4 || ^5 || ^6 || ^7.2.0
    resolution:
      integrity: sha512-8K7JjINHOpH64ozkAhpT3sd+FswIZTfMZTjdx052pnWrgRCVfp8op9tbjpAk3DdUeI/Ba4C8OjdC0r90erHEOw==
  /eslint-plugin-no-only-tests/2.4.0:
    dev: false
    engines:
      node: '>=4.0.0'
    resolution:
      integrity: sha512-azP9PwQYfGtXJjW273nIxQH9Ygr+5/UyeW2wEjYoDtVYPI+WPKwbj0+qcAKYUXFZLRumq4HKkFaoDBAwBoXImQ==
  /eslint-plugin-node/11.1.0_eslint@7.22.0:
    dependencies:
      eslint: 7.22.0
      eslint-plugin-es: 3.0.1_eslint@7.22.0
      eslint-utils: 2.1.0
      ignore: 5.1.8
      minimatch: 3.0.4
      resolve: 1.20.0
      semver: 6.3.0
    dev: false
    engines:
      node: '>=8.10.0'
    peerDependencies:
      eslint: '>=5.16.0'
    resolution:
      integrity: sha512-oUwtPJ1W0SKD0Tr+wqu92c5xuCeQqB3hSCHasn/ZgjFdA9iDGNkNf2Zi9ztY7X+hNuMib23LNGRm6+uN+KLE3g==
  /eslint-plugin-promise/4.3.1:
    dev: false
    engines:
      node: '>=6'
    resolution:
      integrity: sha512-bY2sGqyptzFBDLh/GMbAxfdJC+b0f23ME63FOE4+Jao0oZ3E1LEwFtWJX/1pGMJLiTtrSSern2CRM/g+dfc0eQ==
  /eslint-plugin-tsdoc/0.2.11:
    dependencies:
      '@microsoft/tsdoc': 0.13.0
      '@microsoft/tsdoc-config': 0.14.0
    dev: false
    resolution:
      integrity: sha512-vEjGANpmBfrvpKj9rwePGhA+gIe1mp+dhDZsrkxlHqPVOZvzVdFSV9fxu/o3eppmxhybI8brD88jOrLEAIB9Gw==
  /eslint-scope/5.1.1:
    dependencies:
      esrecurse: 4.3.0
      estraverse: 4.3.0
    dev: false
    engines:
      node: '>=8.0.0'
    resolution:
      integrity: sha512-2NxwbF/hZ0KpepYN0cNbo+FN6XoK7GaHlQhgx/hIZl6Va0bF45RQOOwhLIy8lQDbuCiadSLCBnH2CFYquit5bw==
  /eslint-utils/2.1.0:
    dependencies:
      eslint-visitor-keys: 1.3.0
    dev: false
    engines:
      node: '>=6'
    resolution:
      integrity: sha512-w94dQYoauyvlDc43XnGB8lU3Zt713vNChgt4EWwhXAP2XkBvndfxF0AgIqKOOasjPIPzj9JqgwkwbCYD0/V3Zg==
  /eslint-visitor-keys/1.3.0:
    dev: false
    engines:
      node: '>=4'
    resolution:
      integrity: sha512-6J72N8UNa462wa/KFODt/PJ3IU60SDpC3QXC1Hjc1BXXpfL2C9R5+AU7jhe0F6GREqVMh4Juu+NY7xn+6dipUQ==
  /eslint-visitor-keys/2.0.0:
    dev: false
    engines:
      node: '>=10'
    resolution:
      integrity: sha512-QudtT6av5WXels9WjIM7qz1XD1cWGvX4gGXvp/zBn9nXG02D0utdU3Em2m/QjTnrsk6bBjmCygl3rmj118msQQ==
  /eslint/7.22.0:
    dependencies:
      '@babel/code-frame': 7.12.11
      '@eslint/eslintrc': 0.4.0
      ajv: 6.12.6
      chalk: 4.1.0
      cross-spawn: 7.0.3
      debug: 4.3.1
      doctrine: 3.0.0
      enquirer: 2.3.6
      eslint-scope: 5.1.1
      eslint-utils: 2.1.0
      eslint-visitor-keys: 2.0.0
      espree: 7.3.1
      esquery: 1.4.0
      esutils: 2.0.3
      file-entry-cache: 6.0.1
      functional-red-black-tree: 1.0.1
      glob-parent: 5.1.2
      globals: 13.7.0
      ignore: 4.0.6
      import-fresh: 3.3.0
      imurmurhash: 0.1.4
      is-glob: 4.0.1
      js-yaml: 3.14.1
      json-stable-stringify-without-jsonify: 1.0.1
      levn: 0.4.1
      lodash: 4.17.21
      minimatch: 3.0.4
      natural-compare: 1.4.0
      optionator: 0.9.1
      progress: 2.0.3
      regexpp: 3.1.0
      semver: 7.3.4
      strip-ansi: 6.0.0
      strip-json-comments: 3.1.1
      table: 6.0.7
      text-table: 0.2.0
      v8-compile-cache: 2.3.0
    dev: false
    engines:
      node: ^10.12.0 || >=12.0.0
    hasBin: true
    resolution:
      integrity: sha512-3VawOtjSJUQiiqac8MQc+w457iGLfuNGLFn8JmF051tTKbh5/x/0vlcEj8OgDCaw7Ysa2Jn8paGshV7x2abKXg==
  /esm/3.2.25:
    dev: false
    engines:
      node: '>=6'
    resolution:
      integrity: sha512-U1suiZ2oDVWv4zPO56S0NcR5QriEahGtdN2OR6FiOG4WJvcjBVFB0qI4+eKoWFH483PKGuLuu6V8Z4T5g63UVA==
  /espree/7.3.1:
    dependencies:
      acorn: 7.4.1
      acorn-jsx: 5.3.1_acorn@7.4.1
      eslint-visitor-keys: 1.3.0
    dev: false
    engines:
      node: ^10.12.0 || >=12.0.0
    resolution:
      integrity: sha512-v3JCNCE64umkFpmkFGqzVKsOT0tN1Zr+ueqLZfpV1Ob8e+CEgPWa+OxCoGH3tnhimMKIaBm4m/vaRpJ/krRz2g==
  /esprima/3.1.3:
    dev: false
    engines:
      node: '>=4'
    hasBin: true
    resolution:
      integrity: sha1-/cpRzuYTOJXjyI1TXOSdv/YqRjM=
  /esprima/4.0.1:
    dev: false
    engines:
      node: '>=4'
    hasBin: true
    resolution:
      integrity: sha512-eGuFFw7Upda+g4p+QHvnW0RyTX/SVeJBDM/gCtMARO0cLuT2HcEKnTPvhjV6aGeqrCB/sbNop0Kszm0jsaWU4A==
  /esquery/1.4.0:
    dependencies:
      estraverse: 5.2.0
    dev: false
    engines:
      node: '>=0.10'
    resolution:
      integrity: sha512-cCDispWt5vHHtwMY2YrAQ4ibFkAL8RbH5YGBnZBc90MolvvfkkQcJro/aZiAQUlQ3qgrYS6D6v8Gc5G5CQsc9w==
  /esrecurse/4.3.0:
    dependencies:
      estraverse: 5.2.0
    dev: false
    engines:
      node: '>=4.0'
    resolution:
      integrity: sha512-KmfKL3b6G+RXvP8N1vr3Tq1kL/oCFgn2NYXEtqP8/L3pKapUA4G8cFVaoF3SU323CD4XypR/ffioHmkti6/Tag==
  /estraverse/4.3.0:
    dev: false
    engines:
      node: '>=4.0'
    resolution:
      integrity: sha512-39nnKffWz8xN1BU/2c79n9nB9HDzo0niYUqx6xyqUnyoAnQyyWpOTdZEeiCch8BBu515t4wp9ZmgVfVhn9EBpw==
  /estraverse/5.2.0:
    dev: false
    engines:
      node: '>=4.0'
    resolution:
      integrity: sha512-BxbNGGNm0RyRYvUdHpIwv9IWzeM9XClbOxwoATuFdOE7ZE6wHL+HQ5T8hoPM+zHvmKzzsEqhgy0GrQ5X13afiQ==
  /estree-walker/0.6.1:
    dev: false
    resolution:
      integrity: sha512-SqmZANLWS0mnatqbSfRP5g8OXZC12Fgg1IwNtLsyHDzJizORW4khDfjPqJZsemPWBB2uqykUah5YpQ6epsqC/w==
  /estree-walker/1.0.1:
    dev: false
    resolution:
      integrity: sha512-1fMXF3YP4pZZVozF8j/ZLfvnR8NSIljt56UhbZ5PeeDmmGHpgpdwQt7ITlGvYaQukCvuBRMLEiKiYC+oeIg4cg==
  /esutils/2.0.3:
    dev: false
    engines:
      node: '>=0.10.0'
    resolution:
      integrity: sha512-kVscqXk4OCp68SZ0dkgEKVi6/8ij300KBWTJq32P/dYeWTSwK41WyTxalN1eRmA5Z9UU/LX9D7FWSmV9SAYx6g==
  /etag/1.8.1:
    dev: false
    engines:
      node: '>= 0.6'
    resolution:
      integrity: sha1-Qa4u62XvpiJorr/qg6x9eSmbCIc=
  /eventemitter3/4.0.7:
    dev: false
    resolution:
      integrity: sha512-8guHBZCwKnFhYdHr2ysuRWErTwhoN2X8XELRlrRwpmfeY2jjuUN4taQMsULKUVo1K4DvZl+0pgfyoysHxvmvEw==
  /events/3.3.0:
    dev: false
    engines:
      node: '>=0.8.x'
    resolution:
      integrity: sha512-mQw+2fkQbALzQ7V0MY0IqdnXNOeTtP4r0lN9z7AAawCXgqea7bDii20AYrIBrFd/Hx0M2Ocz6S111CaFkUcb0Q==
  /execa/3.4.0:
    dependencies:
      cross-spawn: 7.0.3
      get-stream: 5.2.0
      human-signals: 1.1.1
      is-stream: 2.0.0
      merge-stream: 2.0.0
      npm-run-path: 4.0.1
      onetime: 5.1.2
      p-finally: 2.0.1
      signal-exit: 3.0.3
      strip-final-newline: 2.0.0
    dev: false
    engines:
      node: ^8.12.0 || >=9.7.0
    resolution:
      integrity: sha512-r9vdGQk4bmCuK1yKQu1KTwcT2zwfWdbdaXfCtAh+5nU/4fSX+JAb7vZGvI5naJrQlvONrEB20jeruESI69530g==
  /expand-template/2.0.3:
    dev: false
    engines:
      node: '>=6'
    optional: true
    resolution:
      integrity: sha512-XYfuKMvj4O35f/pOXLObndIRvyQ+/+6AhODh+OKWj9S9498pHHn/IMszH+gt0fBCRWMNfk1ZSp5x3AifmnI2vg==
  /expand-tilde/2.0.2:
    dependencies:
      homedir-polyfill: 1.0.3
    dev: false
    engines:
      node: '>=0.10.0'
    resolution:
      integrity: sha1-l+gBqgUt8CRU3kawK/YhZCzchQI=
  /express/4.17.1:
    dependencies:
      accepts: 1.3.7
      array-flatten: 1.1.1
      body-parser: 1.19.0
      content-disposition: 0.5.3
      content-type: 1.0.4
      cookie: 0.4.0
      cookie-signature: 1.0.6
      debug: 2.6.9
      depd: 1.1.2
      encodeurl: 1.0.2
      escape-html: 1.0.3
      etag: 1.8.1
      finalhandler: 1.1.2
      fresh: 0.5.2
      merge-descriptors: 1.0.1
      methods: 1.1.2
      on-finished: 2.3.0
      parseurl: 1.3.3
      path-to-regexp: 0.1.7
      proxy-addr: 2.0.6
      qs: 6.7.0
      range-parser: 1.2.1
      safe-buffer: 5.1.2
      send: 0.17.1
      serve-static: 1.14.1
      setprototypeof: 1.1.1
      statuses: 1.5.0
      type-is: 1.6.18
      utils-merge: 1.0.1
      vary: 1.1.2
    dev: false
    engines:
      node: '>= 0.10.0'
    resolution:
      integrity: sha512-mHJ9O79RqluphRrcw2X/GTh3k9tVv8YcoyY4Kkh4WDMUYKRZUq0h1o0w2rrrxBqM7VoeUVqgb27xlEMXTnYt4g==
  /extend/3.0.2:
    dev: false
    resolution:
      integrity: sha512-fjquC59cD7CyW6urNXK0FBufkZcoiGG80wTuPujX590cB5Ttln20E2UB4S/WARVqhXffZl2LNgS+gQdPIIim/g==
  /extract-zip/2.0.1:
    dependencies:
      debug: 4.3.1
      get-stream: 5.2.0
      yauzl: 2.10.0
    dev: false
    engines:
      node: '>= 10.17.0'
    hasBin: true
    optionalDependencies:
      '@types/yauzl': 2.9.1
    resolution:
      integrity: sha512-GDhU9ntwuKyGXdZBUgTIe+vXnWj0fppUEtMDL0+idd5Sta8TGpHssn/eusA9mrPr9qNDym6SxAYZjNvCn/9RBg==
  /extsprintf/1.3.0:
    dev: false
    engines:
      '0': node >=0.6.0
    resolution:
      integrity: sha1-lpGEQOMEGnpBT4xS48V06zw+HgU=
  /fast-deep-equal/3.1.3:
    dev: false
    resolution:
      integrity: sha512-f3qQ9oQy9j2AhBe/H9VC91wLmKBCCU/gDOnKNAYG5hswO7BLKj09Hc5HYNz9cGI++xlpDCIgDaitVs03ATR84Q==
  /fast-glob/3.2.5:
    dependencies:
      '@nodelib/fs.stat': 2.0.4
      '@nodelib/fs.walk': 1.2.6
      glob-parent: 5.1.2
      merge2: 1.4.1
      micromatch: 4.0.2
      picomatch: 2.2.2
    dev: false
    engines:
      node: '>=8'
    resolution:
      integrity: sha512-2DtFcgT68wiTTiwZ2hNdJfcHNke9XOfnwmBRWXhmeKM8rF0TGwmC/Qto3S7RoZKp5cilZbxzO5iTNTQsJ+EeDg==
  /fast-json-stable-stringify/2.1.0:
    dev: false
    resolution:
      integrity: sha512-lhd/wF+Lk98HZoTCtlVraHtfh5XYijIjalXck7saUtuanSDyLMxnHhSXEDJqHxD7msR8D0uCmqlkwjCV8xvwHw==
  /fast-levenshtein/2.0.6:
    dev: false
    resolution:
      integrity: sha1-PYpcZog6FqMMqGQ+hR8Zuqd5eRc=
  /fastq/1.11.0:
    dependencies:
      reusify: 1.0.4
    dev: false
    resolution:
      integrity: sha512-7Eczs8gIPDrVzT+EksYBcupqMyxSHXXrHOLRRxU2/DicV8789MRBRR8+Hc2uWzUupOs4YS4JzBmBxjjCVBxD/g==
  /fclone/1.0.11:
    dev: false
    resolution:
      integrity: sha1-EOhdo4v+p/xZk0HClu4ddyZu5kA=
  /fd-slicer/1.1.0:
    dependencies:
      pend: 1.2.0
    dev: false
    resolution:
      integrity: sha1-JcfInLH5B3+IkbvmHY85Dq4lbx4=
  /fetch-mock/9.11.0_node-fetch@2.6.1:
    dependencies:
      '@babel/core': 7.13.10
      '@babel/runtime': 7.13.10
      core-js: 3.9.1
      debug: 4.3.1
      glob-to-regexp: 0.4.1
      is-subset: 0.1.1
      lodash.isequal: 4.5.0
      node-fetch: 2.6.1
      path-to-regexp: 2.4.0
      querystring: 0.2.1
      whatwg-url: 6.5.0
    dev: false
    engines:
      node: '>=4.0.0'
    peerDependencies:
      node-fetch: '*'
    peerDependenciesMeta:
      node-fetch:
        optional: true
    resolution:
      integrity: sha512-PG1XUv+x7iag5p/iNHD4/jdpxL9FtVSqRMUQhPab4hVDt80T1MH5ehzVrL2IdXO9Q2iBggArFvPqjUbHFuI58Q==
  /file-entry-cache/6.0.1:
    dependencies:
      flat-cache: 3.0.4
    dev: false
    engines:
      node: ^10.12.0 || >=12.0.0
    resolution:
      integrity: sha512-7Gps/XWymbLk2QLYK4NzpMOrYjMhdIxXuIvy2QBsLE6ljuodKvdkWs/cpyJJ3CVIVpH0Oi1Hvg1ovbMzLdFBBg==
  /file-uri-to-path/1.0.0:
    dev: false
    resolution:
      integrity: sha512-0Zt+s3L7Vf1biwWZ29aARiVYLx7iMGnEUl9x33fbB/j3jR81u/O2LbqK+Bm1CDSNDKVtJ/YjwY7TUd5SkeLQLw==
  /fill-range/7.0.1:
    dependencies:
      to-regex-range: 5.0.1
    dev: false
    engines:
      node: '>=8'
    resolution:
      integrity: sha512-qOo9F+dMUmC2Lcb4BbVvnKJxTPjCm+RRpe4gDuGrzkL7mEVl/djYSu2OdQ2Pa302N4oqkSg9ir6jaLWJ2USVpQ==
  /finalhandler/1.1.2:
    dependencies:
      debug: 2.6.9
      encodeurl: 1.0.2
      escape-html: 1.0.3
      on-finished: 2.3.0
      parseurl: 1.3.3
      statuses: 1.5.0
      unpipe: 1.0.0
    dev: false
    engines:
      node: '>= 0.8'
    resolution:
      integrity: sha512-aAWcW57uxVNrQZqFXjITpW3sIUQmHGG3qSb9mUah9MgMC4NeWhNOlNjXEYq3HjRAvL6arUviZGGJsBg6z0zsWA==
  /find-cache-dir/2.1.0:
    dependencies:
      commondir: 1.0.1
      make-dir: 2.1.0
      pkg-dir: 3.0.0
    dev: false
    engines:
      node: '>=6'
    resolution:
      integrity: sha512-Tq6PixE0w/VMFfCgbONnkiQIVol/JJL7nRMi20fqzA4NRs9AfeqMGeRdPi3wIhYkxjeBaWh2rxwapn5Tu3IqOQ==
  /find-up/2.1.0:
    dependencies:
      locate-path: 2.0.0
    dev: false
    engines:
      node: '>=4'
    resolution:
      integrity: sha1-RdG35QbHF93UgndaK3eSCjwMV6c=
  /find-up/3.0.0:
    dependencies:
      locate-path: 3.0.0
    dev: false
    engines:
      node: '>=6'
    resolution:
      integrity: sha512-1yD6RmLI1XBfxugvORwlck6f75tYL+iR0jqwsOrOxMZyGYqUuDhJ0l4AXdO1iX/FTs9cBAMEk1gWSEx1kSbylg==
  /find-up/4.1.0:
    dependencies:
      locate-path: 5.0.0
      path-exists: 4.0.0
    dev: false
    engines:
      node: '>=8'
    resolution:
      integrity: sha512-PpOwAdQ/YlXQ2vj8a3h8IipDuYRi3wceVQQGYWxNINccq40Anw7BlsEXCMbt1Zt+OLA6Fq9suIpIWD0OsnISlw==
  /flat-cache/3.0.4:
    dependencies:
      flatted: 3.1.1
      rimraf: 3.0.2
    dev: false
    engines:
      node: ^10.12.0 || >=12.0.0
    resolution:
      integrity: sha512-dm9s5Pw7Jc0GvMYbshN6zchCA9RgQlzzEZX3vylR9IqFfS8XciblUXOKfW6SiuJ0e13eDYZoZV5wdrev7P3Nwg==
  /flat/4.1.1:
    dependencies:
      is-buffer: 2.0.5
    dev: false
    hasBin: true
    resolution:
      integrity: sha512-FmTtBsHskrU6FJ2VxCnsDb84wu9zhmO3cUX2kGFb5tuwhfXxGciiT0oRY+cck35QmG+NmGh5eLz6lLCpWTqwpA==
  /flatted/2.0.2:
    dev: false
    resolution:
      integrity: sha512-r5wGx7YeOwNWNlCA0wQ86zKyDLMQr+/RB8xy74M4hTphfmjlijTSSXGuH8rnvKZnfT9i+75zmd8jcKdMR4O6jA==
  /flatted/3.1.1:
    dev: false
    resolution:
      integrity: sha512-zAoAQiudy+r5SvnSw3KJy5os/oRJYHzrzja/tBDqrZtNhUw8bt6y8OBzMWcjWr+8liV8Eb6yOhw8WZ7VFZ5ZzA==
  /folktale/2.3.2:
    dev: false
    resolution:
      integrity: sha512-+8GbtQBwEqutP0v3uajDDoN64K2ehmHd0cjlghhxh0WpcfPzAIjPA03e1VvHlxL02FVGR0A6lwXsNQKn3H1RNQ==
  /follow-redirects/1.13.3:
    dev: false
    engines:
      node: '>=4.0'
    peerDependencies:
      debug: '*'
    peerDependenciesMeta:
      debug:
        optional: true
    resolution:
      integrity: sha512-DUgl6+HDzB0iEptNQEXLx/KhTmDb8tZUHSeLqpnjpknR70H0nC2t9N73BK6fN4hOvJ84pKlIQVQ4k5FFlBedKA==
  /follow-redirects/1.13.3_debug@3.2.7:
    dependencies:
      debug: 3.2.7
    dev: false
    engines:
      node: '>=4.0'
    peerDependencies:
      debug: '*'
    peerDependenciesMeta:
      debug:
        optional: true
    resolution:
      integrity: sha512-DUgl6+HDzB0iEptNQEXLx/KhTmDb8tZUHSeLqpnjpknR70H0nC2t9N73BK6fN4hOvJ84pKlIQVQ4k5FFlBedKA==
  /follow-redirects/1.13.3_debug@4.3.1:
    dependencies:
      debug: 4.3.1
    dev: false
    engines:
      node: '>=4.0'
    peerDependencies:
      debug: '*'
    peerDependenciesMeta:
      debug:
        optional: true
    resolution:
      integrity: sha512-DUgl6+HDzB0iEptNQEXLx/KhTmDb8tZUHSeLqpnjpknR70H0nC2t9N73BK6fN4hOvJ84pKlIQVQ4k5FFlBedKA==
  /foreach/2.0.5:
    dev: false
    resolution:
      integrity: sha1-C+4AUBiusmDQo6865ljdATbsG5k=
  /foreground-child/1.5.6:
    dependencies:
      cross-spawn: 4.0.2
      signal-exit: 3.0.3
    dev: false
    resolution:
      integrity: sha1-T9ca0t/elnibmApcCilZN8svXOk=
  /forever-agent/0.6.1:
    dev: false
    resolution:
      integrity: sha1-+8cfDEGt6zf5bFd60e1C2P2sypE=
  /form-data/2.3.3:
    dependencies:
      asynckit: 0.4.0
      combined-stream: 1.0.8
      mime-types: 2.1.29
    dev: false
    engines:
      node: '>= 0.12'
    resolution:
      integrity: sha512-1lLKB2Mu3aGP1Q/2eCOx0fNbRMe7XdwktwOruhfqqd0rIJWwN4Dh+E3hrPSlDCXnSR7UtZ1N38rVXm+6+MEhJQ==
  /form-data/2.5.1:
    dependencies:
      asynckit: 0.4.0
      combined-stream: 1.0.8
      mime-types: 2.1.29
    dev: false
    engines:
      node: '>= 0.12'
    resolution:
      integrity: sha512-m21N3WOmEEURgk6B9GLOE4RuWOFf28Lhh9qGYeNlGq4VDXUlJy2th2slBNU8Gp8EzloYZOibZJ7t5ecIrFSjVA==
  /form-data/3.0.1:
    dependencies:
      asynckit: 0.4.0
      combined-stream: 1.0.8
      mime-types: 2.1.29
    dev: false
    engines:
      node: '>= 6'
    resolution:
      integrity: sha512-RHkBKtLWUVwd7SqRIvCZMEvAMoGUp0XU+seQiZejj0COz3RI3hWP4sCv3gZWWLjJTd7rGwcsF5eKZGii0r/hbg==
  /forwarded/0.1.2:
    dev: false
    engines:
      node: '>= 0.6'
    resolution:
      integrity: sha1-mMI9qxF1ZXuMBXPozszZGw/xjIQ=
  /fresh/0.5.2:
    dev: false
    engines:
      node: '>= 0.6'
    resolution:
      integrity: sha1-PYyt2Q2XZWn6g1qx+OSyOhBWBac=
  /fs-constants/1.0.0:
    dev: false
    resolution:
      integrity: sha512-y6OAwoSIf7FyjMIv94u+b5rdheZEjzR63GTyZJm5qh4Bi+2YgwLCcI/fPFZkL5PSixOt6ZNKm+w+Hfp/Bciwow==
  /fs-extra/7.0.1:
    dependencies:
      graceful-fs: 4.2.6
      jsonfile: 4.0.0
      universalify: 0.1.2
    dev: false
    engines:
      node: '>=6 <7 || >=8'
    resolution:
      integrity: sha512-YJDaCJZEnBmcbw13fvdAM9AwNOJwOzrE4pqMqBq5nFiEqXUqHwlK4B+3pUw6JNvfSPtX05xFHtYy/1ni01eGCw==
  /fs-extra/8.1.0:
    dependencies:
      graceful-fs: 4.2.6
      jsonfile: 4.0.0
      universalify: 0.1.2
    dev: false
    engines:
      node: '>=6 <7 || >=8'
    resolution:
      integrity: sha512-yhlQgA6mnOJUKOsRUFsgJdQCvkKhcz8tlZG5HBQfReYZy46OwLcY+Zia0mtdHsOo9y/hP+CxMN0TU9QxoOtG4g==
  /fs.realpath/1.0.0:
    dev: false
    resolution:
      integrity: sha1-FQStJSMVjKpA20onh8sBQRmU6k8=
  /fsevents/2.1.3:
    deprecated: '"Please update to latest v2.3 or v2.2"'
    dev: false
    engines:
      node: ^8.16.0 || ^10.6.0 || >=11.0.0
    optional: true
    os:
      - darwin
    resolution:
      integrity: sha512-Auw9a4AxqWpa9GUfj370BMPzzyncfBABW8Mab7BGWBYDj4Isgq+cDKtx0i6u9jcX9pQDnswsaaOTgTmA5pEjuQ==
  /fsevents/2.3.2:
    dev: false
    engines:
      node: ^8.16.0 || ^10.6.0 || >=11.0.0
    optional: true
    os:
      - darwin
    resolution:
      integrity: sha512-xiqMQR4xAeHTuB9uWm+fFRcIOgKBMiOBP+eXiyT7jsgVCq1bkVygt00oASowB7EdtpOHaaPgKt812P9ab+DDKA==
  /ftp/0.3.10:
    dependencies:
      readable-stream: 1.1.14
      xregexp: 2.0.0
    dev: false
    engines:
      node: '>=0.8.0'
    resolution:
      integrity: sha1-kZfYYa2BQvPmPVqDv+TFn3MwiF0=
  /function-bind/1.1.1:
    dev: false
    resolution:
      integrity: sha512-yIovAzMX49sF8Yl58fSCWJ5svSLuaibPxXQJFLmBObTuCr0Mf1KiPopGM9NiFjiYBCbfaa2Fh6breQ6ANVTI0A==
  /functional-red-black-tree/1.0.1:
    dev: false
    resolution:
      integrity: sha1-GwqzvVU7Kg1jmdKcDj6gslIHgyc=
  /gauge/2.7.4:
    dependencies:
      aproba: 1.2.0
      console-control-strings: 1.1.0
      has-unicode: 2.0.1
      object-assign: 4.1.1
      signal-exit: 3.0.3
      string-width: 1.0.2
      strip-ansi: 3.0.1
      wide-align: 1.1.3
    dev: false
    optional: true
    resolution:
      integrity: sha1-LANAXHU4w51+s3sxcCLjJfsBi/c=
  /gensync/1.0.0-beta.2:
    dev: false
    engines:
      node: '>=6.9.0'
    resolution:
      integrity: sha512-3hN7NaskYvMDLQY55gnW3NQ+mesEAepTqlg+VEbj7zzqEMBVNhzcGYYeqFo/TlYz6eQiFcp1HcsCZO+nGgS8zg==
  /get-caller-file/1.0.3:
    dev: false
    resolution:
      integrity: sha512-3t6rVToeoZfYSGd8YoLFR2DJkiQrIiUrGcjvFX2mDw3bn6k2OtwHN0TNCLbBO+w8qTvimhDkv+LSscbJY1vE6w==
  /get-caller-file/2.0.5:
    dev: false
    engines:
      node: 6.* || 8.* || >= 10.*
    resolution:
      integrity: sha512-DyFP3BM/3YHTQOCUL/w0OZHR0lpKeGrxotcHWcqNEdnltqFwXVfhEBQ94eIo34AfQpo0rGki4cyIiftY06h2Fg==
  /get-func-name/2.0.0:
    dev: false
    resolution:
      integrity: sha1-6td0q+5y4gQJQzoGY2YCPdaIekE=
  /get-intrinsic/1.1.1:
    dependencies:
      function-bind: 1.1.1
      has: 1.0.3
      has-symbols: 1.0.2
    dev: false
    resolution:
      integrity: sha512-kWZrnVM42QCiEA2Ig1bG8zjoIMOgxWwYCEeNdwY6Tv/cOSeGpcoX4pXHfKUxNKVoArnrEr2e9srnAxxGIraS9Q==
  /get-stream/5.2.0:
    dependencies:
      pump: 3.0.0
    dev: false
    engines:
      node: '>=8'
    resolution:
      integrity: sha512-nBF+F1rAZVCu/p7rjzgA+Yb4lfYXrpl7a6VmJrU8wF9I1CKvP/QwPNZHnOlwbTkY6dvtFIzFMSyQXbLoTQPRpA==
  /get-uri/2.0.4:
    dependencies:
      data-uri-to-buffer: 1.2.0
      debug: 2.6.9
      extend: 3.0.2
      file-uri-to-path: 1.0.0
      ftp: 0.3.10
      readable-stream: 2.3.7
    dev: false
    resolution:
      integrity: sha512-v7LT/s8kVjs+Tx0ykk1I+H/rbpzkHvuIq87LmeXptcf5sNWm9uQiwjNAt94SJPA1zOlCntmnOlJvVWKmzsxG8Q==
  /getpass/0.1.7:
    dependencies:
      assert-plus: 1.0.0
    dev: false
    resolution:
      integrity: sha1-Xv+OPmhNVprkyysSgmBOi6YhSfo=
  /github-from-package/0.0.0:
    dev: false
    optional: true
    resolution:
      integrity: sha1-l/tdlr/eiXMxPyDoKI75oWf6ZM4=
  /glob-parent/5.1.2:
    dependencies:
      is-glob: 4.0.1
    dev: false
    engines:
      node: '>= 6'
    resolution:
      integrity: sha512-AOIgSQCepiJYwP3ARnGx+5VnTu2HBYdzbGP45eLw1vr3zB3vZLeyed1sC9hnbcOc9/SrMyM5RPQrkGz4aS9Zow==
  /glob-to-regexp/0.4.1:
    dev: false
    resolution:
      integrity: sha512-lkX1HJXwyMcprw/5YUZc2s7DrpAiHB21/V+E1rHUrVNokkvB6bqMzT0VfV6/86ZNabt1k14YOIaT7nDvOX3Iiw==
  /glob/7.1.3:
    dependencies:
      fs.realpath: 1.0.0
      inflight: 1.0.6
      inherits: 2.0.4
      minimatch: 3.0.4
      once: 1.4.0
      path-is-absolute: 1.0.1
    dev: false
    resolution:
      integrity: sha512-vcfuiIxogLV4DlGBHIUOwI0IbrJ8HWPc4MU7HzviGeNho/UJDfi6B5p3sHeWIQ0KGIU0Jpxi5ZHxemQfLkkAwQ==
  /glob/7.1.6:
    dependencies:
      fs.realpath: 1.0.0
      inflight: 1.0.6
      inherits: 2.0.4
      minimatch: 3.0.4
      once: 1.4.0
      path-is-absolute: 1.0.1
    dev: false
    resolution:
      integrity: sha512-LwaxwyZ72Lk7vZINtNNrywX0ZuLyStrdDtabefZKAY5ZGJhVtgdznluResxNmPitE0SAO+O26sWTHeKSI2wMBA==
  /global-modules/1.0.0:
    dependencies:
      global-prefix: 1.0.2
      is-windows: 1.0.2
      resolve-dir: 1.0.1
    dev: false
    engines:
      node: '>=0.10.0'
    resolution:
      integrity: sha512-sKzpEkf11GpOFuw0Zzjzmt4B4UZwjOcG757PPvrfhxcLFbq0wpsgpOqxpxtxFiCG4DtG93M6XRVbF2oGdev7bg==
  /global-prefix/1.0.2:
    dependencies:
      expand-tilde: 2.0.2
      homedir-polyfill: 1.0.3
      ini: 1.3.8
      is-windows: 1.0.2
      which: 1.3.1
    dev: false
    engines:
      node: '>=0.10.0'
    resolution:
      integrity: sha1-2/dDxsFJklk8ZVVoy2btMsASLr4=
  /global/4.4.0:
    dependencies:
      min-document: 2.19.0
      process: 0.11.10
    dev: false
    resolution:
      integrity: sha512-wv/LAoHdRE3BeTGz53FAamhGlPLhlssK45usmGFThIi4XqnBmjKQ16u+RNbP7WvigRZDxUsM0J3gcQ5yicaL0w==
  /globals/11.12.0:
    dev: false
    engines:
      node: '>=4'
    resolution:
      integrity: sha512-WOBp/EEGUiIsJSp7wcv/y6MO+lV9UoncWqxuFfm8eBwzWNgyfBd6Gz+IeKQ9jCmyhoH99g15M3T+QaVHFjizVA==
  /globals/12.4.0:
    dependencies:
      type-fest: 0.8.1
    dev: false
    engines:
      node: '>=8'
    resolution:
      integrity: sha512-BWICuzzDvDoH54NHKCseDanAhE3CeDorgDL5MT6LMXXj2WCnd9UC2szdk4AWLfjdgNBCXLUanXYcpBBKOSWGwg==
  /globals/13.7.0:
    dependencies:
      type-fest: 0.20.2
    dev: false
    engines:
      node: '>=8'
    resolution:
      integrity: sha512-Aipsz6ZKRxa/xQkZhNg0qIWXT6x6rD46f6x/PCnBomlttdIyAPak4YD9jTmKpZ72uROSMU87qJtcgpgHaVchiA==
  /globby/11.0.2:
    dependencies:
      array-union: 2.1.0
      dir-glob: 3.0.1
      fast-glob: 3.2.5
      ignore: 5.1.8
      merge2: 1.4.1
      slash: 3.0.0
    dev: false
    engines:
      node: '>=10'
    resolution:
      integrity: sha512-2ZThXDvvV8fYFRVIxnrMQBipZQDr7MxKAmQK1vujaj9/7eF0efG7BPUKJ7jP7G5SLF37xKDXvO4S/KKLj/Z0og==
  /graceful-fs/4.2.6:
    dev: false
    resolution:
      integrity: sha512-nTnJ528pbqxYanhpDYsi4Rd8MAeaBA67+RZ10CM1m3bTAVFEDcd5AuA4a6W5YkGZ1iNXHzZz8T6TBKLeBuNriQ==
  /growl/1.10.5:
    dev: false
    engines:
      node: '>=4.x'
    resolution:
      integrity: sha512-qBr4OuELkhPenW6goKVXiv47US3clb3/IbuWF9KNKEijAy9oeHxU9IgzjvJhHkUzhaj7rOUD7+YGWqUjLp5oSA==
  /guid-typescript/1.0.9:
    dev: false
    resolution:
      integrity: sha512-Y8T4vYhEfwJOTbouREvG+3XDsjr8E3kIr7uf+JZ0BYloFsttiHU0WfvANVsR7TxNUJa/WpCnw/Ino/p+DeBhBQ==
  /handlebars/4.7.7:
    dependencies:
      minimist: 1.2.5
      neo-async: 2.6.2
      source-map: 0.6.1
      wordwrap: 1.0.0
    dev: false
    engines:
      node: '>=0.4.7'
    hasBin: true
    optionalDependencies:
      uglify-js: 3.13.1
    resolution:
      integrity: sha512-aAcXm5OAfE/8IXkcZvCepKU3VzW1/39Fb5ZuqMtgI/hT8X2YgoMvBY5dLhq/cpOvw7Lk1nK/UF71aLG/ZnVYRA==
  /har-schema/2.0.0:
    dev: false
    engines:
      node: '>=4'
    resolution:
      integrity: sha1-qUwiJOvKwEeCoNkDVSHyRzW37JI=
  /har-validator/5.1.5:
    dependencies:
      ajv: 6.12.6
      har-schema: 2.0.0
    deprecated: this library is no longer supported
    dev: false
    engines:
      node: '>=6'
    resolution:
      integrity: sha512-nmT2T0lljbxdQZfspsno9hgrG3Uir6Ks5afism62poxqBM6sDnMEuPmzTq8XN0OEwqKLLdh1jQI3qyE66Nzb3w==
  /has-ansi/2.0.0:
    dependencies:
      ansi-regex: 2.1.1
    dev: false
    engines:
      node: '>=0.10.0'
    resolution:
      integrity: sha1-NPUEnOHs3ysGSa8+8k5F7TVBbZE=
  /has-bigints/1.0.1:
    dev: false
    resolution:
      integrity: sha512-LSBS2LjbNBTf6287JEbEzvJgftkF5qFkmCo9hDRpAzKhUOlJ+hx8dd4USs00SgsUNwc4617J9ki5YtEClM2ffA==
  /has-flag/3.0.0:
    dev: false
    engines:
      node: '>=4'
    resolution:
      integrity: sha1-tdRU3CGZriJWmfNGfloH87lVuv0=
  /has-flag/4.0.0:
    dev: false
    engines:
      node: '>=8'
    resolution:
      integrity: sha512-EykJT/Q1KjTWctppgIAgfSO0tKVuZUjhgMr17kqTumMl6Afv3EISleU7qZUzoXDFTAHTDC4NOoG/ZxU3EvlMPQ==
  /has-glob/1.0.0:
    dependencies:
      is-glob: 3.1.0
    dev: false
    engines:
      node: '>=0.10.0'
    resolution:
      integrity: sha1-mqqe7b/7G6OZCnsAEPtnjuAIEgc=
  /has-only/1.1.1:
    dev: false
    engines:
      node: '>=6'
    resolution:
      integrity: sha512-3GuFy9rDw0xvovCHb4SOKiRImbZ+a8boFBUyGNRPVd2mRyQOzYdau5G9nodUXC1ZKYN59hrHFkW1lgBQscYfTg==
  /has-symbols/1.0.2:
    dev: false
    engines:
      node: '>= 0.4'
    resolution:
      integrity: sha512-chXa79rL/UC2KlX17jo3vRGz0azaWEx5tGqZg5pO3NUyEJVB17dMruQlzCCOfUvElghKcm5194+BCRvi2Rv/Gw==
  /has-unicode/2.0.1:
    dev: false
    optional: true
    resolution:
      integrity: sha1-4Ob+aijPUROIVeCG0Wkedx3iqLk=
  /has/1.0.3:
    dependencies:
      function-bind: 1.1.1
    dev: false
    engines:
      node: '>= 0.4.0'
    resolution:
      integrity: sha512-f2dvO0VU6Oej7RkWJGrehjbzMAjFp5/VKPp5tTpWIV4JHHZK1/BxbFRtf/siA2SWTe09caDmVtYYzWEIbBS4zw==
  /hash-base/3.1.0:
    dependencies:
      inherits: 2.0.4
      readable-stream: 3.6.0
      safe-buffer: 5.2.1
    dev: false
    engines:
      node: '>=4'
    resolution:
      integrity: sha512-1nmYp/rhMDiE7AYkDw+lLwlAzz0AntGIe51F3RfFfEqyQ3feY2eI/NcwC6umIQVOASPMsWJLJScWKSSvzL9IVA==
  /hasha/3.0.0:
    dependencies:
      is-stream: 1.1.0
    dev: false
    engines:
      node: '>=4'
    resolution:
      integrity: sha1-UqMvq4Vp1BymmmH/GiFPjrfIvTk=
  /he/1.2.0:
    dev: false
    hasBin: true
    resolution:
      integrity: sha512-F/1DnUGPopORZi0ni+CvrCgHQ5FyEAHRLSApuYWMmrbSwoN2Mn/7k+Gl38gJnR7yyDZk6WLXwiGod1JOWNDKGw==
  /highlight.js/9.18.5:
    deprecated: Support has ended for 9.x series. Upgrade to @latest
    dev: false
    requiresBuild: true
    resolution:
      integrity: sha512-a5bFyofd/BHCX52/8i8uJkjr9DYwXIPnM/plwI6W7ezItLGqzt7X2G2nXuYSfsIJdkwwj/g9DG1LkcGJI/dDoA==
  /homedir-polyfill/1.0.3:
    dependencies:
      parse-passwd: 1.0.0
    dev: false
    engines:
      node: '>=0.10.0'
    resolution:
      integrity: sha512-eSmmWE5bZTK2Nou4g0AI3zZ9rswp7GRKoKXS1BLUkvPviOqs4YTN1djQIqrXy9k5gEtdLPy86JjRwsNM9tnDcA==
  /hosted-git-info/2.8.8:
    dev: false
    resolution:
      integrity: sha512-f/wzC2QaWBs7t9IYqB4T3sR1xviIViXJRJTWBlx2Gf3g0Xi5vI7Yy4koXQ1c9OYDGHN9sBy1DQ2AB8fqZBWhUg==
  /html-escaper/2.0.2:
    dev: false
    resolution:
      integrity: sha512-H2iMtd0I4Mt5eYiapRdIDjp+XzelXQ0tFE4JS7YFwFevXXMmOp9myNrUvCg0D6ws8iqkRPBfKHgbwig1SmlLfg==
  /http-errors/1.7.2:
    dependencies:
      depd: 1.1.2
      inherits: 2.0.3
      setprototypeof: 1.1.1
      statuses: 1.5.0
      toidentifier: 1.0.0
    dev: false
    engines:
      node: '>= 0.6'
    resolution:
      integrity: sha512-uUQBt3H/cSIVfch6i1EuPNy/YsRSOUBXTVfZ+yR7Zjez3qjBz6i9+i4zjNaoqcoFVI4lQJ5plg63TvGfRSDCRg==
  /http-errors/1.7.3:
    dependencies:
      depd: 1.1.2
      inherits: 2.0.4
      setprototypeof: 1.1.1
      statuses: 1.5.0
      toidentifier: 1.0.0
    dev: false
    engines:
      node: '>= 0.6'
    resolution:
      integrity: sha512-ZTTX0MWrsQ2ZAhA1cejAwDLycFsd7I7nVtnkT3Ol0aqodaKW+0CTZDQ1uBv5whptCnc8e8HeRRJxRs0kmm/Qfw==
  /http-proxy-agent/2.1.0:
    dependencies:
      agent-base: 4.3.0
      debug: 3.1.0
    dev: false
    engines:
      node: '>= 4.5.0'
    resolution:
      integrity: sha512-qwHbBLV7WviBl0rQsOzH6o5lwyOIvwp/BdFnvVxXORldu5TmjFfjzBcWUWS5kWAZhmv+JtiDhSuQCp4sBfbIgg==
  /http-proxy-agent/4.0.1:
    dependencies:
      '@tootallnate/once': 1.1.2
      agent-base: 6.0.2
      debug: 4.3.1
    dev: false
    engines:
      node: '>= 6'
    resolution:
      integrity: sha512-k0zdNgqWTGA6aeIRVpvfVob4fL52dTfaehylg0Y4UvSySvOq/Y+BOyPrgpUrA7HylqvU8vIZGsRuXmspskV0Tg==
  /http-proxy/1.18.1:
    dependencies:
      eventemitter3: 4.0.7
      follow-redirects: 1.13.3
      requires-port: 1.0.0
    dev: false
    engines:
      node: '>=8.0.0'
    resolution:
      integrity: sha512-7mz/721AbnJwIVbnaSv1Cz3Am0ZLT/UBwkC92VlxhXv/k/BBQfM2fXElQNC27BVGr0uwUpplYPQM9LnaBMR5NQ==
  /http-proxy/1.18.1_debug@4.3.1:
    dependencies:
      eventemitter3: 4.0.7
      follow-redirects: 1.13.3_debug@4.3.1
      requires-port: 1.0.0
    dev: false
    engines:
      node: '>=8.0.0'
    peerDependencies:
      debug: '*'
    resolution:
      integrity: sha512-7mz/721AbnJwIVbnaSv1Cz3Am0ZLT/UBwkC92VlxhXv/k/BBQfM2fXElQNC27BVGr0uwUpplYPQM9LnaBMR5NQ==
  /http-signature/1.2.0:
    dependencies:
      assert-plus: 1.0.0
      jsprim: 1.4.1
      sshpk: 1.16.1
    dev: false
    engines:
      node: '>=0.8'
      npm: '>=1.3.7'
    resolution:
      integrity: sha1-muzZJRFHcvPZW2WmCruPfBj7rOE=
  /https-proxy-agent/3.0.1:
    dependencies:
      agent-base: 4.3.0
      debug: 3.2.7
    dev: false
    engines:
      node: '>= 4.5.0'
    resolution:
      integrity: sha512-+ML2Rbh6DAuee7d07tYGEKOEi2voWPUGan+ExdPbPW6Z3svq+JCqr0v8WmKPOkz1vOVykPCBSuobe7G8GJUtVg==
  /https-proxy-agent/4.0.0:
    dependencies:
      agent-base: 5.1.1
      debug: 4.3.1
    dev: false
    engines:
      node: '>= 6.0.0'
    resolution:
      integrity: sha512-zoDhWrkR3of1l9QAL8/scJZyLu8j/gBkcwcaQOZh7Gyh/+uJQzGVETdgT30akuwkpL8HTRfssqI3BZuV18teDg==
  /https-proxy-agent/5.0.0:
    dependencies:
      agent-base: 6.0.2
      debug: 4.3.1
    dev: false
    engines:
      node: '>= 6'
    resolution:
      integrity: sha512-EkYm5BcKUGiduxzSt3Eppko+PiNWNEpa4ySk9vTC6wDsQJW9rHSa+UhGNJoRYp7bz6Ht1eaRIa6QaJqO5rCFbA==
  /human-signals/1.1.1:
    dev: false
    engines:
      node: '>=8.12.0'
    resolution:
      integrity: sha512-SEQu7vl8KjNL2eoGBLF3+wAjpsNfA9XMlXAYj/3EdaNfAlxKthD1xjEQfGOUhllCGGJVNY34bRr6lPINhNjyZw==
  /iconv-lite/0.4.24:
    dependencies:
      safer-buffer: 2.1.2
    dev: false
    engines:
      node: '>=0.10.0'
    resolution:
      integrity: sha512-v3MXnZAcvnywkTUEZomIActle7RXXeedOR31wwl7VlyoXO4Qi9arvSenNQWne1TcRwhCL1HwLI21bEqdpj8/rA==
  /ieee754/1.2.1:
    dev: false
    resolution:
      integrity: sha512-dcyqhDvX1C46lXZcVqCpK+FtMRQVdIMN6/Df5js2zouUsqG7I6sFxitIC+7KYK29KdXOLHdu9zL4sFnoVQnqaA==
  /ignore/4.0.6:
    dev: false
    engines:
      node: '>= 4'
    resolution:
      integrity: sha512-cyFDKrqc/YdcWFniJhzI42+AzS+gNwmUzOSFcRCQYwySuBBBy/KjuxWLZ/FHEH6Moq1NizMOBWyTcv8O4OZIMg==
  /ignore/5.1.8:
    dev: false
    engines:
      node: '>= 4'
    resolution:
      integrity: sha512-BMpfD7PpiETpBl/A6S498BaIJ6Y/ABT93ETbby2fP00v4EbvPBXWEoaR1UBPKs3iR53pJY7EtZk5KACI57i1Uw==
  /import-fresh/3.3.0:
    dependencies:
      parent-module: 1.0.1
      resolve-from: 4.0.0
    dev: false
    engines:
      node: '>=6'
    resolution:
      integrity: sha512-veYYhQa+D1QBKznvhUHxb8faxlrwUnxseDAbAp457E0wLNio2bOSKnjYDhMj+YiAq61xrMGhQk9iXVk5FzgQMw==
  /import-lazy/4.0.0:
    dev: false
    engines:
      node: '>=8'
    resolution:
      integrity: sha512-rKtvo6a868b5Hu3heneU+L4yEQ4jYKLtjpnPeUdK7h0yzXGmyBTypknlkCvHFBqfX9YlorEiMM6Dnq/5atfHkw==
  /imurmurhash/0.1.4:
    dev: false
    engines:
      node: '>=0.8.19'
    resolution:
      integrity: sha1-khi5srkoojixPcT7a21XbyMUU+o=
  /inflight/1.0.6:
    dependencies:
      once: 1.4.0
      wrappy: 1.0.2
    dev: false
    resolution:
      integrity: sha1-Sb1jMdfQLQwJvJEKEHW6gWW1bfk=
  /inherits/2.0.1:
    dev: false
    resolution:
      integrity: sha1-sX0I0ya0Qj5Wjv9xn5GwscvfafE=
  /inherits/2.0.3:
    dev: false
    resolution:
      integrity: sha1-Yzwsg+PaQqUC9SRmAiSA9CCCYd4=
  /inherits/2.0.4:
    dev: false
    resolution:
      integrity: sha512-k/vGaX4/Yla3WzyMCvTQOXYeIHvqOKtnqBduzTHpzpQZzAskKMhZ2K+EnBiSM9zGSoIFeMpXKxa4dYeZIQqewQ==
  /ini/1.3.8:
    dev: false
    resolution:
      integrity: sha512-JV/yugV2uzW5iMRSiZAyDtQd+nxtUnjeLt0acNdw98kKLrvuRVyB80tsREOE7yvGVgalhZ6RNXCmEHkUKBKxew==
  /interpret/1.4.0:
    dev: false
    engines:
      node: '>= 0.10'
    resolution:
      integrity: sha512-agE4QfB2Lkp9uICn7BAqoscw4SZP9kTE2hxiFI3jBPmXJfdqiahTbUuKGsMoN2GtqL9AxhYioAcVvgsb1HvRbA==
  /ip/1.1.5:
    dev: false
    resolution:
      integrity: sha1-vd7XARQpCCjAoDnnLvJfWq7ENUo=
  /ipaddr.js/1.9.1:
    dev: false
    engines:
      node: '>= 0.10'
    resolution:
      integrity: sha512-0KI/607xoxSToH7GjN1FfSbLoU0+btTicjsQSWQlh/hZykN8KpmMf7uYwPW3R+akZ6R/w18ZlXSHBYXiYUPO3g==
  /is-arguments/1.1.0:
    dependencies:
      call-bind: 1.0.2
    dev: false
    engines:
      node: '>= 0.4'
    resolution:
      integrity: sha512-1Ij4lOMPl/xB5kBDn7I+b2ttPMKa8szhEIrXDuXQD/oe3HJLTLhqhgGspwgyGd6MOywBUqVvYicF72lkgDnIHg==
  /is-arrayish/0.2.1:
    dev: false
    resolution:
      integrity: sha1-d8mYQFJ6qOyxqLppe4BkWnqSap0=
  /is-bigint/1.0.1:
    dev: false
    resolution:
      integrity: sha512-J0ELF4yHFxHy0cmSxZuheDOz2luOdVvqjwmEcj8H/L1JHeuEDSDbeRP+Dk9kFVk5RTFzbucJ2Kb9F7ixY2QaCg==
  /is-binary-path/2.1.0:
    dependencies:
      binary-extensions: 2.2.0
    dev: false
    engines:
      node: '>=8'
    resolution:
      integrity: sha512-ZMERYes6pDydyuGidse7OsHxtbI7WVeUEozgR/g7rd0xUimYNlvZRE/K2MgZTjWy725IfelLeVcEM97mmtRGXw==
  /is-boolean-object/1.1.0:
    dependencies:
      call-bind: 1.0.2
    dev: false
    engines:
      node: '>= 0.4'
    resolution:
      integrity: sha512-a7Uprx8UtD+HWdyYwnD1+ExtTgqQtD2k/1yJgtXP6wnMm8byhkoTZRl+95LLThpzNZJ5aEvi46cdH+ayMFRwmA==
  /is-buffer/1.1.6:
    dev: false
    resolution:
      integrity: sha512-NcdALwpXkTm5Zvvbk7owOUSvVvBKDgKP5/ewfXEznmQFfs4ZRmanOeKBTjRVjka3QFoN6XJ+9F3USqfHqTaU5w==
  /is-buffer/2.0.5:
    dev: false
    engines:
      node: '>=4'
    resolution:
      integrity: sha512-i2R6zNFDwgEHJyQUtJEk0XFi1i0dPFn/oqjK3/vPCcDeJvW5NQ83V8QbicfF1SupOaB0h8ntgBC2YiE7dfyctQ==
  /is-callable/1.2.3:
    dev: false
    engines:
      node: '>= 0.4'
    resolution:
      integrity: sha512-J1DcMe8UYTBSrKezuIUTUwjXsho29693unXM2YhJUTR2txK/eG47bvNa/wipPFmZFgr/N6f1GA66dv0mEyTIyQ==
  /is-ci/2.0.0:
    dependencies:
      ci-info: 2.0.0
    dev: false
    hasBin: true
    resolution:
      integrity: sha512-YfJT7rkpQB0updsdHLGWrvhBJfcfzNNawYDNIyQXJz0IViGf75O8EBPKSdvw2rF+LGCsX4FZ8tcr3b19LcZq4w==
  /is-core-module/2.2.0:
    dependencies:
      has: 1.0.3
    dev: false
    resolution:
      integrity: sha512-XRAfAdyyY5F5cOXn7hYQDqh2Xmii+DEfIcQGxK/uNwMHhIkPWO0g8msXcbzLe+MpGoR951MlqM/2iIlU4vKDdQ==
  /is-date-object/1.0.2:
    dev: false
    engines:
      node: '>= 0.4'
    resolution:
      integrity: sha512-USlDT524woQ08aoZFzh3/Z6ch9Y/EWXEHQ/AaRN0SkKq4t2Jw2R2339tSXmwuVoY7LLlBCbOIlx2myP/L5zk0g==
  /is-docker/2.1.1:
    dev: false
    engines:
      node: '>=8'
    hasBin: true
    resolution:
      integrity: sha512-ZOoqiXfEwtGknTiuDEy8pN2CfE3TxMHprvNer1mXiqwkOT77Rw3YVrUQ52EqAOU3QAWDQ+bQdx7HJzrv7LS2Hw==
  /is-extglob/2.1.1:
    dev: false
    engines:
      node: '>=0.10.0'
    resolution:
      integrity: sha1-qIwCU1eR8C7TfHahueqXc8gz+MI=
  /is-fullwidth-code-point/1.0.0:
    dependencies:
      number-is-nan: 1.0.1
    dev: false
    engines:
      node: '>=0.10.0'
    optional: true
    resolution:
      integrity: sha1-754xOG8DGn8NZDr4L95QxFfvAMs=
  /is-fullwidth-code-point/2.0.0:
    dev: false
    engines:
      node: '>=4'
    resolution:
      integrity: sha1-o7MKXE8ZkYMWeqq5O+764937ZU8=
  /is-fullwidth-code-point/3.0.0:
    dev: false
    engines:
      node: '>=8'
    resolution:
      integrity: sha512-zymm5+u+sCsSWyD9qNaejV3DFvhCKclKdizYaJUuHA83RLjb7nSuGnddCHGv0hk+KY7BMAlsWeK4Ueg6EV6XQg==
  /is-generator-function/1.0.8:
    dev: false
    engines:
      node: '>= 0.4'
    resolution:
      integrity: sha512-2Omr/twNtufVZFr1GhxjOMFPAj2sjc/dKaIqBhvo4qciXfJmITGH6ZGd8eZYNHza8t1y0e01AuqRhJwfWp26WQ==
  /is-glob/3.1.0:
    dependencies:
      is-extglob: 2.1.1
    dev: false
    engines:
      node: '>=0.10.0'
    resolution:
      integrity: sha1-e6WuJCF4BKxwcHuWkiVnSGzD6Eo=
  /is-glob/4.0.1:
    dependencies:
      is-extglob: 2.1.1
    dev: false
    engines:
      node: '>=0.10.0'
    resolution:
      integrity: sha512-5G0tKtBTFImOqDnLB2hG6Bp2qcKEFduo4tZu9MT/H6NQv/ghhy30o55ufafxJ/LdH79LLs2Kfrn85TLKyA7BUg==
  /is-module/1.0.0:
    dev: false
    resolution:
      integrity: sha1-Mlj7afeMFNW4FdZkM2tM/7ZEFZE=
  /is-negative-zero/2.0.1:
    dev: false
    engines:
      node: '>= 0.4'
    resolution:
      integrity: sha512-2z6JzQvZRa9A2Y7xC6dQQm4FSTSTNWjKIYYTt4246eMTJmIo0Q+ZyOsU66X8lxK1AbB92dFeglPLrhwpeRKO6w==
  /is-number-object/1.0.4:
    dev: false
    engines:
      node: '>= 0.4'
    resolution:
      integrity: sha512-zohwelOAur+5uXtk8O3GPQ1eAcu4ZX3UwxQhUlfFFMNpUd83gXgjbhJh6HmB6LUNV/ieOLQuDwJO3dWJosUeMw==
  /is-number/7.0.0:
    dev: false
    engines:
      node: '>=0.12.0'
    resolution:
      integrity: sha512-41Cifkg6e8TylSpdtTpeLVMqvSBEVzTttHvERD741+pnZ8ANv0004MRL43QKPDlK9cGvNp6NZWZUBlbGXYxxng==
  /is-reference/1.2.1:
    dependencies:
      '@types/estree': 0.0.46
    dev: false
    resolution:
      integrity: sha512-U82MsXXiFIrjCK4otLT+o2NA2Cd2g5MLoOVXUZjIOhLurrRxpEXzI8O0KZHr3IjLvlAH1kTPYSuqer5T9ZVBKQ==
  /is-regex/1.1.2:
    dependencies:
      call-bind: 1.0.2
      has-symbols: 1.0.2
    dev: false
    engines:
      node: '>= 0.4'
    resolution:
      integrity: sha512-axvdhb5pdhEVThqJzYXwMlVuZwC+FF2DpcOhTS+y/8jVq4trxyPgfcwIxIKiyeuLlSQYKkmUaPQJ8ZE4yNKXDg==
  /is-stream/1.1.0:
    dev: false
    engines:
      node: '>=0.10.0'
    resolution:
      integrity: sha1-EtSj3U5o4Lec6428hBc66A2RykQ=
  /is-stream/2.0.0:
    dev: false
    engines:
      node: '>=8'
    resolution:
      integrity: sha512-XCoy+WlUr7d1+Z8GgSuXmpuUFC9fOhRXglJMx+dwLKTkL44Cjd4W1Z5P+BQZpr+cR93aGP4S/s7Ftw6Nd/kiEw==
  /is-string/1.0.5:
    dev: false
    engines:
      node: '>= 0.4'
    resolution:
      integrity: sha512-buY6VNRjhQMiF1qWDouloZlQbRhDPCebwxSjxMjxgemYT46YMd2NR0/H+fBhEfWX4A/w9TBJ+ol+okqJKFE6vQ==
  /is-subset/0.1.1:
    dev: false
    resolution:
      integrity: sha1-ilkRfZMt4d4A8kX83TnOQ/HpOaY=
  /is-symbol/1.0.3:
    dependencies:
      has-symbols: 1.0.2
    dev: false
    engines:
      node: '>= 0.4'
    resolution:
      integrity: sha512-OwijhaRSgqvhm/0ZdAcXNZt9lYdKFpcRDT5ULUuYXPoT794UNOdU+gpT6Rzo7b4V2HUl/op6GqY894AZwv9faQ==
  /is-typed-array/1.1.5:
    dependencies:
      available-typed-arrays: 1.0.2
      call-bind: 1.0.2
      es-abstract: 1.18.0
      foreach: 2.0.5
      has-symbols: 1.0.2
    dev: false
    engines:
      node: '>= 0.4'
    resolution:
      integrity: sha512-S+GRDgJlR3PyEbsX/Fobd9cqpZBuvUS+8asRqYDMLCb2qMzt1oz5m5oxQCxOgUDxiWsOVNi4yaF+/uvdlHlYug==
  /is-typedarray/1.0.0:
    dev: false
    resolution:
      integrity: sha1-5HnICFjfDBsR3dppQPlgEfzaSpo=
  /is-valid-glob/1.0.0:
    dev: false
    engines:
      node: '>=0.10.0'
    resolution:
      integrity: sha1-Kb8+/3Ab4tTTFdusw5vDn+j2Aao=
  /is-windows/1.0.2:
    dev: false
    engines:
      node: '>=0.10.0'
    resolution:
      integrity: sha512-eXK1UInq2bPmjyX6e3VHIzMLobc4J94i4AWn+Hpq3OU5KkrRC96OAcR3PRJ/pGu6m8TRnBHP9dkXQVsT/COVIA==
  /is-wsl/2.2.0:
    dependencies:
      is-docker: 2.1.1
    dev: false
    engines:
      node: '>=8'
    resolution:
      integrity: sha512-fKzAra0rGJUUBwGBgNkHZuToZcn+TtXHpeCgmkMJMMYx1sQDYaCSyjJBSCa2nH1DGm7s3n1oBnohoVTBaN7Lww==
  /isarray/0.0.1:
    dev: false
    resolution:
      integrity: sha1-ihis/Kmo9Bd+Cav8YDiTmwXR7t8=
  /isarray/1.0.0:
    dev: false
    resolution:
      integrity: sha1-u5NdSFgsuhaMBoNJV6VKPgcSTxE=
  /isbinaryfile/4.0.6:
    dev: false
    engines:
      node: '>= 8.0.0'
    resolution:
      integrity: sha512-ORrEy+SNVqUhrCaal4hA4fBzhggQQ+BaLntyPOdoEiwlKZW9BZiJXjg3RMiruE4tPEI3pyVPpySHQF/dKWperg==
  /isexe/2.0.0:
    dev: false
    resolution:
      integrity: sha1-6PvzdNxVb/iUehDcsFctYz8s+hA=
  /isstream/0.1.2:
    dev: false
    resolution:
      integrity: sha1-R+Y/evVa+m+S4VAOaQ64uFKcCZo=
  /istanbul-lib-coverage/2.0.5:
    dev: false
    engines:
      node: '>=6'
    resolution:
      integrity: sha512-8aXznuEPCJvGnMSRft4udDRDtb1V3pkQkMMI5LI+6HuQz5oQ4J2UFn1H82raA3qJtyOLkkwVqICBQkjnGtn5mA==
  /istanbul-lib-coverage/3.0.0:
    dev: false
    engines:
      node: '>=8'
    resolution:
      integrity: sha512-UiUIqxMgRDET6eR+o5HbfRYP1l0hqkWOs7vNxC/mggutCMUIhWMm8gAHb8tHlyfD3/l6rlgNA5cKdDzEAf6hEg==
  /istanbul-lib-hook/2.0.7:
    dependencies:
      append-transform: 1.0.0
    dev: false
    engines:
      node: '>=6'
    resolution:
      integrity: sha512-vrRztU9VRRFDyC+aklfLoeXyNdTfga2EI3udDGn4cZ6fpSXpHLV9X6CHvfoMCPtggg8zvDDmC4b9xfu0z6/llA==
  /istanbul-lib-instrument/3.3.0:
    dependencies:
      '@babel/generator': 7.13.9
      '@babel/parser': 7.13.11
      '@babel/template': 7.12.13
      '@babel/traverse': 7.13.0
      '@babel/types': 7.13.0
      istanbul-lib-coverage: 2.0.5
      semver: 6.3.0
    dev: false
    engines:
      node: '>=6'
    resolution:
      integrity: sha512-5nnIN4vo5xQZHdXno/YDXJ0G+I3dAm4XgzfSVTPLQpj/zAV2dV6Juy0yaf10/zrJOJeHoN3fraFe+XRq2bFVZA==
  /istanbul-lib-instrument/4.0.3:
    dependencies:
      '@babel/core': 7.13.10
      '@istanbuljs/schema': 0.1.3
      istanbul-lib-coverage: 3.0.0
      semver: 6.3.0
    dev: false
    engines:
      node: '>=8'
    resolution:
      integrity: sha512-BXgQl9kf4WTCPCCpmFGoJkz/+uhvm7h7PFKUYxh7qarQd3ER33vHG//qaE8eN25l07YqZPpHXU9I09l/RD5aGQ==
  /istanbul-lib-report/2.0.8:
    dependencies:
      istanbul-lib-coverage: 2.0.5
      make-dir: 2.1.0
      supports-color: 6.1.0
    dev: false
    engines:
      node: '>=6'
    resolution:
      integrity: sha512-fHBeG573EIihhAblwgxrSenp0Dby6tJMFR/HvlerBsrCTD5bkUuoNtn3gVh29ZCS824cGGBPn7Sg7cNk+2xUsQ==
  /istanbul-lib-report/3.0.0:
    dependencies:
      istanbul-lib-coverage: 3.0.0
      make-dir: 3.1.0
      supports-color: 7.2.0
    dev: false
    engines:
      node: '>=8'
    resolution:
      integrity: sha512-wcdi+uAKzfiGT2abPpKZ0hSU1rGQjUQnLvtY5MpQ7QCTahD3VODhcu4wcfY1YtkGaDD5yuydOLINXsfbus9ROw==
  /istanbul-lib-source-maps/3.0.6:
    dependencies:
      debug: 4.3.1
      istanbul-lib-coverage: 2.0.5
      make-dir: 2.1.0
      rimraf: 2.7.1
      source-map: 0.6.1
    dev: false
    engines:
      node: '>=6'
    resolution:
      integrity: sha512-R47KzMtDJH6X4/YW9XTx+jrLnZnscW4VpNN+1PViSYTejLVPWv7oov+Duf8YQSPyVRUvueQqz1TcsC6mooZTXw==
  /istanbul-lib-source-maps/4.0.0:
    dependencies:
      debug: 4.3.1
      istanbul-lib-coverage: 3.0.0
      source-map: 0.6.1
    dev: false
    engines:
      node: '>=8'
    resolution:
      integrity: sha512-c16LpFRkR8vQXyHZ5nLpY35JZtzj1PQY1iZmesUbf1FZHbIupcWfjgOXBY9YHkLEQ6puz1u4Dgj6qmU/DisrZg==
  /istanbul-reports/2.2.7:
    dependencies:
      html-escaper: 2.0.2
    dev: false
    engines:
      node: '>=6'
    resolution:
      integrity: sha512-uu1F/L1o5Y6LzPVSVZXNOoD/KXpJue9aeLRd0sM9uMXfZvzomB0WxVamWb5ue8kA2vVWEmW7EG+A5n3f1kqHKg==
  /istanbul-reports/3.0.2:
    dependencies:
      html-escaper: 2.0.2
      istanbul-lib-report: 3.0.0
    dev: false
    engines:
      node: '>=8'
    resolution:
      integrity: sha512-9tZvz7AiR3PEDNGiV9vIouQ/EAcqMXFmkcA1CDFTwOB98OZVDL0PH9glHotf5Ugp6GCOTypfzGWI/OqjWNCRUw==
  /its-name/1.0.0:
    dev: false
    engines:
      node: '>=6'
    resolution:
      integrity: sha1-IGXxiD7LVoxl9xEt2/EjQB+uSvA=
  /jest-worker/24.9.0:
    dependencies:
      merge-stream: 2.0.0
      supports-color: 6.1.0
    dev: false
    engines:
      node: '>= 6'
    resolution:
      integrity: sha512-51PE4haMSXcHohnSMdM42anbvZANYTqMrr52tVKPqqsPJMzoP6FYYDVqahX/HrAoKEKz3uUPzSvKs9A3qR4iVw==
  /jju/1.4.0:
    dev: false
    resolution:
      integrity: sha1-o6vicYryQaKykE+EpiWXDzia4yo=
  /jquery/3.6.0:
    dev: false
    resolution:
      integrity: sha512-JVzAR/AjBvVt2BmYhxRCSYysDsPcssdmTFnzyLEts9qNwmjmu4JTAMYubEfwVOSwpQ1I1sKKFcxhZCI2buerfw==
  /js-tokens/4.0.0:
    dev: false
    resolution:
      integrity: sha512-RdJUflcE3cUzKiMqQgsCu06FPu9UdIJO0beYbPhHN4k6apgJtifcoCtT9bcxOpYBtpD2kCM6Sbzg4CausW/PKQ==
  /js-yaml/3.13.1:
    dependencies:
      argparse: 1.0.10
      esprima: 4.0.1
    dev: false
    hasBin: true
    resolution:
      integrity: sha512-YfbcO7jXDdyj0DGxYVSlSeQNHbD7XPWvrVWeVUujrQEoZzWJIRrCPoyk6kL6IAjAG2IolMK4T0hNUe0HOUs5Jw==
  /js-yaml/3.14.1:
    dependencies:
      argparse: 1.0.10
      esprima: 4.0.1
    dev: false
    hasBin: true
    resolution:
      integrity: sha512-okMH7OXXJ7YrN9Ok3/SXrnu4iX9yOk+25nqX4imS2npuvTYDmo/QEZoqwZkYaIDk3jVvBOTOIEgEhaLOynBS9g==
  /jsbi/3.1.4:
    dev: false
    resolution:
      integrity: sha512-52QRRFSsi9impURE8ZUbzAMCLjPm4THO7H2fcuIvaaeFTbSysvkodbQQXIVsNgq/ypDbq6dJiuGKL0vZ/i9hUg==
  /jsbn/0.1.1:
    dev: false
    resolution:
      integrity: sha1-peZUwuWi3rXyAdls77yoDA7y9RM=
  /jsesc/2.5.2:
    dev: false
    engines:
      node: '>=4'
    hasBin: true
    resolution:
      integrity: sha512-OYu7XEzjkCQ3C5Ps3QIZsQfNpqoJyZZA99wd9aWd05NCtC5pWOkShK2mkL6HXQR6/Cy2lbNdPlZBpuQHXE63gA==
  /json-edm-parser/0.1.2:
    dependencies:
      jsonparse: 1.2.0
    dev: false
    resolution:
      integrity: sha1-HmCw/vG8CvZ7wNFG393lSGzWFbQ=
  /json-parse-better-errors/1.0.2:
    dev: false
    resolution:
      integrity: sha512-mrqyZKfX5EhL7hvqcV6WG1yYjnjeuYDzDhhcAAUrq8Po85NBQBJP+ZDUT75qZQ98IkUoBqdkExkukOU7Ts2wrw==
  /json-schema-traverse/0.4.1:
    dev: false
    resolution:
      integrity: sha512-xbbCH5dCYU5T8LcEhhuh7HJ88HXuW3qsI3Y0zOZFKfZEHcpWiHU/Jxzk629Brsab/mMiHQti9wMP+845RPe3Vg==
  /json-schema-traverse/1.0.0:
    dev: false
    resolution:
      integrity: sha512-NM8/P9n3XjXhIZn1lLhkFaACTOURQXjWhV4BA/RnOv8xvgqtqpAX9IO4mRQxSx1Rlo4tqzeqb0sOlruaOy3dug==
  /json-schema/0.2.3:
    dev: false
    resolution:
      integrity: sha1-tIDIkuWaLwWVTOcnvT8qTogvnhM=
  /json-schema/0.3.0:
    dev: false
    resolution:
      integrity: sha512-TYfxx36xfl52Rf1LU9HyWSLGPdYLL+SQ8/E/0yVyKG8wCCDaSrhPap0vEdlsZWRaS6tnKKLPGiEJGiREVC8kxQ==
  /json-stable-stringify-without-jsonify/1.0.1:
    dev: false
    resolution:
      integrity: sha1-nbe1lJatPzz+8wp1FC0tkwrXJlE=
  /json-stringify-safe/5.0.1:
    dev: false
    resolution:
      integrity: sha1-Epai1Y/UXxmg9s4B1lcB4sc1tus=
  /json5/1.0.1:
    dependencies:
      minimist: 1.2.5
    dev: false
    hasBin: true
    resolution:
      integrity: sha512-aKS4WQjPenRxiQsC93MNfjx+nbF4PAdYzmd/1JIj8HYzqfbu86beTuNgXDzPknWk0n0uARlyewZo4s++ES36Ow==
  /json5/2.2.0:
    dependencies:
      minimist: 1.2.5
    dev: false
    engines:
      node: '>=6'
    hasBin: true
    resolution:
      integrity: sha512-f+8cldu7X/y7RAJurMEJmdoKXGB/X550w2Nr3tTbezL6RwEE/iMcm+tZnXeoZtKuOq6ft8+CqzEkrIgx1fPoQA==
  /jsonfile/4.0.0:
    dev: false
    optionalDependencies:
      graceful-fs: 4.2.6
    resolution:
      integrity: sha1-h3Gq4HmbZAdrdmQPygWPnBDjPss=
  /jsonparse/1.2.0:
    dev: false
    engines:
      '0': node >= 0.2.0
    resolution:
      integrity: sha1-XAxWhRBxYOcv50ib3eoLRMK8Z70=
  /jsonwebtoken/8.5.1:
    dependencies:
      jws: 3.2.2
      lodash.includes: 4.3.0
      lodash.isboolean: 3.0.3
      lodash.isinteger: 4.0.4
      lodash.isnumber: 3.0.3
      lodash.isplainobject: 4.0.6
      lodash.isstring: 4.0.1
      lodash.once: 4.1.1
      ms: 2.1.3
      semver: 5.7.1
    dev: false
    engines:
      node: '>=4'
      npm: '>=1.4.28'
    resolution:
      integrity: sha512-XjwVfRS6jTMsqYs0EsuJ4LGxXV14zQybNd4L2r0UvbVnSF9Af8x7p5MzbJ90Ioz/9TI41/hTCvznF/loiSzn8w==
  /jsprim/1.4.1:
    dependencies:
      assert-plus: 1.0.0
      extsprintf: 1.3.0
      json-schema: 0.2.3
      verror: 1.10.0
    dev: false
    engines:
      '0': node >=0.6.0
    resolution:
      integrity: sha1-MT5mvB5cwG5Di8G3SZwuXFastqI=
  /jsrsasign/10.1.13:
    dev: false
    resolution:
      integrity: sha512-EKifn2DocDxU2fWVqTJgFYjZUcL4fTUtfgN5OQP4t4i/WOioios8wq350E1aJFxCLmtdxGNqhLX3O0tdVqJoFg==
  /jssha/2.4.2:
    deprecated: jsSHA versions < 3.0.0 will no longer receive feature updates
    dev: false
    resolution:
      integrity: sha512-/jsi/9C0S70zfkT/4UlKQa5E1xKurDnXcQizcww9JSR/Fv+uIbWM2btG+bFcL3iNoK9jIGS0ls9HWLr1iw0kFg==
  /jssha/3.2.0:
    dev: false
    resolution:
      integrity: sha512-QuruyBENDWdN4tZwJbQq7/eAK85FqrI4oDbXjy5IBhYD+2pTJyBUWZe8ctWaCkrV0gy6AaelgOZZBMeswEa/6Q==
  /just-extend/4.1.1:
    dev: false
    resolution:
      integrity: sha512-aWgeGFW67BP3e5181Ep1Fv2v8z//iBJfrvyTnq8wG86vEESwmonn1zPBJ0VfmT9CJq2FIT0VsETtrNFm2a+SHA==
  /jwa/1.4.1:
    dependencies:
      buffer-equal-constant-time: 1.0.1
      ecdsa-sig-formatter: 1.0.11
      safe-buffer: 5.2.1
    dev: false
    resolution:
      integrity: sha512-qiLX/xhEEFKUAJ6FiBMbes3w9ATzyk5W7Hvzpa/SLYdxNtng+gcurvrI7TbACjIXlsJyr05/S1oUhZrc63evQA==
  /jwa/2.0.0:
    dependencies:
      buffer-equal-constant-time: 1.0.1
      ecdsa-sig-formatter: 1.0.11
      safe-buffer: 5.2.1
    dev: false
    resolution:
      integrity: sha512-jrZ2Qx916EA+fq9cEAeCROWPTfCwi1IVHqT2tapuqLEVVDKFDENFw1oL+MwrTvH6msKxsd1YTDVw6uKEcsrLEA==
  /jws/3.2.2:
    dependencies:
      jwa: 1.4.1
      safe-buffer: 5.2.1
    dev: false
    resolution:
      integrity: sha512-YHlZCB6lMTllWDtSPHz/ZXTsi8S00usEV6v1tjq8tOUZzw7DpSDWVXjXDre6ed1w/pd495ODpHZYSdkRTsa0HA==
  /jws/4.0.0:
    dependencies:
      jwa: 2.0.0
      safe-buffer: 5.2.1
    dev: false
    resolution:
      integrity: sha512-KDncfTmOZoOMTFG4mBlG0qUIOlc03fmzH+ru6RgYVZhPkyiy/92Owlt/8UEN+a4TXR1FQetfIpJE8ApdvdVxTg==
  /jwt-decode/2.2.0:
    dev: false
    resolution:
      integrity: sha1-fYa9VmefWM5qhHBKZX3TkruoGnk=
  /karma-chai/0.1.0_chai@4.3.4+karma@6.2.0:
    dependencies:
      chai: 4.3.4
      karma: 6.2.0
    dev: false
    peerDependencies:
      chai: '*'
      karma: '>=0.10.9'
    resolution:
      integrity: sha1-vuWtQEAFF4Ea40u5RfdikJEIt5o=
  /karma-chrome-launcher/3.1.0:
    dependencies:
      which: 1.3.1
    dev: false
    resolution:
      integrity: sha512-3dPs/n7vgz1rxxtynpzZTvb9y/GIaW8xjAwcIGttLbycqoFtI7yo1NGnQi6oFTherRE+GIhCAHZC4vEqWGhNvg==
  /karma-coverage/2.0.3:
    dependencies:
      istanbul-lib-coverage: 3.0.0
      istanbul-lib-instrument: 4.0.3
      istanbul-lib-report: 3.0.0
      istanbul-lib-source-maps: 4.0.0
      istanbul-reports: 3.0.2
      minimatch: 3.0.4
    dev: false
    engines:
      node: '>=10.0.0'
    resolution:
      integrity: sha512-atDvLQqvPcLxhED0cmXYdsPMCQuh6Asa9FMZW1bhNqlVEhJoB9qyZ2BY1gu7D/rr5GLGb5QzYO4siQskxaWP/g==
  /karma-edge-launcher/0.4.2_karma@6.2.0:
    dependencies:
      edge-launcher: 1.2.2
      karma: 6.2.0
    dev: false
    engines:
      node: '>=4'
    peerDependencies:
      karma: '>=0.9'
    resolution:
      integrity: sha512-YAJZb1fmRcxNhMIWYsjLuxwODBjh2cSHgTW/jkVmdpGguJjLbs9ZgIK/tEJsMQcBLUkO+yO4LBbqYxqgGW2HIw==
  /karma-env-preprocessor/0.1.1:
    dev: false
    resolution:
      integrity: sha1-u+jIfVnADtt2BwvTwxtLOdXcfhU=
  /karma-firefox-launcher/1.3.0:
    dependencies:
      is-wsl: 2.2.0
    dev: false
    resolution:
      integrity: sha512-Fi7xPhwrRgr+94BnHX0F5dCl1miIW4RHnzjIGxF8GaIEp7rNqX7LSi7ok63VXs3PS/5MQaQMhGxw+bvD+pibBQ==
  /karma-ie-launcher/1.0.0_karma@6.2.0:
    dependencies:
      karma: 6.2.0
      lodash: 4.17.21
    dev: false
    peerDependencies:
      karma: '>=0.9'
    resolution:
      integrity: sha1-SXmGhCxJAZA0bNifVJTKmDDG1Zw=
  /karma-json-preprocessor/0.3.3_karma@6.2.0:
    dependencies:
      karma: 6.2.0
    dev: false
    peerDependencies:
      karma: '>=0.9'
    resolution:
      integrity: sha1-X36ZW+uuS06PCiy1IVBVSq8LHi4=
  /karma-json-to-file-reporter/1.0.1:
    dependencies:
      json5: 2.2.0
    dev: false
    resolution:
      integrity: sha512-kNCi+0UrXAeTJMpMsHkHNbfmlErsYT+/haNakJIhsE/gtj3Jx7zWRg7BTc1HHSbH5KeVXVRJr3/KLB/NHWY7Hg==
  /karma-junit-reporter/2.0.1_karma@6.2.0:
    dependencies:
      karma: 6.2.0
      path-is-absolute: 1.0.1
      xmlbuilder: 12.0.0
    dev: false
    engines:
      node: '>= 8'
    peerDependencies:
      karma: '>=0.9'
    resolution:
      integrity: sha512-VtcGfE0JE4OE1wn0LK8xxDKaTP7slN8DO3I+4xg6gAi1IoAHAXOJ1V9G/y45Xg6sxdxPOR3THCFtDlAfBo9Afw==
  /karma-mocha-reporter/2.2.5_karma@6.2.0:
    dependencies:
      chalk: 2.4.2
      karma: 6.2.0
      log-symbols: 2.2.0
      strip-ansi: 4.0.0
    dev: false
    peerDependencies:
      karma: '>=0.13'
    resolution:
      integrity: sha1-FRIAlejtgZGG5HoLAS8810GJVWA=
  /karma-mocha/2.0.1:
    dependencies:
      minimist: 1.2.5
    dev: false
    resolution:
      integrity: sha512-Tzd5HBjm8his2OA4bouAsATYEpZrp9vC7z5E5j4C5Of5Rrs1jY67RAwXNcVmd/Bnk1wgvQRou0zGVLey44G4tQ==
  /karma-rollup-preprocessor/7.0.7_rollup@1.32.1:
    dependencies:
      chokidar: 3.5.1
      debounce: 1.2.1
      rollup: 1.32.1
    dev: false
    engines:
      node: '>= 8.0.0'
    peerDependencies:
      rollup: '>= 1.0.0'
    resolution:
      integrity: sha512-Y1QwsTCiCBp8sSALZdqmqry/mWIWIy0V6zonUIpy+0/D/Kpb2XZvR+JZrWfacQvcvKQdZFJvg6EwlnKtjepu3Q==
  /karma-source-map-support/1.4.0:
    dependencies:
      source-map-support: 0.5.19
    dev: false
    resolution:
      integrity: sha512-RsBECncGO17KAoJCYXjv+ckIz+Ii9NCi+9enk+rq6XC81ezYkb4/RHE6CTXdA7IOJqoF3wcaLfVG0CPmE5ca6A==
  /karma-sourcemap-loader/0.3.8:
    dependencies:
      graceful-fs: 4.2.6
    dev: false
    resolution:
      integrity: sha512-zorxyAakYZuBcHRJE+vbrK2o2JXLFWK8VVjiT/6P+ltLBUGUvqTEkUiQ119MGdOrK7mrmxXHZF1/pfT6GgIZ6g==
  /karma/6.2.0:
    dependencies:
      body-parser: 1.19.0
      braces: 3.0.2
      chokidar: 3.5.1
      colors: 1.4.0
      connect: 3.7.0
      di: 0.0.1
      dom-serialize: 2.2.1
      glob: 7.1.6
      graceful-fs: 4.2.6
      http-proxy: 1.18.1
      isbinaryfile: 4.0.6
      lodash: 4.17.21
      log4js: 6.3.0
      mime: 2.5.2
      minimatch: 3.0.4
      qjobs: 1.2.0
      range-parser: 1.2.1
      rimraf: 3.0.2
      socket.io: 3.1.2
      source-map: 0.6.1
      tmp: 0.2.1
      ua-parser-js: 0.7.24
      yargs: 16.2.0
    dev: false
    engines:
      node: '>= 10'
    hasBin: true
    resolution:
      integrity: sha512-pCB8eNxGgdIdZeC885rbhZ/VyuOPNHUIDNL9EaaMf1NVzpvTjMO8a7zRTn51ZJhOOOxCSpalUdT1A8x76LyVqg==
  /karma/6.2.0_debug@4.3.1:
    dependencies:
      body-parser: 1.19.0
      braces: 3.0.2
      chokidar: 3.5.1
      colors: 1.4.0
      connect: 3.7.0
      di: 0.0.1
      dom-serialize: 2.2.1
      glob: 7.1.6
      graceful-fs: 4.2.6
      http-proxy: 1.18.1_debug@4.3.1
      isbinaryfile: 4.0.6
      lodash: 4.17.21
      log4js: 6.3.0
      mime: 2.5.2
      minimatch: 3.0.4
      qjobs: 1.2.0
      range-parser: 1.2.1
      rimraf: 3.0.2
      socket.io: 3.1.2
      source-map: 0.6.1
      tmp: 0.2.1
      ua-parser-js: 0.7.24
      yargs: 16.2.0
    dev: false
    engines:
      node: '>= 10'
    hasBin: true
    peerDependencies:
      debug: '*'
    resolution:
      integrity: sha512-pCB8eNxGgdIdZeC885rbhZ/VyuOPNHUIDNL9EaaMf1NVzpvTjMO8a7zRTn51ZJhOOOxCSpalUdT1A8x76LyVqg==
  /keytar/7.4.0:
    dependencies:
      node-addon-api: 3.1.0
      prebuild-install: 6.0.1
    dev: false
    optional: true
    requiresBuild: true
    resolution:
      integrity: sha512-nELmc35YjSE4ZNSFaID/743CgDt/MdV4JLX7rRewAh9mKvU72RtF3uJMY0MdMpwdDYZhmD8FSdRCD1J97lEyVg==
  /lazy-ass/1.6.0:
    dev: false
    engines:
      node: '> 0.8'
    resolution:
      integrity: sha1-eZllXoZGwX8In90YfRUNMyTVRRM=
  /levn/0.3.0:
    dependencies:
      prelude-ls: 1.1.2
      type-check: 0.3.2
    dev: false
    engines:
      node: '>= 0.8.0'
    resolution:
      integrity: sha1-OwmSTt+fCDwEkP3UwLxEIeBHZO4=
  /levn/0.4.1:
    dependencies:
      prelude-ls: 1.2.1
      type-check: 0.4.0
    dev: false
    engines:
      node: '>= 0.8.0'
    resolution:
      integrity: sha512-+bT2uH4E5LGE7h/n3evcS/sQlJXCpIp6ym8OWJ5eV6+67Dsql/LaaT7qJBAt2rzfoa/5QBGBhxDix1dMt2kQKQ==
  /load-json-file/2.0.0:
    dependencies:
      graceful-fs: 4.2.6
      parse-json: 2.2.0
      pify: 2.3.0
      strip-bom: 3.0.0
    dev: false
    engines:
      node: '>=4'
    resolution:
      integrity: sha1-eUfkIUmvgNaWy/eXvKq8/h/inKg=
  /load-json-file/4.0.0:
    dependencies:
      graceful-fs: 4.2.6
      parse-json: 4.0.0
      pify: 3.0.0
      strip-bom: 3.0.0
    dev: false
    engines:
      node: '>=4'
    resolution:
      integrity: sha1-L19Fq5HjMhYjT9U62rZo607AmTs=
  /locate-path/2.0.0:
    dependencies:
      p-locate: 2.0.0
      path-exists: 3.0.0
    dev: false
    engines:
      node: '>=4'
    resolution:
      integrity: sha1-K1aLJl7slExtnA3pw9u7ygNUzY4=
  /locate-path/3.0.0:
    dependencies:
      p-locate: 3.0.0
      path-exists: 3.0.0
    dev: false
    engines:
      node: '>=6'
    resolution:
      integrity: sha512-7AO748wWnIhNqAuaty2ZWHkQHRSNfPVIsPIfwEOWO22AmaoVrWavlOcMR5nzTLNYvp36X220/maaRsrec1G65A==
  /locate-path/5.0.0:
    dependencies:
      p-locate: 4.1.0
    dev: false
    engines:
      node: '>=8'
    resolution:
      integrity: sha512-t7hw9pI+WvuwNJXwk5zVHpyhIqzg2qTlklJOf0mVxGSbe3Fp2VieZcduNYjaLDoy6p9uGpQEGWG87WpMKlNq8g==
  /lodash.flattendeep/4.4.0:
    dev: false
    resolution:
      integrity: sha1-+wMJF/hqMTTlvJvsDWngAT3f7bI=
  /lodash.get/4.4.2:
    dev: false
    resolution:
      integrity: sha1-LRd/ZS+jHpObRDjVNBSZ36OCXpk=
  /lodash.includes/4.3.0:
    dev: false
    resolution:
      integrity: sha1-YLuYqHy5I8aMoeUTJUgzFISfVT8=
  /lodash.isboolean/3.0.3:
    dev: false
    resolution:
      integrity: sha1-bC4XHbKiV82WgC/UOwGyDV9YcPY=
  /lodash.isequal/4.5.0:
    dev: false
    resolution:
      integrity: sha1-QVxEePK8wwEgwizhDtMib30+GOA=
  /lodash.isinteger/4.0.4:
    dev: false
    resolution:
      integrity: sha1-YZwK89A/iwTDH1iChAt3sRzWg0M=
  /lodash.isnumber/3.0.3:
    dev: false
    resolution:
      integrity: sha1-POdoEMWSjQM1IwGsKHMX8RwLH/w=
  /lodash.isplainobject/4.0.6:
    dev: false
    resolution:
      integrity: sha1-fFJqUtibRcRcxpC4gWO+BJf1UMs=
  /lodash.isstring/4.0.1:
    dev: false
    resolution:
      integrity: sha1-1SfftUVuynzJu5XV2ur4i6VKVFE=
  /lodash.merge/4.6.2:
    dev: false
    resolution:
      integrity: sha512-0KpjqXRVvrYyCsX1swR/XTK0va6VQkQM6MNo7PqW77ByjAhoARA8EfrP1N4+KlKj8YS0ZUCtRT/YUuhyYDujIQ==
  /lodash.once/4.1.1:
    dev: false
    resolution:
      integrity: sha1-DdOXEhPHxW34gJd9UEyI+0cal6w=
  /lodash.sortby/4.7.0:
    dev: false
    resolution:
      integrity: sha1-7dFMgk4sycHgsKG0K7UhBRakJDg=
  /lodash/4.17.21:
    dev: false
    resolution:
      integrity: sha512-v2kDEe57lecTulaDIuNTPy3Ry4gLGJ6Z1O3vE1krgXZNrsQ+LFTGHVxVjcXPs17LhbZVGedAJv8XZ1tvj5FvSg==
  /log-symbols/2.2.0:
    dependencies:
      chalk: 2.4.2
    dev: false
    engines:
      node: '>=4'
    resolution:
      integrity: sha512-VeIAFslyIerEJLXHziedo2basKbMKtTw3vfn5IzG0XTjhAVEJyNHnL2p7vc+wBDSdQuUpNw3M2u6xb9QsAY5Eg==
  /log-symbols/3.0.0:
    dependencies:
      chalk: 2.4.2
    dev: false
    engines:
      node: '>=8'
    resolution:
      integrity: sha512-dSkNGuI7iG3mfvDzUuYZyvk5dD9ocYCYzNU6CYDE6+Xqd+gwme6Z00NS3dUh8mq/73HaEtT7m6W+yUPtU6BZnQ==
  /log4js/6.3.0:
    dependencies:
      date-format: 3.0.0
      debug: 4.3.1
      flatted: 2.0.2
      rfdc: 1.3.0
      streamroller: 2.2.4
    dev: false
    engines:
      node: '>=8.0'
    resolution:
      integrity: sha512-Mc8jNuSFImQUIateBFwdOQcmC6Q5maU0VVvdC2R6XMb66/VnT+7WS4D/0EeNMZu1YODmJe5NIn2XftCzEocUgw==
  /long/4.0.0:
    dev: false
    resolution:
      integrity: sha512-XsP+KhQif4bjX1kbuSiySJFNAehNxgLb6hPRGJ9QsUr8ajHkuXGdrHmFUTUUXhDwVX2R5bY4JNZEwbUiMhV+MA==
  /lru-cache/4.1.5:
    dependencies:
      pseudomap: 1.0.2
      yallist: 2.1.2
    dev: false
    resolution:
      integrity: sha512-sWZlbEP2OsHNkXrMl5GYk/jKk70MBng6UU4YI/qGDYbgf6YbP4EvmqISbXCoJiRKs+1bSpFHVgQxvJ17F2li5g==
  /lru-cache/5.1.1:
    dependencies:
      yallist: 3.1.1
    dev: false
    resolution:
      integrity: sha512-KpNARQA3Iwv+jTA0utUVVbrh+Jlrr1Fv0e56GGzAFOXN7dk/FviaDW8LHmK52DlcH4WP2n6gI8vN1aesBFgo9w==
  /lru-cache/6.0.0:
    dependencies:
      yallist: 4.0.0
    dev: false
    engines:
      node: '>=10'
    resolution:
      integrity: sha512-Jo6dJ04CmSjuznwJSS3pUeWmd/H0ffTlkXXgwZi+eq1UCmqQwCh+eLsYOYCwY991i2Fah4h1BEMCx4qThGbsiA==
  /lunr/2.3.9:
    dev: false
    resolution:
      integrity: sha512-zTU3DaZaF3Rt9rhN3uBMGQD3dD2/vFQqnvZCDv4dl5iOzq2IZQqTxu90r4E5J+nP70J3ilqVCrbho2eWaeW8Ow==
  /magic-string/0.25.7:
    dependencies:
      sourcemap-codec: 1.4.8
    dev: false
    resolution:
      integrity: sha512-4CrMT5DOHTDk4HYDlzmwu4FVCcIYI8gauveasrdCu2IKIFOJ3f0v/8MDGJCDL9oD2ppz/Av1b0Nj345H9M+XIA==
  /make-dir/2.1.0:
    dependencies:
      pify: 4.0.1
      semver: 5.7.1
    dev: false
    engines:
      node: '>=6'
    resolution:
      integrity: sha512-LS9X+dc8KLxXCb8dni79fLIIUA5VyZoyjSMCwTluaXA0o27cCK0bhXkpgw+sTXVpPy/lSO57ilRixqk0vDmtRA==
  /make-dir/3.1.0:
    dependencies:
      semver: 6.3.0
    dev: false
    engines:
      node: '>=8'
    resolution:
      integrity: sha512-g3FeP20LNwhALb/6Cz6Dd4F2ngze0jz7tbzrD2wAV+o9FeNHe4rL+yK2md0J/fiSf1sa1ADhXqi5+oVwOM/eGw==
  /make-error/1.3.6:
    dev: false
    resolution:
      integrity: sha512-s8UhlNe7vPKomQhC1qFelMokr/Sc3AgNbso3n74mVPA5LTZwkB9NlXf4XPamLxJE8h0gh73rM94xvwRT2CVInw==
  /marked/0.7.0:
    dev: false
    engines:
      node: '>=0.10.0'
    hasBin: true
    resolution:
      integrity: sha512-c+yYdCZJQrsRjTPhUx7VKkApw9bwDkNbHUKo1ovgcfDjb2kc8rLuRbIFyXL5WOEUwzSSKo3IXpph2K6DqB/KZg==
  /matched/1.0.2:
    dependencies:
      arr-union: 3.1.0
      async-array-reduce: 0.2.1
      glob: 7.1.6
      has-glob: 1.0.0
      is-valid-glob: 1.0.0
      resolve-dir: 1.0.1
    dev: false
    engines:
      node: '>= 0.12.0'
    resolution:
      integrity: sha512-7ivM1jFZVTOOS77QsR+TtYHH0ecdLclMkqbf5qiJdX2RorqfhsL65QHySPZgDE0ZjHoh+mQUNHTanNXIlzXd0Q==
  /md5.js/1.3.4:
    dependencies:
      hash-base: 3.1.0
      inherits: 2.0.4
    dev: false
    resolution:
      integrity: sha1-6b296UogpawYsENA/Fdk1bCdkB0=
  /md5/2.3.0:
    dependencies:
      charenc: 0.0.2
      crypt: 0.0.2
      is-buffer: 1.1.6
    dev: false
    resolution:
      integrity: sha512-T1GITYmFaKuO91vxyoQMFETst+O71VUPEU3ze5GNzDm0OWdP8v1ziTaAEPUr/3kLsY3Sftgz242A1SetQiDL7g==
  /media-typer/0.3.0:
    dev: false
    engines:
      node: '>= 0.6'
    resolution:
      integrity: sha1-hxDXrwqmJvj/+hzgAWhUUmMlV0g=
  /memorystream/0.3.1:
    dev: false
    engines:
      node: '>= 0.10.0'
    resolution:
      integrity: sha1-htcJCzDORV1j+64S3aUaR93K+bI=
  /merge-descriptors/1.0.1:
    dev: false
    resolution:
      integrity: sha1-sAqqVW3YtEVoFQ7J0blT8/kMu2E=
  /merge-source-map/1.1.0:
    dependencies:
      source-map: 0.6.1
    dev: false
    resolution:
      integrity: sha512-Qkcp7P2ygktpMPh2mCQZaf3jhN6D3Z/qVZHSdWvQ+2Ef5HgRAPBO57A77+ENm0CPx2+1Ce/MYKi3ymqdfuqibw==
  /merge-stream/2.0.0:
    dev: false
    resolution:
      integrity: sha512-abv/qOcuPfk3URPfDzmZU1LKmuw8kT+0nIHvKrKgFrwifol/doWcdA4ZqsWQ8ENrFKkd67Mfpo/LovbIUsbt3w==
  /merge2/1.4.1:
    dev: false
    engines:
      node: '>= 8'
    resolution:
      integrity: sha512-8q7VEgMJW4J8tcfVPy8g09NcQwZdbwFEqhe/WZkoIzjn/3TGDwtOCYtXGxA3O8tPzpczCCDgv+P2P5y00ZJOOg==
  /methods/1.1.2:
    dev: false
    engines:
      node: '>= 0.6'
    resolution:
      integrity: sha1-VSmk1nZUE07cxSZmVoNbD4Ua/O4=
  /micromatch/4.0.2:
    dependencies:
      braces: 3.0.2
      picomatch: 2.2.2
    dev: false
    engines:
      node: '>=8'
    resolution:
      integrity: sha512-y7FpHSbMUMoyPbYUSzO6PaZ6FyRnQOpHuKwbo1G+Knck95XVU4QAiKdGEnj5wwoS7PlOgthX/09u5iFJ+aYf5Q==
  /mime-db/1.46.0:
    dev: false
    engines:
      node: '>= 0.6'
    resolution:
      integrity: sha512-svXaP8UQRZ5K7or+ZmfNhg2xX3yKDMUzqadsSqi4NCH/KomcH75MAMYAGVlvXn4+b/xOPhS3I2uHKRUzvjY7BQ==
  /mime-types/2.1.29:
    dependencies:
      mime-db: 1.46.0
    dev: false
    engines:
      node: '>= 0.6'
    resolution:
      integrity: sha512-Y/jMt/S5sR9OaqteJtslsFZKWOIIqMACsJSiHghlCAyhf7jfVYjKBmLiX8OgpWeW+fjJ2b+Az69aPFPkUOY6xQ==
  /mime/1.6.0:
    dev: false
    engines:
      node: '>=4'
    hasBin: true
    resolution:
      integrity: sha512-x0Vn8spI+wuJ1O6S7gnbaQg8Pxh4NNHb7KSINmEWKiPE4RKOplvijn+NkmYmmRgP68mc70j2EbeTFRsrswaQeg==
  /mime/2.5.2:
    dev: false
    engines:
      node: '>=4.0.0'
    hasBin: true
    resolution:
      integrity: sha512-tqkh47FzKeCPD2PUiPB6pkbMzsCasjxAfC62/Wap5qrUWcb+sFasXUC5I3gYM5iBM8v/Qpn4UK0x+j0iHyFPDg==
  /mimic-fn/2.1.0:
    dev: false
    engines:
      node: '>=6'
    resolution:
      integrity: sha512-OqbOk5oEQeAZ8WXWydlu9HJjz9WVdEIvamMCcXmuqUYjTknH/sqsWvhQ3vgwKFRR1HpjvNBKQ37nbJgYzGqGcg==
  /mimic-response/2.1.0:
    dev: false
    engines:
      node: '>=8'
    optional: true
    resolution:
      integrity: sha512-wXqjST+SLt7R009ySCglWBCFpjUygmCIfD790/kVbiGmUgfYGuB14PiTd5DwVxSV4NcYHjzMkoj5LjQZwTQLEA==
  /min-document/2.19.0:
    dependencies:
      dom-walk: 0.1.2
    dev: false
    resolution:
      integrity: sha1-e9KC4/WELtKVu3SM3Z8f+iyCRoU=
  /minimatch/3.0.4:
    dependencies:
      brace-expansion: 1.1.11
    dev: false
    resolution:
      integrity: sha512-yJHVQEhyqPLUTgt9B83PXu6W3rx4MvvHvSUvToogpwoGDOUQ+yDrR0HRot+yOCdCO7u4hX3pWft6kWBBcqh0UA==
  /minimist/1.2.5:
    dev: false
    resolution:
      integrity: sha512-FM9nNUYrRBAELZQT3xeZQ7fmMOBg6nWNmJKTcgsJeaLstP/UODVpGsr5OhXhhXg6f+qtJ8uiZ+PUxkDWcgIXLw==
  /mkdirp-classic/0.5.3:
    dev: false
    resolution:
      integrity: sha512-gKLcREMhtuZRwRAfqP3RFW+TK4JqApVBtOIftVgjuABpAtpxhPGaDcfvbhNvD0B8iD1oUr/txX35NjcaY6Ns/A==
  /mkdirp/0.5.5:
    dependencies:
      minimist: 1.2.5
    dev: false
    hasBin: true
    resolution:
      integrity: sha512-NKmAlESf6jMGym1++R0Ra7wvhV+wFW63FaSOFPwRahvea0gMUcGUhVeAg/0BC0wiv9ih5NYPB1Wn1UEI1/L+xQ==
  /mkdirp/1.0.4:
    dev: false
    engines:
      node: '>=10'
    hasBin: true
    resolution:
      integrity: sha512-vVqVZQyf3WLx2Shd0qJ9xuvqgAyKPLAiqITEtqW0oIUjzo3PePDd6fW9iFz30ef7Ysp/oiWqbhszeGWW2T6Gzw==
  /mocha-junit-reporter/1.23.3_mocha@7.2.0:
    dependencies:
      debug: 2.6.9
      md5: 2.3.0
      mkdirp: 0.5.5
      mocha: 7.2.0
      strip-ansi: 4.0.0
      xml: 1.0.1
    dev: false
    peerDependencies:
      mocha: '>=2.2.5'
    resolution:
      integrity: sha512-ed8LqbRj1RxZfjt/oC9t12sfrWsjZ3gNnbhV1nuj9R/Jb5/P3Xb4duv2eCfCDMYH+fEu0mqca7m4wsiVjsxsvA==
  /mocha/7.2.0:
    dependencies:
      ansi-colors: 3.2.3
      browser-stdout: 1.3.1
      chokidar: 3.3.0
      debug: 3.2.6
      diff: 3.5.0
      escape-string-regexp: 1.0.5
      find-up: 3.0.0
      glob: 7.1.3
      growl: 1.10.5
      he: 1.2.0
      js-yaml: 3.13.1
      log-symbols: 3.0.0
      minimatch: 3.0.4
      mkdirp: 0.5.5
      ms: 2.1.1
      node-environment-flags: 1.0.6
      object.assign: 4.1.0
      strip-json-comments: 2.0.1
      supports-color: 6.0.0
      which: 1.3.1
      wide-align: 1.1.3
      yargs: 13.3.2
      yargs-parser: 13.1.2
      yargs-unparser: 1.6.0
    dev: false
    engines:
      node: '>= 8.10.0'
    hasBin: true
    resolution:
      integrity: sha512-O9CIypScywTVpNaRrCAgoUnJgozpIofjKUYmJhiCIJMiuYnLI6otcb1/kpW9/n/tJODHGZ7i8aLQoDVsMtOKQQ==
  /mock-fs/4.13.0:
    dev: false
    resolution:
      integrity: sha512-DD0vOdofJdoaRNtnWcrXe6RQbpHkPPmtqGq14uRX0F8ZKJ5nv89CVTYl/BZdppDxBDaV0hl75htg3abpEWlPZA==
  /mock-require/3.0.3:
    dependencies:
      get-caller-file: 1.0.3
      normalize-path: 2.1.1
    dev: false
    engines:
      node: '>=4.3.0'
    resolution:
      integrity: sha512-lLzfLHcyc10MKQnNUCv7dMcoY/2Qxd6wJfbqCcVk3LDb8An4hF6ohk5AztrvgKhJCqj36uyzi/p5se+tvyD+Wg==
  /moment/2.29.1:
    dev: false
    resolution:
      integrity: sha512-kHmoybcPV8Sqy59DwNDY3Jefr64lK/by/da0ViFcuA4DH0vQg5Q6Ze5VimxkfQNSC+Mls/Kx53s7TjP1RhFEDQ==
  /ms/2.0.0:
    dev: false
    resolution:
      integrity: sha1-VgiurfwAvmwpAd9fmGF4jeDVl8g=
  /ms/2.1.1:
    dev: false
    resolution:
      integrity: sha512-tgp+dl5cGk28utYktBsrFqA7HKgrhgPsg6Z/EfhWI4gl1Hwq8B/GmY/0oXZ6nF8hDVesS/FpnYaD/kOWhYQvyg==
  /ms/2.1.2:
    dev: false
    resolution:
      integrity: sha512-sGkPx+VjMtmA6MX27oA4FBFELFCZZ4S4XqeGOXCv68tT+jb3vk/RyaKWP0PTKyWtmLSM0b+adUTEvbs1PEaH2w==
  /ms/2.1.3:
    dev: false
    resolution:
      integrity: sha512-6FlzubTLZG3J2a/NVCAleEhjzq5oxgHyaCU9yYXvcLsvoVaHJq/s5xXI6/XXP6tz7R9xAOtHnSO/tXtF3WRTlA==
  /msal/1.4.8:
    dependencies:
      tslib: 1.14.1
    dev: false
    engines:
      node: '>=0.8.0'
    resolution:
      integrity: sha512-Xsh+jiizuC5tjjK9J0RB5i/VE9CvOzBukxtxexffFQTm7vO6vqfUDB6mrsmHn5ts+rdAL89KryQFaDpVJRf4Cw==
  /nanoid/3.1.22:
    dev: false
    engines:
      node: ^10 || ^12 || ^13.7 || ^14 || >=15.0.1
    hasBin: true
    resolution:
      integrity: sha512-/2ZUaJX2ANuLtTvqTlgqBQNJoQO398KyJgZloL0PZkC0dpysjncRUPsFe3DUPzz/y3h+u7C46np8RMuvF3jsSQ==
  /napi-build-utils/1.0.2:
    dev: false
    optional: true
    resolution:
      integrity: sha512-ONmRUqK7zj7DWX0D9ADe03wbwOBZxNAfF20PlGfCWQcD3+/MakShIHrMqx9YwPTfxDdF1zLeL+RGZiR9kGMLdg==
  /natural-compare/1.4.0:
    dev: false
    resolution:
      integrity: sha1-Sr6/7tdUHywnrPspvbvRXI1bpPc=
  /negotiator/0.6.2:
    dev: false
    engines:
      node: '>= 0.6'
    resolution:
      integrity: sha512-hZXc7K2e+PgeI1eDBe/10Ard4ekbfrrqG8Ep+8Jmf4JID2bNg7NvCPOZN+kfF574pFQI7mum2AUqDidoKqcTOw==
  /neo-async/2.6.2:
    dev: false
    resolution:
      integrity: sha512-Yd3UES5mWCSqR+qNT93S3UoYUkqAZ9lLg8a7g9rimsWmYGK8cVToA4/sF3RrshdyV3sAGMXVUmpMYOw+dLpOuw==
  /nested-error-stacks/2.1.0:
    dev: false
    resolution:
      integrity: sha512-AO81vsIO1k1sM4Zrd6Hu7regmJN1NSiAja10gc4bX3F0wd+9rQmcuHQaHVQCYIEC8iFXnE+mavh23GOt7wBgug==
  /netmask/1.0.6:
    dev: false
    engines:
      node: '>= 0.4.0'
    resolution:
      integrity: sha1-ICl+idhvb2QA8lDZ9Pa0wZRfzTU=
  /nice-try/1.0.5:
    dev: false
    resolution:
      integrity: sha512-1nh45deeb5olNY7eX82BkPO7SSxR5SSYJiPTrTdFUVYwAl8CKMA5N9PjTYkHiRjisVcxcQ1HXdLhx2qxxJzLNQ==
  /nise/4.1.0:
    dependencies:
      '@sinonjs/commons': 1.8.2
      '@sinonjs/fake-timers': 6.0.1
      '@sinonjs/text-encoding': 0.7.1
      just-extend: 4.1.1
      path-to-regexp: 1.8.0
    dev: false
    resolution:
      integrity: sha512-eQMEmGN/8arp0xsvGoQ+B1qvSkR73B1nWSCh7nOt5neMCtwcQVYQGdzQMhcNscktTsWB54xnlSQFzOAPJD8nXA==
  /nock/12.0.3:
    dependencies:
      debug: 4.3.1
      json-stringify-safe: 5.0.1
      lodash: 4.17.21
      propagate: 2.0.1
    dev: false
    engines:
      node: '>= 10.13'
    resolution:
      integrity: sha512-QNb/j8kbFnKCiyqi9C5DD0jH/FubFGj5rt9NQFONXwQm3IPB0CULECg/eS3AU1KgZb/6SwUa4/DTRKhVxkGABw==
  /node-abi/2.21.0:
    dependencies:
      semver: 5.7.1
    dev: false
    optional: true
    resolution:
      integrity: sha512-smhrivuPqEM3H5LmnY3KU6HfYv0u4QklgAxfFyRNujKUzbUcYZ+Jc2EhukB9SRcD2VpqhxM7n/MIcp1Ua1/JMg==
  /node-abort-controller/1.2.0:
    dev: false
    resolution:
      integrity: sha512-x6Pv6ACfOUmYGDW/SRjSKBJs7waJRxRPQ9FeXFqfBtEtvJQBfuPl5P74p0Ow+vl0w6WURvXwn+xq/3S95Z7e5Q==
  /node-addon-api/3.1.0:
    dev: false
    optional: true
    resolution:
      integrity: sha512-flmrDNB06LIl5lywUz7YlNGZH/5p0M7W28k8hzd9Lshtdh1wshD2Y+U4h9LD6KObOy1f+fEVdgprPrEymjM5uw==
  /node-environment-flags/1.0.6:
    dependencies:
      object.getownpropertydescriptors: 2.1.2
      semver: 5.7.1
    dev: false
    resolution:
      integrity: sha512-5Evy2epuL+6TM0lCQGpFIj6KwiEsGh1SrHUhTbNX+sLbBtjidPZFAnVK9y5yU1+h//RitLbRHTIMyxQPtxMdHw==
  /node-fetch/2.6.1:
    dev: false
    engines:
      node: 4.x || >=6.0.0
    resolution:
      integrity: sha512-V4aYg89jEoVRxRb2fJdAg8FHvI7cEyYdVAh94HH0UIK8oJxUfkjlDQN9RbMx+bEjP7+ggMiFRprSti032Oipxw==
  /node-releases/1.1.71:
    dev: false
    resolution:
      integrity: sha512-zR6HoT6LrLCRBwukmrVbHv0EpEQjksO6GmFcZQQuCAy139BEsoVKPYnf3jongYW83fAa1torLGYwxxky/p28sg==
  /noop-logger/0.1.1:
    dev: false
    optional: true
    resolution:
      integrity: sha1-lKKxYzxPExdVMAfYlm/Q6EG2pMI=
  /normalize-package-data/2.5.0:
    dependencies:
      hosted-git-info: 2.8.8
      resolve: 1.20.0
      semver: 5.7.1
      validate-npm-package-license: 3.0.4
    dev: false
    resolution:
      integrity: sha512-/5CMN3T0R4XTj4DcGaexo+roZSdSFW/0AOOTROrjxzCG1wrWXEsGbRKevjlIL+ZDE4sZlJr5ED4YW0yqmkK+eA==
  /normalize-path/2.1.1:
    dependencies:
      remove-trailing-separator: 1.1.0
    dev: false
    engines:
      node: '>=0.10.0'
    resolution:
      integrity: sha1-GrKLVW4Zg2Oowab35vogE3/mrtk=
  /normalize-path/3.0.0:
    dev: false
    engines:
      node: '>=0.10.0'
    resolution:
      integrity: sha512-6eZs5Ls3WtCisHWp9S2GUy8dqkpGi4BVSz3GaqiE6ezub0512ESztXUwUB6C6IKbQkY2Pnb/mD4WYojCRwcwLA==
  /npm-run-all/4.1.5:
    dependencies:
      ansi-styles: 3.2.1
      chalk: 2.4.2
      cross-spawn: 6.0.5
      memorystream: 0.3.1
      minimatch: 3.0.4
      pidtree: 0.3.1
      read-pkg: 3.0.0
      shell-quote: 1.7.2
      string.prototype.padend: 3.1.2
    dev: false
    engines:
      node: '>= 4'
    hasBin: true
    resolution:
      integrity: sha512-Oo82gJDAVcaMdi3nuoKFavkIHBRVqQ1qvMb+9LHk/cF4P6B2m8aP04hGf7oL6wZ9BuGwX1onlLhpuoofSyoQDQ==
  /npm-run-path/4.0.1:
    dependencies:
      path-key: 3.1.1
    dev: false
    engines:
      node: '>=8'
    resolution:
      integrity: sha512-S48WzZW777zhNIrn7gxOlISNAqi9ZC/uQFnRdbeIHhZhCA6UqpkOT8T1G7BvfdgP4Er8gF4sUbaS0i7QvIfCWw==
  /npmlog/4.1.2:
    dependencies:
      are-we-there-yet: 1.1.5
      console-control-strings: 1.1.0
      gauge: 2.7.4
      set-blocking: 2.0.0
    dev: false
    optional: true
    resolution:
      integrity: sha512-2uUqazuKlTaSI/dC8AzicUck7+IrEaOnN/e0jd3Xtt1KcGpwx30v50mL7oPyr/h9bL3E4aZccVwpwP+5W9Vjkg==
  /number-is-nan/1.0.1:
    dev: false
    engines:
      node: '>=0.10.0'
    optional: true
    resolution:
      integrity: sha1-CXtgK1NCKlIsGvuHkDGDNpQaAR0=
  /nyc/14.1.1:
    dependencies:
      archy: 1.0.0
      caching-transform: 3.0.2
      convert-source-map: 1.7.0
      cp-file: 6.2.0
      find-cache-dir: 2.1.0
      find-up: 3.0.0
      foreground-child: 1.5.6
      glob: 7.1.6
      istanbul-lib-coverage: 2.0.5
      istanbul-lib-hook: 2.0.7
      istanbul-lib-instrument: 3.3.0
      istanbul-lib-report: 2.0.8
      istanbul-lib-source-maps: 3.0.6
      istanbul-reports: 2.2.7
      js-yaml: 3.14.1
      make-dir: 2.1.0
      merge-source-map: 1.1.0
      resolve-from: 4.0.0
      rimraf: 2.7.1
      signal-exit: 3.0.3
      spawn-wrap: 1.4.3
      test-exclude: 5.2.3
      uuid: 3.4.0
      yargs: 13.3.2
      yargs-parser: 13.1.2
    dev: false
    engines:
      node: '>=6'
    hasBin: true
    resolution:
      integrity: sha512-OI0vm6ZGUnoGZv/tLdZ2esSVzDwUC88SNs+6JoSOMVxA+gKMB8Tk7jBwgemLx4O40lhhvZCVw1C+OYLOBOPXWw==
  /oauth-sign/0.9.0:
    dev: false
    resolution:
      integrity: sha512-fexhUFFPTGV8ybAtSIGbV6gOkSv8UtRbDBnAyLQw4QPKkgNlsH2ByPGtMUqdWkos6YCRmAqViwgZrJc/mRDzZQ==
  /object-assign/4.1.1:
    dev: false
    engines:
      node: '>=0.10.0'
    resolution:
      integrity: sha1-IQmtx5ZYh8/AXLvUQsrIv7s2CGM=
  /object-inspect/1.9.0:
    dev: false
    resolution:
      integrity: sha512-i3Bp9iTqwhaLZBxGkRfo5ZbE07BQRT7MGu8+nNgwW9ItGp1TzCTw2DLEoWwjClxBjOFI/hWljTAmYGCEwmtnOw==
  /object-keys/1.1.1:
    dev: false
    engines:
      node: '>= 0.4'
    resolution:
      integrity: sha512-NuAESUOUMrlIXOfHKzD6bpPu3tYt3xvjNdRIQ+FeT0lNb4K8WR70CaDxhuNguS2XG+GjkyMwOzsN5ZktImfhLA==
  /object.assign/4.1.0:
    dependencies:
      define-properties: 1.1.3
      function-bind: 1.1.1
      has-symbols: 1.0.2
      object-keys: 1.1.1
    dev: false
    engines:
      node: '>= 0.4'
    resolution:
      integrity: sha512-exHJeq6kBKj58mqGyTQ9DFvrZC/eR6OwxzoM9YRoGBqrXYonaFyGiFMuc9VZrXf7DarreEwMpurG3dd+CNyW5w==
  /object.assign/4.1.2:
    dependencies:
      call-bind: 1.0.2
      define-properties: 1.1.3
      has-symbols: 1.0.2
      object-keys: 1.1.1
    dev: false
    engines:
      node: '>= 0.4'
    resolution:
      integrity: sha512-ixT2L5THXsApyiUPYKmW+2EHpXXe5Ii3M+f4e+aJFAHao5amFRW6J0OO6c/LU8Be47utCx2GL89hxGB6XSmKuQ==
  /object.getownpropertydescriptors/2.1.2:
    dependencies:
      call-bind: 1.0.2
      define-properties: 1.1.3
      es-abstract: 1.18.0
    dev: false
    engines:
      node: '>= 0.8'
    resolution:
      integrity: sha512-WtxeKSzfBjlzL+F9b7M7hewDzMwy+C8NRssHd1YrNlzHzIDrXcXiNOMrezdAEM4UXixgV+vvnyBeN7Rygl2ttQ==
  /object.values/1.1.3:
    dependencies:
      call-bind: 1.0.2
      define-properties: 1.1.3
      es-abstract: 1.18.0
      has: 1.0.3
    dev: false
    engines:
      node: '>= 0.4'
    resolution:
      integrity: sha512-nkF6PfDB9alkOUxpf1HNm/QlkeW3SReqL5WXeBLpEJJnlPSvRaDQpW3gQTksTN3fgJX4hL42RzKyOin6ff3tyw==
  /on-finished/2.3.0:
    dependencies:
      ee-first: 1.1.1
    dev: false
    engines:
      node: '>= 0.8'
    resolution:
      integrity: sha1-IPEzZIGwg811M3mSoWlxqi2QaUc=
  /once/1.4.0:
    dependencies:
      wrappy: 1.0.2
    dev: false
    resolution:
      integrity: sha1-WDsap3WWHUsROsF9nFC6753Xa9E=
  /onetime/5.1.2:
    dependencies:
      mimic-fn: 2.1.0
    dev: false
    engines:
      node: '>=6'
    resolution:
      integrity: sha512-kbpaSSGJTWdAY5KPVeMOKXSrPtr8C8C7wodJbcsd51jRnmD+GZu8Y0VoU6Dm5Z4vWr0Ig/1NKuWRKf7j5aaYSg==
  /open/7.4.2:
    dependencies:
      is-docker: 2.1.1
      is-wsl: 2.2.0
    dev: false
    engines:
      node: '>=8'
    resolution:
      integrity: sha512-MVHddDVweXZF3awtlAS+6pgKLlm/JgxZ90+/NBurBoQctVOOB/zDdVjcyPzQ+0laDGbsWgrRkflI65sQeOgT9Q==
  /open/8.0.3:
    dependencies:
      define-lazy-prop: 2.0.0
      is-docker: 2.1.1
      is-wsl: 2.2.0
    dev: false
    engines:
      node: '>=12'
    resolution:
      integrity: sha512-7nsHNw3rOIPTwhF5iYkgE+LVM/oUHWC3cgrWNxPqa+W+Wl5Ekvo32qayB5PYX8zNjXzUkrTaJsWpaGmuw8Aspg==
  /optionator/0.8.3:
    dependencies:
      deep-is: 0.1.3
      fast-levenshtein: 2.0.6
      levn: 0.3.0
      prelude-ls: 1.1.2
      type-check: 0.3.2
      word-wrap: 1.2.3
    dev: false
    engines:
      node: '>= 0.8.0'
    resolution:
      integrity: sha512-+IW9pACdk3XWmmTXG8m3upGUJst5XRGzxMRjXzAuJ1XnIFNvfhjjIuYkDvysnPQ7qzqVzLt78BCruntqRhWQbA==
  /optionator/0.9.1:
    dependencies:
      deep-is: 0.1.3
      fast-levenshtein: 2.0.6
      levn: 0.4.1
      prelude-ls: 1.2.1
      type-check: 0.4.0
      word-wrap: 1.2.3
    dev: false
    engines:
      node: '>= 0.8.0'
    resolution:
      integrity: sha512-74RlY5FCnhq4jRxVUPKDaRwrVNXMqsGsiW6AJw4XK8hmtm10wC0ypZBLw5IIp85NZMr91+qd1RvvENwg7jjRFw==
  /os-homedir/1.0.2:
    dev: false
    engines:
      node: '>=0.10.0'
    resolution:
      integrity: sha1-/7xJiDNuDoM94MFox+8VISGqf7M=
  /p-finally/2.0.1:
    dev: false
    engines:
      node: '>=8'
    resolution:
      integrity: sha512-vpm09aKwq6H9phqRQzecoDpD8TmVyGw70qmWlyq5onxY7tqyTTFVvxMykxQSQKILBSFlbXpypIw2T1Ml7+DDtw==
  /p-limit/1.3.0:
    dependencies:
      p-try: 1.0.0
    dev: false
    engines:
      node: '>=4'
    resolution:
      integrity: sha512-vvcXsLAJ9Dr5rQOPk7toZQZJApBl2K4J6dANSsEuh6QI41JYcsS/qhTGa9ErIUUgK3WNQoJYvylxvjqmiqEA9Q==
  /p-limit/2.3.0:
    dependencies:
      p-try: 2.2.0
    dev: false
    engines:
      node: '>=6'
    resolution:
      integrity: sha512-//88mFWSJx8lxCzwdAABTJL2MyWB12+eIY7MDL2SqLmAkeKU9qxRvWuSyTjm3FUmpBEMuFfckAIqEaVGUDxb6w==
  /p-locate/2.0.0:
    dependencies:
      p-limit: 1.3.0
    dev: false
    engines:
      node: '>=4'
    resolution:
      integrity: sha1-IKAQOyIqcMj9OcwuWAaA893l7EM=
  /p-locate/3.0.0:
    dependencies:
      p-limit: 2.3.0
    dev: false
    engines:
      node: '>=6'
    resolution:
      integrity: sha512-x+12w/To+4GFfgJhBEpiDcLozRJGegY+Ei7/z0tSLkMmxGZNybVMSfWj9aJn8Z5Fc7dBUNJOOVgPv2H7IwulSQ==
  /p-locate/4.1.0:
    dependencies:
      p-limit: 2.3.0
    dev: false
    engines:
      node: '>=8'
    resolution:
      integrity: sha512-R79ZZ/0wAxKGu3oYMlz8jy/kbhsNrS7SKZ7PxEHBgJ5+F2mtFW2fK2cOtBh1cHYkQsbzFV7I+EoRKe6Yt0oK7A==
  /p-try/1.0.0:
    dev: false
    engines:
      node: '>=4'
    resolution:
      integrity: sha1-y8ec26+P1CKOE/Yh8rGiN8GyB7M=
  /p-try/2.2.0:
    dev: false
    engines:
      node: '>=6'
    resolution:
      integrity: sha512-R4nPAVTAU0B9D35/Gk3uJf/7XYbQcyohSKdvAxIRSNghFl4e71hVoGnBNQz9cWaXxO2I10KTC+3jMdvvoKw6dQ==
  /pac-proxy-agent/3.0.1:
    dependencies:
      agent-base: 4.3.0
      debug: 4.3.1
      get-uri: 2.0.4
      http-proxy-agent: 2.1.0
      https-proxy-agent: 3.0.1
      pac-resolver: 3.0.0
      raw-body: 2.4.1
      socks-proxy-agent: 4.0.2
    dev: false
    resolution:
      integrity: sha512-44DUg21G/liUZ48dJpUSjZnFfZro/0K5JTyFYLBcmh9+T6Ooi4/i4efwUiEy0+4oQusCBqWdhv16XohIj1GqnQ==
  /pac-resolver/3.0.0:
    dependencies:
      co: 4.6.0
      degenerator: 1.0.4
      ip: 1.1.5
      netmask: 1.0.6
      thunkify: 2.1.2
    dev: false
    resolution:
      integrity: sha512-tcc38bsjuE3XZ5+4vP96OfhOugrX+JcnpUbhfuc4LuXBLQhoTthOstZeoQJBDnQUDYzYmdImKsbz0xSl1/9qeA==
  /package-hash/3.0.0:
    dependencies:
      graceful-fs: 4.2.6
      hasha: 3.0.0
      lodash.flattendeep: 4.4.0
      release-zalgo: 1.0.0
    dev: false
    engines:
      node: '>=6'
    resolution:
      integrity: sha512-lOtmukMDVvtkL84rJHI7dpTYq+0rli8N2wlnqUcBuDWCfVhRUfOmnR9SsoHFMLpACvEV60dX7rd0rFaYDZI+FA==
  /parent-module/1.0.1:
    dependencies:
      callsites: 3.1.0
    dev: false
    engines:
      node: '>=6'
    resolution:
      integrity: sha512-GQ2EWRpQV8/o+Aw8YqtfZZPfNRWZYkbidE9k5rpl/hC3vtHHBfGm2Ifi6qWV+coDGkrUKZAxE3Lot5kcsRlh+g==
  /parse-json/2.2.0:
    dependencies:
      error-ex: 1.3.2
    dev: false
    engines:
      node: '>=0.10.0'
    resolution:
      integrity: sha1-9ID0BDTvgHQfhGkJn43qGPVaTck=
  /parse-json/4.0.0:
    dependencies:
      error-ex: 1.3.2
      json-parse-better-errors: 1.0.2
    dev: false
    engines:
      node: '>=4'
    resolution:
      integrity: sha1-vjX1Qlvh9/bHRxhPmKeIy5lHfuA=
  /parse-passwd/1.0.0:
    dev: false
    engines:
      node: '>=0.10.0'
    resolution:
      integrity: sha1-bVuTSkVpk7I9N/QKOC1vFmao5cY=
  /parseurl/1.3.3:
    dev: false
    engines:
      node: '>= 0.8'
    resolution:
      integrity: sha512-CiyeOxFT/JZyN5m0z9PfXw4SCBJ6Sygz1Dpl0wqjlhDEGGBP1GnsUVEL0p63hoG1fcj3fHynXi9NYO4nWOL+qQ==
  /path-browserify/1.0.1:
    dev: false
    resolution:
      integrity: sha512-b7uo2UCUOYZcnF/3ID0lulOJi/bafxa1xPe7ZPsammBSpjSWQkjNxlt635YGS2MiR9GjvuXCtz2emr3jbsz98g==
  /path-exists/3.0.0:
    dev: false
    engines:
      node: '>=4'
    resolution:
      integrity: sha1-zg6+ql94yxiSXqfYENe1mwEP1RU=
  /path-exists/4.0.0:
    dev: false
    engines:
      node: '>=8'
    resolution:
      integrity: sha512-ak9Qy5Q7jYb2Wwcey5Fpvg2KoAc/ZIhLSLOSBmRmygPsGwkVVt0fZa0qrtMz+m6tJTAHfZQ8FnmB4MG4LWy7/w==
  /path-is-absolute/1.0.1:
    dev: false
    engines:
      node: '>=0.10.0'
    resolution:
      integrity: sha1-F0uSaHNVNP+8es5r9TpanhtcX18=
  /path-key/2.0.1:
    dev: false
    engines:
      node: '>=4'
    resolution:
      integrity: sha1-QRyttXTFoUDTpLGRDUDYDMn0C0A=
  /path-key/3.1.1:
    dev: false
    engines:
      node: '>=8'
    resolution:
      integrity: sha512-ojmeN0qd+y0jszEtoY48r0Peq5dwMEkIlCOu6Q5f41lfkswXuKtYrhgoTpLnyIcHm24Uhqx+5Tqm2InSwLhE6Q==
  /path-parse/1.0.6:
    dev: false
    resolution:
      integrity: sha512-GSmOT2EbHrINBf9SR7CDELwlJ8AENk3Qn7OikK4nFYAu3Ote2+JYNVvkpAEQm3/TLNEJFD/xZJjzyxg3KBWOzw==
  /path-to-regexp/0.1.7:
    dev: false
    resolution:
      integrity: sha1-32BBeABfUi8V60SQ5yR6G/qmf4w=
  /path-to-regexp/1.8.0:
    dependencies:
      isarray: 0.0.1
    dev: false
    resolution:
      integrity: sha512-n43JRhlUKUAlibEJhPeir1ncUID16QnEjNpwzNdO3Lm4ywrBpBZ5oLD0I6br9evr1Y9JTqwRtAh7JLoOzAQdVA==
  /path-to-regexp/2.4.0:
    dev: false
    resolution:
      integrity: sha512-G6zHoVqC6GGTQkZwF4lkuEyMbVOjoBKAEybQUypI1WTkqinCOrq2x6U2+phkJ1XsEMTy4LjtwPI7HW+NVrRR2w==
  /path-type/2.0.0:
    dependencies:
      pify: 2.3.0
    dev: false
    engines:
      node: '>=4'
    resolution:
      integrity: sha1-8BLMuEFbcJb8LaoQVMPXI4lZTHM=
  /path-type/3.0.0:
    dependencies:
      pify: 3.0.0
    dev: false
    engines:
      node: '>=4'
    resolution:
      integrity: sha512-T2ZUsdZFHgA3u4e5PfPbjd7HDDpxPnQb5jN0SrDsjNSuVXHJqtwTnWqG0B1jZrgmJ/7lj1EmVIByWt1gxGkWvg==
  /path-type/4.0.0:
    dev: false
    engines:
      node: '>=8'
    resolution:
      integrity: sha512-gDKb8aZMDeD/tZWs9P6+q0J9Mwkdl6xMV8TjnGP3qJVJ06bdMgkbBlLU8IdfOsIsFz2BW1rNVT3XuNEl8zPAvw==
  /pathval/1.1.1:
    dev: false
    resolution:
      integrity: sha512-Dp6zGqpTdETdR63lehJYPeIOqpiNBNtc7BpWSLrOje7UaIsE5aY92r/AunQA7rsXvet3lrJ3JnZX29UPTKXyKQ==
  /pend/1.2.0:
    dev: false
    resolution:
      integrity: sha1-elfrVQpng/kRUzH89GY9XI4AelA=
  /performance-now/2.1.0:
    dev: false
    resolution:
      integrity: sha1-Ywn04OX6kT7BxpMHrjZLSzd8nns=
  /picomatch/2.2.2:
    dev: false
    engines:
      node: '>=8.6'
    resolution:
      integrity: sha512-q0M/9eZHzmr0AulXyPwNfZjtwZ/RBZlbN3K3CErVrk50T2ASYI7Bye0EvekFY3IP1Nt2DHu0re+V2ZHIpMkuWg==
  /pidtree/0.3.1:
    dev: false
    engines:
      node: '>=0.10'
    hasBin: true
    resolution:
      integrity: sha512-qQbW94hLHEqCg7nhby4yRC7G2+jYHY4Rguc2bjw7Uug4GIJuu1tvf2uHaZv5Q8zdt+WKJ6qK1FOI6amaWUo5FA==
  /pify/2.3.0:
    dev: false
    engines:
      node: '>=0.10.0'
    resolution:
      integrity: sha1-7RQaasBDqEnqWISY59yosVMw6Qw=
  /pify/3.0.0:
    dev: false
    engines:
      node: '>=4'
    resolution:
      integrity: sha1-5aSs0sEB/fPZpNB/DbxNtJ3SgXY=
  /pify/4.0.1:
    dev: false
    engines:
      node: '>=6'
    resolution:
      integrity: sha512-uB80kBFb/tfd68bVleG9T5GGsGPjJrLAUpR5PZIrhBnIaRTQRjqdJSsIKkOP6OAIFbj7GOrcudc5pNjZ+geV2g==
  /pkg-dir/2.0.0:
    dependencies:
      find-up: 2.1.0
    dev: false
    engines:
      node: '>=4'
    resolution:
      integrity: sha1-9tXREJ4Z1j7fQo4L1X4Sd3YVM0s=
  /pkg-dir/3.0.0:
    dependencies:
      find-up: 3.0.0
    dev: false
    engines:
      node: '>=6'
    resolution:
      integrity: sha512-/E57AYkoeQ25qkxMj5PBOVgF8Kiu/h7cYS30Z5+R7WaiCCBfLq58ZI/dSeaEKb9WVJV5n/03QwrN3IeWIFllvw==
  /pluralize/8.0.0:
    dev: false
    engines:
      node: '>=4'
    resolution:
      integrity: sha512-Nc3IT5yHzflTfbjgqWcCPpo7DaKy4FnpB0l/zCAW0Tc7jxAiuqSxHasntB3D7887LSrA93kDJ9IXovxJYxyLCA==
  /prebuild-install/6.0.1:
    dependencies:
      detect-libc: 1.0.3
      expand-template: 2.0.3
      github-from-package: 0.0.0
      minimist: 1.2.5
      mkdirp-classic: 0.5.3
      napi-build-utils: 1.0.2
      node-abi: 2.21.0
      noop-logger: 0.1.1
      npmlog: 4.1.2
      pump: 3.0.0
      rc: 1.2.8
      simple-get: 3.1.0
      tar-fs: 2.1.1
      tunnel-agent: 0.6.0
      which-pm-runs: 1.0.0
    dev: false
    engines:
      node: '>=6'
    hasBin: true
    optional: true
    resolution:
      integrity: sha512-7GOJrLuow8yeiyv75rmvZyeMGzl8mdEX5gY69d6a6bHWmiPevwqFw+tQavhK0EYMaSg3/KD24cWqeQv1EWsqDQ==
  /prelude-ls/1.1.2:
    dev: false
    engines:
      node: '>= 0.8.0'
    resolution:
      integrity: sha1-IZMqVJ9eUv/ZqCf1cOBL5iqX2lQ=
  /prelude-ls/1.2.1:
    dev: false
    engines:
      node: '>= 0.8.0'
    resolution:
      integrity: sha512-vkcDPrRZo1QZLbn5RLGPpg/WmIQ65qoWWhcGKf/b5eplkkarX0m9z8ppCat4mlOqUsWpyNuYgO3VRyrYHSzX5g==
  /prettier/1.19.1:
    dev: false
    engines:
      node: '>=4'
    hasBin: true
    resolution:
      integrity: sha512-s7PoyDv/II1ObgQunCbB9PdLmUcBZcnWOcxDh7O0N/UwDEsHyqkW+Qh28jW+mVuCdx7gLB0BotYI1Y6uI9iyew==
  /priorityqueuejs/1.0.0:
    dev: false
    resolution:
      integrity: sha1-LuTyPCVgkT4IwHzlzN1t498sWvg=
  /process-nextick-args/1.0.7:
    dev: false
    resolution:
      integrity: sha1-FQ4gt1ZZCtP5EJPyWk8q2L/zC6M=
  /process-nextick-args/2.0.1:
    dev: false
    resolution:
      integrity: sha512-3ouUOpQhtgrbOa17J7+uxOTpITYWaGP7/AhoR3+A+/1e9skrzelGi/dXzEYyvbxubEF6Wn2ypscTKiKJFFn1ag==
  /process/0.11.10:
    dev: false
    engines:
      node: '>= 0.6.0'
    resolution:
      integrity: sha1-czIwDoQBYb2j5podHZGn1LwW8YI=
  /progress/2.0.3:
    dev: false
    engines:
      node: '>=0.4.0'
    resolution:
      integrity: sha512-7PiHtLll5LdnKIMw100I+8xJXR5gW2QwWYkT6iJva0bXitZKa/XMrSbdmg3r2Xnaidz9Qumd0VPaMrZlF9V9sA==
  /promise/8.1.0:
    dependencies:
      asap: 2.0.6
    dev: false
    resolution:
      integrity: sha512-W04AqnILOL/sPRXziNicCjSNRruLAuIHEOVBazepu0545DDNGYHz7ar9ZgZ1fMU8/MA4mVxp5rkBWRi6OXIy3Q==
  /propagate/2.0.1:
    dev: false
    engines:
      node: '>= 8'
    resolution:
      integrity: sha512-vGrhOavPSTz4QVNuBNdcNXePNdNMaO1xj9yBeH1ScQPjk/rhg9sSlCXPhMkFuaNNW/syTvYqsnbIJxMBfRbbag==
  /proxy-addr/2.0.6:
    dependencies:
      forwarded: 0.1.2
      ipaddr.js: 1.9.1
    dev: false
    engines:
      node: '>= 0.10'
    resolution:
      integrity: sha512-dh/frvCBVmSsDYzw6n926jv974gddhkFPfiN8hPOi30Wax25QZyZEGveluCgliBnqmuM+UJmBErbAUFIoDbjOw==
  /proxy-agent/3.1.1:
    dependencies:
      agent-base: 4.3.0
      debug: 4.3.1
      http-proxy-agent: 2.1.0
      https-proxy-agent: 3.0.1
      lru-cache: 5.1.1
      pac-proxy-agent: 3.0.1
      proxy-from-env: 1.1.0
      socks-proxy-agent: 4.0.2
    dev: false
    engines:
      node: '>=6'
    resolution:
      integrity: sha512-WudaR0eTsDx33O3EJE16PjBRZWcX8GqCEeERw1W3hZJgH/F2a46g7jty6UGty6NeJ4CKQy8ds2CJPMiyeqaTvw==
  /proxy-from-env/1.1.0:
    dev: false
    resolution:
      integrity: sha512-D+zkORCbA9f1tdWRK0RaCR3GPv50cMxcrz4X8k5LTSUD1Dkw47mKJEZQNunItRTkWwgtaUSo1RVFRIG9ZXiFYg==
  /pseudomap/1.0.2:
    dev: false
    resolution:
      integrity: sha1-8FKijacOYYkX7wqKw0wa5aaChrM=
  /psl/1.8.0:
    dev: false
    resolution:
      integrity: sha512-RIdOzyoavK+hA18OGGWDqUTsCLhtA7IcZ/6NCs4fFJaHBDab+pDDmDIByWFRQJq2Cd7r1OoQxBGKOaztq+hjIQ==
  /pump/3.0.0:
    dependencies:
      end-of-stream: 1.4.4
      once: 1.4.0
    dev: false
    resolution:
      integrity: sha512-LwZy+p3SFs1Pytd/jYct4wpv49HiYCqd9Rlc5ZVdk0V+8Yzv6jR5Blk3TRmPL1ft69TxP0IMZGJ+WPFU2BFhww==
  /punycode/1.3.2:
    dev: false
    resolution:
      integrity: sha1-llOgNvt8HuQjQvIyXM7v6jkmxI0=
  /punycode/2.1.1:
    dev: false
    engines:
      node: '>=6'
    resolution:
      integrity: sha512-XRsRjdf+j5ml+y/6GKHPZbrF/8p2Yga0JPtdqTIY2Xe5ohJPD9saDJJLPvp9+NSBprVvevdXZybnj2cv8OEd0A==
  /puppeteer/3.3.0:
    dependencies:
      debug: 4.3.1
      extract-zip: 2.0.1
      https-proxy-agent: 4.0.0
      mime: 2.5.2
      progress: 2.0.3
      proxy-from-env: 1.1.0
      rimraf: 3.0.2
      tar-fs: 2.1.1
      unbzip2-stream: 1.4.3
      ws: 7.4.4
    dev: false
    engines:
      node: '>=10.18.1'
    requiresBuild: true
    resolution:
      integrity: sha512-23zNqRltZ1PPoK28uRefWJ/zKb5Jhnzbbwbpcna2o5+QMn17F0khq5s1bdH3vPlyj+J36pubccR8wiNA/VE0Vw==
  /qjobs/1.2.0:
    dev: false
    engines:
      node: '>=0.9'
    resolution:
      integrity: sha512-8YOJEHtxpySA3fFDyCRxA+UUV+fA+rTWnuWvylOK/NCjhY+b4ocCtmu8TtsWb+mYeU+GCHf/S66KZF/AsteKHg==
  /qs/6.5.2:
    dev: false
    engines:
      node: '>=0.6'
    resolution:
      integrity: sha512-N5ZAX4/LxJmF+7wN74pUD6qAh9/wnvdQcjq9TZjevvXzSUo7bfmw91saqMjzGS2xq91/odN2dW/WOl7qQHNDGA==
  /qs/6.7.0:
    dev: false
    engines:
      node: '>=0.6'
    resolution:
      integrity: sha512-VCdBRNFTX1fyE7Nb6FYoURo/SPe62QCaAyzJvUjwRaIsc+NePBEniHlvxFmmX56+HZphIGtV0XeCirBtpDrTyQ==
  /qs/6.9.6:
    dev: false
    engines:
      node: '>=0.6'
    resolution:
      integrity: sha512-TIRk4aqYLNoJUbd+g2lEdz5kLWIuTMRagAXxl78Q0RiVjAOugHmeKNGdd3cwo/ktpf9aL9epCfFqWDEKysUlLQ==
  /query-string/5.1.1:
    dependencies:
      decode-uri-component: 0.2.0
      object-assign: 4.1.1
      strict-uri-encode: 1.1.0
    dev: false
    engines:
      node: '>=0.10.0'
    resolution:
      integrity: sha512-gjWOsm2SoGlgLEdAGt7a6slVOk9mGiXmPFMqrEhLQ68rhQuBnpfs3+EmlvqKyxnCo9/PPlF+9MtY02S1aFg+Jw==
  /querystring/0.2.0:
    dev: false
    engines:
      node: '>=0.4.x'
    resolution:
      integrity: sha1-sgmEkgO7Jd+CDadW50cAWHhSFiA=
  /querystring/0.2.1:
    dev: false
    engines:
      node: '>=0.4.x'
    resolution:
      integrity: sha512-wkvS7mL/JMugcup3/rMitHmd9ecIGd2lhFhK9N3UUQ450h66d1r3Y9nvXzQAW1Lq+wyx61k/1pfKS5KuKiyEbg==
  /queue-microtask/1.2.2:
    dev: false
    resolution:
      integrity: sha512-dB15eXv3p2jDlbOiNLyMabYg1/sXvppd8DP2J3EOCQ0AkuSXCW2tP7mnVouVLJKgUMY6yP0kcQDVpLCN13h4Xg==
  /quote/0.4.0:
    dev: false
    resolution:
      integrity: sha1-EIOSF/bBNiuJGUBE0psjP9fzLwE=
  /ramda/0.27.1:
    dev: false
    resolution:
      integrity: sha512-PgIdVpn5y5Yns8vqb8FzBUEYn98V3xcPgawAkkgj0YJ0qDsnHCiNmZYfOGMgOvoB0eWFLpYbhxUR3mxfDIMvpw==
  /randombytes/2.1.0:
    dependencies:
      safe-buffer: 5.2.1
    dev: false
    resolution:
      integrity: sha512-vYl3iOX+4CKUWuxGi9Ukhie6fsqXqS9FE2Zaic4tNFD2N2QQaXOMFbuKK4QmDHC0JO6B1Zp41J0LpT0oR68amQ==
  /range-parser/1.2.1:
    dev: false
    engines:
      node: '>= 0.6'
    resolution:
      integrity: sha512-Hrgsx+orqoygnmhFbKaHE6c296J+HTAQXoxEF6gNupROmmGJRoyzfG3ccAveqCBrwr/2yxQ5BVd/GTl5agOwSg==
  /raw-body/2.4.0:
    dependencies:
      bytes: 3.1.0
      http-errors: 1.7.2
      iconv-lite: 0.4.24
      unpipe: 1.0.0
    dev: false
    engines:
      node: '>= 0.8'
    resolution:
      integrity: sha512-4Oz8DUIwdvoa5qMJelxipzi/iJIi40O5cGV1wNYp5hvZP8ZN0T+jiNkL0QepXs+EsQ9XJ8ipEDoiH70ySUJP3Q==
  /raw-body/2.4.1:
    dependencies:
      bytes: 3.1.0
      http-errors: 1.7.3
      iconv-lite: 0.4.24
      unpipe: 1.0.0
    dev: false
    engines:
      node: '>= 0.8'
    resolution:
      integrity: sha512-9WmIKF6mkvA0SLmA2Knm9+qj89e+j1zqgyn8aXGd7+nAduPoqgI9lO57SAZNn/Byzo5P7JhXTyg9PzaJbH73bA==
  /rc/1.2.8:
    dependencies:
      deep-extend: 0.6.0
      ini: 1.3.8
      minimist: 1.2.5
      strip-json-comments: 2.0.1
    dev: false
    hasBin: true
    optional: true
    resolution:
      integrity: sha512-y3bGgqKj3QBdxLbLkomlohkvsA8gdAiUQlSBJnBhfn+BPxg4bc62d8TcBW15wavDfgexCgccckhcZvywyQYPOw==
  /read-pkg-up/2.0.0:
    dependencies:
      find-up: 2.1.0
      read-pkg: 2.0.0
    dev: false
    engines:
      node: '>=4'
    resolution:
      integrity: sha1-a3KoBImE4MQeeVEP1en6mbO1Sb4=
  /read-pkg-up/4.0.0:
    dependencies:
      find-up: 3.0.0
      read-pkg: 3.0.0
    dev: false
    engines:
      node: '>=6'
    resolution:
      integrity: sha512-6etQSH7nJGsK0RbG/2TeDzZFa8shjQ1um+SwQQ5cwKy0dhSXdOncEhb1CPpvQG4h7FyOV6EB6YlV0yJvZQNAkA==
  /read-pkg/2.0.0:
    dependencies:
      load-json-file: 2.0.0
      normalize-package-data: 2.5.0
      path-type: 2.0.0
    dev: false
    engines:
      node: '>=4'
    resolution:
      integrity: sha1-jvHAYjxqbbDcZxPEv6xGMysjaPg=
  /read-pkg/3.0.0:
    dependencies:
      load-json-file: 4.0.0
      normalize-package-data: 2.5.0
      path-type: 3.0.0
    dev: false
    engines:
      node: '>=4'
    resolution:
      integrity: sha1-nLxoaXj+5l0WwA4rGcI3/Pbjg4k=
  /readable-stream/1.1.14:
    dependencies:
      core-util-is: 1.0.2
      inherits: 2.0.4
      isarray: 0.0.1
      string_decoder: 0.10.31
    dev: false
    resolution:
      integrity: sha1-fPTFTvZI44EwhMY23SB54WbAgdk=
  /readable-stream/2.0.6:
    dependencies:
      core-util-is: 1.0.2
      inherits: 2.0.4
      isarray: 1.0.0
      process-nextick-args: 1.0.7
      string_decoder: 0.10.31
      util-deprecate: 1.0.2
    dev: false
    resolution:
      integrity: sha1-j5A0HmilPMySh4jaz80Rs265t44=
  /readable-stream/2.3.7:
    dependencies:
      core-util-is: 1.0.2
      inherits: 2.0.4
      isarray: 1.0.0
      process-nextick-args: 2.0.1
      safe-buffer: 5.1.2
      string_decoder: 1.1.1
      util-deprecate: 1.0.2
    dev: false
    resolution:
      integrity: sha512-Ebho8K4jIbHAxnuxi7o42OrZgF/ZTNcsZj6nRKyUmkhLFq8CHItp/fy6hQZuZmP/n3yZ9VBUbp4zz/mX8hmYPw==
  /readable-stream/3.6.0:
    dependencies:
      inherits: 2.0.4
      string_decoder: 1.3.0
      util-deprecate: 1.0.2
    dev: false
    engines:
      node: '>= 6'
    resolution:
      integrity: sha512-BViHy7LKeTz4oNnkcLJ+lVSL6vpiFeX6/d3oSH8zCW7UxP2onchk+vTGB143xuFjHS3deTgkKoXXymXqymiIdA==
  /readdirp/3.2.0:
    dependencies:
      picomatch: 2.2.2
    dev: false
    engines:
      node: '>= 8'
    resolution:
      integrity: sha512-crk4Qu3pmXwgxdSgGhgA/eXiJAPQiX4GMOZZMXnqKxHX7TaoL+3gQVo/WeuAiogr07DpnfjIMpXXa+PAIvwPGQ==
  /readdirp/3.5.0:
    dependencies:
      picomatch: 2.2.2
    dev: false
    engines:
      node: '>=8.10.0'
    resolution:
      integrity: sha512-cMhu7c/8rdhkHXWsY+osBhfSy0JikwpHK/5+imo+LpeasTF8ouErHrlYkwT0++njiyuDvc7OFY5T3ukvZ8qmFQ==
  /rechoir/0.6.2:
    dependencies:
      resolve: 1.20.0
    dev: false
    engines:
      node: '>= 0.10'
    resolution:
      integrity: sha1-hSBLVNuoLVdC4oyWdW70OvUOM4Q=
  /regenerator-runtime/0.11.1:
    dev: false
    resolution:
      integrity: sha512-MguG95oij0fC3QV3URf4V2SDYGJhJnJGqvIIgdECeODCT98wSWDAJ94SSuVpYQUoTcGUIL6L4yNB7j1DFFHSBg==
  /regenerator-runtime/0.13.7:
    dev: false
    resolution:
      integrity: sha512-a54FxoJDIr27pgf7IgeQGxmqUNYrcV338lf/6gH456HZ/PhX+5BcwHXG9ajESmwe6WRO0tAzRUrRmNONWgkrew==
  /regexpp/3.1.0:
    dev: false
    engines:
      node: '>=8'
    resolution:
      integrity: sha512-ZOIzd8yVsQQA7j8GCSlPGXwg5PfmA1mrq0JP4nGhh54LaKN3xdai/vHUDu74pKwV8OxseMS65u2NImosQcSD0Q==
  /release-zalgo/1.0.0:
    dependencies:
      es6-error: 4.1.1
    dev: false
    engines:
      node: '>=4'
    resolution:
      integrity: sha1-CXALflB0Mpc5Mw5TXFqQ+2eFFzA=
  /remove-trailing-separator/1.1.0:
    dev: false
    resolution:
      integrity: sha1-wkvOKig62tW8P1jg1IJJuSN52O8=
  /request/2.88.2:
    dependencies:
      aws-sign2: 0.7.0
      aws4: 1.11.0
      caseless: 0.12.0
      combined-stream: 1.0.8
      extend: 3.0.2
      forever-agent: 0.6.1
      form-data: 2.3.3
      har-validator: 5.1.5
      http-signature: 1.2.0
      is-typedarray: 1.0.0
      isstream: 0.1.2
      json-stringify-safe: 5.0.1
      mime-types: 2.1.29
      oauth-sign: 0.9.0
      performance-now: 2.1.0
      qs: 6.5.2
      safe-buffer: 5.2.1
      tough-cookie: 2.5.0
      tunnel-agent: 0.6.0
      uuid: 3.4.0
    deprecated: request has been deprecated, see https://github.com/request/request/issues/3142
    dev: false
    engines:
      node: '>= 6'
    resolution:
      integrity: sha512-MsvtOrfG9ZcrOwAW+Qi+F6HbD0CWXEh9ou77uOb7FM2WPhwT7smM833PzanhJLsgXjN89Ir6V2PczXNnMpwKhw==
  /require-directory/2.1.1:
    dev: false
    engines:
      node: '>=0.10.0'
    resolution:
      integrity: sha1-jGStX9MNqxyXbiNE/+f3kqam30I=
  /require-from-string/2.0.2:
    dev: false
    engines:
      node: '>=0.10.0'
    resolution:
      integrity: sha512-Xf0nWe6RseziFMu+Ap9biiUbmplq6S9/p+7w7YXP/JBHhrUDDUhwa+vANyubuqfZWTveU//DYVGsDG7RKL/vEw==
  /require-main-filename/2.0.0:
    dev: false
    resolution:
      integrity: sha512-NKN5kMDylKuldxYLSUfrbo5Tuzh4hd+2E8NPPX02mZtn1VuREQToYe/ZdlJy+J3uCpfaiGF05e7B8W0iXbQHmg==
  /requirejs/2.3.6:
    dev: false
    engines:
      node: '>=0.4.0'
    hasBin: true
    resolution:
      integrity: sha512-ipEzlWQe6RK3jkzikgCupiTbTvm4S0/CAU5GlgptkN5SO6F3u0UD0K18wy6ErDqiCyP4J4YYe1HuAShvsxePLg==
  /requires-port/1.0.0:
    dev: false
    resolution:
      integrity: sha1-kl0mAdOaxIXgkc8NpcbmlNw9yv8=
  /resolve-dir/1.0.1:
    dependencies:
      expand-tilde: 2.0.2
      global-modules: 1.0.0
    dev: false
    engines:
      node: '>=0.10.0'
    resolution:
      integrity: sha1-eaQGRMNivoLybv/nOcm7U4IEb0M=
  /resolve-from/4.0.0:
    dev: false
    engines:
      node: '>=4'
    resolution:
      integrity: sha512-pb/MYmXstAkysRFx8piNI1tGFNQIFA3vkE3Gq4EuA1dF6gHp/+vgZqsCGJapvy8N3Q+4o7FwvquPJcnZ7RYy4g==
  /resolve-url/0.2.1:
    deprecated: https://github.com/lydell/resolve-url#deprecated
    dev: false
    resolution:
      integrity: sha1-LGN/53yJOv0qZj/iGqkIAGjiBSo=
  /resolve/1.17.0:
    dependencies:
      path-parse: 1.0.6
    dev: false
    resolution:
      integrity: sha512-ic+7JYiV8Vi2yzQGFWOkiZD5Z9z7O2Zhm9XMaTxdJExKasieFCr+yXZ/WmXsckHiKl12ar0y6XiXDx3m4RHn1w==
  /resolve/1.19.0:
    dependencies:
      is-core-module: 2.2.0
      path-parse: 1.0.6
    dev: false
    resolution:
      integrity: sha512-rArEXAgsBG4UgRGcynxWIWKFvh/XZCcS8UJdHhwy91zwAvCZIbcs+vAbflgBnNjYMs/i/i+/Ux6IZhML1yPvxg==
  /resolve/1.20.0:
    dependencies:
      is-core-module: 2.2.0
      path-parse: 1.0.6
    dev: false
    resolution:
      integrity: sha512-wENBPt4ySzg4ybFQW2TT1zMQucPK95HSh/nq2CFTZVOGut2+pQvSsgtda4d26YrYcr067wjbmzOG8byDPBX63A==
  /resolve/1.8.1:
    dependencies:
      path-parse: 1.0.6
    dev: false
    resolution:
      integrity: sha512-AicPrAC7Qu1JxPCZ9ZgCZlY35QgFnNqc+0LtbRNxnVw4TXvjQ72wnuL9JQcEBgXkI9JM8MsT9kaQoHcpCRJOYA==
  /reusify/1.0.4:
    dev: false
    engines:
      iojs: '>=1.0.0'
      node: '>=0.10.0'
    resolution:
      integrity: sha512-U9nH88a3fc/ekCF1l0/UP1IosiuIjyTh7hBvXVMHYgVcfGvt897Xguj2UOLDeI5BG2m7/uwyaLVT6fbtCwTyzw==
  /rfdc/1.3.0:
    dev: false
    resolution:
      integrity: sha512-V2hovdzFbOi77/WajaSMXk2OLm+xNIeQdMMuB7icj7bk6zi2F8GGAxigcnDFpJHbNyNcgyJDiP+8nOrY5cZGrA==
  /rhea-promise/0.1.15:
    dependencies:
      debug: 3.2.7
      rhea: 1.0.24
      tslib: 1.14.1
    dev: false
    resolution:
      integrity: sha512-+6uilZXSJGyiqVeHQI3Krv6NTAd8cWRCY2uyCxmzR4/5IFtBqqFem1HV2OiwSj0Gu7OFChIJDfH2JyjN7J0vRA==
  /rhea-promise/1.1.0:
    dependencies:
      debug: 3.2.7
      rhea: 1.0.24
      tslib: 1.14.1
    dev: false
    resolution:
      integrity: sha512-LKcyeh7Df4q4wApcsi5+HhMI7T636y0hz+5qVI9ESZi0D6SnFPRbefWzYQXCZmqvLgWeTOyKQbjJaJFSYp2kAA==
  /rhea/1.0.24:
    dependencies:
      debug: 3.2.7
    dev: false
    resolution:
      integrity: sha512-PEl62U2EhxCO5wMUZ2/bCBcXAVKN9AdMSNQOrp3+R5b77TEaOSiy16MQ0sIOmzj/iqsgIAgPs1mt3FYfu1vIXA==
  /rimraf/2.7.1:
    dependencies:
      glob: 7.1.6
    dev: false
    hasBin: true
    resolution:
      integrity: sha512-uWjbaKIK3T1OSVptzX7Nl6PvQ3qAGtKEtVRjRuazjfL3Bx5eI409VZSqgND+4UNnmzLVdPj9FqFJNPqBZFve4w==
  /rimraf/3.0.2:
    dependencies:
      glob: 7.1.6
    dev: false
    hasBin: true
    resolution:
      integrity: sha512-JZkJMZkAGFFPP2YqXZXPbMlMBgsxzE8ILs4lMIX/2o0L9UBw9O/Y3o6wFw/i9YLapcUJWwqbi3kdxIPdC62TIA==
  /rollup-plugin-local-resolve/1.0.7:
    dev: false
    resolution:
      integrity: sha1-xIZwFxbBWt0hJ1ZcLqoQESMyCIc=
  /rollup-plugin-node-resolve/3.4.0:
    dependencies:
      builtin-modules: 2.0.0
      is-module: 1.0.0
      resolve: 1.20.0
    deprecated: This package has been deprecated and is no longer maintained. Please use @rollup/plugin-node-resolve.
    dev: false
    resolution:
      integrity: sha512-PJcd85dxfSBWih84ozRtBkB731OjXk0KnzN0oGp7WOWcarAFkVa71cV5hTJg2qpVsV2U8EUwrzHP3tvy9vS3qg==
  /rollup-plugin-shim/1.0.0:
    dev: false
    resolution:
      integrity: sha512-rZqFD43y4U9nSqVq3iyWBiDwmBQJY8Txi04yI9jTKD3xcl7CbFjh1qRpQshUB3sONLubDzm7vJiwB+1MEGv67w==
  /rollup-plugin-sourcemaps/0.4.2_rollup@1.32.1:
    dependencies:
      rollup: 1.32.1
      rollup-pluginutils: 2.8.2
      source-map-resolve: 0.5.3
    dev: false
    engines:
      node: '>=4.5.0'
      npm: '>=2.15.9'
    peerDependencies:
      rollup: '>=0.31.2'
    resolution:
      integrity: sha1-YhJaqUCHqt97g+9N+vYptHMTXoc=
  /rollup-plugin-terser/5.3.1_rollup@1.32.1:
    dependencies:
      '@babel/code-frame': 7.12.13
      jest-worker: 24.9.0
      rollup: 1.32.1
      rollup-pluginutils: 2.8.2
      serialize-javascript: 4.0.0
      terser: 4.8.0
    dev: false
    peerDependencies:
      rollup: '>=0.66.0 <3'
    resolution:
      integrity: sha512-1pkwkervMJQGFYvM9nscrUoncPwiKR/K+bHdjv6PFgRo3cgPHoRT83y2Aa3GvINj4539S15t/tpFPb775TDs6w==
  /rollup-plugin-visualizer/4.2.1_rollup@1.32.1:
    dependencies:
      nanoid: 3.1.22
      open: 8.0.3
      rollup: 1.32.1
      source-map: 0.7.3
      yargs: 16.2.0
    dev: false
    engines:
      node: '>=10'
    hasBin: true
    peerDependencies:
      rollup: '>=1.20.0'
    resolution:
      integrity: sha512-GKXszY24T+WtSHVJclNcOpRaAU87E7bB6FZSdr71zcrnXY96QGgI8iyyGWOSfEH94qW4OQ+x5PcIB3zqWypYVQ==
  /rollup-pluginutils/2.8.2:
    dependencies:
      estree-walker: 0.6.1
    dev: false
    resolution:
      integrity: sha512-EEp9NhnUkwY8aif6bxgovPHMoMoNr2FulJziTndpt5H9RdwC47GSGuII9XxpSdzVGM0GWrNPHV6ie1LTNJPaLQ==
  /rollup/1.32.1:
    dependencies:
      '@types/estree': 0.0.46
      '@types/node': 8.10.66
      acorn: 7.4.1
    dev: false
    hasBin: true
    resolution:
      integrity: sha512-/2HA0Ec70TvQnXdzynFffkjA6XN+1e2pEv/uKS5Ulca40g2L7KuOE3riasHoNVHOsFD5KKZgDsMk1CP3Tw9s+A==
  /run-parallel/1.2.0:
    dependencies:
      queue-microtask: 1.2.2
    dev: false
    resolution:
      integrity: sha512-5l4VyZR86LZ/lDxZTR6jqL8AFE2S0IFLMP26AbjsLVADxHdhB/c0GUsH+y39UfCi3dzz8OlQuPmnaJOMoDHQBA==
  /safe-buffer/5.1.2:
    dev: false
    resolution:
      integrity: sha512-Gd2UZBJDkXlY7GbJxfsE8/nvKkUEU1G38c1siN6QP6a9PT9MmHB8GnpscSmMJSoF8LOIrt8ud/wPtojys4G6+g==
  /safe-buffer/5.2.1:
    dev: false
    resolution:
      integrity: sha512-rp3So07KcdmmKbGvgaNxQSJr7bGVSVk5S9Eq1F+ppbRo70+YeaDxkw5Dd8NPN+GD6bjnYm2VuPuCXmpuYvmCXQ==
  /safer-buffer/2.1.2:
    dev: false
    resolution:
      integrity: sha512-YZo3K82SD7Riyi0E1EQPojLz7kpepnSQI9IyPbHHg1XXXevb5dJI7tpyN2ADxGcQbHG7vcyRHk0cbwqcQriUtg==
  /sax/0.5.8:
    dev: false
    resolution:
      integrity: sha1-1HLbIo6zMcJQaw6MFVJK25OdEsE=
  /sax/1.2.4:
    dev: false
    resolution:
      integrity: sha512-NqVDv9TpANUjFm0N8uM5GxL36UgKi9/atZw+x7YFnQ8ckwFGKrl4xX4yWtrey3UJm5nP1kUbnYgLopqWNSRhWw==
  /semaphore/1.1.0:
    dev: false
    engines:
      node: '>=0.8.0'
    resolution:
      integrity: sha512-O4OZEaNtkMd/K0i6js9SL+gqy0ZCBMgUvlSqHKi4IBdjhe7wB8pwztUk1BbZ1fmrvpwFrPbHzqd2w5pTcJH6LA==
  /semver/5.3.0:
    dev: false
    hasBin: true
    resolution:
      integrity: sha1-myzl094C0XxgEq0yaqa00M9U+U8=
  /semver/5.7.1:
    dev: false
    hasBin: true
    resolution:
      integrity: sha512-sauaDf/PZdVgrLTNYHRtpXa1iRiKcaebiKQ1BJdpQlWH2lCvexQdX55snPFyK7QzpudqbCI0qXFfOasHdyNDGQ==
  /semver/6.3.0:
    dev: false
    hasBin: true
    resolution:
      integrity: sha512-b39TBaTSfV6yBrapU89p5fKekE2m/NwnDocOVruQFS1/veMgdzuPcnOM34M6CwxW8jH/lxEa5rBoDeUwu5HHTw==
  /semver/7.3.4:
    dependencies:
      lru-cache: 6.0.0
    dev: false
    engines:
      node: '>=10'
    hasBin: true
    resolution:
      integrity: sha512-tCfb2WLjqFAtXn4KEdxIhalnRtoKFN7nAwj0B3ZXCbQloV2tq5eDbcTmT68JJD3nRJq24/XgxtQKFIpQdtvmVw==
  /send/0.17.1:
    dependencies:
      debug: 2.6.9
      depd: 1.1.2
      destroy: 1.0.4
      encodeurl: 1.0.2
      escape-html: 1.0.3
      etag: 1.8.1
      fresh: 0.5.2
      http-errors: 1.7.3
      mime: 1.6.0
      ms: 2.1.1
      on-finished: 2.3.0
      range-parser: 1.2.1
      statuses: 1.5.0
    dev: false
    engines:
      node: '>= 0.8.0'
    resolution:
      integrity: sha512-BsVKsiGcQMFwT8UxypobUKyv7irCNRHk1T0G680vk88yf6LBByGcZJOTJCrTP2xVN6yI+XjPJcNuE3V4fT9sAg==
  /serialize-javascript/4.0.0:
    dependencies:
      randombytes: 2.1.0
    dev: false
    resolution:
      integrity: sha512-GaNA54380uFefWghODBWEGisLZFj00nS5ACs6yHa9nLqlLpVLO8ChDGeKRjZnV4Nh4n0Qi7nhYZD/9fCPzEqkw==
  /serve-static/1.14.1:
    dependencies:
      encodeurl: 1.0.2
      escape-html: 1.0.3
      parseurl: 1.3.3
      send: 0.17.1
    dev: false
    engines:
      node: '>= 0.8.0'
    resolution:
      integrity: sha512-JMrvUwE54emCYWlTI+hGrGv5I8dEwmco/00EvkzIIsR7MqrHonbD9pO2MOfFnpFntl7ecpZs+3mW+XbQZu9QCg==
  /set-blocking/2.0.0:
    dev: false
    resolution:
      integrity: sha1-BF+XgtARrppoA93TgrJDkrPYkPc=
  /setprototypeof/1.1.1:
    dev: false
    resolution:
      integrity: sha512-JvdAWfbXeIGaZ9cILp38HntZSFSo3mWg6xGcJJsd+d4aRMOqauag1C63dJfDw7OaMYwEbHMOxEZ1lqVRYP2OAw==
  /shebang-command/1.2.0:
    dependencies:
      shebang-regex: 1.0.0
    dev: false
    engines:
      node: '>=0.10.0'
    resolution:
      integrity: sha1-RKrGW2lbAzmJaMOfNj/uXer98eo=
  /shebang-command/2.0.0:
    dependencies:
      shebang-regex: 3.0.0
    dev: false
    engines:
      node: '>=8'
    resolution:
      integrity: sha512-kHxr2zZpYtdmrN1qDjrrX/Z1rR1kG8Dx+gkpK1G4eXmvXswmcE1hTWBWYUzlraYw1/yZp6YuDY77YtvbN0dmDA==
  /shebang-regex/1.0.0:
    dev: false
    engines:
      node: '>=0.10.0'
    resolution:
      integrity: sha1-2kL0l0DAtC2yypcoVxyxkMmO/qM=
  /shebang-regex/3.0.0:
    dev: false
    engines:
      node: '>=8'
    resolution:
      integrity: sha512-7++dFhtcx3353uBaq8DDR4NuxBetBzC7ZQOhmTQInHEd6bSrXdiEyzCvG07Z44UYdLShWUyXt5M/yhz8ekcb1A==
  /shell-quote/1.7.2:
    dev: false
    resolution:
      integrity: sha512-mRz/m/JVscCrkMyPqHc/bczi3OQHkLTqXHEFu0zDhK/qfv3UcOA4SVmRCLmos4bhjr9ekVQubj/R7waKapmiQg==
  /shelljs/0.8.4:
    dependencies:
      glob: 7.1.6
      interpret: 1.4.0
      rechoir: 0.6.2
    dev: false
    engines:
      node: '>=4'
    hasBin: true
    resolution:
      integrity: sha512-7gk3UZ9kOfPLIAbslLzyWeGiEqx9e3rxwZM0KE6EL8GlGwjym9Mrlx5/p33bWTu9YG6vcS4MBxYZDHYr5lr8BQ==
  /shx/0.3.3:
    dependencies:
      minimist: 1.2.5
      shelljs: 0.8.4
    dev: false
    engines:
      node: '>=6'
    hasBin: true
    resolution:
      integrity: sha512-nZJ3HFWVoTSyyB+evEKjJ1STiixGztlqwKLTUNV5KqMWtGey9fTd4KU1gdZ1X9BV6215pswQ/Jew9NsuS/fNDA==
  /signal-exit/3.0.3:
    dev: false
    resolution:
      integrity: sha512-VUJ49FC8U1OxwZLxIbTTrDvLnf/6TDgxZcK8wxR8zs13xpx7xbG60ndBlhNrFi2EMuFRoeDoJO7wthSLq42EjA==
  /simple-concat/1.0.1:
    dev: false
    optional: true
    resolution:
      integrity: sha512-cSFtAPtRhljv69IK0hTVZQ+OfE9nePi/rtJmw5UjHeVyVroEqJXP1sFztKUy1qU+xvz3u/sfYJLa947b7nAN2Q==
  /simple-get/3.1.0:
    dependencies:
      decompress-response: 4.2.1
      once: 1.4.0
      simple-concat: 1.0.1
    dev: false
    optional: true
    resolution:
      integrity: sha512-bCR6cP+aTdScaQCnQKbPKtJOKDp/hj9EDLJo3Nw4y1QksqaovlW/bnptB6/c1e+qmNIDHRK+oXFDdEqBT8WzUA==
  /sinon/9.2.4:
    dependencies:
      '@sinonjs/commons': 1.8.2
      '@sinonjs/fake-timers': 6.0.1
      '@sinonjs/samsam': 5.3.1
      diff: 4.0.2
      nise: 4.1.0
      supports-color: 7.2.0
    dev: false
    resolution:
      integrity: sha512-zljcULZQsJxVra28qIAL6ow1Z9tpattkCTEJR4RBP3TGc00FcttsP5pK284Nas5WjMZU5Yzy3kAIp3B3KRf5Yg==
  /slash/3.0.0:
    dev: false
    engines:
      node: '>=8'
    resolution:
      integrity: sha512-g9Q1haeby36OSStwb4ntCGGGaKsaVSjQ68fBxoQcutl5fS1vuY18H3wSt3jFyFtrkx+Kz0V1G85A4MyAdDMi2Q==
  /slice-ansi/4.0.0:
    dependencies:
      ansi-styles: 4.3.0
      astral-regex: 2.0.0
      is-fullwidth-code-point: 3.0.0
    dev: false
    engines:
      node: '>=10'
    resolution:
      integrity: sha512-qMCMfhY040cVHT43K9BFygqYbUPFZKHOg7K73mtTWJRb8pyP3fzf4Ixd5SzdEJQ6MRUg/WBnOLxghZtKKurENQ==
  /smart-buffer/4.1.0:
    dev: false
    engines:
      node: '>= 6.0.0'
      npm: '>= 3.0.0'
    resolution:
      integrity: sha512-iVICrxOzCynf/SNaBQCw34eM9jROU/s5rzIhpOvzhzuYHfJR/DhZfDkXiZSgKXfgv26HT3Yni3AV/DGw0cGnnw==
  /snap-shot-compare/3.0.0:
    dependencies:
      check-more-types: 2.24.0
      debug: 4.1.1
      disparity: 3.0.0
      folktale: 2.3.2
      lazy-ass: 1.6.0
      strip-ansi: 5.2.0
      variable-diff: 1.1.0
    dev: false
    engines:
      node: '>=6'
    resolution:
      integrity: sha512-bdwNOAGuKwPU+qsn0ASxTv+QfkXU+3VmkcDOkt965tes+JQQc8d6SfoLiEiRVhCey4v+ip2IjNUSbZm5nnkI9g==
  /snap-shot-core/10.2.4:
    dependencies:
      arg: 4.1.3
      check-more-types: 2.24.0
      common-tags: 1.8.0
      debug: 4.3.1
      escape-quotes: 1.0.2
      folktale: 2.3.2
      is-ci: 2.0.0
      jsesc: 2.5.2
      lazy-ass: 1.6.0
      mkdirp: 1.0.4
      pluralize: 8.0.0
      quote: 0.4.0
      ramda: 0.27.1
    dev: false
    engines:
      node: '>=6'
    hasBin: true
    resolution:
      integrity: sha512-A7tkcfmvnRKge4VzFLAWA4UYMkvFY4TZKyL+D6hnHjI3HJ4pTepjG5DfR2ACeDKMzCSTQ5EwR2iOotI+Z37zsg==
  /snap-shot-it/7.9.6:
    dependencies:
      '@bahmutov/data-driven': 1.0.0
      check-more-types: 2.24.0
      common-tags: 1.8.0
      debug: 4.3.1
      has-only: 1.1.1
      its-name: 1.0.0
      lazy-ass: 1.6.0
      pluralize: 8.0.0
      ramda: 0.27.1
      snap-shot-compare: 3.0.0
      snap-shot-core: 10.2.4
    dev: false
    engines:
      node: '>=6'
    resolution:
      integrity: sha512-t/ADZfQ8EUk4J76S5cmynye7qg1ecUFqQfANiOMNy0sFmYUaqfx9K/AWwpdcpr3vFsDptM+zSuTtKD0A1EOLqA==
  /socket.io-adapter/2.1.0:
    dev: false
    resolution:
      integrity: sha512-+vDov/aTsLjViYTwS9fPy5pEtTkrbEKsw2M+oVSoFGw6OD1IpvlV1VPhUzNbofCQ8oyMbdYJqDtGdmHQK6TdPg==
  /socket.io-parser/4.0.4:
    dependencies:
      '@types/component-emitter': 1.2.10
      component-emitter: 1.3.0
      debug: 4.3.1
    dev: false
    engines:
      node: '>=10.0.0'
    resolution:
      integrity: sha512-t+b0SS+IxG7Rxzda2EVvyBZbvFPBCjJoyHuE0P//7OAsN23GItzDRdWa6ALxZI/8R5ygK7jAR6t028/z+7295g==
  /socket.io/3.1.2:
    dependencies:
      '@types/cookie': 0.4.0
      '@types/cors': 2.8.10
      '@types/node': 10.17.13
      accepts: 1.3.7
      base64id: 2.0.0
      debug: 4.3.1
      engine.io: 4.1.1
      socket.io-adapter: 2.1.0
      socket.io-parser: 4.0.4
    dev: false
    engines:
      node: '>=10.0.0'
    resolution:
      integrity: sha512-JubKZnTQ4Z8G4IZWtaAZSiRP3I/inpy8c/Bsx2jrwGrTbKeVU5xd6qkKMHpChYeM3dWZSO0QACiGK+obhBNwYw==
  /socks-proxy-agent/4.0.2:
    dependencies:
      agent-base: 4.2.1
      socks: 2.3.3
    dev: false
    engines:
      node: '>= 6'
    resolution:
      integrity: sha512-NT6syHhI9LmuEMSK6Kd2V7gNv5KFZoLE7V5udWmn0de+3Mkj3UMA/AJPLyeNUVmElCurSHtUdM3ETpR3z770Wg==
  /socks/2.3.3:
    dependencies:
      ip: 1.1.5
      smart-buffer: 4.1.0
    dev: false
    engines:
      node: '>= 6.0.0'
      npm: '>= 3.0.0'
    resolution:
      integrity: sha512-o5t52PCNtVdiOvzMry7wU4aOqYWL0PeCXRWBEiJow4/i/wr+wpsJQ9awEu1EonLIqsfGd5qSgDdxEOvCdmBEpA==
  /source-map-resolve/0.5.3:
    dependencies:
      atob: 2.1.2
      decode-uri-component: 0.2.0
      resolve-url: 0.2.1
      source-map-url: 0.4.1
      urix: 0.1.0
    dev: false
    resolution:
      integrity: sha512-Htz+RnsXWk5+P2slx5Jh3Q66vhQj1Cllm0zvnaY98+NFx+Dv2CF/f5O/t8x+KaNdrdIAsruNzoh/KpialbqAnw==
  /source-map-support/0.5.19:
    dependencies:
      buffer-from: 1.1.1
      source-map: 0.6.1
    dev: false
    resolution:
      integrity: sha512-Wonm7zOCIJzBGQdB+thsPar0kYuCIzYvxZwlBa87yi/Mdjv7Tip2cyVbLj5o0cFPN4EVkuTwb3GDDyUx2DGnGw==
  /source-map-url/0.4.1:
    dev: false
    resolution:
      integrity: sha512-cPiFOTLUKvJFIg4SKVScy4ilPPW6rFgMgfuZJPNoDuMs3nC1HbMUycBoJw77xFIp6z1UJQJOfx6C9GMH80DiTw==
  /source-map/0.5.7:
    dev: false
    engines:
      node: '>=0.10.0'
    resolution:
      integrity: sha1-igOdLRAh0i0eoUyA2OpGi6LvP8w=
  /source-map/0.6.1:
    dev: false
    engines:
      node: '>=0.10.0'
    resolution:
      integrity: sha512-UjgapumWlbMhkBgzT7Ykc5YXUT46F0iKu8SGXq0bcwP5dz/h0Plj6enJqjz1Zbq2l5WaqYnrVbwWOWMyF3F47g==
  /source-map/0.7.3:
    dev: false
    engines:
      node: '>= 8'
    resolution:
      integrity: sha512-CkCj6giN3S+n9qrYiBTX5gystlENnRW5jZeNLHpe6aue+SrHcG5VYwujhW9s4dY31mEGsxBDrHR6oI69fTXsaQ==
  /sourcemap-codec/1.4.8:
    dev: false
    resolution:
      integrity: sha512-9NykojV5Uih4lgo5So5dtw+f0JgJX30KCNI8gwhz2J9A15wD0Ml6tjHKwf6fTSa6fAdVBdZeNOs9eJ71qCk8vA==
  /spawn-wrap/1.4.3:
    dependencies:
      foreground-child: 1.5.6
      mkdirp: 0.5.5
      os-homedir: 1.0.2
      rimraf: 2.7.1
      signal-exit: 3.0.3
      which: 1.3.1
    dev: false
    resolution:
      integrity: sha512-IgB8md0QW/+tWqcavuFgKYR/qIRvJkRLPJDFaoXtLLUaVcCDK0+HeFTkmQHj3eprcYhc+gOl0aEA1w7qZlYezw==
  /spdx-correct/3.1.1:
    dependencies:
      spdx-expression-parse: 3.0.1
      spdx-license-ids: 3.0.7
    dev: false
    resolution:
      integrity: sha512-cOYcUWwhCuHCXi49RhFRCyJEK3iPj1Ziz9DpViV3tbZOwXD49QzIN3MpOLJNxh2qwq2lJJZaKMVw9qNi4jTC0w==
  /spdx-exceptions/2.3.0:
    dev: false
    resolution:
      integrity: sha512-/tTrYOC7PPI1nUAgx34hUpqXuyJG+DTHJTnIULG4rDygi4xu/tfgmq1e1cIRwRzwZgo4NLySi+ricLkZkw4i5A==
  /spdx-expression-parse/3.0.1:
    dependencies:
      spdx-exceptions: 2.3.0
      spdx-license-ids: 3.0.7
    dev: false
    resolution:
      integrity: sha512-cbqHunsQWnJNE6KhVSMsMeH5H/L9EpymbzqTQ3uLwNCLZ1Q481oWaofqH7nO6V07xlXwY6PhQdQ2IedWx/ZK4Q==
  /spdx-license-ids/3.0.7:
    dev: false
    resolution:
      integrity: sha512-U+MTEOO0AiDzxwFvoa4JVnMV6mZlJKk2sBLt90s7G0Gd0Mlknc7kxEn3nuDPNZRta7O2uy8oLcZLVT+4sqNZHQ==
  /sprintf-js/1.0.3:
    dev: false
    resolution:
      integrity: sha1-BOaSb2YolTVPPdAVIDYzuFcpfiw=
  /sshpk/1.16.1:
    dependencies:
      asn1: 0.2.4
      assert-plus: 1.0.0
      bcrypt-pbkdf: 1.0.2
      dashdash: 1.14.1
      ecc-jsbn: 0.1.2
      getpass: 0.1.7
      jsbn: 0.1.1
      safer-buffer: 2.1.2
      tweetnacl: 0.14.5
    dev: false
    engines:
      node: '>=0.10.0'
    hasBin: true
    resolution:
      integrity: sha512-HXXqVUq7+pcKeLqqZj6mHFUMvXtOJt1uoUx09pFW6011inTMxqI8BA8PM95myrIyyKwdnzjdFjLiE6KBPVtJIg==
  /statuses/1.5.0:
    dev: false
    engines:
      node: '>= 0.6'
    resolution:
      integrity: sha1-Fhx9rBd2Wf2YEfQ3cfqZOBR4Yow=
  /stoppable/1.1.0:
    dev: false
    engines:
      node: '>=4'
      npm: '>=6'
    resolution:
      integrity: sha512-KXDYZ9dszj6bzvnEMRYvxgeTHU74QBFL54XKtP3nyMuJ81CFYtABZ3bAzL2EdFUaEwJOBOgENyFj3R7oTzDyyw==
  /stream-browserify/2.0.2:
    dependencies:
      inherits: 2.0.4
      readable-stream: 2.3.7
    dev: false
    resolution:
      integrity: sha512-nX6hmklHs/gr2FuxYDltq8fJA1GDlxKQCz8O/IM4atRqBH8OORmBNgfvW5gG10GT/qQ9u0CzIvr2X5Pkt6ntqg==
  /streamroller/2.2.4:
    dependencies:
      date-format: 2.1.0
      debug: 4.3.1
      fs-extra: 8.1.0
    dev: false
    engines:
      node: '>=8.0'
    resolution:
      integrity: sha512-OG79qm3AujAM9ImoqgWEY1xG4HX+Lw+yY6qZj9R1K2mhF5bEmQ849wvrb+4vt4jLMLzwXttJlQbOdPOQVRv7DQ==
  /strict-uri-encode/1.1.0:
    dev: false
    engines:
      node: '>=0.10.0'
    resolution:
      integrity: sha1-J5siXfHVgrH1TmWt3UNS4Y+qBxM=
  /string-argv/0.3.1:
    dev: false
    engines:
      node: '>=0.6.19'
    resolution:
      integrity: sha512-a1uQGz7IyVy9YwhqjZIZu1c8JO8dNIe20xBmSS6qu9kv++k3JGzCVmprbNN5Kn+BgzD5E7YYwg1CcjuJMRNsvg==
  /string-width/1.0.2:
    dependencies:
      code-point-at: 1.1.0
      is-fullwidth-code-point: 1.0.0
      strip-ansi: 3.0.1
    dev: false
    engines:
      node: '>=0.10.0'
    optional: true
    resolution:
      integrity: sha1-EYvfW4zcUaKn5w0hHgfisLmxB9M=
  /string-width/2.1.1:
    dependencies:
      is-fullwidth-code-point: 2.0.0
      strip-ansi: 4.0.0
    dev: false
    engines:
      node: '>=4'
    resolution:
      integrity: sha512-nOqH59deCq9SRHlxq1Aw85Jnt4w6KvLKqWVik6oA9ZklXLNIOlqg4F2yrT1MVaTjAqvVwdfeZ7w7aCvJD7ugkw==
  /string-width/3.1.0:
    dependencies:
      emoji-regex: 7.0.3
      is-fullwidth-code-point: 2.0.0
      strip-ansi: 5.2.0
    dev: false
    engines:
      node: '>=6'
    resolution:
      integrity: sha512-vafcv6KjVZKSgz06oM/H6GDBrAtz8vdhQakGjFIvNrHA6y3HCF1CInLy+QLq8dTJPQ1b+KDUqDFctkdRW44e1w==
  /string-width/4.2.2:
    dependencies:
      emoji-regex: 8.0.0
      is-fullwidth-code-point: 3.0.0
      strip-ansi: 6.0.0
    dev: false
    engines:
      node: '>=8'
    resolution:
      integrity: sha512-XBJbT3N4JhVumXE0eoLU9DCjcaF92KLNqTmFCnG1pf8duUxFGwtP6AD6nkjw9a3IdiRtL3E2w3JDiE/xi3vOeA==
  /string.prototype.padend/3.1.2:
    dependencies:
      call-bind: 1.0.2
      define-properties: 1.1.3
      es-abstract: 1.18.0
    dev: false
    engines:
      node: '>= 0.4'
    resolution:
      integrity: sha512-/AQFLdYvePENU3W5rgurfWSMU6n+Ww8n/3cUt7E+vPBB/D7YDG8x+qjoFs4M/alR2bW7Qg6xMjVwWUOvuQ0XpQ==
  /string.prototype.trimend/1.0.4:
    dependencies:
      call-bind: 1.0.2
      define-properties: 1.1.3
    dev: false
    resolution:
      integrity: sha512-y9xCjw1P23Awk8EvTpcyL2NIr1j7wJ39f+k6lvRnSMz+mz9CGz9NYPelDk42kOz6+ql8xjfK8oYzy3jAP5QU5A==
  /string.prototype.trimstart/1.0.4:
    dependencies:
      call-bind: 1.0.2
      define-properties: 1.1.3
    dev: false
    resolution:
      integrity: sha512-jh6e984OBfvxS50tdY2nRZnoC5/mLFKOREQfw8t5yytkoUsJRNxvI/E39qu1sD0OtWI3OC0XgKSmcWwziwYuZw==
  /string_decoder/0.10.31:
    dev: false
    resolution:
      integrity: sha1-YuIDvEF2bGwoyfyEMB2rHFMQ+pQ=
  /string_decoder/1.1.1:
    dependencies:
      safe-buffer: 5.1.2
    dev: false
    resolution:
      integrity: sha512-n/ShnvDi6FHbbVfviro+WojiFzv+s8MPMHBczVePfUpDJLwoLT0ht1l4YwBCbi8pJAveEEdnkHyPyTP/mzRfwg==
  /string_decoder/1.3.0:
    dependencies:
      safe-buffer: 5.2.1
    dev: false
    resolution:
      integrity: sha512-hkRX8U1WjJFd8LsDJ2yQ/wWWxaopEsABU1XfkM8A+j0+85JAGppt16cr1Whg6KIbb4okU6Mql6BOj+uup/wKeA==
  /strip-ansi/3.0.1:
    dependencies:
      ansi-regex: 2.1.1
    dev: false
    engines:
      node: '>=0.10.0'
    resolution:
      integrity: sha1-ajhfuIU9lS1f8F0Oiq+UJ43GPc8=
  /strip-ansi/4.0.0:
    dependencies:
      ansi-regex: 3.0.0
    dev: false
    engines:
      node: '>=4'
    resolution:
      integrity: sha1-qEeQIusaw2iocTibY1JixQXuNo8=
  /strip-ansi/5.2.0:
    dependencies:
      ansi-regex: 4.1.0
    dev: false
    engines:
      node: '>=6'
    resolution:
      integrity: sha512-DuRs1gKbBqsMKIZlrffwlug8MHkcnpjs5VPmL1PAh+mA30U0DTotfDZ0d2UUsXpPmPmMMJ6W773MaA3J+lbiWA==
  /strip-ansi/6.0.0:
    dependencies:
      ansi-regex: 5.0.0
    dev: false
    engines:
      node: '>=8'
    resolution:
      integrity: sha512-AuvKTrTfQNYNIctbR1K/YGTR1756GycPsg7b9bdV9Duqur4gv6aKqHXah67Z8ImS7WEz5QVcOtlfW2rZEugt6w==
  /strip-bom/3.0.0:
    dev: false
    engines:
      node: '>=4'
    resolution:
      integrity: sha1-IzTBjpx1n3vdVv3vfprj1YjmjtM=
  /strip-final-newline/2.0.0:
    dev: false
    engines:
      node: '>=6'
    resolution:
      integrity: sha512-BrpvfNAE3dcvq7ll3xVumzjKjZQ5tI1sEUIKr3Uoks0XUl45St3FlatVqef9prk4jRDzhW6WZg+3bk93y6pLjA==
  /strip-json-comments/2.0.1:
    dev: false
    engines:
      node: '>=0.10.0'
    resolution:
      integrity: sha1-PFMZQukIwml8DsNEhYwobHygpgo=
  /strip-json-comments/3.1.1:
    dev: false
    engines:
      node: '>=8'
    resolution:
      integrity: sha512-6fPc+R4ihwqP6N/aIv2f1gMH8lOVtWQHoqC4yK6oSDVVocumAsfCqjkXnqiYMhmMwS/mEHLp7Vehlt3ql6lEig==
  /supports-color/2.0.0:
    dev: false
    engines:
      node: '>=0.8.0'
    resolution:
      integrity: sha1-U10EXOa2Nj+kARcIRimZXp3zJMc=
  /supports-color/5.5.0:
    dependencies:
      has-flag: 3.0.0
    dev: false
    engines:
      node: '>=4'
    resolution:
      integrity: sha512-QjVjwdXIt408MIiAqCX4oUKsgU2EqAGzs2Ppkm4aQYbjm+ZEWEcW4SfFNTr4uMNZma0ey4f5lgLrkB0aX0QMow==
  /supports-color/6.0.0:
    dependencies:
      has-flag: 3.0.0
    dev: false
    engines:
      node: '>=6'
    resolution:
      integrity: sha512-on9Kwidc1IUQo+bQdhi8+Tijpo0e1SS6RoGo2guUwn5vdaxw8RXOF9Vb2ws+ihWOmh4JnCJOvaziZWP1VABaLg==
  /supports-color/6.1.0:
    dependencies:
      has-flag: 3.0.0
    dev: false
    engines:
      node: '>=6'
    resolution:
      integrity: sha512-qe1jfm1Mg7Nq/NSh6XE24gPXROEVsWHxC1LIx//XNlD9iw7YZQGjZNjYN7xGaEG6iKdA8EtNFW6R0gjnVXp+wQ==
  /supports-color/7.2.0:
    dependencies:
      has-flag: 4.0.0
    dev: false
    engines:
      node: '>=8'
    resolution:
      integrity: sha512-qpCAvRl9stuOHveKsn7HncJRvv501qIacKzQlO/+Lwxc9+0q2wLyv4Dfvt80/DPn2pqOBsJdDiogXGR9+OvwRw==
  /table/6.0.7:
    dependencies:
      ajv: 7.2.1
      lodash: 4.17.21
      slice-ansi: 4.0.0
      string-width: 4.2.2
    dev: false
    engines:
      node: '>=10.0.0'
    resolution:
      integrity: sha512-rxZevLGTUzWna/qBLObOe16kB2RTnnbhciwgPbMMlazz1yZGVEgnZK762xyVdVznhqxrfCeBMmMkgOOaPwjH7g==
  /tar-fs/2.1.1:
    dependencies:
      chownr: 1.1.4
      mkdirp-classic: 0.5.3
      pump: 3.0.0
      tar-stream: 2.2.0
    dev: false
    resolution:
      integrity: sha512-V0r2Y9scmbDRLCNex/+hYzvp/zyYjvFbHPNgVTKfQvVrb6guiE/fxP+XblDNR011utopbkex2nM4dHNV6GDsng==
  /tar-stream/2.2.0:
    dependencies:
      bl: 4.1.0
      end-of-stream: 1.4.4
      fs-constants: 1.0.0
      inherits: 2.0.4
      readable-stream: 3.6.0
    dev: false
    engines:
      node: '>=6'
    resolution:
      integrity: sha512-ujeqbceABgwMZxEJnk2HDY2DlnUZ+9oEcb1KzTVfYHio0UE6dG71n60d8D2I4qNvleWrrXpmjpt7vZeF1LnMZQ==
  /terser/4.8.0:
    dependencies:
      commander: 2.20.3
      source-map: 0.6.1
      source-map-support: 0.5.19
    dev: false
    engines:
      node: '>=6.0.0'
    hasBin: true
    resolution:
      integrity: sha512-EAPipTNeWsb/3wLPeup1tVPaXfIaU68xMnVdPafIL1TV05OhASArYyIfFvnvJCNrR2NIOvDVNNTFRa+Re2MWyw==
  /test-exclude/5.2.3:
    dependencies:
      glob: 7.1.6
      minimatch: 3.0.4
      read-pkg-up: 4.0.0
      require-main-filename: 2.0.0
    dev: false
    engines:
      node: '>=6'
    resolution:
      integrity: sha512-M+oxtseCFO3EDtAaGH7iiej3CBkzXqFMbzqYAACdzKui4eZA+pq3tZEwChvOdNfa7xxy8BfbmgJSIr43cC/+2g==
  /text-table/0.2.0:
    dev: false
    resolution:
      integrity: sha1-f17oI66AUgfACvLfSoTsP8+lcLQ=
  /through/2.3.8:
    dev: false
    resolution:
      integrity: sha1-DdTJ/6q8NXlgsbckEV1+Doai4fU=
  /thunkify/2.1.2:
    dev: false
    resolution:
      integrity: sha1-+qDp0jDFGsyVyhOjYawFyn4EVT0=
  /timsort/0.3.0:
    dev: false
    resolution:
      integrity: sha1-QFQRqOfmM5/mTbmiNN4R3DHgK9Q=
  /tmp/0.2.1:
    dependencies:
      rimraf: 3.0.2
    dev: false
    engines:
      node: '>=8.17.0'
    resolution:
      integrity: sha512-76SUhtfqR2Ijn+xllcI5P1oyannHNHByD80W1q447gU3mp9G9PSpGdWmjUOHRDPiHYacIk66W7ubDTuPF3BEtQ==
  /to-fast-properties/2.0.0:
    dev: false
    engines:
      node: '>=4'
    resolution:
      integrity: sha1-3F5pjL0HkmW8c+A3doGk5Og/YW4=
  /to-regex-range/5.0.1:
    dependencies:
      is-number: 7.0.0
    dev: false
    engines:
      node: '>=8.0'
    resolution:
      integrity: sha512-65P7iz6X5yEr1cwcgvQxbbIw7Uk3gOy5dIdtZ4rDveLqhrdJP+Li/Hx6tyK0NEb+2GCyneCMJiGqrADCSNk8sQ==
  /toidentifier/1.0.0:
    dev: false
    engines:
      node: '>=0.6'
    resolution:
      integrity: sha512-yaOH/Pk/VEhBWWTlhI+qXxDFXlejDGcQipMlyxda9nthulaxLZUNcUqFxokp0vcYnvteJln5FNQDRrxj3YcbVw==
  /tough-cookie/2.5.0:
    dependencies:
      psl: 1.8.0
      punycode: 2.1.1
    dev: false
    engines:
      node: '>=0.8'
    resolution:
      integrity: sha512-nlLsUzgm1kfLXSXfRZMc1KLAugd4hqJHDTvc2hDIwS3mZAfMEuMbc03SujMF+GEcpaX/qboeycw6iO8JwVv2+g==
  /tough-cookie/4.0.0:
    dependencies:
      psl: 1.8.0
      punycode: 2.1.1
      universalify: 0.1.2
    dev: false
    engines:
      node: '>=6'
    resolution:
      integrity: sha512-tHdtEpQCMrc1YLrMaqXXcj6AxhYi/xgit6mZu1+EDWUn+qhUf8wMQoFIy9NXuq23zAwtcB0t/MjACGR18pcRbg==
  /tr46/1.0.1:
    dependencies:
      punycode: 2.1.1
    dev: false
    resolution:
      integrity: sha1-qLE/1r/SSJUZZ0zN5VujaTtwbQk=
  /ts-node/9.1.1_typescript@4.1.2:
    dependencies:
      arg: 4.1.3
      create-require: 1.1.1
      diff: 4.0.2
      make-error: 1.3.6
      source-map-support: 0.5.19
      typescript: 4.1.2
      yn: 3.1.1
    dev: false
    engines:
      node: '>=10.0.0'
    hasBin: true
    peerDependencies:
      typescript: '>=2.7'
    resolution:
      integrity: sha512-hPlt7ZACERQGf03M253ytLY3dHbGNGrAq9qIHWUY9XHYl1z7wYngSr3OQ5xmui8o2AaxsONxIzjafLUiWBo1Fg==
  /tsconfig-paths/3.9.0:
    dependencies:
      '@types/json5': 0.0.29
      json5: 1.0.1
      minimist: 1.2.5
      strip-bom: 3.0.0
    dev: false
    resolution:
      integrity: sha512-dRcuzokWhajtZWkQsDVKbWyY+jgcLC5sqJhg2PSgf4ZkH2aHPvaOY8YWGhmjb68b5qqTfasSsDO9k7RUiEmZAw==
  /tslib/1.14.1:
    dev: false
    resolution:
      integrity: sha512-Xni35NKzjgMrwevysHTCArtLDpPvye8zV/0E4EyYn43P7/7qvQwPh9BGkHewbMulVntbigmcT7rdX3BNo9wRJg==
  /tslib/2.1.0:
    dev: false
    resolution:
      integrity: sha512-hcVC3wYEziELGGmEEXue7D75zbwIIVUMWAVbHItGPx0ziyXxrOMQx4rQEVEV45Ut/1IotuEvwqPopzIOkDMf0A==
  /tslint-config-prettier/1.18.0:
    dev: false
    engines:
      node: '>=4.0.0'
    hasBin: true
    resolution:
      integrity: sha512-xPw9PgNPLG3iKRxmK7DWr+Ea/SzrvfHtjFt5LBl61gk2UBG/DB9kCXRjv+xyIU1rUtnayLeMUVJBcMX8Z17nDg==
  /tslint/5.20.1_typescript@4.1.2:
    dependencies:
      '@babel/code-frame': 7.12.13
      builtin-modules: 1.1.1
      chalk: 2.4.2
      commander: 2.20.3
      diff: 4.0.2
      glob: 7.1.6
      js-yaml: 3.14.1
      minimatch: 3.0.4
      mkdirp: 0.5.5
      resolve: 1.20.0
      semver: 5.7.1
      tslib: 1.14.1
      tsutils: 2.29.0_typescript@4.1.2
      typescript: 4.1.2
    dev: false
    engines:
      node: '>=4.8.0'
    hasBin: true
    peerDependencies:
      typescript: '>=2.3.0-dev || >=2.4.0-dev || >=2.5.0-dev || >=2.6.0-dev || >=2.7.0-dev || >=2.8.0-dev || >=2.9.0-dev || >=3.0.0-dev || >= 3.1.0-dev || >= 3.2.0-dev'
    resolution:
      integrity: sha512-EcMxhzCFt8k+/UP5r8waCf/lzmeSyVlqxqMEDQE7rWYiQky8KpIBz1JAoYXfROHrPZ1XXd43q8yQnULOLiBRQg==
  /tsutils/2.29.0_typescript@4.1.2:
    dependencies:
      tslib: 1.14.1
      typescript: 4.1.2
    dev: false
    peerDependencies:
      typescript: '>=2.1.0 || >=2.1.0-dev || >=2.2.0-dev || >=2.3.0-dev || >=2.4.0-dev || >=2.5.0-dev || >=2.6.0-dev || >=2.7.0-dev || >=2.8.0-dev || >=2.9.0-dev || >= 3.0.0-dev || >= 3.1.0-dev'
    resolution:
      integrity: sha512-g5JVHCIJwzfISaXpXE1qvNalca5Jwob6FjI4AoPlqMusJ6ftFE7IkkFoMhVLRgK+4Kx3gkzb8UZK5t5yTTvEmA==
  /tsutils/3.21.0_typescript@4.1.2:
    dependencies:
      tslib: 1.14.1
      typescript: 4.1.2
    dev: false
    engines:
      node: '>= 6'
    peerDependencies:
      typescript: '>=2.8.0 || >= 3.2.0-dev || >= 3.3.0-dev || >= 3.4.0-dev || >= 3.5.0-dev || >= 3.6.0-dev || >= 3.6.0-beta || >= 3.7.0-dev || >= 3.7.0-beta'
    resolution:
      integrity: sha512-mHKK3iUXL+3UF6xL5k0PEhKRUBKPBCv/+RkEOpjRWxxx27KKRBmmA60A9pgOUvMi8GKhRMPEmjBRPzs2W7O1OA==
  /tunnel-agent/0.6.0:
    dependencies:
      safe-buffer: 5.2.1
    dev: false
    resolution:
      integrity: sha1-J6XeoGs2sEoKmWZ3SykIaPD8QP0=
  /tunnel/0.0.6:
    dev: false
    engines:
      node: '>=0.6.11 <=0.7.0 || >=0.7.3'
    resolution:
      integrity: sha512-1h/Lnq9yajKY2PEbBadPXj3VxsDDu844OnaAo52UVmIzIvwwtBPIuNvkjuzBlTWpfJyUbG3ez0KSBibQkj4ojg==
  /tweetnacl/0.14.5:
    dev: false
    resolution:
      integrity: sha1-WuaBd/GS1EViadEIr6k/+HQ/T2Q=
  /type-check/0.3.2:
    dependencies:
      prelude-ls: 1.1.2
    dev: false
    engines:
      node: '>= 0.8.0'
    resolution:
      integrity: sha1-WITKtRLPHTVeP7eE8wgEsrUg23I=
  /type-check/0.4.0:
    dependencies:
      prelude-ls: 1.2.1
    dev: false
    engines:
      node: '>= 0.8.0'
    resolution:
      integrity: sha512-XleUoc9uwGXqjWwXaUTZAmzMcFZ5858QA2vvx1Ur5xIcixXIP+8LnFDgRplU30us6teqdlskFfu+ae4K79Ooew==
  /type-detect/4.0.8:
    dev: false
    engines:
      node: '>=4'
    resolution:
      integrity: sha512-0fr/mIH1dlO+x7TlcMy+bIDqKPsw/70tVyeHW787goQjhmqaZe10uwLujubK9q9Lg6Fiho1KUKDYz0Z7k7g5/g==
  /type-fest/0.20.2:
    dev: false
    engines:
      node: '>=10'
    resolution:
      integrity: sha512-Ne+eE4r0/iWnpAxD852z3A+N0Bt5RN//NjJwRd2VFHEmrywxf5vsZlh4R6lixl6B+wz/8d+maTSAkN1FIkI3LQ==
  /type-fest/0.8.1:
    dev: false
    engines:
      node: '>=8'
    resolution:
      integrity: sha512-4dbzIzqvjtgiM5rw1k5rEHtBANKmdudhGyBEajN01fEyhaAIhsoKNy6y7+IN93IfpFtwY9iqi7kD+xwKhQsNJA==
  /type-is/1.6.18:
    dependencies:
      media-typer: 0.3.0
      mime-types: 2.1.29
    dev: false
    engines:
      node: '>= 0.6'
    resolution:
      integrity: sha512-TkRKr9sUTxEH8MdfuCSP7VizJyzRNMjj2J2do2Jr3Kym598JVdEksuzPQCnlFPW4ky9Q+iA+ma9BGm06XQBy8g==
  /typedoc-default-themes/0.6.3:
    dependencies:
      backbone: 1.4.0
      jquery: 3.6.0
      lunr: 2.3.9
      underscore: 1.12.1
    dev: false
    engines:
      node: '>= 8'
    resolution:
      integrity: sha512-rouf0TcIA4M2nOQFfC7Zp4NEwoYiEX4vX/ZtudJWU9IHA29MPC+PPgSXYLPESkUo7FuB//GxigO3mk9Qe1xp3Q==
  /typedoc/0.15.2:
    dependencies:
      '@types/minimatch': 3.0.3
      fs-extra: 8.1.0
      handlebars: 4.7.7
      highlight.js: 9.18.5
      lodash: 4.17.21
      marked: 0.7.0
      minimatch: 3.0.4
      progress: 2.0.3
      shelljs: 0.8.4
      typedoc-default-themes: 0.6.3
      typescript: 3.7.7
    dev: false
    engines:
      node: '>= 6.0.0'
    hasBin: true
    resolution:
      integrity: sha512-K2nFEtyDQTVdXOzYtECw3TwuT3lM91Zc0dzGSLuor5R8qzZbwqBoCw7xYGVBow6+mEZAvKGznLFsl7FzG+wAgQ==
  /typescript/3.7.7:
    dev: false
    engines:
      node: '>=4.2.0'
    hasBin: true
    resolution:
      integrity: sha512-MmQdgo/XenfZPvVLtKZOq9jQQvzaUAUpcKW8Z43x9B2fOm4S5g//tPtMweZUIP+SoBqrVPEIm+dJeQ9dfO0QdA==
  /typescript/3.9.9:
    dev: false
    engines:
      node: '>=4.2.0'
    hasBin: true
    resolution:
      integrity: sha512-kdMjTiekY+z/ubJCATUPlRDl39vXYiMV9iyeMuEuXZh2we6zz80uovNN2WlAxmmdE/Z/YQe+EbOEXB5RHEED3w==
  /typescript/4.1.2:
    dev: false
    engines:
      node: '>=4.2.0'
    hasBin: true
    resolution:
      integrity: sha512-thGloWsGH3SOxv1SoY7QojKi0tc+8FnOmiarEGMbd/lar7QOEd3hvlx3Fp5y6FlDUGl9L+pd4n2e+oToGMmhRQ==
  /ua-parser-js/0.7.24:
    dev: false
    resolution:
      integrity: sha512-yo+miGzQx5gakzVK3QFfN0/L9uVhosXBBO7qmnk7c2iw1IhL212wfA3zbnI54B0obGwC/5NWub/iT9sReMx+Fw==
  /uglify-js/3.13.1:
    dev: false
    engines:
      node: '>=0.8.0'
    hasBin: true
    resolution:
      integrity: sha512-EWhx3fHy3M9JbaeTnO+rEqzCe1wtyQClv6q3YWq0voOj4E+bMZBErVS1GAHPDiRGONYq34M1/d8KuQMgvi6Gjw==
  /unbox-primitive/1.0.0:
    dependencies:
      function-bind: 1.1.1
      has-bigints: 1.0.1
      has-symbols: 1.0.2
      which-boxed-primitive: 1.0.2
    dev: false
    resolution:
      integrity: sha512-P/51NX+JXyxK/aigg1/ZgyccdAxm5K1+n8+tvqSntjOivPt19gvm1VC49RWYetsiub8WViUchdxl/KWHHB0kzA==
  /unbzip2-stream/1.4.3:
    dependencies:
      buffer: 5.7.1
      through: 2.3.8
    dev: false
    resolution:
      integrity: sha512-mlExGW4w71ebDJviH16lQLtZS32VKqsSfk80GCfUlwT/4/hNRFsoscrF/c++9xinkMzECL1uL9DDwXqFWkruPg==
  /underscore/1.12.1:
    dev: false
    resolution:
      integrity: sha512-hEQt0+ZLDVUMhebKxL4x1BTtDY7bavVofhZ9KZ4aI26X9SRaE+Y3m83XUL1UP2jn8ynjndwCCpEHdUG+9pP1Tw==
  /underscore/1.8.3:
    dev: false
    resolution:
      integrity: sha1-Tz+1OxBuYJf8+ctBCfKl6b36UCI=
  /universal-user-agent/6.0.0:
    dev: false
    resolution:
      integrity: sha512-isyNax3wXoKaulPDZWHQqbmIx1k2tb9fb3GGDBRxCscfYV2Ch7WxPArBsFEG8s/safwXTT7H4QGhaIkTp9447w==
  /universalify/0.1.2:
    dev: false
    engines:
      node: '>= 4.0.0'
    resolution:
      integrity: sha512-rBJeI5CXAlmy1pV+617WB9J63U6XcazHHF2f2dbJix4XzpUF0RS3Zbj0FGIOCAva5P/d/GBOYaACQ1w+0azUkg==
  /unpipe/1.0.0:
    dev: false
    engines:
      node: '>= 0.8'
    resolution:
      integrity: sha1-sr9O6FFKrmFltIF4KdIbLvSZBOw=
  /uri-js/4.4.1:
    dependencies:
      punycode: 2.1.1
    dev: false
    resolution:
      integrity: sha512-7rKUyy33Q1yc98pQ1DAmLtwX109F7TIfWlW1Ydo8Wl1ii1SeHieeh0HHfPeL2fMXK6z0s8ecKs9frCuLJvndBg==
  /urix/0.1.0:
    deprecated: Please see https://github.com/lydell/urix#deprecated
    dev: false
    resolution:
      integrity: sha1-2pN/emLiH+wf0Y1Js1wpNQZ6bHI=
  /url/0.11.0:
    dependencies:
      punycode: 1.3.2
      querystring: 0.2.0
    dev: false
    resolution:
      integrity: sha1-ODjpfPxgUh63PFJajlW/3Z4uKPE=
  /util-deprecate/1.0.2:
    dev: false
    resolution:
      integrity: sha1-RQ1Nyfpw3nMnYvvS1KKJgUGaDM8=
  /util/0.10.3:
    dependencies:
      inherits: 2.0.1
    dev: false
    resolution:
      integrity: sha1-evsa/lCAUkZInj23/g7TeTNqwPk=
  /util/0.11.1:
    dependencies:
      inherits: 2.0.3
    dev: false
    resolution:
      integrity: sha512-HShAsny+zS2TZfaXxD9tYj4HQGlBezXZMZuM/S5PKLLoZkShZiGk9o5CzukI1LVHZvjdvZ2Sj1aW/Ndn2NB/HQ==
  /util/0.12.3:
    dependencies:
      inherits: 2.0.4
      is-arguments: 1.1.0
      is-generator-function: 1.0.8
      is-typed-array: 1.1.5
      safe-buffer: 5.2.1
      which-typed-array: 1.1.4
    dev: false
    resolution:
      integrity: sha512-I8XkoQwE+fPQEhy9v012V+TSdH2kp9ts29i20TaaDUXsg7x/onePbhFJUExBfv/2ay1ZOp/Vsm3nDlmnFGSAog==
  /utils-merge/1.0.1:
    dev: false
    engines:
      node: '>= 0.4.0'
    resolution:
      integrity: sha1-n5VxD1CiZ5R7LMwSR0HBAoQn5xM=
  /uuid/3.4.0:
    dev: false
    hasBin: true
    resolution:
      integrity: sha512-HjSDRw6gZE5JMggctHBcjVak08+KEVhSIiDzFnT9S9aegmp85S/bReBVTb4QTFaRNptJ9kuYaNhnbNEOkbKb/A==
  /uuid/8.3.2:
    dev: false
    hasBin: true
    resolution:
      integrity: sha512-+NYs2QeMWy+GWFOEm9xnn6HCDp0l7QBD7ml8zLUmJ+93Q5NF0NocErnwkTkXVFNiX3/fpC6afS8Dhb/gz7R7eg==
  /v8-compile-cache/2.3.0:
    dev: false
    resolution:
      integrity: sha512-l8lCEmLcLYZh4nbunNZvQCJc5pv7+RCwa8q/LdUx8u7lsWvPDKmpodJAJNwkAhJC//dFY48KuIEmjtd4RViDrA==
  /validate-npm-package-license/3.0.4:
    dependencies:
      spdx-correct: 3.1.1
      spdx-expression-parse: 3.0.1
    dev: false
    resolution:
      integrity: sha512-DpKm2Ui/xN7/HQKCtpZxoRWBhZ9Z0kqtygG8XCgNQ8ZlDnxuQmWhj566j8fN4Cu3/JmbhsDo7fcAJq4s9h27Ew==
  /validator/8.2.0:
    dev: false
    engines:
      node: '>= 0.10'
    resolution:
      integrity: sha512-Yw5wW34fSv5spzTXNkokD6S6/Oq92d8q/t14TqsS3fAiA1RYnxSFSIZ+CY3n6PGGRCq5HhJTSepQvFUS2QUDxA==
  /validator/9.4.1:
    dev: false
    engines:
      node: '>= 0.10'
    resolution:
      integrity: sha512-YV5KjzvRmSyJ1ee/Dm5UED0G+1L4GZnLN3w6/T+zZm8scVua4sOhYKWTUrKa0H/tMiJyO9QLHMPN+9mB/aMunA==
  /variable-diff/1.1.0:
    dependencies:
      chalk: 1.1.3
      object-assign: 4.1.1
    dev: false
    resolution:
      integrity: sha1-0r1cZtt2wTh52W5qMG7cmJ35eNo=
  /vary/1.1.2:
    dev: false
    engines:
      node: '>= 0.8'
    resolution:
      integrity: sha1-IpnwLG3tMNSllhsLn3RSShj2NPw=
  /verror/1.10.0:
    dependencies:
      assert-plus: 1.0.0
      core-util-is: 1.0.2
      extsprintf: 1.3.0
    dev: false
    engines:
      '0': node >=0.6.0
    resolution:
      integrity: sha1-OhBcoXBTr1XW4nDB+CiGguGNpAA=
  /void-elements/2.0.1:
    dev: false
    engines:
      node: '>=0.10.0'
    resolution:
      integrity: sha1-wGavtYK7HLQSjWDqkjkulNXp2+w=
  /webidl-conversions/4.0.2:
    dev: false
    resolution:
      integrity: sha512-YQ+BmxuTgd6UXZW3+ICGfyqRyHXVlD5GtQr5+qjiNW7bF0cqrzX500HVXPBOvgXb5YnzDd+h0zqyv61KUD7+Sg==
  /whatwg-url/6.5.0:
    dependencies:
      lodash.sortby: 4.7.0
      tr46: 1.0.1
      webidl-conversions: 4.0.2
    dev: false
    resolution:
      integrity: sha512-rhRZRqx/TLJQWUpQ6bmrt2UV4f0HCQ463yQuONJqC6fO2VoEb1pTYddbe59SkYq87aoM5A3bdhMZiUiVws+fzQ==
  /which-boxed-primitive/1.0.2:
    dependencies:
      is-bigint: 1.0.1
      is-boolean-object: 1.1.0
      is-number-object: 1.0.4
      is-string: 1.0.5
      is-symbol: 1.0.3
    dev: false
    resolution:
      integrity: sha512-bwZdv0AKLpplFY2KZRX6TvyuN7ojjr7lwkg6ml0roIy9YeuSr7JS372qlNW18UQYzgYK9ziGcerWqZOmEn9VNg==
  /which-module/2.0.0:
    dev: false
    resolution:
      integrity: sha1-2e8H3Od7mQK4o6j6SzHD4/fm6Ho=
  /which-pm-runs/1.0.0:
    dev: false
    optional: true
    resolution:
      integrity: sha1-Zws6+8VS4LVd9rd4DKdGFfI60cs=
  /which-typed-array/1.1.4:
    dependencies:
      available-typed-arrays: 1.0.2
      call-bind: 1.0.2
      es-abstract: 1.18.0
      foreach: 2.0.5
      function-bind: 1.1.1
      has-symbols: 1.0.2
      is-typed-array: 1.1.5
    dev: false
    engines:
      node: '>= 0.4'
    resolution:
      integrity: sha512-49E0SpUe90cjpoc7BOJwyPHRqSAd12c10Qm2amdEZrJPCY2NDxaW01zHITrem+rnETY3dwrbH3UUrUwagfCYDA==
  /which/1.3.1:
    dependencies:
      isexe: 2.0.0
    dev: false
    hasBin: true
    resolution:
      integrity: sha512-HxJdYWq1MTIQbJ3nw0cqssHoTNU267KlrDuGZ1WYlxDStUtKUhOaJmh112/TZmHxxUfuJqPXSOm7tDyas0OSIQ==
  /which/2.0.2:
    dependencies:
      isexe: 2.0.0
    dev: false
    engines:
      node: '>= 8'
    hasBin: true
    resolution:
      integrity: sha512-BLI3Tl1TW3Pvl70l3yq3Y64i+awpwXqsGBYWkkqMtnbXgrMD+yj7rhW0kuEDxzJaYXGjEW5ogapKNMEKNMjibA==
  /wide-align/1.1.3:
    dependencies:
      string-width: 2.1.1
    dev: false
    resolution:
      integrity: sha512-QGkOQc8XL6Bt5PwnsExKBPuMKBxnGxWWW3fU55Xt4feHozMUhdUMaBCk290qpm/wG5u/RSKzwdAC4i51YigihA==
  /word-wrap/1.2.3:
    dev: false
    engines:
      node: '>=0.10.0'
    resolution:
      integrity: sha512-Hz/mrNwitNRh/HUAtM/VT/5VH+ygD6DV7mYKZAtHOrbs8U7lvPS6xf7EJKMF0uW1KJCl0H701g3ZGus+muE5vQ==
  /wordwrap/1.0.0:
    dev: false
    resolution:
      integrity: sha1-J1hIEIkUVqQXHI0CJkQa3pDLyus=
  /wrap-ansi/5.1.0:
    dependencies:
      ansi-styles: 3.2.1
      string-width: 3.1.0
      strip-ansi: 5.2.0
    dev: false
    engines:
      node: '>=6'
    resolution:
      integrity: sha512-QC1/iN/2/RPVJ5jYK8BGttj5z83LmSKmvbvrXPNCLZSEb32KKVDJDl/MOt2N01qU2H/FkzEa9PKto1BqDjtd7Q==
  /wrap-ansi/6.2.0:
    dependencies:
      ansi-styles: 4.3.0
      string-width: 4.2.2
      strip-ansi: 6.0.0
    dev: false
    engines:
      node: '>=8'
    resolution:
      integrity: sha512-r6lPcBGxZXlIcymEu7InxDMhdW0KDxpLgoFLcguasxCaJ/SOIZwINatK9KY/tf+ZrlywOKU0UDj3ATXUBfxJXA==
  /wrap-ansi/7.0.0:
    dependencies:
      ansi-styles: 4.3.0
      string-width: 4.2.2
      strip-ansi: 6.0.0
    dev: false
    engines:
      node: '>=10'
    resolution:
      integrity: sha512-YVGIj2kamLSTxw6NsZjoBxfSwsn0ycdesmc4p+Q21c5zPuZ1pl+NfxVdxPtdHvmNVOQ6XSYG4AUtyt/Fi7D16Q==
  /wrappy/1.0.2:
    dev: false
    resolution:
      integrity: sha1-tSQ9jz7BqjXxNkYFvA0QNuMKtp8=
  /write-file-atomic/2.4.3:
    dependencies:
      graceful-fs: 4.2.6
      imurmurhash: 0.1.4
      signal-exit: 3.0.3
    dev: false
    resolution:
      integrity: sha512-GaETH5wwsX+GcnzhPgKcKjJ6M2Cq3/iZp1WyY/X1CSqrW+jVNM9Y7D8EC2sM4ZG/V8wZlSniJnCKWPmBYAucRQ==
  /ws/7.4.4:
    dev: false
    engines:
      node: '>=8.3.0'
    peerDependencies:
      bufferutil: ^4.0.1
      utf-8-validate: ^5.0.2
    peerDependenciesMeta:
      bufferutil:
        optional: true
      utf-8-validate:
        optional: true
    resolution:
      integrity: sha512-Qm8k8ojNQIMx7S+Zp8u/uHOx7Qazv3Yv4q68MiWWWOJhiwG5W3x7iqmRtJo8xxrciZUY4vRxUTJCKuRnF28ZZw==
  /xhr-mock/2.5.1:
    dependencies:
      global: 4.4.0
      url: 0.11.0
    dev: false
    resolution:
      integrity: sha512-UKOjItqjFgPUwQGPmRAzNBn8eTfIhcGjBVGvKYAWxUQPQsXNGD6KEckGTiHwyaAUp9C9igQlnN1Mp79KWCg7CQ==
  /xml/1.0.1:
    dev: false
    resolution:
      integrity: sha1-eLpyAgApxbyHuKgaPPzXS0ovweU=
  /xml2js/0.2.8:
    dependencies:
      sax: 0.5.8
    dev: false
    resolution:
      integrity: sha1-m4FpCTFjH/CdGVdUn69U9PmAs8I=
  /xml2js/0.4.23:
    dependencies:
      sax: 1.2.4
      xmlbuilder: 11.0.1
    dev: false
    engines:
      node: '>=4.0.0'
    resolution:
      integrity: sha512-ySPiMjM0+pLDftHgXY4By0uswI3SPKLDw/i3UXbnO8M/p28zqexCUoPmQFrYD+/1BzhGJSs2i1ERWKJAtiLrug==
  /xmlbuilder/11.0.1:
    dev: false
    engines:
      node: '>=4.0'
    resolution:
      integrity: sha512-fDlsI/kFEx7gLvbecc0/ohLG50fugQp8ryHzMTuW9vSa1GJ0XYWKnhsUx7oie3G98+r56aTQIUB4kht42R3JvA==
  /xmlbuilder/12.0.0:
    dev: false
    engines:
      node: '>=6.0'
    resolution:
      integrity: sha512-lMo8DJ8u6JRWp0/Y4XLa/atVDr75H9litKlb2E5j3V3MesoL50EBgZDWoLT3F/LztVnG67GjPXLZpqcky/UMnQ==
  /xmlbuilder/9.0.7:
    dev: false
    engines:
      node: '>=4.0'
    resolution:
      integrity: sha1-Ey7mPS7FVlxVfiD0wi35rKaGsQ0=
  /xmldom/0.5.0:
    dev: false
    engines:
      node: '>=10.0.0'
    resolution:
      integrity: sha512-Foaj5FXVzgn7xFzsKeNIde9g6aFBxTPi37iwsno8QvApmtg7KYrr+OPyRHcJF7dud2a5nGRBXK3n0dL62Gf7PA==
  /xpath.js/1.1.0:
    dev: false
    engines:
      node: '>=0.4.0'
    resolution:
      integrity: sha512-jg+qkfS4K8E7965sqaUl8mRngXiKb3WZGfONgE18pr03FUQiuSV6G+Ej4tS55B+rIQSFEIw3phdVAQ4pPqNWfQ==
  /xregexp/2.0.0:
    dev: false
    resolution:
      integrity: sha1-UqY+VsoLhKfzpfPWGHLxJq16WUM=
  /y18n/4.0.1:
    dev: false
    resolution:
      integrity: sha512-wNcy4NvjMYL8gogWWYAO7ZFWFfHcbdbE57tZO8e4cbpj8tfUcwrwqSl3ad8HxpYWCdXcJUCeKKZS62Av1affwQ==
  /y18n/5.0.5:
    dev: false
    engines:
      node: '>=10'
    resolution:
      integrity: sha512-hsRUr4FFrvhhRH12wOdfs38Gy7k2FFzB9qgN9v3aLykRq0dRcdcpz5C9FxdS2NuhOrI/628b/KSTJ3rwHysYSg==
  /yallist/2.1.2:
    dev: false
    resolution:
      integrity: sha1-HBH5IY8HYImkfdUS+TxmmaaoHVI=
  /yallist/3.1.1:
    dev: false
    resolution:
      integrity: sha512-a4UGQaWPH59mOXUYnAG2ewncQS4i4F43Tv3JoAM+s2VDAmS9NsK8GpDMLrCHPksFT7h3K6TOoUNn2pb7RoXx4g==
  /yallist/4.0.0:
    dev: false
    resolution:
      integrity: sha512-3wdGidZyq5PB084XLES5TpOSRA3wjXAlIWMhum2kRcv/41Sn2emQ0dycQW4uZXLejwKvg6EsvbdlVL+FYEct7A==
  /yaml/1.10.2:
    dev: false
    engines:
      node: '>= 6'
    resolution:
      integrity: sha512-r3vXyErRCYJ7wg28yvBY5VSoAF8ZvlcW9/BwUzEtUsjvX/DKs24dIkuwjtuprwJJHsbyUbLApepYTR1BN4uHrg==
  /yargs-parser/13.1.2:
    dependencies:
      camelcase: 5.3.1
      decamelize: 1.2.0
    dev: false
    resolution:
      integrity: sha512-3lbsNRf/j+A4QuSZfDRA7HRSfWrzO0YjqTJd5kjAq37Zep1CEgaYmrH9Q3GwPiB9cHyd1Y1UwggGhJGoxipbzg==
  /yargs-parser/18.1.3:
    dependencies:
      camelcase: 5.3.1
      decamelize: 1.2.0
    dev: false
    engines:
      node: '>=6'
    resolution:
      integrity: sha512-o50j0JeToy/4K6OZcaQmW6lyXXKhq7csREXcDwk2omFPJEwUNOVtJKvmDr9EI1fAJZUyZcRF7kxGBWmRXudrCQ==
  /yargs-parser/20.2.7:
    dev: false
    engines:
      node: '>=10'
    resolution:
      integrity: sha512-FiNkvbeHzB/syOjIUxFDCnhSfzAL8R5vs40MgLFBorXACCOAEaWu0gRZl14vG8MR9AOJIZbmkjhusqBYZ3HTHw==
  /yargs-unparser/1.6.0:
    dependencies:
      flat: 4.1.1
      lodash: 4.17.21
      yargs: 13.3.2
    dev: false
    engines:
      node: '>=6'
    resolution:
      integrity: sha512-W9tKgmSn0DpSatfri0nx52Joq5hVXgeLiqR/5G0sZNDoLZFOr/xjBUDcShCOGNsBnEMNo1KAMBkTej1Hm62HTw==
  /yargs/13.3.2:
    dependencies:
      cliui: 5.0.0
      find-up: 3.0.0
      get-caller-file: 2.0.5
      require-directory: 2.1.1
      require-main-filename: 2.0.0
      set-blocking: 2.0.0
      string-width: 3.1.0
      which-module: 2.0.0
      y18n: 4.0.1
      yargs-parser: 13.1.2
    dev: false
    resolution:
      integrity: sha512-AX3Zw5iPruN5ie6xGRIDgqkT+ZhnRlZMLMHAs8tg7nRruy2Nb+i5o9bwghAogtM08q1dpr2LVoS8KSTMYpWXUw==
  /yargs/15.4.1:
    dependencies:
      cliui: 6.0.0
      decamelize: 1.2.0
      find-up: 4.1.0
      get-caller-file: 2.0.5
      require-directory: 2.1.1
      require-main-filename: 2.0.0
      set-blocking: 2.0.0
      string-width: 4.2.2
      which-module: 2.0.0
      y18n: 4.0.1
      yargs-parser: 18.1.3
    dev: false
    engines:
      node: '>=8'
    resolution:
      integrity: sha512-aePbxDmcYW++PaqBsJ+HYUFwCdv4LVvdnhBy78E57PIor8/OVvhMrADFFEDh8DHDFRv/O9i3lPhsENjO7QX0+A==
  /yargs/16.2.0:
    dependencies:
      cliui: 7.0.4
      escalade: 3.1.1
      get-caller-file: 2.0.5
      require-directory: 2.1.1
      string-width: 4.2.2
      y18n: 5.0.5
      yargs-parser: 20.2.7
    dev: false
    engines:
      node: '>=10'
    resolution:
      integrity: sha512-D1mvvtDG0L5ft/jGWkLpG1+m0eQxOfaBvTNELraWj22wSVUMWxZUvYgJYcKh6jGGIkJFhH4IZPQhR4TKpc8mBw==
  /yauzl/2.10.0:
    dependencies:
      buffer-crc32: 0.2.13
      fd-slicer: 1.1.0
    dev: false
    resolution:
      integrity: sha1-x+sXyT4RLLEIb6bY5R+wZnt5pfk=
  /yn/3.1.1:
    dev: false
    engines:
      node: '>=6'
    resolution:
      integrity: sha512-Ux4ygGWsu2c7isFWe8Yu1YluJmqVhxqK2cLXNQA5AcC3QfbGNpM7fu0Y8b/z16pXLnFxZYvWhd3fhBY9DLmC6Q==
  /z-schema/3.18.4:
    dependencies:
      lodash.get: 4.4.2
      lodash.isequal: 4.5.0
      validator: 8.2.0
    dev: false
    hasBin: true
    optionalDependencies:
      commander: 2.20.3
    resolution:
      integrity: sha512-DUOKC/IhbkdLKKiV89gw9DUauTV8U/8yJl1sjf6MtDmzevLKOF2duNJ495S3MFVjqZarr+qNGCPbkg4mu4PpLw==
  file:projects/abort-controller.tgz:
    dependencies:
      '@microsoft/api-extractor': 7.7.11
      '@rollup/plugin-commonjs': 11.0.2_rollup@1.32.1
      '@rollup/plugin-multi-entry': 3.0.1_rollup@1.32.1
      '@rollup/plugin-node-resolve': 8.4.0_rollup@1.32.1
      '@rollup/plugin-replace': 2.4.1_rollup@1.32.1
      '@types/mocha': 7.0.2
      '@types/node': 8.10.66
      assert: 1.5.0
      cross-env: 7.0.3
      delay: 4.4.1
      downlevel-dts: 0.4.0
      eslint: 7.22.0
      karma: 6.2.0
      karma-chrome-launcher: 3.1.0
      karma-coverage: 2.0.3
      karma-edge-launcher: 0.4.2_karma@6.2.0
      karma-env-preprocessor: 0.1.1
      karma-firefox-launcher: 1.3.0
      karma-ie-launcher: 1.0.0_karma@6.2.0
      karma-junit-reporter: 2.0.1_karma@6.2.0
      karma-mocha: 2.0.1
      karma-mocha-reporter: 2.2.5_karma@6.2.0
      karma-sourcemap-loader: 0.3.8
      mocha: 7.2.0
      mocha-junit-reporter: 1.23.3_mocha@7.2.0
      nyc: 14.1.1
      prettier: 1.19.1
      rimraf: 3.0.2
      rollup: 1.32.1
      rollup-plugin-sourcemaps: 0.4.2_rollup@1.32.1
      rollup-plugin-terser: 5.3.1_rollup@1.32.1
      ts-node: 9.1.1_typescript@4.1.2
      tslib: 2.1.0
      typedoc: 0.15.2
      typescript: 4.1.2
    dev: false
    name: '@rush-temp/abort-controller'
    resolution:
      integrity: sha512-lpzo5z8hH1NUovPLPHETCmiReSZ8rn2akH0vn9Cs9YdeeFJVx3jIF1xngcFNCOMk97Gt6x1HtH+i1grHC0YgoQ==
      tarball: file:projects/abort-controller.tgz
    version: 0.0.0
  file:projects/ai-anomaly-detector.tgz:
    dependencies:
      '@azure/identity': 1.2.4
      '@microsoft/api-extractor': 7.7.11
      '@opentelemetry/api': 0.10.2
      '@rollup/plugin-commonjs': 11.0.2_rollup@1.32.1
      '@rollup/plugin-json': 4.1.0_rollup@1.32.1
      '@rollup/plugin-multi-entry': 3.0.1_rollup@1.32.1
      '@rollup/plugin-node-resolve': 8.4.0_rollup@1.32.1
      '@rollup/plugin-replace': 2.4.1_rollup@1.32.1
      '@types/chai': 4.2.15
      '@types/mocha': 7.0.2
      '@types/node': 8.10.66
      chai: 4.3.4
      cross-env: 7.0.3
      csv-parse: 4.15.3
      dotenv: 8.2.0
      eslint: 7.22.0
      inherits: 2.0.4
      karma: 6.2.0
      karma-chrome-launcher: 3.1.0
      karma-coverage: 2.0.3
      karma-edge-launcher: 0.4.2_karma@6.2.0
      karma-env-preprocessor: 0.1.1
      karma-firefox-launcher: 1.3.0
      karma-ie-launcher: 1.0.0_karma@6.2.0
      karma-junit-reporter: 2.0.1_karma@6.2.0
      karma-mocha: 2.0.1
      karma-mocha-reporter: 2.2.5_karma@6.2.0
      karma-sourcemap-loader: 0.3.8
      mocha: 7.2.0
      mocha-junit-reporter: 1.23.3_mocha@7.2.0
      nyc: 14.1.1
      prettier: 1.19.1
      rimraf: 3.0.2
      rollup: 1.32.1
      rollup-plugin-shim: 1.0.0
      rollup-plugin-sourcemaps: 0.4.2_rollup@1.32.1
      rollup-plugin-terser: 5.3.1_rollup@1.32.1
      rollup-plugin-visualizer: 4.2.1_rollup@1.32.1
      tslib: 2.1.0
      typedoc: 0.15.2
      typescript: 4.1.2
      util: 0.12.3
    dev: false
    name: '@rush-temp/ai-anomaly-detector'
    resolution:
      integrity: sha512-Xz4JQgeSL/FFp77LimXOQDz4RJH//6SA8tVSXXSbzjw+joLI+XnU1n6fB277vxlJPuECHFJjSoiS+HsuuArtRg==
      tarball: file:projects/ai-anomaly-detector.tgz
    version: 0.0.0
  file:projects/ai-form-recognizer.tgz:
    dependencies:
      '@azure/identity': 1.2.4
      '@microsoft/api-extractor': 7.7.11
      '@opentelemetry/api': 0.10.2
      '@types/chai': 4.2.15
      '@types/mocha': 7.0.2
      '@types/node': 8.10.66
      '@types/sinon': 9.0.11
      chai: 4.3.4
      chai-as-promised: 7.1.1_chai@4.3.4
      cross-env: 7.0.3
      dotenv: 8.2.0
      eslint: 7.22.0
      karma: 6.2.0
      karma-chrome-launcher: 3.1.0
      karma-coverage: 2.0.3
      karma-edge-launcher: 0.4.2_karma@6.2.0
      karma-env-preprocessor: 0.1.1
      karma-firefox-launcher: 1.3.0
      karma-ie-launcher: 1.0.0_karma@6.2.0
      karma-json-preprocessor: 0.3.3_karma@6.2.0
      karma-json-to-file-reporter: 1.0.1
      karma-junit-reporter: 2.0.1_karma@6.2.0
      karma-mocha: 2.0.1
      karma-mocha-reporter: 2.2.5_karma@6.2.0
      karma-sourcemap-loader: 0.3.8
      mocha: 7.2.0
      mocha-junit-reporter: 1.23.3_mocha@7.2.0
      nyc: 14.1.1
      prettier: 1.19.1
      rimraf: 3.0.2
      rollup: 1.32.1
      sinon: 9.2.4
      source-map-support: 0.5.19
      tslib: 2.1.0
      typedoc: 0.15.2
      typescript: 4.1.2
    dev: false
    name: '@rush-temp/ai-form-recognizer'
    resolution:
      integrity: sha512-LgHD00KHy2oRc18MF4ww1DAJQCVj3sUYB6kAu+Elxt4QQS9Up1MmwKEOTp4JMOygernFQBCrh7Ol0hgkurzRSg==
      tarball: file:projects/ai-form-recognizer.tgz
    version: 0.0.0
  file:projects/ai-metrics-advisor.tgz:
    dependencies:
      '@azure/identity': 1.2.4
      '@microsoft/api-extractor': 7.7.11
      '@opentelemetry/api': 0.10.2
      '@types/chai': 4.2.15
      '@types/mocha': 7.0.2
      '@types/node': 8.10.66
      '@types/sinon': 9.0.11
      chai: 4.3.4
      chai-as-promised: 7.1.1_chai@4.3.4
      cross-env: 7.0.3
      dotenv: 8.2.0
      eslint: 7.22.0
      karma: 6.2.0
      karma-chrome-launcher: 3.1.0
      karma-coverage: 2.0.3
      karma-edge-launcher: 0.4.2_karma@6.2.0
      karma-env-preprocessor: 0.1.1
      karma-firefox-launcher: 1.3.0
      karma-ie-launcher: 1.0.0_karma@6.2.0
      karma-json-preprocessor: 0.3.3_karma@6.2.0
      karma-json-to-file-reporter: 1.0.1
      karma-junit-reporter: 2.0.1_karma@6.2.0
      karma-mocha: 2.0.1
      karma-mocha-reporter: 2.2.5_karma@6.2.0
      karma-sourcemap-loader: 0.3.8
      mocha: 7.2.0
      mocha-junit-reporter: 1.23.3_mocha@7.2.0
      nyc: 14.1.1
      prettier: 1.19.1
      rimraf: 3.0.2
      rollup: 1.32.1
      sinon: 9.2.4
      source-map-support: 0.5.19
      ts-node: 9.1.1_typescript@4.1.2
      tslib: 2.1.0
      typedoc: 0.15.2
      typescript: 4.1.2
    dev: false
    name: '@rush-temp/ai-metrics-advisor'
    resolution:
      integrity: sha512-XwDZ9xZtjYZj+ezZW/nF80tYIl0e62lrqKBXnBHi0eucEWIhbfSb79ynUZjV4KSX9oD8gj8AvrlS9VFydOsP0w==
      tarball: file:projects/ai-metrics-advisor.tgz
    version: 0.0.0
  file:projects/ai-text-analytics.tgz:
    dependencies:
      '@azure/identity': 1.2.4
      '@microsoft/api-extractor': 7.7.11
      '@opentelemetry/api': 0.10.2
      '@types/chai': 4.2.15
      '@types/chai-as-promised': 7.1.3
      '@types/mocha': 7.0.2
      '@types/node': 8.10.66
      '@types/sinon': 9.0.11
      chai: 4.3.4
      chai-as-promised: 7.1.1_chai@4.3.4
      cross-env: 7.0.3
      dotenv: 8.2.0
      eslint: 7.22.0
      karma: 6.2.0
      karma-chrome-launcher: 3.1.0
      karma-coverage: 2.0.3
      karma-edge-launcher: 0.4.2_karma@6.2.0
      karma-env-preprocessor: 0.1.1
      karma-firefox-launcher: 1.3.0
      karma-ie-launcher: 1.0.0_karma@6.2.0
      karma-json-preprocessor: 0.3.3_karma@6.2.0
      karma-json-to-file-reporter: 1.0.1
      karma-junit-reporter: 2.0.1_karma@6.2.0
      karma-mocha: 2.0.1
      karma-mocha-reporter: 2.2.5_karma@6.2.0
      karma-source-map-support: 1.4.0
      karma-sourcemap-loader: 0.3.8
      mocha: 7.2.0
      mocha-junit-reporter: 1.23.3_mocha@7.2.0
      nyc: 14.1.1
      prettier: 1.19.1
      rimraf: 3.0.2
      rollup: 1.32.1
      sinon: 9.2.4
      source-map-support: 0.5.19
      ts-node: 9.1.1_typescript@4.1.2
      tslib: 2.1.0
      typedoc: 0.15.2
      typescript: 4.1.2
    dev: false
    name: '@rush-temp/ai-text-analytics'
    resolution:
      integrity: sha512-qCbDnRcgv9F/zFJQKBfTsIBYvaTI58RRTNUs7PmXLKSqvEuGInAHjmoIcfRthIARtOcEcEUk5/hIShj9z3C1rQ==
      tarball: file:projects/ai-text-analytics.tgz
    version: 0.0.0
  file:projects/app-configuration.tgz:
    dependencies:
      '@azure/identity': 1.2.4
      '@microsoft/api-extractor': 7.7.11
      '@opentelemetry/api': 0.10.2
      '@rollup/plugin-commonjs': 11.0.2_rollup@1.32.1
      '@rollup/plugin-inject': 4.0.2_rollup@1.32.1
      '@rollup/plugin-json': 4.1.0_rollup@1.32.1
      '@rollup/plugin-multi-entry': 3.0.1_rollup@1.32.1
      '@rollup/plugin-node-resolve': 8.4.0_rollup@1.32.1
      '@rollup/plugin-replace': 2.4.1_rollup@1.32.1
      '@types/chai': 4.2.15
      '@types/mocha': 7.0.2
      '@types/node': 8.10.66
      '@types/sinon': 9.0.11
      assert: 1.5.0
      chai: 4.3.4
      cross-env: 7.0.3
      dotenv: 8.2.0
      eslint: 7.22.0
      esm: 3.2.25
      karma: 6.2.0
      karma-chrome-launcher: 3.1.0
      karma-coverage: 2.0.3
      karma-edge-launcher: 0.4.2_karma@6.2.0
      karma-env-preprocessor: 0.1.1
      karma-firefox-launcher: 1.3.0
      karma-ie-launcher: 1.0.0_karma@6.2.0
      karma-junit-reporter: 2.0.1_karma@6.2.0
      karma-mocha: 2.0.1
      karma-mocha-reporter: 2.2.5_karma@6.2.0
      karma-sourcemap-loader: 0.3.8
      mocha: 7.2.0
      mocha-junit-reporter: 1.23.3_mocha@7.2.0
      nock: 12.0.3
      nyc: 14.1.1
      prettier: 1.19.1
      rimraf: 3.0.2
      rollup: 1.32.1
      rollup-plugin-shim: 1.0.0
      rollup-plugin-sourcemaps: 0.4.2_rollup@1.32.1
      rollup-plugin-terser: 5.3.1_rollup@1.32.1
      sinon: 9.2.4
      ts-node: 9.1.1_typescript@4.1.2
      tslib: 2.1.0
      typedoc: 0.15.2
      typescript: 4.1.2
      uglify-js: 3.13.1
    dev: false
    name: '@rush-temp/app-configuration'
    resolution:
      integrity: sha512-wA6TRXs/hQEqAK6Fib4IgI/+SFQYMcWFx3KtSyxZKYS0tGxEIQJiovX+lvUEBmc/TuFgNaNbkVeFkCcq/BL39Q==
      tarball: file:projects/app-configuration.tgz
    version: 0.0.0
  file:projects/attestation.tgz:
    dependencies:
      '@azure/identity': 1.2.4
      '@microsoft/api-extractor': 7.7.11
      '@opentelemetry/api': 0.10.2
      '@types/chai': 4.2.15
      '@types/chai-as-promised': 7.1.3
      '@types/jsrsasign': 8.0.10
      '@types/mocha': 7.0.2
      '@types/node': 8.10.66
      buffer: 5.7.1
      chai: 4.3.4
      chai-as-promised: 7.1.1_chai@4.3.4
      dotenv: 8.2.0
      eslint: 7.22.0
      jsrsasign: 10.1.13
      karma: 6.2.0
      karma-chrome-launcher: 3.1.0
      karma-coverage: 2.0.3
      karma-edge-launcher: 0.4.2_karma@6.2.0
      karma-env-preprocessor: 0.1.1
      karma-firefox-launcher: 1.3.0
      karma-ie-launcher: 1.0.0_karma@6.2.0
      karma-json-preprocessor: 0.3.3_karma@6.2.0
      karma-json-to-file-reporter: 1.0.1
      karma-junit-reporter: 2.0.1_karma@6.2.0
      karma-mocha: 2.0.1
      karma-mocha-reporter: 2.2.5_karma@6.2.0
      karma-source-map-support: 1.4.0
      karma-sourcemap-loader: 0.3.8
      mocha: 7.2.0
      nyc: 14.1.1
      prettier: 1.19.1
      rimraf: 3.0.2
      rollup: 1.32.1
      rollup-plugin-node-resolve: 3.4.0
      rollup-plugin-sourcemaps: 0.4.2_rollup@1.32.1
      safe-buffer: 5.2.1
      ts-node: 9.1.1_typescript@4.1.2
      tslib: 2.1.0
      typedoc: 0.15.2
      typescript: 4.1.2
    dev: false
    name: '@rush-temp/attestation'
    resolution:
      integrity: sha512-hG+ZIt7/8l8bE4M6vFNmj+StiACYUVVcJGhAaGf/WYYKyKnnhzMAOSIaRCdXxCX4NRTCSgTH2N+DGGYO0W7HRw==
      tarball: file:projects/attestation.tgz
    version: 0.0.0
  file:projects/communication-administration.tgz:
    dependencies:
      '@azure/identity': 1.2.4
      '@microsoft/api-documenter': 7.8.56
      '@microsoft/api-extractor': 7.7.11
      '@opentelemetry/api': 0.10.2
      '@rollup/plugin-commonjs': 11.0.2_rollup@1.32.1
      '@rollup/plugin-json': 4.1.0_rollup@1.32.1
      '@rollup/plugin-multi-entry': 3.0.1_rollup@1.32.1
      '@rollup/plugin-node-resolve': 8.4.0_rollup@1.32.1
      '@rollup/plugin-replace': 2.4.1_rollup@1.32.1
      '@types/chai': 4.2.15
      '@types/mocha': 7.0.2
      '@types/node': 8.10.66
      '@types/sinon': 9.0.11
      assert: 1.5.0
      chai: 4.3.4
      cross-env: 7.0.3
      dotenv: 8.2.0
      eslint: 7.22.0
      events: 3.3.0
      inherits: 2.0.4
      karma: 6.2.0
      karma-chrome-launcher: 3.1.0
      karma-coverage: 2.0.3
      karma-edge-launcher: 0.4.2_karma@6.2.0
      karma-env-preprocessor: 0.1.1
      karma-firefox-launcher: 1.3.0
      karma-ie-launcher: 1.0.0_karma@6.2.0
      karma-json-preprocessor: 0.3.3_karma@6.2.0
      karma-json-to-file-reporter: 1.0.1
      karma-junit-reporter: 2.0.1_karma@6.2.0
      karma-mocha: 2.0.1
      karma-mocha-reporter: 2.2.5_karma@6.2.0
      karma-sourcemap-loader: 0.3.8
      mocha: 7.2.0
      mocha-junit-reporter: 1.23.3_mocha@7.2.0
      nyc: 14.1.1
      prettier: 1.19.1
      rimraf: 3.0.2
      rollup: 1.32.1
      rollup-plugin-shim: 1.0.0
      rollup-plugin-sourcemaps: 0.4.2_rollup@1.32.1
      rollup-plugin-terser: 5.3.1_rollup@1.32.1
      rollup-plugin-visualizer: 4.2.1_rollup@1.32.1
      sinon: 9.2.4
      tslib: 2.1.0
      typedoc: 0.15.2
      typescript: 4.1.2
    dev: false
    name: '@rush-temp/communication-administration'
    resolution:
      integrity: sha512-DDT0w71HvXCS7Ww3gM2HO5GXtm8CtitIpHAtGU00lKdFohfzINn7onva3zBKyvLfVMTvv+1TsRrXti5UTu3biA==
      tarball: file:projects/communication-administration.tgz
    version: 0.0.0
  file:projects/communication-chat.tgz:
    dependencies:
      '@azure/communication-identity': 1.0.0-beta.5
      '@azure/communication-signaling': 1.0.0-beta.3
      '@microsoft/api-extractor': 7.7.11
      '@opentelemetry/api': 0.10.2
      '@rollup/plugin-commonjs': 11.0.2_rollup@1.32.1
      '@rollup/plugin-json': 4.1.0_rollup@1.32.1
      '@rollup/plugin-multi-entry': 3.0.1_rollup@1.32.1
      '@rollup/plugin-node-resolve': 8.4.0_rollup@1.32.1
      '@rollup/plugin-replace': 2.4.1_rollup@1.32.1
      '@types/chai': 4.2.15
      '@types/mocha': 7.0.2
      '@types/node': 8.10.66
      '@types/sinon': 9.0.11
      assert: 1.5.0
      chai: 4.3.4
      cross-env: 7.0.3
      dotenv: 8.2.0
      eslint: 7.22.0
      events: 3.3.0
      inherits: 2.0.4
      karma: 6.2.0
      karma-chrome-launcher: 3.1.0
      karma-coverage: 2.0.3
      karma-edge-launcher: 0.4.2_karma@6.2.0
      karma-env-preprocessor: 0.1.1
      karma-firefox-launcher: 1.3.0
      karma-ie-launcher: 1.0.0_karma@6.2.0
      karma-json-preprocessor: 0.3.3_karma@6.2.0
      karma-json-to-file-reporter: 1.0.1
      karma-junit-reporter: 2.0.1_karma@6.2.0
      karma-mocha: 2.0.1
      karma-mocha-reporter: 2.2.5_karma@6.2.0
      karma-sourcemap-loader: 0.3.8
      mocha: 7.2.0
      mocha-junit-reporter: 1.23.3_mocha@7.2.0
      nyc: 14.1.1
      prettier: 1.19.1
      rimraf: 3.0.2
      rollup: 1.32.1
      rollup-plugin-shim: 1.0.0
      rollup-plugin-sourcemaps: 0.4.2_rollup@1.32.1
      rollup-plugin-terser: 5.3.1_rollup@1.32.1
      rollup-plugin-visualizer: 4.2.1_rollup@1.32.1
      sinon: 9.2.4
      tslib: 2.1.0
      typedoc: 0.15.2
      typescript: 4.1.2
      util: 0.12.3
    dev: false
    name: '@rush-temp/communication-chat'
    resolution:
      integrity: sha512-8p2iK0zzMBTZCOm+BUbak1IUkUtcKbw+n/cT07TLKqMbXE45t+28peI7vUVqRLRdS9Si9obgWH3xlYbAV3Ay1Q==
      tarball: file:projects/communication-chat.tgz
    version: 0.0.0
  file:projects/communication-common.tgz:
    dependencies:
      '@microsoft/api-extractor': 7.7.11
      '@opentelemetry/api': 0.10.2
      '@rollup/plugin-commonjs': 11.0.2_rollup@1.32.1
      '@rollup/plugin-json': 4.1.0_rollup@1.32.1
      '@rollup/plugin-multi-entry': 3.0.1_rollup@1.32.1
      '@rollup/plugin-node-resolve': 8.4.0_rollup@1.32.1
      '@rollup/plugin-replace': 2.4.1_rollup@1.32.1
      '@types/chai': 4.2.15
      '@types/chai-as-promised': 7.1.3
      '@types/jwt-decode': 2.2.1
      '@types/mocha': 7.0.2
      '@types/node': 8.10.66
      '@types/sinon': 9.0.11
      assert: 1.5.0
      chai: 4.3.4
      chai-as-promised: 7.1.1_chai@4.3.4
      cross-env: 7.0.3
      eslint: 7.22.0
      events: 3.3.0
      inherits: 2.0.4
      jwt-decode: 2.2.0
      karma: 6.2.0
      karma-chrome-launcher: 3.1.0
      karma-coverage: 2.0.3
      karma-edge-launcher: 0.4.2_karma@6.2.0
      karma-env-preprocessor: 0.1.1
      karma-firefox-launcher: 1.3.0
      karma-ie-launcher: 1.0.0_karma@6.2.0
      karma-junit-reporter: 2.0.1_karma@6.2.0
      karma-mocha: 2.0.1
      karma-mocha-reporter: 2.2.5_karma@6.2.0
      karma-sourcemap-loader: 0.3.8
      mocha: 7.2.0
      mocha-junit-reporter: 1.23.3_mocha@7.2.0
      nyc: 14.1.1
      prettier: 1.19.1
      rimraf: 3.0.2
      rollup: 1.32.1
      rollup-plugin-sourcemaps: 0.4.2_rollup@1.32.1
      rollup-plugin-terser: 5.3.1_rollup@1.32.1
      rollup-plugin-visualizer: 4.2.1_rollup@1.32.1
      sinon: 9.2.4
      tslib: 2.1.0
      typedoc: 0.15.2
      typescript: 4.1.2
      util: 0.12.3
    dev: false
    name: '@rush-temp/communication-common'
    resolution:
      integrity: sha512-OTbbE3U8rZzWhw6U5OQ3RITJrqSZawv2VA0W0Nwq+e9Qm8ZRD+OPcWPrNFI5Wws9dGot0HbNTlJ/Q4G/M1Udjg==
      tarball: file:projects/communication-common.tgz
    version: 0.0.0
  file:projects/communication-identity.tgz:
    dependencies:
      '@azure/identity': 1.2.4
      '@microsoft/api-documenter': 7.8.56
      '@microsoft/api-extractor': 7.7.11
      '@opentelemetry/api': 0.10.2
      '@rollup/plugin-commonjs': 11.0.2_rollup@1.32.1
      '@rollup/plugin-json': 4.1.0_rollup@1.32.1
      '@rollup/plugin-multi-entry': 3.0.1_rollup@1.32.1
      '@rollup/plugin-node-resolve': 8.4.0_rollup@1.32.1
      '@rollup/plugin-replace': 2.4.1_rollup@1.32.1
      '@types/chai': 4.2.15
      '@types/mocha': 7.0.2
      '@types/node': 8.10.66
      '@types/sinon': 9.0.11
      assert: 1.5.0
      chai: 4.3.4
      cross-env: 7.0.3
      dotenv: 8.2.0
      eslint: 7.22.0
      events: 3.3.0
      inherits: 2.0.4
      karma: 6.2.0
      karma-chrome-launcher: 3.1.0
      karma-coverage: 2.0.3
      karma-edge-launcher: 0.4.2_karma@6.2.0
      karma-env-preprocessor: 0.1.1
      karma-firefox-launcher: 1.3.0
      karma-ie-launcher: 1.0.0_karma@6.2.0
      karma-json-preprocessor: 0.3.3_karma@6.2.0
      karma-json-to-file-reporter: 1.0.1
      karma-junit-reporter: 2.0.1_karma@6.2.0
      karma-mocha: 2.0.1
      karma-mocha-reporter: 2.2.5_karma@6.2.0
      karma-sourcemap-loader: 0.3.8
      mocha: 7.2.0
      mocha-junit-reporter: 1.23.3_mocha@7.2.0
      nyc: 14.1.1
      prettier: 1.19.1
      rimraf: 3.0.2
      rollup: 1.32.1
      rollup-plugin-shim: 1.0.0
      rollup-plugin-sourcemaps: 0.4.2_rollup@1.32.1
      rollup-plugin-terser: 5.3.1_rollup@1.32.1
      rollup-plugin-visualizer: 4.2.1_rollup@1.32.1
      sinon: 9.2.4
      tslib: 2.1.0
      typedoc: 0.15.2
      typescript: 4.1.2
    dev: false
    name: '@rush-temp/communication-identity'
    resolution:
      integrity: sha512-y1ywIYptiMuH4NREzzPxXJQg6Gt+zSwp3WJDUGEu99tQcpyToc8oz+4l1FBgq0Dlnxzg0RINJd90sc/SUGisUw==
      tarball: file:projects/communication-identity.tgz
    version: 0.0.0
  file:projects/communication-phone-numbers.tgz:
    dependencies:
      '@azure/identity': 1.2.4
      '@microsoft/api-documenter': 7.8.56
      '@microsoft/api-extractor': 7.7.11
      '@opentelemetry/api': 0.10.2
      '@rollup/plugin-commonjs': 11.0.2_rollup@1.32.1
      '@rollup/plugin-json': 4.1.0_rollup@1.32.1
      '@rollup/plugin-multi-entry': 3.0.1_rollup@1.32.1
      '@rollup/plugin-node-resolve': 8.4.0_rollup@1.32.1
      '@rollup/plugin-replace': 2.4.1_rollup@1.32.1
      '@types/chai': 4.2.15
      '@types/mocha': 7.0.2
      '@types/node': 8.10.66
      '@types/sinon': 9.0.11
      assert: 1.5.0
      chai: 4.3.4
      cross-env: 7.0.3
      dotenv: 8.2.0
      eslint: 7.22.0
      events: 3.3.0
      inherits: 2.0.4
      karma: 6.2.0
      karma-chrome-launcher: 3.1.0
      karma-coverage: 2.0.3
      karma-edge-launcher: 0.4.2_karma@6.2.0
      karma-env-preprocessor: 0.1.1
      karma-firefox-launcher: 1.3.0
      karma-ie-launcher: 1.0.0_karma@6.2.0
      karma-json-preprocessor: 0.3.3_karma@6.2.0
      karma-json-to-file-reporter: 1.0.1
      karma-junit-reporter: 2.0.1_karma@6.2.0
      karma-mocha: 2.0.1
      karma-mocha-reporter: 2.2.5_karma@6.2.0
      karma-sourcemap-loader: 0.3.8
      mocha: 7.2.0
      mocha-junit-reporter: 1.23.3_mocha@7.2.0
      nyc: 14.1.1
      prettier: 1.19.1
      rimraf: 3.0.2
      rollup: 1.32.1
      rollup-plugin-shim: 1.0.0
      rollup-plugin-sourcemaps: 0.4.2_rollup@1.32.1
      rollup-plugin-terser: 5.3.1_rollup@1.32.1
      rollup-plugin-visualizer: 4.2.1_rollup@1.32.1
      sinon: 9.2.4
      tslib: 2.1.0
      typedoc: 0.15.2
      typescript: 4.1.2
    dev: false
    name: '@rush-temp/communication-phone-numbers'
    resolution:
      integrity: sha512-KNLkg6N1OQAvBSsdOc/XTNn5DV8mz2wWvq2X28FhvYPEbIl1R2L5mw6uvYBpVzrC+/QHo5l2ET+MlEudm+c+PQ==
      tarball: file:projects/communication-phone-numbers.tgz
    version: 0.0.0
  file:projects/communication-sms.tgz:
    dependencies:
      '@azure/identity': 1.2.4
      '@microsoft/api-extractor': 7.7.11
      '@opentelemetry/api': 0.10.2
      '@rollup/plugin-commonjs': 11.0.2_rollup@1.32.1
      '@rollup/plugin-json': 4.1.0_rollup@1.32.1
      '@rollup/plugin-multi-entry': 3.0.1_rollup@1.32.1
      '@rollup/plugin-node-resolve': 8.4.0_rollup@1.32.1
      '@rollup/plugin-replace': 2.4.1_rollup@1.32.1
      '@types/chai': 4.2.15
      '@types/mocha': 7.0.2
      '@types/node': 8.10.66
      '@types/sinon': 9.0.11
      assert: 1.5.0
      chai: 4.3.4
      cross-env: 7.0.3
      dotenv: 8.2.0
      eslint: 7.22.0
      events: 3.3.0
      inherits: 2.0.4
      karma: 6.2.0
      karma-chrome-launcher: 3.1.0
      karma-coverage: 2.0.3
      karma-edge-launcher: 0.4.2_karma@6.2.0
      karma-env-preprocessor: 0.1.1
      karma-firefox-launcher: 1.3.0
      karma-ie-launcher: 1.0.0_karma@6.2.0
      karma-junit-reporter: 2.0.1_karma@6.2.0
      karma-mocha: 2.0.1
      karma-mocha-reporter: 2.2.5_karma@6.2.0
      karma-sourcemap-loader: 0.3.8
      mocha: 7.2.0
      mocha-junit-reporter: 1.23.3_mocha@7.2.0
      nyc: 14.1.1
      prettier: 1.19.1
      rimraf: 3.0.2
      rollup: 1.32.1
      rollup-plugin-shim: 1.0.0
      rollup-plugin-sourcemaps: 0.4.2_rollup@1.32.1
      rollup-plugin-terser: 5.3.1_rollup@1.32.1
      rollup-plugin-visualizer: 4.2.1_rollup@1.32.1
      sinon: 9.2.4
      tslib: 2.1.0
      typedoc: 0.15.2
      typescript: 4.1.2
      util: 0.12.3
    dev: false
    name: '@rush-temp/communication-sms'
    resolution:
      integrity: sha512-ctnXT8NoEAG2J/IqdPc0qYMmRqtBP6Ceg0owV0b4gVT/AhWURQGDW8nPAXzmeqQWqr5QxfJt4CMnyZchw5gB2w==
      tarball: file:projects/communication-sms.tgz
    version: 0.0.0
  file:projects/container-registry.tgz:
    dependencies:
      '@azure/identity': 1.2.4
      '@microsoft/api-extractor': 7.7.11
      '@opentelemetry/api': 0.10.2
      '@types/chai': 4.2.15
      '@types/chai-as-promised': 7.1.3
      '@types/mocha': 7.0.2
      '@types/node': 8.10.66
      chai: 4.3.4
      chai-as-promised: 7.1.1_chai@4.3.4
      cross-env: 7.0.3
      dotenv: 8.2.0
      eslint: 7.22.0
      inherits: 2.0.4
      karma: 6.2.0
      karma-chrome-launcher: 3.1.0
      karma-coverage: 2.0.3
      karma-edge-launcher: 0.4.2_karma@6.2.0
      karma-env-preprocessor: 0.1.1
      karma-firefox-launcher: 1.3.0
      karma-ie-launcher: 1.0.0_karma@6.2.0
      karma-json-preprocessor: 0.3.3_karma@6.2.0
      karma-json-to-file-reporter: 1.0.1
      karma-junit-reporter: 2.0.1_karma@6.2.0
      karma-mocha: 2.0.1
      karma-mocha-reporter: 2.2.5_karma@6.2.0
      mocha: 7.2.0
      mocha-junit-reporter: 1.23.3_mocha@7.2.0
      nyc: 14.1.1
      prettier: 1.19.1
      rimraf: 3.0.2
      rollup: 1.32.1
      tslib: 2.1.0
      typedoc: 0.15.2
      typescript: 4.1.2
      util: 0.12.3
    dev: false
    name: '@rush-temp/container-registry'
    resolution:
      integrity: sha512-ww11EO3BP5w1iUvYgmVoq3Z7/XPerV2nqVgDr0O9W/SninGBWOdIBjNwyjF4w48YCB7fTi0V82h7mOtsWIoGtA==
      tarball: file:projects/container-registry.tgz
    version: 0.0.0
  file:projects/core-amqp.tgz:
    dependencies:
      '@azure/identity': 1.2.4_debug@4.3.1
      '@microsoft/api-extractor': 7.7.11
      '@rollup/plugin-commonjs': 11.0.2_rollup@1.32.1
      '@rollup/plugin-inject': 4.0.2_rollup@1.32.1
      '@rollup/plugin-json': 4.1.0_rollup@1.32.1
      '@rollup/plugin-multi-entry': 3.0.1_rollup@1.32.1
      '@rollup/plugin-node-resolve': 8.4.0_rollup@1.32.1
      '@rollup/plugin-replace': 2.4.1_rollup@1.32.1
      '@types/async-lock': 1.1.2
      '@types/chai': 4.2.15
      '@types/chai-as-promised': 7.1.3
      '@types/debug': 4.1.5
      '@types/is-buffer': 2.0.0
      '@types/mocha': 7.0.2
      '@types/node': 8.10.66
      '@types/sinon': 9.0.11
      '@types/ws': 7.4.0
      assert: 1.5.0
      async-lock: 1.2.8
      buffer: 5.7.1
      chai: 4.3.4
      chai-as-promised: 7.1.1_chai@4.3.4
      cross-env: 7.0.3
      debug: 4.3.1
      dotenv: 8.2.0
      downlevel-dts: 0.4.0
      eslint: 7.22.0
      events: 3.3.0
      is-buffer: 2.0.5
      jssha: 3.2.0
      karma: 6.2.0_debug@4.3.1
      karma-chrome-launcher: 3.1.0
      karma-mocha: 2.0.1
      mocha: 7.2.0
      mocha-junit-reporter: 1.23.3_mocha@7.2.0
      nyc: 14.1.1
      prettier: 1.19.1
      process: 0.11.10
      puppeteer: 3.3.0
      rhea: 1.0.24
      rhea-promise: 1.1.0
      rimraf: 3.0.2
      rollup: 1.32.1
      rollup-plugin-shim: 1.0.0
      rollup-plugin-sourcemaps: 0.4.2_rollup@1.32.1
      rollup-plugin-terser: 5.3.1_rollup@1.32.1
      sinon: 9.2.4
      ts-node: 9.1.1_typescript@4.1.2
      tslib: 2.1.0
      typedoc: 0.15.2
      typescript: 4.1.2
      url: 0.11.0
      util: 0.12.3
      ws: 7.4.4
    dev: false
    name: '@rush-temp/core-amqp'
    resolution:
      integrity: sha512-/m2eVIq8OidvjiMpO0Akx7xY9YczkIuhJzQ5Ovhx/hUukTCkGGBbnHTEcQmbYfW6cyEp+YocQunACV2jLUMDpg==
      tarball: file:projects/core-amqp.tgz
    version: 0.0.0
  file:projects/core-asynciterator-polyfill.tgz:
    dependencies:
      '@types/node': 8.10.66
      eslint: 7.22.0
      prettier: 1.19.1
      typedoc: 0.15.2
      typescript: 4.1.2
    dev: false
    name: '@rush-temp/core-asynciterator-polyfill'
    resolution:
      integrity: sha512-jy74F2u4O8uwYNc431X48WTXB1Hm2uTrsb2l98x8+ikj53lnqDIXceEMUr3lBVlnWpNxiy4DUp3BXr4v2fKGIQ==
      tarball: file:projects/core-asynciterator-polyfill.tgz
    version: 0.0.0
  file:projects/core-auth.tgz:
    dependencies:
      '@microsoft/api-extractor': 7.7.11
      '@rollup/plugin-commonjs': 11.0.2_rollup@1.32.1
      '@rollup/plugin-json': 4.1.0_rollup@1.32.1
      '@rollup/plugin-multi-entry': 3.0.1_rollup@1.32.1
      '@rollup/plugin-node-resolve': 8.4.0_rollup@1.32.1
      '@rollup/plugin-replace': 2.4.1_rollup@1.32.1
      '@types/mocha': 7.0.2
      '@types/node': 8.10.66
      assert: 1.5.0
      cross-env: 7.0.3
      downlevel-dts: 0.4.0
      eslint: 7.22.0
      inherits: 2.0.4
      mocha: 7.2.0
      mocha-junit-reporter: 1.23.3_mocha@7.2.0
      prettier: 1.19.1
      rimraf: 3.0.2
      rollup: 1.32.1
      rollup-plugin-sourcemaps: 0.4.2_rollup@1.32.1
      rollup-plugin-terser: 5.3.1_rollup@1.32.1
      rollup-plugin-visualizer: 4.2.1_rollup@1.32.1
      tslib: 2.1.0
      typedoc: 0.15.2
      typescript: 4.1.2
      util: 0.12.3
    dev: false
    name: '@rush-temp/core-auth'
    resolution:
      integrity: sha512-kTInp6XjafW6ycFXXP67d2hULulZAnRD8MfwaVYz7uydPp8sCS2Az0eBZa/i9kI654LDReTFCIfmA9p2EqL5aA==
      tarball: file:projects/core-auth.tgz
    version: 0.0.0
  file:projects/core-client.tgz:
    dependencies:
      '@azure/core-xml': 1.0.0-beta.1
      '@microsoft/api-extractor': 7.7.11
      '@opentelemetry/api': 0.10.2
      '@rollup/plugin-commonjs': 11.0.2_rollup@1.32.1
      '@rollup/plugin-json': 4.1.0_rollup@1.32.1
      '@rollup/plugin-multi-entry': 3.0.1_rollup@1.32.1
      '@rollup/plugin-node-resolve': 8.4.0_rollup@1.32.1
      '@rollup/plugin-replace': 2.4.1_rollup@1.32.1
      '@types/chai': 4.2.15
      '@types/mocha': 7.0.2
      '@types/node': 8.10.66
      '@types/sinon': 9.0.11
      chai: 4.3.4
      cross-env: 7.0.3
      downlevel-dts: 0.4.0
      eslint: 7.22.0
      inherits: 2.0.4
      karma: 6.2.0
      karma-chrome-launcher: 3.1.0
      karma-coverage: 2.0.3
      karma-edge-launcher: 0.4.2_karma@6.2.0
      karma-env-preprocessor: 0.1.1
      karma-firefox-launcher: 1.3.0
      karma-ie-launcher: 1.0.0_karma@6.2.0
      karma-junit-reporter: 2.0.1_karma@6.2.0
      karma-mocha: 2.0.1
      karma-mocha-reporter: 2.2.5_karma@6.2.0
      karma-sourcemap-loader: 0.3.8
      mocha: 7.2.0
      mocha-junit-reporter: 1.23.3_mocha@7.2.0
      prettier: 1.19.1
      rimraf: 3.0.2
      rollup: 1.32.1
      rollup-plugin-sourcemaps: 0.4.2_rollup@1.32.1
      rollup-plugin-terser: 5.3.1_rollup@1.32.1
      rollup-plugin-visualizer: 4.2.1_rollup@1.32.1
      sinon: 9.2.4
      tslib: 2.1.0
      typedoc: 0.15.2
      typescript: 4.1.2
      util: 0.12.3
    dev: false
    name: '@rush-temp/core-client'
    resolution:
      integrity: sha512-oR3NTUUymMxkBheYuiFoARg+o5/XqlYTy2Usis+EAvfY0sRkIvfRzmokiCCrIpMazvXkB+B65pqZViE6PxVLHw==
      tarball: file:projects/core-client.tgz
    version: 0.0.0
  file:projects/core-crypto.tgz:
    dependencies:
      '@microsoft/api-extractor': 7.7.11
      '@rollup/plugin-commonjs': 11.0.2_rollup@1.32.1
      '@rollup/plugin-json': 4.1.0_rollup@1.32.1
      '@rollup/plugin-multi-entry': 3.0.1_rollup@1.32.1
      '@rollup/plugin-node-resolve': 8.4.0_rollup@1.32.1
      '@rollup/plugin-replace': 2.4.1_rollup@1.32.1
      '@types/chai': 4.2.15
      '@types/mocha': 7.0.2
      '@types/node': 8.10.66
      '@types/sinon': 9.0.11
      assert: 1.5.0
      chai: 4.3.4
      cross-env: 7.0.3
      downlevel-dts: 0.4.0
      eslint: 7.22.0
      karma: 6.2.0
      karma-chrome-launcher: 3.1.0
      karma-coverage: 2.0.3
      karma-edge-launcher: 0.4.2_karma@6.2.0
      karma-env-preprocessor: 0.1.1
      karma-firefox-launcher: 1.3.0
      karma-ie-launcher: 1.0.0_karma@6.2.0
      karma-junit-reporter: 2.0.1_karma@6.2.0
      karma-mocha: 2.0.1
      karma-mocha-reporter: 2.2.5_karma@6.2.0
      karma-sourcemap-loader: 0.3.8
      mocha: 7.2.0
      mocha-junit-reporter: 1.23.3_mocha@7.2.0
      prettier: 1.19.1
      rimraf: 3.0.2
      rollup: 1.32.1
      rollup-plugin-sourcemaps: 0.4.2_rollup@1.32.1
      rollup-plugin-terser: 5.3.1_rollup@1.32.1
      sinon: 9.2.4
      tslib: 2.1.0
      typedoc: 0.15.2
      typescript: 4.1.2
    dev: false
    name: '@rush-temp/core-crypto'
    resolution:
      integrity: sha512-QcIa1HGkhEi8WoY67H0GrOR4oU8fyXSjweKweBiMx93WfyPi7pRcDjOX302kmJIrCTF5E2yfneBBYcoUntyNww==
      tarball: file:projects/core-crypto.tgz
    version: 0.0.0
  file:projects/core-http.tgz:
    dependencies:
      '@azure/logger-js': 1.3.2
      '@microsoft/api-extractor': 7.7.11
      '@opentelemetry/api': 0.10.2
      '@rollup/plugin-commonjs': 11.0.2_rollup@1.32.1
      '@rollup/plugin-json': 4.1.0_rollup@1.32.1
      '@rollup/plugin-multi-entry': 3.0.1_rollup@1.32.1
      '@rollup/plugin-node-resolve': 8.4.0_rollup@1.32.1
      '@types/chai': 4.2.15
      '@types/express': 4.17.11
      '@types/glob': 7.1.3
      '@types/mocha': 7.0.2
      '@types/node': 8.10.66
      '@types/node-fetch': 2.5.8
      '@types/sinon': 9.0.11
      '@types/tough-cookie': 4.0.0
      '@types/tunnel': 0.0.1
      '@types/uuid': 8.3.0
      '@types/xml2js': 0.4.8
      babel-runtime: 6.26.0
      chai: 4.3.4
      cross-env: 7.0.3
      downlevel-dts: 0.4.0
      eslint: 7.22.0
      express: 4.17.1
      fetch-mock: 9.11.0_node-fetch@2.6.1
      form-data: 3.0.1
      glob: 7.1.6
      karma: 6.2.0
      karma-chai: 0.1.0_chai@4.3.4+karma@6.2.0
      karma-chrome-launcher: 3.1.0
      karma-edge-launcher: 0.4.2_karma@6.2.0
      karma-firefox-launcher: 1.3.0
      karma-mocha: 2.0.1
      karma-rollup-preprocessor: 7.0.7_rollup@1.32.1
      karma-sourcemap-loader: 0.3.8
      mocha: 7.2.0
      mocha-junit-reporter: 1.23.3_mocha@7.2.0
      node-fetch: 2.6.1
      npm-run-all: 4.1.5
      nyc: 14.1.1
      prettier: 1.19.1
      process: 0.11.10
      puppeteer: 3.3.0
      regenerator-runtime: 0.13.7
      rimraf: 3.0.2
      rollup: 1.32.1
      rollup-plugin-sourcemaps: 0.4.2_rollup@1.32.1
      rollup-plugin-visualizer: 4.2.1_rollup@1.32.1
      shx: 0.3.3
      sinon: 9.2.4
      tough-cookie: 4.0.0
      ts-node: 9.1.1_typescript@4.1.2
      tslib: 2.1.0
      tunnel: 0.0.6
      typedoc: 0.15.2
      typescript: 4.1.2
      uglify-js: 3.13.1
      uuid: 8.3.2
      xhr-mock: 2.5.1
      xml2js: 0.4.23
    dev: false
    name: '@rush-temp/core-http'
    resolution:
      integrity: sha512-wPqoYMHSU8cbMmiJ1lxRb0J6c9zgi0R5FuQ+QRSGxqvEYUDkr6wgC3qJrGLruHopn697icX7o1C6BLZA5kzBkw==
      tarball: file:projects/core-http.tgz
    version: 0.0.0
  file:projects/core-lro.tgz:
    dependencies:
      '@microsoft/api-extractor': 7.7.11
      '@opentelemetry/api': 0.10.2
      '@rollup/plugin-commonjs': 11.0.2_rollup@1.32.1
      '@rollup/plugin-multi-entry': 3.0.1_rollup@1.32.1
      '@rollup/plugin-node-resolve': 8.4.0_rollup@1.32.1
      '@rollup/plugin-replace': 2.4.1_rollup@1.32.1
      '@types/chai': 4.2.15
      '@types/mocha': 7.0.2
      '@types/node': 8.10.66
      assert: 1.5.0
      chai: 4.3.4
      cross-env: 7.0.3
      eslint: 7.22.0
      events: 3.3.0
      karma: 6.2.0
      karma-chrome-launcher: 3.1.0
      karma-coverage: 2.0.3
      karma-edge-launcher: 0.4.2_karma@6.2.0
      karma-env-preprocessor: 0.1.1
      karma-firefox-launcher: 1.3.0
      karma-ie-launcher: 1.0.0_karma@6.2.0
      karma-junit-reporter: 2.0.1_karma@6.2.0
      karma-mocha: 2.0.1
      karma-mocha-reporter: 2.2.5_karma@6.2.0
      karma-sourcemap-loader: 0.3.8
      mocha: 7.2.0
      mocha-junit-reporter: 1.23.3_mocha@7.2.0
      npm-run-all: 4.1.5
      nyc: 14.1.1
      prettier: 1.19.1
      rimraf: 3.0.2
      rollup: 1.32.1
      rollup-plugin-shim: 1.0.0
      rollup-plugin-sourcemaps: 0.4.2_rollup@1.32.1
      rollup-plugin-terser: 5.3.1_rollup@1.32.1
      rollup-plugin-visualizer: 4.2.1_rollup@1.32.1
      ts-node: 9.1.1_typescript@4.1.2
      tslib: 2.1.0
      typedoc: 0.15.2
      typescript: 4.1.2
      uglify-js: 3.13.1
    dev: false
    name: '@rush-temp/core-lro'
    resolution:
      integrity: sha512-SSG8yGwvx6EHT/mRIK1G6dBAwSt+/vmysY5v/t7zZMujgyNUunvmdFsZRfYYbT9tt1L1hvwYdeKTGfkcazVVAQ==
      tarball: file:projects/core-lro.tgz
    version: 0.0.0
  file:projects/core-paging.tgz:
    dependencies:
      '@types/node': 8.10.66
      eslint: 7.22.0
      prettier: 1.19.1
      rimraf: 3.0.2
      typedoc: 0.15.2
      typescript: 4.1.2
    dev: false
    name: '@rush-temp/core-paging'
    resolution:
      integrity: sha512-fmp2XqjuUmGjL6MhkibDUFt7jUiC8RBweI3+slBIi9YSGIxrXn8tZfoAYRgG58Db7eXK74VN4lUMjUqQh4JnbA==
      tarball: file:projects/core-paging.tgz
    version: 0.0.0
  file:projects/core-rest-pipeline.tgz:
    dependencies:
      '@microsoft/api-extractor': 7.7.11
      '@opentelemetry/api': 0.10.2
      '@rollup/plugin-commonjs': 11.0.2_rollup@1.32.1
      '@rollup/plugin-json': 4.1.0_rollup@1.32.1
      '@rollup/plugin-multi-entry': 3.0.1_rollup@1.32.1
      '@rollup/plugin-node-resolve': 8.4.0_rollup@1.32.1
      '@rollup/plugin-replace': 2.4.1_rollup@1.32.1
      '@types/chai': 4.2.15
      '@types/mocha': 7.0.2
      '@types/node': 8.10.66
      '@types/sinon': 9.0.11
      '@types/uuid': 8.3.0
      chai: 4.3.4
      cross-env: 7.0.3
      downlevel-dts: 0.4.0
      eslint: 7.22.0
      form-data: 3.0.1
      http-proxy-agent: 4.0.1
      https-proxy-agent: 5.0.0
      inherits: 2.0.4
      karma: 6.2.0
      karma-chrome-launcher: 3.1.0
      karma-coverage: 2.0.3
      karma-edge-launcher: 0.4.2_karma@6.2.0
      karma-env-preprocessor: 0.1.1
      karma-firefox-launcher: 1.3.0
      karma-ie-launcher: 1.0.0_karma@6.2.0
      karma-junit-reporter: 2.0.1_karma@6.2.0
      karma-mocha: 2.0.1
      karma-mocha-reporter: 2.2.5_karma@6.2.0
      karma-sourcemap-loader: 0.3.8
      mocha: 7.2.0
      mocha-junit-reporter: 1.23.3_mocha@7.2.0
      prettier: 1.19.1
      rimraf: 3.0.2
      rollup: 1.32.1
      rollup-plugin-sourcemaps: 0.4.2_rollup@1.32.1
      rollup-plugin-terser: 5.3.1_rollup@1.32.1
      rollup-plugin-visualizer: 4.2.1_rollup@1.32.1
      sinon: 9.2.4
      source-map-support: 0.5.19
      tslib: 2.1.0
      typedoc: 0.15.2
      typescript: 4.1.2
      util: 0.12.3
      uuid: 8.3.2
    dev: false
    name: '@rush-temp/core-rest-pipeline'
    resolution:
      integrity: sha512-p4qdp1hAaSWTIKefHo0o3joYfve2NTPc1J9HvTm6+jevW4l3NI/GSgL3Nxe2i+7uN/teW8gS//OEIDJ8vgT0Gg==
      tarball: file:projects/core-rest-pipeline.tgz
    version: 0.0.0
  file:projects/core-tracing.tgz:
    dependencies:
      '@microsoft/api-extractor': 7.7.11
      '@opencensus/web-types': 0.0.7
      '@opentelemetry/api': 0.10.2
      '@rollup/plugin-commonjs': 11.0.2_rollup@1.32.1
      '@rollup/plugin-json': 4.1.0_rollup@1.32.1
      '@rollup/plugin-multi-entry': 3.0.1_rollup@1.32.1
      '@rollup/plugin-node-resolve': 8.4.0_rollup@1.32.1
      '@rollup/plugin-replace': 2.4.1_rollup@1.32.1
      '@types/mocha': 7.0.2
      '@types/node': 8.10.66
      '@types/sinon': 9.0.11
      assert: 1.5.0
      cross-env: 7.0.3
      eslint: 7.22.0
      inherits: 2.0.4
      mocha: 7.2.0
      mocha-junit-reporter: 1.23.3_mocha@7.2.0
      prettier: 1.19.1
      rimraf: 3.0.2
      rollup: 1.32.1
      rollup-plugin-sourcemaps: 0.4.2_rollup@1.32.1
      rollup-plugin-terser: 5.3.1_rollup@1.32.1
      rollup-plugin-visualizer: 4.2.1_rollup@1.32.1
      sinon: 9.2.4
      tslib: 2.1.0
      typedoc: 0.15.2
      typescript: 4.1.2
      util: 0.12.3
    dev: false
    name: '@rush-temp/core-tracing'
    resolution:
      integrity: sha512-Oj2Y8397dQkvOZGYJDAUg7dmvUOgApGXdZygg59PROe1xj58SZflcB91GkX34JmYNU+rK4MXUIMwYi1zwuglUg==
      tarball: file:projects/core-tracing.tgz
    version: 0.0.0
  file:projects/core-util.tgz:
    dependencies:
      '@microsoft/api-extractor': 7.7.11
      '@rollup/plugin-commonjs': 11.0.2_rollup@1.32.1
      '@rollup/plugin-json': 4.1.0_rollup@1.32.1
      '@rollup/plugin-multi-entry': 3.0.1_rollup@1.32.1
      '@rollup/plugin-node-resolve': 8.4.0_rollup@1.32.1
      '@rollup/plugin-replace': 2.4.1_rollup@1.32.1
      '@types/chai': 4.2.15
      '@types/mocha': 7.0.2
      '@types/node': 8.10.66
      '@types/sinon': 9.0.11
      chai: 4.3.4
      cross-env: 7.0.3
      downlevel-dts: 0.4.0
      eslint: 7.22.0
      inherits: 2.0.4
      karma: 6.2.0
      karma-chrome-launcher: 3.1.0
      karma-coverage: 2.0.3
      karma-edge-launcher: 0.4.2_karma@6.2.0
      karma-env-preprocessor: 0.1.1
      karma-firefox-launcher: 1.3.0
      karma-ie-launcher: 1.0.0_karma@6.2.0
      karma-junit-reporter: 2.0.1_karma@6.2.0
      karma-mocha: 2.0.1
      karma-mocha-reporter: 2.2.5_karma@6.2.0
      karma-sourcemap-loader: 0.3.8
      mocha: 7.2.0
      mocha-junit-reporter: 1.23.3_mocha@7.2.0
      prettier: 1.19.1
      rimraf: 3.0.2
      rollup: 1.32.1
      rollup-plugin-sourcemaps: 0.4.2_rollup@1.32.1
      rollup-plugin-terser: 5.3.1_rollup@1.32.1
      rollup-plugin-visualizer: 4.2.1_rollup@1.32.1
      sinon: 9.2.4
      tslib: 2.1.0
      typedoc: 0.15.2
      typescript: 4.1.2
      util: 0.12.3
    dev: false
    name: '@rush-temp/core-util'
    resolution:
      integrity: sha512-cHDJPgK/5HFTgVE8rthahY/Xf+K2wU9CUJSAsyPQEq1n1qmwcxrZTnExxA4Nsl+yQEuUktZ4Z1spxS+OAik3NQ==
      tarball: file:projects/core-util.tgz
    version: 0.0.0
  file:projects/core-xml.tgz:
    dependencies:
      '@microsoft/api-extractor': 7.7.11
      '@rollup/plugin-commonjs': 11.0.2_rollup@1.32.1
      '@rollup/plugin-json': 4.1.0_rollup@1.32.1
      '@rollup/plugin-multi-entry': 3.0.1_rollup@1.32.1
      '@rollup/plugin-node-resolve': 8.4.0_rollup@1.32.1
      '@rollup/plugin-replace': 2.4.1_rollup@1.32.1
      '@types/chai': 4.2.15
      '@types/mocha': 7.0.2
      '@types/node': 8.10.66
      '@types/sinon': 9.0.11
      '@types/xml2js': 0.4.8
      chai: 4.3.4
      cross-env: 7.0.3
      downlevel-dts: 0.4.0
      eslint: 7.22.0
      inherits: 2.0.4
      karma: 6.2.0
      karma-chrome-launcher: 3.1.0
      karma-coverage: 2.0.3
      karma-edge-launcher: 0.4.2_karma@6.2.0
      karma-env-preprocessor: 0.1.1
      karma-firefox-launcher: 1.3.0
      karma-ie-launcher: 1.0.0_karma@6.2.0
      karma-junit-reporter: 2.0.1_karma@6.2.0
      karma-mocha: 2.0.1
      karma-mocha-reporter: 2.2.5_karma@6.2.0
      karma-sourcemap-loader: 0.3.8
      mocha: 7.2.0
      mocha-junit-reporter: 1.23.3_mocha@7.2.0
      prettier: 1.19.1
      rimraf: 3.0.2
      rollup: 1.32.1
      rollup-plugin-sourcemaps: 0.4.2_rollup@1.32.1
      rollup-plugin-terser: 5.3.1_rollup@1.32.1
      rollup-plugin-visualizer: 4.2.1_rollup@1.32.1
      sinon: 9.2.4
      tslib: 2.1.0
      typedoc: 0.15.2
      typescript: 4.1.2
      util: 0.12.3
      xml2js: 0.4.23
    dev: false
    name: '@rush-temp/core-xml'
    resolution:
      integrity: sha512-wxoqz2KTpBudiZ3ET1mzsATxhTpgokh7Qe2VJkqa0LNF2Ptq5BNG7jKxWmypDvgsY8EJsh8WdkMbe9UwFh5tbg==
      tarball: file:projects/core-xml.tgz
    version: 0.0.0
  file:projects/cosmos.tgz:
    dependencies:
      '@azure/identity': 1.2.4_debug@4.3.1
      '@microsoft/api-extractor': 7.7.11
      '@rollup/plugin-json': 4.1.0_rollup@1.32.1
      '@rollup/plugin-multi-entry': 3.0.1_rollup@1.32.1
      '@types/debug': 4.1.5
      '@types/fast-json-stable-stringify': 2.0.0
      '@types/mocha': 7.0.2
      '@types/node': 8.10.66
      '@types/node-fetch': 2.5.8
      '@types/priorityqueuejs': 1.0.1
      '@types/semaphore': 1.1.1
      '@types/sinon': 9.0.11
      '@types/tunnel': 0.0.1
      '@types/underscore': 1.11.0
      '@types/uuid': 8.3.0
      cross-env: 7.0.3
      debug: 4.3.1
      dotenv: 8.2.0
      downlevel-dts: 0.4.0
      eslint: 7.22.0
      esm: 3.2.25
      execa: 3.4.0
      fast-json-stable-stringify: 2.1.0
      jsbi: 3.1.4
      mocha: 7.2.0
      mocha-junit-reporter: 1.23.3_mocha@7.2.0
      node-abort-controller: 1.2.0
      node-fetch: 2.6.1
      prettier: 1.19.1
      priorityqueuejs: 1.0.0
      proxy-agent: 3.1.1
      requirejs: 2.3.6
      rimraf: 3.0.2
      rollup: 1.32.1
      rollup-plugin-local-resolve: 1.0.7
      semaphore: 1.1.0
      sinon: 9.2.4
      snap-shot-it: 7.9.6
      source-map-support: 0.5.19
      ts-node: 9.1.1_typescript@4.1.2
      tslib: 2.1.0
      tslint: 5.20.1_typescript@4.1.2
      tslint-config-prettier: 1.18.0
      typedoc: 0.15.2
      typescript: 4.1.2
      universal-user-agent: 6.0.0
      uuid: 8.3.2
    dev: false
    name: '@rush-temp/cosmos'
    resolution:
      integrity: sha512-00nMVPZHf+jFFo59FYZozVChPLKro0FPLXgpxO+Eraiuuh19gAK8VGTUrQBUOcecoYfW8l9nLfem0+ybBPQuAg==
      tarball: file:projects/cosmos.tgz
    version: 0.0.0
  file:projects/data-tables.tgz:
    dependencies:
      '@azure/core-xml': 1.0.0-beta.1
      '@microsoft/api-extractor': 7.7.11
      '@opentelemetry/api': 0.10.2
      '@rollup/plugin-commonjs': 11.0.2_rollup@1.32.1
      '@rollup/plugin-inject': 4.0.2_rollup@1.32.1
      '@rollup/plugin-json': 4.1.0_rollup@1.32.1
      '@rollup/plugin-multi-entry': 3.0.1_rollup@1.32.1
      '@rollup/plugin-node-resolve': 8.4.0_rollup@1.32.1
      '@rollup/plugin-replace': 2.4.1_rollup@1.32.1
      '@types/chai': 4.2.15
      '@types/mocha': 7.0.2
      '@types/node': 8.10.66
      '@types/sinon': 9.0.11
      '@types/uuid': 8.3.0
      chai: 4.3.4
      cross-env: 7.0.3
      dotenv: 8.2.0
      downlevel-dts: 0.4.0
      eslint: 7.22.0
      inherits: 2.0.4
      karma: 6.2.0
      karma-chrome-launcher: 3.1.0
      karma-coverage: 2.0.3
      karma-edge-launcher: 0.4.2_karma@6.2.0
      karma-env-preprocessor: 0.1.1
      karma-firefox-launcher: 1.3.0
      karma-ie-launcher: 1.0.0_karma@6.2.0
      karma-junit-reporter: 2.0.1_karma@6.2.0
      karma-mocha: 2.0.1
      karma-mocha-reporter: 2.2.5_karma@6.2.0
      karma-sourcemap-loader: 0.3.8
      mocha: 7.2.0
      mocha-junit-reporter: 1.23.3_mocha@7.2.0
      nyc: 14.1.1
      prettier: 1.19.1
      rimraf: 3.0.2
      rollup: 1.32.1
      rollup-plugin-shim: 1.0.0
      rollup-plugin-sourcemaps: 0.4.2_rollup@1.32.1
      rollup-plugin-terser: 5.3.1_rollup@1.32.1
      rollup-plugin-visualizer: 4.2.1_rollup@1.32.1
      sinon: 9.2.4
      ts-node: 9.1.1_typescript@4.1.2
      tslib: 2.1.0
      typedoc: 0.15.2
      typescript: 4.1.2
      util: 0.12.3
      uuid: 8.3.2
    dev: false
    name: '@rush-temp/data-tables'
    resolution:
      integrity: sha512-lE8fFM4f7MvMnGmNk8sx/giqKRRuVLb/r4V0K6/iab77lWhh3LvwBgC4/+VrhDiuvib7KaAo/BErW/9ubz+V/g==
      tarball: file:projects/data-tables.tgz
    version: 0.0.0
  file:projects/dev-tool.tgz:
    dependencies:
      '@rollup/plugin-commonjs': 11.0.2_rollup@1.32.1
      '@rollup/plugin-json': 4.1.0_rollup@1.32.1
      '@rollup/plugin-multi-entry': 3.0.1_rollup@1.32.1
      '@rollup/plugin-node-resolve': 8.4.0_rollup@1.32.1
      '@types/chai': 4.2.15
      '@types/chai-as-promised': 7.1.3
      '@types/chalk': 2.2.0
      '@types/fs-extra': 8.1.1
      '@types/minimist': 1.2.1
      '@types/mocha': 7.0.2
      '@types/node': 8.10.66
      '@types/prettier': 2.0.2
      builtin-modules: 3.1.0
      chai: 4.3.4
      chai-as-promised: 7.1.1_chai@4.3.4
      chalk: 3.0.0
      dotenv: 8.2.0
      eslint: 7.22.0
      fs-extra: 8.1.0
      minimist: 1.2.5
      mocha: 7.2.0
      prettier: 1.19.1
      rimraf: 3.0.2
      rollup: 1.32.1
      rollup-plugin-sourcemaps: 0.4.2_rollup@1.32.1
      rollup-plugin-visualizer: 4.2.1_rollup@1.32.1
      ts-node: 9.1.1_typescript@4.1.2
      typedoc: 0.15.2
      typescript: 4.1.2
      yaml: 1.10.2
    dev: false
    name: '@rush-temp/dev-tool'
    resolution:
      integrity: sha512-3/QVf1s7T4blJ6Uttn7AC6rnk2wI+N1M0bt/a8wMK7ws4keg7XcZFyOJpoe0kZLvkTfMrjbNr9yhMqj5NT4IFg==
      tarball: file:projects/dev-tool.tgz
    version: 0.0.0
  file:projects/digital-twins-core.tgz:
    dependencies:
      '@azure/identity': 1.2.4
      '@microsoft/api-extractor': 7.7.11
      '@opentelemetry/api': 0.10.2
      '@rollup/plugin-commonjs': 11.0.2_rollup@1.32.1
      '@rollup/plugin-json': 4.1.0_rollup@1.32.1
      '@rollup/plugin-multi-entry': 3.0.1_rollup@1.32.1
      '@rollup/plugin-node-resolve': 8.4.0_rollup@1.32.1
      '@rollup/plugin-replace': 2.4.1_rollup@1.32.1
      '@types/chai': 4.2.15
      '@types/mocha': 7.0.2
      '@types/node': 8.10.66
      '@types/sinon': 9.0.11
      chai: 4.3.4
      cross-env: 7.0.3
      dotenv: 8.2.0
      eslint: 7.22.0
      inherits: 2.0.4
      karma: 6.2.0
      karma-chrome-launcher: 3.1.0
      karma-coverage: 2.0.3
      karma-edge-launcher: 0.4.2_karma@6.2.0
      karma-env-preprocessor: 0.1.1
      karma-firefox-launcher: 1.3.0
      karma-ie-launcher: 1.0.0_karma@6.2.0
      karma-json-preprocessor: 0.3.3_karma@6.2.0
      karma-json-to-file-reporter: 1.0.1
      karma-junit-reporter: 2.0.1_karma@6.2.0
      karma-mocha: 2.0.1
      karma-mocha-reporter: 2.2.5_karma@6.2.0
      karma-sourcemap-loader: 0.3.8
      mocha: 7.2.0
      mocha-junit-reporter: 1.23.3_mocha@7.2.0
      nyc: 14.1.1
      prettier: 1.19.1
      rimraf: 3.0.2
      rollup: 1.32.1
      rollup-plugin-shim: 1.0.0
      rollup-plugin-sourcemaps: 0.4.2_rollup@1.32.1
      rollup-plugin-terser: 5.3.1_rollup@1.32.1
      rollup-plugin-visualizer: 4.2.1_rollup@1.32.1
      sinon: 9.2.4
      tslib: 2.1.0
      typedoc: 0.15.2
      typescript: 4.1.2
      util: 0.12.3
    dev: false
    name: '@rush-temp/digital-twins-core'
    resolution:
      integrity: sha512-3V67JqdxYOjCxXLSTGuBAhNWBBma7INUBLxqO5Z/oGz1QQlgHmEXvgrmAJm9aE4O1FiVM8zsSTuOq6M5kG1o3A==
      tarball: file:projects/digital-twins-core.tgz
    version: 0.0.0
  file:projects/eslint-plugin-azure-sdk.tgz:
    dependencies:
      '@types/chai': 4.2.15
      '@types/eslint': 7.2.6
      '@types/estree': 0.0.46
      '@types/glob': 7.1.3
      '@types/json-schema': 7.0.7
      '@types/mocha': 7.0.2
<<<<<<< HEAD
      '@types/node': 8.10.66
      '@typescript-eslint/eslint-plugin': 4.13.0_d656dce1c39e9ace2006452d09229bf4
      '@typescript-eslint/experimental-utils': 4.13.0_eslint@7.22.0+typescript@4.1.2
      '@typescript-eslint/parser': 4.13.0_eslint@7.22.0+typescript@4.1.2
=======
      '@types/node': 10.17.55
      '@typescript-eslint/eslint-plugin': 4.13.0_01b3bfb19f42ed087655aa69bb24f4f9
      '@typescript-eslint/experimental-utils': 4.13.0_eslint@7.21.0+typescript@4.1.2
      '@typescript-eslint/parser': 4.13.0_eslint@7.21.0+typescript@4.1.2
>>>>>>> 8f5c5226
      '@typescript-eslint/typescript-estree': 4.13.0_typescript@4.1.2
      chai: 4.3.4
      eslint: 7.22.0
      eslint-config-prettier: 7.2.0_eslint@7.22.0
      eslint-plugin-import: 2.22.1_eslint@7.22.0
      eslint-plugin-no-only-tests: 2.4.0
      eslint-plugin-promise: 4.3.1
      eslint-plugin-tsdoc: 0.2.11
      glob: 7.1.6
      json-schema: 0.3.0
      mocha: 7.2.0
      mocha-junit-reporter: 1.23.3_mocha@7.2.0
      prettier: 1.19.1
      rimraf: 3.0.2
      source-map-support: 0.5.19
      tslib: 2.1.0
      typedoc: 0.15.2
      typescript: 4.1.2
    dev: false
    name: '@rush-temp/eslint-plugin-azure-sdk'
    resolution:
      integrity: sha512-+mmkqBqcZQYcRW6KtAufghyDYXK6DCyV0Ajn5ibQI+FewbbEWTf1plrWXThmhCvNUfeWN1uwkAd1WSh4cROAoA==
      tarball: file:projects/eslint-plugin-azure-sdk.tgz
    version: 0.0.0
  file:projects/event-hubs.tgz:
    dependencies:
      '@azure/identity': 1.2.4_debug@4.3.1
      '@microsoft/api-extractor': 7.7.11
      '@opentelemetry/api': 0.10.2
      '@rollup/plugin-commonjs': 11.0.2_rollup@1.32.1
      '@rollup/plugin-inject': 4.0.2_rollup@1.32.1
      '@rollup/plugin-json': 4.1.0_rollup@1.32.1
      '@rollup/plugin-multi-entry': 3.0.1_rollup@1.32.1
      '@rollup/plugin-node-resolve': 8.4.0_rollup@1.32.1
      '@rollup/plugin-replace': 2.4.1_rollup@1.32.1
      '@types/async-lock': 1.1.2
      '@types/chai': 4.2.15
      '@types/chai-as-promised': 7.1.3
      '@types/chai-string': 1.4.2
      '@types/debug': 4.1.5
      '@types/long': 4.0.1
      '@types/mocha': 7.0.2
      '@types/node': 8.10.66
      '@types/sinon': 9.0.11
      '@types/uuid': 8.3.0
      '@types/ws': 7.4.0
      assert: 1.5.0
      buffer: 5.7.1
      chai: 4.3.4
      chai-as-promised: 7.1.1_chai@4.3.4
      chai-string: 1.5.0_chai@4.3.4
      cross-env: 7.0.3
      debug: 4.3.1
      dotenv: 8.2.0
      downlevel-dts: 0.4.0
      eslint: 7.22.0
      esm: 3.2.25
      https-proxy-agent: 5.0.0
      is-buffer: 2.0.5
      jssha: 3.2.0
      karma: 6.2.0_debug@4.3.1
      karma-chrome-launcher: 3.1.0
      karma-coverage: 2.0.3
      karma-edge-launcher: 0.4.2_karma@6.2.0
      karma-env-preprocessor: 0.1.1
      karma-firefox-launcher: 1.3.0
      karma-ie-launcher: 1.0.0_karma@6.2.0
      karma-junit-reporter: 2.0.1_karma@6.2.0
      karma-mocha: 2.0.1
      karma-mocha-reporter: 2.2.5_karma@6.2.0
      karma-sourcemap-loader: 0.3.8
      mocha: 7.2.0
      mocha-junit-reporter: 1.23.3_mocha@7.2.0
      moment: 2.29.1
      nyc: 14.1.1
      prettier: 1.19.1
      process: 0.11.10
      puppeteer: 3.3.0
      rhea-promise: 1.1.0
      rimraf: 3.0.2
      rollup: 1.32.1
      rollup-plugin-shim: 1.0.0
      rollup-plugin-sourcemaps: 0.4.2_rollup@1.32.1
      rollup-plugin-terser: 5.3.1_rollup@1.32.1
      sinon: 9.2.4
      ts-node: 9.1.1_typescript@4.1.2
      tslib: 2.1.0
      typedoc: 0.15.2
      typescript: 4.1.2
      uuid: 8.3.2
      ws: 7.4.4
    dev: false
    name: '@rush-temp/event-hubs'
    resolution:
      integrity: sha512-5xrlSwMOvnc+t85iBlKr00rydAvacVjzaKtHSGZ8qKbn2iKjJpF/NZcfd4RyfspCeERiIctID3sWxsle75gQ6g==
      tarball: file:projects/event-hubs.tgz
    version: 0.0.0
  file:projects/event-processor-host.tgz:
    dependencies:
      '@azure/event-hubs': 2.1.4
      '@azure/ms-rest-nodeauth': 0.9.3_debug@4.3.1
      '@microsoft/api-extractor': 7.7.11
      '@rollup/plugin-commonjs': 11.0.2_rollup@1.32.1
      '@rollup/plugin-json': 4.1.0_rollup@1.32.1
      '@rollup/plugin-multi-entry': 3.0.1_rollup@1.32.1
      '@rollup/plugin-node-resolve': 8.4.0_rollup@1.32.1
      '@rollup/plugin-replace': 2.4.1_rollup@1.32.1
      '@types/async-lock': 1.1.2
      '@types/chai': 4.2.15
      '@types/chai-as-promised': 7.1.3
      '@types/chai-string': 1.4.2
      '@types/debug': 4.1.5
      '@types/mocha': 7.0.2
      '@types/node': 8.10.66
      '@types/uuid': 8.3.0
      '@types/ws': 7.4.0
      async-lock: 1.2.8
      azure-storage: 2.10.3
      chai: 4.3.4
      chai-as-promised: 7.1.1_chai@4.3.4
      chai-string: 1.5.0_chai@4.3.4
      cross-env: 7.0.3
      debug: 4.3.1
      dotenv: 8.2.0
      eslint: 7.22.0
      esm: 3.2.25
      https-proxy-agent: 5.0.0
      mocha: 7.2.0
      mocha-junit-reporter: 1.23.3_mocha@7.2.0
      nyc: 14.1.1
      path-browserify: 1.0.1
      prettier: 1.19.1
      rimraf: 3.0.2
      rollup: 1.32.1
      rollup-plugin-sourcemaps: 0.4.2_rollup@1.32.1
      ts-node: 9.1.1_typescript@4.1.2
      tslib: 2.1.0
      typedoc: 0.15.2
      typescript: 4.1.2
      uuid: 8.3.2
      ws: 7.4.4
    dev: false
    name: '@rush-temp/event-processor-host'
    resolution:
      integrity: sha512-I/iE7Bx3jMPUnNK7d8RCHrs/fVwpKY2VMFF/4PUiaP5ZQpZoUb+o1g+2CGGwnKyHzs8L3lwpHO3A84a6Mg9/ug==
      tarball: file:projects/event-processor-host.tgz
    version: 0.0.0
  file:projects/eventgrid.tgz:
    dependencies:
      '@microsoft/api-extractor': 7.7.11
      '@opentelemetry/api': 0.10.2
      '@rollup/plugin-commonjs': 11.0.2_rollup@1.32.1
      '@rollup/plugin-json': 4.1.0_rollup@1.32.1
      '@rollup/plugin-multi-entry': 3.0.1_rollup@1.32.1
      '@rollup/plugin-node-resolve': 8.4.0_rollup@1.32.1
      '@rollup/plugin-replace': 2.4.1_rollup@1.32.1
      '@types/chai': 4.2.15
      '@types/chai-as-promised': 7.1.3
      '@types/mocha': 7.0.2
      '@types/node': 8.10.66
      '@types/sinon': 9.0.11
      '@types/uuid': 8.3.0
      chai: 4.3.4
      chai-as-promised: 7.1.1_chai@4.3.4
      cross-env: 7.0.3
      dotenv: 8.2.0
      eslint: 7.22.0
      karma: 6.2.0
      karma-chrome-launcher: 3.1.0
      karma-coverage: 2.0.3
      karma-edge-launcher: 0.4.2_karma@6.2.0
      karma-env-preprocessor: 0.1.1
      karma-firefox-launcher: 1.3.0
      karma-ie-launcher: 1.0.0_karma@6.2.0
      karma-json-preprocessor: 0.3.3_karma@6.2.0
      karma-json-to-file-reporter: 1.0.1
      karma-junit-reporter: 2.0.1_karma@6.2.0
      karma-mocha: 2.0.1
      karma-mocha-reporter: 2.2.5_karma@6.2.0
      karma-sourcemap-loader: 0.3.8
      mocha: 7.2.0
      mocha-junit-reporter: 1.23.3_mocha@7.2.0
      nyc: 14.1.1
      prettier: 1.19.1
      rimraf: 3.0.2
      rollup: 1.32.1
      rollup-plugin-shim: 1.0.0
      rollup-plugin-sourcemaps: 0.4.2_rollup@1.32.1
      rollup-plugin-terser: 5.3.1_rollup@1.32.1
      rollup-plugin-visualizer: 4.2.1_rollup@1.32.1
      sinon: 9.2.4
      source-map-support: 0.5.19
      ts-node: 9.1.1_typescript@4.1.2
      tslib: 2.1.0
      typedoc: 0.15.2
      typescript: 4.1.2
      uuid: 8.3.2
    dev: false
    name: '@rush-temp/eventgrid'
    resolution:
      integrity: sha512-dCQ9YdJEAD4LbdVu+OoM8oAIZPhJ27Uq4L5DGQIMk7j38VbMVM9LT52wC//ZhyU35DfGEnynrSYmfeHUbhP2/A==
      tarball: file:projects/eventgrid.tgz
    version: 0.0.0
  file:projects/eventhubs-checkpointstore-blob.tgz:
    dependencies:
      '@microsoft/api-extractor': 7.7.11
      '@rollup/plugin-commonjs': 11.0.2_rollup@1.32.1
      '@rollup/plugin-inject': 4.0.2_rollup@1.32.1
      '@rollup/plugin-json': 4.1.0_rollup@1.32.1
      '@rollup/plugin-multi-entry': 3.0.1_rollup@1.32.1
      '@rollup/plugin-node-resolve': 8.4.0_rollup@1.32.1
      '@rollup/plugin-replace': 2.4.1_rollup@1.32.1
      '@types/chai': 4.2.15
      '@types/chai-as-promised': 7.1.3
      '@types/chai-string': 1.4.2
      '@types/debug': 4.1.5
      '@types/mocha': 7.0.2
      '@types/node': 8.10.66
      assert: 1.5.0
      chai: 4.3.4
      chai-as-promised: 7.1.1_chai@4.3.4
      chai-string: 1.5.0_chai@4.3.4
      cross-env: 7.0.3
      debug: 4.3.1
      dotenv: 8.2.0
      eslint: 7.22.0
      esm: 3.2.25
      events: 3.3.0
      guid-typescript: 1.0.9
      inherits: 2.0.4
      karma: 6.2.0_debug@4.3.1
      karma-chrome-launcher: 3.1.0
      karma-coverage: 2.0.3
      karma-edge-launcher: 0.4.2_karma@6.2.0
      karma-env-preprocessor: 0.1.1
      karma-firefox-launcher: 1.3.0
      karma-ie-launcher: 1.0.0_karma@6.2.0
      karma-junit-reporter: 2.0.1_karma@6.2.0
      karma-mocha: 2.0.1
      karma-mocha-reporter: 2.2.5_karma@6.2.0
      karma-sourcemap-loader: 0.3.8
      mocha: 7.2.0
      mocha-junit-reporter: 1.23.3_mocha@7.2.0
      nyc: 14.1.1
      prettier: 1.19.1
      rimraf: 3.0.2
      rollup: 1.32.1
      rollup-plugin-shim: 1.0.0
      rollup-plugin-sourcemaps: 0.4.2_rollup@1.32.1
      rollup-plugin-terser: 5.3.1_rollup@1.32.1
      rollup-plugin-visualizer: 4.2.1_rollup@1.32.1
      ts-node: 9.1.1_typescript@4.1.2
      tslib: 2.1.0
      typedoc: 0.15.2
      typescript: 4.1.2
      util: 0.12.3
    dev: false
    name: '@rush-temp/eventhubs-checkpointstore-blob'
    resolution:
      integrity: sha512-zahm/PSolRke2yxBPbn5IRr1g98ACMogcoHIq0HlYK6vBkzfcM7h/eh2WCkujpl6NCxNylD5mc8a7HgCsXq9Pw==
      tarball: file:projects/eventhubs-checkpointstore-blob.tgz
    version: 0.0.0
  file:projects/identity.tgz:
    dependencies:
      '@azure/msal-browser': 2.9.0
      '@azure/msal-node': 1.0.0-beta.6
      '@microsoft/api-extractor': 7.7.11
      '@opentelemetry/api': 0.10.2
      '@rollup/plugin-commonjs': 11.0.2_rollup@1.32.1
      '@rollup/plugin-json': 4.1.0_rollup@1.32.1
      '@rollup/plugin-multi-entry': 3.0.1_rollup@1.32.1
      '@rollup/plugin-node-resolve': 8.4.0_rollup@1.32.1
      '@rollup/plugin-replace': 2.4.1_rollup@1.32.1
      '@types/jws': 3.2.3
      '@types/mocha': 7.0.2
      '@types/node': 8.10.66
      '@types/qs': 6.9.6
      '@types/sinon': 9.0.11
      '@types/stoppable': 1.1.0
      '@types/uuid': 8.3.0
      assert: 1.5.0
      axios: 0.21.1
      cross-env: 7.0.3
      eslint: 7.22.0
      events: 3.3.0
      inherits: 2.0.4
      jws: 4.0.0
      karma: 6.2.0
      karma-chrome-launcher: 3.1.0
      karma-coverage: 2.0.3
      karma-env-preprocessor: 0.1.1
      karma-junit-reporter: 2.0.1_karma@6.2.0
      karma-mocha: 2.0.1
      karma-mocha-reporter: 2.2.5_karma@6.2.0
      karma-sourcemap-loader: 0.3.8
      mocha: 7.2.0
      mocha-junit-reporter: 1.23.3_mocha@7.2.0
      mock-fs: 4.13.0
      msal: 1.4.8
      open: 7.4.2
      prettier: 1.19.1
      puppeteer: 3.3.0
      qs: 6.9.6
      rimraf: 3.0.2
      rollup: 1.32.1
      rollup-plugin-sourcemaps: 0.4.2_rollup@1.32.1
      rollup-plugin-terser: 5.3.1_rollup@1.32.1
      rollup-plugin-visualizer: 4.2.1_rollup@1.32.1
      sinon: 9.2.4
      stoppable: 1.1.0
      tslib: 2.1.0
      typedoc: 0.15.2
      typescript: 4.1.2
      util: 0.12.3
      uuid: 8.3.2
    dev: false
    name: '@rush-temp/identity'
    optionalDependencies:
      keytar: 7.4.0
    resolution:
      integrity: sha512-F95wTEAG36GwwaMseI9locyPZ0vngMXmrjNMo4hFv4MIyL/PLzidKuEJxdCW10hJp34x8WSBUFIsh2YOFPsI8A==
      tarball: file:projects/identity.tgz
    version: 0.0.0
  file:projects/iot-device-update.tgz:
    dependencies:
      '@azure/identity': 1.2.4
      '@microsoft/api-extractor': 7.7.11
      '@opentelemetry/api': 0.10.2
      '@types/node': 8.10.66
      '@types/uuid': 8.3.0
      cross-env: 7.0.3
      dotenv: 8.2.0
      eslint: 7.22.0
      mkdirp: 1.0.4
      prettier: 1.19.1
      rimraf: 3.0.2
      rollup: 1.32.1
      rollup-plugin-node-resolve: 3.4.0
      rollup-plugin-sourcemaps: 0.4.2_rollup@1.32.1
      source-map-support: 0.5.19
      tslib: 2.1.0
      typedoc: 0.15.2
      typescript: 4.1.2
      uglify-js: 3.13.1
      uuid: 8.3.2
    dev: false
    name: '@rush-temp/iot-device-update'
    resolution:
      integrity: sha512-8MZYlwjF9/5QAUis4cUjt5+ulT2KnKYoSz7BmsAAXx8cjX0hVih6o7uq4s62TqMa8cUn4ducAfTka9jcPr3vcA==
      tarball: file:projects/iot-device-update.tgz
    version: 0.0.0
  file:projects/keyvault-admin.tgz:
    dependencies:
      '@azure/identity': 1.2.4
      '@microsoft/api-extractor': 7.7.11
      '@opentelemetry/api': 0.10.2
      '@rollup/plugin-commonjs': 11.0.2_rollup@1.32.1
      '@rollup/plugin-json': 4.1.0_rollup@1.32.1
      '@rollup/plugin-multi-entry': 3.0.1_rollup@1.32.1
      '@rollup/plugin-node-resolve': 8.4.0_rollup@1.32.1
      '@rollup/plugin-replace': 2.4.1_rollup@1.32.1
      '@types/chai': 4.2.15
      '@types/chai-as-promised': 7.1.3
      '@types/mocha': 7.0.2
      '@types/node': 8.10.66
      '@types/sinon': 9.0.11
      '@types/uuid': 8.3.0
      assert: 1.5.0
      chai: 4.3.4
      chai-as-promised: 7.1.1_chai@4.3.4
      cross-env: 7.0.3
      dotenv: 8.2.0
      eslint: 7.22.0
      esm: 3.2.25
      mocha: 7.2.0
      mocha-junit-reporter: 1.23.3_mocha@7.2.0
      nyc: 14.1.1
      prettier: 1.19.1
      rimraf: 3.0.2
      rollup: 1.32.1
      rollup-plugin-shim: 1.0.0
      rollup-plugin-sourcemaps: 0.4.2_rollup@1.32.1
      rollup-plugin-terser: 5.3.1_rollup@1.32.1
      rollup-plugin-visualizer: 4.2.1_rollup@1.32.1
      sinon: 9.2.4
      source-map-support: 0.5.19
      tslib: 2.1.0
      typedoc: 0.15.2
      typescript: 4.1.2
      uuid: 8.3.2
    dev: false
    name: '@rush-temp/keyvault-admin'
    resolution:
      integrity: sha512-mA3wCFv1VtyP1K3EIn8VjcJD1H7Kq1DbJ4hRPOnXYXAPCk3BaxLBAGK6iaHhc7XxjhH4nn6S7ZPY47UmJCWEZQ==
      tarball: file:projects/keyvault-admin.tgz
    version: 0.0.0
  file:projects/keyvault-certificates.tgz:
    dependencies:
      '@azure/identity': 1.2.4
      '@microsoft/api-extractor': 7.7.11
      '@opentelemetry/api': 0.10.2
      '@rollup/plugin-commonjs': 11.0.2_rollup@1.32.1
      '@rollup/plugin-json': 4.1.0_rollup@1.32.1
      '@rollup/plugin-multi-entry': 3.0.1_rollup@1.32.1
      '@rollup/plugin-node-resolve': 8.4.0_rollup@1.32.1
      '@rollup/plugin-replace': 2.4.1_rollup@1.32.1
      '@types/chai': 4.2.15
      '@types/mocha': 7.0.2
      '@types/node': 8.10.66
      '@types/query-string': 6.2.0
      '@types/sinon': 9.0.11
      assert: 1.5.0
      chai: 4.3.4
      cross-env: 7.0.3
      dotenv: 8.2.0
      eslint: 7.22.0
      esm: 3.2.25
      karma: 6.2.0
      karma-chrome-launcher: 3.1.0
      karma-coverage: 2.0.3
      karma-edge-launcher: 0.4.2_karma@6.2.0
      karma-env-preprocessor: 0.1.1
      karma-firefox-launcher: 1.3.0
      karma-ie-launcher: 1.0.0_karma@6.2.0
      karma-json-preprocessor: 0.3.3_karma@6.2.0
      karma-json-to-file-reporter: 1.0.1
      karma-junit-reporter: 2.0.1_karma@6.2.0
      karma-mocha: 2.0.1
      karma-mocha-reporter: 2.2.5_karma@6.2.0
      karma-sourcemap-loader: 0.3.8
      mocha: 7.2.0
      mocha-junit-reporter: 1.23.3_mocha@7.2.0
      nyc: 14.1.1
      prettier: 1.19.1
      puppeteer: 3.3.0
      query-string: 5.1.1
      rimraf: 3.0.2
      rollup: 1.32.1
      rollup-plugin-shim: 1.0.0
      rollup-plugin-sourcemaps: 0.4.2_rollup@1.32.1
      rollup-plugin-terser: 5.3.1_rollup@1.32.1
      rollup-plugin-visualizer: 4.2.1_rollup@1.32.1
      sinon: 9.2.4
      source-map-support: 0.5.19
      tslib: 2.1.0
      typedoc: 0.15.2
      typescript: 4.1.2
      url: 0.11.0
    dev: false
    name: '@rush-temp/keyvault-certificates'
    resolution:
      integrity: sha512-Wk8fvEMr4yw0QP5FKu7nG31hK2rpm+hjuZbPLVHLbfIItSyJR+GxnYjchKiKe9A02CMz4QlzwNLTPwrPeEF/QQ==
      tarball: file:projects/keyvault-certificates.tgz
    version: 0.0.0
  file:projects/keyvault-common.tgz:
    dependencies:
      '@opentelemetry/api': 0.10.2
      eslint: 7.22.0
      prettier: 1.19.1
      rimraf: 3.0.2
      tslib: 2.1.0
      typescript: 4.1.2
    dev: false
    name: '@rush-temp/keyvault-common'
    resolution:
      integrity: sha512-loYhVlC37ROlBrDZqFIOLbZpNDTHjxbSLEMKWacYeeIgDchriWkpHulgAJ+AcET/dxaS+rnxU1v1Zl44ql31Hg==
      tarball: file:projects/keyvault-common.tgz
    version: 0.0.0
  file:projects/keyvault-keys.tgz:
    dependencies:
      '@azure/identity': 1.2.4
      '@microsoft/api-extractor': 7.7.11
      '@opentelemetry/api': 0.10.2
      '@rollup/plugin-commonjs': 11.0.2_rollup@1.32.1
      '@rollup/plugin-json': 4.1.0_rollup@1.32.1
      '@rollup/plugin-multi-entry': 3.0.1_rollup@1.32.1
      '@rollup/plugin-node-resolve': 8.4.0_rollup@1.32.1
      '@rollup/plugin-replace': 2.4.1_rollup@1.32.1
      '@types/chai': 4.2.15
      '@types/chai-as-promised': 7.1.3
      '@types/mocha': 7.0.2
      '@types/node': 8.10.66
      '@types/query-string': 6.2.0
      '@types/sinon': 9.0.11
      assert: 1.5.0
      chai: 4.3.4
      chai-as-promised: 7.1.1_chai@4.3.4
      cross-env: 7.0.3
      dotenv: 8.2.0
      eslint: 7.22.0
      esm: 3.2.25
      karma: 6.2.0
      karma-chrome-launcher: 3.1.0
      karma-coverage: 2.0.3
      karma-edge-launcher: 0.4.2_karma@6.2.0
      karma-env-preprocessor: 0.1.1
      karma-firefox-launcher: 1.3.0
      karma-ie-launcher: 1.0.0_karma@6.2.0
      karma-json-preprocessor: 0.3.3_karma@6.2.0
      karma-json-to-file-reporter: 1.0.1
      karma-junit-reporter: 2.0.1_karma@6.2.0
      karma-mocha: 2.0.1
      karma-mocha-reporter: 2.2.5_karma@6.2.0
      karma-sourcemap-loader: 0.3.8
      mocha: 7.2.0
      mocha-junit-reporter: 1.23.3_mocha@7.2.0
      nyc: 14.1.1
      prettier: 1.19.1
      puppeteer: 3.3.0
      query-string: 5.1.1
      rimraf: 3.0.2
      rollup: 1.32.1
      rollup-plugin-shim: 1.0.0
      rollup-plugin-sourcemaps: 0.4.2_rollup@1.32.1
      rollup-plugin-terser: 5.3.1_rollup@1.32.1
      rollup-plugin-visualizer: 4.2.1_rollup@1.32.1
      sinon: 9.2.4
      source-map-support: 0.5.19
      tslib: 2.1.0
      typedoc: 0.15.2
      typescript: 4.1.2
      url: 0.11.0
    dev: false
    name: '@rush-temp/keyvault-keys'
    resolution:
      integrity: sha512-IDUxL0I2FAka7TMKcdAvzwiZlLVGL9TLgPiQkdQ2iNFaX8x10kB0xTiwwRhTQ/xnBsJMLT7qvFjrIdYCzBvCnw==
      tarball: file:projects/keyvault-keys.tgz
    version: 0.0.0
  file:projects/keyvault-secrets.tgz:
    dependencies:
      '@azure/identity': 1.2.4
      '@microsoft/api-extractor': 7.7.11
      '@opentelemetry/api': 0.10.2
      '@rollup/plugin-commonjs': 11.0.2_rollup@1.32.1
      '@rollup/plugin-json': 4.1.0_rollup@1.32.1
      '@rollup/plugin-multi-entry': 3.0.1_rollup@1.32.1
      '@rollup/plugin-node-resolve': 8.4.0_rollup@1.32.1
      '@rollup/plugin-replace': 2.4.1_rollup@1.32.1
      '@types/chai': 4.2.15
      '@types/mocha': 7.0.2
      '@types/node': 8.10.66
      '@types/query-string': 6.2.0
      '@types/sinon': 9.0.11
      assert: 1.5.0
      chai: 4.3.4
      cross-env: 7.0.3
      dotenv: 8.2.0
      eslint: 7.22.0
      esm: 3.2.25
      karma: 6.2.0
      karma-chrome-launcher: 3.1.0
      karma-coverage: 2.0.3
      karma-edge-launcher: 0.4.2_karma@6.2.0
      karma-env-preprocessor: 0.1.1
      karma-firefox-launcher: 1.3.0
      karma-ie-launcher: 1.0.0_karma@6.2.0
      karma-json-preprocessor: 0.3.3_karma@6.2.0
      karma-json-to-file-reporter: 1.0.1
      karma-junit-reporter: 2.0.1_karma@6.2.0
      karma-mocha: 2.0.1
      karma-mocha-reporter: 2.2.5_karma@6.2.0
      karma-sourcemap-loader: 0.3.8
      mocha: 7.2.0
      mocha-junit-reporter: 1.23.3_mocha@7.2.0
      nyc: 14.1.1
      prettier: 1.19.1
      puppeteer: 3.3.0
      query-string: 5.1.1
      rimraf: 3.0.2
      rollup: 1.32.1
      rollup-plugin-shim: 1.0.0
      rollup-plugin-sourcemaps: 0.4.2_rollup@1.32.1
      rollup-plugin-terser: 5.3.1_rollup@1.32.1
      rollup-plugin-visualizer: 4.2.1_rollup@1.32.1
      sinon: 9.2.4
      source-map-support: 0.5.19
      tslib: 2.1.0
      typedoc: 0.15.2
      typescript: 4.1.2
      url: 0.11.0
    dev: false
    name: '@rush-temp/keyvault-secrets'
    resolution:
      integrity: sha512-EXKJJ8+0nShsG21V8hO6wp+OhnOQHvXgQdZH2wwdNBBeMlfVUdinqmSsjacfB1fhQ+Oud/YTWseHSNBUwphGtg==
      tarball: file:projects/keyvault-secrets.tgz
    version: 0.0.0
  file:projects/logger.tgz:
    dependencies:
      '@microsoft/api-extractor': 7.7.11
      '@rollup/plugin-commonjs': 11.0.2_rollup@1.32.1
      '@rollup/plugin-multi-entry': 3.0.1_rollup@1.32.1
      '@rollup/plugin-node-resolve': 8.4.0_rollup@1.32.1
      '@rollup/plugin-replace': 2.4.1_rollup@1.32.1
      '@types/chai': 4.2.15
      '@types/mocha': 7.0.2
      '@types/node': 8.10.66
      '@types/sinon': 9.0.11
      assert: 1.5.0
      chai: 4.3.4
      cross-env: 7.0.3
      delay: 4.4.1
      dotenv: 8.2.0
      eslint: 7.22.0
      karma: 6.2.0
      karma-chrome-launcher: 3.1.0
      karma-coverage: 2.0.3
      karma-edge-launcher: 0.4.2_karma@6.2.0
      karma-env-preprocessor: 0.1.1
      karma-firefox-launcher: 1.3.0
      karma-ie-launcher: 1.0.0_karma@6.2.0
      karma-junit-reporter: 2.0.1_karma@6.2.0
      karma-mocha: 2.0.1
      karma-mocha-reporter: 2.2.5_karma@6.2.0
      karma-sourcemap-loader: 0.3.8
      mocha: 7.2.0
      mocha-junit-reporter: 1.23.3_mocha@7.2.0
      nyc: 14.1.1
      prettier: 1.19.1
      puppeteer: 3.3.0
      rimraf: 3.0.2
      rollup: 1.32.1
      rollup-plugin-sourcemaps: 0.4.2_rollup@1.32.1
      rollup-plugin-terser: 5.3.1_rollup@1.32.1
      sinon: 9.2.4
      ts-node: 9.1.1_typescript@4.1.2
      tslib: 2.1.0
      typedoc: 0.15.2
      typescript: 4.1.2
    dev: false
    name: '@rush-temp/logger'
    resolution:
      integrity: sha512-lJRwdVEssrxxLityduhY5TEF8OSk9wCaIAMqgEgYiozkI5fs5DRpQ3HwNP7gfXO+Y9G++kOtVNZsNGcHJ/URuA==
      tarball: file:projects/logger.tgz
    version: 0.0.0
  file:projects/mixedreality-authentication.tgz:
    dependencies:
      '@microsoft/api-extractor': 7.7.11
      '@opentelemetry/api': 0.10.2
      '@types/chai': 4.2.15
      '@types/chai-as-promised': 7.1.3
      '@types/mocha': 7.0.2
      '@types/node': 8.10.66
      chai: 4.3.4
      chai-as-promised: 7.1.1_chai@4.3.4
      cross-env: 7.0.3
      dotenv: 8.2.0
      eslint: 7.22.0
      inherits: 2.0.4
      karma: 6.2.0
      karma-chrome-launcher: 3.1.0
      karma-coverage: 2.0.3
      karma-edge-launcher: 0.4.2_karma@6.2.0
      karma-env-preprocessor: 0.1.1
      karma-firefox-launcher: 1.3.0
      karma-ie-launcher: 1.0.0_karma@6.2.0
      karma-json-preprocessor: 0.3.3_karma@6.2.0
      karma-json-to-file-reporter: 1.0.1
      karma-junit-reporter: 2.0.1_karma@6.2.0
      karma-mocha: 2.0.1
      karma-mocha-reporter: 2.2.5_karma@6.2.0
      karma-sourcemap-loader: 0.3.8
      mocha: 7.2.0
      mocha-junit-reporter: 1.23.3_mocha@7.2.0
      nyc: 14.1.1
      prettier: 1.19.1
      rimraf: 3.0.2
      rollup: 1.32.1
      tslib: 2.1.0
      typedoc: 0.15.2
      typescript: 4.1.2
      util: 0.12.3
    dev: false
    name: '@rush-temp/mixedreality-authentication'
    resolution:
      integrity: sha512-VkO6sUoal9jE5/7/1ftyGiUL7TlwKIc5hQirSdD0FzY2LBZr2mXemopjOKAq+d0JjBYPtvj+Gp+ieDhiXiMCVw==
      tarball: file:projects/mixedreality-authentication.tgz
    version: 0.0.0
  file:projects/mock-hub.tgz:
    dependencies:
      '@types/node': 8.10.66
      dotenv: 8.2.0
      eslint: 7.22.0
      prettier: 1.19.1
      rhea: 1.0.24
      rimraf: 3.0.2
      tslib: 2.1.0
      typescript: 4.1.2
    dev: false
    name: '@rush-temp/mock-hub'
    resolution:
      integrity: sha512-Lro7rFcnDNWYuWUIr9czVrfJjSIadiaDU6I945N80JjHUW4RnMZ2WZY9Dr8v+iA1jlMEF7p6Sw0pzIpllGzQqA==
      tarball: file:projects/mock-hub.tgz
    version: 0.0.0
  file:projects/monitor-opentelemetry-exporter.tgz:
    dependencies:
      '@microsoft/api-extractor': 7.7.11
      '@opentelemetry/api': 0.17.0
      '@opentelemetry/core': 0.17.0
      '@opentelemetry/resources': 0.17.0
      '@opentelemetry/semantic-conventions': 0.17.0
      '@opentelemetry/tracing': 0.17.0
      '@types/mocha': 7.0.2
      '@types/node': 10.17.55
      eslint: 7.22.0
      eslint-plugin-node: 11.1.0_eslint@7.22.0
      execa: 3.4.0
      mocha: 7.2.0
      nock: 12.0.3
      nyc: 14.1.1
      prettier: 1.19.1
      rimraf: 3.0.2
      rollup: 1.32.1
      sinon: 9.2.4
      ts-node: 9.1.1_typescript@4.1.2
      tslib: 2.1.0
      typedoc: 0.15.2
      typescript: 4.1.2
    dev: false
    name: '@rush-temp/monitor-opentelemetry-exporter'
    resolution:
      integrity: sha512-VT8glt5Yk87hK/AHlidIk7U2uEY0MIofnBFrhow1LN2VYaI9zFvSUoJnHKqjnR6SNXVitWRxC0iCiw3k5NVubA==
      tarball: file:projects/monitor-opentelemetry-exporter.tgz
    version: 0.0.0
  file:projects/perf-ai-text-analytics.tgz:
    dependencies:
      '@azure/identity': 1.2.4
      '@types/node': 8.10.66
      dotenv: 8.2.0
      eslint: 7.22.0
      prettier: 1.19.1
      rimraf: 3.0.2
      ts-node: 9.1.1_typescript@4.1.2
      tslib: 2.1.0
      typescript: 4.1.2
    dev: false
    name: '@rush-temp/perf-ai-text-analytics'
    resolution:
      integrity: sha512-tLGxTJAiK0HRDgg4jPmySoWi6udb3hO5vAL6g1lCmiLS0eIvRlpuwnzcJOVka6ls86JqUoGYOFsSQZoMRY8UjQ==
      tarball: file:projects/perf-ai-text-analytics.tgz
    version: 0.0.0
  file:projects/perf-eventgrid.tgz:
    dependencies:
      '@types/node': 8.10.66
      dotenv: 8.2.0
      eslint: 7.22.0
      prettier: 1.19.1
      rimraf: 3.0.2
      ts-node: 9.1.1_typescript@4.1.2
      tslib: 2.1.0
      typescript: 4.1.2
    dev: false
    name: '@rush-temp/perf-eventgrid'
    resolution:
      integrity: sha512-pqeVl3RZqMkCLEogCutERVagR4rg9lFp1XYJBNyJCw7xrcpzi/p0d2F6zU+j7f4YNqs4RML/gQEUbygiVhjAZw==
      tarball: file:projects/perf-eventgrid.tgz
    version: 0.0.0
  file:projects/perf-storage-blob.tgz:
    dependencies:
      '@types/node': 8.10.66
      '@types/node-fetch': 2.5.8
      '@types/uuid': 8.3.0
      dotenv: 8.2.0
      eslint: 7.22.0
      node-fetch: 2.6.1
      prettier: 1.19.1
      rimraf: 3.0.2
      ts-node: 9.1.1_typescript@4.1.2
      tslib: 2.1.0
      typescript: 4.1.2
      uuid: 8.3.2
    dev: false
    name: '@rush-temp/perf-storage-blob'
    resolution:
      integrity: sha512-WdTj8w3Woi/gD61IyyEXXvPNeThGrUpLtZ5+QDfldq8SzEDmZY6/8h0NNtqHgRZFKKZdqE2DlXpdJ1F70hMdiw==
      tarball: file:projects/perf-storage-blob.tgz
    version: 0.0.0
  file:projects/perf-storage-file-datalake.tgz:
    dependencies:
      '@types/node': 8.10.66
      '@types/uuid': 8.3.0
      dotenv: 8.2.0
      eslint: 7.22.0
      prettier: 1.19.1
      rimraf: 3.0.2
      ts-node: 9.1.1_typescript@4.1.2
      tslib: 2.1.0
      typescript: 4.1.2
      uuid: 8.3.2
    dev: false
    name: '@rush-temp/perf-storage-file-datalake'
    resolution:
      integrity: sha512-Q2UraSWc2AZtOoav2z2dJ97xZAYf+rpyOy3pirbOrN0U9gsfraMeK5VBEx3cR3tPQxA+Crb90SDilLD1tmwrXw==
      tarball: file:projects/perf-storage-file-datalake.tgz
    version: 0.0.0
  file:projects/perf-storage-file-share.tgz:
    dependencies:
      '@types/node': 8.10.66
      '@types/uuid': 8.3.0
      dotenv: 8.2.0
      eslint: 7.22.0
      prettier: 1.19.1
      rimraf: 3.0.2
      ts-node: 9.1.1_typescript@4.1.2
      tslib: 2.1.0
      typescript: 4.1.2
      uuid: 8.3.2
    dev: false
    name: '@rush-temp/perf-storage-file-share'
    resolution:
      integrity: sha512-TnWzNP/Yi6e6cFpTgr6JEmPk7ZeEz8dRADDxifHiHIz8nFUjQiSOCADuYoGzcJS3NfpQZQon6PEhU4v7saGm4w==
      tarball: file:projects/perf-storage-file-share.tgz
    version: 0.0.0
  file:projects/quantum-jobs.tgz:
    dependencies:
      '@azure/identity': 1.2.4
      '@microsoft/api-extractor': 7.7.11
      '@opentelemetry/api': 0.10.2
      '@rollup/plugin-commonjs': 11.0.2_rollup@1.32.1
      '@rollup/plugin-json': 4.1.0_rollup@1.32.1
      '@rollup/plugin-multi-entry': 3.0.1_rollup@1.32.1
      '@rollup/plugin-node-resolve': 8.4.0_rollup@1.32.1
      '@rollup/plugin-replace': 2.4.1_rollup@1.32.1
      '@types/chai': 4.2.15
      '@types/mocha': 7.0.2
      '@types/node': 8.10.66
      '@types/sinon': 9.0.11
      chai: 4.3.4
      cross-env: 7.0.3
      dotenv: 8.2.0
      eslint: 7.22.0
      events: 3.3.0
      inherits: 2.0.4
      karma: 6.2.0
      karma-chrome-launcher: 3.1.0
      karma-coverage: 2.0.3
      karma-edge-launcher: 0.4.2_karma@6.2.0
      karma-env-preprocessor: 0.1.1
      karma-firefox-launcher: 1.3.0
      karma-ie-launcher: 1.0.0_karma@6.2.0
      karma-json-preprocessor: 0.3.3_karma@6.2.0
      karma-json-to-file-reporter: 1.0.1
      karma-junit-reporter: 2.0.1_karma@6.2.0
      karma-mocha: 2.0.1
      karma-mocha-reporter: 2.2.5_karma@6.2.0
      karma-sourcemap-loader: 0.3.8
      mocha: 7.2.0
      mocha-junit-reporter: 1.23.3_mocha@7.2.0
      nyc: 14.1.1
      prettier: 1.19.1
      rimraf: 3.0.2
      rollup: 1.32.1
      rollup-plugin-shim: 1.0.0
      rollup-plugin-sourcemaps: 0.4.2_rollup@1.32.1
      rollup-plugin-terser: 5.3.1_rollup@1.32.1
      rollup-plugin-visualizer: 4.2.1_rollup@1.32.1
      sinon: 9.2.4
      tslib: 2.1.0
      typedoc: 0.15.2
      typescript: 4.1.2
      util: 0.12.3
    dev: false
    name: '@rush-temp/quantum-jobs'
    resolution:
      integrity: sha512-J7GqpoWknKU40iGwFkoNaZwUGfHSSIAGHovfEzm3LuP8tnom+5lgt2n/6Y2ueLCEnLQvfYY2XFz2ABxL/JketA==
      tarball: file:projects/quantum-jobs.tgz
    version: 0.0.0
  file:projects/schema-registry-avro.tgz:
    dependencies:
      '@azure/identity': 1.2.4
      '@microsoft/api-extractor': 7.7.11
      '@opentelemetry/api': 0.10.2
      '@rollup/plugin-commonjs': 11.0.2_rollup@1.32.1
      '@rollup/plugin-inject': 4.0.2_rollup@1.32.1
      '@rollup/plugin-json': 4.1.0_rollup@1.32.1
      '@rollup/plugin-multi-entry': 3.0.1_rollup@1.32.1
      '@rollup/plugin-node-resolve': 8.4.0_rollup@1.32.1
      '@rollup/plugin-replace': 2.4.1_rollup@1.32.1
      '@types/chai': 4.2.15
      '@types/chai-as-promised': 7.1.3
      '@types/mocha': 7.0.2
      '@types/node': 8.10.66
      avsc: 5.5.3
      buffer: 5.7.1
      chai: 4.3.4
      chai-as-promised: 7.1.1_chai@4.3.4
      cross-env: 7.0.3
      dotenv: 8.2.0
      eslint: 7.22.0
      karma: 6.2.0
      karma-chrome-launcher: 3.1.0
      karma-coverage: 2.0.3
      karma-edge-launcher: 0.4.2_karma@6.2.0
      karma-env-preprocessor: 0.1.1
      karma-firefox-launcher: 1.3.0
      karma-ie-launcher: 1.0.0_karma@6.2.0
      karma-json-preprocessor: 0.3.3_karma@6.2.0
      karma-json-to-file-reporter: 1.0.1
      karma-junit-reporter: 2.0.1_karma@6.2.0
      karma-mocha: 2.0.1
      karma-mocha-reporter: 2.2.5_karma@6.2.0
      karma-sourcemap-loader: 0.3.8
      mocha: 7.2.0
      mocha-junit-reporter: 1.23.3_mocha@7.2.0
      nyc: 14.1.1
      prettier: 1.19.1
      process: 0.11.10
      rimraf: 3.0.2
      rollup: 1.32.1
      rollup-plugin-shim: 1.0.0
      rollup-plugin-sourcemaps: 0.4.2_rollup@1.32.1
      rollup-plugin-terser: 5.3.1_rollup@1.32.1
      rollup-plugin-visualizer: 4.2.1_rollup@1.32.1
      source-map-support: 0.5.19
      tslib: 2.1.0
      typedoc: 0.15.2
      typescript: 4.1.2
    dev: false
    name: '@rush-temp/schema-registry-avro'
    resolution:
      integrity: sha512-sNaU6ARlcCfOMy6eZ0e9XE+ZmtKlKJyJMHzvBSwpwREGKE+0BDIirtY954Ajf+mXYXilvdHacBLSp7aAbR9kwA==
      tarball: file:projects/schema-registry-avro.tgz
    version: 0.0.0
  file:projects/schema-registry.tgz:
    dependencies:
      '@azure/identity': 1.2.4
      '@microsoft/api-extractor': 7.7.11
      '@opentelemetry/api': 0.10.2
      '@rollup/plugin-commonjs': 11.0.2_rollup@1.32.1
      '@rollup/plugin-json': 4.1.0_rollup@1.32.1
      '@rollup/plugin-multi-entry': 3.0.1_rollup@1.32.1
      '@rollup/plugin-node-resolve': 8.4.0_rollup@1.32.1
      '@rollup/plugin-replace': 2.4.1_rollup@1.32.1
      '@types/chai': 4.2.15
      '@types/chai-as-promised': 7.1.3
      '@types/mocha': 7.0.2
      '@types/node': 8.10.66
      chai: 4.3.4
      chai-as-promised: 7.1.1_chai@4.3.4
      cross-env: 7.0.3
      dotenv: 8.2.0
      eslint: 7.22.0
      karma: 6.2.0
      karma-chrome-launcher: 3.1.0
      karma-coverage: 2.0.3
      karma-edge-launcher: 0.4.2_karma@6.2.0
      karma-env-preprocessor: 0.1.1
      karma-firefox-launcher: 1.3.0
      karma-ie-launcher: 1.0.0_karma@6.2.0
      karma-json-preprocessor: 0.3.3_karma@6.2.0
      karma-json-to-file-reporter: 1.0.1
      karma-junit-reporter: 2.0.1_karma@6.2.0
      karma-mocha: 2.0.1
      karma-mocha-reporter: 2.2.5_karma@6.2.0
      karma-sourcemap-loader: 0.3.8
      mocha: 7.2.0
      mocha-junit-reporter: 1.23.3_mocha@7.2.0
      nyc: 14.1.1
      prettier: 1.19.1
      rimraf: 3.0.2
      rollup: 1.32.1
      rollup-plugin-shim: 1.0.0
      rollup-plugin-sourcemaps: 0.4.2_rollup@1.32.1
      rollup-plugin-terser: 5.3.1_rollup@1.32.1
      rollup-plugin-visualizer: 4.2.1_rollup@1.32.1
      source-map-support: 0.5.19
      tslib: 2.1.0
      typedoc: 0.15.2
      typescript: 4.1.2
    dev: false
    name: '@rush-temp/schema-registry'
    resolution:
      integrity: sha512-pOPIkhaSe6d47D0cLf26r8K0etdTNEYP184BYdtHg6dh0BBHauLyPf2npj0bJR/ruJ/7pYhZFq+oBes7PlVdRw==
      tarball: file:projects/schema-registry.tgz
    version: 0.0.0
  file:projects/search-documents.tgz:
    dependencies:
      '@microsoft/api-extractor': 7.7.11
      '@opentelemetry/api': 0.10.2
      '@rollup/plugin-commonjs': 11.0.2_rollup@1.32.1
      '@rollup/plugin-json': 4.1.0_rollup@1.32.1
      '@rollup/plugin-multi-entry': 3.0.1_rollup@1.32.1
      '@rollup/plugin-node-resolve': 8.4.0_rollup@1.32.1
      '@rollup/plugin-replace': 2.4.1_rollup@1.32.1
      '@types/chai': 4.2.15
      '@types/mocha': 7.0.2
      '@types/node': 8.10.66
      '@types/sinon': 9.0.11
      chai: 4.3.4
      cross-env: 7.0.3
      dotenv: 8.2.0
      eslint: 7.22.0
      events: 3.3.0
      inherits: 2.0.4
      karma: 6.2.0
      karma-chrome-launcher: 3.1.0
      karma-coverage: 2.0.3
      karma-edge-launcher: 0.4.2_karma@6.2.0
      karma-env-preprocessor: 0.1.1
      karma-firefox-launcher: 1.3.0
      karma-ie-launcher: 1.0.0_karma@6.2.0
      karma-json-preprocessor: 0.3.3_karma@6.2.0
      karma-json-to-file-reporter: 1.0.1
      karma-junit-reporter: 2.0.1_karma@6.2.0
      karma-mocha: 2.0.1
      karma-mocha-reporter: 2.2.5_karma@6.2.0
      karma-sourcemap-loader: 0.3.8
      mocha: 7.2.0
      mocha-junit-reporter: 1.23.3_mocha@7.2.0
      nyc: 14.1.1
      prettier: 1.19.1
      rimraf: 3.0.2
      rollup: 1.32.1
      rollup-plugin-shim: 1.0.0
      rollup-plugin-sourcemaps: 0.4.2_rollup@1.32.1
      rollup-plugin-terser: 5.3.1_rollup@1.32.1
      rollup-plugin-visualizer: 4.2.1_rollup@1.32.1
      sinon: 9.2.4
      ts-node: 9.1.1_typescript@4.1.2
      tslib: 2.1.0
      typedoc: 0.15.2
      typescript: 4.1.2
      util: 0.12.3
    dev: false
    name: '@rush-temp/search-documents'
    resolution:
      integrity: sha512-rdzBmFgOE8rsFKW3UT2+XKvjBLmPwHC84XKSbWIeTxLemvrnIxzoEZKwMpf8lrXph+BYqBVVBUM8YfivvmHlPA==
      tarball: file:projects/search-documents.tgz
    version: 0.0.0
  file:projects/service-bus.tgz:
    dependencies:
      '@azure/identity': 1.2.4_debug@4.3.1
      '@microsoft/api-extractor': 7.7.11
      '@opentelemetry/api': 0.10.2
      '@rollup/plugin-commonjs': 11.0.2_rollup@1.32.1
      '@rollup/plugin-inject': 4.0.2_rollup@1.32.1
      '@rollup/plugin-json': 4.1.0_rollup@1.32.1
      '@rollup/plugin-multi-entry': 3.0.1_rollup@1.32.1
      '@rollup/plugin-node-resolve': 8.4.0_rollup@1.32.1
      '@rollup/plugin-replace': 2.4.1_rollup@1.32.1
      '@types/chai': 4.2.15
      '@types/chai-as-promised': 7.1.3
      '@types/debug': 4.1.5
      '@types/glob': 7.1.3
      '@types/is-buffer': 2.0.0
      '@types/long': 4.0.1
      '@types/mocha': 7.0.2
      '@types/node': 8.10.66
      '@types/sinon': 9.0.11
      '@types/ws': 7.4.0
      assert: 1.5.0
      buffer: 5.7.1
      chai: 4.3.4
      chai-as-promised: 7.1.1_chai@4.3.4
      chai-exclude: 2.0.2_chai@4.3.4
      cross-env: 7.0.3
      debug: 4.3.1
      delay: 4.4.1
      dotenv: 8.2.0
      downlevel-dts: 0.4.0
      eslint: 7.22.0
      esm: 3.2.25
      events: 3.3.0
      glob: 7.1.6
      https-proxy-agent: 5.0.0
      is-buffer: 2.0.5
      jssha: 3.2.0
      karma: 6.2.0_debug@4.3.1
      karma-chrome-launcher: 3.1.0
      karma-coverage: 2.0.3
      karma-edge-launcher: 0.4.2_karma@6.2.0
      karma-env-preprocessor: 0.1.1
      karma-firefox-launcher: 1.3.0
      karma-ie-launcher: 1.0.0_karma@6.2.0
      karma-junit-reporter: 2.0.1_karma@6.2.0
      karma-mocha: 2.0.1
      karma-mocha-reporter: 2.2.5_karma@6.2.0
      karma-sourcemap-loader: 0.3.8
      long: 4.0.0
      mocha: 7.2.0
      mocha-junit-reporter: 1.23.3_mocha@7.2.0
      moment: 2.29.1
      nyc: 14.1.1
      prettier: 1.19.1
      process: 0.11.10
      promise: 8.1.0
      puppeteer: 3.3.0
      rhea-promise: 1.1.0
      rimraf: 3.0.2
      rollup: 1.32.1
      rollup-plugin-shim: 1.0.0
      rollup-plugin-sourcemaps: 0.4.2_rollup@1.32.1
      rollup-plugin-terser: 5.3.1_rollup@1.32.1
      sinon: 9.2.4
      ts-node: 9.1.1_typescript@4.1.2
      tslib: 2.1.0
      typedoc: 0.15.2
      typescript: 4.1.2
      ws: 7.4.4
    dev: false
    name: '@rush-temp/service-bus'
    resolution:
      integrity: sha512-+3xoS2mHMNNbpA/XGNFHwth5TXqJl+OPxsdxfoNTsbJryaOP/4yrevtczhcXsMyNdI6JdGvkDhE1nb9Yoxzy+A==
      tarball: file:projects/service-bus.tgz
    version: 0.0.0
  file:projects/storage-blob-changefeed.tgz:
    dependencies:
      '@azure/identity': 1.2.4
      '@microsoft/api-extractor': 7.7.11
      '@opentelemetry/api': 0.10.2
      '@rollup/plugin-commonjs': 11.0.2_rollup@1.32.1
      '@rollup/plugin-multi-entry': 3.0.1_rollup@1.32.1
      '@rollup/plugin-node-resolve': 8.4.0_rollup@1.32.1
      '@rollup/plugin-replace': 2.4.1_rollup@1.32.1
      '@types/mocha': 7.0.2
      '@types/node': 8.10.66
      '@types/sinon': 9.0.11
      assert: 1.5.0
      cross-env: 7.0.3
      dotenv: 8.2.0
      downlevel-dts: 0.4.0
      es6-promise: 4.2.8
      eslint: 7.22.0
      esm: 3.2.25
      events: 3.3.0
      inherits: 2.0.4
      karma: 6.2.0
      karma-chrome-launcher: 3.1.0
      karma-coverage: 2.0.3
      karma-edge-launcher: 0.4.2_karma@6.2.0
      karma-env-preprocessor: 0.1.1
      karma-firefox-launcher: 1.3.0
      karma-ie-launcher: 1.0.0_karma@6.2.0
      karma-json-preprocessor: 0.3.3_karma@6.2.0
      karma-json-to-file-reporter: 1.0.1
      karma-junit-reporter: 2.0.1_karma@6.2.0
      karma-mocha: 2.0.1
      karma-mocha-reporter: 2.2.5_karma@6.2.0
      karma-sourcemap-loader: 0.3.8
      mocha: 7.2.0
      mocha-junit-reporter: 1.23.3_mocha@7.2.0
      nyc: 14.1.1
      prettier: 1.19.1
      puppeteer: 3.3.0
      rimraf: 3.0.2
      rollup: 1.32.1
      rollup-plugin-shim: 1.0.0
      rollup-plugin-sourcemaps: 0.4.2_rollup@1.32.1
      rollup-plugin-terser: 5.3.1_rollup@1.32.1
      rollup-plugin-visualizer: 4.2.1_rollup@1.32.1
      sinon: 9.2.4
      source-map-support: 0.5.19
      ts-node: 9.1.1_typescript@4.1.2
      tslib: 2.1.0
      typedoc: 0.15.2
      typescript: 4.1.2
      util: 0.12.3
    dev: false
    name: '@rush-temp/storage-blob-changefeed'
    resolution:
      integrity: sha512-Ox97VemwSmn2U5ZkOu4MNScdRzk7PDyFiLq9uzyCrrRZTgFQfDaceMbtYCwppb/SjrHUPGTUTgWF/54rKlNfXw==
      tarball: file:projects/storage-blob-changefeed.tgz
    version: 0.0.0
  file:projects/storage-blob.tgz:
    dependencies:
      '@azure/identity': 1.2.4
      '@microsoft/api-extractor': 7.7.11
      '@opentelemetry/api': 0.10.2
      '@rollup/plugin-commonjs': 11.0.2_rollup@1.32.1
      '@rollup/plugin-json': 4.1.0_rollup@1.32.1
      '@rollup/plugin-multi-entry': 3.0.1_rollup@1.32.1
      '@rollup/plugin-node-resolve': 8.4.0_rollup@1.32.1
      '@rollup/plugin-replace': 2.4.1_rollup@1.32.1
      '@types/mocha': 7.0.2
      '@types/node': 8.10.66
      '@types/node-fetch': 2.5.8
      assert: 1.5.0
      cross-env: 7.0.3
      dotenv: 8.2.0
      downlevel-dts: 0.4.0
      es6-promise: 4.2.8
      eslint: 7.22.0
      esm: 3.2.25
      events: 3.3.0
      inherits: 2.0.4
      karma: 6.2.0
      karma-chrome-launcher: 3.1.0
      karma-coverage: 2.0.3
      karma-edge-launcher: 0.4.2_karma@6.2.0
      karma-env-preprocessor: 0.1.1
      karma-firefox-launcher: 1.3.0
      karma-ie-launcher: 1.0.0_karma@6.2.0
      karma-json-preprocessor: 0.3.3_karma@6.2.0
      karma-json-to-file-reporter: 1.0.1
      karma-junit-reporter: 2.0.1_karma@6.2.0
      karma-mocha: 2.0.1
      karma-mocha-reporter: 2.2.5_karma@6.2.0
      karma-sourcemap-loader: 0.3.8
      mocha: 7.2.0
      mocha-junit-reporter: 1.23.3_mocha@7.2.0
      node-fetch: 2.6.1
      nyc: 14.1.1
      prettier: 1.19.1
      puppeteer: 3.3.0
      rimraf: 3.0.2
      rollup: 1.32.1
      rollup-plugin-shim: 1.0.0
      rollup-plugin-sourcemaps: 0.4.2_rollup@1.32.1
      rollup-plugin-terser: 5.3.1_rollup@1.32.1
      rollup-plugin-visualizer: 4.2.1_rollup@1.32.1
      source-map-support: 0.5.19
      ts-node: 9.1.1_typescript@4.1.2
      tslib: 2.1.0
      typedoc: 0.15.2
      typescript: 4.1.2
      util: 0.12.3
    dev: false
    name: '@rush-temp/storage-blob'
    resolution:
      integrity: sha512-31v3hyQ/+EykKK+tZcZGhBGx9Bay11X5AOEOse7fiOQMFJpriCMVevYlQHqDt+O8WNv9Z/qU4W4vEVf29uNs+Q==
      tarball: file:projects/storage-blob.tgz
    version: 0.0.0
  file:projects/storage-file-datalake.tgz:
    dependencies:
      '@azure/identity': 1.2.4
      '@microsoft/api-extractor': 7.7.11
      '@opentelemetry/api': 0.10.2
      '@rollup/plugin-commonjs': 11.0.2_rollup@1.32.1
      '@rollup/plugin-json': 4.1.0_rollup@1.32.1
      '@rollup/plugin-multi-entry': 3.0.1_rollup@1.32.1
      '@rollup/plugin-node-resolve': 8.4.0_rollup@1.32.1
      '@rollup/plugin-replace': 2.4.1_rollup@1.32.1
      '@types/mocha': 7.0.2
      '@types/node': 8.10.66
      '@types/query-string': 6.2.0
      assert: 1.5.0
      cross-env: 7.0.3
      dotenv: 8.2.0
      downlevel-dts: 0.4.0
      es6-promise: 4.2.8
      eslint: 7.22.0
      esm: 3.2.25
      events: 3.3.0
      execa: 3.4.0
      inherits: 2.0.4
      karma: 6.2.0
      karma-chrome-launcher: 3.1.0
      karma-coverage: 2.0.3
      karma-edge-launcher: 0.4.2_karma@6.2.0
      karma-env-preprocessor: 0.1.1
      karma-firefox-launcher: 1.3.0
      karma-ie-launcher: 1.0.0_karma@6.2.0
      karma-json-preprocessor: 0.3.3_karma@6.2.0
      karma-json-to-file-reporter: 1.0.1
      karma-junit-reporter: 2.0.1_karma@6.2.0
      karma-mocha: 2.0.1
      karma-mocha-reporter: 2.2.5_karma@6.2.0
      karma-sourcemap-loader: 0.3.8
      mocha: 7.2.0
      mocha-junit-reporter: 1.23.3_mocha@7.2.0
      nyc: 14.1.1
      prettier: 1.19.1
      puppeteer: 3.3.0
      query-string: 5.1.1
      rimraf: 3.0.2
      rollup: 1.32.1
      rollup-plugin-shim: 1.0.0
      rollup-plugin-sourcemaps: 0.4.2_rollup@1.32.1
      rollup-plugin-terser: 5.3.1_rollup@1.32.1
      rollup-plugin-visualizer: 4.2.1_rollup@1.32.1
      source-map-support: 0.5.19
      ts-node: 9.1.1_typescript@4.1.2
      tslib: 2.1.0
      typedoc: 0.15.2
      typescript: 4.1.2
      util: 0.12.3
    dev: false
    name: '@rush-temp/storage-file-datalake'
    resolution:
      integrity: sha512-Ogf29+Y2mkuWSz/pwKKm7aFrytnqH4PHvRM7x1vAW4Yh43Rhkk2sBMNRwAz39ywmNTwm4mMl5rfKk9qkBRbMLg==
      tarball: file:projects/storage-file-datalake.tgz
    version: 0.0.0
  file:projects/storage-file-share.tgz:
    dependencies:
      '@microsoft/api-extractor': 7.7.11
      '@opentelemetry/api': 0.10.2
      '@rollup/plugin-commonjs': 11.0.2_rollup@1.32.1
      '@rollup/plugin-multi-entry': 3.0.1_rollup@1.32.1
      '@rollup/plugin-node-resolve': 8.4.0_rollup@1.32.1
      '@rollup/plugin-replace': 2.4.1_rollup@1.32.1
      '@types/mocha': 7.0.2
      '@types/node': 8.10.66
      assert: 1.5.0
      cross-env: 7.0.3
      dotenv: 8.2.0
      downlevel-dts: 0.4.0
      es6-promise: 4.2.8
      eslint: 7.22.0
      esm: 3.2.25
      events: 3.3.0
      inherits: 2.0.4
      karma: 6.2.0
      karma-chrome-launcher: 3.1.0
      karma-coverage: 2.0.3
      karma-edge-launcher: 0.4.2_karma@6.2.0
      karma-env-preprocessor: 0.1.1
      karma-firefox-launcher: 1.3.0
      karma-ie-launcher: 1.0.0_karma@6.2.0
      karma-json-preprocessor: 0.3.3_karma@6.2.0
      karma-json-to-file-reporter: 1.0.1
      karma-junit-reporter: 2.0.1_karma@6.2.0
      karma-mocha: 2.0.1
      karma-mocha-reporter: 2.2.5_karma@6.2.0
      karma-sourcemap-loader: 0.3.8
      mocha: 7.2.0
      mocha-junit-reporter: 1.23.3_mocha@7.2.0
      nyc: 14.1.1
      prettier: 1.19.1
      puppeteer: 3.3.0
      rimraf: 3.0.2
      rollup: 1.32.1
      rollup-plugin-shim: 1.0.0
      rollup-plugin-sourcemaps: 0.4.2_rollup@1.32.1
      rollup-plugin-terser: 5.3.1_rollup@1.32.1
      rollup-plugin-visualizer: 4.2.1_rollup@1.32.1
      source-map-support: 0.5.19
      ts-node: 9.1.1_typescript@4.1.2
      tslib: 2.1.0
      typedoc: 0.15.2
      typescript: 4.1.2
      util: 0.12.3
    dev: false
    name: '@rush-temp/storage-file-share'
    resolution:
      integrity: sha512-Ln/lS16hehlikTMsr//4U7EyG105L+o3s+b7/TT6DMstPBPvfFjQ64F+9GpHYtEDdq4v1oBS22K4o9/Sn27Okw==
      tarball: file:projects/storage-file-share.tgz
    version: 0.0.0
  file:projects/storage-internal-avro.tgz:
    dependencies:
      '@microsoft/api-extractor': 7.7.11
      '@rollup/plugin-commonjs': 11.0.2_rollup@1.32.1
      '@rollup/plugin-multi-entry': 3.0.1_rollup@1.32.1
      '@rollup/plugin-node-resolve': 8.4.0_rollup@1.32.1
      '@rollup/plugin-replace': 2.4.1_rollup@1.32.1
      '@types/mocha': 7.0.2
      '@types/node': 8.10.66
      assert: 1.5.0
      dotenv: 8.2.0
      downlevel-dts: 0.4.0
      es6-promise: 4.2.8
      eslint: 7.22.0
      esm: 3.2.25
      inherits: 2.0.4
      karma: 6.2.0
      karma-chrome-launcher: 3.1.0
      karma-coverage: 2.0.3
      karma-edge-launcher: 0.4.2_karma@6.2.0
      karma-env-preprocessor: 0.1.1
      karma-firefox-launcher: 1.3.0
      karma-ie-launcher: 1.0.0_karma@6.2.0
      karma-json-preprocessor: 0.3.3_karma@6.2.0
      karma-json-to-file-reporter: 1.0.1
      karma-junit-reporter: 2.0.1_karma@6.2.0
      karma-mocha: 2.0.1
      karma-mocha-reporter: 2.2.5_karma@6.2.0
      karma-sourcemap-loader: 0.3.8
      mocha: 7.2.0
      mocha-junit-reporter: 1.23.3_mocha@7.2.0
      nyc: 14.1.1
      prettier: 1.19.1
      puppeteer: 3.3.0
      rimraf: 3.0.2
      rollup: 1.32.1
      rollup-plugin-shim: 1.0.0
      rollup-plugin-sourcemaps: 0.4.2_rollup@1.32.1
      rollup-plugin-terser: 5.3.1_rollup@1.32.1
      rollup-plugin-visualizer: 4.2.1_rollup@1.32.1
      source-map-support: 0.5.19
      ts-node: 9.1.1_typescript@4.1.2
      tslib: 2.1.0
      typescript: 4.1.2
      util: 0.12.3
    dev: false
    name: '@rush-temp/storage-internal-avro'
    resolution:
      integrity: sha512-0pCUDrvs8UGRTa/c1fTax9WSMQhGpVVOaXdy5kHqhHz2KZH+iuxrY63JRjvKLpBcrDOUs3ZmHN4kAuD4riGYeA==
      tarball: file:projects/storage-internal-avro.tgz
    version: 0.0.0
  file:projects/storage-queue.tgz:
    dependencies:
      '@azure/identity': 1.2.4
      '@microsoft/api-extractor': 7.7.11
      '@opentelemetry/api': 0.10.2
      '@rollup/plugin-commonjs': 11.0.2_rollup@1.32.1
      '@rollup/plugin-multi-entry': 3.0.1_rollup@1.32.1
      '@rollup/plugin-node-resolve': 8.4.0_rollup@1.32.1
      '@rollup/plugin-replace': 2.4.1_rollup@1.32.1
      '@types/mocha': 7.0.2
      '@types/node': 8.10.66
      assert: 1.5.0
      cross-env: 7.0.3
      dotenv: 8.2.0
      downlevel-dts: 0.4.0
      es6-promise: 4.2.8
      eslint: 7.22.0
      esm: 3.2.25
      inherits: 2.0.4
      karma: 6.2.0
      karma-chrome-launcher: 3.1.0
      karma-coverage: 2.0.3
      karma-edge-launcher: 0.4.2_karma@6.2.0
      karma-env-preprocessor: 0.1.1
      karma-firefox-launcher: 1.3.0
      karma-ie-launcher: 1.0.0_karma@6.2.0
      karma-json-preprocessor: 0.3.3_karma@6.2.0
      karma-json-to-file-reporter: 1.0.1
      karma-junit-reporter: 2.0.1_karma@6.2.0
      karma-mocha: 2.0.1
      karma-mocha-reporter: 2.2.5_karma@6.2.0
      karma-sourcemap-loader: 0.3.8
      mocha: 7.2.0
      mocha-junit-reporter: 1.23.3_mocha@7.2.0
      nyc: 14.1.1
      prettier: 1.19.1
      puppeteer: 3.3.0
      rimraf: 3.0.2
      rollup: 1.32.1
      rollup-plugin-shim: 1.0.0
      rollup-plugin-sourcemaps: 0.4.2_rollup@1.32.1
      rollup-plugin-terser: 5.3.1_rollup@1.32.1
      rollup-plugin-visualizer: 4.2.1_rollup@1.32.1
      source-map-support: 0.5.19
      ts-node: 9.1.1_typescript@4.1.2
      tslib: 2.1.0
      typedoc: 0.15.2
      typescript: 4.1.2
      util: 0.12.3
    dev: false
    name: '@rush-temp/storage-queue'
    resolution:
      integrity: sha512-pJrM7x3RTQxNzCmdtvadq7K/Q26lMabeqdiEeF6OcdI6G+JkK5YODuTNPH9zgaUEAkHUXcXDv6RuedTVO5ulFw==
      tarball: file:projects/storage-queue.tgz
    version: 0.0.0
  file:projects/synapse-access-control.tgz:
    dependencies:
      '@microsoft/api-extractor': 7.7.11
      '@opentelemetry/api': 0.10.2
      '@rollup/plugin-commonjs': 11.0.2_rollup@1.32.1
      eslint: 7.22.0
      rimraf: 3.0.2
      rollup: 1.32.1
      rollup-plugin-node-resolve: 3.4.0
      rollup-plugin-sourcemaps: 0.4.2_rollup@1.32.1
      tslib: 2.1.0
      typedoc: 0.15.2
      typescript: 4.1.2
      uglify-js: 3.13.1
    dev: false
    name: '@rush-temp/synapse-access-control'
    resolution:
      integrity: sha512-aNi116+l3Cw1RoIbvwKY0Jvve6Vswa8w9/foX93RIeBB2kD4k7n6cCmsH7ClB0tnmw9eVU4/vM996keLWXLDEg==
      tarball: file:projects/synapse-access-control.tgz
    version: 0.0.0
  file:projects/synapse-artifacts.tgz:
    dependencies:
      '@microsoft/api-extractor': 7.7.11
      '@opentelemetry/api': 0.10.2
      '@rollup/plugin-commonjs': 11.0.2_rollup@1.32.1
      eslint: 7.22.0
      rimraf: 3.0.2
      rollup: 1.32.1
      rollup-plugin-node-resolve: 3.4.0
      rollup-plugin-sourcemaps: 0.4.2_rollup@1.32.1
      tslib: 2.1.0
      typedoc: 0.15.2
      typescript: 4.1.2
      uglify-js: 3.13.1
    dev: false
    name: '@rush-temp/synapse-artifacts'
    resolution:
      integrity: sha512-7rwxEAlfZS+IUSN7mpx+zJzAIrf4yu5fd708Kw9FrXsxykDS+HN6ahu+RYcHr6DTBAQnxmj79jNQyHtfbQTE3Q==
      tarball: file:projects/synapse-artifacts.tgz
    version: 0.0.0
  file:projects/synapse-managed-private-endpoints.tgz:
    dependencies:
      '@microsoft/api-extractor': 7.7.11
      '@opentelemetry/api': 0.10.2
      '@rollup/plugin-commonjs': 11.0.2_rollup@1.32.1
      eslint: 7.22.0
      rimraf: 3.0.2
      rollup: 1.32.1
      rollup-plugin-node-resolve: 3.4.0
      rollup-plugin-sourcemaps: 0.4.2_rollup@1.32.1
      tslib: 2.1.0
      typedoc: 0.15.2
      typescript: 4.1.2
      uglify-js: 3.13.1
    dev: false
    name: '@rush-temp/synapse-managed-private-endpoints'
    resolution:
      integrity: sha512-QzBV8coW2Aswl9QyO4x2mSXepEUgpeqJ+6EWYrbrnK1jrElrfXIpt184/CgqhKhxQViXRq7IiJJjg6dKUK307A==
      tarball: file:projects/synapse-managed-private-endpoints.tgz
    version: 0.0.0
  file:projects/synapse-monitoring.tgz:
    dependencies:
      '@microsoft/api-extractor': 7.7.11
      '@opentelemetry/api': 0.10.2
      '@rollup/plugin-commonjs': 11.0.2_rollup@1.32.1
      eslint: 7.22.0
      rimraf: 3.0.2
      rollup: 1.32.1
      rollup-plugin-node-resolve: 3.4.0
      rollup-plugin-sourcemaps: 0.4.2_rollup@1.32.1
      tslib: 2.1.0
      typedoc: 0.15.2
      typescript: 4.1.2
      uglify-js: 3.13.1
    dev: false
    name: '@rush-temp/synapse-monitoring'
    resolution:
      integrity: sha512-Xz8UKgdN0rJbGt90x4TOVzeTfjlJ+rAG0HAXdq0Ibv2PNdNCsIQqgwJ5q90hkk34fIXstWSR4z6P4QCN0XgzSA==
      tarball: file:projects/synapse-monitoring.tgz
    version: 0.0.0
  file:projects/synapse-spark.tgz:
    dependencies:
      '@microsoft/api-extractor': 7.7.11
      '@opentelemetry/api': 0.10.2
      '@rollup/plugin-commonjs': 11.0.2_rollup@1.32.1
      eslint: 7.22.0
      rimraf: 3.0.2
      rollup: 1.32.1
      rollup-plugin-node-resolve: 3.4.0
      rollup-plugin-sourcemaps: 0.4.2_rollup@1.32.1
      tslib: 2.1.0
      typedoc: 0.15.2
      typescript: 4.1.2
      uglify-js: 3.13.1
    dev: false
    name: '@rush-temp/synapse-spark'
    resolution:
      integrity: sha512-42FrwtLEKDgVuOq1HXAG36hjJmEf+CP5ZI0i4GswiLon1HhVLNBcUYdhg5fyyoOyapNB7NPnydAbXqVgyiJejg==
      tarball: file:projects/synapse-spark.tgz
    version: 0.0.0
  file:projects/template.tgz:
    dependencies:
      '@azure/identity': 1.2.4
      '@microsoft/api-extractor': 7.7.11
      '@opentelemetry/api': 0.10.2
      '@types/chai': 4.2.15
      '@types/chai-as-promised': 7.1.3
      '@types/mocha': 7.0.2
      '@types/node': 8.10.66
      chai: 4.3.4
      chai-as-promised: 7.1.1_chai@4.3.4
      cross-env: 7.0.3
      dotenv: 8.2.0
      downlevel-dts: 0.4.0
      eslint: 7.22.0
      esm: 3.2.25
      inherits: 2.0.4
      karma: 6.2.0
      karma-chrome-launcher: 3.1.0
      karma-coverage: 2.0.3
      karma-edge-launcher: 0.4.2_karma@6.2.0
      karma-env-preprocessor: 0.1.1
      karma-firefox-launcher: 1.3.0
      karma-ie-launcher: 1.0.0_karma@6.2.0
      karma-json-preprocessor: 0.3.3_karma@6.2.0
      karma-json-to-file-reporter: 1.0.1
      karma-junit-reporter: 2.0.1_karma@6.2.0
      karma-mocha: 2.0.1
      karma-mocha-reporter: 2.2.5_karma@6.2.0
      mocha: 7.2.0
      mocha-junit-reporter: 1.23.3_mocha@7.2.0
      nyc: 14.1.1
      prettier: 1.19.1
      rimraf: 3.0.2
      rollup: 1.32.1
      source-map-support: 0.5.19
      tslib: 2.1.0
      typedoc: 0.15.2
      typescript: 4.1.2
      util: 0.12.3
    dev: false
    name: '@rush-temp/template'
    resolution:
      integrity: sha512-XpNGwtsMn9no6SROmjGIHUwr5rf8hRiLy5FigsFACd1mu1Uc1TB0RvTv8gtFwURaC3bIpCFqLCQjp1JDhhCzvQ==
      tarball: file:projects/template.tgz
    version: 0.0.0
  file:projects/test-utils-multi-version.tgz:
    dependencies:
      '@microsoft/api-extractor': 7.7.11
      '@types/chai': 4.2.15
      '@types/mocha': 7.0.2
      '@types/node': 8.10.66
      chai: 4.3.4
      chai-as-promised: 7.1.1_chai@4.3.4
      eslint: 7.22.0
      karma: 6.2.0
      karma-chrome-launcher: 3.1.0
      karma-coverage: 2.0.3
      karma-env-preprocessor: 0.1.1
      mocha: 7.2.0
      prettier: 1.19.1
      rimraf: 3.0.2
      rollup: 1.32.1
      tslib: 2.1.0
      typescript: 4.1.2
    dev: false
    name: '@rush-temp/test-utils-multi-version'
    resolution:
      integrity: sha512-p1ehA1Uj+7dPG7tCat6dP31NmBHMJd23Ye3E4sPx8G55wSZbBuu116P4RRag7/DW9klyaJF2xavWTQILXfgvHA==
      tarball: file:projects/test-utils-multi-version.tgz
    version: 0.0.0
  file:projects/test-utils-perfstress.tgz:
    dependencies:
      '@opentelemetry/api': 0.10.2
      '@types/minimist': 1.2.1
      '@types/node': 8.10.66
      '@types/node-fetch': 2.5.8
      eslint: 7.22.0
      karma: 6.2.0
      karma-chrome-launcher: 3.1.0
      karma-coverage: 2.0.3
      karma-env-preprocessor: 0.1.1
      minimist: 1.2.5
      node-fetch: 2.6.1
      prettier: 1.19.1
      rimraf: 3.0.2
      tslib: 2.1.0
      typescript: 4.1.2
    dev: false
    name: '@rush-temp/test-utils-perfstress'
    resolution:
      integrity: sha512-xY3noZfwE+5JjTv/Ts+Co363s9B3RaxR45yGRMJPamBq+bGq4p/64of956KEUtgklAf5Gjo51KukHPhQ8B/LaQ==
      tarball: file:projects/test-utils-perfstress.tgz
    version: 0.0.0
  file:projects/test-utils-recorder.tgz:
    dependencies:
      '@opentelemetry/api': 0.10.2
      '@rollup/plugin-commonjs': 11.0.2_rollup@1.32.1
      '@rollup/plugin-multi-entry': 3.0.1_rollup@1.32.1
      '@rollup/plugin-node-resolve': 8.4.0_rollup@1.32.1
      '@rollup/plugin-replace': 2.4.1_rollup@1.32.1
      '@types/chai': 4.2.15
      '@types/fs-extra': 8.1.1
      '@types/md5': 2.3.0
      '@types/mocha': 7.0.2
      '@types/mock-fs': 4.10.0
      '@types/mock-require': 2.0.0
      '@types/nise': 1.4.0
      '@types/node': 8.10.66
      chai: 4.3.4
      dotenv: 8.2.0
      eslint: 7.22.0
      fs-extra: 8.1.0
      karma: 6.2.0
      karma-chrome-launcher: 3.1.0
      karma-coverage: 2.0.3
      karma-edge-launcher: 0.4.2_karma@6.2.0
      karma-env-preprocessor: 0.1.1
      karma-firefox-launcher: 1.3.0
      karma-ie-launcher: 1.0.0_karma@6.2.0
      karma-json-preprocessor: 0.3.3_karma@6.2.0
      karma-json-to-file-reporter: 1.0.1
      karma-junit-reporter: 2.0.1_karma@6.2.0
      karma-mocha: 2.0.1
      karma-mocha-reporter: 2.2.5_karma@6.2.0
      karma-sourcemap-loader: 0.3.8
      md5: 2.3.0
      mocha: 7.2.0
      mocha-junit-reporter: 1.23.3_mocha@7.2.0
      mock-fs: 4.13.0
      mock-require: 3.0.3
      nise: 4.1.0
      nock: 12.0.3
      npm-run-all: 4.1.5
      nyc: 14.1.1
      prettier: 1.19.1
      rimraf: 3.0.2
      rollup: 1.32.1
      rollup-plugin-shim: 1.0.0
      rollup-plugin-sourcemaps: 0.4.2_rollup@1.32.1
      rollup-plugin-terser: 5.3.1_rollup@1.32.1
      rollup-plugin-visualizer: 4.2.1_rollup@1.32.1
      tslib: 2.1.0
      typescript: 4.1.2
      xhr-mock: 2.5.1
    dev: false
    name: '@rush-temp/test-utils-recorder'
    resolution:
      integrity: sha512-xx7GZ2XToZkOp2NMiAvuhItWOPgmikKEZ9FANVuoAvuKWOlA3UHX/uy9vFCdYgERyP+Ln5Cq7zy545VS0mlXaA==
      tarball: file:projects/test-utils-recorder.tgz
    version: 0.0.0
  file:projects/testhub.tgz:
    dependencies:
      '@azure/event-hubs': 2.1.4
      '@types/node': 8.10.66
      '@types/uuid': 8.3.0
      '@types/yargs': 15.0.13
      async-lock: 1.2.8
      death: 1.1.0
      debug: 4.3.1
      eslint: 7.22.0
      rhea: 1.0.24
      rimraf: 3.0.2
      tslib: 2.1.0
      typescript: 4.1.2
      uuid: 8.3.2
      yargs: 15.4.1
    dev: false
    name: '@rush-temp/testhub'
    resolution:
      integrity: sha512-HdIdDAAHx0bZpTjzl4xH0KPQUYPdfcJgNiZpAQzbVrhePPH/giaWNW0OMrD4PkKdo9iCrbsA4EN3tTb4z4gavQ==
      tarball: file:projects/testhub.tgz
    version: 0.0.0
specifiers:
  '@rush-temp/abort-controller': file:./projects/abort-controller.tgz
  '@rush-temp/ai-anomaly-detector': file:./projects/ai-anomaly-detector.tgz
  '@rush-temp/ai-form-recognizer': file:./projects/ai-form-recognizer.tgz
  '@rush-temp/ai-metrics-advisor': file:./projects/ai-metrics-advisor.tgz
  '@rush-temp/ai-text-analytics': file:./projects/ai-text-analytics.tgz
  '@rush-temp/app-configuration': file:./projects/app-configuration.tgz
  '@rush-temp/attestation': file:./projects/attestation.tgz
  '@rush-temp/communication-administration': file:./projects/communication-administration.tgz
  '@rush-temp/communication-chat': file:./projects/communication-chat.tgz
  '@rush-temp/communication-common': file:./projects/communication-common.tgz
  '@rush-temp/communication-identity': file:./projects/communication-identity.tgz
  '@rush-temp/communication-phone-numbers': file:./projects/communication-phone-numbers.tgz
  '@rush-temp/communication-sms': file:./projects/communication-sms.tgz
  '@rush-temp/container-registry': file:./projects/container-registry.tgz
  '@rush-temp/core-amqp': file:./projects/core-amqp.tgz
  '@rush-temp/core-asynciterator-polyfill': file:./projects/core-asynciterator-polyfill.tgz
  '@rush-temp/core-auth': file:./projects/core-auth.tgz
  '@rush-temp/core-client': file:./projects/core-client.tgz
  '@rush-temp/core-crypto': file:./projects/core-crypto.tgz
  '@rush-temp/core-http': file:./projects/core-http.tgz
  '@rush-temp/core-lro': file:./projects/core-lro.tgz
  '@rush-temp/core-paging': file:./projects/core-paging.tgz
  '@rush-temp/core-rest-pipeline': file:./projects/core-rest-pipeline.tgz
  '@rush-temp/core-tracing': file:./projects/core-tracing.tgz
  '@rush-temp/core-util': file:./projects/core-util.tgz
  '@rush-temp/core-xml': file:./projects/core-xml.tgz
  '@rush-temp/cosmos': file:./projects/cosmos.tgz
  '@rush-temp/data-tables': file:./projects/data-tables.tgz
  '@rush-temp/dev-tool': file:./projects/dev-tool.tgz
  '@rush-temp/digital-twins-core': file:./projects/digital-twins-core.tgz
  '@rush-temp/eslint-plugin-azure-sdk': file:./projects/eslint-plugin-azure-sdk.tgz
  '@rush-temp/event-hubs': file:./projects/event-hubs.tgz
  '@rush-temp/event-processor-host': file:./projects/event-processor-host.tgz
  '@rush-temp/eventgrid': file:./projects/eventgrid.tgz
  '@rush-temp/eventhubs-checkpointstore-blob': file:./projects/eventhubs-checkpointstore-blob.tgz
  '@rush-temp/identity': file:./projects/identity.tgz
  '@rush-temp/iot-device-update': file:./projects/iot-device-update.tgz
  '@rush-temp/keyvault-admin': file:./projects/keyvault-admin.tgz
  '@rush-temp/keyvault-certificates': file:./projects/keyvault-certificates.tgz
  '@rush-temp/keyvault-common': file:./projects/keyvault-common.tgz
  '@rush-temp/keyvault-keys': file:./projects/keyvault-keys.tgz
  '@rush-temp/keyvault-secrets': file:./projects/keyvault-secrets.tgz
  '@rush-temp/logger': file:./projects/logger.tgz
  '@rush-temp/mixedreality-authentication': file:./projects/mixedreality-authentication.tgz
  '@rush-temp/mock-hub': file:./projects/mock-hub.tgz
  '@rush-temp/monitor-opentelemetry-exporter': file:./projects/monitor-opentelemetry-exporter.tgz
  '@rush-temp/perf-ai-text-analytics': file:./projects/perf-ai-text-analytics.tgz
  '@rush-temp/perf-eventgrid': file:./projects/perf-eventgrid.tgz
  '@rush-temp/perf-storage-blob': file:./projects/perf-storage-blob.tgz
  '@rush-temp/perf-storage-file-datalake': file:./projects/perf-storage-file-datalake.tgz
  '@rush-temp/perf-storage-file-share': file:./projects/perf-storage-file-share.tgz
  '@rush-temp/quantum-jobs': file:./projects/quantum-jobs.tgz
  '@rush-temp/schema-registry': file:./projects/schema-registry.tgz
  '@rush-temp/schema-registry-avro': file:./projects/schema-registry-avro.tgz
  '@rush-temp/search-documents': file:./projects/search-documents.tgz
  '@rush-temp/service-bus': file:./projects/service-bus.tgz
  '@rush-temp/storage-blob': file:./projects/storage-blob.tgz
  '@rush-temp/storage-blob-changefeed': file:./projects/storage-blob-changefeed.tgz
  '@rush-temp/storage-file-datalake': file:./projects/storage-file-datalake.tgz
  '@rush-temp/storage-file-share': file:./projects/storage-file-share.tgz
  '@rush-temp/storage-internal-avro': file:./projects/storage-internal-avro.tgz
  '@rush-temp/storage-queue': file:./projects/storage-queue.tgz
  '@rush-temp/synapse-access-control': file:./projects/synapse-access-control.tgz
  '@rush-temp/synapse-artifacts': file:./projects/synapse-artifacts.tgz
  '@rush-temp/synapse-managed-private-endpoints': file:./projects/synapse-managed-private-endpoints.tgz
  '@rush-temp/synapse-monitoring': file:./projects/synapse-monitoring.tgz
  '@rush-temp/synapse-spark': file:./projects/synapse-spark.tgz
  '@rush-temp/template': file:./projects/template.tgz
  '@rush-temp/test-utils-multi-version': file:./projects/test-utils-multi-version.tgz
  '@rush-temp/test-utils-perfstress': file:./projects/test-utils-perfstress.tgz
  '@rush-temp/test-utils-recorder': file:./projects/test-utils-recorder.tgz
  '@rush-temp/testhub': file:./projects/testhub.tgz<|MERGE_RESOLUTION|>--- conflicted
+++ resolved
@@ -1136,6 +1136,10 @@
     dev: false
     resolution:
       integrity: sha512-koZJ89uLZufDvToeWO5BrC4CR4OUfHnUz2qoPs/daQH6qq3IN62QFxCTZ+bKaCE0xaoCAJYE4AXre8AbghCrhg==
+  /@types/node/14.14.35:
+    dev: false
+    resolution:
+      integrity: sha512-Lt+wj8NVPx0zUmUwumiVXapmaLUcAk3yPuHCFVXras9k5VT9TdhJqKqGVUQCD60OTMCl0qxJ57OiTL0Mic3Iag==
   /@types/node/8.10.66:
     dev: false
     resolution:
@@ -6593,7 +6597,7 @@
     dependencies:
       '@types/cookie': 0.4.0
       '@types/cors': 2.8.10
-      '@types/node': 10.17.13
+      '@types/node': 14.14.35
       accepts: 1.3.7
       base64id: 2.0.0
       debug: 4.3.1
@@ -9104,13 +9108,14 @@
       rollup-plugin-sourcemaps: 0.4.2_rollup@1.32.1
       rollup-plugin-visualizer: 4.2.1_rollup@1.32.1
       ts-node: 9.1.1_typescript@4.1.2
+      tslib: 2.1.0
       typedoc: 0.15.2
       typescript: 4.1.2
       yaml: 1.10.2
     dev: false
     name: '@rush-temp/dev-tool'
     resolution:
-      integrity: sha512-3/QVf1s7T4blJ6Uttn7AC6rnk2wI+N1M0bt/a8wMK7ws4keg7XcZFyOJpoe0kZLvkTfMrjbNr9yhMqj5NT4IFg==
+      integrity: sha512-QmU+gDPS/VX50ZES3vZ+KYTBY4IZ7MsOqBbAdH+0kGwEhC56yz/SHCUE3qVy6b0yMiMYX0gPbn+QB2FtzYRE/w==
       tarball: file:projects/dev-tool.tgz
     version: 0.0.0
   file:projects/digital-twins-core.tgz:
@@ -9174,17 +9179,10 @@
       '@types/glob': 7.1.3
       '@types/json-schema': 7.0.7
       '@types/mocha': 7.0.2
-<<<<<<< HEAD
-      '@types/node': 8.10.66
+      '@types/node': 10.17.55
       '@typescript-eslint/eslint-plugin': 4.13.0_d656dce1c39e9ace2006452d09229bf4
       '@typescript-eslint/experimental-utils': 4.13.0_eslint@7.22.0+typescript@4.1.2
       '@typescript-eslint/parser': 4.13.0_eslint@7.22.0+typescript@4.1.2
-=======
-      '@types/node': 10.17.55
-      '@typescript-eslint/eslint-plugin': 4.13.0_01b3bfb19f42ed087655aa69bb24f4f9
-      '@typescript-eslint/experimental-utils': 4.13.0_eslint@7.21.0+typescript@4.1.2
-      '@typescript-eslint/parser': 4.13.0_eslint@7.21.0+typescript@4.1.2
->>>>>>> 8f5c5226
       '@typescript-eslint/typescript-estree': 4.13.0_typescript@4.1.2
       chai: 4.3.4
       eslint: 7.22.0
