--- conflicted
+++ resolved
@@ -10417,11 +10417,7 @@
     dev: false
     name: '@rush-temp/identity'
     resolution:
-<<<<<<< HEAD
-      integrity: sha512-3FSAuWuOYeanYwDJ8DC5d/eSncn/L1X/efme88vpoO27xO1kddHIbDUlip/IEGpdrtfquU1EpuhxclOna6hXUw==
-=======
-      integrity: sha512-W8g60IuFNYR3wwkKY5Y5sBNRXfenIOw2ZOOQpnseaeL5QyRAmGHpn6Fz54Op84D68Z94tFE8y2Bz4c8C9W0T7g==
->>>>>>> a883638a
+      integrity: sha512-XNkdpBnSt8eOmdIjG5iSW/pnuTRdLFrhma2cLDObffDWVNSJUzMQ2hpv3adBzC+c0TAUDHZMdjuYwRO9kOyYAw==
       tarball: file:projects/identity.tgz
     version: 0.0.0
   file:projects/iot-device-update.tgz:
