--- conflicted
+++ resolved
@@ -8485,11 +8485,7 @@
     dev: false
     name: '@rush-temp/ai-anomaly-detector'
     resolution:
-<<<<<<< HEAD
-      integrity: sha512-PZCerjQuCAQte4Q0znsG1jlfRw1y7mtdSLjQxYYl1fo2+/9S5Gh3riGid9/64EIammrIymTg0eEVmer+nuLWCg==
-=======
       integrity: sha512-9W3BnhYA3YOhhomokrPS13UDptR/fAuedsSizp/2UzjcNuQHxXOByf91LolzLrDupKrPikXHR2B02WKYNIz0DQ==
->>>>>>> 38a2bdd5
       tarball: file:projects/ai-anomaly-detector.tgz
     version: 0.0.0
   file:projects/ai-form-recognizer.tgz:
@@ -8534,11 +8530,7 @@
     dev: false
     name: '@rush-temp/ai-form-recognizer'
     resolution:
-<<<<<<< HEAD
-      integrity: sha512-9xOseHY7PsxgELzLuuJg2YvbOosQQYKzLrTjJkz0PLryRjaPmY+y+SwdWh+ItprdabUwBznjkhhF+KP9Iq+eKQ==
-=======
       integrity: sha512-hc+1n9vrAneEKa7xouhFU8LtIqjE6i/RFkSAxEPPOkHxHosA30BQqwgIaLVIeRw2YR5x6ehJxs72Z5cobDDi5Q==
->>>>>>> 38a2bdd5
       tarball: file:projects/ai-form-recognizer.tgz
     version: 0.0.0
   file:projects/ai-metrics-advisor.tgz:
@@ -8584,11 +8576,7 @@
     dev: false
     name: '@rush-temp/ai-metrics-advisor'
     resolution:
-<<<<<<< HEAD
-      integrity: sha512-sjvb9T7w/Lq6HYMMc+T6c6ALv9j2Q2LcZ33Ou92dZpxTJ0IKpjMDKBpO2K8E/1Qbs6gk6EkscQdmhNH+kAdITw==
-=======
       integrity: sha512-/Y7BDcR8puqwG/qycf4F0bwNrqH0PGdGABbg3CUHtB3OKombB/9YeprwXPgSr+FA0CZ8z0JpXY9MSWjlFV3YQQ==
->>>>>>> 38a2bdd5
       tarball: file:projects/ai-metrics-advisor.tgz
     version: 0.0.0
   file:projects/ai-text-analytics.tgz:
@@ -8636,11 +8624,7 @@
     dev: false
     name: '@rush-temp/ai-text-analytics'
     resolution:
-<<<<<<< HEAD
-      integrity: sha512-+NHOEVzOlGo75S26z9PRSPQwzRtC0RdCN9jLfTlKoDJIU3Q41HfLT/pLhHoZ7x64UeqJpkdEMLUl7mssfKsoXQ==
-=======
       integrity: sha512-7njwMwkEG3U1BZwTs1VEhmNonvN4V/U39Nm+Yf47QlmkGYftpykJWfLkmZ0D6xzqrZQpTeeL9IalxlNs2TJE9Q==
->>>>>>> 38a2bdd5
       tarball: file:projects/ai-text-analytics.tgz
     version: 0.0.0
   file:projects/app-configuration.tgz:
@@ -8800,11 +8784,7 @@
     dev: false
     name: '@rush-temp/communication-administration'
     resolution:
-<<<<<<< HEAD
-      integrity: sha512-DlH2e+6tExD7zxBhMDBu339Y/a/BkEdmdW33woggxl9qA3aQwX2YqdUHyjkYWJhvJ99GjhwfD/l8TfqIRDLDuA==
-=======
       integrity: sha512-pbE+1sWO3hSy98FxDQXdnM7DdAl74zQfJarMxAKnXVqg8yEC+WT3fK93ecRRNXfXK5NgW9SKNsFNVORsIkaELg==
->>>>>>> 38a2bdd5
       tarball: file:projects/communication-administration.tgz
     version: 0.0.0
   file:projects/communication-chat.tgz:
@@ -8862,11 +8842,7 @@
     dev: false
     name: '@rush-temp/communication-chat'
     resolution:
-<<<<<<< HEAD
-      integrity: sha512-h3+kFVIyH06CQ8dvxDRYlw5Ewa9pvPGAW/XJ/qHJ7qvwSF7ndJjlH0maY76ociUBLjRaN+OIiqr2aona/lua7A==
-=======
       integrity: sha512-wX2sL9Sd/2jLeSGnP0om/w6fFtCn1a1l/VePM6D2Nw5bz9G7wt4KCQbWrepAmZ5apO1yiOg152akArzR+Yvmbg==
->>>>>>> 38a2bdd5
       tarball: file:projects/communication-chat.tgz
     version: 0.0.0
   file:projects/communication-common.tgz:
@@ -8977,11 +8953,7 @@
     dev: false
     name: '@rush-temp/communication-identity'
     resolution:
-<<<<<<< HEAD
-      integrity: sha512-GL4qaJfqxoP4zSobWm6zUqhsb7R4CtTVS7/Vo2Phv6ScgXNXLKuyufAQ23uSMG4+fCSe1xDevyouXY7uCsB3Cg==
-=======
       integrity: sha512-ocd+xJYPU1k8gTxrvOM8PqYDx0tlAfbfPoiU97icxbFkwF5oUyxDieypHyQbn5S6bzJPFY+jhVniprQaliz0Fg==
->>>>>>> 38a2bdd5
       tarball: file:projects/communication-identity.tgz
     version: 0.0.0
   file:projects/communication-sms.tgz:
@@ -9036,11 +9008,7 @@
     dev: false
     name: '@rush-temp/communication-sms'
     resolution:
-<<<<<<< HEAD
-      integrity: sha512-cfyaA/9f1wYUE9I7NAfRaHHbPfZJ6YS/CguUA9DvtwmoD73EuZoCRhWuIn+CPpvP8JSELzXSqN/gsoPJjXtyog==
-=======
       integrity: sha512-nIxR0wwUdmv73I1aPVYpPBkSqYhHjFRhzuYbm4ueTlq0iYhWJQNK9jWYwpVW6+LP0Ts+JD/lZW5lB75QXnf9EQ==
->>>>>>> 38a2bdd5
       tarball: file:projects/communication-sms.tgz
     version: 0.0.0
   file:projects/core-amqp.tgz:
@@ -9198,11 +9166,7 @@
     dev: false
     name: '@rush-temp/core-client'
     resolution:
-<<<<<<< HEAD
-      integrity: sha512-fV2a4bb/qEb1hg8B3lnAUJe+a81kl1h7EIHJpaHn7rDQZ+OQeYhDreNnTMBT9d2Ld9q1j72chDib4OitsDkdKw==
-=======
       integrity: sha512-psMzl45hb18MrlCDJFo74ZGhySHCUfBuGzODksA6BLAplX2sGc5WFtT57/jUVsjhr4SNhYEDJm0uUu7+BN5ISg==
->>>>>>> 38a2bdd5
       tarball: file:projects/core-client.tgz
     version: 0.0.0
   file:projects/core-crypto.tgz:
@@ -9630,7 +9594,7 @@
     dev: false
     name: '@rush-temp/data-tables'
     resolution:
-      integrity: sha512-5n+aDbMGiOupz8kx3byGadfev0ogQc4N0h2goKCsAGO+hN+GR+uDxMc4hdgJhQpRjDqnGu2x+eAK/qDm77s9dg==
+      integrity: sha512-m3hHFly6ovHcHiyvPoQC8OUWj3NQxxigI1j6BwX/5zenfRzKIgcgTLqgYfC90O/s6FJ1LgrkWdN9rx9T6pScvw==
       tarball: file:projects/data-tables.tgz
     version: 0.0.0
   file:projects/dev-tool.tgz:
@@ -9830,11 +9794,7 @@
     dev: false
     name: '@rush-temp/event-hubs'
     resolution:
-<<<<<<< HEAD
-      integrity: sha512-20T2CbtsC2nRkXKbFGASPFDQtYsdCC8dSjnI6HI98yR4PYGDe9GOrqSkw83CS5EtVIOdm/Q8ciexMLZzHt7gIw==
-=======
       integrity: sha512-xETGwr2xSOcJszIC8uN+l9saMzi2aspoROI1C+AcYA62gq/6oqQWakiCo+h3Pmbw4VydxB/WJH598x+hXq/n/g==
->>>>>>> 38a2bdd5
       tarball: file:projects/event-hubs.tgz
     version: 0.0.0
   file:projects/event-processor-host.tgz:
@@ -9943,11 +9903,7 @@
     dev: false
     name: '@rush-temp/eventgrid'
     resolution:
-<<<<<<< HEAD
-      integrity: sha512-yxMQjwZgF5Q0HOwVCYxzVbzi1Dws7odS1i74eAZo4i/PxCZayZzn4t8s5yyDJzlnOSuaX7jOdJvQCw6tNA6CnA==
-=======
       integrity: sha512-i50r+d62Gt8OFidnqrlQpC8eN34OiPdZJDeH9DmNCq7OPjx/rJVaAxmAH18Lfr/timcPP+EwbZTo6jwG0BTQ7w==
->>>>>>> 38a2bdd5
       tarball: file:projects/eventgrid.tgz
     version: 0.0.0
   file:projects/eventhubs-checkpointstore-blob.tgz:
@@ -10751,11 +10707,7 @@
     dev: false
     name: '@rush-temp/service-bus'
     resolution:
-<<<<<<< HEAD
-      integrity: sha512-xphAdLxETXLn1dV6/vfN9k+nCEg/2CKvAgrbTdL6Sv0flF3eUBMPYPekGq5MXKe85Eb/UAO2ge8RZO7QPaCyhg==
-=======
       integrity: sha512-q1r29nK28/wAZQ07UlxUpJgC7d1GtySwIBXNLde6IPtdYPCoLHVzb+G3JkYhu/Pr6Svpt8aWsnrrGxYxxeL2AA==
->>>>>>> 38a2bdd5
       tarball: file:projects/service-bus.tgz
     version: 0.0.0
   file:projects/storage-blob-changefeed.tgz:
@@ -10820,7 +10772,6 @@
     version: 0.0.0
   file:projects/storage-blob.tgz:
     dependencies:
-      '@azure/core-client': 1.0.0-beta.1
       '@azure/core-https': 1.0.0-beta.1
       '@azure/core-tracing': 1.0.0-preview.9
       '@azure/identity': 1.2.2
@@ -10874,15 +10825,10 @@
       typedoc: 0.15.2
       typescript: 4.1.2
       util: 0.12.3
-      uuid: 8.3.2
     dev: false
     name: '@rush-temp/storage-blob'
     resolution:
-<<<<<<< HEAD
-      integrity: sha512-LxQYS78lLHCAfLvfBcQbwR9JpTKdP7Ftt1iHbXUe+ffrKWKSSpN0t9nYcnenpVOiElNEzDTZ6yFbcSAatLBVDw==
-=======
       integrity: sha512-zHGarbMd34Fqg42CU77TwP5vjskcOUGbwABZ+jUJhOIjNtA4X+YihIKzzQmb0XCmNQ2yVt0mIgchSMdOqEMkeQ==
->>>>>>> 38a2bdd5
       tarball: file:projects/storage-blob.tgz
     version: 0.0.0
   file:projects/storage-file-datalake.tgz:
@@ -11252,11 +11198,7 @@
     dev: false
     name: '@rush-temp/template'
     resolution:
-<<<<<<< HEAD
-      integrity: sha512-la2ln03RxlmOcz2yifcBlrGPjfvOlBA62qyogBWfpA7kvmeyssMW73fKi4TWN+KQv/H0hJ8FgDJj081qRISSdA==
-=======
       integrity: sha512-Uw0mPGIwdlVnEEr61oMjgeBbcpZP0XDI8b8Mf/A5mxiMe8IlYfn3a2RGd1uN32YBqNxLDbd3lSR40SW23apJ2Q==
->>>>>>> 38a2bdd5
       tarball: file:projects/template.tgz
     version: 0.0.0
   file:projects/test-utils-multi-version.tgz:
