--- conflicted
+++ resolved
@@ -7860,11 +7860,7 @@
     dev: false
     name: '@rush-temp/ai-anomaly-detector'
     resolution:
-<<<<<<< HEAD
       integrity: sha512-9W3BnhYA3YOhhomokrPS13UDptR/fAuedsSizp/2UzjcNuQHxXOByf91LolzLrDupKrPikXHR2B02WKYNIz0DQ==
-=======
-      integrity: sha512-PZCerjQuCAQte4Q0znsG1jlfRw1y7mtdSLjQxYYl1fo2+/9S5Gh3riGid9/64EIammrIymTg0eEVmer+nuLWCg==
->>>>>>> d6ac8662
       tarball: file:projects/ai-anomaly-detector.tgz
     version: 0.0.0
   file:projects/ai-form-recognizer.tgz:
@@ -7909,11 +7905,7 @@
     dev: false
     name: '@rush-temp/ai-form-recognizer'
     resolution:
-<<<<<<< HEAD
       integrity: sha512-hc+1n9vrAneEKa7xouhFU8LtIqjE6i/RFkSAxEPPOkHxHosA30BQqwgIaLVIeRw2YR5x6ehJxs72Z5cobDDi5Q==
-=======
-      integrity: sha512-9xOseHY7PsxgELzLuuJg2YvbOosQQYKzLrTjJkz0PLryRjaPmY+y+SwdWh+ItprdabUwBznjkhhF+KP9Iq+eKQ==
->>>>>>> d6ac8662
       tarball: file:projects/ai-form-recognizer.tgz
     version: 0.0.0
   file:projects/ai-metrics-advisor.tgz:
@@ -7959,11 +7951,7 @@
     dev: false
     name: '@rush-temp/ai-metrics-advisor'
     resolution:
-<<<<<<< HEAD
       integrity: sha512-/Y7BDcR8puqwG/qycf4F0bwNrqH0PGdGABbg3CUHtB3OKombB/9YeprwXPgSr+FA0CZ8z0JpXY9MSWjlFV3YQQ==
-=======
-      integrity: sha512-sjvb9T7w/Lq6HYMMc+T6c6ALv9j2Q2LcZ33Ou92dZpxTJ0IKpjMDKBpO2K8E/1Qbs6gk6EkscQdmhNH+kAdITw==
->>>>>>> d6ac8662
       tarball: file:projects/ai-metrics-advisor.tgz
     version: 0.0.0
   file:projects/ai-text-analytics.tgz:
@@ -8011,11 +7999,7 @@
     dev: false
     name: '@rush-temp/ai-text-analytics'
     resolution:
-<<<<<<< HEAD
       integrity: sha512-7njwMwkEG3U1BZwTs1VEhmNonvN4V/U39Nm+Yf47QlmkGYftpykJWfLkmZ0D6xzqrZQpTeeL9IalxlNs2TJE9Q==
-=======
-      integrity: sha512-+NHOEVzOlGo75S26z9PRSPQwzRtC0RdCN9jLfTlKoDJIU3Q41HfLT/pLhHoZ7x64UeqJpkdEMLUl7mssfKsoXQ==
->>>>>>> d6ac8662
       tarball: file:projects/ai-text-analytics.tgz
     version: 0.0.0
   file:projects/app-configuration.tgz:
@@ -8174,11 +8158,7 @@
     dev: false
     name: '@rush-temp/communication-administration'
     resolution:
-<<<<<<< HEAD
       integrity: sha512-ohPRQvHq35uX34dN4OwCdEX0FNkyjJT16XQOd/w5x53lPJk4qMVHDH7001zmMSTi2mQExuIw74EKgTKJ087oFA==
-=======
-      integrity: sha512-DlH2e+6tExD7zxBhMDBu339Y/a/BkEdmdW33woggxl9qA3aQwX2YqdUHyjkYWJhvJ99GjhwfD/l8TfqIRDLDuA==
->>>>>>> d6ac8662
       tarball: file:projects/communication-administration.tgz
     version: 0.0.0
   file:projects/communication-chat.tgz:
@@ -8344,11 +8324,7 @@
     dev: false
     name: '@rush-temp/communication-identity'
     resolution:
-<<<<<<< HEAD
       integrity: sha512-FApjkAK1duoiYM/1ItyAPBiGdRIrVGhFCgkHto9/AuEaLIdv9D3Zyg6WlSFHnIsODeLb/qElMfLlXIgy/kN/bw==
-=======
-      integrity: sha512-GL4qaJfqxoP4zSobWm6zUqhsb7R4CtTVS7/Vo2Phv6ScgXNXLKuyufAQ23uSMG4+fCSe1xDevyouXY7uCsB3Cg==
->>>>>>> d6ac8662
       tarball: file:projects/communication-identity.tgz
     version: 0.0.0
   file:projects/communication-sms.tgz:
@@ -8402,11 +8378,7 @@
     dev: false
     name: '@rush-temp/communication-sms'
     resolution:
-<<<<<<< HEAD
       integrity: sha512-7t8AEusk0xEFQJMI9uqrn9BMj9m/2GfO3TNYg1Dg6fYNzMneQvGq5niflhCPXmayiFWcB45nByWn3aIEXsTtnQ==
-=======
-      integrity: sha512-cfyaA/9f1wYUE9I7NAfRaHHbPfZJ6YS/CguUA9DvtwmoD73EuZoCRhWuIn+CPpvP8JSELzXSqN/gsoPJjXtyog==
->>>>>>> d6ac8662
       tarball: file:projects/communication-sms.tgz
     version: 0.0.0
   file:projects/core-amqp.tgz:
@@ -8467,11 +8439,7 @@
     dev: false
     name: '@rush-temp/core-amqp'
     resolution:
-<<<<<<< HEAD
-      integrity: sha512-Bu+cd1h929cDRdhLRi4jETHX6IdnmTobzrnyZLa+Keu7a7IuFN9H6XDxTYskUMbBrSakc9Y1h6uwxu5OnoTZYA==
-=======
-      integrity: sha512-VHx+NSvtudVq+DYQPekrLd/8i6u44TjJCE3UYa4S89aydZd06xoXUKjPX7eEy74hl0e9Bf1+poilr8IaqvNhGg==
->>>>>>> d6ac8662
+      integrity: sha512-FkZc5385M043S0+h/Tp2H1o7B5fyLzyOx+yMIXSA7TAiO+/7/cdLQ0EAEK2tCtjm7XnX+5G64ZF4lLTYNTLarA==
       tarball: file:projects/core-amqp.tgz
     version: 0.0.0
   file:projects/core-asynciterator-polyfill.tgz:
@@ -9196,11 +9164,7 @@
     dev: false
     name: '@rush-temp/event-hubs'
     resolution:
-<<<<<<< HEAD
       integrity: sha512-xETGwr2xSOcJszIC8uN+l9saMzi2aspoROI1C+AcYA62gq/6oqQWakiCo+h3Pmbw4VydxB/WJH598x+hXq/n/g==
-=======
-      integrity: sha512-20T2CbtsC2nRkXKbFGASPFDQtYsdCC8dSjnI6HI98yR4PYGDe9GOrqSkw83CS5EtVIOdm/Q8ciexMLZzHt7gIw==
->>>>>>> d6ac8662
       tarball: file:projects/event-hubs.tgz
     version: 0.0.0
   file:projects/event-processor-host.tgz:
@@ -9725,6 +9689,9 @@
   file:projects/mock-hub.tgz:
     dependencies:
       '@types/node': 8.10.66
+      dotenv: 8.2.0
+      eslint: 7.19.0
+      prettier: 1.19.1
       rhea: 1.0.24
       rimraf: 3.0.2
       tslib: 2.1.0
@@ -9732,7 +9699,7 @@
     dev: false
     name: '@rush-temp/mock-hub'
     resolution:
-      integrity: sha512-2MtOIpVJk5Or798q7DCa4gKG3rSE+X+nk0lGPUDlbyXCNt4QDyxHMvrjSO02T6Bvv/KzfJNwIzsFLlgRAgmwQw==
+      integrity: sha512-Lro7rFcnDNWYuWUIr9czVrfJjSIadiaDU6I945N80JjHUW4RnMZ2WZY9Dr8v+iA1jlMEF7p6Sw0pzIpllGzQqA==
       tarball: file:projects/mock-hub.tgz
     version: 0.0.0
   file:projects/monitor-opentelemetry-exporter.tgz:
@@ -10065,11 +10032,7 @@
     dev: false
     name: '@rush-temp/service-bus'
     resolution:
-<<<<<<< HEAD
       integrity: sha512-q1r29nK28/wAZQ07UlxUpJgC7d1GtySwIBXNLde6IPtdYPCoLHVzb+G3JkYhu/Pr6Svpt8aWsnrrGxYxxeL2AA==
-=======
-      integrity: sha512-xphAdLxETXLn1dV6/vfN9k+nCEg/2CKvAgrbTdL6Sv0flF3eUBMPYPekGq5MXKe85Eb/UAO2ge8RZO7QPaCyhg==
->>>>>>> d6ac8662
       tarball: file:projects/service-bus.tgz
     version: 0.0.0
   file:projects/storage-blob-changefeed.tgz:
@@ -10560,11 +10523,7 @@
     dev: false
     name: '@rush-temp/template'
     resolution:
-<<<<<<< HEAD
       integrity: sha512-Uw0mPGIwdlVnEEr61oMjgeBbcpZP0XDI8b8Mf/A5mxiMe8IlYfn3a2RGd1uN32YBqNxLDbd3lSR40SW23apJ2Q==
-=======
-      integrity: sha512-la2ln03RxlmOcz2yifcBlrGPjfvOlBA62qyogBWfpA7kvmeyssMW73fKi4TWN+KQv/H0hJ8FgDJj081qRISSdA==
->>>>>>> d6ac8662
       tarball: file:projects/template.tgz
     version: 0.0.0
   file:projects/test-utils-multi-version.tgz:
