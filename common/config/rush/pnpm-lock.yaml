--- conflicted
+++ resolved
@@ -92,52 +92,56 @@
       node: '>=8.0.0'
     resolution:
       integrity: sha512-xxlGwbbTkEZAline8wrP75FLaOsT23nMukzIg5X/Cs6cQSQ/JKj7Uxq5Idxp9GgAYT+g+PAj+BJ929/jaselBQ==
-<<<<<<< HEAD
   /@azure/core-amqp/1.1.5:
     dependencies:
       '@azure/abort-controller': 1.0.1
       '@azure/core-auth': 1.1.3
-=======
-  /@azure/core-amqp/2.0.0-beta.1:
-    dependencies:
-      '@azure/abort-controller': 1.0.1
->>>>>>> cd14e46c
       '@azure/logger': 1.0.0
       '@types/async-lock': 1.1.2
       '@types/is-buffer': 2.0.0
       async-lock: 1.2.4
-<<<<<<< HEAD
       buffer: 5.6.0
-=======
-      buffer: 5.7.0
->>>>>>> cd14e46c
       events: 3.2.0
       is-buffer: 2.0.4
       jssha: 3.1.2
       process: 0.11.10
       rhea: 1.0.24
       rhea-promise: 1.0.0
-<<<<<<< HEAD
       stream-browserify: 3.0.0
       tslib: 2.0.1
-=======
-      tslib: 2.0.3
->>>>>>> cd14e46c
       url: 0.11.0
       util: 0.12.3
     dev: false
     engines:
       node: '>=8.0.0'
     resolution:
-<<<<<<< HEAD
       integrity: sha512-8l7xMoyH0/emc1Y1p9I6jVggIBGVgTeKR2KUHWZAlXpBhagglabb6pZLQtCaCATasd8dSoCqwOOxfe/DVSE+kQ==
+  /@azure/core-amqp/2.0.0-beta.1:
+    dependencies:
+      '@azure/abort-controller': 1.0.1
+      '@azure/logger': 1.0.0
+      '@types/async-lock': 1.1.2
+      '@types/is-buffer': 2.0.0
+      async-lock: 1.2.4
+      buffer: 5.6.0
+      events: 3.2.0
+      is-buffer: 2.0.4
+      jssha: 3.1.2
+      process: 0.11.10
+      rhea: 1.0.24
+      rhea-promise: 1.0.0
+      tslib: 2.0.1
+      url: 0.11.0
+      util: 0.12.3
+    dev: false
+    engines:
+      node: '>=8.0.0'
+    resolution:
+      integrity: sha512-4H8qzvORiVsajBpzaTCHEP+2h2D4x+bsFU1c67cKzs03LWujCUz68uJ8FX5YGr6u/abHpZwxbyJsZ+tmAdY5oA==
   /@azure/core-asynciterator-polyfill/1.0.0:
     dev: false
     resolution:
       integrity: sha512-kmv8CGrPfN9SwMwrkiBK9VTQYxdFQEGe0BmQk+M8io56P9KNzpAxcWE/1fxJj7uouwN4kXF0BHW8DNlgx+wtCg==
-=======
-      integrity: sha512-4H8qzvORiVsajBpzaTCHEP+2h2D4x+bsFU1c67cKzs03LWujCUz68uJ8FX5YGr6u/abHpZwxbyJsZ+tmAdY5oA==
->>>>>>> cd14e46c
   /@azure/core-auth/1.1.3:
     dependencies:
       '@azure/abort-controller': 1.0.1
@@ -10288,13 +10292,9 @@
       eslint-plugin-no-only-tests: 2.4.0
       eslint-plugin-promise: 4.2.1
       esm: 3.2.25
-<<<<<<< HEAD
-      karma: 5.1.1
-=======
       is-buffer: 2.0.4
       jssha: 3.1.2
-      karma: 5.2.3
->>>>>>> cd14e46c
+      karma: 5.1.1
       karma-chrome-launcher: 3.1.0
       karma-coverage: 2.0.3
       karma-edge-launcher: 0.4.2_karma@5.1.1
@@ -10551,6 +10551,7 @@
       karma-remap-istanbul: 0.6.0_karma@5.1.1
       mocha: 7.2.0
       mocha-junit-reporter: 1.23.3_mocha@7.2.0
+      mock-fs: 4.13.0
       msal: 1.4.0
       open: 7.2.1
       prettier: 1.19.1
@@ -10571,11 +10572,7 @@
     optionalDependencies:
       keytar: 5.6.0
     resolution:
-<<<<<<< HEAD
-      integrity: sha512-FXApLdJ6zRiOWZXipguxlziRepBo+o0/4WufSeuij6gZQetNQqxMFl+iC75rCSH+ADs1PZTrtty7HHNx2W3pow==
-=======
-      integrity: sha512-nz6rgyVuzyWQqR+KmyT/AQ0n+wjDOcil3LKlC+mGc32x+Pih2CVclTr7Vl80SGY6a9zuvqbOxdt06DrS+3xkDg==
->>>>>>> cd14e46c
+      integrity: sha512-gseNXUeda2sUuauEvkd4xVPlQXbvk3j3ZJTi6FWfC/RgSC3Nw2j26xdxV3lQqTTwipmrOJonnwbQvkvP91nbkQ==
       tarball: 'file:projects/identity.tgz'
     version: 0.0.0
   'file:projects/keyvault-admin.tgz':
@@ -11161,12 +11158,8 @@
       glob: 7.1.6
       https-proxy-agent: 5.0.0
       is-buffer: 2.0.4
-<<<<<<< HEAD
+      jssha: 3.1.2
       karma: 5.1.1
-=======
-      jssha: 3.1.2
-      karma: 5.2.3
->>>>>>> cd14e46c
       karma-chrome-launcher: 3.1.0
       karma-coverage: 2.0.3
       karma-edge-launcher: 0.4.2_karma@5.1.1
@@ -11200,11 +11193,7 @@
     dev: false
     name: '@rush-temp/service-bus'
     resolution:
-<<<<<<< HEAD
-      integrity: sha512-QbKRKDH7KyHKVjrRKdjqGYcjlsiaYZBgon2T7JyzC6/MDvmoONFyRXudkmPCqXUL+4zD19Iq2yLa43TXbh9AVA==
-=======
       integrity: sha512-GttMlKcf8CpDHVSSRODp/uuKowhaJNnglA4vKroX+wY0pirghFzT800NUDOCBLv08Uzpcu0q+gac5CKwHI/0xg==
->>>>>>> cd14e46c
       tarball: 'file:projects/service-bus.tgz'
     version: 0.0.0
   'file:projects/storage-blob-changefeed.tgz':
