--- conflicted
+++ resolved
@@ -1826,13 +1826,10 @@
     resolution: {integrity: sha512-i1KGxqcvJaLQali+WuypQnXwcplhtNtjs66eNsZpp2P2FL/trJJxx/VWsM0YCL2iMoIJrbXje48lvIQAQ4p2ZA==}
     dev: false
 
-<<<<<<< HEAD
-  /@types/node/17.0.0:
-    resolution: {integrity: sha512-eMhwJXc931Ihh4tkU+Y7GiLzT/y/DBNpNtr4yU9O2w3SYBsr9NaOPhQlLKRmoWtI54uNwuo0IOUFQjVOTZYRvw==}
-    dev: false
-
-=======
->>>>>>> 154215e6
+  /@types/node/17.0.1:
+    resolution: {integrity: sha512-NXKvBVUzIbs6ylBwmOwHFkZS2EXCcjnqr8ZCRNaXBkHAf+3mn/rPcJxwrzuc6movh8fxQAsUUfYklJ/EG+hZqQ==}
+    dev: false
+
   /@types/prettier/2.4.2:
     resolution: {integrity: sha512-ekoj4qOQYp7CvjX8ZDBgN86w3MqQhLE1hczEJbEIjgFEumDy+na/4AJAbLXfgEWFNB2pKadM5rPFtuSGMWK7xA==}
     dev: false
@@ -1852,7 +1849,7 @@
   /@types/resolve/1.17.1:
     resolution: {integrity: sha512-yy7HuzQhj0dhGpD8RLXSZWEkLsV9ibvxvi6EiJ3bkqLAO1RGo0WbkWQiwpRlSFymTJRz0d3k5LM3kkx8ArDbLw==}
     dependencies:
-      '@types/node': 17.0.0
+      '@types/node': 17.0.1
     dev: false
 
   /@types/semaphore/1.1.1:
@@ -2438,13 +2435,8 @@
     engines: {node: ^6 || ^7 || ^8 || ^9 || ^10 || ^11 || ^12 || >=13.7}
     hasBin: true
     dependencies:
-<<<<<<< HEAD
-      caniuse-lite: 1.0.30001287
-      electron-to-chromium: 1.4.23
-=======
       caniuse-lite: 1.0.30001291
       electron-to-chromium: 1.4.24
->>>>>>> 154215e6
       escalade: 3.1.1
       node-releases: 2.0.1
       picocolors: 1.0.0
@@ -2518,13 +2510,8 @@
     engines: {node: '>=6'}
     dev: false
 
-<<<<<<< HEAD
-  /caniuse-lite/1.0.30001287:
-    resolution: {integrity: sha512-4udbs9bc0hfNrcje++AxBuc6PfLNHwh3PO9kbwnfCQWyqtlzg3py0YgFu8jyRTTo85VAz4U+VLxSlID09vNtWA==}
-=======
   /caniuse-lite/1.0.30001291:
     resolution: {integrity: sha512-roMV5V0HNGgJ88s42eE70sstqGW/gwFndosYrikHthw98N5tLnOTxFqMLQjZVRxTWFlJ4rn+MsgXrR7MDPY4jA==}
->>>>>>> 154215e6
     dev: false
 
   /chai-as-promised/7.1.1_chai@4.3.4:
@@ -2744,13 +2731,8 @@
     resolution: {integrity: sha1-2Klr13/Wjfd5OnMDajug1UBdR3s=}
     dev: false
 
-<<<<<<< HEAD
-  /concurrently/6.5.0:
-    resolution: {integrity: sha512-BjC0KYxXtO6EiWa46gfWYzcLULPBCb+5+VZFtzCemR/co0QSHU4mysEvmT6cnedPpQ9dtJzb+2G694o3V7TgLg==}
-=======
   /concurrently/6.5.1:
     resolution: {integrity: sha512-FlSwNpGjWQfRwPLXvJ/OgysbBxPkWpiVjy1042b0U7on7S7qwwMIILRj7WTN1mTgqa582bG6NFuScOoh6Zgdag==}
->>>>>>> 154215e6
     engines: {node: '>=10.0.0'}
     hasBin: true
     dependencies:
@@ -3123,13 +3105,8 @@
     resolution: {integrity: sha1-WQxhFWsK4vTwJVcyoViyZrxWsh0=}
     dev: false
 
-<<<<<<< HEAD
-  /electron-to-chromium/1.4.23:
-    resolution: {integrity: sha512-q3tB59Api3+DMbLnDPkW/UBHBO7KTGcF+rDCeb0GAGyqFj562s6y+c/2tDKTS/y5lbC+JOvT4MSUALJLPqlcSA==}
-=======
   /electron-to-chromium/1.4.24:
     resolution: {integrity: sha512-erwx5r69B/WFfFuF2jcNN0817BfDBdC4765kQ6WltOMuwsimlQo3JTEq0Cle+wpHralwdeX3OfAtw/mHxPK0Wg==}
->>>>>>> 154215e6
     dev: false
 
   /emoji-regex/7.0.3:
@@ -3213,11 +3190,7 @@
       is-shared-array-buffer: 1.0.1
       is-string: 1.0.7
       is-weakref: 1.0.2
-<<<<<<< HEAD
-      object-inspect: 1.11.1
-=======
       object-inspect: 1.12.0
->>>>>>> 154215e6
       object-keys: 1.1.1
       object.assign: 4.1.2
       string.prototype.trimend: 1.0.4
@@ -3583,7 +3556,7 @@
     engines: {node: '>= 10.17.0'}
     hasBin: true
     dependencies:
-      debug: 4.3.3
+      debug: 4.3.1
       get-stream: 5.2.0
       yauzl: 2.10.0
     optionalDependencies:
@@ -4242,13 +4215,6 @@
       wrappy: 1.0.2
     dev: false
 
-<<<<<<< HEAD
-  /inherits/2.0.1:
-    resolution: {integrity: sha1-sX0I0ya0Qj5Wjv9xn5GwscvfafE=}
-    dev: false
-
-=======
->>>>>>> 154215e6
   /inherits/2.0.4:
     resolution: {integrity: sha512-k/vGaX4/Yla3WzyMCvTQOXYeIHvqOKtnqBduzTHpzpQZzAskKMhZ2K+EnBiSM9zGSoIFeMpXKxa4dYeZIQqewQ==}
     dev: false
@@ -5502,13 +5468,8 @@
     engines: {node: '>=0.10.0'}
     dev: false
 
-<<<<<<< HEAD
-  /object-inspect/1.11.1:
-    resolution: {integrity: sha512-If7BjFlpkzzBeV1cqgT3OSWT3azyoxDGajR+iGnFBfVV2EWyDyWaZZW2ERDjUaY2QM8i5jI3Sj7mhsM4DDAqWA==}
-=======
   /object-inspect/1.12.0:
     resolution: {integrity: sha512-Ho2z80bVIvJloH+YzRmpZVQe87+qASmBUKZDWgx9cu+KDrX2ZDH/3tMy+gXbZETVGs2M8YdxObOh7XAtim9Y0g==}
->>>>>>> 154215e6
     dev: false
 
   /object-keys/1.1.1:
@@ -6257,7 +6218,7 @@
     hasBin: true
     dependencies:
       '@types/estree': 0.0.50
-      '@types/node': 17.0.0
+      '@types/node': 17.0.1
       acorn: 7.4.1
     dev: false
 
@@ -6412,11 +6373,7 @@
     dependencies:
       call-bind: 1.0.2
       get-intrinsic: 1.1.1
-<<<<<<< HEAD
-      object-inspect: 1.11.1
-=======
       object-inspect: 1.12.0
->>>>>>> 154215e6
     dev: false
 
   /signal-exit/3.0.6:
@@ -10526,11 +10483,7 @@
       chai: 4.3.4
       chai-as-promised: 7.1.1_chai@4.3.4
       chalk: 4.1.2
-<<<<<<< HEAD
-      concurrently: 6.5.0
-=======
       concurrently: 6.5.1
->>>>>>> 154215e6
       dotenv: 8.6.0
       eslint: 7.32.0
       fs-extra: 8.1.0
@@ -12480,12 +12433,8 @@
       '@types/chai': 4.3.0
       '@types/mocha': 7.0.2
       '@types/node': 12.20.37
-<<<<<<< HEAD
-      assert: 1.5.0
-=======
       '@types/node-fetch': 2.5.12
       chai: 4.3.4
->>>>>>> 154215e6
       cross-env: 7.0.3
       dotenv: 8.6.0
       downlevel-dts: 0.4.0
@@ -13126,11 +13075,7 @@
       '@types/node': 12.20.37
       '@types/uuid': 8.3.3
       chai: 4.3.4
-<<<<<<< HEAD
-      concurrently: 6.5.0
-=======
       concurrently: 6.5.1
->>>>>>> 154215e6
       cross-env: 7.0.3
       dotenv: 8.6.0
       eslint: 7.32.0
