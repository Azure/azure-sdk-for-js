--- conflicted
+++ resolved
@@ -1834,7 +1834,6 @@
       node: '>=0.10.0'
     resolution:
       integrity: sha1-yL4BCitc0A3qlsgRFgNGk9/dgtE=
-<<<<<<< HEAD
   /async-limiter/1.0.1:
     dev: false
     resolution:
@@ -1848,17 +1847,6 @@
       lodash: 4.17.21
     dev: false
     resolution:
-=======
-  /async-lock/1.3.0:
-    dev: false
-    resolution:
-      integrity: sha512-8A7SkiisnEgME2zEedtDYPxUPzdv3x//E7n5IFktPAtMYSEAV7eNJF0rMwrVyUFj6d/8rgajLantbjcNRQYXIg==
-  /async/2.6.3:
-    dependencies:
-      lodash: 4.17.21
-    dev: false
-    resolution:
->>>>>>> f0973fa0
       integrity: sha512-zflvls11DCy+dQWzTW2dzuilv8Z5X/pjfmZOWba6TNIVDm+2UDaJmXSOXlasHKfNBs8oo3M0aT50fDEWfKZjXg==
   /async/3.2.0:
     dev: false
@@ -1919,7 +1907,6 @@
       debug: '*'
     resolution:
       integrity: sha512-dKQiRHxGD9PPRIUNIWvZhPTPpl1rf/OxTYKsqKUDjBwYylTvV7SjSHJb9ratfyzM6wCdLCOYLzs73qpg5c4iGA==
-<<<<<<< HEAD
   /azure-iot-amqp-base/2.4.7:
     dependencies:
       async: 2.6.3
@@ -1972,9 +1959,6 @@
     resolution:
       integrity: sha512-aJX3Hmym7+7stCJbaYH34eJh4rQ0j7/eO6hoZeG9sgYs86+4KKqjjhJlS8AoAUe3CpepfHqUee8xk3VScvHhsQ==
   /azure-storage/2.10.3:
-=======
-  /azure-storage/2.10.4:
->>>>>>> f0973fa0
     dependencies:
       browserify-mime: 1.2.9
       extend: 3.0.2
@@ -7713,7 +7697,6 @@
     dev: false
     resolution:
       integrity: sha512-GaETH5wwsX+GcnzhPgKcKjJ6M2Cq3/iZp1WyY/X1CSqrW+jVNM9Y7D8EC2sM4ZG/V8wZlSniJnCKWPmBYAucRQ==
-<<<<<<< HEAD
   /ws/6.2.1:
     dependencies:
       async-limiter: 1.0.1
@@ -7721,9 +7704,6 @@
     resolution:
       integrity: sha512-GIyAXC2cB7LjvpgMt9EKS2ldqr0MTrORaleiOno6TweZ6r3TKtoFQWay/2PceJ3RuBasOHzXNn5Lrw1X0bEjqA==
   /ws/7.4.4:
-=======
-  /ws/7.4.5:
->>>>>>> f0973fa0
     dev: false
     engines:
       node: '>=8.3.0'
@@ -9604,11 +9584,7 @@
     dev: false
     name: '@rush-temp/eventgrid'
     resolution:
-<<<<<<< HEAD
       integrity: sha512-TrRicEN8OEh7DFa/GvPh/oxfL821p9Yb/WQM79S5WjPuJwXCyWYemMDTqn17up550TkO98CxvBQBpzVNNFXdNA==
-=======
-      integrity: sha512-uPwpxSWuymminStHgz0LNgqfYlykhomLYp0UyhHB85Kg2tCibv0WGFjgSkZGZ96dOJvW8p/Gp9HsH3LVsep+RA==
->>>>>>> f0973fa0
       tarball: file:projects/eventgrid.tgz
     version: 0.0.0
   file:projects/eventhubs-checkpointstore-blob.tgz:
