--- conflicted
+++ resolved
@@ -10158,15 +10158,9 @@
       rollup-plugin-node-resolve: 5.2.0_rollup@1.20.0
       rollup-plugin-replace: 2.2.0
       rollup-plugin-shim: 1.0.0
-<<<<<<< HEAD
       rollup-plugin-sourcemaps: 0.4.2_rollup@1.20.0
       rollup-plugin-terser: 5.1.1_rollup@1.20.0
-      ts-mocha: 6.0.0_mocha@5.2.0
-=======
-      rollup-plugin-sourcemaps: 0.4.2_rollup@1.19.4
-      rollup-plugin-terser: 5.1.1_rollup@1.19.4
       ts-mocha: 6.0.0_mocha@6.2.0
->>>>>>> 97b4822b
       ts-node: 8.3.0_typescript@3.5.3
       tslib: 1.10.0
       typescript: 3.5.3
@@ -10876,6 +10870,7 @@
       integrity: sha512-VxrbDXfuJ6Nz4rm0DHlJ+0sMk4RMKRflIyu7WxXLZGBpri9KLivFyNA0TWfZBifpdy3T1kVXyLOccskpzczDvA==
       tarball: 'file:projects/testhub.tgz'
     version: 0.0.0
+registry: ''
 specifiers:
   '@azure/amqp-common': 1.0.0-preview.6
   '@azure/arm-servicebus': ^3.2.0
