--- conflicted
+++ resolved
@@ -1607,7 +1607,6 @@
   /@opentelemetry/node/0.22.0_@opentelemetry+api@1.0.3:
     resolution: {integrity: sha512-+HhGbDruQ7cwejVOIYyxRa28uosnG8W95NiQZ6qE8PXXPsDSyGeftAPbtYpGit0H2f5hrVcMlwmWHeAo9xkSLA==}
     engines: {node: '>=8.0.0'}
-    deprecated: Package renamed to @opentelemetry/sdk-trace-node
     peerDependencies:
       '@opentelemetry/api': ^1.0.0
     dependencies:
@@ -8275,7 +8274,7 @@
     dev: false
 
   file:projects/agrifood-farming.tgz:
-    resolution: {integrity: sha512-5SL/NNg5sbTo04wrG7kF62TqoLvSuWI7tYsYpALcINxqrEqgnRBwYmYAz3ZvjPEyxUzEzMNudS3L/zI0SnHm+Q==, tarball: file:projects/agrifood-farming.tgz}
+    resolution: {integrity: sha512-qPr2pIawjfoP0CKRVrK2ZFVWgBj3lRKqvhFhLwPrbF3/oGDR9ZzRuJM38uoqwmUAvKVpPGOs2iGIFr/CBOQ0Aw==, tarball: file:projects/agrifood-farming.tgz}
     name: '@rush-temp/agrifood-farming'
     version: 0.0.0
     dependencies:
@@ -8377,7 +8376,7 @@
     dev: false
 
   file:projects/ai-document-translator.tgz:
-    resolution: {integrity: sha512-FVAn9cJBUOxsjTgb+6gRMZedXUXTOkROcQt3hugRaz5uFk8LZpAokqxjs25wT/nUNbk/ARZQ4qgmayo/Y0vuSw==, tarball: file:projects/ai-document-translator.tgz}
+    resolution: {integrity: sha512-Ao7Iy/q/9+yEE+MDGMd4ErfimxOdWyhNpOpuMr0PHxALksrAyijEUDUnecd27OT6HEuqD2t1mH08QvrzTzyCxg==, tarball: file:projects/ai-document-translator.tgz}
     name: '@rush-temp/ai-document-translator'
     version: 0.0.0
     dependencies:
@@ -8739,11 +8738,7 @@
     dev: false
 
   file:projects/arm-containerregistry.tgz:
-<<<<<<< HEAD
     resolution: {integrity: sha512-Ll1nwuw78ynR/8a9E3Lct85LuUs7K7/aSfqw8QGLHIx2V0J4sWbVz2+WKyY7JZOXruRBUTyAzzkbgiS5z+4HwA==, tarball: file:projects/arm-containerregistry.tgz}
-=======
-    resolution: {integrity: sha512-eML9RRuPgSJ8JV8BsD2v6xKWP67uDGwYDZzTTsJVaUpN4W+1a2TSxzqmHiw0H5AHCpUW9U5v9cvImbxZSFVUIA==, tarball: file:projects/arm-containerregistry.tgz}
->>>>>>> 1ebc76d3
     name: '@rush-temp/arm-containerregistry'
     version: 0.0.0
     dependencies:
@@ -8761,6 +8756,9 @@
       tslib: 2.3.1
       typescript: 4.2.4
       uglify-js: 3.14.2
+    transitivePeerDependencies:
+      - debug
+      - supports-color
     dev: false
 
   file:projects/arm-containerservice.tgz:
@@ -9010,7 +9008,7 @@
     dev: false
 
   file:projects/arm-network.tgz:
-    resolution: {integrity: sha512-MOcwkl7XI+Jjaf2H6/8s8u5gBsLX4PJWLpBif2Y1RyP1HSlDhFZSoHhNyI6XcCSuCxTG7mZGGuPOg8euhSAH8Q==, tarball: file:projects/arm-network.tgz}
+    resolution: {integrity: sha512-cK7juSMLO5jmagEq+cONLMC69RcJ/WNc759hKH0UdbxPvj9Dd/6w3PfC3YbD2LMpKzU66Tno9iybFKTLsL2frQ==, tarball: file:projects/arm-network.tgz}
     name: '@rush-temp/arm-network'
     version: 0.0.0
     dependencies:
@@ -9028,9 +9026,6 @@
       tslib: 2.3.1
       typescript: 4.2.4
       uglify-js: 3.14.2
-    transitivePeerDependencies:
-      - debug
-      - supports-color
     dev: false
 
   file:projects/arm-notificationhubs.tgz:
@@ -9851,7 +9846,7 @@
     dev: false
 
   file:projects/confidential-ledger.tgz:
-    resolution: {integrity: sha512-K7taBYr8BfWwhzPHwR/iKwPMFcbJyU93/Vjy1XfZ/wA22QD8192XBLuaPamOH3BAS7qZkzA5KtmKcwZbqveDlA==, tarball: file:projects/confidential-ledger.tgz}
+    resolution: {integrity: sha512-BSQTahEc6DBo5xJrYT5p3jqEK/JXsIkyVuz/oRd+JInXs38HnfE2he/y5OfrkAIHQzSRNaEMQpWoEWw5I3JXCw==, tarball: file:projects/confidential-ledger.tgz}
     name: '@rush-temp/confidential-ledger'
     version: 0.0.0
     dependencies:
@@ -11173,7 +11168,7 @@
     dev: false
 
   file:projects/identity-cache-persistence.tgz:
-    resolution: {integrity: sha512-3JyQL9fe8EcA/mzMjRHb6XGAuZWCfcSKf2Qnoohi5FEIRDUimDr6FLUKyKeKDieTC8PH1+Fc3NWa9/3u+X5MgQ==, tarball: file:projects/identity-cache-persistence.tgz}
+    resolution: {integrity: sha512-bn+kJWfekz/K7QAoZCaYhBkLGk5NJXqJxcc9I3MpirMbvqoe3bImtYW7MvbvXJjBcDEdBKCYZVM0Bjv62Juhmw==, tarball: file:projects/identity-cache-persistence.tgz}
     name: '@rush-temp/identity-cache-persistence'
     version: 0.0.0
     dependencies:
@@ -11210,7 +11205,7 @@
     dev: false
 
   file:projects/identity-vscode.tgz:
-    resolution: {integrity: sha512-d/IX9fw5xORK5H4q4Tv5J8Z6eEvT1MLVElGIYD9H7RvdyfO40t4Yi57jrbXbGNaF1/dOzyO2GANZsSlTNYjxYA==, tarball: file:projects/identity-vscode.tgz}
+    resolution: {integrity: sha512-IvmWVktnEJpap3ZPqEue4f3T806qVYjhfAM+Y6jFdt/rC/SPPO5ST2/kfxNC/Pr/Xz2etkCoWvgEO+4z9X8htQ==, tarball: file:projects/identity-vscode.tgz}
     name: '@rush-temp/identity-vscode'
     version: 0.0.0
     dependencies:
@@ -11384,7 +11379,7 @@
     dev: false
 
   file:projects/keyvault-admin.tgz:
-    resolution: {integrity: sha512-s6Wx/oG7LoR2s2SH7HU3P8F6PxlnNl+QVBOnS0WCZFTYeClHt2oGczqaNBVnZuxwMv9WPVZ+7yC7IvmJwlYp5A==, tarball: file:projects/keyvault-admin.tgz}
+    resolution: {integrity: sha512-iVMo9LqkOfoBXihdqtxPmSvoQmPi9zFZ4fFpL0h1M9TpOP08eeRAmA5TFp4Cxcy7qZly3F6IHz8lRe3LNC7usA==, tarball: file:projects/keyvault-admin.tgz}
     name: '@rush-temp/keyvault-admin'
     version: 0.0.0
     dependencies:
@@ -11430,7 +11425,7 @@
     dev: false
 
   file:projects/keyvault-certificates.tgz:
-    resolution: {integrity: sha512-Xe2pPS9nxv+k8CwQc8EhOwfXyMYw+hn0uHgVO4lr/t3iCdqKegsSfvfpJWwreQ/H164UPxeioeenANirEZrmXQ==, tarball: file:projects/keyvault-certificates.tgz}
+    resolution: {integrity: sha512-uwcMmHEi/l1kaX+RqQp+sEtSDUIYorlZ/j40KdXYwcys53250GDtEH888EzydWqdN8d6bLHG6bbVKIMPNGhcqg==, tarball: file:projects/keyvault-certificates.tgz}
     name: '@rush-temp/keyvault-certificates'
     version: 0.0.0
     dependencies:
@@ -11505,7 +11500,7 @@
     dev: false
 
   file:projects/keyvault-keys.tgz:
-    resolution: {integrity: sha512-bItJqRLx3j4rrZpKyTCxI18P4YCErPnlR6O4semzo0ufXijFot8yXhaKPvdb+H2E5toFvTqwtqSEegLK57pyfg==, tarball: file:projects/keyvault-keys.tgz}
+    resolution: {integrity: sha512-lB2NNpBNlKc+zxXdpmP+QVhTk/E5Vpk1Rs4stsDAxfEcyDna4byDIh2ZfRZ+A77UB+Ye7nM7slOs5KK+pPrDzw==, tarball: file:projects/keyvault-keys.tgz}
     name: '@rush-temp/keyvault-keys'
     version: 0.0.0
     dependencies:
@@ -11568,7 +11563,7 @@
     dev: false
 
   file:projects/keyvault-secrets.tgz:
-    resolution: {integrity: sha512-zXOBiQpRQMC4UI3iVyNi/OUP1iA+2ecCo4iAjSf/Fs84cZqgQrhI59zo3PdiORkXFYXnlYaz5Py1GzpDBfFoNg==, tarball: file:projects/keyvault-secrets.tgz}
+    resolution: {integrity: sha512-+kqhTFsA8yXm5MOJt/Yb5KW84zhfTGfx5qAOqAqc+SNVBNSCvCom/LeT9xjr26fi8kKQl9Gh6AoU2RcmgHMmuQ==, tarball: file:projects/keyvault-secrets.tgz}
     name: '@rush-temp/keyvault-secrets'
     version: 0.0.0
     dependencies:
@@ -11824,7 +11819,7 @@
     dev: false
 
   file:projects/monitor-query.tgz:
-    resolution: {integrity: sha512-8p3zpVSw66Il+tOAT6X+xqGPamCZO/F7PSxnkk0S/ouhtNO7YCIKktsBi9lncphLUyTBHvT5wNdrT0F1xYIj1w==, tarball: file:projects/monitor-query.tgz}
+    resolution: {integrity: sha512-pwL5Dzlb1MtQ+B/N1Q1QqlPUmUia/4uHSPBUcf94UMSlKkvncoR6N736mZwnTJiDubME/s31IpbREPcaHRZtaQ==, tarball: file:projects/monitor-query.tgz}
     name: '@rush-temp/monitor-query'
     version: 0.0.0
     dependencies:
@@ -12149,7 +12144,7 @@
     dev: false
 
   file:projects/perf-monitor-query.tgz:
-    resolution: {integrity: sha512-pIccjiDWBJK5jvjQHx5MO8epYpnrS7sw1E0sZBHPG+VD4M59T6HY0YMy0w8cVphqJ0t399QuIn3PmO0kn+eXhw==, tarball: file:projects/perf-monitor-query.tgz}
+    resolution: {integrity: sha512-xYKcIj+FhMLQhLv3oen9Srqw6c6WMMD/xf3ytiZdHmIkBWYe9IX+6rsG1zYaYHwHqhj5lbJQbNlFYF0ul2CHGQ==, tarball: file:projects/perf-monitor-query.tgz}
     name: '@rush-temp/perf-monitor-query'
     version: 0.0.0
     dependencies:
@@ -12168,7 +12163,7 @@
     dev: false
 
   file:projects/perf-search-documents.tgz:
-    resolution: {integrity: sha512-YWGCIu5Dt3vjmwV8tucySVrHdsVxusnBZ+6YsW002Q8qJS3jtNSKJb+c7HqGlsrGwyK+jq/mJIrrYZPmzm4R5w==, tarball: file:projects/perf-search-documents.tgz}
+    resolution: {integrity: sha512-a5TdwW3am8vY/JPngbKHtzKUqkR6pvnUsQVHwOOH8VSdyKMWaxDDndLG49y1cAUCX9UKpFfxx7snTAm1Gh+SQg==, tarball: file:projects/perf-search-documents.tgz}
     name: '@rush-temp/perf-search-documents'
     version: 0.0.0
     dependencies:
@@ -12275,7 +12270,7 @@
     dev: false
 
   file:projects/purview-account.tgz:
-    resolution: {integrity: sha512-Hy2CpT+edPfEMoOOx6R8NVfhbVPwvkeeAo79A5Sm1dDP2w3Tv59nWito5mj+LxFJh6v8WeZm3GC2s510fgWuBw==, tarball: file:projects/purview-account.tgz}
+    resolution: {integrity: sha512-DsmtGHPP2m/VHDzPBKhP4x8cV2IqHX4rt+NpuXsGho6xAZvMgXOm/f9H0NaBlmD4JwalZg4ov9nCTOYQsa126w==, tarball: file:projects/purview-account.tgz}
     name: '@rush-temp/purview-account'
     version: 0.0.0
     dependencies:
@@ -12323,7 +12318,7 @@
     dev: false
 
   file:projects/purview-administration.tgz:
-    resolution: {integrity: sha512-1UFzNhDP1JW3ZvxfPX9QaovLd6G5vAawXyAE4wdAyqcGS1zq29ZdYypKUuUZXVlkofV3LRCJHs/Bz7Z0Isz2Iw==, tarball: file:projects/purview-administration.tgz}
+    resolution: {integrity: sha512-G16V2H0DqY47fcQWXiF1HpJJ1eOkXmk+cOoalwMtIHs6zxo56/MOr7X08gHNVRoZ4SIbgG10ntn4/GnpqVaz/w==, tarball: file:projects/purview-administration.tgz}
     name: '@rush-temp/purview-administration'
     version: 0.0.0
     dependencies:
@@ -12370,7 +12365,7 @@
     dev: false
 
   file:projects/purview-catalog.tgz:
-    resolution: {integrity: sha512-OJNZ4UoJRIUpch/cFHpy0ciX774l+xjzUT5ZZO6NTlMSjRhWROVGkTsEVyviZ1mxi3deGcD4rpIrZV52jDkKNw==, tarball: file:projects/purview-catalog.tgz}
+    resolution: {integrity: sha512-yBlTPEAMxM+fG+UK1m/K8XNuHlygdMBXJjSQb0allbvIR7uO4aCSACwGAMRGHQ3y4iL87+WPsOlzmo6WY45vyA==, tarball: file:projects/purview-catalog.tgz}
     name: '@rush-temp/purview-catalog'
     version: 0.0.0
     dependencies:
@@ -12417,7 +12412,7 @@
     dev: false
 
   file:projects/purview-scanning.tgz:
-    resolution: {integrity: sha512-Zbz3+Af/2Av7cAFc6zPgXXbQmkTMmjcZA+94P+3Pt+VhI+1Wi24iSO8jlMXpfG3m5fz7WpQelFh7wou2+uF3WA==, tarball: file:projects/purview-scanning.tgz}
+    resolution: {integrity: sha512-5PJCuQN+AoFERH3bMVQZjRGmV/zhPpcILqtMux50bufV4n4pVKMIbfpn1GzOS7aNVXsBMJzgZqqBNfsV2SP8nw==, tarball: file:projects/purview-scanning.tgz}
     name: '@rush-temp/purview-scanning'
     version: 0.0.0
     dependencies:
@@ -13186,7 +13181,7 @@
     dev: false
 
   file:projects/synapse-access-control.tgz:
-    resolution: {integrity: sha512-EsBqiZ5+bYrDhvtV07F63rVPJRFO6Bvtcw2PQcCWjmJgmKKF58Nbv6nEgXAXh2S20VEtplamu5K2/u2LcZO52Q==, tarball: file:projects/synapse-access-control.tgz}
+    resolution: {integrity: sha512-avbuGUOSNd1o2Cne9ApTU9TIniJkcaKgkaIU+PMcdofeN1sz3HIKWIJVez6e4atvTISkRLwpcvuzZCIAqF432w==, tarball: file:projects/synapse-access-control.tgz}
     name: '@rush-temp/synapse-access-control'
     version: 0.0.0
     dependencies:
@@ -13811,7 +13806,7 @@
     dev: false
 
   file:projects/web-pubsub.tgz:
-    resolution: {integrity: sha512-6Sn9wzvUjUf7+lkq3GGOkhY5Y0jRQxH4J0tcN30b6Qfogl3oaQZZEssDgxQWkD7LpSx4ODyTCgL4ZbaIwGGQJA==, tarball: file:projects/web-pubsub.tgz}
+    resolution: {integrity: sha512-iUyMsaUjaFJlu/R/2Oscn4GieWHEeFhfJCj76W6FI9PswtUUhZOqAUL2oBqTDBlwZPL6vEKQLwS1R/Y+M/Wf1w==, tarball: file:projects/web-pubsub.tgz}
     name: '@rush-temp/web-pubsub'
     version: 0.0.0
     dependencies:
