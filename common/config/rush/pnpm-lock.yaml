--- conflicted
+++ resolved
@@ -1802,7 +1802,6 @@
       node: '>=0.10.0'
     resolution:
       integrity: sha1-yL4BCitc0A3qlsgRFgNGk9/dgtE=
-<<<<<<< HEAD
   /async-limiter/1.0.1:
     dev: false
     resolution:
@@ -1817,12 +1816,6 @@
     dev: false
     resolution:
       integrity: sha512-zflvls11DCy+dQWzTW2dzuilv8Z5X/pjfmZOWba6TNIVDm+2UDaJmXSOXlasHKfNBs8oo3M0aT50fDEWfKZjXg==
-=======
-  /async-lock/1.2.8:
-    dev: false
-    resolution:
-      integrity: sha512-G+26B2jc0Gw0EG/WN2M6IczuGepBsfR1+DtqLnyFSH4p2C668qkOCtEkGNVEaaNAVlYwEMazy1+/jnLxltBkIQ==
->>>>>>> 5c691a87
   /async/3.2.0:
     dev: false
     resolution:
@@ -7714,15 +7707,12 @@
     dev: false
     resolution:
       integrity: sha512-GaETH5wwsX+GcnzhPgKcKjJ6M2Cq3/iZp1WyY/X1CSqrW+jVNM9Y7D8EC2sM4ZG/V8wZlSniJnCKWPmBYAucRQ==
-<<<<<<< HEAD
   /ws/6.2.1:
     dependencies:
       async-limiter: 1.0.1
     dev: false
     resolution:
       integrity: sha512-GIyAXC2cB7LjvpgMt9EKS2ldqr0MTrORaleiOno6TweZ6r3TKtoFQWay/2PceJ3RuBasOHzXNn5Lrw1X0bEjqA==
-=======
->>>>>>> 5c691a87
   /ws/7.4.4:
     dev: false
     engines:
@@ -11348,7 +11338,6 @@
       integrity: sha512-+z4Le1dPD7946nToxQrse/mrMXuoJDo2Cko9iUDRTFxF2+1vs9a2WEawBV2iW4KckezsAyswjjxTrWYFl5Vyyg==
       tarball: file:projects/test-utils-recorder.tgz
     version: 0.0.0
-<<<<<<< HEAD
   file:projects/video-analyzer-edge.tgz:
     dependencies:
       '@azure/core-tracing': 1.0.0-preview.11
@@ -11392,34 +11381,6 @@
     resolution:
       integrity: sha512-xlSQc7FUX52PPOtM3sfN8/VNejc9tx1VtsgYq0o/TcTxqPCZOMO0l5bOsz/UUruxXlZgDNxbxkh9VUpoCIHskQ==
       tarball: file:projects/video-analyzer-edge.tgz
-=======
-  file:projects/test-utils.tgz:
-    dependencies:
-      '@microsoft/api-extractor': 7.7.11
-      '@types/chai': 4.2.16
-      '@types/mocha': 7.0.2
-      '@types/node': 8.10.66
-      '@types/sinon': 9.0.11
-      chai: 4.3.4
-      chai-as-promised: 7.1.1_chai@4.3.4
-      eslint: 7.23.0
-      karma: 6.3.2
-      karma-chrome-launcher: 3.1.0
-      karma-coverage: 2.0.3
-      karma-env-preprocessor: 0.1.1
-      mocha: 7.2.0
-      prettier: 1.19.1
-      rimraf: 3.0.2
-      rollup: 1.32.1
-      sinon: 9.2.4
-      tslib: 2.2.0
-      typescript: 4.2.4
-    dev: false
-    name: '@rush-temp/test-utils'
-    resolution:
-      integrity: sha512-h7eNMFY99Tt6JxkzrO2RY30U4hccSzEQBiWTvyk5u/OZZu4Tzi/fUDfgBF6gMx9Y0PrhYtjQp2QTCfZoHqKZtg==
-      tarball: file:projects/test-utils.tgz
->>>>>>> 5c691a87
     version: 0.0.0
   file:projects/web-pubsub-express.tgz:
     dependencies:
