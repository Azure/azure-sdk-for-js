--- conflicted
+++ resolved
@@ -381,14 +381,6 @@
       node: '>=0.8.0'
     resolution:
       integrity: sha512-Zyus+skNaVWL5fXfSjC17c94XZ95Z3a+bZc7YKkP26KT3Dj26jbfz2oT9KJxAT4XVtH/1WPY/fPFeEFTRvytJQ==
-  /@azure/msal-common/1.7.2:
-    dependencies:
-      debug: 4.3.1
-    dev: false
-    engines:
-      node: '>=0.8.0'
-    resolution:
-      integrity: sha512-3/voCdFKONENX+5tMrNOBSrVJb6NbE7YB8vc4FZ/4ZbjpK7GVtq9Bu1MW+HZhrmsUzSF/joHx0ZIJDYIequ/jg==
   /@azure/msal-common/2.1.0:
     dependencies:
       debug: 4.3.1
@@ -405,18 +397,6 @@
       node: '>=0.8.0'
     resolution:
       integrity: sha512-EihnqHh2EE6xcB0Dh2LF30jE1Ga9cgh9PyRkX4fj+KpvYfL4ae57hvQwJGkynUgpf3V1xQxU5yaJVXOElfXiGw==
-  /@azure/msal-node-extensions/1.0.0-alpha.6:
-    dependencies:
-      '@azure/msal-common': 1.7.2
-      bindings: 1.5.0
-      keytar: 7.0.0
-      nan: 2.14.2
-    dev: false
-    engines:
-      node: '>=10'
-    requiresBuild: true
-    resolution:
-      integrity: sha512-fVufHc02C+daYOMAHBnE998abB4qUIeJ9gmTxmSelHhGfBGvvzMbCohCu4sTlSVDKUndF3yD/Nxvw/cEtpcZKg==
   /@azure/msal-node/1.0.0-beta.6:
     dependencies:
       '@azure/msal-common': 4.0.3
@@ -1514,6 +1494,7 @@
       integrity: sha512-P009oYkeHyU742iSZJzZZywj4QRJdnTWffaKuJQLablCZ1uz6/cW4yaRgcDaoQ+uwOxxnt0gRUcwfsNP2ri0gw==
   /aproba/1.2.0:
     dev: false
+    optional: true
     resolution:
       integrity: sha512-Y9J6ZjXtoYh8RnXVCMOU/ttDmk1aBjunq9vO0ta5x85WDQiQfUF9sIPBITdbiiIVcBo03Hi3jMxigBtsddlXRw==
   /archy/1.0.0:
@@ -1525,6 +1506,7 @@
       delegates: 1.0.0
       readable-stream: 2.3.7
     dev: false
+    optional: true
     resolution:
       integrity: sha512-5hYdAkZlcG8tOLujVDTgCT+uPX0VnpAH28gWsLfzpXYm7wP6mp5Q/gYyR7YQ0cKVJcXJnl3j2kpBan13PtQf6w==
   /arg/4.1.3:
@@ -1752,12 +1734,6 @@
       node: '>=8'
     resolution:
       integrity: sha512-jDctJ/IVQbZoJykoeHbhXpOlNBqGNcwXJKJog42E5HDPUwQTSdjCHdihjj0DlnheQ7blbT6dHOafNAiS8ooQKA==
-  /bindings/1.5.0:
-    dependencies:
-      file-uri-to-path: 1.0.0
-    dev: false
-    resolution:
-      integrity: sha512-p2q/t/mhvuOj/UeLlV6566GD/guowlr0hHxClI0W9m7MWYkL1F0hLo+0Aexs9HSPCtR1SXQ0TD3MMKrXZajbiQ==
   /bl/4.1.0:
     dependencies:
       buffer: 5.7.1
@@ -2068,6 +2044,7 @@
     dev: false
     engines:
       node: '>=0.10.0'
+    optional: true
     resolution:
       integrity: sha1-DQcLTQQ6W+ozovGkDi7bPZpMz3c=
   /color-convert/1.9.3:
@@ -2151,6 +2128,7 @@
       integrity: sha512-ZqRXc+tZukToSNmh5C2iWMSoV3X1YUcPbqEM4DkEG5tNQXrQUZCNVGGv3IuicnkMtPfGf3Xtp8WCXs295iQ1pQ==
   /console-control-strings/1.1.0:
     dev: false
+    optional: true
     resolution:
       integrity: sha1-PXz0Rk22RG6mRL9LOVB/mFEAjo4=
   /contains-path/0.1.0:
@@ -2388,6 +2366,7 @@
     dev: false
     engines:
       node: '>=8'
+    optional: true
     resolution:
       integrity: sha512-jOSne2qbyE+/r8G1VU+G/82LBs2Fs4LAsTiLSHOCOMZQl2OKZ6i8i4IyHemTe+/yIXOtTcRQMzPcgyhoFlqPkw==
   /deep-eql/3.0.1:
@@ -2402,6 +2381,7 @@
     dev: false
     engines:
       node: '>=4.0.0'
+    optional: true
     resolution:
       integrity: sha512-LOHxIOaPYdHlJRtCQfDIVZtfw/ufM8+rVj649RIHzcm/vGwQRXFt6OPqIFWsm2XEMrNIEtWR64sY1LEKD2vAOA==
   /deep-freeze/0.0.1:
@@ -2456,6 +2436,7 @@
       integrity: sha1-3zrhmayt+31ECqrgsp4icrJOxhk=
   /delegates/1.0.0:
     dev: false
+    optional: true
     resolution:
       integrity: sha1-hMbhWbgZBP3KWaDvRM2HDTElD5o=
   /depd/1.1.2:
@@ -2473,6 +2454,7 @@
     engines:
       node: '>=0.10'
     hasBin: true
+    optional: true
     resolution:
       integrity: sha1-+hN8S9aY7fVc1c0CrFWfkaTEups=
   /di/0.0.1:
@@ -2999,6 +2981,7 @@
     dev: false
     engines:
       node: '>=6'
+    optional: true
     resolution:
       integrity: sha512-XYfuKMvj4O35f/pOXLObndIRvyQ+/+6AhODh+OKWj9S9498pHHn/IMszH+gt0fBCRWMNfk1ZSp5x3AifmnI2vg==
   /expand-tilde/2.0.2:
@@ -3399,6 +3382,7 @@
       strip-ansi: 3.0.1
       wide-align: 1.1.3
     dev: false
+    optional: true
     resolution:
       integrity: sha1-LANAXHU4w51+s3sxcCLjJfsBi/c=
   /gensync/1.0.0-beta.2:
@@ -3456,6 +3440,7 @@
       integrity: sha1-Xv+OPmhNVprkyysSgmBOi6YhSfo=
   /github-from-package/0.0.0:
     dev: false
+    optional: true
     resolution:
       integrity: sha1-l/tdlr/eiXMxPyDoKI75oWf6ZM4=
   /glob-parent/5.1.2:
@@ -3646,6 +3631,7 @@
       integrity: sha512-chXa79rL/UC2KlX17jo3vRGz0azaWEx5tGqZg5pO3NUyEJVB17dMruQlzCCOfUvElghKcm5194+BCRvi2Rv/Gw==
   /has-unicode/2.0.1:
     dev: false
+    optional: true
     resolution:
       integrity: sha1-4Ob+aijPUROIVeCG0Wkedx3iqLk=
   /has/1.0.3:
@@ -3974,6 +3960,7 @@
     dev: false
     engines:
       node: '>=0.10.0'
+    optional: true
     resolution:
       integrity: sha1-754xOG8DGn8NZDr4L95QxFfvAMs=
   /is-fullwidth-code-point/2.0.0:
@@ -4629,14 +4616,6 @@
       debug: '*'
     resolution:
       integrity: sha512-Is71g0f1dIpbLTXA+ULpev1i1soczQ1Dr8oum3zSmBFsDl3IWUlTLytsCb9os4v9xvUVWGDz0sCmLO4veANnSw==
-  /keytar/7.0.0:
-    dependencies:
-      node-addon-api: 3.1.0
-      prebuild-install: 5.3.5
-    dev: false
-    requiresBuild: true
-    resolution:
-      integrity: sha512-uvmdb5ZE2NgegcUDrmhutI9BUh+bTbt8+bwPliOMiLiWmrV76Tfg6DyI7Ud903a/4xlkJpKGnR0TyRpRyFOc3A==
   /keytar/7.4.0:
     dependencies:
       node-addon-api: 3.1.0
@@ -4974,6 +4953,7 @@
     dev: false
     engines:
       node: '>=8'
+    optional: true
     resolution:
       integrity: sha512-wXqjST+SLt7R009ySCglWBCFpjUygmCIfD790/kVbiGmUgfYGuB14PiTd5DwVxSV4NcYHjzMkoj5LjQZwTQLEA==
   /min-document/2.19.0:
@@ -5096,10 +5076,6 @@
       node: '>=0.8.0'
     resolution:
       integrity: sha512-Xsh+jiizuC5tjjK9J0RB5i/VE9CvOzBukxtxexffFQTm7vO6vqfUDB6mrsmHn5ts+rdAL89KryQFaDpVJRf4Cw==
-  /nan/2.14.2:
-    dev: false
-    resolution:
-      integrity: sha512-M2ufzIiINKCuDfBSAUr1vWQ+vuVcA9kqx8JJUsbQi6yf1uGRyb7HfpdfUr5qLXf3B/t8dPvcjhKMmlfnP47EzQ==
   /nanoid/3.1.22:
     dev: false
     engines:
@@ -5109,6 +5085,7 @@
       integrity: sha512-/2ZUaJX2ANuLtTvqTlgqBQNJoQO398KyJgZloL0PZkC0dpysjncRUPsFe3DUPzz/y3h+u7C46np8RMuvF3jsSQ==
   /napi-build-utils/1.0.2:
     dev: false
+    optional: true
     resolution:
       integrity: sha512-ONmRUqK7zj7DWX0D9ADe03wbwOBZxNAfF20PlGfCWQcD3+/MakShIHrMqx9YwPTfxDdF1zLeL+RGZiR9kGMLdg==
   /natural-compare/1.4.0:
@@ -5164,6 +5141,7 @@
     dependencies:
       semver: 5.7.1
     dev: false
+    optional: true
     resolution:
       integrity: sha512-smhrivuPqEM3H5LmnY3KU6HfYv0u4QklgAxfFyRNujKUzbUcYZ+Jc2EhukB9SRcD2VpqhxM7n/MIcp1Ua1/JMg==
   /node-abort-controller/1.2.0:
@@ -5172,6 +5150,7 @@
       integrity: sha512-x6Pv6ACfOUmYGDW/SRjSKBJs7waJRxRPQ9FeXFqfBtEtvJQBfuPl5P74p0Ow+vl0w6WURvXwn+xq/3S95Z7e5Q==
   /node-addon-api/3.1.0:
     dev: false
+    optional: true
     resolution:
       integrity: sha512-flmrDNB06LIl5lywUz7YlNGZH/5p0M7W28k8hzd9Lshtdh1wshD2Y+U4h9LD6KObOy1f+fEVdgprPrEymjM5uw==
   /node-environment-flags/1.0.6:
@@ -5193,6 +5172,7 @@
       integrity: sha512-zR6HoT6LrLCRBwukmrVbHv0EpEQjksO6GmFcZQQuCAy139BEsoVKPYnf3jongYW83fAa1torLGYwxxky/p28sg==
   /noop-logger/0.1.1:
     dev: false
+    optional: true
     resolution:
       integrity: sha1-lKKxYzxPExdVMAfYlm/Q6EG2pMI=
   /normalize-package-data/2.5.0:
@@ -5250,12 +5230,14 @@
       gauge: 2.7.4
       set-blocking: 2.0.0
     dev: false
+    optional: true
     resolution:
       integrity: sha512-2uUqazuKlTaSI/dC8AzicUck7+IrEaOnN/e0jd3Xtt1KcGpwx30v50mL7oPyr/h9bL3E4aZccVwpwP+5W9Vjkg==
   /number-is-nan/1.0.1:
     dev: false
     engines:
       node: '>=0.10.0'
+    optional: true
     resolution:
       integrity: sha1-CXtgK1NCKlIsGvuHkDGDNpQaAR0=
   /nyc/14.1.1:
@@ -5685,29 +5667,6 @@
       node: '>=4'
     resolution:
       integrity: sha512-Nc3IT5yHzflTfbjgqWcCPpo7DaKy4FnpB0l/zCAW0Tc7jxAiuqSxHasntB3D7887LSrA93kDJ9IXovxJYxyLCA==
-  /prebuild-install/5.3.5:
-    dependencies:
-      detect-libc: 1.0.3
-      expand-template: 2.0.3
-      github-from-package: 0.0.0
-      minimist: 1.2.5
-      mkdirp: 0.5.5
-      napi-build-utils: 1.0.2
-      node-abi: 2.21.0
-      noop-logger: 0.1.1
-      npmlog: 4.1.2
-      pump: 3.0.0
-      rc: 1.2.8
-      simple-get: 3.1.0
-      tar-fs: 2.1.1
-      tunnel-agent: 0.6.0
-      which-pm-runs: 1.0.0
-    dev: false
-    engines:
-      node: '>=6'
-    hasBin: true
-    resolution:
-      integrity: sha512-YmMO7dph9CYKi5IR/BzjOJlRzpxGGVo1EsLSUZ0mt/Mq0HWZIHOKHHcHdT69yG54C9m6i45GpItwRHpk0Py7Uw==
   /prebuild-install/6.0.1:
     dependencies:
       detect-libc: 1.0.3
@@ -5960,6 +5919,7 @@
       strip-json-comments: 2.0.1
     dev: false
     hasBin: true
+    optional: true
     resolution:
       integrity: sha512-y3bGgqKj3QBdxLbLkomlohkvsA8gdAiUQlSBJnBhfn+BPxg4bc62d8TcBW15wavDfgexCgccckhcZvywyQYPOw==
   /read-pkg-up/2.0.0:
@@ -6475,6 +6435,7 @@
       integrity: sha512-VUJ49FC8U1OxwZLxIbTTrDvLnf/6TDgxZcK8wxR8zs13xpx7xbG60ndBlhNrFi2EMuFRoeDoJO7wthSLq42EjA==
   /simple-concat/1.0.1:
     dev: false
+    optional: true
     resolution:
       integrity: sha512-cSFtAPtRhljv69IK0hTVZQ+OfE9nePi/rtJmw5UjHeVyVroEqJXP1sFztKUy1qU+xvz3u/sfYJLa947b7nAN2Q==
   /simple-get/3.1.0:
@@ -6483,6 +6444,7 @@
       once: 1.4.0
       simple-concat: 1.0.1
     dev: false
+    optional: true
     resolution:
       integrity: sha512-bCR6cP+aTdScaQCnQKbPKtJOKDp/hj9EDLJo3Nw4y1QksqaovlW/bnptB6/c1e+qmNIDHRK+oXFDdEqBT8WzUA==
   /sinon/9.2.4:
@@ -6762,6 +6724,7 @@
     dev: false
     engines:
       node: '>=0.10.0'
+    optional: true
     resolution:
       integrity: sha1-EYvfW4zcUaKn5w0hHgfisLmxB9M=
   /string-width/2.1.1:
@@ -7397,6 +7360,7 @@
       integrity: sha1-2e8H3Od7mQK4o6j6SzHD4/fm6Ho=
   /which-pm-runs/1.0.0:
     dev: false
+    optional: true
     resolution:
       integrity: sha1-Zws6+8VS4LVd9rd4DKdGFfI60cs=
   /which-typed-array/1.1.4:
@@ -9411,11 +9375,7 @@
     optionalDependencies:
       keytar: 7.4.0
     resolution:
-<<<<<<< HEAD
-      integrity: sha512-Rxclm5Iv5UIw2K8xTPq1P0VexF+rYU1qAEr+/nAPheuL7yzY+R4T54cXnaMwemjlVnpYFv0qTwNl5dz6kZ89HA==
-=======
       integrity: sha512-hD1fhFBKlYCRvz0LX2UmzawaWh52Nhbm/XspLJa+kzWCgCzGe2GGMnlfPkypROE2Sen+zvDI9GVLXAclNBhM+A==
->>>>>>> b7a5e9ab
       tarball: file:projects/identity.tgz
     version: 0.0.0
   file:projects/iot-device-update.tgz:
@@ -9490,11 +9450,7 @@
     dev: false
     name: '@rush-temp/keyvault-admin'
     resolution:
-<<<<<<< HEAD
-      integrity: sha512-L7hUgwBQw+msuFgnLHwuQp26YuTs90WiQR88wayzVV2JIeG0fHZCKn6rwNnQWvWGGTE0/ZdcWf7OZmdTTWWXsA==
-=======
       integrity: sha512-oRwQPIUfeV8PrFW1HB06AWis2jNtWXz99fenuzpH0C+iVCmqDTU0zGFUBmVHW5qqjykEtoHCyyXp6L8WgIpZGw==
->>>>>>> b7a5e9ab
       tarball: file:projects/keyvault-admin.tgz
     version: 0.0.0
   file:projects/keyvault-certificates.tgz:
@@ -9881,7 +9837,6 @@
     version: 0.0.0
   file:projects/perf-identity.tgz:
     dependencies:
-      '@azure/msal-node-extensions': 1.0.0-alpha.6
       '@types/uuid': 8.3.0
       dotenv: 8.2.0
       eslint: 7.22.0
@@ -9893,7 +9848,7 @@
     dev: false
     name: '@rush-temp/perf-identity'
     resolution:
-      integrity: sha512-loyOu4Ah/n9RjrRrkjLWU7hUce6ern2qoLYgLDUl5UMmMIOutOBngl8vXzvRT1NEdfzbc4/YHvimpkVQOi5DXw==
+      integrity: sha512-dGWFtEBT8TQxKH65+/OO266Cj2gcGgXT/bdyjq3MCENgBQ5MiD01quuKiPncS1BUA2iEieCvxlE5T5dJvgxWTw==
       tarball: file:projects/perf-identity.tgz
     version: 0.0.0
   file:projects/perf-keyvault-certificates.tgz:
