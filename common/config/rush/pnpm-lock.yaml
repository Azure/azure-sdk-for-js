--- conflicted
+++ resolved
@@ -1,6 +1,5 @@
 dependencies:
   '@rush-temp/abort-controller': 'file:projects/abort-controller.tgz'
-  '@rush-temp/ai-search': 'file:projects/ai-search.tgz'
   '@rush-temp/ai-text-analytics': 'file:projects/ai-text-analytics.tgz'
   '@rush-temp/app-configuration': 'file:projects/app-configuration.tgz'
   '@rush-temp/core-amqp': 'file:projects/core-amqp.tgz'
@@ -7978,58 +7977,6 @@
     resolution:
       integrity: sha512-4ncKNkIEa65mZiVS8JE0YkjNIJxGZs18qcuKQmQalRaljDgO4vFFXQkcXJLBY0QgF4EcN3Oln4cpvtqRcIghFQ==
       tarball: 'file:projects/abort-controller.tgz'
-    version: 0.0.0
-  'file:projects/ai-search.tgz':
-    dependencies:
-      '@microsoft/api-extractor': 7.7.2
-      '@opentelemetry/types': 0.2.0
-      '@rollup/plugin-commonjs': 11.0.1_rollup@1.29.0
-      '@rollup/plugin-json': 4.0.1_rollup@1.29.0
-      '@rollup/plugin-multi-entry': 3.0.0_rollup@1.29.0
-      '@rollup/plugin-node-resolve': 7.0.0_rollup@1.29.0
-      '@rollup/plugin-replace': 2.3.0_rollup@1.29.0
-      '@types/chai': 4.2.7
-      '@types/mocha': 5.2.7
-      '@types/node': 8.10.59
-      '@typescript-eslint/eslint-plugin': 2.16.0_c31061c3a4c51030ad09922138088b55
-      '@typescript-eslint/parser': 2.16.0_eslint@6.8.0+typescript@3.6.4
-      chai: 4.2.0
-      cross-env: 6.0.3
-      eslint: 6.8.0
-      eslint-config-prettier: 6.9.0_eslint@6.8.0
-      eslint-plugin-no-null: 1.0.2_eslint@6.8.0
-      eslint-plugin-no-only-tests: 2.4.0
-      eslint-plugin-promise: 4.2.1
-      events: 3.1.0
-      inherits: 2.0.4
-      karma: 4.4.1
-      karma-chrome-launcher: 3.1.0
-      karma-coverage: 2.0.1
-      karma-edge-launcher: 0.4.2_karma@4.4.1
-      karma-env-preprocessor: 0.1.1
-      karma-firefox-launcher: 1.3.0
-      karma-ie-launcher: 1.0.0_karma@4.4.1
-      karma-junit-reporter: 2.0.1_karma@4.4.1
-      karma-mocha: 1.3.0
-      karma-mocha-reporter: 2.2.5_karma@4.4.1
-      karma-remap-coverage: 0.1.5_karma-coverage@2.0.1
-      mocha: 6.2.2
-      mocha-junit-reporter: 1.23.2_mocha@6.2.2
-      mocha-multi: 1.1.3_mocha@6.2.2
-      prettier: 1.19.1
-      rimraf: 3.0.0
-      rollup: 1.29.0
-      rollup-plugin-sourcemaps: 0.4.2_rollup@1.29.0
-      rollup-plugin-terser: 5.2.0_rollup@1.29.0
-      rollup-plugin-visualizer: 3.3.1_rollup@1.29.0
-      tslib: 1.10.0
-      typescript: 3.6.4
-      util: 0.12.1
-    dev: false
-    name: '@rush-temp/ai-search'
-    resolution:
-      integrity: sha512-1SYCBWz0Jjt9HL/D+f8tdhr2wRy7Aimda79V8zBHEcYn5j4OQ1IhaAJ68425RdoLgHkKhettUnYfUub1H1f2+A==
-      tarball: 'file:projects/ai-search.tgz'
     version: 0.0.0
   'file:projects/ai-text-analytics.tgz':
     dependencies:
@@ -8088,11 +8035,7 @@
     dev: false
     name: '@rush-temp/ai-text-analytics'
     resolution:
-<<<<<<< HEAD
-      integrity: sha512-p1bAicJ3veOdJYtunNQJ+z/GcA82+TvfnQZp15O36YgzVMnIUS83Doa8SaHSWVrp14pUX3d+3rSkj16XVBh0Lg==
-=======
       integrity: sha512-TjdPUEQXXWdPTHQ+z5jhRDNjNI9108k/1Gm5aIHdggNGwHRY4kyN56tP/CbRwccj4rg/Ns1GE6WSdLQQoLBn2g==
->>>>>>> 283bb2dc
       tarball: 'file:projects/ai-text-analytics.tgz'
     version: 0.0.0
   'file:projects/app-configuration.tgz':
@@ -8202,11 +8145,7 @@
     dev: false
     name: '@rush-temp/core-amqp'
     resolution:
-<<<<<<< HEAD
-      integrity: sha512-vWp+CIMzjF0jNlIwxC/JfPLCP32XFzpqaCmZBZUCvF1e9mRAEUSiTNfahtEJlLvpyK9evC3fgjimxud0OtLdfw==
-=======
       integrity: sha512-v4qyHyTH4H3ZyaNSjPqF7zBCe4e1qF6zomAx+weVJZOwc53s1lBywYcXEb3mSLelnfQXgD3fekNkYRbc8cKGYA==
->>>>>>> 283bb2dc
       tarball: 'file:projects/core-amqp.tgz'
     version: 0.0.0
   'file:projects/core-arm.tgz':
@@ -8240,11 +8179,7 @@
     dev: false
     name: '@rush-temp/core-arm'
     resolution:
-<<<<<<< HEAD
-      integrity: sha512-xIj1xD8IqP6Vpee1nXJR3TIE9ews/wOJ+4CQMeM/Ws4ksYL4hm5f1e6/mtH66VRIgVsfDG+UXkEssamGSECiTQ==
-=======
       integrity: sha512-/cyeY8lAHlxoR9o87FRdBsNwMRrfiC4pE1cIU46uy0StM6eL8BsCrBSb5PeIodKoi1RoiDmNJjB1UDmbiNJH4Q==
->>>>>>> 283bb2dc
       tarball: 'file:projects/core-arm.tgz'
     version: 0.0.0
   'file:projects/core-asynciterator-polyfill.tgz':
@@ -8380,11 +8315,7 @@
     dev: false
     name: '@rush-temp/core-http'
     resolution:
-<<<<<<< HEAD
-      integrity: sha512-SngWmhQwF8yQ35ucc5ZVp8V2XhKVNy5uYvYcFxkmxEflY9MlF/rKQNRzCSr53JBGwc0/xdSVorFOr1N+FYj4Xw==
-=======
       integrity: sha512-UlZgNGcLEYUhF+4V1DcWDpDMDfiDreCdTqB6Ked4PxGnO3pBFnij2P4ix7POinqnocb35Knz72M1GPedp6Yd+Q==
->>>>>>> 283bb2dc
       tarball: 'file:projects/core-http.tgz'
     version: 0.0.0
   'file:projects/core-lro.tgz':
@@ -8440,11 +8371,7 @@
     dev: false
     name: '@rush-temp/core-lro'
     resolution:
-<<<<<<< HEAD
-      integrity: sha512-qlYVg/sQM6yLKGkg9xBa29MtDGoIcfhmI/IDu5lpuyNI9l3fscWefFbRkJGnhNWtU/dWjFfDGczPJOZbjob+Lg==
-=======
       integrity: sha512-iF/iAUPSWruaj8RU0fdriBcwpqtpHn1m+kZCNiPC/6AhliDIx16vgQzH0VnQ1C7jcUqyF8lCugqJNVyf58ydhA==
->>>>>>> 283bb2dc
       tarball: 'file:projects/core-lro.tgz'
     version: 0.0.0
   'file:projects/core-paging.tgz':
@@ -8564,11 +8491,7 @@
     dev: false
     name: '@rush-temp/cosmos'
     resolution:
-<<<<<<< HEAD
-      integrity: sha512-MMwopOF+UteS7AUi/rivhDAHFtsSaEyDytlCeFQ9xd/P2tCrsa7N/s67yE6bevpKzUxL2sdFnbadwGx+e6gawA==
-=======
       integrity: sha512-nJvTTelRIWCTTeiKJV0p6TrSLFCIqRkZroRCs+iIp2h++ju9mkDME6KiO0klj5FlD+DKEDsZdQ9EkXxEpY78rw==
->>>>>>> 283bb2dc
       tarball: 'file:projects/cosmos.tgz'
     version: 0.0.0
   'file:projects/event-hubs.tgz':
@@ -8648,11 +8571,7 @@
     dev: false
     name: '@rush-temp/event-hubs'
     resolution:
-<<<<<<< HEAD
-      integrity: sha512-xptO4amKkVUZ9sn0TShmruu96G5x3/skEuohZngrp2vDZaCMmdDvyHcnysvFZJHE2nZq1xduP1ZMJF1jZv7K6A==
-=======
       integrity: sha512-2wHAA1Il3YRPx1SMIHYyAWEfBTh00S3DIiZpL57klbJUShhpz2jxOqaXbELRbidIhrVJXAFGPMzHpg9SyJA1AQ==
->>>>>>> 283bb2dc
       tarball: 'file:projects/event-hubs.tgz'
     version: 0.0.0
   'file:projects/event-processor-host.tgz':
@@ -8840,21 +8759,12 @@
       '@azure/eslint-plugin-azure-sdk': 2.0.1_303bc1d883bbfc108111733cb7ab69e3
       '@microsoft/api-extractor': 7.7.8
       '@opentelemetry/types': 0.2.0
-<<<<<<< HEAD
-      '@rollup/plugin-commonjs': 11.0.1_rollup@1.29.0
-      '@rollup/plugin-json': 4.0.1_rollup@1.29.0
-      '@rollup/plugin-multi-entry': 3.0.0_rollup@1.29.0
-      '@rollup/plugin-node-resolve': 7.0.0_rollup@1.29.0
-      '@rollup/plugin-replace': 2.3.0_rollup@1.29.0
-      '@types/chai': 4.2.7
-=======
       '@rollup/plugin-commonjs': 11.0.2_rollup@1.31.0
       '@rollup/plugin-json': 4.0.2_rollup@1.31.0
       '@rollup/plugin-multi-entry': 3.0.0_rollup@1.31.0
       '@rollup/plugin-node-resolve': 7.1.1_rollup@1.31.0
       '@rollup/plugin-replace': 2.3.1_rollup@1.31.0
       '@types/chai': 4.2.8
->>>>>>> 283bb2dc
       '@types/fs-extra': 8.0.1
       '@types/mocha': 5.2.7
       '@types/node': 8.10.59
@@ -8915,21 +8825,12 @@
       '@azure/eslint-plugin-azure-sdk': 2.0.1_303bc1d883bbfc108111733cb7ab69e3
       '@microsoft/api-extractor': 7.7.8
       '@opentelemetry/types': 0.2.0
-<<<<<<< HEAD
-      '@rollup/plugin-commonjs': 11.0.1_rollup@1.29.0
-      '@rollup/plugin-json': 4.0.1_rollup@1.29.0
-      '@rollup/plugin-multi-entry': 3.0.0_rollup@1.29.0
-      '@rollup/plugin-node-resolve': 7.0.0_rollup@1.29.0
-      '@rollup/plugin-replace': 2.3.0_rollup@1.29.0
-      '@types/chai': 4.2.7
-=======
       '@rollup/plugin-commonjs': 11.0.2_rollup@1.31.0
       '@rollup/plugin-json': 4.0.2_rollup@1.31.0
       '@rollup/plugin-multi-entry': 3.0.0_rollup@1.31.0
       '@rollup/plugin-node-resolve': 7.1.1_rollup@1.31.0
       '@rollup/plugin-replace': 2.3.1_rollup@1.31.0
       '@types/chai': 4.2.8
->>>>>>> 283bb2dc
       '@types/fs-extra': 8.0.1
       '@types/mocha': 5.2.7
       '@types/node': 8.10.59
@@ -8990,21 +8891,12 @@
       '@azure/eslint-plugin-azure-sdk': 2.0.1_303bc1d883bbfc108111733cb7ab69e3
       '@microsoft/api-extractor': 7.7.8
       '@opentelemetry/types': 0.2.0
-<<<<<<< HEAD
-      '@rollup/plugin-commonjs': 11.0.1_rollup@1.29.0
-      '@rollup/plugin-json': 4.0.1_rollup@1.29.0
-      '@rollup/plugin-multi-entry': 3.0.0_rollup@1.29.0
-      '@rollup/plugin-node-resolve': 7.0.0_rollup@1.29.0
-      '@rollup/plugin-replace': 2.3.0_rollup@1.29.0
-      '@types/chai': 4.2.7
-=======
       '@rollup/plugin-commonjs': 11.0.2_rollup@1.31.0
       '@rollup/plugin-json': 4.0.2_rollup@1.31.0
       '@rollup/plugin-multi-entry': 3.0.0_rollup@1.31.0
       '@rollup/plugin-node-resolve': 7.1.1_rollup@1.31.0
       '@rollup/plugin-replace': 2.3.1_rollup@1.31.0
       '@types/chai': 4.2.8
->>>>>>> 283bb2dc
       '@types/fs-extra': 8.0.1
       '@types/mocha': 5.2.7
       '@types/node': 8.10.59
@@ -9191,11 +9083,7 @@
     dev: false
     name: '@rush-temp/service-bus'
     resolution:
-<<<<<<< HEAD
-      integrity: sha512-2zEjShuCWE6nPEH+gfYROp0LeittbQ1pLynfqC01H5WEW4EuQNrwXUvHRW4CvS1UIiQGg2QGhufVjmyDsOMRVA==
-=======
       integrity: sha512-KQfJfQzKJPG1VeJZyRGKtKDCstYGJYGQtoahLcOE1KurcXkIaSD2v1CMTLDtosqboT0XSZvfo8SiCJABB82ANw==
->>>>>>> 283bb2dc
       tarball: 'file:projects/service-bus.tgz'
     version: 0.0.0
   'file:projects/storage-blob.tgz':
@@ -9502,18 +9390,6 @@
     version: 0.0.0
   'file:projects/test-utils-recorder.tgz':
     dependencies:
-<<<<<<< HEAD
-      '@rollup/plugin-commonjs': 11.0.1_rollup@1.29.0
-      '@rollup/plugin-multi-entry': 3.0.0_rollup@1.29.0
-      '@rollup/plugin-node-resolve': 7.0.0_rollup@1.29.0
-      '@rollup/plugin-replace': 2.3.0_rollup@1.29.0
-      '@types/assert': 1.4.3
-      '@types/chai': 4.2.7
-      '@types/fs-extra': 8.0.1
-      '@types/mocha': 5.2.7
-      '@types/nise': 1.4.0
-      assert: 1.5.0
-=======
       '@rollup/plugin-commonjs': 11.0.2_rollup@1.31.0
       '@rollup/plugin-multi-entry': 3.0.0_rollup@1.31.0
       '@rollup/plugin-node-resolve': 7.1.1_rollup@1.31.0
@@ -9522,7 +9398,6 @@
       '@types/fs-extra': 8.0.1
       '@types/mocha': 5.2.7
       '@types/nise': 1.4.0
->>>>>>> 283bb2dc
       chai: 4.2.0
       fs-extra: 8.1.0
       karma: 4.4.1
@@ -9539,11 +9414,7 @@
       karma-mocha-reporter: 2.2.5_karma@4.4.1
       karma-remap-istanbul: 0.6.0_karma@4.4.1
       mocha: 6.2.2
-<<<<<<< HEAD
-      mocha-junit-reporter: 1.23.2_mocha@6.2.2
-=======
       mocha-junit-reporter: 1.23.3_mocha@6.2.2
->>>>>>> 283bb2dc
       mocha-multi: 1.1.3_mocha@6.2.2
       nise: 1.5.3
       nock: 11.7.2
@@ -9561,11 +9432,7 @@
     dev: false
     name: '@rush-temp/test-utils-recorder'
     resolution:
-<<<<<<< HEAD
-      integrity: sha512-FkInp1FYVfmHFmqib5WwTTibEBQ0hyGgCHM16GcXWIqVuuXKcnHo4GnRjdiAXwiw+fB7GA9t1718ejwUXwtMhQ==
-=======
       integrity: sha512-/BnWeyW7B0nXsOHe13WTflS4bGVXKF3RKYne+XqH+XnNoVKNxHc0mjyVa8fX/OfSWkp9kssU8LYMzHN2jhGh7A==
->>>>>>> 283bb2dc
       tarball: 'file:projects/test-utils-recorder.tgz'
     version: 0.0.0
   'file:projects/testhub.tgz':
@@ -9586,16 +9453,11 @@
     dev: false
     name: '@rush-temp/testhub'
     resolution:
-<<<<<<< HEAD
-      integrity: sha512-g8YrQTDA4IXHMgGiVqT+qbOUqRiLSUi6d4iefxs8T9YIlVrfc1ugL9dDj82ePjXhrBNKzdVGnfr+2s9QsYbiAQ==
-=======
       integrity: sha512-Us5kUSfS4PHYG6L9v7JDz8VnUa+zSLqU1ltYqxcrztvKy90W3TYKaaPgq+WuK0RUOftmfTPynb8XAA2dLNYGdw==
->>>>>>> 283bb2dc
       tarball: 'file:projects/testhub.tgz'
     version: 0.0.0
 specifiers:
   '@rush-temp/abort-controller': 'file:./projects/abort-controller.tgz'
-  '@rush-temp/ai-search': 'file:./projects/ai-search.tgz'
   '@rush-temp/ai-text-analytics': 'file:./projects/ai-text-analytics.tgz'
   '@rush-temp/app-configuration': 'file:./projects/app-configuration.tgz'
   '@rush-temp/core-amqp': 'file:./projects/core-amqp.tgz'
