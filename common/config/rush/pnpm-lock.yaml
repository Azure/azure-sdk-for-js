dependencies:
  '@rush-temp/abort-controller': 'file:projects/abort-controller.tgz'
  '@rush-temp/app-configuration': 'file:projects/app-configuration.tgz'
  '@rush-temp/cognitiveservices-textanalytics': 'file:projects/cognitiveservices-textanalytics.tgz'
  '@rush-temp/core-amqp': 'file:projects/core-amqp.tgz'
  '@rush-temp/core-arm': 'file:projects/core-arm.tgz'
  '@rush-temp/core-asynciterator-polyfill': 'file:projects/core-asynciterator-polyfill.tgz'
  '@rush-temp/core-auth': 'file:projects/core-auth.tgz'
  '@rush-temp/core-http': 'file:projects/core-http.tgz'
  '@rush-temp/core-lro': 'file:projects/core-lro.tgz'
  '@rush-temp/core-paging': 'file:projects/core-paging.tgz'
  '@rush-temp/core-tracing': 'file:projects/core-tracing.tgz'
  '@rush-temp/cosmos': 'file:projects/cosmos.tgz'
  '@rush-temp/event-hubs': 'file:projects/event-hubs.tgz'
  '@rush-temp/event-processor-host': 'file:projects/event-processor-host.tgz'
  '@rush-temp/eventhubs-checkpointstore-blob': 'file:projects/eventhubs-checkpointstore-blob.tgz'
  '@rush-temp/identity': 'file:projects/identity.tgz'
  '@rush-temp/keyvault-certificates': 'file:projects/keyvault-certificates.tgz'
  '@rush-temp/keyvault-keys': 'file:projects/keyvault-keys.tgz'
  '@rush-temp/keyvault-secrets': 'file:projects/keyvault-secrets.tgz'
  '@rush-temp/logger': 'file:projects/logger.tgz'
  '@rush-temp/service-bus': 'file:projects/service-bus.tgz'
  '@rush-temp/storage-blob': 'file:projects/storage-blob.tgz'
  '@rush-temp/storage-file-datalake': 'file:projects/storage-file-datalake.tgz'
  '@rush-temp/storage-file-share': 'file:projects/storage-file-share.tgz'
  '@rush-temp/storage-queue': 'file:projects/storage-queue.tgz'
  '@rush-temp/template': 'file:projects/template.tgz'
  '@rush-temp/test-utils-recorder': 'file:projects/test-utils-recorder.tgz'
  '@rush-temp/testhub': 'file:projects/testhub.tgz'
lockfileVersion: 5.1
packages:
  /@azure/abort-controller/1.0.1:
    dependencies:
      tslib: 1.10.0
    dev: false
    resolution:
      integrity: sha512-wP2Jw6uPp8DEDy0n4KNidvwzDjyVV2xnycEIq7nPzj1rHyb/r+t3OPeNT1INZePP2wy5ZqlwyuyOMTi0ePyY1A==
  /@azure/amqp-common/1.0.0-preview.9:
    dependencies:
      '@azure/ms-rest-nodeauth': 0.9.3
      '@types/async-lock': 1.1.1
      '@types/is-buffer': 2.0.0
      async-lock: 1.2.2
      buffer: 5.4.3
      debug: 3.2.6
      events: 3.0.0
      is-buffer: 2.0.4
      jssha: 2.3.1
      process: 0.11.10
      rhea: 1.0.15
      rhea-promise: 0.1.15
      stream-browserify: 2.0.2
      tslib: 1.10.0
      url: 0.11.0
      util: 0.11.1
    dev: false
    resolution:
      integrity: sha512-RVG1Ad3Afv9gwFFmpeCXQAm+Sa0L8KEZRJJAAZEGoYDb6EoO1iQDVmoBz720h8mdrGpi0D60xNU/KhriIwuZfQ==
  /@azure/arm-servicebus/3.2.0:
    dependencies:
      '@azure/ms-rest-azure-js': 1.3.8
      '@azure/ms-rest-js': 1.8.14
      tslib: 1.10.0
    dev: false
    resolution:
      integrity: sha512-e0nNyP0O802YMb4jq0nsVduIBHRWtmX/AtiWMCDI1f0KtcEmNRPfbP8DxU6iNgwnV09qy3EfaRfSY0vMsYs5cg==
  /@azure/core-amqp/1.0.0-preview.6_rhea-promise@1.0.0:
    dependencies:
      '@azure/abort-controller': 1.0.1
      '@azure/core-auth': 1.0.2
      '@types/async-lock': 1.1.1
      '@types/is-buffer': 2.0.0
      async-lock: 1.2.2
      buffer: 5.4.3
      debug: 4.1.1
      events: 3.0.0
      is-buffer: 2.0.4
      jssha: 2.3.1
      process: 0.11.10
      rhea-promise: 1.0.0
      stream-browserify: 2.0.2
      tslib: 1.10.0
      url: 0.11.0
      util: 0.12.1
    dev: false
    peerDependencies:
      rhea-promise: ^1.0.0
    resolution:
      integrity: sha512-H/VglmkegQPLpycNBMSk2R1pD++StqJUiRUJxzg/VAj26khtOyXlJmTjScTNqflJNgrRvP3YYLw8ZHYtli8eAw==
  /@azure/core-arm/1.0.0-preview.7:
    dependencies:
      '@azure/core-http': 1.0.2
      tslib: 1.10.0
    dev: false
    resolution:
      integrity: sha512-ZRPkQuzFuT3H/XK81dHVSjCfmfgiPMpJWBZWCEkZAogysZEtO3ydwzIXn95KsRWLJzfoT9m9TYwccSB5Brs+bg==
  /@azure/core-auth/1.0.2:
    dependencies:
      '@azure/abort-controller': 1.0.1
      '@azure/core-tracing': 1.0.0-preview.7
      '@opentelemetry/types': 0.2.0
      tslib: 1.10.0
    dev: false
    resolution:
      integrity: sha512-zhPJObdrhz2ymIqGL1x8i3meEuaLz0UPjH9mOq9RGOlJB2Pb6K6xPtkHbRsfElgoO9USR4hH2XU5pLa4/JHHIw==
  /@azure/core-http/1.0.2:
    dependencies:
      '@azure/abort-controller': 1.0.1
      '@azure/core-auth': 1.0.2
      '@azure/core-tracing': 1.0.0-preview.7
      '@azure/logger': 1.0.0
      '@opentelemetry/types': 0.2.0
      '@types/node-fetch': 2.5.4
      '@types/tunnel': 0.0.1
      form-data: 3.0.0
      node-fetch: 2.6.0
      process: 0.11.10
      tough-cookie: 3.0.1
      tslib: 1.10.0
      tunnel: 0.0.6
      uuid: 3.3.3
      xml2js: 0.4.23
    dev: false
    resolution:
      integrity: sha512-wjtY0Ks0+/4SEcIiMAvXdYvZZpyYj0rgs4dbd1MfgBlXgvvzpDOsPpcvI6ty5pyPBrjAyqrpyQeFud6hqsAnDQ==
  /@azure/core-tracing/1.0.0-preview.7:
    dependencies:
      '@opencensus/web-types': 0.0.7
      '@opentelemetry/types': 0.2.0
      tslib: 1.10.0
    dev: false
    resolution:
      integrity: sha512-pkFCw6OiJrpR+aH1VQe6DYm3fK2KWCC5Jf3m/Pv1RxF08M1Xm08RCyQ5Qe0YyW5L16yYT2nnV48krVhYZ6SGFA==
  /@azure/eslint-plugin-azure-sdk/2.0.1_6f61c671fed921fa95f7e42ee2b5356c:
    dependencies:
      '@typescript-eslint/parser': 2.12.0_eslint@6.7.2+typescript@3.6.4
      eslint: 6.7.2
      fast-levenshtein: 2.0.6
      glob: 7.1.6
      typescript: 3.6.4
    dev: false
    engines:
      node: '>=8.0.0'
    peerDependencies:
      '@typescript-eslint/parser': ^2.0.0
      eslint: ^6.1.0
    resolution:
      integrity: sha512-HszGr6szVke1FOr07hy+JojKm36qh9n3IfYdehZRx7Wi19cY1EUmFq1PT5OasbNC/DoVqB3yx8Olfw4t5YBxVA==
  /@azure/event-hubs/2.1.4:
    dependencies:
      '@azure/amqp-common': 1.0.0-preview.9
      '@azure/ms-rest-nodeauth': 0.9.3
      async-lock: 1.2.2
      debug: 3.2.6
      is-buffer: 2.0.4
      jssha: 2.3.1
      rhea-promise: 0.1.15
      tslib: 1.10.0
      uuid: 3.3.3
    dev: false
    resolution:
      integrity: sha512-CxaMaEjwtsmIhWtjHyGimKO7RmES0YxPqGQ9+jKqGygNlhG5NYHktDaiQu6w7k3g+I51VaLXtVSt+BVFd6VWfQ==
  /@azure/logger-js/1.3.2:
    dependencies:
      tslib: 1.10.0
    dev: false
    resolution:
      integrity: sha512-h58oEROO2tniBTSmFmuHBGvuiFuYsHQBWTVdpT2AiOED4F2Kgf7rs0MPYPXiBcDvihC70M7QPRhIQ3JK1H/ygw==
  /@azure/logger/1.0.0:
    dependencies:
      tslib: 1.10.0
    dev: false
    resolution:
      integrity: sha512-g2qLDgvmhyIxR3JVS8N67CyIOeFRKQlX/llxYJQr1OSGQqM3HTpVP8MjmjcEKbL/OIt2N9C9UFaNQuKOw1laOA==
  /@azure/ms-rest-azure-env/1.1.2:
    dev: false
    resolution:
      integrity: sha512-l7z0DPCi2Hp88w12JhDTtx5d0Y3+vhfE7JKJb9O7sEz71Cwp053N8piTtTnnk/tUor9oZHgEKi/p3tQQmLPjvA==
  /@azure/ms-rest-azure-js/1.3.8:
    dependencies:
      '@azure/ms-rest-js': 1.8.14
      tslib: 1.10.0
    dev: false
    resolution:
      integrity: sha512-AHLfDTCyIH6wBK6+CpImI6sc9mLZ17ZgUrTx3Rhwv+3Mb3Z73BxormkarfR6Stb6scrBYitxJ27FXyndXlGAYg==
  /@azure/ms-rest-js/1.8.14:
    dependencies:
      '@types/tunnel': 0.0.0
      axios: 0.19.0
      form-data: 2.5.1
      tough-cookie: 2.5.0
      tslib: 1.10.0
      tunnel: 0.0.6
      uuid: 3.3.3
      xml2js: 0.4.23
    dev: false
    resolution:
      integrity: sha512-IrCPN22c8RbKWA06ZXuFwwEb15cSnr0zZ6J8Fspp9ns1SSNTERf7hv+gWvTIis1FlwHy42Mfk8hVu0/r3a0AWA==
  /@azure/ms-rest-nodeauth/0.9.3:
    dependencies:
      '@azure/ms-rest-azure-env': 1.1.2
      '@azure/ms-rest-js': 1.8.14
      adal-node: 0.1.28
    dev: false
    resolution:
      integrity: sha512-aFHRw/IHhg3I9ZJW+Va4L+sCirFHMVIu6B7lFdL5mGLfG3xC5vDIdd957LRXFgy2OiKFRUC0QaKknd0YCsQIqA==
  /@babel/code-frame/7.5.5:
    dependencies:
      '@babel/highlight': 7.5.0
    dev: false
    resolution:
      integrity: sha512-27d4lZoomVyo51VegxI20xZPuSHusqbQag/ztrBC7wegWoQ1nLREPVSKSW8byhTlzTKyNE4ifaTA6lCp7JjpFw==
  /@babel/generator/7.7.7:
    dependencies:
      '@babel/types': 7.7.4
      jsesc: 2.5.2
      lodash: 4.17.15
      source-map: 0.5.7
    dev: false
    resolution:
      integrity: sha512-/AOIBpHh/JU1l0ZFS4kiRCBnLi6OTHzh0RPk3h9isBxkkqELtQNFi1Vr/tiG9p1yfoUdKVwISuXWQR+hwwM4VQ==
  /@babel/helper-function-name/7.7.4:
    dependencies:
      '@babel/helper-get-function-arity': 7.7.4
      '@babel/template': 7.7.4
      '@babel/types': 7.7.4
    dev: false
    resolution:
      integrity: sha512-AnkGIdiBhEuiwdoMnKm7jfPfqItZhgRaZfMg1XX3bS25INOnLPjPG1Ppnajh8eqgt5kPJnfqrRHqFqmjKDZLzQ==
  /@babel/helper-get-function-arity/7.7.4:
    dependencies:
      '@babel/types': 7.7.4
    dev: false
    resolution:
      integrity: sha512-QTGKEdCkjgzgfJ3bAyRwF4yyT3pg+vDgan8DSivq1eS0gwi+KGKE5x8kRcbeFTb/673mkO5SN1IZfmCfA5o+EA==
  /@babel/helper-split-export-declaration/7.7.4:
    dependencies:
      '@babel/types': 7.7.4
    dev: false
    resolution:
      integrity: sha512-guAg1SXFcVr04Guk9eq0S4/rWS++sbmyqosJzVs8+1fH5NI+ZcmkaSkc7dmtAFbHFva6yRJnjW3yAcGxjueDug==
  /@babel/highlight/7.5.0:
    dependencies:
      chalk: 2.4.2
      esutils: 2.0.3
      js-tokens: 4.0.0
    dev: false
    resolution:
      integrity: sha512-7dV4eu9gBxoM0dAnj/BCFDW9LFU0zvTrkq0ugM7pnHEgguOEeOz1so2ZghEdzviYzQEED0r4EAgpsBChKy1TRQ==
  /@babel/parser/7.7.7:
    dev: false
    engines:
      node: '>=6.0.0'
    hasBin: true
    resolution:
      integrity: sha512-WtTZMZAZLbeymhkd/sEaPD8IQyGAhmuTuvTzLiCFM7iXiVdY0gc0IaI+cW0fh1BnSMbJSzXX6/fHllgHKwHhXw==
  /@babel/template/7.7.4:
    dependencies:
      '@babel/code-frame': 7.5.5
      '@babel/parser': 7.7.7
      '@babel/types': 7.7.4
    dev: false
    resolution:
      integrity: sha512-qUzihgVPguAzXCK7WXw8pqs6cEwi54s3E+HrejlkuWO6ivMKx9hZl3Y2fSXp9i5HgyWmj7RKP+ulaYnKM4yYxw==
  /@babel/traverse/7.7.4:
    dependencies:
      '@babel/code-frame': 7.5.5
      '@babel/generator': 7.7.7
      '@babel/helper-function-name': 7.7.4
      '@babel/helper-split-export-declaration': 7.7.4
      '@babel/parser': 7.7.7
      '@babel/types': 7.7.4
      debug: 4.1.1
      globals: 11.12.0
      lodash: 4.17.15
    dev: false
    resolution:
      integrity: sha512-P1L58hQyupn8+ezVA2z5KBm4/Zr4lCC8dwKCMYzsa5jFMDMQAzaBNy9W5VjB+KAmBjb40U7a/H6ao+Xo+9saIw==
  /@babel/types/7.7.4:
    dependencies:
      esutils: 2.0.3
      lodash: 4.17.15
      to-fast-properties: 2.0.0
    dev: false
    resolution:
      integrity: sha512-cz5Ji23KCi4T+YIE/BolWosrJuSmoZeN1EFnRtBwF+KKLi8GG/Z2c2hOJJeCXPk4mwk4QFvTmwIodJowXgttRA==
  /@bahmutov/data-driven/1.0.0:
    dependencies:
      check-more-types: 2.24.0
      lazy-ass: 1.6.0
    dev: false
    engines:
      node: '>=6'
    resolution:
      integrity: sha512-YqW3hPS0RXriqjcCrLOTJj+LWe3c8JpwlL83k1ka1Q8U05ZjAKbGQZYeTzUd0NFEnnfPtsUiKGpFEBJG6kFuvg==
  /@microsoft/api-extractor-model/7.7.0:
    dependencies:
      '@microsoft/node-core-library': 3.18.0
      '@microsoft/tsdoc': 0.12.14
    dev: false
    resolution:
      integrity: sha512-9yrSr9LpdNnx7X8bXVb/YbcQopizsr43McAG7Xno5CMNFzbSkmIr8FJL0L+WGfrSWSTms9Bngfz7d1ScP6zbWQ==
  /@microsoft/api-extractor/7.7.0:
    dependencies:
      '@microsoft/api-extractor-model': 7.7.0
      '@microsoft/node-core-library': 3.18.0
      '@microsoft/ts-command-line': 4.3.5
      '@microsoft/tsdoc': 0.12.14
      colors: 1.2.5
      lodash: 4.17.15
      resolve: 1.8.1
      source-map: 0.6.1
      typescript: 3.7.3
    dev: false
    hasBin: true
    resolution:
      integrity: sha512-1ngy95VA1s7GTE+bkS7QoYTg/TZs54CdJ46uAhl6HlyDJut4p/aH46W70g2XQs9VniIymW1Qe6fqNmcQUx5CVg==
  /@microsoft/node-core-library/3.18.0:
    dependencies:
      '@types/node': 8.10.54
      colors: 1.2.5
      fs-extra: 7.0.1
      jju: 1.4.0
      semver: 5.3.0
      timsort: 0.3.0
      z-schema: 3.18.4
    dev: false
    resolution:
      integrity: sha512-VzzSHtcwgHVW1xbHqpngfn+OS1trAZ1Tw3XXBlMsEKe7Wz7FF2gLr0hZa6x9Pemk5pkd4tu4+GTSOJjCKGjrgg==
  /@microsoft/ts-command-line/4.3.5:
    dependencies:
      '@types/argparse': 1.0.33
      argparse: 1.0.10
      colors: 1.2.5
    dev: false
    resolution:
      integrity: sha512-CN3j86apNOmllUmeJ0AyRfTYA2BP2xlnfgmnyp1HWLqcJmR/zLe/fk/+gohGnNt7o5/qHta3681LQhO2Yy3GFw==
  /@microsoft/tsdoc/0.12.14:
    dev: false
    resolution:
      integrity: sha512-518yewjSga1jLdiLrcmpMFlaba5P+50b0TWNFUpC+SL9Yzf0kMi57qw+bMl+rQ08cGqH1vLx4eg9YFUbZXgZ0Q==
  /@opencensus/web-types/0.0.7:
    dev: false
    engines:
      node: '>=6.0'
    resolution:
      integrity: sha512-xB+w7ZDAu3YBzqH44rCmG9/RlrOmFuDPt/bpf17eJr8eZSrLt7nc7LnWdxM9Mmoj/YKMHpxRg28txu3TcpiL+g==
  /@opentelemetry/types/0.2.0:
    dev: false
    engines:
      node: '>=8.0.0'
    resolution:
      integrity: sha512-GtwNB6BNDdsIPAYEdpp3JnOGO/3AJxjPvny53s3HERBdXSJTGQw8IRhiaTEX0b3w9P8+FwFZde4k+qkjn67aVw==
  /@rollup/plugin-json/4.0.0_rollup@1.27.13:
    dependencies:
      rollup: 1.27.13
      rollup-pluginutils: 2.8.2
    dev: false
    peerDependencies:
      rollup: ^1.20.0
    resolution:
      integrity: sha512-Z65CtEVWv40+ri4CvmswyhtuUtki9yP5p0UJN/GyCKKyU4jRuDS9CG0ZuV7/XuS7zGkoajyE7E4XBEaC4GW62A==
  /@rollup/plugin-replace/2.2.1_rollup@1.27.13:
    dependencies:
      magic-string: 0.25.4
      rollup: 1.27.13
      rollup-pluginutils: 2.8.2
    dev: false
    peerDependencies:
      rollup: ^1.20.0
    resolution:
      integrity: sha512-dgq5ijT8fK18KTb1inenZ61ivTayV7pvbz2+ivT+VN20BOgJVM1fqoBETqGHKgFVm/J9BhR82mQyAtxfpPv1lQ==
  /@sinonjs/commons/1.7.0:
    dependencies:
      type-detect: 4.0.8
    dev: false
    resolution:
      integrity: sha512-qbk9AP+cZUsKdW1GJsBpxPKFmCJ0T8swwzVje3qFd+AkQb74Q/tiuzrdfFg8AD2g5HH/XbE/I8Uc1KYHVYWfhg==
  /@sinonjs/formatio/3.2.2:
    dependencies:
      '@sinonjs/commons': 1.7.0
      '@sinonjs/samsam': 3.3.3
    dev: false
    resolution:
      integrity: sha512-B8SEsgd8gArBLMD6zpRw3juQ2FVSsmdd7qlevyDqzS9WTCtvF55/gAL+h6gue8ZvPYcdiPdvueM/qm//9XzyTQ==
  /@sinonjs/samsam/3.3.3:
    dependencies:
      '@sinonjs/commons': 1.7.0
      array-from: 2.1.1
      lodash: 4.17.15
    dev: false
    resolution:
      integrity: sha512-bKCMKZvWIjYD0BLGnNrxVuw4dkWCYsLqFOUWw8VgKF/+5Y+mE7LfHWPIYoDXowH+3a9LsWDMo0uAP8YDosPvHQ==
  /@sinonjs/text-encoding/0.7.1:
    dev: false
    resolution:
      integrity: sha512-+iTbntw2IZPb/anVDbypzfQa+ay64MW0Zo8aJ8gZPWMMK6/OubMVb6lUPMagqjOPnmtauXnFCACVl3O7ogjeqQ==
  /@types/anymatch/1.3.1:
    dev: false
    resolution:
      integrity: sha512-/+CRPXpBDpo2RK9C68N3b2cOvO0Cf5B9aPijHsoDQTHivnGSObdOF2BRQOYjojWTDy6nQvMjmqRXIxH55VjxxA==
  /@types/argparse/1.0.33:
    dev: false
    resolution:
      integrity: sha512-VQgHxyPMTj3hIlq9SY1mctqx+Jj8kpQfoLvDlVSDNOyuYs8JYfkuY3OW/4+dO657yPmNhHpePRx0/Tje5ImNVQ==
  /@types/async-lock/1.1.1:
    dev: false
    resolution:
      integrity: sha512-TU1X8jmAU2BjwKryBFV/GDezz7Ge0xu9ZuYC7dy6wKj4hnL0JcxeseCOr/G2JkGylff6hdUBrR+Ee5ApAQeU5g==
  /@types/bluebird/3.5.29:
    dev: false
    resolution:
      integrity: sha512-kmVtnxTuUuhCET669irqQmPAez4KFnFVKvpleVRyfC3g+SHD1hIkFZcWLim9BVcwUBLO59o8VZE4yGCmTif8Yw==
  /@types/body-parser/1.17.1:
    dependencies:
      '@types/connect': 3.4.33
      '@types/node': 12.12.21
    dev: false
    resolution:
      integrity: sha512-RoX2EZjMiFMjZh9lmYrwgoP9RTpAjSHiJxdp4oidAQVO02T7HER3xj9UKue5534ULWeqVEkujhWcyvUce+d68w==
  /@types/chai-as-promised/7.1.2:
    dependencies:
      '@types/chai': 4.2.7
    dev: false
    resolution:
      integrity: sha512-PO2gcfR3Oxa+u0QvECLe1xKXOqYTzCmWf0FhLhjREoW3fPAVamjihL7v1MOVLJLsnAMdLcjkfrs01yvDMwVK4Q==
  /@types/chai-string/1.4.2:
    dependencies:
      '@types/chai': 4.2.7
    dev: false
    resolution:
      integrity: sha512-ld/1hV5qcPRGuwlPdvRfvM3Ka/iofOk2pH4VkasK4b1JJP1LjNmWWn0LsISf6RRzyhVOvs93rb9tM09e+UuF8Q==
  /@types/chai/4.2.7:
    dev: false
    resolution:
      integrity: sha512-luq8meHGYwvky0O7u0eQZdA7B4Wd9owUCqvbw2m3XCrCU8mplYOujMBbvyS547AxJkC+pGnd0Cm15eNxEUNU8g==
  /@types/color-name/1.1.1:
    dev: false
    resolution:
      integrity: sha512-rr+OQyAjxze7GgWrSaJwydHStIhHq2lvY3BOC2Mj7KnzI7XK0Uw1TOOdI9lDoajEbSWLiYgoo4f1R51erQfhPQ==
  /@types/connect/3.4.33:
    dependencies:
      '@types/node': 12.12.21
    dev: false
    resolution:
      integrity: sha512-2+FrkXY4zllzTNfJth7jOqEHC+enpLeGslEhpnTAkg21GkRrWV4SsAtqchtT4YS9/nODBU2/ZfsBY2X4J/dX7A==
  /@types/debug/4.1.5:
    dev: false
    resolution:
      integrity: sha512-Q1y515GcOdTHgagaVFhHnIFQ38ygs/kmxdNpvpou+raI9UO3YZcHDngBSYKQklcKlvA7iuQlmIKbzvmxcOE9CQ==
  /@types/dotenv/6.1.1:
    dependencies:
      '@types/node': 8.10.59
    dev: false
    resolution:
      integrity: sha512-ftQl3DtBvqHl9L16tpqqzA4YzCSXZfi7g8cQceTz5rOlYtk/IZbFjAv3mLOQlNIgOaylCQWQoBdDQHPgEBJPHg==
  /@types/eslint-visitor-keys/1.0.0:
    dev: false
    resolution:
      integrity: sha512-OCutwjDZ4aFS6PB1UZ988C4YgwlBHJd6wCeQqaLdmadZ/7e+w79+hbMUFC1QXDNCmdyoRfAFdm0RypzwR+Qpag==
  /@types/estree/0.0.39:
    dev: false
    resolution:
      integrity: sha512-EYNwp3bU+98cpU4lAWYYL7Zz+2gryWH1qbdDTidVd6hkiR6weksdbMadyXKXNPEkQFhXM+hVO9ZygomHXp+AIw==
  /@types/estree/0.0.40:
    dev: false
    resolution:
      integrity: sha512-p3KZgMto/JyxosKGmnLDJ/dG5wf+qTRMUjHJcspC2oQKa4jP7mz+tv0ND56lLBu3ojHlhzY33Ol+khLyNmilkA==
  /@types/events/3.0.0:
    dev: false
    resolution:
      integrity: sha512-EaObqwIvayI5a8dCzhFrjKzVwKLxjoG9T6Ppd5CEo07LRKfQ8Yokw54r5+Wq7FaBQ+yXRvQAYPrHwya1/UFt9g==
  /@types/execa/0.9.0:
    dependencies:
      '@types/node': 8.10.59
    dev: false
    resolution:
      integrity: sha512-mgfd93RhzjYBUHHV532turHC2j4l/qxsF/PbfDmprHDEUHmNZGlDn1CEsulGK3AfsPdhkWzZQT/S/k0UGhLGsA==
  /@types/express-serve-static-core/4.17.1:
    dependencies:
      '@types/node': 12.12.21
      '@types/range-parser': 1.2.3
    dev: false
    resolution:
      integrity: sha512-9e7jj549ZI+RxY21Cl0t8uBnWyb22HzILupyHZjYEVK//5TT/1bZodU+yUbLnPdoYViBBnNWbxp4zYjGV0zUGw==
  /@types/express/4.17.2:
    dependencies:
      '@types/body-parser': 1.17.1
      '@types/express-serve-static-core': 4.17.1
      '@types/serve-static': 1.13.3
    dev: false
    resolution:
      integrity: sha512-5mHFNyavtLoJmnusB8OKJ5bshSzw+qkMIBAobLrIM48HJvunFva9mOa6aBwh64lBFyNwBbs0xiEFuj4eU/NjCA==
  /@types/fast-json-stable-stringify/2.0.0:
    dev: false
    resolution:
      integrity: sha512-mky/O83TXmGY39P1H9YbUpjV6l6voRYlufqfFCvel8l1phuy8HRjdWc1rrPuN53ITBJlbyMSV6z3niOySO5pgQ==
  /@types/fs-extra/8.0.1:
    dependencies:
      '@types/node': 8.10.59
    dev: false
    resolution:
      integrity: sha512-J00cVDALmi/hJOYsunyT52Hva5TnJeKP5yd1r+mH/ZU0mbYZflR0Z5kw5kITtKTRYMhm1JMClOFYdHnQszEvqw==
  /@types/glob/7.1.1:
    dependencies:
      '@types/events': 3.0.0
      '@types/minimatch': 3.0.3
      '@types/node': 8.10.59
    dev: false
    resolution:
      integrity: sha512-1Bh06cbWJUHMC97acuD6UMG29nMt0Aqz1vF3guLfG+kHHJhy3AyohZFFxYk2f7Q1SQIrNwvncxAE0N/9s70F2w==
  /@types/is-buffer/2.0.0:
    dependencies:
      '@types/node': 8.10.59
    dev: false
    resolution:
      integrity: sha512-0f7N/e3BAz32qDYvgB4d2cqv1DqUwvGxHkXsrucICn8la1Vb6Yl6Eg8mPScGwUiqHJeE7diXlzaK+QMA9m4Gxw==
  /@types/json-schema/7.0.3:
    dev: false
    resolution:
      integrity: sha512-Il2DtDVRGDcqjDtE+rF8iqg1CArehSK84HZJCT7AMITlyXRBpuPhqGLDQMowraqqu1coEaimg4ZOqggt6L6L+A==
  /@types/json5/0.0.29:
    dev: false
    optional: true
    resolution:
      integrity: sha1-7ihweulOEdK4J7y+UnC86n8+ce4=
  /@types/jssha/2.0.0:
    dev: false
    resolution:
      integrity: sha512-oBnY3csYnXfqZXDRBJwP1nDDJCW/+VMJ88UHT4DCy0deSXpJIQvMCwYlnmdW4M+u7PiSfQc44LmiFcUbJ8hLEw==
  /@types/jws/3.2.1:
    dependencies:
      '@types/node': 8.10.59
    dev: false
    resolution:
      integrity: sha512-Wninf85BwMG0K9BpO1RnZJQ+0dydtYo+V4DfBCQVUEuo82dK/ABi0VvhLAQVi/K6PPNzd5lHCij5LmYt1ptUjw==
  /@types/karma/3.0.4:
    dependencies:
      '@types/bluebird': 3.5.29
      '@types/node': 8.10.59
      log4js: 4.5.1
    dev: false
    resolution:
      integrity: sha512-jyBG2bPuyRMzRqd5uIzut4BM8SnQAvJq6HK9MeFNXbO0m7+70X8WCBCVRfklBLFfEE/TFn9/p1bmmzghnVFZCA==
  /@types/long/4.0.0:
    dev: false
    resolution:
      integrity: sha512-1w52Nyx4Gq47uuu0EVcsHBxZFJgurQ+rTKS3qMHxR1GY2T8c2AJYd6vZoZ9q1rupaDjU0yT+Jc2XTyXkjeMA+Q==
  /@types/memory-fs/0.3.2:
    dependencies:
      '@types/node': 12.12.21
    dev: false
    resolution:
      integrity: sha512-j5AcZo7dbMxHoOimcHEIh0JZe5e1b8q8AqGSpZJrYc7xOgCIP79cIjTdx5jSDLtySnQDwkDTqwlC7Xw7uXw7qg==
  /@types/mime/2.0.1:
    dev: false
    resolution:
      integrity: sha512-FwI9gX75FgVBJ7ywgnq/P7tw+/o1GUbtP0KzbtusLigAOgIgNISRK0ZPl4qertvXSIE8YbsVJueQ90cDt9YYyw==
  /@types/minimatch/3.0.3:
    dev: false
    resolution:
      integrity: sha512-tHq6qdbT9U1IRSGf14CL0pUlULksvY9OZ+5eEgl1N7t+OA3tGvNpxJCzuKQlsNgCVwbAs670L1vcVQi8j9HjnA==
  /@types/mocha/5.2.7:
    dev: false
    resolution:
      integrity: sha512-NYrtPht0wGzhwe9+/idPaBB+TqkY9AhTvOLMkThm0IoEfLaiVQZwBwyJ5puCkO3AUCWrmcoePjp2mbFocKy4SQ==
  /@types/nise/1.4.0:
    dev: false
    resolution:
      integrity: sha512-DPxmjiDwubsNmguG5X4fEJ+XCyzWM3GXWsqQlvUcjJKa91IOoJUy51meDr0GkzK64qqNcq85ymLlyjoct9tInw==
  /@types/nock/10.0.3:
    dependencies:
      '@types/node': 8.10.59
    dev: false
    resolution:
      integrity: sha512-OthuN+2FuzfZO3yONJ/QVjKmLEuRagS9TV9lEId+WHL9KhftYG+/2z+pxlr0UgVVXSpVD8woie/3fzQn8ft/Ow==
  /@types/node-fetch/2.5.4:
    dependencies:
      '@types/node': 8.10.59
    dev: false
    resolution:
      integrity: sha512-Oz6id++2qAOFuOlE1j0ouk1dzl3mmI1+qINPNBhi9nt/gVOz0G+13Ao6qjhdF0Ys+eOkhu6JnFmt38bR3H0POQ==
  /@types/node/12.12.21:
    dev: false
    resolution:
      integrity: sha512-8sRGhbpU+ck1n0PGAUgVrWrWdjSW2aqNeyC15W88GRsMpSwzv6RJGlLhE7s2RhVSOdyDmxbqlWSeThq4/7xqlA==
  /@types/node/8.10.54:
    dev: false
    resolution:
      integrity: sha512-kaYyLYf6ICn6/isAyD4K1MyWWd5Q3JgH6bnMN089LUx88+s4W8GvK9Q6JMBVu5vsFFp7pMdSxdKmlBXwH/VFRg==
  /@types/node/8.10.59:
    dev: false
    resolution:
      integrity: sha512-8RkBivJrDCyPpBXhVZcjh7cQxVBSmRk9QM7hOketZzp6Tg79c0N8kkpAIito9bnJ3HCVCHVYz+KHTEbfQNfeVQ==
  /@types/priorityqueuejs/1.0.1:
    dev: false
    resolution:
      integrity: sha1-bqrDJHpMXO/JRILl2Hw3MLNfUFM=
  /@types/qs/6.9.0:
    dev: false
    resolution:
      integrity: sha512-c4zji5CjWv1tJxIZkz1oUtGcdOlsH3aza28Nqmm+uNDWBRHoMsjooBEN4czZp1V3iXPihE/VRUOBqg+4Xq0W4g==
  /@types/query-string/6.2.0:
    dev: false
    resolution:
      integrity: sha512-dnYqKg7eZ+t7ZhCuBtwLxjqON8yXr27hiu3zXfPqxfJSbWUZNwwISE0BJUxghlcKsk4lZSp7bdFSJBJVNWBfmA==
  /@types/range-parser/1.2.3:
    dev: false
    resolution:
      integrity: sha512-ewFXqrQHlFsgc09MK5jP5iR7vumV/BYayNC6PgJO2LPe8vrnNFyjQjSppfEngITi0qvfKtzFvgKymGheFM9UOA==
  /@types/resolve/0.0.8:
    dependencies:
      '@types/node': 12.12.21
    dev: false
    resolution:
      integrity: sha512-auApPaJf3NPfe18hSoJkp8EbZzer2ISk7o8mCC3M9he/a04+gbMF97NkpD2S8riMGvm4BMRI59/SZQSaLTKpsQ==
  /@types/semaphore/1.1.0:
    dev: false
    resolution:
      integrity: sha512-YD+lyrPhrsJdSOaxmA9K1lzsCoN0J29IsQGMKd67SbkPDXxJPdwdqpok1sytD19NEozUaFpjIsKOWnJDOYO/GA==
  /@types/serve-static/1.13.3:
    dependencies:
      '@types/express-serve-static-core': 4.17.1
      '@types/mime': 2.0.1
    dev: false
    resolution:
      integrity: sha512-oprSwp094zOglVrXdlo/4bAHtKTAxX6VT8FOZlBKrmyLbNvE1zxZyJ6yikMVtHIvwP45+ZQGJn+FdXGKTozq0g==
  /@types/sinon/7.5.1:
    dev: false
    resolution:
      integrity: sha512-EZQUP3hSZQyTQRfiLqelC9NMWd1kqLcmQE0dMiklxBkgi84T+cHOhnKpgk4NnOWpGX863yE6+IaGnOXUNFqDnQ==
  /@types/source-list-map/0.1.2:
    dev: false
    resolution:
      integrity: sha512-K5K+yml8LTo9bWJI/rECfIPrGgxdpeNbj+d53lwN4QjW1MCwlkhUms+gtdzigTeUyBr09+u8BwOIY3MXvHdcsA==
  /@types/tapable/1.0.4:
    dev: false
    resolution:
      integrity: sha512-78AdXtlhpCHT0K3EytMpn4JNxaf5tbqbLcbIRoQIHzpTIyjpxLQKRoxU55ujBXAtg3Nl2h/XWvfDa9dsMOd0pQ==
  /@types/tough-cookie/2.3.6:
    dev: false
    resolution:
      integrity: sha512-wHNBMnkoEBiRAd3s8KTKwIuO9biFtTf0LehITzBhSco+HQI0xkXZbLOD55SW3Aqw3oUkHstkm5SPv58yaAdFPQ==
  /@types/tunnel/0.0.0:
    dependencies:
      '@types/node': 12.12.21
    dev: false
    resolution:
      integrity: sha512-FGDp0iBRiBdPjOgjJmn1NH0KDLN+Z8fRmo+9J7XGBhubq1DPrGrbmG4UTlGzrpbCpesMqD0sWkzi27EYkOMHyg==
  /@types/tunnel/0.0.1:
    dependencies:
      '@types/node': 8.10.59
    dev: false
    resolution:
      integrity: sha512-AOqu6bQu5MSWwYvehMXLukFHnupHrpZ8nvgae5Ggie9UwzDR1CCwoXgSSWNZJuyOlCdfdsWMA5F2LlmvyoTv8A==
  /@types/uglify-js/3.0.4:
    dependencies:
      source-map: 0.6.1
    dev: false
    resolution:
      integrity: sha512-SudIN9TRJ+v8g5pTG8RRCqfqTMNqgWCKKd3vtynhGzkIIjxaicNAMuY5TRadJ6tzDu3Dotf3ngaMILtmOdmWEQ==
  /@types/underscore/1.9.4:
    dev: false
    resolution:
      integrity: sha512-CjHWEMECc2/UxOZh0kpiz3lEyX2Px3rQS9HzD20lxMvx571ivOBQKeLnqEjxUY0BMgp6WJWo/pQLRBwMW5v4WQ==
  /@types/uuid/3.4.6:
    dependencies:
      '@types/node': 8.10.59
    dev: false
    resolution:
      integrity: sha512-cCdlC/1kGEZdEglzOieLDYBxHsvEOIg7kp/2FYyVR9Pxakq+Qf/inL3RKQ+PA8gOlI/NnL+fXmQH12nwcGzsHw==
  /@types/webpack-dev-middleware/2.0.3:
    dependencies:
      '@types/connect': 3.4.33
      '@types/memory-fs': 0.3.2
      '@types/webpack': 4.41.0
      loglevel: 1.6.6
    dev: false
    resolution:
      integrity: sha512-DzNJJ6ah/6t1n8sfAgQyEbZ/OMmFcF9j9P3aesnm7G6/iBFR/qiGin8K89J0RmaWIBzhTMdDg3I5PmKmSv7N9w==
  /@types/webpack-sources/0.1.5:
    dependencies:
      '@types/node': 12.12.21
      '@types/source-list-map': 0.1.2
      source-map: 0.6.1
    dev: false
    resolution:
      integrity: sha512-zfvjpp7jiafSmrzJ2/i3LqOyTYTuJ7u1KOXlKgDlvsj9Rr0x7ZiYu5lZbXwobL7lmsRNtPXlBfmaUD8eU2Hu8w==
  /@types/webpack/4.41.0:
    dependencies:
      '@types/anymatch': 1.3.1
      '@types/node': 8.10.59
      '@types/tapable': 1.0.4
      '@types/uglify-js': 3.0.4
      '@types/webpack-sources': 0.1.5
      source-map: 0.6.1
    dev: false
    resolution:
      integrity: sha512-tWkdf9nO0zFgAY/EumUKwrDUhraHKDqCPhwfFR/R8l0qnPdgb9le0Gzhvb7uzVpouuDGBgiE//ZdY+5jcZy2TA==
  /@types/ws/6.0.4:
    dependencies:
      '@types/node': 8.10.59
    dev: false
    resolution:
      integrity: sha512-PpPrX7SZW9re6+Ha8ojZG4Se8AZXgf0GK6zmfqEuCsY49LFDNXO3SByp44X3dFEqtB73lkCDAdUazhAjVPiNwg==
  /@types/xml2js/0.4.5:
    dependencies:
      '@types/node': 8.10.59
    dev: false
    resolution:
      integrity: sha512-yohU3zMn0fkhlape1nxXG2bLEGZRc1FeqF80RoHaYXJN7uibaauXfhzhOJr1Xh36sn+/tx21QAOf07b/xYVk1w==
  /@types/yargs-parser/13.1.0:
    dev: false
    resolution:
      integrity: sha512-gCubfBUZ6KxzoibJ+SCUc/57Ms1jz5NjHe4+dI2krNmU5zCPAphyLJYyTOg06ueIyfj+SaCUqmzun7ImlxDcKg==
  /@types/yargs/13.0.3:
    dependencies:
      '@types/yargs-parser': 13.1.0
    dev: false
    resolution:
      integrity: sha512-K8/LfZq2duW33XW/tFwEAfnZlqIfVsoyRB3kfXdPXYhl0nfM8mmh7GS0jg7WrX2Dgq/0Ha/pR1PaR+BvmWwjiQ==
  /@typescript-eslint/eslint-plugin-tslint/2.12.0_9ce81f026c1274914d7c1e8dc2a5e3ee:
    dependencies:
      '@typescript-eslint/experimental-utils': 2.12.0_eslint@6.7.2+typescript@3.6.4
      eslint: 6.7.2
      lodash.memoize: 4.1.2
      tslint: 5.20.1_typescript@3.6.4
      typescript: 3.6.4
    dev: false
    engines:
      node: ^8.10.0 || ^10.13.0 || >=11.10.1
    peerDependencies:
      eslint: ^5.0.0 || ^6.0.0
      tslint: ^5.0.0
      typescript: '*'
    resolution:
      integrity: sha512-KBdoDJdXDJbJbz6gAqFPVOke7rguDfX54gMqXrNOHqEJB1VJRfdRmFCWafOeaBSiCZw52vmm0Jh+Ga2EEeYrIw==
  /@typescript-eslint/eslint-plugin/2.12.0_ce39d8d5c4575e88db9d0bb9f3258b1f:
    dependencies:
      '@typescript-eslint/experimental-utils': 2.12.0_eslint@6.7.2+typescript@3.6.4
      '@typescript-eslint/parser': 2.12.0_eslint@6.7.2+typescript@3.6.4
      eslint: 6.7.2
      eslint-utils: 1.4.3
      functional-red-black-tree: 1.0.1
      regexpp: 3.0.0
      tsutils: 3.17.1_typescript@3.6.4
      typescript: 3.6.4
    dev: false
    engines:
      node: ^8.10.0 || ^10.13.0 || >=11.10.1
    peerDependencies:
      '@typescript-eslint/parser': ^2.0.0
      eslint: ^5.0.0 || ^6.0.0
      typescript: '*'
    peerDependenciesMeta:
      typescript:
        optional: true
    resolution:
      integrity: sha512-1t4r9rpLuEwl3hgt90jY18wJHSyb0E3orVL3DaqwmpiSDHmHiSspVsvsFF78BJ/3NNG3qmeso836jpuBWYziAA==
  /@typescript-eslint/experimental-utils/2.12.0_eslint@6.7.2+typescript@3.6.4:
    dependencies:
      '@types/json-schema': 7.0.3
      '@typescript-eslint/typescript-estree': 2.12.0_typescript@3.6.4
      eslint: 6.7.2
      eslint-scope: 5.0.0
    dev: false
    engines:
      node: ^8.10.0 || ^10.13.0 || >=11.10.1
    peerDependencies:
      eslint: '*'
      typescript: '*'
    resolution:
      integrity: sha512-jv4gYpw5N5BrWF3ntROvCuLe1IjRenLy5+U57J24NbPGwZFAjhnM45qpq0nDH1y/AZMb3Br25YiNVwyPbz6RkA==
  /@typescript-eslint/parser/2.12.0_eslint@6.7.2+typescript@3.6.4:
    dependencies:
      '@types/eslint-visitor-keys': 1.0.0
      '@typescript-eslint/experimental-utils': 2.12.0_eslint@6.7.2+typescript@3.6.4
      '@typescript-eslint/typescript-estree': 2.12.0_typescript@3.6.4
      eslint: 6.7.2
      eslint-visitor-keys: 1.1.0
      typescript: 3.6.4
    dev: false
    engines:
      node: ^8.10.0 || ^10.13.0 || >=11.10.1
    peerDependencies:
      eslint: ^5.0.0 || ^6.0.0
      typescript: '*'
    peerDependenciesMeta:
      typescript:
        optional: true
    resolution:
      integrity: sha512-lPdkwpdzxEfjI8TyTzZqPatkrswLSVu4bqUgnB03fHSOwpC7KSerPgJRgIAf11UGNf7HKjJV6oaPZI4AghLU6g==
  /@typescript-eslint/typescript-estree/2.12.0_typescript@3.6.4:
    dependencies:
      debug: 4.1.1
      eslint-visitor-keys: 1.1.0
      glob: 7.1.6
      is-glob: 4.0.1
      lodash.unescape: 4.0.1
      semver: 6.3.0
      tsutils: 3.17.1_typescript@3.6.4
      typescript: 3.6.4
    dev: false
    engines:
      node: ^8.10.0 || ^10.13.0 || >=11.10.1
    peerDependencies:
      typescript: '*'
    peerDependenciesMeta:
      typescript:
        optional: true
    resolution:
      integrity: sha512-rGehVfjHEn8Frh9UW02ZZIfJs6SIIxIu/K1bbci8rFfDE/1lQ8krIJy5OXOV3DVnNdDPtoiPOdEANkLMrwXbiQ==
  /@webassemblyjs/ast/1.8.5:
    dependencies:
      '@webassemblyjs/helper-module-context': 1.8.5
      '@webassemblyjs/helper-wasm-bytecode': 1.8.5
      '@webassemblyjs/wast-parser': 1.8.5
    dev: false
    resolution:
      integrity: sha512-aJMfngIZ65+t71C3y2nBBg5FFG0Okt9m0XEgWZ7Ywgn1oMAT8cNwx00Uv1cQyHtidq0Xn94R4TAywO+LCQ+ZAQ==
  /@webassemblyjs/floating-point-hex-parser/1.8.5:
    dev: false
    resolution:
      integrity: sha512-9p+79WHru1oqBh9ewP9zW95E3XAo+90oth7S5Re3eQnECGq59ly1Ri5tsIipKGpiStHsUYmY3zMLqtk3gTcOtQ==
  /@webassemblyjs/helper-api-error/1.8.5:
    dev: false
    resolution:
      integrity: sha512-Za/tnzsvnqdaSPOUXHyKJ2XI7PDX64kWtURyGiJJZKVEdFOsdKUCPTNEVFZq3zJ2R0G5wc2PZ5gvdTRFgm81zA==
  /@webassemblyjs/helper-buffer/1.8.5:
    dev: false
    resolution:
      integrity: sha512-Ri2R8nOS0U6G49Q86goFIPNgjyl6+oE1abW1pS84BuhP1Qcr5JqMwRFT3Ah3ADDDYGEgGs1iyb1DGX+kAi/c/Q==
  /@webassemblyjs/helper-code-frame/1.8.5:
    dependencies:
      '@webassemblyjs/wast-printer': 1.8.5
    dev: false
    resolution:
      integrity: sha512-VQAadSubZIhNpH46IR3yWO4kZZjMxN1opDrzePLdVKAZ+DFjkGD/rf4v1jap744uPVU6yjL/smZbRIIJTOUnKQ==
  /@webassemblyjs/helper-fsm/1.8.5:
    dev: false
    resolution:
      integrity: sha512-kRuX/saORcg8se/ft6Q2UbRpZwP4y7YrWsLXPbbmtepKr22i8Z4O3V5QE9DbZK908dh5Xya4Un57SDIKwB9eow==
  /@webassemblyjs/helper-module-context/1.8.5:
    dependencies:
      '@webassemblyjs/ast': 1.8.5
      mamacro: 0.0.3
    dev: false
    resolution:
      integrity: sha512-/O1B236mN7UNEU4t9X7Pj38i4VoU8CcMHyy3l2cV/kIF4U5KoHXDVqcDuOs1ltkac90IM4vZdHc52t1x8Yfs3g==
  /@webassemblyjs/helper-wasm-bytecode/1.8.5:
    dev: false
    resolution:
      integrity: sha512-Cu4YMYG3Ddl72CbmpjU/wbP6SACcOPVbHN1dI4VJNJVgFwaKf1ppeFJrwydOG3NDHxVGuCfPlLZNyEdIYlQ6QQ==
  /@webassemblyjs/helper-wasm-section/1.8.5:
    dependencies:
      '@webassemblyjs/ast': 1.8.5
      '@webassemblyjs/helper-buffer': 1.8.5
      '@webassemblyjs/helper-wasm-bytecode': 1.8.5
      '@webassemblyjs/wasm-gen': 1.8.5
    dev: false
    resolution:
      integrity: sha512-VV083zwR+VTrIWWtgIUpqfvVdK4ff38loRmrdDBgBT8ADXYsEZ5mPQ4Nde90N3UYatHdYoDIFb7oHzMncI02tA==
  /@webassemblyjs/ieee754/1.8.5:
    dependencies:
      '@xtuc/ieee754': 1.2.0
    dev: false
    resolution:
      integrity: sha512-aaCvQYrvKbY/n6wKHb/ylAJr27GglahUO89CcGXMItrOBqRarUMxWLJgxm9PJNuKULwN5n1csT9bYoMeZOGF3g==
  /@webassemblyjs/leb128/1.8.5:
    dependencies:
      '@xtuc/long': 4.2.2
    dev: false
    resolution:
      integrity: sha512-plYUuUwleLIziknvlP8VpTgO4kqNaH57Y3JnNa6DLpu/sGcP6hbVdfdX5aHAV716pQBKrfuU26BJK29qY37J7A==
  /@webassemblyjs/utf8/1.8.5:
    dev: false
    resolution:
      integrity: sha512-U7zgftmQriw37tfD934UNInokz6yTmn29inT2cAetAsaU9YeVCveWEwhKL1Mg4yS7q//NGdzy79nlXh3bT8Kjw==
  /@webassemblyjs/wasm-edit/1.8.5:
    dependencies:
      '@webassemblyjs/ast': 1.8.5
      '@webassemblyjs/helper-buffer': 1.8.5
      '@webassemblyjs/helper-wasm-bytecode': 1.8.5
      '@webassemblyjs/helper-wasm-section': 1.8.5
      '@webassemblyjs/wasm-gen': 1.8.5
      '@webassemblyjs/wasm-opt': 1.8.5
      '@webassemblyjs/wasm-parser': 1.8.5
      '@webassemblyjs/wast-printer': 1.8.5
    dev: false
    resolution:
      integrity: sha512-A41EMy8MWw5yvqj7MQzkDjU29K7UJq1VrX2vWLzfpRHt3ISftOXqrtojn7nlPsZ9Ijhp5NwuODuycSvfAO/26Q==
  /@webassemblyjs/wasm-gen/1.8.5:
    dependencies:
      '@webassemblyjs/ast': 1.8.5
      '@webassemblyjs/helper-wasm-bytecode': 1.8.5
      '@webassemblyjs/ieee754': 1.8.5
      '@webassemblyjs/leb128': 1.8.5
      '@webassemblyjs/utf8': 1.8.5
    dev: false
    resolution:
      integrity: sha512-BCZBT0LURC0CXDzj5FXSc2FPTsxwp3nWcqXQdOZE4U7h7i8FqtFK5Egia6f9raQLpEKT1VL7zr4r3+QX6zArWg==
  /@webassemblyjs/wasm-opt/1.8.5:
    dependencies:
      '@webassemblyjs/ast': 1.8.5
      '@webassemblyjs/helper-buffer': 1.8.5
      '@webassemblyjs/wasm-gen': 1.8.5
      '@webassemblyjs/wasm-parser': 1.8.5
    dev: false
    resolution:
      integrity: sha512-HKo2mO/Uh9A6ojzu7cjslGaHaUU14LdLbGEKqTR7PBKwT6LdPtLLh9fPY33rmr5wcOMrsWDbbdCHq4hQUdd37Q==
  /@webassemblyjs/wasm-parser/1.8.5:
    dependencies:
      '@webassemblyjs/ast': 1.8.5
      '@webassemblyjs/helper-api-error': 1.8.5
      '@webassemblyjs/helper-wasm-bytecode': 1.8.5
      '@webassemblyjs/ieee754': 1.8.5
      '@webassemblyjs/leb128': 1.8.5
      '@webassemblyjs/utf8': 1.8.5
    dev: false
    resolution:
      integrity: sha512-pi0SYE9T6tfcMkthwcgCpL0cM9nRYr6/6fjgDtL6q/ZqKHdMWvxitRi5JcZ7RI4SNJJYnYNaWy5UUrHQy998lw==
  /@webassemblyjs/wast-parser/1.8.5:
    dependencies:
      '@webassemblyjs/ast': 1.8.5
      '@webassemblyjs/floating-point-hex-parser': 1.8.5
      '@webassemblyjs/helper-api-error': 1.8.5
      '@webassemblyjs/helper-code-frame': 1.8.5
      '@webassemblyjs/helper-fsm': 1.8.5
      '@xtuc/long': 4.2.2
    dev: false
    resolution:
      integrity: sha512-daXC1FyKWHF1i11obK086QRlsMsY4+tIOKgBqI1lxAnkp9xe9YMcgOxm9kLe+ttjs5aWV2KKE1TWJCN57/Btsg==
  /@webassemblyjs/wast-printer/1.8.5:
    dependencies:
      '@webassemblyjs/ast': 1.8.5
      '@webassemblyjs/wast-parser': 1.8.5
      '@xtuc/long': 4.2.2
    dev: false
    resolution:
      integrity: sha512-w0U0pD4EhlnvRyeJzBqaVSJAo9w/ce7/WPogeXLzGkO6hzhr4GnQIZ4W4uUt5b9ooAaXPtnXlj0gzsXEOUNYMg==
  /@xtuc/ieee754/1.2.0:
    dev: false
    resolution:
      integrity: sha512-DX8nKgqcGwsc0eJSqYt5lwP4DH5FlHnmuWWBRy7X0NcaGR0ZtuyeESgMwTYVEtxmsNGY+qit4QYT/MIYTOTPeA==
  /@xtuc/long/4.2.2:
    dev: false
    resolution:
      integrity: sha512-NuHqBY1PB/D8xU6s/thBgOAiAP7HOYDQ32+BFZILJ8ivkUkAHQnWfn6WhL79Owj1qmUnoN/YPhktdIoucipkAQ==
  /abbrev/1.0.9:
    dev: false
    resolution:
      integrity: sha1-kbR5JYinc4wl813W9jdSovh3YTU=
  /accepts/1.3.7:
    dependencies:
      mime-types: 2.1.25
      negotiator: 0.6.2
    dev: false
    engines:
      node: '>= 0.6'
    resolution:
      integrity: sha512-Il80Qs2WjYlJIBNzNkK6KYqlVMTbZLXgHx2oT0pU/fjRHyEp+PEfEPY0R3WCwAGVOtauxh1hOxNgIf5bv7dQpA==
  /acorn-jsx/5.1.0_acorn@7.1.0:
    dependencies:
      acorn: 7.1.0
    dev: false
    peerDependencies:
      acorn: ^6.0.0 || ^7.0.0
    resolution:
      integrity: sha512-tMUqwBWfLFbJbizRmEcWSLw6HnFzfdJs2sOJEOwwtVPMoH/0Ay+E703oZz78VSXZiiDcZrQ5XKjPIUQixhmgVw==
  /acorn-walk/6.2.0:
    dev: false
    engines:
      node: '>=0.4.0'
    resolution:
      integrity: sha512-7evsyfH1cLOCdAzZAd43Cic04yKydNx0cF+7tiA19p1XnLLPU4dpCQOqpjqwokFe//vS0QqfqqjCS2JkiIs0cA==
  /acorn/5.7.3:
    dev: false
    engines:
      node: '>=0.4.0'
    hasBin: true
    resolution:
      integrity: sha512-T/zvzYRfbVojPWahDsE5evJdHb3oJoQfFbsrKM7w5Zcs++Tr257tia3BmMP8XYVjp1S9RZXQMh7gao96BlqZOw==
  /acorn/6.4.0:
    dev: false
    engines:
      node: '>=0.4.0'
    hasBin: true
    resolution:
      integrity: sha512-gac8OEcQ2Li1dxIEWGZzsp2BitJxwkwcOm0zHAJLcPJaVvm58FRnk6RkuLRpU1EujipU2ZFODv2P9DLMfnV8mw==
  /acorn/7.1.0:
    dev: false
    engines:
      node: '>=0.4.0'
    hasBin: true
    resolution:
      integrity: sha512-kL5CuoXA/dgxlBbVrflsflzQ3PAas7RYZB52NOm/6839iVYJgKMJ3cQJD+t2i5+qFa8h3MDpEOJiS64E8JLnSQ==
  /adal-node/0.1.28:
    dependencies:
      '@types/node': 8.10.59
      async: 3.1.0
      date-utils: 1.2.21
      jws: 3.2.2
      request: 2.88.0
      underscore: 1.9.1
      uuid: 3.3.3
      xmldom: 0.2.1
      xpath.js: 1.1.0
    dev: false
    engines:
      node: '>= 0.6.15'
    resolution:
      integrity: sha1-RoxLs+u9lrEnBmn0ucuk4AZepIU=
  /after/0.8.2:
    dev: false
    resolution:
      integrity: sha1-/ts5T58OAqqXaOcCvaI7UF+ufh8=
  /agent-base/4.2.1:
    dependencies:
      es6-promisify: 5.0.0
    dev: false
    engines:
      node: '>= 4.0.0'
    resolution:
      integrity: sha512-JVwXMr9nHYTUXsBFKUqhJwvlcYU/blreOEUkhNR2eXZIvwd+c+o5V4MgDPKWnMS/56awN3TRzIP+KoPn+roQtg==
  /agent-base/4.3.0:
    dependencies:
      es6-promisify: 5.0.0
    dev: false
    engines:
      node: '>= 4.0.0'
    resolution:
      integrity: sha512-salcGninV0nPrwpGNn4VTXBb1SOuXQBiqbrNXoeizJsHrsL6ERFM2Ne3JUSBWRE6aeNJI2ROP/WEEIDUiDe3cg==
  /ajv-errors/1.0.1_ajv@6.10.2:
    dependencies:
      ajv: 6.10.2
    dev: false
    peerDependencies:
      ajv: '>=5.0.0'
    resolution:
      integrity: sha512-DCRfO/4nQ+89p/RK43i8Ezd41EqdGIU4ld7nGF8OQ14oc/we5rEntLCUa7+jrn3nn83BosfwZA0wb4pon2o8iQ==
  /ajv-keywords/3.4.1_ajv@6.10.2:
    dependencies:
      ajv: 6.10.2
    dev: false
    peerDependencies:
      ajv: ^6.9.1
    resolution:
      integrity: sha512-RO1ibKvd27e6FEShVFfPALuHI3WjSVNeK5FIsmme/LYRNxjKuNj+Dt7bucLa6NdSv3JcVTyMlm9kGR84z1XpaQ==
  /ajv/6.10.2:
    dependencies:
      fast-deep-equal: 2.0.1
      fast-json-stable-stringify: 2.1.0
      json-schema-traverse: 0.4.1
      uri-js: 4.2.2
    dev: false
    resolution:
      integrity: sha512-TXtUUEYHuaTEbLZWIKUr5pmBuhDLy+8KYtPYdcV8qC+pOZL+NKqYwvWSRrVXHn+ZmRRAu8vJTAznH7Oag6RVRw==
  /amdefine/1.0.1:
    dev: false
    engines:
      node: '>=0.4.2'
    resolution:
      integrity: sha1-SlKCrBZHKek2Gbz9OtFR+BfOkfU=
  /ansi-colors/3.2.3:
    dev: false
    engines:
      node: '>=6'
    resolution:
      integrity: sha512-LEHHyuhlPY3TmuUYMh2oz89lTShfvgbmzaBcxve9t/9Wuy7Dwf4yoAKcND7KFT1HAQfqZ12qtc+DUrBMeKF9nw==
  /ansi-colors/3.2.4:
    dev: false
    engines:
      node: '>=6'
    resolution:
      integrity: sha512-hHUXGagefjN2iRrID63xckIvotOXOojhQKWIPUZ4mNUZ9nLZW+7FMNoE1lOkEhNWYsx/7ysGIuJYCiMAA9FnrA==
  /ansi-cyan/0.1.1:
    dependencies:
      ansi-wrap: 0.1.0
    dev: false
    engines:
      node: '>=0.10.0'
    resolution:
      integrity: sha1-U4rlKK+JgvKK4w2G8vF0VtJgmHM=
  /ansi-escapes/4.3.0:
    dependencies:
      type-fest: 0.8.1
    dev: false
    engines:
      node: '>=8'
    resolution:
      integrity: sha512-EiYhwo0v255HUL6eDyuLrXEkTi7WwVCLAw+SeOQ7M7qdun1z1pum4DEm/nuqIVbPvi9RPPc9k9LbyBv6H0DwVg==
  /ansi-gray/0.1.1:
    dependencies:
      ansi-wrap: 0.1.0
    dev: false
    engines:
      node: '>=0.10.0'
    resolution:
      integrity: sha1-KWLPVOyXksSFEKPetSRDaGHvclE=
  /ansi-red/0.1.1:
    dependencies:
      ansi-wrap: 0.1.0
    dev: false
    engines:
      node: '>=0.10.0'
    resolution:
      integrity: sha1-jGOPnRCAgAo1PJwoyKgcpHBdlGw=
  /ansi-regex/2.1.1:
    dev: false
    engines:
      node: '>=0.10.0'
    resolution:
      integrity: sha1-w7M6te42DYbg5ijwRorn7yfWVN8=
  /ansi-regex/3.0.0:
    dev: false
    engines:
      node: '>=4'
    resolution:
      integrity: sha1-7QMXwyIGT3lGbAKWa922Bas32Zg=
  /ansi-regex/4.1.0:
    dev: false
    engines:
      node: '>=6'
    resolution:
      integrity: sha512-1apePfXM1UOSqw0o9IiFAovVz9M5S1Dg+4TrDwfMewQ6p/rmMueb7tWZjQ1rx4Loy1ArBggoqGpfqqdI4rondg==
  /ansi-regex/5.0.0:
    dev: false
    engines:
      node: '>=8'
    resolution:
      integrity: sha512-bY6fj56OUQ0hU1KjFNDQuJFezqKdrAyFdIevADiqrWHwSlbmBNMHp5ak2f40Pm8JTFyM2mqxkG6ngkHO11f/lg==
  /ansi-styles/2.2.1:
    dev: false
    engines:
      node: '>=0.10.0'
    resolution:
      integrity: sha1-tDLdM1i2NM914eRmQ2gkBTPB3b4=
  /ansi-styles/3.2.1:
    dependencies:
      color-convert: 1.9.3
    dev: false
    engines:
      node: '>=4'
    resolution:
      integrity: sha512-VT0ZI6kZRdTh8YyJw3SMbYm/u+NqfsAxEpWO0Pf9sq8/e94WxxOpPKx9FR1FlyCtOVDNOQ+8ntlqFxiRc+r5qA==
  /ansi-styles/4.2.0:
    dependencies:
      '@types/color-name': 1.1.1
      color-convert: 2.0.1
    dev: false
    engines:
      node: '>=8'
    resolution:
      integrity: sha512-7kFQgnEaMdRtwf6uSfUnVr9gSGC7faurn+J/Mv90/W+iTtN0405/nLdopfMWwchyxhbGYl6TC4Sccn9TUkGAgg==
  /ansi-wrap/0.1.0:
    dev: false
    engines:
      node: '>=0.10.0'
    resolution:
      integrity: sha1-qCJQ3bABXponyoLoLqYDu/pF768=
  /anymatch/2.0.0:
    dependencies:
      micromatch: 3.1.10
      normalize-path: 2.1.1
    dev: false
    resolution:
      integrity: sha512-5teOsQWABXHHBFP9y3skS5P3d/WfWXpv3FUpy+LorMrNYaT9pI4oLMQX7jzQ2KklNpGpWHzdCXTDT2Y3XGlZBw==
  /anymatch/3.1.1:
    dependencies:
      normalize-path: 3.0.0
      picomatch: 2.1.1
    dev: false
    engines:
      node: '>= 8'
    resolution:
      integrity: sha512-mM8522psRCqzV+6LhomX5wgp25YVibjh8Wj23I5RPkPppSVSjyKD2A2mBJmWGa+KN7f2D6LNh9jkBCeyLktzjg==
  /append-transform/1.0.0:
    dependencies:
      default-require-extensions: 2.0.0
    dev: false
    engines:
      node: '>=4'
    resolution:
      integrity: sha512-P009oYkeHyU742iSZJzZZywj4QRJdnTWffaKuJQLablCZ1uz6/cW4yaRgcDaoQ+uwOxxnt0gRUcwfsNP2ri0gw==
  /aproba/1.2.0:
    dev: false
    resolution:
      integrity: sha512-Y9J6ZjXtoYh8RnXVCMOU/ttDmk1aBjunq9vO0ta5x85WDQiQfUF9sIPBITdbiiIVcBo03Hi3jMxigBtsddlXRw==
  /archy/1.0.0:
    dev: false
    resolution:
      integrity: sha1-+cjBN1fMHde8N5rHeyxipcKGjEA=
  /arg/4.1.0:
    dev: false
    resolution:
      integrity: sha512-ZWc51jO3qegGkVh8Hwpv636EkbesNV5ZNQPCtRa+0qytRYPEs9IYT9qITY9buezqUH5uqyzlWLcufrzU2rffdg==
  /arg/4.1.2:
    dev: false
    resolution:
      integrity: sha512-+ytCkGcBtHZ3V2r2Z06AncYO8jz46UEamcspGoU8lHcEbpn6J77QK0vdWvChsclg/tM5XIJC5tnjmPp7Eq6Obg==
  /argparse/1.0.10:
    dependencies:
      sprintf-js: 1.0.3
    dev: false
    resolution:
      integrity: sha512-o5Roy6tNG4SL/FOkCAN6RzjiakZS25RLYFrcMttJqbdd8BWrnA+fGz57iN5Pb06pvBGvl5gQ0B48dJlslXvoTg==
  /arr-diff/1.1.0:
    dependencies:
      arr-flatten: 1.1.0
      array-slice: 0.2.3
    dev: false
    engines:
      node: '>=0.10.0'
    resolution:
      integrity: sha1-aHwydYFjWI/vfeezb6vklesaOZo=
  /arr-diff/4.0.0:
    dev: false
    engines:
      node: '>=0.10.0'
    resolution:
      integrity: sha1-1kYQdP6/7HHn4VI1dhoyml3HxSA=
  /arr-flatten/1.1.0:
    dev: false
    engines:
      node: '>=0.10.0'
    resolution:
      integrity: sha512-L3hKV5R/p5o81R7O02IGnwpDmkp6E982XhtbuwSe3O4qOtMMMtodicASA1Cny2U+aCXcNpml+m4dPsvsJ3jatg==
  /arr-union/2.1.0:
    dev: false
    engines:
      node: '>=0.10.0'
    resolution:
      integrity: sha1-IPnqtexw9cfSFbEHexw5Fh0pLH0=
  /arr-union/3.1.0:
    dev: false
    engines:
      node: '>=0.10.0'
    resolution:
      integrity: sha1-45sJrqne+Gao8gbiiK9jkZuuOcQ=
  /array-differ/1.0.0:
    dev: false
    engines:
      node: '>=0.10.0'
    resolution:
      integrity: sha1-7/UuN1gknTO+QCuLuOVkuytdQDE=
  /array-find-index/1.0.2:
    dev: false
    engines:
      node: '>=0.10.0'
    resolution:
      integrity: sha1-3wEKoSh+Fku9pvlyOwqWoexBh6E=
  /array-flatten/1.1.1:
    dev: false
    resolution:
      integrity: sha1-ml9pkFGx5wczKPKgCJaLZOopVdI=
  /array-from/2.1.1:
    dev: false
    resolution:
      integrity: sha1-z+nYwmYoudxa7MYqn12PHzUsEZU=
  /array-slice/0.2.3:
    dev: false
    engines:
      node: '>=0.10.0'
    resolution:
      integrity: sha1-3Tz7gO15c6dRF82sabC5nshhhvU=
  /array-uniq/1.0.3:
    dev: false
    engines:
      node: '>=0.10.0'
    resolution:
      integrity: sha1-r2rId6Jcx/dOBYiUdThY39sk/bY=
  /array-unique/0.3.2:
    dev: false
    engines:
      node: '>=0.10.0'
    resolution:
      integrity: sha1-qJS3XUvE9s1nnvMkSp/Y9Gri1Cg=
  /arraybuffer.slice/0.0.7:
    dev: false
    resolution:
      integrity: sha512-wGUIVQXuehL5TCqQun8OW81jGzAWycqzFF8lFp+GOM5BXLYj3bKNsYC4daB7n6XjCqxQA/qgTJ+8ANR3acjrog==
  /arrify/1.0.1:
    dev: false
    engines:
      node: '>=0.10.0'
    resolution:
      integrity: sha1-iYUI2iIm84DfkEcoRWhJwVAaSw0=
  /asap/2.0.6:
    dev: false
    resolution:
      integrity: sha1-5QNHYR1+aQlDIIu9r+vLwvuGbUY=
  /asn1.js/4.10.1:
    dependencies:
      bn.js: 4.11.8
      inherits: 2.0.4
      minimalistic-assert: 1.0.1
    dev: false
    resolution:
      integrity: sha512-p32cOF5q0Zqs9uBiONKYLm6BClCoBCM5O9JfeUSlnQLBTxYdTK+pW+nXflm8UkKd2UYlEbYz5qEi0JuZR9ckSw==
  /asn1/0.2.4:
    dependencies:
      safer-buffer: 2.1.2
    dev: false
    resolution:
      integrity: sha512-jxwzQpLQjSmWXgwaCZE9Nz+glAG01yF1QnWgbhGwHI5A6FRIEY6IVqtHhIepHqI7/kyEyQEagBC5mBEFlIYvdg==
  /assert-plus/1.0.0:
    dev: false
    engines:
      node: '>=0.8'
    resolution:
      integrity: sha1-8S4PPF13sLHN2RRpQuTpbB5N1SU=
  /assert/1.5.0:
    dependencies:
      object-assign: 4.1.1
      util: 0.10.3
    dev: false
    resolution:
      integrity: sha512-EDsgawzwoun2CZkCgtxJbv392v4nbk9XDD06zI+kQYoBM/3RBWLlEyJARDOmhAAosBjWACEkKL6S+lIZtcAubA==
  /assertion-error/1.1.0:
    dev: false
    resolution:
      integrity: sha512-jgsaNduz+ndvGyFt3uSuWqvy4lCnIJiovtouQN5JZHOKCS2QuhEdbcQHFhVksz2N2U9hXJo8odG7ETyWlEeuDw==
  /assign-symbols/1.0.0:
    dev: false
    engines:
      node: '>=0.10.0'
    resolution:
      integrity: sha1-WWZ/QfrdTyDMvCu5a41Pf3jsA2c=
  /ast-types/0.13.2:
    dev: false
    engines:
      node: '>=4'
    resolution:
      integrity: sha512-uWMHxJxtfj/1oZClOxDEV1sQ1HCDkA4MG8Gr69KKeBjEVH0R84WlejZ0y2DcwyBlpAEMltmVYkVgqfLFb2oyiA==
  /astral-regex/1.0.0:
    dev: false
    engines:
      node: '>=4'
    resolution:
      integrity: sha512-+Ryf6g3BKoRc7jfp7ad8tM4TtMiaWvbF/1/sQcZPkkS7ag3D5nMBCe2UfOTONtAkaG0tO0ij3C5Lwmf1EiyjHg==
  /async-array-reduce/0.2.1:
    dev: false
    engines:
      node: '>=0.10.0'
    resolution:
      integrity: sha1-yL4BCitc0A3qlsgRFgNGk9/dgtE=
  /async-each/1.0.3:
    dev: false
    resolution:
      integrity: sha512-z/WhQ5FPySLdvREByI2vZiTWwCnF0moMJ1hK9YQwDTHKh6I7/uSckMetoRGb5UBZPC1z0jlw+n/XCgjeH7y1AQ==
  /async-limiter/1.0.1:
    dev: false
    resolution:
      integrity: sha512-csOlWGAcRFJaI6m+F2WKdnMKr4HhdhFVBk0H/QbJFMCr+uO2kwohwXQPxw/9OCxp05r5ghVBFSyioixx3gfkNQ==
  /async-lock/1.2.2:
    dev: false
    resolution:
      integrity: sha512-uczz62z2fMWOFbyo6rG4NlV2SdxugJT6sZA2QcfB1XaSjEiOh8CuOb/TttyMnYQCda6nkWecJe465tGQDPJiKw==
  /async/1.5.2:
    dev: false
    resolution:
      integrity: sha1-7GphrlZIDAw8skHJVhjiCJL5Zyo=
  /async/2.6.3:
    dependencies:
      lodash: 4.17.15
    dev: false
    resolution:
      integrity: sha512-zflvls11DCy+dQWzTW2dzuilv8Z5X/pjfmZOWba6TNIVDm+2UDaJmXSOXlasHKfNBs8oo3M0aT50fDEWfKZjXg==
  /async/3.1.0:
    dev: false
    resolution:
      integrity: sha512-4vx/aaY6j/j3Lw3fbCHNWP0pPaTCew3F6F3hYyl/tHs/ndmV1q7NW9T5yuJ2XAGwdQrP+6Wu20x06U4APo/iQQ==
  /asynckit/0.4.0:
    dev: false
    resolution:
      integrity: sha1-x57Zf380y48robyXkLzDZkdLS3k=
  /atob/2.1.2:
    dev: false
    engines:
      node: '>= 4.5.0'
    hasBin: true
    resolution:
      integrity: sha512-Wm6ukoaOGJi/73p/cl2GvLjTI5JM1k/O14isD73YML8StrH/7/lRFgmg8nICZgD3bZZvjwCGxtMOD3wWNAu8cg==
  /aws-sign2/0.7.0:
    dev: false
    resolution:
      integrity: sha1-tG6JCTSpWR8tL2+G1+ap8bP+dqg=
  /aws4/1.9.0:
    dev: false
    resolution:
      integrity: sha512-Uvq6hVe90D0B2WEnUqtdgY1bATGz3mw33nH9Y+dmA+w5DHvUmBgkr5rM/KCHpCsiFNRUfokW/szpPPgMK2hm4A==
  /axios/0.19.0:
    dependencies:
      follow-redirects: 1.5.10
      is-buffer: 2.0.4
    dev: false
    resolution:
      integrity: sha512-1uvKqKQta3KBxIz14F2v06AEHZ/dIoeKfbTRkK1E5oqjDnuEerLmYTgJB5AiQZHJcljpg1TuRzdjDR06qNk0DQ==
  /azure-storage/2.10.3:
    dependencies:
      browserify-mime: 1.2.9
      extend: 3.0.2
      json-edm-parser: 0.1.2
      md5.js: 1.3.4
      readable-stream: 2.0.6
      request: 2.88.0
      underscore: 1.8.3
      uuid: 3.3.3
      validator: 9.4.1
      xml2js: 0.2.8
      xmlbuilder: 9.0.7
    dev: false
    engines:
      node: '>= 0.8.26'
    resolution:
      integrity: sha512-IGLs5Xj6kO8Ii90KerQrrwuJKexLgSwYC4oLWmc11mzKe7Jt2E5IVg+ZQ8K53YWZACtVTMBNO3iGuA+4ipjJxQ==
  /babel-code-frame/6.26.0:
    dependencies:
      chalk: 1.1.3
      esutils: 2.0.3
      js-tokens: 3.0.2
    dev: false
    resolution:
      integrity: sha1-Y/1D99weO7fONZR9uP42mj9Yx0s=
  /babel-core/6.26.3:
    dependencies:
      babel-code-frame: 6.26.0
      babel-generator: 6.26.1
      babel-helpers: 6.24.1
      babel-messages: 6.23.0
      babel-register: 6.26.0
      babel-runtime: 6.26.0
      babel-template: 6.26.0
      babel-traverse: 6.26.0
      babel-types: 6.26.0
      babylon: 6.18.0
      convert-source-map: 1.7.0
      debug: 2.6.9
      json5: 0.5.1
      lodash: 4.17.15
      minimatch: 3.0.4
      path-is-absolute: 1.0.1
      private: 0.1.8
      slash: 1.0.0
      source-map: 0.5.7
    dev: false
    resolution:
      integrity: sha512-6jyFLuDmeidKmUEb3NM+/yawG0M2bDZ9Z1qbZP59cyHLz8kYGKYwpJP0UwUKKUiTRNvxfLesJnTedqczP7cTDA==
  /babel-generator/6.26.1:
    dependencies:
      babel-messages: 6.23.0
      babel-runtime: 6.26.0
      babel-types: 6.26.0
      detect-indent: 4.0.0
      jsesc: 1.3.0
      lodash: 4.17.15
      source-map: 0.5.7
      trim-right: 1.0.1
    dev: false
    resolution:
      integrity: sha512-HyfwY6ApZj7BYTcJURpM5tznulaBvyio7/0d4zFOeMPUmfxkCjHocCuoLa2SAGzBI8AREcH3eP3758F672DppA==
  /babel-helper-builder-binary-assignment-operator-visitor/6.24.1:
    dependencies:
      babel-helper-explode-assignable-expression: 6.24.1
      babel-runtime: 6.26.0
      babel-types: 6.26.0
    dev: false
    resolution:
      integrity: sha1-zORReto1b0IgvK6KAsKzRvmlZmQ=
  /babel-helper-call-delegate/6.24.1:
    dependencies:
      babel-helper-hoist-variables: 6.24.1
      babel-runtime: 6.26.0
      babel-traverse: 6.26.0
      babel-types: 6.26.0
    dev: false
    resolution:
      integrity: sha1-7Oaqzdx25Bw0YfiL/Fdb0Nqi340=
  /babel-helper-define-map/6.26.0:
    dependencies:
      babel-helper-function-name: 6.24.1
      babel-runtime: 6.26.0
      babel-types: 6.26.0
      lodash: 4.17.15
    dev: false
    resolution:
      integrity: sha1-pfVtq0GiX5fstJjH66ypgZ+Vvl8=
  /babel-helper-explode-assignable-expression/6.24.1:
    dependencies:
      babel-runtime: 6.26.0
      babel-traverse: 6.26.0
      babel-types: 6.26.0
    dev: false
    resolution:
      integrity: sha1-8luCz33BBDPFX3BZLVdGQArCLKo=
  /babel-helper-function-name/6.24.1:
    dependencies:
      babel-helper-get-function-arity: 6.24.1
      babel-runtime: 6.26.0
      babel-template: 6.26.0
      babel-traverse: 6.26.0
      babel-types: 6.26.0
    dev: false
    resolution:
      integrity: sha1-00dbjAPtmCQqJbSDUasYOZ01gKk=
  /babel-helper-get-function-arity/6.24.1:
    dependencies:
      babel-runtime: 6.26.0
      babel-types: 6.26.0
    dev: false
    resolution:
      integrity: sha1-j3eCqpNAfEHTqlCQj4mwMbG2hT0=
  /babel-helper-hoist-variables/6.24.1:
    dependencies:
      babel-runtime: 6.26.0
      babel-types: 6.26.0
    dev: false
    resolution:
      integrity: sha1-HssnaJydJVE+rbyZFKc/VAi+enY=
  /babel-helper-optimise-call-expression/6.24.1:
    dependencies:
      babel-runtime: 6.26.0
      babel-types: 6.26.0
    dev: false
    resolution:
      integrity: sha1-96E0J7qfc/j0+pk8VKl4gtEkQlc=
  /babel-helper-regex/6.26.0:
    dependencies:
      babel-runtime: 6.26.0
      babel-types: 6.26.0
      lodash: 4.17.15
    dev: false
    resolution:
      integrity: sha1-MlxZ+QL4LyS3T6zu0DY5VPZJXnI=
  /babel-helper-remap-async-to-generator/6.24.1:
    dependencies:
      babel-helper-function-name: 6.24.1
      babel-runtime: 6.26.0
      babel-template: 6.26.0
      babel-traverse: 6.26.0
      babel-types: 6.26.0
    dev: false
    resolution:
      integrity: sha1-XsWBgnrXI/7N04HxySg5BnbkVRs=
  /babel-helper-replace-supers/6.24.1:
    dependencies:
      babel-helper-optimise-call-expression: 6.24.1
      babel-messages: 6.23.0
      babel-runtime: 6.26.0
      babel-template: 6.26.0
      babel-traverse: 6.26.0
      babel-types: 6.26.0
    dev: false
    resolution:
      integrity: sha1-v22/5Dk40XNpohPKiov3S2qQqxo=
  /babel-helpers/6.24.1:
    dependencies:
      babel-runtime: 6.26.0
      babel-template: 6.26.0
    dev: false
    resolution:
      integrity: sha1-NHHenK7DiOXIUOWX5Yom3fN2ArI=
  /babel-messages/6.23.0:
    dependencies:
      babel-runtime: 6.26.0
    dev: false
    resolution:
      integrity: sha1-8830cDhYA1sqKVHG7F7fbGLyYw4=
  /babel-plugin-check-es2015-constants/6.22.0:
    dependencies:
      babel-runtime: 6.26.0
    dev: false
    resolution:
      integrity: sha1-NRV7EBQm/S/9PaP3XH0ekYNbv4o=
  /babel-plugin-syntax-async-functions/6.13.0:
    dev: false
    resolution:
      integrity: sha1-ytnK0RkbWtY0vzCuCHI5HgZHvpU=
  /babel-plugin-syntax-exponentiation-operator/6.13.0:
    dev: false
    resolution:
      integrity: sha1-nufoM3KQ2pUoggGmpX9BcDF4MN4=
  /babel-plugin-syntax-trailing-function-commas/6.22.0:
    dev: false
    resolution:
      integrity: sha1-ugNgk3+NBuQBgKQ/4NVhb/9TLPM=
  /babel-plugin-transform-async-to-generator/6.24.1:
    dependencies:
      babel-helper-remap-async-to-generator: 6.24.1
      babel-plugin-syntax-async-functions: 6.13.0
      babel-runtime: 6.26.0
    dev: false
    resolution:
      integrity: sha1-ZTbjeK/2yx1VF6wOQOs+n8jQh2E=
  /babel-plugin-transform-es2015-arrow-functions/6.22.0:
    dependencies:
      babel-runtime: 6.26.0
    dev: false
    resolution:
      integrity: sha1-RSaSy3EdX3ncf4XkQM5BufJE0iE=
  /babel-plugin-transform-es2015-block-scoped-functions/6.22.0:
    dependencies:
      babel-runtime: 6.26.0
    dev: false
    resolution:
      integrity: sha1-u8UbSflk1wy42OC5ToICRs46YUE=
  /babel-plugin-transform-es2015-block-scoping/6.26.0:
    dependencies:
      babel-runtime: 6.26.0
      babel-template: 6.26.0
      babel-traverse: 6.26.0
      babel-types: 6.26.0
      lodash: 4.17.15
    dev: false
    resolution:
      integrity: sha1-1w9SmcEwjQXBL0Y4E7CgnnOxiV8=
  /babel-plugin-transform-es2015-classes/6.24.1:
    dependencies:
      babel-helper-define-map: 6.26.0
      babel-helper-function-name: 6.24.1
      babel-helper-optimise-call-expression: 6.24.1
      babel-helper-replace-supers: 6.24.1
      babel-messages: 6.23.0
      babel-runtime: 6.26.0
      babel-template: 6.26.0
      babel-traverse: 6.26.0
      babel-types: 6.26.0
    dev: false
    resolution:
      integrity: sha1-WkxYpQyclGHlZLSyo7+ryXolhNs=
  /babel-plugin-transform-es2015-computed-properties/6.24.1:
    dependencies:
      babel-runtime: 6.26.0
      babel-template: 6.26.0
    dev: false
    resolution:
      integrity: sha1-b+Ko0WiV1WNPTNmZttNICjCBWbM=
  /babel-plugin-transform-es2015-destructuring/6.23.0:
    dependencies:
      babel-runtime: 6.26.0
    dev: false
    resolution:
      integrity: sha1-mXux8auWf2gtKwh2/jWNYOdlxW0=
  /babel-plugin-transform-es2015-duplicate-keys/6.24.1:
    dependencies:
      babel-runtime: 6.26.0
      babel-types: 6.26.0
    dev: false
    resolution:
      integrity: sha1-c+s9MQypaePvnskcU3QabxV2Qj4=
  /babel-plugin-transform-es2015-for-of/6.23.0:
    dependencies:
      babel-runtime: 6.26.0
    dev: false
    resolution:
      integrity: sha1-9HyVsrYT3x0+zC/bdXNiPHUkhpE=
  /babel-plugin-transform-es2015-function-name/6.24.1:
    dependencies:
      babel-helper-function-name: 6.24.1
      babel-runtime: 6.26.0
      babel-types: 6.26.0
    dev: false
    resolution:
      integrity: sha1-g0yJhTvDaxrw86TF26qU/Y6sqos=
  /babel-plugin-transform-es2015-literals/6.22.0:
    dependencies:
      babel-runtime: 6.26.0
    dev: false
    resolution:
      integrity: sha1-T1SgLWzWbPkVKAAZox0xklN3yi4=
  /babel-plugin-transform-es2015-modules-amd/6.24.1:
    dependencies:
      babel-plugin-transform-es2015-modules-commonjs: 6.26.2
      babel-runtime: 6.26.0
      babel-template: 6.26.0
    dev: false
    resolution:
      integrity: sha1-Oz5UAXI5hC1tGcMBHEvS8AoA0VQ=
  /babel-plugin-transform-es2015-modules-commonjs/6.26.2:
    dependencies:
      babel-plugin-transform-strict-mode: 6.24.1
      babel-runtime: 6.26.0
      babel-template: 6.26.0
      babel-types: 6.26.0
    dev: false
    resolution:
      integrity: sha512-CV9ROOHEdrjcwhIaJNBGMBCodN+1cfkwtM1SbUHmvyy35KGT7fohbpOxkE2uLz1o6odKK2Ck/tz47z+VqQfi9Q==
  /babel-plugin-transform-es2015-modules-systemjs/6.24.1:
    dependencies:
      babel-helper-hoist-variables: 6.24.1
      babel-runtime: 6.26.0
      babel-template: 6.26.0
    dev: false
    resolution:
      integrity: sha1-/4mhQrkRmpBhlfXxBuzzBdlAfSM=
  /babel-plugin-transform-es2015-modules-umd/6.24.1:
    dependencies:
      babel-plugin-transform-es2015-modules-amd: 6.24.1
      babel-runtime: 6.26.0
      babel-template: 6.26.0
    dev: false
    resolution:
      integrity: sha1-rJl+YoXNGO1hdq22B9YCNErThGg=
  /babel-plugin-transform-es2015-object-super/6.24.1:
    dependencies:
      babel-helper-replace-supers: 6.24.1
      babel-runtime: 6.26.0
    dev: false
    resolution:
      integrity: sha1-JM72muIcuDp/hgPa0CH1cusnj40=
  /babel-plugin-transform-es2015-parameters/6.24.1:
    dependencies:
      babel-helper-call-delegate: 6.24.1
      babel-helper-get-function-arity: 6.24.1
      babel-runtime: 6.26.0
      babel-template: 6.26.0
      babel-traverse: 6.26.0
      babel-types: 6.26.0
    dev: false
    resolution:
      integrity: sha1-V6w1GrScrxSpfNE7CfZv3wpiXys=
  /babel-plugin-transform-es2015-shorthand-properties/6.24.1:
    dependencies:
      babel-runtime: 6.26.0
      babel-types: 6.26.0
    dev: false
    resolution:
      integrity: sha1-JPh11nIch2YbvZmkYi5R8U3jiqA=
  /babel-plugin-transform-es2015-spread/6.22.0:
    dependencies:
      babel-runtime: 6.26.0
    dev: false
    resolution:
      integrity: sha1-1taKmfia7cRTbIGlQujdnxdG+NE=
  /babel-plugin-transform-es2015-sticky-regex/6.24.1:
    dependencies:
      babel-helper-regex: 6.26.0
      babel-runtime: 6.26.0
      babel-types: 6.26.0
    dev: false
    resolution:
      integrity: sha1-AMHNsaynERLN8M9hJsLta0V8zbw=
  /babel-plugin-transform-es2015-template-literals/6.22.0:
    dependencies:
      babel-runtime: 6.26.0
    dev: false
    resolution:
      integrity: sha1-qEs0UPfp+PH2g51taH2oS7EjbY0=
  /babel-plugin-transform-es2015-typeof-symbol/6.23.0:
    dependencies:
      babel-runtime: 6.26.0
    dev: false
    resolution:
      integrity: sha1-3sCfHN3/lLUqxz1QXITfWdzOs3I=
  /babel-plugin-transform-es2015-unicode-regex/6.24.1:
    dependencies:
      babel-helper-regex: 6.26.0
      babel-runtime: 6.26.0
      regexpu-core: 2.0.0
    dev: false
    resolution:
      integrity: sha1-04sS9C6nMj9yk4fxinxa4frrNek=
  /babel-plugin-transform-exponentiation-operator/6.24.1:
    dependencies:
      babel-helper-builder-binary-assignment-operator-visitor: 6.24.1
      babel-plugin-syntax-exponentiation-operator: 6.13.0
      babel-runtime: 6.26.0
    dev: false
    resolution:
      integrity: sha1-KrDJx/MJj6SJB3cruBP+QejeOg4=
  /babel-plugin-transform-regenerator/6.26.0:
    dependencies:
      regenerator-transform: 0.10.1
    dev: false
    resolution:
      integrity: sha1-4HA2lvveJ/Cj78rPi03KL3s6jy8=
  /babel-plugin-transform-strict-mode/6.24.1:
    dependencies:
      babel-runtime: 6.26.0
      babel-types: 6.26.0
    dev: false
    resolution:
      integrity: sha1-1fr3qleKZbvlkc9e2uBKDGcCB1g=
  /babel-preset-env/1.7.0:
    dependencies:
      babel-plugin-check-es2015-constants: 6.22.0
      babel-plugin-syntax-trailing-function-commas: 6.22.0
      babel-plugin-transform-async-to-generator: 6.24.1
      babel-plugin-transform-es2015-arrow-functions: 6.22.0
      babel-plugin-transform-es2015-block-scoped-functions: 6.22.0
      babel-plugin-transform-es2015-block-scoping: 6.26.0
      babel-plugin-transform-es2015-classes: 6.24.1
      babel-plugin-transform-es2015-computed-properties: 6.24.1
      babel-plugin-transform-es2015-destructuring: 6.23.0
      babel-plugin-transform-es2015-duplicate-keys: 6.24.1
      babel-plugin-transform-es2015-for-of: 6.23.0
      babel-plugin-transform-es2015-function-name: 6.24.1
      babel-plugin-transform-es2015-literals: 6.22.0
      babel-plugin-transform-es2015-modules-amd: 6.24.1
      babel-plugin-transform-es2015-modules-commonjs: 6.26.2
      babel-plugin-transform-es2015-modules-systemjs: 6.24.1
      babel-plugin-transform-es2015-modules-umd: 6.24.1
      babel-plugin-transform-es2015-object-super: 6.24.1
      babel-plugin-transform-es2015-parameters: 6.24.1
      babel-plugin-transform-es2015-shorthand-properties: 6.24.1
      babel-plugin-transform-es2015-spread: 6.22.0
      babel-plugin-transform-es2015-sticky-regex: 6.24.1
      babel-plugin-transform-es2015-template-literals: 6.22.0
      babel-plugin-transform-es2015-typeof-symbol: 6.23.0
      babel-plugin-transform-es2015-unicode-regex: 6.24.1
      babel-plugin-transform-exponentiation-operator: 6.24.1
      babel-plugin-transform-regenerator: 6.26.0
      browserslist: 3.2.8
      invariant: 2.2.4
      semver: 5.7.1
    dev: false
    resolution:
      integrity: sha512-9OR2afuKDneX2/q2EurSftUYM0xGu4O2D9adAhVfADDhrYDaxXV0rBbevVYoY9n6nyX1PmQW/0jtpJvUNr9CHg==
  /babel-register/6.26.0:
    dependencies:
      babel-core: 6.26.3
      babel-runtime: 6.26.0
      core-js: 2.6.11
      home-or-tmp: 2.0.0
      lodash: 4.17.15
      mkdirp: 0.5.1
      source-map-support: 0.4.18
    dev: false
    resolution:
      integrity: sha1-btAhFz4vy0htestFxgCahW9kcHE=
  /babel-runtime/6.26.0:
    dependencies:
      core-js: 2.6.11
      regenerator-runtime: 0.11.1
    dev: false
    resolution:
      integrity: sha1-llxwWGaOgrVde/4E/yM3vItWR/4=
  /babel-template/6.26.0:
    dependencies:
      babel-runtime: 6.26.0
      babel-traverse: 6.26.0
      babel-types: 6.26.0
      babylon: 6.18.0
      lodash: 4.17.15
    dev: false
    resolution:
      integrity: sha1-3gPi0WOWsGn0bdn/+FIfsaDjXgI=
  /babel-traverse/6.26.0:
    dependencies:
      babel-code-frame: 6.26.0
      babel-messages: 6.23.0
      babel-runtime: 6.26.0
      babel-types: 6.26.0
      babylon: 6.18.0
      debug: 2.6.9
      globals: 9.18.0
      invariant: 2.2.4
      lodash: 4.17.15
    dev: false
    resolution:
      integrity: sha1-RqnL1+3MYsjlwGTi0tjQ9ANXZu4=
  /babel-types/6.26.0:
    dependencies:
      babel-runtime: 6.26.0
      esutils: 2.0.3
      lodash: 4.17.15
      to-fast-properties: 1.0.3
    dev: false
    resolution:
      integrity: sha1-o7Bz+Uq0nrb6Vc1lInozQ4BjJJc=
  /babylon/6.18.0:
    dev: false
    hasBin: true
    resolution:
      integrity: sha512-q/UEjfGJ2Cm3oKV71DJz9d25TPnq5rhBVL2Q4fA5wcC3jcrdn7+SssEybFIxwAvvP+YCsCYNKughoF33GxgycQ==
  /backbone/1.4.0:
    dependencies:
      underscore: 1.9.1
    dev: false
    resolution:
      integrity: sha512-RLmDrRXkVdouTg38jcgHhyQ/2zjg7a8E6sz2zxfz21Hh17xDJYUHBZimVIt5fUyS8vbfpeSmTL3gUjTEvUV3qQ==
  /backo2/1.0.2:
    dev: false
    resolution:
      integrity: sha1-MasayLEpNjRj41s+u2n038+6eUc=
  /balanced-match/1.0.0:
    dev: false
    resolution:
      integrity: sha1-ibTRmasr7kneFk6gK4nORi1xt2c=
  /base/0.11.2:
    dependencies:
      cache-base: 1.0.1
      class-utils: 0.3.6
      component-emitter: 1.3.0
      define-property: 1.0.0
      isobject: 3.0.1
      mixin-deep: 1.3.2
      pascalcase: 0.1.1
    dev: false
    engines:
      node: '>=0.10.0'
    resolution:
      integrity: sha512-5T6P4xPgpp0YDFvSWwEZ4NoE3aM4QBQXDzmVbraCkFj8zHM+mba8SyqB5DbZWyR7mYHo6Y7BdQo3MoA4m0TeQg==
  /base64-arraybuffer/0.1.5:
    dev: false
    engines:
      node: '>= 0.6.0'
    resolution:
      integrity: sha1-c5JncZI7Whl0etZmqlzUv5xunOg=
  /base64-js/1.3.1:
    dev: false
    resolution:
      integrity: sha512-mLQ4i2QO1ytvGWFWmcngKO//JXAQueZvwEKtjgQFM4jIK0kU+ytMfplL8j+n5mspOfjHwoAg+9yhb7BwAHm36g==
  /base64id/1.0.0:
    dev: false
    engines:
      node: '>= 0.4.0'
    resolution:
      integrity: sha1-R2iMuZu2gE8OBtPnY7HDLlfY5rY=
  /bcrypt-pbkdf/1.0.2:
    dependencies:
      tweetnacl: 0.14.5
    dev: false
    resolution:
      integrity: sha1-pDAdOJtqQ/m2f/PKEaP2Y342Dp4=
  /beeper/1.1.1:
    dev: false
    engines:
      node: '>=0.10.0'
    resolution:
      integrity: sha1-5tXqjF2tABMEpwsiY4RH9pyy+Ak=
  /better-assert/1.0.2:
    dependencies:
      callsite: 1.0.0
    dev: false
    resolution:
      integrity: sha1-QIZrnhueC1W0gYlDEeaPr/rrxSI=
  /big.js/5.2.2:
    dev: false
    resolution:
      integrity: sha512-vyL2OymJxmarO8gxMr0mhChsO9QGwhynfuu4+MHTAW6czfq9humCB7rKpUjDd9YUiDPU4mzpyupFSvOClAwbmQ==
  /binary-extensions/1.13.1:
    dev: false
    engines:
      node: '>=0.10.0'
    resolution:
      integrity: sha512-Un7MIEDdUC5gNpcGDV97op1Ywk748MpHcFTHoYs6qnj1Z3j7I53VG3nwZhKzoBZmbdRNnb6WRdFlwl7tSDuZGw==
  /binary-extensions/2.0.0:
    dev: false
    engines:
      node: '>=8'
    resolution:
      integrity: sha512-Phlt0plgpIIBOGTT/ehfFnbNlfsDEiqmzE2KRXoX1bLIlir4X/MR+zSyBEkL05ffWgnRSf/DXv+WrUAVr93/ow==
  /bindings/1.5.0:
    dependencies:
      file-uri-to-path: 1.0.0
    dev: false
    optional: true
    resolution:
      integrity: sha512-p2q/t/mhvuOj/UeLlV6566GD/guowlr0hHxClI0W9m7MWYkL1F0hLo+0Aexs9HSPCtR1SXQ0TD3MMKrXZajbiQ==
  /blob/0.0.5:
    dev: false
    resolution:
      integrity: sha512-gaqbzQPqOoamawKg0LGVd7SzLgXS+JH61oWprSLH+P+abTczqJbhTR8CmJ2u9/bUYNmHTGJx/UEmn6doAvvuig==
  /bluebird/3.7.2:
    dev: false
    resolution:
      integrity: sha512-XpNj6GDQzdfW+r2Wnn7xiSAd7TM3jzkxGXBGTtWKuSXv1xUV+azxAm8jdWZN06QTQk+2N2XB9jRDkvbmQmcRtg==
  /bn.js/4.11.8:
    dev: false
    resolution:
      integrity: sha512-ItfYfPLkWHUjckQCk8xC+LwxgK8NYcXywGigJgSwOP8Y2iyWT4f2vsZnoOXTTbo+o5yXmIUJ4gn5538SO5S3gA==
  /body-parser/1.19.0:
    dependencies:
      bytes: 3.1.0
      content-type: 1.0.4
      debug: 2.6.9
      depd: 1.1.2
      http-errors: 1.7.2
      iconv-lite: 0.4.24
      on-finished: 2.3.0
      qs: 6.7.0
      raw-body: 2.4.0
      type-is: 1.6.18
    dev: false
    engines:
      node: '>= 0.8'
    resolution:
      integrity: sha512-dhEPs72UPbDnAQJ9ZKMNTP6ptJaionhP5cBb541nXPlW60Jepo9RV/a4fX4XWW9CuFNK22krhrj1+rgzifNCsw==
  /brace-expansion/1.1.11:
    dependencies:
      balanced-match: 1.0.0
      concat-map: 0.0.1
    dev: false
    resolution:
      integrity: sha512-iCuPHDFgrHX7H2vEI/5xpz07zSHB00TpugqhmYtVmMO6518mCuRMoOYFldEBl0g187ufozdaHgWKcYFb61qGiA==
  /braces/2.3.2:
    dependencies:
      arr-flatten: 1.1.0
      array-unique: 0.3.2
      extend-shallow: 2.0.1
      fill-range: 4.0.0
      isobject: 3.0.1
      repeat-element: 1.1.3
      snapdragon: 0.8.2
      snapdragon-node: 2.1.1
      split-string: 3.1.0
      to-regex: 3.0.2
    dev: false
    engines:
      node: '>=0.10.0'
    resolution:
      integrity: sha512-aNdbnj9P8PjdXU4ybaWLK2IF3jc/EoDYbC7AazW6to3TRsfXxscC9UXOB5iDiEQrkyIbWp2SLQda4+QAa7nc3w==
  /braces/3.0.2:
    dependencies:
      fill-range: 7.0.1
    dev: false
    engines:
      node: '>=8'
    resolution:
      integrity: sha512-b8um+L1RzM3WDSzvhm6gIz1yfTbBt6YTlcEKAvsmqCZZFw46z626lVj9j1yEPW33H5H+lBQpZMP1k8l+78Ha0A==
  /brorand/1.1.0:
    dev: false
    resolution:
      integrity: sha1-EsJe/kCkXjwyPrhnWgoM5XsiNx8=
  /browser-stdout/1.3.1:
    dev: false
    resolution:
      integrity: sha512-qhAVI1+Av2X7qelOfAIYwXONood6XlZE/fXaBSmW/T5SzLAmCgzi+eiWE7fUvbHaeNBQH13UftjpXxsfLkMpgw==
  /browserify-aes/1.2.0:
    dependencies:
      buffer-xor: 1.0.3
      cipher-base: 1.0.4
      create-hash: 1.2.0
      evp_bytestokey: 1.0.3
      inherits: 2.0.4
      safe-buffer: 5.2.0
    dev: false
    resolution:
      integrity: sha512-+7CHXqGuspUn/Sl5aO7Ea0xWGAtETPXNSAjHo48JfLdPWcMng33Xe4znFvQweqc/uzk5zSOI3H52CYnjCfb5hA==
  /browserify-cipher/1.0.1:
    dependencies:
      browserify-aes: 1.2.0
      browserify-des: 1.0.2
      evp_bytestokey: 1.0.3
    dev: false
    resolution:
      integrity: sha512-sPhkz0ARKbf4rRQt2hTpAHqn47X3llLkUGn+xEJzLjwY8LRs2p0v7ljvI5EyoRO/mexrNunNECisZs+gw2zz1w==
  /browserify-des/1.0.2:
    dependencies:
      cipher-base: 1.0.4
      des.js: 1.0.1
      inherits: 2.0.4
      safe-buffer: 5.2.0
    dev: false
    resolution:
      integrity: sha512-BioO1xf3hFwz4kc6iBhI3ieDFompMhrMlnDFC4/0/vd5MokpuAc3R+LYbwTA9A5Yc9pq9UYPqffKpW2ObuwX5A==
  /browserify-mime/1.2.9:
    dev: false
    resolution:
      integrity: sha1-rrGvKN5sDXpqLOQK22j/GEIq8x8=
  /browserify-rsa/4.0.1:
    dependencies:
      bn.js: 4.11.8
      randombytes: 2.1.0
    dev: false
    resolution:
      integrity: sha1-IeCr+vbyApzy+vsTNWenAdQTVSQ=
  /browserify-sign/4.0.4:
    dependencies:
      bn.js: 4.11.8
      browserify-rsa: 4.0.1
      create-hash: 1.2.0
      create-hmac: 1.1.7
      elliptic: 6.5.2
      inherits: 2.0.4
      parse-asn1: 5.1.5
    dev: false
    resolution:
      integrity: sha1-qk62jl17ZYuqa/alfmMMvXqT0pg=
  /browserify-zlib/0.2.0:
    dependencies:
      pako: 1.0.10
    dev: false
    resolution:
      integrity: sha512-Z942RysHXmJrhqk88FmKBVq/v5tqmSkDz7p54G/MGyjMnCFFnC79XWNbg+Vta8W6Wb2qtSZTSxIGkJrRpCFEiA==
  /browserslist/3.2.8:
    dependencies:
      caniuse-lite: 1.0.30001016
      electron-to-chromium: 1.3.322
    dev: false
    hasBin: true
    resolution:
      integrity: sha512-WHVocJYavUwVgVViC0ORikPHQquXwVh939TaelZ4WDqpWgTX/FsGhl/+P4qBUAGcRvtOgDgC+xftNWWp2RUTAQ==
  /buffer-alloc-unsafe/1.1.0:
    dev: false
    resolution:
      integrity: sha512-TEM2iMIEQdJ2yjPJoSIsldnleVaAk1oW3DBVUykyOLsEsFmEc9kn+SFFPz+gl54KQNxlDnAwCXosOS9Okx2xAg==
  /buffer-alloc/1.2.0:
    dependencies:
      buffer-alloc-unsafe: 1.1.0
      buffer-fill: 1.0.0
    dev: false
    resolution:
      integrity: sha512-CFsHQgjtW1UChdXgbyJGtnm+O/uLQeZdtbDo8mfUgYXCHSM1wgrVxXm6bSyrUuErEb+4sYVGCzASBRot7zyrow==
  /buffer-equal-constant-time/1.0.1:
    dev: false
    resolution:
      integrity: sha1-+OcRMvf/5uAaXJaXpMbz5I1cyBk=
  /buffer-es6/4.9.3:
    dev: false
    resolution:
      integrity: sha1-8mNHuC33b9N+GLy1KIxJcM/VxAQ=
  /buffer-fill/1.0.0:
    dev: false
    resolution:
      integrity: sha1-+PeLdniYiO858gXNY39o5wISKyw=
  /buffer-from/1.1.1:
    dev: false
    resolution:
      integrity: sha512-MQcXEUbCKtEo7bhqEs6560Hyd4XaovZlO/k9V3hjVUF/zwW7KBVdSK4gIt/bzwS9MbR5qob+F5jusZsb0YQK2A==
  /buffer-xor/1.0.3:
    dev: false
    resolution:
      integrity: sha1-JuYe0UIvtw3ULm42cp7VHYVf6Nk=
  /buffer/4.9.2:
    dependencies:
      base64-js: 1.3.1
      ieee754: 1.1.13
      isarray: 1.0.0
    dev: false
    resolution:
      integrity: sha512-xq+q3SRMOxGivLhBNaUdC64hDTQwejJ+H0T/NB1XMtTVEwNTrfFF3gAxiyW0Bu/xWEGhjVKgUcMhCrUy2+uCWg==
  /buffer/5.4.3:
    dependencies:
      base64-js: 1.3.1
      ieee754: 1.1.13
    dev: false
    resolution:
      integrity: sha512-zvj65TkFeIt3i6aj5bIvJDzjjQQGs4o/sNoezg1F1kYap9Nu2jcUdpwzRSJTHMMzG0H7bZkn4rNQpImhuxWX2A==
  /builtin-modules/1.1.1:
    dev: false
    engines:
      node: '>=0.10.0'
    resolution:
      integrity: sha1-Jw8HbFpywC9bZaR9+Uxf46J4iS8=
  /builtin-modules/3.1.0:
    dev: false
    engines:
      node: '>=6'
    resolution:
      integrity: sha512-k0KL0aWZuBt2lrxrcASWDfwOLMnodeQjodT/1SxEQAXsHANgo6ZC/VEaSEHCXt7aSTZ4/4H5LKa+tBXmW7Vtvw==
  /builtin-status-codes/3.0.0:
    dev: false
    resolution:
      integrity: sha1-hZgoeOIbmOHGZCXgPQF0eI9Wnug=
  /bytes/3.1.0:
    dev: false
    engines:
      node: '>= 0.8'
    resolution:
      integrity: sha512-zauLjrfCG+xvoyaqLoV8bLVXXNGC4JqlxFCutSDWA6fJrTo2ZuvLYTqZ7aHBLZSMOopbzwv8f+wZcVzfVTI2Dg==
  /cacache/12.0.3:
    dependencies:
      bluebird: 3.7.2
      chownr: 1.1.3
      figgy-pudding: 3.5.1
      glob: 7.1.6
      graceful-fs: 4.2.3
      infer-owner: 1.0.4
      lru-cache: 5.1.1
      mississippi: 3.0.0
      mkdirp: 0.5.1
      move-concurrently: 1.0.1
      promise-inflight: 1.0.1
      rimraf: 2.7.1
      ssri: 6.0.1
      unique-filename: 1.1.1
      y18n: 4.0.0
    dev: false
    resolution:
      integrity: sha512-kqdmfXEGFepesTuROHMs3MpFLWrPkSSpRqOw80RCflZXy/khxaArvFrQ7uJxSUduzAufc6G0g1VUCOZXxWavPw==
  /cache-base/1.0.1:
    dependencies:
      collection-visit: 1.0.0
      component-emitter: 1.3.0
      get-value: 2.0.6
      has-value: 1.0.0
      isobject: 3.0.1
      set-value: 2.0.1
      to-object-path: 0.3.0
      union-value: 1.0.1
      unset-value: 1.0.0
    dev: false
    engines:
      node: '>=0.10.0'
    resolution:
      integrity: sha512-AKcdTnFSWATd5/GCPRxr2ChwIJ85CeyrEyjRHlKxQ56d4XJMGym0uAiKn0xbLOGOl3+yRpOTi484dVCEc5AUzQ==
  /caching-transform/3.0.2:
    dependencies:
      hasha: 3.0.0
      make-dir: 2.1.0
      package-hash: 3.0.0
      write-file-atomic: 2.4.3
    dev: false
    engines:
      node: '>=6'
    resolution:
      integrity: sha512-Mtgcv3lh3U0zRii/6qVgQODdPA4G3zhG+jtbCWj39RXuUFTMzH0vcdMtaJS1jPowd+It2Pqr6y3NJMQqOqCE2w==
  /callsite/1.0.0:
    dev: false
    resolution:
      integrity: sha1-KAOY5dZkvXQDi28JBRU+borxvCA=
  /callsites/3.1.0:
    dev: false
    engines:
      node: '>=6'
    resolution:
      integrity: sha512-P8BjAsXvZS+VIDUI11hHCQEv74YT67YUi5JJFNWIqL235sBmjX4+qx9Muvls5ivyNENctx46xQLQ3aTuE7ssaQ==
  /camelcase-keys/2.1.0:
    dependencies:
      camelcase: 2.1.1
      map-obj: 1.0.1
    dev: false
    engines:
      node: '>=0.10.0'
    resolution:
      integrity: sha1-MIvur/3ygRkFHvodkyITyRuPkuc=
  /camelcase-keys/4.2.0:
    dependencies:
      camelcase: 4.1.0
      map-obj: 2.0.0
      quick-lru: 1.1.0
    dev: false
    engines:
      node: '>=4'
    resolution:
      integrity: sha1-oqpfsa9oh1glnDLBQUJteJI7m3c=
  /camelcase/2.1.1:
    dev: false
    engines:
      node: '>=0.10.0'
    resolution:
      integrity: sha1-fB0W1nmhu+WcoCys7PsBHiAfWh8=
  /camelcase/4.1.0:
    dev: false
    engines:
      node: '>=4'
    resolution:
      integrity: sha1-1UVjW+HjPFQmScaRc+Xeas+uNN0=
  /camelcase/5.3.1:
    dev: false
    engines:
      node: '>=6'
    resolution:
      integrity: sha512-L28STB170nwWS63UjtlEOE3dldQApaJXZkOI1uMFfzf3rRuPegHaHesyee+YxQ+W6SvRDQV6UrdOdRiR153wJg==
  /caniuse-lite/1.0.30001016:
    dev: false
    resolution:
      integrity: sha512-yYQ2QfotceRiH4U+h1Us86WJXtVHDmy3nEKIdYPsZCYnOV5/tMgGbmoIlrMzmh2VXlproqYtVaKeGDBkMZifFA==
  /caseless/0.12.0:
    dev: false
    resolution:
      integrity: sha1-G2gcIf+EAzyCZUMJBolCDRhxUdw=
  /chai-as-promised/7.1.1_chai@4.2.0:
    dependencies:
      chai: 4.2.0
      check-error: 1.0.2
    dev: false
    peerDependencies:
      chai: '>= 2.1.2 < 5'
    resolution:
      integrity: sha512-azL6xMoi+uxu6z4rhWQ1jbdUhOMhis2PvscD/xjLqNMkv3BPPp2JyyuTHOrf9BOosGpNQ11v6BKv/g57RXbiaA==
  /chai-exclude/2.0.2_chai@4.2.0:
    dependencies:
      chai: 4.2.0
      fclone: 1.0.11
    dev: false
    peerDependencies:
      chai: '>= 4.0.0 < 5'
    resolution:
      integrity: sha512-QmNVnvdSw8Huccdjm49mKu3HtoHxvjdavgYkY0KPQ5MI5UWfbc9sX1YqRgaMPf2GGtDXPoF2ram3AeNS4945Xw==
  /chai-string/1.5.0_chai@4.2.0:
    dependencies:
      chai: 4.2.0
    dev: false
    peerDependencies:
      chai: ^4.1.2
    resolution:
      integrity: sha512-sydDC3S3pNAQMYwJrs6dQX0oBQ6KfIPuOZ78n7rocW0eJJlsHPh2t3kwW7xfwYA/1Bf6/arGtSUo16rxR2JFlw==
  /chai/4.2.0:
    dependencies:
      assertion-error: 1.1.0
      check-error: 1.0.2
      deep-eql: 3.0.1
      get-func-name: 2.0.0
      pathval: 1.1.0
      type-detect: 4.0.8
    dev: false
    engines:
      node: '>=4'
    resolution:
      integrity: sha512-XQU3bhBukrOsQCuwZndwGcCVQHyZi53fQ6Ys1Fym7E4olpIqqZZhhoFJoaKVvV17lWQoXYwgWN2nF5crA8J2jw==
  /chalk/1.1.3:
    dependencies:
      ansi-styles: 2.2.1
      escape-string-regexp: 1.0.5
      has-ansi: 2.0.0
      strip-ansi: 3.0.1
      supports-color: 2.0.0
    dev: false
    engines:
      node: '>=0.10.0'
    resolution:
      integrity: sha1-qBFcVeSnAv5NFQq9OHKCKn4J/Jg=
  /chalk/2.4.2:
    dependencies:
      ansi-styles: 3.2.1
      escape-string-regexp: 1.0.5
      supports-color: 5.5.0
    dev: false
    engines:
      node: '>=4'
    resolution:
      integrity: sha512-Mti+f9lpJNcwF4tWV8/OrTTtF1gZi+f8FqlyAdouralcFWFQWF2+NgCHShjkCb+IFBLq9buZwE1xckQU4peSuQ==
  /chardet/0.7.0:
    dev: false
    resolution:
      integrity: sha512-mT8iDcrh03qDGRRmoA2hmBJnxpllMR+0/0qlzjqZES6NdiWDcZkCNAk4rPFZ9Q85r27unkiNNg8ZOiwZXBHwcA==
  /charenc/0.0.2:
    dev: false
    resolution:
      integrity: sha1-wKHS86cJLgN3S/qD8UwPxXkKhmc=
  /check-error/1.0.2:
    dev: false
    resolution:
      integrity: sha1-V00xLt2Iu13YkS6Sht1sCu1KrII=
  /check-more-types/2.24.0:
    dev: false
    engines:
      node: '>= 0.8.0'
    resolution:
      integrity: sha1-FCD/sQ/URNz8ebQ4kbv//TKoRgA=
  /chokidar/2.1.8:
    dependencies:
      anymatch: 2.0.0
      async-each: 1.0.3
      braces: 2.3.2
      glob-parent: 3.1.0
      inherits: 2.0.4
      is-binary-path: 1.0.1
      is-glob: 4.0.1
      normalize-path: 3.0.0
      path-is-absolute: 1.0.1
      readdirp: 2.2.1
      upath: 1.2.0
    dev: false
    optionalDependencies:
      fsevents: 1.2.11
    resolution:
      integrity: sha512-ZmZUazfOzf0Nve7duiCKD23PFSCs4JPoYyccjUFF3aQkQadqBhfzhjkwBH2mNOG9cTBwhamM37EIsIkZw3nRgg==
  /chokidar/3.3.1:
    dependencies:
      anymatch: 3.1.1
      braces: 3.0.2
      glob-parent: 5.1.0
      is-binary-path: 2.1.0
      is-glob: 4.0.1
      normalize-path: 3.0.0
      readdirp: 3.3.0
    dev: false
    engines:
      node: '>= 8.10.0'
    optionalDependencies:
      fsevents: 2.1.2
    resolution:
      integrity: sha512-4QYCEWOcK3OJrxwvyyAOxFuhpvOVCYkr33LPfFNBjAD/w3sEzWsp2BUOkI4l9bHvWioAd0rc6NlHUOEaWkTeqg==
  /chownr/1.1.3:
    dev: false
    resolution:
      integrity: sha512-i70fVHhmV3DtTl6nqvZOnIjbY0Pe4kAUjwHj8z0zAdgBtYrJyYwLKCCuRBQ5ppkyL0AkN7HKRnETdmdp1zqNXw==
  /chrome-launcher/0.11.2:
    dependencies:
      '@types/node': 12.12.21
      is-wsl: 2.1.1
      lighthouse-logger: 1.2.0
      mkdirp: 0.5.1
      rimraf: 2.7.1
    dev: false
    resolution:
      integrity: sha512-jx0kJDCXdB2ARcDMwNCtrf04oY1Up4rOmVu+fqJ5MTPOOIG8EhRcEU9NZfXZc6dMw9FU8o1r21PNp8V2M0zQ+g==
  /chrome-remote-interface/0.28.1:
    dependencies:
      commander: 2.11.0
      ws: 7.2.1
    dev: false
    hasBin: true
    resolution:
      integrity: sha512-OnVjEOuZtPDImShaWSQPKPZMNnUnoZfLKhayeXUWOyqir3MT1OTqMzUDEnIVx1itPnsW7CiKgyNLLgvgdniJgQ==
  /chrome-trace-event/1.0.2:
    dependencies:
      tslib: 1.10.0
    dev: false
    engines:
      node: '>=6.0'
    resolution:
      integrity: sha512-9e/zx1jw7B4CO+c/RXoCsfg/x1AfUBioy4owYH0bJprEYAx5hRFLRhWBqHAG57D0ZM4H7vxbP7bPe0VwhQRYDQ==
  /chrome-unmirror/0.1.0:
    dev: false
    engines:
      node: '>=0.10.0'
      npm: '>=2.0.0'
    resolution:
      integrity: sha1-6a94ukf3/7kAYCk6cgoBzSbVC6s=
  /ci-info/2.0.0:
    dev: false
    resolution:
      integrity: sha512-5tK7EtrZ0N+OLFMthtqOj4fI2Jeb88C4CAZPu25LDVUgXJ0A3Js4PMGqrn0JU1W0Mh1/Z8wZzYPxqUrXeBboCQ==
  /cipher-base/1.0.4:
    dependencies:
      inherits: 2.0.4
      safe-buffer: 5.2.0
    dev: false
    resolution:
      integrity: sha512-Kkht5ye6ZGmwv40uUDZztayT2ThLQGfnj/T71N/XzeZeo3nf8foyW7zGTsPYkEya3m5f3cAypH+qe7YOrM1U2Q==
  /class-utils/0.3.6:
    dependencies:
      arr-union: 3.1.0
      define-property: 0.2.5
      isobject: 3.0.1
      static-extend: 0.1.2
    dev: false
    engines:
      node: '>=0.10.0'
    resolution:
      integrity: sha512-qOhPa/Fj7s6TY8H8esGu5QNpMMQxz79h+urzrNYN6mn+9BnxlDGf5QZ+XeCDsxSjPqsSR56XOZOJmpeurnLMeg==
  /cli-cursor/3.1.0:
    dependencies:
      restore-cursor: 3.1.0
    dev: false
    engines:
      node: '>=8'
    resolution:
      integrity: sha512-I/zHAwsKf9FqGoXM4WWRACob9+SNukZTd94DWF57E4toouRulbCxcUh6RKUEOQlYTHJnzkPMySvPNaaSLNfLZw==
  /cli-width/2.2.0:
    dev: false
    resolution:
      integrity: sha1-/xnt6Kml5XkyQUewwR8PvLq+1jk=
  /cliui/5.0.0:
    dependencies:
      string-width: 3.1.0
      strip-ansi: 5.2.0
      wrap-ansi: 5.1.0
    dev: false
    resolution:
      integrity: sha512-PYeGSEmmHM6zvoef2w8TPzlrnNpXIjTipYK780YswmIP9vjxmd6Y2a3CB2Ks6/AU8NHjZugXvo8w3oWM2qnwXA==
  /cliui/6.0.0:
    dependencies:
      string-width: 4.2.0
      strip-ansi: 6.0.0
      wrap-ansi: 6.2.0
    dev: false
    resolution:
      integrity: sha512-t6wbgtoCXvAzst7QgXxJYqPt0usEfbgQdftEPbLL/cvv6HPE5VgvqCuAIDR0NgU52ds6rFwqrgakNLrHEjCbrQ==
  /clone-deep/4.0.1:
    dependencies:
      is-plain-object: 2.0.4
      kind-of: 6.0.2
      shallow-clone: 3.0.1
    dev: false
    engines:
      node: '>=6'
    resolution:
      integrity: sha512-neHB9xuzh/wk0dIHweyAXv2aPGZIVk3pLMe+/RNzINf17fe0OG96QroktYAUm7SM1PBnzTabaLboqqxDyMU+SQ==
  /clone-stats/0.0.1:
    dev: false
    resolution:
      integrity: sha1-uI+UqCzzi4eR1YBG6kAprYjKmdE=
  /clone/1.0.4:
    dev: false
    engines:
      node: '>=0.8'
    resolution:
      integrity: sha1-2jCcwmPfFZlMaIypAheco8fNfH4=
  /co/4.6.0:
    dev: false
    engines:
      iojs: '>= 1.0.0'
      node: '>= 0.12.0'
    resolution:
      integrity: sha1-bqa989hTrlTMuOR7+gvz+QMfsYQ=
  /collection-visit/1.0.0:
    dependencies:
      map-visit: 1.0.0
      object-visit: 1.0.1
    dev: false
    engines:
      node: '>=0.10.0'
    resolution:
      integrity: sha1-S8A3PBZLwykbTTaMgpzxqApZ3KA=
  /color-convert/1.9.3:
    dependencies:
      color-name: 1.1.3
    dev: false
    resolution:
      integrity: sha512-QfAUtd+vFdAtFQcC8CCyYt1fYWxSqAiK2cSD6zDB8N3cpsEBAvRxp9zOGg6G/SHHJYAT88/az/IuDGALsNVbGg==
  /color-convert/2.0.1:
    dependencies:
      color-name: 1.1.4
    dev: false
    engines:
      node: '>=7.0.0'
    resolution:
      integrity: sha512-RRECPsj7iu/xb5oKYcsFHSppFNnsj/52OVTRKb4zP5onXwVF3zVmmToNcOfGC+CRDpfK/U584fMg38ZHCaElKQ==
  /color-name/1.1.3:
    dev: false
    resolution:
      integrity: sha1-p9BVi9icQveV3UIyj3QIMcpTvCU=
  /color-name/1.1.4:
    dev: false
    resolution:
      integrity: sha512-dOy+3AuW3a2wNbZHIuMZpTcgjGuLU/uBL/ubcZF9OXbDo8ff4O8yVp5Bf0efS8uEoYo5q4Fx7dY9OgQGXgAsQA==
  /color-support/1.1.3:
    dev: false
    hasBin: true
    resolution:
      integrity: sha512-qiBjkpbMLO/HL68y+lh4q0/O1MZFj2RX6X/KmMa3+gJD3z+WwI1ZzDHysvqHGS3mP6mznPckpXmw1nI9cJjyRg==
  /colors/1.2.5:
    dev: false
    engines:
      node: '>=0.1.90'
    resolution:
      integrity: sha512-erNRLao/Y3Fv54qUa0LBB+//Uf3YwMUmdJinN20yMXm9zdKKqH9wt7R9IIVZ+K7ShzfpLV/Zg8+VyrBJYB4lpg==
  /colors/1.4.0:
    dev: false
    engines:
      node: '>=0.1.90'
    resolution:
      integrity: sha512-a+UqTh4kgZg/SlGvfbzDHpgRu7AAQOmmqRHJnxhRZICKFUT91brVhNNt58CMWU9PsBbv3PDCZUHbVxuDiH2mtA==
  /combined-stream/1.0.8:
    dependencies:
      delayed-stream: 1.0.0
    dev: false
    engines:
      node: '>= 0.8'
    resolution:
      integrity: sha512-FQN4MRfuJeHf7cBbBMJFXhKSDq+2kAArBlmRBvcvFE5BB1HZKXtSFASDhdlz9zOYwxh8lDdnvmMOe/+5cdoEdg==
  /commander/2.11.0:
    dev: false
    resolution:
      integrity: sha512-b0553uYA5YAEGgyYIGYROzKQ7X5RAqedkfjiZxwi0kL1g3bOaBNNZfYkzt/CL0umgD5wc9Jec2FbB98CjkMRvQ==
  /commander/2.20.3:
    dev: false
    resolution:
      integrity: sha512-GpVkmM8vF2vQUkj2LvZmD35JxeJOLCwJ9cUkugyk2nuhbv3+mJvpLYYt+0+USMxE+oj+ey/lJEnhZw75x/OMcQ==
  /common-tags/1.8.0:
    dev: false
    engines:
      node: '>=4.0.0'
    resolution:
      integrity: sha512-6P6g0uetGpW/sdyUy/iQQCbFF0kWVMSIVSyYz7Zgjcgh8mgw8PQzDNZeyZ5DQ2gM7LBoZPHmnjz8rUthkBG5tw==
  /commondir/1.0.1:
    dev: false
    resolution:
      integrity: sha1-3dgA2gxmEnOTzKWVDqloo6rxJTs=
  /component-bind/1.0.0:
    dev: false
    resolution:
      integrity: sha1-AMYIq33Nk4l8AAllGx06jh5zu9E=
  /component-emitter/1.2.1:
    dev: false
    resolution:
      integrity: sha1-E3kY1teCg/ffemt8WmPhQOaUJeY=
  /component-emitter/1.3.0:
    dev: false
    resolution:
      integrity: sha512-Rd3se6QB+sO1TwqZjscQrurpEPIfO0/yYnSin6Q/rD3mOutHvUrCAhJub3r90uNb+SESBuE0QYoB90YdfatsRg==
  /component-inherit/0.0.3:
    dev: false
    resolution:
      integrity: sha1-ZF/ErfWLcrZJ1crmUTVhnbJv8UM=
  /concat-map/0.0.1:
    dev: false
    resolution:
      integrity: sha1-2Klr13/Wjfd5OnMDajug1UBdR3s=
  /concat-stream/1.6.2:
    dependencies:
      buffer-from: 1.1.1
      inherits: 2.0.4
      readable-stream: 2.3.6
      typedarray: 0.0.6
    dev: false
    engines:
      '0': node >= 0.8
    resolution:
      integrity: sha512-27HBghJxjiZtIk3Ycvn/4kbJk/1uZuJFfuPEns6LaEvpvG1f0hTea8lilrouyo9mVc2GWdcEZ8OLoGmSADlrCw==
  /connect/3.7.0:
    dependencies:
      debug: 2.6.9
      finalhandler: 1.1.2
      parseurl: 1.3.3
      utils-merge: 1.0.1
    dev: false
    engines:
      node: '>= 0.10.0'
    resolution:
      integrity: sha512-ZqRXc+tZukToSNmh5C2iWMSoV3X1YUcPbqEM4DkEG5tNQXrQUZCNVGGv3IuicnkMtPfGf3Xtp8WCXs295iQ1pQ==
  /console-browserify/1.2.0:
    dev: false
    resolution:
      integrity: sha512-ZMkYO/LkF17QvCPqM0gxw8yUzigAOZOSWSHg91FH6orS7vcEj5dVZTidN2fQ14yBSdg97RqhSNwLUXInd52OTA==
  /constants-browserify/1.0.0:
    dev: false
    resolution:
      integrity: sha1-wguW2MYXdIqvHBYCF2DNJ/y4y3U=
  /content-disposition/0.5.3:
    dependencies:
      safe-buffer: 5.1.2
    dev: false
    engines:
      node: '>= 0.6'
    resolution:
      integrity: sha512-ExO0774ikEObIAEV9kDo50o+79VCUdEB6n6lzKgGwupcVeRlhrj3qGAfwq8G6uBJjkqLrhT0qEYFcWng8z1z0g==
  /content-type/1.0.4:
    dev: false
    engines:
      node: '>= 0.6'
    resolution:
      integrity: sha512-hIP3EEPs8tB9AT1L+NUqtwOAps4mk2Zob89MWXMHjHWg9milF/j4osnnQLXBCBFBk/tvIG/tUc9mOUJiPBhPXA==
  /convert-source-map/1.7.0:
    dependencies:
      safe-buffer: 5.1.2
    dev: false
    resolution:
      integrity: sha512-4FJkXzKXEDB1snCFZlLP4gpC3JILicCpGbzG9f9G7tGqGCzETQ2hWPrcinA9oU4wtf2biUaEH5065UnMeR33oA==
  /cookie-signature/1.0.6:
    dev: false
    resolution:
      integrity: sha1-4wOogrNCzD7oylE6eZmXNNqzriw=
  /cookie/0.3.1:
    dev: false
    engines:
      node: '>= 0.6'
    resolution:
      integrity: sha1-5+Ch+e9DtMi6klxcWpboBtFoc7s=
  /cookie/0.4.0:
    dev: false
    engines:
      node: '>= 0.6'
    resolution:
      integrity: sha512-+Hp8fLp57wnUSt0tY0tHEXh4voZRDnoIrZPqlo3DPiI4y9lwg/jqx+1Om94/W6ZaPDOUbnjOt/99w66zk+l1Xg==
  /copy-concurrently/1.0.5:
    dependencies:
      aproba: 1.2.0
      fs-write-stream-atomic: 1.0.10
      iferr: 0.1.5
      mkdirp: 0.5.1
      rimraf: 2.7.1
      run-queue: 1.0.3
    dev: false
    resolution:
      integrity: sha512-f2domd9fsVDFtaFcbaRZuYXwtdmnzqbADSwhSWYxYB/Q8zsdUUFMXVRwXGDMWmbEzAn1kdRrtI1T/KTFOL4X2A==
  /copy-descriptor/0.1.1:
    dev: false
    engines:
      node: '>=0.10.0'
    resolution:
      integrity: sha1-Z29us8OZl8LuGsOpJP1hJHSPV40=
  /core-js/2.6.11:
    deprecated: 'core-js@<3 is no longer maintained and not recommended for usage due to the number of issues. Please, upgrade your dependencies to the actual version of core-js@3.'
    dev: false
    requiresBuild: true
    resolution:
      integrity: sha512-5wjnpaT/3dV+XB4borEsnAYQchn00XSgTAWKDkEqv+K8KevjbzmofK6hfJ9TZIlpj2N0xQpazy7PiRQiWHqzWg==
<<<<<<< HEAD
  /core-js/3.6.1:
    dev: false
    requiresBuild: true
    resolution:
      integrity: sha512-186WjSik2iTGfDjfdCZAxv2ormxtKgemjC3SI6PL31qOA0j5LhTDVjHChccoc7brwLvpvLPiMyRlcO88C4l1QQ==
=======
  /core-js/3.6.0:
    dev: false
    requiresBuild: true
    resolution:
      integrity: sha512-AHPTNKzyB+YwgDWoSOCaid9PUSEF6781vsfiK8qUz62zRR448/XgK2NtCbpiUGizbep8Lrpt0Du19PpGGZvw3Q==
>>>>>>> 92f7e835
  /core-util-is/1.0.2:
    dev: false
    resolution:
      integrity: sha1-tf1UIgqivFq1eqtxQMlAdUUDwac=
  /cp-file/6.2.0:
    dependencies:
      graceful-fs: 4.2.3
      make-dir: 2.1.0
      nested-error-stacks: 2.1.0
      pify: 4.0.1
      safe-buffer: 5.2.0
    dev: false
    engines:
      node: '>=6'
    resolution:
      integrity: sha512-fmvV4caBnofhPe8kOcitBwSn2f39QLjnAnGq3gO9dfd75mUytzKNZB1hde6QHunW2Rt+OwuBOMc3i1tNElbszA==
  /create-ecdh/4.0.3:
    dependencies:
      bn.js: 4.11.8
      elliptic: 6.5.2
    dev: false
    resolution:
      integrity: sha512-GbEHQPMOswGpKXM9kCWVrremUcBmjteUaQ01T9rkKCPDXfUHX0IoP9LpHYo2NPFampa4e+/pFDc3jQdxrxQLaw==
  /create-hash/1.2.0:
    dependencies:
      cipher-base: 1.0.4
      inherits: 2.0.4
      md5.js: 1.3.5
      ripemd160: 2.0.2
      sha.js: 2.4.11
    dev: false
    resolution:
      integrity: sha512-z00bCGNHDG8mHAkP7CtT1qVu+bFQUPjYq/4Iv3C3kWjTFV10zIjfSoeqXo9Asws8gwSHDGj/hl2u4OGIjapeCg==
  /create-hmac/1.1.7:
    dependencies:
      cipher-base: 1.0.4
      create-hash: 1.2.0
      inherits: 2.0.4
      ripemd160: 2.0.2
      safe-buffer: 5.2.0
      sha.js: 2.4.11
    dev: false
    resolution:
      integrity: sha512-MJG9liiZ+ogc4TzUwuvbER1JRdgvUFSB5+VR/g5h82fGaIRWMWddtKBHi7/sVhfjQZ6SehlyhvQYrcYkaUIpLg==
  /cross-env/6.0.3:
    dependencies:
      cross-spawn: 7.0.1
    dev: false
    engines:
      node: '>=8.0'
    hasBin: true
    resolution:
      integrity: sha512-+KqxF6LCvfhWvADcDPqo64yVIB31gv/jQulX2NGzKS/g3GEVz6/pt4wjHFtFWsHMddebWD/sDthJemzM4MaAag==
  /cross-spawn/4.0.2:
    dependencies:
      lru-cache: 4.1.5
      which: 1.3.1
    dev: false
    resolution:
      integrity: sha1-e5JHYhwjrf3ThWAEqCPL45dCTUE=
  /cross-spawn/6.0.5:
    dependencies:
      nice-try: 1.0.5
      path-key: 2.0.1
      semver: 5.7.1
      shebang-command: 1.2.0
      which: 1.3.1
    dev: false
    engines:
      node: '>=4.8'
    resolution:
      integrity: sha512-eTVLrBSt7fjbDygz805pMnstIs2VTBNkRm0qxZd+M7A5XDdxVRWO5MxGBXZhjY4cqLYLdtrGqRf8mBPmzwSpWQ==
  /cross-spawn/7.0.1:
    dependencies:
      path-key: 3.1.1
      shebang-command: 2.0.0
      which: 2.0.2
    dev: false
    engines:
      node: '>= 8'
    resolution:
      integrity: sha512-u7v4o84SwFpD32Z8IIcPZ6z1/ie24O6RU3RbtL5Y316l3KuHVPx9ItBgWQ6VlfAFnRnTtMUrsQ9MUUTuEZjogg==
  /crypt/0.0.2:
    dev: false
    resolution:
      integrity: sha1-iNf/fsDfuG9xPch7u0LQRNPmxBs=
  /crypto-browserify/3.12.0:
    dependencies:
      browserify-cipher: 1.0.1
      browserify-sign: 4.0.4
      create-ecdh: 4.0.3
      create-hash: 1.2.0
      create-hmac: 1.1.7
      diffie-hellman: 5.0.3
      inherits: 2.0.4
      pbkdf2: 3.0.17
      public-encrypt: 4.0.3
      randombytes: 2.1.0
      randomfill: 1.0.4
    dev: false
    resolution:
      integrity: sha512-fz4spIh+znjO2VjL+IdhEpRJ3YN6sMzITSBijk6FK2UvTqruSQW+/cCZTSNsMiZNvUeq0CqurF+dAbyiGOY6Wg==
  /currently-unhandled/0.4.1:
    dependencies:
      array-find-index: 1.0.2
    dev: false
    engines:
      node: '>=0.10.0'
    resolution:
      integrity: sha1-mI3zP+qxke95mmE2nddsF635V+o=
  /custom-event/1.0.1:
    dev: false
    resolution:
      integrity: sha1-XQKkaFCt8bSjF5RqOSj8y1v9BCU=
  /cyclist/1.0.1:
    dev: false
    resolution:
      integrity: sha1-WW6WmP0MgOEgOMK4LW6xs1tiJNk=
  /dashdash/1.14.1:
    dependencies:
      assert-plus: 1.0.0
    dev: false
    engines:
      node: '>=0.10'
    resolution:
      integrity: sha1-hTz6D3y+L+1d4gMmuN1YEDX24vA=
  /data-uri-to-buffer/1.2.0:
    dev: false
    resolution:
      integrity: sha512-vKQ9DTQPN1FLYiiEEOQ6IBGFqvjCa5rSK3cWMy/Nespm5d/x3dGFT9UBZnkLxCwua/IXBi2TYnwTEpsOvhC4UQ==
  /date-format/2.1.0:
    dev: false
    engines:
      node: '>=4.0'
    resolution:
      integrity: sha512-bYQuGLeFxhkxNOF3rcMtiZxvCBAquGzZm6oWA1oZ0g2THUzivaRhv8uOhdr19LmoobSOLoIAxeUK2RdbM8IFTA==
  /date-utils/1.2.21:
    dev: false
    engines:
      node: '>0.4.0'
    resolution:
      integrity: sha1-YfsWzcEnSzyayq/+n8ad+HIKK2Q=
  /dateformat/1.0.12:
    dependencies:
      get-stdin: 4.0.1
      meow: 3.7.0
    dev: false
    hasBin: true
    resolution:
      integrity: sha1-nxJLZ1lMk3/3BpMuSmQsyo27/uk=
  /death/1.1.0:
    dev: false
    resolution:
      integrity: sha1-AaqcQB7dknUFFEcLgmY5DGbGcxg=
  /debounce/1.2.0:
    dev: false
    resolution:
      integrity: sha512-mYtLl1xfZLi1m4RtQYlZgJUNQjl4ZxVnHzIR8nLLgi4q1YT8o/WM+MK/f8yfcc9s5Ir5zRaPZyZU6xs1Syoocg==
  /debug/2.6.9:
    dependencies:
      ms: 2.0.0
    dev: false
    resolution:
      integrity: sha512-bC7ElrdJaJnPbAP+1EotYvqZsb3ecl5wi6Bfi6BJTUcNowp6cvspg0jXznRTKDjm/E7AdgFBVeAPVMNcKGsHMA==
  /debug/3.1.0:
    dependencies:
      ms: 2.0.0
    dev: false
    resolution:
      integrity: sha512-OX8XqP7/1a9cqkxYw2yXss15f26NKWBpDXQd0/uK/KPqdQhxbPa994hnzjcE2VqQpDslf55723cKPUOGSmMY3g==
  /debug/3.2.6:
    dependencies:
      ms: 2.1.1
    dev: false
    resolution:
      integrity: sha512-mel+jf7nrtEl5Pn1Qx46zARXKDpBbvzezse7p7LqINmdoIk8PYP5SySaxEmYv6TZ0JyEKA1hsCId6DIhgITtWQ==
  /debug/4.1.1:
    dependencies:
      ms: 2.1.2
    dev: false
    resolution:
      integrity: sha512-pYAIzeRo8J6KPEaJ0VWOh5Pzkbw/RetuzehGM7QRRX5he4fPHx2rdKMB256ehJCkX+XRQm16eZLqLNS8RSZXZw==
  /decamelize-keys/1.1.0:
    dependencies:
      decamelize: 1.2.0
      map-obj: 1.0.1
    dev: false
    engines:
      node: '>=0.10.0'
    resolution:
      integrity: sha1-0XGoeTMlKAfrPLYdwcFEXQeN8tk=
  /decamelize/1.2.0:
    dev: false
    engines:
      node: '>=0.10.0'
    resolution:
      integrity: sha1-9lNNFRSCabIDUue+4m9QH5oZEpA=
  /decode-uri-component/0.2.0:
    dev: false
    engines:
      node: '>=0.10'
    resolution:
      integrity: sha1-6zkTMzRYd1y4TNGh+uBiEGu4dUU=
  /deep-assign/3.0.0:
    dependencies:
      is-obj: 1.0.1
    deprecated: Check out `lodash.merge` or `merge-options` instead.
    dev: false
    engines:
      node: '>=0.10.0'
    resolution:
      integrity: sha512-YX2i9XjJ7h5q/aQ/IM9PEwEnDqETAIYbggmdDB3HLTlSgo1CxPsj6pvhPG68rq6SVE0+p+6Ywsm5fTYNrYtBWw==
  /deep-eql/3.0.1:
    dependencies:
      type-detect: 4.0.8
    dev: false
    engines:
      node: '>=0.12'
    resolution:
      integrity: sha512-+QeIQyN5ZuO+3Uk5DYh6/1eKO0m0YmJFGNmFHGACpf1ClL1nmlV/p4gNgbl2pJGxgXb4faqo6UE+M5ACEMyVcw==
  /deep-is/0.1.3:
    dev: false
    resolution:
      integrity: sha1-s2nW+128E+7PUk+RsHD+7cNXzzQ=
  /default-require-extensions/2.0.0:
    dependencies:
      strip-bom: 3.0.0
    dev: false
    engines:
      node: '>=4'
    resolution:
      integrity: sha1-9fj7sYp9bVCyH2QfZJ67Uiz+JPc=
  /define-properties/1.1.3:
    dependencies:
      object-keys: 1.1.1
    dev: false
    engines:
      node: '>= 0.4'
    resolution:
      integrity: sha512-3MqfYKj2lLzdMSf8ZIZE/V+Zuy+BgD6f164e8K2w7dgnpKArBDerGYpM46IYYcjnkdPNMjPk9A6VFB8+3SKlXQ==
  /define-property/0.2.5:
    dependencies:
      is-descriptor: 0.1.6
    dev: false
    engines:
      node: '>=0.10.0'
    resolution:
      integrity: sha1-w1se+RjsPJkPmlvFe+BKrOxcgRY=
  /define-property/1.0.0:
    dependencies:
      is-descriptor: 1.0.2
    dev: false
    engines:
      node: '>=0.10.0'
    resolution:
      integrity: sha1-dp66rz9KY6rTr56NMEybvnm/sOY=
  /define-property/2.0.2:
    dependencies:
      is-descriptor: 1.0.2
      isobject: 3.0.1
    dev: false
    engines:
      node: '>=0.10.0'
    resolution:
      integrity: sha512-jwK2UV4cnPpbcG7+VRARKTZPUWowwXA8bzH5NP6ud0oeAxyYPuGZUAC7hMugpCdz4BeSZl2Dl9k66CHJ/46ZYQ==
  /degenerator/1.0.4:
    dependencies:
      ast-types: 0.13.2
      escodegen: 1.12.0
      esprima: 3.1.3
    dev: false
    resolution:
      integrity: sha1-/PSQo37OJmRk2cxDGrmMWBnO0JU=
  /delay/4.3.0:
    dev: false
    engines:
      node: '>=6'
    resolution:
      integrity: sha512-Lwaf3zVFDMBop1yDuFZ19F9WyGcZcGacsbdlZtWjQmM50tOcMntm1njF/Nb/Vjij3KaSvCF+sEYGKrrjObu2NA==
  /delayed-stream/1.0.0:
    dev: false
    engines:
      node: '>=0.4.0'
    resolution:
      integrity: sha1-3zrhmayt+31ECqrgsp4icrJOxhk=
  /depd/1.1.2:
    dev: false
    engines:
      node: '>= 0.6'
    resolution:
      integrity: sha1-m81S4UwJd2PnSbJ0xDRu0uVgtak=
  /des.js/1.0.1:
    dependencies:
      inherits: 2.0.4
      minimalistic-assert: 1.0.1
    dev: false
    resolution:
      integrity: sha512-Q0I4pfFrv2VPd34/vfLrFOoRmlYj3OV50i7fskps1jZWK1kApMWWT9G6RRUeYedLcBDIhnSDaUvJMb3AhUlaEA==
  /destroy/1.0.4:
    dev: false
    resolution:
      integrity: sha1-l4hXRCxEdJ5CBmE+N5RiBYJqvYA=
  /detect-file/1.0.0:
    dev: false
    engines:
      node: '>=0.10.0'
    resolution:
      integrity: sha1-8NZtA2cqglyxtzvbP+YjEMjlUrc=
  /detect-indent/4.0.0:
    dependencies:
      repeating: 2.0.1
    dev: false
    engines:
      node: '>=0.10.0'
    resolution:
      integrity: sha1-920GQ1LN9Docts5hnE7jqUdd4gg=
  /di/0.0.1:
    dev: false
    resolution:
      integrity: sha1-gGZJMmzqp8qjMG112YXqJ0i6kTw=
  /diff/3.5.0:
    dev: false
    engines:
      node: '>=0.3.1'
    resolution:
      integrity: sha512-A46qtFgd+g7pDZinpnwiRJtxbC1hpgf0uzP3iG89scHk0AUC7A1TGxf5OiiOUv/JMZR8GOt8hL900hV0bOy5xA==
  /diff/4.0.1:
    dev: false
    engines:
      node: '>=0.3.1'
    resolution:
      integrity: sha512-s2+XdvhPCOF01LRQBC8hf4vhbVmI2CGS5aZnxLJlT5FtdhPCDFq80q++zK2KlrVorVDdL5BOGZ/VfLrVtYNF+Q==
  /diffie-hellman/5.0.3:
    dependencies:
      bn.js: 4.11.8
      miller-rabin: 4.0.1
      randombytes: 2.1.0
    dev: false
    resolution:
      integrity: sha512-kqag/Nl+f3GwyK25fhUMYj81BUOrZ9IuJsjIcDE5icNM9FJHAVm3VcUDxdLPoQtTuUylWm6ZIknYJwwaPxsUzg==
  /disparity/3.0.0:
    dependencies:
      ansi-styles: 4.2.0
      diff: 4.0.1
    dev: false
    engines:
      node: '>=8'
    hasBin: true
    resolution:
      integrity: sha512-n94Rzbv2ambRaFzrnBf34IEiyOdIci7maRpMkoQWB6xFYGA7Nbs0Z5YQzMfTeyQeelv23nayqOcssBoc6rKrgw==
  /doctrine/3.0.0:
    dependencies:
      esutils: 2.0.3
    dev: false
    engines:
      node: '>=6.0.0'
    resolution:
      integrity: sha512-yS+Q5i3hBf7GBkd4KG8a7eBNNWNGLTaEwwYWUijIYM7zrlYDM0BFXHjjPWlWZ1Rg7UaddZeIDmi9jF3HmqiQ2w==
  /dom-serialize/2.2.1:
    dependencies:
      custom-event: 1.0.1
      ent: 2.2.0
      extend: 3.0.2
      void-elements: 2.0.1
    dev: false
    resolution:
      integrity: sha1-ViromZ9Evl6jB29UGdzVnrQ6yVs=
  /dom-walk/0.1.1:
    dev: false
    resolution:
      integrity: sha1-ZyIm3HTI95mtNTB9+TaroRrNYBg=
  /domain-browser/1.2.0:
    dev: false
    engines:
      node: '>=0.4'
      npm: '>=1.2'
    resolution:
      integrity: sha512-jnjyiM6eRyZl2H+W8Q/zLMA481hzi0eszAaBUzIVnmYVDBbnLxVNnfu1HgEBvCbL+71FrxMl3E6lpKH7Ge3OXA==
  /dotenv/8.2.0:
    dev: false
    engines:
      node: '>=8'
    resolution:
      integrity: sha512-8sJ78ElpbDJBHNeBzUbUVLsqKdccaa/BXF1uPTw3GrvQTBgrQrtObr2mUrE38vzYd8cEv+m/JBfDLioYcfXoaw==
  /duplexer2/0.0.2:
    dependencies:
      readable-stream: 1.1.14
    dev: false
    resolution:
      integrity: sha1-xhTc9n4vsUmVqRcR5aYX6KYKMds=
  /duplexify/3.7.1:
    dependencies:
      end-of-stream: 1.4.4
      inherits: 2.0.4
      readable-stream: 2.3.6
      stream-shift: 1.0.1
    dev: false
    resolution:
      integrity: sha512-07z8uv2wMyS51kKhD1KsdXJg5WQ6t93RneqRxUHnskXVtlYYkLqM0gqStQZ3pj073g687jPCHrqNfCzawLYh5g==
  /ecc-jsbn/0.1.2:
    dependencies:
      jsbn: 0.1.1
      safer-buffer: 2.1.2
    dev: false
    resolution:
      integrity: sha1-OoOpBOVDUyh4dMVkt1SThoSamMk=
  /ecdsa-sig-formatter/1.0.11:
    dependencies:
      safe-buffer: 5.2.0
    dev: false
    resolution:
      integrity: sha512-nagl3RYrbNv6kQkeJIpt6NJZy8twLB/2vtz6yN9Z4vRKHN4/QZJIEbqohALSgwKdnksuY3k5Addp5lg8sVoVcQ==
  /edge-launcher/1.2.2:
    dev: false
    resolution:
      integrity: sha1-60Cq+9Bnpup27/+rBke81VCbN7I=
  /ee-first/1.1.1:
    dev: false
    resolution:
      integrity: sha1-WQxhFWsK4vTwJVcyoViyZrxWsh0=
  /electron-to-chromium/1.3.322:
    dev: false
    resolution:
      integrity: sha512-Tc8JQEfGQ1MzfSzI/bTlSr7btJv/FFO7Yh6tanqVmIWOuNCu6/D1MilIEgLtmWqIrsv+o4IjpLAhgMBr/ncNAA==
  /elliptic/6.5.2:
    dependencies:
      bn.js: 4.11.8
      brorand: 1.1.0
      hash.js: 1.1.7
      hmac-drbg: 1.0.1
      inherits: 2.0.4
      minimalistic-assert: 1.0.1
      minimalistic-crypto-utils: 1.0.1
    dev: false
    resolution:
      integrity: sha512-f4x70okzZbIQl/NSRLkI/+tteV/9WqL98zx+SQ69KbXxmVrmjwsNUPn/gYJJ0sHvEak24cZgHIPegRePAtA/xw==
  /emoji-regex/7.0.3:
    dev: false
    resolution:
      integrity: sha512-CwBLREIQ7LvYFB0WyRvwhq5N5qPhc6PMjD6bYggFlI5YyDgl+0vxq5VHbMOFqLg7hfWzmu8T5Z1QofhmTIhItA==
  /emoji-regex/8.0.0:
    dev: false
    resolution:
      integrity: sha512-MSjYzcWNOA0ewAHpz0MxpYFvwg6yjy1NG3xteoqz644VCo/RPgnr1/GGt+ic3iJTzQ8Eu3TdM14SawnVUmGE6A==
  /emojis-list/2.1.0:
    dev: false
    engines:
      node: '>= 0.10'
    resolution:
      integrity: sha1-TapNnbAPmBmIDHn6RXrlsJof04k=
  /encodeurl/1.0.2:
    dev: false
    engines:
      node: '>= 0.8'
    resolution:
      integrity: sha1-rT/0yG7C0CkyL1oCw6mmBslbP1k=
  /end-of-stream/1.4.4:
    dependencies:
      once: 1.4.0
    dev: false
    resolution:
      integrity: sha512-+uw1inIHVPQoaVuHzRyXd21icM+cnt4CzD5rW+NC1wjOUSTOs+Te7FOv7AhN7vS9x/oIyhLP5PR1H+phQAHu5Q==
  /engine.io-client/3.2.1:
    dependencies:
      component-emitter: 1.2.1
      component-inherit: 0.0.3
      debug: 3.1.0
      engine.io-parser: 2.1.3
      has-cors: 1.1.0
      indexof: 0.0.1
      parseqs: 0.0.5
      parseuri: 0.0.5
      ws: 3.3.3
      xmlhttprequest-ssl: 1.5.5
      yeast: 0.1.2
    dev: false
    resolution:
      integrity: sha512-y5AbkytWeM4jQr7m/koQLc5AxpRKC1hEVUb/s1FUAWEJq5AzJJ4NLvzuKPuxtDi5Mq755WuDvZ6Iv2rXj4PTzw==
  /engine.io-parser/2.1.3:
    dependencies:
      after: 0.8.2
      arraybuffer.slice: 0.0.7
      base64-arraybuffer: 0.1.5
      blob: 0.0.5
      has-binary2: 1.0.3
    dev: false
    resolution:
      integrity: sha512-6HXPre2O4Houl7c4g7Ic/XzPnHBvaEmN90vtRO9uLmwtRqQmTOw0QMevL1TOfL2Cpu1VzsaTmMotQgMdkzGkVA==
  /engine.io/3.2.1:
    dependencies:
      accepts: 1.3.7
      base64id: 1.0.0
      cookie: 0.3.1
      debug: 3.1.0
      engine.io-parser: 2.1.3
      ws: 3.3.3
    dev: false
    resolution:
      integrity: sha512-+VlKzHzMhaU+GsCIg4AoXF1UdDFjHHwMmMKqMJNDNLlUlejz58FCy4LBqB2YVJskHGYl06BatYWKP2TVdVXE5w==
  /enhanced-resolve/4.1.0:
    dependencies:
      graceful-fs: 4.2.3
      memory-fs: 0.4.1
      tapable: 1.1.3
    dev: false
    engines:
      node: '>=6.9.0'
    resolution:
      integrity: sha512-F/7vkyTtyc/llOIn8oWclcB25KdRaiPBpZYDgJHgh/UHtpgT2p2eldQgtQnLtUvfMKPKxbRaQM/hHkvLHt1Vng==
  /enhanced-resolve/4.1.1:
    dependencies:
      graceful-fs: 4.2.3
      memory-fs: 0.5.0
      tapable: 1.1.3
    dev: false
    engines:
      node: '>=6.9.0'
    resolution:
      integrity: sha512-98p2zE+rL7/g/DzMHMTF4zZlCgeVdJ7yr6xzEpJRYwFYrGi9ANdn5DnJURg6RpBkyk60XYDnWIv51VfIhfNGuA==
  /ent/2.2.0:
    dev: false
    resolution:
      integrity: sha1-6WQhkyWiHQX0RGai9obtbOX13R0=
  /errno/0.1.7:
    dependencies:
      prr: 1.0.1
    dev: false
    hasBin: true
    resolution:
      integrity: sha512-MfrRBDWzIWifgq6tJj60gkAwtLNb6sQPlcFrSOflcP1aFmmruKQ2wRnze/8V6kgyz7H3FF8Npzv78mZ7XLLflg==
  /error-ex/1.3.2:
    dependencies:
      is-arrayish: 0.2.1
    dev: false
    resolution:
      integrity: sha512-7dFHNmqeFSEt2ZBsCriorKnn3Z2pj+fd9kmI6QoWw4//DL+icEBfc0U7qJCisqrTsKTjw4fNFy2pW9OqStD84g==
  /es-abstract/1.17.0-next.1:
    dependencies:
      es-to-primitive: 1.2.1
      function-bind: 1.1.1
      has: 1.0.3
      has-symbols: 1.0.1
      is-callable: 1.1.5
      is-regex: 1.0.5
      object-inspect: 1.7.0
      object-keys: 1.1.1
      object.assign: 4.1.0
      string.prototype.trimleft: 2.1.1
      string.prototype.trimright: 2.1.1
    dev: false
    engines:
      node: '>= 0.4'
    resolution:
      integrity: sha512-7MmGr03N7Rnuid6+wyhD9sHNE2n4tFSwExnU2lQl3lIo2ShXWGePY80zYaoMOmILWv57H0amMjZGHNzzGG70Rw==
  /es-to-primitive/1.2.1:
    dependencies:
      is-callable: 1.1.5
      is-date-object: 1.0.2
      is-symbol: 1.0.3
    dev: false
    engines:
      node: '>= 0.4'
    resolution:
      integrity: sha512-QCOllgZJtaUo9miYBcLChTUaHNjJF3PYs1VidD7AwiEj1kYxKeQTctLAezAOH5ZKRH0g2IgPn6KwB4IT8iRpvA==
  /es6-error/4.1.1:
    dev: false
    resolution:
      integrity: sha512-Um/+FxMr9CISWh0bi5Zv0iOD+4cFh5qLeks1qhAopKVAJw3drgKbKySikp7wGhDL0HPeaja0P5ULZrxLkniUVg==
  /es6-object-assign/1.1.0:
    dev: false
    resolution:
      integrity: sha1-wsNYJlYkfDnqEHyx5mUrb58kUjw=
  /es6-promise/4.2.8:
    dev: false
    resolution:
      integrity: sha512-HJDGx5daxeIvxdBxvG2cb9g4tEvwIk3i8+nhX0yGrYmZUzbkdg8QbDevheDB8gd0//uPj4c1EQua8Q+MViT0/w==
  /es6-promisify/5.0.0:
    dependencies:
      es6-promise: 4.2.8
    dev: false
    resolution:
      integrity: sha1-UQnWLz5W6pZ8S2NQWu8IKRyKUgM=
  /escape-goat/2.1.1:
    dev: false
    engines:
      node: '>=8'
    resolution:
      integrity: sha512-8/uIhbG12Csjy2JEW7D9pHbreaVaS/OpN3ycnyvElTdwM5n6GY6W6e2IPemfvGZeUMqZ9A/3GqIZMgKnBhAw/Q==
  /escape-html/1.0.3:
    dev: false
    resolution:
      integrity: sha1-Aljq5NPQwJdN4cFpGI7wBR0dGYg=
  /escape-quotes/1.0.2:
    dependencies:
      escape-string-regexp: 1.0.5
    dev: false
    resolution:
      integrity: sha1-tIltSmz4LdWzP0m3E0CMY4D2zZc=
  /escape-string-regexp/1.0.5:
    dev: false
    engines:
      node: '>=0.8.0'
    resolution:
      integrity: sha1-G2HAViGQqN/2rjuyzwIAyhMLhtQ=
  /escodegen/1.12.0:
    dependencies:
      esprima: 3.1.3
      estraverse: 4.3.0
      esutils: 2.0.3
      optionator: 0.8.3
    dev: false
    engines:
      node: '>=4.0'
    hasBin: true
    optionalDependencies:
      source-map: 0.6.1
    resolution:
      integrity: sha512-TuA+EhsanGcme5T3R0L80u4t8CpbXQjegRmf7+FPTJrtCTErXFeelblRgHQa1FofEzqYYJmJ/OqjTwREp9qgmg==
  /escodegen/1.8.1:
    dependencies:
      esprima: 2.7.3
      estraverse: 1.9.3
      esutils: 2.0.3
      optionator: 0.8.3
    dev: false
    engines:
      node: '>=0.12.0'
    hasBin: true
    optionalDependencies:
      source-map: 0.2.0
    resolution:
      integrity: sha1-WltTr0aTEQvrsIZ6o0MN07cKEBg=
  /eslint-config-prettier/6.7.0_eslint@6.7.2:
    dependencies:
      eslint: 6.7.2
      get-stdin: 6.0.0
    dev: false
    hasBin: true
    peerDependencies:
      eslint: '>=3.14.1'
    resolution:
      integrity: sha512-FamQVKM3jjUVwhG4hEMnbtsq7xOIDm+SY5iBPfR8gKsJoAB2IQnNF+bk1+8Fy44Nq7PPJaLvkRxILYdJWoguKQ==
  /eslint-plugin-no-null/1.0.2_eslint@6.7.2:
    dependencies:
      eslint: 6.7.2
    dev: false
    engines:
      node: '>=5.0.0'
    peerDependencies:
      eslint: '>=3.0.0'
    resolution:
      integrity: sha1-EjaoEjkTkKGHetQAfCbnRTQclR8=
  /eslint-plugin-no-only-tests/2.4.0:
    dev: false
    engines:
      node: '>=4.0.0'
    resolution:
      integrity: sha512-azP9PwQYfGtXJjW273nIxQH9Ygr+5/UyeW2wEjYoDtVYPI+WPKwbj0+qcAKYUXFZLRumq4HKkFaoDBAwBoXImQ==
  /eslint-plugin-promise/4.2.1:
    dev: false
    engines:
      node: '>=6'
    resolution:
      integrity: sha512-VoM09vT7bfA7D+upt+FjeBO5eHIJQBUWki1aPvB+vbNiHS3+oGIJGIeyBtKQTME6UPXXy3vV07OL1tHd3ANuDw==
  /eslint-scope/4.0.3:
    dependencies:
      esrecurse: 4.2.1
      estraverse: 4.3.0
    dev: false
    engines:
      node: '>=4.0.0'
    resolution:
      integrity: sha512-p7VutNr1O/QrxysMo3E45FjYDTeXBy0iTltPFNSqKAIfjDSXC+4dj+qfyuD8bfAXrW/y6lW3O76VaYNPKfpKrg==
  /eslint-scope/5.0.0:
    dependencies:
      esrecurse: 4.2.1
      estraverse: 4.3.0
    dev: false
    engines:
      node: '>=8.0.0'
    resolution:
      integrity: sha512-oYrhJW7S0bxAFDvWqzvMPRm6pcgcnWc4QnofCAqRTRfQC0JcwenzGglTtsLyIuuWFfkqDG9vz67cnttSd53djw==
  /eslint-utils/1.4.3:
    dependencies:
      eslint-visitor-keys: 1.1.0
    dev: false
    engines:
      node: '>=6'
    resolution:
      integrity: sha512-fbBN5W2xdY45KulGXmLHZ3c3FHfVYmKg0IrAKGOkT/464PQsx2UeIzfz1RmEci+KLm1bBaAzZAh8+/E+XAeZ8Q==
  /eslint-visitor-keys/1.1.0:
    dev: false
    engines:
      node: '>=4'
    resolution:
      integrity: sha512-8y9YjtM1JBJU/A9Kc+SbaOV4y29sSWckBwMHa+FGtVj5gN/sbnKDf6xJUl+8g7FAij9LVaP8C24DUiH/f/2Z9A==
  /eslint/6.7.2:
    dependencies:
      '@babel/code-frame': 7.5.5
      ajv: 6.10.2
      chalk: 2.4.2
      cross-spawn: 6.0.5
      debug: 4.1.1
      doctrine: 3.0.0
      eslint-scope: 5.0.0
      eslint-utils: 1.4.3
      eslint-visitor-keys: 1.1.0
      espree: 6.1.2
      esquery: 1.0.1
      esutils: 2.0.3
      file-entry-cache: 5.0.1
      functional-red-black-tree: 1.0.1
      glob-parent: 5.1.0
      globals: 12.3.0
      ignore: 4.0.6
      import-fresh: 3.2.1
      imurmurhash: 0.1.4
      inquirer: 7.0.1
      is-glob: 4.0.1
      js-yaml: 3.13.1
      json-stable-stringify-without-jsonify: 1.0.1
      levn: 0.3.0
      lodash: 4.17.15
      minimatch: 3.0.4
      mkdirp: 0.5.1
      natural-compare: 1.4.0
      optionator: 0.8.3
      progress: 2.0.3
      regexpp: 2.0.1
      semver: 6.3.0
      strip-ansi: 5.2.0
      strip-json-comments: 3.0.1
      table: 5.4.6
      text-table: 0.2.0
      v8-compile-cache: 2.1.0
    dev: false
    engines:
      node: ^8.10.0 || ^10.13.0 || >=11.10.1
    hasBin: true
    resolution:
      integrity: sha512-qMlSWJaCSxDFr8fBPvJM9kJwbazrhNcBU3+DszDW1OlEwKBBRWsJc7NJFelvwQpanHCR14cOLD41x8Eqvo3Nng==
  /esm/3.2.25:
    dev: false
    engines:
      node: '>=6'
    resolution:
      integrity: sha512-U1suiZ2oDVWv4zPO56S0NcR5QriEahGtdN2OR6FiOG4WJvcjBVFB0qI4+eKoWFH483PKGuLuu6V8Z4T5g63UVA==
  /espree/6.1.2:
    dependencies:
      acorn: 7.1.0
      acorn-jsx: 5.1.0_acorn@7.1.0
      eslint-visitor-keys: 1.1.0
    dev: false
    engines:
      node: '>=6.0.0'
    resolution:
      integrity: sha512-2iUPuuPP+yW1PZaMSDM9eyVf8D5P0Hi8h83YtZ5bPc/zHYjII5khoixIUTMO794NOY8F/ThF1Bo8ncZILarUTA==
  /esprima/2.7.3:
    dev: false
    engines:
      node: '>=0.10.0'
    hasBin: true
    resolution:
      integrity: sha1-luO3DVd59q1JzQMmc9HDEnZ7pYE=
  /esprima/3.1.3:
    dev: false
    engines:
      node: '>=4'
    hasBin: true
    resolution:
      integrity: sha1-/cpRzuYTOJXjyI1TXOSdv/YqRjM=
  /esprima/4.0.1:
    dev: false
    engines:
      node: '>=4'
    hasBin: true
    resolution:
      integrity: sha512-eGuFFw7Upda+g4p+QHvnW0RyTX/SVeJBDM/gCtMARO0cLuT2HcEKnTPvhjV6aGeqrCB/sbNop0Kszm0jsaWU4A==
  /esquery/1.0.1:
    dependencies:
      estraverse: 4.3.0
    dev: false
    engines:
      node: '>=0.6'
    resolution:
      integrity: sha512-SmiyZ5zIWH9VM+SRUReLS5Q8a7GxtRdxEBVZpm98rJM7Sb+A9DVCndXfkeFUd3byderg+EbDkfnevfCwynWaNA==
  /esrecurse/4.2.1:
    dependencies:
      estraverse: 4.3.0
    dev: false
    engines:
      node: '>=4.0'
    resolution:
      integrity: sha512-64RBB++fIOAXPw3P9cy89qfMlvZEXZkqqJkjqqXIvzP5ezRZjW+lPWjw35UX/3EhUPFYbg5ER4JYgDw4007/DQ==
  /estraverse/1.9.3:
    dev: false
    engines:
      node: '>=0.10.0'
    resolution:
      integrity: sha1-r2fy3JIlgkFZUJJgkaQAXSnJu0Q=
  /estraverse/4.3.0:
    dev: false
    engines:
      node: '>=4.0'
    resolution:
      integrity: sha512-39nnKffWz8xN1BU/2c79n9nB9HDzo0niYUqx6xyqUnyoAnQyyWpOTdZEeiCch8BBu515t4wp9ZmgVfVhn9EBpw==
  /estree-walker/0.5.2:
    dev: false
    resolution:
      integrity: sha512-XpCnW/AE10ws/kDAs37cngSkvgIR8aN3G0MS85m7dUpuK2EREo9VJ00uvw6Dg/hXEpfsE1I1TvJOJr+Z+TL+ig==
  /estree-walker/0.6.1:
    dev: false
    resolution:
      integrity: sha512-SqmZANLWS0mnatqbSfRP5g8OXZC12Fgg1IwNtLsyHDzJizORW4khDfjPqJZsemPWBB2uqykUah5YpQ6epsqC/w==
  /esutils/2.0.3:
    dev: false
    engines:
      node: '>=0.10.0'
    resolution:
      integrity: sha512-kVscqXk4OCp68SZ0dkgEKVi6/8ij300KBWTJq32P/dYeWTSwK41WyTxalN1eRmA5Z9UU/LX9D7FWSmV9SAYx6g==
  /etag/1.8.1:
    dev: false
    engines:
      node: '>= 0.6'
    resolution:
      integrity: sha1-Qa4u62XvpiJorr/qg6x9eSmbCIc=
  /eventemitter3/4.0.0:
    dev: false
    resolution:
      integrity: sha512-qerSRB0p+UDEssxTtm6EDKcE7W4OaoisfIMl4CngyEhjpYglocpNg6UEqCvemdGhosAsg4sO2dXJOdyBifPGCg==
  /events/3.0.0:
    dev: false
    engines:
      node: '>=0.8.x'
    resolution:
      integrity: sha512-Dc381HFWJzEOhQ+d8pkNon++bk9h6cdAoAj4iE6Q4y6xgTzySWXlKn05/TVNpjnfRqi/X0EpJEJohPjNI3zpVA==
  /evp_bytestokey/1.0.3:
    dependencies:
      md5.js: 1.3.5
      safe-buffer: 5.2.0
    dev: false
    resolution:
      integrity: sha512-/f2Go4TognH/KvCISP7OUsHn85hT9nUkxxA9BEWxFn+Oj9o8ZNLm/40hdlgSLyuOimsrTKLUMEorQexp/aPQeA==
  /execa/1.0.0:
    dependencies:
      cross-spawn: 6.0.5
      get-stream: 4.1.0
      is-stream: 1.1.0
      npm-run-path: 2.0.2
      p-finally: 1.0.0
      signal-exit: 3.0.2
      strip-eof: 1.0.0
    dev: false
    engines:
      node: '>=6'
    resolution:
      integrity: sha512-adbxcyWV46qiHyvSp50TKt05tB4tK3HcmF7/nxfAdhnox83seTDbwnaqKO4sXRy7roHAIFqJP/Rw/AuEbX61LA==
  /execa/3.4.0:
    dependencies:
      cross-spawn: 7.0.1
      get-stream: 5.1.0
      human-signals: 1.1.1
      is-stream: 2.0.0
      merge-stream: 2.0.0
      npm-run-path: 4.0.0
      onetime: 5.1.0
      p-finally: 2.0.1
      signal-exit: 3.0.2
      strip-final-newline: 2.0.0
    dev: false
    engines:
      node: ^8.12.0 || >=9.7.0
    resolution:
      integrity: sha512-r9vdGQk4bmCuK1yKQu1KTwcT2zwfWdbdaXfCtAh+5nU/4fSX+JAb7vZGvI5naJrQlvONrEB20jeruESI69530g==
  /expand-brackets/2.1.4:
    dependencies:
      debug: 2.6.9
      define-property: 0.2.5
      extend-shallow: 2.0.1
      posix-character-classes: 0.1.1
      regex-not: 1.0.2
      snapdragon: 0.8.2
      to-regex: 3.0.2
    dev: false
    engines:
      node: '>=0.10.0'
    resolution:
      integrity: sha1-t3c14xXOMPa27/D4OwQVGiJEliI=
  /expand-tilde/2.0.2:
    dependencies:
      homedir-polyfill: 1.0.3
    dev: false
    engines:
      node: '>=0.10.0'
    resolution:
      integrity: sha1-l+gBqgUt8CRU3kawK/YhZCzchQI=
  /express/4.17.1:
    dependencies:
      accepts: 1.3.7
      array-flatten: 1.1.1
      body-parser: 1.19.0
      content-disposition: 0.5.3
      content-type: 1.0.4
      cookie: 0.4.0
      cookie-signature: 1.0.6
      debug: 2.6.9
      depd: 1.1.2
      encodeurl: 1.0.2
      escape-html: 1.0.3
      etag: 1.8.1
      finalhandler: 1.1.2
      fresh: 0.5.2
      merge-descriptors: 1.0.1
      methods: 1.1.2
      on-finished: 2.3.0
      parseurl: 1.3.3
      path-to-regexp: 0.1.7
      proxy-addr: 2.0.5
      qs: 6.7.0
      range-parser: 1.2.1
      safe-buffer: 5.1.2
      send: 0.17.1
      serve-static: 1.14.1
      setprototypeof: 1.1.1
      statuses: 1.5.0
      type-is: 1.6.18
      utils-merge: 1.0.1
      vary: 1.1.2
    dev: false
    engines:
      node: '>= 0.10.0'
    resolution:
      integrity: sha512-mHJ9O79RqluphRrcw2X/GTh3k9tVv8YcoyY4Kkh4WDMUYKRZUq0h1o0w2rrrxBqM7VoeUVqgb27xlEMXTnYt4g==
  /extend-shallow/1.1.4:
    dependencies:
      kind-of: 1.1.0
    dev: false
    engines:
      node: '>=0.10.0'
    resolution:
      integrity: sha1-Gda/lN/AnXa6cR85uHLSH/TdkHE=
  /extend-shallow/2.0.1:
    dependencies:
      is-extendable: 0.1.1
    dev: false
    engines:
      node: '>=0.10.0'
    resolution:
      integrity: sha1-Ua99YUrZqfYQ6huvu5idaxxWiQ8=
  /extend-shallow/3.0.2:
    dependencies:
      assign-symbols: 1.0.0
      is-extendable: 1.0.1
    dev: false
    engines:
      node: '>=0.10.0'
    resolution:
      integrity: sha1-Jqcarwc7OfshJxcnRhMcJwQCjbg=
  /extend/3.0.2:
    dev: false
    resolution:
      integrity: sha512-fjquC59cD7CyW6urNXK0FBufkZcoiGG80wTuPujX590cB5Ttln20E2UB4S/WARVqhXffZl2LNgS+gQdPIIim/g==
  /external-editor/3.1.0:
    dependencies:
      chardet: 0.7.0
      iconv-lite: 0.4.24
      tmp: 0.0.33
    dev: false
    engines:
      node: '>=4'
    resolution:
      integrity: sha512-hMQ4CX1p1izmuLYyZqLMO/qGNw10wSv9QDCPfzXfyFrOaCSSoRfqE1Kf1s5an66J5JZC62NewG+mK49jOCtQew==
  /extglob/2.0.4:
    dependencies:
      array-unique: 0.3.2
      define-property: 1.0.0
      expand-brackets: 2.1.4
      extend-shallow: 2.0.1
      fragment-cache: 0.2.1
      regex-not: 1.0.2
      snapdragon: 0.8.2
      to-regex: 3.0.2
    dev: false
    engines:
      node: '>=0.10.0'
    resolution:
      integrity: sha512-Nmb6QXkELsuBr24CJSkilo6UHHgbekK5UiZgfE6UHD3Eb27YC6oD+bhcT+tJ6cl8dmsgdQxnWlcry8ksBIBLpw==
  /extract-zip/1.6.7:
    dependencies:
      concat-stream: 1.6.2
      debug: 2.6.9
      mkdirp: 0.5.1
      yauzl: 2.4.1
    dev: false
    hasBin: true
    resolution:
      integrity: sha1-qEC0uK9kAyZMjbV/Txp0Mz74H+k=
  /extsprintf/1.3.0:
    dev: false
    engines:
      '0': node >=0.6.0
    resolution:
      integrity: sha1-lpGEQOMEGnpBT4xS48V06zw+HgU=
  /fancy-log/1.3.3:
    dependencies:
      ansi-gray: 0.1.1
      color-support: 1.1.3
      parse-node-version: 1.0.1
      time-stamp: 1.1.0
    dev: false
    engines:
      node: '>= 0.10'
    resolution:
      integrity: sha512-k9oEhlyc0FrVh25qYuSELjr8oxsCoc4/LEZfg2iJJrfEk/tZL9bCoJE47gqAvI2m/AUjluCS4+3I0eTx8n3AEw==
  /fast-deep-equal/2.0.1:
    dev: false
    resolution:
      integrity: sha1-ewUhjd+WZ79/Nwv3/bLLFf3Qqkk=
  /fast-json-stable-stringify/2.1.0:
    dev: false
    resolution:
      integrity: sha512-lhd/wF+Lk98HZoTCtlVraHtfh5XYijIjalXck7saUtuanSDyLMxnHhSXEDJqHxD7msR8D0uCmqlkwjCV8xvwHw==
  /fast-levenshtein/2.0.6:
    dev: false
    resolution:
      integrity: sha1-PYpcZog6FqMMqGQ+hR8Zuqd5eRc=
  /fclone/1.0.11:
    dev: false
    resolution:
      integrity: sha1-EOhdo4v+p/xZk0HClu4ddyZu5kA=
  /fd-slicer/1.0.1:
    dependencies:
      pend: 1.2.0
    dev: false
    resolution:
      integrity: sha1-i1vL2ewyfFBBv5qwI/1nUPEXfmU=
  /fetch-mock/8.2.1_node-fetch@2.6.0:
    dependencies:
      babel-runtime: 6.26.0
<<<<<<< HEAD
      core-js: 3.6.1
=======
      core-js: 3.6.0
>>>>>>> 92f7e835
      glob-to-regexp: 0.4.1
      lodash.isequal: 4.5.0
      node-fetch: 2.6.0
      path-to-regexp: 2.4.0
      querystring: 0.2.0
      whatwg-url: 6.5.0
    dev: false
    engines:
      node: '>=4.0.0'
    peerDependencies:
      node-fetch: '*'
    peerDependenciesMeta:
      node-fetch:
        optional: true
    requiresBuild: true
    resolution:
      integrity: sha512-v4YRwlAYZQmj+z1geAMn1RRbrnLXA61JtYfj2HdVDFOguzc/wTBYkH1vi78HOUA3DY2GgCLkcD1aq9vLAO/OKA==
  /figgy-pudding/3.5.1:
    dev: false
    resolution:
      integrity: sha512-vNKxJHTEKNThjfrdJwHc7brvM6eVevuO5nTj6ez8ZQ1qbXTvGthucRF7S4vf2cr71QVnT70V34v0S1DyQsti0w==
  /figures/3.1.0:
    dependencies:
      escape-string-regexp: 1.0.5
    dev: false
    engines:
      node: '>=8'
    resolution:
      integrity: sha512-ravh8VRXqHuMvZt/d8GblBeqDMkdJMBdv/2KntFH+ra5MXkO7nxNKpzQ3n6QD/2da1kH0aWmNISdvhM7gl2gVg==
  /file-entry-cache/5.0.1:
    dependencies:
      flat-cache: 2.0.1
    dev: false
    engines:
      node: '>=4'
    resolution:
      integrity: sha512-bCg29ictuBaKUwwArK4ouCaqDgLZcysCFLmM/Yn/FDoqndh/9vNuQfXRDvTuXKLxfD/JtZQGKFT8MGcJBK644g==
  /file-uri-to-path/1.0.0:
    dev: false
    resolution:
      integrity: sha512-0Zt+s3L7Vf1biwWZ29aARiVYLx7iMGnEUl9x33fbB/j3jR81u/O2LbqK+Bm1CDSNDKVtJ/YjwY7TUd5SkeLQLw==
  /fill-range/4.0.0:
    dependencies:
      extend-shallow: 2.0.1
      is-number: 3.0.0
      repeat-string: 1.6.1
      to-regex-range: 2.1.1
    dev: false
    engines:
      node: '>=0.10.0'
    resolution:
      integrity: sha1-1USBHUKPmOsGpj3EAtJAPDKMOPc=
  /fill-range/7.0.1:
    dependencies:
      to-regex-range: 5.0.1
    dev: false
    engines:
      node: '>=8'
    resolution:
      integrity: sha512-qOo9F+dMUmC2Lcb4BbVvnKJxTPjCm+RRpe4gDuGrzkL7mEVl/djYSu2OdQ2Pa302N4oqkSg9ir6jaLWJ2USVpQ==
  /finalhandler/1.1.2:
    dependencies:
      debug: 2.6.9
      encodeurl: 1.0.2
      escape-html: 1.0.3
      on-finished: 2.3.0
      parseurl: 1.3.3
      statuses: 1.5.0
      unpipe: 1.0.0
    dev: false
    engines:
      node: '>= 0.8'
    resolution:
      integrity: sha512-aAWcW57uxVNrQZqFXjITpW3sIUQmHGG3qSb9mUah9MgMC4NeWhNOlNjXEYq3HjRAvL6arUviZGGJsBg6z0zsWA==
  /find-cache-dir/2.1.0:
    dependencies:
      commondir: 1.0.1
      make-dir: 2.1.0
      pkg-dir: 3.0.0
    dev: false
    engines:
      node: '>=6'
    resolution:
      integrity: sha512-Tq6PixE0w/VMFfCgbONnkiQIVol/JJL7nRMi20fqzA4NRs9AfeqMGeRdPi3wIhYkxjeBaWh2rxwapn5Tu3IqOQ==
  /find-up/1.1.2:
    dependencies:
      path-exists: 2.1.0
      pinkie-promise: 2.0.1
    dev: false
    engines:
      node: '>=0.10.0'
    resolution:
      integrity: sha1-ay6YIrGizgpgq2TWEOzK1TyyTQ8=
  /find-up/2.1.0:
    dependencies:
      locate-path: 2.0.0
    dev: false
    engines:
      node: '>=4'
    resolution:
      integrity: sha1-RdG35QbHF93UgndaK3eSCjwMV6c=
  /find-up/3.0.0:
    dependencies:
      locate-path: 3.0.0
    dev: false
    engines:
      node: '>=6'
    resolution:
      integrity: sha512-1yD6RmLI1XBfxugvORwlck6f75tYL+iR0jqwsOrOxMZyGYqUuDhJ0l4AXdO1iX/FTs9cBAMEk1gWSEx1kSbylg==
  /find-up/4.1.0:
    dependencies:
      locate-path: 5.0.0
      path-exists: 4.0.0
    dev: false
    engines:
      node: '>=8'
    resolution:
      integrity: sha512-PpOwAdQ/YlXQ2vj8a3h8IipDuYRi3wceVQQGYWxNINccq40Anw7BlsEXCMbt1Zt+OLA6Fq9suIpIWD0OsnISlw==
  /findup-sync/3.0.0:
    dependencies:
      detect-file: 1.0.0
      is-glob: 4.0.1
      micromatch: 3.1.10
      resolve-dir: 1.0.1
    dev: false
    engines:
      node: '>= 0.10'
    resolution:
      integrity: sha512-YbffarhcicEhOrm4CtrwdKBdCuz576RLdhJDsIfvNtxUuhdRet1qZcsMjqbePtAseKdAnDyM/IyXbu7PRPRLYg==
  /flat-cache/2.0.1:
    dependencies:
      flatted: 2.0.1
      rimraf: 2.6.3
      write: 1.0.3
    dev: false
    engines:
      node: '>=4'
    resolution:
      integrity: sha512-LoQe6yDuUMDzQAEH8sgmh4Md6oZnc/7PjtwjNFSzveXqSHt6ka9fPBuso7IGf9Rz4uqnSnWiFH2B/zj24a5ReA==
  /flat/4.1.0:
    dependencies:
      is-buffer: 2.0.4
    dev: false
    hasBin: true
    resolution:
      integrity: sha512-Px/TiLIznH7gEDlPXcUD4KnBusa6kR6ayRUVcnEAbreRIuhkqow/mun59BuRXwoYk7ZQOLW1ZM05ilIvK38hFw==
  /flatted/2.0.1:
    dev: false
    resolution:
      integrity: sha512-a1hQMktqW9Nmqr5aktAux3JMNqaucxGcjtjWnZLHX7yyPCmlSV3M54nGYbqT8K+0GhF3NBgmJCc3ma+WOgX8Jg==
  /flush-write-stream/1.1.1:
    dependencies:
      inherits: 2.0.4
      readable-stream: 2.3.6
    dev: false
    resolution:
      integrity: sha512-3Z4XhFZ3992uIq0XOqb9AreonueSYphE6oYbpt5+3u06JWklbsPkNv3ZKkP9Bz/r+1MWCaMoSQ28P85+1Yc77w==
  /folktale/2.3.2:
    dev: false
    resolution:
      integrity: sha512-+8GbtQBwEqutP0v3uajDDoN64K2ehmHd0cjlghhxh0WpcfPzAIjPA03e1VvHlxL02FVGR0A6lwXsNQKn3H1RNQ==
  /follow-redirects/1.5.10:
    dependencies:
      debug: 3.1.0
    dev: false
    engines:
      node: '>=4.0'
    resolution:
      integrity: sha512-0V5l4Cizzvqt5D44aTXbFZz+FtyXV1vrDN6qrelxtfYQKW0KO0W2T/hkE8xvGa/540LkZlkaUjO4ailYTFtHVQ==
  /follow-redirects/1.9.0:
    dependencies:
      debug: 3.2.6
    dev: false
    engines:
      node: '>=4.0'
    resolution:
      integrity: sha512-CRcPzsSIbXyVDl0QI01muNDu69S8trU4jArW9LpOt2WtC6LyUJetcIrmfHsRBx7/Jb6GHJUiuqyYxPooFfNt6A==
  /for-in/1.0.2:
    dev: false
    engines:
      node: '>=0.10.0'
    resolution:
      integrity: sha1-gQaNKVqBQuwKxybG4iAMMPttXoA=
  /foreground-child/1.5.6:
    dependencies:
      cross-spawn: 4.0.2
      signal-exit: 3.0.2
    dev: false
    resolution:
      integrity: sha1-T9ca0t/elnibmApcCilZN8svXOk=
  /forever-agent/0.6.1:
    dev: false
    resolution:
      integrity: sha1-+8cfDEGt6zf5bFd60e1C2P2sypE=
  /form-data/2.3.3:
    dependencies:
      asynckit: 0.4.0
      combined-stream: 1.0.8
      mime-types: 2.1.25
    dev: false
    engines:
      node: '>= 0.12'
    resolution:
      integrity: sha512-1lLKB2Mu3aGP1Q/2eCOx0fNbRMe7XdwktwOruhfqqd0rIJWwN4Dh+E3hrPSlDCXnSR7UtZ1N38rVXm+6+MEhJQ==
  /form-data/2.5.1:
    dependencies:
      asynckit: 0.4.0
      combined-stream: 1.0.8
      mime-types: 2.1.25
    dev: false
    engines:
      node: '>= 0.12'
    resolution:
      integrity: sha512-m21N3WOmEEURgk6B9GLOE4RuWOFf28Lhh9qGYeNlGq4VDXUlJy2th2slBNU8Gp8EzloYZOibZJ7t5ecIrFSjVA==
  /form-data/3.0.0:
    dependencies:
      asynckit: 0.4.0
      combined-stream: 1.0.8
      mime-types: 2.1.25
    dev: false
    engines:
      node: '>= 6'
    resolution:
      integrity: sha512-CKMFDglpbMi6PyN+brwB9Q/GOw0eAnsrEZDgcsH5Krhz5Od/haKHAX0NmQfha2zPPz0JpWzA7GJHGSnvCRLWsg==
  /forwarded/0.1.2:
    dev: false
    engines:
      node: '>= 0.6'
    resolution:
      integrity: sha1-mMI9qxF1ZXuMBXPozszZGw/xjIQ=
  /fragment-cache/0.2.1:
    dependencies:
      map-cache: 0.2.2
    dev: false
    engines:
      node: '>=0.10.0'
    resolution:
      integrity: sha1-QpD60n8T6Jvn8zeZxrxaCr//DRk=
  /fresh/0.5.2:
    dev: false
    engines:
      node: '>= 0.6'
    resolution:
      integrity: sha1-PYyt2Q2XZWn6g1qx+OSyOhBWBac=
  /from2/2.3.0:
    dependencies:
      inherits: 2.0.4
      readable-stream: 2.3.6
    dev: false
    resolution:
      integrity: sha1-i/tVAr3kpNNs/e6gB/zKIdfjgq8=
  /fs-extra/7.0.1:
    dependencies:
      graceful-fs: 4.2.3
      jsonfile: 4.0.0
      universalify: 0.1.2
    dev: false
    engines:
      node: '>=6 <7 || >=8'
    resolution:
      integrity: sha512-YJDaCJZEnBmcbw13fvdAM9AwNOJwOzrE4pqMqBq5nFiEqXUqHwlK4B+3pUw6JNvfSPtX05xFHtYy/1ni01eGCw==
  /fs-extra/8.1.0:
    dependencies:
      graceful-fs: 4.2.3
      jsonfile: 4.0.0
      universalify: 0.1.2
    dev: false
    engines:
      node: '>=6 <7 || >=8'
    resolution:
      integrity: sha512-yhlQgA6mnOJUKOsRUFsgJdQCvkKhcz8tlZG5HBQfReYZy46OwLcY+Zia0mtdHsOo9y/hP+CxMN0TU9QxoOtG4g==
  /fs-write-stream-atomic/1.0.10:
    dependencies:
      graceful-fs: 4.2.3
      iferr: 0.1.5
      imurmurhash: 0.1.4
      readable-stream: 2.3.6
    dev: false
    resolution:
      integrity: sha1-tH31NJPvkR33VzHnCp3tAYnbQMk=
  /fs.realpath/1.0.0:
    dev: false
    resolution:
      integrity: sha1-FQStJSMVjKpA20onh8sBQRmU6k8=
  /fsevents/1.2.11:
    bundledDependencies:
      - node-pre-gyp
    dependencies:
      bindings: 1.5.0
      nan: 2.14.0
    dev: false
    engines:
      node: '>=4.0'
    optional: true
    requiresBuild: true
    resolution:
      integrity: sha512-+ux3lx6peh0BpvY0JebGyZoiR4D+oYzdPZMKJwkZ+sFkNJzpL7tXc/wehS49gUAxg3tmMHPHZkA8JU2rhhgDHw==
  /fsevents/2.1.2:
    dev: false
    engines:
      node: ^8.16.0 || ^10.6.0 || >=11.0.0
    optional: true
    resolution:
      integrity: sha512-R4wDiBwZ0KzpgOWetKDug1FZcYhqYnUYKtfZYt4mD5SBz76q0KR4Q9o7GIPamsVPGmW3EYPPJ0dOOjvx32ldZA==
  /ftp/0.3.10:
    dependencies:
      readable-stream: 1.1.14
      xregexp: 2.0.0
    dev: false
    engines:
      node: '>=0.8.0'
    resolution:
      integrity: sha1-kZfYYa2BQvPmPVqDv+TFn3MwiF0=
  /function-bind/1.1.1:
    dev: false
    resolution:
      integrity: sha512-yIovAzMX49sF8Yl58fSCWJ5svSLuaibPxXQJFLmBObTuCr0Mf1KiPopGM9NiFjiYBCbfaa2Fh6breQ6ANVTI0A==
  /functional-red-black-tree/1.0.1:
    dev: false
    resolution:
      integrity: sha1-GwqzvVU7Kg1jmdKcDj6gslIHgyc=
  /get-caller-file/2.0.5:
    dev: false
    engines:
      node: 6.* || 8.* || >= 10.*
    resolution:
      integrity: sha512-DyFP3BM/3YHTQOCUL/w0OZHR0lpKeGrxotcHWcqNEdnltqFwXVfhEBQ94eIo34AfQpo0rGki4cyIiftY06h2Fg==
  /get-func-name/2.0.0:
    dev: false
    resolution:
      integrity: sha1-6td0q+5y4gQJQzoGY2YCPdaIekE=
  /get-stdin/4.0.1:
    dev: false
    engines:
      node: '>=0.10.0'
    resolution:
      integrity: sha1-uWjGsKBDhDJJAui/Gl3zJXmkUP4=
  /get-stdin/6.0.0:
    dev: false
    engines:
      node: '>=4'
    resolution:
      integrity: sha512-jp4tHawyV7+fkkSKyvjuLZswblUtz+SQKzSWnBbii16BuZksJlU1wuBYXY75r+duh/llF1ur6oNwi+2ZzjKZ7g==
  /get-stream/4.1.0:
    dependencies:
      pump: 3.0.0
    dev: false
    engines:
      node: '>=6'
    resolution:
      integrity: sha512-GMat4EJ5161kIy2HevLlr4luNjBgvmj413KaQA7jt4V8B4RDsfpHk7WQ9GVqfYyyx8OS/L66Kox+rJRNklLK7w==
  /get-stream/5.1.0:
    dependencies:
      pump: 3.0.0
    dev: false
    engines:
      node: '>=8'
    resolution:
      integrity: sha512-EXr1FOzrzTfGeL0gQdeFEvOMm2mzMOglyiOXSTpPC+iAjAKftbr3jpCMWynogwYnM+eSj9sHGc6wjIcDvYiygw==
  /get-uri/2.0.4:
    dependencies:
      data-uri-to-buffer: 1.2.0
      debug: 2.6.9
      extend: 3.0.2
      file-uri-to-path: 1.0.0
      ftp: 0.3.10
      readable-stream: 2.3.6
    dev: false
    resolution:
      integrity: sha512-v7LT/s8kVjs+Tx0ykk1I+H/rbpzkHvuIq87LmeXptcf5sNWm9uQiwjNAt94SJPA1zOlCntmnOlJvVWKmzsxG8Q==
  /get-value/2.0.6:
    dev: false
    engines:
      node: '>=0.10.0'
    resolution:
      integrity: sha1-3BXKHGcjh8p2vTesCjlbogQqLCg=
  /getpass/0.1.7:
    dependencies:
      assert-plus: 1.0.0
    dev: false
    resolution:
      integrity: sha1-Xv+OPmhNVprkyysSgmBOi6YhSfo=
  /glob-parent/3.1.0:
    dependencies:
      is-glob: 3.1.0
      path-dirname: 1.0.2
    dev: false
    resolution:
      integrity: sha1-nmr2KZ2NO9K9QEMIMr0RPfkGxa4=
  /glob-parent/5.1.0:
    dependencies:
      is-glob: 4.0.1
    dev: false
    engines:
      node: '>= 6'
    resolution:
      integrity: sha512-qjtRgnIVmOfnKUE3NJAQEdk+lKrxfw8t5ke7SXtfMTHcjsBfOfWXCQfdb30zfDoZQ2IRSIiidmjtbHZPZ++Ihw==
  /glob-to-regexp/0.4.1:
    dev: false
    resolution:
      integrity: sha512-lkX1HJXwyMcprw/5YUZc2s7DrpAiHB21/V+E1rHUrVNokkvB6bqMzT0VfV6/86ZNabt1k14YOIaT7nDvOX3Iiw==
  /glob/5.0.15:
    dependencies:
      inflight: 1.0.6
      inherits: 2.0.4
      minimatch: 3.0.4
      once: 1.4.0
      path-is-absolute: 1.0.1
    dev: false
    resolution:
      integrity: sha1-G8k2ueAvSmA/zCIuz3Yz0wuLk7E=
  /glob/7.1.3:
    dependencies:
      fs.realpath: 1.0.0
      inflight: 1.0.6
      inherits: 2.0.4
      minimatch: 3.0.4
      once: 1.4.0
      path-is-absolute: 1.0.1
    dev: false
    resolution:
      integrity: sha512-vcfuiIxogLV4DlGBHIUOwI0IbrJ8HWPc4MU7HzviGeNho/UJDfi6B5p3sHeWIQ0KGIU0Jpxi5ZHxemQfLkkAwQ==
  /glob/7.1.6:
    dependencies:
      fs.realpath: 1.0.0
      inflight: 1.0.6
      inherits: 2.0.4
      minimatch: 3.0.4
      once: 1.4.0
      path-is-absolute: 1.0.1
    dev: false
    resolution:
      integrity: sha512-LwaxwyZ72Lk7vZINtNNrywX0ZuLyStrdDtabefZKAY5ZGJhVtgdznluResxNmPitE0SAO+O26sWTHeKSI2wMBA==
  /global-modules/1.0.0:
    dependencies:
      global-prefix: 1.0.2
      is-windows: 1.0.2
      resolve-dir: 1.0.1
    dev: false
    engines:
      node: '>=0.10.0'
    resolution:
      integrity: sha512-sKzpEkf11GpOFuw0Zzjzmt4B4UZwjOcG757PPvrfhxcLFbq0wpsgpOqxpxtxFiCG4DtG93M6XRVbF2oGdev7bg==
  /global-modules/2.0.0:
    dependencies:
      global-prefix: 3.0.0
    dev: false
    engines:
      node: '>=6'
    resolution:
      integrity: sha512-NGbfmJBp9x8IxyJSd1P+otYK8vonoJactOogrVfFRIAEY1ukil8RSKDz2Yo7wh1oihl51l/r6W4epkeKJHqL8A==
  /global-prefix/1.0.2:
    dependencies:
      expand-tilde: 2.0.2
      homedir-polyfill: 1.0.3
      ini: 1.3.5
      is-windows: 1.0.2
      which: 1.3.1
    dev: false
    engines:
      node: '>=0.10.0'
    resolution:
      integrity: sha1-2/dDxsFJklk8ZVVoy2btMsASLr4=
  /global-prefix/3.0.0:
    dependencies:
      ini: 1.3.5
      kind-of: 6.0.2
      which: 1.3.1
    dev: false
    engines:
      node: '>=6'
    resolution:
      integrity: sha512-awConJSVCHVGND6x3tmMaKcQvwXLhjdkmomy2W+Goaui8YPgYgXJZewhg3fWC+DlfqqQuWg8AwqjGTD2nAPVWg==
  /global/4.4.0:
    dependencies:
      min-document: 2.19.0
      process: 0.11.10
    dev: false
    resolution:
      integrity: sha512-wv/LAoHdRE3BeTGz53FAamhGlPLhlssK45usmGFThIi4XqnBmjKQ16u+RNbP7WvigRZDxUsM0J3gcQ5yicaL0w==
  /globals/11.12.0:
    dev: false
    engines:
      node: '>=4'
    resolution:
      integrity: sha512-WOBp/EEGUiIsJSp7wcv/y6MO+lV9UoncWqxuFfm8eBwzWNgyfBd6Gz+IeKQ9jCmyhoH99g15M3T+QaVHFjizVA==
  /globals/12.3.0:
    dependencies:
      type-fest: 0.8.1
    dev: false
    engines:
      node: '>=8'
    resolution:
      integrity: sha512-wAfjdLgFsPZsklLJvOBUBmzYE8/CwhEqSBEMRXA3qxIiNtyqvjYurAtIfDh6chlEPUfmTY3MnZh5Hfh4q0UlIw==
  /globals/9.18.0:
    dev: false
    engines:
      node: '>=0.10.0'
    resolution:
      integrity: sha512-S0nG3CLEQiY/ILxqtztTWH/3iRRdyBLw6KMDxnKMchrtbj2OFmehVh0WUCfW3DUrIgx/qFrJPICrq4Z4sTR9UQ==
  /glogg/1.0.2:
    dependencies:
      sparkles: 1.0.1
    dev: false
    engines:
      node: '>= 0.10'
    resolution:
      integrity: sha512-5mwUoSuBk44Y4EshyiqcH95ZntbDdTQqA3QYSrxmzj28Ai0vXBGMH1ApSANH14j2sIRtqCEyg6PfsuP7ElOEDA==
  /graceful-fs/4.2.3:
    dev: false
    resolution:
      integrity: sha512-a30VEBm4PEdx1dRB7MFK7BejejvCvBronbLjht+sHuGYj8PHs7M/5Z+rt5lw551vZ7yfTCj4Vuyy3mSJytDWRQ==
  /growl/1.10.5:
    dev: false
    engines:
      node: '>=4.x'
    resolution:
      integrity: sha512-qBr4OuELkhPenW6goKVXiv47US3clb3/IbuWF9KNKEijAy9oeHxU9IgzjvJhHkUzhaj7rOUD7+YGWqUjLp5oSA==
  /guid-typescript/1.0.9:
    dev: false
    resolution:
      integrity: sha512-Y8T4vYhEfwJOTbouREvG+3XDsjr8E3kIr7uf+JZ0BYloFsttiHU0WfvANVsR7TxNUJa/WpCnw/Ino/p+DeBhBQ==
  /gulp-util/3.0.7:
    dependencies:
      array-differ: 1.0.0
      array-uniq: 1.0.3
      beeper: 1.1.1
      chalk: 1.1.3
      dateformat: 1.0.12
      fancy-log: 1.3.3
      gulplog: 1.0.0
      has-gulplog: 0.1.0
      lodash._reescape: 3.0.0
      lodash._reevaluate: 3.0.0
      lodash._reinterpolate: 3.0.0
      lodash.template: 3.6.2
      minimist: 1.2.0
      multipipe: 0.1.2
      object-assign: 3.0.0
      replace-ext: 0.0.1
      through2: 2.0.1
      vinyl: 0.5.3
    deprecated: 'gulp-util is deprecated - replace it, following the guidelines at https://medium.com/gulpjs/gulp-util-ca3b1f9f9ac5'
    dev: false
    engines:
      node: '>=0.10'
    resolution:
      integrity: sha1-eJJcS4+LSQBawBoBHFV+YhiUHLs=
  /gulplog/1.0.0:
    dependencies:
      glogg: 1.0.2
    dev: false
    engines:
      node: '>= 0.10'
    resolution:
      integrity: sha1-4oxNRdBey77YGDY86PnFkmIp/+U=
  /handlebars/4.5.3:
    dependencies:
      neo-async: 2.6.1
      optimist: 0.6.1
      source-map: 0.6.1
    dev: false
    engines:
      node: '>=0.4.7'
    hasBin: true
    optionalDependencies:
      uglify-js: 3.7.2
    resolution:
      integrity: sha512-3yPecJoJHK/4c6aZhSvxOyG4vJKDshV36VHp0iVCDVh7o9w2vwi3NSnL2MMPj3YdduqaBcu7cGbggJQM0br9xA==
  /har-schema/2.0.0:
    dev: false
    engines:
      node: '>=4'
    resolution:
      integrity: sha1-qUwiJOvKwEeCoNkDVSHyRzW37JI=
  /har-validator/5.1.3:
    dependencies:
      ajv: 6.10.2
      har-schema: 2.0.0
    dev: false
    engines:
      node: '>=6'
    resolution:
      integrity: sha512-sNvOCzEQNr/qrvJgc3UG/kD4QtlHycrzwS+6mfTrrSq97BvaYcPZZI1ZSqGSPR73Cxn4LKTD4PttRwfU7jWq5g==
  /has-ansi/2.0.0:
    dependencies:
      ansi-regex: 2.1.1
    dev: false
    engines:
      node: '>=0.10.0'
    resolution:
      integrity: sha1-NPUEnOHs3ysGSa8+8k5F7TVBbZE=
  /has-binary2/1.0.3:
    dependencies:
      isarray: 2.0.1
    dev: false
    resolution:
      integrity: sha512-G1LWKhDSvhGeAQ8mPVQlqNcOB2sJdwATtZKl2pDKKHfpf/rYj24lkinxf69blJbnsvtqqNU+L3SL50vzZhXOnw==
  /has-cors/1.1.0:
    dev: false
    resolution:
      integrity: sha1-XkdHk/fqmEPRu5nCPu9J/xJv/zk=
  /has-flag/1.0.0:
    dev: false
    engines:
      node: '>=0.10.0'
    resolution:
      integrity: sha1-nZ55MWXOAXoA8AQYxD+UKnsdEfo=
  /has-flag/3.0.0:
    dev: false
    engines:
      node: '>=4'
    resolution:
      integrity: sha1-tdRU3CGZriJWmfNGfloH87lVuv0=
  /has-glob/1.0.0:
    dependencies:
      is-glob: 3.1.0
    dev: false
    engines:
      node: '>=0.10.0'
    resolution:
      integrity: sha1-mqqe7b/7G6OZCnsAEPtnjuAIEgc=
  /has-gulplog/0.1.0:
    dependencies:
      sparkles: 1.0.1
    dev: false
    engines:
      node: '>= 0.10'
    resolution:
      integrity: sha1-ZBTIKRNpfaUVkDl9r7EvIpZ4Ec4=
  /has-only/1.1.1:
    dev: false
    engines:
      node: '>=6'
    resolution:
      integrity: sha512-3GuFy9rDw0xvovCHb4SOKiRImbZ+a8boFBUyGNRPVd2mRyQOzYdau5G9nodUXC1ZKYN59hrHFkW1lgBQscYfTg==
  /has-symbols/1.0.1:
    dev: false
    engines:
      node: '>= 0.4'
    resolution:
      integrity: sha512-PLcsoqu++dmEIZB+6totNFKq/7Do+Z0u4oT0zKOJNl3lYK6vGwwu2hjHs+68OEZbTjiUE9bgOABXbP/GvrS0Kg==
  /has-value/0.3.1:
    dependencies:
      get-value: 2.0.6
      has-values: 0.1.4
      isobject: 2.1.0
    dev: false
    engines:
      node: '>=0.10.0'
    resolution:
      integrity: sha1-ex9YutpiyoJ+wKIHgCVlSEWZXh8=
  /has-value/1.0.0:
    dependencies:
      get-value: 2.0.6
      has-values: 1.0.0
      isobject: 3.0.1
    dev: false
    engines:
      node: '>=0.10.0'
    resolution:
      integrity: sha1-GLKB2lhbHFxR3vJMkw7SmgvmsXc=
  /has-values/0.1.4:
    dev: false
    engines:
      node: '>=0.10.0'
    resolution:
      integrity: sha1-bWHeldkd/Km5oCCJrThL/49it3E=
  /has-values/1.0.0:
    dependencies:
      is-number: 3.0.0
      kind-of: 4.0.0
    dev: false
    engines:
      node: '>=0.10.0'
    resolution:
      integrity: sha1-lbC2P+whRmGab+V/51Yo1aOe/k8=
  /has/1.0.3:
    dependencies:
      function-bind: 1.1.1
    dev: false
    engines:
      node: '>= 0.4.0'
    resolution:
      integrity: sha512-f2dvO0VU6Oej7RkWJGrehjbzMAjFp5/VKPp5tTpWIV4JHHZK1/BxbFRtf/siA2SWTe09caDmVtYYzWEIbBS4zw==
  /hash-base/3.0.4:
    dependencies:
      inherits: 2.0.4
      safe-buffer: 5.2.0
    dev: false
    engines:
      node: '>=4'
    resolution:
      integrity: sha1-X8hoaEfs1zSZQDMZprCj8/auSRg=
  /hash.js/1.1.7:
    dependencies:
      inherits: 2.0.4
      minimalistic-assert: 1.0.1
    dev: false
    resolution:
      integrity: sha512-taOaskGt4z4SOANNseOviYDvjEJinIkRgmp7LbKP2YTTmVxWBl87s/uzK9r+44BclBSp2X7K1hqeNfz9JbBeXA==
  /hasha/3.0.0:
    dependencies:
      is-stream: 1.1.0
    dev: false
    engines:
      node: '>=4'
    resolution:
      integrity: sha1-UqMvq4Vp1BymmmH/GiFPjrfIvTk=
  /he/1.2.0:
    dev: false
    hasBin: true
    resolution:
      integrity: sha512-F/1DnUGPopORZi0ni+CvrCgHQ5FyEAHRLSApuYWMmrbSwoN2Mn/7k+Gl38gJnR7yyDZk6WLXwiGod1JOWNDKGw==
  /highlight.js/9.17.1:
    dependencies:
      handlebars: 4.5.3
    dev: false
    resolution:
      integrity: sha512-TA2/doAur5Ol8+iM3Ov7qy3jYcr/QiJ2eDTdRF4dfbjG7AaaB99J5G+zSl11ljbl6cIcahgPY6SKb3sC3EJ0fw==
  /hmac-drbg/1.0.1:
    dependencies:
      hash.js: 1.1.7
      minimalistic-assert: 1.0.1
      minimalistic-crypto-utils: 1.0.1
    dev: false
    resolution:
      integrity: sha1-0nRXAQJabHdabFRXk+1QL8DGSaE=
  /home-or-tmp/2.0.0:
    dependencies:
      os-homedir: 1.0.2
      os-tmpdir: 1.0.2
    dev: false
    engines:
      node: '>=0.10.0'
    resolution:
      integrity: sha1-42w/LSyufXRqhX440Y1fMqeILbg=
  /homedir-polyfill/1.0.3:
    dependencies:
      parse-passwd: 1.0.0
    dev: false
    engines:
      node: '>=0.10.0'
    resolution:
      integrity: sha512-eSmmWE5bZTK2Nou4g0AI3zZ9rswp7GRKoKXS1BLUkvPviOqs4YTN1djQIqrXy9k5gEtdLPy86JjRwsNM9tnDcA==
  /hosted-git-info/2.8.5:
    dev: false
    resolution:
      integrity: sha512-kssjab8CvdXfcXMXVcvsXum4Hwdq9XGtRD3TteMEvEbq0LXyiNQr6AprqKqfeaDXze7SxWvRxdpwE6ku7ikLkg==
  /http-errors/1.7.2:
    dependencies:
      depd: 1.1.2
      inherits: 2.0.3
      setprototypeof: 1.1.1
      statuses: 1.5.0
      toidentifier: 1.0.0
    dev: false
    engines:
      node: '>= 0.6'
    resolution:
      integrity: sha512-uUQBt3H/cSIVfch6i1EuPNy/YsRSOUBXTVfZ+yR7Zjez3qjBz6i9+i4zjNaoqcoFVI4lQJ5plg63TvGfRSDCRg==
  /http-errors/1.7.3:
    dependencies:
      depd: 1.1.2
      inherits: 2.0.4
      setprototypeof: 1.1.1
      statuses: 1.5.0
      toidentifier: 1.0.0
    dev: false
    engines:
      node: '>= 0.6'
    resolution:
      integrity: sha512-ZTTX0MWrsQ2ZAhA1cejAwDLycFsd7I7nVtnkT3Ol0aqodaKW+0CTZDQ1uBv5whptCnc8e8HeRRJxRs0kmm/Qfw==
  /http-proxy-agent/2.1.0:
    dependencies:
      agent-base: 4.3.0
      debug: 3.1.0
    dev: false
    engines:
      node: '>= 4.5.0'
    resolution:
      integrity: sha512-qwHbBLV7WviBl0rQsOzH6o5lwyOIvwp/BdFnvVxXORldu5TmjFfjzBcWUWS5kWAZhmv+JtiDhSuQCp4sBfbIgg==
  /http-proxy/1.18.0:
    dependencies:
      eventemitter3: 4.0.0
      follow-redirects: 1.9.0
      requires-port: 1.0.0
    dev: false
    engines:
      node: '>=6.0.0'
    resolution:
      integrity: sha512-84I2iJM/n1d4Hdgc6y2+qY5mDaz2PUVjlg9znE9byl+q0uC3DeByqBGReQu5tpLK0TAqTIXScRUV+dg7+bUPpQ==
  /http-signature/1.2.0:
    dependencies:
      assert-plus: 1.0.0
      jsprim: 1.4.1
      sshpk: 1.16.1
    dev: false
    engines:
      node: '>=0.8'
      npm: '>=1.3.7'
    resolution:
      integrity: sha1-muzZJRFHcvPZW2WmCruPfBj7rOE=
  /https-browserify/1.0.0:
    dev: false
    resolution:
      integrity: sha1-7AbBDgo0wPL68Zn3/X/Hj//QPHM=
  /https-proxy-agent/3.0.1:
    dependencies:
      agent-base: 4.3.0
      debug: 3.2.6
    dev: false
    engines:
      node: '>= 4.5.0'
    resolution:
      integrity: sha512-+ML2Rbh6DAuee7d07tYGEKOEi2voWPUGan+ExdPbPW6Z3svq+JCqr0v8WmKPOkz1vOVykPCBSuobe7G8GJUtVg==
  /human-signals/1.1.1:
    dev: false
    engines:
      node: '>=8.12.0'
    resolution:
      integrity: sha512-SEQu7vl8KjNL2eoGBLF3+wAjpsNfA9XMlXAYj/3EdaNfAlxKthD1xjEQfGOUhllCGGJVNY34bRr6lPINhNjyZw==
  /iconv-lite/0.4.24:
    dependencies:
      safer-buffer: 2.1.2
    dev: false
    engines:
      node: '>=0.10.0'
    resolution:
      integrity: sha512-v3MXnZAcvnywkTUEZomIActle7RXXeedOR31wwl7VlyoXO4Qi9arvSenNQWne1TcRwhCL1HwLI21bEqdpj8/rA==
  /ieee754/1.1.13:
    dev: false
    resolution:
      integrity: sha512-4vf7I2LYV/HaWerSo3XmlMkp5eZ83i+/CDluXi/IGTs/O1sejBNhTtnxzmRZfvOUqj7lZjqHkeTvpgSFDlWZTg==
  /iferr/0.1.5:
    dev: false
    resolution:
      integrity: sha1-xg7taebY/bazEEofy8ocGS3FtQE=
  /ignore/4.0.6:
    dev: false
    engines:
      node: '>= 4'
    resolution:
      integrity: sha512-cyFDKrqc/YdcWFniJhzI42+AzS+gNwmUzOSFcRCQYwySuBBBy/KjuxWLZ/FHEH6Moq1NizMOBWyTcv8O4OZIMg==
  /import-fresh/3.2.1:
    dependencies:
      parent-module: 1.0.1
      resolve-from: 4.0.0
    dev: false
    engines:
      node: '>=6'
    resolution:
      integrity: sha512-6e1q1cnWP2RXD9/keSkxHScg508CdXqXWgWBaETNhyuBFz+kUZlKboh+ISK+bU++DmbHimVBrOz/zzPe0sZ3sQ==
  /import-local/2.0.0:
    dependencies:
      pkg-dir: 3.0.0
      resolve-cwd: 2.0.0
    dev: false
    engines:
      node: '>=6'
    hasBin: true
    resolution:
      integrity: sha512-b6s04m3O+s3CGSbqDIyP4R6aAwAeYlVq9+WUWep6iHa8ETRf9yei1U48C5MmfJmV9AiLYYBKPMq/W+/WRpQmCQ==
  /imurmurhash/0.1.4:
    dev: false
    engines:
      node: '>=0.8.19'
    resolution:
      integrity: sha1-khi5srkoojixPcT7a21XbyMUU+o=
  /indent-string/2.1.0:
    dependencies:
      repeating: 2.0.1
    dev: false
    engines:
      node: '>=0.10.0'
    resolution:
      integrity: sha1-ji1INIdCEhtKghi3oTfppSBJ3IA=
  /indent-string/3.2.0:
    dev: false
    engines:
      node: '>=4'
    resolution:
      integrity: sha1-Sl/W0nzDMvN+VBmlBNu4NxBckok=
  /indexof/0.0.1:
    dev: false
    resolution:
      integrity: sha1-gtwzbSMrkGIXnQWrMpOmYFn9Q10=
  /infer-owner/1.0.4:
    dev: false
    resolution:
      integrity: sha512-IClj+Xz94+d7irH5qRyfJonOdfTzuDaifE6ZPWfx0N0+/ATZCbuTPq2prFl526urkQd90WyUKIh1DfBQ2hMz9A==
  /inflight/1.0.6:
    dependencies:
      once: 1.4.0
      wrappy: 1.0.2
    dev: false
    resolution:
      integrity: sha1-Sb1jMdfQLQwJvJEKEHW6gWW1bfk=
  /inherits/2.0.1:
    dev: false
    resolution:
      integrity: sha1-sX0I0ya0Qj5Wjv9xn5GwscvfafE=
  /inherits/2.0.3:
    dev: false
    resolution:
      integrity: sha1-Yzwsg+PaQqUC9SRmAiSA9CCCYd4=
  /inherits/2.0.4:
    dev: false
    resolution:
      integrity: sha512-k/vGaX4/Yla3WzyMCvTQOXYeIHvqOKtnqBduzTHpzpQZzAskKMhZ2K+EnBiSM9zGSoIFeMpXKxa4dYeZIQqewQ==
  /ini/1.3.5:
    dev: false
    resolution:
      integrity: sha512-RZY5huIKCMRWDUqZlEi72f/lmXKMvuszcMBduliQ3nnWbx9X/ZBQO7DijMEYS9EhHBb2qacRUMtC7svLwe0lcw==
  /inquirer/7.0.1:
    dependencies:
      ansi-escapes: 4.3.0
      chalk: 2.4.2
      cli-cursor: 3.1.0
      cli-width: 2.2.0
      external-editor: 3.1.0
      figures: 3.1.0
      lodash: 4.17.15
      mute-stream: 0.0.8
      run-async: 2.3.0
      rxjs: 6.5.3
      string-width: 4.2.0
      strip-ansi: 5.2.0
      through: 2.3.8
    dev: false
    engines:
      node: '>=6.0.0'
    resolution:
      integrity: sha512-V1FFQ3TIO15det8PijPLFR9M9baSlnRs9nL7zWu1MNVA2T9YVl9ZbrHJhYs7e9X8jeMZ3lr2JH/rdHFgNCBdYw==
  /interpret/1.2.0:
    dev: false
    engines:
      node: '>= 0.10'
    resolution:
      integrity: sha512-mT34yGKMNceBQUoVn7iCDKDntA7SC6gycMAWzGx1z/CMCTV7b2AAtXlo3nRyHZ1FelRkQbQjprHSYGwzLtkVbw==
  /invariant/2.2.4:
    dependencies:
      loose-envify: 1.4.0
    dev: false
    resolution:
      integrity: sha512-phJfQVBuaJM5raOpJjSfkiD6BpbCE4Ns//LaXl6wGYtUBY83nWS6Rf9tXm2e8VaK60JEjYldbPif/A2B1C2gNA==
  /invert-kv/2.0.0:
    dev: false
    engines:
      node: '>=4'
    resolution:
      integrity: sha512-wPVv/y/QQ/Uiirj/vh3oP+1Ww+AWehmi1g5fFWGPF6IpCBCDVrhgHRMvrLfdYcwDh3QJbGXDW4JAuzxElLSqKA==
  /ip-regex/2.1.0:
    dev: false
    engines:
      node: '>=4'
    resolution:
      integrity: sha1-+ni/XS5pE8kRzp+BnuUUa7bYROk=
  /ip/1.1.5:
    dev: false
    resolution:
      integrity: sha1-vd7XARQpCCjAoDnnLvJfWq7ENUo=
  /ipaddr.js/1.9.0:
    dev: false
    engines:
      node: '>= 0.10'
    resolution:
      integrity: sha512-M4Sjn6N/+O6/IXSJseKqHoFc+5FdGJ22sXqnjTpdZweHK64MzEPAyQZyEU3R/KRv2GLoa7nNtg/C2Ev6m7z+eA==
  /is-accessor-descriptor/0.1.6:
    dependencies:
      kind-of: 3.2.2
    dev: false
    engines:
      node: '>=0.10.0'
    resolution:
      integrity: sha1-qeEss66Nh2cn7u84Q/igiXtcmNY=
  /is-accessor-descriptor/1.0.0:
    dependencies:
      kind-of: 6.0.2
    dev: false
    engines:
      node: '>=0.10.0'
    resolution:
      integrity: sha512-m5hnHTkcVsPfqx3AKlyttIPb7J+XykHvJP2B9bZDjlhLIoEq4XoK64Vg7boZlVWYK6LUY94dYPEE7Lh0ZkZKcQ==
  /is-arguments/1.0.4:
    dev: false
    engines:
      node: '>= 0.4'
    resolution:
      integrity: sha512-xPh0Rmt8NE65sNzvyUmWgI1tz3mKq74lGA0mL8LYZcoIzKOzDh6HmrYm3d18k60nHerC8A9Km8kYu87zfSFnLA==
  /is-arrayish/0.2.1:
    dev: false
    resolution:
      integrity: sha1-d8mYQFJ6qOyxqLppe4BkWnqSap0=
  /is-binary-path/1.0.1:
    dependencies:
      binary-extensions: 1.13.1
    dev: false
    engines:
      node: '>=0.10.0'
    resolution:
      integrity: sha1-dfFmQrSA8YenEcgUFh/TpKdlWJg=
  /is-binary-path/2.1.0:
    dependencies:
      binary-extensions: 2.0.0
    dev: false
    engines:
      node: '>=8'
    resolution:
      integrity: sha512-ZMERYes6pDydyuGidse7OsHxtbI7WVeUEozgR/g7rd0xUimYNlvZRE/K2MgZTjWy725IfelLeVcEM97mmtRGXw==
  /is-buffer/1.1.6:
    dev: false
    resolution:
      integrity: sha512-NcdALwpXkTm5Zvvbk7owOUSvVvBKDgKP5/ewfXEznmQFfs4ZRmanOeKBTjRVjka3QFoN6XJ+9F3USqfHqTaU5w==
  /is-buffer/2.0.4:
    dev: false
    engines:
      node: '>=4'
    resolution:
      integrity: sha512-Kq1rokWXOPXWuaMAqZiJW4XxsmD9zGx9q4aePabbn3qCRGedtH7Cm+zV8WETitMfu1wdh+Rvd6w5egwSngUX2A==
  /is-callable/1.1.5:
    dev: false
    engines:
      node: '>= 0.4'
    resolution:
      integrity: sha512-ESKv5sMCJB2jnHTWZ3O5itG+O128Hsus4K4Qh1h2/cgn2vbgnLSVqfV46AeJA9D5EeeLa9w81KUXMtn34zhX+Q==
  /is-ci/2.0.0:
    dependencies:
      ci-info: 2.0.0
    dev: false
    hasBin: true
    resolution:
      integrity: sha512-YfJT7rkpQB0updsdHLGWrvhBJfcfzNNawYDNIyQXJz0IViGf75O8EBPKSdvw2rF+LGCsX4FZ8tcr3b19LcZq4w==
  /is-data-descriptor/0.1.4:
    dependencies:
      kind-of: 3.2.2
    dev: false
    engines:
      node: '>=0.10.0'
    resolution:
      integrity: sha1-C17mSDiOLIYCgueT8YVv7D8wG1Y=
  /is-data-descriptor/1.0.0:
    dependencies:
      kind-of: 6.0.2
    dev: false
    engines:
      node: '>=0.10.0'
    resolution:
      integrity: sha512-jbRXy1FmtAoCjQkVmIVYwuuqDFUbaOeDjmed1tOGPrsMhtJA4rD9tkgA0F1qJ3gRFRXcHYVkdeaP50Q5rE/jLQ==
  /is-date-object/1.0.2:
    dev: false
    engines:
      node: '>= 0.4'
    resolution:
      integrity: sha512-USlDT524woQ08aoZFzh3/Z6ch9Y/EWXEHQ/AaRN0SkKq4t2Jw2R2339tSXmwuVoY7LLlBCbOIlx2myP/L5zk0g==
  /is-descriptor/0.1.6:
    dependencies:
      is-accessor-descriptor: 0.1.6
      is-data-descriptor: 0.1.4
      kind-of: 5.1.0
    dev: false
    engines:
      node: '>=0.10.0'
    resolution:
      integrity: sha512-avDYr0SB3DwO9zsMov0gKCESFYqCnE4hq/4z3TdUlukEy5t9C0YRq7HLrsN52NAcqXKaepeCD0n+B0arnVG3Hg==
  /is-descriptor/1.0.2:
    dependencies:
      is-accessor-descriptor: 1.0.0
      is-data-descriptor: 1.0.0
      kind-of: 6.0.2
    dev: false
    engines:
      node: '>=0.10.0'
    resolution:
      integrity: sha512-2eis5WqQGV7peooDyLmNEPUrps9+SXX5c9pL3xEB+4e9HnGuDa7mB7kHxHw4CbqS9k1T2hOH3miL8n8WtiYVtg==
  /is-extendable/0.1.1:
    dev: false
    engines:
      node: '>=0.10.0'
    resolution:
      integrity: sha1-YrEQ4omkcUGOPsNqYX1HLjAd/Ik=
  /is-extendable/1.0.1:
    dependencies:
      is-plain-object: 2.0.4
    dev: false
    engines:
      node: '>=0.10.0'
    resolution:
      integrity: sha512-arnXMxT1hhoKo9k1LZdmlNyJdDDfy2v0fXjFlmok4+i8ul/6WlbVge9bhM74OpNPQPMGUToDtz+KXa1PneJxOA==
  /is-extglob/2.1.1:
    dev: false
    engines:
      node: '>=0.10.0'
    resolution:
      integrity: sha1-qIwCU1eR8C7TfHahueqXc8gz+MI=
  /is-finite/1.0.2:
    dependencies:
      number-is-nan: 1.0.1
    dev: false
    engines:
      node: '>=0.10.0'
    resolution:
      integrity: sha1-zGZ3aVYCvlUO8R6LSqYwU0K20Ko=
  /is-fullwidth-code-point/2.0.0:
    dev: false
    engines:
      node: '>=4'
    resolution:
      integrity: sha1-o7MKXE8ZkYMWeqq5O+764937ZU8=
  /is-fullwidth-code-point/3.0.0:
    dev: false
    engines:
      node: '>=8'
    resolution:
      integrity: sha512-zymm5+u+sCsSWyD9qNaejV3DFvhCKclKdizYaJUuHA83RLjb7nSuGnddCHGv0hk+KY7BMAlsWeK4Ueg6EV6XQg==
  /is-generator-function/1.0.7:
    dev: false
    engines:
      node: '>= 0.4'
    resolution:
      integrity: sha512-YZc5EwyO4f2kWCax7oegfuSr9mFz1ZvieNYBEjmukLxgXfBUbxAWGVF7GZf0zidYtoBl3WvC07YK0wT76a+Rtw==
  /is-glob/3.1.0:
    dependencies:
      is-extglob: 2.1.1
    dev: false
    engines:
      node: '>=0.10.0'
    resolution:
      integrity: sha1-e6WuJCF4BKxwcHuWkiVnSGzD6Eo=
  /is-glob/4.0.1:
    dependencies:
      is-extglob: 2.1.1
    dev: false
    engines:
      node: '>=0.10.0'
    resolution:
      integrity: sha512-5G0tKtBTFImOqDnLB2hG6Bp2qcKEFduo4tZu9MT/H6NQv/ghhy30o55ufafxJ/LdH79LLs2Kfrn85TLKyA7BUg==
  /is-module/1.0.0:
    dev: false
    resolution:
      integrity: sha1-Mlj7afeMFNW4FdZkM2tM/7ZEFZE=
  /is-number/3.0.0:
    dependencies:
      kind-of: 3.2.2
    dev: false
    engines:
      node: '>=0.10.0'
    resolution:
      integrity: sha1-JP1iAaR4LPUFYcgQJ2r8fRLXEZU=
  /is-number/7.0.0:
    dev: false
    engines:
      node: '>=0.12.0'
    resolution:
      integrity: sha512-41Cifkg6e8TylSpdtTpeLVMqvSBEVzTttHvERD741+pnZ8ANv0004MRL43QKPDlK9cGvNp6NZWZUBlbGXYxxng==
  /is-obj/1.0.1:
    dev: false
    engines:
      node: '>=0.10.0'
    resolution:
      integrity: sha1-PkcprB9f3gJc19g6iW2rn09n2w8=
  /is-plain-obj/1.1.0:
    dev: false
    engines:
      node: '>=0.10.0'
    resolution:
      integrity: sha1-caUMhCnfync8kqOQpKA7OfzVHT4=
  /is-plain-object/2.0.4:
    dependencies:
      isobject: 3.0.1
    dev: false
    engines:
      node: '>=0.10.0'
    resolution:
      integrity: sha512-h5PpgXkWitc38BBMYawTYMWJHFZJVnBquFE57xFpjB8pJFiF6gZ+bU+WyI/yqXiFR5mdLsgYNaPe8uao6Uv9Og==
  /is-promise/2.1.0:
    dev: false
    resolution:
      integrity: sha1-eaKp7OfwlugPNtKy87wWwf9L8/o=
  /is-reference/1.1.4:
    dependencies:
      '@types/estree': 0.0.39
    dev: false
    resolution:
      integrity: sha512-uJA/CDPO3Tao3GTrxYn6AwkM4nUPJiGGYu5+cB8qbC7WGFlrKZbiRo7SFKxUAEpFUfiHofWCXBUNhvYJMh+6zw==
  /is-regex/1.0.5:
    dependencies:
      has: 1.0.3
    dev: false
    engines:
      node: '>= 0.4'
    resolution:
      integrity: sha512-vlKW17SNq44owv5AQR3Cq0bQPEb8+kF3UKZ2fiZNOWtztYE5i0CzCZxFDwO58qAOWtxdBRVO/V5Qin1wjCqFYQ==
  /is-stream/1.1.0:
    dev: false
    engines:
      node: '>=0.10.0'
    resolution:
      integrity: sha1-EtSj3U5o4Lec6428hBc66A2RykQ=
  /is-stream/2.0.0:
    dev: false
    engines:
      node: '>=8'
    resolution:
      integrity: sha512-XCoy+WlUr7d1+Z8GgSuXmpuUFC9fOhRXglJMx+dwLKTkL44Cjd4W1Z5P+BQZpr+cR93aGP4S/s7Ftw6Nd/kiEw==
  /is-string/1.0.5:
    dev: false
    engines:
      node: '>= 0.4'
    resolution:
      integrity: sha512-buY6VNRjhQMiF1qWDouloZlQbRhDPCebwxSjxMjxgemYT46YMd2NR0/H+fBhEfWX4A/w9TBJ+ol+okqJKFE6vQ==
  /is-symbol/1.0.3:
    dependencies:
      has-symbols: 1.0.1
    dev: false
    engines:
      node: '>= 0.4'
    resolution:
      integrity: sha512-OwijhaRSgqvhm/0ZdAcXNZt9lYdKFpcRDT5ULUuYXPoT794UNOdU+gpT6Rzo7b4V2HUl/op6GqY894AZwv9faQ==
  /is-typedarray/1.0.0:
    dev: false
    resolution:
      integrity: sha1-5HnICFjfDBsR3dppQPlgEfzaSpo=
  /is-utf8/0.2.1:
    dev: false
    resolution:
      integrity: sha1-Sw2hRCEE0bM2NA6AeX6GXPOffXI=
  /is-valid-glob/1.0.0:
    dev: false
    engines:
      node: '>=0.10.0'
    resolution:
      integrity: sha1-Kb8+/3Ab4tTTFdusw5vDn+j2Aao=
  /is-windows/1.0.2:
    dev: false
    engines:
      node: '>=0.10.0'
    resolution:
      integrity: sha512-eXK1UInq2bPmjyX6e3VHIzMLobc4J94i4AWn+Hpq3OU5KkrRC96OAcR3PRJ/pGu6m8TRnBHP9dkXQVsT/COVIA==
  /is-wsl/1.1.0:
    dev: false
    engines:
      node: '>=4'
    resolution:
      integrity: sha1-HxbkqiKwTRM2tmGIpmrzxgDDpm0=
  /is-wsl/2.1.1:
    dev: false
    engines:
      node: '>=8'
    resolution:
      integrity: sha512-umZHcSrwlDHo2TGMXv0DZ8dIUGunZ2Iv68YZnrmCiBPkZ4aaOhtv7pXJKeki9k3qJ3RJr0cDyitcl5wEH3AYog==
  /isarray/0.0.1:
    dev: false
    resolution:
      integrity: sha1-ihis/Kmo9Bd+Cav8YDiTmwXR7t8=
  /isarray/1.0.0:
    dev: false
    resolution:
      integrity: sha1-u5NdSFgsuhaMBoNJV6VKPgcSTxE=
  /isarray/2.0.1:
    dev: false
    resolution:
      integrity: sha1-o32U7ZzaLVmGXJ92/llu4fM4dB4=
  /isbinaryfile/3.0.3:
    dependencies:
      buffer-alloc: 1.2.0
    dev: false
    engines:
      node: '>=0.6.0'
    resolution:
      integrity: sha512-8cJBL5tTd2OS0dM4jz07wQd5g0dCCqIhUxPIGtZfa5L6hWlvV5MHTITy/DBAsF+Oe2LS1X3krBUhNwaGUWpWxw==
  /isexe/2.0.0:
    dev: false
    resolution:
      integrity: sha1-6PvzdNxVb/iUehDcsFctYz8s+hA=
  /isobject/2.1.0:
    dependencies:
      isarray: 1.0.0
    dev: false
    engines:
      node: '>=0.10.0'
    resolution:
      integrity: sha1-8GVWEJaj8dou9GJy+BXIQNh+DIk=
  /isobject/3.0.1:
    dev: false
    engines:
      node: '>=0.10.0'
    resolution:
      integrity: sha1-TkMekrEalzFjaqH5yNHMvP2reN8=
  /isstream/0.1.2:
    dev: false
    resolution:
      integrity: sha1-R+Y/evVa+m+S4VAOaQ64uFKcCZo=
  /istanbul-lib-coverage/2.0.5:
    dev: false
    engines:
      node: '>=6'
    resolution:
      integrity: sha512-8aXznuEPCJvGnMSRft4udDRDtb1V3pkQkMMI5LI+6HuQz5oQ4J2UFn1H82raA3qJtyOLkkwVqICBQkjnGtn5mA==
  /istanbul-lib-hook/2.0.7:
    dependencies:
      append-transform: 1.0.0
    dev: false
    engines:
      node: '>=6'
    resolution:
      integrity: sha512-vrRztU9VRRFDyC+aklfLoeXyNdTfga2EI3udDGn4cZ6fpSXpHLV9X6CHvfoMCPtggg8zvDDmC4b9xfu0z6/llA==
  /istanbul-lib-instrument/3.3.0:
    dependencies:
      '@babel/generator': 7.7.7
      '@babel/parser': 7.7.7
      '@babel/template': 7.7.4
      '@babel/traverse': 7.7.4
      '@babel/types': 7.7.4
      istanbul-lib-coverage: 2.0.5
      semver: 6.3.0
    dev: false
    engines:
      node: '>=6'
    resolution:
      integrity: sha512-5nnIN4vo5xQZHdXno/YDXJ0G+I3dAm4XgzfSVTPLQpj/zAV2dV6Juy0yaf10/zrJOJeHoN3fraFe+XRq2bFVZA==
  /istanbul-lib-report/2.0.8:
    dependencies:
      istanbul-lib-coverage: 2.0.5
      make-dir: 2.1.0
      supports-color: 6.1.0
    dev: false
    engines:
      node: '>=6'
    resolution:
      integrity: sha512-fHBeG573EIihhAblwgxrSenp0Dby6tJMFR/HvlerBsrCTD5bkUuoNtn3gVh29ZCS824cGGBPn7Sg7cNk+2xUsQ==
  /istanbul-lib-source-maps/3.0.6:
    dependencies:
      debug: 4.1.1
      istanbul-lib-coverage: 2.0.5
      make-dir: 2.1.0
      rimraf: 2.7.1
      source-map: 0.6.1
    dev: false
    engines:
      node: '>=6'
    resolution:
      integrity: sha512-R47KzMtDJH6X4/YW9XTx+jrLnZnscW4VpNN+1PViSYTejLVPWv7oov+Duf8YQSPyVRUvueQqz1TcsC6mooZTXw==
  /istanbul-reports/2.2.6:
    dependencies:
      handlebars: 4.5.3
    dev: false
    engines:
      node: '>=6'
    resolution:
      integrity: sha512-SKi4rnMyLBKe0Jy2uUdx28h8oG7ph2PPuQPvIAh31d+Ci+lSiEu4C+h3oBPuJ9+mPKhOyW0M8gY4U5NM1WLeXA==
  /istanbul/0.4.5:
    dependencies:
      abbrev: 1.0.9
      async: 1.5.2
      escodegen: 1.8.1
      esprima: 2.7.3
      glob: 5.0.15
      handlebars: 4.5.3
      js-yaml: 3.13.1
      mkdirp: 0.5.1
      nopt: 3.0.6
      once: 1.4.0
      resolve: 1.1.7
      supports-color: 3.2.3
      which: 1.3.1
      wordwrap: 1.0.0
    deprecated: |-
      This module is no longer maintained, try this instead:
        npm i nyc
      Visit https://istanbul.js.org/integrations for other alternatives.
    dev: false
    hasBin: true
    resolution:
      integrity: sha1-ZcfXPUxNqE1POsMQuRj7C4Azczs=
  /its-name/1.0.0:
    dev: false
    engines:
      node: '>=6'
    resolution:
      integrity: sha1-IGXxiD7LVoxl9xEt2/EjQB+uSvA=
  /jest-worker/24.9.0:
    dependencies:
      merge-stream: 2.0.0
      supports-color: 6.1.0
    dev: false
    engines:
      node: '>= 6'
    resolution:
      integrity: sha512-51PE4haMSXcHohnSMdM42anbvZANYTqMrr52tVKPqqsPJMzoP6FYYDVqahX/HrAoKEKz3uUPzSvKs9A3qR4iVw==
  /jju/1.4.0:
    dev: false
    resolution:
      integrity: sha1-o6vicYryQaKykE+EpiWXDzia4yo=
  /jquery/3.4.1:
    dev: false
    resolution:
      integrity: sha512-36+AdBzCL+y6qjw5Tx7HgzeGCzC81MDDgaUP8ld2zhx58HdqXGoBd+tHdrBMiyjGQs0Hxs/MLZTu/eHNJJuWPw==
  /js-tokens/3.0.2:
    dev: false
    resolution:
      integrity: sha1-mGbfOVECEw449/mWvOtlRDIJwls=
  /js-tokens/4.0.0:
    dev: false
    resolution:
      integrity: sha512-RdJUflcE3cUzKiMqQgsCu06FPu9UdIJO0beYbPhHN4k6apgJtifcoCtT9bcxOpYBtpD2kCM6Sbzg4CausW/PKQ==
  /js-yaml/3.13.1:
    dependencies:
      argparse: 1.0.10
      esprima: 4.0.1
    dev: false
    hasBin: true
    resolution:
      integrity: sha512-YfbcO7jXDdyj0DGxYVSlSeQNHbD7XPWvrVWeVUujrQEoZzWJIRrCPoyk6kL6IAjAG2IolMK4T0hNUe0HOUs5Jw==
  /jsbn/0.1.1:
    dev: false
    resolution:
      integrity: sha1-peZUwuWi3rXyAdls77yoDA7y9RM=
  /jsesc/0.5.0:
    dev: false
    hasBin: true
    resolution:
      integrity: sha1-597mbjXW/Bb3EP6R1c9p9w8IkR0=
  /jsesc/1.3.0:
    dev: false
    hasBin: true
    resolution:
      integrity: sha1-RsP+yMGJKxKwgz25vHYiF226s0s=
  /jsesc/2.5.2:
    dev: false
    engines:
      node: '>=4'
    hasBin: true
    resolution:
      integrity: sha512-OYu7XEzjkCQ3C5Ps3QIZsQfNpqoJyZZA99wd9aWd05NCtC5pWOkShK2mkL6HXQR6/Cy2lbNdPlZBpuQHXE63gA==
  /json-edm-parser/0.1.2:
    dependencies:
      jsonparse: 1.2.0
    dev: false
    resolution:
      integrity: sha1-HmCw/vG8CvZ7wNFG393lSGzWFbQ=
  /json-parse-better-errors/1.0.2:
    dev: false
    resolution:
      integrity: sha512-mrqyZKfX5EhL7hvqcV6WG1yYjnjeuYDzDhhcAAUrq8Po85NBQBJP+ZDUT75qZQ98IkUoBqdkExkukOU7Ts2wrw==
  /json-schema-traverse/0.4.1:
    dev: false
    resolution:
      integrity: sha512-xbbCH5dCYU5T8LcEhhuh7HJ88HXuW3qsI3Y0zOZFKfZEHcpWiHU/Jxzk629Brsab/mMiHQti9wMP+845RPe3Vg==
  /json-schema/0.2.3:
    dev: false
    resolution:
      integrity: sha1-tIDIkuWaLwWVTOcnvT8qTogvnhM=
  /json-stable-stringify-without-jsonify/1.0.1:
    dev: false
    resolution:
      integrity: sha1-nbe1lJatPzz+8wp1FC0tkwrXJlE=
  /json-stringify-safe/5.0.1:
    dev: false
    resolution:
      integrity: sha1-Epai1Y/UXxmg9s4B1lcB4sc1tus=
  /json5/0.5.1:
    dev: false
    hasBin: true
    resolution:
      integrity: sha1-Hq3nrMASA0rYTiOWdn6tn6VJWCE=
  /json5/1.0.1:
    dependencies:
      minimist: 1.2.0
    dev: false
    hasBin: true
    resolution:
      integrity: sha512-aKS4WQjPenRxiQsC93MNfjx+nbF4PAdYzmd/1JIj8HYzqfbu86beTuNgXDzPknWk0n0uARlyewZo4s++ES36Ow==
  /json5/2.1.1:
    dependencies:
      minimist: 1.2.0
    dev: false
    engines:
      node: '>=6'
    hasBin: true
    resolution:
      integrity: sha512-l+3HXD0GEI3huGq1njuqtzYK8OYJyXMkOLtQ53pjWh89tvWS2h6l+1zMkYWqlb57+SiQodKZyvMEFb2X+KrFhQ==
  /jsonfile/4.0.0:
    dev: false
    optionalDependencies:
      graceful-fs: 4.2.3
    resolution:
      integrity: sha1-h3Gq4HmbZAdrdmQPygWPnBDjPss=
  /jsonparse/1.2.0:
    dev: false
    engines:
      '0': node >= 0.2.0
    resolution:
      integrity: sha1-XAxWhRBxYOcv50ib3eoLRMK8Z70=
  /jsprim/1.4.1:
    dependencies:
      assert-plus: 1.0.0
      extsprintf: 1.3.0
      json-schema: 0.2.3
      verror: 1.10.0
    dev: false
    engines:
      '0': node >=0.6.0
    resolution:
      integrity: sha1-MT5mvB5cwG5Di8G3SZwuXFastqI=
  /jssha/2.3.1:
    dev: false
    resolution:
      integrity: sha1-FHshJTaQNcpLL30hDcU58Amz3po=
  /just-extend/4.0.2:
    dev: false
    resolution:
      integrity: sha512-FrLwOgm+iXrPV+5zDU6Jqu4gCRXbWEQg2O3SKONsWE4w7AXFRkryS53bpWdaL9cNol+AmR3AEYz6kn+o0fCPnw==
  /jwa/1.4.1:
    dependencies:
      buffer-equal-constant-time: 1.0.1
      ecdsa-sig-formatter: 1.0.11
      safe-buffer: 5.2.0
    dev: false
    resolution:
      integrity: sha512-qiLX/xhEEFKUAJ6FiBMbes3w9ATzyk5W7Hvzpa/SLYdxNtng+gcurvrI7TbACjIXlsJyr05/S1oUhZrc63evQA==
  /jws/3.2.2:
    dependencies:
      jwa: 1.4.1
      safe-buffer: 5.2.0
    dev: false
    resolution:
      integrity: sha512-YHlZCB6lMTllWDtSPHz/ZXTsi8S00usEV6v1tjq8tOUZzw7DpSDWVXjXDre6ed1w/pd495ODpHZYSdkRTsa0HA==
  /karma-chai/0.1.0_chai@4.2.0+karma@4.4.1:
    dependencies:
      chai: 4.2.0
      karma: 4.4.1
    dev: false
    peerDependencies:
      chai: '*'
      karma: '>=0.10.9'
    resolution:
      integrity: sha1-vuWtQEAFF4Ea40u5RfdikJEIt5o=
  /karma-chrome-launcher/3.1.0:
    dependencies:
      which: 1.3.1
    dev: false
    resolution:
      integrity: sha512-3dPs/n7vgz1rxxtynpzZTvb9y/GIaW8xjAwcIGttLbycqoFtI7yo1NGnQi6oFTherRE+GIhCAHZC4vEqWGhNvg==
  /karma-cli/2.0.0:
    dependencies:
      resolve: 1.14.1
    dev: false
    engines:
      node: '>= 6'
    hasBin: true
    resolution:
      integrity: sha512-1Kb28UILg1ZsfqQmeELbPzuEb5C6GZJfVIk0qOr8LNYQuYWmAaqP16WpbpKEjhejDrDYyYOwwJXSZO6u7q5Pvw==
  /karma-coverage/2.0.1:
    dependencies:
      dateformat: 1.0.12
      istanbul: 0.4.5
      istanbul-lib-coverage: 2.0.5
      istanbul-lib-instrument: 3.3.0
      istanbul-lib-report: 2.0.8
      istanbul-lib-source-maps: 3.0.6
      istanbul-reports: 2.2.6
      lodash: 4.17.15
      minimatch: 3.0.4
      source-map: 0.5.7
    dev: false
    engines:
      node: '>=8.0.0'
    resolution:
      integrity: sha512-SnFkHsnLsaXfxkey51rRN9JDLAEKYW2Lb0qOEvcruukk0NkSNDkjobNDZPt9Ni3kIhLZkLtpGOz661hN7OaZvQ==
  /karma-edge-launcher/0.4.2_karma@4.4.1:
    dependencies:
      edge-launcher: 1.2.2
      karma: 4.4.1
    dev: false
    engines:
      node: '>=4'
    peerDependencies:
      karma: '>=0.9'
    resolution:
      integrity: sha512-YAJZb1fmRcxNhMIWYsjLuxwODBjh2cSHgTW/jkVmdpGguJjLbs9ZgIK/tEJsMQcBLUkO+yO4LBbqYxqgGW2HIw==
  /karma-env-preprocessor/0.1.1:
    dev: false
    resolution:
      integrity: sha1-u+jIfVnADtt2BwvTwxtLOdXcfhU=
  /karma-firefox-launcher/1.2.0:
    dependencies:
      is-wsl: 2.1.1
    dev: false
    resolution:
      integrity: sha512-j9Zp8M8+VLq1nI/5xZGfzeaEPtGQ/vk3G+Y8vpmFWLvKLNZ2TDjD6cu2dUu7lDbu1HXNgatsAX4jgCZTkR9qhQ==
  /karma-ie-launcher/1.0.0_karma@4.4.1:
    dependencies:
      karma: 4.4.1
      lodash: 4.17.15
    dev: false
    peerDependencies:
      karma: '>=0.9'
    resolution:
      integrity: sha1-SXmGhCxJAZA0bNifVJTKmDDG1Zw=
  /karma-json-preprocessor/0.3.3_karma@4.4.1:
    dependencies:
      karma: 4.4.1
    dev: false
    peerDependencies:
      karma: '>=0.9'
    resolution:
      integrity: sha1-X36ZW+uuS06PCiy1IVBVSq8LHi4=
  /karma-json-to-file-reporter/1.0.1:
    dependencies:
      json5: 2.1.1
    dev: false
    resolution:
      integrity: sha512-kNCi+0UrXAeTJMpMsHkHNbfmlErsYT+/haNakJIhsE/gtj3Jx7zWRg7BTc1HHSbH5KeVXVRJr3/KLB/NHWY7Hg==
  /karma-junit-reporter/2.0.1_karma@4.4.1:
    dependencies:
      karma: 4.4.1
      path-is-absolute: 1.0.1
      xmlbuilder: 12.0.0
    dev: false
    engines:
      node: '>= 8'
    peerDependencies:
      karma: '>=0.9'
    resolution:
      integrity: sha512-VtcGfE0JE4OE1wn0LK8xxDKaTP7slN8DO3I+4xg6gAi1IoAHAXOJ1V9G/y45Xg6sxdxPOR3THCFtDlAfBo9Afw==
  /karma-mocha-reporter/2.2.5_karma@4.4.1:
    dependencies:
      chalk: 2.4.2
      karma: 4.4.1
      log-symbols: 2.2.0
      strip-ansi: 4.0.0
    dev: false
    peerDependencies:
      karma: '>=0.13'
    resolution:
      integrity: sha1-FRIAlejtgZGG5HoLAS8810GJVWA=
  /karma-mocha/1.3.0:
    dependencies:
      minimist: 1.2.0
    dev: false
    resolution:
      integrity: sha1-7qrH/8DiAetjxGdEDStpx883eL8=
  /karma-remap-coverage/0.1.5_karma-coverage@2.0.1:
    dependencies:
      karma-coverage: 2.0.1
      remap-istanbul: 0.10.1
    dev: false
    engines:
      node: '>=4.2.0'
    peerDependencies:
      karma-coverage: '>=0.5.4'
    resolution:
      integrity: sha512-FM5h8eHcHbMMR+2INBUxD+4+wUbkCnobfn5uWprkLyj6Xcm2MRFQOuAJn9h2H13nNso6rk+QoNpHd5xCevlPOw==
  /karma-remap-istanbul/0.6.0_karma@4.4.1:
    dependencies:
      istanbul: 0.4.5
      karma: 4.4.1
      remap-istanbul: 0.9.6
    dev: false
    peerDependencies:
      karma: '>=0.9'
    resolution:
      integrity: sha1-l/O3cAZSVPm0ck8tm+SjouG69vw=
  /karma-requirejs/1.1.0_karma@4.4.1+requirejs@2.3.6:
    dependencies:
      karma: 4.4.1
      requirejs: 2.3.6
    dev: false
    peerDependencies:
      karma: '>=0.9'
      requirejs: ^2.1.0
    resolution:
      integrity: sha1-/driy4fX68FvsCIok1ZNf+5Xh5g=
  /karma-rollup-preprocessor/7.0.2_rollup@1.27.13:
    dependencies:
      chokidar: 3.3.1
      debounce: 1.2.0
      rollup: 1.27.13
    dev: false
    engines:
      node: '>= 8.0.0'
    peerDependencies:
      rollup: '>= 1.0.0'
    resolution:
      integrity: sha512-A+kr5FoiMr/S8dIPij/nuzB9PLhkrh3umFowjumAOKBDVQRhPYs3kKmQ82hP3+2MB6CICqeB4MmiIE4iTwUmDQ==
  /karma-sourcemap-loader/0.3.7:
    dependencies:
      graceful-fs: 4.2.3
    dev: false
    resolution:
      integrity: sha1-kTIsd/jxPUb+0GKwQuEAnUxFBdg=
  /karma-typescript-es6-transform/4.1.1:
    dependencies:
      acorn: 6.4.0
      acorn-walk: 6.2.0
      babel-core: 6.26.3
      babel-preset-env: 1.7.0
      log4js: 4.5.1
      magic-string: 0.25.4
    dev: false
    resolution:
      integrity: sha512-WTGGThwufBT73c20q30iTcXq8Jb3Wat/h+JW1lwKgMtymT5rVxLknoaUVNfenaV3+cRMiTEsBT773kz9jWk6IQ==
  /karma-webpack/4.0.2_webpack@4.41.4:
    dependencies:
      clone-deep: 4.0.1
      loader-utils: 1.2.3
      neo-async: 2.6.1
      schema-utils: 1.0.0
      source-map: 0.7.3
      webpack: 4.41.4_webpack@4.41.4
      webpack-dev-middleware: 3.7.2_webpack@4.41.4
    dev: false
    engines:
      node: '>= 8.9.0'
    peerDependencies:
      webpack: ^4.0.0
    resolution:
      integrity: sha512-970/okAsdUOmiMOCY8sb17A2I8neS25Ad9uhyK3GHgmRSIFJbDcNEFE8dqqUhNe9OHiCC9k3DMrSmtd/0ymP1A==
  /karma/4.4.1:
    dependencies:
      bluebird: 3.7.2
      body-parser: 1.19.0
      braces: 3.0.2
      chokidar: 3.3.1
      colors: 1.4.0
      connect: 3.7.0
      di: 0.0.1
      dom-serialize: 2.2.1
      flatted: 2.0.1
      glob: 7.1.6
      graceful-fs: 4.2.3
      http-proxy: 1.18.0
      isbinaryfile: 3.0.3
      lodash: 4.17.15
      log4js: 4.5.1
      mime: 2.4.4
      minimatch: 3.0.4
      optimist: 0.6.1
      qjobs: 1.2.0
      range-parser: 1.2.1
      rimraf: 2.7.1
      safe-buffer: 5.2.0
      socket.io: 2.1.1
      source-map: 0.6.1
      tmp: 0.0.33
      useragent: 2.3.0
    dev: false
    engines:
      node: '>= 8'
    hasBin: true
    resolution:
      integrity: sha512-L5SIaXEYqzrh6b1wqYC42tNsFMx2PWuxky84pK9coK09MvmL7mxii3G3bZBh/0rvD27lqDd0le9jyhzvwif73A==
  /kind-of/1.1.0:
    dev: false
    engines:
      node: '>=0.10.0'
    resolution:
      integrity: sha1-FAo9LUGjbS78+pN3tiwk+ElaXEQ=
  /kind-of/3.2.2:
    dependencies:
      is-buffer: 1.1.6
    dev: false
    engines:
      node: '>=0.10.0'
    resolution:
      integrity: sha1-MeohpzS6ubuw8yRm2JOupR5KPGQ=
  /kind-of/4.0.0:
    dependencies:
      is-buffer: 1.1.6
    dev: false
    engines:
      node: '>=0.10.0'
    resolution:
      integrity: sha1-IIE989cSkosgc3hpGkUGb65y3Vc=
  /kind-of/5.1.0:
    dev: false
    engines:
      node: '>=0.10.0'
    resolution:
      integrity: sha512-NGEErnH6F2vUuXDh+OlbcKW7/wOcfdRHaZ7VWtqCztfHri/++YKmP51OdWeGPuqCOba6kk2OTe5d02VmTB80Pw==
  /kind-of/6.0.2:
    dev: false
    engines:
      node: '>=0.10.0'
    resolution:
      integrity: sha512-s5kLOcnH0XqDO+FvuaLX8DDjZ18CGFk7VygH40QoKPUQhW4e2rvM0rwUq0t8IQDOwYSeLK01U90OjzBTme2QqA==
  /lazy-ass/1.6.0:
    dev: false
    engines:
      node: '> 0.8'
    resolution:
      integrity: sha1-eZllXoZGwX8In90YfRUNMyTVRRM=
  /lcid/2.0.0:
    dependencies:
      invert-kv: 2.0.0
    dev: false
    engines:
      node: '>=6'
    resolution:
      integrity: sha512-avPEb8P8EGnwXKClwsNUgryVjllcRqtMYa49NTsbQagYuT1DcXnl1915oxWjoyGrXR6zH/Y0Zc96xWsPcoDKeA==
  /levn/0.3.0:
    dependencies:
      prelude-ls: 1.1.2
      type-check: 0.3.2
    dev: false
    engines:
      node: '>= 0.8.0'
    resolution:
      integrity: sha1-OwmSTt+fCDwEkP3UwLxEIeBHZO4=
  /lighthouse-logger/1.2.0:
    dependencies:
      debug: 2.6.9
      marky: 1.2.1
    dev: false
    resolution:
      integrity: sha512-wzUvdIeJZhRsG6gpZfmSCfysaxNEr43i+QT+Hie94wvHDKFLi4n7C2GqZ4sTC+PH5b5iktmXJvU87rWvhP3lHw==
  /load-json-file/1.1.0:
    dependencies:
      graceful-fs: 4.2.3
      parse-json: 2.2.0
      pify: 2.3.0
      pinkie-promise: 2.0.1
      strip-bom: 2.0.0
    dev: false
    engines:
      node: '>=0.10.0'
    resolution:
      integrity: sha1-lWkFcI1YtLq0wiYbBPWfMcmTdMA=
  /load-json-file/4.0.0:
    dependencies:
      graceful-fs: 4.2.3
      parse-json: 4.0.0
      pify: 3.0.0
      strip-bom: 3.0.0
    dev: false
    engines:
      node: '>=4'
    resolution:
      integrity: sha1-L19Fq5HjMhYjT9U62rZo607AmTs=
  /loader-runner/2.4.0:
    dev: false
    engines:
      node: '>=4.3.0 <5.0.0 || >=5.10'
    resolution:
      integrity: sha512-Jsmr89RcXGIwivFY21FcRrisYZfvLMTWx5kOLc+JTxtpBOG6xML0vzbc6SEQG2FO9/4Fc3wW4LVcB5DmGflaRw==
  /loader-utils/1.2.3:
    dependencies:
      big.js: 5.2.2
      emojis-list: 2.1.0
      json5: 1.0.1
    dev: false
    engines:
      node: '>=4.0.0'
    resolution:
      integrity: sha512-fkpz8ejdnEMG3s37wGL07iSBDg99O9D5yflE9RGNH3hRdx9SOwYfnGYdZOUIZitN8E+E2vkq3MUMYMvPYl5ZZA==
  /locate-path/2.0.0:
    dependencies:
      p-locate: 2.0.0
      path-exists: 3.0.0
    dev: false
    engines:
      node: '>=4'
    resolution:
      integrity: sha1-K1aLJl7slExtnA3pw9u7ygNUzY4=
  /locate-path/3.0.0:
    dependencies:
      p-locate: 3.0.0
      path-exists: 3.0.0
    dev: false
    engines:
      node: '>=6'
    resolution:
      integrity: sha512-7AO748wWnIhNqAuaty2ZWHkQHRSNfPVIsPIfwEOWO22AmaoVrWavlOcMR5nzTLNYvp36X220/maaRsrec1G65A==
  /locate-path/5.0.0:
    dependencies:
      p-locate: 4.1.0
    dev: false
    engines:
      node: '>=8'
    resolution:
      integrity: sha512-t7hw9pI+WvuwNJXwk5zVHpyhIqzg2qTlklJOf0mVxGSbe3Fp2VieZcduNYjaLDoy6p9uGpQEGWG87WpMKlNq8g==
  /lodash._basecopy/3.0.1:
    dev: false
    resolution:
      integrity: sha1-jaDmqHbPNEwK2KVIghEd08XHyjY=
  /lodash._basetostring/3.0.1:
    dev: false
    resolution:
      integrity: sha1-0YYdh3+CSlL2aYMtyvPuFVZqB9U=
  /lodash._basevalues/3.0.0:
    dev: false
    resolution:
      integrity: sha1-W3dXYoAr3j0yl1A+JjAIIP32Ybc=
  /lodash._getnative/3.9.1:
    dev: false
    resolution:
      integrity: sha1-VwvH3t5G1hzc3mh9ZdPuy6o6r/U=
  /lodash._isiterateecall/3.0.9:
    dev: false
    resolution:
      integrity: sha1-UgOte6Ql+uhCRg5pbbnPPmqsBXw=
  /lodash._reescape/3.0.0:
    dev: false
    resolution:
      integrity: sha1-Kx1vXf4HyKNVdT5fJ/rH8c3hYWo=
  /lodash._reevaluate/3.0.0:
    dev: false
    resolution:
      integrity: sha1-WLx0xAZklTrgsSTYBpltrKQx4u0=
  /lodash._reinterpolate/3.0.0:
    dev: false
    resolution:
      integrity: sha1-DM8tiRZq8Ds2Y8eWU4t1rG4RTZ0=
  /lodash._root/3.0.1:
    dev: false
    resolution:
      integrity: sha1-+6HEUkwZ7ppfgTa0YJ8BfPTe1pI=
  /lodash.escape/3.2.0:
    dependencies:
      lodash._root: 3.0.1
    dev: false
    resolution:
      integrity: sha1-mV7g3BjBtIzJLv+ucaEKq1tIdpg=
  /lodash.flattendeep/4.4.0:
    dev: false
    resolution:
      integrity: sha1-+wMJF/hqMTTlvJvsDWngAT3f7bI=
  /lodash.get/4.4.2:
    dev: false
    resolution:
      integrity: sha1-LRd/ZS+jHpObRDjVNBSZ36OCXpk=
  /lodash.isarguments/3.1.0:
    dev: false
    resolution:
      integrity: sha1-L1c9hcaiQon/AGY7SRwdM4/zRYo=
  /lodash.isarray/3.0.4:
    dev: false
    resolution:
      integrity: sha1-eeTriMNqgSKvhvhEqpvNhRtfu1U=
  /lodash.isequal/4.5.0:
    dev: false
    resolution:
      integrity: sha1-QVxEePK8wwEgwizhDtMib30+GOA=
  /lodash.keys/3.1.2:
    dependencies:
      lodash._getnative: 3.9.1
      lodash.isarguments: 3.1.0
      lodash.isarray: 3.0.4
    dev: false
    resolution:
      integrity: sha1-TbwEcrFWvlCgsoaFXRvQsMZWCYo=
  /lodash.memoize/4.1.2:
    dev: false
    resolution:
      integrity: sha1-vMbEmkKihA7Zl/Mj6tpezRguC/4=
  /lodash.once/4.1.1:
    dev: false
    resolution:
      integrity: sha1-DdOXEhPHxW34gJd9UEyI+0cal6w=
  /lodash.restparam/3.6.1:
    dev: false
    resolution:
      integrity: sha1-k2pOMJ7zMKdkXtQUWYbIWuWyCAU=
  /lodash.sortby/4.7.0:
    dev: false
    resolution:
      integrity: sha1-7dFMgk4sycHgsKG0K7UhBRakJDg=
  /lodash.template/3.6.2:
    dependencies:
      lodash._basecopy: 3.0.1
      lodash._basetostring: 3.0.1
      lodash._basevalues: 3.0.0
      lodash._isiterateecall: 3.0.9
      lodash._reinterpolate: 3.0.0
      lodash.escape: 3.2.0
      lodash.keys: 3.1.2
      lodash.restparam: 3.6.1
      lodash.templatesettings: 3.1.1
    dev: false
    resolution:
      integrity: sha1-+M3sxhaaJVvpCYrosMU9N4kx0U8=
  /lodash.templatesettings/3.1.1:
    dependencies:
      lodash._reinterpolate: 3.0.0
      lodash.escape: 3.2.0
    dev: false
    resolution:
      integrity: sha1-+zB4RHU7Zrnxr6VOJix0UwfbqOU=
  /lodash.unescape/4.0.1:
    dev: false
    resolution:
      integrity: sha1-vyJJiGzlFM2hEvrpIYzcBlIR/Jw=
  /lodash/4.17.15:
    dev: false
    resolution:
      integrity: sha512-8xOcRHvCjnocdS5cpwXQXVzmmh5e5+saE2QGoeQmbKmRS6J3VQppPOIt0MnmE+4xlZoumy0GPG0D0MVIQbNA1A==
  /log-symbols/2.2.0:
    dependencies:
      chalk: 2.4.2
    dev: false
    engines:
      node: '>=4'
    resolution:
      integrity: sha512-VeIAFslyIerEJLXHziedo2basKbMKtTw3vfn5IzG0XTjhAVEJyNHnL2p7vc+wBDSdQuUpNw3M2u6xb9QsAY5Eg==
  /log4js/4.5.1:
    dependencies:
      date-format: 2.1.0
      debug: 4.1.1
      flatted: 2.0.1
      rfdc: 1.1.4
      streamroller: 1.0.6
    dev: false
    engines:
      node: '>=6.0'
    resolution:
      integrity: sha512-EEEgFcE9bLgaYUKuozyFfytQM2wDHtXn4tAN41pkaxpNjAykv11GVdeI4tHtmPWW4Xrgh9R/2d7XYghDVjbKKw==
  /loglevel/1.6.6:
    dev: false
    engines:
      node: '>= 0.6.0'
    resolution:
      integrity: sha512-Sgr5lbboAUBo3eXCSPL4/KoVz3ROKquOjcctxmHIt+vol2DrqTQe3SwkKKuYhEiWB5kYa13YyopJ69deJ1irzQ==
  /lolex/4.2.0:
    dev: false
    resolution:
      integrity: sha512-gKO5uExCXvSm6zbF562EvM+rd1kQDnB9AZBbiQVzf1ZmdDpxUSvpnAaVOP83N/31mRK8Ml8/VE8DMvsAZQ+7wg==
  /lolex/5.1.2:
    dependencies:
      '@sinonjs/commons': 1.7.0
    dev: false
    resolution:
      integrity: sha512-h4hmjAvHTmd+25JSwrtTIuwbKdwg5NzZVRMLn9saij4SZaepCrTCxPr35H/3bjwfMJtN+t3CX8672UIkglz28A==
  /long/4.0.0:
    dev: false
    resolution:
      integrity: sha512-XsP+KhQif4bjX1kbuSiySJFNAehNxgLb6hPRGJ9QsUr8ajHkuXGdrHmFUTUUXhDwVX2R5bY4JNZEwbUiMhV+MA==
  /loose-envify/1.4.0:
    dependencies:
      js-tokens: 4.0.0
    dev: false
    hasBin: true
    resolution:
      integrity: sha512-lyuxPGr/Wfhrlem2CL/UcnUc1zcqKAImBDzukY7Y5F/yQiNdko6+fRLevlw1HgMySw7f611UIY408EtxRSoK3Q==
  /loud-rejection/1.6.0:
    dependencies:
      currently-unhandled: 0.4.1
      signal-exit: 3.0.2
    dev: false
    engines:
      node: '>=0.10.0'
    resolution:
      integrity: sha1-W0b4AUft7leIcPCG0Eghz5mOVR8=
  /lru-cache/4.1.5:
    dependencies:
      pseudomap: 1.0.2
      yallist: 2.1.2
    dev: false
    resolution:
      integrity: sha512-sWZlbEP2OsHNkXrMl5GYk/jKk70MBng6UU4YI/qGDYbgf6YbP4EvmqISbXCoJiRKs+1bSpFHVgQxvJ17F2li5g==
  /lru-cache/5.1.1:
    dependencies:
      yallist: 3.1.1
    dev: false
    resolution:
      integrity: sha512-KpNARQA3Iwv+jTA0utUVVbrh+Jlrr1Fv0e56GGzAFOXN7dk/FviaDW8LHmK52DlcH4WP2n6gI8vN1aesBFgo9w==
  /lunr/2.3.8:
    dev: false
    resolution:
      integrity: sha512-oxMeX/Y35PNFuZoHp+jUj5OSEmLCaIH4KTFJh7a93cHBoFmpw2IoPs22VIz7vyO2YUnx2Tn9dzIwO2P/4quIRg==
  /macos-release/2.3.0:
    dev: false
    engines:
      node: '>=6'
    resolution:
      integrity: sha512-OHhSbtcviqMPt7yfw5ef5aghS2jzFVKEFyCJndQt2YpSQ9qRVSEv2axSJI1paVThEu+FFGs584h/1YhxjVqajA==
  /magic-string/0.22.5:
    dependencies:
      vlq: 0.2.3
    dev: false
    resolution:
      integrity: sha512-oreip9rJZkzvA8Qzk9HFs8fZGF/u7H/gtrE8EN6RjKJ9kh2HlC+yQ2QezifqTZfGyiuAV0dRv5a+y/8gBb1m9w==
  /magic-string/0.25.4:
    dependencies:
      sourcemap-codec: 1.4.6
    dev: false
    resolution:
      integrity: sha512-oycWO9nEVAP2RVPbIoDoA4Y7LFIJ3xRYov93gAyJhZkET1tNuB0u7uWkZS2LpBWTJUWnmau/To8ECWRC+jKNfw==
  /make-dir/2.1.0:
    dependencies:
      pify: 4.0.1
      semver: 5.7.1
    dev: false
    engines:
      node: '>=6'
    resolution:
      integrity: sha512-LS9X+dc8KLxXCb8dni79fLIIUA5VyZoyjSMCwTluaXA0o27cCK0bhXkpgw+sTXVpPy/lSO57ilRixqk0vDmtRA==
  /make-error/1.3.5:
    dev: false
    resolution:
      integrity: sha512-c3sIjNUow0+8swNwVpqoH4YCShKNFkMaw6oH1mNS2haDZQqkeZFlHS3dhoeEbKKmJB4vXpJucU6oH75aDYeE9g==
  /mamacro/0.0.3:
    dev: false
    resolution:
      integrity: sha512-qMEwh+UujcQ+kbz3T6V+wAmO2U8veoq2w+3wY8MquqwVA3jChfwY+Tk52GZKDfACEPjuZ7r2oJLejwpt8jtwTA==
  /map-age-cleaner/0.1.3:
    dependencies:
      p-defer: 1.0.0
    dev: false
    engines:
      node: '>=6'
    resolution:
      integrity: sha512-bJzx6nMoP6PDLPBFmg7+xRKeFZvFboMrGlxmNj9ClvX53KrmvM5bXFXEWjbz4cz1AFn+jWJ9z/DJSz7hrs0w3w==
  /map-cache/0.2.2:
    dev: false
    engines:
      node: '>=0.10.0'
    resolution:
      integrity: sha1-wyq9C9ZSXZsFFkW7TyasXcmKDb8=
  /map-obj/1.0.1:
    dev: false
    engines:
      node: '>=0.10.0'
    resolution:
      integrity: sha1-2TPOuSBdgr3PSIb2dCvcK03qFG0=
  /map-obj/2.0.0:
    dev: false
    engines:
      node: '>=4'
    resolution:
      integrity: sha1-plzSkIepJZi4eRJXpSPgISIqwfk=
  /map-visit/1.0.0:
    dependencies:
      object-visit: 1.0.1
    dev: false
    engines:
      node: '>=0.10.0'
    resolution:
      integrity: sha1-7Nyo8TFE5mDxtb1B8S80edmN+48=
  /marked/0.7.0:
    dev: false
    engines:
      node: '>=0.10.0'
    hasBin: true
    resolution:
      integrity: sha512-c+yYdCZJQrsRjTPhUx7VKkApw9bwDkNbHUKo1ovgcfDjb2kc8rLuRbIFyXL5WOEUwzSSKo3IXpph2K6DqB/KZg==
  /marky/1.2.1:
    dev: false
    resolution:
      integrity: sha512-md9k+Gxa3qLH6sUKpeC2CNkJK/Ld+bEz5X96nYwloqphQE0CKCVEKco/6jxEZixinqNdz5RFi/KaCyfbMDMAXQ==
  /matched/1.0.2:
    dependencies:
      arr-union: 3.1.0
      async-array-reduce: 0.2.1
      glob: 7.1.6
      has-glob: 1.0.0
      is-valid-glob: 1.0.0
      resolve-dir: 1.0.1
    dev: false
    engines:
      node: '>= 0.12.0'
    resolution:
      integrity: sha512-7ivM1jFZVTOOS77QsR+TtYHH0ecdLclMkqbf5qiJdX2RorqfhsL65QHySPZgDE0ZjHoh+mQUNHTanNXIlzXd0Q==
  /md5.js/1.3.4:
    dependencies:
      hash-base: 3.0.4
      inherits: 2.0.4
    dev: false
    resolution:
      integrity: sha1-6b296UogpawYsENA/Fdk1bCdkB0=
  /md5.js/1.3.5:
    dependencies:
      hash-base: 3.0.4
      inherits: 2.0.4
      safe-buffer: 5.2.0
    dev: false
    resolution:
      integrity: sha512-xitP+WxNPcTTOgnTJcrhM0xvdPepipPSf3I8EIpGKeFLjt3PlJLIDG3u8EX53ZIubkb+5U2+3rELYpEhHhzdkg==
  /md5/2.2.1:
    dependencies:
      charenc: 0.0.2
      crypt: 0.0.2
      is-buffer: 1.1.6
    dev: false
    resolution:
      integrity: sha1-U6s41f48iJG6RlMp6iP6wFQBJvk=
  /media-typer/0.3.0:
    dev: false
    engines:
      node: '>= 0.6'
    resolution:
      integrity: sha1-hxDXrwqmJvj/+hzgAWhUUmMlV0g=
  /mem/4.3.0:
    dependencies:
      map-age-cleaner: 0.1.3
      mimic-fn: 2.1.0
      p-is-promise: 2.1.0
    dev: false
    engines:
      node: '>=6'
    resolution:
      integrity: sha512-qX2bG48pTqYRVmDB37rn/6PT7LcR8T7oAX3bf99u1Tt1nzxYfxkgqDwUwolPlXweM0XzBOBFzSx4kfp7KP1s/w==
  /memory-fs/0.4.1:
    dependencies:
      errno: 0.1.7
      readable-stream: 2.3.6
    dev: false
    resolution:
      integrity: sha1-OpoguEYlI+RHz7x+i7gO1me/xVI=
  /memory-fs/0.5.0:
    dependencies:
      errno: 0.1.7
      readable-stream: 2.3.6
    dev: false
    engines:
      node: '>=4.3.0 <5.0.0 || >=5.10'
    resolution:
      integrity: sha512-jA0rdU5KoQMC0e6ppoNRtpp6vjFq6+NY7r8hywnC7V+1Xj/MtHwGIbB1QaK/dunyjWteJzmkpd7ooeWg10T7GA==
  /memorystream/0.3.1:
    dev: false
    engines:
      node: '>= 0.10.0'
    resolution:
      integrity: sha1-htcJCzDORV1j+64S3aUaR93K+bI=
  /meow/3.7.0:
    dependencies:
      camelcase-keys: 2.1.0
      decamelize: 1.2.0
      loud-rejection: 1.6.0
      map-obj: 1.0.1
      minimist: 1.2.0
      normalize-package-data: 2.5.0
      object-assign: 4.1.1
      read-pkg-up: 1.0.1
      redent: 1.0.0
      trim-newlines: 1.0.0
    dev: false
    engines:
      node: '>=0.10.0'
    resolution:
      integrity: sha1-cstmi0JSKCkKu/qFaJJYcwioAfs=
  /meow/5.0.0:
    dependencies:
      camelcase-keys: 4.2.0
      decamelize-keys: 1.1.0
      loud-rejection: 1.6.0
      minimist-options: 3.0.2
      normalize-package-data: 2.5.0
      read-pkg-up: 3.0.0
      redent: 2.0.0
      trim-newlines: 2.0.0
      yargs-parser: 10.1.0
    dev: false
    engines:
      node: '>=6'
    resolution:
      integrity: sha512-CbTqYU17ABaLefO8vCU153ZZlprKYWDljcndKKDCFcYQITzWCXZAVk4QMFZPgvzrnUQ3uItnIE/LoUOwrT15Ig==
  /merge-descriptors/1.0.1:
    dev: false
    resolution:
      integrity: sha1-sAqqVW3YtEVoFQ7J0blT8/kMu2E=
  /merge-source-map/1.1.0:
    dependencies:
      source-map: 0.6.1
    dev: false
    resolution:
      integrity: sha512-Qkcp7P2ygktpMPh2mCQZaf3jhN6D3Z/qVZHSdWvQ+2Ef5HgRAPBO57A77+ENm0CPx2+1Ce/MYKi3ymqdfuqibw==
  /merge-stream/2.0.0:
    dev: false
    resolution:
      integrity: sha512-abv/qOcuPfk3URPfDzmZU1LKmuw8kT+0nIHvKrKgFrwifol/doWcdA4ZqsWQ8ENrFKkd67Mfpo/LovbIUsbt3w==
  /methods/1.1.2:
    dev: false
    engines:
      node: '>= 0.6'
    resolution:
      integrity: sha1-VSmk1nZUE07cxSZmVoNbD4Ua/O4=
  /micromatch/3.1.10:
    dependencies:
      arr-diff: 4.0.0
      array-unique: 0.3.2
      braces: 2.3.2
      define-property: 2.0.2
      extend-shallow: 3.0.2
      extglob: 2.0.4
      fragment-cache: 0.2.1
      kind-of: 6.0.2
      nanomatch: 1.2.13
      object.pick: 1.3.0
      regex-not: 1.0.2
      snapdragon: 0.8.2
      to-regex: 3.0.2
    dev: false
    engines:
      node: '>=0.10.0'
    resolution:
      integrity: sha512-MWikgl9n9M3w+bpsY3He8L+w9eF9338xRl8IAO5viDizwSzziFEyUzo2xrrloB64ADbTf8uA8vRqqttDTOmccg==
  /micromatch/4.0.2:
    dependencies:
      braces: 3.0.2
      picomatch: 2.1.1
    dev: false
    engines:
      node: '>=8'
    resolution:
      integrity: sha512-y7FpHSbMUMoyPbYUSzO6PaZ6FyRnQOpHuKwbo1G+Knck95XVU4QAiKdGEnj5wwoS7PlOgthX/09u5iFJ+aYf5Q==
  /miller-rabin/4.0.1:
    dependencies:
      bn.js: 4.11.8
      brorand: 1.1.0
    dev: false
    hasBin: true
    resolution:
      integrity: sha512-115fLhvZVqWwHPbClyntxEVfVDfl9DLLTuJvq3g2O/Oxi8AiNouAHvDSzHS0viUJc+V5vm3eq91Xwqn9dp4jRA==
  /mime-db/1.42.0:
    dev: false
    engines:
      node: '>= 0.6'
    resolution:
      integrity: sha512-UbfJCR4UAVRNgMpfImz05smAXK7+c+ZntjaA26ANtkXLlOe947Aag5zdIcKQULAiF9Cq4WxBi9jUs5zkA84bYQ==
  /mime-types/2.1.25:
    dependencies:
      mime-db: 1.42.0
    dev: false
    engines:
      node: '>= 0.6'
    resolution:
      integrity: sha512-5KhStqB5xpTAeGqKBAMgwaYMnQik7teQN4IAzC7npDv6kzeU6prfkR67bc87J1kWMPGkoaZSq1npmexMgkmEVg==
  /mime/1.6.0:
    dev: false
    engines:
      node: '>=4'
    hasBin: true
    resolution:
      integrity: sha512-x0Vn8spI+wuJ1O6S7gnbaQg8Pxh4NNHb7KSINmEWKiPE4RKOplvijn+NkmYmmRgP68mc70j2EbeTFRsrswaQeg==
  /mime/2.4.4:
    dev: false
    engines:
      node: '>=4.0.0'
    hasBin: true
    resolution:
      integrity: sha512-LRxmNwziLPT828z+4YkNzloCFC2YM4wrB99k+AV5ZbEyfGNWfG8SO1FUXLmLDBSo89NrJZ4DIWeLjy1CHGhMGA==
  /mimic-fn/2.1.0:
    dev: false
    engines:
      node: '>=6'
    resolution:
      integrity: sha512-OqbOk5oEQeAZ8WXWydlu9HJjz9WVdEIvamMCcXmuqUYjTknH/sqsWvhQ3vgwKFRR1HpjvNBKQ37nbJgYzGqGcg==
  /min-document/2.19.0:
    dependencies:
      dom-walk: 0.1.1
    dev: false
    resolution:
      integrity: sha1-e9KC4/WELtKVu3SM3Z8f+iyCRoU=
  /minimalistic-assert/1.0.1:
    dev: false
    resolution:
      integrity: sha512-UtJcAD4yEaGtjPezWuO9wC4nwUnVH/8/Im3yEHQP4b67cXlD/Qr9hdITCU1xDbSEXg2XKNaP8jsReV7vQd00/A==
  /minimalistic-crypto-utils/1.0.1:
    dev: false
    resolution:
      integrity: sha1-9sAMHAsIIkblxNmd+4x8CDsrWCo=
  /minimatch/3.0.4:
    dependencies:
      brace-expansion: 1.1.11
    dev: false
    resolution:
      integrity: sha512-yJHVQEhyqPLUTgt9B83PXu6W3rx4MvvHvSUvToogpwoGDOUQ+yDrR0HRot+yOCdCO7u4hX3pWft6kWBBcqh0UA==
  /minimist-options/3.0.2:
    dependencies:
      arrify: 1.0.1
      is-plain-obj: 1.1.0
    dev: false
    engines:
      node: '>= 4'
    resolution:
      integrity: sha512-FyBrT/d0d4+uiZRbqznPXqw3IpZZG3gl3wKWiX784FycUKVwBt0uLBFkQrtE4tZOrgo78nZp2jnKz3L65T5LdQ==
  /minimist/0.0.10:
    dev: false
    resolution:
      integrity: sha1-3j+YVD2/lggr5IrRoMfNqDYwHc8=
  /minimist/0.0.8:
    dev: false
    resolution:
      integrity: sha1-hX/Kv8M5fSYluCKCYuhqp6ARsF0=
  /minimist/1.2.0:
    dev: false
    resolution:
      integrity: sha1-o1AIsg9BOD7sH7kU9M1d95omQoQ=
  /mississippi/3.0.0:
    dependencies:
      concat-stream: 1.6.2
      duplexify: 3.7.1
      end-of-stream: 1.4.4
      flush-write-stream: 1.1.1
      from2: 2.3.0
      parallel-transform: 1.2.0
      pump: 3.0.0
      pumpify: 1.5.1
      stream-each: 1.2.3
      through2: 2.0.5
    dev: false
    engines:
      node: '>=4.0.0'
    resolution:
      integrity: sha512-x471SsVjUtBRtcvd4BzKE9kFC+/2TeWgKCgw0bZcw1b9l2X3QX5vCWgF+KaZaYm87Ss//rHnWryupDrgLvmSkA==
  /mixin-deep/1.3.2:
    dependencies:
      for-in: 1.0.2
      is-extendable: 1.0.1
    dev: false
    engines:
      node: '>=0.10.0'
    resolution:
      integrity: sha512-WRoDn//mXBiJ1H40rqa3vH0toePwSsGb45iInWlTySa+Uu4k3tYUSxa2v1KqAiLtvlrSzaExqS1gtk96A9zvEA==
  /mkdirp/0.5.1:
    dependencies:
      minimist: 0.0.8
    dev: false
    hasBin: true
    resolution:
      integrity: sha1-MAV0OOrGz3+MR2fzhkjWaX11yQM=
  /mocha-chrome/2.2.0:
    dependencies:
      chalk: 2.4.2
      chrome-launcher: 0.11.2
      chrome-remote-interface: 0.28.1
      chrome-unmirror: 0.1.0
      debug: 4.1.1
      deep-assign: 3.0.0
      import-local: 2.0.0
      loglevel: 1.6.6
      meow: 5.0.0
      nanobus: 4.4.0
    dev: false
    engines:
      node: '>= 8.0.0'
    hasBin: true
    resolution:
      integrity: sha512-RXP6Q2mlM2X+eO2Z8gribmiH4J9x5zu/JcTZ3deQSwiC5260BzizOc0eD1NWP3JuypGCKRwReicv4KCNIFtTZQ==
  /mocha-junit-reporter/1.23.1_mocha@6.2.2:
    dependencies:
      debug: 2.6.9
      md5: 2.2.1
      mkdirp: 0.5.1
      mocha: 6.2.2
      strip-ansi: 4.0.0
      xml: 1.0.1
    dev: false
    peerDependencies:
      mocha: '>=2.2.5'
    resolution:
      integrity: sha512-qeDvKlZyAH2YJE1vhryvjUQ06t2hcnwwu4k5Ddwn0GQINhgEYFhlGM0DwYCVUHq5cuo32qAW6HDsTHt7zz99Ng==
  /mocha-multi/1.1.3_mocha@6.2.2:
    dependencies:
      debug: 4.1.1
      is-string: 1.0.5
      lodash.once: 4.1.1
      mkdirp: 0.5.1
      mocha: 6.2.2
      object-assign: 4.1.1
    dev: false
    engines:
      node: '>=6.0.0'
    peerDependencies:
      mocha: '>=2.2.0 <7.0.0'
    resolution:
      integrity: sha512-bgjcxvfsMhNaRuXWiudidT8EREN6DRvHdzXqFLOdsLU9+oFTi4qiychVEQ3+TtwL9PwIqaiIastIF/tnVM7NYg==
  /mocha/6.2.2:
    dependencies:
      ansi-colors: 3.2.3
      browser-stdout: 1.3.1
      debug: 3.2.6
      diff: 3.5.0
      escape-string-regexp: 1.0.5
      find-up: 3.0.0
      glob: 7.1.3
      growl: 1.10.5
      he: 1.2.0
      js-yaml: 3.13.1
      log-symbols: 2.2.0
      minimatch: 3.0.4
      mkdirp: 0.5.1
      ms: 2.1.1
      node-environment-flags: 1.0.5
      object.assign: 4.1.0
      strip-json-comments: 2.0.1
      supports-color: 6.0.0
      which: 1.3.1
      wide-align: 1.1.3
      yargs: 13.3.0
      yargs-parser: 13.1.1
      yargs-unparser: 1.6.0
    dev: false
    engines:
      node: '>= 6.0.0'
    hasBin: true
    resolution:
      integrity: sha512-FgDS9Re79yU1xz5d+C4rv1G7QagNGHZ+iXF81hO8zY35YZZcLEsJVfFolfsqKFWunATEvNzMK0r/CwWd/szO9A==
  /moment/2.24.0:
    dev: false
    resolution:
      integrity: sha512-bV7f+6l2QigeBBZSM/6yTNq4P2fNpSWj/0e7jQcy87A8e7o2nAfP/34/2ky5Vw4B9S446EtIhodAzkFCcR4dQg==
  /move-concurrently/1.0.1:
    dependencies:
      aproba: 1.2.0
      copy-concurrently: 1.0.5
      fs-write-stream-atomic: 1.0.10
      mkdirp: 0.5.1
      rimraf: 2.7.1
      run-queue: 1.0.3
    dev: false
    resolution:
      integrity: sha1-viwAX9oy4LKa8fBdfEszIUxwH5I=
  /ms/2.0.0:
    dev: false
    resolution:
      integrity: sha1-VgiurfwAvmwpAd9fmGF4jeDVl8g=
  /ms/2.1.1:
    dev: false
    resolution:
      integrity: sha512-tgp+dl5cGk28utYktBsrFqA7HKgrhgPsg6Z/EfhWI4gl1Hwq8B/GmY/0oXZ6nF8hDVesS/FpnYaD/kOWhYQvyg==
  /ms/2.1.2:
    dev: false
    resolution:
      integrity: sha512-sGkPx+VjMtmA6MX27oA4FBFELFCZZ4S4XqeGOXCv68tT+jb3vk/RyaKWP0PTKyWtmLSM0b+adUTEvbs1PEaH2w==
  /msal/1.2.0:
    dependencies:
      tslib: 1.10.0
    dev: false
    engines:
      node: '>=0.8.0'
    resolution:
      integrity: sha512-Z74fTT8G1s1YKcqup6PTQ4Y4z0zh5n7fdK+RXZ47+yLH4/z1Y5LualkRuHr6C7vi74l0daNZn2nj159AV5mhOQ==
  /multipipe/0.1.2:
    dependencies:
      duplexer2: 0.0.2
    dev: false
    resolution:
      integrity: sha1-Ko8t33Du1WTf8tV/HhoTfZ8FB4s=
  /mute-stream/0.0.8:
    dev: false
    resolution:
      integrity: sha512-nnbWWOkoWyUsTjKrhgD0dcz22mdkSnpYqbEjIm2nhwhuxlSkpywJmBo8h0ZqJdkp73mb90SssHkN4rsRaBAfAA==
  /nan/2.14.0:
    dev: false
    optional: true
    resolution:
      integrity: sha512-INOFj37C7k3AfaNTtX8RhsTw7qRy7eLET14cROi9+5HAVbbHuIWUHEauBv5qT4Av2tWasiTY1Jw6puUNqRJXQg==
  /nanoassert/1.1.0:
    dev: false
    resolution:
      integrity: sha1-TzFS4JVA/eKMdvRLGbvNHVpCR40=
  /nanobus/4.4.0:
    dependencies:
      nanoassert: 1.1.0
      nanotiming: 7.3.1
      remove-array-items: 1.1.1
    dev: false
    resolution:
      integrity: sha512-Hv9USGyH8EsPy0o8pPWE7x3YRIfuZDgMBirzjU6XLebhiSK2g53JlfqgolD0c39ne6wXAfaBNcIAvYe22Bav+Q==
  /nanoid/2.1.8:
    dev: false
    resolution:
      integrity: sha512-g1z+n5s26w0TGKh7gjn7HCqurNKMZWzH08elXzh/gM/csQHd/UqDV6uxMghQYg9IvqRPm1QpeMk50YMofHvEjQ==
  /nanomatch/1.2.13:
    dependencies:
      arr-diff: 4.0.0
      array-unique: 0.3.2
      define-property: 2.0.2
      extend-shallow: 3.0.2
      fragment-cache: 0.2.1
      is-windows: 1.0.2
      kind-of: 6.0.2
      object.pick: 1.3.0
      regex-not: 1.0.2
      snapdragon: 0.8.2
      to-regex: 3.0.2
    dev: false
    engines:
      node: '>=0.10.0'
    resolution:
      integrity: sha512-fpoe2T0RbHwBTBUOftAfBPaDEi06ufaUai0mE6Yn1kacc3SnTErfb/h+X94VXzI64rKFHYImXSvdwGGCmwOqCA==
  /nanoscheduler/1.0.3:
    dependencies:
      nanoassert: 1.1.0
    dev: false
    resolution:
      integrity: sha512-jBbrF3qdU9321r8n9X7yu18DjP31Do2ItJm3mWrt90wJTrnDO+HXpoV7ftaUglAtjgj9s+OaCxGufbvx6pvbEQ==
  /nanotiming/7.3.1:
    dependencies:
      nanoassert: 1.1.0
      nanoscheduler: 1.0.3
    dev: false
    resolution:
      integrity: sha512-l3lC7v/PfOuRWQa8vV29Jo6TG10wHtnthLElFXs4Te4Aas57Fo4n1Q8LH9n+NDh9riOzTVvb2QNBhTS4JUKNjw==
  /natural-compare/1.4.0:
    dev: false
    resolution:
      integrity: sha1-Sr6/7tdUHywnrPspvbvRXI1bpPc=
  /negotiator/0.6.2:
    dev: false
    engines:
      node: '>= 0.6'
    resolution:
      integrity: sha512-hZXc7K2e+PgeI1eDBe/10Ard4ekbfrrqG8Ep+8Jmf4JID2bNg7NvCPOZN+kfF574pFQI7mum2AUqDidoKqcTOw==
  /neo-async/2.6.1:
    dev: false
    resolution:
      integrity: sha512-iyam8fBuCUpWeKPGpaNMetEocMt364qkCsfL9JuhjXX6dRnguRVOfk2GZaDpPjcOKiiXCPINZC1GczQ7iTq3Zw==
  /nested-error-stacks/2.1.0:
    dev: false
    resolution:
      integrity: sha512-AO81vsIO1k1sM4Zrd6Hu7regmJN1NSiAja10gc4bX3F0wd+9rQmcuHQaHVQCYIEC8iFXnE+mavh23GOt7wBgug==
  /netmask/1.0.6:
    dev: false
    engines:
      node: '>= 0.4.0'
    resolution:
      integrity: sha1-ICl+idhvb2QA8lDZ9Pa0wZRfzTU=
  /nice-try/1.0.5:
    dev: false
    resolution:
      integrity: sha512-1nh45deeb5olNY7eX82BkPO7SSxR5SSYJiPTrTdFUVYwAl8CKMA5N9PjTYkHiRjisVcxcQ1HXdLhx2qxxJzLNQ==
  /nise/1.5.3:
    dependencies:
      '@sinonjs/formatio': 3.2.2
      '@sinonjs/text-encoding': 0.7.1
      just-extend: 4.0.2
      lolex: 5.1.2
      path-to-regexp: 1.8.0
    dev: false
    resolution:
      integrity: sha512-Ymbac/94xeIrMf59REBPOv0thr+CJVFMhrlAkW/gjCIE58BGQdCj0x7KRCb3yz+Ga2Rz3E9XXSvUyyxqqhjQAQ==
  /nock/11.7.0:
    dependencies:
      chai: 4.2.0
      debug: 4.1.1
      json-stringify-safe: 5.0.1
      lodash: 4.17.15
      mkdirp: 0.5.1
      propagate: 2.0.1
    dev: false
    engines:
      node: '>= 8.0'
    resolution:
      integrity: sha512-7c1jhHew74C33OBeRYyQENT+YXQiejpwIrEjinh6dRurBae+Ei4QjeUaPlkptIF0ZacEiVCnw8dWaxqepkiihg==
  /node-abort-controller/1.0.4:
    dev: false
    resolution:
      integrity: sha512-7cNtLKTAg0LrW3ViS2C7UfIzbL3rZd8L0++5MidbKqQVJ8yrH6+1VRSHl33P0ZjBTbOJd37d9EYekvHyKkB0QQ==
  /node-environment-flags/1.0.5:
    dependencies:
      object.getownpropertydescriptors: 2.1.0
      semver: 5.7.1
    dev: false
    resolution:
      integrity: sha512-VNYPRfGfmZLx0Ye20jWzHUjyTW/c+6Wq+iLhDzUI4XmhrDd9l/FozXV3F2xOaXjvp0co0+v1YSR3CMP6g+VvLQ==
  /node-fetch/2.6.0:
    dev: false
    engines:
      node: 4.x || >=6.0.0
    resolution:
      integrity: sha512-8dG4H5ujfvFiqDmVu9fQ5bOHUC15JMjMY/Zumv26oOvvVJjM67KF8koCWIabKQ1GJIa9r2mMZscBq/TbdOcmNA==
  /node-libs-browser/2.2.1:
    dependencies:
      assert: 1.5.0
      browserify-zlib: 0.2.0
      buffer: 4.9.2
      console-browserify: 1.2.0
      constants-browserify: 1.0.0
      crypto-browserify: 3.12.0
      domain-browser: 1.2.0
      events: 3.0.0
      https-browserify: 1.0.0
      os-browserify: 0.3.0
      path-browserify: 0.0.1
      process: 0.11.10
      punycode: 1.4.1
      querystring-es3: 0.2.1
      readable-stream: 2.3.6
      stream-browserify: 2.0.2
      stream-http: 2.8.3
      string_decoder: 1.3.0
      timers-browserify: 2.0.11
      tty-browserify: 0.0.0
      url: 0.11.0
      util: 0.11.1
      vm-browserify: 1.1.2
    dev: false
    resolution:
      integrity: sha512-h/zcD8H9kaDZ9ALUWwlBUDo6TKF8a7qBSCSEGfjTVIYeqsioSKaAX+BN7NgiMGp6iSIXZ3PxgCu8KS3b71YK5Q==
  /nopt/3.0.6:
    dependencies:
      abbrev: 1.0.9
    dev: false
    hasBin: true
    resolution:
      integrity: sha1-xkZdvwirzU2zWTF/eaxopkayj/k=
  /normalize-package-data/2.5.0:
    dependencies:
      hosted-git-info: 2.8.5
      resolve: 1.14.1
      semver: 5.7.1
      validate-npm-package-license: 3.0.4
    dev: false
    resolution:
      integrity: sha512-/5CMN3T0R4XTj4DcGaexo+roZSdSFW/0AOOTROrjxzCG1wrWXEsGbRKevjlIL+ZDE4sZlJr5ED4YW0yqmkK+eA==
  /normalize-path/2.1.1:
    dependencies:
      remove-trailing-separator: 1.1.0
    dev: false
    engines:
      node: '>=0.10.0'
    resolution:
      integrity: sha1-GrKLVW4Zg2Oowab35vogE3/mrtk=
  /normalize-path/3.0.0:
    dev: false
    engines:
      node: '>=0.10.0'
    resolution:
      integrity: sha512-6eZs5Ls3WtCisHWp9S2GUy8dqkpGi4BVSz3GaqiE6ezub0512ESztXUwUB6C6IKbQkY2Pnb/mD4WYojCRwcwLA==
  /npm-run-all/4.1.5:
    dependencies:
      ansi-styles: 3.2.1
      chalk: 2.4.2
      cross-spawn: 6.0.5
      memorystream: 0.3.1
      minimatch: 3.0.4
      pidtree: 0.3.0
      read-pkg: 3.0.0
      shell-quote: 1.7.2
      string.prototype.padend: 3.1.0
    dev: false
    engines:
      node: '>= 4'
    hasBin: true
    resolution:
      integrity: sha512-Oo82gJDAVcaMdi3nuoKFavkIHBRVqQ1qvMb+9LHk/cF4P6B2m8aP04hGf7oL6wZ9BuGwX1onlLhpuoofSyoQDQ==
  /npm-run-path/2.0.2:
    dependencies:
      path-key: 2.0.1
    dev: false
    engines:
      node: '>=4'
    resolution:
      integrity: sha1-NakjLfo11wZ7TLLd8jV7GHFTbF8=
  /npm-run-path/4.0.0:
    dependencies:
      path-key: 3.1.1
    dev: false
    engines:
      node: '>=8'
    resolution:
      integrity: sha512-8eyAOAH+bYXFPSnNnKr3J+yoybe8O87Is5rtAQ8qRczJz1ajcsjg8l2oZqP+Ppx15Ii3S1vUTjQN2h4YO2tWWQ==
  /number-is-nan/1.0.1:
    dev: false
    engines:
      node: '>=0.10.0'
    resolution:
      integrity: sha1-CXtgK1NCKlIsGvuHkDGDNpQaAR0=
  /nyc/14.1.1:
    dependencies:
      archy: 1.0.0
      caching-transform: 3.0.2
      convert-source-map: 1.7.0
      cp-file: 6.2.0
      find-cache-dir: 2.1.0
      find-up: 3.0.0
      foreground-child: 1.5.6
      glob: 7.1.6
      istanbul-lib-coverage: 2.0.5
      istanbul-lib-hook: 2.0.7
      istanbul-lib-instrument: 3.3.0
      istanbul-lib-report: 2.0.8
      istanbul-lib-source-maps: 3.0.6
      istanbul-reports: 2.2.6
      js-yaml: 3.13.1
      make-dir: 2.1.0
      merge-source-map: 1.1.0
      resolve-from: 4.0.0
      rimraf: 2.7.1
      signal-exit: 3.0.2
      spawn-wrap: 1.4.3
      test-exclude: 5.2.3
      uuid: 3.3.3
      yargs: 13.3.0
      yargs-parser: 13.1.1
    dev: false
    engines:
      node: '>=6'
    hasBin: true
    resolution:
      integrity: sha512-OI0vm6ZGUnoGZv/tLdZ2esSVzDwUC88SNs+6JoSOMVxA+gKMB8Tk7jBwgemLx4O40lhhvZCVw1C+OYLOBOPXWw==
  /oauth-sign/0.9.0:
    dev: false
    resolution:
      integrity: sha512-fexhUFFPTGV8ybAtSIGbV6gOkSv8UtRbDBnAyLQw4QPKkgNlsH2ByPGtMUqdWkos6YCRmAqViwgZrJc/mRDzZQ==
  /object-assign/3.0.0:
    dev: false
    engines:
      node: '>=0.10.0'
    resolution:
      integrity: sha1-m+3VygiXlJvKR+f/QIBi1Un1h/I=
  /object-assign/4.1.1:
    dev: false
    engines:
      node: '>=0.10.0'
    resolution:
      integrity: sha1-IQmtx5ZYh8/AXLvUQsrIv7s2CGM=
  /object-component/0.0.3:
    dev: false
    resolution:
      integrity: sha1-8MaapQ78lbhmwYb0AKM3acsvEpE=
  /object-copy/0.1.0:
    dependencies:
      copy-descriptor: 0.1.1
      define-property: 0.2.5
      kind-of: 3.2.2
    dev: false
    engines:
      node: '>=0.10.0'
    resolution:
      integrity: sha1-fn2Fi3gb18mRpBupde04EnVOmYw=
  /object-inspect/1.7.0:
    dev: false
    resolution:
      integrity: sha512-a7pEHdh1xKIAgTySUGgLMx/xwDZskN1Ud6egYYN3EdRW4ZMPNEDUTF+hwy2LUC+Bl+SyLXANnwz/jyh/qutKUw==
  /object-keys/1.1.1:
    dev: false
    engines:
      node: '>= 0.4'
    resolution:
      integrity: sha512-NuAESUOUMrlIXOfHKzD6bpPu3tYt3xvjNdRIQ+FeT0lNb4K8WR70CaDxhuNguS2XG+GjkyMwOzsN5ZktImfhLA==
  /object-visit/1.0.1:
    dependencies:
      isobject: 3.0.1
    dev: false
    engines:
      node: '>=0.10.0'
    resolution:
      integrity: sha1-95xEk68MU3e1n+OdOV5BBC3QRbs=
  /object.assign/4.1.0:
    dependencies:
      define-properties: 1.1.3
      function-bind: 1.1.1
      has-symbols: 1.0.1
      object-keys: 1.1.1
    dev: false
    engines:
      node: '>= 0.4'
    resolution:
      integrity: sha512-exHJeq6kBKj58mqGyTQ9DFvrZC/eR6OwxzoM9YRoGBqrXYonaFyGiFMuc9VZrXf7DarreEwMpurG3dd+CNyW5w==
  /object.entries/1.1.1:
    dependencies:
      define-properties: 1.1.3
      es-abstract: 1.17.0-next.1
      function-bind: 1.1.1
      has: 1.0.3
    dev: false
    engines:
      node: '>= 0.4'
    resolution:
      integrity: sha512-ilqR7BgdyZetJutmDPfXCDffGa0/Yzl2ivVNpbx/g4UeWrCdRnFDUBrKJGLhGieRHDATnyZXWBeCb29k9CJysQ==
  /object.getownpropertydescriptors/2.1.0:
    dependencies:
      define-properties: 1.1.3
      es-abstract: 1.17.0-next.1
    dev: false
    engines:
      node: '>= 0.8'
    resolution:
      integrity: sha512-Z53Oah9A3TdLoblT7VKJaTDdXdT+lQO+cNpKVnya5JDe9uLvzu1YyY1yFDFrcxrlRgWrEFH0jJtD/IbuwjcEVg==
  /object.pick/1.3.0:
    dependencies:
      isobject: 3.0.1
    dev: false
    engines:
      node: '>=0.10.0'
    resolution:
      integrity: sha1-h6EKxMFpS9Lhy/U1kaZhQftd10c=
  /on-finished/2.3.0:
    dependencies:
      ee-first: 1.1.1
    dev: false
    engines:
      node: '>= 0.8'
    resolution:
      integrity: sha1-IPEzZIGwg811M3mSoWlxqi2QaUc=
  /once/1.4.0:
    dependencies:
      wrappy: 1.0.2
    dev: false
    resolution:
      integrity: sha1-WDsap3WWHUsROsF9nFC6753Xa9E=
  /onetime/5.1.0:
    dependencies:
      mimic-fn: 2.1.0
    dev: false
    engines:
      node: '>=6'
    resolution:
      integrity: sha512-5NcSkPHhwTVFIQN+TUqXoS5+dlElHXdpAWu9I0HP20YOtIi+aZ0Ct82jdlILDxjLEAWwvm+qj1m6aEtsDVmm6Q==
  /open/6.4.0:
    dependencies:
      is-wsl: 1.1.0
    dev: false
    engines:
      node: '>=8'
    resolution:
      integrity: sha512-IFenVPgF70fSm1keSd2iDBIDIBZkroLeuffXq+wKTzTJlBpesFWojV9lb8mzOfaAzM1sr7HQHuO0vtV0zYekGg==
  /open/7.0.0:
    dependencies:
      is-wsl: 2.1.1
    dev: false
    engines:
      node: '>=8'
    resolution:
      integrity: sha512-K6EKzYqnwQzk+/dzJAQSBORub3xlBTxMz+ntpZpH/LyCa1o6KjXhuN+2npAaI9jaSmU3R1Q8NWf4KUWcyytGsQ==
  /optimist/0.6.1:
    dependencies:
      minimist: 0.0.10
      wordwrap: 0.0.3
    dev: false
    resolution:
      integrity: sha1-2j6nRob6IaGaERwybpDrFaAZZoY=
  /optionator/0.8.3:
    dependencies:
      deep-is: 0.1.3
      fast-levenshtein: 2.0.6
      levn: 0.3.0
      prelude-ls: 1.1.2
      type-check: 0.3.2
      word-wrap: 1.2.3
    dev: false
    engines:
      node: '>= 0.8.0'
    resolution:
      integrity: sha512-+IW9pACdk3XWmmTXG8m3upGUJst5XRGzxMRjXzAuJ1XnIFNvfhjjIuYkDvysnPQ7qzqVzLt78BCruntqRhWQbA==
  /os-browserify/0.3.0:
    dev: false
    resolution:
      integrity: sha1-hUNzx/XCMVkU/Jv8a9gjj92h7Cc=
  /os-homedir/1.0.2:
    dev: false
    engines:
      node: '>=0.10.0'
    resolution:
      integrity: sha1-/7xJiDNuDoM94MFox+8VISGqf7M=
  /os-locale/3.1.0:
    dependencies:
      execa: 1.0.0
      lcid: 2.0.0
      mem: 4.3.0
    dev: false
    engines:
      node: '>=6'
    resolution:
      integrity: sha512-Z8l3R4wYWM40/52Z+S265okfFj8Kt2cC2MKY+xNi3kFs+XGI7WXu/I309QQQYbRW4ijiZ+yxs9pqEhJh0DqW3Q==
  /os-name/3.1.0:
    dependencies:
      macos-release: 2.3.0
      windows-release: 3.2.0
    dev: false
    engines:
      node: '>=6'
    resolution:
      integrity: sha512-h8L+8aNjNcMpo/mAIBPn5PXCM16iyPGjHNWo6U1YO8sJTMHtEtyczI6QJnLoplswm6goopQkqc7OAnjhWcugVg==
  /os-tmpdir/1.0.2:
    dev: false
    engines:
      node: '>=0.10.0'
    resolution:
      integrity: sha1-u+Z0BseaqFxc/sdm/lc0VV36EnQ=
  /p-defer/1.0.0:
    dev: false
    engines:
      node: '>=4'
    resolution:
      integrity: sha1-n26xgvbJqozXQwBKfU+WsZaw+ww=
  /p-finally/1.0.0:
    dev: false
    engines:
      node: '>=4'
    resolution:
      integrity: sha1-P7z7FbiZpEEjs0ttzBi3JDNqLK4=
  /p-finally/2.0.1:
    dev: false
    engines:
      node: '>=8'
    resolution:
      integrity: sha512-vpm09aKwq6H9phqRQzecoDpD8TmVyGw70qmWlyq5onxY7tqyTTFVvxMykxQSQKILBSFlbXpypIw2T1Ml7+DDtw==
  /p-is-promise/2.1.0:
    dev: false
    engines:
      node: '>=6'
    resolution:
      integrity: sha512-Y3W0wlRPK8ZMRbNq97l4M5otioeA5lm1z7bkNkxCka8HSPjR0xRWmpCmc9utiaLP9Jb1eD8BgeIxTW4AIF45Pg==
  /p-limit/1.3.0:
    dependencies:
      p-try: 1.0.0
    dev: false
    engines:
      node: '>=4'
    resolution:
      integrity: sha512-vvcXsLAJ9Dr5rQOPk7toZQZJApBl2K4J6dANSsEuh6QI41JYcsS/qhTGa9ErIUUgK3WNQoJYvylxvjqmiqEA9Q==
  /p-limit/2.2.1:
    dependencies:
      p-try: 2.2.0
    dev: false
    engines:
      node: '>=6'
    resolution:
      integrity: sha512-85Tk+90UCVWvbDavCLKPOLC9vvY8OwEX/RtKF+/1OADJMVlFfEHOiMTPVyxg7mk/dKa+ipdHm0OUkTvCpMTuwg==
  /p-locate/2.0.0:
    dependencies:
      p-limit: 1.3.0
    dev: false
    engines:
      node: '>=4'
    resolution:
      integrity: sha1-IKAQOyIqcMj9OcwuWAaA893l7EM=
  /p-locate/3.0.0:
    dependencies:
      p-limit: 2.2.1
    dev: false
    engines:
      node: '>=6'
    resolution:
      integrity: sha512-x+12w/To+4GFfgJhBEpiDcLozRJGegY+Ei7/z0tSLkMmxGZNybVMSfWj9aJn8Z5Fc7dBUNJOOVgPv2H7IwulSQ==
  /p-locate/4.1.0:
    dependencies:
      p-limit: 2.2.1
    dev: false
    engines:
      node: '>=8'
    resolution:
      integrity: sha512-R79ZZ/0wAxKGu3oYMlz8jy/kbhsNrS7SKZ7PxEHBgJ5+F2mtFW2fK2cOtBh1cHYkQsbzFV7I+EoRKe6Yt0oK7A==
  /p-try/1.0.0:
    dev: false
    engines:
      node: '>=4'
    resolution:
      integrity: sha1-y8ec26+P1CKOE/Yh8rGiN8GyB7M=
  /p-try/2.2.0:
    dev: false
    engines:
      node: '>=6'
    resolution:
      integrity: sha512-R4nPAVTAU0B9D35/Gk3uJf/7XYbQcyohSKdvAxIRSNghFl4e71hVoGnBNQz9cWaXxO2I10KTC+3jMdvvoKw6dQ==
  /pac-proxy-agent/3.0.1:
    dependencies:
      agent-base: 4.3.0
      debug: 4.1.1
      get-uri: 2.0.4
      http-proxy-agent: 2.1.0
      https-proxy-agent: 3.0.1
      pac-resolver: 3.0.0
      raw-body: 2.4.1
      socks-proxy-agent: 4.0.2
    dev: false
    resolution:
      integrity: sha512-44DUg21G/liUZ48dJpUSjZnFfZro/0K5JTyFYLBcmh9+T6Ooi4/i4efwUiEy0+4oQusCBqWdhv16XohIj1GqnQ==
  /pac-resolver/3.0.0:
    dependencies:
      co: 4.6.0
      degenerator: 1.0.4
      ip: 1.1.5
      netmask: 1.0.6
      thunkify: 2.1.2
    dev: false
    resolution:
      integrity: sha512-tcc38bsjuE3XZ5+4vP96OfhOugrX+JcnpUbhfuc4LuXBLQhoTthOstZeoQJBDnQUDYzYmdImKsbz0xSl1/9qeA==
  /package-hash/3.0.0:
    dependencies:
      graceful-fs: 4.2.3
      hasha: 3.0.0
      lodash.flattendeep: 4.4.0
      release-zalgo: 1.0.0
    dev: false
    engines:
      node: '>=6'
    resolution:
      integrity: sha512-lOtmukMDVvtkL84rJHI7dpTYq+0rli8N2wlnqUcBuDWCfVhRUfOmnR9SsoHFMLpACvEV60dX7rd0rFaYDZI+FA==
  /pako/1.0.10:
    dev: false
    resolution:
      integrity: sha512-0DTvPVU3ed8+HNXOu5Bs+o//Mbdj9VNQMUOe9oKCwh8l0GNwpTDMKCWbRjgtD291AWnkAgkqA/LOnQS8AmS1tw==
  /parallel-transform/1.2.0:
    dependencies:
      cyclist: 1.0.1
      inherits: 2.0.4
      readable-stream: 2.3.6
    dev: false
    resolution:
      integrity: sha512-P2vSmIu38uIlvdcU7fDkyrxj33gTUy/ABO5ZUbGowxNCopBq/OoD42bP4UmMrJoPyk4Uqf0mu3mtWBhHCZD8yg==
  /parent-module/1.0.1:
    dependencies:
      callsites: 3.1.0
    dev: false
    engines:
      node: '>=6'
    resolution:
      integrity: sha512-GQ2EWRpQV8/o+Aw8YqtfZZPfNRWZYkbidE9k5rpl/hC3vtHHBfGm2Ifi6qWV+coDGkrUKZAxE3Lot5kcsRlh+g==
  /parse-asn1/5.1.5:
    dependencies:
      asn1.js: 4.10.1
      browserify-aes: 1.2.0
      create-hash: 1.2.0
      evp_bytestokey: 1.0.3
      pbkdf2: 3.0.17
      safe-buffer: 5.2.0
    dev: false
    resolution:
      integrity: sha512-jkMYn1dcJqF6d5CpU689bq7w/b5ALS9ROVSpQDPrZsqqesUJii9qutvoT5ltGedNXMO2e16YUWIghG9KxaViTQ==
  /parse-json/2.2.0:
    dependencies:
      error-ex: 1.3.2
    dev: false
    engines:
      node: '>=0.10.0'
    resolution:
      integrity: sha1-9ID0BDTvgHQfhGkJn43qGPVaTck=
  /parse-json/4.0.0:
    dependencies:
      error-ex: 1.3.2
      json-parse-better-errors: 1.0.2
    dev: false
    engines:
      node: '>=4'
    resolution:
      integrity: sha1-vjX1Qlvh9/bHRxhPmKeIy5lHfuA=
  /parse-node-version/1.0.1:
    dev: false
    engines:
      node: '>= 0.10'
    resolution:
      integrity: sha512-3YHlOa/JgH6Mnpr05jP9eDG254US9ek25LyIxZlDItp2iJtwyaXQb57lBYLdT3MowkUFYEV2XXNAYIPlESvJlA==
  /parse-passwd/1.0.0:
    dev: false
    engines:
      node: '>=0.10.0'
    resolution:
      integrity: sha1-bVuTSkVpk7I9N/QKOC1vFmao5cY=
  /parseqs/0.0.5:
    dependencies:
      better-assert: 1.0.2
    dev: false
    resolution:
      integrity: sha1-1SCKNzjkZ2bikbouoXNoSSGouJ0=
  /parseuri/0.0.5:
    dependencies:
      better-assert: 1.0.2
    dev: false
    resolution:
      integrity: sha1-gCBKUNTbt3m/3G6+J3jZDkvOMgo=
  /parseurl/1.3.3:
    dev: false
    engines:
      node: '>= 0.8'
    resolution:
      integrity: sha512-CiyeOxFT/JZyN5m0z9PfXw4SCBJ6Sygz1Dpl0wqjlhDEGGBP1GnsUVEL0p63hoG1fcj3fHynXi9NYO4nWOL+qQ==
  /pascalcase/0.1.1:
    dev: false
    engines:
      node: '>=0.10.0'
    resolution:
      integrity: sha1-s2PlXoAGym/iF4TS2yK9FdeRfxQ=
  /path-browserify/0.0.1:
    dev: false
    resolution:
      integrity: sha512-BapA40NHICOS+USX9SN4tyhq+A2RrN/Ws5F0Z5aMHDp98Fl86lX8Oti8B7uN93L4Ifv4fHOEA+pQw87gmMO/lQ==
  /path-browserify/1.0.0:
    dev: false
    resolution:
      integrity: sha512-Hkavx/nY4/plImrZPHRk2CL9vpOymZLgEbMNX1U0bjcBL7QN9wODxyx0yaMZURSQaUtSEvDrfAvxa9oPb0at9g==
  /path-dirname/1.0.2:
    dev: false
    resolution:
      integrity: sha1-zDPSTVJeCZpTiMAzbG4yuRYGCeA=
  /path-exists/2.1.0:
    dependencies:
      pinkie-promise: 2.0.1
    dev: false
    engines:
      node: '>=0.10.0'
    resolution:
      integrity: sha1-D+tsZPD8UY2adU3V77YscCJ2H0s=
  /path-exists/3.0.0:
    dev: false
    engines:
      node: '>=4'
    resolution:
      integrity: sha1-zg6+ql94yxiSXqfYENe1mwEP1RU=
  /path-exists/4.0.0:
    dev: false
    engines:
      node: '>=8'
    resolution:
      integrity: sha512-ak9Qy5Q7jYb2Wwcey5Fpvg2KoAc/ZIhLSLOSBmRmygPsGwkVVt0fZa0qrtMz+m6tJTAHfZQ8FnmB4MG4LWy7/w==
  /path-is-absolute/1.0.1:
    dev: false
    engines:
      node: '>=0.10.0'
    resolution:
      integrity: sha1-F0uSaHNVNP+8es5r9TpanhtcX18=
  /path-key/2.0.1:
    dev: false
    engines:
      node: '>=4'
    resolution:
      integrity: sha1-QRyttXTFoUDTpLGRDUDYDMn0C0A=
  /path-key/3.1.1:
    dev: false
    engines:
      node: '>=8'
    resolution:
      integrity: sha512-ojmeN0qd+y0jszEtoY48r0Peq5dwMEkIlCOu6Q5f41lfkswXuKtYrhgoTpLnyIcHm24Uhqx+5Tqm2InSwLhE6Q==
  /path-parse/1.0.6:
    dev: false
    resolution:
      integrity: sha512-GSmOT2EbHrINBf9SR7CDELwlJ8AENk3Qn7OikK4nFYAu3Ote2+JYNVvkpAEQm3/TLNEJFD/xZJjzyxg3KBWOzw==
  /path-to-regexp/0.1.7:
    dev: false
    resolution:
      integrity: sha1-32BBeABfUi8V60SQ5yR6G/qmf4w=
  /path-to-regexp/1.8.0:
    dependencies:
      isarray: 0.0.1
    dev: false
    resolution:
      integrity: sha512-n43JRhlUKUAlibEJhPeir1ncUID16QnEjNpwzNdO3Lm4ywrBpBZ5oLD0I6br9evr1Y9JTqwRtAh7JLoOzAQdVA==
  /path-to-regexp/2.4.0:
    dev: false
    resolution:
      integrity: sha512-G6zHoVqC6GGTQkZwF4lkuEyMbVOjoBKAEybQUypI1WTkqinCOrq2x6U2+phkJ1XsEMTy4LjtwPI7HW+NVrRR2w==
  /path-type/1.1.0:
    dependencies:
      graceful-fs: 4.2.3
      pify: 2.3.0
      pinkie-promise: 2.0.1
    dev: false
    engines:
      node: '>=0.10.0'
    resolution:
      integrity: sha1-WcRPfuSR2nBNpBXaWkBwuk+P5EE=
  /path-type/3.0.0:
    dependencies:
      pify: 3.0.0
    dev: false
    engines:
      node: '>=4'
    resolution:
      integrity: sha512-T2ZUsdZFHgA3u4e5PfPbjd7HDDpxPnQb5jN0SrDsjNSuVXHJqtwTnWqG0B1jZrgmJ/7lj1EmVIByWt1gxGkWvg==
  /pathval/1.1.0:
    dev: false
    resolution:
      integrity: sha1-uULm1L3mUwBe9rcTYd74cn0GReA=
  /pbkdf2/3.0.17:
    dependencies:
      create-hash: 1.2.0
      create-hmac: 1.1.7
      ripemd160: 2.0.2
      safe-buffer: 5.2.0
      sha.js: 2.4.11
    dev: false
    engines:
      node: '>=0.12'
    resolution:
      integrity: sha512-U/il5MsrZp7mGg3mSQfn742na2T+1/vHDCG5/iTI3X9MKUuYUZVLQhyRsg06mCgDBTd57TxzgZt7P+fYfjRLtA==
  /pend/1.2.0:
    dev: false
    resolution:
      integrity: sha1-elfrVQpng/kRUzH89GY9XI4AelA=
  /performance-now/2.1.0:
    dev: false
    resolution:
      integrity: sha1-Ywn04OX6kT7BxpMHrjZLSzd8nns=
  /picomatch/2.1.1:
    dev: false
    engines:
      node: '>=8.6'
    resolution:
      integrity: sha512-OYMyqkKzK7blWO/+XZYP6w8hH0LDvkBvdvKukti+7kqYFCiEAk+gI3DWnryapc0Dau05ugGTy0foQ6mqn4AHYA==
  /pidtree/0.3.0:
    dev: false
    engines:
      node: '>=0.10'
    hasBin: true
    resolution:
      integrity: sha512-9CT4NFlDcosssyg8KVFltgokyKZIFjoBxw8CTGy+5F38Y1eQWrt8tRayiUOXE+zVKQnYu5BR8JjCtvK3BcnBhg==
  /pify/2.3.0:
    dev: false
    engines:
      node: '>=0.10.0'
    resolution:
      integrity: sha1-7RQaasBDqEnqWISY59yosVMw6Qw=
  /pify/3.0.0:
    dev: false
    engines:
      node: '>=4'
    resolution:
      integrity: sha1-5aSs0sEB/fPZpNB/DbxNtJ3SgXY=
  /pify/4.0.1:
    dev: false
    engines:
      node: '>=6'
    resolution:
      integrity: sha512-uB80kBFb/tfd68bVleG9T5GGsGPjJrLAUpR5PZIrhBnIaRTQRjqdJSsIKkOP6OAIFbj7GOrcudc5pNjZ+geV2g==
  /pinkie-promise/2.0.1:
    dependencies:
      pinkie: 2.0.4
    dev: false
    engines:
      node: '>=0.10.0'
    resolution:
      integrity: sha1-ITXW36ejWMBprJsXh3YogihFD/o=
  /pinkie/2.0.4:
    dev: false
    engines:
      node: '>=0.10.0'
    resolution:
      integrity: sha1-clVrgM+g1IqXToDnckjoDtT3+HA=
  /pkg-dir/3.0.0:
    dependencies:
      find-up: 3.0.0
    dev: false
    engines:
      node: '>=6'
    resolution:
      integrity: sha512-/E57AYkoeQ25qkxMj5PBOVgF8Kiu/h7cYS30Z5+R7WaiCCBfLq58ZI/dSeaEKb9WVJV5n/03QwrN3IeWIFllvw==
  /plugin-error/0.1.2:
    dependencies:
      ansi-cyan: 0.1.1
      ansi-red: 0.1.1
      arr-diff: 1.1.0
      arr-union: 2.1.0
      extend-shallow: 1.1.4
    dev: false
    engines:
      node: '>=0.10.0'
    resolution:
      integrity: sha1-O5uzM1zPAPQl4HQ34ZJ2ln2kes4=
  /pluralize/8.0.0:
    dev: false
    engines:
      node: '>=4'
    resolution:
      integrity: sha512-Nc3IT5yHzflTfbjgqWcCPpo7DaKy4FnpB0l/zCAW0Tc7jxAiuqSxHasntB3D7887LSrA93kDJ9IXovxJYxyLCA==
  /posix-character-classes/0.1.1:
    dev: false
    engines:
      node: '>=0.10.0'
    resolution:
      integrity: sha1-AerA/jta9xoqbAL+q7jB/vfgDqs=
  /prelude-ls/1.1.2:
    dev: false
    engines:
      node: '>= 0.8.0'
    resolution:
      integrity: sha1-IZMqVJ9eUv/ZqCf1cOBL5iqX2lQ=
  /prettier/1.19.1:
    dev: false
    engines:
      node: '>=4'
    hasBin: true
    resolution:
      integrity: sha512-s7PoyDv/II1ObgQunCbB9PdLmUcBZcnWOcxDh7O0N/UwDEsHyqkW+Qh28jW+mVuCdx7gLB0BotYI1Y6uI9iyew==
  /priorityqueuejs/1.0.0:
    dev: false
    resolution:
      integrity: sha1-LuTyPCVgkT4IwHzlzN1t498sWvg=
  /private/0.1.8:
    dev: false
    engines:
      node: '>= 0.6'
    resolution:
      integrity: sha512-VvivMrbvd2nKkiG38qjULzlc+4Vx4wm/whI9pQD35YrARNnhxeiRktSOhSukRLFNlzg6Br/cJPet5J/u19r/mg==
  /process-es6/0.11.6:
    dev: false
    resolution:
      integrity: sha1-xrs4n5qVH4K9TrFpYAEFvS/5x3g=
  /process-nextick-args/1.0.7:
    dev: false
    resolution:
      integrity: sha1-FQ4gt1ZZCtP5EJPyWk8q2L/zC6M=
  /process-nextick-args/2.0.1:
    dev: false
    resolution:
      integrity: sha512-3ouUOpQhtgrbOa17J7+uxOTpITYWaGP7/AhoR3+A+/1e9skrzelGi/dXzEYyvbxubEF6Wn2ypscTKiKJFFn1ag==
  /process/0.11.10:
    dev: false
    engines:
      node: '>= 0.6.0'
    resolution:
      integrity: sha1-czIwDoQBYb2j5podHZGn1LwW8YI=
  /progress/2.0.3:
    dev: false
    engines:
      node: '>=0.4.0'
    resolution:
      integrity: sha512-7PiHtLll5LdnKIMw100I+8xJXR5gW2QwWYkT6iJva0bXitZKa/XMrSbdmg3r2Xnaidz9Qumd0VPaMrZlF9V9sA==
  /promise-inflight/1.0.1:
    dev: false
    resolution:
      integrity: sha1-mEcocL8igTL8vdhoEputEsPAKeM=
  /promise/8.0.3:
    dependencies:
      asap: 2.0.6
    dev: false
    resolution:
      integrity: sha512-HeRDUL1RJiLhyA0/grn+PTShlBAcLuh/1BJGtrvjwbvRDCTLLMEz9rOGCV+R3vHY4MixIuoMEd9Yq/XvsTPcjw==
  /propagate/2.0.1:
    dev: false
    engines:
      node: '>= 8'
    resolution:
      integrity: sha512-vGrhOavPSTz4QVNuBNdcNXePNdNMaO1xj9yBeH1ScQPjk/rhg9sSlCXPhMkFuaNNW/syTvYqsnbIJxMBfRbbag==
  /proxy-addr/2.0.5:
    dependencies:
      forwarded: 0.1.2
      ipaddr.js: 1.9.0
    dev: false
    engines:
      node: '>= 0.10'
    resolution:
      integrity: sha512-t/7RxHXPH6cJtP0pRG6smSr9QJidhB+3kXu0KgXnbGYMgzEnUxRQ4/LDdfOwZEMyIh3/xHb8PX3t+lfL9z+YVQ==
  /proxy-agent/3.1.1:
    dependencies:
      agent-base: 4.3.0
      debug: 4.1.1
      http-proxy-agent: 2.1.0
      https-proxy-agent: 3.0.1
      lru-cache: 5.1.1
      pac-proxy-agent: 3.0.1
      proxy-from-env: 1.0.0
      socks-proxy-agent: 4.0.2
    dev: false
    engines:
      node: '>=6'
    resolution:
      integrity: sha512-WudaR0eTsDx33O3EJE16PjBRZWcX8GqCEeERw1W3hZJgH/F2a46g7jty6UGty6NeJ4CKQy8ds2CJPMiyeqaTvw==
  /proxy-from-env/1.0.0:
    dev: false
    resolution:
      integrity: sha1-M8UDmPcOp+uW0h97gXYwpVeRx+4=
  /prr/1.0.1:
    dev: false
    resolution:
      integrity: sha1-0/wRS6BplaRexok/SEzrHXj19HY=
  /pseudomap/1.0.2:
    dev: false
    resolution:
      integrity: sha1-8FKijacOYYkX7wqKw0wa5aaChrM=
  /psl/1.6.0:
    dev: false
    resolution:
      integrity: sha512-SYKKmVel98NCOYXpkwUqZqh0ahZeeKfmisiLIcEZdsb+WbLv02g/dI5BUmZnIyOe7RzZtLax81nnb2HbvC2tzA==
  /public-encrypt/4.0.3:
    dependencies:
      bn.js: 4.11.8
      browserify-rsa: 4.0.1
      create-hash: 1.2.0
      parse-asn1: 5.1.5
      randombytes: 2.1.0
      safe-buffer: 5.2.0
    dev: false
    resolution:
      integrity: sha512-zVpa8oKZSz5bTMTFClc1fQOnyyEzpl5ozpi1B5YcvBrdohMjH2rfsBtyXcuNuwjsDIXmBYlF2N5FlJYhR29t8Q==
  /pump/2.0.1:
    dependencies:
      end-of-stream: 1.4.4
      once: 1.4.0
    dev: false
    resolution:
      integrity: sha512-ruPMNRkN3MHP1cWJc9OWr+T/xDP0jhXYCLfJcBuX54hhfIBnaQmAUMfDcG4DM5UMWByBbJY69QSphm3jtDKIkA==
  /pump/3.0.0:
    dependencies:
      end-of-stream: 1.4.4
      once: 1.4.0
    dev: false
    resolution:
      integrity: sha512-LwZy+p3SFs1Pytd/jYct4wpv49HiYCqd9Rlc5ZVdk0V+8Yzv6jR5Blk3TRmPL1ft69TxP0IMZGJ+WPFU2BFhww==
  /pumpify/1.5.1:
    dependencies:
      duplexify: 3.7.1
      inherits: 2.0.4
      pump: 2.0.1
    dev: false
    resolution:
      integrity: sha512-oClZI37HvuUJJxSKKrC17bZ9Cu0ZYhEAGPsPUy9KlMUmv9dKX2o77RUmq7f3XjIxbwyGwYzbzQ1L2Ks8sIradQ==
  /punycode/1.3.2:
    dev: false
    resolution:
      integrity: sha1-llOgNvt8HuQjQvIyXM7v6jkmxI0=
  /punycode/1.4.1:
    dev: false
    resolution:
      integrity: sha1-wNWmOycYgArY4esPpSachN1BhF4=
  /punycode/2.1.1:
    dev: false
    engines:
      node: '>=6'
    resolution:
      integrity: sha512-XRsRjdf+j5ml+y/6GKHPZbrF/8p2Yga0JPtdqTIY2Xe5ohJPD9saDJJLPvp9+NSBprVvevdXZybnj2cv8OEd0A==
  /pupa/2.0.1:
    dependencies:
      escape-goat: 2.1.1
    dev: false
    engines:
      node: '>=8'
    resolution:
      integrity: sha512-hEJH0s8PXLY/cdXh66tNEQGndDrIKNqNC5xmrysZy3i5C3oEoLna7YAOad+7u125+zH1HNXUmGEkrhb3c2VriA==
  /puppeteer/2.0.0:
    dependencies:
      debug: 4.1.1
      extract-zip: 1.6.7
      https-proxy-agent: 3.0.1
      mime: 2.4.4
      progress: 2.0.3
      proxy-from-env: 1.0.0
      rimraf: 2.7.1
      ws: 6.2.1
    dev: false
    engines:
      node: '>=8.16.0'
    requiresBuild: true
    resolution:
      integrity: sha512-t3MmTWzQxPRP71teU6l0jX47PHXlc4Z52sQv4LJQSZLq1ttkKS2yGM3gaI57uQwZkNaoGd0+HPPMELZkcyhlqA==
  /qjobs/1.2.0:
    dev: false
    engines:
      node: '>=0.9'
    resolution:
      integrity: sha512-8YOJEHtxpySA3fFDyCRxA+UUV+fA+rTWnuWvylOK/NCjhY+b4ocCtmu8TtsWb+mYeU+GCHf/S66KZF/AsteKHg==
  /qs/6.5.2:
    dev: false
    engines:
      node: '>=0.6'
    resolution:
      integrity: sha512-N5ZAX4/LxJmF+7wN74pUD6qAh9/wnvdQcjq9TZjevvXzSUo7bfmw91saqMjzGS2xq91/odN2dW/WOl7qQHNDGA==
  /qs/6.7.0:
    dev: false
    engines:
      node: '>=0.6'
    resolution:
      integrity: sha512-VCdBRNFTX1fyE7Nb6FYoURo/SPe62QCaAyzJvUjwRaIsc+NePBEniHlvxFmmX56+HZphIGtV0XeCirBtpDrTyQ==
  /qs/6.9.1:
    dev: false
    engines:
      node: '>=0.6'
    resolution:
      integrity: sha512-Cxm7/SS/y/Z3MHWSxXb8lIFqgqBowP5JMlTUFyJN88y0SGQhVmZnqFK/PeuMX9LzUyWsqqhNxIyg0jlzq946yA==
  /query-string/5.1.1:
    dependencies:
      decode-uri-component: 0.2.0
      object-assign: 4.1.1
      strict-uri-encode: 1.1.0
    dev: false
    engines:
      node: '>=0.10.0'
    resolution:
      integrity: sha512-gjWOsm2SoGlgLEdAGt7a6slVOk9mGiXmPFMqrEhLQ68rhQuBnpfs3+EmlvqKyxnCo9/PPlF+9MtY02S1aFg+Jw==
  /querystring-es3/0.2.1:
    dev: false
    engines:
      node: '>=0.4.x'
    resolution:
      integrity: sha1-nsYfeQSYdXB9aUFFlv2Qek1xHnM=
  /querystring/0.2.0:
    dev: false
    engines:
      node: '>=0.4.x'
    resolution:
      integrity: sha1-sgmEkgO7Jd+CDadW50cAWHhSFiA=
  /quick-lru/1.1.0:
    dev: false
    engines:
      node: '>=4'
    resolution:
      integrity: sha1-Q2CxfGETatOAeDl/8RQW4Ybc+7g=
  /quote/0.4.0:
    dev: false
    resolution:
      integrity: sha1-EIOSF/bBNiuJGUBE0psjP9fzLwE=
  /ramda/0.26.1:
    dev: false
    resolution:
      integrity: sha512-hLWjpy7EnsDBb0p+Z3B7rPi3GDeRG5ZtiI33kJhTt+ORCd38AbAIjB/9zRIUoeTbE/AVX5ZkU7m6bznsvrf8eQ==
  /randombytes/2.1.0:
    dependencies:
      safe-buffer: 5.2.0
    dev: false
    resolution:
      integrity: sha512-vYl3iOX+4CKUWuxGi9Ukhie6fsqXqS9FE2Zaic4tNFD2N2QQaXOMFbuKK4QmDHC0JO6B1Zp41J0LpT0oR68amQ==
  /randomfill/1.0.4:
    dependencies:
      randombytes: 2.1.0
      safe-buffer: 5.2.0
    dev: false
    resolution:
      integrity: sha512-87lcbR8+MhcWcUiQ+9e+Rwx8MyR2P7qnt15ynUlbm3TU/fjbgz4GsvfSUDTemtCCtVCqb4ZcEFlyPNTh9bBTLw==
  /range-parser/1.2.1:
    dev: false
    engines:
      node: '>= 0.6'
    resolution:
      integrity: sha512-Hrgsx+orqoygnmhFbKaHE6c296J+HTAQXoxEF6gNupROmmGJRoyzfG3ccAveqCBrwr/2yxQ5BVd/GTl5agOwSg==
  /raw-body/2.4.0:
    dependencies:
      bytes: 3.1.0
      http-errors: 1.7.2
      iconv-lite: 0.4.24
      unpipe: 1.0.0
    dev: false
    engines:
      node: '>= 0.8'
    resolution:
      integrity: sha512-4Oz8DUIwdvoa5qMJelxipzi/iJIi40O5cGV1wNYp5hvZP8ZN0T+jiNkL0QepXs+EsQ9XJ8ipEDoiH70ySUJP3Q==
  /raw-body/2.4.1:
    dependencies:
      bytes: 3.1.0
      http-errors: 1.7.3
      iconv-lite: 0.4.24
      unpipe: 1.0.0
    dev: false
    engines:
      node: '>= 0.8'
    resolution:
      integrity: sha512-9WmIKF6mkvA0SLmA2Knm9+qj89e+j1zqgyn8aXGd7+nAduPoqgI9lO57SAZNn/Byzo5P7JhXTyg9PzaJbH73bA==
  /read-pkg-up/1.0.1:
    dependencies:
      find-up: 1.1.2
      read-pkg: 1.1.0
    dev: false
    engines:
      node: '>=0.10.0'
    resolution:
      integrity: sha1-nWPBMnbAZZGNV/ACpX9AobZD+wI=
  /read-pkg-up/3.0.0:
    dependencies:
      find-up: 2.1.0
      read-pkg: 3.0.0
    dev: false
    engines:
      node: '>=4'
    resolution:
      integrity: sha1-PtSWaF26D4/hGNBpHcUfSh/5bwc=
  /read-pkg-up/4.0.0:
    dependencies:
      find-up: 3.0.0
      read-pkg: 3.0.0
    dev: false
    engines:
      node: '>=6'
    resolution:
      integrity: sha512-6etQSH7nJGsK0RbG/2TeDzZFa8shjQ1um+SwQQ5cwKy0dhSXdOncEhb1CPpvQG4h7FyOV6EB6YlV0yJvZQNAkA==
  /read-pkg/1.1.0:
    dependencies:
      load-json-file: 1.1.0
      normalize-package-data: 2.5.0
      path-type: 1.1.0
    dev: false
    engines:
      node: '>=0.10.0'
    resolution:
      integrity: sha1-9f+qXs0pyzHAR0vKfXVra7KePyg=
  /read-pkg/3.0.0:
    dependencies:
      load-json-file: 4.0.0
      normalize-package-data: 2.5.0
      path-type: 3.0.0
    dev: false
    engines:
      node: '>=4'
    resolution:
      integrity: sha1-nLxoaXj+5l0WwA4rGcI3/Pbjg4k=
  /readable-stream/1.1.14:
    dependencies:
      core-util-is: 1.0.2
      inherits: 2.0.4
      isarray: 0.0.1
      string_decoder: 0.10.31
    dev: false
    resolution:
      integrity: sha1-fPTFTvZI44EwhMY23SB54WbAgdk=
  /readable-stream/2.0.6:
    dependencies:
      core-util-is: 1.0.2
      inherits: 2.0.4
      isarray: 1.0.0
      process-nextick-args: 1.0.7
      string_decoder: 0.10.31
      util-deprecate: 1.0.2
    dev: false
    resolution:
      integrity: sha1-j5A0HmilPMySh4jaz80Rs265t44=
  /readable-stream/2.3.6:
    dependencies:
      core-util-is: 1.0.2
      inherits: 2.0.4
      isarray: 1.0.0
      process-nextick-args: 2.0.1
      safe-buffer: 5.1.2
      string_decoder: 1.1.1
      util-deprecate: 1.0.2
    dev: false
    resolution:
      integrity: sha512-tQtKA9WIAhBF3+VLAseyMqZeBjW0AHJoxOtYqSUZNJxauErmLbVm2FW1y+J/YA9dUrAC39ITejlZWhVIwawkKw==
  /readdirp/2.2.1:
    dependencies:
      graceful-fs: 4.2.3
      micromatch: 3.1.10
      readable-stream: 2.3.6
    dev: false
    engines:
      node: '>=0.10'
    resolution:
      integrity: sha512-1JU/8q+VgFZyxwrJ+SVIOsh+KywWGpds3NTqikiKpDMZWScmAYyKIgqkO+ARvNWJfXeXR1zxz7aHF4u4CyH6vQ==
  /readdirp/3.3.0:
    dependencies:
      picomatch: 2.1.1
    dev: false
    engines:
      node: '>=8.10.0'
    resolution:
      integrity: sha512-zz0pAkSPOXXm1viEwygWIPSPkcBYjW1xU5j/JBh5t9bGCJwa6f9+BJa6VaB2g+b55yVrmXzqkyLf4xaWYM0IkQ==
  /rechoir/0.6.2:
    dependencies:
      resolve: 1.14.1
    dev: false
    engines:
      node: '>= 0.10'
    resolution:
      integrity: sha1-hSBLVNuoLVdC4oyWdW70OvUOM4Q=
  /redent/1.0.0:
    dependencies:
      indent-string: 2.1.0
      strip-indent: 1.0.1
    dev: false
    engines:
      node: '>=0.10.0'
    resolution:
      integrity: sha1-z5Fqsf1fHxbfsggi3W7H9zDCr94=
  /redent/2.0.0:
    dependencies:
      indent-string: 3.2.0
      strip-indent: 2.0.0
    dev: false
    engines:
      node: '>=4'
    resolution:
      integrity: sha1-wbIAe0LVfrE4kHmzyDM2OdXhzKo=
  /regenerate/1.4.0:
    dev: false
    resolution:
      integrity: sha512-1G6jJVDWrt0rK99kBjvEtziZNCICAuvIPkSiUFIQxVP06RCVpq3dmDo2oi6ABpYaDYaTRr67BEhL8r1wgEZZKg==
  /regenerator-runtime/0.11.1:
    dev: false
    resolution:
      integrity: sha512-MguG95oij0fC3QV3URf4V2SDYGJhJnJGqvIIgdECeODCT98wSWDAJ94SSuVpYQUoTcGUIL6L4yNB7j1DFFHSBg==
  /regenerator-runtime/0.13.3:
    dev: false
    resolution:
      integrity: sha512-naKIZz2GQ8JWh///G7L3X6LaQUAMp2lvb1rvwwsURe/VXwD6VMfr+/1NuNw3ag8v2kY1aQ/go5SNn79O9JU7yw==
  /regenerator-transform/0.10.1:
    dependencies:
      babel-runtime: 6.26.0
      babel-types: 6.26.0
      private: 0.1.8
    dev: false
    resolution:
      integrity: sha512-PJepbvDbuK1xgIgnau7Y90cwaAmO/LCLMI2mPvaXq2heGMR3aWW5/BQvYrhJ8jgmQjXewXvBjzfqKcVOmhjZ6Q==
  /regex-not/1.0.2:
    dependencies:
      extend-shallow: 3.0.2
      safe-regex: 1.1.0
    dev: false
    engines:
      node: '>=0.10.0'
    resolution:
      integrity: sha512-J6SDjUgDxQj5NusnOtdFxDwN/+HWykR8GELwctJ7mdqhcyy1xEc4SRFHUXvxTp661YaVKAjfRLZ9cCqS6tn32A==
  /regexpp/2.0.1:
    dev: false
    engines:
      node: '>=6.5.0'
    resolution:
      integrity: sha512-lv0M6+TkDVniA3aD1Eg0DVpfU/booSu7Eev3TDO/mZKHBfVjgCGTV4t4buppESEYDtkArYFOxTJWv6S5C+iaNw==
  /regexpp/3.0.0:
    dev: false
    engines:
      node: '>=8'
    resolution:
      integrity: sha512-Z+hNr7RAVWxznLPuA7DIh8UNX1j9CDrUQxskw9IrBE1Dxue2lyXT+shqEIeLUjrokxIP8CMy1WkjgG3rTsd5/g==
  /regexpu-core/2.0.0:
    dependencies:
      regenerate: 1.4.0
      regjsgen: 0.2.0
      regjsparser: 0.1.5
    dev: false
    resolution:
      integrity: sha1-SdA4g3uNz4v6W5pCE5k45uoq4kA=
  /regjsgen/0.2.0:
    dev: false
    resolution:
      integrity: sha1-bAFq3qxVT3WCP+N6wFuS1aTtsfc=
  /regjsparser/0.1.5:
    dependencies:
      jsesc: 0.5.0
    dev: false
    hasBin: true
    resolution:
      integrity: sha1-fuj4Tcb6eS0/0K4ijSS9lJ6tIFw=
  /release-zalgo/1.0.0:
    dependencies:
      es6-error: 4.1.1
    dev: false
    engines:
      node: '>=4'
    resolution:
      integrity: sha1-CXALflB0Mpc5Mw5TXFqQ+2eFFzA=
  /remap-istanbul/0.10.1:
    dependencies:
      amdefine: 1.0.1
      istanbul: 0.4.5
      minimatch: 3.0.4
      plugin-error: 0.1.2
      source-map: 0.6.1
      through2: 2.0.1
    dev: false
    hasBin: true
    resolution:
      integrity: sha512-gsNQXs5kJLhErICSyYhzVZ++C8LBW8dgwr874Y2QvzAUS75zBlD/juZgXs39nbYJ09fZDlX2AVLVJAY2jbFJoQ==
  /remap-istanbul/0.9.6:
    dependencies:
      amdefine: 1.0.1
      gulp-util: 3.0.7
      istanbul: 0.4.5
      minimatch: 3.0.4
      source-map: 0.6.1
      through2: 2.0.1
    dev: false
    hasBin: true
    resolution:
      integrity: sha512-l0WDBsVjaTzP8m3glERJO6bjlAFUahcgfcgvcX+owZw7dKeDLT3CVRpS7UO4L9LfGcMiNsqk223HopwVxlh8Hg==
  /remove-array-items/1.1.1:
    dev: false
    resolution:
      integrity: sha512-MXW/jtHyl5F1PZI7NbpS8SOtympdLuF20aoWJT5lELR1p/HJDd5nqW8Eu9uLh/hCRY3FgvrIT5AwDCgBODklcA==
  /remove-trailing-separator/1.1.0:
    dev: false
    resolution:
      integrity: sha1-wkvOKig62tW8P1jg1IJJuSN52O8=
  /repeat-element/1.1.3:
    dev: false
    engines:
      node: '>=0.10.0'
    resolution:
      integrity: sha512-ahGq0ZnV5m5XtZLMb+vP76kcAM5nkLqk0lpqAuojSKGgQtn4eRi4ZZGm2olo2zKFH+sMsWaqOCW1dqAnOru72g==
  /repeat-string/1.6.1:
    dev: false
    engines:
      node: '>=0.10'
    resolution:
      integrity: sha1-jcrkcOHIirwtYA//Sndihtp15jc=
  /repeating/2.0.1:
    dependencies:
      is-finite: 1.0.2
    dev: false
    engines:
      node: '>=0.10.0'
    resolution:
      integrity: sha1-UhTFOpJtNVJwdSf7q0FdvAjQbdo=
  /replace-ext/0.0.1:
    dev: false
    engines:
      node: '>= 0.4'
    resolution:
      integrity: sha1-KbvZIHinOfC8zitO5B6DeVNSKSQ=
  /request/2.88.0:
    dependencies:
      aws-sign2: 0.7.0
      aws4: 1.9.0
      caseless: 0.12.0
      combined-stream: 1.0.8
      extend: 3.0.2
      forever-agent: 0.6.1
      form-data: 2.3.3
      har-validator: 5.1.3
      http-signature: 1.2.0
      is-typedarray: 1.0.0
      isstream: 0.1.2
      json-stringify-safe: 5.0.1
      mime-types: 2.1.25
      oauth-sign: 0.9.0
      performance-now: 2.1.0
      qs: 6.5.2
      safe-buffer: 5.2.0
      tough-cookie: 2.4.3
      tunnel-agent: 0.6.0
      uuid: 3.3.3
    dev: false
    engines:
      node: '>= 4'
    resolution:
      integrity: sha512-NAqBSrijGLZdM0WZNsInLJpkJokL72XYjUpnB0iwsRgxh7dB6COrHnTBNwN0E+lHDAJzu7kLAkDeY08z2/A0hg==
  /require-directory/2.1.1:
    dev: false
    engines:
      node: '>=0.10.0'
    resolution:
      integrity: sha1-jGStX9MNqxyXbiNE/+f3kqam30I=
  /require-main-filename/2.0.0:
    dev: false
    resolution:
      integrity: sha512-NKN5kMDylKuldxYLSUfrbo5Tuzh4hd+2E8NPPX02mZtn1VuREQToYe/ZdlJy+J3uCpfaiGF05e7B8W0iXbQHmg==
  /requirejs/2.3.6:
    dev: false
    engines:
      node: '>=0.4.0'
    hasBin: true
    resolution:
      integrity: sha512-ipEzlWQe6RK3jkzikgCupiTbTvm4S0/CAU5GlgptkN5SO6F3u0UD0K18wy6ErDqiCyP4J4YYe1HuAShvsxePLg==
  /requires-port/1.0.0:
    dev: false
    resolution:
      integrity: sha1-kl0mAdOaxIXgkc8NpcbmlNw9yv8=
  /resolve-cwd/2.0.0:
    dependencies:
      resolve-from: 3.0.0
    dev: false
    engines:
      node: '>=4'
    resolution:
      integrity: sha1-AKn3OHVW4nA46uIyyqNypqWbZlo=
  /resolve-dir/1.0.1:
    dependencies:
      expand-tilde: 2.0.2
      global-modules: 1.0.0
    dev: false
    engines:
      node: '>=0.10.0'
    resolution:
      integrity: sha1-eaQGRMNivoLybv/nOcm7U4IEb0M=
  /resolve-from/3.0.0:
    dev: false
    engines:
      node: '>=4'
    resolution:
      integrity: sha1-six699nWiBvItuZTM17rywoYh0g=
  /resolve-from/4.0.0:
    dev: false
    engines:
      node: '>=4'
    resolution:
      integrity: sha512-pb/MYmXstAkysRFx8piNI1tGFNQIFA3vkE3Gq4EuA1dF6gHp/+vgZqsCGJapvy8N3Q+4o7FwvquPJcnZ7RYy4g==
  /resolve-url/0.2.1:
    dev: false
    resolution:
      integrity: sha1-LGN/53yJOv0qZj/iGqkIAGjiBSo=
  /resolve/1.1.7:
    dev: false
    resolution:
      integrity: sha1-IDEU2CrSxe2ejgQRs5ModeiJ6Xs=
  /resolve/1.14.1:
    dependencies:
      path-parse: 1.0.6
    dev: false
    resolution:
      integrity: sha512-fn5Wobh4cxbLzuHaE+nphztHy43/b++4M6SsGFC2gB8uYwf0C8LcarfCz1un7UTW8OFQg9iNjZ4xpcFVGebDPg==
  /resolve/1.8.1:
    dependencies:
      path-parse: 1.0.6
    dev: false
    resolution:
      integrity: sha512-AicPrAC7Qu1JxPCZ9ZgCZlY35QgFnNqc+0LtbRNxnVw4TXvjQ72wnuL9JQcEBgXkI9JM8MsT9kaQoHcpCRJOYA==
  /restore-cursor/3.1.0:
    dependencies:
      onetime: 5.1.0
      signal-exit: 3.0.2
    dev: false
    engines:
      node: '>=8'
    resolution:
      integrity: sha512-l+sSefzHpj5qimhFSE5a8nufZYAM3sBSVMAPtYkmC+4EH2anSGaEMXSD0izRQbu9nfyQ9y5JrVmp7E8oZrUjvA==
  /ret/0.1.15:
    dev: false
    engines:
      node: '>=0.12'
    resolution:
      integrity: sha512-TTlYpa+OL+vMMNG24xSlQGEJ3B/RzEfUlLct7b5G/ytav+wPrplCpVMFuwzXbkecJrb6IYo1iFb0S9v37754mg==
  /rfdc/1.1.4:
    dev: false
    resolution:
      integrity: sha512-5C9HXdzK8EAqN7JDif30jqsBzavB7wLpaubisuQIGHWf2gUXSpzy6ArX/+Da8RjFpagWsCn+pIgxTMAmKw9Zug==
  /rhea-promise/0.1.15:
    dependencies:
      debug: 3.2.6
      rhea: 1.0.15
      tslib: 1.10.0
    dev: false
    resolution:
      integrity: sha512-+6uilZXSJGyiqVeHQI3Krv6NTAd8cWRCY2uyCxmzR4/5IFtBqqFem1HV2OiwSj0Gu7OFChIJDfH2JyjN7J0vRA==
  /rhea-promise/1.0.0:
    dependencies:
      debug: 3.2.6
      rhea: 1.0.15
      tslib: 1.10.0
    dev: false
    resolution:
      integrity: sha512-odAjpbB/IpFFBenPDwPkTWMQldt+DUlMBH9yI48Ct5OgTeDuuQcBnlhB+YCc6g2z8+URiP2ejms88joEanNCaw==
  /rhea/1.0.15:
    dependencies:
      debug: 3.2.6
    dev: false
    resolution:
      integrity: sha512-Rxc8r5zJyPj6aCfGEq2iwbYoQouZJKUTQGCi3bk5IyT9oRwqrdrsjdSIl5H5Bg7M4f7aTO489FFiS5T5l6IAEA==
  /rimraf/2.6.3:
    dependencies:
      glob: 7.1.6
    dev: false
    hasBin: true
    resolution:
      integrity: sha512-mwqeW5XsA2qAejG46gYdENaxXjx9onRNCfn7L0duuP4hCuTIi/QO7PDK07KJfp1d+izWPrzEJDcSqBa0OZQriA==
  /rimraf/2.7.1:
    dependencies:
      glob: 7.1.6
    dev: false
    hasBin: true
    resolution:
      integrity: sha512-uWjbaKIK3T1OSVptzX7Nl6PvQ3qAGtKEtVRjRuazjfL3Bx5eI409VZSqgND+4UNnmzLVdPj9FqFJNPqBZFve4w==
  /rimraf/3.0.0:
    dependencies:
      glob: 7.1.6
    dev: false
    hasBin: true
    resolution:
      integrity: sha512-NDGVxTsjqfunkds7CqsOiEnxln4Bo7Nddl3XhS4pXg5OzwkLqJ971ZVAAnB+DDLnF76N+VnDEiBHaVV8I06SUg==
  /ripemd160/2.0.2:
    dependencies:
      hash-base: 3.0.4
      inherits: 2.0.4
    dev: false
    resolution:
      integrity: sha512-ii4iagi25WusVoiC4B4lq7pbXfAp3D9v5CwfkY33vffw2+pkDjY1D8GaN7spsxvCSx8dkPqOZCEZyfxcmJG2IA==
  /rollup-plugin-commonjs/10.1.0_rollup@1.27.13:
    dependencies:
      estree-walker: 0.6.1
      is-reference: 1.1.4
      magic-string: 0.25.4
      resolve: 1.14.1
      rollup: 1.27.13
      rollup-pluginutils: 2.8.2
    dev: false
    peerDependencies:
      rollup: '>=1.12.0'
    resolution:
      integrity: sha512-jlXbjZSQg8EIeAAvepNwhJj++qJWNJw1Cl0YnOqKtP5Djx+fFGkp3WRh+W0ASCaFG5w1jhmzDxgu3SJuVxPF4Q==
  /rollup-plugin-inject/3.0.2:
    dependencies:
      estree-walker: 0.6.1
      magic-string: 0.25.4
      rollup-pluginutils: 2.8.2
    deprecated: This package has been deprecated and is no longer maintained. Please use @rollup/plugin-inject.
    dev: false
    resolution:
      integrity: sha512-ptg9PQwzs3orn4jkgXJ74bfs5vYz1NCZlSQMBUA0wKcGp5i5pA1AO3fOUEte8enhGUC+iapTCzEWw2jEFFUO/w==
  /rollup-plugin-local-resolve/1.0.7:
    dev: false
    resolution:
      integrity: sha1-xIZwFxbBWt0hJ1ZcLqoQESMyCIc=
  /rollup-plugin-multi-entry/2.1.0:
    dependencies:
      matched: 1.0.2
    deprecated: This package has been deprecated and is no longer maintained. Please use @rollup/plugin-multi-entry.
    dev: false
    resolution:
      integrity: sha512-YVVsI15uvbxMKdeYS5NXQa5zbVr/DYdDBBwseC80+KAc7mqDUjM6Qe4wl+jFucVw1yvBDZFk0PPSBZqoLq8xUA==
  /rollup-plugin-node-globals/1.4.0:
    dependencies:
      acorn: 5.7.3
      buffer-es6: 4.9.3
      estree-walker: 0.5.2
      magic-string: 0.22.5
      process-es6: 0.11.6
      rollup-pluginutils: 2.8.2
    dev: false
    resolution:
      integrity: sha512-xRkB+W/m1KLIzPUmG0ofvR+CPNcvuCuNdjVBVS7ALKSxr3EDhnzNceGkGi1m8MToSli13AzKFYH4ie9w3I5L3g==
  /rollup-plugin-node-resolve/5.2.0_rollup@1.27.13:
    dependencies:
      '@types/resolve': 0.0.8
      builtin-modules: 3.1.0
      is-module: 1.0.0
      resolve: 1.14.1
      rollup: 1.27.13
      rollup-pluginutils: 2.8.2
    deprecated: This package has been deprecated and is no longer maintained. Please use @rollup/plugin-node-resolve.
    dev: false
    peerDependencies:
      rollup: '>=1.11.0'
    resolution:
      integrity: sha512-jUlyaDXts7TW2CqQ4GaO5VJ4PwwaV8VUGA7+km3n6k6xtOEacf61u0VXwN80phY/evMcaS+9eIeJ9MOyDxt5Zw==
  /rollup-plugin-shim/1.0.0:
    dev: false
    resolution:
      integrity: sha512-rZqFD43y4U9nSqVq3iyWBiDwmBQJY8Txi04yI9jTKD3xcl7CbFjh1qRpQshUB3sONLubDzm7vJiwB+1MEGv67w==
  /rollup-plugin-sourcemaps/0.4.2_rollup@1.27.13:
    dependencies:
      rollup: 1.27.13
      rollup-pluginutils: 2.8.2
      source-map-resolve: 0.5.2
    dev: false
    engines:
      node: '>=4.5.0'
      npm: '>=2.15.9'
    peerDependencies:
      rollup: '>=0.31.2'
    resolution:
      integrity: sha1-YhJaqUCHqt97g+9N+vYptHMTXoc=
  /rollup-plugin-terser/5.1.3_rollup@1.27.13:
    dependencies:
      '@babel/code-frame': 7.5.5
      jest-worker: 24.9.0
      rollup: 1.27.13
      rollup-pluginutils: 2.8.2
      serialize-javascript: 2.1.2
      terser: 4.4.3
    dev: false
    peerDependencies:
      rollup: '>=0.66.0 <2'
    resolution:
      integrity: sha512-FuFuXE5QUJ7snyxHLPp/0LFXJhdomKlIx/aK7Tg88Yubsx/UU/lmInoJafXJ4jwVVNcORJ1wRUC5T9cy5yk0wA==
  /rollup-plugin-uglify/6.0.4_rollup@1.27.13:
    dependencies:
      '@babel/code-frame': 7.5.5
      jest-worker: 24.9.0
      rollup: 1.27.13
      serialize-javascript: 2.1.2
      uglify-js: 3.7.2
    dev: false
    peerDependencies:
      rollup: '>=0.66.0 <2'
    resolution:
      integrity: sha512-ddgqkH02klveu34TF0JqygPwZnsbhHVI6t8+hGTcYHngPkQb5MIHI0XiztXIN/d6V9j+efwHAqEL7LspSxQXGw==
  /rollup-plugin-visualizer/3.3.1_rollup@1.27.13:
    dependencies:
      mkdirp: 0.5.1
      nanoid: 2.1.8
      open: 6.4.0
      pupa: 2.0.1
      rollup: 1.27.13
      source-map: 0.7.3
      yargs: 15.0.2
    dev: false
    engines:
      node: '>=8.10'
    hasBin: true
    peerDependencies:
      rollup: '>=0.60.0'
    resolution:
      integrity: sha512-ElVm75615Qr7fGLnlyYmdejffK8neMkbLMEUHfTYW04RhbiH8brgO14jBKiZBCykOBSnPQ7EvNHGBGF/CT/QRg==
  /rollup-pluginutils/2.8.2:
    dependencies:
      estree-walker: 0.6.1
    dev: false
    resolution:
      integrity: sha512-EEp9NhnUkwY8aif6bxgovPHMoMoNr2FulJziTndpt5H9RdwC47GSGuII9XxpSdzVGM0GWrNPHV6ie1LTNJPaLQ==
  /rollup/1.27.13:
    dependencies:
      '@types/estree': 0.0.40
      '@types/node': 8.10.59
      acorn: 7.1.0
    dev: false
    hasBin: true
    resolution:
      integrity: sha512-hDi7M07MpmNSDE8YVwGVFA8L7n8jTLJ4lG65nMAijAyqBe//rtu4JdxjUBE7JqXfdpqxqDTbCDys9WcqdpsQvw==
  /run-async/2.3.0:
    dependencies:
      is-promise: 2.1.0
    dev: false
    engines:
      node: '>=0.12.0'
    resolution:
      integrity: sha1-A3GrSuC91yDUFm19/aZP96RFpsA=
  /run-queue/1.0.3:
    dependencies:
      aproba: 1.2.0
    dev: false
    resolution:
      integrity: sha1-6Eg5bwV9Ij8kOGkkYY4laUFh7Ec=
  /rxjs/6.5.3:
    dependencies:
      tslib: 1.10.0
    dev: false
    engines:
      npm: '>=2.0.0'
    resolution:
      integrity: sha512-wuYsAYYFdWTAnAaPoKGNhfpWwKZbJW+HgAJ+mImp+Epl7BG8oNWBCTyRM8gba9k4lk8BgWdoYm21Mo/RYhhbgA==
  /safe-buffer/5.1.2:
    dev: false
    resolution:
      integrity: sha512-Gd2UZBJDkXlY7GbJxfsE8/nvKkUEU1G38c1siN6QP6a9PT9MmHB8GnpscSmMJSoF8LOIrt8ud/wPtojys4G6+g==
  /safe-buffer/5.2.0:
    dev: false
    resolution:
      integrity: sha512-fZEwUGbVl7kouZs1jCdMLdt95hdIv0ZeHg6L7qPeciMZhZ+/gdesW4wgTARkrFWEpspjEATAzUGPG8N2jJiwbg==
  /safe-regex/1.1.0:
    dependencies:
      ret: 0.1.15
    dev: false
    resolution:
      integrity: sha1-QKNmnzsHfR6UPURinhV91IAjvy4=
  /safer-buffer/2.1.2:
    dev: false
    resolution:
      integrity: sha512-YZo3K82SD7Riyi0E1EQPojLz7kpepnSQI9IyPbHHg1XXXevb5dJI7tpyN2ADxGcQbHG7vcyRHk0cbwqcQriUtg==
  /sax/0.5.8:
    dev: false
    resolution:
      integrity: sha1-1HLbIo6zMcJQaw6MFVJK25OdEsE=
  /sax/1.2.4:
    dev: false
    resolution:
      integrity: sha512-NqVDv9TpANUjFm0N8uM5GxL36UgKi9/atZw+x7YFnQ8ckwFGKrl4xX4yWtrey3UJm5nP1kUbnYgLopqWNSRhWw==
  /schema-utils/1.0.0:
    dependencies:
      ajv: 6.10.2
      ajv-errors: 1.0.1_ajv@6.10.2
      ajv-keywords: 3.4.1_ajv@6.10.2
    dev: false
    engines:
      node: '>= 4'
    resolution:
      integrity: sha512-i27Mic4KovM/lnGsy8whRCHhc7VicJajAjTrYg11K9zfZXnYIt4k5F+kZkwjnrhKzLic/HLU4j11mjsz2G/75g==
  /semaphore/1.1.0:
    dev: false
    engines:
      node: '>=0.8.0'
    resolution:
      integrity: sha512-O4OZEaNtkMd/K0i6js9SL+gqy0ZCBMgUvlSqHKi4IBdjhe7wB8pwztUk1BbZ1fmrvpwFrPbHzqd2w5pTcJH6LA==
  /semver/5.3.0:
    dev: false
    hasBin: true
    resolution:
      integrity: sha1-myzl094C0XxgEq0yaqa00M9U+U8=
  /semver/5.7.1:
    dev: false
    hasBin: true
    resolution:
      integrity: sha512-sauaDf/PZdVgrLTNYHRtpXa1iRiKcaebiKQ1BJdpQlWH2lCvexQdX55snPFyK7QzpudqbCI0qXFfOasHdyNDGQ==
  /semver/6.3.0:
    dev: false
    hasBin: true
    resolution:
      integrity: sha512-b39TBaTSfV6yBrapU89p5fKekE2m/NwnDocOVruQFS1/veMgdzuPcnOM34M6CwxW8jH/lxEa5rBoDeUwu5HHTw==
  /send/0.17.1:
    dependencies:
      debug: 2.6.9
      depd: 1.1.2
      destroy: 1.0.4
      encodeurl: 1.0.2
      escape-html: 1.0.3
      etag: 1.8.1
      fresh: 0.5.2
      http-errors: 1.7.3
      mime: 1.6.0
      ms: 2.1.1
      on-finished: 2.3.0
      range-parser: 1.2.1
      statuses: 1.5.0
    dev: false
    engines:
      node: '>= 0.8.0'
    resolution:
      integrity: sha512-BsVKsiGcQMFwT8UxypobUKyv7irCNRHk1T0G680vk88yf6LBByGcZJOTJCrTP2xVN6yI+XjPJcNuE3V4fT9sAg==
  /serialize-javascript/2.1.2:
    dev: false
    resolution:
      integrity: sha512-rs9OggEUF0V4jUSecXazOYsLfu7OGK2qIn3c7IPBiffz32XniEp/TX9Xmc9LQfK2nQ2QKHvZ2oygKUGU0lG4jQ==
  /serve-static/1.14.1:
    dependencies:
      encodeurl: 1.0.2
      escape-html: 1.0.3
      parseurl: 1.3.3
      send: 0.17.1
    dev: false
    engines:
      node: '>= 0.8.0'
    resolution:
      integrity: sha512-JMrvUwE54emCYWlTI+hGrGv5I8dEwmco/00EvkzIIsR7MqrHonbD9pO2MOfFnpFntl7ecpZs+3mW+XbQZu9QCg==
  /set-blocking/2.0.0:
    dev: false
    resolution:
      integrity: sha1-BF+XgtARrppoA93TgrJDkrPYkPc=
  /set-value/2.0.1:
    dependencies:
      extend-shallow: 2.0.1
      is-extendable: 0.1.1
      is-plain-object: 2.0.4
      split-string: 3.1.0
    dev: false
    engines:
      node: '>=0.10.0'
    resolution:
      integrity: sha512-JxHc1weCN68wRY0fhCoXpyK55m/XPHafOmK4UWD7m2CI14GMcFypt4w/0+NV5f/ZMby2F6S2wwA7fgynh9gWSw==
  /setimmediate/1.0.5:
    dev: false
    resolution:
      integrity: sha1-KQy7Iy4waULX1+qbg3Mqt4VvgoU=
  /setprototypeof/1.1.1:
    dev: false
    resolution:
      integrity: sha512-JvdAWfbXeIGaZ9cILp38HntZSFSo3mWg6xGcJJsd+d4aRMOqauag1C63dJfDw7OaMYwEbHMOxEZ1lqVRYP2OAw==
  /sha.js/2.4.11:
    dependencies:
      inherits: 2.0.4
      safe-buffer: 5.2.0
    dev: false
    hasBin: true
    resolution:
      integrity: sha512-QMEp5B7cftE7APOjk5Y6xgrbWu+WkLVQwk8JNjZ8nKRciZaByEW6MubieAiToS7+dwvrjGhH8jRXz3MVd0AYqQ==
  /shallow-clone/3.0.1:
    dependencies:
      kind-of: 6.0.2
    dev: false
    engines:
      node: '>=8'
    resolution:
      integrity: sha512-/6KqX+GVUdqPuPPd2LxDDxzX6CAbjJehAAOKlNpqqUpAqPM6HeL8f+o3a+JsyGjn2lv0WY8UsTgUJjU9Ok55NA==
  /shebang-command/1.2.0:
    dependencies:
      shebang-regex: 1.0.0
    dev: false
    engines:
      node: '>=0.10.0'
    resolution:
      integrity: sha1-RKrGW2lbAzmJaMOfNj/uXer98eo=
  /shebang-command/2.0.0:
    dependencies:
      shebang-regex: 3.0.0
    dev: false
    engines:
      node: '>=8'
    resolution:
      integrity: sha512-kHxr2zZpYtdmrN1qDjrrX/Z1rR1kG8Dx+gkpK1G4eXmvXswmcE1hTWBWYUzlraYw1/yZp6YuDY77YtvbN0dmDA==
  /shebang-regex/1.0.0:
    dev: false
    engines:
      node: '>=0.10.0'
    resolution:
      integrity: sha1-2kL0l0DAtC2yypcoVxyxkMmO/qM=
  /shebang-regex/3.0.0:
    dev: false
    engines:
      node: '>=8'
    resolution:
      integrity: sha512-7++dFhtcx3353uBaq8DDR4NuxBetBzC7ZQOhmTQInHEd6bSrXdiEyzCvG07Z44UYdLShWUyXt5M/yhz8ekcb1A==
  /shell-quote/1.7.2:
    dev: false
    resolution:
      integrity: sha512-mRz/m/JVscCrkMyPqHc/bczi3OQHkLTqXHEFu0zDhK/qfv3UcOA4SVmRCLmos4bhjr9ekVQubj/R7waKapmiQg==
  /shelljs/0.8.3:
    dependencies:
      glob: 7.1.6
      interpret: 1.2.0
      rechoir: 0.6.2
    dev: false
    engines:
      node: '>=4'
    hasBin: true
    resolution:
      integrity: sha512-fc0BKlAWiLpwZljmOvAOTE/gXawtCoNrP5oaY7KIaQbbyHeQVg01pSEuEGvGh3HEdBU4baCD7wQBwADmM/7f7A==
  /shx/0.3.2:
    dependencies:
      es6-object-assign: 1.1.0
      minimist: 1.2.0
      shelljs: 0.8.3
    dev: false
    engines:
      node: '>=4'
    hasBin: true
    resolution:
      integrity: sha512-aS0mWtW3T2sHAenrSrip2XGv39O9dXIFUqxAEWHEOS1ePtGIBavdPJY1kE2IHl14V/4iCbUiNDPGdyYTtmhSoA==
  /signal-exit/3.0.2:
    dev: false
    resolution:
      integrity: sha1-tf3AjxKH6hF4Yo5BXiUTK3NkbG0=
  /sinon/7.5.0:
    dependencies:
      '@sinonjs/commons': 1.7.0
      '@sinonjs/formatio': 3.2.2
      '@sinonjs/samsam': 3.3.3
      diff: 3.5.0
      lolex: 4.2.0
      nise: 1.5.3
      supports-color: 5.5.0
    dev: false
    resolution:
      integrity: sha512-AoD0oJWerp0/rY9czP/D6hDTTUYGpObhZjMpd7Cl/A6+j0xBE+ayL/ldfggkBXUs0IkvIiM1ljM8+WkOc5k78Q==
  /slash/1.0.0:
    dev: false
    engines:
      node: '>=0.10.0'
    resolution:
      integrity: sha1-xB8vbDn8FtHNF61LXYlhFK5HDVU=
  /slice-ansi/2.1.0:
    dependencies:
      ansi-styles: 3.2.1
      astral-regex: 1.0.0
      is-fullwidth-code-point: 2.0.0
    dev: false
    engines:
      node: '>=6'
    resolution:
      integrity: sha512-Qu+VC3EwYLldKa1fCxuuvULvSJOKEgk9pi8dZeCVK7TqBfUNTH4sFkk4joj8afVSfAYgJoSOetjx9QWOJ5mYoQ==
  /smart-buffer/4.1.0:
    dev: false
    engines:
      node: '>= 6.0.0'
      npm: '>= 3.0.0'
    resolution:
      integrity: sha512-iVICrxOzCynf/SNaBQCw34eM9jROU/s5rzIhpOvzhzuYHfJR/DhZfDkXiZSgKXfgv26HT3Yni3AV/DGw0cGnnw==
  /snap-shot-compare/3.0.0:
    dependencies:
      check-more-types: 2.24.0
      debug: 4.1.1
      disparity: 3.0.0
      folktale: 2.3.2
      lazy-ass: 1.6.0
      strip-ansi: 5.2.0
      variable-diff: 1.1.0
    dev: false
    engines:
      node: '>=6'
    resolution:
      integrity: sha512-bdwNOAGuKwPU+qsn0ASxTv+QfkXU+3VmkcDOkt965tes+JQQc8d6SfoLiEiRVhCey4v+ip2IjNUSbZm5nnkI9g==
  /snap-shot-core/10.2.0:
    dependencies:
      arg: 4.1.0
      check-more-types: 2.24.0
      common-tags: 1.8.0
      debug: 4.1.1
      escape-quotes: 1.0.2
      folktale: 2.3.2
      is-ci: 2.0.0
      jsesc: 2.5.2
      lazy-ass: 1.6.0
      mkdirp: 0.5.1
      pluralize: 8.0.0
      quote: 0.4.0
      ramda: 0.26.1
    dev: false
    engines:
      node: '>=6'
    hasBin: true
    resolution:
      integrity: sha512-FsP+Wd4SCA4bLSm3vi6OVgfmGQcAQkUhwy45zDjZDm/6dZ5SDIgP40ORHg7z6MgMAK2+fj2DmhW7SXyvMU55Vw==
  /snap-shot-it/7.9.1:
    dependencies:
      '@bahmutov/data-driven': 1.0.0
      check-more-types: 2.24.0
      common-tags: 1.8.0
      debug: 4.1.1
      has-only: 1.1.1
      its-name: 1.0.0
      lazy-ass: 1.6.0
      pluralize: 8.0.0
      ramda: 0.26.1
      snap-shot-compare: 3.0.0
      snap-shot-core: 10.2.0
    dev: false
    engines:
      node: '>=6'
    resolution:
      integrity: sha512-whb2ikrl9VT7rDe6uAgFtR8bWoYTAaB1JSs3jYS2zsCpD65r2OOO36PhKprXpsxo23kqp5InO6qeCVhy6TITQA==
  /snapdragon-node/2.1.1:
    dependencies:
      define-property: 1.0.0
      isobject: 3.0.1
      snapdragon-util: 3.0.1
    dev: false
    engines:
      node: '>=0.10.0'
    resolution:
      integrity: sha512-O27l4xaMYt/RSQ5TR3vpWCAB5Kb/czIcqUFOM/C4fYcLnbZUc1PkjTAMjof2pBWaSTwOUd6qUHcFGVGj7aIwnw==
  /snapdragon-util/3.0.1:
    dependencies:
      kind-of: 3.2.2
    dev: false
    engines:
      node: '>=0.10.0'
    resolution:
      integrity: sha512-mbKkMdQKsjX4BAL4bRYTj21edOf8cN7XHdYUJEe+Zn99hVEYcMvKPct1IqNe7+AZPirn8BCDOQBHQZknqmKlZQ==
  /snapdragon/0.8.2:
    dependencies:
      base: 0.11.2
      debug: 2.6.9
      define-property: 0.2.5
      extend-shallow: 2.0.1
      map-cache: 0.2.2
      source-map: 0.5.7
      source-map-resolve: 0.5.2
      use: 3.1.1
    dev: false
    engines:
      node: '>=0.10.0'
    resolution:
      integrity: sha512-FtyOnWN/wCHTVXOMwvSv26d+ko5vWlIDD6zoUJ7LW8vh+ZBC8QdljveRP+crNrtBwioEUWy/4dMtbBjA4ioNlg==
  /socket.io-adapter/1.1.2:
    dev: false
    resolution:
      integrity: sha512-WzZRUj1kUjrTIrUKpZLEzFZ1OLj5FwLlAFQs9kuZJzJi5DKdU7FsWc36SNmA8iDOtwBQyT8FkrriRM8vXLYz8g==
  /socket.io-client/2.1.1:
    dependencies:
      backo2: 1.0.2
      base64-arraybuffer: 0.1.5
      component-bind: 1.0.0
      component-emitter: 1.2.1
      debug: 3.1.0
      engine.io-client: 3.2.1
      has-binary2: 1.0.3
      has-cors: 1.1.0
      indexof: 0.0.1
      object-component: 0.0.3
      parseqs: 0.0.5
      parseuri: 0.0.5
      socket.io-parser: 3.2.0
      to-array: 0.1.4
    dev: false
    resolution:
      integrity: sha512-jxnFyhAuFxYfjqIgduQlhzqTcOEQSn+OHKVfAxWaNWa7ecP7xSNk2Dx/3UEsDcY7NcFafxvNvKPmmO7HTwTxGQ==
  /socket.io-parser/3.2.0:
    dependencies:
      component-emitter: 1.2.1
      debug: 3.1.0
      isarray: 2.0.1
    dev: false
    resolution:
      integrity: sha512-FYiBx7rc/KORMJlgsXysflWx/RIvtqZbyGLlHZvjfmPTPeuD/I8MaW7cfFrj5tRltICJdgwflhfZ3NVVbVLFQA==
  /socket.io/2.1.1:
    dependencies:
      debug: 3.1.0
      engine.io: 3.2.1
      has-binary2: 1.0.3
      socket.io-adapter: 1.1.2
      socket.io-client: 2.1.1
      socket.io-parser: 3.2.0
    dev: false
    resolution:
      integrity: sha512-rORqq9c+7W0DAK3cleWNSyfv/qKXV99hV4tZe+gGLfBECw3XEhBy7x85F3wypA9688LKjtwO9pX9L33/xQI8yA==
  /socks-proxy-agent/4.0.2:
    dependencies:
      agent-base: 4.2.1
      socks: 2.3.3
    dev: false
    engines:
      node: '>= 6'
    resolution:
      integrity: sha512-NT6syHhI9LmuEMSK6Kd2V7gNv5KFZoLE7V5udWmn0de+3Mkj3UMA/AJPLyeNUVmElCurSHtUdM3ETpR3z770Wg==
  /socks/2.3.3:
    dependencies:
      ip: 1.1.5
      smart-buffer: 4.1.0
    dev: false
    engines:
      node: '>= 6.0.0'
      npm: '>= 3.0.0'
    resolution:
      integrity: sha512-o5t52PCNtVdiOvzMry7wU4aOqYWL0PeCXRWBEiJow4/i/wr+wpsJQ9awEu1EonLIqsfGd5qSgDdxEOvCdmBEpA==
  /source-list-map/2.0.1:
    dev: false
    resolution:
      integrity: sha512-qnQ7gVMxGNxsiL4lEuJwe/To8UnK7fAnmbGEEH8RpLouuKbeEm0lhbQVFIrNSuB+G7tVrAlVsZgETT5nljf+Iw==
  /source-map-resolve/0.5.2:
    dependencies:
      atob: 2.1.2
      decode-uri-component: 0.2.0
      resolve-url: 0.2.1
      source-map-url: 0.4.0
      urix: 0.1.0
    dev: false
    resolution:
      integrity: sha512-MjqsvNwyz1s0k81Goz/9vRBe9SZdB09Bdw+/zYyO+3CuPk6fouTaxscHkgtE8jKvf01kVfl8riHzERQ/kefaSA==
  /source-map-support/0.4.18:
    dependencies:
      source-map: 0.5.7
    dev: false
    resolution:
      integrity: sha512-try0/JqxPLF9nOjvSta7tVondkP5dwgyLDjVoyMDlmjugT2lRZ1OfsrYTkCd2hkDnJTKRbO/Rl3orm8vlsUzbA==
  /source-map-support/0.5.16:
    dependencies:
      buffer-from: 1.1.1
      source-map: 0.6.1
    dev: false
    resolution:
      integrity: sha512-efyLRJDr68D9hBBNIPWFjhpFzURh+KJykQwvMyW5UiZzYwoF6l4YMMDIJJEyFWxWCqfyxLzz6tSfUFR+kXXsVQ==
  /source-map-url/0.4.0:
    dev: false
    resolution:
      integrity: sha1-PpNdfd1zYxuXZZlW1VEo6HtQhKM=
  /source-map/0.2.0:
    dependencies:
      amdefine: 1.0.1
    dev: false
    engines:
      node: '>=0.8.0'
    optional: true
    resolution:
      integrity: sha1-2rc/vPwrqBm03gO9b26qSBZLP50=
  /source-map/0.5.7:
    dev: false
    engines:
      node: '>=0.10.0'
    resolution:
      integrity: sha1-igOdLRAh0i0eoUyA2OpGi6LvP8w=
  /source-map/0.6.1:
    dev: false
    engines:
      node: '>=0.10.0'
    resolution:
      integrity: sha512-UjgapumWlbMhkBgzT7Ykc5YXUT46F0iKu8SGXq0bcwP5dz/h0Plj6enJqjz1Zbq2l5WaqYnrVbwWOWMyF3F47g==
  /source-map/0.7.3:
    dev: false
    engines:
      node: '>= 8'
    resolution:
      integrity: sha512-CkCj6giN3S+n9qrYiBTX5gystlENnRW5jZeNLHpe6aue+SrHcG5VYwujhW9s4dY31mEGsxBDrHR6oI69fTXsaQ==
  /sourcemap-codec/1.4.6:
    dev: false
    resolution:
      integrity: sha512-1ZooVLYFxC448piVLBbtOxFcXwnymH9oUF8nRd3CuYDVvkRBxRl6pB4Mtas5a4drtL+E8LDgFkQNcgIw6tc8Hg==
  /sparkles/1.0.1:
    dev: false
    engines:
      node: '>= 0.10'
    resolution:
      integrity: sha512-dSO0DDYUahUt/0/pD/Is3VIm5TGJjludZ0HVymmhYF6eNA53PVLhnUk0znSYbH8IYBuJdCE+1luR22jNLMaQdw==
  /spawn-wrap/1.4.3:
    dependencies:
      foreground-child: 1.5.6
      mkdirp: 0.5.1
      os-homedir: 1.0.2
      rimraf: 2.7.1
      signal-exit: 3.0.2
      which: 1.3.1
    dev: false
    resolution:
      integrity: sha512-IgB8md0QW/+tWqcavuFgKYR/qIRvJkRLPJDFaoXtLLUaVcCDK0+HeFTkmQHj3eprcYhc+gOl0aEA1w7qZlYezw==
  /spdx-correct/3.1.0:
    dependencies:
      spdx-expression-parse: 3.0.0
      spdx-license-ids: 3.0.5
    dev: false
    resolution:
      integrity: sha512-lr2EZCctC2BNR7j7WzJ2FpDznxky1sjfxvvYEyzxNyb6lZXHODmEoJeFu4JupYlkfha1KZpJyoqiJ7pgA1qq8Q==
  /spdx-exceptions/2.2.0:
    dev: false
    resolution:
      integrity: sha512-2XQACfElKi9SlVb1CYadKDXvoajPgBVPn/gOQLrTvHdElaVhr7ZEbqJaRnJLVNeaI4cMEAgVCeBMKF6MWRDCRA==
  /spdx-expression-parse/3.0.0:
    dependencies:
      spdx-exceptions: 2.2.0
      spdx-license-ids: 3.0.5
    dev: false
    resolution:
      integrity: sha512-Yg6D3XpRD4kkOmTpdgbUiEJFKghJH03fiC1OPll5h/0sO6neh2jqRDVHOQ4o/LMea0tgCkbMgea5ip/e+MkWyg==
  /spdx-license-ids/3.0.5:
    dev: false
    resolution:
      integrity: sha512-J+FWzZoynJEXGphVIS+XEh3kFSjZX/1i9gFBaWQcB+/tmpe2qUsSBABpcxqxnAxFdiUFEgAX1bjYGQvIZmoz9Q==
  /split-string/3.1.0:
    dependencies:
      extend-shallow: 3.0.2
    dev: false
    engines:
      node: '>=0.10.0'
    resolution:
      integrity: sha512-NzNVhJDYpwceVVii8/Hu6DKfD2G+NrQHlS/V/qgv763EYudVwEcMQNxd2lh+0VrUByXN/oJkl5grOhYWvQUYiw==
  /sprintf-js/1.0.3:
    dev: false
    resolution:
      integrity: sha1-BOaSb2YolTVPPdAVIDYzuFcpfiw=
  /sshpk/1.16.1:
    dependencies:
      asn1: 0.2.4
      assert-plus: 1.0.0
      bcrypt-pbkdf: 1.0.2
      dashdash: 1.14.1
      ecc-jsbn: 0.1.2
      getpass: 0.1.7
      jsbn: 0.1.1
      safer-buffer: 2.1.2
      tweetnacl: 0.14.5
    dev: false
    engines:
      node: '>=0.10.0'
    hasBin: true
    resolution:
      integrity: sha512-HXXqVUq7+pcKeLqqZj6mHFUMvXtOJt1uoUx09pFW6011inTMxqI8BA8PM95myrIyyKwdnzjdFjLiE6KBPVtJIg==
  /ssri/6.0.1:
    dependencies:
      figgy-pudding: 3.5.1
    dev: false
    resolution:
      integrity: sha512-3Wge10hNcT1Kur4PDFwEieXSCMCJs/7WvSACcrMYrNp+b8kDL1/0wJch5Ni2WrtwEa2IO8OsVfeKIciKCDx/QA==
  /static-extend/0.1.2:
    dependencies:
      define-property: 0.2.5
      object-copy: 0.1.0
    dev: false
    engines:
      node: '>=0.10.0'
    resolution:
      integrity: sha1-YICcOcv/VTNyJv1eC1IPNB8ftcY=
  /statuses/1.5.0:
    dev: false
    engines:
      node: '>= 0.6'
    resolution:
      integrity: sha1-Fhx9rBd2Wf2YEfQ3cfqZOBR4Yow=
  /stream-browserify/2.0.2:
    dependencies:
      inherits: 2.0.4
      readable-stream: 2.3.6
    dev: false
    resolution:
      integrity: sha512-nX6hmklHs/gr2FuxYDltq8fJA1GDlxKQCz8O/IM4atRqBH8OORmBNgfvW5gG10GT/qQ9u0CzIvr2X5Pkt6ntqg==
  /stream-each/1.2.3:
    dependencies:
      end-of-stream: 1.4.4
      stream-shift: 1.0.1
    dev: false
    resolution:
      integrity: sha512-vlMC2f8I2u/bZGqkdfLQW/13Zihpej/7PmSiMQsbYddxuTsJp8vRe2x2FvVExZg7FaOds43ROAuFJwPR4MTZLw==
  /stream-http/2.8.3:
    dependencies:
      builtin-status-codes: 3.0.0
      inherits: 2.0.4
      readable-stream: 2.3.6
      to-arraybuffer: 1.0.1
      xtend: 4.0.2
    dev: false
    resolution:
      integrity: sha512-+TSkfINHDo4J+ZobQLWiMouQYB+UVYFttRA94FpEzzJ7ZdqcL4uUUQ7WkdkI4DSozGmgBUE/a47L+38PenXhUw==
  /stream-shift/1.0.1:
    dev: false
    resolution:
      integrity: sha512-AiisoFqQ0vbGcZgQPY1cdP2I76glaVA/RauYR4G4thNFgkTqr90yXTo4LYX60Jl+sIlPNHHdGSwo01AvbKUSVQ==
  /streamroller/1.0.6:
    dependencies:
      async: 2.6.3
      date-format: 2.1.0
      debug: 3.2.6
      fs-extra: 7.0.1
      lodash: 4.17.15
    dev: false
    engines:
      node: '>=6.0'
    resolution:
      integrity: sha512-3QC47Mhv3/aZNFpDDVO44qQb9gwB9QggMEE0sQmkTAwBVYdBRWISdsywlkfm5II1Q5y/pmrHflti/IgmIzdDBg==
  /strict-uri-encode/1.1.0:
    dev: false
    engines:
      node: '>=0.10.0'
    resolution:
      integrity: sha1-J5siXfHVgrH1TmWt3UNS4Y+qBxM=
  /string-width/2.1.1:
    dependencies:
      is-fullwidth-code-point: 2.0.0
      strip-ansi: 4.0.0
    dev: false
    engines:
      node: '>=4'
    resolution:
      integrity: sha512-nOqH59deCq9SRHlxq1Aw85Jnt4w6KvLKqWVik6oA9ZklXLNIOlqg4F2yrT1MVaTjAqvVwdfeZ7w7aCvJD7ugkw==
  /string-width/3.1.0:
    dependencies:
      emoji-regex: 7.0.3
      is-fullwidth-code-point: 2.0.0
      strip-ansi: 5.2.0
    dev: false
    engines:
      node: '>=6'
    resolution:
      integrity: sha512-vafcv6KjVZKSgz06oM/H6GDBrAtz8vdhQakGjFIvNrHA6y3HCF1CInLy+QLq8dTJPQ1b+KDUqDFctkdRW44e1w==
  /string-width/4.2.0:
    dependencies:
      emoji-regex: 8.0.0
      is-fullwidth-code-point: 3.0.0
      strip-ansi: 6.0.0
    dev: false
    engines:
      node: '>=8'
    resolution:
      integrity: sha512-zUz5JD+tgqtuDjMhwIg5uFVV3dtqZ9yQJlZVfq4I01/K5Paj5UHj7VyrQOJvzawSVlKpObApbfD0Ed6yJc+1eg==
  /string.prototype.padend/3.1.0:
    dependencies:
      define-properties: 1.1.3
      es-abstract: 1.17.0-next.1
    dev: false
    engines:
      node: '>= 0.4'
    resolution:
      integrity: sha512-3aIv8Ffdp8EZj8iLwREGpQaUZiPyrWrpzMBHvkiSW/bK/EGve9np07Vwy7IJ5waydpGXzQZu/F8Oze2/IWkBaA==
  /string.prototype.trimleft/2.1.1:
    dependencies:
      define-properties: 1.1.3
      function-bind: 1.1.1
    dev: false
    engines:
      node: '>= 0.4'
    resolution:
      integrity: sha512-iu2AGd3PuP5Rp7x2kEZCrB2Nf41ehzh+goo8TV7z8/XDBbsvc6HQIlUl9RjkZ4oyrW1XM5UwlGl1oVEaDjg6Ag==
  /string.prototype.trimright/2.1.1:
    dependencies:
      define-properties: 1.1.3
      function-bind: 1.1.1
    dev: false
    engines:
      node: '>= 0.4'
    resolution:
      integrity: sha512-qFvWL3/+QIgZXVmJBfpHmxLB7xsUXz6HsUmP8+5dRaC3Q7oKUv9Vo6aMCRZC1smrtyECFsIT30PqBJ1gTjAs+g==
  /string_decoder/0.10.31:
    dev: false
    resolution:
      integrity: sha1-YuIDvEF2bGwoyfyEMB2rHFMQ+pQ=
  /string_decoder/1.1.1:
    dependencies:
      safe-buffer: 5.1.2
    dev: false
    resolution:
      integrity: sha512-n/ShnvDi6FHbbVfviro+WojiFzv+s8MPMHBczVePfUpDJLwoLT0ht1l4YwBCbi8pJAveEEdnkHyPyTP/mzRfwg==
  /string_decoder/1.3.0:
    dependencies:
      safe-buffer: 5.2.0
    dev: false
    resolution:
      integrity: sha512-hkRX8U1WjJFd8LsDJ2yQ/wWWxaopEsABU1XfkM8A+j0+85JAGppt16cr1Whg6KIbb4okU6Mql6BOj+uup/wKeA==
  /strip-ansi/3.0.1:
    dependencies:
      ansi-regex: 2.1.1
    dev: false
    engines:
      node: '>=0.10.0'
    resolution:
      integrity: sha1-ajhfuIU9lS1f8F0Oiq+UJ43GPc8=
  /strip-ansi/4.0.0:
    dependencies:
      ansi-regex: 3.0.0
    dev: false
    engines:
      node: '>=4'
    resolution:
      integrity: sha1-qEeQIusaw2iocTibY1JixQXuNo8=
  /strip-ansi/5.2.0:
    dependencies:
      ansi-regex: 4.1.0
    dev: false
    engines:
      node: '>=6'
    resolution:
      integrity: sha512-DuRs1gKbBqsMKIZlrffwlug8MHkcnpjs5VPmL1PAh+mA30U0DTotfDZ0d2UUsXpPmPmMMJ6W773MaA3J+lbiWA==
  /strip-ansi/6.0.0:
    dependencies:
      ansi-regex: 5.0.0
    dev: false
    engines:
      node: '>=8'
    resolution:
      integrity: sha512-AuvKTrTfQNYNIctbR1K/YGTR1756GycPsg7b9bdV9Duqur4gv6aKqHXah67Z8ImS7WEz5QVcOtlfW2rZEugt6w==
  /strip-bom/2.0.0:
    dependencies:
      is-utf8: 0.2.1
    dev: false
    engines:
      node: '>=0.10.0'
    resolution:
      integrity: sha1-YhmoVhZSBJHzV4i9vxRHqZx+aw4=
  /strip-bom/3.0.0:
    dev: false
    engines:
      node: '>=4'
    resolution:
      integrity: sha1-IzTBjpx1n3vdVv3vfprj1YjmjtM=
  /strip-eof/1.0.0:
    dev: false
    engines:
      node: '>=0.10.0'
    resolution:
      integrity: sha1-u0P/VZim6wXYm1n80SnJgzE2Br8=
  /strip-final-newline/2.0.0:
    dev: false
    engines:
      node: '>=6'
    resolution:
      integrity: sha512-BrpvfNAE3dcvq7ll3xVumzjKjZQ5tI1sEUIKr3Uoks0XUl45St3FlatVqef9prk4jRDzhW6WZg+3bk93y6pLjA==
  /strip-indent/1.0.1:
    dependencies:
      get-stdin: 4.0.1
    dev: false
    engines:
      node: '>=0.10.0'
    hasBin: true
    resolution:
      integrity: sha1-DHlipq3vp7vUrDZkYKY4VSrhoKI=
  /strip-indent/2.0.0:
    dev: false
    engines:
      node: '>=4'
    resolution:
      integrity: sha1-XvjbKV0B5u1sv3qrlpmNeCJSe2g=
  /strip-json-comments/2.0.1:
    dev: false
    engines:
      node: '>=0.10.0'
    resolution:
      integrity: sha1-PFMZQukIwml8DsNEhYwobHygpgo=
  /strip-json-comments/3.0.1:
    dev: false
    engines:
      node: '>=8'
    resolution:
      integrity: sha512-VTyMAUfdm047mwKl+u79WIdrZxtFtn+nBxHeb844XBQ9uMNTuTHdx2hc5RiAJYqwTj3wc/xe5HLSdJSkJ+WfZw==
  /supports-color/2.0.0:
    dev: false
    engines:
      node: '>=0.8.0'
    resolution:
      integrity: sha1-U10EXOa2Nj+kARcIRimZXp3zJMc=
  /supports-color/3.2.3:
    dependencies:
      has-flag: 1.0.0
    dev: false
    engines:
      node: '>=0.8.0'
    resolution:
      integrity: sha1-ZawFBLOVQXHYpklGsq48u4pfVPY=
  /supports-color/5.5.0:
    dependencies:
      has-flag: 3.0.0
    dev: false
    engines:
      node: '>=4'
    resolution:
      integrity: sha512-QjVjwdXIt408MIiAqCX4oUKsgU2EqAGzs2Ppkm4aQYbjm+ZEWEcW4SfFNTr4uMNZma0ey4f5lgLrkB0aX0QMow==
  /supports-color/6.0.0:
    dependencies:
      has-flag: 3.0.0
    dev: false
    engines:
      node: '>=6'
    resolution:
      integrity: sha512-on9Kwidc1IUQo+bQdhi8+Tijpo0e1SS6RoGo2guUwn5vdaxw8RXOF9Vb2ws+ihWOmh4JnCJOvaziZWP1VABaLg==
  /supports-color/6.1.0:
    dependencies:
      has-flag: 3.0.0
    dev: false
    engines:
      node: '>=6'
    resolution:
      integrity: sha512-qe1jfm1Mg7Nq/NSh6XE24gPXROEVsWHxC1LIx//XNlD9iw7YZQGjZNjYN7xGaEG6iKdA8EtNFW6R0gjnVXp+wQ==
  /table/5.4.6:
    dependencies:
      ajv: 6.10.2
      lodash: 4.17.15
      slice-ansi: 2.1.0
      string-width: 3.1.0
    dev: false
    engines:
      node: '>=6.0.0'
    resolution:
      integrity: sha512-wmEc8m4fjnob4gt5riFRtTu/6+4rSe12TpAELNSqHMfF3IqnA+CH37USM6/YR3qRZv7e56kAEAtd6nKZaxe0Ug==
  /tapable/1.1.3:
    dev: false
    engines:
      node: '>=6'
    resolution:
      integrity: sha512-4WK/bYZmj8xLr+HUCODHGF1ZFzsYffasLUgEiMBY4fgtltdO6B4WJtlSbPaDTLpYTcGVwM2qLnFTICEcNxs3kA==
  /terser-webpack-plugin/1.4.3_webpack@4.41.4:
    dependencies:
      cacache: 12.0.3
      find-cache-dir: 2.1.0
      is-wsl: 1.1.0
      schema-utils: 1.0.0
      serialize-javascript: 2.1.2
      source-map: 0.6.1
      terser: 4.4.3
      webpack: 4.41.4_webpack@4.41.4
      webpack-sources: 1.4.3
      worker-farm: 1.7.0
    dev: false
    engines:
      node: '>= 6.9.0'
    peerDependencies:
      webpack: ^4.0.0
    resolution:
      integrity: sha512-QMxecFz/gHQwteWwSo5nTc6UaICqN1bMedC5sMtUc7y3Ha3Q8y6ZO0iCR8pq4RJC8Hjf0FEPEHZqcMB/+DFCrA==
  /terser/4.4.3:
    dependencies:
      commander: 2.20.3
      source-map: 0.6.1
      source-map-support: 0.5.16
    dev: false
    engines:
      node: '>=6.0.0'
    hasBin: true
    resolution:
      integrity: sha512-0ikKraVtRDKGzHrzkCv5rUNDzqlhmhowOBqC0XqUHFpW+vJ45+20/IFBcebwKfiS2Z9fJin6Eo+F1zLZsxi8RA==
  /test-exclude/5.2.3:
    dependencies:
      glob: 7.1.6
      minimatch: 3.0.4
      read-pkg-up: 4.0.0
      require-main-filename: 2.0.0
    dev: false
    engines:
      node: '>=6'
    resolution:
      integrity: sha512-M+oxtseCFO3EDtAaGH7iiej3CBkzXqFMbzqYAACdzKui4eZA+pq3tZEwChvOdNfa7xxy8BfbmgJSIr43cC/+2g==
  /text-table/0.2.0:
    dev: false
    resolution:
      integrity: sha1-f17oI66AUgfACvLfSoTsP8+lcLQ=
  /through/2.3.8:
    dev: false
    resolution:
      integrity: sha1-DdTJ/6q8NXlgsbckEV1+Doai4fU=
  /through2/2.0.1:
    dependencies:
      readable-stream: 2.0.6
      xtend: 4.0.2
    dev: false
    resolution:
      integrity: sha1-OE51MU1J8y3hLuu4E2uOtrXVnak=
  /through2/2.0.5:
    dependencies:
      readable-stream: 2.3.6
      xtend: 4.0.2
    dev: false
    resolution:
      integrity: sha512-/mrRod8xqpA+IHSLyGCQ2s8SPHiCDEeQJSep1jqLYeEUClOFG2Qsh+4FU6G9VeqpZnGW/Su8LQGc4YKni5rYSQ==
  /thunkify/2.1.2:
    dev: false
    resolution:
      integrity: sha1-+qDp0jDFGsyVyhOjYawFyn4EVT0=
  /time-stamp/1.1.0:
    dev: false
    engines:
      node: '>=0.10.0'
    resolution:
      integrity: sha1-dkpaEa9QVhkhsTPztE5hhofg9cM=
  /timers-browserify/2.0.11:
    dependencies:
      setimmediate: 1.0.5
    dev: false
    engines:
      node: '>=0.6.0'
    resolution:
      integrity: sha512-60aV6sgJ5YEbzUdn9c8kYGIqOubPoUdqQCul3SBAsRCZ40s6Y5cMcrW4dt3/k/EsbLVJNl9n6Vz3fTc+k2GeKQ==
  /timsort/0.3.0:
    dev: false
    resolution:
      integrity: sha1-QFQRqOfmM5/mTbmiNN4R3DHgK9Q=
  /tmp/0.0.33:
    dependencies:
      os-tmpdir: 1.0.2
    dev: false
    engines:
      node: '>=0.6.0'
    resolution:
      integrity: sha512-jRCJlojKnZ3addtTOjdIqoRuPEKBvNXcGYqzO6zWZX8KfKEpnGY5jfggJQ3EjKuu8D4bJRr0y+cYJFmYbImXGw==
  /to-array/0.1.4:
    dev: false
    resolution:
      integrity: sha1-F+bBH3PdTz10zaek/zI46a2b+JA=
  /to-arraybuffer/1.0.1:
    dev: false
    resolution:
      integrity: sha1-fSKbH8xjfkZsoIEYCDanqr/4P0M=
  /to-fast-properties/1.0.3:
    dev: false
    engines:
      node: '>=0.10.0'
    resolution:
      integrity: sha1-uDVx+k2MJbguIxsG46MFXeTKGkc=
  /to-fast-properties/2.0.0:
    dev: false
    engines:
      node: '>=4'
    resolution:
      integrity: sha1-3F5pjL0HkmW8c+A3doGk5Og/YW4=
  /to-object-path/0.3.0:
    dependencies:
      kind-of: 3.2.2
    dev: false
    engines:
      node: '>=0.10.0'
    resolution:
      integrity: sha1-KXWIt7Dn4KwI4E5nL4XB9JmeF68=
  /to-regex-range/2.1.1:
    dependencies:
      is-number: 3.0.0
      repeat-string: 1.6.1
    dev: false
    engines:
      node: '>=0.10.0'
    resolution:
      integrity: sha1-fIDBe53+vlmeJzZ+DU3VWQFB2zg=
  /to-regex-range/5.0.1:
    dependencies:
      is-number: 7.0.0
    dev: false
    engines:
      node: '>=8.0'
    resolution:
      integrity: sha512-65P7iz6X5yEr1cwcgvQxbbIw7Uk3gOy5dIdtZ4rDveLqhrdJP+Li/Hx6tyK0NEb+2GCyneCMJiGqrADCSNk8sQ==
  /to-regex/3.0.2:
    dependencies:
      define-property: 2.0.2
      extend-shallow: 3.0.2
      regex-not: 1.0.2
      safe-regex: 1.1.0
    dev: false
    engines:
      node: '>=0.10.0'
    resolution:
      integrity: sha512-FWtleNAtZ/Ki2qtqej2CXTOayOH9bHDQF+Q48VpWyDXjbYxA4Yz8iDB31zXOBUlOHHKidDbqGVrTUvQMPmBGBw==
  /toidentifier/1.0.0:
    dev: false
    engines:
      node: '>=0.6'
    resolution:
      integrity: sha512-yaOH/Pk/VEhBWWTlhI+qXxDFXlejDGcQipMlyxda9nthulaxLZUNcUqFxokp0vcYnvteJln5FNQDRrxj3YcbVw==
  /tough-cookie/2.4.3:
    dependencies:
      psl: 1.6.0
      punycode: 1.4.1
    dev: false
    engines:
      node: '>=0.8'
    resolution:
      integrity: sha512-Q5srk/4vDM54WJsJio3XNn6K2sCG+CQ8G5Wz6bZhRZoAe/+TxjWB/GlFAnYEbkYVlON9FMk/fE3h2RLpPXo4lQ==
  /tough-cookie/2.5.0:
    dependencies:
      psl: 1.6.0
      punycode: 2.1.1
    dev: false
    engines:
      node: '>=0.8'
    resolution:
      integrity: sha512-nlLsUzgm1kfLXSXfRZMc1KLAugd4hqJHDTvc2hDIwS3mZAfMEuMbc03SujMF+GEcpaX/qboeycw6iO8JwVv2+g==
  /tough-cookie/3.0.1:
    dependencies:
      ip-regex: 2.1.0
      psl: 1.6.0
      punycode: 2.1.1
    dev: false
    engines:
      node: '>=6'
    resolution:
      integrity: sha512-yQyJ0u4pZsv9D4clxO69OEjLWYw+jbgspjTue4lTQZLfV0c5l1VmK2y1JK8E9ahdpltPOaAThPcp5nKPUgSnsg==
  /tr46/1.0.1:
    dependencies:
      punycode: 2.1.1
    dev: false
    resolution:
      integrity: sha1-qLE/1r/SSJUZZ0zN5VujaTtwbQk=
  /trim-newlines/1.0.0:
    dev: false
    engines:
      node: '>=0.10.0'
    resolution:
      integrity: sha1-WIeWa7WCpFA6QetST301ARgVphM=
  /trim-newlines/2.0.0:
    dev: false
    engines:
      node: '>=4'
    resolution:
      integrity: sha1-tAPQuRvlDDMd/EuC7s6yLD3hbSA=
  /trim-right/1.0.1:
    dev: false
    engines:
      node: '>=0.10.0'
    resolution:
      integrity: sha1-yy4SAwZ+DI3h9hQJS5/kVwTqYAM=
  /ts-loader/6.2.1_typescript@3.6.4:
    dependencies:
      chalk: 2.4.2
      enhanced-resolve: 4.1.1
      loader-utils: 1.2.3
      micromatch: 4.0.2
      semver: 6.3.0
      typescript: 3.6.4
    dev: false
    engines:
      node: '>=8.6'
    peerDependencies:
      typescript: '*'
    resolution:
      integrity: sha512-Dd9FekWuABGgjE1g0TlQJ+4dFUfYGbYcs52/HQObE0ZmUNjQlmLAS7xXsSzy23AMaMwipsx5sNHvoEpT2CZq1g==
  /ts-mocha/6.0.0_mocha@6.2.2:
    dependencies:
      mocha: 6.2.2
      ts-node: 7.0.1
    dev: false
    engines:
      node: '>= 6.X.X'
    hasBin: true
    optionalDependencies:
      tsconfig-paths: 3.9.0
    peerDependencies:
      mocha: ^3.X.X || ^4.X.X || ^5.X.X || ^6.X.X
    resolution:
      integrity: sha512-ZCtJK8WXxHNbFNjvUKQIXZby/+ybQQkaBcM/3QhBQUfwjpdGFE9F6iWsHhF5ifQNFV/lWiOODi2VMD5AyPcQyg==
  /ts-node/7.0.1:
    dependencies:
      arrify: 1.0.1
      buffer-from: 1.1.1
      diff: 3.5.0
      make-error: 1.3.5
      minimist: 1.2.0
      mkdirp: 0.5.1
      source-map-support: 0.5.16
      yn: 2.0.0
    dev: false
    engines:
      node: '>=4.2.0'
    hasBin: true
    resolution:
      integrity: sha512-BVwVbPJRspzNh2yfslyT1PSbl5uIk03EZlb493RKHN4qej/D06n1cEhjlOJG69oFsE7OT8XjpTUcYf6pKTLMhw==
  /ts-node/8.5.4_typescript@3.6.4:
    dependencies:
      arg: 4.1.2
      diff: 4.0.1
      make-error: 1.3.5
      source-map-support: 0.5.16
      typescript: 3.6.4
      yn: 3.1.1
    dev: false
    engines:
      node: '>=4.2.0'
    hasBin: true
    peerDependencies:
      typescript: '>=2.0'
    resolution:
      integrity: sha512-izbVCRV68EasEPQ8MSIGBNK9dc/4sYJJKYA+IarMQct1RtEot6Xp0bXuClsbUSnKpg50ho+aOAx8en5c+y4OFw==
  /tsconfig-paths/3.9.0:
    dependencies:
      '@types/json5': 0.0.29
      json5: 1.0.1
      minimist: 1.2.0
      strip-bom: 3.0.0
    dev: false
    optional: true
    resolution:
      integrity: sha512-dRcuzokWhajtZWkQsDVKbWyY+jgcLC5sqJhg2PSgf4ZkH2aHPvaOY8YWGhmjb68b5qqTfasSsDO9k7RUiEmZAw==
  /tslib/1.10.0:
    dev: false
    resolution:
      integrity: sha512-qOebF53frne81cf0S9B41ByenJ3/IuH8yJKngAX35CmiZySA0khhkovshKK+jGCaMnVomla7gVlIcc3EvKPbTQ==
  /tslint-config-prettier/1.18.0:
    dev: false
    engines:
      node: '>=4.0.0'
    hasBin: true
    resolution:
      integrity: sha512-xPw9PgNPLG3iKRxmK7DWr+Ea/SzrvfHtjFt5LBl61gk2UBG/DB9kCXRjv+xyIU1rUtnayLeMUVJBcMX8Z17nDg==
  /tslint/5.20.1_typescript@3.6.4:
    dependencies:
      '@babel/code-frame': 7.5.5
      builtin-modules: 1.1.1
      chalk: 2.4.2
      commander: 2.20.3
      diff: 4.0.1
      glob: 7.1.6
      js-yaml: 3.13.1
      minimatch: 3.0.4
      mkdirp: 0.5.1
      resolve: 1.14.1
      semver: 5.7.1
      tslib: 1.10.0
      tsutils: 2.29.0_typescript@3.6.4
      typescript: 3.6.4
    dev: false
    engines:
      node: '>=4.8.0'
    hasBin: true
    peerDependencies:
      typescript: '>=2.3.0-dev || >=2.4.0-dev || >=2.5.0-dev || >=2.6.0-dev || >=2.7.0-dev || >=2.8.0-dev || >=2.9.0-dev || >=3.0.0-dev || >= 3.1.0-dev || >= 3.2.0-dev'
    resolution:
      integrity: sha512-EcMxhzCFt8k+/UP5r8waCf/lzmeSyVlqxqMEDQE7rWYiQky8KpIBz1JAoYXfROHrPZ1XXd43q8yQnULOLiBRQg==
  /tsutils/2.29.0_typescript@3.6.4:
    dependencies:
      tslib: 1.10.0
      typescript: 3.6.4
    dev: false
    peerDependencies:
      typescript: '>=2.1.0 || >=2.1.0-dev || >=2.2.0-dev || >=2.3.0-dev || >=2.4.0-dev || >=2.5.0-dev || >=2.6.0-dev || >=2.7.0-dev || >=2.8.0-dev || >=2.9.0-dev || >= 3.0.0-dev || >= 3.1.0-dev'
    resolution:
      integrity: sha512-g5JVHCIJwzfISaXpXE1qvNalca5Jwob6FjI4AoPlqMusJ6ftFE7IkkFoMhVLRgK+4Kx3gkzb8UZK5t5yTTvEmA==
  /tsutils/3.17.1_typescript@3.6.4:
    dependencies:
      tslib: 1.10.0
      typescript: 3.6.4
    dev: false
    engines:
      node: '>= 6'
    peerDependencies:
      typescript: '>=2.8.0 || >= 3.2.0-dev || >= 3.3.0-dev || >= 3.4.0-dev || >= 3.5.0-dev || >= 3.6.0-dev || >= 3.6.0-beta || >= 3.7.0-dev || >= 3.7.0-beta'
    resolution:
      integrity: sha512-kzeQ5B8H3w60nFY2g8cJIuH7JDpsALXySGtwGJ0p2LSjLgay3NdIpqq5SoOBe46bKDW2iq25irHCr8wjomUS2g==
  /tty-browserify/0.0.0:
    dev: false
    resolution:
      integrity: sha1-oVe6QC2iTpv5V/mqadUk7tQpAaY=
  /tunnel-agent/0.6.0:
    dependencies:
      safe-buffer: 5.2.0
    dev: false
    resolution:
      integrity: sha1-J6XeoGs2sEoKmWZ3SykIaPD8QP0=
  /tunnel/0.0.6:
    dev: false
    engines:
      node: '>=0.6.11 <=0.7.0 || >=0.7.3'
    resolution:
      integrity: sha512-1h/Lnq9yajKY2PEbBadPXj3VxsDDu844OnaAo52UVmIzIvwwtBPIuNvkjuzBlTWpfJyUbG3ez0KSBibQkj4ojg==
  /tweetnacl/0.14.5:
    dev: false
    resolution:
      integrity: sha1-WuaBd/GS1EViadEIr6k/+HQ/T2Q=
  /type-check/0.3.2:
    dependencies:
      prelude-ls: 1.1.2
    dev: false
    engines:
      node: '>= 0.8.0'
    resolution:
      integrity: sha1-WITKtRLPHTVeP7eE8wgEsrUg23I=
  /type-detect/4.0.8:
    dev: false
    engines:
      node: '>=4'
    resolution:
      integrity: sha512-0fr/mIH1dlO+x7TlcMy+bIDqKPsw/70tVyeHW787goQjhmqaZe10uwLujubK9q9Lg6Fiho1KUKDYz0Z7k7g5/g==
  /type-fest/0.8.1:
    dev: false
    engines:
      node: '>=8'
    resolution:
      integrity: sha512-4dbzIzqvjtgiM5rw1k5rEHtBANKmdudhGyBEajN01fEyhaAIhsoKNy6y7+IN93IfpFtwY9iqi7kD+xwKhQsNJA==
  /type-is/1.6.18:
    dependencies:
      media-typer: 0.3.0
      mime-types: 2.1.25
    dev: false
    engines:
      node: '>= 0.6'
    resolution:
      integrity: sha512-TkRKr9sUTxEH8MdfuCSP7VizJyzRNMjj2J2do2Jr3Kym598JVdEksuzPQCnlFPW4ky9Q+iA+ma9BGm06XQBy8g==
  /typedarray/0.0.6:
    dev: false
    resolution:
      integrity: sha1-hnrHTjhkGHsdPUfZlqeOxciDB3c=
  /typedoc-default-themes/0.6.2:
    dependencies:
      backbone: 1.4.0
      jquery: 3.4.1
      lunr: 2.3.8
      underscore: 1.9.1
    dev: false
    engines:
      node: '>= 8'
    resolution:
      integrity: sha512-+O+1aHjVIpDLsbkIDkZSNu+kutqmg7WdzahT+4KwBC/95mUgAb0xkbwdPpEJEpRX0ov1UJoCmvEPb1/VHxnTuw==
  /typedoc/0.15.5:
    dependencies:
      '@types/minimatch': 3.0.3
      fs-extra: 8.1.0
      handlebars: 4.5.3
      highlight.js: 9.17.1
      lodash: 4.17.15
      marked: 0.7.0
      minimatch: 3.0.4
      progress: 2.0.3
      shelljs: 0.8.3
      typedoc-default-themes: 0.6.2
      typescript: 3.7.3
    dev: false
    engines:
      node: '>= 6.0.0'
    hasBin: true
    resolution:
      integrity: sha512-AKXLtOUCLRlSTyfXQHYp3LFPy6RiFLnxnKS5z1jwQsYXmCPbHWuhmfgS264Es2hPMZjzvHqk/ZQDzCBpb49u6w==
  /typescript/3.6.4:
    dev: false
    engines:
      node: '>=4.2.0'
    hasBin: true
    resolution:
      integrity: sha512-unoCll1+l+YK4i4F8f22TaNVPRHcD9PA3yCuZ8g5e0qGqlVlJ/8FSateOLLSagn+Yg5+ZwuPkL8LFUc0Jcvksg==
  /typescript/3.7.3:
    dev: false
    engines:
      node: '>=4.2.0'
    hasBin: true
    resolution:
      integrity: sha512-Mcr/Qk7hXqFBXMN7p7Lusj1ktCBydylfQM/FZCk5glCNQJrCUKPkMHdo9R0MTFWsC/4kPFvDS0fDPvukfCkFsw==
  /uglify-js/3.7.2:
    dependencies:
      commander: 2.20.3
      source-map: 0.6.1
    dev: false
    engines:
      node: '>=0.8.0'
    hasBin: true
    resolution:
      integrity: sha512-uhRwZcANNWVLrxLfNFEdltoPNhECUR3lc+UdJoG9CBpMcSnKyWA94tc3eAujB1GcMY5Uwq8ZMp4qWpxWYDQmaA==
  /ultron/1.1.1:
    dev: false
    resolution:
      integrity: sha512-UIEXBNeYmKptWH6z8ZnqTeS8fV74zG0/eRU9VGkpzz+LIJNs8W/zM/L+7ctCkRrgbNnnR0xxw4bKOr0cW0N0Og==
  /underscore/1.8.3:
    dev: false
    resolution:
      integrity: sha1-Tz+1OxBuYJf8+ctBCfKl6b36UCI=
  /underscore/1.9.1:
    dev: false
    resolution:
      integrity: sha512-5/4etnCkd9c8gwgowi5/om/mYO5ajCaOgdzj/oW+0eQV9WxKBDZw5+ycmKmeaTXjInS/W0BzpGLo2xR2aBwZdg==
  /union-value/1.0.1:
    dependencies:
      arr-union: 3.1.0
      get-value: 2.0.6
      is-extendable: 0.1.1
      set-value: 2.0.1
    dev: false
    engines:
      node: '>=0.10.0'
    resolution:
      integrity: sha512-tJfXmxMeWYnczCVs7XAEvIV7ieppALdyepWMkHkwciRpZraG/xwT+s2JN8+pr1+8jCRf80FFzvr+MpQeeoF4Xg==
  /unique-filename/1.1.1:
    dependencies:
      unique-slug: 2.0.2
    dev: false
    resolution:
      integrity: sha512-Vmp0jIp2ln35UTXuryvjzkjGdRyf9b2lTXuSYUiPmzRcl3FDtYqAwOnTJkAngD9SWhnoJzDbTKwaOrZ+STtxNQ==
  /unique-slug/2.0.2:
    dependencies:
      imurmurhash: 0.1.4
    dev: false
    resolution:
      integrity: sha512-zoWr9ObaxALD3DOPfjPSqxt4fnZiWblxHIgeWqW8x7UqDzEtHEQLzji2cuJYQFCU6KmoJikOYAZlrTHHebjx2w==
  /universalify/0.1.2:
    dev: false
    engines:
      node: '>= 4.0.0'
    resolution:
      integrity: sha512-rBJeI5CXAlmy1pV+617WB9J63U6XcazHHF2f2dbJix4XzpUF0RS3Zbj0FGIOCAva5P/d/GBOYaACQ1w+0azUkg==
  /unpipe/1.0.0:
    dev: false
    engines:
      node: '>= 0.8'
    resolution:
      integrity: sha1-sr9O6FFKrmFltIF4KdIbLvSZBOw=
  /unset-value/1.0.0:
    dependencies:
      has-value: 0.3.1
      isobject: 3.0.1
    dev: false
    engines:
      node: '>=0.10.0'
    resolution:
      integrity: sha1-g3aHP30jNRef+x5vw6jtDfyKtVk=
  /upath/1.2.0:
    dev: false
    engines:
      node: '>=4'
    resolution:
      integrity: sha512-aZwGpamFO61g3OlfT7OQCHqhGnW43ieH9WZeP7QxN/G/jS4jfqUkZxoryvJgVPEcrl5NL/ggHsSmLMHuH64Lhg==
  /uri-js/4.2.2:
    dependencies:
      punycode: 2.1.1
    dev: false
    resolution:
      integrity: sha512-KY9Frmirql91X2Qgjry0Wd4Y+YTdrdZheS8TFwvkbLWf/G5KNJDCh6pKL5OZctEW4+0Baa5idK2ZQuELRwPznQ==
  /urix/0.1.0:
    dev: false
    resolution:
      integrity: sha1-2pN/emLiH+wf0Y1Js1wpNQZ6bHI=
  /url/0.11.0:
    dependencies:
      punycode: 1.3.2
      querystring: 0.2.0
    dev: false
    resolution:
      integrity: sha1-ODjpfPxgUh63PFJajlW/3Z4uKPE=
  /use/3.1.1:
    dev: false
    engines:
      node: '>=0.10.0'
    resolution:
      integrity: sha512-cwESVXlO3url9YWlFW/TA9cshCEhtu7IKJ/p5soJ/gGpj7vbvFrAY/eIioQ6Dw23KjZhYgiIo8HOs1nQ2vr/oQ==
  /useragent/2.3.0:
    dependencies:
      lru-cache: 4.1.5
      tmp: 0.0.33
    dev: false
    resolution:
      integrity: sha512-4AoH4pxuSvHCjqLO04sU6U/uE65BYza8l/KKBS0b0hnUPWi+cQ2BpeTEwejCSx9SPV5/U03nniDTrWx5NrmKdw==
  /util-deprecate/1.0.2:
    dev: false
    resolution:
      integrity: sha1-RQ1Nyfpw3nMnYvvS1KKJgUGaDM8=
  /util/0.10.3:
    dependencies:
      inherits: 2.0.1
    dev: false
    resolution:
      integrity: sha1-evsa/lCAUkZInj23/g7TeTNqwPk=
  /util/0.11.1:
    dependencies:
      inherits: 2.0.3
    dev: false
    resolution:
      integrity: sha512-HShAsny+zS2TZfaXxD9tYj4HQGlBezXZMZuM/S5PKLLoZkShZiGk9o5CzukI1LVHZvjdvZ2Sj1aW/Ndn2NB/HQ==
  /util/0.12.1:
    dependencies:
      inherits: 2.0.4
      is-arguments: 1.0.4
      is-generator-function: 1.0.7
      object.entries: 1.1.1
      safe-buffer: 5.2.0
    dev: false
    resolution:
      integrity: sha512-MREAtYOp+GTt9/+kwf00IYoHZyjM8VU4aVrkzUlejyqaIjd2GztVl5V9hGXKlvBKE3gENn/FMfHE5v6hElXGcQ==
  /utils-merge/1.0.1:
    dev: false
    engines:
      node: '>= 0.4.0'
    resolution:
      integrity: sha1-n5VxD1CiZ5R7LMwSR0HBAoQn5xM=
  /uuid/3.3.3:
    dev: false
    hasBin: true
    resolution:
      integrity: sha512-pW0No1RGHgzlpHJO1nsVrHKpOEIxkGg1xB+v0ZmdNH5OAeAwzAVrCnI2/6Mtx+Uys6iaylxa+D3g4j63IKKjSQ==
  /v8-compile-cache/2.0.3:
    dev: false
    resolution:
      integrity: sha512-CNmdbwQMBjwr9Gsmohvm0pbL954tJrNzf6gWL3K+QMQf00PF7ERGrEiLgjuU3mKreLC2MeGhUsNV9ybTbLgd3w==
  /v8-compile-cache/2.1.0:
    dev: false
    resolution:
      integrity: sha512-usZBT3PW+LOjM25wbqIlZwPeJV+3OSz3M1k1Ws8snlW39dZyYL9lOGC5FgPVHfk0jKmjiDV8Z0mIbVQPiwFs7g==
  /validate-npm-package-license/3.0.4:
    dependencies:
      spdx-correct: 3.1.0
      spdx-expression-parse: 3.0.0
    dev: false
    resolution:
      integrity: sha512-DpKm2Ui/xN7/HQKCtpZxoRWBhZ9Z0kqtygG8XCgNQ8ZlDnxuQmWhj566j8fN4Cu3/JmbhsDo7fcAJq4s9h27Ew==
  /validator/8.2.0:
    dev: false
    engines:
      node: '>= 0.10'
    resolution:
      integrity: sha512-Yw5wW34fSv5spzTXNkokD6S6/Oq92d8q/t14TqsS3fAiA1RYnxSFSIZ+CY3n6PGGRCq5HhJTSepQvFUS2QUDxA==
  /validator/9.4.1:
    dev: false
    engines:
      node: '>= 0.10'
    resolution:
      integrity: sha512-YV5KjzvRmSyJ1ee/Dm5UED0G+1L4GZnLN3w6/T+zZm8scVua4sOhYKWTUrKa0H/tMiJyO9QLHMPN+9mB/aMunA==
  /variable-diff/1.1.0:
    dependencies:
      chalk: 1.1.3
      object-assign: 4.1.1
    dev: false
    resolution:
      integrity: sha1-0r1cZtt2wTh52W5qMG7cmJ35eNo=
  /vary/1.1.2:
    dev: false
    engines:
      node: '>= 0.8'
    resolution:
      integrity: sha1-IpnwLG3tMNSllhsLn3RSShj2NPw=
  /verror/1.10.0:
    dependencies:
      assert-plus: 1.0.0
      core-util-is: 1.0.2
      extsprintf: 1.3.0
    dev: false
    engines:
      '0': node >=0.6.0
    resolution:
      integrity: sha1-OhBcoXBTr1XW4nDB+CiGguGNpAA=
  /vinyl/0.5.3:
    dependencies:
      clone: 1.0.4
      clone-stats: 0.0.1
      replace-ext: 0.0.1
    dev: false
    engines:
      node: '>= 0.9'
    resolution:
      integrity: sha1-sEVbOPxeDPMNQyUTLkYZcMIJHN4=
  /vlq/0.2.3:
    dev: false
    resolution:
      integrity: sha512-DRibZL6DsNhIgYQ+wNdWDL2SL3bKPlVrRiBqV5yuMm++op8W4kGFtaQfCs4KEJn0wBZcHVHJ3eoywX8983k1ow==
  /vm-browserify/1.1.2:
    dev: false
    resolution:
      integrity: sha512-2ham8XPWTONajOR0ohOKOHXkm3+gaBmGut3SRuu75xLd/RRaY6vqgh8NBYYk7+RW3u5AtzPQZG8F10LHkl0lAQ==
  /void-elements/2.0.1:
    dev: false
    engines:
      node: '>=0.10.0'
    resolution:
      integrity: sha1-wGavtYK7HLQSjWDqkjkulNXp2+w=
  /watchpack/1.6.0:
    dependencies:
      chokidar: 2.1.8
      graceful-fs: 4.2.3
      neo-async: 2.6.1
    dev: false
    resolution:
      integrity: sha512-i6dHe3EyLjMmDlU1/bGQpEw25XSjkJULPuAVKCbNRefQVq48yXKUpwg538F7AZTf9kyr57zj++pQFltUa5H7yA==
  /webidl-conversions/4.0.2:
    dev: false
    resolution:
      integrity: sha512-YQ+BmxuTgd6UXZW3+ICGfyqRyHXVlD5GtQr5+qjiNW7bF0cqrzX500HVXPBOvgXb5YnzDd+h0zqyv61KUD7+Sg==
  /webpack-cli/3.3.10_webpack@4.41.4:
    dependencies:
      chalk: 2.4.2
      cross-spawn: 6.0.5
      enhanced-resolve: 4.1.0
      findup-sync: 3.0.0
      global-modules: 2.0.0
      import-local: 2.0.0
      interpret: 1.2.0
      loader-utils: 1.2.3
      supports-color: 6.1.0
      v8-compile-cache: 2.0.3
      webpack: 4.41.4_webpack@4.41.4
      yargs: 13.2.4
    dev: false
    engines:
      node: '>=6.11.5'
    hasBin: true
    peerDependencies:
      webpack: 4.x.x
    resolution:
      integrity: sha512-u1dgND9+MXaEt74sJR4PR7qkPxXUSQ0RXYq8x1L6Jg1MYVEmGPrH6Ah6C4arD4r0J1P5HKjRqpab36k0eIzPqg==
  /webpack-dev-middleware/3.7.2_webpack@4.41.4:
    dependencies:
      memory-fs: 0.4.1
      mime: 2.4.4
      mkdirp: 0.5.1
      range-parser: 1.2.1
      webpack: 4.41.4_webpack@4.41.4
      webpack-log: 2.0.0
    dev: false
    engines:
      node: '>= 6'
    peerDependencies:
      webpack: ^4.0.0
    resolution:
      integrity: sha512-1xC42LxbYoqLNAhV6YzTYacicgMZQTqRd27Sim9wn5hJrX3I5nxYy1SxSd4+gjUFsz1dQFj+yEe6zEVmSkeJjw==
  /webpack-log/2.0.0:
    dependencies:
      ansi-colors: 3.2.4
      uuid: 3.3.3
    dev: false
    engines:
      node: '>= 6'
    resolution:
      integrity: sha512-cX8G2vR/85UYG59FgkoMamwHUIkSSlV3bBMRsbxVXVUk2j6NleCKjQ/WE9eYg9WY4w25O9w8wKP4rzNZFmUcUg==
  /webpack-sources/1.4.3:
    dependencies:
      source-list-map: 2.0.1
      source-map: 0.6.1
    dev: false
    resolution:
      integrity: sha512-lgTS3Xhv1lCOKo7SA5TjKXMjpSM4sBjNV5+q2bqesbSPs5FjGmU6jjtBSkX9b4qW87vDIsCIlUPOEhbZrMdjeQ==
  /webpack/4.41.4_webpack@4.41.4:
    dependencies:
      '@webassemblyjs/ast': 1.8.5
      '@webassemblyjs/helper-module-context': 1.8.5
      '@webassemblyjs/wasm-edit': 1.8.5
      '@webassemblyjs/wasm-parser': 1.8.5
      acorn: 6.4.0
      ajv: 6.10.2
      ajv-keywords: 3.4.1_ajv@6.10.2
      chrome-trace-event: 1.0.2
      enhanced-resolve: 4.1.1
      eslint-scope: 4.0.3
      json-parse-better-errors: 1.0.2
      loader-runner: 2.4.0
      loader-utils: 1.2.3
      memory-fs: 0.4.1
      micromatch: 3.1.10
      mkdirp: 0.5.1
      neo-async: 2.6.1
      node-libs-browser: 2.2.1
      schema-utils: 1.0.0
      tapable: 1.1.3
      terser-webpack-plugin: 1.4.3_webpack@4.41.4
      watchpack: 1.6.0
      webpack-sources: 1.4.3
    dev: false
    engines:
      node: '>=6.11.5'
    hasBin: true
    peerDependencies:
      webpack: '*'
    resolution:
      integrity: sha512-Lc+2uB6NjpCWsHI3trkoISOI64h9QYIXenbEWj3bn3oyjfB1lEBXjWAfAyY2sM0rZn41oD5V91OLwKRwS6Wp8Q==
  /whatwg-url/6.5.0:
    dependencies:
      lodash.sortby: 4.7.0
      tr46: 1.0.1
      webidl-conversions: 4.0.2
    dev: false
    resolution:
      integrity: sha512-rhRZRqx/TLJQWUpQ6bmrt2UV4f0HCQ463yQuONJqC6fO2VoEb1pTYddbe59SkYq87aoM5A3bdhMZiUiVws+fzQ==
  /which-module/2.0.0:
    dev: false
    resolution:
      integrity: sha1-2e8H3Od7mQK4o6j6SzHD4/fm6Ho=
  /which/1.3.1:
    dependencies:
      isexe: 2.0.0
    dev: false
    hasBin: true
    resolution:
      integrity: sha512-HxJdYWq1MTIQbJ3nw0cqssHoTNU267KlrDuGZ1WYlxDStUtKUhOaJmh112/TZmHxxUfuJqPXSOm7tDyas0OSIQ==
  /which/2.0.2:
    dependencies:
      isexe: 2.0.0
    dev: false
    engines:
      node: '>= 8'
    hasBin: true
    resolution:
      integrity: sha512-BLI3Tl1TW3Pvl70l3yq3Y64i+awpwXqsGBYWkkqMtnbXgrMD+yj7rhW0kuEDxzJaYXGjEW5ogapKNMEKNMjibA==
  /wide-align/1.1.3:
    dependencies:
      string-width: 2.1.1
    dev: false
    resolution:
      integrity: sha512-QGkOQc8XL6Bt5PwnsExKBPuMKBxnGxWWW3fU55Xt4feHozMUhdUMaBCk290qpm/wG5u/RSKzwdAC4i51YigihA==
  /windows-release/3.2.0:
    dependencies:
      execa: 1.0.0
    dev: false
    engines:
      node: '>=6'
    resolution:
      integrity: sha512-QTlz2hKLrdqukrsapKsINzqMgOUpQW268eJ0OaOpJN32h272waxR9fkB9VoWRtK7uKHG5EHJcTXQBD8XZVJkFA==
  /word-wrap/1.2.3:
    dev: false
    engines:
      node: '>=0.10.0'
    resolution:
      integrity: sha512-Hz/mrNwitNRh/HUAtM/VT/5VH+ygD6DV7mYKZAtHOrbs8U7lvPS6xf7EJKMF0uW1KJCl0H701g3ZGus+muE5vQ==
  /wordwrap/0.0.3:
    dev: false
    engines:
      node: '>=0.4.0'
    resolution:
      integrity: sha1-o9XabNXAvAAI03I0u68b7WMFkQc=
  /wordwrap/1.0.0:
    dev: false
    resolution:
      integrity: sha1-J1hIEIkUVqQXHI0CJkQa3pDLyus=
  /worker-farm/1.7.0:
    dependencies:
      errno: 0.1.7
    dev: false
    resolution:
      integrity: sha512-rvw3QTZc8lAxyVrqcSGVm5yP/IJ2UcB3U0graE3LCFoZ0Yn2x4EoVSqJKdB/T5M+FLcRPjz4TDacRf3OCfNUzw==
  /wrap-ansi/5.1.0:
    dependencies:
      ansi-styles: 3.2.1
      string-width: 3.1.0
      strip-ansi: 5.2.0
    dev: false
    engines:
      node: '>=6'
    resolution:
      integrity: sha512-QC1/iN/2/RPVJ5jYK8BGttj5z83LmSKmvbvrXPNCLZSEb32KKVDJDl/MOt2N01qU2H/FkzEa9PKto1BqDjtd7Q==
  /wrap-ansi/6.2.0:
    dependencies:
      ansi-styles: 4.2.0
      string-width: 4.2.0
      strip-ansi: 6.0.0
    dev: false
    engines:
      node: '>=8'
    resolution:
      integrity: sha512-r6lPcBGxZXlIcymEu7InxDMhdW0KDxpLgoFLcguasxCaJ/SOIZwINatK9KY/tf+ZrlywOKU0UDj3ATXUBfxJXA==
  /wrappy/1.0.2:
    dev: false
    resolution:
      integrity: sha1-tSQ9jz7BqjXxNkYFvA0QNuMKtp8=
  /write-file-atomic/2.4.3:
    dependencies:
      graceful-fs: 4.2.3
      imurmurhash: 0.1.4
      signal-exit: 3.0.2
    dev: false
    resolution:
      integrity: sha512-GaETH5wwsX+GcnzhPgKcKjJ6M2Cq3/iZp1WyY/X1CSqrW+jVNM9Y7D8EC2sM4ZG/V8wZlSniJnCKWPmBYAucRQ==
  /write/1.0.3:
    dependencies:
      mkdirp: 0.5.1
    dev: false
    engines:
      node: '>=4'
    resolution:
      integrity: sha512-/lg70HAjtkUgWPVZhZcm+T4hkL8Zbtp1nFNOn3lRrxnlv50SRBv7cR7RqR+GMsd3hUXy9hWBo4CHTbFTcOYwig==
  /ws/3.3.3:
    dependencies:
      async-limiter: 1.0.1
      safe-buffer: 5.1.2
      ultron: 1.1.1
    dev: false
    resolution:
      integrity: sha512-nnWLa/NwZSt4KQJu51MYlCcSQ5g7INpOrOMt4XV8j4dqTXdmlUmSHQ8/oLC069ckre0fRsgfvsKwbTdtKLCDkA==
  /ws/6.2.1:
    dependencies:
      async-limiter: 1.0.1
    dev: false
    resolution:
      integrity: sha512-GIyAXC2cB7LjvpgMt9EKS2ldqr0MTrORaleiOno6TweZ6r3TKtoFQWay/2PceJ3RuBasOHzXNn5Lrw1X0bEjqA==
  /ws/7.2.1:
    dev: false
    engines:
      node: '>=8.3.0'
    peerDependencies:
      bufferutil: ^4.0.1
      utf-8-validate: ^5.0.2
    peerDependenciesMeta:
      bufferutil:
        optional: true
      utf-8-validate:
        optional: true
    resolution:
      integrity: sha512-sucePNSafamSKoOqoNfBd8V0StlkzJKL2ZAhGQinCfNQ+oacw+Pk7lcdAElecBF2VkLNZRiIb5Oi1Q5lVUVt2A==
  /xhr-mock/2.5.1:
    dependencies:
      global: 4.4.0
      url: 0.11.0
    dev: false
    resolution:
      integrity: sha512-UKOjItqjFgPUwQGPmRAzNBn8eTfIhcGjBVGvKYAWxUQPQsXNGD6KEckGTiHwyaAUp9C9igQlnN1Mp79KWCg7CQ==
  /xml/1.0.1:
    dev: false
    resolution:
      integrity: sha1-eLpyAgApxbyHuKgaPPzXS0ovweU=
  /xml2js/0.2.8:
    dependencies:
      sax: 0.5.8
    dev: false
    resolution:
      integrity: sha1-m4FpCTFjH/CdGVdUn69U9PmAs8I=
  /xml2js/0.4.23:
    dependencies:
      sax: 1.2.4
      xmlbuilder: 11.0.1
    dev: false
    engines:
      node: '>=4.0.0'
    resolution:
      integrity: sha512-ySPiMjM0+pLDftHgXY4By0uswI3SPKLDw/i3UXbnO8M/p28zqexCUoPmQFrYD+/1BzhGJSs2i1ERWKJAtiLrug==
  /xmlbuilder/11.0.1:
    dev: false
    engines:
      node: '>=4.0'
    resolution:
      integrity: sha512-fDlsI/kFEx7gLvbecc0/ohLG50fugQp8ryHzMTuW9vSa1GJ0XYWKnhsUx7oie3G98+r56aTQIUB4kht42R3JvA==
  /xmlbuilder/12.0.0:
    dev: false
    engines:
      node: '>=6.0'
    resolution:
      integrity: sha512-lMo8DJ8u6JRWp0/Y4XLa/atVDr75H9litKlb2E5j3V3MesoL50EBgZDWoLT3F/LztVnG67GjPXLZpqcky/UMnQ==
  /xmlbuilder/9.0.7:
    dev: false
    engines:
      node: '>=4.0'
    resolution:
      integrity: sha1-Ey7mPS7FVlxVfiD0wi35rKaGsQ0=
  /xmldom/0.2.1:
    dev: false
    engines:
      node: '>=0.1'
    resolution:
      integrity: sha512-kXXiYvmblIgEemGeB75y97FyaZavx6SQhGppLw5TKWAD2Wd0KAly0g23eVLh17YcpxZpnFym1Qk/eaRjy1APPg==
  /xmlhttprequest-ssl/1.5.5:
    dev: false
    engines:
      node: '>=0.4.0'
    resolution:
      integrity: sha1-wodrBhaKrcQOV9l+gRkayPQ5iz4=
  /xpath.js/1.1.0:
    dev: false
    engines:
      node: '>=0.4.0'
    resolution:
      integrity: sha512-jg+qkfS4K8E7965sqaUl8mRngXiKb3WZGfONgE18pr03FUQiuSV6G+Ej4tS55B+rIQSFEIw3phdVAQ4pPqNWfQ==
  /xregexp/2.0.0:
    dev: false
    resolution:
      integrity: sha1-UqY+VsoLhKfzpfPWGHLxJq16WUM=
  /xtend/4.0.2:
    dev: false
    engines:
      node: '>=0.4'
    resolution:
      integrity: sha512-LKYU1iAXJXUgAXn9URjiu+MWhyUXHsvfp7mcuYm9dSUKK0/CjtrUwFAxD82/mCWbtLsGjFIad0wIsod4zrTAEQ==
  /y18n/4.0.0:
    dev: false
    resolution:
      integrity: sha512-r9S/ZyXu/Xu9q1tYlpsLIsa3EeLXXk0VwlxqTcFRfg9EhMW+17kbt9G0NrgCmhGb5vT2hyhJZLfDGx+7+5Uj/w==
  /yallist/2.1.2:
    dev: false
    resolution:
      integrity: sha1-HBH5IY8HYImkfdUS+TxmmaaoHVI=
  /yallist/3.1.1:
    dev: false
    resolution:
      integrity: sha512-a4UGQaWPH59mOXUYnAG2ewncQS4i4F43Tv3JoAM+s2VDAmS9NsK8GpDMLrCHPksFT7h3K6TOoUNn2pb7RoXx4g==
  /yargs-parser/10.1.0:
    dependencies:
      camelcase: 4.1.0
    dev: false
    resolution:
      integrity: sha512-VCIyR1wJoEBZUqk5PA+oOBF6ypbwh5aNB3I50guxAL/quggdfs4TtNHQrSazFA3fYZ+tEqfs0zIGlv0c/rgjbQ==
  /yargs-parser/13.1.1:
    dependencies:
      camelcase: 5.3.1
      decamelize: 1.2.0
    dev: false
    resolution:
      integrity: sha512-oVAVsHz6uFrg3XQheFII8ESO2ssAf9luWuAd6Wexsu4F3OtIW0o8IribPXYrD4WC24LWtPrJlGy87y5udK+dxQ==
  /yargs-parser/16.1.0:
    dependencies:
      camelcase: 5.3.1
      decamelize: 1.2.0
    dev: false
    resolution:
      integrity: sha512-H/V41UNZQPkUMIT5h5hiwg4QKIY1RPvoBV4XcjUbRM8Bk2oKqqyZ0DIEbTFZB0XjbtSPG8SAa/0DxCQmiRgzKg==
  /yargs-unparser/1.6.0:
    dependencies:
      flat: 4.1.0
      lodash: 4.17.15
      yargs: 13.3.0
    dev: false
    engines:
      node: '>=6'
    resolution:
      integrity: sha512-W9tKgmSn0DpSatfri0nx52Joq5hVXgeLiqR/5G0sZNDoLZFOr/xjBUDcShCOGNsBnEMNo1KAMBkTej1Hm62HTw==
  /yargs/13.2.4:
    dependencies:
      cliui: 5.0.0
      find-up: 3.0.0
      get-caller-file: 2.0.5
      os-locale: 3.1.0
      require-directory: 2.1.1
      require-main-filename: 2.0.0
      set-blocking: 2.0.0
      string-width: 3.1.0
      which-module: 2.0.0
      y18n: 4.0.0
      yargs-parser: 13.1.1
    dev: false
    resolution:
      integrity: sha512-HG/DWAJa1PAnHT9JAhNa8AbAv3FPaiLzioSjCcmuXXhP8MlpHO5vwls4g4j6n30Z74GVQj8Xa62dWVx1QCGklg==
  /yargs/13.3.0:
    dependencies:
      cliui: 5.0.0
      find-up: 3.0.0
      get-caller-file: 2.0.5
      require-directory: 2.1.1
      require-main-filename: 2.0.0
      set-blocking: 2.0.0
      string-width: 3.1.0
      which-module: 2.0.0
      y18n: 4.0.0
      yargs-parser: 13.1.1
    dev: false
    resolution:
      integrity: sha512-2eehun/8ALW8TLoIl7MVaRUrg+yCnenu8B4kBlRxj3GJGDKU1Og7sMXPNm1BYyM1DOJmTZ4YeN/Nwxv+8XJsUA==
  /yargs/15.0.2:
    dependencies:
      cliui: 6.0.0
      decamelize: 1.2.0
      find-up: 4.1.0
      get-caller-file: 2.0.5
      require-directory: 2.1.1
      require-main-filename: 2.0.0
      set-blocking: 2.0.0
      string-width: 4.2.0
      which-module: 2.0.0
      y18n: 4.0.0
      yargs-parser: 16.1.0
    dev: false
    resolution:
      integrity: sha512-GH/X/hYt+x5hOat4LMnCqMd8r5Cv78heOMIJn1hr7QPPBqfeC6p89Y78+WB9yGDvfpCvgasfmWLzNzEioOUD9Q==
  /yarn/1.21.1:
    dev: false
    engines:
      node: '>=4.0.0'
    hasBin: true
    resolution:
      integrity: sha512-dQgmJv676X/NQczpbiDtc2hsE/pppGDJAzwlRiADMTvFzYbdxPj2WO4PcNyriSt2c4jsCMpt8UFRKHUozt21GQ==
  /yauzl/2.4.1:
    dependencies:
      fd-slicer: 1.0.1
    dev: false
    resolution:
      integrity: sha1-lSj0QtqxsihOWLQ3m7GU4i4MQAU=
  /yeast/0.1.2:
    dev: false
    resolution:
      integrity: sha1-AI4G2AlDIMNy28L47XagymyKxBk=
  /yn/2.0.0:
    dev: false
    engines:
      node: '>=4'
    resolution:
      integrity: sha1-5a2ryKz0CPY4X8dklWhMiOavaJo=
  /yn/3.1.1:
    dev: false
    engines:
      node: '>=6'
    resolution:
      integrity: sha512-Ux4ygGWsu2c7isFWe8Yu1YluJmqVhxqK2cLXNQA5AcC3QfbGNpM7fu0Y8b/z16pXLnFxZYvWhd3fhBY9DLmC6Q==
  /z-schema/3.18.4:
    dependencies:
      lodash.get: 4.4.2
      lodash.isequal: 4.5.0
      validator: 8.2.0
    dev: false
    hasBin: true
    optionalDependencies:
      commander: 2.20.3
    resolution:
      integrity: sha512-DUOKC/IhbkdLKKiV89gw9DUauTV8U/8yJl1sjf6MtDmzevLKOF2duNJ495S3MFVjqZarr+qNGCPbkg4mu4PpLw==
  'file:projects/abort-controller.tgz':
    dependencies:
      '@microsoft/api-extractor': 7.7.0
      '@rollup/plugin-replace': 2.2.1_rollup@1.27.13
      '@types/mocha': 5.2.7
      '@types/node': 8.10.59
      '@typescript-eslint/eslint-plugin': 2.12.0_ce39d8d5c4575e88db9d0bb9f3258b1f
      '@typescript-eslint/parser': 2.12.0_eslint@6.7.2+typescript@3.6.4
      assert: 1.5.0
      cross-env: 6.0.3
      delay: 4.3.0
      eslint: 6.7.2
      eslint-config-prettier: 6.7.0_eslint@6.7.2
      eslint-plugin-no-null: 1.0.2_eslint@6.7.2
      eslint-plugin-no-only-tests: 2.4.0
      eslint-plugin-promise: 4.2.1
      karma: 4.4.1
      karma-chrome-launcher: 3.1.0
      karma-coverage: 2.0.1
      karma-edge-launcher: 0.4.2_karma@4.4.1
      karma-env-preprocessor: 0.1.1
      karma-firefox-launcher: 1.2.0
      karma-ie-launcher: 1.0.0_karma@4.4.1
      karma-junit-reporter: 2.0.1_karma@4.4.1
      karma-mocha: 1.3.0
      karma-mocha-reporter: 2.2.5_karma@4.4.1
      karma-remap-coverage: 0.1.5_karma-coverage@2.0.1
      mocha: 6.2.2
      mocha-junit-reporter: 1.23.1_mocha@6.2.2
      mocha-multi: 1.1.3_mocha@6.2.2
      nyc: 14.1.1
      prettier: 1.19.1
      rimraf: 3.0.0
      rollup: 1.27.13
      rollup-plugin-commonjs: 10.1.0_rollup@1.27.13
      rollup-plugin-multi-entry: 2.1.0
      rollup-plugin-node-resolve: 5.2.0_rollup@1.27.13
      rollup-plugin-sourcemaps: 0.4.2_rollup@1.27.13
      rollup-plugin-terser: 5.1.3_rollup@1.27.13
      ts-node: 8.5.4_typescript@3.6.4
      tslib: 1.10.0
      typescript: 3.6.4
    dev: false
    name: '@rush-temp/abort-controller'
    resolution:
      integrity: sha512-SrLOQNb7dYQyLNyc4XSbGfkbcLPO/Ydg5RjE2wEFVE+ON155BVch4L4ljG2T0NkpINip6byAifZ+yMgPyM/CIw==
      tarball: 'file:projects/abort-controller.tgz'
    version: 0.0.0
  'file:projects/app-configuration.tgz':
    dependencies:
      '@microsoft/api-extractor': 7.7.0
      '@opentelemetry/types': 0.2.0
      '@rollup/plugin-replace': 2.2.1_rollup@1.27.13
      '@types/chai': 4.2.7
      '@types/mocha': 5.2.7
      '@types/node': 8.10.59
      '@types/sinon': 7.5.1
      assert: 1.5.0
      chai: 4.2.0
      dotenv: 8.2.0
      eslint: 6.7.2
      eslint-config-prettier: 6.7.0_eslint@6.7.2
      eslint-plugin-no-null: 1.0.2_eslint@6.7.2
      eslint-plugin-no-only-tests: 2.4.0
      eslint-plugin-promise: 4.2.1
      mocha: 6.2.2
      mocha-junit-reporter: 1.23.1_mocha@6.2.2
      mocha-multi: 1.1.3_mocha@6.2.2
      nock: 11.7.0
      nyc: 14.1.1
      prettier: 1.19.1
      rimraf: 3.0.0
      rollup: 1.27.13
      rollup-plugin-commonjs: 10.1.0_rollup@1.27.13
      rollup-plugin-multi-entry: 2.1.0
      rollup-plugin-node-resolve: 5.2.0_rollup@1.27.13
      rollup-plugin-sourcemaps: 0.4.2_rollup@1.27.13
      rollup-plugin-terser: 5.1.3_rollup@1.27.13
      sinon: 7.5.0
      ts-node: 8.5.4_typescript@3.6.4
      tslib: 1.10.0
      typescript: 3.6.4
      uglify-js: 3.7.2
    dev: false
    name: '@rush-temp/app-configuration'
    resolution:
      integrity: sha512-JR1ms9VsVh2vVhBcpQ41/N/nb8RTDCo/Nsnvm7NjEK9BwrXnyobVA7dYoJvAmc7re7gJ8/Q7rNXwGTPSxf/xbg==
      tarball: 'file:projects/app-configuration.tgz'
    version: 0.0.0
  'file:projects/cognitiveservices-textanalytics.tgz':
    dependencies:
      '@microsoft/api-extractor': 7.7.0
      '@opentelemetry/types': 0.2.0
      '@rollup/plugin-json': 4.0.0_rollup@1.27.13
      '@rollup/plugin-replace': 2.2.1_rollup@1.27.13
      '@types/chai': 4.2.7
      '@types/mocha': 5.2.7
      '@typescript-eslint/eslint-plugin': 2.12.0_ce39d8d5c4575e88db9d0bb9f3258b1f
      '@typescript-eslint/parser': 2.12.0_eslint@6.7.2+typescript@3.6.4
      chai: 4.2.0
      cross-env: 6.0.3
      eslint: 6.7.2
      eslint-config-prettier: 6.7.0_eslint@6.7.2
      eslint-plugin-no-null: 1.0.2_eslint@6.7.2
      eslint-plugin-no-only-tests: 2.4.0
      eslint-plugin-promise: 4.2.1
      karma: 4.4.1
      karma-chrome-launcher: 3.1.0
      karma-coverage: 2.0.1
      karma-edge-launcher: 0.4.2_karma@4.4.1
      karma-env-preprocessor: 0.1.1
      karma-firefox-launcher: 1.2.0
      karma-ie-launcher: 1.0.0_karma@4.4.1
      karma-junit-reporter: 2.0.1_karma@4.4.1
      karma-mocha: 1.3.0
      karma-mocha-reporter: 2.2.5_karma@4.4.1
      karma-remap-coverage: 0.1.5_karma-coverage@2.0.1
      mocha: 6.2.2
      mocha-junit-reporter: 1.23.1_mocha@6.2.2
      mocha-multi: 1.1.3_mocha@6.2.2
      prettier: 1.19.1
      rimraf: 3.0.0
      rollup: 1.27.13
      rollup-plugin-commonjs: 10.1.0_rollup@1.27.13
      rollup-plugin-multi-entry: 2.1.0
      rollup-plugin-node-resolve: 5.2.0_rollup@1.27.13
      rollup-plugin-sourcemaps: 0.4.2_rollup@1.27.13
      rollup-plugin-terser: 5.1.3_rollup@1.27.13
      rollup-plugin-visualizer: 3.3.1_rollup@1.27.13
      tslib: 1.10.0
      typescript: 3.6.4
    dev: false
    name: '@rush-temp/cognitiveservices-textanalytics'
    resolution:
      integrity: sha512-2SWOoFobQQ/SlJm9zShDF5QR9usd3LRNGa5lSq54Pt+E8q2MNI6o1w3dzad8tavkXymOGHvLrvDjIH6Bgczf7w==
      tarball: 'file:projects/cognitiveservices-textanalytics.tgz'
    version: 0.0.0
  'file:projects/core-amqp.tgz':
    dependencies:
      '@azure/eslint-plugin-azure-sdk': 2.0.1_6f61c671fed921fa95f7e42ee2b5356c
      '@rollup/plugin-json': 4.0.0_rollup@1.27.13
      '@rollup/plugin-replace': 2.2.1_rollup@1.27.13
      '@types/async-lock': 1.1.1
      '@types/chai': 4.2.7
      '@types/chai-as-promised': 7.1.2
      '@types/debug': 4.1.5
      '@types/is-buffer': 2.0.0
      '@types/jssha': 2.0.0
      '@types/mocha': 5.2.7
      '@types/node': 8.10.59
      '@types/sinon': 7.5.1
      '@typescript-eslint/eslint-plugin': 2.12.0_ce39d8d5c4575e88db9d0bb9f3258b1f
      '@typescript-eslint/parser': 2.12.0_eslint@6.7.2+typescript@3.6.4
      assert: 1.5.0
      async-lock: 1.2.2
      buffer: 5.4.3
      chai: 4.2.0
      chai-as-promised: 7.1.1_chai@4.2.0
      cross-env: 6.0.3
      debug: 4.1.1
      dotenv: 8.2.0
      eslint: 6.7.2
      eslint-config-prettier: 6.7.0_eslint@6.7.2
      eslint-plugin-no-null: 1.0.2_eslint@6.7.2
      eslint-plugin-no-only-tests: 2.4.0
      eslint-plugin-promise: 4.2.1
      events: 3.0.0
      is-buffer: 2.0.4
      jssha: 2.3.1
      karma: 4.4.1
      karma-chrome-launcher: 3.1.0
      karma-mocha: 1.3.0
      mocha: 6.2.2
      mocha-junit-reporter: 1.23.1_mocha@6.2.2
      mocha-multi: 1.1.3_mocha@6.2.2
      nyc: 14.1.1
      prettier: 1.19.1
      process: 0.11.10
      puppeteer: 2.0.0
      rhea: 1.0.15
      rhea-promise: 1.0.0
      rimraf: 3.0.0
      rollup: 1.27.13
      rollup-plugin-commonjs: 10.1.0_rollup@1.27.13
      rollup-plugin-inject: 3.0.2
      rollup-plugin-multi-entry: 2.1.0
      rollup-plugin-node-globals: 1.4.0
      rollup-plugin-node-resolve: 5.2.0_rollup@1.27.13
      rollup-plugin-shim: 1.0.0
      rollup-plugin-sourcemaps: 0.4.2_rollup@1.27.13
      rollup-plugin-terser: 5.1.3_rollup@1.27.13
      sinon: 7.5.0
      stream-browserify: 2.0.2
      ts-node: 8.5.4_typescript@3.6.4
      tslib: 1.10.0
      typescript: 3.6.4
      url: 0.11.0
      util: 0.12.1
      ws: 7.2.1
    dev: false
    name: '@rush-temp/core-amqp'
    resolution:
      integrity: sha512-BsX1EW+uzq8OLaq4FZshkR/tEWRvjNhrLATVk+dRodY64B4mbXT6jONqzb94AT8tglH30+Xg5//cQgZTH3z5yQ==
      tarball: 'file:projects/core-amqp.tgz'
    version: 0.0.0
  'file:projects/core-arm.tgz':
    dependencies:
      '@types/chai': 4.2.7
      '@types/mocha': 5.2.7
      '@types/node': 8.10.59
      '@typescript-eslint/eslint-plugin': 2.12.0_ce39d8d5c4575e88db9d0bb9f3258b1f
      '@typescript-eslint/parser': 2.12.0_eslint@6.7.2+typescript@3.6.4
      chai: 4.2.0
      eslint: 6.7.2
      eslint-config-prettier: 6.7.0_eslint@6.7.2
      eslint-plugin-no-null: 1.0.2_eslint@6.7.2
      eslint-plugin-no-only-tests: 2.4.0
      eslint-plugin-promise: 4.2.1
      mocha: 6.2.2
      mocha-junit-reporter: 1.23.1_mocha@6.2.2
      mocha-multi: 1.1.3_mocha@6.2.2
      npm-run-all: 4.1.5
      nyc: 14.1.1
      rimraf: 3.0.0
      rollup: 1.27.13
      rollup-plugin-node-resolve: 5.2.0_rollup@1.27.13
      rollup-plugin-sourcemaps: 0.4.2_rollup@1.27.13
      rollup-plugin-visualizer: 3.3.1_rollup@1.27.13
      shx: 0.3.2
      ts-node: 8.5.4_typescript@3.6.4
      tslib: 1.10.0
      typescript: 3.6.4
      uglify-js: 3.7.2
      yarn: 1.21.1
    dev: false
    name: '@rush-temp/core-arm'
    resolution:
      integrity: sha512-ahJSH6OO0Vf6JSwrEkDb5KyBWxqiYmMIXaQqfguI68Yx8ZSkbR58CXZwNiv8808bxNJplnHzEEf7Pob5DoZz2w==
      tarball: 'file:projects/core-arm.tgz'
    version: 0.0.0
  'file:projects/core-asynciterator-polyfill.tgz':
    dependencies:
      '@types/node': 8.10.59
      '@typescript-eslint/eslint-plugin': 2.12.0_ce39d8d5c4575e88db9d0bb9f3258b1f
      '@typescript-eslint/parser': 2.12.0_eslint@6.7.2+typescript@3.6.4
      eslint: 6.7.2
      eslint-config-prettier: 6.7.0_eslint@6.7.2
      eslint-plugin-no-null: 1.0.2_eslint@6.7.2
      eslint-plugin-no-only-tests: 2.4.0
      eslint-plugin-promise: 4.2.1
      prettier: 1.19.1
      typescript: 3.6.4
    dev: false
    name: '@rush-temp/core-asynciterator-polyfill'
    resolution:
      integrity: sha512-lWiClMDplV1TEBwmoz2U9kFaBlWudcaRXYCKgBaAq5UjrxUT5nHcHROEMVeDSs8XlCSg4PFIC34fVlx13DhZ3Q==
      tarball: 'file:projects/core-asynciterator-polyfill.tgz'
    version: 0.0.0
  'file:projects/core-auth.tgz':
    dependencies:
      '@azure/eslint-plugin-azure-sdk': 2.0.1_6f61c671fed921fa95f7e42ee2b5356c
      '@microsoft/api-extractor': 7.7.0
      '@opentelemetry/types': 0.2.0
      '@rollup/plugin-json': 4.0.0_rollup@1.27.13
      '@rollup/plugin-replace': 2.2.1_rollup@1.27.13
      '@types/mocha': 5.2.7
      '@types/node': 8.10.59
      '@typescript-eslint/eslint-plugin': 2.12.0_ce39d8d5c4575e88db9d0bb9f3258b1f
      '@typescript-eslint/parser': 2.12.0_eslint@6.7.2+typescript@3.6.4
      assert: 1.5.0
      cross-env: 6.0.3
      eslint: 6.7.2
      eslint-config-prettier: 6.7.0_eslint@6.7.2
      eslint-plugin-no-null: 1.0.2_eslint@6.7.2
      eslint-plugin-no-only-tests: 2.4.0
      eslint-plugin-promise: 4.2.1
      inherits: 2.0.4
      mocha: 6.2.2
      mocha-junit-reporter: 1.23.1_mocha@6.2.2
      mocha-multi: 1.1.3_mocha@6.2.2
      prettier: 1.19.1
      rimraf: 3.0.0
      rollup: 1.27.13
      rollup-plugin-commonjs: 10.1.0_rollup@1.27.13
      rollup-plugin-multi-entry: 2.1.0
      rollup-plugin-node-resolve: 5.2.0_rollup@1.27.13
      rollup-plugin-sourcemaps: 0.4.2_rollup@1.27.13
      rollup-plugin-terser: 5.1.3_rollup@1.27.13
      rollup-plugin-visualizer: 3.3.1_rollup@1.27.13
      tslib: 1.10.0
      typescript: 3.6.4
      util: 0.12.1
    dev: false
    name: '@rush-temp/core-auth'
    resolution:
      integrity: sha512-gURqu8z194miF4jXei8jqeq+qwDi1ufX50eRdM6QaZ1eMzFOzY9gEKwQ7GjyLH5AMZk4EAnaQLglLuEJTA/ahg==
      tarball: 'file:projects/core-auth.tgz'
    version: 0.0.0
  'file:projects/core-http.tgz':
    dependencies:
      '@azure/eslint-plugin-azure-sdk': 2.0.1_6f61c671fed921fa95f7e42ee2b5356c
      '@azure/logger-js': 1.3.2
      '@opentelemetry/types': 0.2.0
      '@rollup/plugin-json': 4.0.0_rollup@1.27.13
      '@types/chai': 4.2.7
      '@types/express': 4.17.2
      '@types/glob': 7.1.1
      '@types/karma': 3.0.4
      '@types/mocha': 5.2.7
      '@types/node': 8.10.59
      '@types/node-fetch': 2.5.4
      '@types/sinon': 7.5.1
      '@types/tough-cookie': 2.3.6
      '@types/tunnel': 0.0.1
      '@types/uuid': 3.4.6
      '@types/webpack': 4.41.0
      '@types/webpack-dev-middleware': 2.0.3
      '@types/xml2js': 0.4.5
      '@typescript-eslint/eslint-plugin': 2.12.0_ce39d8d5c4575e88db9d0bb9f3258b1f
      '@typescript-eslint/parser': 2.12.0_eslint@6.7.2+typescript@3.6.4
      babel-runtime: 6.26.0
      chai: 4.2.0
      eslint: 6.7.2
      eslint-config-prettier: 6.7.0_eslint@6.7.2
      eslint-plugin-no-null: 1.0.2_eslint@6.7.2
      eslint-plugin-no-only-tests: 2.4.0
      eslint-plugin-promise: 4.2.1
      express: 4.17.1
      fetch-mock: 8.2.1_node-fetch@2.6.0
      form-data: 3.0.0
      glob: 7.1.6
      karma: 4.4.1
      karma-chai: 0.1.0_chai@4.2.0+karma@4.4.1
      karma-chrome-launcher: 3.1.0
      karma-mocha: 1.3.0
      karma-rollup-preprocessor: 7.0.2_rollup@1.27.13
      karma-sourcemap-loader: 0.3.7
      karma-typescript-es6-transform: 4.1.1
      karma-webpack: 4.0.2_webpack@4.41.4
      mocha: 6.2.2
      mocha-chrome: 2.2.0
      mocha-junit-reporter: 1.23.1_mocha@6.2.2
      mocha-multi: 1.1.3_mocha@6.2.2
      node-fetch: 2.6.0
      npm-run-all: 4.1.5
      nyc: 14.1.1
      prettier: 1.19.1
      process: 0.11.10
      puppeteer: 2.0.0
      regenerator-runtime: 0.13.3
      rimraf: 3.0.0
      rollup: 1.27.13
      rollup-plugin-commonjs: 10.1.0_rollup@1.27.13
      rollup-plugin-multi-entry: 2.1.0
      rollup-plugin-node-resolve: 5.2.0_rollup@1.27.13
      rollup-plugin-sourcemaps: 0.4.2_rollup@1.27.13
      rollup-plugin-visualizer: 3.3.1_rollup@1.27.13
      shx: 0.3.2
      sinon: 7.5.0
      terser: 4.4.3
      tough-cookie: 3.0.1
      ts-loader: 6.2.1_typescript@3.6.4
      ts-node: 8.5.4_typescript@3.6.4
      tslib: 1.10.0
      tunnel: 0.0.6
      typescript: 3.6.4
      uglify-js: 3.7.2
      uuid: 3.3.3
      webpack: 4.41.4_webpack@4.41.4
      webpack-cli: 3.3.10_webpack@4.41.4
      webpack-dev-middleware: 3.7.2_webpack@4.41.4
      xhr-mock: 2.5.1
      xml2js: 0.4.23
      yarn: 1.21.1
    dev: false
    name: '@rush-temp/core-http'
    resolution:
      integrity: sha512-TGs7QzdBG57N0kfAl4Qt3h3YalI5cmN71l7pbpTsfobu+FKBGUhoCDoqcNn8hZEGTNhlITG929JdsUM3g8RByg==
      tarball: 'file:projects/core-http.tgz'
    version: 0.0.0
  'file:projects/core-lro.tgz':
    dependencies:
      '@azure/core-arm': 1.0.0-preview.7
      '@microsoft/api-extractor': 7.7.0
      '@opentelemetry/types': 0.2.0
      '@rollup/plugin-replace': 2.2.1_rollup@1.27.13
      '@types/chai': 4.2.7
      '@types/mocha': 5.2.7
      '@types/node': 8.10.59
      '@typescript-eslint/eslint-plugin': 2.12.0_ce39d8d5c4575e88db9d0bb9f3258b1f
      '@typescript-eslint/parser': 2.12.0_eslint@6.7.2+typescript@3.6.4
      assert: 1.5.0
      chai: 4.2.0
      eslint: 6.7.2
      eslint-config-prettier: 6.7.0_eslint@6.7.2
      eslint-plugin-no-null: 1.0.2_eslint@6.7.2
      eslint-plugin-no-only-tests: 2.4.0
      eslint-plugin-promise: 4.2.1
      events: 3.0.0
      karma: 4.4.1
      karma-chrome-launcher: 3.1.0
      karma-coverage: 2.0.1
      karma-edge-launcher: 0.4.2_karma@4.4.1
      karma-env-preprocessor: 0.1.1
      karma-firefox-launcher: 1.2.0
      karma-ie-launcher: 1.0.0_karma@4.4.1
      karma-json-preprocessor: 0.3.3_karma@4.4.1
      karma-json-to-file-reporter: 1.0.1
      karma-junit-reporter: 2.0.1_karma@4.4.1
      karma-mocha: 1.3.0
      karma-mocha-reporter: 2.2.5_karma@4.4.1
      karma-remap-coverage: 0.1.5_karma-coverage@2.0.1
      mocha: 6.2.2
      mocha-junit-reporter: 1.23.1_mocha@6.2.2
      mocha-multi: 1.1.3_mocha@6.2.2
      npm-run-all: 4.1.5
      nyc: 14.1.1
      prettier: 1.19.1
      rimraf: 3.0.0
      rollup: 1.27.13
      rollup-plugin-commonjs: 10.1.0_rollup@1.27.13
      rollup-plugin-multi-entry: 2.1.0
      rollup-plugin-node-resolve: 5.2.0_rollup@1.27.13
      rollup-plugin-shim: 1.0.0
      rollup-plugin-sourcemaps: 0.4.2_rollup@1.27.13
      rollup-plugin-terser: 5.1.3_rollup@1.27.13
      rollup-plugin-visualizer: 3.3.1_rollup@1.27.13
      shx: 0.3.2
      ts-node: 8.5.4_typescript@3.6.4
      tslib: 1.10.0
      typescript: 3.6.4
      uglify-js: 3.7.2
      yarn: 1.21.1
    dev: false
    name: '@rush-temp/core-lro'
    resolution:
      integrity: sha512-qgi4XnZ38t3irIVpkaEwaMiKB07rQnjdyzGQbQ9otOmHlkBoKiv0TG9NPDbcqzk36m+99lrRNuQ6hLsTl2yexA==
      tarball: 'file:projects/core-lro.tgz'
    version: 0.0.0
  'file:projects/core-paging.tgz':
    dependencies:
      '@types/node': 8.10.59
      '@typescript-eslint/eslint-plugin': 2.12.0_ce39d8d5c4575e88db9d0bb9f3258b1f
      '@typescript-eslint/parser': 2.12.0_eslint@6.7.2+typescript@3.6.4
      eslint: 6.7.2
      eslint-config-prettier: 6.7.0_eslint@6.7.2
      eslint-plugin-no-null: 1.0.2_eslint@6.7.2
      eslint-plugin-no-only-tests: 2.4.0
      eslint-plugin-promise: 4.2.1
      prettier: 1.19.1
      typescript: 3.6.4
    dev: false
    name: '@rush-temp/core-paging'
    resolution:
      integrity: sha512-Ufgl9rPKNxZY03FoZLSyzA/KH0g6O3XD38M3bu/D4Eu3xa7Hmiaa+9mTN7wPpN6QukfeznPVo8CKXQVnCPefFQ==
      tarball: 'file:projects/core-paging.tgz'
    version: 0.0.0
  'file:projects/core-tracing.tgz':
    dependencies:
      '@azure/eslint-plugin-azure-sdk': 2.0.1_6f61c671fed921fa95f7e42ee2b5356c
      '@microsoft/api-extractor': 7.7.0
      '@opencensus/web-types': 0.0.7
      '@opentelemetry/types': 0.2.0
      '@rollup/plugin-json': 4.0.0_rollup@1.27.13
      '@rollup/plugin-replace': 2.2.1_rollup@1.27.13
      '@types/mocha': 5.2.7
      '@types/node': 8.10.59
      '@typescript-eslint/eslint-plugin': 2.12.0_ce39d8d5c4575e88db9d0bb9f3258b1f
      '@typescript-eslint/parser': 2.12.0_eslint@6.7.2+typescript@3.6.4
      assert: 1.5.0
      cross-env: 6.0.3
      eslint: 6.7.2
      eslint-config-prettier: 6.7.0_eslint@6.7.2
      eslint-plugin-no-null: 1.0.2_eslint@6.7.2
      eslint-plugin-no-only-tests: 2.4.0
      eslint-plugin-promise: 4.2.1
      inherits: 2.0.4
      mocha: 6.2.2
      mocha-junit-reporter: 1.23.1_mocha@6.2.2
      mocha-multi: 1.1.3_mocha@6.2.2
      prettier: 1.19.1
      rimraf: 3.0.0
      rollup: 1.27.13
      rollup-plugin-commonjs: 10.1.0_rollup@1.27.13
      rollup-plugin-multi-entry: 2.1.0
      rollup-plugin-node-resolve: 5.2.0_rollup@1.27.13
      rollup-plugin-sourcemaps: 0.4.2_rollup@1.27.13
      rollup-plugin-terser: 5.1.3_rollup@1.27.13
      rollup-plugin-visualizer: 3.3.1_rollup@1.27.13
      tslib: 1.10.0
      typescript: 3.6.4
      util: 0.12.1
    dev: false
    name: '@rush-temp/core-tracing'
    resolution:
      integrity: sha512-KVYz3UtzalzYhvKVRo+bGCaF5iensC+QUNOI8WFLQzgNYkHrzrGNNB/Nta1W45x3ZcKny8BRFRQyPA3UDwTSVw==
      tarball: 'file:projects/core-tracing.tgz'
    version: 0.0.0
  'file:projects/cosmos.tgz':
    dependencies:
      '@azure/eslint-plugin-azure-sdk': 2.0.1_6f61c671fed921fa95f7e42ee2b5356c
      '@microsoft/api-extractor': 7.7.0
      '@rollup/plugin-json': 4.0.0_rollup@1.27.13
      '@types/debug': 4.1.5
      '@types/fast-json-stable-stringify': 2.0.0
      '@types/mocha': 5.2.7
      '@types/node': 8.10.59
      '@types/node-fetch': 2.5.4
      '@types/priorityqueuejs': 1.0.1
      '@types/semaphore': 1.1.0
      '@types/sinon': 7.5.1
      '@types/tunnel': 0.0.1
      '@types/underscore': 1.9.4
      '@types/uuid': 3.4.6
      '@typescript-eslint/eslint-plugin': 2.12.0_ce39d8d5c4575e88db9d0bb9f3258b1f
      '@typescript-eslint/eslint-plugin-tslint': 2.12.0_9ce81f026c1274914d7c1e8dc2a5e3ee
      '@typescript-eslint/parser': 2.12.0_eslint@6.7.2+typescript@3.6.4
      cross-env: 6.0.3
      debug: 4.1.1
      dotenv: 8.2.0
      eslint: 6.7.2
      eslint-config-prettier: 6.7.0_eslint@6.7.2
      eslint-plugin-no-null: 1.0.2_eslint@6.7.2
      eslint-plugin-no-only-tests: 2.4.0
      eslint-plugin-promise: 4.2.1
      esm: 3.2.25
      execa: 3.4.0
      fast-json-stable-stringify: 2.1.0
      karma: 4.4.1
      karma-chrome-launcher: 3.1.0
      karma-cli: 2.0.0
      karma-firefox-launcher: 1.2.0
      karma-mocha: 1.3.0
      karma-mocha-reporter: 2.2.5_karma@4.4.1
      karma-requirejs: 1.1.0_karma@4.4.1+requirejs@2.3.6
      karma-sourcemap-loader: 0.3.7
      karma-webpack: 4.0.2_webpack@4.41.4
      mocha: 6.2.2
      mocha-junit-reporter: 1.23.1_mocha@6.2.2
      mocha-multi: 1.1.3_mocha@6.2.2
      node-abort-controller: 1.0.4
      node-fetch: 2.6.0
      os-name: 3.1.0
      prettier: 1.19.1
      priorityqueuejs: 1.0.0
      proxy-agent: 3.1.1
      requirejs: 2.3.6
      rimraf: 3.0.0
      rollup: 1.27.13
      rollup-plugin-local-resolve: 1.0.7
      rollup-plugin-multi-entry: 2.1.0
      semaphore: 1.1.0
      sinon: 7.5.0
      snap-shot-it: 7.9.1
      source-map-support: 0.5.16
      ts-node: 8.5.4_typescript@3.6.4
      tslib: 1.10.0
      tslint: 5.20.1_typescript@3.6.4
      tslint-config-prettier: 1.18.0
      typedoc: 0.15.5
      typescript: 3.6.4
      uuid: 3.3.3
      webpack: 4.41.4_webpack@4.41.4
    dev: false
    name: '@rush-temp/cosmos'
    resolution:
      integrity: sha512-4epciXp1hjG2Uxf5w4bCMopiIverHRTfumvA5PjatEmPPas2Y1UGrbFlHZTgLxado+uQRH30Jz74C9kwteC+pg==
      tarball: 'file:projects/cosmos.tgz'
    version: 0.0.0
  'file:projects/event-hubs.tgz':
    dependencies:
      '@azure/core-amqp': 1.0.0-preview.6_rhea-promise@1.0.0
      '@azure/eslint-plugin-azure-sdk': 2.0.1_6f61c671fed921fa95f7e42ee2b5356c
      '@microsoft/api-extractor': 7.7.0
      '@opentelemetry/types': 0.2.0
      '@rollup/plugin-json': 4.0.0_rollup@1.27.13
      '@rollup/plugin-replace': 2.2.1_rollup@1.27.13
      '@types/async-lock': 1.1.1
      '@types/chai': 4.2.7
      '@types/chai-as-promised': 7.1.2
      '@types/chai-string': 1.4.2
      '@types/debug': 4.1.5
      '@types/long': 4.0.0
      '@types/mocha': 5.2.7
      '@types/node': 8.10.59
      '@types/sinon': 7.5.1
      '@types/uuid': 3.4.6
      '@types/ws': 6.0.4
      '@typescript-eslint/eslint-plugin': 2.12.0_ce39d8d5c4575e88db9d0bb9f3258b1f
      '@typescript-eslint/parser': 2.12.0_eslint@6.7.2+typescript@3.6.4
      assert: 1.5.0
      async-lock: 1.2.2
      buffer: 5.4.3
      chai: 4.2.0
      chai-as-promised: 7.1.1_chai@4.2.0
      chai-string: 1.5.0_chai@4.2.0
      cross-env: 6.0.3
      debug: 4.1.1
      dotenv: 8.2.0
      eslint: 6.7.2
      eslint-config-prettier: 6.7.0_eslint@6.7.2
      eslint-plugin-no-null: 1.0.2_eslint@6.7.2
      eslint-plugin-no-only-tests: 2.4.0
      eslint-plugin-promise: 4.2.1
      https-proxy-agent: 3.0.1
      is-buffer: 2.0.4
      jssha: 2.3.1
      karma: 4.4.1
      karma-chrome-launcher: 3.1.0
      karma-coverage: 2.0.1
      karma-edge-launcher: 0.4.2_karma@4.4.1
      karma-env-preprocessor: 0.1.1
      karma-firefox-launcher: 1.2.0
      karma-ie-launcher: 1.0.0_karma@4.4.1
      karma-junit-reporter: 2.0.1_karma@4.4.1
      karma-mocha: 1.3.0
      karma-mocha-reporter: 2.2.5_karma@4.4.1
      karma-remap-coverage: 0.1.5_karma-coverage@2.0.1
      mocha: 6.2.2
      mocha-junit-reporter: 1.23.1_mocha@6.2.2
      mocha-multi: 1.1.3_mocha@6.2.2
      nyc: 14.1.1
      prettier: 1.19.1
      process: 0.11.10
      puppeteer: 2.0.0
      rhea-promise: 1.0.0
      rimraf: 3.0.0
      rollup: 1.27.13
      rollup-plugin-commonjs: 10.1.0_rollup@1.27.13
      rollup-plugin-inject: 3.0.2
      rollup-plugin-multi-entry: 2.1.0
      rollup-plugin-node-resolve: 5.2.0_rollup@1.27.13
      rollup-plugin-shim: 1.0.0
      rollup-plugin-sourcemaps: 0.4.2_rollup@1.27.13
      rollup-plugin-terser: 5.1.3_rollup@1.27.13
      sinon: 7.5.0
      ts-mocha: 6.0.0_mocha@6.2.2
      ts-node: 8.5.4_typescript@3.6.4
      tslib: 1.10.0
      typescript: 3.6.4
      uuid: 3.3.3
      ws: 7.2.1
    dev: false
    name: '@rush-temp/event-hubs'
    resolution:
      integrity: sha512-YOoLD66Fmz2fiw5Aj7oTxeBeAvy+SF+KGIY8NeuSQut/9kkXVyUg6J4F2CVVvSvvyvjFQjfPOjSPfl9jURRaKQ==
      tarball: 'file:projects/event-hubs.tgz'
    version: 0.0.0
  'file:projects/event-processor-host.tgz':
    dependencies:
      '@azure/eslint-plugin-azure-sdk': 2.0.1_6f61c671fed921fa95f7e42ee2b5356c
      '@azure/event-hubs': 2.1.4
      '@azure/ms-rest-nodeauth': 0.9.3
      '@microsoft/api-extractor': 7.7.0
      '@rollup/plugin-json': 4.0.0_rollup@1.27.13
      '@rollup/plugin-replace': 2.2.1_rollup@1.27.13
      '@types/async-lock': 1.1.1
      '@types/chai': 4.2.7
      '@types/chai-as-promised': 7.1.2
      '@types/chai-string': 1.4.2
      '@types/debug': 4.1.5
      '@types/mocha': 5.2.7
      '@types/node': 8.10.59
      '@types/uuid': 3.4.6
      '@types/ws': 6.0.4
      '@typescript-eslint/eslint-plugin': 2.12.0_ce39d8d5c4575e88db9d0bb9f3258b1f
      '@typescript-eslint/parser': 2.12.0_eslint@6.7.2+typescript@3.6.4
      async-lock: 1.2.2
      azure-storage: 2.10.3
      chai: 4.2.0
      chai-as-promised: 7.1.1_chai@4.2.0
      chai-string: 1.5.0_chai@4.2.0
      cross-env: 6.0.3
      debug: 4.1.1
      dotenv: 8.2.0
      eslint: 6.7.2
      eslint-config-prettier: 6.7.0_eslint@6.7.2
      eslint-plugin-no-null: 1.0.2_eslint@6.7.2
      eslint-plugin-no-only-tests: 2.4.0
      eslint-plugin-promise: 4.2.1
      https-proxy-agent: 3.0.1
      mocha: 6.2.2
      mocha-junit-reporter: 1.23.1_mocha@6.2.2
      mocha-multi: 1.1.3_mocha@6.2.2
      nyc: 14.1.1
      path-browserify: 1.0.0
      prettier: 1.19.1
      rimraf: 3.0.0
      rollup: 1.27.13
      rollup-plugin-commonjs: 10.1.0_rollup@1.27.13
      rollup-plugin-multi-entry: 2.1.0
      rollup-plugin-node-resolve: 5.2.0_rollup@1.27.13
      rollup-plugin-sourcemaps: 0.4.2_rollup@1.27.13
      rollup-plugin-uglify: 6.0.4_rollup@1.27.13
      ts-node: 8.5.4_typescript@3.6.4
      tslib: 1.10.0
      typescript: 3.6.4
      uuid: 3.3.3
      ws: 7.2.1
    dev: false
    name: '@rush-temp/event-processor-host'
    resolution:
      integrity: sha512-9p7DHlpwApCAszn1x4bAtSWi6Q1qn1z8vnYszVX/4Nhoz5/GEeZDf77V9WC7oOvXrUE9ZQ8x5IVOkmPkG/rFTA==
      tarball: 'file:projects/event-processor-host.tgz'
    version: 0.0.0
  'file:projects/eventhubs-checkpointstore-blob.tgz':
    dependencies:
      '@microsoft/api-extractor': 7.7.0
      '@rollup/plugin-json': 4.0.0_rollup@1.27.13
      '@rollup/plugin-replace': 2.2.1_rollup@1.27.13
      '@types/chai': 4.2.7
      '@types/chai-as-promised': 7.1.2
      '@types/chai-string': 1.4.2
      '@types/debug': 4.1.5
      '@types/mocha': 5.2.7
      '@types/node': 8.10.59
      '@typescript-eslint/eslint-plugin': 2.12.0_ce39d8d5c4575e88db9d0bb9f3258b1f
      '@typescript-eslint/parser': 2.12.0_eslint@6.7.2+typescript@3.6.4
      assert: 1.5.0
      chai: 4.2.0
      chai-as-promised: 7.1.1_chai@4.2.0
      chai-string: 1.5.0_chai@4.2.0
      cross-env: 6.0.3
      debug: 4.1.1
      dotenv: 8.2.0
      eslint: 6.7.2
      eslint-config-prettier: 6.7.0_eslint@6.7.2
      eslint-plugin-no-null: 1.0.2_eslint@6.7.2
      eslint-plugin-no-only-tests: 2.4.0
      eslint-plugin-promise: 4.2.1
      events: 3.0.0
      guid-typescript: 1.0.9
      inherits: 2.0.4
      karma: 4.4.1
      karma-chrome-launcher: 3.1.0
      karma-coverage: 2.0.1
      karma-edge-launcher: 0.4.2_karma@4.4.1
      karma-env-preprocessor: 0.1.1
      karma-firefox-launcher: 1.2.0
      karma-ie-launcher: 1.0.0_karma@4.4.1
      karma-junit-reporter: 2.0.1_karma@4.4.1
      karma-mocha: 1.3.0
      karma-mocha-reporter: 2.2.5_karma@4.4.1
      karma-remap-coverage: 0.1.5_karma-coverage@2.0.1
      mocha: 6.2.2
      mocha-junit-reporter: 1.23.1_mocha@6.2.2
      mocha-multi: 1.1.3_mocha@6.2.2
      prettier: 1.19.1
      rimraf: 3.0.0
      rollup: 1.27.13
      rollup-plugin-commonjs: 10.1.0_rollup@1.27.13
      rollup-plugin-inject: 3.0.2
      rollup-plugin-multi-entry: 2.1.0
      rollup-plugin-node-resolve: 5.2.0_rollup@1.27.13
      rollup-plugin-shim: 1.0.0
      rollup-plugin-sourcemaps: 0.4.2_rollup@1.27.13
      rollup-plugin-terser: 5.1.3_rollup@1.27.13
      rollup-plugin-visualizer: 3.3.1_rollup@1.27.13
      ts-node: 8.5.4_typescript@3.6.4
      tslib: 1.10.0
      typescript: 3.6.4
      util: 0.12.1
    dev: false
    name: '@rush-temp/eventhubs-checkpointstore-blob'
    resolution:
      integrity: sha512-pPpcLDx4HDIVpZbNC9+78duy8DBwS3bnsEUhdFMA/BBNKrcZR21WHfmrMwjSn0SuVOZC1HOF+j8C4LkPRWAKPg==
      tarball: 'file:projects/eventhubs-checkpointstore-blob.tgz'
    version: 0.0.0
  'file:projects/identity.tgz':
    dependencies:
      '@microsoft/api-extractor': 7.7.0
      '@opentelemetry/types': 0.2.0
      '@rollup/plugin-json': 4.0.0_rollup@1.27.13
      '@rollup/plugin-replace': 2.2.1_rollup@1.27.13
      '@types/express': 4.17.2
      '@types/jws': 3.2.1
      '@types/mocha': 5.2.7
      '@types/node': 8.10.59
      '@types/qs': 6.9.0
      '@types/uuid': 3.4.6
      '@typescript-eslint/eslint-plugin': 2.12.0_ce39d8d5c4575e88db9d0bb9f3258b1f
      '@typescript-eslint/parser': 2.12.0_eslint@6.7.2+typescript@3.6.4
      assert: 1.5.0
      cross-env: 6.0.3
      eslint: 6.7.2
      events: 3.0.0
      express: 4.17.1
      inherits: 2.0.4
      jws: 3.2.2
      karma: 4.4.1
      karma-chrome-launcher: 3.1.0
      karma-coverage: 2.0.1
      karma-env-preprocessor: 0.1.1
      karma-json-preprocessor: 0.3.3_karma@4.4.1
      karma-json-to-file-reporter: 1.0.1
      karma-junit-reporter: 2.0.1_karma@4.4.1
      karma-mocha: 1.3.0
      karma-mocha-reporter: 2.2.5_karma@4.4.1
      karma-remap-coverage: 0.1.5_karma-coverage@2.0.1
      mocha: 6.2.2
      mocha-junit-reporter: 1.23.1_mocha@6.2.2
      mocha-multi: 1.1.3_mocha@6.2.2
      msal: 1.2.0
      open: 7.0.0
      prettier: 1.19.1
      puppeteer: 2.0.0
      qs: 6.9.1
      rimraf: 3.0.0
      rollup: 1.27.13
      rollup-plugin-commonjs: 10.1.0_rollup@1.27.13
      rollup-plugin-multi-entry: 2.1.0
      rollup-plugin-node-resolve: 5.2.0_rollup@1.27.13
      rollup-plugin-sourcemaps: 0.4.2_rollup@1.27.13
      rollup-plugin-terser: 5.1.3_rollup@1.27.13
      rollup-plugin-visualizer: 3.3.1_rollup@1.27.13
      tslib: 1.10.0
      typescript: 3.6.4
      util: 0.12.1
      uuid: 3.3.3
    dev: false
    name: '@rush-temp/identity'
    resolution:
      integrity: sha512-NTQAKNe8Jth+jArRF1o8J/kzoVpDLPg1lI5bGq/4tji5sHMp2ruVy677+TJuGDetHDDqnI93WjK21QRzGJSGAA==
      tarball: 'file:projects/identity.tgz'
    version: 0.0.0
  'file:projects/keyvault-certificates.tgz':
    dependencies:
      '@azure/eslint-plugin-azure-sdk': 2.0.1_6f61c671fed921fa95f7e42ee2b5356c
      '@microsoft/api-extractor': 7.7.0
      '@opentelemetry/types': 0.2.0
      '@rollup/plugin-replace': 2.2.1_rollup@1.27.13
      '@types/chai': 4.2.7
      '@types/fs-extra': 8.0.1
      '@types/mocha': 5.2.7
      '@types/node': 8.10.59
      '@types/query-string': 6.2.0
      '@typescript-eslint/eslint-plugin': 2.12.0_ce39d8d5c4575e88db9d0bb9f3258b1f
      '@typescript-eslint/parser': 2.12.0_eslint@6.7.2+typescript@3.6.4
      assert: 1.5.0
      chai: 4.2.0
      cross-env: 6.0.3
      dotenv: 8.2.0
      eslint: 6.7.2
      eslint-config-prettier: 6.7.0_eslint@6.7.2
      eslint-plugin-no-null: 1.0.2_eslint@6.7.2
      eslint-plugin-no-only-tests: 2.4.0
      eslint-plugin-promise: 4.2.1
      fs-extra: 8.1.0
      karma: 4.4.1
      karma-chrome-launcher: 3.1.0
      karma-coverage: 2.0.1
      karma-edge-launcher: 0.4.2_karma@4.4.1
      karma-env-preprocessor: 0.1.1
      karma-firefox-launcher: 1.2.0
      karma-ie-launcher: 1.0.0_karma@4.4.1
      karma-json-preprocessor: 0.3.3_karma@4.4.1
      karma-json-to-file-reporter: 1.0.1
      karma-junit-reporter: 2.0.1_karma@4.4.1
      karma-mocha: 1.3.0
      karma-mocha-reporter: 2.2.5_karma@4.4.1
      karma-remap-coverage: 0.1.5_karma-coverage@2.0.1
      mocha: 6.2.2
      mocha-junit-reporter: 1.23.1_mocha@6.2.2
      mocha-multi: 1.1.3_mocha@6.2.2
      nyc: 14.1.1
      prettier: 1.19.1
      puppeteer: 2.0.0
      query-string: 5.1.1
      rimraf: 3.0.0
      rollup: 1.27.13
      rollup-plugin-commonjs: 10.1.0_rollup@1.27.13
      rollup-plugin-multi-entry: 2.1.0
      rollup-plugin-node-resolve: 5.2.0_rollup@1.27.13
      rollup-plugin-shim: 1.0.0
      rollup-plugin-sourcemaps: 0.4.2_rollup@1.27.13
      rollup-plugin-terser: 5.1.3_rollup@1.27.13
      rollup-plugin-visualizer: 3.3.1_rollup@1.27.13
      source-map-support: 0.5.16
      tslib: 1.10.0
      typescript: 3.6.4
      uglify-js: 3.7.2
      url: 0.11.0
    dev: false
    name: '@rush-temp/keyvault-certificates'
    resolution:
      integrity: sha512-xXaOw4SRHSY7gTUEuuNcGUVc1UzSH0dC4fM1eavr+NUiJD+stu5y8PnRlD8c7iK4qAU0gPT3hlgeTnZx93pkRw==
      tarball: 'file:projects/keyvault-certificates.tgz'
    version: 0.0.0
  'file:projects/keyvault-keys.tgz':
    dependencies:
      '@azure/eslint-plugin-azure-sdk': 2.0.1_6f61c671fed921fa95f7e42ee2b5356c
      '@microsoft/api-extractor': 7.7.0
      '@opentelemetry/types': 0.2.0
      '@rollup/plugin-replace': 2.2.1_rollup@1.27.13
      '@types/chai': 4.2.7
      '@types/fs-extra': 8.0.1
      '@types/mocha': 5.2.7
      '@types/node': 8.10.59
      '@types/query-string': 6.2.0
      '@typescript-eslint/eslint-plugin': 2.12.0_ce39d8d5c4575e88db9d0bb9f3258b1f
      '@typescript-eslint/parser': 2.12.0_eslint@6.7.2+typescript@3.6.4
      assert: 1.5.0
      chai: 4.2.0
      cross-env: 6.0.3
      dotenv: 8.2.0
      eslint: 6.7.2
      eslint-config-prettier: 6.7.0_eslint@6.7.2
      eslint-plugin-no-null: 1.0.2_eslint@6.7.2
      eslint-plugin-no-only-tests: 2.4.0
      eslint-plugin-promise: 4.2.1
      fs-extra: 8.1.0
      karma: 4.4.1
      karma-chrome-launcher: 3.1.0
      karma-coverage: 2.0.1
      karma-edge-launcher: 0.4.2_karma@4.4.1
      karma-env-preprocessor: 0.1.1
      karma-firefox-launcher: 1.2.0
      karma-ie-launcher: 1.0.0_karma@4.4.1
      karma-json-preprocessor: 0.3.3_karma@4.4.1
      karma-json-to-file-reporter: 1.0.1
      karma-junit-reporter: 2.0.1_karma@4.4.1
      karma-mocha: 1.3.0
      karma-mocha-reporter: 2.2.5_karma@4.4.1
      karma-remap-coverage: 0.1.5_karma-coverage@2.0.1
      mocha: 6.2.2
      mocha-junit-reporter: 1.23.1_mocha@6.2.2
      mocha-multi: 1.1.3_mocha@6.2.2
      nyc: 14.1.1
      prettier: 1.19.1
      puppeteer: 2.0.0
      query-string: 5.1.1
      rimraf: 3.0.0
      rollup: 1.27.13
      rollup-plugin-commonjs: 10.1.0_rollup@1.27.13
      rollup-plugin-multi-entry: 2.1.0
      rollup-plugin-node-resolve: 5.2.0_rollup@1.27.13
      rollup-plugin-shim: 1.0.0
      rollup-plugin-sourcemaps: 0.4.2_rollup@1.27.13
      rollup-plugin-terser: 5.1.3_rollup@1.27.13
      rollup-plugin-visualizer: 3.3.1_rollup@1.27.13
      source-map-support: 0.5.16
      tslib: 1.10.0
      typescript: 3.6.4
      uglify-js: 3.7.2
      url: 0.11.0
    dev: false
    name: '@rush-temp/keyvault-keys'
    resolution:
      integrity: sha512-TEiD15T+8o9rrQdhdoE/QVA21uHUqLEC1l0xmzj+hoziyZvybRdzVFd/M37AprRBPlzt+U3YWm3A1TLvYu5Vgg==
      tarball: 'file:projects/keyvault-keys.tgz'
    version: 0.0.0
  'file:projects/keyvault-secrets.tgz':
    dependencies:
      '@azure/eslint-plugin-azure-sdk': 2.0.1_6f61c671fed921fa95f7e42ee2b5356c
      '@microsoft/api-extractor': 7.7.0
      '@opentelemetry/types': 0.2.0
      '@rollup/plugin-replace': 2.2.1_rollup@1.27.13
      '@types/chai': 4.2.7
      '@types/fs-extra': 8.0.1
      '@types/mocha': 5.2.7
      '@types/node': 8.10.59
      '@types/query-string': 6.2.0
      '@typescript-eslint/eslint-plugin': 2.12.0_ce39d8d5c4575e88db9d0bb9f3258b1f
      '@typescript-eslint/parser': 2.12.0_eslint@6.7.2+typescript@3.6.4
      assert: 1.5.0
      chai: 4.2.0
      cross-env: 6.0.3
      dotenv: 8.2.0
      eslint: 6.7.2
      eslint-config-prettier: 6.7.0_eslint@6.7.2
      eslint-plugin-no-null: 1.0.2_eslint@6.7.2
      eslint-plugin-no-only-tests: 2.4.0
      eslint-plugin-promise: 4.2.1
      fs-extra: 8.1.0
      karma: 4.4.1
      karma-chrome-launcher: 3.1.0
      karma-coverage: 2.0.1
      karma-edge-launcher: 0.4.2_karma@4.4.1
      karma-env-preprocessor: 0.1.1
      karma-firefox-launcher: 1.2.0
      karma-ie-launcher: 1.0.0_karma@4.4.1
      karma-json-preprocessor: 0.3.3_karma@4.4.1
      karma-json-to-file-reporter: 1.0.1
      karma-junit-reporter: 2.0.1_karma@4.4.1
      karma-mocha: 1.3.0
      karma-mocha-reporter: 2.2.5_karma@4.4.1
      karma-remap-coverage: 0.1.5_karma-coverage@2.0.1
      mocha: 6.2.2
      mocha-junit-reporter: 1.23.1_mocha@6.2.2
      mocha-multi: 1.1.3_mocha@6.2.2
      nyc: 14.1.1
      prettier: 1.19.1
      puppeteer: 2.0.0
      query-string: 5.1.1
      rimraf: 3.0.0
      rollup: 1.27.13
      rollup-plugin-commonjs: 10.1.0_rollup@1.27.13
      rollup-plugin-multi-entry: 2.1.0
      rollup-plugin-node-resolve: 5.2.0_rollup@1.27.13
      rollup-plugin-shim: 1.0.0
      rollup-plugin-sourcemaps: 0.4.2_rollup@1.27.13
      rollup-plugin-terser: 5.1.3_rollup@1.27.13
      rollup-plugin-visualizer: 3.3.1_rollup@1.27.13
      source-map-support: 0.5.16
      tslib: 1.10.0
      typescript: 3.6.4
      uglify-js: 3.7.2
      url: 0.11.0
    dev: false
    name: '@rush-temp/keyvault-secrets'
    resolution:
      integrity: sha512-9VmhvvbWIIGcVzdxz3dMxYUzQfmm2n1zpClXgyD78FRCN81i/zhg5L6kWurnE9EAdXEzKpsZEHOU8qnxQTBmEA==
      tarball: 'file:projects/keyvault-secrets.tgz'
    version: 0.0.0
  'file:projects/logger.tgz':
    dependencies:
      '@microsoft/api-extractor': 7.7.0
      '@rollup/plugin-replace': 2.2.1_rollup@1.27.13
      '@types/chai': 4.2.7
      '@types/mocha': 5.2.7
      '@types/node': 8.10.59
      '@types/sinon': 7.5.1
      '@typescript-eslint/eslint-plugin': 2.12.0_ce39d8d5c4575e88db9d0bb9f3258b1f
      '@typescript-eslint/parser': 2.12.0_eslint@6.7.2+typescript@3.6.4
      assert: 1.5.0
      chai: 4.2.0
      cross-env: 6.0.3
      delay: 4.3.0
      dotenv: 8.2.0
      eslint: 6.7.2
      eslint-config-prettier: 6.7.0_eslint@6.7.2
      eslint-plugin-no-null: 1.0.2_eslint@6.7.2
      eslint-plugin-no-only-tests: 2.4.0
      eslint-plugin-promise: 4.2.1
      karma: 4.4.1
      karma-chrome-launcher: 3.1.0
      karma-coverage: 2.0.1
      karma-edge-launcher: 0.4.2_karma@4.4.1
      karma-env-preprocessor: 0.1.1
      karma-firefox-launcher: 1.2.0
      karma-ie-launcher: 1.0.0_karma@4.4.1
      karma-junit-reporter: 2.0.1_karma@4.4.1
      karma-mocha: 1.3.0
      karma-mocha-reporter: 2.2.5_karma@4.4.1
      karma-remap-coverage: 0.1.5_karma-coverage@2.0.1
      mocha: 6.2.2
      mocha-junit-reporter: 1.23.1_mocha@6.2.2
      mocha-multi: 1.1.3_mocha@6.2.2
      nyc: 14.1.1
      prettier: 1.19.1
      puppeteer: 2.0.0
      rimraf: 3.0.0
      rollup: 1.27.13
      rollup-plugin-commonjs: 10.1.0_rollup@1.27.13
      rollup-plugin-multi-entry: 2.1.0
      rollup-plugin-node-resolve: 5.2.0_rollup@1.27.13
      rollup-plugin-sourcemaps: 0.4.2_rollup@1.27.13
      rollup-plugin-terser: 5.1.3_rollup@1.27.13
      sinon: 7.5.0
      ts-node: 8.5.4_typescript@3.6.4
      tslib: 1.10.0
      typescript: 3.6.4
    dev: false
    name: '@rush-temp/logger'
    resolution:
      integrity: sha512-v1lpwKxbe2ry0tYi3+mEh004dgL0DeMPt7eJeACkmoy7wW5JzC6S3BZHso1Tl7oXwDpg4jGpZfwkD5NnyLRLDg==
      tarball: 'file:projects/logger.tgz'
    version: 0.0.0
  'file:projects/service-bus.tgz':
    dependencies:
      '@azure/amqp-common': 1.0.0-preview.9
      '@azure/arm-servicebus': 3.2.0
      '@azure/eslint-plugin-azure-sdk': 2.0.1_6f61c671fed921fa95f7e42ee2b5356c
      '@azure/ms-rest-nodeauth': 0.9.3
      '@microsoft/api-extractor': 7.7.0
      '@opentelemetry/types': 0.2.0
      '@rollup/plugin-json': 4.0.0_rollup@1.27.13
      '@rollup/plugin-replace': 2.2.1_rollup@1.27.13
      '@types/async-lock': 1.1.1
      '@types/chai': 4.2.7
      '@types/chai-as-promised': 7.1.2
      '@types/debug': 4.1.5
      '@types/is-buffer': 2.0.0
      '@types/long': 4.0.0
      '@types/mocha': 5.2.7
      '@types/node': 8.10.59
      '@types/ws': 6.0.4
      '@typescript-eslint/eslint-plugin': 2.12.0_ce39d8d5c4575e88db9d0bb9f3258b1f
      '@typescript-eslint/parser': 2.12.0_eslint@6.7.2+typescript@3.6.4
      assert: 1.5.0
      buffer: 5.4.3
      chai: 4.2.0
      chai-as-promised: 7.1.1_chai@4.2.0
      chai-exclude: 2.0.2_chai@4.2.0
      cross-env: 6.0.3
      debug: 4.1.1
      delay: 4.3.0
      dotenv: 8.2.0
      eslint: 6.7.2
      eslint-config-prettier: 6.7.0_eslint@6.7.2
      eslint-plugin-no-null: 1.0.2_eslint@6.7.2
      eslint-plugin-no-only-tests: 2.4.0
      eslint-plugin-promise: 4.2.1
      https-proxy-agent: 3.0.1
      is-buffer: 2.0.4
      karma: 4.4.1
      karma-chrome-launcher: 3.1.0
      karma-coverage: 2.0.1
      karma-edge-launcher: 0.4.2_karma@4.4.1
      karma-env-preprocessor: 0.1.1
      karma-firefox-launcher: 1.2.0
      karma-ie-launcher: 1.0.0_karma@4.4.1
      karma-junit-reporter: 2.0.1_karma@4.4.1
      karma-mocha: 1.3.0
      karma-mocha-reporter: 2.2.5_karma@4.4.1
      karma-remap-coverage: 0.1.5_karma-coverage@2.0.1
      long: 4.0.0
      mocha: 6.2.2
      mocha-junit-reporter: 1.23.1_mocha@6.2.2
      mocha-multi: 1.1.3_mocha@6.2.2
      moment: 2.24.0
      nyc: 14.1.1
      prettier: 1.19.1
      process: 0.11.10
      promise: 8.0.3
      puppeteer: 2.0.0
      rhea: 1.0.15
      rhea-promise: 0.1.15
      rimraf: 3.0.0
      rollup: 1.27.13
      rollup-plugin-commonjs: 10.1.0_rollup@1.27.13
      rollup-plugin-inject: 3.0.2
      rollup-plugin-multi-entry: 2.1.0
      rollup-plugin-node-resolve: 5.2.0_rollup@1.27.13
      rollup-plugin-shim: 1.0.0
      rollup-plugin-sourcemaps: 0.4.2_rollup@1.27.13
      rollup-plugin-terser: 5.1.3_rollup@1.27.13
      ts-node: 8.5.4_typescript@3.6.4
      tslib: 1.10.0
      typescript: 3.6.4
      ws: 7.2.1
    dev: false
    name: '@rush-temp/service-bus'
    resolution:
      integrity: sha512-mB5rw2UVBvcY2Os0izg54pmh4FS7tz/29CESzALfG+LzPTW0yyrKTG+o8QInngFwspWahZls9eAtijBh85iZlg==
      tarball: 'file:projects/service-bus.tgz'
    version: 0.0.0
  'file:projects/storage-blob.tgz':
    dependencies:
      '@microsoft/api-extractor': 7.7.0
      '@opentelemetry/types': 0.2.0
      '@rollup/plugin-replace': 2.2.1_rollup@1.27.13
      '@types/fs-extra': 8.0.1
      '@types/mocha': 5.2.7
      '@types/nise': 1.4.0
      '@types/node': 8.10.59
      '@types/query-string': 6.2.0
      '@typescript-eslint/eslint-plugin': 2.12.0_ce39d8d5c4575e88db9d0bb9f3258b1f
      '@typescript-eslint/parser': 2.12.0_eslint@6.7.2+typescript@3.6.4
      assert: 1.5.0
      cross-env: 6.0.3
      dotenv: 8.2.0
      es6-promise: 4.2.8
      eslint: 6.7.2
      eslint-config-prettier: 6.7.0_eslint@6.7.2
      eslint-plugin-no-null: 1.0.2_eslint@6.7.2
      eslint-plugin-no-only-tests: 2.4.0
      eslint-plugin-promise: 4.2.1
      esm: 3.2.25
      events: 3.0.0
      execa: 3.4.0
      fs-extra: 8.1.0
      inherits: 2.0.4
      karma: 4.4.1
      karma-chrome-launcher: 3.1.0
      karma-coverage: 2.0.1
      karma-edge-launcher: 0.4.2_karma@4.4.1
      karma-env-preprocessor: 0.1.1
      karma-firefox-launcher: 1.2.0
      karma-ie-launcher: 1.0.0_karma@4.4.1
      karma-json-preprocessor: 0.3.3_karma@4.4.1
      karma-json-to-file-reporter: 1.0.1
      karma-junit-reporter: 2.0.1_karma@4.4.1
      karma-mocha: 1.3.0
      karma-mocha-reporter: 2.2.5_karma@4.4.1
      karma-remap-coverage: 0.1.5_karma-coverage@2.0.1
      mocha: 6.2.2
      mocha-junit-reporter: 1.23.1_mocha@6.2.2
      mocha-multi: 1.1.3_mocha@6.2.2
      nise: 1.5.3
      nock: 11.7.0
      nyc: 14.1.1
      prettier: 1.19.1
      puppeteer: 2.0.0
      query-string: 5.1.1
      rimraf: 3.0.0
      rollup: 1.27.13
      rollup-plugin-commonjs: 10.1.0_rollup@1.27.13
      rollup-plugin-multi-entry: 2.1.0
      rollup-plugin-node-resolve: 5.2.0_rollup@1.27.13
      rollup-plugin-shim: 1.0.0
      rollup-plugin-sourcemaps: 0.4.2_rollup@1.27.13
      rollup-plugin-terser: 5.1.3_rollup@1.27.13
      rollup-plugin-visualizer: 3.3.1_rollup@1.27.13
      source-map-support: 0.5.16
      ts-node: 8.5.4_typescript@3.6.4
      tslib: 1.10.0
      typescript: 3.6.4
      util: 0.12.1
    dev: false
    name: '@rush-temp/storage-blob'
    resolution:
      integrity: sha512-p75q5BvFU+zihWEsVmNFJp456a51dnXQqSd9Wv4+/ejwfoIOn4LHF0pgmq50+hrdF9o+3J+By3KYMvG2fK61OA==
      tarball: 'file:projects/storage-blob.tgz'
    version: 0.0.0
  'file:projects/storage-file-datalake.tgz':
    dependencies:
      '@microsoft/api-extractor': 7.7.0
      '@opentelemetry/types': 0.2.0
      '@rollup/plugin-replace': 2.2.1_rollup@1.27.13
      '@types/dotenv': 6.1.1
      '@types/execa': 0.9.0
      '@types/fs-extra': 8.0.1
      '@types/mocha': 5.2.7
      '@types/nise': 1.4.0
      '@types/nock': 10.0.3
      '@types/node': 8.10.59
      '@types/query-string': 6.2.0
      '@typescript-eslint/eslint-plugin': 2.12.0_ce39d8d5c4575e88db9d0bb9f3258b1f
      '@typescript-eslint/parser': 2.12.0_eslint@6.7.2+typescript@3.6.4
      assert: 1.5.0
      cross-env: 6.0.3
      dotenv: 8.2.0
      es6-promise: 4.2.8
      eslint: 6.7.2
      eslint-config-prettier: 6.7.0_eslint@6.7.2
      eslint-plugin-no-null: 1.0.2_eslint@6.7.2
      eslint-plugin-no-only-tests: 2.4.0
      eslint-plugin-promise: 4.2.1
      esm: 3.2.25
      events: 3.0.0
      execa: 3.4.0
      fs-extra: 8.1.0
      inherits: 2.0.4
      karma: 4.4.1
      karma-chrome-launcher: 3.1.0
      karma-coverage: 2.0.1
      karma-edge-launcher: 0.4.2_karma@4.4.1
      karma-env-preprocessor: 0.1.1
      karma-firefox-launcher: 1.2.0
      karma-ie-launcher: 1.0.0_karma@4.4.1
      karma-json-preprocessor: 0.3.3_karma@4.4.1
      karma-json-to-file-reporter: 1.0.1
      karma-junit-reporter: 2.0.1_karma@4.4.1
      karma-mocha: 1.3.0
      karma-mocha-reporter: 2.2.5_karma@4.4.1
      karma-remap-coverage: 0.1.5_karma-coverage@2.0.1
      mocha: 6.2.2
      mocha-junit-reporter: 1.23.1_mocha@6.2.2
      mocha-multi: 1.1.3_mocha@6.2.2
      nise: 1.5.3
      nock: 11.7.0
      nyc: 14.1.1
      prettier: 1.19.1
      puppeteer: 2.0.0
      query-string: 5.1.1
      rimraf: 3.0.0
      rollup: 1.27.13
      rollup-plugin-commonjs: 10.1.0_rollup@1.27.13
      rollup-plugin-multi-entry: 2.1.0
      rollup-plugin-node-resolve: 5.2.0_rollup@1.27.13
      rollup-plugin-shim: 1.0.0
      rollup-plugin-sourcemaps: 0.4.2_rollup@1.27.13
      rollup-plugin-terser: 5.1.3_rollup@1.27.13
      rollup-plugin-visualizer: 3.3.1_rollup@1.27.13
      source-map-support: 0.5.16
      ts-node: 8.5.4_typescript@3.6.4
      tslib: 1.10.0
      typescript: 3.6.4
      util: 0.12.1
    dev: false
    name: '@rush-temp/storage-file-datalake'
    resolution:
      integrity: sha512-PFzWjrfw70/YP6GhDNtPz2r01xYAkZwK/r+dXB2docvTABeVHEnATPYzrnwkTc0bQLY89spwgzTP6cLPN627zw==
      tarball: 'file:projects/storage-file-datalake.tgz'
    version: 0.0.0
  'file:projects/storage-file-share.tgz':
    dependencies:
      '@microsoft/api-extractor': 7.7.0
      '@opentelemetry/types': 0.2.0
      '@rollup/plugin-replace': 2.2.1_rollup@1.27.13
      '@types/fs-extra': 8.0.1
      '@types/mocha': 5.2.7
      '@types/nise': 1.4.0
      '@types/node': 8.10.59
      '@types/query-string': 6.2.0
      '@typescript-eslint/eslint-plugin': 2.12.0_ce39d8d5c4575e88db9d0bb9f3258b1f
      '@typescript-eslint/parser': 2.12.0_eslint@6.7.2+typescript@3.6.4
      assert: 1.5.0
      cross-env: 6.0.3
      dotenv: 8.2.0
      es6-promise: 4.2.8
      eslint: 6.7.2
      eslint-config-prettier: 6.7.0_eslint@6.7.2
      eslint-plugin-no-null: 1.0.2_eslint@6.7.2
      eslint-plugin-no-only-tests: 2.4.0
      eslint-plugin-promise: 4.2.1
      esm: 3.2.25
      events: 3.0.0
      execa: 3.4.0
      fs-extra: 8.1.0
      inherits: 2.0.4
      karma: 4.4.1
      karma-chrome-launcher: 3.1.0
      karma-coverage: 2.0.1
      karma-edge-launcher: 0.4.2_karma@4.4.1
      karma-env-preprocessor: 0.1.1
      karma-firefox-launcher: 1.2.0
      karma-ie-launcher: 1.0.0_karma@4.4.1
      karma-json-preprocessor: 0.3.3_karma@4.4.1
      karma-json-to-file-reporter: 1.0.1
      karma-junit-reporter: 2.0.1_karma@4.4.1
      karma-mocha: 1.3.0
      karma-mocha-reporter: 2.2.5_karma@4.4.1
      karma-remap-coverage: 0.1.5_karma-coverage@2.0.1
      mocha: 6.2.2
      mocha-junit-reporter: 1.23.1_mocha@6.2.2
      mocha-multi: 1.1.3_mocha@6.2.2
      nise: 1.5.3
      nock: 11.7.0
      nyc: 14.1.1
      prettier: 1.19.1
      puppeteer: 2.0.0
      query-string: 5.1.1
      rimraf: 3.0.0
      rollup: 1.27.13
      rollup-plugin-commonjs: 10.1.0_rollup@1.27.13
      rollup-plugin-multi-entry: 2.1.0
      rollup-plugin-node-resolve: 5.2.0_rollup@1.27.13
      rollup-plugin-shim: 1.0.0
      rollup-plugin-sourcemaps: 0.4.2_rollup@1.27.13
      rollup-plugin-terser: 5.1.3_rollup@1.27.13
      rollup-plugin-visualizer: 3.3.1_rollup@1.27.13
      source-map-support: 0.5.16
      ts-node: 8.5.4_typescript@3.6.4
      tslib: 1.10.0
      typescript: 3.6.4
      util: 0.12.1
    dev: false
    name: '@rush-temp/storage-file-share'
    resolution:
      integrity: sha512-jys49ri7pmkRK+fxz4oJ0CNiasY87EFvfwck5OTZP5kYRV577tuyhD6w4kSZB5e8M5r3Gey/NORvh/hkohIzwQ==
      tarball: 'file:projects/storage-file-share.tgz'
    version: 0.0.0
  'file:projects/storage-queue.tgz':
    dependencies:
      '@microsoft/api-extractor': 7.7.0
      '@opentelemetry/types': 0.2.0
      '@rollup/plugin-replace': 2.2.1_rollup@1.27.13
      '@types/fs-extra': 8.0.1
      '@types/mocha': 5.2.7
      '@types/nise': 1.4.0
      '@types/node': 8.10.59
      '@types/query-string': 6.2.0
      '@typescript-eslint/eslint-plugin': 2.12.0_ce39d8d5c4575e88db9d0bb9f3258b1f
      '@typescript-eslint/parser': 2.12.0_eslint@6.7.2+typescript@3.6.4
      assert: 1.5.0
      cross-env: 6.0.3
      dotenv: 8.2.0
      es6-promise: 4.2.8
      eslint: 6.7.2
      eslint-config-prettier: 6.7.0_eslint@6.7.2
      eslint-plugin-no-null: 1.0.2_eslint@6.7.2
      eslint-plugin-no-only-tests: 2.4.0
      eslint-plugin-promise: 4.2.1
      esm: 3.2.25
      execa: 3.4.0
      fs-extra: 8.1.0
      inherits: 2.0.4
      karma: 4.4.1
      karma-chrome-launcher: 3.1.0
      karma-coverage: 2.0.1
      karma-edge-launcher: 0.4.2_karma@4.4.1
      karma-env-preprocessor: 0.1.1
      karma-firefox-launcher: 1.2.0
      karma-ie-launcher: 1.0.0_karma@4.4.1
      karma-json-preprocessor: 0.3.3_karma@4.4.1
      karma-json-to-file-reporter: 1.0.1
      karma-junit-reporter: 2.0.1_karma@4.4.1
      karma-mocha: 1.3.0
      karma-mocha-reporter: 2.2.5_karma@4.4.1
      karma-remap-coverage: 0.1.5_karma-coverage@2.0.1
      karma-remap-istanbul: 0.6.0_karma@4.4.1
      mocha: 6.2.2
      mocha-junit-reporter: 1.23.1_mocha@6.2.2
      mocha-multi: 1.1.3_mocha@6.2.2
      nise: 1.5.3
      nock: 11.7.0
      nyc: 14.1.1
      prettier: 1.19.1
      puppeteer: 2.0.0
      query-string: 5.1.1
      rimraf: 3.0.0
      rollup: 1.27.13
      rollup-plugin-commonjs: 10.1.0_rollup@1.27.13
      rollup-plugin-multi-entry: 2.1.0
      rollup-plugin-node-resolve: 5.2.0_rollup@1.27.13
      rollup-plugin-shim: 1.0.0
      rollup-plugin-sourcemaps: 0.4.2_rollup@1.27.13
      rollup-plugin-terser: 5.1.3_rollup@1.27.13
      rollup-plugin-visualizer: 3.3.1_rollup@1.27.13
      source-map-support: 0.5.16
      ts-node: 8.5.4_typescript@3.6.4
      tslib: 1.10.0
      typescript: 3.6.4
      util: 0.12.1
    dev: false
    name: '@rush-temp/storage-queue'
    resolution:
      integrity: sha512-M+JBBtas5B4Jfxeg1yeQAmG2IT42Lc2qX9eyprqtmTSXAWDmZ26ywHgiv6CHaXRSuWZdzfwE0R8sAQCvhvQpLQ==
      tarball: 'file:projects/storage-queue.tgz'
    version: 0.0.0
  'file:projects/template.tgz':
    dependencies:
      '@microsoft/api-extractor': 7.7.0
      '@opentelemetry/types': 0.2.0
      '@rollup/plugin-json': 4.0.0_rollup@1.27.13
      '@rollup/plugin-replace': 2.2.1_rollup@1.27.13
      '@types/mocha': 5.2.7
      '@types/node': 8.10.59
      '@typescript-eslint/eslint-plugin': 2.12.0_ce39d8d5c4575e88db9d0bb9f3258b1f
      '@typescript-eslint/parser': 2.12.0_eslint@6.7.2+typescript@3.6.4
      assert: 1.5.0
      cross-env: 6.0.3
      eslint: 6.7.2
      eslint-config-prettier: 6.7.0_eslint@6.7.2
      eslint-plugin-no-null: 1.0.2_eslint@6.7.2
      eslint-plugin-no-only-tests: 2.4.0
      eslint-plugin-promise: 4.2.1
      events: 3.0.0
      inherits: 2.0.4
      karma: 4.4.1
      karma-chrome-launcher: 3.1.0
      karma-coverage: 2.0.1
      karma-edge-launcher: 0.4.2_karma@4.4.1
      karma-env-preprocessor: 0.1.1
      karma-firefox-launcher: 1.2.0
      karma-ie-launcher: 1.0.0_karma@4.4.1
      karma-junit-reporter: 2.0.1_karma@4.4.1
      karma-mocha: 1.3.0
      karma-mocha-reporter: 2.2.5_karma@4.4.1
      karma-remap-coverage: 0.1.5_karma-coverage@2.0.1
      mocha: 6.2.2
      mocha-junit-reporter: 1.23.1_mocha@6.2.2
      mocha-multi: 1.1.3_mocha@6.2.2
      prettier: 1.19.1
      rimraf: 3.0.0
      rollup: 1.27.13
      rollup-plugin-commonjs: 10.1.0_rollup@1.27.13
      rollup-plugin-multi-entry: 2.1.0
      rollup-plugin-node-resolve: 5.2.0_rollup@1.27.13
      rollup-plugin-sourcemaps: 0.4.2_rollup@1.27.13
      rollup-plugin-terser: 5.1.3_rollup@1.27.13
      rollup-plugin-visualizer: 3.3.1_rollup@1.27.13
      tslib: 1.10.0
      typescript: 3.6.4
      util: 0.12.1
    dev: false
    name: '@rush-temp/template'
    resolution:
      integrity: sha512-q1qROJtXqz47j+jxBBSY5nK5p05cddeaf09mhFIZRh70ebarxdQY9ZODj8CxciRSAQqhMzBbl8tOIDT0J4obWw==
      tarball: 'file:projects/template.tgz'
    version: 0.0.0
  'file:projects/test-utils-recorder.tgz':
    dependencies:
      '@rollup/plugin-replace': 2.2.1_rollup@1.27.13
      '@types/fs-extra': 8.0.1
      '@types/mocha': 5.2.7
      '@types/nise': 1.4.0
      fs-extra: 8.1.0
      nise: 1.5.3
      nock: 11.7.0
      prettier: 1.19.1
      rimraf: 3.0.0
      rollup: 1.27.13
      rollup-plugin-commonjs: 10.1.0_rollup@1.27.13
      rollup-plugin-multi-entry: 2.1.0
      rollup-plugin-node-resolve: 5.2.0_rollup@1.27.13
      rollup-plugin-shim: 1.0.0
      rollup-plugin-sourcemaps: 0.4.2_rollup@1.27.13
      rollup-plugin-terser: 5.1.3_rollup@1.27.13
      rollup-plugin-visualizer: 3.3.1_rollup@1.27.13
      tslib: 1.10.0
      typescript: 3.6.4
    dev: false
    name: '@rush-temp/test-utils-recorder'
    resolution:
      integrity: sha512-oklJh3gZdc6VpxAdIV19TSJiWxDKzDjRS07XDXx3mHtEg5zIQ4opq7rJfZoVADZEoz1FAqpkLKez8lZAyZrrYw==
      tarball: 'file:projects/test-utils-recorder.tgz'
    version: 0.0.0
  'file:projects/testhub.tgz':
    dependencies:
      '@azure/event-hubs': 2.1.4
      '@types/node': 8.10.59
      '@types/uuid': 3.4.6
      '@types/yargs': 13.0.3
      async-lock: 1.2.2
      death: 1.1.0
      debug: 4.1.1
      rhea: 1.0.15
      rimraf: 3.0.0
      tslib: 1.10.0
      typescript: 3.6.4
      uuid: 3.3.3
      yargs: 15.0.2
    dev: false
    name: '@rush-temp/testhub'
    resolution:
      integrity: sha512-Qc9cuVVQZqzhN/PK38YXCVakNQYkVlICARwjX7GZkW+tiwIRqu/ood+YKYl2ubtqHEkFxOX4Ef8H3InGl+Ze2w==
      tarball: 'file:projects/testhub.tgz'
    version: 0.0.0
registry: ''
specifiers:
  '@rush-temp/abort-controller': 'file:./projects/abort-controller.tgz'
  '@rush-temp/app-configuration': 'file:./projects/app-configuration.tgz'
  '@rush-temp/cognitiveservices-textanalytics': 'file:./projects/cognitiveservices-textanalytics.tgz'
  '@rush-temp/core-amqp': 'file:./projects/core-amqp.tgz'
  '@rush-temp/core-arm': 'file:./projects/core-arm.tgz'
  '@rush-temp/core-asynciterator-polyfill': 'file:./projects/core-asynciterator-polyfill.tgz'
  '@rush-temp/core-auth': 'file:./projects/core-auth.tgz'
  '@rush-temp/core-http': 'file:./projects/core-http.tgz'
  '@rush-temp/core-lro': 'file:./projects/core-lro.tgz'
  '@rush-temp/core-paging': 'file:./projects/core-paging.tgz'
  '@rush-temp/core-tracing': 'file:./projects/core-tracing.tgz'
  '@rush-temp/cosmos': 'file:./projects/cosmos.tgz'
  '@rush-temp/event-hubs': 'file:./projects/event-hubs.tgz'
  '@rush-temp/event-processor-host': 'file:./projects/event-processor-host.tgz'
  '@rush-temp/eventhubs-checkpointstore-blob': 'file:./projects/eventhubs-checkpointstore-blob.tgz'
  '@rush-temp/identity': 'file:./projects/identity.tgz'
  '@rush-temp/keyvault-certificates': 'file:./projects/keyvault-certificates.tgz'
  '@rush-temp/keyvault-keys': 'file:./projects/keyvault-keys.tgz'
  '@rush-temp/keyvault-secrets': 'file:./projects/keyvault-secrets.tgz'
  '@rush-temp/logger': 'file:./projects/logger.tgz'
  '@rush-temp/service-bus': 'file:./projects/service-bus.tgz'
  '@rush-temp/storage-blob': 'file:./projects/storage-blob.tgz'
  '@rush-temp/storage-file-datalake': 'file:./projects/storage-file-datalake.tgz'
  '@rush-temp/storage-file-share': 'file:./projects/storage-file-share.tgz'
  '@rush-temp/storage-queue': 'file:./projects/storage-queue.tgz'
  '@rush-temp/template': 'file:./projects/template.tgz'
  '@rush-temp/test-utils-recorder': 'file:./projects/test-utils-recorder.tgz'
  '@rush-temp/testhub': 'file:./projects/testhub.tgz'<|MERGE_RESOLUTION|>--- conflicted
+++ resolved
@@ -2672,19 +2672,11 @@
     requiresBuild: true
     resolution:
       integrity: sha512-5wjnpaT/3dV+XB4borEsnAYQchn00XSgTAWKDkEqv+K8KevjbzmofK6hfJ9TZIlpj2N0xQpazy7PiRQiWHqzWg==
-<<<<<<< HEAD
   /core-js/3.6.1:
     dev: false
     requiresBuild: true
     resolution:
       integrity: sha512-186WjSik2iTGfDjfdCZAxv2ormxtKgemjC3SI6PL31qOA0j5LhTDVjHChccoc7brwLvpvLPiMyRlcO88C4l1QQ==
-=======
-  /core-js/3.6.0:
-    dev: false
-    requiresBuild: true
-    resolution:
-      integrity: sha512-AHPTNKzyB+YwgDWoSOCaid9PUSEF6781vsfiK8qUz62zRR448/XgK2NtCbpiUGizbep8Lrpt0Du19PpGGZvw3Q==
->>>>>>> 92f7e835
   /core-util-is/1.0.2:
     dev: false
     resolution:
@@ -3724,11 +3716,7 @@
   /fetch-mock/8.2.1_node-fetch@2.6.0:
     dependencies:
       babel-runtime: 6.26.0
-<<<<<<< HEAD
       core-js: 3.6.1
-=======
-      core-js: 3.6.0
->>>>>>> 92f7e835
       glob-to-regexp: 0.4.1
       lodash.isequal: 4.5.0
       node-fetch: 2.6.0
