--- conflicted
+++ resolved
@@ -7829,10 +7829,7 @@
     version: 0.0.0
   file:projects/ai-document-translator.tgz:
     dependencies:
-<<<<<<< HEAD
       '@azure/core-rest-pipeline': 1.0.3
-=======
->>>>>>> b7b45faf
       '@azure/identity': 1.3.0
       '@microsoft/api-extractor': 7.13.2
       '@types/chai': 4.2.16
@@ -7869,11 +7866,7 @@
     dev: false
     name: '@rush-temp/ai-document-translator'
     resolution:
-<<<<<<< HEAD
       integrity: sha512-9CiuexeDJhhLy+YHIW1xYM/AxrPheSh42xbKH/Kaz1gFy9LUU0GxnD1TmbxAb9gbfridggKjlpvaUATqZy5cBQ==
-=======
-      integrity: sha512-dKk6kAyDxOTFMIn74Biij9flT5ae7+6AWKzuI9N5yJNEPWzXGHUndSYjFSt7O5/UsLClgfelyiqY0dAKxOiDLw==
->>>>>>> b7b45faf
       tarball: file:projects/ai-document-translator.tgz
     version: 0.0.0
   file:projects/ai-form-recognizer.tgz:
