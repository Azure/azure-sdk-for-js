--- conflicted
+++ resolved
@@ -22,7 +22,6 @@
   '@rush-temp/core-xml': 'file:projects/core-xml.tgz'
   '@rush-temp/cosmos': 'file:projects/cosmos.tgz'
   '@rush-temp/data-tables': 'file:projects/data-tables.tgz'
-  '@rush-temp/design-tutorial': 'file:projects/design-tutorial.tgz'
   '@rush-temp/dev-tool': 'file:projects/dev-tool.tgz'
   '@rush-temp/digital-twins': 'file:projects/digital-twins.tgz'
   '@rush-temp/eslint-plugin-azure-sdk': 'file:projects/eslint-plugin-azure-sdk.tgz'
@@ -2060,8 +2059,6 @@
     dev: false
     resolution:
       integrity: sha512-5tK7EtrZ0N+OLFMthtqOj4fI2Jeb88C4CAZPu25LDVUgXJ0A3Js4PMGqrn0JU1W0Mh1/Z8wZzYPxqUrXeBboCQ==
-<<<<<<< HEAD
-=======
   /cipher-base/1.0.4:
     dependencies:
       inherits: 2.0.4
@@ -2069,7 +2066,6 @@
     dev: false
     resolution:
       integrity: sha512-Kkht5ye6ZGmwv40uUDZztayT2ThLQGfnj/T71N/XzeZeo3nf8foyW7zGTsPYkEya3m5f3cAypH+qe7YOrM1U2Q==
->>>>>>> 025e3086
   /cli-cursor/3.1.0:
     dependencies:
       restore-cursor: 3.1.0
@@ -3225,9 +3221,6 @@
     engines:
       node: '>=0.8.x'
     resolution:
-<<<<<<< HEAD
-      integrity: sha512-Rv+u8MLHNOdMjTAFeT3nCjHn2aGlx435FP/sDHNaRhDEMwyI/aB22Kj2qIN8R0cw3z28psEQLYwxVKLsKrMgWg==
-=======
       integrity: sha512-/46HWwbfCX2xTawVfkKLGxMifJYQBWMwY1mjywRtb4c9x8l5NP3KoJtnIOiL1hfdRkIuYhETxQlo62IF8tcnlg==
   /evp_bytestokey/1.0.3:
     dependencies:
@@ -3236,7 +3229,6 @@
     dev: false
     resolution:
       integrity: sha512-/f2Go4TognH/KvCISP7OUsHn85hT9nUkxxA9BEWxFn+Oj9o8ZNLm/40hdlgSLyuOimsrTKLUMEorQexp/aPQeA==
->>>>>>> 025e3086
   /execa/1.0.0:
     dependencies:
       cross-spawn: 6.0.5
@@ -4186,13 +4178,10 @@
   /idb-wrapper/1.7.2:
     dev: false
     resolution:
-<<<<<<< HEAD
-=======
       integrity: sha512-zfNREywMuf0NzDo9mVsL0yegjsirJxHpKHvWcyRozIqQy89g0a3U+oBPOCN4cc0oCiOuYgZHimzaW/R46G1Mpg==
   /ieee754/1.1.13:
     dev: false
     resolution:
->>>>>>> 025e3086
       integrity: sha512-4vf7I2LYV/HaWerSo3XmlMkp5eZ83i+/CDluXi/IGTs/O1sejBNhTtnxzmRZfvOUqj7lZjqHkeTvpgSFDlWZTg==
   /ignore/4.0.6:
     dev: false
@@ -6086,11 +6075,7 @@
     dev: false
     resolution:
       integrity: sha1-WDsap3WWHUsROsF9nFC6753Xa9E=
-<<<<<<< HEAD
-  /onetime/5.1.0:
-=======
   /onetime/5.1.2:
->>>>>>> 025e3086
     dependencies:
       mimic-fn: 2.1.0
     dev: false
@@ -6120,13 +6105,10 @@
       node: '>= 0.8.0'
     resolution:
       integrity: sha512-+IW9pACdk3XWmmTXG8m3upGUJst5XRGzxMRjXzAuJ1XnIFNvfhjjIuYkDvysnPQ7qzqVzLt78BCruntqRhWQbA==
-<<<<<<< HEAD
-=======
   /os-browserify/0.3.0:
     dev: false
     resolution:
       integrity: sha1-hUNzx/XCMVkU/Jv8a9gjj92h7Cc=
->>>>>>> 025e3086
   /os-homedir/1.0.2:
     dev: false
     engines:
@@ -10086,63 +10068,6 @@
     resolution:
       integrity: sha512-FTjRi59/roSgYtLZZ+141Gv9hN777YnED3i1XFWOwFU9t5YyMuWbkDmnwBCpYNaNO3yJsyD97CA7DoSlYQpGeA==
       tarball: 'file:projects/data-tables.tgz'
-    version: 0.0.0
-  'file:projects/design-tutorial.tgz':
-    dependencies:
-      '@azure/core-tracing': 1.0.0-preview.9
-      '@azure/identity': 1.1.0
-      '@microsoft/api-extractor': 7.7.11
-      '@opentelemetry/api': 0.10.2
-      '@rollup/plugin-commonjs': 11.0.2_rollup@1.32.1
-      '@rollup/plugin-json': 4.1.0_rollup@1.32.1
-      '@rollup/plugin-multi-entry': 3.0.1_rollup@1.32.1
-      '@rollup/plugin-node-resolve': 8.1.0_rollup@1.32.1
-      '@rollup/plugin-replace': 2.3.3_rollup@1.32.1
-      '@types/chai': 4.2.11
-      '@types/chai-as-promised': 7.1.3
-      '@types/mocha': 7.0.2
-      '@types/node': 8.10.61
-      '@typescript-eslint/eslint-plugin': 2.34.0_3787943315ebc5ea524d5c102dc9e452
-      '@typescript-eslint/parser': 2.34.0_eslint@6.8.0+typescript@3.9.6
-      chai: 4.2.0
-      chai-as-promised: 7.1.1_chai@4.2.0
-      cross-env: 7.0.2
-      dotenv: 8.2.0
-      eslint: 6.8.0
-      eslint-config-prettier: 6.11.0_eslint@6.8.0
-      eslint-plugin-no-null: 1.0.2_eslint@6.8.0
-      eslint-plugin-no-only-tests: 2.4.0
-      eslint-plugin-promise: 4.2.1
-      inherits: 2.0.4
-      karma: 5.1.1
-      karma-chrome-launcher: 3.1.0
-      karma-coverage: 2.0.2
-      karma-edge-launcher: 0.4.2_karma@5.1.1
-      karma-env-preprocessor: 0.1.1
-      karma-firefox-launcher: 1.3.0
-      karma-ie-launcher: 1.0.0_karma@5.1.1
-      karma-junit-reporter: 2.0.1_karma@5.1.1
-      karma-mocha: 2.0.1
-      karma-mocha-reporter: 2.2.5_karma@5.1.1
-      karma-remap-istanbul: 0.6.0_karma@5.1.1
-      mocha: 7.2.0
-      mocha-junit-reporter: 1.23.3_mocha@7.2.0
-      nyc: 14.1.1
-      prettier: 1.19.1
-      rimraf: 3.0.2
-      rollup: 1.32.1
-      rollup-plugin-shim: 1.0.0
-      rollup-plugin-sourcemaps: 0.4.2_rollup@1.32.1
-      rollup-plugin-terser: 5.3.0_rollup@1.32.1
-      rollup-plugin-visualizer: 4.0.4_rollup@1.32.1
-      tslib: 2.0.0
-      typescript: 3.9.6
-      util: 0.12.3
-    dev: false
-    name: '@rush-temp/design-tutorial'
-    resolution:
-      integrity: sha512-WalyUXF9CdW76+yEWwlxDtDZeKhbDtxVurPVa+RafYrsxMwmi4USVgW39B+7f+TzSIa0ULqjfY746DtzCIcYyw==
-      tarball: 'file:projects/design-tutorial.tgz'
     version: 0.0.0
   'file:projects/dev-tool.tgz':
     dependencies:
@@ -10352,11 +10277,7 @@
     dev: false
     name: '@rush-temp/event-hubs'
     resolution:
-<<<<<<< HEAD
-      integrity: sha512-jY4Yvmtu9YSd6dLPezEwmEtggvxAS/MvarrynifBWCjF4SoWmZvc1O2EZdZYTxdYjysYn8I4O3RkaFEnSwNu4w==
-=======
       integrity: sha512-UekhJtrduR/NW15Smomg3rLI+iz68Rz4+Pu2b3gXYvp7IViWTSYeJYGBSK5HRonIUSwa8Bewj9tG2Ugs+7hVxA==
->>>>>>> 025e3086
       tarball: 'file:projects/event-hubs.tgz'
     version: 0.0.0
   'file:projects/event-processor-host.tgz':
@@ -10538,11 +10459,7 @@
     dev: false
     name: '@rush-temp/eventhubs-checkpointstore-blob'
     resolution:
-<<<<<<< HEAD
-      integrity: sha512-w5AuQEI72MPTBOJE5PkBcl3R/unve12sfjW2aFjQQYtWxP/d8hXO7iL0Yptk4mmcauIDVHchSNIO5rTeebcMyg==
-=======
       integrity: sha512-yXCN+QSk1RoyCEtby+wiVnTGLiDBOi8AJP7YmoCrCk/9GQ34pdneXTdkkNh7vdkYrXBQzc3AgUqZCDW5y2Cpjw==
->>>>>>> 025e3086
       tarball: 'file:projects/eventhubs-checkpointstore-blob.tgz'
     version: 0.0.0
   'file:projects/identity.tgz':
@@ -10618,16 +10535,6 @@
       '@rollup/plugin-multi-entry': 3.0.1_rollup@1.32.1
       '@rollup/plugin-node-resolve': 8.4.0_rollup@1.32.1
       '@rollup/plugin-replace': 2.3.3_rollup@1.32.1
-<<<<<<< HEAD
-      '@types/chai': 4.2.11
-      '@types/fs-extra': 8.1.1
-      '@types/mocha': 7.0.2
-      '@types/node': 8.10.61
-      '@types/sinon': 9.0.4
-      '@types/uuid': 8.0.0
-      '@typescript-eslint/eslint-plugin': 2.34.0_3787943315ebc5ea524d5c102dc9e452
-      '@typescript-eslint/parser': 2.34.0_eslint@6.8.0+typescript@3.9.6
-=======
       '@types/chai': 4.2.12
       '@types/fs-extra': 8.1.1
       '@types/mocha': 7.0.2
@@ -10636,7 +10543,6 @@
       '@types/uuid': 8.3.0
       '@typescript-eslint/eslint-plugin': 2.34.0_5004700905763c91177aaa7d1d0d56ac
       '@typescript-eslint/parser': 2.34.0_eslint@6.8.0+typescript@3.9.7
->>>>>>> 025e3086
       assert: 1.5.0
       chai: 4.2.0
       cross-env: 7.0.2
@@ -10649,11 +10555,7 @@
       esm: 3.2.25
       karma: 5.1.1
       karma-chrome-launcher: 3.1.0
-<<<<<<< HEAD
-      karma-coverage: 2.0.2
-=======
       karma-coverage: 2.0.3
->>>>>>> 025e3086
       karma-edge-launcher: 0.4.2_karma@5.1.1
       karma-env-preprocessor: 0.1.1
       karma-firefox-launcher: 1.3.0
@@ -10673,18 +10575,6 @@
       rollup-plugin-shim: 1.0.0
       rollup-plugin-sourcemaps: 0.4.2_rollup@1.32.1
       rollup-plugin-terser: 5.3.0_rollup@1.32.1
-<<<<<<< HEAD
-      rollup-plugin-visualizer: 4.0.4_rollup@1.32.1
-      sinon: 9.0.2
-      source-map-support: 0.5.19
-      tslib: 2.0.0
-      typescript: 3.9.6
-      uuid: 8.2.0
-    dev: false
-    name: '@rush-temp/keyvault-admin'
-    resolution:
-      integrity: sha512-6f8De+04Tlf3rZOc/1Thy6H7qGD6/5rcn0fH9FPXudEe+Vbr7Vx3f4HhsnUDy9vnVrvyNWfFyiCJoGT0drXpow==
-=======
       rollup-plugin-visualizer: 4.1.1_rollup@1.32.1
       sinon: 9.0.3
       source-map-support: 0.5.19
@@ -10695,7 +10585,6 @@
     name: '@rush-temp/keyvault-admin'
     resolution:
       integrity: sha512-ZalMrNTYAkUCYCXTim1D1tx806a7EkIeynxc9bOrRqb8BORidCQH4IAn9FnWirYqFZY1kt+Fx+iWPyv0BfbiFA==
->>>>>>> 025e3086
       tarball: 'file:projects/keyvault-admin.tgz'
     version: 0.0.0
   'file:projects/keyvault-certificates.tgz':
@@ -10761,11 +10650,7 @@
     dev: false
     name: '@rush-temp/keyvault-certificates'
     resolution:
-<<<<<<< HEAD
-      integrity: sha512-yDAV8Si946hzwpcxzkApINOt1n/qEu1IntnvPqMCOrEqbov++DRkg3H4SjGDe7IZKF4kGV2lweazuvBH6w7uKA==
-=======
       integrity: sha512-hy5bkfacybP3MXrFakcszLqj2lJkzdeMQf+dNKVHWWP7nICr3EJIhDyQ3BfWx5ZWyXMAQn7kChUrG5MEB+vsDw==
->>>>>>> 025e3086
       tarball: 'file:projects/keyvault-certificates.tgz'
     version: 0.0.0
   'file:projects/keyvault-common.tgz':
@@ -11251,11 +11136,7 @@
     dev: false
     name: '@rush-temp/service-bus'
     resolution:
-<<<<<<< HEAD
-      integrity: sha512-yUNItoZnv5e6MhbT7s5BEKkJ/aXAn+He9qxRb6hEQjnweh3vpR4YxsRzTNnAYrAxcnlksrx0OpGjL3/gsI3Olw==
-=======
       integrity: sha512-ToeWVBzLw1MTLfNAo1OjUtI72XfTvYWQ4tyRwZx36W9QQf9E6KgyLJQ/jrRxCYh+m6ozKn1Rpe15yQETGCRtnA==
->>>>>>> 025e3086
       tarball: 'file:projects/service-bus.tgz'
     version: 0.0.0
   'file:projects/storage-blob-changefeed.tgz':
@@ -11319,11 +11200,7 @@
     dev: false
     name: '@rush-temp/storage-blob-changefeed'
     resolution:
-<<<<<<< HEAD
-      integrity: sha512-kiQsE6/mLEB5LZoGZFSgH+PgkeeBETkp1HUoTLwYd8IK6WgUaU63hc7FO8LYESW0oP05LeJdVLTtMA5jc2uK9g==
-=======
       integrity: sha512-FLVI19gJ6zHw8WIBlzETmj94I7iK57WJAJ6NwWE+FjdgtT5kfTNHqGGqk01NRgZvUL4x9zr5YLe+HdxhgrUEhg==
->>>>>>> 025e3086
       tarball: 'file:projects/storage-blob-changefeed.tgz'
     version: 0.0.0
   'file:projects/storage-blob.tgz':
@@ -11452,11 +11329,7 @@
     dev: false
     name: '@rush-temp/storage-file-datalake'
     resolution:
-<<<<<<< HEAD
-      integrity: sha512-T5+VpauSuj3fPBJ7jLMk3qgnFVihSVQjcABp/XHalvOBJWV9RbLpNBNyHKhheJumjvLHFVWBcZQ63xUF46Ag6w==
-=======
       integrity: sha512-5YtLYpwOPzzrdyfCRgexByrV/nucSqS2bJqq+BJzIQzbdN7WpPIHDc1/AZNvE7wvwL1vU/93ukBbnSkOwkVCOw==
->>>>>>> 025e3086
       tarball: 'file:projects/storage-file-datalake.tgz'
     version: 0.0.0
   'file:projects/storage-file-share.tgz':
@@ -11830,7 +11703,6 @@
   '@rush-temp/core-xml': 'file:./projects/core-xml.tgz'
   '@rush-temp/cosmos': 'file:./projects/cosmos.tgz'
   '@rush-temp/data-tables': 'file:./projects/data-tables.tgz'
-  '@rush-temp/design-tutorial': 'file:./projects/design-tutorial.tgz'
   '@rush-temp/dev-tool': 'file:./projects/dev-tool.tgz'
   '@rush-temp/digital-twins': 'file:./projects/digital-twins.tgz'
   '@rush-temp/eslint-plugin-azure-sdk': 'file:./projects/eslint-plugin-azure-sdk.tgz'
