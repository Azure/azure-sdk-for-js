--- conflicted
+++ resolved
@@ -1,7 +1,6 @@
 dependencies:
   '@rush-temp/abort-controller': 'file:projects/abort-controller.tgz'
   '@rush-temp/app-configuration': 'file:projects/app-configuration.tgz'
-  '@rush-temp/cognitiveservices-textanalytics': 'file:projects/cognitiveservices-textanalytics.tgz'
   '@rush-temp/core-amqp': 'file:projects/core-amqp.tgz'
   '@rush-temp/core-arm': 'file:projects/core-arm.tgz'
   '@rush-temp/core-asynciterator-polyfill': 'file:projects/core-asynciterator-polyfill.tgz'
@@ -2079,11 +2078,7 @@
   /browserslist/3.2.8:
     dependencies:
       caniuse-lite: 1.0.30001013
-<<<<<<< HEAD
-      electron-to-chromium: 1.3.321
-=======
       electron-to-chromium: 1.3.322
->>>>>>> 878dfff7
     dev: false
     hasBin: true
     resolution:
@@ -2653,19 +2648,11 @@
     requiresBuild: true
     resolution:
       integrity: sha512-I39t74+4t+zau64EN1fE5v2W31Adtc/REhzWN+gWRRXg6WH5qAsZm62DHpQ1+Yhe4047T55jvzz7MUqF/dBBlA==
-<<<<<<< HEAD
-  /core-js/3.4.6:
+  /core-js/3.4.7:
     dev: false
     requiresBuild: true
     resolution:
-      integrity: sha512-MO40uOm6V8O1ALTK7MmjYBkQgeAyy03rMspzpBJ8C5mZUKQtHTDMNeF282wX/aXuUekL4zXjgPsfs6tDp3GnwQ==
-=======
-  /core-js/3.4.7:
-    dev: false
-    requiresBuild: true
-    resolution:
       integrity: sha512-qaPVGw30J1wQ0GR3GvoPqlGf9GZfKKF4kFC7kiHlcsPTqH3txrs9crCp3ZiMAXuSenhz89Jnl4GZs/67S5VOSg==
->>>>>>> 878dfff7
   /core-util-is/1.0.2:
     dev: false
     resolution:
@@ -3080,17 +3067,10 @@
     dev: false
     resolution:
       integrity: sha1-WQxhFWsK4vTwJVcyoViyZrxWsh0=
-<<<<<<< HEAD
-  /electron-to-chromium/1.3.321:
-    dev: false
-    resolution:
-      integrity: sha512-jJy/BZK2s2eAjMPXVMSaCmo7/pSY2aKkfQ+LoAb5Wk39qAhyP9r8KU74c4qTgr9cD/lPUhJgReZxxqU0n5puog==
-=======
   /electron-to-chromium/1.3.322:
     dev: false
     resolution:
       integrity: sha512-Tc8JQEfGQ1MzfSzI/bTlSr7btJv/FFO7Yh6tanqVmIWOuNCu6/D1MilIEgLtmWqIrsv+o4IjpLAhgMBr/ncNAA==
->>>>>>> 878dfff7
   /elliptic/6.5.2:
     dependencies:
       bn.js: 4.11.8
@@ -3694,11 +3674,7 @@
   /fetch-mock/8.0.0_node-fetch@2.6.0:
     dependencies:
       babel-runtime: 6.26.0
-<<<<<<< HEAD
-      core-js: 3.4.6
-=======
       core-js: 3.4.7
->>>>>>> 878dfff7
       glob-to-regexp: 0.4.1
       lodash.isequal: 4.5.0
       node-fetch: 2.6.0
@@ -7680,11 +7656,7 @@
   /rollup/1.27.8:
     dependencies:
       '@types/estree': 0.0.40
-<<<<<<< HEAD
-      '@types/node': 12.12.14
-=======
       '@types/node': 8.10.59
->>>>>>> 878dfff7
       acorn: 7.1.0
     dev: false
     hasBin: true
@@ -9626,58 +9598,8 @@
     dev: false
     name: '@rush-temp/app-configuration'
     resolution:
-<<<<<<< HEAD
-      integrity: sha512-tl17zW8AF0InTJ6WOrVY7gZlJyExWMzBrkQtvk4jKyl4DRLDitX+yC8WsBjD6NphmJk05Nl8IqvVZmPAFAVvog==
-=======
       integrity: sha512-9xQfq4qcySc02G+Qt6zfRRgnB0EKiOwXrl8QkEQGYVhqHkXIwzLmz99JUDmBnt+1RpScIX6fII3uvYl4vMlE9Q==
->>>>>>> 878dfff7
       tarball: 'file:projects/app-configuration.tgz'
-    version: 0.0.0
-  'file:projects/cognitiveservices-textanalytics.tgz':
-    dependencies:
-      '@microsoft/api-extractor': 7.6.2
-      '@opentelemetry/types': 0.2.0
-      '@rollup/plugin-json': 4.0.0_rollup@1.27.8
-      '@rollup/plugin-replace': 2.2.1_rollup@1.27.8
-      '@types/mocha': 5.2.7
-      '@typescript-eslint/eslint-plugin': 2.10.0_b3521696dde82c63983c202fc0d4064a
-      '@typescript-eslint/parser': 2.10.0_eslint@6.7.2+typescript@3.6.4
-      cross-env: 6.0.3
-      eslint: 6.7.2
-      eslint-config-prettier: 6.7.0_eslint@6.7.2
-      eslint-plugin-no-null: 1.0.2_eslint@6.7.2
-      eslint-plugin-no-only-tests: 2.3.1
-      eslint-plugin-promise: 4.2.1
-      karma: 4.4.1
-      karma-chrome-launcher: 3.1.0
-      karma-coverage: 2.0.1
-      karma-edge-launcher: 0.4.2_karma@4.4.1
-      karma-env-preprocessor: 0.1.1
-      karma-firefox-launcher: 1.2.0
-      karma-ie-launcher: 1.0.0_karma@4.4.1
-      karma-junit-reporter: 2.0.1_karma@4.4.1
-      karma-mocha: 1.3.0
-      karma-mocha-reporter: 2.2.5_karma@4.4.1
-      karma-remap-coverage: 0.1.5_karma-coverage@2.0.1
-      mocha: 6.2.2
-      mocha-junit-reporter: 1.23.1_mocha@6.2.2
-      mocha-multi: 1.1.3_mocha@6.2.2
-      prettier: 1.19.1
-      rimraf: 3.0.0
-      rollup: 1.27.8
-      rollup-plugin-commonjs: 10.1.0_rollup@1.27.8
-      rollup-plugin-multi-entry: 2.1.0
-      rollup-plugin-node-resolve: 5.2.0_rollup@1.27.8
-      rollup-plugin-sourcemaps: 0.4.2_rollup@1.27.8
-      rollup-plugin-terser: 5.1.2_rollup@1.27.8
-      rollup-plugin-visualizer: 3.3.0_rollup@1.27.8
-      tslib: 1.10.0
-      typescript: 3.6.4
-    dev: false
-    name: '@rush-temp/cognitiveservices-textanalytics'
-    resolution:
-      integrity: sha512-P/JVqZ48ut0cubjqV9lfkSLDJCMcWOdbFQEvnzQG+89enfJhVVZOCELQs7mFkDrDVxdDkB3NPb+fEptAELwfDg==
-      tarball: 'file:projects/cognitiveservices-textanalytics.tgz'
     version: 0.0.0
   'file:projects/core-amqp.tgz':
     dependencies:
@@ -9837,11 +9759,7 @@
     dev: false
     name: '@rush-temp/core-auth'
     resolution:
-<<<<<<< HEAD
-      integrity: sha512-snFw5OdRCGILIO7TWVXMs8Sgh2nUNsmeinXejgCyD6OeyJ5cKih72SUQPkepjQQWsil6+OnwLK/aF091e7LGCg==
-=======
       integrity: sha512-gURqu8z194miF4jXei8jqeq+qwDi1ufX50eRdM6QaZ1eMzFOzY9gEKwQ7GjyLH5AMZk4EAnaQLglLuEJTA/ahg==
->>>>>>> 878dfff7
       tarball: 'file:projects/core-auth.tgz'
     version: 0.0.0
   'file:projects/core-http.tgz':
@@ -9923,11 +9841,7 @@
     dev: false
     name: '@rush-temp/core-http'
     resolution:
-<<<<<<< HEAD
-      integrity: sha512-UcIeoYN1VPNqEU954QRgOEhzzCsWwpBf8Jse9IGAzReVNwLMDPhts9hsAt8SyHyNznH42XdKgkBx8v1Zizu+mw==
-=======
       integrity: sha512-TGs7QzdBG57N0kfAl4Qt3h3YalI5cmN71l7pbpTsfobu+FKBGUhoCDoqcNn8hZEGTNhlITG929JdsUM3g8RByg==
->>>>>>> 878dfff7
       tarball: 'file:projects/core-http.tgz'
     version: 0.0.0
   'file:projects/core-lro.tgz':
@@ -10194,11 +10108,7 @@
     dev: false
     name: '@rush-temp/event-hubs'
     resolution:
-<<<<<<< HEAD
-      integrity: sha512-qw8+uMiHpWjq9RHuxOsmAyyifn8ad4tsqFlJrgq8QelJXGvzTyLVwcUUTV26ueP+0MlTMKmIRUqXDmXMEzqkIQ==
-=======
       integrity: sha512-LFd1b9scPYEme/xthxSXniQTvumnsDVK+W6/buXTtuh7L/owlXXknbbJR56ajxvdOmWMayWUQSW+ng0FgnAAbA==
->>>>>>> 878dfff7
       tarball: 'file:projects/event-hubs.tgz'
     version: 0.0.0
   'file:projects/event-processor-host.tgz':
@@ -10319,11 +10229,7 @@
     dev: false
     name: '@rush-temp/eventhubs-checkpointstore-blob'
     resolution:
-<<<<<<< HEAD
-      integrity: sha512-lRhS2SDR1ccJ5fxx8dd1HYlZbRG+bprPLcLTD1sg1+5niDTZuMcZYmEKP5+AdT1cBt46nRs5F+gN22nUwxejqQ==
-=======
       integrity: sha512-VkZY023E9a5gI3Wn0Q/HfuU1UJ/gKjrRrvLVc4AvImEggW/sCUiAEKsMZa+pYpiTxmb4QiAvDP8CNiMFBRM+vA==
->>>>>>> 878dfff7
       tarball: 'file:projects/eventhubs-checkpointstore-blob.tgz'
     version: 0.0.0
   'file:projects/identity.tgz':
@@ -10380,11 +10286,7 @@
     dev: false
     name: '@rush-temp/identity'
     resolution:
-<<<<<<< HEAD
-      integrity: sha512-ePTSSn5QTHILN8SwFksg5nB2WsKMZnKhimjZlxQzKB3L9MdLMfFnJAqExvMJDKm/OSg9tzuqI5YAH0ccsRsmoQ==
-=======
       integrity: sha512-NTQAKNe8Jth+jArRF1o8J/kzoVpDLPg1lI5bGq/4tji5sHMp2ruVy677+TJuGDetHDDqnI93WjK21QRzGJSGAA==
->>>>>>> 878dfff7
       tarball: 'file:projects/identity.tgz'
     version: 0.0.0
   'file:projects/keyvault-certificates.tgz':
@@ -10447,11 +10349,7 @@
     dev: false
     name: '@rush-temp/keyvault-certificates'
     resolution:
-<<<<<<< HEAD
-      integrity: sha512-B3MIMs2m4L9STRMjLhHlEAvy+7jGjdfSKLkEJRNiYa/M16UBroW+iCmjZghu5E0sKaibmQQ9aZ53s+aD1NCtCw==
-=======
       integrity: sha512-xXaOw4SRHSY7gTUEuuNcGUVc1UzSH0dC4fM1eavr+NUiJD+stu5y8PnRlD8c7iK4qAU0gPT3hlgeTnZx93pkRw==
->>>>>>> 878dfff7
       tarball: 'file:projects/keyvault-certificates.tgz'
     version: 0.0.0
   'file:projects/keyvault-keys.tgz':
@@ -10514,11 +10412,7 @@
     dev: false
     name: '@rush-temp/keyvault-keys'
     resolution:
-<<<<<<< HEAD
-      integrity: sha512-AqBZvCLPW5iZc1PVIvwHSUKVY3h2dnLCAwiCmuRGMWg+MqMk8G2E4p5IPQJBg+LKB3zk4ddHWsakq9SdSW76kw==
-=======
       integrity: sha512-TEiD15T+8o9rrQdhdoE/QVA21uHUqLEC1l0xmzj+hoziyZvybRdzVFd/M37AprRBPlzt+U3YWm3A1TLvYu5Vgg==
->>>>>>> 878dfff7
       tarball: 'file:projects/keyvault-keys.tgz'
     version: 0.0.0
   'file:projects/keyvault-secrets.tgz':
@@ -10581,11 +10475,7 @@
     dev: false
     name: '@rush-temp/keyvault-secrets'
     resolution:
-<<<<<<< HEAD
-      integrity: sha512-XMCixFtoWpLjDLMTXMspVx048rXvncRK4WM6Ctbyt/z2y3ZwG1OvuWQgfkZ/RYVpYtdLM/MaEgwH/9bwzB+y1w==
-=======
       integrity: sha512-9VmhvvbWIIGcVzdxz3dMxYUzQfmm2n1zpClXgyD78FRCN81i/zhg5L6kWurnE9EAdXEzKpsZEHOU8qnxQTBmEA==
->>>>>>> 878dfff7
       tarball: 'file:projects/keyvault-secrets.tgz'
     version: 0.0.0
   'file:projects/logger.tgz':
@@ -10785,11 +10675,7 @@
     dev: false
     name: '@rush-temp/storage-blob'
     resolution:
-<<<<<<< HEAD
-      integrity: sha512-jQxeNd0hwZK8WQ3LejG4ZioRryomfQ5wN9G03wtRuPgs4dkUm315yN0uhvq72nqdwPv6gA9mgj01iSBR8qjkTQ==
-=======
       integrity: sha512-kAOAduycbf4MeSPQJJJzXtscjZhdI6E5iFwV1wKswxidUSGzQAQMr32fBOQ2T0mpe58JbAbIWnFXCYXsLYaE/A==
->>>>>>> 878dfff7
       tarball: 'file:projects/storage-blob.tgz'
     version: 0.0.0
   'file:projects/storage-file-datalake.tgz':
@@ -10926,11 +10812,7 @@
     dev: false
     name: '@rush-temp/storage-file-share'
     resolution:
-<<<<<<< HEAD
-      integrity: sha512-NL8KNJp3Ptd7Jd/rPYczYkiqbowUGmvz3gn4O7TPbhpFxJjAlPGn8TF75/uijtk9tUnHZWy6YHHxLUijdPeALA==
-=======
       integrity: sha512-/helWGYuP95bEM0i1cRodpdOXPUtJ2RB7AzCdhl6bcvp27stmM/WqjIDX7vZLMC/uujsXfD+bt9HbIIRLWR2ng==
->>>>>>> 878dfff7
       tarball: 'file:projects/storage-file-share.tgz'
     version: 0.0.0
   'file:projects/storage-queue.tgz':
@@ -10996,11 +10878,7 @@
     dev: false
     name: '@rush-temp/storage-queue'
     resolution:
-<<<<<<< HEAD
-      integrity: sha512-XA3RCogFIc0cGsq+wiDmK41zI+iwdc3wTZCN9HAM2eqwCaYVfQ0N/PNqholPFvCvm0DNWo03F3oz7ktyVsVeBQ==
-=======
       integrity: sha512-LU+toPoc5vwQABEy/u1qj/BgvIRRk73Ic5I9jRhDhdmQvA6bIS6AT21Mxp47J9DjcuNB+Hp/jW89B/Eqosh6ag==
->>>>>>> 878dfff7
       tarball: 'file:projects/storage-queue.tgz'
     version: 0.0.0
   'file:projects/template.tgz':
@@ -11105,7 +10983,6 @@
 specifiers:
   '@rush-temp/abort-controller': 'file:./projects/abort-controller.tgz'
   '@rush-temp/app-configuration': 'file:./projects/app-configuration.tgz'
-  '@rush-temp/cognitiveservices-textanalytics': 'file:./projects/cognitiveservices-textanalytics.tgz'
   '@rush-temp/core-amqp': 'file:./projects/core-amqp.tgz'
   '@rush-temp/core-arm': 'file:./projects/core-arm.tgz'
   '@rush-temp/core-asynciterator-polyfill': 'file:./projects/core-asynciterator-polyfill.tgz'
