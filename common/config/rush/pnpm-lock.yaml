dependencies:
  '@rush-temp/abort-controller': file:projects/abort-controller.tgz
  '@rush-temp/agrifood-farming': file:projects/agrifood-farming.tgz
  '@rush-temp/ai-anomaly-detector': file:projects/ai-anomaly-detector.tgz
  '@rush-temp/ai-document-translator': file:projects/ai-document-translator.tgz
  '@rush-temp/ai-form-recognizer': file:projects/ai-form-recognizer.tgz
  '@rush-temp/ai-metrics-advisor': file:projects/ai-metrics-advisor.tgz
  '@rush-temp/ai-text-analytics': file:projects/ai-text-analytics.tgz
  '@rush-temp/app-configuration': file:projects/app-configuration.tgz
  '@rush-temp/arm-appservice': file:projects/arm-appservice.tgz
  '@rush-temp/arm-authorization': file:projects/arm-authorization.tgz
  '@rush-temp/arm-compute': file:projects/arm-compute.tgz
  '@rush-temp/arm-features': file:projects/arm-features.tgz
  '@rush-temp/arm-keyvault': file:projects/arm-keyvault.tgz
  '@rush-temp/arm-links': file:projects/arm-links.tgz
  '@rush-temp/arm-locks': file:projects/arm-locks.tgz
  '@rush-temp/arm-managedapplications': file:projects/arm-managedapplications.tgz
  '@rush-temp/arm-network': file:projects/arm-network.tgz
  '@rush-temp/arm-policy': file:projects/arm-policy.tgz
  '@rush-temp/arm-resources': file:projects/arm-resources.tgz
  '@rush-temp/arm-resources-subscriptions': file:projects/arm-resources-subscriptions.tgz
  '@rush-temp/arm-sql': file:projects/arm-sql.tgz
  '@rush-temp/arm-storage': file:projects/arm-storage.tgz
  '@rush-temp/arm-templatespecs': file:projects/arm-templatespecs.tgz
  '@rush-temp/arm-webpubsub': file:projects/arm-webpubsub.tgz
  '@rush-temp/attestation': file:projects/attestation.tgz
  '@rush-temp/communication-chat': file:projects/communication-chat.tgz
  '@rush-temp/communication-common': file:projects/communication-common.tgz
  '@rush-temp/communication-identity': file:projects/communication-identity.tgz
  '@rush-temp/communication-network-traversal': file:projects/communication-network-traversal.tgz
  '@rush-temp/communication-phone-numbers': file:projects/communication-phone-numbers.tgz
  '@rush-temp/communication-sms': file:projects/communication-sms.tgz
  '@rush-temp/confidential-ledger': file:projects/confidential-ledger.tgz
  '@rush-temp/container-registry': file:projects/container-registry.tgz
  '@rush-temp/core-amqp': file:projects/core-amqp.tgz
  '@rush-temp/core-asynciterator-polyfill': file:projects/core-asynciterator-polyfill.tgz
  '@rush-temp/core-auth': file:projects/core-auth.tgz
  '@rush-temp/core-client': file:projects/core-client.tgz
  '@rush-temp/core-client-1': file:projects/core-client-1.tgz
  '@rush-temp/core-client-lro': file:projects/core-client-lro.tgz
  '@rush-temp/core-client-paging': file:projects/core-client-paging.tgz
  '@rush-temp/core-crypto': file:projects/core-crypto.tgz
  '@rush-temp/core-http': file:projects/core-http.tgz
  '@rush-temp/core-lro': file:projects/core-lro.tgz
  '@rush-temp/core-paging': file:projects/core-paging.tgz
  '@rush-temp/core-rest-pipeline': file:projects/core-rest-pipeline.tgz
  '@rush-temp/core-tracing': file:projects/core-tracing.tgz
  '@rush-temp/core-util': file:projects/core-util.tgz
  '@rush-temp/core-xml': file:projects/core-xml.tgz
  '@rush-temp/cosmos': file:projects/cosmos.tgz
  '@rush-temp/data-tables': file:projects/data-tables.tgz
  '@rush-temp/dev-tool': file:projects/dev-tool.tgz
  '@rush-temp/digital-twins-core': file:projects/digital-twins-core.tgz
  '@rush-temp/eslint-plugin-azure-sdk': file:projects/eslint-plugin-azure-sdk.tgz
  '@rush-temp/event-hubs': file:projects/event-hubs.tgz
  '@rush-temp/event-processor-host': file:projects/event-processor-host.tgz
  '@rush-temp/eventgrid': file:projects/eventgrid.tgz
  '@rush-temp/eventhubs-checkpointstore-blob': file:projects/eventhubs-checkpointstore-blob.tgz
  '@rush-temp/eventhubs-checkpointstore-table': file:projects/eventhubs-checkpointstore-table.tgz
  '@rush-temp/identity': file:projects/identity.tgz
  '@rush-temp/identity-cache-persistence': file:projects/identity-cache-persistence.tgz
  '@rush-temp/identity-vscode': file:projects/identity-vscode.tgz
  '@rush-temp/iot-device-update': file:projects/iot-device-update.tgz
  '@rush-temp/iot-modelsrepository': file:projects/iot-modelsrepository.tgz
  '@rush-temp/keyvault-admin': file:projects/keyvault-admin.tgz
  '@rush-temp/keyvault-certificates': file:projects/keyvault-certificates.tgz
  '@rush-temp/keyvault-common': file:projects/keyvault-common.tgz
  '@rush-temp/keyvault-keys': file:projects/keyvault-keys.tgz
  '@rush-temp/keyvault-secrets': file:projects/keyvault-secrets.tgz
  '@rush-temp/logger': file:projects/logger.tgz
  '@rush-temp/mixed-reality-authentication': file:projects/mixed-reality-authentication.tgz
  '@rush-temp/mixed-reality-remote-rendering': file:projects/mixed-reality-remote-rendering.tgz
  '@rush-temp/mock-hub': file:projects/mock-hub.tgz
  '@rush-temp/monitor-opentelemetry-exporter': file:projects/monitor-opentelemetry-exporter.tgz
  '@rush-temp/monitor-query': file:projects/monitor-query.tgz
  '@rush-temp/perf-ai-form-recognizer': file:projects/perf-ai-form-recognizer.tgz
  '@rush-temp/perf-ai-metrics-advisor': file:projects/perf-ai-metrics-advisor.tgz
  '@rush-temp/perf-ai-text-analytics': file:projects/perf-ai-text-analytics.tgz
  '@rush-temp/perf-app-configuration': file:projects/perf-app-configuration.tgz
  '@rush-temp/perf-core-rest-pipeline': file:projects/perf-core-rest-pipeline.tgz
  '@rush-temp/perf-data-tables': file:projects/perf-data-tables.tgz
  '@rush-temp/perf-eventgrid': file:projects/perf-eventgrid.tgz
  '@rush-temp/perf-identity': file:projects/perf-identity.tgz
  '@rush-temp/perf-keyvault-certificates': file:projects/perf-keyvault-certificates.tgz
  '@rush-temp/perf-keyvault-keys': file:projects/perf-keyvault-keys.tgz
  '@rush-temp/perf-keyvault-secrets': file:projects/perf-keyvault-secrets.tgz
  '@rush-temp/perf-search-documents': file:projects/perf-search-documents.tgz
  '@rush-temp/perf-storage-blob': file:projects/perf-storage-blob.tgz
  '@rush-temp/perf-storage-file-datalake': file:projects/perf-storage-file-datalake.tgz
  '@rush-temp/perf-storage-file-share': file:projects/perf-storage-file-share.tgz
  '@rush-temp/purview-account': file:projects/purview-account.tgz
  '@rush-temp/purview-catalog': file:projects/purview-catalog.tgz
  '@rush-temp/purview-scanning': file:projects/purview-scanning.tgz
  '@rush-temp/quantum-jobs': file:projects/quantum-jobs.tgz
  '@rush-temp/schema-registry': file:projects/schema-registry.tgz
  '@rush-temp/schema-registry-avro': file:projects/schema-registry-avro.tgz
  '@rush-temp/search-documents': file:projects/search-documents.tgz
  '@rush-temp/service-bus': file:projects/service-bus.tgz
  '@rush-temp/storage-blob': file:projects/storage-blob.tgz
  '@rush-temp/storage-blob-changefeed': file:projects/storage-blob-changefeed.tgz
  '@rush-temp/storage-file-datalake': file:projects/storage-file-datalake.tgz
  '@rush-temp/storage-file-share': file:projects/storage-file-share.tgz
  '@rush-temp/storage-internal-avro': file:projects/storage-internal-avro.tgz
  '@rush-temp/storage-queue': file:projects/storage-queue.tgz
  '@rush-temp/synapse-access-control': file:projects/synapse-access-control.tgz
  '@rush-temp/synapse-artifacts': file:projects/synapse-artifacts.tgz
  '@rush-temp/synapse-managed-private-endpoints': file:projects/synapse-managed-private-endpoints.tgz
  '@rush-temp/synapse-monitoring': file:projects/synapse-monitoring.tgz
  '@rush-temp/synapse-spark': file:projects/synapse-spark.tgz
  '@rush-temp/template': file:projects/template.tgz
  '@rush-temp/test-recorder': file:projects/test-recorder.tgz
  '@rush-temp/test-recorder-new': file:projects/test-recorder-new.tgz
  '@rush-temp/test-utils': file:projects/test-utils.tgz
  '@rush-temp/test-utils-perfstress': file:projects/test-utils-perfstress.tgz
  '@rush-temp/testing-recorder-new': file:projects/testing-recorder-new.tgz
  '@rush-temp/video-analyzer-edge': file:projects/video-analyzer-edge.tgz
  '@rush-temp/web-pubsub': file:projects/web-pubsub.tgz
  '@rush-temp/web-pubsub-express': file:projects/web-pubsub-express.tgz
lockfileVersion: 5.2
packages:
  /@azure-rest/core-client-paging/1.0.0-beta.1:
    dependencies:
      '@azure-rest/core-client': 1.0.0-beta.6
      '@azure/core-paging': 1.1.3
      '@azure/core-rest-pipeline': 1.2.0
      tslib: 2.3.1
    dev: false
    engines:
      node: '>=12.0.0'
    resolution:
      integrity: sha512-khy3o4inJJL0Hz21TGrpcL0Zxiw8BI62+uIVkeiAo0hAaJ6JEl7AM5KOrebSmQDqx7CErVbdVSvQQNeuToSlcw==
  /@azure-rest/core-client/1.0.0-beta.6:
    dependencies:
      '@azure/core-auth': 1.3.2
      '@azure/core-rest-pipeline': 1.2.0
      tslib: 2.3.1
    dev: false
    engines:
      node: '>=12.0.0'
    resolution:
      integrity: sha512-JIHVi9ZlLN8truNMUBsCYzwbPNdlHCHvpihhiHYJM3fsTR8OV7Pg3/HpnshQ5G3XVg3F8ez0L+u+0XOTs/ZBPw==
  /@azure/abort-controller/1.0.4:
    dependencies:
      tslib: 2.3.1
    dev: false
    engines:
      node: '>=8.0.0'
    resolution:
      integrity: sha512-lNUmDRVGpanCsiUN3NWxFTdwmdFI53xwhkTFfHDGTYk46ca7Ind3nanJc+U6Zj9Tv+9nTCWRBscWEW1DyKOpTw==
  /@azure/ai-form-recognizer/3.1.0-beta.3:
    dependencies:
      '@azure/core-auth': 1.3.2
      '@azure/core-http': 1.2.6
      '@azure/core-lro': 1.0.5
      '@azure/core-paging': 1.1.3
      '@azure/core-tracing': 1.0.0-preview.11
      '@azure/logger': 1.0.2
      tslib: 2.3.1
    dev: false
    engines:
      node: '>=8.0.0'
    resolution:
      integrity: sha512-+4QtFKNyxAmdqpcYjuAtmWKm/MuOe9kZsbpS9jA9h0YHzngNj5gc67AA4egV9BXOq9x+1phjYTNC/rxiOUr1uQ==
  /@azure/ai-metrics-advisor/1.0.0-beta.3:
    dependencies:
      '@azure/core-auth': 1.3.2
      '@azure/core-http': 1.2.6
      '@azure/core-lro': 1.0.5
      '@azure/core-paging': 1.1.3
      '@azure/core-tracing': 1.0.0-preview.9
      '@azure/logger': 1.0.2
      '@opentelemetry/api': 0.10.2
      tslib: 2.3.1
    dev: false
    engines:
      node: '>=8.0.0'
    resolution:
      integrity: sha512-7C1wodDLnLrdS7rmA/UoItoTAtpZdhkEoaxC7+j5l+LlrcWAe7K2JO1y5psVr5Pe8Y6cUGK4KfpgsAQAcSUDEw==
  /@azure/ai-text-analytics/5.1.0:
    dependencies:
      '@azure/abort-controller': 1.0.4
      '@azure/core-asynciterator-polyfill': 1.0.0
      '@azure/core-auth': 1.3.2
      '@azure/core-client': 1.3.0
      '@azure/core-lro': 2.2.0
      '@azure/core-paging': 1.1.3
      '@azure/core-rest-pipeline': 1.2.0
      '@azure/core-tracing': 1.0.0-preview.12
      '@azure/logger': 1.0.2
      tslib: 2.3.1
    dev: false
    engines:
      node: '>=12.0.0'
    resolution:
      integrity: sha512-vkAFCxj0dn7kjTDuzpqM4EgQJkn3V0N/KJ0/n+UwralpeCESWll3DLuf8h2kL94vT9pyHWq7xWiNMBrzXxF1yA==
  /@azure/amqp-common/1.0.0-preview.9:
    dependencies:
      '@azure/ms-rest-nodeauth': 0.9.3_debug@3.2.7
      '@types/async-lock': 1.1.3
      '@types/is-buffer': 2.0.0
      async-lock: 1.3.0
      buffer: 5.7.1
      debug: 3.2.7
      events: 3.3.0
      is-buffer: 2.0.5
      jssha: 2.4.2
      process: 0.11.10
      rhea: 1.0.24
      rhea-promise: 0.1.15
      stream-browserify: 2.0.2
      tslib: 1.14.1
      url: 0.11.0
      util: 0.11.1
    dev: false
    resolution:
      integrity: sha512-RVG1Ad3Afv9gwFFmpeCXQAm+Sa0L8KEZRJJAAZEGoYDb6EoO1iQDVmoBz720h8mdrGpi0D60xNU/KhriIwuZfQ==
  /@azure/communication-common/1.1.0:
    dependencies:
      '@azure/abort-controller': 1.0.4
      '@azure/core-auth': 1.3.2
      '@azure/core-http': 2.1.0
      '@azure/core-tracing': 1.0.0-preview.13
      events: 3.3.0
      jwt-decode: 2.2.0
      tslib: 2.3.1
    dev: false
    engines:
      node: '>=12.0.0'
    resolution:
      integrity: sha512-vqTtzDtb4NG3LWoWoqlOOJApZRRIIImNUKlGyTa6c1YC+v5A7UEOL9TX8NRDxvFVUF2wDHsSnkhLBVBgkcAhIQ==
  /@azure/communication-identity/1.0.0:
    dependencies:
      '@azure/abort-controller': 1.0.4
      '@azure/communication-common': 1.1.0
      '@azure/core-auth': 1.3.2
      '@azure/core-http': 1.2.6
      '@azure/core-lro': 1.0.5
      '@azure/core-paging': 1.1.3
      '@azure/core-tracing': 1.0.0-preview.10
      '@azure/logger': 1.0.2
      '@opentelemetry/api': 0.10.2
      events: 3.3.0
      tslib: 2.3.1
    dev: false
    engines:
      node: '>=8.0.0'
    resolution:
      integrity: sha512-fa220+fQn27JN8QtajeMe88rqrJn3qctT/8FV/abJe6tSBJlAWYXOHiIF3nCgSeyIb5F9pi7Fycd9M55OY4O9w==
  /@azure/communication-signaling/1.0.0-beta.7:
    dependencies:
      '@azure/core-http': 1.2.6
      '@azure/core-tracing': 1.0.0-preview.9
      '@azure/logger': 1.0.2
      '@opentelemetry/api': 0.10.2
      events: 3.3.0
      tslib: 1.14.1
    dev: false
    engines:
      node: '>=8.0.0'
    resolution:
      integrity: sha512-iO2Wpnr95HrAfOoq9IX7pcB7QlfSoJKDd4Ty9cjZK3Efv9vFN23kVybyd0JqC3HHXf0ALIcIm98bNH6PyVCOgw==
  /@azure/core-asynciterator-polyfill/1.0.0:
    dev: false
    resolution:
      integrity: sha512-kmv8CGrPfN9SwMwrkiBK9VTQYxdFQEGe0BmQk+M8io56P9KNzpAxcWE/1fxJj7uouwN4kXF0BHW8DNlgx+wtCg==
  /@azure/core-auth/1.3.2:
    dependencies:
      '@azure/abort-controller': 1.0.4
      tslib: 2.3.1
    dev: false
    engines:
      node: '>=12.0.0'
    resolution:
      integrity: sha512-7CU6DmCHIZp5ZPiZ9r3J17lTKMmYsm/zGvNkjArQwPkrLlZ1TZ+EUYfGgh2X31OLMVAQCTJZW4cXHJi02EbJnA==
  /@azure/core-client/1.3.0:
    dependencies:
      '@azure/abort-controller': 1.0.4
      '@azure/core-asynciterator-polyfill': 1.0.0
      '@azure/core-auth': 1.3.2
      '@azure/core-rest-pipeline': 1.2.0
      '@azure/core-tracing': 1.0.0-preview.13
      tslib: 2.3.1
    dev: false
    engines:
      node: '>=12.0.0'
    resolution:
      integrity: sha512-4ricu3aM1TQP2vglBcvFX8KgbWVe+7hl1jVAw6BzIGG4CTAvO3ygDS6th3O+zFwGN9xkgXFHa7Tp3u9za8ciIA==
  /@azure/core-http/1.2.3:
    dependencies:
      '@azure/abort-controller': 1.0.4
      '@azure/core-auth': 1.3.2
      '@azure/core-tracing': 1.0.0-preview.9
      '@azure/logger': 1.0.2
      '@opentelemetry/api': 0.10.2
      '@types/node-fetch': 2.5.12
      '@types/tunnel': 0.0.1
      form-data: 3.0.1
      node-fetch: 2.6.1
      process: 0.11.10
      tough-cookie: 4.0.0
      tslib: 2.3.1
      tunnel: 0.0.6
      uuid: 8.3.2
      xml2js: 0.4.23
    dev: false
    engines:
      node: '>=8.0.0'
    resolution:
      integrity: sha512-g5C1zUJO5dehP2Riv+vy9iCYoS1UwKnZsBVCzanScz9A83LbnXKpZDa9wie26G9dfXUhQoFZoFT8LYWhPKmwcg==
  /@azure/core-http/1.2.6:
    dependencies:
      '@azure/abort-controller': 1.0.4
      '@azure/core-asynciterator-polyfill': 1.0.0
      '@azure/core-auth': 1.3.2
      '@azure/core-tracing': 1.0.0-preview.11
      '@azure/logger': 1.0.2
      '@types/node-fetch': 2.5.12
      '@types/tunnel': 0.0.1
      form-data: 3.0.1
      node-fetch: 2.6.1
      process: 0.11.10
      tough-cookie: 4.0.0
      tslib: 2.3.1
      tunnel: 0.0.6
      uuid: 8.3.2
      xml2js: 0.4.23
    dev: false
    engines:
      node: '>=8.0.0'
    resolution:
      integrity: sha512-odtH7UMKtekc5YQ86xg9GlVHNXR6pq2JgJ5FBo7/jbOjNGdBqcrIVrZx2bevXVJz/uUTSx6vUf62gzTXTfqYSQ==
  /@azure/core-http/2.1.0:
    dependencies:
      '@azure/abort-controller': 1.0.4
      '@azure/core-asynciterator-polyfill': 1.0.0
      '@azure/core-auth': 1.3.2
      '@azure/core-tracing': 1.0.0-preview.13
      '@azure/logger': 1.0.2
      '@types/node-fetch': 2.5.12
      '@types/tunnel': 0.0.1
      form-data: 3.0.1
      node-fetch: 2.6.1
      process: 0.11.10
      tough-cookie: 4.0.0
      tslib: 2.3.1
      tunnel: 0.0.6
      uuid: 8.3.2
      xml2js: 0.4.23
    dev: false
    engines:
      node: '>=12.0.0'
    resolution:
      integrity: sha512-Pzj87F4b1RH4PFDUpxkZqCdDZ35c5AjDCt3lsTn3i7yCtrXasEm6PVJYhjwsvYYmtgM7aDZIXexcu/qLLf7kyA==
  /@azure/core-lro/1.0.5:
    dependencies:
      '@azure/abort-controller': 1.0.4
      '@azure/core-http': 1.2.6
      '@azure/core-tracing': 1.0.0-preview.11
      events: 3.3.0
      tslib: 2.3.1
    dev: false
    engines:
      node: '>=8.0.0'
    resolution:
      integrity: sha512-0EFCFZxARrIoLWMIRt4vuqconRVIO2Iin7nFBfJiYCCbKp5eEmxutNk8uqudPmG0XFl5YqlVh68/al/vbE5OOg==
  /@azure/core-lro/2.2.0:
    dependencies:
      '@azure/abort-controller': 1.0.4
      '@azure/core-tracing': 1.0.0-preview.13
      '@azure/logger': 1.0.2
      tslib: 2.3.1
    dev: false
    engines:
      node: '>=12.0.0'
    resolution:
      integrity: sha512-TJo95eNT1dwYOPCb0m1C2zyxVlHuRRkKGeg9TKu8XMF2qh4v6c1weD63r9RVIrLdHdnSqS0n6PTXBpWoB8NqMw==
  /@azure/core-paging/1.1.3:
    dependencies:
      '@azure/core-asynciterator-polyfill': 1.0.0
    dev: false
    engines:
      node: '>=8.0.0'
    resolution:
      integrity: sha512-his7Ah40ThEYORSpIAwuh6B8wkGwO/zG7gqVtmSE4WAJ46e36zUDXTKReUCLBDc6HmjjApQQxxcRFy5FruG79A==
  /@azure/core-rest-pipeline/1.2.0:
    dependencies:
      '@azure/abort-controller': 1.0.4
      '@azure/core-auth': 1.3.2
      '@azure/core-tracing': 1.0.0-preview.13
      '@azure/logger': 1.0.2
      form-data: 3.0.1
      http-proxy-agent: 4.0.1
      https-proxy-agent: 5.0.0
      tslib: 2.3.1
      uuid: 8.3.2
    dev: false
    engines:
      node: '>=12.0.0'
    resolution:
      integrity: sha512-oOd8feRcuoSUwflPNLPO8x6v+m4TcJ9DmazlouuG9d64zJJEwaU757ovpRss9zaL8cggUAdm84C4EbtZ/ltMAw==
  /@azure/core-tracing/1.0.0-preview.10:
    dependencies:
      '@opencensus/web-types': 0.0.7
      '@opentelemetry/api': 0.10.2
      tslib: 2.3.1
    dev: false
    engines:
      node: '>=8.0.0'
    resolution:
      integrity: sha512-iIwjtMwQnsxB7cYkugMx+s4W1nfy3+pT/ceo+uW1fv4YDgYe84nh+QP0fEC9IH/3UATLSWbIBemdMHzk2APUrw==
  /@azure/core-tracing/1.0.0-preview.11:
    dependencies:
      '@opencensus/web-types': 0.0.7
      '@opentelemetry/api': 1.0.0-rc.0
      tslib: 2.3.1
    dev: false
    engines:
      node: '>=8.0.0'
    resolution:
      integrity: sha512-frF0pJc9HTmKncVokhBxCqipjbql02DThQ1ZJ9wLi7SDMLdPAFyDI5xZNzX5guLz+/DtPkY+SGK2li9FIXqshQ==
  /@azure/core-tracing/1.0.0-preview.12:
    dependencies:
      '@opentelemetry/api': 1.0.2
      tslib: 2.3.1
    dev: false
    engines:
      node: '>=12.0.0'
    resolution:
      integrity: sha512-nvo2Wc4EKZGN6eFu9n3U7OXmASmL8VxoPIH7xaD6OlQqi44bouF0YIi9ID5rEsKLiAU59IYx6M297nqWVMWPDg==
  /@azure/core-tracing/1.0.0-preview.13:
    dependencies:
      '@opentelemetry/api': 1.0.2
      tslib: 2.3.1
    dev: false
    engines:
      node: '>=12.0.0'
    resolution:
      integrity: sha512-KxDlhXyMlh2Jhj2ykX6vNEU0Vou4nHr025KoSEiz7cS3BNiHNaZcdECk/DmLkEB0as5T7b/TpRcehJ5yV6NeXQ==
  /@azure/core-tracing/1.0.0-preview.9:
    dependencies:
      '@opencensus/web-types': 0.0.7
      '@opentelemetry/api': 0.10.2
      tslib: 2.3.1
    dev: false
    engines:
      node: '>=8.0.0'
    resolution:
      integrity: sha512-zczolCLJ5QG42AEPQ+Qg9SRYNUyB+yZ5dzof4YEc+dyWczO9G2sBqbAjLB7IqrsdHN2apkiB2oXeDKCsq48jug==
  /@azure/core-util/1.0.0-beta.1:
    dependencies:
      tslib: 2.3.1
    dev: false
    engines:
      node: '>=8.0.0'
    resolution:
      integrity: sha512-pS6cup979/qyuyNP9chIybK2qVkJ3MarbY/bx3JcGKE6An6dRweLnsfJfU2ydqUI/B51Rjnn59ajHIhCUTwWZw==
  /@azure/event-hubs/2.1.4:
    dependencies:
      '@azure/amqp-common': 1.0.0-preview.9
      '@azure/ms-rest-nodeauth': 0.9.3_debug@3.2.7
      async-lock: 1.3.0
      debug: 3.2.7
      is-buffer: 2.0.5
      jssha: 2.4.2
      rhea-promise: 0.1.15
      tslib: 1.14.1
      uuid: 3.4.0
    dev: false
    resolution:
      integrity: sha512-CxaMaEjwtsmIhWtjHyGimKO7RmES0YxPqGQ9+jKqGygNlhG5NYHktDaiQu6w7k3g+I51VaLXtVSt+BVFd6VWfQ==
  /@azure/identity/1.2.5_debug@4.3.2:
    dependencies:
      '@azure/core-http': 1.2.6
      '@azure/core-tracing': 1.0.0-preview.9
      '@azure/logger': 1.0.2
      '@azure/msal-node': 1.0.0-beta.6_debug@4.3.2
      '@opentelemetry/api': 0.10.2
      '@types/stoppable': 1.1.1
      axios: 0.21.1_debug@4.3.2
      events: 3.3.0
      jws: 4.0.0
      msal: 1.4.12
      open: 7.4.2
      qs: 6.10.1
      stoppable: 1.1.0
      tslib: 2.3.1
      uuid: 8.3.2
    dev: false
    engines:
      node: '>=8.0.0'
    optionalDependencies:
      keytar: 7.7.0
    peerDependencies:
      debug: '*'
    resolution:
      integrity: sha512-Q71Buur3RMcg6lCnisLL8Im562DBw+ybzgm+YQj/FbAaI8ZNu/zl/5z1fE4k3Q9LSIzYrz6HLRzlhdSBXpydlQ==
  /@azure/identity/1.5.1:
    dependencies:
      '@azure/core-auth': 1.3.2
      '@azure/core-client': 1.3.0
      '@azure/core-rest-pipeline': 1.2.0
      '@azure/core-tracing': 1.0.0-preview.12
      '@azure/logger': 1.0.2
      '@azure/msal-node': 1.0.0-beta.6
      '@types/stoppable': 1.1.1
      axios: 0.21.1
      events: 3.3.0
      jws: 4.0.0
      msal: 1.4.12
      open: 7.4.2
      qs: 6.10.1
      stoppable: 1.1.0
      tslib: 2.3.1
      uuid: 8.3.2
    dev: false
    engines:
      node: '>=12.0.0'
    optionalDependencies:
      keytar: 7.7.0
    resolution:
      integrity: sha512-ENYdcHT72PwEb+aiL2G6WIXxdm8mO0LNLZVPXaSRZYNsIshre72MF1H/rnJvcVGX9uVDVClSbNPxXwY5MJPLjw==
  /@azure/identity/1.5.1_debug@4.3.2:
    dependencies:
      '@azure/core-auth': 1.3.2
      '@azure/core-client': 1.3.0
      '@azure/core-rest-pipeline': 1.2.0
      '@azure/core-tracing': 1.0.0-preview.12
      '@azure/logger': 1.0.2
      '@azure/msal-node': 1.0.0-beta.6_debug@4.3.2
      '@types/stoppable': 1.1.1
      axios: 0.21.1_debug@4.3.2
      events: 3.3.0
      jws: 4.0.0
      msal: 1.4.12
      open: 7.4.2
      qs: 6.10.1
      stoppable: 1.1.0
      tslib: 2.3.1
      uuid: 8.3.2
    dev: false
    engines:
      node: '>=12.0.0'
    optionalDependencies:
      keytar: 7.7.0
    peerDependencies:
      debug: '*'
    resolution:
      integrity: sha512-ENYdcHT72PwEb+aiL2G6WIXxdm8mO0LNLZVPXaSRZYNsIshre72MF1H/rnJvcVGX9uVDVClSbNPxXwY5MJPLjw==
  /@azure/identity/2.0.0-beta.5:
    dependencies:
      '@azure/abort-controller': 1.0.4
      '@azure/core-auth': 1.3.2
      '@azure/core-client': 1.3.0
      '@azure/core-rest-pipeline': 1.2.0
      '@azure/core-tracing': 1.0.0-preview.13
      '@azure/core-util': 1.0.0-beta.1
      '@azure/logger': 1.0.2
      '@azure/msal-browser': 2.16.1
      '@azure/msal-common': 4.5.1
      '@azure/msal-node': 1.3.0
      '@types/stoppable': 1.1.1
      events: 3.3.0
      jws: 4.0.0
      open: 7.4.2
      qs: 6.10.1
      stoppable: 1.1.0
      tslib: 2.3.1
      uuid: 8.3.2
    dev: false
    engines:
      node: '>=12.0.0'
    resolution:
      integrity: sha512-x1AWJ2IxsVZkZ/REsuQxAqt1/LkDxKEgIAozH1x5WpuhyWvVRGyG3TxyTRB0dljc54+vWcXiThnPV1+g254Fxg==
  /@azure/keyvault-keys/4.3.0:
    dependencies:
      '@azure/abort-controller': 1.0.4
      '@azure/core-http': 2.1.0
      '@azure/core-lro': 2.2.0
      '@azure/core-paging': 1.1.3
      '@azure/core-tracing': 1.0.0-preview.13
      '@azure/logger': 1.0.2
      tslib: 2.3.1
    dev: false
    engines:
      node: '>=8.0.0'
    resolution:
      integrity: sha512-OEosl0/rE/mKD5Ji9KaQN7UH+yQnV5MS0MRhGqQIiJrG+qAvAla0MYudJzv3XvBlplpGk0+MVgyL9H3KX/UAwQ==
  /@azure/logger-js/1.3.2:
    dependencies:
      tslib: 1.14.1
    dev: false
    resolution:
      integrity: sha512-h58oEROO2tniBTSmFmuHBGvuiFuYsHQBWTVdpT2AiOED4F2Kgf7rs0MPYPXiBcDvihC70M7QPRhIQ3JK1H/ygw==
  /@azure/logger/1.0.2:
    dependencies:
      tslib: 2.3.1
    dev: false
    engines:
      node: '>=8.0.0'
    resolution:
      integrity: sha512-YZNjNV0vL3nN2nedmcjQBcpCTo3oqceXmgiQtEm6fLpucjRZyQKAQruhCmCpRlB1iykqKJJ/Y8CDmT5rIE6IJw==
  /@azure/ms-rest-azure-env/1.1.2:
    dev: false
    resolution:
      integrity: sha512-l7z0DPCi2Hp88w12JhDTtx5d0Y3+vhfE7JKJb9O7sEz71Cwp053N8piTtTnnk/tUor9oZHgEKi/p3tQQmLPjvA==
  /@azure/ms-rest-js/1.11.2_debug@3.2.7:
    dependencies:
      '@azure/core-auth': 1.3.2
      axios: 0.21.1_debug@3.2.7
      form-data: 2.5.1
      tough-cookie: 2.5.0
      tslib: 1.14.1
      tunnel: 0.0.6
      uuid: 3.4.0
      xml2js: 0.4.23
    dev: false
    peerDependencies:
      debug: '*'
    resolution:
      integrity: sha512-2AyQ1IKmLGKW7DU3/x3TsTBzZLcbC9YRI+yuDPuXAQrv3zar340K9wsxU413kHFIDjkWNCo9T0w5VtwcyWxhbQ==
  /@azure/ms-rest-js/1.11.2_debug@4.3.2:
    dependencies:
      '@azure/core-auth': 1.3.2
      axios: 0.21.1_debug@4.3.2
      form-data: 2.5.1
      tough-cookie: 2.5.0
      tslib: 1.14.1
      tunnel: 0.0.6
      uuid: 3.4.0
      xml2js: 0.4.23
    dev: false
    peerDependencies:
      debug: '*'
    resolution:
      integrity: sha512-2AyQ1IKmLGKW7DU3/x3TsTBzZLcbC9YRI+yuDPuXAQrv3zar340K9wsxU413kHFIDjkWNCo9T0w5VtwcyWxhbQ==
  /@azure/ms-rest-js/2.6.0:
    dependencies:
      '@azure/core-auth': 1.3.2
      abort-controller: 3.0.0
      form-data: 2.5.1
      node-fetch: 2.6.1
      tough-cookie: 3.0.1
      tslib: 1.14.1
      tunnel: 0.0.6
      uuid: 8.3.2
      xml2js: 0.4.23
    dev: false
    resolution:
      integrity: sha512-4C5FCtvEzWudblB+h92/TYYPiq7tuElX8icVYToxOdggnYqeec4Se14mjse5miInKtZahiFHdl8lZA/jziEc5g==
  /@azure/ms-rest-nodeauth/0.9.3_debug@3.2.7:
    dependencies:
      '@azure/ms-rest-azure-env': 1.1.2
      '@azure/ms-rest-js': 1.11.2_debug@3.2.7
      adal-node: 0.1.28
    dev: false
    peerDependencies:
      debug: '*'
    resolution:
      integrity: sha512-aFHRw/IHhg3I9ZJW+Va4L+sCirFHMVIu6B7lFdL5mGLfG3xC5vDIdd957LRXFgy2OiKFRUC0QaKknd0YCsQIqA==
  /@azure/ms-rest-nodeauth/0.9.3_debug@4.3.2:
    dependencies:
      '@azure/ms-rest-azure-env': 1.1.2
      '@azure/ms-rest-js': 1.11.2_debug@4.3.2
      adal-node: 0.1.28
    dev: false
    peerDependencies:
      debug: '*'
    resolution:
      integrity: sha512-aFHRw/IHhg3I9ZJW+Va4L+sCirFHMVIu6B7lFdL5mGLfG3xC5vDIdd957LRXFgy2OiKFRUC0QaKknd0YCsQIqA==
  /@azure/msal-browser/2.16.1:
    dependencies:
      '@azure/msal-common': 4.5.1
    dev: false
    engines:
      node: '>=0.8.0'
    resolution:
      integrity: sha512-PcYi4seUGdtu30mOIdwk4FvbOdHFQ+fKAptEqV0tcsrvor0Hox/R0Xr0GEiBMfKkJbagLOYX7ORPRCYhZrWeqw==
  /@azure/msal-common/4.5.1:
    dependencies:
      debug: 4.3.2
    dev: false
    engines:
      node: '>=0.8.0'
    resolution:
      integrity: sha512-/i5dXM+QAtO+6atYd5oHGBAx48EGSISkXNXViheliOQe+SIFMDo3gSq3lL54W0suOSAsVPws3XnTaIHlla0PIQ==
  /@azure/msal-node-extensions/1.0.0-alpha.9:
    dependencies:
      '@azure/msal-common': 4.5.1
      bindings: 1.5.0
      keytar: 7.7.0
      nan: 2.15.0
    dev: false
    engines:
      node: '>=10'
    requiresBuild: true
    resolution:
      integrity: sha512-p6ulfziYQDbPmFH0LZ7ekvC6WJu4coHTHPtH4iA6wEeMMy6aD8afv4KgXZDm7bX0rXlTIb+1O8hQYOATz4j5vA==
  /@azure/msal-node/1.0.0-beta.6:
    dependencies:
      '@azure/msal-common': 4.5.1
      axios: 0.21.1
      jsonwebtoken: 8.5.1
      uuid: 8.3.2
    dev: false
    resolution:
      integrity: sha512-ZQI11Uz1j0HJohb9JZLRD8z0moVcPks1AFW4Q/Gcl67+QvH4aKEJti7fjCcipEEZYb/qzLSO8U6IZgPYytsiJQ==
  /@azure/msal-node/1.0.0-beta.6_debug@4.3.2:
    dependencies:
      '@azure/msal-common': 4.5.1
      axios: 0.21.1_debug@4.3.2
      jsonwebtoken: 8.5.1
      uuid: 8.3.2
    dev: false
    peerDependencies:
      debug: '*'
    resolution:
      integrity: sha512-ZQI11Uz1j0HJohb9JZLRD8z0moVcPks1AFW4Q/Gcl67+QvH4aKEJti7fjCcipEEZYb/qzLSO8U6IZgPYytsiJQ==
  /@azure/msal-node/1.3.0:
    dependencies:
      '@azure/msal-common': 4.5.1
      axios: 0.21.1
      jsonwebtoken: 8.5.1
      uuid: 8.3.2
    dev: false
    engines:
      node: 10 || 12 || 14 || 16
    resolution:
      integrity: sha512-BM5S5sMB6N0aPux4l85NnRNO/5/G+w3oT+JtLbMDBsc/aUxLVYoWMmxVECrYzlQRm5QZzFWRo04Rv5AnAF7z2g==
  /@azure/storage-blob/12.7.0:
    dependencies:
      '@azure/abort-controller': 1.0.4
      '@azure/core-http': 2.1.0
      '@azure/core-lro': 2.2.0
      '@azure/core-paging': 1.1.3
      '@azure/core-tracing': 1.0.0-preview.13
      '@azure/logger': 1.0.2
      events: 3.3.0
      tslib: 2.3.1
    dev: false
    engines:
      node: '>=8.0.0'
    resolution:
      integrity: sha512-7YEWEx03Us/YBxthzBv788R7jokwpCD5KcIsvtE5xRaijNX9o80KXpabhEwLR9DD9nmt/AlU/c1R+aXydgCduQ==
  /@babel/code-frame/7.12.11:
    dependencies:
      '@babel/highlight': 7.14.5
    dev: false
    resolution:
      integrity: sha512-Zt1yodBx1UcyiePMSkWnU4hPqhwq7hGi2nFL1LeA3EUl+q2LQx16MISgJ0+z7dnmgvP9QtIleuETGOiOH1RcIw==
  /@babel/code-frame/7.14.5:
    dependencies:
      '@babel/highlight': 7.14.5
    dev: false
    engines:
      node: '>=6.9.0'
    resolution:
      integrity: sha512-9pzDqyc6OLDaqe+zbACgFkb6fKMNG6CObKpnYXChRsvYGyEdc7CA2BaqeOM+vOtCS5ndmJicPJhKAwYRI6UfFw==
  /@babel/compat-data/7.15.0:
    dev: false
    engines:
      node: '>=6.9.0'
    resolution:
      integrity: sha512-0NqAC1IJE0S0+lL1SWFMxMkz1pKCNCjI4tr2Zx4LJSXxCLAdr6KyArnY+sno5m3yH9g737ygOyPABDsnXkpxiA==
  /@babel/core/7.15.0:
    dependencies:
      '@babel/code-frame': 7.14.5
      '@babel/generator': 7.15.0
      '@babel/helper-compilation-targets': 7.15.0_@babel+core@7.15.0
      '@babel/helper-module-transforms': 7.15.0
      '@babel/helpers': 7.15.3
      '@babel/parser': 7.15.3
      '@babel/template': 7.14.5
      '@babel/traverse': 7.15.0
      '@babel/types': 7.15.0
      convert-source-map: 1.8.0
      debug: 4.3.2
      gensync: 1.0.0-beta.2
      json5: 2.2.0
      semver: 6.3.0
      source-map: 0.5.7
    dev: false
    engines:
      node: '>=6.9.0'
    resolution:
      integrity: sha512-tXtmTminrze5HEUPn/a0JtOzzfp0nk+UEXQ/tqIJo3WDGypl/2OFQEMll/zSFU8f/lfmfLXvTaORHF3cfXIQMw==
  /@babel/generator/7.15.0:
    dependencies:
      '@babel/types': 7.15.0
      jsesc: 2.5.2
      source-map: 0.5.7
    dev: false
    engines:
      node: '>=6.9.0'
    resolution:
      integrity: sha512-eKl4XdMrbpYvuB505KTta4AV9g+wWzmVBW69tX0H2NwKVKd2YJbKgyK6M8j/rgLbmHOYJn6rUklV677nOyJrEQ==
  /@babel/helper-compilation-targets/7.15.0_@babel+core@7.15.0:
    dependencies:
      '@babel/compat-data': 7.15.0
      '@babel/core': 7.15.0
      '@babel/helper-validator-option': 7.14.5
      browserslist: 4.16.8
      semver: 6.3.0
    dev: false
    engines:
      node: '>=6.9.0'
    peerDependencies:
      '@babel/core': ^7.0.0
    resolution:
      integrity: sha512-h+/9t0ncd4jfZ8wsdAsoIxSa61qhBYlycXiHWqJaQBCXAhDCMbPRSMTGnZIkkmt1u4ag+UQmuqcILwqKzZ4N2A==
  /@babel/helper-function-name/7.14.5:
    dependencies:
      '@babel/helper-get-function-arity': 7.14.5
      '@babel/template': 7.14.5
      '@babel/types': 7.15.0
    dev: false
    engines:
      node: '>=6.9.0'
    resolution:
      integrity: sha512-Gjna0AsXWfFvrAuX+VKcN/aNNWonizBj39yGwUzVDVTlMYJMK2Wp6xdpy72mfArFq5uK+NOuexfzZlzI1z9+AQ==
  /@babel/helper-get-function-arity/7.14.5:
    dependencies:
      '@babel/types': 7.15.0
    dev: false
    engines:
      node: '>=6.9.0'
    resolution:
      integrity: sha512-I1Db4Shst5lewOM4V+ZKJzQ0JGGaZ6VY1jYvMghRjqs6DWgxLCIyFt30GlnKkfUeFLpJt2vzbMVEXVSXlIFYUg==
  /@babel/helper-hoist-variables/7.14.5:
    dependencies:
      '@babel/types': 7.15.0
    dev: false
    engines:
      node: '>=6.9.0'
    resolution:
      integrity: sha512-R1PXiz31Uc0Vxy4OEOm07x0oSjKAdPPCh3tPivn/Eo8cvz6gveAeuyUUPB21Hoiif0uoPQSSdhIPS3352nvdyQ==
  /@babel/helper-member-expression-to-functions/7.15.0:
    dependencies:
      '@babel/types': 7.15.0
    dev: false
    engines:
      node: '>=6.9.0'
    resolution:
      integrity: sha512-Jq8H8U2kYiafuj2xMTPQwkTBnEEdGKpT35lJEQsRRjnG0LW3neucsaMWLgKcwu3OHKNeYugfw+Z20BXBSEs2Lg==
  /@babel/helper-module-imports/7.14.5:
    dependencies:
      '@babel/types': 7.15.0
    dev: false
    engines:
      node: '>=6.9.0'
    resolution:
      integrity: sha512-SwrNHu5QWS84XlHwGYPDtCxcA0hrSlL2yhWYLgeOc0w7ccOl2qv4s/nARI0aYZW+bSwAL5CukeXA47B/1NKcnQ==
  /@babel/helper-module-transforms/7.15.0:
    dependencies:
      '@babel/helper-module-imports': 7.14.5
      '@babel/helper-replace-supers': 7.15.0
      '@babel/helper-simple-access': 7.14.8
      '@babel/helper-split-export-declaration': 7.14.5
      '@babel/helper-validator-identifier': 7.14.9
      '@babel/template': 7.14.5
      '@babel/traverse': 7.15.0
      '@babel/types': 7.15.0
    dev: false
    engines:
      node: '>=6.9.0'
    resolution:
      integrity: sha512-RkGiW5Rer7fpXv9m1B3iHIFDZdItnO2/BLfWVW/9q7+KqQSDY5kUfQEbzdXM1MVhJGcugKV7kRrNVzNxmk7NBg==
  /@babel/helper-optimise-call-expression/7.14.5:
    dependencies:
      '@babel/types': 7.15.0
    dev: false
    engines:
      node: '>=6.9.0'
    resolution:
      integrity: sha512-IqiLIrODUOdnPU9/F8ib1Fx2ohlgDhxnIDU7OEVi+kAbEZcyiF7BLU8W6PfvPi9LzztjS7kcbzbmL7oG8kD6VA==
  /@babel/helper-replace-supers/7.15.0:
    dependencies:
      '@babel/helper-member-expression-to-functions': 7.15.0
      '@babel/helper-optimise-call-expression': 7.14.5
      '@babel/traverse': 7.15.0
      '@babel/types': 7.15.0
    dev: false
    engines:
      node: '>=6.9.0'
    resolution:
      integrity: sha512-6O+eWrhx+HEra/uJnifCwhwMd6Bp5+ZfZeJwbqUTuqkhIT6YcRhiZCOOFChRypOIe0cV46kFrRBlm+t5vHCEaA==
  /@babel/helper-simple-access/7.14.8:
    dependencies:
      '@babel/types': 7.15.0
    dev: false
    engines:
      node: '>=6.9.0'
    resolution:
      integrity: sha512-TrFN4RHh9gnWEU+s7JloIho2T76GPwRHhdzOWLqTrMnlas8T9O7ec+oEDNsRXndOmru9ymH9DFrEOxpzPoSbdg==
  /@babel/helper-split-export-declaration/7.14.5:
    dependencies:
      '@babel/types': 7.15.0
    dev: false
    engines:
      node: '>=6.9.0'
    resolution:
      integrity: sha512-hprxVPu6e5Kdp2puZUmvOGjaLv9TCe58E/Fl6hRq4YiVQxIcNvuq6uTM2r1mT/oPskuS9CgR+I94sqAYv0NGKA==
  /@babel/helper-validator-identifier/7.14.9:
    dev: false
    engines:
      node: '>=6.9.0'
    resolution:
      integrity: sha512-pQYxPY0UP6IHISRitNe8bsijHex4TWZXi2HwKVsjPiltzlhse2znVcm9Ace510VT1kxIHjGJCZZQBX2gJDbo0g==
  /@babel/helper-validator-option/7.14.5:
    dev: false
    engines:
      node: '>=6.9.0'
    resolution:
      integrity: sha512-OX8D5eeX4XwcroVW45NMvoYaIuFI+GQpA2a8Gi+X/U/cDUIRsV37qQfF905F0htTRCREQIB4KqPeaveRJUl3Ow==
  /@babel/helpers/7.15.3:
    dependencies:
      '@babel/template': 7.14.5
      '@babel/traverse': 7.15.0
      '@babel/types': 7.15.0
    dev: false
    engines:
      node: '>=6.9.0'
    resolution:
      integrity: sha512-HwJiz52XaS96lX+28Tnbu31VeFSQJGOeKHJeaEPQlTl7PnlhFElWPj8tUXtqFIzeN86XxXoBr+WFAyK2PPVz6g==
  /@babel/highlight/7.14.5:
    dependencies:
      '@babel/helper-validator-identifier': 7.14.9
      chalk: 2.4.2
      js-tokens: 4.0.0
    dev: false
    engines:
      node: '>=6.9.0'
    resolution:
      integrity: sha512-qf9u2WFWVV0MppaL877j2dBtQIDgmidgjGk5VIMw3OadXvYaXn66U1BFlH2t4+t3i+8PhedppRv+i40ABzd+gg==
  /@babel/parser/7.15.3:
    dev: false
    engines:
      node: '>=6.0.0'
    hasBin: true
    resolution:
      integrity: sha512-O0L6v/HvqbdJawj0iBEfVQMc3/6WP+AeOsovsIgBFyJaG+W2w7eqvZB7puddATmWuARlm1SX7DwxJ/JJUnDpEA==
  /@babel/runtime/7.15.3:
    dependencies:
      regenerator-runtime: 0.13.9
    dev: false
    engines:
      node: '>=6.9.0'
    resolution:
      integrity: sha512-OvwMLqNXkCXSz1kSm58sEsNuhqOx/fKpnUnKnFB5v8uDda5bLNEHNgKPvhDN6IU0LDcnHQ90LlJ0Q6jnyBSIBA==
  /@babel/template/7.14.5:
    dependencies:
      '@babel/code-frame': 7.14.5
      '@babel/parser': 7.15.3
      '@babel/types': 7.15.0
    dev: false
    engines:
      node: '>=6.9.0'
    resolution:
      integrity: sha512-6Z3Po85sfxRGachLULUhOmvAaOo7xCvqGQtxINai2mEGPFm6pQ4z5QInFnUrRpfoSV60BnjyF5F3c+15fxFV1g==
  /@babel/traverse/7.15.0:
    dependencies:
      '@babel/code-frame': 7.14.5
      '@babel/generator': 7.15.0
      '@babel/helper-function-name': 7.14.5
      '@babel/helper-hoist-variables': 7.14.5
      '@babel/helper-split-export-declaration': 7.14.5
      '@babel/parser': 7.15.3
      '@babel/types': 7.15.0
      debug: 4.3.2
      globals: 11.12.0
    dev: false
    engines:
      node: '>=6.9.0'
    resolution:
      integrity: sha512-392d8BN0C9eVxVWd8H6x9WfipgVH5IaIoLp23334Sc1vbKKWINnvwRpb4us0xtPaCumlwbTtIYNA0Dv/32sVFw==
  /@babel/types/7.15.0:
    dependencies:
      '@babel/helper-validator-identifier': 7.14.9
      to-fast-properties: 2.0.0
    dev: false
    engines:
      node: '>=6.9.0'
    resolution:
      integrity: sha512-OBvfqnllOIdX4ojTHpwZbpvz4j3EWyjkZEdmjH0/cgsd6QOdSgU8rLSk6ard/pcW7rlmjdVSX/AWOaORR1uNOQ==
  /@bahmutov/data-driven/1.0.0:
    dependencies:
      check-more-types: 2.24.0
      lazy-ass: 1.6.0
    dev: false
    engines:
      node: '>=6'
    resolution:
      integrity: sha512-YqW3hPS0RXriqjcCrLOTJj+LWe3c8JpwlL83k1ka1Q8U05ZjAKbGQZYeTzUd0NFEnnfPtsUiKGpFEBJG6kFuvg==
  /@eslint/eslintrc/0.4.3:
    dependencies:
      ajv: 6.12.6
      debug: 4.3.2
      espree: 7.3.1
      globals: 13.11.0
      ignore: 4.0.6
      import-fresh: 3.3.0
      js-yaml: 3.14.1
      minimatch: 3.0.4
      strip-json-comments: 3.1.1
    dev: false
    engines:
      node: ^10.12.0 || >=12.0.0
    resolution:
      integrity: sha512-J6KFFz5QCYUJq3pf0mjEcCJVERbzv71PUIDczuh9JkwGEzced6CO5ADLHB1rbf/+oPBtoPfMYNOpGDzCANlbXw==
  /@humanwhocodes/config-array/0.5.0:
    dependencies:
      '@humanwhocodes/object-schema': 1.2.0
      debug: 4.3.2
      minimatch: 3.0.4
    dev: false
    engines:
      node: '>=10.10.0'
    resolution:
      integrity: sha512-FagtKFz74XrTl7y6HCzQpwDfXP0yhxe9lHLD1UZxjvZIcbyRz8zTFF/yYNfSfzU414eDwZ1SrO0Qvtyf+wFMQg==
  /@humanwhocodes/object-schema/1.2.0:
    dev: false
    resolution:
      integrity: sha512-wdppn25U8z/2yiaT6YGquE6X8sSv7hNMWSXYSSU1jGv/yd6XqjXgTDJ8KP4NgjTXfJ3GbRjeeb8RTV7a/VpM+w==
  /@istanbuljs/schema/0.1.3:
    dev: false
    engines:
      node: '>=8'
    resolution:
      integrity: sha512-ZXRY4jNvVgSVQ8DL3LTcakaAtXwTVUxE81hslsyD2AtoXW/wVob10HkOJ1X/pAlcI7D+2YoZKg5do8G/w6RYgA==
  /@microsoft/api-extractor-model/7.12.2:
    dependencies:
      '@microsoft/tsdoc': 0.12.24
      '@rushstack/node-core-library': 3.36.0
    dev: false
    resolution:
      integrity: sha512-EU+U09Mj65zUH0qwPF4PFJiL6Y+PQQE/RRGEHEDGJJzab/mRQDpKOyrzSdb00xvcd/URehIHJqC55cY2Y4jGOA==
  /@microsoft/api-extractor-model/7.7.10:
    dependencies:
      '@microsoft/tsdoc': 0.12.19
      '@rushstack/node-core-library': 3.19.6
    dev: false
    resolution:
      integrity: sha512-gMFDXwUgoQYz9TgatyNPALDdZN4xBC3Un3fGwlzME+vM13PoJ26pGuqI7kv/OlK9+q2sgrEdxWns8D3UnLf2TA==
  /@microsoft/api-extractor/7.13.2:
    dependencies:
      '@microsoft/api-extractor-model': 7.12.2
      '@microsoft/tsdoc': 0.12.24
      '@rushstack/node-core-library': 3.36.0
      '@rushstack/rig-package': 0.2.10
      '@rushstack/ts-command-line': 4.7.8
      colors: 1.2.5
      lodash: 4.17.21
      resolve: 1.17.0
      semver: 7.3.5
      source-map: 0.6.1
      typescript: 4.1.6
    dev: false
    hasBin: true
    resolution:
      integrity: sha512-2fD0c8OxZW+e6NTaxbtrdNxXVuX7aqil3+cqig3pKsHymvUuRJVCEAcAJmZrJ/ENqYXNiB265EyqOT6VxbMysw==
  /@microsoft/api-extractor/7.7.11:
    dependencies:
      '@microsoft/api-extractor-model': 7.7.10
      '@microsoft/tsdoc': 0.12.19
      '@rushstack/node-core-library': 3.19.6
      '@rushstack/ts-command-line': 4.3.13
      colors: 1.2.5
      lodash: 4.17.21
      resolve: 1.8.1
      source-map: 0.6.1
      typescript: 3.7.7
    dev: false
    hasBin: true
    resolution:
      integrity: sha512-kd2kakdDoRgI54J5H11a76hyYZBMhtp4piwWAy4bYTwlQT0v/tp+G/UMMgjUL4vKf0kTNhitEUX/0LfQb1AHzQ==
  /@microsoft/tsdoc-config/0.15.2:
    dependencies:
      '@microsoft/tsdoc': 0.13.2
      ajv: 6.12.6
      jju: 1.4.0
      resolve: 1.19.0
    dev: false
    resolution:
      integrity: sha512-mK19b2wJHSdNf8znXSMYVShAHktVr/ib0Ck2FA3lsVBSEhSI/TfXT7DJQkAYgcztTuwazGcg58ZjYdk0hTCVrA==
  /@microsoft/tsdoc/0.12.19:
    dev: false
    resolution:
      integrity: sha512-IpgPxHrNxZiMNUSXqR1l/gePKPkfAmIKoDRP9hp7OwjU29ZR8WCJsOJ8iBKgw0Qk+pFwR+8Y1cy8ImLY6e9m4A==
  /@microsoft/tsdoc/0.12.24:
    dev: false
    resolution:
      integrity: sha512-Mfmij13RUTmHEMi9vRUhMXD7rnGR2VvxeNYtaGtaJ4redwwjT4UXYJ+nzmVJF7hhd4pn/Fx5sncDKxMVFJSWPg==
  /@microsoft/tsdoc/0.13.2:
    dev: false
    resolution:
      integrity: sha512-WrHvO8PDL8wd8T2+zBGKrMwVL5IyzR3ryWUsl0PXgEV0QHup4mTLi0QcATefGI6Gx9Anu7vthPyyyLpY0EpiQg==
  /@nodelib/fs.scandir/2.1.5:
    dependencies:
      '@nodelib/fs.stat': 2.0.5
      run-parallel: 1.2.0
    dev: false
    engines:
      node: '>= 8'
    resolution:
      integrity: sha512-vq24Bq3ym5HEQm2NKCr3yXDwjc7vTsEThRDnkp2DK9p1uqLR+DHurm/NOTo0KG7HYHU7eppKZj3MyqYuMBf62g==
  /@nodelib/fs.stat/2.0.5:
    dev: false
    engines:
      node: '>= 8'
    resolution:
      integrity: sha512-RkhPPp2zrqDAQA/2jNhnztcPAlv64XdhIp7a7454A5ovI7Bukxgt7MX7udwAu3zg1DcpPU0rz3VV1SeaqvY4+A==
  /@nodelib/fs.walk/1.2.8:
    dependencies:
      '@nodelib/fs.scandir': 2.1.5
      fastq: 1.12.0
    dev: false
    engines:
      node: '>= 8'
    resolution:
      integrity: sha512-oGB+UxlgWcgQkgwo8GcEGwemoTFt3FIO9ababBmaGwXIoBKZ+GTy0pP185beGg7Llih/NSHSV2XAs1lnznocSg==
  /@opencensus/web-types/0.0.7:
    dev: false
    engines:
      node: '>=6.0'
    resolution:
      integrity: sha512-xB+w7ZDAu3YBzqH44rCmG9/RlrOmFuDPt/bpf17eJr8eZSrLt7nc7LnWdxM9Mmoj/YKMHpxRg28txu3TcpiL+g==
  /@opentelemetry/api-metrics/0.22.0_@opentelemetry+api@1.0.2:
    dependencies:
      '@opentelemetry/api': 1.0.2
    dev: false
    engines:
      node: '>=8.0.0'
    peerDependencies:
      '@opentelemetry/api': ^1.0.0
    resolution:
      integrity: sha512-hrErhb+JphdErB1WuBwpCnO1FjiKfKzO9DjhvquzzM8SYL2bBpYEvTpBTU9cenRnRHUbUAfHI1X384vm37HKeQ==
  /@opentelemetry/api/0.10.2:
    dependencies:
      '@opentelemetry/context-base': 0.10.2
    dev: false
    engines:
      node: '>=8.0.0'
    resolution:
      integrity: sha512-GtpMGd6vkzDMYcpu2t9LlhEgMy/SzBwRnz48EejlRArYqZzqSzAsKmegUK7zHgl+EOIaK9mKHhnRaQu3qw20cA==
  /@opentelemetry/api/1.0.0-rc.0:
    dev: false
    engines:
      node: '>=8.0.0'
    resolution:
      integrity: sha512-iXKByCMfrlO5S6Oh97BuM56tM2cIBB0XsL/vWF/AtJrJEKx4MC/Xdu0xDsGXMGcNWpqF7ujMsjjnp0+UHBwnDQ==
  /@opentelemetry/api/1.0.2:
    dev: false
    engines:
      node: '>=8.0.0'
    resolution:
      integrity: sha512-DCF9oC89ao8/EJUqrp/beBlDR8Bp2R43jqtzayqCoomIvkwTuPfLcHdVhIGRR69GFlkykFjcDW+V92t0AS7Tww==
  /@opentelemetry/context-async-hooks/0.22.0_@opentelemetry+api@1.0.2:
    dependencies:
      '@opentelemetry/api': 1.0.2
    dev: false
    engines:
      node: '>=8.1.0'
    peerDependencies:
      '@opentelemetry/api': ^1.0.0
    resolution:
      integrity: sha512-JakZ9NJCiaf8FJ6lcR2Fle9xkBKxSFbXK4mk9gZ14totNh9SOTiUBUk08bAnATWUINrQlN8/5hpGKi5gs+FUxQ==
  /@opentelemetry/context-base/0.10.2:
    dev: false
    engines:
      node: '>=8.0.0'
    resolution:
      integrity: sha512-hZNKjKOYsckoOEgBziGMnBcX0M7EtstnCmwz5jZUOUYwlZ+/xxX6z3jPu1XVO2Jivk0eLfuP9GP+vFD49CMetw==
  /@opentelemetry/core/0.22.0_@opentelemetry+api@1.0.2:
    dependencies:
      '@opentelemetry/api': 1.0.2
      '@opentelemetry/semantic-conventions': 0.22.0
      semver: 7.3.5
    dev: false
    engines:
      node: '>=8.5.0'
    peerDependencies:
      '@opentelemetry/api': ^1.0.0
    resolution:
      integrity: sha512-x6JxuQ4rY2x39GEXJSqMgyf8XZPNNiZrGcCMhZSrtypq/WXlsJuxMNnUAl2hj2rpSGGukhhWn5cMpCmMJJz1hw==
  /@opentelemetry/instrumentation-http/0.22.0_@opentelemetry+api@1.0.2:
    dependencies:
      '@opentelemetry/api': 1.0.2
      '@opentelemetry/core': 0.22.0_@opentelemetry+api@1.0.2
      '@opentelemetry/instrumentation': 0.22.0_@opentelemetry+api@1.0.2
      '@opentelemetry/semantic-conventions': 0.22.0
      semver: 7.3.5
    dev: false
    engines:
      node: '>=8.0.0'
    peerDependencies:
      '@opentelemetry/api': ^1.0.0
    resolution:
      integrity: sha512-vqM1hqgYtcO8Upq8pl4I+YW0bnodHlUSSKYuOH7m9Aujbi571pU3zFctpiU5pNhj9eLEJ/r7aOTV6O4hCxqOjQ==
  /@opentelemetry/instrumentation/0.22.0_@opentelemetry+api@1.0.2:
    dependencies:
      '@opentelemetry/api': 1.0.2
      '@opentelemetry/api-metrics': 0.22.0_@opentelemetry+api@1.0.2
      require-in-the-middle: 5.1.0
      semver: 7.3.5
      shimmer: 1.2.1
    dev: false
    peerDependencies:
      '@opentelemetry/api': ^1.0.0
    resolution:
      integrity: sha512-/NT3+mZO9Bll6UZPjqemrD2VhkI7wRrMto884+wKGK8LIC+EKlg5EKk9y9ym4Vtnlis8/hVxNrFSeaS29N2NLw==
  /@opentelemetry/node/0.22.0_@opentelemetry+api@1.0.2:
    dependencies:
      '@opentelemetry/api': 1.0.2
      '@opentelemetry/context-async-hooks': 0.22.0_@opentelemetry+api@1.0.2
      '@opentelemetry/core': 0.22.0_@opentelemetry+api@1.0.2
      '@opentelemetry/propagator-b3': 0.22.0_@opentelemetry+api@1.0.2
      '@opentelemetry/propagator-jaeger': 0.22.0_@opentelemetry+api@1.0.2
      '@opentelemetry/tracing': 0.22.0_@opentelemetry+api@1.0.2
      semver: 7.3.5
    dev: false
    engines:
      node: '>=8.0.0'
    peerDependencies:
      '@opentelemetry/api': ^1.0.0
    resolution:
      integrity: sha512-+HhGbDruQ7cwejVOIYyxRa28uosnG8W95NiQZ6qE8PXXPsDSyGeftAPbtYpGit0H2f5hrVcMlwmWHeAo9xkSLA==
  /@opentelemetry/propagator-b3/0.22.0_@opentelemetry+api@1.0.2:
    dependencies:
      '@opentelemetry/api': 1.0.2
      '@opentelemetry/core': 0.22.0_@opentelemetry+api@1.0.2
    dev: false
    engines:
      node: '>=8.0.0'
    peerDependencies:
      '@opentelemetry/api': ^1.0.0
    resolution:
      integrity: sha512-7UESJWUUmInXrlux9whSjoIMfpmajKbu2UBU/ux7TVkLTeaJwebLHoqDhuUTS4dbmvg3fnkpfmocyUgby16NwQ==
  /@opentelemetry/propagator-jaeger/0.22.0_@opentelemetry+api@1.0.2:
    dependencies:
      '@opentelemetry/api': 1.0.2
      '@opentelemetry/core': 0.22.0_@opentelemetry+api@1.0.2
    dev: false
    engines:
      node: '>=8.5.0'
    peerDependencies:
      '@opentelemetry/api': ^1.0.0
    resolution:
      integrity: sha512-Xclq+eLfc0Zk1UAbY6clYjoCZqikk4SzvG8C/ODJ6LfDHnqMr/fKXaHHhh/DdHdi6d73o9S8ytblryc+CaTkrw==
  /@opentelemetry/resources/0.22.0_@opentelemetry+api@1.0.2:
    dependencies:
      '@opentelemetry/api': 1.0.2
      '@opentelemetry/core': 0.22.0_@opentelemetry+api@1.0.2
      '@opentelemetry/semantic-conventions': 0.22.0
    dev: false
    engines:
      node: '>=8.0.0'
    peerDependencies:
      '@opentelemetry/api': ^1.0.0
    resolution:
      integrity: sha512-LiX6/JyuD2eHi7Ewrq/PUP79azDqshd0r2oksNTJ+VwgbGfMlq79ykd4FhiEEk23fFbajGt+9ginadXoRk17dg==
  /@opentelemetry/semantic-conventions/0.22.0:
    dev: false
    engines:
      node: '>=8.0.0'
    resolution:
      integrity: sha512-t4fKikazahwNKmwD+CE/icHyuZldWvNMupJhjxdk9T/KxHFx3zCGjHT3MKavwYP6abzgAAm5WwzD1oHlmj7dyg==
  /@opentelemetry/tracing/0.22.0_@opentelemetry+api@1.0.2:
    dependencies:
      '@opentelemetry/api': 1.0.2
      '@opentelemetry/core': 0.22.0_@opentelemetry+api@1.0.2
      '@opentelemetry/resources': 0.22.0_@opentelemetry+api@1.0.2
      '@opentelemetry/semantic-conventions': 0.22.0
      lodash.merge: 4.6.2
    dev: false
    engines:
      node: '>=8.0.0'
    peerDependencies:
      '@opentelemetry/api': ^1.0.0
    resolution:
      integrity: sha512-EFrKTFndiEdh/KnzwDgo/EcphG/5z/NyLck8oiUUY+YMP7hskXNYHjTWSAv9UxtYe1MzgLbjmAateTuMmFIVNw==
  /@rollup/plugin-commonjs/11.0.2_rollup@1.32.1:
    dependencies:
      '@rollup/pluginutils': 3.1.0_rollup@1.32.1
      estree-walker: 1.0.1
      is-reference: 1.2.1
      magic-string: 0.25.7
      resolve: 1.20.0
      rollup: 1.32.1
    dev: false
    engines:
      node: '>= 8.0.0'
    peerDependencies:
      rollup: ^1.20.0
    resolution:
      integrity: sha512-MPYGZr0qdbV5zZj8/2AuomVpnRVXRU5XKXb3HVniwRoRCreGlf5kOE081isNWeiLIi6IYkwTX9zE0/c7V8g81g==
  /@rollup/plugin-inject/4.0.2_rollup@1.32.1:
    dependencies:
      '@rollup/pluginutils': 3.1.0_rollup@1.32.1
      estree-walker: 1.0.1
      magic-string: 0.25.7
      rollup: 1.32.1
    dev: false
    peerDependencies:
      rollup: ^1.20.0 || ^2.0.0
    resolution:
      integrity: sha512-TSLMA8waJ7Dmgmoc8JfPnwUwVZgLjjIAM6MqeIFqPO2ODK36JqE0Cf2F54UTgCUuW8da93Mvoj75a6KAVWgylw==
  /@rollup/plugin-json/4.1.0_rollup@1.32.1:
    dependencies:
      '@rollup/pluginutils': 3.1.0_rollup@1.32.1
      rollup: 1.32.1
    dev: false
    peerDependencies:
      rollup: ^1.20.0 || ^2.0.0
    resolution:
      integrity: sha512-yfLbTdNS6amI/2OpmbiBoW12vngr5NW2jCJVZSBEz+H5KfUJZ2M7sDjk0U6GOOdCWFVScShte29o9NezJ53TPw==
  /@rollup/plugin-multi-entry/3.0.1_rollup@1.32.1:
    dependencies:
      matched: 1.0.2
      rollup: 1.32.1
    dev: false
    peerDependencies:
      rollup: ^1.20.0 || ^2.0.0
    resolution:
      integrity: sha512-Gcp9E8y68Kx+Jo8zy/ZpiiAkb0W01cSqnxOz6h9bPR7MU3gaoTEdRf7xXYplwli1SBFEswXX588ESj+50Brfxw==
  /@rollup/plugin-node-resolve/8.4.0_rollup@1.32.1:
    dependencies:
      '@rollup/pluginutils': 3.1.0_rollup@1.32.1
      '@types/resolve': 1.17.1
      builtin-modules: 3.2.0
      deep-freeze: 0.0.1
      deepmerge: 4.2.2
      is-module: 1.0.0
      resolve: 1.20.0
      rollup: 1.32.1
    dev: false
    engines:
      node: '>= 8.0.0'
    peerDependencies:
      rollup: ^1.20.0||^2.0.0
    resolution:
      integrity: sha512-LFqKdRLn0ShtQyf6SBYO69bGE1upV6wUhBX0vFOUnLAyzx5cwp8svA0eHUnu8+YU57XOkrMtfG63QOpQx25pHQ==
  /@rollup/plugin-replace/2.4.2_rollup@1.32.1:
    dependencies:
      '@rollup/pluginutils': 3.1.0_rollup@1.32.1
      magic-string: 0.25.7
      rollup: 1.32.1
    dev: false
    peerDependencies:
      rollup: ^1.20.0 || ^2.0.0
    resolution:
      integrity: sha512-IGcu+cydlUMZ5En85jxHH4qj2hta/11BHq95iHEyb2sbgiN0eCdzvUcHw5gt9pBL5lTi4JDYJ1acCoMGpTvEZg==
  /@rollup/pluginutils/3.1.0_rollup@1.32.1:
    dependencies:
      '@types/estree': 0.0.39
      estree-walker: 1.0.1
      picomatch: 2.3.0
      rollup: 1.32.1
    dev: false
    engines:
      node: '>= 8.0.0'
    peerDependencies:
      rollup: ^1.20.0||^2.0.0
    resolution:
      integrity: sha512-GksZ6pr6TpIjHm8h9lSQ8pi8BE9VeubNT0OMJ3B5uZJ8pz73NPiqOtCog/x2/QzM1ENChPKxMDhiQuRHsqc+lg==
  /@rushstack/node-core-library/3.19.6:
    dependencies:
      '@types/node': 10.17.13
      colors: 1.2.5
      fs-extra: 7.0.1
      jju: 1.4.0
      semver: 5.3.0
      timsort: 0.3.0
      z-schema: 3.18.4
    dev: false
    resolution:
      integrity: sha512-1+FoymIdr9W9k0D8fdZBBPwi5YcMwh/RyESuL5bY29rLICFxSLOPK+ImVZ1OcWj9GEMsvDx5pNpJ311mHQk+MA==
  /@rushstack/node-core-library/3.36.0:
    dependencies:
      '@types/node': 10.17.13
      colors: 1.2.5
      fs-extra: 7.0.1
      import-lazy: 4.0.0
      jju: 1.4.0
      resolve: 1.17.0
      semver: 7.3.5
      timsort: 0.3.0
      z-schema: 3.18.4
    dev: false
    resolution:
      integrity: sha512-bID2vzXpg8zweXdXgQkKToEdZwVrVCN9vE9viTRk58gqzYaTlz4fMId6V3ZfpXN6H0d319uGi2KDlm+lUEeqCg==
  /@rushstack/rig-package/0.2.10:
    dependencies:
      resolve: 1.17.0
      strip-json-comments: 3.1.1
    dev: false
    resolution:
      integrity: sha512-WXYerEJEPf8bS3ruqfM57NnwXtA7ehn8VJjLjrjls6eSduE5CRydcob/oBTzlHKsQ7N196XKlqQl9P6qIyYG2A==
  /@rushstack/ts-command-line/4.3.13:
    dependencies:
      '@types/argparse': 1.0.33
      argparse: 1.0.10
      colors: 1.2.5
    dev: false
    resolution:
      integrity: sha512-BUBbjYu67NJGQkpHu8aYm7kDoMFizL1qx78+72XE3mX/vDdXYJzw/FWS7TPcMJmY4kNlYs979v2B0Q0qa2wRiw==
  /@rushstack/ts-command-line/4.7.8:
    dependencies:
      '@types/argparse': 1.0.38
      argparse: 1.0.10
      colors: 1.2.5
      string-argv: 0.3.1
    dev: false
    resolution:
      integrity: sha512-8ghIWhkph7NnLCMDJtthpsb7TMOsVGXVDvmxjE/CeklTqjbbUFBjGXizJfpbEkRQTELuZQ2+vGn7sGwIWKN2uA==
  /@sinonjs/commons/1.8.3:
    dependencies:
      type-detect: 4.0.8
    dev: false
    resolution:
      integrity: sha512-xkNcLAn/wZaX14RPlwizcKicDk9G3F8m2nU3L7Ukm5zBgTwiT0wsoFAHx9Jq56fJA1z/7uKGtCRu16sOUCLIHQ==
  /@sinonjs/fake-timers/6.0.1:
    dependencies:
      '@sinonjs/commons': 1.8.3
    dev: false
    resolution:
      integrity: sha512-MZPUxrmFubI36XS1DI3qmI0YdN1gks62JtFZvxR67ljjSNCeK6U08Zx4msEWOXuofgqUt6zPHSi1H9fbjR/NRA==
  /@sinonjs/samsam/5.3.1:
    dependencies:
      '@sinonjs/commons': 1.8.3
      lodash.get: 4.4.2
      type-detect: 4.0.8
    dev: false
    resolution:
      integrity: sha512-1Hc0b1TtyfBu8ixF/tpfSHTVWKwCBLY4QJbkgnE7HcwyvT2xArDxb4K7dMgqRm3szI+LJbzmW/s4xxEhv6hwDg==
  /@sinonjs/text-encoding/0.7.1:
    dev: false
    resolution:
      integrity: sha512-+iTbntw2IZPb/anVDbypzfQa+ay64MW0Zo8aJ8gZPWMMK6/OubMVb6lUPMagqjOPnmtauXnFCACVl3O7ogjeqQ==
  /@tootallnate/once/1.1.2:
    dev: false
    engines:
      node: '>= 6'
    resolution:
      integrity: sha512-RbzJvlNzmRq5c3O09UipeuXno4tA1FE6ikOjxZK0tuxVv3412l64l5t1W5pj4+rJq9vpkm/kwiR07aZXnsKPxw==
  /@types/argparse/1.0.33:
    dev: false
    resolution:
      integrity: sha512-VQgHxyPMTj3hIlq9SY1mctqx+Jj8kpQfoLvDlVSDNOyuYs8JYfkuY3OW/4+dO657yPmNhHpePRx0/Tje5ImNVQ==
  /@types/argparse/1.0.38:
    dev: false
    resolution:
      integrity: sha512-ebDJ9b0e702Yr7pWgB0jzm+CX4Srzz8RcXtLJDJB+BSccqMa36uyH/zUsSYao5+BD1ytv3k3rPYCq4mAE1hsXA==
  /@types/async-lock/1.1.3:
    dev: false
    resolution:
      integrity: sha512-UpeDcjGKsYEQMeqEbfESm8OWJI305I7b9KE4ji3aBjoKWyN5CTdn8izcA1FM1DVDne30R5fNEnIy89vZw5LXJQ==
  /@types/body-parser/1.19.1:
    dependencies:
      '@types/connect': 3.4.35
      '@types/node': 12.20.21
    dev: false
    resolution:
      integrity: sha512-a6bTJ21vFOGIkwM0kzh9Yr89ziVxq4vYH2fQ6N8AeipEzai/cFK6aGMArIkUeIdRIgpwQa+2bXiLuUJCpSf2Cg==
  /@types/chai-as-promised/7.1.4:
    dependencies:
      '@types/chai': 4.2.21
    dev: false
    resolution:
      integrity: sha512-1y3L1cHePcIm5vXkh1DSGf/zQq5n5xDKG1fpCvf18+uOkpce0Z1ozNFPkyWsVswK7ntN1sZBw3oU6gmN+pDUcA==
  /@types/chai-string/1.4.2:
    dependencies:
      '@types/chai': 4.2.21
    dev: false
    resolution:
      integrity: sha512-ld/1hV5qcPRGuwlPdvRfvM3Ka/iofOk2pH4VkasK4b1JJP1LjNmWWn0LsISf6RRzyhVOvs93rb9tM09e+UuF8Q==
  /@types/chai/4.2.21:
    dev: false
    resolution:
      integrity: sha512-yd+9qKmJxm496BOV9CMNaey8TWsikaZOwMRwPHQIjcOJM9oV+fi9ZMNw3JsVnbEEbo2gRTDnGEBv8pjyn67hNg==
  /@types/component-emitter/1.2.10:
    dev: false
    resolution:
      integrity: sha512-bsjleuRKWmGqajMerkzox19aGbscQX5rmmvvXl3wlIp5gMG1HgkiwPxsN5p070fBDKTNSPgojVbuY1+HWMbFhg==
  /@types/connect/3.4.35:
    dependencies:
      '@types/node': 12.20.21
    dev: false
    resolution:
      integrity: sha512-cdeYyv4KWoEgpBISTxWvqYsVy444DOqehiF3fM3ne10AmJ62RSyNkUnxMJXHQWRQQX2eR94m5y1IZyDwBjV9FQ==
  /@types/cookie/0.4.1:
    dev: false
    resolution:
      integrity: sha512-XW/Aa8APYr6jSVVA1y/DEIZX0/GMKLEVekNG727R8cs56ahETkRAy/3DR7+fJyh7oUgGwNQaRfXCun0+KbWY7Q==
  /@types/cors/2.8.12:
    dev: false
    resolution:
      integrity: sha512-vt+kDhq/M2ayberEtJcIN/hxXy1Pk+59g2FV/ZQceeaTyCtCucjL2Q7FXlFjtWn4n15KCr1NE2lNNFhp0lEThw==
  /@types/debug/4.1.7:
    dependencies:
      '@types/ms': 0.7.31
    dev: false
    resolution:
      integrity: sha512-9AonUzyTjXXhEOa0DnqpzZi6VHlqKMswga9EXjpXnnqxwLtdvPPtlO8evrI5D9S6asFRCQ6v+wpiUKbw+vKqyg==
  /@types/eslint/7.2.14:
    dependencies:
      '@types/estree': 0.0.50
      '@types/json-schema': 7.0.9
    dev: false
    resolution:
      integrity: sha512-pESyhSbUOskqrGcaN+bCXIQDyT5zTaRWfj5ZjjSlMatgGjIn3QQPfocAu4WSabUR7CGyLZ2CQaZyISOEX7/saw==
  /@types/estree/0.0.39:
    dev: false
    resolution:
      integrity: sha512-EYNwp3bU+98cpU4lAWYYL7Zz+2gryWH1qbdDTidVd6hkiR6weksdbMadyXKXNPEkQFhXM+hVO9ZygomHXp+AIw==
  /@types/estree/0.0.50:
    dev: false
    resolution:
      integrity: sha512-C6N5s2ZFtuZRj54k2/zyRhNDjJwwcViAM3Nbm8zjBpbqAdZ00mr0CFxvSKeO8Y/e03WVFLpQMdHYVfUd6SB+Hw==
  /@types/express-serve-static-core/4.17.24:
    dependencies:
      '@types/node': 12.20.21
      '@types/qs': 6.9.7
      '@types/range-parser': 1.2.4
    dev: false
    resolution:
      integrity: sha512-3UJuW+Qxhzwjq3xhwXm2onQcFHn76frIYVbTu+kn24LFxI+dEhdfISDFovPB8VpEgW8oQCTpRuCe+0zJxB7NEA==
  /@types/express/4.17.13:
    dependencies:
      '@types/body-parser': 1.19.1
      '@types/express-serve-static-core': 4.17.24
      '@types/qs': 6.9.7
      '@types/serve-static': 1.13.10
    dev: false
    resolution:
      integrity: sha512-6bSZTPaTIACxn48l50SR+axgrqm6qXFIxrdAKaG6PaJk3+zuUr35hBlgT7vOmJcum+OEaIBLtHV/qloEAFITeA==
  /@types/fs-extra/8.1.2:
    dependencies:
      '@types/node': 12.20.21
    dev: false
    resolution:
      integrity: sha512-SvSrYXfWSc7R4eqnOzbQF4TZmfpNSM9FrSWLU3EUnWBuyZqNBOrv1B1JA3byUDPUl9z4Ab3jeZG2eDdySlgNMg==
  /@types/glob/7.1.4:
    dependencies:
      '@types/minimatch': 3.0.5
      '@types/node': 12.20.21
    dev: false
    resolution:
      integrity: sha512-w+LsMxKyYQm347Otw+IfBXOv9UWVjpHpCDdbBMt8Kz/xbvCYNjP+0qPh91Km3iKfSRLBB0P7fAMf0KHrPu+MyA==
  /@types/is-buffer/2.0.0:
    dependencies:
      '@types/node': 12.20.21
    dev: false
    resolution:
      integrity: sha512-0f7N/e3BAz32qDYvgB4d2cqv1DqUwvGxHkXsrucICn8la1Vb6Yl6Eg8mPScGwUiqHJeE7diXlzaK+QMA9m4Gxw==
  /@types/json-schema/7.0.9:
    dev: false
    resolution:
      integrity: sha512-qcUXuemtEu+E5wZSJHNxUXeCZhAfXKQ41D+duX+VYPde7xyEVZci+/oXKJL13tnRs9lR2pr4fod59GT6/X1/yQ==
  /@types/json5/0.0.29:
    dev: false
    resolution:
      integrity: sha1-7ihweulOEdK4J7y+UnC86n8+ce4=
  /@types/jsonwebtoken/8.5.5:
    dependencies:
      '@types/node': 12.20.21
    dev: false
    resolution:
      integrity: sha512-OGqtHQ7N5/Ap/TUwO6IgHDuLiAoTmHhGpNvgkCm/F4N6pKzx/RBSfr2OXZSwC6vkfnsEdb6+7DNZVtiXiwdwFw==
  /@types/jws/3.2.4:
    dependencies:
      '@types/node': 12.20.21
    dev: false
    resolution:
      integrity: sha512-aqtH4dPw1wUjFZaeMD1ak/pf8iXlu/odFe+trJrvw0g1sTh93i+SCykg0Ek8C6B7rVK3oBORbfZAsKO7P10etg==
  /@types/jwt-decode/2.2.1:
    dev: false
    resolution:
      integrity: sha512-aWw2YTtAdT7CskFyxEX2K21/zSDStuf/ikI3yBqmwpwJF0pS+/IX5DWv+1UFffZIbruP6cnT9/LAJV1gFwAT1A==
  /@types/long/4.0.1:
    dev: false
    resolution:
      integrity: sha512-5tXH6Bx/kNGd3MgffdmP4dy2Z+G4eaXw0SE81Tq3BNadtnMR5/ySMzX4SLEzHJzSmPNn4HIdpQsBvXMUykr58w==
  /@types/md5/2.3.1:
    dependencies:
      '@types/node': 12.20.21
    dev: false
    resolution:
      integrity: sha512-OK3oe+ALIoPSo262lnhAYwpqFNXbiwH2a+0+Z5YBnkQEwWD8fk5+PIeRhYA48PzvX9I4SGNpWy+9bLj8qz92RQ==
  /@types/mime/1.3.2:
    dev: false
    resolution:
      integrity: sha512-YATxVxgRqNH6nHEIsvg6k2Boc1JHI9ZbH5iWFFv/MTkchz3b1ieGDa5T0a9RznNdI0KhVbdbWSN+KWWrQZRxTw==
  /@types/minimatch/3.0.3:
    dev: false
    resolution:
      integrity: sha512-tHq6qdbT9U1IRSGf14CL0pUlULksvY9OZ+5eEgl1N7t+OA3tGvNpxJCzuKQlsNgCVwbAs670L1vcVQi8j9HjnA==
  /@types/minimatch/3.0.5:
    dev: false
    resolution:
      integrity: sha512-Klz949h02Gz2uZCMGwDUSDS1YBlTdDDgbWHi+81l29tQALUtvz4rAYi5uoVhE5Lagoq6DeqAUlbrHvW/mXDgdQ==
  /@types/minimist/1.2.2:
    dev: false
    resolution:
      integrity: sha512-jhuKLIRrhvCPLqwPcx6INqmKeiA5EWrsCOPhrlFSrbrmU4ZMPjj5Ul/oLCMDO98XRUIwVm78xICz4EPCektzeQ==
  /@types/mocha/7.0.2:
    dev: false
    resolution:
      integrity: sha512-ZvO2tAcjmMi8V/5Z3JsyofMe3hasRcaw88cto5etSVMwVQfeivGAlEYmaQgceUSVYFofVjT+ioHsATjdWcFt1w==
  /@types/mock-fs/4.10.0:
    dependencies:
      '@types/node': 12.20.21
    dev: false
    resolution:
      integrity: sha512-FQ5alSzmHMmliqcL36JqIA4Yyn9jyJKvRSGV3mvPh108VFatX7naJDzSG4fnFQNZFq9dIx0Dzoe6ddflMB2Xkg==
  /@types/mock-require/2.0.0:
    dependencies:
      '@types/node': 12.20.21
    dev: false
    resolution:
      integrity: sha512-nOgjoE5bBiDeiA+z41i95makyHUSMWQMOPocP+J67Pqx/68HAXaeWN1NFtrAYYV6LrISIZZ8vKHm/a50k0f6Sg==
  /@types/ms/0.7.31:
    dev: false
    resolution:
      integrity: sha512-iiUgKzV9AuaEkZqkOLDIvlQiL6ltuZd9tGcW3gwpnX8JbuiuhFlEGmmFXEXkN50Cvq7Os88IY2v0dkDqXYWVgA==
  /@types/nise/1.4.0:
    dev: false
    resolution:
      integrity: sha512-DPxmjiDwubsNmguG5X4fEJ+XCyzWM3GXWsqQlvUcjJKa91IOoJUy51meDr0GkzK64qqNcq85ymLlyjoct9tInw==
  /@types/node-fetch/2.5.12:
    dependencies:
      '@types/node': 12.20.21
      form-data: 3.0.1
    dev: false
    resolution:
      integrity: sha512-MKgC4dlq4kKNa/mYrwpKfzQMB5X3ee5U6fSprkKpToBqBmX4nFZL9cW5jl6sWn+xpRJ7ypWh2yyqqr8UUCstSw==
  /@types/node/10.17.13:
    dev: false
    resolution:
      integrity: sha512-pMCcqU2zT4TjqYFrWtYHKal7Sl30Ims6ulZ4UFXxI4xbtQqK/qqKwkDoBFCfooRqqmRu9vY3xaJRwxSh673aYg==
  /@types/node/12.20.21:
    dev: false
    resolution:
      integrity: sha512-Qk7rOvV2A4vNgXNS88vEvbJE1NDFPCQ8AU+pNElrU2bA4yrRDef3fg3SUe+xkwyin3Bpg/Xh5JkNWTlsOcS2tA==
  /@types/node/8.10.66:
    dev: false
    resolution:
      integrity: sha512-tktOkFUA4kXx2hhhrB8bIFb5TbwzS4uOhKEmwiD+NoiL0qtP2OQ9mFldbgD4dV1djrlBYP6eBuQZiWjuHUpqFw==
  /@types/prettier/2.0.2:
    dev: false
    resolution:
      integrity: sha512-IkVfat549ggtkZUthUzEX49562eGikhSYeVGX97SkMFn+sTZrgRewXjQ4tPKFPCykZHkX1Zfd9OoELGqKU2jJA==
  /@types/priorityqueuejs/1.0.1:
    dev: false
    resolution:
      integrity: sha1-bqrDJHpMXO/JRILl2Hw3MLNfUFM=
  /@types/qs/6.9.7:
    dev: false
    resolution:
      integrity: sha512-FGa1F62FT09qcrueBA6qYTrJPVDzah9a+493+o2PCXsesWHIn27G98TsSMs3WPNbZIEj4+VJf6saSFpvD+3Zsw==
  /@types/range-parser/1.2.4:
    dev: false
    resolution:
      integrity: sha512-EEhsLsD6UsDM1yFhAvy0Cjr6VwmpMWqFBCb9w07wVugF7w9nfajxLuVmngTIpgS6svCnm6Vaw+MZhoDCKnOfsw==
  /@types/resolve/1.17.1:
    dependencies:
      '@types/node': 12.20.21
    dev: false
    resolution:
      integrity: sha512-yy7HuzQhj0dhGpD8RLXSZWEkLsV9ibvxvi6EiJ3bkqLAO1RGo0WbkWQiwpRlSFymTJRz0d3k5LM3kkx8ArDbLw==
  /@types/semaphore/1.1.1:
    dev: false
    resolution:
      integrity: sha512-jmFpMslMtBGOXY2s7x6O8vBebcj6zhkwl0Pd/viZApo1uZaPk733P8doPvaiBbCG+R7201OLOl4QP7l1mFyuyw==
  /@types/serve-static/1.13.10:
    dependencies:
      '@types/mime': 1.3.2
      '@types/node': 12.20.21
    dev: false
    resolution:
      integrity: sha512-nCkHGI4w7ZgAdNkrEu0bv+4xNV/XDqW+DydknebMOQwkpDGx8G+HTlj7R7ABI8i8nKxVw0wtKPi1D+lPOkh4YQ==
  /@types/sinon/9.0.11:
    dependencies:
      '@types/sinonjs__fake-timers': 6.0.3
    dev: false
    resolution:
      integrity: sha512-PwP4UY33SeeVKodNE37ZlOsR9cReypbMJOhZ7BVE0lB+Hix3efCOxiJWiE5Ia+yL9Cn2Ch72EjFTRze8RZsNtg==
  /@types/sinonjs__fake-timers/6.0.3:
    dev: false
    resolution:
      integrity: sha512-E1dU4fzC9wN2QK2Cr1MLCfyHM8BoNnRFvuf45LYMPNDA+WqbNzC45S4UzPxvp1fFJ1rvSGU0bPvdd35VLmXG8g==
  /@types/stoppable/1.1.1:
    dependencies:
      '@types/node': 12.20.21
    dev: false
    resolution:
      integrity: sha512-b8N+fCADRIYYrGZOcmOR8ZNBOqhktWTB/bMUl5LvGtT201QKJZOOH5UsFyI3qtteM6ZAJbJqZoBcLqqxKIwjhw==
  /@types/tough-cookie/4.0.1:
    dev: false
    resolution:
      integrity: sha512-Y0K95ThC3esLEYD6ZuqNek29lNX2EM1qxV8y2FTLUB0ff5wWrk7az+mLrnNFUnaXcgKye22+sFBRXOgpPILZNg==
  /@types/tunnel/0.0.1:
    dependencies:
      '@types/node': 12.20.21
    dev: false
    resolution:
      integrity: sha512-AOqu6bQu5MSWwYvehMXLukFHnupHrpZ8nvgae5Ggie9UwzDR1CCwoXgSSWNZJuyOlCdfdsWMA5F2LlmvyoTv8A==
  /@types/tunnel/0.0.3:
    dependencies:
      '@types/node': 12.20.21
    dev: false
    resolution:
      integrity: sha512-sOUTGn6h1SfQ+gbgqC364jLFBw2lnFqkgF3q0WovEHRLMrVD1sd5aufqi/aJObLekJO+Aq5z646U4Oxy6shXMA==
  /@types/underscore/1.11.3:
    dev: false
    resolution:
      integrity: sha512-Fl1TX1dapfXyDqFg2ic9M+vlXRktcPJrc4PR7sRc7sdVrjavg/JHlbUXBt8qWWqhJrmSqg3RNAkAPRiOYw6Ahw==
  /@types/uuid/8.3.1:
    dev: false
    resolution:
      integrity: sha512-Y2mHTRAbqfFkpjldbkHGY8JIzRN6XqYRliG8/24FcHm2D2PwW24fl5xMRTVGdrb7iMrwCaIEbLWerGIkXuFWVg==
  /@types/ws/7.4.7:
    dependencies:
      '@types/node': 12.20.21
    dev: false
    resolution:
      integrity: sha512-JQbbmxZTZehdc2iszGKs5oC3NFnjeay7mtAWrdt7qNtAVK0g19muApzAy4bm9byz79xa2ZnO/BOBC2R8RC5Lww==
  /@types/xml2js/0.4.9:
    dependencies:
      '@types/node': 12.20.21
    dev: false
    resolution:
      integrity: sha512-CHiCKIihl1pychwR2RNX5mAYmJDACgFVCMT5OArMaO3erzwXVcBqPcusr+Vl8yeeXukxZqtF8mZioqX+mpjjdw==
  /@types/yauzl/2.9.2:
    dependencies:
      '@types/node': 12.20.21
    dev: false
    optional: true
    resolution:
      integrity: sha512-8uALY5LTvSuHgloDVUvWP3pIauILm+8/0pDMokuDYIoNsOkSwd5AiHBTSEJjKTDcZr5z8UpgOWZkxBF4iJftoA==
  /@typescript-eslint/eslint-plugin/4.19.0_359354e87b989469ccdce12bde18eddc:
    dependencies:
      '@typescript-eslint/experimental-utils': 4.19.0_eslint@7.32.0+typescript@4.2.4
      '@typescript-eslint/parser': 4.19.0_eslint@7.32.0+typescript@4.2.4
      '@typescript-eslint/scope-manager': 4.19.0
      debug: 4.3.2
      eslint: 7.32.0
      functional-red-black-tree: 1.0.1
      lodash: 4.17.21
      regexpp: 3.2.0
      semver: 7.3.5
      tsutils: 3.21.0_typescript@4.2.4
      typescript: 4.2.4
    dev: false
    engines:
      node: ^10.12.0 || >=12.0.0
    peerDependencies:
      '@typescript-eslint/parser': ^4.0.0
      eslint: ^5.0.0 || ^6.0.0 || ^7.0.0
      typescript: '*'
    peerDependenciesMeta:
      typescript:
        optional: true
    resolution:
      integrity: sha512-CRQNQ0mC2Pa7VLwKFbrGVTArfdVDdefS+gTw0oC98vSI98IX5A8EVH4BzJ2FOB0YlCmm8Im36Elad/Jgtvveaw==
  /@typescript-eslint/experimental-utils/4.19.0_eslint@7.32.0+typescript@4.2.4:
    dependencies:
      '@types/json-schema': 7.0.9
      '@typescript-eslint/scope-manager': 4.19.0
      '@typescript-eslint/types': 4.19.0
      '@typescript-eslint/typescript-estree': 4.19.0_typescript@4.2.4
      eslint: 7.32.0
      eslint-scope: 5.1.1
      eslint-utils: 2.1.0
    dev: false
    engines:
      node: ^10.12.0 || >=12.0.0
    peerDependencies:
      eslint: '*'
      typescript: '*'
    resolution:
      integrity: sha512-9/23F1nnyzbHKuoTqFN1iXwN3bvOm/PRIXSBR3qFAYotK/0LveEOHr5JT1WZSzcD6BESl8kPOG3OoDRKO84bHA==
  /@typescript-eslint/parser/4.19.0_eslint@7.32.0+typescript@4.2.4:
    dependencies:
      '@typescript-eslint/scope-manager': 4.19.0
      '@typescript-eslint/types': 4.19.0
      '@typescript-eslint/typescript-estree': 4.19.0_typescript@4.2.4
      debug: 4.3.2
      eslint: 7.32.0
      typescript: 4.2.4
    dev: false
    engines:
      node: ^10.12.0 || >=12.0.0
    peerDependencies:
      eslint: ^5.0.0 || ^6.0.0 || ^7.0.0
      typescript: '*'
    peerDependenciesMeta:
      typescript:
        optional: true
    resolution:
      integrity: sha512-/uabZjo2ZZhm66rdAu21HA8nQebl3lAIDcybUoOxoI7VbZBYavLIwtOOmykKCJy+Xq6Vw6ugkiwn8Js7D6wieA==
  /@typescript-eslint/scope-manager/4.19.0:
    dependencies:
      '@typescript-eslint/types': 4.19.0
      '@typescript-eslint/visitor-keys': 4.19.0
    dev: false
    engines:
      node: ^8.10.0 || ^10.13.0 || >=11.10.1
    resolution:
      integrity: sha512-GGy4Ba/hLXwJXygkXqMzduqOMc+Na6LrJTZXJWVhRrSuZeXmu8TAnniQVKgj8uTRKe4igO2ysYzH+Np879G75g==
  /@typescript-eslint/types/4.19.0:
    dev: false
    engines:
      node: ^8.10.0 || ^10.13.0 || >=11.10.1
    resolution:
      integrity: sha512-A4iAlexVvd4IBsSTNxdvdepW0D4uR/fwxDrKUa+iEY9UWvGREu2ZyB8ylTENM1SH8F7bVC9ac9+si3LWNxcBuA==
  /@typescript-eslint/typescript-estree/4.19.0_typescript@4.2.4:
    dependencies:
      '@typescript-eslint/types': 4.19.0
      '@typescript-eslint/visitor-keys': 4.19.0
      debug: 4.3.2
      globby: 11.0.4
      is-glob: 4.0.1
      semver: 7.3.5
      tsutils: 3.21.0_typescript@4.2.4
      typescript: 4.2.4
    dev: false
    engines:
      node: ^10.12.0 || >=12.0.0
    peerDependencies:
      typescript: '*'
    peerDependenciesMeta:
      typescript:
        optional: true
    resolution:
      integrity: sha512-3xqArJ/A62smaQYRv2ZFyTA+XxGGWmlDYrsfZG68zJeNbeqRScnhf81rUVa6QG4UgzHnXw5VnMT5cg75dQGDkA==
  /@typescript-eslint/visitor-keys/4.19.0:
    dependencies:
      '@typescript-eslint/types': 4.19.0
      eslint-visitor-keys: 2.1.0
    dev: false
    engines:
      node: ^8.10.0 || ^10.13.0 || >=11.10.1
    resolution:
      integrity: sha512-aGPS6kz//j7XLSlgpzU2SeTqHPsmRYxFztj2vPuMMFJXZudpRSehE3WCV+BaxwZFvfAqMoSd86TEuM0PQ59E/A==
  /abort-controller/3.0.0:
    dependencies:
      event-target-shim: 5.0.1
    dev: false
    engines:
      node: '>=6.5'
    resolution:
      integrity: sha512-h8lQ8tacZYnR3vNQTgibj+tODHI5/+l06Au2Pcriv/Gmet0eaj4TwWH41sO9wnHDiQsEj19q0drzdWdeAHtweg==
  /accepts/1.3.7:
    dependencies:
      mime-types: 2.1.32
      negotiator: 0.6.2
    dev: false
    engines:
      node: '>= 0.6'
    resolution:
      integrity: sha512-Il80Qs2WjYlJIBNzNkK6KYqlVMTbZLXgHx2oT0pU/fjRHyEp+PEfEPY0R3WCwAGVOtauxh1hOxNgIf5bv7dQpA==
  /acorn-jsx/5.3.2_acorn@7.4.1:
    dependencies:
      acorn: 7.4.1
    dev: false
    peerDependencies:
      acorn: ^6.0.0 || ^7.0.0 || ^8.0.0
    resolution:
      integrity: sha512-rq9s+JNhf0IChjtDXxllJ7g41oZk5SlXtp0LHwyA5cejwn7vKmKp4pPri6YEePv2PU65sAsegbXtIinmDFDXgQ==
  /acorn/7.4.1:
    dev: false
    engines:
      node: '>=0.4.0'
    hasBin: true
    resolution:
      integrity: sha512-nQyp0o1/mNdbTO1PO6kHkwSrmgZ0MT/jCCpNiwbUjGoRN4dlBhqJtoQuCnEOKzgTVwg0ZWiCoQy6SxMebQVh8A==
  /adal-node/0.1.28:
    dependencies:
      '@types/node': 8.10.66
      async: 3.2.1
      date-utils: 1.2.21
      jws: 3.2.2
      request: 2.88.2
      underscore: 1.13.1
      uuid: 3.4.0
      xmldom: 0.6.0
      xpath.js: 1.1.0
    dev: false
    engines:
      node: '>= 0.6.15'
    resolution:
      integrity: sha1-RoxLs+u9lrEnBmn0ucuk4AZepIU=
  /agent-base/6.0.2:
    dependencies:
      debug: 4.3.2
    dev: false
    engines:
      node: '>= 6.0.0'
    resolution:
      integrity: sha512-RZNwNclF7+MS/8bDg70amg32dyeZGZxiDuQmZxKLAlQjr3jGyLx+4Kkk58UO7D2QdgFIQCovuSuZESne6RG6XQ==
  /ajv/6.12.6:
    dependencies:
      fast-deep-equal: 3.1.3
      fast-json-stable-stringify: 2.1.0
      json-schema-traverse: 0.4.1
      uri-js: 4.4.1
    dev: false
    resolution:
      integrity: sha512-j3fVLgvTo527anyYyJOGTYJbG+vnnQYvE0m5mmkc1TK+nxAppkCLMIL0aZ4dblVCNoGShhm+kzE4ZUykBoMg4g==
  /ajv/8.6.2:
    dependencies:
      fast-deep-equal: 3.1.3
      json-schema-traverse: 1.0.0
      require-from-string: 2.0.2
      uri-js: 4.4.1
    dev: false
    resolution:
      integrity: sha512-9807RlWAgT564wT+DjeyU5OFMPjmzxVobvDFmNAhY+5zD6A2ly3jDp6sgnfyDtlIQ+7H97oc/DGCzzfu9rjw9w==
  /ansi-colors/3.2.3:
    dev: false
    engines:
      node: '>=6'
    resolution:
      integrity: sha512-LEHHyuhlPY3TmuUYMh2oz89lTShfvgbmzaBcxve9t/9Wuy7Dwf4yoAKcND7KFT1HAQfqZ12qtc+DUrBMeKF9nw==
  /ansi-colors/4.1.1:
    dev: false
    engines:
      node: '>=6'
    resolution:
      integrity: sha512-JoX0apGbHaUJBNl6yF+p6JAFYZ666/hhCGKN5t9QFjbJQKUU/g8MNbFDbvfrgKXvI1QpZplPOnwIo99lX/AAmA==
  /ansi-regex/2.1.1:
    dev: false
    engines:
      node: '>=0.10.0'
    resolution:
      integrity: sha1-w7M6te42DYbg5ijwRorn7yfWVN8=
  /ansi-regex/3.0.0:
    dev: false
    engines:
      node: '>=4'
    resolution:
      integrity: sha1-7QMXwyIGT3lGbAKWa922Bas32Zg=
  /ansi-regex/4.1.0:
    dev: false
    engines:
      node: '>=6'
    resolution:
      integrity: sha512-1apePfXM1UOSqw0o9IiFAovVz9M5S1Dg+4TrDwfMewQ6p/rmMueb7tWZjQ1rx4Loy1ArBggoqGpfqqdI4rondg==
  /ansi-regex/5.0.0:
    dev: false
    engines:
      node: '>=8'
    resolution:
      integrity: sha512-bY6fj56OUQ0hU1KjFNDQuJFezqKdrAyFdIevADiqrWHwSlbmBNMHp5ak2f40Pm8JTFyM2mqxkG6ngkHO11f/lg==
  /ansi-styles/2.2.1:
    dev: false
    engines:
      node: '>=0.10.0'
    resolution:
      integrity: sha1-tDLdM1i2NM914eRmQ2gkBTPB3b4=
  /ansi-styles/3.2.1:
    dependencies:
      color-convert: 1.9.3
    dev: false
    engines:
      node: '>=4'
    resolution:
      integrity: sha512-VT0ZI6kZRdTh8YyJw3SMbYm/u+NqfsAxEpWO0Pf9sq8/e94WxxOpPKx9FR1FlyCtOVDNOQ+8ntlqFxiRc+r5qA==
  /ansi-styles/4.3.0:
    dependencies:
      color-convert: 2.0.1
    dev: false
    engines:
      node: '>=8'
    resolution:
      integrity: sha512-zbB9rCJAT1rbjiVDb2hqKFHNYLxgtk8NURxZ3IZwD3F6NtxbXZQCnnSi1Lkx+IDohdPlFp222wVALIheZJQSEg==
  /anymatch/3.1.2:
    dependencies:
      normalize-path: 3.0.0
      picomatch: 2.3.0
    dev: false
    engines:
      node: '>= 8'
    resolution:
      integrity: sha512-P43ePfOAIupkguHUycrc4qJ9kz8ZiuOUijaETwX7THt0Y/GNK7v0aa8rY816xWjZ7rJdA5XdMcpVFTKMq+RvWg==
  /append-transform/1.0.0:
    dependencies:
      default-require-extensions: 2.0.0
    dev: false
    engines:
      node: '>=4'
    resolution:
      integrity: sha512-P009oYkeHyU742iSZJzZZywj4QRJdnTWffaKuJQLablCZ1uz6/cW4yaRgcDaoQ+uwOxxnt0gRUcwfsNP2ri0gw==
  /aproba/1.2.0:
    dev: false
    resolution:
      integrity: sha512-Y9J6ZjXtoYh8RnXVCMOU/ttDmk1aBjunq9vO0ta5x85WDQiQfUF9sIPBITdbiiIVcBo03Hi3jMxigBtsddlXRw==
  /archy/1.0.0:
    dev: false
    resolution:
      integrity: sha1-+cjBN1fMHde8N5rHeyxipcKGjEA=
  /are-we-there-yet/1.1.5:
    dependencies:
      delegates: 1.0.0
      readable-stream: 2.3.7
    dev: false
    resolution:
      integrity: sha512-5hYdAkZlcG8tOLujVDTgCT+uPX0VnpAH28gWsLfzpXYm7wP6mp5Q/gYyR7YQ0cKVJcXJnl3j2kpBan13PtQf6w==
  /arg/4.1.3:
    dev: false
    resolution:
      integrity: sha512-58S9QDqG0Xx27YwPSt9fJxivjYl432YCwfDMfZ+71RAqUrZef7LrKQZ3LHLOwCS4FLNBplP533Zx895SeOCHvA==
  /argparse/1.0.10:
    dependencies:
      sprintf-js: 1.0.3
    dev: false
    resolution:
      integrity: sha512-o5Roy6tNG4SL/FOkCAN6RzjiakZS25RLYFrcMttJqbdd8BWrnA+fGz57iN5Pb06pvBGvl5gQ0B48dJlslXvoTg==
  /arr-union/3.1.0:
    dev: false
    engines:
      node: '>=0.10.0'
    resolution:
      integrity: sha1-45sJrqne+Gao8gbiiK9jkZuuOcQ=
  /array-flatten/1.1.1:
    dev: false
    resolution:
      integrity: sha1-ml9pkFGx5wczKPKgCJaLZOopVdI=
  /array-includes/3.1.3:
    dependencies:
      call-bind: 1.0.2
      define-properties: 1.1.3
      es-abstract: 1.18.5
      get-intrinsic: 1.1.1
      is-string: 1.0.7
    dev: false
    engines:
      node: '>= 0.4'
    resolution:
      integrity: sha512-gcem1KlBU7c9rB+Rq8/3PPKsK2kjqeEBa3bD5kkQo4nYlOHQCJqIJFqBXDEfwaRuYTT4E+FxA9xez7Gf/e3Q7A==
  /array-union/2.1.0:
    dev: false
    engines:
      node: '>=8'
    resolution:
      integrity: sha512-HGyxoOTYUyCM6stUe6EJgnd4EoewAI7zMdfqO+kGjnlZmBDz/cR5pf8r/cR4Wq60sL/p0IkcjUEEPwS3GFrIyw==
  /array.prototype.flat/1.2.4:
    dependencies:
      call-bind: 1.0.2
      define-properties: 1.1.3
      es-abstract: 1.18.5
    dev: false
    engines:
      node: '>= 0.4'
    resolution:
      integrity: sha512-4470Xi3GAPAjZqFcljX2xzckv1qeKPizoNkiS0+O4IoPR2ZNpcjE0pkhdihlDouK+x6QOast26B4Q/O9DJnwSg==
  /asap/2.0.6:
    dev: false
    resolution:
      integrity: sha1-5QNHYR1+aQlDIIu9r+vLwvuGbUY=
  /asn1/0.2.4:
    dependencies:
      safer-buffer: 2.1.2
    dev: false
    resolution:
      integrity: sha512-jxwzQpLQjSmWXgwaCZE9Nz+glAG01yF1QnWgbhGwHI5A6FRIEY6IVqtHhIepHqI7/kyEyQEagBC5mBEFlIYvdg==
  /assert-plus/1.0.0:
    dev: false
    engines:
      node: '>=0.8'
    resolution:
      integrity: sha1-8S4PPF13sLHN2RRpQuTpbB5N1SU=
  /assert/1.5.0:
    dependencies:
      object-assign: 4.1.1
      util: 0.10.3
    dev: false
    resolution:
      integrity: sha512-EDsgawzwoun2CZkCgtxJbv392v4nbk9XDD06zI+kQYoBM/3RBWLlEyJARDOmhAAosBjWACEkKL6S+lIZtcAubA==
  /assertion-error/1.1.0:
    dev: false
    resolution:
      integrity: sha512-jgsaNduz+ndvGyFt3uSuWqvy4lCnIJiovtouQN5JZHOKCS2QuhEdbcQHFhVksz2N2U9hXJo8odG7ETyWlEeuDw==
  /ast-types/0.13.4:
    dependencies:
      tslib: 2.3.1
    dev: false
    engines:
      node: '>=4'
    resolution:
      integrity: sha512-x1FCFnFifvYDDzTaLII71vG5uvDwgtmDTEVWAxrgeiR8VjMONcCXJx7E+USjDtHlwFmt9MysbqgF9b9Vjr6w+w==
  /astral-regex/2.0.0:
    dev: false
    engines:
      node: '>=8'
    resolution:
      integrity: sha512-Z7tMw1ytTXt5jqMcOP+OQteU1VuNK9Y02uuJtKQ1Sv69jXQKKg5cibLwGJow8yzZP+eAc18EmLGPal0bp36rvQ==
  /async-array-reduce/0.2.1:
    dev: false
    engines:
      node: '>=0.10.0'
    resolution:
      integrity: sha1-yL4BCitc0A3qlsgRFgNGk9/dgtE=
  /async-limiter/1.0.1:
    dev: false
    resolution:
      integrity: sha512-csOlWGAcRFJaI6m+F2WKdnMKr4HhdhFVBk0H/QbJFMCr+uO2kwohwXQPxw/9OCxp05r5ghVBFSyioixx3gfkNQ==
  /async-lock/1.3.0:
    dev: false
    resolution:
      integrity: sha512-8A7SkiisnEgME2zEedtDYPxUPzdv3x//E7n5IFktPAtMYSEAV7eNJF0rMwrVyUFj6d/8rgajLantbjcNRQYXIg==
  /async/2.6.3:
    dependencies:
      lodash: 4.17.21
    dev: false
    resolution:
      integrity: sha512-zflvls11DCy+dQWzTW2dzuilv8Z5X/pjfmZOWba6TNIVDm+2UDaJmXSOXlasHKfNBs8oo3M0aT50fDEWfKZjXg==
  /async/3.2.1:
    dev: false
    resolution:
      integrity: sha512-XdD5lRO/87udXCMC9meWdYiR+Nq6ZjUfXidViUZGu2F1MO4T3XwZ1et0hb2++BgLfhyJwy44BGB/yx80ABx8hg==
  /asynckit/0.4.0:
    dev: false
    resolution:
      integrity: sha1-x57Zf380y48robyXkLzDZkdLS3k=
  /atob/2.1.2:
    dev: false
    engines:
      node: '>= 4.5.0'
    hasBin: true
    resolution:
      integrity: sha512-Wm6ukoaOGJi/73p/cl2GvLjTI5JM1k/O14isD73YML8StrH/7/lRFgmg8nICZgD3bZZvjwCGxtMOD3wWNAu8cg==
  /available-typed-arrays/1.0.4:
    dev: false
    engines:
      node: '>= 0.4'
    resolution:
      integrity: sha512-SA5mXJWrId1TaQjfxUYghbqQ/hYioKmLJvPJyDuYRtXXenFNMjj4hSSt1Cf1xsuXSXrtxrVC5Ot4eU6cOtBDdA==
  /avsc/5.7.3:
    dev: false
    engines:
      node: '>=0.11'
    resolution:
      integrity: sha512-uUbetCWczQHbsKyX1C99XpQHBM8SWfovvaZhPIj23/1uV7SQf0WeRZbiLpw0JZm+LHTChfNgrLfDJOVoU2kU+A==
  /aws-sign2/0.7.0:
    dev: false
    resolution:
      integrity: sha1-tG6JCTSpWR8tL2+G1+ap8bP+dqg=
  /aws4/1.11.0:
    dev: false
    resolution:
      integrity: sha512-xh1Rl34h6Fi1DC2WWKfxUTVqRsNnr6LsKz2+hfwDxQJWmrx8+c7ylaqBMcHfl1U1r2dsifOvKX3LQuLNZ+XSvA==
  /axios/0.21.1:
    dependencies:
      follow-redirects: 1.14.2
    dev: false
    resolution:
      integrity: sha512-dKQiRHxGD9PPRIUNIWvZhPTPpl1rf/OxTYKsqKUDjBwYylTvV7SjSHJb9ratfyzM6wCdLCOYLzs73qpg5c4iGA==
  /axios/0.21.1_debug@3.2.7:
    dependencies:
      follow-redirects: 1.14.2_debug@3.2.7
    dev: false
    peerDependencies:
      debug: '*'
    resolution:
      integrity: sha512-dKQiRHxGD9PPRIUNIWvZhPTPpl1rf/OxTYKsqKUDjBwYylTvV7SjSHJb9ratfyzM6wCdLCOYLzs73qpg5c4iGA==
  /axios/0.21.1_debug@4.3.2:
    dependencies:
      follow-redirects: 1.14.2_debug@4.3.2
    dev: false
    peerDependencies:
      debug: '*'
    resolution:
      integrity: sha512-dKQiRHxGD9PPRIUNIWvZhPTPpl1rf/OxTYKsqKUDjBwYylTvV7SjSHJb9ratfyzM6wCdLCOYLzs73qpg5c4iGA==
  /azure-iot-amqp-base/2.4.10:
    dependencies:
      async: 2.6.3
      azure-iot-common: 1.12.10
      debug: 4.3.2
      lodash.merge: 4.6.2
      machina: 4.0.2
      rhea: 1.0.24
      uuid: 3.4.0
      ws: 6.2.2
    dev: false
    engines:
      node: '>= 10.0.0'
    resolution:
      integrity: sha512-SOHBS3c7GM0apDJRdt1YcbkzYa5HvHnNKLVeUGcdRQ6e9T3u5FZF4kfbzbpAEfJxZYGpqrHehMCw53m4w/d7DQ==
  /azure-iot-common/1.12.10:
    dependencies:
      debug: 4.3.2
      getos: 3.2.1
    dev: false
    engines:
      node: '>= 10.0.0'
    resolution:
      integrity: sha512-6cftCaiLv1RVviq3EW7TXRXLCK1iWziMC/9zIATJU6gslVUCA+4hRMkT+6JLfJB1h+ids5fT5XSDFJwWyTLRFw==
  /azure-iot-http-base/1.11.10:
    dependencies:
      azure-iot-common: 1.12.10
      debug: 4.3.2
      uuid: 3.4.0
    dev: false
    engines:
      node: '>= 10.0.0'
    resolution:
      integrity: sha512-3XI+NWD3fmTyOrSVi9HUdnzzeQDa4QKtnjFgT0I98VOX9m6dybUXzJyGf8VxaJ61ik8Ol1hYqjgBA61Bk+p/Gw==
  /azure-iothub/1.14.3:
    dependencies:
      '@azure/core-http': 1.2.3
      '@azure/identity': 1.2.5_debug@4.3.2
      '@azure/ms-rest-js': 2.6.0
      async: 2.6.3
      azure-iot-amqp-base: 2.4.10
      azure-iot-common: 1.12.10
      azure-iot-http-base: 1.11.10
      debug: 4.3.2
      lodash: 4.17.21
      machina: 4.0.2
      rhea: 1.0.24
      tslib: 1.14.1
    dev: false
    engines:
      node: '>= 10.0.0'
    resolution:
      integrity: sha512-sQlarDu808lCZwWl+x/4MkW/sXxTHeaHFDPkDRJvaH7MKBgZCsnfYqEcF2auFY1cqw/VuKQPalpGRql3vJ203A==
  /azure-storage/2.10.4:
    dependencies:
      browserify-mime: 1.2.9
      extend: 3.0.2
      json-edm-parser: 0.1.2
      md5.js: 1.3.4
      readable-stream: 2.0.6
      request: 2.88.2
      underscore: 1.13.1
      uuid: 3.4.0
      validator: 9.4.1
      xml2js: 0.2.8
      xmlbuilder: 9.0.7
    dev: false
    engines:
      node: '>= 0.8.26'
    resolution:
      integrity: sha512-zlfRPl4js92JC6+79C2EUmNGYjSknRl8pOiHQF78zy+pbOFOHtlBF6BU/OxPeHQX3gaa6NdEZnVydFxhhndkEw==
  /babel-runtime/6.26.0:
    dependencies:
      core-js: 2.6.12
      regenerator-runtime: 0.11.1
    dev: false
    resolution:
      integrity: sha1-llxwWGaOgrVde/4E/yM3vItWR/4=
  /backbone/1.4.0:
    dependencies:
      underscore: 1.13.1
    dev: false
    resolution:
      integrity: sha512-RLmDrRXkVdouTg38jcgHhyQ/2zjg7a8E6sz2zxfz21Hh17xDJYUHBZimVIt5fUyS8vbfpeSmTL3gUjTEvUV3qQ==
  /balanced-match/1.0.2:
    dev: false
    resolution:
      integrity: sha512-3oSeUO0TMV67hN1AmbXsK4yaqU7tjiHlbxRDZOpH0KW9+CeX4bRAaX0Anxt0tx2MrpRpWwQaPwIlISEJhYU5Pw==
  /base64-arraybuffer/0.1.4:
    dev: false
    engines:
      node: '>= 0.6.0'
    resolution:
      integrity: sha1-mBjHngWbE1X5fgQooBfIOOkLqBI=
  /base64-js/1.5.1:
    dev: false
    resolution:
      integrity: sha512-AKpaYlHn8t4SVbOHCy+b5+KKgvR4vrsD8vbvrbiQJps7fKDTkjkDry6ji0rUJjC0kzbNePLwzxq8iypo41qeWA==
  /base64id/2.0.0:
    dev: false
    engines:
      node: ^4.5.0 || >= 5.9
    resolution:
      integrity: sha512-lGe34o6EHj9y3Kts9R4ZYs/Gr+6N7MCaMlIFA3F1R2O5/m7K06AxfSeO5530PEERE6/WyEg3lsuyw4GHlPZHog==
  /bcrypt-pbkdf/1.0.2:
    dependencies:
      tweetnacl: 0.14.5
    dev: false
    resolution:
      integrity: sha1-pDAdOJtqQ/m2f/PKEaP2Y342Dp4=
  /binary-extensions/2.2.0:
    dev: false
    engines:
      node: '>=8'
    resolution:
      integrity: sha512-jDctJ/IVQbZoJykoeHbhXpOlNBqGNcwXJKJog42E5HDPUwQTSdjCHdihjj0DlnheQ7blbT6dHOafNAiS8ooQKA==
  /bindings/1.5.0:
    dependencies:
      file-uri-to-path: 1.0.0
    dev: false
    resolution:
      integrity: sha512-p2q/t/mhvuOj/UeLlV6566GD/guowlr0hHxClI0W9m7MWYkL1F0hLo+0Aexs9HSPCtR1SXQ0TD3MMKrXZajbiQ==
  /bl/4.1.0:
    dependencies:
      buffer: 5.7.1
      inherits: 2.0.4
      readable-stream: 3.6.0
    dev: false
    resolution:
      integrity: sha512-1W07cM9gS6DcLperZfFSj+bWLtaPGSOHWhPiGzXmvVJbRLdG82sH/Kn8EtW1VqWVA54AKf2h5k5BbnIbwF3h6w==
  /body-parser/1.19.0:
    dependencies:
      bytes: 3.1.0
      content-type: 1.0.4
      debug: 2.6.9
      depd: 1.1.2
      http-errors: 1.7.2
      iconv-lite: 0.4.24
      on-finished: 2.3.0
      qs: 6.7.0
      raw-body: 2.4.0
      type-is: 1.6.18
    dev: false
    engines:
      node: '>= 0.8'
    resolution:
      integrity: sha512-dhEPs72UPbDnAQJ9ZKMNTP6ptJaionhP5cBb541nXPlW60Jepo9RV/a4fX4XWW9CuFNK22krhrj1+rgzifNCsw==
  /brace-expansion/1.1.11:
    dependencies:
      balanced-match: 1.0.2
      concat-map: 0.0.1
    dev: false
    resolution:
      integrity: sha512-iCuPHDFgrHX7H2vEI/5xpz07zSHB00TpugqhmYtVmMO6518mCuRMoOYFldEBl0g187ufozdaHgWKcYFb61qGiA==
  /braces/3.0.2:
    dependencies:
      fill-range: 7.0.1
    dev: false
    engines:
      node: '>=8'
    resolution:
      integrity: sha512-b8um+L1RzM3WDSzvhm6gIz1yfTbBt6YTlcEKAvsmqCZZFw46z626lVj9j1yEPW33H5H+lBQpZMP1k8l+78Ha0A==
  /browser-stdout/1.3.1:
    dev: false
    resolution:
      integrity: sha512-qhAVI1+Av2X7qelOfAIYwXONood6XlZE/fXaBSmW/T5SzLAmCgzi+eiWE7fUvbHaeNBQH13UftjpXxsfLkMpgw==
  /browserify-mime/1.2.9:
    dev: false
    resolution:
      integrity: sha1-rrGvKN5sDXpqLOQK22j/GEIq8x8=
  /browserslist/4.16.8:
    dependencies:
      caniuse-lite: 1.0.30001252
      colorette: 1.3.0
      electron-to-chromium: 1.3.822
      escalade: 3.1.1
      node-releases: 1.1.75
    dev: false
    engines:
      node: ^6 || ^7 || ^8 || ^9 || ^10 || ^11 || ^12 || >=13.7
    hasBin: true
    resolution:
      integrity: sha512-sc2m9ohR/49sWEbPj14ZSSZqp+kbi16aLao42Hmn3Z8FpjuMaq2xCA2l4zl9ITfyzvnvyE0hcg62YkIGKxgaNQ==
  /buffer-crc32/0.2.13:
    dev: false
    resolution:
      integrity: sha1-DTM+PwDqxQqhRUq9MO+MKl2ackI=
  /buffer-equal-constant-time/1.0.1:
    dev: false
    resolution:
      integrity: sha1-+OcRMvf/5uAaXJaXpMbz5I1cyBk=
  /buffer-from/1.1.2:
    dev: false
    resolution:
      integrity: sha512-E+XQCRwSbaaiChtv6k6Dwgc+bx+Bs6vuKJHHl5kox/BaKbhiXzqQOwK4cO22yElGp2OCmjwVhT3HmxgyPGnJfQ==
  /buffer/5.7.1:
    dependencies:
      base64-js: 1.5.1
      ieee754: 1.2.1
    dev: false
    resolution:
      integrity: sha512-EHcyIPBQ4BSGlvjB16k5KgAJ27CIsHY/2JBmCRReo48y9rQ3MaUzWX3KVlBa4U7MyX02HdVj0K7C3WaB3ju7FQ==
  /builtin-modules/2.0.0:
    dev: false
    engines:
      node: '>=4'
    resolution:
      integrity: sha512-3U5kUA5VPsRUA3nofm/BXX7GVHKfxz0hOBAPxXrIvHzlDRkQVqEn6yi8QJegxl4LzOHLdvb7XF5dVawa/VVYBg==
  /builtin-modules/3.2.0:
    dev: false
    engines:
      node: '>=6'
    resolution:
      integrity: sha512-lGzLKcioL90C7wMczpkY0n/oART3MbBa8R9OFGE1rJxoVI86u4WAGfEk8Wjv10eKSyTHVGkSo3bvBylCEtk7LA==
  /bytes/3.1.0:
    dev: false
    engines:
      node: '>= 0.8'
    resolution:
      integrity: sha512-zauLjrfCG+xvoyaqLoV8bLVXXNGC4JqlxFCutSDWA6fJrTo2ZuvLYTqZ7aHBLZSMOopbzwv8f+wZcVzfVTI2Dg==
  /caching-transform/3.0.2:
    dependencies:
      hasha: 3.0.0
      make-dir: 2.1.0
      package-hash: 3.0.0
      write-file-atomic: 2.4.3
    dev: false
    engines:
      node: '>=6'
    resolution:
      integrity: sha512-Mtgcv3lh3U0zRii/6qVgQODdPA4G3zhG+jtbCWj39RXuUFTMzH0vcdMtaJS1jPowd+It2Pqr6y3NJMQqOqCE2w==
  /call-bind/1.0.2:
    dependencies:
      function-bind: 1.1.1
      get-intrinsic: 1.1.1
    dev: false
    resolution:
      integrity: sha512-7O+FbCihrB5WGbFYesctwmTKae6rOiIzmz1icreWJ+0aA7LJfuqhEso2T9ncpcFtzMQtzXf2QGGueWJGTYsqrA==
  /callsites/3.1.0:
    dev: false
    engines:
      node: '>=6'
    resolution:
      integrity: sha512-P8BjAsXvZS+VIDUI11hHCQEv74YT67YUi5JJFNWIqL235sBmjX4+qx9Muvls5ivyNENctx46xQLQ3aTuE7ssaQ==
  /camelcase/5.3.1:
    dev: false
    engines:
      node: '>=6'
    resolution:
      integrity: sha512-L28STB170nwWS63UjtlEOE3dldQApaJXZkOI1uMFfzf3rRuPegHaHesyee+YxQ+W6SvRDQV6UrdOdRiR153wJg==
  /caniuse-lite/1.0.30001252:
    dev: false
    resolution:
      integrity: sha512-I56jhWDGMtdILQORdusxBOH+Nl/KgQSdDmpJezYddnAkVOmnoU8zwjTV9xAjMIYxr0iPreEAVylCGcmHCjfaOw==
  /caseless/0.12.0:
    dev: false
    resolution:
      integrity: sha1-G2gcIf+EAzyCZUMJBolCDRhxUdw=
  /chai-as-promised/7.1.1_chai@4.3.4:
    dependencies:
      chai: 4.3.4
      check-error: 1.0.2
    dev: false
    peerDependencies:
      chai: '>= 2.1.2 < 5'
    resolution:
      integrity: sha512-azL6xMoi+uxu6z4rhWQ1jbdUhOMhis2PvscD/xjLqNMkv3BPPp2JyyuTHOrf9BOosGpNQ11v6BKv/g57RXbiaA==
  /chai-exclude/2.0.3_chai@4.3.4:
    dependencies:
      chai: 4.3.4
      fclone: 1.0.11
    dev: false
    peerDependencies:
      chai: '>= 4.0.0 < 5'
    resolution:
      integrity: sha512-6VuTQX25rsh4hKPdLzsOtL20k9+tszksLQrLtsu6szTmSVJP9+gUkqYUsyM+xqCeGZKeRJCsamCMRUQJhWsQ+g==
  /chai-string/1.5.0_chai@4.3.4:
    dependencies:
      chai: 4.3.4
    dev: false
    peerDependencies:
      chai: ^4.1.2
    resolution:
      integrity: sha512-sydDC3S3pNAQMYwJrs6dQX0oBQ6KfIPuOZ78n7rocW0eJJlsHPh2t3kwW7xfwYA/1Bf6/arGtSUo16rxR2JFlw==
  /chai/4.3.4:
    dependencies:
      assertion-error: 1.1.0
      check-error: 1.0.2
      deep-eql: 3.0.1
      get-func-name: 2.0.0
      pathval: 1.1.1
      type-detect: 4.0.8
    dev: false
    engines:
      node: '>=4'
    resolution:
      integrity: sha512-yS5H68VYOCtN1cjfwumDSuzn/9c+yza4f3reKXlE5rUg7SFcCEy90gJvydNgOYtblyf4Zi6jIWRnXOgErta0KA==
  /chalk/1.1.3:
    dependencies:
      ansi-styles: 2.2.1
      escape-string-regexp: 1.0.5
      has-ansi: 2.0.0
      strip-ansi: 3.0.1
      supports-color: 2.0.0
    dev: false
    engines:
      node: '>=0.10.0'
    resolution:
      integrity: sha1-qBFcVeSnAv5NFQq9OHKCKn4J/Jg=
  /chalk/2.4.2:
    dependencies:
      ansi-styles: 3.2.1
      escape-string-regexp: 1.0.5
      supports-color: 5.5.0
    dev: false
    engines:
      node: '>=4'
    resolution:
      integrity: sha512-Mti+f9lpJNcwF4tWV8/OrTTtF1gZi+f8FqlyAdouralcFWFQWF2+NgCHShjkCb+IFBLq9buZwE1xckQU4peSuQ==
  /chalk/4.1.2:
    dependencies:
      ansi-styles: 4.3.0
      supports-color: 7.2.0
    dev: false
    engines:
      node: '>=10'
    resolution:
      integrity: sha512-oKnbhFyRIXpUuez8iBMmyEa4nbj4IOQyuhc/wy9kY7/WVPcwIO9VA668Pu8RkO7+0G76SLROeyw9CpQ061i4mA==
  /charenc/0.0.2:
    dev: false
    resolution:
      integrity: sha1-wKHS86cJLgN3S/qD8UwPxXkKhmc=
  /check-error/1.0.2:
    dev: false
    resolution:
      integrity: sha1-V00xLt2Iu13YkS6Sht1sCu1KrII=
  /check-more-types/2.24.0:
    dev: false
    engines:
      node: '>= 0.8.0'
    resolution:
      integrity: sha1-FCD/sQ/URNz8ebQ4kbv//TKoRgA=
  /chokidar/3.3.0:
    dependencies:
      anymatch: 3.1.2
      braces: 3.0.2
      glob-parent: 5.1.2
      is-binary-path: 2.1.0
      is-glob: 4.0.1
      normalize-path: 3.0.0
      readdirp: 3.2.0
    dev: false
    engines:
      node: '>= 8.10.0'
    optionalDependencies:
      fsevents: 2.1.3
    resolution:
      integrity: sha512-dGmKLDdT3Gdl7fBUe8XK+gAtGmzy5Fn0XkkWQuYxGIgWVPPse2CxFA5mtrlD0TOHaHjEUqkWNyP1XdHoJES/4A==
  /chokidar/3.5.2:
    dependencies:
      anymatch: 3.1.2
      braces: 3.0.2
      glob-parent: 5.1.2
      is-binary-path: 2.1.0
      is-glob: 4.0.1
      normalize-path: 3.0.0
      readdirp: 3.6.0
    dev: false
    engines:
      node: '>= 8.10.0'
    optionalDependencies:
      fsevents: 2.3.2
    resolution:
      integrity: sha512-ekGhOnNVPgT77r4K/U3GDhu+FQ2S8TnK/s2KbIGXi0SZWuwkZ2QNyfWdZW+TVfn84DpEP7rLeCt2UI6bJ8GwbQ==
  /chownr/1.1.4:
    dev: false
    resolution:
      integrity: sha512-jJ0bqzaylmJtVnNgzTeSOs8DPavpbYgEr/b0YL8/2GO3xJEhInFmhKMUnEJQjZumK7KXGFhUy89PrsJWlakBVg==
  /ci-info/2.0.0:
    dev: false
    resolution:
      integrity: sha512-5tK7EtrZ0N+OLFMthtqOj4fI2Jeb88C4CAZPu25LDVUgXJ0A3Js4PMGqrn0JU1W0Mh1/Z8wZzYPxqUrXeBboCQ==
  /cliui/5.0.0:
    dependencies:
      string-width: 3.1.0
      strip-ansi: 5.2.0
      wrap-ansi: 5.1.0
    dev: false
    resolution:
      integrity: sha512-PYeGSEmmHM6zvoef2w8TPzlrnNpXIjTipYK780YswmIP9vjxmd6Y2a3CB2Ks6/AU8NHjZugXvo8w3oWM2qnwXA==
  /cliui/7.0.4:
    dependencies:
      string-width: 4.2.2
      strip-ansi: 6.0.0
      wrap-ansi: 7.0.0
    dev: false
    resolution:
      integrity: sha512-OcRE68cOsVMXp1Yvonl/fzkQOyjLSu/8bhPDfQt0e0/Eb283TKP20Fs2MqoPsr9SwA595rRCA+QMzYc9nBP+JQ==
  /cloudevents/4.0.3:
    dependencies:
      ajv: 6.12.6
      uuid: 8.3.2
    dev: false
    resolution:
      integrity: sha512-FpwsQ0JZzGH1PcJmZTXRQkQSt5YFjwlppUrEUfTU0Ey175IIdYYDCIMeqMIX+qvDUhj8bFDrgU23xWA1JQbR1Q==
  /code-point-at/1.1.0:
    dev: false
    engines:
      node: '>=0.10.0'
    resolution:
      integrity: sha1-DQcLTQQ6W+ozovGkDi7bPZpMz3c=
  /color-convert/1.9.3:
    dependencies:
      color-name: 1.1.3
    dev: false
    resolution:
      integrity: sha512-QfAUtd+vFdAtFQcC8CCyYt1fYWxSqAiK2cSD6zDB8N3cpsEBAvRxp9zOGg6G/SHHJYAT88/az/IuDGALsNVbGg==
  /color-convert/2.0.1:
    dependencies:
      color-name: 1.1.4
    dev: false
    engines:
      node: '>=7.0.0'
    resolution:
      integrity: sha512-RRECPsj7iu/xb5oKYcsFHSppFNnsj/52OVTRKb4zP5onXwVF3zVmmToNcOfGC+CRDpfK/U584fMg38ZHCaElKQ==
  /color-name/1.1.3:
    dev: false
    resolution:
      integrity: sha1-p9BVi9icQveV3UIyj3QIMcpTvCU=
  /color-name/1.1.4:
    dev: false
    resolution:
      integrity: sha512-dOy+3AuW3a2wNbZHIuMZpTcgjGuLU/uBL/ubcZF9OXbDo8ff4O8yVp5Bf0efS8uEoYo5q4Fx7dY9OgQGXgAsQA==
  /colorette/1.3.0:
    dev: false
    resolution:
      integrity: sha512-ecORCqbSFP7Wm8Y6lyqMJjexBQqXSF7SSeaTyGGphogUjBlFP9m9o08wy86HL2uB7fMTxtOUzLMk7ogKcxMg1w==
  /colors/1.2.5:
    dev: false
    engines:
      node: '>=0.1.90'
    resolution:
      integrity: sha512-erNRLao/Y3Fv54qUa0LBB+//Uf3YwMUmdJinN20yMXm9zdKKqH9wt7R9IIVZ+K7ShzfpLV/Zg8+VyrBJYB4lpg==
  /colors/1.4.0:
    dev: false
    engines:
      node: '>=0.1.90'
    resolution:
      integrity: sha512-a+UqTh4kgZg/SlGvfbzDHpgRu7AAQOmmqRHJnxhRZICKFUT91brVhNNt58CMWU9PsBbv3PDCZUHbVxuDiH2mtA==
  /combined-stream/1.0.8:
    dependencies:
      delayed-stream: 1.0.0
    dev: false
    engines:
      node: '>= 0.8'
    resolution:
      integrity: sha512-FQN4MRfuJeHf7cBbBMJFXhKSDq+2kAArBlmRBvcvFE5BB1HZKXtSFASDhdlz9zOYwxh8lDdnvmMOe/+5cdoEdg==
  /commander/2.20.3:
    dev: false
    resolution:
      integrity: sha512-GpVkmM8vF2vQUkj2LvZmD35JxeJOLCwJ9cUkugyk2nuhbv3+mJvpLYYt+0+USMxE+oj+ey/lJEnhZw75x/OMcQ==
  /common-tags/1.8.0:
    dev: false
    engines:
      node: '>=4.0.0'
    resolution:
      integrity: sha512-6P6g0uetGpW/sdyUy/iQQCbFF0kWVMSIVSyYz7Zgjcgh8mgw8PQzDNZeyZ5DQ2gM7LBoZPHmnjz8rUthkBG5tw==
  /commondir/1.0.1:
    dev: false
    resolution:
      integrity: sha1-3dgA2gxmEnOTzKWVDqloo6rxJTs=
  /component-emitter/1.3.0:
    dev: false
    resolution:
      integrity: sha512-Rd3se6QB+sO1TwqZjscQrurpEPIfO0/yYnSin6Q/rD3mOutHvUrCAhJub3r90uNb+SESBuE0QYoB90YdfatsRg==
  /concat-map/0.0.1:
    dev: false
    resolution:
      integrity: sha1-2Klr13/Wjfd5OnMDajug1UBdR3s=
  /connect/3.7.0:
    dependencies:
      debug: 2.6.9
      finalhandler: 1.1.2
      parseurl: 1.3.3
      utils-merge: 1.0.1
    dev: false
    engines:
      node: '>= 0.10.0'
    resolution:
      integrity: sha512-ZqRXc+tZukToSNmh5C2iWMSoV3X1YUcPbqEM4DkEG5tNQXrQUZCNVGGv3IuicnkMtPfGf3Xtp8WCXs295iQ1pQ==
  /console-control-strings/1.1.0:
    dev: false
    resolution:
      integrity: sha1-PXz0Rk22RG6mRL9LOVB/mFEAjo4=
  /content-disposition/0.5.3:
    dependencies:
      safe-buffer: 5.1.2
    dev: false
    engines:
      node: '>= 0.6'
    resolution:
      integrity: sha512-ExO0774ikEObIAEV9kDo50o+79VCUdEB6n6lzKgGwupcVeRlhrj3qGAfwq8G6uBJjkqLrhT0qEYFcWng8z1z0g==
  /content-type/1.0.4:
    dev: false
    engines:
      node: '>= 0.6'
    resolution:
      integrity: sha512-hIP3EEPs8tB9AT1L+NUqtwOAps4mk2Zob89MWXMHjHWg9milF/j4osnnQLXBCBFBk/tvIG/tUc9mOUJiPBhPXA==
  /convert-source-map/1.8.0:
    dependencies:
      safe-buffer: 5.1.2
    dev: false
    resolution:
      integrity: sha512-+OQdjP49zViI/6i7nIJpA8rAl4sV/JdPfU9nZs3VqOwGIgizICvuN2ru6fMd+4llL0tar18UYJXfZ/TWtmhUjA==
  /cookie-signature/1.0.6:
    dev: false
    resolution:
      integrity: sha1-4wOogrNCzD7oylE6eZmXNNqzriw=
  /cookie/0.4.0:
    dev: false
    engines:
      node: '>= 0.6'
    resolution:
      integrity: sha512-+Hp8fLp57wnUSt0tY0tHEXh4voZRDnoIrZPqlo3DPiI4y9lwg/jqx+1Om94/W6ZaPDOUbnjOt/99w66zk+l1Xg==
  /cookie/0.4.1:
    dev: false
    engines:
      node: '>= 0.6'
    resolution:
      integrity: sha512-ZwrFkGJxUR3EIoXtO+yVE69Eb7KlixbaeAWfBQB9vVsNn/o+Yw69gBWSSDK825hQNdN+wF8zELf3dFNl/kxkUA==
  /core-js/2.6.12:
    deprecated: core-js@<3.3 is no longer maintained and not recommended for usage due to the number of issues. Because of the V8 engine whims, feature detection in old core-js versions could cause a slowdown up to 100x even if nothing is polyfilled. Please, upgrade your dependencies to the actual version of core-js.
    dev: false
    requiresBuild: true
    resolution:
      integrity: sha512-Kb2wC0fvsWfQrgk8HU5lW6U/Lcs8+9aaYcy4ZFc6DDlo4nZ7n70dEgE5rtR0oG6ufKDUnrwfWL1mXR5ljDatrQ==
  /core-js/3.16.4:
    dev: false
    requiresBuild: true
    resolution:
      integrity: sha512-Tq4GVE6XCjE+hcyW6hPy0ofN3hwtLudz5ZRdrlCnsnD/xkm/PWQRudzYHiKgZKUcefV6Q57fhDHjZHJP5dpfSg==
  /core-util-is/1.0.2:
    dev: false
    resolution:
      integrity: sha1-tf1UIgqivFq1eqtxQMlAdUUDwac=
  /cors/2.8.5:
    dependencies:
      object-assign: 4.1.1
      vary: 1.1.2
    dev: false
    engines:
      node: '>= 0.10'
    resolution:
      integrity: sha512-KIHbLJqu73RGr/hnbrO9uBeixNGuvSQjul/jdFvS/KFSIH1hWVd1ng7zOHx+YrEfInLG7q4n6GHQ9cDtxv/P6g==
  /cp-file/6.2.0:
    dependencies:
      graceful-fs: 4.2.8
      make-dir: 2.1.0
      nested-error-stacks: 2.1.0
      pify: 4.0.1
      safe-buffer: 5.2.1
    dev: false
    engines:
      node: '>=6'
    resolution:
      integrity: sha512-fmvV4caBnofhPe8kOcitBwSn2f39QLjnAnGq3gO9dfd75mUytzKNZB1hde6QHunW2Rt+OwuBOMc3i1tNElbszA==
  /create-require/1.1.1:
    dev: false
    resolution:
      integrity: sha512-dcKFX3jn0MpIaXjisoRvexIJVEKzaq7z2rZKxf+MSr9TkdmHmsU4m2lcLojrj/FHl8mk5VxMmYA+ftRkP/3oKQ==
  /cross-env/7.0.3:
    dependencies:
      cross-spawn: 7.0.3
    dev: false
    engines:
      node: '>=10.14'
      npm: '>=6'
      yarn: '>=1'
    hasBin: true
    resolution:
      integrity: sha512-+/HKd6EgcQCJGh2PSjZuUitQBQynKor4wrFbRg4DtAgS1aWO+gU52xpH7M9ScGgXSYmAVS9bIJ8EzuaGw0oNAw==
  /cross-spawn/4.0.2:
    dependencies:
      lru-cache: 4.1.5
      which: 1.3.1
    dev: false
    resolution:
      integrity: sha1-e5JHYhwjrf3ThWAEqCPL45dCTUE=
  /cross-spawn/6.0.5:
    dependencies:
      nice-try: 1.0.5
      path-key: 2.0.1
      semver: 5.7.1
      shebang-command: 1.2.0
      which: 1.3.1
    dev: false
    engines:
      node: '>=4.8'
    resolution:
      integrity: sha512-eTVLrBSt7fjbDygz805pMnstIs2VTBNkRm0qxZd+M7A5XDdxVRWO5MxGBXZhjY4cqLYLdtrGqRf8mBPmzwSpWQ==
  /cross-spawn/7.0.3:
    dependencies:
      path-key: 3.1.1
      shebang-command: 2.0.0
      which: 2.0.2
    dev: false
    engines:
      node: '>= 8'
    resolution:
      integrity: sha512-iRDPJKUPVEND7dHPO8rkbOnPpyDygcDFtWjpeWNCgy8WP2rXcxXL8TskReQl6OrB2G7+UJrags1q15Fudc7G6w==
  /crypt/0.0.2:
    dev: false
    resolution:
      integrity: sha1-iNf/fsDfuG9xPch7u0LQRNPmxBs=
  /csv-parse/4.16.2:
    dev: false
    resolution:
      integrity: sha512-eq2BhB6JiIJaNv61pH5EC+o/iyCBxT+g6ukLu2UoNyS5daCN8YlzhOsLHGt/t9sGraMYt/aizaXPLQoNvxlIMw==
  /custom-event/1.0.1:
    dev: false
    resolution:
      integrity: sha1-XQKkaFCt8bSjF5RqOSj8y1v9BCU=
  /dashdash/1.14.1:
    dependencies:
      assert-plus: 1.0.0
    dev: false
    engines:
      node: '>=0.10'
    resolution:
      integrity: sha1-hTz6D3y+L+1d4gMmuN1YEDX24vA=
  /data-uri-to-buffer/3.0.1:
    dev: false
    engines:
      node: '>= 6'
    resolution:
      integrity: sha512-WboRycPNsVw3B3TL559F7kuBUM4d8CgMEvk6xEJlOp7OBPjt6G7z8WMWlD2rOFZLk6OYfFIUGsCOWzcQH9K2og==
  /date-format/2.1.0:
    dev: false
    engines:
      node: '>=4.0'
    resolution:
      integrity: sha512-bYQuGLeFxhkxNOF3rcMtiZxvCBAquGzZm6oWA1oZ0g2THUzivaRhv8uOhdr19LmoobSOLoIAxeUK2RdbM8IFTA==
  /date-format/3.0.0:
    dev: false
    engines:
      node: '>=4.0'
    resolution:
      integrity: sha512-eyTcpKOcamdhWJXj56DpQMo1ylSQpcGtGKXcU0Tb97+K56/CF5amAqqqNj0+KvA0iw2ynxtHWFsPDSClCxe48w==
  /date-utils/1.2.21:
    dev: false
    engines:
      node: '>0.4.0'
    resolution:
      integrity: sha1-YfsWzcEnSzyayq/+n8ad+HIKK2Q=
  /debounce/1.2.1:
    dev: false
    resolution:
      integrity: sha512-XRRe6Glud4rd/ZGQfiV1ruXSfbvfJedlV9Y6zOlP+2K04vBYiJEte6stfFkCP03aMnY5tsipamumUjL14fofug==
  /debug/2.6.9:
    dependencies:
      ms: 2.0.0
    dev: false
    resolution:
      integrity: sha512-bC7ElrdJaJnPbAP+1EotYvqZsb3ecl5wi6Bfi6BJTUcNowp6cvspg0jXznRTKDjm/E7AdgFBVeAPVMNcKGsHMA==
  /debug/3.2.6:
    dependencies:
      ms: 2.1.3
    deprecated: Debug versions >=3.2.0 <3.2.7 || >=4 <4.3.1 have a low-severity ReDos regression when used in a Node.js environment. It is recommended you upgrade to 3.2.7 or 4.3.1. (https://github.com/visionmedia/debug/issues/797)
    dev: false
    resolution:
      integrity: sha512-mel+jf7nrtEl5Pn1Qx46zARXKDpBbvzezse7p7LqINmdoIk8PYP5SySaxEmYv6TZ0JyEKA1hsCId6DIhgITtWQ==
  /debug/3.2.7:
    dependencies:
      ms: 2.1.3
    dev: false
    resolution:
      integrity: sha512-CFjzYYAi4ThfiQvizrFQevTTXHtnCqWfe7x1AhgEscTz6ZbLbfoLRLPugTQyBth6f8ZERVUSyWHFD/7Wu4t1XQ==
  /debug/4.1.1:
    dependencies:
      ms: 2.1.3
    deprecated: Debug versions >=3.2.0 <3.2.7 || >=4 <4.3.1 have a low-severity ReDos regression when used in a Node.js environment. It is recommended you upgrade to 3.2.7 or 4.3.1. (https://github.com/visionmedia/debug/issues/797)
    dev: false
    resolution:
      integrity: sha512-pYAIzeRo8J6KPEaJ0VWOh5Pzkbw/RetuzehGM7QRRX5he4fPHx2rdKMB256ehJCkX+XRQm16eZLqLNS8RSZXZw==
  /debug/4.3.1:
    dependencies:
      ms: 2.1.2
    dev: false
    engines:
      node: '>=6.0'
    peerDependencies:
      supports-color: '*'
    peerDependenciesMeta:
      supports-color:
        optional: true
    resolution:
      integrity: sha512-doEwdvm4PCeK4K3RQN2ZC2BYUBaxwLARCqZmMjtF8a51J2Rb0xpVloFRnCODwqjpwnAoao4pelN8l3RJdv3gRQ==
  /debug/4.3.2:
    dependencies:
      ms: 2.1.2
    dev: false
    engines:
      node: '>=6.0'
    peerDependencies:
      supports-color: '*'
    peerDependenciesMeta:
      supports-color:
        optional: true
    resolution:
      integrity: sha512-mOp8wKcvj7XxC78zLgw/ZA+6TSgkoE2C/ienthhRD298T7UNwAg9diBpLRxC0mOezLl4B0xV7M0cCO6P/O0Xhw==
  /decamelize/1.2.0:
    dev: false
    engines:
      node: '>=0.10.0'
    resolution:
      integrity: sha1-9lNNFRSCabIDUue+4m9QH5oZEpA=
  /decode-uri-component/0.2.0:
    dev: false
    engines:
      node: '>=0.10'
    resolution:
      integrity: sha1-6zkTMzRYd1y4TNGh+uBiEGu4dUU=
  /decompress-response/4.2.1:
    dependencies:
      mimic-response: 2.1.0
    dev: false
    engines:
      node: '>=8'
    resolution:
      integrity: sha512-jOSne2qbyE+/r8G1VU+G/82LBs2Fs4LAsTiLSHOCOMZQl2OKZ6i8i4IyHemTe+/yIXOtTcRQMzPcgyhoFlqPkw==
  /deep-eql/3.0.1:
    dependencies:
      type-detect: 4.0.8
    dev: false
    engines:
      node: '>=0.12'
    resolution:
      integrity: sha512-+QeIQyN5ZuO+3Uk5DYh6/1eKO0m0YmJFGNmFHGACpf1ClL1nmlV/p4gNgbl2pJGxgXb4faqo6UE+M5ACEMyVcw==
  /deep-extend/0.6.0:
    dev: false
    engines:
      node: '>=4.0.0'
    resolution:
      integrity: sha512-LOHxIOaPYdHlJRtCQfDIVZtfw/ufM8+rVj649RIHzcm/vGwQRXFt6OPqIFWsm2XEMrNIEtWR64sY1LEKD2vAOA==
  /deep-freeze/0.0.1:
    dev: false
    resolution:
      integrity: sha1-OgsABd4YZygZ39OM0x+RF5yJPoQ=
  /deep-is/0.1.3:
    dev: false
    resolution:
      integrity: sha1-s2nW+128E+7PUk+RsHD+7cNXzzQ=
  /deepmerge/4.2.2:
    dev: false
    engines:
      node: '>=0.10.0'
    resolution:
      integrity: sha512-FJ3UgI4gIl+PHZm53knsuSFpE+nESMr7M4v9QcgB7S63Kj/6WqMiFQJpBBYz1Pt+66bZpP3Q7Lye0Oo9MPKEdg==
  /default-require-extensions/2.0.0:
    dependencies:
      strip-bom: 3.0.0
    dev: false
    engines:
      node: '>=4'
    resolution:
      integrity: sha1-9fj7sYp9bVCyH2QfZJ67Uiz+JPc=
  /define-properties/1.1.3:
    dependencies:
      object-keys: 1.1.1
    dev: false
    engines:
      node: '>= 0.4'
    resolution:
      integrity: sha512-3MqfYKj2lLzdMSf8ZIZE/V+Zuy+BgD6f164e8K2w7dgnpKArBDerGYpM46IYYcjnkdPNMjPk9A6VFB8+3SKlXQ==
  /degenerator/2.2.0:
    dependencies:
      ast-types: 0.13.4
      escodegen: 1.14.3
      esprima: 4.0.1
    dev: false
    engines:
      node: '>= 6'
    resolution:
      integrity: sha512-aiQcQowF01RxFI4ZLFMpzyotbQonhNpBao6dkI8JPk5a+hmSjR5ErHp2CQySmQe8os3VBqLCIh87nDBgZXvsmg==
  /delay/4.4.1:
    dev: false
    engines:
      node: '>=6'
    resolution:
      integrity: sha512-aL3AhqtfhOlT/3ai6sWXeqwnw63ATNpnUiN4HL7x9q+My5QtHlO3OIkasmug9LKzpheLdmUKGRKnYXYAS7FQkQ==
  /delayed-stream/1.0.0:
    dev: false
    engines:
      node: '>=0.4.0'
    resolution:
      integrity: sha1-3zrhmayt+31ECqrgsp4icrJOxhk=
  /delegates/1.0.0:
    dev: false
    resolution:
      integrity: sha1-hMbhWbgZBP3KWaDvRM2HDTElD5o=
  /depd/1.1.2:
    dev: false
    engines:
      node: '>= 0.6'
    resolution:
      integrity: sha1-m81S4UwJd2PnSbJ0xDRu0uVgtak=
  /destroy/1.0.4:
    dev: false
    resolution:
      integrity: sha1-l4hXRCxEdJ5CBmE+N5RiBYJqvYA=
  /detect-libc/1.0.3:
    dev: false
    engines:
      node: '>=0.10'
    hasBin: true
    resolution:
      integrity: sha1-+hN8S9aY7fVc1c0CrFWfkaTEups=
  /devtools-protocol/0.0.901419:
    dev: false
    resolution:
      integrity: sha512-4INMPwNm9XRpBukhNbF7OB6fNTTCaI8pzy/fXg0xQzAy5h3zL1P8xT3QazgKqBrb/hAYwIBizqDBZ7GtJE74QQ==
  /di/0.0.1:
    dev: false
    resolution:
      integrity: sha1-gGZJMmzqp8qjMG112YXqJ0i6kTw=
  /diff/3.5.0:
    dev: false
    engines:
      node: '>=0.3.1'
    resolution:
      integrity: sha512-A46qtFgd+g7pDZinpnwiRJtxbC1hpgf0uzP3iG89scHk0AUC7A1TGxf5OiiOUv/JMZR8GOt8hL900hV0bOy5xA==
  /diff/4.0.2:
    dev: false
    engines:
      node: '>=0.3.1'
    resolution:
      integrity: sha512-58lmxKSA4BNyLz+HHMUzlOEpg09FV+ev6ZMe3vJihgdxzgcwZ8VoEEPmALCZG9LmqfVoNMMKpttIYTVG6uDY7A==
  /dir-glob/3.0.1:
    dependencies:
      path-type: 4.0.0
    dev: false
    engines:
      node: '>=8'
    resolution:
      integrity: sha512-WkrWp9GR4KXfKGYzOLmTuGVi1UWFfws377n9cc55/tb6DuqyF6pcQ5AbiHEshaDpY9v6oaSr2XCDidGmMwdzIA==
  /disparity/3.0.0:
    dependencies:
      ansi-styles: 4.3.0
      diff: 4.0.2
    dev: false
    engines:
      node: '>=8'
    hasBin: true
    resolution:
      integrity: sha512-n94Rzbv2ambRaFzrnBf34IEiyOdIci7maRpMkoQWB6xFYGA7Nbs0Z5YQzMfTeyQeelv23nayqOcssBoc6rKrgw==
  /doctrine/2.1.0:
    dependencies:
      esutils: 2.0.3
    dev: false
    engines:
      node: '>=0.10.0'
    resolution:
      integrity: sha512-35mSku4ZXK0vfCuHEDAwt55dg2jNajHZ1odvF+8SSr82EsZY4QmXfuWso8oEd8zRhVObSN18aM0CjSdoBX7zIw==
  /doctrine/3.0.0:
    dependencies:
      esutils: 2.0.3
    dev: false
    engines:
      node: '>=6.0.0'
    resolution:
      integrity: sha512-yS+Q5i3hBf7GBkd4KG8a7eBNNWNGLTaEwwYWUijIYM7zrlYDM0BFXHjjPWlWZ1Rg7UaddZeIDmi9jF3HmqiQ2w==
  /dom-serialize/2.2.1:
    dependencies:
      custom-event: 1.0.1
      ent: 2.2.0
      extend: 3.0.2
      void-elements: 2.0.1
    dev: false
    resolution:
      integrity: sha1-ViromZ9Evl6jB29UGdzVnrQ6yVs=
  /dom-walk/0.1.2:
    dev: false
    resolution:
      integrity: sha512-6QvTW9mrGeIegrFXdtQi9pk7O/nSK6lSdXW2eqUspN5LWD7UTji2Fqw5V2YLjBpHEoU9Xl/eUWNpDeZvoyOv2w==
  /dotenv/8.6.0:
    dev: false
    engines:
      node: '>=10'
    resolution:
      integrity: sha512-IrPdXQsk2BbzvCBGBOTmmSH5SodmqZNt4ERAZDmW4CT+tL8VtvinqywuANaFu4bOMWki16nqf0e4oC0QIaDr/g==
  /downlevel-dts/0.4.0:
    dependencies:
      shelljs: 0.8.4
      typescript: 3.9.10
    dev: false
    hasBin: true
    resolution:
      integrity: sha512-nh5vM3n2pRhPwZqh0iWo5gpItPAYEGEWw9yd0YpI+lO60B7A3A6iJlxDbt7kKVNbqBXKsptL+jwE/Yg5Go66WQ==
  /ecc-jsbn/0.1.2:
    dependencies:
      jsbn: 0.1.1
      safer-buffer: 2.1.2
    dev: false
    resolution:
      integrity: sha1-OoOpBOVDUyh4dMVkt1SThoSamMk=
  /ecdsa-sig-formatter/1.0.11:
    dependencies:
      safe-buffer: 5.2.1
    dev: false
    resolution:
      integrity: sha512-nagl3RYrbNv6kQkeJIpt6NJZy8twLB/2vtz6yN9Z4vRKHN4/QZJIEbqohALSgwKdnksuY3k5Addp5lg8sVoVcQ==
  /edge-launcher/1.2.2:
    dev: false
    resolution:
      integrity: sha1-60Cq+9Bnpup27/+rBke81VCbN7I=
  /ee-first/1.1.1:
    dev: false
    resolution:
      integrity: sha1-WQxhFWsK4vTwJVcyoViyZrxWsh0=
  /electron-to-chromium/1.3.822:
    dev: false
    resolution:
      integrity: sha512-k7jG5oYYHxF4jx6PcqwHX3JVME/OjzolqOZiIogi9xtsfsmTjTdie4x88OakYFPEa8euciTgCCzvVNwvmjHb1Q==
  /emoji-regex/7.0.3:
    dev: false
    resolution:
      integrity: sha512-CwBLREIQ7LvYFB0WyRvwhq5N5qPhc6PMjD6bYggFlI5YyDgl+0vxq5VHbMOFqLg7hfWzmu8T5Z1QofhmTIhItA==
  /emoji-regex/8.0.0:
    dev: false
    resolution:
      integrity: sha512-MSjYzcWNOA0ewAHpz0MxpYFvwg6yjy1NG3xteoqz644VCo/RPgnr1/GGt+ic3iJTzQ8Eu3TdM14SawnVUmGE6A==
  /encodeurl/1.0.2:
    dev: false
    engines:
      node: '>= 0.8'
    resolution:
      integrity: sha1-rT/0yG7C0CkyL1oCw6mmBslbP1k=
  /end-of-stream/1.4.4:
    dependencies:
      once: 1.4.0
    dev: false
    resolution:
      integrity: sha512-+uw1inIHVPQoaVuHzRyXd21icM+cnt4CzD5rW+NC1wjOUSTOs+Te7FOv7AhN7vS9x/oIyhLP5PR1H+phQAHu5Q==
  /engine.io-parser/4.0.3:
    dependencies:
      base64-arraybuffer: 0.1.4
    dev: false
    engines:
      node: '>=8.0.0'
    resolution:
      integrity: sha512-xEAAY0msNnESNPc00e19y5heTPX4y/TJ36gr8t1voOaNmTojP9b3oK3BbJLFufW2XFPQaaijpFewm2g2Um3uqA==
  /engine.io/4.1.1:
    dependencies:
      accepts: 1.3.7
      base64id: 2.0.0
      cookie: 0.4.1
      cors: 2.8.5
      debug: 4.3.2
      engine.io-parser: 4.0.3
      ws: 7.4.6
    dev: false
    engines:
      node: '>=10.0.0'
    resolution:
      integrity: sha512-t2E9wLlssQjGw0nluF6aYyfX8LwYU8Jj0xct+pAhfWfv/YrBn6TSNtEYsgxHIfaMqfrLx07czcMg9bMN6di+3w==
  /enquirer/2.3.6:
    dependencies:
      ansi-colors: 4.1.1
    dev: false
    engines:
      node: '>=8.6'
    resolution:
      integrity: sha512-yjNnPr315/FjS4zIsUxYguYUPP2e1NK4d7E7ZOLiyYCcbFBiTMyID+2wvm2w6+pZ/odMA7cRkjhsPbltwBOrLg==
  /ent/2.2.0:
    dev: false
    resolution:
      integrity: sha1-6WQhkyWiHQX0RGai9obtbOX13R0=
  /error-ex/1.3.2:
    dependencies:
      is-arrayish: 0.2.1
    dev: false
    resolution:
      integrity: sha512-7dFHNmqeFSEt2ZBsCriorKnn3Z2pj+fd9kmI6QoWw4//DL+icEBfc0U7qJCisqrTsKTjw4fNFy2pW9OqStD84g==
  /es-abstract/1.18.5:
    dependencies:
      call-bind: 1.0.2
      es-to-primitive: 1.2.1
      function-bind: 1.1.1
      get-intrinsic: 1.1.1
      has: 1.0.3
      has-symbols: 1.0.2
      internal-slot: 1.0.3
      is-callable: 1.2.4
      is-negative-zero: 2.0.1
      is-regex: 1.1.4
      is-string: 1.0.7
      object-inspect: 1.11.0
      object-keys: 1.1.1
      object.assign: 4.1.2
      string.prototype.trimend: 1.0.4
      string.prototype.trimstart: 1.0.4
      unbox-primitive: 1.0.1
    dev: false
    engines:
      node: '>= 0.4'
    resolution:
      integrity: sha512-DDggyJLoS91CkJjgauM5c0yZMjiD1uK3KcaCeAmffGwZ+ODWzOkPN4QwRbsK5DOFf06fywmyLci3ZD8jLGhVYA==
  /es-to-primitive/1.2.1:
    dependencies:
      is-callable: 1.2.4
      is-date-object: 1.0.5
      is-symbol: 1.0.4
    dev: false
    engines:
      node: '>= 0.4'
    resolution:
      integrity: sha512-QCOllgZJtaUo9miYBcLChTUaHNjJF3PYs1VidD7AwiEj1kYxKeQTctLAezAOH5ZKRH0g2IgPn6KwB4IT8iRpvA==
  /es6-error/4.1.1:
    dev: false
    resolution:
      integrity: sha512-Um/+FxMr9CISWh0bi5Zv0iOD+4cFh5qLeks1qhAopKVAJw3drgKbKySikp7wGhDL0HPeaja0P5ULZrxLkniUVg==
  /es6-promise/4.2.8:
    dev: false
    resolution:
      integrity: sha512-HJDGx5daxeIvxdBxvG2cb9g4tEvwIk3i8+nhX0yGrYmZUzbkdg8QbDevheDB8gd0//uPj4c1EQua8Q+MViT0/w==
  /escalade/3.1.1:
    dev: false
    engines:
      node: '>=6'
    resolution:
      integrity: sha512-k0er2gUkLf8O0zKJiAhmkTnJlTvINGv7ygDNPbeIsX/TJjGJZHuh9B2UxbsaEkmlEo9MfhrSzmhIlhRlI2GXnw==
  /escape-html/1.0.3:
    dev: false
    resolution:
      integrity: sha1-Aljq5NPQwJdN4cFpGI7wBR0dGYg=
  /escape-quotes/1.0.2:
    dependencies:
      escape-string-regexp: 1.0.5
    dev: false
    resolution:
      integrity: sha1-tIltSmz4LdWzP0m3E0CMY4D2zZc=
  /escape-string-regexp/1.0.5:
    dev: false
    engines:
      node: '>=0.8.0'
    resolution:
      integrity: sha1-G2HAViGQqN/2rjuyzwIAyhMLhtQ=
  /escape-string-regexp/4.0.0:
    dev: false
    engines:
      node: '>=10'
    resolution:
      integrity: sha512-TtpcNJ3XAzx3Gq8sWRzJaVajRs0uVxA2YAkdb1jm2YkPz4G6egUFAyA3n5vtEIZefPk5Wa4UXbKuS5fKkJWdgA==
  /escodegen/1.14.3:
    dependencies:
      esprima: 4.0.1
      estraverse: 4.3.0
      esutils: 2.0.3
      optionator: 0.8.3
    dev: false
    engines:
      node: '>=4.0'
    hasBin: true
    optionalDependencies:
      source-map: 0.6.1
    resolution:
      integrity: sha512-qFcX0XJkdg+PB3xjZZG/wKSuT1PnQWx57+TVSjIMmILd2yC/6ByYElPwJnslDsuWuSAp4AwJGumarAAmJch5Kw==
  /eslint-config-prettier/7.2.0_eslint@7.32.0:
    dependencies:
      eslint: 7.32.0
    dev: false
    hasBin: true
    peerDependencies:
      eslint: '>=7.0.0'
    resolution:
      integrity: sha512-rV4Qu0C3nfJKPOAhFujFxB7RMP+URFyQqqOZW9DMRD7ZDTFyjaIlETU3xzHELt++4ugC0+Jm084HQYkkJe+Ivg==
  /eslint-import-resolver-node/0.3.6:
    dependencies:
      debug: 3.2.7
      resolve: 1.20.0
    dev: false
    resolution:
      integrity: sha512-0En0w03NRVMn9Uiyn8YRPDKvWjxCWkslUEhGNTdGx15RvPJYQ+lbOlqrlNI2vEAs4pDYK4f/HN2TbDmk5TP0iw==
  /eslint-module-utils/2.6.2:
    dependencies:
      debug: 3.2.7
      pkg-dir: 2.0.0
    dev: false
    engines:
      node: '>=4'
    resolution:
      integrity: sha512-QG8pcgThYOuqxupd06oYTZoNOGaUdTY1PqK+oS6ElF6vs4pBdk/aYxFVQQXzcrAqp9m7cl7lb2ubazX+g16k2Q==
  /eslint-plugin-es/3.0.1_eslint@7.32.0:
    dependencies:
      eslint: 7.32.0
      eslint-utils: 2.1.0
      regexpp: 3.2.0
    dev: false
    engines:
      node: '>=8.10.0'
    peerDependencies:
      eslint: '>=4.19.1'
    resolution:
      integrity: sha512-GUmAsJaN4Fc7Gbtl8uOBlayo2DqhwWvEzykMHSCZHU3XdJ+NSzzZcVhXh3VxX5icqQ+oQdIEawXX8xkR3mIFmQ==
  /eslint-plugin-import/2.24.2_eslint@7.32.0:
    dependencies:
      array-includes: 3.1.3
      array.prototype.flat: 1.2.4
      debug: 2.6.9
      doctrine: 2.1.0
      eslint: 7.32.0
      eslint-import-resolver-node: 0.3.6
      eslint-module-utils: 2.6.2
      find-up: 2.1.0
      has: 1.0.3
      is-core-module: 2.6.0
      minimatch: 3.0.4
      object.values: 1.1.4
      pkg-up: 2.0.0
      read-pkg-up: 3.0.0
      resolve: 1.20.0
      tsconfig-paths: 3.11.0
    dev: false
    engines:
      node: '>=4'
    peerDependencies:
      eslint: ^2 || ^3 || ^4 || ^5 || ^6 || ^7.2.0
    resolution:
      integrity: sha512-hNVtyhiEtZmpsabL4neEj+6M5DCLgpYyG9nzJY8lZQeQXEn5UPW1DpUdsMHMXsq98dbNm7nt1w9ZMSVpfJdi8Q==
  /eslint-plugin-no-only-tests/2.6.0:
    dev: false
    engines:
      node: '>=4.0.0'
    resolution:
      integrity: sha512-T9SmE/g6UV1uZo1oHAqOvL86XWl7Pl2EpRpnLI8g/bkJu+h7XBCB+1LnubRZ2CUQXj805vh4/CYZdnqtVaEo2Q==
  /eslint-plugin-node/11.1.0_eslint@7.32.0:
    dependencies:
      eslint: 7.32.0
      eslint-plugin-es: 3.0.1_eslint@7.32.0
      eslint-utils: 2.1.0
      ignore: 5.1.8
      minimatch: 3.0.4
      resolve: 1.20.0
      semver: 6.3.0
    dev: false
    engines:
      node: '>=8.10.0'
    peerDependencies:
      eslint: '>=5.16.0'
    resolution:
      integrity: sha512-oUwtPJ1W0SKD0Tr+wqu92c5xuCeQqB3hSCHasn/ZgjFdA9iDGNkNf2Zi9ztY7X+hNuMib23LNGRm6+uN+KLE3g==
  /eslint-plugin-promise/4.3.1:
    dev: false
    engines:
      node: '>=6'
    resolution:
      integrity: sha512-bY2sGqyptzFBDLh/GMbAxfdJC+b0f23ME63FOE4+Jao0oZ3E1LEwFtWJX/1pGMJLiTtrSSern2CRM/g+dfc0eQ==
  /eslint-plugin-tsdoc/0.2.14:
    dependencies:
      '@microsoft/tsdoc': 0.13.2
      '@microsoft/tsdoc-config': 0.15.2
    dev: false
    resolution:
      integrity: sha512-fJ3fnZRsdIoBZgzkQjv8vAj6NeeOoFkTfgosj6mKsFjX70QV256sA/wq+y/R2+OL4L8E79VVaVWrPeZnKNe8Ng==
  /eslint-scope/5.1.1:
    dependencies:
      esrecurse: 4.3.0
      estraverse: 4.3.0
    dev: false
    engines:
      node: '>=8.0.0'
    resolution:
      integrity: sha512-2NxwbF/hZ0KpepYN0cNbo+FN6XoK7GaHlQhgx/hIZl6Va0bF45RQOOwhLIy8lQDbuCiadSLCBnH2CFYquit5bw==
  /eslint-utils/2.1.0:
    dependencies:
      eslint-visitor-keys: 1.3.0
    dev: false
    engines:
      node: '>=6'
    resolution:
      integrity: sha512-w94dQYoauyvlDc43XnGB8lU3Zt713vNChgt4EWwhXAP2XkBvndfxF0AgIqKOOasjPIPzj9JqgwkwbCYD0/V3Zg==
  /eslint-visitor-keys/1.3.0:
    dev: false
    engines:
      node: '>=4'
    resolution:
      integrity: sha512-6J72N8UNa462wa/KFODt/PJ3IU60SDpC3QXC1Hjc1BXXpfL2C9R5+AU7jhe0F6GREqVMh4Juu+NY7xn+6dipUQ==
  /eslint-visitor-keys/2.1.0:
    dev: false
    engines:
      node: '>=10'
    resolution:
      integrity: sha512-0rSmRBzXgDzIsD6mGdJgevzgezI534Cer5L/vyMX0kHzT/jiB43jRhd9YUlMGYLQy2zprNmoT8qasCGtY+QaKw==
  /eslint/7.32.0:
    dependencies:
      '@babel/code-frame': 7.12.11
      '@eslint/eslintrc': 0.4.3
      '@humanwhocodes/config-array': 0.5.0
      ajv: 6.12.6
      chalk: 4.1.2
      cross-spawn: 7.0.3
      debug: 4.3.2
      doctrine: 3.0.0
      enquirer: 2.3.6
      escape-string-regexp: 4.0.0
      eslint-scope: 5.1.1
      eslint-utils: 2.1.0
      eslint-visitor-keys: 2.1.0
      espree: 7.3.1
      esquery: 1.4.0
      esutils: 2.0.3
      fast-deep-equal: 3.1.3
      file-entry-cache: 6.0.1
      functional-red-black-tree: 1.0.1
      glob-parent: 5.1.2
      globals: 13.11.0
      ignore: 4.0.6
      import-fresh: 3.3.0
      imurmurhash: 0.1.4
      is-glob: 4.0.1
      js-yaml: 3.14.1
      json-stable-stringify-without-jsonify: 1.0.1
      levn: 0.4.1
      lodash.merge: 4.6.2
      minimatch: 3.0.4
      natural-compare: 1.4.0
      optionator: 0.9.1
      progress: 2.0.3
      regexpp: 3.2.0
      semver: 7.3.5
      strip-ansi: 6.0.0
      strip-json-comments: 3.1.1
      table: 6.7.1
      text-table: 0.2.0
      v8-compile-cache: 2.3.0
    dev: false
    engines:
      node: ^10.12.0 || >=12.0.0
    hasBin: true
    resolution:
      integrity: sha512-VHZ8gX+EDfz+97jGcgyGCyRia/dPOd6Xh9yPv8Bl1+SoaIwD+a/vlrOmGRUyOYu7MwUhc7CxqeaDZU13S4+EpA==
  /esm/3.2.25:
    dev: false
    engines:
      node: '>=6'
    resolution:
      integrity: sha512-U1suiZ2oDVWv4zPO56S0NcR5QriEahGtdN2OR6FiOG4WJvcjBVFB0qI4+eKoWFH483PKGuLuu6V8Z4T5g63UVA==
  /espree/7.3.1:
    dependencies:
      acorn: 7.4.1
      acorn-jsx: 5.3.2_acorn@7.4.1
      eslint-visitor-keys: 1.3.0
    dev: false
    engines:
      node: ^10.12.0 || >=12.0.0
    resolution:
      integrity: sha512-v3JCNCE64umkFpmkFGqzVKsOT0tN1Zr+ueqLZfpV1Ob8e+CEgPWa+OxCoGH3tnhimMKIaBm4m/vaRpJ/krRz2g==
  /esprima/4.0.1:
    dev: false
    engines:
      node: '>=4'
    hasBin: true
    resolution:
      integrity: sha512-eGuFFw7Upda+g4p+QHvnW0RyTX/SVeJBDM/gCtMARO0cLuT2HcEKnTPvhjV6aGeqrCB/sbNop0Kszm0jsaWU4A==
  /esquery/1.4.0:
    dependencies:
      estraverse: 5.2.0
    dev: false
    engines:
      node: '>=0.10'
    resolution:
      integrity: sha512-cCDispWt5vHHtwMY2YrAQ4ibFkAL8RbH5YGBnZBc90MolvvfkkQcJro/aZiAQUlQ3qgrYS6D6v8Gc5G5CQsc9w==
  /esrecurse/4.3.0:
    dependencies:
      estraverse: 5.2.0
    dev: false
    engines:
      node: '>=4.0'
    resolution:
      integrity: sha512-KmfKL3b6G+RXvP8N1vr3Tq1kL/oCFgn2NYXEtqP8/L3pKapUA4G8cFVaoF3SU323CD4XypR/ffioHmkti6/Tag==
  /estraverse/4.3.0:
    dev: false
    engines:
      node: '>=4.0'
    resolution:
      integrity: sha512-39nnKffWz8xN1BU/2c79n9nB9HDzo0niYUqx6xyqUnyoAnQyyWpOTdZEeiCch8BBu515t4wp9ZmgVfVhn9EBpw==
  /estraverse/5.2.0:
    dev: false
    engines:
      node: '>=4.0'
    resolution:
      integrity: sha512-BxbNGGNm0RyRYvUdHpIwv9IWzeM9XClbOxwoATuFdOE7ZE6wHL+HQ5T8hoPM+zHvmKzzsEqhgy0GrQ5X13afiQ==
  /estree-walker/0.6.1:
    dev: false
    resolution:
      integrity: sha512-SqmZANLWS0mnatqbSfRP5g8OXZC12Fgg1IwNtLsyHDzJizORW4khDfjPqJZsemPWBB2uqykUah5YpQ6epsqC/w==
  /estree-walker/1.0.1:
    dev: false
    resolution:
      integrity: sha512-1fMXF3YP4pZZVozF8j/ZLfvnR8NSIljt56UhbZ5PeeDmmGHpgpdwQt7ITlGvYaQukCvuBRMLEiKiYC+oeIg4cg==
  /esutils/2.0.3:
    dev: false
    engines:
      node: '>=0.10.0'
    resolution:
      integrity: sha512-kVscqXk4OCp68SZ0dkgEKVi6/8ij300KBWTJq32P/dYeWTSwK41WyTxalN1eRmA5Z9UU/LX9D7FWSmV9SAYx6g==
  /etag/1.8.1:
    dev: false
    engines:
      node: '>= 0.6'
    resolution:
      integrity: sha1-Qa4u62XvpiJorr/qg6x9eSmbCIc=
  /event-target-shim/5.0.1:
    dev: false
    engines:
      node: '>=6'
    resolution:
      integrity: sha512-i/2XbnSz/uxRCU6+NdVJgKWDTM427+MqYbkQzD321DuCQJUqOuJKIA0IM2+W2xtYHdKOmZ4dR6fExsd4SXL+WQ==
  /eventemitter3/4.0.7:
    dev: false
    resolution:
      integrity: sha512-8guHBZCwKnFhYdHr2ysuRWErTwhoN2X8XELRlrRwpmfeY2jjuUN4taQMsULKUVo1K4DvZl+0pgfyoysHxvmvEw==
  /events/3.3.0:
    dev: false
    engines:
      node: '>=0.8.x'
    resolution:
      integrity: sha512-mQw+2fkQbALzQ7V0MY0IqdnXNOeTtP4r0lN9z7AAawCXgqea7bDii20AYrIBrFd/Hx0M2Ocz6S111CaFkUcb0Q==
  /execa/5.1.1:
    dependencies:
      cross-spawn: 7.0.3
      get-stream: 6.0.1
      human-signals: 2.1.0
      is-stream: 2.0.1
      merge-stream: 2.0.0
      npm-run-path: 4.0.1
      onetime: 5.1.2
      signal-exit: 3.0.3
      strip-final-newline: 2.0.0
    dev: false
    engines:
      node: '>=10'
    resolution:
      integrity: sha512-8uSpZZocAZRBAPIEINJj3Lo9HyGitllczc27Eh5YYojjMFMn8yHMDMaUHE2Jqfq05D/wucwI4JGURyXt1vchyg==
  /expand-template/2.0.3:
    dev: false
    engines:
      node: '>=6'
    resolution:
      integrity: sha512-XYfuKMvj4O35f/pOXLObndIRvyQ+/+6AhODh+OKWj9S9498pHHn/IMszH+gt0fBCRWMNfk1ZSp5x3AifmnI2vg==
  /expand-tilde/2.0.2:
    dependencies:
      homedir-polyfill: 1.0.3
    dev: false
    engines:
      node: '>=0.10.0'
    resolution:
      integrity: sha1-l+gBqgUt8CRU3kawK/YhZCzchQI=
  /express/4.17.1:
    dependencies:
      accepts: 1.3.7
      array-flatten: 1.1.1
      body-parser: 1.19.0
      content-disposition: 0.5.3
      content-type: 1.0.4
      cookie: 0.4.0
      cookie-signature: 1.0.6
      debug: 2.6.9
      depd: 1.1.2
      encodeurl: 1.0.2
      escape-html: 1.0.3
      etag: 1.8.1
      finalhandler: 1.1.2
      fresh: 0.5.2
      merge-descriptors: 1.0.1
      methods: 1.1.2
      on-finished: 2.3.0
      parseurl: 1.3.3
      path-to-regexp: 0.1.7
      proxy-addr: 2.0.7
      qs: 6.7.0
      range-parser: 1.2.1
      safe-buffer: 5.1.2
      send: 0.17.1
      serve-static: 1.14.1
      setprototypeof: 1.1.1
      statuses: 1.5.0
      type-is: 1.6.18
      utils-merge: 1.0.1
      vary: 1.1.2
    dev: false
    engines:
      node: '>= 0.10.0'
    resolution:
      integrity: sha512-mHJ9O79RqluphRrcw2X/GTh3k9tVv8YcoyY4Kkh4WDMUYKRZUq0h1o0w2rrrxBqM7VoeUVqgb27xlEMXTnYt4g==
  /extend/3.0.2:
    dev: false
    resolution:
      integrity: sha512-fjquC59cD7CyW6urNXK0FBufkZcoiGG80wTuPujX590cB5Ttln20E2UB4S/WARVqhXffZl2LNgS+gQdPIIim/g==
  /extract-zip/2.0.1:
    dependencies:
      debug: 4.3.2
      get-stream: 5.2.0
      yauzl: 2.10.0
    dev: false
    engines:
      node: '>= 10.17.0'
    hasBin: true
    optionalDependencies:
      '@types/yauzl': 2.9.2
    resolution:
      integrity: sha512-GDhU9ntwuKyGXdZBUgTIe+vXnWj0fppUEtMDL0+idd5Sta8TGpHssn/eusA9mrPr9qNDym6SxAYZjNvCn/9RBg==
  /extsprintf/1.3.0:
    dev: false
    engines:
      '0': node >=0.6.0
    resolution:
      integrity: sha1-lpGEQOMEGnpBT4xS48V06zw+HgU=
  /fast-deep-equal/3.1.3:
    dev: false
    resolution:
      integrity: sha512-f3qQ9oQy9j2AhBe/H9VC91wLmKBCCU/gDOnKNAYG5hswO7BLKj09Hc5HYNz9cGI++xlpDCIgDaitVs03ATR84Q==
  /fast-glob/3.2.7:
    dependencies:
      '@nodelib/fs.stat': 2.0.5
      '@nodelib/fs.walk': 1.2.8
      glob-parent: 5.1.2
      merge2: 1.4.1
      micromatch: 4.0.4
    dev: false
    engines:
      node: '>=8'
    resolution:
      integrity: sha512-rYGMRwip6lUMvYD3BTScMwT1HtAs2d71SMv66Vrxs0IekGZEjhM0pcMfjQPnknBt2zeCwQMEupiN02ZP4DiT1Q==
  /fast-json-stable-stringify/2.1.0:
    dev: false
    resolution:
      integrity: sha512-lhd/wF+Lk98HZoTCtlVraHtfh5XYijIjalXck7saUtuanSDyLMxnHhSXEDJqHxD7msR8D0uCmqlkwjCV8xvwHw==
  /fast-levenshtein/2.0.6:
    dev: false
    resolution:
      integrity: sha1-PYpcZog6FqMMqGQ+hR8Zuqd5eRc=
  /fastq/1.12.0:
    dependencies:
      reusify: 1.0.4
    dev: false
    resolution:
      integrity: sha512-VNX0QkHK3RsXVKr9KrlUv/FoTa0NdbYoHHl7uXHv2rzyHSlxjdNAKug2twd9luJxpcyNeAgf5iPPMutJO67Dfg==
  /fclone/1.0.11:
    dev: false
    resolution:
      integrity: sha1-EOhdo4v+p/xZk0HClu4ddyZu5kA=
  /fd-slicer/1.1.0:
    dependencies:
      pend: 1.2.0
    dev: false
    resolution:
      integrity: sha1-JcfInLH5B3+IkbvmHY85Dq4lbx4=
  /fetch-mock/9.11.0_node-fetch@2.6.1:
    dependencies:
      '@babel/core': 7.15.0
      '@babel/runtime': 7.15.3
      core-js: 3.16.4
      debug: 4.3.2
      glob-to-regexp: 0.4.1
      is-subset: 0.1.1
      lodash.isequal: 4.5.0
      node-fetch: 2.6.1
      path-to-regexp: 2.4.0
      querystring: 0.2.1
      whatwg-url: 6.5.0
    dev: false
    engines:
      node: '>=4.0.0'
    peerDependencies:
      node-fetch: '*'
    peerDependenciesMeta:
      node-fetch:
        optional: true
    resolution:
      integrity: sha512-PG1XUv+x7iag5p/iNHD4/jdpxL9FtVSqRMUQhPab4hVDt80T1MH5ehzVrL2IdXO9Q2iBggArFvPqjUbHFuI58Q==
  /file-entry-cache/6.0.1:
    dependencies:
      flat-cache: 3.0.4
    dev: false
    engines:
      node: ^10.12.0 || >=12.0.0
    resolution:
      integrity: sha512-7Gps/XWymbLk2QLYK4NzpMOrYjMhdIxXuIvy2QBsLE6ljuodKvdkWs/cpyJJ3CVIVpH0Oi1Hvg1ovbMzLdFBBg==
  /file-uri-to-path/1.0.0:
    dev: false
    resolution:
      integrity: sha512-0Zt+s3L7Vf1biwWZ29aARiVYLx7iMGnEUl9x33fbB/j3jR81u/O2LbqK+Bm1CDSNDKVtJ/YjwY7TUd5SkeLQLw==
  /file-uri-to-path/2.0.0:
    dev: false
    engines:
      node: '>= 6'
    resolution:
      integrity: sha512-hjPFI8oE/2iQPVe4gbrJ73Pp+Xfub2+WI2LlXDbsaJBwT5wuMh35WNWVYYTpnz895shtwfyutMFLFywpQAFdLg==
  /fill-range/7.0.1:
    dependencies:
      to-regex-range: 5.0.1
    dev: false
    engines:
      node: '>=8'
    resolution:
      integrity: sha512-qOo9F+dMUmC2Lcb4BbVvnKJxTPjCm+RRpe4gDuGrzkL7mEVl/djYSu2OdQ2Pa302N4oqkSg9ir6jaLWJ2USVpQ==
  /finalhandler/1.1.2:
    dependencies:
      debug: 2.6.9
      encodeurl: 1.0.2
      escape-html: 1.0.3
      on-finished: 2.3.0
      parseurl: 1.3.3
      statuses: 1.5.0
      unpipe: 1.0.0
    dev: false
    engines:
      node: '>= 0.8'
    resolution:
      integrity: sha512-aAWcW57uxVNrQZqFXjITpW3sIUQmHGG3qSb9mUah9MgMC4NeWhNOlNjXEYq3HjRAvL6arUviZGGJsBg6z0zsWA==
  /find-cache-dir/2.1.0:
    dependencies:
      commondir: 1.0.1
      make-dir: 2.1.0
      pkg-dir: 3.0.0
    dev: false
    engines:
      node: '>=6'
    resolution:
      integrity: sha512-Tq6PixE0w/VMFfCgbONnkiQIVol/JJL7nRMi20fqzA4NRs9AfeqMGeRdPi3wIhYkxjeBaWh2rxwapn5Tu3IqOQ==
  /find-up/2.1.0:
    dependencies:
      locate-path: 2.0.0
    dev: false
    engines:
      node: '>=4'
    resolution:
      integrity: sha1-RdG35QbHF93UgndaK3eSCjwMV6c=
  /find-up/3.0.0:
    dependencies:
      locate-path: 3.0.0
    dev: false
    engines:
      node: '>=6'
    resolution:
      integrity: sha512-1yD6RmLI1XBfxugvORwlck6f75tYL+iR0jqwsOrOxMZyGYqUuDhJ0l4AXdO1iX/FTs9cBAMEk1gWSEx1kSbylg==
  /find-up/4.1.0:
    dependencies:
      locate-path: 5.0.0
      path-exists: 4.0.0
    dev: false
    engines:
      node: '>=8'
    resolution:
      integrity: sha512-PpOwAdQ/YlXQ2vj8a3h8IipDuYRi3wceVQQGYWxNINccq40Anw7BlsEXCMbt1Zt+OLA6Fq9suIpIWD0OsnISlw==
  /flat-cache/3.0.4:
    dependencies:
      flatted: 3.2.2
      rimraf: 3.0.2
    dev: false
    engines:
      node: ^10.12.0 || >=12.0.0
    resolution:
      integrity: sha512-dm9s5Pw7Jc0GvMYbshN6zchCA9RgQlzzEZX3vylR9IqFfS8XciblUXOKfW6SiuJ0e13eDYZoZV5wdrev7P3Nwg==
  /flat/4.1.1:
    dependencies:
      is-buffer: 2.0.5
    dev: false
    hasBin: true
    resolution:
      integrity: sha512-FmTtBsHskrU6FJ2VxCnsDb84wu9zhmO3cUX2kGFb5tuwhfXxGciiT0oRY+cck35QmG+NmGh5eLz6lLCpWTqwpA==
  /flatted/2.0.2:
    dev: false
    resolution:
      integrity: sha512-r5wGx7YeOwNWNlCA0wQ86zKyDLMQr+/RB8xy74M4hTphfmjlijTSSXGuH8rnvKZnfT9i+75zmd8jcKdMR4O6jA==
  /flatted/3.2.2:
    dev: false
    resolution:
      integrity: sha512-JaTY/wtrcSyvXJl4IMFHPKyFur1sE9AUqc0QnhOaJ0CxHtAoIV8pYDzeEfAaNEtGkOfq4gr3LBFmdXW5mOQFnA==
  /folktale/2.3.2:
    dev: false
    resolution:
      integrity: sha512-+8GbtQBwEqutP0v3uajDDoN64K2ehmHd0cjlghhxh0WpcfPzAIjPA03e1VvHlxL02FVGR0A6lwXsNQKn3H1RNQ==
  /follow-redirects/1.14.2:
    dev: false
    engines:
      node: '>=4.0'
    peerDependencies:
      debug: '*'
    peerDependenciesMeta:
      debug:
        optional: true
    resolution:
      integrity: sha512-yLR6WaE2lbF0x4K2qE2p9PEXKLDjUjnR/xmjS3wHAYxtlsI9MLLBJUZirAHKzUZDGLxje7w/cXR49WOUo4rbsA==
  /follow-redirects/1.14.2_debug@3.2.7:
    dependencies:
      debug: 3.2.7
    dev: false
    engines:
      node: '>=4.0'
    peerDependencies:
      debug: '*'
    peerDependenciesMeta:
      debug:
        optional: true
    resolution:
      integrity: sha512-yLR6WaE2lbF0x4K2qE2p9PEXKLDjUjnR/xmjS3wHAYxtlsI9MLLBJUZirAHKzUZDGLxje7w/cXR49WOUo4rbsA==
  /follow-redirects/1.14.2_debug@4.3.2:
    dependencies:
      debug: 4.3.2
    dev: false
    engines:
      node: '>=4.0'
    peerDependencies:
      debug: '*'
    peerDependenciesMeta:
      debug:
        optional: true
    resolution:
      integrity: sha512-yLR6WaE2lbF0x4K2qE2p9PEXKLDjUjnR/xmjS3wHAYxtlsI9MLLBJUZirAHKzUZDGLxje7w/cXR49WOUo4rbsA==
  /foreach/2.0.5:
    dev: false
    resolution:
      integrity: sha1-C+4AUBiusmDQo6865ljdATbsG5k=
  /foreground-child/1.5.6:
    dependencies:
      cross-spawn: 4.0.2
      signal-exit: 3.0.3
    dev: false
    resolution:
      integrity: sha1-T9ca0t/elnibmApcCilZN8svXOk=
  /forever-agent/0.6.1:
    dev: false
    resolution:
      integrity: sha1-+8cfDEGt6zf5bFd60e1C2P2sypE=
  /form-data/2.3.3:
    dependencies:
      asynckit: 0.4.0
      combined-stream: 1.0.8
      mime-types: 2.1.32
    dev: false
    engines:
      node: '>= 0.12'
    resolution:
      integrity: sha512-1lLKB2Mu3aGP1Q/2eCOx0fNbRMe7XdwktwOruhfqqd0rIJWwN4Dh+E3hrPSlDCXnSR7UtZ1N38rVXm+6+MEhJQ==
  /form-data/2.5.1:
    dependencies:
      asynckit: 0.4.0
      combined-stream: 1.0.8
      mime-types: 2.1.32
    dev: false
    engines:
      node: '>= 0.12'
    resolution:
      integrity: sha512-m21N3WOmEEURgk6B9GLOE4RuWOFf28Lhh9qGYeNlGq4VDXUlJy2th2slBNU8Gp8EzloYZOibZJ7t5ecIrFSjVA==
  /form-data/3.0.1:
    dependencies:
      asynckit: 0.4.0
      combined-stream: 1.0.8
      mime-types: 2.1.32
    dev: false
    engines:
      node: '>= 6'
    resolution:
      integrity: sha512-RHkBKtLWUVwd7SqRIvCZMEvAMoGUp0XU+seQiZejj0COz3RI3hWP4sCv3gZWWLjJTd7rGwcsF5eKZGii0r/hbg==
  /form-data/4.0.0:
    dependencies:
      asynckit: 0.4.0
      combined-stream: 1.0.8
      mime-types: 2.1.32
    dev: false
    engines:
      node: '>= 6'
    resolution:
      integrity: sha512-ETEklSGi5t0QMZuiXoA/Q6vcnxcLQP5vdugSpuAyi6SVGi2clPPp+xgEhuMaHC+zGgn31Kd235W35f7Hykkaww==
  /forwarded/0.2.0:
    dev: false
    engines:
      node: '>= 0.6'
    resolution:
      integrity: sha512-buRG0fpBtRHSTCOASe6hD258tEubFoRLb4ZNA6NxMVHNw2gOcwHo9wyablzMzOA5z9xA9L1KNjk/Nt6MT9aYow==
  /fresh/0.5.2:
    dev: false
    engines:
      node: '>= 0.6'
    resolution:
      integrity: sha1-PYyt2Q2XZWn6g1qx+OSyOhBWBac=
  /fs-constants/1.0.0:
    dev: false
    resolution:
      integrity: sha512-y6OAwoSIf7FyjMIv94u+b5rdheZEjzR63GTyZJm5qh4Bi+2YgwLCcI/fPFZkL5PSixOt6ZNKm+w+Hfp/Bciwow==
  /fs-extra/7.0.1:
    dependencies:
      graceful-fs: 4.2.8
      jsonfile: 4.0.0
      universalify: 0.1.2
    dev: false
    engines:
      node: '>=6 <7 || >=8'
    resolution:
      integrity: sha512-YJDaCJZEnBmcbw13fvdAM9AwNOJwOzrE4pqMqBq5nFiEqXUqHwlK4B+3pUw6JNvfSPtX05xFHtYy/1ni01eGCw==
  /fs-extra/8.1.0:
    dependencies:
      graceful-fs: 4.2.8
      jsonfile: 4.0.0
      universalify: 0.1.2
    dev: false
    engines:
      node: '>=6 <7 || >=8'
    resolution:
      integrity: sha512-yhlQgA6mnOJUKOsRUFsgJdQCvkKhcz8tlZG5HBQfReYZy46OwLcY+Zia0mtdHsOo9y/hP+CxMN0TU9QxoOtG4g==
  /fs.realpath/1.0.0:
    dev: false
    resolution:
      integrity: sha1-FQStJSMVjKpA20onh8sBQRmU6k8=
  /fsevents/2.1.3:
    deprecated: '"Please update to latest v2.3 or v2.2"'
    dev: false
    engines:
      node: ^8.16.0 || ^10.6.0 || >=11.0.0
    optional: true
    os:
      - darwin
    resolution:
      integrity: sha512-Auw9a4AxqWpa9GUfj370BMPzzyncfBABW8Mab7BGWBYDj4Isgq+cDKtx0i6u9jcX9pQDnswsaaOTgTmA5pEjuQ==
  /fsevents/2.3.2:
    dev: false
    engines:
      node: ^8.16.0 || ^10.6.0 || >=11.0.0
    optional: true
    os:
      - darwin
    resolution:
      integrity: sha512-xiqMQR4xAeHTuB9uWm+fFRcIOgKBMiOBP+eXiyT7jsgVCq1bkVygt00oASowB7EdtpOHaaPgKt812P9ab+DDKA==
  /ftp/0.3.10:
    dependencies:
      readable-stream: 1.1.14
      xregexp: 2.0.0
    dev: false
    engines:
      node: '>=0.8.0'
    resolution:
      integrity: sha1-kZfYYa2BQvPmPVqDv+TFn3MwiF0=
  /function-bind/1.1.1:
    dev: false
    resolution:
      integrity: sha512-yIovAzMX49sF8Yl58fSCWJ5svSLuaibPxXQJFLmBObTuCr0Mf1KiPopGM9NiFjiYBCbfaa2Fh6breQ6ANVTI0A==
  /functional-red-black-tree/1.0.1:
    dev: false
    resolution:
      integrity: sha1-GwqzvVU7Kg1jmdKcDj6gslIHgyc=
  /gauge/2.7.4:
    dependencies:
      aproba: 1.2.0
      console-control-strings: 1.1.0
      has-unicode: 2.0.1
      object-assign: 4.1.1
      signal-exit: 3.0.3
      string-width: 1.0.2
      strip-ansi: 3.0.1
      wide-align: 1.1.3
    dev: false
    resolution:
      integrity: sha1-LANAXHU4w51+s3sxcCLjJfsBi/c=
  /gensync/1.0.0-beta.2:
    dev: false
    engines:
      node: '>=6.9.0'
    resolution:
      integrity: sha512-3hN7NaskYvMDLQY55gnW3NQ+mesEAepTqlg+VEbj7zzqEMBVNhzcGYYeqFo/TlYz6eQiFcp1HcsCZO+nGgS8zg==
  /get-caller-file/1.0.3:
    dev: false
    resolution:
      integrity: sha512-3t6rVToeoZfYSGd8YoLFR2DJkiQrIiUrGcjvFX2mDw3bn6k2OtwHN0TNCLbBO+w8qTvimhDkv+LSscbJY1vE6w==
  /get-caller-file/2.0.5:
    dev: false
    engines:
      node: 6.* || 8.* || >= 10.*
    resolution:
      integrity: sha512-DyFP3BM/3YHTQOCUL/w0OZHR0lpKeGrxotcHWcqNEdnltqFwXVfhEBQ94eIo34AfQpo0rGki4cyIiftY06h2Fg==
  /get-func-name/2.0.0:
    dev: false
    resolution:
      integrity: sha1-6td0q+5y4gQJQzoGY2YCPdaIekE=
  /get-intrinsic/1.1.1:
    dependencies:
      function-bind: 1.1.1
      has: 1.0.3
      has-symbols: 1.0.2
    dev: false
    resolution:
      integrity: sha512-kWZrnVM42QCiEA2Ig1bG8zjoIMOgxWwYCEeNdwY6Tv/cOSeGpcoX4pXHfKUxNKVoArnrEr2e9srnAxxGIraS9Q==
  /get-stream/5.2.0:
    dependencies:
      pump: 3.0.0
    dev: false
    engines:
      node: '>=8'
    resolution:
      integrity: sha512-nBF+F1rAZVCu/p7rjzgA+Yb4lfYXrpl7a6VmJrU8wF9I1CKvP/QwPNZHnOlwbTkY6dvtFIzFMSyQXbLoTQPRpA==
  /get-stream/6.0.1:
    dev: false
    engines:
      node: '>=10'
    resolution:
      integrity: sha512-ts6Wi+2j3jQjqi70w5AlN8DFnkSwC+MqmxEzdEALB2qXZYV3X/b1CTfgPLGJNMeAWxdPfU8FO1ms3NUfaHCPYg==
  /get-uri/3.0.2:
    dependencies:
      '@tootallnate/once': 1.1.2
      data-uri-to-buffer: 3.0.1
      debug: 4.3.2
      file-uri-to-path: 2.0.0
      fs-extra: 8.1.0
      ftp: 0.3.10
    dev: false
    engines:
      node: '>= 6'
    resolution:
      integrity: sha512-+5s0SJbGoyiJTZZ2JTpFPLMPSch72KEqGOTvQsBqg0RBWvwhWUSYZFAtz3TPW0GXJuLBJPts1E241iHg+VRfhg==
  /getos/3.2.1:
    dependencies:
      async: 3.2.1
    dev: false
    resolution:
      integrity: sha512-U56CfOK17OKgTVqozZjUKNdkfEv6jk5WISBJ8SHoagjE6L69zOwl3Z+O8myjY9MEW3i2HPWQBt/LTbCgcC973Q==
  /getpass/0.1.7:
    dependencies:
      assert-plus: 1.0.0
    dev: false
    resolution:
      integrity: sha1-Xv+OPmhNVprkyysSgmBOi6YhSfo=
  /github-from-package/0.0.0:
    dev: false
    resolution:
      integrity: sha1-l/tdlr/eiXMxPyDoKI75oWf6ZM4=
  /glob-parent/5.1.2:
    dependencies:
      is-glob: 4.0.1
    dev: false
    engines:
      node: '>= 6'
    resolution:
      integrity: sha512-AOIgSQCepiJYwP3ARnGx+5VnTu2HBYdzbGP45eLw1vr3zB3vZLeyed1sC9hnbcOc9/SrMyM5RPQrkGz4aS9Zow==
  /glob-to-regexp/0.4.1:
    dev: false
    resolution:
      integrity: sha512-lkX1HJXwyMcprw/5YUZc2s7DrpAiHB21/V+E1rHUrVNokkvB6bqMzT0VfV6/86ZNabt1k14YOIaT7nDvOX3Iiw==
  /glob/7.1.3:
    dependencies:
      fs.realpath: 1.0.0
      inflight: 1.0.6
      inherits: 2.0.4
      minimatch: 3.0.4
      once: 1.4.0
      path-is-absolute: 1.0.1
    dev: false
    resolution:
      integrity: sha512-vcfuiIxogLV4DlGBHIUOwI0IbrJ8HWPc4MU7HzviGeNho/UJDfi6B5p3sHeWIQ0KGIU0Jpxi5ZHxemQfLkkAwQ==
  /glob/7.1.7:
    dependencies:
      fs.realpath: 1.0.0
      inflight: 1.0.6
      inherits: 2.0.4
      minimatch: 3.0.4
      once: 1.4.0
      path-is-absolute: 1.0.1
    dev: false
    resolution:
      integrity: sha512-OvD9ENzPLbegENnYP5UUfJIirTg4+XwMWGaQfQTY0JenxNvvIKP3U3/tAQSPIu/lHxXYSZmpXlUHeqAIdKzBLQ==
  /global-modules/1.0.0:
    dependencies:
      global-prefix: 1.0.2
      is-windows: 1.0.2
      resolve-dir: 1.0.1
    dev: false
    engines:
      node: '>=0.10.0'
    resolution:
      integrity: sha512-sKzpEkf11GpOFuw0Zzjzmt4B4UZwjOcG757PPvrfhxcLFbq0wpsgpOqxpxtxFiCG4DtG93M6XRVbF2oGdev7bg==
  /global-prefix/1.0.2:
    dependencies:
      expand-tilde: 2.0.2
      homedir-polyfill: 1.0.3
      ini: 1.3.8
      is-windows: 1.0.2
      which: 1.3.1
    dev: false
    engines:
      node: '>=0.10.0'
    resolution:
      integrity: sha1-2/dDxsFJklk8ZVVoy2btMsASLr4=
  /global/4.4.0:
    dependencies:
      min-document: 2.19.0
      process: 0.11.10
    dev: false
    resolution:
      integrity: sha512-wv/LAoHdRE3BeTGz53FAamhGlPLhlssK45usmGFThIi4XqnBmjKQ16u+RNbP7WvigRZDxUsM0J3gcQ5yicaL0w==
  /globals/11.12.0:
    dev: false
    engines:
      node: '>=4'
    resolution:
      integrity: sha512-WOBp/EEGUiIsJSp7wcv/y6MO+lV9UoncWqxuFfm8eBwzWNgyfBd6Gz+IeKQ9jCmyhoH99g15M3T+QaVHFjizVA==
  /globals/13.11.0:
    dependencies:
      type-fest: 0.20.2
    dev: false
    engines:
      node: '>=8'
    resolution:
      integrity: sha512-08/xrJ7wQjK9kkkRoI3OFUBbLx4f+6x3SGwcPvQ0QH6goFDrOU2oyAWrmh3dJezu65buo+HBMzAMQy6rovVC3g==
  /globby/11.0.4:
    dependencies:
      array-union: 2.1.0
      dir-glob: 3.0.1
      fast-glob: 3.2.7
      ignore: 5.1.8
      merge2: 1.4.1
      slash: 3.0.0
    dev: false
    engines:
      node: '>=10'
    resolution:
      integrity: sha512-9O4MVG9ioZJ08ffbcyVYyLOJLk5JQ688pJ4eMGLpdWLHq/Wr1D9BlriLQyL0E+jbkuePVZXYFj47QM/v093wHg==
  /graceful-fs/4.2.8:
    dev: false
    resolution:
      integrity: sha512-qkIilPUYcNhJpd33n0GBXTB1MMPp14TxEsEs0pTrsSVucApsYzW5V+Q8Qxhik6KU3evy+qkAAowTByymK0avdg==
  /growl/1.10.5:
    dev: false
    engines:
      node: '>=4.x'
    resolution:
      integrity: sha512-qBr4OuELkhPenW6goKVXiv47US3clb3/IbuWF9KNKEijAy9oeHxU9IgzjvJhHkUzhaj7rOUD7+YGWqUjLp5oSA==
  /guid-typescript/1.0.9:
    dev: false
    resolution:
      integrity: sha512-Y8T4vYhEfwJOTbouREvG+3XDsjr8E3kIr7uf+JZ0BYloFsttiHU0WfvANVsR7TxNUJa/WpCnw/Ino/p+DeBhBQ==
  /handlebars/4.7.7:
    dependencies:
      minimist: 1.2.5
      neo-async: 2.6.2
      source-map: 0.6.1
      wordwrap: 1.0.0
    dev: false
    engines:
      node: '>=0.4.7'
    hasBin: true
    optionalDependencies:
      uglify-js: 3.14.1
    resolution:
      integrity: sha512-aAcXm5OAfE/8IXkcZvCepKU3VzW1/39Fb5ZuqMtgI/hT8X2YgoMvBY5dLhq/cpOvw7Lk1nK/UF71aLG/ZnVYRA==
  /har-schema/2.0.0:
    dev: false
    engines:
      node: '>=4'
    resolution:
      integrity: sha1-qUwiJOvKwEeCoNkDVSHyRzW37JI=
  /har-validator/5.1.5:
    dependencies:
      ajv: 6.12.6
      har-schema: 2.0.0
    deprecated: this library is no longer supported
    dev: false
    engines:
      node: '>=6'
    resolution:
      integrity: sha512-nmT2T0lljbxdQZfspsno9hgrG3Uir6Ks5afism62poxqBM6sDnMEuPmzTq8XN0OEwqKLLdh1jQI3qyE66Nzb3w==
  /has-ansi/2.0.0:
    dependencies:
      ansi-regex: 2.1.1
    dev: false
    engines:
      node: '>=0.10.0'
    resolution:
      integrity: sha1-NPUEnOHs3ysGSa8+8k5F7TVBbZE=
  /has-bigints/1.0.1:
    dev: false
    resolution:
      integrity: sha512-LSBS2LjbNBTf6287JEbEzvJgftkF5qFkmCo9hDRpAzKhUOlJ+hx8dd4USs00SgsUNwc4617J9ki5YtEClM2ffA==
  /has-flag/3.0.0:
    dev: false
    engines:
      node: '>=4'
    resolution:
      integrity: sha1-tdRU3CGZriJWmfNGfloH87lVuv0=
  /has-flag/4.0.0:
    dev: false
    engines:
      node: '>=8'
    resolution:
      integrity: sha512-EykJT/Q1KjTWctppgIAgfSO0tKVuZUjhgMr17kqTumMl6Afv3EISleU7qZUzoXDFTAHTDC4NOoG/ZxU3EvlMPQ==
  /has-glob/1.0.0:
    dependencies:
      is-glob: 3.1.0
    dev: false
    engines:
      node: '>=0.10.0'
    resolution:
      integrity: sha1-mqqe7b/7G6OZCnsAEPtnjuAIEgc=
  /has-only/1.1.1:
    dev: false
    engines:
      node: '>=6'
    resolution:
      integrity: sha512-3GuFy9rDw0xvovCHb4SOKiRImbZ+a8boFBUyGNRPVd2mRyQOzYdau5G9nodUXC1ZKYN59hrHFkW1lgBQscYfTg==
  /has-symbols/1.0.2:
    dev: false
    engines:
      node: '>= 0.4'
    resolution:
      integrity: sha512-chXa79rL/UC2KlX17jo3vRGz0azaWEx5tGqZg5pO3NUyEJVB17dMruQlzCCOfUvElghKcm5194+BCRvi2Rv/Gw==
  /has-tostringtag/1.0.0:
    dependencies:
      has-symbols: 1.0.2
    dev: false
    engines:
      node: '>= 0.4'
    resolution:
      integrity: sha512-kFjcSNhnlGV1kyoGk7OXKSawH5JOb/LzUc5w9B02hOTO0dfFRjbHQKvg1d6cf3HbeUmtU9VbbV3qzZ2Teh97WQ==
  /has-unicode/2.0.1:
    dev: false
    resolution:
      integrity: sha1-4Ob+aijPUROIVeCG0Wkedx3iqLk=
  /has/1.0.3:
    dependencies:
      function-bind: 1.1.1
    dev: false
    engines:
      node: '>= 0.4.0'
    resolution:
      integrity: sha512-f2dvO0VU6Oej7RkWJGrehjbzMAjFp5/VKPp5tTpWIV4JHHZK1/BxbFRtf/siA2SWTe09caDmVtYYzWEIbBS4zw==
  /hash-base/3.1.0:
    dependencies:
      inherits: 2.0.4
      readable-stream: 3.6.0
      safe-buffer: 5.2.1
    dev: false
    engines:
      node: '>=4'
    resolution:
      integrity: sha512-1nmYp/rhMDiE7AYkDw+lLwlAzz0AntGIe51F3RfFfEqyQ3feY2eI/NcwC6umIQVOASPMsWJLJScWKSSvzL9IVA==
  /hasha/3.0.0:
    dependencies:
      is-stream: 1.1.0
    dev: false
    engines:
      node: '>=4'
    resolution:
      integrity: sha1-UqMvq4Vp1BymmmH/GiFPjrfIvTk=
  /he/1.2.0:
    dev: false
    hasBin: true
    resolution:
      integrity: sha512-F/1DnUGPopORZi0ni+CvrCgHQ5FyEAHRLSApuYWMmrbSwoN2Mn/7k+Gl38gJnR7yyDZk6WLXwiGod1JOWNDKGw==
  /highlight.js/9.18.5:
    deprecated: Support has ended for 9.x series. Upgrade to @latest
    dev: false
    requiresBuild: true
    resolution:
      integrity: sha512-a5bFyofd/BHCX52/8i8uJkjr9DYwXIPnM/plwI6W7ezItLGqzt7X2G2nXuYSfsIJdkwwj/g9DG1LkcGJI/dDoA==
  /homedir-polyfill/1.0.3:
    dependencies:
      parse-passwd: 1.0.0
    dev: false
    engines:
      node: '>=0.10.0'
    resolution:
      integrity: sha512-eSmmWE5bZTK2Nou4g0AI3zZ9rswp7GRKoKXS1BLUkvPviOqs4YTN1djQIqrXy9k5gEtdLPy86JjRwsNM9tnDcA==
  /hosted-git-info/2.8.9:
    dev: false
    resolution:
      integrity: sha512-mxIDAb9Lsm6DoOJ7xH+5+X4y1LU/4Hi50L9C5sIswK3JzULS4bwk1FvjdBgvYR4bzT4tuUQiC15FE2f5HbLvYw==
  /html-escaper/2.0.2:
    dev: false
    resolution:
      integrity: sha512-H2iMtd0I4Mt5eYiapRdIDjp+XzelXQ0tFE4JS7YFwFevXXMmOp9myNrUvCg0D6ws8iqkRPBfKHgbwig1SmlLfg==
  /http-errors/1.7.2:
    dependencies:
      depd: 1.1.2
      inherits: 2.0.3
      setprototypeof: 1.1.1
      statuses: 1.5.0
      toidentifier: 1.0.0
    dev: false
    engines:
      node: '>= 0.6'
    resolution:
      integrity: sha512-uUQBt3H/cSIVfch6i1EuPNy/YsRSOUBXTVfZ+yR7Zjez3qjBz6i9+i4zjNaoqcoFVI4lQJ5plg63TvGfRSDCRg==
  /http-errors/1.7.3:
    dependencies:
      depd: 1.1.2
      inherits: 2.0.4
      setprototypeof: 1.1.1
      statuses: 1.5.0
      toidentifier: 1.0.0
    dev: false
    engines:
      node: '>= 0.6'
    resolution:
      integrity: sha512-ZTTX0MWrsQ2ZAhA1cejAwDLycFsd7I7nVtnkT3Ol0aqodaKW+0CTZDQ1uBv5whptCnc8e8HeRRJxRs0kmm/Qfw==
  /http-proxy-agent/4.0.1:
    dependencies:
      '@tootallnate/once': 1.1.2
      agent-base: 6.0.2
      debug: 4.3.2
    dev: false
    engines:
      node: '>= 6'
    resolution:
      integrity: sha512-k0zdNgqWTGA6aeIRVpvfVob4fL52dTfaehylg0Y4UvSySvOq/Y+BOyPrgpUrA7HylqvU8vIZGsRuXmspskV0Tg==
  /http-proxy/1.18.1:
    dependencies:
      eventemitter3: 4.0.7
      follow-redirects: 1.14.2
      requires-port: 1.0.0
    dev: false
    engines:
      node: '>=8.0.0'
    resolution:
      integrity: sha512-7mz/721AbnJwIVbnaSv1Cz3Am0ZLT/UBwkC92VlxhXv/k/BBQfM2fXElQNC27BVGr0uwUpplYPQM9LnaBMR5NQ==
  /http-proxy/1.18.1_debug@4.3.2:
    dependencies:
      eventemitter3: 4.0.7
      follow-redirects: 1.14.2_debug@4.3.2
      requires-port: 1.0.0
    dev: false
    engines:
      node: '>=8.0.0'
    peerDependencies:
      debug: '*'
    resolution:
      integrity: sha512-7mz/721AbnJwIVbnaSv1Cz3Am0ZLT/UBwkC92VlxhXv/k/BBQfM2fXElQNC27BVGr0uwUpplYPQM9LnaBMR5NQ==
  /http-signature/1.2.0:
    dependencies:
      assert-plus: 1.0.0
      jsprim: 1.4.1
      sshpk: 1.16.1
    dev: false
    engines:
      node: '>=0.8'
      npm: '>=1.3.7'
    resolution:
      integrity: sha1-muzZJRFHcvPZW2WmCruPfBj7rOE=
  /https-proxy-agent/5.0.0:
    dependencies:
      agent-base: 6.0.2
      debug: 4.3.2
    dev: false
    engines:
      node: '>= 6'
    resolution:
      integrity: sha512-EkYm5BcKUGiduxzSt3Eppko+PiNWNEpa4ySk9vTC6wDsQJW9rHSa+UhGNJoRYp7bz6Ht1eaRIa6QaJqO5rCFbA==
  /human-signals/2.1.0:
    dev: false
    engines:
      node: '>=10.17.0'
    resolution:
      integrity: sha512-B4FFZ6q/T2jhhksgkbEW3HBvWIfDW85snkQgawt07S7J5QXTk6BkNV+0yAeZrM5QpMAdYlocGoljn0sJ/WQkFw==
  /iconv-lite/0.4.24:
    dependencies:
      safer-buffer: 2.1.2
    dev: false
    engines:
      node: '>=0.10.0'
    resolution:
      integrity: sha512-v3MXnZAcvnywkTUEZomIActle7RXXeedOR31wwl7VlyoXO4Qi9arvSenNQWne1TcRwhCL1HwLI21bEqdpj8/rA==
  /ieee754/1.2.1:
    dev: false
    resolution:
      integrity: sha512-dcyqhDvX1C46lXZcVqCpK+FtMRQVdIMN6/Df5js2zouUsqG7I6sFxitIC+7KYK29KdXOLHdu9zL4sFnoVQnqaA==
  /ignore/4.0.6:
    dev: false
    engines:
      node: '>= 4'
    resolution:
      integrity: sha512-cyFDKrqc/YdcWFniJhzI42+AzS+gNwmUzOSFcRCQYwySuBBBy/KjuxWLZ/FHEH6Moq1NizMOBWyTcv8O4OZIMg==
  /ignore/5.1.8:
    dev: false
    engines:
      node: '>= 4'
    resolution:
      integrity: sha512-BMpfD7PpiETpBl/A6S498BaIJ6Y/ABT93ETbby2fP00v4EbvPBXWEoaR1UBPKs3iR53pJY7EtZk5KACI57i1Uw==
  /import-fresh/3.3.0:
    dependencies:
      parent-module: 1.0.1
      resolve-from: 4.0.0
    dev: false
    engines:
      node: '>=6'
    resolution:
      integrity: sha512-veYYhQa+D1QBKznvhUHxb8faxlrwUnxseDAbAp457E0wLNio2bOSKnjYDhMj+YiAq61xrMGhQk9iXVk5FzgQMw==
  /import-lazy/4.0.0:
    dev: false
    engines:
      node: '>=8'
    resolution:
      integrity: sha512-rKtvo6a868b5Hu3heneU+L4yEQ4jYKLtjpnPeUdK7h0yzXGmyBTypknlkCvHFBqfX9YlorEiMM6Dnq/5atfHkw==
  /imurmurhash/0.1.4:
    dev: false
    engines:
      node: '>=0.8.19'
    resolution:
      integrity: sha1-khi5srkoojixPcT7a21XbyMUU+o=
  /inflight/1.0.6:
    dependencies:
      once: 1.4.0
      wrappy: 1.0.2
    dev: false
    resolution:
      integrity: sha1-Sb1jMdfQLQwJvJEKEHW6gWW1bfk=
  /inherits/2.0.1:
    dev: false
    resolution:
      integrity: sha1-sX0I0ya0Qj5Wjv9xn5GwscvfafE=
  /inherits/2.0.3:
    dev: false
    resolution:
      integrity: sha1-Yzwsg+PaQqUC9SRmAiSA9CCCYd4=
  /inherits/2.0.4:
    dev: false
    resolution:
      integrity: sha512-k/vGaX4/Yla3WzyMCvTQOXYeIHvqOKtnqBduzTHpzpQZzAskKMhZ2K+EnBiSM9zGSoIFeMpXKxa4dYeZIQqewQ==
  /ini/1.3.8:
    dev: false
    resolution:
      integrity: sha512-JV/yugV2uzW5iMRSiZAyDtQd+nxtUnjeLt0acNdw98kKLrvuRVyB80tsREOE7yvGVgalhZ6RNXCmEHkUKBKxew==
  /internal-slot/1.0.3:
    dependencies:
      get-intrinsic: 1.1.1
      has: 1.0.3
      side-channel: 1.0.4
    dev: false
    engines:
      node: '>= 0.4'
    resolution:
      integrity: sha512-O0DB1JC/sPyZl7cIo78n5dR7eUSwwpYPiXRhTzNxZVAMUuB8vlnRFyLxdrVToks6XPLVnFfbzaVd5WLjhgg+vA==
  /interpret/1.4.0:
    dev: false
    engines:
      node: '>= 0.10'
    resolution:
      integrity: sha512-agE4QfB2Lkp9uICn7BAqoscw4SZP9kTE2hxiFI3jBPmXJfdqiahTbUuKGsMoN2GtqL9AxhYioAcVvgsb1HvRbA==
  /ip-regex/2.1.0:
    dev: false
    engines:
      node: '>=4'
    resolution:
      integrity: sha1-+ni/XS5pE8kRzp+BnuUUa7bYROk=
  /ip/1.1.5:
    dev: false
    resolution:
      integrity: sha1-vd7XARQpCCjAoDnnLvJfWq7ENUo=
  /ipaddr.js/1.9.1:
    dev: false
    engines:
      node: '>= 0.10'
    resolution:
      integrity: sha512-0KI/607xoxSToH7GjN1FfSbLoU0+btTicjsQSWQlh/hZykN8KpmMf7uYwPW3R+akZ6R/w18ZlXSHBYXiYUPO3g==
  /is-arguments/1.1.1:
    dependencies:
      call-bind: 1.0.2
      has-tostringtag: 1.0.0
    dev: false
    engines:
      node: '>= 0.4'
    resolution:
      integrity: sha512-8Q7EARjzEnKpt/PCD7e1cgUS0a6X8u5tdSiMqXhojOdoV9TsMsiO+9VLC5vAmO8N7/GmXn7yjR8qnA6bVAEzfA==
  /is-arrayish/0.2.1:
    dev: false
    resolution:
      integrity: sha1-d8mYQFJ6qOyxqLppe4BkWnqSap0=
  /is-bigint/1.0.4:
    dependencies:
      has-bigints: 1.0.1
    dev: false
    resolution:
      integrity: sha512-zB9CruMamjym81i2JZ3UMn54PKGsQzsJeo6xvN3HJJ4CAsQNB6iRutp2To77OfCNuoxspsIhzaPoO1zyCEhFOg==
  /is-binary-path/2.1.0:
    dependencies:
      binary-extensions: 2.2.0
    dev: false
    engines:
      node: '>=8'
    resolution:
      integrity: sha512-ZMERYes6pDydyuGidse7OsHxtbI7WVeUEozgR/g7rd0xUimYNlvZRE/K2MgZTjWy725IfelLeVcEM97mmtRGXw==
  /is-boolean-object/1.1.2:
    dependencies:
      call-bind: 1.0.2
      has-tostringtag: 1.0.0
    dev: false
    engines:
      node: '>= 0.4'
    resolution:
      integrity: sha512-gDYaKHJmnj4aWxyj6YHyXVpdQawtVLHU5cb+eztPGczf6cjuTdwve5ZIEfgXqH4e57An1D1AKf8CZ3kYrQRqYA==
  /is-buffer/1.1.6:
    dev: false
    resolution:
      integrity: sha512-NcdALwpXkTm5Zvvbk7owOUSvVvBKDgKP5/ewfXEznmQFfs4ZRmanOeKBTjRVjka3QFoN6XJ+9F3USqfHqTaU5w==
  /is-buffer/2.0.5:
    dev: false
    engines:
      node: '>=4'
    resolution:
      integrity: sha512-i2R6zNFDwgEHJyQUtJEk0XFi1i0dPFn/oqjK3/vPCcDeJvW5NQ83V8QbicfF1SupOaB0h8ntgBC2YiE7dfyctQ==
  /is-callable/1.2.4:
    dev: false
    engines:
      node: '>= 0.4'
    resolution:
      integrity: sha512-nsuwtxZfMX67Oryl9LCQ+upnC0Z0BgpwntpS89m1H/TLF0zNfzfLMV/9Wa/6MZsj0acpEjAO0KF1xT6ZdLl95w==
  /is-ci/2.0.0:
    dependencies:
      ci-info: 2.0.0
    dev: false
    hasBin: true
    resolution:
      integrity: sha512-YfJT7rkpQB0updsdHLGWrvhBJfcfzNNawYDNIyQXJz0IViGf75O8EBPKSdvw2rF+LGCsX4FZ8tcr3b19LcZq4w==
  /is-core-module/2.6.0:
    dependencies:
      has: 1.0.3
    dev: false
    resolution:
      integrity: sha512-wShG8vs60jKfPWpF2KZRaAtvt3a20OAn7+IJ6hLPECpSABLcKtFKTTI4ZtH5QcBruBHlq+WsdHWyz0BCZW7svQ==
  /is-date-object/1.0.5:
    dependencies:
      has-tostringtag: 1.0.0
    dev: false
    engines:
      node: '>= 0.4'
    resolution:
      integrity: sha512-9YQaSxsAiSwcvS33MBk3wTCVnWK+HhF8VZR2jRxehM16QcVOdHqPn4VPHmRK4lSr38n9JriurInLcP90xsYNfQ==
  /is-docker/2.2.1:
    dev: false
    engines:
      node: '>=8'
    hasBin: true
    resolution:
      integrity: sha512-F+i2BKsFrH66iaUFc0woD8sLy8getkwTwtOBjvs56Cx4CgJDeKQeqfz8wAYiSb8JOprWhHH5p77PbmYCvvUuXQ==
  /is-extglob/2.1.1:
    dev: false
    engines:
      node: '>=0.10.0'
    resolution:
      integrity: sha1-qIwCU1eR8C7TfHahueqXc8gz+MI=
  /is-fullwidth-code-point/1.0.0:
    dependencies:
      number-is-nan: 1.0.1
    dev: false
    engines:
      node: '>=0.10.0'
    resolution:
      integrity: sha1-754xOG8DGn8NZDr4L95QxFfvAMs=
  /is-fullwidth-code-point/2.0.0:
    dev: false
    engines:
      node: '>=4'
    resolution:
      integrity: sha1-o7MKXE8ZkYMWeqq5O+764937ZU8=
  /is-fullwidth-code-point/3.0.0:
    dev: false
    engines:
      node: '>=8'
    resolution:
      integrity: sha512-zymm5+u+sCsSWyD9qNaejV3DFvhCKclKdizYaJUuHA83RLjb7nSuGnddCHGv0hk+KY7BMAlsWeK4Ueg6EV6XQg==
  /is-generator-function/1.0.10:
    dependencies:
      has-tostringtag: 1.0.0
    dev: false
    engines:
      node: '>= 0.4'
    resolution:
      integrity: sha512-jsEjy9l3yiXEQ+PsXdmBwEPcOxaXWLspKdplFUVI9vq1iZgIekeC0L167qeu86czQaxed3q/Uzuw0swL0irL8A==
  /is-glob/3.1.0:
    dependencies:
      is-extglob: 2.1.1
    dev: false
    engines:
      node: '>=0.10.0'
    resolution:
      integrity: sha1-e6WuJCF4BKxwcHuWkiVnSGzD6Eo=
  /is-glob/4.0.1:
    dependencies:
      is-extglob: 2.1.1
    dev: false
    engines:
      node: '>=0.10.0'
    resolution:
      integrity: sha512-5G0tKtBTFImOqDnLB2hG6Bp2qcKEFduo4tZu9MT/H6NQv/ghhy30o55ufafxJ/LdH79LLs2Kfrn85TLKyA7BUg==
  /is-module/1.0.0:
    dev: false
    resolution:
      integrity: sha1-Mlj7afeMFNW4FdZkM2tM/7ZEFZE=
  /is-negative-zero/2.0.1:
    dev: false
    engines:
      node: '>= 0.4'
    resolution:
      integrity: sha512-2z6JzQvZRa9A2Y7xC6dQQm4FSTSTNWjKIYYTt4246eMTJmIo0Q+ZyOsU66X8lxK1AbB92dFeglPLrhwpeRKO6w==
  /is-number-object/1.0.6:
    dependencies:
      has-tostringtag: 1.0.0
    dev: false
    engines:
      node: '>= 0.4'
    resolution:
      integrity: sha512-bEVOqiRcvo3zO1+G2lVMy+gkkEm9Yh7cDMRusKKu5ZJKPUYSJwICTKZrNKHA2EbSP0Tu0+6B/emsYNHZyn6K8g==
  /is-number/7.0.0:
    dev: false
    engines:
      node: '>=0.12.0'
    resolution:
      integrity: sha512-41Cifkg6e8TylSpdtTpeLVMqvSBEVzTttHvERD741+pnZ8ANv0004MRL43QKPDlK9cGvNp6NZWZUBlbGXYxxng==
  /is-reference/1.2.1:
    dependencies:
      '@types/estree': 0.0.50
    dev: false
    resolution:
      integrity: sha512-U82MsXXiFIrjCK4otLT+o2NA2Cd2g5MLoOVXUZjIOhLurrRxpEXzI8O0KZHr3IjLvlAH1kTPYSuqer5T9ZVBKQ==
  /is-regex/1.1.4:
    dependencies:
      call-bind: 1.0.2
      has-tostringtag: 1.0.0
    dev: false
    engines:
      node: '>= 0.4'
    resolution:
      integrity: sha512-kvRdxDsxZjhzUX07ZnLydzS1TU/TJlTUHHY4YLL87e37oUA49DfkLqgy+VjFocowy29cKvcSiu+kIv728jTTVg==
  /is-stream/1.1.0:
    dev: false
    engines:
      node: '>=0.10.0'
    resolution:
      integrity: sha1-EtSj3U5o4Lec6428hBc66A2RykQ=
  /is-stream/2.0.1:
    dev: false
    engines:
      node: '>=8'
    resolution:
      integrity: sha512-hFoiJiTl63nn+kstHGBtewWSKnQLpyb155KHheA1l39uvtO9nWIop1p3udqPcUd/xbF1VLMO4n7OI6p7RbngDg==
  /is-string/1.0.7:
    dependencies:
      has-tostringtag: 1.0.0
    dev: false
    engines:
      node: '>= 0.4'
    resolution:
      integrity: sha512-tE2UXzivje6ofPW7l23cjDOMa09gb7xlAqG6jG5ej6uPV32TlWP3NKPigtaGeHNu9fohccRYvIiZMfOOnOYUtg==
  /is-subset/0.1.1:
    dev: false
    resolution:
      integrity: sha1-ilkRfZMt4d4A8kX83TnOQ/HpOaY=
  /is-symbol/1.0.4:
    dependencies:
      has-symbols: 1.0.2
    dev: false
    engines:
      node: '>= 0.4'
    resolution:
      integrity: sha512-C/CPBqKWnvdcxqIARxyOh4v1UUEOCHpgDa0WYgpKDFMszcrPcffg5uhwSgPCLD2WWxmq6isisz87tzT01tuGhg==
  /is-typed-array/1.1.7:
    dependencies:
      available-typed-arrays: 1.0.4
      call-bind: 1.0.2
      es-abstract: 1.18.5
      foreach: 2.0.5
      has-tostringtag: 1.0.0
    dev: false
    engines:
      node: '>= 0.4'
    resolution:
      integrity: sha512-VxlpTBGknhQ3o7YiVjIhdLU6+oD8dPz/79vvvH4F+S/c8608UCVa9fgDpa1kZgFoUST2DCgacc70UszKgzKuvA==
  /is-typedarray/1.0.0:
    dev: false
    resolution:
      integrity: sha1-5HnICFjfDBsR3dppQPlgEfzaSpo=
  /is-valid-glob/1.0.0:
    dev: false
    engines:
      node: '>=0.10.0'
    resolution:
      integrity: sha1-Kb8+/3Ab4tTTFdusw5vDn+j2Aao=
  /is-windows/1.0.2:
    dev: false
    engines:
      node: '>=0.10.0'
    resolution:
      integrity: sha512-eXK1UInq2bPmjyX6e3VHIzMLobc4J94i4AWn+Hpq3OU5KkrRC96OAcR3PRJ/pGu6m8TRnBHP9dkXQVsT/COVIA==
  /is-wsl/2.2.0:
    dependencies:
      is-docker: 2.2.1
    dev: false
    engines:
      node: '>=8'
    resolution:
      integrity: sha512-fKzAra0rGJUUBwGBgNkHZuToZcn+TtXHpeCgmkMJMMYx1sQDYaCSyjJBSCa2nH1DGm7s3n1oBnohoVTBaN7Lww==
  /isarray/0.0.1:
    dev: false
    resolution:
      integrity: sha1-ihis/Kmo9Bd+Cav8YDiTmwXR7t8=
  /isarray/1.0.0:
    dev: false
    resolution:
      integrity: sha1-u5NdSFgsuhaMBoNJV6VKPgcSTxE=
  /isbinaryfile/4.0.8:
    dev: false
    engines:
      node: '>= 8.0.0'
    resolution:
      integrity: sha512-53h6XFniq77YdW+spoRrebh0mnmTxRPTlcuIArO57lmMdq4uBKFKaeTjnb92oYWrSn/LVL+LT+Hap2tFQj8V+w==
  /isexe/2.0.0:
    dev: false
    resolution:
      integrity: sha1-6PvzdNxVb/iUehDcsFctYz8s+hA=
  /isstream/0.1.2:
    dev: false
    resolution:
      integrity: sha1-R+Y/evVa+m+S4VAOaQ64uFKcCZo=
  /istanbul-lib-coverage/2.0.5:
    dev: false
    engines:
      node: '>=6'
    resolution:
      integrity: sha512-8aXznuEPCJvGnMSRft4udDRDtb1V3pkQkMMI5LI+6HuQz5oQ4J2UFn1H82raA3qJtyOLkkwVqICBQkjnGtn5mA==
  /istanbul-lib-coverage/3.0.0:
    dev: false
    engines:
      node: '>=8'
    resolution:
      integrity: sha512-UiUIqxMgRDET6eR+o5HbfRYP1l0hqkWOs7vNxC/mggutCMUIhWMm8gAHb8tHlyfD3/l6rlgNA5cKdDzEAf6hEg==
  /istanbul-lib-hook/2.0.7:
    dependencies:
      append-transform: 1.0.0
    dev: false
    engines:
      node: '>=6'
    resolution:
      integrity: sha512-vrRztU9VRRFDyC+aklfLoeXyNdTfga2EI3udDGn4cZ6fpSXpHLV9X6CHvfoMCPtggg8zvDDmC4b9xfu0z6/llA==
  /istanbul-lib-instrument/3.3.0:
    dependencies:
      '@babel/generator': 7.15.0
      '@babel/parser': 7.15.3
      '@babel/template': 7.14.5
      '@babel/traverse': 7.15.0
      '@babel/types': 7.15.0
      istanbul-lib-coverage: 2.0.5
      semver: 6.3.0
    dev: false
    engines:
      node: '>=6'
    resolution:
      integrity: sha512-5nnIN4vo5xQZHdXno/YDXJ0G+I3dAm4XgzfSVTPLQpj/zAV2dV6Juy0yaf10/zrJOJeHoN3fraFe+XRq2bFVZA==
  /istanbul-lib-instrument/4.0.3:
    dependencies:
      '@babel/core': 7.15.0
      '@istanbuljs/schema': 0.1.3
      istanbul-lib-coverage: 3.0.0
      semver: 6.3.0
    dev: false
    engines:
      node: '>=8'
    resolution:
      integrity: sha512-BXgQl9kf4WTCPCCpmFGoJkz/+uhvm7h7PFKUYxh7qarQd3ER33vHG//qaE8eN25l07YqZPpHXU9I09l/RD5aGQ==
  /istanbul-lib-report/2.0.8:
    dependencies:
      istanbul-lib-coverage: 2.0.5
      make-dir: 2.1.0
      supports-color: 6.1.0
    dev: false
    engines:
      node: '>=6'
    resolution:
      integrity: sha512-fHBeG573EIihhAblwgxrSenp0Dby6tJMFR/HvlerBsrCTD5bkUuoNtn3gVh29ZCS824cGGBPn7Sg7cNk+2xUsQ==
  /istanbul-lib-report/3.0.0:
    dependencies:
      istanbul-lib-coverage: 3.0.0
      make-dir: 3.1.0
      supports-color: 7.2.0
    dev: false
    engines:
      node: '>=8'
    resolution:
      integrity: sha512-wcdi+uAKzfiGT2abPpKZ0hSU1rGQjUQnLvtY5MpQ7QCTahD3VODhcu4wcfY1YtkGaDD5yuydOLINXsfbus9ROw==
  /istanbul-lib-source-maps/3.0.6:
    dependencies:
      debug: 4.3.2
      istanbul-lib-coverage: 2.0.5
      make-dir: 2.1.0
      rimraf: 2.7.1
      source-map: 0.6.1
    dev: false
    engines:
      node: '>=6'
    resolution:
      integrity: sha512-R47KzMtDJH6X4/YW9XTx+jrLnZnscW4VpNN+1PViSYTejLVPWv7oov+Duf8YQSPyVRUvueQqz1TcsC6mooZTXw==
  /istanbul-lib-source-maps/4.0.0:
    dependencies:
      debug: 4.3.2
      istanbul-lib-coverage: 3.0.0
      source-map: 0.6.1
    dev: false
    engines:
      node: '>=8'
    resolution:
      integrity: sha512-c16LpFRkR8vQXyHZ5nLpY35JZtzj1PQY1iZmesUbf1FZHbIupcWfjgOXBY9YHkLEQ6puz1u4Dgj6qmU/DisrZg==
  /istanbul-reports/2.2.7:
    dependencies:
      html-escaper: 2.0.2
    dev: false
    engines:
      node: '>=6'
    resolution:
      integrity: sha512-uu1F/L1o5Y6LzPVSVZXNOoD/KXpJue9aeLRd0sM9uMXfZvzomB0WxVamWb5ue8kA2vVWEmW7EG+A5n3f1kqHKg==
  /istanbul-reports/3.0.2:
    dependencies:
      html-escaper: 2.0.2
      istanbul-lib-report: 3.0.0
    dev: false
    engines:
      node: '>=8'
    resolution:
      integrity: sha512-9tZvz7AiR3PEDNGiV9vIouQ/EAcqMXFmkcA1CDFTwOB98OZVDL0PH9glHotf5Ugp6GCOTypfzGWI/OqjWNCRUw==
  /its-name/1.0.0:
    dev: false
    engines:
      node: '>=6'
    resolution:
      integrity: sha1-IGXxiD7LVoxl9xEt2/EjQB+uSvA=
  /jest-worker/24.9.0:
    dependencies:
      merge-stream: 2.0.0
      supports-color: 6.1.0
    dev: false
    engines:
      node: '>= 6'
    resolution:
      integrity: sha512-51PE4haMSXcHohnSMdM42anbvZANYTqMrr52tVKPqqsPJMzoP6FYYDVqahX/HrAoKEKz3uUPzSvKs9A3qR4iVw==
  /jju/1.4.0:
    dev: false
    resolution:
      integrity: sha1-o6vicYryQaKykE+EpiWXDzia4yo=
  /jquery/3.6.0:
    dev: false
    resolution:
      integrity: sha512-JVzAR/AjBvVt2BmYhxRCSYysDsPcssdmTFnzyLEts9qNwmjmu4JTAMYubEfwVOSwpQ1I1sKKFcxhZCI2buerfw==
  /js-tokens/4.0.0:
    dev: false
    resolution:
      integrity: sha512-RdJUflcE3cUzKiMqQgsCu06FPu9UdIJO0beYbPhHN4k6apgJtifcoCtT9bcxOpYBtpD2kCM6Sbzg4CausW/PKQ==
  /js-yaml/3.13.1:
    dependencies:
      argparse: 1.0.10
      esprima: 4.0.1
    dev: false
    hasBin: true
    resolution:
      integrity: sha512-YfbcO7jXDdyj0DGxYVSlSeQNHbD7XPWvrVWeVUujrQEoZzWJIRrCPoyk6kL6IAjAG2IolMK4T0hNUe0HOUs5Jw==
  /js-yaml/3.14.1:
    dependencies:
      argparse: 1.0.10
      esprima: 4.0.1
    dev: false
    hasBin: true
    resolution:
      integrity: sha512-okMH7OXXJ7YrN9Ok3/SXrnu4iX9yOk+25nqX4imS2npuvTYDmo/QEZoqwZkYaIDk3jVvBOTOIEgEhaLOynBS9g==
  /jsbi/3.2.1:
    dev: false
    resolution:
      integrity: sha512-NzcT09wuJReIO829enrY3yRdHFz+ciVIq01PCGPkHlwIv5Dj9v2F4daQ4akwuPHf6xO/oii4Jrd3BsPepOxXrg==
  /jsbn/0.1.1:
    dev: false
    resolution:
      integrity: sha1-peZUwuWi3rXyAdls77yoDA7y9RM=
  /jsesc/2.5.2:
    dev: false
    engines:
      node: '>=4'
    hasBin: true
    resolution:
      integrity: sha512-OYu7XEzjkCQ3C5Ps3QIZsQfNpqoJyZZA99wd9aWd05NCtC5pWOkShK2mkL6HXQR6/Cy2lbNdPlZBpuQHXE63gA==
  /json-edm-parser/0.1.2:
    dependencies:
      jsonparse: 1.2.0
    dev: false
    resolution:
      integrity: sha1-HmCw/vG8CvZ7wNFG393lSGzWFbQ=
  /json-parse-better-errors/1.0.2:
    dev: false
    resolution:
      integrity: sha512-mrqyZKfX5EhL7hvqcV6WG1yYjnjeuYDzDhhcAAUrq8Po85NBQBJP+ZDUT75qZQ98IkUoBqdkExkukOU7Ts2wrw==
  /json-schema-traverse/0.4.1:
    dev: false
    resolution:
      integrity: sha512-xbbCH5dCYU5T8LcEhhuh7HJ88HXuW3qsI3Y0zOZFKfZEHcpWiHU/Jxzk629Brsab/mMiHQti9wMP+845RPe3Vg==
  /json-schema-traverse/1.0.0:
    dev: false
    resolution:
      integrity: sha512-NM8/P9n3XjXhIZn1lLhkFaACTOURQXjWhV4BA/RnOv8xvgqtqpAX9IO4mRQxSx1Rlo4tqzeqb0sOlruaOy3dug==
  /json-schema/0.2.3:
    dev: false
    resolution:
      integrity: sha1-tIDIkuWaLwWVTOcnvT8qTogvnhM=
  /json-schema/0.3.0:
    dev: false
    resolution:
      integrity: sha512-TYfxx36xfl52Rf1LU9HyWSLGPdYLL+SQ8/E/0yVyKG8wCCDaSrhPap0vEdlsZWRaS6tnKKLPGiEJGiREVC8kxQ==
  /json-stable-stringify-without-jsonify/1.0.1:
    dev: false
    resolution:
      integrity: sha1-nbe1lJatPzz+8wp1FC0tkwrXJlE=
  /json-stringify-safe/5.0.1:
    dev: false
    resolution:
      integrity: sha1-Epai1Y/UXxmg9s4B1lcB4sc1tus=
  /json5/1.0.1:
    dependencies:
      minimist: 1.2.5
    dev: false
    hasBin: true
    resolution:
      integrity: sha512-aKS4WQjPenRxiQsC93MNfjx+nbF4PAdYzmd/1JIj8HYzqfbu86beTuNgXDzPknWk0n0uARlyewZo4s++ES36Ow==
  /json5/2.2.0:
    dependencies:
      minimist: 1.2.5
    dev: false
    engines:
      node: '>=6'
    hasBin: true
    resolution:
      integrity: sha512-f+8cldu7X/y7RAJurMEJmdoKXGB/X550w2Nr3tTbezL6RwEE/iMcm+tZnXeoZtKuOq6ft8+CqzEkrIgx1fPoQA==
  /jsonfile/4.0.0:
    dev: false
    optionalDependencies:
      graceful-fs: 4.2.8
    resolution:
      integrity: sha1-h3Gq4HmbZAdrdmQPygWPnBDjPss=
  /jsonparse/1.2.0:
    dev: false
    engines:
      '0': node >= 0.2.0
    resolution:
      integrity: sha1-XAxWhRBxYOcv50ib3eoLRMK8Z70=
  /jsonwebtoken/8.5.1:
    dependencies:
      jws: 3.2.2
      lodash.includes: 4.3.0
      lodash.isboolean: 3.0.3
      lodash.isinteger: 4.0.4
      lodash.isnumber: 3.0.3
      lodash.isplainobject: 4.0.6
      lodash.isstring: 4.0.1
      lodash.once: 4.1.1
      ms: 2.1.3
      semver: 5.7.1
    dev: false
    engines:
      node: '>=4'
      npm: '>=1.4.28'
    resolution:
      integrity: sha512-XjwVfRS6jTMsqYs0EsuJ4LGxXV14zQybNd4L2r0UvbVnSF9Af8x7p5MzbJ90Ioz/9TI41/hTCvznF/loiSzn8w==
  /jsprim/1.4.1:
    dependencies:
      assert-plus: 1.0.0
      extsprintf: 1.3.0
      json-schema: 0.2.3
      verror: 1.10.0
    dev: false
    engines:
      '0': node >=0.6.0
    resolution:
      integrity: sha1-MT5mvB5cwG5Di8G3SZwuXFastqI=
  /jsrsasign/10.4.0:
    dev: false
    resolution:
      integrity: sha512-C8qLhiAssh/b74KJpGhWuFGG9cFhJqMCVuuHXRibb3Z5vPuAW0ue0jUirpoExCdpdhv4nD3sZ1DAwJURYJTm9g==
  /jssha/2.4.2:
    deprecated: jsSHA versions < 3.0.0 will no longer receive feature updates
    dev: false
    resolution:
      integrity: sha512-/jsi/9C0S70zfkT/4UlKQa5E1xKurDnXcQizcww9JSR/Fv+uIbWM2btG+bFcL3iNoK9jIGS0ls9HWLr1iw0kFg==
  /jssha/3.2.0:
    dev: false
    resolution:
      integrity: sha512-QuruyBENDWdN4tZwJbQq7/eAK85FqrI4oDbXjy5IBhYD+2pTJyBUWZe8ctWaCkrV0gy6AaelgOZZBMeswEa/6Q==
  /just-extend/4.2.1:
    dev: false
    resolution:
      integrity: sha512-g3UB796vUFIY90VIv/WX3L2c8CS2MdWUww3CNrYmqza1Fg0DURc2K/O4YrnklBdQarSJ/y8JnJYDGc+1iumQjg==
  /jwa/1.4.1:
    dependencies:
      buffer-equal-constant-time: 1.0.1
      ecdsa-sig-formatter: 1.0.11
      safe-buffer: 5.2.1
    dev: false
    resolution:
      integrity: sha512-qiLX/xhEEFKUAJ6FiBMbes3w9ATzyk5W7Hvzpa/SLYdxNtng+gcurvrI7TbACjIXlsJyr05/S1oUhZrc63evQA==
  /jwa/2.0.0:
    dependencies:
      buffer-equal-constant-time: 1.0.1
      ecdsa-sig-formatter: 1.0.11
      safe-buffer: 5.2.1
    dev: false
    resolution:
      integrity: sha512-jrZ2Qx916EA+fq9cEAeCROWPTfCwi1IVHqT2tapuqLEVVDKFDENFw1oL+MwrTvH6msKxsd1YTDVw6uKEcsrLEA==
  /jws/3.2.2:
    dependencies:
      jwa: 1.4.1
      safe-buffer: 5.2.1
    dev: false
    resolution:
      integrity: sha512-YHlZCB6lMTllWDtSPHz/ZXTsi8S00usEV6v1tjq8tOUZzw7DpSDWVXjXDre6ed1w/pd495ODpHZYSdkRTsa0HA==
  /jws/4.0.0:
    dependencies:
      jwa: 2.0.0
      safe-buffer: 5.2.1
    dev: false
    resolution:
      integrity: sha512-KDncfTmOZoOMTFG4mBlG0qUIOlc03fmzH+ru6RgYVZhPkyiy/92Owlt/8UEN+a4TXR1FQetfIpJE8ApdvdVxTg==
  /jwt-decode/2.2.0:
    dev: false
    resolution:
      integrity: sha1-fYa9VmefWM5qhHBKZX3TkruoGnk=
  /karma-chai/0.1.0_chai@4.3.4+karma@6.3.4:
    dependencies:
      chai: 4.3.4
      karma: 6.3.4
    dev: false
    peerDependencies:
      chai: '*'
      karma: '>=0.10.9'
    resolution:
      integrity: sha1-vuWtQEAFF4Ea40u5RfdikJEIt5o=
  /karma-chrome-launcher/3.1.0:
    dependencies:
      which: 1.3.1
    dev: false
    resolution:
      integrity: sha512-3dPs/n7vgz1rxxtynpzZTvb9y/GIaW8xjAwcIGttLbycqoFtI7yo1NGnQi6oFTherRE+GIhCAHZC4vEqWGhNvg==
  /karma-coverage/2.0.3:
    dependencies:
      istanbul-lib-coverage: 3.0.0
      istanbul-lib-instrument: 4.0.3
      istanbul-lib-report: 3.0.0
      istanbul-lib-source-maps: 4.0.0
      istanbul-reports: 3.0.2
      minimatch: 3.0.4
    dev: false
    engines:
      node: '>=10.0.0'
    resolution:
      integrity: sha512-atDvLQqvPcLxhED0cmXYdsPMCQuh6Asa9FMZW1bhNqlVEhJoB9qyZ2BY1gu7D/rr5GLGb5QzYO4siQskxaWP/g==
  /karma-edge-launcher/0.4.2_karma@6.3.4:
    dependencies:
      edge-launcher: 1.2.2
      karma: 6.3.4
    dev: false
    engines:
      node: '>=4'
    peerDependencies:
      karma: '>=0.9'
    resolution:
      integrity: sha512-YAJZb1fmRcxNhMIWYsjLuxwODBjh2cSHgTW/jkVmdpGguJjLbs9ZgIK/tEJsMQcBLUkO+yO4LBbqYxqgGW2HIw==
  /karma-env-preprocessor/0.1.1:
    dev: false
    resolution:
      integrity: sha1-u+jIfVnADtt2BwvTwxtLOdXcfhU=
  /karma-firefox-launcher/1.3.0:
    dependencies:
      is-wsl: 2.2.0
    dev: false
    resolution:
      integrity: sha512-Fi7xPhwrRgr+94BnHX0F5dCl1miIW4RHnzjIGxF8GaIEp7rNqX7LSi7ok63VXs3PS/5MQaQMhGxw+bvD+pibBQ==
  /karma-ie-launcher/1.0.0_karma@6.3.4:
    dependencies:
      karma: 6.3.4
      lodash: 4.17.21
    dev: false
    peerDependencies:
      karma: '>=0.9'
    resolution:
      integrity: sha1-SXmGhCxJAZA0bNifVJTKmDDG1Zw=
  /karma-json-preprocessor/0.3.3_karma@6.3.4:
    dependencies:
      karma: 6.3.4
    dev: false
    peerDependencies:
      karma: '>=0.9'
    resolution:
      integrity: sha1-X36ZW+uuS06PCiy1IVBVSq8LHi4=
  /karma-json-to-file-reporter/1.0.1:
    dependencies:
      json5: 2.2.0
    dev: false
    resolution:
      integrity: sha512-kNCi+0UrXAeTJMpMsHkHNbfmlErsYT+/haNakJIhsE/gtj3Jx7zWRg7BTc1HHSbH5KeVXVRJr3/KLB/NHWY7Hg==
  /karma-junit-reporter/2.0.1_karma@6.3.4:
    dependencies:
      karma: 6.3.4
      path-is-absolute: 1.0.1
      xmlbuilder: 12.0.0
    dev: false
    engines:
      node: '>= 8'
    peerDependencies:
      karma: '>=0.9'
    resolution:
      integrity: sha512-VtcGfE0JE4OE1wn0LK8xxDKaTP7slN8DO3I+4xg6gAi1IoAHAXOJ1V9G/y45Xg6sxdxPOR3THCFtDlAfBo9Afw==
  /karma-mocha-reporter/2.2.5_karma@6.3.4:
    dependencies:
      chalk: 2.4.2
      karma: 6.3.4
      log-symbols: 2.2.0
      strip-ansi: 4.0.0
    dev: false
    peerDependencies:
      karma: '>=0.13'
    resolution:
      integrity: sha1-FRIAlejtgZGG5HoLAS8810GJVWA=
  /karma-mocha/2.0.1:
    dependencies:
      minimist: 1.2.5
    dev: false
    resolution:
      integrity: sha512-Tzd5HBjm8his2OA4bouAsATYEpZrp9vC7z5E5j4C5Of5Rrs1jY67RAwXNcVmd/Bnk1wgvQRou0zGVLey44G4tQ==
  /karma-rollup-preprocessor/7.0.7_rollup@1.32.1:
    dependencies:
      chokidar: 3.5.2
      debounce: 1.2.1
      rollup: 1.32.1
    dev: false
    engines:
      node: '>= 8.0.0'
    peerDependencies:
      rollup: '>= 1.0.0'
    resolution:
      integrity: sha512-Y1QwsTCiCBp8sSALZdqmqry/mWIWIy0V6zonUIpy+0/D/Kpb2XZvR+JZrWfacQvcvKQdZFJvg6EwlnKtjepu3Q==
  /karma-source-map-support/1.4.0:
    dependencies:
      source-map-support: 0.5.19
    dev: false
    resolution:
      integrity: sha512-RsBECncGO17KAoJCYXjv+ckIz+Ii9NCi+9enk+rq6XC81ezYkb4/RHE6CTXdA7IOJqoF3wcaLfVG0CPmE5ca6A==
  /karma-sourcemap-loader/0.3.8:
    dependencies:
      graceful-fs: 4.2.8
    dev: false
    resolution:
      integrity: sha512-zorxyAakYZuBcHRJE+vbrK2o2JXLFWK8VVjiT/6P+ltLBUGUvqTEkUiQ119MGdOrK7mrmxXHZF1/pfT6GgIZ6g==
  /karma/6.3.4:
    dependencies:
      body-parser: 1.19.0
      braces: 3.0.2
      chokidar: 3.5.2
      colors: 1.4.0
      connect: 3.7.0
      di: 0.0.1
      dom-serialize: 2.2.1
      glob: 7.1.7
      graceful-fs: 4.2.8
      http-proxy: 1.18.1
      isbinaryfile: 4.0.8
      lodash: 4.17.21
      log4js: 6.3.0
      mime: 2.5.2
      minimatch: 3.0.4
      qjobs: 1.2.0
      range-parser: 1.2.1
      rimraf: 3.0.2
      socket.io: 3.1.2
      source-map: 0.6.1
      tmp: 0.2.1
      ua-parser-js: 0.7.28
      yargs: 16.2.0
    dev: false
    engines:
      node: '>= 10'
    hasBin: true
    resolution:
      integrity: sha512-hbhRogUYIulfkBTZT7xoPrCYhRBnBoqbbL4fszWD0ReFGUxU+LYBr3dwKdAluaDQ/ynT9/7C+Lf7pPNW4gSx4Q==
  /karma/6.3.4_debug@4.3.2:
    dependencies:
      body-parser: 1.19.0
      braces: 3.0.2
      chokidar: 3.5.2
      colors: 1.4.0
      connect: 3.7.0
      di: 0.0.1
      dom-serialize: 2.2.1
      glob: 7.1.7
      graceful-fs: 4.2.8
      http-proxy: 1.18.1_debug@4.3.2
      isbinaryfile: 4.0.8
      lodash: 4.17.21
      log4js: 6.3.0
      mime: 2.5.2
      minimatch: 3.0.4
      qjobs: 1.2.0
      range-parser: 1.2.1
      rimraf: 3.0.2
      socket.io: 3.1.2
      source-map: 0.6.1
      tmp: 0.2.1
      ua-parser-js: 0.7.28
      yargs: 16.2.0
    dev: false
    engines:
      node: '>= 10'
    hasBin: true
    peerDependencies:
      debug: '*'
    resolution:
      integrity: sha512-hbhRogUYIulfkBTZT7xoPrCYhRBnBoqbbL4fszWD0ReFGUxU+LYBr3dwKdAluaDQ/ynT9/7C+Lf7pPNW4gSx4Q==
  /keytar/7.7.0:
    dependencies:
      node-addon-api: 3.2.1
      prebuild-install: 6.1.4
    dev: false
    requiresBuild: true
    resolution:
      integrity: sha512-YEY9HWqThQc5q5xbXbRwsZTh2PJ36OSYRjSv3NN2xf5s5dpLTjEZnC2YikR29OaVybf9nQ0dJ/80i40RS97t/A==
  /lazy-ass/1.6.0:
    dev: false
    engines:
      node: '> 0.8'
    resolution:
      integrity: sha1-eZllXoZGwX8In90YfRUNMyTVRRM=
  /levn/0.3.0:
    dependencies:
      prelude-ls: 1.1.2
      type-check: 0.3.2
    dev: false
    engines:
      node: '>= 0.8.0'
    resolution:
      integrity: sha1-OwmSTt+fCDwEkP3UwLxEIeBHZO4=
  /levn/0.4.1:
    dependencies:
      prelude-ls: 1.2.1
      type-check: 0.4.0
    dev: false
    engines:
      node: '>= 0.8.0'
    resolution:
      integrity: sha512-+bT2uH4E5LGE7h/n3evcS/sQlJXCpIp6ym8OWJ5eV6+67Dsql/LaaT7qJBAt2rzfoa/5QBGBhxDix1dMt2kQKQ==
  /load-json-file/4.0.0:
    dependencies:
      graceful-fs: 4.2.8
      parse-json: 4.0.0
      pify: 3.0.0
      strip-bom: 3.0.0
    dev: false
    engines:
      node: '>=4'
    resolution:
      integrity: sha1-L19Fq5HjMhYjT9U62rZo607AmTs=
  /locate-path/2.0.0:
    dependencies:
      p-locate: 2.0.0
      path-exists: 3.0.0
    dev: false
    engines:
      node: '>=4'
    resolution:
      integrity: sha1-K1aLJl7slExtnA3pw9u7ygNUzY4=
  /locate-path/3.0.0:
    dependencies:
      p-locate: 3.0.0
      path-exists: 3.0.0
    dev: false
    engines:
      node: '>=6'
    resolution:
      integrity: sha512-7AO748wWnIhNqAuaty2ZWHkQHRSNfPVIsPIfwEOWO22AmaoVrWavlOcMR5nzTLNYvp36X220/maaRsrec1G65A==
  /locate-path/5.0.0:
    dependencies:
      p-locate: 4.1.0
    dev: false
    engines:
      node: '>=8'
    resolution:
      integrity: sha512-t7hw9pI+WvuwNJXwk5zVHpyhIqzg2qTlklJOf0mVxGSbe3Fp2VieZcduNYjaLDoy6p9uGpQEGWG87WpMKlNq8g==
  /lodash.clonedeep/4.5.0:
    dev: false
    resolution:
      integrity: sha1-4j8/nE+Pvd6HJSnBBxhXoIblzO8=
  /lodash.flattendeep/4.4.0:
    dev: false
    resolution:
      integrity: sha1-+wMJF/hqMTTlvJvsDWngAT3f7bI=
  /lodash.get/4.4.2:
    dev: false
    resolution:
      integrity: sha1-LRd/ZS+jHpObRDjVNBSZ36OCXpk=
  /lodash.includes/4.3.0:
    dev: false
    resolution:
      integrity: sha1-YLuYqHy5I8aMoeUTJUgzFISfVT8=
  /lodash.isboolean/3.0.3:
    dev: false
    resolution:
      integrity: sha1-bC4XHbKiV82WgC/UOwGyDV9YcPY=
  /lodash.isequal/4.5.0:
    dev: false
    resolution:
      integrity: sha1-QVxEePK8wwEgwizhDtMib30+GOA=
  /lodash.isinteger/4.0.4:
    dev: false
    resolution:
      integrity: sha1-YZwK89A/iwTDH1iChAt3sRzWg0M=
  /lodash.isnumber/3.0.3:
    dev: false
    resolution:
      integrity: sha1-POdoEMWSjQM1IwGsKHMX8RwLH/w=
  /lodash.isplainobject/4.0.6:
    dev: false
    resolution:
      integrity: sha1-fFJqUtibRcRcxpC4gWO+BJf1UMs=
  /lodash.isstring/4.0.1:
    dev: false
    resolution:
      integrity: sha1-1SfftUVuynzJu5XV2ur4i6VKVFE=
  /lodash.merge/4.6.2:
    dev: false
    resolution:
      integrity: sha512-0KpjqXRVvrYyCsX1swR/XTK0va6VQkQM6MNo7PqW77ByjAhoARA8EfrP1N4+KlKj8YS0ZUCtRT/YUuhyYDujIQ==
  /lodash.once/4.1.1:
    dev: false
    resolution:
      integrity: sha1-DdOXEhPHxW34gJd9UEyI+0cal6w=
  /lodash.sortby/4.7.0:
    dev: false
    resolution:
      integrity: sha1-7dFMgk4sycHgsKG0K7UhBRakJDg=
  /lodash.truncate/4.4.2:
    dev: false
    resolution:
      integrity: sha1-WjUNoLERO4N+z//VgSy+WNbq4ZM=
  /lodash/4.17.21:
    dev: false
    resolution:
      integrity: sha512-v2kDEe57lecTulaDIuNTPy3Ry4gLGJ6Z1O3vE1krgXZNrsQ+LFTGHVxVjcXPs17LhbZVGedAJv8XZ1tvj5FvSg==
  /log-symbols/2.2.0:
    dependencies:
      chalk: 2.4.2
    dev: false
    engines:
      node: '>=4'
    resolution:
      integrity: sha512-VeIAFslyIerEJLXHziedo2basKbMKtTw3vfn5IzG0XTjhAVEJyNHnL2p7vc+wBDSdQuUpNw3M2u6xb9QsAY5Eg==
  /log-symbols/3.0.0:
    dependencies:
      chalk: 2.4.2
    dev: false
    engines:
      node: '>=8'
    resolution:
      integrity: sha512-dSkNGuI7iG3mfvDzUuYZyvk5dD9ocYCYzNU6CYDE6+Xqd+gwme6Z00NS3dUh8mq/73HaEtT7m6W+yUPtU6BZnQ==
  /log4js/6.3.0:
    dependencies:
      date-format: 3.0.0
      debug: 4.3.2
      flatted: 2.0.2
      rfdc: 1.3.0
      streamroller: 2.2.4
    dev: false
    engines:
      node: '>=8.0'
    resolution:
      integrity: sha512-Mc8jNuSFImQUIateBFwdOQcmC6Q5maU0VVvdC2R6XMb66/VnT+7WS4D/0EeNMZu1YODmJe5NIn2XftCzEocUgw==
  /long/4.0.0:
    dev: false
    resolution:
      integrity: sha512-XsP+KhQif4bjX1kbuSiySJFNAehNxgLb6hPRGJ9QsUr8ajHkuXGdrHmFUTUUXhDwVX2R5bY4JNZEwbUiMhV+MA==
  /lru-cache/4.1.5:
    dependencies:
      pseudomap: 1.0.2
      yallist: 2.1.2
    dev: false
    resolution:
      integrity: sha512-sWZlbEP2OsHNkXrMl5GYk/jKk70MBng6UU4YI/qGDYbgf6YbP4EvmqISbXCoJiRKs+1bSpFHVgQxvJ17F2li5g==
  /lru-cache/5.1.1:
    dependencies:
      yallist: 3.1.1
    dev: false
    resolution:
      integrity: sha512-KpNARQA3Iwv+jTA0utUVVbrh+Jlrr1Fv0e56GGzAFOXN7dk/FviaDW8LHmK52DlcH4WP2n6gI8vN1aesBFgo9w==
  /lru-cache/6.0.0:
    dependencies:
      yallist: 4.0.0
    dev: false
    engines:
      node: '>=10'
    resolution:
      integrity: sha512-Jo6dJ04CmSjuznwJSS3pUeWmd/H0ffTlkXXgwZi+eq1UCmqQwCh+eLsYOYCwY991i2Fah4h1BEMCx4qThGbsiA==
  /lunr/2.3.9:
    dev: false
    resolution:
      integrity: sha512-zTU3DaZaF3Rt9rhN3uBMGQD3dD2/vFQqnvZCDv4dl5iOzq2IZQqTxu90r4E5J+nP70J3ilqVCrbho2eWaeW8Ow==
  /machina/4.0.2:
    dependencies:
      lodash: 4.17.21
    dev: false
    engines:
      node: '>=0.4.0'
    resolution:
      integrity: sha512-OOlFrW1rd783S6tF36v5Ie/TM64gfvSl9kYLWL2cPA31J71HHWW3XrgSe1BZSFAPkh8532CMJMLv/s9L2aopiA==
  /magic-string/0.25.7:
    dependencies:
      sourcemap-codec: 1.4.8
    dev: false
    resolution:
      integrity: sha512-4CrMT5DOHTDk4HYDlzmwu4FVCcIYI8gauveasrdCu2IKIFOJ3f0v/8MDGJCDL9oD2ppz/Av1b0Nj345H9M+XIA==
  /make-dir/2.1.0:
    dependencies:
      pify: 4.0.1
      semver: 5.7.1
    dev: false
    engines:
      node: '>=6'
    resolution:
      integrity: sha512-LS9X+dc8KLxXCb8dni79fLIIUA5VyZoyjSMCwTluaXA0o27cCK0bhXkpgw+sTXVpPy/lSO57ilRixqk0vDmtRA==
  /make-dir/3.1.0:
    dependencies:
      semver: 6.3.0
    dev: false
    engines:
      node: '>=8'
    resolution:
      integrity: sha512-g3FeP20LNwhALb/6Cz6Dd4F2ngze0jz7tbzrD2wAV+o9FeNHe4rL+yK2md0J/fiSf1sa1ADhXqi5+oVwOM/eGw==
  /make-error/1.3.6:
    dev: false
    resolution:
      integrity: sha512-s8UhlNe7vPKomQhC1qFelMokr/Sc3AgNbso3n74mVPA5LTZwkB9NlXf4XPamLxJE8h0gh73rM94xvwRT2CVInw==
  /marked/0.7.0:
    dev: false
    engines:
      node: '>=0.10.0'
    hasBin: true
    resolution:
      integrity: sha512-c+yYdCZJQrsRjTPhUx7VKkApw9bwDkNbHUKo1ovgcfDjb2kc8rLuRbIFyXL5WOEUwzSSKo3IXpph2K6DqB/KZg==
  /matched/1.0.2:
    dependencies:
      arr-union: 3.1.0
      async-array-reduce: 0.2.1
      glob: 7.1.7
      has-glob: 1.0.0
      is-valid-glob: 1.0.0
      resolve-dir: 1.0.1
    dev: false
    engines:
      node: '>= 0.12.0'
    resolution:
      integrity: sha512-7ivM1jFZVTOOS77QsR+TtYHH0ecdLclMkqbf5qiJdX2RorqfhsL65QHySPZgDE0ZjHoh+mQUNHTanNXIlzXd0Q==
  /md5.js/1.3.4:
    dependencies:
      hash-base: 3.1.0
      inherits: 2.0.4
    dev: false
    resolution:
      integrity: sha1-6b296UogpawYsENA/Fdk1bCdkB0=
  /md5/2.3.0:
    dependencies:
      charenc: 0.0.2
      crypt: 0.0.2
      is-buffer: 1.1.6
    dev: false
    resolution:
      integrity: sha512-T1GITYmFaKuO91vxyoQMFETst+O71VUPEU3ze5GNzDm0OWdP8v1ziTaAEPUr/3kLsY3Sftgz242A1SetQiDL7g==
  /media-typer/0.3.0:
    dev: false
    engines:
      node: '>= 0.6'
    resolution:
      integrity: sha1-hxDXrwqmJvj/+hzgAWhUUmMlV0g=
  /memorystream/0.3.1:
    dev: false
    engines:
      node: '>= 0.10.0'
    resolution:
      integrity: sha1-htcJCzDORV1j+64S3aUaR93K+bI=
  /merge-descriptors/1.0.1:
    dev: false
    resolution:
      integrity: sha1-sAqqVW3YtEVoFQ7J0blT8/kMu2E=
  /merge-source-map/1.1.0:
    dependencies:
      source-map: 0.6.1
    dev: false
    resolution:
      integrity: sha512-Qkcp7P2ygktpMPh2mCQZaf3jhN6D3Z/qVZHSdWvQ+2Ef5HgRAPBO57A77+ENm0CPx2+1Ce/MYKi3ymqdfuqibw==
  /merge-stream/2.0.0:
    dev: false
    resolution:
      integrity: sha512-abv/qOcuPfk3URPfDzmZU1LKmuw8kT+0nIHvKrKgFrwifol/doWcdA4ZqsWQ8ENrFKkd67Mfpo/LovbIUsbt3w==
  /merge2/1.4.1:
    dev: false
    engines:
      node: '>= 8'
    resolution:
      integrity: sha512-8q7VEgMJW4J8tcfVPy8g09NcQwZdbwFEqhe/WZkoIzjn/3TGDwtOCYtXGxA3O8tPzpczCCDgv+P2P5y00ZJOOg==
  /methods/1.1.2:
    dev: false
    engines:
      node: '>= 0.6'
    resolution:
      integrity: sha1-VSmk1nZUE07cxSZmVoNbD4Ua/O4=
  /micromatch/4.0.4:
    dependencies:
      braces: 3.0.2
      picomatch: 2.3.0
    dev: false
    engines:
      node: '>=8.6'
    resolution:
      integrity: sha512-pRmzw/XUcwXGpD9aI9q/0XOwLNygjETJ8y0ao0wdqprrzDa4YnxLcz7fQRZr8voh8V10kGhABbNcHVk5wHgWwg==
  /mime-db/1.49.0:
    dev: false
    engines:
      node: '>= 0.6'
    resolution:
      integrity: sha512-CIc8j9URtOVApSFCQIF+VBkX1RwXp/oMMOrqdyXSBXq5RWNEsRfyj1kiRnQgmNXmHxPoFIxOroKA3zcU9P+nAA==
  /mime-types/2.1.32:
    dependencies:
      mime-db: 1.49.0
    dev: false
    engines:
      node: '>= 0.6'
    resolution:
      integrity: sha512-hJGaVS4G4c9TSMYh2n6SQAGrC4RnfU+daP8G7cSCmaqNjiOoUY0VHCMS42pxnQmVF1GWwFhbHWn3RIxCqTmZ9A==
  /mime/1.6.0:
    dev: false
    engines:
      node: '>=4'
    hasBin: true
    resolution:
      integrity: sha512-x0Vn8spI+wuJ1O6S7gnbaQg8Pxh4NNHb7KSINmEWKiPE4RKOplvijn+NkmYmmRgP68mc70j2EbeTFRsrswaQeg==
  /mime/2.5.2:
    dev: false
    engines:
      node: '>=4.0.0'
    hasBin: true
    resolution:
      integrity: sha512-tqkh47FzKeCPD2PUiPB6pkbMzsCasjxAfC62/Wap5qrUWcb+sFasXUC5I3gYM5iBM8v/Qpn4UK0x+j0iHyFPDg==
  /mimic-fn/2.1.0:
    dev: false
    engines:
      node: '>=6'
    resolution:
      integrity: sha512-OqbOk5oEQeAZ8WXWydlu9HJjz9WVdEIvamMCcXmuqUYjTknH/sqsWvhQ3vgwKFRR1HpjvNBKQ37nbJgYzGqGcg==
  /mimic-response/2.1.0:
    dev: false
    engines:
      node: '>=8'
    resolution:
      integrity: sha512-wXqjST+SLt7R009ySCglWBCFpjUygmCIfD790/kVbiGmUgfYGuB14PiTd5DwVxSV4NcYHjzMkoj5LjQZwTQLEA==
  /min-document/2.19.0:
    dependencies:
      dom-walk: 0.1.2
    dev: false
    resolution:
      integrity: sha1-e9KC4/WELtKVu3SM3Z8f+iyCRoU=
  /minimatch/3.0.4:
    dependencies:
      brace-expansion: 1.1.11
    dev: false
    resolution:
      integrity: sha512-yJHVQEhyqPLUTgt9B83PXu6W3rx4MvvHvSUvToogpwoGDOUQ+yDrR0HRot+yOCdCO7u4hX3pWft6kWBBcqh0UA==
  /minimist/1.2.5:
    dev: false
    resolution:
      integrity: sha512-FM9nNUYrRBAELZQT3xeZQ7fmMOBg6nWNmJKTcgsJeaLstP/UODVpGsr5OhXhhXg6f+qtJ8uiZ+PUxkDWcgIXLw==
  /mkdirp-classic/0.5.3:
    dev: false
    resolution:
      integrity: sha512-gKLcREMhtuZRwRAfqP3RFW+TK4JqApVBtOIftVgjuABpAtpxhPGaDcfvbhNvD0B8iD1oUr/txX35NjcaY6Ns/A==
  /mkdirp/0.5.5:
    dependencies:
      minimist: 1.2.5
    dev: false
    hasBin: true
    resolution:
      integrity: sha512-NKmAlESf6jMGym1++R0Ra7wvhV+wFW63FaSOFPwRahvea0gMUcGUhVeAg/0BC0wiv9ih5NYPB1Wn1UEI1/L+xQ==
  /mkdirp/1.0.4:
    dev: false
    engines:
      node: '>=10'
    hasBin: true
    resolution:
      integrity: sha512-vVqVZQyf3WLx2Shd0qJ9xuvqgAyKPLAiqITEtqW0oIUjzo3PePDd6fW9iFz30ef7Ysp/oiWqbhszeGWW2T6Gzw==
  /mocha-junit-reporter/1.23.3_mocha@7.2.0:
    dependencies:
      debug: 2.6.9
      md5: 2.3.0
      mkdirp: 0.5.5
      mocha: 7.2.0
      strip-ansi: 4.0.0
      xml: 1.0.1
    dev: false
    peerDependencies:
      mocha: '>=2.2.5'
    resolution:
      integrity: sha512-ed8LqbRj1RxZfjt/oC9t12sfrWsjZ3gNnbhV1nuj9R/Jb5/P3Xb4duv2eCfCDMYH+fEu0mqca7m4wsiVjsxsvA==
  /mocha/7.2.0:
    dependencies:
      ansi-colors: 3.2.3
      browser-stdout: 1.3.1
      chokidar: 3.3.0
      debug: 3.2.6
      diff: 3.5.0
      escape-string-regexp: 1.0.5
      find-up: 3.0.0
      glob: 7.1.3
      growl: 1.10.5
      he: 1.2.0
      js-yaml: 3.13.1
      log-symbols: 3.0.0
      minimatch: 3.0.4
      mkdirp: 0.5.5
      ms: 2.1.1
      node-environment-flags: 1.0.6
      object.assign: 4.1.0
      strip-json-comments: 2.0.1
      supports-color: 6.0.0
      which: 1.3.1
      wide-align: 1.1.3
      yargs: 13.3.2
      yargs-parser: 13.1.2
      yargs-unparser: 1.6.0
    dev: false
    engines:
      node: '>= 8.10.0'
    hasBin: true
    resolution:
      integrity: sha512-O9CIypScywTVpNaRrCAgoUnJgozpIofjKUYmJhiCIJMiuYnLI6otcb1/kpW9/n/tJODHGZ7i8aLQoDVsMtOKQQ==
  /mock-fs/4.14.0:
    dev: false
    resolution:
      integrity: sha512-qYvlv/exQ4+svI3UOvPUpLDF0OMX5euvUH0Ny4N5QyRyhNdgAgUrVH3iUINSzEPLvx0kbo/Bp28GJKIqvE7URw==
  /mock-require/3.0.3:
    dependencies:
      get-caller-file: 1.0.3
      normalize-path: 2.1.1
    dev: false
    engines:
      node: '>=4.3.0'
    resolution:
      integrity: sha512-lLzfLHcyc10MKQnNUCv7dMcoY/2Qxd6wJfbqCcVk3LDb8An4hF6ohk5AztrvgKhJCqj36uyzi/p5se+tvyD+Wg==
  /module-details-from-path/1.0.3:
    dev: false
    resolution:
      integrity: sha1-EUyUlnPiqKNenTV4hSeqN7Z52is=
  /moment/2.29.1:
    dev: false
    resolution:
      integrity: sha512-kHmoybcPV8Sqy59DwNDY3Jefr64lK/by/da0ViFcuA4DH0vQg5Q6Ze5VimxkfQNSC+Mls/Kx53s7TjP1RhFEDQ==
  /ms/2.0.0:
    dev: false
    resolution:
      integrity: sha1-VgiurfwAvmwpAd9fmGF4jeDVl8g=
  /ms/2.1.1:
    dev: false
    resolution:
      integrity: sha512-tgp+dl5cGk28utYktBsrFqA7HKgrhgPsg6Z/EfhWI4gl1Hwq8B/GmY/0oXZ6nF8hDVesS/FpnYaD/kOWhYQvyg==
  /ms/2.1.2:
    dev: false
    resolution:
      integrity: sha512-sGkPx+VjMtmA6MX27oA4FBFELFCZZ4S4XqeGOXCv68tT+jb3vk/RyaKWP0PTKyWtmLSM0b+adUTEvbs1PEaH2w==
  /ms/2.1.3:
    dev: false
    resolution:
      integrity: sha512-6FlzubTLZG3J2a/NVCAleEhjzq5oxgHyaCU9yYXvcLsvoVaHJq/s5xXI6/XXP6tz7R9xAOtHnSO/tXtF3WRTlA==
  /msal/1.4.12:
    dependencies:
      tslib: 1.14.1
    dev: false
    engines:
      node: '>=0.8.0'
    resolution:
      integrity: sha512-gjupwQ6nvNL6mZkl5NIXyUmZhTiEMRu5giNdgHMh8l5EPOnV2Xj6nukY1NIxFacSTkEYUSDB47Pej9GxDYf+1w==
  /nan/2.15.0:
    dev: false
    resolution:
      integrity: sha512-8ZtvEnA2c5aYCZYd1cvgdnU6cqwixRoYg70xPLWUws5ORTa/lnw+u4amixRS/Ac5U5mQVgp9pnlSUnbNWFaWZQ==
  /nanoid/3.1.25:
    dev: false
    engines:
      node: ^10 || ^12 || ^13.7 || ^14 || >=15.0.1
    hasBin: true
    resolution:
      integrity: sha512-rdwtIXaXCLFAQbnfqDRnI6jaRHp9fTcYBjtFKE8eezcZ7LuLjhUaQGNeMXf1HmRoCH32CLz6XwX0TtxEOS/A3Q==
  /napi-build-utils/1.0.2:
    dev: false
    resolution:
      integrity: sha512-ONmRUqK7zj7DWX0D9ADe03wbwOBZxNAfF20PlGfCWQcD3+/MakShIHrMqx9YwPTfxDdF1zLeL+RGZiR9kGMLdg==
  /natural-compare/1.4.0:
    dev: false
    resolution:
      integrity: sha1-Sr6/7tdUHywnrPspvbvRXI1bpPc=
  /negotiator/0.6.2:
    dev: false
    engines:
      node: '>= 0.6'
    resolution:
      integrity: sha512-hZXc7K2e+PgeI1eDBe/10Ard4ekbfrrqG8Ep+8Jmf4JID2bNg7NvCPOZN+kfF574pFQI7mum2AUqDidoKqcTOw==
  /neo-async/2.6.2:
    dev: false
    resolution:
      integrity: sha512-Yd3UES5mWCSqR+qNT93S3UoYUkqAZ9lLg8a7g9rimsWmYGK8cVToA4/sF3RrshdyV3sAGMXVUmpMYOw+dLpOuw==
  /nested-error-stacks/2.1.0:
    dev: false
    resolution:
      integrity: sha512-AO81vsIO1k1sM4Zrd6Hu7regmJN1NSiAja10gc4bX3F0wd+9rQmcuHQaHVQCYIEC8iFXnE+mavh23GOt7wBgug==
  /netmask/2.0.2:
    dev: false
    engines:
      node: '>= 0.4.0'
    resolution:
      integrity: sha512-dBpDMdxv9Irdq66304OLfEmQ9tbNRFnFTuZiLo+bD+r332bBmMJ8GBLXklIXXgxd3+v9+KUnZaUR5PJMa75Gsg==
  /nice-try/1.0.5:
    dev: false
    resolution:
      integrity: sha512-1nh45deeb5olNY7eX82BkPO7SSxR5SSYJiPTrTdFUVYwAl8CKMA5N9PjTYkHiRjisVcxcQ1HXdLhx2qxxJzLNQ==
  /nise/4.1.0:
    dependencies:
      '@sinonjs/commons': 1.8.3
      '@sinonjs/fake-timers': 6.0.1
      '@sinonjs/text-encoding': 0.7.1
      just-extend: 4.2.1
      path-to-regexp: 1.8.0
    dev: false
    resolution:
      integrity: sha512-eQMEmGN/8arp0xsvGoQ+B1qvSkR73B1nWSCh7nOt5neMCtwcQVYQGdzQMhcNscktTsWB54xnlSQFzOAPJD8nXA==
  /nock/12.0.3:
    dependencies:
      debug: 4.3.2
      json-stringify-safe: 5.0.1
      lodash: 4.17.21
      propagate: 2.0.1
    dev: false
    engines:
      node: '>= 10.13'
    resolution:
      integrity: sha512-QNb/j8kbFnKCiyqi9C5DD0jH/FubFGj5rt9NQFONXwQm3IPB0CULECg/eS3AU1KgZb/6SwUa4/DTRKhVxkGABw==
  /node-abi/2.30.0:
    dependencies:
      semver: 5.7.1
    dev: false
    resolution:
      integrity: sha512-g6bZh3YCKQRdwuO/tSZZYJAw622SjsRfJ2X0Iy4sSOHZ34/sPPdVBn8fev2tj7njzLwuqPw9uMtGsGkO5kIQvg==
  /node-abort-controller/1.2.1:
    dev: false
    resolution:
      integrity: sha512-79PYeJuj6S9+yOHirR0JBLFOgjB6sQCir10uN6xRx25iD+ZD4ULqgRn3MwWBRaQGB0vEgReJzWwJo42T1R6YbQ==
  /node-addon-api/3.2.1:
    dev: false
    resolution:
      integrity: sha512-mmcei9JghVNDYydghQmeDX8KoAm0FAiYyIcUt/N4nhyAipB17pllZQDOJD2fotxABnt4Mdz+dKTO7eftLg4d0A==
  /node-environment-flags/1.0.6:
    dependencies:
      object.getownpropertydescriptors: 2.1.2
      semver: 5.7.1
    dev: false
    resolution:
      integrity: sha512-5Evy2epuL+6TM0lCQGpFIj6KwiEsGh1SrHUhTbNX+sLbBtjidPZFAnVK9y5yU1+h//RitLbRHTIMyxQPtxMdHw==
  /node-fetch/2.6.1:
    dev: false
    engines:
      node: 4.x || >=6.0.0
    resolution:
      integrity: sha512-V4aYg89jEoVRxRb2fJdAg8FHvI7cEyYdVAh94HH0UIK8oJxUfkjlDQN9RbMx+bEjP7+ggMiFRprSti032Oipxw==
  /node-releases/1.1.75:
    dev: false
    resolution:
      integrity: sha512-Qe5OUajvqrqDSy6wrWFmMwfJ0jVgwiw4T3KqmbTcZ62qW0gQkheXYhcFM1+lOVcGUoRxcEcfyvFMAnDgaF1VWw==
  /normalize-package-data/2.5.0:
    dependencies:
      hosted-git-info: 2.8.9
      resolve: 1.20.0
      semver: 5.7.1
      validate-npm-package-license: 3.0.4
    dev: false
    resolution:
      integrity: sha512-/5CMN3T0R4XTj4DcGaexo+roZSdSFW/0AOOTROrjxzCG1wrWXEsGbRKevjlIL+ZDE4sZlJr5ED4YW0yqmkK+eA==
  /normalize-path/2.1.1:
    dependencies:
      remove-trailing-separator: 1.1.0
    dev: false
    engines:
      node: '>=0.10.0'
    resolution:
      integrity: sha1-GrKLVW4Zg2Oowab35vogE3/mrtk=
  /normalize-path/3.0.0:
    dev: false
    engines:
      node: '>=0.10.0'
    resolution:
      integrity: sha512-6eZs5Ls3WtCisHWp9S2GUy8dqkpGi4BVSz3GaqiE6ezub0512ESztXUwUB6C6IKbQkY2Pnb/mD4WYojCRwcwLA==
  /npm-run-all/4.1.5:
    dependencies:
      ansi-styles: 3.2.1
      chalk: 2.4.2
      cross-spawn: 6.0.5
      memorystream: 0.3.1
      minimatch: 3.0.4
      pidtree: 0.3.1
      read-pkg: 3.0.0
      shell-quote: 1.7.2
      string.prototype.padend: 3.1.2
    dev: false
    engines:
      node: '>= 4'
    hasBin: true
    resolution:
      integrity: sha512-Oo82gJDAVcaMdi3nuoKFavkIHBRVqQ1qvMb+9LHk/cF4P6B2m8aP04hGf7oL6wZ9BuGwX1onlLhpuoofSyoQDQ==
  /npm-run-path/4.0.1:
    dependencies:
      path-key: 3.1.1
    dev: false
    engines:
      node: '>=8'
    resolution:
      integrity: sha512-S48WzZW777zhNIrn7gxOlISNAqi9ZC/uQFnRdbeIHhZhCA6UqpkOT8T1G7BvfdgP4Er8gF4sUbaS0i7QvIfCWw==
  /npmlog/4.1.2:
    dependencies:
      are-we-there-yet: 1.1.5
      console-control-strings: 1.1.0
      gauge: 2.7.4
      set-blocking: 2.0.0
    dev: false
    resolution:
      integrity: sha512-2uUqazuKlTaSI/dC8AzicUck7+IrEaOnN/e0jd3Xtt1KcGpwx30v50mL7oPyr/h9bL3E4aZccVwpwP+5W9Vjkg==
  /number-is-nan/1.0.1:
    dev: false
    engines:
      node: '>=0.10.0'
    resolution:
      integrity: sha1-CXtgK1NCKlIsGvuHkDGDNpQaAR0=
  /nyc/14.1.1:
    dependencies:
      archy: 1.0.0
      caching-transform: 3.0.2
      convert-source-map: 1.8.0
      cp-file: 6.2.0
      find-cache-dir: 2.1.0
      find-up: 3.0.0
      foreground-child: 1.5.6
      glob: 7.1.7
      istanbul-lib-coverage: 2.0.5
      istanbul-lib-hook: 2.0.7
      istanbul-lib-instrument: 3.3.0
      istanbul-lib-report: 2.0.8
      istanbul-lib-source-maps: 3.0.6
      istanbul-reports: 2.2.7
      js-yaml: 3.14.1
      make-dir: 2.1.0
      merge-source-map: 1.1.0
      resolve-from: 4.0.0
      rimraf: 2.7.1
      signal-exit: 3.0.3
      spawn-wrap: 1.4.3
      test-exclude: 5.2.3
      uuid: 3.4.0
      yargs: 13.3.2
      yargs-parser: 13.1.2
    dev: false
    engines:
      node: '>=6'
    hasBin: true
    resolution:
      integrity: sha512-OI0vm6ZGUnoGZv/tLdZ2esSVzDwUC88SNs+6JoSOMVxA+gKMB8Tk7jBwgemLx4O40lhhvZCVw1C+OYLOBOPXWw==
  /oauth-sign/0.9.0:
    dev: false
    resolution:
      integrity: sha512-fexhUFFPTGV8ybAtSIGbV6gOkSv8UtRbDBnAyLQw4QPKkgNlsH2ByPGtMUqdWkos6YCRmAqViwgZrJc/mRDzZQ==
  /object-assign/4.1.1:
    dev: false
    engines:
      node: '>=0.10.0'
    resolution:
      integrity: sha1-IQmtx5ZYh8/AXLvUQsrIv7s2CGM=
  /object-inspect/1.11.0:
    dev: false
    resolution:
      integrity: sha512-jp7ikS6Sd3GxQfZJPyH3cjcbJF6GZPClgdV+EFygjFLQ5FmW/dRUnTd9PQ9k0JhoNDabWFbpF1yCdSWCC6gexg==
  /object-keys/1.1.1:
    dev: false
    engines:
      node: '>= 0.4'
    resolution:
      integrity: sha512-NuAESUOUMrlIXOfHKzD6bpPu3tYt3xvjNdRIQ+FeT0lNb4K8WR70CaDxhuNguS2XG+GjkyMwOzsN5ZktImfhLA==
  /object.assign/4.1.0:
    dependencies:
      define-properties: 1.1.3
      function-bind: 1.1.1
      has-symbols: 1.0.2
      object-keys: 1.1.1
    dev: false
    engines:
      node: '>= 0.4'
    resolution:
      integrity: sha512-exHJeq6kBKj58mqGyTQ9DFvrZC/eR6OwxzoM9YRoGBqrXYonaFyGiFMuc9VZrXf7DarreEwMpurG3dd+CNyW5w==
  /object.assign/4.1.2:
    dependencies:
      call-bind: 1.0.2
      define-properties: 1.1.3
      has-symbols: 1.0.2
      object-keys: 1.1.1
    dev: false
    engines:
      node: '>= 0.4'
    resolution:
      integrity: sha512-ixT2L5THXsApyiUPYKmW+2EHpXXe5Ii3M+f4e+aJFAHao5amFRW6J0OO6c/LU8Be47utCx2GL89hxGB6XSmKuQ==
  /object.getownpropertydescriptors/2.1.2:
    dependencies:
      call-bind: 1.0.2
      define-properties: 1.1.3
      es-abstract: 1.18.5
    dev: false
    engines:
      node: '>= 0.8'
    resolution:
      integrity: sha512-WtxeKSzfBjlzL+F9b7M7hewDzMwy+C8NRssHd1YrNlzHzIDrXcXiNOMrezdAEM4UXixgV+vvnyBeN7Rygl2ttQ==
  /object.values/1.1.4:
    dependencies:
      call-bind: 1.0.2
      define-properties: 1.1.3
      es-abstract: 1.18.5
    dev: false
    engines:
      node: '>= 0.4'
    resolution:
      integrity: sha512-TnGo7j4XSnKQoK3MfvkzqKCi0nVe/D9I9IjwTNYdb/fxYHpjrluHVOgw0AF6jrRFGMPHdfuidR09tIDiIvnaSg==
  /on-finished/2.3.0:
    dependencies:
      ee-first: 1.1.1
    dev: false
    engines:
      node: '>= 0.8'
    resolution:
      integrity: sha1-IPEzZIGwg811M3mSoWlxqi2QaUc=
  /once/1.4.0:
    dependencies:
      wrappy: 1.0.2
    dev: false
    resolution:
      integrity: sha1-WDsap3WWHUsROsF9nFC6753Xa9E=
  /onetime/5.1.2:
    dependencies:
      mimic-fn: 2.1.0
    dev: false
    engines:
      node: '>=6'
    resolution:
      integrity: sha512-kbpaSSGJTWdAY5KPVeMOKXSrPtr8C8C7wodJbcsd51jRnmD+GZu8Y0VoU6Dm5Z4vWr0Ig/1NKuWRKf7j5aaYSg==
  /open/7.4.2:
    dependencies:
      is-docker: 2.2.1
      is-wsl: 2.2.0
    dev: false
    engines:
      node: '>=8'
    resolution:
      integrity: sha512-MVHddDVweXZF3awtlAS+6pgKLlm/JgxZ90+/NBurBoQctVOOB/zDdVjcyPzQ+0laDGbsWgrRkflI65sQeOgT9Q==
  /optionator/0.8.3:
    dependencies:
      deep-is: 0.1.3
      fast-levenshtein: 2.0.6
      levn: 0.3.0
      prelude-ls: 1.1.2
      type-check: 0.3.2
      word-wrap: 1.2.3
    dev: false
    engines:
      node: '>= 0.8.0'
    resolution:
      integrity: sha512-+IW9pACdk3XWmmTXG8m3upGUJst5XRGzxMRjXzAuJ1XnIFNvfhjjIuYkDvysnPQ7qzqVzLt78BCruntqRhWQbA==
  /optionator/0.9.1:
    dependencies:
      deep-is: 0.1.3
      fast-levenshtein: 2.0.6
      levn: 0.4.1
      prelude-ls: 1.2.1
      type-check: 0.4.0
      word-wrap: 1.2.3
    dev: false
    engines:
      node: '>= 0.8.0'
    resolution:
      integrity: sha512-74RlY5FCnhq4jRxVUPKDaRwrVNXMqsGsiW6AJw4XK8hmtm10wC0ypZBLw5IIp85NZMr91+qd1RvvENwg7jjRFw==
  /os-homedir/1.0.2:
    dev: false
    engines:
      node: '>=0.10.0'
    resolution:
      integrity: sha1-/7xJiDNuDoM94MFox+8VISGqf7M=
  /p-limit/1.3.0:
    dependencies:
      p-try: 1.0.0
    dev: false
    engines:
      node: '>=4'
    resolution:
      integrity: sha512-vvcXsLAJ9Dr5rQOPk7toZQZJApBl2K4J6dANSsEuh6QI41JYcsS/qhTGa9ErIUUgK3WNQoJYvylxvjqmiqEA9Q==
  /p-limit/2.3.0:
    dependencies:
      p-try: 2.2.0
    dev: false
    engines:
      node: '>=6'
    resolution:
      integrity: sha512-//88mFWSJx8lxCzwdAABTJL2MyWB12+eIY7MDL2SqLmAkeKU9qxRvWuSyTjm3FUmpBEMuFfckAIqEaVGUDxb6w==
  /p-locate/2.0.0:
    dependencies:
      p-limit: 1.3.0
    dev: false
    engines:
      node: '>=4'
    resolution:
      integrity: sha1-IKAQOyIqcMj9OcwuWAaA893l7EM=
  /p-locate/3.0.0:
    dependencies:
      p-limit: 2.3.0
    dev: false
    engines:
      node: '>=6'
    resolution:
      integrity: sha512-x+12w/To+4GFfgJhBEpiDcLozRJGegY+Ei7/z0tSLkMmxGZNybVMSfWj9aJn8Z5Fc7dBUNJOOVgPv2H7IwulSQ==
  /p-locate/4.1.0:
    dependencies:
      p-limit: 2.3.0
    dev: false
    engines:
      node: '>=8'
    resolution:
      integrity: sha512-R79ZZ/0wAxKGu3oYMlz8jy/kbhsNrS7SKZ7PxEHBgJ5+F2mtFW2fK2cOtBh1cHYkQsbzFV7I+EoRKe6Yt0oK7A==
  /p-try/1.0.0:
    dev: false
    engines:
      node: '>=4'
    resolution:
      integrity: sha1-y8ec26+P1CKOE/Yh8rGiN8GyB7M=
  /p-try/2.2.0:
    dev: false
    engines:
      node: '>=6'
    resolution:
      integrity: sha512-R4nPAVTAU0B9D35/Gk3uJf/7XYbQcyohSKdvAxIRSNghFl4e71hVoGnBNQz9cWaXxO2I10KTC+3jMdvvoKw6dQ==
  /pac-proxy-agent/4.1.0:
    dependencies:
      '@tootallnate/once': 1.1.2
      agent-base: 6.0.2
      debug: 4.3.2
      get-uri: 3.0.2
      http-proxy-agent: 4.0.1
      https-proxy-agent: 5.0.0
      pac-resolver: 4.2.0
      raw-body: 2.4.1
      socks-proxy-agent: 5.0.1
    dev: false
    engines:
      node: '>= 6'
    resolution:
      integrity: sha512-ejNgYm2HTXSIYX9eFlkvqFp8hyJ374uDf0Zq5YUAifiSh1D6fo+iBivQZirGvVv8dCYUsLhmLBRhlAYvBKI5+Q==
  /pac-resolver/4.2.0:
    dependencies:
      degenerator: 2.2.0
      ip: 1.1.5
      netmask: 2.0.2
    dev: false
    engines:
      node: '>= 6'
    resolution:
      integrity: sha512-rPACZdUyuxT5Io/gFKUeeZFfE5T7ve7cAkE5TUZRRfuKP0u5Hocwe48X7ZEm6mYB+bTB0Qf+xlVlA/RM/i6RCQ==
  /package-hash/3.0.0:
    dependencies:
      graceful-fs: 4.2.8
      hasha: 3.0.0
      lodash.flattendeep: 4.4.0
      release-zalgo: 1.0.0
    dev: false
    engines:
      node: '>=6'
    resolution:
      integrity: sha512-lOtmukMDVvtkL84rJHI7dpTYq+0rli8N2wlnqUcBuDWCfVhRUfOmnR9SsoHFMLpACvEV60dX7rd0rFaYDZI+FA==
  /parent-module/1.0.1:
    dependencies:
      callsites: 3.1.0
    dev: false
    engines:
      node: '>=6'
    resolution:
      integrity: sha512-GQ2EWRpQV8/o+Aw8YqtfZZPfNRWZYkbidE9k5rpl/hC3vtHHBfGm2Ifi6qWV+coDGkrUKZAxE3Lot5kcsRlh+g==
  /parse-json/4.0.0:
    dependencies:
      error-ex: 1.3.2
      json-parse-better-errors: 1.0.2
    dev: false
    engines:
      node: '>=4'
    resolution:
      integrity: sha1-vjX1Qlvh9/bHRxhPmKeIy5lHfuA=
  /parse-passwd/1.0.0:
    dev: false
    engines:
      node: '>=0.10.0'
    resolution:
      integrity: sha1-bVuTSkVpk7I9N/QKOC1vFmao5cY=
  /parseurl/1.3.3:
    dev: false
    engines:
      node: '>= 0.8'
    resolution:
      integrity: sha512-CiyeOxFT/JZyN5m0z9PfXw4SCBJ6Sygz1Dpl0wqjlhDEGGBP1GnsUVEL0p63hoG1fcj3fHynXi9NYO4nWOL+qQ==
  /path-browserify/1.0.1:
    dev: false
    resolution:
      integrity: sha512-b7uo2UCUOYZcnF/3ID0lulOJi/bafxa1xPe7ZPsammBSpjSWQkjNxlt635YGS2MiR9GjvuXCtz2emr3jbsz98g==
  /path-exists/3.0.0:
    dev: false
    engines:
      node: '>=4'
    resolution:
      integrity: sha1-zg6+ql94yxiSXqfYENe1mwEP1RU=
  /path-exists/4.0.0:
    dev: false
    engines:
      node: '>=8'
    resolution:
      integrity: sha512-ak9Qy5Q7jYb2Wwcey5Fpvg2KoAc/ZIhLSLOSBmRmygPsGwkVVt0fZa0qrtMz+m6tJTAHfZQ8FnmB4MG4LWy7/w==
  /path-is-absolute/1.0.1:
    dev: false
    engines:
      node: '>=0.10.0'
    resolution:
      integrity: sha1-F0uSaHNVNP+8es5r9TpanhtcX18=
  /path-key/2.0.1:
    dev: false
    engines:
      node: '>=4'
    resolution:
      integrity: sha1-QRyttXTFoUDTpLGRDUDYDMn0C0A=
  /path-key/3.1.1:
    dev: false
    engines:
      node: '>=8'
    resolution:
      integrity: sha512-ojmeN0qd+y0jszEtoY48r0Peq5dwMEkIlCOu6Q5f41lfkswXuKtYrhgoTpLnyIcHm24Uhqx+5Tqm2InSwLhE6Q==
  /path-parse/1.0.7:
    dev: false
    resolution:
      integrity: sha512-LDJzPVEEEPR+y48z93A0Ed0yXb8pAByGWo/k5YYdYgpY2/2EsOsksJrq7lOHxryrVOn1ejG6oAp8ahvOIQD8sw==
  /path-to-regexp/0.1.7:
    dev: false
    resolution:
      integrity: sha1-32BBeABfUi8V60SQ5yR6G/qmf4w=
  /path-to-regexp/1.8.0:
    dependencies:
      isarray: 0.0.1
    dev: false
    resolution:
      integrity: sha512-n43JRhlUKUAlibEJhPeir1ncUID16QnEjNpwzNdO3Lm4ywrBpBZ5oLD0I6br9evr1Y9JTqwRtAh7JLoOzAQdVA==
  /path-to-regexp/2.4.0:
    dev: false
    resolution:
      integrity: sha512-G6zHoVqC6GGTQkZwF4lkuEyMbVOjoBKAEybQUypI1WTkqinCOrq2x6U2+phkJ1XsEMTy4LjtwPI7HW+NVrRR2w==
  /path-type/3.0.0:
    dependencies:
      pify: 3.0.0
    dev: false
    engines:
      node: '>=4'
    resolution:
      integrity: sha512-T2ZUsdZFHgA3u4e5PfPbjd7HDDpxPnQb5jN0SrDsjNSuVXHJqtwTnWqG0B1jZrgmJ/7lj1EmVIByWt1gxGkWvg==
  /path-type/4.0.0:
    dev: false
    engines:
      node: '>=8'
    resolution:
      integrity: sha512-gDKb8aZMDeD/tZWs9P6+q0J9Mwkdl6xMV8TjnGP3qJVJ06bdMgkbBlLU8IdfOsIsFz2BW1rNVT3XuNEl8zPAvw==
  /pathval/1.1.1:
    dev: false
    resolution:
      integrity: sha512-Dp6zGqpTdETdR63lehJYPeIOqpiNBNtc7BpWSLrOje7UaIsE5aY92r/AunQA7rsXvet3lrJ3JnZX29UPTKXyKQ==
  /pend/1.2.0:
    dev: false
    resolution:
      integrity: sha1-elfrVQpng/kRUzH89GY9XI4AelA=
  /performance-now/2.1.0:
    dev: false
    resolution:
      integrity: sha1-Ywn04OX6kT7BxpMHrjZLSzd8nns=
  /picomatch/2.3.0:
    dev: false
    engines:
      node: '>=8.6'
    resolution:
      integrity: sha512-lY1Q/PiJGC2zOv/z391WOTD+Z02bCgsFfvxoXXf6h7kv9o+WmsmzYqrAwY63sNgOxE4xEdq0WyUnXfKeBrSvYw==
  /pidtree/0.3.1:
    dev: false
    engines:
      node: '>=0.10'
    hasBin: true
    resolution:
      integrity: sha512-qQbW94hLHEqCg7nhby4yRC7G2+jYHY4Rguc2bjw7Uug4GIJuu1tvf2uHaZv5Q8zdt+WKJ6qK1FOI6amaWUo5FA==
  /pify/3.0.0:
    dev: false
    engines:
      node: '>=4'
    resolution:
      integrity: sha1-5aSs0sEB/fPZpNB/DbxNtJ3SgXY=
  /pify/4.0.1:
    dev: false
    engines:
      node: '>=6'
    resolution:
      integrity: sha512-uB80kBFb/tfd68bVleG9T5GGsGPjJrLAUpR5PZIrhBnIaRTQRjqdJSsIKkOP6OAIFbj7GOrcudc5pNjZ+geV2g==
  /pkg-dir/2.0.0:
    dependencies:
      find-up: 2.1.0
    dev: false
    engines:
      node: '>=4'
    resolution:
      integrity: sha1-9tXREJ4Z1j7fQo4L1X4Sd3YVM0s=
  /pkg-dir/3.0.0:
    dependencies:
      find-up: 3.0.0
    dev: false
    engines:
      node: '>=6'
    resolution:
      integrity: sha512-/E57AYkoeQ25qkxMj5PBOVgF8Kiu/h7cYS30Z5+R7WaiCCBfLq58ZI/dSeaEKb9WVJV5n/03QwrN3IeWIFllvw==
  /pkg-dir/4.2.0:
    dependencies:
      find-up: 4.1.0
    dev: false
    engines:
      node: '>=8'
    resolution:
      integrity: sha512-HRDzbaKjC+AOWVXxAU/x54COGeIv9eb+6CkDSQoNTt4XyWoIJvuPsXizxu/Fr23EiekbtZwmh1IcIG/l/a10GQ==
  /pkg-up/2.0.0:
    dependencies:
      find-up: 2.1.0
    dev: false
    engines:
      node: '>=4'
    resolution:
      integrity: sha1-yBmscoBZpGHKscOImivjxJoATX8=
  /pluralize/8.0.0:
    dev: false
    engines:
      node: '>=4'
    resolution:
      integrity: sha512-Nc3IT5yHzflTfbjgqWcCPpo7DaKy4FnpB0l/zCAW0Tc7jxAiuqSxHasntB3D7887LSrA93kDJ9IXovxJYxyLCA==
  /prebuild-install/6.1.4:
    dependencies:
      detect-libc: 1.0.3
      expand-template: 2.0.3
      github-from-package: 0.0.0
      minimist: 1.2.5
      mkdirp-classic: 0.5.3
      napi-build-utils: 1.0.2
      node-abi: 2.30.0
      npmlog: 4.1.2
      pump: 3.0.0
      rc: 1.2.8
      simple-get: 3.1.0
      tar-fs: 2.1.1
      tunnel-agent: 0.6.0
    dev: false
    engines:
      node: '>=6'
    hasBin: true
    resolution:
      integrity: sha512-Z4vpywnK1lBg+zdPCVCsKq0xO66eEV9rWo2zrROGGiRS4JtueBOdlB1FnY8lcy7JsUud/Q3ijUxyWN26Ika0vQ==
  /prelude-ls/1.1.2:
    dev: false
    engines:
      node: '>= 0.8.0'
    resolution:
      integrity: sha1-IZMqVJ9eUv/ZqCf1cOBL5iqX2lQ=
  /prelude-ls/1.2.1:
    dev: false
    engines:
      node: '>= 0.8.0'
    resolution:
      integrity: sha512-vkcDPrRZo1QZLbn5RLGPpg/WmIQ65qoWWhcGKf/b5eplkkarX0m9z8ppCat4mlOqUsWpyNuYgO3VRyrYHSzX5g==
  /prettier/1.19.1:
    dev: false
    engines:
      node: '>=4'
    hasBin: true
    resolution:
      integrity: sha512-s7PoyDv/II1ObgQunCbB9PdLmUcBZcnWOcxDh7O0N/UwDEsHyqkW+Qh28jW+mVuCdx7gLB0BotYI1Y6uI9iyew==
  /prettier/2.2.1:
    dev: false
    engines:
      node: '>=10.13.0'
    hasBin: true
    resolution:
      integrity: sha512-PqyhM2yCjg/oKkFPtTGUojv7gnZAoG80ttl45O6x2Ug/rMJw4wcc9k6aaf2hibP7BGVCCM33gZoGjyvt9mm16Q==
  /priorityqueuejs/1.0.0:
    dev: false
    resolution:
      integrity: sha1-LuTyPCVgkT4IwHzlzN1t498sWvg=
  /process-nextick-args/1.0.7:
    dev: false
    resolution:
      integrity: sha1-FQ4gt1ZZCtP5EJPyWk8q2L/zC6M=
  /process-nextick-args/2.0.1:
    dev: false
    resolution:
      integrity: sha512-3ouUOpQhtgrbOa17J7+uxOTpITYWaGP7/AhoR3+A+/1e9skrzelGi/dXzEYyvbxubEF6Wn2ypscTKiKJFFn1ag==
  /process/0.11.10:
    dev: false
    engines:
      node: '>= 0.6.0'
    resolution:
      integrity: sha1-czIwDoQBYb2j5podHZGn1LwW8YI=
  /progress/2.0.1:
    dev: false
    engines:
      node: '>=0.4.0'
    resolution:
      integrity: sha512-OE+a6vzqazc+K6LxJrX5UPyKFvGnL5CYmq2jFGNIBWHpc4QyE49/YOumcrpQFJpfejmvRtbJzgO1zPmMCqlbBg==
  /progress/2.0.3:
    dev: false
    engines:
      node: '>=0.4.0'
    resolution:
      integrity: sha512-7PiHtLll5LdnKIMw100I+8xJXR5gW2QwWYkT6iJva0bXitZKa/XMrSbdmg3r2Xnaidz9Qumd0VPaMrZlF9V9sA==
  /promise/8.1.0:
    dependencies:
      asap: 2.0.6
    dev: false
    resolution:
      integrity: sha512-W04AqnILOL/sPRXziNicCjSNRruLAuIHEOVBazepu0545DDNGYHz7ar9ZgZ1fMU8/MA4mVxp5rkBWRi6OXIy3Q==
  /propagate/2.0.1:
    dev: false
    engines:
      node: '>= 8'
    resolution:
      integrity: sha512-vGrhOavPSTz4QVNuBNdcNXePNdNMaO1xj9yBeH1ScQPjk/rhg9sSlCXPhMkFuaNNW/syTvYqsnbIJxMBfRbbag==
  /proxy-addr/2.0.7:
    dependencies:
      forwarded: 0.2.0
      ipaddr.js: 1.9.1
    dev: false
    engines:
      node: '>= 0.10'
    resolution:
      integrity: sha512-llQsMLSUDUPT44jdrU/O37qlnifitDP+ZwrmmZcoSKyLKvtZxpyV0n2/bD/N4tBAAZ/gJEdZU7KMraoK1+XYAg==
  /proxy-agent/4.0.1:
    dependencies:
      agent-base: 6.0.2
      debug: 4.3.2
      http-proxy-agent: 4.0.1
      https-proxy-agent: 5.0.0
      lru-cache: 5.1.1
      pac-proxy-agent: 4.1.0
      proxy-from-env: 1.1.0
      socks-proxy-agent: 5.0.1
    dev: false
    engines:
      node: '>=6'
    resolution:
      integrity: sha512-ODnQnW2jc/FUVwHHuaZEfN5otg/fMbvMxz9nMSUQfJ9JU7q2SZvSULSsjLloVgJOiv9yhc8GlNMKc4GkFmcVEA==
  /proxy-from-env/1.1.0:
    dev: false
    resolution:
      integrity: sha512-D+zkORCbA9f1tdWRK0RaCR3GPv50cMxcrz4X8k5LTSUD1Dkw47mKJEZQNunItRTkWwgtaUSo1RVFRIG9ZXiFYg==
  /pseudomap/1.0.2:
    dev: false
    resolution:
      integrity: sha1-8FKijacOYYkX7wqKw0wa5aaChrM=
  /psl/1.8.0:
    dev: false
    resolution:
      integrity: sha512-RIdOzyoavK+hA18OGGWDqUTsCLhtA7IcZ/6NCs4fFJaHBDab+pDDmDIByWFRQJq2Cd7r1OoQxBGKOaztq+hjIQ==
  /pump/3.0.0:
    dependencies:
      end-of-stream: 1.4.4
      once: 1.4.0
    dev: false
    resolution:
      integrity: sha512-LwZy+p3SFs1Pytd/jYct4wpv49HiYCqd9Rlc5ZVdk0V+8Yzv6jR5Blk3TRmPL1ft69TxP0IMZGJ+WPFU2BFhww==
  /punycode/1.3.2:
    dev: false
    resolution:
      integrity: sha1-llOgNvt8HuQjQvIyXM7v6jkmxI0=
  /punycode/2.1.1:
    dev: false
    engines:
      node: '>=6'
    resolution:
      integrity: sha512-XRsRjdf+j5ml+y/6GKHPZbrF/8p2Yga0JPtdqTIY2Xe5ohJPD9saDJJLPvp9+NSBprVvevdXZybnj2cv8OEd0A==
  /puppeteer/10.2.0:
    dependencies:
      debug: 4.3.1
      devtools-protocol: 0.0.901419
      extract-zip: 2.0.1
      https-proxy-agent: 5.0.0
      node-fetch: 2.6.1
      pkg-dir: 4.2.0
      progress: 2.0.1
      proxy-from-env: 1.1.0
      rimraf: 3.0.2
      tar-fs: 2.0.0
      unbzip2-stream: 1.3.3
      ws: 7.4.6
    dev: false
    engines:
      node: '>=10.18.1'
    requiresBuild: true
    resolution:
      integrity: sha512-OR2CCHRashF+f30+LBOtAjK6sNtz2HEyTr5FqAvhf8lR/qB3uBRoIZOwQKgwoyZnMBsxX7ZdazlyBgGjpnkiMw==
  /qjobs/1.2.0:
    dev: false
    engines:
      node: '>=0.9'
    resolution:
      integrity: sha512-8YOJEHtxpySA3fFDyCRxA+UUV+fA+rTWnuWvylOK/NCjhY+b4ocCtmu8TtsWb+mYeU+GCHf/S66KZF/AsteKHg==
  /qs/6.10.1:
    dependencies:
      side-channel: 1.0.4
    dev: false
    engines:
      node: '>=0.6'
    resolution:
      integrity: sha512-M528Hph6wsSVOBiYUnGf+K/7w0hNshs/duGsNXPUCLH5XAqjEtiPGwNONLV0tBH8NoGb0mvD5JubnUTrujKDTg==
  /qs/6.5.2:
    dev: false
    engines:
      node: '>=0.6'
    resolution:
      integrity: sha512-N5ZAX4/LxJmF+7wN74pUD6qAh9/wnvdQcjq9TZjevvXzSUo7bfmw91saqMjzGS2xq91/odN2dW/WOl7qQHNDGA==
  /qs/6.7.0:
    dev: false
    engines:
      node: '>=0.6'
    resolution:
      integrity: sha512-VCdBRNFTX1fyE7Nb6FYoURo/SPe62QCaAyzJvUjwRaIsc+NePBEniHlvxFmmX56+HZphIGtV0XeCirBtpDrTyQ==
  /querystring/0.2.0:
    deprecated: The querystring API is considered Legacy. new code should use the URLSearchParams API instead.
    dev: false
    engines:
      node: '>=0.4.x'
    resolution:
      integrity: sha1-sgmEkgO7Jd+CDadW50cAWHhSFiA=
  /querystring/0.2.1:
    deprecated: The querystring API is considered Legacy. new code should use the URLSearchParams API instead.
    dev: false
    engines:
      node: '>=0.4.x'
    resolution:
      integrity: sha512-wkvS7mL/JMugcup3/rMitHmd9ecIGd2lhFhK9N3UUQ450h66d1r3Y9nvXzQAW1Lq+wyx61k/1pfKS5KuKiyEbg==
  /queue-microtask/1.2.3:
    dev: false
    resolution:
      integrity: sha512-NuaNSa6flKT5JaSYQzJok04JzTL1CA6aGhv5rfLW3PgqA+M2ChpZQnAC8h8i4ZFkBS8X5RqkDBHA7r4hej3K9A==
  /quote/0.4.0:
    dev: false
    resolution:
      integrity: sha1-EIOSF/bBNiuJGUBE0psjP9fzLwE=
  /ramda/0.27.1:
    dev: false
    resolution:
      integrity: sha512-PgIdVpn5y5Yns8vqb8FzBUEYn98V3xcPgawAkkgj0YJ0qDsnHCiNmZYfOGMgOvoB0eWFLpYbhxUR3mxfDIMvpw==
  /randombytes/2.1.0:
    dependencies:
      safe-buffer: 5.2.1
    dev: false
    resolution:
      integrity: sha512-vYl3iOX+4CKUWuxGi9Ukhie6fsqXqS9FE2Zaic4tNFD2N2QQaXOMFbuKK4QmDHC0JO6B1Zp41J0LpT0oR68amQ==
  /range-parser/1.2.1:
    dev: false
    engines:
      node: '>= 0.6'
    resolution:
      integrity: sha512-Hrgsx+orqoygnmhFbKaHE6c296J+HTAQXoxEF6gNupROmmGJRoyzfG3ccAveqCBrwr/2yxQ5BVd/GTl5agOwSg==
  /raw-body/2.4.0:
    dependencies:
      bytes: 3.1.0
      http-errors: 1.7.2
      iconv-lite: 0.4.24
      unpipe: 1.0.0
    dev: false
    engines:
      node: '>= 0.8'
    resolution:
      integrity: sha512-4Oz8DUIwdvoa5qMJelxipzi/iJIi40O5cGV1wNYp5hvZP8ZN0T+jiNkL0QepXs+EsQ9XJ8ipEDoiH70ySUJP3Q==
  /raw-body/2.4.1:
    dependencies:
      bytes: 3.1.0
      http-errors: 1.7.3
      iconv-lite: 0.4.24
      unpipe: 1.0.0
    dev: false
    engines:
      node: '>= 0.8'
    resolution:
      integrity: sha512-9WmIKF6mkvA0SLmA2Knm9+qj89e+j1zqgyn8aXGd7+nAduPoqgI9lO57SAZNn/Byzo5P7JhXTyg9PzaJbH73bA==
  /rc/1.2.8:
    dependencies:
      deep-extend: 0.6.0
      ini: 1.3.8
      minimist: 1.2.5
      strip-json-comments: 2.0.1
    dev: false
    hasBin: true
    resolution:
      integrity: sha512-y3bGgqKj3QBdxLbLkomlohkvsA8gdAiUQlSBJnBhfn+BPxg4bc62d8TcBW15wavDfgexCgccckhcZvywyQYPOw==
  /read-pkg-up/3.0.0:
    dependencies:
      find-up: 2.1.0
      read-pkg: 3.0.0
    dev: false
    engines:
      node: '>=4'
    resolution:
      integrity: sha1-PtSWaF26D4/hGNBpHcUfSh/5bwc=
  /read-pkg-up/4.0.0:
    dependencies:
      find-up: 3.0.0
      read-pkg: 3.0.0
    dev: false
    engines:
      node: '>=6'
    resolution:
      integrity: sha512-6etQSH7nJGsK0RbG/2TeDzZFa8shjQ1um+SwQQ5cwKy0dhSXdOncEhb1CPpvQG4h7FyOV6EB6YlV0yJvZQNAkA==
  /read-pkg/3.0.0:
    dependencies:
      load-json-file: 4.0.0
      normalize-package-data: 2.5.0
      path-type: 3.0.0
    dev: false
    engines:
      node: '>=4'
    resolution:
      integrity: sha1-nLxoaXj+5l0WwA4rGcI3/Pbjg4k=
  /readable-stream/1.1.14:
    dependencies:
      core-util-is: 1.0.2
      inherits: 2.0.4
      isarray: 0.0.1
      string_decoder: 0.10.31
    dev: false
    resolution:
      integrity: sha1-fPTFTvZI44EwhMY23SB54WbAgdk=
  /readable-stream/2.0.6:
    dependencies:
      core-util-is: 1.0.2
      inherits: 2.0.4
      isarray: 1.0.0
      process-nextick-args: 1.0.7
      string_decoder: 0.10.31
      util-deprecate: 1.0.2
    dev: false
    resolution:
      integrity: sha1-j5A0HmilPMySh4jaz80Rs265t44=
  /readable-stream/2.3.7:
    dependencies:
      core-util-is: 1.0.2
      inherits: 2.0.4
      isarray: 1.0.0
      process-nextick-args: 2.0.1
      safe-buffer: 5.1.2
      string_decoder: 1.1.1
      util-deprecate: 1.0.2
    dev: false
    resolution:
      integrity: sha512-Ebho8K4jIbHAxnuxi7o42OrZgF/ZTNcsZj6nRKyUmkhLFq8CHItp/fy6hQZuZmP/n3yZ9VBUbp4zz/mX8hmYPw==
  /readable-stream/3.6.0:
    dependencies:
      inherits: 2.0.4
      string_decoder: 1.3.0
      util-deprecate: 1.0.2
    dev: false
    engines:
      node: '>= 6'
    resolution:
      integrity: sha512-BViHy7LKeTz4oNnkcLJ+lVSL6vpiFeX6/d3oSH8zCW7UxP2onchk+vTGB143xuFjHS3deTgkKoXXymXqymiIdA==
  /readdirp/3.2.0:
    dependencies:
      picomatch: 2.3.0
    dev: false
    engines:
      node: '>= 8'
    resolution:
      integrity: sha512-crk4Qu3pmXwgxdSgGhgA/eXiJAPQiX4GMOZZMXnqKxHX7TaoL+3gQVo/WeuAiogr07DpnfjIMpXXa+PAIvwPGQ==
  /readdirp/3.6.0:
    dependencies:
      picomatch: 2.3.0
    dev: false
    engines:
      node: '>=8.10.0'
    resolution:
      integrity: sha512-hOS089on8RduqdbhvQ5Z37A0ESjsqz6qnRcffsMU3495FuTdqSm+7bhJ29JvIOsBDEEnan5DPu9t3To9VRlMzA==
  /rechoir/0.6.2:
    dependencies:
      resolve: 1.20.0
    dev: false
    engines:
      node: '>= 0.10'
    resolution:
      integrity: sha1-hSBLVNuoLVdC4oyWdW70OvUOM4Q=
  /regenerator-runtime/0.11.1:
    dev: false
    resolution:
      integrity: sha512-MguG95oij0fC3QV3URf4V2SDYGJhJnJGqvIIgdECeODCT98wSWDAJ94SSuVpYQUoTcGUIL6L4yNB7j1DFFHSBg==
  /regenerator-runtime/0.13.9:
    dev: false
    resolution:
      integrity: sha512-p3VT+cOEgxFsRRA9X4lkI1E+k2/CtnKtU4gcxyaCUreilL/vqI6CdZ3wxVUx3UOUg+gnUOQQcRI7BmSI656MYA==
  /regexpp/3.2.0:
    dev: false
    engines:
      node: '>=8'
    resolution:
      integrity: sha512-pq2bWo9mVD43nbts2wGv17XLiNLya+GklZ8kaDLV2Z08gDCsGpnKn9BFMepvWuHCbyVvY7J5o5+BVvoQbmlJLg==
  /release-zalgo/1.0.0:
    dependencies:
      es6-error: 4.1.1
    dev: false
    engines:
      node: '>=4'
    resolution:
      integrity: sha1-CXALflB0Mpc5Mw5TXFqQ+2eFFzA=
  /remove-trailing-separator/1.1.0:
    dev: false
    resolution:
      integrity: sha1-wkvOKig62tW8P1jg1IJJuSN52O8=
  /request/2.88.2:
    dependencies:
      aws-sign2: 0.7.0
      aws4: 1.11.0
      caseless: 0.12.0
      combined-stream: 1.0.8
      extend: 3.0.2
      forever-agent: 0.6.1
      form-data: 2.3.3
      har-validator: 5.1.5
      http-signature: 1.2.0
      is-typedarray: 1.0.0
      isstream: 0.1.2
      json-stringify-safe: 5.0.1
      mime-types: 2.1.32
      oauth-sign: 0.9.0
      performance-now: 2.1.0
      qs: 6.5.2
      safe-buffer: 5.2.1
      tough-cookie: 2.5.0
      tunnel-agent: 0.6.0
      uuid: 3.4.0
    deprecated: request has been deprecated, see https://github.com/request/request/issues/3142
    dev: false
    engines:
      node: '>= 6'
    resolution:
      integrity: sha512-MsvtOrfG9ZcrOwAW+Qi+F6HbD0CWXEh9ou77uOb7FM2WPhwT7smM833PzanhJLsgXjN89Ir6V2PczXNnMpwKhw==
  /require-directory/2.1.1:
    dev: false
    engines:
      node: '>=0.10.0'
    resolution:
      integrity: sha1-jGStX9MNqxyXbiNE/+f3kqam30I=
  /require-from-string/2.0.2:
    dev: false
    engines:
      node: '>=0.10.0'
    resolution:
      integrity: sha512-Xf0nWe6RseziFMu+Ap9biiUbmplq6S9/p+7w7YXP/JBHhrUDDUhwa+vANyubuqfZWTveU//DYVGsDG7RKL/vEw==
  /require-in-the-middle/5.1.0:
    dependencies:
      debug: 4.3.2
      module-details-from-path: 1.0.3
      resolve: 1.20.0
    dev: false
    resolution:
      integrity: sha512-M2rLKVupQfJ5lf9OvqFGIT+9iVLnTmjgbOmpil12hiSQNn5zJTKGPoIisETNjfK+09vP3rpm1zJajmErpr2sEQ==
  /require-main-filename/2.0.0:
    dev: false
    resolution:
      integrity: sha512-NKN5kMDylKuldxYLSUfrbo5Tuzh4hd+2E8NPPX02mZtn1VuREQToYe/ZdlJy+J3uCpfaiGF05e7B8W0iXbQHmg==
  /requirejs/2.3.6:
    dev: false
    engines:
      node: '>=0.4.0'
    hasBin: true
    resolution:
      integrity: sha512-ipEzlWQe6RK3jkzikgCupiTbTvm4S0/CAU5GlgptkN5SO6F3u0UD0K18wy6ErDqiCyP4J4YYe1HuAShvsxePLg==
  /requires-port/1.0.0:
    dev: false
    resolution:
      integrity: sha1-kl0mAdOaxIXgkc8NpcbmlNw9yv8=
  /resolve-dir/1.0.1:
    dependencies:
      expand-tilde: 2.0.2
      global-modules: 1.0.0
    dev: false
    engines:
      node: '>=0.10.0'
    resolution:
      integrity: sha1-eaQGRMNivoLybv/nOcm7U4IEb0M=
  /resolve-from/4.0.0:
    dev: false
    engines:
      node: '>=4'
    resolution:
      integrity: sha512-pb/MYmXstAkysRFx8piNI1tGFNQIFA3vkE3Gq4EuA1dF6gHp/+vgZqsCGJapvy8N3Q+4o7FwvquPJcnZ7RYy4g==
  /resolve-url/0.2.1:
    deprecated: https://github.com/lydell/resolve-url#deprecated
    dev: false
    resolution:
      integrity: sha1-LGN/53yJOv0qZj/iGqkIAGjiBSo=
  /resolve/1.17.0:
    dependencies:
      path-parse: 1.0.7
    dev: false
    resolution:
      integrity: sha512-ic+7JYiV8Vi2yzQGFWOkiZD5Z9z7O2Zhm9XMaTxdJExKasieFCr+yXZ/WmXsckHiKl12ar0y6XiXDx3m4RHn1w==
  /resolve/1.19.0:
    dependencies:
      is-core-module: 2.6.0
      path-parse: 1.0.7
    dev: false
    resolution:
      integrity: sha512-rArEXAgsBG4UgRGcynxWIWKFvh/XZCcS8UJdHhwy91zwAvCZIbcs+vAbflgBnNjYMs/i/i+/Ux6IZhML1yPvxg==
  /resolve/1.20.0:
    dependencies:
      is-core-module: 2.6.0
      path-parse: 1.0.7
    dev: false
    resolution:
      integrity: sha512-wENBPt4ySzg4ybFQW2TT1zMQucPK95HSh/nq2CFTZVOGut2+pQvSsgtda4d26YrYcr067wjbmzOG8byDPBX63A==
  /resolve/1.8.1:
    dependencies:
      path-parse: 1.0.7
    dev: false
    resolution:
      integrity: sha512-AicPrAC7Qu1JxPCZ9ZgCZlY35QgFnNqc+0LtbRNxnVw4TXvjQ72wnuL9JQcEBgXkI9JM8MsT9kaQoHcpCRJOYA==
  /reusify/1.0.4:
    dev: false
    engines:
      iojs: '>=1.0.0'
      node: '>=0.10.0'
    resolution:
      integrity: sha512-U9nH88a3fc/ekCF1l0/UP1IosiuIjyTh7hBvXVMHYgVcfGvt897Xguj2UOLDeI5BG2m7/uwyaLVT6fbtCwTyzw==
  /rfdc/1.3.0:
    dev: false
    resolution:
      integrity: sha512-V2hovdzFbOi77/WajaSMXk2OLm+xNIeQdMMuB7icj7bk6zi2F8GGAxigcnDFpJHbNyNcgyJDiP+8nOrY5cZGrA==
  /rhea-promise/0.1.15:
    dependencies:
      debug: 3.2.7
      rhea: 1.0.24
      tslib: 1.14.1
    dev: false
    resolution:
      integrity: sha512-+6uilZXSJGyiqVeHQI3Krv6NTAd8cWRCY2uyCxmzR4/5IFtBqqFem1HV2OiwSj0Gu7OFChIJDfH2JyjN7J0vRA==
  /rhea-promise/2.1.0:
    dependencies:
      debug: 3.2.7
      rhea: 2.0.4
      tslib: 2.3.1
    dev: false
    resolution:
      integrity: sha512-CRMwdJ/o4oO/xKcvAwAsd0AHy5fVvSlqso7AadRmaaLGzAzc9LCoW7FOFnucI8THasVmOeCnv5c/fH/n7FcNaA==
  /rhea/1.0.24:
    dependencies:
      debug: 3.2.7
    dev: false
    resolution:
      integrity: sha512-PEl62U2EhxCO5wMUZ2/bCBcXAVKN9AdMSNQOrp3+R5b77TEaOSiy16MQ0sIOmzj/iqsgIAgPs1mt3FYfu1vIXA==
  /rhea/2.0.4:
    dependencies:
      debug: 3.2.7
    dev: false
    resolution:
      integrity: sha512-GpGqJV6dPG+bh88ZvlkzcaqKM3bW6+YDHSegSjdPkoCi3UIsWN6yu6i4LMhpojNg1U5UOGqshCoMMNO5Hkoeog==
  /rimraf/2.7.1:
    dependencies:
      glob: 7.1.7
    dev: false
    hasBin: true
    resolution:
      integrity: sha512-uWjbaKIK3T1OSVptzX7Nl6PvQ3qAGtKEtVRjRuazjfL3Bx5eI409VZSqgND+4UNnmzLVdPj9FqFJNPqBZFve4w==
  /rimraf/3.0.2:
    dependencies:
      glob: 7.1.7
    dev: false
    hasBin: true
    resolution:
      integrity: sha512-JZkJMZkAGFFPP2YqXZXPbMlMBgsxzE8ILs4lMIX/2o0L9UBw9O/Y3o6wFw/i9YLapcUJWwqbi3kdxIPdC62TIA==
  /rollup-plugin-local-resolve/1.0.7:
    dev: false
    resolution:
      integrity: sha1-xIZwFxbBWt0hJ1ZcLqoQESMyCIc=
  /rollup-plugin-node-resolve/3.4.0:
    dependencies:
      builtin-modules: 2.0.0
      is-module: 1.0.0
      resolve: 1.20.0
    deprecated: This package has been deprecated and is no longer maintained. Please use @rollup/plugin-node-resolve.
    dev: false
    resolution:
      integrity: sha512-PJcd85dxfSBWih84ozRtBkB731OjXk0KnzN0oGp7WOWcarAFkVa71cV5hTJg2qpVsV2U8EUwrzHP3tvy9vS3qg==
  /rollup-plugin-shim/1.0.0:
    dev: false
    resolution:
      integrity: sha512-rZqFD43y4U9nSqVq3iyWBiDwmBQJY8Txi04yI9jTKD3xcl7CbFjh1qRpQshUB3sONLubDzm7vJiwB+1MEGv67w==
  /rollup-plugin-sourcemaps/0.4.2_rollup@1.32.1:
    dependencies:
      rollup: 1.32.1
      rollup-pluginutils: 2.8.2
      source-map-resolve: 0.5.3
    dev: false
    engines:
      node: '>=4.5.0'
      npm: '>=2.15.9'
    peerDependencies:
      rollup: '>=0.31.2'
    resolution:
      integrity: sha1-YhJaqUCHqt97g+9N+vYptHMTXoc=
  /rollup-plugin-terser/5.3.1_rollup@1.32.1:
    dependencies:
      '@babel/code-frame': 7.14.5
      jest-worker: 24.9.0
      rollup: 1.32.1
      rollup-pluginutils: 2.8.2
      serialize-javascript: 4.0.0
      terser: 4.8.0
    dev: false
    peerDependencies:
      rollup: '>=0.66.0 <3'
    resolution:
      integrity: sha512-1pkwkervMJQGFYvM9nscrUoncPwiKR/K+bHdjv6PFgRo3cgPHoRT83y2Aa3GvINj4539S15t/tpFPb775TDs6w==
  /rollup-plugin-visualizer/4.2.2_rollup@1.32.1:
    dependencies:
      nanoid: 3.1.25
      open: 7.4.2
      rollup: 1.32.1
      source-map: 0.7.3
      yargs: 16.2.0
    dev: false
    engines:
      node: '>=10'
    hasBin: true
    peerDependencies:
      rollup: '>=1.20.0'
    resolution:
      integrity: sha512-10/TsugsaQL5rdynl0lrklBngTtkRBESZdxUJy+3fN+xKqNdg5cr7JQU1OoPx4p5mhQ+nspa6EvX3qc8SsBvnA==
  /rollup-pluginutils/2.8.2:
    dependencies:
      estree-walker: 0.6.1
    dev: false
    resolution:
      integrity: sha512-EEp9NhnUkwY8aif6bxgovPHMoMoNr2FulJziTndpt5H9RdwC47GSGuII9XxpSdzVGM0GWrNPHV6ie1LTNJPaLQ==
  /rollup/1.32.1:
    dependencies:
      '@types/estree': 0.0.50
      '@types/node': 12.20.21
      acorn: 7.4.1
    dev: false
    hasBin: true
    resolution:
      integrity: sha512-/2HA0Ec70TvQnXdzynFffkjA6XN+1e2pEv/uKS5Ulca40g2L7KuOE3riasHoNVHOsFD5KKZgDsMk1CP3Tw9s+A==
  /run-parallel/1.2.0:
    dependencies:
      queue-microtask: 1.2.3
    dev: false
    resolution:
      integrity: sha512-5l4VyZR86LZ/lDxZTR6jqL8AFE2S0IFLMP26AbjsLVADxHdhB/c0GUsH+y39UfCi3dzz8OlQuPmnaJOMoDHQBA==
  /safe-buffer/5.1.2:
    dev: false
    resolution:
      integrity: sha512-Gd2UZBJDkXlY7GbJxfsE8/nvKkUEU1G38c1siN6QP6a9PT9MmHB8GnpscSmMJSoF8LOIrt8ud/wPtojys4G6+g==
  /safe-buffer/5.2.1:
    dev: false
    resolution:
      integrity: sha512-rp3So07KcdmmKbGvgaNxQSJr7bGVSVk5S9Eq1F+ppbRo70+YeaDxkw5Dd8NPN+GD6bjnYm2VuPuCXmpuYvmCXQ==
  /safer-buffer/2.1.2:
    dev: false
    resolution:
      integrity: sha512-YZo3K82SD7Riyi0E1EQPojLz7kpepnSQI9IyPbHHg1XXXevb5dJI7tpyN2ADxGcQbHG7vcyRHk0cbwqcQriUtg==
  /sax/0.5.8:
    dev: false
    resolution:
      integrity: sha1-1HLbIo6zMcJQaw6MFVJK25OdEsE=
  /sax/1.2.4:
    dev: false
    resolution:
      integrity: sha512-NqVDv9TpANUjFm0N8uM5GxL36UgKi9/atZw+x7YFnQ8ckwFGKrl4xX4yWtrey3UJm5nP1kUbnYgLopqWNSRhWw==
  /semaphore/1.1.0:
    dev: false
    engines:
      node: '>=0.8.0'
    resolution:
      integrity: sha512-O4OZEaNtkMd/K0i6js9SL+gqy0ZCBMgUvlSqHKi4IBdjhe7wB8pwztUk1BbZ1fmrvpwFrPbHzqd2w5pTcJH6LA==
  /semver/5.3.0:
    dev: false
    hasBin: true
    resolution:
      integrity: sha1-myzl094C0XxgEq0yaqa00M9U+U8=
  /semver/5.7.1:
    dev: false
    hasBin: true
    resolution:
      integrity: sha512-sauaDf/PZdVgrLTNYHRtpXa1iRiKcaebiKQ1BJdpQlWH2lCvexQdX55snPFyK7QzpudqbCI0qXFfOasHdyNDGQ==
  /semver/6.3.0:
    dev: false
    hasBin: true
    resolution:
      integrity: sha512-b39TBaTSfV6yBrapU89p5fKekE2m/NwnDocOVruQFS1/veMgdzuPcnOM34M6CwxW8jH/lxEa5rBoDeUwu5HHTw==
  /semver/7.3.5:
    dependencies:
      lru-cache: 6.0.0
    dev: false
    engines:
      node: '>=10'
    hasBin: true
    resolution:
      integrity: sha512-PoeGJYh8HK4BTO/a9Tf6ZG3veo/A7ZVsYrSA6J8ny9nb3B1VrpkuN+z9OE5wfE5p6H4LchYZsegiQgbJD94ZFQ==
  /send/0.17.1:
    dependencies:
      debug: 2.6.9
      depd: 1.1.2
      destroy: 1.0.4
      encodeurl: 1.0.2
      escape-html: 1.0.3
      etag: 1.8.1
      fresh: 0.5.2
      http-errors: 1.7.3
      mime: 1.6.0
      ms: 2.1.1
      on-finished: 2.3.0
      range-parser: 1.2.1
      statuses: 1.5.0
    dev: false
    engines:
      node: '>= 0.8.0'
    resolution:
      integrity: sha512-BsVKsiGcQMFwT8UxypobUKyv7irCNRHk1T0G680vk88yf6LBByGcZJOTJCrTP2xVN6yI+XjPJcNuE3V4fT9sAg==
  /serialize-javascript/4.0.0:
    dependencies:
      randombytes: 2.1.0
    dev: false
    resolution:
      integrity: sha512-GaNA54380uFefWghODBWEGisLZFj00nS5ACs6yHa9nLqlLpVLO8ChDGeKRjZnV4Nh4n0Qi7nhYZD/9fCPzEqkw==
  /serve-static/1.14.1:
    dependencies:
      encodeurl: 1.0.2
      escape-html: 1.0.3
      parseurl: 1.3.3
      send: 0.17.1
    dev: false
    engines:
      node: '>= 0.8.0'
    resolution:
      integrity: sha512-JMrvUwE54emCYWlTI+hGrGv5I8dEwmco/00EvkzIIsR7MqrHonbD9pO2MOfFnpFntl7ecpZs+3mW+XbQZu9QCg==
  /set-blocking/2.0.0:
    dev: false
    resolution:
      integrity: sha1-BF+XgtARrppoA93TgrJDkrPYkPc=
  /setprototypeof/1.1.1:
    dev: false
    resolution:
      integrity: sha512-JvdAWfbXeIGaZ9cILp38HntZSFSo3mWg6xGcJJsd+d4aRMOqauag1C63dJfDw7OaMYwEbHMOxEZ1lqVRYP2OAw==
  /shebang-command/1.2.0:
    dependencies:
      shebang-regex: 1.0.0
    dev: false
    engines:
      node: '>=0.10.0'
    resolution:
      integrity: sha1-RKrGW2lbAzmJaMOfNj/uXer98eo=
  /shebang-command/2.0.0:
    dependencies:
      shebang-regex: 3.0.0
    dev: false
    engines:
      node: '>=8'
    resolution:
      integrity: sha512-kHxr2zZpYtdmrN1qDjrrX/Z1rR1kG8Dx+gkpK1G4eXmvXswmcE1hTWBWYUzlraYw1/yZp6YuDY77YtvbN0dmDA==
  /shebang-regex/1.0.0:
    dev: false
    engines:
      node: '>=0.10.0'
    resolution:
      integrity: sha1-2kL0l0DAtC2yypcoVxyxkMmO/qM=
  /shebang-regex/3.0.0:
    dev: false
    engines:
      node: '>=8'
    resolution:
      integrity: sha512-7++dFhtcx3353uBaq8DDR4NuxBetBzC7ZQOhmTQInHEd6bSrXdiEyzCvG07Z44UYdLShWUyXt5M/yhz8ekcb1A==
  /shell-quote/1.7.2:
    dev: false
    resolution:
      integrity: sha512-mRz/m/JVscCrkMyPqHc/bczi3OQHkLTqXHEFu0zDhK/qfv3UcOA4SVmRCLmos4bhjr9ekVQubj/R7waKapmiQg==
  /shelljs/0.8.4:
    dependencies:
      glob: 7.1.7
      interpret: 1.4.0
      rechoir: 0.6.2
    dev: false
    engines:
      node: '>=4'
    hasBin: true
    resolution:
      integrity: sha512-7gk3UZ9kOfPLIAbslLzyWeGiEqx9e3rxwZM0KE6EL8GlGwjym9Mrlx5/p33bWTu9YG6vcS4MBxYZDHYr5lr8BQ==
  /shimmer/1.2.1:
    dev: false
    resolution:
      integrity: sha512-sQTKC1Re/rM6XyFM6fIAGHRPVGvyXfgzIDvzoq608vM+jeyVD0Tu1E6Np0Kc2zAIFWIj963V2800iF/9LPieQw==
  /shx/0.3.3:
    dependencies:
      minimist: 1.2.5
      shelljs: 0.8.4
    dev: false
    engines:
      node: '>=6'
    hasBin: true
    resolution:
      integrity: sha512-nZJ3HFWVoTSyyB+evEKjJ1STiixGztlqwKLTUNV5KqMWtGey9fTd4KU1gdZ1X9BV6215pswQ/Jew9NsuS/fNDA==
  /side-channel/1.0.4:
    dependencies:
      call-bind: 1.0.2
      get-intrinsic: 1.1.1
      object-inspect: 1.11.0
    dev: false
    resolution:
      integrity: sha512-q5XPytqFEIKHkGdiMIrY10mvLRvnQh42/+GoBlFW3b2LXLE2xxJpZFdm94we0BaoV3RwJyGqg5wS7epxTv0Zvw==
  /signal-exit/3.0.3:
    dev: false
    resolution:
      integrity: sha512-VUJ49FC8U1OxwZLxIbTTrDvLnf/6TDgxZcK8wxR8zs13xpx7xbG60ndBlhNrFi2EMuFRoeDoJO7wthSLq42EjA==
  /simple-concat/1.0.1:
    dev: false
    resolution:
      integrity: sha512-cSFtAPtRhljv69IK0hTVZQ+OfE9nePi/rtJmw5UjHeVyVroEqJXP1sFztKUy1qU+xvz3u/sfYJLa947b7nAN2Q==
  /simple-get/3.1.0:
    dependencies:
      decompress-response: 4.2.1
      once: 1.4.0
      simple-concat: 1.0.1
    dev: false
    resolution:
      integrity: sha512-bCR6cP+aTdScaQCnQKbPKtJOKDp/hj9EDLJo3Nw4y1QksqaovlW/bnptB6/c1e+qmNIDHRK+oXFDdEqBT8WzUA==
  /sinon/9.2.4:
    dependencies:
      '@sinonjs/commons': 1.8.3
      '@sinonjs/fake-timers': 6.0.1
      '@sinonjs/samsam': 5.3.1
      diff: 4.0.2
      nise: 4.1.0
      supports-color: 7.2.0
    dev: false
    resolution:
      integrity: sha512-zljcULZQsJxVra28qIAL6ow1Z9tpattkCTEJR4RBP3TGc00FcttsP5pK284Nas5WjMZU5Yzy3kAIp3B3KRf5Yg==
  /slash/3.0.0:
    dev: false
    engines:
      node: '>=8'
    resolution:
      integrity: sha512-g9Q1haeby36OSStwb4ntCGGGaKsaVSjQ68fBxoQcutl5fS1vuY18H3wSt3jFyFtrkx+Kz0V1G85A4MyAdDMi2Q==
  /slice-ansi/4.0.0:
    dependencies:
      ansi-styles: 4.3.0
      astral-regex: 2.0.0
      is-fullwidth-code-point: 3.0.0
    dev: false
    engines:
      node: '>=10'
    resolution:
      integrity: sha512-qMCMfhY040cVHT43K9BFygqYbUPFZKHOg7K73mtTWJRb8pyP3fzf4Ixd5SzdEJQ6MRUg/WBnOLxghZtKKurENQ==
  /smart-buffer/4.2.0:
    dev: false
    engines:
      node: '>= 6.0.0'
      npm: '>= 3.0.0'
    resolution:
      integrity: sha512-94hK0Hh8rPqQl2xXc3HsaBoOXKV20MToPkcXvwbISWLEs+64sBq5kFgn2kJDHb1Pry9yrP0dxrCI9RRci7RXKg==
  /snap-shot-compare/3.0.0:
    dependencies:
      check-more-types: 2.24.0
      debug: 4.1.1
      disparity: 3.0.0
      folktale: 2.3.2
      lazy-ass: 1.6.0
      strip-ansi: 5.2.0
      variable-diff: 1.1.0
    dev: false
    engines:
      node: '>=6'
    resolution:
      integrity: sha512-bdwNOAGuKwPU+qsn0ASxTv+QfkXU+3VmkcDOkt965tes+JQQc8d6SfoLiEiRVhCey4v+ip2IjNUSbZm5nnkI9g==
  /snap-shot-core/10.2.4:
    dependencies:
      arg: 4.1.3
      check-more-types: 2.24.0
      common-tags: 1.8.0
      debug: 4.3.1
      escape-quotes: 1.0.2
      folktale: 2.3.2
      is-ci: 2.0.0
      jsesc: 2.5.2
      lazy-ass: 1.6.0
      mkdirp: 1.0.4
      pluralize: 8.0.0
      quote: 0.4.0
      ramda: 0.27.1
    dev: false
    engines:
      node: '>=6'
    hasBin: true
    resolution:
      integrity: sha512-A7tkcfmvnRKge4VzFLAWA4UYMkvFY4TZKyL+D6hnHjI3HJ4pTepjG5DfR2ACeDKMzCSTQ5EwR2iOotI+Z37zsg==
  /snap-shot-it/7.9.6:
    dependencies:
      '@bahmutov/data-driven': 1.0.0
      check-more-types: 2.24.0
      common-tags: 1.8.0
      debug: 4.3.1
      has-only: 1.1.1
      its-name: 1.0.0
      lazy-ass: 1.6.0
      pluralize: 8.0.0
      ramda: 0.27.1
      snap-shot-compare: 3.0.0
      snap-shot-core: 10.2.4
    dev: false
    engines:
      node: '>=6'
    resolution:
      integrity: sha512-t/ADZfQ8EUk4J76S5cmynye7qg1ecUFqQfANiOMNy0sFmYUaqfx9K/AWwpdcpr3vFsDptM+zSuTtKD0A1EOLqA==
  /socket.io-adapter/2.1.0:
    dev: false
    resolution:
      integrity: sha512-+vDov/aTsLjViYTwS9fPy5pEtTkrbEKsw2M+oVSoFGw6OD1IpvlV1VPhUzNbofCQ8oyMbdYJqDtGdmHQK6TdPg==
  /socket.io-parser/4.0.4:
    dependencies:
      '@types/component-emitter': 1.2.10
      component-emitter: 1.3.0
      debug: 4.3.2
    dev: false
    engines:
      node: '>=10.0.0'
    resolution:
      integrity: sha512-t+b0SS+IxG7Rxzda2EVvyBZbvFPBCjJoyHuE0P//7OAsN23GItzDRdWa6ALxZI/8R5ygK7jAR6t028/z+7295g==
  /socket.io/3.1.2:
    dependencies:
      '@types/cookie': 0.4.1
      '@types/cors': 2.8.12
      '@types/node': 12.20.21
      accepts: 1.3.7
      base64id: 2.0.0
      debug: 4.3.2
      engine.io: 4.1.1
      socket.io-adapter: 2.1.0
      socket.io-parser: 4.0.4
    dev: false
    engines:
      node: '>=10.0.0'
    resolution:
      integrity: sha512-JubKZnTQ4Z8G4IZWtaAZSiRP3I/inpy8c/Bsx2jrwGrTbKeVU5xd6qkKMHpChYeM3dWZSO0QACiGK+obhBNwYw==
  /socks-proxy-agent/5.0.1:
    dependencies:
      agent-base: 6.0.2
      debug: 4.3.2
      socks: 2.6.1
    dev: false
    engines:
      node: '>= 6'
    resolution:
      integrity: sha512-vZdmnjb9a2Tz6WEQVIurybSwElwPxMZaIc7PzqbJTrezcKNznv6giT7J7tZDZ1BojVaa1jvO/UiUdhDVB0ACoQ==
  /socks/2.6.1:
    dependencies:
      ip: 1.1.5
      smart-buffer: 4.2.0
    dev: false
    engines:
      node: '>= 10.13.0'
      npm: '>= 3.0.0'
    resolution:
      integrity: sha512-kLQ9N5ucj8uIcxrDwjm0Jsqk06xdpBjGNQtpXy4Q8/QY2k+fY7nZH8CARy+hkbG+SGAovmzzuauCpBlb8FrnBA==
  /source-map-resolve/0.5.3:
    dependencies:
      atob: 2.1.2
      decode-uri-component: 0.2.0
      resolve-url: 0.2.1
      source-map-url: 0.4.1
      urix: 0.1.0
    dev: false
    resolution:
      integrity: sha512-Htz+RnsXWk5+P2slx5Jh3Q66vhQj1Cllm0zvnaY98+NFx+Dv2CF/f5O/t8x+KaNdrdIAsruNzoh/KpialbqAnw==
  /source-map-support/0.5.19:
    dependencies:
      buffer-from: 1.1.2
      source-map: 0.6.1
    dev: false
    resolution:
      integrity: sha512-Wonm7zOCIJzBGQdB+thsPar0kYuCIzYvxZwlBa87yi/Mdjv7Tip2cyVbLj5o0cFPN4EVkuTwb3GDDyUx2DGnGw==
  /source-map-url/0.4.1:
    dev: false
    resolution:
      integrity: sha512-cPiFOTLUKvJFIg4SKVScy4ilPPW6rFgMgfuZJPNoDuMs3nC1HbMUycBoJw77xFIp6z1UJQJOfx6C9GMH80DiTw==
  /source-map/0.5.7:
    dev: false
    engines:
      node: '>=0.10.0'
    resolution:
      integrity: sha1-igOdLRAh0i0eoUyA2OpGi6LvP8w=
  /source-map/0.6.1:
    dev: false
    engines:
      node: '>=0.10.0'
    resolution:
      integrity: sha512-UjgapumWlbMhkBgzT7Ykc5YXUT46F0iKu8SGXq0bcwP5dz/h0Plj6enJqjz1Zbq2l5WaqYnrVbwWOWMyF3F47g==
  /source-map/0.7.3:
    dev: false
    engines:
      node: '>= 8'
    resolution:
      integrity: sha512-CkCj6giN3S+n9qrYiBTX5gystlENnRW5jZeNLHpe6aue+SrHcG5VYwujhW9s4dY31mEGsxBDrHR6oI69fTXsaQ==
  /sourcemap-codec/1.4.8:
    dev: false
    resolution:
      integrity: sha512-9NykojV5Uih4lgo5So5dtw+f0JgJX30KCNI8gwhz2J9A15wD0Ml6tjHKwf6fTSa6fAdVBdZeNOs9eJ71qCk8vA==
  /spawn-wrap/1.4.3:
    dependencies:
      foreground-child: 1.5.6
      mkdirp: 0.5.5
      os-homedir: 1.0.2
      rimraf: 2.7.1
      signal-exit: 3.0.3
      which: 1.3.1
    dev: false
    resolution:
      integrity: sha512-IgB8md0QW/+tWqcavuFgKYR/qIRvJkRLPJDFaoXtLLUaVcCDK0+HeFTkmQHj3eprcYhc+gOl0aEA1w7qZlYezw==
  /spdx-correct/3.1.1:
    dependencies:
      spdx-expression-parse: 3.0.1
      spdx-license-ids: 3.0.10
    dev: false
    resolution:
      integrity: sha512-cOYcUWwhCuHCXi49RhFRCyJEK3iPj1Ziz9DpViV3tbZOwXD49QzIN3MpOLJNxh2qwq2lJJZaKMVw9qNi4jTC0w==
  /spdx-exceptions/2.3.0:
    dev: false
    resolution:
      integrity: sha512-/tTrYOC7PPI1nUAgx34hUpqXuyJG+DTHJTnIULG4rDygi4xu/tfgmq1e1cIRwRzwZgo4NLySi+ricLkZkw4i5A==
  /spdx-expression-parse/3.0.1:
    dependencies:
      spdx-exceptions: 2.3.0
      spdx-license-ids: 3.0.10
    dev: false
    resolution:
      integrity: sha512-cbqHunsQWnJNE6KhVSMsMeH5H/L9EpymbzqTQ3uLwNCLZ1Q481oWaofqH7nO6V07xlXwY6PhQdQ2IedWx/ZK4Q==
  /spdx-license-ids/3.0.10:
    dev: false
    resolution:
      integrity: sha512-oie3/+gKf7QtpitB0LYLETe+k8SifzsX4KixvpOsbI6S0kRiRQ5MKOio8eMSAKQ17N06+wdEOXRiId+zOxo0hA==
  /sprintf-js/1.0.3:
    dev: false
    resolution:
      integrity: sha1-BOaSb2YolTVPPdAVIDYzuFcpfiw=
  /sshpk/1.16.1:
    dependencies:
      asn1: 0.2.4
      assert-plus: 1.0.0
      bcrypt-pbkdf: 1.0.2
      dashdash: 1.14.1
      ecc-jsbn: 0.1.2
      getpass: 0.1.7
      jsbn: 0.1.1
      safer-buffer: 2.1.2
      tweetnacl: 0.14.5
    dev: false
    engines:
      node: '>=0.10.0'
    hasBin: true
    resolution:
      integrity: sha512-HXXqVUq7+pcKeLqqZj6mHFUMvXtOJt1uoUx09pFW6011inTMxqI8BA8PM95myrIyyKwdnzjdFjLiE6KBPVtJIg==
  /statuses/1.5.0:
    dev: false
    engines:
      node: '>= 0.6'
    resolution:
      integrity: sha1-Fhx9rBd2Wf2YEfQ3cfqZOBR4Yow=
  /stoppable/1.1.0:
    dev: false
    engines:
      node: '>=4'
      npm: '>=6'
    resolution:
      integrity: sha512-KXDYZ9dszj6bzvnEMRYvxgeTHU74QBFL54XKtP3nyMuJ81CFYtABZ3bAzL2EdFUaEwJOBOgENyFj3R7oTzDyyw==
  /stream-browserify/2.0.2:
    dependencies:
      inherits: 2.0.4
      readable-stream: 2.3.7
    dev: false
    resolution:
      integrity: sha512-nX6hmklHs/gr2FuxYDltq8fJA1GDlxKQCz8O/IM4atRqBH8OORmBNgfvW5gG10GT/qQ9u0CzIvr2X5Pkt6ntqg==
  /streamroller/2.2.4:
    dependencies:
      date-format: 2.1.0
      debug: 4.3.2
      fs-extra: 8.1.0
    dev: false
    engines:
      node: '>=8.0'
    resolution:
      integrity: sha512-OG79qm3AujAM9ImoqgWEY1xG4HX+Lw+yY6qZj9R1K2mhF5bEmQ849wvrb+4vt4jLMLzwXttJlQbOdPOQVRv7DQ==
  /string-argv/0.3.1:
    dev: false
    engines:
      node: '>=0.6.19'
    resolution:
      integrity: sha512-a1uQGz7IyVy9YwhqjZIZu1c8JO8dNIe20xBmSS6qu9kv++k3JGzCVmprbNN5Kn+BgzD5E7YYwg1CcjuJMRNsvg==
  /string-width/1.0.2:
    dependencies:
      code-point-at: 1.1.0
      is-fullwidth-code-point: 1.0.0
      strip-ansi: 3.0.1
    dev: false
    engines:
      node: '>=0.10.0'
    resolution:
      integrity: sha1-EYvfW4zcUaKn5w0hHgfisLmxB9M=
  /string-width/2.1.1:
    dependencies:
      is-fullwidth-code-point: 2.0.0
      strip-ansi: 4.0.0
    dev: false
    engines:
      node: '>=4'
    resolution:
      integrity: sha512-nOqH59deCq9SRHlxq1Aw85Jnt4w6KvLKqWVik6oA9ZklXLNIOlqg4F2yrT1MVaTjAqvVwdfeZ7w7aCvJD7ugkw==
  /string-width/3.1.0:
    dependencies:
      emoji-regex: 7.0.3
      is-fullwidth-code-point: 2.0.0
      strip-ansi: 5.2.0
    dev: false
    engines:
      node: '>=6'
    resolution:
      integrity: sha512-vafcv6KjVZKSgz06oM/H6GDBrAtz8vdhQakGjFIvNrHA6y3HCF1CInLy+QLq8dTJPQ1b+KDUqDFctkdRW44e1w==
  /string-width/4.2.2:
    dependencies:
      emoji-regex: 8.0.0
      is-fullwidth-code-point: 3.0.0
      strip-ansi: 6.0.0
    dev: false
    engines:
      node: '>=8'
    resolution:
      integrity: sha512-XBJbT3N4JhVumXE0eoLU9DCjcaF92KLNqTmFCnG1pf8duUxFGwtP6AD6nkjw9a3IdiRtL3E2w3JDiE/xi3vOeA==
  /string.prototype.padend/3.1.2:
    dependencies:
      call-bind: 1.0.2
      define-properties: 1.1.3
      es-abstract: 1.18.5
    dev: false
    engines:
      node: '>= 0.4'
    resolution:
      integrity: sha512-/AQFLdYvePENU3W5rgurfWSMU6n+Ww8n/3cUt7E+vPBB/D7YDG8x+qjoFs4M/alR2bW7Qg6xMjVwWUOvuQ0XpQ==
  /string.prototype.trimend/1.0.4:
    dependencies:
      call-bind: 1.0.2
      define-properties: 1.1.3
    dev: false
    resolution:
      integrity: sha512-y9xCjw1P23Awk8EvTpcyL2NIr1j7wJ39f+k6lvRnSMz+mz9CGz9NYPelDk42kOz6+ql8xjfK8oYzy3jAP5QU5A==
  /string.prototype.trimstart/1.0.4:
    dependencies:
      call-bind: 1.0.2
      define-properties: 1.1.3
    dev: false
    resolution:
      integrity: sha512-jh6e984OBfvxS50tdY2nRZnoC5/mLFKOREQfw8t5yytkoUsJRNxvI/E39qu1sD0OtWI3OC0XgKSmcWwziwYuZw==
  /string_decoder/0.10.31:
    dev: false
    resolution:
      integrity: sha1-YuIDvEF2bGwoyfyEMB2rHFMQ+pQ=
  /string_decoder/1.1.1:
    dependencies:
      safe-buffer: 5.1.2
    dev: false
    resolution:
      integrity: sha512-n/ShnvDi6FHbbVfviro+WojiFzv+s8MPMHBczVePfUpDJLwoLT0ht1l4YwBCbi8pJAveEEdnkHyPyTP/mzRfwg==
  /string_decoder/1.3.0:
    dependencies:
      safe-buffer: 5.2.1
    dev: false
    resolution:
      integrity: sha512-hkRX8U1WjJFd8LsDJ2yQ/wWWxaopEsABU1XfkM8A+j0+85JAGppt16cr1Whg6KIbb4okU6Mql6BOj+uup/wKeA==
  /strip-ansi/3.0.1:
    dependencies:
      ansi-regex: 2.1.1
    dev: false
    engines:
      node: '>=0.10.0'
    resolution:
      integrity: sha1-ajhfuIU9lS1f8F0Oiq+UJ43GPc8=
  /strip-ansi/4.0.0:
    dependencies:
      ansi-regex: 3.0.0
    dev: false
    engines:
      node: '>=4'
    resolution:
      integrity: sha1-qEeQIusaw2iocTibY1JixQXuNo8=
  /strip-ansi/5.2.0:
    dependencies:
      ansi-regex: 4.1.0
    dev: false
    engines:
      node: '>=6'
    resolution:
      integrity: sha512-DuRs1gKbBqsMKIZlrffwlug8MHkcnpjs5VPmL1PAh+mA30U0DTotfDZ0d2UUsXpPmPmMMJ6W773MaA3J+lbiWA==
  /strip-ansi/6.0.0:
    dependencies:
      ansi-regex: 5.0.0
    dev: false
    engines:
      node: '>=8'
    resolution:
      integrity: sha512-AuvKTrTfQNYNIctbR1K/YGTR1756GycPsg7b9bdV9Duqur4gv6aKqHXah67Z8ImS7WEz5QVcOtlfW2rZEugt6w==
  /strip-bom/3.0.0:
    dev: false
    engines:
      node: '>=4'
    resolution:
      integrity: sha1-IzTBjpx1n3vdVv3vfprj1YjmjtM=
  /strip-final-newline/2.0.0:
    dev: false
    engines:
      node: '>=6'
    resolution:
      integrity: sha512-BrpvfNAE3dcvq7ll3xVumzjKjZQ5tI1sEUIKr3Uoks0XUl45St3FlatVqef9prk4jRDzhW6WZg+3bk93y6pLjA==
  /strip-json-comments/2.0.1:
    dev: false
    engines:
      node: '>=0.10.0'
    resolution:
      integrity: sha1-PFMZQukIwml8DsNEhYwobHygpgo=
  /strip-json-comments/3.1.1:
    dev: false
    engines:
      node: '>=8'
    resolution:
      integrity: sha512-6fPc+R4ihwqP6N/aIv2f1gMH8lOVtWQHoqC4yK6oSDVVocumAsfCqjkXnqiYMhmMwS/mEHLp7Vehlt3ql6lEig==
  /supports-color/2.0.0:
    dev: false
    engines:
      node: '>=0.8.0'
    resolution:
      integrity: sha1-U10EXOa2Nj+kARcIRimZXp3zJMc=
  /supports-color/5.5.0:
    dependencies:
      has-flag: 3.0.0
    dev: false
    engines:
      node: '>=4'
    resolution:
      integrity: sha512-QjVjwdXIt408MIiAqCX4oUKsgU2EqAGzs2Ppkm4aQYbjm+ZEWEcW4SfFNTr4uMNZma0ey4f5lgLrkB0aX0QMow==
  /supports-color/6.0.0:
    dependencies:
      has-flag: 3.0.0
    dev: false
    engines:
      node: '>=6'
    resolution:
      integrity: sha512-on9Kwidc1IUQo+bQdhi8+Tijpo0e1SS6RoGo2guUwn5vdaxw8RXOF9Vb2ws+ihWOmh4JnCJOvaziZWP1VABaLg==
  /supports-color/6.1.0:
    dependencies:
      has-flag: 3.0.0
    dev: false
    engines:
      node: '>=6'
    resolution:
      integrity: sha512-qe1jfm1Mg7Nq/NSh6XE24gPXROEVsWHxC1LIx//XNlD9iw7YZQGjZNjYN7xGaEG6iKdA8EtNFW6R0gjnVXp+wQ==
  /supports-color/7.2.0:
    dependencies:
      has-flag: 4.0.0
    dev: false
    engines:
      node: '>=8'
    resolution:
      integrity: sha512-qpCAvRl9stuOHveKsn7HncJRvv501qIacKzQlO/+Lwxc9+0q2wLyv4Dfvt80/DPn2pqOBsJdDiogXGR9+OvwRw==
  /table/6.7.1:
    dependencies:
      ajv: 8.6.2
      lodash.clonedeep: 4.5.0
      lodash.truncate: 4.4.2
      slice-ansi: 4.0.0
      string-width: 4.2.2
      strip-ansi: 6.0.0
    dev: false
    engines:
      node: '>=10.0.0'
    resolution:
      integrity: sha512-ZGum47Yi6KOOFDE8m223td53ath2enHcYLgOCjGr5ngu8bdIARQk6mN/wRMv4yMRcHnCSnHbCEha4sobQx5yWg==
  /tar-fs/2.0.0:
    dependencies:
      chownr: 1.1.4
      mkdirp: 0.5.5
      pump: 3.0.0
      tar-stream: 2.2.0
    dev: false
    resolution:
      integrity: sha512-vaY0obB6Om/fso8a8vakQBzwholQ7v5+uy+tF3Ozvxv1KNezmVQAiWtcNmMHFSFPqL3dJA8ha6gdtFbfX9mcxA==
  /tar-fs/2.1.1:
    dependencies:
      chownr: 1.1.4
      mkdirp-classic: 0.5.3
      pump: 3.0.0
      tar-stream: 2.2.0
    dev: false
    resolution:
      integrity: sha512-V0r2Y9scmbDRLCNex/+hYzvp/zyYjvFbHPNgVTKfQvVrb6guiE/fxP+XblDNR011utopbkex2nM4dHNV6GDsng==
  /tar-stream/2.2.0:
    dependencies:
      bl: 4.1.0
      end-of-stream: 1.4.4
      fs-constants: 1.0.0
      inherits: 2.0.4
      readable-stream: 3.6.0
    dev: false
    engines:
      node: '>=6'
    resolution:
      integrity: sha512-ujeqbceABgwMZxEJnk2HDY2DlnUZ+9oEcb1KzTVfYHio0UE6dG71n60d8D2I4qNvleWrrXpmjpt7vZeF1LnMZQ==
  /terser/4.8.0:
    dependencies:
      commander: 2.20.3
      source-map: 0.6.1
      source-map-support: 0.5.19
    dev: false
    engines:
      node: '>=6.0.0'
    hasBin: true
    resolution:
      integrity: sha512-EAPipTNeWsb/3wLPeup1tVPaXfIaU68xMnVdPafIL1TV05OhASArYyIfFvnvJCNrR2NIOvDVNNTFRa+Re2MWyw==
  /test-exclude/5.2.3:
    dependencies:
      glob: 7.1.7
      minimatch: 3.0.4
      read-pkg-up: 4.0.0
      require-main-filename: 2.0.0
    dev: false
    engines:
      node: '>=6'
    resolution:
      integrity: sha512-M+oxtseCFO3EDtAaGH7iiej3CBkzXqFMbzqYAACdzKui4eZA+pq3tZEwChvOdNfa7xxy8BfbmgJSIr43cC/+2g==
  /text-table/0.2.0:
    dev: false
    resolution:
      integrity: sha1-f17oI66AUgfACvLfSoTsP8+lcLQ=
  /through/2.3.8:
    dev: false
    resolution:
      integrity: sha1-DdTJ/6q8NXlgsbckEV1+Doai4fU=
  /timsort/0.3.0:
    dev: false
    resolution:
      integrity: sha1-QFQRqOfmM5/mTbmiNN4R3DHgK9Q=
  /tmp/0.2.1:
    dependencies:
      rimraf: 3.0.2
    dev: false
    engines:
      node: '>=8.17.0'
    resolution:
      integrity: sha512-76SUhtfqR2Ijn+xllcI5P1oyannHNHByD80W1q447gU3mp9G9PSpGdWmjUOHRDPiHYacIk66W7ubDTuPF3BEtQ==
  /to-fast-properties/2.0.0:
    dev: false
    engines:
      node: '>=4'
    resolution:
      integrity: sha1-3F5pjL0HkmW8c+A3doGk5Og/YW4=
  /to-regex-range/5.0.1:
    dependencies:
      is-number: 7.0.0
    dev: false
    engines:
      node: '>=8.0'
    resolution:
      integrity: sha512-65P7iz6X5yEr1cwcgvQxbbIw7Uk3gOy5dIdtZ4rDveLqhrdJP+Li/Hx6tyK0NEb+2GCyneCMJiGqrADCSNk8sQ==
  /toidentifier/1.0.0:
    dev: false
    engines:
      node: '>=0.6'
    resolution:
      integrity: sha512-yaOH/Pk/VEhBWWTlhI+qXxDFXlejDGcQipMlyxda9nthulaxLZUNcUqFxokp0vcYnvteJln5FNQDRrxj3YcbVw==
  /tough-cookie/2.5.0:
    dependencies:
      psl: 1.8.0
      punycode: 2.1.1
    dev: false
    engines:
      node: '>=0.8'
    resolution:
      integrity: sha512-nlLsUzgm1kfLXSXfRZMc1KLAugd4hqJHDTvc2hDIwS3mZAfMEuMbc03SujMF+GEcpaX/qboeycw6iO8JwVv2+g==
  /tough-cookie/3.0.1:
    dependencies:
      ip-regex: 2.1.0
      psl: 1.8.0
      punycode: 2.1.1
    dev: false
    engines:
      node: '>=6'
    resolution:
      integrity: sha512-yQyJ0u4pZsv9D4clxO69OEjLWYw+jbgspjTue4lTQZLfV0c5l1VmK2y1JK8E9ahdpltPOaAThPcp5nKPUgSnsg==
  /tough-cookie/4.0.0:
    dependencies:
      psl: 1.8.0
      punycode: 2.1.1
      universalify: 0.1.2
    dev: false
    engines:
      node: '>=6'
    resolution:
      integrity: sha512-tHdtEpQCMrc1YLrMaqXXcj6AxhYi/xgit6mZu1+EDWUn+qhUf8wMQoFIy9NXuq23zAwtcB0t/MjACGR18pcRbg==
  /tr46/1.0.1:
    dependencies:
      punycode: 2.1.1
    dev: false
    resolution:
      integrity: sha1-qLE/1r/SSJUZZ0zN5VujaTtwbQk=
  /ts-node/9.1.1_typescript@4.2.4:
    dependencies:
      arg: 4.1.3
      create-require: 1.1.1
      diff: 4.0.2
      make-error: 1.3.6
      source-map-support: 0.5.19
      typescript: 4.2.4
      yn: 3.1.1
    dev: false
    engines:
      node: '>=10.0.0'
    hasBin: true
    peerDependencies:
      typescript: '>=2.7'
    resolution:
      integrity: sha512-hPlt7ZACERQGf03M253ytLY3dHbGNGrAq9qIHWUY9XHYl1z7wYngSr3OQ5xmui8o2AaxsONxIzjafLUiWBo1Fg==
  /tsconfig-paths/3.11.0:
    dependencies:
      '@types/json5': 0.0.29
      json5: 1.0.1
      minimist: 1.2.5
      strip-bom: 3.0.0
    dev: false
    resolution:
      integrity: sha512-7ecdYDnIdmv639mmDwslG6KQg1Z9STTz1j7Gcz0xa+nshh/gKDAHcPxRbWOsA3SPp0tXP2leTcY9Kw+NAkfZzA==
  /tslib/1.14.1:
    dev: false
    resolution:
      integrity: sha512-Xni35NKzjgMrwevysHTCArtLDpPvye8zV/0E4EyYn43P7/7qvQwPh9BGkHewbMulVntbigmcT7rdX3BNo9wRJg==
  /tslib/2.3.1:
    dev: false
    resolution:
      integrity: sha512-77EbyPPpMz+FRFRuAFlWMtmgUWGe9UOG2Z25NqCwiIjRhOf5iKGuzSe5P2w1laq+FkRy4p+PCuVkJSGkzTEKVw==
  /tsutils/3.21.0_typescript@4.2.4:
    dependencies:
      tslib: 1.14.1
      typescript: 4.2.4
    dev: false
    engines:
      node: '>= 6'
    peerDependencies:
      typescript: '>=2.8.0 || >= 3.2.0-dev || >= 3.3.0-dev || >= 3.4.0-dev || >= 3.5.0-dev || >= 3.6.0-dev || >= 3.6.0-beta || >= 3.7.0-dev || >= 3.7.0-beta'
    resolution:
      integrity: sha512-mHKK3iUXL+3UF6xL5k0PEhKRUBKPBCv/+RkEOpjRWxxx27KKRBmmA60A9pgOUvMi8GKhRMPEmjBRPzs2W7O1OA==
  /tunnel-agent/0.6.0:
    dependencies:
      safe-buffer: 5.2.1
    dev: false
    resolution:
      integrity: sha1-J6XeoGs2sEoKmWZ3SykIaPD8QP0=
  /tunnel/0.0.6:
    dev: false
    engines:
      node: '>=0.6.11 <=0.7.0 || >=0.7.3'
    resolution:
      integrity: sha512-1h/Lnq9yajKY2PEbBadPXj3VxsDDu844OnaAo52UVmIzIvwwtBPIuNvkjuzBlTWpfJyUbG3ez0KSBibQkj4ojg==
  /tweetnacl/0.14.5:
    dev: false
    resolution:
      integrity: sha1-WuaBd/GS1EViadEIr6k/+HQ/T2Q=
  /type-check/0.3.2:
    dependencies:
      prelude-ls: 1.1.2
    dev: false
    engines:
      node: '>= 0.8.0'
    resolution:
      integrity: sha1-WITKtRLPHTVeP7eE8wgEsrUg23I=
  /type-check/0.4.0:
    dependencies:
      prelude-ls: 1.2.1
    dev: false
    engines:
      node: '>= 0.8.0'
    resolution:
      integrity: sha512-XleUoc9uwGXqjWwXaUTZAmzMcFZ5858QA2vvx1Ur5xIcixXIP+8LnFDgRplU30us6teqdlskFfu+ae4K79Ooew==
  /type-detect/4.0.8:
    dev: false
    engines:
      node: '>=4'
    resolution:
      integrity: sha512-0fr/mIH1dlO+x7TlcMy+bIDqKPsw/70tVyeHW787goQjhmqaZe10uwLujubK9q9Lg6Fiho1KUKDYz0Z7k7g5/g==
  /type-fest/0.20.2:
    dev: false
    engines:
      node: '>=10'
    resolution:
      integrity: sha512-Ne+eE4r0/iWnpAxD852z3A+N0Bt5RN//NjJwRd2VFHEmrywxf5vsZlh4R6lixl6B+wz/8d+maTSAkN1FIkI3LQ==
  /type-is/1.6.18:
    dependencies:
      media-typer: 0.3.0
      mime-types: 2.1.32
    dev: false
    engines:
      node: '>= 0.6'
    resolution:
      integrity: sha512-TkRKr9sUTxEH8MdfuCSP7VizJyzRNMjj2J2do2Jr3Kym598JVdEksuzPQCnlFPW4ky9Q+iA+ma9BGm06XQBy8g==
  /typedoc-default-themes/0.6.3:
    dependencies:
      backbone: 1.4.0
      jquery: 3.6.0
      lunr: 2.3.9
      underscore: 1.13.1
    dev: false
    engines:
      node: '>= 8'
    resolution:
      integrity: sha512-rouf0TcIA4M2nOQFfC7Zp4NEwoYiEX4vX/ZtudJWU9IHA29MPC+PPgSXYLPESkUo7FuB//GxigO3mk9Qe1xp3Q==
  /typedoc/0.15.2:
    dependencies:
      '@types/minimatch': 3.0.3
      fs-extra: 8.1.0
      handlebars: 4.7.7
      highlight.js: 9.18.5
      lodash: 4.17.21
      marked: 0.7.0
      minimatch: 3.0.4
      progress: 2.0.3
      shelljs: 0.8.4
      typedoc-default-themes: 0.6.3
      typescript: 3.7.7
    dev: false
    engines:
      node: '>= 6.0.0'
    hasBin: true
    resolution:
      integrity: sha512-K2nFEtyDQTVdXOzYtECw3TwuT3lM91Zc0dzGSLuor5R8qzZbwqBoCw7xYGVBow6+mEZAvKGznLFsl7FzG+wAgQ==
  /typescript/3.7.7:
    dev: false
    engines:
      node: '>=4.2.0'
    hasBin: true
    resolution:
      integrity: sha512-MmQdgo/XenfZPvVLtKZOq9jQQvzaUAUpcKW8Z43x9B2fOm4S5g//tPtMweZUIP+SoBqrVPEIm+dJeQ9dfO0QdA==
  /typescript/3.9.10:
    dev: false
    engines:
      node: '>=4.2.0'
    hasBin: true
    resolution:
      integrity: sha512-w6fIxVE/H1PkLKcCPsFqKE7Kv7QUwhU8qQY2MueZXWx5cPZdwFupLgKK3vntcK98BtNHZtAF4LA/yl2a7k8R6Q==
  /typescript/4.1.6:
    dev: false
    engines:
      node: '>=4.2.0'
    hasBin: true
    resolution:
      integrity: sha512-pxnwLxeb/Z5SP80JDRzVjh58KsM6jZHRAOtTpS7sXLS4ogXNKC9ANxHHZqLLeVHZN35jCtI4JdmLLbLiC1kBow==
  /typescript/4.2.4:
    dev: false
    engines:
      node: '>=4.2.0'
    hasBin: true
    resolution:
      integrity: sha512-V+evlYHZnQkaz8TRBuxTA92yZBPotr5H+WhQ7bD3hZUndx5tGOa1fuCgeSjxAzM1RiN5IzvadIXTVefuuwZCRg==
  /ua-parser-js/0.7.28:
    dev: false
    resolution:
      integrity: sha512-6Gurc1n//gjp9eQNXjD9O3M/sMwVtN5S8Lv9bvOYBfKfDNiIIhqiyi01vMBO45u4zkDE420w/e0se7Vs+sIg+g==
  /uglify-js/3.14.1:
    dev: false
    engines:
      node: '>=0.8.0'
    hasBin: true
    resolution:
      integrity: sha512-JhS3hmcVaXlp/xSo3PKY5R0JqKs5M3IV+exdLHW99qKvKivPO4Z8qbej6mte17SOPqAOVMjt/XGgWacnFSzM3g==
  /unbox-primitive/1.0.1:
    dependencies:
      function-bind: 1.1.1
      has-bigints: 1.0.1
      has-symbols: 1.0.2
      which-boxed-primitive: 1.0.2
    dev: false
    resolution:
      integrity: sha512-tZU/3NqK3dA5gpE1KtyiJUrEB0lxnGkMFHptJ7q6ewdZ8s12QrODwNbhIJStmJkd1QDXa1NRA8aF2A1zk/Ypyw==
  /unbzip2-stream/1.3.3:
    dependencies:
      buffer: 5.7.1
      through: 2.3.8
    dev: false
    resolution:
      integrity: sha512-fUlAF7U9Ah1Q6EieQ4x4zLNejrRvDWUYmxXUpN3uziFYCHapjWFaCAnreY9bGgxzaMCFAPPpYNng57CypwJVhg==
  /underscore/1.13.1:
    dev: false
    resolution:
      integrity: sha512-hzSoAVtJF+3ZtiFX0VgfFPHEDRm7Y/QPjGyNo4TVdnDTdft3tr8hEkD25a1jC+TjTuE7tkHGKkhwCgs9dgBB2g==
  /universal-user-agent/6.0.0:
    dev: false
    resolution:
      integrity: sha512-isyNax3wXoKaulPDZWHQqbmIx1k2tb9fb3GGDBRxCscfYV2Ch7WxPArBsFEG8s/safwXTT7H4QGhaIkTp9447w==
  /universalify/0.1.2:
    dev: false
    engines:
      node: '>= 4.0.0'
    resolution:
      integrity: sha512-rBJeI5CXAlmy1pV+617WB9J63U6XcazHHF2f2dbJix4XzpUF0RS3Zbj0FGIOCAva5P/d/GBOYaACQ1w+0azUkg==
  /unpipe/1.0.0:
    dev: false
    engines:
      node: '>= 0.8'
    resolution:
      integrity: sha1-sr9O6FFKrmFltIF4KdIbLvSZBOw=
  /uri-js/4.4.1:
    dependencies:
      punycode: 2.1.1
    dev: false
    resolution:
      integrity: sha512-7rKUyy33Q1yc98pQ1DAmLtwX109F7TIfWlW1Ydo8Wl1ii1SeHieeh0HHfPeL2fMXK6z0s8ecKs9frCuLJvndBg==
  /urix/0.1.0:
    deprecated: Please see https://github.com/lydell/urix#deprecated
    dev: false
    resolution:
      integrity: sha1-2pN/emLiH+wf0Y1Js1wpNQZ6bHI=
  /url/0.11.0:
    dependencies:
      punycode: 1.3.2
      querystring: 0.2.0
    dev: false
    resolution:
      integrity: sha1-ODjpfPxgUh63PFJajlW/3Z4uKPE=
  /util-deprecate/1.0.2:
    dev: false
    resolution:
      integrity: sha1-RQ1Nyfpw3nMnYvvS1KKJgUGaDM8=
  /util/0.10.3:
    dependencies:
      inherits: 2.0.1
    dev: false
    resolution:
      integrity: sha1-evsa/lCAUkZInj23/g7TeTNqwPk=
  /util/0.11.1:
    dependencies:
      inherits: 2.0.3
    dev: false
    resolution:
      integrity: sha512-HShAsny+zS2TZfaXxD9tYj4HQGlBezXZMZuM/S5PKLLoZkShZiGk9o5CzukI1LVHZvjdvZ2Sj1aW/Ndn2NB/HQ==
  /util/0.12.4:
    dependencies:
      inherits: 2.0.4
      is-arguments: 1.1.1
      is-generator-function: 1.0.10
      is-typed-array: 1.1.7
      safe-buffer: 5.2.1
      which-typed-array: 1.1.6
    dev: false
    resolution:
      integrity: sha512-bxZ9qtSlGUWSOy9Qa9Xgk11kSslpuZwaxCg4sNIDj6FLucDab2JxnHwyNTCpHMtK1MjoQiWQ6DiUMZYbSrO+Sw==
  /utils-merge/1.0.1:
    dev: false
    engines:
      node: '>= 0.4.0'
    resolution:
      integrity: sha1-n5VxD1CiZ5R7LMwSR0HBAoQn5xM=
  /uuid/3.4.0:
    deprecated: Please upgrade  to version 7 or higher.  Older versions may use Math.random() in certain circumstances, which is known to be problematic.  See https://v8.dev/blog/math-random for details.
    dev: false
    hasBin: true
    resolution:
      integrity: sha512-HjSDRw6gZE5JMggctHBcjVak08+KEVhSIiDzFnT9S9aegmp85S/bReBVTb4QTFaRNptJ9kuYaNhnbNEOkbKb/A==
  /uuid/8.3.2:
    dev: false
    hasBin: true
    resolution:
      integrity: sha512-+NYs2QeMWy+GWFOEm9xnn6HCDp0l7QBD7ml8zLUmJ+93Q5NF0NocErnwkTkXVFNiX3/fpC6afS8Dhb/gz7R7eg==
  /v8-compile-cache/2.3.0:
    dev: false
    resolution:
      integrity: sha512-l8lCEmLcLYZh4nbunNZvQCJc5pv7+RCwa8q/LdUx8u7lsWvPDKmpodJAJNwkAhJC//dFY48KuIEmjtd4RViDrA==
  /validate-npm-package-license/3.0.4:
    dependencies:
      spdx-correct: 3.1.1
      spdx-expression-parse: 3.0.1
    dev: false
    resolution:
      integrity: sha512-DpKm2Ui/xN7/HQKCtpZxoRWBhZ9Z0kqtygG8XCgNQ8ZlDnxuQmWhj566j8fN4Cu3/JmbhsDo7fcAJq4s9h27Ew==
  /validator/8.2.0:
    dev: false
    engines:
      node: '>= 0.10'
    resolution:
      integrity: sha512-Yw5wW34fSv5spzTXNkokD6S6/Oq92d8q/t14TqsS3fAiA1RYnxSFSIZ+CY3n6PGGRCq5HhJTSepQvFUS2QUDxA==
  /validator/9.4.1:
    dev: false
    engines:
      node: '>= 0.10'
    resolution:
      integrity: sha512-YV5KjzvRmSyJ1ee/Dm5UED0G+1L4GZnLN3w6/T+zZm8scVua4sOhYKWTUrKa0H/tMiJyO9QLHMPN+9mB/aMunA==
  /variable-diff/1.1.0:
    dependencies:
      chalk: 1.1.3
      object-assign: 4.1.1
    dev: false
    resolution:
      integrity: sha1-0r1cZtt2wTh52W5qMG7cmJ35eNo=
  /vary/1.1.2:
    dev: false
    engines:
      node: '>= 0.8'
    resolution:
      integrity: sha1-IpnwLG3tMNSllhsLn3RSShj2NPw=
  /verror/1.10.0:
    dependencies:
      assert-plus: 1.0.0
      core-util-is: 1.0.2
      extsprintf: 1.3.0
    dev: false
    engines:
      '0': node >=0.6.0
    resolution:
      integrity: sha1-OhBcoXBTr1XW4nDB+CiGguGNpAA=
  /void-elements/2.0.1:
    dev: false
    engines:
      node: '>=0.10.0'
    resolution:
      integrity: sha1-wGavtYK7HLQSjWDqkjkulNXp2+w=
  /webidl-conversions/4.0.2:
    dev: false
    resolution:
      integrity: sha512-YQ+BmxuTgd6UXZW3+ICGfyqRyHXVlD5GtQr5+qjiNW7bF0cqrzX500HVXPBOvgXb5YnzDd+h0zqyv61KUD7+Sg==
  /whatwg-url/6.5.0:
    dependencies:
      lodash.sortby: 4.7.0
      tr46: 1.0.1
      webidl-conversions: 4.0.2
    dev: false
    resolution:
      integrity: sha512-rhRZRqx/TLJQWUpQ6bmrt2UV4f0HCQ463yQuONJqC6fO2VoEb1pTYddbe59SkYq87aoM5A3bdhMZiUiVws+fzQ==
  /which-boxed-primitive/1.0.2:
    dependencies:
      is-bigint: 1.0.4
      is-boolean-object: 1.1.2
      is-number-object: 1.0.6
      is-string: 1.0.7
      is-symbol: 1.0.4
    dev: false
    resolution:
      integrity: sha512-bwZdv0AKLpplFY2KZRX6TvyuN7ojjr7lwkg6ml0roIy9YeuSr7JS372qlNW18UQYzgYK9ziGcerWqZOmEn9VNg==
  /which-module/2.0.0:
    dev: false
    resolution:
      integrity: sha1-2e8H3Od7mQK4o6j6SzHD4/fm6Ho=
  /which-typed-array/1.1.6:
    dependencies:
      available-typed-arrays: 1.0.4
      call-bind: 1.0.2
      es-abstract: 1.18.5
      foreach: 2.0.5
      has-tostringtag: 1.0.0
      is-typed-array: 1.1.7
    dev: false
    engines:
      node: '>= 0.4'
    resolution:
      integrity: sha512-DdY984dGD5sQ7Tf+x1CkXzdg85b9uEel6nr4UkFg1LoE9OXv3uRuZhe5CoWdawhGACeFpEZXH8fFLQnDhbpm/Q==
  /which/1.3.1:
    dependencies:
      isexe: 2.0.0
    dev: false
    hasBin: true
    resolution:
      integrity: sha512-HxJdYWq1MTIQbJ3nw0cqssHoTNU267KlrDuGZ1WYlxDStUtKUhOaJmh112/TZmHxxUfuJqPXSOm7tDyas0OSIQ==
  /which/2.0.2:
    dependencies:
      isexe: 2.0.0
    dev: false
    engines:
      node: '>= 8'
    hasBin: true
    resolution:
      integrity: sha512-BLI3Tl1TW3Pvl70l3yq3Y64i+awpwXqsGBYWkkqMtnbXgrMD+yj7rhW0kuEDxzJaYXGjEW5ogapKNMEKNMjibA==
  /wide-align/1.1.3:
    dependencies:
      string-width: 2.1.1
    dev: false
    resolution:
      integrity: sha512-QGkOQc8XL6Bt5PwnsExKBPuMKBxnGxWWW3fU55Xt4feHozMUhdUMaBCk290qpm/wG5u/RSKzwdAC4i51YigihA==
  /word-wrap/1.2.3:
    dev: false
    engines:
      node: '>=0.10.0'
    resolution:
      integrity: sha512-Hz/mrNwitNRh/HUAtM/VT/5VH+ygD6DV7mYKZAtHOrbs8U7lvPS6xf7EJKMF0uW1KJCl0H701g3ZGus+muE5vQ==
  /wordwrap/1.0.0:
    dev: false
    resolution:
      integrity: sha1-J1hIEIkUVqQXHI0CJkQa3pDLyus=
  /wrap-ansi/5.1.0:
    dependencies:
      ansi-styles: 3.2.1
      string-width: 3.1.0
      strip-ansi: 5.2.0
    dev: false
    engines:
      node: '>=6'
    resolution:
      integrity: sha512-QC1/iN/2/RPVJ5jYK8BGttj5z83LmSKmvbvrXPNCLZSEb32KKVDJDl/MOt2N01qU2H/FkzEa9PKto1BqDjtd7Q==
  /wrap-ansi/7.0.0:
    dependencies:
      ansi-styles: 4.3.0
      string-width: 4.2.2
      strip-ansi: 6.0.0
    dev: false
    engines:
      node: '>=10'
    resolution:
      integrity: sha512-YVGIj2kamLSTxw6NsZjoBxfSwsn0ycdesmc4p+Q21c5zPuZ1pl+NfxVdxPtdHvmNVOQ6XSYG4AUtyt/Fi7D16Q==
  /wrappy/1.0.2:
    dev: false
    resolution:
      integrity: sha1-tSQ9jz7BqjXxNkYFvA0QNuMKtp8=
  /write-file-atomic/2.4.3:
    dependencies:
      graceful-fs: 4.2.8
      imurmurhash: 0.1.4
      signal-exit: 3.0.3
    dev: false
    resolution:
      integrity: sha512-GaETH5wwsX+GcnzhPgKcKjJ6M2Cq3/iZp1WyY/X1CSqrW+jVNM9Y7D8EC2sM4ZG/V8wZlSniJnCKWPmBYAucRQ==
  /ws/6.2.2:
    dependencies:
      async-limiter: 1.0.1
    dev: false
    resolution:
      integrity: sha512-zmhltoSR8u1cnDsD43TX59mzoMZsLKqUweyYBAIvTngR3shc0W6aOZylZmq/7hqyVxPdi+5Ud2QInblgyE72fw==
  /ws/7.4.6:
    dev: false
    engines:
      node: '>=8.3.0'
    peerDependencies:
      bufferutil: ^4.0.1
      utf-8-validate: ^5.0.2
    peerDependenciesMeta:
      bufferutil:
        optional: true
      utf-8-validate:
        optional: true
    resolution:
      integrity: sha512-YmhHDO4MzaDLB+M9ym/mDA5z0naX8j7SIlT8f8z+I0VtzsRbekxEutHSme7NPS2qE8StCYQNUnfWdXta/Yu85A==
  /ws/7.5.4:
    dev: false
    engines:
      node: '>=8.3.0'
    peerDependencies:
      bufferutil: ^4.0.1
      utf-8-validate: ^5.0.2
    peerDependenciesMeta:
      bufferutil:
        optional: true
      utf-8-validate:
        optional: true
    resolution:
      integrity: sha512-zP9z6GXm6zC27YtspwH99T3qTG7bBFv2VIkeHstMLrLlDJuzA7tQ5ls3OJ1hOGGCzTQPniNJoHXIAOS0Jljohg==
  /xhr-mock/2.5.1:
    dependencies:
      global: 4.4.0
      url: 0.11.0
    dev: false
    resolution:
      integrity: sha512-UKOjItqjFgPUwQGPmRAzNBn8eTfIhcGjBVGvKYAWxUQPQsXNGD6KEckGTiHwyaAUp9C9igQlnN1Mp79KWCg7CQ==
  /xml/1.0.1:
    dev: false
    resolution:
      integrity: sha1-eLpyAgApxbyHuKgaPPzXS0ovweU=
  /xml2js/0.2.8:
    dependencies:
      sax: 0.5.8
    dev: false
    resolution:
      integrity: sha1-m4FpCTFjH/CdGVdUn69U9PmAs8I=
  /xml2js/0.4.23:
    dependencies:
      sax: 1.2.4
      xmlbuilder: 11.0.1
    dev: false
    engines:
      node: '>=4.0.0'
    resolution:
      integrity: sha512-ySPiMjM0+pLDftHgXY4By0uswI3SPKLDw/i3UXbnO8M/p28zqexCUoPmQFrYD+/1BzhGJSs2i1ERWKJAtiLrug==
  /xmlbuilder/11.0.1:
    dev: false
    engines:
      node: '>=4.0'
    resolution:
      integrity: sha512-fDlsI/kFEx7gLvbecc0/ohLG50fugQp8ryHzMTuW9vSa1GJ0XYWKnhsUx7oie3G98+r56aTQIUB4kht42R3JvA==
  /xmlbuilder/12.0.0:
    dev: false
    engines:
      node: '>=6.0'
    resolution:
      integrity: sha512-lMo8DJ8u6JRWp0/Y4XLa/atVDr75H9litKlb2E5j3V3MesoL50EBgZDWoLT3F/LztVnG67GjPXLZpqcky/UMnQ==
  /xmlbuilder/9.0.7:
    dev: false
    engines:
      node: '>=4.0'
    resolution:
      integrity: sha1-Ey7mPS7FVlxVfiD0wi35rKaGsQ0=
  /xmldom/0.6.0:
    dev: false
    engines:
      node: '>=10.0.0'
    resolution:
      integrity: sha512-iAcin401y58LckRZ0TkI4k0VSM1Qg0KGSc3i8rU+xrxe19A/BN1zHyVSJY7uoutVlaTSzYyk/v5AmkewAP7jtg==
  /xpath.js/1.1.0:
    dev: false
    engines:
      node: '>=0.4.0'
    resolution:
      integrity: sha512-jg+qkfS4K8E7965sqaUl8mRngXiKb3WZGfONgE18pr03FUQiuSV6G+Ej4tS55B+rIQSFEIw3phdVAQ4pPqNWfQ==
  /xregexp/2.0.0:
    dev: false
    resolution:
      integrity: sha1-UqY+VsoLhKfzpfPWGHLxJq16WUM=
  /y18n/4.0.3:
    dev: false
    resolution:
      integrity: sha512-JKhqTOwSrqNA1NY5lSztJ1GrBiUodLMmIZuLiDaMRJ+itFd+ABVE8XBjOvIWL+rSqNDC74LCSFmlb/U4UZ4hJQ==
  /y18n/5.0.8:
    dev: false
    engines:
      node: '>=10'
    resolution:
      integrity: sha512-0pfFzegeDWJHJIAmTLRP2DwHjdF5s7jo9tuztdQxAhINCdvS+3nGINqPd00AphqJR/0LhANUS6/+7SCb98YOfA==
  /yallist/2.1.2:
    dev: false
    resolution:
      integrity: sha1-HBH5IY8HYImkfdUS+TxmmaaoHVI=
  /yallist/3.1.1:
    dev: false
    resolution:
      integrity: sha512-a4UGQaWPH59mOXUYnAG2ewncQS4i4F43Tv3JoAM+s2VDAmS9NsK8GpDMLrCHPksFT7h3K6TOoUNn2pb7RoXx4g==
  /yallist/4.0.0:
    dev: false
    resolution:
      integrity: sha512-3wdGidZyq5PB084XLES5TpOSRA3wjXAlIWMhum2kRcv/41Sn2emQ0dycQW4uZXLejwKvg6EsvbdlVL+FYEct7A==
  /yaml/1.10.2:
    dev: false
    engines:
      node: '>= 6'
    resolution:
      integrity: sha512-r3vXyErRCYJ7wg28yvBY5VSoAF8ZvlcW9/BwUzEtUsjvX/DKs24dIkuwjtuprwJJHsbyUbLApepYTR1BN4uHrg==
  /yargs-parser/13.1.2:
    dependencies:
      camelcase: 5.3.1
      decamelize: 1.2.0
    dev: false
    resolution:
      integrity: sha512-3lbsNRf/j+A4QuSZfDRA7HRSfWrzO0YjqTJd5kjAq37Zep1CEgaYmrH9Q3GwPiB9cHyd1Y1UwggGhJGoxipbzg==
  /yargs-parser/20.2.9:
    dev: false
    engines:
      node: '>=10'
    resolution:
      integrity: sha512-y11nGElTIV+CT3Zv9t7VKl+Q3hTQoT9a1Qzezhhl6Rp21gJ/IVTW7Z3y9EWXhuUBC2Shnf+DX0antecpAwSP8w==
  /yargs-unparser/1.6.0:
    dependencies:
      flat: 4.1.1
      lodash: 4.17.21
      yargs: 13.3.2
    dev: false
    engines:
      node: '>=6'
    resolution:
      integrity: sha512-W9tKgmSn0DpSatfri0nx52Joq5hVXgeLiqR/5G0sZNDoLZFOr/xjBUDcShCOGNsBnEMNo1KAMBkTej1Hm62HTw==
  /yargs/13.3.2:
    dependencies:
      cliui: 5.0.0
      find-up: 3.0.0
      get-caller-file: 2.0.5
      require-directory: 2.1.1
      require-main-filename: 2.0.0
      set-blocking: 2.0.0
      string-width: 3.1.0
      which-module: 2.0.0
      y18n: 4.0.3
      yargs-parser: 13.1.2
    dev: false
    resolution:
      integrity: sha512-AX3Zw5iPruN5ie6xGRIDgqkT+ZhnRlZMLMHAs8tg7nRruy2Nb+i5o9bwghAogtM08q1dpr2LVoS8KSTMYpWXUw==
  /yargs/16.2.0:
    dependencies:
      cliui: 7.0.4
      escalade: 3.1.1
      get-caller-file: 2.0.5
      require-directory: 2.1.1
      string-width: 4.2.2
      y18n: 5.0.8
      yargs-parser: 20.2.9
    dev: false
    engines:
      node: '>=10'
    resolution:
      integrity: sha512-D1mvvtDG0L5ft/jGWkLpG1+m0eQxOfaBvTNELraWj22wSVUMWxZUvYgJYcKh6jGGIkJFhH4IZPQhR4TKpc8mBw==
  /yauzl/2.10.0:
    dependencies:
      buffer-crc32: 0.2.13
      fd-slicer: 1.1.0
    dev: false
    resolution:
      integrity: sha1-x+sXyT4RLLEIb6bY5R+wZnt5pfk=
  /yn/3.1.1:
    dev: false
    engines:
      node: '>=6'
    resolution:
      integrity: sha512-Ux4ygGWsu2c7isFWe8Yu1YluJmqVhxqK2cLXNQA5AcC3QfbGNpM7fu0Y8b/z16pXLnFxZYvWhd3fhBY9DLmC6Q==
  /z-schema/3.18.4:
    dependencies:
      lodash.get: 4.4.2
      lodash.isequal: 4.5.0
      validator: 8.2.0
    dev: false
    hasBin: true
    optionalDependencies:
      commander: 2.20.3
    resolution:
      integrity: sha512-DUOKC/IhbkdLKKiV89gw9DUauTV8U/8yJl1sjf6MtDmzevLKOF2duNJ495S3MFVjqZarr+qNGCPbkg4mu4PpLw==
  file:projects/abort-controller.tgz:
    dependencies:
      '@microsoft/api-extractor': 7.7.11
      '@types/chai': 4.2.21
      '@types/mocha': 7.0.2
      '@types/node': 12.20.21
      chai: 4.3.4
      cross-env: 7.0.3
      delay: 4.4.1
      downlevel-dts: 0.4.0
      eslint: 7.32.0
      karma: 6.3.4
      karma-chrome-launcher: 3.1.0
      karma-coverage: 2.0.3
      karma-edge-launcher: 0.4.2_karma@6.3.4
      karma-env-preprocessor: 0.1.1
      karma-firefox-launcher: 1.3.0
      karma-ie-launcher: 1.0.0_karma@6.3.4
      karma-junit-reporter: 2.0.1_karma@6.3.4
      karma-mocha: 2.0.1
      karma-mocha-reporter: 2.2.5_karma@6.3.4
      karma-sourcemap-loader: 0.3.8
      mocha: 7.2.0
      mocha-junit-reporter: 1.23.3_mocha@7.2.0
      nyc: 14.1.1
      prettier: 1.19.1
      rimraf: 3.0.2
      rollup: 1.32.1
      ts-node: 9.1.1_typescript@4.2.4
      tslib: 2.3.1
      typedoc: 0.15.2
      typescript: 4.2.4
    dev: false
    name: '@rush-temp/abort-controller'
    resolution:
      integrity: sha512-3SRPmSd7N2LLrFcT5H9X9MqQ6pj4ena7yqo8HETm7peMgbR+QCoQXX3tRWaNj5zE77czlyRA6BH1YvRSJONDnA==
      tarball: file:projects/abort-controller.tgz
    version: 0.0.0
  file:projects/agrifood-farming.tgz:
    dependencies:
      '@azure-rest/core-client': 1.0.0-beta.6
      '@azure-rest/core-client-paging': 1.0.0-beta.1
      '@azure/identity': 1.5.1
      '@microsoft/api-extractor': 7.13.2
      '@types/chai': 4.2.21
      '@types/mocha': 7.0.2
      '@types/node': 12.20.21
      chai: 4.3.4
      cross-env: 7.0.3
      dotenv: 8.6.0
      eslint: 7.32.0
      karma: 6.3.4
      karma-chrome-launcher: 3.1.0
      karma-coverage: 2.0.3
      karma-edge-launcher: 0.4.2_karma@6.3.4
      karma-env-preprocessor: 0.1.1
      karma-firefox-launcher: 1.3.0
      karma-ie-launcher: 1.0.0_karma@6.3.4
      karma-json-preprocessor: 0.3.3_karma@6.3.4
      karma-json-to-file-reporter: 1.0.1
      karma-junit-reporter: 2.0.1_karma@6.3.4
      karma-mocha: 2.0.1
      karma-mocha-reporter: 2.2.5_karma@6.3.4
      karma-source-map-support: 1.4.0
      karma-sourcemap-loader: 0.3.8
      mkdirp: 1.0.4
      mocha: 7.2.0
      mocha-junit-reporter: 1.23.3_mocha@7.2.0
      nyc: 14.1.1
      prettier: 2.2.1
      rimraf: 3.0.2
      rollup: 1.32.1
      source-map-support: 0.5.19
      tslib: 2.3.1
      typedoc: 0.15.2
      typescript: 4.2.4
    dev: false
    name: '@rush-temp/agrifood-farming'
    resolution:
      integrity: sha512-fI0ZnOU97ijUuuYLyfEmoblNdvsESeIFjLoqXElcFHbHpt3oY29P9TeOXZGkYPZWn0rqdS6ThSrwtm4whLGXhw==
      tarball: file:projects/agrifood-farming.tgz
    version: 0.0.0
  file:projects/ai-anomaly-detector.tgz:
    dependencies:
      '@azure/core-tracing': 1.0.0-preview.13
      '@microsoft/api-extractor': 7.7.11
      '@rollup/plugin-commonjs': 11.0.2_rollup@1.32.1
      '@rollup/plugin-json': 4.1.0_rollup@1.32.1
      '@rollup/plugin-multi-entry': 3.0.1_rollup@1.32.1
      '@rollup/plugin-node-resolve': 8.4.0_rollup@1.32.1
      '@rollup/plugin-replace': 2.4.2_rollup@1.32.1
      '@types/chai': 4.2.21
      '@types/mocha': 7.0.2
      '@types/node': 12.20.21
      chai: 4.3.4
      cross-env: 7.0.3
      csv-parse: 4.16.2
      dotenv: 8.6.0
      eslint: 7.32.0
      inherits: 2.0.4
      karma: 6.3.4
      karma-chrome-launcher: 3.1.0
      karma-coverage: 2.0.3
      karma-edge-launcher: 0.4.2_karma@6.3.4
      karma-env-preprocessor: 0.1.1
      karma-firefox-launcher: 1.3.0
      karma-ie-launcher: 1.0.0_karma@6.3.4
      karma-junit-reporter: 2.0.1_karma@6.3.4
      karma-mocha: 2.0.1
      karma-mocha-reporter: 2.2.5_karma@6.3.4
      karma-sourcemap-loader: 0.3.8
      mocha: 7.2.0
      mocha-junit-reporter: 1.23.3_mocha@7.2.0
      nyc: 14.1.1
      prettier: 1.19.1
      rimraf: 3.0.2
      rollup: 1.32.1
      rollup-plugin-shim: 1.0.0
      rollup-plugin-sourcemaps: 0.4.2_rollup@1.32.1
      rollup-plugin-terser: 5.3.1_rollup@1.32.1
      rollup-plugin-visualizer: 4.2.2_rollup@1.32.1
      tslib: 2.3.1
      typedoc: 0.15.2
      typescript: 4.2.4
      util: 0.12.4
    dev: false
    name: '@rush-temp/ai-anomaly-detector'
    resolution:
      integrity: sha512-PMKbRx0Y1k+Uma23AFAqOggkqpcAo7QIDg5qVef24SrtJBA4LjUQukbCLMmtcL2Y8fhzBw/3WFmJQSq/GMfFUg==
      tarball: file:projects/ai-anomaly-detector.tgz
    version: 0.0.0
  file:projects/ai-document-translator.tgz:
    dependencies:
      '@azure-rest/core-client': 1.0.0-beta.6
      '@azure/identity': 1.5.1
      '@microsoft/api-extractor': 7.13.2
      '@types/chai': 4.2.21
      '@types/mocha': 7.0.2
      '@types/node': 12.20.21
      chai: 4.3.4
      cross-env: 7.0.3
      dotenv: 8.6.0
      eslint: 7.32.0
      karma: 6.3.4
      karma-chrome-launcher: 3.1.0
      karma-coverage: 2.0.3
      karma-edge-launcher: 0.4.2_karma@6.3.4
      karma-env-preprocessor: 0.1.1
      karma-firefox-launcher: 1.3.0
      karma-ie-launcher: 1.0.0_karma@6.3.4
      karma-json-preprocessor: 0.3.3_karma@6.3.4
      karma-json-to-file-reporter: 1.0.1
      karma-junit-reporter: 2.0.1_karma@6.3.4
      karma-mocha: 2.0.1
      karma-mocha-reporter: 2.2.5_karma@6.3.4
      karma-source-map-support: 1.4.0
      karma-sourcemap-loader: 0.3.8
      mocha: 7.2.0
      mocha-junit-reporter: 1.23.3_mocha@7.2.0
      nyc: 14.1.1
      prettier: 2.2.1
      rimraf: 3.0.2
      rollup: 1.32.1
      source-map-support: 0.5.19
      tslib: 2.3.1
      typedoc: 0.15.2
      typescript: 4.2.4
    dev: false
    name: '@rush-temp/ai-document-translator'
    resolution:
      integrity: sha512-IzEwMBXTUYe48UJSbAhbemKiVE6/y54KMHUucFE2JkGuqIBa2Ci4J6W4mrFMICX5yhweisFxOxWUF7X4P1wjHw==
      tarball: file:projects/ai-document-translator.tgz
    version: 0.0.0
  file:projects/ai-form-recognizer.tgz:
    dependencies:
      '@azure/core-tracing': 1.0.0-preview.13
      '@microsoft/api-extractor': 7.7.11
      '@types/chai': 4.2.21
      '@types/mocha': 7.0.2
      '@types/node': 12.20.21
      '@types/sinon': 9.0.11
      chai: 4.3.4
      chai-as-promised: 7.1.1_chai@4.3.4
      cross-env: 7.0.3
      dotenv: 8.6.0
      eslint: 7.32.0
      karma: 6.3.4
      karma-chrome-launcher: 3.1.0
      karma-coverage: 2.0.3
      karma-edge-launcher: 0.4.2_karma@6.3.4
      karma-env-preprocessor: 0.1.1
      karma-firefox-launcher: 1.3.0
      karma-ie-launcher: 1.0.0_karma@6.3.4
      karma-json-preprocessor: 0.3.3_karma@6.3.4
      karma-json-to-file-reporter: 1.0.1
      karma-junit-reporter: 2.0.1_karma@6.3.4
      karma-mocha: 2.0.1
      karma-mocha-reporter: 2.2.5_karma@6.3.4
      karma-sourcemap-loader: 0.3.8
      mocha: 7.2.0
      mocha-junit-reporter: 1.23.3_mocha@7.2.0
      nyc: 14.1.1
      prettier: 1.19.1
      rimraf: 3.0.2
      rollup: 1.32.1
      sinon: 9.2.4
      source-map-support: 0.5.19
      tslib: 2.3.1
      typedoc: 0.15.2
      typescript: 4.2.4
    dev: false
    name: '@rush-temp/ai-form-recognizer'
    resolution:
      integrity: sha512-8mpClkUfSZIt1zJfQXdHizP6fpP0KtewY7RPCBxoHaS6fx8SK8htStAn78q20U4sl6frD/e/ip/ttsbwu1SEbA==
      tarball: file:projects/ai-form-recognizer.tgz
    version: 0.0.0
  file:projects/ai-metrics-advisor.tgz:
    dependencies:
      '@azure/core-tracing': 1.0.0-preview.13
      '@azure/identity': 1.5.1
      '@microsoft/api-extractor': 7.7.11
      '@types/chai': 4.2.21
      '@types/mocha': 7.0.2
      '@types/node': 12.20.21
      '@types/sinon': 9.0.11
      chai: 4.3.4
      chai-as-promised: 7.1.1_chai@4.3.4
      cross-env: 7.0.3
      dotenv: 8.6.0
      eslint: 7.32.0
      karma: 6.3.4
      karma-chrome-launcher: 3.1.0
      karma-coverage: 2.0.3
      karma-edge-launcher: 0.4.2_karma@6.3.4
      karma-env-preprocessor: 0.1.1
      karma-firefox-launcher: 1.3.0
      karma-ie-launcher: 1.0.0_karma@6.3.4
      karma-json-preprocessor: 0.3.3_karma@6.3.4
      karma-json-to-file-reporter: 1.0.1
      karma-junit-reporter: 2.0.1_karma@6.3.4
      karma-mocha: 2.0.1
      karma-mocha-reporter: 2.2.5_karma@6.3.4
      karma-sourcemap-loader: 0.3.8
      mocha: 7.2.0
      mocha-junit-reporter: 1.23.3_mocha@7.2.0
      nyc: 14.1.1
      prettier: 1.19.1
      rimraf: 3.0.2
      rollup: 1.32.1
      sinon: 9.2.4
      source-map-support: 0.5.19
      ts-node: 9.1.1_typescript@4.2.4
      tslib: 2.3.1
      typedoc: 0.15.2
      typescript: 4.2.4
    dev: false
    name: '@rush-temp/ai-metrics-advisor'
    resolution:
      integrity: sha512-D5YpJuipIiFj3/e7cLqWwpipMygDpLc95WiPI05Otv2OOYbNoWJTJTCfoqqv4ileT4BVGsdilnW1SZsp5HX2tA==
      tarball: file:projects/ai-metrics-advisor.tgz
    version: 0.0.0
  file:projects/ai-text-analytics.tgz:
    dependencies:
      '@azure/core-tracing': 1.0.0-preview.13
      '@microsoft/api-extractor': 7.7.11
      '@types/chai': 4.2.21
      '@types/chai-as-promised': 7.1.4
      '@types/mocha': 7.0.2
      '@types/node': 12.20.21
      '@types/sinon': 9.0.11
      chai: 4.3.4
      chai-as-promised: 7.1.1_chai@4.3.4
      cross-env: 7.0.3
      dotenv: 8.6.0
      eslint: 7.32.0
      karma: 6.3.4
      karma-chrome-launcher: 3.1.0
      karma-coverage: 2.0.3
      karma-edge-launcher: 0.4.2_karma@6.3.4
      karma-env-preprocessor: 0.1.1
      karma-firefox-launcher: 1.3.0
      karma-ie-launcher: 1.0.0_karma@6.3.4
      karma-json-preprocessor: 0.3.3_karma@6.3.4
      karma-json-to-file-reporter: 1.0.1
      karma-junit-reporter: 2.0.1_karma@6.3.4
      karma-mocha: 2.0.1
      karma-mocha-reporter: 2.2.5_karma@6.3.4
      karma-source-map-support: 1.4.0
      karma-sourcemap-loader: 0.3.8
      mocha: 7.2.0
      mocha-junit-reporter: 1.23.3_mocha@7.2.0
      nyc: 14.1.1
      prettier: 1.19.1
      rimraf: 3.0.2
      rollup: 1.32.1
      sinon: 9.2.4
      source-map-support: 0.5.19
      ts-node: 9.1.1_typescript@4.2.4
      tslib: 2.3.1
      typedoc: 0.15.2
      typescript: 4.2.4
    dev: false
    name: '@rush-temp/ai-text-analytics'
    resolution:
      integrity: sha512-W4JVfxmJk3JLpEPpTznb+LQSNckSvz40muA5H7egoMY7gLubinQri5m5jVOYFkO2tBV98gI/8t/Rw8QVC3ip2Q==
      tarball: file:projects/ai-text-analytics.tgz
    version: 0.0.0
  file:projects/app-configuration.tgz:
    dependencies:
      '@azure/core-tracing': 1.0.0-preview.13
      '@microsoft/api-extractor': 7.7.11
      '@rollup/plugin-commonjs': 11.0.2_rollup@1.32.1
      '@rollup/plugin-inject': 4.0.2_rollup@1.32.1
      '@rollup/plugin-json': 4.1.0_rollup@1.32.1
      '@rollup/plugin-multi-entry': 3.0.1_rollup@1.32.1
      '@rollup/plugin-node-resolve': 8.4.0_rollup@1.32.1
      '@rollup/plugin-replace': 2.4.2_rollup@1.32.1
      '@types/chai': 4.2.21
      '@types/mocha': 7.0.2
      '@types/node': 12.20.21
      '@types/sinon': 9.0.11
      assert: 1.5.0
      chai: 4.3.4
      cross-env: 7.0.3
      dotenv: 8.6.0
      eslint: 7.32.0
      esm: 3.2.25
      karma: 6.3.4
      karma-chrome-launcher: 3.1.0
      karma-coverage: 2.0.3
      karma-edge-launcher: 0.4.2_karma@6.3.4
      karma-env-preprocessor: 0.1.1
      karma-firefox-launcher: 1.3.0
      karma-ie-launcher: 1.0.0_karma@6.3.4
      karma-junit-reporter: 2.0.1_karma@6.3.4
      karma-mocha: 2.0.1
      karma-mocha-reporter: 2.2.5_karma@6.3.4
      karma-sourcemap-loader: 0.3.8
      mocha: 7.2.0
      mocha-junit-reporter: 1.23.3_mocha@7.2.0
      nock: 12.0.3
      nyc: 14.1.1
      prettier: 1.19.1
      rimraf: 3.0.2
      rollup: 1.32.1
      rollup-plugin-shim: 1.0.0
      rollup-plugin-sourcemaps: 0.4.2_rollup@1.32.1
      rollup-plugin-terser: 5.3.1_rollup@1.32.1
      sinon: 9.2.4
      ts-node: 9.1.1_typescript@4.2.4
      tslib: 2.3.1
      typedoc: 0.15.2
      typescript: 4.2.4
      uglify-js: 3.14.1
    dev: false
    name: '@rush-temp/app-configuration'
    resolution:
      integrity: sha512-g4sZpBcubzg/mDgUtVc/eaQFqC0zeSFKcOZnly3IE2HgNJtt17ogJcI2ksSWpEFzcR3y6UblCgV2EXGYKvARYQ==
      tarball: file:projects/app-configuration.tgz
    version: 0.0.0
  file:projects/arm-appservice.tgz:
    dependencies:
      '@microsoft/api-extractor': 7.7.11
      '@rollup/plugin-commonjs': 11.0.2_rollup@1.32.1
      '@rollup/plugin-json': 4.1.0_rollup@1.32.1
      '@rollup/plugin-multi-entry': 3.0.1_rollup@1.32.1
      '@rollup/plugin-node-resolve': 8.4.0_rollup@1.32.1
      mkdirp: 1.0.4
      rollup: 1.32.1
      rollup-plugin-node-resolve: 3.4.0
      rollup-plugin-sourcemaps: 0.4.2_rollup@1.32.1
      tslib: 2.3.1
      typescript: 4.2.4
      uglify-js: 3.14.1
    dev: false
    name: '@rush-temp/arm-appservice'
    resolution:
      integrity: sha512-O5f+BWzGqVFxpvEE9Tgt55OyDt1qgN3vO5dj4MHkff8gcwl9zmYQaQ+MEod9jGYgC2rZkCXlfLl9NmSDyoV54g==
      tarball: file:projects/arm-appservice.tgz
    version: 0.0.0
  file:projects/arm-authorization.tgz:
    dependencies:
      '@microsoft/api-extractor': 7.7.11
      '@rollup/plugin-commonjs': 11.0.2_rollup@1.32.1
      '@rollup/plugin-json': 4.1.0_rollup@1.32.1
      '@rollup/plugin-multi-entry': 3.0.1_rollup@1.32.1
      '@rollup/plugin-node-resolve': 8.4.0_rollup@1.32.1
      mkdirp: 1.0.4
      rollup: 1.32.1
      rollup-plugin-sourcemaps: 0.4.2_rollup@1.32.1
      tslib: 2.3.1
      typescript: 4.2.4
      uglify-js: 3.14.1
    dev: false
    name: '@rush-temp/arm-authorization'
    resolution:
      integrity: sha512-uEY4hjyOxufuVrMwUbobOnaDrWnQSYJ/w9bvzk6AK0LOLWsRF/Wni7IK1hgVVi67EnCordoSuwTOtFiv+g8B4A==
      tarball: file:projects/arm-authorization.tgz
    version: 0.0.0
  file:projects/arm-compute.tgz:
    dependencies:
      '@microsoft/api-extractor': 7.7.11
      '@rollup/plugin-commonjs': 11.0.2_rollup@1.32.1
      '@rollup/plugin-json': 4.1.0_rollup@1.32.1
      '@rollup/plugin-multi-entry': 3.0.1_rollup@1.32.1
      '@rollup/plugin-node-resolve': 8.4.0_rollup@1.32.1
      mkdirp: 1.0.4
      rollup: 1.32.1
      rollup-plugin-node-resolve: 3.4.0
      rollup-plugin-sourcemaps: 0.4.2_rollup@1.32.1
      tslib: 2.3.1
      typescript: 4.2.4
      uglify-js: 3.14.1
    dev: false
    name: '@rush-temp/arm-compute'
    resolution:
      integrity: sha512-nNi+A6v+cMajxKH+Wgt1DRjWbbvly9agLxYqGPpR9Fx0FzeI1iTlf5kVY/JNdF43EScO4TnYzXR84cyLaNPMzA==
      tarball: file:projects/arm-compute.tgz
    version: 0.0.0
  file:projects/arm-features.tgz:
    dependencies:
      '@microsoft/api-extractor': 7.7.11
      '@rollup/plugin-commonjs': 11.0.2_rollup@1.32.1
      '@rollup/plugin-json': 4.1.0_rollup@1.32.1
      '@rollup/plugin-multi-entry': 3.0.1_rollup@1.32.1
      '@rollup/plugin-node-resolve': 8.4.0_rollup@1.32.1
      mkdirp: 1.0.4
      rollup: 1.32.1
      rollup-plugin-node-resolve: 3.4.0
      rollup-plugin-sourcemaps: 0.4.2_rollup@1.32.1
      tslib: 2.3.1
      typescript: 4.2.4
      uglify-js: 3.14.1
    dev: false
    name: '@rush-temp/arm-features'
    resolution:
      integrity: sha512-Jdqy3BnYfdYfUwQ4L97IVWbg0zwT9HuL1PJ/8JZrmqMo6RZOE1jUDnYcSRA2h7Ke1Rhe8rHi0g80U3EWbWvr9A==
      tarball: file:projects/arm-features.tgz
    version: 0.0.0
  file:projects/arm-keyvault.tgz:
    dependencies:
      '@microsoft/api-extractor': 7.7.11
      '@rollup/plugin-commonjs': 11.0.2_rollup@1.32.1
      '@rollup/plugin-json': 4.1.0_rollup@1.32.1
      '@rollup/plugin-multi-entry': 3.0.1_rollup@1.32.1
      '@rollup/plugin-node-resolve': 8.4.0_rollup@1.32.1
      mkdirp: 1.0.4
      rollup: 1.32.1
      rollup-plugin-node-resolve: 3.4.0
      rollup-plugin-sourcemaps: 0.4.2_rollup@1.32.1
      tslib: 2.3.1
      typescript: 4.2.4
      uglify-js: 3.14.1
    dev: false
    name: '@rush-temp/arm-keyvault'
    resolution:
      integrity: sha512-v75V6krb8/ZT8DT7FKKuDcto86Imeg9rTTBruOW3WnqxcVWNAdgIe+1ZWZxLeaUxSPLntYlCfreanFYO7952Eg==
      tarball: file:projects/arm-keyvault.tgz
    version: 0.0.0
  file:projects/arm-links.tgz:
    dependencies:
      '@microsoft/api-extractor': 7.7.11
      '@rollup/plugin-commonjs': 11.0.2_rollup@1.32.1
      '@rollup/plugin-json': 4.1.0_rollup@1.32.1
      '@rollup/plugin-multi-entry': 3.0.1_rollup@1.32.1
      '@rollup/plugin-node-resolve': 8.4.0_rollup@1.32.1
      mkdirp: 1.0.4
      rollup: 1.32.1
      rollup-plugin-node-resolve: 3.4.0
      rollup-plugin-sourcemaps: 0.4.2_rollup@1.32.1
      tslib: 2.3.1
      typescript: 4.2.4
      uglify-js: 3.14.1
    dev: false
    name: '@rush-temp/arm-links'
    resolution:
      integrity: sha512-rp7358CAZYQTk14rux456WPw0drTcb6tLaCbzxS10sUYP18FSZAdXMThbRk6FWXcyGiNdiYWIDg99JUxOoS2hQ==
      tarball: file:projects/arm-links.tgz
    version: 0.0.0
  file:projects/arm-locks.tgz:
    dependencies:
      '@microsoft/api-extractor': 7.7.11
      '@rollup/plugin-commonjs': 11.0.2_rollup@1.32.1
      '@rollup/plugin-json': 4.1.0_rollup@1.32.1
      '@rollup/plugin-multi-entry': 3.0.1_rollup@1.32.1
      '@rollup/plugin-node-resolve': 8.4.0_rollup@1.32.1
      mkdirp: 1.0.4
      rollup: 1.32.1
      rollup-plugin-node-resolve: 3.4.0
      rollup-plugin-sourcemaps: 0.4.2_rollup@1.32.1
      tslib: 2.3.1
      typescript: 4.2.4
      uglify-js: 3.14.1
    dev: false
    name: '@rush-temp/arm-locks'
    resolution:
      integrity: sha512-Pbwm7icKOAqRDLs7DB00ERbjwjtOHOCWtyxLuzSvnu14uHgTS7Hdc25em9Zj2kIIn9Fqq2EGPytZkfq4BA2Ayg==
      tarball: file:projects/arm-locks.tgz
    version: 0.0.0
  file:projects/arm-managedapplications.tgz:
    dependencies:
      '@microsoft/api-extractor': 7.7.11
      '@rollup/plugin-commonjs': 11.0.2_rollup@1.32.1
      '@rollup/plugin-json': 4.1.0_rollup@1.32.1
      '@rollup/plugin-multi-entry': 3.0.1_rollup@1.32.1
      '@rollup/plugin-node-resolve': 8.4.0_rollup@1.32.1
      mkdirp: 1.0.4
      rollup: 1.32.1
      rollup-plugin-node-resolve: 3.4.0
      rollup-plugin-sourcemaps: 0.4.2_rollup@1.32.1
      tslib: 2.3.1
      typescript: 4.2.4
      uglify-js: 3.14.1
    dev: false
    name: '@rush-temp/arm-managedapplications'
    resolution:
      integrity: sha512-rd/IuR0zgpA58pTS328g3AzEcjXlQiUW9hWYUWJXCdYCjKl5u89SJ1rNNMheQXMXs9qUv6hFG6tt8q1ZCDirtQ==
      tarball: file:projects/arm-managedapplications.tgz
    version: 0.0.0
  file:projects/arm-network.tgz:
    dependencies:
      '@microsoft/api-extractor': 7.7.11
      '@rollup/plugin-commonjs': 11.0.2_rollup@1.32.1
      '@rollup/plugin-json': 4.1.0_rollup@1.32.1
      '@rollup/plugin-multi-entry': 3.0.1_rollup@1.32.1
      '@rollup/plugin-node-resolve': 8.4.0_rollup@1.32.1
      mkdirp: 1.0.4
      rollup: 1.32.1
      rollup-plugin-node-resolve: 3.4.0
      rollup-plugin-sourcemaps: 0.4.2_rollup@1.32.1
      tslib: 2.3.1
      typescript: 4.2.4
      uglify-js: 3.14.1
    dev: false
    name: '@rush-temp/arm-network'
    resolution:
      integrity: sha512-o4oHKd4XnbxekuGYhx80kd7HT12Up5w76XVV7bmPPkPb2gFNy2WpSLCOdGNmFKqMZPTXTuMRWryoHpd1Y1V2GA==
      tarball: file:projects/arm-network.tgz
    version: 0.0.0
  file:projects/arm-policy.tgz:
    dependencies:
      '@microsoft/api-extractor': 7.7.11
      '@rollup/plugin-commonjs': 11.0.2_rollup@1.32.1
      '@rollup/plugin-json': 4.1.0_rollup@1.32.1
      '@rollup/plugin-multi-entry': 3.0.1_rollup@1.32.1
      '@rollup/plugin-node-resolve': 8.4.0_rollup@1.32.1
      mkdirp: 1.0.4
      rollup: 1.32.1
      rollup-plugin-node-resolve: 3.4.0
      rollup-plugin-sourcemaps: 0.4.2_rollup@1.32.1
      tslib: 2.3.1
      typescript: 4.2.4
      uglify-js: 3.14.1
    dev: false
    name: '@rush-temp/arm-policy'
    resolution:
      integrity: sha512-1cDd7l+RfNr7rAJxGMqLHW/zYV/F5tRFsA1R6RplSOTGg8yo1foORk8QvIa+oumecW/uYGC/jePfHrx55atGMQ==
      tarball: file:projects/arm-policy.tgz
    version: 0.0.0
  file:projects/arm-resources-subscriptions.tgz:
    dependencies:
      '@microsoft/api-extractor': 7.7.11
      '@rollup/plugin-commonjs': 11.0.2_rollup@1.32.1
      '@rollup/plugin-json': 4.1.0_rollup@1.32.1
      '@rollup/plugin-multi-entry': 3.0.1_rollup@1.32.1
      '@rollup/plugin-node-resolve': 8.4.0_rollup@1.32.1
      mkdirp: 1.0.4
      rollup: 1.32.1
      rollup-plugin-node-resolve: 3.4.0
      rollup-plugin-sourcemaps: 0.4.2_rollup@1.32.1
      tslib: 2.3.1
      typescript: 4.2.4
      uglify-js: 3.14.1
    dev: false
    name: '@rush-temp/arm-resources-subscriptions'
    resolution:
      integrity: sha512-6GWFjnVvh/TZyCDi+Fj6ShcBGzmKQ8mvChj7v+n68IPy8QUwXlB08EvQ5zo/7+jii9EwFGCBOQok/5+BISRnJg==
      tarball: file:projects/arm-resources-subscriptions.tgz
    version: 0.0.0
  file:projects/arm-resources.tgz:
    dependencies:
      '@microsoft/api-extractor': 7.7.11
      '@rollup/plugin-commonjs': 11.0.2_rollup@1.32.1
      '@rollup/plugin-json': 4.1.0_rollup@1.32.1
      '@rollup/plugin-multi-entry': 3.0.1_rollup@1.32.1
      '@rollup/plugin-node-resolve': 8.4.0_rollup@1.32.1
      mkdirp: 1.0.4
      rollup: 1.32.1
      rollup-plugin-node-resolve: 3.4.0
      rollup-plugin-sourcemaps: 0.4.2_rollup@1.32.1
      tslib: 2.3.1
      typescript: 4.2.4
      uglify-js: 3.14.1
    dev: false
    name: '@rush-temp/arm-resources'
    resolution:
      integrity: sha512-qCoJfklY7j2h5N8EgS7J/9fgg52p1QJminenS8L2y2O8z2mnEc/qr5PqkypeM7GZaQXUf0vK68A0U6fOEuWRxg==
      tarball: file:projects/arm-resources.tgz
    version: 0.0.0
  file:projects/arm-sql.tgz:
    dependencies:
      '@microsoft/api-extractor': 7.7.11
      '@rollup/plugin-commonjs': 11.0.2_rollup@1.32.1
      '@rollup/plugin-json': 4.1.0_rollup@1.32.1
      '@rollup/plugin-multi-entry': 3.0.1_rollup@1.32.1
      '@rollup/plugin-node-resolve': 8.4.0_rollup@1.32.1
      mkdirp: 1.0.4
      rollup: 1.32.1
      rollup-plugin-node-resolve: 3.4.0
      rollup-plugin-sourcemaps: 0.4.2_rollup@1.32.1
      tslib: 2.3.1
      typescript: 4.2.4
      uglify-js: 3.14.1
    dev: false
    name: '@rush-temp/arm-sql'
    resolution:
      integrity: sha512-d740cACOOsMXQ3bwlpaXrGeOxAVZMCf+6D+LKN8ltZbTJHPrw5Jv0q6tCp7k+aa+nY6hBP1qYtYfKpk0Rg4wuA==
      tarball: file:projects/arm-sql.tgz
    version: 0.0.0
  file:projects/arm-storage.tgz:
    dependencies:
      '@microsoft/api-extractor': 7.7.11
      '@rollup/plugin-commonjs': 11.0.2_rollup@1.32.1
      '@rollup/plugin-json': 4.1.0_rollup@1.32.1
      '@rollup/plugin-multi-entry': 3.0.1_rollup@1.32.1
      '@rollup/plugin-node-resolve': 8.4.0_rollup@1.32.1
      mkdirp: 1.0.4
      rollup: 1.32.1
      rollup-plugin-node-resolve: 3.4.0
      rollup-plugin-sourcemaps: 0.4.2_rollup@1.32.1
      tslib: 2.3.1
      typescript: 4.2.4
      uglify-js: 3.14.1
    dev: false
    name: '@rush-temp/arm-storage'
    resolution:
      integrity: sha512-qBc4PYovQxo5tZRHGNtgQLmfF7Uq8FVopd9F1Ghu5qcS68wESbBhwZ1px9/EjPWIHpPyrBzazFRMlvT+5gcthA==
      tarball: file:projects/arm-storage.tgz
    version: 0.0.0
  file:projects/arm-templatespecs.tgz:
    dependencies:
      '@microsoft/api-extractor': 7.7.11
      '@rollup/plugin-commonjs': 11.0.2_rollup@1.32.1
      '@rollup/plugin-json': 4.1.0_rollup@1.32.1
      '@rollup/plugin-multi-entry': 3.0.1_rollup@1.32.1
      '@rollup/plugin-node-resolve': 8.4.0_rollup@1.32.1
      mkdirp: 1.0.4
      rollup: 1.32.1
      rollup-plugin-node-resolve: 3.4.0
      rollup-plugin-sourcemaps: 0.4.2_rollup@1.32.1
      tslib: 2.3.1
      typescript: 4.2.4
      uglify-js: 3.14.1
    dev: false
    name: '@rush-temp/arm-templatespecs'
    resolution:
      integrity: sha512-xJ4r+nZre0Bli2nfn7U0n/MX7cbpw0zyG40XetY8XvGX5C07tKzeRa+1ptGSuaw8U3o4BOSWsDVCA6Z/YEZt2g==
      tarball: file:projects/arm-templatespecs.tgz
    version: 0.0.0
  file:projects/arm-webpubsub.tgz:
    dependencies:
      '@microsoft/api-extractor': 7.7.11
      '@rollup/plugin-commonjs': 11.0.2_rollup@1.32.1
      '@rollup/plugin-json': 4.1.0_rollup@1.32.1
      '@rollup/plugin-multi-entry': 3.0.1_rollup@1.32.1
      '@rollup/plugin-node-resolve': 8.4.0_rollup@1.32.1
      mkdirp: 1.0.4
      rollup: 1.32.1
      rollup-plugin-node-resolve: 3.4.0
      rollup-plugin-sourcemaps: 0.4.2_rollup@1.32.1
      tslib: 2.3.1
      typescript: 4.2.4
      uglify-js: 3.14.1
    dev: false
    name: '@rush-temp/arm-webpubsub'
    resolution:
      integrity: sha512-0EU10j+ZIAl/Hj/KR+2LjjS6Ik8nlvNX3xGtR9cxSIl2Wle+EOw+3YtTQt1E4spSlsWnPcvZXJ3WKyV8mvt6vg==
      tarball: file:projects/arm-webpubsub.tgz
    version: 0.0.0
  file:projects/attestation.tgz:
    dependencies:
      '@azure/core-tracing': 1.0.0-preview.13
      '@microsoft/api-extractor': 7.7.11
      '@types/chai': 4.2.21
      '@types/chai-as-promised': 7.1.4
      '@types/mocha': 7.0.2
      '@types/node': 12.20.21
      buffer: 5.7.1
      chai: 4.3.4
      chai-as-promised: 7.1.1_chai@4.3.4
      cross-env: 7.0.3
      dotenv: 8.6.0
      downlevel-dts: 0.4.0
      eslint: 7.32.0
      esm: 3.2.25
      inherits: 2.0.4
      jsrsasign: 10.4.0
      karma: 6.3.4
      karma-chrome-launcher: 3.1.0
      karma-coverage: 2.0.3
      karma-edge-launcher: 0.4.2_karma@6.3.4
      karma-env-preprocessor: 0.1.1
      karma-firefox-launcher: 1.3.0
      karma-ie-launcher: 1.0.0_karma@6.3.4
      karma-json-preprocessor: 0.3.3_karma@6.3.4
      karma-json-to-file-reporter: 1.0.1
      karma-junit-reporter: 2.0.1_karma@6.3.4
      karma-mocha: 2.0.1
      karma-mocha-reporter: 2.2.5_karma@6.3.4
      karma-source-map-support: 1.4.0
      karma-sourcemap-loader: 0.3.8
      mocha: 7.2.0
      mocha-junit-reporter: 1.23.3_mocha@7.2.0
      nyc: 14.1.1
      prettier: 1.19.1
      rimraf: 3.0.2
      rollup: 1.32.1
      safe-buffer: 5.2.1
      source-map-support: 0.5.19
      ts-node: 9.1.1_typescript@4.2.4
      tslib: 2.3.1
      typedoc: 0.15.2
      typescript: 4.2.4
      util: 0.12.4
    dev: false
    name: '@rush-temp/attestation'
    resolution:
      integrity: sha512-hwq2gatjuRwwGiomTmGewT2YRMPVoWon2uUoZDZt+waWlYZv82gi6479oDGNumoLF6TBOi+GkrWydbaXQ2E+nw==
      tarball: file:projects/attestation.tgz
    version: 0.0.0
  file:projects/communication-chat.tgz:
    dependencies:
      '@azure/communication-identity': 1.0.0
      '@azure/communication-signaling': 1.0.0-beta.7
      '@azure/core-tracing': 1.0.0-preview.13
      '@microsoft/api-extractor': 7.7.11
      '@rollup/plugin-commonjs': 11.0.2_rollup@1.32.1
      '@rollup/plugin-json': 4.1.0_rollup@1.32.1
      '@rollup/plugin-multi-entry': 3.0.1_rollup@1.32.1
      '@rollup/plugin-node-resolve': 8.4.0_rollup@1.32.1
      '@rollup/plugin-replace': 2.4.2_rollup@1.32.1
      '@types/chai': 4.2.21
      '@types/mocha': 7.0.2
      '@types/node': 12.20.21
      '@types/sinon': 9.0.11
      '@types/uuid': 8.3.1
      assert: 1.5.0
      chai: 4.3.4
      cross-env: 7.0.3
      dotenv: 8.6.0
      eslint: 7.32.0
      events: 3.3.0
      inherits: 2.0.4
      karma: 6.3.4
      karma-chrome-launcher: 3.1.0
      karma-coverage: 2.0.3
      karma-edge-launcher: 0.4.2_karma@6.3.4
      karma-env-preprocessor: 0.1.1
      karma-firefox-launcher: 1.3.0
      karma-ie-launcher: 1.0.0_karma@6.3.4
      karma-json-preprocessor: 0.3.3_karma@6.3.4
      karma-json-to-file-reporter: 1.0.1
      karma-junit-reporter: 2.0.1_karma@6.3.4
      karma-mocha: 2.0.1
      karma-mocha-reporter: 2.2.5_karma@6.3.4
      karma-sourcemap-loader: 0.3.8
      mocha: 7.2.0
      mocha-junit-reporter: 1.23.3_mocha@7.2.0
      nyc: 14.1.1
      prettier: 1.19.1
      rimraf: 3.0.2
      rollup: 1.32.1
      rollup-plugin-shim: 1.0.0
      rollup-plugin-sourcemaps: 0.4.2_rollup@1.32.1
      rollup-plugin-terser: 5.3.1_rollup@1.32.1
      rollup-plugin-visualizer: 4.2.2_rollup@1.32.1
      sinon: 9.2.4
      tslib: 2.3.1
      typedoc: 0.15.2
      typescript: 4.2.4
      util: 0.12.4
      uuid: 8.3.2
    dev: false
    name: '@rush-temp/communication-chat'
    resolution:
      integrity: sha512-KszXOiQ6lNUS3PlMbXnixpPy/OIxd6pVxjgG8jiMcB7LwjLZMiLHqSzAS6dpbJOLUtr5ZQGChSKYgRhkXmMzCg==
      tarball: file:projects/communication-chat.tgz
    version: 0.0.0
  file:projects/communication-common.tgz:
    dependencies:
      '@azure/core-tracing': 1.0.0-preview.13
      '@microsoft/api-extractor': 7.7.11
      '@rollup/plugin-commonjs': 11.0.2_rollup@1.32.1
      '@rollup/plugin-json': 4.1.0_rollup@1.32.1
      '@rollup/plugin-multi-entry': 3.0.1_rollup@1.32.1
      '@rollup/plugin-node-resolve': 8.4.0_rollup@1.32.1
      '@rollup/plugin-replace': 2.4.2_rollup@1.32.1
      '@types/chai': 4.2.21
      '@types/chai-as-promised': 7.1.4
      '@types/jwt-decode': 2.2.1
      '@types/mocha': 7.0.2
      '@types/node': 12.20.21
      '@types/sinon': 9.0.11
      assert: 1.5.0
      chai: 4.3.4
      chai-as-promised: 7.1.1_chai@4.3.4
      cross-env: 7.0.3
      eslint: 7.32.0
      events: 3.3.0
      inherits: 2.0.4
      jwt-decode: 2.2.0
      karma: 6.3.4
      karma-chrome-launcher: 3.1.0
      karma-coverage: 2.0.3
      karma-edge-launcher: 0.4.2_karma@6.3.4
      karma-env-preprocessor: 0.1.1
      karma-firefox-launcher: 1.3.0
      karma-ie-launcher: 1.0.0_karma@6.3.4
      karma-junit-reporter: 2.0.1_karma@6.3.4
      karma-mocha: 2.0.1
      karma-mocha-reporter: 2.2.5_karma@6.3.4
      karma-sourcemap-loader: 0.3.8
      mocha: 7.2.0
      mocha-junit-reporter: 1.23.3_mocha@7.2.0
      nyc: 14.1.1
      prettier: 1.19.1
      rimraf: 3.0.2
      rollup: 1.32.1
      rollup-plugin-sourcemaps: 0.4.2_rollup@1.32.1
      rollup-plugin-terser: 5.3.1_rollup@1.32.1
      rollup-plugin-visualizer: 4.2.2_rollup@1.32.1
      sinon: 9.2.4
      tslib: 2.3.1
      typedoc: 0.15.2
      typescript: 4.2.4
      util: 0.12.4
    dev: false
    name: '@rush-temp/communication-common'
    resolution:
      integrity: sha512-Y6t2s/oqQpZpz7TOgPeLrg8lQOBAuzUW0jj9j7hl6sa/WgFTXm+4aOeocTsPFGrDKtPxrjOuZmLv7LMtsYfinQ==
      tarball: file:projects/communication-common.tgz
    version: 0.0.0
  file:projects/communication-identity.tgz:
    dependencies:
      '@azure/core-tracing': 1.0.0-preview.13
      '@microsoft/api-extractor': 7.7.11
      '@rollup/plugin-commonjs': 11.0.2_rollup@1.32.1
      '@rollup/plugin-json': 4.1.0_rollup@1.32.1
      '@rollup/plugin-multi-entry': 3.0.1_rollup@1.32.1
      '@rollup/plugin-node-resolve': 8.4.0_rollup@1.32.1
      '@rollup/plugin-replace': 2.4.2_rollup@1.32.1
      '@types/chai': 4.2.21
      '@types/mocha': 7.0.2
      '@types/node': 12.20.21
      '@types/sinon': 9.0.11
      assert: 1.5.0
      chai: 4.3.4
      cross-env: 7.0.3
      dotenv: 8.6.0
      eslint: 7.32.0
      events: 3.3.0
      inherits: 2.0.4
      karma: 6.3.4
      karma-chrome-launcher: 3.1.0
      karma-coverage: 2.0.3
      karma-edge-launcher: 0.4.2_karma@6.3.4
      karma-env-preprocessor: 0.1.1
      karma-firefox-launcher: 1.3.0
      karma-ie-launcher: 1.0.0_karma@6.3.4
      karma-json-preprocessor: 0.3.3_karma@6.3.4
      karma-json-to-file-reporter: 1.0.1
      karma-junit-reporter: 2.0.1_karma@6.3.4
      karma-mocha: 2.0.1
      karma-mocha-reporter: 2.2.5_karma@6.3.4
      karma-sourcemap-loader: 0.3.8
      mocha: 7.2.0
      mocha-junit-reporter: 1.23.3_mocha@7.2.0
      nyc: 14.1.1
      prettier: 1.19.1
      rimraf: 3.0.2
      rollup: 1.32.1
      rollup-plugin-shim: 1.0.0
      rollup-plugin-sourcemaps: 0.4.2_rollup@1.32.1
      rollup-plugin-terser: 5.3.1_rollup@1.32.1
      rollup-plugin-visualizer: 4.2.2_rollup@1.32.1
      sinon: 9.2.4
      tslib: 2.3.1
      typedoc: 0.15.2
      typescript: 4.2.4
    dev: false
    name: '@rush-temp/communication-identity'
    resolution:
      integrity: sha512-yGo9dFpYLG4NlBcYUcgTVzjkPB5jhGQVP+VCir1ofGj/LwPZJIHYiJfrOGiyepxn9ZZYVELmMJSvSkwASkkBtg==
      tarball: file:projects/communication-identity.tgz
    version: 0.0.0
  file:projects/communication-network-traversal.tgz:
    dependencies:
      '@azure/communication-identity': 1.0.0
      '@azure/core-tracing': 1.0.0-preview.13
      '@microsoft/api-extractor': 7.7.11
      '@rollup/plugin-commonjs': 11.0.2_rollup@1.32.1
      '@rollup/plugin-json': 4.1.0_rollup@1.32.1
      '@rollup/plugin-multi-entry': 3.0.1_rollup@1.32.1
      '@rollup/plugin-node-resolve': 8.4.0_rollup@1.32.1
      '@rollup/plugin-replace': 2.4.2_rollup@1.32.1
      '@types/chai': 4.2.21
      '@types/mocha': 7.0.2
      '@types/node': 12.20.21
      '@types/sinon': 9.0.11
      assert: 1.5.0
      chai: 4.3.4
      cross-env: 7.0.3
      dotenv: 8.6.0
      eslint: 7.32.0
      events: 3.3.0
      inherits: 2.0.4
      karma: 6.3.4
      karma-chrome-launcher: 3.1.0
      karma-coverage: 2.0.3
      karma-edge-launcher: 0.4.2_karma@6.3.4
      karma-env-preprocessor: 0.1.1
      karma-firefox-launcher: 1.3.0
      karma-ie-launcher: 1.0.0_karma@6.3.4
      karma-json-preprocessor: 0.3.3_karma@6.3.4
      karma-json-to-file-reporter: 1.0.1
      karma-junit-reporter: 2.0.1_karma@6.3.4
      karma-mocha: 2.0.1
      karma-mocha-reporter: 2.2.5_karma@6.3.4
      karma-sourcemap-loader: 0.3.8
      mocha: 7.2.0
      mocha-junit-reporter: 1.23.3_mocha@7.2.0
      nyc: 14.1.1
      prettier: 1.19.1
      rimraf: 3.0.2
      rollup: 1.32.1
      rollup-plugin-shim: 1.0.0
      rollup-plugin-sourcemaps: 0.4.2_rollup@1.32.1
      rollup-plugin-terser: 5.3.1_rollup@1.32.1
      rollup-plugin-visualizer: 4.2.2_rollup@1.32.1
      sinon: 9.2.4
      tslib: 2.3.1
      typedoc: 0.15.2
      typescript: 4.2.4
    dev: false
    name: '@rush-temp/communication-network-traversal'
    resolution:
      integrity: sha512-IaZgF78wrRmTbECUZFnv9bJzukGvbdY5t062yHd8R67XwxbIZuUFRZUu5GjXkS0rq4xWRfpeusRXfUsOX5xQ2A==
      tarball: file:projects/communication-network-traversal.tgz
    version: 0.0.0
  file:projects/communication-phone-numbers.tgz:
    dependencies:
      '@azure/core-tracing': 1.0.0-preview.13
      '@microsoft/api-extractor': 7.7.11
      '@rollup/plugin-commonjs': 11.0.2_rollup@1.32.1
      '@rollup/plugin-json': 4.1.0_rollup@1.32.1
      '@rollup/plugin-multi-entry': 3.0.1_rollup@1.32.1
      '@rollup/plugin-node-resolve': 8.4.0_rollup@1.32.1
      '@rollup/plugin-replace': 2.4.2_rollup@1.32.1
      '@types/chai': 4.2.21
      '@types/mocha': 7.0.2
      '@types/node': 12.20.21
      '@types/sinon': 9.0.11
      assert: 1.5.0
      chai: 4.3.4
      cross-env: 7.0.3
      dotenv: 8.6.0
      eslint: 7.32.0
      events: 3.3.0
      inherits: 2.0.4
      karma: 6.3.4
      karma-chrome-launcher: 3.1.0
      karma-coverage: 2.0.3
      karma-edge-launcher: 0.4.2_karma@6.3.4
      karma-env-preprocessor: 0.1.1
      karma-firefox-launcher: 1.3.0
      karma-ie-launcher: 1.0.0_karma@6.3.4
      karma-json-preprocessor: 0.3.3_karma@6.3.4
      karma-json-to-file-reporter: 1.0.1
      karma-junit-reporter: 2.0.1_karma@6.3.4
      karma-mocha: 2.0.1
      karma-mocha-reporter: 2.2.5_karma@6.3.4
      karma-sourcemap-loader: 0.3.8
      mocha: 7.2.0
      mocha-junit-reporter: 1.23.3_mocha@7.2.0
      nyc: 14.1.1
      prettier: 1.19.1
      rimraf: 3.0.2
      rollup: 1.32.1
      rollup-plugin-shim: 1.0.0
      rollup-plugin-sourcemaps: 0.4.2_rollup@1.32.1
      rollup-plugin-terser: 5.3.1_rollup@1.32.1
      rollup-plugin-visualizer: 4.2.2_rollup@1.32.1
      sinon: 9.2.4
      tslib: 2.3.1
      typedoc: 0.15.2
      typescript: 4.2.4
    dev: false
    name: '@rush-temp/communication-phone-numbers'
    resolution:
      integrity: sha512-mWYCJhDH+j4Z3fpnWSjMBzM3LkQ05p1eU/VcGM9KEGnqNmwPuwLjNgNwds//gVF9tCWRaWyrJdAl96SywJqi8g==
      tarball: file:projects/communication-phone-numbers.tgz
    version: 0.0.0
  file:projects/communication-sms.tgz:
    dependencies:
      '@azure/core-tracing': 1.0.0-preview.13
      '@microsoft/api-extractor': 7.7.11
      '@rollup/plugin-commonjs': 11.0.2_rollup@1.32.1
      '@rollup/plugin-json': 4.1.0_rollup@1.32.1
      '@rollup/plugin-multi-entry': 3.0.1_rollup@1.32.1
      '@rollup/plugin-node-resolve': 8.4.0_rollup@1.32.1
      '@rollup/plugin-replace': 2.4.2_rollup@1.32.1
      '@types/chai': 4.2.21
      '@types/mocha': 7.0.2
      '@types/node': 12.20.21
      '@types/sinon': 9.0.11
      assert: 1.5.0
      chai: 4.3.4
      cross-env: 7.0.3
      dotenv: 8.6.0
      eslint: 7.32.0
      events: 3.3.0
      inherits: 2.0.4
      karma: 6.3.4
      karma-chrome-launcher: 3.1.0
      karma-coverage: 2.0.3
      karma-edge-launcher: 0.4.2_karma@6.3.4
      karma-env-preprocessor: 0.1.1
      karma-firefox-launcher: 1.3.0
      karma-ie-launcher: 1.0.0_karma@6.3.4
      karma-junit-reporter: 2.0.1_karma@6.3.4
      karma-mocha: 2.0.1
      karma-mocha-reporter: 2.2.5_karma@6.3.4
      karma-sourcemap-loader: 0.3.8
      mocha: 7.2.0
      mocha-junit-reporter: 1.23.3_mocha@7.2.0
      nyc: 14.1.1
      prettier: 1.19.1
      rimraf: 3.0.2
      rollup: 1.32.1
      rollup-plugin-shim: 1.0.0
      rollup-plugin-sourcemaps: 0.4.2_rollup@1.32.1
      rollup-plugin-terser: 5.3.1_rollup@1.32.1
      rollup-plugin-visualizer: 4.2.2_rollup@1.32.1
      sinon: 9.2.4
      tslib: 2.3.1
      typedoc: 0.15.2
      typescript: 4.2.4
      util: 0.12.4
    dev: false
    name: '@rush-temp/communication-sms'
    resolution:
      integrity: sha512-DqMrWo8w5sAh+oF+KLVFEMDY53GrTfoGVUEk6/yyIc71vF8tDOtLDaIAkkE7otWPCwjiTEJ0sLC1sH5nnXDg/A==
      tarball: file:projects/communication-sms.tgz
    version: 0.0.0
  file:projects/confidential-ledger.tgz:
    dependencies:
      '@azure-rest/core-client': 1.0.0-beta.6
      '@azure/identity': 1.5.1
      '@microsoft/api-extractor': 7.13.2
      '@types/chai': 4.2.21
      '@types/mocha': 7.0.2
      '@types/node': 12.20.21
      chai: 4.3.4
      cross-env: 7.0.3
      dotenv: 8.6.0
      eslint: 7.32.0
      karma: 6.3.4
      karma-chrome-launcher: 3.1.0
      karma-coverage: 2.0.3
      karma-edge-launcher: 0.4.2_karma@6.3.4
      karma-env-preprocessor: 0.1.1
      karma-firefox-launcher: 1.3.0
      karma-ie-launcher: 1.0.0_karma@6.3.4
      karma-json-preprocessor: 0.3.3_karma@6.3.4
      karma-json-to-file-reporter: 1.0.1
      karma-junit-reporter: 2.0.1_karma@6.3.4
      karma-mocha: 2.0.1
      karma-mocha-reporter: 2.2.5_karma@6.3.4
      karma-source-map-support: 1.4.0
      karma-sourcemap-loader: 0.3.8
      mocha: 7.2.0
      mocha-junit-reporter: 1.23.3_mocha@7.2.0
      nyc: 14.1.1
      prettier: 2.2.1
      rimraf: 3.0.2
      rollup: 1.32.1
      source-map-support: 0.5.19
      tslib: 2.3.1
      typedoc: 0.15.2
      typescript: 4.2.4
    dev: false
    name: '@rush-temp/confidential-ledger'
    resolution:
      integrity: sha512-45GvfLJPR9/2EHGurNlqEjXLpJPSA0TWViAhKkAG3e3jlZxFRIBVhJgmjZ4ges76gQfWjBh0hK7H4F6jnNcEWw==
      tarball: file:projects/confidential-ledger.tgz
    version: 0.0.0
  file:projects/container-registry.tgz:
    dependencies:
      '@azure/core-tracing': 1.0.0-preview.13
      '@microsoft/api-extractor': 7.7.11
      '@types/chai': 4.2.21
      '@types/chai-as-promised': 7.1.4
      '@types/mocha': 7.0.2
      '@types/node': 12.20.21
      chai: 4.3.4
      chai-as-promised: 7.1.1_chai@4.3.4
      cross-env: 7.0.3
      dotenv: 8.6.0
      eslint: 7.32.0
      inherits: 2.0.4
      karma: 6.3.4
      karma-chrome-launcher: 3.1.0
      karma-coverage: 2.0.3
      karma-edge-launcher: 0.4.2_karma@6.3.4
      karma-env-preprocessor: 0.1.1
      karma-firefox-launcher: 1.3.0
      karma-ie-launcher: 1.0.0_karma@6.3.4
      karma-json-preprocessor: 0.3.3_karma@6.3.4
      karma-json-to-file-reporter: 1.0.1
      karma-junit-reporter: 2.0.1_karma@6.3.4
      karma-mocha: 2.0.1
      karma-mocha-reporter: 2.2.5_karma@6.3.4
      karma-sourcemap-loader: 0.3.8
      mocha: 7.2.0
      mocha-junit-reporter: 1.23.3_mocha@7.2.0
      nyc: 14.1.1
      prettier: 1.19.1
      rimraf: 3.0.2
      rollup: 1.32.1
      tslib: 2.3.1
      typedoc: 0.15.2
      typescript: 4.2.4
      util: 0.12.4
    dev: false
    name: '@rush-temp/container-registry'
    resolution:
      integrity: sha512-QW0HTlnp4PdfVUy2/VEsWqz19e/amM39pmBaP5QnWpnsvA4B9Ag4+ODV1Gs1+2I+Z6V3TFQ2OsxGvd/c4alQzQ==
      tarball: file:projects/container-registry.tgz
    version: 0.0.0
  file:projects/core-amqp.tgz:
    dependencies:
      '@microsoft/api-extractor': 7.7.11
      '@rollup/plugin-commonjs': 11.0.2_rollup@1.32.1
      '@rollup/plugin-inject': 4.0.2_rollup@1.32.1
      '@rollup/plugin-json': 4.1.0_rollup@1.32.1
      '@rollup/plugin-multi-entry': 3.0.1_rollup@1.32.1
      '@rollup/plugin-node-resolve': 8.4.0_rollup@1.32.1
      '@rollup/plugin-replace': 2.4.2_rollup@1.32.1
      '@types/chai': 4.2.21
      '@types/debug': 4.1.7
      '@types/mocha': 7.0.2
      '@types/node': 12.20.21
      '@types/sinon': 9.0.11
      '@types/ws': 7.4.7
      buffer: 5.7.1
      chai: 4.3.4
      cross-env: 7.0.3
      debug: 4.3.2
      dotenv: 8.6.0
      downlevel-dts: 0.4.0
      eslint: 7.32.0
      events: 3.3.0
      jssha: 3.2.0
      karma: 6.3.4_debug@4.3.2
      karma-chrome-launcher: 3.1.0
      karma-mocha: 2.0.1
      mocha: 7.2.0
      mocha-junit-reporter: 1.23.3_mocha@7.2.0
      nyc: 14.1.1
      prettier: 1.19.1
      process: 0.11.10
      puppeteer: 10.2.0
      rhea: 2.0.4
      rhea-promise: 2.1.0
      rimraf: 3.0.2
      rollup: 1.32.1
      rollup-plugin-shim: 1.0.0
      rollup-plugin-sourcemaps: 0.4.2_rollup@1.32.1
      rollup-plugin-terser: 5.3.1_rollup@1.32.1
      sinon: 9.2.4
      ts-node: 9.1.1_typescript@4.2.4
      tslib: 2.3.1
      typedoc: 0.15.2
      typescript: 4.2.4
      url: 0.11.0
      util: 0.12.4
      ws: 7.5.4
    dev: false
    name: '@rush-temp/core-amqp'
    resolution:
      integrity: sha512-yfQLB9OGJC8Sz7AzXe76gGqcBByxsPmzZhEFkimWNVsfJWv2J+flLOsObeTtD5xv9NsB6zTrZJGGv4T9GEQd0A==
      tarball: file:projects/core-amqp.tgz
    version: 0.0.0
  file:projects/core-asynciterator-polyfill.tgz:
    dependencies:
      '@types/node': 12.20.21
      eslint: 7.32.0
      prettier: 1.19.1
      typedoc: 0.15.2
      typescript: 4.2.4
    dev: false
    name: '@rush-temp/core-asynciterator-polyfill'
    resolution:
      integrity: sha512-NMQzIXmS6Aw+/UpoOPolEKGWu0ak5sbvZn3jGCttx2gFZqO832WYZuAeNlwxEYUepdypxNQRnAR8EAdx7b7iiw==
      tarball: file:projects/core-asynciterator-polyfill.tgz
    version: 0.0.0
  file:projects/core-auth.tgz:
    dependencies:
      '@microsoft/api-extractor': 7.7.11
      '@types/chai': 4.2.21
      '@types/mocha': 7.0.2
      '@types/node': 12.20.21
      chai: 4.3.4
      cross-env: 7.0.3
      downlevel-dts: 0.4.0
      eslint: 7.32.0
      inherits: 2.0.4
      mocha: 7.2.0
      mocha-junit-reporter: 1.23.3_mocha@7.2.0
      prettier: 1.19.1
      rimraf: 3.0.2
      rollup: 1.32.1
      tslib: 2.3.1
      typedoc: 0.15.2
      typescript: 4.2.4
      util: 0.12.4
    dev: false
    name: '@rush-temp/core-auth'
    resolution:
      integrity: sha512-pdVm8tTyrBXIMYR5CFDSjZLbIDYsKQNbABEICJfRW3c77f0pPGadRdvC34rieD68ZfNxIZ3wtxKEJdma8HPQYQ==
      tarball: file:projects/core-auth.tgz
    version: 0.0.0
  file:projects/core-client-1.tgz:
    dependencies:
      '@azure/core-tracing': 1.0.0-preview.13
      '@microsoft/api-extractor': 7.7.11
      '@types/chai': 4.2.21
      '@types/mocha': 7.0.2
      '@types/node': 12.20.21
      '@types/sinon': 9.0.11
      chai: 4.3.4
      cross-env: 7.0.3
      downlevel-dts: 0.4.0
      eslint: 7.32.0
      inherits: 2.0.4
      karma: 6.3.4
      karma-chrome-launcher: 3.1.0
      karma-coverage: 2.0.3
      karma-edge-launcher: 0.4.2_karma@6.3.4
      karma-env-preprocessor: 0.1.1
      karma-firefox-launcher: 1.3.0
      karma-ie-launcher: 1.0.0_karma@6.3.4
      karma-junit-reporter: 2.0.1_karma@6.3.4
      karma-mocha: 2.0.1
      karma-mocha-reporter: 2.2.5_karma@6.3.4
      karma-sourcemap-loader: 0.3.8
      mocha: 7.2.0
      mocha-junit-reporter: 1.23.3_mocha@7.2.0
      prettier: 1.19.1
      rimraf: 3.0.2
      rollup: 1.32.1
      sinon: 9.2.4
      tslib: 2.3.1
      typedoc: 0.15.2
      typescript: 4.2.4
      util: 0.12.4
    dev: false
    name: '@rush-temp/core-client-1'
    resolution:
      integrity: sha512-mhHXTeAYj/Dku5gLxgH3oIpErdSTlPL2ivM4QFjpsbVaKI+Baw8AD1yZ6R+Z3560l3Ya5OgUoF289cL7XYRsMA==
      tarball: file:projects/core-client-1.tgz
    version: 0.0.0
  file:projects/core-client-lro.tgz:
    dependencies:
      '@azure-rest/core-client': 1.0.0-beta.6
      '@microsoft/api-extractor': 7.13.2
      '@types/chai': 4.2.21
      '@types/mocha': 7.0.2
      '@types/node': 12.20.21
      chai: 4.3.4
      cross-env: 7.0.3
      eslint: 7.32.0
      inherits: 2.0.4
      karma: 6.3.4
      karma-chrome-launcher: 3.1.0
      karma-coverage: 2.0.3
      karma-edge-launcher: 0.4.2_karma@6.3.4
      karma-env-preprocessor: 0.1.1
      karma-firefox-launcher: 1.3.0
      karma-ie-launcher: 1.0.0_karma@6.3.4
      karma-junit-reporter: 2.0.1_karma@6.3.4
      karma-mocha: 2.0.1
      karma-mocha-reporter: 2.2.5_karma@6.3.4
      karma-sourcemap-loader: 0.3.8
      mocha: 7.2.0
      mocha-junit-reporter: 1.23.3_mocha@7.2.0
      prettier: 2.2.1
      rimraf: 3.0.2
      rollup: 1.32.1
      sinon: 9.2.4
      tslib: 2.3.1
      typedoc: 0.15.2
      typescript: 4.2.4
      util: 0.12.4
    dev: false
    name: '@rush-temp/core-client-lro'
    resolution:
      integrity: sha512-n7OJnwa3mZ4WMtwlX0t8UY0ZAPc877e+UfhsTLa5V+3Re0wkEvKUo1IvMedAgKPLag3MoTrRcxl3c3KXGXxGRA==
      tarball: file:projects/core-client-lro.tgz
    version: 0.0.0
  file:projects/core-client-paging.tgz:
    dependencies:
      '@azure-rest/core-client': 1.0.0-beta.6
      '@microsoft/api-extractor': 7.13.2
      '@types/chai': 4.2.21
      '@types/mocha': 7.0.2
      '@types/node': 12.20.21
      chai: 4.3.4
      cross-env: 7.0.3
      eslint: 7.32.0
      inherits: 2.0.4
      karma: 6.3.4
      karma-chrome-launcher: 3.1.0
      karma-coverage: 2.0.3
      karma-edge-launcher: 0.4.2_karma@6.3.4
      karma-env-preprocessor: 0.1.1
      karma-firefox-launcher: 1.3.0
      karma-ie-launcher: 1.0.0_karma@6.3.4
      karma-junit-reporter: 2.0.1_karma@6.3.4
      karma-mocha: 2.0.1
      karma-mocha-reporter: 2.2.5_karma@6.3.4
      karma-sourcemap-loader: 0.3.8
      mocha: 7.2.0
      mocha-junit-reporter: 1.23.3_mocha@7.2.0
      prettier: 2.2.1
      rimraf: 3.0.2
      rollup: 1.32.1
      sinon: 9.2.4
      tslib: 2.3.1
      typedoc: 0.15.2
      typescript: 4.2.4
      util: 0.12.4
    dev: false
    name: '@rush-temp/core-client-paging'
    resolution:
      integrity: sha512-bsDMFvEcIAb5YzNyy2nbN/9r6iqMizurHzWN6bT+C4son4pDW7+ij6qMx/FKi9l+HiMhx8Ns6prqJypy8g30IQ==
      tarball: file:projects/core-client-paging.tgz
    version: 0.0.0
  file:projects/core-client.tgz:
    dependencies:
      '@microsoft/api-extractor': 7.13.2
      '@types/chai': 4.2.21
      '@types/mocha': 7.0.2
      '@types/node': 12.20.21
      chai: 4.3.4
      cross-env: 7.0.3
      eslint: 7.32.0
      inherits: 2.0.4
      karma: 6.3.4
      karma-chrome-launcher: 3.1.0
      karma-coverage: 2.0.3
      karma-edge-launcher: 0.4.2_karma@6.3.4
      karma-env-preprocessor: 0.1.1
      karma-firefox-launcher: 1.3.0
      karma-ie-launcher: 1.0.0_karma@6.3.4
      karma-junit-reporter: 2.0.1_karma@6.3.4
      karma-mocha: 2.0.1
      karma-mocha-reporter: 2.2.5_karma@6.3.4
      karma-sourcemap-loader: 0.3.8
      mocha: 7.2.0
      mocha-junit-reporter: 1.23.3_mocha@7.2.0
      prettier: 2.2.1
      rimraf: 3.0.2
      rollup: 1.32.1
      sinon: 9.2.4
      tslib: 2.3.1
      typedoc: 0.15.2
      typescript: 4.2.4
      util: 0.12.4
    dev: false
    name: '@rush-temp/core-client'
    resolution:
      integrity: sha512-A+GvNgdlwTt5h3ZbVfNlhfUSKtdo96ruE9aQ7Vvf83wsasti6gtLOQFPXPiLMvhvQoKg4eQ3iZU9TtNxW2RY+g==
      tarball: file:projects/core-client.tgz
    version: 0.0.0
  file:projects/core-crypto.tgz:
    dependencies:
      '@microsoft/api-extractor': 7.7.11
      '@rollup/plugin-commonjs': 11.0.2_rollup@1.32.1
      '@rollup/plugin-node-resolve': 8.4.0_rollup@1.32.1
      '@rollup/plugin-replace': 2.4.2_rollup@1.32.1
      '@types/chai': 4.2.21
      '@types/mocha': 7.0.2
      '@types/node': 12.20.21
      '@types/sinon': 9.0.11
      chai: 4.3.4
      cross-env: 7.0.3
      downlevel-dts: 0.4.0
      eslint: 7.32.0
      karma: 6.3.4
      karma-chrome-launcher: 3.1.0
      karma-coverage: 2.0.3
      karma-edge-launcher: 0.4.2_karma@6.3.4
      karma-env-preprocessor: 0.1.1
      karma-firefox-launcher: 1.3.0
      karma-ie-launcher: 1.0.0_karma@6.3.4
      karma-junit-reporter: 2.0.1_karma@6.3.4
      karma-mocha: 2.0.1
      karma-mocha-reporter: 2.2.5_karma@6.3.4
      karma-sourcemap-loader: 0.3.8
      mocha: 7.2.0
      mocha-junit-reporter: 1.23.3_mocha@7.2.0
      prettier: 1.19.1
      rimraf: 3.0.2
      rollup: 1.32.1
      rollup-plugin-sourcemaps: 0.4.2_rollup@1.32.1
      sinon: 9.2.4
      tslib: 2.3.1
      typedoc: 0.15.2
      typescript: 4.2.4
    dev: false
    name: '@rush-temp/core-crypto'
    resolution:
      integrity: sha512-ZU0iT6qVHE8T+fmuz9RUnJa9PWbee+NOun/0gVTto1le3NyXWX85zwsFpE7//wfKXTJnbqCyHmjdi3spPf3Xxg==
      tarball: file:projects/core-crypto.tgz
    version: 0.0.0
  file:projects/core-http.tgz:
    dependencies:
      '@azure/core-tracing': 1.0.0-preview.13
      '@azure/logger-js': 1.3.2
      '@microsoft/api-extractor': 7.7.11
      '@opentelemetry/api': 1.0.2
      '@types/chai': 4.2.21
      '@types/express': 4.17.13
      '@types/glob': 7.1.4
      '@types/mocha': 7.0.2
      '@types/node': 12.20.21
      '@types/node-fetch': 2.5.12
      '@types/sinon': 9.0.11
      '@types/tough-cookie': 4.0.1
      '@types/tunnel': 0.0.3
      '@types/uuid': 8.3.1
      '@types/xml2js': 0.4.9
      babel-runtime: 6.26.0
      chai: 4.3.4
      cross-env: 7.0.3
      downlevel-dts: 0.4.0
      eslint: 7.32.0
      express: 4.17.1
      fetch-mock: 9.11.0_node-fetch@2.6.1
      form-data: 4.0.0
      glob: 7.1.7
      karma: 6.3.4
      karma-chai: 0.1.0_chai@4.3.4+karma@6.3.4
      karma-chrome-launcher: 3.1.0
      karma-edge-launcher: 0.4.2_karma@6.3.4
      karma-firefox-launcher: 1.3.0
      karma-mocha: 2.0.1
      karma-rollup-preprocessor: 7.0.7_rollup@1.32.1
      karma-sourcemap-loader: 0.3.8
      mocha: 7.2.0
      mocha-junit-reporter: 1.23.3_mocha@7.2.0
      node-fetch: 2.6.1
      npm-run-all: 4.1.5
      nyc: 14.1.1
      prettier: 1.19.1
      process: 0.11.10
      puppeteer: 10.2.0
      regenerator-runtime: 0.13.9
      rimraf: 3.0.2
      rollup: 1.32.1
      shx: 0.3.3
      sinon: 9.2.4
      tough-cookie: 4.0.0
      ts-node: 9.1.1_typescript@4.2.4
      tslib: 2.3.1
      tunnel: 0.0.6
      typedoc: 0.15.2
      typescript: 4.2.4
      uglify-js: 3.14.1
      uuid: 8.3.2
      xhr-mock: 2.5.1
      xml2js: 0.4.23
    dev: false
    name: '@rush-temp/core-http'
    resolution:
      integrity: sha512-6dEqRpboot9581TA/dGSTJ48SL1aYtSUjN8iAYca3fwnxbxx+RgRgAUQkfNa8G+AnRbP3AKTGLY1pQV1rv4aDQ==
      tarball: file:projects/core-http.tgz
    version: 0.0.0
  file:projects/core-lro.tgz:
    dependencies:
      '@azure/core-tracing': 1.0.0-preview.13
      '@microsoft/api-extractor': 7.7.11
      '@types/chai': 4.2.21
      '@types/mocha': 7.0.2
      '@types/node': 12.20.21
      chai: 4.3.4
      cross-env: 7.0.3
      eslint: 7.32.0
      karma: 6.3.4
      karma-chrome-launcher: 3.1.0
      karma-coverage: 2.0.3
      karma-edge-launcher: 0.4.2_karma@6.3.4
      karma-env-preprocessor: 0.1.1
      karma-firefox-launcher: 1.3.0
      karma-ie-launcher: 1.0.0_karma@6.3.4
      karma-junit-reporter: 2.0.1_karma@6.3.4
      karma-mocha: 2.0.1
      karma-mocha-reporter: 2.2.5_karma@6.3.4
      karma-sourcemap-loader: 0.3.8
      mocha: 7.2.0
      mocha-junit-reporter: 1.23.3_mocha@7.2.0
      npm-run-all: 4.1.5
      nyc: 14.1.1
      prettier: 1.19.1
      rimraf: 3.0.2
      rollup: 1.32.1
      ts-node: 9.1.1_typescript@4.2.4
      tslib: 2.3.1
      typedoc: 0.15.2
      typescript: 4.2.4
      uglify-js: 3.14.1
    dev: false
    name: '@rush-temp/core-lro'
    resolution:
      integrity: sha512-NKGKcVkQq77E2dNBLMGvX3XKfoUspXmK7ozUe81I/hNJ1mX7kHTQ3/SV59NyKCjPoo+VTouUCWxoIgIvbIeHdg==
      tarball: file:projects/core-lro.tgz
    version: 0.0.0
  file:projects/core-paging.tgz:
    dependencies:
      '@microsoft/api-extractor': 7.7.11
      '@types/chai': 4.2.21
      '@types/mocha': 7.0.2
      '@types/node': 12.20.21
      chai: 4.3.4
      downlevel-dts: 0.4.0
      eslint: 7.32.0
      karma: 6.3.4
      karma-chrome-launcher: 3.1.0
      karma-coverage: 2.0.3
      karma-edge-launcher: 0.4.2_karma@6.3.4
      karma-env-preprocessor: 0.1.1
      karma-firefox-launcher: 1.3.0
      karma-ie-launcher: 1.0.0_karma@6.3.4
      karma-junit-reporter: 2.0.1_karma@6.3.4
      karma-mocha: 2.0.1
      karma-mocha-reporter: 2.2.5_karma@6.3.4
      karma-sourcemap-loader: 0.3.8
      mocha: 7.2.0
      mocha-junit-reporter: 1.23.3_mocha@7.2.0
      prettier: 1.19.1
      rimraf: 3.0.2
      rollup: 1.32.1
      tslib: 2.3.1
      typedoc: 0.15.2
      typescript: 4.2.4
    dev: false
    name: '@rush-temp/core-paging'
    resolution:
      integrity: sha512-L14f29bGNZ2/Q8Ax9MfR7QWs85WhJsUAlujI+yHvwRdAyKzlVNIPv0Z+y05QO35MeIlIfhyLoYY42kIbFIJaEw==
      tarball: file:projects/core-paging.tgz
    version: 0.0.0
  file:projects/core-rest-pipeline.tgz:
    dependencies:
      '@azure/core-tracing': 1.0.0-preview.13
      '@microsoft/api-extractor': 7.7.11
      '@opentelemetry/api': 1.0.2
      '@types/chai': 4.2.21
      '@types/mocha': 7.0.2
      '@types/node': 12.20.21
      '@types/sinon': 9.0.11
      '@types/uuid': 8.3.1
      chai: 4.3.4
      cross-env: 7.0.3
      downlevel-dts: 0.4.0
      eslint: 7.32.0
      form-data: 4.0.0
      http-proxy-agent: 4.0.1
      https-proxy-agent: 5.0.0
      inherits: 2.0.4
      karma: 6.3.4
      karma-chrome-launcher: 3.1.0
      karma-coverage: 2.0.3
      karma-edge-launcher: 0.4.2_karma@6.3.4
      karma-env-preprocessor: 0.1.1
      karma-firefox-launcher: 1.3.0
      karma-ie-launcher: 1.0.0_karma@6.3.4
      karma-junit-reporter: 2.0.1_karma@6.3.4
      karma-mocha: 2.0.1
      karma-mocha-reporter: 2.2.5_karma@6.3.4
      karma-sourcemap-loader: 0.3.8
      mocha: 7.2.0
      mocha-junit-reporter: 1.23.3_mocha@7.2.0
      prettier: 1.19.1
      rimraf: 3.0.2
      rollup: 1.32.1
      sinon: 9.2.4
      source-map-support: 0.5.19
      tslib: 2.3.1
      typedoc: 0.15.2
      typescript: 4.2.4
      util: 0.12.4
      uuid: 8.3.2
    dev: false
    name: '@rush-temp/core-rest-pipeline'
    resolution:
      integrity: sha512-yU0cVnVZqgRpjXEoM7jEqcw6GkcPpv8nNk1dXrmEssR1sql4JIDVpC/PHvt2mK7QHCMwMtKooQS7drskRFB0Eg==
      tarball: file:projects/core-rest-pipeline.tgz
    version: 0.0.0
  file:projects/core-tracing.tgz:
    dependencies:
      '@microsoft/api-extractor': 7.7.11
      '@opentelemetry/api': 1.0.2
      '@opentelemetry/tracing': 0.22.0_@opentelemetry+api@1.0.2
      '@types/chai': 4.2.21
      '@types/mocha': 7.0.2
      '@types/node': 12.20.21
      '@types/sinon': 9.0.11
      chai: 4.3.4
      cross-env: 7.0.3
      eslint: 7.32.0
      inherits: 2.0.4
      karma: 6.3.4
      karma-chrome-launcher: 3.1.0
      karma-coverage: 2.0.3
      karma-edge-launcher: 0.4.2_karma@6.3.4
      karma-env-preprocessor: 0.1.1
      karma-firefox-launcher: 1.3.0
      karma-ie-launcher: 1.0.0_karma@6.3.4
      karma-junit-reporter: 2.0.1_karma@6.3.4
      karma-mocha: 2.0.1
      karma-mocha-reporter: 2.2.5_karma@6.3.4
      karma-sourcemap-loader: 0.3.8
      mocha: 7.2.0
      mocha-junit-reporter: 1.23.3_mocha@7.2.0
      prettier: 1.19.1
      rimraf: 3.0.2
      rollup: 1.32.1
      sinon: 9.2.4
      tslib: 2.3.1
      typedoc: 0.15.2
      typescript: 4.2.4
      util: 0.12.4
    dev: false
    name: '@rush-temp/core-tracing'
    resolution:
      integrity: sha512-hjSwB3OLU9ukMINsZaZWCTbo94TiJjihe2mLVuIWmd5x1kT9gTL0n9JmcToqc0WKJ1s3Ek8CieRv51HqlEHzFw==
      tarball: file:projects/core-tracing.tgz
    version: 0.0.0
  file:projects/core-util.tgz:
    dependencies:
      '@microsoft/api-extractor': 7.7.11
      '@types/chai': 4.2.21
      '@types/mocha': 7.0.2
      '@types/node': 12.20.21
      '@types/sinon': 9.0.11
      chai: 4.3.4
      cross-env: 7.0.3
      downlevel-dts: 0.4.0
      eslint: 7.32.0
      inherits: 2.0.4
      karma: 6.3.4
      karma-chrome-launcher: 3.1.0
      karma-coverage: 2.0.3
      karma-edge-launcher: 0.4.2_karma@6.3.4
      karma-env-preprocessor: 0.1.1
      karma-firefox-launcher: 1.3.0
      karma-ie-launcher: 1.0.0_karma@6.3.4
      karma-junit-reporter: 2.0.1_karma@6.3.4
      karma-mocha: 2.0.1
      karma-mocha-reporter: 2.2.5_karma@6.3.4
      karma-sourcemap-loader: 0.3.8
      mocha: 7.2.0
      mocha-junit-reporter: 1.23.3_mocha@7.2.0
      prettier: 1.19.1
      rimraf: 3.0.2
      rollup: 1.32.1
      sinon: 9.2.4
      tslib: 2.3.1
      typedoc: 0.15.2
      typescript: 4.2.4
      util: 0.12.4
    dev: false
    name: '@rush-temp/core-util'
    resolution:
      integrity: sha512-ydQLFeHsAKS+g+FQV69KApmwIDrJ49u3dn/79yNATb5guThjqMlLEHio9p8JX2mO1vdwwZ8122dwdOezxCZolQ==
      tarball: file:projects/core-util.tgz
    version: 0.0.0
  file:projects/core-xml.tgz:
    dependencies:
      '@microsoft/api-extractor': 7.7.11
      '@types/chai': 4.2.21
      '@types/mocha': 7.0.2
      '@types/node': 12.20.21
      '@types/sinon': 9.0.11
      '@types/xml2js': 0.4.9
      chai: 4.3.4
      cross-env: 7.0.3
      downlevel-dts: 0.4.0
      eslint: 7.32.0
      inherits: 2.0.4
      karma: 6.3.4
      karma-chrome-launcher: 3.1.0
      karma-coverage: 2.0.3
      karma-edge-launcher: 0.4.2_karma@6.3.4
      karma-env-preprocessor: 0.1.1
      karma-firefox-launcher: 1.3.0
      karma-ie-launcher: 1.0.0_karma@6.3.4
      karma-junit-reporter: 2.0.1_karma@6.3.4
      karma-mocha: 2.0.1
      karma-mocha-reporter: 2.2.5_karma@6.3.4
      karma-sourcemap-loader: 0.3.8
      mocha: 7.2.0
      mocha-junit-reporter: 1.23.3_mocha@7.2.0
      prettier: 1.19.1
      rimraf: 3.0.2
      rollup: 1.32.1
      sinon: 9.2.4
      tslib: 2.3.1
      typedoc: 0.15.2
      typescript: 4.2.4
      util: 0.12.4
      xml2js: 0.4.23
    dev: false
    name: '@rush-temp/core-xml'
    resolution:
      integrity: sha512-7HkopyqzugsgMp7OWJt5PWvGY7w+YPNwbjjmjQFhcuynt1Mho/LlTvo9c9W/TX/Mb4BLRp7bWUfErSqgaYQOKQ==
      tarball: file:projects/core-xml.tgz
    version: 0.0.0
  file:projects/cosmos.tgz:
    dependencies:
      '@azure/identity': 1.5.1_debug@4.3.2
      '@microsoft/api-extractor': 7.7.11
      '@rollup/plugin-json': 4.1.0_rollup@1.32.1
      '@rollup/plugin-multi-entry': 3.0.1_rollup@1.32.1
      '@types/debug': 4.1.7
      '@types/mocha': 7.0.2
      '@types/node': 12.20.21
      '@types/priorityqueuejs': 1.0.1
      '@types/semaphore': 1.1.1
      '@types/sinon': 9.0.11
      '@types/underscore': 1.11.3
      '@types/uuid': 8.3.1
      cross-env: 7.0.3
      debug: 4.3.2
      dotenv: 8.6.0
      downlevel-dts: 0.4.0
      eslint: 7.32.0
      esm: 3.2.25
      execa: 5.1.1
      fast-json-stable-stringify: 2.1.0
      jsbi: 3.2.1
      mocha: 7.2.0
      mocha-junit-reporter: 1.23.3_mocha@7.2.0
      node-abort-controller: 1.2.1
      prettier: 1.19.1
      priorityqueuejs: 1.0.0
      proxy-agent: 4.0.1
      requirejs: 2.3.6
      rimraf: 3.0.2
      rollup: 1.32.1
      rollup-plugin-local-resolve: 1.0.7
      semaphore: 1.1.0
      sinon: 9.2.4
      snap-shot-it: 7.9.6
      source-map-support: 0.5.19
      ts-node: 9.1.1_typescript@4.2.4
      tslib: 2.3.1
      typedoc: 0.15.2
      typescript: 4.2.4
      universal-user-agent: 6.0.0
      uuid: 8.3.2
    dev: false
    name: '@rush-temp/cosmos'
    resolution:
      integrity: sha512-Nfj3USkLkf7QCn7UuB/PrIEELRhpS9jJ7QWwpo0j6H6/eBa8KCf9368JVYh6I1k7VwFMedUIhEkQPosdjdL0pQ==
      tarball: file:projects/cosmos.tgz
    version: 0.0.0
  file:projects/data-tables.tgz:
    dependencies:
      '@azure/core-tracing': 1.0.0-preview.13
      '@microsoft/api-extractor': 7.7.11
      '@rollup/plugin-commonjs': 11.0.2_rollup@1.32.1
      '@rollup/plugin-inject': 4.0.2_rollup@1.32.1
      '@rollup/plugin-json': 4.1.0_rollup@1.32.1
      '@rollup/plugin-multi-entry': 3.0.1_rollup@1.32.1
      '@rollup/plugin-node-resolve': 8.4.0_rollup@1.32.1
      '@rollup/plugin-replace': 2.4.2_rollup@1.32.1
      '@types/chai': 4.2.21
      '@types/mocha': 7.0.2
      '@types/node': 12.20.21
      '@types/sinon': 9.0.11
      '@types/uuid': 8.3.1
      chai: 4.3.4
      cross-env: 7.0.3
      dotenv: 8.6.0
      downlevel-dts: 0.4.0
      eslint: 7.32.0
      inherits: 2.0.4
      karma: 6.3.4
      karma-chrome-launcher: 3.1.0
      karma-coverage: 2.0.3
      karma-edge-launcher: 0.4.2_karma@6.3.4
      karma-env-preprocessor: 0.1.1
      karma-firefox-launcher: 1.3.0
      karma-ie-launcher: 1.0.0_karma@6.3.4
      karma-junit-reporter: 2.0.1_karma@6.3.4
      karma-mocha: 2.0.1
      karma-mocha-reporter: 2.2.5_karma@6.3.4
      karma-sourcemap-loader: 0.3.8
      mocha: 7.2.0
      mocha-junit-reporter: 1.23.3_mocha@7.2.0
      nyc: 14.1.1
      prettier: 1.19.1
      rimraf: 3.0.2
      rollup: 1.32.1
      rollup-plugin-shim: 1.0.0
      rollup-plugin-sourcemaps: 0.4.2_rollup@1.32.1
      rollup-plugin-terser: 5.3.1_rollup@1.32.1
      rollup-plugin-visualizer: 4.2.2_rollup@1.32.1
      sinon: 9.2.4
      ts-node: 9.1.1_typescript@4.2.4
      tslib: 2.3.1
      typedoc: 0.15.2
      typescript: 4.2.4
      util: 0.12.4
      uuid: 8.3.2
    dev: false
    name: '@rush-temp/data-tables'
    resolution:
      integrity: sha512-Kx/NWvqkZQkmiSxto/h2QpIKuLSgj3AvFnGkx0+uQ3VM1sve4ie2pAVGwbcglNaBNB77eOuX/O0qRTMZXpP8zA==
      tarball: file:projects/data-tables.tgz
    version: 0.0.0
  file:projects/dev-tool.tgz:
    dependencies:
      '@rollup/plugin-commonjs': 11.0.2_rollup@1.32.1
      '@rollup/plugin-json': 4.1.0_rollup@1.32.1
      '@rollup/plugin-multi-entry': 3.0.1_rollup@1.32.1
      '@rollup/plugin-node-resolve': 8.4.0_rollup@1.32.1
      '@types/chai': 4.2.21
      '@types/chai-as-promised': 7.1.4
      '@types/fs-extra': 8.1.2
      '@types/minimist': 1.2.2
      '@types/mocha': 7.0.2
      '@types/node': 12.20.21
      '@types/prettier': 2.0.2
      builtin-modules: 3.2.0
      chai: 4.3.4
      chai-as-promised: 7.1.1_chai@4.3.4
      chalk: 4.1.2
      dotenv: 8.6.0
      eslint: 7.32.0
      fs-extra: 8.1.0
      minimist: 1.2.5
      mocha: 7.2.0
      prettier: 1.19.1
      rimraf: 3.0.2
      rollup: 1.32.1
      rollup-plugin-sourcemaps: 0.4.2_rollup@1.32.1
      rollup-plugin-visualizer: 4.2.2_rollup@1.32.1
      ts-node: 9.1.1_typescript@4.2.4
      tslib: 2.3.1
      typedoc: 0.15.2
      typescript: 4.2.4
      yaml: 1.10.2
    dev: false
    name: '@rush-temp/dev-tool'
    resolution:
      integrity: sha512-ZE8yx0myuy6CAIoZwrf9ngW6NEGhDPAusK9eCmpGjZBdRtaB8k9DVrf/WahKYK6jfsbP7v5ysAIXCGXJQ/hjJQ==
      tarball: file:projects/dev-tool.tgz
    version: 0.0.0
  file:projects/digital-twins-core.tgz:
    dependencies:
      '@azure/core-tracing': 1.0.0-preview.13
      '@microsoft/api-extractor': 7.7.11
      '@rollup/plugin-commonjs': 11.0.2_rollup@1.32.1
      '@rollup/plugin-json': 4.1.0_rollup@1.32.1
      '@rollup/plugin-multi-entry': 3.0.1_rollup@1.32.1
      '@rollup/plugin-node-resolve': 8.4.0_rollup@1.32.1
      '@rollup/plugin-replace': 2.4.2_rollup@1.32.1
      '@types/chai': 4.2.21
      '@types/mocha': 7.0.2
      '@types/node': 12.20.21
      '@types/sinon': 9.0.11
      '@types/uuid': 8.3.1
      chai: 4.3.4
      cross-env: 7.0.3
      dotenv: 8.6.0
      eslint: 7.32.0
      inherits: 2.0.4
      karma: 6.3.4
      karma-chrome-launcher: 3.1.0
      karma-coverage: 2.0.3
      karma-edge-launcher: 0.4.2_karma@6.3.4
      karma-env-preprocessor: 0.1.1
      karma-firefox-launcher: 1.3.0
      karma-ie-launcher: 1.0.0_karma@6.3.4
      karma-json-preprocessor: 0.3.3_karma@6.3.4
      karma-json-to-file-reporter: 1.0.1
      karma-junit-reporter: 2.0.1_karma@6.3.4
      karma-mocha: 2.0.1
      karma-mocha-reporter: 2.2.5_karma@6.3.4
      karma-sourcemap-loader: 0.3.8
      mocha: 7.2.0
      mocha-junit-reporter: 1.23.3_mocha@7.2.0
      nyc: 14.1.1
      prettier: 1.19.1
      rimraf: 3.0.2
      rollup: 1.32.1
      rollup-plugin-shim: 1.0.0
      rollup-plugin-sourcemaps: 0.4.2_rollup@1.32.1
      rollup-plugin-terser: 5.3.1_rollup@1.32.1
      rollup-plugin-visualizer: 4.2.2_rollup@1.32.1
      sinon: 9.2.4
      tslib: 2.3.1
      typedoc: 0.15.2
      typescript: 4.2.4
      util: 0.12.4
      uuid: 8.3.2
    dev: false
    name: '@rush-temp/digital-twins-core'
    resolution:
      integrity: sha512-Jgnp5dQnW57aVbd2XHt6hO48rWI/7wX6twY6MSMoKjjrVIQbIU8a6B0jEhIBrj6g0I/HOfUpJYhwcklXNkSCGg==
      tarball: file:projects/digital-twins-core.tgz
    version: 0.0.0
  file:projects/eslint-plugin-azure-sdk.tgz:
    dependencies:
      '@types/chai': 4.2.21
      '@types/eslint': 7.2.14
      '@types/estree': 0.0.50
      '@types/glob': 7.1.4
      '@types/json-schema': 7.0.9
      '@types/mocha': 7.0.2
      '@types/node': 12.20.21
      '@typescript-eslint/eslint-plugin': 4.19.0_359354e87b989469ccdce12bde18eddc
      '@typescript-eslint/experimental-utils': 4.19.0_eslint@7.32.0+typescript@4.2.4
      '@typescript-eslint/parser': 4.19.0_eslint@7.32.0+typescript@4.2.4
      '@typescript-eslint/typescript-estree': 4.19.0_typescript@4.2.4
      chai: 4.3.4
      eslint: 7.32.0
      eslint-config-prettier: 7.2.0_eslint@7.32.0
      eslint-plugin-import: 2.24.2_eslint@7.32.0
      eslint-plugin-no-only-tests: 2.6.0
      eslint-plugin-promise: 4.3.1
      eslint-plugin-tsdoc: 0.2.14
      glob: 7.1.7
      json-schema: 0.3.0
      mocha: 7.2.0
      mocha-junit-reporter: 1.23.3_mocha@7.2.0
      prettier: 1.19.1
      rimraf: 3.0.2
      source-map-support: 0.5.19
      tslib: 2.3.1
      typedoc: 0.15.2
      typescript: 4.2.4
    dev: false
    name: '@rush-temp/eslint-plugin-azure-sdk'
    resolution:
      integrity: sha512-J35xOLMjkbGTj6mKWiUneuknJsBuksy6zGWJGZk9Y4Osvu/qLeMKWELZ7UEr2WIpJBSeTqvJihgvgrIJ0VUkUQ==
      tarball: file:projects/eslint-plugin-azure-sdk.tgz
    version: 0.0.0
  file:projects/event-hubs.tgz:
    dependencies:
      '@azure/core-tracing': 1.0.0-preview.13
      '@microsoft/api-extractor': 7.7.11
      '@rollup/plugin-commonjs': 11.0.2_rollup@1.32.1
      '@rollup/plugin-inject': 4.0.2_rollup@1.32.1
      '@rollup/plugin-json': 4.1.0_rollup@1.32.1
      '@rollup/plugin-multi-entry': 3.0.1_rollup@1.32.1
      '@rollup/plugin-node-resolve': 8.4.0_rollup@1.32.1
      '@rollup/plugin-replace': 2.4.2_rollup@1.32.1
      '@types/async-lock': 1.1.3
      '@types/chai': 4.2.21
      '@types/chai-as-promised': 7.1.4
      '@types/chai-string': 1.4.2
      '@types/debug': 4.1.7
      '@types/long': 4.0.1
      '@types/mocha': 7.0.2
      '@types/node': 12.20.21
      '@types/sinon': 9.0.11
      '@types/uuid': 8.3.1
      '@types/ws': 7.4.7
      assert: 1.5.0
      buffer: 5.7.1
      chai: 4.3.4
      chai-as-promised: 7.1.1_chai@4.3.4
      chai-exclude: 2.0.3_chai@4.3.4
      chai-string: 1.5.0_chai@4.3.4
      cross-env: 7.0.3
      debug: 4.3.2
      dotenv: 8.6.0
      downlevel-dts: 0.4.0
      eslint: 7.32.0
      esm: 3.2.25
      https-proxy-agent: 5.0.0
      is-buffer: 2.0.5
      jssha: 3.2.0
      karma: 6.3.4_debug@4.3.2
      karma-chrome-launcher: 3.1.0
      karma-coverage: 2.0.3
      karma-edge-launcher: 0.4.2_karma@6.3.4
      karma-env-preprocessor: 0.1.1
      karma-firefox-launcher: 1.3.0
      karma-ie-launcher: 1.0.0_karma@6.3.4
      karma-junit-reporter: 2.0.1_karma@6.3.4
      karma-mocha: 2.0.1
      karma-mocha-reporter: 2.2.5_karma@6.3.4
      karma-sourcemap-loader: 0.3.8
      mocha: 7.2.0
      mocha-junit-reporter: 1.23.3_mocha@7.2.0
      moment: 2.29.1
      nyc: 14.1.1
      prettier: 1.19.1
      process: 0.11.10
      puppeteer: 10.2.0
      rhea-promise: 2.1.0
      rimraf: 3.0.2
      rollup: 1.32.1
      rollup-plugin-shim: 1.0.0
      rollup-plugin-sourcemaps: 0.4.2_rollup@1.32.1
      rollup-plugin-terser: 5.3.1_rollup@1.32.1
      sinon: 9.2.4
      ts-node: 9.1.1_typescript@4.2.4
      tslib: 2.3.1
      typedoc: 0.15.2
      typescript: 4.2.4
      uuid: 8.3.2
      ws: 7.5.4
    dev: false
    name: '@rush-temp/event-hubs'
    resolution:
      integrity: sha512-xuqq+iie3jgTet8h7aIAqAKOF/fOBYG0zBnAEuH0Dwhj8d6zEwT6KAvawPzhwwy+XDvvj7kdtJqCy+N+PR9kBg==
      tarball: file:projects/event-hubs.tgz
    version: 0.0.0
  file:projects/event-processor-host.tgz:
    dependencies:
      '@azure/event-hubs': 2.1.4
      '@azure/ms-rest-nodeauth': 0.9.3_debug@4.3.2
      '@microsoft/api-extractor': 7.7.11
      '@rollup/plugin-commonjs': 11.0.2_rollup@1.32.1
      '@rollup/plugin-json': 4.1.0_rollup@1.32.1
      '@rollup/plugin-multi-entry': 3.0.1_rollup@1.32.1
      '@rollup/plugin-node-resolve': 8.4.0_rollup@1.32.1
      '@rollup/plugin-replace': 2.4.2_rollup@1.32.1
      '@types/async-lock': 1.1.3
      '@types/chai': 4.2.21
      '@types/chai-as-promised': 7.1.4
      '@types/chai-string': 1.4.2
      '@types/debug': 4.1.7
      '@types/mocha': 7.0.2
      '@types/node': 12.20.21
      '@types/uuid': 8.3.1
      '@types/ws': 7.4.7
      async-lock: 1.3.0
      azure-storage: 2.10.4
      chai: 4.3.4
      chai-as-promised: 7.1.1_chai@4.3.4
      chai-string: 1.5.0_chai@4.3.4
      cross-env: 7.0.3
      debug: 4.3.2
      dotenv: 8.6.0
      eslint: 7.32.0
      esm: 3.2.25
      https-proxy-agent: 5.0.0
      mocha: 7.2.0
      mocha-junit-reporter: 1.23.3_mocha@7.2.0
      nyc: 14.1.1
      path-browserify: 1.0.1
      prettier: 1.19.1
      rimraf: 3.0.2
      rollup: 1.32.1
      rollup-plugin-sourcemaps: 0.4.2_rollup@1.32.1
      ts-node: 9.1.1_typescript@4.2.4
      tslib: 2.3.1
      typedoc: 0.15.2
      typescript: 4.2.4
      uuid: 8.3.2
      ws: 7.5.4
    dev: false
    name: '@rush-temp/event-processor-host'
    resolution:
      integrity: sha512-syykBEfYcNEgeJPdJQjKC3+Nb7bGZQtl7VILYKDPkcDxCHCEqS2VarrIgIbylakamm+WF6oIXYqTVvTOLYRR8g==
      tarball: file:projects/event-processor-host.tgz
    version: 0.0.0
  file:projects/eventgrid.tgz:
    dependencies:
      '@azure/core-tracing': 1.0.0-preview.13
      '@microsoft/api-extractor': 7.7.11
      '@rollup/plugin-commonjs': 11.0.2_rollup@1.32.1
      '@rollup/plugin-json': 4.1.0_rollup@1.32.1
      '@rollup/plugin-multi-entry': 3.0.1_rollup@1.32.1
      '@rollup/plugin-node-resolve': 8.4.0_rollup@1.32.1
      '@rollup/plugin-replace': 2.4.2_rollup@1.32.1
      '@types/chai': 4.2.21
      '@types/chai-as-promised': 7.1.4
      '@types/mocha': 7.0.2
      '@types/node': 12.20.21
      '@types/sinon': 9.0.11
      '@types/uuid': 8.3.1
      chai: 4.3.4
      chai-as-promised: 7.1.1_chai@4.3.4
      cross-env: 7.0.3
      dotenv: 8.6.0
      eslint: 7.32.0
      karma: 6.3.4
      karma-chrome-launcher: 3.1.0
      karma-coverage: 2.0.3
      karma-edge-launcher: 0.4.2_karma@6.3.4
      karma-env-preprocessor: 0.1.1
      karma-firefox-launcher: 1.3.0
      karma-ie-launcher: 1.0.0_karma@6.3.4
      karma-json-preprocessor: 0.3.3_karma@6.3.4
      karma-json-to-file-reporter: 1.0.1
      karma-junit-reporter: 2.0.1_karma@6.3.4
      karma-mocha: 2.0.1
      karma-mocha-reporter: 2.2.5_karma@6.3.4
      karma-sourcemap-loader: 0.3.8
      mocha: 7.2.0
      mocha-junit-reporter: 1.23.3_mocha@7.2.0
      nyc: 14.1.1
      prettier: 1.19.1
      rimraf: 3.0.2
      rollup: 1.32.1
      rollup-plugin-shim: 1.0.0
      rollup-plugin-sourcemaps: 0.4.2_rollup@1.32.1
      rollup-plugin-terser: 5.3.1_rollup@1.32.1
      rollup-plugin-visualizer: 4.2.2_rollup@1.32.1
      sinon: 9.2.4
      source-map-support: 0.5.19
      ts-node: 9.1.1_typescript@4.2.4
      tslib: 2.3.1
      typedoc: 0.15.2
      typescript: 4.2.4
      uuid: 8.3.2
    dev: false
    name: '@rush-temp/eventgrid'
    resolution:
      integrity: sha512-Ztvxdc1a/BSN8OplIn88u+miQQ7RXvF3unoe4XEU8N/crvHDzU8vLfwVgYY6z/0bcMylG54f93yrZN8RPQpXNg==
      tarball: file:projects/eventgrid.tgz
    version: 0.0.0
  file:projects/eventhubs-checkpointstore-blob.tgz:
    dependencies:
      '@azure/storage-blob': 12.7.0
      '@microsoft/api-extractor': 7.7.11
      '@rollup/plugin-commonjs': 11.0.2_rollup@1.32.1
      '@rollup/plugin-inject': 4.0.2_rollup@1.32.1
      '@rollup/plugin-json': 4.1.0_rollup@1.32.1
      '@rollup/plugin-multi-entry': 3.0.1_rollup@1.32.1
      '@rollup/plugin-node-resolve': 8.4.0_rollup@1.32.1
      '@rollup/plugin-replace': 2.4.2_rollup@1.32.1
      '@types/chai': 4.2.21
      '@types/chai-as-promised': 7.1.4
      '@types/chai-string': 1.4.2
      '@types/debug': 4.1.7
      '@types/mocha': 7.0.2
      '@types/node': 12.20.21
      assert: 1.5.0
      chai: 4.3.4
      chai-as-promised: 7.1.1_chai@4.3.4
      chai-string: 1.5.0_chai@4.3.4
      cross-env: 7.0.3
      debug: 4.3.2
      dotenv: 8.6.0
      eslint: 7.32.0
      esm: 3.2.25
      events: 3.3.0
      guid-typescript: 1.0.9
      inherits: 2.0.4
      karma: 6.3.4_debug@4.3.2
      karma-chrome-launcher: 3.1.0
      karma-coverage: 2.0.3
      karma-edge-launcher: 0.4.2_karma@6.3.4
      karma-env-preprocessor: 0.1.1
      karma-firefox-launcher: 1.3.0
      karma-ie-launcher: 1.0.0_karma@6.3.4
      karma-junit-reporter: 2.0.1_karma@6.3.4
      karma-mocha: 2.0.1
      karma-mocha-reporter: 2.2.5_karma@6.3.4
      karma-sourcemap-loader: 0.3.8
      mocha: 7.2.0
      mocha-junit-reporter: 1.23.3_mocha@7.2.0
      nyc: 14.1.1
      prettier: 1.19.1
      rimraf: 3.0.2
      rollup: 1.32.1
      rollup-plugin-shim: 1.0.0
      rollup-plugin-sourcemaps: 0.4.2_rollup@1.32.1
      rollup-plugin-terser: 5.3.1_rollup@1.32.1
      rollup-plugin-visualizer: 4.2.2_rollup@1.32.1
      ts-node: 9.1.1_typescript@4.2.4
      tslib: 2.3.1
      typedoc: 0.15.2
      typescript: 4.2.4
      util: 0.12.4
    dev: false
    name: '@rush-temp/eventhubs-checkpointstore-blob'
    resolution:
      integrity: sha512-KQaKknyZ0kx97nVIDP/C046RpouSNIifPKuDo7L+5G2/Fv22IYM9uPM2zA7JesB3b6qsDu6MIZ1nfRyEAF1Z7A==
      tarball: file:projects/eventhubs-checkpointstore-blob.tgz
    version: 0.0.0
  file:projects/eventhubs-checkpointstore-table.tgz:
    dependencies:
      '@microsoft/api-extractor': 7.7.11
      '@rollup/plugin-commonjs': 11.0.2_rollup@1.32.1
      '@rollup/plugin-inject': 4.0.2_rollup@1.32.1
      '@rollup/plugin-json': 4.1.0_rollup@1.32.1
      '@rollup/plugin-multi-entry': 3.0.1_rollup@1.32.1
      '@rollup/plugin-node-resolve': 8.4.0_rollup@1.32.1
      '@rollup/plugin-replace': 2.4.2_rollup@1.32.1
      '@types/chai': 4.2.21
      '@types/chai-as-promised': 7.1.4
      '@types/chai-string': 1.4.2
      '@types/debug': 4.1.7
      '@types/mocha': 7.0.2
      '@types/node': 12.20.21
      assert: 1.5.0
      chai: 4.3.4
      chai-as-promised: 7.1.1_chai@4.3.4
      chai-string: 1.5.0_chai@4.3.4
      cross-env: 7.0.3
      debug: 4.3.2
      dotenv: 8.6.0
      eslint: 7.32.0
      esm: 3.2.25
      guid-typescript: 1.0.9
      inherits: 2.0.4
      karma: 6.3.4_debug@4.3.2
      karma-chrome-launcher: 3.1.0
      karma-coverage: 2.0.3
      karma-edge-launcher: 0.4.2_karma@6.3.4
      karma-env-preprocessor: 0.1.1
      karma-firefox-launcher: 1.3.0
      karma-ie-launcher: 1.0.0_karma@6.3.4
      karma-junit-reporter: 2.0.1_karma@6.3.4
      karma-mocha: 2.0.1
      karma-mocha-reporter: 2.2.5_karma@6.3.4
      karma-sourcemap-loader: 0.3.8
      mocha: 7.2.0
      mocha-junit-reporter: 1.23.3_mocha@7.2.0
      nyc: 14.1.1
      prettier: 1.19.1
      rimraf: 3.0.2
      rollup: 1.32.1
      rollup-plugin-shim: 1.0.0
      rollup-plugin-sourcemaps: 0.4.2_rollup@1.32.1
      rollup-plugin-terser: 5.3.1_rollup@1.32.1
      rollup-plugin-visualizer: 4.2.2_rollup@1.32.1
      ts-node: 9.1.1_typescript@4.2.4
      tslib: 2.3.1
      typedoc: 0.15.2
      typescript: 4.2.4
      util: 0.12.4
    dev: false
    name: '@rush-temp/eventhubs-checkpointstore-table'
    resolution:
      integrity: sha512-0jhBzig7V3jgzJ3tZCDF/TgCIyrLTK6jO0Tq4d7eJnwH4jgwsVfez9kHe4N6biL/vDNNbZjczRT6gv43F7w8rg==
      tarball: file:projects/eventhubs-checkpointstore-table.tgz
    version: 0.0.0
  file:projects/identity-cache-persistence.tgz:
    dependencies:
      '@azure/msal-node': 1.3.0
      '@azure/msal-node-extensions': 1.0.0-alpha.9
      '@microsoft/api-extractor': 7.7.11
      '@types/jws': 3.2.4
      '@types/mocha': 7.0.2
      '@types/node': 12.20.21
      '@types/qs': 6.9.7
      '@types/sinon': 9.0.11
      assert: 1.5.0
      cross-env: 7.0.3
      dotenv: 8.6.0
      eslint: 7.32.0
      inherits: 2.0.4
      keytar: 7.7.0
      mocha: 7.2.0
      mocha-junit-reporter: 1.23.3_mocha@7.2.0
      prettier: 1.19.1
      puppeteer: 10.2.0
      rimraf: 3.0.2
      rollup: 1.32.1
      sinon: 9.2.4
      tslib: 2.3.1
      typedoc: 0.15.2
      typescript: 4.2.4
      util: 0.12.4
    dev: false
    name: '@rush-temp/identity-cache-persistence'
    resolution:
      integrity: sha512-MjEb8jVg9Mqsb0Wd5itSPOQjq7oEblXtK3Hoa3DCdP+L/a615xCViTBujZTtHyA3o77bHhGerOwDxZ7Dj6tyFA==
      tarball: file:projects/identity-cache-persistence.tgz
    version: 0.0.0
  file:projects/identity-vscode.tgz:
    dependencies:
      '@microsoft/api-extractor': 7.7.11
      '@types/jws': 3.2.4
      '@types/mocha': 7.0.2
      '@types/node': 12.20.21
      '@types/qs': 6.9.7
      '@types/sinon': 9.0.11
      '@types/uuid': 8.3.1
      assert: 1.5.0
      cross-env: 7.0.3
      dotenv: 8.6.0
      eslint: 7.32.0
      inherits: 2.0.4
      keytar: 7.7.0
      mocha: 7.2.0
      mocha-junit-reporter: 1.23.3_mocha@7.2.0
      prettier: 1.19.1
      puppeteer: 10.2.0
      rimraf: 3.0.2
      rollup: 1.32.1
      sinon: 9.2.4
      tslib: 2.3.1
      typedoc: 0.15.2
      typescript: 4.2.4
      util: 0.12.4
    dev: false
    name: '@rush-temp/identity-vscode'
    resolution:
      integrity: sha512-Hd72kbCQ7ii3aMTf/hvNszHSqtlPXQb/zfPrHYHlkbBAx0487zEG08yYsOvZwOAWQZeySQkJa+Sr8vaLyJ0U2A==
      tarball: file:projects/identity-vscode.tgz
    version: 0.0.0
  file:projects/identity.tgz:
    dependencies:
      '@azure/core-tracing': 1.0.0-preview.13
      '@azure/msal-browser': 2.16.1
      '@azure/msal-common': 4.5.1
      '@azure/msal-node': 1.3.0
      '@microsoft/api-extractor': 7.7.11
      '@types/chai': 4.2.21
      '@types/jws': 3.2.4
      '@types/mocha': 7.0.2
      '@types/node': 12.20.21
      '@types/qs': 6.9.7
      '@types/sinon': 9.0.11
      '@types/stoppable': 1.1.1
      '@types/uuid': 8.3.1
      assert: 1.5.0
      chai: 4.3.4
      cross-env: 7.0.3
      dotenv: 8.6.0
      eslint: 7.32.0
      events: 3.3.0
      inherits: 2.0.4
      jws: 4.0.0
      karma: 6.3.4
      karma-chrome-launcher: 3.1.0
      karma-coverage: 2.0.3
      karma-env-preprocessor: 0.1.1
      karma-junit-reporter: 2.0.1_karma@6.3.4
      karma-mocha: 2.0.1
      karma-mocha-reporter: 2.2.5_karma@6.3.4
      karma-sourcemap-loader: 0.3.8
      mocha: 7.2.0
      mocha-junit-reporter: 1.23.3_mocha@7.2.0
      open: 7.4.2
      prettier: 1.19.1
      puppeteer: 10.2.0
      qs: 6.10.1
      rimraf: 3.0.2
      rollup: 1.32.1
      sinon: 9.2.4
      stoppable: 1.1.0
      tslib: 2.3.1
      typedoc: 0.15.2
      typescript: 4.2.4
      util: 0.12.4
      uuid: 8.3.2
    dev: false
    name: '@rush-temp/identity'
    resolution:
<<<<<<< HEAD
      integrity: sha512-uKKxaLOJaa6zWMUeJF+kcaNxZ5tFhX32bO/ZK1PfK3VdgzmaqC7xr7Yny/C9JIJ7XP4NWTRJIrxTan7M3UyVtg==
=======
      integrity: sha512-9XsYSX8wnrRc4ys0Ain9eSP6i8S48KzfAWUb6CJWp/jGf5pnNIbrPiAwsf1PRTizO4B3ViBS97vsKSl85arLpA==
>>>>>>> 1caf8726
      tarball: file:projects/identity.tgz
    version: 0.0.0
  file:projects/iot-device-update.tgz:
    dependencies:
      '@azure/core-tracing': 1.0.0-preview.13
      '@microsoft/api-extractor': 7.7.11
      '@types/node': 12.20.21
      '@types/uuid': 8.3.1
      cross-env: 7.0.3
      dotenv: 8.6.0
      eslint: 7.32.0
      mkdirp: 1.0.4
      prettier: 1.19.1
      rimraf: 3.0.2
      rollup: 1.32.1
      source-map-support: 0.5.19
      tslib: 2.3.1
      typedoc: 0.15.2
      typescript: 4.2.4
      uglify-js: 3.14.1
      uuid: 8.3.2
    dev: false
    name: '@rush-temp/iot-device-update'
    resolution:
      integrity: sha512-kL3fFp9QhcyAryY2/YEo5eH90SDFUv0GXYrd54cWb6pr6l7xqh6Jel4YLbVQ7mlJW7Ts3lYODVqBTFFjEX3mKw==
      tarball: file:projects/iot-device-update.tgz
    version: 0.0.0
  file:projects/iot-modelsrepository.tgz:
    dependencies:
      '@azure/core-tracing': 1.0.0-preview.13
      '@microsoft/api-extractor': 7.7.11
      '@rollup/plugin-commonjs': 11.0.2_rollup@1.32.1
      '@rollup/plugin-json': 4.1.0_rollup@1.32.1
      '@rollup/plugin-multi-entry': 3.0.1_rollup@1.32.1
      '@rollup/plugin-node-resolve': 8.4.0_rollup@1.32.1
      '@rollup/plugin-replace': 2.4.2_rollup@1.32.1
      '@types/chai': 4.2.21
      '@types/mocha': 7.0.2
      '@types/node': 12.20.21
      '@types/sinon': 9.0.11
      chai: 4.3.4
      cross-env: 7.0.3
      eslint: 7.32.0
      events: 3.3.0
      inherits: 2.0.4
      karma: 6.3.4
      karma-chrome-launcher: 3.1.0
      karma-coverage: 2.0.3
      karma-edge-launcher: 0.4.2_karma@6.3.4
      karma-env-preprocessor: 0.1.1
      karma-firefox-launcher: 1.3.0
      karma-ie-launcher: 1.0.0_karma@6.3.4
      karma-json-preprocessor: 0.3.3_karma@6.3.4
      karma-json-to-file-reporter: 1.0.1
      karma-junit-reporter: 2.0.1_karma@6.3.4
      karma-mocha: 2.0.1
      karma-mocha-reporter: 2.2.5_karma@6.3.4
      mocha: 7.2.0
      mocha-junit-reporter: 1.23.3_mocha@7.2.0
      nyc: 14.1.1
      prettier: 1.19.1
      rimraf: 3.0.2
      rollup: 1.32.1
      rollup-plugin-sourcemaps: 0.4.2_rollup@1.32.1
      rollup-plugin-terser: 5.3.1_rollup@1.32.1
      rollup-plugin-visualizer: 4.2.2_rollup@1.32.1
      sinon: 9.2.4
      ts-node: 9.1.1_typescript@4.2.4
      tslib: 2.3.1
      typedoc: 0.15.2
      typescript: 4.2.4
      util: 0.12.4
    dev: false
    name: '@rush-temp/iot-modelsrepository'
    resolution:
      integrity: sha512-d5YLXruwv6q70O6pgy46evGS0v/S4IRARp5m0qiMQBAdkHWrzANWog6p3k9SonF9rUFmVBrVo12UVADkh7KGjQ==
      tarball: file:projects/iot-modelsrepository.tgz
    version: 0.0.0
  file:projects/keyvault-admin.tgz:
    dependencies:
      '@azure/core-tracing': 1.0.0-preview.13
      '@azure/keyvault-keys': 4.3.0
      '@microsoft/api-extractor': 7.7.11
      '@rollup/plugin-commonjs': 11.0.2_rollup@1.32.1
      '@rollup/plugin-json': 4.1.0_rollup@1.32.1
      '@rollup/plugin-multi-entry': 3.0.1_rollup@1.32.1
      '@rollup/plugin-node-resolve': 8.4.0_rollup@1.32.1
      '@rollup/plugin-replace': 2.4.2_rollup@1.32.1
      '@types/chai': 4.2.21
      '@types/chai-as-promised': 7.1.4
      '@types/mocha': 7.0.2
      '@types/node': 12.20.21
      '@types/sinon': 9.0.11
      '@types/uuid': 8.3.1
      assert: 1.5.0
      chai: 4.3.4
      chai-as-promised: 7.1.1_chai@4.3.4
      cross-env: 7.0.3
      dotenv: 8.6.0
      eslint: 7.32.0
      esm: 3.2.25
      mocha: 7.2.0
      mocha-junit-reporter: 1.23.3_mocha@7.2.0
      nyc: 14.1.1
      prettier: 1.19.1
      rimraf: 3.0.2
      rollup: 1.32.1
      rollup-plugin-shim: 1.0.0
      rollup-plugin-sourcemaps: 0.4.2_rollup@1.32.1
      rollup-plugin-terser: 5.3.1_rollup@1.32.1
      rollup-plugin-visualizer: 4.2.2_rollup@1.32.1
      sinon: 9.2.4
      source-map-support: 0.5.19
      tslib: 2.3.1
      typedoc: 0.15.2
      typescript: 4.2.4
      uuid: 8.3.2
    dev: false
    name: '@rush-temp/keyvault-admin'
    resolution:
      integrity: sha512-5VJOXIOhrGpxSiZVtgjMVEcUSWh1g8jYZouEgPQ4rpoW6z0RxiL8r+/11qgNILgGlf0FXj3PaN8brAT6fx0IGQ==
      tarball: file:projects/keyvault-admin.tgz
    version: 0.0.0
  file:projects/keyvault-certificates.tgz:
    dependencies:
      '@azure/core-tracing': 1.0.0-preview.13
      '@microsoft/api-extractor': 7.7.11
      '@rollup/plugin-commonjs': 11.0.2_rollup@1.32.1
      '@rollup/plugin-json': 4.1.0_rollup@1.32.1
      '@rollup/plugin-multi-entry': 3.0.1_rollup@1.32.1
      '@rollup/plugin-node-resolve': 8.4.0_rollup@1.32.1
      '@rollup/plugin-replace': 2.4.2_rollup@1.32.1
      '@types/chai': 4.2.21
      '@types/mocha': 7.0.2
      '@types/node': 12.20.21
      '@types/sinon': 9.0.11
      assert: 1.5.0
      chai: 4.3.4
      cross-env: 7.0.3
      dotenv: 8.6.0
      eslint: 7.32.0
      esm: 3.2.25
      karma: 6.3.4
      karma-chrome-launcher: 3.1.0
      karma-coverage: 2.0.3
      karma-edge-launcher: 0.4.2_karma@6.3.4
      karma-env-preprocessor: 0.1.1
      karma-firefox-launcher: 1.3.0
      karma-ie-launcher: 1.0.0_karma@6.3.4
      karma-json-preprocessor: 0.3.3_karma@6.3.4
      karma-json-to-file-reporter: 1.0.1
      karma-junit-reporter: 2.0.1_karma@6.3.4
      karma-mocha: 2.0.1
      karma-mocha-reporter: 2.2.5_karma@6.3.4
      karma-sourcemap-loader: 0.3.8
      mocha: 7.2.0
      mocha-junit-reporter: 1.23.3_mocha@7.2.0
      nyc: 14.1.1
      prettier: 1.19.1
      puppeteer: 10.2.0
      rimraf: 3.0.2
      rollup: 1.32.1
      rollup-plugin-shim: 1.0.0
      rollup-plugin-sourcemaps: 0.4.2_rollup@1.32.1
      rollup-plugin-terser: 5.3.1_rollup@1.32.1
      rollup-plugin-visualizer: 4.2.2_rollup@1.32.1
      sinon: 9.2.4
      source-map-support: 0.5.19
      tslib: 2.3.1
      typedoc: 0.15.2
      typescript: 4.2.4
      url: 0.11.0
    dev: false
    name: '@rush-temp/keyvault-certificates'
    resolution:
      integrity: sha512-RwdfeP0b8V6tk60hcseS9MmjKE7X6SmpvdPbPX7SIR2/RyN5B+usxZZ2NqNJeeevFck6V6BxYIBOWA/egnzMWQ==
      tarball: file:projects/keyvault-certificates.tgz
    version: 0.0.0
  file:projects/keyvault-common.tgz:
    dependencies:
      '@azure/core-tracing': 1.0.0-preview.13
      eslint: 7.32.0
      prettier: 1.19.1
      rimraf: 3.0.2
      tslib: 2.3.1
      typescript: 4.2.4
    dev: false
    name: '@rush-temp/keyvault-common'
    resolution:
      integrity: sha512-nqJYMdkZslJJL2Y7fIMCVXcAtsuKOm8ZMukvR5AW7V+uzqZ6s1nAQ+MCQtJlJsKwr8ittY4DXsM70/n0e/g74A==
      tarball: file:projects/keyvault-common.tgz
    version: 0.0.0
  file:projects/keyvault-keys.tgz:
    dependencies:
      '@azure/core-tracing': 1.0.0-preview.13
      '@microsoft/api-extractor': 7.7.11
      '@rollup/plugin-commonjs': 11.0.2_rollup@1.32.1
      '@rollup/plugin-json': 4.1.0_rollup@1.32.1
      '@rollup/plugin-multi-entry': 3.0.1_rollup@1.32.1
      '@rollup/plugin-node-resolve': 8.4.0_rollup@1.32.1
      '@rollup/plugin-replace': 2.4.2_rollup@1.32.1
      '@types/chai': 4.2.21
      '@types/chai-as-promised': 7.1.4
      '@types/mocha': 7.0.2
      '@types/node': 12.20.21
      '@types/sinon': 9.0.11
      assert: 1.5.0
      chai: 4.3.4
      chai-as-promised: 7.1.1_chai@4.3.4
      chai-exclude: 2.0.3_chai@4.3.4
      cross-env: 7.0.3
      dotenv: 8.6.0
      eslint: 7.32.0
      esm: 3.2.25
      karma: 6.3.4
      karma-chrome-launcher: 3.1.0
      karma-coverage: 2.0.3
      karma-edge-launcher: 0.4.2_karma@6.3.4
      karma-env-preprocessor: 0.1.1
      karma-firefox-launcher: 1.3.0
      karma-ie-launcher: 1.0.0_karma@6.3.4
      karma-json-preprocessor: 0.3.3_karma@6.3.4
      karma-json-to-file-reporter: 1.0.1
      karma-junit-reporter: 2.0.1_karma@6.3.4
      karma-mocha: 2.0.1
      karma-mocha-reporter: 2.2.5_karma@6.3.4
      karma-sourcemap-loader: 0.3.8
      mocha: 7.2.0
      mocha-junit-reporter: 1.23.3_mocha@7.2.0
      nyc: 14.1.1
      prettier: 1.19.1
      puppeteer: 10.2.0
      rimraf: 3.0.2
      rollup: 1.32.1
      rollup-plugin-shim: 1.0.0
      rollup-plugin-sourcemaps: 0.4.2_rollup@1.32.1
      rollup-plugin-terser: 5.3.1_rollup@1.32.1
      rollup-plugin-visualizer: 4.2.2_rollup@1.32.1
      sinon: 9.2.4
      source-map-support: 0.5.19
      tslib: 2.3.1
      typedoc: 0.15.2
      typescript: 4.2.4
      url: 0.11.0
    dev: false
    name: '@rush-temp/keyvault-keys'
    resolution:
      integrity: sha512-mbAG8Hc1TeiW9TO/0PmJEQR+lt1Ij2F6S4q1PBJWe1aVGpvV0gQxm7RPVlFxoo7m1aIOQ6ZAjsXo1HwUcvKMjg==
      tarball: file:projects/keyvault-keys.tgz
    version: 0.0.0
  file:projects/keyvault-secrets.tgz:
    dependencies:
      '@azure/core-tracing': 1.0.0-preview.13
      '@microsoft/api-extractor': 7.7.11
      '@rollup/plugin-commonjs': 11.0.2_rollup@1.32.1
      '@rollup/plugin-json': 4.1.0_rollup@1.32.1
      '@rollup/plugin-multi-entry': 3.0.1_rollup@1.32.1
      '@rollup/plugin-node-resolve': 8.4.0_rollup@1.32.1
      '@rollup/plugin-replace': 2.4.2_rollup@1.32.1
      '@types/chai': 4.2.21
      '@types/mocha': 7.0.2
      '@types/node': 12.20.21
      '@types/sinon': 9.0.11
      assert: 1.5.0
      chai: 4.3.4
      cross-env: 7.0.3
      dotenv: 8.6.0
      eslint: 7.32.0
      esm: 3.2.25
      karma: 6.3.4
      karma-chrome-launcher: 3.1.0
      karma-coverage: 2.0.3
      karma-edge-launcher: 0.4.2_karma@6.3.4
      karma-env-preprocessor: 0.1.1
      karma-firefox-launcher: 1.3.0
      karma-ie-launcher: 1.0.0_karma@6.3.4
      karma-json-preprocessor: 0.3.3_karma@6.3.4
      karma-json-to-file-reporter: 1.0.1
      karma-junit-reporter: 2.0.1_karma@6.3.4
      karma-mocha: 2.0.1
      karma-mocha-reporter: 2.2.5_karma@6.3.4
      karma-sourcemap-loader: 0.3.8
      mocha: 7.2.0
      mocha-junit-reporter: 1.23.3_mocha@7.2.0
      nyc: 14.1.1
      prettier: 1.19.1
      puppeteer: 10.2.0
      rimraf: 3.0.2
      rollup: 1.32.1
      rollup-plugin-shim: 1.0.0
      rollup-plugin-sourcemaps: 0.4.2_rollup@1.32.1
      rollup-plugin-terser: 5.3.1_rollup@1.32.1
      rollup-plugin-visualizer: 4.2.2_rollup@1.32.1
      sinon: 9.2.4
      source-map-support: 0.5.19
      tslib: 2.3.1
      typedoc: 0.15.2
      typescript: 4.2.4
      url: 0.11.0
    dev: false
    name: '@rush-temp/keyvault-secrets'
    resolution:
      integrity: sha512-Qeo8N9T/5tWS1rR7//fwnxUdVpT0tiyUEbnS3byJxxklysXjdqrzZhlGiIhdvRwgFIY3biLiYLDEIrIcFS9pOw==
      tarball: file:projects/keyvault-secrets.tgz
    version: 0.0.0
  file:projects/logger.tgz:
    dependencies:
      '@microsoft/api-extractor': 7.7.11
      '@types/chai': 4.2.21
      '@types/mocha': 7.0.2
      '@types/node': 12.20.21
      '@types/sinon': 9.0.11
      chai: 4.3.4
      cross-env: 7.0.3
      delay: 4.4.1
      dotenv: 8.6.0
      eslint: 7.32.0
      karma: 6.3.4
      karma-chrome-launcher: 3.1.0
      karma-coverage: 2.0.3
      karma-edge-launcher: 0.4.2_karma@6.3.4
      karma-env-preprocessor: 0.1.1
      karma-firefox-launcher: 1.3.0
      karma-ie-launcher: 1.0.0_karma@6.3.4
      karma-junit-reporter: 2.0.1_karma@6.3.4
      karma-mocha: 2.0.1
      karma-mocha-reporter: 2.2.5_karma@6.3.4
      karma-sourcemap-loader: 0.3.8
      mocha: 7.2.0
      mocha-junit-reporter: 1.23.3_mocha@7.2.0
      nyc: 14.1.1
      prettier: 1.19.1
      puppeteer: 10.2.0
      rimraf: 3.0.2
      rollup: 1.32.1
      sinon: 9.2.4
      ts-node: 9.1.1_typescript@4.2.4
      tslib: 2.3.1
      typedoc: 0.15.2
      typescript: 4.2.4
    dev: false
    name: '@rush-temp/logger'
    resolution:
      integrity: sha512-YWeJ6m2/5raDiQl0ZwISGuN3ucnQBJBRDcMd6eiW5iEiL7cHtMmp00lkuvZwSgrZP0xAiQU5sCDKnynkdq/Meg==
      tarball: file:projects/logger.tgz
    version: 0.0.0
  file:projects/mixed-reality-authentication.tgz:
    dependencies:
      '@azure/core-tracing': 1.0.0-preview.13
      '@microsoft/api-extractor': 7.7.11
      '@types/chai': 4.2.21
      '@types/chai-as-promised': 7.1.4
      '@types/mocha': 7.0.2
      '@types/node': 12.20.21
      chai: 4.3.4
      chai-as-promised: 7.1.1_chai@4.3.4
      cross-env: 7.0.3
      dotenv: 8.6.0
      eslint: 7.32.0
      inherits: 2.0.4
      karma: 6.3.4
      karma-chrome-launcher: 3.1.0
      karma-coverage: 2.0.3
      karma-edge-launcher: 0.4.2_karma@6.3.4
      karma-env-preprocessor: 0.1.1
      karma-firefox-launcher: 1.3.0
      karma-ie-launcher: 1.0.0_karma@6.3.4
      karma-json-preprocessor: 0.3.3_karma@6.3.4
      karma-json-to-file-reporter: 1.0.1
      karma-junit-reporter: 2.0.1_karma@6.3.4
      karma-mocha: 2.0.1
      karma-mocha-reporter: 2.2.5_karma@6.3.4
      karma-sourcemap-loader: 0.3.8
      mocha: 7.2.0
      mocha-junit-reporter: 1.23.3_mocha@7.2.0
      nyc: 14.1.1
      prettier: 1.19.1
      rimraf: 3.0.2
      rollup: 1.32.1
      tslib: 2.3.1
      typedoc: 0.15.2
      typescript: 4.2.4
      util: 0.12.4
    dev: false
    name: '@rush-temp/mixed-reality-authentication'
    resolution:
      integrity: sha512-ErptpvBcEPQAfndtyGGq9V2o2/LBnk3udcH1KZDWWMrj2P0YCeY4GClQexhIu7uGMqQs3rYlxTbRXXPqXOfaLQ==
      tarball: file:projects/mixed-reality-authentication.tgz
    version: 0.0.0
  file:projects/mixed-reality-remote-rendering.tgz:
    dependencies:
      '@azure/core-tracing': 1.0.0-preview.13
      '@azure/identity': 1.5.1
      '@microsoft/api-extractor': 7.7.11
      '@types/chai': 4.2.21
      '@types/chai-as-promised': 7.1.4
      '@types/mocha': 7.0.2
      '@types/node': 12.20.21
      '@types/uuid': 8.3.1
      chai: 4.3.4
      chai-as-promised: 7.1.1_chai@4.3.4
      cross-env: 7.0.3
      dotenv: 8.6.0
      eslint: 7.32.0
      inherits: 2.0.4
      karma: 6.3.4
      karma-chrome-launcher: 3.1.0
      karma-coverage: 2.0.3
      karma-edge-launcher: 0.4.2_karma@6.3.4
      karma-env-preprocessor: 0.1.1
      karma-firefox-launcher: 1.3.0
      karma-ie-launcher: 1.0.0_karma@6.3.4
      karma-json-preprocessor: 0.3.3_karma@6.3.4
      karma-json-to-file-reporter: 1.0.1
      karma-junit-reporter: 2.0.1_karma@6.3.4
      karma-mocha: 2.0.1
      karma-mocha-reporter: 2.2.5_karma@6.3.4
      mocha: 7.2.0
      mocha-junit-reporter: 1.23.3_mocha@7.2.0
      nyc: 14.1.1
      prettier: 1.19.1
      rimraf: 3.0.2
      rollup: 1.32.1
      tslib: 2.3.1
      typedoc: 0.15.2
      typescript: 4.2.4
      util: 0.12.4
      uuid: 8.3.2
    dev: false
    name: '@rush-temp/mixed-reality-remote-rendering'
    resolution:
      integrity: sha512-6lrEwlNs+K79brLQYvizXCb/5II9iFYjZABJT/AX7YS8gzmHbC2iR+M5MbxgxoXYzK9x+GVQLWwqwOZ0fwz/qg==
      tarball: file:projects/mixed-reality-remote-rendering.tgz
    version: 0.0.0
  file:projects/mock-hub.tgz:
    dependencies:
      '@types/node': 12.20.21
      dotenv: 8.6.0
      eslint: 7.32.0
      prettier: 1.19.1
      rhea: 2.0.4
      rimraf: 3.0.2
      tslib: 2.3.1
      typescript: 4.2.4
    dev: false
    name: '@rush-temp/mock-hub'
    resolution:
      integrity: sha512-K6rFTLoACIBX5It6x5v3r668Kpt7jjkgCeukzTyZ13cvPrjqJ4M7L9y0oU2ECIigGm59cbHx4sWOX/rHAhELhw==
      tarball: file:projects/mock-hub.tgz
    version: 0.0.0
  file:projects/monitor-opentelemetry-exporter.tgz:
    dependencies:
      '@microsoft/api-extractor': 7.7.11
      '@opentelemetry/api': 1.0.2
      '@opentelemetry/core': 0.22.0_@opentelemetry+api@1.0.2
      '@opentelemetry/instrumentation': 0.22.0_@opentelemetry+api@1.0.2
      '@opentelemetry/instrumentation-http': 0.22.0_@opentelemetry+api@1.0.2
      '@opentelemetry/node': 0.22.0_@opentelemetry+api@1.0.2
      '@opentelemetry/resources': 0.22.0_@opentelemetry+api@1.0.2
      '@opentelemetry/semantic-conventions': 0.22.0
      '@opentelemetry/tracing': 0.22.0_@opentelemetry+api@1.0.2
      '@types/mocha': 7.0.2
      '@types/node': 12.20.21
      dotenv: 8.6.0
      eslint: 7.32.0
      eslint-plugin-node: 11.1.0_eslint@7.32.0
      execa: 5.1.1
      mocha: 7.2.0
      nock: 12.0.3
      nyc: 14.1.1
      prettier: 1.19.1
      rimraf: 3.0.2
      rollup: 1.32.1
      sinon: 9.2.4
      ts-node: 9.1.1_typescript@4.2.4
      tslib: 2.3.1
      typedoc: 0.15.2
      typescript: 4.2.4
    dev: false
    name: '@rush-temp/monitor-opentelemetry-exporter'
    resolution:
      integrity: sha512-zThJAYHccp+292+r3/zu0gXLR+QdWlAhW+2Mdny0Ei+7fVeMqJJ2FH8a7P2H8ATgfHjPFjShTqMA1/YmOZJHIA==
      tarball: file:projects/monitor-opentelemetry-exporter.tgz
    version: 0.0.0
  file:projects/monitor-query.tgz:
    dependencies:
      '@azure/core-tracing': 1.0.0-preview.13
      '@azure/identity': 1.5.1
      '@microsoft/api-extractor': 7.7.11
      '@opentelemetry/api': 1.0.2
      '@opentelemetry/node': 0.22.0_@opentelemetry+api@1.0.2
      '@opentelemetry/tracing': 0.22.0_@opentelemetry+api@1.0.2
      '@types/chai': 4.2.21
      '@types/chai-as-promised': 7.1.4
      '@types/mocha': 7.0.2
      '@types/node': 12.20.21
      chai: 4.3.4
      chai-as-promised: 7.1.1_chai@4.3.4
      cross-env: 7.0.3
      dotenv: 8.6.0
      downlevel-dts: 0.4.0
      eslint: 7.32.0
      esm: 3.2.25
      inherits: 2.0.4
      karma: 6.3.4
      karma-chrome-launcher: 3.1.0
      karma-coverage: 2.0.3
      karma-edge-launcher: 0.4.2_karma@6.3.4
      karma-env-preprocessor: 0.1.1
      karma-firefox-launcher: 1.3.0
      karma-ie-launcher: 1.0.0_karma@6.3.4
      karma-json-preprocessor: 0.3.3_karma@6.3.4
      karma-json-to-file-reporter: 1.0.1
      karma-junit-reporter: 2.0.1_karma@6.3.4
      karma-mocha: 2.0.1
      karma-mocha-reporter: 2.2.5_karma@6.3.4
      mocha: 7.2.0
      mocha-junit-reporter: 1.23.3_mocha@7.2.0
      nyc: 14.1.1
      prettier: 1.19.1
      rimraf: 3.0.2
      rollup: 1.32.1
      source-map-support: 0.5.19
      tslib: 2.3.1
      typedoc: 0.15.2
      typescript: 4.2.4
      util: 0.12.4
    dev: false
    name: '@rush-temp/monitor-query'
    resolution:
      integrity: sha512-k5TOVtcLQ517iXlrSvW8lMIvzv55ozYTI/bDqMFfyn9WhlLuWo7A+Kyx2XwN45hAZu2dgicsN5Z7pl+YdQWgRw==
      tarball: file:projects/monitor-query.tgz
    version: 0.0.0
  file:projects/perf-ai-form-recognizer.tgz:
    dependencies:
      '@azure/ai-form-recognizer': 3.1.0-beta.3
      '@azure/identity': 2.0.0-beta.5
      '@types/node': 12.20.21
      dotenv: 8.6.0
      eslint: 7.32.0
      prettier: 1.19.1
      rimraf: 3.0.2
      ts-node: 9.1.1_typescript@4.2.4
      tslib: 2.3.1
      typescript: 4.2.4
    dev: false
    name: '@rush-temp/perf-ai-form-recognizer'
    resolution:
      integrity: sha512-cmg8RiXO/9pVUmYYK0ORHeXYEhMAm3hM2wPJYPiWDxcLocHcSg+KHfNs/HsTqmCHC3ZJPAK0bkso2o5aQcX4og==
      tarball: file:projects/perf-ai-form-recognizer.tgz
    version: 0.0.0
  file:projects/perf-ai-metrics-advisor.tgz:
    dependencies:
      '@azure/ai-metrics-advisor': 1.0.0-beta.3
      '@types/node': 12.20.21
      dotenv: 8.6.0
      eslint: 7.32.0
      prettier: 1.19.1
      rimraf: 3.0.2
      ts-node: 9.1.1_typescript@4.2.4
      tslib: 2.3.1
      typescript: 4.2.4
    dev: false
    name: '@rush-temp/perf-ai-metrics-advisor'
    resolution:
      integrity: sha512-ZjOIz/qZblV8RptttXCimWsXhWNgln9uSy3bS+7UdCFB20ve8PbIMtKlm9peFpTxtGbkLbUJ05WdRAGSDRFt6w==
      tarball: file:projects/perf-ai-metrics-advisor.tgz
    version: 0.0.0
  file:projects/perf-ai-text-analytics.tgz:
    dependencies:
      '@azure/ai-text-analytics': 5.1.0
      '@types/node': 12.20.21
      dotenv: 8.6.0
      eslint: 7.32.0
      prettier: 1.19.1
      rimraf: 3.0.2
      ts-node: 9.1.1_typescript@4.2.4
      tslib: 2.3.1
      typescript: 4.2.4
    dev: false
    name: '@rush-temp/perf-ai-text-analytics'
    resolution:
      integrity: sha512-ze/1GYfs5UYS1bkxM+Jna6a2lYllkJQARlLTauG376lbhi2jUu8DLN6iGOM2Iz01W4fgJ8tRuOmH3GeLNv7GSA==
      tarball: file:projects/perf-ai-text-analytics.tgz
    version: 0.0.0
  file:projects/perf-app-configuration.tgz:
    dependencies:
      '@types/node': 12.20.21
      '@types/uuid': 8.3.1
      dotenv: 8.6.0
      eslint: 7.32.0
      prettier: 1.19.1
      rimraf: 3.0.2
      ts-node: 9.1.1_typescript@4.2.4
      tslib: 2.3.1
      typescript: 4.2.4
      uuid: 8.3.2
    dev: false
    name: '@rush-temp/perf-app-configuration'
    resolution:
      integrity: sha512-vxd8UIAJWmXCeXs+np9dzDKpeHAYtCmh3CpE7I3E27oMx8dvT8Rx6UZ40VwOSlOzZDdK1/6B7bU/EnrhjEEhjA==
      tarball: file:projects/perf-app-configuration.tgz
    version: 0.0.0
  file:projects/perf-core-rest-pipeline.tgz:
    dependencies:
      '@types/uuid': 8.3.1
      dotenv: 8.6.0
      eslint: 7.32.0
      prettier: 1.19.1
      rimraf: 3.0.2
      ts-node: 9.1.1_typescript@4.2.4
      tslib: 2.3.1
      typescript: 4.2.4
    dev: false
    name: '@rush-temp/perf-core-rest-pipeline'
    resolution:
      integrity: sha512-VtDP3wPovpWESSwAZQ7FqSBdZAqLmijGC50UHykB1qGKoSk/v4hnX3v3H/qef2Gq1m9962VNH3A1xHcAujr5Ng==
      tarball: file:projects/perf-core-rest-pipeline.tgz
    version: 0.0.0
  file:projects/perf-data-tables.tgz:
    dependencies:
      '@types/node': 12.20.21
      '@types/uuid': 8.3.1
      dotenv: 8.6.0
      eslint: 7.32.0
      prettier: 1.19.1
      rimraf: 3.0.2
      ts-node: 9.1.1_typescript@4.2.4
      tslib: 2.3.1
      typescript: 4.2.4
      uuid: 8.3.2
    dev: false
    name: '@rush-temp/perf-data-tables'
    resolution:
      integrity: sha512-g4FRGr8Z+8vNBR9DdYBnTdG1RcbnfziJHkK5CuzPxmETBsphN6Xz/mYCxPxurBbedchx/6Jj26hV0CRl9aFWTA==
      tarball: file:projects/perf-data-tables.tgz
    version: 0.0.0
  file:projects/perf-eventgrid.tgz:
    dependencies:
      '@types/node': 12.20.21
      dotenv: 8.6.0
      eslint: 7.32.0
      prettier: 1.19.1
      rimraf: 3.0.2
      ts-node: 9.1.1_typescript@4.2.4
      tslib: 2.3.1
      typescript: 4.2.4
    dev: false
    name: '@rush-temp/perf-eventgrid'
    resolution:
      integrity: sha512-uTGNn9MwdSVeweKogNSB0lQlWHfuiqWJ+2fWaf/jOSmEe/0R1LFmrwIOErA8uBumCga1Mz1/NBMoaPA6KDlblg==
      tarball: file:projects/perf-eventgrid.tgz
    version: 0.0.0
  file:projects/perf-identity.tgz:
    dependencies:
      '@types/uuid': 8.3.1
      dotenv: 8.6.0
      eslint: 7.32.0
      prettier: 1.19.1
      rimraf: 3.0.2
      ts-node: 9.1.1_typescript@4.2.4
      tslib: 2.3.1
      typescript: 4.2.4
    dev: false
    name: '@rush-temp/perf-identity'
    resolution:
      integrity: sha512-YDMT97rXScbEHFe5bEwYQ09icAXRcM+LBVDdo6Aw4/GppyW1LPjjS0XrtDh0yjZPmKYsUPIQ+uSlWHJhUTNuGA==
      tarball: file:projects/perf-identity.tgz
    version: 0.0.0
  file:projects/perf-keyvault-certificates.tgz:
    dependencies:
      '@azure/identity': 2.0.0-beta.5
      '@types/uuid': 8.3.1
      dotenv: 8.6.0
      eslint: 7.32.0
      prettier: 1.19.1
      rimraf: 3.0.2
      ts-node: 9.1.1_typescript@4.2.4
      tslib: 2.3.1
      typescript: 4.2.4
      uuid: 8.3.2
    dev: false
    name: '@rush-temp/perf-keyvault-certificates'
    resolution:
      integrity: sha512-Lu5DMEEQaLKxeYQUA3vi9NsM2eezMgulBxsE/1H1/CcQ19Stsa8ZSocg/VXR2leUez9TMMAt3BEFe0SUMq43Zg==
      tarball: file:projects/perf-keyvault-certificates.tgz
    version: 0.0.0
  file:projects/perf-keyvault-keys.tgz:
    dependencies:
      '@azure/keyvault-keys': 4.3.0
      '@types/uuid': 8.3.1
      dotenv: 8.6.0
      eslint: 7.32.0
      prettier: 1.19.1
      rimraf: 3.0.2
      ts-node: 9.1.1_typescript@4.2.4
      tslib: 2.3.1
      typescript: 4.2.4
      uuid: 8.3.2
    dev: false
    name: '@rush-temp/perf-keyvault-keys'
    resolution:
      integrity: sha512-FUfg2L8Ps3v42r3uxfQc2Ojf2Ccu9CqjM6e24zOEyxQcokdGw6l0Gy4sjOjem5bqyFEK98thY7yMl+YK10WffQ==
      tarball: file:projects/perf-keyvault-keys.tgz
    version: 0.0.0
  file:projects/perf-keyvault-secrets.tgz:
    dependencies:
      '@azure/identity': 2.0.0-beta.5
      '@types/uuid': 8.3.1
      dotenv: 8.6.0
      eslint: 7.32.0
      prettier: 1.19.1
      rimraf: 3.0.2
      ts-node: 9.1.1_typescript@4.2.4
      tslib: 2.3.1
      typescript: 4.2.4
      uuid: 8.3.2
    dev: false
    name: '@rush-temp/perf-keyvault-secrets'
    resolution:
      integrity: sha512-eNh/HrvUzTrZcgP2kjh13CFLWbWSVd73jjU5fupTSOdU8kk5xmDvjG5tKdwhXi9BGu5YV8qUz7cMJsFNrPLkdQ==
      tarball: file:projects/perf-keyvault-secrets.tgz
    version: 0.0.0
  file:projects/perf-search-documents.tgz:
    dependencies:
      '@azure/identity': 2.0.0-beta.5
      '@types/node': 12.20.21
      dotenv: 8.6.0
      eslint: 7.32.0
      prettier: 1.19.1
      rimraf: 3.0.2
      ts-node: 9.1.1_typescript@4.2.4
      tslib: 2.3.1
      typescript: 4.2.4
    dev: false
    name: '@rush-temp/perf-search-documents'
    resolution:
      integrity: sha512-VTTCMcAvAZ9/7XurfiFIqnNtrosScqFV8h35jy4ae2u9Dy1fG0YmmUQlVEemNGWrlUNhKMhL8kr7fi6kuytkpg==
      tarball: file:projects/perf-search-documents.tgz
    version: 0.0.0
  file:projects/perf-storage-blob.tgz:
    dependencies:
      '@types/node': 12.20.21
      '@types/node-fetch': 2.5.12
      '@types/uuid': 8.3.1
      dotenv: 8.6.0
      eslint: 7.32.0
      node-fetch: 2.6.1
      prettier: 1.19.1
      rimraf: 3.0.2
      ts-node: 9.1.1_typescript@4.2.4
      tslib: 2.3.1
      typescript: 4.2.4
      uuid: 8.3.2
    dev: false
    name: '@rush-temp/perf-storage-blob'
    resolution:
      integrity: sha512-JvaatDMPTFvpFTZAPBW+XYD19rWf7lSkp9iJPxm/bUwIVKR38e7J8mqA7+/IHAbDosQrdHkWo21+UHL+NYRlVw==
      tarball: file:projects/perf-storage-blob.tgz
    version: 0.0.0
  file:projects/perf-storage-file-datalake.tgz:
    dependencies:
      '@types/node': 12.20.21
      '@types/uuid': 8.3.1
      dotenv: 8.6.0
      eslint: 7.32.0
      prettier: 1.19.1
      rimraf: 3.0.2
      ts-node: 9.1.1_typescript@4.2.4
      tslib: 2.3.1
      typescript: 4.2.4
      uuid: 8.3.2
    dev: false
    name: '@rush-temp/perf-storage-file-datalake'
    resolution:
      integrity: sha512-vepQiPpEOpjtZO4CA6FHj5njhGkgztRKmb2q4+Iuf4rlWf2++9tPxdqePngQ48kANbgxA6r0G7Z2s8uYM9AFxA==
      tarball: file:projects/perf-storage-file-datalake.tgz
    version: 0.0.0
  file:projects/perf-storage-file-share.tgz:
    dependencies:
      '@types/node': 12.20.21
      '@types/uuid': 8.3.1
      dotenv: 8.6.0
      eslint: 7.32.0
      prettier: 1.19.1
      rimraf: 3.0.2
      ts-node: 9.1.1_typescript@4.2.4
      tslib: 2.3.1
      typescript: 4.2.4
      uuid: 8.3.2
    dev: false
    name: '@rush-temp/perf-storage-file-share'
    resolution:
      integrity: sha512-puMNDli8g8FHzU3hcpWibrKOoXVSBbeZz2/mq+Eoan4HwJzUqyaTOllfsc0NXbFn2aNV9ETSLtcldPLsWckq9w==
      tarball: file:projects/perf-storage-file-share.tgz
    version: 0.0.0
  file:projects/purview-account.tgz:
    dependencies:
      '@azure-rest/core-client': 1.0.0-beta.6
      '@azure-rest/core-client-paging': 1.0.0-beta.1
      '@azure/identity': 1.5.1
      '@microsoft/api-extractor': 7.13.2
      '@types/chai': 4.2.21
      '@types/mocha': 7.0.2
      '@types/node': 12.20.21
      chai: 4.3.4
      cross-env: 7.0.3
      dotenv: 8.6.0
      eslint: 7.32.0
      karma: 6.3.4
      karma-chrome-launcher: 3.1.0
      karma-coverage: 2.0.3
      karma-edge-launcher: 0.4.2_karma@6.3.4
      karma-env-preprocessor: 0.1.1
      karma-firefox-launcher: 1.3.0
      karma-ie-launcher: 1.0.0_karma@6.3.4
      karma-json-preprocessor: 0.3.3_karma@6.3.4
      karma-json-to-file-reporter: 1.0.1
      karma-junit-reporter: 2.0.1_karma@6.3.4
      karma-mocha: 2.0.1
      karma-mocha-reporter: 2.2.5_karma@6.3.4
      karma-source-map-support: 1.4.0
      karma-sourcemap-loader: 0.3.8
      mkdirp: 1.0.4
      mocha: 7.2.0
      mocha-junit-reporter: 1.23.3_mocha@7.2.0
      nyc: 14.1.1
      prettier: 2.2.1
      rimraf: 3.0.2
      rollup: 1.32.1
      source-map-support: 0.5.19
      tslib: 2.3.1
      typedoc: 0.15.2
      typescript: 4.2.4
    dev: false
    name: '@rush-temp/purview-account'
    resolution:
      integrity: sha512-if5JygVMi5EaFVhbOVYimljQS6RFD/AbV1lQe4zIJ2W/gMAzTTkb4zUwX3wUbTDuUE4Mzn6fnasa139O1luSsA==
      tarball: file:projects/purview-account.tgz
    version: 0.0.0
  file:projects/purview-catalog.tgz:
    dependencies:
      '@azure-rest/core-client': 1.0.0-beta.6
      '@azure/identity': 1.5.1
      '@microsoft/api-extractor': 7.13.2
      '@types/chai': 4.2.21
      '@types/mocha': 7.0.2
      '@types/node': 12.20.21
      chai: 4.3.4
      cross-env: 7.0.3
      dotenv: 8.6.0
      eslint: 7.32.0
      karma: 6.3.4
      karma-chrome-launcher: 3.1.0
      karma-coverage: 2.0.3
      karma-edge-launcher: 0.4.2_karma@6.3.4
      karma-env-preprocessor: 0.1.1
      karma-firefox-launcher: 1.3.0
      karma-ie-launcher: 1.0.0_karma@6.3.4
      karma-json-preprocessor: 0.3.3_karma@6.3.4
      karma-json-to-file-reporter: 1.0.1
      karma-junit-reporter: 2.0.1_karma@6.3.4
      karma-mocha: 2.0.1
      karma-mocha-reporter: 2.2.5_karma@6.3.4
      karma-source-map-support: 1.4.0
      karma-sourcemap-loader: 0.3.8
      mkdirp: 1.0.4
      mocha: 7.2.0
      mocha-junit-reporter: 1.23.3_mocha@7.2.0
      nyc: 14.1.1
      prettier: 2.2.1
      rimraf: 3.0.2
      rollup: 1.32.1
      source-map-support: 0.5.19
      tslib: 2.3.1
      typedoc: 0.15.2
      typescript: 4.2.4
    dev: false
    name: '@rush-temp/purview-catalog'
    resolution:
      integrity: sha512-A6d6LOn/IF/XQhtWl/O/PrdkXsIDLWDLypn2hTE5tZCIqgRXFXdnvL1JYnxMc4Ov+z5Tj0I6OCwBjRCw50uZ0g==
      tarball: file:projects/purview-catalog.tgz
    version: 0.0.0
  file:projects/purview-scanning.tgz:
    dependencies:
      '@azure-rest/core-client': 1.0.0-beta.6
      '@azure/identity': 1.5.1
      '@microsoft/api-extractor': 7.13.2
      '@types/chai': 4.2.21
      '@types/mocha': 7.0.2
      '@types/node': 12.20.21
      chai: 4.3.4
      cross-env: 7.0.3
      dotenv: 8.6.0
      eslint: 7.32.0
      karma: 6.3.4
      karma-chrome-launcher: 3.1.0
      karma-coverage: 2.0.3
      karma-edge-launcher: 0.4.2_karma@6.3.4
      karma-env-preprocessor: 0.1.1
      karma-firefox-launcher: 1.3.0
      karma-ie-launcher: 1.0.0_karma@6.3.4
      karma-json-preprocessor: 0.3.3_karma@6.3.4
      karma-json-to-file-reporter: 1.0.1
      karma-junit-reporter: 2.0.1_karma@6.3.4
      karma-mocha: 2.0.1
      karma-mocha-reporter: 2.2.5_karma@6.3.4
      karma-source-map-support: 1.4.0
      karma-sourcemap-loader: 0.3.8
      mkdirp: 1.0.4
      mocha: 7.2.0
      mocha-junit-reporter: 1.23.3_mocha@7.2.0
      nyc: 14.1.1
      prettier: 2.2.1
      rimraf: 3.0.2
      rollup: 1.32.1
      source-map-support: 0.5.19
      tslib: 2.3.1
      typedoc: 0.15.2
      typescript: 4.2.4
    dev: false
    name: '@rush-temp/purview-scanning'
    resolution:
      integrity: sha512-U0BqvzNxYHfqTIpxFfs48K55AOgH9utGrS73zZVPI9dPSc4WywkLsuxQrzOou86FJ5B44Khjp8ae9pZPj672qw==
      tarball: file:projects/purview-scanning.tgz
    version: 0.0.0
  file:projects/quantum-jobs.tgz:
    dependencies:
      '@azure/core-tracing': 1.0.0-preview.13
      '@azure/storage-blob': 12.7.0
      '@microsoft/api-extractor': 7.7.11
      '@rollup/plugin-commonjs': 11.0.2_rollup@1.32.1
      '@rollup/plugin-json': 4.1.0_rollup@1.32.1
      '@rollup/plugin-multi-entry': 3.0.1_rollup@1.32.1
      '@rollup/plugin-node-resolve': 8.4.0_rollup@1.32.1
      '@rollup/plugin-replace': 2.4.2_rollup@1.32.1
      '@types/chai': 4.2.21
      '@types/mocha': 7.0.2
      '@types/node': 12.20.21
      '@types/sinon': 9.0.11
      chai: 4.3.4
      cross-env: 7.0.3
      dotenv: 8.6.0
      eslint: 7.32.0
      events: 3.3.0
      inherits: 2.0.4
      karma: 6.3.4
      karma-chrome-launcher: 3.1.0
      karma-coverage: 2.0.3
      karma-edge-launcher: 0.4.2_karma@6.3.4
      karma-env-preprocessor: 0.1.1
      karma-firefox-launcher: 1.3.0
      karma-ie-launcher: 1.0.0_karma@6.3.4
      karma-json-preprocessor: 0.3.3_karma@6.3.4
      karma-json-to-file-reporter: 1.0.1
      karma-junit-reporter: 2.0.1_karma@6.3.4
      karma-mocha: 2.0.1
      karma-mocha-reporter: 2.2.5_karma@6.3.4
      karma-sourcemap-loader: 0.3.8
      mocha: 7.2.0
      mocha-junit-reporter: 1.23.3_mocha@7.2.0
      nyc: 14.1.1
      prettier: 1.19.1
      rimraf: 3.0.2
      rollup: 1.32.1
      rollup-plugin-shim: 1.0.0
      rollup-plugin-sourcemaps: 0.4.2_rollup@1.32.1
      rollup-plugin-terser: 5.3.1_rollup@1.32.1
      rollup-plugin-visualizer: 4.2.2_rollup@1.32.1
      sinon: 9.2.4
      tslib: 2.3.1
      typedoc: 0.15.2
      typescript: 4.2.4
      util: 0.12.4
    dev: false
    name: '@rush-temp/quantum-jobs'
    resolution:
      integrity: sha512-G/mUPnY6OwXV++eqRNGowi2C3aBIL5lHqUY2sLAa/N+y0UpCq6BE6Ob7kRVM68AsAz8QlmiFZ1k/0ot+raN3Rw==
      tarball: file:projects/quantum-jobs.tgz
    version: 0.0.0
  file:projects/schema-registry-avro.tgz:
    dependencies:
      '@azure/core-tracing': 1.0.0-preview.13
      '@microsoft/api-extractor': 7.7.11
      '@rollup/plugin-commonjs': 11.0.2_rollup@1.32.1
      '@rollup/plugin-inject': 4.0.2_rollup@1.32.1
      '@rollup/plugin-json': 4.1.0_rollup@1.32.1
      '@rollup/plugin-multi-entry': 3.0.1_rollup@1.32.1
      '@rollup/plugin-node-resolve': 8.4.0_rollup@1.32.1
      '@rollup/plugin-replace': 2.4.2_rollup@1.32.1
      '@types/chai': 4.2.21
      '@types/chai-as-promised': 7.1.4
      '@types/mocha': 7.0.2
      '@types/node': 12.20.21
      avsc: 5.7.3
      buffer: 5.7.1
      chai: 4.3.4
      chai-as-promised: 7.1.1_chai@4.3.4
      cross-env: 7.0.3
      dotenv: 8.6.0
      eslint: 7.32.0
      karma: 6.3.4
      karma-chrome-launcher: 3.1.0
      karma-coverage: 2.0.3
      karma-edge-launcher: 0.4.2_karma@6.3.4
      karma-env-preprocessor: 0.1.1
      karma-firefox-launcher: 1.3.0
      karma-ie-launcher: 1.0.0_karma@6.3.4
      karma-json-preprocessor: 0.3.3_karma@6.3.4
      karma-json-to-file-reporter: 1.0.1
      karma-junit-reporter: 2.0.1_karma@6.3.4
      karma-mocha: 2.0.1
      karma-mocha-reporter: 2.2.5_karma@6.3.4
      karma-sourcemap-loader: 0.3.8
      mocha: 7.2.0
      mocha-junit-reporter: 1.23.3_mocha@7.2.0
      nyc: 14.1.1
      prettier: 1.19.1
      process: 0.11.10
      rimraf: 3.0.2
      rollup: 1.32.1
      rollup-plugin-shim: 1.0.0
      rollup-plugin-sourcemaps: 0.4.2_rollup@1.32.1
      rollup-plugin-terser: 5.3.1_rollup@1.32.1
      rollup-plugin-visualizer: 4.2.2_rollup@1.32.1
      source-map-support: 0.5.19
      tslib: 2.3.1
      typedoc: 0.15.2
      typescript: 4.2.4
    dev: false
    name: '@rush-temp/schema-registry-avro'
    resolution:
      integrity: sha512-b/4qmNi7UubdfLQaKucMttTKHZbfggm1CTjDo2PLNotEvnOGZqYvC9553kyjxLJ/mnMeUoE4SXhtRCikP/386A==
      tarball: file:projects/schema-registry-avro.tgz
    version: 0.0.0
  file:projects/schema-registry.tgz:
    dependencies:
      '@azure/core-tracing': 1.0.0-preview.13
      '@microsoft/api-extractor': 7.7.11
      '@types/chai': 4.2.21
      '@types/chai-as-promised': 7.1.4
      '@types/mocha': 7.0.2
      '@types/node': 12.20.21
      chai: 4.3.4
      chai-as-promised: 7.1.1_chai@4.3.4
      cross-env: 7.0.3
      dotenv: 8.6.0
      eslint: 7.32.0
      karma: 6.3.4
      karma-chrome-launcher: 3.1.0
      karma-coverage: 2.0.3
      karma-edge-launcher: 0.4.2_karma@6.3.4
      karma-env-preprocessor: 0.1.1
      karma-firefox-launcher: 1.3.0
      karma-ie-launcher: 1.0.0_karma@6.3.4
      karma-json-preprocessor: 0.3.3_karma@6.3.4
      karma-json-to-file-reporter: 1.0.1
      karma-junit-reporter: 2.0.1_karma@6.3.4
      karma-mocha: 2.0.1
      karma-mocha-reporter: 2.2.5_karma@6.3.4
      karma-sourcemap-loader: 0.3.8
      mocha: 7.2.0
      mocha-junit-reporter: 1.23.3_mocha@7.2.0
      nyc: 14.1.1
      prettier: 1.19.1
      rimraf: 3.0.2
      rollup: 1.32.1
      source-map-support: 0.5.19
      tslib: 2.3.1
      typedoc: 0.15.2
      typescript: 4.2.4
    dev: false
    name: '@rush-temp/schema-registry'
    resolution:
      integrity: sha512-Wa0ZNJ563uHSOi4xiKpFUhWOZc8yXbeXvHm4xvunwe48Ow2+1Yahgc1TOVjFh8mJt3NdmnD6ufgneunTviNNoA==
      tarball: file:projects/schema-registry.tgz
    version: 0.0.0
  file:projects/search-documents.tgz:
    dependencies:
      '@azure/core-tracing': 1.0.0-preview.13
      '@microsoft/api-extractor': 7.7.11
      '@rollup/plugin-commonjs': 11.0.2_rollup@1.32.1
      '@rollup/plugin-json': 4.1.0_rollup@1.32.1
      '@rollup/plugin-multi-entry': 3.0.1_rollup@1.32.1
      '@rollup/plugin-node-resolve': 8.4.0_rollup@1.32.1
      '@rollup/plugin-replace': 2.4.2_rollup@1.32.1
      '@types/chai': 4.2.21
      '@types/mocha': 7.0.2
      '@types/node': 12.20.21
      '@types/sinon': 9.0.11
      chai: 4.3.4
      cross-env: 7.0.3
      dotenv: 8.6.0
      eslint: 7.32.0
      events: 3.3.0
      inherits: 2.0.4
      karma: 6.3.4
      karma-chrome-launcher: 3.1.0
      karma-coverage: 2.0.3
      karma-edge-launcher: 0.4.2_karma@6.3.4
      karma-env-preprocessor: 0.1.1
      karma-firefox-launcher: 1.3.0
      karma-ie-launcher: 1.0.0_karma@6.3.4
      karma-json-preprocessor: 0.3.3_karma@6.3.4
      karma-json-to-file-reporter: 1.0.1
      karma-junit-reporter: 2.0.1_karma@6.3.4
      karma-mocha: 2.0.1
      karma-mocha-reporter: 2.2.5_karma@6.3.4
      karma-sourcemap-loader: 0.3.8
      mocha: 7.2.0
      mocha-junit-reporter: 1.23.3_mocha@7.2.0
      nyc: 14.1.1
      prettier: 1.19.1
      rimraf: 3.0.2
      rollup: 1.32.1
      rollup-plugin-shim: 1.0.0
      rollup-plugin-sourcemaps: 0.4.2_rollup@1.32.1
      rollup-plugin-terser: 5.3.1_rollup@1.32.1
      rollup-plugin-visualizer: 4.2.2_rollup@1.32.1
      sinon: 9.2.4
      ts-node: 9.1.1_typescript@4.2.4
      tslib: 2.3.1
      typedoc: 0.15.2
      typescript: 4.2.4
      util: 0.12.4
    dev: false
    name: '@rush-temp/search-documents'
    resolution:
      integrity: sha512-rHK5OgZ6DWp11fqVLskuJ3TfG4V2AzQq+kqPIgtb+NfZWEs/YvOxVnthRcjoR1p593E4/+NnDQNKYaqioTxe9g==
      tarball: file:projects/search-documents.tgz
    version: 0.0.0
  file:projects/service-bus.tgz:
    dependencies:
      '@azure/core-tracing': 1.0.0-preview.13
      '@microsoft/api-extractor': 7.7.11
      '@rollup/plugin-commonjs': 11.0.2_rollup@1.32.1
      '@rollup/plugin-inject': 4.0.2_rollup@1.32.1
      '@rollup/plugin-json': 4.1.0_rollup@1.32.1
      '@rollup/plugin-multi-entry': 3.0.1_rollup@1.32.1
      '@rollup/plugin-node-resolve': 8.4.0_rollup@1.32.1
      '@rollup/plugin-replace': 2.4.2_rollup@1.32.1
      '@types/chai': 4.2.21
      '@types/chai-as-promised': 7.1.4
      '@types/debug': 4.1.7
      '@types/glob': 7.1.4
      '@types/is-buffer': 2.0.0
      '@types/long': 4.0.1
      '@types/mocha': 7.0.2
      '@types/node': 12.20.21
      '@types/sinon': 9.0.11
      '@types/ws': 7.4.7
      assert: 1.5.0
      buffer: 5.7.1
      chai: 4.3.4
      chai-as-promised: 7.1.1_chai@4.3.4
      chai-exclude: 2.0.3_chai@4.3.4
      cross-env: 7.0.3
      debug: 4.3.2
      delay: 4.4.1
      dotenv: 8.6.0
      downlevel-dts: 0.4.0
      eslint: 7.32.0
      esm: 3.2.25
      events: 3.3.0
      glob: 7.1.7
      https-proxy-agent: 5.0.0
      is-buffer: 2.0.5
      jssha: 3.2.0
      karma: 6.3.4_debug@4.3.2
      karma-chrome-launcher: 3.1.0
      karma-coverage: 2.0.3
      karma-edge-launcher: 0.4.2_karma@6.3.4
      karma-env-preprocessor: 0.1.1
      karma-firefox-launcher: 1.3.0
      karma-ie-launcher: 1.0.0_karma@6.3.4
      karma-junit-reporter: 2.0.1_karma@6.3.4
      karma-mocha: 2.0.1
      karma-mocha-reporter: 2.2.5_karma@6.3.4
      karma-sourcemap-loader: 0.3.8
      long: 4.0.0
      mocha: 7.2.0
      mocha-junit-reporter: 1.23.3_mocha@7.2.0
      moment: 2.29.1
      nyc: 14.1.1
      prettier: 1.19.1
      process: 0.11.10
      promise: 8.1.0
      puppeteer: 10.2.0
      rhea-promise: 2.1.0
      rimraf: 3.0.2
      rollup: 1.32.1
      rollup-plugin-shim: 1.0.0
      rollup-plugin-sourcemaps: 0.4.2_rollup@1.32.1
      rollup-plugin-terser: 5.3.1_rollup@1.32.1
      sinon: 9.2.4
      ts-node: 9.1.1_typescript@4.2.4
      tslib: 2.3.1
      typedoc: 0.15.2
      typescript: 4.2.4
      ws: 7.5.4
    dev: false
    name: '@rush-temp/service-bus'
    resolution:
      integrity: sha512-P1Z6R/jpmdcQ7sFHv+TjYwLNqJpHE1hDwQSdR9RHCwUKa7sRTXn9uuN37kRp6Lh0xcEPxr4kQyPM9cvax3Hz2g==
      tarball: file:projects/service-bus.tgz
    version: 0.0.0
  file:projects/storage-blob-changefeed.tgz:
    dependencies:
      '@azure/core-tracing': 1.0.0-preview.13
      '@microsoft/api-extractor': 7.7.11
      '@rollup/plugin-commonjs': 11.0.2_rollup@1.32.1
      '@rollup/plugin-multi-entry': 3.0.1_rollup@1.32.1
      '@rollup/plugin-node-resolve': 8.4.0_rollup@1.32.1
      '@rollup/plugin-replace': 2.4.2_rollup@1.32.1
      '@types/mocha': 7.0.2
      '@types/node': 12.20.21
      '@types/sinon': 9.0.11
      assert: 1.5.0
      cross-env: 7.0.3
      dotenv: 8.6.0
      downlevel-dts: 0.4.0
      es6-promise: 4.2.8
      eslint: 7.32.0
      esm: 3.2.25
      events: 3.3.0
      inherits: 2.0.4
      karma: 6.3.4
      karma-chrome-launcher: 3.1.0
      karma-coverage: 2.0.3
      karma-edge-launcher: 0.4.2_karma@6.3.4
      karma-env-preprocessor: 0.1.1
      karma-firefox-launcher: 1.3.0
      karma-ie-launcher: 1.0.0_karma@6.3.4
      karma-json-preprocessor: 0.3.3_karma@6.3.4
      karma-json-to-file-reporter: 1.0.1
      karma-junit-reporter: 2.0.1_karma@6.3.4
      karma-mocha: 2.0.1
      karma-mocha-reporter: 2.2.5_karma@6.3.4
      karma-sourcemap-loader: 0.3.8
      mocha: 7.2.0
      mocha-junit-reporter: 1.23.3_mocha@7.2.0
      nyc: 14.1.1
      prettier: 1.19.1
      puppeteer: 10.2.0
      rimraf: 3.0.2
      rollup: 1.32.1
      rollup-plugin-shim: 1.0.0
      rollup-plugin-sourcemaps: 0.4.2_rollup@1.32.1
      rollup-plugin-terser: 5.3.1_rollup@1.32.1
      rollup-plugin-visualizer: 4.2.2_rollup@1.32.1
      sinon: 9.2.4
      source-map-support: 0.5.19
      ts-node: 9.1.1_typescript@4.2.4
      tslib: 2.3.1
      typedoc: 0.15.2
      typescript: 4.2.4
      util: 0.12.4
    dev: false
    name: '@rush-temp/storage-blob-changefeed'
    resolution:
      integrity: sha512-G/Hwee3GcknpzSPSoeVh4/mG4JZOmfJlWydJdKikYaq7JKZSRNLMumEmJ56lKd7W2yvfxhW3PVj9pzN0U9IPNw==
      tarball: file:projects/storage-blob-changefeed.tgz
    version: 0.0.0
  file:projects/storage-blob.tgz:
    dependencies:
      '@azure/core-tracing': 1.0.0-preview.13
      '@microsoft/api-extractor': 7.7.11
      '@rollup/plugin-commonjs': 11.0.2_rollup@1.32.1
      '@rollup/plugin-json': 4.1.0_rollup@1.32.1
      '@rollup/plugin-multi-entry': 3.0.1_rollup@1.32.1
      '@rollup/plugin-node-resolve': 8.4.0_rollup@1.32.1
      '@rollup/plugin-replace': 2.4.2_rollup@1.32.1
      '@types/mocha': 7.0.2
      '@types/node': 12.20.21
      '@types/node-fetch': 2.5.12
      assert: 1.5.0
      cross-env: 7.0.3
      dotenv: 8.6.0
      downlevel-dts: 0.4.0
      es6-promise: 4.2.8
      eslint: 7.32.0
      esm: 3.2.25
      events: 3.3.0
      inherits: 2.0.4
      karma: 6.3.4
      karma-chrome-launcher: 3.1.0
      karma-coverage: 2.0.3
      karma-edge-launcher: 0.4.2_karma@6.3.4
      karma-env-preprocessor: 0.1.1
      karma-firefox-launcher: 1.3.0
      karma-ie-launcher: 1.0.0_karma@6.3.4
      karma-json-preprocessor: 0.3.3_karma@6.3.4
      karma-json-to-file-reporter: 1.0.1
      karma-junit-reporter: 2.0.1_karma@6.3.4
      karma-mocha: 2.0.1
      karma-mocha-reporter: 2.2.5_karma@6.3.4
      karma-sourcemap-loader: 0.3.8
      mocha: 7.2.0
      mocha-junit-reporter: 1.23.3_mocha@7.2.0
      node-fetch: 2.6.1
      nyc: 14.1.1
      prettier: 1.19.1
      puppeteer: 10.2.0
      rimraf: 3.0.2
      rollup: 1.32.1
      rollup-plugin-shim: 1.0.0
      rollup-plugin-sourcemaps: 0.4.2_rollup@1.32.1
      rollup-plugin-terser: 5.3.1_rollup@1.32.1
      rollup-plugin-visualizer: 4.2.2_rollup@1.32.1
      source-map-support: 0.5.19
      ts-node: 9.1.1_typescript@4.2.4
      tslib: 2.3.1
      typedoc: 0.15.2
      typescript: 4.2.4
      util: 0.12.4
    dev: false
    name: '@rush-temp/storage-blob'
    resolution:
      integrity: sha512-XyB6Qg8myB0G/B1P34sac3b/50rjIHRLt5CWxFlLf4nOghNYsrGlUNueeppIIM/08hkmhd0t02c5LV0EONISfA==
      tarball: file:projects/storage-blob.tgz
    version: 0.0.0
  file:projects/storage-file-datalake.tgz:
    dependencies:
      '@azure/core-tracing': 1.0.0-preview.13
      '@microsoft/api-extractor': 7.7.11
      '@rollup/plugin-commonjs': 11.0.2_rollup@1.32.1
      '@rollup/plugin-json': 4.1.0_rollup@1.32.1
      '@rollup/plugin-multi-entry': 3.0.1_rollup@1.32.1
      '@rollup/plugin-node-resolve': 8.4.0_rollup@1.32.1
      '@rollup/plugin-replace': 2.4.2_rollup@1.32.1
      '@types/mocha': 7.0.2
      '@types/node': 12.20.21
      assert: 1.5.0
      cross-env: 7.0.3
      dotenv: 8.6.0
      downlevel-dts: 0.4.0
      es6-promise: 4.2.8
      eslint: 7.32.0
      esm: 3.2.25
      events: 3.3.0
      execa: 5.1.1
      inherits: 2.0.4
      karma: 6.3.4
      karma-chrome-launcher: 3.1.0
      karma-coverage: 2.0.3
      karma-edge-launcher: 0.4.2_karma@6.3.4
      karma-env-preprocessor: 0.1.1
      karma-firefox-launcher: 1.3.0
      karma-ie-launcher: 1.0.0_karma@6.3.4
      karma-json-preprocessor: 0.3.3_karma@6.3.4
      karma-json-to-file-reporter: 1.0.1
      karma-junit-reporter: 2.0.1_karma@6.3.4
      karma-mocha: 2.0.1
      karma-mocha-reporter: 2.2.5_karma@6.3.4
      karma-sourcemap-loader: 0.3.8
      mocha: 7.2.0
      mocha-junit-reporter: 1.23.3_mocha@7.2.0
      nyc: 14.1.1
      prettier: 1.19.1
      puppeteer: 10.2.0
      rimraf: 3.0.2
      rollup: 1.32.1
      rollup-plugin-shim: 1.0.0
      rollup-plugin-sourcemaps: 0.4.2_rollup@1.32.1
      rollup-plugin-terser: 5.3.1_rollup@1.32.1
      rollup-plugin-visualizer: 4.2.2_rollup@1.32.1
      source-map-support: 0.5.19
      ts-node: 9.1.1_typescript@4.2.4
      tslib: 2.3.1
      typedoc: 0.15.2
      typescript: 4.2.4
      util: 0.12.4
    dev: false
    name: '@rush-temp/storage-file-datalake'
    resolution:
      integrity: sha512-A92ySEDZGrNteeTvHeNH6KbLfkRsq6fkt9zhk68ttnIQ3c2vIvK3KHHaiW3jmo6/guFYyebEubcozF6Q7Kc15A==
      tarball: file:projects/storage-file-datalake.tgz
    version: 0.0.0
  file:projects/storage-file-share.tgz:
    dependencies:
      '@azure/core-tracing': 1.0.0-preview.13
      '@microsoft/api-extractor': 7.7.11
      '@rollup/plugin-commonjs': 11.0.2_rollup@1.32.1
      '@rollup/plugin-multi-entry': 3.0.1_rollup@1.32.1
      '@rollup/plugin-node-resolve': 8.4.0_rollup@1.32.1
      '@rollup/plugin-replace': 2.4.2_rollup@1.32.1
      '@types/mocha': 7.0.2
      '@types/node': 12.20.21
      assert: 1.5.0
      cross-env: 7.0.3
      dotenv: 8.6.0
      downlevel-dts: 0.4.0
      es6-promise: 4.2.8
      eslint: 7.32.0
      esm: 3.2.25
      events: 3.3.0
      inherits: 2.0.4
      karma: 6.3.4
      karma-chrome-launcher: 3.1.0
      karma-coverage: 2.0.3
      karma-edge-launcher: 0.4.2_karma@6.3.4
      karma-env-preprocessor: 0.1.1
      karma-firefox-launcher: 1.3.0
      karma-ie-launcher: 1.0.0_karma@6.3.4
      karma-json-preprocessor: 0.3.3_karma@6.3.4
      karma-json-to-file-reporter: 1.0.1
      karma-junit-reporter: 2.0.1_karma@6.3.4
      karma-mocha: 2.0.1
      karma-mocha-reporter: 2.2.5_karma@6.3.4
      karma-sourcemap-loader: 0.3.8
      mocha: 7.2.0
      mocha-junit-reporter: 1.23.3_mocha@7.2.0
      nyc: 14.1.1
      prettier: 1.19.1
      puppeteer: 10.2.0
      rimraf: 3.0.2
      rollup: 1.32.1
      rollup-plugin-shim: 1.0.0
      rollup-plugin-sourcemaps: 0.4.2_rollup@1.32.1
      rollup-plugin-terser: 5.3.1_rollup@1.32.1
      rollup-plugin-visualizer: 4.2.2_rollup@1.32.1
      source-map-support: 0.5.19
      ts-node: 9.1.1_typescript@4.2.4
      tslib: 2.3.1
      typedoc: 0.15.2
      typescript: 4.2.4
      util: 0.12.4
    dev: false
    name: '@rush-temp/storage-file-share'
    resolution:
      integrity: sha512-SlvaV25PU+2taCkeIhWjDcSDwBKJ4wIuPws9PS6xt1J+1H2Eq1XRa/v8KR1Ik2FoUrSmSD/cAZqau+a1OLMxkw==
      tarball: file:projects/storage-file-share.tgz
    version: 0.0.0
  file:projects/storage-internal-avro.tgz:
    dependencies:
      '@microsoft/api-extractor': 7.7.11
      '@rollup/plugin-commonjs': 11.0.2_rollup@1.32.1
      '@rollup/plugin-multi-entry': 3.0.1_rollup@1.32.1
      '@rollup/plugin-node-resolve': 8.4.0_rollup@1.32.1
      '@rollup/plugin-replace': 2.4.2_rollup@1.32.1
      '@types/mocha': 7.0.2
      '@types/node': 12.20.21
      assert: 1.5.0
      dotenv: 8.6.0
      downlevel-dts: 0.4.0
      es6-promise: 4.2.8
      eslint: 7.32.0
      esm: 3.2.25
      inherits: 2.0.4
      karma: 6.3.4
      karma-chrome-launcher: 3.1.0
      karma-coverage: 2.0.3
      karma-edge-launcher: 0.4.2_karma@6.3.4
      karma-env-preprocessor: 0.1.1
      karma-firefox-launcher: 1.3.0
      karma-ie-launcher: 1.0.0_karma@6.3.4
      karma-json-preprocessor: 0.3.3_karma@6.3.4
      karma-json-to-file-reporter: 1.0.1
      karma-junit-reporter: 2.0.1_karma@6.3.4
      karma-mocha: 2.0.1
      karma-mocha-reporter: 2.2.5_karma@6.3.4
      karma-sourcemap-loader: 0.3.8
      mocha: 7.2.0
      mocha-junit-reporter: 1.23.3_mocha@7.2.0
      nyc: 14.1.1
      prettier: 1.19.1
      puppeteer: 10.2.0
      rimraf: 3.0.2
      rollup: 1.32.1
      rollup-plugin-shim: 1.0.0
      rollup-plugin-sourcemaps: 0.4.2_rollup@1.32.1
      rollup-plugin-terser: 5.3.1_rollup@1.32.1
      rollup-plugin-visualizer: 4.2.2_rollup@1.32.1
      source-map-support: 0.5.19
      ts-node: 9.1.1_typescript@4.2.4
      tslib: 2.3.1
      typescript: 4.2.4
      util: 0.12.4
    dev: false
    name: '@rush-temp/storage-internal-avro'
    resolution:
      integrity: sha512-HFJeL5JFJyCLfvq9jaSr3S1oZ7TOlJHxDnnuLgC+XREgoGLYrTmasV3PTCzKC7j6tp8zV829QxZC96rQZb09VA==
      tarball: file:projects/storage-internal-avro.tgz
    version: 0.0.0
  file:projects/storage-queue.tgz:
    dependencies:
      '@azure/core-tracing': 1.0.0-preview.13
      '@microsoft/api-extractor': 7.7.11
      '@rollup/plugin-commonjs': 11.0.2_rollup@1.32.1
      '@rollup/plugin-multi-entry': 3.0.1_rollup@1.32.1
      '@rollup/plugin-node-resolve': 8.4.0_rollup@1.32.1
      '@rollup/plugin-replace': 2.4.2_rollup@1.32.1
      '@types/mocha': 7.0.2
      '@types/node': 12.20.21
      assert: 1.5.0
      cross-env: 7.0.3
      dotenv: 8.6.0
      downlevel-dts: 0.4.0
      es6-promise: 4.2.8
      eslint: 7.32.0
      esm: 3.2.25
      inherits: 2.0.4
      karma: 6.3.4
      karma-chrome-launcher: 3.1.0
      karma-coverage: 2.0.3
      karma-edge-launcher: 0.4.2_karma@6.3.4
      karma-env-preprocessor: 0.1.1
      karma-firefox-launcher: 1.3.0
      karma-ie-launcher: 1.0.0_karma@6.3.4
      karma-json-preprocessor: 0.3.3_karma@6.3.4
      karma-json-to-file-reporter: 1.0.1
      karma-junit-reporter: 2.0.1_karma@6.3.4
      karma-mocha: 2.0.1
      karma-mocha-reporter: 2.2.5_karma@6.3.4
      karma-sourcemap-loader: 0.3.8
      mocha: 7.2.0
      mocha-junit-reporter: 1.23.3_mocha@7.2.0
      nyc: 14.1.1
      prettier: 1.19.1
      puppeteer: 10.2.0
      rimraf: 3.0.2
      rollup: 1.32.1
      rollup-plugin-shim: 1.0.0
      rollup-plugin-sourcemaps: 0.4.2_rollup@1.32.1
      rollup-plugin-terser: 5.3.1_rollup@1.32.1
      rollup-plugin-visualizer: 4.2.2_rollup@1.32.1
      source-map-support: 0.5.19
      ts-node: 9.1.1_typescript@4.2.4
      tslib: 2.3.1
      typedoc: 0.15.2
      typescript: 4.2.4
      util: 0.12.4
    dev: false
    name: '@rush-temp/storage-queue'
    resolution:
      integrity: sha512-haQF+RdrVx7dUSY0ovFz9KA+8YQfjoeIyEKTQSigmFcn4xM+e7yEW895fdry3BZN+ntM+NMML5fmdXDC4PMnTQ==
      tarball: file:projects/storage-queue.tgz
    version: 0.0.0
  file:projects/synapse-access-control.tgz:
    dependencies:
      '@azure/core-tracing': 1.0.0-preview.13
      '@microsoft/api-extractor': 7.7.11
      '@types/chai': 4.2.21
      '@types/chai-as-promised': 7.1.4
      '@types/mocha': 7.0.2
      '@types/node': 12.20.21
      '@types/sinon': 9.0.11
      chai: 4.3.4
      chai-as-promised: 7.1.1_chai@4.3.4
      cross-env: 7.0.3
      dotenv: 8.6.0
      eslint: 7.32.0
      karma: 6.3.4
      karma-chrome-launcher: 3.1.0
      karma-coverage: 2.0.3
      karma-edge-launcher: 0.4.2_karma@6.3.4
      karma-env-preprocessor: 0.1.1
      karma-firefox-launcher: 1.3.0
      karma-ie-launcher: 1.0.0_karma@6.3.4
      karma-json-preprocessor: 0.3.3_karma@6.3.4
      karma-json-to-file-reporter: 1.0.1
      karma-junit-reporter: 2.0.1_karma@6.3.4
      karma-mocha: 2.0.1
      karma-mocha-reporter: 2.2.5_karma@6.3.4
      karma-source-map-support: 1.4.0
      karma-sourcemap-loader: 0.3.8
      mocha: 7.2.0
      mocha-junit-reporter: 1.23.3_mocha@7.2.0
      nyc: 14.1.1
      prettier: 1.19.1
      rimraf: 3.0.2
      rollup: 1.32.1
      sinon: 9.2.4
      source-map-support: 0.5.19
      ts-node: 9.1.1_typescript@4.2.4
      tslib: 2.3.1
      typedoc: 0.15.2
      typescript: 4.2.4
      uglify-js: 3.14.1
    dev: false
    name: '@rush-temp/synapse-access-control'
    resolution:
      integrity: sha512-yJXsqdg29ZNQPCbGvixHash2uIt3mKo0GEQtCNy7g3WHc5aXhl5KKYfdItrbBsCV5nuywjsfYYx53UA7L3K1Rg==
      tarball: file:projects/synapse-access-control.tgz
    version: 0.0.0
  file:projects/synapse-artifacts.tgz:
    dependencies:
      '@azure/core-tracing': 1.0.0-preview.13
      '@microsoft/api-extractor': 7.7.11
      '@types/chai': 4.2.21
      '@types/chai-as-promised': 7.1.4
      '@types/mocha': 7.0.2
      '@types/node': 12.20.21
      '@types/sinon': 9.0.11
      chai: 4.3.4
      chai-as-promised: 7.1.1_chai@4.3.4
      cross-env: 7.0.3
      dotenv: 8.6.0
      eslint: 7.32.0
      karma: 6.3.4
      karma-chrome-launcher: 3.1.0
      karma-coverage: 2.0.3
      karma-edge-launcher: 0.4.2_karma@6.3.4
      karma-env-preprocessor: 0.1.1
      karma-firefox-launcher: 1.3.0
      karma-ie-launcher: 1.0.0_karma@6.3.4
      karma-json-preprocessor: 0.3.3_karma@6.3.4
      karma-json-to-file-reporter: 1.0.1
      karma-junit-reporter: 2.0.1_karma@6.3.4
      karma-mocha: 2.0.1
      karma-mocha-reporter: 2.2.5_karma@6.3.4
      karma-source-map-support: 1.4.0
      karma-sourcemap-loader: 0.3.8
      mocha: 7.2.0
      mocha-junit-reporter: 1.23.3_mocha@7.2.0
      nyc: 14.1.1
      prettier: 1.19.1
      rimraf: 3.0.2
      rollup: 1.32.1
      sinon: 9.2.4
      source-map-support: 0.5.19
      ts-node: 9.1.1_typescript@4.2.4
      tslib: 2.3.1
      typedoc: 0.15.2
      typescript: 4.2.4
      uglify-js: 3.14.1
    dev: false
    name: '@rush-temp/synapse-artifacts'
    resolution:
      integrity: sha512-3Xk1scbDu/X4UU8Dza5Kopo20f0/11OFlYL47DdMpfeDHBh5gWkV2P20fRaND0aNnCKnvffcLaGw1XpbwyLtew==
      tarball: file:projects/synapse-artifacts.tgz
    version: 0.0.0
  file:projects/synapse-managed-private-endpoints.tgz:
    dependencies:
      '@azure/core-tracing': 1.0.0-preview.13
      '@microsoft/api-extractor': 7.7.11
      '@types/chai': 4.2.21
      '@types/chai-as-promised': 7.1.4
      '@types/mocha': 7.0.2
      chai: 4.3.4
      chai-as-promised: 7.1.1_chai@4.3.4
      cross-env: 7.0.3
      dotenv: 8.6.0
      eslint: 7.32.0
      karma: 6.3.4
      karma-chrome-launcher: 3.1.0
      karma-coverage: 2.0.3
      karma-edge-launcher: 0.4.2_karma@6.3.4
      karma-env-preprocessor: 0.1.1
      karma-firefox-launcher: 1.3.0
      karma-ie-launcher: 1.0.0_karma@6.3.4
      karma-json-preprocessor: 0.3.3_karma@6.3.4
      karma-json-to-file-reporter: 1.0.1
      karma-junit-reporter: 2.0.1_karma@6.3.4
      karma-mocha: 2.0.1
      karma-mocha-reporter: 2.2.5_karma@6.3.4
      karma-source-map-support: 1.4.0
      karma-sourcemap-loader: 0.3.8
      mocha: 7.2.0
      mocha-junit-reporter: 1.23.3_mocha@7.2.0
      nyc: 14.1.1
      prettier: 1.19.1
      rimraf: 3.0.2
      rollup: 1.32.1
      tslib: 2.3.1
      typedoc: 0.15.2
      typescript: 4.2.4
      uglify-js: 3.14.1
    dev: false
    name: '@rush-temp/synapse-managed-private-endpoints'
    resolution:
      integrity: sha512-TKjMIigqql+UxGPJrm5kuMZxipcpI3ngLT/zX6zrtyJwLp5ZWP6yk8v5HEP4cMEsUfmFci/jQGnHn2yyFiM5bw==
      tarball: file:projects/synapse-managed-private-endpoints.tgz
    version: 0.0.0
  file:projects/synapse-monitoring.tgz:
    dependencies:
      '@azure/core-tracing': 1.0.0-preview.13
      '@microsoft/api-extractor': 7.7.11
      '@rollup/plugin-commonjs': 11.0.2_rollup@1.32.1
      eslint: 7.32.0
      rimraf: 3.0.2
      rollup: 1.32.1
      rollup-plugin-node-resolve: 3.4.0
      rollup-plugin-sourcemaps: 0.4.2_rollup@1.32.1
      tslib: 2.3.1
      typedoc: 0.15.2
      typescript: 4.2.4
      uglify-js: 3.14.1
    dev: false
    name: '@rush-temp/synapse-monitoring'
    resolution:
      integrity: sha512-9xAsBYW7D1aeS2rUguFu9kpfkN4cXMYhida3m8TnwxetVkpOPFyIZ02UsUXMOxDPEEerAeYEWVo8E1tS3evR5Q==
      tarball: file:projects/synapse-monitoring.tgz
    version: 0.0.0
  file:projects/synapse-spark.tgz:
    dependencies:
      '@azure/core-tracing': 1.0.0-preview.13
      '@microsoft/api-extractor': 7.7.11
      '@types/chai': 4.2.21
      '@types/chai-as-promised': 7.1.4
      '@types/mocha': 7.0.2
      chai: 4.3.4
      chai-as-promised: 7.1.1_chai@4.3.4
      cross-env: 7.0.3
      dotenv: 8.6.0
      eslint: 7.32.0
      karma: 6.3.4
      karma-chrome-launcher: 3.1.0
      karma-coverage: 2.0.3
      karma-edge-launcher: 0.4.2_karma@6.3.4
      karma-env-preprocessor: 0.1.1
      karma-firefox-launcher: 1.3.0
      karma-ie-launcher: 1.0.0_karma@6.3.4
      karma-json-preprocessor: 0.3.3_karma@6.3.4
      karma-json-to-file-reporter: 1.0.1
      karma-junit-reporter: 2.0.1_karma@6.3.4
      karma-mocha: 2.0.1
      karma-mocha-reporter: 2.2.5_karma@6.3.4
      karma-source-map-support: 1.4.0
      karma-sourcemap-loader: 0.3.8
      mocha: 7.2.0
      mocha-junit-reporter: 1.23.3_mocha@7.2.0
      nyc: 14.1.1
      prettier: 1.19.1
      rimraf: 3.0.2
      rollup: 1.32.1
      tslib: 2.3.1
      typedoc: 0.15.2
      typescript: 4.2.4
      uglify-js: 3.14.1
    dev: false
    name: '@rush-temp/synapse-spark'
    resolution:
      integrity: sha512-y/4UcUJhMtjWwK6lCbdvnyuYGzEdRyPwcoruOdsLXd9NlDykuM3TSpDXalYPclU1q2Fl9Zj25vJLaZFyvwuX3g==
      tarball: file:projects/synapse-spark.tgz
    version: 0.0.0
  file:projects/template.tgz:
    dependencies:
      '@azure/core-tracing': 1.0.0-preview.13
      '@azure/identity': 2.0.0-beta.5
      '@microsoft/api-extractor': 7.7.11
      '@types/chai': 4.2.21
      '@types/chai-as-promised': 7.1.4
      '@types/mocha': 7.0.2
      '@types/node': 12.20.21
      chai: 4.3.4
      chai-as-promised: 7.1.1_chai@4.3.4
      cross-env: 7.0.3
      dotenv: 8.6.0
      downlevel-dts: 0.4.0
      eslint: 7.32.0
      esm: 3.2.25
      inherits: 2.0.4
      karma: 6.3.4
      karma-chrome-launcher: 3.1.0
      karma-coverage: 2.0.3
      karma-edge-launcher: 0.4.2_karma@6.3.4
      karma-env-preprocessor: 0.1.1
      karma-firefox-launcher: 1.3.0
      karma-ie-launcher: 1.0.0_karma@6.3.4
      karma-json-preprocessor: 0.3.3_karma@6.3.4
      karma-json-to-file-reporter: 1.0.1
      karma-junit-reporter: 2.0.1_karma@6.3.4
      karma-mocha: 2.0.1
      karma-mocha-reporter: 2.2.5_karma@6.3.4
      mocha: 7.2.0
      mocha-junit-reporter: 1.23.3_mocha@7.2.0
      nyc: 14.1.1
      prettier: 1.19.1
      rimraf: 3.0.2
      rollup: 1.32.1
      source-map-support: 0.5.19
      tslib: 2.3.1
      typedoc: 0.15.2
      typescript: 4.2.4
      util: 0.12.4
    dev: false
    name: '@rush-temp/template'
    resolution:
      integrity: sha512-Lxk07hkq8XQsOcKBYKnoR/mlC3Fb5T5uFvaatoZLvKY5LWsNewhJyq2GG/AexHT5HTYHU45Vquf66pCGmbmlBg==
      tarball: file:projects/template.tgz
    version: 0.0.0
  file:projects/test-recorder-new.tgz:
    dependencies:
      '@rollup/plugin-commonjs': 11.0.2_rollup@1.32.1
      '@rollup/plugin-multi-entry': 3.0.1_rollup@1.32.1
      '@rollup/plugin-node-resolve': 8.4.0_rollup@1.32.1
      '@rollup/plugin-replace': 2.4.2_rollup@1.32.1
      '@types/chai': 4.2.21
      '@types/fs-extra': 8.1.2
      '@types/md5': 2.3.1
      '@types/mocha': 7.0.2
      '@types/mock-fs': 4.10.0
      '@types/mock-require': 2.0.0
      '@types/nise': 1.4.0
      '@types/node': 12.20.21
      chai: 4.3.4
      dotenv: 8.6.0
      eslint: 7.32.0
      karma: 6.3.4
      karma-chrome-launcher: 3.1.0
      karma-coverage: 2.0.3
      karma-edge-launcher: 0.4.2_karma@6.3.4
      karma-env-preprocessor: 0.1.1
      karma-firefox-launcher: 1.3.0
      karma-ie-launcher: 1.0.0_karma@6.3.4
      karma-json-preprocessor: 0.3.3_karma@6.3.4
      karma-json-to-file-reporter: 1.0.1
      karma-junit-reporter: 2.0.1_karma@6.3.4
      karma-mocha: 2.0.1
      karma-mocha-reporter: 2.2.5_karma@6.3.4
      karma-sourcemap-loader: 0.3.8
      mocha: 7.2.0
      mocha-junit-reporter: 1.23.3_mocha@7.2.0
      mock-fs: 4.14.0
      mock-require: 3.0.3
      npm-run-all: 4.1.5
      nyc: 14.1.1
      prettier: 1.19.1
      rimraf: 3.0.2
      rollup: 1.32.1
      rollup-plugin-shim: 1.0.0
      rollup-plugin-sourcemaps: 0.4.2_rollup@1.32.1
      rollup-plugin-terser: 5.3.1_rollup@1.32.1
      rollup-plugin-visualizer: 4.2.2_rollup@1.32.1
      tslib: 2.3.1
      typescript: 4.2.4
      xhr-mock: 2.5.1
    dev: false
    name: '@rush-temp/test-recorder-new'
    resolution:
      integrity: sha512-zXJqZCFgMxSbWc4+R/99M13UE0qy9xNRo/dCa8CIevfOTbLUcNfOrW7iotKcPucJCNEWaEQtlplAaHbazKaz/w==
      tarball: file:projects/test-recorder-new.tgz
    version: 0.0.0
  file:projects/test-recorder.tgz:
    dependencies:
      '@azure/core-tracing': 1.0.0-preview.13
      '@rollup/plugin-commonjs': 11.0.2_rollup@1.32.1
      '@rollup/plugin-multi-entry': 3.0.1_rollup@1.32.1
      '@rollup/plugin-node-resolve': 8.4.0_rollup@1.32.1
      '@rollup/plugin-replace': 2.4.2_rollup@1.32.1
      '@types/chai': 4.2.21
      '@types/fs-extra': 8.1.2
      '@types/md5': 2.3.1
      '@types/mocha': 7.0.2
      '@types/mock-fs': 4.10.0
      '@types/mock-require': 2.0.0
      '@types/nise': 1.4.0
      '@types/node': 12.20.21
      chai: 4.3.4
      dotenv: 8.6.0
      eslint: 7.32.0
      fs-extra: 8.1.0
      karma: 6.3.4
      karma-chrome-launcher: 3.1.0
      karma-coverage: 2.0.3
      karma-edge-launcher: 0.4.2_karma@6.3.4
      karma-env-preprocessor: 0.1.1
      karma-firefox-launcher: 1.3.0
      karma-ie-launcher: 1.0.0_karma@6.3.4
      karma-json-preprocessor: 0.3.3_karma@6.3.4
      karma-json-to-file-reporter: 1.0.1
      karma-junit-reporter: 2.0.1_karma@6.3.4
      karma-mocha: 2.0.1
      karma-mocha-reporter: 2.2.5_karma@6.3.4
      karma-sourcemap-loader: 0.3.8
      md5: 2.3.0
      mocha: 7.2.0
      mocha-junit-reporter: 1.23.3_mocha@7.2.0
      mock-fs: 4.14.0
      mock-require: 3.0.3
      nise: 4.1.0
      nock: 12.0.3
      npm-run-all: 4.1.5
      nyc: 14.1.1
      prettier: 1.19.1
      rimraf: 3.0.2
      rollup: 1.32.1
      rollup-plugin-shim: 1.0.0
      rollup-plugin-sourcemaps: 0.4.2_rollup@1.32.1
      rollup-plugin-terser: 5.3.1_rollup@1.32.1
      rollup-plugin-visualizer: 4.2.2_rollup@1.32.1
      tslib: 2.3.1
      typescript: 4.2.4
      xhr-mock: 2.5.1
    dev: false
    name: '@rush-temp/test-recorder'
    resolution:
      integrity: sha512-ZTmRVinXGlpzOv3u/caOIDcTsyhRllsOxfNUm6Q5gWoKWkWGk+YLt3Zs5GjSqc0grmGD6cN2LQqMtfIT51WpRA==
      tarball: file:projects/test-recorder.tgz
    version: 0.0.0
  file:projects/test-utils-perfstress.tgz:
    dependencies:
      '@types/minimist': 1.2.2
      '@types/node': 12.20.21
      '@types/node-fetch': 2.5.12
      eslint: 7.32.0
      karma: 6.3.4
      karma-chrome-launcher: 3.1.0
      karma-coverage: 2.0.3
      karma-env-preprocessor: 0.1.1
      minimist: 1.2.5
      node-fetch: 2.6.1
      prettier: 1.19.1
      rimraf: 3.0.2
      tslib: 2.3.1
      typescript: 4.2.4
    dev: false
    name: '@rush-temp/test-utils-perfstress'
    resolution:
      integrity: sha512-fTItTYBBwhhtVdOQ5qASInrtqY+mDuDqE9NCvItNO3FH8yp/DP67/q3g6QpEwimVRNVCIMt/EKikSFngBugZXQ==
      tarball: file:projects/test-utils-perfstress.tgz
    version: 0.0.0
  file:projects/test-utils.tgz:
    dependencies:
      '@azure/core-tracing': 1.0.0-preview.13
      '@microsoft/api-extractor': 7.7.11
      '@opentelemetry/api': 1.0.2
      '@types/chai': 4.2.21
      '@types/mocha': 7.0.2
      '@types/node': 12.20.21
      '@types/sinon': 9.0.11
      chai: 4.3.4
      chai-as-promised: 7.1.1_chai@4.3.4
      eslint: 7.32.0
      karma: 6.3.4
      karma-chrome-launcher: 3.1.0
      karma-coverage: 2.0.3
      karma-env-preprocessor: 0.1.1
      mocha: 7.2.0
      prettier: 1.19.1
      rimraf: 3.0.2
      rollup: 1.32.1
      sinon: 9.2.4
      tslib: 2.3.1
      typescript: 4.2.4
    dev: false
    name: '@rush-temp/test-utils'
    resolution:
      integrity: sha512-KYPqGE75cahX+es1MnTMiFT3HkhcVE0xdDnNC2RUsyvwWAxewMbXns2ozRdYuR66khLy6BuVwPK6CqQPAtlqjw==
      tarball: file:projects/test-utils.tgz
    version: 0.0.0
  file:projects/testing-recorder-new.tgz:
    dependencies:
      '@rollup/plugin-commonjs': 11.0.2_rollup@1.32.1
      '@rollup/plugin-multi-entry': 3.0.1_rollup@1.32.1
      '@rollup/plugin-node-resolve': 8.4.0_rollup@1.32.1
      '@rollup/plugin-replace': 2.4.2_rollup@1.32.1
      '@types/chai': 4.2.21
      '@types/fs-extra': 8.1.2
      '@types/md5': 2.3.1
      '@types/mocha': 7.0.2
      '@types/mock-fs': 4.10.0
      '@types/mock-require': 2.0.0
      '@types/nise': 1.4.0
      '@types/node': 12.20.21
      '@types/uuid': 8.3.1
      chai: 4.3.4
      dotenv: 8.6.0
      eslint: 7.32.0
      karma: 6.3.4
      karma-chrome-launcher: 3.1.0
      karma-coverage: 2.0.3
      karma-edge-launcher: 0.4.2_karma@6.3.4
      karma-env-preprocessor: 0.1.1
      karma-firefox-launcher: 1.3.0
      karma-ie-launcher: 1.0.0_karma@6.3.4
      karma-json-preprocessor: 0.3.3_karma@6.3.4
      karma-json-to-file-reporter: 1.0.1
      karma-junit-reporter: 2.0.1_karma@6.3.4
      karma-mocha: 2.0.1
      karma-mocha-reporter: 2.2.5_karma@6.3.4
      karma-sourcemap-loader: 0.3.8
      mocha: 7.2.0
      mocha-junit-reporter: 1.23.3_mocha@7.2.0
      mock-fs: 4.14.0
      mock-require: 3.0.3
      npm-run-all: 4.1.5
      nyc: 14.1.1
      prettier: 1.19.1
      rimraf: 3.0.2
      rollup: 1.32.1
      rollup-plugin-shim: 1.0.0
      rollup-plugin-sourcemaps: 0.4.2_rollup@1.32.1
      rollup-plugin-terser: 5.3.1_rollup@1.32.1
      rollup-plugin-visualizer: 4.2.2_rollup@1.32.1
      typescript: 4.2.4
      uuid: 8.3.2
      xhr-mock: 2.5.1
    dev: false
    name: '@rush-temp/testing-recorder-new'
    resolution:
      integrity: sha512-aXWcH+zp0ffSDNjWDAAFIQaFBkBRzvWxmFa6D/L8y5EsfIm66bDa6Mu0GcbptpIR8EICXuRI4qsDlcMgHPUWpg==
      tarball: file:projects/testing-recorder-new.tgz
    version: 0.0.0
  file:projects/video-analyzer-edge.tgz:
    dependencies:
      '@azure/core-tracing': 1.0.0-preview.13
      '@microsoft/api-extractor': 7.7.11
      '@types/chai': 4.2.21
      '@types/chai-as-promised': 7.1.4
      '@types/mocha': 7.0.2
      '@types/node': 12.20.21
      azure-iothub: 1.14.3
      chai: 4.3.4
      chai-as-promised: 7.1.1_chai@4.3.4
      cross-env: 7.0.3
      dotenv: 8.6.0
      eslint: 7.32.0
      events: 3.3.0
      inherits: 2.0.4
      karma: 6.3.4
      karma-chrome-launcher: 3.1.0
      karma-coverage: 2.0.3
      karma-edge-launcher: 0.4.2_karma@6.3.4
      karma-env-preprocessor: 0.1.1
      karma-firefox-launcher: 1.3.0
      karma-ie-launcher: 1.0.0_karma@6.3.4
      karma-junit-reporter: 2.0.1_karma@6.3.4
      karma-mocha: 2.0.1
      karma-mocha-reporter: 2.2.5_karma@6.3.4
      karma-sourcemap-loader: 0.3.8
      mocha: 7.2.0
      mocha-junit-reporter: 1.23.3_mocha@7.2.0
      nyc: 14.1.1
      prettier: 1.19.1
      rimraf: 3.0.2
      rollup: 1.32.1
      tslib: 2.3.1
      typedoc: 0.15.2
      typescript: 4.2.4
      util: 0.12.4
    dev: false
    name: '@rush-temp/video-analyzer-edge'
    resolution:
      integrity: sha512-+wAv6j5J2g+RNNNOSaA5mDBxH0nspdnIyM48CELNP3iwW4ZM3KrZdGqD0BgNgZYpPCzhlI/+artUZs5mf2pS1g==
      tarball: file:projects/video-analyzer-edge.tgz
    version: 0.0.0
  file:projects/web-pubsub-express.tgz:
    dependencies:
      '@microsoft/api-extractor': 7.7.11
      '@rollup/plugin-commonjs': 11.0.2_rollup@1.32.1
      '@rollup/plugin-json': 4.1.0_rollup@1.32.1
      '@rollup/plugin-multi-entry': 3.0.1_rollup@1.32.1
      '@rollup/plugin-node-resolve': 8.4.0_rollup@1.32.1
      '@rollup/plugin-replace': 2.4.2_rollup@1.32.1
      '@types/chai': 4.2.21
      '@types/express': 4.17.13
      '@types/express-serve-static-core': 4.17.24
      '@types/jsonwebtoken': 8.5.5
      '@types/mocha': 7.0.2
      '@types/node': 12.20.21
      '@types/sinon': 9.0.11
      assert: 1.5.0
      chai: 4.3.4
      cloudevents: 4.0.3
      cross-env: 7.0.3
      dotenv: 8.6.0
      eslint: 7.32.0
      esm: 3.2.25
      karma: 6.3.4
      karma-chrome-launcher: 3.1.0
      karma-coverage: 2.0.3
      karma-edge-launcher: 0.4.2_karma@6.3.4
      karma-env-preprocessor: 0.1.1
      karma-firefox-launcher: 1.3.0
      karma-ie-launcher: 1.0.0_karma@6.3.4
      karma-json-preprocessor: 0.3.3_karma@6.3.4
      karma-json-to-file-reporter: 1.0.1
      karma-junit-reporter: 2.0.1_karma@6.3.4
      karma-mocha: 2.0.1
      karma-mocha-reporter: 2.2.5_karma@6.3.4
      karma-sourcemap-loader: 0.3.8
      mocha: 7.2.0
      mocha-junit-reporter: 1.23.3_mocha@7.2.0
      nyc: 14.1.1
      prettier: 1.19.1
      puppeteer: 10.2.0
      rimraf: 3.0.2
      rollup: 1.32.1
      rollup-plugin-shim: 1.0.0
      rollup-plugin-sourcemaps: 0.4.2_rollup@1.32.1
      rollup-plugin-terser: 5.3.1_rollup@1.32.1
      rollup-plugin-visualizer: 4.2.2_rollup@1.32.1
      sinon: 9.2.4
      source-map-support: 0.5.19
      tslib: 2.3.1
      typedoc: 0.15.2
      typescript: 4.2.4
    dev: false
    name: '@rush-temp/web-pubsub-express'
    resolution:
      integrity: sha512-TPhljtupasgCaq4ORSBcoBeEBxj9xq51XZsd0sMD416cqmyf3+p3pk+Zh/9jwiFKbPRUJ/ng77bKmaWzFyIplg==
      tarball: file:projects/web-pubsub-express.tgz
    version: 0.0.0
  file:projects/web-pubsub.tgz:
    dependencies:
      '@azure/core-tracing': 1.0.0-preview.13
      '@azure/identity': 1.5.1
      '@microsoft/api-extractor': 7.7.11
      '@rollup/plugin-commonjs': 11.0.2_rollup@1.32.1
      '@rollup/plugin-json': 4.1.0_rollup@1.32.1
      '@rollup/plugin-multi-entry': 3.0.1_rollup@1.32.1
      '@rollup/plugin-node-resolve': 8.4.0_rollup@1.32.1
      '@rollup/plugin-replace': 2.4.2_rollup@1.32.1
      '@types/chai': 4.2.21
      '@types/jsonwebtoken': 8.5.5
      '@types/mocha': 7.0.2
      '@types/node': 12.20.21
      '@types/sinon': 9.0.11
      chai: 4.3.4
      cross-env: 7.0.3
      dotenv: 8.6.0
      eslint: 7.32.0
      esm: 3.2.25
      jsonwebtoken: 8.5.1
      karma: 6.3.4
      karma-chrome-launcher: 3.1.0
      karma-coverage: 2.0.3
      karma-edge-launcher: 0.4.2_karma@6.3.4
      karma-env-preprocessor: 0.1.1
      karma-firefox-launcher: 1.3.0
      karma-ie-launcher: 1.0.0_karma@6.3.4
      karma-json-preprocessor: 0.3.3_karma@6.3.4
      karma-json-to-file-reporter: 1.0.1
      karma-junit-reporter: 2.0.1_karma@6.3.4
      karma-mocha: 2.0.1
      karma-mocha-reporter: 2.2.5_karma@6.3.4
      karma-sourcemap-loader: 0.3.8
      mocha: 7.2.0
      mocha-junit-reporter: 1.23.3_mocha@7.2.0
      nyc: 14.1.1
      prettier: 1.19.1
      puppeteer: 10.2.0
      rimraf: 3.0.2
      rollup: 1.32.1
      rollup-plugin-shim: 1.0.0
      rollup-plugin-sourcemaps: 0.4.2_rollup@1.32.1
      rollup-plugin-terser: 5.3.1_rollup@1.32.1
      rollup-plugin-visualizer: 4.2.2_rollup@1.32.1
      sinon: 9.2.4
      source-map-support: 0.5.19
      tslib: 2.3.1
      typedoc: 0.15.2
      typescript: 4.2.4
    dev: false
    name: '@rush-temp/web-pubsub'
    resolution:
      integrity: sha512-eBs+8SrQtA8RFex4gaAX5AOUb/EAfnr9xXrRJapyn2DkguDc4KkkcFyHna29FTAJ/+em4SekK8n8BPA4TIIxgg==
      tarball: file:projects/web-pubsub.tgz
    version: 0.0.0
specifiers:
  '@rush-temp/abort-controller': file:./projects/abort-controller.tgz
  '@rush-temp/agrifood-farming': file:./projects/agrifood-farming.tgz
  '@rush-temp/ai-anomaly-detector': file:./projects/ai-anomaly-detector.tgz
  '@rush-temp/ai-document-translator': file:./projects/ai-document-translator.tgz
  '@rush-temp/ai-form-recognizer': file:./projects/ai-form-recognizer.tgz
  '@rush-temp/ai-metrics-advisor': file:./projects/ai-metrics-advisor.tgz
  '@rush-temp/ai-text-analytics': file:./projects/ai-text-analytics.tgz
  '@rush-temp/app-configuration': file:./projects/app-configuration.tgz
  '@rush-temp/arm-appservice': file:./projects/arm-appservice.tgz
  '@rush-temp/arm-authorization': file:./projects/arm-authorization.tgz
  '@rush-temp/arm-compute': file:./projects/arm-compute.tgz
  '@rush-temp/arm-features': file:./projects/arm-features.tgz
  '@rush-temp/arm-keyvault': file:./projects/arm-keyvault.tgz
  '@rush-temp/arm-links': file:./projects/arm-links.tgz
  '@rush-temp/arm-locks': file:./projects/arm-locks.tgz
  '@rush-temp/arm-managedapplications': file:./projects/arm-managedapplications.tgz
  '@rush-temp/arm-network': file:./projects/arm-network.tgz
  '@rush-temp/arm-policy': file:./projects/arm-policy.tgz
  '@rush-temp/arm-resources': file:./projects/arm-resources.tgz
  '@rush-temp/arm-resources-subscriptions': file:./projects/arm-resources-subscriptions.tgz
  '@rush-temp/arm-sql': file:./projects/arm-sql.tgz
  '@rush-temp/arm-storage': file:./projects/arm-storage.tgz
  '@rush-temp/arm-templatespecs': file:./projects/arm-templatespecs.tgz
  '@rush-temp/arm-webpubsub': file:./projects/arm-webpubsub.tgz
  '@rush-temp/attestation': file:./projects/attestation.tgz
  '@rush-temp/communication-chat': file:./projects/communication-chat.tgz
  '@rush-temp/communication-common': file:./projects/communication-common.tgz
  '@rush-temp/communication-identity': file:./projects/communication-identity.tgz
  '@rush-temp/communication-network-traversal': file:./projects/communication-network-traversal.tgz
  '@rush-temp/communication-phone-numbers': file:./projects/communication-phone-numbers.tgz
  '@rush-temp/communication-sms': file:./projects/communication-sms.tgz
  '@rush-temp/confidential-ledger': file:./projects/confidential-ledger.tgz
  '@rush-temp/container-registry': file:./projects/container-registry.tgz
  '@rush-temp/core-amqp': file:./projects/core-amqp.tgz
  '@rush-temp/core-asynciterator-polyfill': file:./projects/core-asynciterator-polyfill.tgz
  '@rush-temp/core-auth': file:./projects/core-auth.tgz
  '@rush-temp/core-client': file:./projects/core-client.tgz
  '@rush-temp/core-client-1': file:./projects/core-client-1.tgz
  '@rush-temp/core-client-lro': file:./projects/core-client-lro.tgz
  '@rush-temp/core-client-paging': file:./projects/core-client-paging.tgz
  '@rush-temp/core-crypto': file:./projects/core-crypto.tgz
  '@rush-temp/core-http': file:./projects/core-http.tgz
  '@rush-temp/core-lro': file:./projects/core-lro.tgz
  '@rush-temp/core-paging': file:./projects/core-paging.tgz
  '@rush-temp/core-rest-pipeline': file:./projects/core-rest-pipeline.tgz
  '@rush-temp/core-tracing': file:./projects/core-tracing.tgz
  '@rush-temp/core-util': file:./projects/core-util.tgz
  '@rush-temp/core-xml': file:./projects/core-xml.tgz
  '@rush-temp/cosmos': file:./projects/cosmos.tgz
  '@rush-temp/data-tables': file:./projects/data-tables.tgz
  '@rush-temp/dev-tool': file:./projects/dev-tool.tgz
  '@rush-temp/digital-twins-core': file:./projects/digital-twins-core.tgz
  '@rush-temp/eslint-plugin-azure-sdk': file:./projects/eslint-plugin-azure-sdk.tgz
  '@rush-temp/event-hubs': file:./projects/event-hubs.tgz
  '@rush-temp/event-processor-host': file:./projects/event-processor-host.tgz
  '@rush-temp/eventgrid': file:./projects/eventgrid.tgz
  '@rush-temp/eventhubs-checkpointstore-blob': file:./projects/eventhubs-checkpointstore-blob.tgz
  '@rush-temp/eventhubs-checkpointstore-table': file:./projects/eventhubs-checkpointstore-table.tgz
  '@rush-temp/identity': file:./projects/identity.tgz
  '@rush-temp/identity-cache-persistence': file:./projects/identity-cache-persistence.tgz
  '@rush-temp/identity-vscode': file:./projects/identity-vscode.tgz
  '@rush-temp/iot-device-update': file:./projects/iot-device-update.tgz
  '@rush-temp/iot-modelsrepository': file:./projects/iot-modelsrepository.tgz
  '@rush-temp/keyvault-admin': file:./projects/keyvault-admin.tgz
  '@rush-temp/keyvault-certificates': file:./projects/keyvault-certificates.tgz
  '@rush-temp/keyvault-common': file:./projects/keyvault-common.tgz
  '@rush-temp/keyvault-keys': file:./projects/keyvault-keys.tgz
  '@rush-temp/keyvault-secrets': file:./projects/keyvault-secrets.tgz
  '@rush-temp/logger': file:./projects/logger.tgz
  '@rush-temp/mixed-reality-authentication': file:./projects/mixed-reality-authentication.tgz
  '@rush-temp/mixed-reality-remote-rendering': file:./projects/mixed-reality-remote-rendering.tgz
  '@rush-temp/mock-hub': file:./projects/mock-hub.tgz
  '@rush-temp/monitor-opentelemetry-exporter': file:./projects/monitor-opentelemetry-exporter.tgz
  '@rush-temp/monitor-query': file:./projects/monitor-query.tgz
  '@rush-temp/perf-ai-form-recognizer': file:./projects/perf-ai-form-recognizer.tgz
  '@rush-temp/perf-ai-metrics-advisor': file:./projects/perf-ai-metrics-advisor.tgz
  '@rush-temp/perf-ai-text-analytics': file:./projects/perf-ai-text-analytics.tgz
  '@rush-temp/perf-app-configuration': file:./projects/perf-app-configuration.tgz
  '@rush-temp/perf-core-rest-pipeline': file:./projects/perf-core-rest-pipeline.tgz
  '@rush-temp/perf-data-tables': file:./projects/perf-data-tables.tgz
  '@rush-temp/perf-eventgrid': file:./projects/perf-eventgrid.tgz
  '@rush-temp/perf-identity': file:./projects/perf-identity.tgz
  '@rush-temp/perf-keyvault-certificates': file:./projects/perf-keyvault-certificates.tgz
  '@rush-temp/perf-keyvault-keys': file:./projects/perf-keyvault-keys.tgz
  '@rush-temp/perf-keyvault-secrets': file:./projects/perf-keyvault-secrets.tgz
  '@rush-temp/perf-search-documents': file:./projects/perf-search-documents.tgz
  '@rush-temp/perf-storage-blob': file:./projects/perf-storage-blob.tgz
  '@rush-temp/perf-storage-file-datalake': file:./projects/perf-storage-file-datalake.tgz
  '@rush-temp/perf-storage-file-share': file:./projects/perf-storage-file-share.tgz
  '@rush-temp/purview-account': file:./projects/purview-account.tgz
  '@rush-temp/purview-catalog': file:./projects/purview-catalog.tgz
  '@rush-temp/purview-scanning': file:./projects/purview-scanning.tgz
  '@rush-temp/quantum-jobs': file:./projects/quantum-jobs.tgz
  '@rush-temp/schema-registry': file:./projects/schema-registry.tgz
  '@rush-temp/schema-registry-avro': file:./projects/schema-registry-avro.tgz
  '@rush-temp/search-documents': file:./projects/search-documents.tgz
  '@rush-temp/service-bus': file:./projects/service-bus.tgz
  '@rush-temp/storage-blob': file:./projects/storage-blob.tgz
  '@rush-temp/storage-blob-changefeed': file:./projects/storage-blob-changefeed.tgz
  '@rush-temp/storage-file-datalake': file:./projects/storage-file-datalake.tgz
  '@rush-temp/storage-file-share': file:./projects/storage-file-share.tgz
  '@rush-temp/storage-internal-avro': file:./projects/storage-internal-avro.tgz
  '@rush-temp/storage-queue': file:./projects/storage-queue.tgz
  '@rush-temp/synapse-access-control': file:./projects/synapse-access-control.tgz
  '@rush-temp/synapse-artifacts': file:./projects/synapse-artifacts.tgz
  '@rush-temp/synapse-managed-private-endpoints': file:./projects/synapse-managed-private-endpoints.tgz
  '@rush-temp/synapse-monitoring': file:./projects/synapse-monitoring.tgz
  '@rush-temp/synapse-spark': file:./projects/synapse-spark.tgz
  '@rush-temp/template': file:./projects/template.tgz
  '@rush-temp/test-recorder': file:./projects/test-recorder.tgz
  '@rush-temp/test-recorder-new': file:./projects/test-recorder-new.tgz
  '@rush-temp/test-utils': file:./projects/test-utils.tgz
  '@rush-temp/test-utils-perfstress': file:./projects/test-utils-perfstress.tgz
  '@rush-temp/testing-recorder-new': file:./projects/testing-recorder-new.tgz
  '@rush-temp/video-analyzer-edge': file:./projects/video-analyzer-edge.tgz
  '@rush-temp/web-pubsub': file:./projects/web-pubsub.tgz
  '@rush-temp/web-pubsub-express': file:./projects/web-pubsub-express.tgz<|MERGE_RESOLUTION|>--- conflicted
+++ resolved
@@ -8639,7 +8639,7 @@
     dev: false
     name: '@rush-temp/arm-compute'
     resolution:
-      integrity: sha512-nNi+A6v+cMajxKH+Wgt1DRjWbbvly9agLxYqGPpR9Fx0FzeI1iTlf5kVY/JNdF43EScO4TnYzXR84cyLaNPMzA==
+      integrity: sha512-T3UFCbTMY/dds1j8CFcJLUkkyV3oR9pnPcpbK3DvLauxAZGylmQbuZv36iTLpGpMO0cxKIdgGm1G6EdgfgMOPw==
       tarball: file:projects/arm-compute.tgz
     version: 0.0.0
   file:projects/arm-features.tgz:
@@ -10595,11 +10595,7 @@
     dev: false
     name: '@rush-temp/identity'
     resolution:
-<<<<<<< HEAD
-      integrity: sha512-uKKxaLOJaa6zWMUeJF+kcaNxZ5tFhX32bO/ZK1PfK3VdgzmaqC7xr7Yny/C9JIJ7XP4NWTRJIrxTan7M3UyVtg==
-=======
-      integrity: sha512-9XsYSX8wnrRc4ys0Ain9eSP6i8S48KzfAWUb6CJWp/jGf5pnNIbrPiAwsf1PRTizO4B3ViBS97vsKSl85arLpA==
->>>>>>> 1caf8726
+      integrity: sha512-R/d1+WdL7aoUb0bgnSJacnMBjc5y5bzfo0PVX0TPbjiJwDK88Mua4KsvF8ler/Sr7X5bm1CsuAwsX4Nt27FSIg==
       tarball: file:projects/identity.tgz
     version: 0.0.0
   file:projects/iot-device-update.tgz:
