--- conflicted
+++ resolved
@@ -1,23 +1,16 @@
 dependencies:
   '@azure/amqp-common': 1.0.0-preview.6_rhea-promise@0.1.15
   '@azure/arm-servicebus': 3.2.0
+  '@azure/core-amqp': 1.0.0-preview.5_rhea-promise@0.1.15
   '@azure/core-arm': 1.0.0-preview.7
-<<<<<<< HEAD
-  '@azure/eslint-plugin-azure-sdk': 2.0.1_5ef7062d1971904081104ad5d435e6ab
-=======
   '@azure/core-tracing': 1.0.0-preview.5
   '@azure/eslint-plugin-azure-sdk': 2.0.1_2242daeac250f62a7ffd808e02504bf7
->>>>>>> d2f16767
   '@azure/logger-js': 1.3.2
   '@azure/ms-rest-nodeauth': 0.9.3
   '@azure/storage-blob': 12.0.0
   '@microsoft/api-extractor': 7.6.0
   '@opencensus/web-types': 0.0.7
-<<<<<<< HEAD
-  '@opentelemetry/types': 0.2.0
-=======
   '@rollup/plugin-json': 4.0.0_rollup@1.27.2
->>>>>>> d2f16767
   '@rollup/plugin-replace': 2.2.1_rollup@1.27.2
   '@rush-temp/abort-controller': 'file:projects/abort-controller.tgz'
   '@rush-temp/app-configuration': 'file:projects/app-configuration.tgz'
@@ -248,6 +241,29 @@
     dev: false
     resolution:
       integrity: sha512-e0nNyP0O802YMb4jq0nsVduIBHRWtmX/AtiWMCDI1f0KtcEmNRPfbP8DxU6iNgwnV09qy3EfaRfSY0vMsYs5cg==
+  /@azure/core-amqp/1.0.0-preview.5_rhea-promise@0.1.15:
+    dependencies:
+      '@azure/abort-controller': 1.0.0
+      '@azure/core-auth': 1.0.0
+      '@types/async-lock': 1.1.1
+      '@types/is-buffer': 2.0.0
+      async-lock: 1.2.2
+      buffer: 5.4.3
+      debug: 4.1.1
+      events: 3.0.0
+      is-buffer: 2.0.4
+      jssha: 2.3.1
+      process: 0.11.10
+      rhea-promise: 0.1.15
+      stream-browserify: 2.0.2
+      tslib: 1.10.0
+      url: 0.11.0
+      util: 0.12.1
+    dev: false
+    peerDependencies:
+      rhea-promise: ^1.0.0
+    resolution:
+      integrity: sha512-J5nu7FTvFOmoyHwIYVIgwMJY47k8jrafG0r24CGlnn+lfpzzlgg+O1/OCuZWShymEdmBvQHiSaPwsJ3pifOghw==
   /@azure/core-amqp/1.0.0-preview.5_rhea-promise@1.0.0:
     dependencies:
       '@azure/abort-controller': 1.0.0
@@ -576,14 +592,6 @@
       node: '>=6.0'
     resolution:
       integrity: sha512-xB+w7ZDAu3YBzqH44rCmG9/RlrOmFuDPt/bpf17eJr8eZSrLt7nc7LnWdxM9Mmoj/YKMHpxRg28txu3TcpiL+g==
-<<<<<<< HEAD
-  /@opentelemetry/types/0.2.0:
-    dev: false
-    engines:
-      node: '>=8.0.0'
-    resolution:
-      integrity: sha512-GtwNB6BNDdsIPAYEdpp3JnOGO/3AJxjPvny53s3HERBdXSJTGQw8IRhiaTEX0b3w9P8+FwFZde4k+qkjn67aVw==
-=======
   /@rollup/plugin-json/4.0.0_rollup@1.27.2:
     dependencies:
       rollup: 1.27.2
@@ -593,7 +601,6 @@
       rollup: ^1.20.0
     resolution:
       integrity: sha512-Z65CtEVWv40+ri4CvmswyhtuUtki9yP5p0UJN/GyCKKyU4jRuDS9CG0ZuV7/XuS7zGkoajyE7E4XBEaC4GW62A==
->>>>>>> d2f16767
   /@rollup/plugin-replace/2.2.1_rollup@1.27.2:
     dependencies:
       magic-string: 0.25.4
@@ -9607,7 +9614,6 @@
     dependencies:
       '@azure/core-tracing': 1.0.0-preview.5
       '@microsoft/api-extractor': 7.6.0
-      '@opentelemetry/types': 0.2.0
       '@rollup/plugin-replace': 2.2.1_rollup@1.27.2
       '@types/dotenv': 6.1.1
       '@types/mocha': 5.2.7
@@ -9638,18 +9644,14 @@
     dev: false
     name: '@rush-temp/app-configuration'
     resolution:
-      integrity: sha512-J7wjTBYO6d3hdfIVpwlqSbdxq8cWrOQupuat+asmX8RZ9IZmLLY3N/r8WzUXU8Kq9FeO4QLrY3t9pThn5m4R6w==
+      integrity: sha512-vkDRICimRb4lk3zm02eV9rxMRLr1FLai/Hqk8hFp5bR//0ebZfs8A1CU0XAwfUdnvaWYnsFydDDm2i3a/buGDQ==
       tarball: 'file:projects/app-configuration.tgz'
     version: 0.0.0
   'file:projects/cognitiveservices-inkrecognizer.tgz':
     dependencies:
       '@azure/core-arm': 1.0.0-preview.7
       '@microsoft/api-extractor': 7.6.0
-<<<<<<< HEAD
-      '@opentelemetry/types': 0.2.0
-=======
       '@rollup/plugin-json': 4.0.0_rollup@1.27.2
->>>>>>> d2f16767
       '@rollup/plugin-replace': 2.2.1_rollup@1.27.2
       '@types/mocha': 5.2.7
       '@types/node': 8.10.59
@@ -9686,11 +9688,7 @@
     dev: false
     name: '@rush-temp/cognitiveservices-inkrecognizer'
     resolution:
-<<<<<<< HEAD
-      integrity: sha512-xjispMk1yiGX1v0rkGl6yMA0OTG6F2hg3iscInrQAy0cg7polvKH+9hPpkVE+m8Kx04gFtTnkIvpeGP/bevSyA==
-=======
       integrity: sha512-65gSOHeE20cqJzK0NNfckPdkdAZDtZ4HFBe0VPT0ZpM1DWBOgUGNNB9XXSjBe5lTBI93voxeIOXYnxPM6iNuAw==
->>>>>>> d2f16767
       tarball: 'file:projects/cognitiveservices-inkrecognizer.tgz'
     version: 0.0.0
   'file:projects/core-amqp.tgz':
@@ -9820,11 +9818,7 @@
       '@azure/core-tracing': 1.0.0-preview.5
       '@azure/eslint-plugin-azure-sdk': 2.0.1_2242daeac250f62a7ffd808e02504bf7
       '@microsoft/api-extractor': 7.6.0
-<<<<<<< HEAD
-      '@opentelemetry/types': 0.2.0
-=======
       '@rollup/plugin-json': 4.0.0_rollup@1.27.2
->>>>>>> d2f16767
       '@rollup/plugin-replace': 2.2.1_rollup@1.27.2
       '@types/mocha': 5.2.7
       '@types/node': 8.10.59
@@ -9856,11 +9850,7 @@
     dev: false
     name: '@rush-temp/core-auth'
     resolution:
-<<<<<<< HEAD
-      integrity: sha512-aj28OaF6q6AGN3KX1L4bxpCgNUbjrzrOls9t5iAoMXh6wiaZRCPPxMnIMi9ybrETN9CCd469bOSM+8UyE7HhYQ==
-=======
       integrity: sha512-+OdYPa1Lu61gOhmRtU0y2xQ+hhN5e1r3paS9YqB6kGAM3Lp1B6Eq8uBNg51xK5o2YDuOYxrXJ1wsTOFRonB04A==
->>>>>>> d2f16767
       tarball: 'file:projects/core-auth.tgz'
     version: 0.0.0
   'file:projects/core-http.tgz':
@@ -9868,11 +9858,7 @@
       '@azure/core-tracing': 1.0.0-preview.5
       '@azure/eslint-plugin-azure-sdk': 2.0.1_2242daeac250f62a7ffd808e02504bf7
       '@azure/logger-js': 1.3.2
-<<<<<<< HEAD
-      '@opentelemetry/types': 0.2.0
-=======
       '@rollup/plugin-json': 4.0.0_rollup@1.27.2
->>>>>>> d2f16767
       '@types/chai': 4.2.5
       '@types/express': 4.17.2
       '@types/fetch-mock': 7.3.2
@@ -9947,18 +9933,13 @@
     dev: false
     name: '@rush-temp/core-http'
     resolution:
-<<<<<<< HEAD
-      integrity: sha512-7Zphk1bhVK9McFAf52LzrPHMjwjWM4LeaalfuVnGYz0d6iWGw8LaSS6gPohjfCNLGtmJm5Gyf0t8rvYfzhDz4g==
-=======
       integrity: sha512-EliN79RI4rENX2SwBS3Hfj6+vvyOuIla1p5EiHkhBN31DmMxeJ6dyCSMMD/wR0Fsvl/pw8OFYZCT0xCWOxh5mw==
->>>>>>> d2f16767
       tarball: 'file:projects/core-http.tgz'
     version: 0.0.0
   'file:projects/core-lro.tgz':
     dependencies:
       '@azure/core-arm': 1.0.0-preview.7
       '@microsoft/api-extractor': 7.6.0
-      '@opentelemetry/types': 0.2.0
       '@rollup/plugin-replace': 2.2.1_rollup@1.27.2
       '@types/chai': 4.2.5
       '@types/mocha': 5.2.7
@@ -10010,7 +9991,7 @@
     dev: false
     name: '@rush-temp/core-lro'
     resolution:
-      integrity: sha512-9KHx8hJZFjREaq8hOPcXvTberkJJHu27bfJmR69IpgiqaiXsC4LKdMtVOHeXzCsMvPd+4HkVoWpO6QEqbGDwGQ==
+      integrity: sha512-Ws0Y2Z8jCLmyRJoSFXok2M1oOk6sYoP0Qy4/1R+F3gKkgmJuq+VEBD9lezLdAATWjyegaLwZvUj3FtsSo6W1Tg==
       tarball: 'file:projects/core-lro.tgz'
     version: 0.0.0
   'file:projects/core-paging.tgz':
@@ -10036,11 +10017,7 @@
       '@azure/eslint-plugin-azure-sdk': 2.0.1_2242daeac250f62a7ffd808e02504bf7
       '@microsoft/api-extractor': 7.6.0
       '@opencensus/web-types': 0.0.7
-<<<<<<< HEAD
-      '@opentelemetry/types': 0.2.0
-=======
       '@rollup/plugin-json': 4.0.0_rollup@1.27.2
->>>>>>> d2f16767
       '@rollup/plugin-replace': 2.2.1_rollup@1.27.2
       '@types/mocha': 5.2.7
       '@types/node': 8.10.59
@@ -10072,11 +10049,7 @@
     dev: false
     name: '@rush-temp/core-tracing'
     resolution:
-<<<<<<< HEAD
-      integrity: sha512-8rXStutpQzP/fjxwep1lN2JjMfoBe7OxqCOA18jW437F8F/ROhoyvDYELkOz43BBYLxgruCU8ZiqevXtydaPAg==
-=======
       integrity: sha512-KYboAwaeggwUlW0/HrNNB+DajUWbkKOcG7QKDK9SO/UZyoG1xzd0lBRt9alp0e2yhUNNxj+yCMWUunnImpC/uw==
->>>>>>> d2f16767
       tarball: 'file:projects/core-tracing.tgz'
     version: 0.0.0
   'file:projects/cosmos.tgz':
@@ -10156,11 +10129,7 @@
       '@azure/core-tracing': 1.0.0-preview.5
       '@azure/eslint-plugin-azure-sdk': 2.0.1_2242daeac250f62a7ffd808e02504bf7
       '@microsoft/api-extractor': 7.6.0
-<<<<<<< HEAD
-      '@opentelemetry/types': 0.2.0
-=======
       '@rollup/plugin-json': 4.0.0_rollup@1.27.2
->>>>>>> d2f16767
       '@rollup/plugin-replace': 2.2.1_rollup@1.27.2
       '@types/async-lock': 1.1.1
       '@types/chai': 4.2.5
@@ -10229,11 +10198,7 @@
     dev: false
     name: '@rush-temp/event-hubs'
     resolution:
-<<<<<<< HEAD
-      integrity: sha512-R/O0Ljxs+eqO/eZpZ5rxfe8X4XYiwhXcJVUX++sC65mRgtpsPp9enDxTVWbPPJke0CoeOTvDUqTGWgc6GWulkA==
-=======
       integrity: sha512-xZHfKrGlFr+OhSk+Q1gS59ecYH0LGLA7IC8V9NIyVfh88+nyz7D1dCEFS2cNgAPiEYFVQwpuDPXajZq35Bf9yw==
->>>>>>> d2f16767
       tarball: 'file:projects/event-hubs.tgz'
     version: 0.0.0
   'file:projects/event-processor-host.tgz':
@@ -10364,11 +10329,7 @@
     dependencies:
       '@azure/core-tracing': 1.0.0-preview.5
       '@microsoft/api-extractor': 7.6.0
-<<<<<<< HEAD
-      '@opentelemetry/types': 0.2.0
-=======
       '@rollup/plugin-json': 4.0.0_rollup@1.27.2
->>>>>>> d2f16767
       '@rollup/plugin-replace': 2.2.1_rollup@1.27.2
       '@types/express': 4.17.2
       '@types/jws': 3.2.0
@@ -10418,11 +10379,7 @@
     dev: false
     name: '@rush-temp/identity'
     resolution:
-<<<<<<< HEAD
-      integrity: sha512-+ZZUxzxQ3wz9ZA3KMlRuLJvfgiKgSVP47lEzG7K3HqlgoAl5fifO+ouPqdji5OpNhzJML7iw8cCCHzCecbj+Fg==
-=======
       integrity: sha512-X9/9aj7mPBjyD8WbfuVvG+Qjc960KzST4Wtw48or9aBqzvKn8U44SdmPYh11RiJkbFZo7yWcr+XfH658CHuBHQ==
->>>>>>> d2f16767
       tarball: 'file:projects/identity.tgz'
     version: 0.0.0
   'file:projects/keyvault-certificates.tgz':
@@ -10431,7 +10388,6 @@
       '@azure/core-tracing': 1.0.0-preview.5
       '@azure/eslint-plugin-azure-sdk': 2.0.1_2242daeac250f62a7ffd808e02504bf7
       '@microsoft/api-extractor': 7.6.0
-      '@opentelemetry/types': 0.2.0
       '@rollup/plugin-replace': 2.2.1_rollup@1.27.2
       '@types/chai': 4.2.5
       '@types/dotenv': 6.1.1
@@ -10488,7 +10444,7 @@
     dev: false
     name: '@rush-temp/keyvault-certificates'
     resolution:
-      integrity: sha512-Eb2hhWnrwGq+0wyPCs9E6Vgh023+05qJiy25Jm20Hu3CVrgpt57GmllqZcoTcBgTXbq9m8zqSFyahqefoGwPow==
+      integrity: sha512-y9E8LKLo3wbIlsKCne/fs/t4Nje0ImWf3bav0br+03/tRTLBqC9PcSVGWqO2K1XNKb+gcSl5K3ynhBp8zwXq1g==
       tarball: 'file:projects/keyvault-certificates.tgz'
     version: 0.0.0
   'file:projects/keyvault-keys.tgz':
@@ -10496,7 +10452,6 @@
       '@azure/core-tracing': 1.0.0-preview.5
       '@azure/eslint-plugin-azure-sdk': 2.0.1_2242daeac250f62a7ffd808e02504bf7
       '@microsoft/api-extractor': 7.6.0
-      '@opentelemetry/types': 0.2.0
       '@rollup/plugin-replace': 2.2.1_rollup@1.27.2
       '@types/chai': 4.2.5
       '@types/dotenv': 6.1.1
@@ -10553,7 +10508,7 @@
     dev: false
     name: '@rush-temp/keyvault-keys'
     resolution:
-      integrity: sha512-1eFWEn/4hO6J5flrBNjBa1oDtTqO2UloYCn7NUGUP5r0Jssxat+XbolWkl8XLc7nTnsmspgkIy8fN2TpPTupIA==
+      integrity: sha512-UYQMqVFj/bYgXS82u0PW0ch1HGuHcQjoRwc/HUhZmhDdun0itznnBEjm01cG+FRlC6fBdOQjyu+oxj8+ifq6mw==
       tarball: 'file:projects/keyvault-keys.tgz'
     version: 0.0.0
   'file:projects/keyvault-secrets.tgz':
@@ -10561,7 +10516,6 @@
       '@azure/core-tracing': 1.0.0-preview.5
       '@azure/eslint-plugin-azure-sdk': 2.0.1_2242daeac250f62a7ffd808e02504bf7
       '@microsoft/api-extractor': 7.6.0
-      '@opentelemetry/types': 0.2.0
       '@rollup/plugin-replace': 2.2.1_rollup@1.27.2
       '@types/chai': 4.2.5
       '@types/dotenv': 6.1.1
@@ -10618,7 +10572,7 @@
     dev: false
     name: '@rush-temp/keyvault-secrets'
     resolution:
-      integrity: sha512-FFh1tzaxDoClFG0O0vIiSqhUsZgPyXu2Z4k1nWghyDRA/GOqVMs+iOypQRqaqjSEiGFCU+627DS1gnkeVdKFmw==
+      integrity: sha512-xxEK9/aII70Nhqb/yGbn/3lDO/7SjFeedhBapxQwbV5ILvx1bWBgX+3C9We503E5yIwQh1OnDkylBXOpBjAsbA==
       tarball: 'file:projects/keyvault-secrets.tgz'
     version: 0.0.0
   'file:projects/logger.tgz':
@@ -10682,11 +10636,7 @@
       '@azure/eslint-plugin-azure-sdk': 2.0.1_2242daeac250f62a7ffd808e02504bf7
       '@azure/ms-rest-nodeauth': 0.9.3
       '@microsoft/api-extractor': 7.6.0
-<<<<<<< HEAD
-      '@opentelemetry/types': 0.2.0
-=======
       '@rollup/plugin-json': 4.0.0_rollup@1.27.2
->>>>>>> d2f16767
       '@rollup/plugin-replace': 2.2.1_rollup@1.27.2
       '@types/async-lock': 1.1.1
       '@types/chai': 4.2.5
@@ -10755,18 +10705,13 @@
     dev: false
     name: '@rush-temp/service-bus'
     resolution:
-<<<<<<< HEAD
-      integrity: sha512-8PgnfQF/3h2Dy2cqSEJN4kn7Sh/QDWahUH30zGNwp4T6wWu9UpzayJiTQeZEdyGV/CRghOxSV3L2S6A40pty7Q==
-=======
       integrity: sha512-b2hDAdc1VwOGd/A44fWyHWSGt351XwIAaBS+4cSpEGL/mN/T5gSk+BE3M6DgPj/9EM+S6p6VyXYUUZknjsRxVA==
->>>>>>> d2f16767
       tarball: 'file:projects/service-bus.tgz'
     version: 0.0.0
   'file:projects/storage-blob.tgz':
     dependencies:
       '@azure/core-tracing': 1.0.0-preview.5
       '@microsoft/api-extractor': 7.6.0
-      '@opentelemetry/types': 0.2.0
       '@rollup/plugin-replace': 2.2.1_rollup@1.27.2
       '@types/dotenv': 6.1.1
       '@types/execa': 0.9.0
@@ -10830,14 +10775,13 @@
     dev: false
     name: '@rush-temp/storage-blob'
     resolution:
-      integrity: sha512-1hfxZrldwTv9rcYTRKVUdwYdAhyyMDWlx6D8SlBrdG48gkKYlzVqMo9OA/wiot9l7DKT96A7MTgzl3sIARrdpw==
+      integrity: sha512-wdxFniWcn9R1wmJhskPLUlKG1uhmO+e3mKD2vgopMX8Fjwb4KVUuxlFMUyAXM/FDY9g6GU8JcV5wihcexxK2Zg==
       tarball: 'file:projects/storage-blob.tgz'
     version: 0.0.0
   'file:projects/storage-file-share.tgz':
     dependencies:
       '@azure/core-tracing': 1.0.0-preview.5
       '@microsoft/api-extractor': 7.6.0
-      '@opentelemetry/types': 0.2.0
       '@rollup/plugin-replace': 2.2.1_rollup@1.27.2
       '@types/dotenv': 6.1.1
       '@types/fs-extra': 8.0.1
@@ -10900,14 +10844,13 @@
     dev: false
     name: '@rush-temp/storage-file-share'
     resolution:
-      integrity: sha512-vqqmz0LkaJU6iioQ6sCMRdvI2zrFSjBTktRrs8iI/2LBA5QNaXgnpRRgKEjT7yT8IIi0TqDGg49WO322vAJNwg==
+      integrity: sha512-CELdb0agx3ircpHaTEcy02OrTtoS9Ama/RmFE3J8zpBXv9fjFR11/drIlBn0cMc8RZ8npbOI5bie5V88MZN8ng==
       tarball: 'file:projects/storage-file-share.tgz'
     version: 0.0.0
   'file:projects/storage-queue.tgz':
     dependencies:
       '@azure/core-tracing': 1.0.0-preview.5
       '@microsoft/api-extractor': 7.6.0
-      '@opentelemetry/types': 0.2.0
       '@rollup/plugin-replace': 2.2.1_rollup@1.27.2
       '@types/dotenv': 6.1.1
       '@types/fs-extra': 8.0.1
@@ -10969,17 +10912,13 @@
     dev: false
     name: '@rush-temp/storage-queue'
     resolution:
-      integrity: sha512-8NsHwFQcKPJKWGHBkoXF5PPZDj703amI/8nDrJTxMpd0ZhS3p5W7CzKiB/DRhHJplb5QYDXAv5JP/Fncb414bw==
+      integrity: sha512-qFGpis2vKPOFcNbUUP8oz/724rSxrzlz52CKJzPo5aGyt1Lhby84UX2P+PV7DIZSjr9lnXBc/BJKQmDA0NhtjA==
       tarball: 'file:projects/storage-queue.tgz'
     version: 0.0.0
   'file:projects/template.tgz':
     dependencies:
       '@microsoft/api-extractor': 7.6.0
-<<<<<<< HEAD
-      '@opentelemetry/types': 0.2.0
-=======
       '@rollup/plugin-json': 4.0.0_rollup@1.27.2
->>>>>>> d2f16767
       '@rollup/plugin-replace': 2.2.1_rollup@1.27.2
       '@types/mocha': 5.2.7
       '@types/node': 8.10.59
@@ -11023,11 +10962,7 @@
     dev: false
     name: '@rush-temp/template'
     resolution:
-<<<<<<< HEAD
-      integrity: sha512-/cAopNr9YrNAqpEpVrg7DROS29rxtXdbyK8kzWQ1UmiCJTNYN9IQMlHqWbOubWO5Xbj3iLpyaOTR+uUw+NrHSA==
-=======
       integrity: sha512-+dY5+htrRUr3Kgkch+wvO1dNOh6ZrDvJnrkjztJhbYgJFSneqHicx7YXZsQGK5ecGY8rZIs/4vKIpOaO3xH65g==
->>>>>>> d2f16767
       tarball: 'file:projects/template.tgz'
     version: 0.0.0
   'file:projects/test-utils-recorder.tgz':
@@ -11078,22 +11013,19 @@
       integrity: sha512-6jUfppPxKsY6RdpJHavDDzxLMnGtdYrT/xCWSLgpZKnQeNXdcOD1sWNyccw6MKOLvxssR0VYJrq0KYGa74i4tA==
       tarball: 'file:projects/testhub.tgz'
     version: 0.0.0
-registry: ''
 specifiers:
   '@azure/amqp-common': 1.0.0-preview.6
   '@azure/arm-servicebus': ^3.2.0
+  '@azure/core-amqp': 1.0.0-preview.5
   '@azure/core-arm': 1.0.0-preview.7
+  '@azure/core-tracing': 1.0.0-preview.5
   '@azure/eslint-plugin-azure-sdk': ^2.0.1
   '@azure/logger-js': ^1.0.2
   '@azure/ms-rest-nodeauth': ^0.9.2
   '@azure/storage-blob': 12.0.0
   '@microsoft/api-extractor': ^7.5.4
   '@opencensus/web-types': 0.0.7
-<<<<<<< HEAD
-  '@opentelemetry/types': ^0.2.0
-=======
   '@rollup/plugin-json': ^4.0.0
->>>>>>> d2f16767
   '@rollup/plugin-replace': ^2.2.0
   '@rush-temp/abort-controller': 'file:./projects/abort-controller.tgz'
   '@rush-temp/app-configuration': 'file:./projects/app-configuration.tgz'
