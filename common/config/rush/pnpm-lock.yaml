--- conflicted
+++ resolved
@@ -469,7 +469,7 @@
       integrity: sha512-CxaMaEjwtsmIhWtjHyGimKO7RmES0YxPqGQ9+jKqGygNlhG5NYHktDaiQu6w7k3g+I51VaLXtVSt+BVFd6VWfQ==
   /@azure/identity/1.2.5_debug@4.3.2:
     dependencies:
-      '@azure/core-http': 1.2.3
+      '@azure/core-http': 1.2.6
       '@azure/core-tracing': 1.0.0-preview.9
       '@azure/logger': 1.0.2
       '@azure/msal-node': 1.0.0-beta.6_debug@4.3.2
@@ -2836,7 +2836,7 @@
       integrity: sha512-bC7ElrdJaJnPbAP+1EotYvqZsb3ecl5wi6Bfi6BJTUcNowp6cvspg0jXznRTKDjm/E7AdgFBVeAPVMNcKGsHMA==
   /debug/3.2.6:
     dependencies:
-      ms: 2.1.1
+      ms: 2.1.3
     deprecated: Debug versions >=3.2.0 <3.2.7 || >=4 <4.3.1 have a low-severity ReDos regression when used in a Node.js environment. It is recommended you upgrade to 3.2.7 or 4.3.1. (https://github.com/visionmedia/debug/issues/797)
     dev: false
     resolution:
@@ -9690,11 +9690,7 @@
     dev: false
     name: '@rush-temp/core-http'
     resolution:
-<<<<<<< HEAD
-      integrity: sha512-g0XdKxRB/MdeDKtbcvPMRuAZQz8gSvv0LmimPVBiqie6cjRk//IlRQ6jdCT8WR5m9kBV3k9iuGi3BuGjifaEbw==
-=======
-      integrity: sha512-AxQMTHOLtn1V/4yTA3xJKLVHUDmQjzo0loz5FqdN7X8r1GM2B9YCY56Mo/khZj0PG4nO7ejx4+XXi4hECJ7hiw==
->>>>>>> 0c1a11da
+      integrity: sha512-6dEqRpboot9581TA/dGSTJ48SL1aYtSUjN8iAYca3fwnxbxx+RgRgAUQkfNa8G+AnRbP3AKTGLY1pQV1rv4aDQ==
       tarball: file:projects/core-http.tgz
     version: 0.0.0
   file:projects/core-lro.tgz:
