dependencies:
  '@rush-temp/abort-controller': file:projects/abort-controller.tgz
  '@rush-temp/ai-anomaly-detector': file:projects/ai-anomaly-detector.tgz
  '@rush-temp/ai-document-translator': file:projects/ai-document-translator.tgz
  '@rush-temp/ai-form-recognizer': file:projects/ai-form-recognizer.tgz
  '@rush-temp/ai-metrics-advisor': file:projects/ai-metrics-advisor.tgz
  '@rush-temp/ai-text-analytics': file:projects/ai-text-analytics.tgz
  '@rush-temp/app-configuration': file:projects/app-configuration.tgz
  '@rush-temp/attestation': file:projects/attestation.tgz
  '@rush-temp/communication-chat': file:projects/communication-chat.tgz
  '@rush-temp/communication-common': file:projects/communication-common.tgz
  '@rush-temp/communication-identity': file:projects/communication-identity.tgz
  '@rush-temp/communication-phone-numbers': file:projects/communication-phone-numbers.tgz
  '@rush-temp/communication-sms': file:projects/communication-sms.tgz
  '@rush-temp/confidential-ledger': file:projects/confidential-ledger.tgz
  '@rush-temp/container-registry': file:projects/container-registry.tgz
  '@rush-temp/core-amqp': file:projects/core-amqp.tgz
  '@rush-temp/core-asynciterator-polyfill': file:projects/core-asynciterator-polyfill.tgz
  '@rush-temp/core-auth': file:projects/core-auth.tgz
  '@rush-temp/core-client': file:projects/core-client.tgz
  '@rush-temp/core-client-1': file:projects/core-client-1.tgz
  '@rush-temp/core-crypto': file:projects/core-crypto.tgz
  '@rush-temp/core-http': file:projects/core-http.tgz
  '@rush-temp/core-lro': file:projects/core-lro.tgz
  '@rush-temp/core-paging': file:projects/core-paging.tgz
  '@rush-temp/core-rest-pipeline': file:projects/core-rest-pipeline.tgz
  '@rush-temp/core-tracing': file:projects/core-tracing.tgz
  '@rush-temp/core-util': file:projects/core-util.tgz
  '@rush-temp/core-xml': file:projects/core-xml.tgz
  '@rush-temp/cosmos': file:projects/cosmos.tgz
  '@rush-temp/data-tables': file:projects/data-tables.tgz
  '@rush-temp/dev-tool': file:projects/dev-tool.tgz
  '@rush-temp/digital-twins-core': file:projects/digital-twins-core.tgz
  '@rush-temp/eslint-plugin-azure-sdk': file:projects/eslint-plugin-azure-sdk.tgz
  '@rush-temp/event-hubs': file:projects/event-hubs.tgz
  '@rush-temp/event-processor-host': file:projects/event-processor-host.tgz
  '@rush-temp/eventgrid': file:projects/eventgrid.tgz
  '@rush-temp/eventhubs-checkpointstore-blob': file:projects/eventhubs-checkpointstore-blob.tgz
  '@rush-temp/identity': file:projects/identity.tgz
  '@rush-temp/iot-device-update': file:projects/iot-device-update.tgz
  '@rush-temp/keyvault-admin': file:projects/keyvault-admin.tgz
  '@rush-temp/keyvault-certificates': file:projects/keyvault-certificates.tgz
  '@rush-temp/keyvault-common': file:projects/keyvault-common.tgz
  '@rush-temp/keyvault-keys': file:projects/keyvault-keys.tgz
  '@rush-temp/keyvault-secrets': file:projects/keyvault-secrets.tgz
  '@rush-temp/logger': file:projects/logger.tgz
  '@rush-temp/mixedreality-authentication': file:projects/mixedreality-authentication.tgz
  '@rush-temp/mock-hub': file:projects/mock-hub.tgz
  '@rush-temp/monitor-opentelemetry-exporter': file:projects/monitor-opentelemetry-exporter.tgz
  '@rush-temp/perf-ai-form-recognizer': file:projects/perf-ai-form-recognizer.tgz
  '@rush-temp/perf-ai-metrics-advisor': file:projects/perf-ai-metrics-advisor.tgz
  '@rush-temp/perf-ai-text-analytics': file:projects/perf-ai-text-analytics.tgz
  '@rush-temp/perf-core-rest-pipeline': file:projects/perf-core-rest-pipeline.tgz
  '@rush-temp/perf-eventgrid': file:projects/perf-eventgrid.tgz
  '@rush-temp/perf-identity': file:projects/perf-identity.tgz
  '@rush-temp/perf-keyvault-certificates': file:projects/perf-keyvault-certificates.tgz
  '@rush-temp/perf-keyvault-keys': file:projects/perf-keyvault-keys.tgz
  '@rush-temp/perf-keyvault-secrets': file:projects/perf-keyvault-secrets.tgz
  '@rush-temp/perf-search-documents': file:projects/perf-search-documents.tgz
  '@rush-temp/perf-storage-blob': file:projects/perf-storage-blob.tgz
  '@rush-temp/perf-storage-file-datalake': file:projects/perf-storage-file-datalake.tgz
  '@rush-temp/perf-storage-file-share': file:projects/perf-storage-file-share.tgz
  '@rush-temp/purview-catalog': file:projects/purview-catalog.tgz
  '@rush-temp/purview-scanning': file:projects/purview-scanning.tgz
  '@rush-temp/quantum-jobs': file:projects/quantum-jobs.tgz
  '@rush-temp/schema-registry': file:projects/schema-registry.tgz
  '@rush-temp/schema-registry-avro': file:projects/schema-registry-avro.tgz
  '@rush-temp/search-documents': file:projects/search-documents.tgz
  '@rush-temp/service-bus': file:projects/service-bus.tgz
  '@rush-temp/storage-blob': file:projects/storage-blob.tgz
  '@rush-temp/storage-blob-changefeed': file:projects/storage-blob-changefeed.tgz
  '@rush-temp/storage-file-datalake': file:projects/storage-file-datalake.tgz
  '@rush-temp/storage-file-share': file:projects/storage-file-share.tgz
  '@rush-temp/storage-internal-avro': file:projects/storage-internal-avro.tgz
  '@rush-temp/storage-queue': file:projects/storage-queue.tgz
  '@rush-temp/synapse-access-control': file:projects/synapse-access-control.tgz
  '@rush-temp/synapse-artifacts': file:projects/synapse-artifacts.tgz
  '@rush-temp/synapse-managed-private-endpoints': file:projects/synapse-managed-private-endpoints.tgz
  '@rush-temp/synapse-monitoring': file:projects/synapse-monitoring.tgz
  '@rush-temp/synapse-spark': file:projects/synapse-spark.tgz
  '@rush-temp/template': file:projects/template.tgz
  '@rush-temp/test-utils-multi-version': file:projects/test-utils-multi-version.tgz
  '@rush-temp/test-utils-perfstress': file:projects/test-utils-perfstress.tgz
  '@rush-temp/test-utils-recorder': file:projects/test-utils-recorder.tgz
  '@rush-temp/video-analyzer-edge': file:projects/video-analyzer-edge.tgz
  '@rush-temp/web-pubsub': file:projects/web-pubsub.tgz
  '@rush-temp/web-pubsub-express': file:projects/web-pubsub-express.tgz
lockfileVersion: 5.2
packages:
  /@azure/abort-controller/1.0.4:
    dependencies:
      tslib: 2.2.0
    dev: false
    engines:
      node: '>=8.0.0'
    resolution:
      integrity: sha512-lNUmDRVGpanCsiUN3NWxFTdwmdFI53xwhkTFfHDGTYk46ca7Ind3nanJc+U6Zj9Tv+9nTCWRBscWEW1DyKOpTw==
  /@azure/ai-form-recognizer/3.1.0-beta.3:
    dependencies:
      '@azure/core-auth': 1.3.0
      '@azure/core-http': 1.2.4
      '@azure/core-lro': 1.0.5
      '@azure/core-paging': 1.1.3
      '@azure/core-tracing': 1.0.0-preview.11
      '@azure/logger': 1.0.2
      tslib: 2.2.0
    dev: false
    engines:
      node: '>=8.0.0'
    resolution:
      integrity: sha512-+4QtFKNyxAmdqpcYjuAtmWKm/MuOe9kZsbpS9jA9h0YHzngNj5gc67AA4egV9BXOq9x+1phjYTNC/rxiOUr1uQ==
  /@azure/ai-metrics-advisor/1.0.0-beta.3:
    dependencies:
      '@azure/core-auth': 1.3.0
      '@azure/core-http': 1.2.4
      '@azure/core-lro': 1.0.5
      '@azure/core-paging': 1.1.3
      '@azure/core-tracing': 1.0.0-preview.9
      '@azure/logger': 1.0.2
      '@opentelemetry/api': 0.10.2
      tslib: 2.2.0
    dev: false
    engines:
      node: '>=8.0.0'
    resolution:
      integrity: sha512-7C1wodDLnLrdS7rmA/UoItoTAtpZdhkEoaxC7+j5l+LlrcWAe7K2JO1y5psVr5Pe8Y6cUGK4KfpgsAQAcSUDEw==
  /@azure/amqp-common/1.0.0-preview.9:
    dependencies:
      '@azure/ms-rest-nodeauth': 0.9.3_debug@3.2.7
      '@types/async-lock': 1.1.2
      '@types/is-buffer': 2.0.0
      async-lock: 1.3.0
      buffer: 5.7.1
      debug: 3.2.7
      events: 3.3.0
      is-buffer: 2.0.5
      jssha: 2.4.2
      process: 0.11.10
      rhea: 1.0.24
      rhea-promise: 0.1.15
      stream-browserify: 2.0.2
      tslib: 1.14.1
      url: 0.11.0
      util: 0.11.1
    dev: false
    resolution:
      integrity: sha512-RVG1Ad3Afv9gwFFmpeCXQAm+Sa0L8KEZRJJAAZEGoYDb6EoO1iQDVmoBz720h8mdrGpi0D60xNU/KhriIwuZfQ==
  /@azure/communication-signaling/1.0.0-beta.5:
    dependencies:
      '@azure/core-http': 1.2.4
      '@azure/core-tracing': 1.0.0-preview.9
      '@azure/logger': 1.0.2
      '@opentelemetry/api': 0.10.2
      events: 3.3.0
      tslib: 1.14.1
    dev: false
    engines:
      node: '>=8.0.0'
    resolution:
      integrity: sha512-pGXI4F5OVzdM9Omg5fiflA/Vvs88qqER/ZxNj3PoWAdaYIPkWGb86OClbB0VsHi6gZ4ZDzyTP/l9hrREBuBYRA==
  /@azure/core-asynciterator-polyfill/1.0.0:
    dev: false
    resolution:
      integrity: sha512-kmv8CGrPfN9SwMwrkiBK9VTQYxdFQEGe0BmQk+M8io56P9KNzpAxcWE/1fxJj7uouwN4kXF0BHW8DNlgx+wtCg==
  /@azure/core-auth/1.3.0:
    dependencies:
      '@azure/abort-controller': 1.0.4
      tslib: 2.2.0
    dev: false
    engines:
      node: '>=8.0.0'
    resolution:
      integrity: sha512-kSDSZBL6c0CYdhb+7KuutnKGf2geeT+bCJAgccB0DD7wmNJSsQPcF7TcuoZX83B7VK4tLz/u+8sOO/CnCsYp8A==
  /@azure/core-http/1.2.4:
    dependencies:
      '@azure/abort-controller': 1.0.4
      '@azure/core-asynciterator-polyfill': 1.0.0
      '@azure/core-auth': 1.3.0
      '@azure/core-tracing': 1.0.0-preview.11
      '@azure/logger': 1.0.2
      '@types/node-fetch': 2.5.10
      '@types/tunnel': 0.0.1
      form-data: 3.0.1
      node-fetch: 2.6.1
      process: 0.11.10
      tough-cookie: 4.0.0
      tslib: 2.2.0
      tunnel: 0.0.6
      uuid: 8.3.2
      xml2js: 0.4.23
    dev: false
    engines:
      node: '>=8.0.0'
    resolution:
      integrity: sha512-cNumz3ckyFZY5zWOgcTHSO7AKRVwxbodG8WfcEGcdH+ZJL3KvJEI/vN58H6xk5v3ijulU2x/WPGJqrMVvcI79A==
  /@azure/core-lro/1.0.5:
    dependencies:
      '@azure/abort-controller': 1.0.4
      '@azure/core-http': 1.2.4
      '@azure/core-tracing': 1.0.0-preview.11
      events: 3.3.0
      tslib: 2.2.0
    dev: false
    engines:
      node: '>=8.0.0'
    resolution:
      integrity: sha512-0EFCFZxARrIoLWMIRt4vuqconRVIO2Iin7nFBfJiYCCbKp5eEmxutNk8uqudPmG0XFl5YqlVh68/al/vbE5OOg==
  /@azure/core-paging/1.1.3:
    dependencies:
      '@azure/core-asynciterator-polyfill': 1.0.0
    dev: false
    engines:
      node: '>=8.0.0'
    resolution:
      integrity: sha512-his7Ah40ThEYORSpIAwuh6B8wkGwO/zG7gqVtmSE4WAJ46e36zUDXTKReUCLBDc6HmjjApQQxxcRFy5FruG79A==
  /@azure/core-rest-pipeline/1.0.3:
    dependencies:
      '@azure/abort-controller': 1.0.4
      '@azure/core-auth': 1.3.0
      '@azure/core-tracing': 1.0.0-preview.11
      '@azure/logger': 1.0.2
      form-data: 3.0.1
      http-proxy-agent: 4.0.1
      https-proxy-agent: 5.0.0
      tslib: 2.2.0
      uuid: 8.3.2
    dev: false
    engines:
      node: '>=8.0.0'
    resolution:
      integrity: sha512-GbfBQHF83RQI+LVISh8RLKpPeyufFsu6FhwB0U1inN7BWo8GuE23s0vc/D4gd5AWww7orQ20Q3zMzW5FKFs4MQ==
  /@azure/core-rest-pipeline/1.1.0-beta.1:
    dependencies:
      '@azure/abort-controller': 1.0.4
      '@azure/core-auth': 1.3.0
      '@azure/core-tracing': 1.0.0-preview.11
      '@azure/logger': 1.0.2
      form-data: 3.0.1
      http-proxy-agent: 4.0.1
      https-proxy-agent: 5.0.0
      tslib: 2.2.0
      uuid: 8.3.2
    dev: false
    engines:
      node: '>=8.0.0'
    resolution:
      integrity: sha512-yHRf2h6n6pPidMOdFOdmm2a2O+xRCk9inEtx21+78tSNyVhc1C83seT7WpuE1J6YDmN3MDklAJtA/4n9WvB4Lw==
  /@azure/core-tracing/1.0.0-preview.11:
    dependencies:
      '@opencensus/web-types': 0.0.7
      '@opentelemetry/api': 1.0.0-rc.0
      tslib: 2.2.0
    dev: false
    engines:
      node: '>=8.0.0'
    resolution:
      integrity: sha512-frF0pJc9HTmKncVokhBxCqipjbql02DThQ1ZJ9wLi7SDMLdPAFyDI5xZNzX5guLz+/DtPkY+SGK2li9FIXqshQ==
  /@azure/core-tracing/1.0.0-preview.9:
    dependencies:
      '@opencensus/web-types': 0.0.7
      '@opentelemetry/api': 0.10.2
      tslib: 2.2.0
    dev: false
    engines:
      node: '>=8.0.0'
    resolution:
      integrity: sha512-zczolCLJ5QG42AEPQ+Qg9SRYNUyB+yZ5dzof4YEc+dyWczO9G2sBqbAjLB7IqrsdHN2apkiB2oXeDKCsq48jug==
  /@azure/core-xml/1.0.0-beta.1:
    dependencies:
      tslib: 2.2.0
      xml2js: 0.4.23
    dev: false
    engines:
      node: '>=8.0.0'
    resolution:
      integrity: sha512-7d2w0yd8pb1c9aj87JV/1ntOp+sCMcJ9QoGDxs6/7BLDh8Gb6kd2h3n+9JYhcLZO8wdHZb4d4GZgmRIwaAU72w==
  /@azure/event-hubs/2.1.4:
    dependencies:
      '@azure/amqp-common': 1.0.0-preview.9
      '@azure/ms-rest-nodeauth': 0.9.3_debug@3.2.7
      async-lock: 1.3.0
      debug: 3.2.7
      is-buffer: 2.0.5
      jssha: 2.4.2
      rhea-promise: 0.1.15
      tslib: 1.14.1
      uuid: 3.4.0
    dev: false
    resolution:
      integrity: sha512-CxaMaEjwtsmIhWtjHyGimKO7RmES0YxPqGQ9+jKqGygNlhG5NYHktDaiQu6w7k3g+I51VaLXtVSt+BVFd6VWfQ==
  /@azure/identity/1.3.0:
    dependencies:
      '@azure/core-http': 1.2.4
      '@azure/core-tracing': 1.0.0-preview.11
      '@azure/logger': 1.0.2
      '@azure/msal-node': 1.0.0-beta.6
      '@types/stoppable': 1.1.0
      axios: 0.21.1
      events: 3.3.0
      jws: 4.0.0
      msal: 1.4.10
      open: 7.4.2
      qs: 6.10.1
      stoppable: 1.1.0
      tslib: 2.2.0
      uuid: 8.3.2
    dev: false
    engines:
      node: '>=8.0.0'
    optionalDependencies:
      keytar: 7.7.0
    resolution:
      integrity: sha512-qYTaWA+5ir4+/iEry7n3l1TyeNhTHP8IRpjsbNv8ur8W/QjqZmCz1H2naebRp5tQmehXfo1pUrp2ew+qGhTh0g==
  /@azure/identity/1.3.0_debug@4.3.1:
    dependencies:
      '@azure/core-http': 1.2.4
      '@azure/core-tracing': 1.0.0-preview.11
      '@azure/logger': 1.0.2
      '@azure/msal-node': 1.0.0-beta.6_debug@4.3.1
      '@types/stoppable': 1.1.0
      axios: 0.21.1_debug@4.3.1
      events: 3.3.0
      jws: 4.0.0
      msal: 1.4.10
      open: 7.4.2
      qs: 6.10.1
      stoppable: 1.1.0
      tslib: 2.2.0
      uuid: 8.3.2
    dev: false
    engines:
      node: '>=8.0.0'
    optionalDependencies:
      keytar: 7.7.0
    peerDependencies:
      debug: '*'
    resolution:
      integrity: sha512-qYTaWA+5ir4+/iEry7n3l1TyeNhTHP8IRpjsbNv8ur8W/QjqZmCz1H2naebRp5tQmehXfo1pUrp2ew+qGhTh0g==
  /@azure/logger-js/1.3.2:
    dependencies:
      tslib: 1.14.1
    dev: false
    resolution:
      integrity: sha512-h58oEROO2tniBTSmFmuHBGvuiFuYsHQBWTVdpT2AiOED4F2Kgf7rs0MPYPXiBcDvihC70M7QPRhIQ3JK1H/ygw==
  /@azure/logger/1.0.2:
    dependencies:
      tslib: 2.2.0
    dev: false
    engines:
      node: '>=8.0.0'
    resolution:
      integrity: sha512-YZNjNV0vL3nN2nedmcjQBcpCTo3oqceXmgiQtEm6fLpucjRZyQKAQruhCmCpRlB1iykqKJJ/Y8CDmT5rIE6IJw==
  /@azure/ms-rest-azure-env/1.1.2:
    dev: false
    resolution:
      integrity: sha512-l7z0DPCi2Hp88w12JhDTtx5d0Y3+vhfE7JKJb9O7sEz71Cwp053N8piTtTnnk/tUor9oZHgEKi/p3tQQmLPjvA==
  /@azure/ms-rest-azure-env/2.0.0:
    dev: false
    resolution:
      integrity: sha512-dG76W7ElfLi+fbTjnZVGj+M9e0BIEJmRxU6fHaUQ12bZBe8EJKYb2GV50YWNaP2uJiVQ5+7nXEVj1VN1UQtaEw==
  /@azure/ms-rest-js/1.11.2_debug@3.2.7:
    dependencies:
      '@azure/core-auth': 1.3.0
      axios: 0.21.1_debug@3.2.7
      form-data: 2.5.1
      tough-cookie: 2.5.0
      tslib: 1.14.1
      tunnel: 0.0.6
      uuid: 3.4.0
      xml2js: 0.4.23
    dev: false
    peerDependencies:
      debug: '*'
    resolution:
      integrity: sha512-2AyQ1IKmLGKW7DU3/x3TsTBzZLcbC9YRI+yuDPuXAQrv3zar340K9wsxU413kHFIDjkWNCo9T0w5VtwcyWxhbQ==
  /@azure/ms-rest-js/1.11.2_debug@4.3.1:
    dependencies:
      '@azure/core-auth': 1.3.0
      axios: 0.21.1_debug@4.3.1
      form-data: 2.5.1
      tough-cookie: 2.5.0
      tslib: 1.14.1
      tunnel: 0.0.6
      uuid: 3.4.0
      xml2js: 0.4.23
    dev: false
    peerDependencies:
      debug: '*'
    resolution:
      integrity: sha512-2AyQ1IKmLGKW7DU3/x3TsTBzZLcbC9YRI+yuDPuXAQrv3zar340K9wsxU413kHFIDjkWNCo9T0w5VtwcyWxhbQ==
  /@azure/ms-rest-js/2.5.0:
    dependencies:
      '@azure/core-auth': 1.3.0
      abort-controller: 3.0.0
      form-data: 2.5.1
      node-fetch: 2.6.1
      tough-cookie: 3.0.1
      tslib: 1.14.1
      tunnel: 0.0.6
      uuid: 3.4.0
      xml2js: 0.4.23
    dev: false
    resolution:
      integrity: sha512-mXezdECH1Vjr+7FkH5+LlL85/YEHOrXHYqd9qh8b6dgvvE7sVvUk3qrtRGk3WZr4TLrZvRLE7NbFU7RgHHg45Q==
  /@azure/ms-rest-nodeauth/0.9.3_debug@3.2.7:
    dependencies:
      '@azure/ms-rest-azure-env': 1.1.2
      '@azure/ms-rest-js': 1.11.2_debug@3.2.7
      adal-node: 0.1.28
    dev: false
    peerDependencies:
      debug: '*'
    resolution:
      integrity: sha512-aFHRw/IHhg3I9ZJW+Va4L+sCirFHMVIu6B7lFdL5mGLfG3xC5vDIdd957LRXFgy2OiKFRUC0QaKknd0YCsQIqA==
  /@azure/ms-rest-nodeauth/0.9.3_debug@4.3.1:
    dependencies:
      '@azure/ms-rest-azure-env': 1.1.2
      '@azure/ms-rest-js': 1.11.2_debug@4.3.1
      adal-node: 0.1.28
    dev: false
    peerDependencies:
      debug: '*'
    resolution:
      integrity: sha512-aFHRw/IHhg3I9ZJW+Va4L+sCirFHMVIu6B7lFdL5mGLfG3xC5vDIdd957LRXFgy2OiKFRUC0QaKknd0YCsQIqA==
  /@azure/ms-rest-nodeauth/3.0.9:
    dependencies:
      '@azure/ms-rest-azure-env': 2.0.0
      '@azure/ms-rest-js': 2.5.0
      adal-node: 0.1.28
    dev: false
    resolution:
      integrity: sha512-+GdDHUJlWtIDanRZemFooLy68NsBDhN/Oni9DSFeoXIFNGlSe1IOes8/IRkQdrNXyUvBanuzzR7I5WYYzYQsmA==
  /@azure/msal-browser/2.9.0:
    dependencies:
      '@azure/msal-common': 2.1.0
    dev: false
    engines:
      node: '>=0.8.0'
    resolution:
      integrity: sha512-Zyus+skNaVWL5fXfSjC17c94XZ95Z3a+bZc7YKkP26KT3Dj26jbfz2oT9KJxAT4XVtH/1WPY/fPFeEFTRvytJQ==
  /@azure/msal-common/2.1.0:
    dependencies:
      debug: 4.3.1
    dev: false
    engines:
      node: '>=0.8.0'
    resolution:
      integrity: sha512-Y1Id+jG59S3eY2ZQQtUA/lxwbRcgjcWaiib9YX+SwV3zeRauKfEiZT7l3z+lwV+T+Sst20F6l1mJsfQcfE7CEQ==
  /@azure/msal-common/4.0.3:
    dependencies:
      debug: 4.3.1
    dev: false
    engines:
      node: '>=0.8.0'
    resolution:
      integrity: sha512-EihnqHh2EE6xcB0Dh2LF30jE1Ga9cgh9PyRkX4fj+KpvYfL4ae57hvQwJGkynUgpf3V1xQxU5yaJVXOElfXiGw==
  /@azure/msal-common/4.2.1:
    dependencies:
      debug: 4.3.1
    dev: false
    engines:
      node: '>=0.8.0'
    resolution:
      integrity: sha512-f6na0yqY+rUJ54m79TmFbG8BH1nFvlW+ETtYUGdZpJUO+/RgDVnRzkoj5PVQd6y7czKYlrBRetAcZEE+yGh+/g==
  /@azure/msal-node/1.0.0-beta.6:
    dependencies:
      '@azure/msal-common': 4.2.1
      axios: 0.21.1
      jsonwebtoken: 8.5.1
      uuid: 8.3.2
    dev: false
    resolution:
      integrity: sha512-ZQI11Uz1j0HJohb9JZLRD8z0moVcPks1AFW4Q/Gcl67+QvH4aKEJti7fjCcipEEZYb/qzLSO8U6IZgPYytsiJQ==
  /@azure/msal-node/1.0.0-beta.6_debug@4.3.1:
    dependencies:
      '@azure/msal-common': 4.2.1
      axios: 0.21.1_debug@4.3.1
      jsonwebtoken: 8.5.1
      uuid: 8.3.2
    dev: false
    peerDependencies:
      debug: '*'
    resolution:
      integrity: sha512-ZQI11Uz1j0HJohb9JZLRD8z0moVcPks1AFW4Q/Gcl67+QvH4aKEJti7fjCcipEEZYb/qzLSO8U6IZgPYytsiJQ==
  /@azure/msal-node/1.0.3:
    dependencies:
      '@azure/msal-common': 4.2.1
      axios: 0.21.1
      jsonwebtoken: 8.5.1
      uuid: 8.3.2
    dev: false
    engines:
      node: 10 || 12 || 14
    resolution:
      integrity: sha512-QqQKPwUHV9b+71bQWkRNdkEsTh+4xI+Z0lMp4+DdYvrPC6+hCbCoTWqkoO12VtTj6kuFRpu/kRREW+i6xMuRjQ==
  /@babel/code-frame/7.12.11:
    dependencies:
      '@babel/highlight': 7.14.0
    dev: false
    resolution:
      integrity: sha512-Zt1yodBx1UcyiePMSkWnU4hPqhwq7hGi2nFL1LeA3EUl+q2LQx16MISgJ0+z7dnmgvP9QtIleuETGOiOH1RcIw==
  /@babel/code-frame/7.12.13:
    dependencies:
      '@babel/highlight': 7.14.0
    dev: false
    resolution:
      integrity: sha512-HV1Cm0Q3ZrpCR93tkWOYiuYIgLxZXZFVG2VgK+MBWjUqZTundupbfx2aXarXuw5Ko5aMcjtJgbSs4vUGBS5v6g==
  /@babel/compat-data/7.14.0:
    dev: false
    resolution:
      integrity: sha512-vu9V3uMM/1o5Hl5OekMUowo3FqXLJSw+s+66nt0fSWVWTtmosdzn45JHOB3cPtZoe6CTBDzvSw0RdOY85Q37+Q==
  /@babel/core/7.14.2:
    dependencies:
      '@babel/code-frame': 7.12.13
      '@babel/generator': 7.14.2
      '@babel/helper-compilation-targets': 7.13.16_@babel+core@7.14.2
      '@babel/helper-module-transforms': 7.14.2
      '@babel/helpers': 7.14.0
      '@babel/parser': 7.14.2
      '@babel/template': 7.12.13
      '@babel/traverse': 7.14.2
      '@babel/types': 7.14.2
      convert-source-map: 1.7.0
      debug: 4.3.1
      gensync: 1.0.0-beta.2
      json5: 2.2.0
      semver: 6.3.0
      source-map: 0.5.7
    dev: false
    engines:
      node: '>=6.9.0'
    resolution:
      integrity: sha512-OgC1mON+l4U4B4wiohJlQNUU3H73mpTyYY3j/c8U9dr9UagGGSm+WFpzjy/YLdoyjiG++c1kIDgxCo/mLwQJeQ==
  /@babel/generator/7.14.2:
    dependencies:
      '@babel/types': 7.14.2
      jsesc: 2.5.2
      source-map: 0.5.7
    dev: false
    resolution:
      integrity: sha512-OnADYbKrffDVai5qcpkMxQ7caomHOoEwjkouqnN2QhydAjowFAZcsdecFIRUBdb+ZcruwYE4ythYmF1UBZU5xQ==
  /@babel/helper-compilation-targets/7.13.16_@babel+core@7.14.2:
    dependencies:
      '@babel/compat-data': 7.14.0
      '@babel/core': 7.14.2
      '@babel/helper-validator-option': 7.12.17
      browserslist: 4.16.6
      semver: 6.3.0
    dev: false
    peerDependencies:
      '@babel/core': ^7.0.0
    resolution:
      integrity: sha512-3gmkYIrpqsLlieFwjkGgLaSHmhnvlAYzZLlYVjlW+QwI+1zE17kGxuJGmIqDQdYp56XdmGeD+Bswx0UTyG18xA==
  /@babel/helper-function-name/7.14.2:
    dependencies:
      '@babel/helper-get-function-arity': 7.12.13
      '@babel/template': 7.12.13
      '@babel/types': 7.14.2
    dev: false
    resolution:
      integrity: sha512-NYZlkZRydxw+YT56IlhIcS8PAhb+FEUiOzuhFTfqDyPmzAhRge6ua0dQYT/Uh0t/EDHq05/i+e5M2d4XvjgarQ==
  /@babel/helper-get-function-arity/7.12.13:
    dependencies:
      '@babel/types': 7.14.2
    dev: false
    resolution:
      integrity: sha512-DjEVzQNz5LICkzN0REdpD5prGoidvbdYk1BVgRUOINaWJP2t6avB27X1guXK1kXNrX0WMfsrm1A/ZBthYuIMQg==
  /@babel/helper-member-expression-to-functions/7.13.12:
    dependencies:
      '@babel/types': 7.14.2
    dev: false
    resolution:
      integrity: sha512-48ql1CLL59aKbU94Y88Xgb2VFy7a95ykGRbJJaaVv+LX5U8wFpLfiGXJJGUozsmA1oEh/o5Bp60Voq7ACyA/Sw==
  /@babel/helper-module-imports/7.13.12:
    dependencies:
      '@babel/types': 7.14.2
    dev: false
    resolution:
      integrity: sha512-4cVvR2/1B693IuOvSI20xqqa/+bl7lqAMR59R4iu39R9aOX8/JoYY1sFaNvUMyMBGnHdwvJgUrzNLoUZxXypxA==
  /@babel/helper-module-transforms/7.14.2:
    dependencies:
      '@babel/helper-module-imports': 7.13.12
      '@babel/helper-replace-supers': 7.13.12
      '@babel/helper-simple-access': 7.13.12
      '@babel/helper-split-export-declaration': 7.12.13
      '@babel/helper-validator-identifier': 7.14.0
      '@babel/template': 7.12.13
      '@babel/traverse': 7.14.2
      '@babel/types': 7.14.2
    dev: false
    resolution:
      integrity: sha512-OznJUda/soKXv0XhpvzGWDnml4Qnwp16GN+D/kZIdLsWoHj05kyu8Rm5kXmMef+rVJZ0+4pSGLkeixdqNUATDA==
  /@babel/helper-optimise-call-expression/7.12.13:
    dependencies:
      '@babel/types': 7.14.2
    dev: false
    resolution:
      integrity: sha512-BdWQhoVJkp6nVjB7nkFWcn43dkprYauqtk++Py2eaf/GRDFm5BxRqEIZCiHlZUGAVmtwKcsVL1dC68WmzeFmiA==
  /@babel/helper-replace-supers/7.13.12:
    dependencies:
      '@babel/helper-member-expression-to-functions': 7.13.12
      '@babel/helper-optimise-call-expression': 7.12.13
      '@babel/traverse': 7.14.2
      '@babel/types': 7.14.2
    dev: false
    resolution:
      integrity: sha512-Gz1eiX+4yDO8mT+heB94aLVNCL+rbuT2xy4YfyNqu8F+OI6vMvJK891qGBTqL9Uc8wxEvRW92Id6G7sDen3fFw==
  /@babel/helper-simple-access/7.13.12:
    dependencies:
      '@babel/types': 7.14.2
    dev: false
    resolution:
      integrity: sha512-7FEjbrx5SL9cWvXioDbnlYTppcZGuCY6ow3/D5vMggb2Ywgu4dMrpTJX0JdQAIcRRUElOIxF3yEooa9gUb9ZbA==
  /@babel/helper-split-export-declaration/7.12.13:
    dependencies:
      '@babel/types': 7.14.2
    dev: false
    resolution:
      integrity: sha512-tCJDltF83htUtXx5NLcaDqRmknv652ZWCHyoTETf1CXYJdPC7nohZohjUgieXhv0hTJdRf2FjDueFehdNucpzg==
  /@babel/helper-validator-identifier/7.14.0:
    dev: false
    resolution:
      integrity: sha512-V3ts7zMSu5lfiwWDVWzRDGIN+lnCEUdaXgtVHJgLb1rGaA6jMrtB9EmE7L18foXJIE8Un/A/h6NJfGQp/e1J4A==
  /@babel/helper-validator-option/7.12.17:
    dev: false
    resolution:
      integrity: sha512-TopkMDmLzq8ngChwRlyjR6raKD6gMSae4JdYDB8bByKreQgG0RBTuKe9LRxW3wFtUnjxOPRKBDwEH6Mg5KeDfw==
  /@babel/helpers/7.14.0:
    dependencies:
      '@babel/template': 7.12.13
      '@babel/traverse': 7.14.2
      '@babel/types': 7.14.2
    dev: false
    resolution:
      integrity: sha512-+ufuXprtQ1D1iZTO/K9+EBRn+qPWMJjZSw/S0KlFrxCw4tkrzv9grgpDHkY9MeQTjTY8i2sp7Jep8DfU6tN9Mg==
  /@babel/highlight/7.14.0:
    dependencies:
      '@babel/helper-validator-identifier': 7.14.0
      chalk: 2.4.2
      js-tokens: 4.0.0
    dev: false
    resolution:
      integrity: sha512-YSCOwxvTYEIMSGaBQb5kDDsCopDdiUGsqpatp3fOlI4+2HQSkTmEVWnVuySdAC5EWCqSWWTv0ib63RjR7dTBdg==
  /@babel/parser/7.14.2:
    dev: false
    engines:
      node: '>=6.0.0'
    hasBin: true
    resolution:
      integrity: sha512-IoVDIHpsgE/fu7eXBeRWt8zLbDrSvD7H1gpomOkPpBoEN8KCruCqSDdqo8dddwQQrui30KSvQBaMUOJiuFu6QQ==
  /@babel/runtime/7.14.0:
    dependencies:
      regenerator-runtime: 0.13.7
    dev: false
    resolution:
      integrity: sha512-JELkvo/DlpNdJ7dlyw/eY7E0suy5i5GQH+Vlxaq1nsNJ+H7f4Vtv3jMeCEgRhZZQFXTjldYfQgv2qmM6M1v5wA==
  /@babel/template/7.12.13:
    dependencies:
      '@babel/code-frame': 7.12.13
      '@babel/parser': 7.14.2
      '@babel/types': 7.14.2
    dev: false
    resolution:
      integrity: sha512-/7xxiGA57xMo/P2GVvdEumr8ONhFOhfgq2ihK3h1e6THqzTAkHbkXgB0xI9yeTfIUoH3+oAeHhqm/I43OTbbjA==
  /@babel/traverse/7.14.2:
    dependencies:
      '@babel/code-frame': 7.12.13
      '@babel/generator': 7.14.2
      '@babel/helper-function-name': 7.14.2
      '@babel/helper-split-export-declaration': 7.12.13
      '@babel/parser': 7.14.2
      '@babel/types': 7.14.2
      debug: 4.3.1
      globals: 11.12.0
    dev: false
    resolution:
      integrity: sha512-TsdRgvBFHMyHOOzcP9S6QU0QQtjxlRpEYOy3mcCO5RgmC305ki42aSAmfZEMSSYBla2oZ9BMqYlncBaKmD/7iA==
  /@babel/types/7.14.2:
    dependencies:
      '@babel/helper-validator-identifier': 7.14.0
      to-fast-properties: 2.0.0
    dev: false
    resolution:
      integrity: sha512-SdjAG/3DikRHpUOjxZgnkbR11xUlyDMUFJdvnIgZEE16mqmY0BINMmc4//JMJglEmn6i7sq6p+mGrFWyZ98EEw==
  /@bahmutov/data-driven/1.0.0:
    dependencies:
      check-more-types: 2.24.0
      lazy-ass: 1.6.0
    dev: false
    engines:
      node: '>=6'
    resolution:
      integrity: sha512-YqW3hPS0RXriqjcCrLOTJj+LWe3c8JpwlL83k1ka1Q8U05ZjAKbGQZYeTzUd0NFEnnfPtsUiKGpFEBJG6kFuvg==
  /@eslint/eslintrc/0.4.1:
    dependencies:
      ajv: 6.12.6
      debug: 4.3.1
      espree: 7.3.1
      globals: 12.4.0
      ignore: 4.0.6
      import-fresh: 3.3.0
      js-yaml: 3.14.1
      minimatch: 3.0.4
      strip-json-comments: 3.1.1
    dev: false
    engines:
      node: ^10.12.0 || >=12.0.0
    resolution:
      integrity: sha512-5v7TDE9plVhvxQeWLXDTvFvJBdH6pEsdnl2g/dAptmuFEPedQ4Erq5rsDsX+mvAM610IhNaO2W5V1dOOnDKxkQ==
  /@istanbuljs/schema/0.1.3:
    dev: false
    engines:
      node: '>=8'
    resolution:
      integrity: sha512-ZXRY4jNvVgSVQ8DL3LTcakaAtXwTVUxE81hslsyD2AtoXW/wVob10HkOJ1X/pAlcI7D+2YoZKg5do8G/w6RYgA==
  /@microsoft/api-extractor-model/7.12.2:
    dependencies:
      '@microsoft/tsdoc': 0.12.24
      '@rushstack/node-core-library': 3.36.0
    dev: false
    resolution:
      integrity: sha512-EU+U09Mj65zUH0qwPF4PFJiL6Y+PQQE/RRGEHEDGJJzab/mRQDpKOyrzSdb00xvcd/URehIHJqC55cY2Y4jGOA==
  /@microsoft/api-extractor-model/7.7.10:
    dependencies:
      '@microsoft/tsdoc': 0.12.19
      '@rushstack/node-core-library': 3.19.6
    dev: false
    resolution:
      integrity: sha512-gMFDXwUgoQYz9TgatyNPALDdZN4xBC3Un3fGwlzME+vM13PoJ26pGuqI7kv/OlK9+q2sgrEdxWns8D3UnLf2TA==
  /@microsoft/api-extractor/7.13.2:
    dependencies:
      '@microsoft/api-extractor-model': 7.12.2
      '@microsoft/tsdoc': 0.12.24
      '@rushstack/node-core-library': 3.36.0
      '@rushstack/rig-package': 0.2.10
      '@rushstack/ts-command-line': 4.7.8
      colors: 1.2.5
      lodash: 4.17.21
      resolve: 1.17.0
      semver: 7.3.5
      source-map: 0.6.1
      typescript: 4.1.5
    dev: false
    hasBin: true
    resolution:
      integrity: sha512-2fD0c8OxZW+e6NTaxbtrdNxXVuX7aqil3+cqig3pKsHymvUuRJVCEAcAJmZrJ/ENqYXNiB265EyqOT6VxbMysw==
  /@microsoft/api-extractor/7.7.11:
    dependencies:
      '@microsoft/api-extractor-model': 7.7.10
      '@microsoft/tsdoc': 0.12.19
      '@rushstack/node-core-library': 3.19.6
      '@rushstack/ts-command-line': 4.3.13
      colors: 1.2.5
      lodash: 4.17.21
      resolve: 1.8.1
      source-map: 0.6.1
      typescript: 3.7.7
    dev: false
    hasBin: true
    resolution:
      integrity: sha512-kd2kakdDoRgI54J5H11a76hyYZBMhtp4piwWAy4bYTwlQT0v/tp+G/UMMgjUL4vKf0kTNhitEUX/0LfQb1AHzQ==
  /@microsoft/tsdoc-config/0.15.2:
    dependencies:
      '@microsoft/tsdoc': 0.13.2
      ajv: 6.12.6
      jju: 1.4.0
      resolve: 1.19.0
    dev: false
    resolution:
      integrity: sha512-mK19b2wJHSdNf8znXSMYVShAHktVr/ib0Ck2FA3lsVBSEhSI/TfXT7DJQkAYgcztTuwazGcg58ZjYdk0hTCVrA==
  /@microsoft/tsdoc/0.12.19:
    dev: false
    resolution:
      integrity: sha512-IpgPxHrNxZiMNUSXqR1l/gePKPkfAmIKoDRP9hp7OwjU29ZR8WCJsOJ8iBKgw0Qk+pFwR+8Y1cy8ImLY6e9m4A==
  /@microsoft/tsdoc/0.12.24:
    dev: false
    resolution:
      integrity: sha512-Mfmij13RUTmHEMi9vRUhMXD7rnGR2VvxeNYtaGtaJ4redwwjT4UXYJ+nzmVJF7hhd4pn/Fx5sncDKxMVFJSWPg==
  /@microsoft/tsdoc/0.13.2:
    dev: false
    resolution:
      integrity: sha512-WrHvO8PDL8wd8T2+zBGKrMwVL5IyzR3ryWUsl0PXgEV0QHup4mTLi0QcATefGI6Gx9Anu7vthPyyyLpY0EpiQg==
  /@nodelib/fs.scandir/2.1.4:
    dependencies:
      '@nodelib/fs.stat': 2.0.4
      run-parallel: 1.2.0
    dev: false
    engines:
      node: '>= 8'
    resolution:
      integrity: sha512-33g3pMJk3bg5nXbL/+CY6I2eJDzZAni49PfJnL5fghPTggPvBd/pFNSgJsdAgWptuFu7qq/ERvOYFlhvsLTCKA==
  /@nodelib/fs.stat/2.0.4:
    dev: false
    engines:
      node: '>= 8'
    resolution:
      integrity: sha512-IYlHJA0clt2+Vg7bccq+TzRdJvv19c2INqBSsoOLp1je7xjtr7J26+WXR72MCdvU9q1qTzIWDfhMf+DRvQJK4Q==
  /@nodelib/fs.walk/1.2.6:
    dependencies:
      '@nodelib/fs.scandir': 2.1.4
      fastq: 1.11.0
    dev: false
    engines:
      node: '>= 8'
    resolution:
      integrity: sha512-8Broas6vTtW4GIXTAHDoE32hnN2M5ykgCpWGbuXHQ15vEMqr23pB76e/GZcYsZCHALv50ktd24qhEyKr6wBtow==
  /@opencensus/web-types/0.0.7:
    dev: false
    engines:
      node: '>=6.0'
    resolution:
      integrity: sha512-xB+w7ZDAu3YBzqH44rCmG9/RlrOmFuDPt/bpf17eJr8eZSrLt7nc7LnWdxM9Mmoj/YKMHpxRg28txu3TcpiL+g==
  /@opentelemetry/api/0.10.2:
    dependencies:
      '@opentelemetry/context-base': 0.10.2
    dev: false
    engines:
      node: '>=8.0.0'
    resolution:
      integrity: sha512-GtpMGd6vkzDMYcpu2t9LlhEgMy/SzBwRnz48EejlRArYqZzqSzAsKmegUK7zHgl+EOIaK9mKHhnRaQu3qw20cA==
  /@opentelemetry/api/0.18.1:
    dev: false
    engines:
      node: '>=8.0.0'
    resolution:
      integrity: sha512-pKNxHe3AJ5T2N5G3AlT9gx6FyF5K2FS9ZNc+FipC+f1CpVF/EY+JHTJ749dnM2kWIgZTbDJFiGMuc0FYjNSCOg==
  /@opentelemetry/api/1.0.0-rc.0:
    dev: false
    engines:
      node: '>=8.0.0'
    resolution:
      integrity: sha512-iXKByCMfrlO5S6Oh97BuM56tM2cIBB0XsL/vWF/AtJrJEKx4MC/Xdu0xDsGXMGcNWpqF7ujMsjjnp0+UHBwnDQ==
  /@opentelemetry/context-base/0.10.2:
    dev: false
    engines:
      node: '>=8.0.0'
    resolution:
      integrity: sha512-hZNKjKOYsckoOEgBziGMnBcX0M7EtstnCmwz5jZUOUYwlZ+/xxX6z3jPu1XVO2Jivk0eLfuP9GP+vFD49CMetw==
  /@opentelemetry/core/0.18.2:
    dependencies:
      '@opentelemetry/api': 0.18.1
      semver: 7.3.5
    dev: false
    engines:
      node: '>=8.5.0'
    resolution:
      integrity: sha512-WG8veOEd8xZHuBaOHddzWQg5yj794lrEPAe6W1qI0YkV7pyqYXvhJdCxOU5Lyo1SWzTAjI5xrCUQ9J2WlrqzYA==
  /@opentelemetry/resources/0.18.2:
    dependencies:
      '@opentelemetry/api': 0.18.1
      '@opentelemetry/core': 0.18.2
    dev: false
    engines:
      node: '>=8.0.0'
    resolution:
      integrity: sha512-EBPqFsreXgFaqkMmWCE8vh6pFhbWExRHSO24qSeGhxFmM5SQP/D1jJqMp/jVUSmrF97fPkMS0aEH5z7NOWdxQA==
  /@opentelemetry/semantic-conventions/0.18.2:
    dev: false
    engines:
      node: '>=8.0.0'
    resolution:
      integrity: sha512-+0P+PrP9qSFVaayNdek4P1OAGE+PEl2SsufuHDRmUpOY25Wzjo7Atyar56Trjc32jkNy4lID6ZFT6BahsR9P9A==
  /@opentelemetry/tracing/0.18.2:
    dependencies:
      '@opentelemetry/api': 0.18.1
      '@opentelemetry/core': 0.18.2
      '@opentelemetry/resources': 0.18.2
      '@opentelemetry/semantic-conventions': 0.18.2
      lodash.merge: 4.6.2
    dev: false
    engines:
      node: '>=8.0.0'
    resolution:
      integrity: sha512-IQSu+NwMhX8O9Wkjc4HjNqs/aKfkcInCE3dQuAOBBec/saLrM6jqd+Fa5QUzg03WMOqpDuZm5KTkr5+6DUrr0g==
  /@rollup/plugin-commonjs/11.0.2_rollup@1.32.1:
    dependencies:
      '@rollup/pluginutils': 3.1.0_rollup@1.32.1
      estree-walker: 1.0.1
      is-reference: 1.2.1
      magic-string: 0.25.7
      resolve: 1.20.0
      rollup: 1.32.1
    dev: false
    engines:
      node: '>= 8.0.0'
    peerDependencies:
      rollup: ^1.20.0
    resolution:
      integrity: sha512-MPYGZr0qdbV5zZj8/2AuomVpnRVXRU5XKXb3HVniwRoRCreGlf5kOE081isNWeiLIi6IYkwTX9zE0/c7V8g81g==
  /@rollup/plugin-inject/4.0.2_rollup@1.32.1:
    dependencies:
      '@rollup/pluginutils': 3.1.0_rollup@1.32.1
      estree-walker: 1.0.1
      magic-string: 0.25.7
      rollup: 1.32.1
    dev: false
    peerDependencies:
      rollup: ^1.20.0 || ^2.0.0
    resolution:
      integrity: sha512-TSLMA8waJ7Dmgmoc8JfPnwUwVZgLjjIAM6MqeIFqPO2ODK36JqE0Cf2F54UTgCUuW8da93Mvoj75a6KAVWgylw==
  /@rollup/plugin-json/4.1.0_rollup@1.32.1:
    dependencies:
      '@rollup/pluginutils': 3.1.0_rollup@1.32.1
      rollup: 1.32.1
    dev: false
    peerDependencies:
      rollup: ^1.20.0 || ^2.0.0
    resolution:
      integrity: sha512-yfLbTdNS6amI/2OpmbiBoW12vngr5NW2jCJVZSBEz+H5KfUJZ2M7sDjk0U6GOOdCWFVScShte29o9NezJ53TPw==
  /@rollup/plugin-multi-entry/3.0.1_rollup@1.32.1:
    dependencies:
      matched: 1.0.2
      rollup: 1.32.1
    dev: false
    peerDependencies:
      rollup: ^1.20.0 || ^2.0.0
    resolution:
      integrity: sha512-Gcp9E8y68Kx+Jo8zy/ZpiiAkb0W01cSqnxOz6h9bPR7MU3gaoTEdRf7xXYplwli1SBFEswXX588ESj+50Brfxw==
  /@rollup/plugin-node-resolve/8.4.0_rollup@1.32.1:
    dependencies:
      '@rollup/pluginutils': 3.1.0_rollup@1.32.1
      '@types/resolve': 1.17.1
      builtin-modules: 3.2.0
      deep-freeze: 0.0.1
      deepmerge: 4.2.2
      is-module: 1.0.0
      resolve: 1.20.0
      rollup: 1.32.1
    dev: false
    engines:
      node: '>= 8.0.0'
    peerDependencies:
      rollup: ^1.20.0||^2.0.0
    resolution:
      integrity: sha512-LFqKdRLn0ShtQyf6SBYO69bGE1upV6wUhBX0vFOUnLAyzx5cwp8svA0eHUnu8+YU57XOkrMtfG63QOpQx25pHQ==
  /@rollup/plugin-replace/2.4.2_rollup@1.32.1:
    dependencies:
      '@rollup/pluginutils': 3.1.0_rollup@1.32.1
      magic-string: 0.25.7
      rollup: 1.32.1
    dev: false
    peerDependencies:
      rollup: ^1.20.0 || ^2.0.0
    resolution:
      integrity: sha512-IGcu+cydlUMZ5En85jxHH4qj2hta/11BHq95iHEyb2sbgiN0eCdzvUcHw5gt9pBL5lTi4JDYJ1acCoMGpTvEZg==
  /@rollup/pluginutils/3.1.0_rollup@1.32.1:
    dependencies:
      '@types/estree': 0.0.39
      estree-walker: 1.0.1
      picomatch: 2.2.3
      rollup: 1.32.1
    dev: false
    engines:
      node: '>= 8.0.0'
    peerDependencies:
      rollup: ^1.20.0||^2.0.0
    resolution:
      integrity: sha512-GksZ6pr6TpIjHm8h9lSQ8pi8BE9VeubNT0OMJ3B5uZJ8pz73NPiqOtCog/x2/QzM1ENChPKxMDhiQuRHsqc+lg==
  /@rushstack/node-core-library/3.19.6:
    dependencies:
      '@types/node': 10.17.13
      colors: 1.2.5
      fs-extra: 7.0.1
      jju: 1.4.0
      semver: 5.3.0
      timsort: 0.3.0
      z-schema: 3.18.4
    dev: false
    resolution:
      integrity: sha512-1+FoymIdr9W9k0D8fdZBBPwi5YcMwh/RyESuL5bY29rLICFxSLOPK+ImVZ1OcWj9GEMsvDx5pNpJ311mHQk+MA==
  /@rushstack/node-core-library/3.36.0:
    dependencies:
      '@types/node': 10.17.13
      colors: 1.2.5
      fs-extra: 7.0.1
      import-lazy: 4.0.0
      jju: 1.4.0
      resolve: 1.17.0
      semver: 7.3.5
      timsort: 0.3.0
      z-schema: 3.18.4
    dev: false
    resolution:
      integrity: sha512-bID2vzXpg8zweXdXgQkKToEdZwVrVCN9vE9viTRk58gqzYaTlz4fMId6V3ZfpXN6H0d319uGi2KDlm+lUEeqCg==
  /@rushstack/rig-package/0.2.10:
    dependencies:
      resolve: 1.17.0
      strip-json-comments: 3.1.1
    dev: false
    resolution:
      integrity: sha512-WXYerEJEPf8bS3ruqfM57NnwXtA7ehn8VJjLjrjls6eSduE5CRydcob/oBTzlHKsQ7N196XKlqQl9P6qIyYG2A==
  /@rushstack/ts-command-line/4.3.13:
    dependencies:
      '@types/argparse': 1.0.33
      argparse: 1.0.10
      colors: 1.2.5
    dev: false
    resolution:
      integrity: sha512-BUBbjYu67NJGQkpHu8aYm7kDoMFizL1qx78+72XE3mX/vDdXYJzw/FWS7TPcMJmY4kNlYs979v2B0Q0qa2wRiw==
  /@rushstack/ts-command-line/4.7.8:
    dependencies:
      '@types/argparse': 1.0.38
      argparse: 1.0.10
      colors: 1.2.5
      string-argv: 0.3.1
    dev: false
    resolution:
      integrity: sha512-8ghIWhkph7NnLCMDJtthpsb7TMOsVGXVDvmxjE/CeklTqjbbUFBjGXizJfpbEkRQTELuZQ2+vGn7sGwIWKN2uA==
  /@sinonjs/commons/1.8.3:
    dependencies:
      type-detect: 4.0.8
    dev: false
    resolution:
      integrity: sha512-xkNcLAn/wZaX14RPlwizcKicDk9G3F8m2nU3L7Ukm5zBgTwiT0wsoFAHx9Jq56fJA1z/7uKGtCRu16sOUCLIHQ==
  /@sinonjs/fake-timers/6.0.1:
    dependencies:
      '@sinonjs/commons': 1.8.3
    dev: false
    resolution:
      integrity: sha512-MZPUxrmFubI36XS1DI3qmI0YdN1gks62JtFZvxR67ljjSNCeK6U08Zx4msEWOXuofgqUt6zPHSi1H9fbjR/NRA==
  /@sinonjs/samsam/5.3.1:
    dependencies:
      '@sinonjs/commons': 1.8.3
      lodash.get: 4.4.2
      type-detect: 4.0.8
    dev: false
    resolution:
      integrity: sha512-1Hc0b1TtyfBu8ixF/tpfSHTVWKwCBLY4QJbkgnE7HcwyvT2xArDxb4K7dMgqRm3szI+LJbzmW/s4xxEhv6hwDg==
  /@sinonjs/text-encoding/0.7.1:
    dev: false
    resolution:
      integrity: sha512-+iTbntw2IZPb/anVDbypzfQa+ay64MW0Zo8aJ8gZPWMMK6/OubMVb6lUPMagqjOPnmtauXnFCACVl3O7ogjeqQ==
  /@tootallnate/once/1.1.2:
    dev: false
    engines:
      node: '>= 6'
    resolution:
      integrity: sha512-RbzJvlNzmRq5c3O09UipeuXno4tA1FE6ikOjxZK0tuxVv3412l64l5t1W5pj4+rJq9vpkm/kwiR07aZXnsKPxw==
  /@types/argparse/1.0.33:
    dev: false
    resolution:
      integrity: sha512-VQgHxyPMTj3hIlq9SY1mctqx+Jj8kpQfoLvDlVSDNOyuYs8JYfkuY3OW/4+dO657yPmNhHpePRx0/Tje5ImNVQ==
  /@types/argparse/1.0.38:
    dev: false
    resolution:
      integrity: sha512-ebDJ9b0e702Yr7pWgB0jzm+CX4Srzz8RcXtLJDJB+BSccqMa36uyH/zUsSYao5+BD1ytv3k3rPYCq4mAE1hsXA==
  /@types/async-lock/1.1.2:
    dev: false
    resolution:
      integrity: sha512-j9n4bb6RhgFIydBe0+kpjnBPYumDaDyU8zvbWykyVMkku+c2CSu31MZkLeaBfqIwU+XCxlDpYDfyMQRkM0AkeQ==
  /@types/body-parser/1.19.0:
    dependencies:
      '@types/connect': 3.4.34
      '@types/node': 10.17.59
    dev: false
    resolution:
      integrity: sha512-W98JrE0j2K78swW4ukqMleo8R7h/pFETjM2DQ90MF6XK2i4LO4W3gQ71Lt4w3bfm2EvVSyWHplECvB5sK22yFQ==
  /@types/chai-as-promised/7.1.4:
    dependencies:
      '@types/chai': 4.2.18
    dev: false
    resolution:
      integrity: sha512-1y3L1cHePcIm5vXkh1DSGf/zQq5n5xDKG1fpCvf18+uOkpce0Z1ozNFPkyWsVswK7ntN1sZBw3oU6gmN+pDUcA==
  /@types/chai-string/1.4.2:
    dependencies:
      '@types/chai': 4.2.18
    dev: false
    resolution:
      integrity: sha512-ld/1hV5qcPRGuwlPdvRfvM3Ka/iofOk2pH4VkasK4b1JJP1LjNmWWn0LsISf6RRzyhVOvs93rb9tM09e+UuF8Q==
  /@types/chai/4.2.18:
    dev: false
    resolution:
      integrity: sha512-rS27+EkB/RE1Iz3u0XtVL5q36MGDWbgYe7zWiodyKNUnthxY0rukK5V36eiUCtCisB7NN8zKYH6DO2M37qxFEQ==
  /@types/chalk/2.2.0:
    dependencies:
      chalk: 3.0.0
    deprecated: This is a stub types definition for chalk (https://github.com/chalk/chalk). chalk provides its own type definitions, so you don't need @types/chalk installed!
    dev: false
    resolution:
      integrity: sha512-1zzPV9FDe1I/WHhRkf9SNgqtRJWZqrBWgu7JGveuHmmyR9CnAPCie2N/x+iHrgnpYBIcCJWHBoMRv2TRWktsvw==
  /@types/component-emitter/1.2.10:
    dev: false
    resolution:
      integrity: sha512-bsjleuRKWmGqajMerkzox19aGbscQX5rmmvvXl3wlIp5gMG1HgkiwPxsN5p070fBDKTNSPgojVbuY1+HWMbFhg==
  /@types/connect/3.4.34:
    dependencies:
      '@types/node': 10.17.59
    dev: false
    resolution:
      integrity: sha512-ePPA/JuI+X0vb+gSWlPKOY0NdNAie/rPUqX2GUPpbZwiKTkSPhjXWuee47E4MtE54QVzGCQMQkAL6JhV2E1+cQ==
  /@types/cookie/0.4.0:
    dev: false
    resolution:
      integrity: sha512-y7mImlc/rNkvCRmg8gC3/lj87S7pTUIJ6QGjwHR9WQJcFs+ZMTOaoPrkdFA/YdbuqVEmEbb5RdhVxMkAcgOnpg==
  /@types/cors/2.8.10:
    dev: false
    resolution:
      integrity: sha512-C7srjHiVG3Ey1nR6d511dtDkCEjxuN9W1HWAEjGq8kpcwmNM6JJkpC0xvabM7BXTG2wDq8Eu33iH9aQKa7IvLQ==
  /@types/debug/4.1.5:
    dev: false
    resolution:
      integrity: sha512-Q1y515GcOdTHgagaVFhHnIFQ38ygs/kmxdNpvpou+raI9UO3YZcHDngBSYKQklcKlvA7iuQlmIKbzvmxcOE9CQ==
  /@types/eslint/7.2.10:
    dependencies:
      '@types/estree': 0.0.47
      '@types/json-schema': 7.0.7
    dev: false
    resolution:
      integrity: sha512-kUEPnMKrqbtpCq/KTaGFFKAcz6Ethm2EjCoKIDaCmfRBWLbFuTcOJfTlorwbnboXBzahqWLgUp1BQeKHiJzPUQ==
  /@types/estree/0.0.39:
    dev: false
    resolution:
      integrity: sha512-EYNwp3bU+98cpU4lAWYYL7Zz+2gryWH1qbdDTidVd6hkiR6weksdbMadyXKXNPEkQFhXM+hVO9ZygomHXp+AIw==
  /@types/estree/0.0.47:
    dev: false
    resolution:
      integrity: sha512-c5ciR06jK8u9BstrmJyO97m+klJrrhCf9u3rLu3DEAJBirxRqSCvDQoYKmxuYwQI5SZChAWu+tq9oVlGRuzPAg==
  /@types/express-serve-static-core/4.17.19:
    dependencies:
      '@types/node': 10.17.59
      '@types/qs': 6.9.6
      '@types/range-parser': 1.2.3
    dev: false
    resolution:
      integrity: sha512-DJOSHzX7pCiSElWaGR8kCprwibCB/3yW6vcT8VG3P0SJjnv19gnWG/AZMfM60Xj/YJIp/YCaDHyvzsFVeniARA==
  /@types/express/4.17.11:
    dependencies:
      '@types/body-parser': 1.19.0
      '@types/express-serve-static-core': 4.17.19
      '@types/qs': 6.9.6
      '@types/serve-static': 1.13.9
    dev: false
    resolution:
      integrity: sha512-no+R6rW60JEc59977wIxreQVsIEOAYwgCqldrA/vkpCnbD7MqTefO97lmoBe4WE0F156bC4uLSP1XHDOySnChg==
  /@types/fast-json-stable-stringify/2.0.0:
    dev: false
    resolution:
      integrity: sha512-mky/O83TXmGY39P1H9YbUpjV6l6voRYlufqfFCvel8l1phuy8HRjdWc1rrPuN53ITBJlbyMSV6z3niOySO5pgQ==
  /@types/fs-extra/8.1.1:
    dependencies:
      '@types/node': 10.17.59
    dev: false
    resolution:
      integrity: sha512-TcUlBem321DFQzBNuz8p0CLLKp0VvF/XH9E4KHNmgwyp4E3AfgI5cjiIVZWlbfThBop2qxFIh4+LeY6hVWWZ2w==
  /@types/glob/7.1.3:
    dependencies:
      '@types/minimatch': 3.0.4
      '@types/node': 10.17.59
    dev: false
    resolution:
      integrity: sha512-SEYeGAIQIQX8NN6LDKprLjbrd5dARM5EXsd8GI/A5l0apYI1fGMWgPHSe4ZKL4eozlAyI+doUE9XbYS4xCkQ1w==
  /@types/is-buffer/2.0.0:
    dependencies:
      '@types/node': 10.17.59
    dev: false
    resolution:
      integrity: sha512-0f7N/e3BAz32qDYvgB4d2cqv1DqUwvGxHkXsrucICn8la1Vb6Yl6Eg8mPScGwUiqHJeE7diXlzaK+QMA9m4Gxw==
  /@types/json-schema/7.0.7:
    dev: false
    resolution:
      integrity: sha512-cxWFQVseBm6O9Gbw1IWb8r6OS4OhSt3hPZLkFApLjM8TEXROBuQGLAH2i2gZpcXdLBIrpXuTDhH7Vbm1iXmNGA==
  /@types/json5/0.0.29:
    dev: false
    resolution:
      integrity: sha1-7ihweulOEdK4J7y+UnC86n8+ce4=
  /@types/jsonwebtoken/8.5.1:
    dependencies:
      '@types/node': 10.17.59
    dev: false
    resolution:
      integrity: sha512-rNAPdomlIUX0i0cg2+I+Q1wOUr531zHBQ+cV/28PJ39bSPKjahatZZ2LMuhiguETkCgLVzfruw/ZvNMNkKoSzw==
  /@types/jsrsasign/8.0.12:
    dev: false
    resolution:
      integrity: sha512-FLXKbwbB+4fsJECYOpIiYX2GSqSHYnkO/UnrFqlZn6crpyyOtk4LRab+G1HC7dTbT1NB7spkHecZRQGXoCWiJQ==
  /@types/jws/3.2.3:
    dependencies:
      '@types/node': 10.17.59
    dev: false
    resolution:
      integrity: sha512-g54CHxwvaHvyJyeuZqe7VQujV9SfCXwEkboJp355INPL+kjlS3Aq153EHptaeO/Cch/NPJ1i2sHz0sDDizn7LQ==
  /@types/jwt-decode/2.2.1:
    dev: false
    resolution:
      integrity: sha512-aWw2YTtAdT7CskFyxEX2K21/zSDStuf/ikI3yBqmwpwJF0pS+/IX5DWv+1UFffZIbruP6cnT9/LAJV1gFwAT1A==
  /@types/long/4.0.1:
    dev: false
    resolution:
      integrity: sha512-5tXH6Bx/kNGd3MgffdmP4dy2Z+G4eaXw0SE81Tq3BNadtnMR5/ySMzX4SLEzHJzSmPNn4HIdpQsBvXMUykr58w==
  /@types/md5/2.3.0:
    dependencies:
      '@types/node': 10.17.59
    dev: false
    resolution:
      integrity: sha512-556YJ7ejzxIqSSxzyGGpctuZOarNZJt/zlEkhmmDc1f/slOEANHuwu2ZX7YaZ40rMiWoxt8GvAhoDpW1cmSy6A==
  /@types/mime/1.3.2:
    dev: false
    resolution:
      integrity: sha512-YATxVxgRqNH6nHEIsvg6k2Boc1JHI9ZbH5iWFFv/MTkchz3b1ieGDa5T0a9RznNdI0KhVbdbWSN+KWWrQZRxTw==
  /@types/minimatch/3.0.3:
    dev: false
    resolution:
      integrity: sha512-tHq6qdbT9U1IRSGf14CL0pUlULksvY9OZ+5eEgl1N7t+OA3tGvNpxJCzuKQlsNgCVwbAs670L1vcVQi8j9HjnA==
  /@types/minimatch/3.0.4:
    dev: false
    resolution:
      integrity: sha512-1z8k4wzFnNjVK/tlxvrWuK5WMt6mydWWP7+zvH5eFep4oj+UkrfiJTRtjCeBXNpwaA/FYqqtb4/QS4ianFpIRA==
  /@types/minimist/1.2.1:
    dev: false
    resolution:
      integrity: sha512-fZQQafSREFyuZcdWFAExYjBiCL7AUCdgsk80iO0q4yihYYdcIiH28CcuPTGFgLOCC8RlW49GSQxdHwZP+I7CNg==
  /@types/mocha/7.0.2:
    dev: false
    resolution:
      integrity: sha512-ZvO2tAcjmMi8V/5Z3JsyofMe3hasRcaw88cto5etSVMwVQfeivGAlEYmaQgceUSVYFofVjT+ioHsATjdWcFt1w==
  /@types/mock-fs/4.10.0:
    dependencies:
      '@types/node': 10.17.59
    dev: false
    resolution:
      integrity: sha512-FQ5alSzmHMmliqcL36JqIA4Yyn9jyJKvRSGV3mvPh108VFatX7naJDzSG4fnFQNZFq9dIx0Dzoe6ddflMB2Xkg==
  /@types/mock-require/2.0.0:
    dependencies:
      '@types/node': 10.17.59
    dev: false
    resolution:
      integrity: sha512-nOgjoE5bBiDeiA+z41i95makyHUSMWQMOPocP+J67Pqx/68HAXaeWN1NFtrAYYV6LrISIZZ8vKHm/a50k0f6Sg==
  /@types/nise/1.4.0:
    dev: false
    resolution:
      integrity: sha512-DPxmjiDwubsNmguG5X4fEJ+XCyzWM3GXWsqQlvUcjJKa91IOoJUy51meDr0GkzK64qqNcq85ymLlyjoct9tInw==
  /@types/node-fetch/2.5.10:
    dependencies:
      '@types/node': 10.17.59
      form-data: 3.0.1
    dev: false
    resolution:
      integrity: sha512-IpkX0AasN44hgEad0gEF/V6EgR5n69VEqPEgnmoM8GsIGro3PowbWs4tR6IhxUTyPLpOn+fiGG6nrQhcmoCuIQ==
  /@types/node/10.17.13:
    dev: false
    resolution:
      integrity: sha512-pMCcqU2zT4TjqYFrWtYHKal7Sl30Ims6ulZ4UFXxI4xbtQqK/qqKwkDoBFCfooRqqmRu9vY3xaJRwxSh673aYg==
  /@types/node/10.17.59:
    dev: false
    resolution:
      integrity: sha512-7Uc8IRrL8yZz5ti45RaFxpbU8TxlzdC3HvxV+hOWo1EyLsuKv/w7y0n+TwZzwL3vdx3oZ2k3ubxPq131hNtXyg==
  /@types/node/8.10.66:
    dev: false
    resolution:
      integrity: sha512-tktOkFUA4kXx2hhhrB8bIFb5TbwzS4uOhKEmwiD+NoiL0qtP2OQ9mFldbgD4dV1djrlBYP6eBuQZiWjuHUpqFw==
  /@types/prettier/2.0.2:
    dev: false
    resolution:
      integrity: sha512-IkVfat549ggtkZUthUzEX49562eGikhSYeVGX97SkMFn+sTZrgRewXjQ4tPKFPCykZHkX1Zfd9OoELGqKU2jJA==
  /@types/priorityqueuejs/1.0.1:
    dev: false
    resolution:
      integrity: sha1-bqrDJHpMXO/JRILl2Hw3MLNfUFM=
  /@types/qs/6.9.6:
    dev: false
    resolution:
      integrity: sha512-0/HnwIfW4ki2D8L8c9GVcG5I72s9jP5GSLVF0VIXDW00kmIpA6O33G7a8n59Tmh7Nz0WUC3rSb7PTY/sdW2JzA==
  /@types/query-string/6.2.0:
    dev: false
    resolution:
      integrity: sha512-dnYqKg7eZ+t7ZhCuBtwLxjqON8yXr27hiu3zXfPqxfJSbWUZNwwISE0BJUxghlcKsk4lZSp7bdFSJBJVNWBfmA==
  /@types/range-parser/1.2.3:
    dev: false
    resolution:
      integrity: sha512-ewFXqrQHlFsgc09MK5jP5iR7vumV/BYayNC6PgJO2LPe8vrnNFyjQjSppfEngITi0qvfKtzFvgKymGheFM9UOA==
  /@types/resolve/1.17.1:
    dependencies:
      '@types/node': 10.17.59
    dev: false
    resolution:
      integrity: sha512-yy7HuzQhj0dhGpD8RLXSZWEkLsV9ibvxvi6EiJ3bkqLAO1RGo0WbkWQiwpRlSFymTJRz0d3k5LM3kkx8ArDbLw==
  /@types/semaphore/1.1.1:
    dev: false
    resolution:
      integrity: sha512-jmFpMslMtBGOXY2s7x6O8vBebcj6zhkwl0Pd/viZApo1uZaPk733P8doPvaiBbCG+R7201OLOl4QP7l1mFyuyw==
  /@types/serve-static/1.13.9:
    dependencies:
      '@types/mime': 1.3.2
      '@types/node': 10.17.59
    dev: false
    resolution:
      integrity: sha512-ZFqF6qa48XsPdjXV5Gsz0Zqmux2PerNd3a/ktL45mHpa19cuMi/cL8tcxdAx497yRh+QtYPuofjT9oWw9P7nkA==
  /@types/sinon/9.0.11:
    dependencies:
      '@types/sinonjs__fake-timers': 6.0.2
    dev: false
    resolution:
      integrity: sha512-PwP4UY33SeeVKodNE37ZlOsR9cReypbMJOhZ7BVE0lB+Hix3efCOxiJWiE5Ia+yL9Cn2Ch72EjFTRze8RZsNtg==
  /@types/sinonjs__fake-timers/6.0.2:
    dev: false
    resolution:
      integrity: sha512-dIPoZ3g5gcx9zZEszaxLSVTvMReD3xxyyDnQUjA6IYDG9Ba2AV0otMPs+77sG9ojB4Qr2N2Vk5RnKeuA0X/0bg==
  /@types/stoppable/1.1.0:
    dependencies:
      '@types/node': 10.17.59
    dev: false
    resolution:
      integrity: sha512-BRR23Q9CJduH7AM6mk4JRttd8XyFkb4qIPZu4mdLF+VoP+wcjIxIWIKiBbN78NBbEuynrAyMPtzOHnIp2B/JPQ==
  /@types/tough-cookie/4.0.0:
    dev: false
    resolution:
      integrity: sha512-I99sngh224D0M7XgW1s120zxCt3VYQ3IQsuw3P3jbq5GG4yc79+ZjyKznyOGIQrflfylLgcfekeZW/vk0yng6A==
  /@types/tunnel/0.0.1:
    dependencies:
      '@types/node': 10.17.59
    dev: false
    resolution:
      integrity: sha512-AOqu6bQu5MSWwYvehMXLukFHnupHrpZ8nvgae5Ggie9UwzDR1CCwoXgSSWNZJuyOlCdfdsWMA5F2LlmvyoTv8A==
  /@types/underscore/1.11.2:
    dev: false
    resolution:
      integrity: sha512-Ls2ylbo7++ITrWk2Yc3G/jijwSq5V3GT0tlgVXEl2kKYXY3ImrtmTCoE2uyTWFRI5owMBriloZFWbE1SXOsE7w==
  /@types/uuid/8.3.0:
    dev: false
    resolution:
      integrity: sha512-eQ9qFW/fhfGJF8WKHGEHZEyVWfZxrT+6CLIJGBcZPfxUh/+BnEj+UCGYMlr9qZuX/2AltsvwrGqp0LhEW8D0zQ==
  /@types/ws/7.4.4:
    dependencies:
      '@types/node': 10.17.59
    dev: false
    resolution:
      integrity: sha512-d/7W23JAXPodQNbOZNXvl2K+bqAQrCMwlh/nuQsPSQk6Fq0opHoPrUw43aHsvSbIiQPr8Of2hkFbnz1XBFVyZQ==
  /@types/xml2js/0.4.8:
    dependencies:
      '@types/node': 10.17.59
    dev: false
    resolution:
      integrity: sha512-EyvT83ezOdec7BhDaEcsklWy7RSIdi6CNe95tmOAK0yx/Lm30C9K75snT3fYayK59ApC2oyW+rcHErdG05FHJA==
  /@types/yauzl/2.9.1:
    dependencies:
      '@types/node': 10.17.59
    dev: false
    optional: true
    resolution:
      integrity: sha512-A1b8SU4D10uoPjwb0lnHmmu8wZhR9d+9o2PKBQT2jU5YPTKsxac6M2qGAdY7VcL+dHHhARVUDmeg0rOrcd9EjA==
  /@typescript-eslint/eslint-plugin/4.19.0_fddb9afe5c37d14de2fdf5d52845d82d:
    dependencies:
      '@typescript-eslint/experimental-utils': 4.19.0_eslint@7.26.0+typescript@4.2.4
      '@typescript-eslint/parser': 4.19.0_eslint@7.26.0+typescript@4.2.4
      '@typescript-eslint/scope-manager': 4.19.0
      debug: 4.3.1
      eslint: 7.26.0
      functional-red-black-tree: 1.0.1
      lodash: 4.17.21
      regexpp: 3.1.0
      semver: 7.3.5
      tsutils: 3.21.0_typescript@4.2.4
      typescript: 4.2.4
    dev: false
    engines:
      node: ^10.12.0 || >=12.0.0
    peerDependencies:
      '@typescript-eslint/parser': ^4.0.0
      eslint: ^5.0.0 || ^6.0.0 || ^7.0.0
      typescript: '*'
    peerDependenciesMeta:
      typescript:
        optional: true
    resolution:
      integrity: sha512-CRQNQ0mC2Pa7VLwKFbrGVTArfdVDdefS+gTw0oC98vSI98IX5A8EVH4BzJ2FOB0YlCmm8Im36Elad/Jgtvveaw==
  /@typescript-eslint/experimental-utils/4.19.0_eslint@7.26.0+typescript@4.2.4:
    dependencies:
      '@types/json-schema': 7.0.7
      '@typescript-eslint/scope-manager': 4.19.0
      '@typescript-eslint/types': 4.19.0
      '@typescript-eslint/typescript-estree': 4.19.0_typescript@4.2.4
      eslint: 7.26.0
      eslint-scope: 5.1.1
      eslint-utils: 2.1.0
    dev: false
    engines:
      node: ^10.12.0 || >=12.0.0
    peerDependencies:
      eslint: '*'
      typescript: '*'
    resolution:
      integrity: sha512-9/23F1nnyzbHKuoTqFN1iXwN3bvOm/PRIXSBR3qFAYotK/0LveEOHr5JT1WZSzcD6BESl8kPOG3OoDRKO84bHA==
  /@typescript-eslint/parser/4.19.0_eslint@7.26.0+typescript@4.2.4:
    dependencies:
      '@typescript-eslint/scope-manager': 4.19.0
      '@typescript-eslint/types': 4.19.0
      '@typescript-eslint/typescript-estree': 4.19.0_typescript@4.2.4
      debug: 4.3.1
      eslint: 7.26.0
      typescript: 4.2.4
    dev: false
    engines:
      node: ^10.12.0 || >=12.0.0
    peerDependencies:
      eslint: ^5.0.0 || ^6.0.0 || ^7.0.0
      typescript: '*'
    peerDependenciesMeta:
      typescript:
        optional: true
    resolution:
      integrity: sha512-/uabZjo2ZZhm66rdAu21HA8nQebl3lAIDcybUoOxoI7VbZBYavLIwtOOmykKCJy+Xq6Vw6ugkiwn8Js7D6wieA==
  /@typescript-eslint/scope-manager/4.19.0:
    dependencies:
      '@typescript-eslint/types': 4.19.0
      '@typescript-eslint/visitor-keys': 4.19.0
    dev: false
    engines:
      node: ^8.10.0 || ^10.13.0 || >=11.10.1
    resolution:
      integrity: sha512-GGy4Ba/hLXwJXygkXqMzduqOMc+Na6LrJTZXJWVhRrSuZeXmu8TAnniQVKgj8uTRKe4igO2ysYzH+Np879G75g==
  /@typescript-eslint/types/4.19.0:
    dev: false
    engines:
      node: ^8.10.0 || ^10.13.0 || >=11.10.1
    resolution:
      integrity: sha512-A4iAlexVvd4IBsSTNxdvdepW0D4uR/fwxDrKUa+iEY9UWvGREu2ZyB8ylTENM1SH8F7bVC9ac9+si3LWNxcBuA==
  /@typescript-eslint/typescript-estree/4.19.0_typescript@4.2.4:
    dependencies:
      '@typescript-eslint/types': 4.19.0
      '@typescript-eslint/visitor-keys': 4.19.0
      debug: 4.3.1
      globby: 11.0.3
      is-glob: 4.0.1
      semver: 7.3.5
      tsutils: 3.21.0_typescript@4.2.4
      typescript: 4.2.4
    dev: false
    engines:
      node: ^10.12.0 || >=12.0.0
    peerDependencies:
      typescript: '*'
    peerDependenciesMeta:
      typescript:
        optional: true
    resolution:
      integrity: sha512-3xqArJ/A62smaQYRv2ZFyTA+XxGGWmlDYrsfZG68zJeNbeqRScnhf81rUVa6QG4UgzHnXw5VnMT5cg75dQGDkA==
  /@typescript-eslint/visitor-keys/4.19.0:
    dependencies:
      '@typescript-eslint/types': 4.19.0
      eslint-visitor-keys: 2.1.0
    dev: false
    engines:
      node: ^8.10.0 || ^10.13.0 || >=11.10.1
    resolution:
      integrity: sha512-aGPS6kz//j7XLSlgpzU2SeTqHPsmRYxFztj2vPuMMFJXZudpRSehE3WCV+BaxwZFvfAqMoSd86TEuM0PQ59E/A==
  /abort-controller/3.0.0:
    dependencies:
      event-target-shim: 5.0.1
    dev: false
    engines:
      node: '>=6.5'
    resolution:
      integrity: sha512-h8lQ8tacZYnR3vNQTgibj+tODHI5/+l06Au2Pcriv/Gmet0eaj4TwWH41sO9wnHDiQsEj19q0drzdWdeAHtweg==
  /accepts/1.3.7:
    dependencies:
      mime-types: 2.1.30
      negotiator: 0.6.2
    dev: false
    engines:
      node: '>= 0.6'
    resolution:
      integrity: sha512-Il80Qs2WjYlJIBNzNkK6KYqlVMTbZLXgHx2oT0pU/fjRHyEp+PEfEPY0R3WCwAGVOtauxh1hOxNgIf5bv7dQpA==
  /acorn-jsx/5.3.1_acorn@7.4.1:
    dependencies:
      acorn: 7.4.1
    dev: false
    peerDependencies:
      acorn: ^6.0.0 || ^7.0.0 || ^8.0.0
    resolution:
      integrity: sha512-K0Ptm/47OKfQRpNQ2J/oIN/3QYiK6FwW+eJbILhsdxh2WTLdl+30o8aGdTbm5JbffpFFAg/g+zi1E+jvJha5ng==
  /acorn/7.4.1:
    dev: false
    engines:
      node: '>=0.4.0'
    hasBin: true
    resolution:
      integrity: sha512-nQyp0o1/mNdbTO1PO6kHkwSrmgZ0MT/jCCpNiwbUjGoRN4dlBhqJtoQuCnEOKzgTVwg0ZWiCoQy6SxMebQVh8A==
  /adal-node/0.1.28:
    dependencies:
      '@types/node': 8.10.66
      async: 3.2.0
      date-utils: 1.2.21
      jws: 3.2.2
      request: 2.88.2
      underscore: 1.13.1
      uuid: 3.4.0
      xmldom: 0.6.0
      xpath.js: 1.1.0
    dev: false
    engines:
      node: '>= 0.6.15'
    resolution:
      integrity: sha1-RoxLs+u9lrEnBmn0ucuk4AZepIU=
  /agent-base/5.1.1:
    dev: false
    engines:
      node: '>= 6.0.0'
    resolution:
      integrity: sha512-TMeqbNl2fMW0nMjTEPOwe3J/PRFP4vqeoNuQMG0HlMrtm5QxKqdvAkZ1pRBQ/ulIyDD5Yq0nJ7YbdD8ey0TO3g==
  /agent-base/6.0.2:
    dependencies:
      debug: 4.3.1
    dev: false
    engines:
      node: '>= 6.0.0'
    resolution:
      integrity: sha512-RZNwNclF7+MS/8bDg70amg32dyeZGZxiDuQmZxKLAlQjr3jGyLx+4Kkk58UO7D2QdgFIQCovuSuZESne6RG6XQ==
  /ajv/6.12.6:
    dependencies:
      fast-deep-equal: 3.1.3
      fast-json-stable-stringify: 2.1.0
      json-schema-traverse: 0.4.1
      uri-js: 4.4.1
    dev: false
    resolution:
      integrity: sha512-j3fVLgvTo527anyYyJOGTYJbG+vnnQYvE0m5mmkc1TK+nxAppkCLMIL0aZ4dblVCNoGShhm+kzE4ZUykBoMg4g==
  /ajv/8.3.0:
    dependencies:
      fast-deep-equal: 3.1.3
      json-schema-traverse: 1.0.0
      require-from-string: 2.0.2
      uri-js: 4.4.1
    dev: false
    resolution:
      integrity: sha512-RYE7B5An83d7eWnDR8kbdaIFqmKCNsP16ay1hDbJEU+sa0e3H9SebskCt0Uufem6cfAVu7Col6ubcn/W+Sm8/Q==
  /ansi-colors/3.2.3:
    dev: false
    engines:
      node: '>=6'
    resolution:
      integrity: sha512-LEHHyuhlPY3TmuUYMh2oz89lTShfvgbmzaBcxve9t/9Wuy7Dwf4yoAKcND7KFT1HAQfqZ12qtc+DUrBMeKF9nw==
  /ansi-colors/4.1.1:
    dev: false
    engines:
      node: '>=6'
    resolution:
      integrity: sha512-JoX0apGbHaUJBNl6yF+p6JAFYZ666/hhCGKN5t9QFjbJQKUU/g8MNbFDbvfrgKXvI1QpZplPOnwIo99lX/AAmA==
  /ansi-regex/2.1.1:
    dev: false
    engines:
      node: '>=0.10.0'
    resolution:
      integrity: sha1-w7M6te42DYbg5ijwRorn7yfWVN8=
  /ansi-regex/3.0.0:
    dev: false
    engines:
      node: '>=4'
    resolution:
      integrity: sha1-7QMXwyIGT3lGbAKWa922Bas32Zg=
  /ansi-regex/4.1.0:
    dev: false
    engines:
      node: '>=6'
    resolution:
      integrity: sha512-1apePfXM1UOSqw0o9IiFAovVz9M5S1Dg+4TrDwfMewQ6p/rmMueb7tWZjQ1rx4Loy1ArBggoqGpfqqdI4rondg==
  /ansi-regex/5.0.0:
    dev: false
    engines:
      node: '>=8'
    resolution:
      integrity: sha512-bY6fj56OUQ0hU1KjFNDQuJFezqKdrAyFdIevADiqrWHwSlbmBNMHp5ak2f40Pm8JTFyM2mqxkG6ngkHO11f/lg==
  /ansi-styles/2.2.1:
    dev: false
    engines:
      node: '>=0.10.0'
    resolution:
      integrity: sha1-tDLdM1i2NM914eRmQ2gkBTPB3b4=
  /ansi-styles/3.2.1:
    dependencies:
      color-convert: 1.9.3
    dev: false
    engines:
      node: '>=4'
    resolution:
      integrity: sha512-VT0ZI6kZRdTh8YyJw3SMbYm/u+NqfsAxEpWO0Pf9sq8/e94WxxOpPKx9FR1FlyCtOVDNOQ+8ntlqFxiRc+r5qA==
  /ansi-styles/4.3.0:
    dependencies:
      color-convert: 2.0.1
    dev: false
    engines:
      node: '>=8'
    resolution:
      integrity: sha512-zbB9rCJAT1rbjiVDb2hqKFHNYLxgtk8NURxZ3IZwD3F6NtxbXZQCnnSi1Lkx+IDohdPlFp222wVALIheZJQSEg==
  /anymatch/3.1.2:
    dependencies:
      normalize-path: 3.0.0
      picomatch: 2.2.3
    dev: false
    engines:
      node: '>= 8'
    resolution:
      integrity: sha512-P43ePfOAIupkguHUycrc4qJ9kz8ZiuOUijaETwX7THt0Y/GNK7v0aa8rY816xWjZ7rJdA5XdMcpVFTKMq+RvWg==
  /append-transform/1.0.0:
    dependencies:
      default-require-extensions: 2.0.0
    dev: false
    engines:
      node: '>=4'
    resolution:
      integrity: sha512-P009oYkeHyU742iSZJzZZywj4QRJdnTWffaKuJQLablCZ1uz6/cW4yaRgcDaoQ+uwOxxnt0gRUcwfsNP2ri0gw==
  /aproba/1.2.0:
    dev: false
    optional: true
    resolution:
      integrity: sha512-Y9J6ZjXtoYh8RnXVCMOU/ttDmk1aBjunq9vO0ta5x85WDQiQfUF9sIPBITdbiiIVcBo03Hi3jMxigBtsddlXRw==
  /archy/1.0.0:
    dev: false
    resolution:
      integrity: sha1-+cjBN1fMHde8N5rHeyxipcKGjEA=
  /are-we-there-yet/1.1.5:
    dependencies:
      delegates: 1.0.0
      readable-stream: 2.3.7
    dev: false
    optional: true
    resolution:
      integrity: sha512-5hYdAkZlcG8tOLujVDTgCT+uPX0VnpAH28gWsLfzpXYm7wP6mp5Q/gYyR7YQ0cKVJcXJnl3j2kpBan13PtQf6w==
  /arg/4.1.3:
    dev: false
    resolution:
      integrity: sha512-58S9QDqG0Xx27YwPSt9fJxivjYl432YCwfDMfZ+71RAqUrZef7LrKQZ3LHLOwCS4FLNBplP533Zx895SeOCHvA==
  /argparse/1.0.10:
    dependencies:
      sprintf-js: 1.0.3
    dev: false
    resolution:
      integrity: sha512-o5Roy6tNG4SL/FOkCAN6RzjiakZS25RLYFrcMttJqbdd8BWrnA+fGz57iN5Pb06pvBGvl5gQ0B48dJlslXvoTg==
  /arr-union/3.1.0:
    dev: false
    engines:
      node: '>=0.10.0'
    resolution:
      integrity: sha1-45sJrqne+Gao8gbiiK9jkZuuOcQ=
  /array-filter/1.0.0:
    dev: false
    resolution:
      integrity: sha1-uveeYubvTCpMC4MSMtr/7CUfnYM=
  /array-flatten/1.1.1:
    dev: false
    resolution:
      integrity: sha1-ml9pkFGx5wczKPKgCJaLZOopVdI=
  /array-includes/3.1.3:
    dependencies:
      call-bind: 1.0.2
      define-properties: 1.1.3
      es-abstract: 1.18.0
      get-intrinsic: 1.1.1
      is-string: 1.0.6
    dev: false
    engines:
      node: '>= 0.4'
    resolution:
      integrity: sha512-gcem1KlBU7c9rB+Rq8/3PPKsK2kjqeEBa3bD5kkQo4nYlOHQCJqIJFqBXDEfwaRuYTT4E+FxA9xez7Gf/e3Q7A==
  /array-union/2.1.0:
    dev: false
    engines:
      node: '>=8'
    resolution:
      integrity: sha512-HGyxoOTYUyCM6stUe6EJgnd4EoewAI7zMdfqO+kGjnlZmBDz/cR5pf8r/cR4Wq60sL/p0IkcjUEEPwS3GFrIyw==
  /array.prototype.flat/1.2.4:
    dependencies:
      call-bind: 1.0.2
      define-properties: 1.1.3
      es-abstract: 1.18.0
    dev: false
    engines:
      node: '>= 0.4'
    resolution:
      integrity: sha512-4470Xi3GAPAjZqFcljX2xzckv1qeKPizoNkiS0+O4IoPR2ZNpcjE0pkhdihlDouK+x6QOast26B4Q/O9DJnwSg==
  /asap/2.0.6:
    dev: false
    resolution:
      integrity: sha1-5QNHYR1+aQlDIIu9r+vLwvuGbUY=
  /asn1/0.2.4:
    dependencies:
      safer-buffer: 2.1.2
    dev: false
    resolution:
      integrity: sha512-jxwzQpLQjSmWXgwaCZE9Nz+glAG01yF1QnWgbhGwHI5A6FRIEY6IVqtHhIepHqI7/kyEyQEagBC5mBEFlIYvdg==
  /assert-plus/1.0.0:
    dev: false
    engines:
      node: '>=0.8'
    resolution:
      integrity: sha1-8S4PPF13sLHN2RRpQuTpbB5N1SU=
  /assert/1.5.0:
    dependencies:
      object-assign: 4.1.1
      util: 0.10.3
    dev: false
    resolution:
      integrity: sha512-EDsgawzwoun2CZkCgtxJbv392v4nbk9XDD06zI+kQYoBM/3RBWLlEyJARDOmhAAosBjWACEkKL6S+lIZtcAubA==
  /assertion-error/1.1.0:
    dev: false
    resolution:
      integrity: sha512-jgsaNduz+ndvGyFt3uSuWqvy4lCnIJiovtouQN5JZHOKCS2QuhEdbcQHFhVksz2N2U9hXJo8odG7ETyWlEeuDw==
  /ast-types/0.13.4:
    dependencies:
      tslib: 2.2.0
    dev: false
    engines:
      node: '>=4'
    resolution:
      integrity: sha512-x1FCFnFifvYDDzTaLII71vG5uvDwgtmDTEVWAxrgeiR8VjMONcCXJx7E+USjDtHlwFmt9MysbqgF9b9Vjr6w+w==
  /astral-regex/2.0.0:
    dev: false
    engines:
      node: '>=8'
    resolution:
      integrity: sha512-Z7tMw1ytTXt5jqMcOP+OQteU1VuNK9Y02uuJtKQ1Sv69jXQKKg5cibLwGJow8yzZP+eAc18EmLGPal0bp36rvQ==
  /async-array-reduce/0.2.1:
    dev: false
    engines:
      node: '>=0.10.0'
    resolution:
      integrity: sha1-yL4BCitc0A3qlsgRFgNGk9/dgtE=
<<<<<<< HEAD
  /async-limiter/1.0.1:
    dev: false
    resolution:
      integrity: sha512-csOlWGAcRFJaI6m+F2WKdnMKr4HhdhFVBk0H/QbJFMCr+uO2kwohwXQPxw/9OCxp05r5ghVBFSyioixx3gfkNQ==
  /async-lock/1.2.8:
    dev: false
    resolution:
      integrity: sha512-G+26B2jc0Gw0EG/WN2M6IczuGepBsfR1+DtqLnyFSH4p2C668qkOCtEkGNVEaaNAVlYwEMazy1+/jnLxltBkIQ==
  /async/2.6.3:
    dependencies:
      lodash: 4.17.21
    dev: false
    resolution:
      integrity: sha512-zflvls11DCy+dQWzTW2dzuilv8Z5X/pjfmZOWba6TNIVDm+2UDaJmXSOXlasHKfNBs8oo3M0aT50fDEWfKZjXg==
=======
  /async-lock/1.3.0:
    dev: false
    resolution:
      integrity: sha512-8A7SkiisnEgME2zEedtDYPxUPzdv3x//E7n5IFktPAtMYSEAV7eNJF0rMwrVyUFj6d/8rgajLantbjcNRQYXIg==
>>>>>>> 4b694c7c
  /async/3.2.0:
    dev: false
    resolution:
      integrity: sha512-TR2mEZFVOj2pLStYxLht7TyfuRzaydfpxr3k9RpHIzMgw7A64dzsdqCxH1WJyQdoe8T10nDXd9wnEigmiuHIZw==
  /asynckit/0.4.0:
    dev: false
    resolution:
      integrity: sha1-x57Zf380y48robyXkLzDZkdLS3k=
  /atob/2.1.2:
    dev: false
    engines:
      node: '>= 4.5.0'
    hasBin: true
    resolution:
      integrity: sha512-Wm6ukoaOGJi/73p/cl2GvLjTI5JM1k/O14isD73YML8StrH/7/lRFgmg8nICZgD3bZZvjwCGxtMOD3wWNAu8cg==
  /available-typed-arrays/1.0.2:
    dependencies:
      array-filter: 1.0.0
    dev: false
    engines:
      node: '>= 0.4'
    resolution:
      integrity: sha512-XWX3OX8Onv97LMk/ftVyBibpGwY5a8SmuxZPzeOxqmuEqUCOM9ZE+uIaD1VNJ5QnvU2UQusvmKbuM1FR8QWGfQ==
  /avsc/5.7.0:
    dev: false
    engines:
      node: '>=0.11'
    resolution:
      integrity: sha512-oP3jgI9SaZnwLwkRx7sHDPctXCUGGp+X4FsCgzHpMTNhYhGhXAFinptdGpWid2GTXAkhNp8ksAjqyqQBhoQ7BQ==
  /aws-sign2/0.7.0:
    dev: false
    resolution:
      integrity: sha1-tG6JCTSpWR8tL2+G1+ap8bP+dqg=
  /aws4/1.11.0:
    dev: false
    resolution:
      integrity: sha512-xh1Rl34h6Fi1DC2WWKfxUTVqRsNnr6LsKz2+hfwDxQJWmrx8+c7ylaqBMcHfl1U1r2dsifOvKX3LQuLNZ+XSvA==
  /axios/0.21.1:
    dependencies:
      follow-redirects: 1.14.1
    dev: false
    resolution:
      integrity: sha512-dKQiRHxGD9PPRIUNIWvZhPTPpl1rf/OxTYKsqKUDjBwYylTvV7SjSHJb9ratfyzM6wCdLCOYLzs73qpg5c4iGA==
  /axios/0.21.1_debug@3.2.7:
    dependencies:
      follow-redirects: 1.14.1_debug@3.2.7
    dev: false
    peerDependencies:
      debug: '*'
    resolution:
      integrity: sha512-dKQiRHxGD9PPRIUNIWvZhPTPpl1rf/OxTYKsqKUDjBwYylTvV7SjSHJb9ratfyzM6wCdLCOYLzs73qpg5c4iGA==
  /axios/0.21.1_debug@4.3.1:
    dependencies:
      follow-redirects: 1.14.1_debug@4.3.1
    dev: false
    peerDependencies:
      debug: '*'
    resolution:
      integrity: sha512-dKQiRHxGD9PPRIUNIWvZhPTPpl1rf/OxTYKsqKUDjBwYylTvV7SjSHJb9ratfyzM6wCdLCOYLzs73qpg5c4iGA==
  /azure-iot-amqp-base/2.4.7:
    dependencies:
      async: 2.6.3
      azure-iot-common: 1.12.7
      debug: 4.3.1
      lodash.merge: 4.6.2
      machina: 4.0.2
      rhea: 1.0.24
      uuid: 3.4.0
      ws: 6.2.1
    dev: false
    engines:
      node: '>= 10.0.0'
    resolution:
      integrity: sha512-IDeoB33aHAcq71YAYsLQJNHp5f6CoFXU9nrwjNyL1bwZIbWGFtKJAr5qOEZFmdQTqeQmr2zZzeUrlTN6T7otkg==
  /azure-iot-common/1.12.7:
    dependencies:
      debug: 4.3.1
      getos: 3.2.1
    dev: false
    engines:
      node: '>= 10.0.0'
    resolution:
      integrity: sha512-YDskP5GkhQw1VDtcQFfWAVcclNCi8/iWUS784lgwgNOQpr8RKHW1fC9o8lVt56TXssq0rrYcl9v2mosSD8WPnw==
  /azure-iot-http-base/1.11.7:
    dependencies:
      azure-iot-common: 1.12.7
      debug: 4.3.1
      uuid: 3.4.0
    dev: false
    engines:
      node: '>= 10.0.0'
    resolution:
      integrity: sha512-Xt2wLtiblGSag/zJe6vJVkgjlj+jo2C5exuaSGHuMtvkuD/MB74xyGDdgflXcOiTVzS1rXx02I02jgKHTW5BDA==
  /azure-iothub/1.13.1:
    dependencies:
      '@azure/ms-rest-js': 2.3.0
      async: 2.6.3
      azure-iot-amqp-base: 2.4.7
      azure-iot-common: 1.12.7
      azure-iot-http-base: 1.11.7
      debug: 4.3.1
      lodash: 4.17.21
      machina: 4.0.2
      rhea: 1.0.24
      tslib: 1.14.1
    dev: false
    engines:
      node: '>= 10.0.0'
    resolution:
      integrity: sha512-aJX3Hmym7+7stCJbaYH34eJh4rQ0j7/eO6hoZeG9sgYs86+4KKqjjhJlS8AoAUe3CpepfHqUee8xk3VScvHhsQ==
  /azure-storage/2.10.3:
    dependencies:
      browserify-mime: 1.2.9
      extend: 3.0.2
      json-edm-parser: 0.1.2
      md5.js: 1.3.4
      readable-stream: 2.0.6
      request: 2.88.2
      underscore: 1.8.3
      uuid: 3.4.0
      validator: 9.4.1
      xml2js: 0.2.8
      xmlbuilder: 9.0.7
    dev: false
    engines:
      node: '>= 0.8.26'
    resolution:
      integrity: sha512-IGLs5Xj6kO8Ii90KerQrrwuJKexLgSwYC4oLWmc11mzKe7Jt2E5IVg+ZQ8K53YWZACtVTMBNO3iGuA+4ipjJxQ==
  /babel-runtime/6.26.0:
    dependencies:
      core-js: 2.6.12
      regenerator-runtime: 0.11.1
    dev: false
    resolution:
      integrity: sha1-llxwWGaOgrVde/4E/yM3vItWR/4=
  /backbone/1.4.0:
    dependencies:
      underscore: 1.13.1
    dev: false
    resolution:
      integrity: sha512-RLmDrRXkVdouTg38jcgHhyQ/2zjg7a8E6sz2zxfz21Hh17xDJYUHBZimVIt5fUyS8vbfpeSmTL3gUjTEvUV3qQ==
  /balanced-match/1.0.2:
    dev: false
    resolution:
      integrity: sha512-3oSeUO0TMV67hN1AmbXsK4yaqU7tjiHlbxRDZOpH0KW9+CeX4bRAaX0Anxt0tx2MrpRpWwQaPwIlISEJhYU5Pw==
  /base64-arraybuffer/0.1.4:
    dev: false
    engines:
      node: '>= 0.6.0'
    resolution:
      integrity: sha1-mBjHngWbE1X5fgQooBfIOOkLqBI=
  /base64-js/1.5.1:
    dev: false
    resolution:
      integrity: sha512-AKpaYlHn8t4SVbOHCy+b5+KKgvR4vrsD8vbvrbiQJps7fKDTkjkDry6ji0rUJjC0kzbNePLwzxq8iypo41qeWA==
  /base64id/2.0.0:
    dev: false
    engines:
      node: ^4.5.0 || >= 5.9
    resolution:
      integrity: sha512-lGe34o6EHj9y3Kts9R4ZYs/Gr+6N7MCaMlIFA3F1R2O5/m7K06AxfSeO5530PEERE6/WyEg3lsuyw4GHlPZHog==
  /bcrypt-pbkdf/1.0.2:
    dependencies:
      tweetnacl: 0.14.5
    dev: false
    resolution:
      integrity: sha1-pDAdOJtqQ/m2f/PKEaP2Y342Dp4=
  /binary-extensions/2.2.0:
    dev: false
    engines:
      node: '>=8'
    resolution:
      integrity: sha512-jDctJ/IVQbZoJykoeHbhXpOlNBqGNcwXJKJog42E5HDPUwQTSdjCHdihjj0DlnheQ7blbT6dHOafNAiS8ooQKA==
  /bl/4.1.0:
    dependencies:
      buffer: 5.7.1
      inherits: 2.0.4
      readable-stream: 3.6.0
    dev: false
    resolution:
      integrity: sha512-1W07cM9gS6DcLperZfFSj+bWLtaPGSOHWhPiGzXmvVJbRLdG82sH/Kn8EtW1VqWVA54AKf2h5k5BbnIbwF3h6w==
  /body-parser/1.19.0:
    dependencies:
      bytes: 3.1.0
      content-type: 1.0.4
      debug: 2.6.9
      depd: 1.1.2
      http-errors: 1.7.2
      iconv-lite: 0.4.24
      on-finished: 2.3.0
      qs: 6.7.0
      raw-body: 2.4.0
      type-is: 1.6.18
    dev: false
    engines:
      node: '>= 0.8'
    resolution:
      integrity: sha512-dhEPs72UPbDnAQJ9ZKMNTP6ptJaionhP5cBb541nXPlW60Jepo9RV/a4fX4XWW9CuFNK22krhrj1+rgzifNCsw==
  /brace-expansion/1.1.11:
    dependencies:
      balanced-match: 1.0.2
      concat-map: 0.0.1
    dev: false
    resolution:
      integrity: sha512-iCuPHDFgrHX7H2vEI/5xpz07zSHB00TpugqhmYtVmMO6518mCuRMoOYFldEBl0g187ufozdaHgWKcYFb61qGiA==
  /braces/3.0.2:
    dependencies:
      fill-range: 7.0.1
    dev: false
    engines:
      node: '>=8'
    resolution:
      integrity: sha512-b8um+L1RzM3WDSzvhm6gIz1yfTbBt6YTlcEKAvsmqCZZFw46z626lVj9j1yEPW33H5H+lBQpZMP1k8l+78Ha0A==
  /browser-stdout/1.3.1:
    dev: false
    resolution:
      integrity: sha512-qhAVI1+Av2X7qelOfAIYwXONood6XlZE/fXaBSmW/T5SzLAmCgzi+eiWE7fUvbHaeNBQH13UftjpXxsfLkMpgw==
  /browserify-mime/1.2.9:
    dev: false
    resolution:
      integrity: sha1-rrGvKN5sDXpqLOQK22j/GEIq8x8=
  /browserslist/4.16.6:
    dependencies:
      caniuse-lite: 1.0.30001228
      colorette: 1.2.2
      electron-to-chromium: 1.3.727
      escalade: 3.1.1
      node-releases: 1.1.71
    dev: false
    engines:
      node: ^6 || ^7 || ^8 || ^9 || ^10 || ^11 || ^12 || >=13.7
    hasBin: true
    resolution:
      integrity: sha512-Wspk/PqO+4W9qp5iUTJsa1B/QrYn1keNCcEP5OvP7WBwT4KaDly0uONYmC6Xa3Z5IqnUgS0KcgLYu1l74x0ZXQ==
  /buffer-crc32/0.2.13:
    dev: false
    resolution:
      integrity: sha1-DTM+PwDqxQqhRUq9MO+MKl2ackI=
  /buffer-equal-constant-time/1.0.1:
    dev: false
    resolution:
      integrity: sha1-+OcRMvf/5uAaXJaXpMbz5I1cyBk=
  /buffer-from/1.1.1:
    dev: false
    resolution:
      integrity: sha512-MQcXEUbCKtEo7bhqEs6560Hyd4XaovZlO/k9V3hjVUF/zwW7KBVdSK4gIt/bzwS9MbR5qob+F5jusZsb0YQK2A==
  /buffer/5.7.1:
    dependencies:
      base64-js: 1.5.1
      ieee754: 1.2.1
    dev: false
    resolution:
      integrity: sha512-EHcyIPBQ4BSGlvjB16k5KgAJ27CIsHY/2JBmCRReo48y9rQ3MaUzWX3KVlBa4U7MyX02HdVj0K7C3WaB3ju7FQ==
  /builtin-modules/2.0.0:
    dev: false
    engines:
      node: '>=4'
    resolution:
      integrity: sha512-3U5kUA5VPsRUA3nofm/BXX7GVHKfxz0hOBAPxXrIvHzlDRkQVqEn6yi8QJegxl4LzOHLdvb7XF5dVawa/VVYBg==
  /builtin-modules/3.1.0:
    dev: false
    engines:
      node: '>=6'
    resolution:
      integrity: sha512-k0KL0aWZuBt2lrxrcASWDfwOLMnodeQjodT/1SxEQAXsHANgo6ZC/VEaSEHCXt7aSTZ4/4H5LKa+tBXmW7Vtvw==
  /builtin-modules/3.2.0:
    dev: false
    engines:
      node: '>=6'
    resolution:
      integrity: sha512-lGzLKcioL90C7wMczpkY0n/oART3MbBa8R9OFGE1rJxoVI86u4WAGfEk8Wjv10eKSyTHVGkSo3bvBylCEtk7LA==
  /bytes/3.1.0:
    dev: false
    engines:
      node: '>= 0.8'
    resolution:
      integrity: sha512-zauLjrfCG+xvoyaqLoV8bLVXXNGC4JqlxFCutSDWA6fJrTo2ZuvLYTqZ7aHBLZSMOopbzwv8f+wZcVzfVTI2Dg==
  /caching-transform/3.0.2:
    dependencies:
      hasha: 3.0.0
      make-dir: 2.1.0
      package-hash: 3.0.0
      write-file-atomic: 2.4.3
    dev: false
    engines:
      node: '>=6'
    resolution:
      integrity: sha512-Mtgcv3lh3U0zRii/6qVgQODdPA4G3zhG+jtbCWj39RXuUFTMzH0vcdMtaJS1jPowd+It2Pqr6y3NJMQqOqCE2w==
  /call-bind/1.0.2:
    dependencies:
      function-bind: 1.1.1
      get-intrinsic: 1.1.1
    dev: false
    resolution:
      integrity: sha512-7O+FbCihrB5WGbFYesctwmTKae6rOiIzmz1icreWJ+0aA7LJfuqhEso2T9ncpcFtzMQtzXf2QGGueWJGTYsqrA==
  /callsites/3.1.0:
    dev: false
    engines:
      node: '>=6'
    resolution:
      integrity: sha512-P8BjAsXvZS+VIDUI11hHCQEv74YT67YUi5JJFNWIqL235sBmjX4+qx9Muvls5ivyNENctx46xQLQ3aTuE7ssaQ==
  /camelcase/5.3.1:
    dev: false
    engines:
      node: '>=6'
    resolution:
      integrity: sha512-L28STB170nwWS63UjtlEOE3dldQApaJXZkOI1uMFfzf3rRuPegHaHesyee+YxQ+W6SvRDQV6UrdOdRiR153wJg==
  /caniuse-lite/1.0.30001228:
    dev: false
    resolution:
      integrity: sha512-QQmLOGJ3DEgokHbMSA8cj2a+geXqmnpyOFT0lhQV6P3/YOJvGDEwoedcwxEQ30gJIwIIunHIicunJ2rzK5gB2A==
  /caseless/0.12.0:
    dev: false
    resolution:
      integrity: sha1-G2gcIf+EAzyCZUMJBolCDRhxUdw=
  /chai-as-promised/7.1.1_chai@4.3.4:
    dependencies:
      chai: 4.3.4
      check-error: 1.0.2
    dev: false
    peerDependencies:
      chai: '>= 2.1.2 < 5'
    resolution:
      integrity: sha512-azL6xMoi+uxu6z4rhWQ1jbdUhOMhis2PvscD/xjLqNMkv3BPPp2JyyuTHOrf9BOosGpNQ11v6BKv/g57RXbiaA==
  /chai-exclude/2.0.3_chai@4.3.4:
    dependencies:
      chai: 4.3.4
      fclone: 1.0.11
    dev: false
    peerDependencies:
      chai: '>= 4.0.0 < 5'
    resolution:
      integrity: sha512-6VuTQX25rsh4hKPdLzsOtL20k9+tszksLQrLtsu6szTmSVJP9+gUkqYUsyM+xqCeGZKeRJCsamCMRUQJhWsQ+g==
  /chai-string/1.5.0_chai@4.3.4:
    dependencies:
      chai: 4.3.4
    dev: false
    peerDependencies:
      chai: ^4.1.2
    resolution:
      integrity: sha512-sydDC3S3pNAQMYwJrs6dQX0oBQ6KfIPuOZ78n7rocW0eJJlsHPh2t3kwW7xfwYA/1Bf6/arGtSUo16rxR2JFlw==
  /chai/4.3.4:
    dependencies:
      assertion-error: 1.1.0
      check-error: 1.0.2
      deep-eql: 3.0.1
      get-func-name: 2.0.0
      pathval: 1.1.1
      type-detect: 4.0.8
    dev: false
    engines:
      node: '>=4'
    resolution:
      integrity: sha512-yS5H68VYOCtN1cjfwumDSuzn/9c+yza4f3reKXlE5rUg7SFcCEy90gJvydNgOYtblyf4Zi6jIWRnXOgErta0KA==
  /chalk/1.1.3:
    dependencies:
      ansi-styles: 2.2.1
      escape-string-regexp: 1.0.5
      has-ansi: 2.0.0
      strip-ansi: 3.0.1
      supports-color: 2.0.0
    dev: false
    engines:
      node: '>=0.10.0'
    resolution:
      integrity: sha1-qBFcVeSnAv5NFQq9OHKCKn4J/Jg=
  /chalk/2.4.2:
    dependencies:
      ansi-styles: 3.2.1
      escape-string-regexp: 1.0.5
      supports-color: 5.5.0
    dev: false
    engines:
      node: '>=4'
    resolution:
      integrity: sha512-Mti+f9lpJNcwF4tWV8/OrTTtF1gZi+f8FqlyAdouralcFWFQWF2+NgCHShjkCb+IFBLq9buZwE1xckQU4peSuQ==
  /chalk/3.0.0:
    dependencies:
      ansi-styles: 4.3.0
      supports-color: 7.2.0
    dev: false
    engines:
      node: '>=8'
    resolution:
      integrity: sha512-4D3B6Wf41KOYRFdszmDqMCGq5VV/uMAB273JILmO+3jAlh8X4qDtdtgCR3fxtbLEMzSx22QdhnDcJvu2u1fVwg==
  /chalk/4.1.1:
    dependencies:
      ansi-styles: 4.3.0
      supports-color: 7.2.0
    dev: false
    engines:
      node: '>=10'
    resolution:
      integrity: sha512-diHzdDKxcU+bAsUboHLPEDQiw0qEe0qd7SYUn3HgcFlWgbDcfLGswOHYeGrHKzG9z6UYf01d9VFMfZxPM1xZSg==
  /charenc/0.0.2:
    dev: false
    resolution:
      integrity: sha1-wKHS86cJLgN3S/qD8UwPxXkKhmc=
  /check-error/1.0.2:
    dev: false
    resolution:
      integrity: sha1-V00xLt2Iu13YkS6Sht1sCu1KrII=
  /check-more-types/2.24.0:
    dev: false
    engines:
      node: '>= 0.8.0'
    resolution:
      integrity: sha1-FCD/sQ/URNz8ebQ4kbv//TKoRgA=
  /chokidar/3.3.0:
    dependencies:
      anymatch: 3.1.2
      braces: 3.0.2
      glob-parent: 5.1.2
      is-binary-path: 2.1.0
      is-glob: 4.0.1
      normalize-path: 3.0.0
      readdirp: 3.2.0
    dev: false
    engines:
      node: '>= 8.10.0'
    optionalDependencies:
      fsevents: 2.1.3
    resolution:
      integrity: sha512-dGmKLDdT3Gdl7fBUe8XK+gAtGmzy5Fn0XkkWQuYxGIgWVPPse2CxFA5mtrlD0TOHaHjEUqkWNyP1XdHoJES/4A==
  /chokidar/3.5.1:
    dependencies:
      anymatch: 3.1.2
      braces: 3.0.2
      glob-parent: 5.1.2
      is-binary-path: 2.1.0
      is-glob: 4.0.1
      normalize-path: 3.0.0
      readdirp: 3.5.0
    dev: false
    engines:
      node: '>= 8.10.0'
    optionalDependencies:
      fsevents: 2.3.2
    resolution:
      integrity: sha512-9+s+Od+W0VJJzawDma/gvBNQqkTiqYTWLuZoyAsivsI4AaWTCzHG06/TMjsf1cYe9Cb97UCEhjz7HvnPk2p/tw==
  /chownr/1.1.4:
    dev: false
    resolution:
      integrity: sha512-jJ0bqzaylmJtVnNgzTeSOs8DPavpbYgEr/b0YL8/2GO3xJEhInFmhKMUnEJQjZumK7KXGFhUy89PrsJWlakBVg==
  /ci-info/2.0.0:
    dev: false
    resolution:
      integrity: sha512-5tK7EtrZ0N+OLFMthtqOj4fI2Jeb88C4CAZPu25LDVUgXJ0A3Js4PMGqrn0JU1W0Mh1/Z8wZzYPxqUrXeBboCQ==
  /cliui/5.0.0:
    dependencies:
      string-width: 3.1.0
      strip-ansi: 5.2.0
      wrap-ansi: 5.1.0
    dev: false
    resolution:
      integrity: sha512-PYeGSEmmHM6zvoef2w8TPzlrnNpXIjTipYK780YswmIP9vjxmd6Y2a3CB2Ks6/AU8NHjZugXvo8w3oWM2qnwXA==
  /cliui/7.0.4:
    dependencies:
      string-width: 4.2.2
      strip-ansi: 6.0.0
      wrap-ansi: 7.0.0
    dev: false
    resolution:
      integrity: sha512-OcRE68cOsVMXp1Yvonl/fzkQOyjLSu/8bhPDfQt0e0/Eb283TKP20Fs2MqoPsr9SwA595rRCA+QMzYc9nBP+JQ==
  /cloudevents/4.0.2:
    dependencies:
      ajv: 6.12.6
      uuid: 8.3.2
    dev: false
    resolution:
      integrity: sha512-tIgdbZApPVT81PAOhmUcq8INkppmWeAsMAjp2EFmMoYc7Uez1B62m6AddxG9oVIUXyALWdATtzEeaSMhC83c/g==
  /code-point-at/1.1.0:
    dev: false
    engines:
      node: '>=0.10.0'
    optional: true
    resolution:
      integrity: sha1-DQcLTQQ6W+ozovGkDi7bPZpMz3c=
  /color-convert/1.9.3:
    dependencies:
      color-name: 1.1.3
    dev: false
    resolution:
      integrity: sha512-QfAUtd+vFdAtFQcC8CCyYt1fYWxSqAiK2cSD6zDB8N3cpsEBAvRxp9zOGg6G/SHHJYAT88/az/IuDGALsNVbGg==
  /color-convert/2.0.1:
    dependencies:
      color-name: 1.1.4
    dev: false
    engines:
      node: '>=7.0.0'
    resolution:
      integrity: sha512-RRECPsj7iu/xb5oKYcsFHSppFNnsj/52OVTRKb4zP5onXwVF3zVmmToNcOfGC+CRDpfK/U584fMg38ZHCaElKQ==
  /color-name/1.1.3:
    dev: false
    resolution:
      integrity: sha1-p9BVi9icQveV3UIyj3QIMcpTvCU=
  /color-name/1.1.4:
    dev: false
    resolution:
      integrity: sha512-dOy+3AuW3a2wNbZHIuMZpTcgjGuLU/uBL/ubcZF9OXbDo8ff4O8yVp5Bf0efS8uEoYo5q4Fx7dY9OgQGXgAsQA==
  /colorette/1.2.2:
    dev: false
    resolution:
      integrity: sha512-MKGMzyfeuutC/ZJ1cba9NqcNpfeqMUcYmyF1ZFY6/Cn7CNSAKx6a+s48sqLqyAiZuaP2TcqMhoo+dlwFnVxT9w==
  /colors/1.2.5:
    dev: false
    engines:
      node: '>=0.1.90'
    resolution:
      integrity: sha512-erNRLao/Y3Fv54qUa0LBB+//Uf3YwMUmdJinN20yMXm9zdKKqH9wt7R9IIVZ+K7ShzfpLV/Zg8+VyrBJYB4lpg==
  /colors/1.4.0:
    dev: false
    engines:
      node: '>=0.1.90'
    resolution:
      integrity: sha512-a+UqTh4kgZg/SlGvfbzDHpgRu7AAQOmmqRHJnxhRZICKFUT91brVhNNt58CMWU9PsBbv3PDCZUHbVxuDiH2mtA==
  /combined-stream/1.0.8:
    dependencies:
      delayed-stream: 1.0.0
    dev: false
    engines:
      node: '>= 0.8'
    resolution:
      integrity: sha512-FQN4MRfuJeHf7cBbBMJFXhKSDq+2kAArBlmRBvcvFE5BB1HZKXtSFASDhdlz9zOYwxh8lDdnvmMOe/+5cdoEdg==
  /commander/2.20.3:
    dev: false
    resolution:
      integrity: sha512-GpVkmM8vF2vQUkj2LvZmD35JxeJOLCwJ9cUkugyk2nuhbv3+mJvpLYYt+0+USMxE+oj+ey/lJEnhZw75x/OMcQ==
  /common-tags/1.8.0:
    dev: false
    engines:
      node: '>=4.0.0'
    resolution:
      integrity: sha512-6P6g0uetGpW/sdyUy/iQQCbFF0kWVMSIVSyYz7Zgjcgh8mgw8PQzDNZeyZ5DQ2gM7LBoZPHmnjz8rUthkBG5tw==
  /commondir/1.0.1:
    dev: false
    resolution:
      integrity: sha1-3dgA2gxmEnOTzKWVDqloo6rxJTs=
  /component-emitter/1.3.0:
    dev: false
    resolution:
      integrity: sha512-Rd3se6QB+sO1TwqZjscQrurpEPIfO0/yYnSin6Q/rD3mOutHvUrCAhJub3r90uNb+SESBuE0QYoB90YdfatsRg==
  /concat-map/0.0.1:
    dev: false
    resolution:
      integrity: sha1-2Klr13/Wjfd5OnMDajug1UBdR3s=
  /connect/3.7.0:
    dependencies:
      debug: 2.6.9
      finalhandler: 1.1.2
      parseurl: 1.3.3
      utils-merge: 1.0.1
    dev: false
    engines:
      node: '>= 0.10.0'
    resolution:
      integrity: sha512-ZqRXc+tZukToSNmh5C2iWMSoV3X1YUcPbqEM4DkEG5tNQXrQUZCNVGGv3IuicnkMtPfGf3Xtp8WCXs295iQ1pQ==
  /console-control-strings/1.1.0:
    dev: false
    optional: true
    resolution:
      integrity: sha1-PXz0Rk22RG6mRL9LOVB/mFEAjo4=
  /contains-path/0.1.0:
    dev: false
    engines:
      node: '>=0.10.0'
    resolution:
      integrity: sha1-/ozxhP9mcLa67wGp1IYaXL7EEgo=
  /content-disposition/0.5.3:
    dependencies:
      safe-buffer: 5.1.2
    dev: false
    engines:
      node: '>= 0.6'
    resolution:
      integrity: sha512-ExO0774ikEObIAEV9kDo50o+79VCUdEB6n6lzKgGwupcVeRlhrj3qGAfwq8G6uBJjkqLrhT0qEYFcWng8z1z0g==
  /content-type/1.0.4:
    dev: false
    engines:
      node: '>= 0.6'
    resolution:
      integrity: sha512-hIP3EEPs8tB9AT1L+NUqtwOAps4mk2Zob89MWXMHjHWg9milF/j4osnnQLXBCBFBk/tvIG/tUc9mOUJiPBhPXA==
  /convert-source-map/1.7.0:
    dependencies:
      safe-buffer: 5.1.2
    dev: false
    resolution:
      integrity: sha512-4FJkXzKXEDB1snCFZlLP4gpC3JILicCpGbzG9f9G7tGqGCzETQ2hWPrcinA9oU4wtf2biUaEH5065UnMeR33oA==
  /cookie-signature/1.0.6:
    dev: false
    resolution:
      integrity: sha1-4wOogrNCzD7oylE6eZmXNNqzriw=
  /cookie/0.4.0:
    dev: false
    engines:
      node: '>= 0.6'
    resolution:
      integrity: sha512-+Hp8fLp57wnUSt0tY0tHEXh4voZRDnoIrZPqlo3DPiI4y9lwg/jqx+1Om94/W6ZaPDOUbnjOt/99w66zk+l1Xg==
  /cookie/0.4.1:
    dev: false
    engines:
      node: '>= 0.6'
    resolution:
      integrity: sha512-ZwrFkGJxUR3EIoXtO+yVE69Eb7KlixbaeAWfBQB9vVsNn/o+Yw69gBWSSDK825hQNdN+wF8zELf3dFNl/kxkUA==
  /core-js/2.6.12:
    deprecated: core-js@<3.3 is no longer maintained and not recommended for usage due to the number of issues. Because of the V8 engine whims, feature detection in old core-js versions could cause a slowdown up to 100x even if nothing is polyfilled. Please, upgrade your dependencies to the actual version of core-js.
    dev: false
    requiresBuild: true
    resolution:
      integrity: sha512-Kb2wC0fvsWfQrgk8HU5lW6U/Lcs8+9aaYcy4ZFc6DDlo4nZ7n70dEgE5rtR0oG6ufKDUnrwfWL1mXR5ljDatrQ==
  /core-js/3.12.1:
    dev: false
    requiresBuild: true
    resolution:
      integrity: sha512-Ne9DKPHTObRuB09Dru5AjwKjY4cJHVGu+y5f7coGn1E9Grkc3p2iBwE9AI/nJzsE29mQF7oq+mhYYRqOMFN1Bw==
  /core-util-is/1.0.2:
    dev: false
    resolution:
      integrity: sha1-tf1UIgqivFq1eqtxQMlAdUUDwac=
  /cors/2.8.5:
    dependencies:
      object-assign: 4.1.1
      vary: 1.1.2
    dev: false
    engines:
      node: '>= 0.10'
    resolution:
      integrity: sha512-KIHbLJqu73RGr/hnbrO9uBeixNGuvSQjul/jdFvS/KFSIH1hWVd1ng7zOHx+YrEfInLG7q4n6GHQ9cDtxv/P6g==
  /cp-file/6.2.0:
    dependencies:
      graceful-fs: 4.2.6
      make-dir: 2.1.0
      nested-error-stacks: 2.1.0
      pify: 4.0.1
      safe-buffer: 5.2.1
    dev: false
    engines:
      node: '>=6'
    resolution:
      integrity: sha512-fmvV4caBnofhPe8kOcitBwSn2f39QLjnAnGq3gO9dfd75mUytzKNZB1hde6QHunW2Rt+OwuBOMc3i1tNElbszA==
  /create-require/1.1.1:
    dev: false
    resolution:
      integrity: sha512-dcKFX3jn0MpIaXjisoRvexIJVEKzaq7z2rZKxf+MSr9TkdmHmsU4m2lcLojrj/FHl8mk5VxMmYA+ftRkP/3oKQ==
  /cross-env/7.0.3:
    dependencies:
      cross-spawn: 7.0.3
    dev: false
    engines:
      node: '>=10.14'
      npm: '>=6'
      yarn: '>=1'
    hasBin: true
    resolution:
      integrity: sha512-+/HKd6EgcQCJGh2PSjZuUitQBQynKor4wrFbRg4DtAgS1aWO+gU52xpH7M9ScGgXSYmAVS9bIJ8EzuaGw0oNAw==
  /cross-spawn/4.0.2:
    dependencies:
      lru-cache: 4.1.5
      which: 1.3.1
    dev: false
    resolution:
      integrity: sha1-e5JHYhwjrf3ThWAEqCPL45dCTUE=
  /cross-spawn/6.0.5:
    dependencies:
      nice-try: 1.0.5
      path-key: 2.0.1
      semver: 5.7.1
      shebang-command: 1.2.0
      which: 1.3.1
    dev: false
    engines:
      node: '>=4.8'
    resolution:
      integrity: sha512-eTVLrBSt7fjbDygz805pMnstIs2VTBNkRm0qxZd+M7A5XDdxVRWO5MxGBXZhjY4cqLYLdtrGqRf8mBPmzwSpWQ==
  /cross-spawn/7.0.3:
    dependencies:
      path-key: 3.1.1
      shebang-command: 2.0.0
      which: 2.0.2
    dev: false
    engines:
      node: '>= 8'
    resolution:
      integrity: sha512-iRDPJKUPVEND7dHPO8rkbOnPpyDygcDFtWjpeWNCgy8WP2rXcxXL8TskReQl6OrB2G7+UJrags1q15Fudc7G6w==
  /crypt/0.0.2:
    dev: false
    resolution:
      integrity: sha1-iNf/fsDfuG9xPch7u0LQRNPmxBs=
  /csv-parse/4.15.4:
    dev: false
    resolution:
      integrity: sha512-OdBbFc0yZhOm17lSxqkirrHlFFVpKRT0wp4DAGoJelsP3LbGzV9LNr7XmM/lrr0uGkCtaqac9UhP8PDHXOAbMg==
  /custom-event/1.0.1:
    dev: false
    resolution:
      integrity: sha1-XQKkaFCt8bSjF5RqOSj8y1v9BCU=
  /dashdash/1.14.1:
    dependencies:
      assert-plus: 1.0.0
    dev: false
    engines:
      node: '>=0.10'
    resolution:
      integrity: sha1-hTz6D3y+L+1d4gMmuN1YEDX24vA=
  /data-uri-to-buffer/3.0.1:
    dev: false
    engines:
      node: '>= 6'
    resolution:
      integrity: sha512-WboRycPNsVw3B3TL559F7kuBUM4d8CgMEvk6xEJlOp7OBPjt6G7z8WMWlD2rOFZLk6OYfFIUGsCOWzcQH9K2og==
  /date-format/2.1.0:
    dev: false
    engines:
      node: '>=4.0'
    resolution:
      integrity: sha512-bYQuGLeFxhkxNOF3rcMtiZxvCBAquGzZm6oWA1oZ0g2THUzivaRhv8uOhdr19LmoobSOLoIAxeUK2RdbM8IFTA==
  /date-format/3.0.0:
    dev: false
    engines:
      node: '>=4.0'
    resolution:
      integrity: sha512-eyTcpKOcamdhWJXj56DpQMo1ylSQpcGtGKXcU0Tb97+K56/CF5amAqqqNj0+KvA0iw2ynxtHWFsPDSClCxe48w==
  /date-utils/1.2.21:
    dev: false
    engines:
      node: '>0.4.0'
    resolution:
      integrity: sha1-YfsWzcEnSzyayq/+n8ad+HIKK2Q=
  /debounce/1.2.1:
    dev: false
    resolution:
      integrity: sha512-XRRe6Glud4rd/ZGQfiV1ruXSfbvfJedlV9Y6zOlP+2K04vBYiJEte6stfFkCP03aMnY5tsipamumUjL14fofug==
  /debug/2.6.9:
    dependencies:
      ms: 2.0.0
    dev: false
    resolution:
      integrity: sha512-bC7ElrdJaJnPbAP+1EotYvqZsb3ecl5wi6Bfi6BJTUcNowp6cvspg0jXznRTKDjm/E7AdgFBVeAPVMNcKGsHMA==
  /debug/3.2.6:
    dependencies:
      ms: 2.1.3
    deprecated: Debug versions >=3.2.0 <3.2.7 || >=4 <4.3.1 have a low-severity ReDos regression when used in a Node.js environment. It is recommended you upgrade to 3.2.7 or 4.3.1. (https://github.com/visionmedia/debug/issues/797)
    dev: false
    resolution:
      integrity: sha512-mel+jf7nrtEl5Pn1Qx46zARXKDpBbvzezse7p7LqINmdoIk8PYP5SySaxEmYv6TZ0JyEKA1hsCId6DIhgITtWQ==
  /debug/3.2.7:
    dependencies:
      ms: 2.1.3
    dev: false
    resolution:
      integrity: sha512-CFjzYYAi4ThfiQvizrFQevTTXHtnCqWfe7x1AhgEscTz6ZbLbfoLRLPugTQyBth6f8ZERVUSyWHFD/7Wu4t1XQ==
  /debug/4.1.1:
    dependencies:
      ms: 2.1.3
    deprecated: Debug versions >=3.2.0 <3.2.7 || >=4 <4.3.1 have a low-severity ReDos regression when used in a Node.js environment. It is recommended you upgrade to 3.2.7 or 4.3.1. (https://github.com/visionmedia/debug/issues/797)
    dev: false
    resolution:
      integrity: sha512-pYAIzeRo8J6KPEaJ0VWOh5Pzkbw/RetuzehGM7QRRX5he4fPHx2rdKMB256ehJCkX+XRQm16eZLqLNS8RSZXZw==
  /debug/4.3.1:
    dependencies:
      ms: 2.1.2
    dev: false
    engines:
      node: '>=6.0'
    peerDependencies:
      supports-color: '*'
    peerDependenciesMeta:
      supports-color:
        optional: true
    resolution:
      integrity: sha512-doEwdvm4PCeK4K3RQN2ZC2BYUBaxwLARCqZmMjtF8a51J2Rb0xpVloFRnCODwqjpwnAoao4pelN8l3RJdv3gRQ==
  /decamelize/1.2.0:
    dev: false
    engines:
      node: '>=0.10.0'
    resolution:
      integrity: sha1-9lNNFRSCabIDUue+4m9QH5oZEpA=
  /decode-uri-component/0.2.0:
    dev: false
    engines:
      node: '>=0.10'
    resolution:
      integrity: sha1-6zkTMzRYd1y4TNGh+uBiEGu4dUU=
  /decompress-response/4.2.1:
    dependencies:
      mimic-response: 2.1.0
    dev: false
    engines:
      node: '>=8'
    optional: true
    resolution:
      integrity: sha512-jOSne2qbyE+/r8G1VU+G/82LBs2Fs4LAsTiLSHOCOMZQl2OKZ6i8i4IyHemTe+/yIXOtTcRQMzPcgyhoFlqPkw==
  /deep-eql/3.0.1:
    dependencies:
      type-detect: 4.0.8
    dev: false
    engines:
      node: '>=0.12'
    resolution:
      integrity: sha512-+QeIQyN5ZuO+3Uk5DYh6/1eKO0m0YmJFGNmFHGACpf1ClL1nmlV/p4gNgbl2pJGxgXb4faqo6UE+M5ACEMyVcw==
  /deep-extend/0.6.0:
    dev: false
    engines:
      node: '>=4.0.0'
    optional: true
    resolution:
      integrity: sha512-LOHxIOaPYdHlJRtCQfDIVZtfw/ufM8+rVj649RIHzcm/vGwQRXFt6OPqIFWsm2XEMrNIEtWR64sY1LEKD2vAOA==
  /deep-freeze/0.0.1:
    dev: false
    resolution:
      integrity: sha1-OgsABd4YZygZ39OM0x+RF5yJPoQ=
  /deep-is/0.1.3:
    dev: false
    resolution:
      integrity: sha1-s2nW+128E+7PUk+RsHD+7cNXzzQ=
  /deepmerge/4.2.2:
    dev: false
    engines:
      node: '>=0.10.0'
    resolution:
      integrity: sha512-FJ3UgI4gIl+PHZm53knsuSFpE+nESMr7M4v9QcgB7S63Kj/6WqMiFQJpBBYz1Pt+66bZpP3Q7Lye0Oo9MPKEdg==
  /default-require-extensions/2.0.0:
    dependencies:
      strip-bom: 3.0.0
    dev: false
    engines:
      node: '>=4'
    resolution:
      integrity: sha1-9fj7sYp9bVCyH2QfZJ67Uiz+JPc=
  /define-properties/1.1.3:
    dependencies:
      object-keys: 1.1.1
    dev: false
    engines:
      node: '>= 0.4'
    resolution:
      integrity: sha512-3MqfYKj2lLzdMSf8ZIZE/V+Zuy+BgD6f164e8K2w7dgnpKArBDerGYpM46IYYcjnkdPNMjPk9A6VFB8+3SKlXQ==
  /degenerator/2.2.0:
    dependencies:
      ast-types: 0.13.4
      escodegen: 1.14.3
      esprima: 4.0.1
    dev: false
    engines:
      node: '>= 6'
    resolution:
      integrity: sha512-aiQcQowF01RxFI4ZLFMpzyotbQonhNpBao6dkI8JPk5a+hmSjR5ErHp2CQySmQe8os3VBqLCIh87nDBgZXvsmg==
  /delay/4.4.1:
    dev: false
    engines:
      node: '>=6'
    resolution:
      integrity: sha512-aL3AhqtfhOlT/3ai6sWXeqwnw63ATNpnUiN4HL7x9q+My5QtHlO3OIkasmug9LKzpheLdmUKGRKnYXYAS7FQkQ==
  /delayed-stream/1.0.0:
    dev: false
    engines:
      node: '>=0.4.0'
    resolution:
      integrity: sha1-3zrhmayt+31ECqrgsp4icrJOxhk=
  /delegates/1.0.0:
    dev: false
    optional: true
    resolution:
      integrity: sha1-hMbhWbgZBP3KWaDvRM2HDTElD5o=
  /depd/1.1.2:
    dev: false
    engines:
      node: '>= 0.6'
    resolution:
      integrity: sha1-m81S4UwJd2PnSbJ0xDRu0uVgtak=
  /destroy/1.0.4:
    dev: false
    resolution:
      integrity: sha1-l4hXRCxEdJ5CBmE+N5RiBYJqvYA=
  /detect-libc/1.0.3:
    dev: false
    engines:
      node: '>=0.10'
    hasBin: true
    optional: true
    resolution:
      integrity: sha1-+hN8S9aY7fVc1c0CrFWfkaTEups=
  /di/0.0.1:
    dev: false
    resolution:
      integrity: sha1-gGZJMmzqp8qjMG112YXqJ0i6kTw=
  /diff/3.5.0:
    dev: false
    engines:
      node: '>=0.3.1'
    resolution:
      integrity: sha512-A46qtFgd+g7pDZinpnwiRJtxbC1hpgf0uzP3iG89scHk0AUC7A1TGxf5OiiOUv/JMZR8GOt8hL900hV0bOy5xA==
  /diff/4.0.2:
    dev: false
    engines:
      node: '>=0.3.1'
    resolution:
      integrity: sha512-58lmxKSA4BNyLz+HHMUzlOEpg09FV+ev6ZMe3vJihgdxzgcwZ8VoEEPmALCZG9LmqfVoNMMKpttIYTVG6uDY7A==
  /dir-glob/3.0.1:
    dependencies:
      path-type: 4.0.0
    dev: false
    engines:
      node: '>=8'
    resolution:
      integrity: sha512-WkrWp9GR4KXfKGYzOLmTuGVi1UWFfws377n9cc55/tb6DuqyF6pcQ5AbiHEshaDpY9v6oaSr2XCDidGmMwdzIA==
  /disparity/3.0.0:
    dependencies:
      ansi-styles: 4.3.0
      diff: 4.0.2
    dev: false
    engines:
      node: '>=8'
    hasBin: true
    resolution:
      integrity: sha512-n94Rzbv2ambRaFzrnBf34IEiyOdIci7maRpMkoQWB6xFYGA7Nbs0Z5YQzMfTeyQeelv23nayqOcssBoc6rKrgw==
  /doctrine/1.5.0:
    dependencies:
      esutils: 2.0.3
      isarray: 1.0.0
    dev: false
    engines:
      node: '>=0.10.0'
    resolution:
      integrity: sha1-N53Ocw9hZvds76TmcHoVmwLFpvo=
  /doctrine/3.0.0:
    dependencies:
      esutils: 2.0.3
    dev: false
    engines:
      node: '>=6.0.0'
    resolution:
      integrity: sha512-yS+Q5i3hBf7GBkd4KG8a7eBNNWNGLTaEwwYWUijIYM7zrlYDM0BFXHjjPWlWZ1Rg7UaddZeIDmi9jF3HmqiQ2w==
  /dom-serialize/2.2.1:
    dependencies:
      custom-event: 1.0.1
      ent: 2.2.0
      extend: 3.0.2
      void-elements: 2.0.1
    dev: false
    resolution:
      integrity: sha1-ViromZ9Evl6jB29UGdzVnrQ6yVs=
  /dom-walk/0.1.2:
    dev: false
    resolution:
      integrity: sha512-6QvTW9mrGeIegrFXdtQi9pk7O/nSK6lSdXW2eqUspN5LWD7UTji2Fqw5V2YLjBpHEoU9Xl/eUWNpDeZvoyOv2w==
  /dotenv/8.6.0:
    dev: false
    engines:
      node: '>=10'
    resolution:
      integrity: sha512-IrPdXQsk2BbzvCBGBOTmmSH5SodmqZNt4ERAZDmW4CT+tL8VtvinqywuANaFu4bOMWki16nqf0e4oC0QIaDr/g==
  /downlevel-dts/0.4.0:
    dependencies:
      shelljs: 0.8.4
      typescript: 3.9.9
    dev: false
    hasBin: true
    resolution:
      integrity: sha512-nh5vM3n2pRhPwZqh0iWo5gpItPAYEGEWw9yd0YpI+lO60B7A3A6iJlxDbt7kKVNbqBXKsptL+jwE/Yg5Go66WQ==
  /ecc-jsbn/0.1.2:
    dependencies:
      jsbn: 0.1.1
      safer-buffer: 2.1.2
    dev: false
    resolution:
      integrity: sha1-OoOpBOVDUyh4dMVkt1SThoSamMk=
  /ecdsa-sig-formatter/1.0.11:
    dependencies:
      safe-buffer: 5.2.1
    dev: false
    resolution:
      integrity: sha512-nagl3RYrbNv6kQkeJIpt6NJZy8twLB/2vtz6yN9Z4vRKHN4/QZJIEbqohALSgwKdnksuY3k5Addp5lg8sVoVcQ==
  /edge-launcher/1.2.2:
    dev: false
    resolution:
      integrity: sha1-60Cq+9Bnpup27/+rBke81VCbN7I=
  /ee-first/1.1.1:
    dev: false
    resolution:
      integrity: sha1-WQxhFWsK4vTwJVcyoViyZrxWsh0=
  /electron-to-chromium/1.3.727:
    dev: false
    resolution:
      integrity: sha512-Mfz4FIB4FSvEwBpDfdipRIrwd6uo8gUDoRDF4QEYb4h4tSuI3ov594OrjU6on042UlFHouIJpClDODGkPcBSbg==
  /emoji-regex/7.0.3:
    dev: false
    resolution:
      integrity: sha512-CwBLREIQ7LvYFB0WyRvwhq5N5qPhc6PMjD6bYggFlI5YyDgl+0vxq5VHbMOFqLg7hfWzmu8T5Z1QofhmTIhItA==
  /emoji-regex/8.0.0:
    dev: false
    resolution:
      integrity: sha512-MSjYzcWNOA0ewAHpz0MxpYFvwg6yjy1NG3xteoqz644VCo/RPgnr1/GGt+ic3iJTzQ8Eu3TdM14SawnVUmGE6A==
  /encodeurl/1.0.2:
    dev: false
    engines:
      node: '>= 0.8'
    resolution:
      integrity: sha1-rT/0yG7C0CkyL1oCw6mmBslbP1k=
  /end-of-stream/1.4.4:
    dependencies:
      once: 1.4.0
    dev: false
    resolution:
      integrity: sha512-+uw1inIHVPQoaVuHzRyXd21icM+cnt4CzD5rW+NC1wjOUSTOs+Te7FOv7AhN7vS9x/oIyhLP5PR1H+phQAHu5Q==
  /engine.io-parser/4.0.2:
    dependencies:
      base64-arraybuffer: 0.1.4
    dev: false
    engines:
      node: '>=8.0.0'
    resolution:
      integrity: sha512-sHfEQv6nmtJrq6TKuIz5kyEKH/qSdK56H/A+7DnAuUPWosnIZAS2NHNcPLmyjtY3cGS/MqJdZbUjW97JU72iYg==
  /engine.io/4.1.1:
    dependencies:
      accepts: 1.3.7
      base64id: 2.0.0
      cookie: 0.4.1
      cors: 2.8.5
      debug: 4.3.1
      engine.io-parser: 4.0.2
      ws: 7.4.5
    dev: false
    engines:
      node: '>=10.0.0'
    resolution:
      integrity: sha512-t2E9wLlssQjGw0nluF6aYyfX8LwYU8Jj0xct+pAhfWfv/YrBn6TSNtEYsgxHIfaMqfrLx07czcMg9bMN6di+3w==
  /enquirer/2.3.6:
    dependencies:
      ansi-colors: 4.1.1
    dev: false
    engines:
      node: '>=8.6'
    resolution:
      integrity: sha512-yjNnPr315/FjS4zIsUxYguYUPP2e1NK4d7E7ZOLiyYCcbFBiTMyID+2wvm2w6+pZ/odMA7cRkjhsPbltwBOrLg==
  /ent/2.2.0:
    dev: false
    resolution:
      integrity: sha1-6WQhkyWiHQX0RGai9obtbOX13R0=
  /error-ex/1.3.2:
    dependencies:
      is-arrayish: 0.2.1
    dev: false
    resolution:
      integrity: sha512-7dFHNmqeFSEt2ZBsCriorKnn3Z2pj+fd9kmI6QoWw4//DL+icEBfc0U7qJCisqrTsKTjw4fNFy2pW9OqStD84g==
  /es-abstract/1.18.0:
    dependencies:
      call-bind: 1.0.2
      es-to-primitive: 1.2.1
      function-bind: 1.1.1
      get-intrinsic: 1.1.1
      has: 1.0.3
      has-symbols: 1.0.2
      is-callable: 1.2.3
      is-negative-zero: 2.0.1
      is-regex: 1.1.3
      is-string: 1.0.6
      object-inspect: 1.10.3
      object-keys: 1.1.1
      object.assign: 4.1.2
      string.prototype.trimend: 1.0.4
      string.prototype.trimstart: 1.0.4
      unbox-primitive: 1.0.1
    dev: false
    engines:
      node: '>= 0.4'
    resolution:
      integrity: sha512-LJzK7MrQa8TS0ja2w3YNLzUgJCGPdPOV1yVvezjNnS89D+VR08+Szt2mz3YB2Dck/+w5tfIq/RoUAFqJJGM2yw==
  /es-to-primitive/1.2.1:
    dependencies:
      is-callable: 1.2.3
      is-date-object: 1.0.4
      is-symbol: 1.0.4
    dev: false
    engines:
      node: '>= 0.4'
    resolution:
      integrity: sha512-QCOllgZJtaUo9miYBcLChTUaHNjJF3PYs1VidD7AwiEj1kYxKeQTctLAezAOH5ZKRH0g2IgPn6KwB4IT8iRpvA==
  /es6-error/4.1.1:
    dev: false
    resolution:
      integrity: sha512-Um/+FxMr9CISWh0bi5Zv0iOD+4cFh5qLeks1qhAopKVAJw3drgKbKySikp7wGhDL0HPeaja0P5ULZrxLkniUVg==
  /es6-promise/4.2.8:
    dev: false
    resolution:
      integrity: sha512-HJDGx5daxeIvxdBxvG2cb9g4tEvwIk3i8+nhX0yGrYmZUzbkdg8QbDevheDB8gd0//uPj4c1EQua8Q+MViT0/w==
  /escalade/3.1.1:
    dev: false
    engines:
      node: '>=6'
    resolution:
      integrity: sha512-k0er2gUkLf8O0zKJiAhmkTnJlTvINGv7ygDNPbeIsX/TJjGJZHuh9B2UxbsaEkmlEo9MfhrSzmhIlhRlI2GXnw==
  /escape-html/1.0.3:
    dev: false
    resolution:
      integrity: sha1-Aljq5NPQwJdN4cFpGI7wBR0dGYg=
  /escape-quotes/1.0.2:
    dependencies:
      escape-string-regexp: 1.0.5
    dev: false
    resolution:
      integrity: sha1-tIltSmz4LdWzP0m3E0CMY4D2zZc=
  /escape-string-regexp/1.0.5:
    dev: false
    engines:
      node: '>=0.8.0'
    resolution:
      integrity: sha1-G2HAViGQqN/2rjuyzwIAyhMLhtQ=
  /escodegen/1.14.3:
    dependencies:
      esprima: 4.0.1
      estraverse: 4.3.0
      esutils: 2.0.3
      optionator: 0.8.3
    dev: false
    engines:
      node: '>=4.0'
    hasBin: true
    optionalDependencies:
      source-map: 0.6.1
    resolution:
      integrity: sha512-qFcX0XJkdg+PB3xjZZG/wKSuT1PnQWx57+TVSjIMmILd2yC/6ByYElPwJnslDsuWuSAp4AwJGumarAAmJch5Kw==
  /eslint-config-prettier/7.2.0_eslint@7.26.0:
    dependencies:
      eslint: 7.26.0
    dev: false
    hasBin: true
    peerDependencies:
      eslint: '>=7.0.0'
    resolution:
      integrity: sha512-rV4Qu0C3nfJKPOAhFujFxB7RMP+URFyQqqOZW9DMRD7ZDTFyjaIlETU3xzHELt++4ugC0+Jm084HQYkkJe+Ivg==
  /eslint-import-resolver-node/0.3.4:
    dependencies:
      debug: 2.6.9
      resolve: 1.20.0
    dev: false
    resolution:
      integrity: sha512-ogtf+5AB/O+nM6DIeBUNr2fuT7ot9Qg/1harBfBtaP13ekEWFQEEMP94BCB7zaNW3gyY+8SHYF00rnqYwXKWOA==
  /eslint-module-utils/2.6.0:
    dependencies:
      debug: 2.6.9
      pkg-dir: 2.0.0
    dev: false
    engines:
      node: '>=4'
    resolution:
      integrity: sha512-6j9xxegbqe8/kZY8cYpcp0xhbK0EgJlg3g9mib3/miLaExuuwc3n5UEfSnU6hWMbT0FAYVvDbL9RrRgpUeQIvA==
  /eslint-plugin-es/3.0.1_eslint@7.26.0:
    dependencies:
      eslint: 7.26.0
      eslint-utils: 2.1.0
      regexpp: 3.1.0
    dev: false
    engines:
      node: '>=8.10.0'
    peerDependencies:
      eslint: '>=4.19.1'
    resolution:
      integrity: sha512-GUmAsJaN4Fc7Gbtl8uOBlayo2DqhwWvEzykMHSCZHU3XdJ+NSzzZcVhXh3VxX5icqQ+oQdIEawXX8xkR3mIFmQ==
  /eslint-plugin-import/2.22.1_eslint@7.26.0:
    dependencies:
      array-includes: 3.1.3
      array.prototype.flat: 1.2.4
      contains-path: 0.1.0
      debug: 2.6.9
      doctrine: 1.5.0
      eslint: 7.26.0
      eslint-import-resolver-node: 0.3.4
      eslint-module-utils: 2.6.0
      has: 1.0.3
      minimatch: 3.0.4
      object.values: 1.1.3
      read-pkg-up: 2.0.0
      resolve: 1.20.0
      tsconfig-paths: 3.9.0
    dev: false
    engines:
      node: '>=4'
    peerDependencies:
      eslint: ^2 || ^3 || ^4 || ^5 || ^6 || ^7.2.0
    resolution:
      integrity: sha512-8K7JjINHOpH64ozkAhpT3sd+FswIZTfMZTjdx052pnWrgRCVfp8op9tbjpAk3DdUeI/Ba4C8OjdC0r90erHEOw==
  /eslint-plugin-no-only-tests/2.6.0:
    dev: false
    engines:
      node: '>=4.0.0'
    resolution:
      integrity: sha512-T9SmE/g6UV1uZo1oHAqOvL86XWl7Pl2EpRpnLI8g/bkJu+h7XBCB+1LnubRZ2CUQXj805vh4/CYZdnqtVaEo2Q==
  /eslint-plugin-node/11.1.0_eslint@7.26.0:
    dependencies:
      eslint: 7.26.0
      eslint-plugin-es: 3.0.1_eslint@7.26.0
      eslint-utils: 2.1.0
      ignore: 5.1.8
      minimatch: 3.0.4
      resolve: 1.20.0
      semver: 6.3.0
    dev: false
    engines:
      node: '>=8.10.0'
    peerDependencies:
      eslint: '>=5.16.0'
    resolution:
      integrity: sha512-oUwtPJ1W0SKD0Tr+wqu92c5xuCeQqB3hSCHasn/ZgjFdA9iDGNkNf2Zi9ztY7X+hNuMib23LNGRm6+uN+KLE3g==
  /eslint-plugin-promise/4.3.1:
    dev: false
    engines:
      node: '>=6'
    resolution:
      integrity: sha512-bY2sGqyptzFBDLh/GMbAxfdJC+b0f23ME63FOE4+Jao0oZ3E1LEwFtWJX/1pGMJLiTtrSSern2CRM/g+dfc0eQ==
  /eslint-plugin-tsdoc/0.2.14:
    dependencies:
      '@microsoft/tsdoc': 0.13.2
      '@microsoft/tsdoc-config': 0.15.2
    dev: false
    resolution:
      integrity: sha512-fJ3fnZRsdIoBZgzkQjv8vAj6NeeOoFkTfgosj6mKsFjX70QV256sA/wq+y/R2+OL4L8E79VVaVWrPeZnKNe8Ng==
  /eslint-scope/5.1.1:
    dependencies:
      esrecurse: 4.3.0
      estraverse: 4.3.0
    dev: false
    engines:
      node: '>=8.0.0'
    resolution:
      integrity: sha512-2NxwbF/hZ0KpepYN0cNbo+FN6XoK7GaHlQhgx/hIZl6Va0bF45RQOOwhLIy8lQDbuCiadSLCBnH2CFYquit5bw==
  /eslint-utils/2.1.0:
    dependencies:
      eslint-visitor-keys: 1.3.0
    dev: false
    engines:
      node: '>=6'
    resolution:
      integrity: sha512-w94dQYoauyvlDc43XnGB8lU3Zt713vNChgt4EWwhXAP2XkBvndfxF0AgIqKOOasjPIPzj9JqgwkwbCYD0/V3Zg==
  /eslint-visitor-keys/1.3.0:
    dev: false
    engines:
      node: '>=4'
    resolution:
      integrity: sha512-6J72N8UNa462wa/KFODt/PJ3IU60SDpC3QXC1Hjc1BXXpfL2C9R5+AU7jhe0F6GREqVMh4Juu+NY7xn+6dipUQ==
  /eslint-visitor-keys/2.1.0:
    dev: false
    engines:
      node: '>=10'
    resolution:
      integrity: sha512-0rSmRBzXgDzIsD6mGdJgevzgezI534Cer5L/vyMX0kHzT/jiB43jRhd9YUlMGYLQy2zprNmoT8qasCGtY+QaKw==
  /eslint/7.26.0:
    dependencies:
      '@babel/code-frame': 7.12.11
      '@eslint/eslintrc': 0.4.1
      ajv: 6.12.6
      chalk: 4.1.1
      cross-spawn: 7.0.3
      debug: 4.3.1
      doctrine: 3.0.0
      enquirer: 2.3.6
      eslint-scope: 5.1.1
      eslint-utils: 2.1.0
      eslint-visitor-keys: 2.1.0
      espree: 7.3.1
      esquery: 1.4.0
      esutils: 2.0.3
      file-entry-cache: 6.0.1
      functional-red-black-tree: 1.0.1
      glob-parent: 5.1.2
      globals: 13.8.0
      ignore: 4.0.6
      import-fresh: 3.3.0
      imurmurhash: 0.1.4
      is-glob: 4.0.1
      js-yaml: 3.14.1
      json-stable-stringify-without-jsonify: 1.0.1
      levn: 0.4.1
      lodash: 4.17.21
      minimatch: 3.0.4
      natural-compare: 1.4.0
      optionator: 0.9.1
      progress: 2.0.3
      regexpp: 3.1.0
      semver: 7.3.5
      strip-ansi: 6.0.0
      strip-json-comments: 3.1.1
      table: 6.7.0
      text-table: 0.2.0
      v8-compile-cache: 2.3.0
    dev: false
    engines:
      node: ^10.12.0 || >=12.0.0
    hasBin: true
    resolution:
      integrity: sha512-4R1ieRf52/izcZE7AlLy56uIHHDLT74Yzz2Iv2l6kDaYvEu9x+wMB5dZArVL8SYGXSYV2YAg70FcW5Y5nGGNIg==
  /esm/3.2.25:
    dev: false
    engines:
      node: '>=6'
    resolution:
      integrity: sha512-U1suiZ2oDVWv4zPO56S0NcR5QriEahGtdN2OR6FiOG4WJvcjBVFB0qI4+eKoWFH483PKGuLuu6V8Z4T5g63UVA==
  /espree/7.3.1:
    dependencies:
      acorn: 7.4.1
      acorn-jsx: 5.3.1_acorn@7.4.1
      eslint-visitor-keys: 1.3.0
    dev: false
    engines:
      node: ^10.12.0 || >=12.0.0
    resolution:
      integrity: sha512-v3JCNCE64umkFpmkFGqzVKsOT0tN1Zr+ueqLZfpV1Ob8e+CEgPWa+OxCoGH3tnhimMKIaBm4m/vaRpJ/krRz2g==
  /esprima/4.0.1:
    dev: false
    engines:
      node: '>=4'
    hasBin: true
    resolution:
      integrity: sha512-eGuFFw7Upda+g4p+QHvnW0RyTX/SVeJBDM/gCtMARO0cLuT2HcEKnTPvhjV6aGeqrCB/sbNop0Kszm0jsaWU4A==
  /esquery/1.4.0:
    dependencies:
      estraverse: 5.2.0
    dev: false
    engines:
      node: '>=0.10'
    resolution:
      integrity: sha512-cCDispWt5vHHtwMY2YrAQ4ibFkAL8RbH5YGBnZBc90MolvvfkkQcJro/aZiAQUlQ3qgrYS6D6v8Gc5G5CQsc9w==
  /esrecurse/4.3.0:
    dependencies:
      estraverse: 5.2.0
    dev: false
    engines:
      node: '>=4.0'
    resolution:
      integrity: sha512-KmfKL3b6G+RXvP8N1vr3Tq1kL/oCFgn2NYXEtqP8/L3pKapUA4G8cFVaoF3SU323CD4XypR/ffioHmkti6/Tag==
  /estraverse/4.3.0:
    dev: false
    engines:
      node: '>=4.0'
    resolution:
      integrity: sha512-39nnKffWz8xN1BU/2c79n9nB9HDzo0niYUqx6xyqUnyoAnQyyWpOTdZEeiCch8BBu515t4wp9ZmgVfVhn9EBpw==
  /estraverse/5.2.0:
    dev: false
    engines:
      node: '>=4.0'
    resolution:
      integrity: sha512-BxbNGGNm0RyRYvUdHpIwv9IWzeM9XClbOxwoATuFdOE7ZE6wHL+HQ5T8hoPM+zHvmKzzsEqhgy0GrQ5X13afiQ==
  /estree-walker/0.6.1:
    dev: false
    resolution:
      integrity: sha512-SqmZANLWS0mnatqbSfRP5g8OXZC12Fgg1IwNtLsyHDzJizORW4khDfjPqJZsemPWBB2uqykUah5YpQ6epsqC/w==
  /estree-walker/1.0.1:
    dev: false
    resolution:
      integrity: sha512-1fMXF3YP4pZZVozF8j/ZLfvnR8NSIljt56UhbZ5PeeDmmGHpgpdwQt7ITlGvYaQukCvuBRMLEiKiYC+oeIg4cg==
  /esutils/2.0.3:
    dev: false
    engines:
      node: '>=0.10.0'
    resolution:
      integrity: sha512-kVscqXk4OCp68SZ0dkgEKVi6/8ij300KBWTJq32P/dYeWTSwK41WyTxalN1eRmA5Z9UU/LX9D7FWSmV9SAYx6g==
  /etag/1.8.1:
    dev: false
    engines:
      node: '>= 0.6'
    resolution:
      integrity: sha1-Qa4u62XvpiJorr/qg6x9eSmbCIc=
  /event-target-shim/5.0.1:
    dev: false
    engines:
      node: '>=6'
    resolution:
      integrity: sha512-i/2XbnSz/uxRCU6+NdVJgKWDTM427+MqYbkQzD321DuCQJUqOuJKIA0IM2+W2xtYHdKOmZ4dR6fExsd4SXL+WQ==
  /eventemitter3/4.0.7:
    dev: false
    resolution:
      integrity: sha512-8guHBZCwKnFhYdHr2ysuRWErTwhoN2X8XELRlrRwpmfeY2jjuUN4taQMsULKUVo1K4DvZl+0pgfyoysHxvmvEw==
  /events/3.3.0:
    dev: false
    engines:
      node: '>=0.8.x'
    resolution:
      integrity: sha512-mQw+2fkQbALzQ7V0MY0IqdnXNOeTtP4r0lN9z7AAawCXgqea7bDii20AYrIBrFd/Hx0M2Ocz6S111CaFkUcb0Q==
  /execa/3.4.0:
    dependencies:
      cross-spawn: 7.0.3
      get-stream: 5.2.0
      human-signals: 1.1.1
      is-stream: 2.0.0
      merge-stream: 2.0.0
      npm-run-path: 4.0.1
      onetime: 5.1.2
      p-finally: 2.0.1
      signal-exit: 3.0.3
      strip-final-newline: 2.0.0
    dev: false
    engines:
      node: ^8.12.0 || >=9.7.0
    resolution:
      integrity: sha512-r9vdGQk4bmCuK1yKQu1KTwcT2zwfWdbdaXfCtAh+5nU/4fSX+JAb7vZGvI5naJrQlvONrEB20jeruESI69530g==
  /expand-template/2.0.3:
    dev: false
    engines:
      node: '>=6'
    optional: true
    resolution:
      integrity: sha512-XYfuKMvj4O35f/pOXLObndIRvyQ+/+6AhODh+OKWj9S9498pHHn/IMszH+gt0fBCRWMNfk1ZSp5x3AifmnI2vg==
  /expand-tilde/2.0.2:
    dependencies:
      homedir-polyfill: 1.0.3
    dev: false
    engines:
      node: '>=0.10.0'
    resolution:
      integrity: sha1-l+gBqgUt8CRU3kawK/YhZCzchQI=
  /express/4.17.1:
    dependencies:
      accepts: 1.3.7
      array-flatten: 1.1.1
      body-parser: 1.19.0
      content-disposition: 0.5.3
      content-type: 1.0.4
      cookie: 0.4.0
      cookie-signature: 1.0.6
      debug: 2.6.9
      depd: 1.1.2
      encodeurl: 1.0.2
      escape-html: 1.0.3
      etag: 1.8.1
      finalhandler: 1.1.2
      fresh: 0.5.2
      merge-descriptors: 1.0.1
      methods: 1.1.2
      on-finished: 2.3.0
      parseurl: 1.3.3
      path-to-regexp: 0.1.7
      proxy-addr: 2.0.6
      qs: 6.7.0
      range-parser: 1.2.1
      safe-buffer: 5.1.2
      send: 0.17.1
      serve-static: 1.14.1
      setprototypeof: 1.1.1
      statuses: 1.5.0
      type-is: 1.6.18
      utils-merge: 1.0.1
      vary: 1.1.2
    dev: false
    engines:
      node: '>= 0.10.0'
    resolution:
      integrity: sha512-mHJ9O79RqluphRrcw2X/GTh3k9tVv8YcoyY4Kkh4WDMUYKRZUq0h1o0w2rrrxBqM7VoeUVqgb27xlEMXTnYt4g==
  /extend/3.0.2:
    dev: false
    resolution:
      integrity: sha512-fjquC59cD7CyW6urNXK0FBufkZcoiGG80wTuPujX590cB5Ttln20E2UB4S/WARVqhXffZl2LNgS+gQdPIIim/g==
  /extract-zip/2.0.1:
    dependencies:
      debug: 4.3.1
      get-stream: 5.2.0
      yauzl: 2.10.0
    dev: false
    engines:
      node: '>= 10.17.0'
    hasBin: true
    optionalDependencies:
      '@types/yauzl': 2.9.1
    resolution:
      integrity: sha512-GDhU9ntwuKyGXdZBUgTIe+vXnWj0fppUEtMDL0+idd5Sta8TGpHssn/eusA9mrPr9qNDym6SxAYZjNvCn/9RBg==
  /extsprintf/1.3.0:
    dev: false
    engines:
      '0': node >=0.6.0
    resolution:
      integrity: sha1-lpGEQOMEGnpBT4xS48V06zw+HgU=
  /fast-deep-equal/3.1.3:
    dev: false
    resolution:
      integrity: sha512-f3qQ9oQy9j2AhBe/H9VC91wLmKBCCU/gDOnKNAYG5hswO7BLKj09Hc5HYNz9cGI++xlpDCIgDaitVs03ATR84Q==
  /fast-glob/3.2.5:
    dependencies:
      '@nodelib/fs.stat': 2.0.4
      '@nodelib/fs.walk': 1.2.6
      glob-parent: 5.1.2
      merge2: 1.4.1
      micromatch: 4.0.4
      picomatch: 2.2.3
    dev: false
    engines:
      node: '>=8'
    resolution:
      integrity: sha512-2DtFcgT68wiTTiwZ2hNdJfcHNke9XOfnwmBRWXhmeKM8rF0TGwmC/Qto3S7RoZKp5cilZbxzO5iTNTQsJ+EeDg==
  /fast-json-stable-stringify/2.1.0:
    dev: false
    resolution:
      integrity: sha512-lhd/wF+Lk98HZoTCtlVraHtfh5XYijIjalXck7saUtuanSDyLMxnHhSXEDJqHxD7msR8D0uCmqlkwjCV8xvwHw==
  /fast-levenshtein/2.0.6:
    dev: false
    resolution:
      integrity: sha1-PYpcZog6FqMMqGQ+hR8Zuqd5eRc=
  /fastq/1.11.0:
    dependencies:
      reusify: 1.0.4
    dev: false
    resolution:
      integrity: sha512-7Eczs8gIPDrVzT+EksYBcupqMyxSHXXrHOLRRxU2/DicV8789MRBRR8+Hc2uWzUupOs4YS4JzBmBxjjCVBxD/g==
  /fclone/1.0.11:
    dev: false
    resolution:
      integrity: sha1-EOhdo4v+p/xZk0HClu4ddyZu5kA=
  /fd-slicer/1.1.0:
    dependencies:
      pend: 1.2.0
    dev: false
    resolution:
      integrity: sha1-JcfInLH5B3+IkbvmHY85Dq4lbx4=
  /fetch-mock/9.11.0_node-fetch@2.6.1:
    dependencies:
      '@babel/core': 7.14.2
      '@babel/runtime': 7.14.0
      core-js: 3.12.1
      debug: 4.3.1
      glob-to-regexp: 0.4.1
      is-subset: 0.1.1
      lodash.isequal: 4.5.0
      node-fetch: 2.6.1
      path-to-regexp: 2.4.0
      querystring: 0.2.1
      whatwg-url: 6.5.0
    dev: false
    engines:
      node: '>=4.0.0'
    peerDependencies:
      node-fetch: '*'
    peerDependenciesMeta:
      node-fetch:
        optional: true
    resolution:
      integrity: sha512-PG1XUv+x7iag5p/iNHD4/jdpxL9FtVSqRMUQhPab4hVDt80T1MH5ehzVrL2IdXO9Q2iBggArFvPqjUbHFuI58Q==
  /file-entry-cache/6.0.1:
    dependencies:
      flat-cache: 3.0.4
    dev: false
    engines:
      node: ^10.12.0 || >=12.0.0
    resolution:
      integrity: sha512-7Gps/XWymbLk2QLYK4NzpMOrYjMhdIxXuIvy2QBsLE6ljuodKvdkWs/cpyJJ3CVIVpH0Oi1Hvg1ovbMzLdFBBg==
  /file-uri-to-path/2.0.0:
    dev: false
    engines:
      node: '>= 6'
    resolution:
      integrity: sha512-hjPFI8oE/2iQPVe4gbrJ73Pp+Xfub2+WI2LlXDbsaJBwT5wuMh35WNWVYYTpnz895shtwfyutMFLFywpQAFdLg==
  /fill-range/7.0.1:
    dependencies:
      to-regex-range: 5.0.1
    dev: false
    engines:
      node: '>=8'
    resolution:
      integrity: sha512-qOo9F+dMUmC2Lcb4BbVvnKJxTPjCm+RRpe4gDuGrzkL7mEVl/djYSu2OdQ2Pa302N4oqkSg9ir6jaLWJ2USVpQ==
  /finalhandler/1.1.2:
    dependencies:
      debug: 2.6.9
      encodeurl: 1.0.2
      escape-html: 1.0.3
      on-finished: 2.3.0
      parseurl: 1.3.3
      statuses: 1.5.0
      unpipe: 1.0.0
    dev: false
    engines:
      node: '>= 0.8'
    resolution:
      integrity: sha512-aAWcW57uxVNrQZqFXjITpW3sIUQmHGG3qSb9mUah9MgMC4NeWhNOlNjXEYq3HjRAvL6arUviZGGJsBg6z0zsWA==
  /find-cache-dir/2.1.0:
    dependencies:
      commondir: 1.0.1
      make-dir: 2.1.0
      pkg-dir: 3.0.0
    dev: false
    engines:
      node: '>=6'
    resolution:
      integrity: sha512-Tq6PixE0w/VMFfCgbONnkiQIVol/JJL7nRMi20fqzA4NRs9AfeqMGeRdPi3wIhYkxjeBaWh2rxwapn5Tu3IqOQ==
  /find-up/2.1.0:
    dependencies:
      locate-path: 2.0.0
    dev: false
    engines:
      node: '>=4'
    resolution:
      integrity: sha1-RdG35QbHF93UgndaK3eSCjwMV6c=
  /find-up/3.0.0:
    dependencies:
      locate-path: 3.0.0
    dev: false
    engines:
      node: '>=6'
    resolution:
      integrity: sha512-1yD6RmLI1XBfxugvORwlck6f75tYL+iR0jqwsOrOxMZyGYqUuDhJ0l4AXdO1iX/FTs9cBAMEk1gWSEx1kSbylg==
  /flat-cache/3.0.4:
    dependencies:
      flatted: 3.1.1
      rimraf: 3.0.2
    dev: false
    engines:
      node: ^10.12.0 || >=12.0.0
    resolution:
      integrity: sha512-dm9s5Pw7Jc0GvMYbshN6zchCA9RgQlzzEZX3vylR9IqFfS8XciblUXOKfW6SiuJ0e13eDYZoZV5wdrev7P3Nwg==
  /flat/4.1.1:
    dependencies:
      is-buffer: 2.0.5
    dev: false
    hasBin: true
    resolution:
      integrity: sha512-FmTtBsHskrU6FJ2VxCnsDb84wu9zhmO3cUX2kGFb5tuwhfXxGciiT0oRY+cck35QmG+NmGh5eLz6lLCpWTqwpA==
  /flatted/2.0.2:
    dev: false
    resolution:
      integrity: sha512-r5wGx7YeOwNWNlCA0wQ86zKyDLMQr+/RB8xy74M4hTphfmjlijTSSXGuH8rnvKZnfT9i+75zmd8jcKdMR4O6jA==
  /flatted/3.1.1:
    dev: false
    resolution:
      integrity: sha512-zAoAQiudy+r5SvnSw3KJy5os/oRJYHzrzja/tBDqrZtNhUw8bt6y8OBzMWcjWr+8liV8Eb6yOhw8WZ7VFZ5ZzA==
  /folktale/2.3.2:
    dev: false
    resolution:
      integrity: sha512-+8GbtQBwEqutP0v3uajDDoN64K2ehmHd0cjlghhxh0WpcfPzAIjPA03e1VvHlxL02FVGR0A6lwXsNQKn3H1RNQ==
  /follow-redirects/1.14.1:
    dev: false
    engines:
      node: '>=4.0'
    peerDependencies:
      debug: '*'
    peerDependenciesMeta:
      debug:
        optional: true
    resolution:
      integrity: sha512-HWqDgT7ZEkqRzBvc2s64vSZ/hfOceEol3ac/7tKwzuvEyWx3/4UegXh5oBOIotkGsObyk3xznnSRVADBgWSQVg==
  /follow-redirects/1.14.1_debug@3.2.7:
    dependencies:
      debug: 3.2.7
    dev: false
    engines:
      node: '>=4.0'
    peerDependencies:
      debug: '*'
    peerDependenciesMeta:
      debug:
        optional: true
    resolution:
      integrity: sha512-HWqDgT7ZEkqRzBvc2s64vSZ/hfOceEol3ac/7tKwzuvEyWx3/4UegXh5oBOIotkGsObyk3xznnSRVADBgWSQVg==
  /follow-redirects/1.14.1_debug@4.3.1:
    dependencies:
      debug: 4.3.1
    dev: false
    engines:
      node: '>=4.0'
    peerDependencies:
      debug: '*'
    peerDependenciesMeta:
      debug:
        optional: true
    resolution:
      integrity: sha512-HWqDgT7ZEkqRzBvc2s64vSZ/hfOceEol3ac/7tKwzuvEyWx3/4UegXh5oBOIotkGsObyk3xznnSRVADBgWSQVg==
  /foreach/2.0.5:
    dev: false
    resolution:
      integrity: sha1-C+4AUBiusmDQo6865ljdATbsG5k=
  /foreground-child/1.5.6:
    dependencies:
      cross-spawn: 4.0.2
      signal-exit: 3.0.3
    dev: false
    resolution:
      integrity: sha1-T9ca0t/elnibmApcCilZN8svXOk=
  /forever-agent/0.6.1:
    dev: false
    resolution:
      integrity: sha1-+8cfDEGt6zf5bFd60e1C2P2sypE=
  /form-data/2.3.3:
    dependencies:
      asynckit: 0.4.0
      combined-stream: 1.0.8
      mime-types: 2.1.30
    dev: false
    engines:
      node: '>= 0.12'
    resolution:
      integrity: sha512-1lLKB2Mu3aGP1Q/2eCOx0fNbRMe7XdwktwOruhfqqd0rIJWwN4Dh+E3hrPSlDCXnSR7UtZ1N38rVXm+6+MEhJQ==
  /form-data/2.5.1:
    dependencies:
      asynckit: 0.4.0
      combined-stream: 1.0.8
      mime-types: 2.1.30
    dev: false
    engines:
      node: '>= 0.12'
    resolution:
      integrity: sha512-m21N3WOmEEURgk6B9GLOE4RuWOFf28Lhh9qGYeNlGq4VDXUlJy2th2slBNU8Gp8EzloYZOibZJ7t5ecIrFSjVA==
  /form-data/3.0.1:
    dependencies:
      asynckit: 0.4.0
      combined-stream: 1.0.8
      mime-types: 2.1.30
    dev: false
    engines:
      node: '>= 6'
    resolution:
      integrity: sha512-RHkBKtLWUVwd7SqRIvCZMEvAMoGUp0XU+seQiZejj0COz3RI3hWP4sCv3gZWWLjJTd7rGwcsF5eKZGii0r/hbg==
  /forwarded/0.1.2:
    dev: false
    engines:
      node: '>= 0.6'
    resolution:
      integrity: sha1-mMI9qxF1ZXuMBXPozszZGw/xjIQ=
  /fresh/0.5.2:
    dev: false
    engines:
      node: '>= 0.6'
    resolution:
      integrity: sha1-PYyt2Q2XZWn6g1qx+OSyOhBWBac=
  /fs-constants/1.0.0:
    dev: false
    resolution:
      integrity: sha512-y6OAwoSIf7FyjMIv94u+b5rdheZEjzR63GTyZJm5qh4Bi+2YgwLCcI/fPFZkL5PSixOt6ZNKm+w+Hfp/Bciwow==
  /fs-extra/7.0.1:
    dependencies:
      graceful-fs: 4.2.6
      jsonfile: 4.0.0
      universalify: 0.1.2
    dev: false
    engines:
      node: '>=6 <7 || >=8'
    resolution:
      integrity: sha512-YJDaCJZEnBmcbw13fvdAM9AwNOJwOzrE4pqMqBq5nFiEqXUqHwlK4B+3pUw6JNvfSPtX05xFHtYy/1ni01eGCw==
  /fs-extra/8.1.0:
    dependencies:
      graceful-fs: 4.2.6
      jsonfile: 4.0.0
      universalify: 0.1.2
    dev: false
    engines:
      node: '>=6 <7 || >=8'
    resolution:
      integrity: sha512-yhlQgA6mnOJUKOsRUFsgJdQCvkKhcz8tlZG5HBQfReYZy46OwLcY+Zia0mtdHsOo9y/hP+CxMN0TU9QxoOtG4g==
  /fs.realpath/1.0.0:
    dev: false
    resolution:
      integrity: sha1-FQStJSMVjKpA20onh8sBQRmU6k8=
  /fsevents/2.1.3:
    deprecated: '"Please update to latest v2.3 or v2.2"'
    dev: false
    engines:
      node: ^8.16.0 || ^10.6.0 || >=11.0.0
    optional: true
    os:
      - darwin
    resolution:
      integrity: sha512-Auw9a4AxqWpa9GUfj370BMPzzyncfBABW8Mab7BGWBYDj4Isgq+cDKtx0i6u9jcX9pQDnswsaaOTgTmA5pEjuQ==
  /fsevents/2.3.2:
    dev: false
    engines:
      node: ^8.16.0 || ^10.6.0 || >=11.0.0
    optional: true
    os:
      - darwin
    resolution:
      integrity: sha512-xiqMQR4xAeHTuB9uWm+fFRcIOgKBMiOBP+eXiyT7jsgVCq1bkVygt00oASowB7EdtpOHaaPgKt812P9ab+DDKA==
  /ftp/0.3.10:
    dependencies:
      readable-stream: 1.1.14
      xregexp: 2.0.0
    dev: false
    engines:
      node: '>=0.8.0'
    resolution:
      integrity: sha1-kZfYYa2BQvPmPVqDv+TFn3MwiF0=
  /function-bind/1.1.1:
    dev: false
    resolution:
      integrity: sha512-yIovAzMX49sF8Yl58fSCWJ5svSLuaibPxXQJFLmBObTuCr0Mf1KiPopGM9NiFjiYBCbfaa2Fh6breQ6ANVTI0A==
  /functional-red-black-tree/1.0.1:
    dev: false
    resolution:
      integrity: sha1-GwqzvVU7Kg1jmdKcDj6gslIHgyc=
  /gauge/2.7.4:
    dependencies:
      aproba: 1.2.0
      console-control-strings: 1.1.0
      has-unicode: 2.0.1
      object-assign: 4.1.1
      signal-exit: 3.0.3
      string-width: 1.0.2
      strip-ansi: 3.0.1
      wide-align: 1.1.3
    dev: false
    optional: true
    resolution:
      integrity: sha1-LANAXHU4w51+s3sxcCLjJfsBi/c=
  /gensync/1.0.0-beta.2:
    dev: false
    engines:
      node: '>=6.9.0'
    resolution:
      integrity: sha512-3hN7NaskYvMDLQY55gnW3NQ+mesEAepTqlg+VEbj7zzqEMBVNhzcGYYeqFo/TlYz6eQiFcp1HcsCZO+nGgS8zg==
  /get-caller-file/1.0.3:
    dev: false
    resolution:
      integrity: sha512-3t6rVToeoZfYSGd8YoLFR2DJkiQrIiUrGcjvFX2mDw3bn6k2OtwHN0TNCLbBO+w8qTvimhDkv+LSscbJY1vE6w==
  /get-caller-file/2.0.5:
    dev: false
    engines:
      node: 6.* || 8.* || >= 10.*
    resolution:
      integrity: sha512-DyFP3BM/3YHTQOCUL/w0OZHR0lpKeGrxotcHWcqNEdnltqFwXVfhEBQ94eIo34AfQpo0rGki4cyIiftY06h2Fg==
  /get-func-name/2.0.0:
    dev: false
    resolution:
      integrity: sha1-6td0q+5y4gQJQzoGY2YCPdaIekE=
  /get-intrinsic/1.1.1:
    dependencies:
      function-bind: 1.1.1
      has: 1.0.3
      has-symbols: 1.0.2
    dev: false
    resolution:
      integrity: sha512-kWZrnVM42QCiEA2Ig1bG8zjoIMOgxWwYCEeNdwY6Tv/cOSeGpcoX4pXHfKUxNKVoArnrEr2e9srnAxxGIraS9Q==
  /get-stream/5.2.0:
    dependencies:
      pump: 3.0.0
    dev: false
    engines:
      node: '>=8'
    resolution:
      integrity: sha512-nBF+F1rAZVCu/p7rjzgA+Yb4lfYXrpl7a6VmJrU8wF9I1CKvP/QwPNZHnOlwbTkY6dvtFIzFMSyQXbLoTQPRpA==
  /get-uri/3.0.2:
    dependencies:
      '@tootallnate/once': 1.1.2
      data-uri-to-buffer: 3.0.1
      debug: 4.3.1
      file-uri-to-path: 2.0.0
      fs-extra: 8.1.0
      ftp: 0.3.10
    dev: false
    engines:
      node: '>= 6'
    resolution:
      integrity: sha512-+5s0SJbGoyiJTZZ2JTpFPLMPSch72KEqGOTvQsBqg0RBWvwhWUSYZFAtz3TPW0GXJuLBJPts1E241iHg+VRfhg==
  /getos/3.2.1:
    dependencies:
      async: 3.2.0
    dev: false
    resolution:
      integrity: sha512-U56CfOK17OKgTVqozZjUKNdkfEv6jk5WISBJ8SHoagjE6L69zOwl3Z+O8myjY9MEW3i2HPWQBt/LTbCgcC973Q==
  /getpass/0.1.7:
    dependencies:
      assert-plus: 1.0.0
    dev: false
    resolution:
      integrity: sha1-Xv+OPmhNVprkyysSgmBOi6YhSfo=
  /github-from-package/0.0.0:
    dev: false
    optional: true
    resolution:
      integrity: sha1-l/tdlr/eiXMxPyDoKI75oWf6ZM4=
  /glob-parent/5.1.2:
    dependencies:
      is-glob: 4.0.1
    dev: false
    engines:
      node: '>= 6'
    resolution:
      integrity: sha512-AOIgSQCepiJYwP3ARnGx+5VnTu2HBYdzbGP45eLw1vr3zB3vZLeyed1sC9hnbcOc9/SrMyM5RPQrkGz4aS9Zow==
  /glob-to-regexp/0.4.1:
    dev: false
    resolution:
      integrity: sha512-lkX1HJXwyMcprw/5YUZc2s7DrpAiHB21/V+E1rHUrVNokkvB6bqMzT0VfV6/86ZNabt1k14YOIaT7nDvOX3Iiw==
  /glob/7.1.3:
    dependencies:
      fs.realpath: 1.0.0
      inflight: 1.0.6
      inherits: 2.0.4
      minimatch: 3.0.4
      once: 1.4.0
      path-is-absolute: 1.0.1
    dev: false
    resolution:
      integrity: sha512-vcfuiIxogLV4DlGBHIUOwI0IbrJ8HWPc4MU7HzviGeNho/UJDfi6B5p3sHeWIQ0KGIU0Jpxi5ZHxemQfLkkAwQ==
  /glob/7.1.7:
    dependencies:
      fs.realpath: 1.0.0
      inflight: 1.0.6
      inherits: 2.0.4
      minimatch: 3.0.4
      once: 1.4.0
      path-is-absolute: 1.0.1
    dev: false
    resolution:
      integrity: sha512-OvD9ENzPLbegENnYP5UUfJIirTg4+XwMWGaQfQTY0JenxNvvIKP3U3/tAQSPIu/lHxXYSZmpXlUHeqAIdKzBLQ==
  /global-modules/1.0.0:
    dependencies:
      global-prefix: 1.0.2
      is-windows: 1.0.2
      resolve-dir: 1.0.1
    dev: false
    engines:
      node: '>=0.10.0'
    resolution:
      integrity: sha512-sKzpEkf11GpOFuw0Zzjzmt4B4UZwjOcG757PPvrfhxcLFbq0wpsgpOqxpxtxFiCG4DtG93M6XRVbF2oGdev7bg==
  /global-prefix/1.0.2:
    dependencies:
      expand-tilde: 2.0.2
      homedir-polyfill: 1.0.3
      ini: 1.3.8
      is-windows: 1.0.2
      which: 1.3.1
    dev: false
    engines:
      node: '>=0.10.0'
    resolution:
      integrity: sha1-2/dDxsFJklk8ZVVoy2btMsASLr4=
  /global/4.4.0:
    dependencies:
      min-document: 2.19.0
      process: 0.11.10
    dev: false
    resolution:
      integrity: sha512-wv/LAoHdRE3BeTGz53FAamhGlPLhlssK45usmGFThIi4XqnBmjKQ16u+RNbP7WvigRZDxUsM0J3gcQ5yicaL0w==
  /globals/11.12.0:
    dev: false
    engines:
      node: '>=4'
    resolution:
      integrity: sha512-WOBp/EEGUiIsJSp7wcv/y6MO+lV9UoncWqxuFfm8eBwzWNgyfBd6Gz+IeKQ9jCmyhoH99g15M3T+QaVHFjizVA==
  /globals/12.4.0:
    dependencies:
      type-fest: 0.8.1
    dev: false
    engines:
      node: '>=8'
    resolution:
      integrity: sha512-BWICuzzDvDoH54NHKCseDanAhE3CeDorgDL5MT6LMXXj2WCnd9UC2szdk4AWLfjdgNBCXLUanXYcpBBKOSWGwg==
  /globals/13.8.0:
    dependencies:
      type-fest: 0.20.2
    dev: false
    engines:
      node: '>=8'
    resolution:
      integrity: sha512-rHtdA6+PDBIjeEvA91rpqzEvk/k3/i7EeNQiryiWuJH0Hw9cpyJMAt2jtbAwUaRdhD+573X4vWw6IcjKPasi9Q==
  /globby/11.0.3:
    dependencies:
      array-union: 2.1.0
      dir-glob: 3.0.1
      fast-glob: 3.2.5
      ignore: 5.1.8
      merge2: 1.4.1
      slash: 3.0.0
    dev: false
    engines:
      node: '>=10'
    resolution:
      integrity: sha512-ffdmosjA807y7+lA1NM0jELARVmYul/715xiILEjo3hBLPTcirgQNnXECn5g3mtR8TOLCVbkfua1Hpen25/Xcg==
  /graceful-fs/4.2.6:
    dev: false
    resolution:
      integrity: sha512-nTnJ528pbqxYanhpDYsi4Rd8MAeaBA67+RZ10CM1m3bTAVFEDcd5AuA4a6W5YkGZ1iNXHzZz8T6TBKLeBuNriQ==
  /growl/1.10.5:
    dev: false
    engines:
      node: '>=4.x'
    resolution:
      integrity: sha512-qBr4OuELkhPenW6goKVXiv47US3clb3/IbuWF9KNKEijAy9oeHxU9IgzjvJhHkUzhaj7rOUD7+YGWqUjLp5oSA==
  /guid-typescript/1.0.9:
    dev: false
    resolution:
      integrity: sha512-Y8T4vYhEfwJOTbouREvG+3XDsjr8E3kIr7uf+JZ0BYloFsttiHU0WfvANVsR7TxNUJa/WpCnw/Ino/p+DeBhBQ==
  /handlebars/4.7.7:
    dependencies:
      minimist: 1.2.5
      neo-async: 2.6.2
      source-map: 0.6.1
      wordwrap: 1.0.0
    dev: false
    engines:
      node: '>=0.4.7'
    hasBin: true
    optionalDependencies:
      uglify-js: 3.13.6
    resolution:
      integrity: sha512-aAcXm5OAfE/8IXkcZvCepKU3VzW1/39Fb5ZuqMtgI/hT8X2YgoMvBY5dLhq/cpOvw7Lk1nK/UF71aLG/ZnVYRA==
  /har-schema/2.0.0:
    dev: false
    engines:
      node: '>=4'
    resolution:
      integrity: sha1-qUwiJOvKwEeCoNkDVSHyRzW37JI=
  /har-validator/5.1.5:
    dependencies:
      ajv: 6.12.6
      har-schema: 2.0.0
    deprecated: this library is no longer supported
    dev: false
    engines:
      node: '>=6'
    resolution:
      integrity: sha512-nmT2T0lljbxdQZfspsno9hgrG3Uir6Ks5afism62poxqBM6sDnMEuPmzTq8XN0OEwqKLLdh1jQI3qyE66Nzb3w==
  /has-ansi/2.0.0:
    dependencies:
      ansi-regex: 2.1.1
    dev: false
    engines:
      node: '>=0.10.0'
    resolution:
      integrity: sha1-NPUEnOHs3ysGSa8+8k5F7TVBbZE=
  /has-bigints/1.0.1:
    dev: false
    resolution:
      integrity: sha512-LSBS2LjbNBTf6287JEbEzvJgftkF5qFkmCo9hDRpAzKhUOlJ+hx8dd4USs00SgsUNwc4617J9ki5YtEClM2ffA==
  /has-flag/3.0.0:
    dev: false
    engines:
      node: '>=4'
    resolution:
      integrity: sha1-tdRU3CGZriJWmfNGfloH87lVuv0=
  /has-flag/4.0.0:
    dev: false
    engines:
      node: '>=8'
    resolution:
      integrity: sha512-EykJT/Q1KjTWctppgIAgfSO0tKVuZUjhgMr17kqTumMl6Afv3EISleU7qZUzoXDFTAHTDC4NOoG/ZxU3EvlMPQ==
  /has-glob/1.0.0:
    dependencies:
      is-glob: 3.1.0
    dev: false
    engines:
      node: '>=0.10.0'
    resolution:
      integrity: sha1-mqqe7b/7G6OZCnsAEPtnjuAIEgc=
  /has-only/1.1.1:
    dev: false
    engines:
      node: '>=6'
    resolution:
      integrity: sha512-3GuFy9rDw0xvovCHb4SOKiRImbZ+a8boFBUyGNRPVd2mRyQOzYdau5G9nodUXC1ZKYN59hrHFkW1lgBQscYfTg==
  /has-symbols/1.0.2:
    dev: false
    engines:
      node: '>= 0.4'
    resolution:
      integrity: sha512-chXa79rL/UC2KlX17jo3vRGz0azaWEx5tGqZg5pO3NUyEJVB17dMruQlzCCOfUvElghKcm5194+BCRvi2Rv/Gw==
  /has-unicode/2.0.1:
    dev: false
    optional: true
    resolution:
      integrity: sha1-4Ob+aijPUROIVeCG0Wkedx3iqLk=
  /has/1.0.3:
    dependencies:
      function-bind: 1.1.1
    dev: false
    engines:
      node: '>= 0.4.0'
    resolution:
      integrity: sha512-f2dvO0VU6Oej7RkWJGrehjbzMAjFp5/VKPp5tTpWIV4JHHZK1/BxbFRtf/siA2SWTe09caDmVtYYzWEIbBS4zw==
  /hash-base/3.1.0:
    dependencies:
      inherits: 2.0.4
      readable-stream: 3.6.0
      safe-buffer: 5.2.1
    dev: false
    engines:
      node: '>=4'
    resolution:
      integrity: sha512-1nmYp/rhMDiE7AYkDw+lLwlAzz0AntGIe51F3RfFfEqyQ3feY2eI/NcwC6umIQVOASPMsWJLJScWKSSvzL9IVA==
  /hasha/3.0.0:
    dependencies:
      is-stream: 1.1.0
    dev: false
    engines:
      node: '>=4'
    resolution:
      integrity: sha1-UqMvq4Vp1BymmmH/GiFPjrfIvTk=
  /he/1.2.0:
    dev: false
    hasBin: true
    resolution:
      integrity: sha512-F/1DnUGPopORZi0ni+CvrCgHQ5FyEAHRLSApuYWMmrbSwoN2Mn/7k+Gl38gJnR7yyDZk6WLXwiGod1JOWNDKGw==
  /highlight.js/9.18.5:
    deprecated: Support has ended for 9.x series. Upgrade to @latest
    dev: false
    requiresBuild: true
    resolution:
      integrity: sha512-a5bFyofd/BHCX52/8i8uJkjr9DYwXIPnM/plwI6W7ezItLGqzt7X2G2nXuYSfsIJdkwwj/g9DG1LkcGJI/dDoA==
  /homedir-polyfill/1.0.3:
    dependencies:
      parse-passwd: 1.0.0
    dev: false
    engines:
      node: '>=0.10.0'
    resolution:
      integrity: sha512-eSmmWE5bZTK2Nou4g0AI3zZ9rswp7GRKoKXS1BLUkvPviOqs4YTN1djQIqrXy9k5gEtdLPy86JjRwsNM9tnDcA==
  /hosted-git-info/2.8.9:
    dev: false
    resolution:
      integrity: sha512-mxIDAb9Lsm6DoOJ7xH+5+X4y1LU/4Hi50L9C5sIswK3JzULS4bwk1FvjdBgvYR4bzT4tuUQiC15FE2f5HbLvYw==
  /html-escaper/2.0.2:
    dev: false
    resolution:
      integrity: sha512-H2iMtd0I4Mt5eYiapRdIDjp+XzelXQ0tFE4JS7YFwFevXXMmOp9myNrUvCg0D6ws8iqkRPBfKHgbwig1SmlLfg==
  /http-errors/1.7.2:
    dependencies:
      depd: 1.1.2
      inherits: 2.0.3
      setprototypeof: 1.1.1
      statuses: 1.5.0
      toidentifier: 1.0.0
    dev: false
    engines:
      node: '>= 0.6'
    resolution:
      integrity: sha512-uUQBt3H/cSIVfch6i1EuPNy/YsRSOUBXTVfZ+yR7Zjez3qjBz6i9+i4zjNaoqcoFVI4lQJ5plg63TvGfRSDCRg==
  /http-errors/1.7.3:
    dependencies:
      depd: 1.1.2
      inherits: 2.0.4
      setprototypeof: 1.1.1
      statuses: 1.5.0
      toidentifier: 1.0.0
    dev: false
    engines:
      node: '>= 0.6'
    resolution:
      integrity: sha512-ZTTX0MWrsQ2ZAhA1cejAwDLycFsd7I7nVtnkT3Ol0aqodaKW+0CTZDQ1uBv5whptCnc8e8HeRRJxRs0kmm/Qfw==
  /http-proxy-agent/4.0.1:
    dependencies:
      '@tootallnate/once': 1.1.2
      agent-base: 6.0.2
      debug: 4.3.1
    dev: false
    engines:
      node: '>= 6'
    resolution:
      integrity: sha512-k0zdNgqWTGA6aeIRVpvfVob4fL52dTfaehylg0Y4UvSySvOq/Y+BOyPrgpUrA7HylqvU8vIZGsRuXmspskV0Tg==
  /http-proxy/1.18.1:
    dependencies:
      eventemitter3: 4.0.7
      follow-redirects: 1.14.1
      requires-port: 1.0.0
    dev: false
    engines:
      node: '>=8.0.0'
    resolution:
      integrity: sha512-7mz/721AbnJwIVbnaSv1Cz3Am0ZLT/UBwkC92VlxhXv/k/BBQfM2fXElQNC27BVGr0uwUpplYPQM9LnaBMR5NQ==
  /http-proxy/1.18.1_debug@4.3.1:
    dependencies:
      eventemitter3: 4.0.7
      follow-redirects: 1.14.1_debug@4.3.1
      requires-port: 1.0.0
    dev: false
    engines:
      node: '>=8.0.0'
    peerDependencies:
      debug: '*'
    resolution:
      integrity: sha512-7mz/721AbnJwIVbnaSv1Cz3Am0ZLT/UBwkC92VlxhXv/k/BBQfM2fXElQNC27BVGr0uwUpplYPQM9LnaBMR5NQ==
  /http-signature/1.2.0:
    dependencies:
      assert-plus: 1.0.0
      jsprim: 1.4.1
      sshpk: 1.16.1
    dev: false
    engines:
      node: '>=0.8'
      npm: '>=1.3.7'
    resolution:
      integrity: sha1-muzZJRFHcvPZW2WmCruPfBj7rOE=
  /https-proxy-agent/4.0.0:
    dependencies:
      agent-base: 5.1.1
      debug: 4.3.1
    dev: false
    engines:
      node: '>= 6.0.0'
    resolution:
      integrity: sha512-zoDhWrkR3of1l9QAL8/scJZyLu8j/gBkcwcaQOZh7Gyh/+uJQzGVETdgT30akuwkpL8HTRfssqI3BZuV18teDg==
  /https-proxy-agent/5.0.0:
    dependencies:
      agent-base: 6.0.2
      debug: 4.3.1
    dev: false
    engines:
      node: '>= 6'
    resolution:
      integrity: sha512-EkYm5BcKUGiduxzSt3Eppko+PiNWNEpa4ySk9vTC6wDsQJW9rHSa+UhGNJoRYp7bz6Ht1eaRIa6QaJqO5rCFbA==
  /human-signals/1.1.1:
    dev: false
    engines:
      node: '>=8.12.0'
    resolution:
      integrity: sha512-SEQu7vl8KjNL2eoGBLF3+wAjpsNfA9XMlXAYj/3EdaNfAlxKthD1xjEQfGOUhllCGGJVNY34bRr6lPINhNjyZw==
  /iconv-lite/0.4.24:
    dependencies:
      safer-buffer: 2.1.2
    dev: false
    engines:
      node: '>=0.10.0'
    resolution:
      integrity: sha512-v3MXnZAcvnywkTUEZomIActle7RXXeedOR31wwl7VlyoXO4Qi9arvSenNQWne1TcRwhCL1HwLI21bEqdpj8/rA==
  /ieee754/1.2.1:
    dev: false
    resolution:
      integrity: sha512-dcyqhDvX1C46lXZcVqCpK+FtMRQVdIMN6/Df5js2zouUsqG7I6sFxitIC+7KYK29KdXOLHdu9zL4sFnoVQnqaA==
  /ignore/4.0.6:
    dev: false
    engines:
      node: '>= 4'
    resolution:
      integrity: sha512-cyFDKrqc/YdcWFniJhzI42+AzS+gNwmUzOSFcRCQYwySuBBBy/KjuxWLZ/FHEH6Moq1NizMOBWyTcv8O4OZIMg==
  /ignore/5.1.8:
    dev: false
    engines:
      node: '>= 4'
    resolution:
      integrity: sha512-BMpfD7PpiETpBl/A6S498BaIJ6Y/ABT93ETbby2fP00v4EbvPBXWEoaR1UBPKs3iR53pJY7EtZk5KACI57i1Uw==
  /import-fresh/3.3.0:
    dependencies:
      parent-module: 1.0.1
      resolve-from: 4.0.0
    dev: false
    engines:
      node: '>=6'
    resolution:
      integrity: sha512-veYYhQa+D1QBKznvhUHxb8faxlrwUnxseDAbAp457E0wLNio2bOSKnjYDhMj+YiAq61xrMGhQk9iXVk5FzgQMw==
  /import-lazy/4.0.0:
    dev: false
    engines:
      node: '>=8'
    resolution:
      integrity: sha512-rKtvo6a868b5Hu3heneU+L4yEQ4jYKLtjpnPeUdK7h0yzXGmyBTypknlkCvHFBqfX9YlorEiMM6Dnq/5atfHkw==
  /imurmurhash/0.1.4:
    dev: false
    engines:
      node: '>=0.8.19'
    resolution:
      integrity: sha1-khi5srkoojixPcT7a21XbyMUU+o=
  /inflight/1.0.6:
    dependencies:
      once: 1.4.0
      wrappy: 1.0.2
    dev: false
    resolution:
      integrity: sha1-Sb1jMdfQLQwJvJEKEHW6gWW1bfk=
  /inherits/2.0.1:
    dev: false
    resolution:
      integrity: sha1-sX0I0ya0Qj5Wjv9xn5GwscvfafE=
  /inherits/2.0.3:
    dev: false
    resolution:
      integrity: sha1-Yzwsg+PaQqUC9SRmAiSA9CCCYd4=
  /inherits/2.0.4:
    dev: false
    resolution:
      integrity: sha512-k/vGaX4/Yla3WzyMCvTQOXYeIHvqOKtnqBduzTHpzpQZzAskKMhZ2K+EnBiSM9zGSoIFeMpXKxa4dYeZIQqewQ==
  /ini/1.3.8:
    dev: false
    resolution:
      integrity: sha512-JV/yugV2uzW5iMRSiZAyDtQd+nxtUnjeLt0acNdw98kKLrvuRVyB80tsREOE7yvGVgalhZ6RNXCmEHkUKBKxew==
  /interpret/1.4.0:
    dev: false
    engines:
      node: '>= 0.10'
    resolution:
      integrity: sha512-agE4QfB2Lkp9uICn7BAqoscw4SZP9kTE2hxiFI3jBPmXJfdqiahTbUuKGsMoN2GtqL9AxhYioAcVvgsb1HvRbA==
  /ip-regex/2.1.0:
    dev: false
    engines:
      node: '>=4'
    resolution:
      integrity: sha1-+ni/XS5pE8kRzp+BnuUUa7bYROk=
  /ip/1.1.5:
    dev: false
    resolution:
      integrity: sha1-vd7XARQpCCjAoDnnLvJfWq7ENUo=
  /ipaddr.js/1.9.1:
    dev: false
    engines:
      node: '>= 0.10'
    resolution:
      integrity: sha512-0KI/607xoxSToH7GjN1FfSbLoU0+btTicjsQSWQlh/hZykN8KpmMf7uYwPW3R+akZ6R/w18ZlXSHBYXiYUPO3g==
  /is-arguments/1.1.0:
    dependencies:
      call-bind: 1.0.2
    dev: false
    engines:
      node: '>= 0.4'
    resolution:
      integrity: sha512-1Ij4lOMPl/xB5kBDn7I+b2ttPMKa8szhEIrXDuXQD/oe3HJLTLhqhgGspwgyGd6MOywBUqVvYicF72lkgDnIHg==
  /is-arrayish/0.2.1:
    dev: false
    resolution:
      integrity: sha1-d8mYQFJ6qOyxqLppe4BkWnqSap0=
  /is-bigint/1.0.2:
    dev: false
    resolution:
      integrity: sha512-0JV5+SOCQkIdzjBK9buARcV804Ddu7A0Qet6sHi3FimE9ne6m4BGQZfRn+NZiXbBk4F4XmHfDZIipLj9pX8dSA==
  /is-binary-path/2.1.0:
    dependencies:
      binary-extensions: 2.2.0
    dev: false
    engines:
      node: '>=8'
    resolution:
      integrity: sha512-ZMERYes6pDydyuGidse7OsHxtbI7WVeUEozgR/g7rd0xUimYNlvZRE/K2MgZTjWy725IfelLeVcEM97mmtRGXw==
  /is-boolean-object/1.1.1:
    dependencies:
      call-bind: 1.0.2
    dev: false
    engines:
      node: '>= 0.4'
    resolution:
      integrity: sha512-bXdQWkECBUIAcCkeH1unwJLIpZYaa5VvuygSyS/c2lf719mTKZDU5UdDRlpd01UjADgmW8RfqaP+mRaVPdr/Ng==
  /is-buffer/1.1.6:
    dev: false
    resolution:
      integrity: sha512-NcdALwpXkTm5Zvvbk7owOUSvVvBKDgKP5/ewfXEznmQFfs4ZRmanOeKBTjRVjka3QFoN6XJ+9F3USqfHqTaU5w==
  /is-buffer/2.0.5:
    dev: false
    engines:
      node: '>=4'
    resolution:
      integrity: sha512-i2R6zNFDwgEHJyQUtJEk0XFi1i0dPFn/oqjK3/vPCcDeJvW5NQ83V8QbicfF1SupOaB0h8ntgBC2YiE7dfyctQ==
  /is-callable/1.2.3:
    dev: false
    engines:
      node: '>= 0.4'
    resolution:
      integrity: sha512-J1DcMe8UYTBSrKezuIUTUwjXsho29693unXM2YhJUTR2txK/eG47bvNa/wipPFmZFgr/N6f1GA66dv0mEyTIyQ==
  /is-ci/2.0.0:
    dependencies:
      ci-info: 2.0.0
    dev: false
    hasBin: true
    resolution:
      integrity: sha512-YfJT7rkpQB0updsdHLGWrvhBJfcfzNNawYDNIyQXJz0IViGf75O8EBPKSdvw2rF+LGCsX4FZ8tcr3b19LcZq4w==
  /is-core-module/2.4.0:
    dependencies:
      has: 1.0.3
    dev: false
    resolution:
      integrity: sha512-6A2fkfq1rfeQZjxrZJGerpLCTHRNEBiSgnu0+obeJpEPZRUooHgsizvzv0ZjJwOz3iWIHdJtVWJ/tmPr3D21/A==
  /is-date-object/1.0.4:
    dev: false
    engines:
      node: '>= 0.4'
    resolution:
      integrity: sha512-/b4ZVsG7Z5XVtIxs/h9W8nvfLgSAyKYdtGWQLbqy6jA1icmgjf8WCoTKgeS4wy5tYaPePouzFMANbnj94c2Z+A==
  /is-docker/2.2.1:
    dev: false
    engines:
      node: '>=8'
    hasBin: true
    resolution:
      integrity: sha512-F+i2BKsFrH66iaUFc0woD8sLy8getkwTwtOBjvs56Cx4CgJDeKQeqfz8wAYiSb8JOprWhHH5p77PbmYCvvUuXQ==
  /is-extglob/2.1.1:
    dev: false
    engines:
      node: '>=0.10.0'
    resolution:
      integrity: sha1-qIwCU1eR8C7TfHahueqXc8gz+MI=
  /is-fullwidth-code-point/1.0.0:
    dependencies:
      number-is-nan: 1.0.1
    dev: false
    engines:
      node: '>=0.10.0'
    optional: true
    resolution:
      integrity: sha1-754xOG8DGn8NZDr4L95QxFfvAMs=
  /is-fullwidth-code-point/2.0.0:
    dev: false
    engines:
      node: '>=4'
    resolution:
      integrity: sha1-o7MKXE8ZkYMWeqq5O+764937ZU8=
  /is-fullwidth-code-point/3.0.0:
    dev: false
    engines:
      node: '>=8'
    resolution:
      integrity: sha512-zymm5+u+sCsSWyD9qNaejV3DFvhCKclKdizYaJUuHA83RLjb7nSuGnddCHGv0hk+KY7BMAlsWeK4Ueg6EV6XQg==
  /is-generator-function/1.0.9:
    dev: false
    engines:
      node: '>= 0.4'
    resolution:
      integrity: sha512-ZJ34p1uvIfptHCN7sFTjGibB9/oBg17sHqzDLfuwhvmN/qLVvIQXRQ8licZQ35WJ8KuEQt/etnnzQFI9C9Ue/A==
  /is-glob/3.1.0:
    dependencies:
      is-extglob: 2.1.1
    dev: false
    engines:
      node: '>=0.10.0'
    resolution:
      integrity: sha1-e6WuJCF4BKxwcHuWkiVnSGzD6Eo=
  /is-glob/4.0.1:
    dependencies:
      is-extglob: 2.1.1
    dev: false
    engines:
      node: '>=0.10.0'
    resolution:
      integrity: sha512-5G0tKtBTFImOqDnLB2hG6Bp2qcKEFduo4tZu9MT/H6NQv/ghhy30o55ufafxJ/LdH79LLs2Kfrn85TLKyA7BUg==
  /is-module/1.0.0:
    dev: false
    resolution:
      integrity: sha1-Mlj7afeMFNW4FdZkM2tM/7ZEFZE=
  /is-negative-zero/2.0.1:
    dev: false
    engines:
      node: '>= 0.4'
    resolution:
      integrity: sha512-2z6JzQvZRa9A2Y7xC6dQQm4FSTSTNWjKIYYTt4246eMTJmIo0Q+ZyOsU66X8lxK1AbB92dFeglPLrhwpeRKO6w==
  /is-number-object/1.0.5:
    dev: false
    engines:
      node: '>= 0.4'
    resolution:
      integrity: sha512-RU0lI/n95pMoUKu9v1BZP5MBcZuNSVJkMkAG2dJqC4z2GlkGUNeH68SuHuBKBD/XFe+LHZ+f9BKkLET60Niedw==
  /is-number/7.0.0:
    dev: false
    engines:
      node: '>=0.12.0'
    resolution:
      integrity: sha512-41Cifkg6e8TylSpdtTpeLVMqvSBEVzTttHvERD741+pnZ8ANv0004MRL43QKPDlK9cGvNp6NZWZUBlbGXYxxng==
  /is-reference/1.2.1:
    dependencies:
      '@types/estree': 0.0.47
    dev: false
    resolution:
      integrity: sha512-U82MsXXiFIrjCK4otLT+o2NA2Cd2g5MLoOVXUZjIOhLurrRxpEXzI8O0KZHr3IjLvlAH1kTPYSuqer5T9ZVBKQ==
  /is-regex/1.1.3:
    dependencies:
      call-bind: 1.0.2
      has-symbols: 1.0.2
    dev: false
    engines:
      node: '>= 0.4'
    resolution:
      integrity: sha512-qSVXFz28HM7y+IWX6vLCsexdlvzT1PJNFSBuaQLQ5o0IEw8UDYW6/2+eCMVyIsbM8CNLX2a/QWmSpyxYEHY7CQ==
  /is-stream/1.1.0:
    dev: false
    engines:
      node: '>=0.10.0'
    resolution:
      integrity: sha1-EtSj3U5o4Lec6428hBc66A2RykQ=
  /is-stream/2.0.0:
    dev: false
    engines:
      node: '>=8'
    resolution:
      integrity: sha512-XCoy+WlUr7d1+Z8GgSuXmpuUFC9fOhRXglJMx+dwLKTkL44Cjd4W1Z5P+BQZpr+cR93aGP4S/s7Ftw6Nd/kiEw==
  /is-string/1.0.6:
    dev: false
    engines:
      node: '>= 0.4'
    resolution:
      integrity: sha512-2gdzbKUuqtQ3lYNrUTQYoClPhm7oQu4UdpSZMp1/DGgkHBT8E2Z1l0yMdb6D4zNAxwDiMv8MdulKROJGNl0Q0w==
  /is-subset/0.1.1:
    dev: false
    resolution:
      integrity: sha1-ilkRfZMt4d4A8kX83TnOQ/HpOaY=
  /is-symbol/1.0.4:
    dependencies:
      has-symbols: 1.0.2
    dev: false
    engines:
      node: '>= 0.4'
    resolution:
      integrity: sha512-C/CPBqKWnvdcxqIARxyOh4v1UUEOCHpgDa0WYgpKDFMszcrPcffg5uhwSgPCLD2WWxmq6isisz87tzT01tuGhg==
  /is-typed-array/1.1.5:
    dependencies:
      available-typed-arrays: 1.0.2
      call-bind: 1.0.2
      es-abstract: 1.18.0
      foreach: 2.0.5
      has-symbols: 1.0.2
    dev: false
    engines:
      node: '>= 0.4'
    resolution:
      integrity: sha512-S+GRDgJlR3PyEbsX/Fobd9cqpZBuvUS+8asRqYDMLCb2qMzt1oz5m5oxQCxOgUDxiWsOVNi4yaF+/uvdlHlYug==
  /is-typedarray/1.0.0:
    dev: false
    resolution:
      integrity: sha1-5HnICFjfDBsR3dppQPlgEfzaSpo=
  /is-valid-glob/1.0.0:
    dev: false
    engines:
      node: '>=0.10.0'
    resolution:
      integrity: sha1-Kb8+/3Ab4tTTFdusw5vDn+j2Aao=
  /is-windows/1.0.2:
    dev: false
    engines:
      node: '>=0.10.0'
    resolution:
      integrity: sha512-eXK1UInq2bPmjyX6e3VHIzMLobc4J94i4AWn+Hpq3OU5KkrRC96OAcR3PRJ/pGu6m8TRnBHP9dkXQVsT/COVIA==
  /is-wsl/2.2.0:
    dependencies:
      is-docker: 2.2.1
    dev: false
    engines:
      node: '>=8'
    resolution:
      integrity: sha512-fKzAra0rGJUUBwGBgNkHZuToZcn+TtXHpeCgmkMJMMYx1sQDYaCSyjJBSCa2nH1DGm7s3n1oBnohoVTBaN7Lww==
  /isarray/0.0.1:
    dev: false
    resolution:
      integrity: sha1-ihis/Kmo9Bd+Cav8YDiTmwXR7t8=
  /isarray/1.0.0:
    dev: false
    resolution:
      integrity: sha1-u5NdSFgsuhaMBoNJV6VKPgcSTxE=
  /isbinaryfile/4.0.8:
    dev: false
    engines:
      node: '>= 8.0.0'
    resolution:
      integrity: sha512-53h6XFniq77YdW+spoRrebh0mnmTxRPTlcuIArO57lmMdq4uBKFKaeTjnb92oYWrSn/LVL+LT+Hap2tFQj8V+w==
  /isexe/2.0.0:
    dev: false
    resolution:
      integrity: sha1-6PvzdNxVb/iUehDcsFctYz8s+hA=
  /isstream/0.1.2:
    dev: false
    resolution:
      integrity: sha1-R+Y/evVa+m+S4VAOaQ64uFKcCZo=
  /istanbul-lib-coverage/2.0.5:
    dev: false
    engines:
      node: '>=6'
    resolution:
      integrity: sha512-8aXznuEPCJvGnMSRft4udDRDtb1V3pkQkMMI5LI+6HuQz5oQ4J2UFn1H82raA3qJtyOLkkwVqICBQkjnGtn5mA==
  /istanbul-lib-coverage/3.0.0:
    dev: false
    engines:
      node: '>=8'
    resolution:
      integrity: sha512-UiUIqxMgRDET6eR+o5HbfRYP1l0hqkWOs7vNxC/mggutCMUIhWMm8gAHb8tHlyfD3/l6rlgNA5cKdDzEAf6hEg==
  /istanbul-lib-hook/2.0.7:
    dependencies:
      append-transform: 1.0.0
    dev: false
    engines:
      node: '>=6'
    resolution:
      integrity: sha512-vrRztU9VRRFDyC+aklfLoeXyNdTfga2EI3udDGn4cZ6fpSXpHLV9X6CHvfoMCPtggg8zvDDmC4b9xfu0z6/llA==
  /istanbul-lib-instrument/3.3.0:
    dependencies:
      '@babel/generator': 7.14.2
      '@babel/parser': 7.14.2
      '@babel/template': 7.12.13
      '@babel/traverse': 7.14.2
      '@babel/types': 7.14.2
      istanbul-lib-coverage: 2.0.5
      semver: 6.3.0
    dev: false
    engines:
      node: '>=6'
    resolution:
      integrity: sha512-5nnIN4vo5xQZHdXno/YDXJ0G+I3dAm4XgzfSVTPLQpj/zAV2dV6Juy0yaf10/zrJOJeHoN3fraFe+XRq2bFVZA==
  /istanbul-lib-instrument/4.0.3:
    dependencies:
      '@babel/core': 7.14.2
      '@istanbuljs/schema': 0.1.3
      istanbul-lib-coverage: 3.0.0
      semver: 6.3.0
    dev: false
    engines:
      node: '>=8'
    resolution:
      integrity: sha512-BXgQl9kf4WTCPCCpmFGoJkz/+uhvm7h7PFKUYxh7qarQd3ER33vHG//qaE8eN25l07YqZPpHXU9I09l/RD5aGQ==
  /istanbul-lib-report/2.0.8:
    dependencies:
      istanbul-lib-coverage: 2.0.5
      make-dir: 2.1.0
      supports-color: 6.1.0
    dev: false
    engines:
      node: '>=6'
    resolution:
      integrity: sha512-fHBeG573EIihhAblwgxrSenp0Dby6tJMFR/HvlerBsrCTD5bkUuoNtn3gVh29ZCS824cGGBPn7Sg7cNk+2xUsQ==
  /istanbul-lib-report/3.0.0:
    dependencies:
      istanbul-lib-coverage: 3.0.0
      make-dir: 3.1.0
      supports-color: 7.2.0
    dev: false
    engines:
      node: '>=8'
    resolution:
      integrity: sha512-wcdi+uAKzfiGT2abPpKZ0hSU1rGQjUQnLvtY5MpQ7QCTahD3VODhcu4wcfY1YtkGaDD5yuydOLINXsfbus9ROw==
  /istanbul-lib-source-maps/3.0.6:
    dependencies:
      debug: 4.3.1
      istanbul-lib-coverage: 2.0.5
      make-dir: 2.1.0
      rimraf: 2.7.1
      source-map: 0.6.1
    dev: false
    engines:
      node: '>=6'
    resolution:
      integrity: sha512-R47KzMtDJH6X4/YW9XTx+jrLnZnscW4VpNN+1PViSYTejLVPWv7oov+Duf8YQSPyVRUvueQqz1TcsC6mooZTXw==
  /istanbul-lib-source-maps/4.0.0:
    dependencies:
      debug: 4.3.1
      istanbul-lib-coverage: 3.0.0
      source-map: 0.6.1
    dev: false
    engines:
      node: '>=8'
    resolution:
      integrity: sha512-c16LpFRkR8vQXyHZ5nLpY35JZtzj1PQY1iZmesUbf1FZHbIupcWfjgOXBY9YHkLEQ6puz1u4Dgj6qmU/DisrZg==
  /istanbul-reports/2.2.7:
    dependencies:
      html-escaper: 2.0.2
    dev: false
    engines:
      node: '>=6'
    resolution:
      integrity: sha512-uu1F/L1o5Y6LzPVSVZXNOoD/KXpJue9aeLRd0sM9uMXfZvzomB0WxVamWb5ue8kA2vVWEmW7EG+A5n3f1kqHKg==
  /istanbul-reports/3.0.2:
    dependencies:
      html-escaper: 2.0.2
      istanbul-lib-report: 3.0.0
    dev: false
    engines:
      node: '>=8'
    resolution:
      integrity: sha512-9tZvz7AiR3PEDNGiV9vIouQ/EAcqMXFmkcA1CDFTwOB98OZVDL0PH9glHotf5Ugp6GCOTypfzGWI/OqjWNCRUw==
  /its-name/1.0.0:
    dev: false
    engines:
      node: '>=6'
    resolution:
      integrity: sha1-IGXxiD7LVoxl9xEt2/EjQB+uSvA=
  /jest-worker/24.9.0:
    dependencies:
      merge-stream: 2.0.0
      supports-color: 6.1.0
    dev: false
    engines:
      node: '>= 6'
    resolution:
      integrity: sha512-51PE4haMSXcHohnSMdM42anbvZANYTqMrr52tVKPqqsPJMzoP6FYYDVqahX/HrAoKEKz3uUPzSvKs9A3qR4iVw==
  /jju/1.4.0:
    dev: false
    resolution:
      integrity: sha1-o6vicYryQaKykE+EpiWXDzia4yo=
  /jquery/3.6.0:
    dev: false
    resolution:
      integrity: sha512-JVzAR/AjBvVt2BmYhxRCSYysDsPcssdmTFnzyLEts9qNwmjmu4JTAMYubEfwVOSwpQ1I1sKKFcxhZCI2buerfw==
  /js-tokens/4.0.0:
    dev: false
    resolution:
      integrity: sha512-RdJUflcE3cUzKiMqQgsCu06FPu9UdIJO0beYbPhHN4k6apgJtifcoCtT9bcxOpYBtpD2kCM6Sbzg4CausW/PKQ==
  /js-yaml/3.13.1:
    dependencies:
      argparse: 1.0.10
      esprima: 4.0.1
    dev: false
    hasBin: true
    resolution:
      integrity: sha512-YfbcO7jXDdyj0DGxYVSlSeQNHbD7XPWvrVWeVUujrQEoZzWJIRrCPoyk6kL6IAjAG2IolMK4T0hNUe0HOUs5Jw==
  /js-yaml/3.14.1:
    dependencies:
      argparse: 1.0.10
      esprima: 4.0.1
    dev: false
    hasBin: true
    resolution:
      integrity: sha512-okMH7OXXJ7YrN9Ok3/SXrnu4iX9yOk+25nqX4imS2npuvTYDmo/QEZoqwZkYaIDk3jVvBOTOIEgEhaLOynBS9g==
  /jsbi/3.1.4:
    dev: false
    resolution:
      integrity: sha512-52QRRFSsi9impURE8ZUbzAMCLjPm4THO7H2fcuIvaaeFTbSysvkodbQQXIVsNgq/ypDbq6dJiuGKL0vZ/i9hUg==
  /jsbn/0.1.1:
    dev: false
    resolution:
      integrity: sha1-peZUwuWi3rXyAdls77yoDA7y9RM=
  /jsesc/2.5.2:
    dev: false
    engines:
      node: '>=4'
    hasBin: true
    resolution:
      integrity: sha512-OYu7XEzjkCQ3C5Ps3QIZsQfNpqoJyZZA99wd9aWd05NCtC5pWOkShK2mkL6HXQR6/Cy2lbNdPlZBpuQHXE63gA==
  /json-edm-parser/0.1.2:
    dependencies:
      jsonparse: 1.2.0
    dev: false
    resolution:
      integrity: sha1-HmCw/vG8CvZ7wNFG393lSGzWFbQ=
  /json-parse-better-errors/1.0.2:
    dev: false
    resolution:
      integrity: sha512-mrqyZKfX5EhL7hvqcV6WG1yYjnjeuYDzDhhcAAUrq8Po85NBQBJP+ZDUT75qZQ98IkUoBqdkExkukOU7Ts2wrw==
  /json-schema-traverse/0.4.1:
    dev: false
    resolution:
      integrity: sha512-xbbCH5dCYU5T8LcEhhuh7HJ88HXuW3qsI3Y0zOZFKfZEHcpWiHU/Jxzk629Brsab/mMiHQti9wMP+845RPe3Vg==
  /json-schema-traverse/1.0.0:
    dev: false
    resolution:
      integrity: sha512-NM8/P9n3XjXhIZn1lLhkFaACTOURQXjWhV4BA/RnOv8xvgqtqpAX9IO4mRQxSx1Rlo4tqzeqb0sOlruaOy3dug==
  /json-schema/0.2.3:
    dev: false
    resolution:
      integrity: sha1-tIDIkuWaLwWVTOcnvT8qTogvnhM=
  /json-schema/0.3.0:
    dev: false
    resolution:
      integrity: sha512-TYfxx36xfl52Rf1LU9HyWSLGPdYLL+SQ8/E/0yVyKG8wCCDaSrhPap0vEdlsZWRaS6tnKKLPGiEJGiREVC8kxQ==
  /json-stable-stringify-without-jsonify/1.0.1:
    dev: false
    resolution:
      integrity: sha1-nbe1lJatPzz+8wp1FC0tkwrXJlE=
  /json-stringify-safe/5.0.1:
    dev: false
    resolution:
      integrity: sha1-Epai1Y/UXxmg9s4B1lcB4sc1tus=
  /json5/1.0.1:
    dependencies:
      minimist: 1.2.5
    dev: false
    hasBin: true
    resolution:
      integrity: sha512-aKS4WQjPenRxiQsC93MNfjx+nbF4PAdYzmd/1JIj8HYzqfbu86beTuNgXDzPknWk0n0uARlyewZo4s++ES36Ow==
  /json5/2.2.0:
    dependencies:
      minimist: 1.2.5
    dev: false
    engines:
      node: '>=6'
    hasBin: true
    resolution:
      integrity: sha512-f+8cldu7X/y7RAJurMEJmdoKXGB/X550w2Nr3tTbezL6RwEE/iMcm+tZnXeoZtKuOq6ft8+CqzEkrIgx1fPoQA==
  /jsonfile/4.0.0:
    dev: false
    optionalDependencies:
      graceful-fs: 4.2.6
    resolution:
      integrity: sha1-h3Gq4HmbZAdrdmQPygWPnBDjPss=
  /jsonparse/1.2.0:
    dev: false
    engines:
      '0': node >= 0.2.0
    resolution:
      integrity: sha1-XAxWhRBxYOcv50ib3eoLRMK8Z70=
  /jsonwebtoken/8.5.1:
    dependencies:
      jws: 3.2.2
      lodash.includes: 4.3.0
      lodash.isboolean: 3.0.3
      lodash.isinteger: 4.0.4
      lodash.isnumber: 3.0.3
      lodash.isplainobject: 4.0.6
      lodash.isstring: 4.0.1
      lodash.once: 4.1.1
      ms: 2.1.3
      semver: 5.7.1
    dev: false
    engines:
      node: '>=4'
      npm: '>=1.4.28'
    resolution:
      integrity: sha512-XjwVfRS6jTMsqYs0EsuJ4LGxXV14zQybNd4L2r0UvbVnSF9Af8x7p5MzbJ90Ioz/9TI41/hTCvznF/loiSzn8w==
  /jsprim/1.4.1:
    dependencies:
      assert-plus: 1.0.0
      extsprintf: 1.3.0
      json-schema: 0.2.3
      verror: 1.10.0
    dev: false
    engines:
      '0': node >=0.6.0
    resolution:
      integrity: sha1-MT5mvB5cwG5Di8G3SZwuXFastqI=
  /jsrsasign/10.2.0:
    dev: false
    resolution:
      integrity: sha512-khMrV/10U02DRzmXhjuLQjddUF39GHndaJZ/3YiiKkbyEl1T5M6EQF9nQUq0DFVCHusmd/jl8TWl4mWt+1L5hg==
  /jssha/2.4.2:
    deprecated: jsSHA versions < 3.0.0 will no longer receive feature updates
    dev: false
    resolution:
      integrity: sha512-/jsi/9C0S70zfkT/4UlKQa5E1xKurDnXcQizcww9JSR/Fv+uIbWM2btG+bFcL3iNoK9jIGS0ls9HWLr1iw0kFg==
  /jssha/3.2.0:
    dev: false
    resolution:
      integrity: sha512-QuruyBENDWdN4tZwJbQq7/eAK85FqrI4oDbXjy5IBhYD+2pTJyBUWZe8ctWaCkrV0gy6AaelgOZZBMeswEa/6Q==
  /just-extend/4.2.1:
    dev: false
    resolution:
      integrity: sha512-g3UB796vUFIY90VIv/WX3L2c8CS2MdWUww3CNrYmqza1Fg0DURc2K/O4YrnklBdQarSJ/y8JnJYDGc+1iumQjg==
  /jwa/1.4.1:
    dependencies:
      buffer-equal-constant-time: 1.0.1
      ecdsa-sig-formatter: 1.0.11
      safe-buffer: 5.2.1
    dev: false
    resolution:
      integrity: sha512-qiLX/xhEEFKUAJ6FiBMbes3w9ATzyk5W7Hvzpa/SLYdxNtng+gcurvrI7TbACjIXlsJyr05/S1oUhZrc63evQA==
  /jwa/2.0.0:
    dependencies:
      buffer-equal-constant-time: 1.0.1
      ecdsa-sig-formatter: 1.0.11
      safe-buffer: 5.2.1
    dev: false
    resolution:
      integrity: sha512-jrZ2Qx916EA+fq9cEAeCROWPTfCwi1IVHqT2tapuqLEVVDKFDENFw1oL+MwrTvH6msKxsd1YTDVw6uKEcsrLEA==
  /jws/3.2.2:
    dependencies:
      jwa: 1.4.1
      safe-buffer: 5.2.1
    dev: false
    resolution:
      integrity: sha512-YHlZCB6lMTllWDtSPHz/ZXTsi8S00usEV6v1tjq8tOUZzw7DpSDWVXjXDre6ed1w/pd495ODpHZYSdkRTsa0HA==
  /jws/4.0.0:
    dependencies:
      jwa: 2.0.0
      safe-buffer: 5.2.1
    dev: false
    resolution:
      integrity: sha512-KDncfTmOZoOMTFG4mBlG0qUIOlc03fmzH+ru6RgYVZhPkyiy/92Owlt/8UEN+a4TXR1FQetfIpJE8ApdvdVxTg==
  /jwt-decode/2.2.0:
    dev: false
    resolution:
      integrity: sha1-fYa9VmefWM5qhHBKZX3TkruoGnk=
  /karma-chai/0.1.0_chai@4.3.4+karma@6.3.2:
    dependencies:
      chai: 4.3.4
      karma: 6.3.2
    dev: false
    peerDependencies:
      chai: '*'
      karma: '>=0.10.9'
    resolution:
      integrity: sha1-vuWtQEAFF4Ea40u5RfdikJEIt5o=
  /karma-chrome-launcher/3.1.0:
    dependencies:
      which: 1.3.1
    dev: false
    resolution:
      integrity: sha512-3dPs/n7vgz1rxxtynpzZTvb9y/GIaW8xjAwcIGttLbycqoFtI7yo1NGnQi6oFTherRE+GIhCAHZC4vEqWGhNvg==
  /karma-coverage/2.0.3:
    dependencies:
      istanbul-lib-coverage: 3.0.0
      istanbul-lib-instrument: 4.0.3
      istanbul-lib-report: 3.0.0
      istanbul-lib-source-maps: 4.0.0
      istanbul-reports: 3.0.2
      minimatch: 3.0.4
    dev: false
    engines:
      node: '>=10.0.0'
    resolution:
      integrity: sha512-atDvLQqvPcLxhED0cmXYdsPMCQuh6Asa9FMZW1bhNqlVEhJoB9qyZ2BY1gu7D/rr5GLGb5QzYO4siQskxaWP/g==
  /karma-edge-launcher/0.4.2_karma@6.3.2:
    dependencies:
      edge-launcher: 1.2.2
      karma: 6.3.2
    dev: false
    engines:
      node: '>=4'
    peerDependencies:
      karma: '>=0.9'
    resolution:
      integrity: sha512-YAJZb1fmRcxNhMIWYsjLuxwODBjh2cSHgTW/jkVmdpGguJjLbs9ZgIK/tEJsMQcBLUkO+yO4LBbqYxqgGW2HIw==
  /karma-env-preprocessor/0.1.1:
    dev: false
    resolution:
      integrity: sha1-u+jIfVnADtt2BwvTwxtLOdXcfhU=
  /karma-firefox-launcher/1.3.0:
    dependencies:
      is-wsl: 2.2.0
    dev: false
    resolution:
      integrity: sha512-Fi7xPhwrRgr+94BnHX0F5dCl1miIW4RHnzjIGxF8GaIEp7rNqX7LSi7ok63VXs3PS/5MQaQMhGxw+bvD+pibBQ==
  /karma-ie-launcher/1.0.0_karma@6.3.2:
    dependencies:
      karma: 6.3.2
      lodash: 4.17.21
    dev: false
    peerDependencies:
      karma: '>=0.9'
    resolution:
      integrity: sha1-SXmGhCxJAZA0bNifVJTKmDDG1Zw=
  /karma-json-preprocessor/0.3.3_karma@6.3.2:
    dependencies:
      karma: 6.3.2
    dev: false
    peerDependencies:
      karma: '>=0.9'
    resolution:
      integrity: sha1-X36ZW+uuS06PCiy1IVBVSq8LHi4=
  /karma-json-to-file-reporter/1.0.1:
    dependencies:
      json5: 2.2.0
    dev: false
    resolution:
      integrity: sha512-kNCi+0UrXAeTJMpMsHkHNbfmlErsYT+/haNakJIhsE/gtj3Jx7zWRg7BTc1HHSbH5KeVXVRJr3/KLB/NHWY7Hg==
  /karma-junit-reporter/2.0.1_karma@6.3.2:
    dependencies:
      karma: 6.3.2
      path-is-absolute: 1.0.1
      xmlbuilder: 12.0.0
    dev: false
    engines:
      node: '>= 8'
    peerDependencies:
      karma: '>=0.9'
    resolution:
      integrity: sha512-VtcGfE0JE4OE1wn0LK8xxDKaTP7slN8DO3I+4xg6gAi1IoAHAXOJ1V9G/y45Xg6sxdxPOR3THCFtDlAfBo9Afw==
  /karma-mocha-reporter/2.2.5_karma@6.3.2:
    dependencies:
      chalk: 2.4.2
      karma: 6.3.2
      log-symbols: 2.2.0
      strip-ansi: 4.0.0
    dev: false
    peerDependencies:
      karma: '>=0.13'
    resolution:
      integrity: sha1-FRIAlejtgZGG5HoLAS8810GJVWA=
  /karma-mocha/2.0.1:
    dependencies:
      minimist: 1.2.5
    dev: false
    resolution:
      integrity: sha512-Tzd5HBjm8his2OA4bouAsATYEpZrp9vC7z5E5j4C5Of5Rrs1jY67RAwXNcVmd/Bnk1wgvQRou0zGVLey44G4tQ==
  /karma-rollup-preprocessor/7.0.7_rollup@1.32.1:
    dependencies:
      chokidar: 3.5.1
      debounce: 1.2.1
      rollup: 1.32.1
    dev: false
    engines:
      node: '>= 8.0.0'
    peerDependencies:
      rollup: '>= 1.0.0'
    resolution:
      integrity: sha512-Y1QwsTCiCBp8sSALZdqmqry/mWIWIy0V6zonUIpy+0/D/Kpb2XZvR+JZrWfacQvcvKQdZFJvg6EwlnKtjepu3Q==
  /karma-source-map-support/1.4.0:
    dependencies:
      source-map-support: 0.5.19
    dev: false
    resolution:
      integrity: sha512-RsBECncGO17KAoJCYXjv+ckIz+Ii9NCi+9enk+rq6XC81ezYkb4/RHE6CTXdA7IOJqoF3wcaLfVG0CPmE5ca6A==
  /karma-sourcemap-loader/0.3.8:
    dependencies:
      graceful-fs: 4.2.6
    dev: false
    resolution:
      integrity: sha512-zorxyAakYZuBcHRJE+vbrK2o2JXLFWK8VVjiT/6P+ltLBUGUvqTEkUiQ119MGdOrK7mrmxXHZF1/pfT6GgIZ6g==
  /karma/6.3.2:
    dependencies:
      body-parser: 1.19.0
      braces: 3.0.2
      chokidar: 3.5.1
      colors: 1.4.0
      connect: 3.7.0
      di: 0.0.1
      dom-serialize: 2.2.1
      glob: 7.1.7
      graceful-fs: 4.2.6
      http-proxy: 1.18.1
      isbinaryfile: 4.0.8
      lodash: 4.17.21
      log4js: 6.3.0
      mime: 2.5.2
      minimatch: 3.0.4
      qjobs: 1.2.0
      range-parser: 1.2.1
      rimraf: 3.0.2
      socket.io: 3.1.2
      source-map: 0.6.1
      tmp: 0.2.1
      ua-parser-js: 0.7.28
      yargs: 16.2.0
    dev: false
    engines:
      node: '>= 10'
    hasBin: true
    resolution:
      integrity: sha512-fo4Wt0S99/8vylZMxNj4cBFyOBBnC1bewZ0QOlePij/2SZVWxqbyLeIddY13q6URa2EpLRW8ixvFRUMjkmo1bw==
  /karma/6.3.2_debug@4.3.1:
    dependencies:
      body-parser: 1.19.0
      braces: 3.0.2
      chokidar: 3.5.1
      colors: 1.4.0
      connect: 3.7.0
      di: 0.0.1
      dom-serialize: 2.2.1
      glob: 7.1.7
      graceful-fs: 4.2.6
      http-proxy: 1.18.1_debug@4.3.1
      isbinaryfile: 4.0.8
      lodash: 4.17.21
      log4js: 6.3.0
      mime: 2.5.2
      minimatch: 3.0.4
      qjobs: 1.2.0
      range-parser: 1.2.1
      rimraf: 3.0.2
      socket.io: 3.1.2
      source-map: 0.6.1
      tmp: 0.2.1
      ua-parser-js: 0.7.28
      yargs: 16.2.0
    dev: false
    engines:
      node: '>= 10'
    hasBin: true
    peerDependencies:
      debug: '*'
    resolution:
      integrity: sha512-fo4Wt0S99/8vylZMxNj4cBFyOBBnC1bewZ0QOlePij/2SZVWxqbyLeIddY13q6URa2EpLRW8ixvFRUMjkmo1bw==
  /keytar/7.7.0:
    dependencies:
      node-addon-api: 3.1.0
      prebuild-install: 6.1.2
    dev: false
    optional: true
    requiresBuild: true
    resolution:
      integrity: sha512-YEY9HWqThQc5q5xbXbRwsZTh2PJ36OSYRjSv3NN2xf5s5dpLTjEZnC2YikR29OaVybf9nQ0dJ/80i40RS97t/A==
  /lazy-ass/1.6.0:
    dev: false
    engines:
      node: '> 0.8'
    resolution:
      integrity: sha1-eZllXoZGwX8In90YfRUNMyTVRRM=
  /levn/0.3.0:
    dependencies:
      prelude-ls: 1.1.2
      type-check: 0.3.2
    dev: false
    engines:
      node: '>= 0.8.0'
    resolution:
      integrity: sha1-OwmSTt+fCDwEkP3UwLxEIeBHZO4=
  /levn/0.4.1:
    dependencies:
      prelude-ls: 1.2.1
      type-check: 0.4.0
    dev: false
    engines:
      node: '>= 0.8.0'
    resolution:
      integrity: sha512-+bT2uH4E5LGE7h/n3evcS/sQlJXCpIp6ym8OWJ5eV6+67Dsql/LaaT7qJBAt2rzfoa/5QBGBhxDix1dMt2kQKQ==
  /load-json-file/2.0.0:
    dependencies:
      graceful-fs: 4.2.6
      parse-json: 2.2.0
      pify: 2.3.0
      strip-bom: 3.0.0
    dev: false
    engines:
      node: '>=4'
    resolution:
      integrity: sha1-eUfkIUmvgNaWy/eXvKq8/h/inKg=
  /load-json-file/4.0.0:
    dependencies:
      graceful-fs: 4.2.6
      parse-json: 4.0.0
      pify: 3.0.0
      strip-bom: 3.0.0
    dev: false
    engines:
      node: '>=4'
    resolution:
      integrity: sha1-L19Fq5HjMhYjT9U62rZo607AmTs=
  /locate-path/2.0.0:
    dependencies:
      p-locate: 2.0.0
      path-exists: 3.0.0
    dev: false
    engines:
      node: '>=4'
    resolution:
      integrity: sha1-K1aLJl7slExtnA3pw9u7ygNUzY4=
  /locate-path/3.0.0:
    dependencies:
      p-locate: 3.0.0
      path-exists: 3.0.0
    dev: false
    engines:
      node: '>=6'
    resolution:
      integrity: sha512-7AO748wWnIhNqAuaty2ZWHkQHRSNfPVIsPIfwEOWO22AmaoVrWavlOcMR5nzTLNYvp36X220/maaRsrec1G65A==
  /lodash.clonedeep/4.5.0:
    dev: false
    resolution:
      integrity: sha1-4j8/nE+Pvd6HJSnBBxhXoIblzO8=
  /lodash.flattendeep/4.4.0:
    dev: false
    resolution:
      integrity: sha1-+wMJF/hqMTTlvJvsDWngAT3f7bI=
  /lodash.get/4.4.2:
    dev: false
    resolution:
      integrity: sha1-LRd/ZS+jHpObRDjVNBSZ36OCXpk=
  /lodash.includes/4.3.0:
    dev: false
    resolution:
      integrity: sha1-YLuYqHy5I8aMoeUTJUgzFISfVT8=
  /lodash.isboolean/3.0.3:
    dev: false
    resolution:
      integrity: sha1-bC4XHbKiV82WgC/UOwGyDV9YcPY=
  /lodash.isequal/4.5.0:
    dev: false
    resolution:
      integrity: sha1-QVxEePK8wwEgwizhDtMib30+GOA=
  /lodash.isinteger/4.0.4:
    dev: false
    resolution:
      integrity: sha1-YZwK89A/iwTDH1iChAt3sRzWg0M=
  /lodash.isnumber/3.0.3:
    dev: false
    resolution:
      integrity: sha1-POdoEMWSjQM1IwGsKHMX8RwLH/w=
  /lodash.isplainobject/4.0.6:
    dev: false
    resolution:
      integrity: sha1-fFJqUtibRcRcxpC4gWO+BJf1UMs=
  /lodash.isstring/4.0.1:
    dev: false
    resolution:
      integrity: sha1-1SfftUVuynzJu5XV2ur4i6VKVFE=
  /lodash.merge/4.6.2:
    dev: false
    resolution:
      integrity: sha512-0KpjqXRVvrYyCsX1swR/XTK0va6VQkQM6MNo7PqW77ByjAhoARA8EfrP1N4+KlKj8YS0ZUCtRT/YUuhyYDujIQ==
  /lodash.once/4.1.1:
    dev: false
    resolution:
      integrity: sha1-DdOXEhPHxW34gJd9UEyI+0cal6w=
  /lodash.sortby/4.7.0:
    dev: false
    resolution:
      integrity: sha1-7dFMgk4sycHgsKG0K7UhBRakJDg=
  /lodash.truncate/4.4.2:
    dev: false
    resolution:
      integrity: sha1-WjUNoLERO4N+z//VgSy+WNbq4ZM=
  /lodash/4.17.21:
    dev: false
    resolution:
      integrity: sha512-v2kDEe57lecTulaDIuNTPy3Ry4gLGJ6Z1O3vE1krgXZNrsQ+LFTGHVxVjcXPs17LhbZVGedAJv8XZ1tvj5FvSg==
  /log-symbols/2.2.0:
    dependencies:
      chalk: 2.4.2
    dev: false
    engines:
      node: '>=4'
    resolution:
      integrity: sha512-VeIAFslyIerEJLXHziedo2basKbMKtTw3vfn5IzG0XTjhAVEJyNHnL2p7vc+wBDSdQuUpNw3M2u6xb9QsAY5Eg==
  /log-symbols/3.0.0:
    dependencies:
      chalk: 2.4.2
    dev: false
    engines:
      node: '>=8'
    resolution:
      integrity: sha512-dSkNGuI7iG3mfvDzUuYZyvk5dD9ocYCYzNU6CYDE6+Xqd+gwme6Z00NS3dUh8mq/73HaEtT7m6W+yUPtU6BZnQ==
  /log4js/6.3.0:
    dependencies:
      date-format: 3.0.0
      debug: 4.3.1
      flatted: 2.0.2
      rfdc: 1.3.0
      streamroller: 2.2.4
    dev: false
    engines:
      node: '>=8.0'
    resolution:
      integrity: sha512-Mc8jNuSFImQUIateBFwdOQcmC6Q5maU0VVvdC2R6XMb66/VnT+7WS4D/0EeNMZu1YODmJe5NIn2XftCzEocUgw==
  /long/4.0.0:
    dev: false
    resolution:
      integrity: sha512-XsP+KhQif4bjX1kbuSiySJFNAehNxgLb6hPRGJ9QsUr8ajHkuXGdrHmFUTUUXhDwVX2R5bY4JNZEwbUiMhV+MA==
  /lru-cache/4.1.5:
    dependencies:
      pseudomap: 1.0.2
      yallist: 2.1.2
    dev: false
    resolution:
      integrity: sha512-sWZlbEP2OsHNkXrMl5GYk/jKk70MBng6UU4YI/qGDYbgf6YbP4EvmqISbXCoJiRKs+1bSpFHVgQxvJ17F2li5g==
  /lru-cache/5.1.1:
    dependencies:
      yallist: 3.1.1
    dev: false
    resolution:
      integrity: sha512-KpNARQA3Iwv+jTA0utUVVbrh+Jlrr1Fv0e56GGzAFOXN7dk/FviaDW8LHmK52DlcH4WP2n6gI8vN1aesBFgo9w==
  /lru-cache/6.0.0:
    dependencies:
      yallist: 4.0.0
    dev: false
    engines:
      node: '>=10'
    resolution:
      integrity: sha512-Jo6dJ04CmSjuznwJSS3pUeWmd/H0ffTlkXXgwZi+eq1UCmqQwCh+eLsYOYCwY991i2Fah4h1BEMCx4qThGbsiA==
  /lunr/2.3.9:
    dev: false
    resolution:
      integrity: sha512-zTU3DaZaF3Rt9rhN3uBMGQD3dD2/vFQqnvZCDv4dl5iOzq2IZQqTxu90r4E5J+nP70J3ilqVCrbho2eWaeW8Ow==
  /machina/4.0.2:
    dependencies:
      lodash: 4.17.21
    dev: false
    engines:
      node: '>=0.4.0'
    resolution:
      integrity: sha512-OOlFrW1rd783S6tF36v5Ie/TM64gfvSl9kYLWL2cPA31J71HHWW3XrgSe1BZSFAPkh8532CMJMLv/s9L2aopiA==
  /magic-string/0.25.7:
    dependencies:
      sourcemap-codec: 1.4.8
    dev: false
    resolution:
      integrity: sha512-4CrMT5DOHTDk4HYDlzmwu4FVCcIYI8gauveasrdCu2IKIFOJ3f0v/8MDGJCDL9oD2ppz/Av1b0Nj345H9M+XIA==
  /make-dir/2.1.0:
    dependencies:
      pify: 4.0.1
      semver: 5.7.1
    dev: false
    engines:
      node: '>=6'
    resolution:
      integrity: sha512-LS9X+dc8KLxXCb8dni79fLIIUA5VyZoyjSMCwTluaXA0o27cCK0bhXkpgw+sTXVpPy/lSO57ilRixqk0vDmtRA==
  /make-dir/3.1.0:
    dependencies:
      semver: 6.3.0
    dev: false
    engines:
      node: '>=8'
    resolution:
      integrity: sha512-g3FeP20LNwhALb/6Cz6Dd4F2ngze0jz7tbzrD2wAV+o9FeNHe4rL+yK2md0J/fiSf1sa1ADhXqi5+oVwOM/eGw==
  /make-error/1.3.6:
    dev: false
    resolution:
      integrity: sha512-s8UhlNe7vPKomQhC1qFelMokr/Sc3AgNbso3n74mVPA5LTZwkB9NlXf4XPamLxJE8h0gh73rM94xvwRT2CVInw==
  /marked/0.7.0:
    dev: false
    engines:
      node: '>=0.10.0'
    hasBin: true
    resolution:
      integrity: sha512-c+yYdCZJQrsRjTPhUx7VKkApw9bwDkNbHUKo1ovgcfDjb2kc8rLuRbIFyXL5WOEUwzSSKo3IXpph2K6DqB/KZg==
  /matched/1.0.2:
    dependencies:
      arr-union: 3.1.0
      async-array-reduce: 0.2.1
      glob: 7.1.7
      has-glob: 1.0.0
      is-valid-glob: 1.0.0
      resolve-dir: 1.0.1
    dev: false
    engines:
      node: '>= 0.12.0'
    resolution:
      integrity: sha512-7ivM1jFZVTOOS77QsR+TtYHH0ecdLclMkqbf5qiJdX2RorqfhsL65QHySPZgDE0ZjHoh+mQUNHTanNXIlzXd0Q==
  /md5.js/1.3.4:
    dependencies:
      hash-base: 3.1.0
      inherits: 2.0.4
    dev: false
    resolution:
      integrity: sha1-6b296UogpawYsENA/Fdk1bCdkB0=
  /md5/2.3.0:
    dependencies:
      charenc: 0.0.2
      crypt: 0.0.2
      is-buffer: 1.1.6
    dev: false
    resolution:
      integrity: sha512-T1GITYmFaKuO91vxyoQMFETst+O71VUPEU3ze5GNzDm0OWdP8v1ziTaAEPUr/3kLsY3Sftgz242A1SetQiDL7g==
  /media-typer/0.3.0:
    dev: false
    engines:
      node: '>= 0.6'
    resolution:
      integrity: sha1-hxDXrwqmJvj/+hzgAWhUUmMlV0g=
  /memorystream/0.3.1:
    dev: false
    engines:
      node: '>= 0.10.0'
    resolution:
      integrity: sha1-htcJCzDORV1j+64S3aUaR93K+bI=
  /merge-descriptors/1.0.1:
    dev: false
    resolution:
      integrity: sha1-sAqqVW3YtEVoFQ7J0blT8/kMu2E=
  /merge-source-map/1.1.0:
    dependencies:
      source-map: 0.6.1
    dev: false
    resolution:
      integrity: sha512-Qkcp7P2ygktpMPh2mCQZaf3jhN6D3Z/qVZHSdWvQ+2Ef5HgRAPBO57A77+ENm0CPx2+1Ce/MYKi3ymqdfuqibw==
  /merge-stream/2.0.0:
    dev: false
    resolution:
      integrity: sha512-abv/qOcuPfk3URPfDzmZU1LKmuw8kT+0nIHvKrKgFrwifol/doWcdA4ZqsWQ8ENrFKkd67Mfpo/LovbIUsbt3w==
  /merge2/1.4.1:
    dev: false
    engines:
      node: '>= 8'
    resolution:
      integrity: sha512-8q7VEgMJW4J8tcfVPy8g09NcQwZdbwFEqhe/WZkoIzjn/3TGDwtOCYtXGxA3O8tPzpczCCDgv+P2P5y00ZJOOg==
  /methods/1.1.2:
    dev: false
    engines:
      node: '>= 0.6'
    resolution:
      integrity: sha1-VSmk1nZUE07cxSZmVoNbD4Ua/O4=
  /micromatch/4.0.4:
    dependencies:
      braces: 3.0.2
      picomatch: 2.2.3
    dev: false
    engines:
      node: '>=8.6'
    resolution:
      integrity: sha512-pRmzw/XUcwXGpD9aI9q/0XOwLNygjETJ8y0ao0wdqprrzDa4YnxLcz7fQRZr8voh8V10kGhABbNcHVk5wHgWwg==
  /mime-db/1.47.0:
    dev: false
    engines:
      node: '>= 0.6'
    resolution:
      integrity: sha512-QBmA/G2y+IfeS4oktet3qRZ+P5kPhCKRXxXnQEudYqUaEioAU1/Lq2us3D/t1Jfo4hE9REQPrbB7K5sOczJVIw==
  /mime-types/2.1.30:
    dependencies:
      mime-db: 1.47.0
    dev: false
    engines:
      node: '>= 0.6'
    resolution:
      integrity: sha512-crmjA4bLtR8m9qLpHvgxSChT+XoSlZi8J4n/aIdn3z92e/U47Z0V/yl+Wh9W046GgFVAmoNR/fmdbZYcSSIUeg==
  /mime/1.6.0:
    dev: false
    engines:
      node: '>=4'
    hasBin: true
    resolution:
      integrity: sha512-x0Vn8spI+wuJ1O6S7gnbaQg8Pxh4NNHb7KSINmEWKiPE4RKOplvijn+NkmYmmRgP68mc70j2EbeTFRsrswaQeg==
  /mime/2.5.2:
    dev: false
    engines:
      node: '>=4.0.0'
    hasBin: true
    resolution:
      integrity: sha512-tqkh47FzKeCPD2PUiPB6pkbMzsCasjxAfC62/Wap5qrUWcb+sFasXUC5I3gYM5iBM8v/Qpn4UK0x+j0iHyFPDg==
  /mimic-fn/2.1.0:
    dev: false
    engines:
      node: '>=6'
    resolution:
      integrity: sha512-OqbOk5oEQeAZ8WXWydlu9HJjz9WVdEIvamMCcXmuqUYjTknH/sqsWvhQ3vgwKFRR1HpjvNBKQ37nbJgYzGqGcg==
  /mimic-response/2.1.0:
    dev: false
    engines:
      node: '>=8'
    optional: true
    resolution:
      integrity: sha512-wXqjST+SLt7R009ySCglWBCFpjUygmCIfD790/kVbiGmUgfYGuB14PiTd5DwVxSV4NcYHjzMkoj5LjQZwTQLEA==
  /min-document/2.19.0:
    dependencies:
      dom-walk: 0.1.2
    dev: false
    resolution:
      integrity: sha1-e9KC4/WELtKVu3SM3Z8f+iyCRoU=
  /minimatch/3.0.4:
    dependencies:
      brace-expansion: 1.1.11
    dev: false
    resolution:
      integrity: sha512-yJHVQEhyqPLUTgt9B83PXu6W3rx4MvvHvSUvToogpwoGDOUQ+yDrR0HRot+yOCdCO7u4hX3pWft6kWBBcqh0UA==
  /minimist/1.2.5:
    dev: false
    resolution:
      integrity: sha512-FM9nNUYrRBAELZQT3xeZQ7fmMOBg6nWNmJKTcgsJeaLstP/UODVpGsr5OhXhhXg6f+qtJ8uiZ+PUxkDWcgIXLw==
  /mkdirp-classic/0.5.3:
    dev: false
    resolution:
      integrity: sha512-gKLcREMhtuZRwRAfqP3RFW+TK4JqApVBtOIftVgjuABpAtpxhPGaDcfvbhNvD0B8iD1oUr/txX35NjcaY6Ns/A==
  /mkdirp/0.5.5:
    dependencies:
      minimist: 1.2.5
    dev: false
    hasBin: true
    resolution:
      integrity: sha512-NKmAlESf6jMGym1++R0Ra7wvhV+wFW63FaSOFPwRahvea0gMUcGUhVeAg/0BC0wiv9ih5NYPB1Wn1UEI1/L+xQ==
  /mkdirp/1.0.4:
    dev: false
    engines:
      node: '>=10'
    hasBin: true
    resolution:
      integrity: sha512-vVqVZQyf3WLx2Shd0qJ9xuvqgAyKPLAiqITEtqW0oIUjzo3PePDd6fW9iFz30ef7Ysp/oiWqbhszeGWW2T6Gzw==
  /mocha-junit-reporter/1.23.3_mocha@7.2.0:
    dependencies:
      debug: 2.6.9
      md5: 2.3.0
      mkdirp: 0.5.5
      mocha: 7.2.0
      strip-ansi: 4.0.0
      xml: 1.0.1
    dev: false
    peerDependencies:
      mocha: '>=2.2.5'
    resolution:
      integrity: sha512-ed8LqbRj1RxZfjt/oC9t12sfrWsjZ3gNnbhV1nuj9R/Jb5/P3Xb4duv2eCfCDMYH+fEu0mqca7m4wsiVjsxsvA==
  /mocha/7.2.0:
    dependencies:
      ansi-colors: 3.2.3
      browser-stdout: 1.3.1
      chokidar: 3.3.0
      debug: 3.2.6
      diff: 3.5.0
      escape-string-regexp: 1.0.5
      find-up: 3.0.0
      glob: 7.1.3
      growl: 1.10.5
      he: 1.2.0
      js-yaml: 3.13.1
      log-symbols: 3.0.0
      minimatch: 3.0.4
      mkdirp: 0.5.5
      ms: 2.1.1
      node-environment-flags: 1.0.6
      object.assign: 4.1.0
      strip-json-comments: 2.0.1
      supports-color: 6.0.0
      which: 1.3.1
      wide-align: 1.1.3
      yargs: 13.3.2
      yargs-parser: 13.1.2
      yargs-unparser: 1.6.0
    dev: false
    engines:
      node: '>= 8.10.0'
    hasBin: true
    resolution:
      integrity: sha512-O9CIypScywTVpNaRrCAgoUnJgozpIofjKUYmJhiCIJMiuYnLI6otcb1/kpW9/n/tJODHGZ7i8aLQoDVsMtOKQQ==
  /mock-fs/4.14.0:
    dev: false
    resolution:
      integrity: sha512-qYvlv/exQ4+svI3UOvPUpLDF0OMX5euvUH0Ny4N5QyRyhNdgAgUrVH3iUINSzEPLvx0kbo/Bp28GJKIqvE7URw==
  /mock-require/3.0.3:
    dependencies:
      get-caller-file: 1.0.3
      normalize-path: 2.1.1
    dev: false
    engines:
      node: '>=4.3.0'
    resolution:
      integrity: sha512-lLzfLHcyc10MKQnNUCv7dMcoY/2Qxd6wJfbqCcVk3LDb8An4hF6ohk5AztrvgKhJCqj36uyzi/p5se+tvyD+Wg==
  /moment/2.29.1:
    dev: false
    resolution:
      integrity: sha512-kHmoybcPV8Sqy59DwNDY3Jefr64lK/by/da0ViFcuA4DH0vQg5Q6Ze5VimxkfQNSC+Mls/Kx53s7TjP1RhFEDQ==
  /ms/2.0.0:
    dev: false
    resolution:
      integrity: sha1-VgiurfwAvmwpAd9fmGF4jeDVl8g=
  /ms/2.1.1:
    dev: false
    resolution:
      integrity: sha512-tgp+dl5cGk28utYktBsrFqA7HKgrhgPsg6Z/EfhWI4gl1Hwq8B/GmY/0oXZ6nF8hDVesS/FpnYaD/kOWhYQvyg==
  /ms/2.1.2:
    dev: false
    resolution:
      integrity: sha512-sGkPx+VjMtmA6MX27oA4FBFELFCZZ4S4XqeGOXCv68tT+jb3vk/RyaKWP0PTKyWtmLSM0b+adUTEvbs1PEaH2w==
  /ms/2.1.3:
    dev: false
    resolution:
      integrity: sha512-6FlzubTLZG3J2a/NVCAleEhjzq5oxgHyaCU9yYXvcLsvoVaHJq/s5xXI6/XXP6tz7R9xAOtHnSO/tXtF3WRTlA==
  /msal/1.4.10:
    dependencies:
      tslib: 1.14.1
    dev: false
    engines:
      node: '>=0.8.0'
    resolution:
      integrity: sha512-oo4QUlowBTFBt/WWOlKXevfwZeOW2ohsLYvd16IuOszpYlzIQN2G4HdAHod49XqSTs7YpnF8PQWw8SGpaJAYVQ==
  /nanoid/3.1.23:
    dev: false
    engines:
      node: ^10 || ^12 || ^13.7 || ^14 || >=15.0.1
    hasBin: true
    resolution:
      integrity: sha512-FiB0kzdP0FFVGDKlRLEQ1BgDzU87dy5NnzjeW9YZNt+/c3+q82EQDUwniSAUxp/F0gFNI1ZhKU1FqYsMuqZVnw==
  /napi-build-utils/1.0.2:
    dev: false
    optional: true
    resolution:
      integrity: sha512-ONmRUqK7zj7DWX0D9ADe03wbwOBZxNAfF20PlGfCWQcD3+/MakShIHrMqx9YwPTfxDdF1zLeL+RGZiR9kGMLdg==
  /natural-compare/1.4.0:
    dev: false
    resolution:
      integrity: sha1-Sr6/7tdUHywnrPspvbvRXI1bpPc=
  /negotiator/0.6.2:
    dev: false
    engines:
      node: '>= 0.6'
    resolution:
      integrity: sha512-hZXc7K2e+PgeI1eDBe/10Ard4ekbfrrqG8Ep+8Jmf4JID2bNg7NvCPOZN+kfF574pFQI7mum2AUqDidoKqcTOw==
  /neo-async/2.6.2:
    dev: false
    resolution:
      integrity: sha512-Yd3UES5mWCSqR+qNT93S3UoYUkqAZ9lLg8a7g9rimsWmYGK8cVToA4/sF3RrshdyV3sAGMXVUmpMYOw+dLpOuw==
  /nested-error-stacks/2.1.0:
    dev: false
    resolution:
      integrity: sha512-AO81vsIO1k1sM4Zrd6Hu7regmJN1NSiAja10gc4bX3F0wd+9rQmcuHQaHVQCYIEC8iFXnE+mavh23GOt7wBgug==
  /netmask/2.0.2:
    dev: false
    engines:
      node: '>= 0.4.0'
    resolution:
      integrity: sha512-dBpDMdxv9Irdq66304OLfEmQ9tbNRFnFTuZiLo+bD+r332bBmMJ8GBLXklIXXgxd3+v9+KUnZaUR5PJMa75Gsg==
  /nice-try/1.0.5:
    dev: false
    resolution:
      integrity: sha512-1nh45deeb5olNY7eX82BkPO7SSxR5SSYJiPTrTdFUVYwAl8CKMA5N9PjTYkHiRjisVcxcQ1HXdLhx2qxxJzLNQ==
  /nise/4.1.0:
    dependencies:
      '@sinonjs/commons': 1.8.3
      '@sinonjs/fake-timers': 6.0.1
      '@sinonjs/text-encoding': 0.7.1
      just-extend: 4.2.1
      path-to-regexp: 1.8.0
    dev: false
    resolution:
      integrity: sha512-eQMEmGN/8arp0xsvGoQ+B1qvSkR73B1nWSCh7nOt5neMCtwcQVYQGdzQMhcNscktTsWB54xnlSQFzOAPJD8nXA==
  /nock/12.0.3:
    dependencies:
      debug: 4.3.1
      json-stringify-safe: 5.0.1
      lodash: 4.17.21
      propagate: 2.0.1
    dev: false
    engines:
      node: '>= 10.13'
    resolution:
      integrity: sha512-QNb/j8kbFnKCiyqi9C5DD0jH/FubFGj5rt9NQFONXwQm3IPB0CULECg/eS3AU1KgZb/6SwUa4/DTRKhVxkGABw==
  /node-abi/2.26.0:
    dependencies:
      semver: 5.7.1
    dev: false
    optional: true
    resolution:
      integrity: sha512-ag/Vos/mXXpWLLAYWsAoQdgS+gW7IwvgMLOgqopm/DbzAjazLltzgzpVMsFlgmo9TzG5hGXeaBZx2AI731RIsQ==
  /node-abort-controller/1.2.1:
    dev: false
    resolution:
      integrity: sha512-79PYeJuj6S9+yOHirR0JBLFOgjB6sQCir10uN6xRx25iD+ZD4ULqgRn3MwWBRaQGB0vEgReJzWwJo42T1R6YbQ==
  /node-addon-api/3.1.0:
    dev: false
    optional: true
    resolution:
      integrity: sha512-flmrDNB06LIl5lywUz7YlNGZH/5p0M7W28k8hzd9Lshtdh1wshD2Y+U4h9LD6KObOy1f+fEVdgprPrEymjM5uw==
  /node-environment-flags/1.0.6:
    dependencies:
      object.getownpropertydescriptors: 2.1.2
      semver: 5.7.1
    dev: false
    resolution:
      integrity: sha512-5Evy2epuL+6TM0lCQGpFIj6KwiEsGh1SrHUhTbNX+sLbBtjidPZFAnVK9y5yU1+h//RitLbRHTIMyxQPtxMdHw==
  /node-fetch/2.6.1:
    dev: false
    engines:
      node: 4.x || >=6.0.0
    resolution:
      integrity: sha512-V4aYg89jEoVRxRb2fJdAg8FHvI7cEyYdVAh94HH0UIK8oJxUfkjlDQN9RbMx+bEjP7+ggMiFRprSti032Oipxw==
  /node-releases/1.1.71:
    dev: false
    resolution:
      integrity: sha512-zR6HoT6LrLCRBwukmrVbHv0EpEQjksO6GmFcZQQuCAy139BEsoVKPYnf3jongYW83fAa1torLGYwxxky/p28sg==
  /noop-logger/0.1.1:
    dev: false
    optional: true
    resolution:
      integrity: sha1-lKKxYzxPExdVMAfYlm/Q6EG2pMI=
  /normalize-package-data/2.5.0:
    dependencies:
      hosted-git-info: 2.8.9
      resolve: 1.20.0
      semver: 5.7.1
      validate-npm-package-license: 3.0.4
    dev: false
    resolution:
      integrity: sha512-/5CMN3T0R4XTj4DcGaexo+roZSdSFW/0AOOTROrjxzCG1wrWXEsGbRKevjlIL+ZDE4sZlJr5ED4YW0yqmkK+eA==
  /normalize-path/2.1.1:
    dependencies:
      remove-trailing-separator: 1.1.0
    dev: false
    engines:
      node: '>=0.10.0'
    resolution:
      integrity: sha1-GrKLVW4Zg2Oowab35vogE3/mrtk=
  /normalize-path/3.0.0:
    dev: false
    engines:
      node: '>=0.10.0'
    resolution:
      integrity: sha512-6eZs5Ls3WtCisHWp9S2GUy8dqkpGi4BVSz3GaqiE6ezub0512ESztXUwUB6C6IKbQkY2Pnb/mD4WYojCRwcwLA==
  /npm-run-all/4.1.5:
    dependencies:
      ansi-styles: 3.2.1
      chalk: 2.4.2
      cross-spawn: 6.0.5
      memorystream: 0.3.1
      minimatch: 3.0.4
      pidtree: 0.3.1
      read-pkg: 3.0.0
      shell-quote: 1.7.2
      string.prototype.padend: 3.1.2
    dev: false
    engines:
      node: '>= 4'
    hasBin: true
    resolution:
      integrity: sha512-Oo82gJDAVcaMdi3nuoKFavkIHBRVqQ1qvMb+9LHk/cF4P6B2m8aP04hGf7oL6wZ9BuGwX1onlLhpuoofSyoQDQ==
  /npm-run-path/4.0.1:
    dependencies:
      path-key: 3.1.1
    dev: false
    engines:
      node: '>=8'
    resolution:
      integrity: sha512-S48WzZW777zhNIrn7gxOlISNAqi9ZC/uQFnRdbeIHhZhCA6UqpkOT8T1G7BvfdgP4Er8gF4sUbaS0i7QvIfCWw==
  /npmlog/4.1.2:
    dependencies:
      are-we-there-yet: 1.1.5
      console-control-strings: 1.1.0
      gauge: 2.7.4
      set-blocking: 2.0.0
    dev: false
    optional: true
    resolution:
      integrity: sha512-2uUqazuKlTaSI/dC8AzicUck7+IrEaOnN/e0jd3Xtt1KcGpwx30v50mL7oPyr/h9bL3E4aZccVwpwP+5W9Vjkg==
  /number-is-nan/1.0.1:
    dev: false
    engines:
      node: '>=0.10.0'
    optional: true
    resolution:
      integrity: sha1-CXtgK1NCKlIsGvuHkDGDNpQaAR0=
  /nyc/14.1.1:
    dependencies:
      archy: 1.0.0
      caching-transform: 3.0.2
      convert-source-map: 1.7.0
      cp-file: 6.2.0
      find-cache-dir: 2.1.0
      find-up: 3.0.0
      foreground-child: 1.5.6
      glob: 7.1.7
      istanbul-lib-coverage: 2.0.5
      istanbul-lib-hook: 2.0.7
      istanbul-lib-instrument: 3.3.0
      istanbul-lib-report: 2.0.8
      istanbul-lib-source-maps: 3.0.6
      istanbul-reports: 2.2.7
      js-yaml: 3.14.1
      make-dir: 2.1.0
      merge-source-map: 1.1.0
      resolve-from: 4.0.0
      rimraf: 2.7.1
      signal-exit: 3.0.3
      spawn-wrap: 1.4.3
      test-exclude: 5.2.3
      uuid: 3.4.0
      yargs: 13.3.2
      yargs-parser: 13.1.2
    dev: false
    engines:
      node: '>=6'
    hasBin: true
    resolution:
      integrity: sha512-OI0vm6ZGUnoGZv/tLdZ2esSVzDwUC88SNs+6JoSOMVxA+gKMB8Tk7jBwgemLx4O40lhhvZCVw1C+OYLOBOPXWw==
  /oauth-sign/0.9.0:
    dev: false
    resolution:
      integrity: sha512-fexhUFFPTGV8ybAtSIGbV6gOkSv8UtRbDBnAyLQw4QPKkgNlsH2ByPGtMUqdWkos6YCRmAqViwgZrJc/mRDzZQ==
  /object-assign/4.1.1:
    dev: false
    engines:
      node: '>=0.10.0'
    resolution:
      integrity: sha1-IQmtx5ZYh8/AXLvUQsrIv7s2CGM=
  /object-inspect/1.10.3:
    dev: false
    resolution:
      integrity: sha512-e5mCJlSH7poANfC8z8S9s9S2IN5/4Zb3aZ33f5s8YqoazCFzNLloLU8r5VCG+G7WoqLvAAZoVMcy3tp/3X0Plw==
  /object-keys/1.1.1:
    dev: false
    engines:
      node: '>= 0.4'
    resolution:
      integrity: sha512-NuAESUOUMrlIXOfHKzD6bpPu3tYt3xvjNdRIQ+FeT0lNb4K8WR70CaDxhuNguS2XG+GjkyMwOzsN5ZktImfhLA==
  /object.assign/4.1.0:
    dependencies:
      define-properties: 1.1.3
      function-bind: 1.1.1
      has-symbols: 1.0.2
      object-keys: 1.1.1
    dev: false
    engines:
      node: '>= 0.4'
    resolution:
      integrity: sha512-exHJeq6kBKj58mqGyTQ9DFvrZC/eR6OwxzoM9YRoGBqrXYonaFyGiFMuc9VZrXf7DarreEwMpurG3dd+CNyW5w==
  /object.assign/4.1.2:
    dependencies:
      call-bind: 1.0.2
      define-properties: 1.1.3
      has-symbols: 1.0.2
      object-keys: 1.1.1
    dev: false
    engines:
      node: '>= 0.4'
    resolution:
      integrity: sha512-ixT2L5THXsApyiUPYKmW+2EHpXXe5Ii3M+f4e+aJFAHao5amFRW6J0OO6c/LU8Be47utCx2GL89hxGB6XSmKuQ==
  /object.getownpropertydescriptors/2.1.2:
    dependencies:
      call-bind: 1.0.2
      define-properties: 1.1.3
      es-abstract: 1.18.0
    dev: false
    engines:
      node: '>= 0.8'
    resolution:
      integrity: sha512-WtxeKSzfBjlzL+F9b7M7hewDzMwy+C8NRssHd1YrNlzHzIDrXcXiNOMrezdAEM4UXixgV+vvnyBeN7Rygl2ttQ==
  /object.values/1.1.3:
    dependencies:
      call-bind: 1.0.2
      define-properties: 1.1.3
      es-abstract: 1.18.0
      has: 1.0.3
    dev: false
    engines:
      node: '>= 0.4'
    resolution:
      integrity: sha512-nkF6PfDB9alkOUxpf1HNm/QlkeW3SReqL5WXeBLpEJJnlPSvRaDQpW3gQTksTN3fgJX4hL42RzKyOin6ff3tyw==
  /on-finished/2.3.0:
    dependencies:
      ee-first: 1.1.1
    dev: false
    engines:
      node: '>= 0.8'
    resolution:
      integrity: sha1-IPEzZIGwg811M3mSoWlxqi2QaUc=
  /once/1.4.0:
    dependencies:
      wrappy: 1.0.2
    dev: false
    resolution:
      integrity: sha1-WDsap3WWHUsROsF9nFC6753Xa9E=
  /onetime/5.1.2:
    dependencies:
      mimic-fn: 2.1.0
    dev: false
    engines:
      node: '>=6'
    resolution:
      integrity: sha512-kbpaSSGJTWdAY5KPVeMOKXSrPtr8C8C7wodJbcsd51jRnmD+GZu8Y0VoU6Dm5Z4vWr0Ig/1NKuWRKf7j5aaYSg==
  /open/7.4.2:
    dependencies:
      is-docker: 2.2.1
      is-wsl: 2.2.0
    dev: false
    engines:
      node: '>=8'
    resolution:
      integrity: sha512-MVHddDVweXZF3awtlAS+6pgKLlm/JgxZ90+/NBurBoQctVOOB/zDdVjcyPzQ+0laDGbsWgrRkflI65sQeOgT9Q==
  /optionator/0.8.3:
    dependencies:
      deep-is: 0.1.3
      fast-levenshtein: 2.0.6
      levn: 0.3.0
      prelude-ls: 1.1.2
      type-check: 0.3.2
      word-wrap: 1.2.3
    dev: false
    engines:
      node: '>= 0.8.0'
    resolution:
      integrity: sha512-+IW9pACdk3XWmmTXG8m3upGUJst5XRGzxMRjXzAuJ1XnIFNvfhjjIuYkDvysnPQ7qzqVzLt78BCruntqRhWQbA==
  /optionator/0.9.1:
    dependencies:
      deep-is: 0.1.3
      fast-levenshtein: 2.0.6
      levn: 0.4.1
      prelude-ls: 1.2.1
      type-check: 0.4.0
      word-wrap: 1.2.3
    dev: false
    engines:
      node: '>= 0.8.0'
    resolution:
      integrity: sha512-74RlY5FCnhq4jRxVUPKDaRwrVNXMqsGsiW6AJw4XK8hmtm10wC0ypZBLw5IIp85NZMr91+qd1RvvENwg7jjRFw==
  /os-homedir/1.0.2:
    dev: false
    engines:
      node: '>=0.10.0'
    resolution:
      integrity: sha1-/7xJiDNuDoM94MFox+8VISGqf7M=
  /p-finally/2.0.1:
    dev: false
    engines:
      node: '>=8'
    resolution:
      integrity: sha512-vpm09aKwq6H9phqRQzecoDpD8TmVyGw70qmWlyq5onxY7tqyTTFVvxMykxQSQKILBSFlbXpypIw2T1Ml7+DDtw==
  /p-limit/1.3.0:
    dependencies:
      p-try: 1.0.0
    dev: false
    engines:
      node: '>=4'
    resolution:
      integrity: sha512-vvcXsLAJ9Dr5rQOPk7toZQZJApBl2K4J6dANSsEuh6QI41JYcsS/qhTGa9ErIUUgK3WNQoJYvylxvjqmiqEA9Q==
  /p-limit/2.3.0:
    dependencies:
      p-try: 2.2.0
    dev: false
    engines:
      node: '>=6'
    resolution:
      integrity: sha512-//88mFWSJx8lxCzwdAABTJL2MyWB12+eIY7MDL2SqLmAkeKU9qxRvWuSyTjm3FUmpBEMuFfckAIqEaVGUDxb6w==
  /p-locate/2.0.0:
    dependencies:
      p-limit: 1.3.0
    dev: false
    engines:
      node: '>=4'
    resolution:
      integrity: sha1-IKAQOyIqcMj9OcwuWAaA893l7EM=
  /p-locate/3.0.0:
    dependencies:
      p-limit: 2.3.0
    dev: false
    engines:
      node: '>=6'
    resolution:
      integrity: sha512-x+12w/To+4GFfgJhBEpiDcLozRJGegY+Ei7/z0tSLkMmxGZNybVMSfWj9aJn8Z5Fc7dBUNJOOVgPv2H7IwulSQ==
  /p-try/1.0.0:
    dev: false
    engines:
      node: '>=4'
    resolution:
      integrity: sha1-y8ec26+P1CKOE/Yh8rGiN8GyB7M=
  /p-try/2.2.0:
    dev: false
    engines:
      node: '>=6'
    resolution:
      integrity: sha512-R4nPAVTAU0B9D35/Gk3uJf/7XYbQcyohSKdvAxIRSNghFl4e71hVoGnBNQz9cWaXxO2I10KTC+3jMdvvoKw6dQ==
  /pac-proxy-agent/4.1.0:
    dependencies:
      '@tootallnate/once': 1.1.2
      agent-base: 6.0.2
      debug: 4.3.1
      get-uri: 3.0.2
      http-proxy-agent: 4.0.1
      https-proxy-agent: 5.0.0
      pac-resolver: 4.2.0
      raw-body: 2.4.1
      socks-proxy-agent: 5.0.0
    dev: false
    engines:
      node: '>= 6'
    resolution:
      integrity: sha512-ejNgYm2HTXSIYX9eFlkvqFp8hyJ374uDf0Zq5YUAifiSh1D6fo+iBivQZirGvVv8dCYUsLhmLBRhlAYvBKI5+Q==
  /pac-resolver/4.2.0:
    dependencies:
      degenerator: 2.2.0
      ip: 1.1.5
      netmask: 2.0.2
    dev: false
    engines:
      node: '>= 6'
    resolution:
      integrity: sha512-rPACZdUyuxT5Io/gFKUeeZFfE5T7ve7cAkE5TUZRRfuKP0u5Hocwe48X7ZEm6mYB+bTB0Qf+xlVlA/RM/i6RCQ==
  /package-hash/3.0.0:
    dependencies:
      graceful-fs: 4.2.6
      hasha: 3.0.0
      lodash.flattendeep: 4.4.0
      release-zalgo: 1.0.0
    dev: false
    engines:
      node: '>=6'
    resolution:
      integrity: sha512-lOtmukMDVvtkL84rJHI7dpTYq+0rli8N2wlnqUcBuDWCfVhRUfOmnR9SsoHFMLpACvEV60dX7rd0rFaYDZI+FA==
  /parent-module/1.0.1:
    dependencies:
      callsites: 3.1.0
    dev: false
    engines:
      node: '>=6'
    resolution:
      integrity: sha512-GQ2EWRpQV8/o+Aw8YqtfZZPfNRWZYkbidE9k5rpl/hC3vtHHBfGm2Ifi6qWV+coDGkrUKZAxE3Lot5kcsRlh+g==
  /parse-json/2.2.0:
    dependencies:
      error-ex: 1.3.2
    dev: false
    engines:
      node: '>=0.10.0'
    resolution:
      integrity: sha1-9ID0BDTvgHQfhGkJn43qGPVaTck=
  /parse-json/4.0.0:
    dependencies:
      error-ex: 1.3.2
      json-parse-better-errors: 1.0.2
    dev: false
    engines:
      node: '>=4'
    resolution:
      integrity: sha1-vjX1Qlvh9/bHRxhPmKeIy5lHfuA=
  /parse-passwd/1.0.0:
    dev: false
    engines:
      node: '>=0.10.0'
    resolution:
      integrity: sha1-bVuTSkVpk7I9N/QKOC1vFmao5cY=
  /parseurl/1.3.3:
    dev: false
    engines:
      node: '>= 0.8'
    resolution:
      integrity: sha512-CiyeOxFT/JZyN5m0z9PfXw4SCBJ6Sygz1Dpl0wqjlhDEGGBP1GnsUVEL0p63hoG1fcj3fHynXi9NYO4nWOL+qQ==
  /path-browserify/1.0.1:
    dev: false
    resolution:
      integrity: sha512-b7uo2UCUOYZcnF/3ID0lulOJi/bafxa1xPe7ZPsammBSpjSWQkjNxlt635YGS2MiR9GjvuXCtz2emr3jbsz98g==
  /path-exists/3.0.0:
    dev: false
    engines:
      node: '>=4'
    resolution:
      integrity: sha1-zg6+ql94yxiSXqfYENe1mwEP1RU=
  /path-is-absolute/1.0.1:
    dev: false
    engines:
      node: '>=0.10.0'
    resolution:
      integrity: sha1-F0uSaHNVNP+8es5r9TpanhtcX18=
  /path-key/2.0.1:
    dev: false
    engines:
      node: '>=4'
    resolution:
      integrity: sha1-QRyttXTFoUDTpLGRDUDYDMn0C0A=
  /path-key/3.1.1:
    dev: false
    engines:
      node: '>=8'
    resolution:
      integrity: sha512-ojmeN0qd+y0jszEtoY48r0Peq5dwMEkIlCOu6Q5f41lfkswXuKtYrhgoTpLnyIcHm24Uhqx+5Tqm2InSwLhE6Q==
  /path-parse/1.0.6:
    dev: false
    resolution:
      integrity: sha512-GSmOT2EbHrINBf9SR7CDELwlJ8AENk3Qn7OikK4nFYAu3Ote2+JYNVvkpAEQm3/TLNEJFD/xZJjzyxg3KBWOzw==
  /path-to-regexp/0.1.7:
    dev: false
    resolution:
      integrity: sha1-32BBeABfUi8V60SQ5yR6G/qmf4w=
  /path-to-regexp/1.8.0:
    dependencies:
      isarray: 0.0.1
    dev: false
    resolution:
      integrity: sha512-n43JRhlUKUAlibEJhPeir1ncUID16QnEjNpwzNdO3Lm4ywrBpBZ5oLD0I6br9evr1Y9JTqwRtAh7JLoOzAQdVA==
  /path-to-regexp/2.4.0:
    dev: false
    resolution:
      integrity: sha512-G6zHoVqC6GGTQkZwF4lkuEyMbVOjoBKAEybQUypI1WTkqinCOrq2x6U2+phkJ1XsEMTy4LjtwPI7HW+NVrRR2w==
  /path-type/2.0.0:
    dependencies:
      pify: 2.3.0
    dev: false
    engines:
      node: '>=4'
    resolution:
      integrity: sha1-8BLMuEFbcJb8LaoQVMPXI4lZTHM=
  /path-type/3.0.0:
    dependencies:
      pify: 3.0.0
    dev: false
    engines:
      node: '>=4'
    resolution:
      integrity: sha512-T2ZUsdZFHgA3u4e5PfPbjd7HDDpxPnQb5jN0SrDsjNSuVXHJqtwTnWqG0B1jZrgmJ/7lj1EmVIByWt1gxGkWvg==
  /path-type/4.0.0:
    dev: false
    engines:
      node: '>=8'
    resolution:
      integrity: sha512-gDKb8aZMDeD/tZWs9P6+q0J9Mwkdl6xMV8TjnGP3qJVJ06bdMgkbBlLU8IdfOsIsFz2BW1rNVT3XuNEl8zPAvw==
  /pathval/1.1.1:
    dev: false
    resolution:
      integrity: sha512-Dp6zGqpTdETdR63lehJYPeIOqpiNBNtc7BpWSLrOje7UaIsE5aY92r/AunQA7rsXvet3lrJ3JnZX29UPTKXyKQ==
  /pend/1.2.0:
    dev: false
    resolution:
      integrity: sha1-elfrVQpng/kRUzH89GY9XI4AelA=
  /performance-now/2.1.0:
    dev: false
    resolution:
      integrity: sha1-Ywn04OX6kT7BxpMHrjZLSzd8nns=
  /picomatch/2.2.3:
    dev: false
    engines:
      node: '>=8.6'
    resolution:
      integrity: sha512-KpELjfwcCDUb9PeigTs2mBJzXUPzAuP2oPcA989He8Rte0+YUAjw1JVedDhuTKPkHjSYzMN3npC9luThGYEKdg==
  /pidtree/0.3.1:
    dev: false
    engines:
      node: '>=0.10'
    hasBin: true
    resolution:
      integrity: sha512-qQbW94hLHEqCg7nhby4yRC7G2+jYHY4Rguc2bjw7Uug4GIJuu1tvf2uHaZv5Q8zdt+WKJ6qK1FOI6amaWUo5FA==
  /pify/2.3.0:
    dev: false
    engines:
      node: '>=0.10.0'
    resolution:
      integrity: sha1-7RQaasBDqEnqWISY59yosVMw6Qw=
  /pify/3.0.0:
    dev: false
    engines:
      node: '>=4'
    resolution:
      integrity: sha1-5aSs0sEB/fPZpNB/DbxNtJ3SgXY=
  /pify/4.0.1:
    dev: false
    engines:
      node: '>=6'
    resolution:
      integrity: sha512-uB80kBFb/tfd68bVleG9T5GGsGPjJrLAUpR5PZIrhBnIaRTQRjqdJSsIKkOP6OAIFbj7GOrcudc5pNjZ+geV2g==
  /pkg-dir/2.0.0:
    dependencies:
      find-up: 2.1.0
    dev: false
    engines:
      node: '>=4'
    resolution:
      integrity: sha1-9tXREJ4Z1j7fQo4L1X4Sd3YVM0s=
  /pkg-dir/3.0.0:
    dependencies:
      find-up: 3.0.0
    dev: false
    engines:
      node: '>=6'
    resolution:
      integrity: sha512-/E57AYkoeQ25qkxMj5PBOVgF8Kiu/h7cYS30Z5+R7WaiCCBfLq58ZI/dSeaEKb9WVJV5n/03QwrN3IeWIFllvw==
  /pluralize/8.0.0:
    dev: false
    engines:
      node: '>=4'
    resolution:
      integrity: sha512-Nc3IT5yHzflTfbjgqWcCPpo7DaKy4FnpB0l/zCAW0Tc7jxAiuqSxHasntB3D7887LSrA93kDJ9IXovxJYxyLCA==
  /prebuild-install/6.1.2:
    dependencies:
      detect-libc: 1.0.3
      expand-template: 2.0.3
      github-from-package: 0.0.0
      minimist: 1.2.5
      mkdirp-classic: 0.5.3
      napi-build-utils: 1.0.2
      node-abi: 2.26.0
      noop-logger: 0.1.1
      npmlog: 4.1.2
      pump: 3.0.0
      rc: 1.2.8
      simple-get: 3.1.0
      tar-fs: 2.1.1
      tunnel-agent: 0.6.0
    dev: false
    engines:
      node: '>=6'
    hasBin: true
    optional: true
    resolution:
      integrity: sha512-PzYWIKZeP+967WuKYXlTOhYBgGOvTRSfaKI89XnfJ0ansRAH7hDU45X+K+FZeI1Wb/7p/NnuctPH3g0IqKUuSQ==
  /prelude-ls/1.1.2:
    dev: false
    engines:
      node: '>= 0.8.0'
    resolution:
      integrity: sha1-IZMqVJ9eUv/ZqCf1cOBL5iqX2lQ=
  /prelude-ls/1.2.1:
    dev: false
    engines:
      node: '>= 0.8.0'
    resolution:
      integrity: sha512-vkcDPrRZo1QZLbn5RLGPpg/WmIQ65qoWWhcGKf/b5eplkkarX0m9z8ppCat4mlOqUsWpyNuYgO3VRyrYHSzX5g==
  /prettier/1.19.1:
    dev: false
    engines:
      node: '>=4'
    hasBin: true
    resolution:
      integrity: sha512-s7PoyDv/II1ObgQunCbB9PdLmUcBZcnWOcxDh7O0N/UwDEsHyqkW+Qh28jW+mVuCdx7gLB0BotYI1Y6uI9iyew==
  /prettier/2.2.1:
    dev: false
    engines:
      node: '>=10.13.0'
    hasBin: true
    resolution:
      integrity: sha512-PqyhM2yCjg/oKkFPtTGUojv7gnZAoG80ttl45O6x2Ug/rMJw4wcc9k6aaf2hibP7BGVCCM33gZoGjyvt9mm16Q==
  /priorityqueuejs/1.0.0:
    dev: false
    resolution:
      integrity: sha1-LuTyPCVgkT4IwHzlzN1t498sWvg=
  /process-nextick-args/1.0.7:
    dev: false
    resolution:
      integrity: sha1-FQ4gt1ZZCtP5EJPyWk8q2L/zC6M=
  /process-nextick-args/2.0.1:
    dev: false
    resolution:
      integrity: sha512-3ouUOpQhtgrbOa17J7+uxOTpITYWaGP7/AhoR3+A+/1e9skrzelGi/dXzEYyvbxubEF6Wn2ypscTKiKJFFn1ag==
  /process/0.11.10:
    dev: false
    engines:
      node: '>= 0.6.0'
    resolution:
      integrity: sha1-czIwDoQBYb2j5podHZGn1LwW8YI=
  /progress/2.0.3:
    dev: false
    engines:
      node: '>=0.4.0'
    resolution:
      integrity: sha512-7PiHtLll5LdnKIMw100I+8xJXR5gW2QwWYkT6iJva0bXitZKa/XMrSbdmg3r2Xnaidz9Qumd0VPaMrZlF9V9sA==
  /promise/8.1.0:
    dependencies:
      asap: 2.0.6
    dev: false
    resolution:
      integrity: sha512-W04AqnILOL/sPRXziNicCjSNRruLAuIHEOVBazepu0545DDNGYHz7ar9ZgZ1fMU8/MA4mVxp5rkBWRi6OXIy3Q==
  /propagate/2.0.1:
    dev: false
    engines:
      node: '>= 8'
    resolution:
      integrity: sha512-vGrhOavPSTz4QVNuBNdcNXePNdNMaO1xj9yBeH1ScQPjk/rhg9sSlCXPhMkFuaNNW/syTvYqsnbIJxMBfRbbag==
  /proxy-addr/2.0.6:
    dependencies:
      forwarded: 0.1.2
      ipaddr.js: 1.9.1
    dev: false
    engines:
      node: '>= 0.10'
    resolution:
      integrity: sha512-dh/frvCBVmSsDYzw6n926jv974gddhkFPfiN8hPOi30Wax25QZyZEGveluCgliBnqmuM+UJmBErbAUFIoDbjOw==
  /proxy-agent/4.0.1:
    dependencies:
      agent-base: 6.0.2
      debug: 4.3.1
      http-proxy-agent: 4.0.1
      https-proxy-agent: 5.0.0
      lru-cache: 5.1.1
      pac-proxy-agent: 4.1.0
      proxy-from-env: 1.1.0
      socks-proxy-agent: 5.0.0
    dev: false
    engines:
      node: '>=6'
    resolution:
      integrity: sha512-ODnQnW2jc/FUVwHHuaZEfN5otg/fMbvMxz9nMSUQfJ9JU7q2SZvSULSsjLloVgJOiv9yhc8GlNMKc4GkFmcVEA==
  /proxy-from-env/1.1.0:
    dev: false
    resolution:
      integrity: sha512-D+zkORCbA9f1tdWRK0RaCR3GPv50cMxcrz4X8k5LTSUD1Dkw47mKJEZQNunItRTkWwgtaUSo1RVFRIG9ZXiFYg==
  /pseudomap/1.0.2:
    dev: false
    resolution:
      integrity: sha1-8FKijacOYYkX7wqKw0wa5aaChrM=
  /psl/1.8.0:
    dev: false
    resolution:
      integrity: sha512-RIdOzyoavK+hA18OGGWDqUTsCLhtA7IcZ/6NCs4fFJaHBDab+pDDmDIByWFRQJq2Cd7r1OoQxBGKOaztq+hjIQ==
  /pump/3.0.0:
    dependencies:
      end-of-stream: 1.4.4
      once: 1.4.0
    dev: false
    resolution:
      integrity: sha512-LwZy+p3SFs1Pytd/jYct4wpv49HiYCqd9Rlc5ZVdk0V+8Yzv6jR5Blk3TRmPL1ft69TxP0IMZGJ+WPFU2BFhww==
  /punycode/1.3.2:
    dev: false
    resolution:
      integrity: sha1-llOgNvt8HuQjQvIyXM7v6jkmxI0=
  /punycode/2.1.1:
    dev: false
    engines:
      node: '>=6'
    resolution:
      integrity: sha512-XRsRjdf+j5ml+y/6GKHPZbrF/8p2Yga0JPtdqTIY2Xe5ohJPD9saDJJLPvp9+NSBprVvevdXZybnj2cv8OEd0A==
  /puppeteer/3.3.0:
    dependencies:
      debug: 4.3.1
      extract-zip: 2.0.1
      https-proxy-agent: 4.0.0
      mime: 2.5.2
      progress: 2.0.3
      proxy-from-env: 1.1.0
      rimraf: 3.0.2
      tar-fs: 2.1.1
      unbzip2-stream: 1.4.3
      ws: 7.4.5
    dev: false
    engines:
      node: '>=10.18.1'
    requiresBuild: true
    resolution:
      integrity: sha512-23zNqRltZ1PPoK28uRefWJ/zKb5Jhnzbbwbpcna2o5+QMn17F0khq5s1bdH3vPlyj+J36pubccR8wiNA/VE0Vw==
  /qjobs/1.2.0:
    dev: false
    engines:
      node: '>=0.9'
    resolution:
      integrity: sha512-8YOJEHtxpySA3fFDyCRxA+UUV+fA+rTWnuWvylOK/NCjhY+b4ocCtmu8TtsWb+mYeU+GCHf/S66KZF/AsteKHg==
  /qs/6.10.1:
    dependencies:
      side-channel: 1.0.4
    dev: false
    engines:
      node: '>=0.6'
    resolution:
      integrity: sha512-M528Hph6wsSVOBiYUnGf+K/7w0hNshs/duGsNXPUCLH5XAqjEtiPGwNONLV0tBH8NoGb0mvD5JubnUTrujKDTg==
  /qs/6.5.2:
    dev: false
    engines:
      node: '>=0.6'
    resolution:
      integrity: sha512-N5ZAX4/LxJmF+7wN74pUD6qAh9/wnvdQcjq9TZjevvXzSUo7bfmw91saqMjzGS2xq91/odN2dW/WOl7qQHNDGA==
  /qs/6.7.0:
    dev: false
    engines:
      node: '>=0.6'
    resolution:
      integrity: sha512-VCdBRNFTX1fyE7Nb6FYoURo/SPe62QCaAyzJvUjwRaIsc+NePBEniHlvxFmmX56+HZphIGtV0XeCirBtpDrTyQ==
  /query-string/5.1.1:
    dependencies:
      decode-uri-component: 0.2.0
      object-assign: 4.1.1
      strict-uri-encode: 1.1.0
    dev: false
    engines:
      node: '>=0.10.0'
    resolution:
      integrity: sha512-gjWOsm2SoGlgLEdAGt7a6slVOk9mGiXmPFMqrEhLQ68rhQuBnpfs3+EmlvqKyxnCo9/PPlF+9MtY02S1aFg+Jw==
  /querystring/0.2.0:
    dev: false
    engines:
      node: '>=0.4.x'
    resolution:
      integrity: sha1-sgmEkgO7Jd+CDadW50cAWHhSFiA=
  /querystring/0.2.1:
    dev: false
    engines:
      node: '>=0.4.x'
    resolution:
      integrity: sha512-wkvS7mL/JMugcup3/rMitHmd9ecIGd2lhFhK9N3UUQ450h66d1r3Y9nvXzQAW1Lq+wyx61k/1pfKS5KuKiyEbg==
  /queue-microtask/1.2.3:
    dev: false
    resolution:
      integrity: sha512-NuaNSa6flKT5JaSYQzJok04JzTL1CA6aGhv5rfLW3PgqA+M2ChpZQnAC8h8i4ZFkBS8X5RqkDBHA7r4hej3K9A==
  /quote/0.4.0:
    dev: false
    resolution:
      integrity: sha1-EIOSF/bBNiuJGUBE0psjP9fzLwE=
  /ramda/0.27.1:
    dev: false
    resolution:
      integrity: sha512-PgIdVpn5y5Yns8vqb8FzBUEYn98V3xcPgawAkkgj0YJ0qDsnHCiNmZYfOGMgOvoB0eWFLpYbhxUR3mxfDIMvpw==
  /randombytes/2.1.0:
    dependencies:
      safe-buffer: 5.2.1
    dev: false
    resolution:
      integrity: sha512-vYl3iOX+4CKUWuxGi9Ukhie6fsqXqS9FE2Zaic4tNFD2N2QQaXOMFbuKK4QmDHC0JO6B1Zp41J0LpT0oR68amQ==
  /range-parser/1.2.1:
    dev: false
    engines:
      node: '>= 0.6'
    resolution:
      integrity: sha512-Hrgsx+orqoygnmhFbKaHE6c296J+HTAQXoxEF6gNupROmmGJRoyzfG3ccAveqCBrwr/2yxQ5BVd/GTl5agOwSg==
  /raw-body/2.4.0:
    dependencies:
      bytes: 3.1.0
      http-errors: 1.7.2
      iconv-lite: 0.4.24
      unpipe: 1.0.0
    dev: false
    engines:
      node: '>= 0.8'
    resolution:
      integrity: sha512-4Oz8DUIwdvoa5qMJelxipzi/iJIi40O5cGV1wNYp5hvZP8ZN0T+jiNkL0QepXs+EsQ9XJ8ipEDoiH70ySUJP3Q==
  /raw-body/2.4.1:
    dependencies:
      bytes: 3.1.0
      http-errors: 1.7.3
      iconv-lite: 0.4.24
      unpipe: 1.0.0
    dev: false
    engines:
      node: '>= 0.8'
    resolution:
      integrity: sha512-9WmIKF6mkvA0SLmA2Knm9+qj89e+j1zqgyn8aXGd7+nAduPoqgI9lO57SAZNn/Byzo5P7JhXTyg9PzaJbH73bA==
  /rc/1.2.8:
    dependencies:
      deep-extend: 0.6.0
      ini: 1.3.8
      minimist: 1.2.5
      strip-json-comments: 2.0.1
    dev: false
    hasBin: true
    optional: true
    resolution:
      integrity: sha512-y3bGgqKj3QBdxLbLkomlohkvsA8gdAiUQlSBJnBhfn+BPxg4bc62d8TcBW15wavDfgexCgccckhcZvywyQYPOw==
  /read-pkg-up/2.0.0:
    dependencies:
      find-up: 2.1.0
      read-pkg: 2.0.0
    dev: false
    engines:
      node: '>=4'
    resolution:
      integrity: sha1-a3KoBImE4MQeeVEP1en6mbO1Sb4=
  /read-pkg-up/4.0.0:
    dependencies:
      find-up: 3.0.0
      read-pkg: 3.0.0
    dev: false
    engines:
      node: '>=6'
    resolution:
      integrity: sha512-6etQSH7nJGsK0RbG/2TeDzZFa8shjQ1um+SwQQ5cwKy0dhSXdOncEhb1CPpvQG4h7FyOV6EB6YlV0yJvZQNAkA==
  /read-pkg/2.0.0:
    dependencies:
      load-json-file: 2.0.0
      normalize-package-data: 2.5.0
      path-type: 2.0.0
    dev: false
    engines:
      node: '>=4'
    resolution:
      integrity: sha1-jvHAYjxqbbDcZxPEv6xGMysjaPg=
  /read-pkg/3.0.0:
    dependencies:
      load-json-file: 4.0.0
      normalize-package-data: 2.5.0
      path-type: 3.0.0
    dev: false
    engines:
      node: '>=4'
    resolution:
      integrity: sha1-nLxoaXj+5l0WwA4rGcI3/Pbjg4k=
  /readable-stream/1.1.14:
    dependencies:
      core-util-is: 1.0.2
      inherits: 2.0.4
      isarray: 0.0.1
      string_decoder: 0.10.31
    dev: false
    resolution:
      integrity: sha1-fPTFTvZI44EwhMY23SB54WbAgdk=
  /readable-stream/2.0.6:
    dependencies:
      core-util-is: 1.0.2
      inherits: 2.0.4
      isarray: 1.0.0
      process-nextick-args: 1.0.7
      string_decoder: 0.10.31
      util-deprecate: 1.0.2
    dev: false
    resolution:
      integrity: sha1-j5A0HmilPMySh4jaz80Rs265t44=
  /readable-stream/2.3.7:
    dependencies:
      core-util-is: 1.0.2
      inherits: 2.0.4
      isarray: 1.0.0
      process-nextick-args: 2.0.1
      safe-buffer: 5.1.2
      string_decoder: 1.1.1
      util-deprecate: 1.0.2
    dev: false
    resolution:
      integrity: sha512-Ebho8K4jIbHAxnuxi7o42OrZgF/ZTNcsZj6nRKyUmkhLFq8CHItp/fy6hQZuZmP/n3yZ9VBUbp4zz/mX8hmYPw==
  /readable-stream/3.6.0:
    dependencies:
      inherits: 2.0.4
      string_decoder: 1.3.0
      util-deprecate: 1.0.2
    dev: false
    engines:
      node: '>= 6'
    resolution:
      integrity: sha512-BViHy7LKeTz4oNnkcLJ+lVSL6vpiFeX6/d3oSH8zCW7UxP2onchk+vTGB143xuFjHS3deTgkKoXXymXqymiIdA==
  /readdirp/3.2.0:
    dependencies:
      picomatch: 2.2.3
    dev: false
    engines:
      node: '>= 8'
    resolution:
      integrity: sha512-crk4Qu3pmXwgxdSgGhgA/eXiJAPQiX4GMOZZMXnqKxHX7TaoL+3gQVo/WeuAiogr07DpnfjIMpXXa+PAIvwPGQ==
  /readdirp/3.5.0:
    dependencies:
      picomatch: 2.2.3
    dev: false
    engines:
      node: '>=8.10.0'
    resolution:
      integrity: sha512-cMhu7c/8rdhkHXWsY+osBhfSy0JikwpHK/5+imo+LpeasTF8ouErHrlYkwT0++njiyuDvc7OFY5T3ukvZ8qmFQ==
  /rechoir/0.6.2:
    dependencies:
      resolve: 1.20.0
    dev: false
    engines:
      node: '>= 0.10'
    resolution:
      integrity: sha1-hSBLVNuoLVdC4oyWdW70OvUOM4Q=
  /regenerator-runtime/0.11.1:
    dev: false
    resolution:
      integrity: sha512-MguG95oij0fC3QV3URf4V2SDYGJhJnJGqvIIgdECeODCT98wSWDAJ94SSuVpYQUoTcGUIL6L4yNB7j1DFFHSBg==
  /regenerator-runtime/0.13.7:
    dev: false
    resolution:
      integrity: sha512-a54FxoJDIr27pgf7IgeQGxmqUNYrcV338lf/6gH456HZ/PhX+5BcwHXG9ajESmwe6WRO0tAzRUrRmNONWgkrew==
  /regexpp/3.1.0:
    dev: false
    engines:
      node: '>=8'
    resolution:
      integrity: sha512-ZOIzd8yVsQQA7j8GCSlPGXwg5PfmA1mrq0JP4nGhh54LaKN3xdai/vHUDu74pKwV8OxseMS65u2NImosQcSD0Q==
  /release-zalgo/1.0.0:
    dependencies:
      es6-error: 4.1.1
    dev: false
    engines:
      node: '>=4'
    resolution:
      integrity: sha1-CXALflB0Mpc5Mw5TXFqQ+2eFFzA=
  /remove-trailing-separator/1.1.0:
    dev: false
    resolution:
      integrity: sha1-wkvOKig62tW8P1jg1IJJuSN52O8=
  /request/2.88.2:
    dependencies:
      aws-sign2: 0.7.0
      aws4: 1.11.0
      caseless: 0.12.0
      combined-stream: 1.0.8
      extend: 3.0.2
      forever-agent: 0.6.1
      form-data: 2.3.3
      har-validator: 5.1.5
      http-signature: 1.2.0
      is-typedarray: 1.0.0
      isstream: 0.1.2
      json-stringify-safe: 5.0.1
      mime-types: 2.1.30
      oauth-sign: 0.9.0
      performance-now: 2.1.0
      qs: 6.5.2
      safe-buffer: 5.2.1
      tough-cookie: 2.5.0
      tunnel-agent: 0.6.0
      uuid: 3.4.0
    deprecated: request has been deprecated, see https://github.com/request/request/issues/3142
    dev: false
    engines:
      node: '>= 6'
    resolution:
      integrity: sha512-MsvtOrfG9ZcrOwAW+Qi+F6HbD0CWXEh9ou77uOb7FM2WPhwT7smM833PzanhJLsgXjN89Ir6V2PczXNnMpwKhw==
  /require-directory/2.1.1:
    dev: false
    engines:
      node: '>=0.10.0'
    resolution:
      integrity: sha1-jGStX9MNqxyXbiNE/+f3kqam30I=
  /require-from-string/2.0.2:
    dev: false
    engines:
      node: '>=0.10.0'
    resolution:
      integrity: sha512-Xf0nWe6RseziFMu+Ap9biiUbmplq6S9/p+7w7YXP/JBHhrUDDUhwa+vANyubuqfZWTveU//DYVGsDG7RKL/vEw==
  /require-main-filename/2.0.0:
    dev: false
    resolution:
      integrity: sha512-NKN5kMDylKuldxYLSUfrbo5Tuzh4hd+2E8NPPX02mZtn1VuREQToYe/ZdlJy+J3uCpfaiGF05e7B8W0iXbQHmg==
  /requirejs/2.3.6:
    dev: false
    engines:
      node: '>=0.4.0'
    hasBin: true
    resolution:
      integrity: sha512-ipEzlWQe6RK3jkzikgCupiTbTvm4S0/CAU5GlgptkN5SO6F3u0UD0K18wy6ErDqiCyP4J4YYe1HuAShvsxePLg==
  /requires-port/1.0.0:
    dev: false
    resolution:
      integrity: sha1-kl0mAdOaxIXgkc8NpcbmlNw9yv8=
  /resolve-dir/1.0.1:
    dependencies:
      expand-tilde: 2.0.2
      global-modules: 1.0.0
    dev: false
    engines:
      node: '>=0.10.0'
    resolution:
      integrity: sha1-eaQGRMNivoLybv/nOcm7U4IEb0M=
  /resolve-from/4.0.0:
    dev: false
    engines:
      node: '>=4'
    resolution:
      integrity: sha512-pb/MYmXstAkysRFx8piNI1tGFNQIFA3vkE3Gq4EuA1dF6gHp/+vgZqsCGJapvy8N3Q+4o7FwvquPJcnZ7RYy4g==
  /resolve-url/0.2.1:
    deprecated: https://github.com/lydell/resolve-url#deprecated
    dev: false
    resolution:
      integrity: sha1-LGN/53yJOv0qZj/iGqkIAGjiBSo=
  /resolve/1.17.0:
    dependencies:
      path-parse: 1.0.6
    dev: false
    resolution:
      integrity: sha512-ic+7JYiV8Vi2yzQGFWOkiZD5Z9z7O2Zhm9XMaTxdJExKasieFCr+yXZ/WmXsckHiKl12ar0y6XiXDx3m4RHn1w==
  /resolve/1.19.0:
    dependencies:
      is-core-module: 2.4.0
      path-parse: 1.0.6
    dev: false
    resolution:
      integrity: sha512-rArEXAgsBG4UgRGcynxWIWKFvh/XZCcS8UJdHhwy91zwAvCZIbcs+vAbflgBnNjYMs/i/i+/Ux6IZhML1yPvxg==
  /resolve/1.20.0:
    dependencies:
      is-core-module: 2.4.0
      path-parse: 1.0.6
    dev: false
    resolution:
      integrity: sha512-wENBPt4ySzg4ybFQW2TT1zMQucPK95HSh/nq2CFTZVOGut2+pQvSsgtda4d26YrYcr067wjbmzOG8byDPBX63A==
  /resolve/1.8.1:
    dependencies:
      path-parse: 1.0.6
    dev: false
    resolution:
      integrity: sha512-AicPrAC7Qu1JxPCZ9ZgCZlY35QgFnNqc+0LtbRNxnVw4TXvjQ72wnuL9JQcEBgXkI9JM8MsT9kaQoHcpCRJOYA==
  /reusify/1.0.4:
    dev: false
    engines:
      iojs: '>=1.0.0'
      node: '>=0.10.0'
    resolution:
      integrity: sha512-U9nH88a3fc/ekCF1l0/UP1IosiuIjyTh7hBvXVMHYgVcfGvt897Xguj2UOLDeI5BG2m7/uwyaLVT6fbtCwTyzw==
  /rfdc/1.3.0:
    dev: false
    resolution:
      integrity: sha512-V2hovdzFbOi77/WajaSMXk2OLm+xNIeQdMMuB7icj7bk6zi2F8GGAxigcnDFpJHbNyNcgyJDiP+8nOrY5cZGrA==
  /rhea-promise/0.1.15:
    dependencies:
      debug: 3.2.7
      rhea: 1.0.24
      tslib: 1.14.1
    dev: false
    resolution:
      integrity: sha512-+6uilZXSJGyiqVeHQI3Krv6NTAd8cWRCY2uyCxmzR4/5IFtBqqFem1HV2OiwSj0Gu7OFChIJDfH2JyjN7J0vRA==
  /rhea-promise/1.2.1:
    dependencies:
      debug: 3.2.7
      rhea: 1.0.24
      tslib: 1.14.1
    dev: false
    resolution:
      integrity: sha512-m0aa+/TM6Cl5qu+mHNPn7aadNf1525WxpKwQKINP/knvoi4otB74G16iPDoTDbnGcJo1lc0AQEbVku8Gdoqmuw==
  /rhea/1.0.24:
    dependencies:
      debug: 3.2.7
    dev: false
    resolution:
      integrity: sha512-PEl62U2EhxCO5wMUZ2/bCBcXAVKN9AdMSNQOrp3+R5b77TEaOSiy16MQ0sIOmzj/iqsgIAgPs1mt3FYfu1vIXA==
  /rimraf/2.7.1:
    dependencies:
      glob: 7.1.7
    dev: false
    hasBin: true
    resolution:
      integrity: sha512-uWjbaKIK3T1OSVptzX7Nl6PvQ3qAGtKEtVRjRuazjfL3Bx5eI409VZSqgND+4UNnmzLVdPj9FqFJNPqBZFve4w==
  /rimraf/3.0.2:
    dependencies:
      glob: 7.1.7
    dev: false
    hasBin: true
    resolution:
      integrity: sha512-JZkJMZkAGFFPP2YqXZXPbMlMBgsxzE8ILs4lMIX/2o0L9UBw9O/Y3o6wFw/i9YLapcUJWwqbi3kdxIPdC62TIA==
  /rollup-plugin-local-resolve/1.0.7:
    dev: false
    resolution:
      integrity: sha1-xIZwFxbBWt0hJ1ZcLqoQESMyCIc=
  /rollup-plugin-node-resolve/3.4.0:
    dependencies:
      builtin-modules: 2.0.0
      is-module: 1.0.0
      resolve: 1.20.0
    deprecated: This package has been deprecated and is no longer maintained. Please use @rollup/plugin-node-resolve.
    dev: false
    resolution:
      integrity: sha512-PJcd85dxfSBWih84ozRtBkB731OjXk0KnzN0oGp7WOWcarAFkVa71cV5hTJg2qpVsV2U8EUwrzHP3tvy9vS3qg==
  /rollup-plugin-shim/1.0.0:
    dev: false
    resolution:
      integrity: sha512-rZqFD43y4U9nSqVq3iyWBiDwmBQJY8Txi04yI9jTKD3xcl7CbFjh1qRpQshUB3sONLubDzm7vJiwB+1MEGv67w==
  /rollup-plugin-sourcemaps/0.4.2_rollup@1.32.1:
    dependencies:
      rollup: 1.32.1
      rollup-pluginutils: 2.8.2
      source-map-resolve: 0.5.3
    dev: false
    engines:
      node: '>=4.5.0'
      npm: '>=2.15.9'
    peerDependencies:
      rollup: '>=0.31.2'
    resolution:
      integrity: sha1-YhJaqUCHqt97g+9N+vYptHMTXoc=
  /rollup-plugin-terser/5.3.1_rollup@1.32.1:
    dependencies:
      '@babel/code-frame': 7.12.13
      jest-worker: 24.9.0
      rollup: 1.32.1
      rollup-pluginutils: 2.8.2
      serialize-javascript: 4.0.0
      terser: 4.8.0
    dev: false
    peerDependencies:
      rollup: '>=0.66.0 <3'
    resolution:
      integrity: sha512-1pkwkervMJQGFYvM9nscrUoncPwiKR/K+bHdjv6PFgRo3cgPHoRT83y2Aa3GvINj4539S15t/tpFPb775TDs6w==
  /rollup-plugin-visualizer/4.2.2_rollup@1.32.1:
    dependencies:
      nanoid: 3.1.23
      open: 7.4.2
      rollup: 1.32.1
      source-map: 0.7.3
      yargs: 16.2.0
    dev: false
    engines:
      node: '>=10'
    hasBin: true
    peerDependencies:
      rollup: '>=1.20.0'
    resolution:
      integrity: sha512-10/TsugsaQL5rdynl0lrklBngTtkRBESZdxUJy+3fN+xKqNdg5cr7JQU1OoPx4p5mhQ+nspa6EvX3qc8SsBvnA==
  /rollup-pluginutils/2.8.2:
    dependencies:
      estree-walker: 0.6.1
    dev: false
    resolution:
      integrity: sha512-EEp9NhnUkwY8aif6bxgovPHMoMoNr2FulJziTndpt5H9RdwC47GSGuII9XxpSdzVGM0GWrNPHV6ie1LTNJPaLQ==
  /rollup/1.32.1:
    dependencies:
      '@types/estree': 0.0.47
      '@types/node': 10.17.59
      acorn: 7.4.1
    dev: false
    hasBin: true
    resolution:
      integrity: sha512-/2HA0Ec70TvQnXdzynFffkjA6XN+1e2pEv/uKS5Ulca40g2L7KuOE3riasHoNVHOsFD5KKZgDsMk1CP3Tw9s+A==
  /run-parallel/1.2.0:
    dependencies:
      queue-microtask: 1.2.3
    dev: false
    resolution:
      integrity: sha512-5l4VyZR86LZ/lDxZTR6jqL8AFE2S0IFLMP26AbjsLVADxHdhB/c0GUsH+y39UfCi3dzz8OlQuPmnaJOMoDHQBA==
  /safe-buffer/5.1.2:
    dev: false
    resolution:
      integrity: sha512-Gd2UZBJDkXlY7GbJxfsE8/nvKkUEU1G38c1siN6QP6a9PT9MmHB8GnpscSmMJSoF8LOIrt8ud/wPtojys4G6+g==
  /safe-buffer/5.2.1:
    dev: false
    resolution:
      integrity: sha512-rp3So07KcdmmKbGvgaNxQSJr7bGVSVk5S9Eq1F+ppbRo70+YeaDxkw5Dd8NPN+GD6bjnYm2VuPuCXmpuYvmCXQ==
  /safer-buffer/2.1.2:
    dev: false
    resolution:
      integrity: sha512-YZo3K82SD7Riyi0E1EQPojLz7kpepnSQI9IyPbHHg1XXXevb5dJI7tpyN2ADxGcQbHG7vcyRHk0cbwqcQriUtg==
  /sax/0.5.8:
    dev: false
    resolution:
      integrity: sha1-1HLbIo6zMcJQaw6MFVJK25OdEsE=
  /sax/1.2.4:
    dev: false
    resolution:
      integrity: sha512-NqVDv9TpANUjFm0N8uM5GxL36UgKi9/atZw+x7YFnQ8ckwFGKrl4xX4yWtrey3UJm5nP1kUbnYgLopqWNSRhWw==
  /semaphore/1.1.0:
    dev: false
    engines:
      node: '>=0.8.0'
    resolution:
      integrity: sha512-O4OZEaNtkMd/K0i6js9SL+gqy0ZCBMgUvlSqHKi4IBdjhe7wB8pwztUk1BbZ1fmrvpwFrPbHzqd2w5pTcJH6LA==
  /semver/5.3.0:
    dev: false
    hasBin: true
    resolution:
      integrity: sha1-myzl094C0XxgEq0yaqa00M9U+U8=
  /semver/5.7.1:
    dev: false
    hasBin: true
    resolution:
      integrity: sha512-sauaDf/PZdVgrLTNYHRtpXa1iRiKcaebiKQ1BJdpQlWH2lCvexQdX55snPFyK7QzpudqbCI0qXFfOasHdyNDGQ==
  /semver/6.3.0:
    dev: false
    hasBin: true
    resolution:
      integrity: sha512-b39TBaTSfV6yBrapU89p5fKekE2m/NwnDocOVruQFS1/veMgdzuPcnOM34M6CwxW8jH/lxEa5rBoDeUwu5HHTw==
  /semver/7.3.5:
    dependencies:
      lru-cache: 6.0.0
    dev: false
    engines:
      node: '>=10'
    hasBin: true
    resolution:
      integrity: sha512-PoeGJYh8HK4BTO/a9Tf6ZG3veo/A7ZVsYrSA6J8ny9nb3B1VrpkuN+z9OE5wfE5p6H4LchYZsegiQgbJD94ZFQ==
  /send/0.17.1:
    dependencies:
      debug: 2.6.9
      depd: 1.1.2
      destroy: 1.0.4
      encodeurl: 1.0.2
      escape-html: 1.0.3
      etag: 1.8.1
      fresh: 0.5.2
      http-errors: 1.7.3
      mime: 1.6.0
      ms: 2.1.1
      on-finished: 2.3.0
      range-parser: 1.2.1
      statuses: 1.5.0
    dev: false
    engines:
      node: '>= 0.8.0'
    resolution:
      integrity: sha512-BsVKsiGcQMFwT8UxypobUKyv7irCNRHk1T0G680vk88yf6LBByGcZJOTJCrTP2xVN6yI+XjPJcNuE3V4fT9sAg==
  /serialize-javascript/4.0.0:
    dependencies:
      randombytes: 2.1.0
    dev: false
    resolution:
      integrity: sha512-GaNA54380uFefWghODBWEGisLZFj00nS5ACs6yHa9nLqlLpVLO8ChDGeKRjZnV4Nh4n0Qi7nhYZD/9fCPzEqkw==
  /serve-static/1.14.1:
    dependencies:
      encodeurl: 1.0.2
      escape-html: 1.0.3
      parseurl: 1.3.3
      send: 0.17.1
    dev: false
    engines:
      node: '>= 0.8.0'
    resolution:
      integrity: sha512-JMrvUwE54emCYWlTI+hGrGv5I8dEwmco/00EvkzIIsR7MqrHonbD9pO2MOfFnpFntl7ecpZs+3mW+XbQZu9QCg==
  /set-blocking/2.0.0:
    dev: false
    resolution:
      integrity: sha1-BF+XgtARrppoA93TgrJDkrPYkPc=
  /setprototypeof/1.1.1:
    dev: false
    resolution:
      integrity: sha512-JvdAWfbXeIGaZ9cILp38HntZSFSo3mWg6xGcJJsd+d4aRMOqauag1C63dJfDw7OaMYwEbHMOxEZ1lqVRYP2OAw==
  /shebang-command/1.2.0:
    dependencies:
      shebang-regex: 1.0.0
    dev: false
    engines:
      node: '>=0.10.0'
    resolution:
      integrity: sha1-RKrGW2lbAzmJaMOfNj/uXer98eo=
  /shebang-command/2.0.0:
    dependencies:
      shebang-regex: 3.0.0
    dev: false
    engines:
      node: '>=8'
    resolution:
      integrity: sha512-kHxr2zZpYtdmrN1qDjrrX/Z1rR1kG8Dx+gkpK1G4eXmvXswmcE1hTWBWYUzlraYw1/yZp6YuDY77YtvbN0dmDA==
  /shebang-regex/1.0.0:
    dev: false
    engines:
      node: '>=0.10.0'
    resolution:
      integrity: sha1-2kL0l0DAtC2yypcoVxyxkMmO/qM=
  /shebang-regex/3.0.0:
    dev: false
    engines:
      node: '>=8'
    resolution:
      integrity: sha512-7++dFhtcx3353uBaq8DDR4NuxBetBzC7ZQOhmTQInHEd6bSrXdiEyzCvG07Z44UYdLShWUyXt5M/yhz8ekcb1A==
  /shell-quote/1.7.2:
    dev: false
    resolution:
      integrity: sha512-mRz/m/JVscCrkMyPqHc/bczi3OQHkLTqXHEFu0zDhK/qfv3UcOA4SVmRCLmos4bhjr9ekVQubj/R7waKapmiQg==
  /shelljs/0.8.4:
    dependencies:
      glob: 7.1.7
      interpret: 1.4.0
      rechoir: 0.6.2
    dev: false
    engines:
      node: '>=4'
    hasBin: true
    resolution:
      integrity: sha512-7gk3UZ9kOfPLIAbslLzyWeGiEqx9e3rxwZM0KE6EL8GlGwjym9Mrlx5/p33bWTu9YG6vcS4MBxYZDHYr5lr8BQ==
  /shx/0.3.3:
    dependencies:
      minimist: 1.2.5
      shelljs: 0.8.4
    dev: false
    engines:
      node: '>=6'
    hasBin: true
    resolution:
      integrity: sha512-nZJ3HFWVoTSyyB+evEKjJ1STiixGztlqwKLTUNV5KqMWtGey9fTd4KU1gdZ1X9BV6215pswQ/Jew9NsuS/fNDA==
  /side-channel/1.0.4:
    dependencies:
      call-bind: 1.0.2
      get-intrinsic: 1.1.1
      object-inspect: 1.10.3
    dev: false
    resolution:
      integrity: sha512-q5XPytqFEIKHkGdiMIrY10mvLRvnQh42/+GoBlFW3b2LXLE2xxJpZFdm94we0BaoV3RwJyGqg5wS7epxTv0Zvw==
  /signal-exit/3.0.3:
    dev: false
    resolution:
      integrity: sha512-VUJ49FC8U1OxwZLxIbTTrDvLnf/6TDgxZcK8wxR8zs13xpx7xbG60ndBlhNrFi2EMuFRoeDoJO7wthSLq42EjA==
  /simple-concat/1.0.1:
    dev: false
    optional: true
    resolution:
      integrity: sha512-cSFtAPtRhljv69IK0hTVZQ+OfE9nePi/rtJmw5UjHeVyVroEqJXP1sFztKUy1qU+xvz3u/sfYJLa947b7nAN2Q==
  /simple-get/3.1.0:
    dependencies:
      decompress-response: 4.2.1
      once: 1.4.0
      simple-concat: 1.0.1
    dev: false
    optional: true
    resolution:
      integrity: sha512-bCR6cP+aTdScaQCnQKbPKtJOKDp/hj9EDLJo3Nw4y1QksqaovlW/bnptB6/c1e+qmNIDHRK+oXFDdEqBT8WzUA==
  /sinon/9.2.4:
    dependencies:
      '@sinonjs/commons': 1.8.3
      '@sinonjs/fake-timers': 6.0.1
      '@sinonjs/samsam': 5.3.1
      diff: 4.0.2
      nise: 4.1.0
      supports-color: 7.2.0
    dev: false
    resolution:
      integrity: sha512-zljcULZQsJxVra28qIAL6ow1Z9tpattkCTEJR4RBP3TGc00FcttsP5pK284Nas5WjMZU5Yzy3kAIp3B3KRf5Yg==
  /slash/3.0.0:
    dev: false
    engines:
      node: '>=8'
    resolution:
      integrity: sha512-g9Q1haeby36OSStwb4ntCGGGaKsaVSjQ68fBxoQcutl5fS1vuY18H3wSt3jFyFtrkx+Kz0V1G85A4MyAdDMi2Q==
  /slice-ansi/4.0.0:
    dependencies:
      ansi-styles: 4.3.0
      astral-regex: 2.0.0
      is-fullwidth-code-point: 3.0.0
    dev: false
    engines:
      node: '>=10'
    resolution:
      integrity: sha512-qMCMfhY040cVHT43K9BFygqYbUPFZKHOg7K73mtTWJRb8pyP3fzf4Ixd5SzdEJQ6MRUg/WBnOLxghZtKKurENQ==
  /smart-buffer/4.1.0:
    dev: false
    engines:
      node: '>= 6.0.0'
      npm: '>= 3.0.0'
    resolution:
      integrity: sha512-iVICrxOzCynf/SNaBQCw34eM9jROU/s5rzIhpOvzhzuYHfJR/DhZfDkXiZSgKXfgv26HT3Yni3AV/DGw0cGnnw==
  /snap-shot-compare/3.0.0:
    dependencies:
      check-more-types: 2.24.0
      debug: 4.1.1
      disparity: 3.0.0
      folktale: 2.3.2
      lazy-ass: 1.6.0
      strip-ansi: 5.2.0
      variable-diff: 1.1.0
    dev: false
    engines:
      node: '>=6'
    resolution:
      integrity: sha512-bdwNOAGuKwPU+qsn0ASxTv+QfkXU+3VmkcDOkt965tes+JQQc8d6SfoLiEiRVhCey4v+ip2IjNUSbZm5nnkI9g==
  /snap-shot-core/10.2.4:
    dependencies:
      arg: 4.1.3
      check-more-types: 2.24.0
      common-tags: 1.8.0
      debug: 4.3.1
      escape-quotes: 1.0.2
      folktale: 2.3.2
      is-ci: 2.0.0
      jsesc: 2.5.2
      lazy-ass: 1.6.0
      mkdirp: 1.0.4
      pluralize: 8.0.0
      quote: 0.4.0
      ramda: 0.27.1
    dev: false
    engines:
      node: '>=6'
    hasBin: true
    resolution:
      integrity: sha512-A7tkcfmvnRKge4VzFLAWA4UYMkvFY4TZKyL+D6hnHjI3HJ4pTepjG5DfR2ACeDKMzCSTQ5EwR2iOotI+Z37zsg==
  /snap-shot-it/7.9.6:
    dependencies:
      '@bahmutov/data-driven': 1.0.0
      check-more-types: 2.24.0
      common-tags: 1.8.0
      debug: 4.3.1
      has-only: 1.1.1
      its-name: 1.0.0
      lazy-ass: 1.6.0
      pluralize: 8.0.0
      ramda: 0.27.1
      snap-shot-compare: 3.0.0
      snap-shot-core: 10.2.4
    dev: false
    engines:
      node: '>=6'
    resolution:
      integrity: sha512-t/ADZfQ8EUk4J76S5cmynye7qg1ecUFqQfANiOMNy0sFmYUaqfx9K/AWwpdcpr3vFsDptM+zSuTtKD0A1EOLqA==
  /socket.io-adapter/2.1.0:
    dev: false
    resolution:
      integrity: sha512-+vDov/aTsLjViYTwS9fPy5pEtTkrbEKsw2M+oVSoFGw6OD1IpvlV1VPhUzNbofCQ8oyMbdYJqDtGdmHQK6TdPg==
  /socket.io-parser/4.0.4:
    dependencies:
      '@types/component-emitter': 1.2.10
      component-emitter: 1.3.0
      debug: 4.3.1
    dev: false
    engines:
      node: '>=10.0.0'
    resolution:
      integrity: sha512-t+b0SS+IxG7Rxzda2EVvyBZbvFPBCjJoyHuE0P//7OAsN23GItzDRdWa6ALxZI/8R5ygK7jAR6t028/z+7295g==
  /socket.io/3.1.2:
    dependencies:
      '@types/cookie': 0.4.0
      '@types/cors': 2.8.10
      '@types/node': 10.17.59
      accepts: 1.3.7
      base64id: 2.0.0
      debug: 4.3.1
      engine.io: 4.1.1
      socket.io-adapter: 2.1.0
      socket.io-parser: 4.0.4
    dev: false
    engines:
      node: '>=10.0.0'
    resolution:
      integrity: sha512-JubKZnTQ4Z8G4IZWtaAZSiRP3I/inpy8c/Bsx2jrwGrTbKeVU5xd6qkKMHpChYeM3dWZSO0QACiGK+obhBNwYw==
  /socks-proxy-agent/5.0.0:
    dependencies:
      agent-base: 6.0.2
      debug: 4.3.1
      socks: 2.6.1
    dev: false
    engines:
      node: '>= 6'
    resolution:
      integrity: sha512-lEpa1zsWCChxiynk+lCycKuC502RxDWLKJZoIhnxrWNjLSDGYRFflHA1/228VkRcnv9TIb8w98derGbpKxJRgA==
  /socks/2.6.1:
    dependencies:
      ip: 1.1.5
      smart-buffer: 4.1.0
    dev: false
    engines:
      node: '>= 10.13.0'
      npm: '>= 3.0.0'
    resolution:
      integrity: sha512-kLQ9N5ucj8uIcxrDwjm0Jsqk06xdpBjGNQtpXy4Q8/QY2k+fY7nZH8CARy+hkbG+SGAovmzzuauCpBlb8FrnBA==
  /source-map-resolve/0.5.3:
    dependencies:
      atob: 2.1.2
      decode-uri-component: 0.2.0
      resolve-url: 0.2.1
      source-map-url: 0.4.1
      urix: 0.1.0
    dev: false
    resolution:
      integrity: sha512-Htz+RnsXWk5+P2slx5Jh3Q66vhQj1Cllm0zvnaY98+NFx+Dv2CF/f5O/t8x+KaNdrdIAsruNzoh/KpialbqAnw==
  /source-map-support/0.5.19:
    dependencies:
      buffer-from: 1.1.1
      source-map: 0.6.1
    dev: false
    resolution:
      integrity: sha512-Wonm7zOCIJzBGQdB+thsPar0kYuCIzYvxZwlBa87yi/Mdjv7Tip2cyVbLj5o0cFPN4EVkuTwb3GDDyUx2DGnGw==
  /source-map-url/0.4.1:
    dev: false
    resolution:
      integrity: sha512-cPiFOTLUKvJFIg4SKVScy4ilPPW6rFgMgfuZJPNoDuMs3nC1HbMUycBoJw77xFIp6z1UJQJOfx6C9GMH80DiTw==
  /source-map/0.5.7:
    dev: false
    engines:
      node: '>=0.10.0'
    resolution:
      integrity: sha1-igOdLRAh0i0eoUyA2OpGi6LvP8w=
  /source-map/0.6.1:
    dev: false
    engines:
      node: '>=0.10.0'
    resolution:
      integrity: sha512-UjgapumWlbMhkBgzT7Ykc5YXUT46F0iKu8SGXq0bcwP5dz/h0Plj6enJqjz1Zbq2l5WaqYnrVbwWOWMyF3F47g==
  /source-map/0.7.3:
    dev: false
    engines:
      node: '>= 8'
    resolution:
      integrity: sha512-CkCj6giN3S+n9qrYiBTX5gystlENnRW5jZeNLHpe6aue+SrHcG5VYwujhW9s4dY31mEGsxBDrHR6oI69fTXsaQ==
  /sourcemap-codec/1.4.8:
    dev: false
    resolution:
      integrity: sha512-9NykojV5Uih4lgo5So5dtw+f0JgJX30KCNI8gwhz2J9A15wD0Ml6tjHKwf6fTSa6fAdVBdZeNOs9eJ71qCk8vA==
  /spawn-wrap/1.4.3:
    dependencies:
      foreground-child: 1.5.6
      mkdirp: 0.5.5
      os-homedir: 1.0.2
      rimraf: 2.7.1
      signal-exit: 3.0.3
      which: 1.3.1
    dev: false
    resolution:
      integrity: sha512-IgB8md0QW/+tWqcavuFgKYR/qIRvJkRLPJDFaoXtLLUaVcCDK0+HeFTkmQHj3eprcYhc+gOl0aEA1w7qZlYezw==
  /spdx-correct/3.1.1:
    dependencies:
      spdx-expression-parse: 3.0.1
      spdx-license-ids: 3.0.7
    dev: false
    resolution:
      integrity: sha512-cOYcUWwhCuHCXi49RhFRCyJEK3iPj1Ziz9DpViV3tbZOwXD49QzIN3MpOLJNxh2qwq2lJJZaKMVw9qNi4jTC0w==
  /spdx-exceptions/2.3.0:
    dev: false
    resolution:
      integrity: sha512-/tTrYOC7PPI1nUAgx34hUpqXuyJG+DTHJTnIULG4rDygi4xu/tfgmq1e1cIRwRzwZgo4NLySi+ricLkZkw4i5A==
  /spdx-expression-parse/3.0.1:
    dependencies:
      spdx-exceptions: 2.3.0
      spdx-license-ids: 3.0.7
    dev: false
    resolution:
      integrity: sha512-cbqHunsQWnJNE6KhVSMsMeH5H/L9EpymbzqTQ3uLwNCLZ1Q481oWaofqH7nO6V07xlXwY6PhQdQ2IedWx/ZK4Q==
  /spdx-license-ids/3.0.7:
    dev: false
    resolution:
      integrity: sha512-U+MTEOO0AiDzxwFvoa4JVnMV6mZlJKk2sBLt90s7G0Gd0Mlknc7kxEn3nuDPNZRta7O2uy8oLcZLVT+4sqNZHQ==
  /sprintf-js/1.0.3:
    dev: false
    resolution:
      integrity: sha1-BOaSb2YolTVPPdAVIDYzuFcpfiw=
  /sshpk/1.16.1:
    dependencies:
      asn1: 0.2.4
      assert-plus: 1.0.0
      bcrypt-pbkdf: 1.0.2
      dashdash: 1.14.1
      ecc-jsbn: 0.1.2
      getpass: 0.1.7
      jsbn: 0.1.1
      safer-buffer: 2.1.2
      tweetnacl: 0.14.5
    dev: false
    engines:
      node: '>=0.10.0'
    hasBin: true
    resolution:
      integrity: sha512-HXXqVUq7+pcKeLqqZj6mHFUMvXtOJt1uoUx09pFW6011inTMxqI8BA8PM95myrIyyKwdnzjdFjLiE6KBPVtJIg==
  /statuses/1.5.0:
    dev: false
    engines:
      node: '>= 0.6'
    resolution:
      integrity: sha1-Fhx9rBd2Wf2YEfQ3cfqZOBR4Yow=
  /stoppable/1.1.0:
    dev: false
    engines:
      node: '>=4'
      npm: '>=6'
    resolution:
      integrity: sha512-KXDYZ9dszj6bzvnEMRYvxgeTHU74QBFL54XKtP3nyMuJ81CFYtABZ3bAzL2EdFUaEwJOBOgENyFj3R7oTzDyyw==
  /stream-browserify/2.0.2:
    dependencies:
      inherits: 2.0.4
      readable-stream: 2.3.7
    dev: false
    resolution:
      integrity: sha512-nX6hmklHs/gr2FuxYDltq8fJA1GDlxKQCz8O/IM4atRqBH8OORmBNgfvW5gG10GT/qQ9u0CzIvr2X5Pkt6ntqg==
  /streamroller/2.2.4:
    dependencies:
      date-format: 2.1.0
      debug: 4.3.1
      fs-extra: 8.1.0
    dev: false
    engines:
      node: '>=8.0'
    resolution:
      integrity: sha512-OG79qm3AujAM9ImoqgWEY1xG4HX+Lw+yY6qZj9R1K2mhF5bEmQ849wvrb+4vt4jLMLzwXttJlQbOdPOQVRv7DQ==
  /strict-uri-encode/1.1.0:
    dev: false
    engines:
      node: '>=0.10.0'
    resolution:
      integrity: sha1-J5siXfHVgrH1TmWt3UNS4Y+qBxM=
  /string-argv/0.3.1:
    dev: false
    engines:
      node: '>=0.6.19'
    resolution:
      integrity: sha512-a1uQGz7IyVy9YwhqjZIZu1c8JO8dNIe20xBmSS6qu9kv++k3JGzCVmprbNN5Kn+BgzD5E7YYwg1CcjuJMRNsvg==
  /string-width/1.0.2:
    dependencies:
      code-point-at: 1.1.0
      is-fullwidth-code-point: 1.0.0
      strip-ansi: 3.0.1
    dev: false
    engines:
      node: '>=0.10.0'
    optional: true
    resolution:
      integrity: sha1-EYvfW4zcUaKn5w0hHgfisLmxB9M=
  /string-width/2.1.1:
    dependencies:
      is-fullwidth-code-point: 2.0.0
      strip-ansi: 4.0.0
    dev: false
    engines:
      node: '>=4'
    resolution:
      integrity: sha512-nOqH59deCq9SRHlxq1Aw85Jnt4w6KvLKqWVik6oA9ZklXLNIOlqg4F2yrT1MVaTjAqvVwdfeZ7w7aCvJD7ugkw==
  /string-width/3.1.0:
    dependencies:
      emoji-regex: 7.0.3
      is-fullwidth-code-point: 2.0.0
      strip-ansi: 5.2.0
    dev: false
    engines:
      node: '>=6'
    resolution:
      integrity: sha512-vafcv6KjVZKSgz06oM/H6GDBrAtz8vdhQakGjFIvNrHA6y3HCF1CInLy+QLq8dTJPQ1b+KDUqDFctkdRW44e1w==
  /string-width/4.2.2:
    dependencies:
      emoji-regex: 8.0.0
      is-fullwidth-code-point: 3.0.0
      strip-ansi: 6.0.0
    dev: false
    engines:
      node: '>=8'
    resolution:
      integrity: sha512-XBJbT3N4JhVumXE0eoLU9DCjcaF92KLNqTmFCnG1pf8duUxFGwtP6AD6nkjw9a3IdiRtL3E2w3JDiE/xi3vOeA==
  /string.prototype.padend/3.1.2:
    dependencies:
      call-bind: 1.0.2
      define-properties: 1.1.3
      es-abstract: 1.18.0
    dev: false
    engines:
      node: '>= 0.4'
    resolution:
      integrity: sha512-/AQFLdYvePENU3W5rgurfWSMU6n+Ww8n/3cUt7E+vPBB/D7YDG8x+qjoFs4M/alR2bW7Qg6xMjVwWUOvuQ0XpQ==
  /string.prototype.trimend/1.0.4:
    dependencies:
      call-bind: 1.0.2
      define-properties: 1.1.3
    dev: false
    resolution:
      integrity: sha512-y9xCjw1P23Awk8EvTpcyL2NIr1j7wJ39f+k6lvRnSMz+mz9CGz9NYPelDk42kOz6+ql8xjfK8oYzy3jAP5QU5A==
  /string.prototype.trimstart/1.0.4:
    dependencies:
      call-bind: 1.0.2
      define-properties: 1.1.3
    dev: false
    resolution:
      integrity: sha512-jh6e984OBfvxS50tdY2nRZnoC5/mLFKOREQfw8t5yytkoUsJRNxvI/E39qu1sD0OtWI3OC0XgKSmcWwziwYuZw==
  /string_decoder/0.10.31:
    dev: false
    resolution:
      integrity: sha1-YuIDvEF2bGwoyfyEMB2rHFMQ+pQ=
  /string_decoder/1.1.1:
    dependencies:
      safe-buffer: 5.1.2
    dev: false
    resolution:
      integrity: sha512-n/ShnvDi6FHbbVfviro+WojiFzv+s8MPMHBczVePfUpDJLwoLT0ht1l4YwBCbi8pJAveEEdnkHyPyTP/mzRfwg==
  /string_decoder/1.3.0:
    dependencies:
      safe-buffer: 5.2.1
    dev: false
    resolution:
      integrity: sha512-hkRX8U1WjJFd8LsDJ2yQ/wWWxaopEsABU1XfkM8A+j0+85JAGppt16cr1Whg6KIbb4okU6Mql6BOj+uup/wKeA==
  /strip-ansi/3.0.1:
    dependencies:
      ansi-regex: 2.1.1
    dev: false
    engines:
      node: '>=0.10.0'
    resolution:
      integrity: sha1-ajhfuIU9lS1f8F0Oiq+UJ43GPc8=
  /strip-ansi/4.0.0:
    dependencies:
      ansi-regex: 3.0.0
    dev: false
    engines:
      node: '>=4'
    resolution:
      integrity: sha1-qEeQIusaw2iocTibY1JixQXuNo8=
  /strip-ansi/5.2.0:
    dependencies:
      ansi-regex: 4.1.0
    dev: false
    engines:
      node: '>=6'
    resolution:
      integrity: sha512-DuRs1gKbBqsMKIZlrffwlug8MHkcnpjs5VPmL1PAh+mA30U0DTotfDZ0d2UUsXpPmPmMMJ6W773MaA3J+lbiWA==
  /strip-ansi/6.0.0:
    dependencies:
      ansi-regex: 5.0.0
    dev: false
    engines:
      node: '>=8'
    resolution:
      integrity: sha512-AuvKTrTfQNYNIctbR1K/YGTR1756GycPsg7b9bdV9Duqur4gv6aKqHXah67Z8ImS7WEz5QVcOtlfW2rZEugt6w==
  /strip-bom/3.0.0:
    dev: false
    engines:
      node: '>=4'
    resolution:
      integrity: sha1-IzTBjpx1n3vdVv3vfprj1YjmjtM=
  /strip-final-newline/2.0.0:
    dev: false
    engines:
      node: '>=6'
    resolution:
      integrity: sha512-BrpvfNAE3dcvq7ll3xVumzjKjZQ5tI1sEUIKr3Uoks0XUl45St3FlatVqef9prk4jRDzhW6WZg+3bk93y6pLjA==
  /strip-json-comments/2.0.1:
    dev: false
    engines:
      node: '>=0.10.0'
    resolution:
      integrity: sha1-PFMZQukIwml8DsNEhYwobHygpgo=
  /strip-json-comments/3.1.1:
    dev: false
    engines:
      node: '>=8'
    resolution:
      integrity: sha512-6fPc+R4ihwqP6N/aIv2f1gMH8lOVtWQHoqC4yK6oSDVVocumAsfCqjkXnqiYMhmMwS/mEHLp7Vehlt3ql6lEig==
  /supports-color/2.0.0:
    dev: false
    engines:
      node: '>=0.8.0'
    resolution:
      integrity: sha1-U10EXOa2Nj+kARcIRimZXp3zJMc=
  /supports-color/5.5.0:
    dependencies:
      has-flag: 3.0.0
    dev: false
    engines:
      node: '>=4'
    resolution:
      integrity: sha512-QjVjwdXIt408MIiAqCX4oUKsgU2EqAGzs2Ppkm4aQYbjm+ZEWEcW4SfFNTr4uMNZma0ey4f5lgLrkB0aX0QMow==
  /supports-color/6.0.0:
    dependencies:
      has-flag: 3.0.0
    dev: false
    engines:
      node: '>=6'
    resolution:
      integrity: sha512-on9Kwidc1IUQo+bQdhi8+Tijpo0e1SS6RoGo2guUwn5vdaxw8RXOF9Vb2ws+ihWOmh4JnCJOvaziZWP1VABaLg==
  /supports-color/6.1.0:
    dependencies:
      has-flag: 3.0.0
    dev: false
    engines:
      node: '>=6'
    resolution:
      integrity: sha512-qe1jfm1Mg7Nq/NSh6XE24gPXROEVsWHxC1LIx//XNlD9iw7YZQGjZNjYN7xGaEG6iKdA8EtNFW6R0gjnVXp+wQ==
  /supports-color/7.2.0:
    dependencies:
      has-flag: 4.0.0
    dev: false
    engines:
      node: '>=8'
    resolution:
      integrity: sha512-qpCAvRl9stuOHveKsn7HncJRvv501qIacKzQlO/+Lwxc9+0q2wLyv4Dfvt80/DPn2pqOBsJdDiogXGR9+OvwRw==
  /table/6.7.0:
    dependencies:
      ajv: 8.3.0
      lodash.clonedeep: 4.5.0
      lodash.truncate: 4.4.2
      slice-ansi: 4.0.0
      string-width: 4.2.2
      strip-ansi: 6.0.0
    dev: false
    engines:
      node: '>=10.0.0'
    resolution:
      integrity: sha512-SAM+5p6V99gYiiy2gT5ArdzgM1dLDed0nkrWmG6Fry/bUS/m9x83BwpJUOf1Qj/x2qJd+thL6IkIx7qPGRxqBw==
  /tar-fs/2.1.1:
    dependencies:
      chownr: 1.1.4
      mkdirp-classic: 0.5.3
      pump: 3.0.0
      tar-stream: 2.2.0
    dev: false
    resolution:
      integrity: sha512-V0r2Y9scmbDRLCNex/+hYzvp/zyYjvFbHPNgVTKfQvVrb6guiE/fxP+XblDNR011utopbkex2nM4dHNV6GDsng==
  /tar-stream/2.2.0:
    dependencies:
      bl: 4.1.0
      end-of-stream: 1.4.4
      fs-constants: 1.0.0
      inherits: 2.0.4
      readable-stream: 3.6.0
    dev: false
    engines:
      node: '>=6'
    resolution:
      integrity: sha512-ujeqbceABgwMZxEJnk2HDY2DlnUZ+9oEcb1KzTVfYHio0UE6dG71n60d8D2I4qNvleWrrXpmjpt7vZeF1LnMZQ==
  /terser/4.8.0:
    dependencies:
      commander: 2.20.3
      source-map: 0.6.1
      source-map-support: 0.5.19
    dev: false
    engines:
      node: '>=6.0.0'
    hasBin: true
    resolution:
      integrity: sha512-EAPipTNeWsb/3wLPeup1tVPaXfIaU68xMnVdPafIL1TV05OhASArYyIfFvnvJCNrR2NIOvDVNNTFRa+Re2MWyw==
  /test-exclude/5.2.3:
    dependencies:
      glob: 7.1.7
      minimatch: 3.0.4
      read-pkg-up: 4.0.0
      require-main-filename: 2.0.0
    dev: false
    engines:
      node: '>=6'
    resolution:
      integrity: sha512-M+oxtseCFO3EDtAaGH7iiej3CBkzXqFMbzqYAACdzKui4eZA+pq3tZEwChvOdNfa7xxy8BfbmgJSIr43cC/+2g==
  /text-table/0.2.0:
    dev: false
    resolution:
      integrity: sha1-f17oI66AUgfACvLfSoTsP8+lcLQ=
  /through/2.3.8:
    dev: false
    resolution:
      integrity: sha1-DdTJ/6q8NXlgsbckEV1+Doai4fU=
  /timsort/0.3.0:
    dev: false
    resolution:
      integrity: sha1-QFQRqOfmM5/mTbmiNN4R3DHgK9Q=
  /tmp/0.2.1:
    dependencies:
      rimraf: 3.0.2
    dev: false
    engines:
      node: '>=8.17.0'
    resolution:
      integrity: sha512-76SUhtfqR2Ijn+xllcI5P1oyannHNHByD80W1q447gU3mp9G9PSpGdWmjUOHRDPiHYacIk66W7ubDTuPF3BEtQ==
  /to-fast-properties/2.0.0:
    dev: false
    engines:
      node: '>=4'
    resolution:
      integrity: sha1-3F5pjL0HkmW8c+A3doGk5Og/YW4=
  /to-regex-range/5.0.1:
    dependencies:
      is-number: 7.0.0
    dev: false
    engines:
      node: '>=8.0'
    resolution:
      integrity: sha512-65P7iz6X5yEr1cwcgvQxbbIw7Uk3gOy5dIdtZ4rDveLqhrdJP+Li/Hx6tyK0NEb+2GCyneCMJiGqrADCSNk8sQ==
  /toidentifier/1.0.0:
    dev: false
    engines:
      node: '>=0.6'
    resolution:
      integrity: sha512-yaOH/Pk/VEhBWWTlhI+qXxDFXlejDGcQipMlyxda9nthulaxLZUNcUqFxokp0vcYnvteJln5FNQDRrxj3YcbVw==
  /tough-cookie/2.5.0:
    dependencies:
      psl: 1.8.0
      punycode: 2.1.1
    dev: false
    engines:
      node: '>=0.8'
    resolution:
      integrity: sha512-nlLsUzgm1kfLXSXfRZMc1KLAugd4hqJHDTvc2hDIwS3mZAfMEuMbc03SujMF+GEcpaX/qboeycw6iO8JwVv2+g==
  /tough-cookie/3.0.1:
    dependencies:
      ip-regex: 2.1.0
      psl: 1.8.0
      punycode: 2.1.1
    dev: false
    engines:
      node: '>=6'
    resolution:
      integrity: sha512-yQyJ0u4pZsv9D4clxO69OEjLWYw+jbgspjTue4lTQZLfV0c5l1VmK2y1JK8E9ahdpltPOaAThPcp5nKPUgSnsg==
  /tough-cookie/4.0.0:
    dependencies:
      psl: 1.8.0
      punycode: 2.1.1
      universalify: 0.1.2
    dev: false
    engines:
      node: '>=6'
    resolution:
      integrity: sha512-tHdtEpQCMrc1YLrMaqXXcj6AxhYi/xgit6mZu1+EDWUn+qhUf8wMQoFIy9NXuq23zAwtcB0t/MjACGR18pcRbg==
  /tr46/1.0.1:
    dependencies:
      punycode: 2.1.1
    dev: false
    resolution:
      integrity: sha1-qLE/1r/SSJUZZ0zN5VujaTtwbQk=
  /ts-node/9.1.1_typescript@4.2.4:
    dependencies:
      arg: 4.1.3
      create-require: 1.1.1
      diff: 4.0.2
      make-error: 1.3.6
      source-map-support: 0.5.19
      typescript: 4.2.4
      yn: 3.1.1
    dev: false
    engines:
      node: '>=10.0.0'
    hasBin: true
    peerDependencies:
      typescript: '>=2.7'
    resolution:
      integrity: sha512-hPlt7ZACERQGf03M253ytLY3dHbGNGrAq9qIHWUY9XHYl1z7wYngSr3OQ5xmui8o2AaxsONxIzjafLUiWBo1Fg==
  /tsconfig-paths/3.9.0:
    dependencies:
      '@types/json5': 0.0.29
      json5: 1.0.1
      minimist: 1.2.5
      strip-bom: 3.0.0
    dev: false
    resolution:
      integrity: sha512-dRcuzokWhajtZWkQsDVKbWyY+jgcLC5sqJhg2PSgf4ZkH2aHPvaOY8YWGhmjb68b5qqTfasSsDO9k7RUiEmZAw==
  /tslib/1.14.1:
    dev: false
    resolution:
      integrity: sha512-Xni35NKzjgMrwevysHTCArtLDpPvye8zV/0E4EyYn43P7/7qvQwPh9BGkHewbMulVntbigmcT7rdX3BNo9wRJg==
  /tslib/2.2.0:
    dev: false
    resolution:
      integrity: sha512-gS9GVHRU+RGn5KQM2rllAlR3dU6m7AcpJKdtH8gFvQiC4Otgk98XnmMU+nZenHt/+VhnBPWwgrJsyrdcw6i23w==
  /tsutils/3.21.0_typescript@4.2.4:
    dependencies:
      tslib: 1.14.1
      typescript: 4.2.4
    dev: false
    engines:
      node: '>= 6'
    peerDependencies:
      typescript: '>=2.8.0 || >= 3.2.0-dev || >= 3.3.0-dev || >= 3.4.0-dev || >= 3.5.0-dev || >= 3.6.0-dev || >= 3.6.0-beta || >= 3.7.0-dev || >= 3.7.0-beta'
    resolution:
      integrity: sha512-mHKK3iUXL+3UF6xL5k0PEhKRUBKPBCv/+RkEOpjRWxxx27KKRBmmA60A9pgOUvMi8GKhRMPEmjBRPzs2W7O1OA==
  /tunnel-agent/0.6.0:
    dependencies:
      safe-buffer: 5.2.1
    dev: false
    resolution:
      integrity: sha1-J6XeoGs2sEoKmWZ3SykIaPD8QP0=
  /tunnel/0.0.6:
    dev: false
    engines:
      node: '>=0.6.11 <=0.7.0 || >=0.7.3'
    resolution:
      integrity: sha512-1h/Lnq9yajKY2PEbBadPXj3VxsDDu844OnaAo52UVmIzIvwwtBPIuNvkjuzBlTWpfJyUbG3ez0KSBibQkj4ojg==
  /tweetnacl/0.14.5:
    dev: false
    resolution:
      integrity: sha1-WuaBd/GS1EViadEIr6k/+HQ/T2Q=
  /type-check/0.3.2:
    dependencies:
      prelude-ls: 1.1.2
    dev: false
    engines:
      node: '>= 0.8.0'
    resolution:
      integrity: sha1-WITKtRLPHTVeP7eE8wgEsrUg23I=
  /type-check/0.4.0:
    dependencies:
      prelude-ls: 1.2.1
    dev: false
    engines:
      node: '>= 0.8.0'
    resolution:
      integrity: sha512-XleUoc9uwGXqjWwXaUTZAmzMcFZ5858QA2vvx1Ur5xIcixXIP+8LnFDgRplU30us6teqdlskFfu+ae4K79Ooew==
  /type-detect/4.0.8:
    dev: false
    engines:
      node: '>=4'
    resolution:
      integrity: sha512-0fr/mIH1dlO+x7TlcMy+bIDqKPsw/70tVyeHW787goQjhmqaZe10uwLujubK9q9Lg6Fiho1KUKDYz0Z7k7g5/g==
  /type-fest/0.20.2:
    dev: false
    engines:
      node: '>=10'
    resolution:
      integrity: sha512-Ne+eE4r0/iWnpAxD852z3A+N0Bt5RN//NjJwRd2VFHEmrywxf5vsZlh4R6lixl6B+wz/8d+maTSAkN1FIkI3LQ==
  /type-fest/0.8.1:
    dev: false
    engines:
      node: '>=8'
    resolution:
      integrity: sha512-4dbzIzqvjtgiM5rw1k5rEHtBANKmdudhGyBEajN01fEyhaAIhsoKNy6y7+IN93IfpFtwY9iqi7kD+xwKhQsNJA==
  /type-is/1.6.18:
    dependencies:
      media-typer: 0.3.0
      mime-types: 2.1.30
    dev: false
    engines:
      node: '>= 0.6'
    resolution:
      integrity: sha512-TkRKr9sUTxEH8MdfuCSP7VizJyzRNMjj2J2do2Jr3Kym598JVdEksuzPQCnlFPW4ky9Q+iA+ma9BGm06XQBy8g==
  /typedoc-default-themes/0.6.3:
    dependencies:
      backbone: 1.4.0
      jquery: 3.6.0
      lunr: 2.3.9
      underscore: 1.13.1
    dev: false
    engines:
      node: '>= 8'
    resolution:
      integrity: sha512-rouf0TcIA4M2nOQFfC7Zp4NEwoYiEX4vX/ZtudJWU9IHA29MPC+PPgSXYLPESkUo7FuB//GxigO3mk9Qe1xp3Q==
  /typedoc/0.15.2:
    dependencies:
      '@types/minimatch': 3.0.3
      fs-extra: 8.1.0
      handlebars: 4.7.7
      highlight.js: 9.18.5
      lodash: 4.17.21
      marked: 0.7.0
      minimatch: 3.0.4
      progress: 2.0.3
      shelljs: 0.8.4
      typedoc-default-themes: 0.6.3
      typescript: 3.7.7
    dev: false
    engines:
      node: '>= 6.0.0'
    hasBin: true
    resolution:
      integrity: sha512-K2nFEtyDQTVdXOzYtECw3TwuT3lM91Zc0dzGSLuor5R8qzZbwqBoCw7xYGVBow6+mEZAvKGznLFsl7FzG+wAgQ==
  /typescript/3.7.7:
    dev: false
    engines:
      node: '>=4.2.0'
    hasBin: true
    resolution:
      integrity: sha512-MmQdgo/XenfZPvVLtKZOq9jQQvzaUAUpcKW8Z43x9B2fOm4S5g//tPtMweZUIP+SoBqrVPEIm+dJeQ9dfO0QdA==
  /typescript/3.9.9:
    dev: false
    engines:
      node: '>=4.2.0'
    hasBin: true
    resolution:
      integrity: sha512-kdMjTiekY+z/ubJCATUPlRDl39vXYiMV9iyeMuEuXZh2we6zz80uovNN2WlAxmmdE/Z/YQe+EbOEXB5RHEED3w==
  /typescript/4.1.5:
    dev: false
    engines:
      node: '>=4.2.0'
    hasBin: true
    resolution:
      integrity: sha512-6OSu9PTIzmn9TCDiovULTnET6BgXtDYL4Gg4szY+cGsc3JP1dQL8qvE8kShTRx1NIw4Q9IBHlwODjkjWEtMUyA==
  /typescript/4.2.4:
    dev: false
    engines:
      node: '>=4.2.0'
    hasBin: true
    resolution:
      integrity: sha512-V+evlYHZnQkaz8TRBuxTA92yZBPotr5H+WhQ7bD3hZUndx5tGOa1fuCgeSjxAzM1RiN5IzvadIXTVefuuwZCRg==
  /ua-parser-js/0.7.28:
    dev: false
    resolution:
      integrity: sha512-6Gurc1n//gjp9eQNXjD9O3M/sMwVtN5S8Lv9bvOYBfKfDNiIIhqiyi01vMBO45u4zkDE420w/e0se7Vs+sIg+g==
  /uglify-js/3.13.6:
    dev: false
    engines:
      node: '>=0.8.0'
    hasBin: true
    resolution:
      integrity: sha512-rRprLwl8RVaS+Qvx3Wh5hPfPBn9++G6xkGlUupya0s5aDmNjI7z3lnRLB3u7sN4OmbB0pWgzhM9BEJyiWAwtAA==
  /unbox-primitive/1.0.1:
    dependencies:
      function-bind: 1.1.1
      has-bigints: 1.0.1
      has-symbols: 1.0.2
      which-boxed-primitive: 1.0.2
    dev: false
    resolution:
      integrity: sha512-tZU/3NqK3dA5gpE1KtyiJUrEB0lxnGkMFHptJ7q6ewdZ8s12QrODwNbhIJStmJkd1QDXa1NRA8aF2A1zk/Ypyw==
  /unbzip2-stream/1.4.3:
    dependencies:
      buffer: 5.7.1
      through: 2.3.8
    dev: false
    resolution:
      integrity: sha512-mlExGW4w71ebDJviH16lQLtZS32VKqsSfk80GCfUlwT/4/hNRFsoscrF/c++9xinkMzECL1uL9DDwXqFWkruPg==
  /underscore/1.13.1:
    dev: false
    resolution:
      integrity: sha512-hzSoAVtJF+3ZtiFX0VgfFPHEDRm7Y/QPjGyNo4TVdnDTdft3tr8hEkD25a1jC+TjTuE7tkHGKkhwCgs9dgBB2g==
  /underscore/1.8.3:
    dev: false
    resolution:
      integrity: sha1-Tz+1OxBuYJf8+ctBCfKl6b36UCI=
  /universal-user-agent/6.0.0:
    dev: false
    resolution:
      integrity: sha512-isyNax3wXoKaulPDZWHQqbmIx1k2tb9fb3GGDBRxCscfYV2Ch7WxPArBsFEG8s/safwXTT7H4QGhaIkTp9447w==
  /universalify/0.1.2:
    dev: false
    engines:
      node: '>= 4.0.0'
    resolution:
      integrity: sha512-rBJeI5CXAlmy1pV+617WB9J63U6XcazHHF2f2dbJix4XzpUF0RS3Zbj0FGIOCAva5P/d/GBOYaACQ1w+0azUkg==
  /unpipe/1.0.0:
    dev: false
    engines:
      node: '>= 0.8'
    resolution:
      integrity: sha1-sr9O6FFKrmFltIF4KdIbLvSZBOw=
  /uri-js/4.4.1:
    dependencies:
      punycode: 2.1.1
    dev: false
    resolution:
      integrity: sha512-7rKUyy33Q1yc98pQ1DAmLtwX109F7TIfWlW1Ydo8Wl1ii1SeHieeh0HHfPeL2fMXK6z0s8ecKs9frCuLJvndBg==
  /urix/0.1.0:
    deprecated: Please see https://github.com/lydell/urix#deprecated
    dev: false
    resolution:
      integrity: sha1-2pN/emLiH+wf0Y1Js1wpNQZ6bHI=
  /url/0.11.0:
    dependencies:
      punycode: 1.3.2
      querystring: 0.2.0
    dev: false
    resolution:
      integrity: sha1-ODjpfPxgUh63PFJajlW/3Z4uKPE=
  /util-deprecate/1.0.2:
    dev: false
    resolution:
      integrity: sha1-RQ1Nyfpw3nMnYvvS1KKJgUGaDM8=
  /util/0.10.3:
    dependencies:
      inherits: 2.0.1
    dev: false
    resolution:
      integrity: sha1-evsa/lCAUkZInj23/g7TeTNqwPk=
  /util/0.11.1:
    dependencies:
      inherits: 2.0.3
    dev: false
    resolution:
      integrity: sha512-HShAsny+zS2TZfaXxD9tYj4HQGlBezXZMZuM/S5PKLLoZkShZiGk9o5CzukI1LVHZvjdvZ2Sj1aW/Ndn2NB/HQ==
  /util/0.12.3:
    dependencies:
      inherits: 2.0.4
      is-arguments: 1.1.0
      is-generator-function: 1.0.9
      is-typed-array: 1.1.5
      safe-buffer: 5.2.1
      which-typed-array: 1.1.4
    dev: false
    resolution:
      integrity: sha512-I8XkoQwE+fPQEhy9v012V+TSdH2kp9ts29i20TaaDUXsg7x/onePbhFJUExBfv/2ay1ZOp/Vsm3nDlmnFGSAog==
  /utils-merge/1.0.1:
    dev: false
    engines:
      node: '>= 0.4.0'
    resolution:
      integrity: sha1-n5VxD1CiZ5R7LMwSR0HBAoQn5xM=
  /uuid/3.4.0:
    dev: false
    hasBin: true
    resolution:
      integrity: sha512-HjSDRw6gZE5JMggctHBcjVak08+KEVhSIiDzFnT9S9aegmp85S/bReBVTb4QTFaRNptJ9kuYaNhnbNEOkbKb/A==
  /uuid/8.3.2:
    dev: false
    hasBin: true
    resolution:
      integrity: sha512-+NYs2QeMWy+GWFOEm9xnn6HCDp0l7QBD7ml8zLUmJ+93Q5NF0NocErnwkTkXVFNiX3/fpC6afS8Dhb/gz7R7eg==
  /v8-compile-cache/2.3.0:
    dev: false
    resolution:
      integrity: sha512-l8lCEmLcLYZh4nbunNZvQCJc5pv7+RCwa8q/LdUx8u7lsWvPDKmpodJAJNwkAhJC//dFY48KuIEmjtd4RViDrA==
  /validate-npm-package-license/3.0.4:
    dependencies:
      spdx-correct: 3.1.1
      spdx-expression-parse: 3.0.1
    dev: false
    resolution:
      integrity: sha512-DpKm2Ui/xN7/HQKCtpZxoRWBhZ9Z0kqtygG8XCgNQ8ZlDnxuQmWhj566j8fN4Cu3/JmbhsDo7fcAJq4s9h27Ew==
  /validator/8.2.0:
    dev: false
    engines:
      node: '>= 0.10'
    resolution:
      integrity: sha512-Yw5wW34fSv5spzTXNkokD6S6/Oq92d8q/t14TqsS3fAiA1RYnxSFSIZ+CY3n6PGGRCq5HhJTSepQvFUS2QUDxA==
  /validator/9.4.1:
    dev: false
    engines:
      node: '>= 0.10'
    resolution:
      integrity: sha512-YV5KjzvRmSyJ1ee/Dm5UED0G+1L4GZnLN3w6/T+zZm8scVua4sOhYKWTUrKa0H/tMiJyO9QLHMPN+9mB/aMunA==
  /variable-diff/1.1.0:
    dependencies:
      chalk: 1.1.3
      object-assign: 4.1.1
    dev: false
    resolution:
      integrity: sha1-0r1cZtt2wTh52W5qMG7cmJ35eNo=
  /vary/1.1.2:
    dev: false
    engines:
      node: '>= 0.8'
    resolution:
      integrity: sha1-IpnwLG3tMNSllhsLn3RSShj2NPw=
  /verror/1.10.0:
    dependencies:
      assert-plus: 1.0.0
      core-util-is: 1.0.2
      extsprintf: 1.3.0
    dev: false
    engines:
      '0': node >=0.6.0
    resolution:
      integrity: sha1-OhBcoXBTr1XW4nDB+CiGguGNpAA=
  /void-elements/2.0.1:
    dev: false
    engines:
      node: '>=0.10.0'
    resolution:
      integrity: sha1-wGavtYK7HLQSjWDqkjkulNXp2+w=
  /webidl-conversions/4.0.2:
    dev: false
    resolution:
      integrity: sha512-YQ+BmxuTgd6UXZW3+ICGfyqRyHXVlD5GtQr5+qjiNW7bF0cqrzX500HVXPBOvgXb5YnzDd+h0zqyv61KUD7+Sg==
  /whatwg-url/6.5.0:
    dependencies:
      lodash.sortby: 4.7.0
      tr46: 1.0.1
      webidl-conversions: 4.0.2
    dev: false
    resolution:
      integrity: sha512-rhRZRqx/TLJQWUpQ6bmrt2UV4f0HCQ463yQuONJqC6fO2VoEb1pTYddbe59SkYq87aoM5A3bdhMZiUiVws+fzQ==
  /which-boxed-primitive/1.0.2:
    dependencies:
      is-bigint: 1.0.2
      is-boolean-object: 1.1.1
      is-number-object: 1.0.5
      is-string: 1.0.6
      is-symbol: 1.0.4
    dev: false
    resolution:
      integrity: sha512-bwZdv0AKLpplFY2KZRX6TvyuN7ojjr7lwkg6ml0roIy9YeuSr7JS372qlNW18UQYzgYK9ziGcerWqZOmEn9VNg==
  /which-module/2.0.0:
    dev: false
    resolution:
      integrity: sha1-2e8H3Od7mQK4o6j6SzHD4/fm6Ho=
  /which-typed-array/1.1.4:
    dependencies:
      available-typed-arrays: 1.0.2
      call-bind: 1.0.2
      es-abstract: 1.18.0
      foreach: 2.0.5
      function-bind: 1.1.1
      has-symbols: 1.0.2
      is-typed-array: 1.1.5
    dev: false
    engines:
      node: '>= 0.4'
    resolution:
      integrity: sha512-49E0SpUe90cjpoc7BOJwyPHRqSAd12c10Qm2amdEZrJPCY2NDxaW01zHITrem+rnETY3dwrbH3UUrUwagfCYDA==
  /which/1.3.1:
    dependencies:
      isexe: 2.0.0
    dev: false
    hasBin: true
    resolution:
      integrity: sha512-HxJdYWq1MTIQbJ3nw0cqssHoTNU267KlrDuGZ1WYlxDStUtKUhOaJmh112/TZmHxxUfuJqPXSOm7tDyas0OSIQ==
  /which/2.0.2:
    dependencies:
      isexe: 2.0.0
    dev: false
    engines:
      node: '>= 8'
    hasBin: true
    resolution:
      integrity: sha512-BLI3Tl1TW3Pvl70l3yq3Y64i+awpwXqsGBYWkkqMtnbXgrMD+yj7rhW0kuEDxzJaYXGjEW5ogapKNMEKNMjibA==
  /wide-align/1.1.3:
    dependencies:
      string-width: 2.1.1
    dev: false
    resolution:
      integrity: sha512-QGkOQc8XL6Bt5PwnsExKBPuMKBxnGxWWW3fU55Xt4feHozMUhdUMaBCk290qpm/wG5u/RSKzwdAC4i51YigihA==
  /word-wrap/1.2.3:
    dev: false
    engines:
      node: '>=0.10.0'
    resolution:
      integrity: sha512-Hz/mrNwitNRh/HUAtM/VT/5VH+ygD6DV7mYKZAtHOrbs8U7lvPS6xf7EJKMF0uW1KJCl0H701g3ZGus+muE5vQ==
  /wordwrap/1.0.0:
    dev: false
    resolution:
      integrity: sha1-J1hIEIkUVqQXHI0CJkQa3pDLyus=
  /wrap-ansi/5.1.0:
    dependencies:
      ansi-styles: 3.2.1
      string-width: 3.1.0
      strip-ansi: 5.2.0
    dev: false
    engines:
      node: '>=6'
    resolution:
      integrity: sha512-QC1/iN/2/RPVJ5jYK8BGttj5z83LmSKmvbvrXPNCLZSEb32KKVDJDl/MOt2N01qU2H/FkzEa9PKto1BqDjtd7Q==
  /wrap-ansi/7.0.0:
    dependencies:
      ansi-styles: 4.3.0
      string-width: 4.2.2
      strip-ansi: 6.0.0
    dev: false
    engines:
      node: '>=10'
    resolution:
      integrity: sha512-YVGIj2kamLSTxw6NsZjoBxfSwsn0ycdesmc4p+Q21c5zPuZ1pl+NfxVdxPtdHvmNVOQ6XSYG4AUtyt/Fi7D16Q==
  /wrappy/1.0.2:
    dev: false
    resolution:
      integrity: sha1-tSQ9jz7BqjXxNkYFvA0QNuMKtp8=
  /write-file-atomic/2.4.3:
    dependencies:
      graceful-fs: 4.2.6
      imurmurhash: 0.1.4
      signal-exit: 3.0.3
    dev: false
    resolution:
      integrity: sha512-GaETH5wwsX+GcnzhPgKcKjJ6M2Cq3/iZp1WyY/X1CSqrW+jVNM9Y7D8EC2sM4ZG/V8wZlSniJnCKWPmBYAucRQ==
<<<<<<< HEAD
  /ws/6.2.1:
    dependencies:
      async-limiter: 1.0.1
    dev: false
    resolution:
      integrity: sha512-GIyAXC2cB7LjvpgMt9EKS2ldqr0MTrORaleiOno6TweZ6r3TKtoFQWay/2PceJ3RuBasOHzXNn5Lrw1X0bEjqA==
  /ws/7.4.4:
=======
  /ws/7.4.5:
>>>>>>> 4b694c7c
    dev: false
    engines:
      node: '>=8.3.0'
    peerDependencies:
      bufferutil: ^4.0.1
      utf-8-validate: ^5.0.2
    peerDependenciesMeta:
      bufferutil:
        optional: true
      utf-8-validate:
        optional: true
    resolution:
      integrity: sha512-xzyu3hFvomRfXKH8vOFMU3OguG6oOvhXMo3xsGy3xWExqaM2dxBbVxuD99O7m3ZUFMvvscsZDqxfgMaRr/Nr1g==
  /xhr-mock/2.5.1:
    dependencies:
      global: 4.4.0
      url: 0.11.0
    dev: false
    resolution:
      integrity: sha512-UKOjItqjFgPUwQGPmRAzNBn8eTfIhcGjBVGvKYAWxUQPQsXNGD6KEckGTiHwyaAUp9C9igQlnN1Mp79KWCg7CQ==
  /xml/1.0.1:
    dev: false
    resolution:
      integrity: sha1-eLpyAgApxbyHuKgaPPzXS0ovweU=
  /xml2js/0.2.8:
    dependencies:
      sax: 0.5.8
    dev: false
    resolution:
      integrity: sha1-m4FpCTFjH/CdGVdUn69U9PmAs8I=
  /xml2js/0.4.23:
    dependencies:
      sax: 1.2.4
      xmlbuilder: 11.0.1
    dev: false
    engines:
      node: '>=4.0.0'
    resolution:
      integrity: sha512-ySPiMjM0+pLDftHgXY4By0uswI3SPKLDw/i3UXbnO8M/p28zqexCUoPmQFrYD+/1BzhGJSs2i1ERWKJAtiLrug==
  /xmlbuilder/11.0.1:
    dev: false
    engines:
      node: '>=4.0'
    resolution:
      integrity: sha512-fDlsI/kFEx7gLvbecc0/ohLG50fugQp8ryHzMTuW9vSa1GJ0XYWKnhsUx7oie3G98+r56aTQIUB4kht42R3JvA==
  /xmlbuilder/12.0.0:
    dev: false
    engines:
      node: '>=6.0'
    resolution:
      integrity: sha512-lMo8DJ8u6JRWp0/Y4XLa/atVDr75H9litKlb2E5j3V3MesoL50EBgZDWoLT3F/LztVnG67GjPXLZpqcky/UMnQ==
  /xmlbuilder/9.0.7:
    dev: false
    engines:
      node: '>=4.0'
    resolution:
      integrity: sha1-Ey7mPS7FVlxVfiD0wi35rKaGsQ0=
  /xmldom/0.6.0:
    dev: false
    engines:
      node: '>=10.0.0'
    resolution:
      integrity: sha512-iAcin401y58LckRZ0TkI4k0VSM1Qg0KGSc3i8rU+xrxe19A/BN1zHyVSJY7uoutVlaTSzYyk/v5AmkewAP7jtg==
  /xpath.js/1.1.0:
    dev: false
    engines:
      node: '>=0.4.0'
    resolution:
      integrity: sha512-jg+qkfS4K8E7965sqaUl8mRngXiKb3WZGfONgE18pr03FUQiuSV6G+Ej4tS55B+rIQSFEIw3phdVAQ4pPqNWfQ==
  /xregexp/2.0.0:
    dev: false
    resolution:
      integrity: sha1-UqY+VsoLhKfzpfPWGHLxJq16WUM=
  /y18n/4.0.3:
    dev: false
    resolution:
      integrity: sha512-JKhqTOwSrqNA1NY5lSztJ1GrBiUodLMmIZuLiDaMRJ+itFd+ABVE8XBjOvIWL+rSqNDC74LCSFmlb/U4UZ4hJQ==
  /y18n/5.0.8:
    dev: false
    engines:
      node: '>=10'
    resolution:
      integrity: sha512-0pfFzegeDWJHJIAmTLRP2DwHjdF5s7jo9tuztdQxAhINCdvS+3nGINqPd00AphqJR/0LhANUS6/+7SCb98YOfA==
  /yallist/2.1.2:
    dev: false
    resolution:
      integrity: sha1-HBH5IY8HYImkfdUS+TxmmaaoHVI=
  /yallist/3.1.1:
    dev: false
    resolution:
      integrity: sha512-a4UGQaWPH59mOXUYnAG2ewncQS4i4F43Tv3JoAM+s2VDAmS9NsK8GpDMLrCHPksFT7h3K6TOoUNn2pb7RoXx4g==
  /yallist/4.0.0:
    dev: false
    resolution:
      integrity: sha512-3wdGidZyq5PB084XLES5TpOSRA3wjXAlIWMhum2kRcv/41Sn2emQ0dycQW4uZXLejwKvg6EsvbdlVL+FYEct7A==
  /yaml/1.10.2:
    dev: false
    engines:
      node: '>= 6'
    resolution:
      integrity: sha512-r3vXyErRCYJ7wg28yvBY5VSoAF8ZvlcW9/BwUzEtUsjvX/DKs24dIkuwjtuprwJJHsbyUbLApepYTR1BN4uHrg==
  /yargs-parser/13.1.2:
    dependencies:
      camelcase: 5.3.1
      decamelize: 1.2.0
    dev: false
    resolution:
      integrity: sha512-3lbsNRf/j+A4QuSZfDRA7HRSfWrzO0YjqTJd5kjAq37Zep1CEgaYmrH9Q3GwPiB9cHyd1Y1UwggGhJGoxipbzg==
  /yargs-parser/20.2.7:
    dev: false
    engines:
      node: '>=10'
    resolution:
      integrity: sha512-FiNkvbeHzB/syOjIUxFDCnhSfzAL8R5vs40MgLFBorXACCOAEaWu0gRZl14vG8MR9AOJIZbmkjhusqBYZ3HTHw==
  /yargs-unparser/1.6.0:
    dependencies:
      flat: 4.1.1
      lodash: 4.17.21
      yargs: 13.3.2
    dev: false
    engines:
      node: '>=6'
    resolution:
      integrity: sha512-W9tKgmSn0DpSatfri0nx52Joq5hVXgeLiqR/5G0sZNDoLZFOr/xjBUDcShCOGNsBnEMNo1KAMBkTej1Hm62HTw==
  /yargs/13.3.2:
    dependencies:
      cliui: 5.0.0
      find-up: 3.0.0
      get-caller-file: 2.0.5
      require-directory: 2.1.1
      require-main-filename: 2.0.0
      set-blocking: 2.0.0
      string-width: 3.1.0
      which-module: 2.0.0
      y18n: 4.0.3
      yargs-parser: 13.1.2
    dev: false
    resolution:
      integrity: sha512-AX3Zw5iPruN5ie6xGRIDgqkT+ZhnRlZMLMHAs8tg7nRruy2Nb+i5o9bwghAogtM08q1dpr2LVoS8KSTMYpWXUw==
  /yargs/16.2.0:
    dependencies:
      cliui: 7.0.4
      escalade: 3.1.1
      get-caller-file: 2.0.5
      require-directory: 2.1.1
      string-width: 4.2.2
      y18n: 5.0.8
      yargs-parser: 20.2.7
    dev: false
    engines:
      node: '>=10'
    resolution:
      integrity: sha512-D1mvvtDG0L5ft/jGWkLpG1+m0eQxOfaBvTNELraWj22wSVUMWxZUvYgJYcKh6jGGIkJFhH4IZPQhR4TKpc8mBw==
  /yauzl/2.10.0:
    dependencies:
      buffer-crc32: 0.2.13
      fd-slicer: 1.1.0
    dev: false
    resolution:
      integrity: sha1-x+sXyT4RLLEIb6bY5R+wZnt5pfk=
  /yn/3.1.1:
    dev: false
    engines:
      node: '>=6'
    resolution:
      integrity: sha512-Ux4ygGWsu2c7isFWe8Yu1YluJmqVhxqK2cLXNQA5AcC3QfbGNpM7fu0Y8b/z16pXLnFxZYvWhd3fhBY9DLmC6Q==
  /z-schema/3.18.4:
    dependencies:
      lodash.get: 4.4.2
      lodash.isequal: 4.5.0
      validator: 8.2.0
    dev: false
    hasBin: true
    optionalDependencies:
      commander: 2.20.3
    resolution:
      integrity: sha512-DUOKC/IhbkdLKKiV89gw9DUauTV8U/8yJl1sjf6MtDmzevLKOF2duNJ495S3MFVjqZarr+qNGCPbkg4mu4PpLw==
  file:projects/abort-controller.tgz:
    dependencies:
      '@microsoft/api-extractor': 7.7.11
      '@rollup/plugin-commonjs': 11.0.2_rollup@1.32.1
      '@rollup/plugin-multi-entry': 3.0.1_rollup@1.32.1
      '@rollup/plugin-node-resolve': 8.4.0_rollup@1.32.1
      '@rollup/plugin-replace': 2.4.2_rollup@1.32.1
      '@types/mocha': 7.0.2
      '@types/node': 8.10.66
      assert: 1.5.0
      cross-env: 7.0.3
      delay: 4.4.1
      downlevel-dts: 0.4.0
      eslint: 7.26.0
      karma: 6.3.2
      karma-chrome-launcher: 3.1.0
      karma-coverage: 2.0.3
      karma-edge-launcher: 0.4.2_karma@6.3.2
      karma-env-preprocessor: 0.1.1
      karma-firefox-launcher: 1.3.0
      karma-ie-launcher: 1.0.0_karma@6.3.2
      karma-junit-reporter: 2.0.1_karma@6.3.2
      karma-mocha: 2.0.1
      karma-mocha-reporter: 2.2.5_karma@6.3.2
      karma-sourcemap-loader: 0.3.8
      mocha: 7.2.0
      mocha-junit-reporter: 1.23.3_mocha@7.2.0
      nyc: 14.1.1
      prettier: 1.19.1
      rimraf: 3.0.2
      rollup: 1.32.1
      rollup-plugin-sourcemaps: 0.4.2_rollup@1.32.1
      rollup-plugin-terser: 5.3.1_rollup@1.32.1
      ts-node: 9.1.1_typescript@4.2.4
      tslib: 2.2.0
      typedoc: 0.15.2
      typescript: 4.2.4
    dev: false
    name: '@rush-temp/abort-controller'
    resolution:
      integrity: sha512-1VaqPBS+YkeUe/pXKV43zUAiFz2vKwP6UOF1hP+dhCe7SJ3uvoKNvGrnOtzmI1sT8VDfhhPezfUsxypmviNBtg==
      tarball: file:projects/abort-controller.tgz
    version: 0.0.0
  file:projects/ai-anomaly-detector.tgz:
    dependencies:
      '@azure/core-tracing': 1.0.0-preview.11
      '@azure/identity': 1.3.0
      '@microsoft/api-extractor': 7.7.11
      '@rollup/plugin-commonjs': 11.0.2_rollup@1.32.1
      '@rollup/plugin-json': 4.1.0_rollup@1.32.1
      '@rollup/plugin-multi-entry': 3.0.1_rollup@1.32.1
      '@rollup/plugin-node-resolve': 8.4.0_rollup@1.32.1
      '@rollup/plugin-replace': 2.4.2_rollup@1.32.1
      '@types/chai': 4.2.18
      '@types/mocha': 7.0.2
      '@types/node': 8.10.66
      chai: 4.3.4
      cross-env: 7.0.3
      csv-parse: 4.15.4
      dotenv: 8.6.0
      eslint: 7.26.0
      inherits: 2.0.4
      karma: 6.3.2
      karma-chrome-launcher: 3.1.0
      karma-coverage: 2.0.3
      karma-edge-launcher: 0.4.2_karma@6.3.2
      karma-env-preprocessor: 0.1.1
      karma-firefox-launcher: 1.3.0
      karma-ie-launcher: 1.0.0_karma@6.3.2
      karma-junit-reporter: 2.0.1_karma@6.3.2
      karma-mocha: 2.0.1
      karma-mocha-reporter: 2.2.5_karma@6.3.2
      karma-sourcemap-loader: 0.3.8
      mocha: 7.2.0
      mocha-junit-reporter: 1.23.3_mocha@7.2.0
      nyc: 14.1.1
      prettier: 1.19.1
      rimraf: 3.0.2
      rollup: 1.32.1
      rollup-plugin-shim: 1.0.0
      rollup-plugin-sourcemaps: 0.4.2_rollup@1.32.1
      rollup-plugin-terser: 5.3.1_rollup@1.32.1
      rollup-plugin-visualizer: 4.2.2_rollup@1.32.1
      tslib: 2.2.0
      typedoc: 0.15.2
      typescript: 4.2.4
      util: 0.12.3
    dev: false
    name: '@rush-temp/ai-anomaly-detector'
    resolution:
      integrity: sha512-BSoBzszi0XM9x7Dv2vIqf1SCCP0HIvWzcqJgk8bryS3stf5oCFIVzJ5qpzlb8MLXhg/OiLCA1dwhTUOD0pwM8A==
      tarball: file:projects/ai-anomaly-detector.tgz
    version: 0.0.0
  file:projects/ai-document-translator.tgz:
    dependencies:
      '@azure/core-rest-pipeline': 1.0.3
      '@azure/identity': 1.3.0
      '@microsoft/api-extractor': 7.13.2
      '@types/chai': 4.2.18
      '@types/mocha': 7.0.2
      '@types/node': 8.10.66
      chai: 4.3.4
      cross-env: 7.0.3
      dotenv: 8.6.0
      eslint: 7.26.0
      karma: 6.3.2
      karma-chrome-launcher: 3.1.0
      karma-coverage: 2.0.3
      karma-edge-launcher: 0.4.2_karma@6.3.2
      karma-env-preprocessor: 0.1.1
      karma-firefox-launcher: 1.3.0
      karma-ie-launcher: 1.0.0_karma@6.3.2
      karma-json-preprocessor: 0.3.3_karma@6.3.2
      karma-json-to-file-reporter: 1.0.1
      karma-junit-reporter: 2.0.1_karma@6.3.2
      karma-mocha: 2.0.1
      karma-mocha-reporter: 2.2.5_karma@6.3.2
      karma-source-map-support: 1.4.0
      karma-sourcemap-loader: 0.3.8
      mocha: 7.2.0
      mocha-junit-reporter: 1.23.3_mocha@7.2.0
      nyc: 14.1.1
      prettier: 2.2.1
      rimraf: 3.0.2
      rollup: 1.32.1
      source-map-support: 0.5.19
      tslib: 2.2.0
      typedoc: 0.15.2
      typescript: 4.2.4
    dev: false
    name: '@rush-temp/ai-document-translator'
    resolution:
      integrity: sha512-9CiuexeDJhhLy+YHIW1xYM/AxrPheSh42xbKH/Kaz1gFy9LUU0GxnD1TmbxAb9gbfridggKjlpvaUATqZy5cBQ==
      tarball: file:projects/ai-document-translator.tgz
    version: 0.0.0
  file:projects/ai-form-recognizer.tgz:
    dependencies:
      '@azure/core-tracing': 1.0.0-preview.11
      '@microsoft/api-extractor': 7.7.11
      '@types/chai': 4.2.18
      '@types/mocha': 7.0.2
      '@types/node': 8.10.66
      '@types/sinon': 9.0.11
      chai: 4.3.4
      chai-as-promised: 7.1.1_chai@4.3.4
      cross-env: 7.0.3
      dotenv: 8.6.0
      eslint: 7.26.0
      karma: 6.3.2
      karma-chrome-launcher: 3.1.0
      karma-coverage: 2.0.3
      karma-edge-launcher: 0.4.2_karma@6.3.2
      karma-env-preprocessor: 0.1.1
      karma-firefox-launcher: 1.3.0
      karma-ie-launcher: 1.0.0_karma@6.3.2
      karma-json-preprocessor: 0.3.3_karma@6.3.2
      karma-json-to-file-reporter: 1.0.1
      karma-junit-reporter: 2.0.1_karma@6.3.2
      karma-mocha: 2.0.1
      karma-mocha-reporter: 2.2.5_karma@6.3.2
      karma-sourcemap-loader: 0.3.8
      mocha: 7.2.0
      mocha-junit-reporter: 1.23.3_mocha@7.2.0
      nyc: 14.1.1
      prettier: 1.19.1
      rimraf: 3.0.2
      rollup: 1.32.1
      sinon: 9.2.4
      source-map-support: 0.5.19
      tslib: 2.2.0
      typedoc: 0.15.2
      typescript: 4.2.4
    dev: false
    name: '@rush-temp/ai-form-recognizer'
    resolution:
      integrity: sha512-VUg3WW2hjXkXhUUR5y4Q+vo2JwDmiRra8U2e6NRVM/c7ffPm0vgCOglfXtm1g92GQxoGAhSL5VGpmAswIGqWxg==
      tarball: file:projects/ai-form-recognizer.tgz
    version: 0.0.0
  file:projects/ai-metrics-advisor.tgz:
    dependencies:
      '@azure/core-tracing': 1.0.0-preview.11
      '@azure/identity': 1.3.0
      '@microsoft/api-extractor': 7.7.11
      '@types/chai': 4.2.18
      '@types/mocha': 7.0.2
      '@types/node': 8.10.66
      '@types/sinon': 9.0.11
      chai: 4.3.4
      chai-as-promised: 7.1.1_chai@4.3.4
      cross-env: 7.0.3
      dotenv: 8.6.0
      eslint: 7.26.0
      karma: 6.3.2
      karma-chrome-launcher: 3.1.0
      karma-coverage: 2.0.3
      karma-edge-launcher: 0.4.2_karma@6.3.2
      karma-env-preprocessor: 0.1.1
      karma-firefox-launcher: 1.3.0
      karma-ie-launcher: 1.0.0_karma@6.3.2
      karma-json-preprocessor: 0.3.3_karma@6.3.2
      karma-json-to-file-reporter: 1.0.1
      karma-junit-reporter: 2.0.1_karma@6.3.2
      karma-mocha: 2.0.1
      karma-mocha-reporter: 2.2.5_karma@6.3.2
      karma-sourcemap-loader: 0.3.8
      mocha: 7.2.0
      mocha-junit-reporter: 1.23.3_mocha@7.2.0
      nyc: 14.1.1
      prettier: 1.19.1
      rimraf: 3.0.2
      rollup: 1.32.1
      sinon: 9.2.4
      source-map-support: 0.5.19
      ts-node: 9.1.1_typescript@4.2.4
      tslib: 2.2.0
      typedoc: 0.15.2
      typescript: 4.2.4
    dev: false
    name: '@rush-temp/ai-metrics-advisor'
    resolution:
      integrity: sha512-sbco9iDzQIZH/W1ha+BQfthAqikz7j3Ykt755Uv6Vc/uRitcQdTYCKWTspEpS/TJS04RFBrQbFxVgfJQQIUlaA==
      tarball: file:projects/ai-metrics-advisor.tgz
    version: 0.0.0
  file:projects/ai-text-analytics.tgz:
    dependencies:
      '@azure/core-rest-pipeline': 1.0.3
      '@azure/core-tracing': 1.0.0-preview.11
      '@microsoft/api-extractor': 7.7.11
      '@types/chai': 4.2.18
      '@types/chai-as-promised': 7.1.4
      '@types/mocha': 7.0.2
      '@types/node': 8.10.66
      '@types/sinon': 9.0.11
      chai: 4.3.4
      chai-as-promised: 7.1.1_chai@4.3.4
      cross-env: 7.0.3
      dotenv: 8.6.0
      eslint: 7.26.0
      karma: 6.3.2
      karma-chrome-launcher: 3.1.0
      karma-coverage: 2.0.3
      karma-edge-launcher: 0.4.2_karma@6.3.2
      karma-env-preprocessor: 0.1.1
      karma-firefox-launcher: 1.3.0
      karma-ie-launcher: 1.0.0_karma@6.3.2
      karma-json-preprocessor: 0.3.3_karma@6.3.2
      karma-json-to-file-reporter: 1.0.1
      karma-junit-reporter: 2.0.1_karma@6.3.2
      karma-mocha: 2.0.1
      karma-mocha-reporter: 2.2.5_karma@6.3.2
      karma-source-map-support: 1.4.0
      karma-sourcemap-loader: 0.3.8
      mocha: 7.2.0
      mocha-junit-reporter: 1.23.3_mocha@7.2.0
      nyc: 14.1.1
      prettier: 1.19.1
      rimraf: 3.0.2
      rollup: 1.32.1
      sinon: 9.2.4
      source-map-support: 0.5.19
      ts-node: 9.1.1_typescript@4.2.4
      tslib: 2.2.0
      typedoc: 0.15.2
      typescript: 4.2.4
    dev: false
    name: '@rush-temp/ai-text-analytics'
    resolution:
      integrity: sha512-EJERTY6ZQCm5t6JLGsEAGtpRb6ukOqYa+UPEJ9Q8BjMsYCwaZUsfs9YM2sA/ThEe5OL3w0CSL31bexT5Xuw0wA==
      tarball: file:projects/ai-text-analytics.tgz
    version: 0.0.0
  file:projects/app-configuration.tgz:
    dependencies:
      '@azure/core-tracing': 1.0.0-preview.11
      '@microsoft/api-extractor': 7.7.11
      '@rollup/plugin-commonjs': 11.0.2_rollup@1.32.1
      '@rollup/plugin-inject': 4.0.2_rollup@1.32.1
      '@rollup/plugin-json': 4.1.0_rollup@1.32.1
      '@rollup/plugin-multi-entry': 3.0.1_rollup@1.32.1
      '@rollup/plugin-node-resolve': 8.4.0_rollup@1.32.1
      '@rollup/plugin-replace': 2.4.2_rollup@1.32.1
      '@types/chai': 4.2.18
      '@types/mocha': 7.0.2
      '@types/node': 8.10.66
      '@types/sinon': 9.0.11
      assert: 1.5.0
      chai: 4.3.4
      cross-env: 7.0.3
      dotenv: 8.6.0
      eslint: 7.26.0
      esm: 3.2.25
      karma: 6.3.2
      karma-chrome-launcher: 3.1.0
      karma-coverage: 2.0.3
      karma-edge-launcher: 0.4.2_karma@6.3.2
      karma-env-preprocessor: 0.1.1
      karma-firefox-launcher: 1.3.0
      karma-ie-launcher: 1.0.0_karma@6.3.2
      karma-junit-reporter: 2.0.1_karma@6.3.2
      karma-mocha: 2.0.1
      karma-mocha-reporter: 2.2.5_karma@6.3.2
      karma-sourcemap-loader: 0.3.8
      mocha: 7.2.0
      mocha-junit-reporter: 1.23.3_mocha@7.2.0
      nock: 12.0.3
      nyc: 14.1.1
      prettier: 1.19.1
      rimraf: 3.0.2
      rollup: 1.32.1
      rollup-plugin-shim: 1.0.0
      rollup-plugin-sourcemaps: 0.4.2_rollup@1.32.1
      rollup-plugin-terser: 5.3.1_rollup@1.32.1
      sinon: 9.2.4
      ts-node: 9.1.1_typescript@4.2.4
      tslib: 2.2.0
      typedoc: 0.15.2
      typescript: 4.2.4
      uglify-js: 3.13.6
    dev: false
    name: '@rush-temp/app-configuration'
    resolution:
      integrity: sha512-FXmrcu+Xkooj8VYI9F8se9mhHqfxeUoeRvPLcLnvUTraALTk+6kBSNbdozdt1eW796GUMpJQkhmN9N/OrypDKQ==
      tarball: file:projects/app-configuration.tgz
    version: 0.0.0
  file:projects/attestation.tgz:
    dependencies:
      '@azure/core-tracing': 1.0.0-preview.11
      '@azure/identity': 1.3.0
      '@microsoft/api-extractor': 7.7.11
      '@types/chai': 4.2.18
      '@types/chai-as-promised': 7.1.4
      '@types/jsrsasign': 8.0.12
      '@types/mocha': 7.0.2
      '@types/node': 8.10.66
      buffer: 5.7.1
      chai: 4.3.4
      chai-as-promised: 7.1.1_chai@4.3.4
      dotenv: 8.6.0
      eslint: 7.26.0
      jsrsasign: 10.2.0
      karma: 6.3.2
      karma-chrome-launcher: 3.1.0
      karma-coverage: 2.0.3
      karma-edge-launcher: 0.4.2_karma@6.3.2
      karma-env-preprocessor: 0.1.1
      karma-firefox-launcher: 1.3.0
      karma-ie-launcher: 1.0.0_karma@6.3.2
      karma-json-preprocessor: 0.3.3_karma@6.3.2
      karma-json-to-file-reporter: 1.0.1
      karma-junit-reporter: 2.0.1_karma@6.3.2
      karma-mocha: 2.0.1
      karma-mocha-reporter: 2.2.5_karma@6.3.2
      karma-source-map-support: 1.4.0
      karma-sourcemap-loader: 0.3.8
      mocha: 7.2.0
      nyc: 14.1.1
      prettier: 1.19.1
      rimraf: 3.0.2
      rollup: 1.32.1
      rollup-plugin-node-resolve: 3.4.0
      rollup-plugin-sourcemaps: 0.4.2_rollup@1.32.1
      safe-buffer: 5.2.1
      ts-node: 9.1.1_typescript@4.2.4
      tslib: 2.2.0
      typedoc: 0.15.2
      typescript: 4.2.4
    dev: false
    name: '@rush-temp/attestation'
    resolution:
      integrity: sha512-308IFrOUbXclBJTqvF46pGIb+PckBwJ9PufzEE3dbB8mA9JIj+9838qEppUW8x9k2ENMx43+T6/FCh15qXsTgg==
      tarball: file:projects/attestation.tgz
    version: 0.0.0
  file:projects/communication-chat.tgz:
    dependencies:
      '@azure/communication-signaling': 1.0.0-beta.5
      '@azure/core-tracing': 1.0.0-preview.11
      '@microsoft/api-extractor': 7.7.11
      '@rollup/plugin-commonjs': 11.0.2_rollup@1.32.1
      '@rollup/plugin-json': 4.1.0_rollup@1.32.1
      '@rollup/plugin-multi-entry': 3.0.1_rollup@1.32.1
      '@rollup/plugin-node-resolve': 8.4.0_rollup@1.32.1
      '@rollup/plugin-replace': 2.4.2_rollup@1.32.1
      '@types/chai': 4.2.18
      '@types/mocha': 7.0.2
      '@types/node': 8.10.66
      '@types/sinon': 9.0.11
      assert: 1.5.0
      chai: 4.3.4
      cross-env: 7.0.3
      dotenv: 8.6.0
      eslint: 7.26.0
      events: 3.3.0
      inherits: 2.0.4
      karma: 6.3.2
      karma-chrome-launcher: 3.1.0
      karma-coverage: 2.0.3
      karma-edge-launcher: 0.4.2_karma@6.3.2
      karma-env-preprocessor: 0.1.1
      karma-firefox-launcher: 1.3.0
      karma-ie-launcher: 1.0.0_karma@6.3.2
      karma-json-preprocessor: 0.3.3_karma@6.3.2
      karma-json-to-file-reporter: 1.0.1
      karma-junit-reporter: 2.0.1_karma@6.3.2
      karma-mocha: 2.0.1
      karma-mocha-reporter: 2.2.5_karma@6.3.2
      karma-sourcemap-loader: 0.3.8
      mocha: 7.2.0
      mocha-junit-reporter: 1.23.3_mocha@7.2.0
      nyc: 14.1.1
      prettier: 1.19.1
      rimraf: 3.0.2
      rollup: 1.32.1
      rollup-plugin-shim: 1.0.0
      rollup-plugin-sourcemaps: 0.4.2_rollup@1.32.1
      rollup-plugin-terser: 5.3.1_rollup@1.32.1
      rollup-plugin-visualizer: 4.2.2_rollup@1.32.1
      sinon: 9.2.4
      tslib: 2.2.0
      typedoc: 0.15.2
      typescript: 4.2.4
      util: 0.12.3
    dev: false
    name: '@rush-temp/communication-chat'
    resolution:
      integrity: sha512-mIhPKfBG7zkiDNgm9pK3S1QefIz47oyQWoBEF4gCWCsH53eV2p5e+xD+/Vfenj9BAn2rx41TzYUiorYbQgFidg==
      tarball: file:projects/communication-chat.tgz
    version: 0.0.0
  file:projects/communication-common.tgz:
    dependencies:
      '@azure/core-tracing': 1.0.0-preview.11
      '@microsoft/api-extractor': 7.7.11
      '@rollup/plugin-commonjs': 11.0.2_rollup@1.32.1
      '@rollup/plugin-json': 4.1.0_rollup@1.32.1
      '@rollup/plugin-multi-entry': 3.0.1_rollup@1.32.1
      '@rollup/plugin-node-resolve': 8.4.0_rollup@1.32.1
      '@rollup/plugin-replace': 2.4.2_rollup@1.32.1
      '@types/chai': 4.2.18
      '@types/chai-as-promised': 7.1.4
      '@types/jwt-decode': 2.2.1
      '@types/mocha': 7.0.2
      '@types/node': 8.10.66
      '@types/sinon': 9.0.11
      assert: 1.5.0
      chai: 4.3.4
      chai-as-promised: 7.1.1_chai@4.3.4
      cross-env: 7.0.3
      eslint: 7.26.0
      events: 3.3.0
      inherits: 2.0.4
      jwt-decode: 2.2.0
      karma: 6.3.2
      karma-chrome-launcher: 3.1.0
      karma-coverage: 2.0.3
      karma-edge-launcher: 0.4.2_karma@6.3.2
      karma-env-preprocessor: 0.1.1
      karma-firefox-launcher: 1.3.0
      karma-ie-launcher: 1.0.0_karma@6.3.2
      karma-junit-reporter: 2.0.1_karma@6.3.2
      karma-mocha: 2.0.1
      karma-mocha-reporter: 2.2.5_karma@6.3.2
      karma-sourcemap-loader: 0.3.8
      mocha: 7.2.0
      mocha-junit-reporter: 1.23.3_mocha@7.2.0
      nyc: 14.1.1
      prettier: 1.19.1
      rimraf: 3.0.2
      rollup: 1.32.1
      rollup-plugin-sourcemaps: 0.4.2_rollup@1.32.1
      rollup-plugin-terser: 5.3.1_rollup@1.32.1
      rollup-plugin-visualizer: 4.2.2_rollup@1.32.1
      sinon: 9.2.4
      tslib: 2.2.0
      typedoc: 0.15.2
      typescript: 4.2.4
      util: 0.12.3
    dev: false
    name: '@rush-temp/communication-common'
    resolution:
      integrity: sha512-vRy7pUghd+31tM6DNGNMnMfOcQtTD01OFxa1ngPYMP+cB8GaoGC4GE20q4SRV8AkSIBVbr4BGQdRt4+lrsjBlw==
      tarball: file:projects/communication-common.tgz
    version: 0.0.0
  file:projects/communication-identity.tgz:
    dependencies:
      '@azure/core-tracing': 1.0.0-preview.11
      '@azure/identity': 1.3.0
      '@microsoft/api-extractor': 7.7.11
      '@rollup/plugin-commonjs': 11.0.2_rollup@1.32.1
      '@rollup/plugin-json': 4.1.0_rollup@1.32.1
      '@rollup/plugin-multi-entry': 3.0.1_rollup@1.32.1
      '@rollup/plugin-node-resolve': 8.4.0_rollup@1.32.1
      '@rollup/plugin-replace': 2.4.2_rollup@1.32.1
      '@types/chai': 4.2.18
      '@types/mocha': 7.0.2
      '@types/node': 8.10.66
      '@types/sinon': 9.0.11
      assert: 1.5.0
      chai: 4.3.4
      cross-env: 7.0.3
      dotenv: 8.6.0
      eslint: 7.26.0
      events: 3.3.0
      inherits: 2.0.4
      karma: 6.3.2
      karma-chrome-launcher: 3.1.0
      karma-coverage: 2.0.3
      karma-edge-launcher: 0.4.2_karma@6.3.2
      karma-env-preprocessor: 0.1.1
      karma-firefox-launcher: 1.3.0
      karma-ie-launcher: 1.0.0_karma@6.3.2
      karma-json-preprocessor: 0.3.3_karma@6.3.2
      karma-json-to-file-reporter: 1.0.1
      karma-junit-reporter: 2.0.1_karma@6.3.2
      karma-mocha: 2.0.1
      karma-mocha-reporter: 2.2.5_karma@6.3.2
      karma-sourcemap-loader: 0.3.8
      mocha: 7.2.0
      mocha-junit-reporter: 1.23.3_mocha@7.2.0
      nyc: 14.1.1
      prettier: 1.19.1
      rimraf: 3.0.2
      rollup: 1.32.1
      rollup-plugin-shim: 1.0.0
      rollup-plugin-sourcemaps: 0.4.2_rollup@1.32.1
      rollup-plugin-terser: 5.3.1_rollup@1.32.1
      rollup-plugin-visualizer: 4.2.2_rollup@1.32.1
      sinon: 9.2.4
      tslib: 2.2.0
      typedoc: 0.15.2
      typescript: 4.2.4
    dev: false
    name: '@rush-temp/communication-identity'
    resolution:
      integrity: sha512-0QvoVTuWaVxaNqcm9kuUiJODW2qUB4uKPrHA8Pv3FGQQ7Y74P6Q9NaN2F9CP1TyXHQZlrD37p9LJnTQgbwXFqg==
      tarball: file:projects/communication-identity.tgz
    version: 0.0.0
  file:projects/communication-phone-numbers.tgz:
    dependencies:
      '@azure/core-tracing': 1.0.0-preview.11
      '@azure/identity': 1.3.0
      '@microsoft/api-extractor': 7.7.11
      '@rollup/plugin-commonjs': 11.0.2_rollup@1.32.1
      '@rollup/plugin-json': 4.1.0_rollup@1.32.1
      '@rollup/plugin-multi-entry': 3.0.1_rollup@1.32.1
      '@rollup/plugin-node-resolve': 8.4.0_rollup@1.32.1
      '@rollup/plugin-replace': 2.4.2_rollup@1.32.1
      '@types/chai': 4.2.18
      '@types/mocha': 7.0.2
      '@types/node': 8.10.66
      '@types/sinon': 9.0.11
      assert: 1.5.0
      chai: 4.3.4
      cross-env: 7.0.3
      dotenv: 8.6.0
      eslint: 7.26.0
      events: 3.3.0
      inherits: 2.0.4
      karma: 6.3.2
      karma-chrome-launcher: 3.1.0
      karma-coverage: 2.0.3
      karma-edge-launcher: 0.4.2_karma@6.3.2
      karma-env-preprocessor: 0.1.1
      karma-firefox-launcher: 1.3.0
      karma-ie-launcher: 1.0.0_karma@6.3.2
      karma-json-preprocessor: 0.3.3_karma@6.3.2
      karma-json-to-file-reporter: 1.0.1
      karma-junit-reporter: 2.0.1_karma@6.3.2
      karma-mocha: 2.0.1
      karma-mocha-reporter: 2.2.5_karma@6.3.2
      karma-sourcemap-loader: 0.3.8
      mocha: 7.2.0
      mocha-junit-reporter: 1.23.3_mocha@7.2.0
      nyc: 14.1.1
      prettier: 1.19.1
      rimraf: 3.0.2
      rollup: 1.32.1
      rollup-plugin-shim: 1.0.0
      rollup-plugin-sourcemaps: 0.4.2_rollup@1.32.1
      rollup-plugin-terser: 5.3.1_rollup@1.32.1
      rollup-plugin-visualizer: 4.2.2_rollup@1.32.1
      sinon: 9.2.4
      tslib: 2.2.0
      typedoc: 0.15.2
      typescript: 4.2.4
    dev: false
    name: '@rush-temp/communication-phone-numbers'
    resolution:
      integrity: sha512-ZxxqkvDAbF3E1MKUdq9dO3+d/Rzf81GValySfhgqqkq9GYmRIViBGzOJKPGs3cpM38w5ek5gd/bk8xzvEwWWAw==
      tarball: file:projects/communication-phone-numbers.tgz
    version: 0.0.0
  file:projects/communication-sms.tgz:
    dependencies:
      '@azure/core-tracing': 1.0.0-preview.11
      '@azure/identity': 1.3.0
      '@microsoft/api-extractor': 7.7.11
      '@rollup/plugin-commonjs': 11.0.2_rollup@1.32.1
      '@rollup/plugin-json': 4.1.0_rollup@1.32.1
      '@rollup/plugin-multi-entry': 3.0.1_rollup@1.32.1
      '@rollup/plugin-node-resolve': 8.4.0_rollup@1.32.1
      '@rollup/plugin-replace': 2.4.2_rollup@1.32.1
      '@types/chai': 4.2.18
      '@types/mocha': 7.0.2
      '@types/node': 8.10.66
      '@types/sinon': 9.0.11
      assert: 1.5.0
      chai: 4.3.4
      cross-env: 7.0.3
      dotenv: 8.6.0
      eslint: 7.26.0
      events: 3.3.0
      inherits: 2.0.4
      karma: 6.3.2
      karma-chrome-launcher: 3.1.0
      karma-coverage: 2.0.3
      karma-edge-launcher: 0.4.2_karma@6.3.2
      karma-env-preprocessor: 0.1.1
      karma-firefox-launcher: 1.3.0
      karma-ie-launcher: 1.0.0_karma@6.3.2
      karma-junit-reporter: 2.0.1_karma@6.3.2
      karma-mocha: 2.0.1
      karma-mocha-reporter: 2.2.5_karma@6.3.2
      karma-sourcemap-loader: 0.3.8
      mocha: 7.2.0
      mocha-junit-reporter: 1.23.3_mocha@7.2.0
      nyc: 14.1.1
      prettier: 1.19.1
      rimraf: 3.0.2
      rollup: 1.32.1
      rollup-plugin-shim: 1.0.0
      rollup-plugin-sourcemaps: 0.4.2_rollup@1.32.1
      rollup-plugin-terser: 5.3.1_rollup@1.32.1
      rollup-plugin-visualizer: 4.2.2_rollup@1.32.1
      sinon: 9.2.4
      tslib: 2.2.0
      typedoc: 0.15.2
      typescript: 4.2.4
      util: 0.12.3
    dev: false
    name: '@rush-temp/communication-sms'
    resolution:
      integrity: sha512-iUDYbSKEqU9Onayru0k/Lzkp/tGDk5SuzxrcExxfXqhbCI0jIsL49TI9iEvPKvIZBwmauMnTTWG2dq6HG5c5dg==
      tarball: file:projects/communication-sms.tgz
    version: 0.0.0
  file:projects/confidential-ledger.tgz:
    dependencies:
      '@azure/core-rest-pipeline': 1.1.0-beta.1
      '@azure/identity': 1.3.0
      '@microsoft/api-extractor': 7.13.2
      '@types/chai': 4.2.18
      '@types/mocha': 7.0.2
      '@types/node': 8.10.66
      chai: 4.3.4
      cross-env: 7.0.3
      dotenv: 8.6.0
      eslint: 7.26.0
      karma: 6.3.2
      karma-chrome-launcher: 3.1.0
      karma-coverage: 2.0.3
      karma-edge-launcher: 0.4.2_karma@6.3.2
      karma-env-preprocessor: 0.1.1
      karma-firefox-launcher: 1.3.0
      karma-ie-launcher: 1.0.0_karma@6.3.2
      karma-json-preprocessor: 0.3.3_karma@6.3.2
      karma-json-to-file-reporter: 1.0.1
      karma-junit-reporter: 2.0.1_karma@6.3.2
      karma-mocha: 2.0.1
      karma-mocha-reporter: 2.2.5_karma@6.3.2
      karma-source-map-support: 1.4.0
      karma-sourcemap-loader: 0.3.8
      mocha: 7.2.0
      mocha-junit-reporter: 1.23.3_mocha@7.2.0
      nyc: 14.1.1
      prettier: 2.2.1
      rimraf: 3.0.2
      rollup: 1.32.1
      source-map-support: 0.5.19
      tslib: 2.2.0
      typedoc: 0.15.2
      typescript: 4.2.4
    dev: false
    name: '@rush-temp/confidential-ledger'
    resolution:
      integrity: sha512-xsXQ0PWd3qS3EV2iGnR25dls+zKp4s+BCxn3cF3bdySZvGUPczMpNdkcBrqU6wUrzQGjlPAlo6fxWzRJzk7aKQ==
      tarball: file:projects/confidential-ledger.tgz
    version: 0.0.0
  file:projects/container-registry.tgz:
    dependencies:
      '@azure/core-rest-pipeline': 1.1.0-beta.1
      '@azure/core-tracing': 1.0.0-preview.11
      '@azure/identity': 1.3.0
      '@azure/ms-rest-nodeauth': 3.0.9
      '@microsoft/api-extractor': 7.7.11
      '@types/chai': 4.2.18
      '@types/chai-as-promised': 7.1.4
      '@types/mocha': 7.0.2
      '@types/node': 8.10.66
      chai: 4.3.4
      chai-as-promised: 7.1.1_chai@4.3.4
      cross-env: 7.0.3
      dotenv: 8.6.0
      eslint: 7.26.0
      inherits: 2.0.4
      karma: 6.3.2
      karma-chrome-launcher: 3.1.0
      karma-coverage: 2.0.3
      karma-edge-launcher: 0.4.2_karma@6.3.2
      karma-env-preprocessor: 0.1.1
      karma-firefox-launcher: 1.3.0
      karma-ie-launcher: 1.0.0_karma@6.3.2
      karma-json-preprocessor: 0.3.3_karma@6.3.2
      karma-json-to-file-reporter: 1.0.1
      karma-junit-reporter: 2.0.1_karma@6.3.2
      karma-mocha: 2.0.1
      karma-mocha-reporter: 2.2.5_karma@6.3.2
      karma-sourcemap-loader: 0.3.8
      mocha: 7.2.0
      mocha-junit-reporter: 1.23.3_mocha@7.2.0
      nyc: 14.1.1
      prettier: 1.19.1
      rimraf: 3.0.2
      rollup: 1.32.1
      tslib: 2.2.0
      typedoc: 0.15.2
      typescript: 4.2.4
      util: 0.12.3
    dev: false
    name: '@rush-temp/container-registry'
    resolution:
      integrity: sha512-DmUQXJ3nifpciCZKMVXUm40WJyiZ4SbM5Kv9ln5Hgki0svYqtN8fDTYbIAA2gCmy/ZaRyeusFe/3mg+ewjZnbg==
      tarball: file:projects/container-registry.tgz
    version: 0.0.0
  file:projects/core-amqp.tgz:
    dependencies:
      '@azure/identity': 1.3.0_debug@4.3.1
      '@microsoft/api-extractor': 7.7.11
      '@rollup/plugin-commonjs': 11.0.2_rollup@1.32.1
      '@rollup/plugin-inject': 4.0.2_rollup@1.32.1
      '@rollup/plugin-json': 4.1.0_rollup@1.32.1
      '@rollup/plugin-multi-entry': 3.0.1_rollup@1.32.1
      '@rollup/plugin-node-resolve': 8.4.0_rollup@1.32.1
      '@rollup/plugin-replace': 2.4.2_rollup@1.32.1
      '@types/async-lock': 1.1.2
      '@types/chai': 4.2.18
      '@types/chai-as-promised': 7.1.4
      '@types/debug': 4.1.5
      '@types/mocha': 7.0.2
      '@types/node': 8.10.66
      '@types/sinon': 9.0.11
      '@types/ws': 7.4.4
      assert: 1.5.0
      async-lock: 1.3.0
      buffer: 5.7.1
      chai: 4.3.4
      chai-as-promised: 7.1.1_chai@4.3.4
      cross-env: 7.0.3
      debug: 4.3.1
      dotenv: 8.6.0
      downlevel-dts: 0.4.0
      eslint: 7.26.0
      events: 3.3.0
      jssha: 3.2.0
      karma: 6.3.2_debug@4.3.1
      karma-chrome-launcher: 3.1.0
      karma-mocha: 2.0.1
      mocha: 7.2.0
      mocha-junit-reporter: 1.23.3_mocha@7.2.0
      nyc: 14.1.1
      prettier: 1.19.1
      process: 0.11.10
      puppeteer: 3.3.0
      rhea: 1.0.24
      rhea-promise: 1.2.1
      rimraf: 3.0.2
      rollup: 1.32.1
      rollup-plugin-shim: 1.0.0
      rollup-plugin-sourcemaps: 0.4.2_rollup@1.32.1
      rollup-plugin-terser: 5.3.1_rollup@1.32.1
      sinon: 9.2.4
      ts-node: 9.1.1_typescript@4.2.4
      tslib: 2.2.0
      typedoc: 0.15.2
      typescript: 4.2.4
      url: 0.11.0
      util: 0.12.3
      ws: 7.4.5
    dev: false
    name: '@rush-temp/core-amqp'
    resolution:
      integrity: sha512-CW9xpW4t7TdHmCyP+ZPd/mb0oUjG2dVh6C/RGhzPS8ImdZvcY13QO84eWugbS0PajYfHbIgxbMOiPUaxRTpxeQ==
      tarball: file:projects/core-amqp.tgz
    version: 0.0.0
  file:projects/core-asynciterator-polyfill.tgz:
    dependencies:
      '@types/node': 8.10.66
      eslint: 7.26.0
      prettier: 1.19.1
      typedoc: 0.15.2
      typescript: 4.2.4
    dev: false
    name: '@rush-temp/core-asynciterator-polyfill'
    resolution:
      integrity: sha512-h5Lxt61X7fYi0y86q4KioMXa/CaIuIUcdXt9A0+fBuuBbvaZsIJWy8xBRRj8avO2l4dEqorlHeoTrp/tLCojfA==
      tarball: file:projects/core-asynciterator-polyfill.tgz
    version: 0.0.0
  file:projects/core-auth.tgz:
    dependencies:
      '@microsoft/api-extractor': 7.7.11
      '@rollup/plugin-commonjs': 11.0.2_rollup@1.32.1
      '@rollup/plugin-json': 4.1.0_rollup@1.32.1
      '@rollup/plugin-multi-entry': 3.0.1_rollup@1.32.1
      '@rollup/plugin-node-resolve': 8.4.0_rollup@1.32.1
      '@rollup/plugin-replace': 2.4.2_rollup@1.32.1
      '@types/mocha': 7.0.2
      '@types/node': 8.10.66
      assert: 1.5.0
      cross-env: 7.0.3
      downlevel-dts: 0.4.0
      eslint: 7.26.0
      inherits: 2.0.4
      mocha: 7.2.0
      mocha-junit-reporter: 1.23.3_mocha@7.2.0
      prettier: 1.19.1
      rimraf: 3.0.2
      rollup: 1.32.1
      rollup-plugin-sourcemaps: 0.4.2_rollup@1.32.1
      rollup-plugin-terser: 5.3.1_rollup@1.32.1
      rollup-plugin-visualizer: 4.2.2_rollup@1.32.1
      tslib: 2.2.0
      typedoc: 0.15.2
      typescript: 4.2.4
      util: 0.12.3
    dev: false
    name: '@rush-temp/core-auth'
    resolution:
      integrity: sha512-/FcyvPOvKjNPulEcKL64t6cl870h1H5UEoucinxeXxFQ0TEyHRnXafG4PhBpm7RBtFzba7MlnbYrVHWwlPum9Q==
      tarball: file:projects/core-auth.tgz
    version: 0.0.0
  file:projects/core-client-1.tgz:
    dependencies:
      '@azure/core-rest-pipeline': 1.0.3
      '@azure/core-tracing': 1.0.0-preview.11
      '@azure/core-xml': 1.0.0-beta.1
      '@microsoft/api-extractor': 7.7.11
      '@rollup/plugin-commonjs': 11.0.2_rollup@1.32.1
      '@rollup/plugin-json': 4.1.0_rollup@1.32.1
      '@rollup/plugin-multi-entry': 3.0.1_rollup@1.32.1
      '@rollup/plugin-node-resolve': 8.4.0_rollup@1.32.1
      '@rollup/plugin-replace': 2.4.2_rollup@1.32.1
      '@types/chai': 4.2.18
      '@types/mocha': 7.0.2
      '@types/node': 8.10.66
      '@types/sinon': 9.0.11
      chai: 4.3.4
      cross-env: 7.0.3
      downlevel-dts: 0.4.0
      eslint: 7.26.0
      inherits: 2.0.4
      karma: 6.3.2
      karma-chrome-launcher: 3.1.0
      karma-coverage: 2.0.3
      karma-edge-launcher: 0.4.2_karma@6.3.2
      karma-env-preprocessor: 0.1.1
      karma-firefox-launcher: 1.3.0
      karma-ie-launcher: 1.0.0_karma@6.3.2
      karma-junit-reporter: 2.0.1_karma@6.3.2
      karma-mocha: 2.0.1
      karma-mocha-reporter: 2.2.5_karma@6.3.2
      karma-sourcemap-loader: 0.3.8
      mocha: 7.2.0
      mocha-junit-reporter: 1.23.3_mocha@7.2.0
      prettier: 1.19.1
      rimraf: 3.0.2
      rollup: 1.32.1
      rollup-plugin-sourcemaps: 0.4.2_rollup@1.32.1
      rollup-plugin-terser: 5.3.1_rollup@1.32.1
      rollup-plugin-visualizer: 4.2.2_rollup@1.32.1
      sinon: 9.2.4
      tslib: 2.2.0
      typedoc: 0.15.2
      typescript: 4.2.4
      util: 0.12.3
    dev: false
    name: '@rush-temp/core-client-1'
    resolution:
      integrity: sha512-5Yty3M7abL/LT12Huh21EOQUOR941Dw7IKn61TSC/wZ8YFRofUFshxtzw2Xmy2a7n9Z48uhhmA5tF62T9jQivg==
      tarball: file:projects/core-client-1.tgz
    version: 0.0.0
  file:projects/core-client.tgz:
    dependencies:
      '@azure/core-rest-pipeline': 1.1.0-beta.1
      '@microsoft/api-extractor': 7.13.2
      '@types/chai': 4.2.18
      '@types/mocha': 7.0.2
      '@types/node': 8.10.66
      chai: 4.3.4
      cross-env: 7.0.3
      eslint: 7.26.0
      inherits: 2.0.4
      karma: 6.3.2
      karma-chrome-launcher: 3.1.0
      karma-coverage: 2.0.3
      karma-edge-launcher: 0.4.2_karma@6.3.2
      karma-env-preprocessor: 0.1.1
      karma-firefox-launcher: 1.3.0
      karma-ie-launcher: 1.0.0_karma@6.3.2
      karma-junit-reporter: 2.0.1_karma@6.3.2
      karma-mocha: 2.0.1
      karma-mocha-reporter: 2.2.5_karma@6.3.2
      karma-sourcemap-loader: 0.3.8
      mocha: 7.2.0
      mocha-junit-reporter: 1.23.3_mocha@7.2.0
      prettier: 2.2.1
      rimraf: 3.0.2
      rollup: 1.32.1
      sinon: 9.2.4
      tslib: 2.2.0
      typedoc: 0.15.2
      typescript: 4.2.4
      util: 0.12.3
    dev: false
    name: '@rush-temp/core-client'
    resolution:
      integrity: sha512-hOktk+qS8E/H1HrpUGbrQYLvGl5IP0H/iGWOz+YHTaJh3FAjovl7NGeRKEdMlPYoyWkU53NKNXuNiiibOlIx6g==
      tarball: file:projects/core-client.tgz
    version: 0.0.0
  file:projects/core-crypto.tgz:
    dependencies:
      '@microsoft/api-extractor': 7.7.11
      '@rollup/plugin-commonjs': 11.0.2_rollup@1.32.1
      '@rollup/plugin-json': 4.1.0_rollup@1.32.1
      '@rollup/plugin-multi-entry': 3.0.1_rollup@1.32.1
      '@rollup/plugin-node-resolve': 8.4.0_rollup@1.32.1
      '@rollup/plugin-replace': 2.4.2_rollup@1.32.1
      '@types/chai': 4.2.18
      '@types/mocha': 7.0.2
      '@types/node': 8.10.66
      '@types/sinon': 9.0.11
      assert: 1.5.0
      chai: 4.3.4
      cross-env: 7.0.3
      downlevel-dts: 0.4.0
      eslint: 7.26.0
      karma: 6.3.2
      karma-chrome-launcher: 3.1.0
      karma-coverage: 2.0.3
      karma-edge-launcher: 0.4.2_karma@6.3.2
      karma-env-preprocessor: 0.1.1
      karma-firefox-launcher: 1.3.0
      karma-ie-launcher: 1.0.0_karma@6.3.2
      karma-junit-reporter: 2.0.1_karma@6.3.2
      karma-mocha: 2.0.1
      karma-mocha-reporter: 2.2.5_karma@6.3.2
      karma-sourcemap-loader: 0.3.8
      mocha: 7.2.0
      mocha-junit-reporter: 1.23.3_mocha@7.2.0
      prettier: 1.19.1
      rimraf: 3.0.2
      rollup: 1.32.1
      rollup-plugin-sourcemaps: 0.4.2_rollup@1.32.1
      rollup-plugin-terser: 5.3.1_rollup@1.32.1
      sinon: 9.2.4
      tslib: 2.2.0
      typedoc: 0.15.2
      typescript: 4.2.4
    dev: false
    name: '@rush-temp/core-crypto'
    resolution:
      integrity: sha512-BN8htqkXL30dg1Hi2uP6vmjvh/NQWNwyAGLUO26qwLQSYI7WVI2W50JVKmK+oZfrGi3P+wMfjdf++uCCRV5Zjw==
      tarball: file:projects/core-crypto.tgz
    version: 0.0.0
  file:projects/core-http.tgz:
    dependencies:
      '@azure/core-tracing': 1.0.0-preview.11
      '@azure/logger-js': 1.3.2
      '@microsoft/api-extractor': 7.7.11
      '@rollup/plugin-commonjs': 11.0.2_rollup@1.32.1
      '@rollup/plugin-json': 4.1.0_rollup@1.32.1
      '@rollup/plugin-multi-entry': 3.0.1_rollup@1.32.1
      '@rollup/plugin-node-resolve': 8.4.0_rollup@1.32.1
      '@rollup/plugin-replace': 2.4.2_rollup@1.32.1
      '@types/chai': 4.2.18
      '@types/express': 4.17.11
      '@types/glob': 7.1.3
      '@types/mocha': 7.0.2
      '@types/node': 8.10.66
      '@types/node-fetch': 2.5.10
      '@types/sinon': 9.0.11
      '@types/tough-cookie': 4.0.0
      '@types/tunnel': 0.0.1
      '@types/uuid': 8.3.0
      '@types/xml2js': 0.4.8
      babel-runtime: 6.26.0
      chai: 4.3.4
      cross-env: 7.0.3
      downlevel-dts: 0.4.0
      eslint: 7.26.0
      express: 4.17.1
      fetch-mock: 9.11.0_node-fetch@2.6.1
      form-data: 3.0.1
      glob: 7.1.7
      karma: 6.3.2
      karma-chai: 0.1.0_chai@4.3.4+karma@6.3.2
      karma-chrome-launcher: 3.1.0
      karma-edge-launcher: 0.4.2_karma@6.3.2
      karma-firefox-launcher: 1.3.0
      karma-mocha: 2.0.1
      karma-rollup-preprocessor: 7.0.7_rollup@1.32.1
      karma-sourcemap-loader: 0.3.8
      mocha: 7.2.0
      mocha-junit-reporter: 1.23.3_mocha@7.2.0
      node-fetch: 2.6.1
      npm-run-all: 4.1.5
      nyc: 14.1.1
      prettier: 1.19.1
      process: 0.11.10
      puppeteer: 3.3.0
      regenerator-runtime: 0.13.7
      rimraf: 3.0.2
      rollup: 1.32.1
      rollup-plugin-sourcemaps: 0.4.2_rollup@1.32.1
      rollup-plugin-visualizer: 4.2.2_rollup@1.32.1
      shx: 0.3.3
      sinon: 9.2.4
      tough-cookie: 4.0.0
      ts-node: 9.1.1_typescript@4.2.4
      tslib: 2.2.0
      tunnel: 0.0.6
      typedoc: 0.15.2
      typescript: 4.2.4
      uglify-js: 3.13.6
      uuid: 8.3.2
      xhr-mock: 2.5.1
      xml2js: 0.4.23
    dev: false
    name: '@rush-temp/core-http'
    resolution:
      integrity: sha512-YFvwMJDL9Pya78VAH07hLmZ1DVHukjjIeOaNKvShcV2EodrYLNqRqjQN+LuDDI5K7B+OJGRVGWOeCZ/dJJWDVQ==
      tarball: file:projects/core-http.tgz
    version: 0.0.0
  file:projects/core-lro.tgz:
    dependencies:
      '@azure/core-tracing': 1.0.0-preview.11
      '@microsoft/api-extractor': 7.7.11
      '@rollup/plugin-commonjs': 11.0.2_rollup@1.32.1
      '@rollup/plugin-multi-entry': 3.0.1_rollup@1.32.1
      '@rollup/plugin-node-resolve': 8.4.0_rollup@1.32.1
      '@rollup/plugin-replace': 2.4.2_rollup@1.32.1
      '@types/chai': 4.2.18
      '@types/mocha': 7.0.2
      '@types/node': 8.10.66
      assert: 1.5.0
      chai: 4.3.4
      cross-env: 7.0.3
      eslint: 7.26.0
      events: 3.3.0
      karma: 6.3.2
      karma-chrome-launcher: 3.1.0
      karma-coverage: 2.0.3
      karma-edge-launcher: 0.4.2_karma@6.3.2
      karma-env-preprocessor: 0.1.1
      karma-firefox-launcher: 1.3.0
      karma-ie-launcher: 1.0.0_karma@6.3.2
      karma-junit-reporter: 2.0.1_karma@6.3.2
      karma-mocha: 2.0.1
      karma-mocha-reporter: 2.2.5_karma@6.3.2
      karma-sourcemap-loader: 0.3.8
      mocha: 7.2.0
      mocha-junit-reporter: 1.23.3_mocha@7.2.0
      npm-run-all: 4.1.5
      nyc: 14.1.1
      prettier: 1.19.1
      rimraf: 3.0.2
      rollup: 1.32.1
      rollup-plugin-shim: 1.0.0
      rollup-plugin-sourcemaps: 0.4.2_rollup@1.32.1
      rollup-plugin-terser: 5.3.1_rollup@1.32.1
      rollup-plugin-visualizer: 4.2.2_rollup@1.32.1
      ts-node: 9.1.1_typescript@4.2.4
      tslib: 2.2.0
      typedoc: 0.15.2
      typescript: 4.2.4
      uglify-js: 3.13.6
    dev: false
    name: '@rush-temp/core-lro'
    resolution:
      integrity: sha512-k9e2Zl5E31KvVZGhHuDCrUdUuOum3voT02rYjX5U8dAjseE7tDLObxdewMAT4PnWQ5act0oxRhjbERWldHHBBA==
      tarball: file:projects/core-lro.tgz
    version: 0.0.0
  file:projects/core-paging.tgz:
    dependencies:
      '@types/node': 8.10.66
      eslint: 7.26.0
      prettier: 1.19.1
      rimraf: 3.0.2
      typedoc: 0.15.2
      typescript: 4.2.4
    dev: false
    name: '@rush-temp/core-paging'
    resolution:
      integrity: sha512-MWcTO+6523oBrcVxrW0PZx7ZSvSg5BalwS+vpArIhQ2v8AEByYp9LJhTdmX5KNIs1wMSYzOSCYL0bWOMCf8smw==
      tarball: file:projects/core-paging.tgz
    version: 0.0.0
  file:projects/core-rest-pipeline.tgz:
    dependencies:
      '@azure/core-tracing': 1.0.0-preview.11
      '@microsoft/api-extractor': 7.7.11
      '@rollup/plugin-commonjs': 11.0.2_rollup@1.32.1
      '@rollup/plugin-json': 4.1.0_rollup@1.32.1
      '@rollup/plugin-multi-entry': 3.0.1_rollup@1.32.1
      '@rollup/plugin-node-resolve': 8.4.0_rollup@1.32.1
      '@rollup/plugin-replace': 2.4.2_rollup@1.32.1
      '@types/chai': 4.2.18
      '@types/mocha': 7.0.2
      '@types/node': 8.10.66
      '@types/sinon': 9.0.11
      '@types/uuid': 8.3.0
      chai: 4.3.4
      cross-env: 7.0.3
      downlevel-dts: 0.4.0
      eslint: 7.26.0
      form-data: 3.0.1
      http-proxy-agent: 4.0.1
      https-proxy-agent: 5.0.0
      inherits: 2.0.4
      karma: 6.3.2
      karma-chrome-launcher: 3.1.0
      karma-coverage: 2.0.3
      karma-edge-launcher: 0.4.2_karma@6.3.2
      karma-env-preprocessor: 0.1.1
      karma-firefox-launcher: 1.3.0
      karma-ie-launcher: 1.0.0_karma@6.3.2
      karma-junit-reporter: 2.0.1_karma@6.3.2
      karma-mocha: 2.0.1
      karma-mocha-reporter: 2.2.5_karma@6.3.2
      karma-sourcemap-loader: 0.3.8
      mocha: 7.2.0
      mocha-junit-reporter: 1.23.3_mocha@7.2.0
      prettier: 1.19.1
      rimraf: 3.0.2
      rollup: 1.32.1
      rollup-plugin-sourcemaps: 0.4.2_rollup@1.32.1
      rollup-plugin-terser: 5.3.1_rollup@1.32.1
      rollup-plugin-visualizer: 4.2.2_rollup@1.32.1
      sinon: 9.2.4
      source-map-support: 0.5.19
      tslib: 2.2.0
      typedoc: 0.15.2
      typescript: 4.2.4
      util: 0.12.3
      uuid: 8.3.2
    dev: false
    name: '@rush-temp/core-rest-pipeline'
    resolution:
      integrity: sha512-gAlR8h7yd1rGOqnRGel11Up9XL65EzTBs+scsr6hsSbPicEEbgCkq8ykSD251xfENKeKJL1t8p5wn96jY714Dw==
      tarball: file:projects/core-rest-pipeline.tgz
    version: 0.0.0
  file:projects/core-tracing.tgz:
    dependencies:
      '@microsoft/api-extractor': 7.7.11
      '@opencensus/web-types': 0.0.7
      '@opentelemetry/api': 1.0.0-rc.0
      '@rollup/plugin-commonjs': 11.0.2_rollup@1.32.1
      '@rollup/plugin-json': 4.1.0_rollup@1.32.1
      '@rollup/plugin-multi-entry': 3.0.1_rollup@1.32.1
      '@rollup/plugin-node-resolve': 8.4.0_rollup@1.32.1
      '@rollup/plugin-replace': 2.4.2_rollup@1.32.1
      '@types/mocha': 7.0.2
      '@types/node': 8.10.66
      '@types/sinon': 9.0.11
      assert: 1.5.0
      cross-env: 7.0.3
      eslint: 7.26.0
      inherits: 2.0.4
      mocha: 7.2.0
      mocha-junit-reporter: 1.23.3_mocha@7.2.0
      prettier: 1.19.1
      rimraf: 3.0.2
      rollup: 1.32.1
      rollup-plugin-sourcemaps: 0.4.2_rollup@1.32.1
      rollup-plugin-terser: 5.3.1_rollup@1.32.1
      rollup-plugin-visualizer: 4.2.2_rollup@1.32.1
      sinon: 9.2.4
      tslib: 2.2.0
      typedoc: 0.15.2
      typescript: 4.2.4
      util: 0.12.3
    dev: false
    name: '@rush-temp/core-tracing'
    resolution:
      integrity: sha512-Tc2a/MYDRNdd0WnJm+5KhRblSFh/WyKj1V7LrK63PCNzSAgUfzjo2TFHV/2NB/Nvm3fy2UUbNldipZCo0Hdqbw==
      tarball: file:projects/core-tracing.tgz
    version: 0.0.0
  file:projects/core-util.tgz:
    dependencies:
      '@microsoft/api-extractor': 7.7.11
      '@rollup/plugin-commonjs': 11.0.2_rollup@1.32.1
      '@rollup/plugin-json': 4.1.0_rollup@1.32.1
      '@rollup/plugin-multi-entry': 3.0.1_rollup@1.32.1
      '@rollup/plugin-node-resolve': 8.4.0_rollup@1.32.1
      '@rollup/plugin-replace': 2.4.2_rollup@1.32.1
      '@types/chai': 4.2.18
      '@types/mocha': 7.0.2
      '@types/node': 8.10.66
      '@types/sinon': 9.0.11
      chai: 4.3.4
      cross-env: 7.0.3
      downlevel-dts: 0.4.0
      eslint: 7.26.0
      inherits: 2.0.4
      karma: 6.3.2
      karma-chrome-launcher: 3.1.0
      karma-coverage: 2.0.3
      karma-edge-launcher: 0.4.2_karma@6.3.2
      karma-env-preprocessor: 0.1.1
      karma-firefox-launcher: 1.3.0
      karma-ie-launcher: 1.0.0_karma@6.3.2
      karma-junit-reporter: 2.0.1_karma@6.3.2
      karma-mocha: 2.0.1
      karma-mocha-reporter: 2.2.5_karma@6.3.2
      karma-sourcemap-loader: 0.3.8
      mocha: 7.2.0
      mocha-junit-reporter: 1.23.3_mocha@7.2.0
      prettier: 1.19.1
      rimraf: 3.0.2
      rollup: 1.32.1
      rollup-plugin-sourcemaps: 0.4.2_rollup@1.32.1
      rollup-plugin-terser: 5.3.1_rollup@1.32.1
      rollup-plugin-visualizer: 4.2.2_rollup@1.32.1
      sinon: 9.2.4
      tslib: 2.2.0
      typedoc: 0.15.2
      typescript: 4.2.4
      util: 0.12.3
    dev: false
    name: '@rush-temp/core-util'
    resolution:
      integrity: sha512-YBvq/Oe2x36tuYyuBRafHNfZgNJU+uDchxKORmd8dXw44iwVaqsoq93Xa25Mg05SybgbB4mU2VPNPuJTEm5CRA==
      tarball: file:projects/core-util.tgz
    version: 0.0.0
  file:projects/core-xml.tgz:
    dependencies:
      '@microsoft/api-extractor': 7.7.11
      '@rollup/plugin-commonjs': 11.0.2_rollup@1.32.1
      '@rollup/plugin-json': 4.1.0_rollup@1.32.1
      '@rollup/plugin-multi-entry': 3.0.1_rollup@1.32.1
      '@rollup/plugin-node-resolve': 8.4.0_rollup@1.32.1
      '@rollup/plugin-replace': 2.4.2_rollup@1.32.1
      '@types/chai': 4.2.18
      '@types/mocha': 7.0.2
      '@types/node': 8.10.66
      '@types/sinon': 9.0.11
      '@types/xml2js': 0.4.8
      chai: 4.3.4
      cross-env: 7.0.3
      downlevel-dts: 0.4.0
      eslint: 7.26.0
      inherits: 2.0.4
      karma: 6.3.2
      karma-chrome-launcher: 3.1.0
      karma-coverage: 2.0.3
      karma-edge-launcher: 0.4.2_karma@6.3.2
      karma-env-preprocessor: 0.1.1
      karma-firefox-launcher: 1.3.0
      karma-ie-launcher: 1.0.0_karma@6.3.2
      karma-junit-reporter: 2.0.1_karma@6.3.2
      karma-mocha: 2.0.1
      karma-mocha-reporter: 2.2.5_karma@6.3.2
      karma-sourcemap-loader: 0.3.8
      mocha: 7.2.0
      mocha-junit-reporter: 1.23.3_mocha@7.2.0
      prettier: 1.19.1
      rimraf: 3.0.2
      rollup: 1.32.1
      rollup-plugin-sourcemaps: 0.4.2_rollup@1.32.1
      rollup-plugin-terser: 5.3.1_rollup@1.32.1
      rollup-plugin-visualizer: 4.2.2_rollup@1.32.1
      sinon: 9.2.4
      tslib: 2.2.0
      typedoc: 0.15.2
      typescript: 4.2.4
      util: 0.12.3
      xml2js: 0.4.23
    dev: false
    name: '@rush-temp/core-xml'
    resolution:
      integrity: sha512-8VQhejhzjl9zACr14nVCodaIPoCpIWNb969ukwPcYvp18nmKTLX/K+b6zWAij/26DBtvFWrFbvmGngrHsjHfGA==
      tarball: file:projects/core-xml.tgz
    version: 0.0.0
  file:projects/cosmos.tgz:
    dependencies:
      '@azure/core-rest-pipeline': 1.0.3
      '@azure/identity': 1.3.0_debug@4.3.1
      '@microsoft/api-extractor': 7.7.11
      '@rollup/plugin-json': 4.1.0_rollup@1.32.1
      '@rollup/plugin-multi-entry': 3.0.1_rollup@1.32.1
      '@types/debug': 4.1.5
      '@types/fast-json-stable-stringify': 2.0.0
      '@types/mocha': 7.0.2
      '@types/node': 8.10.66
      '@types/priorityqueuejs': 1.0.1
      '@types/semaphore': 1.1.1
      '@types/sinon': 9.0.11
      '@types/tunnel': 0.0.1
      '@types/underscore': 1.11.2
      '@types/uuid': 8.3.0
      cross-env: 7.0.3
      debug: 4.3.1
      dotenv: 8.6.0
      downlevel-dts: 0.4.0
      eslint: 7.26.0
      esm: 3.2.25
      execa: 3.4.0
      fast-json-stable-stringify: 2.1.0
      jsbi: 3.1.4
      mocha: 7.2.0
      mocha-junit-reporter: 1.23.3_mocha@7.2.0
      node-abort-controller: 1.2.1
      prettier: 1.19.1
      priorityqueuejs: 1.0.0
      proxy-agent: 4.0.1
      requirejs: 2.3.6
      rimraf: 3.0.2
      rollup: 1.32.1
      rollup-plugin-local-resolve: 1.0.7
      semaphore: 1.1.0
      sinon: 9.2.4
      snap-shot-it: 7.9.6
      source-map-support: 0.5.19
      ts-node: 9.1.1_typescript@4.2.4
      tslib: 2.2.0
      typedoc: 0.15.2
      typescript: 4.2.4
      universal-user-agent: 6.0.0
      uuid: 8.3.2
    dev: false
    name: '@rush-temp/cosmos'
    resolution:
      integrity: sha512-wCMZgt5C551rCi6HXgvD/EZVo6sl3llky3jsRCVQBcamdjmNF0qphRBDyYLlAn1cysnA7eG4clCBGzqT5wsAIg==
      tarball: file:projects/cosmos.tgz
    version: 0.0.0
  file:projects/data-tables.tgz:
    dependencies:
      '@azure/core-rest-pipeline': 1.0.3
      '@azure/core-tracing': 1.0.0-preview.11
      '@azure/core-xml': 1.0.0-beta.1
      '@microsoft/api-extractor': 7.7.11
      '@rollup/plugin-commonjs': 11.0.2_rollup@1.32.1
      '@rollup/plugin-inject': 4.0.2_rollup@1.32.1
      '@rollup/plugin-json': 4.1.0_rollup@1.32.1
      '@rollup/plugin-multi-entry': 3.0.1_rollup@1.32.1
      '@rollup/plugin-node-resolve': 8.4.0_rollup@1.32.1
      '@rollup/plugin-replace': 2.4.2_rollup@1.32.1
      '@types/chai': 4.2.18
      '@types/mocha': 7.0.2
      '@types/node': 8.10.66
      '@types/sinon': 9.0.11
      '@types/uuid': 8.3.0
      chai: 4.3.4
      cross-env: 7.0.3
      dotenv: 8.6.0
      downlevel-dts: 0.4.0
      eslint: 7.26.0
      inherits: 2.0.4
      karma: 6.3.2
      karma-chrome-launcher: 3.1.0
      karma-coverage: 2.0.3
      karma-edge-launcher: 0.4.2_karma@6.3.2
      karma-env-preprocessor: 0.1.1
      karma-firefox-launcher: 1.3.0
      karma-ie-launcher: 1.0.0_karma@6.3.2
      karma-junit-reporter: 2.0.1_karma@6.3.2
      karma-mocha: 2.0.1
      karma-mocha-reporter: 2.2.5_karma@6.3.2
      karma-sourcemap-loader: 0.3.8
      mocha: 7.2.0
      mocha-junit-reporter: 1.23.3_mocha@7.2.0
      nyc: 14.1.1
      prettier: 1.19.1
      rimraf: 3.0.2
      rollup: 1.32.1
      rollup-plugin-shim: 1.0.0
      rollup-plugin-sourcemaps: 0.4.2_rollup@1.32.1
      rollup-plugin-terser: 5.3.1_rollup@1.32.1
      rollup-plugin-visualizer: 4.2.2_rollup@1.32.1
      sinon: 9.2.4
      ts-node: 9.1.1_typescript@4.2.4
      tslib: 2.2.0
      typedoc: 0.15.2
      typescript: 4.2.4
      util: 0.12.3
      uuid: 8.3.2
    dev: false
    name: '@rush-temp/data-tables'
    resolution:
      integrity: sha512-IDeu2YShGePIGGHY6J4UBw930fwmpgbV/fhZylLZnt9FApLDhQLX5FCWaTOWj0EuncfwstJAYQCKzlxaXigl9w==
      tarball: file:projects/data-tables.tgz
    version: 0.0.0
  file:projects/dev-tool.tgz:
    dependencies:
      '@rollup/plugin-commonjs': 11.0.2_rollup@1.32.1
      '@rollup/plugin-json': 4.1.0_rollup@1.32.1
      '@rollup/plugin-multi-entry': 3.0.1_rollup@1.32.1
      '@rollup/plugin-node-resolve': 8.4.0_rollup@1.32.1
      '@types/chai': 4.2.18
      '@types/chai-as-promised': 7.1.4
      '@types/chalk': 2.2.0
      '@types/fs-extra': 8.1.1
      '@types/minimist': 1.2.1
      '@types/mocha': 7.0.2
      '@types/node': 8.10.66
      '@types/prettier': 2.0.2
      builtin-modules: 3.1.0
      chai: 4.3.4
      chai-as-promised: 7.1.1_chai@4.3.4
      chalk: 4.1.1
      dotenv: 8.6.0
      eslint: 7.26.0
      fs-extra: 8.1.0
      minimist: 1.2.5
      mocha: 7.2.0
      prettier: 1.19.1
      rimraf: 3.0.2
      rollup: 1.32.1
      rollup-plugin-sourcemaps: 0.4.2_rollup@1.32.1
      rollup-plugin-visualizer: 4.2.2_rollup@1.32.1
      ts-node: 9.1.1_typescript@4.2.4
      tslib: 2.2.0
      typedoc: 0.15.2
      typescript: 4.2.4
      yaml: 1.10.2
    dev: false
    name: '@rush-temp/dev-tool'
    resolution:
      integrity: sha512-M9EDZ1Fo6PUH5m0H3fuCE/y5N0X/1tvuqeZ0hdjQk39CbL3x+BjCrtaBrgixxgN6SM8a8O8yFDeH56Dax3pHaA==
      tarball: file:projects/dev-tool.tgz
    version: 0.0.0
  file:projects/digital-twins-core.tgz:
    dependencies:
      '@azure/core-tracing': 1.0.0-preview.11
      '@azure/identity': 1.3.0
      '@microsoft/api-extractor': 7.7.11
      '@rollup/plugin-commonjs': 11.0.2_rollup@1.32.1
      '@rollup/plugin-json': 4.1.0_rollup@1.32.1
      '@rollup/plugin-multi-entry': 3.0.1_rollup@1.32.1
      '@rollup/plugin-node-resolve': 8.4.0_rollup@1.32.1
      '@rollup/plugin-replace': 2.4.2_rollup@1.32.1
      '@types/chai': 4.2.18
      '@types/mocha': 7.0.2
      '@types/node': 8.10.66
      '@types/sinon': 9.0.11
      '@types/uuid': 8.3.0
      chai: 4.3.4
      cross-env: 7.0.3
      dotenv: 8.6.0
      eslint: 7.26.0
      inherits: 2.0.4
      karma: 6.3.2
      karma-chrome-launcher: 3.1.0
      karma-coverage: 2.0.3
      karma-edge-launcher: 0.4.2_karma@6.3.2
      karma-env-preprocessor: 0.1.1
      karma-firefox-launcher: 1.3.0
      karma-ie-launcher: 1.0.0_karma@6.3.2
      karma-json-preprocessor: 0.3.3_karma@6.3.2
      karma-json-to-file-reporter: 1.0.1
      karma-junit-reporter: 2.0.1_karma@6.3.2
      karma-mocha: 2.0.1
      karma-mocha-reporter: 2.2.5_karma@6.3.2
      karma-sourcemap-loader: 0.3.8
      mocha: 7.2.0
      mocha-junit-reporter: 1.23.3_mocha@7.2.0
      nyc: 14.1.1
      prettier: 1.19.1
      rimraf: 3.0.2
      rollup: 1.32.1
      rollup-plugin-shim: 1.0.0
      rollup-plugin-sourcemaps: 0.4.2_rollup@1.32.1
      rollup-plugin-terser: 5.3.1_rollup@1.32.1
      rollup-plugin-visualizer: 4.2.2_rollup@1.32.1
      sinon: 9.2.4
      tslib: 2.2.0
      typedoc: 0.15.2
      typescript: 4.2.4
      util: 0.12.3
      uuid: 8.3.2
    dev: false
    name: '@rush-temp/digital-twins-core'
    resolution:
      integrity: sha512-HATRz9UgjGJhJhHWrb4PL9PRfnCe/kjkDIyJZUGuA2ZFn8HIkDlR8y53sXJU32OZKTlbvCPjkq+odAQUmH5m9A==
      tarball: file:projects/digital-twins-core.tgz
    version: 0.0.0
  file:projects/eslint-plugin-azure-sdk.tgz:
    dependencies:
      '@types/chai': 4.2.18
      '@types/eslint': 7.2.10
      '@types/estree': 0.0.47
      '@types/glob': 7.1.3
      '@types/json-schema': 7.0.7
      '@types/mocha': 7.0.2
      '@types/node': 10.17.59
      '@typescript-eslint/eslint-plugin': 4.19.0_fddb9afe5c37d14de2fdf5d52845d82d
      '@typescript-eslint/experimental-utils': 4.19.0_eslint@7.26.0+typescript@4.2.4
      '@typescript-eslint/parser': 4.19.0_eslint@7.26.0+typescript@4.2.4
      '@typescript-eslint/typescript-estree': 4.19.0_typescript@4.2.4
      chai: 4.3.4
      eslint: 7.26.0
      eslint-config-prettier: 7.2.0_eslint@7.26.0
      eslint-plugin-import: 2.22.1_eslint@7.26.0
      eslint-plugin-no-only-tests: 2.6.0
      eslint-plugin-promise: 4.3.1
      eslint-plugin-tsdoc: 0.2.14
      glob: 7.1.7
      json-schema: 0.3.0
      mocha: 7.2.0
      mocha-junit-reporter: 1.23.3_mocha@7.2.0
      prettier: 1.19.1
      rimraf: 3.0.2
      source-map-support: 0.5.19
      tslib: 2.2.0
      typedoc: 0.15.2
      typescript: 4.2.4
    dev: false
    name: '@rush-temp/eslint-plugin-azure-sdk'
    resolution:
      integrity: sha512-wLyGQcJAesPoDV5NNA+PpFNXz9C64U1PRPPYxy2TVtjOvPLOzrclj8KK5e4nwhsFLpgrPwSO+ostRSsicofQTA==
      tarball: file:projects/eslint-plugin-azure-sdk.tgz
    version: 0.0.0
  file:projects/event-hubs.tgz:
    dependencies:
      '@azure/core-tracing': 1.0.0-preview.11
      '@azure/identity': 1.3.0_debug@4.3.1
      '@microsoft/api-extractor': 7.7.11
      '@rollup/plugin-commonjs': 11.0.2_rollup@1.32.1
      '@rollup/plugin-inject': 4.0.2_rollup@1.32.1
      '@rollup/plugin-json': 4.1.0_rollup@1.32.1
      '@rollup/plugin-multi-entry': 3.0.1_rollup@1.32.1
      '@rollup/plugin-node-resolve': 8.4.0_rollup@1.32.1
      '@rollup/plugin-replace': 2.4.2_rollup@1.32.1
      '@types/async-lock': 1.1.2
      '@types/chai': 4.2.18
      '@types/chai-as-promised': 7.1.4
      '@types/chai-string': 1.4.2
      '@types/debug': 4.1.5
      '@types/long': 4.0.1
      '@types/mocha': 7.0.2
      '@types/node': 8.10.66
      '@types/sinon': 9.0.11
      '@types/uuid': 8.3.0
      '@types/ws': 7.4.4
      assert: 1.5.0
      buffer: 5.7.1
      chai: 4.3.4
      chai-as-promised: 7.1.1_chai@4.3.4
      chai-string: 1.5.0_chai@4.3.4
      cross-env: 7.0.3
      debug: 4.3.1
      dotenv: 8.6.0
      downlevel-dts: 0.4.0
      eslint: 7.26.0
      esm: 3.2.25
      https-proxy-agent: 5.0.0
      is-buffer: 2.0.5
      jssha: 3.2.0
      karma: 6.3.2_debug@4.3.1
      karma-chrome-launcher: 3.1.0
      karma-coverage: 2.0.3
      karma-edge-launcher: 0.4.2_karma@6.3.2
      karma-env-preprocessor: 0.1.1
      karma-firefox-launcher: 1.3.0
      karma-ie-launcher: 1.0.0_karma@6.3.2
      karma-junit-reporter: 2.0.1_karma@6.3.2
      karma-mocha: 2.0.1
      karma-mocha-reporter: 2.2.5_karma@6.3.2
      karma-sourcemap-loader: 0.3.8
      mocha: 7.2.0
      mocha-junit-reporter: 1.23.3_mocha@7.2.0
      moment: 2.29.1
      nyc: 14.1.1
      prettier: 1.19.1
      process: 0.11.10
      puppeteer: 3.3.0
      rhea-promise: 1.2.1
      rimraf: 3.0.2
      rollup: 1.32.1
      rollup-plugin-shim: 1.0.0
      rollup-plugin-sourcemaps: 0.4.2_rollup@1.32.1
      rollup-plugin-terser: 5.3.1_rollup@1.32.1
      sinon: 9.2.4
      ts-node: 9.1.1_typescript@4.2.4
      tslib: 2.2.0
      typedoc: 0.15.2
      typescript: 4.2.4
      uuid: 8.3.2
      ws: 7.4.5
    dev: false
    name: '@rush-temp/event-hubs'
    resolution:
      integrity: sha512-7VxEPA1R44PvmiFSo7e0HzqO96D8jAdWLr5N5RjCspCTPnp9gnkhg/QmYlOIY+n2iZ1jzbgtJrwubncFEQbyuA==
      tarball: file:projects/event-hubs.tgz
    version: 0.0.0
  file:projects/event-processor-host.tgz:
    dependencies:
      '@azure/event-hubs': 2.1.4
      '@azure/ms-rest-nodeauth': 0.9.3_debug@4.3.1
      '@microsoft/api-extractor': 7.7.11
      '@rollup/plugin-commonjs': 11.0.2_rollup@1.32.1
      '@rollup/plugin-json': 4.1.0_rollup@1.32.1
      '@rollup/plugin-multi-entry': 3.0.1_rollup@1.32.1
      '@rollup/plugin-node-resolve': 8.4.0_rollup@1.32.1
      '@rollup/plugin-replace': 2.4.2_rollup@1.32.1
      '@types/async-lock': 1.1.2
      '@types/chai': 4.2.18
      '@types/chai-as-promised': 7.1.4
      '@types/chai-string': 1.4.2
      '@types/debug': 4.1.5
      '@types/mocha': 7.0.2
      '@types/node': 8.10.66
      '@types/uuid': 8.3.0
      '@types/ws': 7.4.4
      async-lock: 1.3.0
      azure-storage: 2.10.3
      chai: 4.3.4
      chai-as-promised: 7.1.1_chai@4.3.4
      chai-string: 1.5.0_chai@4.3.4
      cross-env: 7.0.3
      debug: 4.3.1
      dotenv: 8.6.0
      eslint: 7.26.0
      esm: 3.2.25
      https-proxy-agent: 5.0.0
      mocha: 7.2.0
      mocha-junit-reporter: 1.23.3_mocha@7.2.0
      nyc: 14.1.1
      path-browserify: 1.0.1
      prettier: 1.19.1
      rimraf: 3.0.2
      rollup: 1.32.1
      rollup-plugin-sourcemaps: 0.4.2_rollup@1.32.1
      ts-node: 9.1.1_typescript@4.2.4
      tslib: 2.2.0
      typedoc: 0.15.2
      typescript: 4.2.4
      uuid: 8.3.2
      ws: 7.4.5
    dev: false
    name: '@rush-temp/event-processor-host'
    resolution:
      integrity: sha512-yShrxTmWGPufLf7C+gUIqFzc9Q2UHJ6Gc5eomvX3OMoFEyZxvAC3GWu9lyJMDeXZU89CJ7O4WvLhOre43ONRZQ==
      tarball: file:projects/event-processor-host.tgz
    version: 0.0.0
  file:projects/eventgrid.tgz:
    dependencies:
      '@azure/core-rest-pipeline': 1.0.3
      '@azure/core-tracing': 1.0.0-preview.11
      '@microsoft/api-extractor': 7.7.11
      '@rollup/plugin-commonjs': 11.0.2_rollup@1.32.1
      '@rollup/plugin-json': 4.1.0_rollup@1.32.1
      '@rollup/plugin-multi-entry': 3.0.1_rollup@1.32.1
      '@rollup/plugin-node-resolve': 8.4.0_rollup@1.32.1
      '@rollup/plugin-replace': 2.4.2_rollup@1.32.1
      '@types/chai': 4.2.18
      '@types/chai-as-promised': 7.1.4
      '@types/mocha': 7.0.2
      '@types/node': 8.10.66
      '@types/sinon': 9.0.11
      '@types/uuid': 8.3.0
      chai: 4.3.4
      chai-as-promised: 7.1.1_chai@4.3.4
      cross-env: 7.0.3
      dotenv: 8.6.0
      eslint: 7.26.0
      karma: 6.3.2
      karma-chrome-launcher: 3.1.0
      karma-coverage: 2.0.3
      karma-edge-launcher: 0.4.2_karma@6.3.2
      karma-env-preprocessor: 0.1.1
      karma-firefox-launcher: 1.3.0
      karma-ie-launcher: 1.0.0_karma@6.3.2
      karma-json-preprocessor: 0.3.3_karma@6.3.2
      karma-json-to-file-reporter: 1.0.1
      karma-junit-reporter: 2.0.1_karma@6.3.2
      karma-mocha: 2.0.1
      karma-mocha-reporter: 2.2.5_karma@6.3.2
      karma-sourcemap-loader: 0.3.8
      mocha: 7.2.0
      mocha-junit-reporter: 1.23.3_mocha@7.2.0
      nyc: 14.1.1
      prettier: 1.19.1
      rimraf: 3.0.2
      rollup: 1.32.1
      rollup-plugin-shim: 1.0.0
      rollup-plugin-sourcemaps: 0.4.2_rollup@1.32.1
      rollup-plugin-terser: 5.3.1_rollup@1.32.1
      rollup-plugin-visualizer: 4.2.2_rollup@1.32.1
      sinon: 9.2.4
      source-map-support: 0.5.19
      ts-node: 9.1.1_typescript@4.2.4
      tslib: 2.2.0
      typedoc: 0.15.2
      typescript: 4.2.4
      uuid: 8.3.2
    dev: false
    name: '@rush-temp/eventgrid'
    resolution:
      integrity: sha512-ujWup25pwpdpdOF1QJTFgrvwUbTF6itmcFy9AILoTw9QHxAUh8T0pxuR3XbMxbqDXjdk3xFayZcrIboCzsjVzw==
      tarball: file:projects/eventgrid.tgz
    version: 0.0.0
  file:projects/eventhubs-checkpointstore-blob.tgz:
    dependencies:
      '@microsoft/api-extractor': 7.7.11
      '@rollup/plugin-commonjs': 11.0.2_rollup@1.32.1
      '@rollup/plugin-inject': 4.0.2_rollup@1.32.1
      '@rollup/plugin-json': 4.1.0_rollup@1.32.1
      '@rollup/plugin-multi-entry': 3.0.1_rollup@1.32.1
      '@rollup/plugin-node-resolve': 8.4.0_rollup@1.32.1
      '@rollup/plugin-replace': 2.4.2_rollup@1.32.1
      '@types/chai': 4.2.18
      '@types/chai-as-promised': 7.1.4
      '@types/chai-string': 1.4.2
      '@types/debug': 4.1.5
      '@types/mocha': 7.0.2
      '@types/node': 8.10.66
      assert: 1.5.0
      chai: 4.3.4
      chai-as-promised: 7.1.1_chai@4.3.4
      chai-string: 1.5.0_chai@4.3.4
      cross-env: 7.0.3
      debug: 4.3.1
      dotenv: 8.6.0
      eslint: 7.26.0
      esm: 3.2.25
      events: 3.3.0
      guid-typescript: 1.0.9
      inherits: 2.0.4
      karma: 6.3.2_debug@4.3.1
      karma-chrome-launcher: 3.1.0
      karma-coverage: 2.0.3
      karma-edge-launcher: 0.4.2_karma@6.3.2
      karma-env-preprocessor: 0.1.1
      karma-firefox-launcher: 1.3.0
      karma-ie-launcher: 1.0.0_karma@6.3.2
      karma-junit-reporter: 2.0.1_karma@6.3.2
      karma-mocha: 2.0.1
      karma-mocha-reporter: 2.2.5_karma@6.3.2
      karma-sourcemap-loader: 0.3.8
      mocha: 7.2.0
      mocha-junit-reporter: 1.23.3_mocha@7.2.0
      nyc: 14.1.1
      prettier: 1.19.1
      rimraf: 3.0.2
      rollup: 1.32.1
      rollup-plugin-shim: 1.0.0
      rollup-plugin-sourcemaps: 0.4.2_rollup@1.32.1
      rollup-plugin-terser: 5.3.1_rollup@1.32.1
      rollup-plugin-visualizer: 4.2.2_rollup@1.32.1
      ts-node: 9.1.1_typescript@4.2.4
      tslib: 2.2.0
      typedoc: 0.15.2
      typescript: 4.2.4
      util: 0.12.3
    dev: false
    name: '@rush-temp/eventhubs-checkpointstore-blob'
    resolution:
      integrity: sha512-HVGnI1U0A0SyBMpjRlQDZINX71Kaae+cfNmQRcgmRhnDtt0J4K5sUbUJRuSEUje7LX/cZrKB7JyYzH+U9bXmLQ==
      tarball: file:projects/eventhubs-checkpointstore-blob.tgz
    version: 0.0.0
  file:projects/identity.tgz:
    dependencies:
      '@azure/core-tracing': 1.0.0-preview.11
      '@azure/msal-browser': 2.9.0
      '@azure/msal-common': 4.0.3
      '@azure/msal-node': 1.0.3
      '@microsoft/api-extractor': 7.7.11
      '@types/jws': 3.2.3
      '@types/mocha': 7.0.2
      '@types/node': 8.10.66
      '@types/qs': 6.9.6
      '@types/sinon': 9.0.11
      '@types/stoppable': 1.1.0
      '@types/uuid': 8.3.0
      assert: 1.5.0
      cross-env: 7.0.3
      dotenv: 8.6.0
      eslint: 7.26.0
      events: 3.3.0
      inherits: 2.0.4
      jws: 4.0.0
      karma: 6.3.2
      karma-chrome-launcher: 3.1.0
      karma-coverage: 2.0.3
      karma-env-preprocessor: 0.1.1
      karma-junit-reporter: 2.0.1_karma@6.3.2
      karma-mocha: 2.0.1
      karma-mocha-reporter: 2.2.5_karma@6.3.2
      karma-sourcemap-loader: 0.3.8
      mocha: 7.2.0
      mocha-junit-reporter: 1.23.3_mocha@7.2.0
      mock-fs: 4.14.0
      open: 7.4.2
      prettier: 1.19.1
      puppeteer: 3.3.0
      qs: 6.10.1
      rimraf: 3.0.2
      rollup: 1.32.1
      sinon: 9.2.4
      stoppable: 1.1.0
      tslib: 2.2.0
      typedoc: 0.15.2
      typescript: 4.2.4
      util: 0.12.3
      uuid: 8.3.2
    dev: false
    name: '@rush-temp/identity'
    resolution:
      integrity: sha512-sEvBei3gVktijypQM6FLi74OeRLYeUlJMgmHXoAyYOaJDE+SbowgsRYQeEwhvloeNACGBX6ERgp6GmeEG/UEcg==
      tarball: file:projects/identity.tgz
    version: 0.0.0
  file:projects/iot-device-update.tgz:
    dependencies:
      '@azure/core-tracing': 1.0.0-preview.11
      '@azure/identity': 1.3.0
      '@microsoft/api-extractor': 7.7.11
      '@types/node': 8.10.66
      '@types/uuid': 8.3.0
      cross-env: 7.0.3
      dotenv: 8.6.0
      eslint: 7.26.0
      mkdirp: 1.0.4
      prettier: 1.19.1
      rimraf: 3.0.2
      rollup: 1.32.1
      rollup-plugin-node-resolve: 3.4.0
      rollup-plugin-sourcemaps: 0.4.2_rollup@1.32.1
      source-map-support: 0.5.19
      tslib: 2.2.0
      typedoc: 0.15.2
      typescript: 4.2.4
      uglify-js: 3.13.6
      uuid: 8.3.2
    dev: false
    name: '@rush-temp/iot-device-update'
    resolution:
      integrity: sha512-DuneImF4EvaxNJN8S5CocoKuUHCNqt/tuTYb+IHa6t1Sr+PaFyL2m1mQN1xD2WlDpgK5nf3arEXcdGPR0xVEeQ==
      tarball: file:projects/iot-device-update.tgz
    version: 0.0.0
  file:projects/keyvault-admin.tgz:
    dependencies:
      '@azure/core-tracing': 1.0.0-preview.11
      '@microsoft/api-extractor': 7.7.11
      '@rollup/plugin-commonjs': 11.0.2_rollup@1.32.1
      '@rollup/plugin-json': 4.1.0_rollup@1.32.1
      '@rollup/plugin-multi-entry': 3.0.1_rollup@1.32.1
      '@rollup/plugin-node-resolve': 8.4.0_rollup@1.32.1
      '@rollup/plugin-replace': 2.4.2_rollup@1.32.1
      '@types/chai': 4.2.18
      '@types/chai-as-promised': 7.1.4
      '@types/mocha': 7.0.2
      '@types/node': 8.10.66
      '@types/sinon': 9.0.11
      '@types/uuid': 8.3.0
      assert: 1.5.0
      chai: 4.3.4
      chai-as-promised: 7.1.1_chai@4.3.4
      cross-env: 7.0.3
      dotenv: 8.6.0
      eslint: 7.26.0
      esm: 3.2.25
      mocha: 7.2.0
      mocha-junit-reporter: 1.23.3_mocha@7.2.0
      nyc: 14.1.1
      prettier: 1.19.1
      rimraf: 3.0.2
      rollup: 1.32.1
      rollup-plugin-shim: 1.0.0
      rollup-plugin-sourcemaps: 0.4.2_rollup@1.32.1
      rollup-plugin-terser: 5.3.1_rollup@1.32.1
      rollup-plugin-visualizer: 4.2.2_rollup@1.32.1
      sinon: 9.2.4
      source-map-support: 0.5.19
      tslib: 2.2.0
      typedoc: 0.15.2
      typescript: 4.2.4
      uuid: 8.3.2
    dev: false
    name: '@rush-temp/keyvault-admin'
    resolution:
      integrity: sha512-I7JLwXItagIzgip+GVdSbCLY/fFQ1n5SV5UaqqEtmoZVnOunvxM+bB1BWxmYuychsKyXtqmlvLyjz2yI4UYgpw==
      tarball: file:projects/keyvault-admin.tgz
    version: 0.0.0
  file:projects/keyvault-certificates.tgz:
    dependencies:
      '@azure/core-tracing': 1.0.0-preview.11
      '@microsoft/api-extractor': 7.7.11
      '@rollup/plugin-commonjs': 11.0.2_rollup@1.32.1
      '@rollup/plugin-json': 4.1.0_rollup@1.32.1
      '@rollup/plugin-multi-entry': 3.0.1_rollup@1.32.1
      '@rollup/plugin-node-resolve': 8.4.0_rollup@1.32.1
      '@rollup/plugin-replace': 2.4.2_rollup@1.32.1
      '@types/chai': 4.2.18
      '@types/mocha': 7.0.2
      '@types/node': 8.10.66
      '@types/query-string': 6.2.0
      '@types/sinon': 9.0.11
      assert: 1.5.0
      chai: 4.3.4
      cross-env: 7.0.3
      dotenv: 8.6.0
      eslint: 7.26.0
      esm: 3.2.25
      karma: 6.3.2
      karma-chrome-launcher: 3.1.0
      karma-coverage: 2.0.3
      karma-edge-launcher: 0.4.2_karma@6.3.2
      karma-env-preprocessor: 0.1.1
      karma-firefox-launcher: 1.3.0
      karma-ie-launcher: 1.0.0_karma@6.3.2
      karma-json-preprocessor: 0.3.3_karma@6.3.2
      karma-json-to-file-reporter: 1.0.1
      karma-junit-reporter: 2.0.1_karma@6.3.2
      karma-mocha: 2.0.1
      karma-mocha-reporter: 2.2.5_karma@6.3.2
      karma-sourcemap-loader: 0.3.8
      mocha: 7.2.0
      mocha-junit-reporter: 1.23.3_mocha@7.2.0
      nyc: 14.1.1
      prettier: 1.19.1
      puppeteer: 3.3.0
      query-string: 5.1.1
      rimraf: 3.0.2
      rollup: 1.32.1
      rollup-plugin-shim: 1.0.0
      rollup-plugin-sourcemaps: 0.4.2_rollup@1.32.1
      rollup-plugin-terser: 5.3.1_rollup@1.32.1
      rollup-plugin-visualizer: 4.2.2_rollup@1.32.1
      sinon: 9.2.4
      source-map-support: 0.5.19
      tslib: 2.2.0
      typedoc: 0.15.2
      typescript: 4.2.4
      url: 0.11.0
    dev: false
    name: '@rush-temp/keyvault-certificates'
    resolution:
      integrity: sha512-ahJ74kmFRzvSuqEQLIAYOexRMF6d6UhHyggxYp21KeHInkOEqimdngf3wXf6gaJUoDGGqJg006FHpZsW1o9cmw==
      tarball: file:projects/keyvault-certificates.tgz
    version: 0.0.0
  file:projects/keyvault-common.tgz:
    dependencies:
      '@azure/core-tracing': 1.0.0-preview.11
      eslint: 7.26.0
      prettier: 1.19.1
      rimraf: 3.0.2
      tslib: 2.2.0
      typescript: 4.2.4
    dev: false
    name: '@rush-temp/keyvault-common'
    resolution:
      integrity: sha512-VSCIHQwTUhJCJagknQ9tUvQB5OZfRd/HZnsTDgKfalxsLOS70wiBrSF59IgN3JcPNkIR+JqgRU5ueg91hzgc2w==
      tarball: file:projects/keyvault-common.tgz
    version: 0.0.0
  file:projects/keyvault-keys.tgz:
    dependencies:
      '@azure/core-tracing': 1.0.0-preview.11
      '@microsoft/api-extractor': 7.7.11
      '@rollup/plugin-commonjs': 11.0.2_rollup@1.32.1
      '@rollup/plugin-json': 4.1.0_rollup@1.32.1
      '@rollup/plugin-multi-entry': 3.0.1_rollup@1.32.1
      '@rollup/plugin-node-resolve': 8.4.0_rollup@1.32.1
      '@rollup/plugin-replace': 2.4.2_rollup@1.32.1
      '@types/chai': 4.2.18
      '@types/chai-as-promised': 7.1.4
      '@types/mocha': 7.0.2
      '@types/node': 8.10.66
      '@types/query-string': 6.2.0
      '@types/sinon': 9.0.11
      assert: 1.5.0
      chai: 4.3.4
      chai-as-promised: 7.1.1_chai@4.3.4
      cross-env: 7.0.3
      dotenv: 8.6.0
      eslint: 7.26.0
      esm: 3.2.25
      karma: 6.3.2
      karma-chrome-launcher: 3.1.0
      karma-coverage: 2.0.3
      karma-edge-launcher: 0.4.2_karma@6.3.2
      karma-env-preprocessor: 0.1.1
      karma-firefox-launcher: 1.3.0
      karma-ie-launcher: 1.0.0_karma@6.3.2
      karma-json-preprocessor: 0.3.3_karma@6.3.2
      karma-json-to-file-reporter: 1.0.1
      karma-junit-reporter: 2.0.1_karma@6.3.2
      karma-mocha: 2.0.1
      karma-mocha-reporter: 2.2.5_karma@6.3.2
      karma-sourcemap-loader: 0.3.8
      mocha: 7.2.0
      mocha-junit-reporter: 1.23.3_mocha@7.2.0
      nyc: 14.1.1
      prettier: 1.19.1
      puppeteer: 3.3.0
      query-string: 5.1.1
      rimraf: 3.0.2
      rollup: 1.32.1
      rollup-plugin-shim: 1.0.0
      rollup-plugin-sourcemaps: 0.4.2_rollup@1.32.1
      rollup-plugin-terser: 5.3.1_rollup@1.32.1
      rollup-plugin-visualizer: 4.2.2_rollup@1.32.1
      sinon: 9.2.4
      source-map-support: 0.5.19
      tslib: 2.2.0
      typedoc: 0.15.2
      typescript: 4.2.4
      url: 0.11.0
    dev: false
    name: '@rush-temp/keyvault-keys'
    resolution:
      integrity: sha512-2VnrPfz4Ta5eSVtA4QGG2scSRzouYS+c09uQl7q1omukgYdgp371DVi5ZPdSOCIPHvGh33sri1PyLfCdPm0XiQ==
      tarball: file:projects/keyvault-keys.tgz
    version: 0.0.0
  file:projects/keyvault-secrets.tgz:
    dependencies:
      '@azure/core-tracing': 1.0.0-preview.11
      '@azure/identity': 1.3.0
      '@microsoft/api-extractor': 7.7.11
      '@rollup/plugin-commonjs': 11.0.2_rollup@1.32.1
      '@rollup/plugin-json': 4.1.0_rollup@1.32.1
      '@rollup/plugin-multi-entry': 3.0.1_rollup@1.32.1
      '@rollup/plugin-node-resolve': 8.4.0_rollup@1.32.1
      '@rollup/plugin-replace': 2.4.2_rollup@1.32.1
      '@types/chai': 4.2.18
      '@types/mocha': 7.0.2
      '@types/node': 8.10.66
      '@types/query-string': 6.2.0
      '@types/sinon': 9.0.11
      assert: 1.5.0
      chai: 4.3.4
      cross-env: 7.0.3
      dotenv: 8.6.0
      eslint: 7.26.0
      esm: 3.2.25
      karma: 6.3.2
      karma-chrome-launcher: 3.1.0
      karma-coverage: 2.0.3
      karma-edge-launcher: 0.4.2_karma@6.3.2
      karma-env-preprocessor: 0.1.1
      karma-firefox-launcher: 1.3.0
      karma-ie-launcher: 1.0.0_karma@6.3.2
      karma-json-preprocessor: 0.3.3_karma@6.3.2
      karma-json-to-file-reporter: 1.0.1
      karma-junit-reporter: 2.0.1_karma@6.3.2
      karma-mocha: 2.0.1
      karma-mocha-reporter: 2.2.5_karma@6.3.2
      karma-sourcemap-loader: 0.3.8
      mocha: 7.2.0
      mocha-junit-reporter: 1.23.3_mocha@7.2.0
      nyc: 14.1.1
      prettier: 1.19.1
      puppeteer: 3.3.0
      query-string: 5.1.1
      rimraf: 3.0.2
      rollup: 1.32.1
      rollup-plugin-shim: 1.0.0
      rollup-plugin-sourcemaps: 0.4.2_rollup@1.32.1
      rollup-plugin-terser: 5.3.1_rollup@1.32.1
      rollup-plugin-visualizer: 4.2.2_rollup@1.32.1
      sinon: 9.2.4
      source-map-support: 0.5.19
      tslib: 2.2.0
      typedoc: 0.15.2
      typescript: 4.2.4
      url: 0.11.0
    dev: false
    name: '@rush-temp/keyvault-secrets'
    resolution:
      integrity: sha512-s0dLzF1S5wyX4UbfxHMkp3HH7E6vw3WyyBhvWiS59msK0yxQj2f/gsv+ZZ6+GWU15ALexiaSIQE7RrNRrVvAfg==
      tarball: file:projects/keyvault-secrets.tgz
    version: 0.0.0
  file:projects/logger.tgz:
    dependencies:
      '@microsoft/api-extractor': 7.7.11
      '@rollup/plugin-commonjs': 11.0.2_rollup@1.32.1
      '@rollup/plugin-multi-entry': 3.0.1_rollup@1.32.1
      '@rollup/plugin-node-resolve': 8.4.0_rollup@1.32.1
      '@rollup/plugin-replace': 2.4.2_rollup@1.32.1
      '@types/chai': 4.2.18
      '@types/mocha': 7.0.2
      '@types/node': 8.10.66
      '@types/sinon': 9.0.11
      assert: 1.5.0
      chai: 4.3.4
      cross-env: 7.0.3
      delay: 4.4.1
      dotenv: 8.6.0
      eslint: 7.26.0
      karma: 6.3.2
      karma-chrome-launcher: 3.1.0
      karma-coverage: 2.0.3
      karma-edge-launcher: 0.4.2_karma@6.3.2
      karma-env-preprocessor: 0.1.1
      karma-firefox-launcher: 1.3.0
      karma-ie-launcher: 1.0.0_karma@6.3.2
      karma-junit-reporter: 2.0.1_karma@6.3.2
      karma-mocha: 2.0.1
      karma-mocha-reporter: 2.2.5_karma@6.3.2
      karma-sourcemap-loader: 0.3.8
      mocha: 7.2.0
      mocha-junit-reporter: 1.23.3_mocha@7.2.0
      nyc: 14.1.1
      prettier: 1.19.1
      puppeteer: 3.3.0
      rimraf: 3.0.2
      rollup: 1.32.1
      rollup-plugin-sourcemaps: 0.4.2_rollup@1.32.1
      rollup-plugin-terser: 5.3.1_rollup@1.32.1
      sinon: 9.2.4
      ts-node: 9.1.1_typescript@4.2.4
      tslib: 2.2.0
      typedoc: 0.15.2
      typescript: 4.2.4
    dev: false
    name: '@rush-temp/logger'
    resolution:
      integrity: sha512-SkIJX0/3mm4KHuQhl6O7ObJfULCR2PjCtmGN1R4oJvs9plCVjK7szoqsldgM5CQSZwI94t5S/d+8ckDQxr/4WQ==
      tarball: file:projects/logger.tgz
    version: 0.0.0
  file:projects/mixedreality-authentication.tgz:
    dependencies:
      '@azure/core-tracing': 1.0.0-preview.11
      '@microsoft/api-extractor': 7.7.11
      '@types/chai': 4.2.18
      '@types/chai-as-promised': 7.1.4
      '@types/mocha': 7.0.2
      '@types/node': 8.10.66
      chai: 4.3.4
      chai-as-promised: 7.1.1_chai@4.3.4
      cross-env: 7.0.3
      dotenv: 8.6.0
      eslint: 7.26.0
      inherits: 2.0.4
      karma: 6.3.2
      karma-chrome-launcher: 3.1.0
      karma-coverage: 2.0.3
      karma-edge-launcher: 0.4.2_karma@6.3.2
      karma-env-preprocessor: 0.1.1
      karma-firefox-launcher: 1.3.0
      karma-ie-launcher: 1.0.0_karma@6.3.2
      karma-json-preprocessor: 0.3.3_karma@6.3.2
      karma-json-to-file-reporter: 1.0.1
      karma-junit-reporter: 2.0.1_karma@6.3.2
      karma-mocha: 2.0.1
      karma-mocha-reporter: 2.2.5_karma@6.3.2
      karma-sourcemap-loader: 0.3.8
      mocha: 7.2.0
      mocha-junit-reporter: 1.23.3_mocha@7.2.0
      nyc: 14.1.1
      prettier: 1.19.1
      rimraf: 3.0.2
      rollup: 1.32.1
      tslib: 2.2.0
      typedoc: 0.15.2
      typescript: 4.2.4
      util: 0.12.3
    dev: false
    name: '@rush-temp/mixedreality-authentication'
    resolution:
      integrity: sha512-MrlmEKGo7m8X7xGkzT1PE91eWkK1Ps4AU4nqug5I42Hyc9n6UpKEKUz04t7MDKedGXRXaCHwjwOFPKIwqSdi6w==
      tarball: file:projects/mixedreality-authentication.tgz
    version: 0.0.0
  file:projects/mock-hub.tgz:
    dependencies:
      '@types/node': 8.10.66
      dotenv: 8.6.0
      eslint: 7.26.0
      prettier: 1.19.1
      rhea: 1.0.24
      rimraf: 3.0.2
      tslib: 2.2.0
      typescript: 4.2.4
    dev: false
    name: '@rush-temp/mock-hub'
    resolution:
      integrity: sha512-RmnPgc2xuUNGzTIfYimSP2cNWao3z2oinTo5+yNQKnasBkRQbB+xcwD3+nTM/GclcS9M3ubf8/CKbfWg6J5NSg==
      tarball: file:projects/mock-hub.tgz
    version: 0.0.0
  file:projects/monitor-opentelemetry-exporter.tgz:
    dependencies:
      '@microsoft/api-extractor': 7.7.11
      '@opentelemetry/api': 0.18.1
      '@opentelemetry/core': 0.18.2
      '@opentelemetry/resources': 0.18.2
      '@opentelemetry/semantic-conventions': 0.18.2
      '@opentelemetry/tracing': 0.18.2
      '@types/mocha': 7.0.2
      '@types/node': 10.17.59
      eslint: 7.26.0
      eslint-plugin-node: 11.1.0_eslint@7.26.0
      execa: 3.4.0
      mocha: 7.2.0
      nock: 12.0.3
      nyc: 14.1.1
      prettier: 1.19.1
      rimraf: 3.0.2
      rollup: 1.32.1
      sinon: 9.2.4
      ts-node: 9.1.1_typescript@4.2.4
      tslib: 2.2.0
      typedoc: 0.15.2
      typescript: 4.2.4
    dev: false
    name: '@rush-temp/monitor-opentelemetry-exporter'
    resolution:
      integrity: sha512-mFMTlDgHaSMFSu0BtZK22iSM6WKT1Gd4mqC5kk/nq9AtxfwUMysqoxqNuar9MzPmtQWD2vFVHCO7WgVFTW3KQQ==
      tarball: file:projects/monitor-opentelemetry-exporter.tgz
    version: 0.0.0
  file:projects/perf-ai-form-recognizer.tgz:
    dependencies:
      '@azure/ai-form-recognizer': 3.1.0-beta.3
      '@azure/identity': 1.3.0
      '@types/node': 8.10.66
      dotenv: 8.6.0
      eslint: 7.26.0
      prettier: 1.19.1
      rimraf: 3.0.2
      ts-node: 9.1.1_typescript@4.2.4
      tslib: 2.2.0
      typescript: 4.2.4
    dev: false
    name: '@rush-temp/perf-ai-form-recognizer'
    resolution:
      integrity: sha512-DbYouo02NhUJlb+MAgEjJc8+WswySuI84wMBVtyR2rlRj5gniVw/tUss2s32IBcvYp7t+cG8Qqf0Lq9714NFlg==
      tarball: file:projects/perf-ai-form-recognizer.tgz
    version: 0.0.0
  file:projects/perf-ai-metrics-advisor.tgz:
    dependencies:
      '@azure/ai-metrics-advisor': 1.0.0-beta.3
      '@types/node': 8.10.66
      dotenv: 8.6.0
      eslint: 7.26.0
      prettier: 1.19.1
      rimraf: 3.0.2
      ts-node: 9.1.1_typescript@4.2.4
      tslib: 2.2.0
      typescript: 4.2.4
    dev: false
    name: '@rush-temp/perf-ai-metrics-advisor'
    resolution:
      integrity: sha512-XgAx/QS7WcKj+znrAzmKi9rxGLBhSBVkXUGdtFi9kBiaxhtraFAL6OETVC9khVm0nRBAxj1CzO2qu3mEQNAxLg==
      tarball: file:projects/perf-ai-metrics-advisor.tgz
    version: 0.0.0
  file:projects/perf-ai-text-analytics.tgz:
    dependencies:
      '@azure/identity': 1.3.0
      '@types/node': 8.10.66
      dotenv: 8.6.0
      eslint: 7.26.0
      prettier: 1.19.1
      rimraf: 3.0.2
      ts-node: 9.1.1_typescript@4.2.4
      tslib: 2.2.0
      typescript: 4.2.4
    dev: false
    name: '@rush-temp/perf-ai-text-analytics'
    resolution:
      integrity: sha512-WRKlYq5E3/zAp5qMYA5yQagbJYlfuIUsxCBp+WSfENbW/m4WzpjkNC/01TLJ6tO2CEoLc+RRPXCDFpA30H432g==
      tarball: file:projects/perf-ai-text-analytics.tgz
    version: 0.0.0
  file:projects/perf-core-rest-pipeline.tgz:
    dependencies:
      '@azure/core-rest-pipeline': 1.1.0-beta.1
      '@types/uuid': 8.3.0
      dotenv: 8.6.0
      eslint: 7.26.0
      prettier: 1.19.1
      rimraf: 3.0.2
      ts-node: 9.1.1_typescript@4.2.4
      tslib: 2.2.0
      typescript: 4.2.4
    dev: false
    name: '@rush-temp/perf-core-rest-pipeline'
    resolution:
      integrity: sha512-BNAP4/2YeHNhrMbvl9A1B+YX+W9MDW8PqA2WipfM5nExM9ywsJEdX7JUv69gul01revGkFoSY1Ukwhe0pSNpNQ==
      tarball: file:projects/perf-core-rest-pipeline.tgz
    version: 0.0.0
  file:projects/perf-eventgrid.tgz:
    dependencies:
      '@types/node': 8.10.66
      dotenv: 8.6.0
      eslint: 7.26.0
      prettier: 1.19.1
      rimraf: 3.0.2
      ts-node: 9.1.1_typescript@4.2.4
      tslib: 2.2.0
      typescript: 4.2.4
    dev: false
    name: '@rush-temp/perf-eventgrid'
    resolution:
      integrity: sha512-IQoql5tEhOX/8VOIA+TIl95RGaqZpGF73Xho9DxQuJjcv1vpVKYUFh4tnWlsrFP3P4E64MbDFsVvCPd27mw3dQ==
      tarball: file:projects/perf-eventgrid.tgz
    version: 0.0.0
  file:projects/perf-identity.tgz:
    dependencies:
      '@types/uuid': 8.3.0
      dotenv: 8.6.0
      eslint: 7.26.0
      prettier: 1.19.1
      rimraf: 3.0.2
      ts-node: 9.1.1_typescript@4.2.4
      tslib: 2.2.0
      typescript: 4.2.4
    dev: false
    name: '@rush-temp/perf-identity'
    resolution:
      integrity: sha512-qoL2JCDZGx5EwC5nKNuGEz1qwK06iiT2IP99eqch2lfUYBubn77dqGlyGCgwczDPfaFbJX7LZxUq902fWG1LIg==
      tarball: file:projects/perf-identity.tgz
    version: 0.0.0
  file:projects/perf-keyvault-certificates.tgz:
    dependencies:
      '@azure/identity': 1.3.0
      '@types/uuid': 8.3.0
      dotenv: 8.6.0
      eslint: 7.26.0
      prettier: 1.19.1
      rimraf: 3.0.2
      ts-node: 9.1.1_typescript@4.2.4
      tslib: 2.2.0
      typescript: 4.2.4
      uuid: 8.3.2
    dev: false
    name: '@rush-temp/perf-keyvault-certificates'
    resolution:
      integrity: sha512-8ZoWbt0i2I1ShnxusGsulAuKsliaJZa5a8PfI1la354d+C8iaNCCzZD+CNafCFaGK2CE0KUwy3pnVfOrnMJNhA==
      tarball: file:projects/perf-keyvault-certificates.tgz
    version: 0.0.0
  file:projects/perf-keyvault-keys.tgz:
    dependencies:
      '@azure/identity': 1.3.0
      '@types/uuid': 8.3.0
      dotenv: 8.6.0
      eslint: 7.26.0
      prettier: 1.19.1
      rimraf: 3.0.2
      ts-node: 9.1.1_typescript@4.2.4
      tslib: 2.2.0
      typescript: 4.2.4
      uuid: 8.3.2
    dev: false
    name: '@rush-temp/perf-keyvault-keys'
    resolution:
      integrity: sha512-SH2hZ0zz7laglE5GD3oux2JLzq7/mE6s9MfwbtVeTNDxqsHnLwPlWdJV0wU+Zl5OMnM0oBVpwhqInAhM4cJdKg==
      tarball: file:projects/perf-keyvault-keys.tgz
    version: 0.0.0
  file:projects/perf-keyvault-secrets.tgz:
    dependencies:
      '@azure/identity': 1.3.0
      '@types/uuid': 8.3.0
      dotenv: 8.6.0
      eslint: 7.26.0
      prettier: 1.19.1
      rimraf: 3.0.2
      ts-node: 9.1.1_typescript@4.2.4
      tslib: 2.2.0
      typescript: 4.2.4
      uuid: 8.3.2
    dev: false
    name: '@rush-temp/perf-keyvault-secrets'
    resolution:
      integrity: sha512-lCvynZ7C5J6guvAPecUQFD6j7qvFY4eu9Q2Fd1FjkBI+76Qc9HOG3QNRVb/OoR+rGmH4pDnaaj3Z0Lm7GfZbrw==
      tarball: file:projects/perf-keyvault-secrets.tgz
    version: 0.0.0
  file:projects/perf-search-documents.tgz:
    dependencies:
      '@azure/identity': 1.3.0
      '@types/node': 8.10.66
      dotenv: 8.6.0
      eslint: 7.26.0
      prettier: 1.19.1
      rimraf: 3.0.2
      ts-node: 9.1.1_typescript@4.2.4
      tslib: 2.2.0
      typescript: 4.2.4
    dev: false
    name: '@rush-temp/perf-search-documents'
    resolution:
      integrity: sha512-8md3tNnXYeztxsktjQl7WZf/sspBIHUjIRhOqlP/lRyL1izcGLUn7msZCtUvcjOlKWjTypnNmk/CCQtyLAdXhQ==
      tarball: file:projects/perf-search-documents.tgz
    version: 0.0.0
  file:projects/perf-storage-blob.tgz:
    dependencies:
      '@azure/core-rest-pipeline': 1.0.3
      '@types/node': 8.10.66
      '@types/node-fetch': 2.5.10
      '@types/uuid': 8.3.0
      dotenv: 8.6.0
      eslint: 7.26.0
      node-fetch: 2.6.1
      prettier: 1.19.1
      rimraf: 3.0.2
      ts-node: 9.1.1_typescript@4.2.4
      tslib: 2.2.0
      typescript: 4.2.4
      uuid: 8.3.2
    dev: false
    name: '@rush-temp/perf-storage-blob'
    resolution:
      integrity: sha512-AzR94ZYGDCm+pUJmj/lKEUOYlzhFxEyl4W0sotw3M1j/zSqwMYbvNJTwg1rQf2/4SjhFkfQdj+boXbsVJ3gNaQ==
      tarball: file:projects/perf-storage-blob.tgz
    version: 0.0.0
  file:projects/perf-storage-file-datalake.tgz:
    dependencies:
      '@types/node': 8.10.66
      '@types/uuid': 8.3.0
      dotenv: 8.6.0
      eslint: 7.26.0
      prettier: 1.19.1
      rimraf: 3.0.2
      ts-node: 9.1.1_typescript@4.2.4
      tslib: 2.2.0
      typescript: 4.2.4
      uuid: 8.3.2
    dev: false
    name: '@rush-temp/perf-storage-file-datalake'
    resolution:
      integrity: sha512-desRgzqog2aoFzH4xpp90a0NBZbUJ1eDUAgUQb3jaUiNOA3y0ER5mHOXFDQ8RuQ0Kjy6jbeNmZ8rcsmJ6OM1+w==
      tarball: file:projects/perf-storage-file-datalake.tgz
    version: 0.0.0
  file:projects/perf-storage-file-share.tgz:
    dependencies:
      '@types/node': 8.10.66
      '@types/uuid': 8.3.0
      dotenv: 8.6.0
      eslint: 7.26.0
      prettier: 1.19.1
      rimraf: 3.0.2
      ts-node: 9.1.1_typescript@4.2.4
      tslib: 2.2.0
      typescript: 4.2.4
      uuid: 8.3.2
    dev: false
    name: '@rush-temp/perf-storage-file-share'
    resolution:
      integrity: sha512-mjYaV8s2WtZjhutOHaUUXmi2Ne5i+O/doHq+xoMo8aqmB50wVLSdyG52mRA3JITqy667rK95QQdjyzG6LflpOw==
      tarball: file:projects/perf-storage-file-share.tgz
    version: 0.0.0
  file:projects/purview-catalog.tgz:
    dependencies:
      '@azure/core-rest-pipeline': 1.0.3
      '@azure/identity': 1.3.0
      '@microsoft/api-extractor': 7.13.2
      '@types/chai': 4.2.18
      '@types/mocha': 7.0.2
      '@types/node': 8.10.66
      chai: 4.3.4
      cross-env: 7.0.3
      dotenv: 8.6.0
      eslint: 7.26.0
      karma: 6.3.2
      karma-chrome-launcher: 3.1.0
      karma-coverage: 2.0.3
      karma-edge-launcher: 0.4.2_karma@6.3.2
      karma-env-preprocessor: 0.1.1
      karma-firefox-launcher: 1.3.0
      karma-ie-launcher: 1.0.0_karma@6.3.2
      karma-json-preprocessor: 0.3.3_karma@6.3.2
      karma-json-to-file-reporter: 1.0.1
      karma-junit-reporter: 2.0.1_karma@6.3.2
      karma-mocha: 2.0.1
      karma-mocha-reporter: 2.2.5_karma@6.3.2
      karma-source-map-support: 1.4.0
      karma-sourcemap-loader: 0.3.8
      mkdirp: 1.0.4
      mocha: 7.2.0
      mocha-junit-reporter: 1.23.3_mocha@7.2.0
      nyc: 14.1.1
      prettier: 2.2.1
      rimraf: 3.0.2
      rollup: 1.32.1
      source-map-support: 0.5.19
      tslib: 2.2.0
      typedoc: 0.15.2
      typescript: 4.2.4
    dev: false
    name: '@rush-temp/purview-catalog'
    resolution:
      integrity: sha512-yBPbajTzczwOowo3dWhgRF4ndHwCFqKbKLEgcCYCMrXuD+PyqP+P3s4kV6wnlr6Ii7gS+r+JNCLHnEEhw3hzHw==
      tarball: file:projects/purview-catalog.tgz
    version: 0.0.0
  file:projects/purview-scanning.tgz:
    dependencies:
      '@azure/core-rest-pipeline': 1.0.3
      '@azure/identity': 1.3.0
      '@microsoft/api-extractor': 7.13.2
      '@types/chai': 4.2.18
      '@types/mocha': 7.0.2
      '@types/node': 8.10.66
      chai: 4.3.4
      cross-env: 7.0.3
      dotenv: 8.6.0
      eslint: 7.26.0
      karma: 6.3.2
      karma-chrome-launcher: 3.1.0
      karma-coverage: 2.0.3
      karma-edge-launcher: 0.4.2_karma@6.3.2
      karma-env-preprocessor: 0.1.1
      karma-firefox-launcher: 1.3.0
      karma-ie-launcher: 1.0.0_karma@6.3.2
      karma-json-preprocessor: 0.3.3_karma@6.3.2
      karma-json-to-file-reporter: 1.0.1
      karma-junit-reporter: 2.0.1_karma@6.3.2
      karma-mocha: 2.0.1
      karma-mocha-reporter: 2.2.5_karma@6.3.2
      karma-source-map-support: 1.4.0
      karma-sourcemap-loader: 0.3.8
      mkdirp: 1.0.4
      mocha: 7.2.0
      mocha-junit-reporter: 1.23.3_mocha@7.2.0
      nyc: 14.1.1
      prettier: 2.2.1
      rimraf: 3.0.2
      rollup: 1.32.1
      source-map-support: 0.5.19
      tslib: 2.2.0
      typedoc: 0.15.2
      typescript: 4.2.4
    dev: false
    name: '@rush-temp/purview-scanning'
    resolution:
      integrity: sha512-JEBy9NjgTRXYyfkInijwhFw2aFRYRmvUA+NNDzyZaaphUN0RPfnKoXv6PmuLofbyyxHNgieCRkDuXq2kMbPOKQ==
      tarball: file:projects/purview-scanning.tgz
    version: 0.0.0
  file:projects/quantum-jobs.tgz:
    dependencies:
      '@azure/core-tracing': 1.0.0-preview.11
      '@azure/identity': 1.3.0
      '@microsoft/api-extractor': 7.7.11
      '@rollup/plugin-commonjs': 11.0.2_rollup@1.32.1
      '@rollup/plugin-json': 4.1.0_rollup@1.32.1
      '@rollup/plugin-multi-entry': 3.0.1_rollup@1.32.1
      '@rollup/plugin-node-resolve': 8.4.0_rollup@1.32.1
      '@rollup/plugin-replace': 2.4.2_rollup@1.32.1
      '@types/chai': 4.2.18
      '@types/mocha': 7.0.2
      '@types/node': 8.10.66
      '@types/sinon': 9.0.11
      chai: 4.3.4
      cross-env: 7.0.3
      dotenv: 8.6.0
      eslint: 7.26.0
      events: 3.3.0
      inherits: 2.0.4
      karma: 6.3.2
      karma-chrome-launcher: 3.1.0
      karma-coverage: 2.0.3
      karma-edge-launcher: 0.4.2_karma@6.3.2
      karma-env-preprocessor: 0.1.1
      karma-firefox-launcher: 1.3.0
      karma-ie-launcher: 1.0.0_karma@6.3.2
      karma-json-preprocessor: 0.3.3_karma@6.3.2
      karma-json-to-file-reporter: 1.0.1
      karma-junit-reporter: 2.0.1_karma@6.3.2
      karma-mocha: 2.0.1
      karma-mocha-reporter: 2.2.5_karma@6.3.2
      karma-sourcemap-loader: 0.3.8
      mocha: 7.2.0
      mocha-junit-reporter: 1.23.3_mocha@7.2.0
      nyc: 14.1.1
      prettier: 1.19.1
      rimraf: 3.0.2
      rollup: 1.32.1
      rollup-plugin-shim: 1.0.0
      rollup-plugin-sourcemaps: 0.4.2_rollup@1.32.1
      rollup-plugin-terser: 5.3.1_rollup@1.32.1
      rollup-plugin-visualizer: 4.2.2_rollup@1.32.1
      sinon: 9.2.4
      tslib: 2.2.0
      typedoc: 0.15.2
      typescript: 4.2.4
      util: 0.12.3
    dev: false
    name: '@rush-temp/quantum-jobs'
    resolution:
      integrity: sha512-ZGwwkEsI5mFwQKjnxCWlrSWdanAQmBfWlH2GOQBaDY0Dr7+ttS6/UcgAEAUqRy5CKpwtzEOw7hCWw0328wgKvA==
      tarball: file:projects/quantum-jobs.tgz
    version: 0.0.0
  file:projects/schema-registry-avro.tgz:
    dependencies:
      '@azure/core-tracing': 1.0.0-preview.11
      '@azure/identity': 1.3.0
      '@microsoft/api-extractor': 7.7.11
      '@rollup/plugin-commonjs': 11.0.2_rollup@1.32.1
      '@rollup/plugin-inject': 4.0.2_rollup@1.32.1
      '@rollup/plugin-json': 4.1.0_rollup@1.32.1
      '@rollup/plugin-multi-entry': 3.0.1_rollup@1.32.1
      '@rollup/plugin-node-resolve': 8.4.0_rollup@1.32.1
      '@rollup/plugin-replace': 2.4.2_rollup@1.32.1
      '@types/chai': 4.2.18
      '@types/chai-as-promised': 7.1.4
      '@types/mocha': 7.0.2
      '@types/node': 8.10.66
      avsc: 5.7.0
      buffer: 5.7.1
      chai: 4.3.4
      chai-as-promised: 7.1.1_chai@4.3.4
      cross-env: 7.0.3
      dotenv: 8.6.0
      eslint: 7.26.0
      karma: 6.3.2
      karma-chrome-launcher: 3.1.0
      karma-coverage: 2.0.3
      karma-edge-launcher: 0.4.2_karma@6.3.2
      karma-env-preprocessor: 0.1.1
      karma-firefox-launcher: 1.3.0
      karma-ie-launcher: 1.0.0_karma@6.3.2
      karma-json-preprocessor: 0.3.3_karma@6.3.2
      karma-json-to-file-reporter: 1.0.1
      karma-junit-reporter: 2.0.1_karma@6.3.2
      karma-mocha: 2.0.1
      karma-mocha-reporter: 2.2.5_karma@6.3.2
      karma-sourcemap-loader: 0.3.8
      mocha: 7.2.0
      mocha-junit-reporter: 1.23.3_mocha@7.2.0
      nyc: 14.1.1
      prettier: 1.19.1
      process: 0.11.10
      rimraf: 3.0.2
      rollup: 1.32.1
      rollup-plugin-shim: 1.0.0
      rollup-plugin-sourcemaps: 0.4.2_rollup@1.32.1
      rollup-plugin-terser: 5.3.1_rollup@1.32.1
      rollup-plugin-visualizer: 4.2.2_rollup@1.32.1
      source-map-support: 0.5.19
      tslib: 2.2.0
      typedoc: 0.15.2
      typescript: 4.2.4
    dev: false
    name: '@rush-temp/schema-registry-avro'
    resolution:
      integrity: sha512-IkbCxJeQAMMEP5TNnCNwwoJpCwuxiVRh7mwTBSQF7wcsT+qQsThEG1sdGZJDN4USU47H+bOLTIn4i6HzpfAvaA==
      tarball: file:projects/schema-registry-avro.tgz
    version: 0.0.0
  file:projects/schema-registry.tgz:
    dependencies:
      '@azure/core-tracing': 1.0.0-preview.11
      '@microsoft/api-extractor': 7.7.11
      '@rollup/plugin-commonjs': 11.0.2_rollup@1.32.1
      '@rollup/plugin-json': 4.1.0_rollup@1.32.1
      '@rollup/plugin-multi-entry': 3.0.1_rollup@1.32.1
      '@rollup/plugin-node-resolve': 8.4.0_rollup@1.32.1
      '@rollup/plugin-replace': 2.4.2_rollup@1.32.1
      '@types/chai': 4.2.18
      '@types/chai-as-promised': 7.1.4
      '@types/mocha': 7.0.2
      '@types/node': 8.10.66
      chai: 4.3.4
      chai-as-promised: 7.1.1_chai@4.3.4
      cross-env: 7.0.3
      dotenv: 8.6.0
      eslint: 7.26.0
      karma: 6.3.2
      karma-chrome-launcher: 3.1.0
      karma-coverage: 2.0.3
      karma-edge-launcher: 0.4.2_karma@6.3.2
      karma-env-preprocessor: 0.1.1
      karma-firefox-launcher: 1.3.0
      karma-ie-launcher: 1.0.0_karma@6.3.2
      karma-json-preprocessor: 0.3.3_karma@6.3.2
      karma-json-to-file-reporter: 1.0.1
      karma-junit-reporter: 2.0.1_karma@6.3.2
      karma-mocha: 2.0.1
      karma-mocha-reporter: 2.2.5_karma@6.3.2
      karma-sourcemap-loader: 0.3.8
      mocha: 7.2.0
      mocha-junit-reporter: 1.23.3_mocha@7.2.0
      nyc: 14.1.1
      prettier: 1.19.1
      rimraf: 3.0.2
      rollup: 1.32.1
      rollup-plugin-shim: 1.0.0
      rollup-plugin-sourcemaps: 0.4.2_rollup@1.32.1
      rollup-plugin-terser: 5.3.1_rollup@1.32.1
      rollup-plugin-visualizer: 4.2.2_rollup@1.32.1
      source-map-support: 0.5.19
      tslib: 2.2.0
      typedoc: 0.15.2
      typescript: 4.2.4
    dev: false
    name: '@rush-temp/schema-registry'
    resolution:
      integrity: sha512-Z6DdJ5M950jRXFV5hYeTxTC1LfUYi83QVK6Y+gV4uDYLnVxYzq/+Qs8XknpMRs0BC1gJXDTolj8n1MAcBeAFlQ==
      tarball: file:projects/schema-registry.tgz
    version: 0.0.0
  file:projects/search-documents.tgz:
    dependencies:
      '@azure/core-tracing': 1.0.0-preview.11
      '@microsoft/api-extractor': 7.7.11
      '@rollup/plugin-commonjs': 11.0.2_rollup@1.32.1
      '@rollup/plugin-json': 4.1.0_rollup@1.32.1
      '@rollup/plugin-multi-entry': 3.0.1_rollup@1.32.1
      '@rollup/plugin-node-resolve': 8.4.0_rollup@1.32.1
      '@rollup/plugin-replace': 2.4.2_rollup@1.32.1
      '@types/chai': 4.2.18
      '@types/mocha': 7.0.2
      '@types/node': 8.10.66
      '@types/sinon': 9.0.11
      chai: 4.3.4
      cross-env: 7.0.3
      dotenv: 8.6.0
      eslint: 7.26.0
      events: 3.3.0
      inherits: 2.0.4
      karma: 6.3.2
      karma-chrome-launcher: 3.1.0
      karma-coverage: 2.0.3
      karma-edge-launcher: 0.4.2_karma@6.3.2
      karma-env-preprocessor: 0.1.1
      karma-firefox-launcher: 1.3.0
      karma-ie-launcher: 1.0.0_karma@6.3.2
      karma-json-preprocessor: 0.3.3_karma@6.3.2
      karma-json-to-file-reporter: 1.0.1
      karma-junit-reporter: 2.0.1_karma@6.3.2
      karma-mocha: 2.0.1
      karma-mocha-reporter: 2.2.5_karma@6.3.2
      karma-sourcemap-loader: 0.3.8
      mocha: 7.2.0
      mocha-junit-reporter: 1.23.3_mocha@7.2.0
      nyc: 14.1.1
      prettier: 1.19.1
      rimraf: 3.0.2
      rollup: 1.32.1
      rollup-plugin-shim: 1.0.0
      rollup-plugin-sourcemaps: 0.4.2_rollup@1.32.1
      rollup-plugin-terser: 5.3.1_rollup@1.32.1
      rollup-plugin-visualizer: 4.2.2_rollup@1.32.1
      sinon: 9.2.4
      ts-node: 9.1.1_typescript@4.2.4
      tslib: 2.2.0
      typedoc: 0.15.2
      typescript: 4.2.4
      util: 0.12.3
    dev: false
    name: '@rush-temp/search-documents'
    resolution:
      integrity: sha512-s6q1IeKDrBUoqLNZvkvQjEMH1O0SERMeTj6+UPYlWJ2zfCRW+Wnavp5jPIlrqa9qDyUQRr+7HR2PDHterw63eA==
      tarball: file:projects/search-documents.tgz
    version: 0.0.0
  file:projects/service-bus.tgz:
    dependencies:
      '@azure/core-tracing': 1.0.0-preview.11
      '@azure/identity': 1.3.0_debug@4.3.1
      '@microsoft/api-extractor': 7.7.11
      '@rollup/plugin-commonjs': 11.0.2_rollup@1.32.1
      '@rollup/plugin-inject': 4.0.2_rollup@1.32.1
      '@rollup/plugin-json': 4.1.0_rollup@1.32.1
      '@rollup/plugin-multi-entry': 3.0.1_rollup@1.32.1
      '@rollup/plugin-node-resolve': 8.4.0_rollup@1.32.1
      '@rollup/plugin-replace': 2.4.2_rollup@1.32.1
      '@types/chai': 4.2.18
      '@types/chai-as-promised': 7.1.4
      '@types/debug': 4.1.5
      '@types/glob': 7.1.3
      '@types/is-buffer': 2.0.0
      '@types/long': 4.0.1
      '@types/mocha': 7.0.2
      '@types/node': 8.10.66
      '@types/sinon': 9.0.11
      '@types/ws': 7.4.4
      assert: 1.5.0
      buffer: 5.7.1
      chai: 4.3.4
      chai-as-promised: 7.1.1_chai@4.3.4
      chai-exclude: 2.0.3_chai@4.3.4
      cross-env: 7.0.3
      debug: 4.3.1
      delay: 4.4.1
      dotenv: 8.6.0
      downlevel-dts: 0.4.0
      eslint: 7.26.0
      esm: 3.2.25
      events: 3.3.0
      glob: 7.1.7
      https-proxy-agent: 5.0.0
      is-buffer: 2.0.5
      jssha: 3.2.0
      karma: 6.3.2_debug@4.3.1
      karma-chrome-launcher: 3.1.0
      karma-coverage: 2.0.3
      karma-edge-launcher: 0.4.2_karma@6.3.2
      karma-env-preprocessor: 0.1.1
      karma-firefox-launcher: 1.3.0
      karma-ie-launcher: 1.0.0_karma@6.3.2
      karma-junit-reporter: 2.0.1_karma@6.3.2
      karma-mocha: 2.0.1
      karma-mocha-reporter: 2.2.5_karma@6.3.2
      karma-sourcemap-loader: 0.3.8
      long: 4.0.0
      mocha: 7.2.0
      mocha-junit-reporter: 1.23.3_mocha@7.2.0
      moment: 2.29.1
      nyc: 14.1.1
      prettier: 1.19.1
      process: 0.11.10
      promise: 8.1.0
      puppeteer: 3.3.0
      rhea-promise: 1.2.1
      rimraf: 3.0.2
      rollup: 1.32.1
      rollup-plugin-shim: 1.0.0
      rollup-plugin-sourcemaps: 0.4.2_rollup@1.32.1
      rollup-plugin-terser: 5.3.1_rollup@1.32.1
      sinon: 9.2.4
      ts-node: 9.1.1_typescript@4.2.4
      tslib: 2.2.0
      typedoc: 0.15.2
      typescript: 4.2.4
      ws: 7.4.5
    dev: false
    name: '@rush-temp/service-bus'
    resolution:
      integrity: sha512-L88QmVwasxTuDCx0680kE/wVLfgvKpRpOGsI5rIxYRJRFVwzMzeHqzr8MMFgKs4ZLrAj9HJ7NobCYOEW1DxleQ==
      tarball: file:projects/service-bus.tgz
    version: 0.0.0
  file:projects/storage-blob-changefeed.tgz:
    dependencies:
      '@azure/core-tracing': 1.0.0-preview.11
      '@azure/identity': 1.3.0
      '@microsoft/api-extractor': 7.7.11
      '@rollup/plugin-commonjs': 11.0.2_rollup@1.32.1
      '@rollup/plugin-multi-entry': 3.0.1_rollup@1.32.1
      '@rollup/plugin-node-resolve': 8.4.0_rollup@1.32.1
      '@rollup/plugin-replace': 2.4.2_rollup@1.32.1
      '@types/mocha': 7.0.2
      '@types/node': 8.10.66
      '@types/sinon': 9.0.11
      assert: 1.5.0
      cross-env: 7.0.3
      dotenv: 8.6.0
      downlevel-dts: 0.4.0
      es6-promise: 4.2.8
      eslint: 7.26.0
      esm: 3.2.25
      events: 3.3.0
      inherits: 2.0.4
      karma: 6.3.2
      karma-chrome-launcher: 3.1.0
      karma-coverage: 2.0.3
      karma-edge-launcher: 0.4.2_karma@6.3.2
      karma-env-preprocessor: 0.1.1
      karma-firefox-launcher: 1.3.0
      karma-ie-launcher: 1.0.0_karma@6.3.2
      karma-json-preprocessor: 0.3.3_karma@6.3.2
      karma-json-to-file-reporter: 1.0.1
      karma-junit-reporter: 2.0.1_karma@6.3.2
      karma-mocha: 2.0.1
      karma-mocha-reporter: 2.2.5_karma@6.3.2
      karma-sourcemap-loader: 0.3.8
      mocha: 7.2.0
      mocha-junit-reporter: 1.23.3_mocha@7.2.0
      nyc: 14.1.1
      prettier: 1.19.1
      puppeteer: 3.3.0
      rimraf: 3.0.2
      rollup: 1.32.1
      rollup-plugin-shim: 1.0.0
      rollup-plugin-sourcemaps: 0.4.2_rollup@1.32.1
      rollup-plugin-terser: 5.3.1_rollup@1.32.1
      rollup-plugin-visualizer: 4.2.2_rollup@1.32.1
      sinon: 9.2.4
      source-map-support: 0.5.19
      ts-node: 9.1.1_typescript@4.2.4
      tslib: 2.2.0
      typedoc: 0.15.2
      typescript: 4.2.4
      util: 0.12.3
    dev: false
    name: '@rush-temp/storage-blob-changefeed'
    resolution:
      integrity: sha512-OM29tpLQJ1smYWCdSnex9QAE4eSXp35OI7eyuolxmlhbL4b2xmn9c4VMjIYVxqN/mD9LIk7mNiOb6KYI57EtQg==
      tarball: file:projects/storage-blob-changefeed.tgz
    version: 0.0.0
  file:projects/storage-blob.tgz:
    dependencies:
      '@azure/core-rest-pipeline': 1.0.3
      '@azure/core-tracing': 1.0.0-preview.11
      '@microsoft/api-extractor': 7.7.11
      '@rollup/plugin-commonjs': 11.0.2_rollup@1.32.1
      '@rollup/plugin-json': 4.1.0_rollup@1.32.1
      '@rollup/plugin-multi-entry': 3.0.1_rollup@1.32.1
      '@rollup/plugin-node-resolve': 8.4.0_rollup@1.32.1
      '@rollup/plugin-replace': 2.4.2_rollup@1.32.1
      '@types/mocha': 7.0.2
      '@types/node': 8.10.66
      '@types/node-fetch': 2.5.10
      assert: 1.5.0
      cross-env: 7.0.3
      dotenv: 8.6.0
      downlevel-dts: 0.4.0
      es6-promise: 4.2.8
      eslint: 7.26.0
      esm: 3.2.25
      events: 3.3.0
      inherits: 2.0.4
      karma: 6.3.2
      karma-chrome-launcher: 3.1.0
      karma-coverage: 2.0.3
      karma-edge-launcher: 0.4.2_karma@6.3.2
      karma-env-preprocessor: 0.1.1
      karma-firefox-launcher: 1.3.0
      karma-ie-launcher: 1.0.0_karma@6.3.2
      karma-json-preprocessor: 0.3.3_karma@6.3.2
      karma-json-to-file-reporter: 1.0.1
      karma-junit-reporter: 2.0.1_karma@6.3.2
      karma-mocha: 2.0.1
      karma-mocha-reporter: 2.2.5_karma@6.3.2
      karma-sourcemap-loader: 0.3.8
      mocha: 7.2.0
      mocha-junit-reporter: 1.23.3_mocha@7.2.0
      node-fetch: 2.6.1
      nyc: 14.1.1
      prettier: 1.19.1
      puppeteer: 3.3.0
      rimraf: 3.0.2
      rollup: 1.32.1
      rollup-plugin-shim: 1.0.0
      rollup-plugin-sourcemaps: 0.4.2_rollup@1.32.1
      rollup-plugin-terser: 5.3.1_rollup@1.32.1
      rollup-plugin-visualizer: 4.2.2_rollup@1.32.1
      source-map-support: 0.5.19
      ts-node: 9.1.1_typescript@4.2.4
      tslib: 2.2.0
      typedoc: 0.15.2
      typescript: 4.2.4
      util: 0.12.3
    dev: false
    name: '@rush-temp/storage-blob'
    resolution:
      integrity: sha512-FKiNmnSqXp8UDgMZGOxqtZI593owHUyof1XIiL5Te/tRvoJTZmeVjAYVhx/8ulSnTH0lhyLr6kNy/Duvlljo1A==
      tarball: file:projects/storage-blob.tgz
    version: 0.0.0
  file:projects/storage-file-datalake.tgz:
    dependencies:
      '@azure/core-tracing': 1.0.0-preview.11
      '@microsoft/api-extractor': 7.7.11
      '@rollup/plugin-commonjs': 11.0.2_rollup@1.32.1
      '@rollup/plugin-json': 4.1.0_rollup@1.32.1
      '@rollup/plugin-multi-entry': 3.0.1_rollup@1.32.1
      '@rollup/plugin-node-resolve': 8.4.0_rollup@1.32.1
      '@rollup/plugin-replace': 2.4.2_rollup@1.32.1
      '@types/mocha': 7.0.2
      '@types/node': 8.10.66
      '@types/query-string': 6.2.0
      assert: 1.5.0
      cross-env: 7.0.3
      dotenv: 8.6.0
      downlevel-dts: 0.4.0
      es6-promise: 4.2.8
      eslint: 7.26.0
      esm: 3.2.25
      events: 3.3.0
      execa: 3.4.0
      inherits: 2.0.4
      karma: 6.3.2
      karma-chrome-launcher: 3.1.0
      karma-coverage: 2.0.3
      karma-edge-launcher: 0.4.2_karma@6.3.2
      karma-env-preprocessor: 0.1.1
      karma-firefox-launcher: 1.3.0
      karma-ie-launcher: 1.0.0_karma@6.3.2
      karma-json-preprocessor: 0.3.3_karma@6.3.2
      karma-json-to-file-reporter: 1.0.1
      karma-junit-reporter: 2.0.1_karma@6.3.2
      karma-mocha: 2.0.1
      karma-mocha-reporter: 2.2.5_karma@6.3.2
      karma-sourcemap-loader: 0.3.8
      mocha: 7.2.0
      mocha-junit-reporter: 1.23.3_mocha@7.2.0
      nyc: 14.1.1
      prettier: 1.19.1
      puppeteer: 3.3.0
      query-string: 5.1.1
      rimraf: 3.0.2
      rollup: 1.32.1
      rollup-plugin-shim: 1.0.0
      rollup-plugin-sourcemaps: 0.4.2_rollup@1.32.1
      rollup-plugin-terser: 5.3.1_rollup@1.32.1
      rollup-plugin-visualizer: 4.2.2_rollup@1.32.1
      source-map-support: 0.5.19
      ts-node: 9.1.1_typescript@4.2.4
      tslib: 2.2.0
      typedoc: 0.15.2
      typescript: 4.2.4
      util: 0.12.3
    dev: false
    name: '@rush-temp/storage-file-datalake'
    resolution:
      integrity: sha512-pMvj6JrTbyo6BV6X2cxSo94ZTNqcWNb537CnppjobrDHv9E/VuX8GFhk+g4FouJujgItOSj52EAZTGGSFEQfDQ==
      tarball: file:projects/storage-file-datalake.tgz
    version: 0.0.0
  file:projects/storage-file-share.tgz:
    dependencies:
      '@azure/core-tracing': 1.0.0-preview.11
      '@microsoft/api-extractor': 7.7.11
      '@rollup/plugin-commonjs': 11.0.2_rollup@1.32.1
      '@rollup/plugin-multi-entry': 3.0.1_rollup@1.32.1
      '@rollup/plugin-node-resolve': 8.4.0_rollup@1.32.1
      '@rollup/plugin-replace': 2.4.2_rollup@1.32.1
      '@types/mocha': 7.0.2
      '@types/node': 8.10.66
      assert: 1.5.0
      cross-env: 7.0.3
      dotenv: 8.6.0
      downlevel-dts: 0.4.0
      es6-promise: 4.2.8
      eslint: 7.26.0
      esm: 3.2.25
      events: 3.3.0
      inherits: 2.0.4
      karma: 6.3.2
      karma-chrome-launcher: 3.1.0
      karma-coverage: 2.0.3
      karma-edge-launcher: 0.4.2_karma@6.3.2
      karma-env-preprocessor: 0.1.1
      karma-firefox-launcher: 1.3.0
      karma-ie-launcher: 1.0.0_karma@6.3.2
      karma-json-preprocessor: 0.3.3_karma@6.3.2
      karma-json-to-file-reporter: 1.0.1
      karma-junit-reporter: 2.0.1_karma@6.3.2
      karma-mocha: 2.0.1
      karma-mocha-reporter: 2.2.5_karma@6.3.2
      karma-sourcemap-loader: 0.3.8
      mocha: 7.2.0
      mocha-junit-reporter: 1.23.3_mocha@7.2.0
      nyc: 14.1.1
      prettier: 1.19.1
      puppeteer: 3.3.0
      rimraf: 3.0.2
      rollup: 1.32.1
      rollup-plugin-shim: 1.0.0
      rollup-plugin-sourcemaps: 0.4.2_rollup@1.32.1
      rollup-plugin-terser: 5.3.1_rollup@1.32.1
      rollup-plugin-visualizer: 4.2.2_rollup@1.32.1
      source-map-support: 0.5.19
      ts-node: 9.1.1_typescript@4.2.4
      tslib: 2.2.0
      typedoc: 0.15.2
      typescript: 4.2.4
      util: 0.12.3
    dev: false
    name: '@rush-temp/storage-file-share'
    resolution:
      integrity: sha512-HnwNTQpFsXEE3w7eCUYxqg5tRdqns2sQubgoNZ11LOwaf7NG4fstMX9cQS9jrX3iFwugvzZRNLtFei1DVCTzqw==
      tarball: file:projects/storage-file-share.tgz
    version: 0.0.0
  file:projects/storage-internal-avro.tgz:
    dependencies:
      '@microsoft/api-extractor': 7.7.11
      '@rollup/plugin-commonjs': 11.0.2_rollup@1.32.1
      '@rollup/plugin-multi-entry': 3.0.1_rollup@1.32.1
      '@rollup/plugin-node-resolve': 8.4.0_rollup@1.32.1
      '@rollup/plugin-replace': 2.4.2_rollup@1.32.1
      '@types/mocha': 7.0.2
      '@types/node': 8.10.66
      assert: 1.5.0
      dotenv: 8.6.0
      downlevel-dts: 0.4.0
      es6-promise: 4.2.8
      eslint: 7.26.0
      esm: 3.2.25
      inherits: 2.0.4
      karma: 6.3.2
      karma-chrome-launcher: 3.1.0
      karma-coverage: 2.0.3
      karma-edge-launcher: 0.4.2_karma@6.3.2
      karma-env-preprocessor: 0.1.1
      karma-firefox-launcher: 1.3.0
      karma-ie-launcher: 1.0.0_karma@6.3.2
      karma-json-preprocessor: 0.3.3_karma@6.3.2
      karma-json-to-file-reporter: 1.0.1
      karma-junit-reporter: 2.0.1_karma@6.3.2
      karma-mocha: 2.0.1
      karma-mocha-reporter: 2.2.5_karma@6.3.2
      karma-sourcemap-loader: 0.3.8
      mocha: 7.2.0
      mocha-junit-reporter: 1.23.3_mocha@7.2.0
      nyc: 14.1.1
      prettier: 1.19.1
      puppeteer: 3.3.0
      rimraf: 3.0.2
      rollup: 1.32.1
      rollup-plugin-shim: 1.0.0
      rollup-plugin-sourcemaps: 0.4.2_rollup@1.32.1
      rollup-plugin-terser: 5.3.1_rollup@1.32.1
      rollup-plugin-visualizer: 4.2.2_rollup@1.32.1
      source-map-support: 0.5.19
      ts-node: 9.1.1_typescript@4.2.4
      tslib: 2.2.0
      typescript: 4.2.4
      util: 0.12.3
    dev: false
    name: '@rush-temp/storage-internal-avro'
    resolution:
      integrity: sha512-ijXPcHXtVAlwAuCPxthRhKVGICg0JLUBgSJzIDx7/eLhKy6CyasHkiNqGoo7J5UlTqMvnppniwvcY7wekJC/gQ==
      tarball: file:projects/storage-internal-avro.tgz
    version: 0.0.0
  file:projects/storage-queue.tgz:
    dependencies:
      '@azure/core-tracing': 1.0.0-preview.11
      '@azure/identity': 1.3.0
      '@microsoft/api-extractor': 7.7.11
      '@rollup/plugin-commonjs': 11.0.2_rollup@1.32.1
      '@rollup/plugin-multi-entry': 3.0.1_rollup@1.32.1
      '@rollup/plugin-node-resolve': 8.4.0_rollup@1.32.1
      '@rollup/plugin-replace': 2.4.2_rollup@1.32.1
      '@types/mocha': 7.0.2
      '@types/node': 8.10.66
      assert: 1.5.0
      cross-env: 7.0.3
      dotenv: 8.6.0
      downlevel-dts: 0.4.0
      es6-promise: 4.2.8
      eslint: 7.26.0
      esm: 3.2.25
      inherits: 2.0.4
      karma: 6.3.2
      karma-chrome-launcher: 3.1.0
      karma-coverage: 2.0.3
      karma-edge-launcher: 0.4.2_karma@6.3.2
      karma-env-preprocessor: 0.1.1
      karma-firefox-launcher: 1.3.0
      karma-ie-launcher: 1.0.0_karma@6.3.2
      karma-json-preprocessor: 0.3.3_karma@6.3.2
      karma-json-to-file-reporter: 1.0.1
      karma-junit-reporter: 2.0.1_karma@6.3.2
      karma-mocha: 2.0.1
      karma-mocha-reporter: 2.2.5_karma@6.3.2
      karma-sourcemap-loader: 0.3.8
      mocha: 7.2.0
      mocha-junit-reporter: 1.23.3_mocha@7.2.0
      nyc: 14.1.1
      prettier: 1.19.1
      puppeteer: 3.3.0
      rimraf: 3.0.2
      rollup: 1.32.1
      rollup-plugin-shim: 1.0.0
      rollup-plugin-sourcemaps: 0.4.2_rollup@1.32.1
      rollup-plugin-terser: 5.3.1_rollup@1.32.1
      rollup-plugin-visualizer: 4.2.2_rollup@1.32.1
      source-map-support: 0.5.19
      ts-node: 9.1.1_typescript@4.2.4
      tslib: 2.2.0
      typedoc: 0.15.2
      typescript: 4.2.4
      util: 0.12.3
    dev: false
    name: '@rush-temp/storage-queue'
    resolution:
      integrity: sha512-l9pNcxy2+Bpg/EJCPWt4NE8fvBCNiQP2IpdP+DnaeEeLe0AzN0ndRzX6RvCAc37evuTFCpKCxYDrq1T4QHsF0w==
      tarball: file:projects/storage-queue.tgz
    version: 0.0.0
  file:projects/synapse-access-control.tgz:
    dependencies:
      '@azure/core-tracing': 1.0.0-preview.11
      '@microsoft/api-extractor': 7.7.11
      '@rollup/plugin-commonjs': 11.0.2_rollup@1.32.1
      eslint: 7.26.0
      rimraf: 3.0.2
      rollup: 1.32.1
      rollup-plugin-node-resolve: 3.4.0
      rollup-plugin-sourcemaps: 0.4.2_rollup@1.32.1
      tslib: 2.2.0
      typedoc: 0.15.2
      typescript: 4.2.4
      uglify-js: 3.13.6
    dev: false
    name: '@rush-temp/synapse-access-control'
    resolution:
      integrity: sha512-T5E1KPIS1wrAwNd51LyztwQHa6jLLYqIERLwyM/aTvVCblYde1XvPNzV0njZfZQAGetDxavqmi5mq2+RttqmOw==
      tarball: file:projects/synapse-access-control.tgz
    version: 0.0.0
  file:projects/synapse-artifacts.tgz:
    dependencies:
      '@azure/core-tracing': 1.0.0-preview.11
      '@azure/identity': 1.3.0
      '@microsoft/api-extractor': 7.7.11
      '@rollup/plugin-commonjs': 11.0.2_rollup@1.32.1
      '@types/chai': 4.2.18
      '@types/chai-as-promised': 7.1.4
      '@types/mocha': 7.0.2
      '@types/node': 8.10.66
      '@types/sinon': 9.0.11
      chai: 4.3.4
      chai-as-promised: 7.1.1_chai@4.3.4
      cross-env: 7.0.3
      dotenv: 8.6.0
      eslint: 7.26.0
      karma: 6.3.2
      karma-chrome-launcher: 3.1.0
      karma-coverage: 2.0.3
      karma-edge-launcher: 0.4.2_karma@6.3.2
      karma-env-preprocessor: 0.1.1
      karma-firefox-launcher: 1.3.0
      karma-ie-launcher: 1.0.0_karma@6.3.2
      karma-json-preprocessor: 0.3.3_karma@6.3.2
      karma-json-to-file-reporter: 1.0.1
      karma-junit-reporter: 2.0.1_karma@6.3.2
      karma-mocha: 2.0.1
      karma-mocha-reporter: 2.2.5_karma@6.3.2
      karma-source-map-support: 1.4.0
      karma-sourcemap-loader: 0.3.8
      mocha: 7.2.0
      mocha-junit-reporter: 1.23.3_mocha@7.2.0
      nyc: 14.1.1
      prettier: 1.19.1
      rimraf: 3.0.2
      rollup: 1.32.1
      rollup-plugin-node-resolve: 3.4.0
      rollup-plugin-sourcemaps: 0.4.2_rollup@1.32.1
      sinon: 9.2.4
      source-map-support: 0.5.19
      ts-node: 9.1.1_typescript@4.2.4
      tslib: 2.2.0
      typedoc: 0.15.2
      typescript: 4.2.4
      uglify-js: 3.13.6
    dev: false
    name: '@rush-temp/synapse-artifacts'
    resolution:
      integrity: sha512-Y9sYEN8tQuoziYkBrOTK+gAe4iXdFYr4/HCMPKLgqm1Q2qyh3KCpBjtse060cilZpi8mazJiQuRsN5dipDx2+Q==
      tarball: file:projects/synapse-artifacts.tgz
    version: 0.0.0
  file:projects/synapse-managed-private-endpoints.tgz:
    dependencies:
      '@azure/core-tracing': 1.0.0-preview.11
      '@microsoft/api-extractor': 7.7.11
      '@rollup/plugin-commonjs': 11.0.2_rollup@1.32.1
      eslint: 7.26.0
      rimraf: 3.0.2
      rollup: 1.32.1
      rollup-plugin-node-resolve: 3.4.0
      rollup-plugin-sourcemaps: 0.4.2_rollup@1.32.1
      tslib: 2.2.0
      typedoc: 0.15.2
      typescript: 4.2.4
      uglify-js: 3.13.6
    dev: false
    name: '@rush-temp/synapse-managed-private-endpoints'
    resolution:
      integrity: sha512-qAjDuKyzNuS6ij/KGxCgSJEtAtyV2W4S6mc/X9jHWgo2RedJZTF95kaU46NgJ0sA63ly4o+zbFUvU61Nor+HmQ==
      tarball: file:projects/synapse-managed-private-endpoints.tgz
    version: 0.0.0
  file:projects/synapse-monitoring.tgz:
    dependencies:
      '@azure/core-tracing': 1.0.0-preview.11
      '@microsoft/api-extractor': 7.7.11
      '@rollup/plugin-commonjs': 11.0.2_rollup@1.32.1
      eslint: 7.26.0
      rimraf: 3.0.2
      rollup: 1.32.1
      rollup-plugin-node-resolve: 3.4.0
      rollup-plugin-sourcemaps: 0.4.2_rollup@1.32.1
      tslib: 2.2.0
      typedoc: 0.15.2
      typescript: 4.2.4
      uglify-js: 3.13.6
    dev: false
    name: '@rush-temp/synapse-monitoring'
    resolution:
      integrity: sha512-0dRH/5HvmJtO/D2Vq/BFj2YOty4pmMrnzBW/h/8zb2i6dzTzHTTsDEqDNW7KJzz9HgBaxkdLXpWLMMbmtzo55A==
      tarball: file:projects/synapse-monitoring.tgz
    version: 0.0.0
  file:projects/synapse-spark.tgz:
    dependencies:
      '@azure/core-tracing': 1.0.0-preview.11
      '@microsoft/api-extractor': 7.7.11
      '@rollup/plugin-commonjs': 11.0.2_rollup@1.32.1
      eslint: 7.26.0
      rimraf: 3.0.2
      rollup: 1.32.1
      rollup-plugin-node-resolve: 3.4.0
      rollup-plugin-sourcemaps: 0.4.2_rollup@1.32.1
      tslib: 2.2.0
      typedoc: 0.15.2
      typescript: 4.2.4
      uglify-js: 3.13.6
    dev: false
    name: '@rush-temp/synapse-spark'
    resolution:
      integrity: sha512-kJPpjboRrH7k+1JR9JH5QeGO70jcp+GfyyD6JlQt2bOSanKRb+671YLjLMiMuFeyYymLtrqWwjmYnLB7+i8qXg==
      tarball: file:projects/synapse-spark.tgz
    version: 0.0.0
  file:projects/template.tgz:
    dependencies:
      '@azure/core-tracing': 1.0.0-preview.11
      '@azure/identity': 1.3.0
      '@microsoft/api-extractor': 7.7.11
      '@types/chai': 4.2.18
      '@types/chai-as-promised': 7.1.4
      '@types/mocha': 7.0.2
      '@types/node': 8.10.66
      chai: 4.3.4
      chai-as-promised: 7.1.1_chai@4.3.4
      cross-env: 7.0.3
      dotenv: 8.6.0
      downlevel-dts: 0.4.0
      eslint: 7.26.0
      esm: 3.2.25
      inherits: 2.0.4
      karma: 6.3.2
      karma-chrome-launcher: 3.1.0
      karma-coverage: 2.0.3
      karma-edge-launcher: 0.4.2_karma@6.3.2
      karma-env-preprocessor: 0.1.1
      karma-firefox-launcher: 1.3.0
      karma-ie-launcher: 1.0.0_karma@6.3.2
      karma-json-preprocessor: 0.3.3_karma@6.3.2
      karma-json-to-file-reporter: 1.0.1
      karma-junit-reporter: 2.0.1_karma@6.3.2
      karma-mocha: 2.0.1
      karma-mocha-reporter: 2.2.5_karma@6.3.2
      mocha: 7.2.0
      mocha-junit-reporter: 1.23.3_mocha@7.2.0
      nyc: 14.1.1
      prettier: 1.19.1
      rimraf: 3.0.2
      rollup: 1.32.1
      source-map-support: 0.5.19
      tslib: 2.2.0
      typedoc: 0.15.2
      typescript: 4.2.4
      util: 0.12.3
    dev: false
    name: '@rush-temp/template'
    resolution:
      integrity: sha512-mwHFZ1xypf2mBlIcqY/yi+3JKpTC54l/ZdImtdQ0ioOPW8ia9HXOVdK5Gc0Kmk0Bhe4Wjw+K1cnBPSbB5WlFXA==
      tarball: file:projects/template.tgz
    version: 0.0.0
  file:projects/test-utils-multi-version.tgz:
    dependencies:
      '@microsoft/api-extractor': 7.7.11
      '@types/chai': 4.2.18
      '@types/mocha': 7.0.2
      '@types/node': 8.10.66
      chai: 4.3.4
      chai-as-promised: 7.1.1_chai@4.3.4
      eslint: 7.26.0
      karma: 6.3.2
      karma-chrome-launcher: 3.1.0
      karma-coverage: 2.0.3
      karma-env-preprocessor: 0.1.1
      mocha: 7.2.0
      prettier: 1.19.1
      rimraf: 3.0.2
      rollup: 1.32.1
      tslib: 2.2.0
      typescript: 4.2.4
    dev: false
    name: '@rush-temp/test-utils-multi-version'
    resolution:
      integrity: sha512-uNtK2ZrbsqB4kp9hgXR4A0DT561htuu0lvY0Y5OR4qn+1iTFPtqluk57cLJaiRUjqWP/7NzD8DuAk1/RqBskTA==
      tarball: file:projects/test-utils-multi-version.tgz
    version: 0.0.0
  file:projects/test-utils-perfstress.tgz:
    dependencies:
      '@types/minimist': 1.2.1
      '@types/node': 8.10.66
      '@types/node-fetch': 2.5.10
      eslint: 7.26.0
      karma: 6.3.2
      karma-chrome-launcher: 3.1.0
      karma-coverage: 2.0.3
      karma-env-preprocessor: 0.1.1
      minimist: 1.2.5
      node-fetch: 2.6.1
      prettier: 1.19.1
      rimraf: 3.0.2
      tslib: 2.2.0
      typescript: 4.2.4
    dev: false
    name: '@rush-temp/test-utils-perfstress'
    resolution:
      integrity: sha512-geLp/JBJeW2giloLIcyydf9F4IRvX0gS80Kd808HRdLMr8YUnMeK97Ad3ks4WfPq14VWfGuQ5zpxWb2adWyxHg==
      tarball: file:projects/test-utils-perfstress.tgz
    version: 0.0.0
  file:projects/test-utils-recorder.tgz:
    dependencies:
      '@azure/core-tracing': 1.0.0-preview.11
      '@rollup/plugin-commonjs': 11.0.2_rollup@1.32.1
      '@rollup/plugin-multi-entry': 3.0.1_rollup@1.32.1
      '@rollup/plugin-node-resolve': 8.4.0_rollup@1.32.1
      '@rollup/plugin-replace': 2.4.2_rollup@1.32.1
      '@types/chai': 4.2.18
      '@types/fs-extra': 8.1.1
      '@types/md5': 2.3.0
      '@types/mocha': 7.0.2
      '@types/mock-fs': 4.10.0
      '@types/mock-require': 2.0.0
      '@types/nise': 1.4.0
      '@types/node': 8.10.66
      chai: 4.3.4
      dotenv: 8.6.0
      eslint: 7.26.0
      fs-extra: 8.1.0
      karma: 6.3.2
      karma-chrome-launcher: 3.1.0
      karma-coverage: 2.0.3
      karma-edge-launcher: 0.4.2_karma@6.3.2
      karma-env-preprocessor: 0.1.1
      karma-firefox-launcher: 1.3.0
      karma-ie-launcher: 1.0.0_karma@6.3.2
      karma-json-preprocessor: 0.3.3_karma@6.3.2
      karma-json-to-file-reporter: 1.0.1
      karma-junit-reporter: 2.0.1_karma@6.3.2
      karma-mocha: 2.0.1
      karma-mocha-reporter: 2.2.5_karma@6.3.2
      karma-sourcemap-loader: 0.3.8
      md5: 2.3.0
      mocha: 7.2.0
      mocha-junit-reporter: 1.23.3_mocha@7.2.0
      mock-fs: 4.14.0
      mock-require: 3.0.3
      nise: 4.1.0
      nock: 12.0.3
      npm-run-all: 4.1.5
      nyc: 14.1.1
      prettier: 1.19.1
      rimraf: 3.0.2
      rollup: 1.32.1
      rollup-plugin-shim: 1.0.0
      rollup-plugin-sourcemaps: 0.4.2_rollup@1.32.1
      rollup-plugin-terser: 5.3.1_rollup@1.32.1
      rollup-plugin-visualizer: 4.2.2_rollup@1.32.1
      tslib: 2.2.0
      typescript: 4.2.4
      xhr-mock: 2.5.1
    dev: false
    name: '@rush-temp/test-utils-recorder'
    resolution:
      integrity: sha512-+z4Le1dPD7946nToxQrse/mrMXuoJDo2Cko9iUDRTFxF2+1vs9a2WEawBV2iW4KckezsAyswjjxTrWYFl5Vyyg==
      tarball: file:projects/test-utils-recorder.tgz
    version: 0.0.0
  file:projects/video-analyzer-edge.tgz:
    dependencies:
      '@azure/core-tracing': 1.0.0-preview.11
      '@microsoft/api-extractor': 7.7.11
      '@opentelemetry/api': 1.0.0-rc.0
      '@types/chai': 4.2.16
      '@types/chai-as-promised': 7.1.3
      '@types/mocha': 7.0.2
      '@types/node': 8.10.66
      azure-iothub: 1.13.1
      chai: 4.3.4
      chai-as-promised: 7.1.1_chai@4.3.4
      cross-env: 7.0.3
      dotenv: 8.2.0
      eslint: 7.23.0
      events: 3.3.0
      inherits: 2.0.4
      karma: 6.3.2
      karma-chrome-launcher: 3.1.0
      karma-coverage: 2.0.3
      karma-edge-launcher: 0.4.2_karma@6.3.2
      karma-env-preprocessor: 0.1.1
      karma-firefox-launcher: 1.3.0
      karma-ie-launcher: 1.0.0_karma@6.3.2
      karma-junit-reporter: 2.0.1_karma@6.3.2
      karma-mocha: 2.0.1
      karma-mocha-reporter: 2.2.5_karma@6.3.2
      karma-sourcemap-loader: 0.3.8
      mocha: 7.2.0
      mocha-junit-reporter: 1.23.3_mocha@7.2.0
      nyc: 14.1.1
      prettier: 1.19.1
      rimraf: 3.0.2
      rollup: 1.32.1
      tslib: 2.2.0
      typedoc: 0.15.2
      typescript: 4.2.4
      util: 0.12.3
    dev: false
    name: '@rush-temp/video-analyzer-edge'
    resolution:
      integrity: sha512-xlSQc7FUX52PPOtM3sfN8/VNejc9tx1VtsgYq0o/TcTxqPCZOMO0l5bOsz/UUruxXlZgDNxbxkh9VUpoCIHskQ==
      tarball: file:projects/video-analyzer-edge.tgz
    version: 0.0.0
  file:projects/web-pubsub-express.tgz:
    dependencies:
      '@azure/core-tracing': 1.0.0-preview.11
      '@azure/identity': 1.3.0
      '@microsoft/api-extractor': 7.7.11
      '@rollup/plugin-commonjs': 11.0.2_rollup@1.32.1
      '@rollup/plugin-json': 4.1.0_rollup@1.32.1
      '@rollup/plugin-multi-entry': 3.0.1_rollup@1.32.1
      '@rollup/plugin-node-resolve': 8.4.0_rollup@1.32.1
      '@rollup/plugin-replace': 2.4.2_rollup@1.32.1
      '@types/chai': 4.2.18
      '@types/express': 4.17.11
      '@types/express-serve-static-core': 4.17.19
      '@types/jsonwebtoken': 8.5.1
      '@types/mocha': 7.0.2
      '@types/node': 8.10.66
      '@types/query-string': 6.2.0
      '@types/sinon': 9.0.11
      assert: 1.5.0
      chai: 4.3.4
      cloudevents: 4.0.2
      cross-env: 7.0.3
      dotenv: 8.6.0
      eslint: 7.26.0
      esm: 3.2.25
      jsonwebtoken: 8.5.1
      karma: 6.3.2
      karma-chrome-launcher: 3.1.0
      karma-coverage: 2.0.3
      karma-edge-launcher: 0.4.2_karma@6.3.2
      karma-env-preprocessor: 0.1.1
      karma-firefox-launcher: 1.3.0
      karma-ie-launcher: 1.0.0_karma@6.3.2
      karma-json-preprocessor: 0.3.3_karma@6.3.2
      karma-json-to-file-reporter: 1.0.1
      karma-junit-reporter: 2.0.1_karma@6.3.2
      karma-mocha: 2.0.1
      karma-mocha-reporter: 2.2.5_karma@6.3.2
      karma-sourcemap-loader: 0.3.8
      mocha: 7.2.0
      mocha-junit-reporter: 1.23.3_mocha@7.2.0
      nyc: 14.1.1
      prettier: 1.19.1
      puppeteer: 3.3.0
      query-string: 5.1.1
      rimraf: 3.0.2
      rollup: 1.32.1
      rollup-plugin-shim: 1.0.0
      rollup-plugin-sourcemaps: 0.4.2_rollup@1.32.1
      rollup-plugin-terser: 5.3.1_rollup@1.32.1
      rollup-plugin-visualizer: 4.2.2_rollup@1.32.1
      sinon: 9.2.4
      source-map-support: 0.5.19
      tslib: 2.2.0
      typedoc: 0.15.2
      typescript: 4.2.4
    dev: false
    name: '@rush-temp/web-pubsub-express'
    resolution:
      integrity: sha512-X1/olijTQ0DqPM4c8OBL6JzZ3Nc86uzmqxrUSBxpysxc7cHGkVN22rVls+SUPdoqsMDSBYZO1RnCn3W1/iIDUQ==
      tarball: file:projects/web-pubsub-express.tgz
    version: 0.0.0
  file:projects/web-pubsub.tgz:
    dependencies:
      '@azure/core-tracing': 1.0.0-preview.11
      '@azure/identity': 1.3.0
      '@microsoft/api-extractor': 7.7.11
      '@rollup/plugin-commonjs': 11.0.2_rollup@1.32.1
      '@rollup/plugin-json': 4.1.0_rollup@1.32.1
      '@rollup/plugin-multi-entry': 3.0.1_rollup@1.32.1
      '@rollup/plugin-node-resolve': 8.4.0_rollup@1.32.1
      '@rollup/plugin-replace': 2.4.2_rollup@1.32.1
      '@types/jsonwebtoken': 8.5.1
      '@types/mocha': 7.0.2
      '@types/node': 8.10.66
      '@types/query-string': 6.2.0
      '@types/sinon': 9.0.11
      assert: 1.5.0
      chai: 4.3.4
      cross-env: 7.0.3
      dotenv: 8.6.0
      eslint: 7.26.0
      esm: 3.2.25
      jsonwebtoken: 8.5.1
      karma: 6.3.2
      karma-chrome-launcher: 3.1.0
      karma-coverage: 2.0.3
      karma-edge-launcher: 0.4.2_karma@6.3.2
      karma-env-preprocessor: 0.1.1
      karma-firefox-launcher: 1.3.0
      karma-ie-launcher: 1.0.0_karma@6.3.2
      karma-json-preprocessor: 0.3.3_karma@6.3.2
      karma-json-to-file-reporter: 1.0.1
      karma-junit-reporter: 2.0.1_karma@6.3.2
      karma-mocha: 2.0.1
      karma-mocha-reporter: 2.2.5_karma@6.3.2
      karma-sourcemap-loader: 0.3.8
      mocha: 7.2.0
      mocha-junit-reporter: 1.23.3_mocha@7.2.0
      nyc: 14.1.1
      prettier: 1.19.1
      puppeteer: 3.3.0
      query-string: 5.1.1
      rimraf: 3.0.2
      rollup: 1.32.1
      rollup-plugin-shim: 1.0.0
      rollup-plugin-sourcemaps: 0.4.2_rollup@1.32.1
      rollup-plugin-terser: 5.3.1_rollup@1.32.1
      rollup-plugin-visualizer: 4.2.2_rollup@1.32.1
      sinon: 9.2.4
      source-map-support: 0.5.19
      tslib: 2.2.0
      typedoc: 0.15.2
      typescript: 4.2.4
      url: 0.11.0
    dev: false
    name: '@rush-temp/web-pubsub'
    resolution:
      integrity: sha512-/NyPXluzbX/KnFWCkerIeKhrpi85AR9nTnG4sjGyyKbxwWSzJYmrUTXUuRltnhFBA2wbaw6RQmmmukjCN8kDmQ==
      tarball: file:projects/web-pubsub.tgz
    version: 0.0.0
registry: ''
specifiers:
  '@rush-temp/abort-controller': file:./projects/abort-controller.tgz
  '@rush-temp/ai-anomaly-detector': file:./projects/ai-anomaly-detector.tgz
  '@rush-temp/ai-document-translator': file:./projects/ai-document-translator.tgz
  '@rush-temp/ai-form-recognizer': file:./projects/ai-form-recognizer.tgz
  '@rush-temp/ai-metrics-advisor': file:./projects/ai-metrics-advisor.tgz
  '@rush-temp/ai-text-analytics': file:./projects/ai-text-analytics.tgz
  '@rush-temp/app-configuration': file:./projects/app-configuration.tgz
  '@rush-temp/attestation': file:./projects/attestation.tgz
  '@rush-temp/communication-chat': file:./projects/communication-chat.tgz
  '@rush-temp/communication-common': file:./projects/communication-common.tgz
  '@rush-temp/communication-identity': file:./projects/communication-identity.tgz
  '@rush-temp/communication-phone-numbers': file:./projects/communication-phone-numbers.tgz
  '@rush-temp/communication-sms': file:./projects/communication-sms.tgz
  '@rush-temp/confidential-ledger': file:./projects/confidential-ledger.tgz
  '@rush-temp/container-registry': file:./projects/container-registry.tgz
  '@rush-temp/core-amqp': file:./projects/core-amqp.tgz
  '@rush-temp/core-asynciterator-polyfill': file:./projects/core-asynciterator-polyfill.tgz
  '@rush-temp/core-auth': file:./projects/core-auth.tgz
  '@rush-temp/core-client': file:./projects/core-client.tgz
  '@rush-temp/core-client-1': file:./projects/core-client-1.tgz
  '@rush-temp/core-crypto': file:./projects/core-crypto.tgz
  '@rush-temp/core-http': file:./projects/core-http.tgz
  '@rush-temp/core-lro': file:./projects/core-lro.tgz
  '@rush-temp/core-paging': file:./projects/core-paging.tgz
  '@rush-temp/core-rest-pipeline': file:./projects/core-rest-pipeline.tgz
  '@rush-temp/core-tracing': file:./projects/core-tracing.tgz
  '@rush-temp/core-util': file:./projects/core-util.tgz
  '@rush-temp/core-xml': file:./projects/core-xml.tgz
  '@rush-temp/cosmos': file:./projects/cosmos.tgz
  '@rush-temp/data-tables': file:./projects/data-tables.tgz
  '@rush-temp/dev-tool': file:./projects/dev-tool.tgz
  '@rush-temp/digital-twins-core': file:./projects/digital-twins-core.tgz
  '@rush-temp/eslint-plugin-azure-sdk': file:./projects/eslint-plugin-azure-sdk.tgz
  '@rush-temp/event-hubs': file:./projects/event-hubs.tgz
  '@rush-temp/event-processor-host': file:./projects/event-processor-host.tgz
  '@rush-temp/eventgrid': file:./projects/eventgrid.tgz
  '@rush-temp/eventhubs-checkpointstore-blob': file:./projects/eventhubs-checkpointstore-blob.tgz
  '@rush-temp/identity': file:./projects/identity.tgz
  '@rush-temp/iot-device-update': file:./projects/iot-device-update.tgz
  '@rush-temp/keyvault-admin': file:./projects/keyvault-admin.tgz
  '@rush-temp/keyvault-certificates': file:./projects/keyvault-certificates.tgz
  '@rush-temp/keyvault-common': file:./projects/keyvault-common.tgz
  '@rush-temp/keyvault-keys': file:./projects/keyvault-keys.tgz
  '@rush-temp/keyvault-secrets': file:./projects/keyvault-secrets.tgz
  '@rush-temp/logger': file:./projects/logger.tgz
  '@rush-temp/mixedreality-authentication': file:./projects/mixedreality-authentication.tgz
  '@rush-temp/mock-hub': file:./projects/mock-hub.tgz
  '@rush-temp/monitor-opentelemetry-exporter': file:./projects/monitor-opentelemetry-exporter.tgz
  '@rush-temp/perf-ai-form-recognizer': file:./projects/perf-ai-form-recognizer.tgz
  '@rush-temp/perf-ai-metrics-advisor': file:./projects/perf-ai-metrics-advisor.tgz
  '@rush-temp/perf-ai-text-analytics': file:./projects/perf-ai-text-analytics.tgz
  '@rush-temp/perf-core-rest-pipeline': file:./projects/perf-core-rest-pipeline.tgz
  '@rush-temp/perf-eventgrid': file:./projects/perf-eventgrid.tgz
  '@rush-temp/perf-identity': file:./projects/perf-identity.tgz
  '@rush-temp/perf-keyvault-certificates': file:./projects/perf-keyvault-certificates.tgz
  '@rush-temp/perf-keyvault-keys': file:./projects/perf-keyvault-keys.tgz
  '@rush-temp/perf-keyvault-secrets': file:./projects/perf-keyvault-secrets.tgz
  '@rush-temp/perf-search-documents': file:./projects/perf-search-documents.tgz
  '@rush-temp/perf-storage-blob': file:./projects/perf-storage-blob.tgz
  '@rush-temp/perf-storage-file-datalake': file:./projects/perf-storage-file-datalake.tgz
  '@rush-temp/perf-storage-file-share': file:./projects/perf-storage-file-share.tgz
  '@rush-temp/purview-catalog': file:./projects/purview-catalog.tgz
  '@rush-temp/purview-scanning': file:./projects/purview-scanning.tgz
  '@rush-temp/quantum-jobs': file:./projects/quantum-jobs.tgz
  '@rush-temp/schema-registry': file:./projects/schema-registry.tgz
  '@rush-temp/schema-registry-avro': file:./projects/schema-registry-avro.tgz
  '@rush-temp/search-documents': file:./projects/search-documents.tgz
  '@rush-temp/service-bus': file:./projects/service-bus.tgz
  '@rush-temp/storage-blob': file:./projects/storage-blob.tgz
  '@rush-temp/storage-blob-changefeed': file:./projects/storage-blob-changefeed.tgz
  '@rush-temp/storage-file-datalake': file:./projects/storage-file-datalake.tgz
  '@rush-temp/storage-file-share': file:./projects/storage-file-share.tgz
  '@rush-temp/storage-internal-avro': file:./projects/storage-internal-avro.tgz
  '@rush-temp/storage-queue': file:./projects/storage-queue.tgz
  '@rush-temp/synapse-access-control': file:./projects/synapse-access-control.tgz
  '@rush-temp/synapse-artifacts': file:./projects/synapse-artifacts.tgz
  '@rush-temp/synapse-managed-private-endpoints': file:./projects/synapse-managed-private-endpoints.tgz
  '@rush-temp/synapse-monitoring': file:./projects/synapse-monitoring.tgz
  '@rush-temp/synapse-spark': file:./projects/synapse-spark.tgz
  '@rush-temp/template': file:./projects/template.tgz
  '@rush-temp/test-utils-multi-version': file:./projects/test-utils-multi-version.tgz
  '@rush-temp/test-utils-perfstress': file:./projects/test-utils-perfstress.tgz
  '@rush-temp/test-utils-recorder': file:./projects/test-utils-recorder.tgz
  '@rush-temp/video-analyzer-edge': file:./projects/video-analyzer-edge.tgz
  '@rush-temp/web-pubsub': file:./projects/web-pubsub.tgz
  '@rush-temp/web-pubsub-express': file:./projects/web-pubsub-express.tgz<|MERGE_RESOLUTION|>--- conflicted
+++ resolved
@@ -1714,7 +1714,6 @@
       node: '>=0.10.0'
     resolution:
       integrity: sha1-yL4BCitc0A3qlsgRFgNGk9/dgtE=
-<<<<<<< HEAD
   /async-limiter/1.0.1:
     dev: false
     resolution:
@@ -1729,12 +1728,6 @@
     dev: false
     resolution:
       integrity: sha512-zflvls11DCy+dQWzTW2dzuilv8Z5X/pjfmZOWba6TNIVDm+2UDaJmXSOXlasHKfNBs8oo3M0aT50fDEWfKZjXg==
-=======
-  /async-lock/1.3.0:
-    dev: false
-    resolution:
-      integrity: sha512-8A7SkiisnEgME2zEedtDYPxUPzdv3x//E7n5IFktPAtMYSEAV7eNJF0rMwrVyUFj6d/8rgajLantbjcNRQYXIg==
->>>>>>> 4b694c7c
   /async/3.2.0:
     dev: false
     resolution:
@@ -7615,7 +7608,6 @@
     dev: false
     resolution:
       integrity: sha512-GaETH5wwsX+GcnzhPgKcKjJ6M2Cq3/iZp1WyY/X1CSqrW+jVNM9Y7D8EC2sM4ZG/V8wZlSniJnCKWPmBYAucRQ==
-<<<<<<< HEAD
   /ws/6.2.1:
     dependencies:
       async-limiter: 1.0.1
@@ -7623,9 +7615,6 @@
     resolution:
       integrity: sha512-GIyAXC2cB7LjvpgMt9EKS2ldqr0MTrORaleiOno6TweZ6r3TKtoFQWay/2PceJ3RuBasOHzXNn5Lrw1X0bEjqA==
   /ws/7.4.4:
-=======
-  /ws/7.4.5:
->>>>>>> 4b694c7c
     dev: false
     engines:
       node: '>=8.3.0'
