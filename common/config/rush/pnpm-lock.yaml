--- conflicted
+++ resolved
@@ -2861,25 +2861,13 @@
     resolution: {integrity: sha1-XQKkaFCt8bSjF5RqOSj8y1v9BCU=}
     dev: false
 
-<<<<<<< HEAD
-  /dashdash/1.14.1:
-    resolution: {integrity: sha1-hTz6D3y+L+1d4gMmuN1YEDX24vA=}
-    engines: {node: '>=0.10'}
-    dependencies:
-      assert-plus: 1.0.0
-    dev: false
-
   /data-uri-to-buffer/4.0.0:
     resolution: {integrity: sha512-Vr3mLBA8qWmcuschSLAOogKgQ/Jwxulv3RNE4FXnYWRGujzrRWQI4m12fQqRkwX06C0KanhLr4hK+GydchZsaA==}
     engines: {node: '>= 12'}
     dev: false
 
-  /date-fns/2.25.0:
-    resolution: {integrity: sha512-ovYRFnTrbGPD4nqaEqescPEv1mNwvt+UTqI3Ay9SzNtey9NZnYu6E2qCcBBgJ6/2VF1zGGygpyTDITqpQQ5e+w==}
-=======
   /date-fns/2.27.0:
     resolution: {integrity: sha512-sj+J0Mo2p2X1e306MHq282WS4/A8Pz/95GIFcsPNMPMZVI3EUrAdSv90al1k+p74WGLCruMXk23bfEDZa71X9Q==}
->>>>>>> f000080a
     engines: {node: '>=0.11'}
     dev: false
 
@@ -5426,7 +5414,6 @@
       whatwg-url: 5.0.0
     dev: false
 
-<<<<<<< HEAD
   /node-fetch/3.1.0:
     resolution: {integrity: sha512-QU0WbIfMUjd5+MUzQOYhenAazakV7Irh1SGkWCsRzBwvm4fAhzEUaHMJ6QLP7gWT6WO9/oH2zhKMMGMuIrDyKw==}
     engines: {node: ^12.20.0 || ^14.13.1 || >=16.0.0}
@@ -5434,13 +5421,13 @@
       data-uri-to-buffer: 4.0.0
       fetch-blob: 3.1.3
       formdata-polyfill: 4.0.10
-=======
+    dev: false
+
   /node-preload/0.2.1:
     resolution: {integrity: sha512-RM5oyBy45cLEoHqCeh+MNuFAxO0vTFBLskvQbOKnEE7YTTSN4tbN8QWDIPQ6L+WvKsB/qLEGpYe2ZZ9d4W9OIQ==}
     engines: {node: '>=8'}
     dependencies:
       process-on-spawn: 1.0.0
->>>>>>> f000080a
     dev: false
 
   /node-releases/2.0.1:
@@ -10222,11 +10209,7 @@
     dev: false
 
   file:projects/core-http.tgz:
-<<<<<<< HEAD
-    resolution: {integrity: sha512-mecI5VivXb0emsGtbSAdljA0DVsU4FVbPqJqygSl56r4CH07IvwbDvmTKG8vipD37XIqQUuRrB2Z1s/xNU89Hw==, tarball: file:projects/core-http.tgz}
-=======
-    resolution: {integrity: sha512-XKeP71+yNCqYk3hVIp+25LRNLnhaaLTv6N3frdLKyDGacqM+SOei5fBFJorAGiwdeqp1H7yIkFVj67VgaNiMOQ==, tarball: file:projects/core-http.tgz}
->>>>>>> f000080a
+    resolution: {integrity: sha512-H4N8WzQVL6g15VwZ0XT3ELtcXm09J8v1BKGWuGhW02CsJR50+5pgLwlw2OVdwGCHjqvlq5TZ9wqod7OfBaaTBA==, tarball: file:projects/core-http.tgz}
     name: '@rush-temp/core-http'
     version: 0.0.0
     dependencies:
@@ -10250,13 +10233,8 @@
       cross-env: 7.0.3
       downlevel-dts: 0.4.0
       eslint: 7.32.0
-<<<<<<< HEAD
-      express: 4.17.1
+      express: 4.17.2
       fetch-mock: 9.11.0_node-fetch@3.1.0
-=======
-      express: 4.17.2
-      fetch-mock: 9.11.0_node-fetch@2.6.6
->>>>>>> f000080a
       form-data: 4.0.0
       glob: 7.2.0
       karma: 6.3.9
@@ -10268,13 +10246,8 @@
       karma-rollup-preprocessor: 7.0.7_rollup@1.32.1
       karma-sourcemap-loader: 0.3.8
       mocha: 7.2.0
-<<<<<<< HEAD
-      mocha-junit-reporter: 1.23.3_mocha@7.2.0
+      mocha-junit-reporter: 2.0.2_mocha@7.2.0
       node-fetch: 3.1.0
-=======
-      mocha-junit-reporter: 2.0.2_mocha@7.2.0
-      node-fetch: 2.6.6
->>>>>>> f000080a
       npm-run-all: 4.1.5
       nyc: 15.1.0
       prettier: 2.5.1
@@ -12036,11 +12009,7 @@
     dev: false
 
   file:projects/perf-storage-blob.tgz:
-<<<<<<< HEAD
-    resolution: {integrity: sha512-eDexfdKNDZpQcLhEawIsgEIxD+sHBhL1WNPzBXWYW7QKaO2+By1/FRDRTtDNoof9m9DqGqoqsmAQBnqiZjobWQ==, tarball: file:projects/perf-storage-blob.tgz}
-=======
-    resolution: {integrity: sha512-MP7VqxpxZ8LIGj5nfzcf0PZHudexBQIWvAWfvaqxzqghKrKjYAfPCuhnu+aJ8Onb/3zh3XTnrZSxEv1IMIOXMA==, tarball: file:projects/perf-storage-blob.tgz}
->>>>>>> f000080a
+    resolution: {integrity: sha512-wPusD/P8Rn38MdWoBJulO3S6IBslEkDgOHPIFt3gAN0puByl3xjEDddFP1o+zxSiHxrktcJXRonFR+qvhCWUyQ==, tarball: file:projects/perf-storage-blob.tgz}
     name: '@rush-temp/perf-storage-blob'
     version: 0.0.0
     dependencies:
@@ -12633,11 +12602,7 @@
     dev: false
 
   file:projects/storage-blob.tgz:
-<<<<<<< HEAD
-    resolution: {integrity: sha512-JFvOLt69LdA5dubZrDpXK6Xsih7vlioVEk7NqOUSPI/yN7mYobEtASRjZaD6XN5GN1HLGvnuqc9KeMEeyQjybw==, tarball: file:projects/storage-blob.tgz}
-=======
-    resolution: {integrity: sha512-5UfbOh31nTYp3wOg7AmDqDljuJt1ooUr+zCaC6geOqPWg0TqzVdYgNvlXOOk28xnC6b4mJzFzgsgjfTw77L5dA==, tarball: file:projects/storage-blob.tgz}
->>>>>>> f000080a
+    resolution: {integrity: sha512-Sc0lt0u32Gq5RPpQ5yNPSm7WeTRbY5Qrxp98fYGSTelL5jz96CQ3J6oT9brCPvFUljJ0UvOXaLF83zyrc4YfDA==, tarball: file:projects/storage-blob.tgz}
     name: '@rush-temp/storage-blob'
     version: 0.0.0
     dependencies:
@@ -12675,14 +12640,8 @@
       karma-mocha-reporter: 2.2.5_karma@6.3.9
       karma-sourcemap-loader: 0.3.8
       mocha: 7.2.0
-<<<<<<< HEAD
-      mocha-junit-reporter: 1.23.3_mocha@7.2.0
-      node-fetch: 3.1.0
-      nyc: 14.1.1
-=======
       mocha-junit-reporter: 2.0.2_mocha@7.2.0
       nyc: 15.1.0
->>>>>>> f000080a
       prettier: 1.19.1
       puppeteer: 10.4.0
       rimraf: 3.0.2
@@ -13404,11 +13363,7 @@
     dev: false
 
   file:projects/test-utils-perf.tgz:
-<<<<<<< HEAD
-    resolution: {integrity: sha512-KRGQbRd4Y9KbAhMt3yZY3ijBK0B0zrDhIsLxFCRmJzHsX8FfNKEu2jA9ULltKIWr5vFsSscofPNouB8vtmvOhQ==, tarball: file:projects/test-utils-perf.tgz}
-=======
-    resolution: {integrity: sha512-eO/XaNwlnKeTn9jy1A0SpJpAZ8rztxeZU7LKQzOR6rqho1XiZX/N6zsCkAYiOLfvxJnRSqBlDGclKFf6U68xQw==, tarball: file:projects/test-utils-perf.tgz}
->>>>>>> f000080a
+    resolution: {integrity: sha512-woRSQPH0YUs1mfDn7O7aO/TAGkn8pBP8X/gff/fr/H791gGkIpVtf4hX0ePpnyhTcrTLl+48RJSU+ESUSZf3fw==, tarball: file:projects/test-utils-perf.tgz}
     name: '@rush-temp/test-utils-perf'
     version: 0.0.0
     dependencies:
