dependencies:
  '@rush-temp/abort-controller': file:projects/abort-controller.tgz
  '@rush-temp/agrifood-farming': file:projects/agrifood-farming.tgz
  '@rush-temp/ai-anomaly-detector': file:projects/ai-anomaly-detector.tgz
  '@rush-temp/ai-document-translator': file:projects/ai-document-translator.tgz
  '@rush-temp/ai-form-recognizer': file:projects/ai-form-recognizer.tgz
  '@rush-temp/ai-metrics-advisor': file:projects/ai-metrics-advisor.tgz
  '@rush-temp/ai-text-analytics': file:projects/ai-text-analytics.tgz
  '@rush-temp/app-configuration': file:projects/app-configuration.tgz
<<<<<<< HEAD
  '@rush-temp/arm-storage': file:projects/arm-storage.tgz
=======
  '@rush-temp/arm-features': file:projects/arm-features.tgz
  '@rush-temp/arm-links': file:projects/arm-links.tgz
  '@rush-temp/arm-locks': file:projects/arm-locks.tgz
  '@rush-temp/arm-managedapplications': file:projects/arm-managedapplications.tgz
  '@rush-temp/arm-policy': file:projects/arm-policy.tgz
  '@rush-temp/arm-resources': file:projects/arm-resources.tgz
>>>>>>> 1ea39557
  '@rush-temp/attestation': file:projects/attestation.tgz
  '@rush-temp/communication-chat': file:projects/communication-chat.tgz
  '@rush-temp/communication-common': file:projects/communication-common.tgz
  '@rush-temp/communication-identity': file:projects/communication-identity.tgz
  '@rush-temp/communication-network-traversal': file:projects/communication-network-traversal.tgz
  '@rush-temp/communication-phone-numbers': file:projects/communication-phone-numbers.tgz
  '@rush-temp/communication-sms': file:projects/communication-sms.tgz
  '@rush-temp/confidential-ledger': file:projects/confidential-ledger.tgz
  '@rush-temp/container-registry': file:projects/container-registry.tgz
  '@rush-temp/core-amqp': file:projects/core-amqp.tgz
  '@rush-temp/core-asynciterator-polyfill': file:projects/core-asynciterator-polyfill.tgz
  '@rush-temp/core-auth': file:projects/core-auth.tgz
  '@rush-temp/core-client': file:projects/core-client.tgz
  '@rush-temp/core-client-1': file:projects/core-client-1.tgz
  '@rush-temp/core-client-paging': file:projects/core-client-paging.tgz
  '@rush-temp/core-crypto': file:projects/core-crypto.tgz
  '@rush-temp/core-http': file:projects/core-http.tgz
  '@rush-temp/core-lro': file:projects/core-lro.tgz
  '@rush-temp/core-paging': file:projects/core-paging.tgz
  '@rush-temp/core-rest-pipeline': file:projects/core-rest-pipeline.tgz
  '@rush-temp/core-tracing': file:projects/core-tracing.tgz
  '@rush-temp/core-util': file:projects/core-util.tgz
  '@rush-temp/core-xml': file:projects/core-xml.tgz
  '@rush-temp/cosmos': file:projects/cosmos.tgz
  '@rush-temp/data-tables': file:projects/data-tables.tgz
  '@rush-temp/dev-tool': file:projects/dev-tool.tgz
  '@rush-temp/digital-twins-core': file:projects/digital-twins-core.tgz
  '@rush-temp/eslint-plugin-azure-sdk': file:projects/eslint-plugin-azure-sdk.tgz
  '@rush-temp/event-hubs': file:projects/event-hubs.tgz
  '@rush-temp/event-processor-host': file:projects/event-processor-host.tgz
  '@rush-temp/eventgrid': file:projects/eventgrid.tgz
  '@rush-temp/eventhubs-checkpointstore-blob': file:projects/eventhubs-checkpointstore-blob.tgz
  '@rush-temp/identity': file:projects/identity.tgz
  '@rush-temp/identity-cache-persistence': file:projects/identity-cache-persistence.tgz
  '@rush-temp/identity-vscode': file:projects/identity-vscode.tgz
  '@rush-temp/iot-device-update': file:projects/iot-device-update.tgz
  '@rush-temp/iot-modelsrepository': file:projects/iot-modelsrepository.tgz
  '@rush-temp/keyvault-admin': file:projects/keyvault-admin.tgz
  '@rush-temp/keyvault-certificates': file:projects/keyvault-certificates.tgz
  '@rush-temp/keyvault-common': file:projects/keyvault-common.tgz
  '@rush-temp/keyvault-keys': file:projects/keyvault-keys.tgz
  '@rush-temp/keyvault-secrets': file:projects/keyvault-secrets.tgz
  '@rush-temp/logger': file:projects/logger.tgz
  '@rush-temp/mixed-reality-authentication': file:projects/mixed-reality-authentication.tgz
  '@rush-temp/mixed-reality-remote-rendering': file:projects/mixed-reality-remote-rendering.tgz
  '@rush-temp/mock-hub': file:projects/mock-hub.tgz
  '@rush-temp/monitor-opentelemetry-exporter': file:projects/monitor-opentelemetry-exporter.tgz
  '@rush-temp/monitor-query': file:projects/monitor-query.tgz
  '@rush-temp/perf-ai-form-recognizer': file:projects/perf-ai-form-recognizer.tgz
  '@rush-temp/perf-ai-metrics-advisor': file:projects/perf-ai-metrics-advisor.tgz
  '@rush-temp/perf-ai-text-analytics': file:projects/perf-ai-text-analytics.tgz
  '@rush-temp/perf-app-configuration': file:projects/perf-app-configuration.tgz
  '@rush-temp/perf-core-rest-pipeline': file:projects/perf-core-rest-pipeline.tgz
  '@rush-temp/perf-eventgrid': file:projects/perf-eventgrid.tgz
  '@rush-temp/perf-identity': file:projects/perf-identity.tgz
  '@rush-temp/perf-keyvault-certificates': file:projects/perf-keyvault-certificates.tgz
  '@rush-temp/perf-keyvault-keys': file:projects/perf-keyvault-keys.tgz
  '@rush-temp/perf-keyvault-secrets': file:projects/perf-keyvault-secrets.tgz
  '@rush-temp/perf-search-documents': file:projects/perf-search-documents.tgz
  '@rush-temp/perf-storage-blob': file:projects/perf-storage-blob.tgz
  '@rush-temp/perf-storage-file-datalake': file:projects/perf-storage-file-datalake.tgz
  '@rush-temp/perf-storage-file-share': file:projects/perf-storage-file-share.tgz
  '@rush-temp/purview-catalog': file:projects/purview-catalog.tgz
  '@rush-temp/purview-scanning': file:projects/purview-scanning.tgz
  '@rush-temp/quantum-jobs': file:projects/quantum-jobs.tgz
  '@rush-temp/schema-registry': file:projects/schema-registry.tgz
  '@rush-temp/schema-registry-avro': file:projects/schema-registry-avro.tgz
  '@rush-temp/search-documents': file:projects/search-documents.tgz
  '@rush-temp/service-bus': file:projects/service-bus.tgz
  '@rush-temp/storage-blob': file:projects/storage-blob.tgz
  '@rush-temp/storage-blob-changefeed': file:projects/storage-blob-changefeed.tgz
  '@rush-temp/storage-file-datalake': file:projects/storage-file-datalake.tgz
  '@rush-temp/storage-file-share': file:projects/storage-file-share.tgz
  '@rush-temp/storage-internal-avro': file:projects/storage-internal-avro.tgz
  '@rush-temp/storage-queue': file:projects/storage-queue.tgz
  '@rush-temp/synapse-access-control': file:projects/synapse-access-control.tgz
  '@rush-temp/synapse-artifacts': file:projects/synapse-artifacts.tgz
  '@rush-temp/synapse-managed-private-endpoints': file:projects/synapse-managed-private-endpoints.tgz
  '@rush-temp/synapse-monitoring': file:projects/synapse-monitoring.tgz
  '@rush-temp/synapse-spark': file:projects/synapse-spark.tgz
  '@rush-temp/template': file:projects/template.tgz
  '@rush-temp/test-utils': file:projects/test-utils.tgz
  '@rush-temp/test-utils-perfstress': file:projects/test-utils-perfstress.tgz
  '@rush-temp/test-utils-recorder': file:projects/test-utils-recorder.tgz
  '@rush-temp/video-analyzer-edge': file:projects/video-analyzer-edge.tgz
  '@rush-temp/web-pubsub': file:projects/web-pubsub.tgz
  '@rush-temp/web-pubsub-express': file:projects/web-pubsub-express.tgz
lockfileVersion: 5.2
packages:
  /@azure/abort-controller/1.0.4:
    dependencies:
      tslib: 2.3.0
    dev: false
    engines:
      node: '>=8.0.0'
    resolution:
      integrity: sha512-lNUmDRVGpanCsiUN3NWxFTdwmdFI53xwhkTFfHDGTYk46ca7Ind3nanJc+U6Zj9Tv+9nTCWRBscWEW1DyKOpTw==
  /@azure/ai-form-recognizer/3.1.0-beta.3:
    dependencies:
      '@azure/core-auth': 1.3.2
      '@azure/core-http': 1.2.6
      '@azure/core-lro': 1.0.5
      '@azure/core-paging': 1.1.3
      '@azure/core-tracing': 1.0.0-preview.11
      '@azure/logger': 1.0.2
      tslib: 2.3.0
    dev: false
    engines:
      node: '>=8.0.0'
    resolution:
      integrity: sha512-+4QtFKNyxAmdqpcYjuAtmWKm/MuOe9kZsbpS9jA9h0YHzngNj5gc67AA4egV9BXOq9x+1phjYTNC/rxiOUr1uQ==
  /@azure/ai-metrics-advisor/1.0.0-beta.3:
    dependencies:
      '@azure/core-auth': 1.3.2
      '@azure/core-http': 1.2.6
      '@azure/core-lro': 1.0.5
      '@azure/core-paging': 1.1.3
      '@azure/core-tracing': 1.0.0-preview.9
      '@azure/logger': 1.0.2
      '@opentelemetry/api': 0.10.2
      tslib: 2.3.0
    dev: false
    engines:
      node: '>=8.0.0'
    resolution:
      integrity: sha512-7C1wodDLnLrdS7rmA/UoItoTAtpZdhkEoaxC7+j5l+LlrcWAe7K2JO1y5psVr5Pe8Y6cUGK4KfpgsAQAcSUDEw==
  /@azure/amqp-common/1.0.0-preview.9:
    dependencies:
      '@azure/ms-rest-nodeauth': 0.9.3_debug@3.2.7
      '@types/async-lock': 1.1.3
      '@types/is-buffer': 2.0.0
      async-lock: 1.3.0
      buffer: 5.7.1
      debug: 3.2.7
      events: 3.3.0
      is-buffer: 2.0.5
      jssha: 2.4.2
      process: 0.11.10
      rhea: 1.0.24
      rhea-promise: 0.1.15
      stream-browserify: 2.0.2
      tslib: 1.14.1
      url: 0.11.0
      util: 0.11.1
    dev: false
    resolution:
      integrity: sha512-RVG1Ad3Afv9gwFFmpeCXQAm+Sa0L8KEZRJJAAZEGoYDb6EoO1iQDVmoBz720h8mdrGpi0D60xNU/KhriIwuZfQ==
  /@azure/communication-common/1.0.0:
    dependencies:
      '@azure/abort-controller': 1.0.4
      '@azure/core-auth': 1.3.2
      '@azure/core-http': 1.2.6
      '@opentelemetry/api': 0.10.2
      events: 3.3.0
      jwt-decode: 2.2.0
      tslib: 2.3.0
    dev: false
    engines:
      node: '>=8.0.0'
    resolution:
      integrity: sha512-kBWnamOow0COBPHkkUKaQl4wVMlkOpTDFmvRRW+JN3+JIM9ca1l1wdZA3Q6XfpYdpqoI+tVICr3+3SxyF7ulxw==
  /@azure/communication-identity/1.0.0:
    dependencies:
      '@azure/abort-controller': 1.0.4
      '@azure/communication-common': 1.0.0
      '@azure/core-auth': 1.3.2
      '@azure/core-http': 1.2.6
      '@azure/core-lro': 1.0.5
      '@azure/core-paging': 1.1.3
      '@azure/core-tracing': 1.0.0-preview.10
      '@azure/logger': 1.0.2
      '@opentelemetry/api': 0.10.2
      events: 3.3.0
      tslib: 2.3.0
    dev: false
    engines:
      node: '>=8.0.0'
    resolution:
      integrity: sha512-fa220+fQn27JN8QtajeMe88rqrJn3qctT/8FV/abJe6tSBJlAWYXOHiIF3nCgSeyIb5F9pi7Fycd9M55OY4O9w==
  /@azure/communication-signaling/1.0.0-beta.7:
    dependencies:
      '@azure/core-http': 1.2.6
      '@azure/core-tracing': 1.0.0-preview.9
      '@azure/logger': 1.0.2
      '@opentelemetry/api': 0.10.2
      events: 3.3.0
      tslib: 1.14.1
    dev: false
    engines:
      node: '>=8.0.0'
    resolution:
      integrity: sha512-iO2Wpnr95HrAfOoq9IX7pcB7QlfSoJKDd4Ty9cjZK3Efv9vFN23kVybyd0JqC3HHXf0ALIcIm98bNH6PyVCOgw==
  /@azure/core-asynciterator-polyfill/1.0.0:
    dev: false
    resolution:
      integrity: sha512-kmv8CGrPfN9SwMwrkiBK9VTQYxdFQEGe0BmQk+M8io56P9KNzpAxcWE/1fxJj7uouwN4kXF0BHW8DNlgx+wtCg==
  /@azure/core-auth/1.3.2:
    dependencies:
      '@azure/abort-controller': 1.0.4
      tslib: 2.3.0
    dev: false
    engines:
      node: '>=12.0.0'
    resolution:
      integrity: sha512-7CU6DmCHIZp5ZPiZ9r3J17lTKMmYsm/zGvNkjArQwPkrLlZ1TZ+EUYfGgh2X31OLMVAQCTJZW4cXHJi02EbJnA==
  /@azure/core-http/1.2.3:
    dependencies:
      '@azure/abort-controller': 1.0.4
      '@azure/core-auth': 1.3.2
      '@azure/core-tracing': 1.0.0-preview.9
      '@azure/logger': 1.0.2
      '@opentelemetry/api': 0.10.2
      '@types/node-fetch': 2.5.11
      '@types/tunnel': 0.0.1
      form-data: 3.0.1
      node-fetch: 2.6.1
      process: 0.11.10
      tough-cookie: 4.0.0
      tslib: 2.3.0
      tunnel: 0.0.6
      uuid: 8.3.2
      xml2js: 0.4.23
    dev: false
    engines:
      node: '>=8.0.0'
    resolution:
      integrity: sha512-g5C1zUJO5dehP2Riv+vy9iCYoS1UwKnZsBVCzanScz9A83LbnXKpZDa9wie26G9dfXUhQoFZoFT8LYWhPKmwcg==
  /@azure/core-http/1.2.6:
    dependencies:
      '@azure/abort-controller': 1.0.4
      '@azure/core-asynciterator-polyfill': 1.0.0
      '@azure/core-auth': 1.3.2
      '@azure/core-tracing': 1.0.0-preview.11
      '@azure/logger': 1.0.2
      '@types/node-fetch': 2.5.11
      '@types/tunnel': 0.0.1
      form-data: 3.0.1
      node-fetch: 2.6.1
      process: 0.11.10
      tough-cookie: 4.0.0
      tslib: 2.3.0
      tunnel: 0.0.6
      uuid: 8.3.2
      xml2js: 0.4.23
    dev: false
    engines:
      node: '>=8.0.0'
    resolution:
      integrity: sha512-odtH7UMKtekc5YQ86xg9GlVHNXR6pq2JgJ5FBo7/jbOjNGdBqcrIVrZx2bevXVJz/uUTSx6vUf62gzTXTfqYSQ==
  /@azure/core-http/2.0.0:
    dependencies:
      '@azure/abort-controller': 1.0.4
      '@azure/core-asynciterator-polyfill': 1.0.0
      '@azure/core-auth': 1.3.2
      '@azure/core-tracing': 1.0.0-preview.12
      '@azure/logger': 1.0.2
      '@types/node-fetch': 2.5.11
      '@types/tunnel': 0.0.1
      form-data: 3.0.1
      node-fetch: 2.6.1
      process: 0.11.10
      tough-cookie: 4.0.0
      tslib: 2.3.0
      tunnel: 0.0.6
      uuid: 8.3.2
      xml2js: 0.4.23
    dev: false
    engines:
      node: '>=12.0.0'
    resolution:
      integrity: sha512-VBOfUh0z9ZF1WVqrLCtiGWMjkKic171p6mLXRkJKu+p5wuQTb4cU3bPq7nB6UuGAK17LI7hnU0SzydlCQrBuOw==
  /@azure/core-lro/1.0.5:
    dependencies:
      '@azure/abort-controller': 1.0.4
      '@azure/core-http': 1.2.6
      '@azure/core-tracing': 1.0.0-preview.11
      events: 3.3.0
      tslib: 2.3.0
    dev: false
    engines:
      node: '>=8.0.0'
    resolution:
      integrity: sha512-0EFCFZxARrIoLWMIRt4vuqconRVIO2Iin7nFBfJiYCCbKp5eEmxutNk8uqudPmG0XFl5YqlVh68/al/vbE5OOg==
  /@azure/core-paging/1.1.3:
    dependencies:
      '@azure/core-asynciterator-polyfill': 1.0.0
    dev: false
    engines:
      node: '>=8.0.0'
    resolution:
      integrity: sha512-his7Ah40ThEYORSpIAwuh6B8wkGwO/zG7gqVtmSE4WAJ46e36zUDXTKReUCLBDc6HmjjApQQxxcRFy5FruG79A==
  /@azure/core-tracing/1.0.0-preview.10:
    dependencies:
      '@opencensus/web-types': 0.0.7
      '@opentelemetry/api': 0.10.2
      tslib: 2.3.0
    dev: false
    engines:
      node: '>=8.0.0'
    resolution:
      integrity: sha512-iIwjtMwQnsxB7cYkugMx+s4W1nfy3+pT/ceo+uW1fv4YDgYe84nh+QP0fEC9IH/3UATLSWbIBemdMHzk2APUrw==
  /@azure/core-tracing/1.0.0-preview.11:
    dependencies:
      '@opencensus/web-types': 0.0.7
      '@opentelemetry/api': 1.0.0-rc.0
      tslib: 2.3.0
    dev: false
    engines:
      node: '>=8.0.0'
    resolution:
      integrity: sha512-frF0pJc9HTmKncVokhBxCqipjbql02DThQ1ZJ9wLi7SDMLdPAFyDI5xZNzX5guLz+/DtPkY+SGK2li9FIXqshQ==
  /@azure/core-tracing/1.0.0-preview.12:
    dependencies:
      '@opentelemetry/api': 1.0.1
      tslib: 2.3.0
    dev: false
    engines:
      node: '>=12.0.0'
    resolution:
      integrity: sha512-nvo2Wc4EKZGN6eFu9n3U7OXmASmL8VxoPIH7xaD6OlQqi44bouF0YIi9ID5rEsKLiAU59IYx6M297nqWVMWPDg==
  /@azure/core-tracing/1.0.0-preview.9:
    dependencies:
      '@opencensus/web-types': 0.0.7
      '@opentelemetry/api': 0.10.2
      tslib: 2.3.0
    dev: false
    engines:
      node: '>=8.0.0'
    resolution:
      integrity: sha512-zczolCLJ5QG42AEPQ+Qg9SRYNUyB+yZ5dzof4YEc+dyWczO9G2sBqbAjLB7IqrsdHN2apkiB2oXeDKCsq48jug==
  /@azure/core-xml/1.0.0-beta.1:
    dependencies:
      tslib: 2.3.0
      xml2js: 0.4.23
    dev: false
    engines:
      node: '>=8.0.0'
    resolution:
      integrity: sha512-7d2w0yd8pb1c9aj87JV/1ntOp+sCMcJ9QoGDxs6/7BLDh8Gb6kd2h3n+9JYhcLZO8wdHZb4d4GZgmRIwaAU72w==
  /@azure/event-hubs/2.1.4:
    dependencies:
      '@azure/amqp-common': 1.0.0-preview.9
      '@azure/ms-rest-nodeauth': 0.9.3_debug@3.2.7
      async-lock: 1.3.0
      debug: 3.2.7
      is-buffer: 2.0.5
      jssha: 2.4.2
      rhea-promise: 0.1.15
      tslib: 1.14.1
      uuid: 3.4.0
    dev: false
    resolution:
      integrity: sha512-CxaMaEjwtsmIhWtjHyGimKO7RmES0YxPqGQ9+jKqGygNlhG5NYHktDaiQu6w7k3g+I51VaLXtVSt+BVFd6VWfQ==
  /@azure/identity/1.2.5_debug@4.3.2:
    dependencies:
      '@azure/core-http': 1.2.6
      '@azure/core-tracing': 1.0.0-preview.9
      '@azure/logger': 1.0.2
      '@azure/msal-node': 1.0.0-beta.6_debug@4.3.2
      '@opentelemetry/api': 0.10.2
      '@types/stoppable': 1.1.1
      axios: 0.21.1_debug@4.3.2
      events: 3.3.0
      jws: 4.0.0
      msal: 1.4.11
      open: 7.4.2
      qs: 6.10.1
      stoppable: 1.1.0
      tslib: 2.3.0
      uuid: 8.3.2
    dev: false
    engines:
      node: '>=8.0.0'
    optionalDependencies:
      keytar: 7.7.0
    peerDependencies:
      debug: '*'
    resolution:
      integrity: sha512-Q71Buur3RMcg6lCnisLL8Im562DBw+ybzgm+YQj/FbAaI8ZNu/zl/5z1fE4k3Q9LSIzYrz6HLRzlhdSBXpydlQ==
  /@azure/identity/1.4.0:
    dependencies:
      '@azure/core-http': 2.0.0
      '@azure/core-tracing': 1.0.0-preview.12
      '@azure/logger': 1.0.2
      '@azure/msal-node': 1.0.0-beta.6
      '@types/stoppable': 1.1.1
      axios: 0.21.1
      events: 3.3.0
      jws: 4.0.0
      msal: 1.4.11
      open: 7.4.2
      qs: 6.10.1
      stoppable: 1.1.0
      tslib: 2.3.0
      uuid: 8.3.2
    dev: false
    engines:
      node: '>=12.0.0'
    optionalDependencies:
      keytar: 7.7.0
    resolution:
      integrity: sha512-nusX+L1qrCuQbRWQqPcgUCj07EvDVOgPVMnNS/cVtH8lfaGjWU6vdDJ49gROruh1jNjjZC0qpJBaM7OsK84zkw==
  /@azure/identity/1.4.0_debug@4.3.2:
    dependencies:
      '@azure/core-http': 2.0.0
      '@azure/core-tracing': 1.0.0-preview.12
      '@azure/logger': 1.0.2
      '@azure/msal-node': 1.0.0-beta.6_debug@4.3.2
      '@types/stoppable': 1.1.1
      axios: 0.21.1_debug@4.3.2
      events: 3.3.0
      jws: 4.0.0
      msal: 1.4.11
      open: 7.4.2
      qs: 6.10.1
      stoppable: 1.1.0
      tslib: 2.3.0
      uuid: 8.3.2
    dev: false
    engines:
      node: '>=12.0.0'
    optionalDependencies:
      keytar: 7.7.0
    peerDependencies:
      debug: '*'
    resolution:
      integrity: sha512-nusX+L1qrCuQbRWQqPcgUCj07EvDVOgPVMnNS/cVtH8lfaGjWU6vdDJ49gROruh1jNjjZC0qpJBaM7OsK84zkw==
  /@azure/identity/2.0.0-beta.4:
    dependencies:
      '@azure/abort-controller': 1.0.4
      '@azure/core-auth': 1.3.2
      '@azure/core-http': 2.0.0
      '@azure/core-tracing': 1.0.0-preview.12
      '@azure/logger': 1.0.2
      '@azure/msal-browser': 2.15.0
      '@azure/msal-common': 4.4.0
      '@azure/msal-node': 1.2.0
      '@types/stoppable': 1.1.1
      events: 3.3.0
      jws: 4.0.0
      open: 7.4.2
      qs: 6.10.1
      stoppable: 1.1.0
      tslib: 2.3.0
      uuid: 8.3.2
    dev: false
    engines:
      node: '>=12.0.0'
    resolution:
      integrity: sha512-B+x9dcMutHdkkrr01sYGoTIZPbEH90iavRVNnrCjKD0HpE/Oa5UV8risvkoPWGih6WJKh+p9YEBHlYg/5RWNWg==
  /@azure/identity/2.0.0-beta.4_debug@4.3.2:
    dependencies:
      '@azure/abort-controller': 1.0.4
      '@azure/core-auth': 1.3.2
      '@azure/core-http': 2.0.0
      '@azure/core-tracing': 1.0.0-preview.12
      '@azure/logger': 1.0.2
      '@azure/msal-browser': 2.15.0
      '@azure/msal-common': 4.4.0
      '@azure/msal-node': 1.2.0_debug@4.3.2
      '@types/stoppable': 1.1.1
      events: 3.3.0
      jws: 4.0.0
      open: 7.4.2
      qs: 6.10.1
      stoppable: 1.1.0
      tslib: 2.3.0
      uuid: 8.3.2
    dev: false
    engines:
      node: '>=12.0.0'
    peerDependencies:
      debug: '*'
    resolution:
      integrity: sha512-B+x9dcMutHdkkrr01sYGoTIZPbEH90iavRVNnrCjKD0HpE/Oa5UV8risvkoPWGih6WJKh+p9YEBHlYg/5RWNWg==
  /@azure/keyvault-certificates/4.2.0:
    dependencies:
      '@azure/abort-controller': 1.0.4
      '@azure/core-http': 1.2.6
      '@azure/core-lro': 1.0.5
      '@azure/core-paging': 1.1.3
      '@azure/core-tracing': 1.0.0-preview.11
      '@azure/logger': 1.0.2
      tslib: 2.3.0
    dev: false
    engines:
      node: '>=8.0.0'
    resolution:
      integrity: sha512-5Y8WgETz0lnAoksk8qpEOJ6PBnPV8edscusKiwbfm7rfadsfm1rl+kZPJP8YrjkY+bfnMNeixVZHe8QB5Mpa8Q==
  /@azure/keyvault-keys/4.2.2:
    dependencies:
      '@azure/abort-controller': 1.0.4
      '@azure/core-http': 1.2.6
      '@azure/core-lro': 1.0.5
      '@azure/core-paging': 1.1.3
      '@azure/core-tracing': 1.0.0-preview.11
      '@azure/logger': 1.0.2
      tslib: 2.3.0
    dev: false
    engines:
      node: '>=8.0.0'
    resolution:
      integrity: sha512-SWRx0Z8ShLYnuqCitIOi3DqLSLBTI6G1F+Wv5/hy1w6ZXRnOwc74deQ8kfO0Tbm3n09SpaN4ytp6dmg6C2cRmQ==
  /@azure/keyvault-secrets/4.2.0:
    dependencies:
      '@azure/abort-controller': 1.0.4
      '@azure/core-http': 1.2.6
      '@azure/core-lro': 1.0.5
      '@azure/core-paging': 1.1.3
      '@azure/core-tracing': 1.0.0-preview.11
      '@azure/logger': 1.0.2
      tslib: 2.3.0
    dev: false
    engines:
      node: '>=8.0.0'
    resolution:
      integrity: sha512-fQIbloZA1whluFmMGzWrex+PuzwBjDi59Lw/g73AVrLQIsqpz2YUnkzdwqSUuSDve8Q3McIEWMWkIUJpLVn+oA==
  /@azure/logger-js/1.3.2:
    dependencies:
      tslib: 1.14.1
    dev: false
    resolution:
      integrity: sha512-h58oEROO2tniBTSmFmuHBGvuiFuYsHQBWTVdpT2AiOED4F2Kgf7rs0MPYPXiBcDvihC70M7QPRhIQ3JK1H/ygw==
  /@azure/logger/1.0.2:
    dependencies:
      tslib: 2.3.0
    dev: false
    engines:
      node: '>=8.0.0'
    resolution:
      integrity: sha512-YZNjNV0vL3nN2nedmcjQBcpCTo3oqceXmgiQtEm6fLpucjRZyQKAQruhCmCpRlB1iykqKJJ/Y8CDmT5rIE6IJw==
  /@azure/ms-rest-azure-env/1.1.2:
    dev: false
    resolution:
      integrity: sha512-l7z0DPCi2Hp88w12JhDTtx5d0Y3+vhfE7JKJb9O7sEz71Cwp053N8piTtTnnk/tUor9oZHgEKi/p3tQQmLPjvA==
  /@azure/ms-rest-azure-env/2.0.0:
    dev: false
    resolution:
      integrity: sha512-dG76W7ElfLi+fbTjnZVGj+M9e0BIEJmRxU6fHaUQ12bZBe8EJKYb2GV50YWNaP2uJiVQ5+7nXEVj1VN1UQtaEw==
  /@azure/ms-rest-js/1.11.2_debug@3.2.7:
    dependencies:
      '@azure/core-auth': 1.3.2
      axios: 0.21.1_debug@3.2.7
      form-data: 2.5.1
      tough-cookie: 2.5.0
      tslib: 1.14.1
      tunnel: 0.0.6
      uuid: 3.4.0
      xml2js: 0.4.23
    dev: false
    peerDependencies:
      debug: '*'
    resolution:
      integrity: sha512-2AyQ1IKmLGKW7DU3/x3TsTBzZLcbC9YRI+yuDPuXAQrv3zar340K9wsxU413kHFIDjkWNCo9T0w5VtwcyWxhbQ==
  /@azure/ms-rest-js/1.11.2_debug@4.3.2:
    dependencies:
      '@azure/core-auth': 1.3.2
      axios: 0.21.1_debug@4.3.2
      form-data: 2.5.1
      tough-cookie: 2.5.0
      tslib: 1.14.1
      tunnel: 0.0.6
      uuid: 3.4.0
      xml2js: 0.4.23
    dev: false
    peerDependencies:
      debug: '*'
    resolution:
      integrity: sha512-2AyQ1IKmLGKW7DU3/x3TsTBzZLcbC9YRI+yuDPuXAQrv3zar340K9wsxU413kHFIDjkWNCo9T0w5VtwcyWxhbQ==
  /@azure/ms-rest-js/2.5.2:
    dependencies:
      '@azure/core-auth': 1.3.2
      abort-controller: 3.0.0
      form-data: 2.5.1
      node-fetch: 2.6.1
      tough-cookie: 3.0.1
      tslib: 1.14.1
      tunnel: 0.0.6
      uuid: 3.4.0
      xml2js: 0.4.23
    dev: false
    resolution:
      integrity: sha512-9nCuuoYwHZEZw1t0MVtENH+c1k2R4maYAlBBDSZhZu6bEucyfYUUigNXXKjt2cFBt4sO+sTzi0uI0f/fiPFr+Q==
  /@azure/ms-rest-nodeauth/0.9.3_debug@3.2.7:
    dependencies:
      '@azure/ms-rest-azure-env': 1.1.2
      '@azure/ms-rest-js': 1.11.2_debug@3.2.7
      adal-node: 0.1.28
    dev: false
    peerDependencies:
      debug: '*'
    resolution:
      integrity: sha512-aFHRw/IHhg3I9ZJW+Va4L+sCirFHMVIu6B7lFdL5mGLfG3xC5vDIdd957LRXFgy2OiKFRUC0QaKknd0YCsQIqA==
  /@azure/ms-rest-nodeauth/0.9.3_debug@4.3.2:
    dependencies:
      '@azure/ms-rest-azure-env': 1.1.2
      '@azure/ms-rest-js': 1.11.2_debug@4.3.2
      adal-node: 0.1.28
    dev: false
    peerDependencies:
      debug: '*'
    resolution:
      integrity: sha512-aFHRw/IHhg3I9ZJW+Va4L+sCirFHMVIu6B7lFdL5mGLfG3xC5vDIdd957LRXFgy2OiKFRUC0QaKknd0YCsQIqA==
  /@azure/ms-rest-nodeauth/3.0.10:
    dependencies:
      '@azure/ms-rest-azure-env': 2.0.0
      '@azure/ms-rest-js': 2.5.2
      adal-node: 0.2.2
    dev: false
    resolution:
      integrity: sha512-oel7ibYlredh2wo7XwNYMx4jWlbMkIzCC8t8VpdhsAWDJVNSSce+DYj5jjZn1oED+QsCytVM2B7/QTuLN1/yDw==
  /@azure/msal-browser/2.15.0:
    dependencies:
      '@azure/msal-common': 4.4.0
    dev: false
    engines:
      node: '>=0.8.0'
    resolution:
      integrity: sha512-Du0BHQiDQgkqg6OoKovUZWdEIZbTnhh/lma7QLyi5jFKDekk78wXsFIOJLUcFoY97+ZhB+Y2WQOYT1DJphAdCg==
  /@azure/msal-common/1.7.2:
    dependencies:
      debug: 4.3.2
    dev: false
    engines:
      node: '>=0.8.0'
    resolution:
      integrity: sha512-3/voCdFKONENX+5tMrNOBSrVJb6NbE7YB8vc4FZ/4ZbjpK7GVtq9Bu1MW+HZhrmsUzSF/joHx0ZIJDYIequ/jg==
  /@azure/msal-common/4.4.0:
    dependencies:
      debug: 4.3.2
    dev: false
    engines:
      node: '>=0.8.0'
    resolution:
      integrity: sha512-Qrs33Ctt2KM7NxArFPIUKc8UbIcm7zYxJFdJeQ9k7HKBhVk3e88CUz1Mw33cS/Jr+YA1H02OAzHg++bJ+4SFyQ==
  /@azure/msal-node-extensions/1.0.0-alpha.7:
    dependencies:
      '@azure/msal-common': 1.7.2
      bindings: 1.5.0
      keytar: 7.7.0
      nan: 2.14.2
    dev: false
    engines:
      node: '>=10'
    requiresBuild: true
    resolution:
      integrity: sha512-fz+4sTFCnpFDYrJ/FrJ3bx3atUEQ5sUhsZYohUyC9yACxII9kn908hBsxl+xeuzheTN/bq45EZureMioSEogNw==
  /@azure/msal-node/1.0.0-beta.6:
    dependencies:
      '@azure/msal-common': 4.4.0
      axios: 0.21.1
      jsonwebtoken: 8.5.1
      uuid: 8.3.2
    dev: false
    resolution:
      integrity: sha512-ZQI11Uz1j0HJohb9JZLRD8z0moVcPks1AFW4Q/Gcl67+QvH4aKEJti7fjCcipEEZYb/qzLSO8U6IZgPYytsiJQ==
  /@azure/msal-node/1.0.0-beta.6_debug@4.3.2:
    dependencies:
      '@azure/msal-common': 4.4.0
      axios: 0.21.1_debug@4.3.2
      jsonwebtoken: 8.5.1
      uuid: 8.3.2
    dev: false
    peerDependencies:
      debug: '*'
    resolution:
      integrity: sha512-ZQI11Uz1j0HJohb9JZLRD8z0moVcPks1AFW4Q/Gcl67+QvH4aKEJti7fjCcipEEZYb/qzLSO8U6IZgPYytsiJQ==
  /@azure/msal-node/1.2.0:
    dependencies:
      '@azure/msal-common': 4.4.0
      axios: 0.21.1
      jsonwebtoken: 8.5.1
      uuid: 8.3.2
    dev: false
    engines:
      node: 10 || 12 || 14 || 16
    resolution:
      integrity: sha512-79o5n483vslc7Qegh9+0BsxODRmlk6YYjVdl9jvwmAuF+i+oylq57e7RVhTVocKCbLCIMOKARI14JyKdDbW0WA==
  /@azure/msal-node/1.2.0_debug@4.3.2:
    dependencies:
      '@azure/msal-common': 4.4.0
      axios: 0.21.1_debug@4.3.2
      jsonwebtoken: 8.5.1
      uuid: 8.3.2
    dev: false
    engines:
      node: 10 || 12 || 14 || 16
    peerDependencies:
      debug: '*'
    resolution:
      integrity: sha512-79o5n483vslc7Qegh9+0BsxODRmlk6YYjVdl9jvwmAuF+i+oylq57e7RVhTVocKCbLCIMOKARI14JyKdDbW0WA==
  /@babel/code-frame/7.12.11:
    dependencies:
      '@babel/highlight': 7.14.5
    dev: false
    resolution:
      integrity: sha512-Zt1yodBx1UcyiePMSkWnU4hPqhwq7hGi2nFL1LeA3EUl+q2LQx16MISgJ0+z7dnmgvP9QtIleuETGOiOH1RcIw==
  /@babel/code-frame/7.14.5:
    dependencies:
      '@babel/highlight': 7.14.5
    dev: false
    engines:
      node: '>=6.9.0'
    resolution:
      integrity: sha512-9pzDqyc6OLDaqe+zbACgFkb6fKMNG6CObKpnYXChRsvYGyEdc7CA2BaqeOM+vOtCS5ndmJicPJhKAwYRI6UfFw==
  /@babel/compat-data/7.14.7:
    dev: false
    engines:
      node: '>=6.9.0'
    resolution:
      integrity: sha512-nS6dZaISCXJ3+518CWiBfEr//gHyMO02uDxBkXTKZDN5POruCnOZ1N4YBRZDCabwF8nZMWBpRxIicmXtBs+fvw==
  /@babel/core/7.14.6:
    dependencies:
      '@babel/code-frame': 7.14.5
      '@babel/generator': 7.14.5
      '@babel/helper-compilation-targets': 7.14.5_@babel+core@7.14.6
      '@babel/helper-module-transforms': 7.14.5
      '@babel/helpers': 7.14.6
      '@babel/parser': 7.14.7
      '@babel/template': 7.14.5
      '@babel/traverse': 7.14.7
      '@babel/types': 7.14.5
      convert-source-map: 1.8.0
      debug: 4.3.2
      gensync: 1.0.0-beta.2
      json5: 2.2.0
      semver: 6.3.0
      source-map: 0.5.7
    dev: false
    engines:
      node: '>=6.9.0'
    resolution:
      integrity: sha512-gJnOEWSqTk96qG5BoIrl5bVtc23DCycmIePPYnamY9RboYdI4nFy5vAQMSl81O5K/W0sLDWfGysnOECC+KUUCA==
  /@babel/generator/7.14.5:
    dependencies:
      '@babel/types': 7.14.5
      jsesc: 2.5.2
      source-map: 0.5.7
    dev: false
    engines:
      node: '>=6.9.0'
    resolution:
      integrity: sha512-y3rlP+/G25OIX3mYKKIOlQRcqj7YgrvHxOLbVmyLJ9bPmi5ttvUmpydVjcFjZphOktWuA7ovbx91ECloWTfjIA==
  /@babel/helper-compilation-targets/7.14.5_@babel+core@7.14.6:
    dependencies:
      '@babel/compat-data': 7.14.7
      '@babel/core': 7.14.6
      '@babel/helper-validator-option': 7.14.5
      browserslist: 4.16.6
      semver: 6.3.0
    dev: false
    engines:
      node: '>=6.9.0'
    peerDependencies:
      '@babel/core': ^7.0.0
    resolution:
      integrity: sha512-v+QtZqXEiOnpO6EYvlImB6zCD2Lel06RzOPzmkz/D/XgQiUu3C/Jb1LOqSt/AIA34TYi/Q+KlT8vTQrgdxkbLw==
  /@babel/helper-function-name/7.14.5:
    dependencies:
      '@babel/helper-get-function-arity': 7.14.5
      '@babel/template': 7.14.5
      '@babel/types': 7.14.5
    dev: false
    engines:
      node: '>=6.9.0'
    resolution:
      integrity: sha512-Gjna0AsXWfFvrAuX+VKcN/aNNWonizBj39yGwUzVDVTlMYJMK2Wp6xdpy72mfArFq5uK+NOuexfzZlzI1z9+AQ==
  /@babel/helper-get-function-arity/7.14.5:
    dependencies:
      '@babel/types': 7.14.5
    dev: false
    engines:
      node: '>=6.9.0'
    resolution:
      integrity: sha512-I1Db4Shst5lewOM4V+ZKJzQ0JGGaZ6VY1jYvMghRjqs6DWgxLCIyFt30GlnKkfUeFLpJt2vzbMVEXVSXlIFYUg==
  /@babel/helper-hoist-variables/7.14.5:
    dependencies:
      '@babel/types': 7.14.5
    dev: false
    engines:
      node: '>=6.9.0'
    resolution:
      integrity: sha512-R1PXiz31Uc0Vxy4OEOm07x0oSjKAdPPCh3tPivn/Eo8cvz6gveAeuyUUPB21Hoiif0uoPQSSdhIPS3352nvdyQ==
  /@babel/helper-member-expression-to-functions/7.14.7:
    dependencies:
      '@babel/types': 7.14.5
    dev: false
    engines:
      node: '>=6.9.0'
    resolution:
      integrity: sha512-TMUt4xKxJn6ccjcOW7c4hlwyJArizskAhoSTOCkA0uZ+KghIaci0Qg9R043kUMWI9mtQfgny+NQ5QATnZ+paaA==
  /@babel/helper-module-imports/7.14.5:
    dependencies:
      '@babel/types': 7.14.5
    dev: false
    engines:
      node: '>=6.9.0'
    resolution:
      integrity: sha512-SwrNHu5QWS84XlHwGYPDtCxcA0hrSlL2yhWYLgeOc0w7ccOl2qv4s/nARI0aYZW+bSwAL5CukeXA47B/1NKcnQ==
  /@babel/helper-module-transforms/7.14.5:
    dependencies:
      '@babel/helper-module-imports': 7.14.5
      '@babel/helper-replace-supers': 7.14.5
      '@babel/helper-simple-access': 7.14.5
      '@babel/helper-split-export-declaration': 7.14.5
      '@babel/helper-validator-identifier': 7.14.5
      '@babel/template': 7.14.5
      '@babel/traverse': 7.14.7
      '@babel/types': 7.14.5
    dev: false
    engines:
      node: '>=6.9.0'
    resolution:
      integrity: sha512-iXpX4KW8LVODuAieD7MzhNjmM6dzYY5tfRqT+R9HDXWl0jPn/djKmA+G9s/2C2T9zggw5tK1QNqZ70USfedOwA==
  /@babel/helper-optimise-call-expression/7.14.5:
    dependencies:
      '@babel/types': 7.14.5
    dev: false
    engines:
      node: '>=6.9.0'
    resolution:
      integrity: sha512-IqiLIrODUOdnPU9/F8ib1Fx2ohlgDhxnIDU7OEVi+kAbEZcyiF7BLU8W6PfvPi9LzztjS7kcbzbmL7oG8kD6VA==
  /@babel/helper-replace-supers/7.14.5:
    dependencies:
      '@babel/helper-member-expression-to-functions': 7.14.7
      '@babel/helper-optimise-call-expression': 7.14.5
      '@babel/traverse': 7.14.7
      '@babel/types': 7.14.5
    dev: false
    engines:
      node: '>=6.9.0'
    resolution:
      integrity: sha512-3i1Qe9/8x/hCHINujn+iuHy+mMRLoc77b2nI9TB0zjH1hvn9qGlXjWlggdwUcju36PkPCy/lpM7LLUdcTyH4Ow==
  /@babel/helper-simple-access/7.14.5:
    dependencies:
      '@babel/types': 7.14.5
    dev: false
    engines:
      node: '>=6.9.0'
    resolution:
      integrity: sha512-nfBN9xvmCt6nrMZjfhkl7i0oTV3yxR4/FztsbOASyTvVcoYd0TRHh7eMLdlEcCqobydC0LAF3LtC92Iwxo0wyw==
  /@babel/helper-split-export-declaration/7.14.5:
    dependencies:
      '@babel/types': 7.14.5
    dev: false
    engines:
      node: '>=6.9.0'
    resolution:
      integrity: sha512-hprxVPu6e5Kdp2puZUmvOGjaLv9TCe58E/Fl6hRq4YiVQxIcNvuq6uTM2r1mT/oPskuS9CgR+I94sqAYv0NGKA==
  /@babel/helper-validator-identifier/7.14.5:
    dev: false
    engines:
      node: '>=6.9.0'
    resolution:
      integrity: sha512-5lsetuxCLilmVGyiLEfoHBRX8UCFD+1m2x3Rj97WrW3V7H3u4RWRXA4evMjImCsin2J2YT0QaVDGf+z8ondbAg==
  /@babel/helper-validator-option/7.14.5:
    dev: false
    engines:
      node: '>=6.9.0'
    resolution:
      integrity: sha512-OX8D5eeX4XwcroVW45NMvoYaIuFI+GQpA2a8Gi+X/U/cDUIRsV37qQfF905F0htTRCREQIB4KqPeaveRJUl3Ow==
  /@babel/helpers/7.14.6:
    dependencies:
      '@babel/template': 7.14.5
      '@babel/traverse': 7.14.7
      '@babel/types': 7.14.5
    dev: false
    engines:
      node: '>=6.9.0'
    resolution:
      integrity: sha512-yesp1ENQBiLI+iYHSJdoZKUtRpfTlL1grDIX9NRlAVppljLw/4tTyYupIB7uIYmC3stW/imAv8EqaKaS/ibmeA==
  /@babel/highlight/7.14.5:
    dependencies:
      '@babel/helper-validator-identifier': 7.14.5
      chalk: 2.4.2
      js-tokens: 4.0.0
    dev: false
    engines:
      node: '>=6.9.0'
    resolution:
      integrity: sha512-qf9u2WFWVV0MppaL877j2dBtQIDgmidgjGk5VIMw3OadXvYaXn66U1BFlH2t4+t3i+8PhedppRv+i40ABzd+gg==
  /@babel/parser/7.14.7:
    dev: false
    engines:
      node: '>=6.0.0'
    hasBin: true
    resolution:
      integrity: sha512-X67Z5y+VBJuHB/RjwECp8kSl5uYi0BvRbNeWqkaJCVh+LiTPl19WBUfG627psSgp9rSf6ojuXghQM3ha6qHHdA==
  /@babel/runtime/7.14.6:
    dependencies:
      regenerator-runtime: 0.13.7
    dev: false
    engines:
      node: '>=6.9.0'
    resolution:
      integrity: sha512-/PCB2uJ7oM44tz8YhC4Z/6PeOKXp4K588f+5M3clr1M4zbqztlo0XEfJ2LEzj/FgwfgGcIdl8n7YYjTCI0BYwg==
  /@babel/template/7.14.5:
    dependencies:
      '@babel/code-frame': 7.14.5
      '@babel/parser': 7.14.7
      '@babel/types': 7.14.5
    dev: false
    engines:
      node: '>=6.9.0'
    resolution:
      integrity: sha512-6Z3Po85sfxRGachLULUhOmvAaOo7xCvqGQtxINai2mEGPFm6pQ4z5QInFnUrRpfoSV60BnjyF5F3c+15fxFV1g==
  /@babel/traverse/7.14.7:
    dependencies:
      '@babel/code-frame': 7.14.5
      '@babel/generator': 7.14.5
      '@babel/helper-function-name': 7.14.5
      '@babel/helper-hoist-variables': 7.14.5
      '@babel/helper-split-export-declaration': 7.14.5
      '@babel/parser': 7.14.7
      '@babel/types': 7.14.5
      debug: 4.3.2
      globals: 11.12.0
    dev: false
    engines:
      node: '>=6.9.0'
    resolution:
      integrity: sha512-9vDr5NzHu27wgwejuKL7kIOm4bwEtaPQ4Z6cpCmjSuaRqpH/7xc4qcGEscwMqlkwgcXl6MvqoAjZkQ24uSdIZQ==
  /@babel/types/7.14.5:
    dependencies:
      '@babel/helper-validator-identifier': 7.14.5
      to-fast-properties: 2.0.0
    dev: false
    engines:
      node: '>=6.9.0'
    resolution:
      integrity: sha512-M/NzBpEL95I5Hh4dwhin5JlE7EzO5PHMAuzjxss3tiOBD46KfQvVedN/3jEPZvdRvtsK2222XfdHogNIttFgcg==
  /@bahmutov/data-driven/1.0.0:
    dependencies:
      check-more-types: 2.24.0
      lazy-ass: 1.6.0
    dev: false
    engines:
      node: '>=6'
    resolution:
      integrity: sha512-YqW3hPS0RXriqjcCrLOTJj+LWe3c8JpwlL83k1ka1Q8U05ZjAKbGQZYeTzUd0NFEnnfPtsUiKGpFEBJG6kFuvg==
  /@eslint/eslintrc/0.4.2:
    dependencies:
      ajv: 6.12.6
      debug: 4.3.2
      espree: 7.3.1
      globals: 13.10.0
      ignore: 4.0.6
      import-fresh: 3.3.0
      js-yaml: 3.14.1
      minimatch: 3.0.4
      strip-json-comments: 3.1.1
    dev: false
    engines:
      node: ^10.12.0 || >=12.0.0
    resolution:
      integrity: sha512-8nmGq/4ycLpIwzvhI4tNDmQztZ8sp+hI7cyG8i1nQDhkAbRzHpXPidRAHlNvCZQpJTKw5ItIpMw9RSToGF00mg==
  /@humanwhocodes/config-array/0.5.0:
    dependencies:
      '@humanwhocodes/object-schema': 1.2.0
      debug: 4.3.2
      minimatch: 3.0.4
    dev: false
    engines:
      node: '>=10.10.0'
    resolution:
      integrity: sha512-FagtKFz74XrTl7y6HCzQpwDfXP0yhxe9lHLD1UZxjvZIcbyRz8zTFF/yYNfSfzU414eDwZ1SrO0Qvtyf+wFMQg==
  /@humanwhocodes/object-schema/1.2.0:
    dev: false
    resolution:
      integrity: sha512-wdppn25U8z/2yiaT6YGquE6X8sSv7hNMWSXYSSU1jGv/yd6XqjXgTDJ8KP4NgjTXfJ3GbRjeeb8RTV7a/VpM+w==
  /@istanbuljs/schema/0.1.3:
    dev: false
    engines:
      node: '>=8'
    resolution:
      integrity: sha512-ZXRY4jNvVgSVQ8DL3LTcakaAtXwTVUxE81hslsyD2AtoXW/wVob10HkOJ1X/pAlcI7D+2YoZKg5do8G/w6RYgA==
  /@microsoft/api-extractor-model/7.12.2:
    dependencies:
      '@microsoft/tsdoc': 0.12.24
      '@rushstack/node-core-library': 3.36.0
    dev: false
    resolution:
      integrity: sha512-EU+U09Mj65zUH0qwPF4PFJiL6Y+PQQE/RRGEHEDGJJzab/mRQDpKOyrzSdb00xvcd/URehIHJqC55cY2Y4jGOA==
  /@microsoft/api-extractor-model/7.7.10:
    dependencies:
      '@microsoft/tsdoc': 0.12.19
      '@rushstack/node-core-library': 3.19.6
    dev: false
    resolution:
      integrity: sha512-gMFDXwUgoQYz9TgatyNPALDdZN4xBC3Un3fGwlzME+vM13PoJ26pGuqI7kv/OlK9+q2sgrEdxWns8D3UnLf2TA==
  /@microsoft/api-extractor/7.13.2:
    dependencies:
      '@microsoft/api-extractor-model': 7.12.2
      '@microsoft/tsdoc': 0.12.24
      '@rushstack/node-core-library': 3.36.0
      '@rushstack/rig-package': 0.2.10
      '@rushstack/ts-command-line': 4.7.8
      colors: 1.2.5
      lodash: 4.17.21
      resolve: 1.17.0
      semver: 7.3.5
      source-map: 0.6.1
      typescript: 4.1.6
    dev: false
    hasBin: true
    resolution:
      integrity: sha512-2fD0c8OxZW+e6NTaxbtrdNxXVuX7aqil3+cqig3pKsHymvUuRJVCEAcAJmZrJ/ENqYXNiB265EyqOT6VxbMysw==
  /@microsoft/api-extractor/7.7.11:
    dependencies:
      '@microsoft/api-extractor-model': 7.7.10
      '@microsoft/tsdoc': 0.12.19
      '@rushstack/node-core-library': 3.19.6
      '@rushstack/ts-command-line': 4.3.13
      colors: 1.2.5
      lodash: 4.17.21
      resolve: 1.8.1
      source-map: 0.6.1
      typescript: 3.7.7
    dev: false
    hasBin: true
    resolution:
      integrity: sha512-kd2kakdDoRgI54J5H11a76hyYZBMhtp4piwWAy4bYTwlQT0v/tp+G/UMMgjUL4vKf0kTNhitEUX/0LfQb1AHzQ==
  /@microsoft/tsdoc-config/0.15.2:
    dependencies:
      '@microsoft/tsdoc': 0.13.2
      ajv: 6.12.6
      jju: 1.4.0
      resolve: 1.19.0
    dev: false
    resolution:
      integrity: sha512-mK19b2wJHSdNf8znXSMYVShAHktVr/ib0Ck2FA3lsVBSEhSI/TfXT7DJQkAYgcztTuwazGcg58ZjYdk0hTCVrA==
  /@microsoft/tsdoc/0.12.19:
    dev: false
    resolution:
      integrity: sha512-IpgPxHrNxZiMNUSXqR1l/gePKPkfAmIKoDRP9hp7OwjU29ZR8WCJsOJ8iBKgw0Qk+pFwR+8Y1cy8ImLY6e9m4A==
  /@microsoft/tsdoc/0.12.24:
    dev: false
    resolution:
      integrity: sha512-Mfmij13RUTmHEMi9vRUhMXD7rnGR2VvxeNYtaGtaJ4redwwjT4UXYJ+nzmVJF7hhd4pn/Fx5sncDKxMVFJSWPg==
  /@microsoft/tsdoc/0.13.2:
    dev: false
    resolution:
      integrity: sha512-WrHvO8PDL8wd8T2+zBGKrMwVL5IyzR3ryWUsl0PXgEV0QHup4mTLi0QcATefGI6Gx9Anu7vthPyyyLpY0EpiQg==
  /@nodelib/fs.scandir/2.1.5:
    dependencies:
      '@nodelib/fs.stat': 2.0.5
      run-parallel: 1.2.0
    dev: false
    engines:
      node: '>= 8'
    resolution:
      integrity: sha512-vq24Bq3ym5HEQm2NKCr3yXDwjc7vTsEThRDnkp2DK9p1uqLR+DHurm/NOTo0KG7HYHU7eppKZj3MyqYuMBf62g==
  /@nodelib/fs.stat/2.0.5:
    dev: false
    engines:
      node: '>= 8'
    resolution:
      integrity: sha512-RkhPPp2zrqDAQA/2jNhnztcPAlv64XdhIp7a7454A5ovI7Bukxgt7MX7udwAu3zg1DcpPU0rz3VV1SeaqvY4+A==
  /@nodelib/fs.walk/1.2.8:
    dependencies:
      '@nodelib/fs.scandir': 2.1.5
      fastq: 1.11.1
    dev: false
    engines:
      node: '>= 8'
    resolution:
      integrity: sha512-oGB+UxlgWcgQkgwo8GcEGwemoTFt3FIO9ababBmaGwXIoBKZ+GTy0pP185beGg7Llih/NSHSV2XAs1lnznocSg==
  /@opencensus/web-types/0.0.7:
    dev: false
    engines:
      node: '>=6.0'
    resolution:
      integrity: sha512-xB+w7ZDAu3YBzqH44rCmG9/RlrOmFuDPt/bpf17eJr8eZSrLt7nc7LnWdxM9Mmoj/YKMHpxRg28txu3TcpiL+g==
  /@opentelemetry/api-metrics/0.22.0_@opentelemetry+api@1.0.1:
    dependencies:
      '@opentelemetry/api': 1.0.1
    dev: false
    engines:
      node: '>=8.0.0'
    peerDependencies:
      '@opentelemetry/api': ^1.0.0
    resolution:
      integrity: sha512-hrErhb+JphdErB1WuBwpCnO1FjiKfKzO9DjhvquzzM8SYL2bBpYEvTpBTU9cenRnRHUbUAfHI1X384vm37HKeQ==
  /@opentelemetry/api/0.10.2:
    dependencies:
      '@opentelemetry/context-base': 0.10.2
    dev: false
    engines:
      node: '>=8.0.0'
    resolution:
      integrity: sha512-GtpMGd6vkzDMYcpu2t9LlhEgMy/SzBwRnz48EejlRArYqZzqSzAsKmegUK7zHgl+EOIaK9mKHhnRaQu3qw20cA==
  /@opentelemetry/api/1.0.0-rc.0:
    dev: false
    engines:
      node: '>=8.0.0'
    resolution:
      integrity: sha512-iXKByCMfrlO5S6Oh97BuM56tM2cIBB0XsL/vWF/AtJrJEKx4MC/Xdu0xDsGXMGcNWpqF7ujMsjjnp0+UHBwnDQ==
  /@opentelemetry/api/1.0.1:
    dev: false
    engines:
      node: '>=8.0.0'
    resolution:
      integrity: sha512-H5Djcc2txGAINgf3TNaq4yFofYSIK3722PM89S/3R8FuI/eqi1UscajlXk7EBkG9s2pxss/q6SHlpturaavXaw==
  /@opentelemetry/context-async-hooks/0.22.0_@opentelemetry+api@1.0.1:
    dependencies:
      '@opentelemetry/api': 1.0.1
    dev: false
    engines:
      node: '>=8.1.0'
    peerDependencies:
      '@opentelemetry/api': ^1.0.0
    resolution:
      integrity: sha512-JakZ9NJCiaf8FJ6lcR2Fle9xkBKxSFbXK4mk9gZ14totNh9SOTiUBUk08bAnATWUINrQlN8/5hpGKi5gs+FUxQ==
  /@opentelemetry/context-base/0.10.2:
    dev: false
    engines:
      node: '>=8.0.0'
    resolution:
      integrity: sha512-hZNKjKOYsckoOEgBziGMnBcX0M7EtstnCmwz5jZUOUYwlZ+/xxX6z3jPu1XVO2Jivk0eLfuP9GP+vFD49CMetw==
  /@opentelemetry/core/0.22.0_@opentelemetry+api@1.0.1:
    dependencies:
      '@opentelemetry/api': 1.0.1
      '@opentelemetry/semantic-conventions': 0.22.0
      semver: 7.3.5
    dev: false
    engines:
      node: '>=8.5.0'
    peerDependencies:
      '@opentelemetry/api': ^1.0.0
    resolution:
      integrity: sha512-x6JxuQ4rY2x39GEXJSqMgyf8XZPNNiZrGcCMhZSrtypq/WXlsJuxMNnUAl2hj2rpSGGukhhWn5cMpCmMJJz1hw==
  /@opentelemetry/instrumentation-http/0.22.0_@opentelemetry+api@1.0.1:
    dependencies:
      '@opentelemetry/api': 1.0.1
      '@opentelemetry/core': 0.22.0_@opentelemetry+api@1.0.1
      '@opentelemetry/instrumentation': 0.22.0_@opentelemetry+api@1.0.1
      '@opentelemetry/semantic-conventions': 0.22.0
      semver: 7.3.5
    dev: false
    engines:
      node: '>=8.0.0'
    peerDependencies:
      '@opentelemetry/api': ^1.0.0
    resolution:
      integrity: sha512-vqM1hqgYtcO8Upq8pl4I+YW0bnodHlUSSKYuOH7m9Aujbi571pU3zFctpiU5pNhj9eLEJ/r7aOTV6O4hCxqOjQ==
  /@opentelemetry/instrumentation/0.22.0_@opentelemetry+api@1.0.1:
    dependencies:
      '@opentelemetry/api': 1.0.1
      '@opentelemetry/api-metrics': 0.22.0_@opentelemetry+api@1.0.1
      require-in-the-middle: 5.1.0
      semver: 7.3.5
      shimmer: 1.2.1
    dev: false
    peerDependencies:
      '@opentelemetry/api': ^1.0.0
    resolution:
      integrity: sha512-/NT3+mZO9Bll6UZPjqemrD2VhkI7wRrMto884+wKGK8LIC+EKlg5EKk9y9ym4Vtnlis8/hVxNrFSeaS29N2NLw==
  /@opentelemetry/node/0.22.0_@opentelemetry+api@1.0.1:
    dependencies:
      '@opentelemetry/api': 1.0.1
      '@opentelemetry/context-async-hooks': 0.22.0_@opentelemetry+api@1.0.1
      '@opentelemetry/core': 0.22.0_@opentelemetry+api@1.0.1
      '@opentelemetry/propagator-b3': 0.22.0_@opentelemetry+api@1.0.1
      '@opentelemetry/propagator-jaeger': 0.22.0_@opentelemetry+api@1.0.1
      '@opentelemetry/tracing': 0.22.0_@opentelemetry+api@1.0.1
      semver: 7.3.5
    dev: false
    engines:
      node: '>=8.0.0'
    peerDependencies:
      '@opentelemetry/api': ^1.0.0
    resolution:
      integrity: sha512-+HhGbDruQ7cwejVOIYyxRa28uosnG8W95NiQZ6qE8PXXPsDSyGeftAPbtYpGit0H2f5hrVcMlwmWHeAo9xkSLA==
  /@opentelemetry/propagator-b3/0.22.0_@opentelemetry+api@1.0.1:
    dependencies:
      '@opentelemetry/api': 1.0.1
      '@opentelemetry/core': 0.22.0_@opentelemetry+api@1.0.1
    dev: false
    engines:
      node: '>=8.0.0'
    peerDependencies:
      '@opentelemetry/api': ^1.0.0
    resolution:
      integrity: sha512-7UESJWUUmInXrlux9whSjoIMfpmajKbu2UBU/ux7TVkLTeaJwebLHoqDhuUTS4dbmvg3fnkpfmocyUgby16NwQ==
  /@opentelemetry/propagator-jaeger/0.22.0_@opentelemetry+api@1.0.1:
    dependencies:
      '@opentelemetry/api': 1.0.1
      '@opentelemetry/core': 0.22.0_@opentelemetry+api@1.0.1
    dev: false
    engines:
      node: '>=8.5.0'
    peerDependencies:
      '@opentelemetry/api': ^1.0.0
    resolution:
      integrity: sha512-Xclq+eLfc0Zk1UAbY6clYjoCZqikk4SzvG8C/ODJ6LfDHnqMr/fKXaHHhh/DdHdi6d73o9S8ytblryc+CaTkrw==
  /@opentelemetry/resources/0.22.0_@opentelemetry+api@1.0.1:
    dependencies:
      '@opentelemetry/api': 1.0.1
      '@opentelemetry/core': 0.22.0_@opentelemetry+api@1.0.1
      '@opentelemetry/semantic-conventions': 0.22.0
    dev: false
    engines:
      node: '>=8.0.0'
    peerDependencies:
      '@opentelemetry/api': ^1.0.0
    resolution:
      integrity: sha512-LiX6/JyuD2eHi7Ewrq/PUP79azDqshd0r2oksNTJ+VwgbGfMlq79ykd4FhiEEk23fFbajGt+9ginadXoRk17dg==
  /@opentelemetry/semantic-conventions/0.22.0:
    dev: false
    engines:
      node: '>=8.0.0'
    resolution:
      integrity: sha512-t4fKikazahwNKmwD+CE/icHyuZldWvNMupJhjxdk9T/KxHFx3zCGjHT3MKavwYP6abzgAAm5WwzD1oHlmj7dyg==
  /@opentelemetry/tracing/0.22.0_@opentelemetry+api@1.0.1:
    dependencies:
      '@opentelemetry/api': 1.0.1
      '@opentelemetry/core': 0.22.0_@opentelemetry+api@1.0.1
      '@opentelemetry/resources': 0.22.0_@opentelemetry+api@1.0.1
      '@opentelemetry/semantic-conventions': 0.22.0
      lodash.merge: 4.6.2
    dev: false
    engines:
      node: '>=8.0.0'
    peerDependencies:
      '@opentelemetry/api': ^1.0.0
    resolution:
      integrity: sha512-EFrKTFndiEdh/KnzwDgo/EcphG/5z/NyLck8oiUUY+YMP7hskXNYHjTWSAv9UxtYe1MzgLbjmAateTuMmFIVNw==
  /@rollup/plugin-commonjs/11.0.2_rollup@1.32.1:
    dependencies:
      '@rollup/pluginutils': 3.1.0_rollup@1.32.1
      estree-walker: 1.0.1
      is-reference: 1.2.1
      magic-string: 0.25.7
      resolve: 1.20.0
      rollup: 1.32.1
    dev: false
    engines:
      node: '>= 8.0.0'
    peerDependencies:
      rollup: ^1.20.0
    resolution:
      integrity: sha512-MPYGZr0qdbV5zZj8/2AuomVpnRVXRU5XKXb3HVniwRoRCreGlf5kOE081isNWeiLIi6IYkwTX9zE0/c7V8g81g==
  /@rollup/plugin-inject/4.0.2_rollup@1.32.1:
    dependencies:
      '@rollup/pluginutils': 3.1.0_rollup@1.32.1
      estree-walker: 1.0.1
      magic-string: 0.25.7
      rollup: 1.32.1
    dev: false
    peerDependencies:
      rollup: ^1.20.0 || ^2.0.0
    resolution:
      integrity: sha512-TSLMA8waJ7Dmgmoc8JfPnwUwVZgLjjIAM6MqeIFqPO2ODK36JqE0Cf2F54UTgCUuW8da93Mvoj75a6KAVWgylw==
  /@rollup/plugin-json/4.1.0_rollup@1.32.1:
    dependencies:
      '@rollup/pluginutils': 3.1.0_rollup@1.32.1
      rollup: 1.32.1
    dev: false
    peerDependencies:
      rollup: ^1.20.0 || ^2.0.0
    resolution:
      integrity: sha512-yfLbTdNS6amI/2OpmbiBoW12vngr5NW2jCJVZSBEz+H5KfUJZ2M7sDjk0U6GOOdCWFVScShte29o9NezJ53TPw==
  /@rollup/plugin-multi-entry/3.0.1_rollup@1.32.1:
    dependencies:
      matched: 1.0.2
      rollup: 1.32.1
    dev: false
    peerDependencies:
      rollup: ^1.20.0 || ^2.0.0
    resolution:
      integrity: sha512-Gcp9E8y68Kx+Jo8zy/ZpiiAkb0W01cSqnxOz6h9bPR7MU3gaoTEdRf7xXYplwli1SBFEswXX588ESj+50Brfxw==
  /@rollup/plugin-node-resolve/8.4.0_rollup@1.32.1:
    dependencies:
      '@rollup/pluginutils': 3.1.0_rollup@1.32.1
      '@types/resolve': 1.17.1
      builtin-modules: 3.2.0
      deep-freeze: 0.0.1
      deepmerge: 4.2.2
      is-module: 1.0.0
      resolve: 1.20.0
      rollup: 1.32.1
    dev: false
    engines:
      node: '>= 8.0.0'
    peerDependencies:
      rollup: ^1.20.0||^2.0.0
    resolution:
      integrity: sha512-LFqKdRLn0ShtQyf6SBYO69bGE1upV6wUhBX0vFOUnLAyzx5cwp8svA0eHUnu8+YU57XOkrMtfG63QOpQx25pHQ==
  /@rollup/plugin-replace/2.4.2_rollup@1.32.1:
    dependencies:
      '@rollup/pluginutils': 3.1.0_rollup@1.32.1
      magic-string: 0.25.7
      rollup: 1.32.1
    dev: false
    peerDependencies:
      rollup: ^1.20.0 || ^2.0.0
    resolution:
      integrity: sha512-IGcu+cydlUMZ5En85jxHH4qj2hta/11BHq95iHEyb2sbgiN0eCdzvUcHw5gt9pBL5lTi4JDYJ1acCoMGpTvEZg==
  /@rollup/pluginutils/3.1.0_rollup@1.32.1:
    dependencies:
      '@types/estree': 0.0.39
      estree-walker: 1.0.1
      picomatch: 2.3.0
      rollup: 1.32.1
    dev: false
    engines:
      node: '>= 8.0.0'
    peerDependencies:
      rollup: ^1.20.0||^2.0.0
    resolution:
      integrity: sha512-GksZ6pr6TpIjHm8h9lSQ8pi8BE9VeubNT0OMJ3B5uZJ8pz73NPiqOtCog/x2/QzM1ENChPKxMDhiQuRHsqc+lg==
  /@rushstack/node-core-library/3.19.6:
    dependencies:
      '@types/node': 10.17.13
      colors: 1.2.5
      fs-extra: 7.0.1
      jju: 1.4.0
      semver: 5.3.0
      timsort: 0.3.0
      z-schema: 3.18.4
    dev: false
    resolution:
      integrity: sha512-1+FoymIdr9W9k0D8fdZBBPwi5YcMwh/RyESuL5bY29rLICFxSLOPK+ImVZ1OcWj9GEMsvDx5pNpJ311mHQk+MA==
  /@rushstack/node-core-library/3.36.0:
    dependencies:
      '@types/node': 10.17.13
      colors: 1.2.5
      fs-extra: 7.0.1
      import-lazy: 4.0.0
      jju: 1.4.0
      resolve: 1.17.0
      semver: 7.3.5
      timsort: 0.3.0
      z-schema: 3.18.4
    dev: false
    resolution:
      integrity: sha512-bID2vzXpg8zweXdXgQkKToEdZwVrVCN9vE9viTRk58gqzYaTlz4fMId6V3ZfpXN6H0d319uGi2KDlm+lUEeqCg==
  /@rushstack/rig-package/0.2.10:
    dependencies:
      resolve: 1.17.0
      strip-json-comments: 3.1.1
    dev: false
    resolution:
      integrity: sha512-WXYerEJEPf8bS3ruqfM57NnwXtA7ehn8VJjLjrjls6eSduE5CRydcob/oBTzlHKsQ7N196XKlqQl9P6qIyYG2A==
  /@rushstack/ts-command-line/4.3.13:
    dependencies:
      '@types/argparse': 1.0.33
      argparse: 1.0.10
      colors: 1.2.5
    dev: false
    resolution:
      integrity: sha512-BUBbjYu67NJGQkpHu8aYm7kDoMFizL1qx78+72XE3mX/vDdXYJzw/FWS7TPcMJmY4kNlYs979v2B0Q0qa2wRiw==
  /@rushstack/ts-command-line/4.7.8:
    dependencies:
      '@types/argparse': 1.0.38
      argparse: 1.0.10
      colors: 1.2.5
      string-argv: 0.3.1
    dev: false
    resolution:
      integrity: sha512-8ghIWhkph7NnLCMDJtthpsb7TMOsVGXVDvmxjE/CeklTqjbbUFBjGXizJfpbEkRQTELuZQ2+vGn7sGwIWKN2uA==
  /@sinonjs/commons/1.8.3:
    dependencies:
      type-detect: 4.0.8
    dev: false
    resolution:
      integrity: sha512-xkNcLAn/wZaX14RPlwizcKicDk9G3F8m2nU3L7Ukm5zBgTwiT0wsoFAHx9Jq56fJA1z/7uKGtCRu16sOUCLIHQ==
  /@sinonjs/fake-timers/6.0.1:
    dependencies:
      '@sinonjs/commons': 1.8.3
    dev: false
    resolution:
      integrity: sha512-MZPUxrmFubI36XS1DI3qmI0YdN1gks62JtFZvxR67ljjSNCeK6U08Zx4msEWOXuofgqUt6zPHSi1H9fbjR/NRA==
  /@sinonjs/samsam/5.3.1:
    dependencies:
      '@sinonjs/commons': 1.8.3
      lodash.get: 4.4.2
      type-detect: 4.0.8
    dev: false
    resolution:
      integrity: sha512-1Hc0b1TtyfBu8ixF/tpfSHTVWKwCBLY4QJbkgnE7HcwyvT2xArDxb4K7dMgqRm3szI+LJbzmW/s4xxEhv6hwDg==
  /@sinonjs/text-encoding/0.7.1:
    dev: false
    resolution:
      integrity: sha512-+iTbntw2IZPb/anVDbypzfQa+ay64MW0Zo8aJ8gZPWMMK6/OubMVb6lUPMagqjOPnmtauXnFCACVl3O7ogjeqQ==
  /@tootallnate/once/1.1.2:
    dev: false
    engines:
      node: '>= 6'
    resolution:
      integrity: sha512-RbzJvlNzmRq5c3O09UipeuXno4tA1FE6ikOjxZK0tuxVv3412l64l5t1W5pj4+rJq9vpkm/kwiR07aZXnsKPxw==
  /@types/argparse/1.0.33:
    dev: false
    resolution:
      integrity: sha512-VQgHxyPMTj3hIlq9SY1mctqx+Jj8kpQfoLvDlVSDNOyuYs8JYfkuY3OW/4+dO657yPmNhHpePRx0/Tje5ImNVQ==
  /@types/argparse/1.0.38:
    dev: false
    resolution:
      integrity: sha512-ebDJ9b0e702Yr7pWgB0jzm+CX4Srzz8RcXtLJDJB+BSccqMa36uyH/zUsSYao5+BD1ytv3k3rPYCq4mAE1hsXA==
  /@types/async-lock/1.1.3:
    dev: false
    resolution:
      integrity: sha512-UpeDcjGKsYEQMeqEbfESm8OWJI305I7b9KE4ji3aBjoKWyN5CTdn8izcA1FM1DVDne30R5fNEnIy89vZw5LXJQ==
  /@types/body-parser/1.19.1:
    dependencies:
      '@types/connect': 3.4.35
      '@types/node': 12.20.16
    dev: false
    resolution:
      integrity: sha512-a6bTJ21vFOGIkwM0kzh9Yr89ziVxq4vYH2fQ6N8AeipEzai/cFK6aGMArIkUeIdRIgpwQa+2bXiLuUJCpSf2Cg==
  /@types/chai-as-promised/7.1.4:
    dependencies:
      '@types/chai': 4.2.21
    dev: false
    resolution:
      integrity: sha512-1y3L1cHePcIm5vXkh1DSGf/zQq5n5xDKG1fpCvf18+uOkpce0Z1ozNFPkyWsVswK7ntN1sZBw3oU6gmN+pDUcA==
  /@types/chai-string/1.4.2:
    dependencies:
      '@types/chai': 4.2.21
    dev: false
    resolution:
      integrity: sha512-ld/1hV5qcPRGuwlPdvRfvM3Ka/iofOk2pH4VkasK4b1JJP1LjNmWWn0LsISf6RRzyhVOvs93rb9tM09e+UuF8Q==
  /@types/chai/4.2.21:
    dev: false
    resolution:
      integrity: sha512-yd+9qKmJxm496BOV9CMNaey8TWsikaZOwMRwPHQIjcOJM9oV+fi9ZMNw3JsVnbEEbo2gRTDnGEBv8pjyn67hNg==
  /@types/component-emitter/1.2.10:
    dev: false
    resolution:
      integrity: sha512-bsjleuRKWmGqajMerkzox19aGbscQX5rmmvvXl3wlIp5gMG1HgkiwPxsN5p070fBDKTNSPgojVbuY1+HWMbFhg==
  /@types/connect/3.4.35:
    dependencies:
      '@types/node': 12.20.16
    dev: false
    resolution:
      integrity: sha512-cdeYyv4KWoEgpBISTxWvqYsVy444DOqehiF3fM3ne10AmJ62RSyNkUnxMJXHQWRQQX2eR94m5y1IZyDwBjV9FQ==
  /@types/cookie/0.4.1:
    dev: false
    resolution:
      integrity: sha512-XW/Aa8APYr6jSVVA1y/DEIZX0/GMKLEVekNG727R8cs56ahETkRAy/3DR7+fJyh7oUgGwNQaRfXCun0+KbWY7Q==
  /@types/cors/2.8.12:
    dev: false
    resolution:
      integrity: sha512-vt+kDhq/M2ayberEtJcIN/hxXy1Pk+59g2FV/ZQceeaTyCtCucjL2Q7FXlFjtWn4n15KCr1NE2lNNFhp0lEThw==
  /@types/debug/4.1.6:
    dev: false
    resolution:
      integrity: sha512-7fDOJFA/x8B+sO1901BmHlf5dE1cxBU8mRXj8QOEDnn16hhGJv/IHxJtZhvsabZsIMn0eLIyeOKAeqSNJJYTpA==
  /@types/eslint/7.2.14:
    dependencies:
      '@types/estree': 0.0.50
      '@types/json-schema': 7.0.8
    dev: false
    resolution:
      integrity: sha512-pESyhSbUOskqrGcaN+bCXIQDyT5zTaRWfj5ZjjSlMatgGjIn3QQPfocAu4WSabUR7CGyLZ2CQaZyISOEX7/saw==
  /@types/estree/0.0.39:
    dev: false
    resolution:
      integrity: sha512-EYNwp3bU+98cpU4lAWYYL7Zz+2gryWH1qbdDTidVd6hkiR6weksdbMadyXKXNPEkQFhXM+hVO9ZygomHXp+AIw==
  /@types/estree/0.0.50:
    dev: false
    resolution:
      integrity: sha512-C6N5s2ZFtuZRj54k2/zyRhNDjJwwcViAM3Nbm8zjBpbqAdZ00mr0CFxvSKeO8Y/e03WVFLpQMdHYVfUd6SB+Hw==
  /@types/express-serve-static-core/4.17.24:
    dependencies:
      '@types/node': 12.20.16
      '@types/qs': 6.9.7
      '@types/range-parser': 1.2.4
    dev: false
    resolution:
      integrity: sha512-3UJuW+Qxhzwjq3xhwXm2onQcFHn76frIYVbTu+kn24LFxI+dEhdfISDFovPB8VpEgW8oQCTpRuCe+0zJxB7NEA==
  /@types/express/4.17.13:
    dependencies:
      '@types/body-parser': 1.19.1
      '@types/express-serve-static-core': 4.17.24
      '@types/qs': 6.9.7
      '@types/serve-static': 1.13.10
    dev: false
    resolution:
      integrity: sha512-6bSZTPaTIACxn48l50SR+axgrqm6qXFIxrdAKaG6PaJk3+zuUr35hBlgT7vOmJcum+OEaIBLtHV/qloEAFITeA==
  /@types/fast-json-stable-stringify/2.1.0:
    dependencies:
      fast-json-stable-stringify: 2.1.0
    deprecated: This is a stub types definition. fast-json-stable-stringify provides its own type definitions, so you do not need this installed.
    dev: false
    resolution:
      integrity: sha512-IyNhGHu71jH1jCXTHmafuoAAdsbBON3kDh7u/UUhLmjYgN5TYB54e1R8ckTCiIevl2UuZaCsi9XRxineY5yUjw==
  /@types/fs-extra/8.1.2:
    dependencies:
      '@types/node': 12.20.16
    dev: false
    resolution:
      integrity: sha512-SvSrYXfWSc7R4eqnOzbQF4TZmfpNSM9FrSWLU3EUnWBuyZqNBOrv1B1JA3byUDPUl9z4Ab3jeZG2eDdySlgNMg==
  /@types/glob/7.1.4:
    dependencies:
      '@types/minimatch': 3.0.5
      '@types/node': 12.20.16
    dev: false
    resolution:
      integrity: sha512-w+LsMxKyYQm347Otw+IfBXOv9UWVjpHpCDdbBMt8Kz/xbvCYNjP+0qPh91Km3iKfSRLBB0P7fAMf0KHrPu+MyA==
  /@types/is-buffer/2.0.0:
    dependencies:
      '@types/node': 12.20.16
    dev: false
    resolution:
      integrity: sha512-0f7N/e3BAz32qDYvgB4d2cqv1DqUwvGxHkXsrucICn8la1Vb6Yl6Eg8mPScGwUiqHJeE7diXlzaK+QMA9m4Gxw==
  /@types/json-schema/7.0.8:
    dev: false
    resolution:
      integrity: sha512-YSBPTLTVm2e2OoQIDYx8HaeWJ5tTToLH67kXR7zYNGupXMEHa2++G8k+DczX2cFVgalypqtyZIcU19AFcmOpmg==
  /@types/jsonwebtoken/8.5.4:
    dependencies:
      '@types/node': 12.20.16
    dev: false
    resolution:
      integrity: sha512-4L8msWK31oXwdtC81RmRBAULd0ShnAHjBuKT9MRQpjP0piNrZdXyTRcKY9/UIfhGeKIT4PvF5amOOUbbT/9Wpg==
  /@types/jws/3.2.4:
    dependencies:
      '@types/node': 12.20.16
    dev: false
    resolution:
      integrity: sha512-aqtH4dPw1wUjFZaeMD1ak/pf8iXlu/odFe+trJrvw0g1sTh93i+SCykg0Ek8C6B7rVK3oBORbfZAsKO7P10etg==
  /@types/jwt-decode/2.2.1:
    dev: false
    resolution:
      integrity: sha512-aWw2YTtAdT7CskFyxEX2K21/zSDStuf/ikI3yBqmwpwJF0pS+/IX5DWv+1UFffZIbruP6cnT9/LAJV1gFwAT1A==
  /@types/long/4.0.1:
    dev: false
    resolution:
      integrity: sha512-5tXH6Bx/kNGd3MgffdmP4dy2Z+G4eaXw0SE81Tq3BNadtnMR5/ySMzX4SLEzHJzSmPNn4HIdpQsBvXMUykr58w==
  /@types/md5/2.3.1:
    dependencies:
      '@types/node': 12.20.16
    dev: false
    resolution:
      integrity: sha512-OK3oe+ALIoPSo262lnhAYwpqFNXbiwH2a+0+Z5YBnkQEwWD8fk5+PIeRhYA48PzvX9I4SGNpWy+9bLj8qz92RQ==
  /@types/mime/1.3.2:
    dev: false
    resolution:
      integrity: sha512-YATxVxgRqNH6nHEIsvg6k2Boc1JHI9ZbH5iWFFv/MTkchz3b1ieGDa5T0a9RznNdI0KhVbdbWSN+KWWrQZRxTw==
  /@types/minimatch/3.0.3:
    dev: false
    resolution:
      integrity: sha512-tHq6qdbT9U1IRSGf14CL0pUlULksvY9OZ+5eEgl1N7t+OA3tGvNpxJCzuKQlsNgCVwbAs670L1vcVQi8j9HjnA==
  /@types/minimatch/3.0.5:
    dev: false
    resolution:
      integrity: sha512-Klz949h02Gz2uZCMGwDUSDS1YBlTdDDgbWHi+81l29tQALUtvz4rAYi5uoVhE5Lagoq6DeqAUlbrHvW/mXDgdQ==
  /@types/minimist/1.2.2:
    dev: false
    resolution:
      integrity: sha512-jhuKLIRrhvCPLqwPcx6INqmKeiA5EWrsCOPhrlFSrbrmU4ZMPjj5Ul/oLCMDO98XRUIwVm78xICz4EPCektzeQ==
  /@types/mocha/7.0.2:
    dev: false
    resolution:
      integrity: sha512-ZvO2tAcjmMi8V/5Z3JsyofMe3hasRcaw88cto5etSVMwVQfeivGAlEYmaQgceUSVYFofVjT+ioHsATjdWcFt1w==
  /@types/mock-fs/4.10.0:
    dependencies:
      '@types/node': 12.20.16
    dev: false
    resolution:
      integrity: sha512-FQ5alSzmHMmliqcL36JqIA4Yyn9jyJKvRSGV3mvPh108VFatX7naJDzSG4fnFQNZFq9dIx0Dzoe6ddflMB2Xkg==
  /@types/mock-require/2.0.0:
    dependencies:
      '@types/node': 12.20.16
    dev: false
    resolution:
      integrity: sha512-nOgjoE5bBiDeiA+z41i95makyHUSMWQMOPocP+J67Pqx/68HAXaeWN1NFtrAYYV6LrISIZZ8vKHm/a50k0f6Sg==
  /@types/nise/1.4.0:
    dev: false
    resolution:
      integrity: sha512-DPxmjiDwubsNmguG5X4fEJ+XCyzWM3GXWsqQlvUcjJKa91IOoJUy51meDr0GkzK64qqNcq85ymLlyjoct9tInw==
  /@types/node-fetch/2.5.11:
    dependencies:
      '@types/node': 12.20.16
      form-data: 3.0.1
    dev: false
    resolution:
      integrity: sha512-2upCKaqVZETDRb8A2VTaRymqFBEgH8u6yr96b/u3+1uQEPDRo3mJLEiPk7vdXBHRtjwkjqzFYMJXrt0Z9QsYjQ==
  /@types/node/10.17.13:
    dev: false
    resolution:
      integrity: sha512-pMCcqU2zT4TjqYFrWtYHKal7Sl30Ims6ulZ4UFXxI4xbtQqK/qqKwkDoBFCfooRqqmRu9vY3xaJRwxSh673aYg==
  /@types/node/12.20.16:
    dev: false
    resolution:
      integrity: sha512-6CLxw83vQf6DKqXxMPwl8qpF8I7THFZuIwLt4TnNsumxkp1VsRZWT8txQxncT/Rl2UojTsFzWgDG4FRMwafrlA==
  /@types/node/8.10.66:
    dev: false
    resolution:
      integrity: sha512-tktOkFUA4kXx2hhhrB8bIFb5TbwzS4uOhKEmwiD+NoiL0qtP2OQ9mFldbgD4dV1djrlBYP6eBuQZiWjuHUpqFw==
  /@types/prettier/2.0.2:
    dev: false
    resolution:
      integrity: sha512-IkVfat549ggtkZUthUzEX49562eGikhSYeVGX97SkMFn+sTZrgRewXjQ4tPKFPCykZHkX1Zfd9OoELGqKU2jJA==
  /@types/priorityqueuejs/1.0.1:
    dev: false
    resolution:
      integrity: sha1-bqrDJHpMXO/JRILl2Hw3MLNfUFM=
  /@types/qs/6.9.7:
    dev: false
    resolution:
      integrity: sha512-FGa1F62FT09qcrueBA6qYTrJPVDzah9a+493+o2PCXsesWHIn27G98TsSMs3WPNbZIEj4+VJf6saSFpvD+3Zsw==
  /@types/query-string/6.2.0:
    dev: false
    resolution:
      integrity: sha512-dnYqKg7eZ+t7ZhCuBtwLxjqON8yXr27hiu3zXfPqxfJSbWUZNwwISE0BJUxghlcKsk4lZSp7bdFSJBJVNWBfmA==
  /@types/range-parser/1.2.4:
    dev: false
    resolution:
      integrity: sha512-EEhsLsD6UsDM1yFhAvy0Cjr6VwmpMWqFBCb9w07wVugF7w9nfajxLuVmngTIpgS6svCnm6Vaw+MZhoDCKnOfsw==
  /@types/resolve/1.17.1:
    dependencies:
      '@types/node': 12.20.16
    dev: false
    resolution:
      integrity: sha512-yy7HuzQhj0dhGpD8RLXSZWEkLsV9ibvxvi6EiJ3bkqLAO1RGo0WbkWQiwpRlSFymTJRz0d3k5LM3kkx8ArDbLw==
  /@types/semaphore/1.1.1:
    dev: false
    resolution:
      integrity: sha512-jmFpMslMtBGOXY2s7x6O8vBebcj6zhkwl0Pd/viZApo1uZaPk733P8doPvaiBbCG+R7201OLOl4QP7l1mFyuyw==
  /@types/serve-static/1.13.10:
    dependencies:
      '@types/mime': 1.3.2
      '@types/node': 12.20.16
    dev: false
    resolution:
      integrity: sha512-nCkHGI4w7ZgAdNkrEu0bv+4xNV/XDqW+DydknebMOQwkpDGx8G+HTlj7R7ABI8i8nKxVw0wtKPi1D+lPOkh4YQ==
  /@types/sinon/9.0.11:
    dependencies:
      '@types/sinonjs__fake-timers': 6.0.3
    dev: false
    resolution:
      integrity: sha512-PwP4UY33SeeVKodNE37ZlOsR9cReypbMJOhZ7BVE0lB+Hix3efCOxiJWiE5Ia+yL9Cn2Ch72EjFTRze8RZsNtg==
  /@types/sinonjs__fake-timers/6.0.3:
    dev: false
    resolution:
      integrity: sha512-E1dU4fzC9wN2QK2Cr1MLCfyHM8BoNnRFvuf45LYMPNDA+WqbNzC45S4UzPxvp1fFJ1rvSGU0bPvdd35VLmXG8g==
  /@types/stoppable/1.1.1:
    dependencies:
      '@types/node': 12.20.16
    dev: false
    resolution:
      integrity: sha512-b8N+fCADRIYYrGZOcmOR8ZNBOqhktWTB/bMUl5LvGtT201QKJZOOH5UsFyI3qtteM6ZAJbJqZoBcLqqxKIwjhw==
  /@types/tough-cookie/4.0.1:
    dev: false
    resolution:
      integrity: sha512-Y0K95ThC3esLEYD6ZuqNek29lNX2EM1qxV8y2FTLUB0ff5wWrk7az+mLrnNFUnaXcgKye22+sFBRXOgpPILZNg==
  /@types/tunnel/0.0.1:
    dependencies:
      '@types/node': 12.20.16
    dev: false
    resolution:
      integrity: sha512-AOqu6bQu5MSWwYvehMXLukFHnupHrpZ8nvgae5Ggie9UwzDR1CCwoXgSSWNZJuyOlCdfdsWMA5F2LlmvyoTv8A==
  /@types/underscore/1.11.3:
    dev: false
    resolution:
      integrity: sha512-Fl1TX1dapfXyDqFg2ic9M+vlXRktcPJrc4PR7sRc7sdVrjavg/JHlbUXBt8qWWqhJrmSqg3RNAkAPRiOYw6Ahw==
  /@types/uuid/8.3.1:
    dev: false
    resolution:
      integrity: sha512-Y2mHTRAbqfFkpjldbkHGY8JIzRN6XqYRliG8/24FcHm2D2PwW24fl5xMRTVGdrb7iMrwCaIEbLWerGIkXuFWVg==
  /@types/ws/7.4.6:
    dependencies:
      '@types/node': 12.20.16
    dev: false
    resolution:
      integrity: sha512-ijZ1vzRawI7QoWnTNL8KpHixd2b2XVb9I9HAqI3triPsh1EC0xH0Eg6w2O3TKbDCgiNNlJqfrof6j4T2I+l9vw==
  /@types/xml2js/0.4.9:
    dependencies:
      '@types/node': 12.20.16
    dev: false
    resolution:
      integrity: sha512-CHiCKIihl1pychwR2RNX5mAYmJDACgFVCMT5OArMaO3erzwXVcBqPcusr+Vl8yeeXukxZqtF8mZioqX+mpjjdw==
  /@types/yauzl/2.9.2:
    dependencies:
      '@types/node': 12.20.16
    dev: false
    optional: true
    resolution:
      integrity: sha512-8uALY5LTvSuHgloDVUvWP3pIauILm+8/0pDMokuDYIoNsOkSwd5AiHBTSEJjKTDcZr5z8UpgOWZkxBF4iJftoA==
  /@typescript-eslint/eslint-plugin/4.19.0_1428636775fa8b76297f145f2a9709f8:
    dependencies:
      '@typescript-eslint/experimental-utils': 4.19.0_eslint@7.30.0+typescript@4.2.4
      '@typescript-eslint/parser': 4.19.0_eslint@7.30.0+typescript@4.2.4
      '@typescript-eslint/scope-manager': 4.19.0
      debug: 4.3.2
      eslint: 7.30.0
      functional-red-black-tree: 1.0.1
      lodash: 4.17.21
      regexpp: 3.2.0
      semver: 7.3.5
      tsutils: 3.21.0_typescript@4.2.4
      typescript: 4.2.4
    dev: false
    engines:
      node: ^10.12.0 || >=12.0.0
    peerDependencies:
      '@typescript-eslint/parser': ^4.0.0
      eslint: ^5.0.0 || ^6.0.0 || ^7.0.0
      typescript: '*'
    peerDependenciesMeta:
      typescript:
        optional: true
    resolution:
      integrity: sha512-CRQNQ0mC2Pa7VLwKFbrGVTArfdVDdefS+gTw0oC98vSI98IX5A8EVH4BzJ2FOB0YlCmm8Im36Elad/Jgtvveaw==
  /@typescript-eslint/experimental-utils/4.19.0_eslint@7.30.0+typescript@4.2.4:
    dependencies:
      '@types/json-schema': 7.0.8
      '@typescript-eslint/scope-manager': 4.19.0
      '@typescript-eslint/types': 4.19.0
      '@typescript-eslint/typescript-estree': 4.19.0_typescript@4.2.4
      eslint: 7.30.0
      eslint-scope: 5.1.1
      eslint-utils: 2.1.0
    dev: false
    engines:
      node: ^10.12.0 || >=12.0.0
    peerDependencies:
      eslint: '*'
      typescript: '*'
    resolution:
      integrity: sha512-9/23F1nnyzbHKuoTqFN1iXwN3bvOm/PRIXSBR3qFAYotK/0LveEOHr5JT1WZSzcD6BESl8kPOG3OoDRKO84bHA==
  /@typescript-eslint/parser/4.19.0_eslint@7.30.0+typescript@4.2.4:
    dependencies:
      '@typescript-eslint/scope-manager': 4.19.0
      '@typescript-eslint/types': 4.19.0
      '@typescript-eslint/typescript-estree': 4.19.0_typescript@4.2.4
      debug: 4.3.2
      eslint: 7.30.0
      typescript: 4.2.4
    dev: false
    engines:
      node: ^10.12.0 || >=12.0.0
    peerDependencies:
      eslint: ^5.0.0 || ^6.0.0 || ^7.0.0
      typescript: '*'
    peerDependenciesMeta:
      typescript:
        optional: true
    resolution:
      integrity: sha512-/uabZjo2ZZhm66rdAu21HA8nQebl3lAIDcybUoOxoI7VbZBYavLIwtOOmykKCJy+Xq6Vw6ugkiwn8Js7D6wieA==
  /@typescript-eslint/scope-manager/4.19.0:
    dependencies:
      '@typescript-eslint/types': 4.19.0
      '@typescript-eslint/visitor-keys': 4.19.0
    dev: false
    engines:
      node: ^8.10.0 || ^10.13.0 || >=11.10.1
    resolution:
      integrity: sha512-GGy4Ba/hLXwJXygkXqMzduqOMc+Na6LrJTZXJWVhRrSuZeXmu8TAnniQVKgj8uTRKe4igO2ysYzH+Np879G75g==
  /@typescript-eslint/types/4.19.0:
    dev: false
    engines:
      node: ^8.10.0 || ^10.13.0 || >=11.10.1
    resolution:
      integrity: sha512-A4iAlexVvd4IBsSTNxdvdepW0D4uR/fwxDrKUa+iEY9UWvGREu2ZyB8ylTENM1SH8F7bVC9ac9+si3LWNxcBuA==
  /@typescript-eslint/typescript-estree/4.19.0_typescript@4.2.4:
    dependencies:
      '@typescript-eslint/types': 4.19.0
      '@typescript-eslint/visitor-keys': 4.19.0
      debug: 4.3.2
      globby: 11.0.4
      is-glob: 4.0.1
      semver: 7.3.5
      tsutils: 3.21.0_typescript@4.2.4
      typescript: 4.2.4
    dev: false
    engines:
      node: ^10.12.0 || >=12.0.0
    peerDependencies:
      typescript: '*'
    peerDependenciesMeta:
      typescript:
        optional: true
    resolution:
      integrity: sha512-3xqArJ/A62smaQYRv2ZFyTA+XxGGWmlDYrsfZG68zJeNbeqRScnhf81rUVa6QG4UgzHnXw5VnMT5cg75dQGDkA==
  /@typescript-eslint/visitor-keys/4.19.0:
    dependencies:
      '@typescript-eslint/types': 4.19.0
      eslint-visitor-keys: 2.1.0
    dev: false
    engines:
      node: ^8.10.0 || ^10.13.0 || >=11.10.1
    resolution:
      integrity: sha512-aGPS6kz//j7XLSlgpzU2SeTqHPsmRYxFztj2vPuMMFJXZudpRSehE3WCV+BaxwZFvfAqMoSd86TEuM0PQ59E/A==
  /abort-controller/3.0.0:
    dependencies:
      event-target-shim: 5.0.1
    dev: false
    engines:
      node: '>=6.5'
    resolution:
      integrity: sha512-h8lQ8tacZYnR3vNQTgibj+tODHI5/+l06Au2Pcriv/Gmet0eaj4TwWH41sO9wnHDiQsEj19q0drzdWdeAHtweg==
  /accepts/1.3.7:
    dependencies:
      mime-types: 2.1.31
      negotiator: 0.6.2
    dev: false
    engines:
      node: '>= 0.6'
    resolution:
      integrity: sha512-Il80Qs2WjYlJIBNzNkK6KYqlVMTbZLXgHx2oT0pU/fjRHyEp+PEfEPY0R3WCwAGVOtauxh1hOxNgIf5bv7dQpA==
  /acorn-jsx/5.3.2_acorn@7.4.1:
    dependencies:
      acorn: 7.4.1
    dev: false
    peerDependencies:
      acorn: ^6.0.0 || ^7.0.0 || ^8.0.0
    resolution:
      integrity: sha512-rq9s+JNhf0IChjtDXxllJ7g41oZk5SlXtp0LHwyA5cejwn7vKmKp4pPri6YEePv2PU65sAsegbXtIinmDFDXgQ==
  /acorn/7.4.1:
    dev: false
    engines:
      node: '>=0.4.0'
    hasBin: true
    resolution:
      integrity: sha512-nQyp0o1/mNdbTO1PO6kHkwSrmgZ0MT/jCCpNiwbUjGoRN4dlBhqJtoQuCnEOKzgTVwg0ZWiCoQy6SxMebQVh8A==
  /adal-node/0.1.28:
    dependencies:
      '@types/node': 8.10.66
      async: 3.2.0
      date-utils: 1.2.21
      jws: 3.2.2
      request: 2.88.2
      underscore: 1.13.1
      uuid: 3.4.0
      xmldom: 0.6.0
      xpath.js: 1.1.0
    dev: false
    engines:
      node: '>= 0.6.15'
    resolution:
      integrity: sha1-RoxLs+u9lrEnBmn0ucuk4AZepIU=
  /adal-node/0.2.2:
    dependencies:
      '@types/node': 8.10.66
      async: 2.6.3
      axios: 0.21.1
      date-utils: 1.2.21
      jws: 3.2.2
      underscore: 1.13.1
      uuid: 3.4.0
      xmldom: 0.6.0
      xpath.js: 1.1.0
    dev: false
    engines:
      node: '>= 0.6.15'
    resolution:
      integrity: sha512-luzQ9cXOjUlZoCiWeYbyR+nHwScSrPTDTbOInFphQs/PnwNz6wAIVkbsHEXtvYBnjLctByTTI8ccfpGX100oRQ==
  /agent-base/5.1.1:
    dev: false
    engines:
      node: '>= 6.0.0'
    resolution:
      integrity: sha512-TMeqbNl2fMW0nMjTEPOwe3J/PRFP4vqeoNuQMG0HlMrtm5QxKqdvAkZ1pRBQ/ulIyDD5Yq0nJ7YbdD8ey0TO3g==
  /agent-base/6.0.2:
    dependencies:
      debug: 4.3.2
    dev: false
    engines:
      node: '>= 6.0.0'
    resolution:
      integrity: sha512-RZNwNclF7+MS/8bDg70amg32dyeZGZxiDuQmZxKLAlQjr3jGyLx+4Kkk58UO7D2QdgFIQCovuSuZESne6RG6XQ==
  /ajv/6.12.6:
    dependencies:
      fast-deep-equal: 3.1.3
      fast-json-stable-stringify: 2.1.0
      json-schema-traverse: 0.4.1
      uri-js: 4.4.1
    dev: false
    resolution:
      integrity: sha512-j3fVLgvTo527anyYyJOGTYJbG+vnnQYvE0m5mmkc1TK+nxAppkCLMIL0aZ4dblVCNoGShhm+kzE4ZUykBoMg4g==
  /ajv/8.6.1:
    dependencies:
      fast-deep-equal: 3.1.3
      json-schema-traverse: 1.0.0
      require-from-string: 2.0.2
      uri-js: 4.4.1
    dev: false
    resolution:
      integrity: sha512-42VLtQUOLefAvKFAQIxIZDaThq6om/PrfP0CYk3/vn+y4BMNkKnbli8ON2QCiHov4KkzOSJ/xSoBJdayiiYvVQ==
  /ansi-colors/3.2.3:
    dev: false
    engines:
      node: '>=6'
    resolution:
      integrity: sha512-LEHHyuhlPY3TmuUYMh2oz89lTShfvgbmzaBcxve9t/9Wuy7Dwf4yoAKcND7KFT1HAQfqZ12qtc+DUrBMeKF9nw==
  /ansi-colors/4.1.1:
    dev: false
    engines:
      node: '>=6'
    resolution:
      integrity: sha512-JoX0apGbHaUJBNl6yF+p6JAFYZ666/hhCGKN5t9QFjbJQKUU/g8MNbFDbvfrgKXvI1QpZplPOnwIo99lX/AAmA==
  /ansi-regex/2.1.1:
    dev: false
    engines:
      node: '>=0.10.0'
    resolution:
      integrity: sha1-w7M6te42DYbg5ijwRorn7yfWVN8=
  /ansi-regex/3.0.0:
    dev: false
    engines:
      node: '>=4'
    resolution:
      integrity: sha1-7QMXwyIGT3lGbAKWa922Bas32Zg=
  /ansi-regex/4.1.0:
    dev: false
    engines:
      node: '>=6'
    resolution:
      integrity: sha512-1apePfXM1UOSqw0o9IiFAovVz9M5S1Dg+4TrDwfMewQ6p/rmMueb7tWZjQ1rx4Loy1ArBggoqGpfqqdI4rondg==
  /ansi-regex/5.0.0:
    dev: false
    engines:
      node: '>=8'
    resolution:
      integrity: sha512-bY6fj56OUQ0hU1KjFNDQuJFezqKdrAyFdIevADiqrWHwSlbmBNMHp5ak2f40Pm8JTFyM2mqxkG6ngkHO11f/lg==
  /ansi-styles/2.2.1:
    dev: false
    engines:
      node: '>=0.10.0'
    resolution:
      integrity: sha1-tDLdM1i2NM914eRmQ2gkBTPB3b4=
  /ansi-styles/3.2.1:
    dependencies:
      color-convert: 1.9.3
    dev: false
    engines:
      node: '>=4'
    resolution:
      integrity: sha512-VT0ZI6kZRdTh8YyJw3SMbYm/u+NqfsAxEpWO0Pf9sq8/e94WxxOpPKx9FR1FlyCtOVDNOQ+8ntlqFxiRc+r5qA==
  /ansi-styles/4.3.0:
    dependencies:
      color-convert: 2.0.1
    dev: false
    engines:
      node: '>=8'
    resolution:
      integrity: sha512-zbB9rCJAT1rbjiVDb2hqKFHNYLxgtk8NURxZ3IZwD3F6NtxbXZQCnnSi1Lkx+IDohdPlFp222wVALIheZJQSEg==
  /anymatch/3.1.2:
    dependencies:
      normalize-path: 3.0.0
      picomatch: 2.3.0
    dev: false
    engines:
      node: '>= 8'
    resolution:
      integrity: sha512-P43ePfOAIupkguHUycrc4qJ9kz8ZiuOUijaETwX7THt0Y/GNK7v0aa8rY816xWjZ7rJdA5XdMcpVFTKMq+RvWg==
  /append-transform/1.0.0:
    dependencies:
      default-require-extensions: 2.0.0
    dev: false
    engines:
      node: '>=4'
    resolution:
      integrity: sha512-P009oYkeHyU742iSZJzZZywj4QRJdnTWffaKuJQLablCZ1uz6/cW4yaRgcDaoQ+uwOxxnt0gRUcwfsNP2ri0gw==
  /aproba/1.2.0:
    dev: false
    resolution:
      integrity: sha512-Y9J6ZjXtoYh8RnXVCMOU/ttDmk1aBjunq9vO0ta5x85WDQiQfUF9sIPBITdbiiIVcBo03Hi3jMxigBtsddlXRw==
  /archy/1.0.0:
    dev: false
    resolution:
      integrity: sha1-+cjBN1fMHde8N5rHeyxipcKGjEA=
  /are-we-there-yet/1.1.5:
    dependencies:
      delegates: 1.0.0
      readable-stream: 2.3.7
    dev: false
    resolution:
      integrity: sha512-5hYdAkZlcG8tOLujVDTgCT+uPX0VnpAH28gWsLfzpXYm7wP6mp5Q/gYyR7YQ0cKVJcXJnl3j2kpBan13PtQf6w==
  /arg/4.1.3:
    dev: false
    resolution:
      integrity: sha512-58S9QDqG0Xx27YwPSt9fJxivjYl432YCwfDMfZ+71RAqUrZef7LrKQZ3LHLOwCS4FLNBplP533Zx895SeOCHvA==
  /argparse/1.0.10:
    dependencies:
      sprintf-js: 1.0.3
    dev: false
    resolution:
      integrity: sha512-o5Roy6tNG4SL/FOkCAN6RzjiakZS25RLYFrcMttJqbdd8BWrnA+fGz57iN5Pb06pvBGvl5gQ0B48dJlslXvoTg==
  /arr-union/3.1.0:
    dev: false
    engines:
      node: '>=0.10.0'
    resolution:
      integrity: sha1-45sJrqne+Gao8gbiiK9jkZuuOcQ=
  /array-flatten/1.1.1:
    dev: false
    resolution:
      integrity: sha1-ml9pkFGx5wczKPKgCJaLZOopVdI=
  /array-includes/3.1.3:
    dependencies:
      call-bind: 1.0.2
      define-properties: 1.1.3
      es-abstract: 1.18.3
      get-intrinsic: 1.1.1
      is-string: 1.0.6
    dev: false
    engines:
      node: '>= 0.4'
    resolution:
      integrity: sha512-gcem1KlBU7c9rB+Rq8/3PPKsK2kjqeEBa3bD5kkQo4nYlOHQCJqIJFqBXDEfwaRuYTT4E+FxA9xez7Gf/e3Q7A==
  /array-union/2.1.0:
    dev: false
    engines:
      node: '>=8'
    resolution:
      integrity: sha512-HGyxoOTYUyCM6stUe6EJgnd4EoewAI7zMdfqO+kGjnlZmBDz/cR5pf8r/cR4Wq60sL/p0IkcjUEEPwS3GFrIyw==
  /array.prototype.flat/1.2.4:
    dependencies:
      call-bind: 1.0.2
      define-properties: 1.1.3
      es-abstract: 1.18.3
    dev: false
    engines:
      node: '>= 0.4'
    resolution:
      integrity: sha512-4470Xi3GAPAjZqFcljX2xzckv1qeKPizoNkiS0+O4IoPR2ZNpcjE0pkhdihlDouK+x6QOast26B4Q/O9DJnwSg==
  /asap/2.0.6:
    dev: false
    resolution:
      integrity: sha1-5QNHYR1+aQlDIIu9r+vLwvuGbUY=
  /asn1/0.2.4:
    dependencies:
      safer-buffer: 2.1.2
    dev: false
    resolution:
      integrity: sha512-jxwzQpLQjSmWXgwaCZE9Nz+glAG01yF1QnWgbhGwHI5A6FRIEY6IVqtHhIepHqI7/kyEyQEagBC5mBEFlIYvdg==
  /assert-plus/1.0.0:
    dev: false
    engines:
      node: '>=0.8'
    resolution:
      integrity: sha1-8S4PPF13sLHN2RRpQuTpbB5N1SU=
  /assert/1.5.0:
    dependencies:
      object-assign: 4.1.1
      util: 0.10.3
    dev: false
    resolution:
      integrity: sha512-EDsgawzwoun2CZkCgtxJbv392v4nbk9XDD06zI+kQYoBM/3RBWLlEyJARDOmhAAosBjWACEkKL6S+lIZtcAubA==
  /assertion-error/1.1.0:
    dev: false
    resolution:
      integrity: sha512-jgsaNduz+ndvGyFt3uSuWqvy4lCnIJiovtouQN5JZHOKCS2QuhEdbcQHFhVksz2N2U9hXJo8odG7ETyWlEeuDw==
  /ast-types/0.13.4:
    dependencies:
      tslib: 2.3.0
    dev: false
    engines:
      node: '>=4'
    resolution:
      integrity: sha512-x1FCFnFifvYDDzTaLII71vG5uvDwgtmDTEVWAxrgeiR8VjMONcCXJx7E+USjDtHlwFmt9MysbqgF9b9Vjr6w+w==
  /astral-regex/2.0.0:
    dev: false
    engines:
      node: '>=8'
    resolution:
      integrity: sha512-Z7tMw1ytTXt5jqMcOP+OQteU1VuNK9Y02uuJtKQ1Sv69jXQKKg5cibLwGJow8yzZP+eAc18EmLGPal0bp36rvQ==
  /async-array-reduce/0.2.1:
    dev: false
    engines:
      node: '>=0.10.0'
    resolution:
      integrity: sha1-yL4BCitc0A3qlsgRFgNGk9/dgtE=
  /async-limiter/1.0.1:
    dev: false
    resolution:
      integrity: sha512-csOlWGAcRFJaI6m+F2WKdnMKr4HhdhFVBk0H/QbJFMCr+uO2kwohwXQPxw/9OCxp05r5ghVBFSyioixx3gfkNQ==
  /async-lock/1.3.0:
    dev: false
    resolution:
      integrity: sha512-8A7SkiisnEgME2zEedtDYPxUPzdv3x//E7n5IFktPAtMYSEAV7eNJF0rMwrVyUFj6d/8rgajLantbjcNRQYXIg==
  /async/2.6.3:
    dependencies:
      lodash: 4.17.21
    dev: false
    resolution:
      integrity: sha512-zflvls11DCy+dQWzTW2dzuilv8Z5X/pjfmZOWba6TNIVDm+2UDaJmXSOXlasHKfNBs8oo3M0aT50fDEWfKZjXg==
  /async/3.2.0:
    dev: false
    resolution:
      integrity: sha512-TR2mEZFVOj2pLStYxLht7TyfuRzaydfpxr3k9RpHIzMgw7A64dzsdqCxH1WJyQdoe8T10nDXd9wnEigmiuHIZw==
  /asynckit/0.4.0:
    dev: false
    resolution:
      integrity: sha1-x57Zf380y48robyXkLzDZkdLS3k=
  /atob/2.1.2:
    dev: false
    engines:
      node: '>= 4.5.0'
    hasBin: true
    resolution:
      integrity: sha512-Wm6ukoaOGJi/73p/cl2GvLjTI5JM1k/O14isD73YML8StrH/7/lRFgmg8nICZgD3bZZvjwCGxtMOD3wWNAu8cg==
  /available-typed-arrays/1.0.4:
    dev: false
    engines:
      node: '>= 0.4'
    resolution:
      integrity: sha512-SA5mXJWrId1TaQjfxUYghbqQ/hYioKmLJvPJyDuYRtXXenFNMjj4hSSt1Cf1xsuXSXrtxrVC5Ot4eU6cOtBDdA==
  /avsc/5.7.1:
    dev: false
    engines:
      node: '>=0.11'
    resolution:
      integrity: sha512-DGl7UMd1jmmRmVgEcZyf6H3VL74gkLleZguO42vpk2rTNmnFPJlTSYoO5bgcCY2oOHjNnGkSpb2/lrAZwTZ4Rg==
  /aws-sign2/0.7.0:
    dev: false
    resolution:
      integrity: sha1-tG6JCTSpWR8tL2+G1+ap8bP+dqg=
  /aws4/1.11.0:
    dev: false
    resolution:
      integrity: sha512-xh1Rl34h6Fi1DC2WWKfxUTVqRsNnr6LsKz2+hfwDxQJWmrx8+c7ylaqBMcHfl1U1r2dsifOvKX3LQuLNZ+XSvA==
  /axios/0.21.1:
    dependencies:
      follow-redirects: 1.14.1
    dev: false
    resolution:
      integrity: sha512-dKQiRHxGD9PPRIUNIWvZhPTPpl1rf/OxTYKsqKUDjBwYylTvV7SjSHJb9ratfyzM6wCdLCOYLzs73qpg5c4iGA==
  /axios/0.21.1_debug@3.2.7:
    dependencies:
      follow-redirects: 1.14.1_debug@3.2.7
    dev: false
    peerDependencies:
      debug: '*'
    resolution:
      integrity: sha512-dKQiRHxGD9PPRIUNIWvZhPTPpl1rf/OxTYKsqKUDjBwYylTvV7SjSHJb9ratfyzM6wCdLCOYLzs73qpg5c4iGA==
  /axios/0.21.1_debug@4.3.2:
    dependencies:
      follow-redirects: 1.14.1_debug@4.3.2
    dev: false
    peerDependencies:
      debug: '*'
    resolution:
      integrity: sha512-dKQiRHxGD9PPRIUNIWvZhPTPpl1rf/OxTYKsqKUDjBwYylTvV7SjSHJb9ratfyzM6wCdLCOYLzs73qpg5c4iGA==
  /azure-iot-amqp-base/2.4.9:
    dependencies:
      async: 2.6.3
      azure-iot-common: 1.12.9
      debug: 4.3.2
      lodash.merge: 4.6.2
      machina: 4.0.2
      rhea: 1.0.24
      uuid: 3.4.0
      ws: 6.2.2
    dev: false
    engines:
      node: '>= 10.0.0'
    resolution:
      integrity: sha512-IKi8g+Hun+BPvvZzgFlV5aeBWo2tBLaQ1yVAw4vN8VQteU6cRjVMF9+JGZrzV1W3wdWAX6QvfT4TRJkARFXBHg==
  /azure-iot-common/1.12.9:
    dependencies:
      debug: 4.3.2
      getos: 3.2.1
    dev: false
    engines:
      node: '>= 10.0.0'
    resolution:
      integrity: sha512-3+bi4wzBfOznTWUcv9Iayw4elsCYR+cmJwTvQ7DYIE6vZeZIbl4qdLXFwNlJwh0VfXPwg2uG6aBnZo7C/Mup8Q==
  /azure-iot-http-base/1.11.9:
    dependencies:
      azure-iot-common: 1.12.9
      debug: 4.3.2
      uuid: 3.4.0
    dev: false
    engines:
      node: '>= 10.0.0'
    resolution:
      integrity: sha512-Qldp+BGOleGCQ/MlSgUunJMmycKw0OR/hEN9NfLCM9VjedxN6RLjIZxECo/bmnBAUg3qfEPu2u9ZwbOBNhu32A==
  /azure-iothub/1.14.2:
    dependencies:
      '@azure/core-http': 1.2.3
      '@azure/identity': 1.2.5_debug@4.3.2
      '@azure/ms-rest-js': 2.5.2
      async: 2.6.3
      azure-iot-amqp-base: 2.4.9
      azure-iot-common: 1.12.9
      azure-iot-http-base: 1.11.9
      debug: 4.3.2
      lodash: 4.17.21
      machina: 4.0.2
      rhea: 1.0.24
      tslib: 1.14.1
    dev: false
    engines:
      node: '>= 10.0.0'
    resolution:
      integrity: sha512-wDsE3FU39hPT6xiI/W9xijH0J3Bydw0C7CcDU+SK9nbAwT3yBjk9CZfGuGTm5Z/GZm01OQYVtE0QYNHHYXNe/g==
  /azure-storage/2.10.4:
    dependencies:
      browserify-mime: 1.2.9
      extend: 3.0.2
      json-edm-parser: 0.1.2
      md5.js: 1.3.4
      readable-stream: 2.0.6
      request: 2.88.2
      underscore: 1.13.1
      uuid: 3.4.0
      validator: 9.4.1
      xml2js: 0.2.8
      xmlbuilder: 9.0.7
    dev: false
    engines:
      node: '>= 0.8.26'
    resolution:
      integrity: sha512-zlfRPl4js92JC6+79C2EUmNGYjSknRl8pOiHQF78zy+pbOFOHtlBF6BU/OxPeHQX3gaa6NdEZnVydFxhhndkEw==
  /babel-runtime/6.26.0:
    dependencies:
      core-js: 2.6.12
      regenerator-runtime: 0.11.1
    dev: false
    resolution:
      integrity: sha1-llxwWGaOgrVde/4E/yM3vItWR/4=
  /backbone/1.4.0:
    dependencies:
      underscore: 1.13.1
    dev: false
    resolution:
      integrity: sha512-RLmDrRXkVdouTg38jcgHhyQ/2zjg7a8E6sz2zxfz21Hh17xDJYUHBZimVIt5fUyS8vbfpeSmTL3gUjTEvUV3qQ==
  /balanced-match/1.0.2:
    dev: false
    resolution:
      integrity: sha512-3oSeUO0TMV67hN1AmbXsK4yaqU7tjiHlbxRDZOpH0KW9+CeX4bRAaX0Anxt0tx2MrpRpWwQaPwIlISEJhYU5Pw==
  /base64-arraybuffer/0.1.4:
    dev: false
    engines:
      node: '>= 0.6.0'
    resolution:
      integrity: sha1-mBjHngWbE1X5fgQooBfIOOkLqBI=
  /base64-js/1.5.1:
    dev: false
    resolution:
      integrity: sha512-AKpaYlHn8t4SVbOHCy+b5+KKgvR4vrsD8vbvrbiQJps7fKDTkjkDry6ji0rUJjC0kzbNePLwzxq8iypo41qeWA==
  /base64id/2.0.0:
    dev: false
    engines:
      node: ^4.5.0 || >= 5.9
    resolution:
      integrity: sha512-lGe34o6EHj9y3Kts9R4ZYs/Gr+6N7MCaMlIFA3F1R2O5/m7K06AxfSeO5530PEERE6/WyEg3lsuyw4GHlPZHog==
  /bcrypt-pbkdf/1.0.2:
    dependencies:
      tweetnacl: 0.14.5
    dev: false
    resolution:
      integrity: sha1-pDAdOJtqQ/m2f/PKEaP2Y342Dp4=
  /binary-extensions/2.2.0:
    dev: false
    engines:
      node: '>=8'
    resolution:
      integrity: sha512-jDctJ/IVQbZoJykoeHbhXpOlNBqGNcwXJKJog42E5HDPUwQTSdjCHdihjj0DlnheQ7blbT6dHOafNAiS8ooQKA==
  /bindings/1.5.0:
    dependencies:
      file-uri-to-path: 1.0.0
    dev: false
    resolution:
      integrity: sha512-p2q/t/mhvuOj/UeLlV6566GD/guowlr0hHxClI0W9m7MWYkL1F0hLo+0Aexs9HSPCtR1SXQ0TD3MMKrXZajbiQ==
  /bl/4.1.0:
    dependencies:
      buffer: 5.7.1
      inherits: 2.0.4
      readable-stream: 3.6.0
    dev: false
    resolution:
      integrity: sha512-1W07cM9gS6DcLperZfFSj+bWLtaPGSOHWhPiGzXmvVJbRLdG82sH/Kn8EtW1VqWVA54AKf2h5k5BbnIbwF3h6w==
  /body-parser/1.19.0:
    dependencies:
      bytes: 3.1.0
      content-type: 1.0.4
      debug: 2.6.9
      depd: 1.1.2
      http-errors: 1.7.2
      iconv-lite: 0.4.24
      on-finished: 2.3.0
      qs: 6.7.0
      raw-body: 2.4.0
      type-is: 1.6.18
    dev: false
    engines:
      node: '>= 0.8'
    resolution:
      integrity: sha512-dhEPs72UPbDnAQJ9ZKMNTP6ptJaionhP5cBb541nXPlW60Jepo9RV/a4fX4XWW9CuFNK22krhrj1+rgzifNCsw==
  /brace-expansion/1.1.11:
    dependencies:
      balanced-match: 1.0.2
      concat-map: 0.0.1
    dev: false
    resolution:
      integrity: sha512-iCuPHDFgrHX7H2vEI/5xpz07zSHB00TpugqhmYtVmMO6518mCuRMoOYFldEBl0g187ufozdaHgWKcYFb61qGiA==
  /braces/3.0.2:
    dependencies:
      fill-range: 7.0.1
    dev: false
    engines:
      node: '>=8'
    resolution:
      integrity: sha512-b8um+L1RzM3WDSzvhm6gIz1yfTbBt6YTlcEKAvsmqCZZFw46z626lVj9j1yEPW33H5H+lBQpZMP1k8l+78Ha0A==
  /browser-stdout/1.3.1:
    dev: false
    resolution:
      integrity: sha512-qhAVI1+Av2X7qelOfAIYwXONood6XlZE/fXaBSmW/T5SzLAmCgzi+eiWE7fUvbHaeNBQH13UftjpXxsfLkMpgw==
  /browserify-mime/1.2.9:
    dev: false
    resolution:
      integrity: sha1-rrGvKN5sDXpqLOQK22j/GEIq8x8=
  /browserslist/4.16.6:
    dependencies:
      caniuse-lite: 1.0.30001243
      colorette: 1.2.2
      electron-to-chromium: 1.3.772
      escalade: 3.1.1
      node-releases: 1.1.73
    dev: false
    engines:
      node: ^6 || ^7 || ^8 || ^9 || ^10 || ^11 || ^12 || >=13.7
    hasBin: true
    resolution:
      integrity: sha512-Wspk/PqO+4W9qp5iUTJsa1B/QrYn1keNCcEP5OvP7WBwT4KaDly0uONYmC6Xa3Z5IqnUgS0KcgLYu1l74x0ZXQ==
  /buffer-crc32/0.2.13:
    dev: false
    resolution:
      integrity: sha1-DTM+PwDqxQqhRUq9MO+MKl2ackI=
  /buffer-equal-constant-time/1.0.1:
    dev: false
    resolution:
      integrity: sha1-+OcRMvf/5uAaXJaXpMbz5I1cyBk=
  /buffer-from/1.1.1:
    dev: false
    resolution:
      integrity: sha512-MQcXEUbCKtEo7bhqEs6560Hyd4XaovZlO/k9V3hjVUF/zwW7KBVdSK4gIt/bzwS9MbR5qob+F5jusZsb0YQK2A==
  /buffer/5.7.1:
    dependencies:
      base64-js: 1.5.1
      ieee754: 1.2.1
    dev: false
    resolution:
      integrity: sha512-EHcyIPBQ4BSGlvjB16k5KgAJ27CIsHY/2JBmCRReo48y9rQ3MaUzWX3KVlBa4U7MyX02HdVj0K7C3WaB3ju7FQ==
  /builtin-modules/2.0.0:
    dev: false
    engines:
      node: '>=4'
    resolution:
      integrity: sha512-3U5kUA5VPsRUA3nofm/BXX7GVHKfxz0hOBAPxXrIvHzlDRkQVqEn6yi8QJegxl4LzOHLdvb7XF5dVawa/VVYBg==
  /builtin-modules/3.1.0:
    dev: false
    engines:
      node: '>=6'
    resolution:
      integrity: sha512-k0KL0aWZuBt2lrxrcASWDfwOLMnodeQjodT/1SxEQAXsHANgo6ZC/VEaSEHCXt7aSTZ4/4H5LKa+tBXmW7Vtvw==
  /builtin-modules/3.2.0:
    dev: false
    engines:
      node: '>=6'
    resolution:
      integrity: sha512-lGzLKcioL90C7wMczpkY0n/oART3MbBa8R9OFGE1rJxoVI86u4WAGfEk8Wjv10eKSyTHVGkSo3bvBylCEtk7LA==
  /bytes/3.1.0:
    dev: false
    engines:
      node: '>= 0.8'
    resolution:
      integrity: sha512-zauLjrfCG+xvoyaqLoV8bLVXXNGC4JqlxFCutSDWA6fJrTo2ZuvLYTqZ7aHBLZSMOopbzwv8f+wZcVzfVTI2Dg==
  /caching-transform/3.0.2:
    dependencies:
      hasha: 3.0.0
      make-dir: 2.1.0
      package-hash: 3.0.0
      write-file-atomic: 2.4.3
    dev: false
    engines:
      node: '>=6'
    resolution:
      integrity: sha512-Mtgcv3lh3U0zRii/6qVgQODdPA4G3zhG+jtbCWj39RXuUFTMzH0vcdMtaJS1jPowd+It2Pqr6y3NJMQqOqCE2w==
  /call-bind/1.0.2:
    dependencies:
      function-bind: 1.1.1
      get-intrinsic: 1.1.1
    dev: false
    resolution:
      integrity: sha512-7O+FbCihrB5WGbFYesctwmTKae6rOiIzmz1icreWJ+0aA7LJfuqhEso2T9ncpcFtzMQtzXf2QGGueWJGTYsqrA==
  /callsites/3.1.0:
    dev: false
    engines:
      node: '>=6'
    resolution:
      integrity: sha512-P8BjAsXvZS+VIDUI11hHCQEv74YT67YUi5JJFNWIqL235sBmjX4+qx9Muvls5ivyNENctx46xQLQ3aTuE7ssaQ==
  /camelcase/5.3.1:
    dev: false
    engines:
      node: '>=6'
    resolution:
      integrity: sha512-L28STB170nwWS63UjtlEOE3dldQApaJXZkOI1uMFfzf3rRuPegHaHesyee+YxQ+W6SvRDQV6UrdOdRiR153wJg==
  /caniuse-lite/1.0.30001243:
    dev: false
    resolution:
      integrity: sha512-vNxw9mkTBtkmLFnJRv/2rhs1yufpDfCkBZexG3Y0xdOH2Z/eE/85E4Dl5j1YUN34nZVsSp6vVRFQRrez9wJMRA==
  /caseless/0.12.0:
    dev: false
    resolution:
      integrity: sha1-G2gcIf+EAzyCZUMJBolCDRhxUdw=
  /chai-as-promised/7.1.1_chai@4.3.4:
    dependencies:
      chai: 4.3.4
      check-error: 1.0.2
    dev: false
    peerDependencies:
      chai: '>= 2.1.2 < 5'
    resolution:
      integrity: sha512-azL6xMoi+uxu6z4rhWQ1jbdUhOMhis2PvscD/xjLqNMkv3BPPp2JyyuTHOrf9BOosGpNQ11v6BKv/g57RXbiaA==
  /chai-exclude/2.0.3_chai@4.3.4:
    dependencies:
      chai: 4.3.4
      fclone: 1.0.11
    dev: false
    peerDependencies:
      chai: '>= 4.0.0 < 5'
    resolution:
      integrity: sha512-6VuTQX25rsh4hKPdLzsOtL20k9+tszksLQrLtsu6szTmSVJP9+gUkqYUsyM+xqCeGZKeRJCsamCMRUQJhWsQ+g==
  /chai-string/1.5.0_chai@4.3.4:
    dependencies:
      chai: 4.3.4
    dev: false
    peerDependencies:
      chai: ^4.1.2
    resolution:
      integrity: sha512-sydDC3S3pNAQMYwJrs6dQX0oBQ6KfIPuOZ78n7rocW0eJJlsHPh2t3kwW7xfwYA/1Bf6/arGtSUo16rxR2JFlw==
  /chai/4.3.4:
    dependencies:
      assertion-error: 1.1.0
      check-error: 1.0.2
      deep-eql: 3.0.1
      get-func-name: 2.0.0
      pathval: 1.1.1
      type-detect: 4.0.8
    dev: false
    engines:
      node: '>=4'
    resolution:
      integrity: sha512-yS5H68VYOCtN1cjfwumDSuzn/9c+yza4f3reKXlE5rUg7SFcCEy90gJvydNgOYtblyf4Zi6jIWRnXOgErta0KA==
  /chalk/1.1.3:
    dependencies:
      ansi-styles: 2.2.1
      escape-string-regexp: 1.0.5
      has-ansi: 2.0.0
      strip-ansi: 3.0.1
      supports-color: 2.0.0
    dev: false
    engines:
      node: '>=0.10.0'
    resolution:
      integrity: sha1-qBFcVeSnAv5NFQq9OHKCKn4J/Jg=
  /chalk/2.4.2:
    dependencies:
      ansi-styles: 3.2.1
      escape-string-regexp: 1.0.5
      supports-color: 5.5.0
    dev: false
    engines:
      node: '>=4'
    resolution:
      integrity: sha512-Mti+f9lpJNcwF4tWV8/OrTTtF1gZi+f8FqlyAdouralcFWFQWF2+NgCHShjkCb+IFBLq9buZwE1xckQU4peSuQ==
  /chalk/4.1.1:
    dependencies:
      ansi-styles: 4.3.0
      supports-color: 7.2.0
    dev: false
    engines:
      node: '>=10'
    resolution:
      integrity: sha512-diHzdDKxcU+bAsUboHLPEDQiw0qEe0qd7SYUn3HgcFlWgbDcfLGswOHYeGrHKzG9z6UYf01d9VFMfZxPM1xZSg==
  /charenc/0.0.2:
    dev: false
    resolution:
      integrity: sha1-wKHS86cJLgN3S/qD8UwPxXkKhmc=
  /check-error/1.0.2:
    dev: false
    resolution:
      integrity: sha1-V00xLt2Iu13YkS6Sht1sCu1KrII=
  /check-more-types/2.24.0:
    dev: false
    engines:
      node: '>= 0.8.0'
    resolution:
      integrity: sha1-FCD/sQ/URNz8ebQ4kbv//TKoRgA=
  /chokidar/3.3.0:
    dependencies:
      anymatch: 3.1.2
      braces: 3.0.2
      glob-parent: 5.1.2
      is-binary-path: 2.1.0
      is-glob: 4.0.1
      normalize-path: 3.0.0
      readdirp: 3.2.0
    dev: false
    engines:
      node: '>= 8.10.0'
    optionalDependencies:
      fsevents: 2.1.3
    resolution:
      integrity: sha512-dGmKLDdT3Gdl7fBUe8XK+gAtGmzy5Fn0XkkWQuYxGIgWVPPse2CxFA5mtrlD0TOHaHjEUqkWNyP1XdHoJES/4A==
  /chokidar/3.5.2:
    dependencies:
      anymatch: 3.1.2
      braces: 3.0.2
      glob-parent: 5.1.2
      is-binary-path: 2.1.0
      is-glob: 4.0.1
      normalize-path: 3.0.0
      readdirp: 3.6.0
    dev: false
    engines:
      node: '>= 8.10.0'
    optionalDependencies:
      fsevents: 2.3.2
    resolution:
      integrity: sha512-ekGhOnNVPgT77r4K/U3GDhu+FQ2S8TnK/s2KbIGXi0SZWuwkZ2QNyfWdZW+TVfn84DpEP7rLeCt2UI6bJ8GwbQ==
  /chownr/1.1.4:
    dev: false
    resolution:
      integrity: sha512-jJ0bqzaylmJtVnNgzTeSOs8DPavpbYgEr/b0YL8/2GO3xJEhInFmhKMUnEJQjZumK7KXGFhUy89PrsJWlakBVg==
  /ci-info/2.0.0:
    dev: false
    resolution:
      integrity: sha512-5tK7EtrZ0N+OLFMthtqOj4fI2Jeb88C4CAZPu25LDVUgXJ0A3Js4PMGqrn0JU1W0Mh1/Z8wZzYPxqUrXeBboCQ==
  /cliui/5.0.0:
    dependencies:
      string-width: 3.1.0
      strip-ansi: 5.2.0
      wrap-ansi: 5.1.0
    dev: false
    resolution:
      integrity: sha512-PYeGSEmmHM6zvoef2w8TPzlrnNpXIjTipYK780YswmIP9vjxmd6Y2a3CB2Ks6/AU8NHjZugXvo8w3oWM2qnwXA==
  /cliui/7.0.4:
    dependencies:
      string-width: 4.2.2
      strip-ansi: 6.0.0
      wrap-ansi: 7.0.0
    dev: false
    resolution:
      integrity: sha512-OcRE68cOsVMXp1Yvonl/fzkQOyjLSu/8bhPDfQt0e0/Eb283TKP20Fs2MqoPsr9SwA595rRCA+QMzYc9nBP+JQ==
  /cloudevents/4.0.3:
    dependencies:
      ajv: 6.12.6
      uuid: 8.3.2
    dev: false
    resolution:
      integrity: sha512-FpwsQ0JZzGH1PcJmZTXRQkQSt5YFjwlppUrEUfTU0Ey175IIdYYDCIMeqMIX+qvDUhj8bFDrgU23xWA1JQbR1Q==
  /code-point-at/1.1.0:
    dev: false
    engines:
      node: '>=0.10.0'
    resolution:
      integrity: sha1-DQcLTQQ6W+ozovGkDi7bPZpMz3c=
  /color-convert/1.9.3:
    dependencies:
      color-name: 1.1.3
    dev: false
    resolution:
      integrity: sha512-QfAUtd+vFdAtFQcC8CCyYt1fYWxSqAiK2cSD6zDB8N3cpsEBAvRxp9zOGg6G/SHHJYAT88/az/IuDGALsNVbGg==
  /color-convert/2.0.1:
    dependencies:
      color-name: 1.1.4
    dev: false
    engines:
      node: '>=7.0.0'
    resolution:
      integrity: sha512-RRECPsj7iu/xb5oKYcsFHSppFNnsj/52OVTRKb4zP5onXwVF3zVmmToNcOfGC+CRDpfK/U584fMg38ZHCaElKQ==
  /color-name/1.1.3:
    dev: false
    resolution:
      integrity: sha1-p9BVi9icQveV3UIyj3QIMcpTvCU=
  /color-name/1.1.4:
    dev: false
    resolution:
      integrity: sha512-dOy+3AuW3a2wNbZHIuMZpTcgjGuLU/uBL/ubcZF9OXbDo8ff4O8yVp5Bf0efS8uEoYo5q4Fx7dY9OgQGXgAsQA==
  /colorette/1.2.2:
    dev: false
    resolution:
      integrity: sha512-MKGMzyfeuutC/ZJ1cba9NqcNpfeqMUcYmyF1ZFY6/Cn7CNSAKx6a+s48sqLqyAiZuaP2TcqMhoo+dlwFnVxT9w==
  /colors/1.2.5:
    dev: false
    engines:
      node: '>=0.1.90'
    resolution:
      integrity: sha512-erNRLao/Y3Fv54qUa0LBB+//Uf3YwMUmdJinN20yMXm9zdKKqH9wt7R9IIVZ+K7ShzfpLV/Zg8+VyrBJYB4lpg==
  /colors/1.4.0:
    dev: false
    engines:
      node: '>=0.1.90'
    resolution:
      integrity: sha512-a+UqTh4kgZg/SlGvfbzDHpgRu7AAQOmmqRHJnxhRZICKFUT91brVhNNt58CMWU9PsBbv3PDCZUHbVxuDiH2mtA==
  /combined-stream/1.0.8:
    dependencies:
      delayed-stream: 1.0.0
    dev: false
    engines:
      node: '>= 0.8'
    resolution:
      integrity: sha512-FQN4MRfuJeHf7cBbBMJFXhKSDq+2kAArBlmRBvcvFE5BB1HZKXtSFASDhdlz9zOYwxh8lDdnvmMOe/+5cdoEdg==
  /commander/2.20.3:
    dev: false
    resolution:
      integrity: sha512-GpVkmM8vF2vQUkj2LvZmD35JxeJOLCwJ9cUkugyk2nuhbv3+mJvpLYYt+0+USMxE+oj+ey/lJEnhZw75x/OMcQ==
  /common-tags/1.8.0:
    dev: false
    engines:
      node: '>=4.0.0'
    resolution:
      integrity: sha512-6P6g0uetGpW/sdyUy/iQQCbFF0kWVMSIVSyYz7Zgjcgh8mgw8PQzDNZeyZ5DQ2gM7LBoZPHmnjz8rUthkBG5tw==
  /commondir/1.0.1:
    dev: false
    resolution:
      integrity: sha1-3dgA2gxmEnOTzKWVDqloo6rxJTs=
  /component-emitter/1.3.0:
    dev: false
    resolution:
      integrity: sha512-Rd3se6QB+sO1TwqZjscQrurpEPIfO0/yYnSin6Q/rD3mOutHvUrCAhJub3r90uNb+SESBuE0QYoB90YdfatsRg==
  /concat-map/0.0.1:
    dev: false
    resolution:
      integrity: sha1-2Klr13/Wjfd5OnMDajug1UBdR3s=
  /connect/3.7.0:
    dependencies:
      debug: 2.6.9
      finalhandler: 1.1.2
      parseurl: 1.3.3
      utils-merge: 1.0.1
    dev: false
    engines:
      node: '>= 0.10.0'
    resolution:
      integrity: sha512-ZqRXc+tZukToSNmh5C2iWMSoV3X1YUcPbqEM4DkEG5tNQXrQUZCNVGGv3IuicnkMtPfGf3Xtp8WCXs295iQ1pQ==
  /console-control-strings/1.1.0:
    dev: false
    resolution:
      integrity: sha1-PXz0Rk22RG6mRL9LOVB/mFEAjo4=
  /content-disposition/0.5.3:
    dependencies:
      safe-buffer: 5.1.2
    dev: false
    engines:
      node: '>= 0.6'
    resolution:
      integrity: sha512-ExO0774ikEObIAEV9kDo50o+79VCUdEB6n6lzKgGwupcVeRlhrj3qGAfwq8G6uBJjkqLrhT0qEYFcWng8z1z0g==
  /content-type/1.0.4:
    dev: false
    engines:
      node: '>= 0.6'
    resolution:
      integrity: sha512-hIP3EEPs8tB9AT1L+NUqtwOAps4mk2Zob89MWXMHjHWg9milF/j4osnnQLXBCBFBk/tvIG/tUc9mOUJiPBhPXA==
  /convert-source-map/1.8.0:
    dependencies:
      safe-buffer: 5.1.2
    dev: false
    resolution:
      integrity: sha512-+OQdjP49zViI/6i7nIJpA8rAl4sV/JdPfU9nZs3VqOwGIgizICvuN2ru6fMd+4llL0tar18UYJXfZ/TWtmhUjA==
  /cookie-signature/1.0.6:
    dev: false
    resolution:
      integrity: sha1-4wOogrNCzD7oylE6eZmXNNqzriw=
  /cookie/0.4.0:
    dev: false
    engines:
      node: '>= 0.6'
    resolution:
      integrity: sha512-+Hp8fLp57wnUSt0tY0tHEXh4voZRDnoIrZPqlo3DPiI4y9lwg/jqx+1Om94/W6ZaPDOUbnjOt/99w66zk+l1Xg==
  /cookie/0.4.1:
    dev: false
    engines:
      node: '>= 0.6'
    resolution:
      integrity: sha512-ZwrFkGJxUR3EIoXtO+yVE69Eb7KlixbaeAWfBQB9vVsNn/o+Yw69gBWSSDK825hQNdN+wF8zELf3dFNl/kxkUA==
  /core-js/2.6.12:
    deprecated: core-js@<3.3 is no longer maintained and not recommended for usage due to the number of issues. Because of the V8 engine whims, feature detection in old core-js versions could cause a slowdown up to 100x even if nothing is polyfilled. Please, upgrade your dependencies to the actual version of core-js.
    dev: false
    requiresBuild: true
    resolution:
      integrity: sha512-Kb2wC0fvsWfQrgk8HU5lW6U/Lcs8+9aaYcy4ZFc6DDlo4nZ7n70dEgE5rtR0oG6ufKDUnrwfWL1mXR5ljDatrQ==
  /core-js/3.15.2:
    dev: false
    requiresBuild: true
    resolution:
      integrity: sha512-tKs41J7NJVuaya8DxIOCnl8QuPHx5/ZVbFo1oKgVl1qHFBBrDctzQGtuLjPpRdNTWmKPH6oEvgN/MUID+l485Q==
  /core-util-is/1.0.2:
    dev: false
    resolution:
      integrity: sha1-tf1UIgqivFq1eqtxQMlAdUUDwac=
  /cors/2.8.5:
    dependencies:
      object-assign: 4.1.1
      vary: 1.1.2
    dev: false
    engines:
      node: '>= 0.10'
    resolution:
      integrity: sha512-KIHbLJqu73RGr/hnbrO9uBeixNGuvSQjul/jdFvS/KFSIH1hWVd1ng7zOHx+YrEfInLG7q4n6GHQ9cDtxv/P6g==
  /cp-file/6.2.0:
    dependencies:
      graceful-fs: 4.2.6
      make-dir: 2.1.0
      nested-error-stacks: 2.1.0
      pify: 4.0.1
      safe-buffer: 5.2.1
    dev: false
    engines:
      node: '>=6'
    resolution:
      integrity: sha512-fmvV4caBnofhPe8kOcitBwSn2f39QLjnAnGq3gO9dfd75mUytzKNZB1hde6QHunW2Rt+OwuBOMc3i1tNElbszA==
  /create-require/1.1.1:
    dev: false
    resolution:
      integrity: sha512-dcKFX3jn0MpIaXjisoRvexIJVEKzaq7z2rZKxf+MSr9TkdmHmsU4m2lcLojrj/FHl8mk5VxMmYA+ftRkP/3oKQ==
  /cross-env/7.0.3:
    dependencies:
      cross-spawn: 7.0.3
    dev: false
    engines:
      node: '>=10.14'
      npm: '>=6'
      yarn: '>=1'
    hasBin: true
    resolution:
      integrity: sha512-+/HKd6EgcQCJGh2PSjZuUitQBQynKor4wrFbRg4DtAgS1aWO+gU52xpH7M9ScGgXSYmAVS9bIJ8EzuaGw0oNAw==
  /cross-spawn/4.0.2:
    dependencies:
      lru-cache: 4.1.5
      which: 1.3.1
    dev: false
    resolution:
      integrity: sha1-e5JHYhwjrf3ThWAEqCPL45dCTUE=
  /cross-spawn/6.0.5:
    dependencies:
      nice-try: 1.0.5
      path-key: 2.0.1
      semver: 5.7.1
      shebang-command: 1.2.0
      which: 1.3.1
    dev: false
    engines:
      node: '>=4.8'
    resolution:
      integrity: sha512-eTVLrBSt7fjbDygz805pMnstIs2VTBNkRm0qxZd+M7A5XDdxVRWO5MxGBXZhjY4cqLYLdtrGqRf8mBPmzwSpWQ==
  /cross-spawn/7.0.3:
    dependencies:
      path-key: 3.1.1
      shebang-command: 2.0.0
      which: 2.0.2
    dev: false
    engines:
      node: '>= 8'
    resolution:
      integrity: sha512-iRDPJKUPVEND7dHPO8rkbOnPpyDygcDFtWjpeWNCgy8WP2rXcxXL8TskReQl6OrB2G7+UJrags1q15Fudc7G6w==
  /crypt/0.0.2:
    dev: false
    resolution:
      integrity: sha1-iNf/fsDfuG9xPch7u0LQRNPmxBs=
  /csv-parse/4.16.0:
    dev: false
    resolution:
      integrity: sha512-Zb4tGPANH4SW0LgC9+s9Mnequs9aqn7N3/pCqNbVjs2XhEF6yWNU2Vm4OGl1v2Go9nw8rXt87Cm2QN/o6Vpqgg==
  /custom-event/1.0.1:
    dev: false
    resolution:
      integrity: sha1-XQKkaFCt8bSjF5RqOSj8y1v9BCU=
  /dashdash/1.14.1:
    dependencies:
      assert-plus: 1.0.0
    dev: false
    engines:
      node: '>=0.10'
    resolution:
      integrity: sha1-hTz6D3y+L+1d4gMmuN1YEDX24vA=
  /data-uri-to-buffer/3.0.1:
    dev: false
    engines:
      node: '>= 6'
    resolution:
      integrity: sha512-WboRycPNsVw3B3TL559F7kuBUM4d8CgMEvk6xEJlOp7OBPjt6G7z8WMWlD2rOFZLk6OYfFIUGsCOWzcQH9K2og==
  /date-format/2.1.0:
    dev: false
    engines:
      node: '>=4.0'
    resolution:
      integrity: sha512-bYQuGLeFxhkxNOF3rcMtiZxvCBAquGzZm6oWA1oZ0g2THUzivaRhv8uOhdr19LmoobSOLoIAxeUK2RdbM8IFTA==
  /date-format/3.0.0:
    dev: false
    engines:
      node: '>=4.0'
    resolution:
      integrity: sha512-eyTcpKOcamdhWJXj56DpQMo1ylSQpcGtGKXcU0Tb97+K56/CF5amAqqqNj0+KvA0iw2ynxtHWFsPDSClCxe48w==
  /date-utils/1.2.21:
    dev: false
    engines:
      node: '>0.4.0'
    resolution:
      integrity: sha1-YfsWzcEnSzyayq/+n8ad+HIKK2Q=
  /debounce/1.2.1:
    dev: false
    resolution:
      integrity: sha512-XRRe6Glud4rd/ZGQfiV1ruXSfbvfJedlV9Y6zOlP+2K04vBYiJEte6stfFkCP03aMnY5tsipamumUjL14fofug==
  /debug/2.6.9:
    dependencies:
      ms: 2.0.0
    dev: false
    resolution:
      integrity: sha512-bC7ElrdJaJnPbAP+1EotYvqZsb3ecl5wi6Bfi6BJTUcNowp6cvspg0jXznRTKDjm/E7AdgFBVeAPVMNcKGsHMA==
  /debug/3.2.6:
    dependencies:
      ms: 2.1.3
    deprecated: Debug versions >=3.2.0 <3.2.7 || >=4 <4.3.1 have a low-severity ReDos regression when used in a Node.js environment. It is recommended you upgrade to 3.2.7 or 4.3.1. (https://github.com/visionmedia/debug/issues/797)
    dev: false
    resolution:
      integrity: sha512-mel+jf7nrtEl5Pn1Qx46zARXKDpBbvzezse7p7LqINmdoIk8PYP5SySaxEmYv6TZ0JyEKA1hsCId6DIhgITtWQ==
  /debug/3.2.7:
    dependencies:
      ms: 2.1.3
    dev: false
    resolution:
      integrity: sha512-CFjzYYAi4ThfiQvizrFQevTTXHtnCqWfe7x1AhgEscTz6ZbLbfoLRLPugTQyBth6f8ZERVUSyWHFD/7Wu4t1XQ==
  /debug/4.1.1:
    dependencies:
      ms: 2.1.3
    deprecated: Debug versions >=3.2.0 <3.2.7 || >=4 <4.3.1 have a low-severity ReDos regression when used in a Node.js environment. It is recommended you upgrade to 3.2.7 or 4.3.1. (https://github.com/visionmedia/debug/issues/797)
    dev: false
    resolution:
      integrity: sha512-pYAIzeRo8J6KPEaJ0VWOh5Pzkbw/RetuzehGM7QRRX5he4fPHx2rdKMB256ehJCkX+XRQm16eZLqLNS8RSZXZw==
  /debug/4.3.1:
    dependencies:
      ms: 2.1.2
    dev: false
    engines:
      node: '>=6.0'
    peerDependencies:
      supports-color: '*'
    peerDependenciesMeta:
      supports-color:
        optional: true
    resolution:
      integrity: sha512-doEwdvm4PCeK4K3RQN2ZC2BYUBaxwLARCqZmMjtF8a51J2Rb0xpVloFRnCODwqjpwnAoao4pelN8l3RJdv3gRQ==
  /debug/4.3.2:
    dependencies:
      ms: 2.1.2
    dev: false
    engines:
      node: '>=6.0'
    peerDependencies:
      supports-color: '*'
    peerDependenciesMeta:
      supports-color:
        optional: true
    resolution:
      integrity: sha512-mOp8wKcvj7XxC78zLgw/ZA+6TSgkoE2C/ienthhRD298T7UNwAg9diBpLRxC0mOezLl4B0xV7M0cCO6P/O0Xhw==
  /decamelize/1.2.0:
    dev: false
    engines:
      node: '>=0.10.0'
    resolution:
      integrity: sha1-9lNNFRSCabIDUue+4m9QH5oZEpA=
  /decode-uri-component/0.2.0:
    dev: false
    engines:
      node: '>=0.10'
    resolution:
      integrity: sha1-6zkTMzRYd1y4TNGh+uBiEGu4dUU=
  /decompress-response/4.2.1:
    dependencies:
      mimic-response: 2.1.0
    dev: false
    engines:
      node: '>=8'
    resolution:
      integrity: sha512-jOSne2qbyE+/r8G1VU+G/82LBs2Fs4LAsTiLSHOCOMZQl2OKZ6i8i4IyHemTe+/yIXOtTcRQMzPcgyhoFlqPkw==
  /deep-eql/3.0.1:
    dependencies:
      type-detect: 4.0.8
    dev: false
    engines:
      node: '>=0.12'
    resolution:
      integrity: sha512-+QeIQyN5ZuO+3Uk5DYh6/1eKO0m0YmJFGNmFHGACpf1ClL1nmlV/p4gNgbl2pJGxgXb4faqo6UE+M5ACEMyVcw==
  /deep-extend/0.6.0:
    dev: false
    engines:
      node: '>=4.0.0'
    resolution:
      integrity: sha512-LOHxIOaPYdHlJRtCQfDIVZtfw/ufM8+rVj649RIHzcm/vGwQRXFt6OPqIFWsm2XEMrNIEtWR64sY1LEKD2vAOA==
  /deep-freeze/0.0.1:
    dev: false
    resolution:
      integrity: sha1-OgsABd4YZygZ39OM0x+RF5yJPoQ=
  /deep-is/0.1.3:
    dev: false
    resolution:
      integrity: sha1-s2nW+128E+7PUk+RsHD+7cNXzzQ=
  /deepmerge/4.2.2:
    dev: false
    engines:
      node: '>=0.10.0'
    resolution:
      integrity: sha512-FJ3UgI4gIl+PHZm53knsuSFpE+nESMr7M4v9QcgB7S63Kj/6WqMiFQJpBBYz1Pt+66bZpP3Q7Lye0Oo9MPKEdg==
  /default-require-extensions/2.0.0:
    dependencies:
      strip-bom: 3.0.0
    dev: false
    engines:
      node: '>=4'
    resolution:
      integrity: sha1-9fj7sYp9bVCyH2QfZJ67Uiz+JPc=
  /define-properties/1.1.3:
    dependencies:
      object-keys: 1.1.1
    dev: false
    engines:
      node: '>= 0.4'
    resolution:
      integrity: sha512-3MqfYKj2lLzdMSf8ZIZE/V+Zuy+BgD6f164e8K2w7dgnpKArBDerGYpM46IYYcjnkdPNMjPk9A6VFB8+3SKlXQ==
  /degenerator/2.2.0:
    dependencies:
      ast-types: 0.13.4
      escodegen: 1.14.3
      esprima: 4.0.1
    dev: false
    engines:
      node: '>= 6'
    resolution:
      integrity: sha512-aiQcQowF01RxFI4ZLFMpzyotbQonhNpBao6dkI8JPk5a+hmSjR5ErHp2CQySmQe8os3VBqLCIh87nDBgZXvsmg==
  /delay/4.4.1:
    dev: false
    engines:
      node: '>=6'
    resolution:
      integrity: sha512-aL3AhqtfhOlT/3ai6sWXeqwnw63ATNpnUiN4HL7x9q+My5QtHlO3OIkasmug9LKzpheLdmUKGRKnYXYAS7FQkQ==
  /delayed-stream/1.0.0:
    dev: false
    engines:
      node: '>=0.4.0'
    resolution:
      integrity: sha1-3zrhmayt+31ECqrgsp4icrJOxhk=
  /delegates/1.0.0:
    dev: false
    resolution:
      integrity: sha1-hMbhWbgZBP3KWaDvRM2HDTElD5o=
  /depd/1.1.2:
    dev: false
    engines:
      node: '>= 0.6'
    resolution:
      integrity: sha1-m81S4UwJd2PnSbJ0xDRu0uVgtak=
  /destroy/1.0.4:
    dev: false
    resolution:
      integrity: sha1-l4hXRCxEdJ5CBmE+N5RiBYJqvYA=
  /detect-libc/1.0.3:
    dev: false
    engines:
      node: '>=0.10'
    hasBin: true
    resolution:
      integrity: sha1-+hN8S9aY7fVc1c0CrFWfkaTEups=
  /di/0.0.1:
    dev: false
    resolution:
      integrity: sha1-gGZJMmzqp8qjMG112YXqJ0i6kTw=
  /diff/3.5.0:
    dev: false
    engines:
      node: '>=0.3.1'
    resolution:
      integrity: sha512-A46qtFgd+g7pDZinpnwiRJtxbC1hpgf0uzP3iG89scHk0AUC7A1TGxf5OiiOUv/JMZR8GOt8hL900hV0bOy5xA==
  /diff/4.0.2:
    dev: false
    engines:
      node: '>=0.3.1'
    resolution:
      integrity: sha512-58lmxKSA4BNyLz+HHMUzlOEpg09FV+ev6ZMe3vJihgdxzgcwZ8VoEEPmALCZG9LmqfVoNMMKpttIYTVG6uDY7A==
  /dir-glob/3.0.1:
    dependencies:
      path-type: 4.0.0
    dev: false
    engines:
      node: '>=8'
    resolution:
      integrity: sha512-WkrWp9GR4KXfKGYzOLmTuGVi1UWFfws377n9cc55/tb6DuqyF6pcQ5AbiHEshaDpY9v6oaSr2XCDidGmMwdzIA==
  /disparity/3.0.0:
    dependencies:
      ansi-styles: 4.3.0
      diff: 4.0.2
    dev: false
    engines:
      node: '>=8'
    hasBin: true
    resolution:
      integrity: sha512-n94Rzbv2ambRaFzrnBf34IEiyOdIci7maRpMkoQWB6xFYGA7Nbs0Z5YQzMfTeyQeelv23nayqOcssBoc6rKrgw==
  /doctrine/2.1.0:
    dependencies:
      esutils: 2.0.3
    dev: false
    engines:
      node: '>=0.10.0'
    resolution:
      integrity: sha512-35mSku4ZXK0vfCuHEDAwt55dg2jNajHZ1odvF+8SSr82EsZY4QmXfuWso8oEd8zRhVObSN18aM0CjSdoBX7zIw==
  /doctrine/3.0.0:
    dependencies:
      esutils: 2.0.3
    dev: false
    engines:
      node: '>=6.0.0'
    resolution:
      integrity: sha512-yS+Q5i3hBf7GBkd4KG8a7eBNNWNGLTaEwwYWUijIYM7zrlYDM0BFXHjjPWlWZ1Rg7UaddZeIDmi9jF3HmqiQ2w==
  /dom-serialize/2.2.1:
    dependencies:
      custom-event: 1.0.1
      ent: 2.2.0
      extend: 3.0.2
      void-elements: 2.0.1
    dev: false
    resolution:
      integrity: sha1-ViromZ9Evl6jB29UGdzVnrQ6yVs=
  /dom-walk/0.1.2:
    dev: false
    resolution:
      integrity: sha512-6QvTW9mrGeIegrFXdtQi9pk7O/nSK6lSdXW2eqUspN5LWD7UTji2Fqw5V2YLjBpHEoU9Xl/eUWNpDeZvoyOv2w==
  /dotenv/8.6.0:
    dev: false
    engines:
      node: '>=10'
    resolution:
      integrity: sha512-IrPdXQsk2BbzvCBGBOTmmSH5SodmqZNt4ERAZDmW4CT+tL8VtvinqywuANaFu4bOMWki16nqf0e4oC0QIaDr/g==
  /downlevel-dts/0.4.0:
    dependencies:
      shelljs: 0.8.4
      typescript: 3.9.10
    dev: false
    hasBin: true
    resolution:
      integrity: sha512-nh5vM3n2pRhPwZqh0iWo5gpItPAYEGEWw9yd0YpI+lO60B7A3A6iJlxDbt7kKVNbqBXKsptL+jwE/Yg5Go66WQ==
  /ecc-jsbn/0.1.2:
    dependencies:
      jsbn: 0.1.1
      safer-buffer: 2.1.2
    dev: false
    resolution:
      integrity: sha1-OoOpBOVDUyh4dMVkt1SThoSamMk=
  /ecdsa-sig-formatter/1.0.11:
    dependencies:
      safe-buffer: 5.2.1
    dev: false
    resolution:
      integrity: sha512-nagl3RYrbNv6kQkeJIpt6NJZy8twLB/2vtz6yN9Z4vRKHN4/QZJIEbqohALSgwKdnksuY3k5Addp5lg8sVoVcQ==
  /edge-launcher/1.2.2:
    dev: false
    resolution:
      integrity: sha1-60Cq+9Bnpup27/+rBke81VCbN7I=
  /ee-first/1.1.1:
    dev: false
    resolution:
      integrity: sha1-WQxhFWsK4vTwJVcyoViyZrxWsh0=
  /electron-to-chromium/1.3.772:
    dev: false
    resolution:
      integrity: sha512-X/6VRCXWALzdX+RjCtBU6cyg8WZgoxm9YA02COmDOiNJEZ59WkQggDbWZ4t/giHi/3GS+cvdrP6gbLISANAGYA==
  /emoji-regex/7.0.3:
    dev: false
    resolution:
      integrity: sha512-CwBLREIQ7LvYFB0WyRvwhq5N5qPhc6PMjD6bYggFlI5YyDgl+0vxq5VHbMOFqLg7hfWzmu8T5Z1QofhmTIhItA==
  /emoji-regex/8.0.0:
    dev: false
    resolution:
      integrity: sha512-MSjYzcWNOA0ewAHpz0MxpYFvwg6yjy1NG3xteoqz644VCo/RPgnr1/GGt+ic3iJTzQ8Eu3TdM14SawnVUmGE6A==
  /encodeurl/1.0.2:
    dev: false
    engines:
      node: '>= 0.8'
    resolution:
      integrity: sha1-rT/0yG7C0CkyL1oCw6mmBslbP1k=
  /end-of-stream/1.4.4:
    dependencies:
      once: 1.4.0
    dev: false
    resolution:
      integrity: sha512-+uw1inIHVPQoaVuHzRyXd21icM+cnt4CzD5rW+NC1wjOUSTOs+Te7FOv7AhN7vS9x/oIyhLP5PR1H+phQAHu5Q==
  /engine.io-parser/4.0.2:
    dependencies:
      base64-arraybuffer: 0.1.4
    dev: false
    engines:
      node: '>=8.0.0'
    resolution:
      integrity: sha512-sHfEQv6nmtJrq6TKuIz5kyEKH/qSdK56H/A+7DnAuUPWosnIZAS2NHNcPLmyjtY3cGS/MqJdZbUjW97JU72iYg==
  /engine.io/4.1.1:
    dependencies:
      accepts: 1.3.7
      base64id: 2.0.0
      cookie: 0.4.1
      cors: 2.8.5
      debug: 4.3.2
      engine.io-parser: 4.0.2
      ws: 7.4.6
    dev: false
    engines:
      node: '>=10.0.0'
    resolution:
      integrity: sha512-t2E9wLlssQjGw0nluF6aYyfX8LwYU8Jj0xct+pAhfWfv/YrBn6TSNtEYsgxHIfaMqfrLx07czcMg9bMN6di+3w==
  /enquirer/2.3.6:
    dependencies:
      ansi-colors: 4.1.1
    dev: false
    engines:
      node: '>=8.6'
    resolution:
      integrity: sha512-yjNnPr315/FjS4zIsUxYguYUPP2e1NK4d7E7ZOLiyYCcbFBiTMyID+2wvm2w6+pZ/odMA7cRkjhsPbltwBOrLg==
  /ent/2.2.0:
    dev: false
    resolution:
      integrity: sha1-6WQhkyWiHQX0RGai9obtbOX13R0=
  /error-ex/1.3.2:
    dependencies:
      is-arrayish: 0.2.1
    dev: false
    resolution:
      integrity: sha512-7dFHNmqeFSEt2ZBsCriorKnn3Z2pj+fd9kmI6QoWw4//DL+icEBfc0U7qJCisqrTsKTjw4fNFy2pW9OqStD84g==
  /es-abstract/1.18.3:
    dependencies:
      call-bind: 1.0.2
      es-to-primitive: 1.2.1
      function-bind: 1.1.1
      get-intrinsic: 1.1.1
      has: 1.0.3
      has-symbols: 1.0.2
      is-callable: 1.2.3
      is-negative-zero: 2.0.1
      is-regex: 1.1.3
      is-string: 1.0.6
      object-inspect: 1.10.3
      object-keys: 1.1.1
      object.assign: 4.1.2
      string.prototype.trimend: 1.0.4
      string.prototype.trimstart: 1.0.4
      unbox-primitive: 1.0.1
    dev: false
    engines:
      node: '>= 0.4'
    resolution:
      integrity: sha512-nQIr12dxV7SSxE6r6f1l3DtAeEYdsGpps13dR0TwJg1S8gyp4ZPgy3FZcHBgbiQqnoqSTb+oC+kO4UQ0C/J8vw==
  /es-to-primitive/1.2.1:
    dependencies:
      is-callable: 1.2.3
      is-date-object: 1.0.4
      is-symbol: 1.0.4
    dev: false
    engines:
      node: '>= 0.4'
    resolution:
      integrity: sha512-QCOllgZJtaUo9miYBcLChTUaHNjJF3PYs1VidD7AwiEj1kYxKeQTctLAezAOH5ZKRH0g2IgPn6KwB4IT8iRpvA==
  /es6-error/4.1.1:
    dev: false
    resolution:
      integrity: sha512-Um/+FxMr9CISWh0bi5Zv0iOD+4cFh5qLeks1qhAopKVAJw3drgKbKySikp7wGhDL0HPeaja0P5ULZrxLkniUVg==
  /es6-promise/4.2.8:
    dev: false
    resolution:
      integrity: sha512-HJDGx5daxeIvxdBxvG2cb9g4tEvwIk3i8+nhX0yGrYmZUzbkdg8QbDevheDB8gd0//uPj4c1EQua8Q+MViT0/w==
  /escalade/3.1.1:
    dev: false
    engines:
      node: '>=6'
    resolution:
      integrity: sha512-k0er2gUkLf8O0zKJiAhmkTnJlTvINGv7ygDNPbeIsX/TJjGJZHuh9B2UxbsaEkmlEo9MfhrSzmhIlhRlI2GXnw==
  /escape-html/1.0.3:
    dev: false
    resolution:
      integrity: sha1-Aljq5NPQwJdN4cFpGI7wBR0dGYg=
  /escape-quotes/1.0.2:
    dependencies:
      escape-string-regexp: 1.0.5
    dev: false
    resolution:
      integrity: sha1-tIltSmz4LdWzP0m3E0CMY4D2zZc=
  /escape-string-regexp/1.0.5:
    dev: false
    engines:
      node: '>=0.8.0'
    resolution:
      integrity: sha1-G2HAViGQqN/2rjuyzwIAyhMLhtQ=
  /escape-string-regexp/4.0.0:
    dev: false
    engines:
      node: '>=10'
    resolution:
      integrity: sha512-TtpcNJ3XAzx3Gq8sWRzJaVajRs0uVxA2YAkdb1jm2YkPz4G6egUFAyA3n5vtEIZefPk5Wa4UXbKuS5fKkJWdgA==
  /escodegen/1.14.3:
    dependencies:
      esprima: 4.0.1
      estraverse: 4.3.0
      esutils: 2.0.3
      optionator: 0.8.3
    dev: false
    engines:
      node: '>=4.0'
    hasBin: true
    optionalDependencies:
      source-map: 0.6.1
    resolution:
      integrity: sha512-qFcX0XJkdg+PB3xjZZG/wKSuT1PnQWx57+TVSjIMmILd2yC/6ByYElPwJnslDsuWuSAp4AwJGumarAAmJch5Kw==
  /eslint-config-prettier/7.2.0_eslint@7.30.0:
    dependencies:
      eslint: 7.30.0
    dev: false
    hasBin: true
    peerDependencies:
      eslint: '>=7.0.0'
    resolution:
      integrity: sha512-rV4Qu0C3nfJKPOAhFujFxB7RMP+URFyQqqOZW9DMRD7ZDTFyjaIlETU3xzHELt++4ugC0+Jm084HQYkkJe+Ivg==
  /eslint-import-resolver-node/0.3.4:
    dependencies:
      debug: 2.6.9
      resolve: 1.20.0
    dev: false
    resolution:
      integrity: sha512-ogtf+5AB/O+nM6DIeBUNr2fuT7ot9Qg/1harBfBtaP13ekEWFQEEMP94BCB7zaNW3gyY+8SHYF00rnqYwXKWOA==
  /eslint-module-utils/2.6.1:
    dependencies:
      debug: 3.2.7
      pkg-dir: 2.0.0
    dev: false
    engines:
      node: '>=4'
    resolution:
      integrity: sha512-ZXI9B8cxAJIH4nfkhTwcRTEAnrVfobYqwjWy/QMCZ8rHkZHFjf9yO4BzpiF9kCSfNlMG54eKigISHpX0+AaT4A==
  /eslint-plugin-es/3.0.1_eslint@7.30.0:
    dependencies:
      eslint: 7.30.0
      eslint-utils: 2.1.0
      regexpp: 3.2.0
    dev: false
    engines:
      node: '>=8.10.0'
    peerDependencies:
      eslint: '>=4.19.1'
    resolution:
      integrity: sha512-GUmAsJaN4Fc7Gbtl8uOBlayo2DqhwWvEzykMHSCZHU3XdJ+NSzzZcVhXh3VxX5icqQ+oQdIEawXX8xkR3mIFmQ==
  /eslint-plugin-import/2.23.4_eslint@7.30.0:
    dependencies:
      array-includes: 3.1.3
      array.prototype.flat: 1.2.4
      debug: 2.6.9
      doctrine: 2.1.0
      eslint: 7.30.0
      eslint-import-resolver-node: 0.3.4
      eslint-module-utils: 2.6.1
      find-up: 2.1.0
      has: 1.0.3
      is-core-module: 2.4.0
      minimatch: 3.0.4
      object.values: 1.1.4
      pkg-up: 2.0.0
      read-pkg-up: 3.0.0
      resolve: 1.20.0
      tsconfig-paths: 3.10.1
    dev: false
    engines:
      node: '>=4'
    peerDependencies:
      eslint: ^2 || ^3 || ^4 || ^5 || ^6 || ^7.2.0
    resolution:
      integrity: sha512-6/wP8zZRsnQFiR3iaPFgh5ImVRM1WN5NUWfTIRqwOdeiGJlBcSk82o1FEVq8yXmy4lkIzTo7YhHCIxlU/2HyEQ==
  /eslint-plugin-no-only-tests/2.6.0:
    dev: false
    engines:
      node: '>=4.0.0'
    resolution:
      integrity: sha512-T9SmE/g6UV1uZo1oHAqOvL86XWl7Pl2EpRpnLI8g/bkJu+h7XBCB+1LnubRZ2CUQXj805vh4/CYZdnqtVaEo2Q==
  /eslint-plugin-node/11.1.0_eslint@7.30.0:
    dependencies:
      eslint: 7.30.0
      eslint-plugin-es: 3.0.1_eslint@7.30.0
      eslint-utils: 2.1.0
      ignore: 5.1.8
      minimatch: 3.0.4
      resolve: 1.20.0
      semver: 6.3.0
    dev: false
    engines:
      node: '>=8.10.0'
    peerDependencies:
      eslint: '>=5.16.0'
    resolution:
      integrity: sha512-oUwtPJ1W0SKD0Tr+wqu92c5xuCeQqB3hSCHasn/ZgjFdA9iDGNkNf2Zi9ztY7X+hNuMib23LNGRm6+uN+KLE3g==
  /eslint-plugin-promise/4.3.1:
    dev: false
    engines:
      node: '>=6'
    resolution:
      integrity: sha512-bY2sGqyptzFBDLh/GMbAxfdJC+b0f23ME63FOE4+Jao0oZ3E1LEwFtWJX/1pGMJLiTtrSSern2CRM/g+dfc0eQ==
  /eslint-plugin-tsdoc/0.2.14:
    dependencies:
      '@microsoft/tsdoc': 0.13.2
      '@microsoft/tsdoc-config': 0.15.2
    dev: false
    resolution:
      integrity: sha512-fJ3fnZRsdIoBZgzkQjv8vAj6NeeOoFkTfgosj6mKsFjX70QV256sA/wq+y/R2+OL4L8E79VVaVWrPeZnKNe8Ng==
  /eslint-scope/5.1.1:
    dependencies:
      esrecurse: 4.3.0
      estraverse: 4.3.0
    dev: false
    engines:
      node: '>=8.0.0'
    resolution:
      integrity: sha512-2NxwbF/hZ0KpepYN0cNbo+FN6XoK7GaHlQhgx/hIZl6Va0bF45RQOOwhLIy8lQDbuCiadSLCBnH2CFYquit5bw==
  /eslint-utils/2.1.0:
    dependencies:
      eslint-visitor-keys: 1.3.0
    dev: false
    engines:
      node: '>=6'
    resolution:
      integrity: sha512-w94dQYoauyvlDc43XnGB8lU3Zt713vNChgt4EWwhXAP2XkBvndfxF0AgIqKOOasjPIPzj9JqgwkwbCYD0/V3Zg==
  /eslint-visitor-keys/1.3.0:
    dev: false
    engines:
      node: '>=4'
    resolution:
      integrity: sha512-6J72N8UNa462wa/KFODt/PJ3IU60SDpC3QXC1Hjc1BXXpfL2C9R5+AU7jhe0F6GREqVMh4Juu+NY7xn+6dipUQ==
  /eslint-visitor-keys/2.1.0:
    dev: false
    engines:
      node: '>=10'
    resolution:
      integrity: sha512-0rSmRBzXgDzIsD6mGdJgevzgezI534Cer5L/vyMX0kHzT/jiB43jRhd9YUlMGYLQy2zprNmoT8qasCGtY+QaKw==
  /eslint/7.30.0:
    dependencies:
      '@babel/code-frame': 7.12.11
      '@eslint/eslintrc': 0.4.2
      '@humanwhocodes/config-array': 0.5.0
      ajv: 6.12.6
      chalk: 4.1.1
      cross-spawn: 7.0.3
      debug: 4.3.2
      doctrine: 3.0.0
      enquirer: 2.3.6
      escape-string-regexp: 4.0.0
      eslint-scope: 5.1.1
      eslint-utils: 2.1.0
      eslint-visitor-keys: 2.1.0
      espree: 7.3.1
      esquery: 1.4.0
      esutils: 2.0.3
      fast-deep-equal: 3.1.3
      file-entry-cache: 6.0.1
      functional-red-black-tree: 1.0.1
      glob-parent: 5.1.2
      globals: 13.10.0
      ignore: 4.0.6
      import-fresh: 3.3.0
      imurmurhash: 0.1.4
      is-glob: 4.0.1
      js-yaml: 3.14.1
      json-stable-stringify-without-jsonify: 1.0.1
      levn: 0.4.1
      lodash.merge: 4.6.2
      minimatch: 3.0.4
      natural-compare: 1.4.0
      optionator: 0.9.1
      progress: 2.0.3
      regexpp: 3.2.0
      semver: 7.3.5
      strip-ansi: 6.0.0
      strip-json-comments: 3.1.1
      table: 6.7.1
      text-table: 0.2.0
      v8-compile-cache: 2.3.0
    dev: false
    engines:
      node: ^10.12.0 || >=12.0.0
    hasBin: true
    resolution:
      integrity: sha512-VLqz80i3as3NdloY44BQSJpFw534L9Oh+6zJOUaViV4JPd+DaHwutqP7tcpkW3YiXbK6s05RZl7yl7cQn+lijg==
  /esm/3.2.25:
    dev: false
    engines:
      node: '>=6'
    resolution:
      integrity: sha512-U1suiZ2oDVWv4zPO56S0NcR5QriEahGtdN2OR6FiOG4WJvcjBVFB0qI4+eKoWFH483PKGuLuu6V8Z4T5g63UVA==
  /espree/7.3.1:
    dependencies:
      acorn: 7.4.1
      acorn-jsx: 5.3.2_acorn@7.4.1
      eslint-visitor-keys: 1.3.0
    dev: false
    engines:
      node: ^10.12.0 || >=12.0.0
    resolution:
      integrity: sha512-v3JCNCE64umkFpmkFGqzVKsOT0tN1Zr+ueqLZfpV1Ob8e+CEgPWa+OxCoGH3tnhimMKIaBm4m/vaRpJ/krRz2g==
  /esprima/4.0.1:
    dev: false
    engines:
      node: '>=4'
    hasBin: true
    resolution:
      integrity: sha512-eGuFFw7Upda+g4p+QHvnW0RyTX/SVeJBDM/gCtMARO0cLuT2HcEKnTPvhjV6aGeqrCB/sbNop0Kszm0jsaWU4A==
  /esquery/1.4.0:
    dependencies:
      estraverse: 5.2.0
    dev: false
    engines:
      node: '>=0.10'
    resolution:
      integrity: sha512-cCDispWt5vHHtwMY2YrAQ4ibFkAL8RbH5YGBnZBc90MolvvfkkQcJro/aZiAQUlQ3qgrYS6D6v8Gc5G5CQsc9w==
  /esrecurse/4.3.0:
    dependencies:
      estraverse: 5.2.0
    dev: false
    engines:
      node: '>=4.0'
    resolution:
      integrity: sha512-KmfKL3b6G+RXvP8N1vr3Tq1kL/oCFgn2NYXEtqP8/L3pKapUA4G8cFVaoF3SU323CD4XypR/ffioHmkti6/Tag==
  /estraverse/4.3.0:
    dev: false
    engines:
      node: '>=4.0'
    resolution:
      integrity: sha512-39nnKffWz8xN1BU/2c79n9nB9HDzo0niYUqx6xyqUnyoAnQyyWpOTdZEeiCch8BBu515t4wp9ZmgVfVhn9EBpw==
  /estraverse/5.2.0:
    dev: false
    engines:
      node: '>=4.0'
    resolution:
      integrity: sha512-BxbNGGNm0RyRYvUdHpIwv9IWzeM9XClbOxwoATuFdOE7ZE6wHL+HQ5T8hoPM+zHvmKzzsEqhgy0GrQ5X13afiQ==
  /estree-walker/0.6.1:
    dev: false
    resolution:
      integrity: sha512-SqmZANLWS0mnatqbSfRP5g8OXZC12Fgg1IwNtLsyHDzJizORW4khDfjPqJZsemPWBB2uqykUah5YpQ6epsqC/w==
  /estree-walker/1.0.1:
    dev: false
    resolution:
      integrity: sha512-1fMXF3YP4pZZVozF8j/ZLfvnR8NSIljt56UhbZ5PeeDmmGHpgpdwQt7ITlGvYaQukCvuBRMLEiKiYC+oeIg4cg==
  /esutils/2.0.3:
    dev: false
    engines:
      node: '>=0.10.0'
    resolution:
      integrity: sha512-kVscqXk4OCp68SZ0dkgEKVi6/8ij300KBWTJq32P/dYeWTSwK41WyTxalN1eRmA5Z9UU/LX9D7FWSmV9SAYx6g==
  /etag/1.8.1:
    dev: false
    engines:
      node: '>= 0.6'
    resolution:
      integrity: sha1-Qa4u62XvpiJorr/qg6x9eSmbCIc=
  /event-target-shim/5.0.1:
    dev: false
    engines:
      node: '>=6'
    resolution:
      integrity: sha512-i/2XbnSz/uxRCU6+NdVJgKWDTM427+MqYbkQzD321DuCQJUqOuJKIA0IM2+W2xtYHdKOmZ4dR6fExsd4SXL+WQ==
  /eventemitter3/4.0.7:
    dev: false
    resolution:
      integrity: sha512-8guHBZCwKnFhYdHr2ysuRWErTwhoN2X8XELRlrRwpmfeY2jjuUN4taQMsULKUVo1K4DvZl+0pgfyoysHxvmvEw==
  /events/3.3.0:
    dev: false
    engines:
      node: '>=0.8.x'
    resolution:
      integrity: sha512-mQw+2fkQbALzQ7V0MY0IqdnXNOeTtP4r0lN9z7AAawCXgqea7bDii20AYrIBrFd/Hx0M2Ocz6S111CaFkUcb0Q==
  /execa/3.4.0:
    dependencies:
      cross-spawn: 7.0.3
      get-stream: 5.2.0
      human-signals: 1.1.1
      is-stream: 2.0.0
      merge-stream: 2.0.0
      npm-run-path: 4.0.1
      onetime: 5.1.2
      p-finally: 2.0.1
      signal-exit: 3.0.3
      strip-final-newline: 2.0.0
    dev: false
    engines:
      node: ^8.12.0 || >=9.7.0
    resolution:
      integrity: sha512-r9vdGQk4bmCuK1yKQu1KTwcT2zwfWdbdaXfCtAh+5nU/4fSX+JAb7vZGvI5naJrQlvONrEB20jeruESI69530g==
  /expand-template/2.0.3:
    dev: false
    engines:
      node: '>=6'
    resolution:
      integrity: sha512-XYfuKMvj4O35f/pOXLObndIRvyQ+/+6AhODh+OKWj9S9498pHHn/IMszH+gt0fBCRWMNfk1ZSp5x3AifmnI2vg==
  /expand-tilde/2.0.2:
    dependencies:
      homedir-polyfill: 1.0.3
    dev: false
    engines:
      node: '>=0.10.0'
    resolution:
      integrity: sha1-l+gBqgUt8CRU3kawK/YhZCzchQI=
  /express/4.17.1:
    dependencies:
      accepts: 1.3.7
      array-flatten: 1.1.1
      body-parser: 1.19.0
      content-disposition: 0.5.3
      content-type: 1.0.4
      cookie: 0.4.0
      cookie-signature: 1.0.6
      debug: 2.6.9
      depd: 1.1.2
      encodeurl: 1.0.2
      escape-html: 1.0.3
      etag: 1.8.1
      finalhandler: 1.1.2
      fresh: 0.5.2
      merge-descriptors: 1.0.1
      methods: 1.1.2
      on-finished: 2.3.0
      parseurl: 1.3.3
      path-to-regexp: 0.1.7
      proxy-addr: 2.0.7
      qs: 6.7.0
      range-parser: 1.2.1
      safe-buffer: 5.1.2
      send: 0.17.1
      serve-static: 1.14.1
      setprototypeof: 1.1.1
      statuses: 1.5.0
      type-is: 1.6.18
      utils-merge: 1.0.1
      vary: 1.1.2
    dev: false
    engines:
      node: '>= 0.10.0'
    resolution:
      integrity: sha512-mHJ9O79RqluphRrcw2X/GTh3k9tVv8YcoyY4Kkh4WDMUYKRZUq0h1o0w2rrrxBqM7VoeUVqgb27xlEMXTnYt4g==
  /extend/3.0.2:
    dev: false
    resolution:
      integrity: sha512-fjquC59cD7CyW6urNXK0FBufkZcoiGG80wTuPujX590cB5Ttln20E2UB4S/WARVqhXffZl2LNgS+gQdPIIim/g==
  /extract-zip/2.0.1:
    dependencies:
      debug: 4.3.2
      get-stream: 5.2.0
      yauzl: 2.10.0
    dev: false
    engines:
      node: '>= 10.17.0'
    hasBin: true
    optionalDependencies:
      '@types/yauzl': 2.9.2
    resolution:
      integrity: sha512-GDhU9ntwuKyGXdZBUgTIe+vXnWj0fppUEtMDL0+idd5Sta8TGpHssn/eusA9mrPr9qNDym6SxAYZjNvCn/9RBg==
  /extsprintf/1.3.0:
    dev: false
    engines:
      '0': node >=0.6.0
    resolution:
      integrity: sha1-lpGEQOMEGnpBT4xS48V06zw+HgU=
  /fast-deep-equal/3.1.3:
    dev: false
    resolution:
      integrity: sha512-f3qQ9oQy9j2AhBe/H9VC91wLmKBCCU/gDOnKNAYG5hswO7BLKj09Hc5HYNz9cGI++xlpDCIgDaitVs03ATR84Q==
  /fast-glob/3.2.7:
    dependencies:
      '@nodelib/fs.stat': 2.0.5
      '@nodelib/fs.walk': 1.2.8
      glob-parent: 5.1.2
      merge2: 1.4.1
      micromatch: 4.0.4
    dev: false
    engines:
      node: '>=8'
    resolution:
      integrity: sha512-rYGMRwip6lUMvYD3BTScMwT1HtAs2d71SMv66Vrxs0IekGZEjhM0pcMfjQPnknBt2zeCwQMEupiN02ZP4DiT1Q==
  /fast-json-stable-stringify/2.1.0:
    dev: false
    resolution:
      integrity: sha512-lhd/wF+Lk98HZoTCtlVraHtfh5XYijIjalXck7saUtuanSDyLMxnHhSXEDJqHxD7msR8D0uCmqlkwjCV8xvwHw==
  /fast-levenshtein/2.0.6:
    dev: false
    resolution:
      integrity: sha1-PYpcZog6FqMMqGQ+hR8Zuqd5eRc=
  /fastq/1.11.1:
    dependencies:
      reusify: 1.0.4
    dev: false
    resolution:
      integrity: sha512-HOnr8Mc60eNYl1gzwp6r5RoUyAn5/glBolUzP/Ez6IFVPMPirxn/9phgL6zhOtaTy7ISwPvQ+wT+hfcRZh/bzw==
  /fclone/1.0.11:
    dev: false
    resolution:
      integrity: sha1-EOhdo4v+p/xZk0HClu4ddyZu5kA=
  /fd-slicer/1.1.0:
    dependencies:
      pend: 1.2.0
    dev: false
    resolution:
      integrity: sha1-JcfInLH5B3+IkbvmHY85Dq4lbx4=
  /fetch-mock/9.11.0_node-fetch@2.6.1:
    dependencies:
      '@babel/core': 7.14.6
      '@babel/runtime': 7.14.6
      core-js: 3.15.2
      debug: 4.3.2
      glob-to-regexp: 0.4.1
      is-subset: 0.1.1
      lodash.isequal: 4.5.0
      node-fetch: 2.6.1
      path-to-regexp: 2.4.0
      querystring: 0.2.1
      whatwg-url: 6.5.0
    dev: false
    engines:
      node: '>=4.0.0'
    peerDependencies:
      node-fetch: '*'
    peerDependenciesMeta:
      node-fetch:
        optional: true
    resolution:
      integrity: sha512-PG1XUv+x7iag5p/iNHD4/jdpxL9FtVSqRMUQhPab4hVDt80T1MH5ehzVrL2IdXO9Q2iBggArFvPqjUbHFuI58Q==
  /file-entry-cache/6.0.1:
    dependencies:
      flat-cache: 3.0.4
    dev: false
    engines:
      node: ^10.12.0 || >=12.0.0
    resolution:
      integrity: sha512-7Gps/XWymbLk2QLYK4NzpMOrYjMhdIxXuIvy2QBsLE6ljuodKvdkWs/cpyJJ3CVIVpH0Oi1Hvg1ovbMzLdFBBg==
  /file-uri-to-path/1.0.0:
    dev: false
    resolution:
      integrity: sha512-0Zt+s3L7Vf1biwWZ29aARiVYLx7iMGnEUl9x33fbB/j3jR81u/O2LbqK+Bm1CDSNDKVtJ/YjwY7TUd5SkeLQLw==
  /file-uri-to-path/2.0.0:
    dev: false
    engines:
      node: '>= 6'
    resolution:
      integrity: sha512-hjPFI8oE/2iQPVe4gbrJ73Pp+Xfub2+WI2LlXDbsaJBwT5wuMh35WNWVYYTpnz895shtwfyutMFLFywpQAFdLg==
  /fill-range/7.0.1:
    dependencies:
      to-regex-range: 5.0.1
    dev: false
    engines:
      node: '>=8'
    resolution:
      integrity: sha512-qOo9F+dMUmC2Lcb4BbVvnKJxTPjCm+RRpe4gDuGrzkL7mEVl/djYSu2OdQ2Pa302N4oqkSg9ir6jaLWJ2USVpQ==
  /finalhandler/1.1.2:
    dependencies:
      debug: 2.6.9
      encodeurl: 1.0.2
      escape-html: 1.0.3
      on-finished: 2.3.0
      parseurl: 1.3.3
      statuses: 1.5.0
      unpipe: 1.0.0
    dev: false
    engines:
      node: '>= 0.8'
    resolution:
      integrity: sha512-aAWcW57uxVNrQZqFXjITpW3sIUQmHGG3qSb9mUah9MgMC4NeWhNOlNjXEYq3HjRAvL6arUviZGGJsBg6z0zsWA==
  /find-cache-dir/2.1.0:
    dependencies:
      commondir: 1.0.1
      make-dir: 2.1.0
      pkg-dir: 3.0.0
    dev: false
    engines:
      node: '>=6'
    resolution:
      integrity: sha512-Tq6PixE0w/VMFfCgbONnkiQIVol/JJL7nRMi20fqzA4NRs9AfeqMGeRdPi3wIhYkxjeBaWh2rxwapn5Tu3IqOQ==
  /find-up/2.1.0:
    dependencies:
      locate-path: 2.0.0
    dev: false
    engines:
      node: '>=4'
    resolution:
      integrity: sha1-RdG35QbHF93UgndaK3eSCjwMV6c=
  /find-up/3.0.0:
    dependencies:
      locate-path: 3.0.0
    dev: false
    engines:
      node: '>=6'
    resolution:
      integrity: sha512-1yD6RmLI1XBfxugvORwlck6f75tYL+iR0jqwsOrOxMZyGYqUuDhJ0l4AXdO1iX/FTs9cBAMEk1gWSEx1kSbylg==
  /flat-cache/3.0.4:
    dependencies:
      flatted: 3.2.1
      rimraf: 3.0.2
    dev: false
    engines:
      node: ^10.12.0 || >=12.0.0
    resolution:
      integrity: sha512-dm9s5Pw7Jc0GvMYbshN6zchCA9RgQlzzEZX3vylR9IqFfS8XciblUXOKfW6SiuJ0e13eDYZoZV5wdrev7P3Nwg==
  /flat/4.1.1:
    dependencies:
      is-buffer: 2.0.5
    dev: false
    hasBin: true
    resolution:
      integrity: sha512-FmTtBsHskrU6FJ2VxCnsDb84wu9zhmO3cUX2kGFb5tuwhfXxGciiT0oRY+cck35QmG+NmGh5eLz6lLCpWTqwpA==
  /flatted/2.0.2:
    dev: false
    resolution:
      integrity: sha512-r5wGx7YeOwNWNlCA0wQ86zKyDLMQr+/RB8xy74M4hTphfmjlijTSSXGuH8rnvKZnfT9i+75zmd8jcKdMR4O6jA==
  /flatted/3.2.1:
    dev: false
    resolution:
      integrity: sha512-OMQjaErSFHmHqZe+PSidH5n8j3O0F2DdnVh8JB4j4eUQ2k6KvB0qGfrKIhapvez5JerBbmWkaLYUYWISaESoXg==
  /folktale/2.3.2:
    dev: false
    resolution:
      integrity: sha512-+8GbtQBwEqutP0v3uajDDoN64K2ehmHd0cjlghhxh0WpcfPzAIjPA03e1VvHlxL02FVGR0A6lwXsNQKn3H1RNQ==
  /follow-redirects/1.14.1:
    dev: false
    engines:
      node: '>=4.0'
    peerDependencies:
      debug: '*'
    peerDependenciesMeta:
      debug:
        optional: true
    resolution:
      integrity: sha512-HWqDgT7ZEkqRzBvc2s64vSZ/hfOceEol3ac/7tKwzuvEyWx3/4UegXh5oBOIotkGsObyk3xznnSRVADBgWSQVg==
  /follow-redirects/1.14.1_debug@3.2.7:
    dependencies:
      debug: 3.2.7
    dev: false
    engines:
      node: '>=4.0'
    peerDependencies:
      debug: '*'
    peerDependenciesMeta:
      debug:
        optional: true
    resolution:
      integrity: sha512-HWqDgT7ZEkqRzBvc2s64vSZ/hfOceEol3ac/7tKwzuvEyWx3/4UegXh5oBOIotkGsObyk3xznnSRVADBgWSQVg==
  /follow-redirects/1.14.1_debug@4.3.2:
    dependencies:
      debug: 4.3.2
    dev: false
    engines:
      node: '>=4.0'
    peerDependencies:
      debug: '*'
    peerDependenciesMeta:
      debug:
        optional: true
    resolution:
      integrity: sha512-HWqDgT7ZEkqRzBvc2s64vSZ/hfOceEol3ac/7tKwzuvEyWx3/4UegXh5oBOIotkGsObyk3xznnSRVADBgWSQVg==
  /foreach/2.0.5:
    dev: false
    resolution:
      integrity: sha1-C+4AUBiusmDQo6865ljdATbsG5k=
  /foreground-child/1.5.6:
    dependencies:
      cross-spawn: 4.0.2
      signal-exit: 3.0.3
    dev: false
    resolution:
      integrity: sha1-T9ca0t/elnibmApcCilZN8svXOk=
  /forever-agent/0.6.1:
    dev: false
    resolution:
      integrity: sha1-+8cfDEGt6zf5bFd60e1C2P2sypE=
  /form-data/2.3.3:
    dependencies:
      asynckit: 0.4.0
      combined-stream: 1.0.8
      mime-types: 2.1.31
    dev: false
    engines:
      node: '>= 0.12'
    resolution:
      integrity: sha512-1lLKB2Mu3aGP1Q/2eCOx0fNbRMe7XdwktwOruhfqqd0rIJWwN4Dh+E3hrPSlDCXnSR7UtZ1N38rVXm+6+MEhJQ==
  /form-data/2.5.1:
    dependencies:
      asynckit: 0.4.0
      combined-stream: 1.0.8
      mime-types: 2.1.31
    dev: false
    engines:
      node: '>= 0.12'
    resolution:
      integrity: sha512-m21N3WOmEEURgk6B9GLOE4RuWOFf28Lhh9qGYeNlGq4VDXUlJy2th2slBNU8Gp8EzloYZOibZJ7t5ecIrFSjVA==
  /form-data/3.0.1:
    dependencies:
      asynckit: 0.4.0
      combined-stream: 1.0.8
      mime-types: 2.1.31
    dev: false
    engines:
      node: '>= 6'
    resolution:
      integrity: sha512-RHkBKtLWUVwd7SqRIvCZMEvAMoGUp0XU+seQiZejj0COz3RI3hWP4sCv3gZWWLjJTd7rGwcsF5eKZGii0r/hbg==
  /forwarded/0.2.0:
    dev: false
    engines:
      node: '>= 0.6'
    resolution:
      integrity: sha512-buRG0fpBtRHSTCOASe6hD258tEubFoRLb4ZNA6NxMVHNw2gOcwHo9wyablzMzOA5z9xA9L1KNjk/Nt6MT9aYow==
  /fresh/0.5.2:
    dev: false
    engines:
      node: '>= 0.6'
    resolution:
      integrity: sha1-PYyt2Q2XZWn6g1qx+OSyOhBWBac=
  /fs-constants/1.0.0:
    dev: false
    resolution:
      integrity: sha512-y6OAwoSIf7FyjMIv94u+b5rdheZEjzR63GTyZJm5qh4Bi+2YgwLCcI/fPFZkL5PSixOt6ZNKm+w+Hfp/Bciwow==
  /fs-extra/7.0.1:
    dependencies:
      graceful-fs: 4.2.6
      jsonfile: 4.0.0
      universalify: 0.1.2
    dev: false
    engines:
      node: '>=6 <7 || >=8'
    resolution:
      integrity: sha512-YJDaCJZEnBmcbw13fvdAM9AwNOJwOzrE4pqMqBq5nFiEqXUqHwlK4B+3pUw6JNvfSPtX05xFHtYy/1ni01eGCw==
  /fs-extra/8.1.0:
    dependencies:
      graceful-fs: 4.2.6
      jsonfile: 4.0.0
      universalify: 0.1.2
    dev: false
    engines:
      node: '>=6 <7 || >=8'
    resolution:
      integrity: sha512-yhlQgA6mnOJUKOsRUFsgJdQCvkKhcz8tlZG5HBQfReYZy46OwLcY+Zia0mtdHsOo9y/hP+CxMN0TU9QxoOtG4g==
  /fs.realpath/1.0.0:
    dev: false
    resolution:
      integrity: sha1-FQStJSMVjKpA20onh8sBQRmU6k8=
  /fsevents/2.1.3:
    deprecated: '"Please update to latest v2.3 or v2.2"'
    dev: false
    engines:
      node: ^8.16.0 || ^10.6.0 || >=11.0.0
    optional: true
    os:
      - darwin
    resolution:
      integrity: sha512-Auw9a4AxqWpa9GUfj370BMPzzyncfBABW8Mab7BGWBYDj4Isgq+cDKtx0i6u9jcX9pQDnswsaaOTgTmA5pEjuQ==
  /fsevents/2.3.2:
    dev: false
    engines:
      node: ^8.16.0 || ^10.6.0 || >=11.0.0
    optional: true
    os:
      - darwin
    resolution:
      integrity: sha512-xiqMQR4xAeHTuB9uWm+fFRcIOgKBMiOBP+eXiyT7jsgVCq1bkVygt00oASowB7EdtpOHaaPgKt812P9ab+DDKA==
  /ftp/0.3.10:
    dependencies:
      readable-stream: 1.1.14
      xregexp: 2.0.0
    dev: false
    engines:
      node: '>=0.8.0'
    resolution:
      integrity: sha1-kZfYYa2BQvPmPVqDv+TFn3MwiF0=
  /function-bind/1.1.1:
    dev: false
    resolution:
      integrity: sha512-yIovAzMX49sF8Yl58fSCWJ5svSLuaibPxXQJFLmBObTuCr0Mf1KiPopGM9NiFjiYBCbfaa2Fh6breQ6ANVTI0A==
  /functional-red-black-tree/1.0.1:
    dev: false
    resolution:
      integrity: sha1-GwqzvVU7Kg1jmdKcDj6gslIHgyc=
  /gauge/2.7.4:
    dependencies:
      aproba: 1.2.0
      console-control-strings: 1.1.0
      has-unicode: 2.0.1
      object-assign: 4.1.1
      signal-exit: 3.0.3
      string-width: 1.0.2
      strip-ansi: 3.0.1
      wide-align: 1.1.3
    dev: false
    resolution:
      integrity: sha1-LANAXHU4w51+s3sxcCLjJfsBi/c=
  /gensync/1.0.0-beta.2:
    dev: false
    engines:
      node: '>=6.9.0'
    resolution:
      integrity: sha512-3hN7NaskYvMDLQY55gnW3NQ+mesEAepTqlg+VEbj7zzqEMBVNhzcGYYeqFo/TlYz6eQiFcp1HcsCZO+nGgS8zg==
  /get-caller-file/1.0.3:
    dev: false
    resolution:
      integrity: sha512-3t6rVToeoZfYSGd8YoLFR2DJkiQrIiUrGcjvFX2mDw3bn6k2OtwHN0TNCLbBO+w8qTvimhDkv+LSscbJY1vE6w==
  /get-caller-file/2.0.5:
    dev: false
    engines:
      node: 6.* || 8.* || >= 10.*
    resolution:
      integrity: sha512-DyFP3BM/3YHTQOCUL/w0OZHR0lpKeGrxotcHWcqNEdnltqFwXVfhEBQ94eIo34AfQpo0rGki4cyIiftY06h2Fg==
  /get-func-name/2.0.0:
    dev: false
    resolution:
      integrity: sha1-6td0q+5y4gQJQzoGY2YCPdaIekE=
  /get-intrinsic/1.1.1:
    dependencies:
      function-bind: 1.1.1
      has: 1.0.3
      has-symbols: 1.0.2
    dev: false
    resolution:
      integrity: sha512-kWZrnVM42QCiEA2Ig1bG8zjoIMOgxWwYCEeNdwY6Tv/cOSeGpcoX4pXHfKUxNKVoArnrEr2e9srnAxxGIraS9Q==
  /get-stream/5.2.0:
    dependencies:
      pump: 3.0.0
    dev: false
    engines:
      node: '>=8'
    resolution:
      integrity: sha512-nBF+F1rAZVCu/p7rjzgA+Yb4lfYXrpl7a6VmJrU8wF9I1CKvP/QwPNZHnOlwbTkY6dvtFIzFMSyQXbLoTQPRpA==
  /get-uri/3.0.2:
    dependencies:
      '@tootallnate/once': 1.1.2
      data-uri-to-buffer: 3.0.1
      debug: 4.3.2
      file-uri-to-path: 2.0.0
      fs-extra: 8.1.0
      ftp: 0.3.10
    dev: false
    engines:
      node: '>= 6'
    resolution:
      integrity: sha512-+5s0SJbGoyiJTZZ2JTpFPLMPSch72KEqGOTvQsBqg0RBWvwhWUSYZFAtz3TPW0GXJuLBJPts1E241iHg+VRfhg==
  /getos/3.2.1:
    dependencies:
      async: 3.2.0
    dev: false
    resolution:
      integrity: sha512-U56CfOK17OKgTVqozZjUKNdkfEv6jk5WISBJ8SHoagjE6L69zOwl3Z+O8myjY9MEW3i2HPWQBt/LTbCgcC973Q==
  /getpass/0.1.7:
    dependencies:
      assert-plus: 1.0.0
    dev: false
    resolution:
      integrity: sha1-Xv+OPmhNVprkyysSgmBOi6YhSfo=
  /github-from-package/0.0.0:
    dev: false
    resolution:
      integrity: sha1-l/tdlr/eiXMxPyDoKI75oWf6ZM4=
  /glob-parent/5.1.2:
    dependencies:
      is-glob: 4.0.1
    dev: false
    engines:
      node: '>= 6'
    resolution:
      integrity: sha512-AOIgSQCepiJYwP3ARnGx+5VnTu2HBYdzbGP45eLw1vr3zB3vZLeyed1sC9hnbcOc9/SrMyM5RPQrkGz4aS9Zow==
  /glob-to-regexp/0.4.1:
    dev: false
    resolution:
      integrity: sha512-lkX1HJXwyMcprw/5YUZc2s7DrpAiHB21/V+E1rHUrVNokkvB6bqMzT0VfV6/86ZNabt1k14YOIaT7nDvOX3Iiw==
  /glob/7.1.3:
    dependencies:
      fs.realpath: 1.0.0
      inflight: 1.0.6
      inherits: 2.0.4
      minimatch: 3.0.4
      once: 1.4.0
      path-is-absolute: 1.0.1
    dev: false
    resolution:
      integrity: sha512-vcfuiIxogLV4DlGBHIUOwI0IbrJ8HWPc4MU7HzviGeNho/UJDfi6B5p3sHeWIQ0KGIU0Jpxi5ZHxemQfLkkAwQ==
  /glob/7.1.7:
    dependencies:
      fs.realpath: 1.0.0
      inflight: 1.0.6
      inherits: 2.0.4
      minimatch: 3.0.4
      once: 1.4.0
      path-is-absolute: 1.0.1
    dev: false
    resolution:
      integrity: sha512-OvD9ENzPLbegENnYP5UUfJIirTg4+XwMWGaQfQTY0JenxNvvIKP3U3/tAQSPIu/lHxXYSZmpXlUHeqAIdKzBLQ==
  /global-modules/1.0.0:
    dependencies:
      global-prefix: 1.0.2
      is-windows: 1.0.2
      resolve-dir: 1.0.1
    dev: false
    engines:
      node: '>=0.10.0'
    resolution:
      integrity: sha512-sKzpEkf11GpOFuw0Zzjzmt4B4UZwjOcG757PPvrfhxcLFbq0wpsgpOqxpxtxFiCG4DtG93M6XRVbF2oGdev7bg==
  /global-prefix/1.0.2:
    dependencies:
      expand-tilde: 2.0.2
      homedir-polyfill: 1.0.3
      ini: 1.3.8
      is-windows: 1.0.2
      which: 1.3.1
    dev: false
    engines:
      node: '>=0.10.0'
    resolution:
      integrity: sha1-2/dDxsFJklk8ZVVoy2btMsASLr4=
  /global/4.4.0:
    dependencies:
      min-document: 2.19.0
      process: 0.11.10
    dev: false
    resolution:
      integrity: sha512-wv/LAoHdRE3BeTGz53FAamhGlPLhlssK45usmGFThIi4XqnBmjKQ16u+RNbP7WvigRZDxUsM0J3gcQ5yicaL0w==
  /globals/11.12.0:
    dev: false
    engines:
      node: '>=4'
    resolution:
      integrity: sha512-WOBp/EEGUiIsJSp7wcv/y6MO+lV9UoncWqxuFfm8eBwzWNgyfBd6Gz+IeKQ9jCmyhoH99g15M3T+QaVHFjizVA==
  /globals/13.10.0:
    dependencies:
      type-fest: 0.20.2
    dev: false
    engines:
      node: '>=8'
    resolution:
      integrity: sha512-piHC3blgLGFjvOuMmWZX60f+na1lXFDhQXBf1UYp2fXPXqvEUbOhNwi6BsQ0bQishwedgnjkwv1d9zKf+MWw3g==
  /globby/11.0.4:
    dependencies:
      array-union: 2.1.0
      dir-glob: 3.0.1
      fast-glob: 3.2.7
      ignore: 5.1.8
      merge2: 1.4.1
      slash: 3.0.0
    dev: false
    engines:
      node: '>=10'
    resolution:
      integrity: sha512-9O4MVG9ioZJ08ffbcyVYyLOJLk5JQ688pJ4eMGLpdWLHq/Wr1D9BlriLQyL0E+jbkuePVZXYFj47QM/v093wHg==
  /graceful-fs/4.2.6:
    dev: false
    resolution:
      integrity: sha512-nTnJ528pbqxYanhpDYsi4Rd8MAeaBA67+RZ10CM1m3bTAVFEDcd5AuA4a6W5YkGZ1iNXHzZz8T6TBKLeBuNriQ==
  /growl/1.10.5:
    dev: false
    engines:
      node: '>=4.x'
    resolution:
      integrity: sha512-qBr4OuELkhPenW6goKVXiv47US3clb3/IbuWF9KNKEijAy9oeHxU9IgzjvJhHkUzhaj7rOUD7+YGWqUjLp5oSA==
  /guid-typescript/1.0.9:
    dev: false
    resolution:
      integrity: sha512-Y8T4vYhEfwJOTbouREvG+3XDsjr8E3kIr7uf+JZ0BYloFsttiHU0WfvANVsR7TxNUJa/WpCnw/Ino/p+DeBhBQ==
  /handlebars/4.7.7:
    dependencies:
      minimist: 1.2.5
      neo-async: 2.6.2
      source-map: 0.6.1
      wordwrap: 1.0.0
    dev: false
    engines:
      node: '>=0.4.7'
    hasBin: true
    optionalDependencies:
      uglify-js: 3.13.10
    resolution:
      integrity: sha512-aAcXm5OAfE/8IXkcZvCepKU3VzW1/39Fb5ZuqMtgI/hT8X2YgoMvBY5dLhq/cpOvw7Lk1nK/UF71aLG/ZnVYRA==
  /har-schema/2.0.0:
    dev: false
    engines:
      node: '>=4'
    resolution:
      integrity: sha1-qUwiJOvKwEeCoNkDVSHyRzW37JI=
  /har-validator/5.1.5:
    dependencies:
      ajv: 6.12.6
      har-schema: 2.0.0
    deprecated: this library is no longer supported
    dev: false
    engines:
      node: '>=6'
    resolution:
      integrity: sha512-nmT2T0lljbxdQZfspsno9hgrG3Uir6Ks5afism62poxqBM6sDnMEuPmzTq8XN0OEwqKLLdh1jQI3qyE66Nzb3w==
  /has-ansi/2.0.0:
    dependencies:
      ansi-regex: 2.1.1
    dev: false
    engines:
      node: '>=0.10.0'
    resolution:
      integrity: sha1-NPUEnOHs3ysGSa8+8k5F7TVBbZE=
  /has-bigints/1.0.1:
    dev: false
    resolution:
      integrity: sha512-LSBS2LjbNBTf6287JEbEzvJgftkF5qFkmCo9hDRpAzKhUOlJ+hx8dd4USs00SgsUNwc4617J9ki5YtEClM2ffA==
  /has-flag/3.0.0:
    dev: false
    engines:
      node: '>=4'
    resolution:
      integrity: sha1-tdRU3CGZriJWmfNGfloH87lVuv0=
  /has-flag/4.0.0:
    dev: false
    engines:
      node: '>=8'
    resolution:
      integrity: sha512-EykJT/Q1KjTWctppgIAgfSO0tKVuZUjhgMr17kqTumMl6Afv3EISleU7qZUzoXDFTAHTDC4NOoG/ZxU3EvlMPQ==
  /has-glob/1.0.0:
    dependencies:
      is-glob: 3.1.0
    dev: false
    engines:
      node: '>=0.10.0'
    resolution:
      integrity: sha1-mqqe7b/7G6OZCnsAEPtnjuAIEgc=
  /has-only/1.1.1:
    dev: false
    engines:
      node: '>=6'
    resolution:
      integrity: sha512-3GuFy9rDw0xvovCHb4SOKiRImbZ+a8boFBUyGNRPVd2mRyQOzYdau5G9nodUXC1ZKYN59hrHFkW1lgBQscYfTg==
  /has-symbols/1.0.2:
    dev: false
    engines:
      node: '>= 0.4'
    resolution:
      integrity: sha512-chXa79rL/UC2KlX17jo3vRGz0azaWEx5tGqZg5pO3NUyEJVB17dMruQlzCCOfUvElghKcm5194+BCRvi2Rv/Gw==
  /has-unicode/2.0.1:
    dev: false
    resolution:
      integrity: sha1-4Ob+aijPUROIVeCG0Wkedx3iqLk=
  /has/1.0.3:
    dependencies:
      function-bind: 1.1.1
    dev: false
    engines:
      node: '>= 0.4.0'
    resolution:
      integrity: sha512-f2dvO0VU6Oej7RkWJGrehjbzMAjFp5/VKPp5tTpWIV4JHHZK1/BxbFRtf/siA2SWTe09caDmVtYYzWEIbBS4zw==
  /hash-base/3.1.0:
    dependencies:
      inherits: 2.0.4
      readable-stream: 3.6.0
      safe-buffer: 5.2.1
    dev: false
    engines:
      node: '>=4'
    resolution:
      integrity: sha512-1nmYp/rhMDiE7AYkDw+lLwlAzz0AntGIe51F3RfFfEqyQ3feY2eI/NcwC6umIQVOASPMsWJLJScWKSSvzL9IVA==
  /hasha/3.0.0:
    dependencies:
      is-stream: 1.1.0
    dev: false
    engines:
      node: '>=4'
    resolution:
      integrity: sha1-UqMvq4Vp1BymmmH/GiFPjrfIvTk=
  /he/1.2.0:
    dev: false
    hasBin: true
    resolution:
      integrity: sha512-F/1DnUGPopORZi0ni+CvrCgHQ5FyEAHRLSApuYWMmrbSwoN2Mn/7k+Gl38gJnR7yyDZk6WLXwiGod1JOWNDKGw==
  /highlight.js/9.18.5:
    deprecated: Support has ended for 9.x series. Upgrade to @latest
    dev: false
    requiresBuild: true
    resolution:
      integrity: sha512-a5bFyofd/BHCX52/8i8uJkjr9DYwXIPnM/plwI6W7ezItLGqzt7X2G2nXuYSfsIJdkwwj/g9DG1LkcGJI/dDoA==
  /homedir-polyfill/1.0.3:
    dependencies:
      parse-passwd: 1.0.0
    dev: false
    engines:
      node: '>=0.10.0'
    resolution:
      integrity: sha512-eSmmWE5bZTK2Nou4g0AI3zZ9rswp7GRKoKXS1BLUkvPviOqs4YTN1djQIqrXy9k5gEtdLPy86JjRwsNM9tnDcA==
  /hosted-git-info/2.8.9:
    dev: false
    resolution:
      integrity: sha512-mxIDAb9Lsm6DoOJ7xH+5+X4y1LU/4Hi50L9C5sIswK3JzULS4bwk1FvjdBgvYR4bzT4tuUQiC15FE2f5HbLvYw==
  /html-escaper/2.0.2:
    dev: false
    resolution:
      integrity: sha512-H2iMtd0I4Mt5eYiapRdIDjp+XzelXQ0tFE4JS7YFwFevXXMmOp9myNrUvCg0D6ws8iqkRPBfKHgbwig1SmlLfg==
  /http-errors/1.7.2:
    dependencies:
      depd: 1.1.2
      inherits: 2.0.3
      setprototypeof: 1.1.1
      statuses: 1.5.0
      toidentifier: 1.0.0
    dev: false
    engines:
      node: '>= 0.6'
    resolution:
      integrity: sha512-uUQBt3H/cSIVfch6i1EuPNy/YsRSOUBXTVfZ+yR7Zjez3qjBz6i9+i4zjNaoqcoFVI4lQJ5plg63TvGfRSDCRg==
  /http-errors/1.7.3:
    dependencies:
      depd: 1.1.2
      inherits: 2.0.4
      setprototypeof: 1.1.1
      statuses: 1.5.0
      toidentifier: 1.0.0
    dev: false
    engines:
      node: '>= 0.6'
    resolution:
      integrity: sha512-ZTTX0MWrsQ2ZAhA1cejAwDLycFsd7I7nVtnkT3Ol0aqodaKW+0CTZDQ1uBv5whptCnc8e8HeRRJxRs0kmm/Qfw==
  /http-proxy-agent/4.0.1:
    dependencies:
      '@tootallnate/once': 1.1.2
      agent-base: 6.0.2
      debug: 4.3.2
    dev: false
    engines:
      node: '>= 6'
    resolution:
      integrity: sha512-k0zdNgqWTGA6aeIRVpvfVob4fL52dTfaehylg0Y4UvSySvOq/Y+BOyPrgpUrA7HylqvU8vIZGsRuXmspskV0Tg==
  /http-proxy/1.18.1:
    dependencies:
      eventemitter3: 4.0.7
      follow-redirects: 1.14.1
      requires-port: 1.0.0
    dev: false
    engines:
      node: '>=8.0.0'
    resolution:
      integrity: sha512-7mz/721AbnJwIVbnaSv1Cz3Am0ZLT/UBwkC92VlxhXv/k/BBQfM2fXElQNC27BVGr0uwUpplYPQM9LnaBMR5NQ==
  /http-proxy/1.18.1_debug@4.3.2:
    dependencies:
      eventemitter3: 4.0.7
      follow-redirects: 1.14.1_debug@4.3.2
      requires-port: 1.0.0
    dev: false
    engines:
      node: '>=8.0.0'
    peerDependencies:
      debug: '*'
    resolution:
      integrity: sha512-7mz/721AbnJwIVbnaSv1Cz3Am0ZLT/UBwkC92VlxhXv/k/BBQfM2fXElQNC27BVGr0uwUpplYPQM9LnaBMR5NQ==
  /http-signature/1.2.0:
    dependencies:
      assert-plus: 1.0.0
      jsprim: 1.4.1
      sshpk: 1.16.1
    dev: false
    engines:
      node: '>=0.8'
      npm: '>=1.3.7'
    resolution:
      integrity: sha1-muzZJRFHcvPZW2WmCruPfBj7rOE=
  /https-proxy-agent/4.0.0:
    dependencies:
      agent-base: 5.1.1
      debug: 4.3.2
    dev: false
    engines:
      node: '>= 6.0.0'
    resolution:
      integrity: sha512-zoDhWrkR3of1l9QAL8/scJZyLu8j/gBkcwcaQOZh7Gyh/+uJQzGVETdgT30akuwkpL8HTRfssqI3BZuV18teDg==
  /https-proxy-agent/5.0.0:
    dependencies:
      agent-base: 6.0.2
      debug: 4.3.2
    dev: false
    engines:
      node: '>= 6'
    resolution:
      integrity: sha512-EkYm5BcKUGiduxzSt3Eppko+PiNWNEpa4ySk9vTC6wDsQJW9rHSa+UhGNJoRYp7bz6Ht1eaRIa6QaJqO5rCFbA==
  /human-signals/1.1.1:
    dev: false
    engines:
      node: '>=8.12.0'
    resolution:
      integrity: sha512-SEQu7vl8KjNL2eoGBLF3+wAjpsNfA9XMlXAYj/3EdaNfAlxKthD1xjEQfGOUhllCGGJVNY34bRr6lPINhNjyZw==
  /iconv-lite/0.4.24:
    dependencies:
      safer-buffer: 2.1.2
    dev: false
    engines:
      node: '>=0.10.0'
    resolution:
      integrity: sha512-v3MXnZAcvnywkTUEZomIActle7RXXeedOR31wwl7VlyoXO4Qi9arvSenNQWne1TcRwhCL1HwLI21bEqdpj8/rA==
  /ieee754/1.2.1:
    dev: false
    resolution:
      integrity: sha512-dcyqhDvX1C46lXZcVqCpK+FtMRQVdIMN6/Df5js2zouUsqG7I6sFxitIC+7KYK29KdXOLHdu9zL4sFnoVQnqaA==
  /ignore/4.0.6:
    dev: false
    engines:
      node: '>= 4'
    resolution:
      integrity: sha512-cyFDKrqc/YdcWFniJhzI42+AzS+gNwmUzOSFcRCQYwySuBBBy/KjuxWLZ/FHEH6Moq1NizMOBWyTcv8O4OZIMg==
  /ignore/5.1.8:
    dev: false
    engines:
      node: '>= 4'
    resolution:
      integrity: sha512-BMpfD7PpiETpBl/A6S498BaIJ6Y/ABT93ETbby2fP00v4EbvPBXWEoaR1UBPKs3iR53pJY7EtZk5KACI57i1Uw==
  /import-fresh/3.3.0:
    dependencies:
      parent-module: 1.0.1
      resolve-from: 4.0.0
    dev: false
    engines:
      node: '>=6'
    resolution:
      integrity: sha512-veYYhQa+D1QBKznvhUHxb8faxlrwUnxseDAbAp457E0wLNio2bOSKnjYDhMj+YiAq61xrMGhQk9iXVk5FzgQMw==
  /import-lazy/4.0.0:
    dev: false
    engines:
      node: '>=8'
    resolution:
      integrity: sha512-rKtvo6a868b5Hu3heneU+L4yEQ4jYKLtjpnPeUdK7h0yzXGmyBTypknlkCvHFBqfX9YlorEiMM6Dnq/5atfHkw==
  /imurmurhash/0.1.4:
    dev: false
    engines:
      node: '>=0.8.19'
    resolution:
      integrity: sha1-khi5srkoojixPcT7a21XbyMUU+o=
  /inflight/1.0.6:
    dependencies:
      once: 1.4.0
      wrappy: 1.0.2
    dev: false
    resolution:
      integrity: sha1-Sb1jMdfQLQwJvJEKEHW6gWW1bfk=
  /inherits/2.0.1:
    dev: false
    resolution:
      integrity: sha1-sX0I0ya0Qj5Wjv9xn5GwscvfafE=
  /inherits/2.0.3:
    dev: false
    resolution:
      integrity: sha1-Yzwsg+PaQqUC9SRmAiSA9CCCYd4=
  /inherits/2.0.4:
    dev: false
    resolution:
      integrity: sha512-k/vGaX4/Yla3WzyMCvTQOXYeIHvqOKtnqBduzTHpzpQZzAskKMhZ2K+EnBiSM9zGSoIFeMpXKxa4dYeZIQqewQ==
  /ini/1.3.8:
    dev: false
    resolution:
      integrity: sha512-JV/yugV2uzW5iMRSiZAyDtQd+nxtUnjeLt0acNdw98kKLrvuRVyB80tsREOE7yvGVgalhZ6RNXCmEHkUKBKxew==
  /interpret/1.4.0:
    dev: false
    engines:
      node: '>= 0.10'
    resolution:
      integrity: sha512-agE4QfB2Lkp9uICn7BAqoscw4SZP9kTE2hxiFI3jBPmXJfdqiahTbUuKGsMoN2GtqL9AxhYioAcVvgsb1HvRbA==
  /ip-regex/2.1.0:
    dev: false
    engines:
      node: '>=4'
    resolution:
      integrity: sha1-+ni/XS5pE8kRzp+BnuUUa7bYROk=
  /ip/1.1.5:
    dev: false
    resolution:
      integrity: sha1-vd7XARQpCCjAoDnnLvJfWq7ENUo=
  /ipaddr.js/1.9.1:
    dev: false
    engines:
      node: '>= 0.10'
    resolution:
      integrity: sha512-0KI/607xoxSToH7GjN1FfSbLoU0+btTicjsQSWQlh/hZykN8KpmMf7uYwPW3R+akZ6R/w18ZlXSHBYXiYUPO3g==
  /is-arguments/1.1.0:
    dependencies:
      call-bind: 1.0.2
    dev: false
    engines:
      node: '>= 0.4'
    resolution:
      integrity: sha512-1Ij4lOMPl/xB5kBDn7I+b2ttPMKa8szhEIrXDuXQD/oe3HJLTLhqhgGspwgyGd6MOywBUqVvYicF72lkgDnIHg==
  /is-arrayish/0.2.1:
    dev: false
    resolution:
      integrity: sha1-d8mYQFJ6qOyxqLppe4BkWnqSap0=
  /is-bigint/1.0.2:
    dev: false
    resolution:
      integrity: sha512-0JV5+SOCQkIdzjBK9buARcV804Ddu7A0Qet6sHi3FimE9ne6m4BGQZfRn+NZiXbBk4F4XmHfDZIipLj9pX8dSA==
  /is-binary-path/2.1.0:
    dependencies:
      binary-extensions: 2.2.0
    dev: false
    engines:
      node: '>=8'
    resolution:
      integrity: sha512-ZMERYes6pDydyuGidse7OsHxtbI7WVeUEozgR/g7rd0xUimYNlvZRE/K2MgZTjWy725IfelLeVcEM97mmtRGXw==
  /is-boolean-object/1.1.1:
    dependencies:
      call-bind: 1.0.2
    dev: false
    engines:
      node: '>= 0.4'
    resolution:
      integrity: sha512-bXdQWkECBUIAcCkeH1unwJLIpZYaa5VvuygSyS/c2lf719mTKZDU5UdDRlpd01UjADgmW8RfqaP+mRaVPdr/Ng==
  /is-buffer/1.1.6:
    dev: false
    resolution:
      integrity: sha512-NcdALwpXkTm5Zvvbk7owOUSvVvBKDgKP5/ewfXEznmQFfs4ZRmanOeKBTjRVjka3QFoN6XJ+9F3USqfHqTaU5w==
  /is-buffer/2.0.5:
    dev: false
    engines:
      node: '>=4'
    resolution:
      integrity: sha512-i2R6zNFDwgEHJyQUtJEk0XFi1i0dPFn/oqjK3/vPCcDeJvW5NQ83V8QbicfF1SupOaB0h8ntgBC2YiE7dfyctQ==
  /is-callable/1.2.3:
    dev: false
    engines:
      node: '>= 0.4'
    resolution:
      integrity: sha512-J1DcMe8UYTBSrKezuIUTUwjXsho29693unXM2YhJUTR2txK/eG47bvNa/wipPFmZFgr/N6f1GA66dv0mEyTIyQ==
  /is-ci/2.0.0:
    dependencies:
      ci-info: 2.0.0
    dev: false
    hasBin: true
    resolution:
      integrity: sha512-YfJT7rkpQB0updsdHLGWrvhBJfcfzNNawYDNIyQXJz0IViGf75O8EBPKSdvw2rF+LGCsX4FZ8tcr3b19LcZq4w==
  /is-core-module/2.4.0:
    dependencies:
      has: 1.0.3
    dev: false
    resolution:
      integrity: sha512-6A2fkfq1rfeQZjxrZJGerpLCTHRNEBiSgnu0+obeJpEPZRUooHgsizvzv0ZjJwOz3iWIHdJtVWJ/tmPr3D21/A==
  /is-date-object/1.0.4:
    dev: false
    engines:
      node: '>= 0.4'
    resolution:
      integrity: sha512-/b4ZVsG7Z5XVtIxs/h9W8nvfLgSAyKYdtGWQLbqy6jA1icmgjf8WCoTKgeS4wy5tYaPePouzFMANbnj94c2Z+A==
  /is-docker/2.2.1:
    dev: false
    engines:
      node: '>=8'
    hasBin: true
    resolution:
      integrity: sha512-F+i2BKsFrH66iaUFc0woD8sLy8getkwTwtOBjvs56Cx4CgJDeKQeqfz8wAYiSb8JOprWhHH5p77PbmYCvvUuXQ==
  /is-extglob/2.1.1:
    dev: false
    engines:
      node: '>=0.10.0'
    resolution:
      integrity: sha1-qIwCU1eR8C7TfHahueqXc8gz+MI=
  /is-fullwidth-code-point/1.0.0:
    dependencies:
      number-is-nan: 1.0.1
    dev: false
    engines:
      node: '>=0.10.0'
    resolution:
      integrity: sha1-754xOG8DGn8NZDr4L95QxFfvAMs=
  /is-fullwidth-code-point/2.0.0:
    dev: false
    engines:
      node: '>=4'
    resolution:
      integrity: sha1-o7MKXE8ZkYMWeqq5O+764937ZU8=
  /is-fullwidth-code-point/3.0.0:
    dev: false
    engines:
      node: '>=8'
    resolution:
      integrity: sha512-zymm5+u+sCsSWyD9qNaejV3DFvhCKclKdizYaJUuHA83RLjb7nSuGnddCHGv0hk+KY7BMAlsWeK4Ueg6EV6XQg==
  /is-generator-function/1.0.9:
    dev: false
    engines:
      node: '>= 0.4'
    resolution:
      integrity: sha512-ZJ34p1uvIfptHCN7sFTjGibB9/oBg17sHqzDLfuwhvmN/qLVvIQXRQ8licZQ35WJ8KuEQt/etnnzQFI9C9Ue/A==
  /is-glob/3.1.0:
    dependencies:
      is-extglob: 2.1.1
    dev: false
    engines:
      node: '>=0.10.0'
    resolution:
      integrity: sha1-e6WuJCF4BKxwcHuWkiVnSGzD6Eo=
  /is-glob/4.0.1:
    dependencies:
      is-extglob: 2.1.1
    dev: false
    engines:
      node: '>=0.10.0'
    resolution:
      integrity: sha512-5G0tKtBTFImOqDnLB2hG6Bp2qcKEFduo4tZu9MT/H6NQv/ghhy30o55ufafxJ/LdH79LLs2Kfrn85TLKyA7BUg==
  /is-module/1.0.0:
    dev: false
    resolution:
      integrity: sha1-Mlj7afeMFNW4FdZkM2tM/7ZEFZE=
  /is-negative-zero/2.0.1:
    dev: false
    engines:
      node: '>= 0.4'
    resolution:
      integrity: sha512-2z6JzQvZRa9A2Y7xC6dQQm4FSTSTNWjKIYYTt4246eMTJmIo0Q+ZyOsU66X8lxK1AbB92dFeglPLrhwpeRKO6w==
  /is-number-object/1.0.5:
    dev: false
    engines:
      node: '>= 0.4'
    resolution:
      integrity: sha512-RU0lI/n95pMoUKu9v1BZP5MBcZuNSVJkMkAG2dJqC4z2GlkGUNeH68SuHuBKBD/XFe+LHZ+f9BKkLET60Niedw==
  /is-number/7.0.0:
    dev: false
    engines:
      node: '>=0.12.0'
    resolution:
      integrity: sha512-41Cifkg6e8TylSpdtTpeLVMqvSBEVzTttHvERD741+pnZ8ANv0004MRL43QKPDlK9cGvNp6NZWZUBlbGXYxxng==
  /is-reference/1.2.1:
    dependencies:
      '@types/estree': 0.0.50
    dev: false
    resolution:
      integrity: sha512-U82MsXXiFIrjCK4otLT+o2NA2Cd2g5MLoOVXUZjIOhLurrRxpEXzI8O0KZHr3IjLvlAH1kTPYSuqer5T9ZVBKQ==
  /is-regex/1.1.3:
    dependencies:
      call-bind: 1.0.2
      has-symbols: 1.0.2
    dev: false
    engines:
      node: '>= 0.4'
    resolution:
      integrity: sha512-qSVXFz28HM7y+IWX6vLCsexdlvzT1PJNFSBuaQLQ5o0IEw8UDYW6/2+eCMVyIsbM8CNLX2a/QWmSpyxYEHY7CQ==
  /is-stream/1.1.0:
    dev: false
    engines:
      node: '>=0.10.0'
    resolution:
      integrity: sha1-EtSj3U5o4Lec6428hBc66A2RykQ=
  /is-stream/2.0.0:
    dev: false
    engines:
      node: '>=8'
    resolution:
      integrity: sha512-XCoy+WlUr7d1+Z8GgSuXmpuUFC9fOhRXglJMx+dwLKTkL44Cjd4W1Z5P+BQZpr+cR93aGP4S/s7Ftw6Nd/kiEw==
  /is-string/1.0.6:
    dev: false
    engines:
      node: '>= 0.4'
    resolution:
      integrity: sha512-2gdzbKUuqtQ3lYNrUTQYoClPhm7oQu4UdpSZMp1/DGgkHBT8E2Z1l0yMdb6D4zNAxwDiMv8MdulKROJGNl0Q0w==
  /is-subset/0.1.1:
    dev: false
    resolution:
      integrity: sha1-ilkRfZMt4d4A8kX83TnOQ/HpOaY=
  /is-symbol/1.0.4:
    dependencies:
      has-symbols: 1.0.2
    dev: false
    engines:
      node: '>= 0.4'
    resolution:
      integrity: sha512-C/CPBqKWnvdcxqIARxyOh4v1UUEOCHpgDa0WYgpKDFMszcrPcffg5uhwSgPCLD2WWxmq6isisz87tzT01tuGhg==
  /is-typed-array/1.1.5:
    dependencies:
      available-typed-arrays: 1.0.4
      call-bind: 1.0.2
      es-abstract: 1.18.3
      foreach: 2.0.5
      has-symbols: 1.0.2
    dev: false
    engines:
      node: '>= 0.4'
    resolution:
      integrity: sha512-S+GRDgJlR3PyEbsX/Fobd9cqpZBuvUS+8asRqYDMLCb2qMzt1oz5m5oxQCxOgUDxiWsOVNi4yaF+/uvdlHlYug==
  /is-typedarray/1.0.0:
    dev: false
    resolution:
      integrity: sha1-5HnICFjfDBsR3dppQPlgEfzaSpo=
  /is-valid-glob/1.0.0:
    dev: false
    engines:
      node: '>=0.10.0'
    resolution:
      integrity: sha1-Kb8+/3Ab4tTTFdusw5vDn+j2Aao=
  /is-windows/1.0.2:
    dev: false
    engines:
      node: '>=0.10.0'
    resolution:
      integrity: sha512-eXK1UInq2bPmjyX6e3VHIzMLobc4J94i4AWn+Hpq3OU5KkrRC96OAcR3PRJ/pGu6m8TRnBHP9dkXQVsT/COVIA==
  /is-wsl/2.2.0:
    dependencies:
      is-docker: 2.2.1
    dev: false
    engines:
      node: '>=8'
    resolution:
      integrity: sha512-fKzAra0rGJUUBwGBgNkHZuToZcn+TtXHpeCgmkMJMMYx1sQDYaCSyjJBSCa2nH1DGm7s3n1oBnohoVTBaN7Lww==
  /isarray/0.0.1:
    dev: false
    resolution:
      integrity: sha1-ihis/Kmo9Bd+Cav8YDiTmwXR7t8=
  /isarray/1.0.0:
    dev: false
    resolution:
      integrity: sha1-u5NdSFgsuhaMBoNJV6VKPgcSTxE=
  /isbinaryfile/4.0.8:
    dev: false
    engines:
      node: '>= 8.0.0'
    resolution:
      integrity: sha512-53h6XFniq77YdW+spoRrebh0mnmTxRPTlcuIArO57lmMdq4uBKFKaeTjnb92oYWrSn/LVL+LT+Hap2tFQj8V+w==
  /isexe/2.0.0:
    dev: false
    resolution:
      integrity: sha1-6PvzdNxVb/iUehDcsFctYz8s+hA=
  /isstream/0.1.2:
    dev: false
    resolution:
      integrity: sha1-R+Y/evVa+m+S4VAOaQ64uFKcCZo=
  /istanbul-lib-coverage/2.0.5:
    dev: false
    engines:
      node: '>=6'
    resolution:
      integrity: sha512-8aXznuEPCJvGnMSRft4udDRDtb1V3pkQkMMI5LI+6HuQz5oQ4J2UFn1H82raA3qJtyOLkkwVqICBQkjnGtn5mA==
  /istanbul-lib-coverage/3.0.0:
    dev: false
    engines:
      node: '>=8'
    resolution:
      integrity: sha512-UiUIqxMgRDET6eR+o5HbfRYP1l0hqkWOs7vNxC/mggutCMUIhWMm8gAHb8tHlyfD3/l6rlgNA5cKdDzEAf6hEg==
  /istanbul-lib-hook/2.0.7:
    dependencies:
      append-transform: 1.0.0
    dev: false
    engines:
      node: '>=6'
    resolution:
      integrity: sha512-vrRztU9VRRFDyC+aklfLoeXyNdTfga2EI3udDGn4cZ6fpSXpHLV9X6CHvfoMCPtggg8zvDDmC4b9xfu0z6/llA==
  /istanbul-lib-instrument/3.3.0:
    dependencies:
      '@babel/generator': 7.14.5
      '@babel/parser': 7.14.7
      '@babel/template': 7.14.5
      '@babel/traverse': 7.14.7
      '@babel/types': 7.14.5
      istanbul-lib-coverage: 2.0.5
      semver: 6.3.0
    dev: false
    engines:
      node: '>=6'
    resolution:
      integrity: sha512-5nnIN4vo5xQZHdXno/YDXJ0G+I3dAm4XgzfSVTPLQpj/zAV2dV6Juy0yaf10/zrJOJeHoN3fraFe+XRq2bFVZA==
  /istanbul-lib-instrument/4.0.3:
    dependencies:
      '@babel/core': 7.14.6
      '@istanbuljs/schema': 0.1.3
      istanbul-lib-coverage: 3.0.0
      semver: 6.3.0
    dev: false
    engines:
      node: '>=8'
    resolution:
      integrity: sha512-BXgQl9kf4WTCPCCpmFGoJkz/+uhvm7h7PFKUYxh7qarQd3ER33vHG//qaE8eN25l07YqZPpHXU9I09l/RD5aGQ==
  /istanbul-lib-report/2.0.8:
    dependencies:
      istanbul-lib-coverage: 2.0.5
      make-dir: 2.1.0
      supports-color: 6.1.0
    dev: false
    engines:
      node: '>=6'
    resolution:
      integrity: sha512-fHBeG573EIihhAblwgxrSenp0Dby6tJMFR/HvlerBsrCTD5bkUuoNtn3gVh29ZCS824cGGBPn7Sg7cNk+2xUsQ==
  /istanbul-lib-report/3.0.0:
    dependencies:
      istanbul-lib-coverage: 3.0.0
      make-dir: 3.1.0
      supports-color: 7.2.0
    dev: false
    engines:
      node: '>=8'
    resolution:
      integrity: sha512-wcdi+uAKzfiGT2abPpKZ0hSU1rGQjUQnLvtY5MpQ7QCTahD3VODhcu4wcfY1YtkGaDD5yuydOLINXsfbus9ROw==
  /istanbul-lib-source-maps/3.0.6:
    dependencies:
      debug: 4.3.2
      istanbul-lib-coverage: 2.0.5
      make-dir: 2.1.0
      rimraf: 2.7.1
      source-map: 0.6.1
    dev: false
    engines:
      node: '>=6'
    resolution:
      integrity: sha512-R47KzMtDJH6X4/YW9XTx+jrLnZnscW4VpNN+1PViSYTejLVPWv7oov+Duf8YQSPyVRUvueQqz1TcsC6mooZTXw==
  /istanbul-lib-source-maps/4.0.0:
    dependencies:
      debug: 4.3.2
      istanbul-lib-coverage: 3.0.0
      source-map: 0.6.1
    dev: false
    engines:
      node: '>=8'
    resolution:
      integrity: sha512-c16LpFRkR8vQXyHZ5nLpY35JZtzj1PQY1iZmesUbf1FZHbIupcWfjgOXBY9YHkLEQ6puz1u4Dgj6qmU/DisrZg==
  /istanbul-reports/2.2.7:
    dependencies:
      html-escaper: 2.0.2
    dev: false
    engines:
      node: '>=6'
    resolution:
      integrity: sha512-uu1F/L1o5Y6LzPVSVZXNOoD/KXpJue9aeLRd0sM9uMXfZvzomB0WxVamWb5ue8kA2vVWEmW7EG+A5n3f1kqHKg==
  /istanbul-reports/3.0.2:
    dependencies:
      html-escaper: 2.0.2
      istanbul-lib-report: 3.0.0
    dev: false
    engines:
      node: '>=8'
    resolution:
      integrity: sha512-9tZvz7AiR3PEDNGiV9vIouQ/EAcqMXFmkcA1CDFTwOB98OZVDL0PH9glHotf5Ugp6GCOTypfzGWI/OqjWNCRUw==
  /its-name/1.0.0:
    dev: false
    engines:
      node: '>=6'
    resolution:
      integrity: sha1-IGXxiD7LVoxl9xEt2/EjQB+uSvA=
  /jest-worker/24.9.0:
    dependencies:
      merge-stream: 2.0.0
      supports-color: 6.1.0
    dev: false
    engines:
      node: '>= 6'
    resolution:
      integrity: sha512-51PE4haMSXcHohnSMdM42anbvZANYTqMrr52tVKPqqsPJMzoP6FYYDVqahX/HrAoKEKz3uUPzSvKs9A3qR4iVw==
  /jju/1.4.0:
    dev: false
    resolution:
      integrity: sha1-o6vicYryQaKykE+EpiWXDzia4yo=
  /jquery/3.6.0:
    dev: false
    resolution:
      integrity: sha512-JVzAR/AjBvVt2BmYhxRCSYysDsPcssdmTFnzyLEts9qNwmjmu4JTAMYubEfwVOSwpQ1I1sKKFcxhZCI2buerfw==
  /js-tokens/4.0.0:
    dev: false
    resolution:
      integrity: sha512-RdJUflcE3cUzKiMqQgsCu06FPu9UdIJO0beYbPhHN4k6apgJtifcoCtT9bcxOpYBtpD2kCM6Sbzg4CausW/PKQ==
  /js-yaml/3.13.1:
    dependencies:
      argparse: 1.0.10
      esprima: 4.0.1
    dev: false
    hasBin: true
    resolution:
      integrity: sha512-YfbcO7jXDdyj0DGxYVSlSeQNHbD7XPWvrVWeVUujrQEoZzWJIRrCPoyk6kL6IAjAG2IolMK4T0hNUe0HOUs5Jw==
  /js-yaml/3.14.1:
    dependencies:
      argparse: 1.0.10
      esprima: 4.0.1
    dev: false
    hasBin: true
    resolution:
      integrity: sha512-okMH7OXXJ7YrN9Ok3/SXrnu4iX9yOk+25nqX4imS2npuvTYDmo/QEZoqwZkYaIDk3jVvBOTOIEgEhaLOynBS9g==
  /jsbi/3.1.5:
    dev: false
    resolution:
      integrity: sha512-w2BY0VOYC1ahe+w6Qhl4SFoPvPsZ9NPHY4bwass+LCgU7RK3PBoVQlQ3G1s7vI8W3CYyJiEXcbKF7FIM/L8q3Q==
  /jsbn/0.1.1:
    dev: false
    resolution:
      integrity: sha1-peZUwuWi3rXyAdls77yoDA7y9RM=
  /jsesc/2.5.2:
    dev: false
    engines:
      node: '>=4'
    hasBin: true
    resolution:
      integrity: sha512-OYu7XEzjkCQ3C5Ps3QIZsQfNpqoJyZZA99wd9aWd05NCtC5pWOkShK2mkL6HXQR6/Cy2lbNdPlZBpuQHXE63gA==
  /json-edm-parser/0.1.2:
    dependencies:
      jsonparse: 1.2.0
    dev: false
    resolution:
      integrity: sha1-HmCw/vG8CvZ7wNFG393lSGzWFbQ=
  /json-parse-better-errors/1.0.2:
    dev: false
    resolution:
      integrity: sha512-mrqyZKfX5EhL7hvqcV6WG1yYjnjeuYDzDhhcAAUrq8Po85NBQBJP+ZDUT75qZQ98IkUoBqdkExkukOU7Ts2wrw==
  /json-schema-traverse/0.4.1:
    dev: false
    resolution:
      integrity: sha512-xbbCH5dCYU5T8LcEhhuh7HJ88HXuW3qsI3Y0zOZFKfZEHcpWiHU/Jxzk629Brsab/mMiHQti9wMP+845RPe3Vg==
  /json-schema-traverse/1.0.0:
    dev: false
    resolution:
      integrity: sha512-NM8/P9n3XjXhIZn1lLhkFaACTOURQXjWhV4BA/RnOv8xvgqtqpAX9IO4mRQxSx1Rlo4tqzeqb0sOlruaOy3dug==
  /json-schema/0.2.3:
    dev: false
    resolution:
      integrity: sha1-tIDIkuWaLwWVTOcnvT8qTogvnhM=
  /json-schema/0.3.0:
    dev: false
    resolution:
      integrity: sha512-TYfxx36xfl52Rf1LU9HyWSLGPdYLL+SQ8/E/0yVyKG8wCCDaSrhPap0vEdlsZWRaS6tnKKLPGiEJGiREVC8kxQ==
  /json-stable-stringify-without-jsonify/1.0.1:
    dev: false
    resolution:
      integrity: sha1-nbe1lJatPzz+8wp1FC0tkwrXJlE=
  /json-stringify-safe/5.0.1:
    dev: false
    resolution:
      integrity: sha1-Epai1Y/UXxmg9s4B1lcB4sc1tus=
  /json5/2.2.0:
    dependencies:
      minimist: 1.2.5
    dev: false
    engines:
      node: '>=6'
    hasBin: true
    resolution:
      integrity: sha512-f+8cldu7X/y7RAJurMEJmdoKXGB/X550w2Nr3tTbezL6RwEE/iMcm+tZnXeoZtKuOq6ft8+CqzEkrIgx1fPoQA==
  /jsonfile/4.0.0:
    dev: false
    optionalDependencies:
      graceful-fs: 4.2.6
    resolution:
      integrity: sha1-h3Gq4HmbZAdrdmQPygWPnBDjPss=
  /jsonparse/1.2.0:
    dev: false
    engines:
      '0': node >= 0.2.0
    resolution:
      integrity: sha1-XAxWhRBxYOcv50ib3eoLRMK8Z70=
  /jsonwebtoken/8.5.1:
    dependencies:
      jws: 3.2.2
      lodash.includes: 4.3.0
      lodash.isboolean: 3.0.3
      lodash.isinteger: 4.0.4
      lodash.isnumber: 3.0.3
      lodash.isplainobject: 4.0.6
      lodash.isstring: 4.0.1
      lodash.once: 4.1.1
      ms: 2.1.3
      semver: 5.7.1
    dev: false
    engines:
      node: '>=4'
      npm: '>=1.4.28'
    resolution:
      integrity: sha512-XjwVfRS6jTMsqYs0EsuJ4LGxXV14zQybNd4L2r0UvbVnSF9Af8x7p5MzbJ90Ioz/9TI41/hTCvznF/loiSzn8w==
  /jsprim/1.4.1:
    dependencies:
      assert-plus: 1.0.0
      extsprintf: 1.3.0
      json-schema: 0.2.3
      verror: 1.10.0
    dev: false
    engines:
      '0': node >=0.6.0
    resolution:
      integrity: sha1-MT5mvB5cwG5Di8G3SZwuXFastqI=
  /jsrsasign/10.3.0:
    dev: false
    resolution:
      integrity: sha512-irDIKKFW++EAELgP3fjFi5/Fn0XEyfuQTTgpbeFwCGkV6tRIYZl3uraRea2HTXWCstcSZuDaCbdAhU1n+075Bg==
  /jssha/2.4.2:
    deprecated: jsSHA versions < 3.0.0 will no longer receive feature updates
    dev: false
    resolution:
      integrity: sha512-/jsi/9C0S70zfkT/4UlKQa5E1xKurDnXcQizcww9JSR/Fv+uIbWM2btG+bFcL3iNoK9jIGS0ls9HWLr1iw0kFg==
  /jssha/3.2.0:
    dev: false
    resolution:
      integrity: sha512-QuruyBENDWdN4tZwJbQq7/eAK85FqrI4oDbXjy5IBhYD+2pTJyBUWZe8ctWaCkrV0gy6AaelgOZZBMeswEa/6Q==
  /just-extend/4.2.1:
    dev: false
    resolution:
      integrity: sha512-g3UB796vUFIY90VIv/WX3L2c8CS2MdWUww3CNrYmqza1Fg0DURc2K/O4YrnklBdQarSJ/y8JnJYDGc+1iumQjg==
  /jwa/1.4.1:
    dependencies:
      buffer-equal-constant-time: 1.0.1
      ecdsa-sig-formatter: 1.0.11
      safe-buffer: 5.2.1
    dev: false
    resolution:
      integrity: sha512-qiLX/xhEEFKUAJ6FiBMbes3w9ATzyk5W7Hvzpa/SLYdxNtng+gcurvrI7TbACjIXlsJyr05/S1oUhZrc63evQA==
  /jwa/2.0.0:
    dependencies:
      buffer-equal-constant-time: 1.0.1
      ecdsa-sig-formatter: 1.0.11
      safe-buffer: 5.2.1
    dev: false
    resolution:
      integrity: sha512-jrZ2Qx916EA+fq9cEAeCROWPTfCwi1IVHqT2tapuqLEVVDKFDENFw1oL+MwrTvH6msKxsd1YTDVw6uKEcsrLEA==
  /jws/3.2.2:
    dependencies:
      jwa: 1.4.1
      safe-buffer: 5.2.1
    dev: false
    resolution:
      integrity: sha512-YHlZCB6lMTllWDtSPHz/ZXTsi8S00usEV6v1tjq8tOUZzw7DpSDWVXjXDre6ed1w/pd495ODpHZYSdkRTsa0HA==
  /jws/4.0.0:
    dependencies:
      jwa: 2.0.0
      safe-buffer: 5.2.1
    dev: false
    resolution:
      integrity: sha512-KDncfTmOZoOMTFG4mBlG0qUIOlc03fmzH+ru6RgYVZhPkyiy/92Owlt/8UEN+a4TXR1FQetfIpJE8ApdvdVxTg==
  /jwt-decode/2.2.0:
    dev: false
    resolution:
      integrity: sha1-fYa9VmefWM5qhHBKZX3TkruoGnk=
  /karma-chai/0.1.0_chai@4.3.4+karma@6.3.4:
    dependencies:
      chai: 4.3.4
      karma: 6.3.4
    dev: false
    peerDependencies:
      chai: '*'
      karma: '>=0.10.9'
    resolution:
      integrity: sha1-vuWtQEAFF4Ea40u5RfdikJEIt5o=
  /karma-chrome-launcher/3.1.0:
    dependencies:
      which: 1.3.1
    dev: false
    resolution:
      integrity: sha512-3dPs/n7vgz1rxxtynpzZTvb9y/GIaW8xjAwcIGttLbycqoFtI7yo1NGnQi6oFTherRE+GIhCAHZC4vEqWGhNvg==
  /karma-coverage/2.0.3:
    dependencies:
      istanbul-lib-coverage: 3.0.0
      istanbul-lib-instrument: 4.0.3
      istanbul-lib-report: 3.0.0
      istanbul-lib-source-maps: 4.0.0
      istanbul-reports: 3.0.2
      minimatch: 3.0.4
    dev: false
    engines:
      node: '>=10.0.0'
    resolution:
      integrity: sha512-atDvLQqvPcLxhED0cmXYdsPMCQuh6Asa9FMZW1bhNqlVEhJoB9qyZ2BY1gu7D/rr5GLGb5QzYO4siQskxaWP/g==
  /karma-edge-launcher/0.4.2_karma@6.3.4:
    dependencies:
      edge-launcher: 1.2.2
      karma: 6.3.4
    dev: false
    engines:
      node: '>=4'
    peerDependencies:
      karma: '>=0.9'
    resolution:
      integrity: sha512-YAJZb1fmRcxNhMIWYsjLuxwODBjh2cSHgTW/jkVmdpGguJjLbs9ZgIK/tEJsMQcBLUkO+yO4LBbqYxqgGW2HIw==
  /karma-env-preprocessor/0.1.1:
    dev: false
    resolution:
      integrity: sha1-u+jIfVnADtt2BwvTwxtLOdXcfhU=
  /karma-firefox-launcher/1.3.0:
    dependencies:
      is-wsl: 2.2.0
    dev: false
    resolution:
      integrity: sha512-Fi7xPhwrRgr+94BnHX0F5dCl1miIW4RHnzjIGxF8GaIEp7rNqX7LSi7ok63VXs3PS/5MQaQMhGxw+bvD+pibBQ==
  /karma-ie-launcher/1.0.0_karma@6.3.4:
    dependencies:
      karma: 6.3.4
      lodash: 4.17.21
    dev: false
    peerDependencies:
      karma: '>=0.9'
    resolution:
      integrity: sha1-SXmGhCxJAZA0bNifVJTKmDDG1Zw=
  /karma-json-preprocessor/0.3.3_karma@6.3.4:
    dependencies:
      karma: 6.3.4
    dev: false
    peerDependencies:
      karma: '>=0.9'
    resolution:
      integrity: sha1-X36ZW+uuS06PCiy1IVBVSq8LHi4=
  /karma-json-to-file-reporter/1.0.1:
    dependencies:
      json5: 2.2.0
    dev: false
    resolution:
      integrity: sha512-kNCi+0UrXAeTJMpMsHkHNbfmlErsYT+/haNakJIhsE/gtj3Jx7zWRg7BTc1HHSbH5KeVXVRJr3/KLB/NHWY7Hg==
  /karma-junit-reporter/2.0.1_karma@6.3.4:
    dependencies:
      karma: 6.3.4
      path-is-absolute: 1.0.1
      xmlbuilder: 12.0.0
    dev: false
    engines:
      node: '>= 8'
    peerDependencies:
      karma: '>=0.9'
    resolution:
      integrity: sha512-VtcGfE0JE4OE1wn0LK8xxDKaTP7slN8DO3I+4xg6gAi1IoAHAXOJ1V9G/y45Xg6sxdxPOR3THCFtDlAfBo9Afw==
  /karma-mocha-reporter/2.2.5_karma@6.3.4:
    dependencies:
      chalk: 2.4.2
      karma: 6.3.4
      log-symbols: 2.2.0
      strip-ansi: 4.0.0
    dev: false
    peerDependencies:
      karma: '>=0.13'
    resolution:
      integrity: sha1-FRIAlejtgZGG5HoLAS8810GJVWA=
  /karma-mocha/2.0.1:
    dependencies:
      minimist: 1.2.5
    dev: false
    resolution:
      integrity: sha512-Tzd5HBjm8his2OA4bouAsATYEpZrp9vC7z5E5j4C5Of5Rrs1jY67RAwXNcVmd/Bnk1wgvQRou0zGVLey44G4tQ==
  /karma-rollup-preprocessor/7.0.7_rollup@1.32.1:
    dependencies:
      chokidar: 3.5.2
      debounce: 1.2.1
      rollup: 1.32.1
    dev: false
    engines:
      node: '>= 8.0.0'
    peerDependencies:
      rollup: '>= 1.0.0'
    resolution:
      integrity: sha512-Y1QwsTCiCBp8sSALZdqmqry/mWIWIy0V6zonUIpy+0/D/Kpb2XZvR+JZrWfacQvcvKQdZFJvg6EwlnKtjepu3Q==
  /karma-source-map-support/1.4.0:
    dependencies:
      source-map-support: 0.5.19
    dev: false
    resolution:
      integrity: sha512-RsBECncGO17KAoJCYXjv+ckIz+Ii9NCi+9enk+rq6XC81ezYkb4/RHE6CTXdA7IOJqoF3wcaLfVG0CPmE5ca6A==
  /karma-sourcemap-loader/0.3.8:
    dependencies:
      graceful-fs: 4.2.6
    dev: false
    resolution:
      integrity: sha512-zorxyAakYZuBcHRJE+vbrK2o2JXLFWK8VVjiT/6P+ltLBUGUvqTEkUiQ119MGdOrK7mrmxXHZF1/pfT6GgIZ6g==
  /karma/6.3.4:
    dependencies:
      body-parser: 1.19.0
      braces: 3.0.2
      chokidar: 3.5.2
      colors: 1.4.0
      connect: 3.7.0
      di: 0.0.1
      dom-serialize: 2.2.1
      glob: 7.1.7
      graceful-fs: 4.2.6
      http-proxy: 1.18.1
      isbinaryfile: 4.0.8
      lodash: 4.17.21
      log4js: 6.3.0
      mime: 2.5.2
      minimatch: 3.0.4
      qjobs: 1.2.0
      range-parser: 1.2.1
      rimraf: 3.0.2
      socket.io: 3.1.2
      source-map: 0.6.1
      tmp: 0.2.1
      ua-parser-js: 0.7.28
      yargs: 16.2.0
    dev: false
    engines:
      node: '>= 10'
    hasBin: true
    resolution:
      integrity: sha512-hbhRogUYIulfkBTZT7xoPrCYhRBnBoqbbL4fszWD0ReFGUxU+LYBr3dwKdAluaDQ/ynT9/7C+Lf7pPNW4gSx4Q==
  /karma/6.3.4_debug@4.3.2:
    dependencies:
      body-parser: 1.19.0
      braces: 3.0.2
      chokidar: 3.5.2
      colors: 1.4.0
      connect: 3.7.0
      di: 0.0.1
      dom-serialize: 2.2.1
      glob: 7.1.7
      graceful-fs: 4.2.6
      http-proxy: 1.18.1_debug@4.3.2
      isbinaryfile: 4.0.8
      lodash: 4.17.21
      log4js: 6.3.0
      mime: 2.5.2
      minimatch: 3.0.4
      qjobs: 1.2.0
      range-parser: 1.2.1
      rimraf: 3.0.2
      socket.io: 3.1.2
      source-map: 0.6.1
      tmp: 0.2.1
      ua-parser-js: 0.7.28
      yargs: 16.2.0
    dev: false
    engines:
      node: '>= 10'
    hasBin: true
    peerDependencies:
      debug: '*'
    resolution:
      integrity: sha512-hbhRogUYIulfkBTZT7xoPrCYhRBnBoqbbL4fszWD0ReFGUxU+LYBr3dwKdAluaDQ/ynT9/7C+Lf7pPNW4gSx4Q==
  /keytar/7.7.0:
    dependencies:
      node-addon-api: 3.2.1
      prebuild-install: 6.1.3
    dev: false
    requiresBuild: true
    resolution:
      integrity: sha512-YEY9HWqThQc5q5xbXbRwsZTh2PJ36OSYRjSv3NN2xf5s5dpLTjEZnC2YikR29OaVybf9nQ0dJ/80i40RS97t/A==
  /lazy-ass/1.6.0:
    dev: false
    engines:
      node: '> 0.8'
    resolution:
      integrity: sha1-eZllXoZGwX8In90YfRUNMyTVRRM=
  /levn/0.3.0:
    dependencies:
      prelude-ls: 1.1.2
      type-check: 0.3.2
    dev: false
    engines:
      node: '>= 0.8.0'
    resolution:
      integrity: sha1-OwmSTt+fCDwEkP3UwLxEIeBHZO4=
  /levn/0.4.1:
    dependencies:
      prelude-ls: 1.2.1
      type-check: 0.4.0
    dev: false
    engines:
      node: '>= 0.8.0'
    resolution:
      integrity: sha512-+bT2uH4E5LGE7h/n3evcS/sQlJXCpIp6ym8OWJ5eV6+67Dsql/LaaT7qJBAt2rzfoa/5QBGBhxDix1dMt2kQKQ==
  /load-json-file/4.0.0:
    dependencies:
      graceful-fs: 4.2.6
      parse-json: 4.0.0
      pify: 3.0.0
      strip-bom: 3.0.0
    dev: false
    engines:
      node: '>=4'
    resolution:
      integrity: sha1-L19Fq5HjMhYjT9U62rZo607AmTs=
  /locate-path/2.0.0:
    dependencies:
      p-locate: 2.0.0
      path-exists: 3.0.0
    dev: false
    engines:
      node: '>=4'
    resolution:
      integrity: sha1-K1aLJl7slExtnA3pw9u7ygNUzY4=
  /locate-path/3.0.0:
    dependencies:
      p-locate: 3.0.0
      path-exists: 3.0.0
    dev: false
    engines:
      node: '>=6'
    resolution:
      integrity: sha512-7AO748wWnIhNqAuaty2ZWHkQHRSNfPVIsPIfwEOWO22AmaoVrWavlOcMR5nzTLNYvp36X220/maaRsrec1G65A==
  /lodash.clonedeep/4.5.0:
    dev: false
    resolution:
      integrity: sha1-4j8/nE+Pvd6HJSnBBxhXoIblzO8=
  /lodash.flattendeep/4.4.0:
    dev: false
    resolution:
      integrity: sha1-+wMJF/hqMTTlvJvsDWngAT3f7bI=
  /lodash.get/4.4.2:
    dev: false
    resolution:
      integrity: sha1-LRd/ZS+jHpObRDjVNBSZ36OCXpk=
  /lodash.includes/4.3.0:
    dev: false
    resolution:
      integrity: sha1-YLuYqHy5I8aMoeUTJUgzFISfVT8=
  /lodash.isboolean/3.0.3:
    dev: false
    resolution:
      integrity: sha1-bC4XHbKiV82WgC/UOwGyDV9YcPY=
  /lodash.isequal/4.5.0:
    dev: false
    resolution:
      integrity: sha1-QVxEePK8wwEgwizhDtMib30+GOA=
  /lodash.isinteger/4.0.4:
    dev: false
    resolution:
      integrity: sha1-YZwK89A/iwTDH1iChAt3sRzWg0M=
  /lodash.isnumber/3.0.3:
    dev: false
    resolution:
      integrity: sha1-POdoEMWSjQM1IwGsKHMX8RwLH/w=
  /lodash.isplainobject/4.0.6:
    dev: false
    resolution:
      integrity: sha1-fFJqUtibRcRcxpC4gWO+BJf1UMs=
  /lodash.isstring/4.0.1:
    dev: false
    resolution:
      integrity: sha1-1SfftUVuynzJu5XV2ur4i6VKVFE=
  /lodash.merge/4.6.2:
    dev: false
    resolution:
      integrity: sha512-0KpjqXRVvrYyCsX1swR/XTK0va6VQkQM6MNo7PqW77ByjAhoARA8EfrP1N4+KlKj8YS0ZUCtRT/YUuhyYDujIQ==
  /lodash.once/4.1.1:
    dev: false
    resolution:
      integrity: sha1-DdOXEhPHxW34gJd9UEyI+0cal6w=
  /lodash.sortby/4.7.0:
    dev: false
    resolution:
      integrity: sha1-7dFMgk4sycHgsKG0K7UhBRakJDg=
  /lodash.truncate/4.4.2:
    dev: false
    resolution:
      integrity: sha1-WjUNoLERO4N+z//VgSy+WNbq4ZM=
  /lodash/4.17.21:
    dev: false
    resolution:
      integrity: sha512-v2kDEe57lecTulaDIuNTPy3Ry4gLGJ6Z1O3vE1krgXZNrsQ+LFTGHVxVjcXPs17LhbZVGedAJv8XZ1tvj5FvSg==
  /log-symbols/2.2.0:
    dependencies:
      chalk: 2.4.2
    dev: false
    engines:
      node: '>=4'
    resolution:
      integrity: sha512-VeIAFslyIerEJLXHziedo2basKbMKtTw3vfn5IzG0XTjhAVEJyNHnL2p7vc+wBDSdQuUpNw3M2u6xb9QsAY5Eg==
  /log-symbols/3.0.0:
    dependencies:
      chalk: 2.4.2
    dev: false
    engines:
      node: '>=8'
    resolution:
      integrity: sha512-dSkNGuI7iG3mfvDzUuYZyvk5dD9ocYCYzNU6CYDE6+Xqd+gwme6Z00NS3dUh8mq/73HaEtT7m6W+yUPtU6BZnQ==
  /log4js/6.3.0:
    dependencies:
      date-format: 3.0.0
      debug: 4.3.2
      flatted: 2.0.2
      rfdc: 1.3.0
      streamroller: 2.2.4
    dev: false
    engines:
      node: '>=8.0'
    resolution:
      integrity: sha512-Mc8jNuSFImQUIateBFwdOQcmC6Q5maU0VVvdC2R6XMb66/VnT+7WS4D/0EeNMZu1YODmJe5NIn2XftCzEocUgw==
  /long/4.0.0:
    dev: false
    resolution:
      integrity: sha512-XsP+KhQif4bjX1kbuSiySJFNAehNxgLb6hPRGJ9QsUr8ajHkuXGdrHmFUTUUXhDwVX2R5bY4JNZEwbUiMhV+MA==
  /lru-cache/4.1.5:
    dependencies:
      pseudomap: 1.0.2
      yallist: 2.1.2
    dev: false
    resolution:
      integrity: sha512-sWZlbEP2OsHNkXrMl5GYk/jKk70MBng6UU4YI/qGDYbgf6YbP4EvmqISbXCoJiRKs+1bSpFHVgQxvJ17F2li5g==
  /lru-cache/5.1.1:
    dependencies:
      yallist: 3.1.1
    dev: false
    resolution:
      integrity: sha512-KpNARQA3Iwv+jTA0utUVVbrh+Jlrr1Fv0e56GGzAFOXN7dk/FviaDW8LHmK52DlcH4WP2n6gI8vN1aesBFgo9w==
  /lru-cache/6.0.0:
    dependencies:
      yallist: 4.0.0
    dev: false
    engines:
      node: '>=10'
    resolution:
      integrity: sha512-Jo6dJ04CmSjuznwJSS3pUeWmd/H0ffTlkXXgwZi+eq1UCmqQwCh+eLsYOYCwY991i2Fah4h1BEMCx4qThGbsiA==
  /lunr/2.3.9:
    dev: false
    resolution:
      integrity: sha512-zTU3DaZaF3Rt9rhN3uBMGQD3dD2/vFQqnvZCDv4dl5iOzq2IZQqTxu90r4E5J+nP70J3ilqVCrbho2eWaeW8Ow==
  /machina/4.0.2:
    dependencies:
      lodash: 4.17.21
    dev: false
    engines:
      node: '>=0.4.0'
    resolution:
      integrity: sha512-OOlFrW1rd783S6tF36v5Ie/TM64gfvSl9kYLWL2cPA31J71HHWW3XrgSe1BZSFAPkh8532CMJMLv/s9L2aopiA==
  /magic-string/0.25.7:
    dependencies:
      sourcemap-codec: 1.4.8
    dev: false
    resolution:
      integrity: sha512-4CrMT5DOHTDk4HYDlzmwu4FVCcIYI8gauveasrdCu2IKIFOJ3f0v/8MDGJCDL9oD2ppz/Av1b0Nj345H9M+XIA==
  /make-dir/2.1.0:
    dependencies:
      pify: 4.0.1
      semver: 5.7.1
    dev: false
    engines:
      node: '>=6'
    resolution:
      integrity: sha512-LS9X+dc8KLxXCb8dni79fLIIUA5VyZoyjSMCwTluaXA0o27cCK0bhXkpgw+sTXVpPy/lSO57ilRixqk0vDmtRA==
  /make-dir/3.1.0:
    dependencies:
      semver: 6.3.0
    dev: false
    engines:
      node: '>=8'
    resolution:
      integrity: sha512-g3FeP20LNwhALb/6Cz6Dd4F2ngze0jz7tbzrD2wAV+o9FeNHe4rL+yK2md0J/fiSf1sa1ADhXqi5+oVwOM/eGw==
  /make-error/1.3.6:
    dev: false
    resolution:
      integrity: sha512-s8UhlNe7vPKomQhC1qFelMokr/Sc3AgNbso3n74mVPA5LTZwkB9NlXf4XPamLxJE8h0gh73rM94xvwRT2CVInw==
  /marked/0.7.0:
    dev: false
    engines:
      node: '>=0.10.0'
    hasBin: true
    resolution:
      integrity: sha512-c+yYdCZJQrsRjTPhUx7VKkApw9bwDkNbHUKo1ovgcfDjb2kc8rLuRbIFyXL5WOEUwzSSKo3IXpph2K6DqB/KZg==
  /matched/1.0.2:
    dependencies:
      arr-union: 3.1.0
      async-array-reduce: 0.2.1
      glob: 7.1.7
      has-glob: 1.0.0
      is-valid-glob: 1.0.0
      resolve-dir: 1.0.1
    dev: false
    engines:
      node: '>= 0.12.0'
    resolution:
      integrity: sha512-7ivM1jFZVTOOS77QsR+TtYHH0ecdLclMkqbf5qiJdX2RorqfhsL65QHySPZgDE0ZjHoh+mQUNHTanNXIlzXd0Q==
  /md5.js/1.3.4:
    dependencies:
      hash-base: 3.1.0
      inherits: 2.0.4
    dev: false
    resolution:
      integrity: sha1-6b296UogpawYsENA/Fdk1bCdkB0=
  /md5/2.3.0:
    dependencies:
      charenc: 0.0.2
      crypt: 0.0.2
      is-buffer: 1.1.6
    dev: false
    resolution:
      integrity: sha512-T1GITYmFaKuO91vxyoQMFETst+O71VUPEU3ze5GNzDm0OWdP8v1ziTaAEPUr/3kLsY3Sftgz242A1SetQiDL7g==
  /media-typer/0.3.0:
    dev: false
    engines:
      node: '>= 0.6'
    resolution:
      integrity: sha1-hxDXrwqmJvj/+hzgAWhUUmMlV0g=
  /memorystream/0.3.1:
    dev: false
    engines:
      node: '>= 0.10.0'
    resolution:
      integrity: sha1-htcJCzDORV1j+64S3aUaR93K+bI=
  /merge-descriptors/1.0.1:
    dev: false
    resolution:
      integrity: sha1-sAqqVW3YtEVoFQ7J0blT8/kMu2E=
  /merge-source-map/1.1.0:
    dependencies:
      source-map: 0.6.1
    dev: false
    resolution:
      integrity: sha512-Qkcp7P2ygktpMPh2mCQZaf3jhN6D3Z/qVZHSdWvQ+2Ef5HgRAPBO57A77+ENm0CPx2+1Ce/MYKi3ymqdfuqibw==
  /merge-stream/2.0.0:
    dev: false
    resolution:
      integrity: sha512-abv/qOcuPfk3URPfDzmZU1LKmuw8kT+0nIHvKrKgFrwifol/doWcdA4ZqsWQ8ENrFKkd67Mfpo/LovbIUsbt3w==
  /merge2/1.4.1:
    dev: false
    engines:
      node: '>= 8'
    resolution:
      integrity: sha512-8q7VEgMJW4J8tcfVPy8g09NcQwZdbwFEqhe/WZkoIzjn/3TGDwtOCYtXGxA3O8tPzpczCCDgv+P2P5y00ZJOOg==
  /methods/1.1.2:
    dev: false
    engines:
      node: '>= 0.6'
    resolution:
      integrity: sha1-VSmk1nZUE07cxSZmVoNbD4Ua/O4=
  /micromatch/4.0.4:
    dependencies:
      braces: 3.0.2
      picomatch: 2.3.0
    dev: false
    engines:
      node: '>=8.6'
    resolution:
      integrity: sha512-pRmzw/XUcwXGpD9aI9q/0XOwLNygjETJ8y0ao0wdqprrzDa4YnxLcz7fQRZr8voh8V10kGhABbNcHVk5wHgWwg==
  /mime-db/1.48.0:
    dev: false
    engines:
      node: '>= 0.6'
    resolution:
      integrity: sha512-FM3QwxV+TnZYQ2aRqhlKBMHxk10lTbMt3bBkMAp54ddrNeVSfcQYOOKuGuy3Ddrm38I04If834fOUSq1yzslJQ==
  /mime-types/2.1.31:
    dependencies:
      mime-db: 1.48.0
    dev: false
    engines:
      node: '>= 0.6'
    resolution:
      integrity: sha512-XGZnNzm3QvgKxa8dpzyhFTHmpP3l5YNusmne07VUOXxou9CqUqYa/HBy124RqtVh/O2pECas/MOcsDgpilPOPg==
  /mime/1.6.0:
    dev: false
    engines:
      node: '>=4'
    hasBin: true
    resolution:
      integrity: sha512-x0Vn8spI+wuJ1O6S7gnbaQg8Pxh4NNHb7KSINmEWKiPE4RKOplvijn+NkmYmmRgP68mc70j2EbeTFRsrswaQeg==
  /mime/2.5.2:
    dev: false
    engines:
      node: '>=4.0.0'
    hasBin: true
    resolution:
      integrity: sha512-tqkh47FzKeCPD2PUiPB6pkbMzsCasjxAfC62/Wap5qrUWcb+sFasXUC5I3gYM5iBM8v/Qpn4UK0x+j0iHyFPDg==
  /mimic-fn/2.1.0:
    dev: false
    engines:
      node: '>=6'
    resolution:
      integrity: sha512-OqbOk5oEQeAZ8WXWydlu9HJjz9WVdEIvamMCcXmuqUYjTknH/sqsWvhQ3vgwKFRR1HpjvNBKQ37nbJgYzGqGcg==
  /mimic-response/2.1.0:
    dev: false
    engines:
      node: '>=8'
    resolution:
      integrity: sha512-wXqjST+SLt7R009ySCglWBCFpjUygmCIfD790/kVbiGmUgfYGuB14PiTd5DwVxSV4NcYHjzMkoj5LjQZwTQLEA==
  /min-document/2.19.0:
    dependencies:
      dom-walk: 0.1.2
    dev: false
    resolution:
      integrity: sha1-e9KC4/WELtKVu3SM3Z8f+iyCRoU=
  /minimatch/3.0.4:
    dependencies:
      brace-expansion: 1.1.11
    dev: false
    resolution:
      integrity: sha512-yJHVQEhyqPLUTgt9B83PXu6W3rx4MvvHvSUvToogpwoGDOUQ+yDrR0HRot+yOCdCO7u4hX3pWft6kWBBcqh0UA==
  /minimist/1.2.5:
    dev: false
    resolution:
      integrity: sha512-FM9nNUYrRBAELZQT3xeZQ7fmMOBg6nWNmJKTcgsJeaLstP/UODVpGsr5OhXhhXg6f+qtJ8uiZ+PUxkDWcgIXLw==
  /mkdirp-classic/0.5.3:
    dev: false
    resolution:
      integrity: sha512-gKLcREMhtuZRwRAfqP3RFW+TK4JqApVBtOIftVgjuABpAtpxhPGaDcfvbhNvD0B8iD1oUr/txX35NjcaY6Ns/A==
  /mkdirp/0.5.5:
    dependencies:
      minimist: 1.2.5
    dev: false
    hasBin: true
    resolution:
      integrity: sha512-NKmAlESf6jMGym1++R0Ra7wvhV+wFW63FaSOFPwRahvea0gMUcGUhVeAg/0BC0wiv9ih5NYPB1Wn1UEI1/L+xQ==
  /mkdirp/1.0.4:
    dev: false
    engines:
      node: '>=10'
    hasBin: true
    resolution:
      integrity: sha512-vVqVZQyf3WLx2Shd0qJ9xuvqgAyKPLAiqITEtqW0oIUjzo3PePDd6fW9iFz30ef7Ysp/oiWqbhszeGWW2T6Gzw==
  /mocha-junit-reporter/1.23.3_mocha@7.2.0:
    dependencies:
      debug: 2.6.9
      md5: 2.3.0
      mkdirp: 0.5.5
      mocha: 7.2.0
      strip-ansi: 4.0.0
      xml: 1.0.1
    dev: false
    peerDependencies:
      mocha: '>=2.2.5'
    resolution:
      integrity: sha512-ed8LqbRj1RxZfjt/oC9t12sfrWsjZ3gNnbhV1nuj9R/Jb5/P3Xb4duv2eCfCDMYH+fEu0mqca7m4wsiVjsxsvA==
  /mocha/7.2.0:
    dependencies:
      ansi-colors: 3.2.3
      browser-stdout: 1.3.1
      chokidar: 3.3.0
      debug: 3.2.6
      diff: 3.5.0
      escape-string-regexp: 1.0.5
      find-up: 3.0.0
      glob: 7.1.3
      growl: 1.10.5
      he: 1.2.0
      js-yaml: 3.13.1
      log-symbols: 3.0.0
      minimatch: 3.0.4
      mkdirp: 0.5.5
      ms: 2.1.1
      node-environment-flags: 1.0.6
      object.assign: 4.1.0
      strip-json-comments: 2.0.1
      supports-color: 6.0.0
      which: 1.3.1
      wide-align: 1.1.3
      yargs: 13.3.2
      yargs-parser: 13.1.2
      yargs-unparser: 1.6.0
    dev: false
    engines:
      node: '>= 8.10.0'
    hasBin: true
    resolution:
      integrity: sha512-O9CIypScywTVpNaRrCAgoUnJgozpIofjKUYmJhiCIJMiuYnLI6otcb1/kpW9/n/tJODHGZ7i8aLQoDVsMtOKQQ==
  /mock-fs/4.14.0:
    dev: false
    resolution:
      integrity: sha512-qYvlv/exQ4+svI3UOvPUpLDF0OMX5euvUH0Ny4N5QyRyhNdgAgUrVH3iUINSzEPLvx0kbo/Bp28GJKIqvE7URw==
  /mock-require/3.0.3:
    dependencies:
      get-caller-file: 1.0.3
      normalize-path: 2.1.1
    dev: false
    engines:
      node: '>=4.3.0'
    resolution:
      integrity: sha512-lLzfLHcyc10MKQnNUCv7dMcoY/2Qxd6wJfbqCcVk3LDb8An4hF6ohk5AztrvgKhJCqj36uyzi/p5se+tvyD+Wg==
  /module-details-from-path/1.0.3:
    dev: false
    resolution:
      integrity: sha1-EUyUlnPiqKNenTV4hSeqN7Z52is=
  /moment/2.29.1:
    dev: false
    resolution:
      integrity: sha512-kHmoybcPV8Sqy59DwNDY3Jefr64lK/by/da0ViFcuA4DH0vQg5Q6Ze5VimxkfQNSC+Mls/Kx53s7TjP1RhFEDQ==
  /ms/2.0.0:
    dev: false
    resolution:
      integrity: sha1-VgiurfwAvmwpAd9fmGF4jeDVl8g=
  /ms/2.1.1:
    dev: false
    resolution:
      integrity: sha512-tgp+dl5cGk28utYktBsrFqA7HKgrhgPsg6Z/EfhWI4gl1Hwq8B/GmY/0oXZ6nF8hDVesS/FpnYaD/kOWhYQvyg==
  /ms/2.1.2:
    dev: false
    resolution:
      integrity: sha512-sGkPx+VjMtmA6MX27oA4FBFELFCZZ4S4XqeGOXCv68tT+jb3vk/RyaKWP0PTKyWtmLSM0b+adUTEvbs1PEaH2w==
  /ms/2.1.3:
    dev: false
    resolution:
      integrity: sha512-6FlzubTLZG3J2a/NVCAleEhjzq5oxgHyaCU9yYXvcLsvoVaHJq/s5xXI6/XXP6tz7R9xAOtHnSO/tXtF3WRTlA==
  /msal/1.4.11:
    dependencies:
      tslib: 1.14.1
    dev: false
    engines:
      node: '>=0.8.0'
    resolution:
      integrity: sha512-8vW5/+irlcQQk87r8Qp3/kQEc552hr7FQLJ6GF5LLkqnwJDDxrswz6RYPiQhmiampymIs0PbHVZrNf8m+6DmgQ==
  /nan/2.14.2:
    dev: false
    resolution:
      integrity: sha512-M2ufzIiINKCuDfBSAUr1vWQ+vuVcA9kqx8JJUsbQi6yf1uGRyb7HfpdfUr5qLXf3B/t8dPvcjhKMmlfnP47EzQ==
  /nanoid/3.1.23:
    dev: false
    engines:
      node: ^10 || ^12 || ^13.7 || ^14 || >=15.0.1
    hasBin: true
    resolution:
      integrity: sha512-FiB0kzdP0FFVGDKlRLEQ1BgDzU87dy5NnzjeW9YZNt+/c3+q82EQDUwniSAUxp/F0gFNI1ZhKU1FqYsMuqZVnw==
  /napi-build-utils/1.0.2:
    dev: false
    resolution:
      integrity: sha512-ONmRUqK7zj7DWX0D9ADe03wbwOBZxNAfF20PlGfCWQcD3+/MakShIHrMqx9YwPTfxDdF1zLeL+RGZiR9kGMLdg==
  /natural-compare/1.4.0:
    dev: false
    resolution:
      integrity: sha1-Sr6/7tdUHywnrPspvbvRXI1bpPc=
  /negotiator/0.6.2:
    dev: false
    engines:
      node: '>= 0.6'
    resolution:
      integrity: sha512-hZXc7K2e+PgeI1eDBe/10Ard4ekbfrrqG8Ep+8Jmf4JID2bNg7NvCPOZN+kfF574pFQI7mum2AUqDidoKqcTOw==
  /neo-async/2.6.2:
    dev: false
    resolution:
      integrity: sha512-Yd3UES5mWCSqR+qNT93S3UoYUkqAZ9lLg8a7g9rimsWmYGK8cVToA4/sF3RrshdyV3sAGMXVUmpMYOw+dLpOuw==
  /nested-error-stacks/2.1.0:
    dev: false
    resolution:
      integrity: sha512-AO81vsIO1k1sM4Zrd6Hu7regmJN1NSiAja10gc4bX3F0wd+9rQmcuHQaHVQCYIEC8iFXnE+mavh23GOt7wBgug==
  /netmask/2.0.2:
    dev: false
    engines:
      node: '>= 0.4.0'
    resolution:
      integrity: sha512-dBpDMdxv9Irdq66304OLfEmQ9tbNRFnFTuZiLo+bD+r332bBmMJ8GBLXklIXXgxd3+v9+KUnZaUR5PJMa75Gsg==
  /nice-try/1.0.5:
    dev: false
    resolution:
      integrity: sha512-1nh45deeb5olNY7eX82BkPO7SSxR5SSYJiPTrTdFUVYwAl8CKMA5N9PjTYkHiRjisVcxcQ1HXdLhx2qxxJzLNQ==
  /nise/4.1.0:
    dependencies:
      '@sinonjs/commons': 1.8.3
      '@sinonjs/fake-timers': 6.0.1
      '@sinonjs/text-encoding': 0.7.1
      just-extend: 4.2.1
      path-to-regexp: 1.8.0
    dev: false
    resolution:
      integrity: sha512-eQMEmGN/8arp0xsvGoQ+B1qvSkR73B1nWSCh7nOt5neMCtwcQVYQGdzQMhcNscktTsWB54xnlSQFzOAPJD8nXA==
  /nock/12.0.3:
    dependencies:
      debug: 4.3.2
      json-stringify-safe: 5.0.1
      lodash: 4.17.21
      propagate: 2.0.1
    dev: false
    engines:
      node: '>= 10.13'
    resolution:
      integrity: sha512-QNb/j8kbFnKCiyqi9C5DD0jH/FubFGj5rt9NQFONXwQm3IPB0CULECg/eS3AU1KgZb/6SwUa4/DTRKhVxkGABw==
  /node-abi/2.30.0:
    dependencies:
      semver: 5.7.1
    dev: false
    resolution:
      integrity: sha512-g6bZh3YCKQRdwuO/tSZZYJAw622SjsRfJ2X0Iy4sSOHZ34/sPPdVBn8fev2tj7njzLwuqPw9uMtGsGkO5kIQvg==
  /node-abort-controller/1.2.1:
    dev: false
    resolution:
      integrity: sha512-79PYeJuj6S9+yOHirR0JBLFOgjB6sQCir10uN6xRx25iD+ZD4ULqgRn3MwWBRaQGB0vEgReJzWwJo42T1R6YbQ==
  /node-addon-api/3.2.1:
    dev: false
    resolution:
      integrity: sha512-mmcei9JghVNDYydghQmeDX8KoAm0FAiYyIcUt/N4nhyAipB17pllZQDOJD2fotxABnt4Mdz+dKTO7eftLg4d0A==
  /node-environment-flags/1.0.6:
    dependencies:
      object.getownpropertydescriptors: 2.1.2
      semver: 5.7.1
    dev: false
    resolution:
      integrity: sha512-5Evy2epuL+6TM0lCQGpFIj6KwiEsGh1SrHUhTbNX+sLbBtjidPZFAnVK9y5yU1+h//RitLbRHTIMyxQPtxMdHw==
  /node-fetch/2.6.1:
    dev: false
    engines:
      node: 4.x || >=6.0.0
    resolution:
      integrity: sha512-V4aYg89jEoVRxRb2fJdAg8FHvI7cEyYdVAh94HH0UIK8oJxUfkjlDQN9RbMx+bEjP7+ggMiFRprSti032Oipxw==
  /node-releases/1.1.73:
    dev: false
    resolution:
      integrity: sha512-uW7fodD6pyW2FZNZnp/Z3hvWKeEW1Y8R1+1CnErE8cXFXzl5blBOoVB41CvMer6P6Q0S5FXDwcHgFd1Wj0U9zg==
  /normalize-package-data/2.5.0:
    dependencies:
      hosted-git-info: 2.8.9
      resolve: 1.20.0
      semver: 5.7.1
      validate-npm-package-license: 3.0.4
    dev: false
    resolution:
      integrity: sha512-/5CMN3T0R4XTj4DcGaexo+roZSdSFW/0AOOTROrjxzCG1wrWXEsGbRKevjlIL+ZDE4sZlJr5ED4YW0yqmkK+eA==
  /normalize-path/2.1.1:
    dependencies:
      remove-trailing-separator: 1.1.0
    dev: false
    engines:
      node: '>=0.10.0'
    resolution:
      integrity: sha1-GrKLVW4Zg2Oowab35vogE3/mrtk=
  /normalize-path/3.0.0:
    dev: false
    engines:
      node: '>=0.10.0'
    resolution:
      integrity: sha512-6eZs5Ls3WtCisHWp9S2GUy8dqkpGi4BVSz3GaqiE6ezub0512ESztXUwUB6C6IKbQkY2Pnb/mD4WYojCRwcwLA==
  /npm-run-all/4.1.5:
    dependencies:
      ansi-styles: 3.2.1
      chalk: 2.4.2
      cross-spawn: 6.0.5
      memorystream: 0.3.1
      minimatch: 3.0.4
      pidtree: 0.3.1
      read-pkg: 3.0.0
      shell-quote: 1.7.2
      string.prototype.padend: 3.1.2
    dev: false
    engines:
      node: '>= 4'
    hasBin: true
    resolution:
      integrity: sha512-Oo82gJDAVcaMdi3nuoKFavkIHBRVqQ1qvMb+9LHk/cF4P6B2m8aP04hGf7oL6wZ9BuGwX1onlLhpuoofSyoQDQ==
  /npm-run-path/4.0.1:
    dependencies:
      path-key: 3.1.1
    dev: false
    engines:
      node: '>=8'
    resolution:
      integrity: sha512-S48WzZW777zhNIrn7gxOlISNAqi9ZC/uQFnRdbeIHhZhCA6UqpkOT8T1G7BvfdgP4Er8gF4sUbaS0i7QvIfCWw==
  /npmlog/4.1.2:
    dependencies:
      are-we-there-yet: 1.1.5
      console-control-strings: 1.1.0
      gauge: 2.7.4
      set-blocking: 2.0.0
    dev: false
    resolution:
      integrity: sha512-2uUqazuKlTaSI/dC8AzicUck7+IrEaOnN/e0jd3Xtt1KcGpwx30v50mL7oPyr/h9bL3E4aZccVwpwP+5W9Vjkg==
  /number-is-nan/1.0.1:
    dev: false
    engines:
      node: '>=0.10.0'
    resolution:
      integrity: sha1-CXtgK1NCKlIsGvuHkDGDNpQaAR0=
  /nyc/14.1.1:
    dependencies:
      archy: 1.0.0
      caching-transform: 3.0.2
      convert-source-map: 1.8.0
      cp-file: 6.2.0
      find-cache-dir: 2.1.0
      find-up: 3.0.0
      foreground-child: 1.5.6
      glob: 7.1.7
      istanbul-lib-coverage: 2.0.5
      istanbul-lib-hook: 2.0.7
      istanbul-lib-instrument: 3.3.0
      istanbul-lib-report: 2.0.8
      istanbul-lib-source-maps: 3.0.6
      istanbul-reports: 2.2.7
      js-yaml: 3.14.1
      make-dir: 2.1.0
      merge-source-map: 1.1.0
      resolve-from: 4.0.0
      rimraf: 2.7.1
      signal-exit: 3.0.3
      spawn-wrap: 1.4.3
      test-exclude: 5.2.3
      uuid: 3.4.0
      yargs: 13.3.2
      yargs-parser: 13.1.2
    dev: false
    engines:
      node: '>=6'
    hasBin: true
    resolution:
      integrity: sha512-OI0vm6ZGUnoGZv/tLdZ2esSVzDwUC88SNs+6JoSOMVxA+gKMB8Tk7jBwgemLx4O40lhhvZCVw1C+OYLOBOPXWw==
  /oauth-sign/0.9.0:
    dev: false
    resolution:
      integrity: sha512-fexhUFFPTGV8ybAtSIGbV6gOkSv8UtRbDBnAyLQw4QPKkgNlsH2ByPGtMUqdWkos6YCRmAqViwgZrJc/mRDzZQ==
  /object-assign/4.1.1:
    dev: false
    engines:
      node: '>=0.10.0'
    resolution:
      integrity: sha1-IQmtx5ZYh8/AXLvUQsrIv7s2CGM=
  /object-inspect/1.10.3:
    dev: false
    resolution:
      integrity: sha512-e5mCJlSH7poANfC8z8S9s9S2IN5/4Zb3aZ33f5s8YqoazCFzNLloLU8r5VCG+G7WoqLvAAZoVMcy3tp/3X0Plw==
  /object-keys/1.1.1:
    dev: false
    engines:
      node: '>= 0.4'
    resolution:
      integrity: sha512-NuAESUOUMrlIXOfHKzD6bpPu3tYt3xvjNdRIQ+FeT0lNb4K8WR70CaDxhuNguS2XG+GjkyMwOzsN5ZktImfhLA==
  /object.assign/4.1.0:
    dependencies:
      define-properties: 1.1.3
      function-bind: 1.1.1
      has-symbols: 1.0.2
      object-keys: 1.1.1
    dev: false
    engines:
      node: '>= 0.4'
    resolution:
      integrity: sha512-exHJeq6kBKj58mqGyTQ9DFvrZC/eR6OwxzoM9YRoGBqrXYonaFyGiFMuc9VZrXf7DarreEwMpurG3dd+CNyW5w==
  /object.assign/4.1.2:
    dependencies:
      call-bind: 1.0.2
      define-properties: 1.1.3
      has-symbols: 1.0.2
      object-keys: 1.1.1
    dev: false
    engines:
      node: '>= 0.4'
    resolution:
      integrity: sha512-ixT2L5THXsApyiUPYKmW+2EHpXXe5Ii3M+f4e+aJFAHao5amFRW6J0OO6c/LU8Be47utCx2GL89hxGB6XSmKuQ==
  /object.getownpropertydescriptors/2.1.2:
    dependencies:
      call-bind: 1.0.2
      define-properties: 1.1.3
      es-abstract: 1.18.3
    dev: false
    engines:
      node: '>= 0.8'
    resolution:
      integrity: sha512-WtxeKSzfBjlzL+F9b7M7hewDzMwy+C8NRssHd1YrNlzHzIDrXcXiNOMrezdAEM4UXixgV+vvnyBeN7Rygl2ttQ==
  /object.values/1.1.4:
    dependencies:
      call-bind: 1.0.2
      define-properties: 1.1.3
      es-abstract: 1.18.3
    dev: false
    engines:
      node: '>= 0.4'
    resolution:
      integrity: sha512-TnGo7j4XSnKQoK3MfvkzqKCi0nVe/D9I9IjwTNYdb/fxYHpjrluHVOgw0AF6jrRFGMPHdfuidR09tIDiIvnaSg==
  /on-finished/2.3.0:
    dependencies:
      ee-first: 1.1.1
    dev: false
    engines:
      node: '>= 0.8'
    resolution:
      integrity: sha1-IPEzZIGwg811M3mSoWlxqi2QaUc=
  /once/1.4.0:
    dependencies:
      wrappy: 1.0.2
    dev: false
    resolution:
      integrity: sha1-WDsap3WWHUsROsF9nFC6753Xa9E=
  /onetime/5.1.2:
    dependencies:
      mimic-fn: 2.1.0
    dev: false
    engines:
      node: '>=6'
    resolution:
      integrity: sha512-kbpaSSGJTWdAY5KPVeMOKXSrPtr8C8C7wodJbcsd51jRnmD+GZu8Y0VoU6Dm5Z4vWr0Ig/1NKuWRKf7j5aaYSg==
  /open/7.4.2:
    dependencies:
      is-docker: 2.2.1
      is-wsl: 2.2.0
    dev: false
    engines:
      node: '>=8'
    resolution:
      integrity: sha512-MVHddDVweXZF3awtlAS+6pgKLlm/JgxZ90+/NBurBoQctVOOB/zDdVjcyPzQ+0laDGbsWgrRkflI65sQeOgT9Q==
  /optionator/0.8.3:
    dependencies:
      deep-is: 0.1.3
      fast-levenshtein: 2.0.6
      levn: 0.3.0
      prelude-ls: 1.1.2
      type-check: 0.3.2
      word-wrap: 1.2.3
    dev: false
    engines:
      node: '>= 0.8.0'
    resolution:
      integrity: sha512-+IW9pACdk3XWmmTXG8m3upGUJst5XRGzxMRjXzAuJ1XnIFNvfhjjIuYkDvysnPQ7qzqVzLt78BCruntqRhWQbA==
  /optionator/0.9.1:
    dependencies:
      deep-is: 0.1.3
      fast-levenshtein: 2.0.6
      levn: 0.4.1
      prelude-ls: 1.2.1
      type-check: 0.4.0
      word-wrap: 1.2.3
    dev: false
    engines:
      node: '>= 0.8.0'
    resolution:
      integrity: sha512-74RlY5FCnhq4jRxVUPKDaRwrVNXMqsGsiW6AJw4XK8hmtm10wC0ypZBLw5IIp85NZMr91+qd1RvvENwg7jjRFw==
  /os-homedir/1.0.2:
    dev: false
    engines:
      node: '>=0.10.0'
    resolution:
      integrity: sha1-/7xJiDNuDoM94MFox+8VISGqf7M=
  /p-finally/2.0.1:
    dev: false
    engines:
      node: '>=8'
    resolution:
      integrity: sha512-vpm09aKwq6H9phqRQzecoDpD8TmVyGw70qmWlyq5onxY7tqyTTFVvxMykxQSQKILBSFlbXpypIw2T1Ml7+DDtw==
  /p-limit/1.3.0:
    dependencies:
      p-try: 1.0.0
    dev: false
    engines:
      node: '>=4'
    resolution:
      integrity: sha512-vvcXsLAJ9Dr5rQOPk7toZQZJApBl2K4J6dANSsEuh6QI41JYcsS/qhTGa9ErIUUgK3WNQoJYvylxvjqmiqEA9Q==
  /p-limit/2.3.0:
    dependencies:
      p-try: 2.2.0
    dev: false
    engines:
      node: '>=6'
    resolution:
      integrity: sha512-//88mFWSJx8lxCzwdAABTJL2MyWB12+eIY7MDL2SqLmAkeKU9qxRvWuSyTjm3FUmpBEMuFfckAIqEaVGUDxb6w==
  /p-locate/2.0.0:
    dependencies:
      p-limit: 1.3.0
    dev: false
    engines:
      node: '>=4'
    resolution:
      integrity: sha1-IKAQOyIqcMj9OcwuWAaA893l7EM=
  /p-locate/3.0.0:
    dependencies:
      p-limit: 2.3.0
    dev: false
    engines:
      node: '>=6'
    resolution:
      integrity: sha512-x+12w/To+4GFfgJhBEpiDcLozRJGegY+Ei7/z0tSLkMmxGZNybVMSfWj9aJn8Z5Fc7dBUNJOOVgPv2H7IwulSQ==
  /p-try/1.0.0:
    dev: false
    engines:
      node: '>=4'
    resolution:
      integrity: sha1-y8ec26+P1CKOE/Yh8rGiN8GyB7M=
  /p-try/2.2.0:
    dev: false
    engines:
      node: '>=6'
    resolution:
      integrity: sha512-R4nPAVTAU0B9D35/Gk3uJf/7XYbQcyohSKdvAxIRSNghFl4e71hVoGnBNQz9cWaXxO2I10KTC+3jMdvvoKw6dQ==
  /pac-proxy-agent/4.1.0:
    dependencies:
      '@tootallnate/once': 1.1.2
      agent-base: 6.0.2
      debug: 4.3.2
      get-uri: 3.0.2
      http-proxy-agent: 4.0.1
      https-proxy-agent: 5.0.0
      pac-resolver: 4.2.0
      raw-body: 2.4.1
      socks-proxy-agent: 5.0.1
    dev: false
    engines:
      node: '>= 6'
    resolution:
      integrity: sha512-ejNgYm2HTXSIYX9eFlkvqFp8hyJ374uDf0Zq5YUAifiSh1D6fo+iBivQZirGvVv8dCYUsLhmLBRhlAYvBKI5+Q==
  /pac-resolver/4.2.0:
    dependencies:
      degenerator: 2.2.0
      ip: 1.1.5
      netmask: 2.0.2
    dev: false
    engines:
      node: '>= 6'
    resolution:
      integrity: sha512-rPACZdUyuxT5Io/gFKUeeZFfE5T7ve7cAkE5TUZRRfuKP0u5Hocwe48X7ZEm6mYB+bTB0Qf+xlVlA/RM/i6RCQ==
  /package-hash/3.0.0:
    dependencies:
      graceful-fs: 4.2.6
      hasha: 3.0.0
      lodash.flattendeep: 4.4.0
      release-zalgo: 1.0.0
    dev: false
    engines:
      node: '>=6'
    resolution:
      integrity: sha512-lOtmukMDVvtkL84rJHI7dpTYq+0rli8N2wlnqUcBuDWCfVhRUfOmnR9SsoHFMLpACvEV60dX7rd0rFaYDZI+FA==
  /parent-module/1.0.1:
    dependencies:
      callsites: 3.1.0
    dev: false
    engines:
      node: '>=6'
    resolution:
      integrity: sha512-GQ2EWRpQV8/o+Aw8YqtfZZPfNRWZYkbidE9k5rpl/hC3vtHHBfGm2Ifi6qWV+coDGkrUKZAxE3Lot5kcsRlh+g==
  /parse-json/4.0.0:
    dependencies:
      error-ex: 1.3.2
      json-parse-better-errors: 1.0.2
    dev: false
    engines:
      node: '>=4'
    resolution:
      integrity: sha1-vjX1Qlvh9/bHRxhPmKeIy5lHfuA=
  /parse-passwd/1.0.0:
    dev: false
    engines:
      node: '>=0.10.0'
    resolution:
      integrity: sha1-bVuTSkVpk7I9N/QKOC1vFmao5cY=
  /parseurl/1.3.3:
    dev: false
    engines:
      node: '>= 0.8'
    resolution:
      integrity: sha512-CiyeOxFT/JZyN5m0z9PfXw4SCBJ6Sygz1Dpl0wqjlhDEGGBP1GnsUVEL0p63hoG1fcj3fHynXi9NYO4nWOL+qQ==
  /path-browserify/1.0.1:
    dev: false
    resolution:
      integrity: sha512-b7uo2UCUOYZcnF/3ID0lulOJi/bafxa1xPe7ZPsammBSpjSWQkjNxlt635YGS2MiR9GjvuXCtz2emr3jbsz98g==
  /path-exists/3.0.0:
    dev: false
    engines:
      node: '>=4'
    resolution:
      integrity: sha1-zg6+ql94yxiSXqfYENe1mwEP1RU=
  /path-is-absolute/1.0.1:
    dev: false
    engines:
      node: '>=0.10.0'
    resolution:
      integrity: sha1-F0uSaHNVNP+8es5r9TpanhtcX18=
  /path-key/2.0.1:
    dev: false
    engines:
      node: '>=4'
    resolution:
      integrity: sha1-QRyttXTFoUDTpLGRDUDYDMn0C0A=
  /path-key/3.1.1:
    dev: false
    engines:
      node: '>=8'
    resolution:
      integrity: sha512-ojmeN0qd+y0jszEtoY48r0Peq5dwMEkIlCOu6Q5f41lfkswXuKtYrhgoTpLnyIcHm24Uhqx+5Tqm2InSwLhE6Q==
  /path-parse/1.0.7:
    dev: false
    resolution:
      integrity: sha512-LDJzPVEEEPR+y48z93A0Ed0yXb8pAByGWo/k5YYdYgpY2/2EsOsksJrq7lOHxryrVOn1ejG6oAp8ahvOIQD8sw==
  /path-to-regexp/0.1.7:
    dev: false
    resolution:
      integrity: sha1-32BBeABfUi8V60SQ5yR6G/qmf4w=
  /path-to-regexp/1.8.0:
    dependencies:
      isarray: 0.0.1
    dev: false
    resolution:
      integrity: sha512-n43JRhlUKUAlibEJhPeir1ncUID16QnEjNpwzNdO3Lm4ywrBpBZ5oLD0I6br9evr1Y9JTqwRtAh7JLoOzAQdVA==
  /path-to-regexp/2.4.0:
    dev: false
    resolution:
      integrity: sha512-G6zHoVqC6GGTQkZwF4lkuEyMbVOjoBKAEybQUypI1WTkqinCOrq2x6U2+phkJ1XsEMTy4LjtwPI7HW+NVrRR2w==
  /path-type/3.0.0:
    dependencies:
      pify: 3.0.0
    dev: false
    engines:
      node: '>=4'
    resolution:
      integrity: sha512-T2ZUsdZFHgA3u4e5PfPbjd7HDDpxPnQb5jN0SrDsjNSuVXHJqtwTnWqG0B1jZrgmJ/7lj1EmVIByWt1gxGkWvg==
  /path-type/4.0.0:
    dev: false
    engines:
      node: '>=8'
    resolution:
      integrity: sha512-gDKb8aZMDeD/tZWs9P6+q0J9Mwkdl6xMV8TjnGP3qJVJ06bdMgkbBlLU8IdfOsIsFz2BW1rNVT3XuNEl8zPAvw==
  /pathval/1.1.1:
    dev: false
    resolution:
      integrity: sha512-Dp6zGqpTdETdR63lehJYPeIOqpiNBNtc7BpWSLrOje7UaIsE5aY92r/AunQA7rsXvet3lrJ3JnZX29UPTKXyKQ==
  /pend/1.2.0:
    dev: false
    resolution:
      integrity: sha1-elfrVQpng/kRUzH89GY9XI4AelA=
  /performance-now/2.1.0:
    dev: false
    resolution:
      integrity: sha1-Ywn04OX6kT7BxpMHrjZLSzd8nns=
  /picomatch/2.3.0:
    dev: false
    engines:
      node: '>=8.6'
    resolution:
      integrity: sha512-lY1Q/PiJGC2zOv/z391WOTD+Z02bCgsFfvxoXXf6h7kv9o+WmsmzYqrAwY63sNgOxE4xEdq0WyUnXfKeBrSvYw==
  /pidtree/0.3.1:
    dev: false
    engines:
      node: '>=0.10'
    hasBin: true
    resolution:
      integrity: sha512-qQbW94hLHEqCg7nhby4yRC7G2+jYHY4Rguc2bjw7Uug4GIJuu1tvf2uHaZv5Q8zdt+WKJ6qK1FOI6amaWUo5FA==
  /pify/3.0.0:
    dev: false
    engines:
      node: '>=4'
    resolution:
      integrity: sha1-5aSs0sEB/fPZpNB/DbxNtJ3SgXY=
  /pify/4.0.1:
    dev: false
    engines:
      node: '>=6'
    resolution:
      integrity: sha512-uB80kBFb/tfd68bVleG9T5GGsGPjJrLAUpR5PZIrhBnIaRTQRjqdJSsIKkOP6OAIFbj7GOrcudc5pNjZ+geV2g==
  /pkg-dir/2.0.0:
    dependencies:
      find-up: 2.1.0
    dev: false
    engines:
      node: '>=4'
    resolution:
      integrity: sha1-9tXREJ4Z1j7fQo4L1X4Sd3YVM0s=
  /pkg-dir/3.0.0:
    dependencies:
      find-up: 3.0.0
    dev: false
    engines:
      node: '>=6'
    resolution:
      integrity: sha512-/E57AYkoeQ25qkxMj5PBOVgF8Kiu/h7cYS30Z5+R7WaiCCBfLq58ZI/dSeaEKb9WVJV5n/03QwrN3IeWIFllvw==
  /pkg-up/2.0.0:
    dependencies:
      find-up: 2.1.0
    dev: false
    engines:
      node: '>=4'
    resolution:
      integrity: sha1-yBmscoBZpGHKscOImivjxJoATX8=
  /pluralize/8.0.0:
    dev: false
    engines:
      node: '>=4'
    resolution:
      integrity: sha512-Nc3IT5yHzflTfbjgqWcCPpo7DaKy4FnpB0l/zCAW0Tc7jxAiuqSxHasntB3D7887LSrA93kDJ9IXovxJYxyLCA==
  /prebuild-install/6.1.3:
    dependencies:
      detect-libc: 1.0.3
      expand-template: 2.0.3
      github-from-package: 0.0.0
      minimist: 1.2.5
      mkdirp-classic: 0.5.3
      napi-build-utils: 1.0.2
      node-abi: 2.30.0
      npmlog: 4.1.2
      pump: 3.0.0
      rc: 1.2.8
      simple-get: 3.1.0
      tar-fs: 2.1.1
      tunnel-agent: 0.6.0
    dev: false
    engines:
      node: '>=6'
    hasBin: true
    resolution:
      integrity: sha512-iqqSR84tNYQUQHRXalSKdIaM8Ov1QxOVuBNWI7+BzZWv6Ih9k75wOnH1rGQ9WWTaaLkTpxWKIciOF0KyfM74+Q==
  /prelude-ls/1.1.2:
    dev: false
    engines:
      node: '>= 0.8.0'
    resolution:
      integrity: sha1-IZMqVJ9eUv/ZqCf1cOBL5iqX2lQ=
  /prelude-ls/1.2.1:
    dev: false
    engines:
      node: '>= 0.8.0'
    resolution:
      integrity: sha512-vkcDPrRZo1QZLbn5RLGPpg/WmIQ65qoWWhcGKf/b5eplkkarX0m9z8ppCat4mlOqUsWpyNuYgO3VRyrYHSzX5g==
  /prettier/1.19.1:
    dev: false
    engines:
      node: '>=4'
    hasBin: true
    resolution:
      integrity: sha512-s7PoyDv/II1ObgQunCbB9PdLmUcBZcnWOcxDh7O0N/UwDEsHyqkW+Qh28jW+mVuCdx7gLB0BotYI1Y6uI9iyew==
  /prettier/2.2.1:
    dev: false
    engines:
      node: '>=10.13.0'
    hasBin: true
    resolution:
      integrity: sha512-PqyhM2yCjg/oKkFPtTGUojv7gnZAoG80ttl45O6x2Ug/rMJw4wcc9k6aaf2hibP7BGVCCM33gZoGjyvt9mm16Q==
  /priorityqueuejs/1.0.0:
    dev: false
    resolution:
      integrity: sha1-LuTyPCVgkT4IwHzlzN1t498sWvg=
  /process-nextick-args/1.0.7:
    dev: false
    resolution:
      integrity: sha1-FQ4gt1ZZCtP5EJPyWk8q2L/zC6M=
  /process-nextick-args/2.0.1:
    dev: false
    resolution:
      integrity: sha512-3ouUOpQhtgrbOa17J7+uxOTpITYWaGP7/AhoR3+A+/1e9skrzelGi/dXzEYyvbxubEF6Wn2ypscTKiKJFFn1ag==
  /process/0.11.10:
    dev: false
    engines:
      node: '>= 0.6.0'
    resolution:
      integrity: sha1-czIwDoQBYb2j5podHZGn1LwW8YI=
  /progress/2.0.3:
    dev: false
    engines:
      node: '>=0.4.0'
    resolution:
      integrity: sha512-7PiHtLll5LdnKIMw100I+8xJXR5gW2QwWYkT6iJva0bXitZKa/XMrSbdmg3r2Xnaidz9Qumd0VPaMrZlF9V9sA==
  /promise/8.1.0:
    dependencies:
      asap: 2.0.6
    dev: false
    resolution:
      integrity: sha512-W04AqnILOL/sPRXziNicCjSNRruLAuIHEOVBazepu0545DDNGYHz7ar9ZgZ1fMU8/MA4mVxp5rkBWRi6OXIy3Q==
  /propagate/2.0.1:
    dev: false
    engines:
      node: '>= 8'
    resolution:
      integrity: sha512-vGrhOavPSTz4QVNuBNdcNXePNdNMaO1xj9yBeH1ScQPjk/rhg9sSlCXPhMkFuaNNW/syTvYqsnbIJxMBfRbbag==
  /proxy-addr/2.0.7:
    dependencies:
      forwarded: 0.2.0
      ipaddr.js: 1.9.1
    dev: false
    engines:
      node: '>= 0.10'
    resolution:
      integrity: sha512-llQsMLSUDUPT44jdrU/O37qlnifitDP+ZwrmmZcoSKyLKvtZxpyV0n2/bD/N4tBAAZ/gJEdZU7KMraoK1+XYAg==
  /proxy-agent/4.0.1:
    dependencies:
      agent-base: 6.0.2
      debug: 4.3.2
      http-proxy-agent: 4.0.1
      https-proxy-agent: 5.0.0
      lru-cache: 5.1.1
      pac-proxy-agent: 4.1.0
      proxy-from-env: 1.1.0
      socks-proxy-agent: 5.0.1
    dev: false
    engines:
      node: '>=6'
    resolution:
      integrity: sha512-ODnQnW2jc/FUVwHHuaZEfN5otg/fMbvMxz9nMSUQfJ9JU7q2SZvSULSsjLloVgJOiv9yhc8GlNMKc4GkFmcVEA==
  /proxy-from-env/1.1.0:
    dev: false
    resolution:
      integrity: sha512-D+zkORCbA9f1tdWRK0RaCR3GPv50cMxcrz4X8k5LTSUD1Dkw47mKJEZQNunItRTkWwgtaUSo1RVFRIG9ZXiFYg==
  /pseudomap/1.0.2:
    dev: false
    resolution:
      integrity: sha1-8FKijacOYYkX7wqKw0wa5aaChrM=
  /psl/1.8.0:
    dev: false
    resolution:
      integrity: sha512-RIdOzyoavK+hA18OGGWDqUTsCLhtA7IcZ/6NCs4fFJaHBDab+pDDmDIByWFRQJq2Cd7r1OoQxBGKOaztq+hjIQ==
  /pump/3.0.0:
    dependencies:
      end-of-stream: 1.4.4
      once: 1.4.0
    dev: false
    resolution:
      integrity: sha512-LwZy+p3SFs1Pytd/jYct4wpv49HiYCqd9Rlc5ZVdk0V+8Yzv6jR5Blk3TRmPL1ft69TxP0IMZGJ+WPFU2BFhww==
  /punycode/1.3.2:
    dev: false
    resolution:
      integrity: sha1-llOgNvt8HuQjQvIyXM7v6jkmxI0=
  /punycode/2.1.1:
    dev: false
    engines:
      node: '>=6'
    resolution:
      integrity: sha512-XRsRjdf+j5ml+y/6GKHPZbrF/8p2Yga0JPtdqTIY2Xe5ohJPD9saDJJLPvp9+NSBprVvevdXZybnj2cv8OEd0A==
  /puppeteer/3.3.0:
    dependencies:
      debug: 4.3.2
      extract-zip: 2.0.1
      https-proxy-agent: 4.0.0
      mime: 2.5.2
      progress: 2.0.3
      proxy-from-env: 1.1.0
      rimraf: 3.0.2
      tar-fs: 2.1.1
      unbzip2-stream: 1.4.3
      ws: 7.5.2
    dev: false
    engines:
      node: '>=10.18.1'
    requiresBuild: true
    resolution:
      integrity: sha512-23zNqRltZ1PPoK28uRefWJ/zKb5Jhnzbbwbpcna2o5+QMn17F0khq5s1bdH3vPlyj+J36pubccR8wiNA/VE0Vw==
  /qjobs/1.2.0:
    dev: false
    engines:
      node: '>=0.9'
    resolution:
      integrity: sha512-8YOJEHtxpySA3fFDyCRxA+UUV+fA+rTWnuWvylOK/NCjhY+b4ocCtmu8TtsWb+mYeU+GCHf/S66KZF/AsteKHg==
  /qs/6.10.1:
    dependencies:
      side-channel: 1.0.4
    dev: false
    engines:
      node: '>=0.6'
    resolution:
      integrity: sha512-M528Hph6wsSVOBiYUnGf+K/7w0hNshs/duGsNXPUCLH5XAqjEtiPGwNONLV0tBH8NoGb0mvD5JubnUTrujKDTg==
  /qs/6.5.2:
    dev: false
    engines:
      node: '>=0.6'
    resolution:
      integrity: sha512-N5ZAX4/LxJmF+7wN74pUD6qAh9/wnvdQcjq9TZjevvXzSUo7bfmw91saqMjzGS2xq91/odN2dW/WOl7qQHNDGA==
  /qs/6.7.0:
    dev: false
    engines:
      node: '>=0.6'
    resolution:
      integrity: sha512-VCdBRNFTX1fyE7Nb6FYoURo/SPe62QCaAyzJvUjwRaIsc+NePBEniHlvxFmmX56+HZphIGtV0XeCirBtpDrTyQ==
  /query-string/5.1.1:
    dependencies:
      decode-uri-component: 0.2.0
      object-assign: 4.1.1
      strict-uri-encode: 1.1.0
    dev: false
    engines:
      node: '>=0.10.0'
    resolution:
      integrity: sha512-gjWOsm2SoGlgLEdAGt7a6slVOk9mGiXmPFMqrEhLQ68rhQuBnpfs3+EmlvqKyxnCo9/PPlF+9MtY02S1aFg+Jw==
  /querystring/0.2.0:
    deprecated: The querystring API is considered Legacy. new code should use the URLSearchParams API instead.
    dev: false
    engines:
      node: '>=0.4.x'
    resolution:
      integrity: sha1-sgmEkgO7Jd+CDadW50cAWHhSFiA=
  /querystring/0.2.1:
    deprecated: The querystring API is considered Legacy. new code should use the URLSearchParams API instead.
    dev: false
    engines:
      node: '>=0.4.x'
    resolution:
      integrity: sha512-wkvS7mL/JMugcup3/rMitHmd9ecIGd2lhFhK9N3UUQ450h66d1r3Y9nvXzQAW1Lq+wyx61k/1pfKS5KuKiyEbg==
  /queue-microtask/1.2.3:
    dev: false
    resolution:
      integrity: sha512-NuaNSa6flKT5JaSYQzJok04JzTL1CA6aGhv5rfLW3PgqA+M2ChpZQnAC8h8i4ZFkBS8X5RqkDBHA7r4hej3K9A==
  /quote/0.4.0:
    dev: false
    resolution:
      integrity: sha1-EIOSF/bBNiuJGUBE0psjP9fzLwE=
  /ramda/0.27.1:
    dev: false
    resolution:
      integrity: sha512-PgIdVpn5y5Yns8vqb8FzBUEYn98V3xcPgawAkkgj0YJ0qDsnHCiNmZYfOGMgOvoB0eWFLpYbhxUR3mxfDIMvpw==
  /randombytes/2.1.0:
    dependencies:
      safe-buffer: 5.2.1
    dev: false
    resolution:
      integrity: sha512-vYl3iOX+4CKUWuxGi9Ukhie6fsqXqS9FE2Zaic4tNFD2N2QQaXOMFbuKK4QmDHC0JO6B1Zp41J0LpT0oR68amQ==
  /range-parser/1.2.1:
    dev: false
    engines:
      node: '>= 0.6'
    resolution:
      integrity: sha512-Hrgsx+orqoygnmhFbKaHE6c296J+HTAQXoxEF6gNupROmmGJRoyzfG3ccAveqCBrwr/2yxQ5BVd/GTl5agOwSg==
  /raw-body/2.4.0:
    dependencies:
      bytes: 3.1.0
      http-errors: 1.7.2
      iconv-lite: 0.4.24
      unpipe: 1.0.0
    dev: false
    engines:
      node: '>= 0.8'
    resolution:
      integrity: sha512-4Oz8DUIwdvoa5qMJelxipzi/iJIi40O5cGV1wNYp5hvZP8ZN0T+jiNkL0QepXs+EsQ9XJ8ipEDoiH70ySUJP3Q==
  /raw-body/2.4.1:
    dependencies:
      bytes: 3.1.0
      http-errors: 1.7.3
      iconv-lite: 0.4.24
      unpipe: 1.0.0
    dev: false
    engines:
      node: '>= 0.8'
    resolution:
      integrity: sha512-9WmIKF6mkvA0SLmA2Knm9+qj89e+j1zqgyn8aXGd7+nAduPoqgI9lO57SAZNn/Byzo5P7JhXTyg9PzaJbH73bA==
  /rc/1.2.8:
    dependencies:
      deep-extend: 0.6.0
      ini: 1.3.8
      minimist: 1.2.5
      strip-json-comments: 2.0.1
    dev: false
    hasBin: true
    resolution:
      integrity: sha512-y3bGgqKj3QBdxLbLkomlohkvsA8gdAiUQlSBJnBhfn+BPxg4bc62d8TcBW15wavDfgexCgccckhcZvywyQYPOw==
  /read-pkg-up/3.0.0:
    dependencies:
      find-up: 2.1.0
      read-pkg: 3.0.0
    dev: false
    engines:
      node: '>=4'
    resolution:
      integrity: sha1-PtSWaF26D4/hGNBpHcUfSh/5bwc=
  /read-pkg-up/4.0.0:
    dependencies:
      find-up: 3.0.0
      read-pkg: 3.0.0
    dev: false
    engines:
      node: '>=6'
    resolution:
      integrity: sha512-6etQSH7nJGsK0RbG/2TeDzZFa8shjQ1um+SwQQ5cwKy0dhSXdOncEhb1CPpvQG4h7FyOV6EB6YlV0yJvZQNAkA==
  /read-pkg/3.0.0:
    dependencies:
      load-json-file: 4.0.0
      normalize-package-data: 2.5.0
      path-type: 3.0.0
    dev: false
    engines:
      node: '>=4'
    resolution:
      integrity: sha1-nLxoaXj+5l0WwA4rGcI3/Pbjg4k=
  /readable-stream/1.1.14:
    dependencies:
      core-util-is: 1.0.2
      inherits: 2.0.4
      isarray: 0.0.1
      string_decoder: 0.10.31
    dev: false
    resolution:
      integrity: sha1-fPTFTvZI44EwhMY23SB54WbAgdk=
  /readable-stream/2.0.6:
    dependencies:
      core-util-is: 1.0.2
      inherits: 2.0.4
      isarray: 1.0.0
      process-nextick-args: 1.0.7
      string_decoder: 0.10.31
      util-deprecate: 1.0.2
    dev: false
    resolution:
      integrity: sha1-j5A0HmilPMySh4jaz80Rs265t44=
  /readable-stream/2.3.7:
    dependencies:
      core-util-is: 1.0.2
      inherits: 2.0.4
      isarray: 1.0.0
      process-nextick-args: 2.0.1
      safe-buffer: 5.1.2
      string_decoder: 1.1.1
      util-deprecate: 1.0.2
    dev: false
    resolution:
      integrity: sha512-Ebho8K4jIbHAxnuxi7o42OrZgF/ZTNcsZj6nRKyUmkhLFq8CHItp/fy6hQZuZmP/n3yZ9VBUbp4zz/mX8hmYPw==
  /readable-stream/3.6.0:
    dependencies:
      inherits: 2.0.4
      string_decoder: 1.3.0
      util-deprecate: 1.0.2
    dev: false
    engines:
      node: '>= 6'
    resolution:
      integrity: sha512-BViHy7LKeTz4oNnkcLJ+lVSL6vpiFeX6/d3oSH8zCW7UxP2onchk+vTGB143xuFjHS3deTgkKoXXymXqymiIdA==
  /readdirp/3.2.0:
    dependencies:
      picomatch: 2.3.0
    dev: false
    engines:
      node: '>= 8'
    resolution:
      integrity: sha512-crk4Qu3pmXwgxdSgGhgA/eXiJAPQiX4GMOZZMXnqKxHX7TaoL+3gQVo/WeuAiogr07DpnfjIMpXXa+PAIvwPGQ==
  /readdirp/3.6.0:
    dependencies:
      picomatch: 2.3.0
    dev: false
    engines:
      node: '>=8.10.0'
    resolution:
      integrity: sha512-hOS089on8RduqdbhvQ5Z37A0ESjsqz6qnRcffsMU3495FuTdqSm+7bhJ29JvIOsBDEEnan5DPu9t3To9VRlMzA==
  /rechoir/0.6.2:
    dependencies:
      resolve: 1.20.0
    dev: false
    engines:
      node: '>= 0.10'
    resolution:
      integrity: sha1-hSBLVNuoLVdC4oyWdW70OvUOM4Q=
  /regenerator-runtime/0.11.1:
    dev: false
    resolution:
      integrity: sha512-MguG95oij0fC3QV3URf4V2SDYGJhJnJGqvIIgdECeODCT98wSWDAJ94SSuVpYQUoTcGUIL6L4yNB7j1DFFHSBg==
  /regenerator-runtime/0.13.7:
    dev: false
    resolution:
      integrity: sha512-a54FxoJDIr27pgf7IgeQGxmqUNYrcV338lf/6gH456HZ/PhX+5BcwHXG9ajESmwe6WRO0tAzRUrRmNONWgkrew==
  /regexpp/3.2.0:
    dev: false
    engines:
      node: '>=8'
    resolution:
      integrity: sha512-pq2bWo9mVD43nbts2wGv17XLiNLya+GklZ8kaDLV2Z08gDCsGpnKn9BFMepvWuHCbyVvY7J5o5+BVvoQbmlJLg==
  /release-zalgo/1.0.0:
    dependencies:
      es6-error: 4.1.1
    dev: false
    engines:
      node: '>=4'
    resolution:
      integrity: sha1-CXALflB0Mpc5Mw5TXFqQ+2eFFzA=
  /remove-trailing-separator/1.1.0:
    dev: false
    resolution:
      integrity: sha1-wkvOKig62tW8P1jg1IJJuSN52O8=
  /request/2.88.2:
    dependencies:
      aws-sign2: 0.7.0
      aws4: 1.11.0
      caseless: 0.12.0
      combined-stream: 1.0.8
      extend: 3.0.2
      forever-agent: 0.6.1
      form-data: 2.3.3
      har-validator: 5.1.5
      http-signature: 1.2.0
      is-typedarray: 1.0.0
      isstream: 0.1.2
      json-stringify-safe: 5.0.1
      mime-types: 2.1.31
      oauth-sign: 0.9.0
      performance-now: 2.1.0
      qs: 6.5.2
      safe-buffer: 5.2.1
      tough-cookie: 2.5.0
      tunnel-agent: 0.6.0
      uuid: 3.4.0
    deprecated: request has been deprecated, see https://github.com/request/request/issues/3142
    dev: false
    engines:
      node: '>= 6'
    resolution:
      integrity: sha512-MsvtOrfG9ZcrOwAW+Qi+F6HbD0CWXEh9ou77uOb7FM2WPhwT7smM833PzanhJLsgXjN89Ir6V2PczXNnMpwKhw==
  /require-directory/2.1.1:
    dev: false
    engines:
      node: '>=0.10.0'
    resolution:
      integrity: sha1-jGStX9MNqxyXbiNE/+f3kqam30I=
  /require-from-string/2.0.2:
    dev: false
    engines:
      node: '>=0.10.0'
    resolution:
      integrity: sha512-Xf0nWe6RseziFMu+Ap9biiUbmplq6S9/p+7w7YXP/JBHhrUDDUhwa+vANyubuqfZWTveU//DYVGsDG7RKL/vEw==
  /require-in-the-middle/5.1.0:
    dependencies:
      debug: 4.3.2
      module-details-from-path: 1.0.3
      resolve: 1.20.0
    dev: false
    resolution:
      integrity: sha512-M2rLKVupQfJ5lf9OvqFGIT+9iVLnTmjgbOmpil12hiSQNn5zJTKGPoIisETNjfK+09vP3rpm1zJajmErpr2sEQ==
  /require-main-filename/2.0.0:
    dev: false
    resolution:
      integrity: sha512-NKN5kMDylKuldxYLSUfrbo5Tuzh4hd+2E8NPPX02mZtn1VuREQToYe/ZdlJy+J3uCpfaiGF05e7B8W0iXbQHmg==
  /requirejs/2.3.6:
    dev: false
    engines:
      node: '>=0.4.0'
    hasBin: true
    resolution:
      integrity: sha512-ipEzlWQe6RK3jkzikgCupiTbTvm4S0/CAU5GlgptkN5SO6F3u0UD0K18wy6ErDqiCyP4J4YYe1HuAShvsxePLg==
  /requires-port/1.0.0:
    dev: false
    resolution:
      integrity: sha1-kl0mAdOaxIXgkc8NpcbmlNw9yv8=
  /resolve-dir/1.0.1:
    dependencies:
      expand-tilde: 2.0.2
      global-modules: 1.0.0
    dev: false
    engines:
      node: '>=0.10.0'
    resolution:
      integrity: sha1-eaQGRMNivoLybv/nOcm7U4IEb0M=
  /resolve-from/4.0.0:
    dev: false
    engines:
      node: '>=4'
    resolution:
      integrity: sha512-pb/MYmXstAkysRFx8piNI1tGFNQIFA3vkE3Gq4EuA1dF6gHp/+vgZqsCGJapvy8N3Q+4o7FwvquPJcnZ7RYy4g==
  /resolve-url/0.2.1:
    deprecated: https://github.com/lydell/resolve-url#deprecated
    dev: false
    resolution:
      integrity: sha1-LGN/53yJOv0qZj/iGqkIAGjiBSo=
  /resolve/1.17.0:
    dependencies:
      path-parse: 1.0.7
    dev: false
    resolution:
      integrity: sha512-ic+7JYiV8Vi2yzQGFWOkiZD5Z9z7O2Zhm9XMaTxdJExKasieFCr+yXZ/WmXsckHiKl12ar0y6XiXDx3m4RHn1w==
  /resolve/1.19.0:
    dependencies:
      is-core-module: 2.4.0
      path-parse: 1.0.7
    dev: false
    resolution:
      integrity: sha512-rArEXAgsBG4UgRGcynxWIWKFvh/XZCcS8UJdHhwy91zwAvCZIbcs+vAbflgBnNjYMs/i/i+/Ux6IZhML1yPvxg==
  /resolve/1.20.0:
    dependencies:
      is-core-module: 2.4.0
      path-parse: 1.0.7
    dev: false
    resolution:
      integrity: sha512-wENBPt4ySzg4ybFQW2TT1zMQucPK95HSh/nq2CFTZVOGut2+pQvSsgtda4d26YrYcr067wjbmzOG8byDPBX63A==
  /resolve/1.8.1:
    dependencies:
      path-parse: 1.0.7
    dev: false
    resolution:
      integrity: sha512-AicPrAC7Qu1JxPCZ9ZgCZlY35QgFnNqc+0LtbRNxnVw4TXvjQ72wnuL9JQcEBgXkI9JM8MsT9kaQoHcpCRJOYA==
  /reusify/1.0.4:
    dev: false
    engines:
      iojs: '>=1.0.0'
      node: '>=0.10.0'
    resolution:
      integrity: sha512-U9nH88a3fc/ekCF1l0/UP1IosiuIjyTh7hBvXVMHYgVcfGvt897Xguj2UOLDeI5BG2m7/uwyaLVT6fbtCwTyzw==
  /rfdc/1.3.0:
    dev: false
    resolution:
      integrity: sha512-V2hovdzFbOi77/WajaSMXk2OLm+xNIeQdMMuB7icj7bk6zi2F8GGAxigcnDFpJHbNyNcgyJDiP+8nOrY5cZGrA==
  /rhea-promise/0.1.15:
    dependencies:
      debug: 3.2.7
      rhea: 1.0.24
      tslib: 1.14.1
    dev: false
    resolution:
      integrity: sha512-+6uilZXSJGyiqVeHQI3Krv6NTAd8cWRCY2uyCxmzR4/5IFtBqqFem1HV2OiwSj0Gu7OFChIJDfH2JyjN7J0vRA==
  /rhea-promise/2.1.0:
    dependencies:
      debug: 3.2.7
      rhea: 2.0.3
      tslib: 2.3.0
    dev: false
    resolution:
      integrity: sha512-CRMwdJ/o4oO/xKcvAwAsd0AHy5fVvSlqso7AadRmaaLGzAzc9LCoW7FOFnucI8THasVmOeCnv5c/fH/n7FcNaA==
  /rhea/1.0.24:
    dependencies:
      debug: 3.2.7
    dev: false
    resolution:
      integrity: sha512-PEl62U2EhxCO5wMUZ2/bCBcXAVKN9AdMSNQOrp3+R5b77TEaOSiy16MQ0sIOmzj/iqsgIAgPs1mt3FYfu1vIXA==
  /rhea/2.0.3:
    dependencies:
      debug: 3.2.7
    dev: false
    resolution:
      integrity: sha512-goQWv15ci6RdjtSpDezknlJ0PQDDkkJiMVxC3oS8DpECnzLFov01WMJ23cpXW+L3hlSQwyunqX9kc0JW6/lziw==
  /rimraf/2.7.1:
    dependencies:
      glob: 7.1.7
    dev: false
    hasBin: true
    resolution:
      integrity: sha512-uWjbaKIK3T1OSVptzX7Nl6PvQ3qAGtKEtVRjRuazjfL3Bx5eI409VZSqgND+4UNnmzLVdPj9FqFJNPqBZFve4w==
  /rimraf/3.0.2:
    dependencies:
      glob: 7.1.7
    dev: false
    hasBin: true
    resolution:
      integrity: sha512-JZkJMZkAGFFPP2YqXZXPbMlMBgsxzE8ILs4lMIX/2o0L9UBw9O/Y3o6wFw/i9YLapcUJWwqbi3kdxIPdC62TIA==
  /rollup-plugin-local-resolve/1.0.7:
    dev: false
    resolution:
      integrity: sha1-xIZwFxbBWt0hJ1ZcLqoQESMyCIc=
  /rollup-plugin-node-resolve/3.4.0:
    dependencies:
      builtin-modules: 2.0.0
      is-module: 1.0.0
      resolve: 1.20.0
    deprecated: This package has been deprecated and is no longer maintained. Please use @rollup/plugin-node-resolve.
    dev: false
    resolution:
      integrity: sha512-PJcd85dxfSBWih84ozRtBkB731OjXk0KnzN0oGp7WOWcarAFkVa71cV5hTJg2qpVsV2U8EUwrzHP3tvy9vS3qg==
  /rollup-plugin-shim/1.0.0:
    dev: false
    resolution:
      integrity: sha512-rZqFD43y4U9nSqVq3iyWBiDwmBQJY8Txi04yI9jTKD3xcl7CbFjh1qRpQshUB3sONLubDzm7vJiwB+1MEGv67w==
  /rollup-plugin-sourcemaps/0.4.2_rollup@1.32.1:
    dependencies:
      rollup: 1.32.1
      rollup-pluginutils: 2.8.2
      source-map-resolve: 0.5.3
    dev: false
    engines:
      node: '>=4.5.0'
      npm: '>=2.15.9'
    peerDependencies:
      rollup: '>=0.31.2'
    resolution:
      integrity: sha1-YhJaqUCHqt97g+9N+vYptHMTXoc=
  /rollup-plugin-terser/5.3.1_rollup@1.32.1:
    dependencies:
      '@babel/code-frame': 7.14.5
      jest-worker: 24.9.0
      rollup: 1.32.1
      rollup-pluginutils: 2.8.2
      serialize-javascript: 4.0.0
      terser: 4.8.0
    dev: false
    peerDependencies:
      rollup: '>=0.66.0 <3'
    resolution:
      integrity: sha512-1pkwkervMJQGFYvM9nscrUoncPwiKR/K+bHdjv6PFgRo3cgPHoRT83y2Aa3GvINj4539S15t/tpFPb775TDs6w==
  /rollup-plugin-visualizer/4.2.2_rollup@1.32.1:
    dependencies:
      nanoid: 3.1.23
      open: 7.4.2
      rollup: 1.32.1
      source-map: 0.7.3
      yargs: 16.2.0
    dev: false
    engines:
      node: '>=10'
    hasBin: true
    peerDependencies:
      rollup: '>=1.20.0'
    resolution:
      integrity: sha512-10/TsugsaQL5rdynl0lrklBngTtkRBESZdxUJy+3fN+xKqNdg5cr7JQU1OoPx4p5mhQ+nspa6EvX3qc8SsBvnA==
  /rollup-pluginutils/2.8.2:
    dependencies:
      estree-walker: 0.6.1
    dev: false
    resolution:
      integrity: sha512-EEp9NhnUkwY8aif6bxgovPHMoMoNr2FulJziTndpt5H9RdwC47GSGuII9XxpSdzVGM0GWrNPHV6ie1LTNJPaLQ==
  /rollup/1.32.1:
    dependencies:
      '@types/estree': 0.0.50
      '@types/node': 12.20.16
      acorn: 7.4.1
    dev: false
    hasBin: true
    resolution:
      integrity: sha512-/2HA0Ec70TvQnXdzynFffkjA6XN+1e2pEv/uKS5Ulca40g2L7KuOE3riasHoNVHOsFD5KKZgDsMk1CP3Tw9s+A==
  /run-parallel/1.2.0:
    dependencies:
      queue-microtask: 1.2.3
    dev: false
    resolution:
      integrity: sha512-5l4VyZR86LZ/lDxZTR6jqL8AFE2S0IFLMP26AbjsLVADxHdhB/c0GUsH+y39UfCi3dzz8OlQuPmnaJOMoDHQBA==
  /safe-buffer/5.1.2:
    dev: false
    resolution:
      integrity: sha512-Gd2UZBJDkXlY7GbJxfsE8/nvKkUEU1G38c1siN6QP6a9PT9MmHB8GnpscSmMJSoF8LOIrt8ud/wPtojys4G6+g==
  /safe-buffer/5.2.1:
    dev: false
    resolution:
      integrity: sha512-rp3So07KcdmmKbGvgaNxQSJr7bGVSVk5S9Eq1F+ppbRo70+YeaDxkw5Dd8NPN+GD6bjnYm2VuPuCXmpuYvmCXQ==
  /safer-buffer/2.1.2:
    dev: false
    resolution:
      integrity: sha512-YZo3K82SD7Riyi0E1EQPojLz7kpepnSQI9IyPbHHg1XXXevb5dJI7tpyN2ADxGcQbHG7vcyRHk0cbwqcQriUtg==
  /sax/0.5.8:
    dev: false
    resolution:
      integrity: sha1-1HLbIo6zMcJQaw6MFVJK25OdEsE=
  /sax/1.2.4:
    dev: false
    resolution:
      integrity: sha512-NqVDv9TpANUjFm0N8uM5GxL36UgKi9/atZw+x7YFnQ8ckwFGKrl4xX4yWtrey3UJm5nP1kUbnYgLopqWNSRhWw==
  /semaphore/1.1.0:
    dev: false
    engines:
      node: '>=0.8.0'
    resolution:
      integrity: sha512-O4OZEaNtkMd/K0i6js9SL+gqy0ZCBMgUvlSqHKi4IBdjhe7wB8pwztUk1BbZ1fmrvpwFrPbHzqd2w5pTcJH6LA==
  /semver/5.3.0:
    dev: false
    hasBin: true
    resolution:
      integrity: sha1-myzl094C0XxgEq0yaqa00M9U+U8=
  /semver/5.7.1:
    dev: false
    hasBin: true
    resolution:
      integrity: sha512-sauaDf/PZdVgrLTNYHRtpXa1iRiKcaebiKQ1BJdpQlWH2lCvexQdX55snPFyK7QzpudqbCI0qXFfOasHdyNDGQ==
  /semver/6.3.0:
    dev: false
    hasBin: true
    resolution:
      integrity: sha512-b39TBaTSfV6yBrapU89p5fKekE2m/NwnDocOVruQFS1/veMgdzuPcnOM34M6CwxW8jH/lxEa5rBoDeUwu5HHTw==
  /semver/7.3.5:
    dependencies:
      lru-cache: 6.0.0
    dev: false
    engines:
      node: '>=10'
    hasBin: true
    resolution:
      integrity: sha512-PoeGJYh8HK4BTO/a9Tf6ZG3veo/A7ZVsYrSA6J8ny9nb3B1VrpkuN+z9OE5wfE5p6H4LchYZsegiQgbJD94ZFQ==
  /send/0.17.1:
    dependencies:
      debug: 2.6.9
      depd: 1.1.2
      destroy: 1.0.4
      encodeurl: 1.0.2
      escape-html: 1.0.3
      etag: 1.8.1
      fresh: 0.5.2
      http-errors: 1.7.3
      mime: 1.6.0
      ms: 2.1.1
      on-finished: 2.3.0
      range-parser: 1.2.1
      statuses: 1.5.0
    dev: false
    engines:
      node: '>= 0.8.0'
    resolution:
      integrity: sha512-BsVKsiGcQMFwT8UxypobUKyv7irCNRHk1T0G680vk88yf6LBByGcZJOTJCrTP2xVN6yI+XjPJcNuE3V4fT9sAg==
  /serialize-javascript/4.0.0:
    dependencies:
      randombytes: 2.1.0
    dev: false
    resolution:
      integrity: sha512-GaNA54380uFefWghODBWEGisLZFj00nS5ACs6yHa9nLqlLpVLO8ChDGeKRjZnV4Nh4n0Qi7nhYZD/9fCPzEqkw==
  /serve-static/1.14.1:
    dependencies:
      encodeurl: 1.0.2
      escape-html: 1.0.3
      parseurl: 1.3.3
      send: 0.17.1
    dev: false
    engines:
      node: '>= 0.8.0'
    resolution:
      integrity: sha512-JMrvUwE54emCYWlTI+hGrGv5I8dEwmco/00EvkzIIsR7MqrHonbD9pO2MOfFnpFntl7ecpZs+3mW+XbQZu9QCg==
  /set-blocking/2.0.0:
    dev: false
    resolution:
      integrity: sha1-BF+XgtARrppoA93TgrJDkrPYkPc=
  /setprototypeof/1.1.1:
    dev: false
    resolution:
      integrity: sha512-JvdAWfbXeIGaZ9cILp38HntZSFSo3mWg6xGcJJsd+d4aRMOqauag1C63dJfDw7OaMYwEbHMOxEZ1lqVRYP2OAw==
  /shebang-command/1.2.0:
    dependencies:
      shebang-regex: 1.0.0
    dev: false
    engines:
      node: '>=0.10.0'
    resolution:
      integrity: sha1-RKrGW2lbAzmJaMOfNj/uXer98eo=
  /shebang-command/2.0.0:
    dependencies:
      shebang-regex: 3.0.0
    dev: false
    engines:
      node: '>=8'
    resolution:
      integrity: sha512-kHxr2zZpYtdmrN1qDjrrX/Z1rR1kG8Dx+gkpK1G4eXmvXswmcE1hTWBWYUzlraYw1/yZp6YuDY77YtvbN0dmDA==
  /shebang-regex/1.0.0:
    dev: false
    engines:
      node: '>=0.10.0'
    resolution:
      integrity: sha1-2kL0l0DAtC2yypcoVxyxkMmO/qM=
  /shebang-regex/3.0.0:
    dev: false
    engines:
      node: '>=8'
    resolution:
      integrity: sha512-7++dFhtcx3353uBaq8DDR4NuxBetBzC7ZQOhmTQInHEd6bSrXdiEyzCvG07Z44UYdLShWUyXt5M/yhz8ekcb1A==
  /shell-quote/1.7.2:
    dev: false
    resolution:
      integrity: sha512-mRz/m/JVscCrkMyPqHc/bczi3OQHkLTqXHEFu0zDhK/qfv3UcOA4SVmRCLmos4bhjr9ekVQubj/R7waKapmiQg==
  /shelljs/0.8.4:
    dependencies:
      glob: 7.1.7
      interpret: 1.4.0
      rechoir: 0.6.2
    dev: false
    engines:
      node: '>=4'
    hasBin: true
    resolution:
      integrity: sha512-7gk3UZ9kOfPLIAbslLzyWeGiEqx9e3rxwZM0KE6EL8GlGwjym9Mrlx5/p33bWTu9YG6vcS4MBxYZDHYr5lr8BQ==
  /shimmer/1.2.1:
    dev: false
    resolution:
      integrity: sha512-sQTKC1Re/rM6XyFM6fIAGHRPVGvyXfgzIDvzoq608vM+jeyVD0Tu1E6Np0Kc2zAIFWIj963V2800iF/9LPieQw==
  /shx/0.3.3:
    dependencies:
      minimist: 1.2.5
      shelljs: 0.8.4
    dev: false
    engines:
      node: '>=6'
    hasBin: true
    resolution:
      integrity: sha512-nZJ3HFWVoTSyyB+evEKjJ1STiixGztlqwKLTUNV5KqMWtGey9fTd4KU1gdZ1X9BV6215pswQ/Jew9NsuS/fNDA==
  /side-channel/1.0.4:
    dependencies:
      call-bind: 1.0.2
      get-intrinsic: 1.1.1
      object-inspect: 1.10.3
    dev: false
    resolution:
      integrity: sha512-q5XPytqFEIKHkGdiMIrY10mvLRvnQh42/+GoBlFW3b2LXLE2xxJpZFdm94we0BaoV3RwJyGqg5wS7epxTv0Zvw==
  /signal-exit/3.0.3:
    dev: false
    resolution:
      integrity: sha512-VUJ49FC8U1OxwZLxIbTTrDvLnf/6TDgxZcK8wxR8zs13xpx7xbG60ndBlhNrFi2EMuFRoeDoJO7wthSLq42EjA==
  /simple-concat/1.0.1:
    dev: false
    resolution:
      integrity: sha512-cSFtAPtRhljv69IK0hTVZQ+OfE9nePi/rtJmw5UjHeVyVroEqJXP1sFztKUy1qU+xvz3u/sfYJLa947b7nAN2Q==
  /simple-get/3.1.0:
    dependencies:
      decompress-response: 4.2.1
      once: 1.4.0
      simple-concat: 1.0.1
    dev: false
    resolution:
      integrity: sha512-bCR6cP+aTdScaQCnQKbPKtJOKDp/hj9EDLJo3Nw4y1QksqaovlW/bnptB6/c1e+qmNIDHRK+oXFDdEqBT8WzUA==
  /sinon/9.2.4:
    dependencies:
      '@sinonjs/commons': 1.8.3
      '@sinonjs/fake-timers': 6.0.1
      '@sinonjs/samsam': 5.3.1
      diff: 4.0.2
      nise: 4.1.0
      supports-color: 7.2.0
    dev: false
    resolution:
      integrity: sha512-zljcULZQsJxVra28qIAL6ow1Z9tpattkCTEJR4RBP3TGc00FcttsP5pK284Nas5WjMZU5Yzy3kAIp3B3KRf5Yg==
  /slash/3.0.0:
    dev: false
    engines:
      node: '>=8'
    resolution:
      integrity: sha512-g9Q1haeby36OSStwb4ntCGGGaKsaVSjQ68fBxoQcutl5fS1vuY18H3wSt3jFyFtrkx+Kz0V1G85A4MyAdDMi2Q==
  /slice-ansi/4.0.0:
    dependencies:
      ansi-styles: 4.3.0
      astral-regex: 2.0.0
      is-fullwidth-code-point: 3.0.0
    dev: false
    engines:
      node: '>=10'
    resolution:
      integrity: sha512-qMCMfhY040cVHT43K9BFygqYbUPFZKHOg7K73mtTWJRb8pyP3fzf4Ixd5SzdEJQ6MRUg/WBnOLxghZtKKurENQ==
  /smart-buffer/4.1.0:
    dev: false
    engines:
      node: '>= 6.0.0'
      npm: '>= 3.0.0'
    resolution:
      integrity: sha512-iVICrxOzCynf/SNaBQCw34eM9jROU/s5rzIhpOvzhzuYHfJR/DhZfDkXiZSgKXfgv26HT3Yni3AV/DGw0cGnnw==
  /snap-shot-compare/3.0.0:
    dependencies:
      check-more-types: 2.24.0
      debug: 4.1.1
      disparity: 3.0.0
      folktale: 2.3.2
      lazy-ass: 1.6.0
      strip-ansi: 5.2.0
      variable-diff: 1.1.0
    dev: false
    engines:
      node: '>=6'
    resolution:
      integrity: sha512-bdwNOAGuKwPU+qsn0ASxTv+QfkXU+3VmkcDOkt965tes+JQQc8d6SfoLiEiRVhCey4v+ip2IjNUSbZm5nnkI9g==
  /snap-shot-core/10.2.4:
    dependencies:
      arg: 4.1.3
      check-more-types: 2.24.0
      common-tags: 1.8.0
      debug: 4.3.1
      escape-quotes: 1.0.2
      folktale: 2.3.2
      is-ci: 2.0.0
      jsesc: 2.5.2
      lazy-ass: 1.6.0
      mkdirp: 1.0.4
      pluralize: 8.0.0
      quote: 0.4.0
      ramda: 0.27.1
    dev: false
    engines:
      node: '>=6'
    hasBin: true
    resolution:
      integrity: sha512-A7tkcfmvnRKge4VzFLAWA4UYMkvFY4TZKyL+D6hnHjI3HJ4pTepjG5DfR2ACeDKMzCSTQ5EwR2iOotI+Z37zsg==
  /snap-shot-it/7.9.6:
    dependencies:
      '@bahmutov/data-driven': 1.0.0
      check-more-types: 2.24.0
      common-tags: 1.8.0
      debug: 4.3.1
      has-only: 1.1.1
      its-name: 1.0.0
      lazy-ass: 1.6.0
      pluralize: 8.0.0
      ramda: 0.27.1
      snap-shot-compare: 3.0.0
      snap-shot-core: 10.2.4
    dev: false
    engines:
      node: '>=6'
    resolution:
      integrity: sha512-t/ADZfQ8EUk4J76S5cmynye7qg1ecUFqQfANiOMNy0sFmYUaqfx9K/AWwpdcpr3vFsDptM+zSuTtKD0A1EOLqA==
  /socket.io-adapter/2.1.0:
    dev: false
    resolution:
      integrity: sha512-+vDov/aTsLjViYTwS9fPy5pEtTkrbEKsw2M+oVSoFGw6OD1IpvlV1VPhUzNbofCQ8oyMbdYJqDtGdmHQK6TdPg==
  /socket.io-parser/4.0.4:
    dependencies:
      '@types/component-emitter': 1.2.10
      component-emitter: 1.3.0
      debug: 4.3.2
    dev: false
    engines:
      node: '>=10.0.0'
    resolution:
      integrity: sha512-t+b0SS+IxG7Rxzda2EVvyBZbvFPBCjJoyHuE0P//7OAsN23GItzDRdWa6ALxZI/8R5ygK7jAR6t028/z+7295g==
  /socket.io/3.1.2:
    dependencies:
      '@types/cookie': 0.4.1
      '@types/cors': 2.8.12
      '@types/node': 12.20.16
      accepts: 1.3.7
      base64id: 2.0.0
      debug: 4.3.2
      engine.io: 4.1.1
      socket.io-adapter: 2.1.0
      socket.io-parser: 4.0.4
    dev: false
    engines:
      node: '>=10.0.0'
    resolution:
      integrity: sha512-JubKZnTQ4Z8G4IZWtaAZSiRP3I/inpy8c/Bsx2jrwGrTbKeVU5xd6qkKMHpChYeM3dWZSO0QACiGK+obhBNwYw==
  /socks-proxy-agent/5.0.1:
    dependencies:
      agent-base: 6.0.2
      debug: 4.3.2
      socks: 2.6.1
    dev: false
    engines:
      node: '>= 6'
    resolution:
      integrity: sha512-vZdmnjb9a2Tz6WEQVIurybSwElwPxMZaIc7PzqbJTrezcKNznv6giT7J7tZDZ1BojVaa1jvO/UiUdhDVB0ACoQ==
  /socks/2.6.1:
    dependencies:
      ip: 1.1.5
      smart-buffer: 4.1.0
    dev: false
    engines:
      node: '>= 10.13.0'
      npm: '>= 3.0.0'
    resolution:
      integrity: sha512-kLQ9N5ucj8uIcxrDwjm0Jsqk06xdpBjGNQtpXy4Q8/QY2k+fY7nZH8CARy+hkbG+SGAovmzzuauCpBlb8FrnBA==
  /source-map-resolve/0.5.3:
    dependencies:
      atob: 2.1.2
      decode-uri-component: 0.2.0
      resolve-url: 0.2.1
      source-map-url: 0.4.1
      urix: 0.1.0
    dev: false
    resolution:
      integrity: sha512-Htz+RnsXWk5+P2slx5Jh3Q66vhQj1Cllm0zvnaY98+NFx+Dv2CF/f5O/t8x+KaNdrdIAsruNzoh/KpialbqAnw==
  /source-map-support/0.5.19:
    dependencies:
      buffer-from: 1.1.1
      source-map: 0.6.1
    dev: false
    resolution:
      integrity: sha512-Wonm7zOCIJzBGQdB+thsPar0kYuCIzYvxZwlBa87yi/Mdjv7Tip2cyVbLj5o0cFPN4EVkuTwb3GDDyUx2DGnGw==
  /source-map-url/0.4.1:
    dev: false
    resolution:
      integrity: sha512-cPiFOTLUKvJFIg4SKVScy4ilPPW6rFgMgfuZJPNoDuMs3nC1HbMUycBoJw77xFIp6z1UJQJOfx6C9GMH80DiTw==
  /source-map/0.5.7:
    dev: false
    engines:
      node: '>=0.10.0'
    resolution:
      integrity: sha1-igOdLRAh0i0eoUyA2OpGi6LvP8w=
  /source-map/0.6.1:
    dev: false
    engines:
      node: '>=0.10.0'
    resolution:
      integrity: sha512-UjgapumWlbMhkBgzT7Ykc5YXUT46F0iKu8SGXq0bcwP5dz/h0Plj6enJqjz1Zbq2l5WaqYnrVbwWOWMyF3F47g==
  /source-map/0.7.3:
    dev: false
    engines:
      node: '>= 8'
    resolution:
      integrity: sha512-CkCj6giN3S+n9qrYiBTX5gystlENnRW5jZeNLHpe6aue+SrHcG5VYwujhW9s4dY31mEGsxBDrHR6oI69fTXsaQ==
  /sourcemap-codec/1.4.8:
    dev: false
    resolution:
      integrity: sha512-9NykojV5Uih4lgo5So5dtw+f0JgJX30KCNI8gwhz2J9A15wD0Ml6tjHKwf6fTSa6fAdVBdZeNOs9eJ71qCk8vA==
  /spawn-wrap/1.4.3:
    dependencies:
      foreground-child: 1.5.6
      mkdirp: 0.5.5
      os-homedir: 1.0.2
      rimraf: 2.7.1
      signal-exit: 3.0.3
      which: 1.3.1
    dev: false
    resolution:
      integrity: sha512-IgB8md0QW/+tWqcavuFgKYR/qIRvJkRLPJDFaoXtLLUaVcCDK0+HeFTkmQHj3eprcYhc+gOl0aEA1w7qZlYezw==
  /spdx-correct/3.1.1:
    dependencies:
      spdx-expression-parse: 3.0.1
      spdx-license-ids: 3.0.9
    dev: false
    resolution:
      integrity: sha512-cOYcUWwhCuHCXi49RhFRCyJEK3iPj1Ziz9DpViV3tbZOwXD49QzIN3MpOLJNxh2qwq2lJJZaKMVw9qNi4jTC0w==
  /spdx-exceptions/2.3.0:
    dev: false
    resolution:
      integrity: sha512-/tTrYOC7PPI1nUAgx34hUpqXuyJG+DTHJTnIULG4rDygi4xu/tfgmq1e1cIRwRzwZgo4NLySi+ricLkZkw4i5A==
  /spdx-expression-parse/3.0.1:
    dependencies:
      spdx-exceptions: 2.3.0
      spdx-license-ids: 3.0.9
    dev: false
    resolution:
      integrity: sha512-cbqHunsQWnJNE6KhVSMsMeH5H/L9EpymbzqTQ3uLwNCLZ1Q481oWaofqH7nO6V07xlXwY6PhQdQ2IedWx/ZK4Q==
  /spdx-license-ids/3.0.9:
    dev: false
    resolution:
      integrity: sha512-Ki212dKK4ogX+xDo4CtOZBVIwhsKBEfsEEcwmJfLQzirgc2jIWdzg40Unxz/HzEUqM1WFzVlQSMF9kZZ2HboLQ==
  /sprintf-js/1.0.3:
    dev: false
    resolution:
      integrity: sha1-BOaSb2YolTVPPdAVIDYzuFcpfiw=
  /sshpk/1.16.1:
    dependencies:
      asn1: 0.2.4
      assert-plus: 1.0.0
      bcrypt-pbkdf: 1.0.2
      dashdash: 1.14.1
      ecc-jsbn: 0.1.2
      getpass: 0.1.7
      jsbn: 0.1.1
      safer-buffer: 2.1.2
      tweetnacl: 0.14.5
    dev: false
    engines:
      node: '>=0.10.0'
    hasBin: true
    resolution:
      integrity: sha512-HXXqVUq7+pcKeLqqZj6mHFUMvXtOJt1uoUx09pFW6011inTMxqI8BA8PM95myrIyyKwdnzjdFjLiE6KBPVtJIg==
  /statuses/1.5.0:
    dev: false
    engines:
      node: '>= 0.6'
    resolution:
      integrity: sha1-Fhx9rBd2Wf2YEfQ3cfqZOBR4Yow=
  /stoppable/1.1.0:
    dev: false
    engines:
      node: '>=4'
      npm: '>=6'
    resolution:
      integrity: sha512-KXDYZ9dszj6bzvnEMRYvxgeTHU74QBFL54XKtP3nyMuJ81CFYtABZ3bAzL2EdFUaEwJOBOgENyFj3R7oTzDyyw==
  /stream-browserify/2.0.2:
    dependencies:
      inherits: 2.0.4
      readable-stream: 2.3.7
    dev: false
    resolution:
      integrity: sha512-nX6hmklHs/gr2FuxYDltq8fJA1GDlxKQCz8O/IM4atRqBH8OORmBNgfvW5gG10GT/qQ9u0CzIvr2X5Pkt6ntqg==
  /streamroller/2.2.4:
    dependencies:
      date-format: 2.1.0
      debug: 4.3.2
      fs-extra: 8.1.0
    dev: false
    engines:
      node: '>=8.0'
    resolution:
      integrity: sha512-OG79qm3AujAM9ImoqgWEY1xG4HX+Lw+yY6qZj9R1K2mhF5bEmQ849wvrb+4vt4jLMLzwXttJlQbOdPOQVRv7DQ==
  /strict-uri-encode/1.1.0:
    dev: false
    engines:
      node: '>=0.10.0'
    resolution:
      integrity: sha1-J5siXfHVgrH1TmWt3UNS4Y+qBxM=
  /string-argv/0.3.1:
    dev: false
    engines:
      node: '>=0.6.19'
    resolution:
      integrity: sha512-a1uQGz7IyVy9YwhqjZIZu1c8JO8dNIe20xBmSS6qu9kv++k3JGzCVmprbNN5Kn+BgzD5E7YYwg1CcjuJMRNsvg==
  /string-width/1.0.2:
    dependencies:
      code-point-at: 1.1.0
      is-fullwidth-code-point: 1.0.0
      strip-ansi: 3.0.1
    dev: false
    engines:
      node: '>=0.10.0'
    resolution:
      integrity: sha1-EYvfW4zcUaKn5w0hHgfisLmxB9M=
  /string-width/2.1.1:
    dependencies:
      is-fullwidth-code-point: 2.0.0
      strip-ansi: 4.0.0
    dev: false
    engines:
      node: '>=4'
    resolution:
      integrity: sha512-nOqH59deCq9SRHlxq1Aw85Jnt4w6KvLKqWVik6oA9ZklXLNIOlqg4F2yrT1MVaTjAqvVwdfeZ7w7aCvJD7ugkw==
  /string-width/3.1.0:
    dependencies:
      emoji-regex: 7.0.3
      is-fullwidth-code-point: 2.0.0
      strip-ansi: 5.2.0
    dev: false
    engines:
      node: '>=6'
    resolution:
      integrity: sha512-vafcv6KjVZKSgz06oM/H6GDBrAtz8vdhQakGjFIvNrHA6y3HCF1CInLy+QLq8dTJPQ1b+KDUqDFctkdRW44e1w==
  /string-width/4.2.2:
    dependencies:
      emoji-regex: 8.0.0
      is-fullwidth-code-point: 3.0.0
      strip-ansi: 6.0.0
    dev: false
    engines:
      node: '>=8'
    resolution:
      integrity: sha512-XBJbT3N4JhVumXE0eoLU9DCjcaF92KLNqTmFCnG1pf8duUxFGwtP6AD6nkjw9a3IdiRtL3E2w3JDiE/xi3vOeA==
  /string.prototype.padend/3.1.2:
    dependencies:
      call-bind: 1.0.2
      define-properties: 1.1.3
      es-abstract: 1.18.3
    dev: false
    engines:
      node: '>= 0.4'
    resolution:
      integrity: sha512-/AQFLdYvePENU3W5rgurfWSMU6n+Ww8n/3cUt7E+vPBB/D7YDG8x+qjoFs4M/alR2bW7Qg6xMjVwWUOvuQ0XpQ==
  /string.prototype.trimend/1.0.4:
    dependencies:
      call-bind: 1.0.2
      define-properties: 1.1.3
    dev: false
    resolution:
      integrity: sha512-y9xCjw1P23Awk8EvTpcyL2NIr1j7wJ39f+k6lvRnSMz+mz9CGz9NYPelDk42kOz6+ql8xjfK8oYzy3jAP5QU5A==
  /string.prototype.trimstart/1.0.4:
    dependencies:
      call-bind: 1.0.2
      define-properties: 1.1.3
    dev: false
    resolution:
      integrity: sha512-jh6e984OBfvxS50tdY2nRZnoC5/mLFKOREQfw8t5yytkoUsJRNxvI/E39qu1sD0OtWI3OC0XgKSmcWwziwYuZw==
  /string_decoder/0.10.31:
    dev: false
    resolution:
      integrity: sha1-YuIDvEF2bGwoyfyEMB2rHFMQ+pQ=
  /string_decoder/1.1.1:
    dependencies:
      safe-buffer: 5.1.2
    dev: false
    resolution:
      integrity: sha512-n/ShnvDi6FHbbVfviro+WojiFzv+s8MPMHBczVePfUpDJLwoLT0ht1l4YwBCbi8pJAveEEdnkHyPyTP/mzRfwg==
  /string_decoder/1.3.0:
    dependencies:
      safe-buffer: 5.2.1
    dev: false
    resolution:
      integrity: sha512-hkRX8U1WjJFd8LsDJ2yQ/wWWxaopEsABU1XfkM8A+j0+85JAGppt16cr1Whg6KIbb4okU6Mql6BOj+uup/wKeA==
  /strip-ansi/3.0.1:
    dependencies:
      ansi-regex: 2.1.1
    dev: false
    engines:
      node: '>=0.10.0'
    resolution:
      integrity: sha1-ajhfuIU9lS1f8F0Oiq+UJ43GPc8=
  /strip-ansi/4.0.0:
    dependencies:
      ansi-regex: 3.0.0
    dev: false
    engines:
      node: '>=4'
    resolution:
      integrity: sha1-qEeQIusaw2iocTibY1JixQXuNo8=
  /strip-ansi/5.2.0:
    dependencies:
      ansi-regex: 4.1.0
    dev: false
    engines:
      node: '>=6'
    resolution:
      integrity: sha512-DuRs1gKbBqsMKIZlrffwlug8MHkcnpjs5VPmL1PAh+mA30U0DTotfDZ0d2UUsXpPmPmMMJ6W773MaA3J+lbiWA==
  /strip-ansi/6.0.0:
    dependencies:
      ansi-regex: 5.0.0
    dev: false
    engines:
      node: '>=8'
    resolution:
      integrity: sha512-AuvKTrTfQNYNIctbR1K/YGTR1756GycPsg7b9bdV9Duqur4gv6aKqHXah67Z8ImS7WEz5QVcOtlfW2rZEugt6w==
  /strip-bom/3.0.0:
    dev: false
    engines:
      node: '>=4'
    resolution:
      integrity: sha1-IzTBjpx1n3vdVv3vfprj1YjmjtM=
  /strip-final-newline/2.0.0:
    dev: false
    engines:
      node: '>=6'
    resolution:
      integrity: sha512-BrpvfNAE3dcvq7ll3xVumzjKjZQ5tI1sEUIKr3Uoks0XUl45St3FlatVqef9prk4jRDzhW6WZg+3bk93y6pLjA==
  /strip-json-comments/2.0.1:
    dev: false
    engines:
      node: '>=0.10.0'
    resolution:
      integrity: sha1-PFMZQukIwml8DsNEhYwobHygpgo=
  /strip-json-comments/3.1.1:
    dev: false
    engines:
      node: '>=8'
    resolution:
      integrity: sha512-6fPc+R4ihwqP6N/aIv2f1gMH8lOVtWQHoqC4yK6oSDVVocumAsfCqjkXnqiYMhmMwS/mEHLp7Vehlt3ql6lEig==
  /supports-color/2.0.0:
    dev: false
    engines:
      node: '>=0.8.0'
    resolution:
      integrity: sha1-U10EXOa2Nj+kARcIRimZXp3zJMc=
  /supports-color/5.5.0:
    dependencies:
      has-flag: 3.0.0
    dev: false
    engines:
      node: '>=4'
    resolution:
      integrity: sha512-QjVjwdXIt408MIiAqCX4oUKsgU2EqAGzs2Ppkm4aQYbjm+ZEWEcW4SfFNTr4uMNZma0ey4f5lgLrkB0aX0QMow==
  /supports-color/6.0.0:
    dependencies:
      has-flag: 3.0.0
    dev: false
    engines:
      node: '>=6'
    resolution:
      integrity: sha512-on9Kwidc1IUQo+bQdhi8+Tijpo0e1SS6RoGo2guUwn5vdaxw8RXOF9Vb2ws+ihWOmh4JnCJOvaziZWP1VABaLg==
  /supports-color/6.1.0:
    dependencies:
      has-flag: 3.0.0
    dev: false
    engines:
      node: '>=6'
    resolution:
      integrity: sha512-qe1jfm1Mg7Nq/NSh6XE24gPXROEVsWHxC1LIx//XNlD9iw7YZQGjZNjYN7xGaEG6iKdA8EtNFW6R0gjnVXp+wQ==
  /supports-color/7.2.0:
    dependencies:
      has-flag: 4.0.0
    dev: false
    engines:
      node: '>=8'
    resolution:
      integrity: sha512-qpCAvRl9stuOHveKsn7HncJRvv501qIacKzQlO/+Lwxc9+0q2wLyv4Dfvt80/DPn2pqOBsJdDiogXGR9+OvwRw==
  /table/6.7.1:
    dependencies:
      ajv: 8.6.1
      lodash.clonedeep: 4.5.0
      lodash.truncate: 4.4.2
      slice-ansi: 4.0.0
      string-width: 4.2.2
      strip-ansi: 6.0.0
    dev: false
    engines:
      node: '>=10.0.0'
    resolution:
      integrity: sha512-ZGum47Yi6KOOFDE8m223td53ath2enHcYLgOCjGr5ngu8bdIARQk6mN/wRMv4yMRcHnCSnHbCEha4sobQx5yWg==
  /tar-fs/2.1.1:
    dependencies:
      chownr: 1.1.4
      mkdirp-classic: 0.5.3
      pump: 3.0.0
      tar-stream: 2.2.0
    dev: false
    resolution:
      integrity: sha512-V0r2Y9scmbDRLCNex/+hYzvp/zyYjvFbHPNgVTKfQvVrb6guiE/fxP+XblDNR011utopbkex2nM4dHNV6GDsng==
  /tar-stream/2.2.0:
    dependencies:
      bl: 4.1.0
      end-of-stream: 1.4.4
      fs-constants: 1.0.0
      inherits: 2.0.4
      readable-stream: 3.6.0
    dev: false
    engines:
      node: '>=6'
    resolution:
      integrity: sha512-ujeqbceABgwMZxEJnk2HDY2DlnUZ+9oEcb1KzTVfYHio0UE6dG71n60d8D2I4qNvleWrrXpmjpt7vZeF1LnMZQ==
  /terser/4.8.0:
    dependencies:
      commander: 2.20.3
      source-map: 0.6.1
      source-map-support: 0.5.19
    dev: false
    engines:
      node: '>=6.0.0'
    hasBin: true
    resolution:
      integrity: sha512-EAPipTNeWsb/3wLPeup1tVPaXfIaU68xMnVdPafIL1TV05OhASArYyIfFvnvJCNrR2NIOvDVNNTFRa+Re2MWyw==
  /test-exclude/5.2.3:
    dependencies:
      glob: 7.1.7
      minimatch: 3.0.4
      read-pkg-up: 4.0.0
      require-main-filename: 2.0.0
    dev: false
    engines:
      node: '>=6'
    resolution:
      integrity: sha512-M+oxtseCFO3EDtAaGH7iiej3CBkzXqFMbzqYAACdzKui4eZA+pq3tZEwChvOdNfa7xxy8BfbmgJSIr43cC/+2g==
  /text-table/0.2.0:
    dev: false
    resolution:
      integrity: sha1-f17oI66AUgfACvLfSoTsP8+lcLQ=
  /through/2.3.8:
    dev: false
    resolution:
      integrity: sha1-DdTJ/6q8NXlgsbckEV1+Doai4fU=
  /timsort/0.3.0:
    dev: false
    resolution:
      integrity: sha1-QFQRqOfmM5/mTbmiNN4R3DHgK9Q=
  /tmp/0.2.1:
    dependencies:
      rimraf: 3.0.2
    dev: false
    engines:
      node: '>=8.17.0'
    resolution:
      integrity: sha512-76SUhtfqR2Ijn+xllcI5P1oyannHNHByD80W1q447gU3mp9G9PSpGdWmjUOHRDPiHYacIk66W7ubDTuPF3BEtQ==
  /to-fast-properties/2.0.0:
    dev: false
    engines:
      node: '>=4'
    resolution:
      integrity: sha1-3F5pjL0HkmW8c+A3doGk5Og/YW4=
  /to-regex-range/5.0.1:
    dependencies:
      is-number: 7.0.0
    dev: false
    engines:
      node: '>=8.0'
    resolution:
      integrity: sha512-65P7iz6X5yEr1cwcgvQxbbIw7Uk3gOy5dIdtZ4rDveLqhrdJP+Li/Hx6tyK0NEb+2GCyneCMJiGqrADCSNk8sQ==
  /toidentifier/1.0.0:
    dev: false
    engines:
      node: '>=0.6'
    resolution:
      integrity: sha512-yaOH/Pk/VEhBWWTlhI+qXxDFXlejDGcQipMlyxda9nthulaxLZUNcUqFxokp0vcYnvteJln5FNQDRrxj3YcbVw==
  /tough-cookie/2.5.0:
    dependencies:
      psl: 1.8.0
      punycode: 2.1.1
    dev: false
    engines:
      node: '>=0.8'
    resolution:
      integrity: sha512-nlLsUzgm1kfLXSXfRZMc1KLAugd4hqJHDTvc2hDIwS3mZAfMEuMbc03SujMF+GEcpaX/qboeycw6iO8JwVv2+g==
  /tough-cookie/3.0.1:
    dependencies:
      ip-regex: 2.1.0
      psl: 1.8.0
      punycode: 2.1.1
    dev: false
    engines:
      node: '>=6'
    resolution:
      integrity: sha512-yQyJ0u4pZsv9D4clxO69OEjLWYw+jbgspjTue4lTQZLfV0c5l1VmK2y1JK8E9ahdpltPOaAThPcp5nKPUgSnsg==
  /tough-cookie/4.0.0:
    dependencies:
      psl: 1.8.0
      punycode: 2.1.1
      universalify: 0.1.2
    dev: false
    engines:
      node: '>=6'
    resolution:
      integrity: sha512-tHdtEpQCMrc1YLrMaqXXcj6AxhYi/xgit6mZu1+EDWUn+qhUf8wMQoFIy9NXuq23zAwtcB0t/MjACGR18pcRbg==
  /tr46/1.0.1:
    dependencies:
      punycode: 2.1.1
    dev: false
    resolution:
      integrity: sha1-qLE/1r/SSJUZZ0zN5VujaTtwbQk=
  /ts-node/9.1.1_typescript@4.2.4:
    dependencies:
      arg: 4.1.3
      create-require: 1.1.1
      diff: 4.0.2
      make-error: 1.3.6
      source-map-support: 0.5.19
      typescript: 4.2.4
      yn: 3.1.1
    dev: false
    engines:
      node: '>=10.0.0'
    hasBin: true
    peerDependencies:
      typescript: '>=2.7'
    resolution:
      integrity: sha512-hPlt7ZACERQGf03M253ytLY3dHbGNGrAq9qIHWUY9XHYl1z7wYngSr3OQ5xmui8o2AaxsONxIzjafLUiWBo1Fg==
  /tsconfig-paths/3.10.1:
    dependencies:
      json5: 2.2.0
      minimist: 1.2.5
      strip-bom: 3.0.0
    dev: false
    resolution:
      integrity: sha512-rETidPDgCpltxF7MjBZlAFPUHv5aHH2MymyPvh+vEyWAED4Eb/WeMbsnD/JDr4OKPOA1TssDHgIcpTN5Kh0p6Q==
  /tslib/1.14.1:
    dev: false
    resolution:
      integrity: sha512-Xni35NKzjgMrwevysHTCArtLDpPvye8zV/0E4EyYn43P7/7qvQwPh9BGkHewbMulVntbigmcT7rdX3BNo9wRJg==
  /tslib/2.3.0:
    dev: false
    resolution:
      integrity: sha512-N82ooyxVNm6h1riLCoyS9e3fuJ3AMG2zIZs2Gd1ATcSFjSA23Q0fzjjZeh0jbJvWVDZ0cJT8yaNNaaXHzueNjg==
  /tsutils/3.21.0_typescript@4.2.4:
    dependencies:
      tslib: 1.14.1
      typescript: 4.2.4
    dev: false
    engines:
      node: '>= 6'
    peerDependencies:
      typescript: '>=2.8.0 || >= 3.2.0-dev || >= 3.3.0-dev || >= 3.4.0-dev || >= 3.5.0-dev || >= 3.6.0-dev || >= 3.6.0-beta || >= 3.7.0-dev || >= 3.7.0-beta'
    resolution:
      integrity: sha512-mHKK3iUXL+3UF6xL5k0PEhKRUBKPBCv/+RkEOpjRWxxx27KKRBmmA60A9pgOUvMi8GKhRMPEmjBRPzs2W7O1OA==
  /tunnel-agent/0.6.0:
    dependencies:
      safe-buffer: 5.2.1
    dev: false
    resolution:
      integrity: sha1-J6XeoGs2sEoKmWZ3SykIaPD8QP0=
  /tunnel/0.0.6:
    dev: false
    engines:
      node: '>=0.6.11 <=0.7.0 || >=0.7.3'
    resolution:
      integrity: sha512-1h/Lnq9yajKY2PEbBadPXj3VxsDDu844OnaAo52UVmIzIvwwtBPIuNvkjuzBlTWpfJyUbG3ez0KSBibQkj4ojg==
  /tweetnacl/0.14.5:
    dev: false
    resolution:
      integrity: sha1-WuaBd/GS1EViadEIr6k/+HQ/T2Q=
  /type-check/0.3.2:
    dependencies:
      prelude-ls: 1.1.2
    dev: false
    engines:
      node: '>= 0.8.0'
    resolution:
      integrity: sha1-WITKtRLPHTVeP7eE8wgEsrUg23I=
  /type-check/0.4.0:
    dependencies:
      prelude-ls: 1.2.1
    dev: false
    engines:
      node: '>= 0.8.0'
    resolution:
      integrity: sha512-XleUoc9uwGXqjWwXaUTZAmzMcFZ5858QA2vvx1Ur5xIcixXIP+8LnFDgRplU30us6teqdlskFfu+ae4K79Ooew==
  /type-detect/4.0.8:
    dev: false
    engines:
      node: '>=4'
    resolution:
      integrity: sha512-0fr/mIH1dlO+x7TlcMy+bIDqKPsw/70tVyeHW787goQjhmqaZe10uwLujubK9q9Lg6Fiho1KUKDYz0Z7k7g5/g==
  /type-fest/0.20.2:
    dev: false
    engines:
      node: '>=10'
    resolution:
      integrity: sha512-Ne+eE4r0/iWnpAxD852z3A+N0Bt5RN//NjJwRd2VFHEmrywxf5vsZlh4R6lixl6B+wz/8d+maTSAkN1FIkI3LQ==
  /type-is/1.6.18:
    dependencies:
      media-typer: 0.3.0
      mime-types: 2.1.31
    dev: false
    engines:
      node: '>= 0.6'
    resolution:
      integrity: sha512-TkRKr9sUTxEH8MdfuCSP7VizJyzRNMjj2J2do2Jr3Kym598JVdEksuzPQCnlFPW4ky9Q+iA+ma9BGm06XQBy8g==
  /typedoc-default-themes/0.6.3:
    dependencies:
      backbone: 1.4.0
      jquery: 3.6.0
      lunr: 2.3.9
      underscore: 1.13.1
    dev: false
    engines:
      node: '>= 8'
    resolution:
      integrity: sha512-rouf0TcIA4M2nOQFfC7Zp4NEwoYiEX4vX/ZtudJWU9IHA29MPC+PPgSXYLPESkUo7FuB//GxigO3mk9Qe1xp3Q==
  /typedoc/0.15.2:
    dependencies:
      '@types/minimatch': 3.0.3
      fs-extra: 8.1.0
      handlebars: 4.7.7
      highlight.js: 9.18.5
      lodash: 4.17.21
      marked: 0.7.0
      minimatch: 3.0.4
      progress: 2.0.3
      shelljs: 0.8.4
      typedoc-default-themes: 0.6.3
      typescript: 3.7.7
    dev: false
    engines:
      node: '>= 6.0.0'
    hasBin: true
    resolution:
      integrity: sha512-K2nFEtyDQTVdXOzYtECw3TwuT3lM91Zc0dzGSLuor5R8qzZbwqBoCw7xYGVBow6+mEZAvKGznLFsl7FzG+wAgQ==
  /typescript/3.7.7:
    dev: false
    engines:
      node: '>=4.2.0'
    hasBin: true
    resolution:
      integrity: sha512-MmQdgo/XenfZPvVLtKZOq9jQQvzaUAUpcKW8Z43x9B2fOm4S5g//tPtMweZUIP+SoBqrVPEIm+dJeQ9dfO0QdA==
  /typescript/3.9.10:
    dev: false
    engines:
      node: '>=4.2.0'
    hasBin: true
    resolution:
      integrity: sha512-w6fIxVE/H1PkLKcCPsFqKE7Kv7QUwhU8qQY2MueZXWx5cPZdwFupLgKK3vntcK98BtNHZtAF4LA/yl2a7k8R6Q==
  /typescript/4.1.6:
    dev: false
    engines:
      node: '>=4.2.0'
    hasBin: true
    resolution:
      integrity: sha512-pxnwLxeb/Z5SP80JDRzVjh58KsM6jZHRAOtTpS7sXLS4ogXNKC9ANxHHZqLLeVHZN35jCtI4JdmLLbLiC1kBow==
  /typescript/4.2.4:
    dev: false
    engines:
      node: '>=4.2.0'
    hasBin: true
    resolution:
      integrity: sha512-V+evlYHZnQkaz8TRBuxTA92yZBPotr5H+WhQ7bD3hZUndx5tGOa1fuCgeSjxAzM1RiN5IzvadIXTVefuuwZCRg==
  /ua-parser-js/0.7.28:
    dev: false
    resolution:
      integrity: sha512-6Gurc1n//gjp9eQNXjD9O3M/sMwVtN5S8Lv9bvOYBfKfDNiIIhqiyi01vMBO45u4zkDE420w/e0se7Vs+sIg+g==
  /uglify-js/3.13.10:
    dev: false
    engines:
      node: '>=0.8.0'
    hasBin: true
    resolution:
      integrity: sha512-57H3ACYFXeo1IaZ1w02sfA71wI60MGco/IQFjOqK+WtKoprh7Go2/yvd2HPtoJILO2Or84ncLccI4xoHMTSbGg==
  /unbox-primitive/1.0.1:
    dependencies:
      function-bind: 1.1.1
      has-bigints: 1.0.1
      has-symbols: 1.0.2
      which-boxed-primitive: 1.0.2
    dev: false
    resolution:
      integrity: sha512-tZU/3NqK3dA5gpE1KtyiJUrEB0lxnGkMFHptJ7q6ewdZ8s12QrODwNbhIJStmJkd1QDXa1NRA8aF2A1zk/Ypyw==
  /unbzip2-stream/1.4.3:
    dependencies:
      buffer: 5.7.1
      through: 2.3.8
    dev: false
    resolution:
      integrity: sha512-mlExGW4w71ebDJviH16lQLtZS32VKqsSfk80GCfUlwT/4/hNRFsoscrF/c++9xinkMzECL1uL9DDwXqFWkruPg==
  /underscore/1.13.1:
    dev: false
    resolution:
      integrity: sha512-hzSoAVtJF+3ZtiFX0VgfFPHEDRm7Y/QPjGyNo4TVdnDTdft3tr8hEkD25a1jC+TjTuE7tkHGKkhwCgs9dgBB2g==
  /universal-user-agent/6.0.0:
    dev: false
    resolution:
      integrity: sha512-isyNax3wXoKaulPDZWHQqbmIx1k2tb9fb3GGDBRxCscfYV2Ch7WxPArBsFEG8s/safwXTT7H4QGhaIkTp9447w==
  /universalify/0.1.2:
    dev: false
    engines:
      node: '>= 4.0.0'
    resolution:
      integrity: sha512-rBJeI5CXAlmy1pV+617WB9J63U6XcazHHF2f2dbJix4XzpUF0RS3Zbj0FGIOCAva5P/d/GBOYaACQ1w+0azUkg==
  /unpipe/1.0.0:
    dev: false
    engines:
      node: '>= 0.8'
    resolution:
      integrity: sha1-sr9O6FFKrmFltIF4KdIbLvSZBOw=
  /uri-js/4.4.1:
    dependencies:
      punycode: 2.1.1
    dev: false
    resolution:
      integrity: sha512-7rKUyy33Q1yc98pQ1DAmLtwX109F7TIfWlW1Ydo8Wl1ii1SeHieeh0HHfPeL2fMXK6z0s8ecKs9frCuLJvndBg==
  /urix/0.1.0:
    deprecated: Please see https://github.com/lydell/urix#deprecated
    dev: false
    resolution:
      integrity: sha1-2pN/emLiH+wf0Y1Js1wpNQZ6bHI=
  /url/0.11.0:
    dependencies:
      punycode: 1.3.2
      querystring: 0.2.0
    dev: false
    resolution:
      integrity: sha1-ODjpfPxgUh63PFJajlW/3Z4uKPE=
  /util-deprecate/1.0.2:
    dev: false
    resolution:
      integrity: sha1-RQ1Nyfpw3nMnYvvS1KKJgUGaDM8=
  /util/0.10.3:
    dependencies:
      inherits: 2.0.1
    dev: false
    resolution:
      integrity: sha1-evsa/lCAUkZInj23/g7TeTNqwPk=
  /util/0.11.1:
    dependencies:
      inherits: 2.0.3
    dev: false
    resolution:
      integrity: sha512-HShAsny+zS2TZfaXxD9tYj4HQGlBezXZMZuM/S5PKLLoZkShZiGk9o5CzukI1LVHZvjdvZ2Sj1aW/Ndn2NB/HQ==
  /util/0.12.4:
    dependencies:
      inherits: 2.0.4
      is-arguments: 1.1.0
      is-generator-function: 1.0.9
      is-typed-array: 1.1.5
      safe-buffer: 5.2.1
      which-typed-array: 1.1.4
    dev: false
    resolution:
      integrity: sha512-bxZ9qtSlGUWSOy9Qa9Xgk11kSslpuZwaxCg4sNIDj6FLucDab2JxnHwyNTCpHMtK1MjoQiWQ6DiUMZYbSrO+Sw==
  /utils-merge/1.0.1:
    dev: false
    engines:
      node: '>= 0.4.0'
    resolution:
      integrity: sha1-n5VxD1CiZ5R7LMwSR0HBAoQn5xM=
  /uuid/3.4.0:
    deprecated: Please upgrade  to version 7 or higher.  Older versions may use Math.random() in certain circumstances, which is known to be problematic.  See https://v8.dev/blog/math-random for details.
    dev: false
    hasBin: true
    resolution:
      integrity: sha512-HjSDRw6gZE5JMggctHBcjVak08+KEVhSIiDzFnT9S9aegmp85S/bReBVTb4QTFaRNptJ9kuYaNhnbNEOkbKb/A==
  /uuid/8.3.2:
    dev: false
    hasBin: true
    resolution:
      integrity: sha512-+NYs2QeMWy+GWFOEm9xnn6HCDp0l7QBD7ml8zLUmJ+93Q5NF0NocErnwkTkXVFNiX3/fpC6afS8Dhb/gz7R7eg==
  /v8-compile-cache/2.3.0:
    dev: false
    resolution:
      integrity: sha512-l8lCEmLcLYZh4nbunNZvQCJc5pv7+RCwa8q/LdUx8u7lsWvPDKmpodJAJNwkAhJC//dFY48KuIEmjtd4RViDrA==
  /validate-npm-package-license/3.0.4:
    dependencies:
      spdx-correct: 3.1.1
      spdx-expression-parse: 3.0.1
    dev: false
    resolution:
      integrity: sha512-DpKm2Ui/xN7/HQKCtpZxoRWBhZ9Z0kqtygG8XCgNQ8ZlDnxuQmWhj566j8fN4Cu3/JmbhsDo7fcAJq4s9h27Ew==
  /validator/8.2.0:
    dev: false
    engines:
      node: '>= 0.10'
    resolution:
      integrity: sha512-Yw5wW34fSv5spzTXNkokD6S6/Oq92d8q/t14TqsS3fAiA1RYnxSFSIZ+CY3n6PGGRCq5HhJTSepQvFUS2QUDxA==
  /validator/9.4.1:
    dev: false
    engines:
      node: '>= 0.10'
    resolution:
      integrity: sha512-YV5KjzvRmSyJ1ee/Dm5UED0G+1L4GZnLN3w6/T+zZm8scVua4sOhYKWTUrKa0H/tMiJyO9QLHMPN+9mB/aMunA==
  /variable-diff/1.1.0:
    dependencies:
      chalk: 1.1.3
      object-assign: 4.1.1
    dev: false
    resolution:
      integrity: sha1-0r1cZtt2wTh52W5qMG7cmJ35eNo=
  /vary/1.1.2:
    dev: false
    engines:
      node: '>= 0.8'
    resolution:
      integrity: sha1-IpnwLG3tMNSllhsLn3RSShj2NPw=
  /verror/1.10.0:
    dependencies:
      assert-plus: 1.0.0
      core-util-is: 1.0.2
      extsprintf: 1.3.0
    dev: false
    engines:
      '0': node >=0.6.0
    resolution:
      integrity: sha1-OhBcoXBTr1XW4nDB+CiGguGNpAA=
  /void-elements/2.0.1:
    dev: false
    engines:
      node: '>=0.10.0'
    resolution:
      integrity: sha1-wGavtYK7HLQSjWDqkjkulNXp2+w=
  /webidl-conversions/4.0.2:
    dev: false
    resolution:
      integrity: sha512-YQ+BmxuTgd6UXZW3+ICGfyqRyHXVlD5GtQr5+qjiNW7bF0cqrzX500HVXPBOvgXb5YnzDd+h0zqyv61KUD7+Sg==
  /whatwg-url/6.5.0:
    dependencies:
      lodash.sortby: 4.7.0
      tr46: 1.0.1
      webidl-conversions: 4.0.2
    dev: false
    resolution:
      integrity: sha512-rhRZRqx/TLJQWUpQ6bmrt2UV4f0HCQ463yQuONJqC6fO2VoEb1pTYddbe59SkYq87aoM5A3bdhMZiUiVws+fzQ==
  /which-boxed-primitive/1.0.2:
    dependencies:
      is-bigint: 1.0.2
      is-boolean-object: 1.1.1
      is-number-object: 1.0.5
      is-string: 1.0.6
      is-symbol: 1.0.4
    dev: false
    resolution:
      integrity: sha512-bwZdv0AKLpplFY2KZRX6TvyuN7ojjr7lwkg6ml0roIy9YeuSr7JS372qlNW18UQYzgYK9ziGcerWqZOmEn9VNg==
  /which-module/2.0.0:
    dev: false
    resolution:
      integrity: sha1-2e8H3Od7mQK4o6j6SzHD4/fm6Ho=
  /which-typed-array/1.1.4:
    dependencies:
      available-typed-arrays: 1.0.4
      call-bind: 1.0.2
      es-abstract: 1.18.3
      foreach: 2.0.5
      function-bind: 1.1.1
      has-symbols: 1.0.2
      is-typed-array: 1.1.5
    dev: false
    engines:
      node: '>= 0.4'
    resolution:
      integrity: sha512-49E0SpUe90cjpoc7BOJwyPHRqSAd12c10Qm2amdEZrJPCY2NDxaW01zHITrem+rnETY3dwrbH3UUrUwagfCYDA==
  /which/1.3.1:
    dependencies:
      isexe: 2.0.0
    dev: false
    hasBin: true
    resolution:
      integrity: sha512-HxJdYWq1MTIQbJ3nw0cqssHoTNU267KlrDuGZ1WYlxDStUtKUhOaJmh112/TZmHxxUfuJqPXSOm7tDyas0OSIQ==
  /which/2.0.2:
    dependencies:
      isexe: 2.0.0
    dev: false
    engines:
      node: '>= 8'
    hasBin: true
    resolution:
      integrity: sha512-BLI3Tl1TW3Pvl70l3yq3Y64i+awpwXqsGBYWkkqMtnbXgrMD+yj7rhW0kuEDxzJaYXGjEW5ogapKNMEKNMjibA==
  /wide-align/1.1.3:
    dependencies:
      string-width: 2.1.1
    dev: false
    resolution:
      integrity: sha512-QGkOQc8XL6Bt5PwnsExKBPuMKBxnGxWWW3fU55Xt4feHozMUhdUMaBCk290qpm/wG5u/RSKzwdAC4i51YigihA==
  /word-wrap/1.2.3:
    dev: false
    engines:
      node: '>=0.10.0'
    resolution:
      integrity: sha512-Hz/mrNwitNRh/HUAtM/VT/5VH+ygD6DV7mYKZAtHOrbs8U7lvPS6xf7EJKMF0uW1KJCl0H701g3ZGus+muE5vQ==
  /wordwrap/1.0.0:
    dev: false
    resolution:
      integrity: sha1-J1hIEIkUVqQXHI0CJkQa3pDLyus=
  /wrap-ansi/5.1.0:
    dependencies:
      ansi-styles: 3.2.1
      string-width: 3.1.0
      strip-ansi: 5.2.0
    dev: false
    engines:
      node: '>=6'
    resolution:
      integrity: sha512-QC1/iN/2/RPVJ5jYK8BGttj5z83LmSKmvbvrXPNCLZSEb32KKVDJDl/MOt2N01qU2H/FkzEa9PKto1BqDjtd7Q==
  /wrap-ansi/7.0.0:
    dependencies:
      ansi-styles: 4.3.0
      string-width: 4.2.2
      strip-ansi: 6.0.0
    dev: false
    engines:
      node: '>=10'
    resolution:
      integrity: sha512-YVGIj2kamLSTxw6NsZjoBxfSwsn0ycdesmc4p+Q21c5zPuZ1pl+NfxVdxPtdHvmNVOQ6XSYG4AUtyt/Fi7D16Q==
  /wrappy/1.0.2:
    dev: false
    resolution:
      integrity: sha1-tSQ9jz7BqjXxNkYFvA0QNuMKtp8=
  /write-file-atomic/2.4.3:
    dependencies:
      graceful-fs: 4.2.6
      imurmurhash: 0.1.4
      signal-exit: 3.0.3
    dev: false
    resolution:
      integrity: sha512-GaETH5wwsX+GcnzhPgKcKjJ6M2Cq3/iZp1WyY/X1CSqrW+jVNM9Y7D8EC2sM4ZG/V8wZlSniJnCKWPmBYAucRQ==
  /ws/6.2.2:
    dependencies:
      async-limiter: 1.0.1
    dev: false
    resolution:
      integrity: sha512-zmhltoSR8u1cnDsD43TX59mzoMZsLKqUweyYBAIvTngR3shc0W6aOZylZmq/7hqyVxPdi+5Ud2QInblgyE72fw==
  /ws/7.4.6:
    dev: false
    engines:
      node: '>=8.3.0'
    peerDependencies:
      bufferutil: ^4.0.1
      utf-8-validate: ^5.0.2
    peerDependenciesMeta:
      bufferutil:
        optional: true
      utf-8-validate:
        optional: true
    resolution:
      integrity: sha512-YmhHDO4MzaDLB+M9ym/mDA5z0naX8j7SIlT8f8z+I0VtzsRbekxEutHSme7NPS2qE8StCYQNUnfWdXta/Yu85A==
  /ws/7.5.2:
    dev: false
    engines:
      node: '>=8.3.0'
    peerDependencies:
      bufferutil: ^4.0.1
      utf-8-validate: ^5.0.2
    peerDependenciesMeta:
      bufferutil:
        optional: true
      utf-8-validate:
        optional: true
    resolution:
      integrity: sha512-lkF7AWRicoB9mAgjeKbGqVUekLnSNO4VjKVnuPHpQeOxZOErX6BPXwJk70nFslRCEEA8EVW7ZjKwXaP9N+1sKQ==
  /xhr-mock/2.5.1:
    dependencies:
      global: 4.4.0
      url: 0.11.0
    dev: false
    resolution:
      integrity: sha512-UKOjItqjFgPUwQGPmRAzNBn8eTfIhcGjBVGvKYAWxUQPQsXNGD6KEckGTiHwyaAUp9C9igQlnN1Mp79KWCg7CQ==
  /xml/1.0.1:
    dev: false
    resolution:
      integrity: sha1-eLpyAgApxbyHuKgaPPzXS0ovweU=
  /xml2js/0.2.8:
    dependencies:
      sax: 0.5.8
    dev: false
    resolution:
      integrity: sha1-m4FpCTFjH/CdGVdUn69U9PmAs8I=
  /xml2js/0.4.23:
    dependencies:
      sax: 1.2.4
      xmlbuilder: 11.0.1
    dev: false
    engines:
      node: '>=4.0.0'
    resolution:
      integrity: sha512-ySPiMjM0+pLDftHgXY4By0uswI3SPKLDw/i3UXbnO8M/p28zqexCUoPmQFrYD+/1BzhGJSs2i1ERWKJAtiLrug==
  /xmlbuilder/11.0.1:
    dev: false
    engines:
      node: '>=4.0'
    resolution:
      integrity: sha512-fDlsI/kFEx7gLvbecc0/ohLG50fugQp8ryHzMTuW9vSa1GJ0XYWKnhsUx7oie3G98+r56aTQIUB4kht42R3JvA==
  /xmlbuilder/12.0.0:
    dev: false
    engines:
      node: '>=6.0'
    resolution:
      integrity: sha512-lMo8DJ8u6JRWp0/Y4XLa/atVDr75H9litKlb2E5j3V3MesoL50EBgZDWoLT3F/LztVnG67GjPXLZpqcky/UMnQ==
  /xmlbuilder/9.0.7:
    dev: false
    engines:
      node: '>=4.0'
    resolution:
      integrity: sha1-Ey7mPS7FVlxVfiD0wi35rKaGsQ0=
  /xmldom/0.6.0:
    dev: false
    engines:
      node: '>=10.0.0'
    resolution:
      integrity: sha512-iAcin401y58LckRZ0TkI4k0VSM1Qg0KGSc3i8rU+xrxe19A/BN1zHyVSJY7uoutVlaTSzYyk/v5AmkewAP7jtg==
  /xpath.js/1.1.0:
    dev: false
    engines:
      node: '>=0.4.0'
    resolution:
      integrity: sha512-jg+qkfS4K8E7965sqaUl8mRngXiKb3WZGfONgE18pr03FUQiuSV6G+Ej4tS55B+rIQSFEIw3phdVAQ4pPqNWfQ==
  /xregexp/2.0.0:
    dev: false
    resolution:
      integrity: sha1-UqY+VsoLhKfzpfPWGHLxJq16WUM=
  /y18n/4.0.3:
    dev: false
    resolution:
      integrity: sha512-JKhqTOwSrqNA1NY5lSztJ1GrBiUodLMmIZuLiDaMRJ+itFd+ABVE8XBjOvIWL+rSqNDC74LCSFmlb/U4UZ4hJQ==
  /y18n/5.0.8:
    dev: false
    engines:
      node: '>=10'
    resolution:
      integrity: sha512-0pfFzegeDWJHJIAmTLRP2DwHjdF5s7jo9tuztdQxAhINCdvS+3nGINqPd00AphqJR/0LhANUS6/+7SCb98YOfA==
  /yallist/2.1.2:
    dev: false
    resolution:
      integrity: sha1-HBH5IY8HYImkfdUS+TxmmaaoHVI=
  /yallist/3.1.1:
    dev: false
    resolution:
      integrity: sha512-a4UGQaWPH59mOXUYnAG2ewncQS4i4F43Tv3JoAM+s2VDAmS9NsK8GpDMLrCHPksFT7h3K6TOoUNn2pb7RoXx4g==
  /yallist/4.0.0:
    dev: false
    resolution:
      integrity: sha512-3wdGidZyq5PB084XLES5TpOSRA3wjXAlIWMhum2kRcv/41Sn2emQ0dycQW4uZXLejwKvg6EsvbdlVL+FYEct7A==
  /yaml/1.10.2:
    dev: false
    engines:
      node: '>= 6'
    resolution:
      integrity: sha512-r3vXyErRCYJ7wg28yvBY5VSoAF8ZvlcW9/BwUzEtUsjvX/DKs24dIkuwjtuprwJJHsbyUbLApepYTR1BN4uHrg==
  /yargs-parser/13.1.2:
    dependencies:
      camelcase: 5.3.1
      decamelize: 1.2.0
    dev: false
    resolution:
      integrity: sha512-3lbsNRf/j+A4QuSZfDRA7HRSfWrzO0YjqTJd5kjAq37Zep1CEgaYmrH9Q3GwPiB9cHyd1Y1UwggGhJGoxipbzg==
  /yargs-parser/20.2.9:
    dev: false
    engines:
      node: '>=10'
    resolution:
      integrity: sha512-y11nGElTIV+CT3Zv9t7VKl+Q3hTQoT9a1Qzezhhl6Rp21gJ/IVTW7Z3y9EWXhuUBC2Shnf+DX0antecpAwSP8w==
  /yargs-unparser/1.6.0:
    dependencies:
      flat: 4.1.1
      lodash: 4.17.21
      yargs: 13.3.2
    dev: false
    engines:
      node: '>=6'
    resolution:
      integrity: sha512-W9tKgmSn0DpSatfri0nx52Joq5hVXgeLiqR/5G0sZNDoLZFOr/xjBUDcShCOGNsBnEMNo1KAMBkTej1Hm62HTw==
  /yargs/13.3.2:
    dependencies:
      cliui: 5.0.0
      find-up: 3.0.0
      get-caller-file: 2.0.5
      require-directory: 2.1.1
      require-main-filename: 2.0.0
      set-blocking: 2.0.0
      string-width: 3.1.0
      which-module: 2.0.0
      y18n: 4.0.3
      yargs-parser: 13.1.2
    dev: false
    resolution:
      integrity: sha512-AX3Zw5iPruN5ie6xGRIDgqkT+ZhnRlZMLMHAs8tg7nRruy2Nb+i5o9bwghAogtM08q1dpr2LVoS8KSTMYpWXUw==
  /yargs/16.2.0:
    dependencies:
      cliui: 7.0.4
      escalade: 3.1.1
      get-caller-file: 2.0.5
      require-directory: 2.1.1
      string-width: 4.2.2
      y18n: 5.0.8
      yargs-parser: 20.2.9
    dev: false
    engines:
      node: '>=10'
    resolution:
      integrity: sha512-D1mvvtDG0L5ft/jGWkLpG1+m0eQxOfaBvTNELraWj22wSVUMWxZUvYgJYcKh6jGGIkJFhH4IZPQhR4TKpc8mBw==
  /yauzl/2.10.0:
    dependencies:
      buffer-crc32: 0.2.13
      fd-slicer: 1.1.0
    dev: false
    resolution:
      integrity: sha1-x+sXyT4RLLEIb6bY5R+wZnt5pfk=
  /yn/3.1.1:
    dev: false
    engines:
      node: '>=6'
    resolution:
      integrity: sha512-Ux4ygGWsu2c7isFWe8Yu1YluJmqVhxqK2cLXNQA5AcC3QfbGNpM7fu0Y8b/z16pXLnFxZYvWhd3fhBY9DLmC6Q==
  /z-schema/3.18.4:
    dependencies:
      lodash.get: 4.4.2
      lodash.isequal: 4.5.0
      validator: 8.2.0
    dev: false
    hasBin: true
    optionalDependencies:
      commander: 2.20.3
    resolution:
      integrity: sha512-DUOKC/IhbkdLKKiV89gw9DUauTV8U/8yJl1sjf6MtDmzevLKOF2duNJ495S3MFVjqZarr+qNGCPbkg4mu4PpLw==
  file:projects/abort-controller.tgz:
    dependencies:
      '@microsoft/api-extractor': 7.7.11
      '@rollup/plugin-commonjs': 11.0.2_rollup@1.32.1
      '@rollup/plugin-multi-entry': 3.0.1_rollup@1.32.1
      '@rollup/plugin-node-resolve': 8.4.0_rollup@1.32.1
      '@rollup/plugin-replace': 2.4.2_rollup@1.32.1
      '@types/chai': 4.2.21
      '@types/mocha': 7.0.2
      '@types/node': 12.20.16
      assert: 1.5.0
      chai: 4.3.4
      cross-env: 7.0.3
      delay: 4.4.1
      downlevel-dts: 0.4.0
      eslint: 7.30.0
      karma: 6.3.4
      karma-chrome-launcher: 3.1.0
      karma-coverage: 2.0.3
      karma-edge-launcher: 0.4.2_karma@6.3.4
      karma-env-preprocessor: 0.1.1
      karma-firefox-launcher: 1.3.0
      karma-ie-launcher: 1.0.0_karma@6.3.4
      karma-junit-reporter: 2.0.1_karma@6.3.4
      karma-mocha: 2.0.1
      karma-mocha-reporter: 2.2.5_karma@6.3.4
      karma-sourcemap-loader: 0.3.8
      mocha: 7.2.0
      mocha-junit-reporter: 1.23.3_mocha@7.2.0
      nyc: 14.1.1
      prettier: 1.19.1
      rimraf: 3.0.2
      rollup: 1.32.1
      ts-node: 9.1.1_typescript@4.2.4
      tslib: 2.3.0
      typedoc: 0.15.2
      typescript: 4.2.4
    dev: false
    name: '@rush-temp/abort-controller'
    resolution:
      integrity: sha512-3SRPmSd7N2LLrFcT5H9X9MqQ6pj4ena7yqo8HETm7peMgbR+QCoQXX3tRWaNj5zE77czlyRA6BH1YvRSJONDnA==
      tarball: file:projects/abort-controller.tgz
    version: 0.0.0
  file:projects/agrifood-farming.tgz:
    dependencies:
      '@azure/identity': 1.4.0
      '@microsoft/api-extractor': 7.13.2
      '@types/chai': 4.2.21
      '@types/mocha': 7.0.2
      '@types/node': 12.20.16
      chai: 4.3.4
      cross-env: 7.0.3
      dotenv: 8.6.0
      eslint: 7.30.0
      karma: 6.3.4
      karma-chrome-launcher: 3.1.0
      karma-coverage: 2.0.3
      karma-edge-launcher: 0.4.2_karma@6.3.4
      karma-env-preprocessor: 0.1.1
      karma-firefox-launcher: 1.3.0
      karma-ie-launcher: 1.0.0_karma@6.3.4
      karma-json-preprocessor: 0.3.3_karma@6.3.4
      karma-json-to-file-reporter: 1.0.1
      karma-junit-reporter: 2.0.1_karma@6.3.4
      karma-mocha: 2.0.1
      karma-mocha-reporter: 2.2.5_karma@6.3.4
      karma-source-map-support: 1.4.0
      karma-sourcemap-loader: 0.3.8
      mkdirp: 1.0.4
      mocha: 7.2.0
      mocha-junit-reporter: 1.23.3_mocha@7.2.0
      nyc: 14.1.1
      prettier: 2.2.1
      rimraf: 3.0.2
      rollup: 1.32.1
      source-map-support: 0.5.19
      tslib: 2.3.0
      typedoc: 0.15.2
      typescript: 4.2.4
    dev: false
    name: '@rush-temp/agrifood-farming'
    resolution:
      integrity: sha512-jy5iBp64p9V/NqWMdDDYUDeeBc9PBggjH5VWpZD7ZOS9Q+2V/XE8PM+hg2pm1jee4wwIGWDL1pUE1dBPUKBpFg==
      tarball: file:projects/agrifood-farming.tgz
    version: 0.0.0
  file:projects/ai-anomaly-detector.tgz:
    dependencies:
      '@azure/core-tracing': 1.0.0-preview.12
      '@azure/identity': 1.4.0
      '@microsoft/api-extractor': 7.7.11
      '@rollup/plugin-commonjs': 11.0.2_rollup@1.32.1
      '@rollup/plugin-json': 4.1.0_rollup@1.32.1
      '@rollup/plugin-multi-entry': 3.0.1_rollup@1.32.1
      '@rollup/plugin-node-resolve': 8.4.0_rollup@1.32.1
      '@rollup/plugin-replace': 2.4.2_rollup@1.32.1
      '@types/chai': 4.2.21
      '@types/mocha': 7.0.2
      '@types/node': 12.20.16
      chai: 4.3.4
      cross-env: 7.0.3
      csv-parse: 4.16.0
      dotenv: 8.6.0
      eslint: 7.30.0
      inherits: 2.0.4
      karma: 6.3.4
      karma-chrome-launcher: 3.1.0
      karma-coverage: 2.0.3
      karma-edge-launcher: 0.4.2_karma@6.3.4
      karma-env-preprocessor: 0.1.1
      karma-firefox-launcher: 1.3.0
      karma-ie-launcher: 1.0.0_karma@6.3.4
      karma-junit-reporter: 2.0.1_karma@6.3.4
      karma-mocha: 2.0.1
      karma-mocha-reporter: 2.2.5_karma@6.3.4
      karma-sourcemap-loader: 0.3.8
      mocha: 7.2.0
      mocha-junit-reporter: 1.23.3_mocha@7.2.0
      nyc: 14.1.1
      prettier: 1.19.1
      rimraf: 3.0.2
      rollup: 1.32.1
      rollup-plugin-shim: 1.0.0
      rollup-plugin-sourcemaps: 0.4.2_rollup@1.32.1
      rollup-plugin-terser: 5.3.1_rollup@1.32.1
      rollup-plugin-visualizer: 4.2.2_rollup@1.32.1
      tslib: 2.3.0
      typedoc: 0.15.2
      typescript: 4.2.4
      util: 0.12.4
    dev: false
    name: '@rush-temp/ai-anomaly-detector'
    resolution:
      integrity: sha512-d4GywGRONYyETqvnSv09y+raufEmaWLcULOBszQ2f1NLx1oFAjqMAjPnE5T8V+EpdYKFfiJxUGTfRThp8XoBAg==
      tarball: file:projects/ai-anomaly-detector.tgz
    version: 0.0.0
  file:projects/ai-document-translator.tgz:
    dependencies:
      '@azure/identity': 1.4.0
      '@microsoft/api-extractor': 7.13.2
      '@types/chai': 4.2.21
      '@types/mocha': 7.0.2
      '@types/node': 12.20.16
      chai: 4.3.4
      cross-env: 7.0.3
      dotenv: 8.6.0
      eslint: 7.30.0
      karma: 6.3.4
      karma-chrome-launcher: 3.1.0
      karma-coverage: 2.0.3
      karma-edge-launcher: 0.4.2_karma@6.3.4
      karma-env-preprocessor: 0.1.1
      karma-firefox-launcher: 1.3.0
      karma-ie-launcher: 1.0.0_karma@6.3.4
      karma-json-preprocessor: 0.3.3_karma@6.3.4
      karma-json-to-file-reporter: 1.0.1
      karma-junit-reporter: 2.0.1_karma@6.3.4
      karma-mocha: 2.0.1
      karma-mocha-reporter: 2.2.5_karma@6.3.4
      karma-source-map-support: 1.4.0
      karma-sourcemap-loader: 0.3.8
      mocha: 7.2.0
      mocha-junit-reporter: 1.23.3_mocha@7.2.0
      nyc: 14.1.1
      prettier: 2.2.1
      rimraf: 3.0.2
      rollup: 1.32.1
      source-map-support: 0.5.19
      tslib: 2.3.0
      typedoc: 0.15.2
      typescript: 4.2.4
    dev: false
    name: '@rush-temp/ai-document-translator'
    resolution:
      integrity: sha512-PZf1bQOimtR1sbJV/dwjmbjXUAzaZuuNJvkspOEbVNifPpQjAFawTsZtY2dC+zKWGdO240rk+91EOc0NDE5agg==
      tarball: file:projects/ai-document-translator.tgz
    version: 0.0.0
  file:projects/ai-form-recognizer.tgz:
    dependencies:
      '@azure/core-tracing': 1.0.0-preview.12
      '@microsoft/api-extractor': 7.7.11
      '@types/chai': 4.2.21
      '@types/mocha': 7.0.2
      '@types/node': 12.20.16
      '@types/sinon': 9.0.11
      chai: 4.3.4
      chai-as-promised: 7.1.1_chai@4.3.4
      cross-env: 7.0.3
      dotenv: 8.6.0
      eslint: 7.30.0
      karma: 6.3.4
      karma-chrome-launcher: 3.1.0
      karma-coverage: 2.0.3
      karma-edge-launcher: 0.4.2_karma@6.3.4
      karma-env-preprocessor: 0.1.1
      karma-firefox-launcher: 1.3.0
      karma-ie-launcher: 1.0.0_karma@6.3.4
      karma-json-preprocessor: 0.3.3_karma@6.3.4
      karma-json-to-file-reporter: 1.0.1
      karma-junit-reporter: 2.0.1_karma@6.3.4
      karma-mocha: 2.0.1
      karma-mocha-reporter: 2.2.5_karma@6.3.4
      karma-sourcemap-loader: 0.3.8
      mocha: 7.2.0
      mocha-junit-reporter: 1.23.3_mocha@7.2.0
      nyc: 14.1.1
      prettier: 1.19.1
      rimraf: 3.0.2
      rollup: 1.32.1
      sinon: 9.2.4
      source-map-support: 0.5.19
      tslib: 2.3.0
      typedoc: 0.15.2
      typescript: 4.2.4
    dev: false
    name: '@rush-temp/ai-form-recognizer'
    resolution:
      integrity: sha512-/mXnPXTO8bhc5ekqy5oZeVhWiVC6cOT1WWUqnnJUIG0+gTGrUYZUWL5rRDN2HXWmcksYA7+BoLtxk9gb9tyyqg==
      tarball: file:projects/ai-form-recognizer.tgz
    version: 0.0.0
  file:projects/ai-metrics-advisor.tgz:
    dependencies:
      '@azure/core-tracing': 1.0.0-preview.12
      '@azure/identity': 1.4.0
      '@microsoft/api-extractor': 7.7.11
      '@types/chai': 4.2.21
      '@types/mocha': 7.0.2
      '@types/node': 12.20.16
      '@types/sinon': 9.0.11
      chai: 4.3.4
      chai-as-promised: 7.1.1_chai@4.3.4
      cross-env: 7.0.3
      dotenv: 8.6.0
      eslint: 7.30.0
      karma: 6.3.4
      karma-chrome-launcher: 3.1.0
      karma-coverage: 2.0.3
      karma-edge-launcher: 0.4.2_karma@6.3.4
      karma-env-preprocessor: 0.1.1
      karma-firefox-launcher: 1.3.0
      karma-ie-launcher: 1.0.0_karma@6.3.4
      karma-json-preprocessor: 0.3.3_karma@6.3.4
      karma-json-to-file-reporter: 1.0.1
      karma-junit-reporter: 2.0.1_karma@6.3.4
      karma-mocha: 2.0.1
      karma-mocha-reporter: 2.2.5_karma@6.3.4
      karma-sourcemap-loader: 0.3.8
      mocha: 7.2.0
      mocha-junit-reporter: 1.23.3_mocha@7.2.0
      nyc: 14.1.1
      prettier: 1.19.1
      rimraf: 3.0.2
      rollup: 1.32.1
      sinon: 9.2.4
      source-map-support: 0.5.19
      ts-node: 9.1.1_typescript@4.2.4
      tslib: 2.3.0
      typedoc: 0.15.2
      typescript: 4.2.4
    dev: false
    name: '@rush-temp/ai-metrics-advisor'
    resolution:
      integrity: sha512-Ew/1Xpqg5N5cyaRcltVrlJhNX1zZtJqvpDSZDdNUFByI4RiriGyAr2TzpvFExC03QUWeww7FaCSFnjGt5rCkKg==
      tarball: file:projects/ai-metrics-advisor.tgz
    version: 0.0.0
  file:projects/ai-text-analytics.tgz:
    dependencies:
      '@azure/core-tracing': 1.0.0-preview.12
      '@azure/identity': 2.0.0-beta.4
      '@microsoft/api-extractor': 7.7.11
      '@types/chai': 4.2.21
      '@types/chai-as-promised': 7.1.4
      '@types/mocha': 7.0.2
      '@types/node': 12.20.16
      '@types/sinon': 9.0.11
      chai: 4.3.4
      chai-as-promised: 7.1.1_chai@4.3.4
      cross-env: 7.0.3
      dotenv: 8.6.0
      eslint: 7.30.0
      karma: 6.3.4
      karma-chrome-launcher: 3.1.0
      karma-coverage: 2.0.3
      karma-edge-launcher: 0.4.2_karma@6.3.4
      karma-env-preprocessor: 0.1.1
      karma-firefox-launcher: 1.3.0
      karma-ie-launcher: 1.0.0_karma@6.3.4
      karma-json-preprocessor: 0.3.3_karma@6.3.4
      karma-json-to-file-reporter: 1.0.1
      karma-junit-reporter: 2.0.1_karma@6.3.4
      karma-mocha: 2.0.1
      karma-mocha-reporter: 2.2.5_karma@6.3.4
      karma-source-map-support: 1.4.0
      karma-sourcemap-loader: 0.3.8
      mocha: 7.2.0
      mocha-junit-reporter: 1.23.3_mocha@7.2.0
      nyc: 14.1.1
      prettier: 1.19.1
      rimraf: 3.0.2
      rollup: 1.32.1
      sinon: 9.2.4
      source-map-support: 0.5.19
      ts-node: 9.1.1_typescript@4.2.4
      tslib: 2.3.0
      typedoc: 0.15.2
      typescript: 4.2.4
    dev: false
    name: '@rush-temp/ai-text-analytics'
    resolution:
      integrity: sha512-GNoK1PwbuErayYEdiXUJ8RaIBVAHxY7h+6lNXJUMZ9Ma7QiQbJtqhxI7C+w19tlwFLmKVG0Q1KW2zfsfUQo+Jw==
      tarball: file:projects/ai-text-analytics.tgz
    version: 0.0.0
  file:projects/app-configuration.tgz:
    dependencies:
      '@azure/core-tracing': 1.0.0-preview.12
      '@azure/keyvault-secrets': 4.2.0
      '@microsoft/api-extractor': 7.7.11
      '@rollup/plugin-commonjs': 11.0.2_rollup@1.32.1
      '@rollup/plugin-inject': 4.0.2_rollup@1.32.1
      '@rollup/plugin-json': 4.1.0_rollup@1.32.1
      '@rollup/plugin-multi-entry': 3.0.1_rollup@1.32.1
      '@rollup/plugin-node-resolve': 8.4.0_rollup@1.32.1
      '@rollup/plugin-replace': 2.4.2_rollup@1.32.1
      '@types/chai': 4.2.21
      '@types/mocha': 7.0.2
      '@types/node': 12.20.16
      '@types/sinon': 9.0.11
      assert: 1.5.0
      chai: 4.3.4
      cross-env: 7.0.3
      dotenv: 8.6.0
      eslint: 7.30.0
      esm: 3.2.25
      karma: 6.3.4
      karma-chrome-launcher: 3.1.0
      karma-coverage: 2.0.3
      karma-edge-launcher: 0.4.2_karma@6.3.4
      karma-env-preprocessor: 0.1.1
      karma-firefox-launcher: 1.3.0
      karma-ie-launcher: 1.0.0_karma@6.3.4
      karma-junit-reporter: 2.0.1_karma@6.3.4
      karma-mocha: 2.0.1
      karma-mocha-reporter: 2.2.5_karma@6.3.4
      karma-sourcemap-loader: 0.3.8
      mocha: 7.2.0
      mocha-junit-reporter: 1.23.3_mocha@7.2.0
      nock: 12.0.3
      nyc: 14.1.1
      prettier: 1.19.1
      rimraf: 3.0.2
      rollup: 1.32.1
      rollup-plugin-shim: 1.0.0
      rollup-plugin-sourcemaps: 0.4.2_rollup@1.32.1
      rollup-plugin-terser: 5.3.1_rollup@1.32.1
      sinon: 9.2.4
      ts-node: 9.1.1_typescript@4.2.4
      tslib: 2.3.0
      typedoc: 0.15.2
      typescript: 4.2.4
      uglify-js: 3.13.10
    dev: false
    name: '@rush-temp/app-configuration'
    resolution:
      integrity: sha512-4HTh4GkviI0dFS/iA6S6QYWnx+N0P9uLFQEnH8q3iA9Cs6RSXAMyxQ/7SjoqIpZxerxccaj4UnuxuGhjlI7kDw==
      tarball: file:projects/app-configuration.tgz
    version: 0.0.0
<<<<<<< HEAD
  file:projects/arm-storage.tgz:
=======
  file:projects/arm-features.tgz:
>>>>>>> 1ea39557
    dependencies:
      '@microsoft/api-extractor': 7.7.11
      '@rollup/plugin-commonjs': 11.0.2_rollup@1.32.1
      '@rollup/plugin-json': 4.1.0_rollup@1.32.1
      '@rollup/plugin-multi-entry': 3.0.1_rollup@1.32.1
      '@rollup/plugin-node-resolve': 8.4.0_rollup@1.32.1
      mkdirp: 1.0.4
      rollup: 1.32.1
      rollup-plugin-node-resolve: 3.4.0
      rollup-plugin-sourcemaps: 0.4.2_rollup@1.32.1
      tslib: 2.3.0
      typescript: 4.2.4
      uglify-js: 3.13.10
    dev: false
<<<<<<< HEAD
    name: '@rush-temp/arm-storage'
    resolution:
      integrity: sha512-q8h4osQj0BJ3w10+FoLUGW38q6BEajbDeNu1jX8opnFQrQQMNr9hxcYBvm4tfyl15fX/DyDq6mFGyDtrpBb1ZA==
      tarball: file:projects/arm-storage.tgz
=======
    name: '@rush-temp/arm-features'
    resolution:
      integrity: sha512-Jdqy3BnYfdYfUwQ4L97IVWbg0zwT9HuL1PJ/8JZrmqMo6RZOE1jUDnYcSRA2h7Ke1Rhe8rHi0g80U3EWbWvr9A==
      tarball: file:projects/arm-features.tgz
    version: 0.0.0
  file:projects/arm-links.tgz:
    dependencies:
      '@microsoft/api-extractor': 7.7.11
      '@rollup/plugin-commonjs': 11.0.2_rollup@1.32.1
      '@rollup/plugin-json': 4.1.0_rollup@1.32.1
      '@rollup/plugin-multi-entry': 3.0.1_rollup@1.32.1
      '@rollup/plugin-node-resolve': 8.4.0_rollup@1.32.1
      mkdirp: 1.0.4
      rollup: 1.32.1
      rollup-plugin-node-resolve: 3.4.0
      rollup-plugin-sourcemaps: 0.4.2_rollup@1.32.1
      tslib: 2.3.0
      typescript: 4.2.4
      uglify-js: 3.13.10
    dev: false
    name: '@rush-temp/arm-links'
    resolution:
      integrity: sha512-rp7358CAZYQTk14rux456WPw0drTcb6tLaCbzxS10sUYP18FSZAdXMThbRk6FWXcyGiNdiYWIDg99JUxOoS2hQ==
      tarball: file:projects/arm-links.tgz
    version: 0.0.0
  file:projects/arm-locks.tgz:
    dependencies:
      '@microsoft/api-extractor': 7.7.11
      '@rollup/plugin-commonjs': 11.0.2_rollup@1.32.1
      '@rollup/plugin-json': 4.1.0_rollup@1.32.1
      '@rollup/plugin-multi-entry': 3.0.1_rollup@1.32.1
      '@rollup/plugin-node-resolve': 8.4.0_rollup@1.32.1
      mkdirp: 1.0.4
      rollup: 1.32.1
      rollup-plugin-node-resolve: 3.4.0
      rollup-plugin-sourcemaps: 0.4.2_rollup@1.32.1
      tslib: 2.3.0
      typescript: 4.2.4
      uglify-js: 3.13.10
    dev: false
    name: '@rush-temp/arm-locks'
    resolution:
      integrity: sha512-Pbwm7icKOAqRDLs7DB00ERbjwjtOHOCWtyxLuzSvnu14uHgTS7Hdc25em9Zj2kIIn9Fqq2EGPytZkfq4BA2Ayg==
      tarball: file:projects/arm-locks.tgz
    version: 0.0.0
  file:projects/arm-managedapplications.tgz:
    dependencies:
      '@microsoft/api-extractor': 7.7.11
      '@rollup/plugin-commonjs': 11.0.2_rollup@1.32.1
      '@rollup/plugin-json': 4.1.0_rollup@1.32.1
      '@rollup/plugin-multi-entry': 3.0.1_rollup@1.32.1
      '@rollup/plugin-node-resolve': 8.4.0_rollup@1.32.1
      mkdirp: 1.0.4
      rollup: 1.32.1
      rollup-plugin-node-resolve: 3.4.0
      rollup-plugin-sourcemaps: 0.4.2_rollup@1.32.1
      tslib: 2.3.0
      typescript: 4.2.4
      uglify-js: 3.13.10
    dev: false
    name: '@rush-temp/arm-managedapplications'
    resolution:
      integrity: sha512-6g75qP/hVQl60mMmjJ9ZD/ZP8LjGQ73IGGLN8RaI8mOux0T7eor4PLvNtyf7H9s6hSVTjxbAb/JeBEPHY7TEBw==
      tarball: file:projects/arm-managedapplications.tgz
    version: 0.0.0
  file:projects/arm-policy.tgz:
    dependencies:
      '@microsoft/api-extractor': 7.7.11
      '@rollup/plugin-commonjs': 11.0.2_rollup@1.32.1
      '@rollup/plugin-json': 4.1.0_rollup@1.32.1
      '@rollup/plugin-multi-entry': 3.0.1_rollup@1.32.1
      '@rollup/plugin-node-resolve': 8.4.0_rollup@1.32.1
      mkdirp: 1.0.4
      rollup: 1.32.1
      rollup-plugin-node-resolve: 3.4.0
      rollup-plugin-sourcemaps: 0.4.2_rollup@1.32.1
      tslib: 2.3.0
      typescript: 4.2.4
      uglify-js: 3.13.10
    dev: false
    name: '@rush-temp/arm-policy'
    resolution:
      integrity: sha512-1cDd7l+RfNr7rAJxGMqLHW/zYV/F5tRFsA1R6RplSOTGg8yo1foORk8QvIa+oumecW/uYGC/jePfHrx55atGMQ==
      tarball: file:projects/arm-policy.tgz
    version: 0.0.0
  file:projects/arm-resources.tgz:
    dependencies:
      '@microsoft/api-extractor': 7.7.11
      '@rollup/plugin-commonjs': 11.0.2_rollup@1.32.1
      '@rollup/plugin-json': 4.1.0_rollup@1.32.1
      '@rollup/plugin-multi-entry': 3.0.1_rollup@1.32.1
      '@rollup/plugin-node-resolve': 8.4.0_rollup@1.32.1
      mkdirp: 1.0.4
      rollup: 1.32.1
      rollup-plugin-node-resolve: 3.4.0
      rollup-plugin-sourcemaps: 0.4.2_rollup@1.32.1
      tslib: 2.3.0
      typescript: 4.2.4
      uglify-js: 3.13.10
    dev: false
    name: '@rush-temp/arm-resources'
    resolution:
      integrity: sha512-2hxU6L3DjE0C5J0qM4e9m5U+rsuzripArOYgDhM2gb37GbOXnsjf8PlCvyWBOpLZ+3MuvgMPRC22UfVjwNl02w==
      tarball: file:projects/arm-resources.tgz
>>>>>>> 1ea39557
    version: 0.0.0
  file:projects/attestation.tgz:
    dependencies:
      '@azure/core-tracing': 1.0.0-preview.12
      '@azure/identity': 1.4.0
      '@microsoft/api-extractor': 7.7.11
      '@types/chai': 4.2.21
      '@types/chai-as-promised': 7.1.4
      '@types/mocha': 7.0.2
      '@types/node': 12.20.16
      buffer: 5.7.1
      chai: 4.3.4
      chai-as-promised: 7.1.1_chai@4.3.4
      cross-env: 7.0.3
      dotenv: 8.6.0
      downlevel-dts: 0.4.0
      eslint: 7.30.0
      esm: 3.2.25
      inherits: 2.0.4
      jsrsasign: 10.3.0
      karma: 6.3.4
      karma-chrome-launcher: 3.1.0
      karma-coverage: 2.0.3
      karma-edge-launcher: 0.4.2_karma@6.3.4
      karma-env-preprocessor: 0.1.1
      karma-firefox-launcher: 1.3.0
      karma-ie-launcher: 1.0.0_karma@6.3.4
      karma-json-preprocessor: 0.3.3_karma@6.3.4
      karma-json-to-file-reporter: 1.0.1
      karma-junit-reporter: 2.0.1_karma@6.3.4
      karma-mocha: 2.0.1
      karma-mocha-reporter: 2.2.5_karma@6.3.4
      karma-source-map-support: 1.4.0
      karma-sourcemap-loader: 0.3.8
      mocha: 7.2.0
      mocha-junit-reporter: 1.23.3_mocha@7.2.0
      nyc: 14.1.1
      prettier: 1.19.1
      rimraf: 3.0.2
      rollup: 1.32.1
      rollup-plugin-node-resolve: 3.4.0
      rollup-plugin-sourcemaps: 0.4.2_rollup@1.32.1
      safe-buffer: 5.2.1
      source-map-support: 0.5.19
      ts-node: 9.1.1_typescript@4.2.4
      tslib: 2.3.0
      typedoc: 0.15.2
      typescript: 4.2.4
      util: 0.12.4
    dev: false
    name: '@rush-temp/attestation'
    resolution:
      integrity: sha512-gjYVS4a8HbeALVIHc1CGeAS4rr1Uoxok+IPZw02yOZWU02saNOOAaqPsmdRbbI/GX0MbgUXRyaw2xXw/b94H1A==
      tarball: file:projects/attestation.tgz
    version: 0.0.0
  file:projects/communication-chat.tgz:
    dependencies:
      '@azure/communication-identity': 1.0.0
      '@azure/communication-signaling': 1.0.0-beta.7
      '@azure/core-tracing': 1.0.0-preview.12
      '@microsoft/api-extractor': 7.7.11
      '@rollup/plugin-commonjs': 11.0.2_rollup@1.32.1
      '@rollup/plugin-json': 4.1.0_rollup@1.32.1
      '@rollup/plugin-multi-entry': 3.0.1_rollup@1.32.1
      '@rollup/plugin-node-resolve': 8.4.0_rollup@1.32.1
      '@rollup/plugin-replace': 2.4.2_rollup@1.32.1
      '@types/chai': 4.2.21
      '@types/mocha': 7.0.2
      '@types/node': 12.20.16
      '@types/sinon': 9.0.11
      assert: 1.5.0
      chai: 4.3.4
      cross-env: 7.0.3
      dotenv: 8.6.0
      eslint: 7.30.0
      events: 3.3.0
      inherits: 2.0.4
      karma: 6.3.4
      karma-chrome-launcher: 3.1.0
      karma-coverage: 2.0.3
      karma-edge-launcher: 0.4.2_karma@6.3.4
      karma-env-preprocessor: 0.1.1
      karma-firefox-launcher: 1.3.0
      karma-ie-launcher: 1.0.0_karma@6.3.4
      karma-json-preprocessor: 0.3.3_karma@6.3.4
      karma-json-to-file-reporter: 1.0.1
      karma-junit-reporter: 2.0.1_karma@6.3.4
      karma-mocha: 2.0.1
      karma-mocha-reporter: 2.2.5_karma@6.3.4
      karma-sourcemap-loader: 0.3.8
      mocha: 7.2.0
      mocha-junit-reporter: 1.23.3_mocha@7.2.0
      nyc: 14.1.1
      prettier: 1.19.1
      rimraf: 3.0.2
      rollup: 1.32.1
      rollup-plugin-shim: 1.0.0
      rollup-plugin-sourcemaps: 0.4.2_rollup@1.32.1
      rollup-plugin-terser: 5.3.1_rollup@1.32.1
      rollup-plugin-visualizer: 4.2.2_rollup@1.32.1
      sinon: 9.2.4
      tslib: 2.3.0
      typedoc: 0.15.2
      typescript: 4.2.4
      util: 0.12.4
    dev: false
    name: '@rush-temp/communication-chat'
    resolution:
      integrity: sha512-t8VUNXLcAk/JCgtlOLVrSYvZa9Y7P97+vUhVMHqbo4mkFQK7+YagY633pGk7Y6ExG6jfJmwtq6na8n95dnj1DA==
      tarball: file:projects/communication-chat.tgz
    version: 0.0.0
  file:projects/communication-common.tgz:
    dependencies:
      '@azure/core-tracing': 1.0.0-preview.12
      '@microsoft/api-extractor': 7.7.11
      '@rollup/plugin-commonjs': 11.0.2_rollup@1.32.1
      '@rollup/plugin-json': 4.1.0_rollup@1.32.1
      '@rollup/plugin-multi-entry': 3.0.1_rollup@1.32.1
      '@rollup/plugin-node-resolve': 8.4.0_rollup@1.32.1
      '@rollup/plugin-replace': 2.4.2_rollup@1.32.1
      '@types/chai': 4.2.21
      '@types/chai-as-promised': 7.1.4
      '@types/jwt-decode': 2.2.1
      '@types/mocha': 7.0.2
      '@types/node': 12.20.16
      '@types/sinon': 9.0.11
      assert: 1.5.0
      chai: 4.3.4
      chai-as-promised: 7.1.1_chai@4.3.4
      cross-env: 7.0.3
      eslint: 7.30.0
      events: 3.3.0
      inherits: 2.0.4
      jwt-decode: 2.2.0
      karma: 6.3.4
      karma-chrome-launcher: 3.1.0
      karma-coverage: 2.0.3
      karma-edge-launcher: 0.4.2_karma@6.3.4
      karma-env-preprocessor: 0.1.1
      karma-firefox-launcher: 1.3.0
      karma-ie-launcher: 1.0.0_karma@6.3.4
      karma-junit-reporter: 2.0.1_karma@6.3.4
      karma-mocha: 2.0.1
      karma-mocha-reporter: 2.2.5_karma@6.3.4
      karma-sourcemap-loader: 0.3.8
      mocha: 7.2.0
      mocha-junit-reporter: 1.23.3_mocha@7.2.0
      nyc: 14.1.1
      prettier: 1.19.1
      rimraf: 3.0.2
      rollup: 1.32.1
      rollup-plugin-sourcemaps: 0.4.2_rollup@1.32.1
      rollup-plugin-terser: 5.3.1_rollup@1.32.1
      rollup-plugin-visualizer: 4.2.2_rollup@1.32.1
      sinon: 9.2.4
      tslib: 2.3.0
      typedoc: 0.15.2
      typescript: 4.2.4
      util: 0.12.4
    dev: false
    name: '@rush-temp/communication-common'
    resolution:
      integrity: sha512-N6mD1aH6BFEt8R6V+jQci2FeBmyvPH9rVFYq90XiGL1QV5lchsGV7rk4yQHFeDI8jqw4xbTtQNJEc7gkRBx8hA==
      tarball: file:projects/communication-common.tgz
    version: 0.0.0
  file:projects/communication-identity.tgz:
    dependencies:
      '@azure/core-tracing': 1.0.0-preview.12
      '@microsoft/api-extractor': 7.7.11
      '@rollup/plugin-commonjs': 11.0.2_rollup@1.32.1
      '@rollup/plugin-json': 4.1.0_rollup@1.32.1
      '@rollup/plugin-multi-entry': 3.0.1_rollup@1.32.1
      '@rollup/plugin-node-resolve': 8.4.0_rollup@1.32.1
      '@rollup/plugin-replace': 2.4.2_rollup@1.32.1
      '@types/chai': 4.2.21
      '@types/mocha': 7.0.2
      '@types/node': 12.20.16
      '@types/sinon': 9.0.11
      assert: 1.5.0
      chai: 4.3.4
      cross-env: 7.0.3
      dotenv: 8.6.0
      eslint: 7.30.0
      events: 3.3.0
      inherits: 2.0.4
      karma: 6.3.4
      karma-chrome-launcher: 3.1.0
      karma-coverage: 2.0.3
      karma-edge-launcher: 0.4.2_karma@6.3.4
      karma-env-preprocessor: 0.1.1
      karma-firefox-launcher: 1.3.0
      karma-ie-launcher: 1.0.0_karma@6.3.4
      karma-json-preprocessor: 0.3.3_karma@6.3.4
      karma-json-to-file-reporter: 1.0.1
      karma-junit-reporter: 2.0.1_karma@6.3.4
      karma-mocha: 2.0.1
      karma-mocha-reporter: 2.2.5_karma@6.3.4
      karma-sourcemap-loader: 0.3.8
      mocha: 7.2.0
      mocha-junit-reporter: 1.23.3_mocha@7.2.0
      nyc: 14.1.1
      prettier: 1.19.1
      rimraf: 3.0.2
      rollup: 1.32.1
      rollup-plugin-shim: 1.0.0
      rollup-plugin-sourcemaps: 0.4.2_rollup@1.32.1
      rollup-plugin-terser: 5.3.1_rollup@1.32.1
      rollup-plugin-visualizer: 4.2.2_rollup@1.32.1
      sinon: 9.2.4
      tslib: 2.3.0
      typedoc: 0.15.2
      typescript: 4.2.4
    dev: false
    name: '@rush-temp/communication-identity'
    resolution:
      integrity: sha512-WfE82z2N10HrKjoQmYVFMhcnCVnuerc64JPHRi++wGs7ViiKOhgwAKWvXen045GRFzVQJpqtWRKikXAW6C41xQ==
      tarball: file:projects/communication-identity.tgz
    version: 0.0.0
  file:projects/communication-network-traversal.tgz:
    dependencies:
      '@azure/communication-identity': 1.0.0
      '@azure/core-tracing': 1.0.0-preview.12
      '@microsoft/api-extractor': 7.7.11
      '@rollup/plugin-commonjs': 11.0.2_rollup@1.32.1
      '@rollup/plugin-json': 4.1.0_rollup@1.32.1
      '@rollup/plugin-multi-entry': 3.0.1_rollup@1.32.1
      '@rollup/plugin-node-resolve': 8.4.0_rollup@1.32.1
      '@rollup/plugin-replace': 2.4.2_rollup@1.32.1
      '@types/chai': 4.2.21
      '@types/mocha': 7.0.2
      '@types/node': 12.20.16
      '@types/sinon': 9.0.11
      assert: 1.5.0
      chai: 4.3.4
      cross-env: 7.0.3
      dotenv: 8.6.0
      eslint: 7.30.0
      events: 3.3.0
      inherits: 2.0.4
      karma: 6.3.4
      karma-chrome-launcher: 3.1.0
      karma-coverage: 2.0.3
      karma-edge-launcher: 0.4.2_karma@6.3.4
      karma-env-preprocessor: 0.1.1
      karma-firefox-launcher: 1.3.0
      karma-ie-launcher: 1.0.0_karma@6.3.4
      karma-json-preprocessor: 0.3.3_karma@6.3.4
      karma-json-to-file-reporter: 1.0.1
      karma-junit-reporter: 2.0.1_karma@6.3.4
      karma-mocha: 2.0.1
      karma-mocha-reporter: 2.2.5_karma@6.3.4
      karma-sourcemap-loader: 0.3.8
      mocha: 7.2.0
      mocha-junit-reporter: 1.23.3_mocha@7.2.0
      nyc: 14.1.1
      prettier: 1.19.1
      rimraf: 3.0.2
      rollup: 1.32.1
      rollup-plugin-shim: 1.0.0
      rollup-plugin-sourcemaps: 0.4.2_rollup@1.32.1
      rollup-plugin-terser: 5.3.1_rollup@1.32.1
      rollup-plugin-visualizer: 4.2.2_rollup@1.32.1
      sinon: 9.2.4
      tslib: 2.3.0
      typedoc: 0.15.2
      typescript: 4.2.4
    dev: false
    name: '@rush-temp/communication-network-traversal'
    resolution:
      integrity: sha512-rCBBJ5g2/aMIxt4A4190Rp/M0GQJE/F3R7PiyhQA9E7phEz4hR4ysQnJU8zJ7NEC/XklPal4VyawEUDOpJ1KjQ==
      tarball: file:projects/communication-network-traversal.tgz
    version: 0.0.0
  file:projects/communication-phone-numbers.tgz:
    dependencies:
      '@azure/core-tracing': 1.0.0-preview.12
      '@azure/identity': 2.0.0-beta.4
      '@microsoft/api-extractor': 7.7.11
      '@rollup/plugin-commonjs': 11.0.2_rollup@1.32.1
      '@rollup/plugin-json': 4.1.0_rollup@1.32.1
      '@rollup/plugin-multi-entry': 3.0.1_rollup@1.32.1
      '@rollup/plugin-node-resolve': 8.4.0_rollup@1.32.1
      '@rollup/plugin-replace': 2.4.2_rollup@1.32.1
      '@types/chai': 4.2.21
      '@types/mocha': 7.0.2
      '@types/node': 12.20.16
      '@types/sinon': 9.0.11
      assert: 1.5.0
      chai: 4.3.4
      cross-env: 7.0.3
      dotenv: 8.6.0
      eslint: 7.30.0
      events: 3.3.0
      inherits: 2.0.4
      karma: 6.3.4
      karma-chrome-launcher: 3.1.0
      karma-coverage: 2.0.3
      karma-edge-launcher: 0.4.2_karma@6.3.4
      karma-env-preprocessor: 0.1.1
      karma-firefox-launcher: 1.3.0
      karma-ie-launcher: 1.0.0_karma@6.3.4
      karma-json-preprocessor: 0.3.3_karma@6.3.4
      karma-json-to-file-reporter: 1.0.1
      karma-junit-reporter: 2.0.1_karma@6.3.4
      karma-mocha: 2.0.1
      karma-mocha-reporter: 2.2.5_karma@6.3.4
      karma-sourcemap-loader: 0.3.8
      mocha: 7.2.0
      mocha-junit-reporter: 1.23.3_mocha@7.2.0
      nyc: 14.1.1
      prettier: 1.19.1
      rimraf: 3.0.2
      rollup: 1.32.1
      rollup-plugin-shim: 1.0.0
      rollup-plugin-sourcemaps: 0.4.2_rollup@1.32.1
      rollup-plugin-terser: 5.3.1_rollup@1.32.1
      rollup-plugin-visualizer: 4.2.2_rollup@1.32.1
      sinon: 9.2.4
      tslib: 2.3.0
      typedoc: 0.15.2
      typescript: 4.2.4
    dev: false
    name: '@rush-temp/communication-phone-numbers'
    resolution:
      integrity: sha512-LSNYJ7Mor3hDF4/02cmLCg3p4N2e6NdhAZ1ND5pH2kesLdcU5gfYG5wY5+7zzX5IZ/+h0WDpHZwF2+WTt8XFWQ==
      tarball: file:projects/communication-phone-numbers.tgz
    version: 0.0.0
  file:projects/communication-sms.tgz:
    dependencies:
      '@azure/core-tracing': 1.0.0-preview.12
      '@microsoft/api-extractor': 7.7.11
      '@rollup/plugin-commonjs': 11.0.2_rollup@1.32.1
      '@rollup/plugin-json': 4.1.0_rollup@1.32.1
      '@rollup/plugin-multi-entry': 3.0.1_rollup@1.32.1
      '@rollup/plugin-node-resolve': 8.4.0_rollup@1.32.1
      '@rollup/plugin-replace': 2.4.2_rollup@1.32.1
      '@types/chai': 4.2.21
      '@types/mocha': 7.0.2
      '@types/node': 12.20.16
      '@types/sinon': 9.0.11
      assert: 1.5.0
      chai: 4.3.4
      cross-env: 7.0.3
      dotenv: 8.6.0
      eslint: 7.30.0
      events: 3.3.0
      inherits: 2.0.4
      karma: 6.3.4
      karma-chrome-launcher: 3.1.0
      karma-coverage: 2.0.3
      karma-edge-launcher: 0.4.2_karma@6.3.4
      karma-env-preprocessor: 0.1.1
      karma-firefox-launcher: 1.3.0
      karma-ie-launcher: 1.0.0_karma@6.3.4
      karma-junit-reporter: 2.0.1_karma@6.3.4
      karma-mocha: 2.0.1
      karma-mocha-reporter: 2.2.5_karma@6.3.4
      karma-sourcemap-loader: 0.3.8
      mocha: 7.2.0
      mocha-junit-reporter: 1.23.3_mocha@7.2.0
      nyc: 14.1.1
      prettier: 1.19.1
      rimraf: 3.0.2
      rollup: 1.32.1
      rollup-plugin-shim: 1.0.0
      rollup-plugin-sourcemaps: 0.4.2_rollup@1.32.1
      rollup-plugin-terser: 5.3.1_rollup@1.32.1
      rollup-plugin-visualizer: 4.2.2_rollup@1.32.1
      sinon: 9.2.4
      tslib: 2.3.0
      typedoc: 0.15.2
      typescript: 4.2.4
      util: 0.12.4
    dev: false
    name: '@rush-temp/communication-sms'
    resolution:
      integrity: sha512-ciiQVfBMhW/z1S7Nq9nR3YOWPoQJ26oeOMP5pFYqcv2pa5x3/awA6UDDkEOWan1nLX0J3rO/L4Y9is6pv1PNHw==
      tarball: file:projects/communication-sms.tgz
    version: 0.0.0
  file:projects/confidential-ledger.tgz:
    dependencies:
      '@azure/identity': 1.4.0
      '@microsoft/api-extractor': 7.13.2
      '@types/chai': 4.2.21
      '@types/mocha': 7.0.2
      '@types/node': 12.20.16
      chai: 4.3.4
      cross-env: 7.0.3
      dotenv: 8.6.0
      eslint: 7.30.0
      karma: 6.3.4
      karma-chrome-launcher: 3.1.0
      karma-coverage: 2.0.3
      karma-edge-launcher: 0.4.2_karma@6.3.4
      karma-env-preprocessor: 0.1.1
      karma-firefox-launcher: 1.3.0
      karma-ie-launcher: 1.0.0_karma@6.3.4
      karma-json-preprocessor: 0.3.3_karma@6.3.4
      karma-json-to-file-reporter: 1.0.1
      karma-junit-reporter: 2.0.1_karma@6.3.4
      karma-mocha: 2.0.1
      karma-mocha-reporter: 2.2.5_karma@6.3.4
      karma-source-map-support: 1.4.0
      karma-sourcemap-loader: 0.3.8
      mocha: 7.2.0
      mocha-junit-reporter: 1.23.3_mocha@7.2.0
      nyc: 14.1.1
      prettier: 2.2.1
      rimraf: 3.0.2
      rollup: 1.32.1
      source-map-support: 0.5.19
      tslib: 2.3.0
      typedoc: 0.15.2
      typescript: 4.2.4
    dev: false
    name: '@rush-temp/confidential-ledger'
    resolution:
      integrity: sha512-BonUBGYENozAjoqEad7NCGbz16zK2hT0iYuAdTpQyprZAzMZyERSsuzX54IVacCzxmqMsLnWyxwGOH474KtWxw==
      tarball: file:projects/confidential-ledger.tgz
    version: 0.0.0
  file:projects/container-registry.tgz:
    dependencies:
      '@azure/core-tracing': 1.0.0-preview.12
      '@azure/ms-rest-nodeauth': 3.0.10
      '@microsoft/api-extractor': 7.7.11
      '@types/chai': 4.2.21
      '@types/chai-as-promised': 7.1.4
      '@types/mocha': 7.0.2
      '@types/node': 12.20.16
      chai: 4.3.4
      chai-as-promised: 7.1.1_chai@4.3.4
      cross-env: 7.0.3
      dotenv: 8.6.0
      eslint: 7.30.0
      inherits: 2.0.4
      karma: 6.3.4
      karma-chrome-launcher: 3.1.0
      karma-coverage: 2.0.3
      karma-edge-launcher: 0.4.2_karma@6.3.4
      karma-env-preprocessor: 0.1.1
      karma-firefox-launcher: 1.3.0
      karma-ie-launcher: 1.0.0_karma@6.3.4
      karma-json-preprocessor: 0.3.3_karma@6.3.4
      karma-json-to-file-reporter: 1.0.1
      karma-junit-reporter: 2.0.1_karma@6.3.4
      karma-mocha: 2.0.1
      karma-mocha-reporter: 2.2.5_karma@6.3.4
      karma-sourcemap-loader: 0.3.8
      mocha: 7.2.0
      mocha-junit-reporter: 1.23.3_mocha@7.2.0
      nyc: 14.1.1
      prettier: 1.19.1
      rimraf: 3.0.2
      rollup: 1.32.1
      tslib: 2.3.0
      typedoc: 0.15.2
      typescript: 4.2.4
      util: 0.12.4
    dev: false
    name: '@rush-temp/container-registry'
    resolution:
      integrity: sha512-3+LtiRvU8vWZx2ghl06c4sV2cmkjqYSF3ltJPZ0UJLU2CZjgi/kp30Gbucl0e1PB4lyvRo4z3pQl6uB/ruUkrQ==
      tarball: file:projects/container-registry.tgz
    version: 0.0.0
  file:projects/core-amqp.tgz:
    dependencies:
      '@microsoft/api-extractor': 7.7.11
      '@rollup/plugin-commonjs': 11.0.2_rollup@1.32.1
      '@rollup/plugin-inject': 4.0.2_rollup@1.32.1
      '@rollup/plugin-json': 4.1.0_rollup@1.32.1
      '@rollup/plugin-multi-entry': 3.0.1_rollup@1.32.1
      '@rollup/plugin-node-resolve': 8.4.0_rollup@1.32.1
      '@rollup/plugin-replace': 2.4.2_rollup@1.32.1
      '@types/chai': 4.2.21
      '@types/debug': 4.1.6
      '@types/mocha': 7.0.2
      '@types/node': 12.20.16
      '@types/sinon': 9.0.11
      '@types/ws': 7.4.6
      buffer: 5.7.1
      chai: 4.3.4
      cross-env: 7.0.3
      debug: 4.3.2
      dotenv: 8.6.0
      downlevel-dts: 0.4.0
      eslint: 7.30.0
      events: 3.3.0
      jssha: 3.2.0
      karma: 6.3.4_debug@4.3.2
      karma-chrome-launcher: 3.1.0
      karma-mocha: 2.0.1
      mocha: 7.2.0
      mocha-junit-reporter: 1.23.3_mocha@7.2.0
      nyc: 14.1.1
      prettier: 1.19.1
      process: 0.11.10
      puppeteer: 3.3.0
      rhea: 2.0.3
      rhea-promise: 2.1.0
      rimraf: 3.0.2
      rollup: 1.32.1
      rollup-plugin-shim: 1.0.0
      rollup-plugin-sourcemaps: 0.4.2_rollup@1.32.1
      rollup-plugin-terser: 5.3.1_rollup@1.32.1
      sinon: 9.2.4
      ts-node: 9.1.1_typescript@4.2.4
      tslib: 2.3.0
      typedoc: 0.15.2
      typescript: 4.2.4
      url: 0.11.0
      util: 0.12.4
      ws: 7.5.2
    dev: false
    name: '@rush-temp/core-amqp'
    resolution:
      integrity: sha512-cjNdEUnI9aqU7jW9+agFHI0uENzbqU7e4JTwVhbZyGwCy/6YRW2SJgJZ+XalOUAhtgqL012J1nIXZn8L7HeI1A==
      tarball: file:projects/core-amqp.tgz
    version: 0.0.0
  file:projects/core-asynciterator-polyfill.tgz:
    dependencies:
      '@types/node': 12.20.16
      eslint: 7.30.0
      prettier: 1.19.1
      typedoc: 0.15.2
      typescript: 4.2.4
    dev: false
    name: '@rush-temp/core-asynciterator-polyfill'
    resolution:
      integrity: sha512-NMQzIXmS6Aw+/UpoOPolEKGWu0ak5sbvZn3jGCttx2gFZqO832WYZuAeNlwxEYUepdypxNQRnAR8EAdx7b7iiw==
      tarball: file:projects/core-asynciterator-polyfill.tgz
    version: 0.0.0
  file:projects/core-auth.tgz:
    dependencies:
      '@microsoft/api-extractor': 7.7.11
      '@rollup/plugin-commonjs': 11.0.2_rollup@1.32.1
      '@rollup/plugin-json': 4.1.0_rollup@1.32.1
      '@rollup/plugin-multi-entry': 3.0.1_rollup@1.32.1
      '@rollup/plugin-node-resolve': 8.4.0_rollup@1.32.1
      '@rollup/plugin-replace': 2.4.2_rollup@1.32.1
      '@types/chai': 4.2.21
      '@types/mocha': 7.0.2
      '@types/node': 12.20.16
      assert: 1.5.0
      chai: 4.3.4
      cross-env: 7.0.3
      downlevel-dts: 0.4.0
      eslint: 7.30.0
      inherits: 2.0.4
      mocha: 7.2.0
      mocha-junit-reporter: 1.23.3_mocha@7.2.0
      prettier: 1.19.1
      rimraf: 3.0.2
      rollup: 1.32.1
      tslib: 2.3.0
      typedoc: 0.15.2
      typescript: 4.2.4
      util: 0.12.4
    dev: false
    name: '@rush-temp/core-auth'
    resolution:
      integrity: sha512-pdVm8tTyrBXIMYR5CFDSjZLbIDYsKQNbABEICJfRW3c77f0pPGadRdvC34rieD68ZfNxIZ3wtxKEJdma8HPQYQ==
      tarball: file:projects/core-auth.tgz
    version: 0.0.0
  file:projects/core-client-1.tgz:
    dependencies:
      '@azure/core-tracing': 1.0.0-preview.12
      '@azure/core-xml': 1.0.0-beta.1
      '@microsoft/api-extractor': 7.7.11
      '@types/chai': 4.2.21
      '@types/mocha': 7.0.2
      '@types/node': 12.20.16
      '@types/sinon': 9.0.11
      chai: 4.3.4
      cross-env: 7.0.3
      downlevel-dts: 0.4.0
      eslint: 7.30.0
      inherits: 2.0.4
      karma: 6.3.4
      karma-chrome-launcher: 3.1.0
      karma-coverage: 2.0.3
      karma-edge-launcher: 0.4.2_karma@6.3.4
      karma-env-preprocessor: 0.1.1
      karma-firefox-launcher: 1.3.0
      karma-ie-launcher: 1.0.0_karma@6.3.4
      karma-junit-reporter: 2.0.1_karma@6.3.4
      karma-mocha: 2.0.1
      karma-mocha-reporter: 2.2.5_karma@6.3.4
      karma-sourcemap-loader: 0.3.8
      mocha: 7.2.0
      mocha-junit-reporter: 1.23.3_mocha@7.2.0
      prettier: 1.19.1
      rimraf: 3.0.2
      rollup: 1.32.1
      sinon: 9.2.4
      tslib: 2.3.0
      typedoc: 0.15.2
      typescript: 4.2.4
      util: 0.12.4
    dev: false
    name: '@rush-temp/core-client-1'
    resolution:
      integrity: sha512-yMfH1ST4wb7M2/of3hFPi4/z+EejYB9ZAPeCywijeaBJbM6jIFeIoeLpa/BveVR5R0uqsLcd3YHVVLrhw29LFQ==
      tarball: file:projects/core-client-1.tgz
    version: 0.0.0
  file:projects/core-client-paging.tgz:
    dependencies:
      '@microsoft/api-extractor': 7.13.2
      '@types/chai': 4.2.21
      '@types/mocha': 7.0.2
      '@types/node': 12.20.16
      chai: 4.3.4
      cross-env: 7.0.3
      eslint: 7.30.0
      inherits: 2.0.4
      karma: 6.3.4
      karma-chrome-launcher: 3.1.0
      karma-coverage: 2.0.3
      karma-edge-launcher: 0.4.2_karma@6.3.4
      karma-env-preprocessor: 0.1.1
      karma-firefox-launcher: 1.3.0
      karma-ie-launcher: 1.0.0_karma@6.3.4
      karma-junit-reporter: 2.0.1_karma@6.3.4
      karma-mocha: 2.0.1
      karma-mocha-reporter: 2.2.5_karma@6.3.4
      karma-sourcemap-loader: 0.3.8
      mocha: 7.2.0
      mocha-junit-reporter: 1.23.3_mocha@7.2.0
      prettier: 2.2.1
      rimraf: 3.0.2
      rollup: 1.32.1
      sinon: 9.2.4
      tslib: 2.3.0
      typedoc: 0.15.2
      typescript: 4.2.4
      util: 0.12.4
    dev: false
    name: '@rush-temp/core-client-paging'
    resolution:
      integrity: sha512-sP3PGJ8cEjUUxrtGi3H1M1vVvc2VSrlYHReEYjRgsP/0MSr0YVl9ouV18fBftBsnQRD5aPHayrnT++kmeU/1FQ==
      tarball: file:projects/core-client-paging.tgz
    version: 0.0.0
  file:projects/core-client.tgz:
    dependencies:
      '@microsoft/api-extractor': 7.13.2
      '@types/chai': 4.2.21
      '@types/mocha': 7.0.2
      '@types/node': 12.20.16
      chai: 4.3.4
      cross-env: 7.0.3
      eslint: 7.30.0
      inherits: 2.0.4
      karma: 6.3.4
      karma-chrome-launcher: 3.1.0
      karma-coverage: 2.0.3
      karma-edge-launcher: 0.4.2_karma@6.3.4
      karma-env-preprocessor: 0.1.1
      karma-firefox-launcher: 1.3.0
      karma-ie-launcher: 1.0.0_karma@6.3.4
      karma-junit-reporter: 2.0.1_karma@6.3.4
      karma-mocha: 2.0.1
      karma-mocha-reporter: 2.2.5_karma@6.3.4
      karma-sourcemap-loader: 0.3.8
      mocha: 7.2.0
      mocha-junit-reporter: 1.23.3_mocha@7.2.0
      prettier: 2.2.1
      rimraf: 3.0.2
      rollup: 1.32.1
      sinon: 9.2.4
      tslib: 2.3.0
      typedoc: 0.15.2
      typescript: 4.2.4
      util: 0.12.4
    dev: false
    name: '@rush-temp/core-client'
    resolution:
      integrity: sha512-A+GvNgdlwTt5h3ZbVfNlhfUSKtdo96ruE9aQ7Vvf83wsasti6gtLOQFPXPiLMvhvQoKg4eQ3iZU9TtNxW2RY+g==
      tarball: file:projects/core-client.tgz
    version: 0.0.0
  file:projects/core-crypto.tgz:
    dependencies:
      '@microsoft/api-extractor': 7.7.11
      '@rollup/plugin-commonjs': 11.0.2_rollup@1.32.1
      '@rollup/plugin-node-resolve': 8.4.0_rollup@1.32.1
      '@rollup/plugin-replace': 2.4.2_rollup@1.32.1
      '@types/chai': 4.2.21
      '@types/mocha': 7.0.2
      '@types/node': 12.20.16
      '@types/sinon': 9.0.11
      chai: 4.3.4
      cross-env: 7.0.3
      downlevel-dts: 0.4.0
      eslint: 7.30.0
      karma: 6.3.4
      karma-chrome-launcher: 3.1.0
      karma-coverage: 2.0.3
      karma-edge-launcher: 0.4.2_karma@6.3.4
      karma-env-preprocessor: 0.1.1
      karma-firefox-launcher: 1.3.0
      karma-ie-launcher: 1.0.0_karma@6.3.4
      karma-junit-reporter: 2.0.1_karma@6.3.4
      karma-mocha: 2.0.1
      karma-mocha-reporter: 2.2.5_karma@6.3.4
      karma-sourcemap-loader: 0.3.8
      mocha: 7.2.0
      mocha-junit-reporter: 1.23.3_mocha@7.2.0
      prettier: 1.19.1
      rimraf: 3.0.2
      rollup: 1.32.1
      rollup-plugin-sourcemaps: 0.4.2_rollup@1.32.1
      sinon: 9.2.4
      tslib: 2.3.0
      typedoc: 0.15.2
      typescript: 4.2.4
    dev: false
    name: '@rush-temp/core-crypto'
    resolution:
      integrity: sha512-ZU0iT6qVHE8T+fmuz9RUnJa9PWbee+NOun/0gVTto1le3NyXWX85zwsFpE7//wfKXTJnbqCyHmjdi3spPf3Xxg==
      tarball: file:projects/core-crypto.tgz
    version: 0.0.0
  file:projects/core-http.tgz:
    dependencies:
      '@azure/core-tracing': 1.0.0-preview.12
      '@azure/logger-js': 1.3.2
      '@microsoft/api-extractor': 7.7.11
      '@opentelemetry/api': 1.0.1
      '@types/chai': 4.2.21
      '@types/express': 4.17.13
      '@types/glob': 7.1.4
      '@types/mocha': 7.0.2
      '@types/node': 12.20.16
      '@types/node-fetch': 2.5.11
      '@types/sinon': 9.0.11
      '@types/tough-cookie': 4.0.1
      '@types/tunnel': 0.0.1
      '@types/uuid': 8.3.1
      '@types/xml2js': 0.4.9
      babel-runtime: 6.26.0
      chai: 4.3.4
      cross-env: 7.0.3
      downlevel-dts: 0.4.0
      eslint: 7.30.0
      express: 4.17.1
      fetch-mock: 9.11.0_node-fetch@2.6.1
      form-data: 3.0.1
      glob: 7.1.7
      karma: 6.3.4
      karma-chai: 0.1.0_chai@4.3.4+karma@6.3.4
      karma-chrome-launcher: 3.1.0
      karma-edge-launcher: 0.4.2_karma@6.3.4
      karma-firefox-launcher: 1.3.0
      karma-mocha: 2.0.1
      karma-rollup-preprocessor: 7.0.7_rollup@1.32.1
      karma-sourcemap-loader: 0.3.8
      mocha: 7.2.0
      mocha-junit-reporter: 1.23.3_mocha@7.2.0
      node-fetch: 2.6.1
      npm-run-all: 4.1.5
      nyc: 14.1.1
      prettier: 1.19.1
      process: 0.11.10
      puppeteer: 3.3.0
      regenerator-runtime: 0.13.7
      rimraf: 3.0.2
      rollup: 1.32.1
      shx: 0.3.3
      sinon: 9.2.4
      tough-cookie: 4.0.0
      ts-node: 9.1.1_typescript@4.2.4
      tslib: 2.3.0
      tunnel: 0.0.6
      typedoc: 0.15.2
      typescript: 4.2.4
      uglify-js: 3.13.10
      uuid: 8.3.2
      xhr-mock: 2.5.1
      xml2js: 0.4.23
    dev: false
    name: '@rush-temp/core-http'
    resolution:
      integrity: sha512-hNq2YEbNP+ZXOmd5nkr9MJGOTrLbibFU62UmNkQjhKv02CstMq3YqF9s1nIUecRHiK62PBCJ7Tur8CidJvfPgw==
      tarball: file:projects/core-http.tgz
    version: 0.0.0
  file:projects/core-lro.tgz:
    dependencies:
      '@azure/core-tracing': 1.0.0-preview.12
      '@microsoft/api-extractor': 7.7.11
      '@rollup/plugin-commonjs': 11.0.2_rollup@1.32.1
      '@rollup/plugin-multi-entry': 3.0.1_rollup@1.32.1
      '@rollup/plugin-node-resolve': 8.4.0_rollup@1.32.1
      '@rollup/plugin-replace': 2.4.2_rollup@1.32.1
      '@types/chai': 4.2.21
      '@types/mocha': 7.0.2
      '@types/node': 12.20.16
      chai: 4.3.4
      cross-env: 7.0.3
      eslint: 7.30.0
      events: 3.3.0
      karma: 6.3.4
      karma-chrome-launcher: 3.1.0
      karma-coverage: 2.0.3
      karma-edge-launcher: 0.4.2_karma@6.3.4
      karma-env-preprocessor: 0.1.1
      karma-firefox-launcher: 1.3.0
      karma-ie-launcher: 1.0.0_karma@6.3.4
      karma-junit-reporter: 2.0.1_karma@6.3.4
      karma-mocha: 2.0.1
      karma-mocha-reporter: 2.2.5_karma@6.3.4
      karma-sourcemap-loader: 0.3.8
      mocha: 7.2.0
      mocha-junit-reporter: 1.23.3_mocha@7.2.0
      npm-run-all: 4.1.5
      nyc: 14.1.1
      prettier: 1.19.1
      rimraf: 3.0.2
      rollup: 1.32.1
      rollup-plugin-shim: 1.0.0
      rollup-plugin-sourcemaps: 0.4.2_rollup@1.32.1
      rollup-plugin-terser: 5.3.1_rollup@1.32.1
      rollup-plugin-visualizer: 4.2.2_rollup@1.32.1
      ts-node: 9.1.1_typescript@4.2.4
      tslib: 2.3.0
      typedoc: 0.15.2
      typescript: 4.2.4
      uglify-js: 3.13.10
    dev: false
    name: '@rush-temp/core-lro'
    resolution:
<<<<<<< HEAD
      integrity: sha512-Y2f1/wq45+YJ5+b/fGG4iq5/71zNaMWWG0BA5R8Twwl+JnuEOnRmyumNlNsE4Hk+CI4ae9j+9q5gSqXpCI9AQA==
=======
      integrity: sha512-vf8GWEKrIP8QYG3HtKZ+Wr86YCqYcKWof045zrPlDFZIE+8qdmYkOktk8pLtmrx4wS23KcR1u0CBETEBt8fTqA==
>>>>>>> 1ea39557
      tarball: file:projects/core-lro.tgz
    version: 0.0.0
  file:projects/core-paging.tgz:
    dependencies:
      '@types/node': 12.20.16
      eslint: 7.30.0
      prettier: 1.19.1
      rimraf: 3.0.2
      typedoc: 0.15.2
      typescript: 4.2.4
    dev: false
    name: '@rush-temp/core-paging'
    resolution:
      integrity: sha512-vxnKN9KxGJu52+rmWCXYeX1rjg3z5GgUIr1cTNdQ+NpRe2SkWW8iPAb1Li6iKr5p6XVkgQ4Zhe22/yRT4mozUw==
      tarball: file:projects/core-paging.tgz
    version: 0.0.0
  file:projects/core-rest-pipeline.tgz:
    dependencies:
      '@azure/core-tracing': 1.0.0-preview.12
      '@microsoft/api-extractor': 7.7.11
      '@opentelemetry/api': 1.0.1
      '@types/chai': 4.2.21
      '@types/mocha': 7.0.2
      '@types/node': 12.20.16
      '@types/sinon': 9.0.11
      '@types/uuid': 8.3.1
      chai: 4.3.4
      cross-env: 7.0.3
      downlevel-dts: 0.4.0
      eslint: 7.30.0
      form-data: 3.0.1
      http-proxy-agent: 4.0.1
      https-proxy-agent: 5.0.0
      inherits: 2.0.4
      karma: 6.3.4
      karma-chrome-launcher: 3.1.0
      karma-coverage: 2.0.3
      karma-edge-launcher: 0.4.2_karma@6.3.4
      karma-env-preprocessor: 0.1.1
      karma-firefox-launcher: 1.3.0
      karma-ie-launcher: 1.0.0_karma@6.3.4
      karma-junit-reporter: 2.0.1_karma@6.3.4
      karma-mocha: 2.0.1
      karma-mocha-reporter: 2.2.5_karma@6.3.4
      karma-sourcemap-loader: 0.3.8
      mocha: 7.2.0
      mocha-junit-reporter: 1.23.3_mocha@7.2.0
      prettier: 1.19.1
      rimraf: 3.0.2
      rollup: 1.32.1
      sinon: 9.2.4
      source-map-support: 0.5.19
      tslib: 2.3.0
      typedoc: 0.15.2
      typescript: 4.2.4
      util: 0.12.4
      uuid: 8.3.2
    dev: false
    name: '@rush-temp/core-rest-pipeline'
    resolution:
      integrity: sha512-K+/kjLIL+xvGvKyWli23GU9bRXfOKpc8WLIBJN7qS0whLW0Tv9Y/W7FczqX9mFFG2vRw2vY38MYoLviQCoJMdA==
      tarball: file:projects/core-rest-pipeline.tgz
    version: 0.0.0
  file:projects/core-tracing.tgz:
    dependencies:
      '@microsoft/api-extractor': 7.7.11
      '@opentelemetry/api': 1.0.1
      '@opentelemetry/tracing': 0.22.0_@opentelemetry+api@1.0.1
      '@rollup/plugin-commonjs': 11.0.2_rollup@1.32.1
      '@rollup/plugin-json': 4.1.0_rollup@1.32.1
      '@rollup/plugin-multi-entry': 3.0.1_rollup@1.32.1
      '@rollup/plugin-node-resolve': 8.4.0_rollup@1.32.1
      '@rollup/plugin-replace': 2.4.2_rollup@1.32.1
      '@types/chai': 4.2.21
      '@types/mocha': 7.0.2
      '@types/node': 12.20.16
      '@types/sinon': 9.0.11
      assert: 1.5.0
      chai: 4.3.4
      cross-env: 7.0.3
      eslint: 7.30.0
      inherits: 2.0.4
      karma: 6.3.4
      karma-chrome-launcher: 3.1.0
      karma-coverage: 2.0.3
      karma-edge-launcher: 0.4.2_karma@6.3.4
      karma-env-preprocessor: 0.1.1
      karma-firefox-launcher: 1.3.0
      karma-ie-launcher: 1.0.0_karma@6.3.4
      karma-junit-reporter: 2.0.1_karma@6.3.4
      karma-mocha: 2.0.1
      karma-mocha-reporter: 2.2.5_karma@6.3.4
      karma-sourcemap-loader: 0.3.8
      mocha: 7.2.0
      mocha-junit-reporter: 1.23.3_mocha@7.2.0
      prettier: 1.19.1
      rimraf: 3.0.2
      rollup: 1.32.1
      sinon: 9.2.4
      tslib: 2.3.0
      typedoc: 0.15.2
      typescript: 4.2.4
      util: 0.12.4
    dev: false
    name: '@rush-temp/core-tracing'
    resolution:
      integrity: sha512-hjSwB3OLU9ukMINsZaZWCTbo94TiJjihe2mLVuIWmd5x1kT9gTL0n9JmcToqc0WKJ1s3Ek8CieRv51HqlEHzFw==
      tarball: file:projects/core-tracing.tgz
    version: 0.0.0
  file:projects/core-util.tgz:
    dependencies:
      '@microsoft/api-extractor': 7.7.11
      '@types/chai': 4.2.21
      '@types/mocha': 7.0.2
      '@types/node': 12.20.16
      '@types/sinon': 9.0.11
      chai: 4.3.4
      cross-env: 7.0.3
      downlevel-dts: 0.4.0
      eslint: 7.30.0
      inherits: 2.0.4
      karma: 6.3.4
      karma-chrome-launcher: 3.1.0
      karma-coverage: 2.0.3
      karma-edge-launcher: 0.4.2_karma@6.3.4
      karma-env-preprocessor: 0.1.1
      karma-firefox-launcher: 1.3.0
      karma-ie-launcher: 1.0.0_karma@6.3.4
      karma-junit-reporter: 2.0.1_karma@6.3.4
      karma-mocha: 2.0.1
      karma-mocha-reporter: 2.2.5_karma@6.3.4
      karma-sourcemap-loader: 0.3.8
      mocha: 7.2.0
      mocha-junit-reporter: 1.23.3_mocha@7.2.0
      prettier: 1.19.1
      rimraf: 3.0.2
      rollup: 1.32.1
      sinon: 9.2.4
      tslib: 2.3.0
      typedoc: 0.15.2
      typescript: 4.2.4
      util: 0.12.4
    dev: false
    name: '@rush-temp/core-util'
    resolution:
      integrity: sha512-ydQLFeHsAKS+g+FQV69KApmwIDrJ49u3dn/79yNATb5guThjqMlLEHio9p8JX2mO1vdwwZ8122dwdOezxCZolQ==
      tarball: file:projects/core-util.tgz
    version: 0.0.0
  file:projects/core-xml.tgz:
    dependencies:
      '@microsoft/api-extractor': 7.7.11
      '@types/chai': 4.2.21
      '@types/mocha': 7.0.2
      '@types/node': 12.20.16
      '@types/sinon': 9.0.11
      '@types/xml2js': 0.4.9
      chai: 4.3.4
      cross-env: 7.0.3
      downlevel-dts: 0.4.0
      eslint: 7.30.0
      inherits: 2.0.4
      karma: 6.3.4
      karma-chrome-launcher: 3.1.0
      karma-coverage: 2.0.3
      karma-edge-launcher: 0.4.2_karma@6.3.4
      karma-env-preprocessor: 0.1.1
      karma-firefox-launcher: 1.3.0
      karma-ie-launcher: 1.0.0_karma@6.3.4
      karma-junit-reporter: 2.0.1_karma@6.3.4
      karma-mocha: 2.0.1
      karma-mocha-reporter: 2.2.5_karma@6.3.4
      karma-sourcemap-loader: 0.3.8
      mocha: 7.2.0
      mocha-junit-reporter: 1.23.3_mocha@7.2.0
      prettier: 1.19.1
      rimraf: 3.0.2
      rollup: 1.32.1
      sinon: 9.2.4
      tslib: 2.3.0
      typedoc: 0.15.2
      typescript: 4.2.4
      util: 0.12.4
      xml2js: 0.4.23
    dev: false
    name: '@rush-temp/core-xml'
    resolution:
      integrity: sha512-7HkopyqzugsgMp7OWJt5PWvGY7w+YPNwbjjmjQFhcuynt1Mho/LlTvo9c9W/TX/Mb4BLRp7bWUfErSqgaYQOKQ==
      tarball: file:projects/core-xml.tgz
    version: 0.0.0
  file:projects/cosmos.tgz:
    dependencies:
      '@azure/identity': 1.4.0_debug@4.3.2
      '@microsoft/api-extractor': 7.7.11
      '@rollup/plugin-json': 4.1.0_rollup@1.32.1
      '@rollup/plugin-multi-entry': 3.0.1_rollup@1.32.1
      '@types/debug': 4.1.6
      '@types/fast-json-stable-stringify': 2.1.0
      '@types/mocha': 7.0.2
      '@types/node': 12.20.16
      '@types/priorityqueuejs': 1.0.1
      '@types/semaphore': 1.1.1
      '@types/sinon': 9.0.11
      '@types/tunnel': 0.0.1
      '@types/underscore': 1.11.3
      '@types/uuid': 8.3.1
      cross-env: 7.0.3
      debug: 4.3.2
      dotenv: 8.6.0
      downlevel-dts: 0.4.0
      eslint: 7.30.0
      esm: 3.2.25
      execa: 3.4.0
      fast-json-stable-stringify: 2.1.0
      jsbi: 3.1.5
      mocha: 7.2.0
      mocha-junit-reporter: 1.23.3_mocha@7.2.0
      node-abort-controller: 1.2.1
      prettier: 1.19.1
      priorityqueuejs: 1.0.0
      proxy-agent: 4.0.1
      requirejs: 2.3.6
      rimraf: 3.0.2
      rollup: 1.32.1
      rollup-plugin-local-resolve: 1.0.7
      semaphore: 1.1.0
      sinon: 9.2.4
      snap-shot-it: 7.9.6
      source-map-support: 0.5.19
      ts-node: 9.1.1_typescript@4.2.4
      tslib: 2.3.0
      typedoc: 0.15.2
      typescript: 4.2.4
      universal-user-agent: 6.0.0
      uuid: 8.3.2
    dev: false
    name: '@rush-temp/cosmos'
    resolution:
      integrity: sha512-BsRi7P/t0dCE+meCvDsGmLSVADUF4kFlR0Gt8JJu3FoBvRnG2eyUG4oDnYg71frICUhgptWpHWoLC7pOqlZdZg==
      tarball: file:projects/cosmos.tgz
    version: 0.0.0
  file:projects/data-tables.tgz:
    dependencies:
      '@azure/core-tracing': 1.0.0-preview.12
      '@azure/core-xml': 1.0.0-beta.1
      '@azure/identity': 2.0.0-beta.4
      '@microsoft/api-extractor': 7.7.11
      '@rollup/plugin-commonjs': 11.0.2_rollup@1.32.1
      '@rollup/plugin-inject': 4.0.2_rollup@1.32.1
      '@rollup/plugin-json': 4.1.0_rollup@1.32.1
      '@rollup/plugin-multi-entry': 3.0.1_rollup@1.32.1
      '@rollup/plugin-node-resolve': 8.4.0_rollup@1.32.1
      '@rollup/plugin-replace': 2.4.2_rollup@1.32.1
      '@types/chai': 4.2.21
      '@types/mocha': 7.0.2
      '@types/node': 12.20.16
      '@types/sinon': 9.0.11
      '@types/uuid': 8.3.1
      chai: 4.3.4
      cross-env: 7.0.3
      dotenv: 8.6.0
      downlevel-dts: 0.4.0
      eslint: 7.30.0
      inherits: 2.0.4
      karma: 6.3.4
      karma-chrome-launcher: 3.1.0
      karma-coverage: 2.0.3
      karma-edge-launcher: 0.4.2_karma@6.3.4
      karma-env-preprocessor: 0.1.1
      karma-firefox-launcher: 1.3.0
      karma-ie-launcher: 1.0.0_karma@6.3.4
      karma-junit-reporter: 2.0.1_karma@6.3.4
      karma-mocha: 2.0.1
      karma-mocha-reporter: 2.2.5_karma@6.3.4
      karma-sourcemap-loader: 0.3.8
      mocha: 7.2.0
      mocha-junit-reporter: 1.23.3_mocha@7.2.0
      nyc: 14.1.1
      prettier: 1.19.1
      rimraf: 3.0.2
      rollup: 1.32.1
      rollup-plugin-shim: 1.0.0
      rollup-plugin-sourcemaps: 0.4.2_rollup@1.32.1
      rollup-plugin-terser: 5.3.1_rollup@1.32.1
      rollup-plugin-visualizer: 4.2.2_rollup@1.32.1
      sinon: 9.2.4
      ts-node: 9.1.1_typescript@4.2.4
      tslib: 2.3.0
      typedoc: 0.15.2
      typescript: 4.2.4
      util: 0.12.4
      uuid: 8.3.2
    dev: false
    name: '@rush-temp/data-tables'
    resolution:
      integrity: sha512-wH9uyFovr3PI43c6oJLYb+gKCxQvDYnf0C5SvBGgSlov9C2pbQ6dpwHcvveSC4+/J1dM9joa5fXZguJ7frBQdA==
      tarball: file:projects/data-tables.tgz
    version: 0.0.0
  file:projects/dev-tool.tgz:
    dependencies:
      '@rollup/plugin-commonjs': 11.0.2_rollup@1.32.1
      '@rollup/plugin-json': 4.1.0_rollup@1.32.1
      '@rollup/plugin-multi-entry': 3.0.1_rollup@1.32.1
      '@rollup/plugin-node-resolve': 8.4.0_rollup@1.32.1
      '@types/chai': 4.2.21
      '@types/chai-as-promised': 7.1.4
      '@types/fs-extra': 8.1.2
      '@types/minimist': 1.2.2
      '@types/mocha': 7.0.2
      '@types/node': 12.20.16
      '@types/prettier': 2.0.2
      builtin-modules: 3.1.0
      chai: 4.3.4
      chai-as-promised: 7.1.1_chai@4.3.4
      chalk: 4.1.1
      dotenv: 8.6.0
      eslint: 7.30.0
      fs-extra: 8.1.0
      minimist: 1.2.5
      mocha: 7.2.0
      prettier: 1.19.1
      rimraf: 3.0.2
      rollup: 1.32.1
      rollup-plugin-sourcemaps: 0.4.2_rollup@1.32.1
      rollup-plugin-visualizer: 4.2.2_rollup@1.32.1
      ts-node: 9.1.1_typescript@4.2.4
      tslib: 2.3.0
      typedoc: 0.15.2
      typescript: 4.2.4
      yaml: 1.10.2
    dev: false
    name: '@rush-temp/dev-tool'
    resolution:
      integrity: sha512-+7q1hRI4jTQ2Y1LjHYGsePZlA5jxrNzojz67B2cweYHQRSQdEaN1qR8L/b1HZUDXVVOyBgx/SmfXsadhIaem9g==
      tarball: file:projects/dev-tool.tgz
    version: 0.0.0
  file:projects/digital-twins-core.tgz:
    dependencies:
      '@azure/core-tracing': 1.0.0-preview.12
      '@azure/identity': 2.0.0-beta.4
      '@microsoft/api-extractor': 7.7.11
      '@rollup/plugin-commonjs': 11.0.2_rollup@1.32.1
      '@rollup/plugin-json': 4.1.0_rollup@1.32.1
      '@rollup/plugin-multi-entry': 3.0.1_rollup@1.32.1
      '@rollup/plugin-node-resolve': 8.4.0_rollup@1.32.1
      '@rollup/plugin-replace': 2.4.2_rollup@1.32.1
      '@types/chai': 4.2.21
      '@types/mocha': 7.0.2
      '@types/node': 12.20.16
      '@types/sinon': 9.0.11
      '@types/uuid': 8.3.1
      chai: 4.3.4
      cross-env: 7.0.3
      dotenv: 8.6.0
      eslint: 7.30.0
      inherits: 2.0.4
      karma: 6.3.4
      karma-chrome-launcher: 3.1.0
      karma-coverage: 2.0.3
      karma-edge-launcher: 0.4.2_karma@6.3.4
      karma-env-preprocessor: 0.1.1
      karma-firefox-launcher: 1.3.0
      karma-ie-launcher: 1.0.0_karma@6.3.4
      karma-json-preprocessor: 0.3.3_karma@6.3.4
      karma-json-to-file-reporter: 1.0.1
      karma-junit-reporter: 2.0.1_karma@6.3.4
      karma-mocha: 2.0.1
      karma-mocha-reporter: 2.2.5_karma@6.3.4
      karma-sourcemap-loader: 0.3.8
      mocha: 7.2.0
      mocha-junit-reporter: 1.23.3_mocha@7.2.0
      nyc: 14.1.1
      prettier: 1.19.1
      rimraf: 3.0.2
      rollup: 1.32.1
      rollup-plugin-shim: 1.0.0
      rollup-plugin-sourcemaps: 0.4.2_rollup@1.32.1
      rollup-plugin-terser: 5.3.1_rollup@1.32.1
      rollup-plugin-visualizer: 4.2.2_rollup@1.32.1
      sinon: 9.2.4
      tslib: 2.3.0
      typedoc: 0.15.2
      typescript: 4.2.4
      util: 0.12.4
      uuid: 8.3.2
    dev: false
    name: '@rush-temp/digital-twins-core'
    resolution:
      integrity: sha512-7juuiFf14yfcQvJKP6pElhJ9NsU1wB2YkwfAezbhjAAOvrQC0/rin9UNTgFo6SfGwttHctNjb1d136md/E+fog==
      tarball: file:projects/digital-twins-core.tgz
    version: 0.0.0
  file:projects/eslint-plugin-azure-sdk.tgz:
    dependencies:
      '@types/chai': 4.2.21
      '@types/eslint': 7.2.14
      '@types/estree': 0.0.50
      '@types/glob': 7.1.4
      '@types/json-schema': 7.0.8
      '@types/mocha': 7.0.2
      '@types/node': 12.20.16
      '@typescript-eslint/eslint-plugin': 4.19.0_1428636775fa8b76297f145f2a9709f8
      '@typescript-eslint/experimental-utils': 4.19.0_eslint@7.30.0+typescript@4.2.4
      '@typescript-eslint/parser': 4.19.0_eslint@7.30.0+typescript@4.2.4
      '@typescript-eslint/typescript-estree': 4.19.0_typescript@4.2.4
      chai: 4.3.4
      eslint: 7.30.0
      eslint-config-prettier: 7.2.0_eslint@7.30.0
      eslint-plugin-import: 2.23.4_eslint@7.30.0
      eslint-plugin-no-only-tests: 2.6.0
      eslint-plugin-promise: 4.3.1
      eslint-plugin-tsdoc: 0.2.14
      glob: 7.1.7
      json-schema: 0.3.0
      mocha: 7.2.0
      mocha-junit-reporter: 1.23.3_mocha@7.2.0
      prettier: 1.19.1
      rimraf: 3.0.2
      source-map-support: 0.5.19
      tslib: 2.3.0
      typedoc: 0.15.2
      typescript: 4.2.4
    dev: false
    name: '@rush-temp/eslint-plugin-azure-sdk'
    resolution:
      integrity: sha512-J35xOLMjkbGTj6mKWiUneuknJsBuksy6zGWJGZk9Y4Osvu/qLeMKWELZ7UEr2WIpJBSeTqvJihgvgrIJ0VUkUQ==
      tarball: file:projects/eslint-plugin-azure-sdk.tgz
    version: 0.0.0
  file:projects/event-hubs.tgz:
    dependencies:
      '@azure/core-tracing': 1.0.0-preview.12
      '@azure/identity': 2.0.0-beta.4_debug@4.3.2
      '@microsoft/api-extractor': 7.7.11
      '@rollup/plugin-commonjs': 11.0.2_rollup@1.32.1
      '@rollup/plugin-inject': 4.0.2_rollup@1.32.1
      '@rollup/plugin-json': 4.1.0_rollup@1.32.1
      '@rollup/plugin-multi-entry': 3.0.1_rollup@1.32.1
      '@rollup/plugin-node-resolve': 8.4.0_rollup@1.32.1
      '@rollup/plugin-replace': 2.4.2_rollup@1.32.1
      '@types/async-lock': 1.1.3
      '@types/chai': 4.2.21
      '@types/chai-as-promised': 7.1.4
      '@types/chai-string': 1.4.2
      '@types/debug': 4.1.6
      '@types/long': 4.0.1
      '@types/mocha': 7.0.2
      '@types/node': 12.20.16
      '@types/sinon': 9.0.11
      '@types/uuid': 8.3.1
      '@types/ws': 7.4.6
      assert: 1.5.0
      buffer: 5.7.1
      chai: 4.3.4
      chai-as-promised: 7.1.1_chai@4.3.4
      chai-exclude: 2.0.3_chai@4.3.4
      chai-string: 1.5.0_chai@4.3.4
      cross-env: 7.0.3
      debug: 4.3.2
      dotenv: 8.6.0
      downlevel-dts: 0.4.0
      eslint: 7.30.0
      esm: 3.2.25
      https-proxy-agent: 5.0.0
      is-buffer: 2.0.5
      jssha: 3.2.0
      karma: 6.3.4_debug@4.3.2
      karma-chrome-launcher: 3.1.0
      karma-coverage: 2.0.3
      karma-edge-launcher: 0.4.2_karma@6.3.4
      karma-env-preprocessor: 0.1.1
      karma-firefox-launcher: 1.3.0
      karma-ie-launcher: 1.0.0_karma@6.3.4
      karma-junit-reporter: 2.0.1_karma@6.3.4
      karma-mocha: 2.0.1
      karma-mocha-reporter: 2.2.5_karma@6.3.4
      karma-sourcemap-loader: 0.3.8
      mocha: 7.2.0
      mocha-junit-reporter: 1.23.3_mocha@7.2.0
      moment: 2.29.1
      nyc: 14.1.1
      prettier: 1.19.1
      process: 0.11.10
      puppeteer: 3.3.0
      rhea-promise: 2.1.0
      rimraf: 3.0.2
      rollup: 1.32.1
      rollup-plugin-shim: 1.0.0
      rollup-plugin-sourcemaps: 0.4.2_rollup@1.32.1
      rollup-plugin-terser: 5.3.1_rollup@1.32.1
      sinon: 9.2.4
      ts-node: 9.1.1_typescript@4.2.4
      tslib: 2.3.0
      typedoc: 0.15.2
      typescript: 4.2.4
      uuid: 8.3.2
      ws: 7.5.2
    dev: false
    name: '@rush-temp/event-hubs'
    resolution:
      integrity: sha512-6n6af9Jt8ShvACKWQ9dFs9ZCVlOcPDc/51XbU8T2N3rn+z+ei35UUjYNfdWQcMiLxk0uinIJ1BjsAe8ZPa8dNQ==
      tarball: file:projects/event-hubs.tgz
    version: 0.0.0
  file:projects/event-processor-host.tgz:
    dependencies:
      '@azure/event-hubs': 2.1.4
      '@azure/ms-rest-nodeauth': 0.9.3_debug@4.3.2
      '@microsoft/api-extractor': 7.7.11
      '@rollup/plugin-commonjs': 11.0.2_rollup@1.32.1
      '@rollup/plugin-json': 4.1.0_rollup@1.32.1
      '@rollup/plugin-multi-entry': 3.0.1_rollup@1.32.1
      '@rollup/plugin-node-resolve': 8.4.0_rollup@1.32.1
      '@rollup/plugin-replace': 2.4.2_rollup@1.32.1
      '@types/async-lock': 1.1.3
      '@types/chai': 4.2.21
      '@types/chai-as-promised': 7.1.4
      '@types/chai-string': 1.4.2
      '@types/debug': 4.1.6
      '@types/mocha': 7.0.2
      '@types/node': 12.20.16
      '@types/uuid': 8.3.1
      '@types/ws': 7.4.6
      async-lock: 1.3.0
      azure-storage: 2.10.4
      chai: 4.3.4
      chai-as-promised: 7.1.1_chai@4.3.4
      chai-string: 1.5.0_chai@4.3.4
      cross-env: 7.0.3
      debug: 4.3.2
      dotenv: 8.6.0
      eslint: 7.30.0
      esm: 3.2.25
      https-proxy-agent: 5.0.0
      mocha: 7.2.0
      mocha-junit-reporter: 1.23.3_mocha@7.2.0
      nyc: 14.1.1
      path-browserify: 1.0.1
      prettier: 1.19.1
      rimraf: 3.0.2
      rollup: 1.32.1
      rollup-plugin-sourcemaps: 0.4.2_rollup@1.32.1
      ts-node: 9.1.1_typescript@4.2.4
      tslib: 2.3.0
      typedoc: 0.15.2
      typescript: 4.2.4
      uuid: 8.3.2
      ws: 7.5.2
    dev: false
    name: '@rush-temp/event-processor-host'
    resolution:
      integrity: sha512-syykBEfYcNEgeJPdJQjKC3+Nb7bGZQtl7VILYKDPkcDxCHCEqS2VarrIgIbylakamm+WF6oIXYqTVvTOLYRR8g==
      tarball: file:projects/event-processor-host.tgz
    version: 0.0.0
  file:projects/eventgrid.tgz:
    dependencies:
      '@azure/core-tracing': 1.0.0-preview.12
      '@microsoft/api-extractor': 7.7.11
      '@rollup/plugin-commonjs': 11.0.2_rollup@1.32.1
      '@rollup/plugin-json': 4.1.0_rollup@1.32.1
      '@rollup/plugin-multi-entry': 3.0.1_rollup@1.32.1
      '@rollup/plugin-node-resolve': 8.4.0_rollup@1.32.1
      '@rollup/plugin-replace': 2.4.2_rollup@1.32.1
      '@types/chai': 4.2.21
      '@types/chai-as-promised': 7.1.4
      '@types/mocha': 7.0.2
      '@types/node': 12.20.16
      '@types/sinon': 9.0.11
      '@types/uuid': 8.3.1
      chai: 4.3.4
      chai-as-promised: 7.1.1_chai@4.3.4
      cross-env: 7.0.3
      dotenv: 8.6.0
      eslint: 7.30.0
      karma: 6.3.4
      karma-chrome-launcher: 3.1.0
      karma-coverage: 2.0.3
      karma-edge-launcher: 0.4.2_karma@6.3.4
      karma-env-preprocessor: 0.1.1
      karma-firefox-launcher: 1.3.0
      karma-ie-launcher: 1.0.0_karma@6.3.4
      karma-json-preprocessor: 0.3.3_karma@6.3.4
      karma-json-to-file-reporter: 1.0.1
      karma-junit-reporter: 2.0.1_karma@6.3.4
      karma-mocha: 2.0.1
      karma-mocha-reporter: 2.2.5_karma@6.3.4
      karma-sourcemap-loader: 0.3.8
      mocha: 7.2.0
      mocha-junit-reporter: 1.23.3_mocha@7.2.0
      nyc: 14.1.1
      prettier: 1.19.1
      rimraf: 3.0.2
      rollup: 1.32.1
      rollup-plugin-shim: 1.0.0
      rollup-plugin-sourcemaps: 0.4.2_rollup@1.32.1
      rollup-plugin-terser: 5.3.1_rollup@1.32.1
      rollup-plugin-visualizer: 4.2.2_rollup@1.32.1
      sinon: 9.2.4
      source-map-support: 0.5.19
      ts-node: 9.1.1_typescript@4.2.4
      tslib: 2.3.0
      typedoc: 0.15.2
      typescript: 4.2.4
      uuid: 8.3.2
    dev: false
    name: '@rush-temp/eventgrid'
    resolution:
      integrity: sha512-7fwmVF5XSIOYwjYsK/6yPinAjrcV60mObo6NBnrOxWUkHZcs2GW2iwjUvYY0//hwV6KHXYH8o7CJXTlfaDwMmA==
      tarball: file:projects/eventgrid.tgz
    version: 0.0.0
  file:projects/eventhubs-checkpointstore-blob.tgz:
    dependencies:
      '@microsoft/api-extractor': 7.7.11
      '@rollup/plugin-commonjs': 11.0.2_rollup@1.32.1
      '@rollup/plugin-inject': 4.0.2_rollup@1.32.1
      '@rollup/plugin-json': 4.1.0_rollup@1.32.1
      '@rollup/plugin-multi-entry': 3.0.1_rollup@1.32.1
      '@rollup/plugin-node-resolve': 8.4.0_rollup@1.32.1
      '@rollup/plugin-replace': 2.4.2_rollup@1.32.1
      '@types/chai': 4.2.21
      '@types/chai-as-promised': 7.1.4
      '@types/chai-string': 1.4.2
      '@types/debug': 4.1.6
      '@types/mocha': 7.0.2
      '@types/node': 12.20.16
      assert: 1.5.0
      chai: 4.3.4
      chai-as-promised: 7.1.1_chai@4.3.4
      chai-string: 1.5.0_chai@4.3.4
      cross-env: 7.0.3
      debug: 4.3.2
      dotenv: 8.6.0
      eslint: 7.30.0
      esm: 3.2.25
      events: 3.3.0
      guid-typescript: 1.0.9
      inherits: 2.0.4
      karma: 6.3.4_debug@4.3.2
      karma-chrome-launcher: 3.1.0
      karma-coverage: 2.0.3
      karma-edge-launcher: 0.4.2_karma@6.3.4
      karma-env-preprocessor: 0.1.1
      karma-firefox-launcher: 1.3.0
      karma-ie-launcher: 1.0.0_karma@6.3.4
      karma-junit-reporter: 2.0.1_karma@6.3.4
      karma-mocha: 2.0.1
      karma-mocha-reporter: 2.2.5_karma@6.3.4
      karma-sourcemap-loader: 0.3.8
      mocha: 7.2.0
      mocha-junit-reporter: 1.23.3_mocha@7.2.0
      nyc: 14.1.1
      prettier: 1.19.1
      rimraf: 3.0.2
      rollup: 1.32.1
      rollup-plugin-shim: 1.0.0
      rollup-plugin-sourcemaps: 0.4.2_rollup@1.32.1
      rollup-plugin-terser: 5.3.1_rollup@1.32.1
      rollup-plugin-visualizer: 4.2.2_rollup@1.32.1
      ts-node: 9.1.1_typescript@4.2.4
      tslib: 2.3.0
      typedoc: 0.15.2
      typescript: 4.2.4
      util: 0.12.4
    dev: false
    name: '@rush-temp/eventhubs-checkpointstore-blob'
    resolution:
      integrity: sha512-ZbTYmUpsTQoYJzB3dYD3p/97f5h49sMXMd3Sqqw87qukePibqPUs9lLoU2TfLuNOxnkKazbDRki3C3LJfGQw7w==
      tarball: file:projects/eventhubs-checkpointstore-blob.tgz
    version: 0.0.0
  file:projects/identity-cache-persistence.tgz:
    dependencies:
      '@azure/msal-node': 1.2.0
      '@azure/msal-node-extensions': 1.0.0-alpha.7
      '@microsoft/api-extractor': 7.7.11
      '@types/jws': 3.2.4
      '@types/mocha': 7.0.2
      '@types/node': 12.20.16
      '@types/qs': 6.9.7
      '@types/sinon': 9.0.11
      assert: 1.5.0
      cross-env: 7.0.3
      dotenv: 8.6.0
      eslint: 7.30.0
      inherits: 2.0.4
      keytar: 7.7.0
      mocha: 7.2.0
      mocha-junit-reporter: 1.23.3_mocha@7.2.0
      mock-fs: 4.14.0
      prettier: 1.19.1
      puppeteer: 3.3.0
      rimraf: 3.0.2
      rollup: 1.32.1
      sinon: 9.2.4
      tslib: 2.3.0
      typedoc: 0.15.2
      typescript: 4.2.4
      util: 0.12.4
    dev: false
    name: '@rush-temp/identity-cache-persistence'
    resolution:
      integrity: sha512-5i91Dx+c7HZ4k1nNtDcalEJTf0ouuG6Sa2J9Ew33vCnWhITyu3lPD28H+IExdiaJ20DlnhWxu2cZePtBP15PZw==
      tarball: file:projects/identity-cache-persistence.tgz
    version: 0.0.0
  file:projects/identity-vscode.tgz:
    dependencies:
      '@microsoft/api-extractor': 7.7.11
      '@types/jws': 3.2.4
      '@types/mocha': 7.0.2
      '@types/node': 12.20.16
      '@types/qs': 6.9.7
      '@types/sinon': 9.0.11
      '@types/uuid': 8.3.1
      assert: 1.5.0
      cross-env: 7.0.3
      dotenv: 8.6.0
      eslint: 7.30.0
      inherits: 2.0.4
      keytar: 7.7.0
      mocha: 7.2.0
      mocha-junit-reporter: 1.23.3_mocha@7.2.0
      mock-fs: 4.14.0
      prettier: 1.19.1
      puppeteer: 3.3.0
      rimraf: 3.0.2
      rollup: 1.32.1
      sinon: 9.2.4
      tslib: 2.3.0
      typedoc: 0.15.2
      typescript: 4.2.4
      util: 0.12.4
    dev: false
    name: '@rush-temp/identity-vscode'
    resolution:
      integrity: sha512-EPwefWfu/ea1FGLEFvAN5f4VMuCP6Hcoui7/kH5Ye65N8JKn0q6gzupdEhiEsIb5VnmzTV0JTkLmvgwKtE4mhw==
      tarball: file:projects/identity-vscode.tgz
    version: 0.0.0
  file:projects/identity.tgz:
    dependencies:
      '@azure/core-tracing': 1.0.0-preview.12
      '@azure/msal-browser': 2.15.0
      '@azure/msal-common': 4.4.0
      '@azure/msal-node': 1.2.0
      '@microsoft/api-extractor': 7.7.11
      '@types/jws': 3.2.4
      '@types/mocha': 7.0.2
      '@types/node': 12.20.16
      '@types/qs': 6.9.7
      '@types/sinon': 9.0.11
      '@types/stoppable': 1.1.1
      '@types/uuid': 8.3.1
      assert: 1.5.0
      cross-env: 7.0.3
      dotenv: 8.6.0
      eslint: 7.30.0
      events: 3.3.0
      inherits: 2.0.4
      jws: 4.0.0
      karma: 6.3.4
      karma-chrome-launcher: 3.1.0
      karma-coverage: 2.0.3
      karma-env-preprocessor: 0.1.1
      karma-junit-reporter: 2.0.1_karma@6.3.4
      karma-mocha: 2.0.1
      karma-mocha-reporter: 2.2.5_karma@6.3.4
      karma-sourcemap-loader: 0.3.8
      mocha: 7.2.0
      mocha-junit-reporter: 1.23.3_mocha@7.2.0
      open: 7.4.2
      prettier: 1.19.1
      puppeteer: 3.3.0
      qs: 6.10.1
      rimraf: 3.0.2
      rollup: 1.32.1
      sinon: 9.2.4
      stoppable: 1.1.0
      tslib: 2.3.0
      typedoc: 0.15.2
      typescript: 4.2.4
      util: 0.12.4
      uuid: 8.3.2
    dev: false
    name: '@rush-temp/identity'
    resolution:
      integrity: sha512-D5QdL/SA5LAner0SLVToO/+Lvp5YZbO+XWwnWbQhNIJR5e19MX8ti4Ph9uR0T+j1orkauoNvHECsVsXIKonfKA==
      tarball: file:projects/identity.tgz
    version: 0.0.0
  file:projects/iot-device-update.tgz:
    dependencies:
      '@azure/core-tracing': 1.0.0-preview.12
      '@microsoft/api-extractor': 7.7.11
      '@types/node': 12.20.16
      '@types/uuid': 8.3.1
      cross-env: 7.0.3
      dotenv: 8.6.0
      eslint: 7.30.0
      mkdirp: 1.0.4
      prettier: 1.19.1
      rimraf: 3.0.2
      rollup: 1.32.1
      rollup-plugin-node-resolve: 3.4.0
      rollup-plugin-sourcemaps: 0.4.2_rollup@1.32.1
      source-map-support: 0.5.19
      tslib: 2.3.0
      typedoc: 0.15.2
      typescript: 4.2.4
      uglify-js: 3.13.10
      uuid: 8.3.2
    dev: false
    name: '@rush-temp/iot-device-update'
    resolution:
      integrity: sha512-/j0c1cqDLuHEV+EIdxaYu/lT673Yh8KDP7rsfTNVsUaO1HQJTonb32zPn3M/QZUfzV9SxFWYQO6PYMPVf0HcQg==
      tarball: file:projects/iot-device-update.tgz
    version: 0.0.0
  file:projects/iot-modelsrepository.tgz:
    dependencies:
      '@azure/core-tracing': 1.0.0-preview.12
      '@microsoft/api-extractor': 7.7.11
      '@rollup/plugin-commonjs': 11.0.2_rollup@1.32.1
      '@rollup/plugin-json': 4.1.0_rollup@1.32.1
      '@rollup/plugin-multi-entry': 3.0.1_rollup@1.32.1
      '@rollup/plugin-node-resolve': 8.4.0_rollup@1.32.1
      '@rollup/plugin-replace': 2.4.2_rollup@1.32.1
      '@types/chai': 4.2.21
      '@types/mocha': 7.0.2
      '@types/node': 12.20.16
      '@types/sinon': 9.0.11
      chai: 4.3.4
      cross-env: 7.0.3
      eslint: 7.30.0
      events: 3.3.0
      inherits: 2.0.4
      karma: 6.3.4
      karma-chrome-launcher: 3.1.0
      karma-coverage: 2.0.3
      karma-edge-launcher: 0.4.2_karma@6.3.4
      karma-env-preprocessor: 0.1.1
      karma-firefox-launcher: 1.3.0
      karma-ie-launcher: 1.0.0_karma@6.3.4
      karma-json-preprocessor: 0.3.3_karma@6.3.4
      karma-json-to-file-reporter: 1.0.1
      karma-junit-reporter: 2.0.1_karma@6.3.4
      karma-mocha: 2.0.1
      karma-mocha-reporter: 2.2.5_karma@6.3.4
      mocha: 7.2.0
      mocha-junit-reporter: 1.23.3_mocha@7.2.0
      nyc: 14.1.1
      prettier: 1.19.1
      rimraf: 3.0.2
      rollup: 1.32.1
      rollup-plugin-sourcemaps: 0.4.2_rollup@1.32.1
      rollup-plugin-terser: 5.3.1_rollup@1.32.1
      rollup-plugin-visualizer: 4.2.2_rollup@1.32.1
      sinon: 9.2.4
      ts-node: 9.1.1_typescript@4.2.4
      tslib: 2.3.0
      typedoc: 0.15.2
      typescript: 4.2.4
      util: 0.12.4
    dev: false
    name: '@rush-temp/iot-modelsrepository'
    resolution:
      integrity: sha512-7jD3X22+KHytoeYr5nmuMwvg5ZbSalCdVcRBnGx4DY8LUQNjvyC+FQUe4SwsQ8dZwGXDvJMR1NCXY+ioiwNXfg==
      tarball: file:projects/iot-modelsrepository.tgz
    version: 0.0.0
  file:projects/keyvault-admin.tgz:
    dependencies:
      '@azure/core-tracing': 1.0.0-preview.12
      '@azure/identity': 2.0.0-beta.4
      '@azure/keyvault-keys': 4.2.2
      '@microsoft/api-extractor': 7.7.11
      '@rollup/plugin-commonjs': 11.0.2_rollup@1.32.1
      '@rollup/plugin-json': 4.1.0_rollup@1.32.1
      '@rollup/plugin-multi-entry': 3.0.1_rollup@1.32.1
      '@rollup/plugin-node-resolve': 8.4.0_rollup@1.32.1
      '@rollup/plugin-replace': 2.4.2_rollup@1.32.1
      '@types/chai': 4.2.21
      '@types/chai-as-promised': 7.1.4
      '@types/mocha': 7.0.2
      '@types/node': 12.20.16
      '@types/sinon': 9.0.11
      '@types/uuid': 8.3.1
      assert: 1.5.0
      chai: 4.3.4
      chai-as-promised: 7.1.1_chai@4.3.4
      cross-env: 7.0.3
      dotenv: 8.6.0
      eslint: 7.30.0
      esm: 3.2.25
      mocha: 7.2.0
      mocha-junit-reporter: 1.23.3_mocha@7.2.0
      nyc: 14.1.1
      prettier: 1.19.1
      rimraf: 3.0.2
      rollup: 1.32.1
      rollup-plugin-shim: 1.0.0
      rollup-plugin-sourcemaps: 0.4.2_rollup@1.32.1
      rollup-plugin-terser: 5.3.1_rollup@1.32.1
      rollup-plugin-visualizer: 4.2.2_rollup@1.32.1
      sinon: 9.2.4
      source-map-support: 0.5.19
      tslib: 2.3.0
      typedoc: 0.15.2
      typescript: 4.2.4
      uuid: 8.3.2
    dev: false
    name: '@rush-temp/keyvault-admin'
    resolution:
      integrity: sha512-nPz5NaQdekif44p/6DOm+oMMu3cmG6H7OZf0QFBst0c/Uknt8Vobz5dzJS9AOsk93scRMKowWzfRNbaSqz8TtA==
      tarball: file:projects/keyvault-admin.tgz
    version: 0.0.0
  file:projects/keyvault-certificates.tgz:
    dependencies:
      '@azure/core-tracing': 1.0.0-preview.12
      '@azure/keyvault-secrets': 4.2.0
      '@microsoft/api-extractor': 7.7.11
      '@rollup/plugin-commonjs': 11.0.2_rollup@1.32.1
      '@rollup/plugin-json': 4.1.0_rollup@1.32.1
      '@rollup/plugin-multi-entry': 3.0.1_rollup@1.32.1
      '@rollup/plugin-node-resolve': 8.4.0_rollup@1.32.1
      '@rollup/plugin-replace': 2.4.2_rollup@1.32.1
      '@types/chai': 4.2.21
      '@types/mocha': 7.0.2
      '@types/node': 12.20.16
      '@types/query-string': 6.2.0
      '@types/sinon': 9.0.11
      assert: 1.5.0
      chai: 4.3.4
      cross-env: 7.0.3
      dotenv: 8.6.0
      eslint: 7.30.0
      esm: 3.2.25
      karma: 6.3.4
      karma-chrome-launcher: 3.1.0
      karma-coverage: 2.0.3
      karma-edge-launcher: 0.4.2_karma@6.3.4
      karma-env-preprocessor: 0.1.1
      karma-firefox-launcher: 1.3.0
      karma-ie-launcher: 1.0.0_karma@6.3.4
      karma-json-preprocessor: 0.3.3_karma@6.3.4
      karma-json-to-file-reporter: 1.0.1
      karma-junit-reporter: 2.0.1_karma@6.3.4
      karma-mocha: 2.0.1
      karma-mocha-reporter: 2.2.5_karma@6.3.4
      karma-sourcemap-loader: 0.3.8
      mocha: 7.2.0
      mocha-junit-reporter: 1.23.3_mocha@7.2.0
      nyc: 14.1.1
      prettier: 1.19.1
      puppeteer: 3.3.0
      query-string: 5.1.1
      rimraf: 3.0.2
      rollup: 1.32.1
      rollup-plugin-shim: 1.0.0
      rollup-plugin-sourcemaps: 0.4.2_rollup@1.32.1
      rollup-plugin-terser: 5.3.1_rollup@1.32.1
      rollup-plugin-visualizer: 4.2.2_rollup@1.32.1
      sinon: 9.2.4
      source-map-support: 0.5.19
      tslib: 2.3.0
      typedoc: 0.15.2
      typescript: 4.2.4
      url: 0.11.0
    dev: false
    name: '@rush-temp/keyvault-certificates'
    resolution:
      integrity: sha512-+OoF7N9+98gh8KiyNCjQP+iv8UJdtEe9cBOVekCdwVjnbYFVvLHhW+vAcRdgmaqvwieeHPI3WbWmdCaLgqb/XQ==
      tarball: file:projects/keyvault-certificates.tgz
    version: 0.0.0
  file:projects/keyvault-common.tgz:
    dependencies:
      '@azure/core-tracing': 1.0.0-preview.12
      eslint: 7.30.0
      prettier: 1.19.1
      rimraf: 3.0.2
      tslib: 2.3.0
      typescript: 4.2.4
    dev: false
    name: '@rush-temp/keyvault-common'
    resolution:
      integrity: sha512-zpKTD2vQLqg16sA93wfGmqe5HqX5mbO/8EtyCkILg+48f5qUlXuyS5H1ZJmQP8uZ6alH+CflqrV/Cw1gLtBz6g==
      tarball: file:projects/keyvault-common.tgz
    version: 0.0.0
  file:projects/keyvault-keys.tgz:
    dependencies:
      '@azure/core-tracing': 1.0.0-preview.12
      '@azure/identity': 2.0.0-beta.4
      '@microsoft/api-extractor': 7.7.11
      '@rollup/plugin-commonjs': 11.0.2_rollup@1.32.1
      '@rollup/plugin-json': 4.1.0_rollup@1.32.1
      '@rollup/plugin-multi-entry': 3.0.1_rollup@1.32.1
      '@rollup/plugin-node-resolve': 8.4.0_rollup@1.32.1
      '@rollup/plugin-replace': 2.4.2_rollup@1.32.1
      '@types/chai': 4.2.21
      '@types/chai-as-promised': 7.1.4
      '@types/mocha': 7.0.2
      '@types/node': 12.20.16
      '@types/query-string': 6.2.0
      '@types/sinon': 9.0.11
      assert: 1.5.0
      chai: 4.3.4
      chai-as-promised: 7.1.1_chai@4.3.4
      cross-env: 7.0.3
      dotenv: 8.6.0
      eslint: 7.30.0
      esm: 3.2.25
      karma: 6.3.4
      karma-chrome-launcher: 3.1.0
      karma-coverage: 2.0.3
      karma-edge-launcher: 0.4.2_karma@6.3.4
      karma-env-preprocessor: 0.1.1
      karma-firefox-launcher: 1.3.0
      karma-ie-launcher: 1.0.0_karma@6.3.4
      karma-json-preprocessor: 0.3.3_karma@6.3.4
      karma-json-to-file-reporter: 1.0.1
      karma-junit-reporter: 2.0.1_karma@6.3.4
      karma-mocha: 2.0.1
      karma-mocha-reporter: 2.2.5_karma@6.3.4
      karma-sourcemap-loader: 0.3.8
      mocha: 7.2.0
      mocha-junit-reporter: 1.23.3_mocha@7.2.0
      nyc: 14.1.1
      prettier: 1.19.1
      puppeteer: 3.3.0
      query-string: 5.1.1
      rimraf: 3.0.2
      rollup: 1.32.1
      rollup-plugin-shim: 1.0.0
      rollup-plugin-sourcemaps: 0.4.2_rollup@1.32.1
      rollup-plugin-terser: 5.3.1_rollup@1.32.1
      rollup-plugin-visualizer: 4.2.2_rollup@1.32.1
      sinon: 9.2.4
      source-map-support: 0.5.19
      tslib: 2.3.0
      typedoc: 0.15.2
      typescript: 4.2.4
      url: 0.11.0
    dev: false
    name: '@rush-temp/keyvault-keys'
    resolution:
      integrity: sha512-3PnQJznoW930+neKgSnGIrA56VZ/DyxESpAr1qGllD/RVoPbI8TQzTTEkvdIZsP5P/2WyAXAsqze5ZwdMFMSXA==
      tarball: file:projects/keyvault-keys.tgz
    version: 0.0.0
  file:projects/keyvault-secrets.tgz:
    dependencies:
      '@azure/core-tracing': 1.0.0-preview.12
      '@microsoft/api-extractor': 7.7.11
      '@rollup/plugin-commonjs': 11.0.2_rollup@1.32.1
      '@rollup/plugin-json': 4.1.0_rollup@1.32.1
      '@rollup/plugin-multi-entry': 3.0.1_rollup@1.32.1
      '@rollup/plugin-node-resolve': 8.4.0_rollup@1.32.1
      '@rollup/plugin-replace': 2.4.2_rollup@1.32.1
      '@types/chai': 4.2.21
      '@types/mocha': 7.0.2
      '@types/node': 12.20.16
      '@types/query-string': 6.2.0
      '@types/sinon': 9.0.11
      assert: 1.5.0
      chai: 4.3.4
      cross-env: 7.0.3
      dotenv: 8.6.0
      eslint: 7.30.0
      esm: 3.2.25
      karma: 6.3.4
      karma-chrome-launcher: 3.1.0
      karma-coverage: 2.0.3
      karma-edge-launcher: 0.4.2_karma@6.3.4
      karma-env-preprocessor: 0.1.1
      karma-firefox-launcher: 1.3.0
      karma-ie-launcher: 1.0.0_karma@6.3.4
      karma-json-preprocessor: 0.3.3_karma@6.3.4
      karma-json-to-file-reporter: 1.0.1
      karma-junit-reporter: 2.0.1_karma@6.3.4
      karma-mocha: 2.0.1
      karma-mocha-reporter: 2.2.5_karma@6.3.4
      karma-sourcemap-loader: 0.3.8
      mocha: 7.2.0
      mocha-junit-reporter: 1.23.3_mocha@7.2.0
      nyc: 14.1.1
      prettier: 1.19.1
      puppeteer: 3.3.0
      query-string: 5.1.1
      rimraf: 3.0.2
      rollup: 1.32.1
      rollup-plugin-shim: 1.0.0
      rollup-plugin-sourcemaps: 0.4.2_rollup@1.32.1
      rollup-plugin-terser: 5.3.1_rollup@1.32.1
      rollup-plugin-visualizer: 4.2.2_rollup@1.32.1
      sinon: 9.2.4
      source-map-support: 0.5.19
      tslib: 2.3.0
      typedoc: 0.15.2
      typescript: 4.2.4
      url: 0.11.0
    dev: false
    name: '@rush-temp/keyvault-secrets'
    resolution:
      integrity: sha512-XaOusRdyoB6jwnmZMQzoDS5pCtiJIG+AceX/A7jkIpvSY0hl6cQ6Y6C5atOBRNOr+mh9faZzhQzErV7KorPaQw==
      tarball: file:projects/keyvault-secrets.tgz
    version: 0.0.0
  file:projects/logger.tgz:
    dependencies:
      '@microsoft/api-extractor': 7.7.11
      '@types/chai': 4.2.21
      '@types/mocha': 7.0.2
      '@types/node': 12.20.16
      '@types/sinon': 9.0.11
      chai: 4.3.4
      cross-env: 7.0.3
      delay: 4.4.1
      dotenv: 8.6.0
      eslint: 7.30.0
      karma: 6.3.4
      karma-chrome-launcher: 3.1.0
      karma-coverage: 2.0.3
      karma-edge-launcher: 0.4.2_karma@6.3.4
      karma-env-preprocessor: 0.1.1
      karma-firefox-launcher: 1.3.0
      karma-ie-launcher: 1.0.0_karma@6.3.4
      karma-junit-reporter: 2.0.1_karma@6.3.4
      karma-mocha: 2.0.1
      karma-mocha-reporter: 2.2.5_karma@6.3.4
      karma-sourcemap-loader: 0.3.8
      mocha: 7.2.0
      mocha-junit-reporter: 1.23.3_mocha@7.2.0
      nyc: 14.1.1
      prettier: 1.19.1
      puppeteer: 3.3.0
      rimraf: 3.0.2
      rollup: 1.32.1
      sinon: 9.2.4
      ts-node: 9.1.1_typescript@4.2.4
      tslib: 2.3.0
      typedoc: 0.15.2
      typescript: 4.2.4
    dev: false
    name: '@rush-temp/logger'
    resolution:
      integrity: sha512-f9sVty1bOjJpoYQN62xJ2SjM0tmePQWIkXr97gdHL61ssHMjlA/AcHDmhmlJEvFMC8rR21cgKorL63L/EwnOeg==
      tarball: file:projects/logger.tgz
    version: 0.0.0
  file:projects/mixed-reality-authentication.tgz:
    dependencies:
      '@azure/core-tracing': 1.0.0-preview.12
      '@microsoft/api-extractor': 7.7.11
      '@types/chai': 4.2.21
      '@types/chai-as-promised': 7.1.4
      '@types/mocha': 7.0.2
      '@types/node': 12.20.16
      chai: 4.3.4
      chai-as-promised: 7.1.1_chai@4.3.4
      cross-env: 7.0.3
      dotenv: 8.6.0
      eslint: 7.30.0
      inherits: 2.0.4
      karma: 6.3.4
      karma-chrome-launcher: 3.1.0
      karma-coverage: 2.0.3
      karma-edge-launcher: 0.4.2_karma@6.3.4
      karma-env-preprocessor: 0.1.1
      karma-firefox-launcher: 1.3.0
      karma-ie-launcher: 1.0.0_karma@6.3.4
      karma-json-preprocessor: 0.3.3_karma@6.3.4
      karma-json-to-file-reporter: 1.0.1
      karma-junit-reporter: 2.0.1_karma@6.3.4
      karma-mocha: 2.0.1
      karma-mocha-reporter: 2.2.5_karma@6.3.4
      karma-sourcemap-loader: 0.3.8
      mocha: 7.2.0
      mocha-junit-reporter: 1.23.3_mocha@7.2.0
      nyc: 14.1.1
      prettier: 1.19.1
      rimraf: 3.0.2
      rollup: 1.32.1
      tslib: 2.3.0
      typedoc: 0.15.2
      typescript: 4.2.4
      util: 0.12.4
    dev: false
    name: '@rush-temp/mixed-reality-authentication'
    resolution:
      integrity: sha512-OGI9DSrROk6oma2g+BXHtOasnFSa9ChHZV4hax5Y6YeXLXKkGcpGdYJ2k6NcEElIVL/z9+E/WIv1l/E3jrHglA==
      tarball: file:projects/mixed-reality-authentication.tgz
    version: 0.0.0
  file:projects/mixed-reality-remote-rendering.tgz:
    dependencies:
      '@azure/core-tracing': 1.0.0-preview.12
      '@azure/identity': 1.4.0
      '@microsoft/api-extractor': 7.7.11
      '@types/chai': 4.2.21
      '@types/chai-as-promised': 7.1.4
      '@types/mocha': 7.0.2
      '@types/node': 12.20.16
      '@types/uuid': 8.3.1
      chai: 4.3.4
      chai-as-promised: 7.1.1_chai@4.3.4
      cross-env: 7.0.3
      dotenv: 8.6.0
      eslint: 7.30.0
      inherits: 2.0.4
      karma: 6.3.4
      karma-chrome-launcher: 3.1.0
      karma-coverage: 2.0.3
      karma-edge-launcher: 0.4.2_karma@6.3.4
      karma-env-preprocessor: 0.1.1
      karma-firefox-launcher: 1.3.0
      karma-ie-launcher: 1.0.0_karma@6.3.4
      karma-json-preprocessor: 0.3.3_karma@6.3.4
      karma-json-to-file-reporter: 1.0.1
      karma-junit-reporter: 2.0.1_karma@6.3.4
      karma-mocha: 2.0.1
      karma-mocha-reporter: 2.2.5_karma@6.3.4
      mocha: 7.2.0
      mocha-junit-reporter: 1.23.3_mocha@7.2.0
      nyc: 14.1.1
      prettier: 1.19.1
      rimraf: 3.0.2
      rollup: 1.32.1
      tslib: 2.3.0
      typedoc: 0.15.2
      typescript: 4.2.4
      util: 0.12.4
      uuid: 8.3.2
    dev: false
    name: '@rush-temp/mixed-reality-remote-rendering'
    resolution:
      integrity: sha512-6eV15JfUrjpwD3ugdtAlvKSWs5Jxb3oX+eSImvYMM5bAYBuIZ4v+Jp1C3tsoSkureB35W7nDPNiIA0JrLWeuqw==
      tarball: file:projects/mixed-reality-remote-rendering.tgz
    version: 0.0.0
  file:projects/mock-hub.tgz:
    dependencies:
      '@types/node': 12.20.16
      dotenv: 8.6.0
      eslint: 7.30.0
      prettier: 1.19.1
      rhea: 2.0.3
      rimraf: 3.0.2
      tslib: 2.3.0
      typescript: 4.2.4
    dev: false
    name: '@rush-temp/mock-hub'
    resolution:
      integrity: sha512-K6rFTLoACIBX5It6x5v3r668Kpt7jjkgCeukzTyZ13cvPrjqJ4M7L9y0oU2ECIigGm59cbHx4sWOX/rHAhELhw==
      tarball: file:projects/mock-hub.tgz
    version: 0.0.0
  file:projects/monitor-opentelemetry-exporter.tgz:
    dependencies:
      '@microsoft/api-extractor': 7.7.11
      '@opentelemetry/api': 1.0.1
      '@opentelemetry/core': 0.22.0_@opentelemetry+api@1.0.1
      '@opentelemetry/instrumentation': 0.22.0_@opentelemetry+api@1.0.1
      '@opentelemetry/instrumentation-http': 0.22.0_@opentelemetry+api@1.0.1
      '@opentelemetry/node': 0.22.0_@opentelemetry+api@1.0.1
      '@opentelemetry/resources': 0.22.0_@opentelemetry+api@1.0.1
      '@opentelemetry/semantic-conventions': 0.22.0
      '@opentelemetry/tracing': 0.22.0_@opentelemetry+api@1.0.1
      '@types/mocha': 7.0.2
      '@types/node': 12.20.16
      dotenv: 8.6.0
      eslint: 7.30.0
      eslint-plugin-node: 11.1.0_eslint@7.30.0
      execa: 3.4.0
      mocha: 7.2.0
      nock: 12.0.3
      nyc: 14.1.1
      prettier: 1.19.1
      rimraf: 3.0.2
      rollup: 1.32.1
      sinon: 9.2.4
      ts-node: 9.1.1_typescript@4.2.4
      tslib: 2.3.0
      typedoc: 0.15.2
      typescript: 4.2.4
    dev: false
    name: '@rush-temp/monitor-opentelemetry-exporter'
    resolution:
      integrity: sha512-nL1i8Vh4fkWq8IjstjJQlRw6Wh0318JhMzeicmZlvHy8bgAuCkcW4WIMdfxi07G9iDP0v5BO8jU4jYcCGWS9tQ==
      tarball: file:projects/monitor-opentelemetry-exporter.tgz
    version: 0.0.0
  file:projects/monitor-query.tgz:
    dependencies:
      '@azure/core-tracing': 1.0.0-preview.12
      '@azure/identity': 1.4.0
      '@microsoft/api-extractor': 7.7.11
      '@opentelemetry/api': 1.0.1
      '@opentelemetry/node': 0.22.0_@opentelemetry+api@1.0.1
      '@opentelemetry/tracing': 0.22.0_@opentelemetry+api@1.0.1
      '@types/chai': 4.2.21
      '@types/chai-as-promised': 7.1.4
      '@types/mocha': 7.0.2
      '@types/node': 12.20.16
      chai: 4.3.4
      chai-as-promised: 7.1.1_chai@4.3.4
      cross-env: 7.0.3
      dotenv: 8.6.0
      downlevel-dts: 0.4.0
      eslint: 7.30.0
      esm: 3.2.25
      inherits: 2.0.4
      karma: 6.3.4
      karma-chrome-launcher: 3.1.0
      karma-coverage: 2.0.3
      karma-edge-launcher: 0.4.2_karma@6.3.4
      karma-env-preprocessor: 0.1.1
      karma-firefox-launcher: 1.3.0
      karma-ie-launcher: 1.0.0_karma@6.3.4
      karma-json-preprocessor: 0.3.3_karma@6.3.4
      karma-json-to-file-reporter: 1.0.1
      karma-junit-reporter: 2.0.1_karma@6.3.4
      karma-mocha: 2.0.1
      karma-mocha-reporter: 2.2.5_karma@6.3.4
      mocha: 7.2.0
      mocha-junit-reporter: 1.23.3_mocha@7.2.0
      nyc: 14.1.1
      prettier: 1.19.1
      rimraf: 3.0.2
      rollup: 1.32.1
      source-map-support: 0.5.19
      tslib: 2.3.0
      typedoc: 0.15.2
      typescript: 4.2.4
      util: 0.12.4
    dev: false
    name: '@rush-temp/monitor-query'
    resolution:
      integrity: sha512-BD/pgrL2agIfTbCZT3UX4TVAJ45FKuZMuAm5kW9LykLcODfRAtXo8dSB8JiXIZef4y43G333T4J9Nl2+StBu7w==
      tarball: file:projects/monitor-query.tgz
    version: 0.0.0
  file:projects/perf-ai-form-recognizer.tgz:
    dependencies:
      '@azure/ai-form-recognizer': 3.1.0-beta.3
      '@azure/identity': 2.0.0-beta.4
      '@types/node': 12.20.16
      dotenv: 8.6.0
      eslint: 7.30.0
      prettier: 1.19.1
      rimraf: 3.0.2
      ts-node: 9.1.1_typescript@4.2.4
      tslib: 2.3.0
      typescript: 4.2.4
    dev: false
    name: '@rush-temp/perf-ai-form-recognizer'
    resolution:
      integrity: sha512-lBJHEV2UQxYVGAHjo93+FayiHLQ2UVlnOZd12+V+DCkoHbgr8xS6EGdxlbq06aqL+iMpfnz6YA7j9Zdbk1unmg==
      tarball: file:projects/perf-ai-form-recognizer.tgz
    version: 0.0.0
  file:projects/perf-ai-metrics-advisor.tgz:
    dependencies:
      '@azure/ai-metrics-advisor': 1.0.0-beta.3
      '@types/node': 12.20.16
      dotenv: 8.6.0
      eslint: 7.30.0
      prettier: 1.19.1
      rimraf: 3.0.2
      ts-node: 9.1.1_typescript@4.2.4
      tslib: 2.3.0
      typescript: 4.2.4
    dev: false
    name: '@rush-temp/perf-ai-metrics-advisor'
    resolution:
      integrity: sha512-ZjOIz/qZblV8RptttXCimWsXhWNgln9uSy3bS+7UdCFB20ve8PbIMtKlm9peFpTxtGbkLbUJ05WdRAGSDRFt6w==
      tarball: file:projects/perf-ai-metrics-advisor.tgz
    version: 0.0.0
  file:projects/perf-ai-text-analytics.tgz:
    dependencies:
      '@types/node': 12.20.16
      dotenv: 8.6.0
      eslint: 7.30.0
      prettier: 1.19.1
      rimraf: 3.0.2
      ts-node: 9.1.1_typescript@4.2.4
      tslib: 2.3.0
      typescript: 4.2.4
    dev: false
    name: '@rush-temp/perf-ai-text-analytics'
    resolution:
      integrity: sha512-OA65NArbq4fXs51tU41/sxoKRpJtkOFccaybbXkNLv7t14hw/2oiPsBXbtW3fRjCkUGQK60Ww/VcSgxr9L++0w==
      tarball: file:projects/perf-ai-text-analytics.tgz
    version: 0.0.0
  file:projects/perf-app-configuration.tgz:
    dependencies:
      '@types/node': 12.20.16
      '@types/uuid': 8.3.1
      dotenv: 8.6.0
      eslint: 7.30.0
      prettier: 1.19.1
      rimraf: 3.0.2
      ts-node: 9.1.1_typescript@4.2.4
      tslib: 2.3.0
      typescript: 4.2.4
      uuid: 8.3.2
    dev: false
    name: '@rush-temp/perf-app-configuration'
    resolution:
      integrity: sha512-vxd8UIAJWmXCeXs+np9dzDKpeHAYtCmh3CpE7I3E27oMx8dvT8Rx6UZ40VwOSlOzZDdK1/6B7bU/EnrhjEEhjA==
      tarball: file:projects/perf-app-configuration.tgz
    version: 0.0.0
  file:projects/perf-core-rest-pipeline.tgz:
    dependencies:
      '@types/uuid': 8.3.1
      dotenv: 8.6.0
      eslint: 7.30.0
      prettier: 1.19.1
      rimraf: 3.0.2
      ts-node: 9.1.1_typescript@4.2.4
      tslib: 2.3.0
      typescript: 4.2.4
    dev: false
    name: '@rush-temp/perf-core-rest-pipeline'
    resolution:
      integrity: sha512-VtDP3wPovpWESSwAZQ7FqSBdZAqLmijGC50UHykB1qGKoSk/v4hnX3v3H/qef2Gq1m9962VNH3A1xHcAujr5Ng==
      tarball: file:projects/perf-core-rest-pipeline.tgz
    version: 0.0.0
  file:projects/perf-eventgrid.tgz:
    dependencies:
      '@types/node': 12.20.16
      dotenv: 8.6.0
      eslint: 7.30.0
      prettier: 1.19.1
      rimraf: 3.0.2
      ts-node: 9.1.1_typescript@4.2.4
      tslib: 2.3.0
      typescript: 4.2.4
    dev: false
    name: '@rush-temp/perf-eventgrid'
    resolution:
      integrity: sha512-uTGNn9MwdSVeweKogNSB0lQlWHfuiqWJ+2fWaf/jOSmEe/0R1LFmrwIOErA8uBumCga1Mz1/NBMoaPA6KDlblg==
      tarball: file:projects/perf-eventgrid.tgz
    version: 0.0.0
  file:projects/perf-identity.tgz:
    dependencies:
      '@types/uuid': 8.3.1
      dotenv: 8.6.0
      eslint: 7.30.0
      prettier: 1.19.1
      rimraf: 3.0.2
      ts-node: 9.1.1_typescript@4.2.4
      tslib: 2.3.0
      typescript: 4.2.4
    dev: false
    name: '@rush-temp/perf-identity'
    resolution:
      integrity: sha512-y1zAMz8QTG3UEFwFvVgcc3pTdpNTn/pQW75roboiqe0On9eRFzAKdvq/Ubue4iVTqE9CMZmdsgALadXcmBI3jw==
      tarball: file:projects/perf-identity.tgz
    version: 0.0.0
  file:projects/perf-keyvault-certificates.tgz:
    dependencies:
      '@azure/identity': 2.0.0-beta.4
      '@azure/keyvault-certificates': 4.2.0
      '@types/uuid': 8.3.1
      dotenv: 8.6.0
      eslint: 7.30.0
      prettier: 1.19.1
      rimraf: 3.0.2
      ts-node: 9.1.1_typescript@4.2.4
      tslib: 2.3.0
      typescript: 4.2.4
      uuid: 8.3.2
    dev: false
    name: '@rush-temp/perf-keyvault-certificates'
    resolution:
      integrity: sha512-VOVgg8u6i1vwFR79jgCmGiX2Q5eedx2xKn5Dn2lViPbyYEv8QY7ieagdI5YIuihovg+j7+RQ0xlRiGhQwxrlzA==
      tarball: file:projects/perf-keyvault-certificates.tgz
    version: 0.0.0
  file:projects/perf-keyvault-keys.tgz:
    dependencies:
      '@azure/keyvault-keys': 4.2.2
      '@types/uuid': 8.3.1
      dotenv: 8.6.0
      eslint: 7.30.0
      prettier: 1.19.1
      rimraf: 3.0.2
      ts-node: 9.1.1_typescript@4.2.4
      tslib: 2.3.0
      typescript: 4.2.4
      uuid: 8.3.2
    dev: false
    name: '@rush-temp/perf-keyvault-keys'
    resolution:
      integrity: sha512-9fQgixzmC5EXGxuFD9cFsUOewEzvxv6bGIrc0RI+B4wsbvH5T+kYhn3gl5WhHz387mEL4/UsmrXZ7sIn0brQUQ==
      tarball: file:projects/perf-keyvault-keys.tgz
    version: 0.0.0
  file:projects/perf-keyvault-secrets.tgz:
    dependencies:
      '@azure/identity': 2.0.0-beta.4
      '@azure/keyvault-secrets': 4.2.0
      '@types/uuid': 8.3.1
      dotenv: 8.6.0
      eslint: 7.30.0
      prettier: 1.19.1
      rimraf: 3.0.2
      ts-node: 9.1.1_typescript@4.2.4
      tslib: 2.3.0
      typescript: 4.2.4
      uuid: 8.3.2
    dev: false
    name: '@rush-temp/perf-keyvault-secrets'
    resolution:
      integrity: sha512-+CWF47gCoFipTfxeoFVWBCVxEUAqawPWX0GySVho6xUAP58iRVvWBJtAm5FtDaIkNCXcizVNdvVfKtC7aCmTqQ==
      tarball: file:projects/perf-keyvault-secrets.tgz
    version: 0.0.0
  file:projects/perf-search-documents.tgz:
    dependencies:
      '@azure/identity': 2.0.0-beta.4
      '@types/node': 12.20.16
      dotenv: 8.6.0
      eslint: 7.30.0
      prettier: 1.19.1
      rimraf: 3.0.2
      ts-node: 9.1.1_typescript@4.2.4
      tslib: 2.3.0
      typescript: 4.2.4
    dev: false
    name: '@rush-temp/perf-search-documents'
    resolution:
      integrity: sha512-vtRy8wK+zbj82Lk2NN1MP/Be2VZRW7D9wfJPAGQLMQIc1zPLx2uAqCUQqVKg26qS5havaOSWU3egtO8OblqrIw==
      tarball: file:projects/perf-search-documents.tgz
    version: 0.0.0
  file:projects/perf-storage-blob.tgz:
    dependencies:
      '@types/node': 12.20.16
      '@types/node-fetch': 2.5.11
      '@types/uuid': 8.3.1
      dotenv: 8.6.0
      eslint: 7.30.0
      node-fetch: 2.6.1
      prettier: 1.19.1
      rimraf: 3.0.2
      ts-node: 9.1.1_typescript@4.2.4
      tslib: 2.3.0
      typescript: 4.2.4
      uuid: 8.3.2
    dev: false
    name: '@rush-temp/perf-storage-blob'
    resolution:
      integrity: sha512-g9WCFy7NReAPcyICgkDcGEf2XqEKKbpimkrfr9AfVid/tmI5+utszeVwS7utEiQg8OrGPVndMxAclH5IXTnTkQ==
      tarball: file:projects/perf-storage-blob.tgz
    version: 0.0.0
  file:projects/perf-storage-file-datalake.tgz:
    dependencies:
      '@types/node': 12.20.16
      '@types/uuid': 8.3.1
      dotenv: 8.6.0
      eslint: 7.30.0
      prettier: 1.19.1
      rimraf: 3.0.2
      ts-node: 9.1.1_typescript@4.2.4
      tslib: 2.3.0
      typescript: 4.2.4
      uuid: 8.3.2
    dev: false
    name: '@rush-temp/perf-storage-file-datalake'
    resolution:
      integrity: sha512-v2JLPEaagwTOCrUOE680t3lgwOm8gB4f1kss/28vKx31SHR4naXzzeBGAWTHHAxZL7cs1WfTj0F6p730T8NxdA==
      tarball: file:projects/perf-storage-file-datalake.tgz
    version: 0.0.0
  file:projects/perf-storage-file-share.tgz:
    dependencies:
      '@types/node': 12.20.16
      '@types/uuid': 8.3.1
      dotenv: 8.6.0
      eslint: 7.30.0
      prettier: 1.19.1
      rimraf: 3.0.2
      ts-node: 9.1.1_typescript@4.2.4
      tslib: 2.3.0
      typescript: 4.2.4
      uuid: 8.3.2
    dev: false
    name: '@rush-temp/perf-storage-file-share'
    resolution:
      integrity: sha512-PD56Vv21uqok0ycwDqH0QrVx9IB/ukQEtKEIarbCYPB5d4yufKL3zb1LztaaVK38oUP/w2EKxgMMQEqyo4NdUQ==
      tarball: file:projects/perf-storage-file-share.tgz
    version: 0.0.0
  file:projects/purview-catalog.tgz:
    dependencies:
      '@azure/identity': 1.4.0
      '@microsoft/api-extractor': 7.13.2
      '@types/chai': 4.2.21
      '@types/mocha': 7.0.2
      '@types/node': 12.20.16
      chai: 4.3.4
      cross-env: 7.0.3
      dotenv: 8.6.0
      eslint: 7.30.0
      karma: 6.3.4
      karma-chrome-launcher: 3.1.0
      karma-coverage: 2.0.3
      karma-edge-launcher: 0.4.2_karma@6.3.4
      karma-env-preprocessor: 0.1.1
      karma-firefox-launcher: 1.3.0
      karma-ie-launcher: 1.0.0_karma@6.3.4
      karma-json-preprocessor: 0.3.3_karma@6.3.4
      karma-json-to-file-reporter: 1.0.1
      karma-junit-reporter: 2.0.1_karma@6.3.4
      karma-mocha: 2.0.1
      karma-mocha-reporter: 2.2.5_karma@6.3.4
      karma-source-map-support: 1.4.0
      karma-sourcemap-loader: 0.3.8
      mkdirp: 1.0.4
      mocha: 7.2.0
      mocha-junit-reporter: 1.23.3_mocha@7.2.0
      nyc: 14.1.1
      prettier: 2.2.1
      rimraf: 3.0.2
      rollup: 1.32.1
      source-map-support: 0.5.19
      tslib: 2.3.0
      typedoc: 0.15.2
      typescript: 4.2.4
    dev: false
    name: '@rush-temp/purview-catalog'
    resolution:
      integrity: sha512-zbKECR4uoJ96FdK/Sc2kdZqBySXZlM4OgUJ/NX3GBmT9V4NWlYVXie/TH0t31M0OiHWKJurwVvMBEoXxj5Xecw==
      tarball: file:projects/purview-catalog.tgz
    version: 0.0.0
  file:projects/purview-scanning.tgz:
    dependencies:
      '@azure/identity': 1.4.0
      '@microsoft/api-extractor': 7.13.2
      '@types/chai': 4.2.21
      '@types/mocha': 7.0.2
      '@types/node': 12.20.16
      chai: 4.3.4
      cross-env: 7.0.3
      dotenv: 8.6.0
      eslint: 7.30.0
      karma: 6.3.4
      karma-chrome-launcher: 3.1.0
      karma-coverage: 2.0.3
      karma-edge-launcher: 0.4.2_karma@6.3.4
      karma-env-preprocessor: 0.1.1
      karma-firefox-launcher: 1.3.0
      karma-ie-launcher: 1.0.0_karma@6.3.4
      karma-json-preprocessor: 0.3.3_karma@6.3.4
      karma-json-to-file-reporter: 1.0.1
      karma-junit-reporter: 2.0.1_karma@6.3.4
      karma-mocha: 2.0.1
      karma-mocha-reporter: 2.2.5_karma@6.3.4
      karma-source-map-support: 1.4.0
      karma-sourcemap-loader: 0.3.8
      mkdirp: 1.0.4
      mocha: 7.2.0
      mocha-junit-reporter: 1.23.3_mocha@7.2.0
      nyc: 14.1.1
      prettier: 2.2.1
      rimraf: 3.0.2
      rollup: 1.32.1
      source-map-support: 0.5.19
      tslib: 2.3.0
      typedoc: 0.15.2
      typescript: 4.2.4
    dev: false
    name: '@rush-temp/purview-scanning'
    resolution:
      integrity: sha512-fOhl4Yh1sPMLRxypsLDyLuE6P8+Gs/MQVuafc9VgjwZdkt15ac9wbT/x0M87kH3JjJVMIHCqvkOF8vtxCVQXsw==
      tarball: file:projects/purview-scanning.tgz
    version: 0.0.0
  file:projects/quantum-jobs.tgz:
    dependencies:
      '@azure/core-tracing': 1.0.0-preview.12
      '@microsoft/api-extractor': 7.7.11
      '@rollup/plugin-commonjs': 11.0.2_rollup@1.32.1
      '@rollup/plugin-json': 4.1.0_rollup@1.32.1
      '@rollup/plugin-multi-entry': 3.0.1_rollup@1.32.1
      '@rollup/plugin-node-resolve': 8.4.0_rollup@1.32.1
      '@rollup/plugin-replace': 2.4.2_rollup@1.32.1
      '@types/chai': 4.2.21
      '@types/mocha': 7.0.2
      '@types/node': 12.20.16
      '@types/sinon': 9.0.11
      chai: 4.3.4
      cross-env: 7.0.3
      dotenv: 8.6.0
      eslint: 7.30.0
      events: 3.3.0
      inherits: 2.0.4
      karma: 6.3.4
      karma-chrome-launcher: 3.1.0
      karma-coverage: 2.0.3
      karma-edge-launcher: 0.4.2_karma@6.3.4
      karma-env-preprocessor: 0.1.1
      karma-firefox-launcher: 1.3.0
      karma-ie-launcher: 1.0.0_karma@6.3.4
      karma-json-preprocessor: 0.3.3_karma@6.3.4
      karma-json-to-file-reporter: 1.0.1
      karma-junit-reporter: 2.0.1_karma@6.3.4
      karma-mocha: 2.0.1
      karma-mocha-reporter: 2.2.5_karma@6.3.4
      karma-sourcemap-loader: 0.3.8
      mocha: 7.2.0
      mocha-junit-reporter: 1.23.3_mocha@7.2.0
      nyc: 14.1.1
      prettier: 1.19.1
      rimraf: 3.0.2
      rollup: 1.32.1
      rollup-plugin-shim: 1.0.0
      rollup-plugin-sourcemaps: 0.4.2_rollup@1.32.1
      rollup-plugin-terser: 5.3.1_rollup@1.32.1
      rollup-plugin-visualizer: 4.2.2_rollup@1.32.1
      sinon: 9.2.4
      tslib: 2.3.0
      typedoc: 0.15.2
      typescript: 4.2.4
      util: 0.12.4
    dev: false
    name: '@rush-temp/quantum-jobs'
    resolution:
      integrity: sha512-QC/7IHvFbxLsX4WC6i1k1EDaUPoquCyA2ZUCzOtHx2Ef5pxznmSY7O+K/vcWVaFM6hm6bIlDF3P+TAfZHAunKQ==
      tarball: file:projects/quantum-jobs.tgz
    version: 0.0.0
  file:projects/schema-registry-avro.tgz:
    dependencies:
      '@azure/core-tracing': 1.0.0-preview.12
      '@microsoft/api-extractor': 7.7.11
      '@rollup/plugin-commonjs': 11.0.2_rollup@1.32.1
      '@rollup/plugin-inject': 4.0.2_rollup@1.32.1
      '@rollup/plugin-json': 4.1.0_rollup@1.32.1
      '@rollup/plugin-multi-entry': 3.0.1_rollup@1.32.1
      '@rollup/plugin-node-resolve': 8.4.0_rollup@1.32.1
      '@rollup/plugin-replace': 2.4.2_rollup@1.32.1
      '@types/chai': 4.2.21
      '@types/chai-as-promised': 7.1.4
      '@types/mocha': 7.0.2
      '@types/node': 12.20.16
      avsc: 5.7.1
      buffer: 5.7.1
      chai: 4.3.4
      chai-as-promised: 7.1.1_chai@4.3.4
      cross-env: 7.0.3
      dotenv: 8.6.0
      eslint: 7.30.0
      karma: 6.3.4
      karma-chrome-launcher: 3.1.0
      karma-coverage: 2.0.3
      karma-edge-launcher: 0.4.2_karma@6.3.4
      karma-env-preprocessor: 0.1.1
      karma-firefox-launcher: 1.3.0
      karma-ie-launcher: 1.0.0_karma@6.3.4
      karma-json-preprocessor: 0.3.3_karma@6.3.4
      karma-json-to-file-reporter: 1.0.1
      karma-junit-reporter: 2.0.1_karma@6.3.4
      karma-mocha: 2.0.1
      karma-mocha-reporter: 2.2.5_karma@6.3.4
      karma-sourcemap-loader: 0.3.8
      mocha: 7.2.0
      mocha-junit-reporter: 1.23.3_mocha@7.2.0
      nyc: 14.1.1
      prettier: 1.19.1
      process: 0.11.10
      rimraf: 3.0.2
      rollup: 1.32.1
      rollup-plugin-shim: 1.0.0
      rollup-plugin-sourcemaps: 0.4.2_rollup@1.32.1
      rollup-plugin-terser: 5.3.1_rollup@1.32.1
      rollup-plugin-visualizer: 4.2.2_rollup@1.32.1
      source-map-support: 0.5.19
      tslib: 2.3.0
      typedoc: 0.15.2
      typescript: 4.2.4
    dev: false
    name: '@rush-temp/schema-registry-avro'
    resolution:
      integrity: sha512-WXucPMoj3tCRgpwgET+M+l6qJC1tWu9JlWbjzBvg/RNWTFDi/Y8boQHiTZZ6YfsACCIuGo5oIhfFDOsC4Hu7RA==
      tarball: file:projects/schema-registry-avro.tgz
    version: 0.0.0
  file:projects/schema-registry.tgz:
    dependencies:
      '@azure/core-tracing': 1.0.0-preview.12
      '@azure/identity': 2.0.0-beta.4
      '@microsoft/api-extractor': 7.7.11
      '@rollup/plugin-commonjs': 11.0.2_rollup@1.32.1
      '@rollup/plugin-json': 4.1.0_rollup@1.32.1
      '@rollup/plugin-multi-entry': 3.0.1_rollup@1.32.1
      '@rollup/plugin-node-resolve': 8.4.0_rollup@1.32.1
      '@rollup/plugin-replace': 2.4.2_rollup@1.32.1
      '@types/chai': 4.2.21
      '@types/chai-as-promised': 7.1.4
      '@types/mocha': 7.0.2
      '@types/node': 12.20.16
      chai: 4.3.4
      chai-as-promised: 7.1.1_chai@4.3.4
      cross-env: 7.0.3
      dotenv: 8.6.0
      eslint: 7.30.0
      karma: 6.3.4
      karma-chrome-launcher: 3.1.0
      karma-coverage: 2.0.3
      karma-edge-launcher: 0.4.2_karma@6.3.4
      karma-env-preprocessor: 0.1.1
      karma-firefox-launcher: 1.3.0
      karma-ie-launcher: 1.0.0_karma@6.3.4
      karma-json-preprocessor: 0.3.3_karma@6.3.4
      karma-json-to-file-reporter: 1.0.1
      karma-junit-reporter: 2.0.1_karma@6.3.4
      karma-mocha: 2.0.1
      karma-mocha-reporter: 2.2.5_karma@6.3.4
      karma-sourcemap-loader: 0.3.8
      mocha: 7.2.0
      mocha-junit-reporter: 1.23.3_mocha@7.2.0
      nyc: 14.1.1
      prettier: 1.19.1
      rimraf: 3.0.2
      rollup: 1.32.1
      rollup-plugin-shim: 1.0.0
      rollup-plugin-sourcemaps: 0.4.2_rollup@1.32.1
      rollup-plugin-terser: 5.3.1_rollup@1.32.1
      rollup-plugin-visualizer: 4.2.2_rollup@1.32.1
      source-map-support: 0.5.19
      tslib: 2.3.0
      typedoc: 0.15.2
      typescript: 4.2.4
    dev: false
    name: '@rush-temp/schema-registry'
    resolution:
      integrity: sha512-w738oUaC9zTtXfRTf01fr8USZlwY0hxBV1vgCzV3zOQL0H0G6TcoJs9//0CztC9xHIdqkZM2gG6PpH38JDqgaA==
      tarball: file:projects/schema-registry.tgz
    version: 0.0.0
  file:projects/search-documents.tgz:
    dependencies:
      '@azure/core-tracing': 1.0.0-preview.12
      '@microsoft/api-extractor': 7.7.11
      '@rollup/plugin-commonjs': 11.0.2_rollup@1.32.1
      '@rollup/plugin-json': 4.1.0_rollup@1.32.1
      '@rollup/plugin-multi-entry': 3.0.1_rollup@1.32.1
      '@rollup/plugin-node-resolve': 8.4.0_rollup@1.32.1
      '@rollup/plugin-replace': 2.4.2_rollup@1.32.1
      '@types/chai': 4.2.21
      '@types/mocha': 7.0.2
      '@types/node': 12.20.16
      '@types/sinon': 9.0.11
      chai: 4.3.4
      cross-env: 7.0.3
      dotenv: 8.6.0
      eslint: 7.30.0
      events: 3.3.0
      inherits: 2.0.4
      karma: 6.3.4
      karma-chrome-launcher: 3.1.0
      karma-coverage: 2.0.3
      karma-edge-launcher: 0.4.2_karma@6.3.4
      karma-env-preprocessor: 0.1.1
      karma-firefox-launcher: 1.3.0
      karma-ie-launcher: 1.0.0_karma@6.3.4
      karma-json-preprocessor: 0.3.3_karma@6.3.4
      karma-json-to-file-reporter: 1.0.1
      karma-junit-reporter: 2.0.1_karma@6.3.4
      karma-mocha: 2.0.1
      karma-mocha-reporter: 2.2.5_karma@6.3.4
      karma-sourcemap-loader: 0.3.8
      mocha: 7.2.0
      mocha-junit-reporter: 1.23.3_mocha@7.2.0
      nyc: 14.1.1
      prettier: 1.19.1
      rimraf: 3.0.2
      rollup: 1.32.1
      rollup-plugin-shim: 1.0.0
      rollup-plugin-sourcemaps: 0.4.2_rollup@1.32.1
      rollup-plugin-terser: 5.3.1_rollup@1.32.1
      rollup-plugin-visualizer: 4.2.2_rollup@1.32.1
      sinon: 9.2.4
      ts-node: 9.1.1_typescript@4.2.4
      tslib: 2.3.0
      typedoc: 0.15.2
      typescript: 4.2.4
      util: 0.12.4
    dev: false
    name: '@rush-temp/search-documents'
    resolution:
      integrity: sha512-22cOeG5xhZ6pyAx5GyFlLYVOK4qPiE5E7d1j+BbB42Vgmj9CptOzqjFqEU/usMpdE35NOWiwWlEfnM3a/NITpw==
      tarball: file:projects/search-documents.tgz
    version: 0.0.0
  file:projects/service-bus.tgz:
    dependencies:
      '@azure/core-tracing': 1.0.0-preview.12
      '@microsoft/api-extractor': 7.7.11
      '@rollup/plugin-commonjs': 11.0.2_rollup@1.32.1
      '@rollup/plugin-inject': 4.0.2_rollup@1.32.1
      '@rollup/plugin-json': 4.1.0_rollup@1.32.1
      '@rollup/plugin-multi-entry': 3.0.1_rollup@1.32.1
      '@rollup/plugin-node-resolve': 8.4.0_rollup@1.32.1
      '@rollup/plugin-replace': 2.4.2_rollup@1.32.1
      '@types/chai': 4.2.21
      '@types/chai-as-promised': 7.1.4
      '@types/debug': 4.1.6
      '@types/glob': 7.1.4
      '@types/is-buffer': 2.0.0
      '@types/long': 4.0.1
      '@types/mocha': 7.0.2
      '@types/node': 12.20.16
      '@types/sinon': 9.0.11
      '@types/ws': 7.4.6
      assert: 1.5.0
      buffer: 5.7.1
      chai: 4.3.4
      chai-as-promised: 7.1.1_chai@4.3.4
      chai-exclude: 2.0.3_chai@4.3.4
      cross-env: 7.0.3
      debug: 4.3.2
      delay: 4.4.1
      dotenv: 8.6.0
      downlevel-dts: 0.4.0
      eslint: 7.30.0
      esm: 3.2.25
      events: 3.3.0
      glob: 7.1.7
      https-proxy-agent: 5.0.0
      is-buffer: 2.0.5
      jssha: 3.2.0
      karma: 6.3.4_debug@4.3.2
      karma-chrome-launcher: 3.1.0
      karma-coverage: 2.0.3
      karma-edge-launcher: 0.4.2_karma@6.3.4
      karma-env-preprocessor: 0.1.1
      karma-firefox-launcher: 1.3.0
      karma-ie-launcher: 1.0.0_karma@6.3.4
      karma-junit-reporter: 2.0.1_karma@6.3.4
      karma-mocha: 2.0.1
      karma-mocha-reporter: 2.2.5_karma@6.3.4
      karma-sourcemap-loader: 0.3.8
      long: 4.0.0
      mocha: 7.2.0
      mocha-junit-reporter: 1.23.3_mocha@7.2.0
      moment: 2.29.1
      nyc: 14.1.1
      prettier: 1.19.1
      process: 0.11.10
      promise: 8.1.0
      puppeteer: 3.3.0
      rhea-promise: 2.1.0
      rimraf: 3.0.2
      rollup: 1.32.1
      rollup-plugin-shim: 1.0.0
      rollup-plugin-sourcemaps: 0.4.2_rollup@1.32.1
      rollup-plugin-terser: 5.3.1_rollup@1.32.1
      sinon: 9.2.4
      ts-node: 9.1.1_typescript@4.2.4
      tslib: 2.3.0
      typedoc: 0.15.2
      typescript: 4.2.4
      ws: 7.5.2
    dev: false
    name: '@rush-temp/service-bus'
    resolution:
      integrity: sha512-/JUmnAOgGszb925x9glZMJdHUPwPP9yv2+ONgUjpdupG3Zuj0NxREWY7H983KqQZiw4UVJOoARsV4+w314lWPg==
      tarball: file:projects/service-bus.tgz
    version: 0.0.0
  file:projects/storage-blob-changefeed.tgz:
    dependencies:
      '@azure/core-tracing': 1.0.0-preview.12
      '@microsoft/api-extractor': 7.7.11
      '@rollup/plugin-commonjs': 11.0.2_rollup@1.32.1
      '@rollup/plugin-multi-entry': 3.0.1_rollup@1.32.1
      '@rollup/plugin-node-resolve': 8.4.0_rollup@1.32.1
      '@rollup/plugin-replace': 2.4.2_rollup@1.32.1
      '@types/mocha': 7.0.2
      '@types/node': 12.20.16
      '@types/sinon': 9.0.11
      assert: 1.5.0
      cross-env: 7.0.3
      dotenv: 8.6.0
      downlevel-dts: 0.4.0
      es6-promise: 4.2.8
      eslint: 7.30.0
      esm: 3.2.25
      events: 3.3.0
      inherits: 2.0.4
      karma: 6.3.4
      karma-chrome-launcher: 3.1.0
      karma-coverage: 2.0.3
      karma-edge-launcher: 0.4.2_karma@6.3.4
      karma-env-preprocessor: 0.1.1
      karma-firefox-launcher: 1.3.0
      karma-ie-launcher: 1.0.0_karma@6.3.4
      karma-json-preprocessor: 0.3.3_karma@6.3.4
      karma-json-to-file-reporter: 1.0.1
      karma-junit-reporter: 2.0.1_karma@6.3.4
      karma-mocha: 2.0.1
      karma-mocha-reporter: 2.2.5_karma@6.3.4
      karma-sourcemap-loader: 0.3.8
      mocha: 7.2.0
      mocha-junit-reporter: 1.23.3_mocha@7.2.0
      nyc: 14.1.1
      prettier: 1.19.1
      puppeteer: 3.3.0
      rimraf: 3.0.2
      rollup: 1.32.1
      rollup-plugin-shim: 1.0.0
      rollup-plugin-sourcemaps: 0.4.2_rollup@1.32.1
      rollup-plugin-terser: 5.3.1_rollup@1.32.1
      rollup-plugin-visualizer: 4.2.2_rollup@1.32.1
      sinon: 9.2.4
      source-map-support: 0.5.19
      ts-node: 9.1.1_typescript@4.2.4
      tslib: 2.3.0
      typedoc: 0.15.2
      typescript: 4.2.4
      util: 0.12.4
    dev: false
    name: '@rush-temp/storage-blob-changefeed'
    resolution:
      integrity: sha512-PRSqMD9uKBDnrSfl0Mz+cEtMZjsQBYkaCgeOmCP2dxs27vq/dwwSnBl32lijSTbBY+NwmQjbRAmCBA2zMbRM7w==
      tarball: file:projects/storage-blob-changefeed.tgz
    version: 0.0.0
  file:projects/storage-blob.tgz:
    dependencies:
      '@azure/core-tracing': 1.0.0-preview.12
      '@azure/identity': 2.0.0-beta.4
      '@microsoft/api-extractor': 7.7.11
      '@rollup/plugin-commonjs': 11.0.2_rollup@1.32.1
      '@rollup/plugin-json': 4.1.0_rollup@1.32.1
      '@rollup/plugin-multi-entry': 3.0.1_rollup@1.32.1
      '@rollup/plugin-node-resolve': 8.4.0_rollup@1.32.1
      '@rollup/plugin-replace': 2.4.2_rollup@1.32.1
      '@types/mocha': 7.0.2
      '@types/node': 12.20.16
      '@types/node-fetch': 2.5.11
      assert: 1.5.0
      cross-env: 7.0.3
      dotenv: 8.6.0
      downlevel-dts: 0.4.0
      es6-promise: 4.2.8
      eslint: 7.30.0
      esm: 3.2.25
      events: 3.3.0
      inherits: 2.0.4
      karma: 6.3.4
      karma-chrome-launcher: 3.1.0
      karma-coverage: 2.0.3
      karma-edge-launcher: 0.4.2_karma@6.3.4
      karma-env-preprocessor: 0.1.1
      karma-firefox-launcher: 1.3.0
      karma-ie-launcher: 1.0.0_karma@6.3.4
      karma-json-preprocessor: 0.3.3_karma@6.3.4
      karma-json-to-file-reporter: 1.0.1
      karma-junit-reporter: 2.0.1_karma@6.3.4
      karma-mocha: 2.0.1
      karma-mocha-reporter: 2.2.5_karma@6.3.4
      karma-sourcemap-loader: 0.3.8
      mocha: 7.2.0
      mocha-junit-reporter: 1.23.3_mocha@7.2.0
      node-fetch: 2.6.1
      nyc: 14.1.1
      prettier: 1.19.1
      puppeteer: 3.3.0
      rimraf: 3.0.2
      rollup: 1.32.1
      rollup-plugin-shim: 1.0.0
      rollup-plugin-sourcemaps: 0.4.2_rollup@1.32.1
      rollup-plugin-terser: 5.3.1_rollup@1.32.1
      rollup-plugin-visualizer: 4.2.2_rollup@1.32.1
      source-map-support: 0.5.19
      ts-node: 9.1.1_typescript@4.2.4
      tslib: 2.3.0
      typedoc: 0.15.2
      typescript: 4.2.4
      util: 0.12.4
    dev: false
    name: '@rush-temp/storage-blob'
    resolution:
      integrity: sha512-VWhMgJn+kJ4dZek6FZ1uWIdWbX6KceT8LxmOsWAocj/6Av4ZV6ia+6nHynmFOxFVItTeLMLoazT6ic0fOyBDAA==
      tarball: file:projects/storage-blob.tgz
    version: 0.0.0
  file:projects/storage-file-datalake.tgz:
    dependencies:
      '@azure/core-tracing': 1.0.0-preview.12
      '@microsoft/api-extractor': 7.7.11
      '@rollup/plugin-commonjs': 11.0.2_rollup@1.32.1
      '@rollup/plugin-json': 4.1.0_rollup@1.32.1
      '@rollup/plugin-multi-entry': 3.0.1_rollup@1.32.1
      '@rollup/plugin-node-resolve': 8.4.0_rollup@1.32.1
      '@rollup/plugin-replace': 2.4.2_rollup@1.32.1
      '@types/mocha': 7.0.2
      '@types/node': 12.20.16
      '@types/query-string': 6.2.0
      assert: 1.5.0
      cross-env: 7.0.3
      dotenv: 8.6.0
      downlevel-dts: 0.4.0
      es6-promise: 4.2.8
      eslint: 7.30.0
      esm: 3.2.25
      events: 3.3.0
      execa: 3.4.0
      inherits: 2.0.4
      karma: 6.3.4
      karma-chrome-launcher: 3.1.0
      karma-coverage: 2.0.3
      karma-edge-launcher: 0.4.2_karma@6.3.4
      karma-env-preprocessor: 0.1.1
      karma-firefox-launcher: 1.3.0
      karma-ie-launcher: 1.0.0_karma@6.3.4
      karma-json-preprocessor: 0.3.3_karma@6.3.4
      karma-json-to-file-reporter: 1.0.1
      karma-junit-reporter: 2.0.1_karma@6.3.4
      karma-mocha: 2.0.1
      karma-mocha-reporter: 2.2.5_karma@6.3.4
      karma-sourcemap-loader: 0.3.8
      mocha: 7.2.0
      mocha-junit-reporter: 1.23.3_mocha@7.2.0
      nyc: 14.1.1
      prettier: 1.19.1
      puppeteer: 3.3.0
      query-string: 5.1.1
      rimraf: 3.0.2
      rollup: 1.32.1
      rollup-plugin-shim: 1.0.0
      rollup-plugin-sourcemaps: 0.4.2_rollup@1.32.1
      rollup-plugin-terser: 5.3.1_rollup@1.32.1
      rollup-plugin-visualizer: 4.2.2_rollup@1.32.1
      source-map-support: 0.5.19
      ts-node: 9.1.1_typescript@4.2.4
      tslib: 2.3.0
      typedoc: 0.15.2
      typescript: 4.2.4
      util: 0.12.4
    dev: false
    name: '@rush-temp/storage-file-datalake'
    resolution:
      integrity: sha512-CbkaRNmGpwrzgfyEHKPLqF6goljDfWknThce56tMCpVKIv+m+ZRGVKaJRUbEpvr42UtyW4Ox2DLwy548ayEwIw==
      tarball: file:projects/storage-file-datalake.tgz
    version: 0.0.0
  file:projects/storage-file-share.tgz:
    dependencies:
      '@azure/core-tracing': 1.0.0-preview.12
      '@microsoft/api-extractor': 7.7.11
      '@rollup/plugin-commonjs': 11.0.2_rollup@1.32.1
      '@rollup/plugin-multi-entry': 3.0.1_rollup@1.32.1
      '@rollup/plugin-node-resolve': 8.4.0_rollup@1.32.1
      '@rollup/plugin-replace': 2.4.2_rollup@1.32.1
      '@types/mocha': 7.0.2
      '@types/node': 12.20.16
      assert: 1.5.0
      cross-env: 7.0.3
      dotenv: 8.6.0
      downlevel-dts: 0.4.0
      es6-promise: 4.2.8
      eslint: 7.30.0
      esm: 3.2.25
      events: 3.3.0
      inherits: 2.0.4
      karma: 6.3.4
      karma-chrome-launcher: 3.1.0
      karma-coverage: 2.0.3
      karma-edge-launcher: 0.4.2_karma@6.3.4
      karma-env-preprocessor: 0.1.1
      karma-firefox-launcher: 1.3.0
      karma-ie-launcher: 1.0.0_karma@6.3.4
      karma-json-preprocessor: 0.3.3_karma@6.3.4
      karma-json-to-file-reporter: 1.0.1
      karma-junit-reporter: 2.0.1_karma@6.3.4
      karma-mocha: 2.0.1
      karma-mocha-reporter: 2.2.5_karma@6.3.4
      karma-sourcemap-loader: 0.3.8
      mocha: 7.2.0
      mocha-junit-reporter: 1.23.3_mocha@7.2.0
      nyc: 14.1.1
      prettier: 1.19.1
      puppeteer: 3.3.0
      rimraf: 3.0.2
      rollup: 1.32.1
      rollup-plugin-shim: 1.0.0
      rollup-plugin-sourcemaps: 0.4.2_rollup@1.32.1
      rollup-plugin-terser: 5.3.1_rollup@1.32.1
      rollup-plugin-visualizer: 4.2.2_rollup@1.32.1
      source-map-support: 0.5.19
      ts-node: 9.1.1_typescript@4.2.4
      tslib: 2.3.0
      typedoc: 0.15.2
      typescript: 4.2.4
      util: 0.12.4
    dev: false
    name: '@rush-temp/storage-file-share'
    resolution:
      integrity: sha512-tM149al6ein45/lEROisEYmGMfcaOv3sKKSEWg/fEHFr1wELGv32W2NPJpTOxTHyZgxauXVX8xeNT+vN80it0w==
      tarball: file:projects/storage-file-share.tgz
    version: 0.0.0
  file:projects/storage-internal-avro.tgz:
    dependencies:
      '@microsoft/api-extractor': 7.7.11
      '@rollup/plugin-commonjs': 11.0.2_rollup@1.32.1
      '@rollup/plugin-multi-entry': 3.0.1_rollup@1.32.1
      '@rollup/plugin-node-resolve': 8.4.0_rollup@1.32.1
      '@rollup/plugin-replace': 2.4.2_rollup@1.32.1
      '@types/mocha': 7.0.2
      '@types/node': 12.20.16
      assert: 1.5.0
      dotenv: 8.6.0
      downlevel-dts: 0.4.0
      es6-promise: 4.2.8
      eslint: 7.30.0
      esm: 3.2.25
      inherits: 2.0.4
      karma: 6.3.4
      karma-chrome-launcher: 3.1.0
      karma-coverage: 2.0.3
      karma-edge-launcher: 0.4.2_karma@6.3.4
      karma-env-preprocessor: 0.1.1
      karma-firefox-launcher: 1.3.0
      karma-ie-launcher: 1.0.0_karma@6.3.4
      karma-json-preprocessor: 0.3.3_karma@6.3.4
      karma-json-to-file-reporter: 1.0.1
      karma-junit-reporter: 2.0.1_karma@6.3.4
      karma-mocha: 2.0.1
      karma-mocha-reporter: 2.2.5_karma@6.3.4
      karma-sourcemap-loader: 0.3.8
      mocha: 7.2.0
      mocha-junit-reporter: 1.23.3_mocha@7.2.0
      nyc: 14.1.1
      prettier: 1.19.1
      puppeteer: 3.3.0
      rimraf: 3.0.2
      rollup: 1.32.1
      rollup-plugin-shim: 1.0.0
      rollup-plugin-sourcemaps: 0.4.2_rollup@1.32.1
      rollup-plugin-terser: 5.3.1_rollup@1.32.1
      rollup-plugin-visualizer: 4.2.2_rollup@1.32.1
      source-map-support: 0.5.19
      ts-node: 9.1.1_typescript@4.2.4
      tslib: 2.3.0
      typescript: 4.2.4
      util: 0.12.4
    dev: false
    name: '@rush-temp/storage-internal-avro'
    resolution:
      integrity: sha512-aQ1xnh7693GdMq9DI/FkIsHd5BnHsemYRwhc3BqmcOzIXP+n3qE1f9sP9t+DPGnWbcZI5Ce29VE9t1r6q31iAQ==
      tarball: file:projects/storage-internal-avro.tgz
    version: 0.0.0
  file:projects/storage-queue.tgz:
    dependencies:
      '@azure/core-tracing': 1.0.0-preview.12
      '@azure/identity': 2.0.0-beta.4
      '@microsoft/api-extractor': 7.7.11
      '@rollup/plugin-commonjs': 11.0.2_rollup@1.32.1
      '@rollup/plugin-multi-entry': 3.0.1_rollup@1.32.1
      '@rollup/plugin-node-resolve': 8.4.0_rollup@1.32.1
      '@rollup/plugin-replace': 2.4.2_rollup@1.32.1
      '@types/mocha': 7.0.2
      '@types/node': 12.20.16
      assert: 1.5.0
      cross-env: 7.0.3
      dotenv: 8.6.0
      downlevel-dts: 0.4.0
      es6-promise: 4.2.8
      eslint: 7.30.0
      esm: 3.2.25
      inherits: 2.0.4
      karma: 6.3.4
      karma-chrome-launcher: 3.1.0
      karma-coverage: 2.0.3
      karma-edge-launcher: 0.4.2_karma@6.3.4
      karma-env-preprocessor: 0.1.1
      karma-firefox-launcher: 1.3.0
      karma-ie-launcher: 1.0.0_karma@6.3.4
      karma-json-preprocessor: 0.3.3_karma@6.3.4
      karma-json-to-file-reporter: 1.0.1
      karma-junit-reporter: 2.0.1_karma@6.3.4
      karma-mocha: 2.0.1
      karma-mocha-reporter: 2.2.5_karma@6.3.4
      karma-sourcemap-loader: 0.3.8
      mocha: 7.2.0
      mocha-junit-reporter: 1.23.3_mocha@7.2.0
      nyc: 14.1.1
      prettier: 1.19.1
      puppeteer: 3.3.0
      rimraf: 3.0.2
      rollup: 1.32.1
      rollup-plugin-shim: 1.0.0
      rollup-plugin-sourcemaps: 0.4.2_rollup@1.32.1
      rollup-plugin-terser: 5.3.1_rollup@1.32.1
      rollup-plugin-visualizer: 4.2.2_rollup@1.32.1
      source-map-support: 0.5.19
      ts-node: 9.1.1_typescript@4.2.4
      tslib: 2.3.0
      typedoc: 0.15.2
      typescript: 4.2.4
      util: 0.12.4
    dev: false
    name: '@rush-temp/storage-queue'
    resolution:
      integrity: sha512-zA0U74C0cgdwYzLdNcpW/gJwh+Rr8NLXdzYbvmCvyi5L3yJTY7AI/uCIvSJhWVipT1MfYWqt/U0UNjcVL2UNcg==
      tarball: file:projects/storage-queue.tgz
    version: 0.0.0
  file:projects/synapse-access-control.tgz:
    dependencies:
      '@azure/core-tracing': 1.0.0-preview.12
      '@microsoft/api-extractor': 7.7.11
      '@rollup/plugin-commonjs': 11.0.2_rollup@1.32.1
      eslint: 7.30.0
      rimraf: 3.0.2
      rollup: 1.32.1
      rollup-plugin-node-resolve: 3.4.0
      rollup-plugin-sourcemaps: 0.4.2_rollup@1.32.1
      tslib: 2.3.0
      typedoc: 0.15.2
      typescript: 4.2.4
      uglify-js: 3.13.10
    dev: false
    name: '@rush-temp/synapse-access-control'
    resolution:
      integrity: sha512-h1zCriwmAyhwm43NQnYebSUwSWjWU3Hb6VuP9FLszOirCWK8v6HbsatXt+6/k6Allr+SIsEo2r1/1ZVuGWcekg==
      tarball: file:projects/synapse-access-control.tgz
    version: 0.0.0
  file:projects/synapse-artifacts.tgz:
    dependencies:
      '@azure/core-tracing': 1.0.0-preview.12
      '@microsoft/api-extractor': 7.7.11
      '@rollup/plugin-commonjs': 11.0.2_rollup@1.32.1
      '@types/chai': 4.2.21
      '@types/chai-as-promised': 7.1.4
      '@types/mocha': 7.0.2
      '@types/node': 12.20.16
      '@types/sinon': 9.0.11
      chai: 4.3.4
      chai-as-promised: 7.1.1_chai@4.3.4
      cross-env: 7.0.3
      dotenv: 8.6.0
      eslint: 7.30.0
      karma: 6.3.4
      karma-chrome-launcher: 3.1.0
      karma-coverage: 2.0.3
      karma-edge-launcher: 0.4.2_karma@6.3.4
      karma-env-preprocessor: 0.1.1
      karma-firefox-launcher: 1.3.0
      karma-ie-launcher: 1.0.0_karma@6.3.4
      karma-json-preprocessor: 0.3.3_karma@6.3.4
      karma-json-to-file-reporter: 1.0.1
      karma-junit-reporter: 2.0.1_karma@6.3.4
      karma-mocha: 2.0.1
      karma-mocha-reporter: 2.2.5_karma@6.3.4
      karma-source-map-support: 1.4.0
      karma-sourcemap-loader: 0.3.8
      mocha: 7.2.0
      mocha-junit-reporter: 1.23.3_mocha@7.2.0
      nyc: 14.1.1
      prettier: 1.19.1
      rimraf: 3.0.2
      rollup: 1.32.1
      rollup-plugin-node-resolve: 3.4.0
      rollup-plugin-sourcemaps: 0.4.2_rollup@1.32.1
      sinon: 9.2.4
      source-map-support: 0.5.19
      ts-node: 9.1.1_typescript@4.2.4
      tslib: 2.3.0
      typedoc: 0.15.2
      typescript: 4.2.4
      uglify-js: 3.13.10
    dev: false
    name: '@rush-temp/synapse-artifacts'
    resolution:
      integrity: sha512-+sLvAHdqAx7sdz43QiWERAfmIbXGMiz0vchkaer4QYnqpz3p++9aTxIOZKap611bUSDF5Aqrma05uqrTJLMyxQ==
      tarball: file:projects/synapse-artifacts.tgz
    version: 0.0.0
  file:projects/synapse-managed-private-endpoints.tgz:
    dependencies:
      '@azure/core-tracing': 1.0.0-preview.12
      '@microsoft/api-extractor': 7.7.11
      '@rollup/plugin-commonjs': 11.0.2_rollup@1.32.1
      eslint: 7.30.0
      rimraf: 3.0.2
      rollup: 1.32.1
      rollup-plugin-node-resolve: 3.4.0
      rollup-plugin-sourcemaps: 0.4.2_rollup@1.32.1
      tslib: 2.3.0
      typedoc: 0.15.2
      typescript: 4.2.4
      uglify-js: 3.13.10
    dev: false
    name: '@rush-temp/synapse-managed-private-endpoints'
    resolution:
      integrity: sha512-HQPq5EYQZ5vS8Jb79agbU7yCj3xMD0p1HTb8TurmZYv06REs5V26BI3ftXSwt1/MW88+Qwzcw5yvpkll9gxcvA==
      tarball: file:projects/synapse-managed-private-endpoints.tgz
    version: 0.0.0
  file:projects/synapse-monitoring.tgz:
    dependencies:
      '@azure/core-tracing': 1.0.0-preview.12
      '@microsoft/api-extractor': 7.7.11
      '@rollup/plugin-commonjs': 11.0.2_rollup@1.32.1
      eslint: 7.30.0
      rimraf: 3.0.2
      rollup: 1.32.1
      rollup-plugin-node-resolve: 3.4.0
      rollup-plugin-sourcemaps: 0.4.2_rollup@1.32.1
      tslib: 2.3.0
      typedoc: 0.15.2
      typescript: 4.2.4
      uglify-js: 3.13.10
    dev: false
    name: '@rush-temp/synapse-monitoring'
    resolution:
      integrity: sha512-uD900piVfS4Fah74nl5a+CTnkiZCldyPapLqwM/+0Olzzeq9n96NyD57aFCVmLM24/H3PtXIuSYNJvUeTPzYZA==
      tarball: file:projects/synapse-monitoring.tgz
    version: 0.0.0
  file:projects/synapse-spark.tgz:
    dependencies:
      '@azure/core-tracing': 1.0.0-preview.12
      '@microsoft/api-extractor': 7.7.11
      '@rollup/plugin-commonjs': 11.0.2_rollup@1.32.1
      eslint: 7.30.0
      rimraf: 3.0.2
      rollup: 1.32.1
      rollup-plugin-node-resolve: 3.4.0
      rollup-plugin-sourcemaps: 0.4.2_rollup@1.32.1
      tslib: 2.3.0
      typedoc: 0.15.2
      typescript: 4.2.4
      uglify-js: 3.13.10
    dev: false
    name: '@rush-temp/synapse-spark'
    resolution:
      integrity: sha512-v0vg+Pq/a1+Pz07yQv+XucVDKVu+5yTS2UHfr/V7WW2KX1saDq0XLzjRf4uWRxpksACuAGNZKDjcbdLXhvMdWw==
      tarball: file:projects/synapse-spark.tgz
    version: 0.0.0
  file:projects/template.tgz:
    dependencies:
      '@azure/core-tracing': 1.0.0-preview.12
      '@azure/identity': 2.0.0-beta.4
      '@microsoft/api-extractor': 7.7.11
      '@types/chai': 4.2.21
      '@types/chai-as-promised': 7.1.4
      '@types/mocha': 7.0.2
      '@types/node': 12.20.16
      chai: 4.3.4
      chai-as-promised: 7.1.1_chai@4.3.4
      cross-env: 7.0.3
      dotenv: 8.6.0
      downlevel-dts: 0.4.0
      eslint: 7.30.0
      esm: 3.2.25
      inherits: 2.0.4
      karma: 6.3.4
      karma-chrome-launcher: 3.1.0
      karma-coverage: 2.0.3
      karma-edge-launcher: 0.4.2_karma@6.3.4
      karma-env-preprocessor: 0.1.1
      karma-firefox-launcher: 1.3.0
      karma-ie-launcher: 1.0.0_karma@6.3.4
      karma-json-preprocessor: 0.3.3_karma@6.3.4
      karma-json-to-file-reporter: 1.0.1
      karma-junit-reporter: 2.0.1_karma@6.3.4
      karma-mocha: 2.0.1
      karma-mocha-reporter: 2.2.5_karma@6.3.4
      mocha: 7.2.0
      mocha-junit-reporter: 1.23.3_mocha@7.2.0
      nyc: 14.1.1
      prettier: 1.19.1
      rimraf: 3.0.2
      rollup: 1.32.1
      source-map-support: 0.5.19
      tslib: 2.3.0
      typedoc: 0.15.2
      typescript: 4.2.4
      util: 0.12.4
    dev: false
    name: '@rush-temp/template'
    resolution:
      integrity: sha512-TewVJhNv2QRNqkLJwZeaetWTUJPHuvCIFFKixxRujM2MojVz9h3Rr/HCZtZ9dWtTsPxBu1+09De8Y++VRCQsdQ==
      tarball: file:projects/template.tgz
    version: 0.0.0
  file:projects/test-utils-perfstress.tgz:
    dependencies:
      '@types/minimist': 1.2.2
      '@types/node': 12.20.16
      '@types/node-fetch': 2.5.11
      eslint: 7.30.0
      karma: 6.3.4
      karma-chrome-launcher: 3.1.0
      karma-coverage: 2.0.3
      karma-env-preprocessor: 0.1.1
      minimist: 1.2.5
      node-fetch: 2.6.1
      prettier: 1.19.1
      rimraf: 3.0.2
      tslib: 2.3.0
      typescript: 4.2.4
    dev: false
    name: '@rush-temp/test-utils-perfstress'
    resolution:
      integrity: sha512-IoXmWcVt9jDlI8ISTsLwpJHY9i3R73g/mpx9oEnBOwMnwfRxjkletLRvyDP/s8LtKHyUiYroRSWbYSryCqoYUQ==
      tarball: file:projects/test-utils-perfstress.tgz
    version: 0.0.0
  file:projects/test-utils-recorder.tgz:
    dependencies:
      '@azure/core-tracing': 1.0.0-preview.12
      '@rollup/plugin-commonjs': 11.0.2_rollup@1.32.1
      '@rollup/plugin-multi-entry': 3.0.1_rollup@1.32.1
      '@rollup/plugin-node-resolve': 8.4.0_rollup@1.32.1
      '@rollup/plugin-replace': 2.4.2_rollup@1.32.1
      '@types/chai': 4.2.21
      '@types/fs-extra': 8.1.2
      '@types/md5': 2.3.1
      '@types/mocha': 7.0.2
      '@types/mock-fs': 4.10.0
      '@types/mock-require': 2.0.0
      '@types/nise': 1.4.0
      '@types/node': 12.20.16
      chai: 4.3.4
      dotenv: 8.6.0
      eslint: 7.30.0
      fs-extra: 8.1.0
      karma: 6.3.4
      karma-chrome-launcher: 3.1.0
      karma-coverage: 2.0.3
      karma-edge-launcher: 0.4.2_karma@6.3.4
      karma-env-preprocessor: 0.1.1
      karma-firefox-launcher: 1.3.0
      karma-ie-launcher: 1.0.0_karma@6.3.4
      karma-json-preprocessor: 0.3.3_karma@6.3.4
      karma-json-to-file-reporter: 1.0.1
      karma-junit-reporter: 2.0.1_karma@6.3.4
      karma-mocha: 2.0.1
      karma-mocha-reporter: 2.2.5_karma@6.3.4
      karma-sourcemap-loader: 0.3.8
      md5: 2.3.0
      mocha: 7.2.0
      mocha-junit-reporter: 1.23.3_mocha@7.2.0
      mock-fs: 4.14.0
      mock-require: 3.0.3
      nise: 4.1.0
      nock: 12.0.3
      npm-run-all: 4.1.5
      nyc: 14.1.1
      prettier: 1.19.1
      rimraf: 3.0.2
      rollup: 1.32.1
      rollup-plugin-shim: 1.0.0
      rollup-plugin-sourcemaps: 0.4.2_rollup@1.32.1
      rollup-plugin-terser: 5.3.1_rollup@1.32.1
      rollup-plugin-visualizer: 4.2.2_rollup@1.32.1
      tslib: 2.3.0
      typescript: 4.2.4
      xhr-mock: 2.5.1
    dev: false
    name: '@rush-temp/test-utils-recorder'
    resolution:
      integrity: sha512-Vr+iQLRTJ+Ee/GyccN7Tze3yn2jjNCEJJZGuOLSRCqLMYjprKrZAHHIXFtaaOfoqiEK/D/vOmWeVgArgxuZH8Q==
      tarball: file:projects/test-utils-recorder.tgz
    version: 0.0.0
  file:projects/test-utils.tgz:
    dependencies:
      '@azure/core-tracing': 1.0.0-preview.12
      '@microsoft/api-extractor': 7.7.11
      '@opentelemetry/api': 1.0.1
      '@types/chai': 4.2.21
      '@types/mocha': 7.0.2
      '@types/node': 12.20.16
      '@types/sinon': 9.0.11
      chai: 4.3.4
      chai-as-promised: 7.1.1_chai@4.3.4
      eslint: 7.30.0
      karma: 6.3.4
      karma-chrome-launcher: 3.1.0
      karma-coverage: 2.0.3
      karma-env-preprocessor: 0.1.1
      mocha: 7.2.0
      prettier: 1.19.1
      rimraf: 3.0.2
      rollup: 1.32.1
      sinon: 9.2.4
      tslib: 2.3.0
      typescript: 4.2.4
    dev: false
    name: '@rush-temp/test-utils'
    resolution:
      integrity: sha512-4TT0F0YaUI3iZimv5ENoI1x4Hi6ew2skU6a8NmP3ON5HX27yCiOq5riJcivQJr3eNUqjI8xGwTTUawQAYjZnPg==
      tarball: file:projects/test-utils.tgz
    version: 0.0.0
  file:projects/video-analyzer-edge.tgz:
    dependencies:
      '@azure/core-tracing': 1.0.0-preview.12
      '@microsoft/api-extractor': 7.7.11
      '@types/chai': 4.2.21
      '@types/chai-as-promised': 7.1.4
      '@types/mocha': 7.0.2
      '@types/node': 12.20.16
      azure-iothub: 1.14.2
      chai: 4.3.4
      chai-as-promised: 7.1.1_chai@4.3.4
      cross-env: 7.0.3
      dotenv: 8.6.0
      eslint: 7.30.0
      events: 3.3.0
      inherits: 2.0.4
      karma: 6.3.4
      karma-chrome-launcher: 3.1.0
      karma-coverage: 2.0.3
      karma-edge-launcher: 0.4.2_karma@6.3.4
      karma-env-preprocessor: 0.1.1
      karma-firefox-launcher: 1.3.0
      karma-ie-launcher: 1.0.0_karma@6.3.4
      karma-junit-reporter: 2.0.1_karma@6.3.4
      karma-mocha: 2.0.1
      karma-mocha-reporter: 2.2.5_karma@6.3.4
      karma-sourcemap-loader: 0.3.8
      mocha: 7.2.0
      mocha-junit-reporter: 1.23.3_mocha@7.2.0
      nyc: 14.1.1
      prettier: 1.19.1
      rimraf: 3.0.2
      rollup: 1.32.1
      tslib: 2.3.0
      typedoc: 0.15.2
      typescript: 4.2.4
      util: 0.12.4
    dev: false
    name: '@rush-temp/video-analyzer-edge'
    resolution:
      integrity: sha512-E+zaiwuX7U3VkkOOrb1igy81pa8DMAT/eJijWNvj1jGcAp7i5XvTbOqtvjtoDGX+9yJwKJmCIXrP4/tPnQyJrA==
      tarball: file:projects/video-analyzer-edge.tgz
    version: 0.0.0
  file:projects/web-pubsub-express.tgz:
    dependencies:
      '@microsoft/api-extractor': 7.7.11
      '@rollup/plugin-commonjs': 11.0.2_rollup@1.32.1
      '@rollup/plugin-json': 4.1.0_rollup@1.32.1
      '@rollup/plugin-multi-entry': 3.0.1_rollup@1.32.1
      '@rollup/plugin-node-resolve': 8.4.0_rollup@1.32.1
      '@rollup/plugin-replace': 2.4.2_rollup@1.32.1
      '@types/chai': 4.2.21
      '@types/express': 4.17.13
      '@types/express-serve-static-core': 4.17.24
      '@types/jsonwebtoken': 8.5.4
      '@types/mocha': 7.0.2
      '@types/node': 12.20.16
      '@types/query-string': 6.2.0
      '@types/sinon': 9.0.11
      assert: 1.5.0
      chai: 4.3.4
      cloudevents: 4.0.3
      cross-env: 7.0.3
      dotenv: 8.6.0
      eslint: 7.30.0
      esm: 3.2.25
      karma: 6.3.4
      karma-chrome-launcher: 3.1.0
      karma-coverage: 2.0.3
      karma-edge-launcher: 0.4.2_karma@6.3.4
      karma-env-preprocessor: 0.1.1
      karma-firefox-launcher: 1.3.0
      karma-ie-launcher: 1.0.0_karma@6.3.4
      karma-json-preprocessor: 0.3.3_karma@6.3.4
      karma-json-to-file-reporter: 1.0.1
      karma-junit-reporter: 2.0.1_karma@6.3.4
      karma-mocha: 2.0.1
      karma-mocha-reporter: 2.2.5_karma@6.3.4
      karma-sourcemap-loader: 0.3.8
      mocha: 7.2.0
      mocha-junit-reporter: 1.23.3_mocha@7.2.0
      nyc: 14.1.1
      prettier: 1.19.1
      puppeteer: 3.3.0
      query-string: 5.1.1
      rimraf: 3.0.2
      rollup: 1.32.1
      rollup-plugin-shim: 1.0.0
      rollup-plugin-sourcemaps: 0.4.2_rollup@1.32.1
      rollup-plugin-terser: 5.3.1_rollup@1.32.1
      rollup-plugin-visualizer: 4.2.2_rollup@1.32.1
      sinon: 9.2.4
      source-map-support: 0.5.19
      tslib: 2.3.0
      typedoc: 0.15.2
      typescript: 4.2.4
    dev: false
    name: '@rush-temp/web-pubsub-express'
    resolution:
      integrity: sha512-0BfXTMbuUjTrsR+Tz0lBb+1y+5qhO0XGgmNcy/JjyEZUTn7PccRFYnyK4/wW+St7teCrsF6zampG5ab/h0RhHA==
      tarball: file:projects/web-pubsub-express.tgz
    version: 0.0.0
  file:projects/web-pubsub.tgz:
    dependencies:
      '@azure/core-tracing': 1.0.0-preview.12
      '@azure/identity': 1.4.0
      '@microsoft/api-extractor': 7.7.11
      '@rollup/plugin-commonjs': 11.0.2_rollup@1.32.1
      '@rollup/plugin-json': 4.1.0_rollup@1.32.1
      '@rollup/plugin-multi-entry': 3.0.1_rollup@1.32.1
      '@rollup/plugin-node-resolve': 8.4.0_rollup@1.32.1
      '@rollup/plugin-replace': 2.4.2_rollup@1.32.1
      '@types/chai': 4.2.21
      '@types/jsonwebtoken': 8.5.4
      '@types/mocha': 7.0.2
      '@types/node': 12.20.16
      '@types/query-string': 6.2.0
      '@types/sinon': 9.0.11
      chai: 4.3.4
      cross-env: 7.0.3
      dotenv: 8.6.0
      eslint: 7.30.0
      esm: 3.2.25
      jsonwebtoken: 8.5.1
      karma: 6.3.4
      karma-chrome-launcher: 3.1.0
      karma-coverage: 2.0.3
      karma-edge-launcher: 0.4.2_karma@6.3.4
      karma-env-preprocessor: 0.1.1
      karma-firefox-launcher: 1.3.0
      karma-ie-launcher: 1.0.0_karma@6.3.4
      karma-json-preprocessor: 0.3.3_karma@6.3.4
      karma-json-to-file-reporter: 1.0.1
      karma-junit-reporter: 2.0.1_karma@6.3.4
      karma-mocha: 2.0.1
      karma-mocha-reporter: 2.2.5_karma@6.3.4
      karma-sourcemap-loader: 0.3.8
      mocha: 7.2.0
      mocha-junit-reporter: 1.23.3_mocha@7.2.0
      nyc: 14.1.1
      prettier: 1.19.1
      puppeteer: 3.3.0
      query-string: 5.1.1
      rimraf: 3.0.2
      rollup: 1.32.1
      rollup-plugin-shim: 1.0.0
      rollup-plugin-sourcemaps: 0.4.2_rollup@1.32.1
      rollup-plugin-terser: 5.3.1_rollup@1.32.1
      rollup-plugin-visualizer: 4.2.2_rollup@1.32.1
      sinon: 9.2.4
      source-map-support: 0.5.19
      tslib: 2.3.0
      typedoc: 0.15.2
      typescript: 4.2.4
    dev: false
    name: '@rush-temp/web-pubsub'
    resolution:
      integrity: sha512-nx1I4z+kezHgTAGKYFtkR+BKoIw1tSfroQFRrqR+TvqTwF7jL54y9vD8yqeyb/yZ+KKHaC+GcixHP5jT5d9j0g==
      tarball: file:projects/web-pubsub.tgz
    version: 0.0.0
registry: ''
specifiers:
  '@rush-temp/abort-controller': file:./projects/abort-controller.tgz
  '@rush-temp/agrifood-farming': file:./projects/agrifood-farming.tgz
  '@rush-temp/ai-anomaly-detector': file:./projects/ai-anomaly-detector.tgz
  '@rush-temp/ai-document-translator': file:./projects/ai-document-translator.tgz
  '@rush-temp/ai-form-recognizer': file:./projects/ai-form-recognizer.tgz
  '@rush-temp/ai-metrics-advisor': file:./projects/ai-metrics-advisor.tgz
  '@rush-temp/ai-text-analytics': file:./projects/ai-text-analytics.tgz
  '@rush-temp/app-configuration': file:./projects/app-configuration.tgz
<<<<<<< HEAD
  '@rush-temp/arm-storage': file:./projects/arm-storage.tgz
=======
  '@rush-temp/arm-features': file:./projects/arm-features.tgz
  '@rush-temp/arm-links': file:./projects/arm-links.tgz
  '@rush-temp/arm-locks': file:./projects/arm-locks.tgz
  '@rush-temp/arm-managedapplications': file:./projects/arm-managedapplications.tgz
  '@rush-temp/arm-policy': file:./projects/arm-policy.tgz
  '@rush-temp/arm-resources': file:./projects/arm-resources.tgz
>>>>>>> 1ea39557
  '@rush-temp/attestation': file:./projects/attestation.tgz
  '@rush-temp/communication-chat': file:./projects/communication-chat.tgz
  '@rush-temp/communication-common': file:./projects/communication-common.tgz
  '@rush-temp/communication-identity': file:./projects/communication-identity.tgz
  '@rush-temp/communication-network-traversal': file:./projects/communication-network-traversal.tgz
  '@rush-temp/communication-phone-numbers': file:./projects/communication-phone-numbers.tgz
  '@rush-temp/communication-sms': file:./projects/communication-sms.tgz
  '@rush-temp/confidential-ledger': file:./projects/confidential-ledger.tgz
  '@rush-temp/container-registry': file:./projects/container-registry.tgz
  '@rush-temp/core-amqp': file:./projects/core-amqp.tgz
  '@rush-temp/core-asynciterator-polyfill': file:./projects/core-asynciterator-polyfill.tgz
  '@rush-temp/core-auth': file:./projects/core-auth.tgz
  '@rush-temp/core-client': file:./projects/core-client.tgz
  '@rush-temp/core-client-1': file:./projects/core-client-1.tgz
  '@rush-temp/core-client-paging': file:./projects/core-client-paging.tgz
  '@rush-temp/core-crypto': file:./projects/core-crypto.tgz
  '@rush-temp/core-http': file:./projects/core-http.tgz
  '@rush-temp/core-lro': file:./projects/core-lro.tgz
  '@rush-temp/core-paging': file:./projects/core-paging.tgz
  '@rush-temp/core-rest-pipeline': file:./projects/core-rest-pipeline.tgz
  '@rush-temp/core-tracing': file:./projects/core-tracing.tgz
  '@rush-temp/core-util': file:./projects/core-util.tgz
  '@rush-temp/core-xml': file:./projects/core-xml.tgz
  '@rush-temp/cosmos': file:./projects/cosmos.tgz
  '@rush-temp/data-tables': file:./projects/data-tables.tgz
  '@rush-temp/dev-tool': file:./projects/dev-tool.tgz
  '@rush-temp/digital-twins-core': file:./projects/digital-twins-core.tgz
  '@rush-temp/eslint-plugin-azure-sdk': file:./projects/eslint-plugin-azure-sdk.tgz
  '@rush-temp/event-hubs': file:./projects/event-hubs.tgz
  '@rush-temp/event-processor-host': file:./projects/event-processor-host.tgz
  '@rush-temp/eventgrid': file:./projects/eventgrid.tgz
  '@rush-temp/eventhubs-checkpointstore-blob': file:./projects/eventhubs-checkpointstore-blob.tgz
  '@rush-temp/identity': file:./projects/identity.tgz
  '@rush-temp/identity-cache-persistence': file:./projects/identity-cache-persistence.tgz
  '@rush-temp/identity-vscode': file:./projects/identity-vscode.tgz
  '@rush-temp/iot-device-update': file:./projects/iot-device-update.tgz
  '@rush-temp/iot-modelsrepository': file:./projects/iot-modelsrepository.tgz
  '@rush-temp/keyvault-admin': file:./projects/keyvault-admin.tgz
  '@rush-temp/keyvault-certificates': file:./projects/keyvault-certificates.tgz
  '@rush-temp/keyvault-common': file:./projects/keyvault-common.tgz
  '@rush-temp/keyvault-keys': file:./projects/keyvault-keys.tgz
  '@rush-temp/keyvault-secrets': file:./projects/keyvault-secrets.tgz
  '@rush-temp/logger': file:./projects/logger.tgz
  '@rush-temp/mixed-reality-authentication': file:./projects/mixed-reality-authentication.tgz
  '@rush-temp/mixed-reality-remote-rendering': file:./projects/mixed-reality-remote-rendering.tgz
  '@rush-temp/mock-hub': file:./projects/mock-hub.tgz
  '@rush-temp/monitor-opentelemetry-exporter': file:./projects/monitor-opentelemetry-exporter.tgz
  '@rush-temp/monitor-query': file:./projects/monitor-query.tgz
  '@rush-temp/perf-ai-form-recognizer': file:./projects/perf-ai-form-recognizer.tgz
  '@rush-temp/perf-ai-metrics-advisor': file:./projects/perf-ai-metrics-advisor.tgz
  '@rush-temp/perf-ai-text-analytics': file:./projects/perf-ai-text-analytics.tgz
  '@rush-temp/perf-app-configuration': file:./projects/perf-app-configuration.tgz
  '@rush-temp/perf-core-rest-pipeline': file:./projects/perf-core-rest-pipeline.tgz
  '@rush-temp/perf-eventgrid': file:./projects/perf-eventgrid.tgz
  '@rush-temp/perf-identity': file:./projects/perf-identity.tgz
  '@rush-temp/perf-keyvault-certificates': file:./projects/perf-keyvault-certificates.tgz
  '@rush-temp/perf-keyvault-keys': file:./projects/perf-keyvault-keys.tgz
  '@rush-temp/perf-keyvault-secrets': file:./projects/perf-keyvault-secrets.tgz
  '@rush-temp/perf-search-documents': file:./projects/perf-search-documents.tgz
  '@rush-temp/perf-storage-blob': file:./projects/perf-storage-blob.tgz
  '@rush-temp/perf-storage-file-datalake': file:./projects/perf-storage-file-datalake.tgz
  '@rush-temp/perf-storage-file-share': file:./projects/perf-storage-file-share.tgz
  '@rush-temp/purview-catalog': file:./projects/purview-catalog.tgz
  '@rush-temp/purview-scanning': file:./projects/purview-scanning.tgz
  '@rush-temp/quantum-jobs': file:./projects/quantum-jobs.tgz
  '@rush-temp/schema-registry': file:./projects/schema-registry.tgz
  '@rush-temp/schema-registry-avro': file:./projects/schema-registry-avro.tgz
  '@rush-temp/search-documents': file:./projects/search-documents.tgz
  '@rush-temp/service-bus': file:./projects/service-bus.tgz
  '@rush-temp/storage-blob': file:./projects/storage-blob.tgz
  '@rush-temp/storage-blob-changefeed': file:./projects/storage-blob-changefeed.tgz
  '@rush-temp/storage-file-datalake': file:./projects/storage-file-datalake.tgz
  '@rush-temp/storage-file-share': file:./projects/storage-file-share.tgz
  '@rush-temp/storage-internal-avro': file:./projects/storage-internal-avro.tgz
  '@rush-temp/storage-queue': file:./projects/storage-queue.tgz
  '@rush-temp/synapse-access-control': file:./projects/synapse-access-control.tgz
  '@rush-temp/synapse-artifacts': file:./projects/synapse-artifacts.tgz
  '@rush-temp/synapse-managed-private-endpoints': file:./projects/synapse-managed-private-endpoints.tgz
  '@rush-temp/synapse-monitoring': file:./projects/synapse-monitoring.tgz
  '@rush-temp/synapse-spark': file:./projects/synapse-spark.tgz
  '@rush-temp/template': file:./projects/template.tgz
  '@rush-temp/test-utils': file:./projects/test-utils.tgz
  '@rush-temp/test-utils-perfstress': file:./projects/test-utils-perfstress.tgz
  '@rush-temp/test-utils-recorder': file:./projects/test-utils-recorder.tgz
  '@rush-temp/video-analyzer-edge': file:./projects/video-analyzer-edge.tgz
  '@rush-temp/web-pubsub': file:./projects/web-pubsub.tgz
  '@rush-temp/web-pubsub-express': file:./projects/web-pubsub-express.tgz<|MERGE_RESOLUTION|>--- conflicted
+++ resolved
@@ -7,16 +7,13 @@
   '@rush-temp/ai-metrics-advisor': file:projects/ai-metrics-advisor.tgz
   '@rush-temp/ai-text-analytics': file:projects/ai-text-analytics.tgz
   '@rush-temp/app-configuration': file:projects/app-configuration.tgz
-<<<<<<< HEAD
-  '@rush-temp/arm-storage': file:projects/arm-storage.tgz
-=======
   '@rush-temp/arm-features': file:projects/arm-features.tgz
   '@rush-temp/arm-links': file:projects/arm-links.tgz
   '@rush-temp/arm-locks': file:projects/arm-locks.tgz
   '@rush-temp/arm-managedapplications': file:projects/arm-managedapplications.tgz
   '@rush-temp/arm-policy': file:projects/arm-policy.tgz
   '@rush-temp/arm-resources': file:projects/arm-resources.tgz
->>>>>>> 1ea39557
+  '@rush-temp/arm-storage': file:projects/arm-storage.tgz
   '@rush-temp/attestation': file:projects/attestation.tgz
   '@rush-temp/communication-chat': file:projects/communication-chat.tgz
   '@rush-temp/communication-common': file:projects/communication-common.tgz
@@ -8496,11 +8493,7 @@
       integrity: sha512-4HTh4GkviI0dFS/iA6S6QYWnx+N0P9uLFQEnH8q3iA9Cs6RSXAMyxQ/7SjoqIpZxerxccaj4UnuxuGhjlI7kDw==
       tarball: file:projects/app-configuration.tgz
     version: 0.0.0
-<<<<<<< HEAD
-  file:projects/arm-storage.tgz:
-=======
   file:projects/arm-features.tgz:
->>>>>>> 1ea39557
     dependencies:
       '@microsoft/api-extractor': 7.7.11
       '@rollup/plugin-commonjs': 11.0.2_rollup@1.32.1
@@ -8515,12 +8508,6 @@
       typescript: 4.2.4
       uglify-js: 3.13.10
     dev: false
-<<<<<<< HEAD
-    name: '@rush-temp/arm-storage'
-    resolution:
-      integrity: sha512-q8h4osQj0BJ3w10+FoLUGW38q6BEajbDeNu1jX8opnFQrQQMNr9hxcYBvm4tfyl15fX/DyDq6mFGyDtrpBb1ZA==
-      tarball: file:projects/arm-storage.tgz
-=======
     name: '@rush-temp/arm-features'
     resolution:
       integrity: sha512-Jdqy3BnYfdYfUwQ4L97IVWbg0zwT9HuL1PJ/8JZrmqMo6RZOE1jUDnYcSRA2h7Ke1Rhe8rHi0g80U3EWbWvr9A==
@@ -8625,7 +8612,26 @@
     resolution:
       integrity: sha512-2hxU6L3DjE0C5J0qM4e9m5U+rsuzripArOYgDhM2gb37GbOXnsjf8PlCvyWBOpLZ+3MuvgMPRC22UfVjwNl02w==
       tarball: file:projects/arm-resources.tgz
->>>>>>> 1ea39557
+    version: 0.0.0
+  file:projects/arm-storage.tgz:
+    dependencies:
+      '@microsoft/api-extractor': 7.7.11
+      '@rollup/plugin-commonjs': 11.0.2_rollup@1.32.1
+      '@rollup/plugin-json': 4.1.0_rollup@1.32.1
+      '@rollup/plugin-multi-entry': 3.0.1_rollup@1.32.1
+      '@rollup/plugin-node-resolve': 8.4.0_rollup@1.32.1
+      mkdirp: 1.0.4
+      rollup: 1.32.1
+      rollup-plugin-node-resolve: 3.4.0
+      rollup-plugin-sourcemaps: 0.4.2_rollup@1.32.1
+      tslib: 2.3.0
+      typescript: 4.2.4
+      uglify-js: 3.13.10
+    dev: false
+    name: '@rush-temp/arm-storage'
+    resolution:
+      integrity: sha512-q8h4osQj0BJ3w10+FoLUGW38q6BEajbDeNu1jX8opnFQrQQMNr9hxcYBvm4tfyl15fX/DyDq6mFGyDtrpBb1ZA==
+      tarball: file:projects/arm-storage.tgz
     version: 0.0.0
   file:projects/attestation.tgz:
     dependencies:
@@ -9452,11 +9458,7 @@
     dev: false
     name: '@rush-temp/core-lro'
     resolution:
-<<<<<<< HEAD
-      integrity: sha512-Y2f1/wq45+YJ5+b/fGG4iq5/71zNaMWWG0BA5R8Twwl+JnuEOnRmyumNlNsE4Hk+CI4ae9j+9q5gSqXpCI9AQA==
-=======
       integrity: sha512-vf8GWEKrIP8QYG3HtKZ+Wr86YCqYcKWof045zrPlDFZIE+8qdmYkOktk8pLtmrx4wS23KcR1u0CBETEBt8fTqA==
->>>>>>> 1ea39557
       tarball: file:projects/core-lro.tgz
     version: 0.0.0
   file:projects/core-paging.tgz:
@@ -12189,16 +12191,13 @@
   '@rush-temp/ai-metrics-advisor': file:./projects/ai-metrics-advisor.tgz
   '@rush-temp/ai-text-analytics': file:./projects/ai-text-analytics.tgz
   '@rush-temp/app-configuration': file:./projects/app-configuration.tgz
-<<<<<<< HEAD
-  '@rush-temp/arm-storage': file:./projects/arm-storage.tgz
-=======
   '@rush-temp/arm-features': file:./projects/arm-features.tgz
   '@rush-temp/arm-links': file:./projects/arm-links.tgz
   '@rush-temp/arm-locks': file:./projects/arm-locks.tgz
   '@rush-temp/arm-managedapplications': file:./projects/arm-managedapplications.tgz
   '@rush-temp/arm-policy': file:./projects/arm-policy.tgz
   '@rush-temp/arm-resources': file:./projects/arm-resources.tgz
->>>>>>> 1ea39557
+  '@rush-temp/arm-storage': file:./projects/arm-storage.tgz
   '@rush-temp/attestation': file:./projects/attestation.tgz
   '@rush-temp/communication-chat': file:./projects/communication-chat.tgz
   '@rush-temp/communication-common': file:./projects/communication-common.tgz
