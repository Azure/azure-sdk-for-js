--- conflicted
+++ resolved
@@ -7806,11 +7806,7 @@
     dev: false
     name: '@rush-temp/ai-anomaly-detector'
     resolution:
-<<<<<<< HEAD
-      integrity: sha512-HmPABxiKSa0YDHxDK6skHjrZhDg/KKDFDf3VsfWmRS2SkenTLf687KZuxzadDb6nQWal0Blj+TDDgngxeHsW5g==
-=======
       integrity: sha512-CqM206moVTBiTWfWVs2HthK9xqREQvQgymi+50T76SyLXPRqnf28TW9UOAv7qFO+H+3abZAjsPLH76PlfuIJNQ==
->>>>>>> aa0dc1f7
       tarball: file:projects/ai-anomaly-detector.tgz
     version: 0.0.0
   file:projects/ai-form-recognizer.tgz:
@@ -7854,11 +7850,7 @@
     dev: false
     name: '@rush-temp/ai-form-recognizer'
     resolution:
-<<<<<<< HEAD
-      integrity: sha512-/54zgtS4GGPRYE4tGNRdaHqYKn3HRgRAbwUsYHGFc73v35u7TM5ubkq63+Y3/xscbSC6V0qqVU5aWzWA+XVWVw==
-=======
       integrity: sha512-hNL6Bty73aWkXoL1OkGZH1TaLxlj2n92p6PBI1JcnktnQU2GuTh8xQCpGCCaqxbp4r8eqdBXuaGCKezrZ/iRLA==
->>>>>>> aa0dc1f7
       tarball: file:projects/ai-form-recognizer.tgz
     version: 0.0.0
   file:projects/ai-metrics-advisor.tgz:
@@ -7903,11 +7895,7 @@
     dev: false
     name: '@rush-temp/ai-metrics-advisor'
     resolution:
-<<<<<<< HEAD
-      integrity: sha512-sSY4OGWbEr1QBYktN1S+ovw0dnCMUinagT6fTlNZzDrIMTlB1mNX+YjEqQJSs9lkKJRswU6MmKkPbgJjQN916w==
-=======
       integrity: sha512-IpgbtK5cpIPlvXDF4dsi4EEJWucSktxqX4Vmy5eT6t6bjSQw6MLjMEnqPEBpVf/Op8YSpQ1dBETmkM7DBc1clA==
->>>>>>> aa0dc1f7
       tarball: file:projects/ai-metrics-advisor.tgz
     version: 0.0.0
   file:projects/ai-text-analytics.tgz:
@@ -7954,11 +7942,7 @@
     dev: false
     name: '@rush-temp/ai-text-analytics'
     resolution:
-<<<<<<< HEAD
-      integrity: sha512-+jJok8wO/pFOW55ldC46wSGgGL66Mba4Oy0KKhYOH1++2N02/I1UZd+YUWMq9U78hem/BJFV3C5SjqSgg4Y8ZA==
-=======
       integrity: sha512-RxsDBqyIFDyA2+G3XGKjAojQoYCoKl8R3O2JamKg9boQcAvqLMnmPttRxMqdjEOLJogS5U5hZe6N1Q7czarE1A==
->>>>>>> aa0dc1f7
       tarball: file:projects/ai-text-analytics.tgz
     version: 0.0.0
   file:projects/app-configuration.tgz:
@@ -8224,11 +8208,7 @@
     dev: false
     name: '@rush-temp/communication-identity'
     resolution:
-<<<<<<< HEAD
-      integrity: sha512-qzJQaKmnuFcT1cJWI4mligXDIcUzy5ZU9Zw8cRNkdN+emWOcjDPlmSqcDGBNYYty+hWVxhzmEWWgX7/UrjPQvA==
-=======
       integrity: sha512-vk4xIDHh6HGu3FjNcGmLzl2SKUzZEPr3FNQo6mclktQIM/8vewgzIaYGtOSwd0yc1SL716eeNwhQynrlnPr81g==
->>>>>>> aa0dc1f7
       tarball: file:projects/communication-identity.tgz
     version: 0.0.0
   file:projects/communication-phone-numbers.tgz:
@@ -8282,11 +8262,7 @@
     dev: false
     name: '@rush-temp/communication-phone-numbers'
     resolution:
-<<<<<<< HEAD
-      integrity: sha512-CEsvfhdDAvtjk+Uqf2KiL96QX/p9HrGHIoyTrYUyQoUO9RMNFKtn82qmfTsp7AqZvbiyw2ZqJ3AF999r7URQxA==
-=======
       integrity: sha512-AvtmcSqtSr80B2+oSEn3e5fkyEQW4WV0u0f7EL2ILcok9klabKhNw+4X12+wh0OjZG1kFLRT+x8ujtLtXAW9eA==
->>>>>>> aa0dc1f7
       tarball: file:projects/communication-phone-numbers.tgz
     version: 0.0.0
   file:projects/communication-sms.tgz:
@@ -8339,11 +8315,7 @@
     dev: false
     name: '@rush-temp/communication-sms'
     resolution:
-<<<<<<< HEAD
-      integrity: sha512-wGsM6UTbOsrN0AjSLQK01Ozxo9MG+OXm+zABq8tvZMHZ61HYf9nZWVg437hGSZDpZ5JtN6l1gxEDRM9c6xCZIA==
-=======
       integrity: sha512-g/AOUN1K64c0mJwNoH2cZmXV1D1nsjDbRfBsUSX/EcDTth/KXQuSlqLPYR+DbhqAHk5OC5Hjaj/FuDBRkSUuPQ==
->>>>>>> aa0dc1f7
       tarball: file:projects/communication-sms.tgz
     version: 0.0.0
   file:projects/container-registry.tgz:
@@ -8388,11 +8360,7 @@
     dev: false
     name: '@rush-temp/container-registry'
     resolution:
-<<<<<<< HEAD
-      integrity: sha512-46ny9EpEuJQIUbrHsYx+3HAHVOFqtvesnZgr9syzuFn7qDGFxEpAOvv5ORgI6BG2cO1wcX7jy3rC7purSfgw6w==
-=======
-      integrity: sha512-6C+1BjMjidAhhafLRnTfCfP90FOYCrs9qL5IT+HzdAZtAcsJNLTglpFEC/KjL6dSiNkL1CCXutV9RnB/ccVyKw==
->>>>>>> aa0dc1f7
+      integrity: sha512-jA6mk26j6S0OBMnEfGyaeA8psyo8wfXNjKhPwTsOdSZOlAw595AHNbwSej/1sSM6blmP9QUlw4RU4ZrI7J/MpQ==
       tarball: file:projects/container-registry.tgz
     version: 0.0.0
   file:projects/core-amqp.tgz:
@@ -8454,11 +8422,7 @@
     dev: false
     name: '@rush-temp/core-amqp'
     resolution:
-<<<<<<< HEAD
-      integrity: sha512-F0U7I1jwl6bFoqqzG2tGZgZ1SKEk2PKoKd+AYtV8cJQY7ixiIawVyqVRwOp7OfrqoiV11FsoctoFGM9xlinmbQ==
-=======
       integrity: sha512-sJYJQ0Y+WhmvT42SCKcWh9klwMSZcxUiIkZdsDqH4oYULnqCRkx643r36KDPPQHtXUTMCNYi6t9J+F1dqZIjkg==
->>>>>>> aa0dc1f7
       tarball: file:projects/core-amqp.tgz
     version: 0.0.0
   file:projects/core-asynciterator-polyfill.tgz:
@@ -8968,11 +8932,7 @@
     dev: false
     name: '@rush-temp/cosmos'
     resolution:
-<<<<<<< HEAD
-      integrity: sha512-U0Lp+2VhgYameubA4o2CvFbFF+BV3jo6ssZgejtcyee4nRVkO1942eMIo3wBYJPPg5f+ZQ+Fn5C6B4n4SFnN0g==
-=======
       integrity: sha512-qdewf9dbQB0fVzCvZBUzOMQgZi0s/Jmhpz3dQ0ivn24HmTso/tzbcOTj9I1DenPkSm33SQG1rv6ATvSqbEiJfw==
->>>>>>> aa0dc1f7
       tarball: file:projects/cosmos.tgz
     version: 0.0.0
   file:projects/data-tables.tgz:
@@ -9229,11 +9189,7 @@
     dev: false
     name: '@rush-temp/event-hubs'
     resolution:
-<<<<<<< HEAD
-      integrity: sha512-KWvM0FAlNzRUFpRqt4LtnaBrev7syr25risRCcCO43vYYz7gUQjJX0fVmNHtvP4jdcjwFiXxbgxq21CCOouxFQ==
-=======
       integrity: sha512-cPiEN81n6j/jXz5Rr5rkjhrkevv5+aCfdGiHnwTlP4wNHnG8rNDRvRUJ8qDnqKmB6xkRvOd4GenG8ZKFVeTf2Q==
->>>>>>> aa0dc1f7
       tarball: file:projects/event-hubs.tgz
     version: 0.0.0
   file:projects/event-processor-host.tgz:
@@ -9460,7 +9416,7 @@
     optionalDependencies:
       keytar: 7.4.0
     resolution:
-      integrity: sha512-6a4mBDTUOibIRz2TNwoMtOj1X6tfoe+lkJKk1Y8kOu6gMhqCQwxOPsarleypvs3HsqGVvXurYXFkuINPlKyeAw==
+      integrity: sha512-Rxclm5Iv5UIw2K8xTPq1P0VexF+rYU1qAEr+/nAPheuL7yzY+R4T54cXnaMwemjlVnpYFv0qTwNl5dz6kZ89HA==
       tarball: file:projects/identity.tgz
     version: 0.0.0
   file:projects/iot-device-update.tgz:
@@ -9533,11 +9489,7 @@
     dev: false
     name: '@rush-temp/keyvault-admin'
     resolution:
-<<<<<<< HEAD
-      integrity: sha512-SKUfwvcxAxMC1Ic8fRZN4tE14FtC+JgA12tcaymesCz37LnqwrDCiVxc0RVVcJBmMbVQEKABfhjoVP70TsJOpA==
-=======
-      integrity: sha512-YRk0zCoJ01s007eNe07gwSBmheamsYH4taZr+bj4Qry7871DFusWvO90z8rCpM1bju8JBdwYisCoa19/D0EoAg==
->>>>>>> aa0dc1f7
+      integrity: sha512-L7hUgwBQw+msuFgnLHwuQp26YuTs90WiQR88wayzVV2JIeG0fHZCKn6rwNnQWvWGGTE0/ZdcWf7OZmdTTWWXsA==
       tarball: file:projects/keyvault-admin.tgz
     version: 0.0.0
   file:projects/keyvault-certificates.tgz:
@@ -9595,11 +9547,7 @@
     dev: false
     name: '@rush-temp/keyvault-certificates'
     resolution:
-<<<<<<< HEAD
-      integrity: sha512-mhoX1FdJMtgA/lVZu5PlYQeamfhNc1cqi4qAZAQSUPC5gRWtp/umPW5ceEkOnnc6vVv05eh2Na1GzCxBLiTTRw==
-=======
       integrity: sha512-DAEPx8C9MzF7tT3EKE1tk/JrO4wXsXK8jipE+gaJJxAA4ZJ0AhgGrCa177lSBHiNBa3oSnTm9mYSaIWvGx6Fbg==
->>>>>>> aa0dc1f7
       tarball: file:projects/keyvault-certificates.tgz
     version: 0.0.0
   file:projects/keyvault-common.tgz:
@@ -9954,7 +9902,7 @@
     dev: false
     name: '@rush-temp/perf-keyvault-keys'
     resolution:
-      integrity: sha512-SNFFr2ahj1tJkoCp54GL8F+WghCR+zOco41nIyDOVRTGYgf4txYUgD8aXShnlcvykuHVxwDAmXwm2kkaWVbQMw==
+      integrity: sha512-SH2hZ0zz7laglE5GD3oux2JLzq7/mE6s9MfwbtVeTNDxqsHnLwPlWdJV0wU+Zl5OMnM0oBVpwhqInAhM4cJdKg==
       tarball: file:projects/perf-keyvault-keys.tgz
     version: 0.0.0
   file:projects/perf-keyvault-secrets.tgz:
@@ -10320,11 +10268,7 @@
     dev: false
     name: '@rush-temp/service-bus'
     resolution:
-<<<<<<< HEAD
-      integrity: sha512-D0FhAMeYBxYDlEfDJ674fvvHq28uWke/jx3F6meR0gFza/SkgBQ+GxnhDbjfjJYgaNisIigPd5+XUo/gjfBaYw==
-=======
       integrity: sha512-aTdBQXkIukgKD6AkCLUrJqm2M8+3NQeeeHB7kHs31Mi0978UOSJLTtSm+u5G/tC5asfTH9PoGejDSiZ/ZMurQg==
->>>>>>> aa0dc1f7
       tarball: file:projects/service-bus.tgz
     version: 0.0.0
   file:projects/storage-blob-changefeed.tgz:
@@ -10808,11 +10752,7 @@
     dev: false
     name: '@rush-temp/template'
     resolution:
-<<<<<<< HEAD
-      integrity: sha512-wYG69HYlRKdK+L/28FooMIKfaIdg1BNj5Ni9/R+WAtttOMFWxnY82vlifMtbZTrfHFsEers2hRKd3ZZUvzIyyw==
-=======
       integrity: sha512-8YMqEfJwuQXfWiy39gEMd6cfA6urwXPpBmwk3NIhOTUYecT3y4U/fA00bXQi+YFbjSM0LfWm6AIY5Zhl+KUiQA==
->>>>>>> aa0dc1f7
       tarball: file:projects/template.tgz
     version: 0.0.0
   file:projects/test-utils-multi-version.tgz:
