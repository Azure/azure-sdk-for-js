dependencies:
  '@rush-temp/abort-controller': file:projects/abort-controller.tgz
  '@rush-temp/agrifood-farming': file:projects/agrifood-farming.tgz
  '@rush-temp/ai-anomaly-detector': file:projects/ai-anomaly-detector.tgz
  '@rush-temp/ai-document-translator': file:projects/ai-document-translator.tgz
  '@rush-temp/ai-form-recognizer': file:projects/ai-form-recognizer.tgz
  '@rush-temp/ai-metrics-advisor': file:projects/ai-metrics-advisor.tgz
  '@rush-temp/ai-text-analytics': file:projects/ai-text-analytics.tgz
  '@rush-temp/app-configuration': file:projects/app-configuration.tgz
  '@rush-temp/arm-appservice': file:projects/arm-appservice.tgz
  '@rush-temp/arm-compute': file:projects/arm-compute.tgz
  '@rush-temp/arm-features': file:projects/arm-features.tgz
  '@rush-temp/arm-keyvault': file:projects/arm-keyvault.tgz
  '@rush-temp/arm-links': file:projects/arm-links.tgz
  '@rush-temp/arm-locks': file:projects/arm-locks.tgz
  '@rush-temp/arm-managedapplications': file:projects/arm-managedapplications.tgz
  '@rush-temp/arm-network': file:projects/arm-network.tgz
  '@rush-temp/arm-policy': file:projects/arm-policy.tgz
  '@rush-temp/arm-resources': file:projects/arm-resources.tgz
  '@rush-temp/arm-sql': file:projects/arm-sql.tgz
  '@rush-temp/arm-storage': file:projects/arm-storage.tgz
  '@rush-temp/arm-webpubsub': file:projects/arm-webpubsub.tgz
  '@rush-temp/attestation': file:projects/attestation.tgz
  '@rush-temp/communication-chat': file:projects/communication-chat.tgz
  '@rush-temp/communication-common': file:projects/communication-common.tgz
  '@rush-temp/communication-identity': file:projects/communication-identity.tgz
  '@rush-temp/communication-network-traversal': file:projects/communication-network-traversal.tgz
  '@rush-temp/communication-phone-numbers': file:projects/communication-phone-numbers.tgz
  '@rush-temp/communication-sms': file:projects/communication-sms.tgz
  '@rush-temp/confidential-ledger': file:projects/confidential-ledger.tgz
  '@rush-temp/container-registry': file:projects/container-registry.tgz
  '@rush-temp/core-amqp': file:projects/core-amqp.tgz
  '@rush-temp/core-asynciterator-polyfill': file:projects/core-asynciterator-polyfill.tgz
  '@rush-temp/core-auth': file:projects/core-auth.tgz
  '@rush-temp/core-client': file:projects/core-client.tgz
  '@rush-temp/core-client-1': file:projects/core-client-1.tgz
  '@rush-temp/core-client-lro': file:projects/core-client-lro.tgz
  '@rush-temp/core-client-paging': file:projects/core-client-paging.tgz
  '@rush-temp/core-crypto': file:projects/core-crypto.tgz
  '@rush-temp/core-http': file:projects/core-http.tgz
  '@rush-temp/core-lro': file:projects/core-lro.tgz
  '@rush-temp/core-paging': file:projects/core-paging.tgz
  '@rush-temp/core-rest-pipeline': file:projects/core-rest-pipeline.tgz
  '@rush-temp/core-tracing': file:projects/core-tracing.tgz
  '@rush-temp/core-util': file:projects/core-util.tgz
  '@rush-temp/core-xml': file:projects/core-xml.tgz
  '@rush-temp/cosmos': file:projects/cosmos.tgz
  '@rush-temp/data-tables': file:projects/data-tables.tgz
  '@rush-temp/dev-tool': file:projects/dev-tool.tgz
  '@rush-temp/digital-twins-core': file:projects/digital-twins-core.tgz
  '@rush-temp/eslint-plugin-azure-sdk': file:projects/eslint-plugin-azure-sdk.tgz
  '@rush-temp/event-hubs': file:projects/event-hubs.tgz
  '@rush-temp/event-processor-host': file:projects/event-processor-host.tgz
  '@rush-temp/eventgrid': file:projects/eventgrid.tgz
  '@rush-temp/eventhubs-checkpointstore-blob': file:projects/eventhubs-checkpointstore-blob.tgz
  '@rush-temp/eventhubs-checkpointstore-table': file:projects/eventhubs-checkpointstore-table.tgz
  '@rush-temp/identity': file:projects/identity.tgz
  '@rush-temp/identity-cache-persistence': file:projects/identity-cache-persistence.tgz
  '@rush-temp/identity-vscode': file:projects/identity-vscode.tgz
  '@rush-temp/iot-device-update': file:projects/iot-device-update.tgz
  '@rush-temp/iot-modelsrepository': file:projects/iot-modelsrepository.tgz
  '@rush-temp/keyvault-admin': file:projects/keyvault-admin.tgz
  '@rush-temp/keyvault-certificates': file:projects/keyvault-certificates.tgz
  '@rush-temp/keyvault-common': file:projects/keyvault-common.tgz
  '@rush-temp/keyvault-keys': file:projects/keyvault-keys.tgz
  '@rush-temp/keyvault-secrets': file:projects/keyvault-secrets.tgz
  '@rush-temp/logger': file:projects/logger.tgz
  '@rush-temp/mixed-reality-authentication': file:projects/mixed-reality-authentication.tgz
  '@rush-temp/mixed-reality-remote-rendering': file:projects/mixed-reality-remote-rendering.tgz
  '@rush-temp/mock-hub': file:projects/mock-hub.tgz
  '@rush-temp/monitor-opentelemetry-exporter': file:projects/monitor-opentelemetry-exporter.tgz
  '@rush-temp/monitor-query': file:projects/monitor-query.tgz
  '@rush-temp/perf-ai-form-recognizer': file:projects/perf-ai-form-recognizer.tgz
  '@rush-temp/perf-ai-metrics-advisor': file:projects/perf-ai-metrics-advisor.tgz
  '@rush-temp/perf-ai-text-analytics': file:projects/perf-ai-text-analytics.tgz
  '@rush-temp/perf-app-configuration': file:projects/perf-app-configuration.tgz
  '@rush-temp/perf-core-rest-pipeline': file:projects/perf-core-rest-pipeline.tgz
  '@rush-temp/perf-data-tables': file:projects/perf-data-tables.tgz
  '@rush-temp/perf-eventgrid': file:projects/perf-eventgrid.tgz
  '@rush-temp/perf-identity': file:projects/perf-identity.tgz
  '@rush-temp/perf-keyvault-certificates': file:projects/perf-keyvault-certificates.tgz
  '@rush-temp/perf-keyvault-keys': file:projects/perf-keyvault-keys.tgz
  '@rush-temp/perf-keyvault-secrets': file:projects/perf-keyvault-secrets.tgz
  '@rush-temp/perf-search-documents': file:projects/perf-search-documents.tgz
  '@rush-temp/perf-storage-blob': file:projects/perf-storage-blob.tgz
  '@rush-temp/perf-storage-file-datalake': file:projects/perf-storage-file-datalake.tgz
  '@rush-temp/perf-storage-file-share': file:projects/perf-storage-file-share.tgz
  '@rush-temp/purview-catalog': file:projects/purview-catalog.tgz
  '@rush-temp/purview-scanning': file:projects/purview-scanning.tgz
  '@rush-temp/quantum-jobs': file:projects/quantum-jobs.tgz
  '@rush-temp/schema-registry': file:projects/schema-registry.tgz
  '@rush-temp/schema-registry-avro': file:projects/schema-registry-avro.tgz
  '@rush-temp/search-documents': file:projects/search-documents.tgz
  '@rush-temp/service-bus': file:projects/service-bus.tgz
  '@rush-temp/storage-blob': file:projects/storage-blob.tgz
  '@rush-temp/storage-blob-changefeed': file:projects/storage-blob-changefeed.tgz
  '@rush-temp/storage-file-datalake': file:projects/storage-file-datalake.tgz
  '@rush-temp/storage-file-share': file:projects/storage-file-share.tgz
  '@rush-temp/storage-internal-avro': file:projects/storage-internal-avro.tgz
  '@rush-temp/storage-queue': file:projects/storage-queue.tgz
  '@rush-temp/synapse-access-control': file:projects/synapse-access-control.tgz
  '@rush-temp/synapse-artifacts': file:projects/synapse-artifacts.tgz
  '@rush-temp/synapse-managed-private-endpoints': file:projects/synapse-managed-private-endpoints.tgz
  '@rush-temp/synapse-monitoring': file:projects/synapse-monitoring.tgz
  '@rush-temp/synapse-spark': file:projects/synapse-spark.tgz
  '@rush-temp/template': file:projects/template.tgz
  '@rush-temp/test-utils': file:projects/test-utils.tgz
  '@rush-temp/test-utils-perfstress': file:projects/test-utils-perfstress.tgz
  '@rush-temp/test-utils-recorder': file:projects/test-utils-recorder.tgz
  '@rush-temp/video-analyzer-edge': file:projects/video-analyzer-edge.tgz
  '@rush-temp/web-pubsub': file:projects/web-pubsub.tgz
  '@rush-temp/web-pubsub-express': file:projects/web-pubsub-express.tgz
lockfileVersion: 5.2
packages:
  /@azure-rest/core-client-paging/1.0.0-beta.1:
    dependencies:
      '@azure-rest/core-client': 1.0.0-beta.6
      '@azure/core-paging': 1.1.3
      '@azure/core-rest-pipeline': 1.2.0
      tslib: 2.3.1
    dev: false
    engines:
      node: '>=12.0.0'
    resolution:
      integrity: sha512-khy3o4inJJL0Hz21TGrpcL0Zxiw8BI62+uIVkeiAo0hAaJ6JEl7AM5KOrebSmQDqx7CErVbdVSvQQNeuToSlcw==
  /@azure-rest/core-client/1.0.0-beta.6:
    dependencies:
      '@azure/core-auth': 1.3.2
      '@azure/core-rest-pipeline': 1.2.0
      tslib: 2.3.1
    dev: false
    engines:
      node: '>=12.0.0'
    resolution:
      integrity: sha512-JIHVi9ZlLN8truNMUBsCYzwbPNdlHCHvpihhiHYJM3fsTR8OV7Pg3/HpnshQ5G3XVg3F8ez0L+u+0XOTs/ZBPw==
  /@azure/abort-controller/1.0.4:
    dependencies:
      tslib: 2.3.1
    dev: false
    engines:
      node: '>=8.0.0'
    resolution:
      integrity: sha512-lNUmDRVGpanCsiUN3NWxFTdwmdFI53xwhkTFfHDGTYk46ca7Ind3nanJc+U6Zj9Tv+9nTCWRBscWEW1DyKOpTw==
  /@azure/ai-form-recognizer/3.1.0-beta.3:
    dependencies:
      '@azure/core-auth': 1.3.2
      '@azure/core-http': 1.2.6
      '@azure/core-lro': 1.0.5
      '@azure/core-paging': 1.1.3
      '@azure/core-tracing': 1.0.0-preview.11
      '@azure/logger': 1.0.2
      tslib: 2.3.1
    dev: false
    engines:
      node: '>=8.0.0'
    resolution:
      integrity: sha512-+4QtFKNyxAmdqpcYjuAtmWKm/MuOe9kZsbpS9jA9h0YHzngNj5gc67AA4egV9BXOq9x+1phjYTNC/rxiOUr1uQ==
  /@azure/ai-metrics-advisor/1.0.0-beta.3:
    dependencies:
      '@azure/core-auth': 1.3.2
      '@azure/core-http': 1.2.6
      '@azure/core-lro': 1.0.5
      '@azure/core-paging': 1.1.3
      '@azure/core-tracing': 1.0.0-preview.9
      '@azure/logger': 1.0.2
      '@opentelemetry/api': 0.10.2
      tslib: 2.3.1
    dev: false
    engines:
      node: '>=8.0.0'
    resolution:
      integrity: sha512-7C1wodDLnLrdS7rmA/UoItoTAtpZdhkEoaxC7+j5l+LlrcWAe7K2JO1y5psVr5Pe8Y6cUGK4KfpgsAQAcSUDEw==
  /@azure/ai-text-analytics/5.1.0:
    dependencies:
      '@azure/abort-controller': 1.0.4
      '@azure/core-asynciterator-polyfill': 1.0.0
      '@azure/core-auth': 1.3.2
      '@azure/core-client': 1.3.0
      '@azure/core-lro': 2.2.0
      '@azure/core-paging': 1.1.3
      '@azure/core-rest-pipeline': 1.2.0
      '@azure/core-tracing': 1.0.0-preview.12
      '@azure/logger': 1.0.2
      tslib: 2.3.1
    dev: false
    engines:
      node: '>=12.0.0'
    resolution:
      integrity: sha512-vkAFCxj0dn7kjTDuzpqM4EgQJkn3V0N/KJ0/n+UwralpeCESWll3DLuf8h2kL94vT9pyHWq7xWiNMBrzXxF1yA==
  /@azure/amqp-common/1.0.0-preview.9:
    dependencies:
      '@azure/ms-rest-nodeauth': 0.9.3_debug@3.2.7
      '@types/async-lock': 1.1.3
      '@types/is-buffer': 2.0.0
      async-lock: 1.3.0
      buffer: 5.7.1
      debug: 3.2.7
      events: 3.3.0
      is-buffer: 2.0.5
      jssha: 2.4.2
      process: 0.11.10
      rhea: 1.0.24
      rhea-promise: 0.1.15
      stream-browserify: 2.0.2
      tslib: 1.14.1
      url: 0.11.0
      util: 0.11.1
    dev: false
    resolution:
      integrity: sha512-RVG1Ad3Afv9gwFFmpeCXQAm+Sa0L8KEZRJJAAZEGoYDb6EoO1iQDVmoBz720h8mdrGpi0D60xNU/KhriIwuZfQ==
  /@azure/communication-common/1.1.0:
    dependencies:
      '@azure/abort-controller': 1.0.4
      '@azure/core-auth': 1.3.2
      '@azure/core-http': 2.1.0
      '@azure/core-tracing': 1.0.0-preview.13
      events: 3.3.0
      jwt-decode: 2.2.0
      tslib: 2.3.1
    dev: false
    engines:
      node: '>=12.0.0'
    resolution:
      integrity: sha512-vqTtzDtb4NG3LWoWoqlOOJApZRRIIImNUKlGyTa6c1YC+v5A7UEOL9TX8NRDxvFVUF2wDHsSnkhLBVBgkcAhIQ==
  /@azure/communication-identity/1.0.0:
    dependencies:
      '@azure/abort-controller': 1.0.4
      '@azure/communication-common': 1.1.0
      '@azure/core-auth': 1.3.2
      '@azure/core-http': 1.2.6
      '@azure/core-lro': 1.0.5
      '@azure/core-paging': 1.1.3
      '@azure/core-tracing': 1.0.0-preview.10
      '@azure/logger': 1.0.2
      '@opentelemetry/api': 0.10.2
      events: 3.3.0
      tslib: 2.3.1
    dev: false
    engines:
      node: '>=8.0.0'
    resolution:
      integrity: sha512-fa220+fQn27JN8QtajeMe88rqrJn3qctT/8FV/abJe6tSBJlAWYXOHiIF3nCgSeyIb5F9pi7Fycd9M55OY4O9w==
  /@azure/communication-signaling/1.0.0-beta.7:
    dependencies:
      '@azure/core-http': 1.2.6
      '@azure/core-tracing': 1.0.0-preview.9
      '@azure/logger': 1.0.2
      '@opentelemetry/api': 0.10.2
      events: 3.3.0
      tslib: 1.14.1
    dev: false
    engines:
      node: '>=8.0.0'
    resolution:
      integrity: sha512-iO2Wpnr95HrAfOoq9IX7pcB7QlfSoJKDd4Ty9cjZK3Efv9vFN23kVybyd0JqC3HHXf0ALIcIm98bNH6PyVCOgw==
  /@azure/core-asynciterator-polyfill/1.0.0:
    dev: false
    resolution:
      integrity: sha512-kmv8CGrPfN9SwMwrkiBK9VTQYxdFQEGe0BmQk+M8io56P9KNzpAxcWE/1fxJj7uouwN4kXF0BHW8DNlgx+wtCg==
  /@azure/core-auth/1.3.2:
    dependencies:
      '@azure/abort-controller': 1.0.4
      tslib: 2.3.1
    dev: false
    engines:
      node: '>=12.0.0'
    resolution:
      integrity: sha512-7CU6DmCHIZp5ZPiZ9r3J17lTKMmYsm/zGvNkjArQwPkrLlZ1TZ+EUYfGgh2X31OLMVAQCTJZW4cXHJi02EbJnA==
  /@azure/core-client/1.3.0:
    dependencies:
      '@azure/abort-controller': 1.0.4
      '@azure/core-asynciterator-polyfill': 1.0.0
      '@azure/core-auth': 1.3.2
      '@azure/core-rest-pipeline': 1.2.0
      '@azure/core-tracing': 1.0.0-preview.13
      tslib: 2.3.1
    dev: false
    engines:
      node: '>=12.0.0'
    resolution:
      integrity: sha512-4ricu3aM1TQP2vglBcvFX8KgbWVe+7hl1jVAw6BzIGG4CTAvO3ygDS6th3O+zFwGN9xkgXFHa7Tp3u9za8ciIA==
  /@azure/core-http/1.2.3:
    dependencies:
      '@azure/abort-controller': 1.0.4
      '@azure/core-auth': 1.3.2
      '@azure/core-tracing': 1.0.0-preview.9
      '@azure/logger': 1.0.2
      '@opentelemetry/api': 0.10.2
      '@types/node-fetch': 2.5.12
      '@types/tunnel': 0.0.1
      form-data: 3.0.1
      node-fetch: 2.6.1
      process: 0.11.10
      tough-cookie: 4.0.0
      tslib: 2.3.1
      tunnel: 0.0.6
      uuid: 8.3.2
      xml2js: 0.4.23
    dev: false
    engines:
      node: '>=8.0.0'
    resolution:
      integrity: sha512-g5C1zUJO5dehP2Riv+vy9iCYoS1UwKnZsBVCzanScz9A83LbnXKpZDa9wie26G9dfXUhQoFZoFT8LYWhPKmwcg==
  /@azure/core-http/1.2.6:
    dependencies:
      '@azure/abort-controller': 1.0.4
      '@azure/core-asynciterator-polyfill': 1.0.0
      '@azure/core-auth': 1.3.2
      '@azure/core-tracing': 1.0.0-preview.11
      '@azure/logger': 1.0.2
      '@types/node-fetch': 2.5.12
      '@types/tunnel': 0.0.1
      form-data: 3.0.1
      node-fetch: 2.6.1
      process: 0.11.10
      tough-cookie: 4.0.0
      tslib: 2.3.1
      tunnel: 0.0.6
      uuid: 8.3.2
      xml2js: 0.4.23
    dev: false
    engines:
      node: '>=8.0.0'
    resolution:
      integrity: sha512-odtH7UMKtekc5YQ86xg9GlVHNXR6pq2JgJ5FBo7/jbOjNGdBqcrIVrZx2bevXVJz/uUTSx6vUf62gzTXTfqYSQ==
  /@azure/core-http/2.1.0:
    dependencies:
      '@azure/abort-controller': 1.0.4
      '@azure/core-asynciterator-polyfill': 1.0.0
      '@azure/core-auth': 1.3.2
      '@azure/core-tracing': 1.0.0-preview.13
      '@azure/logger': 1.0.2
      '@types/node-fetch': 2.5.12
      '@types/tunnel': 0.0.1
      form-data: 3.0.1
      node-fetch: 2.6.1
      process: 0.11.10
      tough-cookie: 4.0.0
      tslib: 2.3.1
      tunnel: 0.0.6
      uuid: 8.3.2
      xml2js: 0.4.23
    dev: false
    engines:
      node: '>=12.0.0'
    resolution:
      integrity: sha512-Pzj87F4b1RH4PFDUpxkZqCdDZ35c5AjDCt3lsTn3i7yCtrXasEm6PVJYhjwsvYYmtgM7aDZIXexcu/qLLf7kyA==
  /@azure/core-lro/1.0.5:
    dependencies:
      '@azure/abort-controller': 1.0.4
      '@azure/core-http': 1.2.6
      '@azure/core-tracing': 1.0.0-preview.11
      events: 3.3.0
      tslib: 2.3.1
    dev: false
    engines:
      node: '>=8.0.0'
    resolution:
      integrity: sha512-0EFCFZxARrIoLWMIRt4vuqconRVIO2Iin7nFBfJiYCCbKp5eEmxutNk8uqudPmG0XFl5YqlVh68/al/vbE5OOg==
  /@azure/core-lro/2.2.0:
    dependencies:
      '@azure/abort-controller': 1.0.4
      '@azure/core-tracing': 1.0.0-preview.13
      '@azure/logger': 1.0.2
      tslib: 2.3.1
    dev: false
    engines:
      node: '>=12.0.0'
    resolution:
      integrity: sha512-TJo95eNT1dwYOPCb0m1C2zyxVlHuRRkKGeg9TKu8XMF2qh4v6c1weD63r9RVIrLdHdnSqS0n6PTXBpWoB8NqMw==
  /@azure/core-paging/1.1.3:
    dependencies:
      '@azure/core-asynciterator-polyfill': 1.0.0
    dev: false
    engines:
      node: '>=8.0.0'
    resolution:
      integrity: sha512-his7Ah40ThEYORSpIAwuh6B8wkGwO/zG7gqVtmSE4WAJ46e36zUDXTKReUCLBDc6HmjjApQQxxcRFy5FruG79A==
  /@azure/core-rest-pipeline/1.2.0:
    dependencies:
      '@azure/abort-controller': 1.0.4
      '@azure/core-auth': 1.3.2
      '@azure/core-tracing': 1.0.0-preview.13
      '@azure/logger': 1.0.2
      form-data: 3.0.1
      http-proxy-agent: 4.0.1
      https-proxy-agent: 5.0.0
      tslib: 2.3.1
      uuid: 8.3.2
    dev: false
    engines:
      node: '>=12.0.0'
    resolution:
      integrity: sha512-oOd8feRcuoSUwflPNLPO8x6v+m4TcJ9DmazlouuG9d64zJJEwaU757ovpRss9zaL8cggUAdm84C4EbtZ/ltMAw==
  /@azure/core-tracing/1.0.0-preview.10:
    dependencies:
      '@opencensus/web-types': 0.0.7
      '@opentelemetry/api': 0.10.2
      tslib: 2.3.1
    dev: false
    engines:
      node: '>=8.0.0'
    resolution:
      integrity: sha512-iIwjtMwQnsxB7cYkugMx+s4W1nfy3+pT/ceo+uW1fv4YDgYe84nh+QP0fEC9IH/3UATLSWbIBemdMHzk2APUrw==
  /@azure/core-tracing/1.0.0-preview.11:
    dependencies:
      '@opencensus/web-types': 0.0.7
      '@opentelemetry/api': 1.0.0-rc.0
      tslib: 2.3.1
    dev: false
    engines:
      node: '>=8.0.0'
    resolution:
      integrity: sha512-frF0pJc9HTmKncVokhBxCqipjbql02DThQ1ZJ9wLi7SDMLdPAFyDI5xZNzX5guLz+/DtPkY+SGK2li9FIXqshQ==
  /@azure/core-tracing/1.0.0-preview.12:
    dependencies:
      '@opentelemetry/api': 1.0.2
      tslib: 2.3.1
    dev: false
    engines:
      node: '>=12.0.0'
    resolution:
      integrity: sha512-nvo2Wc4EKZGN6eFu9n3U7OXmASmL8VxoPIH7xaD6OlQqi44bouF0YIi9ID5rEsKLiAU59IYx6M297nqWVMWPDg==
  /@azure/core-tracing/1.0.0-preview.13:
    dependencies:
      '@opentelemetry/api': 1.0.2
      tslib: 2.3.1
    dev: false
    engines:
      node: '>=12.0.0'
    resolution:
      integrity: sha512-KxDlhXyMlh2Jhj2ykX6vNEU0Vou4nHr025KoSEiz7cS3BNiHNaZcdECk/DmLkEB0as5T7b/TpRcehJ5yV6NeXQ==
  /@azure/core-tracing/1.0.0-preview.9:
    dependencies:
      '@opencensus/web-types': 0.0.7
      '@opentelemetry/api': 0.10.2
      tslib: 2.3.1
    dev: false
    engines:
      node: '>=8.0.0'
    resolution:
      integrity: sha512-zczolCLJ5QG42AEPQ+Qg9SRYNUyB+yZ5dzof4YEc+dyWczO9G2sBqbAjLB7IqrsdHN2apkiB2oXeDKCsq48jug==
  /@azure/core-util/1.0.0-beta.1:
    dependencies:
      tslib: 2.3.1
    dev: false
    engines:
      node: '>=8.0.0'
    resolution:
      integrity: sha512-pS6cup979/qyuyNP9chIybK2qVkJ3MarbY/bx3JcGKE6An6dRweLnsfJfU2ydqUI/B51Rjnn59ajHIhCUTwWZw==
  /@azure/event-hubs/2.1.4:
    dependencies:
      '@azure/amqp-common': 1.0.0-preview.9
      '@azure/ms-rest-nodeauth': 0.9.3_debug@3.2.7
      async-lock: 1.3.0
      debug: 3.2.7
      is-buffer: 2.0.5
      jssha: 2.4.2
      rhea-promise: 0.1.15
      tslib: 1.14.1
      uuid: 3.4.0
    dev: false
    resolution:
      integrity: sha512-CxaMaEjwtsmIhWtjHyGimKO7RmES0YxPqGQ9+jKqGygNlhG5NYHktDaiQu6w7k3g+I51VaLXtVSt+BVFd6VWfQ==
  /@azure/identity/1.2.5_debug@4.3.2:
    dependencies:
      '@azure/core-http': 1.2.6
      '@azure/core-tracing': 1.0.0-preview.9
      '@azure/logger': 1.0.2
      '@azure/msal-node': 1.0.0-beta.6_debug@4.3.2
      '@opentelemetry/api': 0.10.2
      '@types/stoppable': 1.1.1
      axios: 0.21.1_debug@4.3.2
      events: 3.3.0
      jws: 4.0.0
      msal: 1.4.12
      open: 7.4.2
      qs: 6.10.1
      stoppable: 1.1.0
      tslib: 2.3.1
      uuid: 8.3.2
    dev: false
    engines:
      node: '>=8.0.0'
    optionalDependencies:
      keytar: 7.7.0
    peerDependencies:
      debug: '*'
    resolution:
      integrity: sha512-Q71Buur3RMcg6lCnisLL8Im562DBw+ybzgm+YQj/FbAaI8ZNu/zl/5z1fE4k3Q9LSIzYrz6HLRzlhdSBXpydlQ==
  /@azure/identity/1.5.1:
    dependencies:
      '@azure/core-auth': 1.3.2
      '@azure/core-client': 1.3.0
      '@azure/core-rest-pipeline': 1.2.0
      '@azure/core-tracing': 1.0.0-preview.12
      '@azure/logger': 1.0.2
      '@azure/msal-node': 1.0.0-beta.6
      '@types/stoppable': 1.1.1
      axios: 0.21.1
      events: 3.3.0
      jws: 4.0.0
      msal: 1.4.12
      open: 7.4.2
      qs: 6.10.1
      stoppable: 1.1.0
      tslib: 2.3.1
      uuid: 8.3.2
    dev: false
    engines:
      node: '>=12.0.0'
    optionalDependencies:
      keytar: 7.7.0
    resolution:
      integrity: sha512-ENYdcHT72PwEb+aiL2G6WIXxdm8mO0LNLZVPXaSRZYNsIshre72MF1H/rnJvcVGX9uVDVClSbNPxXwY5MJPLjw==
  /@azure/identity/1.5.1_debug@4.3.2:
    dependencies:
      '@azure/core-auth': 1.3.2
      '@azure/core-client': 1.3.0
      '@azure/core-rest-pipeline': 1.2.0
      '@azure/core-tracing': 1.0.0-preview.12
      '@azure/logger': 1.0.2
      '@azure/msal-node': 1.0.0-beta.6_debug@4.3.2
      '@types/stoppable': 1.1.1
      axios: 0.21.1_debug@4.3.2
      events: 3.3.0
      jws: 4.0.0
      msal: 1.4.12
      open: 7.4.2
      qs: 6.10.1
      stoppable: 1.1.0
      tslib: 2.3.1
      uuid: 8.3.2
    dev: false
    engines:
      node: '>=12.0.0'
    optionalDependencies:
      keytar: 7.7.0
    peerDependencies:
      debug: '*'
    resolution:
      integrity: sha512-ENYdcHT72PwEb+aiL2G6WIXxdm8mO0LNLZVPXaSRZYNsIshre72MF1H/rnJvcVGX9uVDVClSbNPxXwY5MJPLjw==
  /@azure/identity/2.0.0-beta.5:
    dependencies:
      '@azure/abort-controller': 1.0.4
      '@azure/core-auth': 1.3.2
      '@azure/core-client': 1.3.0
      '@azure/core-rest-pipeline': 1.2.0
      '@azure/core-tracing': 1.0.0-preview.13
      '@azure/core-util': 1.0.0-beta.1
      '@azure/logger': 1.0.2
      '@azure/msal-browser': 2.16.1
      '@azure/msal-common': 4.5.1
      '@azure/msal-node': 1.3.0
      '@types/stoppable': 1.1.1
      events: 3.3.0
      jws: 4.0.0
      open: 7.4.2
      qs: 6.10.1
      stoppable: 1.1.0
      tslib: 2.3.1
      uuid: 8.3.2
    dev: false
    engines:
      node: '>=12.0.0'
    resolution:
      integrity: sha512-x1AWJ2IxsVZkZ/REsuQxAqt1/LkDxKEgIAozH1x5WpuhyWvVRGyG3TxyTRB0dljc54+vWcXiThnPV1+g254Fxg==
  /@azure/identity/2.0.0-beta.5_debug@4.3.2:
    dependencies:
      '@azure/abort-controller': 1.0.4
      '@azure/core-auth': 1.3.2
      '@azure/core-client': 1.3.0
      '@azure/core-rest-pipeline': 1.2.0
      '@azure/core-tracing': 1.0.0-preview.13
      '@azure/core-util': 1.0.0-beta.1
      '@azure/logger': 1.0.2
      '@azure/msal-browser': 2.16.1
      '@azure/msal-common': 4.5.1
      '@azure/msal-node': 1.3.0_debug@4.3.2
      '@types/stoppable': 1.1.1
      events: 3.3.0
      jws: 4.0.0
      open: 7.4.2
      qs: 6.10.1
      stoppable: 1.1.0
      tslib: 2.3.1
      uuid: 8.3.2
    dev: false
    engines:
      node: '>=12.0.0'
    peerDependencies:
      debug: '*'
    resolution:
      integrity: sha512-x1AWJ2IxsVZkZ/REsuQxAqt1/LkDxKEgIAozH1x5WpuhyWvVRGyG3TxyTRB0dljc54+vWcXiThnPV1+g254Fxg==
  /@azure/keyvault-keys/4.3.0:
    dependencies:
      '@azure/abort-controller': 1.0.4
      '@azure/core-http': 2.1.0
      '@azure/core-lro': 2.2.0
      '@azure/core-paging': 1.1.3
      '@azure/core-tracing': 1.0.0-preview.13
      '@azure/logger': 1.0.2
      tslib: 2.3.1
    dev: false
    engines:
      node: '>=8.0.0'
    resolution:
      integrity: sha512-OEosl0/rE/mKD5Ji9KaQN7UH+yQnV5MS0MRhGqQIiJrG+qAvAla0MYudJzv3XvBlplpGk0+MVgyL9H3KX/UAwQ==
  /@azure/logger-js/1.3.2:
    dependencies:
      tslib: 1.14.1
    dev: false
    resolution:
      integrity: sha512-h58oEROO2tniBTSmFmuHBGvuiFuYsHQBWTVdpT2AiOED4F2Kgf7rs0MPYPXiBcDvihC70M7QPRhIQ3JK1H/ygw==
  /@azure/logger/1.0.2:
    dependencies:
      tslib: 2.3.1
    dev: false
    engines:
      node: '>=8.0.0'
    resolution:
      integrity: sha512-YZNjNV0vL3nN2nedmcjQBcpCTo3oqceXmgiQtEm6fLpucjRZyQKAQruhCmCpRlB1iykqKJJ/Y8CDmT5rIE6IJw==
  /@azure/ms-rest-azure-env/1.1.2:
    dev: false
    resolution:
      integrity: sha512-l7z0DPCi2Hp88w12JhDTtx5d0Y3+vhfE7JKJb9O7sEz71Cwp053N8piTtTnnk/tUor9oZHgEKi/p3tQQmLPjvA==
  /@azure/ms-rest-js/1.11.2_debug@3.2.7:
    dependencies:
      '@azure/core-auth': 1.3.2
      axios: 0.21.1_debug@3.2.7
      form-data: 2.5.1
      tough-cookie: 2.5.0
      tslib: 1.14.1
      tunnel: 0.0.6
      uuid: 3.4.0
      xml2js: 0.4.23
    dev: false
    peerDependencies:
      debug: '*'
    resolution:
      integrity: sha512-2AyQ1IKmLGKW7DU3/x3TsTBzZLcbC9YRI+yuDPuXAQrv3zar340K9wsxU413kHFIDjkWNCo9T0w5VtwcyWxhbQ==
  /@azure/ms-rest-js/1.11.2_debug@4.3.2:
    dependencies:
      '@azure/core-auth': 1.3.2
      axios: 0.21.1_debug@4.3.2
      form-data: 2.5.1
      tough-cookie: 2.5.0
      tslib: 1.14.1
      tunnel: 0.0.6
      uuid: 3.4.0
      xml2js: 0.4.23
    dev: false
    peerDependencies:
      debug: '*'
    resolution:
      integrity: sha512-2AyQ1IKmLGKW7DU3/x3TsTBzZLcbC9YRI+yuDPuXAQrv3zar340K9wsxU413kHFIDjkWNCo9T0w5VtwcyWxhbQ==
  /@azure/ms-rest-js/2.5.3:
    dependencies:
      '@azure/core-auth': 1.3.2
      abort-controller: 3.0.0
      form-data: 2.5.1
      node-fetch: 2.6.1
      tough-cookie: 3.0.1
      tslib: 1.14.1
      tunnel: 0.0.6
      uuid: 8.3.2
      xml2js: 0.4.23
    dev: false
    resolution:
      integrity: sha512-OZ7qJwazS2nSRtZOA6+0k7x+RJ9D2P0IyUl9iHycyjgtQlINALNRutGqQeBirhIEx2IRQs9TMnnxoh/yRkFEAw==
  /@azure/ms-rest-nodeauth/0.9.3_debug@3.2.7:
    dependencies:
      '@azure/ms-rest-azure-env': 1.1.2
      '@azure/ms-rest-js': 1.11.2_debug@3.2.7
      adal-node: 0.1.28
    dev: false
    peerDependencies:
      debug: '*'
    resolution:
      integrity: sha512-aFHRw/IHhg3I9ZJW+Va4L+sCirFHMVIu6B7lFdL5mGLfG3xC5vDIdd957LRXFgy2OiKFRUC0QaKknd0YCsQIqA==
  /@azure/ms-rest-nodeauth/0.9.3_debug@4.3.2:
    dependencies:
      '@azure/ms-rest-azure-env': 1.1.2
      '@azure/ms-rest-js': 1.11.2_debug@4.3.2
      adal-node: 0.1.28
    dev: false
    peerDependencies:
      debug: '*'
    resolution:
      integrity: sha512-aFHRw/IHhg3I9ZJW+Va4L+sCirFHMVIu6B7lFdL5mGLfG3xC5vDIdd957LRXFgy2OiKFRUC0QaKknd0YCsQIqA==
  /@azure/msal-browser/2.16.1:
    dependencies:
      '@azure/msal-common': 4.5.1
    dev: false
    engines:
      node: '>=0.8.0'
    resolution:
      integrity: sha512-PcYi4seUGdtu30mOIdwk4FvbOdHFQ+fKAptEqV0tcsrvor0Hox/R0Xr0GEiBMfKkJbagLOYX7ORPRCYhZrWeqw==
  /@azure/msal-common/4.5.1:
    dependencies:
      debug: 4.3.2
    dev: false
    engines:
      node: '>=0.8.0'
    resolution:
      integrity: sha512-/i5dXM+QAtO+6atYd5oHGBAx48EGSISkXNXViheliOQe+SIFMDo3gSq3lL54W0suOSAsVPws3XnTaIHlla0PIQ==
  /@azure/msal-node-extensions/1.0.0-alpha.8:
    dependencies:
      '@azure/msal-common': 4.5.1
      bindings: 1.5.0
      keytar: 7.7.0
      nan: 2.15.0
    dev: false
    engines:
      node: '>=10'
    requiresBuild: true
    resolution:
      integrity: sha512-wNZgJ5GShgjBufJFmgec/y0d1zRjn9VZlDP4W5ptXORum6HDK9VJzZfYEleItXW58DvaeEMX5zWI8yrdV8vivA==
  /@azure/msal-node/1.0.0-beta.6:
    dependencies:
      '@azure/msal-common': 4.5.1
      axios: 0.21.1
      jsonwebtoken: 8.5.1
      uuid: 8.3.2
    dev: false
    resolution:
      integrity: sha512-ZQI11Uz1j0HJohb9JZLRD8z0moVcPks1AFW4Q/Gcl67+QvH4aKEJti7fjCcipEEZYb/qzLSO8U6IZgPYytsiJQ==
  /@azure/msal-node/1.0.0-beta.6_debug@4.3.2:
    dependencies:
      '@azure/msal-common': 4.5.1
      axios: 0.21.1_debug@4.3.2
      jsonwebtoken: 8.5.1
      uuid: 8.3.2
    dev: false
    peerDependencies:
      debug: '*'
    resolution:
      integrity: sha512-ZQI11Uz1j0HJohb9JZLRD8z0moVcPks1AFW4Q/Gcl67+QvH4aKEJti7fjCcipEEZYb/qzLSO8U6IZgPYytsiJQ==
  /@azure/msal-node/1.3.0:
    dependencies:
      '@azure/msal-common': 4.5.1
      axios: 0.21.1
      jsonwebtoken: 8.5.1
      uuid: 8.3.2
    dev: false
    engines:
      node: 10 || 12 || 14 || 16
    resolution:
      integrity: sha512-BM5S5sMB6N0aPux4l85NnRNO/5/G+w3oT+JtLbMDBsc/aUxLVYoWMmxVECrYzlQRm5QZzFWRo04Rv5AnAF7z2g==
  /@azure/msal-node/1.3.0_debug@4.3.2:
    dependencies:
      '@azure/msal-common': 4.5.1
      axios: 0.21.1_debug@4.3.2
      jsonwebtoken: 8.5.1
      uuid: 8.3.2
    dev: false
    engines:
      node: 10 || 12 || 14 || 16
    peerDependencies:
      debug: '*'
    resolution:
      integrity: sha512-BM5S5sMB6N0aPux4l85NnRNO/5/G+w3oT+JtLbMDBsc/aUxLVYoWMmxVECrYzlQRm5QZzFWRo04Rv5AnAF7z2g==
  /@azure/storage-blob/12.7.0:
    dependencies:
      '@azure/abort-controller': 1.0.4
      '@azure/core-http': 2.1.0
      '@azure/core-lro': 2.2.0
      '@azure/core-paging': 1.1.3
      '@azure/core-tracing': 1.0.0-preview.13
      '@azure/logger': 1.0.2
      events: 3.3.0
      tslib: 2.3.1
    dev: false
    engines:
      node: '>=8.0.0'
    resolution:
      integrity: sha512-7YEWEx03Us/YBxthzBv788R7jokwpCD5KcIsvtE5xRaijNX9o80KXpabhEwLR9DD9nmt/AlU/c1R+aXydgCduQ==
  /@babel/code-frame/7.12.11:
    dependencies:
      '@babel/highlight': 7.14.5
    dev: false
    resolution:
      integrity: sha512-Zt1yodBx1UcyiePMSkWnU4hPqhwq7hGi2nFL1LeA3EUl+q2LQx16MISgJ0+z7dnmgvP9QtIleuETGOiOH1RcIw==
  /@babel/code-frame/7.14.5:
    dependencies:
      '@babel/highlight': 7.14.5
    dev: false
    engines:
      node: '>=6.9.0'
    resolution:
      integrity: sha512-9pzDqyc6OLDaqe+zbACgFkb6fKMNG6CObKpnYXChRsvYGyEdc7CA2BaqeOM+vOtCS5ndmJicPJhKAwYRI6UfFw==
  /@babel/compat-data/7.15.0:
    dev: false
    engines:
      node: '>=6.9.0'
    resolution:
      integrity: sha512-0NqAC1IJE0S0+lL1SWFMxMkz1pKCNCjI4tr2Zx4LJSXxCLAdr6KyArnY+sno5m3yH9g737ygOyPABDsnXkpxiA==
  /@babel/core/7.15.0:
    dependencies:
      '@babel/code-frame': 7.14.5
      '@babel/generator': 7.15.0
      '@babel/helper-compilation-targets': 7.15.0_@babel+core@7.15.0
      '@babel/helper-module-transforms': 7.15.0
      '@babel/helpers': 7.15.3
      '@babel/parser': 7.15.3
      '@babel/template': 7.14.5
      '@babel/traverse': 7.15.0
      '@babel/types': 7.15.0
      convert-source-map: 1.8.0
      debug: 4.3.2
      gensync: 1.0.0-beta.2
      json5: 2.2.0
      semver: 6.3.0
      source-map: 0.5.7
    dev: false
    engines:
      node: '>=6.9.0'
    resolution:
      integrity: sha512-tXtmTminrze5HEUPn/a0JtOzzfp0nk+UEXQ/tqIJo3WDGypl/2OFQEMll/zSFU8f/lfmfLXvTaORHF3cfXIQMw==
  /@babel/generator/7.15.0:
    dependencies:
      '@babel/types': 7.15.0
      jsesc: 2.5.2
      source-map: 0.5.7
    dev: false
    engines:
      node: '>=6.9.0'
    resolution:
      integrity: sha512-eKl4XdMrbpYvuB505KTta4AV9g+wWzmVBW69tX0H2NwKVKd2YJbKgyK6M8j/rgLbmHOYJn6rUklV677nOyJrEQ==
  /@babel/helper-compilation-targets/7.15.0_@babel+core@7.15.0:
    dependencies:
      '@babel/compat-data': 7.15.0
      '@babel/core': 7.15.0
      '@babel/helper-validator-option': 7.14.5
      browserslist: 4.16.7
      semver: 6.3.0
    dev: false
    engines:
      node: '>=6.9.0'
    peerDependencies:
      '@babel/core': ^7.0.0
    resolution:
      integrity: sha512-h+/9t0ncd4jfZ8wsdAsoIxSa61qhBYlycXiHWqJaQBCXAhDCMbPRSMTGnZIkkmt1u4ag+UQmuqcILwqKzZ4N2A==
  /@babel/helper-function-name/7.14.5:
    dependencies:
      '@babel/helper-get-function-arity': 7.14.5
      '@babel/template': 7.14.5
      '@babel/types': 7.15.0
    dev: false
    engines:
      node: '>=6.9.0'
    resolution:
      integrity: sha512-Gjna0AsXWfFvrAuX+VKcN/aNNWonizBj39yGwUzVDVTlMYJMK2Wp6xdpy72mfArFq5uK+NOuexfzZlzI1z9+AQ==
  /@babel/helper-get-function-arity/7.14.5:
    dependencies:
      '@babel/types': 7.15.0
    dev: false
    engines:
      node: '>=6.9.0'
    resolution:
      integrity: sha512-I1Db4Shst5lewOM4V+ZKJzQ0JGGaZ6VY1jYvMghRjqs6DWgxLCIyFt30GlnKkfUeFLpJt2vzbMVEXVSXlIFYUg==
  /@babel/helper-hoist-variables/7.14.5:
    dependencies:
      '@babel/types': 7.15.0
    dev: false
    engines:
      node: '>=6.9.0'
    resolution:
      integrity: sha512-R1PXiz31Uc0Vxy4OEOm07x0oSjKAdPPCh3tPivn/Eo8cvz6gveAeuyUUPB21Hoiif0uoPQSSdhIPS3352nvdyQ==
  /@babel/helper-member-expression-to-functions/7.15.0:
    dependencies:
      '@babel/types': 7.15.0
    dev: false
    engines:
      node: '>=6.9.0'
    resolution:
      integrity: sha512-Jq8H8U2kYiafuj2xMTPQwkTBnEEdGKpT35lJEQsRRjnG0LW3neucsaMWLgKcwu3OHKNeYugfw+Z20BXBSEs2Lg==
  /@babel/helper-module-imports/7.14.5:
    dependencies:
      '@babel/types': 7.15.0
    dev: false
    engines:
      node: '>=6.9.0'
    resolution:
      integrity: sha512-SwrNHu5QWS84XlHwGYPDtCxcA0hrSlL2yhWYLgeOc0w7ccOl2qv4s/nARI0aYZW+bSwAL5CukeXA47B/1NKcnQ==
  /@babel/helper-module-transforms/7.15.0:
    dependencies:
      '@babel/helper-module-imports': 7.14.5
      '@babel/helper-replace-supers': 7.15.0
      '@babel/helper-simple-access': 7.14.8
      '@babel/helper-split-export-declaration': 7.14.5
      '@babel/helper-validator-identifier': 7.14.9
      '@babel/template': 7.14.5
      '@babel/traverse': 7.15.0
      '@babel/types': 7.15.0
    dev: false
    engines:
      node: '>=6.9.0'
    resolution:
      integrity: sha512-RkGiW5Rer7fpXv9m1B3iHIFDZdItnO2/BLfWVW/9q7+KqQSDY5kUfQEbzdXM1MVhJGcugKV7kRrNVzNxmk7NBg==
  /@babel/helper-optimise-call-expression/7.14.5:
    dependencies:
      '@babel/types': 7.15.0
    dev: false
    engines:
      node: '>=6.9.0'
    resolution:
      integrity: sha512-IqiLIrODUOdnPU9/F8ib1Fx2ohlgDhxnIDU7OEVi+kAbEZcyiF7BLU8W6PfvPi9LzztjS7kcbzbmL7oG8kD6VA==
  /@babel/helper-replace-supers/7.15.0:
    dependencies:
      '@babel/helper-member-expression-to-functions': 7.15.0
      '@babel/helper-optimise-call-expression': 7.14.5
      '@babel/traverse': 7.15.0
      '@babel/types': 7.15.0
    dev: false
    engines:
      node: '>=6.9.0'
    resolution:
      integrity: sha512-6O+eWrhx+HEra/uJnifCwhwMd6Bp5+ZfZeJwbqUTuqkhIT6YcRhiZCOOFChRypOIe0cV46kFrRBlm+t5vHCEaA==
  /@babel/helper-simple-access/7.14.8:
    dependencies:
      '@babel/types': 7.15.0
    dev: false
    engines:
      node: '>=6.9.0'
    resolution:
      integrity: sha512-TrFN4RHh9gnWEU+s7JloIho2T76GPwRHhdzOWLqTrMnlas8T9O7ec+oEDNsRXndOmru9ymH9DFrEOxpzPoSbdg==
  /@babel/helper-split-export-declaration/7.14.5:
    dependencies:
      '@babel/types': 7.15.0
    dev: false
    engines:
      node: '>=6.9.0'
    resolution:
      integrity: sha512-hprxVPu6e5Kdp2puZUmvOGjaLv9TCe58E/Fl6hRq4YiVQxIcNvuq6uTM2r1mT/oPskuS9CgR+I94sqAYv0NGKA==
  /@babel/helper-validator-identifier/7.14.9:
    dev: false
    engines:
      node: '>=6.9.0'
    resolution:
      integrity: sha512-pQYxPY0UP6IHISRitNe8bsijHex4TWZXi2HwKVsjPiltzlhse2znVcm9Ace510VT1kxIHjGJCZZQBX2gJDbo0g==
  /@babel/helper-validator-option/7.14.5:
    dev: false
    engines:
      node: '>=6.9.0'
    resolution:
      integrity: sha512-OX8D5eeX4XwcroVW45NMvoYaIuFI+GQpA2a8Gi+X/U/cDUIRsV37qQfF905F0htTRCREQIB4KqPeaveRJUl3Ow==
  /@babel/helpers/7.15.3:
    dependencies:
      '@babel/template': 7.14.5
      '@babel/traverse': 7.15.0
      '@babel/types': 7.15.0
    dev: false
    engines:
      node: '>=6.9.0'
    resolution:
      integrity: sha512-HwJiz52XaS96lX+28Tnbu31VeFSQJGOeKHJeaEPQlTl7PnlhFElWPj8tUXtqFIzeN86XxXoBr+WFAyK2PPVz6g==
  /@babel/highlight/7.14.5:
    dependencies:
      '@babel/helper-validator-identifier': 7.14.9
      chalk: 2.4.2
      js-tokens: 4.0.0
    dev: false
    engines:
      node: '>=6.9.0'
    resolution:
      integrity: sha512-qf9u2WFWVV0MppaL877j2dBtQIDgmidgjGk5VIMw3OadXvYaXn66U1BFlH2t4+t3i+8PhedppRv+i40ABzd+gg==
  /@babel/parser/7.15.3:
    dev: false
    engines:
      node: '>=6.0.0'
    hasBin: true
    resolution:
      integrity: sha512-O0L6v/HvqbdJawj0iBEfVQMc3/6WP+AeOsovsIgBFyJaG+W2w7eqvZB7puddATmWuARlm1SX7DwxJ/JJUnDpEA==
  /@babel/runtime/7.15.3:
    dependencies:
      regenerator-runtime: 0.13.9
    dev: false
    engines:
      node: '>=6.9.0'
    resolution:
      integrity: sha512-OvwMLqNXkCXSz1kSm58sEsNuhqOx/fKpnUnKnFB5v8uDda5bLNEHNgKPvhDN6IU0LDcnHQ90LlJ0Q6jnyBSIBA==
  /@babel/template/7.14.5:
    dependencies:
      '@babel/code-frame': 7.14.5
      '@babel/parser': 7.15.3
      '@babel/types': 7.15.0
    dev: false
    engines:
      node: '>=6.9.0'
    resolution:
      integrity: sha512-6Z3Po85sfxRGachLULUhOmvAaOo7xCvqGQtxINai2mEGPFm6pQ4z5QInFnUrRpfoSV60BnjyF5F3c+15fxFV1g==
  /@babel/traverse/7.15.0:
    dependencies:
      '@babel/code-frame': 7.14.5
      '@babel/generator': 7.15.0
      '@babel/helper-function-name': 7.14.5
      '@babel/helper-hoist-variables': 7.14.5
      '@babel/helper-split-export-declaration': 7.14.5
      '@babel/parser': 7.15.3
      '@babel/types': 7.15.0
      debug: 4.3.2
      globals: 11.12.0
    dev: false
    engines:
      node: '>=6.9.0'
    resolution:
      integrity: sha512-392d8BN0C9eVxVWd8H6x9WfipgVH5IaIoLp23334Sc1vbKKWINnvwRpb4us0xtPaCumlwbTtIYNA0Dv/32sVFw==
  /@babel/types/7.15.0:
    dependencies:
      '@babel/helper-validator-identifier': 7.14.9
      to-fast-properties: 2.0.0
    dev: false
    engines:
      node: '>=6.9.0'
    resolution:
      integrity: sha512-OBvfqnllOIdX4ojTHpwZbpvz4j3EWyjkZEdmjH0/cgsd6QOdSgU8rLSk6ard/pcW7rlmjdVSX/AWOaORR1uNOQ==
  /@bahmutov/data-driven/1.0.0:
    dependencies:
      check-more-types: 2.24.0
      lazy-ass: 1.6.0
    dev: false
    engines:
      node: '>=6'
    resolution:
      integrity: sha512-YqW3hPS0RXriqjcCrLOTJj+LWe3c8JpwlL83k1ka1Q8U05ZjAKbGQZYeTzUd0NFEnnfPtsUiKGpFEBJG6kFuvg==
  /@eslint/eslintrc/0.4.3:
    dependencies:
      ajv: 6.12.6
      debug: 4.3.2
      espree: 7.3.1
      globals: 13.11.0
      ignore: 4.0.6
      import-fresh: 3.3.0
      js-yaml: 3.14.1
      minimatch: 3.0.4
      strip-json-comments: 3.1.1
    dev: false
    engines:
      node: ^10.12.0 || >=12.0.0
    resolution:
      integrity: sha512-J6KFFz5QCYUJq3pf0mjEcCJVERbzv71PUIDczuh9JkwGEzced6CO5ADLHB1rbf/+oPBtoPfMYNOpGDzCANlbXw==
  /@humanwhocodes/config-array/0.5.0:
    dependencies:
      '@humanwhocodes/object-schema': 1.2.0
      debug: 4.3.2
      minimatch: 3.0.4
    dev: false
    engines:
      node: '>=10.10.0'
    resolution:
      integrity: sha512-FagtKFz74XrTl7y6HCzQpwDfXP0yhxe9lHLD1UZxjvZIcbyRz8zTFF/yYNfSfzU414eDwZ1SrO0Qvtyf+wFMQg==
  /@humanwhocodes/object-schema/1.2.0:
    dev: false
    resolution:
      integrity: sha512-wdppn25U8z/2yiaT6YGquE6X8sSv7hNMWSXYSSU1jGv/yd6XqjXgTDJ8KP4NgjTXfJ3GbRjeeb8RTV7a/VpM+w==
  /@istanbuljs/schema/0.1.3:
    dev: false
    engines:
      node: '>=8'
    resolution:
      integrity: sha512-ZXRY4jNvVgSVQ8DL3LTcakaAtXwTVUxE81hslsyD2AtoXW/wVob10HkOJ1X/pAlcI7D+2YoZKg5do8G/w6RYgA==
  /@microsoft/api-extractor-model/7.12.2:
    dependencies:
      '@microsoft/tsdoc': 0.12.24
      '@rushstack/node-core-library': 3.36.0
    dev: false
    resolution:
      integrity: sha512-EU+U09Mj65zUH0qwPF4PFJiL6Y+PQQE/RRGEHEDGJJzab/mRQDpKOyrzSdb00xvcd/URehIHJqC55cY2Y4jGOA==
  /@microsoft/api-extractor-model/7.7.10:
    dependencies:
      '@microsoft/tsdoc': 0.12.19
      '@rushstack/node-core-library': 3.19.6
    dev: false
    resolution:
      integrity: sha512-gMFDXwUgoQYz9TgatyNPALDdZN4xBC3Un3fGwlzME+vM13PoJ26pGuqI7kv/OlK9+q2sgrEdxWns8D3UnLf2TA==
  /@microsoft/api-extractor/7.13.2:
    dependencies:
      '@microsoft/api-extractor-model': 7.12.2
      '@microsoft/tsdoc': 0.12.24
      '@rushstack/node-core-library': 3.36.0
      '@rushstack/rig-package': 0.2.10
      '@rushstack/ts-command-line': 4.7.8
      colors: 1.2.5
      lodash: 4.17.21
      resolve: 1.17.0
      semver: 7.3.5
      source-map: 0.6.1
      typescript: 4.1.6
    dev: false
    hasBin: true
    resolution:
      integrity: sha512-2fD0c8OxZW+e6NTaxbtrdNxXVuX7aqil3+cqig3pKsHymvUuRJVCEAcAJmZrJ/ENqYXNiB265EyqOT6VxbMysw==
  /@microsoft/api-extractor/7.7.11:
    dependencies:
      '@microsoft/api-extractor-model': 7.7.10
      '@microsoft/tsdoc': 0.12.19
      '@rushstack/node-core-library': 3.19.6
      '@rushstack/ts-command-line': 4.3.13
      colors: 1.2.5
      lodash: 4.17.21
      resolve: 1.8.1
      source-map: 0.6.1
      typescript: 3.7.7
    dev: false
    hasBin: true
    resolution:
      integrity: sha512-kd2kakdDoRgI54J5H11a76hyYZBMhtp4piwWAy4bYTwlQT0v/tp+G/UMMgjUL4vKf0kTNhitEUX/0LfQb1AHzQ==
  /@microsoft/tsdoc-config/0.15.2:
    dependencies:
      '@microsoft/tsdoc': 0.13.2
      ajv: 6.12.6
      jju: 1.4.0
      resolve: 1.19.0
    dev: false
    resolution:
      integrity: sha512-mK19b2wJHSdNf8znXSMYVShAHktVr/ib0Ck2FA3lsVBSEhSI/TfXT7DJQkAYgcztTuwazGcg58ZjYdk0hTCVrA==
  /@microsoft/tsdoc/0.12.19:
    dev: false
    resolution:
      integrity: sha512-IpgPxHrNxZiMNUSXqR1l/gePKPkfAmIKoDRP9hp7OwjU29ZR8WCJsOJ8iBKgw0Qk+pFwR+8Y1cy8ImLY6e9m4A==
  /@microsoft/tsdoc/0.12.24:
    dev: false
    resolution:
      integrity: sha512-Mfmij13RUTmHEMi9vRUhMXD7rnGR2VvxeNYtaGtaJ4redwwjT4UXYJ+nzmVJF7hhd4pn/Fx5sncDKxMVFJSWPg==
  /@microsoft/tsdoc/0.13.2:
    dev: false
    resolution:
      integrity: sha512-WrHvO8PDL8wd8T2+zBGKrMwVL5IyzR3ryWUsl0PXgEV0QHup4mTLi0QcATefGI6Gx9Anu7vthPyyyLpY0EpiQg==
  /@nodelib/fs.scandir/2.1.5:
    dependencies:
      '@nodelib/fs.stat': 2.0.5
      run-parallel: 1.2.0
    dev: false
    engines:
      node: '>= 8'
    resolution:
      integrity: sha512-vq24Bq3ym5HEQm2NKCr3yXDwjc7vTsEThRDnkp2DK9p1uqLR+DHurm/NOTo0KG7HYHU7eppKZj3MyqYuMBf62g==
  /@nodelib/fs.stat/2.0.5:
    dev: false
    engines:
      node: '>= 8'
    resolution:
      integrity: sha512-RkhPPp2zrqDAQA/2jNhnztcPAlv64XdhIp7a7454A5ovI7Bukxgt7MX7udwAu3zg1DcpPU0rz3VV1SeaqvY4+A==
  /@nodelib/fs.walk/1.2.8:
    dependencies:
      '@nodelib/fs.scandir': 2.1.5
      fastq: 1.11.1
    dev: false
    engines:
      node: '>= 8'
    resolution:
      integrity: sha512-oGB+UxlgWcgQkgwo8GcEGwemoTFt3FIO9ababBmaGwXIoBKZ+GTy0pP185beGg7Llih/NSHSV2XAs1lnznocSg==
  /@opencensus/web-types/0.0.7:
    dev: false
    engines:
      node: '>=6.0'
    resolution:
      integrity: sha512-xB+w7ZDAu3YBzqH44rCmG9/RlrOmFuDPt/bpf17eJr8eZSrLt7nc7LnWdxM9Mmoj/YKMHpxRg28txu3TcpiL+g==
  /@opentelemetry/api-metrics/0.22.0_@opentelemetry+api@1.0.2:
    dependencies:
      '@opentelemetry/api': 1.0.2
    dev: false
    engines:
      node: '>=8.0.0'
    peerDependencies:
      '@opentelemetry/api': ^1.0.0
    resolution:
      integrity: sha512-hrErhb+JphdErB1WuBwpCnO1FjiKfKzO9DjhvquzzM8SYL2bBpYEvTpBTU9cenRnRHUbUAfHI1X384vm37HKeQ==
  /@opentelemetry/api/0.10.2:
    dependencies:
      '@opentelemetry/context-base': 0.10.2
    dev: false
    engines:
      node: '>=8.0.0'
    resolution:
      integrity: sha512-GtpMGd6vkzDMYcpu2t9LlhEgMy/SzBwRnz48EejlRArYqZzqSzAsKmegUK7zHgl+EOIaK9mKHhnRaQu3qw20cA==
  /@opentelemetry/api/1.0.0-rc.0:
    dev: false
    engines:
      node: '>=8.0.0'
    resolution:
      integrity: sha512-iXKByCMfrlO5S6Oh97BuM56tM2cIBB0XsL/vWF/AtJrJEKx4MC/Xdu0xDsGXMGcNWpqF7ujMsjjnp0+UHBwnDQ==
  /@opentelemetry/api/1.0.2:
    dev: false
    engines:
      node: '>=8.0.0'
    resolution:
      integrity: sha512-DCF9oC89ao8/EJUqrp/beBlDR8Bp2R43jqtzayqCoomIvkwTuPfLcHdVhIGRR69GFlkykFjcDW+V92t0AS7Tww==
  /@opentelemetry/context-async-hooks/0.22.0_@opentelemetry+api@1.0.2:
    dependencies:
      '@opentelemetry/api': 1.0.2
    dev: false
    engines:
      node: '>=8.1.0'
    peerDependencies:
      '@opentelemetry/api': ^1.0.0
    resolution:
      integrity: sha512-JakZ9NJCiaf8FJ6lcR2Fle9xkBKxSFbXK4mk9gZ14totNh9SOTiUBUk08bAnATWUINrQlN8/5hpGKi5gs+FUxQ==
  /@opentelemetry/context-base/0.10.2:
    dev: false
    engines:
      node: '>=8.0.0'
    resolution:
      integrity: sha512-hZNKjKOYsckoOEgBziGMnBcX0M7EtstnCmwz5jZUOUYwlZ+/xxX6z3jPu1XVO2Jivk0eLfuP9GP+vFD49CMetw==
  /@opentelemetry/core/0.22.0_@opentelemetry+api@1.0.2:
    dependencies:
      '@opentelemetry/api': 1.0.2
      '@opentelemetry/semantic-conventions': 0.22.0
      semver: 7.3.5
    dev: false
    engines:
      node: '>=8.5.0'
    peerDependencies:
      '@opentelemetry/api': ^1.0.0
    resolution:
      integrity: sha512-x6JxuQ4rY2x39GEXJSqMgyf8XZPNNiZrGcCMhZSrtypq/WXlsJuxMNnUAl2hj2rpSGGukhhWn5cMpCmMJJz1hw==
  /@opentelemetry/instrumentation-http/0.22.0_@opentelemetry+api@1.0.2:
    dependencies:
      '@opentelemetry/api': 1.0.2
      '@opentelemetry/core': 0.22.0_@opentelemetry+api@1.0.2
      '@opentelemetry/instrumentation': 0.22.0_@opentelemetry+api@1.0.2
      '@opentelemetry/semantic-conventions': 0.22.0
      semver: 7.3.5
    dev: false
    engines:
      node: '>=8.0.0'
    peerDependencies:
      '@opentelemetry/api': ^1.0.0
    resolution:
      integrity: sha512-vqM1hqgYtcO8Upq8pl4I+YW0bnodHlUSSKYuOH7m9Aujbi571pU3zFctpiU5pNhj9eLEJ/r7aOTV6O4hCxqOjQ==
  /@opentelemetry/instrumentation/0.22.0_@opentelemetry+api@1.0.2:
    dependencies:
      '@opentelemetry/api': 1.0.2
      '@opentelemetry/api-metrics': 0.22.0_@opentelemetry+api@1.0.2
      require-in-the-middle: 5.1.0
      semver: 7.3.5
      shimmer: 1.2.1
    dev: false
    peerDependencies:
      '@opentelemetry/api': ^1.0.0
    resolution:
      integrity: sha512-/NT3+mZO9Bll6UZPjqemrD2VhkI7wRrMto884+wKGK8LIC+EKlg5EKk9y9ym4Vtnlis8/hVxNrFSeaS29N2NLw==
  /@opentelemetry/node/0.22.0_@opentelemetry+api@1.0.2:
    dependencies:
      '@opentelemetry/api': 1.0.2
      '@opentelemetry/context-async-hooks': 0.22.0_@opentelemetry+api@1.0.2
      '@opentelemetry/core': 0.22.0_@opentelemetry+api@1.0.2
      '@opentelemetry/propagator-b3': 0.22.0_@opentelemetry+api@1.0.2
      '@opentelemetry/propagator-jaeger': 0.22.0_@opentelemetry+api@1.0.2
      '@opentelemetry/tracing': 0.22.0_@opentelemetry+api@1.0.2
      semver: 7.3.5
    dev: false
    engines:
      node: '>=8.0.0'
    peerDependencies:
      '@opentelemetry/api': ^1.0.0
    resolution:
      integrity: sha512-+HhGbDruQ7cwejVOIYyxRa28uosnG8W95NiQZ6qE8PXXPsDSyGeftAPbtYpGit0H2f5hrVcMlwmWHeAo9xkSLA==
  /@opentelemetry/propagator-b3/0.22.0_@opentelemetry+api@1.0.2:
    dependencies:
      '@opentelemetry/api': 1.0.2
      '@opentelemetry/core': 0.22.0_@opentelemetry+api@1.0.2
    dev: false
    engines:
      node: '>=8.0.0'
    peerDependencies:
      '@opentelemetry/api': ^1.0.0
    resolution:
      integrity: sha512-7UESJWUUmInXrlux9whSjoIMfpmajKbu2UBU/ux7TVkLTeaJwebLHoqDhuUTS4dbmvg3fnkpfmocyUgby16NwQ==
  /@opentelemetry/propagator-jaeger/0.22.0_@opentelemetry+api@1.0.2:
    dependencies:
      '@opentelemetry/api': 1.0.2
      '@opentelemetry/core': 0.22.0_@opentelemetry+api@1.0.2
    dev: false
    engines:
      node: '>=8.5.0'
    peerDependencies:
      '@opentelemetry/api': ^1.0.0
    resolution:
      integrity: sha512-Xclq+eLfc0Zk1UAbY6clYjoCZqikk4SzvG8C/ODJ6LfDHnqMr/fKXaHHhh/DdHdi6d73o9S8ytblryc+CaTkrw==
  /@opentelemetry/resources/0.22.0_@opentelemetry+api@1.0.2:
    dependencies:
      '@opentelemetry/api': 1.0.2
      '@opentelemetry/core': 0.22.0_@opentelemetry+api@1.0.2
      '@opentelemetry/semantic-conventions': 0.22.0
    dev: false
    engines:
      node: '>=8.0.0'
    peerDependencies:
      '@opentelemetry/api': ^1.0.0
    resolution:
      integrity: sha512-LiX6/JyuD2eHi7Ewrq/PUP79azDqshd0r2oksNTJ+VwgbGfMlq79ykd4FhiEEk23fFbajGt+9ginadXoRk17dg==
  /@opentelemetry/semantic-conventions/0.22.0:
    dev: false
    engines:
      node: '>=8.0.0'
    resolution:
      integrity: sha512-t4fKikazahwNKmwD+CE/icHyuZldWvNMupJhjxdk9T/KxHFx3zCGjHT3MKavwYP6abzgAAm5WwzD1oHlmj7dyg==
  /@opentelemetry/tracing/0.22.0_@opentelemetry+api@1.0.2:
    dependencies:
      '@opentelemetry/api': 1.0.2
      '@opentelemetry/core': 0.22.0_@opentelemetry+api@1.0.2
      '@opentelemetry/resources': 0.22.0_@opentelemetry+api@1.0.2
      '@opentelemetry/semantic-conventions': 0.22.0
      lodash.merge: 4.6.2
    dev: false
    engines:
      node: '>=8.0.0'
    peerDependencies:
      '@opentelemetry/api': ^1.0.0
    resolution:
      integrity: sha512-EFrKTFndiEdh/KnzwDgo/EcphG/5z/NyLck8oiUUY+YMP7hskXNYHjTWSAv9UxtYe1MzgLbjmAateTuMmFIVNw==
  /@rollup/plugin-commonjs/11.0.2_rollup@1.32.1:
    dependencies:
      '@rollup/pluginutils': 3.1.0_rollup@1.32.1
      estree-walker: 1.0.1
      is-reference: 1.2.1
      magic-string: 0.25.7
      resolve: 1.20.0
      rollup: 1.32.1
    dev: false
    engines:
      node: '>= 8.0.0'
    peerDependencies:
      rollup: ^1.20.0
    resolution:
      integrity: sha512-MPYGZr0qdbV5zZj8/2AuomVpnRVXRU5XKXb3HVniwRoRCreGlf5kOE081isNWeiLIi6IYkwTX9zE0/c7V8g81g==
  /@rollup/plugin-inject/4.0.2_rollup@1.32.1:
    dependencies:
      '@rollup/pluginutils': 3.1.0_rollup@1.32.1
      estree-walker: 1.0.1
      magic-string: 0.25.7
      rollup: 1.32.1
    dev: false
    peerDependencies:
      rollup: ^1.20.0 || ^2.0.0
    resolution:
      integrity: sha512-TSLMA8waJ7Dmgmoc8JfPnwUwVZgLjjIAM6MqeIFqPO2ODK36JqE0Cf2F54UTgCUuW8da93Mvoj75a6KAVWgylw==
  /@rollup/plugin-json/4.1.0_rollup@1.32.1:
    dependencies:
      '@rollup/pluginutils': 3.1.0_rollup@1.32.1
      rollup: 1.32.1
    dev: false
    peerDependencies:
      rollup: ^1.20.0 || ^2.0.0
    resolution:
      integrity: sha512-yfLbTdNS6amI/2OpmbiBoW12vngr5NW2jCJVZSBEz+H5KfUJZ2M7sDjk0U6GOOdCWFVScShte29o9NezJ53TPw==
  /@rollup/plugin-multi-entry/3.0.1_rollup@1.32.1:
    dependencies:
      matched: 1.0.2
      rollup: 1.32.1
    dev: false
    peerDependencies:
      rollup: ^1.20.0 || ^2.0.0
    resolution:
      integrity: sha512-Gcp9E8y68Kx+Jo8zy/ZpiiAkb0W01cSqnxOz6h9bPR7MU3gaoTEdRf7xXYplwli1SBFEswXX588ESj+50Brfxw==
  /@rollup/plugin-node-resolve/8.4.0_rollup@1.32.1:
    dependencies:
      '@rollup/pluginutils': 3.1.0_rollup@1.32.1
      '@types/resolve': 1.17.1
      builtin-modules: 3.2.0
      deep-freeze: 0.0.1
      deepmerge: 4.2.2
      is-module: 1.0.0
      resolve: 1.20.0
      rollup: 1.32.1
    dev: false
    engines:
      node: '>= 8.0.0'
    peerDependencies:
      rollup: ^1.20.0||^2.0.0
    resolution:
      integrity: sha512-LFqKdRLn0ShtQyf6SBYO69bGE1upV6wUhBX0vFOUnLAyzx5cwp8svA0eHUnu8+YU57XOkrMtfG63QOpQx25pHQ==
  /@rollup/plugin-replace/2.4.2_rollup@1.32.1:
    dependencies:
      '@rollup/pluginutils': 3.1.0_rollup@1.32.1
      magic-string: 0.25.7
      rollup: 1.32.1
    dev: false
    peerDependencies:
      rollup: ^1.20.0 || ^2.0.0
    resolution:
      integrity: sha512-IGcu+cydlUMZ5En85jxHH4qj2hta/11BHq95iHEyb2sbgiN0eCdzvUcHw5gt9pBL5lTi4JDYJ1acCoMGpTvEZg==
  /@rollup/pluginutils/3.1.0_rollup@1.32.1:
    dependencies:
      '@types/estree': 0.0.39
      estree-walker: 1.0.1
      picomatch: 2.3.0
      rollup: 1.32.1
    dev: false
    engines:
      node: '>= 8.0.0'
    peerDependencies:
      rollup: ^1.20.0||^2.0.0
    resolution:
      integrity: sha512-GksZ6pr6TpIjHm8h9lSQ8pi8BE9VeubNT0OMJ3B5uZJ8pz73NPiqOtCog/x2/QzM1ENChPKxMDhiQuRHsqc+lg==
  /@rushstack/node-core-library/3.19.6:
    dependencies:
      '@types/node': 10.17.13
      colors: 1.2.5
      fs-extra: 7.0.1
      jju: 1.4.0
      semver: 5.3.0
      timsort: 0.3.0
      z-schema: 3.18.4
    dev: false
    resolution:
      integrity: sha512-1+FoymIdr9W9k0D8fdZBBPwi5YcMwh/RyESuL5bY29rLICFxSLOPK+ImVZ1OcWj9GEMsvDx5pNpJ311mHQk+MA==
  /@rushstack/node-core-library/3.36.0:
    dependencies:
      '@types/node': 10.17.13
      colors: 1.2.5
      fs-extra: 7.0.1
      import-lazy: 4.0.0
      jju: 1.4.0
      resolve: 1.17.0
      semver: 7.3.5
      timsort: 0.3.0
      z-schema: 3.18.4
    dev: false
    resolution:
      integrity: sha512-bID2vzXpg8zweXdXgQkKToEdZwVrVCN9vE9viTRk58gqzYaTlz4fMId6V3ZfpXN6H0d319uGi2KDlm+lUEeqCg==
  /@rushstack/rig-package/0.2.10:
    dependencies:
      resolve: 1.17.0
      strip-json-comments: 3.1.1
    dev: false
    resolution:
      integrity: sha512-WXYerEJEPf8bS3ruqfM57NnwXtA7ehn8VJjLjrjls6eSduE5CRydcob/oBTzlHKsQ7N196XKlqQl9P6qIyYG2A==
  /@rushstack/ts-command-line/4.3.13:
    dependencies:
      '@types/argparse': 1.0.33
      argparse: 1.0.10
      colors: 1.2.5
    dev: false
    resolution:
      integrity: sha512-BUBbjYu67NJGQkpHu8aYm7kDoMFizL1qx78+72XE3mX/vDdXYJzw/FWS7TPcMJmY4kNlYs979v2B0Q0qa2wRiw==
  /@rushstack/ts-command-line/4.7.8:
    dependencies:
      '@types/argparse': 1.0.38
      argparse: 1.0.10
      colors: 1.2.5
      string-argv: 0.3.1
    dev: false
    resolution:
      integrity: sha512-8ghIWhkph7NnLCMDJtthpsb7TMOsVGXVDvmxjE/CeklTqjbbUFBjGXizJfpbEkRQTELuZQ2+vGn7sGwIWKN2uA==
  /@sinonjs/commons/1.8.3:
    dependencies:
      type-detect: 4.0.8
    dev: false
    resolution:
      integrity: sha512-xkNcLAn/wZaX14RPlwizcKicDk9G3F8m2nU3L7Ukm5zBgTwiT0wsoFAHx9Jq56fJA1z/7uKGtCRu16sOUCLIHQ==
  /@sinonjs/fake-timers/6.0.1:
    dependencies:
      '@sinonjs/commons': 1.8.3
    dev: false
    resolution:
      integrity: sha512-MZPUxrmFubI36XS1DI3qmI0YdN1gks62JtFZvxR67ljjSNCeK6U08Zx4msEWOXuofgqUt6zPHSi1H9fbjR/NRA==
  /@sinonjs/samsam/5.3.1:
    dependencies:
      '@sinonjs/commons': 1.8.3
      lodash.get: 4.4.2
      type-detect: 4.0.8
    dev: false
    resolution:
      integrity: sha512-1Hc0b1TtyfBu8ixF/tpfSHTVWKwCBLY4QJbkgnE7HcwyvT2xArDxb4K7dMgqRm3szI+LJbzmW/s4xxEhv6hwDg==
  /@sinonjs/text-encoding/0.7.1:
    dev: false
    resolution:
      integrity: sha512-+iTbntw2IZPb/anVDbypzfQa+ay64MW0Zo8aJ8gZPWMMK6/OubMVb6lUPMagqjOPnmtauXnFCACVl3O7ogjeqQ==
  /@tootallnate/once/1.1.2:
    dev: false
    engines:
      node: '>= 6'
    resolution:
      integrity: sha512-RbzJvlNzmRq5c3O09UipeuXno4tA1FE6ikOjxZK0tuxVv3412l64l5t1W5pj4+rJq9vpkm/kwiR07aZXnsKPxw==
  /@types/argparse/1.0.33:
    dev: false
    resolution:
      integrity: sha512-VQgHxyPMTj3hIlq9SY1mctqx+Jj8kpQfoLvDlVSDNOyuYs8JYfkuY3OW/4+dO657yPmNhHpePRx0/Tje5ImNVQ==
  /@types/argparse/1.0.38:
    dev: false
    resolution:
      integrity: sha512-ebDJ9b0e702Yr7pWgB0jzm+CX4Srzz8RcXtLJDJB+BSccqMa36uyH/zUsSYao5+BD1ytv3k3rPYCq4mAE1hsXA==
  /@types/async-lock/1.1.3:
    dev: false
    resolution:
      integrity: sha512-UpeDcjGKsYEQMeqEbfESm8OWJI305I7b9KE4ji3aBjoKWyN5CTdn8izcA1FM1DVDne30R5fNEnIy89vZw5LXJQ==
  /@types/body-parser/1.19.1:
    dependencies:
      '@types/connect': 3.4.35
      '@types/node': 16.6.1
    dev: false
    resolution:
      integrity: sha512-a6bTJ21vFOGIkwM0kzh9Yr89ziVxq4vYH2fQ6N8AeipEzai/cFK6aGMArIkUeIdRIgpwQa+2bXiLuUJCpSf2Cg==
  /@types/chai-as-promised/7.1.4:
    dependencies:
      '@types/chai': 4.2.21
    dev: false
    resolution:
      integrity: sha512-1y3L1cHePcIm5vXkh1DSGf/zQq5n5xDKG1fpCvf18+uOkpce0Z1ozNFPkyWsVswK7ntN1sZBw3oU6gmN+pDUcA==
  /@types/chai-string/1.4.2:
    dependencies:
      '@types/chai': 4.2.21
    dev: false
    resolution:
      integrity: sha512-ld/1hV5qcPRGuwlPdvRfvM3Ka/iofOk2pH4VkasK4b1JJP1LjNmWWn0LsISf6RRzyhVOvs93rb9tM09e+UuF8Q==
  /@types/chai/4.2.21:
    dev: false
    resolution:
      integrity: sha512-yd+9qKmJxm496BOV9CMNaey8TWsikaZOwMRwPHQIjcOJM9oV+fi9ZMNw3JsVnbEEbo2gRTDnGEBv8pjyn67hNg==
  /@types/component-emitter/1.2.10:
    dev: false
    resolution:
      integrity: sha512-bsjleuRKWmGqajMerkzox19aGbscQX5rmmvvXl3wlIp5gMG1HgkiwPxsN5p070fBDKTNSPgojVbuY1+HWMbFhg==
  /@types/connect/3.4.35:
    dependencies:
      '@types/node': 16.6.1
    dev: false
    resolution:
      integrity: sha512-cdeYyv4KWoEgpBISTxWvqYsVy444DOqehiF3fM3ne10AmJ62RSyNkUnxMJXHQWRQQX2eR94m5y1IZyDwBjV9FQ==
  /@types/cookie/0.4.1:
    dev: false
    resolution:
      integrity: sha512-XW/Aa8APYr6jSVVA1y/DEIZX0/GMKLEVekNG727R8cs56ahETkRAy/3DR7+fJyh7oUgGwNQaRfXCun0+KbWY7Q==
  /@types/cors/2.8.12:
    dev: false
    resolution:
      integrity: sha512-vt+kDhq/M2ayberEtJcIN/hxXy1Pk+59g2FV/ZQceeaTyCtCucjL2Q7FXlFjtWn4n15KCr1NE2lNNFhp0lEThw==
  /@types/debug/4.1.7:
    dependencies:
      '@types/ms': 0.7.31
    dev: false
    resolution:
      integrity: sha512-9AonUzyTjXXhEOa0DnqpzZi6VHlqKMswga9EXjpXnnqxwLtdvPPtlO8evrI5D9S6asFRCQ6v+wpiUKbw+vKqyg==
  /@types/eslint/7.2.14:
    dependencies:
      '@types/estree': 0.0.50
      '@types/json-schema': 7.0.9
    dev: false
    resolution:
      integrity: sha512-pESyhSbUOskqrGcaN+bCXIQDyT5zTaRWfj5ZjjSlMatgGjIn3QQPfocAu4WSabUR7CGyLZ2CQaZyISOEX7/saw==
  /@types/estree/0.0.39:
    dev: false
    resolution:
      integrity: sha512-EYNwp3bU+98cpU4lAWYYL7Zz+2gryWH1qbdDTidVd6hkiR6weksdbMadyXKXNPEkQFhXM+hVO9ZygomHXp+AIw==
  /@types/estree/0.0.50:
    dev: false
    resolution:
      integrity: sha512-C6N5s2ZFtuZRj54k2/zyRhNDjJwwcViAM3Nbm8zjBpbqAdZ00mr0CFxvSKeO8Y/e03WVFLpQMdHYVfUd6SB+Hw==
  /@types/express-serve-static-core/4.17.24:
    dependencies:
      '@types/node': 16.6.1
      '@types/qs': 6.9.7
      '@types/range-parser': 1.2.4
    dev: false
    resolution:
      integrity: sha512-3UJuW+Qxhzwjq3xhwXm2onQcFHn76frIYVbTu+kn24LFxI+dEhdfISDFovPB8VpEgW8oQCTpRuCe+0zJxB7NEA==
  /@types/express/4.17.13:
    dependencies:
      '@types/body-parser': 1.19.1
      '@types/express-serve-static-core': 4.17.24
      '@types/qs': 6.9.7
      '@types/serve-static': 1.13.10
    dev: false
    resolution:
      integrity: sha512-6bSZTPaTIACxn48l50SR+axgrqm6qXFIxrdAKaG6PaJk3+zuUr35hBlgT7vOmJcum+OEaIBLtHV/qloEAFITeA==
  /@types/fast-json-stable-stringify/2.1.0:
    dependencies:
      fast-json-stable-stringify: 2.1.0
    deprecated: This is a stub types definition. fast-json-stable-stringify provides its own type definitions, so you do not need this installed.
    dev: false
    resolution:
      integrity: sha512-IyNhGHu71jH1jCXTHmafuoAAdsbBON3kDh7u/UUhLmjYgN5TYB54e1R8ckTCiIevl2UuZaCsi9XRxineY5yUjw==
  /@types/fs-extra/8.1.2:
    dependencies:
      '@types/node': 16.6.1
    dev: false
    resolution:
      integrity: sha512-SvSrYXfWSc7R4eqnOzbQF4TZmfpNSM9FrSWLU3EUnWBuyZqNBOrv1B1JA3byUDPUl9z4Ab3jeZG2eDdySlgNMg==
  /@types/glob/7.1.4:
    dependencies:
      '@types/minimatch': 3.0.5
      '@types/node': 16.6.1
    dev: false
    resolution:
      integrity: sha512-w+LsMxKyYQm347Otw+IfBXOv9UWVjpHpCDdbBMt8Kz/xbvCYNjP+0qPh91Km3iKfSRLBB0P7fAMf0KHrPu+MyA==
  /@types/is-buffer/2.0.0:
    dependencies:
      '@types/node': 16.6.1
    dev: false
    resolution:
      integrity: sha512-0f7N/e3BAz32qDYvgB4d2cqv1DqUwvGxHkXsrucICn8la1Vb6Yl6Eg8mPScGwUiqHJeE7diXlzaK+QMA9m4Gxw==
  /@types/json-schema/7.0.9:
    dev: false
    resolution:
      integrity: sha512-qcUXuemtEu+E5wZSJHNxUXeCZhAfXKQ41D+duX+VYPde7xyEVZci+/oXKJL13tnRs9lR2pr4fod59GT6/X1/yQ==
  /@types/jsonwebtoken/8.5.4:
    dependencies:
      '@types/node': 16.6.1
    dev: false
    resolution:
      integrity: sha512-4L8msWK31oXwdtC81RmRBAULd0ShnAHjBuKT9MRQpjP0piNrZdXyTRcKY9/UIfhGeKIT4PvF5amOOUbbT/9Wpg==
  /@types/jws/3.2.4:
    dependencies:
      '@types/node': 16.6.1
    dev: false
    resolution:
      integrity: sha512-aqtH4dPw1wUjFZaeMD1ak/pf8iXlu/odFe+trJrvw0g1sTh93i+SCykg0Ek8C6B7rVK3oBORbfZAsKO7P10etg==
  /@types/jwt-decode/2.2.1:
    dev: false
    resolution:
      integrity: sha512-aWw2YTtAdT7CskFyxEX2K21/zSDStuf/ikI3yBqmwpwJF0pS+/IX5DWv+1UFffZIbruP6cnT9/LAJV1gFwAT1A==
  /@types/long/4.0.1:
    dev: false
    resolution:
      integrity: sha512-5tXH6Bx/kNGd3MgffdmP4dy2Z+G4eaXw0SE81Tq3BNadtnMR5/ySMzX4SLEzHJzSmPNn4HIdpQsBvXMUykr58w==
  /@types/md5/2.3.1:
    dependencies:
      '@types/node': 16.6.1
    dev: false
    resolution:
      integrity: sha512-OK3oe+ALIoPSo262lnhAYwpqFNXbiwH2a+0+Z5YBnkQEwWD8fk5+PIeRhYA48PzvX9I4SGNpWy+9bLj8qz92RQ==
  /@types/mime/1.3.2:
    dev: false
    resolution:
      integrity: sha512-YATxVxgRqNH6nHEIsvg6k2Boc1JHI9ZbH5iWFFv/MTkchz3b1ieGDa5T0a9RznNdI0KhVbdbWSN+KWWrQZRxTw==
  /@types/minimatch/3.0.3:
    dev: false
    resolution:
      integrity: sha512-tHq6qdbT9U1IRSGf14CL0pUlULksvY9OZ+5eEgl1N7t+OA3tGvNpxJCzuKQlsNgCVwbAs670L1vcVQi8j9HjnA==
  /@types/minimatch/3.0.5:
    dev: false
    resolution:
      integrity: sha512-Klz949h02Gz2uZCMGwDUSDS1YBlTdDDgbWHi+81l29tQALUtvz4rAYi5uoVhE5Lagoq6DeqAUlbrHvW/mXDgdQ==
  /@types/minimist/1.2.2:
    dev: false
    resolution:
      integrity: sha512-jhuKLIRrhvCPLqwPcx6INqmKeiA5EWrsCOPhrlFSrbrmU4ZMPjj5Ul/oLCMDO98XRUIwVm78xICz4EPCektzeQ==
  /@types/mocha/7.0.2:
    dev: false
    resolution:
      integrity: sha512-ZvO2tAcjmMi8V/5Z3JsyofMe3hasRcaw88cto5etSVMwVQfeivGAlEYmaQgceUSVYFofVjT+ioHsATjdWcFt1w==
  /@types/mock-fs/4.10.0:
    dependencies:
      '@types/node': 16.6.1
    dev: false
    resolution:
      integrity: sha512-FQ5alSzmHMmliqcL36JqIA4Yyn9jyJKvRSGV3mvPh108VFatX7naJDzSG4fnFQNZFq9dIx0Dzoe6ddflMB2Xkg==
  /@types/mock-require/2.0.0:
    dependencies:
      '@types/node': 16.6.1
    dev: false
    resolution:
      integrity: sha512-nOgjoE5bBiDeiA+z41i95makyHUSMWQMOPocP+J67Pqx/68HAXaeWN1NFtrAYYV6LrISIZZ8vKHm/a50k0f6Sg==
  /@types/ms/0.7.31:
    dev: false
    resolution:
      integrity: sha512-iiUgKzV9AuaEkZqkOLDIvlQiL6ltuZd9tGcW3gwpnX8JbuiuhFlEGmmFXEXkN50Cvq7Os88IY2v0dkDqXYWVgA==
  /@types/nise/1.4.0:
    dev: false
    resolution:
      integrity: sha512-DPxmjiDwubsNmguG5X4fEJ+XCyzWM3GXWsqQlvUcjJKa91IOoJUy51meDr0GkzK64qqNcq85ymLlyjoct9tInw==
  /@types/node-fetch/2.5.12:
    dependencies:
      '@types/node': 16.6.1
      form-data: 3.0.1
    dev: false
    resolution:
      integrity: sha512-MKgC4dlq4kKNa/mYrwpKfzQMB5X3ee5U6fSprkKpToBqBmX4nFZL9cW5jl6sWn+xpRJ7ypWh2yyqqr8UUCstSw==
  /@types/node/10.17.13:
    dev: false
    resolution:
      integrity: sha512-pMCcqU2zT4TjqYFrWtYHKal7Sl30Ims6ulZ4UFXxI4xbtQqK/qqKwkDoBFCfooRqqmRu9vY3xaJRwxSh673aYg==
  /@types/node/12.20.19:
    dev: false
    resolution:
      integrity: sha512-niAuZrwrjKck4+XhoCw6AAVQBENHftpXw9F4ryk66fTgYaKQ53R4FI7c9vUGGw5vQis1HKBHDR1gcYI/Bq1xvw==
  /@types/node/16.6.1:
    dev: false
    resolution:
      integrity: sha512-Sr7BhXEAer9xyGuCN3Ek9eg9xPviCF2gfu9kTfuU2HkTVAMYSDeX40fvpmo72n5nansg3nsBjuQBrsS28r+NUw==
  /@types/node/8.10.66:
    dev: false
    resolution:
      integrity: sha512-tktOkFUA4kXx2hhhrB8bIFb5TbwzS4uOhKEmwiD+NoiL0qtP2OQ9mFldbgD4dV1djrlBYP6eBuQZiWjuHUpqFw==
  /@types/prettier/2.0.2:
    dev: false
    resolution:
      integrity: sha512-IkVfat549ggtkZUthUzEX49562eGikhSYeVGX97SkMFn+sTZrgRewXjQ4tPKFPCykZHkX1Zfd9OoELGqKU2jJA==
  /@types/priorityqueuejs/1.0.1:
    dev: false
    resolution:
      integrity: sha1-bqrDJHpMXO/JRILl2Hw3MLNfUFM=
  /@types/qs/6.9.7:
    dev: false
    resolution:
      integrity: sha512-FGa1F62FT09qcrueBA6qYTrJPVDzah9a+493+o2PCXsesWHIn27G98TsSMs3WPNbZIEj4+VJf6saSFpvD+3Zsw==
  /@types/query-string/6.2.0:
    dev: false
    resolution:
      integrity: sha512-dnYqKg7eZ+t7ZhCuBtwLxjqON8yXr27hiu3zXfPqxfJSbWUZNwwISE0BJUxghlcKsk4lZSp7bdFSJBJVNWBfmA==
  /@types/range-parser/1.2.4:
    dev: false
    resolution:
      integrity: sha512-EEhsLsD6UsDM1yFhAvy0Cjr6VwmpMWqFBCb9w07wVugF7w9nfajxLuVmngTIpgS6svCnm6Vaw+MZhoDCKnOfsw==
  /@types/resolve/1.17.1:
    dependencies:
      '@types/node': 16.6.1
    dev: false
    resolution:
      integrity: sha512-yy7HuzQhj0dhGpD8RLXSZWEkLsV9ibvxvi6EiJ3bkqLAO1RGo0WbkWQiwpRlSFymTJRz0d3k5LM3kkx8ArDbLw==
  /@types/semaphore/1.1.1:
    dev: false
    resolution:
      integrity: sha512-jmFpMslMtBGOXY2s7x6O8vBebcj6zhkwl0Pd/viZApo1uZaPk733P8doPvaiBbCG+R7201OLOl4QP7l1mFyuyw==
  /@types/serve-static/1.13.10:
    dependencies:
      '@types/mime': 1.3.2
      '@types/node': 16.6.1
    dev: false
    resolution:
      integrity: sha512-nCkHGI4w7ZgAdNkrEu0bv+4xNV/XDqW+DydknebMOQwkpDGx8G+HTlj7R7ABI8i8nKxVw0wtKPi1D+lPOkh4YQ==
  /@types/sinon/9.0.11:
    dependencies:
      '@types/sinonjs__fake-timers': 6.0.3
    dev: false
    resolution:
      integrity: sha512-PwP4UY33SeeVKodNE37ZlOsR9cReypbMJOhZ7BVE0lB+Hix3efCOxiJWiE5Ia+yL9Cn2Ch72EjFTRze8RZsNtg==
  /@types/sinonjs__fake-timers/6.0.3:
    dev: false
    resolution:
      integrity: sha512-E1dU4fzC9wN2QK2Cr1MLCfyHM8BoNnRFvuf45LYMPNDA+WqbNzC45S4UzPxvp1fFJ1rvSGU0bPvdd35VLmXG8g==
  /@types/stoppable/1.1.1:
    dependencies:
      '@types/node': 16.6.1
    dev: false
    resolution:
      integrity: sha512-b8N+fCADRIYYrGZOcmOR8ZNBOqhktWTB/bMUl5LvGtT201QKJZOOH5UsFyI3qtteM6ZAJbJqZoBcLqqxKIwjhw==
  /@types/tough-cookie/4.0.1:
    dev: false
    resolution:
      integrity: sha512-Y0K95ThC3esLEYD6ZuqNek29lNX2EM1qxV8y2FTLUB0ff5wWrk7az+mLrnNFUnaXcgKye22+sFBRXOgpPILZNg==
  /@types/tunnel/0.0.1:
    dependencies:
      '@types/node': 16.6.1
    dev: false
    resolution:
      integrity: sha512-AOqu6bQu5MSWwYvehMXLukFHnupHrpZ8nvgae5Ggie9UwzDR1CCwoXgSSWNZJuyOlCdfdsWMA5F2LlmvyoTv8A==
  /@types/underscore/1.11.3:
    dev: false
    resolution:
      integrity: sha512-Fl1TX1dapfXyDqFg2ic9M+vlXRktcPJrc4PR7sRc7sdVrjavg/JHlbUXBt8qWWqhJrmSqg3RNAkAPRiOYw6Ahw==
  /@types/uuid/8.3.1:
    dev: false
    resolution:
      integrity: sha512-Y2mHTRAbqfFkpjldbkHGY8JIzRN6XqYRliG8/24FcHm2D2PwW24fl5xMRTVGdrb7iMrwCaIEbLWerGIkXuFWVg==
  /@types/ws/7.4.7:
    dependencies:
      '@types/node': 16.6.1
    dev: false
    resolution:
      integrity: sha512-JQbbmxZTZehdc2iszGKs5oC3NFnjeay7mtAWrdt7qNtAVK0g19muApzAy4bm9byz79xa2ZnO/BOBC2R8RC5Lww==
  /@types/xml2js/0.4.9:
    dependencies:
      '@types/node': 16.6.1
    dev: false
    resolution:
      integrity: sha512-CHiCKIihl1pychwR2RNX5mAYmJDACgFVCMT5OArMaO3erzwXVcBqPcusr+Vl8yeeXukxZqtF8mZioqX+mpjjdw==
  /@types/yauzl/2.9.2:
    dependencies:
      '@types/node': 16.6.1
    dev: false
    optional: true
    resolution:
      integrity: sha512-8uALY5LTvSuHgloDVUvWP3pIauILm+8/0pDMokuDYIoNsOkSwd5AiHBTSEJjKTDcZr5z8UpgOWZkxBF4iJftoA==
  /@typescript-eslint/eslint-plugin/4.19.0_359354e87b989469ccdce12bde18eddc:
    dependencies:
      '@typescript-eslint/experimental-utils': 4.19.0_eslint@7.32.0+typescript@4.2.4
      '@typescript-eslint/parser': 4.19.0_eslint@7.32.0+typescript@4.2.4
      '@typescript-eslint/scope-manager': 4.19.0
      debug: 4.3.2
      eslint: 7.32.0
      functional-red-black-tree: 1.0.1
      lodash: 4.17.21
      regexpp: 3.2.0
      semver: 7.3.5
      tsutils: 3.21.0_typescript@4.2.4
      typescript: 4.2.4
    dev: false
    engines:
      node: ^10.12.0 || >=12.0.0
    peerDependencies:
      '@typescript-eslint/parser': ^4.0.0
      eslint: ^5.0.0 || ^6.0.0 || ^7.0.0
      typescript: '*'
    peerDependenciesMeta:
      typescript:
        optional: true
    resolution:
      integrity: sha512-CRQNQ0mC2Pa7VLwKFbrGVTArfdVDdefS+gTw0oC98vSI98IX5A8EVH4BzJ2FOB0YlCmm8Im36Elad/Jgtvveaw==
  /@typescript-eslint/experimental-utils/4.19.0_eslint@7.32.0+typescript@4.2.4:
    dependencies:
      '@types/json-schema': 7.0.9
      '@typescript-eslint/scope-manager': 4.19.0
      '@typescript-eslint/types': 4.19.0
      '@typescript-eslint/typescript-estree': 4.19.0_typescript@4.2.4
      eslint: 7.32.0
      eslint-scope: 5.1.1
      eslint-utils: 2.1.0
    dev: false
    engines:
      node: ^10.12.0 || >=12.0.0
    peerDependencies:
      eslint: '*'
      typescript: '*'
    resolution:
      integrity: sha512-9/23F1nnyzbHKuoTqFN1iXwN3bvOm/PRIXSBR3qFAYotK/0LveEOHr5JT1WZSzcD6BESl8kPOG3OoDRKO84bHA==
  /@typescript-eslint/parser/4.19.0_eslint@7.32.0+typescript@4.2.4:
    dependencies:
      '@typescript-eslint/scope-manager': 4.19.0
      '@typescript-eslint/types': 4.19.0
      '@typescript-eslint/typescript-estree': 4.19.0_typescript@4.2.4
      debug: 4.3.2
      eslint: 7.32.0
      typescript: 4.2.4
    dev: false
    engines:
      node: ^10.12.0 || >=12.0.0
    peerDependencies:
      eslint: ^5.0.0 || ^6.0.0 || ^7.0.0
      typescript: '*'
    peerDependenciesMeta:
      typescript:
        optional: true
    resolution:
      integrity: sha512-/uabZjo2ZZhm66rdAu21HA8nQebl3lAIDcybUoOxoI7VbZBYavLIwtOOmykKCJy+Xq6Vw6ugkiwn8Js7D6wieA==
  /@typescript-eslint/scope-manager/4.19.0:
    dependencies:
      '@typescript-eslint/types': 4.19.0
      '@typescript-eslint/visitor-keys': 4.19.0
    dev: false
    engines:
      node: ^8.10.0 || ^10.13.0 || >=11.10.1
    resolution:
      integrity: sha512-GGy4Ba/hLXwJXygkXqMzduqOMc+Na6LrJTZXJWVhRrSuZeXmu8TAnniQVKgj8uTRKe4igO2ysYzH+Np879G75g==
  /@typescript-eslint/types/4.19.0:
    dev: false
    engines:
      node: ^8.10.0 || ^10.13.0 || >=11.10.1
    resolution:
      integrity: sha512-A4iAlexVvd4IBsSTNxdvdepW0D4uR/fwxDrKUa+iEY9UWvGREu2ZyB8ylTENM1SH8F7bVC9ac9+si3LWNxcBuA==
  /@typescript-eslint/typescript-estree/4.19.0_typescript@4.2.4:
    dependencies:
      '@typescript-eslint/types': 4.19.0
      '@typescript-eslint/visitor-keys': 4.19.0
      debug: 4.3.2
      globby: 11.0.4
      is-glob: 4.0.1
      semver: 7.3.5
      tsutils: 3.21.0_typescript@4.2.4
      typescript: 4.2.4
    dev: false
    engines:
      node: ^10.12.0 || >=12.0.0
    peerDependencies:
      typescript: '*'
    peerDependenciesMeta:
      typescript:
        optional: true
    resolution:
      integrity: sha512-3xqArJ/A62smaQYRv2ZFyTA+XxGGWmlDYrsfZG68zJeNbeqRScnhf81rUVa6QG4UgzHnXw5VnMT5cg75dQGDkA==
  /@typescript-eslint/visitor-keys/4.19.0:
    dependencies:
      '@typescript-eslint/types': 4.19.0
      eslint-visitor-keys: 2.1.0
    dev: false
    engines:
      node: ^8.10.0 || ^10.13.0 || >=11.10.1
    resolution:
      integrity: sha512-aGPS6kz//j7XLSlgpzU2SeTqHPsmRYxFztj2vPuMMFJXZudpRSehE3WCV+BaxwZFvfAqMoSd86TEuM0PQ59E/A==
  /abort-controller/3.0.0:
    dependencies:
      event-target-shim: 5.0.1
    dev: false
    engines:
      node: '>=6.5'
    resolution:
      integrity: sha512-h8lQ8tacZYnR3vNQTgibj+tODHI5/+l06Au2Pcriv/Gmet0eaj4TwWH41sO9wnHDiQsEj19q0drzdWdeAHtweg==
  /accepts/1.3.7:
    dependencies:
      mime-types: 2.1.32
      negotiator: 0.6.2
    dev: false
    engines:
      node: '>= 0.6'
    resolution:
      integrity: sha512-Il80Qs2WjYlJIBNzNkK6KYqlVMTbZLXgHx2oT0pU/fjRHyEp+PEfEPY0R3WCwAGVOtauxh1hOxNgIf5bv7dQpA==
  /acorn-jsx/5.3.2_acorn@7.4.1:
    dependencies:
      acorn: 7.4.1
    dev: false
    peerDependencies:
      acorn: ^6.0.0 || ^7.0.0 || ^8.0.0
    resolution:
      integrity: sha512-rq9s+JNhf0IChjtDXxllJ7g41oZk5SlXtp0LHwyA5cejwn7vKmKp4pPri6YEePv2PU65sAsegbXtIinmDFDXgQ==
  /acorn/7.4.1:
    dev: false
    engines:
      node: '>=0.4.0'
    hasBin: true
    resolution:
      integrity: sha512-nQyp0o1/mNdbTO1PO6kHkwSrmgZ0MT/jCCpNiwbUjGoRN4dlBhqJtoQuCnEOKzgTVwg0ZWiCoQy6SxMebQVh8A==
  /adal-node/0.1.28:
    dependencies:
      '@types/node': 8.10.66
      async: 3.2.1
      date-utils: 1.2.21
      jws: 3.2.2
      request: 2.88.2
      underscore: 1.13.1
      uuid: 3.4.0
      xmldom: 0.6.0
      xpath.js: 1.1.0
    dev: false
    engines:
      node: '>= 0.6.15'
    resolution:
      integrity: sha1-RoxLs+u9lrEnBmn0ucuk4AZepIU=
  /agent-base/6.0.2:
    dependencies:
      debug: 4.3.2
    dev: false
    engines:
      node: '>= 6.0.0'
    resolution:
      integrity: sha512-RZNwNclF7+MS/8bDg70amg32dyeZGZxiDuQmZxKLAlQjr3jGyLx+4Kkk58UO7D2QdgFIQCovuSuZESne6RG6XQ==
  /ajv/6.12.6:
    dependencies:
      fast-deep-equal: 3.1.3
      fast-json-stable-stringify: 2.1.0
      json-schema-traverse: 0.4.1
      uri-js: 4.4.1
    dev: false
    resolution:
      integrity: sha512-j3fVLgvTo527anyYyJOGTYJbG+vnnQYvE0m5mmkc1TK+nxAppkCLMIL0aZ4dblVCNoGShhm+kzE4ZUykBoMg4g==
  /ajv/8.6.2:
    dependencies:
      fast-deep-equal: 3.1.3
      json-schema-traverse: 1.0.0
      require-from-string: 2.0.2
      uri-js: 4.4.1
    dev: false
    resolution:
      integrity: sha512-9807RlWAgT564wT+DjeyU5OFMPjmzxVobvDFmNAhY+5zD6A2ly3jDp6sgnfyDtlIQ+7H97oc/DGCzzfu9rjw9w==
  /ansi-colors/3.2.3:
    dev: false
    engines:
      node: '>=6'
    resolution:
      integrity: sha512-LEHHyuhlPY3TmuUYMh2oz89lTShfvgbmzaBcxve9t/9Wuy7Dwf4yoAKcND7KFT1HAQfqZ12qtc+DUrBMeKF9nw==
  /ansi-colors/4.1.1:
    dev: false
    engines:
      node: '>=6'
    resolution:
      integrity: sha512-JoX0apGbHaUJBNl6yF+p6JAFYZ666/hhCGKN5t9QFjbJQKUU/g8MNbFDbvfrgKXvI1QpZplPOnwIo99lX/AAmA==
  /ansi-regex/2.1.1:
    dev: false
    engines:
      node: '>=0.10.0'
    resolution:
      integrity: sha1-w7M6te42DYbg5ijwRorn7yfWVN8=
  /ansi-regex/3.0.0:
    dev: false
    engines:
      node: '>=4'
    resolution:
      integrity: sha1-7QMXwyIGT3lGbAKWa922Bas32Zg=
  /ansi-regex/4.1.0:
    dev: false
    engines:
      node: '>=6'
    resolution:
      integrity: sha512-1apePfXM1UOSqw0o9IiFAovVz9M5S1Dg+4TrDwfMewQ6p/rmMueb7tWZjQ1rx4Loy1ArBggoqGpfqqdI4rondg==
  /ansi-regex/5.0.0:
    dev: false
    engines:
      node: '>=8'
    resolution:
      integrity: sha512-bY6fj56OUQ0hU1KjFNDQuJFezqKdrAyFdIevADiqrWHwSlbmBNMHp5ak2f40Pm8JTFyM2mqxkG6ngkHO11f/lg==
  /ansi-styles/2.2.1:
    dev: false
    engines:
      node: '>=0.10.0'
    resolution:
      integrity: sha1-tDLdM1i2NM914eRmQ2gkBTPB3b4=
  /ansi-styles/3.2.1:
    dependencies:
      color-convert: 1.9.3
    dev: false
    engines:
      node: '>=4'
    resolution:
      integrity: sha512-VT0ZI6kZRdTh8YyJw3SMbYm/u+NqfsAxEpWO0Pf9sq8/e94WxxOpPKx9FR1FlyCtOVDNOQ+8ntlqFxiRc+r5qA==
  /ansi-styles/4.3.0:
    dependencies:
      color-convert: 2.0.1
    dev: false
    engines:
      node: '>=8'
    resolution:
      integrity: sha512-zbB9rCJAT1rbjiVDb2hqKFHNYLxgtk8NURxZ3IZwD3F6NtxbXZQCnnSi1Lkx+IDohdPlFp222wVALIheZJQSEg==
  /anymatch/3.1.2:
    dependencies:
      normalize-path: 3.0.0
      picomatch: 2.3.0
    dev: false
    engines:
      node: '>= 8'
    resolution:
      integrity: sha512-P43ePfOAIupkguHUycrc4qJ9kz8ZiuOUijaETwX7THt0Y/GNK7v0aa8rY816xWjZ7rJdA5XdMcpVFTKMq+RvWg==
  /append-transform/1.0.0:
    dependencies:
      default-require-extensions: 2.0.0
    dev: false
    engines:
      node: '>=4'
    resolution:
      integrity: sha512-P009oYkeHyU742iSZJzZZywj4QRJdnTWffaKuJQLablCZ1uz6/cW4yaRgcDaoQ+uwOxxnt0gRUcwfsNP2ri0gw==
  /aproba/1.2.0:
    dev: false
    resolution:
      integrity: sha512-Y9J6ZjXtoYh8RnXVCMOU/ttDmk1aBjunq9vO0ta5x85WDQiQfUF9sIPBITdbiiIVcBo03Hi3jMxigBtsddlXRw==
  /archy/1.0.0:
    dev: false
    resolution:
      integrity: sha1-+cjBN1fMHde8N5rHeyxipcKGjEA=
  /are-we-there-yet/1.1.5:
    dependencies:
      delegates: 1.0.0
      readable-stream: 2.3.7
    dev: false
    resolution:
      integrity: sha512-5hYdAkZlcG8tOLujVDTgCT+uPX0VnpAH28gWsLfzpXYm7wP6mp5Q/gYyR7YQ0cKVJcXJnl3j2kpBan13PtQf6w==
  /arg/4.1.3:
    dev: false
    resolution:
      integrity: sha512-58S9QDqG0Xx27YwPSt9fJxivjYl432YCwfDMfZ+71RAqUrZef7LrKQZ3LHLOwCS4FLNBplP533Zx895SeOCHvA==
  /argparse/1.0.10:
    dependencies:
      sprintf-js: 1.0.3
    dev: false
    resolution:
      integrity: sha512-o5Roy6tNG4SL/FOkCAN6RzjiakZS25RLYFrcMttJqbdd8BWrnA+fGz57iN5Pb06pvBGvl5gQ0B48dJlslXvoTg==
  /arr-union/3.1.0:
    dev: false
    engines:
      node: '>=0.10.0'
    resolution:
      integrity: sha1-45sJrqne+Gao8gbiiK9jkZuuOcQ=
  /array-flatten/1.1.1:
    dev: false
    resolution:
      integrity: sha1-ml9pkFGx5wczKPKgCJaLZOopVdI=
  /array-includes/3.1.3:
    dependencies:
      call-bind: 1.0.2
      define-properties: 1.1.3
      es-abstract: 1.18.5
      get-intrinsic: 1.1.1
      is-string: 1.0.7
    dev: false
    engines:
      node: '>= 0.4'
    resolution:
      integrity: sha512-gcem1KlBU7c9rB+Rq8/3PPKsK2kjqeEBa3bD5kkQo4nYlOHQCJqIJFqBXDEfwaRuYTT4E+FxA9xez7Gf/e3Q7A==
  /array-union/2.1.0:
    dev: false
    engines:
      node: '>=8'
    resolution:
      integrity: sha512-HGyxoOTYUyCM6stUe6EJgnd4EoewAI7zMdfqO+kGjnlZmBDz/cR5pf8r/cR4Wq60sL/p0IkcjUEEPwS3GFrIyw==
  /array.prototype.flat/1.2.4:
    dependencies:
      call-bind: 1.0.2
      define-properties: 1.1.3
      es-abstract: 1.18.5
    dev: false
    engines:
      node: '>= 0.4'
    resolution:
      integrity: sha512-4470Xi3GAPAjZqFcljX2xzckv1qeKPizoNkiS0+O4IoPR2ZNpcjE0pkhdihlDouK+x6QOast26B4Q/O9DJnwSg==
  /asap/2.0.6:
    dev: false
    resolution:
      integrity: sha1-5QNHYR1+aQlDIIu9r+vLwvuGbUY=
  /asn1/0.2.4:
    dependencies:
      safer-buffer: 2.1.2
    dev: false
    resolution:
      integrity: sha512-jxwzQpLQjSmWXgwaCZE9Nz+glAG01yF1QnWgbhGwHI5A6FRIEY6IVqtHhIepHqI7/kyEyQEagBC5mBEFlIYvdg==
  /assert-plus/1.0.0:
    dev: false
    engines:
      node: '>=0.8'
    resolution:
      integrity: sha1-8S4PPF13sLHN2RRpQuTpbB5N1SU=
  /assert/1.5.0:
    dependencies:
      object-assign: 4.1.1
      util: 0.10.3
    dev: false
    resolution:
      integrity: sha512-EDsgawzwoun2CZkCgtxJbv392v4nbk9XDD06zI+kQYoBM/3RBWLlEyJARDOmhAAosBjWACEkKL6S+lIZtcAubA==
  /assertion-error/1.1.0:
    dev: false
    resolution:
      integrity: sha512-jgsaNduz+ndvGyFt3uSuWqvy4lCnIJiovtouQN5JZHOKCS2QuhEdbcQHFhVksz2N2U9hXJo8odG7ETyWlEeuDw==
  /ast-types/0.13.4:
    dependencies:
      tslib: 2.3.1
    dev: false
    engines:
      node: '>=4'
    resolution:
      integrity: sha512-x1FCFnFifvYDDzTaLII71vG5uvDwgtmDTEVWAxrgeiR8VjMONcCXJx7E+USjDtHlwFmt9MysbqgF9b9Vjr6w+w==
  /astral-regex/2.0.0:
    dev: false
    engines:
      node: '>=8'
    resolution:
      integrity: sha512-Z7tMw1ytTXt5jqMcOP+OQteU1VuNK9Y02uuJtKQ1Sv69jXQKKg5cibLwGJow8yzZP+eAc18EmLGPal0bp36rvQ==
  /async-array-reduce/0.2.1:
    dev: false
    engines:
      node: '>=0.10.0'
    resolution:
      integrity: sha1-yL4BCitc0A3qlsgRFgNGk9/dgtE=
  /async-limiter/1.0.1:
    dev: false
    resolution:
      integrity: sha512-csOlWGAcRFJaI6m+F2WKdnMKr4HhdhFVBk0H/QbJFMCr+uO2kwohwXQPxw/9OCxp05r5ghVBFSyioixx3gfkNQ==
  /async-lock/1.3.0:
    dev: false
    resolution:
      integrity: sha512-8A7SkiisnEgME2zEedtDYPxUPzdv3x//E7n5IFktPAtMYSEAV7eNJF0rMwrVyUFj6d/8rgajLantbjcNRQYXIg==
  /async/2.6.3:
    dependencies:
      lodash: 4.17.21
    dev: false
    resolution:
      integrity: sha512-zflvls11DCy+dQWzTW2dzuilv8Z5X/pjfmZOWba6TNIVDm+2UDaJmXSOXlasHKfNBs8oo3M0aT50fDEWfKZjXg==
  /async/3.2.1:
    dev: false
    resolution:
      integrity: sha512-XdD5lRO/87udXCMC9meWdYiR+Nq6ZjUfXidViUZGu2F1MO4T3XwZ1et0hb2++BgLfhyJwy44BGB/yx80ABx8hg==
  /asynckit/0.4.0:
    dev: false
    resolution:
      integrity: sha1-x57Zf380y48robyXkLzDZkdLS3k=
  /atob/2.1.2:
    dev: false
    engines:
      node: '>= 4.5.0'
    hasBin: true
    resolution:
      integrity: sha512-Wm6ukoaOGJi/73p/cl2GvLjTI5JM1k/O14isD73YML8StrH/7/lRFgmg8nICZgD3bZZvjwCGxtMOD3wWNAu8cg==
  /available-typed-arrays/1.0.4:
    dev: false
    engines:
      node: '>= 0.4'
    resolution:
      integrity: sha512-SA5mXJWrId1TaQjfxUYghbqQ/hYioKmLJvPJyDuYRtXXenFNMjj4hSSt1Cf1xsuXSXrtxrVC5Ot4eU6cOtBDdA==
  /avsc/5.7.2:
    dev: false
    engines:
      node: '>=0.11'
    resolution:
      integrity: sha512-9fZMS1meEfZriKMiLmOlQu4/3WFGkH2BM5aU++iRciUeHJ8L4K0T+bfYqpQS7X2ywEu18Dqp6aq9fIRXkvZ+TQ==
  /aws-sign2/0.7.0:
    dev: false
    resolution:
      integrity: sha1-tG6JCTSpWR8tL2+G1+ap8bP+dqg=
  /aws4/1.11.0:
    dev: false
    resolution:
      integrity: sha512-xh1Rl34h6Fi1DC2WWKfxUTVqRsNnr6LsKz2+hfwDxQJWmrx8+c7ylaqBMcHfl1U1r2dsifOvKX3LQuLNZ+XSvA==
  /axios/0.21.1:
    dependencies:
      follow-redirects: 1.14.1
    dev: false
    resolution:
      integrity: sha512-dKQiRHxGD9PPRIUNIWvZhPTPpl1rf/OxTYKsqKUDjBwYylTvV7SjSHJb9ratfyzM6wCdLCOYLzs73qpg5c4iGA==
  /axios/0.21.1_debug@3.2.7:
    dependencies:
      follow-redirects: 1.14.1_debug@3.2.7
    dev: false
    peerDependencies:
      debug: '*'
    resolution:
      integrity: sha512-dKQiRHxGD9PPRIUNIWvZhPTPpl1rf/OxTYKsqKUDjBwYylTvV7SjSHJb9ratfyzM6wCdLCOYLzs73qpg5c4iGA==
  /axios/0.21.1_debug@4.3.2:
    dependencies:
      follow-redirects: 1.14.1_debug@4.3.2
    dev: false
    peerDependencies:
      debug: '*'
    resolution:
      integrity: sha512-dKQiRHxGD9PPRIUNIWvZhPTPpl1rf/OxTYKsqKUDjBwYylTvV7SjSHJb9ratfyzM6wCdLCOYLzs73qpg5c4iGA==
  /azure-iot-amqp-base/2.4.10:
    dependencies:
      async: 2.6.3
      azure-iot-common: 1.12.10
      debug: 4.3.2
      lodash.merge: 4.6.2
      machina: 4.0.2
      rhea: 1.0.24
      uuid: 3.4.0
      ws: 6.2.2
    dev: false
    engines:
      node: '>= 10.0.0'
    resolution:
      integrity: sha512-SOHBS3c7GM0apDJRdt1YcbkzYa5HvHnNKLVeUGcdRQ6e9T3u5FZF4kfbzbpAEfJxZYGpqrHehMCw53m4w/d7DQ==
  /azure-iot-common/1.12.10:
    dependencies:
      debug: 4.3.2
      getos: 3.2.1
    dev: false
    engines:
      node: '>= 10.0.0'
    resolution:
      integrity: sha512-6cftCaiLv1RVviq3EW7TXRXLCK1iWziMC/9zIATJU6gslVUCA+4hRMkT+6JLfJB1h+ids5fT5XSDFJwWyTLRFw==
  /azure-iot-http-base/1.11.10:
    dependencies:
      azure-iot-common: 1.12.10
      debug: 4.3.2
      uuid: 3.4.0
    dev: false
    engines:
      node: '>= 10.0.0'
    resolution:
      integrity: sha512-3XI+NWD3fmTyOrSVi9HUdnzzeQDa4QKtnjFgT0I98VOX9m6dybUXzJyGf8VxaJ61ik8Ol1hYqjgBA61Bk+p/Gw==
  /azure-iothub/1.14.3:
    dependencies:
      '@azure/core-http': 1.2.3
      '@azure/identity': 1.2.5_debug@4.3.2
      '@azure/ms-rest-js': 2.5.3
      async: 2.6.3
      azure-iot-amqp-base: 2.4.10
      azure-iot-common: 1.12.10
      azure-iot-http-base: 1.11.10
      debug: 4.3.2
      lodash: 4.17.21
      machina: 4.0.2
      rhea: 1.0.24
      tslib: 1.14.1
    dev: false
    engines:
      node: '>= 10.0.0'
    resolution:
      integrity: sha512-sQlarDu808lCZwWl+x/4MkW/sXxTHeaHFDPkDRJvaH7MKBgZCsnfYqEcF2auFY1cqw/VuKQPalpGRql3vJ203A==
  /azure-storage/2.10.4:
    dependencies:
      browserify-mime: 1.2.9
      extend: 3.0.2
      json-edm-parser: 0.1.2
      md5.js: 1.3.4
      readable-stream: 2.0.6
      request: 2.88.2
      underscore: 1.13.1
      uuid: 3.4.0
      validator: 9.4.1
      xml2js: 0.2.8
      xmlbuilder: 9.0.7
    dev: false
    engines:
      node: '>= 0.8.26'
    resolution:
      integrity: sha512-zlfRPl4js92JC6+79C2EUmNGYjSknRl8pOiHQF78zy+pbOFOHtlBF6BU/OxPeHQX3gaa6NdEZnVydFxhhndkEw==
  /babel-runtime/6.26.0:
    dependencies:
      core-js: 2.6.12
      regenerator-runtime: 0.11.1
    dev: false
    resolution:
      integrity: sha1-llxwWGaOgrVde/4E/yM3vItWR/4=
  /backbone/1.4.0:
    dependencies:
      underscore: 1.13.1
    dev: false
    resolution:
      integrity: sha512-RLmDrRXkVdouTg38jcgHhyQ/2zjg7a8E6sz2zxfz21Hh17xDJYUHBZimVIt5fUyS8vbfpeSmTL3gUjTEvUV3qQ==
  /balanced-match/1.0.2:
    dev: false
    resolution:
      integrity: sha512-3oSeUO0TMV67hN1AmbXsK4yaqU7tjiHlbxRDZOpH0KW9+CeX4bRAaX0Anxt0tx2MrpRpWwQaPwIlISEJhYU5Pw==
  /base64-arraybuffer/0.1.4:
    dev: false
    engines:
      node: '>= 0.6.0'
    resolution:
      integrity: sha1-mBjHngWbE1X5fgQooBfIOOkLqBI=
  /base64-js/1.5.1:
    dev: false
    resolution:
      integrity: sha512-AKpaYlHn8t4SVbOHCy+b5+KKgvR4vrsD8vbvrbiQJps7fKDTkjkDry6ji0rUJjC0kzbNePLwzxq8iypo41qeWA==
  /base64id/2.0.0:
    dev: false
    engines:
      node: ^4.5.0 || >= 5.9
    resolution:
      integrity: sha512-lGe34o6EHj9y3Kts9R4ZYs/Gr+6N7MCaMlIFA3F1R2O5/m7K06AxfSeO5530PEERE6/WyEg3lsuyw4GHlPZHog==
  /bcrypt-pbkdf/1.0.2:
    dependencies:
      tweetnacl: 0.14.5
    dev: false
    resolution:
      integrity: sha1-pDAdOJtqQ/m2f/PKEaP2Y342Dp4=
  /binary-extensions/2.2.0:
    dev: false
    engines:
      node: '>=8'
    resolution:
      integrity: sha512-jDctJ/IVQbZoJykoeHbhXpOlNBqGNcwXJKJog42E5HDPUwQTSdjCHdihjj0DlnheQ7blbT6dHOafNAiS8ooQKA==
  /bindings/1.5.0:
    dependencies:
      file-uri-to-path: 1.0.0
    dev: false
    resolution:
      integrity: sha512-p2q/t/mhvuOj/UeLlV6566GD/guowlr0hHxClI0W9m7MWYkL1F0hLo+0Aexs9HSPCtR1SXQ0TD3MMKrXZajbiQ==
  /bl/4.1.0:
    dependencies:
      buffer: 5.7.1
      inherits: 2.0.4
      readable-stream: 3.6.0
    dev: false
    resolution:
      integrity: sha512-1W07cM9gS6DcLperZfFSj+bWLtaPGSOHWhPiGzXmvVJbRLdG82sH/Kn8EtW1VqWVA54AKf2h5k5BbnIbwF3h6w==
  /body-parser/1.19.0:
    dependencies:
      bytes: 3.1.0
      content-type: 1.0.4
      debug: 2.6.9
      depd: 1.1.2
      http-errors: 1.7.2
      iconv-lite: 0.4.24
      on-finished: 2.3.0
      qs: 6.7.0
      raw-body: 2.4.0
      type-is: 1.6.18
    dev: false
    engines:
      node: '>= 0.8'
    resolution:
      integrity: sha512-dhEPs72UPbDnAQJ9ZKMNTP6ptJaionhP5cBb541nXPlW60Jepo9RV/a4fX4XWW9CuFNK22krhrj1+rgzifNCsw==
  /brace-expansion/1.1.11:
    dependencies:
      balanced-match: 1.0.2
      concat-map: 0.0.1
    dev: false
    resolution:
      integrity: sha512-iCuPHDFgrHX7H2vEI/5xpz07zSHB00TpugqhmYtVmMO6518mCuRMoOYFldEBl0g187ufozdaHgWKcYFb61qGiA==
  /braces/3.0.2:
    dependencies:
      fill-range: 7.0.1
    dev: false
    engines:
      node: '>=8'
    resolution:
      integrity: sha512-b8um+L1RzM3WDSzvhm6gIz1yfTbBt6YTlcEKAvsmqCZZFw46z626lVj9j1yEPW33H5H+lBQpZMP1k8l+78Ha0A==
  /browser-stdout/1.3.1:
    dev: false
    resolution:
      integrity: sha512-qhAVI1+Av2X7qelOfAIYwXONood6XlZE/fXaBSmW/T5SzLAmCgzi+eiWE7fUvbHaeNBQH13UftjpXxsfLkMpgw==
  /browserify-mime/1.2.9:
    dev: false
    resolution:
      integrity: sha1-rrGvKN5sDXpqLOQK22j/GEIq8x8=
  /browserslist/4.16.7:
    dependencies:
      caniuse-lite: 1.0.30001251
      colorette: 1.3.0
      electron-to-chromium: 1.3.805
      escalade: 3.1.1
      node-releases: 1.1.74
    dev: false
    engines:
      node: ^6 || ^7 || ^8 || ^9 || ^10 || ^11 || ^12 || >=13.7
    hasBin: true
    resolution:
      integrity: sha512-7I4qVwqZltJ7j37wObBe3SoTz+nS8APaNcrBOlgoirb6/HbEU2XxW/LpUDTCngM6iauwFqmRTuOMfyKnFGY5JA==
  /buffer-crc32/0.2.13:
    dev: false
    resolution:
      integrity: sha1-DTM+PwDqxQqhRUq9MO+MKl2ackI=
  /buffer-equal-constant-time/1.0.1:
    dev: false
    resolution:
      integrity: sha1-+OcRMvf/5uAaXJaXpMbz5I1cyBk=
  /buffer-from/1.1.2:
    dev: false
    resolution:
      integrity: sha512-E+XQCRwSbaaiChtv6k6Dwgc+bx+Bs6vuKJHHl5kox/BaKbhiXzqQOwK4cO22yElGp2OCmjwVhT3HmxgyPGnJfQ==
  /buffer/5.7.1:
    dependencies:
      base64-js: 1.5.1
      ieee754: 1.2.1
    dev: false
    resolution:
      integrity: sha512-EHcyIPBQ4BSGlvjB16k5KgAJ27CIsHY/2JBmCRReo48y9rQ3MaUzWX3KVlBa4U7MyX02HdVj0K7C3WaB3ju7FQ==
  /builtin-modules/2.0.0:
    dev: false
    engines:
      node: '>=4'
    resolution:
      integrity: sha512-3U5kUA5VPsRUA3nofm/BXX7GVHKfxz0hOBAPxXrIvHzlDRkQVqEn6yi8QJegxl4LzOHLdvb7XF5dVawa/VVYBg==
  /builtin-modules/3.1.0:
    dev: false
    engines:
      node: '>=6'
    resolution:
      integrity: sha512-k0KL0aWZuBt2lrxrcASWDfwOLMnodeQjodT/1SxEQAXsHANgo6ZC/VEaSEHCXt7aSTZ4/4H5LKa+tBXmW7Vtvw==
  /builtin-modules/3.2.0:
    dev: false
    engines:
      node: '>=6'
    resolution:
      integrity: sha512-lGzLKcioL90C7wMczpkY0n/oART3MbBa8R9OFGE1rJxoVI86u4WAGfEk8Wjv10eKSyTHVGkSo3bvBylCEtk7LA==
  /bytes/3.1.0:
    dev: false
    engines:
      node: '>= 0.8'
    resolution:
      integrity: sha512-zauLjrfCG+xvoyaqLoV8bLVXXNGC4JqlxFCutSDWA6fJrTo2ZuvLYTqZ7aHBLZSMOopbzwv8f+wZcVzfVTI2Dg==
  /caching-transform/3.0.2:
    dependencies:
      hasha: 3.0.0
      make-dir: 2.1.0
      package-hash: 3.0.0
      write-file-atomic: 2.4.3
    dev: false
    engines:
      node: '>=6'
    resolution:
      integrity: sha512-Mtgcv3lh3U0zRii/6qVgQODdPA4G3zhG+jtbCWj39RXuUFTMzH0vcdMtaJS1jPowd+It2Pqr6y3NJMQqOqCE2w==
  /call-bind/1.0.2:
    dependencies:
      function-bind: 1.1.1
      get-intrinsic: 1.1.1
    dev: false
    resolution:
      integrity: sha512-7O+FbCihrB5WGbFYesctwmTKae6rOiIzmz1icreWJ+0aA7LJfuqhEso2T9ncpcFtzMQtzXf2QGGueWJGTYsqrA==
  /callsites/3.1.0:
    dev: false
    engines:
      node: '>=6'
    resolution:
      integrity: sha512-P8BjAsXvZS+VIDUI11hHCQEv74YT67YUi5JJFNWIqL235sBmjX4+qx9Muvls5ivyNENctx46xQLQ3aTuE7ssaQ==
  /camelcase/5.3.1:
    dev: false
    engines:
      node: '>=6'
    resolution:
      integrity: sha512-L28STB170nwWS63UjtlEOE3dldQApaJXZkOI1uMFfzf3rRuPegHaHesyee+YxQ+W6SvRDQV6UrdOdRiR153wJg==
  /caniuse-lite/1.0.30001251:
    dev: false
    resolution:
      integrity: sha512-HOe1r+9VkU4TFmnU70z+r7OLmtR+/chB1rdcJUeQlAinjEeb0cKL20tlAtOagNZhbrtLnCvV19B4FmF1rgzl6A==
  /caseless/0.12.0:
    dev: false
    resolution:
      integrity: sha1-G2gcIf+EAzyCZUMJBolCDRhxUdw=
  /chai-as-promised/7.1.1_chai@4.3.4:
    dependencies:
      chai: 4.3.4
      check-error: 1.0.2
    dev: false
    peerDependencies:
      chai: '>= 2.1.2 < 5'
    resolution:
      integrity: sha512-azL6xMoi+uxu6z4rhWQ1jbdUhOMhis2PvscD/xjLqNMkv3BPPp2JyyuTHOrf9BOosGpNQ11v6BKv/g57RXbiaA==
  /chai-exclude/2.0.3_chai@4.3.4:
    dependencies:
      chai: 4.3.4
      fclone: 1.0.11
    dev: false
    peerDependencies:
      chai: '>= 4.0.0 < 5'
    resolution:
      integrity: sha512-6VuTQX25rsh4hKPdLzsOtL20k9+tszksLQrLtsu6szTmSVJP9+gUkqYUsyM+xqCeGZKeRJCsamCMRUQJhWsQ+g==
  /chai-string/1.5.0_chai@4.3.4:
    dependencies:
      chai: 4.3.4
    dev: false
    peerDependencies:
      chai: ^4.1.2
    resolution:
      integrity: sha512-sydDC3S3pNAQMYwJrs6dQX0oBQ6KfIPuOZ78n7rocW0eJJlsHPh2t3kwW7xfwYA/1Bf6/arGtSUo16rxR2JFlw==
  /chai/4.3.4:
    dependencies:
      assertion-error: 1.1.0
      check-error: 1.0.2
      deep-eql: 3.0.1
      get-func-name: 2.0.0
      pathval: 1.1.1
      type-detect: 4.0.8
    dev: false
    engines:
      node: '>=4'
    resolution:
      integrity: sha512-yS5H68VYOCtN1cjfwumDSuzn/9c+yza4f3reKXlE5rUg7SFcCEy90gJvydNgOYtblyf4Zi6jIWRnXOgErta0KA==
  /chalk/1.1.3:
    dependencies:
      ansi-styles: 2.2.1
      escape-string-regexp: 1.0.5
      has-ansi: 2.0.0
      strip-ansi: 3.0.1
      supports-color: 2.0.0
    dev: false
    engines:
      node: '>=0.10.0'
    resolution:
      integrity: sha1-qBFcVeSnAv5NFQq9OHKCKn4J/Jg=
  /chalk/2.4.2:
    dependencies:
      ansi-styles: 3.2.1
      escape-string-regexp: 1.0.5
      supports-color: 5.5.0
    dev: false
    engines:
      node: '>=4'
    resolution:
      integrity: sha512-Mti+f9lpJNcwF4tWV8/OrTTtF1gZi+f8FqlyAdouralcFWFQWF2+NgCHShjkCb+IFBLq9buZwE1xckQU4peSuQ==
  /chalk/4.1.2:
    dependencies:
      ansi-styles: 4.3.0
      supports-color: 7.2.0
    dev: false
    engines:
      node: '>=10'
    resolution:
      integrity: sha512-oKnbhFyRIXpUuez8iBMmyEa4nbj4IOQyuhc/wy9kY7/WVPcwIO9VA668Pu8RkO7+0G76SLROeyw9CpQ061i4mA==
  /charenc/0.0.2:
    dev: false
    resolution:
      integrity: sha1-wKHS86cJLgN3S/qD8UwPxXkKhmc=
  /check-error/1.0.2:
    dev: false
    resolution:
      integrity: sha1-V00xLt2Iu13YkS6Sht1sCu1KrII=
  /check-more-types/2.24.0:
    dev: false
    engines:
      node: '>= 0.8.0'
    resolution:
      integrity: sha1-FCD/sQ/URNz8ebQ4kbv//TKoRgA=
  /chokidar/3.3.0:
    dependencies:
      anymatch: 3.1.2
      braces: 3.0.2
      glob-parent: 5.1.2
      is-binary-path: 2.1.0
      is-glob: 4.0.1
      normalize-path: 3.0.0
      readdirp: 3.2.0
    dev: false
    engines:
      node: '>= 8.10.0'
    optionalDependencies:
      fsevents: 2.1.3
    resolution:
      integrity: sha512-dGmKLDdT3Gdl7fBUe8XK+gAtGmzy5Fn0XkkWQuYxGIgWVPPse2CxFA5mtrlD0TOHaHjEUqkWNyP1XdHoJES/4A==
  /chokidar/3.5.2:
    dependencies:
      anymatch: 3.1.2
      braces: 3.0.2
      glob-parent: 5.1.2
      is-binary-path: 2.1.0
      is-glob: 4.0.1
      normalize-path: 3.0.0
      readdirp: 3.6.0
    dev: false
    engines:
      node: '>= 8.10.0'
    optionalDependencies:
      fsevents: 2.3.2
    resolution:
      integrity: sha512-ekGhOnNVPgT77r4K/U3GDhu+FQ2S8TnK/s2KbIGXi0SZWuwkZ2QNyfWdZW+TVfn84DpEP7rLeCt2UI6bJ8GwbQ==
  /chownr/1.1.4:
    dev: false
    resolution:
      integrity: sha512-jJ0bqzaylmJtVnNgzTeSOs8DPavpbYgEr/b0YL8/2GO3xJEhInFmhKMUnEJQjZumK7KXGFhUy89PrsJWlakBVg==
  /ci-info/2.0.0:
    dev: false
    resolution:
      integrity: sha512-5tK7EtrZ0N+OLFMthtqOj4fI2Jeb88C4CAZPu25LDVUgXJ0A3Js4PMGqrn0JU1W0Mh1/Z8wZzYPxqUrXeBboCQ==
  /cliui/5.0.0:
    dependencies:
      string-width: 3.1.0
      strip-ansi: 5.2.0
      wrap-ansi: 5.1.0
    dev: false
    resolution:
      integrity: sha512-PYeGSEmmHM6zvoef2w8TPzlrnNpXIjTipYK780YswmIP9vjxmd6Y2a3CB2Ks6/AU8NHjZugXvo8w3oWM2qnwXA==
  /cliui/7.0.4:
    dependencies:
      string-width: 4.2.2
      strip-ansi: 6.0.0
      wrap-ansi: 7.0.0
    dev: false
    resolution:
      integrity: sha512-OcRE68cOsVMXp1Yvonl/fzkQOyjLSu/8bhPDfQt0e0/Eb283TKP20Fs2MqoPsr9SwA595rRCA+QMzYc9nBP+JQ==
  /cloudevents/4.0.3:
    dependencies:
      ajv: 6.12.6
      uuid: 8.3.2
    dev: false
    resolution:
      integrity: sha512-FpwsQ0JZzGH1PcJmZTXRQkQSt5YFjwlppUrEUfTU0Ey175IIdYYDCIMeqMIX+qvDUhj8bFDrgU23xWA1JQbR1Q==
  /code-point-at/1.1.0:
    dev: false
    engines:
      node: '>=0.10.0'
    resolution:
      integrity: sha1-DQcLTQQ6W+ozovGkDi7bPZpMz3c=
  /color-convert/1.9.3:
    dependencies:
      color-name: 1.1.3
    dev: false
    resolution:
      integrity: sha512-QfAUtd+vFdAtFQcC8CCyYt1fYWxSqAiK2cSD6zDB8N3cpsEBAvRxp9zOGg6G/SHHJYAT88/az/IuDGALsNVbGg==
  /color-convert/2.0.1:
    dependencies:
      color-name: 1.1.4
    dev: false
    engines:
      node: '>=7.0.0'
    resolution:
      integrity: sha512-RRECPsj7iu/xb5oKYcsFHSppFNnsj/52OVTRKb4zP5onXwVF3zVmmToNcOfGC+CRDpfK/U584fMg38ZHCaElKQ==
  /color-name/1.1.3:
    dev: false
    resolution:
      integrity: sha1-p9BVi9icQveV3UIyj3QIMcpTvCU=
  /color-name/1.1.4:
    dev: false
    resolution:
      integrity: sha512-dOy+3AuW3a2wNbZHIuMZpTcgjGuLU/uBL/ubcZF9OXbDo8ff4O8yVp5Bf0efS8uEoYo5q4Fx7dY9OgQGXgAsQA==
  /colorette/1.3.0:
    dev: false
    resolution:
      integrity: sha512-ecORCqbSFP7Wm8Y6lyqMJjexBQqXSF7SSeaTyGGphogUjBlFP9m9o08wy86HL2uB7fMTxtOUzLMk7ogKcxMg1w==
  /colors/1.2.5:
    dev: false
    engines:
      node: '>=0.1.90'
    resolution:
      integrity: sha512-erNRLao/Y3Fv54qUa0LBB+//Uf3YwMUmdJinN20yMXm9zdKKqH9wt7R9IIVZ+K7ShzfpLV/Zg8+VyrBJYB4lpg==
  /colors/1.4.0:
    dev: false
    engines:
      node: '>=0.1.90'
    resolution:
      integrity: sha512-a+UqTh4kgZg/SlGvfbzDHpgRu7AAQOmmqRHJnxhRZICKFUT91brVhNNt58CMWU9PsBbv3PDCZUHbVxuDiH2mtA==
  /combined-stream/1.0.8:
    dependencies:
      delayed-stream: 1.0.0
    dev: false
    engines:
      node: '>= 0.8'
    resolution:
      integrity: sha512-FQN4MRfuJeHf7cBbBMJFXhKSDq+2kAArBlmRBvcvFE5BB1HZKXtSFASDhdlz9zOYwxh8lDdnvmMOe/+5cdoEdg==
  /commander/2.20.3:
    dev: false
    resolution:
      integrity: sha512-GpVkmM8vF2vQUkj2LvZmD35JxeJOLCwJ9cUkugyk2nuhbv3+mJvpLYYt+0+USMxE+oj+ey/lJEnhZw75x/OMcQ==
  /common-tags/1.8.0:
    dev: false
    engines:
      node: '>=4.0.0'
    resolution:
      integrity: sha512-6P6g0uetGpW/sdyUy/iQQCbFF0kWVMSIVSyYz7Zgjcgh8mgw8PQzDNZeyZ5DQ2gM7LBoZPHmnjz8rUthkBG5tw==
  /commondir/1.0.1:
    dev: false
    resolution:
      integrity: sha1-3dgA2gxmEnOTzKWVDqloo6rxJTs=
  /component-emitter/1.3.0:
    dev: false
    resolution:
      integrity: sha512-Rd3se6QB+sO1TwqZjscQrurpEPIfO0/yYnSin6Q/rD3mOutHvUrCAhJub3r90uNb+SESBuE0QYoB90YdfatsRg==
  /concat-map/0.0.1:
    dev: false
    resolution:
      integrity: sha1-2Klr13/Wjfd5OnMDajug1UBdR3s=
  /connect/3.7.0:
    dependencies:
      debug: 2.6.9
      finalhandler: 1.1.2
      parseurl: 1.3.3
      utils-merge: 1.0.1
    dev: false
    engines:
      node: '>= 0.10.0'
    resolution:
      integrity: sha512-ZqRXc+tZukToSNmh5C2iWMSoV3X1YUcPbqEM4DkEG5tNQXrQUZCNVGGv3IuicnkMtPfGf3Xtp8WCXs295iQ1pQ==
  /console-control-strings/1.1.0:
    dev: false
    resolution:
      integrity: sha1-PXz0Rk22RG6mRL9LOVB/mFEAjo4=
  /content-disposition/0.5.3:
    dependencies:
      safe-buffer: 5.1.2
    dev: false
    engines:
      node: '>= 0.6'
    resolution:
      integrity: sha512-ExO0774ikEObIAEV9kDo50o+79VCUdEB6n6lzKgGwupcVeRlhrj3qGAfwq8G6uBJjkqLrhT0qEYFcWng8z1z0g==
  /content-type/1.0.4:
    dev: false
    engines:
      node: '>= 0.6'
    resolution:
      integrity: sha512-hIP3EEPs8tB9AT1L+NUqtwOAps4mk2Zob89MWXMHjHWg9milF/j4osnnQLXBCBFBk/tvIG/tUc9mOUJiPBhPXA==
  /convert-source-map/1.8.0:
    dependencies:
      safe-buffer: 5.1.2
    dev: false
    resolution:
      integrity: sha512-+OQdjP49zViI/6i7nIJpA8rAl4sV/JdPfU9nZs3VqOwGIgizICvuN2ru6fMd+4llL0tar18UYJXfZ/TWtmhUjA==
  /cookie-signature/1.0.6:
    dev: false
    resolution:
      integrity: sha1-4wOogrNCzD7oylE6eZmXNNqzriw=
  /cookie/0.4.0:
    dev: false
    engines:
      node: '>= 0.6'
    resolution:
      integrity: sha512-+Hp8fLp57wnUSt0tY0tHEXh4voZRDnoIrZPqlo3DPiI4y9lwg/jqx+1Om94/W6ZaPDOUbnjOt/99w66zk+l1Xg==
  /cookie/0.4.1:
    dev: false
    engines:
      node: '>= 0.6'
    resolution:
      integrity: sha512-ZwrFkGJxUR3EIoXtO+yVE69Eb7KlixbaeAWfBQB9vVsNn/o+Yw69gBWSSDK825hQNdN+wF8zELf3dFNl/kxkUA==
  /core-js/2.6.12:
    deprecated: core-js@<3.3 is no longer maintained and not recommended for usage due to the number of issues. Because of the V8 engine whims, feature detection in old core-js versions could cause a slowdown up to 100x even if nothing is polyfilled. Please, upgrade your dependencies to the actual version of core-js.
    dev: false
    requiresBuild: true
    resolution:
      integrity: sha512-Kb2wC0fvsWfQrgk8HU5lW6U/Lcs8+9aaYcy4ZFc6DDlo4nZ7n70dEgE5rtR0oG6ufKDUnrwfWL1mXR5ljDatrQ==
  /core-js/3.16.1:
    dev: false
    requiresBuild: true
    resolution:
      integrity: sha512-AAkP8i35EbefU+JddyWi12AWE9f2N/qr/pwnDtWz4nyUIBGMJPX99ANFFRSw6FefM374lDujdtLDyhN2A/btHw==
  /core-util-is/1.0.2:
    dev: false
    resolution:
      integrity: sha1-tf1UIgqivFq1eqtxQMlAdUUDwac=
  /cors/2.8.5:
    dependencies:
      object-assign: 4.1.1
      vary: 1.1.2
    dev: false
    engines:
      node: '>= 0.10'
    resolution:
      integrity: sha512-KIHbLJqu73RGr/hnbrO9uBeixNGuvSQjul/jdFvS/KFSIH1hWVd1ng7zOHx+YrEfInLG7q4n6GHQ9cDtxv/P6g==
  /cp-file/6.2.0:
    dependencies:
      graceful-fs: 4.2.8
      make-dir: 2.1.0
      nested-error-stacks: 2.1.0
      pify: 4.0.1
      safe-buffer: 5.2.1
    dev: false
    engines:
      node: '>=6'
    resolution:
      integrity: sha512-fmvV4caBnofhPe8kOcitBwSn2f39QLjnAnGq3gO9dfd75mUytzKNZB1hde6QHunW2Rt+OwuBOMc3i1tNElbszA==
  /create-require/1.1.1:
    dev: false
    resolution:
      integrity: sha512-dcKFX3jn0MpIaXjisoRvexIJVEKzaq7z2rZKxf+MSr9TkdmHmsU4m2lcLojrj/FHl8mk5VxMmYA+ftRkP/3oKQ==
  /cross-env/7.0.3:
    dependencies:
      cross-spawn: 7.0.3
    dev: false
    engines:
      node: '>=10.14'
      npm: '>=6'
      yarn: '>=1'
    hasBin: true
    resolution:
      integrity: sha512-+/HKd6EgcQCJGh2PSjZuUitQBQynKor4wrFbRg4DtAgS1aWO+gU52xpH7M9ScGgXSYmAVS9bIJ8EzuaGw0oNAw==
  /cross-spawn/4.0.2:
    dependencies:
      lru-cache: 4.1.5
      which: 1.3.1
    dev: false
    resolution:
      integrity: sha1-e5JHYhwjrf3ThWAEqCPL45dCTUE=
  /cross-spawn/6.0.5:
    dependencies:
      nice-try: 1.0.5
      path-key: 2.0.1
      semver: 5.7.1
      shebang-command: 1.2.0
      which: 1.3.1
    dev: false
    engines:
      node: '>=4.8'
    resolution:
      integrity: sha512-eTVLrBSt7fjbDygz805pMnstIs2VTBNkRm0qxZd+M7A5XDdxVRWO5MxGBXZhjY4cqLYLdtrGqRf8mBPmzwSpWQ==
  /cross-spawn/7.0.3:
    dependencies:
      path-key: 3.1.1
      shebang-command: 2.0.0
      which: 2.0.2
    dev: false
    engines:
      node: '>= 8'
    resolution:
      integrity: sha512-iRDPJKUPVEND7dHPO8rkbOnPpyDygcDFtWjpeWNCgy8WP2rXcxXL8TskReQl6OrB2G7+UJrags1q15Fudc7G6w==
  /crypt/0.0.2:
    dev: false
    resolution:
      integrity: sha1-iNf/fsDfuG9xPch7u0LQRNPmxBs=
  /csv-parse/4.16.0:
    dev: false
    resolution:
      integrity: sha512-Zb4tGPANH4SW0LgC9+s9Mnequs9aqn7N3/pCqNbVjs2XhEF6yWNU2Vm4OGl1v2Go9nw8rXt87Cm2QN/o6Vpqgg==
  /custom-event/1.0.1:
    dev: false
    resolution:
      integrity: sha1-XQKkaFCt8bSjF5RqOSj8y1v9BCU=
  /dashdash/1.14.1:
    dependencies:
      assert-plus: 1.0.0
    dev: false
    engines:
      node: '>=0.10'
    resolution:
      integrity: sha1-hTz6D3y+L+1d4gMmuN1YEDX24vA=
  /data-uri-to-buffer/3.0.1:
    dev: false
    engines:
      node: '>= 6'
    resolution:
      integrity: sha512-WboRycPNsVw3B3TL559F7kuBUM4d8CgMEvk6xEJlOp7OBPjt6G7z8WMWlD2rOFZLk6OYfFIUGsCOWzcQH9K2og==
  /date-format/2.1.0:
    dev: false
    engines:
      node: '>=4.0'
    resolution:
      integrity: sha512-bYQuGLeFxhkxNOF3rcMtiZxvCBAquGzZm6oWA1oZ0g2THUzivaRhv8uOhdr19LmoobSOLoIAxeUK2RdbM8IFTA==
  /date-format/3.0.0:
    dev: false
    engines:
      node: '>=4.0'
    resolution:
      integrity: sha512-eyTcpKOcamdhWJXj56DpQMo1ylSQpcGtGKXcU0Tb97+K56/CF5amAqqqNj0+KvA0iw2ynxtHWFsPDSClCxe48w==
  /date-utils/1.2.21:
    dev: false
    engines:
      node: '>0.4.0'
    resolution:
      integrity: sha1-YfsWzcEnSzyayq/+n8ad+HIKK2Q=
  /debounce/1.2.1:
    dev: false
    resolution:
      integrity: sha512-XRRe6Glud4rd/ZGQfiV1ruXSfbvfJedlV9Y6zOlP+2K04vBYiJEte6stfFkCP03aMnY5tsipamumUjL14fofug==
  /debug/2.6.9:
    dependencies:
      ms: 2.0.0
    dev: false
    resolution:
      integrity: sha512-bC7ElrdJaJnPbAP+1EotYvqZsb3ecl5wi6Bfi6BJTUcNowp6cvspg0jXznRTKDjm/E7AdgFBVeAPVMNcKGsHMA==
  /debug/3.2.6:
    dependencies:
      ms: 2.1.3
    deprecated: Debug versions >=3.2.0 <3.2.7 || >=4 <4.3.1 have a low-severity ReDos regression when used in a Node.js environment. It is recommended you upgrade to 3.2.7 or 4.3.1. (https://github.com/visionmedia/debug/issues/797)
    dev: false
    resolution:
      integrity: sha512-mel+jf7nrtEl5Pn1Qx46zARXKDpBbvzezse7p7LqINmdoIk8PYP5SySaxEmYv6TZ0JyEKA1hsCId6DIhgITtWQ==
  /debug/3.2.7:
    dependencies:
      ms: 2.1.3
    dev: false
    resolution:
      integrity: sha512-CFjzYYAi4ThfiQvizrFQevTTXHtnCqWfe7x1AhgEscTz6ZbLbfoLRLPugTQyBth6f8ZERVUSyWHFD/7Wu4t1XQ==
  /debug/4.1.1:
    dependencies:
      ms: 2.1.3
    deprecated: Debug versions >=3.2.0 <3.2.7 || >=4 <4.3.1 have a low-severity ReDos regression when used in a Node.js environment. It is recommended you upgrade to 3.2.7 or 4.3.1. (https://github.com/visionmedia/debug/issues/797)
    dev: false
    resolution:
      integrity: sha512-pYAIzeRo8J6KPEaJ0VWOh5Pzkbw/RetuzehGM7QRRX5he4fPHx2rdKMB256ehJCkX+XRQm16eZLqLNS8RSZXZw==
  /debug/4.3.1:
    dependencies:
      ms: 2.1.2
    dev: false
    engines:
      node: '>=6.0'
    peerDependencies:
      supports-color: '*'
    peerDependenciesMeta:
      supports-color:
        optional: true
    resolution:
      integrity: sha512-doEwdvm4PCeK4K3RQN2ZC2BYUBaxwLARCqZmMjtF8a51J2Rb0xpVloFRnCODwqjpwnAoao4pelN8l3RJdv3gRQ==
  /debug/4.3.2:
    dependencies:
      ms: 2.1.2
    dev: false
    engines:
      node: '>=6.0'
    peerDependencies:
      supports-color: '*'
    peerDependenciesMeta:
      supports-color:
        optional: true
    resolution:
      integrity: sha512-mOp8wKcvj7XxC78zLgw/ZA+6TSgkoE2C/ienthhRD298T7UNwAg9diBpLRxC0mOezLl4B0xV7M0cCO6P/O0Xhw==
  /decamelize/1.2.0:
    dev: false
    engines:
      node: '>=0.10.0'
    resolution:
      integrity: sha1-9lNNFRSCabIDUue+4m9QH5oZEpA=
  /decode-uri-component/0.2.0:
    dev: false
    engines:
      node: '>=0.10'
    resolution:
      integrity: sha1-6zkTMzRYd1y4TNGh+uBiEGu4dUU=
  /decompress-response/4.2.1:
    dependencies:
      mimic-response: 2.1.0
    dev: false
    engines:
      node: '>=8'
    resolution:
      integrity: sha512-jOSne2qbyE+/r8G1VU+G/82LBs2Fs4LAsTiLSHOCOMZQl2OKZ6i8i4IyHemTe+/yIXOtTcRQMzPcgyhoFlqPkw==
  /deep-eql/3.0.1:
    dependencies:
      type-detect: 4.0.8
    dev: false
    engines:
      node: '>=0.12'
    resolution:
      integrity: sha512-+QeIQyN5ZuO+3Uk5DYh6/1eKO0m0YmJFGNmFHGACpf1ClL1nmlV/p4gNgbl2pJGxgXb4faqo6UE+M5ACEMyVcw==
  /deep-extend/0.6.0:
    dev: false
    engines:
      node: '>=4.0.0'
    resolution:
      integrity: sha512-LOHxIOaPYdHlJRtCQfDIVZtfw/ufM8+rVj649RIHzcm/vGwQRXFt6OPqIFWsm2XEMrNIEtWR64sY1LEKD2vAOA==
  /deep-freeze/0.0.1:
    dev: false
    resolution:
      integrity: sha1-OgsABd4YZygZ39OM0x+RF5yJPoQ=
  /deep-is/0.1.3:
    dev: false
    resolution:
      integrity: sha1-s2nW+128E+7PUk+RsHD+7cNXzzQ=
  /deepmerge/4.2.2:
    dev: false
    engines:
      node: '>=0.10.0'
    resolution:
      integrity: sha512-FJ3UgI4gIl+PHZm53knsuSFpE+nESMr7M4v9QcgB7S63Kj/6WqMiFQJpBBYz1Pt+66bZpP3Q7Lye0Oo9MPKEdg==
  /default-require-extensions/2.0.0:
    dependencies:
      strip-bom: 3.0.0
    dev: false
    engines:
      node: '>=4'
    resolution:
      integrity: sha1-9fj7sYp9bVCyH2QfZJ67Uiz+JPc=
  /define-properties/1.1.3:
    dependencies:
      object-keys: 1.1.1
    dev: false
    engines:
      node: '>= 0.4'
    resolution:
      integrity: sha512-3MqfYKj2lLzdMSf8ZIZE/V+Zuy+BgD6f164e8K2w7dgnpKArBDerGYpM46IYYcjnkdPNMjPk9A6VFB8+3SKlXQ==
  /degenerator/2.2.0:
    dependencies:
      ast-types: 0.13.4
      escodegen: 1.14.3
      esprima: 4.0.1
    dev: false
    engines:
      node: '>= 6'
    resolution:
      integrity: sha512-aiQcQowF01RxFI4ZLFMpzyotbQonhNpBao6dkI8JPk5a+hmSjR5ErHp2CQySmQe8os3VBqLCIh87nDBgZXvsmg==
  /delay/4.4.1:
    dev: false
    engines:
      node: '>=6'
    resolution:
      integrity: sha512-aL3AhqtfhOlT/3ai6sWXeqwnw63ATNpnUiN4HL7x9q+My5QtHlO3OIkasmug9LKzpheLdmUKGRKnYXYAS7FQkQ==
  /delayed-stream/1.0.0:
    dev: false
    engines:
      node: '>=0.4.0'
    resolution:
      integrity: sha1-3zrhmayt+31ECqrgsp4icrJOxhk=
  /delegates/1.0.0:
    dev: false
    resolution:
      integrity: sha1-hMbhWbgZBP3KWaDvRM2HDTElD5o=
  /depd/1.1.2:
    dev: false
    engines:
      node: '>= 0.6'
    resolution:
      integrity: sha1-m81S4UwJd2PnSbJ0xDRu0uVgtak=
  /destroy/1.0.4:
    dev: false
    resolution:
      integrity: sha1-l4hXRCxEdJ5CBmE+N5RiBYJqvYA=
  /detect-libc/1.0.3:
    dev: false
    engines:
      node: '>=0.10'
    hasBin: true
    resolution:
      integrity: sha1-+hN8S9aY7fVc1c0CrFWfkaTEups=
  /devtools-protocol/0.0.901419:
    dev: false
    resolution:
      integrity: sha512-4INMPwNm9XRpBukhNbF7OB6fNTTCaI8pzy/fXg0xQzAy5h3zL1P8xT3QazgKqBrb/hAYwIBizqDBZ7GtJE74QQ==
  /di/0.0.1:
    dev: false
    resolution:
      integrity: sha1-gGZJMmzqp8qjMG112YXqJ0i6kTw=
  /diff/3.5.0:
    dev: false
    engines:
      node: '>=0.3.1'
    resolution:
      integrity: sha512-A46qtFgd+g7pDZinpnwiRJtxbC1hpgf0uzP3iG89scHk0AUC7A1TGxf5OiiOUv/JMZR8GOt8hL900hV0bOy5xA==
  /diff/4.0.2:
    dev: false
    engines:
      node: '>=0.3.1'
    resolution:
      integrity: sha512-58lmxKSA4BNyLz+HHMUzlOEpg09FV+ev6ZMe3vJihgdxzgcwZ8VoEEPmALCZG9LmqfVoNMMKpttIYTVG6uDY7A==
  /dir-glob/3.0.1:
    dependencies:
      path-type: 4.0.0
    dev: false
    engines:
      node: '>=8'
    resolution:
      integrity: sha512-WkrWp9GR4KXfKGYzOLmTuGVi1UWFfws377n9cc55/tb6DuqyF6pcQ5AbiHEshaDpY9v6oaSr2XCDidGmMwdzIA==
  /disparity/3.0.0:
    dependencies:
      ansi-styles: 4.3.0
      diff: 4.0.2
    dev: false
    engines:
      node: '>=8'
    hasBin: true
    resolution:
      integrity: sha512-n94Rzbv2ambRaFzrnBf34IEiyOdIci7maRpMkoQWB6xFYGA7Nbs0Z5YQzMfTeyQeelv23nayqOcssBoc6rKrgw==
  /doctrine/2.1.0:
    dependencies:
      esutils: 2.0.3
    dev: false
    engines:
      node: '>=0.10.0'
    resolution:
      integrity: sha512-35mSku4ZXK0vfCuHEDAwt55dg2jNajHZ1odvF+8SSr82EsZY4QmXfuWso8oEd8zRhVObSN18aM0CjSdoBX7zIw==
  /doctrine/3.0.0:
    dependencies:
      esutils: 2.0.3
    dev: false
    engines:
      node: '>=6.0.0'
    resolution:
      integrity: sha512-yS+Q5i3hBf7GBkd4KG8a7eBNNWNGLTaEwwYWUijIYM7zrlYDM0BFXHjjPWlWZ1Rg7UaddZeIDmi9jF3HmqiQ2w==
  /dom-serialize/2.2.1:
    dependencies:
      custom-event: 1.0.1
      ent: 2.2.0
      extend: 3.0.2
      void-elements: 2.0.1
    dev: false
    resolution:
      integrity: sha1-ViromZ9Evl6jB29UGdzVnrQ6yVs=
  /dom-walk/0.1.2:
    dev: false
    resolution:
      integrity: sha512-6QvTW9mrGeIegrFXdtQi9pk7O/nSK6lSdXW2eqUspN5LWD7UTji2Fqw5V2YLjBpHEoU9Xl/eUWNpDeZvoyOv2w==
  /dotenv/8.6.0:
    dev: false
    engines:
      node: '>=10'
    resolution:
      integrity: sha512-IrPdXQsk2BbzvCBGBOTmmSH5SodmqZNt4ERAZDmW4CT+tL8VtvinqywuANaFu4bOMWki16nqf0e4oC0QIaDr/g==
  /downlevel-dts/0.4.0:
    dependencies:
      shelljs: 0.8.4
      typescript: 3.9.10
    dev: false
    hasBin: true
    resolution:
      integrity: sha512-nh5vM3n2pRhPwZqh0iWo5gpItPAYEGEWw9yd0YpI+lO60B7A3A6iJlxDbt7kKVNbqBXKsptL+jwE/Yg5Go66WQ==
  /ecc-jsbn/0.1.2:
    dependencies:
      jsbn: 0.1.1
      safer-buffer: 2.1.2
    dev: false
    resolution:
      integrity: sha1-OoOpBOVDUyh4dMVkt1SThoSamMk=
  /ecdsa-sig-formatter/1.0.11:
    dependencies:
      safe-buffer: 5.2.1
    dev: false
    resolution:
      integrity: sha512-nagl3RYrbNv6kQkeJIpt6NJZy8twLB/2vtz6yN9Z4vRKHN4/QZJIEbqohALSgwKdnksuY3k5Addp5lg8sVoVcQ==
  /edge-launcher/1.2.2:
    dev: false
    resolution:
      integrity: sha1-60Cq+9Bnpup27/+rBke81VCbN7I=
  /ee-first/1.1.1:
    dev: false
    resolution:
      integrity: sha1-WQxhFWsK4vTwJVcyoViyZrxWsh0=
  /electron-to-chromium/1.3.805:
    dev: false
    resolution:
      integrity: sha512-uUJF59M6pNSRHQaXwdkaNB4BhSQ9lldRdG1qCjlrAFkynPGDc5wPoUcYEQQeQGmKyAWJPvGkYAWmtVrxWmDAkg==
  /emoji-regex/7.0.3:
    dev: false
    resolution:
      integrity: sha512-CwBLREIQ7LvYFB0WyRvwhq5N5qPhc6PMjD6bYggFlI5YyDgl+0vxq5VHbMOFqLg7hfWzmu8T5Z1QofhmTIhItA==
  /emoji-regex/8.0.0:
    dev: false
    resolution:
      integrity: sha512-MSjYzcWNOA0ewAHpz0MxpYFvwg6yjy1NG3xteoqz644VCo/RPgnr1/GGt+ic3iJTzQ8Eu3TdM14SawnVUmGE6A==
  /encodeurl/1.0.2:
    dev: false
    engines:
      node: '>= 0.8'
    resolution:
      integrity: sha1-rT/0yG7C0CkyL1oCw6mmBslbP1k=
  /end-of-stream/1.4.4:
    dependencies:
      once: 1.4.0
    dev: false
    resolution:
      integrity: sha512-+uw1inIHVPQoaVuHzRyXd21icM+cnt4CzD5rW+NC1wjOUSTOs+Te7FOv7AhN7vS9x/oIyhLP5PR1H+phQAHu5Q==
  /engine.io-parser/4.0.2:
    dependencies:
      base64-arraybuffer: 0.1.4
    dev: false
    engines:
      node: '>=8.0.0'
    resolution:
      integrity: sha512-sHfEQv6nmtJrq6TKuIz5kyEKH/qSdK56H/A+7DnAuUPWosnIZAS2NHNcPLmyjtY3cGS/MqJdZbUjW97JU72iYg==
  /engine.io/4.1.1:
    dependencies:
      accepts: 1.3.7
      base64id: 2.0.0
      cookie: 0.4.1
      cors: 2.8.5
      debug: 4.3.2
      engine.io-parser: 4.0.2
      ws: 7.4.6
    dev: false
    engines:
      node: '>=10.0.0'
    resolution:
      integrity: sha512-t2E9wLlssQjGw0nluF6aYyfX8LwYU8Jj0xct+pAhfWfv/YrBn6TSNtEYsgxHIfaMqfrLx07czcMg9bMN6di+3w==
  /enquirer/2.3.6:
    dependencies:
      ansi-colors: 4.1.1
    dev: false
    engines:
      node: '>=8.6'
    resolution:
      integrity: sha512-yjNnPr315/FjS4zIsUxYguYUPP2e1NK4d7E7ZOLiyYCcbFBiTMyID+2wvm2w6+pZ/odMA7cRkjhsPbltwBOrLg==
  /ent/2.2.0:
    dev: false
    resolution:
      integrity: sha1-6WQhkyWiHQX0RGai9obtbOX13R0=
  /error-ex/1.3.2:
    dependencies:
      is-arrayish: 0.2.1
    dev: false
    resolution:
      integrity: sha512-7dFHNmqeFSEt2ZBsCriorKnn3Z2pj+fd9kmI6QoWw4//DL+icEBfc0U7qJCisqrTsKTjw4fNFy2pW9OqStD84g==
  /es-abstract/1.18.5:
    dependencies:
      call-bind: 1.0.2
      es-to-primitive: 1.2.1
      function-bind: 1.1.1
      get-intrinsic: 1.1.1
      has: 1.0.3
      has-symbols: 1.0.2
      internal-slot: 1.0.3
      is-callable: 1.2.4
      is-negative-zero: 2.0.1
      is-regex: 1.1.4
      is-string: 1.0.7
      object-inspect: 1.11.0
      object-keys: 1.1.1
      object.assign: 4.1.2
      string.prototype.trimend: 1.0.4
      string.prototype.trimstart: 1.0.4
      unbox-primitive: 1.0.1
    dev: false
    engines:
      node: '>= 0.4'
    resolution:
      integrity: sha512-DDggyJLoS91CkJjgauM5c0yZMjiD1uK3KcaCeAmffGwZ+ODWzOkPN4QwRbsK5DOFf06fywmyLci3ZD8jLGhVYA==
  /es-to-primitive/1.2.1:
    dependencies:
      is-callable: 1.2.4
      is-date-object: 1.0.5
      is-symbol: 1.0.4
    dev: false
    engines:
      node: '>= 0.4'
    resolution:
      integrity: sha512-QCOllgZJtaUo9miYBcLChTUaHNjJF3PYs1VidD7AwiEj1kYxKeQTctLAezAOH5ZKRH0g2IgPn6KwB4IT8iRpvA==
  /es6-error/4.1.1:
    dev: false
    resolution:
      integrity: sha512-Um/+FxMr9CISWh0bi5Zv0iOD+4cFh5qLeks1qhAopKVAJw3drgKbKySikp7wGhDL0HPeaja0P5ULZrxLkniUVg==
  /es6-promise/4.2.8:
    dev: false
    resolution:
      integrity: sha512-HJDGx5daxeIvxdBxvG2cb9g4tEvwIk3i8+nhX0yGrYmZUzbkdg8QbDevheDB8gd0//uPj4c1EQua8Q+MViT0/w==
  /escalade/3.1.1:
    dev: false
    engines:
      node: '>=6'
    resolution:
      integrity: sha512-k0er2gUkLf8O0zKJiAhmkTnJlTvINGv7ygDNPbeIsX/TJjGJZHuh9B2UxbsaEkmlEo9MfhrSzmhIlhRlI2GXnw==
  /escape-html/1.0.3:
    dev: false
    resolution:
      integrity: sha1-Aljq5NPQwJdN4cFpGI7wBR0dGYg=
  /escape-quotes/1.0.2:
    dependencies:
      escape-string-regexp: 1.0.5
    dev: false
    resolution:
      integrity: sha1-tIltSmz4LdWzP0m3E0CMY4D2zZc=
  /escape-string-regexp/1.0.5:
    dev: false
    engines:
      node: '>=0.8.0'
    resolution:
      integrity: sha1-G2HAViGQqN/2rjuyzwIAyhMLhtQ=
  /escape-string-regexp/4.0.0:
    dev: false
    engines:
      node: '>=10'
    resolution:
      integrity: sha512-TtpcNJ3XAzx3Gq8sWRzJaVajRs0uVxA2YAkdb1jm2YkPz4G6egUFAyA3n5vtEIZefPk5Wa4UXbKuS5fKkJWdgA==
  /escodegen/1.14.3:
    dependencies:
      esprima: 4.0.1
      estraverse: 4.3.0
      esutils: 2.0.3
      optionator: 0.8.3
    dev: false
    engines:
      node: '>=4.0'
    hasBin: true
    optionalDependencies:
      source-map: 0.6.1
    resolution:
      integrity: sha512-qFcX0XJkdg+PB3xjZZG/wKSuT1PnQWx57+TVSjIMmILd2yC/6ByYElPwJnslDsuWuSAp4AwJGumarAAmJch5Kw==
  /eslint-config-prettier/7.2.0_eslint@7.32.0:
    dependencies:
      eslint: 7.32.0
    dev: false
    hasBin: true
    peerDependencies:
      eslint: '>=7.0.0'
    resolution:
      integrity: sha512-rV4Qu0C3nfJKPOAhFujFxB7RMP+URFyQqqOZW9DMRD7ZDTFyjaIlETU3xzHELt++4ugC0+Jm084HQYkkJe+Ivg==
  /eslint-import-resolver-node/0.3.5:
    dependencies:
      debug: 3.2.7
      resolve: 1.20.0
    dev: false
    resolution:
      integrity: sha512-XMoPKjSpXbkeJ7ZZ9icLnJMTY5Mc1kZbCakHquaFsXPpyWOwK0TK6CODO+0ca54UoM9LKOxyUNnoVZRl8TeaAg==
  /eslint-module-utils/2.6.2:
    dependencies:
      debug: 3.2.7
      pkg-dir: 2.0.0
    dev: false
    engines:
      node: '>=4'
    resolution:
      integrity: sha512-QG8pcgThYOuqxupd06oYTZoNOGaUdTY1PqK+oS6ElF6vs4pBdk/aYxFVQQXzcrAqp9m7cl7lb2ubazX+g16k2Q==
  /eslint-plugin-es/3.0.1_eslint@7.32.0:
    dependencies:
      eslint: 7.32.0
      eslint-utils: 2.1.0
      regexpp: 3.2.0
    dev: false
    engines:
      node: '>=8.10.0'
    peerDependencies:
      eslint: '>=4.19.1'
    resolution:
      integrity: sha512-GUmAsJaN4Fc7Gbtl8uOBlayo2DqhwWvEzykMHSCZHU3XdJ+NSzzZcVhXh3VxX5icqQ+oQdIEawXX8xkR3mIFmQ==
  /eslint-plugin-import/2.24.0_eslint@7.32.0:
    dependencies:
      array-includes: 3.1.3
      array.prototype.flat: 1.2.4
      debug: 2.6.9
      doctrine: 2.1.0
      eslint: 7.32.0
      eslint-import-resolver-node: 0.3.5
      eslint-module-utils: 2.6.2
      find-up: 2.1.0
      has: 1.0.3
      is-core-module: 2.5.0
      minimatch: 3.0.4
      object.values: 1.1.4
      pkg-up: 2.0.0
      read-pkg-up: 3.0.0
      resolve: 1.20.0
      tsconfig-paths: 3.10.1
    dev: false
    engines:
      node: '>=4'
    peerDependencies:
      eslint: ^2 || ^3 || ^4 || ^5 || ^6 || ^7.2.0
    resolution:
      integrity: sha512-Kc6xqT9hiYi2cgybOc0I2vC9OgAYga5o/rAFinam/yF/t5uBqxQbauNPMC6fgb640T/89P0gFoO27FOilJ/Cqg==
  /eslint-plugin-no-only-tests/2.6.0:
    dev: false
    engines:
      node: '>=4.0.0'
    resolution:
      integrity: sha512-T9SmE/g6UV1uZo1oHAqOvL86XWl7Pl2EpRpnLI8g/bkJu+h7XBCB+1LnubRZ2CUQXj805vh4/CYZdnqtVaEo2Q==
  /eslint-plugin-node/11.1.0_eslint@7.32.0:
    dependencies:
      eslint: 7.32.0
      eslint-plugin-es: 3.0.1_eslint@7.32.0
      eslint-utils: 2.1.0
      ignore: 5.1.8
      minimatch: 3.0.4
      resolve: 1.20.0
      semver: 6.3.0
    dev: false
    engines:
      node: '>=8.10.0'
    peerDependencies:
      eslint: '>=5.16.0'
    resolution:
      integrity: sha512-oUwtPJ1W0SKD0Tr+wqu92c5xuCeQqB3hSCHasn/ZgjFdA9iDGNkNf2Zi9ztY7X+hNuMib23LNGRm6+uN+KLE3g==
  /eslint-plugin-promise/4.3.1:
    dev: false
    engines:
      node: '>=6'
    resolution:
      integrity: sha512-bY2sGqyptzFBDLh/GMbAxfdJC+b0f23ME63FOE4+Jao0oZ3E1LEwFtWJX/1pGMJLiTtrSSern2CRM/g+dfc0eQ==
  /eslint-plugin-tsdoc/0.2.14:
    dependencies:
      '@microsoft/tsdoc': 0.13.2
      '@microsoft/tsdoc-config': 0.15.2
    dev: false
    resolution:
      integrity: sha512-fJ3fnZRsdIoBZgzkQjv8vAj6NeeOoFkTfgosj6mKsFjX70QV256sA/wq+y/R2+OL4L8E79VVaVWrPeZnKNe8Ng==
  /eslint-scope/5.1.1:
    dependencies:
      esrecurse: 4.3.0
      estraverse: 4.3.0
    dev: false
    engines:
      node: '>=8.0.0'
    resolution:
      integrity: sha512-2NxwbF/hZ0KpepYN0cNbo+FN6XoK7GaHlQhgx/hIZl6Va0bF45RQOOwhLIy8lQDbuCiadSLCBnH2CFYquit5bw==
  /eslint-utils/2.1.0:
    dependencies:
      eslint-visitor-keys: 1.3.0
    dev: false
    engines:
      node: '>=6'
    resolution:
      integrity: sha512-w94dQYoauyvlDc43XnGB8lU3Zt713vNChgt4EWwhXAP2XkBvndfxF0AgIqKOOasjPIPzj9JqgwkwbCYD0/V3Zg==
  /eslint-visitor-keys/1.3.0:
    dev: false
    engines:
      node: '>=4'
    resolution:
      integrity: sha512-6J72N8UNa462wa/KFODt/PJ3IU60SDpC3QXC1Hjc1BXXpfL2C9R5+AU7jhe0F6GREqVMh4Juu+NY7xn+6dipUQ==
  /eslint-visitor-keys/2.1.0:
    dev: false
    engines:
      node: '>=10'
    resolution:
      integrity: sha512-0rSmRBzXgDzIsD6mGdJgevzgezI534Cer5L/vyMX0kHzT/jiB43jRhd9YUlMGYLQy2zprNmoT8qasCGtY+QaKw==
  /eslint/7.32.0:
    dependencies:
      '@babel/code-frame': 7.12.11
      '@eslint/eslintrc': 0.4.3
      '@humanwhocodes/config-array': 0.5.0
      ajv: 6.12.6
      chalk: 4.1.2
      cross-spawn: 7.0.3
      debug: 4.3.2
      doctrine: 3.0.0
      enquirer: 2.3.6
      escape-string-regexp: 4.0.0
      eslint-scope: 5.1.1
      eslint-utils: 2.1.0
      eslint-visitor-keys: 2.1.0
      espree: 7.3.1
      esquery: 1.4.0
      esutils: 2.0.3
      fast-deep-equal: 3.1.3
      file-entry-cache: 6.0.1
      functional-red-black-tree: 1.0.1
      glob-parent: 5.1.2
      globals: 13.11.0
      ignore: 4.0.6
      import-fresh: 3.3.0
      imurmurhash: 0.1.4
      is-glob: 4.0.1
      js-yaml: 3.14.1
      json-stable-stringify-without-jsonify: 1.0.1
      levn: 0.4.1
      lodash.merge: 4.6.2
      minimatch: 3.0.4
      natural-compare: 1.4.0
      optionator: 0.9.1
      progress: 2.0.3
      regexpp: 3.2.0
      semver: 7.3.5
      strip-ansi: 6.0.0
      strip-json-comments: 3.1.1
      table: 6.7.1
      text-table: 0.2.0
      v8-compile-cache: 2.3.0
    dev: false
    engines:
      node: ^10.12.0 || >=12.0.0
    hasBin: true
    resolution:
      integrity: sha512-VHZ8gX+EDfz+97jGcgyGCyRia/dPOd6Xh9yPv8Bl1+SoaIwD+a/vlrOmGRUyOYu7MwUhc7CxqeaDZU13S4+EpA==
  /esm/3.2.25:
    dev: false
    engines:
      node: '>=6'
    resolution:
      integrity: sha512-U1suiZ2oDVWv4zPO56S0NcR5QriEahGtdN2OR6FiOG4WJvcjBVFB0qI4+eKoWFH483PKGuLuu6V8Z4T5g63UVA==
  /espree/7.3.1:
    dependencies:
      acorn: 7.4.1
      acorn-jsx: 5.3.2_acorn@7.4.1
      eslint-visitor-keys: 1.3.0
    dev: false
    engines:
      node: ^10.12.0 || >=12.0.0
    resolution:
      integrity: sha512-v3JCNCE64umkFpmkFGqzVKsOT0tN1Zr+ueqLZfpV1Ob8e+CEgPWa+OxCoGH3tnhimMKIaBm4m/vaRpJ/krRz2g==
  /esprima/4.0.1:
    dev: false
    engines:
      node: '>=4'
    hasBin: true
    resolution:
      integrity: sha512-eGuFFw7Upda+g4p+QHvnW0RyTX/SVeJBDM/gCtMARO0cLuT2HcEKnTPvhjV6aGeqrCB/sbNop0Kszm0jsaWU4A==
  /esquery/1.4.0:
    dependencies:
      estraverse: 5.2.0
    dev: false
    engines:
      node: '>=0.10'
    resolution:
      integrity: sha512-cCDispWt5vHHtwMY2YrAQ4ibFkAL8RbH5YGBnZBc90MolvvfkkQcJro/aZiAQUlQ3qgrYS6D6v8Gc5G5CQsc9w==
  /esrecurse/4.3.0:
    dependencies:
      estraverse: 5.2.0
    dev: false
    engines:
      node: '>=4.0'
    resolution:
      integrity: sha512-KmfKL3b6G+RXvP8N1vr3Tq1kL/oCFgn2NYXEtqP8/L3pKapUA4G8cFVaoF3SU323CD4XypR/ffioHmkti6/Tag==
  /estraverse/4.3.0:
    dev: false
    engines:
      node: '>=4.0'
    resolution:
      integrity: sha512-39nnKffWz8xN1BU/2c79n9nB9HDzo0niYUqx6xyqUnyoAnQyyWpOTdZEeiCch8BBu515t4wp9ZmgVfVhn9EBpw==
  /estraverse/5.2.0:
    dev: false
    engines:
      node: '>=4.0'
    resolution:
      integrity: sha512-BxbNGGNm0RyRYvUdHpIwv9IWzeM9XClbOxwoATuFdOE7ZE6wHL+HQ5T8hoPM+zHvmKzzsEqhgy0GrQ5X13afiQ==
  /estree-walker/0.6.1:
    dev: false
    resolution:
      integrity: sha512-SqmZANLWS0mnatqbSfRP5g8OXZC12Fgg1IwNtLsyHDzJizORW4khDfjPqJZsemPWBB2uqykUah5YpQ6epsqC/w==
  /estree-walker/1.0.1:
    dev: false
    resolution:
      integrity: sha512-1fMXF3YP4pZZVozF8j/ZLfvnR8NSIljt56UhbZ5PeeDmmGHpgpdwQt7ITlGvYaQukCvuBRMLEiKiYC+oeIg4cg==
  /esutils/2.0.3:
    dev: false
    engines:
      node: '>=0.10.0'
    resolution:
      integrity: sha512-kVscqXk4OCp68SZ0dkgEKVi6/8ij300KBWTJq32P/dYeWTSwK41WyTxalN1eRmA5Z9UU/LX9D7FWSmV9SAYx6g==
  /etag/1.8.1:
    dev: false
    engines:
      node: '>= 0.6'
    resolution:
      integrity: sha1-Qa4u62XvpiJorr/qg6x9eSmbCIc=
  /event-target-shim/5.0.1:
    dev: false
    engines:
      node: '>=6'
    resolution:
      integrity: sha512-i/2XbnSz/uxRCU6+NdVJgKWDTM427+MqYbkQzD321DuCQJUqOuJKIA0IM2+W2xtYHdKOmZ4dR6fExsd4SXL+WQ==
  /eventemitter3/4.0.7:
    dev: false
    resolution:
      integrity: sha512-8guHBZCwKnFhYdHr2ysuRWErTwhoN2X8XELRlrRwpmfeY2jjuUN4taQMsULKUVo1K4DvZl+0pgfyoysHxvmvEw==
  /events/3.3.0:
    dev: false
    engines:
      node: '>=0.8.x'
    resolution:
      integrity: sha512-mQw+2fkQbALzQ7V0MY0IqdnXNOeTtP4r0lN9z7AAawCXgqea7bDii20AYrIBrFd/Hx0M2Ocz6S111CaFkUcb0Q==
  /execa/3.4.0:
    dependencies:
      cross-spawn: 7.0.3
      get-stream: 5.2.0
      human-signals: 1.1.1
      is-stream: 2.0.1
      merge-stream: 2.0.0
      npm-run-path: 4.0.1
      onetime: 5.1.2
      p-finally: 2.0.1
      signal-exit: 3.0.3
      strip-final-newline: 2.0.0
    dev: false
    engines:
      node: ^8.12.0 || >=9.7.0
    resolution:
      integrity: sha512-r9vdGQk4bmCuK1yKQu1KTwcT2zwfWdbdaXfCtAh+5nU/4fSX+JAb7vZGvI5naJrQlvONrEB20jeruESI69530g==
  /expand-template/2.0.3:
    dev: false
    engines:
      node: '>=6'
    resolution:
      integrity: sha512-XYfuKMvj4O35f/pOXLObndIRvyQ+/+6AhODh+OKWj9S9498pHHn/IMszH+gt0fBCRWMNfk1ZSp5x3AifmnI2vg==
  /expand-tilde/2.0.2:
    dependencies:
      homedir-polyfill: 1.0.3
    dev: false
    engines:
      node: '>=0.10.0'
    resolution:
      integrity: sha1-l+gBqgUt8CRU3kawK/YhZCzchQI=
  /express/4.17.1:
    dependencies:
      accepts: 1.3.7
      array-flatten: 1.1.1
      body-parser: 1.19.0
      content-disposition: 0.5.3
      content-type: 1.0.4
      cookie: 0.4.0
      cookie-signature: 1.0.6
      debug: 2.6.9
      depd: 1.1.2
      encodeurl: 1.0.2
      escape-html: 1.0.3
      etag: 1.8.1
      finalhandler: 1.1.2
      fresh: 0.5.2
      merge-descriptors: 1.0.1
      methods: 1.1.2
      on-finished: 2.3.0
      parseurl: 1.3.3
      path-to-regexp: 0.1.7
      proxy-addr: 2.0.7
      qs: 6.7.0
      range-parser: 1.2.1
      safe-buffer: 5.1.2
      send: 0.17.1
      serve-static: 1.14.1
      setprototypeof: 1.1.1
      statuses: 1.5.0
      type-is: 1.6.18
      utils-merge: 1.0.1
      vary: 1.1.2
    dev: false
    engines:
      node: '>= 0.10.0'
    resolution:
      integrity: sha512-mHJ9O79RqluphRrcw2X/GTh3k9tVv8YcoyY4Kkh4WDMUYKRZUq0h1o0w2rrrxBqM7VoeUVqgb27xlEMXTnYt4g==
  /extend/3.0.2:
    dev: false
    resolution:
      integrity: sha512-fjquC59cD7CyW6urNXK0FBufkZcoiGG80wTuPujX590cB5Ttln20E2UB4S/WARVqhXffZl2LNgS+gQdPIIim/g==
  /extract-zip/2.0.1:
    dependencies:
      debug: 4.3.2
      get-stream: 5.2.0
      yauzl: 2.10.0
    dev: false
    engines:
      node: '>= 10.17.0'
    hasBin: true
    optionalDependencies:
      '@types/yauzl': 2.9.2
    resolution:
      integrity: sha512-GDhU9ntwuKyGXdZBUgTIe+vXnWj0fppUEtMDL0+idd5Sta8TGpHssn/eusA9mrPr9qNDym6SxAYZjNvCn/9RBg==
  /extsprintf/1.3.0:
    dev: false
    engines:
      '0': node >=0.6.0
    resolution:
      integrity: sha1-lpGEQOMEGnpBT4xS48V06zw+HgU=
  /fast-deep-equal/3.1.3:
    dev: false
    resolution:
      integrity: sha512-f3qQ9oQy9j2AhBe/H9VC91wLmKBCCU/gDOnKNAYG5hswO7BLKj09Hc5HYNz9cGI++xlpDCIgDaitVs03ATR84Q==
  /fast-glob/3.2.7:
    dependencies:
      '@nodelib/fs.stat': 2.0.5
      '@nodelib/fs.walk': 1.2.8
      glob-parent: 5.1.2
      merge2: 1.4.1
      micromatch: 4.0.4
    dev: false
    engines:
      node: '>=8'
    resolution:
      integrity: sha512-rYGMRwip6lUMvYD3BTScMwT1HtAs2d71SMv66Vrxs0IekGZEjhM0pcMfjQPnknBt2zeCwQMEupiN02ZP4DiT1Q==
  /fast-json-stable-stringify/2.1.0:
    dev: false
    resolution:
      integrity: sha512-lhd/wF+Lk98HZoTCtlVraHtfh5XYijIjalXck7saUtuanSDyLMxnHhSXEDJqHxD7msR8D0uCmqlkwjCV8xvwHw==
  /fast-levenshtein/2.0.6:
    dev: false
    resolution:
      integrity: sha1-PYpcZog6FqMMqGQ+hR8Zuqd5eRc=
  /fastq/1.11.1:
    dependencies:
      reusify: 1.0.4
    dev: false
    resolution:
      integrity: sha512-HOnr8Mc60eNYl1gzwp6r5RoUyAn5/glBolUzP/Ez6IFVPMPirxn/9phgL6zhOtaTy7ISwPvQ+wT+hfcRZh/bzw==
  /fclone/1.0.11:
    dev: false
    resolution:
      integrity: sha1-EOhdo4v+p/xZk0HClu4ddyZu5kA=
  /fd-slicer/1.1.0:
    dependencies:
      pend: 1.2.0
    dev: false
    resolution:
      integrity: sha1-JcfInLH5B3+IkbvmHY85Dq4lbx4=
  /fetch-mock/9.11.0_node-fetch@2.6.1:
    dependencies:
      '@babel/core': 7.15.0
      '@babel/runtime': 7.15.3
      core-js: 3.16.1
      debug: 4.3.2
      glob-to-regexp: 0.4.1
      is-subset: 0.1.1
      lodash.isequal: 4.5.0
      node-fetch: 2.6.1
      path-to-regexp: 2.4.0
      querystring: 0.2.1
      whatwg-url: 6.5.0
    dev: false
    engines:
      node: '>=4.0.0'
    peerDependencies:
      node-fetch: '*'
    peerDependenciesMeta:
      node-fetch:
        optional: true
    resolution:
      integrity: sha512-PG1XUv+x7iag5p/iNHD4/jdpxL9FtVSqRMUQhPab4hVDt80T1MH5ehzVrL2IdXO9Q2iBggArFvPqjUbHFuI58Q==
  /file-entry-cache/6.0.1:
    dependencies:
      flat-cache: 3.0.4
    dev: false
    engines:
      node: ^10.12.0 || >=12.0.0
    resolution:
      integrity: sha512-7Gps/XWymbLk2QLYK4NzpMOrYjMhdIxXuIvy2QBsLE6ljuodKvdkWs/cpyJJ3CVIVpH0Oi1Hvg1ovbMzLdFBBg==
  /file-uri-to-path/1.0.0:
    dev: false
    resolution:
      integrity: sha512-0Zt+s3L7Vf1biwWZ29aARiVYLx7iMGnEUl9x33fbB/j3jR81u/O2LbqK+Bm1CDSNDKVtJ/YjwY7TUd5SkeLQLw==
  /file-uri-to-path/2.0.0:
    dev: false
    engines:
      node: '>= 6'
    resolution:
      integrity: sha512-hjPFI8oE/2iQPVe4gbrJ73Pp+Xfub2+WI2LlXDbsaJBwT5wuMh35WNWVYYTpnz895shtwfyutMFLFywpQAFdLg==
  /fill-range/7.0.1:
    dependencies:
      to-regex-range: 5.0.1
    dev: false
    engines:
      node: '>=8'
    resolution:
      integrity: sha512-qOo9F+dMUmC2Lcb4BbVvnKJxTPjCm+RRpe4gDuGrzkL7mEVl/djYSu2OdQ2Pa302N4oqkSg9ir6jaLWJ2USVpQ==
  /finalhandler/1.1.2:
    dependencies:
      debug: 2.6.9
      encodeurl: 1.0.2
      escape-html: 1.0.3
      on-finished: 2.3.0
      parseurl: 1.3.3
      statuses: 1.5.0
      unpipe: 1.0.0
    dev: false
    engines:
      node: '>= 0.8'
    resolution:
      integrity: sha512-aAWcW57uxVNrQZqFXjITpW3sIUQmHGG3qSb9mUah9MgMC4NeWhNOlNjXEYq3HjRAvL6arUviZGGJsBg6z0zsWA==
  /find-cache-dir/2.1.0:
    dependencies:
      commondir: 1.0.1
      make-dir: 2.1.0
      pkg-dir: 3.0.0
    dev: false
    engines:
      node: '>=6'
    resolution:
      integrity: sha512-Tq6PixE0w/VMFfCgbONnkiQIVol/JJL7nRMi20fqzA4NRs9AfeqMGeRdPi3wIhYkxjeBaWh2rxwapn5Tu3IqOQ==
  /find-up/2.1.0:
    dependencies:
      locate-path: 2.0.0
    dev: false
    engines:
      node: '>=4'
    resolution:
      integrity: sha1-RdG35QbHF93UgndaK3eSCjwMV6c=
  /find-up/3.0.0:
    dependencies:
      locate-path: 3.0.0
    dev: false
    engines:
      node: '>=6'
    resolution:
      integrity: sha512-1yD6RmLI1XBfxugvORwlck6f75tYL+iR0jqwsOrOxMZyGYqUuDhJ0l4AXdO1iX/FTs9cBAMEk1gWSEx1kSbylg==
  /find-up/4.1.0:
    dependencies:
      locate-path: 5.0.0
      path-exists: 4.0.0
    dev: false
    engines:
      node: '>=8'
    resolution:
      integrity: sha512-PpOwAdQ/YlXQ2vj8a3h8IipDuYRi3wceVQQGYWxNINccq40Anw7BlsEXCMbt1Zt+OLA6Fq9suIpIWD0OsnISlw==
  /flat-cache/3.0.4:
    dependencies:
      flatted: 3.2.2
      rimraf: 3.0.2
    dev: false
    engines:
      node: ^10.12.0 || >=12.0.0
    resolution:
      integrity: sha512-dm9s5Pw7Jc0GvMYbshN6zchCA9RgQlzzEZX3vylR9IqFfS8XciblUXOKfW6SiuJ0e13eDYZoZV5wdrev7P3Nwg==
  /flat/4.1.1:
    dependencies:
      is-buffer: 2.0.5
    dev: false
    hasBin: true
    resolution:
      integrity: sha512-FmTtBsHskrU6FJ2VxCnsDb84wu9zhmO3cUX2kGFb5tuwhfXxGciiT0oRY+cck35QmG+NmGh5eLz6lLCpWTqwpA==
  /flatted/2.0.2:
    dev: false
    resolution:
      integrity: sha512-r5wGx7YeOwNWNlCA0wQ86zKyDLMQr+/RB8xy74M4hTphfmjlijTSSXGuH8rnvKZnfT9i+75zmd8jcKdMR4O6jA==
  /flatted/3.2.2:
    dev: false
    resolution:
      integrity: sha512-JaTY/wtrcSyvXJl4IMFHPKyFur1sE9AUqc0QnhOaJ0CxHtAoIV8pYDzeEfAaNEtGkOfq4gr3LBFmdXW5mOQFnA==
  /folktale/2.3.2:
    dev: false
    resolution:
      integrity: sha512-+8GbtQBwEqutP0v3uajDDoN64K2ehmHd0cjlghhxh0WpcfPzAIjPA03e1VvHlxL02FVGR0A6lwXsNQKn3H1RNQ==
  /follow-redirects/1.14.1:
    dev: false
    engines:
      node: '>=4.0'
    peerDependencies:
      debug: '*'
    peerDependenciesMeta:
      debug:
        optional: true
    resolution:
      integrity: sha512-HWqDgT7ZEkqRzBvc2s64vSZ/hfOceEol3ac/7tKwzuvEyWx3/4UegXh5oBOIotkGsObyk3xznnSRVADBgWSQVg==
  /follow-redirects/1.14.1_debug@3.2.7:
    dependencies:
      debug: 3.2.7
    dev: false
    engines:
      node: '>=4.0'
    peerDependencies:
      debug: '*'
    peerDependenciesMeta:
      debug:
        optional: true
    resolution:
      integrity: sha512-HWqDgT7ZEkqRzBvc2s64vSZ/hfOceEol3ac/7tKwzuvEyWx3/4UegXh5oBOIotkGsObyk3xznnSRVADBgWSQVg==
  /follow-redirects/1.14.1_debug@4.3.2:
    dependencies:
      debug: 4.3.2
    dev: false
    engines:
      node: '>=4.0'
    peerDependencies:
      debug: '*'
    peerDependenciesMeta:
      debug:
        optional: true
    resolution:
      integrity: sha512-HWqDgT7ZEkqRzBvc2s64vSZ/hfOceEol3ac/7tKwzuvEyWx3/4UegXh5oBOIotkGsObyk3xznnSRVADBgWSQVg==
  /foreach/2.0.5:
    dev: false
    resolution:
      integrity: sha1-C+4AUBiusmDQo6865ljdATbsG5k=
  /foreground-child/1.5.6:
    dependencies:
      cross-spawn: 4.0.2
      signal-exit: 3.0.3
    dev: false
    resolution:
      integrity: sha1-T9ca0t/elnibmApcCilZN8svXOk=
  /forever-agent/0.6.1:
    dev: false
    resolution:
      integrity: sha1-+8cfDEGt6zf5bFd60e1C2P2sypE=
  /form-data/2.3.3:
    dependencies:
      asynckit: 0.4.0
      combined-stream: 1.0.8
      mime-types: 2.1.32
    dev: false
    engines:
      node: '>= 0.12'
    resolution:
      integrity: sha512-1lLKB2Mu3aGP1Q/2eCOx0fNbRMe7XdwktwOruhfqqd0rIJWwN4Dh+E3hrPSlDCXnSR7UtZ1N38rVXm+6+MEhJQ==
  /form-data/2.5.1:
    dependencies:
      asynckit: 0.4.0
      combined-stream: 1.0.8
      mime-types: 2.1.32
    dev: false
    engines:
      node: '>= 0.12'
    resolution:
      integrity: sha512-m21N3WOmEEURgk6B9GLOE4RuWOFf28Lhh9qGYeNlGq4VDXUlJy2th2slBNU8Gp8EzloYZOibZJ7t5ecIrFSjVA==
  /form-data/3.0.1:
    dependencies:
      asynckit: 0.4.0
      combined-stream: 1.0.8
      mime-types: 2.1.32
    dev: false
    engines:
      node: '>= 6'
    resolution:
      integrity: sha512-RHkBKtLWUVwd7SqRIvCZMEvAMoGUp0XU+seQiZejj0COz3RI3hWP4sCv3gZWWLjJTd7rGwcsF5eKZGii0r/hbg==
  /forwarded/0.2.0:
    dev: false
    engines:
      node: '>= 0.6'
    resolution:
      integrity: sha512-buRG0fpBtRHSTCOASe6hD258tEubFoRLb4ZNA6NxMVHNw2gOcwHo9wyablzMzOA5z9xA9L1KNjk/Nt6MT9aYow==
  /fresh/0.5.2:
    dev: false
    engines:
      node: '>= 0.6'
    resolution:
      integrity: sha1-PYyt2Q2XZWn6g1qx+OSyOhBWBac=
  /fs-constants/1.0.0:
    dev: false
    resolution:
      integrity: sha512-y6OAwoSIf7FyjMIv94u+b5rdheZEjzR63GTyZJm5qh4Bi+2YgwLCcI/fPFZkL5PSixOt6ZNKm+w+Hfp/Bciwow==
  /fs-extra/7.0.1:
    dependencies:
      graceful-fs: 4.2.8
      jsonfile: 4.0.0
      universalify: 0.1.2
    dev: false
    engines:
      node: '>=6 <7 || >=8'
    resolution:
      integrity: sha512-YJDaCJZEnBmcbw13fvdAM9AwNOJwOzrE4pqMqBq5nFiEqXUqHwlK4B+3pUw6JNvfSPtX05xFHtYy/1ni01eGCw==
  /fs-extra/8.1.0:
    dependencies:
      graceful-fs: 4.2.8
      jsonfile: 4.0.0
      universalify: 0.1.2
    dev: false
    engines:
      node: '>=6 <7 || >=8'
    resolution:
      integrity: sha512-yhlQgA6mnOJUKOsRUFsgJdQCvkKhcz8tlZG5HBQfReYZy46OwLcY+Zia0mtdHsOo9y/hP+CxMN0TU9QxoOtG4g==
  /fs.realpath/1.0.0:
    dev: false
    resolution:
      integrity: sha1-FQStJSMVjKpA20onh8sBQRmU6k8=
  /fsevents/2.1.3:
    deprecated: '"Please update to latest v2.3 or v2.2"'
    dev: false
    engines:
      node: ^8.16.0 || ^10.6.0 || >=11.0.0
    optional: true
    os:
      - darwin
    resolution:
      integrity: sha512-Auw9a4AxqWpa9GUfj370BMPzzyncfBABW8Mab7BGWBYDj4Isgq+cDKtx0i6u9jcX9pQDnswsaaOTgTmA5pEjuQ==
  /fsevents/2.3.2:
    dev: false
    engines:
      node: ^8.16.0 || ^10.6.0 || >=11.0.0
    optional: true
    os:
      - darwin
    resolution:
      integrity: sha512-xiqMQR4xAeHTuB9uWm+fFRcIOgKBMiOBP+eXiyT7jsgVCq1bkVygt00oASowB7EdtpOHaaPgKt812P9ab+DDKA==
  /ftp/0.3.10:
    dependencies:
      readable-stream: 1.1.14
      xregexp: 2.0.0
    dev: false
    engines:
      node: '>=0.8.0'
    resolution:
      integrity: sha1-kZfYYa2BQvPmPVqDv+TFn3MwiF0=
  /function-bind/1.1.1:
    dev: false
    resolution:
      integrity: sha512-yIovAzMX49sF8Yl58fSCWJ5svSLuaibPxXQJFLmBObTuCr0Mf1KiPopGM9NiFjiYBCbfaa2Fh6breQ6ANVTI0A==
  /functional-red-black-tree/1.0.1:
    dev: false
    resolution:
      integrity: sha1-GwqzvVU7Kg1jmdKcDj6gslIHgyc=
  /gauge/2.7.4:
    dependencies:
      aproba: 1.2.0
      console-control-strings: 1.1.0
      has-unicode: 2.0.1
      object-assign: 4.1.1
      signal-exit: 3.0.3
      string-width: 1.0.2
      strip-ansi: 3.0.1
      wide-align: 1.1.3
    dev: false
    resolution:
      integrity: sha1-LANAXHU4w51+s3sxcCLjJfsBi/c=
  /gensync/1.0.0-beta.2:
    dev: false
    engines:
      node: '>=6.9.0'
    resolution:
      integrity: sha512-3hN7NaskYvMDLQY55gnW3NQ+mesEAepTqlg+VEbj7zzqEMBVNhzcGYYeqFo/TlYz6eQiFcp1HcsCZO+nGgS8zg==
  /get-caller-file/1.0.3:
    dev: false
    resolution:
      integrity: sha512-3t6rVToeoZfYSGd8YoLFR2DJkiQrIiUrGcjvFX2mDw3bn6k2OtwHN0TNCLbBO+w8qTvimhDkv+LSscbJY1vE6w==
  /get-caller-file/2.0.5:
    dev: false
    engines:
      node: 6.* || 8.* || >= 10.*
    resolution:
      integrity: sha512-DyFP3BM/3YHTQOCUL/w0OZHR0lpKeGrxotcHWcqNEdnltqFwXVfhEBQ94eIo34AfQpo0rGki4cyIiftY06h2Fg==
  /get-func-name/2.0.0:
    dev: false
    resolution:
      integrity: sha1-6td0q+5y4gQJQzoGY2YCPdaIekE=
  /get-intrinsic/1.1.1:
    dependencies:
      function-bind: 1.1.1
      has: 1.0.3
      has-symbols: 1.0.2
    dev: false
    resolution:
      integrity: sha512-kWZrnVM42QCiEA2Ig1bG8zjoIMOgxWwYCEeNdwY6Tv/cOSeGpcoX4pXHfKUxNKVoArnrEr2e9srnAxxGIraS9Q==
  /get-stream/5.2.0:
    dependencies:
      pump: 3.0.0
    dev: false
    engines:
      node: '>=8'
    resolution:
      integrity: sha512-nBF+F1rAZVCu/p7rjzgA+Yb4lfYXrpl7a6VmJrU8wF9I1CKvP/QwPNZHnOlwbTkY6dvtFIzFMSyQXbLoTQPRpA==
  /get-uri/3.0.2:
    dependencies:
      '@tootallnate/once': 1.1.2
      data-uri-to-buffer: 3.0.1
      debug: 4.3.2
      file-uri-to-path: 2.0.0
      fs-extra: 8.1.0
      ftp: 0.3.10
    dev: false
    engines:
      node: '>= 6'
    resolution:
      integrity: sha512-+5s0SJbGoyiJTZZ2JTpFPLMPSch72KEqGOTvQsBqg0RBWvwhWUSYZFAtz3TPW0GXJuLBJPts1E241iHg+VRfhg==
  /getos/3.2.1:
    dependencies:
      async: 3.2.1
    dev: false
    resolution:
      integrity: sha512-U56CfOK17OKgTVqozZjUKNdkfEv6jk5WISBJ8SHoagjE6L69zOwl3Z+O8myjY9MEW3i2HPWQBt/LTbCgcC973Q==
  /getpass/0.1.7:
    dependencies:
      assert-plus: 1.0.0
    dev: false
    resolution:
      integrity: sha1-Xv+OPmhNVprkyysSgmBOi6YhSfo=
  /github-from-package/0.0.0:
    dev: false
    resolution:
      integrity: sha1-l/tdlr/eiXMxPyDoKI75oWf6ZM4=
  /glob-parent/5.1.2:
    dependencies:
      is-glob: 4.0.1
    dev: false
    engines:
      node: '>= 6'
    resolution:
      integrity: sha512-AOIgSQCepiJYwP3ARnGx+5VnTu2HBYdzbGP45eLw1vr3zB3vZLeyed1sC9hnbcOc9/SrMyM5RPQrkGz4aS9Zow==
  /glob-to-regexp/0.4.1:
    dev: false
    resolution:
      integrity: sha512-lkX1HJXwyMcprw/5YUZc2s7DrpAiHB21/V+E1rHUrVNokkvB6bqMzT0VfV6/86ZNabt1k14YOIaT7nDvOX3Iiw==
  /glob/7.1.3:
    dependencies:
      fs.realpath: 1.0.0
      inflight: 1.0.6
      inherits: 2.0.4
      minimatch: 3.0.4
      once: 1.4.0
      path-is-absolute: 1.0.1
    dev: false
    resolution:
      integrity: sha512-vcfuiIxogLV4DlGBHIUOwI0IbrJ8HWPc4MU7HzviGeNho/UJDfi6B5p3sHeWIQ0KGIU0Jpxi5ZHxemQfLkkAwQ==
  /glob/7.1.7:
    dependencies:
      fs.realpath: 1.0.0
      inflight: 1.0.6
      inherits: 2.0.4
      minimatch: 3.0.4
      once: 1.4.0
      path-is-absolute: 1.0.1
    dev: false
    resolution:
      integrity: sha512-OvD9ENzPLbegENnYP5UUfJIirTg4+XwMWGaQfQTY0JenxNvvIKP3U3/tAQSPIu/lHxXYSZmpXlUHeqAIdKzBLQ==
  /global-modules/1.0.0:
    dependencies:
      global-prefix: 1.0.2
      is-windows: 1.0.2
      resolve-dir: 1.0.1
    dev: false
    engines:
      node: '>=0.10.0'
    resolution:
      integrity: sha512-sKzpEkf11GpOFuw0Zzjzmt4B4UZwjOcG757PPvrfhxcLFbq0wpsgpOqxpxtxFiCG4DtG93M6XRVbF2oGdev7bg==
  /global-prefix/1.0.2:
    dependencies:
      expand-tilde: 2.0.2
      homedir-polyfill: 1.0.3
      ini: 1.3.8
      is-windows: 1.0.2
      which: 1.3.1
    dev: false
    engines:
      node: '>=0.10.0'
    resolution:
      integrity: sha1-2/dDxsFJklk8ZVVoy2btMsASLr4=
  /global/4.4.0:
    dependencies:
      min-document: 2.19.0
      process: 0.11.10
    dev: false
    resolution:
      integrity: sha512-wv/LAoHdRE3BeTGz53FAamhGlPLhlssK45usmGFThIi4XqnBmjKQ16u+RNbP7WvigRZDxUsM0J3gcQ5yicaL0w==
  /globals/11.12.0:
    dev: false
    engines:
      node: '>=4'
    resolution:
      integrity: sha512-WOBp/EEGUiIsJSp7wcv/y6MO+lV9UoncWqxuFfm8eBwzWNgyfBd6Gz+IeKQ9jCmyhoH99g15M3T+QaVHFjizVA==
  /globals/13.11.0:
    dependencies:
      type-fest: 0.20.2
    dev: false
    engines:
      node: '>=8'
    resolution:
      integrity: sha512-08/xrJ7wQjK9kkkRoI3OFUBbLx4f+6x3SGwcPvQ0QH6goFDrOU2oyAWrmh3dJezu65buo+HBMzAMQy6rovVC3g==
  /globby/11.0.4:
    dependencies:
      array-union: 2.1.0
      dir-glob: 3.0.1
      fast-glob: 3.2.7
      ignore: 5.1.8
      merge2: 1.4.1
      slash: 3.0.0
    dev: false
    engines:
      node: '>=10'
    resolution:
      integrity: sha512-9O4MVG9ioZJ08ffbcyVYyLOJLk5JQ688pJ4eMGLpdWLHq/Wr1D9BlriLQyL0E+jbkuePVZXYFj47QM/v093wHg==
  /graceful-fs/4.2.8:
    dev: false
    resolution:
      integrity: sha512-qkIilPUYcNhJpd33n0GBXTB1MMPp14TxEsEs0pTrsSVucApsYzW5V+Q8Qxhik6KU3evy+qkAAowTByymK0avdg==
  /growl/1.10.5:
    dev: false
    engines:
      node: '>=4.x'
    resolution:
      integrity: sha512-qBr4OuELkhPenW6goKVXiv47US3clb3/IbuWF9KNKEijAy9oeHxU9IgzjvJhHkUzhaj7rOUD7+YGWqUjLp5oSA==
  /guid-typescript/1.0.9:
    dev: false
    resolution:
      integrity: sha512-Y8T4vYhEfwJOTbouREvG+3XDsjr8E3kIr7uf+JZ0BYloFsttiHU0WfvANVsR7TxNUJa/WpCnw/Ino/p+DeBhBQ==
  /handlebars/4.7.7:
    dependencies:
      minimist: 1.2.5
      neo-async: 2.6.2
      source-map: 0.6.1
      wordwrap: 1.0.0
    dev: false
    engines:
      node: '>=0.4.7'
    hasBin: true
    optionalDependencies:
      uglify-js: 3.14.1
    resolution:
      integrity: sha512-aAcXm5OAfE/8IXkcZvCepKU3VzW1/39Fb5ZuqMtgI/hT8X2YgoMvBY5dLhq/cpOvw7Lk1nK/UF71aLG/ZnVYRA==
  /har-schema/2.0.0:
    dev: false
    engines:
      node: '>=4'
    resolution:
      integrity: sha1-qUwiJOvKwEeCoNkDVSHyRzW37JI=
  /har-validator/5.1.5:
    dependencies:
      ajv: 6.12.6
      har-schema: 2.0.0
    deprecated: this library is no longer supported
    dev: false
    engines:
      node: '>=6'
    resolution:
      integrity: sha512-nmT2T0lljbxdQZfspsno9hgrG3Uir6Ks5afism62poxqBM6sDnMEuPmzTq8XN0OEwqKLLdh1jQI3qyE66Nzb3w==
  /has-ansi/2.0.0:
    dependencies:
      ansi-regex: 2.1.1
    dev: false
    engines:
      node: '>=0.10.0'
    resolution:
      integrity: sha1-NPUEnOHs3ysGSa8+8k5F7TVBbZE=
  /has-bigints/1.0.1:
    dev: false
    resolution:
      integrity: sha512-LSBS2LjbNBTf6287JEbEzvJgftkF5qFkmCo9hDRpAzKhUOlJ+hx8dd4USs00SgsUNwc4617J9ki5YtEClM2ffA==
  /has-flag/3.0.0:
    dev: false
    engines:
      node: '>=4'
    resolution:
      integrity: sha1-tdRU3CGZriJWmfNGfloH87lVuv0=
  /has-flag/4.0.0:
    dev: false
    engines:
      node: '>=8'
    resolution:
      integrity: sha512-EykJT/Q1KjTWctppgIAgfSO0tKVuZUjhgMr17kqTumMl6Afv3EISleU7qZUzoXDFTAHTDC4NOoG/ZxU3EvlMPQ==
  /has-glob/1.0.0:
    dependencies:
      is-glob: 3.1.0
    dev: false
    engines:
      node: '>=0.10.0'
    resolution:
      integrity: sha1-mqqe7b/7G6OZCnsAEPtnjuAIEgc=
  /has-only/1.1.1:
    dev: false
    engines:
      node: '>=6'
    resolution:
      integrity: sha512-3GuFy9rDw0xvovCHb4SOKiRImbZ+a8boFBUyGNRPVd2mRyQOzYdau5G9nodUXC1ZKYN59hrHFkW1lgBQscYfTg==
  /has-symbols/1.0.2:
    dev: false
    engines:
      node: '>= 0.4'
    resolution:
      integrity: sha512-chXa79rL/UC2KlX17jo3vRGz0azaWEx5tGqZg5pO3NUyEJVB17dMruQlzCCOfUvElghKcm5194+BCRvi2Rv/Gw==
  /has-tostringtag/1.0.0:
    dependencies:
      has-symbols: 1.0.2
    dev: false
    engines:
      node: '>= 0.4'
    resolution:
      integrity: sha512-kFjcSNhnlGV1kyoGk7OXKSawH5JOb/LzUc5w9B02hOTO0dfFRjbHQKvg1d6cf3HbeUmtU9VbbV3qzZ2Teh97WQ==
  /has-unicode/2.0.1:
    dev: false
    resolution:
      integrity: sha1-4Ob+aijPUROIVeCG0Wkedx3iqLk=
  /has/1.0.3:
    dependencies:
      function-bind: 1.1.1
    dev: false
    engines:
      node: '>= 0.4.0'
    resolution:
      integrity: sha512-f2dvO0VU6Oej7RkWJGrehjbzMAjFp5/VKPp5tTpWIV4JHHZK1/BxbFRtf/siA2SWTe09caDmVtYYzWEIbBS4zw==
  /hash-base/3.1.0:
    dependencies:
      inherits: 2.0.4
      readable-stream: 3.6.0
      safe-buffer: 5.2.1
    dev: false
    engines:
      node: '>=4'
    resolution:
      integrity: sha512-1nmYp/rhMDiE7AYkDw+lLwlAzz0AntGIe51F3RfFfEqyQ3feY2eI/NcwC6umIQVOASPMsWJLJScWKSSvzL9IVA==
  /hasha/3.0.0:
    dependencies:
      is-stream: 1.1.0
    dev: false
    engines:
      node: '>=4'
    resolution:
      integrity: sha1-UqMvq4Vp1BymmmH/GiFPjrfIvTk=
  /he/1.2.0:
    dev: false
    hasBin: true
    resolution:
      integrity: sha512-F/1DnUGPopORZi0ni+CvrCgHQ5FyEAHRLSApuYWMmrbSwoN2Mn/7k+Gl38gJnR7yyDZk6WLXwiGod1JOWNDKGw==
  /highlight.js/9.18.5:
    deprecated: Support has ended for 9.x series. Upgrade to @latest
    dev: false
    requiresBuild: true
    resolution:
      integrity: sha512-a5bFyofd/BHCX52/8i8uJkjr9DYwXIPnM/plwI6W7ezItLGqzt7X2G2nXuYSfsIJdkwwj/g9DG1LkcGJI/dDoA==
  /homedir-polyfill/1.0.3:
    dependencies:
      parse-passwd: 1.0.0
    dev: false
    engines:
      node: '>=0.10.0'
    resolution:
      integrity: sha512-eSmmWE5bZTK2Nou4g0AI3zZ9rswp7GRKoKXS1BLUkvPviOqs4YTN1djQIqrXy9k5gEtdLPy86JjRwsNM9tnDcA==
  /hosted-git-info/2.8.9:
    dev: false
    resolution:
      integrity: sha512-mxIDAb9Lsm6DoOJ7xH+5+X4y1LU/4Hi50L9C5sIswK3JzULS4bwk1FvjdBgvYR4bzT4tuUQiC15FE2f5HbLvYw==
  /html-escaper/2.0.2:
    dev: false
    resolution:
      integrity: sha512-H2iMtd0I4Mt5eYiapRdIDjp+XzelXQ0tFE4JS7YFwFevXXMmOp9myNrUvCg0D6ws8iqkRPBfKHgbwig1SmlLfg==
  /http-errors/1.7.2:
    dependencies:
      depd: 1.1.2
      inherits: 2.0.3
      setprototypeof: 1.1.1
      statuses: 1.5.0
      toidentifier: 1.0.0
    dev: false
    engines:
      node: '>= 0.6'
    resolution:
      integrity: sha512-uUQBt3H/cSIVfch6i1EuPNy/YsRSOUBXTVfZ+yR7Zjez3qjBz6i9+i4zjNaoqcoFVI4lQJ5plg63TvGfRSDCRg==
  /http-errors/1.7.3:
    dependencies:
      depd: 1.1.2
      inherits: 2.0.4
      setprototypeof: 1.1.1
      statuses: 1.5.0
      toidentifier: 1.0.0
    dev: false
    engines:
      node: '>= 0.6'
    resolution:
      integrity: sha512-ZTTX0MWrsQ2ZAhA1cejAwDLycFsd7I7nVtnkT3Ol0aqodaKW+0CTZDQ1uBv5whptCnc8e8HeRRJxRs0kmm/Qfw==
  /http-proxy-agent/4.0.1:
    dependencies:
      '@tootallnate/once': 1.1.2
      agent-base: 6.0.2
      debug: 4.3.2
    dev: false
    engines:
      node: '>= 6'
    resolution:
      integrity: sha512-k0zdNgqWTGA6aeIRVpvfVob4fL52dTfaehylg0Y4UvSySvOq/Y+BOyPrgpUrA7HylqvU8vIZGsRuXmspskV0Tg==
  /http-proxy/1.18.1:
    dependencies:
      eventemitter3: 4.0.7
      follow-redirects: 1.14.1
      requires-port: 1.0.0
    dev: false
    engines:
      node: '>=8.0.0'
    resolution:
      integrity: sha512-7mz/721AbnJwIVbnaSv1Cz3Am0ZLT/UBwkC92VlxhXv/k/BBQfM2fXElQNC27BVGr0uwUpplYPQM9LnaBMR5NQ==
  /http-proxy/1.18.1_debug@4.3.2:
    dependencies:
      eventemitter3: 4.0.7
      follow-redirects: 1.14.1_debug@4.3.2
      requires-port: 1.0.0
    dev: false
    engines:
      node: '>=8.0.0'
    peerDependencies:
      debug: '*'
    resolution:
      integrity: sha512-7mz/721AbnJwIVbnaSv1Cz3Am0ZLT/UBwkC92VlxhXv/k/BBQfM2fXElQNC27BVGr0uwUpplYPQM9LnaBMR5NQ==
  /http-signature/1.2.0:
    dependencies:
      assert-plus: 1.0.0
      jsprim: 1.4.1
      sshpk: 1.16.1
    dev: false
    engines:
      node: '>=0.8'
      npm: '>=1.3.7'
    resolution:
      integrity: sha1-muzZJRFHcvPZW2WmCruPfBj7rOE=
  /https-proxy-agent/5.0.0:
    dependencies:
      agent-base: 6.0.2
      debug: 4.3.2
    dev: false
    engines:
      node: '>= 6'
    resolution:
      integrity: sha512-EkYm5BcKUGiduxzSt3Eppko+PiNWNEpa4ySk9vTC6wDsQJW9rHSa+UhGNJoRYp7bz6Ht1eaRIa6QaJqO5rCFbA==
  /human-signals/1.1.1:
    dev: false
    engines:
      node: '>=8.12.0'
    resolution:
      integrity: sha512-SEQu7vl8KjNL2eoGBLF3+wAjpsNfA9XMlXAYj/3EdaNfAlxKthD1xjEQfGOUhllCGGJVNY34bRr6lPINhNjyZw==
  /iconv-lite/0.4.24:
    dependencies:
      safer-buffer: 2.1.2
    dev: false
    engines:
      node: '>=0.10.0'
    resolution:
      integrity: sha512-v3MXnZAcvnywkTUEZomIActle7RXXeedOR31wwl7VlyoXO4Qi9arvSenNQWne1TcRwhCL1HwLI21bEqdpj8/rA==
  /ieee754/1.2.1:
    dev: false
    resolution:
      integrity: sha512-dcyqhDvX1C46lXZcVqCpK+FtMRQVdIMN6/Df5js2zouUsqG7I6sFxitIC+7KYK29KdXOLHdu9zL4sFnoVQnqaA==
  /ignore/4.0.6:
    dev: false
    engines:
      node: '>= 4'
    resolution:
      integrity: sha512-cyFDKrqc/YdcWFniJhzI42+AzS+gNwmUzOSFcRCQYwySuBBBy/KjuxWLZ/FHEH6Moq1NizMOBWyTcv8O4OZIMg==
  /ignore/5.1.8:
    dev: false
    engines:
      node: '>= 4'
    resolution:
      integrity: sha512-BMpfD7PpiETpBl/A6S498BaIJ6Y/ABT93ETbby2fP00v4EbvPBXWEoaR1UBPKs3iR53pJY7EtZk5KACI57i1Uw==
  /import-fresh/3.3.0:
    dependencies:
      parent-module: 1.0.1
      resolve-from: 4.0.0
    dev: false
    engines:
      node: '>=6'
    resolution:
      integrity: sha512-veYYhQa+D1QBKznvhUHxb8faxlrwUnxseDAbAp457E0wLNio2bOSKnjYDhMj+YiAq61xrMGhQk9iXVk5FzgQMw==
  /import-lazy/4.0.0:
    dev: false
    engines:
      node: '>=8'
    resolution:
      integrity: sha512-rKtvo6a868b5Hu3heneU+L4yEQ4jYKLtjpnPeUdK7h0yzXGmyBTypknlkCvHFBqfX9YlorEiMM6Dnq/5atfHkw==
  /imurmurhash/0.1.4:
    dev: false
    engines:
      node: '>=0.8.19'
    resolution:
      integrity: sha1-khi5srkoojixPcT7a21XbyMUU+o=
  /inflight/1.0.6:
    dependencies:
      once: 1.4.0
      wrappy: 1.0.2
    dev: false
    resolution:
      integrity: sha1-Sb1jMdfQLQwJvJEKEHW6gWW1bfk=
  /inherits/2.0.1:
    dev: false
    resolution:
      integrity: sha1-sX0I0ya0Qj5Wjv9xn5GwscvfafE=
  /inherits/2.0.3:
    dev: false
    resolution:
      integrity: sha1-Yzwsg+PaQqUC9SRmAiSA9CCCYd4=
  /inherits/2.0.4:
    dev: false
    resolution:
      integrity: sha512-k/vGaX4/Yla3WzyMCvTQOXYeIHvqOKtnqBduzTHpzpQZzAskKMhZ2K+EnBiSM9zGSoIFeMpXKxa4dYeZIQqewQ==
  /ini/1.3.8:
    dev: false
    resolution:
      integrity: sha512-JV/yugV2uzW5iMRSiZAyDtQd+nxtUnjeLt0acNdw98kKLrvuRVyB80tsREOE7yvGVgalhZ6RNXCmEHkUKBKxew==
  /internal-slot/1.0.3:
    dependencies:
      get-intrinsic: 1.1.1
      has: 1.0.3
      side-channel: 1.0.4
    dev: false
    engines:
      node: '>= 0.4'
    resolution:
      integrity: sha512-O0DB1JC/sPyZl7cIo78n5dR7eUSwwpYPiXRhTzNxZVAMUuB8vlnRFyLxdrVToks6XPLVnFfbzaVd5WLjhgg+vA==
  /interpret/1.4.0:
    dev: false
    engines:
      node: '>= 0.10'
    resolution:
      integrity: sha512-agE4QfB2Lkp9uICn7BAqoscw4SZP9kTE2hxiFI3jBPmXJfdqiahTbUuKGsMoN2GtqL9AxhYioAcVvgsb1HvRbA==
  /ip-regex/2.1.0:
    dev: false
    engines:
      node: '>=4'
    resolution:
      integrity: sha1-+ni/XS5pE8kRzp+BnuUUa7bYROk=
  /ip/1.1.5:
    dev: false
    resolution:
      integrity: sha1-vd7XARQpCCjAoDnnLvJfWq7ENUo=
  /ipaddr.js/1.9.1:
    dev: false
    engines:
      node: '>= 0.10'
    resolution:
      integrity: sha512-0KI/607xoxSToH7GjN1FfSbLoU0+btTicjsQSWQlh/hZykN8KpmMf7uYwPW3R+akZ6R/w18ZlXSHBYXiYUPO3g==
  /is-arguments/1.1.1:
    dependencies:
      call-bind: 1.0.2
      has-tostringtag: 1.0.0
    dev: false
    engines:
      node: '>= 0.4'
    resolution:
      integrity: sha512-8Q7EARjzEnKpt/PCD7e1cgUS0a6X8u5tdSiMqXhojOdoV9TsMsiO+9VLC5vAmO8N7/GmXn7yjR8qnA6bVAEzfA==
  /is-arrayish/0.2.1:
    dev: false
    resolution:
      integrity: sha1-d8mYQFJ6qOyxqLppe4BkWnqSap0=
  /is-bigint/1.0.4:
    dependencies:
      has-bigints: 1.0.1
    dev: false
    resolution:
      integrity: sha512-zB9CruMamjym81i2JZ3UMn54PKGsQzsJeo6xvN3HJJ4CAsQNB6iRutp2To77OfCNuoxspsIhzaPoO1zyCEhFOg==
  /is-binary-path/2.1.0:
    dependencies:
      binary-extensions: 2.2.0
    dev: false
    engines:
      node: '>=8'
    resolution:
      integrity: sha512-ZMERYes6pDydyuGidse7OsHxtbI7WVeUEozgR/g7rd0xUimYNlvZRE/K2MgZTjWy725IfelLeVcEM97mmtRGXw==
  /is-boolean-object/1.1.2:
    dependencies:
      call-bind: 1.0.2
      has-tostringtag: 1.0.0
    dev: false
    engines:
      node: '>= 0.4'
    resolution:
      integrity: sha512-gDYaKHJmnj4aWxyj6YHyXVpdQawtVLHU5cb+eztPGczf6cjuTdwve5ZIEfgXqH4e57An1D1AKf8CZ3kYrQRqYA==
  /is-buffer/1.1.6:
    dev: false
    resolution:
      integrity: sha512-NcdALwpXkTm5Zvvbk7owOUSvVvBKDgKP5/ewfXEznmQFfs4ZRmanOeKBTjRVjka3QFoN6XJ+9F3USqfHqTaU5w==
  /is-buffer/2.0.5:
    dev: false
    engines:
      node: '>=4'
    resolution:
      integrity: sha512-i2R6zNFDwgEHJyQUtJEk0XFi1i0dPFn/oqjK3/vPCcDeJvW5NQ83V8QbicfF1SupOaB0h8ntgBC2YiE7dfyctQ==
  /is-callable/1.2.4:
    dev: false
    engines:
      node: '>= 0.4'
    resolution:
      integrity: sha512-nsuwtxZfMX67Oryl9LCQ+upnC0Z0BgpwntpS89m1H/TLF0zNfzfLMV/9Wa/6MZsj0acpEjAO0KF1xT6ZdLl95w==
  /is-ci/2.0.0:
    dependencies:
      ci-info: 2.0.0
    dev: false
    hasBin: true
    resolution:
      integrity: sha512-YfJT7rkpQB0updsdHLGWrvhBJfcfzNNawYDNIyQXJz0IViGf75O8EBPKSdvw2rF+LGCsX4FZ8tcr3b19LcZq4w==
  /is-core-module/2.5.0:
    dependencies:
      has: 1.0.3
    dev: false
    resolution:
      integrity: sha512-TXCMSDsEHMEEZ6eCA8rwRDbLu55MRGmrctljsBX/2v1d9/GzqHOxW5c5oPSgrUt2vBFXebu9rGqckXGPWOlYpg==
  /is-date-object/1.0.5:
    dependencies:
      has-tostringtag: 1.0.0
    dev: false
    engines:
      node: '>= 0.4'
    resolution:
      integrity: sha512-9YQaSxsAiSwcvS33MBk3wTCVnWK+HhF8VZR2jRxehM16QcVOdHqPn4VPHmRK4lSr38n9JriurInLcP90xsYNfQ==
  /is-docker/2.2.1:
    dev: false
    engines:
      node: '>=8'
    hasBin: true
    resolution:
      integrity: sha512-F+i2BKsFrH66iaUFc0woD8sLy8getkwTwtOBjvs56Cx4CgJDeKQeqfz8wAYiSb8JOprWhHH5p77PbmYCvvUuXQ==
  /is-extglob/2.1.1:
    dev: false
    engines:
      node: '>=0.10.0'
    resolution:
      integrity: sha1-qIwCU1eR8C7TfHahueqXc8gz+MI=
  /is-fullwidth-code-point/1.0.0:
    dependencies:
      number-is-nan: 1.0.1
    dev: false
    engines:
      node: '>=0.10.0'
    resolution:
      integrity: sha1-754xOG8DGn8NZDr4L95QxFfvAMs=
  /is-fullwidth-code-point/2.0.0:
    dev: false
    engines:
      node: '>=4'
    resolution:
      integrity: sha1-o7MKXE8ZkYMWeqq5O+764937ZU8=
  /is-fullwidth-code-point/3.0.0:
    dev: false
    engines:
      node: '>=8'
    resolution:
      integrity: sha512-zymm5+u+sCsSWyD9qNaejV3DFvhCKclKdizYaJUuHA83RLjb7nSuGnddCHGv0hk+KY7BMAlsWeK4Ueg6EV6XQg==
  /is-generator-function/1.0.10:
    dependencies:
      has-tostringtag: 1.0.0
    dev: false
    engines:
      node: '>= 0.4'
    resolution:
      integrity: sha512-jsEjy9l3yiXEQ+PsXdmBwEPcOxaXWLspKdplFUVI9vq1iZgIekeC0L167qeu86czQaxed3q/Uzuw0swL0irL8A==
  /is-glob/3.1.0:
    dependencies:
      is-extglob: 2.1.1
    dev: false
    engines:
      node: '>=0.10.0'
    resolution:
      integrity: sha1-e6WuJCF4BKxwcHuWkiVnSGzD6Eo=
  /is-glob/4.0.1:
    dependencies:
      is-extglob: 2.1.1
    dev: false
    engines:
      node: '>=0.10.0'
    resolution:
      integrity: sha512-5G0tKtBTFImOqDnLB2hG6Bp2qcKEFduo4tZu9MT/H6NQv/ghhy30o55ufafxJ/LdH79LLs2Kfrn85TLKyA7BUg==
  /is-module/1.0.0:
    dev: false
    resolution:
      integrity: sha1-Mlj7afeMFNW4FdZkM2tM/7ZEFZE=
  /is-negative-zero/2.0.1:
    dev: false
    engines:
      node: '>= 0.4'
    resolution:
      integrity: sha512-2z6JzQvZRa9A2Y7xC6dQQm4FSTSTNWjKIYYTt4246eMTJmIo0Q+ZyOsU66X8lxK1AbB92dFeglPLrhwpeRKO6w==
  /is-number-object/1.0.6:
    dependencies:
      has-tostringtag: 1.0.0
    dev: false
    engines:
      node: '>= 0.4'
    resolution:
      integrity: sha512-bEVOqiRcvo3zO1+G2lVMy+gkkEm9Yh7cDMRusKKu5ZJKPUYSJwICTKZrNKHA2EbSP0Tu0+6B/emsYNHZyn6K8g==
  /is-number/7.0.0:
    dev: false
    engines:
      node: '>=0.12.0'
    resolution:
      integrity: sha512-41Cifkg6e8TylSpdtTpeLVMqvSBEVzTttHvERD741+pnZ8ANv0004MRL43QKPDlK9cGvNp6NZWZUBlbGXYxxng==
  /is-reference/1.2.1:
    dependencies:
      '@types/estree': 0.0.50
    dev: false
    resolution:
      integrity: sha512-U82MsXXiFIrjCK4otLT+o2NA2Cd2g5MLoOVXUZjIOhLurrRxpEXzI8O0KZHr3IjLvlAH1kTPYSuqer5T9ZVBKQ==
  /is-regex/1.1.4:
    dependencies:
      call-bind: 1.0.2
      has-tostringtag: 1.0.0
    dev: false
    engines:
      node: '>= 0.4'
    resolution:
      integrity: sha512-kvRdxDsxZjhzUX07ZnLydzS1TU/TJlTUHHY4YLL87e37oUA49DfkLqgy+VjFocowy29cKvcSiu+kIv728jTTVg==
  /is-stream/1.1.0:
    dev: false
    engines:
      node: '>=0.10.0'
    resolution:
      integrity: sha1-EtSj3U5o4Lec6428hBc66A2RykQ=
  /is-stream/2.0.1:
    dev: false
    engines:
      node: '>=8'
    resolution:
      integrity: sha512-hFoiJiTl63nn+kstHGBtewWSKnQLpyb155KHheA1l39uvtO9nWIop1p3udqPcUd/xbF1VLMO4n7OI6p7RbngDg==
  /is-string/1.0.7:
    dependencies:
      has-tostringtag: 1.0.0
    dev: false
    engines:
      node: '>= 0.4'
    resolution:
      integrity: sha512-tE2UXzivje6ofPW7l23cjDOMa09gb7xlAqG6jG5ej6uPV32TlWP3NKPigtaGeHNu9fohccRYvIiZMfOOnOYUtg==
  /is-subset/0.1.1:
    dev: false
    resolution:
      integrity: sha1-ilkRfZMt4d4A8kX83TnOQ/HpOaY=
  /is-symbol/1.0.4:
    dependencies:
      has-symbols: 1.0.2
    dev: false
    engines:
      node: '>= 0.4'
    resolution:
      integrity: sha512-C/CPBqKWnvdcxqIARxyOh4v1UUEOCHpgDa0WYgpKDFMszcrPcffg5uhwSgPCLD2WWxmq6isisz87tzT01tuGhg==
  /is-typed-array/1.1.7:
    dependencies:
      available-typed-arrays: 1.0.4
      call-bind: 1.0.2
      es-abstract: 1.18.5
      foreach: 2.0.5
      has-tostringtag: 1.0.0
    dev: false
    engines:
      node: '>= 0.4'
    resolution:
      integrity: sha512-VxlpTBGknhQ3o7YiVjIhdLU6+oD8dPz/79vvvH4F+S/c8608UCVa9fgDpa1kZgFoUST2DCgacc70UszKgzKuvA==
  /is-typedarray/1.0.0:
    dev: false
    resolution:
      integrity: sha1-5HnICFjfDBsR3dppQPlgEfzaSpo=
  /is-valid-glob/1.0.0:
    dev: false
    engines:
      node: '>=0.10.0'
    resolution:
      integrity: sha1-Kb8+/3Ab4tTTFdusw5vDn+j2Aao=
  /is-windows/1.0.2:
    dev: false
    engines:
      node: '>=0.10.0'
    resolution:
      integrity: sha512-eXK1UInq2bPmjyX6e3VHIzMLobc4J94i4AWn+Hpq3OU5KkrRC96OAcR3PRJ/pGu6m8TRnBHP9dkXQVsT/COVIA==
  /is-wsl/2.2.0:
    dependencies:
      is-docker: 2.2.1
    dev: false
    engines:
      node: '>=8'
    resolution:
      integrity: sha512-fKzAra0rGJUUBwGBgNkHZuToZcn+TtXHpeCgmkMJMMYx1sQDYaCSyjJBSCa2nH1DGm7s3n1oBnohoVTBaN7Lww==
  /isarray/0.0.1:
    dev: false
    resolution:
      integrity: sha1-ihis/Kmo9Bd+Cav8YDiTmwXR7t8=
  /isarray/1.0.0:
    dev: false
    resolution:
      integrity: sha1-u5NdSFgsuhaMBoNJV6VKPgcSTxE=
  /isbinaryfile/4.0.8:
    dev: false
    engines:
      node: '>= 8.0.0'
    resolution:
      integrity: sha512-53h6XFniq77YdW+spoRrebh0mnmTxRPTlcuIArO57lmMdq4uBKFKaeTjnb92oYWrSn/LVL+LT+Hap2tFQj8V+w==
  /isexe/2.0.0:
    dev: false
    resolution:
      integrity: sha1-6PvzdNxVb/iUehDcsFctYz8s+hA=
  /isstream/0.1.2:
    dev: false
    resolution:
      integrity: sha1-R+Y/evVa+m+S4VAOaQ64uFKcCZo=
  /istanbul-lib-coverage/2.0.5:
    dev: false
    engines:
      node: '>=6'
    resolution:
      integrity: sha512-8aXznuEPCJvGnMSRft4udDRDtb1V3pkQkMMI5LI+6HuQz5oQ4J2UFn1H82raA3qJtyOLkkwVqICBQkjnGtn5mA==
  /istanbul-lib-coverage/3.0.0:
    dev: false
    engines:
      node: '>=8'
    resolution:
      integrity: sha512-UiUIqxMgRDET6eR+o5HbfRYP1l0hqkWOs7vNxC/mggutCMUIhWMm8gAHb8tHlyfD3/l6rlgNA5cKdDzEAf6hEg==
  /istanbul-lib-hook/2.0.7:
    dependencies:
      append-transform: 1.0.0
    dev: false
    engines:
      node: '>=6'
    resolution:
      integrity: sha512-vrRztU9VRRFDyC+aklfLoeXyNdTfga2EI3udDGn4cZ6fpSXpHLV9X6CHvfoMCPtggg8zvDDmC4b9xfu0z6/llA==
  /istanbul-lib-instrument/3.3.0:
    dependencies:
      '@babel/generator': 7.15.0
      '@babel/parser': 7.15.3
      '@babel/template': 7.14.5
      '@babel/traverse': 7.15.0
      '@babel/types': 7.15.0
      istanbul-lib-coverage: 2.0.5
      semver: 6.3.0
    dev: false
    engines:
      node: '>=6'
    resolution:
      integrity: sha512-5nnIN4vo5xQZHdXno/YDXJ0G+I3dAm4XgzfSVTPLQpj/zAV2dV6Juy0yaf10/zrJOJeHoN3fraFe+XRq2bFVZA==
  /istanbul-lib-instrument/4.0.3:
    dependencies:
      '@babel/core': 7.15.0
      '@istanbuljs/schema': 0.1.3
      istanbul-lib-coverage: 3.0.0
      semver: 6.3.0
    dev: false
    engines:
      node: '>=8'
    resolution:
      integrity: sha512-BXgQl9kf4WTCPCCpmFGoJkz/+uhvm7h7PFKUYxh7qarQd3ER33vHG//qaE8eN25l07YqZPpHXU9I09l/RD5aGQ==
  /istanbul-lib-report/2.0.8:
    dependencies:
      istanbul-lib-coverage: 2.0.5
      make-dir: 2.1.0
      supports-color: 6.1.0
    dev: false
    engines:
      node: '>=6'
    resolution:
      integrity: sha512-fHBeG573EIihhAblwgxrSenp0Dby6tJMFR/HvlerBsrCTD5bkUuoNtn3gVh29ZCS824cGGBPn7Sg7cNk+2xUsQ==
  /istanbul-lib-report/3.0.0:
    dependencies:
      istanbul-lib-coverage: 3.0.0
      make-dir: 3.1.0
      supports-color: 7.2.0
    dev: false
    engines:
      node: '>=8'
    resolution:
      integrity: sha512-wcdi+uAKzfiGT2abPpKZ0hSU1rGQjUQnLvtY5MpQ7QCTahD3VODhcu4wcfY1YtkGaDD5yuydOLINXsfbus9ROw==
  /istanbul-lib-source-maps/3.0.6:
    dependencies:
      debug: 4.3.2
      istanbul-lib-coverage: 2.0.5
      make-dir: 2.1.0
      rimraf: 2.7.1
      source-map: 0.6.1
    dev: false
    engines:
      node: '>=6'
    resolution:
      integrity: sha512-R47KzMtDJH6X4/YW9XTx+jrLnZnscW4VpNN+1PViSYTejLVPWv7oov+Duf8YQSPyVRUvueQqz1TcsC6mooZTXw==
  /istanbul-lib-source-maps/4.0.0:
    dependencies:
      debug: 4.3.2
      istanbul-lib-coverage: 3.0.0
      source-map: 0.6.1
    dev: false
    engines:
      node: '>=8'
    resolution:
      integrity: sha512-c16LpFRkR8vQXyHZ5nLpY35JZtzj1PQY1iZmesUbf1FZHbIupcWfjgOXBY9YHkLEQ6puz1u4Dgj6qmU/DisrZg==
  /istanbul-reports/2.2.7:
    dependencies:
      html-escaper: 2.0.2
    dev: false
    engines:
      node: '>=6'
    resolution:
      integrity: sha512-uu1F/L1o5Y6LzPVSVZXNOoD/KXpJue9aeLRd0sM9uMXfZvzomB0WxVamWb5ue8kA2vVWEmW7EG+A5n3f1kqHKg==
  /istanbul-reports/3.0.2:
    dependencies:
      html-escaper: 2.0.2
      istanbul-lib-report: 3.0.0
    dev: false
    engines:
      node: '>=8'
    resolution:
      integrity: sha512-9tZvz7AiR3PEDNGiV9vIouQ/EAcqMXFmkcA1CDFTwOB98OZVDL0PH9glHotf5Ugp6GCOTypfzGWI/OqjWNCRUw==
  /its-name/1.0.0:
    dev: false
    engines:
      node: '>=6'
    resolution:
      integrity: sha1-IGXxiD7LVoxl9xEt2/EjQB+uSvA=
  /jest-worker/24.9.0:
    dependencies:
      merge-stream: 2.0.0
      supports-color: 6.1.0
    dev: false
    engines:
      node: '>= 6'
    resolution:
      integrity: sha512-51PE4haMSXcHohnSMdM42anbvZANYTqMrr52tVKPqqsPJMzoP6FYYDVqahX/HrAoKEKz3uUPzSvKs9A3qR4iVw==
  /jju/1.4.0:
    dev: false
    resolution:
      integrity: sha1-o6vicYryQaKykE+EpiWXDzia4yo=
  /jquery/3.6.0:
    dev: false
    resolution:
      integrity: sha512-JVzAR/AjBvVt2BmYhxRCSYysDsPcssdmTFnzyLEts9qNwmjmu4JTAMYubEfwVOSwpQ1I1sKKFcxhZCI2buerfw==
  /js-tokens/4.0.0:
    dev: false
    resolution:
      integrity: sha512-RdJUflcE3cUzKiMqQgsCu06FPu9UdIJO0beYbPhHN4k6apgJtifcoCtT9bcxOpYBtpD2kCM6Sbzg4CausW/PKQ==
  /js-yaml/3.13.1:
    dependencies:
      argparse: 1.0.10
      esprima: 4.0.1
    dev: false
    hasBin: true
    resolution:
      integrity: sha512-YfbcO7jXDdyj0DGxYVSlSeQNHbD7XPWvrVWeVUujrQEoZzWJIRrCPoyk6kL6IAjAG2IolMK4T0hNUe0HOUs5Jw==
  /js-yaml/3.14.1:
    dependencies:
      argparse: 1.0.10
      esprima: 4.0.1
    dev: false
    hasBin: true
    resolution:
      integrity: sha512-okMH7OXXJ7YrN9Ok3/SXrnu4iX9yOk+25nqX4imS2npuvTYDmo/QEZoqwZkYaIDk3jVvBOTOIEgEhaLOynBS9g==
  /jsbi/3.1.6:
    dev: false
    resolution:
      integrity: sha512-CGjq13y28FrBA5mAU+rsfHaVKEF9jrw3PhzZpIzTeMiPsT0XRDAS6E7QS8/ZTmFQUtl2MDJsxKQoYJzAhF7B1w==
  /jsbn/0.1.1:
    dev: false
    resolution:
      integrity: sha1-peZUwuWi3rXyAdls77yoDA7y9RM=
  /jsesc/2.5.2:
    dev: false
    engines:
      node: '>=4'
    hasBin: true
    resolution:
      integrity: sha512-OYu7XEzjkCQ3C5Ps3QIZsQfNpqoJyZZA99wd9aWd05NCtC5pWOkShK2mkL6HXQR6/Cy2lbNdPlZBpuQHXE63gA==
  /json-edm-parser/0.1.2:
    dependencies:
      jsonparse: 1.2.0
    dev: false
    resolution:
      integrity: sha1-HmCw/vG8CvZ7wNFG393lSGzWFbQ=
  /json-parse-better-errors/1.0.2:
    dev: false
    resolution:
      integrity: sha512-mrqyZKfX5EhL7hvqcV6WG1yYjnjeuYDzDhhcAAUrq8Po85NBQBJP+ZDUT75qZQ98IkUoBqdkExkukOU7Ts2wrw==
  /json-schema-traverse/0.4.1:
    dev: false
    resolution:
      integrity: sha512-xbbCH5dCYU5T8LcEhhuh7HJ88HXuW3qsI3Y0zOZFKfZEHcpWiHU/Jxzk629Brsab/mMiHQti9wMP+845RPe3Vg==
  /json-schema-traverse/1.0.0:
    dev: false
    resolution:
      integrity: sha512-NM8/P9n3XjXhIZn1lLhkFaACTOURQXjWhV4BA/RnOv8xvgqtqpAX9IO4mRQxSx1Rlo4tqzeqb0sOlruaOy3dug==
  /json-schema/0.2.3:
    dev: false
    resolution:
      integrity: sha1-tIDIkuWaLwWVTOcnvT8qTogvnhM=
  /json-schema/0.3.0:
    dev: false
    resolution:
      integrity: sha512-TYfxx36xfl52Rf1LU9HyWSLGPdYLL+SQ8/E/0yVyKG8wCCDaSrhPap0vEdlsZWRaS6tnKKLPGiEJGiREVC8kxQ==
  /json-stable-stringify-without-jsonify/1.0.1:
    dev: false
    resolution:
      integrity: sha1-nbe1lJatPzz+8wp1FC0tkwrXJlE=
  /json-stringify-safe/5.0.1:
    dev: false
    resolution:
      integrity: sha1-Epai1Y/UXxmg9s4B1lcB4sc1tus=
  /json5/2.2.0:
    dependencies:
      minimist: 1.2.5
    dev: false
    engines:
      node: '>=6'
    hasBin: true
    resolution:
      integrity: sha512-f+8cldu7X/y7RAJurMEJmdoKXGB/X550w2Nr3tTbezL6RwEE/iMcm+tZnXeoZtKuOq6ft8+CqzEkrIgx1fPoQA==
  /jsonfile/4.0.0:
    dev: false
    optionalDependencies:
      graceful-fs: 4.2.8
    resolution:
      integrity: sha1-h3Gq4HmbZAdrdmQPygWPnBDjPss=
  /jsonparse/1.2.0:
    dev: false
    engines:
      '0': node >= 0.2.0
    resolution:
      integrity: sha1-XAxWhRBxYOcv50ib3eoLRMK8Z70=
  /jsonwebtoken/8.5.1:
    dependencies:
      jws: 3.2.2
      lodash.includes: 4.3.0
      lodash.isboolean: 3.0.3
      lodash.isinteger: 4.0.4
      lodash.isnumber: 3.0.3
      lodash.isplainobject: 4.0.6
      lodash.isstring: 4.0.1
      lodash.once: 4.1.1
      ms: 2.1.3
      semver: 5.7.1
    dev: false
    engines:
      node: '>=4'
      npm: '>=1.4.28'
    resolution:
      integrity: sha512-XjwVfRS6jTMsqYs0EsuJ4LGxXV14zQybNd4L2r0UvbVnSF9Af8x7p5MzbJ90Ioz/9TI41/hTCvznF/loiSzn8w==
  /jsprim/1.4.1:
    dependencies:
      assert-plus: 1.0.0
      extsprintf: 1.3.0
      json-schema: 0.2.3
      verror: 1.10.0
    dev: false
    engines:
      '0': node >=0.6.0
    resolution:
      integrity: sha1-MT5mvB5cwG5Di8G3SZwuXFastqI=
  /jsrsasign/10.3.0:
    dev: false
    resolution:
      integrity: sha512-irDIKKFW++EAELgP3fjFi5/Fn0XEyfuQTTgpbeFwCGkV6tRIYZl3uraRea2HTXWCstcSZuDaCbdAhU1n+075Bg==
  /jssha/2.4.2:
    deprecated: jsSHA versions < 3.0.0 will no longer receive feature updates
    dev: false
    resolution:
      integrity: sha512-/jsi/9C0S70zfkT/4UlKQa5E1xKurDnXcQizcww9JSR/Fv+uIbWM2btG+bFcL3iNoK9jIGS0ls9HWLr1iw0kFg==
  /jssha/3.2.0:
    dev: false
    resolution:
      integrity: sha512-QuruyBENDWdN4tZwJbQq7/eAK85FqrI4oDbXjy5IBhYD+2pTJyBUWZe8ctWaCkrV0gy6AaelgOZZBMeswEa/6Q==
  /just-extend/4.2.1:
    dev: false
    resolution:
      integrity: sha512-g3UB796vUFIY90VIv/WX3L2c8CS2MdWUww3CNrYmqza1Fg0DURc2K/O4YrnklBdQarSJ/y8JnJYDGc+1iumQjg==
  /jwa/1.4.1:
    dependencies:
      buffer-equal-constant-time: 1.0.1
      ecdsa-sig-formatter: 1.0.11
      safe-buffer: 5.2.1
    dev: false
    resolution:
      integrity: sha512-qiLX/xhEEFKUAJ6FiBMbes3w9ATzyk5W7Hvzpa/SLYdxNtng+gcurvrI7TbACjIXlsJyr05/S1oUhZrc63evQA==
  /jwa/2.0.0:
    dependencies:
      buffer-equal-constant-time: 1.0.1
      ecdsa-sig-formatter: 1.0.11
      safe-buffer: 5.2.1
    dev: false
    resolution:
      integrity: sha512-jrZ2Qx916EA+fq9cEAeCROWPTfCwi1IVHqT2tapuqLEVVDKFDENFw1oL+MwrTvH6msKxsd1YTDVw6uKEcsrLEA==
  /jws/3.2.2:
    dependencies:
      jwa: 1.4.1
      safe-buffer: 5.2.1
    dev: false
    resolution:
      integrity: sha512-YHlZCB6lMTllWDtSPHz/ZXTsi8S00usEV6v1tjq8tOUZzw7DpSDWVXjXDre6ed1w/pd495ODpHZYSdkRTsa0HA==
  /jws/4.0.0:
    dependencies:
      jwa: 2.0.0
      safe-buffer: 5.2.1
    dev: false
    resolution:
      integrity: sha512-KDncfTmOZoOMTFG4mBlG0qUIOlc03fmzH+ru6RgYVZhPkyiy/92Owlt/8UEN+a4TXR1FQetfIpJE8ApdvdVxTg==
  /jwt-decode/2.2.0:
    dev: false
    resolution:
      integrity: sha1-fYa9VmefWM5qhHBKZX3TkruoGnk=
  /karma-chai/0.1.0_chai@4.3.4+karma@6.3.4:
    dependencies:
      chai: 4.3.4
      karma: 6.3.4
    dev: false
    peerDependencies:
      chai: '*'
      karma: '>=0.10.9'
    resolution:
      integrity: sha1-vuWtQEAFF4Ea40u5RfdikJEIt5o=
  /karma-chrome-launcher/3.1.0:
    dependencies:
      which: 1.3.1
    dev: false
    resolution:
      integrity: sha512-3dPs/n7vgz1rxxtynpzZTvb9y/GIaW8xjAwcIGttLbycqoFtI7yo1NGnQi6oFTherRE+GIhCAHZC4vEqWGhNvg==
  /karma-coverage/2.0.3:
    dependencies:
      istanbul-lib-coverage: 3.0.0
      istanbul-lib-instrument: 4.0.3
      istanbul-lib-report: 3.0.0
      istanbul-lib-source-maps: 4.0.0
      istanbul-reports: 3.0.2
      minimatch: 3.0.4
    dev: false
    engines:
      node: '>=10.0.0'
    resolution:
      integrity: sha512-atDvLQqvPcLxhED0cmXYdsPMCQuh6Asa9FMZW1bhNqlVEhJoB9qyZ2BY1gu7D/rr5GLGb5QzYO4siQskxaWP/g==
  /karma-edge-launcher/0.4.2_karma@6.3.4:
    dependencies:
      edge-launcher: 1.2.2
      karma: 6.3.4
    dev: false
    engines:
      node: '>=4'
    peerDependencies:
      karma: '>=0.9'
    resolution:
      integrity: sha512-YAJZb1fmRcxNhMIWYsjLuxwODBjh2cSHgTW/jkVmdpGguJjLbs9ZgIK/tEJsMQcBLUkO+yO4LBbqYxqgGW2HIw==
  /karma-env-preprocessor/0.1.1:
    dev: false
    resolution:
      integrity: sha1-u+jIfVnADtt2BwvTwxtLOdXcfhU=
  /karma-firefox-launcher/1.3.0:
    dependencies:
      is-wsl: 2.2.0
    dev: false
    resolution:
      integrity: sha512-Fi7xPhwrRgr+94BnHX0F5dCl1miIW4RHnzjIGxF8GaIEp7rNqX7LSi7ok63VXs3PS/5MQaQMhGxw+bvD+pibBQ==
  /karma-ie-launcher/1.0.0_karma@6.3.4:
    dependencies:
      karma: 6.3.4
      lodash: 4.17.21
    dev: false
    peerDependencies:
      karma: '>=0.9'
    resolution:
      integrity: sha1-SXmGhCxJAZA0bNifVJTKmDDG1Zw=
  /karma-json-preprocessor/0.3.3_karma@6.3.4:
    dependencies:
      karma: 6.3.4
    dev: false
    peerDependencies:
      karma: '>=0.9'
    resolution:
      integrity: sha1-X36ZW+uuS06PCiy1IVBVSq8LHi4=
  /karma-json-to-file-reporter/1.0.1:
    dependencies:
      json5: 2.2.0
    dev: false
    resolution:
      integrity: sha512-kNCi+0UrXAeTJMpMsHkHNbfmlErsYT+/haNakJIhsE/gtj3Jx7zWRg7BTc1HHSbH5KeVXVRJr3/KLB/NHWY7Hg==
  /karma-junit-reporter/2.0.1_karma@6.3.4:
    dependencies:
      karma: 6.3.4
      path-is-absolute: 1.0.1
      xmlbuilder: 12.0.0
    dev: false
    engines:
      node: '>= 8'
    peerDependencies:
      karma: '>=0.9'
    resolution:
      integrity: sha512-VtcGfE0JE4OE1wn0LK8xxDKaTP7slN8DO3I+4xg6gAi1IoAHAXOJ1V9G/y45Xg6sxdxPOR3THCFtDlAfBo9Afw==
  /karma-mocha-reporter/2.2.5_karma@6.3.4:
    dependencies:
      chalk: 2.4.2
      karma: 6.3.4
      log-symbols: 2.2.0
      strip-ansi: 4.0.0
    dev: false
    peerDependencies:
      karma: '>=0.13'
    resolution:
      integrity: sha1-FRIAlejtgZGG5HoLAS8810GJVWA=
  /karma-mocha/2.0.1:
    dependencies:
      minimist: 1.2.5
    dev: false
    resolution:
      integrity: sha512-Tzd5HBjm8his2OA4bouAsATYEpZrp9vC7z5E5j4C5Of5Rrs1jY67RAwXNcVmd/Bnk1wgvQRou0zGVLey44G4tQ==
  /karma-rollup-preprocessor/7.0.7_rollup@1.32.1:
    dependencies:
      chokidar: 3.5.2
      debounce: 1.2.1
      rollup: 1.32.1
    dev: false
    engines:
      node: '>= 8.0.0'
    peerDependencies:
      rollup: '>= 1.0.0'
    resolution:
      integrity: sha512-Y1QwsTCiCBp8sSALZdqmqry/mWIWIy0V6zonUIpy+0/D/Kpb2XZvR+JZrWfacQvcvKQdZFJvg6EwlnKtjepu3Q==
  /karma-source-map-support/1.4.0:
    dependencies:
      source-map-support: 0.5.19
    dev: false
    resolution:
      integrity: sha512-RsBECncGO17KAoJCYXjv+ckIz+Ii9NCi+9enk+rq6XC81ezYkb4/RHE6CTXdA7IOJqoF3wcaLfVG0CPmE5ca6A==
  /karma-sourcemap-loader/0.3.8:
    dependencies:
      graceful-fs: 4.2.8
    dev: false
    resolution:
      integrity: sha512-zorxyAakYZuBcHRJE+vbrK2o2JXLFWK8VVjiT/6P+ltLBUGUvqTEkUiQ119MGdOrK7mrmxXHZF1/pfT6GgIZ6g==
  /karma/6.3.4:
    dependencies:
      body-parser: 1.19.0
      braces: 3.0.2
      chokidar: 3.5.2
      colors: 1.4.0
      connect: 3.7.0
      di: 0.0.1
      dom-serialize: 2.2.1
      glob: 7.1.7
      graceful-fs: 4.2.8
      http-proxy: 1.18.1
      isbinaryfile: 4.0.8
      lodash: 4.17.21
      log4js: 6.3.0
      mime: 2.5.2
      minimatch: 3.0.4
      qjobs: 1.2.0
      range-parser: 1.2.1
      rimraf: 3.0.2
      socket.io: 3.1.2
      source-map: 0.6.1
      tmp: 0.2.1
      ua-parser-js: 0.7.28
      yargs: 16.2.0
    dev: false
    engines:
      node: '>= 10'
    hasBin: true
    resolution:
      integrity: sha512-hbhRogUYIulfkBTZT7xoPrCYhRBnBoqbbL4fszWD0ReFGUxU+LYBr3dwKdAluaDQ/ynT9/7C+Lf7pPNW4gSx4Q==
  /karma/6.3.4_debug@4.3.2:
    dependencies:
      body-parser: 1.19.0
      braces: 3.0.2
      chokidar: 3.5.2
      colors: 1.4.0
      connect: 3.7.0
      di: 0.0.1
      dom-serialize: 2.2.1
      glob: 7.1.7
      graceful-fs: 4.2.8
      http-proxy: 1.18.1_debug@4.3.2
      isbinaryfile: 4.0.8
      lodash: 4.17.21
      log4js: 6.3.0
      mime: 2.5.2
      minimatch: 3.0.4
      qjobs: 1.2.0
      range-parser: 1.2.1
      rimraf: 3.0.2
      socket.io: 3.1.2
      source-map: 0.6.1
      tmp: 0.2.1
      ua-parser-js: 0.7.28
      yargs: 16.2.0
    dev: false
    engines:
      node: '>= 10'
    hasBin: true
    peerDependencies:
      debug: '*'
    resolution:
      integrity: sha512-hbhRogUYIulfkBTZT7xoPrCYhRBnBoqbbL4fszWD0ReFGUxU+LYBr3dwKdAluaDQ/ynT9/7C+Lf7pPNW4gSx4Q==
  /keytar/7.7.0:
    dependencies:
      node-addon-api: 3.2.1
      prebuild-install: 6.1.4
    dev: false
    requiresBuild: true
    resolution:
      integrity: sha512-YEY9HWqThQc5q5xbXbRwsZTh2PJ36OSYRjSv3NN2xf5s5dpLTjEZnC2YikR29OaVybf9nQ0dJ/80i40RS97t/A==
  /lazy-ass/1.6.0:
    dev: false
    engines:
      node: '> 0.8'
    resolution:
      integrity: sha1-eZllXoZGwX8In90YfRUNMyTVRRM=
  /levn/0.3.0:
    dependencies:
      prelude-ls: 1.1.2
      type-check: 0.3.2
    dev: false
    engines:
      node: '>= 0.8.0'
    resolution:
      integrity: sha1-OwmSTt+fCDwEkP3UwLxEIeBHZO4=
  /levn/0.4.1:
    dependencies:
      prelude-ls: 1.2.1
      type-check: 0.4.0
    dev: false
    engines:
      node: '>= 0.8.0'
    resolution:
      integrity: sha512-+bT2uH4E5LGE7h/n3evcS/sQlJXCpIp6ym8OWJ5eV6+67Dsql/LaaT7qJBAt2rzfoa/5QBGBhxDix1dMt2kQKQ==
  /load-json-file/4.0.0:
    dependencies:
      graceful-fs: 4.2.8
      parse-json: 4.0.0
      pify: 3.0.0
      strip-bom: 3.0.0
    dev: false
    engines:
      node: '>=4'
    resolution:
      integrity: sha1-L19Fq5HjMhYjT9U62rZo607AmTs=
  /locate-path/2.0.0:
    dependencies:
      p-locate: 2.0.0
      path-exists: 3.0.0
    dev: false
    engines:
      node: '>=4'
    resolution:
      integrity: sha1-K1aLJl7slExtnA3pw9u7ygNUzY4=
  /locate-path/3.0.0:
    dependencies:
      p-locate: 3.0.0
      path-exists: 3.0.0
    dev: false
    engines:
      node: '>=6'
    resolution:
      integrity: sha512-7AO748wWnIhNqAuaty2ZWHkQHRSNfPVIsPIfwEOWO22AmaoVrWavlOcMR5nzTLNYvp36X220/maaRsrec1G65A==
  /locate-path/5.0.0:
    dependencies:
      p-locate: 4.1.0
    dev: false
    engines:
      node: '>=8'
    resolution:
      integrity: sha512-t7hw9pI+WvuwNJXwk5zVHpyhIqzg2qTlklJOf0mVxGSbe3Fp2VieZcduNYjaLDoy6p9uGpQEGWG87WpMKlNq8g==
  /lodash.clonedeep/4.5.0:
    dev: false
    resolution:
      integrity: sha1-4j8/nE+Pvd6HJSnBBxhXoIblzO8=
  /lodash.flattendeep/4.4.0:
    dev: false
    resolution:
      integrity: sha1-+wMJF/hqMTTlvJvsDWngAT3f7bI=
  /lodash.get/4.4.2:
    dev: false
    resolution:
      integrity: sha1-LRd/ZS+jHpObRDjVNBSZ36OCXpk=
  /lodash.includes/4.3.0:
    dev: false
    resolution:
      integrity: sha1-YLuYqHy5I8aMoeUTJUgzFISfVT8=
  /lodash.isboolean/3.0.3:
    dev: false
    resolution:
      integrity: sha1-bC4XHbKiV82WgC/UOwGyDV9YcPY=
  /lodash.isequal/4.5.0:
    dev: false
    resolution:
      integrity: sha1-QVxEePK8wwEgwizhDtMib30+GOA=
  /lodash.isinteger/4.0.4:
    dev: false
    resolution:
      integrity: sha1-YZwK89A/iwTDH1iChAt3sRzWg0M=
  /lodash.isnumber/3.0.3:
    dev: false
    resolution:
      integrity: sha1-POdoEMWSjQM1IwGsKHMX8RwLH/w=
  /lodash.isplainobject/4.0.6:
    dev: false
    resolution:
      integrity: sha1-fFJqUtibRcRcxpC4gWO+BJf1UMs=
  /lodash.isstring/4.0.1:
    dev: false
    resolution:
      integrity: sha1-1SfftUVuynzJu5XV2ur4i6VKVFE=
  /lodash.merge/4.6.2:
    dev: false
    resolution:
      integrity: sha512-0KpjqXRVvrYyCsX1swR/XTK0va6VQkQM6MNo7PqW77ByjAhoARA8EfrP1N4+KlKj8YS0ZUCtRT/YUuhyYDujIQ==
  /lodash.once/4.1.1:
    dev: false
    resolution:
      integrity: sha1-DdOXEhPHxW34gJd9UEyI+0cal6w=
  /lodash.sortby/4.7.0:
    dev: false
    resolution:
      integrity: sha1-7dFMgk4sycHgsKG0K7UhBRakJDg=
  /lodash.truncate/4.4.2:
    dev: false
    resolution:
      integrity: sha1-WjUNoLERO4N+z//VgSy+WNbq4ZM=
  /lodash/4.17.21:
    dev: false
    resolution:
      integrity: sha512-v2kDEe57lecTulaDIuNTPy3Ry4gLGJ6Z1O3vE1krgXZNrsQ+LFTGHVxVjcXPs17LhbZVGedAJv8XZ1tvj5FvSg==
  /log-symbols/2.2.0:
    dependencies:
      chalk: 2.4.2
    dev: false
    engines:
      node: '>=4'
    resolution:
      integrity: sha512-VeIAFslyIerEJLXHziedo2basKbMKtTw3vfn5IzG0XTjhAVEJyNHnL2p7vc+wBDSdQuUpNw3M2u6xb9QsAY5Eg==
  /log-symbols/3.0.0:
    dependencies:
      chalk: 2.4.2
    dev: false
    engines:
      node: '>=8'
    resolution:
      integrity: sha512-dSkNGuI7iG3mfvDzUuYZyvk5dD9ocYCYzNU6CYDE6+Xqd+gwme6Z00NS3dUh8mq/73HaEtT7m6W+yUPtU6BZnQ==
  /log4js/6.3.0:
    dependencies:
      date-format: 3.0.0
      debug: 4.3.2
      flatted: 2.0.2
      rfdc: 1.3.0
      streamroller: 2.2.4
    dev: false
    engines:
      node: '>=8.0'
    resolution:
      integrity: sha512-Mc8jNuSFImQUIateBFwdOQcmC6Q5maU0VVvdC2R6XMb66/VnT+7WS4D/0EeNMZu1YODmJe5NIn2XftCzEocUgw==
  /long/4.0.0:
    dev: false
    resolution:
      integrity: sha512-XsP+KhQif4bjX1kbuSiySJFNAehNxgLb6hPRGJ9QsUr8ajHkuXGdrHmFUTUUXhDwVX2R5bY4JNZEwbUiMhV+MA==
  /lru-cache/4.1.5:
    dependencies:
      pseudomap: 1.0.2
      yallist: 2.1.2
    dev: false
    resolution:
      integrity: sha512-sWZlbEP2OsHNkXrMl5GYk/jKk70MBng6UU4YI/qGDYbgf6YbP4EvmqISbXCoJiRKs+1bSpFHVgQxvJ17F2li5g==
  /lru-cache/5.1.1:
    dependencies:
      yallist: 3.1.1
    dev: false
    resolution:
      integrity: sha512-KpNARQA3Iwv+jTA0utUVVbrh+Jlrr1Fv0e56GGzAFOXN7dk/FviaDW8LHmK52DlcH4WP2n6gI8vN1aesBFgo9w==
  /lru-cache/6.0.0:
    dependencies:
      yallist: 4.0.0
    dev: false
    engines:
      node: '>=10'
    resolution:
      integrity: sha512-Jo6dJ04CmSjuznwJSS3pUeWmd/H0ffTlkXXgwZi+eq1UCmqQwCh+eLsYOYCwY991i2Fah4h1BEMCx4qThGbsiA==
  /lunr/2.3.9:
    dev: false
    resolution:
      integrity: sha512-zTU3DaZaF3Rt9rhN3uBMGQD3dD2/vFQqnvZCDv4dl5iOzq2IZQqTxu90r4E5J+nP70J3ilqVCrbho2eWaeW8Ow==
  /machina/4.0.2:
    dependencies:
      lodash: 4.17.21
    dev: false
    engines:
      node: '>=0.4.0'
    resolution:
      integrity: sha512-OOlFrW1rd783S6tF36v5Ie/TM64gfvSl9kYLWL2cPA31J71HHWW3XrgSe1BZSFAPkh8532CMJMLv/s9L2aopiA==
  /magic-string/0.25.7:
    dependencies:
      sourcemap-codec: 1.4.8
    dev: false
    resolution:
      integrity: sha512-4CrMT5DOHTDk4HYDlzmwu4FVCcIYI8gauveasrdCu2IKIFOJ3f0v/8MDGJCDL9oD2ppz/Av1b0Nj345H9M+XIA==
  /make-dir/2.1.0:
    dependencies:
      pify: 4.0.1
      semver: 5.7.1
    dev: false
    engines:
      node: '>=6'
    resolution:
      integrity: sha512-LS9X+dc8KLxXCb8dni79fLIIUA5VyZoyjSMCwTluaXA0o27cCK0bhXkpgw+sTXVpPy/lSO57ilRixqk0vDmtRA==
  /make-dir/3.1.0:
    dependencies:
      semver: 6.3.0
    dev: false
    engines:
      node: '>=8'
    resolution:
      integrity: sha512-g3FeP20LNwhALb/6Cz6Dd4F2ngze0jz7tbzrD2wAV+o9FeNHe4rL+yK2md0J/fiSf1sa1ADhXqi5+oVwOM/eGw==
  /make-error/1.3.6:
    dev: false
    resolution:
      integrity: sha512-s8UhlNe7vPKomQhC1qFelMokr/Sc3AgNbso3n74mVPA5LTZwkB9NlXf4XPamLxJE8h0gh73rM94xvwRT2CVInw==
  /marked/0.7.0:
    dev: false
    engines:
      node: '>=0.10.0'
    hasBin: true
    resolution:
      integrity: sha512-c+yYdCZJQrsRjTPhUx7VKkApw9bwDkNbHUKo1ovgcfDjb2kc8rLuRbIFyXL5WOEUwzSSKo3IXpph2K6DqB/KZg==
  /matched/1.0.2:
    dependencies:
      arr-union: 3.1.0
      async-array-reduce: 0.2.1
      glob: 7.1.7
      has-glob: 1.0.0
      is-valid-glob: 1.0.0
      resolve-dir: 1.0.1
    dev: false
    engines:
      node: '>= 0.12.0'
    resolution:
      integrity: sha512-7ivM1jFZVTOOS77QsR+TtYHH0ecdLclMkqbf5qiJdX2RorqfhsL65QHySPZgDE0ZjHoh+mQUNHTanNXIlzXd0Q==
  /md5.js/1.3.4:
    dependencies:
      hash-base: 3.1.0
      inherits: 2.0.4
    dev: false
    resolution:
      integrity: sha1-6b296UogpawYsENA/Fdk1bCdkB0=
  /md5/2.3.0:
    dependencies:
      charenc: 0.0.2
      crypt: 0.0.2
      is-buffer: 1.1.6
    dev: false
    resolution:
      integrity: sha512-T1GITYmFaKuO91vxyoQMFETst+O71VUPEU3ze5GNzDm0OWdP8v1ziTaAEPUr/3kLsY3Sftgz242A1SetQiDL7g==
  /media-typer/0.3.0:
    dev: false
    engines:
      node: '>= 0.6'
    resolution:
      integrity: sha1-hxDXrwqmJvj/+hzgAWhUUmMlV0g=
  /memorystream/0.3.1:
    dev: false
    engines:
      node: '>= 0.10.0'
    resolution:
      integrity: sha1-htcJCzDORV1j+64S3aUaR93K+bI=
  /merge-descriptors/1.0.1:
    dev: false
    resolution:
      integrity: sha1-sAqqVW3YtEVoFQ7J0blT8/kMu2E=
  /merge-source-map/1.1.0:
    dependencies:
      source-map: 0.6.1
    dev: false
    resolution:
      integrity: sha512-Qkcp7P2ygktpMPh2mCQZaf3jhN6D3Z/qVZHSdWvQ+2Ef5HgRAPBO57A77+ENm0CPx2+1Ce/MYKi3ymqdfuqibw==
  /merge-stream/2.0.0:
    dev: false
    resolution:
      integrity: sha512-abv/qOcuPfk3URPfDzmZU1LKmuw8kT+0nIHvKrKgFrwifol/doWcdA4ZqsWQ8ENrFKkd67Mfpo/LovbIUsbt3w==
  /merge2/1.4.1:
    dev: false
    engines:
      node: '>= 8'
    resolution:
      integrity: sha512-8q7VEgMJW4J8tcfVPy8g09NcQwZdbwFEqhe/WZkoIzjn/3TGDwtOCYtXGxA3O8tPzpczCCDgv+P2P5y00ZJOOg==
  /methods/1.1.2:
    dev: false
    engines:
      node: '>= 0.6'
    resolution:
      integrity: sha1-VSmk1nZUE07cxSZmVoNbD4Ua/O4=
  /micromatch/4.0.4:
    dependencies:
      braces: 3.0.2
      picomatch: 2.3.0
    dev: false
    engines:
      node: '>=8.6'
    resolution:
      integrity: sha512-pRmzw/XUcwXGpD9aI9q/0XOwLNygjETJ8y0ao0wdqprrzDa4YnxLcz7fQRZr8voh8V10kGhABbNcHVk5wHgWwg==
  /mime-db/1.49.0:
    dev: false
    engines:
      node: '>= 0.6'
    resolution:
      integrity: sha512-CIc8j9URtOVApSFCQIF+VBkX1RwXp/oMMOrqdyXSBXq5RWNEsRfyj1kiRnQgmNXmHxPoFIxOroKA3zcU9P+nAA==
  /mime-types/2.1.32:
    dependencies:
      mime-db: 1.49.0
    dev: false
    engines:
      node: '>= 0.6'
    resolution:
      integrity: sha512-hJGaVS4G4c9TSMYh2n6SQAGrC4RnfU+daP8G7cSCmaqNjiOoUY0VHCMS42pxnQmVF1GWwFhbHWn3RIxCqTmZ9A==
  /mime/1.6.0:
    dev: false
    engines:
      node: '>=4'
    hasBin: true
    resolution:
      integrity: sha512-x0Vn8spI+wuJ1O6S7gnbaQg8Pxh4NNHb7KSINmEWKiPE4RKOplvijn+NkmYmmRgP68mc70j2EbeTFRsrswaQeg==
  /mime/2.5.2:
    dev: false
    engines:
      node: '>=4.0.0'
    hasBin: true
    resolution:
      integrity: sha512-tqkh47FzKeCPD2PUiPB6pkbMzsCasjxAfC62/Wap5qrUWcb+sFasXUC5I3gYM5iBM8v/Qpn4UK0x+j0iHyFPDg==
  /mimic-fn/2.1.0:
    dev: false
    engines:
      node: '>=6'
    resolution:
      integrity: sha512-OqbOk5oEQeAZ8WXWydlu9HJjz9WVdEIvamMCcXmuqUYjTknH/sqsWvhQ3vgwKFRR1HpjvNBKQ37nbJgYzGqGcg==
  /mimic-response/2.1.0:
    dev: false
    engines:
      node: '>=8'
    resolution:
      integrity: sha512-wXqjST+SLt7R009ySCglWBCFpjUygmCIfD790/kVbiGmUgfYGuB14PiTd5DwVxSV4NcYHjzMkoj5LjQZwTQLEA==
  /min-document/2.19.0:
    dependencies:
      dom-walk: 0.1.2
    dev: false
    resolution:
      integrity: sha1-e9KC4/WELtKVu3SM3Z8f+iyCRoU=
  /minimatch/3.0.4:
    dependencies:
      brace-expansion: 1.1.11
    dev: false
    resolution:
      integrity: sha512-yJHVQEhyqPLUTgt9B83PXu6W3rx4MvvHvSUvToogpwoGDOUQ+yDrR0HRot+yOCdCO7u4hX3pWft6kWBBcqh0UA==
  /minimist/1.2.5:
    dev: false
    resolution:
      integrity: sha512-FM9nNUYrRBAELZQT3xeZQ7fmMOBg6nWNmJKTcgsJeaLstP/UODVpGsr5OhXhhXg6f+qtJ8uiZ+PUxkDWcgIXLw==
  /mkdirp-classic/0.5.3:
    dev: false
    resolution:
      integrity: sha512-gKLcREMhtuZRwRAfqP3RFW+TK4JqApVBtOIftVgjuABpAtpxhPGaDcfvbhNvD0B8iD1oUr/txX35NjcaY6Ns/A==
  /mkdirp/0.5.5:
    dependencies:
      minimist: 1.2.5
    dev: false
    hasBin: true
    resolution:
      integrity: sha512-NKmAlESf6jMGym1++R0Ra7wvhV+wFW63FaSOFPwRahvea0gMUcGUhVeAg/0BC0wiv9ih5NYPB1Wn1UEI1/L+xQ==
  /mkdirp/1.0.4:
    dev: false
    engines:
      node: '>=10'
    hasBin: true
    resolution:
      integrity: sha512-vVqVZQyf3WLx2Shd0qJ9xuvqgAyKPLAiqITEtqW0oIUjzo3PePDd6fW9iFz30ef7Ysp/oiWqbhszeGWW2T6Gzw==
  /mocha-junit-reporter/1.23.3_mocha@7.2.0:
    dependencies:
      debug: 2.6.9
      md5: 2.3.0
      mkdirp: 0.5.5
      mocha: 7.2.0
      strip-ansi: 4.0.0
      xml: 1.0.1
    dev: false
    peerDependencies:
      mocha: '>=2.2.5'
    resolution:
      integrity: sha512-ed8LqbRj1RxZfjt/oC9t12sfrWsjZ3gNnbhV1nuj9R/Jb5/P3Xb4duv2eCfCDMYH+fEu0mqca7m4wsiVjsxsvA==
  /mocha/7.2.0:
    dependencies:
      ansi-colors: 3.2.3
      browser-stdout: 1.3.1
      chokidar: 3.3.0
      debug: 3.2.6
      diff: 3.5.0
      escape-string-regexp: 1.0.5
      find-up: 3.0.0
      glob: 7.1.3
      growl: 1.10.5
      he: 1.2.0
      js-yaml: 3.13.1
      log-symbols: 3.0.0
      minimatch: 3.0.4
      mkdirp: 0.5.5
      ms: 2.1.1
      node-environment-flags: 1.0.6
      object.assign: 4.1.0
      strip-json-comments: 2.0.1
      supports-color: 6.0.0
      which: 1.3.1
      wide-align: 1.1.3
      yargs: 13.3.2
      yargs-parser: 13.1.2
      yargs-unparser: 1.6.0
    dev: false
    engines:
      node: '>= 8.10.0'
    hasBin: true
    resolution:
      integrity: sha512-O9CIypScywTVpNaRrCAgoUnJgozpIofjKUYmJhiCIJMiuYnLI6otcb1/kpW9/n/tJODHGZ7i8aLQoDVsMtOKQQ==
  /mock-fs/4.14.0:
    dev: false
    resolution:
      integrity: sha512-qYvlv/exQ4+svI3UOvPUpLDF0OMX5euvUH0Ny4N5QyRyhNdgAgUrVH3iUINSzEPLvx0kbo/Bp28GJKIqvE7URw==
  /mock-require/3.0.3:
    dependencies:
      get-caller-file: 1.0.3
      normalize-path: 2.1.1
    dev: false
    engines:
      node: '>=4.3.0'
    resolution:
      integrity: sha512-lLzfLHcyc10MKQnNUCv7dMcoY/2Qxd6wJfbqCcVk3LDb8An4hF6ohk5AztrvgKhJCqj36uyzi/p5se+tvyD+Wg==
  /module-details-from-path/1.0.3:
    dev: false
    resolution:
      integrity: sha1-EUyUlnPiqKNenTV4hSeqN7Z52is=
  /moment/2.29.1:
    dev: false
    resolution:
      integrity: sha512-kHmoybcPV8Sqy59DwNDY3Jefr64lK/by/da0ViFcuA4DH0vQg5Q6Ze5VimxkfQNSC+Mls/Kx53s7TjP1RhFEDQ==
  /ms/2.0.0:
    dev: false
    resolution:
      integrity: sha1-VgiurfwAvmwpAd9fmGF4jeDVl8g=
  /ms/2.1.1:
    dev: false
    resolution:
      integrity: sha512-tgp+dl5cGk28utYktBsrFqA7HKgrhgPsg6Z/EfhWI4gl1Hwq8B/GmY/0oXZ6nF8hDVesS/FpnYaD/kOWhYQvyg==
  /ms/2.1.2:
    dev: false
    resolution:
      integrity: sha512-sGkPx+VjMtmA6MX27oA4FBFELFCZZ4S4XqeGOXCv68tT+jb3vk/RyaKWP0PTKyWtmLSM0b+adUTEvbs1PEaH2w==
  /ms/2.1.3:
    dev: false
    resolution:
      integrity: sha512-6FlzubTLZG3J2a/NVCAleEhjzq5oxgHyaCU9yYXvcLsvoVaHJq/s5xXI6/XXP6tz7R9xAOtHnSO/tXtF3WRTlA==
  /msal/1.4.12:
    dependencies:
      tslib: 1.14.1
    dev: false
    engines:
      node: '>=0.8.0'
    resolution:
      integrity: sha512-gjupwQ6nvNL6mZkl5NIXyUmZhTiEMRu5giNdgHMh8l5EPOnV2Xj6nukY1NIxFacSTkEYUSDB47Pej9GxDYf+1w==
  /nan/2.15.0:
    dev: false
    resolution:
      integrity: sha512-8ZtvEnA2c5aYCZYd1cvgdnU6cqwixRoYg70xPLWUws5ORTa/lnw+u4amixRS/Ac5U5mQVgp9pnlSUnbNWFaWZQ==
  /nanoid/3.1.25:
    dev: false
    engines:
      node: ^10 || ^12 || ^13.7 || ^14 || >=15.0.1
    hasBin: true
    resolution:
      integrity: sha512-rdwtIXaXCLFAQbnfqDRnI6jaRHp9fTcYBjtFKE8eezcZ7LuLjhUaQGNeMXf1HmRoCH32CLz6XwX0TtxEOS/A3Q==
  /napi-build-utils/1.0.2:
    dev: false
    resolution:
      integrity: sha512-ONmRUqK7zj7DWX0D9ADe03wbwOBZxNAfF20PlGfCWQcD3+/MakShIHrMqx9YwPTfxDdF1zLeL+RGZiR9kGMLdg==
  /natural-compare/1.4.0:
    dev: false
    resolution:
      integrity: sha1-Sr6/7tdUHywnrPspvbvRXI1bpPc=
  /negotiator/0.6.2:
    dev: false
    engines:
      node: '>= 0.6'
    resolution:
      integrity: sha512-hZXc7K2e+PgeI1eDBe/10Ard4ekbfrrqG8Ep+8Jmf4JID2bNg7NvCPOZN+kfF574pFQI7mum2AUqDidoKqcTOw==
  /neo-async/2.6.2:
    dev: false
    resolution:
      integrity: sha512-Yd3UES5mWCSqR+qNT93S3UoYUkqAZ9lLg8a7g9rimsWmYGK8cVToA4/sF3RrshdyV3sAGMXVUmpMYOw+dLpOuw==
  /nested-error-stacks/2.1.0:
    dev: false
    resolution:
      integrity: sha512-AO81vsIO1k1sM4Zrd6Hu7regmJN1NSiAja10gc4bX3F0wd+9rQmcuHQaHVQCYIEC8iFXnE+mavh23GOt7wBgug==
  /netmask/2.0.2:
    dev: false
    engines:
      node: '>= 0.4.0'
    resolution:
      integrity: sha512-dBpDMdxv9Irdq66304OLfEmQ9tbNRFnFTuZiLo+bD+r332bBmMJ8GBLXklIXXgxd3+v9+KUnZaUR5PJMa75Gsg==
  /nice-try/1.0.5:
    dev: false
    resolution:
      integrity: sha512-1nh45deeb5olNY7eX82BkPO7SSxR5SSYJiPTrTdFUVYwAl8CKMA5N9PjTYkHiRjisVcxcQ1HXdLhx2qxxJzLNQ==
  /nise/4.1.0:
    dependencies:
      '@sinonjs/commons': 1.8.3
      '@sinonjs/fake-timers': 6.0.1
      '@sinonjs/text-encoding': 0.7.1
      just-extend: 4.2.1
      path-to-regexp: 1.8.0
    dev: false
    resolution:
      integrity: sha512-eQMEmGN/8arp0xsvGoQ+B1qvSkR73B1nWSCh7nOt5neMCtwcQVYQGdzQMhcNscktTsWB54xnlSQFzOAPJD8nXA==
  /nock/12.0.3:
    dependencies:
      debug: 4.3.2
      json-stringify-safe: 5.0.1
      lodash: 4.17.21
      propagate: 2.0.1
    dev: false
    engines:
      node: '>= 10.13'
    resolution:
      integrity: sha512-QNb/j8kbFnKCiyqi9C5DD0jH/FubFGj5rt9NQFONXwQm3IPB0CULECg/eS3AU1KgZb/6SwUa4/DTRKhVxkGABw==
  /node-abi/2.30.0:
    dependencies:
      semver: 5.7.1
    dev: false
    resolution:
      integrity: sha512-g6bZh3YCKQRdwuO/tSZZYJAw622SjsRfJ2X0Iy4sSOHZ34/sPPdVBn8fev2tj7njzLwuqPw9uMtGsGkO5kIQvg==
  /node-abort-controller/1.2.1:
    dev: false
    resolution:
      integrity: sha512-79PYeJuj6S9+yOHirR0JBLFOgjB6sQCir10uN6xRx25iD+ZD4ULqgRn3MwWBRaQGB0vEgReJzWwJo42T1R6YbQ==
  /node-addon-api/3.2.1:
    dev: false
    resolution:
      integrity: sha512-mmcei9JghVNDYydghQmeDX8KoAm0FAiYyIcUt/N4nhyAipB17pllZQDOJD2fotxABnt4Mdz+dKTO7eftLg4d0A==
  /node-environment-flags/1.0.6:
    dependencies:
      object.getownpropertydescriptors: 2.1.2
      semver: 5.7.1
    dev: false
    resolution:
      integrity: sha512-5Evy2epuL+6TM0lCQGpFIj6KwiEsGh1SrHUhTbNX+sLbBtjidPZFAnVK9y5yU1+h//RitLbRHTIMyxQPtxMdHw==
  /node-fetch/2.6.1:
    dev: false
    engines:
      node: 4.x || >=6.0.0
    resolution:
      integrity: sha512-V4aYg89jEoVRxRb2fJdAg8FHvI7cEyYdVAh94HH0UIK8oJxUfkjlDQN9RbMx+bEjP7+ggMiFRprSti032Oipxw==
  /node-releases/1.1.74:
    dev: false
    resolution:
      integrity: sha512-caJBVempXZPepZoZAPCWRTNxYQ+xtG/KAi4ozTA5A+nJ7IU+kLQCbqaUjb5Rwy14M9upBWiQ4NutcmW04LJSRw==
  /normalize-package-data/2.5.0:
    dependencies:
      hosted-git-info: 2.8.9
      resolve: 1.20.0
      semver: 5.7.1
      validate-npm-package-license: 3.0.4
    dev: false
    resolution:
      integrity: sha512-/5CMN3T0R4XTj4DcGaexo+roZSdSFW/0AOOTROrjxzCG1wrWXEsGbRKevjlIL+ZDE4sZlJr5ED4YW0yqmkK+eA==
  /normalize-path/2.1.1:
    dependencies:
      remove-trailing-separator: 1.1.0
    dev: false
    engines:
      node: '>=0.10.0'
    resolution:
      integrity: sha1-GrKLVW4Zg2Oowab35vogE3/mrtk=
  /normalize-path/3.0.0:
    dev: false
    engines:
      node: '>=0.10.0'
    resolution:
      integrity: sha512-6eZs5Ls3WtCisHWp9S2GUy8dqkpGi4BVSz3GaqiE6ezub0512ESztXUwUB6C6IKbQkY2Pnb/mD4WYojCRwcwLA==
  /npm-run-all/4.1.5:
    dependencies:
      ansi-styles: 3.2.1
      chalk: 2.4.2
      cross-spawn: 6.0.5
      memorystream: 0.3.1
      minimatch: 3.0.4
      pidtree: 0.3.1
      read-pkg: 3.0.0
      shell-quote: 1.7.2
      string.prototype.padend: 3.1.2
    dev: false
    engines:
      node: '>= 4'
    hasBin: true
    resolution:
      integrity: sha512-Oo82gJDAVcaMdi3nuoKFavkIHBRVqQ1qvMb+9LHk/cF4P6B2m8aP04hGf7oL6wZ9BuGwX1onlLhpuoofSyoQDQ==
  /npm-run-path/4.0.1:
    dependencies:
      path-key: 3.1.1
    dev: false
    engines:
      node: '>=8'
    resolution:
      integrity: sha512-S48WzZW777zhNIrn7gxOlISNAqi9ZC/uQFnRdbeIHhZhCA6UqpkOT8T1G7BvfdgP4Er8gF4sUbaS0i7QvIfCWw==
  /npmlog/4.1.2:
    dependencies:
      are-we-there-yet: 1.1.5
      console-control-strings: 1.1.0
      gauge: 2.7.4
      set-blocking: 2.0.0
    dev: false
    resolution:
      integrity: sha512-2uUqazuKlTaSI/dC8AzicUck7+IrEaOnN/e0jd3Xtt1KcGpwx30v50mL7oPyr/h9bL3E4aZccVwpwP+5W9Vjkg==
  /number-is-nan/1.0.1:
    dev: false
    engines:
      node: '>=0.10.0'
    resolution:
      integrity: sha1-CXtgK1NCKlIsGvuHkDGDNpQaAR0=
  /nyc/14.1.1:
    dependencies:
      archy: 1.0.0
      caching-transform: 3.0.2
      convert-source-map: 1.8.0
      cp-file: 6.2.0
      find-cache-dir: 2.1.0
      find-up: 3.0.0
      foreground-child: 1.5.6
      glob: 7.1.7
      istanbul-lib-coverage: 2.0.5
      istanbul-lib-hook: 2.0.7
      istanbul-lib-instrument: 3.3.0
      istanbul-lib-report: 2.0.8
      istanbul-lib-source-maps: 3.0.6
      istanbul-reports: 2.2.7
      js-yaml: 3.14.1
      make-dir: 2.1.0
      merge-source-map: 1.1.0
      resolve-from: 4.0.0
      rimraf: 2.7.1
      signal-exit: 3.0.3
      spawn-wrap: 1.4.3
      test-exclude: 5.2.3
      uuid: 3.4.0
      yargs: 13.3.2
      yargs-parser: 13.1.2
    dev: false
    engines:
      node: '>=6'
    hasBin: true
    resolution:
      integrity: sha512-OI0vm6ZGUnoGZv/tLdZ2esSVzDwUC88SNs+6JoSOMVxA+gKMB8Tk7jBwgemLx4O40lhhvZCVw1C+OYLOBOPXWw==
  /oauth-sign/0.9.0:
    dev: false
    resolution:
      integrity: sha512-fexhUFFPTGV8ybAtSIGbV6gOkSv8UtRbDBnAyLQw4QPKkgNlsH2ByPGtMUqdWkos6YCRmAqViwgZrJc/mRDzZQ==
  /object-assign/4.1.1:
    dev: false
    engines:
      node: '>=0.10.0'
    resolution:
      integrity: sha1-IQmtx5ZYh8/AXLvUQsrIv7s2CGM=
  /object-inspect/1.11.0:
    dev: false
    resolution:
      integrity: sha512-jp7ikS6Sd3GxQfZJPyH3cjcbJF6GZPClgdV+EFygjFLQ5FmW/dRUnTd9PQ9k0JhoNDabWFbpF1yCdSWCC6gexg==
  /object-keys/1.1.1:
    dev: false
    engines:
      node: '>= 0.4'
    resolution:
      integrity: sha512-NuAESUOUMrlIXOfHKzD6bpPu3tYt3xvjNdRIQ+FeT0lNb4K8WR70CaDxhuNguS2XG+GjkyMwOzsN5ZktImfhLA==
  /object.assign/4.1.0:
    dependencies:
      define-properties: 1.1.3
      function-bind: 1.1.1
      has-symbols: 1.0.2
      object-keys: 1.1.1
    dev: false
    engines:
      node: '>= 0.4'
    resolution:
      integrity: sha512-exHJeq6kBKj58mqGyTQ9DFvrZC/eR6OwxzoM9YRoGBqrXYonaFyGiFMuc9VZrXf7DarreEwMpurG3dd+CNyW5w==
  /object.assign/4.1.2:
    dependencies:
      call-bind: 1.0.2
      define-properties: 1.1.3
      has-symbols: 1.0.2
      object-keys: 1.1.1
    dev: false
    engines:
      node: '>= 0.4'
    resolution:
      integrity: sha512-ixT2L5THXsApyiUPYKmW+2EHpXXe5Ii3M+f4e+aJFAHao5amFRW6J0OO6c/LU8Be47utCx2GL89hxGB6XSmKuQ==
  /object.getownpropertydescriptors/2.1.2:
    dependencies:
      call-bind: 1.0.2
      define-properties: 1.1.3
      es-abstract: 1.18.5
    dev: false
    engines:
      node: '>= 0.8'
    resolution:
      integrity: sha512-WtxeKSzfBjlzL+F9b7M7hewDzMwy+C8NRssHd1YrNlzHzIDrXcXiNOMrezdAEM4UXixgV+vvnyBeN7Rygl2ttQ==
  /object.values/1.1.4:
    dependencies:
      call-bind: 1.0.2
      define-properties: 1.1.3
      es-abstract: 1.18.5
    dev: false
    engines:
      node: '>= 0.4'
    resolution:
      integrity: sha512-TnGo7j4XSnKQoK3MfvkzqKCi0nVe/D9I9IjwTNYdb/fxYHpjrluHVOgw0AF6jrRFGMPHdfuidR09tIDiIvnaSg==
  /on-finished/2.3.0:
    dependencies:
      ee-first: 1.1.1
    dev: false
    engines:
      node: '>= 0.8'
    resolution:
      integrity: sha1-IPEzZIGwg811M3mSoWlxqi2QaUc=
  /once/1.4.0:
    dependencies:
      wrappy: 1.0.2
    dev: false
    resolution:
      integrity: sha1-WDsap3WWHUsROsF9nFC6753Xa9E=
  /onetime/5.1.2:
    dependencies:
      mimic-fn: 2.1.0
    dev: false
    engines:
      node: '>=6'
    resolution:
      integrity: sha512-kbpaSSGJTWdAY5KPVeMOKXSrPtr8C8C7wodJbcsd51jRnmD+GZu8Y0VoU6Dm5Z4vWr0Ig/1NKuWRKf7j5aaYSg==
  /open/7.4.2:
    dependencies:
      is-docker: 2.2.1
      is-wsl: 2.2.0
    dev: false
    engines:
      node: '>=8'
    resolution:
      integrity: sha512-MVHddDVweXZF3awtlAS+6pgKLlm/JgxZ90+/NBurBoQctVOOB/zDdVjcyPzQ+0laDGbsWgrRkflI65sQeOgT9Q==
  /optionator/0.8.3:
    dependencies:
      deep-is: 0.1.3
      fast-levenshtein: 2.0.6
      levn: 0.3.0
      prelude-ls: 1.1.2
      type-check: 0.3.2
      word-wrap: 1.2.3
    dev: false
    engines:
      node: '>= 0.8.0'
    resolution:
      integrity: sha512-+IW9pACdk3XWmmTXG8m3upGUJst5XRGzxMRjXzAuJ1XnIFNvfhjjIuYkDvysnPQ7qzqVzLt78BCruntqRhWQbA==
  /optionator/0.9.1:
    dependencies:
      deep-is: 0.1.3
      fast-levenshtein: 2.0.6
      levn: 0.4.1
      prelude-ls: 1.2.1
      type-check: 0.4.0
      word-wrap: 1.2.3
    dev: false
    engines:
      node: '>= 0.8.0'
    resolution:
      integrity: sha512-74RlY5FCnhq4jRxVUPKDaRwrVNXMqsGsiW6AJw4XK8hmtm10wC0ypZBLw5IIp85NZMr91+qd1RvvENwg7jjRFw==
  /os-homedir/1.0.2:
    dev: false
    engines:
      node: '>=0.10.0'
    resolution:
      integrity: sha1-/7xJiDNuDoM94MFox+8VISGqf7M=
  /p-finally/2.0.1:
    dev: false
    engines:
      node: '>=8'
    resolution:
      integrity: sha512-vpm09aKwq6H9phqRQzecoDpD8TmVyGw70qmWlyq5onxY7tqyTTFVvxMykxQSQKILBSFlbXpypIw2T1Ml7+DDtw==
  /p-limit/1.3.0:
    dependencies:
      p-try: 1.0.0
    dev: false
    engines:
      node: '>=4'
    resolution:
      integrity: sha512-vvcXsLAJ9Dr5rQOPk7toZQZJApBl2K4J6dANSsEuh6QI41JYcsS/qhTGa9ErIUUgK3WNQoJYvylxvjqmiqEA9Q==
  /p-limit/2.3.0:
    dependencies:
      p-try: 2.2.0
    dev: false
    engines:
      node: '>=6'
    resolution:
      integrity: sha512-//88mFWSJx8lxCzwdAABTJL2MyWB12+eIY7MDL2SqLmAkeKU9qxRvWuSyTjm3FUmpBEMuFfckAIqEaVGUDxb6w==
  /p-locate/2.0.0:
    dependencies:
      p-limit: 1.3.0
    dev: false
    engines:
      node: '>=4'
    resolution:
      integrity: sha1-IKAQOyIqcMj9OcwuWAaA893l7EM=
  /p-locate/3.0.0:
    dependencies:
      p-limit: 2.3.0
    dev: false
    engines:
      node: '>=6'
    resolution:
      integrity: sha512-x+12w/To+4GFfgJhBEpiDcLozRJGegY+Ei7/z0tSLkMmxGZNybVMSfWj9aJn8Z5Fc7dBUNJOOVgPv2H7IwulSQ==
  /p-locate/4.1.0:
    dependencies:
      p-limit: 2.3.0
    dev: false
    engines:
      node: '>=8'
    resolution:
      integrity: sha512-R79ZZ/0wAxKGu3oYMlz8jy/kbhsNrS7SKZ7PxEHBgJ5+F2mtFW2fK2cOtBh1cHYkQsbzFV7I+EoRKe6Yt0oK7A==
  /p-try/1.0.0:
    dev: false
    engines:
      node: '>=4'
    resolution:
      integrity: sha1-y8ec26+P1CKOE/Yh8rGiN8GyB7M=
  /p-try/2.2.0:
    dev: false
    engines:
      node: '>=6'
    resolution:
      integrity: sha512-R4nPAVTAU0B9D35/Gk3uJf/7XYbQcyohSKdvAxIRSNghFl4e71hVoGnBNQz9cWaXxO2I10KTC+3jMdvvoKw6dQ==
  /pac-proxy-agent/4.1.0:
    dependencies:
      '@tootallnate/once': 1.1.2
      agent-base: 6.0.2
      debug: 4.3.2
      get-uri: 3.0.2
      http-proxy-agent: 4.0.1
      https-proxy-agent: 5.0.0
      pac-resolver: 4.2.0
      raw-body: 2.4.1
      socks-proxy-agent: 5.0.1
    dev: false
    engines:
      node: '>= 6'
    resolution:
      integrity: sha512-ejNgYm2HTXSIYX9eFlkvqFp8hyJ374uDf0Zq5YUAifiSh1D6fo+iBivQZirGvVv8dCYUsLhmLBRhlAYvBKI5+Q==
  /pac-resolver/4.2.0:
    dependencies:
      degenerator: 2.2.0
      ip: 1.1.5
      netmask: 2.0.2
    dev: false
    engines:
      node: '>= 6'
    resolution:
      integrity: sha512-rPACZdUyuxT5Io/gFKUeeZFfE5T7ve7cAkE5TUZRRfuKP0u5Hocwe48X7ZEm6mYB+bTB0Qf+xlVlA/RM/i6RCQ==
  /package-hash/3.0.0:
    dependencies:
      graceful-fs: 4.2.8
      hasha: 3.0.0
      lodash.flattendeep: 4.4.0
      release-zalgo: 1.0.0
    dev: false
    engines:
      node: '>=6'
    resolution:
      integrity: sha512-lOtmukMDVvtkL84rJHI7dpTYq+0rli8N2wlnqUcBuDWCfVhRUfOmnR9SsoHFMLpACvEV60dX7rd0rFaYDZI+FA==
  /parent-module/1.0.1:
    dependencies:
      callsites: 3.1.0
    dev: false
    engines:
      node: '>=6'
    resolution:
      integrity: sha512-GQ2EWRpQV8/o+Aw8YqtfZZPfNRWZYkbidE9k5rpl/hC3vtHHBfGm2Ifi6qWV+coDGkrUKZAxE3Lot5kcsRlh+g==
  /parse-json/4.0.0:
    dependencies:
      error-ex: 1.3.2
      json-parse-better-errors: 1.0.2
    dev: false
    engines:
      node: '>=4'
    resolution:
      integrity: sha1-vjX1Qlvh9/bHRxhPmKeIy5lHfuA=
  /parse-passwd/1.0.0:
    dev: false
    engines:
      node: '>=0.10.0'
    resolution:
      integrity: sha1-bVuTSkVpk7I9N/QKOC1vFmao5cY=
  /parseurl/1.3.3:
    dev: false
    engines:
      node: '>= 0.8'
    resolution:
      integrity: sha512-CiyeOxFT/JZyN5m0z9PfXw4SCBJ6Sygz1Dpl0wqjlhDEGGBP1GnsUVEL0p63hoG1fcj3fHynXi9NYO4nWOL+qQ==
  /path-browserify/1.0.1:
    dev: false
    resolution:
      integrity: sha512-b7uo2UCUOYZcnF/3ID0lulOJi/bafxa1xPe7ZPsammBSpjSWQkjNxlt635YGS2MiR9GjvuXCtz2emr3jbsz98g==
  /path-exists/3.0.0:
    dev: false
    engines:
      node: '>=4'
    resolution:
      integrity: sha1-zg6+ql94yxiSXqfYENe1mwEP1RU=
  /path-exists/4.0.0:
    dev: false
    engines:
      node: '>=8'
    resolution:
      integrity: sha512-ak9Qy5Q7jYb2Wwcey5Fpvg2KoAc/ZIhLSLOSBmRmygPsGwkVVt0fZa0qrtMz+m6tJTAHfZQ8FnmB4MG4LWy7/w==
  /path-is-absolute/1.0.1:
    dev: false
    engines:
      node: '>=0.10.0'
    resolution:
      integrity: sha1-F0uSaHNVNP+8es5r9TpanhtcX18=
  /path-key/2.0.1:
    dev: false
    engines:
      node: '>=4'
    resolution:
      integrity: sha1-QRyttXTFoUDTpLGRDUDYDMn0C0A=
  /path-key/3.1.1:
    dev: false
    engines:
      node: '>=8'
    resolution:
      integrity: sha512-ojmeN0qd+y0jszEtoY48r0Peq5dwMEkIlCOu6Q5f41lfkswXuKtYrhgoTpLnyIcHm24Uhqx+5Tqm2InSwLhE6Q==
  /path-parse/1.0.7:
    dev: false
    resolution:
      integrity: sha512-LDJzPVEEEPR+y48z93A0Ed0yXb8pAByGWo/k5YYdYgpY2/2EsOsksJrq7lOHxryrVOn1ejG6oAp8ahvOIQD8sw==
  /path-to-regexp/0.1.7:
    dev: false
    resolution:
      integrity: sha1-32BBeABfUi8V60SQ5yR6G/qmf4w=
  /path-to-regexp/1.8.0:
    dependencies:
      isarray: 0.0.1
    dev: false
    resolution:
      integrity: sha512-n43JRhlUKUAlibEJhPeir1ncUID16QnEjNpwzNdO3Lm4ywrBpBZ5oLD0I6br9evr1Y9JTqwRtAh7JLoOzAQdVA==
  /path-to-regexp/2.4.0:
    dev: false
    resolution:
      integrity: sha512-G6zHoVqC6GGTQkZwF4lkuEyMbVOjoBKAEybQUypI1WTkqinCOrq2x6U2+phkJ1XsEMTy4LjtwPI7HW+NVrRR2w==
  /path-type/3.0.0:
    dependencies:
      pify: 3.0.0
    dev: false
    engines:
      node: '>=4'
    resolution:
      integrity: sha512-T2ZUsdZFHgA3u4e5PfPbjd7HDDpxPnQb5jN0SrDsjNSuVXHJqtwTnWqG0B1jZrgmJ/7lj1EmVIByWt1gxGkWvg==
  /path-type/4.0.0:
    dev: false
    engines:
      node: '>=8'
    resolution:
      integrity: sha512-gDKb8aZMDeD/tZWs9P6+q0J9Mwkdl6xMV8TjnGP3qJVJ06bdMgkbBlLU8IdfOsIsFz2BW1rNVT3XuNEl8zPAvw==
  /pathval/1.1.1:
    dev: false
    resolution:
      integrity: sha512-Dp6zGqpTdETdR63lehJYPeIOqpiNBNtc7BpWSLrOje7UaIsE5aY92r/AunQA7rsXvet3lrJ3JnZX29UPTKXyKQ==
  /pend/1.2.0:
    dev: false
    resolution:
      integrity: sha1-elfrVQpng/kRUzH89GY9XI4AelA=
  /performance-now/2.1.0:
    dev: false
    resolution:
      integrity: sha1-Ywn04OX6kT7BxpMHrjZLSzd8nns=
  /picomatch/2.3.0:
    dev: false
    engines:
      node: '>=8.6'
    resolution:
      integrity: sha512-lY1Q/PiJGC2zOv/z391WOTD+Z02bCgsFfvxoXXf6h7kv9o+WmsmzYqrAwY63sNgOxE4xEdq0WyUnXfKeBrSvYw==
  /pidtree/0.3.1:
    dev: false
    engines:
      node: '>=0.10'
    hasBin: true
    resolution:
      integrity: sha512-qQbW94hLHEqCg7nhby4yRC7G2+jYHY4Rguc2bjw7Uug4GIJuu1tvf2uHaZv5Q8zdt+WKJ6qK1FOI6amaWUo5FA==
  /pify/3.0.0:
    dev: false
    engines:
      node: '>=4'
    resolution:
      integrity: sha1-5aSs0sEB/fPZpNB/DbxNtJ3SgXY=
  /pify/4.0.1:
    dev: false
    engines:
      node: '>=6'
    resolution:
      integrity: sha512-uB80kBFb/tfd68bVleG9T5GGsGPjJrLAUpR5PZIrhBnIaRTQRjqdJSsIKkOP6OAIFbj7GOrcudc5pNjZ+geV2g==
  /pkg-dir/2.0.0:
    dependencies:
      find-up: 2.1.0
    dev: false
    engines:
      node: '>=4'
    resolution:
      integrity: sha1-9tXREJ4Z1j7fQo4L1X4Sd3YVM0s=
  /pkg-dir/3.0.0:
    dependencies:
      find-up: 3.0.0
    dev: false
    engines:
      node: '>=6'
    resolution:
      integrity: sha512-/E57AYkoeQ25qkxMj5PBOVgF8Kiu/h7cYS30Z5+R7WaiCCBfLq58ZI/dSeaEKb9WVJV5n/03QwrN3IeWIFllvw==
  /pkg-dir/4.2.0:
    dependencies:
      find-up: 4.1.0
    dev: false
    engines:
      node: '>=8'
    resolution:
      integrity: sha512-HRDzbaKjC+AOWVXxAU/x54COGeIv9eb+6CkDSQoNTt4XyWoIJvuPsXizxu/Fr23EiekbtZwmh1IcIG/l/a10GQ==
  /pkg-up/2.0.0:
    dependencies:
      find-up: 2.1.0
    dev: false
    engines:
      node: '>=4'
    resolution:
      integrity: sha1-yBmscoBZpGHKscOImivjxJoATX8=
  /pluralize/8.0.0:
    dev: false
    engines:
      node: '>=4'
    resolution:
      integrity: sha512-Nc3IT5yHzflTfbjgqWcCPpo7DaKy4FnpB0l/zCAW0Tc7jxAiuqSxHasntB3D7887LSrA93kDJ9IXovxJYxyLCA==
  /prebuild-install/6.1.4:
    dependencies:
      detect-libc: 1.0.3
      expand-template: 2.0.3
      github-from-package: 0.0.0
      minimist: 1.2.5
      mkdirp-classic: 0.5.3
      napi-build-utils: 1.0.2
      node-abi: 2.30.0
      npmlog: 4.1.2
      pump: 3.0.0
      rc: 1.2.8
      simple-get: 3.1.0
      tar-fs: 2.1.1
      tunnel-agent: 0.6.0
    dev: false
    engines:
      node: '>=6'
    hasBin: true
    resolution:
      integrity: sha512-Z4vpywnK1lBg+zdPCVCsKq0xO66eEV9rWo2zrROGGiRS4JtueBOdlB1FnY8lcy7JsUud/Q3ijUxyWN26Ika0vQ==
  /prelude-ls/1.1.2:
    dev: false
    engines:
      node: '>= 0.8.0'
    resolution:
      integrity: sha1-IZMqVJ9eUv/ZqCf1cOBL5iqX2lQ=
  /prelude-ls/1.2.1:
    dev: false
    engines:
      node: '>= 0.8.0'
    resolution:
      integrity: sha512-vkcDPrRZo1QZLbn5RLGPpg/WmIQ65qoWWhcGKf/b5eplkkarX0m9z8ppCat4mlOqUsWpyNuYgO3VRyrYHSzX5g==
  /prettier/1.19.1:
    dev: false
    engines:
      node: '>=4'
    hasBin: true
    resolution:
      integrity: sha512-s7PoyDv/II1ObgQunCbB9PdLmUcBZcnWOcxDh7O0N/UwDEsHyqkW+Qh28jW+mVuCdx7gLB0BotYI1Y6uI9iyew==
  /prettier/2.2.1:
    dev: false
    engines:
      node: '>=10.13.0'
    hasBin: true
    resolution:
      integrity: sha512-PqyhM2yCjg/oKkFPtTGUojv7gnZAoG80ttl45O6x2Ug/rMJw4wcc9k6aaf2hibP7BGVCCM33gZoGjyvt9mm16Q==
  /priorityqueuejs/1.0.0:
    dev: false
    resolution:
      integrity: sha1-LuTyPCVgkT4IwHzlzN1t498sWvg=
  /process-nextick-args/1.0.7:
    dev: false
    resolution:
      integrity: sha1-FQ4gt1ZZCtP5EJPyWk8q2L/zC6M=
  /process-nextick-args/2.0.1:
    dev: false
    resolution:
      integrity: sha512-3ouUOpQhtgrbOa17J7+uxOTpITYWaGP7/AhoR3+A+/1e9skrzelGi/dXzEYyvbxubEF6Wn2ypscTKiKJFFn1ag==
  /process/0.11.10:
    dev: false
    engines:
      node: '>= 0.6.0'
    resolution:
      integrity: sha1-czIwDoQBYb2j5podHZGn1LwW8YI=
  /progress/2.0.1:
    dev: false
    engines:
      node: '>=0.4.0'
    resolution:
      integrity: sha512-OE+a6vzqazc+K6LxJrX5UPyKFvGnL5CYmq2jFGNIBWHpc4QyE49/YOumcrpQFJpfejmvRtbJzgO1zPmMCqlbBg==
  /progress/2.0.3:
    dev: false
    engines:
      node: '>=0.4.0'
    resolution:
      integrity: sha512-7PiHtLll5LdnKIMw100I+8xJXR5gW2QwWYkT6iJva0bXitZKa/XMrSbdmg3r2Xnaidz9Qumd0VPaMrZlF9V9sA==
  /promise/8.1.0:
    dependencies:
      asap: 2.0.6
    dev: false
    resolution:
      integrity: sha512-W04AqnILOL/sPRXziNicCjSNRruLAuIHEOVBazepu0545DDNGYHz7ar9ZgZ1fMU8/MA4mVxp5rkBWRi6OXIy3Q==
  /propagate/2.0.1:
    dev: false
    engines:
      node: '>= 8'
    resolution:
      integrity: sha512-vGrhOavPSTz4QVNuBNdcNXePNdNMaO1xj9yBeH1ScQPjk/rhg9sSlCXPhMkFuaNNW/syTvYqsnbIJxMBfRbbag==
  /proxy-addr/2.0.7:
    dependencies:
      forwarded: 0.2.0
      ipaddr.js: 1.9.1
    dev: false
    engines:
      node: '>= 0.10'
    resolution:
      integrity: sha512-llQsMLSUDUPT44jdrU/O37qlnifitDP+ZwrmmZcoSKyLKvtZxpyV0n2/bD/N4tBAAZ/gJEdZU7KMraoK1+XYAg==
  /proxy-agent/4.0.1:
    dependencies:
      agent-base: 6.0.2
      debug: 4.3.2
      http-proxy-agent: 4.0.1
      https-proxy-agent: 5.0.0
      lru-cache: 5.1.1
      pac-proxy-agent: 4.1.0
      proxy-from-env: 1.1.0
      socks-proxy-agent: 5.0.1
    dev: false
    engines:
      node: '>=6'
    resolution:
      integrity: sha512-ODnQnW2jc/FUVwHHuaZEfN5otg/fMbvMxz9nMSUQfJ9JU7q2SZvSULSsjLloVgJOiv9yhc8GlNMKc4GkFmcVEA==
  /proxy-from-env/1.1.0:
    dev: false
    resolution:
      integrity: sha512-D+zkORCbA9f1tdWRK0RaCR3GPv50cMxcrz4X8k5LTSUD1Dkw47mKJEZQNunItRTkWwgtaUSo1RVFRIG9ZXiFYg==
  /pseudomap/1.0.2:
    dev: false
    resolution:
      integrity: sha1-8FKijacOYYkX7wqKw0wa5aaChrM=
  /psl/1.8.0:
    dev: false
    resolution:
      integrity: sha512-RIdOzyoavK+hA18OGGWDqUTsCLhtA7IcZ/6NCs4fFJaHBDab+pDDmDIByWFRQJq2Cd7r1OoQxBGKOaztq+hjIQ==
  /pump/3.0.0:
    dependencies:
      end-of-stream: 1.4.4
      once: 1.4.0
    dev: false
    resolution:
      integrity: sha512-LwZy+p3SFs1Pytd/jYct4wpv49HiYCqd9Rlc5ZVdk0V+8Yzv6jR5Blk3TRmPL1ft69TxP0IMZGJ+WPFU2BFhww==
  /punycode/1.3.2:
    dev: false
    resolution:
      integrity: sha1-llOgNvt8HuQjQvIyXM7v6jkmxI0=
  /punycode/2.1.1:
    dev: false
    engines:
      node: '>=6'
    resolution:
      integrity: sha512-XRsRjdf+j5ml+y/6GKHPZbrF/8p2Yga0JPtdqTIY2Xe5ohJPD9saDJJLPvp9+NSBprVvevdXZybnj2cv8OEd0A==
  /puppeteer/10.2.0:
    dependencies:
      debug: 4.3.1
      devtools-protocol: 0.0.901419
      extract-zip: 2.0.1
      https-proxy-agent: 5.0.0
      node-fetch: 2.6.1
      pkg-dir: 4.2.0
      progress: 2.0.1
      proxy-from-env: 1.1.0
      rimraf: 3.0.2
      tar-fs: 2.0.0
      unbzip2-stream: 1.3.3
      ws: 7.4.6
    dev: false
    engines:
      node: '>=10.18.1'
    requiresBuild: true
    resolution:
      integrity: sha512-OR2CCHRashF+f30+LBOtAjK6sNtz2HEyTr5FqAvhf8lR/qB3uBRoIZOwQKgwoyZnMBsxX7ZdazlyBgGjpnkiMw==
  /qjobs/1.2.0:
    dev: false
    engines:
      node: '>=0.9'
    resolution:
      integrity: sha512-8YOJEHtxpySA3fFDyCRxA+UUV+fA+rTWnuWvylOK/NCjhY+b4ocCtmu8TtsWb+mYeU+GCHf/S66KZF/AsteKHg==
  /qs/6.10.1:
    dependencies:
      side-channel: 1.0.4
    dev: false
    engines:
      node: '>=0.6'
    resolution:
      integrity: sha512-M528Hph6wsSVOBiYUnGf+K/7w0hNshs/duGsNXPUCLH5XAqjEtiPGwNONLV0tBH8NoGb0mvD5JubnUTrujKDTg==
  /qs/6.5.2:
    dev: false
    engines:
      node: '>=0.6'
    resolution:
      integrity: sha512-N5ZAX4/LxJmF+7wN74pUD6qAh9/wnvdQcjq9TZjevvXzSUo7bfmw91saqMjzGS2xq91/odN2dW/WOl7qQHNDGA==
  /qs/6.7.0:
    dev: false
    engines:
      node: '>=0.6'
    resolution:
      integrity: sha512-VCdBRNFTX1fyE7Nb6FYoURo/SPe62QCaAyzJvUjwRaIsc+NePBEniHlvxFmmX56+HZphIGtV0XeCirBtpDrTyQ==
  /query-string/5.1.1:
    dependencies:
      decode-uri-component: 0.2.0
      object-assign: 4.1.1
      strict-uri-encode: 1.1.0
    dev: false
    engines:
      node: '>=0.10.0'
    resolution:
      integrity: sha512-gjWOsm2SoGlgLEdAGt7a6slVOk9mGiXmPFMqrEhLQ68rhQuBnpfs3+EmlvqKyxnCo9/PPlF+9MtY02S1aFg+Jw==
  /querystring/0.2.0:
    deprecated: The querystring API is considered Legacy. new code should use the URLSearchParams API instead.
    dev: false
    engines:
      node: '>=0.4.x'
    resolution:
      integrity: sha1-sgmEkgO7Jd+CDadW50cAWHhSFiA=
  /querystring/0.2.1:
    deprecated: The querystring API is considered Legacy. new code should use the URLSearchParams API instead.
    dev: false
    engines:
      node: '>=0.4.x'
    resolution:
      integrity: sha512-wkvS7mL/JMugcup3/rMitHmd9ecIGd2lhFhK9N3UUQ450h66d1r3Y9nvXzQAW1Lq+wyx61k/1pfKS5KuKiyEbg==
  /queue-microtask/1.2.3:
    dev: false
    resolution:
      integrity: sha512-NuaNSa6flKT5JaSYQzJok04JzTL1CA6aGhv5rfLW3PgqA+M2ChpZQnAC8h8i4ZFkBS8X5RqkDBHA7r4hej3K9A==
  /quote/0.4.0:
    dev: false
    resolution:
      integrity: sha1-EIOSF/bBNiuJGUBE0psjP9fzLwE=
  /ramda/0.27.1:
    dev: false
    resolution:
      integrity: sha512-PgIdVpn5y5Yns8vqb8FzBUEYn98V3xcPgawAkkgj0YJ0qDsnHCiNmZYfOGMgOvoB0eWFLpYbhxUR3mxfDIMvpw==
  /randombytes/2.1.0:
    dependencies:
      safe-buffer: 5.2.1
    dev: false
    resolution:
      integrity: sha512-vYl3iOX+4CKUWuxGi9Ukhie6fsqXqS9FE2Zaic4tNFD2N2QQaXOMFbuKK4QmDHC0JO6B1Zp41J0LpT0oR68amQ==
  /range-parser/1.2.1:
    dev: false
    engines:
      node: '>= 0.6'
    resolution:
      integrity: sha512-Hrgsx+orqoygnmhFbKaHE6c296J+HTAQXoxEF6gNupROmmGJRoyzfG3ccAveqCBrwr/2yxQ5BVd/GTl5agOwSg==
  /raw-body/2.4.0:
    dependencies:
      bytes: 3.1.0
      http-errors: 1.7.2
      iconv-lite: 0.4.24
      unpipe: 1.0.0
    dev: false
    engines:
      node: '>= 0.8'
    resolution:
      integrity: sha512-4Oz8DUIwdvoa5qMJelxipzi/iJIi40O5cGV1wNYp5hvZP8ZN0T+jiNkL0QepXs+EsQ9XJ8ipEDoiH70ySUJP3Q==
  /raw-body/2.4.1:
    dependencies:
      bytes: 3.1.0
      http-errors: 1.7.3
      iconv-lite: 0.4.24
      unpipe: 1.0.0
    dev: false
    engines:
      node: '>= 0.8'
    resolution:
      integrity: sha512-9WmIKF6mkvA0SLmA2Knm9+qj89e+j1zqgyn8aXGd7+nAduPoqgI9lO57SAZNn/Byzo5P7JhXTyg9PzaJbH73bA==
  /rc/1.2.8:
    dependencies:
      deep-extend: 0.6.0
      ini: 1.3.8
      minimist: 1.2.5
      strip-json-comments: 2.0.1
    dev: false
    hasBin: true
    resolution:
      integrity: sha512-y3bGgqKj3QBdxLbLkomlohkvsA8gdAiUQlSBJnBhfn+BPxg4bc62d8TcBW15wavDfgexCgccckhcZvywyQYPOw==
  /read-pkg-up/3.0.0:
    dependencies:
      find-up: 2.1.0
      read-pkg: 3.0.0
    dev: false
    engines:
      node: '>=4'
    resolution:
      integrity: sha1-PtSWaF26D4/hGNBpHcUfSh/5bwc=
  /read-pkg-up/4.0.0:
    dependencies:
      find-up: 3.0.0
      read-pkg: 3.0.0
    dev: false
    engines:
      node: '>=6'
    resolution:
      integrity: sha512-6etQSH7nJGsK0RbG/2TeDzZFa8shjQ1um+SwQQ5cwKy0dhSXdOncEhb1CPpvQG4h7FyOV6EB6YlV0yJvZQNAkA==
  /read-pkg/3.0.0:
    dependencies:
      load-json-file: 4.0.0
      normalize-package-data: 2.5.0
      path-type: 3.0.0
    dev: false
    engines:
      node: '>=4'
    resolution:
      integrity: sha1-nLxoaXj+5l0WwA4rGcI3/Pbjg4k=
  /readable-stream/1.1.14:
    dependencies:
      core-util-is: 1.0.2
      inherits: 2.0.4
      isarray: 0.0.1
      string_decoder: 0.10.31
    dev: false
    resolution:
      integrity: sha1-fPTFTvZI44EwhMY23SB54WbAgdk=
  /readable-stream/2.0.6:
    dependencies:
      core-util-is: 1.0.2
      inherits: 2.0.4
      isarray: 1.0.0
      process-nextick-args: 1.0.7
      string_decoder: 0.10.31
      util-deprecate: 1.0.2
    dev: false
    resolution:
      integrity: sha1-j5A0HmilPMySh4jaz80Rs265t44=
  /readable-stream/2.3.7:
    dependencies:
      core-util-is: 1.0.2
      inherits: 2.0.4
      isarray: 1.0.0
      process-nextick-args: 2.0.1
      safe-buffer: 5.1.2
      string_decoder: 1.1.1
      util-deprecate: 1.0.2
    dev: false
    resolution:
      integrity: sha512-Ebho8K4jIbHAxnuxi7o42OrZgF/ZTNcsZj6nRKyUmkhLFq8CHItp/fy6hQZuZmP/n3yZ9VBUbp4zz/mX8hmYPw==
  /readable-stream/3.6.0:
    dependencies:
      inherits: 2.0.4
      string_decoder: 1.3.0
      util-deprecate: 1.0.2
    dev: false
    engines:
      node: '>= 6'
    resolution:
      integrity: sha512-BViHy7LKeTz4oNnkcLJ+lVSL6vpiFeX6/d3oSH8zCW7UxP2onchk+vTGB143xuFjHS3deTgkKoXXymXqymiIdA==
  /readdirp/3.2.0:
    dependencies:
      picomatch: 2.3.0
    dev: false
    engines:
      node: '>= 8'
    resolution:
      integrity: sha512-crk4Qu3pmXwgxdSgGhgA/eXiJAPQiX4GMOZZMXnqKxHX7TaoL+3gQVo/WeuAiogr07DpnfjIMpXXa+PAIvwPGQ==
  /readdirp/3.6.0:
    dependencies:
      picomatch: 2.3.0
    dev: false
    engines:
      node: '>=8.10.0'
    resolution:
      integrity: sha512-hOS089on8RduqdbhvQ5Z37A0ESjsqz6qnRcffsMU3495FuTdqSm+7bhJ29JvIOsBDEEnan5DPu9t3To9VRlMzA==
  /rechoir/0.6.2:
    dependencies:
      resolve: 1.20.0
    dev: false
    engines:
      node: '>= 0.10'
    resolution:
      integrity: sha1-hSBLVNuoLVdC4oyWdW70OvUOM4Q=
  /regenerator-runtime/0.11.1:
    dev: false
    resolution:
      integrity: sha512-MguG95oij0fC3QV3URf4V2SDYGJhJnJGqvIIgdECeODCT98wSWDAJ94SSuVpYQUoTcGUIL6L4yNB7j1DFFHSBg==
  /regenerator-runtime/0.13.9:
    dev: false
    resolution:
      integrity: sha512-p3VT+cOEgxFsRRA9X4lkI1E+k2/CtnKtU4gcxyaCUreilL/vqI6CdZ3wxVUx3UOUg+gnUOQQcRI7BmSI656MYA==
  /regexpp/3.2.0:
    dev: false
    engines:
      node: '>=8'
    resolution:
      integrity: sha512-pq2bWo9mVD43nbts2wGv17XLiNLya+GklZ8kaDLV2Z08gDCsGpnKn9BFMepvWuHCbyVvY7J5o5+BVvoQbmlJLg==
  /release-zalgo/1.0.0:
    dependencies:
      es6-error: 4.1.1
    dev: false
    engines:
      node: '>=4'
    resolution:
      integrity: sha1-CXALflB0Mpc5Mw5TXFqQ+2eFFzA=
  /remove-trailing-separator/1.1.0:
    dev: false
    resolution:
      integrity: sha1-wkvOKig62tW8P1jg1IJJuSN52O8=
  /request/2.88.2:
    dependencies:
      aws-sign2: 0.7.0
      aws4: 1.11.0
      caseless: 0.12.0
      combined-stream: 1.0.8
      extend: 3.0.2
      forever-agent: 0.6.1
      form-data: 2.3.3
      har-validator: 5.1.5
      http-signature: 1.2.0
      is-typedarray: 1.0.0
      isstream: 0.1.2
      json-stringify-safe: 5.0.1
      mime-types: 2.1.32
      oauth-sign: 0.9.0
      performance-now: 2.1.0
      qs: 6.5.2
      safe-buffer: 5.2.1
      tough-cookie: 2.5.0
      tunnel-agent: 0.6.0
      uuid: 3.4.0
    deprecated: request has been deprecated, see https://github.com/request/request/issues/3142
    dev: false
    engines:
      node: '>= 6'
    resolution:
      integrity: sha512-MsvtOrfG9ZcrOwAW+Qi+F6HbD0CWXEh9ou77uOb7FM2WPhwT7smM833PzanhJLsgXjN89Ir6V2PczXNnMpwKhw==
  /require-directory/2.1.1:
    dev: false
    engines:
      node: '>=0.10.0'
    resolution:
      integrity: sha1-jGStX9MNqxyXbiNE/+f3kqam30I=
  /require-from-string/2.0.2:
    dev: false
    engines:
      node: '>=0.10.0'
    resolution:
      integrity: sha512-Xf0nWe6RseziFMu+Ap9biiUbmplq6S9/p+7w7YXP/JBHhrUDDUhwa+vANyubuqfZWTveU//DYVGsDG7RKL/vEw==
  /require-in-the-middle/5.1.0:
    dependencies:
      debug: 4.3.2
      module-details-from-path: 1.0.3
      resolve: 1.20.0
    dev: false
    resolution:
      integrity: sha512-M2rLKVupQfJ5lf9OvqFGIT+9iVLnTmjgbOmpil12hiSQNn5zJTKGPoIisETNjfK+09vP3rpm1zJajmErpr2sEQ==
  /require-main-filename/2.0.0:
    dev: false
    resolution:
      integrity: sha512-NKN5kMDylKuldxYLSUfrbo5Tuzh4hd+2E8NPPX02mZtn1VuREQToYe/ZdlJy+J3uCpfaiGF05e7B8W0iXbQHmg==
  /requirejs/2.3.6:
    dev: false
    engines:
      node: '>=0.4.0'
    hasBin: true
    resolution:
      integrity: sha512-ipEzlWQe6RK3jkzikgCupiTbTvm4S0/CAU5GlgptkN5SO6F3u0UD0K18wy6ErDqiCyP4J4YYe1HuAShvsxePLg==
  /requires-port/1.0.0:
    dev: false
    resolution:
      integrity: sha1-kl0mAdOaxIXgkc8NpcbmlNw9yv8=
  /resolve-dir/1.0.1:
    dependencies:
      expand-tilde: 2.0.2
      global-modules: 1.0.0
    dev: false
    engines:
      node: '>=0.10.0'
    resolution:
      integrity: sha1-eaQGRMNivoLybv/nOcm7U4IEb0M=
  /resolve-from/4.0.0:
    dev: false
    engines:
      node: '>=4'
    resolution:
      integrity: sha512-pb/MYmXstAkysRFx8piNI1tGFNQIFA3vkE3Gq4EuA1dF6gHp/+vgZqsCGJapvy8N3Q+4o7FwvquPJcnZ7RYy4g==
  /resolve-url/0.2.1:
    deprecated: https://github.com/lydell/resolve-url#deprecated
    dev: false
    resolution:
      integrity: sha1-LGN/53yJOv0qZj/iGqkIAGjiBSo=
  /resolve/1.17.0:
    dependencies:
      path-parse: 1.0.7
    dev: false
    resolution:
      integrity: sha512-ic+7JYiV8Vi2yzQGFWOkiZD5Z9z7O2Zhm9XMaTxdJExKasieFCr+yXZ/WmXsckHiKl12ar0y6XiXDx3m4RHn1w==
  /resolve/1.19.0:
    dependencies:
      is-core-module: 2.5.0
      path-parse: 1.0.7
    dev: false
    resolution:
      integrity: sha512-rArEXAgsBG4UgRGcynxWIWKFvh/XZCcS8UJdHhwy91zwAvCZIbcs+vAbflgBnNjYMs/i/i+/Ux6IZhML1yPvxg==
  /resolve/1.20.0:
    dependencies:
      is-core-module: 2.5.0
      path-parse: 1.0.7
    dev: false
    resolution:
      integrity: sha512-wENBPt4ySzg4ybFQW2TT1zMQucPK95HSh/nq2CFTZVOGut2+pQvSsgtda4d26YrYcr067wjbmzOG8byDPBX63A==
  /resolve/1.8.1:
    dependencies:
      path-parse: 1.0.7
    dev: false
    resolution:
      integrity: sha512-AicPrAC7Qu1JxPCZ9ZgCZlY35QgFnNqc+0LtbRNxnVw4TXvjQ72wnuL9JQcEBgXkI9JM8MsT9kaQoHcpCRJOYA==
  /reusify/1.0.4:
    dev: false
    engines:
      iojs: '>=1.0.0'
      node: '>=0.10.0'
    resolution:
      integrity: sha512-U9nH88a3fc/ekCF1l0/UP1IosiuIjyTh7hBvXVMHYgVcfGvt897Xguj2UOLDeI5BG2m7/uwyaLVT6fbtCwTyzw==
  /rfdc/1.3.0:
    dev: false
    resolution:
      integrity: sha512-V2hovdzFbOi77/WajaSMXk2OLm+xNIeQdMMuB7icj7bk6zi2F8GGAxigcnDFpJHbNyNcgyJDiP+8nOrY5cZGrA==
  /rhea-promise/0.1.15:
    dependencies:
      debug: 3.2.7
      rhea: 1.0.24
      tslib: 1.14.1
    dev: false
    resolution:
      integrity: sha512-+6uilZXSJGyiqVeHQI3Krv6NTAd8cWRCY2uyCxmzR4/5IFtBqqFem1HV2OiwSj0Gu7OFChIJDfH2JyjN7J0vRA==
  /rhea-promise/2.1.0:
    dependencies:
      debug: 3.2.7
      rhea: 2.0.4
      tslib: 2.3.1
    dev: false
    resolution:
      integrity: sha512-CRMwdJ/o4oO/xKcvAwAsd0AHy5fVvSlqso7AadRmaaLGzAzc9LCoW7FOFnucI8THasVmOeCnv5c/fH/n7FcNaA==
  /rhea/1.0.24:
    dependencies:
      debug: 3.2.7
    dev: false
    resolution:
      integrity: sha512-PEl62U2EhxCO5wMUZ2/bCBcXAVKN9AdMSNQOrp3+R5b77TEaOSiy16MQ0sIOmzj/iqsgIAgPs1mt3FYfu1vIXA==
  /rhea/2.0.4:
    dependencies:
      debug: 3.2.7
    dev: false
    resolution:
      integrity: sha512-GpGqJV6dPG+bh88ZvlkzcaqKM3bW6+YDHSegSjdPkoCi3UIsWN6yu6i4LMhpojNg1U5UOGqshCoMMNO5Hkoeog==
  /rimraf/2.7.1:
    dependencies:
      glob: 7.1.7
    dev: false
    hasBin: true
    resolution:
      integrity: sha512-uWjbaKIK3T1OSVptzX7Nl6PvQ3qAGtKEtVRjRuazjfL3Bx5eI409VZSqgND+4UNnmzLVdPj9FqFJNPqBZFve4w==
  /rimraf/3.0.2:
    dependencies:
      glob: 7.1.7
    dev: false
    hasBin: true
    resolution:
      integrity: sha512-JZkJMZkAGFFPP2YqXZXPbMlMBgsxzE8ILs4lMIX/2o0L9UBw9O/Y3o6wFw/i9YLapcUJWwqbi3kdxIPdC62TIA==
  /rollup-plugin-local-resolve/1.0.7:
    dev: false
    resolution:
      integrity: sha1-xIZwFxbBWt0hJ1ZcLqoQESMyCIc=
  /rollup-plugin-node-resolve/3.4.0:
    dependencies:
      builtin-modules: 2.0.0
      is-module: 1.0.0
      resolve: 1.20.0
    deprecated: This package has been deprecated and is no longer maintained. Please use @rollup/plugin-node-resolve.
    dev: false
    resolution:
      integrity: sha512-PJcd85dxfSBWih84ozRtBkB731OjXk0KnzN0oGp7WOWcarAFkVa71cV5hTJg2qpVsV2U8EUwrzHP3tvy9vS3qg==
  /rollup-plugin-shim/1.0.0:
    dev: false
    resolution:
      integrity: sha512-rZqFD43y4U9nSqVq3iyWBiDwmBQJY8Txi04yI9jTKD3xcl7CbFjh1qRpQshUB3sONLubDzm7vJiwB+1MEGv67w==
  /rollup-plugin-sourcemaps/0.4.2_rollup@1.32.1:
    dependencies:
      rollup: 1.32.1
      rollup-pluginutils: 2.8.2
      source-map-resolve: 0.5.3
    dev: false
    engines:
      node: '>=4.5.0'
      npm: '>=2.15.9'
    peerDependencies:
      rollup: '>=0.31.2'
    resolution:
      integrity: sha1-YhJaqUCHqt97g+9N+vYptHMTXoc=
  /rollup-plugin-terser/5.3.1_rollup@1.32.1:
    dependencies:
      '@babel/code-frame': 7.14.5
      jest-worker: 24.9.0
      rollup: 1.32.1
      rollup-pluginutils: 2.8.2
      serialize-javascript: 4.0.0
      terser: 4.8.0
    dev: false
    peerDependencies:
      rollup: '>=0.66.0 <3'
    resolution:
      integrity: sha512-1pkwkervMJQGFYvM9nscrUoncPwiKR/K+bHdjv6PFgRo3cgPHoRT83y2Aa3GvINj4539S15t/tpFPb775TDs6w==
  /rollup-plugin-visualizer/4.2.2_rollup@1.32.1:
    dependencies:
      nanoid: 3.1.25
      open: 7.4.2
      rollup: 1.32.1
      source-map: 0.7.3
      yargs: 16.2.0
    dev: false
    engines:
      node: '>=10'
    hasBin: true
    peerDependencies:
      rollup: '>=1.20.0'
    resolution:
      integrity: sha512-10/TsugsaQL5rdynl0lrklBngTtkRBESZdxUJy+3fN+xKqNdg5cr7JQU1OoPx4p5mhQ+nspa6EvX3qc8SsBvnA==
  /rollup-pluginutils/2.8.2:
    dependencies:
      estree-walker: 0.6.1
    dev: false
    resolution:
      integrity: sha512-EEp9NhnUkwY8aif6bxgovPHMoMoNr2FulJziTndpt5H9RdwC47GSGuII9XxpSdzVGM0GWrNPHV6ie1LTNJPaLQ==
  /rollup/1.32.1:
    dependencies:
      '@types/estree': 0.0.50
      '@types/node': 16.6.1
      acorn: 7.4.1
    dev: false
    hasBin: true
    resolution:
      integrity: sha512-/2HA0Ec70TvQnXdzynFffkjA6XN+1e2pEv/uKS5Ulca40g2L7KuOE3riasHoNVHOsFD5KKZgDsMk1CP3Tw9s+A==
  /run-parallel/1.2.0:
    dependencies:
      queue-microtask: 1.2.3
    dev: false
    resolution:
      integrity: sha512-5l4VyZR86LZ/lDxZTR6jqL8AFE2S0IFLMP26AbjsLVADxHdhB/c0GUsH+y39UfCi3dzz8OlQuPmnaJOMoDHQBA==
  /safe-buffer/5.1.2:
    dev: false
    resolution:
      integrity: sha512-Gd2UZBJDkXlY7GbJxfsE8/nvKkUEU1G38c1siN6QP6a9PT9MmHB8GnpscSmMJSoF8LOIrt8ud/wPtojys4G6+g==
  /safe-buffer/5.2.1:
    dev: false
    resolution:
      integrity: sha512-rp3So07KcdmmKbGvgaNxQSJr7bGVSVk5S9Eq1F+ppbRo70+YeaDxkw5Dd8NPN+GD6bjnYm2VuPuCXmpuYvmCXQ==
  /safer-buffer/2.1.2:
    dev: false
    resolution:
      integrity: sha512-YZo3K82SD7Riyi0E1EQPojLz7kpepnSQI9IyPbHHg1XXXevb5dJI7tpyN2ADxGcQbHG7vcyRHk0cbwqcQriUtg==
  /sax/0.5.8:
    dev: false
    resolution:
      integrity: sha1-1HLbIo6zMcJQaw6MFVJK25OdEsE=
  /sax/1.2.4:
    dev: false
    resolution:
      integrity: sha512-NqVDv9TpANUjFm0N8uM5GxL36UgKi9/atZw+x7YFnQ8ckwFGKrl4xX4yWtrey3UJm5nP1kUbnYgLopqWNSRhWw==
  /semaphore/1.1.0:
    dev: false
    engines:
      node: '>=0.8.0'
    resolution:
      integrity: sha512-O4OZEaNtkMd/K0i6js9SL+gqy0ZCBMgUvlSqHKi4IBdjhe7wB8pwztUk1BbZ1fmrvpwFrPbHzqd2w5pTcJH6LA==
  /semver/5.3.0:
    dev: false
    hasBin: true
    resolution:
      integrity: sha1-myzl094C0XxgEq0yaqa00M9U+U8=
  /semver/5.7.1:
    dev: false
    hasBin: true
    resolution:
      integrity: sha512-sauaDf/PZdVgrLTNYHRtpXa1iRiKcaebiKQ1BJdpQlWH2lCvexQdX55snPFyK7QzpudqbCI0qXFfOasHdyNDGQ==
  /semver/6.3.0:
    dev: false
    hasBin: true
    resolution:
      integrity: sha512-b39TBaTSfV6yBrapU89p5fKekE2m/NwnDocOVruQFS1/veMgdzuPcnOM34M6CwxW8jH/lxEa5rBoDeUwu5HHTw==
  /semver/7.3.5:
    dependencies:
      lru-cache: 6.0.0
    dev: false
    engines:
      node: '>=10'
    hasBin: true
    resolution:
      integrity: sha512-PoeGJYh8HK4BTO/a9Tf6ZG3veo/A7ZVsYrSA6J8ny9nb3B1VrpkuN+z9OE5wfE5p6H4LchYZsegiQgbJD94ZFQ==
  /send/0.17.1:
    dependencies:
      debug: 2.6.9
      depd: 1.1.2
      destroy: 1.0.4
      encodeurl: 1.0.2
      escape-html: 1.0.3
      etag: 1.8.1
      fresh: 0.5.2
      http-errors: 1.7.3
      mime: 1.6.0
      ms: 2.1.1
      on-finished: 2.3.0
      range-parser: 1.2.1
      statuses: 1.5.0
    dev: false
    engines:
      node: '>= 0.8.0'
    resolution:
      integrity: sha512-BsVKsiGcQMFwT8UxypobUKyv7irCNRHk1T0G680vk88yf6LBByGcZJOTJCrTP2xVN6yI+XjPJcNuE3V4fT9sAg==
  /serialize-javascript/4.0.0:
    dependencies:
      randombytes: 2.1.0
    dev: false
    resolution:
      integrity: sha512-GaNA54380uFefWghODBWEGisLZFj00nS5ACs6yHa9nLqlLpVLO8ChDGeKRjZnV4Nh4n0Qi7nhYZD/9fCPzEqkw==
  /serve-static/1.14.1:
    dependencies:
      encodeurl: 1.0.2
      escape-html: 1.0.3
      parseurl: 1.3.3
      send: 0.17.1
    dev: false
    engines:
      node: '>= 0.8.0'
    resolution:
      integrity: sha512-JMrvUwE54emCYWlTI+hGrGv5I8dEwmco/00EvkzIIsR7MqrHonbD9pO2MOfFnpFntl7ecpZs+3mW+XbQZu9QCg==
  /set-blocking/2.0.0:
    dev: false
    resolution:
      integrity: sha1-BF+XgtARrppoA93TgrJDkrPYkPc=
  /setprototypeof/1.1.1:
    dev: false
    resolution:
      integrity: sha512-JvdAWfbXeIGaZ9cILp38HntZSFSo3mWg6xGcJJsd+d4aRMOqauag1C63dJfDw7OaMYwEbHMOxEZ1lqVRYP2OAw==
  /shebang-command/1.2.0:
    dependencies:
      shebang-regex: 1.0.0
    dev: false
    engines:
      node: '>=0.10.0'
    resolution:
      integrity: sha1-RKrGW2lbAzmJaMOfNj/uXer98eo=
  /shebang-command/2.0.0:
    dependencies:
      shebang-regex: 3.0.0
    dev: false
    engines:
      node: '>=8'
    resolution:
      integrity: sha512-kHxr2zZpYtdmrN1qDjrrX/Z1rR1kG8Dx+gkpK1G4eXmvXswmcE1hTWBWYUzlraYw1/yZp6YuDY77YtvbN0dmDA==
  /shebang-regex/1.0.0:
    dev: false
    engines:
      node: '>=0.10.0'
    resolution:
      integrity: sha1-2kL0l0DAtC2yypcoVxyxkMmO/qM=
  /shebang-regex/3.0.0:
    dev: false
    engines:
      node: '>=8'
    resolution:
      integrity: sha512-7++dFhtcx3353uBaq8DDR4NuxBetBzC7ZQOhmTQInHEd6bSrXdiEyzCvG07Z44UYdLShWUyXt5M/yhz8ekcb1A==
  /shell-quote/1.7.2:
    dev: false
    resolution:
      integrity: sha512-mRz/m/JVscCrkMyPqHc/bczi3OQHkLTqXHEFu0zDhK/qfv3UcOA4SVmRCLmos4bhjr9ekVQubj/R7waKapmiQg==
  /shelljs/0.8.4:
    dependencies:
      glob: 7.1.7
      interpret: 1.4.0
      rechoir: 0.6.2
    dev: false
    engines:
      node: '>=4'
    hasBin: true
    resolution:
      integrity: sha512-7gk3UZ9kOfPLIAbslLzyWeGiEqx9e3rxwZM0KE6EL8GlGwjym9Mrlx5/p33bWTu9YG6vcS4MBxYZDHYr5lr8BQ==
  /shimmer/1.2.1:
    dev: false
    resolution:
      integrity: sha512-sQTKC1Re/rM6XyFM6fIAGHRPVGvyXfgzIDvzoq608vM+jeyVD0Tu1E6Np0Kc2zAIFWIj963V2800iF/9LPieQw==
  /shx/0.3.3:
    dependencies:
      minimist: 1.2.5
      shelljs: 0.8.4
    dev: false
    engines:
      node: '>=6'
    hasBin: true
    resolution:
      integrity: sha512-nZJ3HFWVoTSyyB+evEKjJ1STiixGztlqwKLTUNV5KqMWtGey9fTd4KU1gdZ1X9BV6215pswQ/Jew9NsuS/fNDA==
  /side-channel/1.0.4:
    dependencies:
      call-bind: 1.0.2
      get-intrinsic: 1.1.1
      object-inspect: 1.11.0
    dev: false
    resolution:
      integrity: sha512-q5XPytqFEIKHkGdiMIrY10mvLRvnQh42/+GoBlFW3b2LXLE2xxJpZFdm94we0BaoV3RwJyGqg5wS7epxTv0Zvw==
  /signal-exit/3.0.3:
    dev: false
    resolution:
      integrity: sha512-VUJ49FC8U1OxwZLxIbTTrDvLnf/6TDgxZcK8wxR8zs13xpx7xbG60ndBlhNrFi2EMuFRoeDoJO7wthSLq42EjA==
  /simple-concat/1.0.1:
    dev: false
    resolution:
      integrity: sha512-cSFtAPtRhljv69IK0hTVZQ+OfE9nePi/rtJmw5UjHeVyVroEqJXP1sFztKUy1qU+xvz3u/sfYJLa947b7nAN2Q==
  /simple-get/3.1.0:
    dependencies:
      decompress-response: 4.2.1
      once: 1.4.0
      simple-concat: 1.0.1
    dev: false
    resolution:
      integrity: sha512-bCR6cP+aTdScaQCnQKbPKtJOKDp/hj9EDLJo3Nw4y1QksqaovlW/bnptB6/c1e+qmNIDHRK+oXFDdEqBT8WzUA==
  /sinon/9.2.4:
    dependencies:
      '@sinonjs/commons': 1.8.3
      '@sinonjs/fake-timers': 6.0.1
      '@sinonjs/samsam': 5.3.1
      diff: 4.0.2
      nise: 4.1.0
      supports-color: 7.2.0
    dev: false
    resolution:
      integrity: sha512-zljcULZQsJxVra28qIAL6ow1Z9tpattkCTEJR4RBP3TGc00FcttsP5pK284Nas5WjMZU5Yzy3kAIp3B3KRf5Yg==
  /slash/3.0.0:
    dev: false
    engines:
      node: '>=8'
    resolution:
      integrity: sha512-g9Q1haeby36OSStwb4ntCGGGaKsaVSjQ68fBxoQcutl5fS1vuY18H3wSt3jFyFtrkx+Kz0V1G85A4MyAdDMi2Q==
  /slice-ansi/4.0.0:
    dependencies:
      ansi-styles: 4.3.0
      astral-regex: 2.0.0
      is-fullwidth-code-point: 3.0.0
    dev: false
    engines:
      node: '>=10'
    resolution:
      integrity: sha512-qMCMfhY040cVHT43K9BFygqYbUPFZKHOg7K73mtTWJRb8pyP3fzf4Ixd5SzdEJQ6MRUg/WBnOLxghZtKKurENQ==
  /smart-buffer/4.2.0:
    dev: false
    engines:
      node: '>= 6.0.0'
      npm: '>= 3.0.0'
    resolution:
      integrity: sha512-94hK0Hh8rPqQl2xXc3HsaBoOXKV20MToPkcXvwbISWLEs+64sBq5kFgn2kJDHb1Pry9yrP0dxrCI9RRci7RXKg==
  /snap-shot-compare/3.0.0:
    dependencies:
      check-more-types: 2.24.0
      debug: 4.1.1
      disparity: 3.0.0
      folktale: 2.3.2
      lazy-ass: 1.6.0
      strip-ansi: 5.2.0
      variable-diff: 1.1.0
    dev: false
    engines:
      node: '>=6'
    resolution:
      integrity: sha512-bdwNOAGuKwPU+qsn0ASxTv+QfkXU+3VmkcDOkt965tes+JQQc8d6SfoLiEiRVhCey4v+ip2IjNUSbZm5nnkI9g==
  /snap-shot-core/10.2.4:
    dependencies:
      arg: 4.1.3
      check-more-types: 2.24.0
      common-tags: 1.8.0
      debug: 4.3.1
      escape-quotes: 1.0.2
      folktale: 2.3.2
      is-ci: 2.0.0
      jsesc: 2.5.2
      lazy-ass: 1.6.0
      mkdirp: 1.0.4
      pluralize: 8.0.0
      quote: 0.4.0
      ramda: 0.27.1
    dev: false
    engines:
      node: '>=6'
    hasBin: true
    resolution:
      integrity: sha512-A7tkcfmvnRKge4VzFLAWA4UYMkvFY4TZKyL+D6hnHjI3HJ4pTepjG5DfR2ACeDKMzCSTQ5EwR2iOotI+Z37zsg==
  /snap-shot-it/7.9.6:
    dependencies:
      '@bahmutov/data-driven': 1.0.0
      check-more-types: 2.24.0
      common-tags: 1.8.0
      debug: 4.3.1
      has-only: 1.1.1
      its-name: 1.0.0
      lazy-ass: 1.6.0
      pluralize: 8.0.0
      ramda: 0.27.1
      snap-shot-compare: 3.0.0
      snap-shot-core: 10.2.4
    dev: false
    engines:
      node: '>=6'
    resolution:
      integrity: sha512-t/ADZfQ8EUk4J76S5cmynye7qg1ecUFqQfANiOMNy0sFmYUaqfx9K/AWwpdcpr3vFsDptM+zSuTtKD0A1EOLqA==
  /socket.io-adapter/2.1.0:
    dev: false
    resolution:
      integrity: sha512-+vDov/aTsLjViYTwS9fPy5pEtTkrbEKsw2M+oVSoFGw6OD1IpvlV1VPhUzNbofCQ8oyMbdYJqDtGdmHQK6TdPg==
  /socket.io-parser/4.0.4:
    dependencies:
      '@types/component-emitter': 1.2.10
      component-emitter: 1.3.0
      debug: 4.3.2
    dev: false
    engines:
      node: '>=10.0.0'
    resolution:
      integrity: sha512-t+b0SS+IxG7Rxzda2EVvyBZbvFPBCjJoyHuE0P//7OAsN23GItzDRdWa6ALxZI/8R5ygK7jAR6t028/z+7295g==
  /socket.io/3.1.2:
    dependencies:
      '@types/cookie': 0.4.1
      '@types/cors': 2.8.12
      '@types/node': 16.6.1
      accepts: 1.3.7
      base64id: 2.0.0
      debug: 4.3.2
      engine.io: 4.1.1
      socket.io-adapter: 2.1.0
      socket.io-parser: 4.0.4
    dev: false
    engines:
      node: '>=10.0.0'
    resolution:
      integrity: sha512-JubKZnTQ4Z8G4IZWtaAZSiRP3I/inpy8c/Bsx2jrwGrTbKeVU5xd6qkKMHpChYeM3dWZSO0QACiGK+obhBNwYw==
  /socks-proxy-agent/5.0.1:
    dependencies:
      agent-base: 6.0.2
      debug: 4.3.2
      socks: 2.6.1
    dev: false
    engines:
      node: '>= 6'
    resolution:
      integrity: sha512-vZdmnjb9a2Tz6WEQVIurybSwElwPxMZaIc7PzqbJTrezcKNznv6giT7J7tZDZ1BojVaa1jvO/UiUdhDVB0ACoQ==
  /socks/2.6.1:
    dependencies:
      ip: 1.1.5
      smart-buffer: 4.2.0
    dev: false
    engines:
      node: '>= 10.13.0'
      npm: '>= 3.0.0'
    resolution:
      integrity: sha512-kLQ9N5ucj8uIcxrDwjm0Jsqk06xdpBjGNQtpXy4Q8/QY2k+fY7nZH8CARy+hkbG+SGAovmzzuauCpBlb8FrnBA==
  /source-map-resolve/0.5.3:
    dependencies:
      atob: 2.1.2
      decode-uri-component: 0.2.0
      resolve-url: 0.2.1
      source-map-url: 0.4.1
      urix: 0.1.0
    dev: false
    resolution:
      integrity: sha512-Htz+RnsXWk5+P2slx5Jh3Q66vhQj1Cllm0zvnaY98+NFx+Dv2CF/f5O/t8x+KaNdrdIAsruNzoh/KpialbqAnw==
  /source-map-support/0.5.19:
    dependencies:
      buffer-from: 1.1.2
      source-map: 0.6.1
    dev: false
    resolution:
      integrity: sha512-Wonm7zOCIJzBGQdB+thsPar0kYuCIzYvxZwlBa87yi/Mdjv7Tip2cyVbLj5o0cFPN4EVkuTwb3GDDyUx2DGnGw==
  /source-map-url/0.4.1:
    dev: false
    resolution:
      integrity: sha512-cPiFOTLUKvJFIg4SKVScy4ilPPW6rFgMgfuZJPNoDuMs3nC1HbMUycBoJw77xFIp6z1UJQJOfx6C9GMH80DiTw==
  /source-map/0.5.7:
    dev: false
    engines:
      node: '>=0.10.0'
    resolution:
      integrity: sha1-igOdLRAh0i0eoUyA2OpGi6LvP8w=
  /source-map/0.6.1:
    dev: false
    engines:
      node: '>=0.10.0'
    resolution:
      integrity: sha512-UjgapumWlbMhkBgzT7Ykc5YXUT46F0iKu8SGXq0bcwP5dz/h0Plj6enJqjz1Zbq2l5WaqYnrVbwWOWMyF3F47g==
  /source-map/0.7.3:
    dev: false
    engines:
      node: '>= 8'
    resolution:
      integrity: sha512-CkCj6giN3S+n9qrYiBTX5gystlENnRW5jZeNLHpe6aue+SrHcG5VYwujhW9s4dY31mEGsxBDrHR6oI69fTXsaQ==
  /sourcemap-codec/1.4.8:
    dev: false
    resolution:
      integrity: sha512-9NykojV5Uih4lgo5So5dtw+f0JgJX30KCNI8gwhz2J9A15wD0Ml6tjHKwf6fTSa6fAdVBdZeNOs9eJ71qCk8vA==
  /spawn-wrap/1.4.3:
    dependencies:
      foreground-child: 1.5.6
      mkdirp: 0.5.5
      os-homedir: 1.0.2
      rimraf: 2.7.1
      signal-exit: 3.0.3
      which: 1.3.1
    dev: false
    resolution:
      integrity: sha512-IgB8md0QW/+tWqcavuFgKYR/qIRvJkRLPJDFaoXtLLUaVcCDK0+HeFTkmQHj3eprcYhc+gOl0aEA1w7qZlYezw==
  /spdx-correct/3.1.1:
    dependencies:
      spdx-expression-parse: 3.0.1
      spdx-license-ids: 3.0.10
    dev: false
    resolution:
      integrity: sha512-cOYcUWwhCuHCXi49RhFRCyJEK3iPj1Ziz9DpViV3tbZOwXD49QzIN3MpOLJNxh2qwq2lJJZaKMVw9qNi4jTC0w==
  /spdx-exceptions/2.3.0:
    dev: false
    resolution:
      integrity: sha512-/tTrYOC7PPI1nUAgx34hUpqXuyJG+DTHJTnIULG4rDygi4xu/tfgmq1e1cIRwRzwZgo4NLySi+ricLkZkw4i5A==
  /spdx-expression-parse/3.0.1:
    dependencies:
      spdx-exceptions: 2.3.0
      spdx-license-ids: 3.0.10
    dev: false
    resolution:
      integrity: sha512-cbqHunsQWnJNE6KhVSMsMeH5H/L9EpymbzqTQ3uLwNCLZ1Q481oWaofqH7nO6V07xlXwY6PhQdQ2IedWx/ZK4Q==
  /spdx-license-ids/3.0.10:
    dev: false
    resolution:
      integrity: sha512-oie3/+gKf7QtpitB0LYLETe+k8SifzsX4KixvpOsbI6S0kRiRQ5MKOio8eMSAKQ17N06+wdEOXRiId+zOxo0hA==
  /sprintf-js/1.0.3:
    dev: false
    resolution:
      integrity: sha1-BOaSb2YolTVPPdAVIDYzuFcpfiw=
  /sshpk/1.16.1:
    dependencies:
      asn1: 0.2.4
      assert-plus: 1.0.0
      bcrypt-pbkdf: 1.0.2
      dashdash: 1.14.1
      ecc-jsbn: 0.1.2
      getpass: 0.1.7
      jsbn: 0.1.1
      safer-buffer: 2.1.2
      tweetnacl: 0.14.5
    dev: false
    engines:
      node: '>=0.10.0'
    hasBin: true
    resolution:
      integrity: sha512-HXXqVUq7+pcKeLqqZj6mHFUMvXtOJt1uoUx09pFW6011inTMxqI8BA8PM95myrIyyKwdnzjdFjLiE6KBPVtJIg==
  /statuses/1.5.0:
    dev: false
    engines:
      node: '>= 0.6'
    resolution:
      integrity: sha1-Fhx9rBd2Wf2YEfQ3cfqZOBR4Yow=
  /stoppable/1.1.0:
    dev: false
    engines:
      node: '>=4'
      npm: '>=6'
    resolution:
      integrity: sha512-KXDYZ9dszj6bzvnEMRYvxgeTHU74QBFL54XKtP3nyMuJ81CFYtABZ3bAzL2EdFUaEwJOBOgENyFj3R7oTzDyyw==
  /stream-browserify/2.0.2:
    dependencies:
      inherits: 2.0.4
      readable-stream: 2.3.7
    dev: false
    resolution:
      integrity: sha512-nX6hmklHs/gr2FuxYDltq8fJA1GDlxKQCz8O/IM4atRqBH8OORmBNgfvW5gG10GT/qQ9u0CzIvr2X5Pkt6ntqg==
  /streamroller/2.2.4:
    dependencies:
      date-format: 2.1.0
      debug: 4.3.2
      fs-extra: 8.1.0
    dev: false
    engines:
      node: '>=8.0'
    resolution:
      integrity: sha512-OG79qm3AujAM9ImoqgWEY1xG4HX+Lw+yY6qZj9R1K2mhF5bEmQ849wvrb+4vt4jLMLzwXttJlQbOdPOQVRv7DQ==
  /strict-uri-encode/1.1.0:
    dev: false
    engines:
      node: '>=0.10.0'
    resolution:
      integrity: sha1-J5siXfHVgrH1TmWt3UNS4Y+qBxM=
  /string-argv/0.3.1:
    dev: false
    engines:
      node: '>=0.6.19'
    resolution:
      integrity: sha512-a1uQGz7IyVy9YwhqjZIZu1c8JO8dNIe20xBmSS6qu9kv++k3JGzCVmprbNN5Kn+BgzD5E7YYwg1CcjuJMRNsvg==
  /string-width/1.0.2:
    dependencies:
      code-point-at: 1.1.0
      is-fullwidth-code-point: 1.0.0
      strip-ansi: 3.0.1
    dev: false
    engines:
      node: '>=0.10.0'
    resolution:
      integrity: sha1-EYvfW4zcUaKn5w0hHgfisLmxB9M=
  /string-width/2.1.1:
    dependencies:
      is-fullwidth-code-point: 2.0.0
      strip-ansi: 4.0.0
    dev: false
    engines:
      node: '>=4'
    resolution:
      integrity: sha512-nOqH59deCq9SRHlxq1Aw85Jnt4w6KvLKqWVik6oA9ZklXLNIOlqg4F2yrT1MVaTjAqvVwdfeZ7w7aCvJD7ugkw==
  /string-width/3.1.0:
    dependencies:
      emoji-regex: 7.0.3
      is-fullwidth-code-point: 2.0.0
      strip-ansi: 5.2.0
    dev: false
    engines:
      node: '>=6'
    resolution:
      integrity: sha512-vafcv6KjVZKSgz06oM/H6GDBrAtz8vdhQakGjFIvNrHA6y3HCF1CInLy+QLq8dTJPQ1b+KDUqDFctkdRW44e1w==
  /string-width/4.2.2:
    dependencies:
      emoji-regex: 8.0.0
      is-fullwidth-code-point: 3.0.0
      strip-ansi: 6.0.0
    dev: false
    engines:
      node: '>=8'
    resolution:
      integrity: sha512-XBJbT3N4JhVumXE0eoLU9DCjcaF92KLNqTmFCnG1pf8duUxFGwtP6AD6nkjw9a3IdiRtL3E2w3JDiE/xi3vOeA==
  /string.prototype.padend/3.1.2:
    dependencies:
      call-bind: 1.0.2
      define-properties: 1.1.3
      es-abstract: 1.18.5
    dev: false
    engines:
      node: '>= 0.4'
    resolution:
      integrity: sha512-/AQFLdYvePENU3W5rgurfWSMU6n+Ww8n/3cUt7E+vPBB/D7YDG8x+qjoFs4M/alR2bW7Qg6xMjVwWUOvuQ0XpQ==
  /string.prototype.trimend/1.0.4:
    dependencies:
      call-bind: 1.0.2
      define-properties: 1.1.3
    dev: false
    resolution:
      integrity: sha512-y9xCjw1P23Awk8EvTpcyL2NIr1j7wJ39f+k6lvRnSMz+mz9CGz9NYPelDk42kOz6+ql8xjfK8oYzy3jAP5QU5A==
  /string.prototype.trimstart/1.0.4:
    dependencies:
      call-bind: 1.0.2
      define-properties: 1.1.3
    dev: false
    resolution:
      integrity: sha512-jh6e984OBfvxS50tdY2nRZnoC5/mLFKOREQfw8t5yytkoUsJRNxvI/E39qu1sD0OtWI3OC0XgKSmcWwziwYuZw==
  /string_decoder/0.10.31:
    dev: false
    resolution:
      integrity: sha1-YuIDvEF2bGwoyfyEMB2rHFMQ+pQ=
  /string_decoder/1.1.1:
    dependencies:
      safe-buffer: 5.1.2
    dev: false
    resolution:
      integrity: sha512-n/ShnvDi6FHbbVfviro+WojiFzv+s8MPMHBczVePfUpDJLwoLT0ht1l4YwBCbi8pJAveEEdnkHyPyTP/mzRfwg==
  /string_decoder/1.3.0:
    dependencies:
      safe-buffer: 5.2.1
    dev: false
    resolution:
      integrity: sha512-hkRX8U1WjJFd8LsDJ2yQ/wWWxaopEsABU1XfkM8A+j0+85JAGppt16cr1Whg6KIbb4okU6Mql6BOj+uup/wKeA==
  /strip-ansi/3.0.1:
    dependencies:
      ansi-regex: 2.1.1
    dev: false
    engines:
      node: '>=0.10.0'
    resolution:
      integrity: sha1-ajhfuIU9lS1f8F0Oiq+UJ43GPc8=
  /strip-ansi/4.0.0:
    dependencies:
      ansi-regex: 3.0.0
    dev: false
    engines:
      node: '>=4'
    resolution:
      integrity: sha1-qEeQIusaw2iocTibY1JixQXuNo8=
  /strip-ansi/5.2.0:
    dependencies:
      ansi-regex: 4.1.0
    dev: false
    engines:
      node: '>=6'
    resolution:
      integrity: sha512-DuRs1gKbBqsMKIZlrffwlug8MHkcnpjs5VPmL1PAh+mA30U0DTotfDZ0d2UUsXpPmPmMMJ6W773MaA3J+lbiWA==
  /strip-ansi/6.0.0:
    dependencies:
      ansi-regex: 5.0.0
    dev: false
    engines:
      node: '>=8'
    resolution:
      integrity: sha512-AuvKTrTfQNYNIctbR1K/YGTR1756GycPsg7b9bdV9Duqur4gv6aKqHXah67Z8ImS7WEz5QVcOtlfW2rZEugt6w==
  /strip-bom/3.0.0:
    dev: false
    engines:
      node: '>=4'
    resolution:
      integrity: sha1-IzTBjpx1n3vdVv3vfprj1YjmjtM=
  /strip-final-newline/2.0.0:
    dev: false
    engines:
      node: '>=6'
    resolution:
      integrity: sha512-BrpvfNAE3dcvq7ll3xVumzjKjZQ5tI1sEUIKr3Uoks0XUl45St3FlatVqef9prk4jRDzhW6WZg+3bk93y6pLjA==
  /strip-json-comments/2.0.1:
    dev: false
    engines:
      node: '>=0.10.0'
    resolution:
      integrity: sha1-PFMZQukIwml8DsNEhYwobHygpgo=
  /strip-json-comments/3.1.1:
    dev: false
    engines:
      node: '>=8'
    resolution:
      integrity: sha512-6fPc+R4ihwqP6N/aIv2f1gMH8lOVtWQHoqC4yK6oSDVVocumAsfCqjkXnqiYMhmMwS/mEHLp7Vehlt3ql6lEig==
  /supports-color/2.0.0:
    dev: false
    engines:
      node: '>=0.8.0'
    resolution:
      integrity: sha1-U10EXOa2Nj+kARcIRimZXp3zJMc=
  /supports-color/5.5.0:
    dependencies:
      has-flag: 3.0.0
    dev: false
    engines:
      node: '>=4'
    resolution:
      integrity: sha512-QjVjwdXIt408MIiAqCX4oUKsgU2EqAGzs2Ppkm4aQYbjm+ZEWEcW4SfFNTr4uMNZma0ey4f5lgLrkB0aX0QMow==
  /supports-color/6.0.0:
    dependencies:
      has-flag: 3.0.0
    dev: false
    engines:
      node: '>=6'
    resolution:
      integrity: sha512-on9Kwidc1IUQo+bQdhi8+Tijpo0e1SS6RoGo2guUwn5vdaxw8RXOF9Vb2ws+ihWOmh4JnCJOvaziZWP1VABaLg==
  /supports-color/6.1.0:
    dependencies:
      has-flag: 3.0.0
    dev: false
    engines:
      node: '>=6'
    resolution:
      integrity: sha512-qe1jfm1Mg7Nq/NSh6XE24gPXROEVsWHxC1LIx//XNlD9iw7YZQGjZNjYN7xGaEG6iKdA8EtNFW6R0gjnVXp+wQ==
  /supports-color/7.2.0:
    dependencies:
      has-flag: 4.0.0
    dev: false
    engines:
      node: '>=8'
    resolution:
      integrity: sha512-qpCAvRl9stuOHveKsn7HncJRvv501qIacKzQlO/+Lwxc9+0q2wLyv4Dfvt80/DPn2pqOBsJdDiogXGR9+OvwRw==
  /table/6.7.1:
    dependencies:
      ajv: 8.6.2
      lodash.clonedeep: 4.5.0
      lodash.truncate: 4.4.2
      slice-ansi: 4.0.0
      string-width: 4.2.2
      strip-ansi: 6.0.0
    dev: false
    engines:
      node: '>=10.0.0'
    resolution:
      integrity: sha512-ZGum47Yi6KOOFDE8m223td53ath2enHcYLgOCjGr5ngu8bdIARQk6mN/wRMv4yMRcHnCSnHbCEha4sobQx5yWg==
  /tar-fs/2.0.0:
    dependencies:
      chownr: 1.1.4
      mkdirp: 0.5.5
      pump: 3.0.0
      tar-stream: 2.2.0
    dev: false
    resolution:
      integrity: sha512-vaY0obB6Om/fso8a8vakQBzwholQ7v5+uy+tF3Ozvxv1KNezmVQAiWtcNmMHFSFPqL3dJA8ha6gdtFbfX9mcxA==
  /tar-fs/2.1.1:
    dependencies:
      chownr: 1.1.4
      mkdirp-classic: 0.5.3
      pump: 3.0.0
      tar-stream: 2.2.0
    dev: false
    resolution:
      integrity: sha512-V0r2Y9scmbDRLCNex/+hYzvp/zyYjvFbHPNgVTKfQvVrb6guiE/fxP+XblDNR011utopbkex2nM4dHNV6GDsng==
  /tar-stream/2.2.0:
    dependencies:
      bl: 4.1.0
      end-of-stream: 1.4.4
      fs-constants: 1.0.0
      inherits: 2.0.4
      readable-stream: 3.6.0
    dev: false
    engines:
      node: '>=6'
    resolution:
      integrity: sha512-ujeqbceABgwMZxEJnk2HDY2DlnUZ+9oEcb1KzTVfYHio0UE6dG71n60d8D2I4qNvleWrrXpmjpt7vZeF1LnMZQ==
  /terser/4.8.0:
    dependencies:
      commander: 2.20.3
      source-map: 0.6.1
      source-map-support: 0.5.19
    dev: false
    engines:
      node: '>=6.0.0'
    hasBin: true
    resolution:
      integrity: sha512-EAPipTNeWsb/3wLPeup1tVPaXfIaU68xMnVdPafIL1TV05OhASArYyIfFvnvJCNrR2NIOvDVNNTFRa+Re2MWyw==
  /test-exclude/5.2.3:
    dependencies:
      glob: 7.1.7
      minimatch: 3.0.4
      read-pkg-up: 4.0.0
      require-main-filename: 2.0.0
    dev: false
    engines:
      node: '>=6'
    resolution:
      integrity: sha512-M+oxtseCFO3EDtAaGH7iiej3CBkzXqFMbzqYAACdzKui4eZA+pq3tZEwChvOdNfa7xxy8BfbmgJSIr43cC/+2g==
  /text-table/0.2.0:
    dev: false
    resolution:
      integrity: sha1-f17oI66AUgfACvLfSoTsP8+lcLQ=
  /through/2.3.8:
    dev: false
    resolution:
      integrity: sha1-DdTJ/6q8NXlgsbckEV1+Doai4fU=
  /timsort/0.3.0:
    dev: false
    resolution:
      integrity: sha1-QFQRqOfmM5/mTbmiNN4R3DHgK9Q=
  /tmp/0.2.1:
    dependencies:
      rimraf: 3.0.2
    dev: false
    engines:
      node: '>=8.17.0'
    resolution:
      integrity: sha512-76SUhtfqR2Ijn+xllcI5P1oyannHNHByD80W1q447gU3mp9G9PSpGdWmjUOHRDPiHYacIk66W7ubDTuPF3BEtQ==
  /to-fast-properties/2.0.0:
    dev: false
    engines:
      node: '>=4'
    resolution:
      integrity: sha1-3F5pjL0HkmW8c+A3doGk5Og/YW4=
  /to-regex-range/5.0.1:
    dependencies:
      is-number: 7.0.0
    dev: false
    engines:
      node: '>=8.0'
    resolution:
      integrity: sha512-65P7iz6X5yEr1cwcgvQxbbIw7Uk3gOy5dIdtZ4rDveLqhrdJP+Li/Hx6tyK0NEb+2GCyneCMJiGqrADCSNk8sQ==
  /toidentifier/1.0.0:
    dev: false
    engines:
      node: '>=0.6'
    resolution:
      integrity: sha512-yaOH/Pk/VEhBWWTlhI+qXxDFXlejDGcQipMlyxda9nthulaxLZUNcUqFxokp0vcYnvteJln5FNQDRrxj3YcbVw==
  /tough-cookie/2.5.0:
    dependencies:
      psl: 1.8.0
      punycode: 2.1.1
    dev: false
    engines:
      node: '>=0.8'
    resolution:
      integrity: sha512-nlLsUzgm1kfLXSXfRZMc1KLAugd4hqJHDTvc2hDIwS3mZAfMEuMbc03SujMF+GEcpaX/qboeycw6iO8JwVv2+g==
  /tough-cookie/3.0.1:
    dependencies:
      ip-regex: 2.1.0
      psl: 1.8.0
      punycode: 2.1.1
    dev: false
    engines:
      node: '>=6'
    resolution:
      integrity: sha512-yQyJ0u4pZsv9D4clxO69OEjLWYw+jbgspjTue4lTQZLfV0c5l1VmK2y1JK8E9ahdpltPOaAThPcp5nKPUgSnsg==
  /tough-cookie/4.0.0:
    dependencies:
      psl: 1.8.0
      punycode: 2.1.1
      universalify: 0.1.2
    dev: false
    engines:
      node: '>=6'
    resolution:
      integrity: sha512-tHdtEpQCMrc1YLrMaqXXcj6AxhYi/xgit6mZu1+EDWUn+qhUf8wMQoFIy9NXuq23zAwtcB0t/MjACGR18pcRbg==
  /tr46/1.0.1:
    dependencies:
      punycode: 2.1.1
    dev: false
    resolution:
      integrity: sha1-qLE/1r/SSJUZZ0zN5VujaTtwbQk=
  /ts-node/9.1.1_typescript@4.2.4:
    dependencies:
      arg: 4.1.3
      create-require: 1.1.1
      diff: 4.0.2
      make-error: 1.3.6
      source-map-support: 0.5.19
      typescript: 4.2.4
      yn: 3.1.1
    dev: false
    engines:
      node: '>=10.0.0'
    hasBin: true
    peerDependencies:
      typescript: '>=2.7'
    resolution:
      integrity: sha512-hPlt7ZACERQGf03M253ytLY3dHbGNGrAq9qIHWUY9XHYl1z7wYngSr3OQ5xmui8o2AaxsONxIzjafLUiWBo1Fg==
  /tsconfig-paths/3.10.1:
    dependencies:
      json5: 2.2.0
      minimist: 1.2.5
      strip-bom: 3.0.0
    dev: false
    resolution:
      integrity: sha512-rETidPDgCpltxF7MjBZlAFPUHv5aHH2MymyPvh+vEyWAED4Eb/WeMbsnD/JDr4OKPOA1TssDHgIcpTN5Kh0p6Q==
  /tslib/1.14.1:
    dev: false
    resolution:
      integrity: sha512-Xni35NKzjgMrwevysHTCArtLDpPvye8zV/0E4EyYn43P7/7qvQwPh9BGkHewbMulVntbigmcT7rdX3BNo9wRJg==
  /tslib/2.3.1:
    dev: false
    resolution:
      integrity: sha512-77EbyPPpMz+FRFRuAFlWMtmgUWGe9UOG2Z25NqCwiIjRhOf5iKGuzSe5P2w1laq+FkRy4p+PCuVkJSGkzTEKVw==
  /tsutils/3.21.0_typescript@4.2.4:
    dependencies:
      tslib: 1.14.1
      typescript: 4.2.4
    dev: false
    engines:
      node: '>= 6'
    peerDependencies:
      typescript: '>=2.8.0 || >= 3.2.0-dev || >= 3.3.0-dev || >= 3.4.0-dev || >= 3.5.0-dev || >= 3.6.0-dev || >= 3.6.0-beta || >= 3.7.0-dev || >= 3.7.0-beta'
    resolution:
      integrity: sha512-mHKK3iUXL+3UF6xL5k0PEhKRUBKPBCv/+RkEOpjRWxxx27KKRBmmA60A9pgOUvMi8GKhRMPEmjBRPzs2W7O1OA==
  /tunnel-agent/0.6.0:
    dependencies:
      safe-buffer: 5.2.1
    dev: false
    resolution:
      integrity: sha1-J6XeoGs2sEoKmWZ3SykIaPD8QP0=
  /tunnel/0.0.6:
    dev: false
    engines:
      node: '>=0.6.11 <=0.7.0 || >=0.7.3'
    resolution:
      integrity: sha512-1h/Lnq9yajKY2PEbBadPXj3VxsDDu844OnaAo52UVmIzIvwwtBPIuNvkjuzBlTWpfJyUbG3ez0KSBibQkj4ojg==
  /tweetnacl/0.14.5:
    dev: false
    resolution:
      integrity: sha1-WuaBd/GS1EViadEIr6k/+HQ/T2Q=
  /type-check/0.3.2:
    dependencies:
      prelude-ls: 1.1.2
    dev: false
    engines:
      node: '>= 0.8.0'
    resolution:
      integrity: sha1-WITKtRLPHTVeP7eE8wgEsrUg23I=
  /type-check/0.4.0:
    dependencies:
      prelude-ls: 1.2.1
    dev: false
    engines:
      node: '>= 0.8.0'
    resolution:
      integrity: sha512-XleUoc9uwGXqjWwXaUTZAmzMcFZ5858QA2vvx1Ur5xIcixXIP+8LnFDgRplU30us6teqdlskFfu+ae4K79Ooew==
  /type-detect/4.0.8:
    dev: false
    engines:
      node: '>=4'
    resolution:
      integrity: sha512-0fr/mIH1dlO+x7TlcMy+bIDqKPsw/70tVyeHW787goQjhmqaZe10uwLujubK9q9Lg6Fiho1KUKDYz0Z7k7g5/g==
  /type-fest/0.20.2:
    dev: false
    engines:
      node: '>=10'
    resolution:
      integrity: sha512-Ne+eE4r0/iWnpAxD852z3A+N0Bt5RN//NjJwRd2VFHEmrywxf5vsZlh4R6lixl6B+wz/8d+maTSAkN1FIkI3LQ==
  /type-is/1.6.18:
    dependencies:
      media-typer: 0.3.0
      mime-types: 2.1.32
    dev: false
    engines:
      node: '>= 0.6'
    resolution:
      integrity: sha512-TkRKr9sUTxEH8MdfuCSP7VizJyzRNMjj2J2do2Jr3Kym598JVdEksuzPQCnlFPW4ky9Q+iA+ma9BGm06XQBy8g==
  /typedoc-default-themes/0.6.3:
    dependencies:
      backbone: 1.4.0
      jquery: 3.6.0
      lunr: 2.3.9
      underscore: 1.13.1
    dev: false
    engines:
      node: '>= 8'
    resolution:
      integrity: sha512-rouf0TcIA4M2nOQFfC7Zp4NEwoYiEX4vX/ZtudJWU9IHA29MPC+PPgSXYLPESkUo7FuB//GxigO3mk9Qe1xp3Q==
  /typedoc/0.15.2:
    dependencies:
      '@types/minimatch': 3.0.3
      fs-extra: 8.1.0
      handlebars: 4.7.7
      highlight.js: 9.18.5
      lodash: 4.17.21
      marked: 0.7.0
      minimatch: 3.0.4
      progress: 2.0.3
      shelljs: 0.8.4
      typedoc-default-themes: 0.6.3
      typescript: 3.7.7
    dev: false
    engines:
      node: '>= 6.0.0'
    hasBin: true
    resolution:
      integrity: sha512-K2nFEtyDQTVdXOzYtECw3TwuT3lM91Zc0dzGSLuor5R8qzZbwqBoCw7xYGVBow6+mEZAvKGznLFsl7FzG+wAgQ==
  /typescript/3.7.7:
    dev: false
    engines:
      node: '>=4.2.0'
    hasBin: true
    resolution:
      integrity: sha512-MmQdgo/XenfZPvVLtKZOq9jQQvzaUAUpcKW8Z43x9B2fOm4S5g//tPtMweZUIP+SoBqrVPEIm+dJeQ9dfO0QdA==
  /typescript/3.9.10:
    dev: false
    engines:
      node: '>=4.2.0'
    hasBin: true
    resolution:
      integrity: sha512-w6fIxVE/H1PkLKcCPsFqKE7Kv7QUwhU8qQY2MueZXWx5cPZdwFupLgKK3vntcK98BtNHZtAF4LA/yl2a7k8R6Q==
  /typescript/4.1.6:
    dev: false
    engines:
      node: '>=4.2.0'
    hasBin: true
    resolution:
      integrity: sha512-pxnwLxeb/Z5SP80JDRzVjh58KsM6jZHRAOtTpS7sXLS4ogXNKC9ANxHHZqLLeVHZN35jCtI4JdmLLbLiC1kBow==
  /typescript/4.2.4:
    dev: false
    engines:
      node: '>=4.2.0'
    hasBin: true
    resolution:
      integrity: sha512-V+evlYHZnQkaz8TRBuxTA92yZBPotr5H+WhQ7bD3hZUndx5tGOa1fuCgeSjxAzM1RiN5IzvadIXTVefuuwZCRg==
  /ua-parser-js/0.7.28:
    dev: false
    resolution:
      integrity: sha512-6Gurc1n//gjp9eQNXjD9O3M/sMwVtN5S8Lv9bvOYBfKfDNiIIhqiyi01vMBO45u4zkDE420w/e0se7Vs+sIg+g==
  /uglify-js/3.14.1:
    dev: false
    engines:
      node: '>=0.8.0'
    hasBin: true
    resolution:
      integrity: sha512-JhS3hmcVaXlp/xSo3PKY5R0JqKs5M3IV+exdLHW99qKvKivPO4Z8qbej6mte17SOPqAOVMjt/XGgWacnFSzM3g==
  /unbox-primitive/1.0.1:
    dependencies:
      function-bind: 1.1.1
      has-bigints: 1.0.1
      has-symbols: 1.0.2
      which-boxed-primitive: 1.0.2
    dev: false
    resolution:
      integrity: sha512-tZU/3NqK3dA5gpE1KtyiJUrEB0lxnGkMFHptJ7q6ewdZ8s12QrODwNbhIJStmJkd1QDXa1NRA8aF2A1zk/Ypyw==
  /unbzip2-stream/1.3.3:
    dependencies:
      buffer: 5.7.1
      through: 2.3.8
    dev: false
    resolution:
      integrity: sha512-fUlAF7U9Ah1Q6EieQ4x4zLNejrRvDWUYmxXUpN3uziFYCHapjWFaCAnreY9bGgxzaMCFAPPpYNng57CypwJVhg==
  /underscore/1.13.1:
    dev: false
    resolution:
      integrity: sha512-hzSoAVtJF+3ZtiFX0VgfFPHEDRm7Y/QPjGyNo4TVdnDTdft3tr8hEkD25a1jC+TjTuE7tkHGKkhwCgs9dgBB2g==
  /universal-user-agent/6.0.0:
    dev: false
    resolution:
      integrity: sha512-isyNax3wXoKaulPDZWHQqbmIx1k2tb9fb3GGDBRxCscfYV2Ch7WxPArBsFEG8s/safwXTT7H4QGhaIkTp9447w==
  /universalify/0.1.2:
    dev: false
    engines:
      node: '>= 4.0.0'
    resolution:
      integrity: sha512-rBJeI5CXAlmy1pV+617WB9J63U6XcazHHF2f2dbJix4XzpUF0RS3Zbj0FGIOCAva5P/d/GBOYaACQ1w+0azUkg==
  /unpipe/1.0.0:
    dev: false
    engines:
      node: '>= 0.8'
    resolution:
      integrity: sha1-sr9O6FFKrmFltIF4KdIbLvSZBOw=
  /uri-js/4.4.1:
    dependencies:
      punycode: 2.1.1
    dev: false
    resolution:
      integrity: sha512-7rKUyy33Q1yc98pQ1DAmLtwX109F7TIfWlW1Ydo8Wl1ii1SeHieeh0HHfPeL2fMXK6z0s8ecKs9frCuLJvndBg==
  /urix/0.1.0:
    deprecated: Please see https://github.com/lydell/urix#deprecated
    dev: false
    resolution:
      integrity: sha1-2pN/emLiH+wf0Y1Js1wpNQZ6bHI=
  /url/0.11.0:
    dependencies:
      punycode: 1.3.2
      querystring: 0.2.0
    dev: false
    resolution:
      integrity: sha1-ODjpfPxgUh63PFJajlW/3Z4uKPE=
  /util-deprecate/1.0.2:
    dev: false
    resolution:
      integrity: sha1-RQ1Nyfpw3nMnYvvS1KKJgUGaDM8=
  /util/0.10.3:
    dependencies:
      inherits: 2.0.1
    dev: false
    resolution:
      integrity: sha1-evsa/lCAUkZInj23/g7TeTNqwPk=
  /util/0.11.1:
    dependencies:
      inherits: 2.0.3
    dev: false
    resolution:
      integrity: sha512-HShAsny+zS2TZfaXxD9tYj4HQGlBezXZMZuM/S5PKLLoZkShZiGk9o5CzukI1LVHZvjdvZ2Sj1aW/Ndn2NB/HQ==
  /util/0.12.4:
    dependencies:
      inherits: 2.0.4
      is-arguments: 1.1.1
      is-generator-function: 1.0.10
      is-typed-array: 1.1.7
      safe-buffer: 5.2.1
      which-typed-array: 1.1.6
    dev: false
    resolution:
      integrity: sha512-bxZ9qtSlGUWSOy9Qa9Xgk11kSslpuZwaxCg4sNIDj6FLucDab2JxnHwyNTCpHMtK1MjoQiWQ6DiUMZYbSrO+Sw==
  /utils-merge/1.0.1:
    dev: false
    engines:
      node: '>= 0.4.0'
    resolution:
      integrity: sha1-n5VxD1CiZ5R7LMwSR0HBAoQn5xM=
  /uuid/3.4.0:
    deprecated: Please upgrade  to version 7 or higher.  Older versions may use Math.random() in certain circumstances, which is known to be problematic.  See https://v8.dev/blog/math-random for details.
    dev: false
    hasBin: true
    resolution:
      integrity: sha512-HjSDRw6gZE5JMggctHBcjVak08+KEVhSIiDzFnT9S9aegmp85S/bReBVTb4QTFaRNptJ9kuYaNhnbNEOkbKb/A==
  /uuid/8.3.2:
    dev: false
    hasBin: true
    resolution:
      integrity: sha512-+NYs2QeMWy+GWFOEm9xnn6HCDp0l7QBD7ml8zLUmJ+93Q5NF0NocErnwkTkXVFNiX3/fpC6afS8Dhb/gz7R7eg==
  /v8-compile-cache/2.3.0:
    dev: false
    resolution:
      integrity: sha512-l8lCEmLcLYZh4nbunNZvQCJc5pv7+RCwa8q/LdUx8u7lsWvPDKmpodJAJNwkAhJC//dFY48KuIEmjtd4RViDrA==
  /validate-npm-package-license/3.0.4:
    dependencies:
      spdx-correct: 3.1.1
      spdx-expression-parse: 3.0.1
    dev: false
    resolution:
      integrity: sha512-DpKm2Ui/xN7/HQKCtpZxoRWBhZ9Z0kqtygG8XCgNQ8ZlDnxuQmWhj566j8fN4Cu3/JmbhsDo7fcAJq4s9h27Ew==
  /validator/8.2.0:
    dev: false
    engines:
      node: '>= 0.10'
    resolution:
      integrity: sha512-Yw5wW34fSv5spzTXNkokD6S6/Oq92d8q/t14TqsS3fAiA1RYnxSFSIZ+CY3n6PGGRCq5HhJTSepQvFUS2QUDxA==
  /validator/9.4.1:
    dev: false
    engines:
      node: '>= 0.10'
    resolution:
      integrity: sha512-YV5KjzvRmSyJ1ee/Dm5UED0G+1L4GZnLN3w6/T+zZm8scVua4sOhYKWTUrKa0H/tMiJyO9QLHMPN+9mB/aMunA==
  /variable-diff/1.1.0:
    dependencies:
      chalk: 1.1.3
      object-assign: 4.1.1
    dev: false
    resolution:
      integrity: sha1-0r1cZtt2wTh52W5qMG7cmJ35eNo=
  /vary/1.1.2:
    dev: false
    engines:
      node: '>= 0.8'
    resolution:
      integrity: sha1-IpnwLG3tMNSllhsLn3RSShj2NPw=
  /verror/1.10.0:
    dependencies:
      assert-plus: 1.0.0
      core-util-is: 1.0.2
      extsprintf: 1.3.0
    dev: false
    engines:
      '0': node >=0.6.0
    resolution:
      integrity: sha1-OhBcoXBTr1XW4nDB+CiGguGNpAA=
  /void-elements/2.0.1:
    dev: false
    engines:
      node: '>=0.10.0'
    resolution:
      integrity: sha1-wGavtYK7HLQSjWDqkjkulNXp2+w=
  /webidl-conversions/4.0.2:
    dev: false
    resolution:
      integrity: sha512-YQ+BmxuTgd6UXZW3+ICGfyqRyHXVlD5GtQr5+qjiNW7bF0cqrzX500HVXPBOvgXb5YnzDd+h0zqyv61KUD7+Sg==
  /whatwg-url/6.5.0:
    dependencies:
      lodash.sortby: 4.7.0
      tr46: 1.0.1
      webidl-conversions: 4.0.2
    dev: false
    resolution:
      integrity: sha512-rhRZRqx/TLJQWUpQ6bmrt2UV4f0HCQ463yQuONJqC6fO2VoEb1pTYddbe59SkYq87aoM5A3bdhMZiUiVws+fzQ==
  /which-boxed-primitive/1.0.2:
    dependencies:
      is-bigint: 1.0.4
      is-boolean-object: 1.1.2
      is-number-object: 1.0.6
      is-string: 1.0.7
      is-symbol: 1.0.4
    dev: false
    resolution:
      integrity: sha512-bwZdv0AKLpplFY2KZRX6TvyuN7ojjr7lwkg6ml0roIy9YeuSr7JS372qlNW18UQYzgYK9ziGcerWqZOmEn9VNg==
  /which-module/2.0.0:
    dev: false
    resolution:
      integrity: sha1-2e8H3Od7mQK4o6j6SzHD4/fm6Ho=
  /which-typed-array/1.1.6:
    dependencies:
      available-typed-arrays: 1.0.4
      call-bind: 1.0.2
      es-abstract: 1.18.5
      foreach: 2.0.5
      has-tostringtag: 1.0.0
      is-typed-array: 1.1.7
    dev: false
    engines:
      node: '>= 0.4'
    resolution:
      integrity: sha512-DdY984dGD5sQ7Tf+x1CkXzdg85b9uEel6nr4UkFg1LoE9OXv3uRuZhe5CoWdawhGACeFpEZXH8fFLQnDhbpm/Q==
  /which/1.3.1:
    dependencies:
      isexe: 2.0.0
    dev: false
    hasBin: true
    resolution:
      integrity: sha512-HxJdYWq1MTIQbJ3nw0cqssHoTNU267KlrDuGZ1WYlxDStUtKUhOaJmh112/TZmHxxUfuJqPXSOm7tDyas0OSIQ==
  /which/2.0.2:
    dependencies:
      isexe: 2.0.0
    dev: false
    engines:
      node: '>= 8'
    hasBin: true
    resolution:
      integrity: sha512-BLI3Tl1TW3Pvl70l3yq3Y64i+awpwXqsGBYWkkqMtnbXgrMD+yj7rhW0kuEDxzJaYXGjEW5ogapKNMEKNMjibA==
  /wide-align/1.1.3:
    dependencies:
      string-width: 2.1.1
    dev: false
    resolution:
      integrity: sha512-QGkOQc8XL6Bt5PwnsExKBPuMKBxnGxWWW3fU55Xt4feHozMUhdUMaBCk290qpm/wG5u/RSKzwdAC4i51YigihA==
  /word-wrap/1.2.3:
    dev: false
    engines:
      node: '>=0.10.0'
    resolution:
      integrity: sha512-Hz/mrNwitNRh/HUAtM/VT/5VH+ygD6DV7mYKZAtHOrbs8U7lvPS6xf7EJKMF0uW1KJCl0H701g3ZGus+muE5vQ==
  /wordwrap/1.0.0:
    dev: false
    resolution:
      integrity: sha1-J1hIEIkUVqQXHI0CJkQa3pDLyus=
  /wrap-ansi/5.1.0:
    dependencies:
      ansi-styles: 3.2.1
      string-width: 3.1.0
      strip-ansi: 5.2.0
    dev: false
    engines:
      node: '>=6'
    resolution:
      integrity: sha512-QC1/iN/2/RPVJ5jYK8BGttj5z83LmSKmvbvrXPNCLZSEb32KKVDJDl/MOt2N01qU2H/FkzEa9PKto1BqDjtd7Q==
  /wrap-ansi/7.0.0:
    dependencies:
      ansi-styles: 4.3.0
      string-width: 4.2.2
      strip-ansi: 6.0.0
    dev: false
    engines:
      node: '>=10'
    resolution:
      integrity: sha512-YVGIj2kamLSTxw6NsZjoBxfSwsn0ycdesmc4p+Q21c5zPuZ1pl+NfxVdxPtdHvmNVOQ6XSYG4AUtyt/Fi7D16Q==
  /wrappy/1.0.2:
    dev: false
    resolution:
      integrity: sha1-tSQ9jz7BqjXxNkYFvA0QNuMKtp8=
  /write-file-atomic/2.4.3:
    dependencies:
      graceful-fs: 4.2.8
      imurmurhash: 0.1.4
      signal-exit: 3.0.3
    dev: false
    resolution:
      integrity: sha512-GaETH5wwsX+GcnzhPgKcKjJ6M2Cq3/iZp1WyY/X1CSqrW+jVNM9Y7D8EC2sM4ZG/V8wZlSniJnCKWPmBYAucRQ==
  /ws/6.2.2:
    dependencies:
      async-limiter: 1.0.1
    dev: false
    resolution:
      integrity: sha512-zmhltoSR8u1cnDsD43TX59mzoMZsLKqUweyYBAIvTngR3shc0W6aOZylZmq/7hqyVxPdi+5Ud2QInblgyE72fw==
  /ws/7.4.6:
    dev: false
    engines:
      node: '>=8.3.0'
    peerDependencies:
      bufferutil: ^4.0.1
      utf-8-validate: ^5.0.2
    peerDependenciesMeta:
      bufferutil:
        optional: true
      utf-8-validate:
        optional: true
    resolution:
      integrity: sha512-YmhHDO4MzaDLB+M9ym/mDA5z0naX8j7SIlT8f8z+I0VtzsRbekxEutHSme7NPS2qE8StCYQNUnfWdXta/Yu85A==
  /ws/7.5.3:
    dev: false
    engines:
      node: '>=8.3.0'
    peerDependencies:
      bufferutil: ^4.0.1
      utf-8-validate: ^5.0.2
    peerDependenciesMeta:
      bufferutil:
        optional: true
      utf-8-validate:
        optional: true
    resolution:
      integrity: sha512-kQ/dHIzuLrS6Je9+uv81ueZomEwH0qVYstcAQ4/Z93K8zeko9gtAbttJWzoC5ukqXY1PpoouV3+VSOqEAFt5wg==
  /xhr-mock/2.5.1:
    dependencies:
      global: 4.4.0
      url: 0.11.0
    dev: false
    resolution:
      integrity: sha512-UKOjItqjFgPUwQGPmRAzNBn8eTfIhcGjBVGvKYAWxUQPQsXNGD6KEckGTiHwyaAUp9C9igQlnN1Mp79KWCg7CQ==
  /xml/1.0.1:
    dev: false
    resolution:
      integrity: sha1-eLpyAgApxbyHuKgaPPzXS0ovweU=
  /xml2js/0.2.8:
    dependencies:
      sax: 0.5.8
    dev: false
    resolution:
      integrity: sha1-m4FpCTFjH/CdGVdUn69U9PmAs8I=
  /xml2js/0.4.23:
    dependencies:
      sax: 1.2.4
      xmlbuilder: 11.0.1
    dev: false
    engines:
      node: '>=4.0.0'
    resolution:
      integrity: sha512-ySPiMjM0+pLDftHgXY4By0uswI3SPKLDw/i3UXbnO8M/p28zqexCUoPmQFrYD+/1BzhGJSs2i1ERWKJAtiLrug==
  /xmlbuilder/11.0.1:
    dev: false
    engines:
      node: '>=4.0'
    resolution:
      integrity: sha512-fDlsI/kFEx7gLvbecc0/ohLG50fugQp8ryHzMTuW9vSa1GJ0XYWKnhsUx7oie3G98+r56aTQIUB4kht42R3JvA==
  /xmlbuilder/12.0.0:
    dev: false
    engines:
      node: '>=6.0'
    resolution:
      integrity: sha512-lMo8DJ8u6JRWp0/Y4XLa/atVDr75H9litKlb2E5j3V3MesoL50EBgZDWoLT3F/LztVnG67GjPXLZpqcky/UMnQ==
  /xmlbuilder/9.0.7:
    dev: false
    engines:
      node: '>=4.0'
    resolution:
      integrity: sha1-Ey7mPS7FVlxVfiD0wi35rKaGsQ0=
  /xmldom/0.6.0:
    dev: false
    engines:
      node: '>=10.0.0'
    resolution:
      integrity: sha512-iAcin401y58LckRZ0TkI4k0VSM1Qg0KGSc3i8rU+xrxe19A/BN1zHyVSJY7uoutVlaTSzYyk/v5AmkewAP7jtg==
  /xpath.js/1.1.0:
    dev: false
    engines:
      node: '>=0.4.0'
    resolution:
      integrity: sha512-jg+qkfS4K8E7965sqaUl8mRngXiKb3WZGfONgE18pr03FUQiuSV6G+Ej4tS55B+rIQSFEIw3phdVAQ4pPqNWfQ==
  /xregexp/2.0.0:
    dev: false
    resolution:
      integrity: sha1-UqY+VsoLhKfzpfPWGHLxJq16WUM=
  /y18n/4.0.3:
    dev: false
    resolution:
      integrity: sha512-JKhqTOwSrqNA1NY5lSztJ1GrBiUodLMmIZuLiDaMRJ+itFd+ABVE8XBjOvIWL+rSqNDC74LCSFmlb/U4UZ4hJQ==
  /y18n/5.0.8:
    dev: false
    engines:
      node: '>=10'
    resolution:
      integrity: sha512-0pfFzegeDWJHJIAmTLRP2DwHjdF5s7jo9tuztdQxAhINCdvS+3nGINqPd00AphqJR/0LhANUS6/+7SCb98YOfA==
  /yallist/2.1.2:
    dev: false
    resolution:
      integrity: sha1-HBH5IY8HYImkfdUS+TxmmaaoHVI=
  /yallist/3.1.1:
    dev: false
    resolution:
      integrity: sha512-a4UGQaWPH59mOXUYnAG2ewncQS4i4F43Tv3JoAM+s2VDAmS9NsK8GpDMLrCHPksFT7h3K6TOoUNn2pb7RoXx4g==
  /yallist/4.0.0:
    dev: false
    resolution:
      integrity: sha512-3wdGidZyq5PB084XLES5TpOSRA3wjXAlIWMhum2kRcv/41Sn2emQ0dycQW4uZXLejwKvg6EsvbdlVL+FYEct7A==
  /yaml/1.10.2:
    dev: false
    engines:
      node: '>= 6'
    resolution:
      integrity: sha512-r3vXyErRCYJ7wg28yvBY5VSoAF8ZvlcW9/BwUzEtUsjvX/DKs24dIkuwjtuprwJJHsbyUbLApepYTR1BN4uHrg==
  /yargs-parser/13.1.2:
    dependencies:
      camelcase: 5.3.1
      decamelize: 1.2.0
    dev: false
    resolution:
      integrity: sha512-3lbsNRf/j+A4QuSZfDRA7HRSfWrzO0YjqTJd5kjAq37Zep1CEgaYmrH9Q3GwPiB9cHyd1Y1UwggGhJGoxipbzg==
  /yargs-parser/20.2.9:
    dev: false
    engines:
      node: '>=10'
    resolution:
      integrity: sha512-y11nGElTIV+CT3Zv9t7VKl+Q3hTQoT9a1Qzezhhl6Rp21gJ/IVTW7Z3y9EWXhuUBC2Shnf+DX0antecpAwSP8w==
  /yargs-unparser/1.6.0:
    dependencies:
      flat: 4.1.1
      lodash: 4.17.21
      yargs: 13.3.2
    dev: false
    engines:
      node: '>=6'
    resolution:
      integrity: sha512-W9tKgmSn0DpSatfri0nx52Joq5hVXgeLiqR/5G0sZNDoLZFOr/xjBUDcShCOGNsBnEMNo1KAMBkTej1Hm62HTw==
  /yargs/13.3.2:
    dependencies:
      cliui: 5.0.0
      find-up: 3.0.0
      get-caller-file: 2.0.5
      require-directory: 2.1.1
      require-main-filename: 2.0.0
      set-blocking: 2.0.0
      string-width: 3.1.0
      which-module: 2.0.0
      y18n: 4.0.3
      yargs-parser: 13.1.2
    dev: false
    resolution:
      integrity: sha512-AX3Zw5iPruN5ie6xGRIDgqkT+ZhnRlZMLMHAs8tg7nRruy2Nb+i5o9bwghAogtM08q1dpr2LVoS8KSTMYpWXUw==
  /yargs/16.2.0:
    dependencies:
      cliui: 7.0.4
      escalade: 3.1.1
      get-caller-file: 2.0.5
      require-directory: 2.1.1
      string-width: 4.2.2
      y18n: 5.0.8
      yargs-parser: 20.2.9
    dev: false
    engines:
      node: '>=10'
    resolution:
      integrity: sha512-D1mvvtDG0L5ft/jGWkLpG1+m0eQxOfaBvTNELraWj22wSVUMWxZUvYgJYcKh6jGGIkJFhH4IZPQhR4TKpc8mBw==
  /yauzl/2.10.0:
    dependencies:
      buffer-crc32: 0.2.13
      fd-slicer: 1.1.0
    dev: false
    resolution:
      integrity: sha1-x+sXyT4RLLEIb6bY5R+wZnt5pfk=
  /yn/3.1.1:
    dev: false
    engines:
      node: '>=6'
    resolution:
      integrity: sha512-Ux4ygGWsu2c7isFWe8Yu1YluJmqVhxqK2cLXNQA5AcC3QfbGNpM7fu0Y8b/z16pXLnFxZYvWhd3fhBY9DLmC6Q==
  /z-schema/3.18.4:
    dependencies:
      lodash.get: 4.4.2
      lodash.isequal: 4.5.0
      validator: 8.2.0
    dev: false
    hasBin: true
    optionalDependencies:
      commander: 2.20.3
    resolution:
      integrity: sha512-DUOKC/IhbkdLKKiV89gw9DUauTV8U/8yJl1sjf6MtDmzevLKOF2duNJ495S3MFVjqZarr+qNGCPbkg4mu4PpLw==
  file:projects/abort-controller.tgz:
    dependencies:
      '@microsoft/api-extractor': 7.7.11
      '@types/chai': 4.2.21
      '@types/mocha': 7.0.2
      '@types/node': 12.20.19
      chai: 4.3.4
      cross-env: 7.0.3
      delay: 4.4.1
      downlevel-dts: 0.4.0
      eslint: 7.32.0
      karma: 6.3.4
      karma-chrome-launcher: 3.1.0
      karma-coverage: 2.0.3
      karma-edge-launcher: 0.4.2_karma@6.3.4
      karma-env-preprocessor: 0.1.1
      karma-firefox-launcher: 1.3.0
      karma-ie-launcher: 1.0.0_karma@6.3.4
      karma-junit-reporter: 2.0.1_karma@6.3.4
      karma-mocha: 2.0.1
      karma-mocha-reporter: 2.2.5_karma@6.3.4
      karma-sourcemap-loader: 0.3.8
      mocha: 7.2.0
      mocha-junit-reporter: 1.23.3_mocha@7.2.0
      nyc: 14.1.1
      prettier: 1.19.1
      rimraf: 3.0.2
      rollup: 1.32.1
      ts-node: 9.1.1_typescript@4.2.4
      tslib: 2.3.1
      typedoc: 0.15.2
      typescript: 4.2.4
    dev: false
    name: '@rush-temp/abort-controller'
    resolution:
      integrity: sha512-3SRPmSd7N2LLrFcT5H9X9MqQ6pj4ena7yqo8HETm7peMgbR+QCoQXX3tRWaNj5zE77czlyRA6BH1YvRSJONDnA==
      tarball: file:projects/abort-controller.tgz
    version: 0.0.0
  file:projects/agrifood-farming.tgz:
    dependencies:
      '@azure-rest/core-client': 1.0.0-beta.6
      '@azure-rest/core-client-paging': 1.0.0-beta.1
      '@azure/identity': 1.5.1
      '@microsoft/api-extractor': 7.13.2
      '@types/chai': 4.2.21
      '@types/mocha': 7.0.2
      '@types/node': 12.20.19
      chai: 4.3.4
      cross-env: 7.0.3
      dotenv: 8.6.0
      eslint: 7.32.0
      karma: 6.3.4
      karma-chrome-launcher: 3.1.0
      karma-coverage: 2.0.3
      karma-edge-launcher: 0.4.2_karma@6.3.4
      karma-env-preprocessor: 0.1.1
      karma-firefox-launcher: 1.3.0
      karma-ie-launcher: 1.0.0_karma@6.3.4
      karma-json-preprocessor: 0.3.3_karma@6.3.4
      karma-json-to-file-reporter: 1.0.1
      karma-junit-reporter: 2.0.1_karma@6.3.4
      karma-mocha: 2.0.1
      karma-mocha-reporter: 2.2.5_karma@6.3.4
      karma-source-map-support: 1.4.0
      karma-sourcemap-loader: 0.3.8
      mkdirp: 1.0.4
      mocha: 7.2.0
      mocha-junit-reporter: 1.23.3_mocha@7.2.0
      nyc: 14.1.1
      prettier: 2.2.1
      rimraf: 3.0.2
      rollup: 1.32.1
      source-map-support: 0.5.19
      tslib: 2.3.1
      typedoc: 0.15.2
      typescript: 4.2.4
    dev: false
    name: '@rush-temp/agrifood-farming'
    resolution:
      integrity: sha512-awf9qld3tztykzHz3AtGmczBEkcIEXCnT2bx6KJ+Tq02FXhmeQEOSJbW8I1zlNmaZ/f5rzqLmQkE5LQlF2eb5Q==
      tarball: file:projects/agrifood-farming.tgz
    version: 0.0.0
  file:projects/ai-anomaly-detector.tgz:
    dependencies:
      '@azure/core-tracing': 1.0.0-preview.13
      '@azure/identity': 2.0.0-beta.5
      '@microsoft/api-extractor': 7.7.11
      '@rollup/plugin-commonjs': 11.0.2_rollup@1.32.1
      '@rollup/plugin-json': 4.1.0_rollup@1.32.1
      '@rollup/plugin-multi-entry': 3.0.1_rollup@1.32.1
      '@rollup/plugin-node-resolve': 8.4.0_rollup@1.32.1
      '@rollup/plugin-replace': 2.4.2_rollup@1.32.1
      '@types/chai': 4.2.21
      '@types/mocha': 7.0.2
      '@types/node': 12.20.19
      chai: 4.3.4
      cross-env: 7.0.3
      csv-parse: 4.16.0
      dotenv: 8.6.0
      eslint: 7.32.0
      inherits: 2.0.4
      karma: 6.3.4
      karma-chrome-launcher: 3.1.0
      karma-coverage: 2.0.3
      karma-edge-launcher: 0.4.2_karma@6.3.4
      karma-env-preprocessor: 0.1.1
      karma-firefox-launcher: 1.3.0
      karma-ie-launcher: 1.0.0_karma@6.3.4
      karma-junit-reporter: 2.0.1_karma@6.3.4
      karma-mocha: 2.0.1
      karma-mocha-reporter: 2.2.5_karma@6.3.4
      karma-sourcemap-loader: 0.3.8
      mocha: 7.2.0
      mocha-junit-reporter: 1.23.3_mocha@7.2.0
      nyc: 14.1.1
      prettier: 1.19.1
      rimraf: 3.0.2
      rollup: 1.32.1
      rollup-plugin-shim: 1.0.0
      rollup-plugin-sourcemaps: 0.4.2_rollup@1.32.1
      rollup-plugin-terser: 5.3.1_rollup@1.32.1
      rollup-plugin-visualizer: 4.2.2_rollup@1.32.1
      tslib: 2.3.1
      typedoc: 0.15.2
      typescript: 4.2.4
      util: 0.12.4
    dev: false
    name: '@rush-temp/ai-anomaly-detector'
    resolution:
      integrity: sha512-XUNtKZpAXBQy7YqTPTqpiplHPEhjvXFU53/mUUnpR3ZUUHQvqVOrmMLX8dayb+ShUXq5MKRqS0mf/Zpw17FziQ==
      tarball: file:projects/ai-anomaly-detector.tgz
    version: 0.0.0
  file:projects/ai-document-translator.tgz:
    dependencies:
      '@azure-rest/core-client': 1.0.0-beta.6
      '@azure/identity': 1.5.1
      '@microsoft/api-extractor': 7.13.2
      '@types/chai': 4.2.21
      '@types/mocha': 7.0.2
      '@types/node': 12.20.19
      chai: 4.3.4
      cross-env: 7.0.3
      dotenv: 8.6.0
      eslint: 7.32.0
      karma: 6.3.4
      karma-chrome-launcher: 3.1.0
      karma-coverage: 2.0.3
      karma-edge-launcher: 0.4.2_karma@6.3.4
      karma-env-preprocessor: 0.1.1
      karma-firefox-launcher: 1.3.0
      karma-ie-launcher: 1.0.0_karma@6.3.4
      karma-json-preprocessor: 0.3.3_karma@6.3.4
      karma-json-to-file-reporter: 1.0.1
      karma-junit-reporter: 2.0.1_karma@6.3.4
      karma-mocha: 2.0.1
      karma-mocha-reporter: 2.2.5_karma@6.3.4
      karma-source-map-support: 1.4.0
      karma-sourcemap-loader: 0.3.8
      mocha: 7.2.0
      mocha-junit-reporter: 1.23.3_mocha@7.2.0
      nyc: 14.1.1
      prettier: 2.2.1
      rimraf: 3.0.2
      rollup: 1.32.1
      source-map-support: 0.5.19
      tslib: 2.3.1
      typedoc: 0.15.2
      typescript: 4.2.4
    dev: false
    name: '@rush-temp/ai-document-translator'
    resolution:
      integrity: sha512-ZY3/5DXcK1oCGeZ2ZL0fsoQuUPO3/refq6JE2USAh1aicNbyUOGy9MbRW9IUFoMWK8WUPB6b457ys+5RLFi8Fg==
      tarball: file:projects/ai-document-translator.tgz
    version: 0.0.0
  file:projects/ai-form-recognizer.tgz:
    dependencies:
      '@azure/core-tracing': 1.0.0-preview.13
      '@microsoft/api-extractor': 7.7.11
      '@types/chai': 4.2.21
      '@types/mocha': 7.0.2
      '@types/node': 12.20.19
      '@types/sinon': 9.0.11
      chai: 4.3.4
      chai-as-promised: 7.1.1_chai@4.3.4
      cross-env: 7.0.3
      dotenv: 8.6.0
      eslint: 7.32.0
      karma: 6.3.4
      karma-chrome-launcher: 3.1.0
      karma-coverage: 2.0.3
      karma-edge-launcher: 0.4.2_karma@6.3.4
      karma-env-preprocessor: 0.1.1
      karma-firefox-launcher: 1.3.0
      karma-ie-launcher: 1.0.0_karma@6.3.4
      karma-json-preprocessor: 0.3.3_karma@6.3.4
      karma-json-to-file-reporter: 1.0.1
      karma-junit-reporter: 2.0.1_karma@6.3.4
      karma-mocha: 2.0.1
      karma-mocha-reporter: 2.2.5_karma@6.3.4
      karma-sourcemap-loader: 0.3.8
      mocha: 7.2.0
      mocha-junit-reporter: 1.23.3_mocha@7.2.0
      nyc: 14.1.1
      prettier: 1.19.1
      rimraf: 3.0.2
      rollup: 1.32.1
      sinon: 9.2.4
      source-map-support: 0.5.19
      tslib: 2.3.1
      typedoc: 0.15.2
      typescript: 4.2.4
    dev: false
    name: '@rush-temp/ai-form-recognizer'
    resolution:
      integrity: sha512-63BpAIOLtsD/Dzv65VUa0Ilp/Wdlvplq+ZQPhFp74xHG+JOxU3K99LQNMlhjuMbN1yWbuVrfA/021AH6MhUYHw==
      tarball: file:projects/ai-form-recognizer.tgz
    version: 0.0.0
  file:projects/ai-metrics-advisor.tgz:
    dependencies:
      '@azure/core-tracing': 1.0.0-preview.13
      '@azure/identity': 1.5.1
      '@microsoft/api-extractor': 7.7.11
      '@types/chai': 4.2.21
      '@types/mocha': 7.0.2
      '@types/node': 12.20.19
      '@types/sinon': 9.0.11
      chai: 4.3.4
      chai-as-promised: 7.1.1_chai@4.3.4
      cross-env: 7.0.3
      dotenv: 8.6.0
      eslint: 7.32.0
      karma: 6.3.4
      karma-chrome-launcher: 3.1.0
      karma-coverage: 2.0.3
      karma-edge-launcher: 0.4.2_karma@6.3.4
      karma-env-preprocessor: 0.1.1
      karma-firefox-launcher: 1.3.0
      karma-ie-launcher: 1.0.0_karma@6.3.4
      karma-json-preprocessor: 0.3.3_karma@6.3.4
      karma-json-to-file-reporter: 1.0.1
      karma-junit-reporter: 2.0.1_karma@6.3.4
      karma-mocha: 2.0.1
      karma-mocha-reporter: 2.2.5_karma@6.3.4
      karma-sourcemap-loader: 0.3.8
      mocha: 7.2.0
      mocha-junit-reporter: 1.23.3_mocha@7.2.0
      nyc: 14.1.1
      prettier: 1.19.1
      rimraf: 3.0.2
      rollup: 1.32.1
      sinon: 9.2.4
      source-map-support: 0.5.19
      ts-node: 9.1.1_typescript@4.2.4
      tslib: 2.3.1
      typedoc: 0.15.2
      typescript: 4.2.4
    dev: false
    name: '@rush-temp/ai-metrics-advisor'
    resolution:
      integrity: sha512-avbOY5xtCp2MwPvWZKHVtgvdmmei4Zd8PMLkIwo5dwVLat30tnBkoLzQs8wyOMQGUtYOTH2KsTTjAFSqC0JvLA==
      tarball: file:projects/ai-metrics-advisor.tgz
    version: 0.0.0
  file:projects/ai-text-analytics.tgz:
    dependencies:
      '@azure/core-tracing': 1.0.0-preview.13
      '@azure/identity': 2.0.0-beta.5
      '@microsoft/api-extractor': 7.7.11
      '@types/chai': 4.2.21
      '@types/chai-as-promised': 7.1.4
      '@types/mocha': 7.0.2
      '@types/node': 12.20.19
      '@types/sinon': 9.0.11
      chai: 4.3.4
      chai-as-promised: 7.1.1_chai@4.3.4
      cross-env: 7.0.3
      dotenv: 8.6.0
      eslint: 7.32.0
      karma: 6.3.4
      karma-chrome-launcher: 3.1.0
      karma-coverage: 2.0.3
      karma-edge-launcher: 0.4.2_karma@6.3.4
      karma-env-preprocessor: 0.1.1
      karma-firefox-launcher: 1.3.0
      karma-ie-launcher: 1.0.0_karma@6.3.4
      karma-json-preprocessor: 0.3.3_karma@6.3.4
      karma-json-to-file-reporter: 1.0.1
      karma-junit-reporter: 2.0.1_karma@6.3.4
      karma-mocha: 2.0.1
      karma-mocha-reporter: 2.2.5_karma@6.3.4
      karma-source-map-support: 1.4.0
      karma-sourcemap-loader: 0.3.8
      mocha: 7.2.0
      mocha-junit-reporter: 1.23.3_mocha@7.2.0
      nyc: 14.1.1
      prettier: 1.19.1
      rimraf: 3.0.2
      rollup: 1.32.1
      sinon: 9.2.4
      source-map-support: 0.5.19
      ts-node: 9.1.1_typescript@4.2.4
      tslib: 2.3.1
      typedoc: 0.15.2
      typescript: 4.2.4
    dev: false
    name: '@rush-temp/ai-text-analytics'
    resolution:
      integrity: sha512-MF/Rwj8JN0HL+Th3nrhfWuEzZoZOa842zJf23t9h/T9IF6MXjymqiVearqmjo5A0j96wfbL1TqdGc1/d0rzbvQ==
      tarball: file:projects/ai-text-analytics.tgz
    version: 0.0.0
  file:projects/app-configuration.tgz:
    dependencies:
      '@azure/core-tracing': 1.0.0-preview.13
      '@microsoft/api-extractor': 7.7.11
      '@rollup/plugin-commonjs': 11.0.2_rollup@1.32.1
      '@rollup/plugin-inject': 4.0.2_rollup@1.32.1
      '@rollup/plugin-json': 4.1.0_rollup@1.32.1
      '@rollup/plugin-multi-entry': 3.0.1_rollup@1.32.1
      '@rollup/plugin-node-resolve': 8.4.0_rollup@1.32.1
      '@rollup/plugin-replace': 2.4.2_rollup@1.32.1
      '@types/chai': 4.2.21
      '@types/mocha': 7.0.2
      '@types/node': 12.20.19
      '@types/sinon': 9.0.11
      assert: 1.5.0
      chai: 4.3.4
      cross-env: 7.0.3
      dotenv: 8.6.0
      eslint: 7.32.0
      esm: 3.2.25
      karma: 6.3.4
      karma-chrome-launcher: 3.1.0
      karma-coverage: 2.0.3
      karma-edge-launcher: 0.4.2_karma@6.3.4
      karma-env-preprocessor: 0.1.1
      karma-firefox-launcher: 1.3.0
      karma-ie-launcher: 1.0.0_karma@6.3.4
      karma-junit-reporter: 2.0.1_karma@6.3.4
      karma-mocha: 2.0.1
      karma-mocha-reporter: 2.2.5_karma@6.3.4
      karma-sourcemap-loader: 0.3.8
      mocha: 7.2.0
      mocha-junit-reporter: 1.23.3_mocha@7.2.0
      nock: 12.0.3
      nyc: 14.1.1
      prettier: 1.19.1
      rimraf: 3.0.2
      rollup: 1.32.1
      rollup-plugin-shim: 1.0.0
      rollup-plugin-sourcemaps: 0.4.2_rollup@1.32.1
      rollup-plugin-terser: 5.3.1_rollup@1.32.1
      sinon: 9.2.4
      ts-node: 9.1.1_typescript@4.2.4
      tslib: 2.3.1
      typedoc: 0.15.2
      typescript: 4.2.4
      uglify-js: 3.14.1
    dev: false
    name: '@rush-temp/app-configuration'
    resolution:
      integrity: sha512-fNgUdZxhWIakOlA6KXLJBiKe7YYYz4r4RqYjec9saLlaXUV01JhFLiBJkBbLMCuxts/cAZmBxKTd6m0vct5PqA==
      tarball: file:projects/app-configuration.tgz
    version: 0.0.0
  file:projects/arm-appservice.tgz:
    dependencies:
      '@microsoft/api-extractor': 7.7.11
      '@rollup/plugin-commonjs': 11.0.2_rollup@1.32.1
      '@rollup/plugin-json': 4.1.0_rollup@1.32.1
      '@rollup/plugin-multi-entry': 3.0.1_rollup@1.32.1
      '@rollup/plugin-node-resolve': 8.4.0_rollup@1.32.1
      mkdirp: 1.0.4
      rollup: 1.32.1
      rollup-plugin-node-resolve: 3.4.0
      rollup-plugin-sourcemaps: 0.4.2_rollup@1.32.1
      tslib: 2.3.1
      typescript: 4.2.4
      uglify-js: 3.14.1
    dev: false
    name: '@rush-temp/arm-appservice'
    resolution:
      integrity: sha512-O5f+BWzGqVFxpvEE9Tgt55OyDt1qgN3vO5dj4MHkff8gcwl9zmYQaQ+MEod9jGYgC2rZkCXlfLl9NmSDyoV54g==
      tarball: file:projects/arm-appservice.tgz
    version: 0.0.0
  file:projects/arm-compute.tgz:
    dependencies:
      '@microsoft/api-extractor': 7.7.11
      '@rollup/plugin-commonjs': 11.0.2_rollup@1.32.1
      '@rollup/plugin-json': 4.1.0_rollup@1.32.1
      '@rollup/plugin-multi-entry': 3.0.1_rollup@1.32.1
      '@rollup/plugin-node-resolve': 8.4.0_rollup@1.32.1
      mkdirp: 1.0.4
      rollup: 1.32.1
      rollup-plugin-node-resolve: 3.4.0
      rollup-plugin-sourcemaps: 0.4.2_rollup@1.32.1
      tslib: 2.3.1
      typescript: 4.2.4
      uglify-js: 3.14.1
    dev: false
    name: '@rush-temp/arm-compute'
    resolution:
      integrity: sha512-nNi+A6v+cMajxKH+Wgt1DRjWbbvly9agLxYqGPpR9Fx0FzeI1iTlf5kVY/JNdF43EScO4TnYzXR84cyLaNPMzA==
      tarball: file:projects/arm-compute.tgz
    version: 0.0.0
  file:projects/arm-features.tgz:
    dependencies:
      '@microsoft/api-extractor': 7.7.11
      '@rollup/plugin-commonjs': 11.0.2_rollup@1.32.1
      '@rollup/plugin-json': 4.1.0_rollup@1.32.1
      '@rollup/plugin-multi-entry': 3.0.1_rollup@1.32.1
      '@rollup/plugin-node-resolve': 8.4.0_rollup@1.32.1
      mkdirp: 1.0.4
      rollup: 1.32.1
      rollup-plugin-node-resolve: 3.4.0
      rollup-plugin-sourcemaps: 0.4.2_rollup@1.32.1
      tslib: 2.3.1
      typescript: 4.2.4
      uglify-js: 3.14.1
    dev: false
    name: '@rush-temp/arm-features'
    resolution:
      integrity: sha512-Jdqy3BnYfdYfUwQ4L97IVWbg0zwT9HuL1PJ/8JZrmqMo6RZOE1jUDnYcSRA2h7Ke1Rhe8rHi0g80U3EWbWvr9A==
      tarball: file:projects/arm-features.tgz
    version: 0.0.0
  file:projects/arm-keyvault.tgz:
    dependencies:
      '@microsoft/api-extractor': 7.7.11
      '@rollup/plugin-commonjs': 11.0.2_rollup@1.32.1
      '@rollup/plugin-json': 4.1.0_rollup@1.32.1
      '@rollup/plugin-multi-entry': 3.0.1_rollup@1.32.1
      '@rollup/plugin-node-resolve': 8.4.0_rollup@1.32.1
      mkdirp: 1.0.4
      rollup: 1.32.1
      rollup-plugin-node-resolve: 3.4.0
      rollup-plugin-sourcemaps: 0.4.2_rollup@1.32.1
      tslib: 2.3.1
      typescript: 4.2.4
      uglify-js: 3.14.1
    dev: false
    name: '@rush-temp/arm-keyvault'
    resolution:
      integrity: sha512-v75V6krb8/ZT8DT7FKKuDcto86Imeg9rTTBruOW3WnqxcVWNAdgIe+1ZWZxLeaUxSPLntYlCfreanFYO7952Eg==
      tarball: file:projects/arm-keyvault.tgz
    version: 0.0.0
  file:projects/arm-links.tgz:
    dependencies:
      '@microsoft/api-extractor': 7.7.11
      '@rollup/plugin-commonjs': 11.0.2_rollup@1.32.1
      '@rollup/plugin-json': 4.1.0_rollup@1.32.1
      '@rollup/plugin-multi-entry': 3.0.1_rollup@1.32.1
      '@rollup/plugin-node-resolve': 8.4.0_rollup@1.32.1
      mkdirp: 1.0.4
      rollup: 1.32.1
      rollup-plugin-node-resolve: 3.4.0
      rollup-plugin-sourcemaps: 0.4.2_rollup@1.32.1
      tslib: 2.3.1
      typescript: 4.2.4
      uglify-js: 3.14.1
    dev: false
    name: '@rush-temp/arm-links'
    resolution:
      integrity: sha512-rp7358CAZYQTk14rux456WPw0drTcb6tLaCbzxS10sUYP18FSZAdXMThbRk6FWXcyGiNdiYWIDg99JUxOoS2hQ==
      tarball: file:projects/arm-links.tgz
    version: 0.0.0
  file:projects/arm-locks.tgz:
    dependencies:
      '@microsoft/api-extractor': 7.7.11
      '@rollup/plugin-commonjs': 11.0.2_rollup@1.32.1
      '@rollup/plugin-json': 4.1.0_rollup@1.32.1
      '@rollup/plugin-multi-entry': 3.0.1_rollup@1.32.1
      '@rollup/plugin-node-resolve': 8.4.0_rollup@1.32.1
      mkdirp: 1.0.4
      rollup: 1.32.1
      rollup-plugin-node-resolve: 3.4.0
      rollup-plugin-sourcemaps: 0.4.2_rollup@1.32.1
      tslib: 2.3.1
      typescript: 4.2.4
      uglify-js: 3.14.1
    dev: false
    name: '@rush-temp/arm-locks'
    resolution:
      integrity: sha512-Pbwm7icKOAqRDLs7DB00ERbjwjtOHOCWtyxLuzSvnu14uHgTS7Hdc25em9Zj2kIIn9Fqq2EGPytZkfq4BA2Ayg==
      tarball: file:projects/arm-locks.tgz
    version: 0.0.0
  file:projects/arm-managedapplications.tgz:
    dependencies:
      '@microsoft/api-extractor': 7.7.11
      '@rollup/plugin-commonjs': 11.0.2_rollup@1.32.1
      '@rollup/plugin-json': 4.1.0_rollup@1.32.1
      '@rollup/plugin-multi-entry': 3.0.1_rollup@1.32.1
      '@rollup/plugin-node-resolve': 8.4.0_rollup@1.32.1
      mkdirp: 1.0.4
      rollup: 1.32.1
      rollup-plugin-node-resolve: 3.4.0
      rollup-plugin-sourcemaps: 0.4.2_rollup@1.32.1
      tslib: 2.3.1
      typescript: 4.2.4
      uglify-js: 3.14.1
    dev: false
    name: '@rush-temp/arm-managedapplications'
    resolution:
      integrity: sha512-rd/IuR0zgpA58pTS328g3AzEcjXlQiUW9hWYUWJXCdYCjKl5u89SJ1rNNMheQXMXs9qUv6hFG6tt8q1ZCDirtQ==
      tarball: file:projects/arm-managedapplications.tgz
    version: 0.0.0
  file:projects/arm-network.tgz:
    dependencies:
      '@microsoft/api-extractor': 7.7.11
      '@rollup/plugin-commonjs': 11.0.2_rollup@1.32.1
      '@rollup/plugin-json': 4.1.0_rollup@1.32.1
      '@rollup/plugin-multi-entry': 3.0.1_rollup@1.32.1
      '@rollup/plugin-node-resolve': 8.4.0_rollup@1.32.1
      mkdirp: 1.0.4
      rollup: 1.32.1
      rollup-plugin-node-resolve: 3.4.0
      rollup-plugin-sourcemaps: 0.4.2_rollup@1.32.1
      tslib: 2.3.1
      typescript: 4.2.4
      uglify-js: 3.14.1
    dev: false
    name: '@rush-temp/arm-network'
    resolution:
      integrity: sha512-o4oHKd4XnbxekuGYhx80kd7HT12Up5w76XVV7bmPPkPb2gFNy2WpSLCOdGNmFKqMZPTXTuMRWryoHpd1Y1V2GA==
      tarball: file:projects/arm-network.tgz
    version: 0.0.0
  file:projects/arm-policy.tgz:
    dependencies:
      '@microsoft/api-extractor': 7.7.11
      '@rollup/plugin-commonjs': 11.0.2_rollup@1.32.1
      '@rollup/plugin-json': 4.1.0_rollup@1.32.1
      '@rollup/plugin-multi-entry': 3.0.1_rollup@1.32.1
      '@rollup/plugin-node-resolve': 8.4.0_rollup@1.32.1
      mkdirp: 1.0.4
      rollup: 1.32.1
      rollup-plugin-node-resolve: 3.4.0
      rollup-plugin-sourcemaps: 0.4.2_rollup@1.32.1
      tslib: 2.3.1
      typescript: 4.2.4
      uglify-js: 3.14.1
    dev: false
    name: '@rush-temp/arm-policy'
    resolution:
      integrity: sha512-1cDd7l+RfNr7rAJxGMqLHW/zYV/F5tRFsA1R6RplSOTGg8yo1foORk8QvIa+oumecW/uYGC/jePfHrx55atGMQ==
      tarball: file:projects/arm-policy.tgz
    version: 0.0.0
  file:projects/arm-resources.tgz:
    dependencies:
      '@microsoft/api-extractor': 7.7.11
      '@rollup/plugin-commonjs': 11.0.2_rollup@1.32.1
      '@rollup/plugin-json': 4.1.0_rollup@1.32.1
      '@rollup/plugin-multi-entry': 3.0.1_rollup@1.32.1
      '@rollup/plugin-node-resolve': 8.4.0_rollup@1.32.1
      mkdirp: 1.0.4
      rollup: 1.32.1
      rollup-plugin-node-resolve: 3.4.0
      rollup-plugin-sourcemaps: 0.4.2_rollup@1.32.1
      tslib: 2.3.1
      typescript: 4.2.4
      uglify-js: 3.14.1
    dev: false
    name: '@rush-temp/arm-resources'
    resolution:
      integrity: sha512-qCoJfklY7j2h5N8EgS7J/9fgg52p1QJminenS8L2y2O8z2mnEc/qr5PqkypeM7GZaQXUf0vK68A0U6fOEuWRxg==
      tarball: file:projects/arm-resources.tgz
    version: 0.0.0
  file:projects/arm-sql.tgz:
    dependencies:
      '@microsoft/api-extractor': 7.7.11
      '@rollup/plugin-commonjs': 11.0.2_rollup@1.32.1
      '@rollup/plugin-json': 4.1.0_rollup@1.32.1
      '@rollup/plugin-multi-entry': 3.0.1_rollup@1.32.1
      '@rollup/plugin-node-resolve': 8.4.0_rollup@1.32.1
      mkdirp: 1.0.4
      rollup: 1.32.1
      rollup-plugin-node-resolve: 3.4.0
      rollup-plugin-sourcemaps: 0.4.2_rollup@1.32.1
      tslib: 2.3.1
      typescript: 4.2.4
      uglify-js: 3.14.1
    dev: false
    name: '@rush-temp/arm-sql'
    resolution:
      integrity: sha512-d740cACOOsMXQ3bwlpaXrGeOxAVZMCf+6D+LKN8ltZbTJHPrw5Jv0q6tCp7k+aa+nY6hBP1qYtYfKpk0Rg4wuA==
      tarball: file:projects/arm-sql.tgz
    version: 0.0.0
  file:projects/arm-storage.tgz:
    dependencies:
      '@microsoft/api-extractor': 7.7.11
      '@rollup/plugin-commonjs': 11.0.2_rollup@1.32.1
      '@rollup/plugin-json': 4.1.0_rollup@1.32.1
      '@rollup/plugin-multi-entry': 3.0.1_rollup@1.32.1
      '@rollup/plugin-node-resolve': 8.4.0_rollup@1.32.1
      mkdirp: 1.0.4
      rollup: 1.32.1
      rollup-plugin-node-resolve: 3.4.0
      rollup-plugin-sourcemaps: 0.4.2_rollup@1.32.1
      tslib: 2.3.1
      typescript: 4.2.4
      uglify-js: 3.14.1
    dev: false
    name: '@rush-temp/arm-storage'
    resolution:
      integrity: sha512-qBc4PYovQxo5tZRHGNtgQLmfF7Uq8FVopd9F1Ghu5qcS68wESbBhwZ1px9/EjPWIHpPyrBzazFRMlvT+5gcthA==
      tarball: file:projects/arm-storage.tgz
    version: 0.0.0
  file:projects/arm-webpubsub.tgz:
    dependencies:
      '@microsoft/api-extractor': 7.7.11
      '@rollup/plugin-commonjs': 11.0.2_rollup@1.32.1
      '@rollup/plugin-json': 4.1.0_rollup@1.32.1
      '@rollup/plugin-multi-entry': 3.0.1_rollup@1.32.1
      '@rollup/plugin-node-resolve': 8.4.0_rollup@1.32.1
      mkdirp: 1.0.4
      rollup: 1.32.1
      rollup-plugin-node-resolve: 3.4.0
      rollup-plugin-sourcemaps: 0.4.2_rollup@1.32.1
      tslib: 2.3.1
      typescript: 4.2.4
      uglify-js: 3.14.1
    dev: false
    name: '@rush-temp/arm-webpubsub'
    resolution:
      integrity: sha512-0EU10j+ZIAl/Hj/KR+2LjjS6Ik8nlvNX3xGtR9cxSIl2Wle+EOw+3YtTQt1E4spSlsWnPcvZXJ3WKyV8mvt6vg==
      tarball: file:projects/arm-webpubsub.tgz
    version: 0.0.0
  file:projects/attestation.tgz:
    dependencies:
      '@azure/core-tracing': 1.0.0-preview.13
      '@azure/identity': 2.0.0-beta.5
      '@microsoft/api-extractor': 7.7.11
      '@types/chai': 4.2.21
      '@types/chai-as-promised': 7.1.4
      '@types/mocha': 7.0.2
      '@types/node': 12.20.19
      buffer: 5.7.1
      chai: 4.3.4
      chai-as-promised: 7.1.1_chai@4.3.4
      cross-env: 7.0.3
      dotenv: 8.6.0
      downlevel-dts: 0.4.0
      eslint: 7.32.0
      esm: 3.2.25
      inherits: 2.0.4
      jsrsasign: 10.3.0
      karma: 6.3.4
      karma-chrome-launcher: 3.1.0
      karma-coverage: 2.0.3
      karma-edge-launcher: 0.4.2_karma@6.3.4
      karma-env-preprocessor: 0.1.1
      karma-firefox-launcher: 1.3.0
      karma-ie-launcher: 1.0.0_karma@6.3.4
      karma-json-preprocessor: 0.3.3_karma@6.3.4
      karma-json-to-file-reporter: 1.0.1
      karma-junit-reporter: 2.0.1_karma@6.3.4
      karma-mocha: 2.0.1
      karma-mocha-reporter: 2.2.5_karma@6.3.4
      karma-source-map-support: 1.4.0
      karma-sourcemap-loader: 0.3.8
      mocha: 7.2.0
      mocha-junit-reporter: 1.23.3_mocha@7.2.0
      nyc: 14.1.1
      prettier: 1.19.1
      rimraf: 3.0.2
      rollup: 1.32.1
      rollup-plugin-node-resolve: 3.4.0
      rollup-plugin-sourcemaps: 0.4.2_rollup@1.32.1
      safe-buffer: 5.2.1
      source-map-support: 0.5.19
      ts-node: 9.1.1_typescript@4.2.4
      tslib: 2.3.1
      typedoc: 0.15.2
      typescript: 4.2.4
      util: 0.12.4
    dev: false
    name: '@rush-temp/attestation'
    resolution:
      integrity: sha512-8MqViIoYURUg1DU3f4ZojZ348XuBWCUAzkcSV1N/DpsLNPpDFgbslzYelAOmH62xN/2d7EZvdp/FXnJszsK1bA==
      tarball: file:projects/attestation.tgz
    version: 0.0.0
  file:projects/communication-chat.tgz:
    dependencies:
      '@azure/communication-identity': 1.0.0
      '@azure/communication-signaling': 1.0.0-beta.7
      '@azure/core-tracing': 1.0.0-preview.13
      '@microsoft/api-extractor': 7.7.11
      '@rollup/plugin-commonjs': 11.0.2_rollup@1.32.1
      '@rollup/plugin-json': 4.1.0_rollup@1.32.1
      '@rollup/plugin-multi-entry': 3.0.1_rollup@1.32.1
      '@rollup/plugin-node-resolve': 8.4.0_rollup@1.32.1
      '@rollup/plugin-replace': 2.4.2_rollup@1.32.1
      '@types/chai': 4.2.21
      '@types/mocha': 7.0.2
      '@types/node': 12.20.19
      '@types/sinon': 9.0.11
      assert: 1.5.0
      chai: 4.3.4
      cross-env: 7.0.3
      dotenv: 8.6.0
      eslint: 7.32.0
      events: 3.3.0
      inherits: 2.0.4
      karma: 6.3.4
      karma-chrome-launcher: 3.1.0
      karma-coverage: 2.0.3
      karma-edge-launcher: 0.4.2_karma@6.3.4
      karma-env-preprocessor: 0.1.1
      karma-firefox-launcher: 1.3.0
      karma-ie-launcher: 1.0.0_karma@6.3.4
      karma-json-preprocessor: 0.3.3_karma@6.3.4
      karma-json-to-file-reporter: 1.0.1
      karma-junit-reporter: 2.0.1_karma@6.3.4
      karma-mocha: 2.0.1
      karma-mocha-reporter: 2.2.5_karma@6.3.4
      karma-sourcemap-loader: 0.3.8
      mocha: 7.2.0
      mocha-junit-reporter: 1.23.3_mocha@7.2.0
      nyc: 14.1.1
      prettier: 1.19.1
      rimraf: 3.0.2
      rollup: 1.32.1
      rollup-plugin-shim: 1.0.0
      rollup-plugin-sourcemaps: 0.4.2_rollup@1.32.1
      rollup-plugin-terser: 5.3.1_rollup@1.32.1
      rollup-plugin-visualizer: 4.2.2_rollup@1.32.1
      sinon: 9.2.4
      tslib: 2.3.1
      typedoc: 0.15.2
      typescript: 4.2.4
      util: 0.12.4
    dev: false
    name: '@rush-temp/communication-chat'
    resolution:
      integrity: sha512-J9pI+zoofrbGE5JN7f+ylcCtejg5cfDEU6YCkj+vA8SlDhmatprWeHy33GDEArTjc+09EK8ZUQVmXXz1DUcm/Q==
      tarball: file:projects/communication-chat.tgz
    version: 0.0.0
  file:projects/communication-common.tgz:
    dependencies:
      '@azure/core-tracing': 1.0.0-preview.13
      '@microsoft/api-extractor': 7.7.11
      '@rollup/plugin-commonjs': 11.0.2_rollup@1.32.1
      '@rollup/plugin-json': 4.1.0_rollup@1.32.1
      '@rollup/plugin-multi-entry': 3.0.1_rollup@1.32.1
      '@rollup/plugin-node-resolve': 8.4.0_rollup@1.32.1
      '@rollup/plugin-replace': 2.4.2_rollup@1.32.1
      '@types/chai': 4.2.21
      '@types/chai-as-promised': 7.1.4
      '@types/jwt-decode': 2.2.1
      '@types/mocha': 7.0.2
      '@types/node': 12.20.19
      '@types/sinon': 9.0.11
      assert: 1.5.0
      chai: 4.3.4
      chai-as-promised: 7.1.1_chai@4.3.4
      cross-env: 7.0.3
      eslint: 7.32.0
      events: 3.3.0
      inherits: 2.0.4
      jwt-decode: 2.2.0
      karma: 6.3.4
      karma-chrome-launcher: 3.1.0
      karma-coverage: 2.0.3
      karma-edge-launcher: 0.4.2_karma@6.3.4
      karma-env-preprocessor: 0.1.1
      karma-firefox-launcher: 1.3.0
      karma-ie-launcher: 1.0.0_karma@6.3.4
      karma-junit-reporter: 2.0.1_karma@6.3.4
      karma-mocha: 2.0.1
      karma-mocha-reporter: 2.2.5_karma@6.3.4
      karma-sourcemap-loader: 0.3.8
      mocha: 7.2.0
      mocha-junit-reporter: 1.23.3_mocha@7.2.0
      nyc: 14.1.1
      prettier: 1.19.1
      rimraf: 3.0.2
      rollup: 1.32.1
      rollup-plugin-sourcemaps: 0.4.2_rollup@1.32.1
      rollup-plugin-terser: 5.3.1_rollup@1.32.1
      rollup-plugin-visualizer: 4.2.2_rollup@1.32.1
      sinon: 9.2.4
      tslib: 2.3.1
      typedoc: 0.15.2
      typescript: 4.2.4
      util: 0.12.4
    dev: false
    name: '@rush-temp/communication-common'
    resolution:
      integrity: sha512-Y6t2s/oqQpZpz7TOgPeLrg8lQOBAuzUW0jj9j7hl6sa/WgFTXm+4aOeocTsPFGrDKtPxrjOuZmLv7LMtsYfinQ==
      tarball: file:projects/communication-common.tgz
    version: 0.0.0
  file:projects/communication-identity.tgz:
    dependencies:
      '@azure/core-tracing': 1.0.0-preview.13
      '@microsoft/api-extractor': 7.7.11
      '@rollup/plugin-commonjs': 11.0.2_rollup@1.32.1
      '@rollup/plugin-json': 4.1.0_rollup@1.32.1
      '@rollup/plugin-multi-entry': 3.0.1_rollup@1.32.1
      '@rollup/plugin-node-resolve': 8.4.0_rollup@1.32.1
      '@rollup/plugin-replace': 2.4.2_rollup@1.32.1
      '@types/chai': 4.2.21
      '@types/mocha': 7.0.2
      '@types/node': 12.20.19
      '@types/sinon': 9.0.11
      assert: 1.5.0
      chai: 4.3.4
      cross-env: 7.0.3
      dotenv: 8.6.0
      eslint: 7.32.0
      events: 3.3.0
      inherits: 2.0.4
      karma: 6.3.4
      karma-chrome-launcher: 3.1.0
      karma-coverage: 2.0.3
      karma-edge-launcher: 0.4.2_karma@6.3.4
      karma-env-preprocessor: 0.1.1
      karma-firefox-launcher: 1.3.0
      karma-ie-launcher: 1.0.0_karma@6.3.4
      karma-json-preprocessor: 0.3.3_karma@6.3.4
      karma-json-to-file-reporter: 1.0.1
      karma-junit-reporter: 2.0.1_karma@6.3.4
      karma-mocha: 2.0.1
      karma-mocha-reporter: 2.2.5_karma@6.3.4
      karma-sourcemap-loader: 0.3.8
      mocha: 7.2.0
      mocha-junit-reporter: 1.23.3_mocha@7.2.0
      nyc: 14.1.1
      prettier: 1.19.1
      rimraf: 3.0.2
      rollup: 1.32.1
      rollup-plugin-shim: 1.0.0
      rollup-plugin-sourcemaps: 0.4.2_rollup@1.32.1
      rollup-plugin-terser: 5.3.1_rollup@1.32.1
      rollup-plugin-visualizer: 4.2.2_rollup@1.32.1
      sinon: 9.2.4
      tslib: 2.3.1
      typedoc: 0.15.2
      typescript: 4.2.4
    dev: false
    name: '@rush-temp/communication-identity'
    resolution:
      integrity: sha512-H7Nvbg9zQSTMqj7fct6mndyA1gtgGRZCo70vNfEVRsrR91DBpNmn84v3Cm0rd+z1BAZBDV32BBgNxVn5c7GZ9g==
      tarball: file:projects/communication-identity.tgz
    version: 0.0.0
  file:projects/communication-network-traversal.tgz:
    dependencies:
      '@azure/communication-identity': 1.0.0
      '@azure/core-tracing': 1.0.0-preview.13
      '@azure/identity': 2.0.0-beta.5
      '@microsoft/api-extractor': 7.7.11
      '@rollup/plugin-commonjs': 11.0.2_rollup@1.32.1
      '@rollup/plugin-json': 4.1.0_rollup@1.32.1
      '@rollup/plugin-multi-entry': 3.0.1_rollup@1.32.1
      '@rollup/plugin-node-resolve': 8.4.0_rollup@1.32.1
      '@rollup/plugin-replace': 2.4.2_rollup@1.32.1
      '@types/chai': 4.2.21
      '@types/mocha': 7.0.2
      '@types/node': 12.20.19
      '@types/sinon': 9.0.11
      assert: 1.5.0
      chai: 4.3.4
      cross-env: 7.0.3
      dotenv: 8.6.0
      eslint: 7.32.0
      events: 3.3.0
      inherits: 2.0.4
      karma: 6.3.4
      karma-chrome-launcher: 3.1.0
      karma-coverage: 2.0.3
      karma-edge-launcher: 0.4.2_karma@6.3.4
      karma-env-preprocessor: 0.1.1
      karma-firefox-launcher: 1.3.0
      karma-ie-launcher: 1.0.0_karma@6.3.4
      karma-json-preprocessor: 0.3.3_karma@6.3.4
      karma-json-to-file-reporter: 1.0.1
      karma-junit-reporter: 2.0.1_karma@6.3.4
      karma-mocha: 2.0.1
      karma-mocha-reporter: 2.2.5_karma@6.3.4
      karma-sourcemap-loader: 0.3.8
      mocha: 7.2.0
      mocha-junit-reporter: 1.23.3_mocha@7.2.0
      nyc: 14.1.1
      prettier: 1.19.1
      rimraf: 3.0.2
      rollup: 1.32.1
      rollup-plugin-shim: 1.0.0
      rollup-plugin-sourcemaps: 0.4.2_rollup@1.32.1
      rollup-plugin-terser: 5.3.1_rollup@1.32.1
      rollup-plugin-visualizer: 4.2.2_rollup@1.32.1
      sinon: 9.2.4
      tslib: 2.3.1
      typedoc: 0.15.2
      typescript: 4.2.4
    dev: false
    name: '@rush-temp/communication-network-traversal'
    resolution:
      integrity: sha512-hjpStZIKDcTxocqZWwvM0A8wVbUKy1wBUMAy0xPu97xkiSOkHSbAZzbleMwc5vcAsT3B/VxTkWFsc9zc/RPwBQ==
      tarball: file:projects/communication-network-traversal.tgz
    version: 0.0.0
  file:projects/communication-phone-numbers.tgz:
    dependencies:
      '@azure/core-tracing': 1.0.0-preview.13
      '@azure/identity': 2.0.0-beta.5
      '@microsoft/api-extractor': 7.7.11
      '@rollup/plugin-commonjs': 11.0.2_rollup@1.32.1
      '@rollup/plugin-json': 4.1.0_rollup@1.32.1
      '@rollup/plugin-multi-entry': 3.0.1_rollup@1.32.1
      '@rollup/plugin-node-resolve': 8.4.0_rollup@1.32.1
      '@rollup/plugin-replace': 2.4.2_rollup@1.32.1
      '@types/chai': 4.2.21
      '@types/mocha': 7.0.2
      '@types/node': 12.20.19
      '@types/sinon': 9.0.11
      assert: 1.5.0
      chai: 4.3.4
      cross-env: 7.0.3
      dotenv: 8.6.0
      eslint: 7.32.0
      events: 3.3.0
      inherits: 2.0.4
      karma: 6.3.4
      karma-chrome-launcher: 3.1.0
      karma-coverage: 2.0.3
      karma-edge-launcher: 0.4.2_karma@6.3.4
      karma-env-preprocessor: 0.1.1
      karma-firefox-launcher: 1.3.0
      karma-ie-launcher: 1.0.0_karma@6.3.4
      karma-json-preprocessor: 0.3.3_karma@6.3.4
      karma-json-to-file-reporter: 1.0.1
      karma-junit-reporter: 2.0.1_karma@6.3.4
      karma-mocha: 2.0.1
      karma-mocha-reporter: 2.2.5_karma@6.3.4
      karma-sourcemap-loader: 0.3.8
      mocha: 7.2.0
      mocha-junit-reporter: 1.23.3_mocha@7.2.0
      nyc: 14.1.1
      prettier: 1.19.1
      rimraf: 3.0.2
      rollup: 1.32.1
      rollup-plugin-shim: 1.0.0
      rollup-plugin-sourcemaps: 0.4.2_rollup@1.32.1
      rollup-plugin-terser: 5.3.1_rollup@1.32.1
      rollup-plugin-visualizer: 4.2.2_rollup@1.32.1
      sinon: 9.2.4
      tslib: 2.3.1
      typedoc: 0.15.2
      typescript: 4.2.4
    dev: false
    name: '@rush-temp/communication-phone-numbers'
    resolution:
      integrity: sha512-+fU7NBfGEJqn6z15jRTQfveq0f3BvlncezQE+Lk/8EOb5b+ap6pU7Bmd4+AGfypaVIpWtFiGaDka7i8einToqQ==
      tarball: file:projects/communication-phone-numbers.tgz
    version: 0.0.0
  file:projects/communication-sms.tgz:
    dependencies:
      '@azure/core-tracing': 1.0.0-preview.13
      '@microsoft/api-extractor': 7.7.11
      '@rollup/plugin-commonjs': 11.0.2_rollup@1.32.1
      '@rollup/plugin-json': 4.1.0_rollup@1.32.1
      '@rollup/plugin-multi-entry': 3.0.1_rollup@1.32.1
      '@rollup/plugin-node-resolve': 8.4.0_rollup@1.32.1
      '@rollup/plugin-replace': 2.4.2_rollup@1.32.1
      '@types/chai': 4.2.21
      '@types/mocha': 7.0.2
      '@types/node': 12.20.19
      '@types/sinon': 9.0.11
      assert: 1.5.0
      chai: 4.3.4
      cross-env: 7.0.3
      dotenv: 8.6.0
      eslint: 7.32.0
      events: 3.3.0
      inherits: 2.0.4
      karma: 6.3.4
      karma-chrome-launcher: 3.1.0
      karma-coverage: 2.0.3
      karma-edge-launcher: 0.4.2_karma@6.3.4
      karma-env-preprocessor: 0.1.1
      karma-firefox-launcher: 1.3.0
      karma-ie-launcher: 1.0.0_karma@6.3.4
      karma-junit-reporter: 2.0.1_karma@6.3.4
      karma-mocha: 2.0.1
      karma-mocha-reporter: 2.2.5_karma@6.3.4
      karma-sourcemap-loader: 0.3.8
      mocha: 7.2.0
      mocha-junit-reporter: 1.23.3_mocha@7.2.0
      nyc: 14.1.1
      prettier: 1.19.1
      rimraf: 3.0.2
      rollup: 1.32.1
      rollup-plugin-shim: 1.0.0
      rollup-plugin-sourcemaps: 0.4.2_rollup@1.32.1
      rollup-plugin-terser: 5.3.1_rollup@1.32.1
      rollup-plugin-visualizer: 4.2.2_rollup@1.32.1
      sinon: 9.2.4
      tslib: 2.3.1
      typedoc: 0.15.2
      typescript: 4.2.4
      util: 0.12.4
    dev: false
    name: '@rush-temp/communication-sms'
    resolution:
      integrity: sha512-01aFxj59g7BFI3qe6gVOBIrJvSvYJXNo1iKEz85vXfZ/sBR1MKpYeStE1MfNeUtRavadt7Z6Z3FQvKolITGJWQ==
      tarball: file:projects/communication-sms.tgz
    version: 0.0.0
  file:projects/confidential-ledger.tgz:
    dependencies:
      '@azure-rest/core-client': 1.0.0-beta.6
      '@azure/identity': 1.5.1
      '@microsoft/api-extractor': 7.13.2
      '@types/chai': 4.2.21
      '@types/mocha': 7.0.2
      '@types/node': 12.20.19
      chai: 4.3.4
      cross-env: 7.0.3
      dotenv: 8.6.0
      eslint: 7.32.0
      karma: 6.3.4
      karma-chrome-launcher: 3.1.0
      karma-coverage: 2.0.3
      karma-edge-launcher: 0.4.2_karma@6.3.4
      karma-env-preprocessor: 0.1.1
      karma-firefox-launcher: 1.3.0
      karma-ie-launcher: 1.0.0_karma@6.3.4
      karma-json-preprocessor: 0.3.3_karma@6.3.4
      karma-json-to-file-reporter: 1.0.1
      karma-junit-reporter: 2.0.1_karma@6.3.4
      karma-mocha: 2.0.1
      karma-mocha-reporter: 2.2.5_karma@6.3.4
      karma-source-map-support: 1.4.0
      karma-sourcemap-loader: 0.3.8
      mocha: 7.2.0
      mocha-junit-reporter: 1.23.3_mocha@7.2.0
      nyc: 14.1.1
      prettier: 2.2.1
      rimraf: 3.0.2
      rollup: 1.32.1
      source-map-support: 0.5.19
      tslib: 2.3.1
      typedoc: 0.15.2
      typescript: 4.2.4
    dev: false
    name: '@rush-temp/confidential-ledger'
    resolution:
      integrity: sha512-EUZ7hrGyJG/Jb/V4Mkwmf+SRdwETCvaOlu0IjKTGMmKXSZamdY+AUfP+C+r0iVG5e337V6N4CU+aky5RNdiYPQ==
      tarball: file:projects/confidential-ledger.tgz
    version: 0.0.0
  file:projects/container-registry.tgz:
    dependencies:
      '@azure/core-tracing': 1.0.0-preview.13
      '@microsoft/api-extractor': 7.7.11
      '@types/chai': 4.2.21
      '@types/chai-as-promised': 7.1.4
      '@types/mocha': 7.0.2
      '@types/node': 12.20.19
      chai: 4.3.4
      chai-as-promised: 7.1.1_chai@4.3.4
      cross-env: 7.0.3
      dotenv: 8.6.0
      eslint: 7.32.0
      inherits: 2.0.4
      karma: 6.3.4
      karma-chrome-launcher: 3.1.0
      karma-coverage: 2.0.3
      karma-edge-launcher: 0.4.2_karma@6.3.4
      karma-env-preprocessor: 0.1.1
      karma-firefox-launcher: 1.3.0
      karma-ie-launcher: 1.0.0_karma@6.3.4
      karma-json-preprocessor: 0.3.3_karma@6.3.4
      karma-json-to-file-reporter: 1.0.1
      karma-junit-reporter: 2.0.1_karma@6.3.4
      karma-mocha: 2.0.1
      karma-mocha-reporter: 2.2.5_karma@6.3.4
      karma-sourcemap-loader: 0.3.8
      mocha: 7.2.0
      mocha-junit-reporter: 1.23.3_mocha@7.2.0
      nyc: 14.1.1
      prettier: 1.19.1
      rimraf: 3.0.2
      rollup: 1.32.1
      tslib: 2.3.1
      typedoc: 0.15.2
      typescript: 4.2.4
      util: 0.12.4
    dev: false
    name: '@rush-temp/container-registry'
    resolution:
      integrity: sha512-SyFGUKFqwKOHPoeWsBqaV6xgDg1VnxkSEEWN927eg/J9/G8hT/HIzp4NSBNVP+MWMZCAkc3TGDZxIAqg1xdyLw==
      tarball: file:projects/container-registry.tgz
    version: 0.0.0
  file:projects/core-amqp.tgz:
    dependencies:
      '@microsoft/api-extractor': 7.7.11
      '@rollup/plugin-commonjs': 11.0.2_rollup@1.32.1
      '@rollup/plugin-inject': 4.0.2_rollup@1.32.1
      '@rollup/plugin-json': 4.1.0_rollup@1.32.1
      '@rollup/plugin-multi-entry': 3.0.1_rollup@1.32.1
      '@rollup/plugin-node-resolve': 8.4.0_rollup@1.32.1
      '@rollup/plugin-replace': 2.4.2_rollup@1.32.1
      '@types/chai': 4.2.21
      '@types/debug': 4.1.7
      '@types/mocha': 7.0.2
      '@types/node': 12.20.19
      '@types/sinon': 9.0.11
      '@types/ws': 7.4.7
      buffer: 5.7.1
      chai: 4.3.4
      cross-env: 7.0.3
      debug: 4.3.2
      dotenv: 8.6.0
      downlevel-dts: 0.4.0
      eslint: 7.32.0
      events: 3.3.0
      jssha: 3.2.0
      karma: 6.3.4_debug@4.3.2
      karma-chrome-launcher: 3.1.0
      karma-mocha: 2.0.1
      mocha: 7.2.0
      mocha-junit-reporter: 1.23.3_mocha@7.2.0
      nyc: 14.1.1
      prettier: 1.19.1
      process: 0.11.10
      puppeteer: 10.2.0
      rhea: 2.0.4
      rhea-promise: 2.1.0
      rimraf: 3.0.2
      rollup: 1.32.1
      rollup-plugin-shim: 1.0.0
      rollup-plugin-sourcemaps: 0.4.2_rollup@1.32.1
      rollup-plugin-terser: 5.3.1_rollup@1.32.1
      sinon: 9.2.4
      ts-node: 9.1.1_typescript@4.2.4
      tslib: 2.3.1
      typedoc: 0.15.2
      typescript: 4.2.4
      url: 0.11.0
      util: 0.12.4
      ws: 7.5.3
    dev: false
    name: '@rush-temp/core-amqp'
    resolution:
      integrity: sha512-yfQLB9OGJC8Sz7AzXe76gGqcBByxsPmzZhEFkimWNVsfJWv2J+flLOsObeTtD5xv9NsB6zTrZJGGv4T9GEQd0A==
      tarball: file:projects/core-amqp.tgz
    version: 0.0.0
  file:projects/core-asynciterator-polyfill.tgz:
    dependencies:
      '@types/node': 12.20.19
      eslint: 7.32.0
      prettier: 1.19.1
      typedoc: 0.15.2
      typescript: 4.2.4
    dev: false
    name: '@rush-temp/core-asynciterator-polyfill'
    resolution:
      integrity: sha512-NMQzIXmS6Aw+/UpoOPolEKGWu0ak5sbvZn3jGCttx2gFZqO832WYZuAeNlwxEYUepdypxNQRnAR8EAdx7b7iiw==
      tarball: file:projects/core-asynciterator-polyfill.tgz
    version: 0.0.0
  file:projects/core-auth.tgz:
    dependencies:
      '@microsoft/api-extractor': 7.7.11
      '@types/chai': 4.2.21
      '@types/mocha': 7.0.2
      '@types/node': 12.20.19
      chai: 4.3.4
      cross-env: 7.0.3
      downlevel-dts: 0.4.0
      eslint: 7.32.0
      inherits: 2.0.4
      mocha: 7.2.0
      mocha-junit-reporter: 1.23.3_mocha@7.2.0
      prettier: 1.19.1
      rimraf: 3.0.2
      rollup: 1.32.1
      tslib: 2.3.1
      typedoc: 0.15.2
      typescript: 4.2.4
      util: 0.12.4
    dev: false
    name: '@rush-temp/core-auth'
    resolution:
      integrity: sha512-pdVm8tTyrBXIMYR5CFDSjZLbIDYsKQNbABEICJfRW3c77f0pPGadRdvC34rieD68ZfNxIZ3wtxKEJdma8HPQYQ==
      tarball: file:projects/core-auth.tgz
    version: 0.0.0
  file:projects/core-client-1.tgz:
    dependencies:
      '@azure/core-tracing': 1.0.0-preview.13
      '@microsoft/api-extractor': 7.7.11
      '@types/chai': 4.2.21
      '@types/mocha': 7.0.2
      '@types/node': 12.20.19
      '@types/sinon': 9.0.11
      chai: 4.3.4
      cross-env: 7.0.3
      downlevel-dts: 0.4.0
      eslint: 7.32.0
      inherits: 2.0.4
      karma: 6.3.4
      karma-chrome-launcher: 3.1.0
      karma-coverage: 2.0.3
      karma-edge-launcher: 0.4.2_karma@6.3.4
      karma-env-preprocessor: 0.1.1
      karma-firefox-launcher: 1.3.0
      karma-ie-launcher: 1.0.0_karma@6.3.4
      karma-junit-reporter: 2.0.1_karma@6.3.4
      karma-mocha: 2.0.1
      karma-mocha-reporter: 2.2.5_karma@6.3.4
      karma-sourcemap-loader: 0.3.8
      mocha: 7.2.0
      mocha-junit-reporter: 1.23.3_mocha@7.2.0
      prettier: 1.19.1
      rimraf: 3.0.2
      rollup: 1.32.1
      sinon: 9.2.4
      tslib: 2.3.1
      typedoc: 0.15.2
      typescript: 4.2.4
      util: 0.12.4
    dev: false
    name: '@rush-temp/core-client-1'
    resolution:
      integrity: sha512-mhHXTeAYj/Dku5gLxgH3oIpErdSTlPL2ivM4QFjpsbVaKI+Baw8AD1yZ6R+Z3560l3Ya5OgUoF289cL7XYRsMA==
      tarball: file:projects/core-client-1.tgz
    version: 0.0.0
  file:projects/core-client-lro.tgz:
    dependencies:
      '@azure-rest/core-client': 1.0.0-beta.6
      '@microsoft/api-extractor': 7.13.2
      '@types/chai': 4.2.21
      '@types/mocha': 7.0.2
      '@types/node': 12.20.19
      chai: 4.3.4
      cross-env: 7.0.3
      eslint: 7.32.0
      inherits: 2.0.4
      karma: 6.3.4
      karma-chrome-launcher: 3.1.0
      karma-coverage: 2.0.3
      karma-edge-launcher: 0.4.2_karma@6.3.4
      karma-env-preprocessor: 0.1.1
      karma-firefox-launcher: 1.3.0
      karma-ie-launcher: 1.0.0_karma@6.3.4
      karma-junit-reporter: 2.0.1_karma@6.3.4
      karma-mocha: 2.0.1
      karma-mocha-reporter: 2.2.5_karma@6.3.4
      karma-sourcemap-loader: 0.3.8
      mocha: 7.2.0
      mocha-junit-reporter: 1.23.3_mocha@7.2.0
      prettier: 2.2.1
      rimraf: 3.0.2
      rollup: 1.32.1
      sinon: 9.2.4
      tslib: 2.3.1
      typedoc: 0.15.2
      typescript: 4.2.4
      util: 0.12.4
    dev: false
    name: '@rush-temp/core-client-lro'
    resolution:
      integrity: sha512-n7OJnwa3mZ4WMtwlX0t8UY0ZAPc877e+UfhsTLa5V+3Re0wkEvKUo1IvMedAgKPLag3MoTrRcxl3c3KXGXxGRA==
      tarball: file:projects/core-client-lro.tgz
    version: 0.0.0
  file:projects/core-client-paging.tgz:
    dependencies:
      '@azure-rest/core-client': 1.0.0-beta.6
      '@microsoft/api-extractor': 7.13.2
      '@types/chai': 4.2.21
      '@types/mocha': 7.0.2
      '@types/node': 12.20.19
      chai: 4.3.4
      cross-env: 7.0.3
      eslint: 7.32.0
      inherits: 2.0.4
      karma: 6.3.4
      karma-chrome-launcher: 3.1.0
      karma-coverage: 2.0.3
      karma-edge-launcher: 0.4.2_karma@6.3.4
      karma-env-preprocessor: 0.1.1
      karma-firefox-launcher: 1.3.0
      karma-ie-launcher: 1.0.0_karma@6.3.4
      karma-junit-reporter: 2.0.1_karma@6.3.4
      karma-mocha: 2.0.1
      karma-mocha-reporter: 2.2.5_karma@6.3.4
      karma-sourcemap-loader: 0.3.8
      mocha: 7.2.0
      mocha-junit-reporter: 1.23.3_mocha@7.2.0
      prettier: 2.2.1
      rimraf: 3.0.2
      rollup: 1.32.1
      sinon: 9.2.4
      tslib: 2.3.1
      typedoc: 0.15.2
      typescript: 4.2.4
      util: 0.12.4
    dev: false
    name: '@rush-temp/core-client-paging'
    resolution:
      integrity: sha512-bsDMFvEcIAb5YzNyy2nbN/9r6iqMizurHzWN6bT+C4son4pDW7+ij6qMx/FKi9l+HiMhx8Ns6prqJypy8g30IQ==
      tarball: file:projects/core-client-paging.tgz
    version: 0.0.0
  file:projects/core-client.tgz:
    dependencies:
      '@microsoft/api-extractor': 7.13.2
      '@types/chai': 4.2.21
      '@types/mocha': 7.0.2
      '@types/node': 12.20.19
      chai: 4.3.4
      cross-env: 7.0.3
      eslint: 7.32.0
      inherits: 2.0.4
      karma: 6.3.4
      karma-chrome-launcher: 3.1.0
      karma-coverage: 2.0.3
      karma-edge-launcher: 0.4.2_karma@6.3.4
      karma-env-preprocessor: 0.1.1
      karma-firefox-launcher: 1.3.0
      karma-ie-launcher: 1.0.0_karma@6.3.4
      karma-junit-reporter: 2.0.1_karma@6.3.4
      karma-mocha: 2.0.1
      karma-mocha-reporter: 2.2.5_karma@6.3.4
      karma-sourcemap-loader: 0.3.8
      mocha: 7.2.0
      mocha-junit-reporter: 1.23.3_mocha@7.2.0
      prettier: 2.2.1
      rimraf: 3.0.2
      rollup: 1.32.1
      sinon: 9.2.4
      tslib: 2.3.1
      typedoc: 0.15.2
      typescript: 4.2.4
      util: 0.12.4
    dev: false
    name: '@rush-temp/core-client'
    resolution:
      integrity: sha512-A+GvNgdlwTt5h3ZbVfNlhfUSKtdo96ruE9aQ7Vvf83wsasti6gtLOQFPXPiLMvhvQoKg4eQ3iZU9TtNxW2RY+g==
      tarball: file:projects/core-client.tgz
    version: 0.0.0
  file:projects/core-crypto.tgz:
    dependencies:
      '@microsoft/api-extractor': 7.7.11
      '@rollup/plugin-commonjs': 11.0.2_rollup@1.32.1
      '@rollup/plugin-node-resolve': 8.4.0_rollup@1.32.1
      '@rollup/plugin-replace': 2.4.2_rollup@1.32.1
      '@types/chai': 4.2.21
      '@types/mocha': 7.0.2
      '@types/node': 12.20.19
      '@types/sinon': 9.0.11
      chai: 4.3.4
      cross-env: 7.0.3
      downlevel-dts: 0.4.0
      eslint: 7.32.0
      karma: 6.3.4
      karma-chrome-launcher: 3.1.0
      karma-coverage: 2.0.3
      karma-edge-launcher: 0.4.2_karma@6.3.4
      karma-env-preprocessor: 0.1.1
      karma-firefox-launcher: 1.3.0
      karma-ie-launcher: 1.0.0_karma@6.3.4
      karma-junit-reporter: 2.0.1_karma@6.3.4
      karma-mocha: 2.0.1
      karma-mocha-reporter: 2.2.5_karma@6.3.4
      karma-sourcemap-loader: 0.3.8
      mocha: 7.2.0
      mocha-junit-reporter: 1.23.3_mocha@7.2.0
      prettier: 1.19.1
      rimraf: 3.0.2
      rollup: 1.32.1
      rollup-plugin-sourcemaps: 0.4.2_rollup@1.32.1
      sinon: 9.2.4
      tslib: 2.3.1
      typedoc: 0.15.2
      typescript: 4.2.4
    dev: false
    name: '@rush-temp/core-crypto'
    resolution:
      integrity: sha512-ZU0iT6qVHE8T+fmuz9RUnJa9PWbee+NOun/0gVTto1le3NyXWX85zwsFpE7//wfKXTJnbqCyHmjdi3spPf3Xxg==
      tarball: file:projects/core-crypto.tgz
    version: 0.0.0
  file:projects/core-http.tgz:
    dependencies:
      '@azure/core-tracing': 1.0.0-preview.13
      '@azure/logger-js': 1.3.2
      '@microsoft/api-extractor': 7.7.11
      '@opentelemetry/api': 1.0.2
      '@types/chai': 4.2.21
      '@types/express': 4.17.13
      '@types/glob': 7.1.4
      '@types/mocha': 7.0.2
      '@types/node': 12.20.19
      '@types/node-fetch': 2.5.12
      '@types/sinon': 9.0.11
      '@types/tough-cookie': 4.0.1
      '@types/tunnel': 0.0.1
      '@types/uuid': 8.3.1
      '@types/xml2js': 0.4.9
      babel-runtime: 6.26.0
      chai: 4.3.4
      cross-env: 7.0.3
      downlevel-dts: 0.4.0
      eslint: 7.32.0
      express: 4.17.1
      fetch-mock: 9.11.0_node-fetch@2.6.1
      form-data: 3.0.1
      glob: 7.1.7
      karma: 6.3.4
      karma-chai: 0.1.0_chai@4.3.4+karma@6.3.4
      karma-chrome-launcher: 3.1.0
      karma-edge-launcher: 0.4.2_karma@6.3.4
      karma-firefox-launcher: 1.3.0
      karma-mocha: 2.0.1
      karma-rollup-preprocessor: 7.0.7_rollup@1.32.1
      karma-sourcemap-loader: 0.3.8
      mocha: 7.2.0
      mocha-junit-reporter: 1.23.3_mocha@7.2.0
      node-fetch: 2.6.1
      npm-run-all: 4.1.5
      nyc: 14.1.1
      prettier: 1.19.1
      process: 0.11.10
      puppeteer: 10.2.0
      regenerator-runtime: 0.13.9
      rimraf: 3.0.2
      rollup: 1.32.1
      shx: 0.3.3
      sinon: 9.2.4
      tough-cookie: 4.0.0
      ts-node: 9.1.1_typescript@4.2.4
      tslib: 2.3.1
      tunnel: 0.0.6
      typedoc: 0.15.2
      typescript: 4.2.4
      uglify-js: 3.14.1
      uuid: 8.3.2
      xhr-mock: 2.5.1
      xml2js: 0.4.23
    dev: false
    name: '@rush-temp/core-http'
    resolution:
      integrity: sha512-Ujq75kK/8PfJufRYz170HH4KuCmfnEWz2x/GoCf17Cya5XL9p5Vh/10h4bkm1JKEm3skqXzNoBw8jlZ6uZyysw==
      tarball: file:projects/core-http.tgz
    version: 0.0.0
  file:projects/core-lro.tgz:
    dependencies:
      '@azure/core-tracing': 1.0.0-preview.13
      '@microsoft/api-extractor': 7.7.11
      '@types/chai': 4.2.21
      '@types/mocha': 7.0.2
      '@types/node': 12.20.19
      chai: 4.3.4
      cross-env: 7.0.3
      eslint: 7.32.0
      karma: 6.3.4
      karma-chrome-launcher: 3.1.0
      karma-coverage: 2.0.3
      karma-edge-launcher: 0.4.2_karma@6.3.4
      karma-env-preprocessor: 0.1.1
      karma-firefox-launcher: 1.3.0
      karma-ie-launcher: 1.0.0_karma@6.3.4
      karma-junit-reporter: 2.0.1_karma@6.3.4
      karma-mocha: 2.0.1
      karma-mocha-reporter: 2.2.5_karma@6.3.4
      karma-sourcemap-loader: 0.3.8
      mocha: 7.2.0
      mocha-junit-reporter: 1.23.3_mocha@7.2.0
      npm-run-all: 4.1.5
      nyc: 14.1.1
      prettier: 1.19.1
      rimraf: 3.0.2
      rollup: 1.32.1
      ts-node: 9.1.1_typescript@4.2.4
      tslib: 2.3.1
      typedoc: 0.15.2
      typescript: 4.2.4
      uglify-js: 3.14.1
    dev: false
    name: '@rush-temp/core-lro'
    resolution:
      integrity: sha512-NKGKcVkQq77E2dNBLMGvX3XKfoUspXmK7ozUe81I/hNJ1mX7kHTQ3/SV59NyKCjPoo+VTouUCWxoIgIvbIeHdg==
      tarball: file:projects/core-lro.tgz
    version: 0.0.0
  file:projects/core-paging.tgz:
    dependencies:
      '@microsoft/api-extractor': 7.7.11
      '@types/chai': 4.2.21
      '@types/mocha': 7.0.2
      '@types/node': 12.20.19
      chai: 4.3.4
      downlevel-dts: 0.4.0
      eslint: 7.32.0
      karma: 6.3.4
      karma-chrome-launcher: 3.1.0
      karma-coverage: 2.0.3
      karma-edge-launcher: 0.4.2_karma@6.3.4
      karma-env-preprocessor: 0.1.1
      karma-firefox-launcher: 1.3.0
      karma-ie-launcher: 1.0.0_karma@6.3.4
      karma-junit-reporter: 2.0.1_karma@6.3.4
      karma-mocha: 2.0.1
      karma-mocha-reporter: 2.2.5_karma@6.3.4
      karma-sourcemap-loader: 0.3.8
      mocha: 7.2.0
      mocha-junit-reporter: 1.23.3_mocha@7.2.0
      prettier: 1.19.1
      rimraf: 3.0.2
      rollup: 1.32.1
      tslib: 2.3.1
      typedoc: 0.15.2
      typescript: 4.2.4
    dev: false
    name: '@rush-temp/core-paging'
    resolution:
      integrity: sha512-L14f29bGNZ2/Q8Ax9MfR7QWs85WhJsUAlujI+yHvwRdAyKzlVNIPv0Z+y05QO35MeIlIfhyLoYY42kIbFIJaEw==
      tarball: file:projects/core-paging.tgz
    version: 0.0.0
  file:projects/core-rest-pipeline.tgz:
    dependencies:
      '@azure/core-tracing': 1.0.0-preview.13
      '@microsoft/api-extractor': 7.7.11
      '@opentelemetry/api': 1.0.2
      '@types/chai': 4.2.21
      '@types/mocha': 7.0.2
      '@types/node': 12.20.19
      '@types/sinon': 9.0.11
      '@types/uuid': 8.3.1
      chai: 4.3.4
      cross-env: 7.0.3
      downlevel-dts: 0.4.0
      eslint: 7.32.0
      form-data: 3.0.1
      http-proxy-agent: 4.0.1
      https-proxy-agent: 5.0.0
      inherits: 2.0.4
      karma: 6.3.4
      karma-chrome-launcher: 3.1.0
      karma-coverage: 2.0.3
      karma-edge-launcher: 0.4.2_karma@6.3.4
      karma-env-preprocessor: 0.1.1
      karma-firefox-launcher: 1.3.0
      karma-ie-launcher: 1.0.0_karma@6.3.4
      karma-junit-reporter: 2.0.1_karma@6.3.4
      karma-mocha: 2.0.1
      karma-mocha-reporter: 2.2.5_karma@6.3.4
      karma-sourcemap-loader: 0.3.8
      mocha: 7.2.0
      mocha-junit-reporter: 1.23.3_mocha@7.2.0
      prettier: 1.19.1
      rimraf: 3.0.2
      rollup: 1.32.1
      sinon: 9.2.4
      source-map-support: 0.5.19
      tslib: 2.3.1
      typedoc: 0.15.2
      typescript: 4.2.4
      util: 0.12.4
      uuid: 8.3.2
    dev: false
    name: '@rush-temp/core-rest-pipeline'
    resolution:
      integrity: sha512-CxDUyMFbD3nyXoeLjiKWHE7k88ZPwuuId8NF0g5bLwn5I+TR2c6FHdYWmoo2g3Fv85Vdi+hhiyvob2z/EZVjkg==
      tarball: file:projects/core-rest-pipeline.tgz
    version: 0.0.0
  file:projects/core-tracing.tgz:
    dependencies:
      '@microsoft/api-extractor': 7.7.11
      '@opentelemetry/api': 1.0.2
      '@opentelemetry/tracing': 0.22.0_@opentelemetry+api@1.0.2
      '@types/chai': 4.2.21
      '@types/mocha': 7.0.2
      '@types/node': 12.20.19
      '@types/sinon': 9.0.11
      chai: 4.3.4
      cross-env: 7.0.3
      eslint: 7.32.0
      inherits: 2.0.4
      karma: 6.3.4
      karma-chrome-launcher: 3.1.0
      karma-coverage: 2.0.3
      karma-edge-launcher: 0.4.2_karma@6.3.4
      karma-env-preprocessor: 0.1.1
      karma-firefox-launcher: 1.3.0
      karma-ie-launcher: 1.0.0_karma@6.3.4
      karma-junit-reporter: 2.0.1_karma@6.3.4
      karma-mocha: 2.0.1
      karma-mocha-reporter: 2.2.5_karma@6.3.4
      karma-sourcemap-loader: 0.3.8
      mocha: 7.2.0
      mocha-junit-reporter: 1.23.3_mocha@7.2.0
      prettier: 1.19.1
      rimraf: 3.0.2
      rollup: 1.32.1
      sinon: 9.2.4
      tslib: 2.3.1
      typedoc: 0.15.2
      typescript: 4.2.4
      util: 0.12.4
    dev: false
    name: '@rush-temp/core-tracing'
    resolution:
      integrity: sha512-hjSwB3OLU9ukMINsZaZWCTbo94TiJjihe2mLVuIWmd5x1kT9gTL0n9JmcToqc0WKJ1s3Ek8CieRv51HqlEHzFw==
      tarball: file:projects/core-tracing.tgz
    version: 0.0.0
  file:projects/core-util.tgz:
    dependencies:
      '@microsoft/api-extractor': 7.7.11
      '@types/chai': 4.2.21
      '@types/mocha': 7.0.2
      '@types/node': 12.20.19
      '@types/sinon': 9.0.11
      chai: 4.3.4
      cross-env: 7.0.3
      downlevel-dts: 0.4.0
      eslint: 7.32.0
      inherits: 2.0.4
      karma: 6.3.4
      karma-chrome-launcher: 3.1.0
      karma-coverage: 2.0.3
      karma-edge-launcher: 0.4.2_karma@6.3.4
      karma-env-preprocessor: 0.1.1
      karma-firefox-launcher: 1.3.0
      karma-ie-launcher: 1.0.0_karma@6.3.4
      karma-junit-reporter: 2.0.1_karma@6.3.4
      karma-mocha: 2.0.1
      karma-mocha-reporter: 2.2.5_karma@6.3.4
      karma-sourcemap-loader: 0.3.8
      mocha: 7.2.0
      mocha-junit-reporter: 1.23.3_mocha@7.2.0
      prettier: 1.19.1
      rimraf: 3.0.2
      rollup: 1.32.1
      sinon: 9.2.4
      tslib: 2.3.1
      typedoc: 0.15.2
      typescript: 4.2.4
      util: 0.12.4
    dev: false
    name: '@rush-temp/core-util'
    resolution:
      integrity: sha512-ydQLFeHsAKS+g+FQV69KApmwIDrJ49u3dn/79yNATb5guThjqMlLEHio9p8JX2mO1vdwwZ8122dwdOezxCZolQ==
      tarball: file:projects/core-util.tgz
    version: 0.0.0
  file:projects/core-xml.tgz:
    dependencies:
      '@microsoft/api-extractor': 7.7.11
      '@types/chai': 4.2.21
      '@types/mocha': 7.0.2
      '@types/node': 12.20.19
      '@types/sinon': 9.0.11
      '@types/xml2js': 0.4.9
      chai: 4.3.4
      cross-env: 7.0.3
      downlevel-dts: 0.4.0
      eslint: 7.32.0
      inherits: 2.0.4
      karma: 6.3.4
      karma-chrome-launcher: 3.1.0
      karma-coverage: 2.0.3
      karma-edge-launcher: 0.4.2_karma@6.3.4
      karma-env-preprocessor: 0.1.1
      karma-firefox-launcher: 1.3.0
      karma-ie-launcher: 1.0.0_karma@6.3.4
      karma-junit-reporter: 2.0.1_karma@6.3.4
      karma-mocha: 2.0.1
      karma-mocha-reporter: 2.2.5_karma@6.3.4
      karma-sourcemap-loader: 0.3.8
      mocha: 7.2.0
      mocha-junit-reporter: 1.23.3_mocha@7.2.0
      prettier: 1.19.1
      rimraf: 3.0.2
      rollup: 1.32.1
      sinon: 9.2.4
      tslib: 2.3.1
      typedoc: 0.15.2
      typescript: 4.2.4
      util: 0.12.4
      xml2js: 0.4.23
    dev: false
    name: '@rush-temp/core-xml'
    resolution:
      integrity: sha512-7HkopyqzugsgMp7OWJt5PWvGY7w+YPNwbjjmjQFhcuynt1Mho/LlTvo9c9W/TX/Mb4BLRp7bWUfErSqgaYQOKQ==
      tarball: file:projects/core-xml.tgz
    version: 0.0.0
  file:projects/cosmos.tgz:
    dependencies:
      '@azure/identity': 1.5.1_debug@4.3.2
      '@microsoft/api-extractor': 7.7.11
      '@rollup/plugin-json': 4.1.0_rollup@1.32.1
      '@rollup/plugin-multi-entry': 3.0.1_rollup@1.32.1
      '@types/debug': 4.1.7
      '@types/fast-json-stable-stringify': 2.1.0
      '@types/mocha': 7.0.2
      '@types/node': 12.20.19
      '@types/priorityqueuejs': 1.0.1
      '@types/semaphore': 1.1.1
      '@types/sinon': 9.0.11
      '@types/tunnel': 0.0.1
      '@types/underscore': 1.11.3
      '@types/uuid': 8.3.1
      cross-env: 7.0.3
      debug: 4.3.2
      dotenv: 8.6.0
      downlevel-dts: 0.4.0
      eslint: 7.32.0
      esm: 3.2.25
      execa: 3.4.0
      fast-json-stable-stringify: 2.1.0
      jsbi: 3.1.6
      mocha: 7.2.0
      mocha-junit-reporter: 1.23.3_mocha@7.2.0
      node-abort-controller: 1.2.1
      prettier: 1.19.1
      priorityqueuejs: 1.0.0
      proxy-agent: 4.0.1
      requirejs: 2.3.6
      rimraf: 3.0.2
      rollup: 1.32.1
      rollup-plugin-local-resolve: 1.0.7
      semaphore: 1.1.0
      sinon: 9.2.4
      snap-shot-it: 7.9.6
      source-map-support: 0.5.19
      ts-node: 9.1.1_typescript@4.2.4
      tslib: 2.3.1
      typedoc: 0.15.2
      typescript: 4.2.4
      universal-user-agent: 6.0.0
      uuid: 8.3.2
    dev: false
    name: '@rush-temp/cosmos'
    resolution:
      integrity: sha512-BsRi7P/t0dCE+meCvDsGmLSVADUF4kFlR0Gt8JJu3FoBvRnG2eyUG4oDnYg71frICUhgptWpHWoLC7pOqlZdZg==
      tarball: file:projects/cosmos.tgz
    version: 0.0.0
  file:projects/data-tables.tgz:
    dependencies:
      '@azure/core-tracing': 1.0.0-preview.13
      '@azure/identity': 2.0.0-beta.5
      '@microsoft/api-extractor': 7.7.11
      '@rollup/plugin-commonjs': 11.0.2_rollup@1.32.1
      '@rollup/plugin-inject': 4.0.2_rollup@1.32.1
      '@rollup/plugin-json': 4.1.0_rollup@1.32.1
      '@rollup/plugin-multi-entry': 3.0.1_rollup@1.32.1
      '@rollup/plugin-node-resolve': 8.4.0_rollup@1.32.1
      '@rollup/plugin-replace': 2.4.2_rollup@1.32.1
      '@types/chai': 4.2.21
      '@types/mocha': 7.0.2
      '@types/node': 12.20.19
      '@types/sinon': 9.0.11
      '@types/uuid': 8.3.1
      chai: 4.3.4
      cross-env: 7.0.3
      dotenv: 8.6.0
      downlevel-dts: 0.4.0
      eslint: 7.32.0
      inherits: 2.0.4
      karma: 6.3.4
      karma-chrome-launcher: 3.1.0
      karma-coverage: 2.0.3
      karma-edge-launcher: 0.4.2_karma@6.3.4
      karma-env-preprocessor: 0.1.1
      karma-firefox-launcher: 1.3.0
      karma-ie-launcher: 1.0.0_karma@6.3.4
      karma-junit-reporter: 2.0.1_karma@6.3.4
      karma-mocha: 2.0.1
      karma-mocha-reporter: 2.2.5_karma@6.3.4
      karma-sourcemap-loader: 0.3.8
      mocha: 7.2.0
      mocha-junit-reporter: 1.23.3_mocha@7.2.0
      nyc: 14.1.1
      prettier: 1.19.1
      rimraf: 3.0.2
      rollup: 1.32.1
      rollup-plugin-shim: 1.0.0
      rollup-plugin-sourcemaps: 0.4.2_rollup@1.32.1
      rollup-plugin-terser: 5.3.1_rollup@1.32.1
      rollup-plugin-visualizer: 4.2.2_rollup@1.32.1
      sinon: 9.2.4
      ts-node: 9.1.1_typescript@4.2.4
      tslib: 2.3.1
      typedoc: 0.15.2
      typescript: 4.2.4
      util: 0.12.4
      uuid: 8.3.2
    dev: false
    name: '@rush-temp/data-tables'
    resolution:
      integrity: sha512-1oefOSgzUGrEu+BnaUlEAaFgqWHBNXMiNRqqcmrqa2GD4b80n2H+pFScL98y2l7l4AEUQeG3BUg1vDr9QWTENg==
      tarball: file:projects/data-tables.tgz
    version: 0.0.0
  file:projects/dev-tool.tgz:
    dependencies:
      '@rollup/plugin-commonjs': 11.0.2_rollup@1.32.1
      '@rollup/plugin-json': 4.1.0_rollup@1.32.1
      '@rollup/plugin-multi-entry': 3.0.1_rollup@1.32.1
      '@rollup/plugin-node-resolve': 8.4.0_rollup@1.32.1
      '@types/chai': 4.2.21
      '@types/chai-as-promised': 7.1.4
      '@types/fs-extra': 8.1.2
      '@types/minimist': 1.2.2
      '@types/mocha': 7.0.2
      '@types/node': 12.20.19
      '@types/prettier': 2.0.2
      builtin-modules: 3.1.0
      chai: 4.3.4
      chai-as-promised: 7.1.1_chai@4.3.4
      chalk: 4.1.2
      dotenv: 8.6.0
      eslint: 7.32.0
      fs-extra: 8.1.0
      minimist: 1.2.5
      mocha: 7.2.0
      prettier: 1.19.1
      rimraf: 3.0.2
      rollup: 1.32.1
      rollup-plugin-sourcemaps: 0.4.2_rollup@1.32.1
      rollup-plugin-visualizer: 4.2.2_rollup@1.32.1
      ts-node: 9.1.1_typescript@4.2.4
      tslib: 2.3.1
      typedoc: 0.15.2
      typescript: 4.2.4
      yaml: 1.10.2
    dev: false
    name: '@rush-temp/dev-tool'
    resolution:
      integrity: sha512-+7q1hRI4jTQ2Y1LjHYGsePZlA5jxrNzojz67B2cweYHQRSQdEaN1qR8L/b1HZUDXVVOyBgx/SmfXsadhIaem9g==
      tarball: file:projects/dev-tool.tgz
    version: 0.0.0
  file:projects/digital-twins-core.tgz:
    dependencies:
      '@azure/core-tracing': 1.0.0-preview.13
      '@azure/identity': 2.0.0-beta.5
      '@microsoft/api-extractor': 7.7.11
      '@rollup/plugin-commonjs': 11.0.2_rollup@1.32.1
      '@rollup/plugin-json': 4.1.0_rollup@1.32.1
      '@rollup/plugin-multi-entry': 3.0.1_rollup@1.32.1
      '@rollup/plugin-node-resolve': 8.4.0_rollup@1.32.1
      '@rollup/plugin-replace': 2.4.2_rollup@1.32.1
      '@types/chai': 4.2.21
      '@types/mocha': 7.0.2
      '@types/node': 12.20.19
      '@types/sinon': 9.0.11
      '@types/uuid': 8.3.1
      chai: 4.3.4
      cross-env: 7.0.3
      dotenv: 8.6.0
      eslint: 7.32.0
      inherits: 2.0.4
      karma: 6.3.4
      karma-chrome-launcher: 3.1.0
      karma-coverage: 2.0.3
      karma-edge-launcher: 0.4.2_karma@6.3.4
      karma-env-preprocessor: 0.1.1
      karma-firefox-launcher: 1.3.0
      karma-ie-launcher: 1.0.0_karma@6.3.4
      karma-json-preprocessor: 0.3.3_karma@6.3.4
      karma-json-to-file-reporter: 1.0.1
      karma-junit-reporter: 2.0.1_karma@6.3.4
      karma-mocha: 2.0.1
      karma-mocha-reporter: 2.2.5_karma@6.3.4
      karma-sourcemap-loader: 0.3.8
      mocha: 7.2.0
      mocha-junit-reporter: 1.23.3_mocha@7.2.0
      nyc: 14.1.1
      prettier: 1.19.1
      rimraf: 3.0.2
      rollup: 1.32.1
      rollup-plugin-shim: 1.0.0
      rollup-plugin-sourcemaps: 0.4.2_rollup@1.32.1
      rollup-plugin-terser: 5.3.1_rollup@1.32.1
      rollup-plugin-visualizer: 4.2.2_rollup@1.32.1
      sinon: 9.2.4
      tslib: 2.3.1
      typedoc: 0.15.2
      typescript: 4.2.4
      util: 0.12.4
      uuid: 8.3.2
    dev: false
    name: '@rush-temp/digital-twins-core'
    resolution:
      integrity: sha512-HKEz7q+Iy2F6ci3ysQUGo8EUHGhx7ZUXHW4zttnWTwZgkW5jSLjsGvBTMLSPAUN9P49Yxg40s93vozz/lHvqrw==
      tarball: file:projects/digital-twins-core.tgz
    version: 0.0.0
  file:projects/eslint-plugin-azure-sdk.tgz:
    dependencies:
      '@types/chai': 4.2.21
      '@types/eslint': 7.2.14
      '@types/estree': 0.0.50
      '@types/glob': 7.1.4
      '@types/json-schema': 7.0.9
      '@types/mocha': 7.0.2
      '@types/node': 12.20.19
      '@typescript-eslint/eslint-plugin': 4.19.0_359354e87b989469ccdce12bde18eddc
      '@typescript-eslint/experimental-utils': 4.19.0_eslint@7.32.0+typescript@4.2.4
      '@typescript-eslint/parser': 4.19.0_eslint@7.32.0+typescript@4.2.4
      '@typescript-eslint/typescript-estree': 4.19.0_typescript@4.2.4
      chai: 4.3.4
      eslint: 7.32.0
      eslint-config-prettier: 7.2.0_eslint@7.32.0
      eslint-plugin-import: 2.24.0_eslint@7.32.0
      eslint-plugin-no-only-tests: 2.6.0
      eslint-plugin-promise: 4.3.1
      eslint-plugin-tsdoc: 0.2.14
      glob: 7.1.7
      json-schema: 0.3.0
      mocha: 7.2.0
      mocha-junit-reporter: 1.23.3_mocha@7.2.0
      prettier: 1.19.1
      rimraf: 3.0.2
      source-map-support: 0.5.19
      tslib: 2.3.1
      typedoc: 0.15.2
      typescript: 4.2.4
    dev: false
    name: '@rush-temp/eslint-plugin-azure-sdk'
    resolution:
      integrity: sha512-J35xOLMjkbGTj6mKWiUneuknJsBuksy6zGWJGZk9Y4Osvu/qLeMKWELZ7UEr2WIpJBSeTqvJihgvgrIJ0VUkUQ==
      tarball: file:projects/eslint-plugin-azure-sdk.tgz
    version: 0.0.0
  file:projects/event-hubs.tgz:
    dependencies:
      '@azure/core-tracing': 1.0.0-preview.13
      '@azure/identity': 2.0.0-beta.5_debug@4.3.2
      '@microsoft/api-extractor': 7.7.11
      '@rollup/plugin-commonjs': 11.0.2_rollup@1.32.1
      '@rollup/plugin-inject': 4.0.2_rollup@1.32.1
      '@rollup/plugin-json': 4.1.0_rollup@1.32.1
      '@rollup/plugin-multi-entry': 3.0.1_rollup@1.32.1
      '@rollup/plugin-node-resolve': 8.4.0_rollup@1.32.1
      '@rollup/plugin-replace': 2.4.2_rollup@1.32.1
      '@types/async-lock': 1.1.3
      '@types/chai': 4.2.21
      '@types/chai-as-promised': 7.1.4
      '@types/chai-string': 1.4.2
      '@types/debug': 4.1.7
      '@types/long': 4.0.1
      '@types/mocha': 7.0.2
      '@types/node': 12.20.19
      '@types/sinon': 9.0.11
      '@types/uuid': 8.3.1
      '@types/ws': 7.4.7
      assert: 1.5.0
      buffer: 5.7.1
      chai: 4.3.4
      chai-as-promised: 7.1.1_chai@4.3.4
      chai-exclude: 2.0.3_chai@4.3.4
      chai-string: 1.5.0_chai@4.3.4
      cross-env: 7.0.3
      debug: 4.3.2
      dotenv: 8.6.0
      downlevel-dts: 0.4.0
      eslint: 7.32.0
      esm: 3.2.25
      https-proxy-agent: 5.0.0
      is-buffer: 2.0.5
      jssha: 3.2.0
      karma: 6.3.4_debug@4.3.2
      karma-chrome-launcher: 3.1.0
      karma-coverage: 2.0.3
      karma-edge-launcher: 0.4.2_karma@6.3.4
      karma-env-preprocessor: 0.1.1
      karma-firefox-launcher: 1.3.0
      karma-ie-launcher: 1.0.0_karma@6.3.4
      karma-junit-reporter: 2.0.1_karma@6.3.4
      karma-mocha: 2.0.1
      karma-mocha-reporter: 2.2.5_karma@6.3.4
      karma-sourcemap-loader: 0.3.8
      mocha: 7.2.0
      mocha-junit-reporter: 1.23.3_mocha@7.2.0
      moment: 2.29.1
      nyc: 14.1.1
      prettier: 1.19.1
      process: 0.11.10
      puppeteer: 10.2.0
      rhea-promise: 2.1.0
      rimraf: 3.0.2
      rollup: 1.32.1
      rollup-plugin-shim: 1.0.0
      rollup-plugin-sourcemaps: 0.4.2_rollup@1.32.1
      rollup-plugin-terser: 5.3.1_rollup@1.32.1
      sinon: 9.2.4
      ts-node: 9.1.1_typescript@4.2.4
      tslib: 2.3.1
      typedoc: 0.15.2
      typescript: 4.2.4
      uuid: 8.3.2
      ws: 7.5.3
    dev: false
    name: '@rush-temp/event-hubs'
    resolution:
      integrity: sha512-eiG8RCautsQPDJ3v8bDQ8MEjvZ6gLfz3c4zJi81OCzbVbvvnzHCxrH4b1wq3KRuJ0qDP0Z8SaL7JAs+YbLrVZA==
      tarball: file:projects/event-hubs.tgz
    version: 0.0.0
  file:projects/event-processor-host.tgz:
    dependencies:
      '@azure/event-hubs': 2.1.4
      '@azure/ms-rest-nodeauth': 0.9.3_debug@4.3.2
      '@microsoft/api-extractor': 7.7.11
      '@rollup/plugin-commonjs': 11.0.2_rollup@1.32.1
      '@rollup/plugin-json': 4.1.0_rollup@1.32.1
      '@rollup/plugin-multi-entry': 3.0.1_rollup@1.32.1
      '@rollup/plugin-node-resolve': 8.4.0_rollup@1.32.1
      '@rollup/plugin-replace': 2.4.2_rollup@1.32.1
      '@types/async-lock': 1.1.3
      '@types/chai': 4.2.21
      '@types/chai-as-promised': 7.1.4
      '@types/chai-string': 1.4.2
      '@types/debug': 4.1.7
      '@types/mocha': 7.0.2
      '@types/node': 12.20.19
      '@types/uuid': 8.3.1
      '@types/ws': 7.4.7
      async-lock: 1.3.0
      azure-storage: 2.10.4
      chai: 4.3.4
      chai-as-promised: 7.1.1_chai@4.3.4
      chai-string: 1.5.0_chai@4.3.4
      cross-env: 7.0.3
      debug: 4.3.2
      dotenv: 8.6.0
      eslint: 7.32.0
      esm: 3.2.25
      https-proxy-agent: 5.0.0
      mocha: 7.2.0
      mocha-junit-reporter: 1.23.3_mocha@7.2.0
      nyc: 14.1.1
      path-browserify: 1.0.1
      prettier: 1.19.1
      rimraf: 3.0.2
      rollup: 1.32.1
      rollup-plugin-sourcemaps: 0.4.2_rollup@1.32.1
      ts-node: 9.1.1_typescript@4.2.4
      tslib: 2.3.1
      typedoc: 0.15.2
      typescript: 4.2.4
      uuid: 8.3.2
      ws: 7.5.3
    dev: false
    name: '@rush-temp/event-processor-host'
    resolution:
      integrity: sha512-syykBEfYcNEgeJPdJQjKC3+Nb7bGZQtl7VILYKDPkcDxCHCEqS2VarrIgIbylakamm+WF6oIXYqTVvTOLYRR8g==
      tarball: file:projects/event-processor-host.tgz
    version: 0.0.0
  file:projects/eventgrid.tgz:
    dependencies:
      '@azure/core-tracing': 1.0.0-preview.13
      '@microsoft/api-extractor': 7.7.11
      '@rollup/plugin-commonjs': 11.0.2_rollup@1.32.1
      '@rollup/plugin-json': 4.1.0_rollup@1.32.1
      '@rollup/plugin-multi-entry': 3.0.1_rollup@1.32.1
      '@rollup/plugin-node-resolve': 8.4.0_rollup@1.32.1
      '@rollup/plugin-replace': 2.4.2_rollup@1.32.1
      '@types/chai': 4.2.21
      '@types/chai-as-promised': 7.1.4
      '@types/mocha': 7.0.2
      '@types/node': 12.20.19
      '@types/sinon': 9.0.11
      '@types/uuid': 8.3.1
      chai: 4.3.4
      chai-as-promised: 7.1.1_chai@4.3.4
      cross-env: 7.0.3
      dotenv: 8.6.0
      eslint: 7.32.0
      karma: 6.3.4
      karma-chrome-launcher: 3.1.0
      karma-coverage: 2.0.3
      karma-edge-launcher: 0.4.2_karma@6.3.4
      karma-env-preprocessor: 0.1.1
      karma-firefox-launcher: 1.3.0
      karma-ie-launcher: 1.0.0_karma@6.3.4
      karma-json-preprocessor: 0.3.3_karma@6.3.4
      karma-json-to-file-reporter: 1.0.1
      karma-junit-reporter: 2.0.1_karma@6.3.4
      karma-mocha: 2.0.1
      karma-mocha-reporter: 2.2.5_karma@6.3.4
      karma-sourcemap-loader: 0.3.8
      mocha: 7.2.0
      mocha-junit-reporter: 1.23.3_mocha@7.2.0
      nyc: 14.1.1
      prettier: 1.19.1
      rimraf: 3.0.2
      rollup: 1.32.1
      rollup-plugin-shim: 1.0.0
      rollup-plugin-sourcemaps: 0.4.2_rollup@1.32.1
      rollup-plugin-terser: 5.3.1_rollup@1.32.1
      rollup-plugin-visualizer: 4.2.2_rollup@1.32.1
      sinon: 9.2.4
      source-map-support: 0.5.19
      ts-node: 9.1.1_typescript@4.2.4
      tslib: 2.3.1
      typedoc: 0.15.2
      typescript: 4.2.4
      uuid: 8.3.2
    dev: false
    name: '@rush-temp/eventgrid'
    resolution:
      integrity: sha512-suP2/agdK5a7rE8HX+kDc+/YsomXYI0fMWyvcBYgpSVuY+ZJFuvTY6LGw0dCiPjHNMpSEkiGK8xFjcYiwzeXRA==
      tarball: file:projects/eventgrid.tgz
    version: 0.0.0
  file:projects/eventhubs-checkpointstore-blob.tgz:
    dependencies:
      '@azure/storage-blob': 12.7.0
      '@microsoft/api-extractor': 7.7.11
      '@rollup/plugin-commonjs': 11.0.2_rollup@1.32.1
      '@rollup/plugin-inject': 4.0.2_rollup@1.32.1
      '@rollup/plugin-json': 4.1.0_rollup@1.32.1
      '@rollup/plugin-multi-entry': 3.0.1_rollup@1.32.1
      '@rollup/plugin-node-resolve': 8.4.0_rollup@1.32.1
      '@rollup/plugin-replace': 2.4.2_rollup@1.32.1
      '@types/chai': 4.2.21
      '@types/chai-as-promised': 7.1.4
      '@types/chai-string': 1.4.2
      '@types/debug': 4.1.7
      '@types/mocha': 7.0.2
      '@types/node': 12.20.19
      assert: 1.5.0
      chai: 4.3.4
      chai-as-promised: 7.1.1_chai@4.3.4
      chai-string: 1.5.0_chai@4.3.4
      cross-env: 7.0.3
      debug: 4.3.2
      dotenv: 8.6.0
      eslint: 7.32.0
      esm: 3.2.25
      events: 3.3.0
      guid-typescript: 1.0.9
      inherits: 2.0.4
      karma: 6.3.4_debug@4.3.2
      karma-chrome-launcher: 3.1.0
      karma-coverage: 2.0.3
      karma-edge-launcher: 0.4.2_karma@6.3.4
      karma-env-preprocessor: 0.1.1
      karma-firefox-launcher: 1.3.0
      karma-ie-launcher: 1.0.0_karma@6.3.4
      karma-junit-reporter: 2.0.1_karma@6.3.4
      karma-mocha: 2.0.1
      karma-mocha-reporter: 2.2.5_karma@6.3.4
      karma-sourcemap-loader: 0.3.8
      mocha: 7.2.0
      mocha-junit-reporter: 1.23.3_mocha@7.2.0
      nyc: 14.1.1
      prettier: 1.19.1
      rimraf: 3.0.2
      rollup: 1.32.1
      rollup-plugin-shim: 1.0.0
      rollup-plugin-sourcemaps: 0.4.2_rollup@1.32.1
      rollup-plugin-terser: 5.3.1_rollup@1.32.1
      rollup-plugin-visualizer: 4.2.2_rollup@1.32.1
      ts-node: 9.1.1_typescript@4.2.4
      tslib: 2.3.1
      typedoc: 0.15.2
      typescript: 4.2.4
      util: 0.12.4
    dev: false
    name: '@rush-temp/eventhubs-checkpointstore-blob'
    resolution:
      integrity: sha512-KQaKknyZ0kx97nVIDP/C046RpouSNIifPKuDo7L+5G2/Fv22IYM9uPM2zA7JesB3b6qsDu6MIZ1nfRyEAF1Z7A==
      tarball: file:projects/eventhubs-checkpointstore-blob.tgz
    version: 0.0.0
  file:projects/eventhubs-checkpointstore-table.tgz:
    dependencies:
      '@microsoft/api-extractor': 7.7.11
      '@rollup/plugin-commonjs': 11.0.2_rollup@1.32.1
      '@rollup/plugin-inject': 4.0.2_rollup@1.32.1
      '@rollup/plugin-json': 4.1.0_rollup@1.32.1
      '@rollup/plugin-multi-entry': 3.0.1_rollup@1.32.1
      '@rollup/plugin-node-resolve': 8.4.0_rollup@1.32.1
      '@rollup/plugin-replace': 2.4.2_rollup@1.32.1
      '@types/chai': 4.2.21
      '@types/chai-as-promised': 7.1.4
      '@types/chai-string': 1.4.2
      '@types/debug': 4.1.7
      '@types/mocha': 7.0.2
      '@types/node': 12.20.19
      assert: 1.5.0
      chai: 4.3.4
      chai-as-promised: 7.1.1_chai@4.3.4
      chai-string: 1.5.0_chai@4.3.4
      cross-env: 7.0.3
      debug: 4.3.2
      dotenv: 8.6.0
      eslint: 7.32.0
      esm: 3.2.25
      guid-typescript: 1.0.9
      inherits: 2.0.4
      karma: 6.3.4_debug@4.3.2
      karma-chrome-launcher: 3.1.0
      karma-coverage: 2.0.3
      karma-edge-launcher: 0.4.2_karma@6.3.4
      karma-env-preprocessor: 0.1.1
      karma-firefox-launcher: 1.3.0
      karma-ie-launcher: 1.0.0_karma@6.3.4
      karma-junit-reporter: 2.0.1_karma@6.3.4
      karma-mocha: 2.0.1
      karma-mocha-reporter: 2.2.5_karma@6.3.4
      karma-sourcemap-loader: 0.3.8
      mocha: 7.2.0
      mocha-junit-reporter: 1.23.3_mocha@7.2.0
      nyc: 14.1.1
      prettier: 1.19.1
      rimraf: 3.0.2
      rollup: 1.32.1
      rollup-plugin-shim: 1.0.0
      rollup-plugin-sourcemaps: 0.4.2_rollup@1.32.1
      rollup-plugin-terser: 5.3.1_rollup@1.32.1
      rollup-plugin-visualizer: 4.2.2_rollup@1.32.1
      ts-node: 9.1.1_typescript@4.2.4
      tslib: 2.3.1
      typedoc: 0.15.2
      typescript: 4.2.4
      util: 0.12.4
    dev: false
    name: '@rush-temp/eventhubs-checkpointstore-table'
    resolution:
      integrity: sha512-q/vN3CkN6I/IjykQnqmBRwc9vA4Af+iEb8tdE1869bdqoS4vFenc8w1DkcFv8DjsHgmVHVwaBaYzMfZizxs1FA==
      tarball: file:projects/eventhubs-checkpointstore-table.tgz
    version: 0.0.0
  file:projects/identity-cache-persistence.tgz:
    dependencies:
      '@azure/msal-node': 1.3.0
      '@azure/msal-node-extensions': 1.0.0-alpha.8
      '@microsoft/api-extractor': 7.7.11
      '@types/jws': 3.2.4
      '@types/mocha': 7.0.2
      '@types/node': 12.20.19
      '@types/qs': 6.9.7
      '@types/sinon': 9.0.11
      assert: 1.5.0
      cross-env: 7.0.3
      dotenv: 8.6.0
      eslint: 7.32.0
      inherits: 2.0.4
      keytar: 7.7.0
      mocha: 7.2.0
      mocha-junit-reporter: 1.23.3_mocha@7.2.0
      mock-fs: 4.14.0
      prettier: 1.19.1
      puppeteer: 10.2.0
      rimraf: 3.0.2
      rollup: 1.32.1
      sinon: 9.2.4
      tslib: 2.3.1
      typedoc: 0.15.2
      typescript: 4.2.4
      util: 0.12.4
    dev: false
    name: '@rush-temp/identity-cache-persistence'
    resolution:
      integrity: sha512-SnI7/QeGdOAeOnjYAwtBChnZYOT9Z/Qjvqk4Qkb94ILK+8izD29cAyWUp/H+YAuWlRev/Zxt6v1QR5rzH57l1w==
      tarball: file:projects/identity-cache-persistence.tgz
    version: 0.0.0
  file:projects/identity-vscode.tgz:
    dependencies:
      '@microsoft/api-extractor': 7.7.11
      '@types/jws': 3.2.4
      '@types/mocha': 7.0.2
      '@types/node': 12.20.19
      '@types/qs': 6.9.7
      '@types/sinon': 9.0.11
      '@types/uuid': 8.3.1
      assert: 1.5.0
      cross-env: 7.0.3
      dotenv: 8.6.0
      eslint: 7.32.0
      inherits: 2.0.4
      keytar: 7.7.0
      mocha: 7.2.0
      mocha-junit-reporter: 1.23.3_mocha@7.2.0
      mock-fs: 4.14.0
      prettier: 1.19.1
      puppeteer: 10.2.0
      rimraf: 3.0.2
      rollup: 1.32.1
      sinon: 9.2.4
      tslib: 2.3.1
      typedoc: 0.15.2
      typescript: 4.2.4
      util: 0.12.4
    dev: false
    name: '@rush-temp/identity-vscode'
    resolution:
      integrity: sha512-lFuhkhby9+WPPaubv7+LKPp+8s5EsaviysX8/U87It24uJOfCBCOj3iQHY+LwexMoBAV7phnSK4OyWu93gPQnQ==
      tarball: file:projects/identity-vscode.tgz
    version: 0.0.0
  file:projects/identity.tgz:
    dependencies:
      '@azure/core-tracing': 1.0.0-preview.13
      '@azure/msal-browser': 2.16.1
      '@azure/msal-common': 4.5.1
      '@azure/msal-node': 1.3.0
      '@microsoft/api-extractor': 7.7.11
      '@types/chai': 4.2.21
      '@types/jws': 3.2.4
      '@types/mocha': 7.0.2
      '@types/node': 12.20.19
      '@types/qs': 6.9.7
      '@types/sinon': 9.0.11
      '@types/stoppable': 1.1.1
      '@types/uuid': 8.3.1
      assert: 1.5.0
      chai: 4.3.4
      cross-env: 7.0.3
      dotenv: 8.6.0
      eslint: 7.32.0
      events: 3.3.0
      inherits: 2.0.4
      jws: 4.0.0
      karma: 6.3.4
      karma-chrome-launcher: 3.1.0
      karma-coverage: 2.0.3
      karma-env-preprocessor: 0.1.1
      karma-junit-reporter: 2.0.1_karma@6.3.4
      karma-mocha: 2.0.1
      karma-mocha-reporter: 2.2.5_karma@6.3.4
      karma-sourcemap-loader: 0.3.8
      mocha: 7.2.0
      mocha-junit-reporter: 1.23.3_mocha@7.2.0
      open: 7.4.2
      prettier: 1.19.1
      puppeteer: 10.2.0
      qs: 6.10.1
      rimraf: 3.0.2
      rollup: 1.32.1
      sinon: 9.2.4
      stoppable: 1.1.0
      tslib: 2.3.1
      typedoc: 0.15.2
      typescript: 4.2.4
      util: 0.12.4
      uuid: 8.3.2
    dev: false
    name: '@rush-temp/identity'
    resolution:
      integrity: sha512-lrMQMdCGOXdqtQAUIeoriX9Q9jYDJwoytNjfHLcRBDSLnXkFdCx22rus30wxahi7ep/TmhRCBWiwAZbos/zrwg==
      tarball: file:projects/identity.tgz
    version: 0.0.0
  file:projects/iot-device-update.tgz:
    dependencies:
      '@azure/core-tracing': 1.0.0-preview.13
      '@microsoft/api-extractor': 7.7.11
      '@types/node': 12.20.19
      '@types/uuid': 8.3.1
      cross-env: 7.0.3
      dotenv: 8.6.0
      eslint: 7.32.0
      mkdirp: 1.0.4
      prettier: 1.19.1
      rimraf: 3.0.2
      rollup: 1.32.1
      rollup-plugin-node-resolve: 3.4.0
      rollup-plugin-sourcemaps: 0.4.2_rollup@1.32.1
      source-map-support: 0.5.19
      tslib: 2.3.1
      typedoc: 0.15.2
      typescript: 4.2.4
      uglify-js: 3.14.1
      uuid: 8.3.2
    dev: false
    name: '@rush-temp/iot-device-update'
    resolution:
      integrity: sha512-tAwrKW8JsvOujf5Gan0s8I7q1ZjeZgcYvqww7VX0t528P0qEozwWKzgVRwBB5Zkz4jzNM0b+Vh+lL+EUB7VMgg==
      tarball: file:projects/iot-device-update.tgz
    version: 0.0.0
  file:projects/iot-modelsrepository.tgz:
    dependencies:
      '@azure/core-tracing': 1.0.0-preview.13
      '@microsoft/api-extractor': 7.7.11
      '@rollup/plugin-commonjs': 11.0.2_rollup@1.32.1
      '@rollup/plugin-json': 4.1.0_rollup@1.32.1
      '@rollup/plugin-multi-entry': 3.0.1_rollup@1.32.1
      '@rollup/plugin-node-resolve': 8.4.0_rollup@1.32.1
      '@rollup/plugin-replace': 2.4.2_rollup@1.32.1
      '@types/chai': 4.2.21
      '@types/mocha': 7.0.2
      '@types/node': 12.20.19
      '@types/sinon': 9.0.11
      chai: 4.3.4
      cross-env: 7.0.3
      eslint: 7.32.0
      events: 3.3.0
      inherits: 2.0.4
      karma: 6.3.4
      karma-chrome-launcher: 3.1.0
      karma-coverage: 2.0.3
      karma-edge-launcher: 0.4.2_karma@6.3.4
      karma-env-preprocessor: 0.1.1
      karma-firefox-launcher: 1.3.0
      karma-ie-launcher: 1.0.0_karma@6.3.4
      karma-json-preprocessor: 0.3.3_karma@6.3.4
      karma-json-to-file-reporter: 1.0.1
      karma-junit-reporter: 2.0.1_karma@6.3.4
      karma-mocha: 2.0.1
      karma-mocha-reporter: 2.2.5_karma@6.3.4
      mocha: 7.2.0
      mocha-junit-reporter: 1.23.3_mocha@7.2.0
      nyc: 14.1.1
      prettier: 1.19.1
      rimraf: 3.0.2
      rollup: 1.32.1
      rollup-plugin-sourcemaps: 0.4.2_rollup@1.32.1
      rollup-plugin-terser: 5.3.1_rollup@1.32.1
      rollup-plugin-visualizer: 4.2.2_rollup@1.32.1
      sinon: 9.2.4
      ts-node: 9.1.1_typescript@4.2.4
      tslib: 2.3.1
      typedoc: 0.15.2
      typescript: 4.2.4
      util: 0.12.4
    dev: false
    name: '@rush-temp/iot-modelsrepository'
    resolution:
      integrity: sha512-iUU687QdDdmA8oCN9f+SO7frInSu4tmqO3gZbb3ydUG26aimniEjgxro+1iBicDL1YMBMbraVsBqDwz39xIsvg==
      tarball: file:projects/iot-modelsrepository.tgz
    version: 0.0.0
  file:projects/keyvault-admin.tgz:
    dependencies:
      '@azure/core-tracing': 1.0.0-preview.13
      '@azure/identity': 2.0.0-beta.5
      '@azure/keyvault-keys': 4.3.0
      '@microsoft/api-extractor': 7.7.11
      '@rollup/plugin-commonjs': 11.0.2_rollup@1.32.1
      '@rollup/plugin-json': 4.1.0_rollup@1.32.1
      '@rollup/plugin-multi-entry': 3.0.1_rollup@1.32.1
      '@rollup/plugin-node-resolve': 8.4.0_rollup@1.32.1
      '@rollup/plugin-replace': 2.4.2_rollup@1.32.1
      '@types/chai': 4.2.21
      '@types/chai-as-promised': 7.1.4
      '@types/mocha': 7.0.2
      '@types/node': 12.20.19
      '@types/sinon': 9.0.11
      '@types/uuid': 8.3.1
      assert: 1.5.0
      chai: 4.3.4
      chai-as-promised: 7.1.1_chai@4.3.4
      cross-env: 7.0.3
      dotenv: 8.6.0
      eslint: 7.32.0
      esm: 3.2.25
      mocha: 7.2.0
      mocha-junit-reporter: 1.23.3_mocha@7.2.0
      nyc: 14.1.1
      prettier: 1.19.1
      rimraf: 3.0.2
      rollup: 1.32.1
      rollup-plugin-shim: 1.0.0
      rollup-plugin-sourcemaps: 0.4.2_rollup@1.32.1
      rollup-plugin-terser: 5.3.1_rollup@1.32.1
      rollup-plugin-visualizer: 4.2.2_rollup@1.32.1
      sinon: 9.2.4
      source-map-support: 0.5.19
      tslib: 2.3.1
      typedoc: 0.15.2
      typescript: 4.2.4
      uuid: 8.3.2
    dev: false
    name: '@rush-temp/keyvault-admin'
    resolution:
      integrity: sha512-EmKW/CJXwPH+sYhUMCW6w90bUiB0x8H6q/tiu0UY4ni3ESv3bywjIDd37xCDxDE2D6zG1qyujPtAHg83c4yxVg==
      tarball: file:projects/keyvault-admin.tgz
    version: 0.0.0
  file:projects/keyvault-certificates.tgz:
    dependencies:
      '@azure/core-tracing': 1.0.0-preview.13
      '@microsoft/api-extractor': 7.7.11
      '@rollup/plugin-commonjs': 11.0.2_rollup@1.32.1
      '@rollup/plugin-json': 4.1.0_rollup@1.32.1
      '@rollup/plugin-multi-entry': 3.0.1_rollup@1.32.1
      '@rollup/plugin-node-resolve': 8.4.0_rollup@1.32.1
      '@rollup/plugin-replace': 2.4.2_rollup@1.32.1
      '@types/chai': 4.2.21
      '@types/mocha': 7.0.2
      '@types/node': 12.20.19
      '@types/query-string': 6.2.0
      '@types/sinon': 9.0.11
      assert: 1.5.0
      chai: 4.3.4
      cross-env: 7.0.3
      dotenv: 8.6.0
      eslint: 7.32.0
      esm: 3.2.25
      karma: 6.3.4
      karma-chrome-launcher: 3.1.0
      karma-coverage: 2.0.3
      karma-edge-launcher: 0.4.2_karma@6.3.4
      karma-env-preprocessor: 0.1.1
      karma-firefox-launcher: 1.3.0
      karma-ie-launcher: 1.0.0_karma@6.3.4
      karma-json-preprocessor: 0.3.3_karma@6.3.4
      karma-json-to-file-reporter: 1.0.1
      karma-junit-reporter: 2.0.1_karma@6.3.4
      karma-mocha: 2.0.1
      karma-mocha-reporter: 2.2.5_karma@6.3.4
      karma-sourcemap-loader: 0.3.8
      mocha: 7.2.0
      mocha-junit-reporter: 1.23.3_mocha@7.2.0
      nyc: 14.1.1
      prettier: 1.19.1
      puppeteer: 10.2.0
      query-string: 5.1.1
      rimraf: 3.0.2
      rollup: 1.32.1
      rollup-plugin-shim: 1.0.0
      rollup-plugin-sourcemaps: 0.4.2_rollup@1.32.1
      rollup-plugin-terser: 5.3.1_rollup@1.32.1
      rollup-plugin-visualizer: 4.2.2_rollup@1.32.1
      sinon: 9.2.4
      source-map-support: 0.5.19
      tslib: 2.3.1
      typedoc: 0.15.2
      typescript: 4.2.4
      url: 0.11.0
    dev: false
    name: '@rush-temp/keyvault-certificates'
    resolution:
      integrity: sha512-CsAmbAoT4mTz9BstSyo7cLuvFTaoCquPn/aSs1w3bAmn+fcl2Q1WP1RO7AXw6RcH2whD2A8zVGhnZHfWanUg7g==
      tarball: file:projects/keyvault-certificates.tgz
    version: 0.0.0
  file:projects/keyvault-common.tgz:
    dependencies:
      '@azure/core-tracing': 1.0.0-preview.13
      eslint: 7.32.0
      prettier: 1.19.1
      rimraf: 3.0.2
      tslib: 2.3.1
      typescript: 4.2.4
    dev: false
    name: '@rush-temp/keyvault-common'
    resolution:
      integrity: sha512-nqJYMdkZslJJL2Y7fIMCVXcAtsuKOm8ZMukvR5AW7V+uzqZ6s1nAQ+MCQtJlJsKwr8ittY4DXsM70/n0e/g74A==
      tarball: file:projects/keyvault-common.tgz
    version: 0.0.0
  file:projects/keyvault-keys.tgz:
    dependencies:
      '@azure/core-tracing': 1.0.0-preview.13
      '@azure/identity': 2.0.0-beta.5
      '@microsoft/api-extractor': 7.7.11
      '@rollup/plugin-commonjs': 11.0.2_rollup@1.32.1
      '@rollup/plugin-json': 4.1.0_rollup@1.32.1
      '@rollup/plugin-multi-entry': 3.0.1_rollup@1.32.1
      '@rollup/plugin-node-resolve': 8.4.0_rollup@1.32.1
      '@rollup/plugin-replace': 2.4.2_rollup@1.32.1
      '@types/chai': 4.2.21
      '@types/chai-as-promised': 7.1.4
      '@types/mocha': 7.0.2
      '@types/node': 12.20.19
      '@types/query-string': 6.2.0
      '@types/sinon': 9.0.11
      assert: 1.5.0
      chai: 4.3.4
      chai-as-promised: 7.1.1_chai@4.3.4
      chai-exclude: 2.0.3_chai@4.3.4
      cross-env: 7.0.3
      dotenv: 8.6.0
      eslint: 7.32.0
      esm: 3.2.25
      karma: 6.3.4
      karma-chrome-launcher: 3.1.0
      karma-coverage: 2.0.3
      karma-edge-launcher: 0.4.2_karma@6.3.4
      karma-env-preprocessor: 0.1.1
      karma-firefox-launcher: 1.3.0
      karma-ie-launcher: 1.0.0_karma@6.3.4
      karma-json-preprocessor: 0.3.3_karma@6.3.4
      karma-json-to-file-reporter: 1.0.1
      karma-junit-reporter: 2.0.1_karma@6.3.4
      karma-mocha: 2.0.1
      karma-mocha-reporter: 2.2.5_karma@6.3.4
      karma-sourcemap-loader: 0.3.8
      mocha: 7.2.0
      mocha-junit-reporter: 1.23.3_mocha@7.2.0
      nyc: 14.1.1
      prettier: 1.19.1
      puppeteer: 10.2.0
      query-string: 5.1.1
      rimraf: 3.0.2
      rollup: 1.32.1
      rollup-plugin-shim: 1.0.0
      rollup-plugin-sourcemaps: 0.4.2_rollup@1.32.1
      rollup-plugin-terser: 5.3.1_rollup@1.32.1
      rollup-plugin-visualizer: 4.2.2_rollup@1.32.1
      sinon: 9.2.4
      source-map-support: 0.5.19
      tslib: 2.3.1
      typedoc: 0.15.2
      typescript: 4.2.4
      url: 0.11.0
    dev: false
    name: '@rush-temp/keyvault-keys'
    resolution:
<<<<<<< HEAD
      integrity: sha512-V7L1leiZpLL8Ac2w8u1FN1qD0Xy14+dADMR5acsRaiDhzSVhbTLf3ayKCBJ1pgu+701sqiWdqb7imfQREjtUOw==
=======
      integrity: sha512-brA0Yf52odfAHjhPZJRZq5oK/X2fNGhVoFr7U2dYbaQ0iZFgVx1EgXoGCFmH9pSe5XHQ0W/IGmlHi2cAMcyv8A==
>>>>>>> 7168bcc8
      tarball: file:projects/keyvault-keys.tgz
    version: 0.0.0
  file:projects/keyvault-secrets.tgz:
    dependencies:
      '@azure/core-tracing': 1.0.0-preview.13
      '@microsoft/api-extractor': 7.7.11
      '@rollup/plugin-commonjs': 11.0.2_rollup@1.32.1
      '@rollup/plugin-json': 4.1.0_rollup@1.32.1
      '@rollup/plugin-multi-entry': 3.0.1_rollup@1.32.1
      '@rollup/plugin-node-resolve': 8.4.0_rollup@1.32.1
      '@rollup/plugin-replace': 2.4.2_rollup@1.32.1
      '@types/chai': 4.2.21
      '@types/mocha': 7.0.2
      '@types/node': 12.20.19
      '@types/query-string': 6.2.0
      '@types/sinon': 9.0.11
      assert: 1.5.0
      chai: 4.3.4
      cross-env: 7.0.3
      dotenv: 8.6.0
      eslint: 7.32.0
      esm: 3.2.25
      karma: 6.3.4
      karma-chrome-launcher: 3.1.0
      karma-coverage: 2.0.3
      karma-edge-launcher: 0.4.2_karma@6.3.4
      karma-env-preprocessor: 0.1.1
      karma-firefox-launcher: 1.3.0
      karma-ie-launcher: 1.0.0_karma@6.3.4
      karma-json-preprocessor: 0.3.3_karma@6.3.4
      karma-json-to-file-reporter: 1.0.1
      karma-junit-reporter: 2.0.1_karma@6.3.4
      karma-mocha: 2.0.1
      karma-mocha-reporter: 2.2.5_karma@6.3.4
      karma-sourcemap-loader: 0.3.8
      mocha: 7.2.0
      mocha-junit-reporter: 1.23.3_mocha@7.2.0
      nyc: 14.1.1
      prettier: 1.19.1
      puppeteer: 10.2.0
      query-string: 5.1.1
      rimraf: 3.0.2
      rollup: 1.32.1
      rollup-plugin-shim: 1.0.0
      rollup-plugin-sourcemaps: 0.4.2_rollup@1.32.1
      rollup-plugin-terser: 5.3.1_rollup@1.32.1
      rollup-plugin-visualizer: 4.2.2_rollup@1.32.1
      sinon: 9.2.4
      source-map-support: 0.5.19
      tslib: 2.3.1
      typedoc: 0.15.2
      typescript: 4.2.4
      url: 0.11.0
    dev: false
    name: '@rush-temp/keyvault-secrets'
    resolution:
      integrity: sha512-kRa9GCv0VNGIlGHyeBrmMGRusgVaOcA2ja0GN1Pe27dQ81KxLzp1HnNgrvwWQIl8rtzxnOQdQxP5I0JkOo+4jg==
      tarball: file:projects/keyvault-secrets.tgz
    version: 0.0.0
  file:projects/logger.tgz:
    dependencies:
      '@microsoft/api-extractor': 7.7.11
      '@types/chai': 4.2.21
      '@types/mocha': 7.0.2
      '@types/node': 12.20.19
      '@types/sinon': 9.0.11
      chai: 4.3.4
      cross-env: 7.0.3
      delay: 4.4.1
      dotenv: 8.6.0
      eslint: 7.32.0
      karma: 6.3.4
      karma-chrome-launcher: 3.1.0
      karma-coverage: 2.0.3
      karma-edge-launcher: 0.4.2_karma@6.3.4
      karma-env-preprocessor: 0.1.1
      karma-firefox-launcher: 1.3.0
      karma-ie-launcher: 1.0.0_karma@6.3.4
      karma-junit-reporter: 2.0.1_karma@6.3.4
      karma-mocha: 2.0.1
      karma-mocha-reporter: 2.2.5_karma@6.3.4
      karma-sourcemap-loader: 0.3.8
      mocha: 7.2.0
      mocha-junit-reporter: 1.23.3_mocha@7.2.0
      nyc: 14.1.1
      prettier: 1.19.1
      puppeteer: 10.2.0
      rimraf: 3.0.2
      rollup: 1.32.1
      sinon: 9.2.4
      ts-node: 9.1.1_typescript@4.2.4
      tslib: 2.3.1
      typedoc: 0.15.2
      typescript: 4.2.4
    dev: false
    name: '@rush-temp/logger'
    resolution:
      integrity: sha512-YWeJ6m2/5raDiQl0ZwISGuN3ucnQBJBRDcMd6eiW5iEiL7cHtMmp00lkuvZwSgrZP0xAiQU5sCDKnynkdq/Meg==
      tarball: file:projects/logger.tgz
    version: 0.0.0
  file:projects/mixed-reality-authentication.tgz:
    dependencies:
      '@azure/core-tracing': 1.0.0-preview.13
      '@microsoft/api-extractor': 7.7.11
      '@types/chai': 4.2.21
      '@types/chai-as-promised': 7.1.4
      '@types/mocha': 7.0.2
      '@types/node': 12.20.19
      chai: 4.3.4
      chai-as-promised: 7.1.1_chai@4.3.4
      cross-env: 7.0.3
      dotenv: 8.6.0
      eslint: 7.32.0
      inherits: 2.0.4
      karma: 6.3.4
      karma-chrome-launcher: 3.1.0
      karma-coverage: 2.0.3
      karma-edge-launcher: 0.4.2_karma@6.3.4
      karma-env-preprocessor: 0.1.1
      karma-firefox-launcher: 1.3.0
      karma-ie-launcher: 1.0.0_karma@6.3.4
      karma-json-preprocessor: 0.3.3_karma@6.3.4
      karma-json-to-file-reporter: 1.0.1
      karma-junit-reporter: 2.0.1_karma@6.3.4
      karma-mocha: 2.0.1
      karma-mocha-reporter: 2.2.5_karma@6.3.4
      karma-sourcemap-loader: 0.3.8
      mocha: 7.2.0
      mocha-junit-reporter: 1.23.3_mocha@7.2.0
      nyc: 14.1.1
      prettier: 1.19.1
      rimraf: 3.0.2
      rollup: 1.32.1
      tslib: 2.3.1
      typedoc: 0.15.2
      typescript: 4.2.4
      util: 0.12.4
    dev: false
    name: '@rush-temp/mixed-reality-authentication'
    resolution:
      integrity: sha512-MkDOVDN8J/hqehxwB3Ow7DbduV3cYYvmwH95XEZA2ckD6e7NokCDzBbdLiS14hFVhP+spA9GAsqXoqS/Z+y7Ag==
      tarball: file:projects/mixed-reality-authentication.tgz
    version: 0.0.0
  file:projects/mixed-reality-remote-rendering.tgz:
    dependencies:
      '@azure/core-tracing': 1.0.0-preview.13
      '@azure/identity': 1.5.1
      '@microsoft/api-extractor': 7.7.11
      '@types/chai': 4.2.21
      '@types/chai-as-promised': 7.1.4
      '@types/mocha': 7.0.2
      '@types/node': 12.20.19
      '@types/uuid': 8.3.1
      chai: 4.3.4
      chai-as-promised: 7.1.1_chai@4.3.4
      cross-env: 7.0.3
      dotenv: 8.6.0
      eslint: 7.32.0
      inherits: 2.0.4
      karma: 6.3.4
      karma-chrome-launcher: 3.1.0
      karma-coverage: 2.0.3
      karma-edge-launcher: 0.4.2_karma@6.3.4
      karma-env-preprocessor: 0.1.1
      karma-firefox-launcher: 1.3.0
      karma-ie-launcher: 1.0.0_karma@6.3.4
      karma-json-preprocessor: 0.3.3_karma@6.3.4
      karma-json-to-file-reporter: 1.0.1
      karma-junit-reporter: 2.0.1_karma@6.3.4
      karma-mocha: 2.0.1
      karma-mocha-reporter: 2.2.5_karma@6.3.4
      mocha: 7.2.0
      mocha-junit-reporter: 1.23.3_mocha@7.2.0
      nyc: 14.1.1
      prettier: 1.19.1
      rimraf: 3.0.2
      rollup: 1.32.1
      tslib: 2.3.1
      typedoc: 0.15.2
      typescript: 4.2.4
      util: 0.12.4
      uuid: 8.3.2
    dev: false
    name: '@rush-temp/mixed-reality-remote-rendering'
    resolution:
      integrity: sha512-xc65YPH8+ITdOcyjH7t0PN8ee7Znf82odclurVIwJLgBkoKLdvkd8jAXXUbgeBoQ1Ma1H+PFaLhI8V4bo/yXJw==
      tarball: file:projects/mixed-reality-remote-rendering.tgz
    version: 0.0.0
  file:projects/mock-hub.tgz:
    dependencies:
      '@types/node': 12.20.19
      dotenv: 8.6.0
      eslint: 7.32.0
      prettier: 1.19.1
      rhea: 2.0.4
      rimraf: 3.0.2
      tslib: 2.3.1
      typescript: 4.2.4
    dev: false
    name: '@rush-temp/mock-hub'
    resolution:
      integrity: sha512-K6rFTLoACIBX5It6x5v3r668Kpt7jjkgCeukzTyZ13cvPrjqJ4M7L9y0oU2ECIigGm59cbHx4sWOX/rHAhELhw==
      tarball: file:projects/mock-hub.tgz
    version: 0.0.0
  file:projects/monitor-opentelemetry-exporter.tgz:
    dependencies:
      '@microsoft/api-extractor': 7.7.11
      '@opentelemetry/api': 1.0.2
      '@opentelemetry/core': 0.22.0_@opentelemetry+api@1.0.2
      '@opentelemetry/instrumentation': 0.22.0_@opentelemetry+api@1.0.2
      '@opentelemetry/instrumentation-http': 0.22.0_@opentelemetry+api@1.0.2
      '@opentelemetry/node': 0.22.0_@opentelemetry+api@1.0.2
      '@opentelemetry/resources': 0.22.0_@opentelemetry+api@1.0.2
      '@opentelemetry/semantic-conventions': 0.22.0
      '@opentelemetry/tracing': 0.22.0_@opentelemetry+api@1.0.2
      '@types/mocha': 7.0.2
      '@types/node': 12.20.19
      dotenv: 8.6.0
      eslint: 7.32.0
      eslint-plugin-node: 11.1.0_eslint@7.32.0
      execa: 3.4.0
      mocha: 7.2.0
      nock: 12.0.3
      nyc: 14.1.1
      prettier: 1.19.1
      rimraf: 3.0.2
      rollup: 1.32.1
      sinon: 9.2.4
      ts-node: 9.1.1_typescript@4.2.4
      tslib: 2.3.1
      typedoc: 0.15.2
      typescript: 4.2.4
    dev: false
    name: '@rush-temp/monitor-opentelemetry-exporter'
    resolution:
      integrity: sha512-WYH8CaZOliclSLRlTl5xrJfy5dZtOvEc1ypw2W6qwQABZOeeF8geFXO6glkcxMCrEKIIeAjN14yyDXDQMsF3fg==
      tarball: file:projects/monitor-opentelemetry-exporter.tgz
    version: 0.0.0
  file:projects/monitor-query.tgz:
    dependencies:
      '@azure/core-tracing': 1.0.0-preview.13
      '@azure/identity': 1.5.1
      '@microsoft/api-extractor': 7.7.11
      '@opentelemetry/api': 1.0.2
      '@opentelemetry/node': 0.22.0_@opentelemetry+api@1.0.2
      '@opentelemetry/tracing': 0.22.0_@opentelemetry+api@1.0.2
      '@types/chai': 4.2.21
      '@types/chai-as-promised': 7.1.4
      '@types/mocha': 7.0.2
      '@types/node': 12.20.19
      chai: 4.3.4
      chai-as-promised: 7.1.1_chai@4.3.4
      cross-env: 7.0.3
      dotenv: 8.6.0
      downlevel-dts: 0.4.0
      eslint: 7.32.0
      esm: 3.2.25
      inherits: 2.0.4
      karma: 6.3.4
      karma-chrome-launcher: 3.1.0
      karma-coverage: 2.0.3
      karma-edge-launcher: 0.4.2_karma@6.3.4
      karma-env-preprocessor: 0.1.1
      karma-firefox-launcher: 1.3.0
      karma-ie-launcher: 1.0.0_karma@6.3.4
      karma-json-preprocessor: 0.3.3_karma@6.3.4
      karma-json-to-file-reporter: 1.0.1
      karma-junit-reporter: 2.0.1_karma@6.3.4
      karma-mocha: 2.0.1
      karma-mocha-reporter: 2.2.5_karma@6.3.4
      mocha: 7.2.0
      mocha-junit-reporter: 1.23.3_mocha@7.2.0
      nyc: 14.1.1
      prettier: 1.19.1
      rimraf: 3.0.2
      rollup: 1.32.1
      source-map-support: 0.5.19
      tslib: 2.3.1
      typedoc: 0.15.2
      typescript: 4.2.4
      util: 0.12.4
    dev: false
    name: '@rush-temp/monitor-query'
    resolution:
      integrity: sha512-fnatli/y9QgLOQPIPd9kUw11qRXlM5fBisSJhxAD+m+SlrhOsvr0CjOacesQwj4quNSFApSg8qp6p0Fa97dmmw==
      tarball: file:projects/monitor-query.tgz
    version: 0.0.0
  file:projects/perf-ai-form-recognizer.tgz:
    dependencies:
      '@azure/ai-form-recognizer': 3.1.0-beta.3
      '@azure/identity': 2.0.0-beta.5
      '@types/node': 12.20.19
      dotenv: 8.6.0
      eslint: 7.32.0
      prettier: 1.19.1
      rimraf: 3.0.2
      ts-node: 9.1.1_typescript@4.2.4
      tslib: 2.3.1
      typescript: 4.2.4
    dev: false
    name: '@rush-temp/perf-ai-form-recognizer'
    resolution:
      integrity: sha512-cmg8RiXO/9pVUmYYK0ORHeXYEhMAm3hM2wPJYPiWDxcLocHcSg+KHfNs/HsTqmCHC3ZJPAK0bkso2o5aQcX4og==
      tarball: file:projects/perf-ai-form-recognizer.tgz
    version: 0.0.0
  file:projects/perf-ai-metrics-advisor.tgz:
    dependencies:
      '@azure/ai-metrics-advisor': 1.0.0-beta.3
      '@types/node': 12.20.19
      dotenv: 8.6.0
      eslint: 7.32.0
      prettier: 1.19.1
      rimraf: 3.0.2
      ts-node: 9.1.1_typescript@4.2.4
      tslib: 2.3.1
      typescript: 4.2.4
    dev: false
    name: '@rush-temp/perf-ai-metrics-advisor'
    resolution:
      integrity: sha512-ZjOIz/qZblV8RptttXCimWsXhWNgln9uSy3bS+7UdCFB20ve8PbIMtKlm9peFpTxtGbkLbUJ05WdRAGSDRFt6w==
      tarball: file:projects/perf-ai-metrics-advisor.tgz
    version: 0.0.0
  file:projects/perf-ai-text-analytics.tgz:
    dependencies:
      '@azure/ai-text-analytics': 5.1.0
      '@types/node': 12.20.19
      dotenv: 8.6.0
      eslint: 7.32.0
      prettier: 1.19.1
      rimraf: 3.0.2
      ts-node: 9.1.1_typescript@4.2.4
      tslib: 2.3.1
      typescript: 4.2.4
    dev: false
    name: '@rush-temp/perf-ai-text-analytics'
    resolution:
      integrity: sha512-ze/1GYfs5UYS1bkxM+Jna6a2lYllkJQARlLTauG376lbhi2jUu8DLN6iGOM2Iz01W4fgJ8tRuOmH3GeLNv7GSA==
      tarball: file:projects/perf-ai-text-analytics.tgz
    version: 0.0.0
  file:projects/perf-app-configuration.tgz:
    dependencies:
      '@types/node': 12.20.19
      '@types/uuid': 8.3.1
      dotenv: 8.6.0
      eslint: 7.32.0
      prettier: 1.19.1
      rimraf: 3.0.2
      ts-node: 9.1.1_typescript@4.2.4
      tslib: 2.3.1
      typescript: 4.2.4
      uuid: 8.3.2
    dev: false
    name: '@rush-temp/perf-app-configuration'
    resolution:
      integrity: sha512-vxd8UIAJWmXCeXs+np9dzDKpeHAYtCmh3CpE7I3E27oMx8dvT8Rx6UZ40VwOSlOzZDdK1/6B7bU/EnrhjEEhjA==
      tarball: file:projects/perf-app-configuration.tgz
    version: 0.0.0
  file:projects/perf-core-rest-pipeline.tgz:
    dependencies:
      '@types/uuid': 8.3.1
      dotenv: 8.6.0
      eslint: 7.32.0
      prettier: 1.19.1
      rimraf: 3.0.2
      ts-node: 9.1.1_typescript@4.2.4
      tslib: 2.3.1
      typescript: 4.2.4
    dev: false
    name: '@rush-temp/perf-core-rest-pipeline'
    resolution:
      integrity: sha512-VtDP3wPovpWESSwAZQ7FqSBdZAqLmijGC50UHykB1qGKoSk/v4hnX3v3H/qef2Gq1m9962VNH3A1xHcAujr5Ng==
      tarball: file:projects/perf-core-rest-pipeline.tgz
    version: 0.0.0
  file:projects/perf-data-tables.tgz:
    dependencies:
      '@types/node': 12.20.19
      '@types/uuid': 8.3.1
      dotenv: 8.6.0
      eslint: 7.32.0
      prettier: 1.19.1
      rimraf: 3.0.2
      ts-node: 9.1.1_typescript@4.2.4
      tslib: 2.3.1
      typescript: 4.2.4
      uuid: 8.3.2
    dev: false
    name: '@rush-temp/perf-data-tables'
    resolution:
      integrity: sha512-f2doZuJEA9xQMax2cjEggl0Byg6amPfr1k262SuxYABq0PHF+Bs33zXTektZIDRR/5tgpNsYEWpGEibRUIE76Q==
      tarball: file:projects/perf-data-tables.tgz
    version: 0.0.0
  file:projects/perf-eventgrid.tgz:
    dependencies:
      '@types/node': 12.20.19
      dotenv: 8.6.0
      eslint: 7.32.0
      prettier: 1.19.1
      rimraf: 3.0.2
      ts-node: 9.1.1_typescript@4.2.4
      tslib: 2.3.1
      typescript: 4.2.4
    dev: false
    name: '@rush-temp/perf-eventgrid'
    resolution:
      integrity: sha512-uTGNn9MwdSVeweKogNSB0lQlWHfuiqWJ+2fWaf/jOSmEe/0R1LFmrwIOErA8uBumCga1Mz1/NBMoaPA6KDlblg==
      tarball: file:projects/perf-eventgrid.tgz
    version: 0.0.0
  file:projects/perf-identity.tgz:
    dependencies:
      '@types/uuid': 8.3.1
      dotenv: 8.6.0
      eslint: 7.32.0
      prettier: 1.19.1
      rimraf: 3.0.2
      ts-node: 9.1.1_typescript@4.2.4
      tslib: 2.3.1
      typescript: 4.2.4
    dev: false
    name: '@rush-temp/perf-identity'
    resolution:
      integrity: sha512-YDMT97rXScbEHFe5bEwYQ09icAXRcM+LBVDdo6Aw4/GppyW1LPjjS0XrtDh0yjZPmKYsUPIQ+uSlWHJhUTNuGA==
      tarball: file:projects/perf-identity.tgz
    version: 0.0.0
  file:projects/perf-keyvault-certificates.tgz:
    dependencies:
      '@azure/identity': 2.0.0-beta.5
      '@types/uuid': 8.3.1
      dotenv: 8.6.0
      eslint: 7.32.0
      prettier: 1.19.1
      rimraf: 3.0.2
      ts-node: 9.1.1_typescript@4.2.4
      tslib: 2.3.1
      typescript: 4.2.4
      uuid: 8.3.2
    dev: false
    name: '@rush-temp/perf-keyvault-certificates'
    resolution:
      integrity: sha512-Lu5DMEEQaLKxeYQUA3vi9NsM2eezMgulBxsE/1H1/CcQ19Stsa8ZSocg/VXR2leUez9TMMAt3BEFe0SUMq43Zg==
      tarball: file:projects/perf-keyvault-certificates.tgz
    version: 0.0.0
  file:projects/perf-keyvault-keys.tgz:
    dependencies:
      '@azure/keyvault-keys': 4.3.0
      '@types/uuid': 8.3.1
      dotenv: 8.6.0
      eslint: 7.32.0
      prettier: 1.19.1
      rimraf: 3.0.2
      ts-node: 9.1.1_typescript@4.2.4
      tslib: 2.3.1
      typescript: 4.2.4
      uuid: 8.3.2
    dev: false
    name: '@rush-temp/perf-keyvault-keys'
    resolution:
      integrity: sha512-FUfg2L8Ps3v42r3uxfQc2Ojf2Ccu9CqjM6e24zOEyxQcokdGw6l0Gy4sjOjem5bqyFEK98thY7yMl+YK10WffQ==
      tarball: file:projects/perf-keyvault-keys.tgz
    version: 0.0.0
  file:projects/perf-keyvault-secrets.tgz:
    dependencies:
      '@azure/identity': 2.0.0-beta.5
      '@types/uuid': 8.3.1
      dotenv: 8.6.0
      eslint: 7.32.0
      prettier: 1.19.1
      rimraf: 3.0.2
      ts-node: 9.1.1_typescript@4.2.4
      tslib: 2.3.1
      typescript: 4.2.4
      uuid: 8.3.2
    dev: false
    name: '@rush-temp/perf-keyvault-secrets'
    resolution:
      integrity: sha512-eNh/HrvUzTrZcgP2kjh13CFLWbWSVd73jjU5fupTSOdU8kk5xmDvjG5tKdwhXi9BGu5YV8qUz7cMJsFNrPLkdQ==
      tarball: file:projects/perf-keyvault-secrets.tgz
    version: 0.0.0
  file:projects/perf-search-documents.tgz:
    dependencies:
      '@azure/identity': 2.0.0-beta.5
      '@types/node': 12.20.19
      dotenv: 8.6.0
      eslint: 7.32.0
      prettier: 1.19.1
      rimraf: 3.0.2
      ts-node: 9.1.1_typescript@4.2.4
      tslib: 2.3.1
      typescript: 4.2.4
    dev: false
    name: '@rush-temp/perf-search-documents'
    resolution:
      integrity: sha512-VTTCMcAvAZ9/7XurfiFIqnNtrosScqFV8h35jy4ae2u9Dy1fG0YmmUQlVEemNGWrlUNhKMhL8kr7fi6kuytkpg==
      tarball: file:projects/perf-search-documents.tgz
    version: 0.0.0
  file:projects/perf-storage-blob.tgz:
    dependencies:
      '@types/node': 12.20.19
      '@types/node-fetch': 2.5.12
      '@types/uuid': 8.3.1
      dotenv: 8.6.0
      eslint: 7.32.0
      node-fetch: 2.6.1
      prettier: 1.19.1
      rimraf: 3.0.2
      ts-node: 9.1.1_typescript@4.2.4
      tslib: 2.3.1
      typescript: 4.2.4
      uuid: 8.3.2
    dev: false
    name: '@rush-temp/perf-storage-blob'
    resolution:
      integrity: sha512-JvaatDMPTFvpFTZAPBW+XYD19rWf7lSkp9iJPxm/bUwIVKR38e7J8mqA7+/IHAbDosQrdHkWo21+UHL+NYRlVw==
      tarball: file:projects/perf-storage-blob.tgz
    version: 0.0.0
  file:projects/perf-storage-file-datalake.tgz:
    dependencies:
      '@types/node': 12.20.19
      '@types/uuid': 8.3.1
      dotenv: 8.6.0
      eslint: 7.32.0
      prettier: 1.19.1
      rimraf: 3.0.2
      ts-node: 9.1.1_typescript@4.2.4
      tslib: 2.3.1
      typescript: 4.2.4
      uuid: 8.3.2
    dev: false
    name: '@rush-temp/perf-storage-file-datalake'
    resolution:
      integrity: sha512-vepQiPpEOpjtZO4CA6FHj5njhGkgztRKmb2q4+Iuf4rlWf2++9tPxdqePngQ48kANbgxA6r0G7Z2s8uYM9AFxA==
      tarball: file:projects/perf-storage-file-datalake.tgz
    version: 0.0.0
  file:projects/perf-storage-file-share.tgz:
    dependencies:
      '@types/node': 12.20.19
      '@types/uuid': 8.3.1
      dotenv: 8.6.0
      eslint: 7.32.0
      prettier: 1.19.1
      rimraf: 3.0.2
      ts-node: 9.1.1_typescript@4.2.4
      tslib: 2.3.1
      typescript: 4.2.4
      uuid: 8.3.2
    dev: false
    name: '@rush-temp/perf-storage-file-share'
    resolution:
      integrity: sha512-puMNDli8g8FHzU3hcpWibrKOoXVSBbeZz2/mq+Eoan4HwJzUqyaTOllfsc0NXbFn2aNV9ETSLtcldPLsWckq9w==
      tarball: file:projects/perf-storage-file-share.tgz
    version: 0.0.0
  file:projects/purview-catalog.tgz:
    dependencies:
      '@azure-rest/core-client': 1.0.0-beta.6
      '@azure/identity': 1.5.1
      '@microsoft/api-extractor': 7.13.2
      '@types/chai': 4.2.21
      '@types/mocha': 7.0.2
      '@types/node': 12.20.19
      chai: 4.3.4
      cross-env: 7.0.3
      dotenv: 8.6.0
      eslint: 7.32.0
      karma: 6.3.4
      karma-chrome-launcher: 3.1.0
      karma-coverage: 2.0.3
      karma-edge-launcher: 0.4.2_karma@6.3.4
      karma-env-preprocessor: 0.1.1
      karma-firefox-launcher: 1.3.0
      karma-ie-launcher: 1.0.0_karma@6.3.4
      karma-json-preprocessor: 0.3.3_karma@6.3.4
      karma-json-to-file-reporter: 1.0.1
      karma-junit-reporter: 2.0.1_karma@6.3.4
      karma-mocha: 2.0.1
      karma-mocha-reporter: 2.2.5_karma@6.3.4
      karma-source-map-support: 1.4.0
      karma-sourcemap-loader: 0.3.8
      mkdirp: 1.0.4
      mocha: 7.2.0
      mocha-junit-reporter: 1.23.3_mocha@7.2.0
      nyc: 14.1.1
      prettier: 2.2.1
      rimraf: 3.0.2
      rollup: 1.32.1
      source-map-support: 0.5.19
      tslib: 2.3.1
      typedoc: 0.15.2
      typescript: 4.2.4
    dev: false
    name: '@rush-temp/purview-catalog'
    resolution:
      integrity: sha512-q+6z0t3l58Kk5cSAprPa0Mwenfe25SafEDzBvlIEvnhnUNUGarIuujMMyFZQl2kA/BD0AR2BViAqjmoIWNLstQ==
      tarball: file:projects/purview-catalog.tgz
    version: 0.0.0
  file:projects/purview-scanning.tgz:
    dependencies:
      '@azure-rest/core-client': 1.0.0-beta.6
      '@azure/identity': 1.5.1
      '@microsoft/api-extractor': 7.13.2
      '@types/chai': 4.2.21
      '@types/mocha': 7.0.2
      '@types/node': 12.20.19
      chai: 4.3.4
      cross-env: 7.0.3
      dotenv: 8.6.0
      eslint: 7.32.0
      karma: 6.3.4
      karma-chrome-launcher: 3.1.0
      karma-coverage: 2.0.3
      karma-edge-launcher: 0.4.2_karma@6.3.4
      karma-env-preprocessor: 0.1.1
      karma-firefox-launcher: 1.3.0
      karma-ie-launcher: 1.0.0_karma@6.3.4
      karma-json-preprocessor: 0.3.3_karma@6.3.4
      karma-json-to-file-reporter: 1.0.1
      karma-junit-reporter: 2.0.1_karma@6.3.4
      karma-mocha: 2.0.1
      karma-mocha-reporter: 2.2.5_karma@6.3.4
      karma-source-map-support: 1.4.0
      karma-sourcemap-loader: 0.3.8
      mkdirp: 1.0.4
      mocha: 7.2.0
      mocha-junit-reporter: 1.23.3_mocha@7.2.0
      nyc: 14.1.1
      prettier: 2.2.1
      rimraf: 3.0.2
      rollup: 1.32.1
      source-map-support: 0.5.19
      tslib: 2.3.1
      typedoc: 0.15.2
      typescript: 4.2.4
    dev: false
    name: '@rush-temp/purview-scanning'
    resolution:
      integrity: sha512-y31TKyCDetv3Otry7fTLQekbusRP9t3zTur4bJURy6QQv3lmFzXRaeq0zlKu4TUgcC0eF8QIM/oGx5x81TFr2w==
      tarball: file:projects/purview-scanning.tgz
    version: 0.0.0
  file:projects/quantum-jobs.tgz:
    dependencies:
      '@azure/core-tracing': 1.0.0-preview.13
      '@azure/storage-blob': 12.7.0
      '@microsoft/api-extractor': 7.7.11
      '@rollup/plugin-commonjs': 11.0.2_rollup@1.32.1
      '@rollup/plugin-json': 4.1.0_rollup@1.32.1
      '@rollup/plugin-multi-entry': 3.0.1_rollup@1.32.1
      '@rollup/plugin-node-resolve': 8.4.0_rollup@1.32.1
      '@rollup/plugin-replace': 2.4.2_rollup@1.32.1
      '@types/chai': 4.2.21
      '@types/mocha': 7.0.2
      '@types/node': 12.20.19
      '@types/sinon': 9.0.11
      chai: 4.3.4
      cross-env: 7.0.3
      dotenv: 8.6.0
      eslint: 7.32.0
      events: 3.3.0
      inherits: 2.0.4
      karma: 6.3.4
      karma-chrome-launcher: 3.1.0
      karma-coverage: 2.0.3
      karma-edge-launcher: 0.4.2_karma@6.3.4
      karma-env-preprocessor: 0.1.1
      karma-firefox-launcher: 1.3.0
      karma-ie-launcher: 1.0.0_karma@6.3.4
      karma-json-preprocessor: 0.3.3_karma@6.3.4
      karma-json-to-file-reporter: 1.0.1
      karma-junit-reporter: 2.0.1_karma@6.3.4
      karma-mocha: 2.0.1
      karma-mocha-reporter: 2.2.5_karma@6.3.4
      karma-sourcemap-loader: 0.3.8
      mocha: 7.2.0
      mocha-junit-reporter: 1.23.3_mocha@7.2.0
      nyc: 14.1.1
      prettier: 1.19.1
      rimraf: 3.0.2
      rollup: 1.32.1
      rollup-plugin-shim: 1.0.0
      rollup-plugin-sourcemaps: 0.4.2_rollup@1.32.1
      rollup-plugin-terser: 5.3.1_rollup@1.32.1
      rollup-plugin-visualizer: 4.2.2_rollup@1.32.1
      sinon: 9.2.4
      tslib: 2.3.1
      typedoc: 0.15.2
      typescript: 4.2.4
      util: 0.12.4
    dev: false
    name: '@rush-temp/quantum-jobs'
    resolution:
      integrity: sha512-h+6B6w9AE1mQWWhaThJVKkARgsrLHZ3VbGAXbRv1fV9tl87XAqeQXFvYc8jf+/m3LN08G5d+T2zV5PURVM9Icw==
      tarball: file:projects/quantum-jobs.tgz
    version: 0.0.0
  file:projects/schema-registry-avro.tgz:
    dependencies:
      '@azure/core-tracing': 1.0.0-preview.13
      '@microsoft/api-extractor': 7.7.11
      '@rollup/plugin-commonjs': 11.0.2_rollup@1.32.1
      '@rollup/plugin-inject': 4.0.2_rollup@1.32.1
      '@rollup/plugin-json': 4.1.0_rollup@1.32.1
      '@rollup/plugin-multi-entry': 3.0.1_rollup@1.32.1
      '@rollup/plugin-node-resolve': 8.4.0_rollup@1.32.1
      '@rollup/plugin-replace': 2.4.2_rollup@1.32.1
      '@types/chai': 4.2.21
      '@types/chai-as-promised': 7.1.4
      '@types/mocha': 7.0.2
      '@types/node': 12.20.19
      avsc: 5.7.2
      buffer: 5.7.1
      chai: 4.3.4
      chai-as-promised: 7.1.1_chai@4.3.4
      cross-env: 7.0.3
      dotenv: 8.6.0
      eslint: 7.32.0
      karma: 6.3.4
      karma-chrome-launcher: 3.1.0
      karma-coverage: 2.0.3
      karma-edge-launcher: 0.4.2_karma@6.3.4
      karma-env-preprocessor: 0.1.1
      karma-firefox-launcher: 1.3.0
      karma-ie-launcher: 1.0.0_karma@6.3.4
      karma-json-preprocessor: 0.3.3_karma@6.3.4
      karma-json-to-file-reporter: 1.0.1
      karma-junit-reporter: 2.0.1_karma@6.3.4
      karma-mocha: 2.0.1
      karma-mocha-reporter: 2.2.5_karma@6.3.4
      karma-sourcemap-loader: 0.3.8
      mocha: 7.2.0
      mocha-junit-reporter: 1.23.3_mocha@7.2.0
      nyc: 14.1.1
      prettier: 1.19.1
      process: 0.11.10
      rimraf: 3.0.2
      rollup: 1.32.1
      rollup-plugin-shim: 1.0.0
      rollup-plugin-sourcemaps: 0.4.2_rollup@1.32.1
      rollup-plugin-terser: 5.3.1_rollup@1.32.1
      rollup-plugin-visualizer: 4.2.2_rollup@1.32.1
      source-map-support: 0.5.19
      tslib: 2.3.1
      typedoc: 0.15.2
      typescript: 4.2.4
    dev: false
    name: '@rush-temp/schema-registry-avro'
    resolution:
      integrity: sha512-vqygmQ4w2wFPxcJtI7JzzjQ2BCGXnhZYV1MjK2/gGHElyKVkVJhymjF+UtPVfc5EaqiHQBbmfN8oRLPOE/xuaQ==
      tarball: file:projects/schema-registry-avro.tgz
    version: 0.0.0
  file:projects/schema-registry.tgz:
    dependencies:
      '@azure/core-tracing': 1.0.0-preview.13
      '@azure/identity': 2.0.0-beta.5
      '@microsoft/api-extractor': 7.7.11
      '@types/chai': 4.2.21
      '@types/chai-as-promised': 7.1.4
      '@types/mocha': 7.0.2
      '@types/node': 12.20.19
      chai: 4.3.4
      chai-as-promised: 7.1.1_chai@4.3.4
      cross-env: 7.0.3
      dotenv: 8.6.0
      eslint: 7.32.0
      karma: 6.3.4
      karma-chrome-launcher: 3.1.0
      karma-coverage: 2.0.3
      karma-edge-launcher: 0.4.2_karma@6.3.4
      karma-env-preprocessor: 0.1.1
      karma-firefox-launcher: 1.3.0
      karma-ie-launcher: 1.0.0_karma@6.3.4
      karma-json-preprocessor: 0.3.3_karma@6.3.4
      karma-json-to-file-reporter: 1.0.1
      karma-junit-reporter: 2.0.1_karma@6.3.4
      karma-mocha: 2.0.1
      karma-mocha-reporter: 2.2.5_karma@6.3.4
      karma-sourcemap-loader: 0.3.8
      mocha: 7.2.0
      mocha-junit-reporter: 1.23.3_mocha@7.2.0
      nyc: 14.1.1
      prettier: 1.19.1
      rimraf: 3.0.2
      rollup: 1.32.1
      source-map-support: 0.5.19
      tslib: 2.3.1
      typedoc: 0.15.2
      typescript: 4.2.4
    dev: false
    name: '@rush-temp/schema-registry'
    resolution:
      integrity: sha512-MaC75QH+Vu3Cuz+KUS7RPkVAl7eTiD5ZKLZs1+6gjoWexnR73PNZpsLtOMX34FYRrdMPimuLg13TlvWRGSG/wA==
      tarball: file:projects/schema-registry.tgz
    version: 0.0.0
  file:projects/search-documents.tgz:
    dependencies:
      '@azure/core-tracing': 1.0.0-preview.13
      '@microsoft/api-extractor': 7.7.11
      '@rollup/plugin-commonjs': 11.0.2_rollup@1.32.1
      '@rollup/plugin-json': 4.1.0_rollup@1.32.1
      '@rollup/plugin-multi-entry': 3.0.1_rollup@1.32.1
      '@rollup/plugin-node-resolve': 8.4.0_rollup@1.32.1
      '@rollup/plugin-replace': 2.4.2_rollup@1.32.1
      '@types/chai': 4.2.21
      '@types/mocha': 7.0.2
      '@types/node': 12.20.19
      '@types/sinon': 9.0.11
      chai: 4.3.4
      cross-env: 7.0.3
      dotenv: 8.6.0
      eslint: 7.32.0
      events: 3.3.0
      inherits: 2.0.4
      karma: 6.3.4
      karma-chrome-launcher: 3.1.0
      karma-coverage: 2.0.3
      karma-edge-launcher: 0.4.2_karma@6.3.4
      karma-env-preprocessor: 0.1.1
      karma-firefox-launcher: 1.3.0
      karma-ie-launcher: 1.0.0_karma@6.3.4
      karma-json-preprocessor: 0.3.3_karma@6.3.4
      karma-json-to-file-reporter: 1.0.1
      karma-junit-reporter: 2.0.1_karma@6.3.4
      karma-mocha: 2.0.1
      karma-mocha-reporter: 2.2.5_karma@6.3.4
      karma-sourcemap-loader: 0.3.8
      mocha: 7.2.0
      mocha-junit-reporter: 1.23.3_mocha@7.2.0
      nyc: 14.1.1
      prettier: 1.19.1
      rimraf: 3.0.2
      rollup: 1.32.1
      rollup-plugin-shim: 1.0.0
      rollup-plugin-sourcemaps: 0.4.2_rollup@1.32.1
      rollup-plugin-terser: 5.3.1_rollup@1.32.1
      rollup-plugin-visualizer: 4.2.2_rollup@1.32.1
      sinon: 9.2.4
      ts-node: 9.1.1_typescript@4.2.4
      tslib: 2.3.1
      typedoc: 0.15.2
      typescript: 4.2.4
      util: 0.12.4
    dev: false
    name: '@rush-temp/search-documents'
    resolution:
      integrity: sha512-R5XMdxTSlVmE6gEBgEWvYVD0XdFPYkWh1HCGDfGmmLuLJLBOKFDSH1t2LjSX2q6ODKIA0R1uJk+qRcO/YfNfDQ==
      tarball: file:projects/search-documents.tgz
    version: 0.0.0
  file:projects/service-bus.tgz:
    dependencies:
      '@azure/core-tracing': 1.0.0-preview.13
      '@microsoft/api-extractor': 7.7.11
      '@rollup/plugin-commonjs': 11.0.2_rollup@1.32.1
      '@rollup/plugin-inject': 4.0.2_rollup@1.32.1
      '@rollup/plugin-json': 4.1.0_rollup@1.32.1
      '@rollup/plugin-multi-entry': 3.0.1_rollup@1.32.1
      '@rollup/plugin-node-resolve': 8.4.0_rollup@1.32.1
      '@rollup/plugin-replace': 2.4.2_rollup@1.32.1
      '@types/chai': 4.2.21
      '@types/chai-as-promised': 7.1.4
      '@types/debug': 4.1.7
      '@types/glob': 7.1.4
      '@types/is-buffer': 2.0.0
      '@types/long': 4.0.1
      '@types/mocha': 7.0.2
      '@types/node': 12.20.19
      '@types/sinon': 9.0.11
      '@types/ws': 7.4.7
      assert: 1.5.0
      buffer: 5.7.1
      chai: 4.3.4
      chai-as-promised: 7.1.1_chai@4.3.4
      chai-exclude: 2.0.3_chai@4.3.4
      cross-env: 7.0.3
      debug: 4.3.2
      delay: 4.4.1
      dotenv: 8.6.0
      downlevel-dts: 0.4.0
      eslint: 7.32.0
      esm: 3.2.25
      events: 3.3.0
      glob: 7.1.7
      https-proxy-agent: 5.0.0
      is-buffer: 2.0.5
      jssha: 3.2.0
      karma: 6.3.4_debug@4.3.2
      karma-chrome-launcher: 3.1.0
      karma-coverage: 2.0.3
      karma-edge-launcher: 0.4.2_karma@6.3.4
      karma-env-preprocessor: 0.1.1
      karma-firefox-launcher: 1.3.0
      karma-ie-launcher: 1.0.0_karma@6.3.4
      karma-junit-reporter: 2.0.1_karma@6.3.4
      karma-mocha: 2.0.1
      karma-mocha-reporter: 2.2.5_karma@6.3.4
      karma-sourcemap-loader: 0.3.8
      long: 4.0.0
      mocha: 7.2.0
      mocha-junit-reporter: 1.23.3_mocha@7.2.0
      moment: 2.29.1
      nyc: 14.1.1
      prettier: 1.19.1
      process: 0.11.10
      promise: 8.1.0
      puppeteer: 10.2.0
      rhea-promise: 2.1.0
      rimraf: 3.0.2
      rollup: 1.32.1
      rollup-plugin-shim: 1.0.0
      rollup-plugin-sourcemaps: 0.4.2_rollup@1.32.1
      rollup-plugin-terser: 5.3.1_rollup@1.32.1
      sinon: 9.2.4
      ts-node: 9.1.1_typescript@4.2.4
      tslib: 2.3.1
      typedoc: 0.15.2
      typescript: 4.2.4
      ws: 7.5.3
    dev: false
    name: '@rush-temp/service-bus'
    resolution:
      integrity: sha512-P1Z6R/jpmdcQ7sFHv+TjYwLNqJpHE1hDwQSdR9RHCwUKa7sRTXn9uuN37kRp6Lh0xcEPxr4kQyPM9cvax3Hz2g==
      tarball: file:projects/service-bus.tgz
    version: 0.0.0
  file:projects/storage-blob-changefeed.tgz:
    dependencies:
      '@azure/core-tracing': 1.0.0-preview.13
      '@microsoft/api-extractor': 7.7.11
      '@rollup/plugin-commonjs': 11.0.2_rollup@1.32.1
      '@rollup/plugin-multi-entry': 3.0.1_rollup@1.32.1
      '@rollup/plugin-node-resolve': 8.4.0_rollup@1.32.1
      '@rollup/plugin-replace': 2.4.2_rollup@1.32.1
      '@types/mocha': 7.0.2
      '@types/node': 12.20.19
      '@types/sinon': 9.0.11
      assert: 1.5.0
      cross-env: 7.0.3
      dotenv: 8.6.0
      downlevel-dts: 0.4.0
      es6-promise: 4.2.8
      eslint: 7.32.0
      esm: 3.2.25
      events: 3.3.0
      inherits: 2.0.4
      karma: 6.3.4
      karma-chrome-launcher: 3.1.0
      karma-coverage: 2.0.3
      karma-edge-launcher: 0.4.2_karma@6.3.4
      karma-env-preprocessor: 0.1.1
      karma-firefox-launcher: 1.3.0
      karma-ie-launcher: 1.0.0_karma@6.3.4
      karma-json-preprocessor: 0.3.3_karma@6.3.4
      karma-json-to-file-reporter: 1.0.1
      karma-junit-reporter: 2.0.1_karma@6.3.4
      karma-mocha: 2.0.1
      karma-mocha-reporter: 2.2.5_karma@6.3.4
      karma-sourcemap-loader: 0.3.8
      mocha: 7.2.0
      mocha-junit-reporter: 1.23.3_mocha@7.2.0
      nyc: 14.1.1
      prettier: 1.19.1
      puppeteer: 10.2.0
      rimraf: 3.0.2
      rollup: 1.32.1
      rollup-plugin-shim: 1.0.0
      rollup-plugin-sourcemaps: 0.4.2_rollup@1.32.1
      rollup-plugin-terser: 5.3.1_rollup@1.32.1
      rollup-plugin-visualizer: 4.2.2_rollup@1.32.1
      sinon: 9.2.4
      source-map-support: 0.5.19
      ts-node: 9.1.1_typescript@4.2.4
      tslib: 2.3.1
      typedoc: 0.15.2
      typescript: 4.2.4
      util: 0.12.4
    dev: false
    name: '@rush-temp/storage-blob-changefeed'
    resolution:
      integrity: sha512-l2xB0JrDXVl0ccsDQF6HUdJMLrgWrlf+7kjSIS6D/aQubfT9Jcci1Q6x9I0Hu+V0Ckd0l9RntJlH5neBgeYGJw==
      tarball: file:projects/storage-blob-changefeed.tgz
    version: 0.0.0
  file:projects/storage-blob.tgz:
    dependencies:
      '@azure/core-tracing': 1.0.0-preview.13
      '@azure/identity': 2.0.0-beta.5
      '@microsoft/api-extractor': 7.7.11
      '@rollup/plugin-commonjs': 11.0.2_rollup@1.32.1
      '@rollup/plugin-json': 4.1.0_rollup@1.32.1
      '@rollup/plugin-multi-entry': 3.0.1_rollup@1.32.1
      '@rollup/plugin-node-resolve': 8.4.0_rollup@1.32.1
      '@rollup/plugin-replace': 2.4.2_rollup@1.32.1
      '@types/mocha': 7.0.2
      '@types/node': 12.20.19
      '@types/node-fetch': 2.5.12
      assert: 1.5.0
      cross-env: 7.0.3
      dotenv: 8.6.0
      downlevel-dts: 0.4.0
      es6-promise: 4.2.8
      eslint: 7.32.0
      esm: 3.2.25
      events: 3.3.0
      inherits: 2.0.4
      karma: 6.3.4
      karma-chrome-launcher: 3.1.0
      karma-coverage: 2.0.3
      karma-edge-launcher: 0.4.2_karma@6.3.4
      karma-env-preprocessor: 0.1.1
      karma-firefox-launcher: 1.3.0
      karma-ie-launcher: 1.0.0_karma@6.3.4
      karma-json-preprocessor: 0.3.3_karma@6.3.4
      karma-json-to-file-reporter: 1.0.1
      karma-junit-reporter: 2.0.1_karma@6.3.4
      karma-mocha: 2.0.1
      karma-mocha-reporter: 2.2.5_karma@6.3.4
      karma-sourcemap-loader: 0.3.8
      mocha: 7.2.0
      mocha-junit-reporter: 1.23.3_mocha@7.2.0
      node-fetch: 2.6.1
      nyc: 14.1.1
      prettier: 1.19.1
      puppeteer: 10.2.0
      rimraf: 3.0.2
      rollup: 1.32.1
      rollup-plugin-shim: 1.0.0
      rollup-plugin-sourcemaps: 0.4.2_rollup@1.32.1
      rollup-plugin-terser: 5.3.1_rollup@1.32.1
      rollup-plugin-visualizer: 4.2.2_rollup@1.32.1
      source-map-support: 0.5.19
      ts-node: 9.1.1_typescript@4.2.4
      tslib: 2.3.1
      typedoc: 0.15.2
      typescript: 4.2.4
      util: 0.12.4
    dev: false
    name: '@rush-temp/storage-blob'
    resolution:
      integrity: sha512-BBBL2UCIHYdAaVjIQrZ737fYXE6j+4AXJviAvTsHq+znXK9+CSiKdQMZ4r+2GuDTlcBG29xpd1KsWIQ/SaTj1g==
      tarball: file:projects/storage-blob.tgz
    version: 0.0.0
  file:projects/storage-file-datalake.tgz:
    dependencies:
      '@azure/core-tracing': 1.0.0-preview.13
      '@microsoft/api-extractor': 7.7.11
      '@rollup/plugin-commonjs': 11.0.2_rollup@1.32.1
      '@rollup/plugin-json': 4.1.0_rollup@1.32.1
      '@rollup/plugin-multi-entry': 3.0.1_rollup@1.32.1
      '@rollup/plugin-node-resolve': 8.4.0_rollup@1.32.1
      '@rollup/plugin-replace': 2.4.2_rollup@1.32.1
      '@types/mocha': 7.0.2
      '@types/node': 12.20.19
      '@types/query-string': 6.2.0
      assert: 1.5.0
      cross-env: 7.0.3
      dotenv: 8.6.0
      downlevel-dts: 0.4.0
      es6-promise: 4.2.8
      eslint: 7.32.0
      esm: 3.2.25
      events: 3.3.0
      execa: 3.4.0
      inherits: 2.0.4
      karma: 6.3.4
      karma-chrome-launcher: 3.1.0
      karma-coverage: 2.0.3
      karma-edge-launcher: 0.4.2_karma@6.3.4
      karma-env-preprocessor: 0.1.1
      karma-firefox-launcher: 1.3.0
      karma-ie-launcher: 1.0.0_karma@6.3.4
      karma-json-preprocessor: 0.3.3_karma@6.3.4
      karma-json-to-file-reporter: 1.0.1
      karma-junit-reporter: 2.0.1_karma@6.3.4
      karma-mocha: 2.0.1
      karma-mocha-reporter: 2.2.5_karma@6.3.4
      karma-sourcemap-loader: 0.3.8
      mocha: 7.2.0
      mocha-junit-reporter: 1.23.3_mocha@7.2.0
      nyc: 14.1.1
      prettier: 1.19.1
      puppeteer: 10.2.0
      query-string: 5.1.1
      rimraf: 3.0.2
      rollup: 1.32.1
      rollup-plugin-shim: 1.0.0
      rollup-plugin-sourcemaps: 0.4.2_rollup@1.32.1
      rollup-plugin-terser: 5.3.1_rollup@1.32.1
      rollup-plugin-visualizer: 4.2.2_rollup@1.32.1
      source-map-support: 0.5.19
      ts-node: 9.1.1_typescript@4.2.4
      tslib: 2.3.1
      typedoc: 0.15.2
      typescript: 4.2.4
      util: 0.12.4
    dev: false
    name: '@rush-temp/storage-file-datalake'
    resolution:
      integrity: sha512-At3RuFNf8sSWItc+cMILsylwyp2JM8WVIj31ju8L8cihiU+6iUqVCDOaGZUKFfLEITRZpCJikzs/BWaHJaN/2g==
      tarball: file:projects/storage-file-datalake.tgz
    version: 0.0.0
  file:projects/storage-file-share.tgz:
    dependencies:
      '@azure/core-tracing': 1.0.0-preview.13
      '@microsoft/api-extractor': 7.7.11
      '@rollup/plugin-commonjs': 11.0.2_rollup@1.32.1
      '@rollup/plugin-multi-entry': 3.0.1_rollup@1.32.1
      '@rollup/plugin-node-resolve': 8.4.0_rollup@1.32.1
      '@rollup/plugin-replace': 2.4.2_rollup@1.32.1
      '@types/mocha': 7.0.2
      '@types/node': 12.20.19
      assert: 1.5.0
      cross-env: 7.0.3
      dotenv: 8.6.0
      downlevel-dts: 0.4.0
      es6-promise: 4.2.8
      eslint: 7.32.0
      esm: 3.2.25
      events: 3.3.0
      inherits: 2.0.4
      karma: 6.3.4
      karma-chrome-launcher: 3.1.0
      karma-coverage: 2.0.3
      karma-edge-launcher: 0.4.2_karma@6.3.4
      karma-env-preprocessor: 0.1.1
      karma-firefox-launcher: 1.3.0
      karma-ie-launcher: 1.0.0_karma@6.3.4
      karma-json-preprocessor: 0.3.3_karma@6.3.4
      karma-json-to-file-reporter: 1.0.1
      karma-junit-reporter: 2.0.1_karma@6.3.4
      karma-mocha: 2.0.1
      karma-mocha-reporter: 2.2.5_karma@6.3.4
      karma-sourcemap-loader: 0.3.8
      mocha: 7.2.0
      mocha-junit-reporter: 1.23.3_mocha@7.2.0
      nyc: 14.1.1
      prettier: 1.19.1
      puppeteer: 10.2.0
      rimraf: 3.0.2
      rollup: 1.32.1
      rollup-plugin-shim: 1.0.0
      rollup-plugin-sourcemaps: 0.4.2_rollup@1.32.1
      rollup-plugin-terser: 5.3.1_rollup@1.32.1
      rollup-plugin-visualizer: 4.2.2_rollup@1.32.1
      source-map-support: 0.5.19
      ts-node: 9.1.1_typescript@4.2.4
      tslib: 2.3.1
      typedoc: 0.15.2
      typescript: 4.2.4
      util: 0.12.4
    dev: false
    name: '@rush-temp/storage-file-share'
    resolution:
      integrity: sha512-pUtdyPmXXFjtTcvzkFiLve6joGVaK/CtnIh3xJ1tiJ2zGVzf/ohnn/S6Y5/Ts4kG0LgRDqblea/G3HXLz5B5NA==
      tarball: file:projects/storage-file-share.tgz
    version: 0.0.0
  file:projects/storage-internal-avro.tgz:
    dependencies:
      '@microsoft/api-extractor': 7.7.11
      '@rollup/plugin-commonjs': 11.0.2_rollup@1.32.1
      '@rollup/plugin-multi-entry': 3.0.1_rollup@1.32.1
      '@rollup/plugin-node-resolve': 8.4.0_rollup@1.32.1
      '@rollup/plugin-replace': 2.4.2_rollup@1.32.1
      '@types/mocha': 7.0.2
      '@types/node': 12.20.19
      assert: 1.5.0
      dotenv: 8.6.0
      downlevel-dts: 0.4.0
      es6-promise: 4.2.8
      eslint: 7.32.0
      esm: 3.2.25
      inherits: 2.0.4
      karma: 6.3.4
      karma-chrome-launcher: 3.1.0
      karma-coverage: 2.0.3
      karma-edge-launcher: 0.4.2_karma@6.3.4
      karma-env-preprocessor: 0.1.1
      karma-firefox-launcher: 1.3.0
      karma-ie-launcher: 1.0.0_karma@6.3.4
      karma-json-preprocessor: 0.3.3_karma@6.3.4
      karma-json-to-file-reporter: 1.0.1
      karma-junit-reporter: 2.0.1_karma@6.3.4
      karma-mocha: 2.0.1
      karma-mocha-reporter: 2.2.5_karma@6.3.4
      karma-sourcemap-loader: 0.3.8
      mocha: 7.2.0
      mocha-junit-reporter: 1.23.3_mocha@7.2.0
      nyc: 14.1.1
      prettier: 1.19.1
      puppeteer: 10.2.0
      rimraf: 3.0.2
      rollup: 1.32.1
      rollup-plugin-shim: 1.0.0
      rollup-plugin-sourcemaps: 0.4.2_rollup@1.32.1
      rollup-plugin-terser: 5.3.1_rollup@1.32.1
      rollup-plugin-visualizer: 4.2.2_rollup@1.32.1
      source-map-support: 0.5.19
      ts-node: 9.1.1_typescript@4.2.4
      tslib: 2.3.1
      typescript: 4.2.4
      util: 0.12.4
    dev: false
    name: '@rush-temp/storage-internal-avro'
    resolution:
      integrity: sha512-jk3mCVJO6/9QwZ8h127xLa4d1UsA/SRZKKHKVnfu1pp4/f8kmw3ft1p+JGf/rWyasuEDzcb/adPH+T1jYflnQw==
      tarball: file:projects/storage-internal-avro.tgz
    version: 0.0.0
  file:projects/storage-queue.tgz:
    dependencies:
      '@azure/core-tracing': 1.0.0-preview.13
      '@azure/identity': 2.0.0-beta.5
      '@microsoft/api-extractor': 7.7.11
      '@rollup/plugin-commonjs': 11.0.2_rollup@1.32.1
      '@rollup/plugin-multi-entry': 3.0.1_rollup@1.32.1
      '@rollup/plugin-node-resolve': 8.4.0_rollup@1.32.1
      '@rollup/plugin-replace': 2.4.2_rollup@1.32.1
      '@types/mocha': 7.0.2
      '@types/node': 12.20.19
      assert: 1.5.0
      cross-env: 7.0.3
      dotenv: 8.6.0
      downlevel-dts: 0.4.0
      es6-promise: 4.2.8
      eslint: 7.32.0
      esm: 3.2.25
      inherits: 2.0.4
      karma: 6.3.4
      karma-chrome-launcher: 3.1.0
      karma-coverage: 2.0.3
      karma-edge-launcher: 0.4.2_karma@6.3.4
      karma-env-preprocessor: 0.1.1
      karma-firefox-launcher: 1.3.0
      karma-ie-launcher: 1.0.0_karma@6.3.4
      karma-json-preprocessor: 0.3.3_karma@6.3.4
      karma-json-to-file-reporter: 1.0.1
      karma-junit-reporter: 2.0.1_karma@6.3.4
      karma-mocha: 2.0.1
      karma-mocha-reporter: 2.2.5_karma@6.3.4
      karma-sourcemap-loader: 0.3.8
      mocha: 7.2.0
      mocha-junit-reporter: 1.23.3_mocha@7.2.0
      nyc: 14.1.1
      prettier: 1.19.1
      puppeteer: 10.2.0
      rimraf: 3.0.2
      rollup: 1.32.1
      rollup-plugin-shim: 1.0.0
      rollup-plugin-sourcemaps: 0.4.2_rollup@1.32.1
      rollup-plugin-terser: 5.3.1_rollup@1.32.1
      rollup-plugin-visualizer: 4.2.2_rollup@1.32.1
      source-map-support: 0.5.19
      ts-node: 9.1.1_typescript@4.2.4
      tslib: 2.3.1
      typedoc: 0.15.2
      typescript: 4.2.4
      util: 0.12.4
    dev: false
    name: '@rush-temp/storage-queue'
    resolution:
      integrity: sha512-ejS1mcryUm3hvOsOjCuQeX3R3+gO1ZChRKQl3k/5QhlCZyVDD4/DrARI8fkAvKsYzaui6s/ijylcncISFvN32g==
      tarball: file:projects/storage-queue.tgz
    version: 0.0.0
  file:projects/synapse-access-control.tgz:
    dependencies:
      '@azure/core-tracing': 1.0.0-preview.13
      '@microsoft/api-extractor': 7.7.11
      '@types/chai': 4.2.21
      '@types/chai-as-promised': 7.1.4
      '@types/mocha': 7.0.2
      '@types/node': 12.20.19
      '@types/sinon': 9.0.11
      chai: 4.3.4
      chai-as-promised: 7.1.1_chai@4.3.4
      cross-env: 7.0.3
      dotenv: 8.6.0
      eslint: 7.32.0
      karma: 6.3.4
      karma-chrome-launcher: 3.1.0
      karma-coverage: 2.0.3
      karma-edge-launcher: 0.4.2_karma@6.3.4
      karma-env-preprocessor: 0.1.1
      karma-firefox-launcher: 1.3.0
      karma-ie-launcher: 1.0.0_karma@6.3.4
      karma-json-preprocessor: 0.3.3_karma@6.3.4
      karma-json-to-file-reporter: 1.0.1
      karma-junit-reporter: 2.0.1_karma@6.3.4
      karma-mocha: 2.0.1
      karma-mocha-reporter: 2.2.5_karma@6.3.4
      karma-source-map-support: 1.4.0
      karma-sourcemap-loader: 0.3.8
      mocha: 7.2.0
      mocha-junit-reporter: 1.23.3_mocha@7.2.0
      nyc: 14.1.1
      prettier: 1.19.1
      rimraf: 3.0.2
      rollup: 1.32.1
      sinon: 9.2.4
      source-map-support: 0.5.19
      ts-node: 9.1.1_typescript@4.2.4
      tslib: 2.3.1
      typedoc: 0.15.2
      typescript: 4.2.4
      uglify-js: 3.14.1
    dev: false
    name: '@rush-temp/synapse-access-control'
    resolution:
      integrity: sha512-RVfq3bQX8ZHaS1iulhPjb9R6OrbBAkzNMRqMK6e5vzQYEj5ukpbhUzvdtIyR1xsv1jqlmkqt0DciTj0detMpuA==
      tarball: file:projects/synapse-access-control.tgz
    version: 0.0.0
  file:projects/synapse-artifacts.tgz:
    dependencies:
      '@azure/core-tracing': 1.0.0-preview.13
      '@microsoft/api-extractor': 7.7.11
      '@types/chai': 4.2.21
      '@types/chai-as-promised': 7.1.4
      '@types/mocha': 7.0.2
      '@types/node': 12.20.19
      '@types/sinon': 9.0.11
      chai: 4.3.4
      chai-as-promised: 7.1.1_chai@4.3.4
      cross-env: 7.0.3
      dotenv: 8.6.0
      eslint: 7.32.0
      karma: 6.3.4
      karma-chrome-launcher: 3.1.0
      karma-coverage: 2.0.3
      karma-edge-launcher: 0.4.2_karma@6.3.4
      karma-env-preprocessor: 0.1.1
      karma-firefox-launcher: 1.3.0
      karma-ie-launcher: 1.0.0_karma@6.3.4
      karma-json-preprocessor: 0.3.3_karma@6.3.4
      karma-json-to-file-reporter: 1.0.1
      karma-junit-reporter: 2.0.1_karma@6.3.4
      karma-mocha: 2.0.1
      karma-mocha-reporter: 2.2.5_karma@6.3.4
      karma-source-map-support: 1.4.0
      karma-sourcemap-loader: 0.3.8
      mocha: 7.2.0
      mocha-junit-reporter: 1.23.3_mocha@7.2.0
      nyc: 14.1.1
      prettier: 1.19.1
      rimraf: 3.0.2
      rollup: 1.32.1
      sinon: 9.2.4
      source-map-support: 0.5.19
      ts-node: 9.1.1_typescript@4.2.4
      tslib: 2.3.1
      typedoc: 0.15.2
      typescript: 4.2.4
      uglify-js: 3.14.1
    dev: false
    name: '@rush-temp/synapse-artifacts'
    resolution:
      integrity: sha512-IcdI8qzBTUKUUCyLMmD26R31qh42a3OSjf105lSHNzEtPUw7kEcnQxbUmJUxkZQIP4Fyngz3Pl6s+ug5fFGQMw==
      tarball: file:projects/synapse-artifacts.tgz
    version: 0.0.0
  file:projects/synapse-managed-private-endpoints.tgz:
    dependencies:
      '@azure/core-tracing': 1.0.0-preview.13
      '@microsoft/api-extractor': 7.7.11
      '@types/chai': 4.2.21
      '@types/chai-as-promised': 7.1.4
      '@types/mocha': 7.0.2
      chai: 4.3.4
      chai-as-promised: 7.1.1_chai@4.3.4
      cross-env: 7.0.3
      dotenv: 8.6.0
      eslint: 7.32.0
      karma: 6.3.4
      karma-chrome-launcher: 3.1.0
      karma-coverage: 2.0.3
      karma-edge-launcher: 0.4.2_karma@6.3.4
      karma-env-preprocessor: 0.1.1
      karma-firefox-launcher: 1.3.0
      karma-ie-launcher: 1.0.0_karma@6.3.4
      karma-json-preprocessor: 0.3.3_karma@6.3.4
      karma-json-to-file-reporter: 1.0.1
      karma-junit-reporter: 2.0.1_karma@6.3.4
      karma-mocha: 2.0.1
      karma-mocha-reporter: 2.2.5_karma@6.3.4
      karma-source-map-support: 1.4.0
      karma-sourcemap-loader: 0.3.8
      mocha: 7.2.0
      mocha-junit-reporter: 1.23.3_mocha@7.2.0
      nyc: 14.1.1
      prettier: 1.19.1
      rimraf: 3.0.2
      rollup: 1.32.1
      tslib: 2.3.1
      typedoc: 0.15.2
      typescript: 4.2.4
      uglify-js: 3.14.1
    dev: false
    name: '@rush-temp/synapse-managed-private-endpoints'
    resolution:
      integrity: sha512-VM1biqEOLBm5HgM5Vgr7KKpR6qfk0wYn78aW5HGIYHDSapRJusD0iLAA2OO+3UZKCTi90pujyR3qM6TEhp9omA==
      tarball: file:projects/synapse-managed-private-endpoints.tgz
    version: 0.0.0
  file:projects/synapse-monitoring.tgz:
    dependencies:
      '@azure/core-tracing': 1.0.0-preview.13
      '@microsoft/api-extractor': 7.7.11
      '@rollup/plugin-commonjs': 11.0.2_rollup@1.32.1
      eslint: 7.32.0
      rimraf: 3.0.2
      rollup: 1.32.1
      rollup-plugin-node-resolve: 3.4.0
      rollup-plugin-sourcemaps: 0.4.2_rollup@1.32.1
      tslib: 2.3.1
      typedoc: 0.15.2
      typescript: 4.2.4
      uglify-js: 3.14.1
    dev: false
    name: '@rush-temp/synapse-monitoring'
    resolution:
      integrity: sha512-9xAsBYW7D1aeS2rUguFu9kpfkN4cXMYhida3m8TnwxetVkpOPFyIZ02UsUXMOxDPEEerAeYEWVo8E1tS3evR5Q==
      tarball: file:projects/synapse-monitoring.tgz
    version: 0.0.0
  file:projects/synapse-spark.tgz:
    dependencies:
      '@azure/core-tracing': 1.0.0-preview.13
      '@microsoft/api-extractor': 7.7.11
      '@types/chai': 4.2.21
      '@types/chai-as-promised': 7.1.4
      '@types/mocha': 7.0.2
      chai: 4.3.4
      chai-as-promised: 7.1.1_chai@4.3.4
      cross-env: 7.0.3
      dotenv: 8.6.0
      eslint: 7.32.0
      karma: 6.3.4
      karma-chrome-launcher: 3.1.0
      karma-coverage: 2.0.3
      karma-edge-launcher: 0.4.2_karma@6.3.4
      karma-env-preprocessor: 0.1.1
      karma-firefox-launcher: 1.3.0
      karma-ie-launcher: 1.0.0_karma@6.3.4
      karma-json-preprocessor: 0.3.3_karma@6.3.4
      karma-json-to-file-reporter: 1.0.1
      karma-junit-reporter: 2.0.1_karma@6.3.4
      karma-mocha: 2.0.1
      karma-mocha-reporter: 2.2.5_karma@6.3.4
      karma-source-map-support: 1.4.0
      karma-sourcemap-loader: 0.3.8
      mocha: 7.2.0
      mocha-junit-reporter: 1.23.3_mocha@7.2.0
      nyc: 14.1.1
      prettier: 1.19.1
      rimraf: 3.0.2
      rollup: 1.32.1
      tslib: 2.3.1
      typedoc: 0.15.2
      typescript: 4.2.4
      uglify-js: 3.14.1
    dev: false
    name: '@rush-temp/synapse-spark'
    resolution:
      integrity: sha512-pCc+qnb3gawpP7d+zeU9eeZLvE0iRC0xJBG2oBcz+5VnBvrfTGCnD/iiTZri7Xg/MyorR4HbAa9FB3yPSIQV7A==
      tarball: file:projects/synapse-spark.tgz
    version: 0.0.0
  file:projects/template.tgz:
    dependencies:
      '@azure/core-tracing': 1.0.0-preview.13
      '@azure/identity': 2.0.0-beta.5
      '@microsoft/api-extractor': 7.7.11
      '@types/chai': 4.2.21
      '@types/chai-as-promised': 7.1.4
      '@types/mocha': 7.0.2
      '@types/node': 12.20.19
      chai: 4.3.4
      chai-as-promised: 7.1.1_chai@4.3.4
      cross-env: 7.0.3
      dotenv: 8.6.0
      downlevel-dts: 0.4.0
      eslint: 7.32.0
      esm: 3.2.25
      inherits: 2.0.4
      karma: 6.3.4
      karma-chrome-launcher: 3.1.0
      karma-coverage: 2.0.3
      karma-edge-launcher: 0.4.2_karma@6.3.4
      karma-env-preprocessor: 0.1.1
      karma-firefox-launcher: 1.3.0
      karma-ie-launcher: 1.0.0_karma@6.3.4
      karma-json-preprocessor: 0.3.3_karma@6.3.4
      karma-json-to-file-reporter: 1.0.1
      karma-junit-reporter: 2.0.1_karma@6.3.4
      karma-mocha: 2.0.1
      karma-mocha-reporter: 2.2.5_karma@6.3.4
      mocha: 7.2.0
      mocha-junit-reporter: 1.23.3_mocha@7.2.0
      nyc: 14.1.1
      prettier: 1.19.1
      rimraf: 3.0.2
      rollup: 1.32.1
      source-map-support: 0.5.19
      tslib: 2.3.1
      typedoc: 0.15.2
      typescript: 4.2.4
      util: 0.12.4
    dev: false
    name: '@rush-temp/template'
    resolution:
      integrity: sha512-1lpg/gFXvcXfaJjoIsPXUvrADDF/FgXYq3/Ab8V7pnFHw+DsAA1aQYqZwQms51w1T6gZS8w0o8csvfxBuPM5Gg==
      tarball: file:projects/template.tgz
    version: 0.0.0
  file:projects/test-utils-perfstress.tgz:
    dependencies:
      '@types/minimist': 1.2.2
      '@types/node': 12.20.19
      '@types/node-fetch': 2.5.12
      eslint: 7.32.0
      karma: 6.3.4
      karma-chrome-launcher: 3.1.0
      karma-coverage: 2.0.3
      karma-env-preprocessor: 0.1.1
      minimist: 1.2.5
      node-fetch: 2.6.1
      prettier: 1.19.1
      rimraf: 3.0.2
      tslib: 2.3.1
      typescript: 4.2.4
    dev: false
    name: '@rush-temp/test-utils-perfstress'
    resolution:
      integrity: sha512-fTItTYBBwhhtVdOQ5qASInrtqY+mDuDqE9NCvItNO3FH8yp/DP67/q3g6QpEwimVRNVCIMt/EKikSFngBugZXQ==
      tarball: file:projects/test-utils-perfstress.tgz
    version: 0.0.0
  file:projects/test-utils-recorder.tgz:
    dependencies:
      '@azure/core-tracing': 1.0.0-preview.13
      '@rollup/plugin-commonjs': 11.0.2_rollup@1.32.1
      '@rollup/plugin-multi-entry': 3.0.1_rollup@1.32.1
      '@rollup/plugin-node-resolve': 8.4.0_rollup@1.32.1
      '@rollup/plugin-replace': 2.4.2_rollup@1.32.1
      '@types/chai': 4.2.21
      '@types/fs-extra': 8.1.2
      '@types/md5': 2.3.1
      '@types/mocha': 7.0.2
      '@types/mock-fs': 4.10.0
      '@types/mock-require': 2.0.0
      '@types/nise': 1.4.0
      '@types/node': 12.20.19
      chai: 4.3.4
      dotenv: 8.6.0
      eslint: 7.32.0
      fs-extra: 8.1.0
      karma: 6.3.4
      karma-chrome-launcher: 3.1.0
      karma-coverage: 2.0.3
      karma-edge-launcher: 0.4.2_karma@6.3.4
      karma-env-preprocessor: 0.1.1
      karma-firefox-launcher: 1.3.0
      karma-ie-launcher: 1.0.0_karma@6.3.4
      karma-json-preprocessor: 0.3.3_karma@6.3.4
      karma-json-to-file-reporter: 1.0.1
      karma-junit-reporter: 2.0.1_karma@6.3.4
      karma-mocha: 2.0.1
      karma-mocha-reporter: 2.2.5_karma@6.3.4
      karma-sourcemap-loader: 0.3.8
      md5: 2.3.0
      mocha: 7.2.0
      mocha-junit-reporter: 1.23.3_mocha@7.2.0
      mock-fs: 4.14.0
      mock-require: 3.0.3
      nise: 4.1.0
      nock: 12.0.3
      npm-run-all: 4.1.5
      nyc: 14.1.1
      prettier: 1.19.1
      rimraf: 3.0.2
      rollup: 1.32.1
      rollup-plugin-shim: 1.0.0
      rollup-plugin-sourcemaps: 0.4.2_rollup@1.32.1
      rollup-plugin-terser: 5.3.1_rollup@1.32.1
      rollup-plugin-visualizer: 4.2.2_rollup@1.32.1
      tslib: 2.3.1
      typescript: 4.2.4
      xhr-mock: 2.5.1
    dev: false
    name: '@rush-temp/test-utils-recorder'
    resolution:
      integrity: sha512-o+4bABzOmiCzaivsCAZk8ZCI3177CpzJVB02UtvjjKHEnqpdtweFI5V//CEh7Nrv4FVTyHACqe+r8wSPC6igjQ==
      tarball: file:projects/test-utils-recorder.tgz
    version: 0.0.0
  file:projects/test-utils.tgz:
    dependencies:
      '@azure/core-tracing': 1.0.0-preview.13
      '@microsoft/api-extractor': 7.7.11
      '@opentelemetry/api': 1.0.2
      '@types/chai': 4.2.21
      '@types/mocha': 7.0.2
      '@types/node': 12.20.19
      '@types/sinon': 9.0.11
      chai: 4.3.4
      chai-as-promised: 7.1.1_chai@4.3.4
      eslint: 7.32.0
      karma: 6.3.4
      karma-chrome-launcher: 3.1.0
      karma-coverage: 2.0.3
      karma-env-preprocessor: 0.1.1
      mocha: 7.2.0
      prettier: 1.19.1
      rimraf: 3.0.2
      rollup: 1.32.1
      sinon: 9.2.4
      tslib: 2.3.1
      typescript: 4.2.4
    dev: false
    name: '@rush-temp/test-utils'
    resolution:
      integrity: sha512-1nFHW6i1VskqJOs13yNZadavfaZwANSmI3f8+L0BrTQTz4ivAtIeMKBqQYYISFiM+yon+XOzf5nL+I9626+fQQ==
      tarball: file:projects/test-utils.tgz
    version: 0.0.0
  file:projects/video-analyzer-edge.tgz:
    dependencies:
      '@azure/core-tracing': 1.0.0-preview.13
      '@microsoft/api-extractor': 7.7.11
      '@types/chai': 4.2.21
      '@types/chai-as-promised': 7.1.4
      '@types/mocha': 7.0.2
      '@types/node': 12.20.19
      azure-iothub: 1.14.3
      chai: 4.3.4
      chai-as-promised: 7.1.1_chai@4.3.4
      cross-env: 7.0.3
      dotenv: 8.6.0
      eslint: 7.32.0
      events: 3.3.0
      inherits: 2.0.4
      karma: 6.3.4
      karma-chrome-launcher: 3.1.0
      karma-coverage: 2.0.3
      karma-edge-launcher: 0.4.2_karma@6.3.4
      karma-env-preprocessor: 0.1.1
      karma-firefox-launcher: 1.3.0
      karma-ie-launcher: 1.0.0_karma@6.3.4
      karma-junit-reporter: 2.0.1_karma@6.3.4
      karma-mocha: 2.0.1
      karma-mocha-reporter: 2.2.5_karma@6.3.4
      karma-sourcemap-loader: 0.3.8
      mocha: 7.2.0
      mocha-junit-reporter: 1.23.3_mocha@7.2.0
      nyc: 14.1.1
      prettier: 1.19.1
      rimraf: 3.0.2
      rollup: 1.32.1
      tslib: 2.3.1
      typedoc: 0.15.2
      typescript: 4.2.4
      util: 0.12.4
    dev: false
    name: '@rush-temp/video-analyzer-edge'
    resolution:
      integrity: sha512-+wAv6j5J2g+RNNNOSaA5mDBxH0nspdnIyM48CELNP3iwW4ZM3KrZdGqD0BgNgZYpPCzhlI/+artUZs5mf2pS1g==
      tarball: file:projects/video-analyzer-edge.tgz
    version: 0.0.0
  file:projects/web-pubsub-express.tgz:
    dependencies:
      '@microsoft/api-extractor': 7.7.11
      '@rollup/plugin-commonjs': 11.0.2_rollup@1.32.1
      '@rollup/plugin-json': 4.1.0_rollup@1.32.1
      '@rollup/plugin-multi-entry': 3.0.1_rollup@1.32.1
      '@rollup/plugin-node-resolve': 8.4.0_rollup@1.32.1
      '@rollup/plugin-replace': 2.4.2_rollup@1.32.1
      '@types/chai': 4.2.21
      '@types/express': 4.17.13
      '@types/express-serve-static-core': 4.17.24
      '@types/jsonwebtoken': 8.5.4
      '@types/mocha': 7.0.2
      '@types/node': 12.20.19
      '@types/query-string': 6.2.0
      '@types/sinon': 9.0.11
      assert: 1.5.0
      chai: 4.3.4
      cloudevents: 4.0.3
      cross-env: 7.0.3
      dotenv: 8.6.0
      eslint: 7.32.0
      esm: 3.2.25
      karma: 6.3.4
      karma-chrome-launcher: 3.1.0
      karma-coverage: 2.0.3
      karma-edge-launcher: 0.4.2_karma@6.3.4
      karma-env-preprocessor: 0.1.1
      karma-firefox-launcher: 1.3.0
      karma-ie-launcher: 1.0.0_karma@6.3.4
      karma-json-preprocessor: 0.3.3_karma@6.3.4
      karma-json-to-file-reporter: 1.0.1
      karma-junit-reporter: 2.0.1_karma@6.3.4
      karma-mocha: 2.0.1
      karma-mocha-reporter: 2.2.5_karma@6.3.4
      karma-sourcemap-loader: 0.3.8
      mocha: 7.2.0
      mocha-junit-reporter: 1.23.3_mocha@7.2.0
      nyc: 14.1.1
      prettier: 1.19.1
      puppeteer: 10.2.0
      query-string: 5.1.1
      rimraf: 3.0.2
      rollup: 1.32.1
      rollup-plugin-shim: 1.0.0
      rollup-plugin-sourcemaps: 0.4.2_rollup@1.32.1
      rollup-plugin-terser: 5.3.1_rollup@1.32.1
      rollup-plugin-visualizer: 4.2.2_rollup@1.32.1
      sinon: 9.2.4
      source-map-support: 0.5.19
      tslib: 2.3.1
      typedoc: 0.15.2
      typescript: 4.2.4
    dev: false
    name: '@rush-temp/web-pubsub-express'
    resolution:
      integrity: sha512-h1letzNPy07Lrfu21NRXT3WkDbO5G4aS8C2zAWiL/3UEdHRNMHH30jlWb3/49ExPeSOHvkzmo5O0IBmy2ulWCg==
      tarball: file:projects/web-pubsub-express.tgz
    version: 0.0.0
  file:projects/web-pubsub.tgz:
    dependencies:
      '@azure/core-tracing': 1.0.0-preview.13
      '@azure/identity': 1.5.1
      '@microsoft/api-extractor': 7.7.11
      '@rollup/plugin-commonjs': 11.0.2_rollup@1.32.1
      '@rollup/plugin-json': 4.1.0_rollup@1.32.1
      '@rollup/plugin-multi-entry': 3.0.1_rollup@1.32.1
      '@rollup/plugin-node-resolve': 8.4.0_rollup@1.32.1
      '@rollup/plugin-replace': 2.4.2_rollup@1.32.1
      '@types/chai': 4.2.21
      '@types/jsonwebtoken': 8.5.4
      '@types/mocha': 7.0.2
      '@types/node': 12.20.19
      '@types/query-string': 6.2.0
      '@types/sinon': 9.0.11
      chai: 4.3.4
      cross-env: 7.0.3
      dotenv: 8.6.0
      eslint: 7.32.0
      esm: 3.2.25
      jsonwebtoken: 8.5.1
      karma: 6.3.4
      karma-chrome-launcher: 3.1.0
      karma-coverage: 2.0.3
      karma-edge-launcher: 0.4.2_karma@6.3.4
      karma-env-preprocessor: 0.1.1
      karma-firefox-launcher: 1.3.0
      karma-ie-launcher: 1.0.0_karma@6.3.4
      karma-json-preprocessor: 0.3.3_karma@6.3.4
      karma-json-to-file-reporter: 1.0.1
      karma-junit-reporter: 2.0.1_karma@6.3.4
      karma-mocha: 2.0.1
      karma-mocha-reporter: 2.2.5_karma@6.3.4
      karma-sourcemap-loader: 0.3.8
      mocha: 7.2.0
      mocha-junit-reporter: 1.23.3_mocha@7.2.0
      nyc: 14.1.1
      prettier: 1.19.1
      puppeteer: 10.2.0
      query-string: 5.1.1
      rimraf: 3.0.2
      rollup: 1.32.1
      rollup-plugin-shim: 1.0.0
      rollup-plugin-sourcemaps: 0.4.2_rollup@1.32.1
      rollup-plugin-terser: 5.3.1_rollup@1.32.1
      rollup-plugin-visualizer: 4.2.2_rollup@1.32.1
      sinon: 9.2.4
      source-map-support: 0.5.19
      tslib: 2.3.1
      typedoc: 0.15.2
      typescript: 4.2.4
    dev: false
    name: '@rush-temp/web-pubsub'
    resolution:
      integrity: sha512-ZtXKYnWBG3udDVIsSP1wmrrBsI189ObU3o+9k0GHASM/HLi88LUD5g+tNcIgf+4Kyun0mFr9ARzm3exABvJGbA==
      tarball: file:projects/web-pubsub.tgz
    version: 0.0.0
registry: ''
specifiers:
  '@rush-temp/abort-controller': file:./projects/abort-controller.tgz
  '@rush-temp/agrifood-farming': file:./projects/agrifood-farming.tgz
  '@rush-temp/ai-anomaly-detector': file:./projects/ai-anomaly-detector.tgz
  '@rush-temp/ai-document-translator': file:./projects/ai-document-translator.tgz
  '@rush-temp/ai-form-recognizer': file:./projects/ai-form-recognizer.tgz
  '@rush-temp/ai-metrics-advisor': file:./projects/ai-metrics-advisor.tgz
  '@rush-temp/ai-text-analytics': file:./projects/ai-text-analytics.tgz
  '@rush-temp/app-configuration': file:./projects/app-configuration.tgz
  '@rush-temp/arm-appservice': file:./projects/arm-appservice.tgz
  '@rush-temp/arm-compute': file:./projects/arm-compute.tgz
  '@rush-temp/arm-features': file:./projects/arm-features.tgz
  '@rush-temp/arm-keyvault': file:./projects/arm-keyvault.tgz
  '@rush-temp/arm-links': file:./projects/arm-links.tgz
  '@rush-temp/arm-locks': file:./projects/arm-locks.tgz
  '@rush-temp/arm-managedapplications': file:./projects/arm-managedapplications.tgz
  '@rush-temp/arm-network': file:./projects/arm-network.tgz
  '@rush-temp/arm-policy': file:./projects/arm-policy.tgz
  '@rush-temp/arm-resources': file:./projects/arm-resources.tgz
  '@rush-temp/arm-sql': file:./projects/arm-sql.tgz
  '@rush-temp/arm-storage': file:./projects/arm-storage.tgz
  '@rush-temp/arm-webpubsub': file:./projects/arm-webpubsub.tgz
  '@rush-temp/attestation': file:./projects/attestation.tgz
  '@rush-temp/communication-chat': file:./projects/communication-chat.tgz
  '@rush-temp/communication-common': file:./projects/communication-common.tgz
  '@rush-temp/communication-identity': file:./projects/communication-identity.tgz
  '@rush-temp/communication-network-traversal': file:./projects/communication-network-traversal.tgz
  '@rush-temp/communication-phone-numbers': file:./projects/communication-phone-numbers.tgz
  '@rush-temp/communication-sms': file:./projects/communication-sms.tgz
  '@rush-temp/confidential-ledger': file:./projects/confidential-ledger.tgz
  '@rush-temp/container-registry': file:./projects/container-registry.tgz
  '@rush-temp/core-amqp': file:./projects/core-amqp.tgz
  '@rush-temp/core-asynciterator-polyfill': file:./projects/core-asynciterator-polyfill.tgz
  '@rush-temp/core-auth': file:./projects/core-auth.tgz
  '@rush-temp/core-client': file:./projects/core-client.tgz
  '@rush-temp/core-client-1': file:./projects/core-client-1.tgz
  '@rush-temp/core-client-lro': file:./projects/core-client-lro.tgz
  '@rush-temp/core-client-paging': file:./projects/core-client-paging.tgz
  '@rush-temp/core-crypto': file:./projects/core-crypto.tgz
  '@rush-temp/core-http': file:./projects/core-http.tgz
  '@rush-temp/core-lro': file:./projects/core-lro.tgz
  '@rush-temp/core-paging': file:./projects/core-paging.tgz
  '@rush-temp/core-rest-pipeline': file:./projects/core-rest-pipeline.tgz
  '@rush-temp/core-tracing': file:./projects/core-tracing.tgz
  '@rush-temp/core-util': file:./projects/core-util.tgz
  '@rush-temp/core-xml': file:./projects/core-xml.tgz
  '@rush-temp/cosmos': file:./projects/cosmos.tgz
  '@rush-temp/data-tables': file:./projects/data-tables.tgz
  '@rush-temp/dev-tool': file:./projects/dev-tool.tgz
  '@rush-temp/digital-twins-core': file:./projects/digital-twins-core.tgz
  '@rush-temp/eslint-plugin-azure-sdk': file:./projects/eslint-plugin-azure-sdk.tgz
  '@rush-temp/event-hubs': file:./projects/event-hubs.tgz
  '@rush-temp/event-processor-host': file:./projects/event-processor-host.tgz
  '@rush-temp/eventgrid': file:./projects/eventgrid.tgz
  '@rush-temp/eventhubs-checkpointstore-blob': file:./projects/eventhubs-checkpointstore-blob.tgz
  '@rush-temp/eventhubs-checkpointstore-table': file:./projects/eventhubs-checkpointstore-table.tgz
  '@rush-temp/identity': file:./projects/identity.tgz
  '@rush-temp/identity-cache-persistence': file:./projects/identity-cache-persistence.tgz
  '@rush-temp/identity-vscode': file:./projects/identity-vscode.tgz
  '@rush-temp/iot-device-update': file:./projects/iot-device-update.tgz
  '@rush-temp/iot-modelsrepository': file:./projects/iot-modelsrepository.tgz
  '@rush-temp/keyvault-admin': file:./projects/keyvault-admin.tgz
  '@rush-temp/keyvault-certificates': file:./projects/keyvault-certificates.tgz
  '@rush-temp/keyvault-common': file:./projects/keyvault-common.tgz
  '@rush-temp/keyvault-keys': file:./projects/keyvault-keys.tgz
  '@rush-temp/keyvault-secrets': file:./projects/keyvault-secrets.tgz
  '@rush-temp/logger': file:./projects/logger.tgz
  '@rush-temp/mixed-reality-authentication': file:./projects/mixed-reality-authentication.tgz
  '@rush-temp/mixed-reality-remote-rendering': file:./projects/mixed-reality-remote-rendering.tgz
  '@rush-temp/mock-hub': file:./projects/mock-hub.tgz
  '@rush-temp/monitor-opentelemetry-exporter': file:./projects/monitor-opentelemetry-exporter.tgz
  '@rush-temp/monitor-query': file:./projects/monitor-query.tgz
  '@rush-temp/perf-ai-form-recognizer': file:./projects/perf-ai-form-recognizer.tgz
  '@rush-temp/perf-ai-metrics-advisor': file:./projects/perf-ai-metrics-advisor.tgz
  '@rush-temp/perf-ai-text-analytics': file:./projects/perf-ai-text-analytics.tgz
  '@rush-temp/perf-app-configuration': file:./projects/perf-app-configuration.tgz
  '@rush-temp/perf-core-rest-pipeline': file:./projects/perf-core-rest-pipeline.tgz
  '@rush-temp/perf-data-tables': file:./projects/perf-data-tables.tgz
  '@rush-temp/perf-eventgrid': file:./projects/perf-eventgrid.tgz
  '@rush-temp/perf-identity': file:./projects/perf-identity.tgz
  '@rush-temp/perf-keyvault-certificates': file:./projects/perf-keyvault-certificates.tgz
  '@rush-temp/perf-keyvault-keys': file:./projects/perf-keyvault-keys.tgz
  '@rush-temp/perf-keyvault-secrets': file:./projects/perf-keyvault-secrets.tgz
  '@rush-temp/perf-search-documents': file:./projects/perf-search-documents.tgz
  '@rush-temp/perf-storage-blob': file:./projects/perf-storage-blob.tgz
  '@rush-temp/perf-storage-file-datalake': file:./projects/perf-storage-file-datalake.tgz
  '@rush-temp/perf-storage-file-share': file:./projects/perf-storage-file-share.tgz
  '@rush-temp/purview-catalog': file:./projects/purview-catalog.tgz
  '@rush-temp/purview-scanning': file:./projects/purview-scanning.tgz
  '@rush-temp/quantum-jobs': file:./projects/quantum-jobs.tgz
  '@rush-temp/schema-registry': file:./projects/schema-registry.tgz
  '@rush-temp/schema-registry-avro': file:./projects/schema-registry-avro.tgz
  '@rush-temp/search-documents': file:./projects/search-documents.tgz
  '@rush-temp/service-bus': file:./projects/service-bus.tgz
  '@rush-temp/storage-blob': file:./projects/storage-blob.tgz
  '@rush-temp/storage-blob-changefeed': file:./projects/storage-blob-changefeed.tgz
  '@rush-temp/storage-file-datalake': file:./projects/storage-file-datalake.tgz
  '@rush-temp/storage-file-share': file:./projects/storage-file-share.tgz
  '@rush-temp/storage-internal-avro': file:./projects/storage-internal-avro.tgz
  '@rush-temp/storage-queue': file:./projects/storage-queue.tgz
  '@rush-temp/synapse-access-control': file:./projects/synapse-access-control.tgz
  '@rush-temp/synapse-artifacts': file:./projects/synapse-artifacts.tgz
  '@rush-temp/synapse-managed-private-endpoints': file:./projects/synapse-managed-private-endpoints.tgz
  '@rush-temp/synapse-monitoring': file:./projects/synapse-monitoring.tgz
  '@rush-temp/synapse-spark': file:./projects/synapse-spark.tgz
  '@rush-temp/template': file:./projects/template.tgz
  '@rush-temp/test-utils': file:./projects/test-utils.tgz
  '@rush-temp/test-utils-perfstress': file:./projects/test-utils-perfstress.tgz
  '@rush-temp/test-utils-recorder': file:./projects/test-utils-recorder.tgz
  '@rush-temp/video-analyzer-edge': file:./projects/video-analyzer-edge.tgz
  '@rush-temp/web-pubsub': file:./projects/web-pubsub.tgz
  '@rush-temp/web-pubsub-express': file:./projects/web-pubsub-express.tgz<|MERGE_RESOLUTION|>--- conflicted
+++ resolved
@@ -540,6 +540,54 @@
       debug: '*'
     resolution:
       integrity: sha512-ENYdcHT72PwEb+aiL2G6WIXxdm8mO0LNLZVPXaSRZYNsIshre72MF1H/rnJvcVGX9uVDVClSbNPxXwY5MJPLjw==
+  /@azure/identity/2.0.0-beta.4:
+    dependencies:
+      '@azure/abort-controller': 1.0.4
+      '@azure/core-auth': 1.3.2
+      '@azure/core-http': 2.1.0
+      '@azure/core-tracing': 1.0.0-preview.12
+      '@azure/logger': 1.0.2
+      '@azure/msal-browser': 2.16.1
+      '@azure/msal-common': 4.5.1
+      '@azure/msal-node': 1.3.0
+      '@types/stoppable': 1.1.1
+      events: 3.3.0
+      jws: 4.0.0
+      open: 7.4.2
+      qs: 6.10.1
+      stoppable: 1.1.0
+      tslib: 2.3.1
+      uuid: 8.3.2
+    dev: false
+    engines:
+      node: '>=12.0.0'
+    resolution:
+      integrity: sha512-B+x9dcMutHdkkrr01sYGoTIZPbEH90iavRVNnrCjKD0HpE/Oa5UV8risvkoPWGih6WJKh+p9YEBHlYg/5RWNWg==
+  /@azure/identity/2.0.0-beta.4_debug@4.3.2:
+    dependencies:
+      '@azure/abort-controller': 1.0.4
+      '@azure/core-auth': 1.3.2
+      '@azure/core-http': 2.1.0
+      '@azure/core-tracing': 1.0.0-preview.12
+      '@azure/logger': 1.0.2
+      '@azure/msal-browser': 2.16.1
+      '@azure/msal-common': 4.5.1
+      '@azure/msal-node': 1.3.0_debug@4.3.2
+      '@types/stoppable': 1.1.1
+      events: 3.3.0
+      jws: 4.0.0
+      open: 7.4.2
+      qs: 6.10.1
+      stoppable: 1.1.0
+      tslib: 2.3.1
+      uuid: 8.3.2
+    dev: false
+    engines:
+      node: '>=12.0.0'
+    peerDependencies:
+      debug: '*'
+    resolution:
+      integrity: sha512-B+x9dcMutHdkkrr01sYGoTIZPbEH90iavRVNnrCjKD0HpE/Oa5UV8risvkoPWGih6WJKh+p9YEBHlYg/5RWNWg==
   /@azure/identity/2.0.0-beta.5:
     dependencies:
       '@azure/abort-controller': 1.0.4
@@ -563,33 +611,6 @@
     dev: false
     engines:
       node: '>=12.0.0'
-    resolution:
-      integrity: sha512-x1AWJ2IxsVZkZ/REsuQxAqt1/LkDxKEgIAozH1x5WpuhyWvVRGyG3TxyTRB0dljc54+vWcXiThnPV1+g254Fxg==
-  /@azure/identity/2.0.0-beta.5_debug@4.3.2:
-    dependencies:
-      '@azure/abort-controller': 1.0.4
-      '@azure/core-auth': 1.3.2
-      '@azure/core-client': 1.3.0
-      '@azure/core-rest-pipeline': 1.2.0
-      '@azure/core-tracing': 1.0.0-preview.13
-      '@azure/core-util': 1.0.0-beta.1
-      '@azure/logger': 1.0.2
-      '@azure/msal-browser': 2.16.1
-      '@azure/msal-common': 4.5.1
-      '@azure/msal-node': 1.3.0_debug@4.3.2
-      '@types/stoppable': 1.1.1
-      events: 3.3.0
-      jws: 4.0.0
-      open: 7.4.2
-      qs: 6.10.1
-      stoppable: 1.1.0
-      tslib: 2.3.1
-      uuid: 8.3.2
-    dev: false
-    engines:
-      node: '>=12.0.0'
-    peerDependencies:
-      debug: '*'
     resolution:
       integrity: sha512-x1AWJ2IxsVZkZ/REsuQxAqt1/LkDxKEgIAozH1x5WpuhyWvVRGyG3TxyTRB0dljc54+vWcXiThnPV1+g254Fxg==
   /@azure/keyvault-keys/4.3.0:
@@ -8352,7 +8373,7 @@
   file:projects/ai-anomaly-detector.tgz:
     dependencies:
       '@azure/core-tracing': 1.0.0-preview.13
-      '@azure/identity': 2.0.0-beta.5
+      '@azure/identity': 2.0.0-beta.4
       '@microsoft/api-extractor': 7.7.11
       '@rollup/plugin-commonjs': 11.0.2_rollup@1.32.1
       '@rollup/plugin-json': 4.1.0_rollup@1.32.1
@@ -8396,7 +8417,7 @@
     dev: false
     name: '@rush-temp/ai-anomaly-detector'
     resolution:
-      integrity: sha512-XUNtKZpAXBQy7YqTPTqpiplHPEhjvXFU53/mUUnpR3ZUUHQvqVOrmMLX8dayb+ShUXq5MKRqS0mf/Zpw17FziQ==
+      integrity: sha512-05ENO24fcTEwd62pVrbaU8gnNFJkYZuxbULt2/4U0rS7Zd+J4podHLmt/TDzgPY4f37CLsJQhepH1SF0vFuR0g==
       tarball: file:projects/ai-anomaly-detector.tgz
     version: 0.0.0
   file:projects/ai-document-translator.tgz:
@@ -8532,7 +8553,7 @@
   file:projects/ai-text-analytics.tgz:
     dependencies:
       '@azure/core-tracing': 1.0.0-preview.13
-      '@azure/identity': 2.0.0-beta.5
+      '@azure/identity': 2.0.0-beta.4
       '@microsoft/api-extractor': 7.7.11
       '@types/chai': 4.2.21
       '@types/chai-as-promised': 7.1.4
@@ -8573,7 +8594,7 @@
     dev: false
     name: '@rush-temp/ai-text-analytics'
     resolution:
-      integrity: sha512-MF/Rwj8JN0HL+Th3nrhfWuEzZoZOa842zJf23t9h/T9IF6MXjymqiVearqmjo5A0j96wfbL1TqdGc1/d0rzbvQ==
+      integrity: sha512-lbwjbtzKBxhaHEzLPkUEzQxRRYLeMWhETlZ24JtDojF5/SR77KNfr0ZPGCbwNw7t02Ugr99S8/R1ypDcu4D4mw==
       tarball: file:projects/ai-text-analytics.tgz
     version: 0.0.0
   file:projects/app-configuration.tgz:
@@ -8892,7 +8913,7 @@
   file:projects/attestation.tgz:
     dependencies:
       '@azure/core-tracing': 1.0.0-preview.13
-      '@azure/identity': 2.0.0-beta.5
+      '@azure/identity': 2.0.0-beta.4
       '@microsoft/api-extractor': 7.7.11
       '@types/chai': 4.2.21
       '@types/chai-as-promised': 7.1.4
@@ -8940,7 +8961,7 @@
     dev: false
     name: '@rush-temp/attestation'
     resolution:
-      integrity: sha512-8MqViIoYURUg1DU3f4ZojZ348XuBWCUAzkcSV1N/DpsLNPpDFgbslzYelAOmH62xN/2d7EZvdp/FXnJszsK1bA==
+      integrity: sha512-DlX4f2f9BKT2l3aH351UEM3jokEvUpQnR89QNqdQKN2Pbp8QP+asZbsBQpBHWMaThLSUajxggf3zgrc2YcWqEA==
       tarball: file:projects/attestation.tgz
     version: 0.0.0
   file:projects/communication-chat.tgz:
@@ -9110,7 +9131,7 @@
     dependencies:
       '@azure/communication-identity': 1.0.0
       '@azure/core-tracing': 1.0.0-preview.13
-      '@azure/identity': 2.0.0-beta.5
+      '@azure/identity': 2.0.0-beta.4
       '@microsoft/api-extractor': 7.7.11
       '@rollup/plugin-commonjs': 11.0.2_rollup@1.32.1
       '@rollup/plugin-json': 4.1.0_rollup@1.32.1
@@ -9158,13 +9179,13 @@
     dev: false
     name: '@rush-temp/communication-network-traversal'
     resolution:
-      integrity: sha512-hjpStZIKDcTxocqZWwvM0A8wVbUKy1wBUMAy0xPu97xkiSOkHSbAZzbleMwc5vcAsT3B/VxTkWFsc9zc/RPwBQ==
+      integrity: sha512-cobZI4V/JCxaqy9iXtGMA7vMTPaZZM/xF+gwzhAIltv6jB++Tso+REchPQBVGu8GLbiTkqhL3nWVDVmvwZaZ0Q==
       tarball: file:projects/communication-network-traversal.tgz
     version: 0.0.0
   file:projects/communication-phone-numbers.tgz:
     dependencies:
       '@azure/core-tracing': 1.0.0-preview.13
-      '@azure/identity': 2.0.0-beta.5
+      '@azure/identity': 2.0.0-beta.4
       '@microsoft/api-extractor': 7.7.11
       '@rollup/plugin-commonjs': 11.0.2_rollup@1.32.1
       '@rollup/plugin-json': 4.1.0_rollup@1.32.1
@@ -9212,7 +9233,7 @@
     dev: false
     name: '@rush-temp/communication-phone-numbers'
     resolution:
-      integrity: sha512-+fU7NBfGEJqn6z15jRTQfveq0f3BvlncezQE+Lk/8EOb5b+ap6pU7Bmd4+AGfypaVIpWtFiGaDka7i8einToqQ==
+      integrity: sha512-D5fyNkyCWhN4frTbBBAbsBBzdUN2Y5/6BZqxZWQHyN5OzY5RXVsQ3B3rm2vRkUkQy39eJh4mERYL2kS/U+LHew==
       tarball: file:projects/communication-phone-numbers.tgz
     version: 0.0.0
   file:projects/communication-sms.tgz:
@@ -9996,7 +10017,7 @@
   file:projects/data-tables.tgz:
     dependencies:
       '@azure/core-tracing': 1.0.0-preview.13
-      '@azure/identity': 2.0.0-beta.5
+      '@azure/identity': 2.0.0-beta.4
       '@microsoft/api-extractor': 7.7.11
       '@rollup/plugin-commonjs': 11.0.2_rollup@1.32.1
       '@rollup/plugin-inject': 4.0.2_rollup@1.32.1
@@ -10046,7 +10067,7 @@
     dev: false
     name: '@rush-temp/data-tables'
     resolution:
-      integrity: sha512-1oefOSgzUGrEu+BnaUlEAaFgqWHBNXMiNRqqcmrqa2GD4b80n2H+pFScL98y2l7l4AEUQeG3BUg1vDr9QWTENg==
+      integrity: sha512-cWqpW1JbLdwesXg6WQtRh/9SKSxAWpwelOfZp+haQYOCHXdmYbc9I0f5fLqydvBmWj8VAH4p8hfuzHbgyqtLvg==
       tarball: file:projects/data-tables.tgz
     version: 0.0.0
   file:projects/dev-tool.tgz:
@@ -10090,7 +10111,7 @@
   file:projects/digital-twins-core.tgz:
     dependencies:
       '@azure/core-tracing': 1.0.0-preview.13
-      '@azure/identity': 2.0.0-beta.5
+      '@azure/identity': 2.0.0-beta.4
       '@microsoft/api-extractor': 7.7.11
       '@rollup/plugin-commonjs': 11.0.2_rollup@1.32.1
       '@rollup/plugin-json': 4.1.0_rollup@1.32.1
@@ -10139,7 +10160,7 @@
     dev: false
     name: '@rush-temp/digital-twins-core'
     resolution:
-      integrity: sha512-HKEz7q+Iy2F6ci3ysQUGo8EUHGhx7ZUXHW4zttnWTwZgkW5jSLjsGvBTMLSPAUN9P49Yxg40s93vozz/lHvqrw==
+      integrity: sha512-IOXrMpOp6Z4NNY5eaomj603LAAh7cdsv2TqmJU+Z58tQ3HCL+TI30zpv04dzmfQb1zfzb0waZTAWhVwOqJqorg==
       tarball: file:projects/digital-twins-core.tgz
     version: 0.0.0
   file:projects/eslint-plugin-azure-sdk.tgz:
@@ -10181,7 +10202,7 @@
   file:projects/event-hubs.tgz:
     dependencies:
       '@azure/core-tracing': 1.0.0-preview.13
-      '@azure/identity': 2.0.0-beta.5_debug@4.3.2
+      '@azure/identity': 2.0.0-beta.4_debug@4.3.2
       '@microsoft/api-extractor': 7.7.11
       '@rollup/plugin-commonjs': 11.0.2_rollup@1.32.1
       '@rollup/plugin-inject': 4.0.2_rollup@1.32.1
@@ -10249,7 +10270,7 @@
     dev: false
     name: '@rush-temp/event-hubs'
     resolution:
-      integrity: sha512-eiG8RCautsQPDJ3v8bDQ8MEjvZ6gLfz3c4zJi81OCzbVbvvnzHCxrH4b1wq3KRuJ0qDP0Z8SaL7JAs+YbLrVZA==
+      integrity: sha512-xuqq+iie3jgTet8h7aIAqAKOF/fOBYG0zBnAEuH0Dwhj8d6zEwT6KAvawPzhwwy+XDvvj7kdtJqCy+N+PR9kBg==
       tarball: file:projects/event-hubs.tgz
     version: 0.0.0
   file:projects/event-processor-host.tgz:
@@ -10676,7 +10697,7 @@
   file:projects/keyvault-admin.tgz:
     dependencies:
       '@azure/core-tracing': 1.0.0-preview.13
-      '@azure/identity': 2.0.0-beta.5
+      '@azure/identity': 2.0.0-beta.4
       '@azure/keyvault-keys': 4.3.0
       '@microsoft/api-extractor': 7.7.11
       '@rollup/plugin-commonjs': 11.0.2_rollup@1.32.1
@@ -10716,7 +10737,7 @@
     dev: false
     name: '@rush-temp/keyvault-admin'
     resolution:
-      integrity: sha512-EmKW/CJXwPH+sYhUMCW6w90bUiB0x8H6q/tiu0UY4ni3ESv3bywjIDd37xCDxDE2D6zG1qyujPtAHg83c4yxVg==
+      integrity: sha512-jNv8VwZFDHYzB7croMGVhILNMJBmAqP4s4azNwnt+D+g3yLNw6jfV9hQkJIoTxqkO2MPuzigpM+uU4zTWGSiZw==
       tarball: file:projects/keyvault-admin.tgz
     version: 0.0.0
   file:projects/keyvault-certificates.tgz:
@@ -10793,7 +10814,7 @@
   file:projects/keyvault-keys.tgz:
     dependencies:
       '@azure/core-tracing': 1.0.0-preview.13
-      '@azure/identity': 2.0.0-beta.5
+      '@azure/identity': 2.0.0-beta.4
       '@microsoft/api-extractor': 7.7.11
       '@rollup/plugin-commonjs': 11.0.2_rollup@1.32.1
       '@rollup/plugin-json': 4.1.0_rollup@1.32.1
@@ -10848,11 +10869,7 @@
     dev: false
     name: '@rush-temp/keyvault-keys'
     resolution:
-<<<<<<< HEAD
-      integrity: sha512-V7L1leiZpLL8Ac2w8u1FN1qD0Xy14+dADMR5acsRaiDhzSVhbTLf3ayKCBJ1pgu+701sqiWdqb7imfQREjtUOw==
-=======
-      integrity: sha512-brA0Yf52odfAHjhPZJRZq5oK/X2fNGhVoFr7U2dYbaQ0iZFgVx1EgXoGCFmH9pSe5XHQ0W/IGmlHi2cAMcyv8A==
->>>>>>> 7168bcc8
+      integrity: sha512-PFPW+cikOyiU1XhOeyb0yQj2Zijl9CG9sFGjoogY7wcfFSks6v5SP90jJAXEHTP7L+MtRIWciINJ6e+uRAgfYQ==
       tarball: file:projects/keyvault-keys.tgz
     version: 0.0.0
   file:projects/keyvault-secrets.tgz:
@@ -11595,13 +11612,13 @@
     dev: false
     name: '@rush-temp/schema-registry-avro'
     resolution:
-      integrity: sha512-vqygmQ4w2wFPxcJtI7JzzjQ2BCGXnhZYV1MjK2/gGHElyKVkVJhymjF+UtPVfc5EaqiHQBbmfN8oRLPOE/xuaQ==
+      integrity: sha512-y3veLp66pwbqa1gFwSTr0+WIOK6nxycdwu2eVbmxiktuhDlH9uksErsjkFqBWr08LY+LeAhxXlemEznDkD1lHw==
       tarball: file:projects/schema-registry-avro.tgz
     version: 0.0.0
   file:projects/schema-registry.tgz:
     dependencies:
       '@azure/core-tracing': 1.0.0-preview.13
-      '@azure/identity': 2.0.0-beta.5
+      '@azure/identity': 2.0.0-beta.4
       '@microsoft/api-extractor': 7.7.11
       '@types/chai': 4.2.21
       '@types/chai-as-promised': 7.1.4
@@ -11638,7 +11655,7 @@
     dev: false
     name: '@rush-temp/schema-registry'
     resolution:
-      integrity: sha512-MaC75QH+Vu3Cuz+KUS7RPkVAl7eTiD5ZKLZs1+6gjoWexnR73PNZpsLtOMX34FYRrdMPimuLg13TlvWRGSG/wA==
+      integrity: sha512-kpM+lfpm+RUijWehDdUqZX2Ef5fE484On6tr56KO0B84Tqw0goVpjFpFop8SVQfaRLVfCe78rZVuuDNNaIAsPQ==
       tarball: file:projects/schema-registry.tgz
     version: 0.0.0
   file:projects/search-documents.tgz:
@@ -11830,7 +11847,7 @@
   file:projects/storage-blob.tgz:
     dependencies:
       '@azure/core-tracing': 1.0.0-preview.13
-      '@azure/identity': 2.0.0-beta.5
+      '@azure/identity': 2.0.0-beta.4
       '@microsoft/api-extractor': 7.7.11
       '@rollup/plugin-commonjs': 11.0.2_rollup@1.32.1
       '@rollup/plugin-json': 4.1.0_rollup@1.32.1
@@ -11883,7 +11900,7 @@
     dev: false
     name: '@rush-temp/storage-blob'
     resolution:
-      integrity: sha512-BBBL2UCIHYdAaVjIQrZ737fYXE6j+4AXJviAvTsHq+znXK9+CSiKdQMZ4r+2GuDTlcBG29xpd1KsWIQ/SaTj1g==
+      integrity: sha512-79ne93qGeiT7gkt5g7wlYJIuXo7+s7Knf+az2+uAIpZmy3zjylTNhlHligX6CegULigzJXa8JccDPjLQvkNDQQ==
       tarball: file:projects/storage-blob.tgz
     version: 0.0.0
   file:projects/storage-file-datalake.tgz:
@@ -12054,7 +12071,7 @@
   file:projects/storage-queue.tgz:
     dependencies:
       '@azure/core-tracing': 1.0.0-preview.13
-      '@azure/identity': 2.0.0-beta.5
+      '@azure/identity': 2.0.0-beta.4
       '@microsoft/api-extractor': 7.7.11
       '@rollup/plugin-commonjs': 11.0.2_rollup@1.32.1
       '@rollup/plugin-multi-entry': 3.0.1_rollup@1.32.1
@@ -12103,7 +12120,7 @@
     dev: false
     name: '@rush-temp/storage-queue'
     resolution:
-      integrity: sha512-ejS1mcryUm3hvOsOjCuQeX3R3+gO1ZChRKQl3k/5QhlCZyVDD4/DrARI8fkAvKsYzaui6s/ijylcncISFvN32g==
+      integrity: sha512-5li7TcCHHn93gnKPHNCcUhiCasP3LPQx3/FV6723lKh/3d5Df0b/XoVZhd1Z3WvttUVVKh0XUlfJ16XhwLhWiw==
       tarball: file:projects/storage-queue.tgz
     version: 0.0.0
   file:projects/synapse-access-control.tgz:
