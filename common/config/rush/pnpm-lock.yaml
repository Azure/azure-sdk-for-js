--- conflicted
+++ resolved
@@ -362,7 +362,7 @@
       integrity: sha512-CxaMaEjwtsmIhWtjHyGimKO7RmES0YxPqGQ9+jKqGygNlhG5NYHktDaiQu6w7k3g+I51VaLXtVSt+BVFd6VWfQ==
   /@azure/identity/1.2.5_debug@4.3.2:
     dependencies:
-      '@azure/core-http': 1.2.3
+      '@azure/core-http': 1.2.6
       '@azure/core-tracing': 1.0.0-preview.9
       '@azure/logger': 1.0.2
       '@azure/msal-node': 1.0.0-beta.6_debug@4.3.2
@@ -441,13 +441,8 @@
       '@azure/core-http': 2.0.0
       '@azure/core-tracing': 1.0.0-preview.12
       '@azure/logger': 1.0.2
-<<<<<<< HEAD
-      '@azure/msal-browser': 2.14.2
-      '@azure/msal-common': 4.3.0
-=======
       '@azure/msal-browser': 2.15.0
       '@azure/msal-common': 4.4.0
->>>>>>> 7baf2024
       '@azure/msal-node': 1.2.0
       '@types/stoppable': 1.1.1
       events: 3.3.0
@@ -469,15 +464,9 @@
       '@azure/core-http': 2.0.0
       '@azure/core-tracing': 1.0.0-preview.12
       '@azure/logger': 1.0.2
-<<<<<<< HEAD
-      '@azure/msal-browser': 2.14.2
-      '@azure/msal-common': 4.3.0
-      '@azure/msal-node': 1.2.0_debug@4.3.1
-=======
       '@azure/msal-browser': 2.15.0
       '@azure/msal-common': 4.4.0
       '@azure/msal-node': 1.2.0_debug@4.3.2
->>>>>>> 7baf2024
       '@types/stoppable': 1.1.1
       events: 3.3.0
       jws: 4.0.0
@@ -636,37 +625,16 @@
     engines:
       node: '>=0.8.0'
     resolution:
-<<<<<<< HEAD
-      integrity: sha512-JKHE9Rer41CI8tweiyE91M8ZbGvQV9P+jOPB4ZtPxyxCi2f7ED3jNfdzyUJ1eGB+hCRnvO56M1Xc61T1R+JfYg==
-  /@azure/msal-common/4.3.0:
-=======
       integrity: sha512-Du0BHQiDQgkqg6OoKovUZWdEIZbTnhh/lma7QLyi5jFKDekk78wXsFIOJLUcFoY97+ZhB+Y2WQOYT1DJphAdCg==
-  /@azure/msal-common/1.7.2:
->>>>>>> 7baf2024
+  /@azure/msal-common/4.4.0:
     dependencies:
       debug: 4.3.2
     dev: false
     engines:
       node: '>=0.8.0'
     resolution:
-<<<<<<< HEAD
-      integrity: sha512-jFqUWe83wVb6O8cNGGBFg2QlKvqM1ezUgJTEV7kIsAPX0RXhGFE4B1DLNt6hCnkTXDbw+KGW0zgxOEr4MJQwLw==
-=======
-      integrity: sha512-3/voCdFKONENX+5tMrNOBSrVJb6NbE7YB8vc4FZ/4ZbjpK7GVtq9Bu1MW+HZhrmsUzSF/joHx0ZIJDYIequ/jg==
->>>>>>> 7baf2024
-  /@azure/msal-common/4.4.0:
-    dependencies:
-      debug: 4.3.2
-    dev: false
-    engines:
-      node: '>=0.8.0'
-    resolution:
       integrity: sha512-Qrs33Ctt2KM7NxArFPIUKc8UbIcm7zYxJFdJeQ9k7HKBhVk3e88CUz1Mw33cS/Jr+YA1H02OAzHg++bJ+4SFyQ==
-<<<<<<< HEAD
   /@azure/msal-node-extensions/1.0.0-alpha.8:
-=======
-  /@azure/msal-node-extensions/1.0.0-alpha.7:
->>>>>>> 7baf2024
     dependencies:
       '@azure/msal-common': 4.4.0
       bindings: 1.5.0
@@ -690,11 +658,7 @@
   /@azure/msal-node/1.0.0-beta.6_debug@4.3.2:
     dependencies:
       '@azure/msal-common': 4.4.0
-<<<<<<< HEAD
-      axios: 0.21.1_debug@4.3.1
-=======
       axios: 0.21.1_debug@4.3.2
->>>>>>> 7baf2024
       jsonwebtoken: 8.5.1
       uuid: 8.3.2
     dev: false
@@ -713,17 +677,10 @@
       node: 10 || 12 || 14 || 16
     resolution:
       integrity: sha512-79o5n483vslc7Qegh9+0BsxODRmlk6YYjVdl9jvwmAuF+i+oylq57e7RVhTVocKCbLCIMOKARI14JyKdDbW0WA==
-<<<<<<< HEAD
-  /@azure/msal-node/1.2.0_debug@4.3.1:
-    dependencies:
-      '@azure/msal-common': 4.4.0
-      axios: 0.21.1_debug@4.3.1
-=======
   /@azure/msal-node/1.2.0_debug@4.3.2:
     dependencies:
       '@azure/msal-common': 4.4.0
       axios: 0.21.1_debug@4.3.2
->>>>>>> 7baf2024
       jsonwebtoken: 8.5.1
       uuid: 8.3.2
     dev: false
@@ -2852,7 +2809,7 @@
       integrity: sha512-bC7ElrdJaJnPbAP+1EotYvqZsb3ecl5wi6Bfi6BJTUcNowp6cvspg0jXznRTKDjm/E7AdgFBVeAPVMNcKGsHMA==
   /debug/3.2.6:
     dependencies:
-      ms: 2.1.1
+      ms: 2.1.3
     deprecated: Debug versions >=3.2.0 <3.2.7 || >=4 <4.3.1 have a low-severity ReDos regression when used in a Node.js environment. It is recommended you upgrade to 3.2.7 or 4.3.1. (https://github.com/visionmedia/debug/issues/797)
     dev: false
     resolution:
@@ -6359,7 +6316,7 @@
     resolution:
       integrity: sha1-sgmEkgO7Jd+CDadW50cAWHhSFiA=
   /querystring/0.2.1:
-    deprecated: The
+    deprecated: The querystring API is considered Legacy. new code should use the URLSearchParams API instead.
     dev: false
     engines:
       node: '>=0.4.x'
@@ -10012,11 +9969,7 @@
   file:projects/identity-cache-persistence.tgz:
     dependencies:
       '@azure/msal-node': 1.2.0
-<<<<<<< HEAD
       '@azure/msal-node-extensions': 1.0.0-alpha.8
-=======
-      '@azure/msal-node-extensions': 1.0.0-alpha.7
->>>>>>> 7baf2024
       '@microsoft/api-extractor': 7.7.11
       '@types/jws': 3.2.4
       '@types/mocha': 7.0.2
@@ -10083,13 +10036,8 @@
   file:projects/identity.tgz:
     dependencies:
       '@azure/core-tracing': 1.0.0-preview.12
-<<<<<<< HEAD
-      '@azure/msal-browser': 2.14.2
-      '@azure/msal-common': 4.3.0
-=======
       '@azure/msal-browser': 2.15.0
       '@azure/msal-common': 4.4.0
->>>>>>> 7baf2024
       '@azure/msal-node': 1.2.0
       '@microsoft/api-extractor': 7.7.11
       '@types/jws': 3.2.4
@@ -12074,6 +12022,7 @@
       integrity: sha512-KzxOCN28tIw0iRDU4HUJ3S3wEcHv/WdKeA29HKgcFMb2DxK2EFvuX6Ih+jAI/M9LYp5Kpwni26AoZTW3KBlENw==
       tarball: file:projects/web-pubsub.tgz
     version: 0.0.0
+registry: ''
 specifiers:
   '@rush-temp/abort-controller': file:./projects/abort-controller.tgz
   '@rush-temp/agrifood-farming': file:./projects/agrifood-farming.tgz
