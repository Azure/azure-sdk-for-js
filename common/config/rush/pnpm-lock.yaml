--- conflicted
+++ resolved
@@ -186,30 +186,6 @@
       node: '>=12.0.0'
     resolution:
       integrity: sha512-vkAFCxj0dn7kjTDuzpqM4EgQJkn3V0N/KJ0/n+UwralpeCESWll3DLuf8h2kL94vT9pyHWq7xWiNMBrzXxF1yA==
-<<<<<<< HEAD
-=======
-  /@azure/amqp-common/1.0.0-preview.9:
-    dependencies:
-      '@azure/ms-rest-nodeauth': 0.9.3_debug@3.2.7
-      '@types/async-lock': 1.1.3
-      '@types/is-buffer': 2.0.0
-      async-lock: 1.3.0
-      buffer: 5.7.1
-      debug: 3.2.7
-      events: 3.3.0
-      is-buffer: 2.0.5
-      jssha: 2.4.2
-      process: 0.11.10
-      rhea: 1.0.24
-      rhea-promise: 0.1.15
-      stream-browserify: 2.0.2
-      tslib: 1.14.1
-      url: 0.11.0
-      util: 0.11.1
-    dev: false
-    resolution:
-      integrity: sha512-RVG1Ad3Afv9gwFFmpeCXQAm+Sa0L8KEZRJJAAZEGoYDb6EoO1iQDVmoBz720h8mdrGpi0D60xNU/KhriIwuZfQ==
->>>>>>> 52bde468
   /@azure/communication-common/1.1.0:
     dependencies:
       '@azure/abort-controller': 1.0.4
@@ -442,23 +418,6 @@
       node: '>=8.0.0'
     resolution:
       integrity: sha512-zczolCLJ5QG42AEPQ+Qg9SRYNUyB+yZ5dzof4YEc+dyWczO9G2sBqbAjLB7IqrsdHN2apkiB2oXeDKCsq48jug==
-<<<<<<< HEAD
-=======
-  /@azure/event-hubs/2.1.4:
-    dependencies:
-      '@azure/amqp-common': 1.0.0-preview.9
-      '@azure/ms-rest-nodeauth': 0.9.3_debug@3.2.7
-      async-lock: 1.3.0
-      debug: 3.2.7
-      is-buffer: 2.0.5
-      jssha: 2.4.2
-      rhea-promise: 0.1.15
-      tslib: 1.14.1
-      uuid: 3.4.0
-    dev: false
-    resolution:
-      integrity: sha512-CxaMaEjwtsmIhWtjHyGimKO7RmES0YxPqGQ9+jKqGygNlhG5NYHktDaiQu6w7k3g+I51VaLXtVSt+BVFd6VWfQ==
->>>>>>> 52bde468
   /@azure/identity/1.2.5_debug@4.3.2:
     dependencies:
       '@azure/core-http': 1.2.3
@@ -613,43 +572,6 @@
       node: '>=8.0.0'
     resolution:
       integrity: sha512-YZNjNV0vL3nN2nedmcjQBcpCTo3oqceXmgiQtEm6fLpucjRZyQKAQruhCmCpRlB1iykqKJJ/Y8CDmT5rIE6IJw==
-<<<<<<< HEAD
-=======
-  /@azure/ms-rest-azure-env/1.1.2:
-    dev: false
-    resolution:
-      integrity: sha512-l7z0DPCi2Hp88w12JhDTtx5d0Y3+vhfE7JKJb9O7sEz71Cwp053N8piTtTnnk/tUor9oZHgEKi/p3tQQmLPjvA==
-  /@azure/ms-rest-js/1.11.2_debug@3.2.7:
-    dependencies:
-      '@azure/core-auth': 1.3.2
-      axios: 0.21.1_debug@3.2.7
-      form-data: 2.5.1
-      tough-cookie: 2.5.0
-      tslib: 1.14.1
-      tunnel: 0.0.6
-      uuid: 3.4.0
-      xml2js: 0.4.23
-    dev: false
-    peerDependencies:
-      debug: '*'
-    resolution:
-      integrity: sha512-2AyQ1IKmLGKW7DU3/x3TsTBzZLcbC9YRI+yuDPuXAQrv3zar340K9wsxU413kHFIDjkWNCo9T0w5VtwcyWxhbQ==
-  /@azure/ms-rest-js/1.11.2_debug@4.3.2:
-    dependencies:
-      '@azure/core-auth': 1.3.2
-      axios: 0.21.1_debug@4.3.2
-      form-data: 2.5.1
-      tough-cookie: 2.5.0
-      tslib: 1.14.1
-      tunnel: 0.0.6
-      uuid: 3.4.0
-      xml2js: 0.4.23
-    dev: false
-    peerDependencies:
-      debug: '*'
-    resolution:
-      integrity: sha512-2AyQ1IKmLGKW7DU3/x3TsTBzZLcbC9YRI+yuDPuXAQrv3zar340K9wsxU413kHFIDjkWNCo9T0w5VtwcyWxhbQ==
->>>>>>> 52bde468
   /@azure/ms-rest-js/2.5.3:
     dependencies:
       '@azure/core-auth': 1.3.2
@@ -664,29 +586,6 @@
     dev: false
     resolution:
       integrity: sha512-OZ7qJwazS2nSRtZOA6+0k7x+RJ9D2P0IyUl9iHycyjgtQlINALNRutGqQeBirhIEx2IRQs9TMnnxoh/yRkFEAw==
-<<<<<<< HEAD
-=======
-  /@azure/ms-rest-nodeauth/0.9.3_debug@3.2.7:
-    dependencies:
-      '@azure/ms-rest-azure-env': 1.1.2
-      '@azure/ms-rest-js': 1.11.2_debug@3.2.7
-      adal-node: 0.1.28
-    dev: false
-    peerDependencies:
-      debug: '*'
-    resolution:
-      integrity: sha512-aFHRw/IHhg3I9ZJW+Va4L+sCirFHMVIu6B7lFdL5mGLfG3xC5vDIdd957LRXFgy2OiKFRUC0QaKknd0YCsQIqA==
-  /@azure/ms-rest-nodeauth/0.9.3_debug@4.3.2:
-    dependencies:
-      '@azure/ms-rest-azure-env': 1.1.2
-      '@azure/ms-rest-js': 1.11.2_debug@4.3.2
-      adal-node: 0.1.28
-    dev: false
-    peerDependencies:
-      debug: '*'
-    resolution:
-      integrity: sha512-aFHRw/IHhg3I9ZJW+Va4L+sCirFHMVIu6B7lFdL5mGLfG3xC5vDIdd957LRXFgy2OiKFRUC0QaKknd0YCsQIqA==
->>>>>>> 52bde468
   /@azure/msal-browser/2.16.1:
     dependencies:
       '@azure/msal-common': 4.5.1
@@ -1676,17 +1575,6 @@
     dev: false
     resolution:
       integrity: sha512-niAuZrwrjKck4+XhoCw6AAVQBENHftpXw9F4ryk66fTgYaKQ53R4FI7c9vUGGw5vQis1HKBHDR1gcYI/Bq1xvw==
-  /@types/node/16.6.1:
-<<<<<<< HEAD
-=======
-    dev: false
-    resolution:
-      integrity: sha512-Sr7BhXEAer9xyGuCN3Ek9eg9xPviCF2gfu9kTfuU2HkTVAMYSDeX40fvpmo72n5nansg3nsBjuQBrsS28r+NUw==
-  /@types/node/8.10.66:
->>>>>>> 52bde468
-    dev: false
-    resolution:
-      integrity: sha512-Sr7BhXEAer9xyGuCN3Ek9eg9xPviCF2gfu9kTfuU2HkTVAMYSDeX40fvpmo72n5nansg3nsBjuQBrsS28r+NUw==
   /@types/prettier/2.0.2:
     dev: false
     resolution:
@@ -1709,7 +1597,7 @@
       integrity: sha512-EEhsLsD6UsDM1yFhAvy0Cjr6VwmpMWqFBCb9w07wVugF7w9nfajxLuVmngTIpgS6svCnm6Vaw+MZhoDCKnOfsw==
   /@types/resolve/1.17.1:
     dependencies:
-      '@types/node': 16.6.1
+      '@types/node': 12.20.19
     dev: false
     resolution:
       integrity: sha512-yy7HuzQhj0dhGpD8RLXSZWEkLsV9ibvxvi6EiJ3bkqLAO1RGo0WbkWQiwpRlSFymTJRz0d3k5LM3kkx8ArDbLw==
@@ -1914,25 +1802,6 @@
     hasBin: true
     resolution:
       integrity: sha512-nQyp0o1/mNdbTO1PO6kHkwSrmgZ0MT/jCCpNiwbUjGoRN4dlBhqJtoQuCnEOKzgTVwg0ZWiCoQy6SxMebQVh8A==
-<<<<<<< HEAD
-=======
-  /adal-node/0.1.28:
-    dependencies:
-      '@types/node': 8.10.66
-      async: 3.2.1
-      date-utils: 1.2.21
-      jws: 3.2.2
-      request: 2.88.2
-      underscore: 1.13.1
-      uuid: 3.4.0
-      xmldom: 0.6.0
-      xpath.js: 1.1.0
-    dev: false
-    engines:
-      node: '>= 0.6.15'
-    resolution:
-      integrity: sha1-RoxLs+u9lrEnBmn0ucuk4AZepIU=
->>>>>>> 52bde468
   /agent-base/6.0.2:
     dependencies:
       debug: 4.3.2
@@ -2169,17 +2038,6 @@
       node: '>=0.11'
     resolution:
       integrity: sha512-9fZMS1meEfZriKMiLmOlQu4/3WFGkH2BM5aU++iRciUeHJ8L4K0T+bfYqpQS7X2ywEu18Dqp6aq9fIRXkvZ+TQ==
-<<<<<<< HEAD
-=======
-  /aws-sign2/0.7.0:
-    dev: false
-    resolution:
-      integrity: sha1-tG6JCTSpWR8tL2+G1+ap8bP+dqg=
-  /aws4/1.11.0:
-    dev: false
-    resolution:
-      integrity: sha512-xh1Rl34h6Fi1DC2WWKfxUTVqRsNnr6LsKz2+hfwDxQJWmrx8+c7ylaqBMcHfl1U1r2dsifOvKX3LQuLNZ+XSvA==
->>>>>>> 52bde468
   /axios/0.21.1:
     dependencies:
       follow-redirects: 1.14.1
@@ -2247,27 +2105,6 @@
       node: '>= 10.0.0'
     resolution:
       integrity: sha512-sQlarDu808lCZwWl+x/4MkW/sXxTHeaHFDPkDRJvaH7MKBgZCsnfYqEcF2auFY1cqw/VuKQPalpGRql3vJ203A==
-<<<<<<< HEAD
-=======
-  /azure-storage/2.10.4:
-    dependencies:
-      browserify-mime: 1.2.9
-      extend: 3.0.2
-      json-edm-parser: 0.1.2
-      md5.js: 1.3.4
-      readable-stream: 2.0.6
-      request: 2.88.2
-      underscore: 1.13.1
-      uuid: 3.4.0
-      validator: 9.4.1
-      xml2js: 0.2.8
-      xmlbuilder: 9.0.7
-    dev: false
-    engines:
-      node: '>= 0.8.26'
-    resolution:
-      integrity: sha512-zlfRPl4js92JC6+79C2EUmNGYjSknRl8pOiHQF78zy+pbOFOHtlBF6BU/OxPeHQX3gaa6NdEZnVydFxhhndkEw==
->>>>>>> 52bde468
   /babel-runtime/6.26.0:
     dependencies:
       core-js: 2.6.12
@@ -2357,13 +2194,6 @@
     dev: false
     resolution:
       integrity: sha512-qhAVI1+Av2X7qelOfAIYwXONood6XlZE/fXaBSmW/T5SzLAmCgzi+eiWE7fUvbHaeNBQH13UftjpXxsfLkMpgw==
-<<<<<<< HEAD
-=======
-  /browserify-mime/1.2.9:
-    dev: false
-    resolution:
-      integrity: sha1-rrGvKN5sDXpqLOQK22j/GEIq8x8=
->>>>>>> 52bde468
   /browserslist/4.16.7:
     dependencies:
       caniuse-lite: 1.0.30001251
@@ -2451,13 +2281,6 @@
     resolution:
       integrity: sha512-L28STB170nwWS63UjtlEOE3dldQApaJXZkOI1uMFfzf3rRuPegHaHesyee+YxQ+W6SvRDQV6UrdOdRiR153wJg==
   /caniuse-lite/1.0.30001251:
-<<<<<<< HEAD
-=======
-    dev: false
-    resolution:
-      integrity: sha512-HOe1r+9VkU4TFmnU70z+r7OLmtR+/chB1rdcJUeQlAinjEeb0cKL20tlAtOagNZhbrtLnCvV19B4FmF1rgzl6A==
-  /caseless/0.12.0:
->>>>>>> 52bde468
     dev: false
     resolution:
       integrity: sha512-HOe1r+9VkU4TFmnU70z+r7OLmtR+/chB1rdcJUeQlAinjEeb0cKL20tlAtOagNZhbrtLnCvV19B4FmF1rgzl6A==
@@ -3796,23 +3619,6 @@
     dev: false
     resolution:
       integrity: sha1-T9ca0t/elnibmApcCilZN8svXOk=
-<<<<<<< HEAD
-=======
-  /forever-agent/0.6.1:
-    dev: false
-    resolution:
-      integrity: sha1-+8cfDEGt6zf5bFd60e1C2P2sypE=
-  /form-data/2.3.3:
-    dependencies:
-      asynckit: 0.4.0
-      combined-stream: 1.0.8
-      mime-types: 2.1.32
-    dev: false
-    engines:
-      node: '>= 0.12'
-    resolution:
-      integrity: sha512-1lLKB2Mu3aGP1Q/2eCOx0fNbRMe7XdwktwOruhfqqd0rIJWwN4Dh+E3hrPSlDCXnSR7UtZ1N38rVXm+6+MEhJQ==
->>>>>>> 52bde468
   /form-data/2.5.1:
     dependencies:
       asynckit: 0.4.0
@@ -4582,13 +4388,6 @@
       node: '>= 0.4'
     resolution:
       integrity: sha512-VxlpTBGknhQ3o7YiVjIhdLU6+oD8dPz/79vvvH4F+S/c8608UCVa9fgDpa1kZgFoUST2DCgacc70UszKgzKuvA==
-<<<<<<< HEAD
-=======
-  /is-typedarray/1.0.0:
-    dev: false
-    resolution:
-      integrity: sha1-5HnICFjfDBsR3dppQPlgEfzaSpo=
->>>>>>> 52bde468
   /is-valid-glob/1.0.0:
     dev: false
     engines:
@@ -4778,13 +4577,6 @@
     dev: false
     resolution:
       integrity: sha512-CGjq13y28FrBA5mAU+rsfHaVKEF9jrw3PhzZpIzTeMiPsT0XRDAS6E7QS8/ZTmFQUtl2MDJsxKQoYJzAhF7B1w==
-<<<<<<< HEAD
-=======
-  /jsbn/0.1.1:
-    dev: false
-    resolution:
-      integrity: sha1-peZUwuWi3rXyAdls77yoDA7y9RM=
->>>>>>> 52bde468
   /jsesc/2.5.2:
     dev: false
     engines:
@@ -6481,37 +6273,6 @@
     dev: false
     resolution:
       integrity: sha1-wkvOKig62tW8P1jg1IJJuSN52O8=
-<<<<<<< HEAD
-=======
-  /request/2.88.2:
-    dependencies:
-      aws-sign2: 0.7.0
-      aws4: 1.11.0
-      caseless: 0.12.0
-      combined-stream: 1.0.8
-      extend: 3.0.2
-      forever-agent: 0.6.1
-      form-data: 2.3.3
-      har-validator: 5.1.5
-      http-signature: 1.2.0
-      is-typedarray: 1.0.0
-      isstream: 0.1.2
-      json-stringify-safe: 5.0.1
-      mime-types: 2.1.32
-      oauth-sign: 0.9.0
-      performance-now: 2.1.0
-      qs: 6.5.2
-      safe-buffer: 5.2.1
-      tough-cookie: 2.5.0
-      tunnel-agent: 0.6.0
-      uuid: 3.4.0
-    deprecated: request has been deprecated, see https://github.com/request/request/issues/3142
-    dev: false
-    engines:
-      node: '>= 6'
-    resolution:
-      integrity: sha512-MsvtOrfG9ZcrOwAW+Qi+F6HbD0CWXEh9ou77uOb7FM2WPhwT7smM833PzanhJLsgXjN89Ir6V2PczXNnMpwKhw==
->>>>>>> 52bde468
   /require-directory/2.1.1:
     dev: false
     engines:
@@ -6705,7 +6466,7 @@
   /rollup/1.32.1:
     dependencies:
       '@types/estree': 0.0.50
-      '@types/node': 16.6.1
+      '@types/node': 12.20.19
       acorn: 7.4.1
     dev: false
     hasBin: true
@@ -9997,59 +9758,6 @@
       integrity: sha512-EQYcFVvtkUuJqx35RiOkZanTBB5WsQnM33rdd+bNLXhcu4+hSh0OSuAaCjZS+71oxFrdeXyy28Vz7G34D91LQQ==
       tarball: file:projects/event-hubs.tgz
     version: 0.0.0
-<<<<<<< HEAD
-=======
-  file:projects/event-processor-host.tgz:
-    dependencies:
-      '@azure/event-hubs': 2.1.4
-      '@azure/ms-rest-nodeauth': 0.9.3_debug@4.3.2
-      '@microsoft/api-extractor': 7.7.11
-      '@rollup/plugin-commonjs': 11.0.2_rollup@1.32.1
-      '@rollup/plugin-json': 4.1.0_rollup@1.32.1
-      '@rollup/plugin-multi-entry': 3.0.1_rollup@1.32.1
-      '@rollup/plugin-node-resolve': 8.4.0_rollup@1.32.1
-      '@rollup/plugin-replace': 2.4.2_rollup@1.32.1
-      '@types/async-lock': 1.1.3
-      '@types/chai': 4.2.21
-      '@types/chai-as-promised': 7.1.4
-      '@types/chai-string': 1.4.2
-      '@types/debug': 4.1.7
-      '@types/mocha': 7.0.2
-      '@types/node': 12.20.19
-      '@types/uuid': 8.3.1
-      '@types/ws': 7.4.7
-      async-lock: 1.3.0
-      azure-storage: 2.10.4
-      chai: 4.3.4
-      chai-as-promised: 7.1.1_chai@4.3.4
-      chai-string: 1.5.0_chai@4.3.4
-      cross-env: 7.0.3
-      debug: 4.3.2
-      dotenv: 8.6.0
-      eslint: 7.32.0
-      esm: 3.2.25
-      https-proxy-agent: 5.0.0
-      mocha: 7.2.0
-      mocha-junit-reporter: 1.23.3_mocha@7.2.0
-      nyc: 14.1.1
-      path-browserify: 1.0.1
-      prettier: 1.19.1
-      rimraf: 3.0.2
-      rollup: 1.32.1
-      rollup-plugin-sourcemaps: 0.4.2_rollup@1.32.1
-      ts-node: 9.1.1_typescript@4.2.4
-      tslib: 2.3.1
-      typedoc: 0.15.2
-      typescript: 4.2.4
-      uuid: 8.3.2
-      ws: 7.5.3
-    dev: false
-    name: '@rush-temp/event-processor-host'
-    resolution:
-      integrity: sha512-syykBEfYcNEgeJPdJQjKC3+Nb7bGZQtl7VILYKDPkcDxCHCEqS2VarrIgIbylakamm+WF6oIXYqTVvTOLYRR8g==
-      tarball: file:projects/event-processor-host.tgz
-    version: 0.0.0
->>>>>>> 52bde468
   file:projects/eventgrid.tgz:
     dependencies:
       '@azure/core-tracing': 1.0.0-preview.13
