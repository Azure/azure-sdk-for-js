--- conflicted
+++ resolved
@@ -778,7 +778,7 @@
       integrity: sha512-1zzPV9FDe1I/WHhRkf9SNgqtRJWZqrBWgu7JGveuHmmyR9CnAPCie2N/x+iHrgnpYBIcCJWHBoMRv2TRWktsvw==
   /@types/connect/3.4.34:
     dependencies:
-      '@types/node': 10.17.13
+      '@types/node': 8.10.66
     dev: false
     resolution:
       integrity: sha512-ePPA/JuI+X0vb+gSWlPKOY0NdNAie/rPUqX2GUPpbZwiKTkSPhjXWuee47E4MtE54QVzGCQMQkAL6JhV2E1+cQ==
@@ -943,7 +943,7 @@
       integrity: sha512-ewFXqrQHlFsgc09MK5jP5iR7vumV/BYayNC6PgJO2LPe8vrnNFyjQjSppfEngITi0qvfKtzFvgKymGheFM9UOA==
   /@types/resolve/1.17.1:
     dependencies:
-      '@types/node': 10.17.13
+      '@types/node': 8.10.66
     dev: false
     resolution:
       integrity: sha512-yy7HuzQhj0dhGpD8RLXSZWEkLsV9ibvxvi6EiJ3bkqLAO1RGo0WbkWQiwpRlSFymTJRz0d3k5LM3kkx8ArDbLw==
@@ -1016,7 +1016,7 @@
       integrity: sha512-jfcNBxHFYJ4nPIacsi3woz1+kvUO6s1CyeEhtnDHBjHUMNj5UlW2GynmnSgiJJEdNg9yW5C8lfoNRZrHGv5EqA==
   /@types/yauzl/2.9.1:
     dependencies:
-      '@types/node': 10.17.13
+      '@types/node': 8.10.66
     dev: false
     optional: true
     resolution:
@@ -6638,7 +6638,7 @@
     optional: true
     resolution:
       integrity: sha512-bCR6cP+aTdScaQCnQKbPKtJOKDp/hj9EDLJo3Nw4y1QksqaovlW/bnptB6/c1e+qmNIDHRK+oXFDdEqBT8WzUA==
-  /sinon/9.2.1:
+  /sinon/9.2.2:
     dependencies:
       '@sinonjs/commons': 1.8.1
       '@sinonjs/fake-timers': 6.0.1
@@ -6649,7 +6649,7 @@
       supports-color: 7.2.0
     dev: false
     resolution:
-      integrity: sha512-naPfsamB5KEE1aiioaoqJ6MEhdUs/2vtI5w1hPAXX/UwvoPjXcwh1m5HiKx0HGgKR8lQSoFIgY5jM6KK8VrS9w==
+      integrity: sha512-9Owi+RisvCZpB0bdOVFfL314I6I4YoRlz6Isi4+fr8q8YQsDPoCe5UnmNtKHRThX3negz2bXHWIuiPa42vM8EQ==
   /slash/3.0.0:
     dev: false
     engines:
@@ -8143,7 +8143,7 @@
       prettier: 1.19.1
       rimraf: 3.0.2
       rollup: 1.32.1
-      sinon: 9.2.1
+      sinon: 9.2.2
       source-map-support: 0.5.19
       tslib: 2.0.3
       typescript: 4.1.2
@@ -8186,7 +8186,7 @@
       prettier: 1.19.1
       rimraf: 3.0.2
       rollup: 1.32.1
-      sinon: 9.2.1
+      sinon: 9.2.2
       source-map-support: 0.5.19
       ts-node: 8.10.2_typescript@4.1.2
       tslib: 2.0.3
@@ -8232,7 +8232,7 @@
       prettier: 1.19.1
       rimraf: 3.0.2
       rollup: 1.32.1
-      sinon: 9.2.1
+      sinon: 9.2.2
       source-map-support: 0.5.19
       ts-node: 8.10.2_typescript@4.1.2
       tslib: 2.0.3
@@ -8285,7 +8285,7 @@
       rollup-plugin-shim: 1.0.0
       rollup-plugin-sourcemaps: 0.4.2_rollup@1.32.1
       rollup-plugin-terser: 5.3.1_rollup@1.32.1
-      sinon: 9.2.1
+      sinon: 9.2.2
       ts-node: 8.10.2_typescript@4.1.2
       tslib: 2.0.3
       typescript: 4.1.2
@@ -8341,7 +8341,7 @@
       rollup-plugin-sourcemaps: 0.4.2_rollup@1.32.1
       rollup-plugin-terser: 5.3.1_rollup@1.32.1
       rollup-plugin-visualizer: 4.2.0_rollup@1.32.1
-      sinon: 9.2.1
+      sinon: 9.2.2
       tslib: 2.0.3
       typescript: 4.1.2
     dev: false
@@ -8395,7 +8395,7 @@
       rollup-plugin-sourcemaps: 0.4.2_rollup@1.32.1
       rollup-plugin-terser: 5.3.1_rollup@1.32.1
       rollup-plugin-visualizer: 4.2.0_rollup@1.32.1
-      sinon: 9.2.1
+      sinon: 9.2.2
       tslib: 2.0.3
       typescript: 4.1.2
       util: 0.12.3
@@ -8448,7 +8448,7 @@
       rollup-plugin-sourcemaps: 0.4.2_rollup@1.32.1
       rollup-plugin-terser: 5.3.1_rollup@1.32.1
       rollup-plugin-visualizer: 4.2.0_rollup@1.32.1
-      sinon: 9.2.1
+      sinon: 9.2.2
       tslib: 2.0.3
       typescript: 4.1.2
       util: 0.12.3
@@ -8500,7 +8500,7 @@
       rollup-plugin-sourcemaps: 0.4.2_rollup@1.32.1
       rollup-plugin-terser: 5.3.1_rollup@1.32.1
       rollup-plugin-visualizer: 4.2.0_rollup@1.32.1
-      sinon: 9.2.1
+      sinon: 9.2.2
       tslib: 2.0.3
       typescript: 4.1.2
       util: 0.12.3
@@ -8556,7 +8556,7 @@
       rollup-plugin-shim: 1.0.0
       rollup-plugin-sourcemaps: 0.4.2_rollup@1.32.1
       rollup-plugin-terser: 5.3.1_rollup@1.32.1
-      sinon: 9.2.1
+      sinon: 9.2.2
       ts-node: 8.10.2_typescript@4.1.2
       tslib: 2.0.3
       typescript: 4.1.2
@@ -8653,7 +8653,7 @@
       rollup-plugin-sourcemaps: 0.4.2_rollup@1.32.1
       rollup-plugin-terser: 5.3.1_rollup@1.32.1
       rollup-plugin-visualizer: 4.2.0_rollup@1.32.1
-      sinon: 9.2.1
+      sinon: 9.2.2
       tslib: 2.0.3
       typescript: 4.1.2
       util: 0.12.3
@@ -8717,7 +8717,7 @@
       rollup-plugin-sourcemaps: 0.4.2_rollup@1.32.1
       rollup-plugin-visualizer: 4.2.0_rollup@1.32.1
       shx: 0.3.3
-      sinon: 9.2.1
+      sinon: 9.2.2
       tough-cookie: 4.0.0
       ts-node: 8.10.2_typescript@4.1.2
       tslib: 2.0.3
@@ -8774,7 +8774,7 @@
       rollup-plugin-sourcemaps: 0.4.2_rollup@1.32.1
       rollup-plugin-terser: 5.3.1_rollup@1.32.1
       rollup-plugin-visualizer: 4.2.0_rollup@1.32.1
-      sinon: 9.2.1
+      sinon: 9.2.2
       source-map-support: 0.5.19
       tslib: 2.0.3
       typescript: 4.1.2
@@ -8916,7 +8916,7 @@
       rollup-plugin-sourcemaps: 0.4.2_rollup@1.32.1
       rollup-plugin-terser: 5.3.1_rollup@1.32.1
       rollup-plugin-visualizer: 4.2.0_rollup@1.32.1
-      sinon: 9.2.1
+      sinon: 9.2.2
       tslib: 2.0.3
       typescript: 4.1.2
       util: 0.12.3
@@ -8965,7 +8965,7 @@
       rollup: 1.32.1
       rollup-plugin-local-resolve: 1.0.7
       semaphore: 1.1.0
-      sinon: 9.2.1
+      sinon: 9.2.2
       snap-shot-it: 7.9.3
       source-map-support: 0.5.19
       ts-node: 8.10.2_typescript@4.1.2
@@ -9023,7 +9023,7 @@
       rollup-plugin-sourcemaps: 0.4.2_rollup@1.32.1
       rollup-plugin-terser: 5.3.1_rollup@1.32.1
       rollup-plugin-visualizer: 4.2.0_rollup@1.32.1
-      sinon: 9.2.1
+      sinon: 9.2.2
       tslib: 2.0.3
       typescript: 4.1.2
       util: 0.12.3
@@ -9065,11 +9065,7 @@
     dev: false
     name: '@rush-temp/dev-tool'
     resolution:
-<<<<<<< HEAD
-      integrity: sha512-LjNZQcTBoCSEGYFxwC0h5oqQKzEWOWL7Yg8rFYs6S+VEDuSEwSFXxaVHskV+u5oaJ+AIRdhqCP60ZMDfDgR1LA==
-=======
-      integrity: sha512-notCssT9R/KKMe/W99lQe9YKQGsiNptEC1BiUFlvAslih0jmMtu0bYrFz6ild0Ag8Wxze64Byp7HwE2GkZDSRg==
->>>>>>> af4c58e5
+      integrity: sha512-gdjxUax2lNGnXaiv3I5+S4gHSs7J5gJWAMXXp+N/tFRnY5tzvBQu0zPCKf8EkZ1xDN6yLk87nWA0CzsB9g/gog==
       tarball: 'file:projects/dev-tool.tgz'
     version: 0.0.0
   'file:projects/digital-twins-core.tgz':
@@ -9114,7 +9110,7 @@
       rollup-plugin-sourcemaps: 0.4.2_rollup@1.32.1
       rollup-plugin-terser: 5.3.1_rollup@1.32.1
       rollup-plugin-visualizer: 4.2.0_rollup@1.32.1
-      sinon: 9.2.1
+      sinon: 9.2.2
       tslib: 2.0.3
       typescript: 4.1.2
       util: 0.12.3
@@ -9216,14 +9212,10 @@
       rollup-plugin-shim: 1.0.0
       rollup-plugin-sourcemaps: 0.4.2_rollup@1.32.1
       rollup-plugin-terser: 5.3.1_rollup@1.32.1
-      sinon: 9.2.1
+      sinon: 9.2.2
       ts-node: 8.10.2_typescript@4.1.2
       tslib: 2.0.3
-<<<<<<< HEAD
       typescript: 4.1.2
-=======
-      typescript: 3.9.7
->>>>>>> af4c58e5
       uuid: 8.3.2
       ws: 7.4.1
     dev: false
@@ -9273,11 +9265,7 @@
       rollup-plugin-uglify: 6.0.4_rollup@1.32.1
       ts-node: 8.10.2_typescript@4.1.2
       tslib: 2.0.3
-<<<<<<< HEAD
       typescript: 4.1.2
-=======
-      typescript: 3.9.7
->>>>>>> af4c58e5
       uuid: 8.3.2
       ws: 7.4.1
     dev: false
@@ -9330,7 +9318,7 @@
       rollup-plugin-sourcemaps: 0.4.2_rollup@1.32.1
       rollup-plugin-terser: 5.3.1_rollup@1.32.1
       rollup-plugin-visualizer: 4.2.0_rollup@1.32.1
-      sinon: 9.2.1
+      sinon: 9.2.2
       source-map-support: 0.5.19
       ts-node: 8.10.2_typescript@4.1.2
       tslib: 2.0.3
@@ -9447,7 +9435,7 @@
       rollup-plugin-sourcemaps: 0.4.2_rollup@1.32.1
       rollup-plugin-terser: 5.3.1_rollup@1.32.1
       rollup-plugin-visualizer: 4.2.0_rollup@1.32.1
-      sinon: 9.2.1
+      sinon: 9.2.2
       tslib: 2.0.3
       typescript: 4.1.2
       util: 0.12.3
@@ -9505,14 +9493,10 @@
       rollup-plugin-sourcemaps: 0.4.2_rollup@1.32.1
       rollup-plugin-terser: 5.3.1_rollup@1.32.1
       rollup-plugin-visualizer: 4.2.0_rollup@1.32.1
-      sinon: 9.2.1
+      sinon: 9.2.2
       source-map-support: 0.5.19
       tslib: 2.0.3
-<<<<<<< HEAD
       typescript: 4.1.2
-=======
-      typescript: 3.9.7
->>>>>>> af4c58e5
       uuid: 8.3.2
     dev: false
     name: '@rush-temp/keyvault-admin'
@@ -9568,7 +9552,7 @@
       rollup-plugin-sourcemaps: 0.4.2_rollup@1.32.1
       rollup-plugin-terser: 5.3.1_rollup@1.32.1
       rollup-plugin-visualizer: 4.2.0_rollup@1.32.1
-      sinon: 9.2.1
+      sinon: 9.2.2
       source-map-support: 0.5.19
       tslib: 2.0.3
       typescript: 4.1.2
@@ -9642,7 +9626,7 @@
       rollup-plugin-sourcemaps: 0.4.2_rollup@1.32.1
       rollup-plugin-terser: 5.3.1_rollup@1.32.1
       rollup-plugin-visualizer: 4.2.0_rollup@1.32.1
-      sinon: 9.2.1
+      sinon: 9.2.2
       source-map-support: 0.5.19
       tslib: 2.0.3
       typescript: 4.1.2
@@ -9701,7 +9685,7 @@
       rollup-plugin-sourcemaps: 0.4.2_rollup@1.32.1
       rollup-plugin-terser: 5.3.1_rollup@1.32.1
       rollup-plugin-visualizer: 4.2.0_rollup@1.32.1
-      sinon: 9.2.1
+      sinon: 9.2.2
       source-map-support: 0.5.19
       tslib: 2.0.3
       typescript: 4.1.2
@@ -9749,7 +9733,7 @@
       rollup: 1.32.1
       rollup-plugin-sourcemaps: 0.4.2_rollup@1.32.1
       rollup-plugin-terser: 5.3.1_rollup@1.32.1
-      sinon: 9.2.1
+      sinon: 9.2.2
       ts-node: 8.10.2_typescript@4.1.2
       tslib: 2.0.3
       typescript: 4.1.2
@@ -9776,7 +9760,7 @@
       nyc: 14.1.1
       prettier: 1.19.1
       rimraf: 3.0.2
-      sinon: 9.2.1
+      sinon: 9.2.2
       ts-mocha: 7.0.0_mocha@7.2.0
       typescript: 4.1.2
     dev: false
@@ -9931,7 +9915,7 @@
       rollup-plugin-sourcemaps: 0.4.2_rollup@1.32.1
       rollup-plugin-terser: 5.3.1_rollup@1.32.1
       rollup-plugin-visualizer: 4.2.0_rollup@1.32.1
-      sinon: 9.2.1
+      sinon: 9.2.2
       ts-node: 8.10.2_typescript@4.1.2
       tslib: 2.0.3
       typescript: 4.1.2
@@ -10006,7 +9990,7 @@
       rollup-plugin-shim: 1.0.0
       rollup-plugin-sourcemaps: 0.4.2_rollup@1.32.1
       rollup-plugin-terser: 5.3.1_rollup@1.32.1
-      sinon: 9.2.1
+      sinon: 9.2.2
       ts-node: 8.10.2_typescript@4.1.2
       tslib: 2.0.3
       typescript: 4.1.2
@@ -10062,7 +10046,7 @@
       rollup-plugin-sourcemaps: 0.4.2_rollup@1.32.1
       rollup-plugin-terser: 5.3.1_rollup@1.32.1
       rollup-plugin-visualizer: 4.2.0_rollup@1.32.1
-      sinon: 9.2.1
+      sinon: 9.2.2
       source-map-support: 0.5.19
       ts-node: 8.10.2_typescript@4.1.2
       tslib: 2.0.3
@@ -10357,10 +10341,7 @@
       '@opentelemetry/api': 0.10.2
       '@rollup/plugin-commonjs': 11.0.2_rollup@1.32.1
       eslint: 6.8.0
-<<<<<<< HEAD
       rimraf: 3.0.2
-=======
->>>>>>> af4c58e5
       rollup: 1.32.1
       rollup-plugin-node-resolve: 3.4.0
       rollup-plugin-sourcemaps: 0.4.2_rollup@1.32.1
@@ -10370,11 +10351,7 @@
     dev: false
     name: '@rush-temp/synapse-access-control'
     resolution:
-<<<<<<< HEAD
       integrity: sha512-5bXoCuUGWrpzx2B0UPu4IkKYjw0ISkz+FzEZFwrrI1WV/Ydu8vMyseFZIK/cJj9QhC+b1xSR5COecPneN87V0A==
-=======
-      integrity: sha512-ftUOcMLLWN96gO5+GublAA7vvSvDodeqA6EjvQVz6+VqL/cIYnmrg+56UT0orZ84+KQvWK2YwxoFOXdGQA5pxg==
->>>>>>> af4c58e5
       tarball: 'file:projects/synapse-access-control.tgz'
     version: 0.0.0
   'file:projects/synapse-artifacts.tgz':
@@ -10383,10 +10360,7 @@
       '@opentelemetry/api': 0.10.2
       '@rollup/plugin-commonjs': 11.0.2_rollup@1.32.1
       eslint: 6.8.0
-<<<<<<< HEAD
       rimraf: 3.0.2
-=======
->>>>>>> af4c58e5
       rollup: 1.32.1
       rollup-plugin-node-resolve: 3.4.0
       rollup-plugin-sourcemaps: 0.4.2_rollup@1.32.1
@@ -10396,11 +10370,7 @@
     dev: false
     name: '@rush-temp/synapse-artifacts'
     resolution:
-<<<<<<< HEAD
       integrity: sha512-/D7ibA/N8t77d0haugK7IqKKdp1ynjxxKJkqTGxGe3zV/RlF5Re4IwRPbOQpWdr+M3hVM27We14CZDYEbI/YCw==
-=======
-      integrity: sha512-BziRwB2KqehZAZ9BGw1eEicTYzHawThCutpBLqiqydhWAzsuh/kjA+j4VXP1StOJLpQhPufoj8z3XvUY9o20Mw==
->>>>>>> af4c58e5
       tarball: 'file:projects/synapse-artifacts.tgz'
     version: 0.0.0
   'file:projects/synapse-managed-private-endpoints.tgz':
@@ -10409,10 +10379,7 @@
       '@opentelemetry/api': 0.10.2
       '@rollup/plugin-commonjs': 11.0.2_rollup@1.32.1
       eslint: 6.8.0
-<<<<<<< HEAD
       rimraf: 3.0.2
-=======
->>>>>>> af4c58e5
       rollup: 1.32.1
       rollup-plugin-node-resolve: 3.4.0
       rollup-plugin-sourcemaps: 0.4.2_rollup@1.32.1
@@ -10422,11 +10389,7 @@
     dev: false
     name: '@rush-temp/synapse-managed-private-endpoints'
     resolution:
-<<<<<<< HEAD
       integrity: sha512-0uPnSelIOaRgEBnxvtpsfj+uwcsIXLjvCrXo8R3iSiOMmlHre+TYWxsVO07Rzkb1ojl8eMLmbHyGJT5JYyv5sg==
-=======
-      integrity: sha512-Pbv80NWjOqCVIk+6WvWeRy91C1BgJTcaz9+TP/EtAvOc0NyoySCbiRbhE8ijSE8dp+CNSCULoxy3aHCGBcZ1YA==
->>>>>>> af4c58e5
       tarball: 'file:projects/synapse-managed-private-endpoints.tgz'
     version: 0.0.0
   'file:projects/synapse-monitoring.tgz':
@@ -10435,10 +10398,7 @@
       '@opentelemetry/api': 0.10.2
       '@rollup/plugin-commonjs': 11.0.2_rollup@1.32.1
       eslint: 6.8.0
-<<<<<<< HEAD
       rimraf: 3.0.2
-=======
->>>>>>> af4c58e5
       rollup: 1.32.1
       rollup-plugin-node-resolve: 3.4.0
       rollup-plugin-sourcemaps: 0.4.2_rollup@1.32.1
@@ -10448,11 +10408,7 @@
     dev: false
     name: '@rush-temp/synapse-monitoring'
     resolution:
-<<<<<<< HEAD
       integrity: sha512-VPi4GrH97PbQT+9Fzwb9UuMdqN/7fb5P0l1QNNr+xSr+q5pEqvLshcRv4fnUFNWIfqd+NSU5ERCO9qilX/uz/w==
-=======
-      integrity: sha512-FVavoIunyn6oS0WHawIQ9/w0y18Yu/PvmAmzIgPn3WCQhQp2jVPuuk0zdyuypbU2UhvzEPMa2QPKWx0n93AqqA==
->>>>>>> af4c58e5
       tarball: 'file:projects/synapse-monitoring.tgz'
     version: 0.0.0
   'file:projects/synapse-spark.tgz':
@@ -10461,10 +10417,7 @@
       '@opentelemetry/api': 0.10.2
       '@rollup/plugin-commonjs': 11.0.2_rollup@1.32.1
       eslint: 6.8.0
-<<<<<<< HEAD
       rimraf: 3.0.2
-=======
->>>>>>> af4c58e5
       rollup: 1.32.1
       rollup-plugin-node-resolve: 3.4.0
       rollup-plugin-sourcemaps: 0.4.2_rollup@1.32.1
@@ -10474,11 +10427,7 @@
     dev: false
     name: '@rush-temp/synapse-spark'
     resolution:
-<<<<<<< HEAD
       integrity: sha512-NFcEsDvhcLuo46FXc/sCeF2fymWoWTRH9LEvyyKj/2EyZzHf+6C5coTjGGuvdi3wnygDhTwa+RevJ3qogcw8Hg==
-=======
-      integrity: sha512-HyHa+JtclUl+rTvQUWk0DDhbboms8vo6fk2+p3zqeo2/BjnQLea3DlvVc5xswGqdEadtwRIfA2t1RgnB+XjxtQ==
->>>>>>> af4c58e5
       tarball: 'file:projects/synapse-spark.tgz'
     version: 0.0.0
   'file:projects/template.tgz':
@@ -10600,11 +10549,7 @@
     dev: false
     name: '@rush-temp/test-utils-recorder'
     resolution:
-<<<<<<< HEAD
-      integrity: sha512-yUFjBiuUq1KlytUKejEdDIw+Q1uJvqitVEBq7yHONueuvrpD9dHGyYIOGEA0+8yNCMfD6tu82ykGUT9NYPlxeQ==
-=======
-      integrity: sha512-W38/tLuzTQxNgGL5lvza2Fn3dktqWduww8HDzQYIpf01cR2TobIYvzEzMRzdhdvuzTqe7mtdQ4rijktZrEmboQ==
->>>>>>> af4c58e5
+      integrity: sha512-720naO8aDvVcOAyO36MoHvAnef6rBh9Xx78w8+Uaa3e9rEmGEtyub/p1vaBseDwoIevQy8WacrxyFKS6KpPgmQ==
       tarball: 'file:projects/test-utils-recorder.tgz'
     version: 0.0.0
   'file:projects/testhub.tgz':
@@ -10619,11 +10564,7 @@
       rhea: 1.0.24
       rimraf: 3.0.2
       tslib: 2.0.3
-<<<<<<< HEAD
       typescript: 4.1.2
-=======
-      typescript: 3.9.7
->>>>>>> af4c58e5
       uuid: 8.3.2
       yargs: 15.4.1
     dev: false
