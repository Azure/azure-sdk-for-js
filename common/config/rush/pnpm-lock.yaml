--- conflicted
+++ resolved
@@ -7792,11 +7792,7 @@
     dev: false
     name: '@rush-temp/communication-chat'
     resolution:
-<<<<<<< HEAD
       integrity: sha512-nhL1aTORnhj0t5QpOOjtS1l/15DK+nImcY6QLf6lgSzybowm6pa3c8umqx2cRFZj4m8DNAc3vKlhR5B8X47djA==
-=======
-      integrity: sha512-ugw9IfLA+ohlZzKrx9GT7KgUprIFxFy9LAr/sgkYcm7wCwHy1UiK29Ie9I8HV73w6OyKoT4VzEzUl21tR43MEg==
->>>>>>> e001cbd9
       tarball: file:projects/communication-chat.tgz
     version: 0.0.0
   file:projects/communication-common.tgz:
