--- conflicted
+++ resolved
@@ -9055,11 +9055,7 @@
     dev: false
     name: '@rush-temp/core-client-paging'
     resolution:
-<<<<<<< HEAD
-      integrity: sha512-2yfyj7zg3Un1ZqzSMicY6SUmVE+Xnx4HbbAumjTWTAHBPeemreMzkys2OtcP7pYuLkd8mlBuHxzw/9xLf3p8Zg==
-=======
       integrity: sha512-sP3PGJ8cEjUUxrtGi3H1M1vVvc2VSrlYHReEYjRgsP/0MSr0YVl9ouV18fBftBsnQRD5aPHayrnT++kmeU/1FQ==
->>>>>>> 52f58524
       tarball: file:projects/core-client-paging.tgz
     version: 0.0.0
   file:projects/core-client.tgz:
@@ -9782,11 +9778,7 @@
     dev: false
     name: '@rush-temp/event-hubs'
     resolution:
-<<<<<<< HEAD
-      integrity: sha512-jyp97MnjNlpAMXZ1/mYu47qrpR0sST70voj7qtVoqXunUK6mLmnM/rmb7NijMKXFTlHXqTAF2yutC8LjtWtvOQ==
-=======
-      integrity: sha512-/EtEDC3Q1pKc+3/XrfBrbs7bBwQDV42aTIg9WMVRo0bjdBC6Wr8iIVvyCQMzgnQ9MbDQeHA/cILgbBZgfkgHLw==
->>>>>>> 52f58524
+      integrity: sha512-BrSk1R1S5rrZ1GBHWCywvuf6/jHFUUiUfopRO2ZA0Cyx2XuxzQPTUMZkQyHIGZk8wGMrlKl/FIIS/DO8lKiGJg==
       tarball: file:projects/event-hubs.tgz
     version: 0.0.0
   file:projects/event-processor-host.tgz:
@@ -9893,7 +9885,7 @@
     dev: false
     name: '@rush-temp/eventgrid'
     resolution:
-      integrity: sha512-+sBO5835x8av1m/TzFpkdLNiP50QHqji1aUQkjccAoi8vWiKs51MlCASbjWJNBWy6wLOTt5+zYFwmkzlg5Eh6A==
+      integrity: sha512-PV0GPWvcUpofWJU8FPzRn8jErQ29xfvnG7yv/AlsADwbBfW18ouStGXuX6jhPBiZ7iyctntyUwdUAT3y9oNclw==
       tarball: file:projects/eventgrid.tgz
     version: 0.0.0
   file:projects/eventhubs-checkpointstore-blob.tgz:
@@ -10069,11 +10061,7 @@
     dev: false
     name: '@rush-temp/identity'
     resolution:
-<<<<<<< HEAD
-      integrity: sha512-9GkwUbmuI0zqGZ3cLJioCJdZvsANLizonWqwPTLBCaDV8kuBHRtmmLMDuRXc2GR9Ult9ApAoN1yxgtPiN02y+w==
-=======
-      integrity: sha512-cX969FF9/WVxGbziV+3ZAjwEBexmOuT2glwCTYZYZ0UjQkqBeFscq1UrBFLCSM2ZCfgjGegxR2g4H1FOESoznw==
->>>>>>> 52f58524
+      integrity: sha512-3FSAuWuOYeanYwDJ8DC5d/eSncn/L1X/efme88vpoO27xO1kddHIbDUlip/IEGpdrtfquU1EpuhxclOna6hXUw==
       tarball: file:projects/identity.tgz
     version: 0.0.0
   file:projects/iot-device-update.tgz:
@@ -10197,7 +10185,7 @@
     dev: false
     name: '@rush-temp/keyvault-admin'
     resolution:
-      integrity: sha512-KyTIarzMmFonMbl96AdhoV5lf29APbQS5hkbL+Elkc1Mt3iF6ytOuMyJCb8hpGv3SUZnWYKhz1Bpzn+4514uEg==
+      integrity: sha512-41lymxmT4faut9OGxbSHNuyL7wb3j+HKLrd62b1w3sOg8t/gLrtVNpC/mmt8D43lYuT6zx2La60msahsGSa9kA==
       tarball: file:projects/keyvault-admin.tgz
     version: 0.0.0
   file:projects/keyvault-certificates.tgz:
@@ -10255,7 +10243,7 @@
     dev: false
     name: '@rush-temp/keyvault-certificates'
     resolution:
-      integrity: sha512-Z9C8j5uik7z6Gkuak1cpfIlReBYXjA4rqZhLJJUSW3GQ9/MX9o0N7gaH2E4ExA+I5zf6sjQeMLt0TuVoZucuzQ==
+      integrity: sha512-TBdKtPyBNaHbrrrRUQ4oScFXD2Joo8x9hkz7Mo5JdAgrxxd5hyOZ7uknP/5JTzGtTTsKJIJgouOFly+LYywrMA==
       tarball: file:projects/keyvault-certificates.tgz
     version: 0.0.0
   file:projects/keyvault-common.tgz:
@@ -10269,7 +10257,7 @@
     dev: false
     name: '@rush-temp/keyvault-common'
     resolution:
-      integrity: sha512-985Pu4WBm8htD9JwDRFnxk7RieHDbivptrfMNFqlEtdgp5ATNrXWgSo+C99t9LMq5AcfYaEbXDPhmju6kB02BA==
+      integrity: sha512-cT1tgOcCdmpWSsKUjGzIh9Jlx5O4XSVBS9UiGCMZxycNNIic7VxC7TI7KSRSgBQVRDwiMBrRvT9Fk+Or7RuH9A==
       tarball: file:projects/keyvault-common.tgz
     version: 0.0.0
   file:projects/keyvault-keys.tgz:
@@ -10385,7 +10373,7 @@
     dev: false
     name: '@rush-temp/keyvault-secrets'
     resolution:
-      integrity: sha512-v6/jO7G9RMZV9N34GLnq9QPdWDR6Yv5sOQM2gdIYCj8Fr/YIO0etKECOFPycAGRHZuQwgFJQUg++npflmr9xFQ==
+      integrity: sha512-NRsXZEJc78HfNjN9VVT5g0WoorG33ZNY/PK1pwWyyOR7HWWetAlc3Qu7yvVYOVo6LzGMd6STNirYxWUijXsyWg==
       tarball: file:projects/keyvault-secrets.tgz
     version: 0.0.0
   file:projects/logger.tgz:
@@ -10476,11 +10464,12 @@
     dev: false
     name: '@rush-temp/mixed-reality-authentication'
     resolution:
-      integrity: sha512-Dah2yhabK5HI4F06xOEqvf+iUXgLPdtJXFBVgIQy1+KFICPCqM0PMc0olF3nG/4KEo2t3Q2397KQLdRlfeUm2w==
+      integrity: sha512-d61lfbau+y5Ccu+feCn6EdKNT+KecPIXk8PboOi2A9KPv6lJJDCd88Aq8MtnoqgQxMZydgz2VrvLx4u/pvOT3A==
       tarball: file:projects/mixed-reality-authentication.tgz
     version: 0.0.0
   file:projects/mixed-reality-remote-rendering.tgz:
     dependencies:
+      '@azure/core-tracing': 1.0.0-preview.12
       '@azure/identity': 1.3.0
       '@microsoft/api-extractor': 7.7.11
       '@types/chai': 4.2.19
@@ -10520,7 +10509,7 @@
     dev: false
     name: '@rush-temp/mixed-reality-remote-rendering'
     resolution:
-      integrity: sha512-C8rmlojMOh5Fei9q15a3kKN3kNioe/SJLK+JtmVMdz3vNUnaotSRGNvSnZ9xCDBeSpujnjiNOY2YbAF12iOGBA==
+      integrity: sha512-klVrvQh9ugVJOf2bPZzyvXws1HMj7eDRfopGybrSC8wEii81bWoXZ+xNfbHXiCD67OW7/Uqn1s0ZW9iGPP4FIw==
       tarball: file:projects/mixed-reality-remote-rendering.tgz
     version: 0.0.0
   file:projects/mock-hub.tgz:
@@ -10998,11 +10987,7 @@
     dev: false
     name: '@rush-temp/quantum-jobs'
     resolution:
-<<<<<<< HEAD
-      integrity: sha512-xaaEFEa1AX8TYN/mligAKSMcHNTyWbkerkOi1p5DkRMbDoT9rycvNcS2aIzGwbPv352PeDIR9wa4Pz3pXutOnw==
-=======
       integrity: sha512-fvIg1Hx/iZCdh8fN3kADinwhDjxPQUhzuIU2WbKtr9EXHZmz6vJDw8JK2a9iv/SKpoiLU5+CuMdB5okycAa2cw==
->>>>>>> 52f58524
       tarball: file:projects/quantum-jobs.tgz
     version: 0.0.0
   file:projects/schema-registry-avro.tgz:
@@ -11237,7 +11222,7 @@
     dev: false
     name: '@rush-temp/service-bus'
     resolution:
-      integrity: sha512-UBMn4Zxni71LSfmuDpKr50cz6JFTgZxnuM8ESeHPfMa5Ibzx1b8lLbURKcqiqRaatEyxueFRzESf46JDUv78ug==
+      integrity: sha512-qstpkl2ErEACcfCsZwvVq1SeyldwKXdUhcFZTti2K1v4GPKl2ivQy8QZ+xs9KW8kLLJK3ZMD5GFxa+WkXBsGaA==
       tarball: file:projects/service-bus.tgz
     version: 0.0.0
   file:projects/storage-blob-changefeed.tgz:
@@ -11294,7 +11279,7 @@
     dev: false
     name: '@rush-temp/storage-blob-changefeed'
     resolution:
-      integrity: sha512-MtRhJgR6aHiZU5nfzJNNmmbdN2bMgfrmxK61AwZXtFt2hLGbIpT1O9LyE4APnw/Lg7mC94uvT+cqaXLJGKYqmw==
+      integrity: sha512-IOHVKjZWT99C1Pd3WLtL+ZDyDfYBrZqD2FhbN4XIMyeNi2NArZd65rR1iODRbEqyI1tyi+2YcqXbG0UbtDqXdA==
       tarball: file:projects/storage-blob-changefeed.tgz
     version: 0.0.0
   file:projects/storage-blob.tgz:
@@ -11353,7 +11338,7 @@
     dev: false
     name: '@rush-temp/storage-blob'
     resolution:
-      integrity: sha512-3hsoRJGA/kNedSA8vBd7XbFJyknWq4ZrBKWaxe9dFgVktFK7XDCq9GRiRjzFKHyWlb0uYLMAhhPyMGsAJY33NQ==
+      integrity: sha512-cPT6Mu2YgpAQ8PvTGi0CvMQJjO4mzNfxC+Ka6brKcH/NN2IgUOy8RxeOf2I9rldxZTxpxgwHJO8FbTbnijw+FQ==
       tarball: file:projects/storage-blob.tgz
     version: 0.0.0
   file:projects/storage-file-datalake.tgz:
@@ -11412,7 +11397,7 @@
     dev: false
     name: '@rush-temp/storage-file-datalake'
     resolution:
-      integrity: sha512-O1q5GnxdZcabE9UcmxD5B0k6ZhSnXqXMHJ9Pb2NfNmtXMjUUvHG3QCmCy+MHhT6Ta4skKB+V4mQxtEbMqPgdvA==
+      integrity: sha512-p0/MG4l9y1aPmdJvf5PlzuoMBijrl4EzBItAhksPyunnKcQhfS9oeQxiqd6f04hRpqjyCR+/1DGglpcRhb+xZA==
       tarball: file:projects/storage-file-datalake.tgz
     version: 0.0.0
   file:projects/storage-file-share.tgz:
@@ -11467,7 +11452,7 @@
     dev: false
     name: '@rush-temp/storage-file-share'
     resolution:
-      integrity: sha512-AUWBKZZh7C43K90KBV+Ou96j5rg/EFo0B0eaWKe5MSbJcp2/VwOVUJ6Q4pJA0u4etjIxFQgHQJUYFuVrpqqPzQ==
+      integrity: sha512-M32cVamxT/+Ajw1vYjhC9N5ou6BHnkMabu3NIbu+bsOQRvORcBolHci1i7KqJdHEnRviBeOaeoRMzzDzYMF35w==
       tarball: file:projects/storage-file-share.tgz
     version: 0.0.0
   file:projects/storage-internal-avro.tgz:
@@ -11572,7 +11557,7 @@
     dev: false
     name: '@rush-temp/storage-queue'
     resolution:
-      integrity: sha512-99be+54aq2y4U0Kc1zBXaFxb6p8YH83qf+0TrBnm4X4/VJdMxHu88HZ6+jVmXZZA8+JX6Avzz8RQ6If+pflkAA==
+      integrity: sha512-4G2SSbYA4qKwoGcNU2hbO5xWtMd95Mc08ud2zRzN7dLhv8O8Cgu7Tj5Cry1SvkQJUnmeCwKgicjYN0kjcUaAmQ==
       tarball: file:projects/storage-queue.tgz
     version: 0.0.0
   file:projects/synapse-access-control.tgz:
@@ -11832,6 +11817,7 @@
     version: 0.0.0
   file:projects/test-utils.tgz:
     dependencies:
+      '@azure/core-tracing': 1.0.0-preview.12
       '@microsoft/api-extractor': 7.7.11
       '@types/chai': 4.2.19
       '@types/mocha': 7.0.2
@@ -11854,7 +11840,7 @@
     dev: false
     name: '@rush-temp/test-utils'
     resolution:
-      integrity: sha512-uvWHZfFGpWYh9rhtOdG0MJIIRxCek0wIVMiYvsg+qloQ4noLG0t8Zf0OSh02ymbpJ4x8Hais+5+KCvdZ6mFr5g==
+      integrity: sha512-pRcVsWwfVYGQ+wCY8kOnBSy2rw60YgMvOZrOZPSsOvwg+n/rQD9gtFSWJeyUlIujFCvef2teXlFClzsyqwCMsw==
       tarball: file:projects/test-utils.tgz
     version: 0.0.0
   file:projects/video-analyzer-edge.tgz:
@@ -12017,7 +12003,7 @@
     dev: false
     name: '@rush-temp/web-pubsub'
     resolution:
-      integrity: sha512-c4EhqvsmN20MNmoKzSpn0/RAmB5FyARVkcVQl8fVxJnH3kcx7H7yud35i3fe+jySbR35elHuXs0uOUw3LijIXQ==
+      integrity: sha512-KzxOCN28tIw0iRDU4HUJ3S3wEcHv/WdKeA29HKgcFMb2DxK2EFvuX6Ih+jAI/M9LYp5Kpwni26AoZTW3KBlENw==
       tarball: file:projects/web-pubsub.tgz
     version: 0.0.0
 registry: ''
