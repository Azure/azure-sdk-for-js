dependencies:
  '@rush-temp/abort-controller': file:projects/abort-controller.tgz
  '@rush-temp/agrifood-farming': file:projects/agrifood-farming.tgz
  '@rush-temp/ai-anomaly-detector': file:projects/ai-anomaly-detector.tgz
  '@rush-temp/ai-document-translator': file:projects/ai-document-translator.tgz
  '@rush-temp/ai-form-recognizer': file:projects/ai-form-recognizer.tgz
  '@rush-temp/ai-metrics-advisor': file:projects/ai-metrics-advisor.tgz
  '@rush-temp/ai-text-analytics': file:projects/ai-text-analytics.tgz
  '@rush-temp/app-configuration': file:projects/app-configuration.tgz
  '@rush-temp/attestation': file:projects/attestation.tgz
  '@rush-temp/communication-chat': file:projects/communication-chat.tgz
  '@rush-temp/communication-common': file:projects/communication-common.tgz
  '@rush-temp/communication-identity': file:projects/communication-identity.tgz
  '@rush-temp/communication-network-traversal': file:projects/communication-network-traversal.tgz
  '@rush-temp/communication-phone-numbers': file:projects/communication-phone-numbers.tgz
  '@rush-temp/communication-sms': file:projects/communication-sms.tgz
  '@rush-temp/confidential-ledger': file:projects/confidential-ledger.tgz
  '@rush-temp/container-registry': file:projects/container-registry.tgz
  '@rush-temp/core-amqp': file:projects/core-amqp.tgz
  '@rush-temp/core-asynciterator-polyfill': file:projects/core-asynciterator-polyfill.tgz
  '@rush-temp/core-auth': file:projects/core-auth.tgz
  '@rush-temp/core-client': file:projects/core-client.tgz
  '@rush-temp/core-client-1': file:projects/core-client-1.tgz
  '@rush-temp/core-client-paging': file:projects/core-client-paging.tgz
  '@rush-temp/core-crypto': file:projects/core-crypto.tgz
  '@rush-temp/core-http': file:projects/core-http.tgz
  '@rush-temp/core-lro': file:projects/core-lro.tgz
  '@rush-temp/core-paging': file:projects/core-paging.tgz
  '@rush-temp/core-rest-pipeline': file:projects/core-rest-pipeline.tgz
  '@rush-temp/core-tracing': file:projects/core-tracing.tgz
  '@rush-temp/core-util': file:projects/core-util.tgz
  '@rush-temp/core-xml': file:projects/core-xml.tgz
  '@rush-temp/cosmos': file:projects/cosmos.tgz
  '@rush-temp/data-tables': file:projects/data-tables.tgz
  '@rush-temp/dev-tool': file:projects/dev-tool.tgz
  '@rush-temp/digital-twins-core': file:projects/digital-twins-core.tgz
  '@rush-temp/eslint-plugin-azure-sdk': file:projects/eslint-plugin-azure-sdk.tgz
  '@rush-temp/event-hubs': file:projects/event-hubs.tgz
  '@rush-temp/event-processor-host': file:projects/event-processor-host.tgz
  '@rush-temp/eventgrid': file:projects/eventgrid.tgz
  '@rush-temp/eventhubs-checkpointstore-blob': file:projects/eventhubs-checkpointstore-blob.tgz
  '@rush-temp/identity': file:projects/identity.tgz
  '@rush-temp/identity-cache-persistence': file:projects/identity-cache-persistence.tgz
  '@rush-temp/identity-vscode': file:projects/identity-vscode.tgz
  '@rush-temp/iot-device-update': file:projects/iot-device-update.tgz
  '@rush-temp/iot-modelsrepository': file:projects/iot-modelsrepository.tgz
  '@rush-temp/keyvault-admin': file:projects/keyvault-admin.tgz
  '@rush-temp/keyvault-certificates': file:projects/keyvault-certificates.tgz
  '@rush-temp/keyvault-common': file:projects/keyvault-common.tgz
  '@rush-temp/keyvault-keys': file:projects/keyvault-keys.tgz
  '@rush-temp/keyvault-secrets': file:projects/keyvault-secrets.tgz
  '@rush-temp/logger': file:projects/logger.tgz
  '@rush-temp/mixed-reality-authentication': file:projects/mixed-reality-authentication.tgz
  '@rush-temp/mixed-reality-remote-rendering': file:projects/mixed-reality-remote-rendering.tgz
  '@rush-temp/mock-hub': file:projects/mock-hub.tgz
  '@rush-temp/monitor-opentelemetry-exporter': file:projects/monitor-opentelemetry-exporter.tgz
  '@rush-temp/monitor-query': file:projects/monitor-query.tgz
  '@rush-temp/perf-ai-form-recognizer': file:projects/perf-ai-form-recognizer.tgz
  '@rush-temp/perf-ai-metrics-advisor': file:projects/perf-ai-metrics-advisor.tgz
  '@rush-temp/perf-ai-text-analytics': file:projects/perf-ai-text-analytics.tgz
  '@rush-temp/perf-app-configuration': file:projects/perf-app-configuration.tgz
  '@rush-temp/perf-core-rest-pipeline': file:projects/perf-core-rest-pipeline.tgz
  '@rush-temp/perf-eventgrid': file:projects/perf-eventgrid.tgz
  '@rush-temp/perf-identity': file:projects/perf-identity.tgz
  '@rush-temp/perf-keyvault-certificates': file:projects/perf-keyvault-certificates.tgz
  '@rush-temp/perf-keyvault-keys': file:projects/perf-keyvault-keys.tgz
  '@rush-temp/perf-keyvault-secrets': file:projects/perf-keyvault-secrets.tgz
  '@rush-temp/perf-search-documents': file:projects/perf-search-documents.tgz
  '@rush-temp/perf-storage-blob': file:projects/perf-storage-blob.tgz
  '@rush-temp/perf-storage-file-datalake': file:projects/perf-storage-file-datalake.tgz
  '@rush-temp/perf-storage-file-share': file:projects/perf-storage-file-share.tgz
  '@rush-temp/purview-catalog': file:projects/purview-catalog.tgz
  '@rush-temp/purview-scanning': file:projects/purview-scanning.tgz
  '@rush-temp/quantum-jobs': file:projects/quantum-jobs.tgz
  '@rush-temp/schema-registry': file:projects/schema-registry.tgz
  '@rush-temp/schema-registry-avro': file:projects/schema-registry-avro.tgz
  '@rush-temp/search-documents': file:projects/search-documents.tgz
  '@rush-temp/service-bus': file:projects/service-bus.tgz
  '@rush-temp/storage-blob': file:projects/storage-blob.tgz
  '@rush-temp/storage-blob-changefeed': file:projects/storage-blob-changefeed.tgz
  '@rush-temp/storage-file-datalake': file:projects/storage-file-datalake.tgz
  '@rush-temp/storage-file-share': file:projects/storage-file-share.tgz
  '@rush-temp/storage-internal-avro': file:projects/storage-internal-avro.tgz
  '@rush-temp/storage-queue': file:projects/storage-queue.tgz
  '@rush-temp/synapse-access-control': file:projects/synapse-access-control.tgz
  '@rush-temp/synapse-artifacts': file:projects/synapse-artifacts.tgz
  '@rush-temp/synapse-managed-private-endpoints': file:projects/synapse-managed-private-endpoints.tgz
  '@rush-temp/synapse-monitoring': file:projects/synapse-monitoring.tgz
  '@rush-temp/synapse-spark': file:projects/synapse-spark.tgz
  '@rush-temp/template': file:projects/template.tgz
  '@rush-temp/test-utils': file:projects/test-utils.tgz
  '@rush-temp/test-utils-perfstress': file:projects/test-utils-perfstress.tgz
  '@rush-temp/test-utils-recorder': file:projects/test-utils-recorder.tgz
  '@rush-temp/video-analyzer-edge': file:projects/video-analyzer-edge.tgz
  '@rush-temp/web-pubsub': file:projects/web-pubsub.tgz
  '@rush-temp/web-pubsub-express': file:projects/web-pubsub-express.tgz
lockfileVersion: 5.2
packages:
  /@azure/abort-controller/1.0.4:
    dependencies:
      tslib: 2.3.0
    dev: false
    engines:
      node: '>=8.0.0'
    resolution:
      integrity: sha512-lNUmDRVGpanCsiUN3NWxFTdwmdFI53xwhkTFfHDGTYk46ca7Ind3nanJc+U6Zj9Tv+9nTCWRBscWEW1DyKOpTw==
  /@azure/ai-form-recognizer/3.1.0-beta.3:
    dependencies:
      '@azure/core-auth': 1.3.0
      '@azure/core-http': 1.2.6
      '@azure/core-lro': 1.0.5
      '@azure/core-paging': 1.1.3
      '@azure/core-tracing': 1.0.0-preview.11
      '@azure/logger': 1.0.2
      tslib: 2.3.0
    dev: false
    engines:
      node: '>=8.0.0'
    resolution:
      integrity: sha512-+4QtFKNyxAmdqpcYjuAtmWKm/MuOe9kZsbpS9jA9h0YHzngNj5gc67AA4egV9BXOq9x+1phjYTNC/rxiOUr1uQ==
  /@azure/ai-metrics-advisor/1.0.0-beta.3:
    dependencies:
      '@azure/core-auth': 1.3.0
      '@azure/core-http': 1.2.6
      '@azure/core-lro': 1.0.5
      '@azure/core-paging': 1.1.3
      '@azure/core-tracing': 1.0.0-preview.9
      '@azure/logger': 1.0.2
      '@opentelemetry/api': 0.10.2
      tslib: 2.3.0
    dev: false
    engines:
      node: '>=8.0.0'
    resolution:
      integrity: sha512-7C1wodDLnLrdS7rmA/UoItoTAtpZdhkEoaxC7+j5l+LlrcWAe7K2JO1y5psVr5Pe8Y6cUGK4KfpgsAQAcSUDEw==
  /@azure/amqp-common/1.0.0-preview.9:
    dependencies:
      '@azure/ms-rest-nodeauth': 0.9.3_debug@3.2.7
      '@types/async-lock': 1.1.2
      '@types/is-buffer': 2.0.0
      async-lock: 1.3.0
      buffer: 5.7.1
      debug: 3.2.7
      events: 3.3.0
      is-buffer: 2.0.5
      jssha: 2.4.2
      process: 0.11.10
      rhea: 1.0.24
      rhea-promise: 0.1.15
      stream-browserify: 2.0.2
      tslib: 1.14.1
      url: 0.11.0
      util: 0.11.1
    dev: false
    resolution:
      integrity: sha512-RVG1Ad3Afv9gwFFmpeCXQAm+Sa0L8KEZRJJAAZEGoYDb6EoO1iQDVmoBz720h8mdrGpi0D60xNU/KhriIwuZfQ==
  /@azure/communication-common/1.0.0:
    dependencies:
      '@azure/abort-controller': 1.0.4
      '@azure/core-auth': 1.3.0
      '@azure/core-http': 1.2.6
      '@opentelemetry/api': 0.10.2
      events: 3.3.0
      jwt-decode: 2.2.0
      tslib: 2.3.0
    dev: false
    engines:
      node: '>=8.0.0'
    resolution:
      integrity: sha512-kBWnamOow0COBPHkkUKaQl4wVMlkOpTDFmvRRW+JN3+JIM9ca1l1wdZA3Q6XfpYdpqoI+tVICr3+3SxyF7ulxw==
  /@azure/communication-identity/1.0.0:
    dependencies:
      '@azure/abort-controller': 1.0.4
      '@azure/communication-common': 1.0.0
      '@azure/core-auth': 1.3.0
      '@azure/core-http': 1.2.6
      '@azure/core-lro': 1.0.5
      '@azure/core-paging': 1.1.3
      '@azure/core-tracing': 1.0.0-preview.10
      '@azure/logger': 1.0.2
      '@opentelemetry/api': 0.10.2
      events: 3.3.0
      tslib: 2.3.0
    dev: false
    engines:
      node: '>=8.0.0'
    resolution:
      integrity: sha512-fa220+fQn27JN8QtajeMe88rqrJn3qctT/8FV/abJe6tSBJlAWYXOHiIF3nCgSeyIb5F9pi7Fycd9M55OY4O9w==
  /@azure/communication-signaling/1.0.0-beta.7:
    dependencies:
      '@azure/core-http': 1.2.6
      '@azure/core-tracing': 1.0.0-preview.9
      '@azure/logger': 1.0.2
      '@opentelemetry/api': 0.10.2
      events: 3.3.0
      tslib: 1.14.1
    dev: false
    engines:
      node: '>=8.0.0'
    resolution:
      integrity: sha512-iO2Wpnr95HrAfOoq9IX7pcB7QlfSoJKDd4Ty9cjZK3Efv9vFN23kVybyd0JqC3HHXf0ALIcIm98bNH6PyVCOgw==
  /@azure/core-asynciterator-polyfill/1.0.0:
    dev: false
    resolution:
      integrity: sha512-kmv8CGrPfN9SwMwrkiBK9VTQYxdFQEGe0BmQk+M8io56P9KNzpAxcWE/1fxJj7uouwN4kXF0BHW8DNlgx+wtCg==
  /@azure/core-auth/1.3.0:
    dependencies:
      '@azure/abort-controller': 1.0.4
      tslib: 2.3.0
    dev: false
    engines:
      node: '>=8.0.0'
    resolution:
      integrity: sha512-kSDSZBL6c0CYdhb+7KuutnKGf2geeT+bCJAgccB0DD7wmNJSsQPcF7TcuoZX83B7VK4tLz/u+8sOO/CnCsYp8A==
  /@azure/core-http/1.2.3:
    dependencies:
      '@azure/abort-controller': 1.0.4
      '@azure/core-auth': 1.3.0
      '@azure/core-tracing': 1.0.0-preview.9
      '@azure/logger': 1.0.2
      '@opentelemetry/api': 0.10.2
      '@types/node-fetch': 2.5.10
      '@types/tunnel': 0.0.1
      form-data: 3.0.1
      node-fetch: 2.6.1
      process: 0.11.10
      tough-cookie: 4.0.0
      tslib: 2.3.0
      tunnel: 0.0.6
      uuid: 8.3.2
      xml2js: 0.4.23
    dev: false
    engines:
      node: '>=8.0.0'
    resolution:
      integrity: sha512-g5C1zUJO5dehP2Riv+vy9iCYoS1UwKnZsBVCzanScz9A83LbnXKpZDa9wie26G9dfXUhQoFZoFT8LYWhPKmwcg==
  /@azure/core-http/1.2.6:
    dependencies:
      '@azure/abort-controller': 1.0.4
      '@azure/core-asynciterator-polyfill': 1.0.0
      '@azure/core-auth': 1.3.0
      '@azure/core-tracing': 1.0.0-preview.11
      '@azure/logger': 1.0.2
      '@types/node-fetch': 2.5.10
      '@types/tunnel': 0.0.1
      form-data: 3.0.1
      node-fetch: 2.6.1
      process: 0.11.10
      tough-cookie: 4.0.0
      tslib: 2.3.0
      tunnel: 0.0.6
      uuid: 8.3.2
      xml2js: 0.4.23
    dev: false
    engines:
      node: '>=8.0.0'
    resolution:
      integrity: sha512-odtH7UMKtekc5YQ86xg9GlVHNXR6pq2JgJ5FBo7/jbOjNGdBqcrIVrZx2bevXVJz/uUTSx6vUf62gzTXTfqYSQ==
  /@azure/core-http/2.0.0:
    dependencies:
      '@azure/abort-controller': 1.0.4
      '@azure/core-asynciterator-polyfill': 1.0.0
      '@azure/core-auth': 1.3.0
      '@azure/core-tracing': 1.0.0-preview.12
      '@azure/logger': 1.0.2
      '@types/node-fetch': 2.5.10
      '@types/tunnel': 0.0.1
      form-data: 3.0.1
      node-fetch: 2.6.1
      process: 0.11.10
      tough-cookie: 4.0.0
      tslib: 2.3.0
      tunnel: 0.0.6
      uuid: 8.3.2
      xml2js: 0.4.23
    dev: false
    engines:
      node: '>=12.0.0'
    resolution:
      integrity: sha512-VBOfUh0z9ZF1WVqrLCtiGWMjkKic171p6mLXRkJKu+p5wuQTb4cU3bPq7nB6UuGAK17LI7hnU0SzydlCQrBuOw==
  /@azure/core-lro/1.0.5:
    dependencies:
      '@azure/abort-controller': 1.0.4
      '@azure/core-http': 1.2.6
      '@azure/core-tracing': 1.0.0-preview.11
      events: 3.3.0
      tslib: 2.3.0
    dev: false
    engines:
      node: '>=8.0.0'
    resolution:
      integrity: sha512-0EFCFZxARrIoLWMIRt4vuqconRVIO2Iin7nFBfJiYCCbKp5eEmxutNk8uqudPmG0XFl5YqlVh68/al/vbE5OOg==
  /@azure/core-paging/1.1.3:
    dependencies:
      '@azure/core-asynciterator-polyfill': 1.0.0
    dev: false
    engines:
      node: '>=8.0.0'
    resolution:
      integrity: sha512-his7Ah40ThEYORSpIAwuh6B8wkGwO/zG7gqVtmSE4WAJ46e36zUDXTKReUCLBDc6HmjjApQQxxcRFy5FruG79A==
  /@azure/core-rest-pipeline/1.0.4:
    dependencies:
      '@azure/abort-controller': 1.0.4
      '@azure/core-auth': 1.3.0
      '@azure/core-tracing': 1.0.0-preview.11
      '@azure/logger': 1.0.2
      form-data: 3.0.1
      http-proxy-agent: 4.0.1
      https-proxy-agent: 5.0.0
      tslib: 2.3.0
      uuid: 8.3.2
    dev: false
    engines:
      node: '>=8.0.0'
    resolution:
      integrity: sha512-RTB2i7/xMRsrCnDMv7a7zjQknRRI8MxBYoAi9uyKoplFAtT7jKfZaKUpMd0uUQBrbdVt61GO6d1ejYcMXTAQSg==
  /@azure/core-tracing/1.0.0-preview.10:
    dependencies:
      '@opencensus/web-types': 0.0.7
      '@opentelemetry/api': 0.10.2
      tslib: 2.3.0
    dev: false
    engines:
      node: '>=8.0.0'
    resolution:
      integrity: sha512-iIwjtMwQnsxB7cYkugMx+s4W1nfy3+pT/ceo+uW1fv4YDgYe84nh+QP0fEC9IH/3UATLSWbIBemdMHzk2APUrw==
  /@azure/core-tracing/1.0.0-preview.11:
    dependencies:
      '@opencensus/web-types': 0.0.7
      '@opentelemetry/api': 1.0.0-rc.0
      tslib: 2.3.0
    dev: false
    engines:
      node: '>=8.0.0'
    resolution:
      integrity: sha512-frF0pJc9HTmKncVokhBxCqipjbql02DThQ1ZJ9wLi7SDMLdPAFyDI5xZNzX5guLz+/DtPkY+SGK2li9FIXqshQ==
  /@azure/core-tracing/1.0.0-preview.12:
    dependencies:
      '@opentelemetry/api': 1.0.0
      tslib: 2.3.0
    dev: false
    engines:
      node: '>=12.0.0'
    resolution:
      integrity: sha512-nvo2Wc4EKZGN6eFu9n3U7OXmASmL8VxoPIH7xaD6OlQqi44bouF0YIi9ID5rEsKLiAU59IYx6M297nqWVMWPDg==
  /@azure/core-tracing/1.0.0-preview.9:
    dependencies:
      '@opencensus/web-types': 0.0.7
      '@opentelemetry/api': 0.10.2
      tslib: 2.3.0
    dev: false
    engines:
      node: '>=8.0.0'
    resolution:
      integrity: sha512-zczolCLJ5QG42AEPQ+Qg9SRYNUyB+yZ5dzof4YEc+dyWczO9G2sBqbAjLB7IqrsdHN2apkiB2oXeDKCsq48jug==
  /@azure/core-xml/1.0.0-beta.1:
    dependencies:
      tslib: 2.3.0
      xml2js: 0.4.23
    dev: false
    engines:
      node: '>=8.0.0'
    resolution:
      integrity: sha512-7d2w0yd8pb1c9aj87JV/1ntOp+sCMcJ9QoGDxs6/7BLDh8Gb6kd2h3n+9JYhcLZO8wdHZb4d4GZgmRIwaAU72w==
  /@azure/event-hubs/2.1.4:
    dependencies:
      '@azure/amqp-common': 1.0.0-preview.9
      '@azure/ms-rest-nodeauth': 0.9.3_debug@3.2.7
      async-lock: 1.3.0
      debug: 3.2.7
      is-buffer: 2.0.5
      jssha: 2.4.2
      rhea-promise: 0.1.15
      tslib: 1.14.1
      uuid: 3.4.0
    dev: false
    resolution:
      integrity: sha512-CxaMaEjwtsmIhWtjHyGimKO7RmES0YxPqGQ9+jKqGygNlhG5NYHktDaiQu6w7k3g+I51VaLXtVSt+BVFd6VWfQ==
  /@azure/identity/1.2.5_debug@4.3.1:
    dependencies:
      '@azure/core-http': 1.2.6
      '@azure/core-tracing': 1.0.0-preview.9
      '@azure/logger': 1.0.2
      '@azure/msal-node': 1.0.0-beta.6_debug@4.3.1
      '@opentelemetry/api': 0.10.2
      '@types/stoppable': 1.1.1
      axios: 0.21.1_debug@4.3.1
      events: 3.3.0
      jws: 4.0.0
      msal: 1.4.11
      open: 7.4.2
      qs: 6.10.1
      stoppable: 1.1.0
      tslib: 2.3.0
      uuid: 8.3.2
    dev: false
    engines:
      node: '>=8.0.0'
    optionalDependencies:
      keytar: 7.7.0
    peerDependencies:
      debug: '*'
    resolution:
      integrity: sha512-Q71Buur3RMcg6lCnisLL8Im562DBw+ybzgm+YQj/FbAaI8ZNu/zl/5z1fE4k3Q9LSIzYrz6HLRzlhdSBXpydlQ==
  /@azure/identity/1.3.0:
    dependencies:
      '@azure/core-http': 1.2.6
      '@azure/core-tracing': 1.0.0-preview.11
      '@azure/logger': 1.0.2
      '@azure/msal-node': 1.0.0-beta.6
      '@types/stoppable': 1.1.1
      axios: 0.21.1
      events: 3.3.0
      jws: 4.0.0
      msal: 1.4.11
      open: 7.4.2
      qs: 6.10.1
      stoppable: 1.1.0
      tslib: 2.3.0
      uuid: 8.3.2
    dev: false
    engines:
      node: '>=8.0.0'
    optionalDependencies:
      keytar: 7.7.0
    resolution:
      integrity: sha512-qYTaWA+5ir4+/iEry7n3l1TyeNhTHP8IRpjsbNv8ur8W/QjqZmCz1H2naebRp5tQmehXfo1pUrp2ew+qGhTh0g==
  /@azure/identity/1.3.0_debug@4.3.1:
    dependencies:
      '@azure/core-http': 1.2.6
      '@azure/core-tracing': 1.0.0-preview.11
      '@azure/logger': 1.0.2
      '@azure/msal-node': 1.0.0-beta.6_debug@4.3.1
      '@types/stoppable': 1.1.1
      axios: 0.21.1_debug@4.3.1
      events: 3.3.0
      jws: 4.0.0
      msal: 1.4.11
      open: 7.4.2
      qs: 6.10.1
      stoppable: 1.1.0
      tslib: 2.3.0
      uuid: 8.3.2
    dev: false
    engines:
      node: '>=8.0.0'
    optionalDependencies:
      keytar: 7.7.0
    peerDependencies:
      debug: '*'
    resolution:
      integrity: sha512-qYTaWA+5ir4+/iEry7n3l1TyeNhTHP8IRpjsbNv8ur8W/QjqZmCz1H2naebRp5tQmehXfo1pUrp2ew+qGhTh0g==
  /@azure/identity/2.0.0-beta.4:
    dependencies:
      '@azure/abort-controller': 1.0.4
      '@azure/core-auth': 1.3.0
      '@azure/core-http': 2.0.0
      '@azure/core-tracing': 1.0.0-preview.12
      '@azure/logger': 1.0.2
<<<<<<< HEAD
      '@azure/msal-browser': 2.9.0
      '@azure/msal-common': 4.0.3
      '@azure/msal-node': 1.2.0
=======
      '@azure/msal-browser': 2.14.2
      '@azure/msal-common': 4.3.0
      '@azure/msal-node': 1.1.0
>>>>>>> 773c5b6e
      '@types/stoppable': 1.1.1
      events: 3.3.0
      jws: 4.0.0
      open: 7.4.2
      qs: 6.10.1
      stoppable: 1.1.0
      tslib: 2.3.0
      uuid: 8.3.2
    dev: false
    engines:
      node: '>=12.0.0'
    resolution:
      integrity: sha512-B+x9dcMutHdkkrr01sYGoTIZPbEH90iavRVNnrCjKD0HpE/Oa5UV8risvkoPWGih6WJKh+p9YEBHlYg/5RWNWg==
  /@azure/identity/2.0.0-beta.4_debug@4.3.1:
    dependencies:
      '@azure/abort-controller': 1.0.4
      '@azure/core-auth': 1.3.0
      '@azure/core-http': 2.0.0
      '@azure/core-tracing': 1.0.0-preview.12
      '@azure/logger': 1.0.2
      '@azure/msal-browser': 2.14.2
      '@azure/msal-common': 4.3.0
      '@azure/msal-node': 1.1.0_debug@4.3.1
      '@types/stoppable': 1.1.1
      events: 3.3.0
      jws: 4.0.0
      open: 7.4.2
      qs: 6.10.1
      stoppable: 1.1.0
      tslib: 2.3.0
      uuid: 8.3.2
    dev: false
    engines:
      node: '>=12.0.0'
    peerDependencies:
      debug: '*'
    resolution:
      integrity: sha512-B+x9dcMutHdkkrr01sYGoTIZPbEH90iavRVNnrCjKD0HpE/Oa5UV8risvkoPWGih6WJKh+p9YEBHlYg/5RWNWg==
  /@azure/keyvault-certificates/4.2.0:
    dependencies:
      '@azure/abort-controller': 1.0.4
      '@azure/core-http': 1.2.6
      '@azure/core-lro': 1.0.5
      '@azure/core-paging': 1.1.3
      '@azure/core-tracing': 1.0.0-preview.11
      '@azure/logger': 1.0.2
      tslib: 2.3.0
    dev: false
    engines:
      node: '>=8.0.0'
    resolution:
      integrity: sha512-5Y8WgETz0lnAoksk8qpEOJ6PBnPV8edscusKiwbfm7rfadsfm1rl+kZPJP8YrjkY+bfnMNeixVZHe8QB5Mpa8Q==
  /@azure/keyvault-keys/4.2.1:
    dependencies:
      '@azure/abort-controller': 1.0.4
      '@azure/core-http': 1.2.6
      '@azure/core-lro': 1.0.5
      '@azure/core-paging': 1.1.3
      '@azure/core-tracing': 1.0.0-preview.11
      '@azure/logger': 1.0.2
      tslib: 2.3.0
    dev: false
    engines:
      node: '>=8.0.0'
    resolution:
      integrity: sha512-bO3Dl4cJgOkYSLudmzkSFg4os4gsDvaUozcJ9ZKdqZjIp/RHIZRFytbRcNe40rpKH2iLXcavNGVpMvEzAfERyQ==
  /@azure/keyvault-secrets/4.2.0:
    dependencies:
      '@azure/abort-controller': 1.0.4
      '@azure/core-http': 1.2.6
      '@azure/core-lro': 1.0.5
      '@azure/core-paging': 1.1.3
      '@azure/core-tracing': 1.0.0-preview.11
      '@azure/logger': 1.0.2
      tslib: 2.3.0
    dev: false
    engines:
      node: '>=8.0.0'
    resolution:
      integrity: sha512-fQIbloZA1whluFmMGzWrex+PuzwBjDi59Lw/g73AVrLQIsqpz2YUnkzdwqSUuSDve8Q3McIEWMWkIUJpLVn+oA==
  /@azure/logger-js/1.3.2:
    dependencies:
      tslib: 1.14.1
    dev: false
    resolution:
      integrity: sha512-h58oEROO2tniBTSmFmuHBGvuiFuYsHQBWTVdpT2AiOED4F2Kgf7rs0MPYPXiBcDvihC70M7QPRhIQ3JK1H/ygw==
  /@azure/logger/1.0.2:
    dependencies:
      tslib: 2.3.0
    dev: false
    engines:
      node: '>=8.0.0'
    resolution:
      integrity: sha512-YZNjNV0vL3nN2nedmcjQBcpCTo3oqceXmgiQtEm6fLpucjRZyQKAQruhCmCpRlB1iykqKJJ/Y8CDmT5rIE6IJw==
  /@azure/ms-rest-azure-env/1.1.2:
    dev: false
    resolution:
      integrity: sha512-l7z0DPCi2Hp88w12JhDTtx5d0Y3+vhfE7JKJb9O7sEz71Cwp053N8piTtTnnk/tUor9oZHgEKi/p3tQQmLPjvA==
  /@azure/ms-rest-azure-env/2.0.0:
    dev: false
    resolution:
      integrity: sha512-dG76W7ElfLi+fbTjnZVGj+M9e0BIEJmRxU6fHaUQ12bZBe8EJKYb2GV50YWNaP2uJiVQ5+7nXEVj1VN1UQtaEw==
  /@azure/ms-rest-js/1.11.2_debug@3.2.7:
    dependencies:
      '@azure/core-auth': 1.3.0
      axios: 0.21.1_debug@3.2.7
      form-data: 2.5.1
      tough-cookie: 2.5.0
      tslib: 1.14.1
      tunnel: 0.0.6
      uuid: 3.4.0
      xml2js: 0.4.23
    dev: false
    peerDependencies:
      debug: '*'
    resolution:
      integrity: sha512-2AyQ1IKmLGKW7DU3/x3TsTBzZLcbC9YRI+yuDPuXAQrv3zar340K9wsxU413kHFIDjkWNCo9T0w5VtwcyWxhbQ==
  /@azure/ms-rest-js/1.11.2_debug@4.3.1:
    dependencies:
      '@azure/core-auth': 1.3.0
      axios: 0.21.1_debug@4.3.1
      form-data: 2.5.1
      tough-cookie: 2.5.0
      tslib: 1.14.1
      tunnel: 0.0.6
      uuid: 3.4.0
      xml2js: 0.4.23
    dev: false
    peerDependencies:
      debug: '*'
    resolution:
      integrity: sha512-2AyQ1IKmLGKW7DU3/x3TsTBzZLcbC9YRI+yuDPuXAQrv3zar340K9wsxU413kHFIDjkWNCo9T0w5VtwcyWxhbQ==
  /@azure/ms-rest-js/2.5.2:
    dependencies:
      '@azure/core-auth': 1.3.0
      abort-controller: 3.0.0
      form-data: 2.5.1
      node-fetch: 2.6.1
      tough-cookie: 3.0.1
      tslib: 1.14.1
      tunnel: 0.0.6
      uuid: 3.4.0
      xml2js: 0.4.23
    dev: false
    resolution:
      integrity: sha512-9nCuuoYwHZEZw1t0MVtENH+c1k2R4maYAlBBDSZhZu6bEucyfYUUigNXXKjt2cFBt4sO+sTzi0uI0f/fiPFr+Q==
  /@azure/ms-rest-nodeauth/0.9.3_debug@3.2.7:
    dependencies:
      '@azure/ms-rest-azure-env': 1.1.2
      '@azure/ms-rest-js': 1.11.2_debug@3.2.7
      adal-node: 0.1.28
    dev: false
    peerDependencies:
      debug: '*'
    resolution:
      integrity: sha512-aFHRw/IHhg3I9ZJW+Va4L+sCirFHMVIu6B7lFdL5mGLfG3xC5vDIdd957LRXFgy2OiKFRUC0QaKknd0YCsQIqA==
  /@azure/ms-rest-nodeauth/0.9.3_debug@4.3.1:
    dependencies:
      '@azure/ms-rest-azure-env': 1.1.2
      '@azure/ms-rest-js': 1.11.2_debug@4.3.1
      adal-node: 0.1.28
    dev: false
    peerDependencies:
      debug: '*'
    resolution:
      integrity: sha512-aFHRw/IHhg3I9ZJW+Va4L+sCirFHMVIu6B7lFdL5mGLfG3xC5vDIdd957LRXFgy2OiKFRUC0QaKknd0YCsQIqA==
  /@azure/ms-rest-nodeauth/3.0.10:
    dependencies:
      '@azure/ms-rest-azure-env': 2.0.0
      '@azure/ms-rest-js': 2.5.2
      adal-node: 0.2.2
    dev: false
    resolution:
      integrity: sha512-oel7ibYlredh2wo7XwNYMx4jWlbMkIzCC8t8VpdhsAWDJVNSSce+DYj5jjZn1oED+QsCytVM2B7/QTuLN1/yDw==
  /@azure/msal-browser/2.14.2:
    dependencies:
      '@azure/msal-common': 4.3.0
    dev: false
    engines:
      node: '>=0.8.0'
    resolution:
      integrity: sha512-JKHE9Rer41CI8tweiyE91M8ZbGvQV9P+jOPB4ZtPxyxCi2f7ED3jNfdzyUJ1eGB+hCRnvO56M1Xc61T1R+JfYg==
<<<<<<< HEAD
  /@azure/msal-browser/2.9.0:
    dependencies:
      '@azure/msal-common': 2.1.0
    dev: false
    engines:
      node: '>=0.8.0'
    resolution:
      integrity: sha512-Zyus+skNaVWL5fXfSjC17c94XZ95Z3a+bZc7YKkP26KT3Dj26jbfz2oT9KJxAT4XVtH/1WPY/fPFeEFTRvytJQ==
  /@azure/msal-common/2.1.0:
    dependencies:
      debug: 4.3.1
    dev: false
    engines:
      node: '>=0.8.0'
    resolution:
      integrity: sha512-Y1Id+jG59S3eY2ZQQtUA/lxwbRcgjcWaiib9YX+SwV3zeRauKfEiZT7l3z+lwV+T+Sst20F6l1mJsfQcfE7CEQ==
  /@azure/msal-common/4.0.3:
=======
  /@azure/msal-common/1.7.2:
>>>>>>> 773c5b6e
    dependencies:
      debug: 4.3.1
    dev: false
    engines:
      node: '>=0.8.0'
    resolution:
<<<<<<< HEAD
      integrity: sha512-EihnqHh2EE6xcB0Dh2LF30jE1Ga9cgh9PyRkX4fj+KpvYfL4ae57hvQwJGkynUgpf3V1xQxU5yaJVXOElfXiGw==
=======
      integrity: sha512-3/voCdFKONENX+5tMrNOBSrVJb6NbE7YB8vc4FZ/4ZbjpK7GVtq9Bu1MW+HZhrmsUzSF/joHx0ZIJDYIequ/jg==
>>>>>>> 773c5b6e
  /@azure/msal-common/4.3.0:
    dependencies:
      debug: 4.3.1
    dev: false
    engines:
      node: '>=0.8.0'
    resolution:
      integrity: sha512-jFqUWe83wVb6O8cNGGBFg2QlKvqM1ezUgJTEV7kIsAPX0RXhGFE4B1DLNt6hCnkTXDbw+KGW0zgxOEr4MJQwLw==
  /@azure/msal-common/4.4.0:
    dependencies:
      debug: 4.3.1
    dev: false
    engines:
      node: '>=0.8.0'
    resolution:
      integrity: sha512-Qrs33Ctt2KM7NxArFPIUKc8UbIcm7zYxJFdJeQ9k7HKBhVk3e88CUz1Mw33cS/Jr+YA1H02OAzHg++bJ+4SFyQ==
  /@azure/msal-node-extensions/1.0.0-alpha.8:
    dependencies:
      '@azure/msal-common': 4.4.0
      bindings: 1.5.0
      keytar: 7.7.0
      nan: 2.14.2
    dev: false
    engines:
      node: '>=10'
    requiresBuild: true
    resolution:
      integrity: sha512-wNZgJ5GShgjBufJFmgec/y0d1zRjn9VZlDP4W5ptXORum6HDK9VJzZfYEleItXW58DvaeEMX5zWI8yrdV8vivA==
  /@azure/msal-node/1.0.0-beta.6:
    dependencies:
      '@azure/msal-common': 4.4.0
      axios: 0.21.1
      jsonwebtoken: 8.5.1
      uuid: 8.3.2
    dev: false
    resolution:
      integrity: sha512-ZQI11Uz1j0HJohb9JZLRD8z0moVcPks1AFW4Q/Gcl67+QvH4aKEJti7fjCcipEEZYb/qzLSO8U6IZgPYytsiJQ==
  /@azure/msal-node/1.0.0-beta.6_debug@4.3.1:
    dependencies:
      '@azure/msal-common': 4.4.0
      axios: 0.21.1_debug@4.3.1
      jsonwebtoken: 8.5.1
      uuid: 8.3.2
    dev: false
    peerDependencies:
      debug: '*'
    resolution:
      integrity: sha512-ZQI11Uz1j0HJohb9JZLRD8z0moVcPks1AFW4Q/Gcl67+QvH4aKEJti7fjCcipEEZYb/qzLSO8U6IZgPYytsiJQ==
  /@azure/msal-node/1.2.0:
    dependencies:
      '@azure/msal-common': 4.4.0
      axios: 0.21.1
      jsonwebtoken: 8.5.1
      uuid: 8.3.2
    dev: false
    engines:
      node: 10 || 12 || 14 || 16
    resolution:
<<<<<<< HEAD
      integrity: sha512-79o5n483vslc7Qegh9+0BsxODRmlk6YYjVdl9jvwmAuF+i+oylq57e7RVhTVocKCbLCIMOKARI14JyKdDbW0WA==
=======
      integrity: sha512-gMO9aZdWOzufp1PcdD5ID25DdS9eInxgeCqx4Tk8PVU6Z7RxJQhoMzS64cJhGdpYgeIQwKljtF0CLCcPFxew/w==
  /@azure/msal-node/1.1.0_debug@4.3.1:
    dependencies:
      '@azure/msal-common': 4.3.0
      axios: 0.21.1_debug@4.3.1
      jsonwebtoken: 8.5.1
      uuid: 8.3.2
    dev: false
    engines:
      node: 10 || 12 || 14 || 16
    peerDependencies:
      debug: '*'
    resolution:
      integrity: sha512-gMO9aZdWOzufp1PcdD5ID25DdS9eInxgeCqx4Tk8PVU6Z7RxJQhoMzS64cJhGdpYgeIQwKljtF0CLCcPFxew/w==
>>>>>>> 773c5b6e
  /@babel/code-frame/7.12.11:
    dependencies:
      '@babel/highlight': 7.14.5
    dev: false
    resolution:
      integrity: sha512-Zt1yodBx1UcyiePMSkWnU4hPqhwq7hGi2nFL1LeA3EUl+q2LQx16MISgJ0+z7dnmgvP9QtIleuETGOiOH1RcIw==
  /@babel/code-frame/7.14.5:
    dependencies:
      '@babel/highlight': 7.14.5
    dev: false
    engines:
      node: '>=6.9.0'
    resolution:
      integrity: sha512-9pzDqyc6OLDaqe+zbACgFkb6fKMNG6CObKpnYXChRsvYGyEdc7CA2BaqeOM+vOtCS5ndmJicPJhKAwYRI6UfFw==
  /@babel/compat-data/7.14.5:
    dev: false
    engines:
      node: '>=6.9.0'
    resolution:
      integrity: sha512-kixrYn4JwfAVPa0f2yfzc2AWti6WRRyO3XjWW5PJAvtE11qhSayrrcrEnee05KAtNaPC+EwehE8Qt1UedEVB8w==
  /@babel/core/7.14.6:
    dependencies:
      '@babel/code-frame': 7.14.5
      '@babel/generator': 7.14.5
      '@babel/helper-compilation-targets': 7.14.5_@babel+core@7.14.6
      '@babel/helper-module-transforms': 7.14.5
      '@babel/helpers': 7.14.6
      '@babel/parser': 7.14.6
      '@babel/template': 7.14.5
      '@babel/traverse': 7.14.5
      '@babel/types': 7.14.5
      convert-source-map: 1.8.0
      debug: 4.3.1
      gensync: 1.0.0-beta.2
      json5: 2.2.0
      semver: 6.3.0
      source-map: 0.5.7
    dev: false
    engines:
      node: '>=6.9.0'
    resolution:
      integrity: sha512-gJnOEWSqTk96qG5BoIrl5bVtc23DCycmIePPYnamY9RboYdI4nFy5vAQMSl81O5K/W0sLDWfGysnOECC+KUUCA==
  /@babel/generator/7.14.5:
    dependencies:
      '@babel/types': 7.14.5
      jsesc: 2.5.2
      source-map: 0.5.7
    dev: false
    engines:
      node: '>=6.9.0'
    resolution:
      integrity: sha512-y3rlP+/G25OIX3mYKKIOlQRcqj7YgrvHxOLbVmyLJ9bPmi5ttvUmpydVjcFjZphOktWuA7ovbx91ECloWTfjIA==
  /@babel/helper-compilation-targets/7.14.5_@babel+core@7.14.6:
    dependencies:
      '@babel/compat-data': 7.14.5
      '@babel/core': 7.14.6
      '@babel/helper-validator-option': 7.14.5
      browserslist: 4.16.6
      semver: 6.3.0
    dev: false
    engines:
      node: '>=6.9.0'
    peerDependencies:
      '@babel/core': ^7.0.0
    resolution:
      integrity: sha512-v+QtZqXEiOnpO6EYvlImB6zCD2Lel06RzOPzmkz/D/XgQiUu3C/Jb1LOqSt/AIA34TYi/Q+KlT8vTQrgdxkbLw==
  /@babel/helper-function-name/7.14.5:
    dependencies:
      '@babel/helper-get-function-arity': 7.14.5
      '@babel/template': 7.14.5
      '@babel/types': 7.14.5
    dev: false
    engines:
      node: '>=6.9.0'
    resolution:
      integrity: sha512-Gjna0AsXWfFvrAuX+VKcN/aNNWonizBj39yGwUzVDVTlMYJMK2Wp6xdpy72mfArFq5uK+NOuexfzZlzI1z9+AQ==
  /@babel/helper-get-function-arity/7.14.5:
    dependencies:
      '@babel/types': 7.14.5
    dev: false
    engines:
      node: '>=6.9.0'
    resolution:
      integrity: sha512-I1Db4Shst5lewOM4V+ZKJzQ0JGGaZ6VY1jYvMghRjqs6DWgxLCIyFt30GlnKkfUeFLpJt2vzbMVEXVSXlIFYUg==
  /@babel/helper-hoist-variables/7.14.5:
    dependencies:
      '@babel/types': 7.14.5
    dev: false
    engines:
      node: '>=6.9.0'
    resolution:
      integrity: sha512-R1PXiz31Uc0Vxy4OEOm07x0oSjKAdPPCh3tPivn/Eo8cvz6gveAeuyUUPB21Hoiif0uoPQSSdhIPS3352nvdyQ==
  /@babel/helper-member-expression-to-functions/7.14.5:
    dependencies:
      '@babel/types': 7.14.5
    dev: false
    engines:
      node: '>=6.9.0'
    resolution:
      integrity: sha512-UxUeEYPrqH1Q/k0yRku1JE7dyfyehNwT6SVkMHvYvPDv4+uu627VXBckVj891BO8ruKBkiDoGnZf4qPDD8abDQ==
  /@babel/helper-module-imports/7.14.5:
    dependencies:
      '@babel/types': 7.14.5
    dev: false
    engines:
      node: '>=6.9.0'
    resolution:
      integrity: sha512-SwrNHu5QWS84XlHwGYPDtCxcA0hrSlL2yhWYLgeOc0w7ccOl2qv4s/nARI0aYZW+bSwAL5CukeXA47B/1NKcnQ==
  /@babel/helper-module-transforms/7.14.5:
    dependencies:
      '@babel/helper-module-imports': 7.14.5
      '@babel/helper-replace-supers': 7.14.5
      '@babel/helper-simple-access': 7.14.5
      '@babel/helper-split-export-declaration': 7.14.5
      '@babel/helper-validator-identifier': 7.14.5
      '@babel/template': 7.14.5
      '@babel/traverse': 7.14.5
      '@babel/types': 7.14.5
    dev: false
    engines:
      node: '>=6.9.0'
    resolution:
      integrity: sha512-iXpX4KW8LVODuAieD7MzhNjmM6dzYY5tfRqT+R9HDXWl0jPn/djKmA+G9s/2C2T9zggw5tK1QNqZ70USfedOwA==
  /@babel/helper-optimise-call-expression/7.14.5:
    dependencies:
      '@babel/types': 7.14.5
    dev: false
    engines:
      node: '>=6.9.0'
    resolution:
      integrity: sha512-IqiLIrODUOdnPU9/F8ib1Fx2ohlgDhxnIDU7OEVi+kAbEZcyiF7BLU8W6PfvPi9LzztjS7kcbzbmL7oG8kD6VA==
  /@babel/helper-replace-supers/7.14.5:
    dependencies:
      '@babel/helper-member-expression-to-functions': 7.14.5
      '@babel/helper-optimise-call-expression': 7.14.5
      '@babel/traverse': 7.14.5
      '@babel/types': 7.14.5
    dev: false
    engines:
      node: '>=6.9.0'
    resolution:
      integrity: sha512-3i1Qe9/8x/hCHINujn+iuHy+mMRLoc77b2nI9TB0zjH1hvn9qGlXjWlggdwUcju36PkPCy/lpM7LLUdcTyH4Ow==
  /@babel/helper-simple-access/7.14.5:
    dependencies:
      '@babel/types': 7.14.5
    dev: false
    engines:
      node: '>=6.9.0'
    resolution:
      integrity: sha512-nfBN9xvmCt6nrMZjfhkl7i0oTV3yxR4/FztsbOASyTvVcoYd0TRHh7eMLdlEcCqobydC0LAF3LtC92Iwxo0wyw==
  /@babel/helper-split-export-declaration/7.14.5:
    dependencies:
      '@babel/types': 7.14.5
    dev: false
    engines:
      node: '>=6.9.0'
    resolution:
      integrity: sha512-hprxVPu6e5Kdp2puZUmvOGjaLv9TCe58E/Fl6hRq4YiVQxIcNvuq6uTM2r1mT/oPskuS9CgR+I94sqAYv0NGKA==
  /@babel/helper-validator-identifier/7.14.5:
    dev: false
    engines:
      node: '>=6.9.0'
    resolution:
      integrity: sha512-5lsetuxCLilmVGyiLEfoHBRX8UCFD+1m2x3Rj97WrW3V7H3u4RWRXA4evMjImCsin2J2YT0QaVDGf+z8ondbAg==
  /@babel/helper-validator-option/7.14.5:
    dev: false
    engines:
      node: '>=6.9.0'
    resolution:
      integrity: sha512-OX8D5eeX4XwcroVW45NMvoYaIuFI+GQpA2a8Gi+X/U/cDUIRsV37qQfF905F0htTRCREQIB4KqPeaveRJUl3Ow==
  /@babel/helpers/7.14.6:
    dependencies:
      '@babel/template': 7.14.5
      '@babel/traverse': 7.14.5
      '@babel/types': 7.14.5
    dev: false
    engines:
      node: '>=6.9.0'
    resolution:
      integrity: sha512-yesp1ENQBiLI+iYHSJdoZKUtRpfTlL1grDIX9NRlAVppljLw/4tTyYupIB7uIYmC3stW/imAv8EqaKaS/ibmeA==
  /@babel/highlight/7.14.5:
    dependencies:
      '@babel/helper-validator-identifier': 7.14.5
      chalk: 2.4.2
      js-tokens: 4.0.0
    dev: false
    engines:
      node: '>=6.9.0'
    resolution:
      integrity: sha512-qf9u2WFWVV0MppaL877j2dBtQIDgmidgjGk5VIMw3OadXvYaXn66U1BFlH2t4+t3i+8PhedppRv+i40ABzd+gg==
  /@babel/parser/7.14.6:
    dev: false
    engines:
      node: '>=6.0.0'
    hasBin: true
    resolution:
      integrity: sha512-oG0ej7efjEXxb4UgE+klVx+3j4MVo+A2vCzm7OUN4CLo6WhQ+vSOD2yJ8m7B+DghObxtLxt3EfgMWpq+AsWehQ==
  /@babel/runtime/7.14.6:
    dependencies:
      regenerator-runtime: 0.13.7
    dev: false
    engines:
      node: '>=6.9.0'
    resolution:
      integrity: sha512-/PCB2uJ7oM44tz8YhC4Z/6PeOKXp4K588f+5M3clr1M4zbqztlo0XEfJ2LEzj/FgwfgGcIdl8n7YYjTCI0BYwg==
  /@babel/template/7.14.5:
    dependencies:
      '@babel/code-frame': 7.14.5
      '@babel/parser': 7.14.6
      '@babel/types': 7.14.5
    dev: false
    engines:
      node: '>=6.9.0'
    resolution:
      integrity: sha512-6Z3Po85sfxRGachLULUhOmvAaOo7xCvqGQtxINai2mEGPFm6pQ4z5QInFnUrRpfoSV60BnjyF5F3c+15fxFV1g==
  /@babel/traverse/7.14.5:
    dependencies:
      '@babel/code-frame': 7.14.5
      '@babel/generator': 7.14.5
      '@babel/helper-function-name': 7.14.5
      '@babel/helper-hoist-variables': 7.14.5
      '@babel/helper-split-export-declaration': 7.14.5
      '@babel/parser': 7.14.6
      '@babel/types': 7.14.5
      debug: 4.3.1
      globals: 11.12.0
    dev: false
    engines:
      node: '>=6.9.0'
    resolution:
      integrity: sha512-G3BiS15vevepdmFqmUc9X+64y0viZYygubAMO8SvBmKARuF6CPSZtH4Ng9vi/lrWlZFGe3FWdXNy835akH8Glg==
  /@babel/types/7.14.5:
    dependencies:
      '@babel/helper-validator-identifier': 7.14.5
      to-fast-properties: 2.0.0
    dev: false
    engines:
      node: '>=6.9.0'
    resolution:
      integrity: sha512-M/NzBpEL95I5Hh4dwhin5JlE7EzO5PHMAuzjxss3tiOBD46KfQvVedN/3jEPZvdRvtsK2222XfdHogNIttFgcg==
  /@bahmutov/data-driven/1.0.0:
    dependencies:
      check-more-types: 2.24.0
      lazy-ass: 1.6.0
    dev: false
    engines:
      node: '>=6'
    resolution:
      integrity: sha512-YqW3hPS0RXriqjcCrLOTJj+LWe3c8JpwlL83k1ka1Q8U05ZjAKbGQZYeTzUd0NFEnnfPtsUiKGpFEBJG6kFuvg==
  /@eslint/eslintrc/0.4.2:
    dependencies:
      ajv: 6.12.6
      debug: 4.3.1
      espree: 7.3.1
      globals: 13.9.0
      ignore: 4.0.6
      import-fresh: 3.3.0
      js-yaml: 3.14.1
      minimatch: 3.0.4
      strip-json-comments: 3.1.1
    dev: false
    engines:
      node: ^10.12.0 || >=12.0.0
    resolution:
      integrity: sha512-8nmGq/4ycLpIwzvhI4tNDmQztZ8sp+hI7cyG8i1nQDhkAbRzHpXPidRAHlNvCZQpJTKw5ItIpMw9RSToGF00mg==
  /@istanbuljs/schema/0.1.3:
    dev: false
    engines:
      node: '>=8'
    resolution:
      integrity: sha512-ZXRY4jNvVgSVQ8DL3LTcakaAtXwTVUxE81hslsyD2AtoXW/wVob10HkOJ1X/pAlcI7D+2YoZKg5do8G/w6RYgA==
  /@microsoft/api-extractor-model/7.12.2:
    dependencies:
      '@microsoft/tsdoc': 0.12.24
      '@rushstack/node-core-library': 3.36.0
    dev: false
    resolution:
      integrity: sha512-EU+U09Mj65zUH0qwPF4PFJiL6Y+PQQE/RRGEHEDGJJzab/mRQDpKOyrzSdb00xvcd/URehIHJqC55cY2Y4jGOA==
  /@microsoft/api-extractor-model/7.7.10:
    dependencies:
      '@microsoft/tsdoc': 0.12.19
      '@rushstack/node-core-library': 3.19.6
    dev: false
    resolution:
      integrity: sha512-gMFDXwUgoQYz9TgatyNPALDdZN4xBC3Un3fGwlzME+vM13PoJ26pGuqI7kv/OlK9+q2sgrEdxWns8D3UnLf2TA==
  /@microsoft/api-extractor/7.13.2:
    dependencies:
      '@microsoft/api-extractor-model': 7.12.2
      '@microsoft/tsdoc': 0.12.24
      '@rushstack/node-core-library': 3.36.0
      '@rushstack/rig-package': 0.2.10
      '@rushstack/ts-command-line': 4.7.8
      colors: 1.2.5
      lodash: 4.17.21
      resolve: 1.17.0
      semver: 7.3.5
      source-map: 0.6.1
      typescript: 4.1.6
    dev: false
    hasBin: true
    resolution:
      integrity: sha512-2fD0c8OxZW+e6NTaxbtrdNxXVuX7aqil3+cqig3pKsHymvUuRJVCEAcAJmZrJ/ENqYXNiB265EyqOT6VxbMysw==
  /@microsoft/api-extractor/7.7.11:
    dependencies:
      '@microsoft/api-extractor-model': 7.7.10
      '@microsoft/tsdoc': 0.12.19
      '@rushstack/node-core-library': 3.19.6
      '@rushstack/ts-command-line': 4.3.13
      colors: 1.2.5
      lodash: 4.17.21
      resolve: 1.8.1
      source-map: 0.6.1
      typescript: 3.7.7
    dev: false
    hasBin: true
    resolution:
      integrity: sha512-kd2kakdDoRgI54J5H11a76hyYZBMhtp4piwWAy4bYTwlQT0v/tp+G/UMMgjUL4vKf0kTNhitEUX/0LfQb1AHzQ==
  /@microsoft/tsdoc-config/0.15.2:
    dependencies:
      '@microsoft/tsdoc': 0.13.2
      ajv: 6.12.6
      jju: 1.4.0
      resolve: 1.19.0
    dev: false
    resolution:
      integrity: sha512-mK19b2wJHSdNf8znXSMYVShAHktVr/ib0Ck2FA3lsVBSEhSI/TfXT7DJQkAYgcztTuwazGcg58ZjYdk0hTCVrA==
  /@microsoft/tsdoc/0.12.19:
    dev: false
    resolution:
      integrity: sha512-IpgPxHrNxZiMNUSXqR1l/gePKPkfAmIKoDRP9hp7OwjU29ZR8WCJsOJ8iBKgw0Qk+pFwR+8Y1cy8ImLY6e9m4A==
  /@microsoft/tsdoc/0.12.24:
    dev: false
    resolution:
      integrity: sha512-Mfmij13RUTmHEMi9vRUhMXD7rnGR2VvxeNYtaGtaJ4redwwjT4UXYJ+nzmVJF7hhd4pn/Fx5sncDKxMVFJSWPg==
  /@microsoft/tsdoc/0.13.2:
    dev: false
    resolution:
      integrity: sha512-WrHvO8PDL8wd8T2+zBGKrMwVL5IyzR3ryWUsl0PXgEV0QHup4mTLi0QcATefGI6Gx9Anu7vthPyyyLpY0EpiQg==
  /@nodelib/fs.scandir/2.1.5:
    dependencies:
      '@nodelib/fs.stat': 2.0.5
      run-parallel: 1.2.0
    dev: false
    engines:
      node: '>= 8'
    resolution:
      integrity: sha512-vq24Bq3ym5HEQm2NKCr3yXDwjc7vTsEThRDnkp2DK9p1uqLR+DHurm/NOTo0KG7HYHU7eppKZj3MyqYuMBf62g==
  /@nodelib/fs.stat/2.0.5:
    dev: false
    engines:
      node: '>= 8'
    resolution:
      integrity: sha512-RkhPPp2zrqDAQA/2jNhnztcPAlv64XdhIp7a7454A5ovI7Bukxgt7MX7udwAu3zg1DcpPU0rz3VV1SeaqvY4+A==
  /@nodelib/fs.walk/1.2.7:
    dependencies:
      '@nodelib/fs.scandir': 2.1.5
      fastq: 1.11.0
    dev: false
    engines:
      node: '>= 8'
    resolution:
      integrity: sha512-BTIhocbPBSrRmHxOAJFtR18oLhxTtAFDAvL8hY1S3iU8k+E60W/YFs4jrixGzQjMpF4qPXxIQHcjVD9dz1C2QA==
  /@opencensus/web-types/0.0.7:
    dev: false
    engines:
      node: '>=6.0'
    resolution:
      integrity: sha512-xB+w7ZDAu3YBzqH44rCmG9/RlrOmFuDPt/bpf17eJr8eZSrLt7nc7LnWdxM9Mmoj/YKMHpxRg28txu3TcpiL+g==
  /@opentelemetry/api/0.10.2:
    dependencies:
      '@opentelemetry/context-base': 0.10.2
    dev: false
    engines:
      node: '>=8.0.0'
    resolution:
      integrity: sha512-GtpMGd6vkzDMYcpu2t9LlhEgMy/SzBwRnz48EejlRArYqZzqSzAsKmegUK7zHgl+EOIaK9mKHhnRaQu3qw20cA==
  /@opentelemetry/api/1.0.0:
    dev: false
    engines:
      node: '>=8.0.0'
    resolution:
      integrity: sha512-TcdhrGy+ehLIFs79/TcWiHiPujishrhSgQ7wxvWvk8WY2YT8Np/pYXmRP94voG3N8GJ/5nIVyzacfViwhN50AQ==
  /@opentelemetry/api/1.0.0-rc.0:
    dev: false
    engines:
      node: '>=8.0.0'
    resolution:
      integrity: sha512-iXKByCMfrlO5S6Oh97BuM56tM2cIBB0XsL/vWF/AtJrJEKx4MC/Xdu0xDsGXMGcNWpqF7ujMsjjnp0+UHBwnDQ==
  /@opentelemetry/context-async-hooks/0.22.0_@opentelemetry+api@1.0.0:
    dependencies:
      '@opentelemetry/api': 1.0.0
    dev: false
    engines:
      node: '>=8.1.0'
    peerDependencies:
      '@opentelemetry/api': ^1.0.0
    resolution:
      integrity: sha512-JakZ9NJCiaf8FJ6lcR2Fle9xkBKxSFbXK4mk9gZ14totNh9SOTiUBUk08bAnATWUINrQlN8/5hpGKi5gs+FUxQ==
  /@opentelemetry/context-base/0.10.2:
    dev: false
    engines:
      node: '>=8.0.0'
    resolution:
      integrity: sha512-hZNKjKOYsckoOEgBziGMnBcX0M7EtstnCmwz5jZUOUYwlZ+/xxX6z3jPu1XVO2Jivk0eLfuP9GP+vFD49CMetw==
  /@opentelemetry/core/0.22.0_@opentelemetry+api@1.0.0:
    dependencies:
      '@opentelemetry/api': 1.0.0
      '@opentelemetry/semantic-conventions': 0.22.0
      semver: 7.3.5
    dev: false
    engines:
      node: '>=8.5.0'
    peerDependencies:
      '@opentelemetry/api': ^1.0.0
    resolution:
      integrity: sha512-x6JxuQ4rY2x39GEXJSqMgyf8XZPNNiZrGcCMhZSrtypq/WXlsJuxMNnUAl2hj2rpSGGukhhWn5cMpCmMJJz1hw==
  /@opentelemetry/node/0.22.0_@opentelemetry+api@1.0.0:
    dependencies:
      '@opentelemetry/api': 1.0.0
      '@opentelemetry/context-async-hooks': 0.22.0_@opentelemetry+api@1.0.0
      '@opentelemetry/core': 0.22.0_@opentelemetry+api@1.0.0
      '@opentelemetry/propagator-b3': 0.22.0_@opentelemetry+api@1.0.0
      '@opentelemetry/propagator-jaeger': 0.22.0_@opentelemetry+api@1.0.0
      '@opentelemetry/tracing': 0.22.0_@opentelemetry+api@1.0.0
      semver: 7.3.5
    dev: false
    engines:
      node: '>=8.0.0'
    peerDependencies:
      '@opentelemetry/api': ^1.0.0
    resolution:
      integrity: sha512-+HhGbDruQ7cwejVOIYyxRa28uosnG8W95NiQZ6qE8PXXPsDSyGeftAPbtYpGit0H2f5hrVcMlwmWHeAo9xkSLA==
  /@opentelemetry/propagator-b3/0.22.0_@opentelemetry+api@1.0.0:
    dependencies:
      '@opentelemetry/api': 1.0.0
      '@opentelemetry/core': 0.22.0_@opentelemetry+api@1.0.0
    dev: false
    engines:
      node: '>=8.0.0'
    peerDependencies:
      '@opentelemetry/api': ^1.0.0
    resolution:
      integrity: sha512-7UESJWUUmInXrlux9whSjoIMfpmajKbu2UBU/ux7TVkLTeaJwebLHoqDhuUTS4dbmvg3fnkpfmocyUgby16NwQ==
  /@opentelemetry/propagator-jaeger/0.22.0_@opentelemetry+api@1.0.0:
    dependencies:
      '@opentelemetry/api': 1.0.0
      '@opentelemetry/core': 0.22.0_@opentelemetry+api@1.0.0
    dev: false
    engines:
      node: '>=8.5.0'
    peerDependencies:
      '@opentelemetry/api': ^1.0.0
    resolution:
      integrity: sha512-Xclq+eLfc0Zk1UAbY6clYjoCZqikk4SzvG8C/ODJ6LfDHnqMr/fKXaHHhh/DdHdi6d73o9S8ytblryc+CaTkrw==
  /@opentelemetry/resources/0.22.0_@opentelemetry+api@1.0.0:
    dependencies:
      '@opentelemetry/api': 1.0.0
      '@opentelemetry/core': 0.22.0_@opentelemetry+api@1.0.0
      '@opentelemetry/semantic-conventions': 0.22.0
    dev: false
    engines:
      node: '>=8.0.0'
    peerDependencies:
      '@opentelemetry/api': ^1.0.0
    resolution:
      integrity: sha512-LiX6/JyuD2eHi7Ewrq/PUP79azDqshd0r2oksNTJ+VwgbGfMlq79ykd4FhiEEk23fFbajGt+9ginadXoRk17dg==
  /@opentelemetry/semantic-conventions/0.22.0:
    dev: false
    engines:
      node: '>=8.0.0'
    resolution:
      integrity: sha512-t4fKikazahwNKmwD+CE/icHyuZldWvNMupJhjxdk9T/KxHFx3zCGjHT3MKavwYP6abzgAAm5WwzD1oHlmj7dyg==
  /@opentelemetry/tracing/0.22.0_@opentelemetry+api@1.0.0:
    dependencies:
      '@opentelemetry/api': 1.0.0
      '@opentelemetry/core': 0.22.0_@opentelemetry+api@1.0.0
      '@opentelemetry/resources': 0.22.0_@opentelemetry+api@1.0.0
      '@opentelemetry/semantic-conventions': 0.22.0
      lodash.merge: 4.6.2
    dev: false
    engines:
      node: '>=8.0.0'
    peerDependencies:
      '@opentelemetry/api': ^1.0.0
    resolution:
      integrity: sha512-EFrKTFndiEdh/KnzwDgo/EcphG/5z/NyLck8oiUUY+YMP7hskXNYHjTWSAv9UxtYe1MzgLbjmAateTuMmFIVNw==
  /@rollup/plugin-commonjs/11.0.2_rollup@1.32.1:
    dependencies:
      '@rollup/pluginutils': 3.1.0_rollup@1.32.1
      estree-walker: 1.0.1
      is-reference: 1.2.1
      magic-string: 0.25.7
      resolve: 1.20.0
      rollup: 1.32.1
    dev: false
    engines:
      node: '>= 8.0.0'
    peerDependencies:
      rollup: ^1.20.0
    resolution:
      integrity: sha512-MPYGZr0qdbV5zZj8/2AuomVpnRVXRU5XKXb3HVniwRoRCreGlf5kOE081isNWeiLIi6IYkwTX9zE0/c7V8g81g==
  /@rollup/plugin-inject/4.0.2_rollup@1.32.1:
    dependencies:
      '@rollup/pluginutils': 3.1.0_rollup@1.32.1
      estree-walker: 1.0.1
      magic-string: 0.25.7
      rollup: 1.32.1
    dev: false
    peerDependencies:
      rollup: ^1.20.0 || ^2.0.0
    resolution:
      integrity: sha512-TSLMA8waJ7Dmgmoc8JfPnwUwVZgLjjIAM6MqeIFqPO2ODK36JqE0Cf2F54UTgCUuW8da93Mvoj75a6KAVWgylw==
  /@rollup/plugin-json/4.1.0_rollup@1.32.1:
    dependencies:
      '@rollup/pluginutils': 3.1.0_rollup@1.32.1
      rollup: 1.32.1
    dev: false
    peerDependencies:
      rollup: ^1.20.0 || ^2.0.0
    resolution:
      integrity: sha512-yfLbTdNS6amI/2OpmbiBoW12vngr5NW2jCJVZSBEz+H5KfUJZ2M7sDjk0U6GOOdCWFVScShte29o9NezJ53TPw==
  /@rollup/plugin-multi-entry/3.0.1_rollup@1.32.1:
    dependencies:
      matched: 1.0.2
      rollup: 1.32.1
    dev: false
    peerDependencies:
      rollup: ^1.20.0 || ^2.0.0
    resolution:
      integrity: sha512-Gcp9E8y68Kx+Jo8zy/ZpiiAkb0W01cSqnxOz6h9bPR7MU3gaoTEdRf7xXYplwli1SBFEswXX588ESj+50Brfxw==
  /@rollup/plugin-node-resolve/8.4.0_rollup@1.32.1:
    dependencies:
      '@rollup/pluginutils': 3.1.0_rollup@1.32.1
      '@types/resolve': 1.17.1
      builtin-modules: 3.2.0
      deep-freeze: 0.0.1
      deepmerge: 4.2.2
      is-module: 1.0.0
      resolve: 1.20.0
      rollup: 1.32.1
    dev: false
    engines:
      node: '>= 8.0.0'
    peerDependencies:
      rollup: ^1.20.0||^2.0.0
    resolution:
      integrity: sha512-LFqKdRLn0ShtQyf6SBYO69bGE1upV6wUhBX0vFOUnLAyzx5cwp8svA0eHUnu8+YU57XOkrMtfG63QOpQx25pHQ==
  /@rollup/plugin-replace/2.4.2_rollup@1.32.1:
    dependencies:
      '@rollup/pluginutils': 3.1.0_rollup@1.32.1
      magic-string: 0.25.7
      rollup: 1.32.1
    dev: false
    peerDependencies:
      rollup: ^1.20.0 || ^2.0.0
    resolution:
      integrity: sha512-IGcu+cydlUMZ5En85jxHH4qj2hta/11BHq95iHEyb2sbgiN0eCdzvUcHw5gt9pBL5lTi4JDYJ1acCoMGpTvEZg==
  /@rollup/pluginutils/3.1.0_rollup@1.32.1:
    dependencies:
      '@types/estree': 0.0.39
      estree-walker: 1.0.1
      picomatch: 2.3.0
      rollup: 1.32.1
    dev: false
    engines:
      node: '>= 8.0.0'
    peerDependencies:
      rollup: ^1.20.0||^2.0.0
    resolution:
      integrity: sha512-GksZ6pr6TpIjHm8h9lSQ8pi8BE9VeubNT0OMJ3B5uZJ8pz73NPiqOtCog/x2/QzM1ENChPKxMDhiQuRHsqc+lg==
  /@rushstack/node-core-library/3.19.6:
    dependencies:
      '@types/node': 10.17.13
      colors: 1.2.5
      fs-extra: 7.0.1
      jju: 1.4.0
      semver: 5.3.0
      timsort: 0.3.0
      z-schema: 3.18.4
    dev: false
    resolution:
      integrity: sha512-1+FoymIdr9W9k0D8fdZBBPwi5YcMwh/RyESuL5bY29rLICFxSLOPK+ImVZ1OcWj9GEMsvDx5pNpJ311mHQk+MA==
  /@rushstack/node-core-library/3.36.0:
    dependencies:
      '@types/node': 10.17.13
      colors: 1.2.5
      fs-extra: 7.0.1
      import-lazy: 4.0.0
      jju: 1.4.0
      resolve: 1.17.0
      semver: 7.3.5
      timsort: 0.3.0
      z-schema: 3.18.4
    dev: false
    resolution:
      integrity: sha512-bID2vzXpg8zweXdXgQkKToEdZwVrVCN9vE9viTRk58gqzYaTlz4fMId6V3ZfpXN6H0d319uGi2KDlm+lUEeqCg==
  /@rushstack/rig-package/0.2.10:
    dependencies:
      resolve: 1.17.0
      strip-json-comments: 3.1.1
    dev: false
    resolution:
      integrity: sha512-WXYerEJEPf8bS3ruqfM57NnwXtA7ehn8VJjLjrjls6eSduE5CRydcob/oBTzlHKsQ7N196XKlqQl9P6qIyYG2A==
  /@rushstack/ts-command-line/4.3.13:
    dependencies:
      '@types/argparse': 1.0.33
      argparse: 1.0.10
      colors: 1.2.5
    dev: false
    resolution:
      integrity: sha512-BUBbjYu67NJGQkpHu8aYm7kDoMFizL1qx78+72XE3mX/vDdXYJzw/FWS7TPcMJmY4kNlYs979v2B0Q0qa2wRiw==
  /@rushstack/ts-command-line/4.7.8:
    dependencies:
      '@types/argparse': 1.0.38
      argparse: 1.0.10
      colors: 1.2.5
      string-argv: 0.3.1
    dev: false
    resolution:
      integrity: sha512-8ghIWhkph7NnLCMDJtthpsb7TMOsVGXVDvmxjE/CeklTqjbbUFBjGXizJfpbEkRQTELuZQ2+vGn7sGwIWKN2uA==
  /@sinonjs/commons/1.8.3:
    dependencies:
      type-detect: 4.0.8
    dev: false
    resolution:
      integrity: sha512-xkNcLAn/wZaX14RPlwizcKicDk9G3F8m2nU3L7Ukm5zBgTwiT0wsoFAHx9Jq56fJA1z/7uKGtCRu16sOUCLIHQ==
  /@sinonjs/fake-timers/6.0.1:
    dependencies:
      '@sinonjs/commons': 1.8.3
    dev: false
    resolution:
      integrity: sha512-MZPUxrmFubI36XS1DI3qmI0YdN1gks62JtFZvxR67ljjSNCeK6U08Zx4msEWOXuofgqUt6zPHSi1H9fbjR/NRA==
  /@sinonjs/samsam/5.3.1:
    dependencies:
      '@sinonjs/commons': 1.8.3
      lodash.get: 4.4.2
      type-detect: 4.0.8
    dev: false
    resolution:
      integrity: sha512-1Hc0b1TtyfBu8ixF/tpfSHTVWKwCBLY4QJbkgnE7HcwyvT2xArDxb4K7dMgqRm3szI+LJbzmW/s4xxEhv6hwDg==
  /@sinonjs/text-encoding/0.7.1:
    dev: false
    resolution:
      integrity: sha512-+iTbntw2IZPb/anVDbypzfQa+ay64MW0Zo8aJ8gZPWMMK6/OubMVb6lUPMagqjOPnmtauXnFCACVl3O7ogjeqQ==
  /@tootallnate/once/1.1.2:
    dev: false
    engines:
      node: '>= 6'
    resolution:
      integrity: sha512-RbzJvlNzmRq5c3O09UipeuXno4tA1FE6ikOjxZK0tuxVv3412l64l5t1W5pj4+rJq9vpkm/kwiR07aZXnsKPxw==
  /@types/argparse/1.0.33:
    dev: false
    resolution:
      integrity: sha512-VQgHxyPMTj3hIlq9SY1mctqx+Jj8kpQfoLvDlVSDNOyuYs8JYfkuY3OW/4+dO657yPmNhHpePRx0/Tje5ImNVQ==
  /@types/argparse/1.0.38:
    dev: false
    resolution:
      integrity: sha512-ebDJ9b0e702Yr7pWgB0jzm+CX4Srzz8RcXtLJDJB+BSccqMa36uyH/zUsSYao5+BD1ytv3k3rPYCq4mAE1hsXA==
  /@types/async-lock/1.1.2:
    dev: false
    resolution:
      integrity: sha512-j9n4bb6RhgFIydBe0+kpjnBPYumDaDyU8zvbWykyVMkku+c2CSu31MZkLeaBfqIwU+XCxlDpYDfyMQRkM0AkeQ==
  /@types/body-parser/1.19.0:
    dependencies:
      '@types/connect': 3.4.34
      '@types/node': 15.12.4
    dev: false
    resolution:
      integrity: sha512-W98JrE0j2K78swW4ukqMleo8R7h/pFETjM2DQ90MF6XK2i4LO4W3gQ71Lt4w3bfm2EvVSyWHplECvB5sK22yFQ==
  /@types/chai-as-promised/7.1.4:
    dependencies:
      '@types/chai': 4.2.19
    dev: false
    resolution:
      integrity: sha512-1y3L1cHePcIm5vXkh1DSGf/zQq5n5xDKG1fpCvf18+uOkpce0Z1ozNFPkyWsVswK7ntN1sZBw3oU6gmN+pDUcA==
  /@types/chai-string/1.4.2:
    dependencies:
      '@types/chai': 4.2.19
    dev: false
    resolution:
      integrity: sha512-ld/1hV5qcPRGuwlPdvRfvM3Ka/iofOk2pH4VkasK4b1JJP1LjNmWWn0LsISf6RRzyhVOvs93rb9tM09e+UuF8Q==
  /@types/chai/4.2.19:
    dev: false
    resolution:
      integrity: sha512-jRJgpRBuY+7izT7/WNXP/LsMO9YonsstuL+xuvycDyESpoDoIAsMd7suwpB4h9oEWB+ZlPTqJJ8EHomzNhwTPQ==
  /@types/component-emitter/1.2.10:
    dev: false
    resolution:
      integrity: sha512-bsjleuRKWmGqajMerkzox19aGbscQX5rmmvvXl3wlIp5gMG1HgkiwPxsN5p070fBDKTNSPgojVbuY1+HWMbFhg==
  /@types/connect/3.4.34:
    dependencies:
      '@types/node': 15.12.4
    dev: false
    resolution:
      integrity: sha512-ePPA/JuI+X0vb+gSWlPKOY0NdNAie/rPUqX2GUPpbZwiKTkSPhjXWuee47E4MtE54QVzGCQMQkAL6JhV2E1+cQ==
  /@types/cookie/0.4.0:
    dev: false
    resolution:
      integrity: sha512-y7mImlc/rNkvCRmg8gC3/lj87S7pTUIJ6QGjwHR9WQJcFs+ZMTOaoPrkdFA/YdbuqVEmEbb5RdhVxMkAcgOnpg==
  /@types/cors/2.8.10:
    dev: false
    resolution:
      integrity: sha512-C7srjHiVG3Ey1nR6d511dtDkCEjxuN9W1HWAEjGq8kpcwmNM6JJkpC0xvabM7BXTG2wDq8Eu33iH9aQKa7IvLQ==
  /@types/debug/4.1.5:
    dev: false
    resolution:
      integrity: sha512-Q1y515GcOdTHgagaVFhHnIFQ38ygs/kmxdNpvpou+raI9UO3YZcHDngBSYKQklcKlvA7iuQlmIKbzvmxcOE9CQ==
  /@types/eslint/7.2.13:
    dependencies:
      '@types/estree': 0.0.48
      '@types/json-schema': 7.0.7
    dev: false
    resolution:
      integrity: sha512-LKmQCWAlnVHvvXq4oasNUMTJJb2GwSyTY8+1C7OH5ILR8mPLaljv1jxL1bXW3xB3jFbQxTKxJAvI8PyjB09aBg==
  /@types/estree/0.0.39:
    dev: false
    resolution:
      integrity: sha512-EYNwp3bU+98cpU4lAWYYL7Zz+2gryWH1qbdDTidVd6hkiR6weksdbMadyXKXNPEkQFhXM+hVO9ZygomHXp+AIw==
  /@types/estree/0.0.48:
    dev: false
    resolution:
      integrity: sha512-LfZwXoGUDo0C3me81HXgkBg5CTQYb6xzEl+fNmbO4JdRiSKQ8A0GD1OBBvKAIsbCUgoyAty7m99GqqMQe784ew==
  /@types/express-serve-static-core/4.17.21:
    dependencies:
      '@types/node': 15.12.4
      '@types/qs': 6.9.6
      '@types/range-parser': 1.2.3
    dev: false
    resolution:
      integrity: sha512-gwCiEZqW6f7EoR8TTEfalyEhb1zA5jQJnRngr97+3pzMaO1RKoI1w2bw07TK72renMUVWcWS5mLI6rk1NqN0nA==
  /@types/express/4.17.12:
    dependencies:
      '@types/body-parser': 1.19.0
      '@types/express-serve-static-core': 4.17.21
      '@types/qs': 6.9.6
      '@types/serve-static': 1.13.9
    dev: false
    resolution:
      integrity: sha512-pTYas6FrP15B1Oa0bkN5tQMNqOcVXa9j4FTFtO8DWI9kppKib+6NJtfTOOLcwxuuYvcX2+dVG6et1SxW/Kc17Q==
  /@types/fast-json-stable-stringify/2.1.0:
    dependencies:
      fast-json-stable-stringify: 2.1.0
    deprecated: This is a stub types definition. fast-json-stable-stringify provides its own type definitions, so you do not need this installed.
    dev: false
    resolution:
      integrity: sha512-IyNhGHu71jH1jCXTHmafuoAAdsbBON3kDh7u/UUhLmjYgN5TYB54e1R8ckTCiIevl2UuZaCsi9XRxineY5yUjw==
  /@types/fs-extra/8.1.1:
    dependencies:
      '@types/node': 15.12.4
    dev: false
    resolution:
      integrity: sha512-TcUlBem321DFQzBNuz8p0CLLKp0VvF/XH9E4KHNmgwyp4E3AfgI5cjiIVZWlbfThBop2qxFIh4+LeY6hVWWZ2w==
  /@types/glob/7.1.3:
    dependencies:
      '@types/minimatch': 3.0.4
      '@types/node': 15.12.4
    dev: false
    resolution:
      integrity: sha512-SEYeGAIQIQX8NN6LDKprLjbrd5dARM5EXsd8GI/A5l0apYI1fGMWgPHSe4ZKL4eozlAyI+doUE9XbYS4xCkQ1w==
  /@types/is-buffer/2.0.0:
    dependencies:
      '@types/node': 15.12.4
    dev: false
    resolution:
      integrity: sha512-0f7N/e3BAz32qDYvgB4d2cqv1DqUwvGxHkXsrucICn8la1Vb6Yl6Eg8mPScGwUiqHJeE7diXlzaK+QMA9m4Gxw==
  /@types/json-schema/7.0.7:
    dev: false
    resolution:
      integrity: sha512-cxWFQVseBm6O9Gbw1IWb8r6OS4OhSt3hPZLkFApLjM8TEXROBuQGLAH2i2gZpcXdLBIrpXuTDhH7Vbm1iXmNGA==
  /@types/json5/0.0.29:
    dev: false
    resolution:
      integrity: sha1-7ihweulOEdK4J7y+UnC86n8+ce4=
  /@types/jsonwebtoken/8.5.2:
    dependencies:
      '@types/node': 15.12.4
    dev: false
    resolution:
      integrity: sha512-X8BOCkp+WJVNYCYIBugREtVZa4Y09Or9HDx6xqRZem5F8jJV8FuJgNessXyMuv9+U8pjnvdezASwU28uw+1scw==
  /@types/jws/3.2.3:
    dependencies:
      '@types/node': 15.12.4
    dev: false
    resolution:
      integrity: sha512-g54CHxwvaHvyJyeuZqe7VQujV9SfCXwEkboJp355INPL+kjlS3Aq153EHptaeO/Cch/NPJ1i2sHz0sDDizn7LQ==
  /@types/jwt-decode/2.2.1:
    dev: false
    resolution:
      integrity: sha512-aWw2YTtAdT7CskFyxEX2K21/zSDStuf/ikI3yBqmwpwJF0pS+/IX5DWv+1UFffZIbruP6cnT9/LAJV1gFwAT1A==
  /@types/long/4.0.1:
    dev: false
    resolution:
      integrity: sha512-5tXH6Bx/kNGd3MgffdmP4dy2Z+G4eaXw0SE81Tq3BNadtnMR5/ySMzX4SLEzHJzSmPNn4HIdpQsBvXMUykr58w==
  /@types/md5/2.3.0:
    dependencies:
      '@types/node': 15.12.4
    dev: false
    resolution:
      integrity: sha512-556YJ7ejzxIqSSxzyGGpctuZOarNZJt/zlEkhmmDc1f/slOEANHuwu2ZX7YaZ40rMiWoxt8GvAhoDpW1cmSy6A==
  /@types/mime/1.3.2:
    dev: false
    resolution:
      integrity: sha512-YATxVxgRqNH6nHEIsvg6k2Boc1JHI9ZbH5iWFFv/MTkchz3b1ieGDa5T0a9RznNdI0KhVbdbWSN+KWWrQZRxTw==
  /@types/minimatch/3.0.3:
    dev: false
    resolution:
      integrity: sha512-tHq6qdbT9U1IRSGf14CL0pUlULksvY9OZ+5eEgl1N7t+OA3tGvNpxJCzuKQlsNgCVwbAs670L1vcVQi8j9HjnA==
  /@types/minimatch/3.0.4:
    dev: false
    resolution:
      integrity: sha512-1z8k4wzFnNjVK/tlxvrWuK5WMt6mydWWP7+zvH5eFep4oj+UkrfiJTRtjCeBXNpwaA/FYqqtb4/QS4ianFpIRA==
  /@types/minimist/1.2.1:
    dev: false
    resolution:
      integrity: sha512-fZQQafSREFyuZcdWFAExYjBiCL7AUCdgsk80iO0q4yihYYdcIiH28CcuPTGFgLOCC8RlW49GSQxdHwZP+I7CNg==
  /@types/mocha/7.0.2:
    dev: false
    resolution:
      integrity: sha512-ZvO2tAcjmMi8V/5Z3JsyofMe3hasRcaw88cto5etSVMwVQfeivGAlEYmaQgceUSVYFofVjT+ioHsATjdWcFt1w==
  /@types/mock-fs/4.10.0:
    dependencies:
      '@types/node': 15.12.4
    dev: false
    resolution:
      integrity: sha512-FQ5alSzmHMmliqcL36JqIA4Yyn9jyJKvRSGV3mvPh108VFatX7naJDzSG4fnFQNZFq9dIx0Dzoe6ddflMB2Xkg==
  /@types/mock-require/2.0.0:
    dependencies:
      '@types/node': 15.12.4
    dev: false
    resolution:
      integrity: sha512-nOgjoE5bBiDeiA+z41i95makyHUSMWQMOPocP+J67Pqx/68HAXaeWN1NFtrAYYV6LrISIZZ8vKHm/a50k0f6Sg==
  /@types/nise/1.4.0:
    dev: false
    resolution:
      integrity: sha512-DPxmjiDwubsNmguG5X4fEJ+XCyzWM3GXWsqQlvUcjJKa91IOoJUy51meDr0GkzK64qqNcq85ymLlyjoct9tInw==
  /@types/node-fetch/2.5.10:
    dependencies:
      '@types/node': 15.12.4
      form-data: 3.0.1
    dev: false
    resolution:
      integrity: sha512-IpkX0AasN44hgEad0gEF/V6EgR5n69VEqPEgnmoM8GsIGro3PowbWs4tR6IhxUTyPLpOn+fiGG6nrQhcmoCuIQ==
  /@types/node/10.17.13:
    dev: false
    resolution:
      integrity: sha512-pMCcqU2zT4TjqYFrWtYHKal7Sl30Ims6ulZ4UFXxI4xbtQqK/qqKwkDoBFCfooRqqmRu9vY3xaJRwxSh673aYg==
  /@types/node/12.20.15:
    dev: false
    resolution:
      integrity: sha512-F6S4Chv4JicJmyrwlDkxUdGNSplsQdGwp1A0AJloEVDirWdZOAiRHhovDlsFkKUrquUXhz1imJhXHsf59auyAg==
  /@types/node/15.12.4:
    dev: false
    resolution:
      integrity: sha512-zrNj1+yqYF4WskCMOHwN+w9iuD12+dGm0rQ35HLl9/Ouuq52cEtd0CH9qMgrdNmi5ejC1/V7vKEXYubB+65DkA==
  /@types/node/8.10.66:
    dev: false
    resolution:
      integrity: sha512-tktOkFUA4kXx2hhhrB8bIFb5TbwzS4uOhKEmwiD+NoiL0qtP2OQ9mFldbgD4dV1djrlBYP6eBuQZiWjuHUpqFw==
  /@types/prettier/2.0.2:
    dev: false
    resolution:
      integrity: sha512-IkVfat549ggtkZUthUzEX49562eGikhSYeVGX97SkMFn+sTZrgRewXjQ4tPKFPCykZHkX1Zfd9OoELGqKU2jJA==
  /@types/priorityqueuejs/1.0.1:
    dev: false
    resolution:
      integrity: sha1-bqrDJHpMXO/JRILl2Hw3MLNfUFM=
  /@types/qs/6.9.6:
    dev: false
    resolution:
      integrity: sha512-0/HnwIfW4ki2D8L8c9GVcG5I72s9jP5GSLVF0VIXDW00kmIpA6O33G7a8n59Tmh7Nz0WUC3rSb7PTY/sdW2JzA==
  /@types/query-string/6.2.0:
    dev: false
    resolution:
      integrity: sha512-dnYqKg7eZ+t7ZhCuBtwLxjqON8yXr27hiu3zXfPqxfJSbWUZNwwISE0BJUxghlcKsk4lZSp7bdFSJBJVNWBfmA==
  /@types/range-parser/1.2.3:
    dev: false
    resolution:
      integrity: sha512-ewFXqrQHlFsgc09MK5jP5iR7vumV/BYayNC6PgJO2LPe8vrnNFyjQjSppfEngITi0qvfKtzFvgKymGheFM9UOA==
  /@types/resolve/1.17.1:
    dependencies:
      '@types/node': 15.12.4
    dev: false
    resolution:
      integrity: sha512-yy7HuzQhj0dhGpD8RLXSZWEkLsV9ibvxvi6EiJ3bkqLAO1RGo0WbkWQiwpRlSFymTJRz0d3k5LM3kkx8ArDbLw==
  /@types/semaphore/1.1.1:
    dev: false
    resolution:
      integrity: sha512-jmFpMslMtBGOXY2s7x6O8vBebcj6zhkwl0Pd/viZApo1uZaPk733P8doPvaiBbCG+R7201OLOl4QP7l1mFyuyw==
  /@types/serve-static/1.13.9:
    dependencies:
      '@types/mime': 1.3.2
      '@types/node': 15.12.4
    dev: false
    resolution:
      integrity: sha512-ZFqF6qa48XsPdjXV5Gsz0Zqmux2PerNd3a/ktL45mHpa19cuMi/cL8tcxdAx497yRh+QtYPuofjT9oWw9P7nkA==
  /@types/sinon/9.0.11:
    dependencies:
      '@types/sinonjs__fake-timers': 6.0.2
    dev: false
    resolution:
      integrity: sha512-PwP4UY33SeeVKodNE37ZlOsR9cReypbMJOhZ7BVE0lB+Hix3efCOxiJWiE5Ia+yL9Cn2Ch72EjFTRze8RZsNtg==
  /@types/sinonjs__fake-timers/6.0.2:
    dev: false
    resolution:
      integrity: sha512-dIPoZ3g5gcx9zZEszaxLSVTvMReD3xxyyDnQUjA6IYDG9Ba2AV0otMPs+77sG9ojB4Qr2N2Vk5RnKeuA0X/0bg==
  /@types/stoppable/1.1.1:
    dependencies:
      '@types/node': 15.12.4
    dev: false
    resolution:
      integrity: sha512-b8N+fCADRIYYrGZOcmOR8ZNBOqhktWTB/bMUl5LvGtT201QKJZOOH5UsFyI3qtteM6ZAJbJqZoBcLqqxKIwjhw==
  /@types/tough-cookie/4.0.0:
    dev: false
    resolution:
      integrity: sha512-I99sngh224D0M7XgW1s120zxCt3VYQ3IQsuw3P3jbq5GG4yc79+ZjyKznyOGIQrflfylLgcfekeZW/vk0yng6A==
  /@types/tunnel/0.0.1:
    dependencies:
      '@types/node': 15.12.4
    dev: false
    resolution:
      integrity: sha512-AOqu6bQu5MSWwYvehMXLukFHnupHrpZ8nvgae5Ggie9UwzDR1CCwoXgSSWNZJuyOlCdfdsWMA5F2LlmvyoTv8A==
  /@types/underscore/1.11.2:
    dev: false
    resolution:
      integrity: sha512-Ls2ylbo7++ITrWk2Yc3G/jijwSq5V3GT0tlgVXEl2kKYXY3ImrtmTCoE2uyTWFRI5owMBriloZFWbE1SXOsE7w==
  /@types/uuid/8.3.0:
    dev: false
    resolution:
      integrity: sha512-eQ9qFW/fhfGJF8WKHGEHZEyVWfZxrT+6CLIJGBcZPfxUh/+BnEj+UCGYMlr9qZuX/2AltsvwrGqp0LhEW8D0zQ==
  /@types/ws/7.4.5:
    dependencies:
      '@types/node': 15.12.4
    dev: false
    resolution:
      integrity: sha512-8mbDgtc8xpxDDem5Gwj76stBDJX35KQ3YBoayxlqUQcL5BZUthiqP/VQ4PQnLHqM4PmlbyO74t98eJpURO+gPA==
  /@types/xml2js/0.4.8:
    dependencies:
      '@types/node': 15.12.4
    dev: false
    resolution:
      integrity: sha512-EyvT83ezOdec7BhDaEcsklWy7RSIdi6CNe95tmOAK0yx/Lm30C9K75snT3fYayK59ApC2oyW+rcHErdG05FHJA==
  /@types/yauzl/2.9.1:
    dependencies:
      '@types/node': 15.12.4
    dev: false
    optional: true
    resolution:
      integrity: sha512-A1b8SU4D10uoPjwb0lnHmmu8wZhR9d+9o2PKBQT2jU5YPTKsxac6M2qGAdY7VcL+dHHhARVUDmeg0rOrcd9EjA==
  /@typescript-eslint/eslint-plugin/4.19.0_32b60b6a5d7033b9e5296983f03a72ce:
    dependencies:
      '@typescript-eslint/experimental-utils': 4.19.0_eslint@7.29.0+typescript@4.2.4
      '@typescript-eslint/parser': 4.19.0_eslint@7.29.0+typescript@4.2.4
      '@typescript-eslint/scope-manager': 4.19.0
      debug: 4.3.1
      eslint: 7.29.0
      functional-red-black-tree: 1.0.1
      lodash: 4.17.21
      regexpp: 3.2.0
      semver: 7.3.5
      tsutils: 3.21.0_typescript@4.2.4
      typescript: 4.2.4
    dev: false
    engines:
      node: ^10.12.0 || >=12.0.0
    peerDependencies:
      '@typescript-eslint/parser': ^4.0.0
      eslint: ^5.0.0 || ^6.0.0 || ^7.0.0
      typescript: '*'
    peerDependenciesMeta:
      typescript:
        optional: true
    resolution:
      integrity: sha512-CRQNQ0mC2Pa7VLwKFbrGVTArfdVDdefS+gTw0oC98vSI98IX5A8EVH4BzJ2FOB0YlCmm8Im36Elad/Jgtvveaw==
  /@typescript-eslint/experimental-utils/4.19.0_eslint@7.29.0+typescript@4.2.4:
    dependencies:
      '@types/json-schema': 7.0.7
      '@typescript-eslint/scope-manager': 4.19.0
      '@typescript-eslint/types': 4.19.0
      '@typescript-eslint/typescript-estree': 4.19.0_typescript@4.2.4
      eslint: 7.29.0
      eslint-scope: 5.1.1
      eslint-utils: 2.1.0
    dev: false
    engines:
      node: ^10.12.0 || >=12.0.0
    peerDependencies:
      eslint: '*'
      typescript: '*'
    resolution:
      integrity: sha512-9/23F1nnyzbHKuoTqFN1iXwN3bvOm/PRIXSBR3qFAYotK/0LveEOHr5JT1WZSzcD6BESl8kPOG3OoDRKO84bHA==
  /@typescript-eslint/parser/4.19.0_eslint@7.29.0+typescript@4.2.4:
    dependencies:
      '@typescript-eslint/scope-manager': 4.19.0
      '@typescript-eslint/types': 4.19.0
      '@typescript-eslint/typescript-estree': 4.19.0_typescript@4.2.4
      debug: 4.3.1
      eslint: 7.29.0
      typescript: 4.2.4
    dev: false
    engines:
      node: ^10.12.0 || >=12.0.0
    peerDependencies:
      eslint: ^5.0.0 || ^6.0.0 || ^7.0.0
      typescript: '*'
    peerDependenciesMeta:
      typescript:
        optional: true
    resolution:
      integrity: sha512-/uabZjo2ZZhm66rdAu21HA8nQebl3lAIDcybUoOxoI7VbZBYavLIwtOOmykKCJy+Xq6Vw6ugkiwn8Js7D6wieA==
  /@typescript-eslint/scope-manager/4.19.0:
    dependencies:
      '@typescript-eslint/types': 4.19.0
      '@typescript-eslint/visitor-keys': 4.19.0
    dev: false
    engines:
      node: ^8.10.0 || ^10.13.0 || >=11.10.1
    resolution:
      integrity: sha512-GGy4Ba/hLXwJXygkXqMzduqOMc+Na6LrJTZXJWVhRrSuZeXmu8TAnniQVKgj8uTRKe4igO2ysYzH+Np879G75g==
  /@typescript-eslint/types/4.19.0:
    dev: false
    engines:
      node: ^8.10.0 || ^10.13.0 || >=11.10.1
    resolution:
      integrity: sha512-A4iAlexVvd4IBsSTNxdvdepW0D4uR/fwxDrKUa+iEY9UWvGREu2ZyB8ylTENM1SH8F7bVC9ac9+si3LWNxcBuA==
  /@typescript-eslint/typescript-estree/4.19.0_typescript@4.2.4:
    dependencies:
      '@typescript-eslint/types': 4.19.0
      '@typescript-eslint/visitor-keys': 4.19.0
      debug: 4.3.1
      globby: 11.0.4
      is-glob: 4.0.1
      semver: 7.3.5
      tsutils: 3.21.0_typescript@4.2.4
      typescript: 4.2.4
    dev: false
    engines:
      node: ^10.12.0 || >=12.0.0
    peerDependencies:
      typescript: '*'
    peerDependenciesMeta:
      typescript:
        optional: true
    resolution:
      integrity: sha512-3xqArJ/A62smaQYRv2ZFyTA+XxGGWmlDYrsfZG68zJeNbeqRScnhf81rUVa6QG4UgzHnXw5VnMT5cg75dQGDkA==
  /@typescript-eslint/visitor-keys/4.19.0:
    dependencies:
      '@typescript-eslint/types': 4.19.0
      eslint-visitor-keys: 2.1.0
    dev: false
    engines:
      node: ^8.10.0 || ^10.13.0 || >=11.10.1
    resolution:
      integrity: sha512-aGPS6kz//j7XLSlgpzU2SeTqHPsmRYxFztj2vPuMMFJXZudpRSehE3WCV+BaxwZFvfAqMoSd86TEuM0PQ59E/A==
  /abort-controller/3.0.0:
    dependencies:
      event-target-shim: 5.0.1
    dev: false
    engines:
      node: '>=6.5'
    resolution:
      integrity: sha512-h8lQ8tacZYnR3vNQTgibj+tODHI5/+l06Au2Pcriv/Gmet0eaj4TwWH41sO9wnHDiQsEj19q0drzdWdeAHtweg==
  /accepts/1.3.7:
    dependencies:
      mime-types: 2.1.31
      negotiator: 0.6.2
    dev: false
    engines:
      node: '>= 0.6'
    resolution:
      integrity: sha512-Il80Qs2WjYlJIBNzNkK6KYqlVMTbZLXgHx2oT0pU/fjRHyEp+PEfEPY0R3WCwAGVOtauxh1hOxNgIf5bv7dQpA==
  /acorn-jsx/5.3.1_acorn@7.4.1:
    dependencies:
      acorn: 7.4.1
    dev: false
    peerDependencies:
      acorn: ^6.0.0 || ^7.0.0 || ^8.0.0
    resolution:
      integrity: sha512-K0Ptm/47OKfQRpNQ2J/oIN/3QYiK6FwW+eJbILhsdxh2WTLdl+30o8aGdTbm5JbffpFFAg/g+zi1E+jvJha5ng==
  /acorn/7.4.1:
    dev: false
    engines:
      node: '>=0.4.0'
    hasBin: true
    resolution:
      integrity: sha512-nQyp0o1/mNdbTO1PO6kHkwSrmgZ0MT/jCCpNiwbUjGoRN4dlBhqJtoQuCnEOKzgTVwg0ZWiCoQy6SxMebQVh8A==
  /adal-node/0.1.28:
    dependencies:
      '@types/node': 8.10.66
      async: 3.2.0
      date-utils: 1.2.21
      jws: 3.2.2
      request: 2.88.2
      underscore: 1.13.1
      uuid: 3.4.0
      xmldom: 0.6.0
      xpath.js: 1.1.0
    dev: false
    engines:
      node: '>= 0.6.15'
    resolution:
      integrity: sha1-RoxLs+u9lrEnBmn0ucuk4AZepIU=
  /adal-node/0.2.2:
    dependencies:
      '@types/node': 8.10.66
      async: 2.6.3
      axios: 0.21.1
      date-utils: 1.2.21
      jws: 3.2.2
      underscore: 1.13.1
      uuid: 3.4.0
      xmldom: 0.6.0
      xpath.js: 1.1.0
    dev: false
    engines:
      node: '>= 0.6.15'
    resolution:
      integrity: sha512-luzQ9cXOjUlZoCiWeYbyR+nHwScSrPTDTbOInFphQs/PnwNz6wAIVkbsHEXtvYBnjLctByTTI8ccfpGX100oRQ==
  /agent-base/5.1.1:
    dev: false
    engines:
      node: '>= 6.0.0'
    resolution:
      integrity: sha512-TMeqbNl2fMW0nMjTEPOwe3J/PRFP4vqeoNuQMG0HlMrtm5QxKqdvAkZ1pRBQ/ulIyDD5Yq0nJ7YbdD8ey0TO3g==
  /agent-base/6.0.2:
    dependencies:
      debug: 4.3.1
    dev: false
    engines:
      node: '>= 6.0.0'
    resolution:
      integrity: sha512-RZNwNclF7+MS/8bDg70amg32dyeZGZxiDuQmZxKLAlQjr3jGyLx+4Kkk58UO7D2QdgFIQCovuSuZESne6RG6XQ==
  /ajv/6.12.6:
    dependencies:
      fast-deep-equal: 3.1.3
      fast-json-stable-stringify: 2.1.0
      json-schema-traverse: 0.4.1
      uri-js: 4.4.1
    dev: false
    resolution:
      integrity: sha512-j3fVLgvTo527anyYyJOGTYJbG+vnnQYvE0m5mmkc1TK+nxAppkCLMIL0aZ4dblVCNoGShhm+kzE4ZUykBoMg4g==
  /ajv/8.6.0:
    dependencies:
      fast-deep-equal: 3.1.3
      json-schema-traverse: 1.0.0
      require-from-string: 2.0.2
      uri-js: 4.4.1
    dev: false
    resolution:
      integrity: sha512-cnUG4NSBiM4YFBxgZIj/In3/6KX+rQ2l2YPRVcvAMQGWEPKuXoPIhxzwqh31jA3IPbI4qEOp/5ILI4ynioXsGQ==
  /ansi-colors/3.2.3:
    dev: false
    engines:
      node: '>=6'
    resolution:
      integrity: sha512-LEHHyuhlPY3TmuUYMh2oz89lTShfvgbmzaBcxve9t/9Wuy7Dwf4yoAKcND7KFT1HAQfqZ12qtc+DUrBMeKF9nw==
  /ansi-colors/4.1.1:
    dev: false
    engines:
      node: '>=6'
    resolution:
      integrity: sha512-JoX0apGbHaUJBNl6yF+p6JAFYZ666/hhCGKN5t9QFjbJQKUU/g8MNbFDbvfrgKXvI1QpZplPOnwIo99lX/AAmA==
  /ansi-regex/2.1.1:
    dev: false
    engines:
      node: '>=0.10.0'
    resolution:
      integrity: sha1-w7M6te42DYbg5ijwRorn7yfWVN8=
  /ansi-regex/3.0.0:
    dev: false
    engines:
      node: '>=4'
    resolution:
      integrity: sha1-7QMXwyIGT3lGbAKWa922Bas32Zg=
  /ansi-regex/4.1.0:
    dev: false
    engines:
      node: '>=6'
    resolution:
      integrity: sha512-1apePfXM1UOSqw0o9IiFAovVz9M5S1Dg+4TrDwfMewQ6p/rmMueb7tWZjQ1rx4Loy1ArBggoqGpfqqdI4rondg==
  /ansi-regex/5.0.0:
    dev: false
    engines:
      node: '>=8'
    resolution:
      integrity: sha512-bY6fj56OUQ0hU1KjFNDQuJFezqKdrAyFdIevADiqrWHwSlbmBNMHp5ak2f40Pm8JTFyM2mqxkG6ngkHO11f/lg==
  /ansi-styles/2.2.1:
    dev: false
    engines:
      node: '>=0.10.0'
    resolution:
      integrity: sha1-tDLdM1i2NM914eRmQ2gkBTPB3b4=
  /ansi-styles/3.2.1:
    dependencies:
      color-convert: 1.9.3
    dev: false
    engines:
      node: '>=4'
    resolution:
      integrity: sha512-VT0ZI6kZRdTh8YyJw3SMbYm/u+NqfsAxEpWO0Pf9sq8/e94WxxOpPKx9FR1FlyCtOVDNOQ+8ntlqFxiRc+r5qA==
  /ansi-styles/4.3.0:
    dependencies:
      color-convert: 2.0.1
    dev: false
    engines:
      node: '>=8'
    resolution:
      integrity: sha512-zbB9rCJAT1rbjiVDb2hqKFHNYLxgtk8NURxZ3IZwD3F6NtxbXZQCnnSi1Lkx+IDohdPlFp222wVALIheZJQSEg==
  /anymatch/3.1.2:
    dependencies:
      normalize-path: 3.0.0
      picomatch: 2.3.0
    dev: false
    engines:
      node: '>= 8'
    resolution:
      integrity: sha512-P43ePfOAIupkguHUycrc4qJ9kz8ZiuOUijaETwX7THt0Y/GNK7v0aa8rY816xWjZ7rJdA5XdMcpVFTKMq+RvWg==
  /append-transform/1.0.0:
    dependencies:
      default-require-extensions: 2.0.0
    dev: false
    engines:
      node: '>=4'
    resolution:
      integrity: sha512-P009oYkeHyU742iSZJzZZywj4QRJdnTWffaKuJQLablCZ1uz6/cW4yaRgcDaoQ+uwOxxnt0gRUcwfsNP2ri0gw==
  /aproba/1.2.0:
    dev: false
    resolution:
      integrity: sha512-Y9J6ZjXtoYh8RnXVCMOU/ttDmk1aBjunq9vO0ta5x85WDQiQfUF9sIPBITdbiiIVcBo03Hi3jMxigBtsddlXRw==
  /archy/1.0.0:
    dev: false
    resolution:
      integrity: sha1-+cjBN1fMHde8N5rHeyxipcKGjEA=
  /are-we-there-yet/1.1.5:
    dependencies:
      delegates: 1.0.0
      readable-stream: 2.3.7
    dev: false
    resolution:
      integrity: sha512-5hYdAkZlcG8tOLujVDTgCT+uPX0VnpAH28gWsLfzpXYm7wP6mp5Q/gYyR7YQ0cKVJcXJnl3j2kpBan13PtQf6w==
  /arg/4.1.3:
    dev: false
    resolution:
      integrity: sha512-58S9QDqG0Xx27YwPSt9fJxivjYl432YCwfDMfZ+71RAqUrZef7LrKQZ3LHLOwCS4FLNBplP533Zx895SeOCHvA==
  /argparse/1.0.10:
    dependencies:
      sprintf-js: 1.0.3
    dev: false
    resolution:
      integrity: sha512-o5Roy6tNG4SL/FOkCAN6RzjiakZS25RLYFrcMttJqbdd8BWrnA+fGz57iN5Pb06pvBGvl5gQ0B48dJlslXvoTg==
  /arr-union/3.1.0:
    dev: false
    engines:
      node: '>=0.10.0'
    resolution:
      integrity: sha1-45sJrqne+Gao8gbiiK9jkZuuOcQ=
  /array-flatten/1.1.1:
    dev: false
    resolution:
      integrity: sha1-ml9pkFGx5wczKPKgCJaLZOopVdI=
  /array-includes/3.1.3:
    dependencies:
      call-bind: 1.0.2
      define-properties: 1.1.3
      es-abstract: 1.18.3
      get-intrinsic: 1.1.1
      is-string: 1.0.6
    dev: false
    engines:
      node: '>= 0.4'
    resolution:
      integrity: sha512-gcem1KlBU7c9rB+Rq8/3PPKsK2kjqeEBa3bD5kkQo4nYlOHQCJqIJFqBXDEfwaRuYTT4E+FxA9xez7Gf/e3Q7A==
  /array-union/2.1.0:
    dev: false
    engines:
      node: '>=8'
    resolution:
      integrity: sha512-HGyxoOTYUyCM6stUe6EJgnd4EoewAI7zMdfqO+kGjnlZmBDz/cR5pf8r/cR4Wq60sL/p0IkcjUEEPwS3GFrIyw==
  /array.prototype.flat/1.2.4:
    dependencies:
      call-bind: 1.0.2
      define-properties: 1.1.3
      es-abstract: 1.18.3
    dev: false
    engines:
      node: '>= 0.4'
    resolution:
      integrity: sha512-4470Xi3GAPAjZqFcljX2xzckv1qeKPizoNkiS0+O4IoPR2ZNpcjE0pkhdihlDouK+x6QOast26B4Q/O9DJnwSg==
  /asap/2.0.6:
    dev: false
    resolution:
      integrity: sha1-5QNHYR1+aQlDIIu9r+vLwvuGbUY=
  /asn1/0.2.4:
    dependencies:
      safer-buffer: 2.1.2
    dev: false
    resolution:
      integrity: sha512-jxwzQpLQjSmWXgwaCZE9Nz+glAG01yF1QnWgbhGwHI5A6FRIEY6IVqtHhIepHqI7/kyEyQEagBC5mBEFlIYvdg==
  /assert-plus/1.0.0:
    dev: false
    engines:
      node: '>=0.8'
    resolution:
      integrity: sha1-8S4PPF13sLHN2RRpQuTpbB5N1SU=
  /assert/1.5.0:
    dependencies:
      object-assign: 4.1.1
      util: 0.10.3
    dev: false
    resolution:
      integrity: sha512-EDsgawzwoun2CZkCgtxJbv392v4nbk9XDD06zI+kQYoBM/3RBWLlEyJARDOmhAAosBjWACEkKL6S+lIZtcAubA==
  /assertion-error/1.1.0:
    dev: false
    resolution:
      integrity: sha512-jgsaNduz+ndvGyFt3uSuWqvy4lCnIJiovtouQN5JZHOKCS2QuhEdbcQHFhVksz2N2U9hXJo8odG7ETyWlEeuDw==
  /ast-types/0.13.4:
    dependencies:
      tslib: 2.3.0
    dev: false
    engines:
      node: '>=4'
    resolution:
      integrity: sha512-x1FCFnFifvYDDzTaLII71vG5uvDwgtmDTEVWAxrgeiR8VjMONcCXJx7E+USjDtHlwFmt9MysbqgF9b9Vjr6w+w==
  /astral-regex/2.0.0:
    dev: false
    engines:
      node: '>=8'
    resolution:
      integrity: sha512-Z7tMw1ytTXt5jqMcOP+OQteU1VuNK9Y02uuJtKQ1Sv69jXQKKg5cibLwGJow8yzZP+eAc18EmLGPal0bp36rvQ==
  /async-array-reduce/0.2.1:
    dev: false
    engines:
      node: '>=0.10.0'
    resolution:
      integrity: sha1-yL4BCitc0A3qlsgRFgNGk9/dgtE=
  /async-limiter/1.0.1:
    dev: false
    resolution:
      integrity: sha512-csOlWGAcRFJaI6m+F2WKdnMKr4HhdhFVBk0H/QbJFMCr+uO2kwohwXQPxw/9OCxp05r5ghVBFSyioixx3gfkNQ==
  /async-lock/1.3.0:
    dev: false
    resolution:
      integrity: sha512-8A7SkiisnEgME2zEedtDYPxUPzdv3x//E7n5IFktPAtMYSEAV7eNJF0rMwrVyUFj6d/8rgajLantbjcNRQYXIg==
  /async/2.6.3:
    dependencies:
      lodash: 4.17.21
    dev: false
    resolution:
      integrity: sha512-zflvls11DCy+dQWzTW2dzuilv8Z5X/pjfmZOWba6TNIVDm+2UDaJmXSOXlasHKfNBs8oo3M0aT50fDEWfKZjXg==
  /async/3.2.0:
    dev: false
    resolution:
      integrity: sha512-TR2mEZFVOj2pLStYxLht7TyfuRzaydfpxr3k9RpHIzMgw7A64dzsdqCxH1WJyQdoe8T10nDXd9wnEigmiuHIZw==
  /asynckit/0.4.0:
    dev: false
    resolution:
      integrity: sha1-x57Zf380y48robyXkLzDZkdLS3k=
  /atob/2.1.2:
    dev: false
    engines:
      node: '>= 4.5.0'
    hasBin: true
    resolution:
      integrity: sha512-Wm6ukoaOGJi/73p/cl2GvLjTI5JM1k/O14isD73YML8StrH/7/lRFgmg8nICZgD3bZZvjwCGxtMOD3wWNAu8cg==
  /available-typed-arrays/1.0.4:
    dev: false
    engines:
      node: '>= 0.4'
    resolution:
      integrity: sha512-SA5mXJWrId1TaQjfxUYghbqQ/hYioKmLJvPJyDuYRtXXenFNMjj4hSSt1Cf1xsuXSXrtxrVC5Ot4eU6cOtBDdA==
  /avsc/5.7.0:
    dev: false
    engines:
      node: '>=0.11'
    resolution:
      integrity: sha512-oP3jgI9SaZnwLwkRx7sHDPctXCUGGp+X4FsCgzHpMTNhYhGhXAFinptdGpWid2GTXAkhNp8ksAjqyqQBhoQ7BQ==
  /aws-sign2/0.7.0:
    dev: false
    resolution:
      integrity: sha1-tG6JCTSpWR8tL2+G1+ap8bP+dqg=
  /aws4/1.11.0:
    dev: false
    resolution:
      integrity: sha512-xh1Rl34h6Fi1DC2WWKfxUTVqRsNnr6LsKz2+hfwDxQJWmrx8+c7ylaqBMcHfl1U1r2dsifOvKX3LQuLNZ+XSvA==
  /axios/0.21.1:
    dependencies:
      follow-redirects: 1.14.1
    dev: false
    resolution:
      integrity: sha512-dKQiRHxGD9PPRIUNIWvZhPTPpl1rf/OxTYKsqKUDjBwYylTvV7SjSHJb9ratfyzM6wCdLCOYLzs73qpg5c4iGA==
  /axios/0.21.1_debug@3.2.7:
    dependencies:
      follow-redirects: 1.14.1_debug@3.2.7
    dev: false
    peerDependencies:
      debug: '*'
    resolution:
      integrity: sha512-dKQiRHxGD9PPRIUNIWvZhPTPpl1rf/OxTYKsqKUDjBwYylTvV7SjSHJb9ratfyzM6wCdLCOYLzs73qpg5c4iGA==
  /axios/0.21.1_debug@4.3.1:
    dependencies:
      follow-redirects: 1.14.1_debug@4.3.1
    dev: false
    peerDependencies:
      debug: '*'
    resolution:
      integrity: sha512-dKQiRHxGD9PPRIUNIWvZhPTPpl1rf/OxTYKsqKUDjBwYylTvV7SjSHJb9ratfyzM6wCdLCOYLzs73qpg5c4iGA==
  /azure-iot-amqp-base/2.4.9:
    dependencies:
      async: 2.6.3
      azure-iot-common: 1.12.9
      debug: 4.3.1
      lodash.merge: 4.6.2
      machina: 4.0.2
      rhea: 1.0.24
      uuid: 3.4.0
      ws: 6.2.2
    dev: false
    engines:
      node: '>= 10.0.0'
    resolution:
      integrity: sha512-IKi8g+Hun+BPvvZzgFlV5aeBWo2tBLaQ1yVAw4vN8VQteU6cRjVMF9+JGZrzV1W3wdWAX6QvfT4TRJkARFXBHg==
  /azure-iot-common/1.12.9:
    dependencies:
      debug: 4.3.1
      getos: 3.2.1
    dev: false
    engines:
      node: '>= 10.0.0'
    resolution:
      integrity: sha512-3+bi4wzBfOznTWUcv9Iayw4elsCYR+cmJwTvQ7DYIE6vZeZIbl4qdLXFwNlJwh0VfXPwg2uG6aBnZo7C/Mup8Q==
  /azure-iot-http-base/1.11.9:
    dependencies:
      azure-iot-common: 1.12.9
      debug: 4.3.1
      uuid: 3.4.0
    dev: false
    engines:
      node: '>= 10.0.0'
    resolution:
      integrity: sha512-Qldp+BGOleGCQ/MlSgUunJMmycKw0OR/hEN9NfLCM9VjedxN6RLjIZxECo/bmnBAUg3qfEPu2u9ZwbOBNhu32A==
  /azure-iothub/1.14.2:
    dependencies:
      '@azure/core-http': 1.2.3
      '@azure/identity': 1.2.5_debug@4.3.1
      '@azure/ms-rest-js': 2.5.2
      async: 2.6.3
      azure-iot-amqp-base: 2.4.9
      azure-iot-common: 1.12.9
      azure-iot-http-base: 1.11.9
      debug: 4.3.1
      lodash: 4.17.21
      machina: 4.0.2
      rhea: 1.0.24
      tslib: 1.14.1
    dev: false
    engines:
      node: '>= 10.0.0'
    resolution:
      integrity: sha512-wDsE3FU39hPT6xiI/W9xijH0J3Bydw0C7CcDU+SK9nbAwT3yBjk9CZfGuGTm5Z/GZm01OQYVtE0QYNHHYXNe/g==
  /azure-storage/2.10.4:
    dependencies:
      browserify-mime: 1.2.9
      extend: 3.0.2
      json-edm-parser: 0.1.2
      md5.js: 1.3.4
      readable-stream: 2.0.6
      request: 2.88.2
      underscore: 1.13.1
      uuid: 3.4.0
      validator: 9.4.1
      xml2js: 0.2.8
      xmlbuilder: 9.0.7
    dev: false
    engines:
      node: '>= 0.8.26'
    resolution:
      integrity: sha512-zlfRPl4js92JC6+79C2EUmNGYjSknRl8pOiHQF78zy+pbOFOHtlBF6BU/OxPeHQX3gaa6NdEZnVydFxhhndkEw==
  /babel-runtime/6.26.0:
    dependencies:
      core-js: 2.6.12
      regenerator-runtime: 0.11.1
    dev: false
    resolution:
      integrity: sha1-llxwWGaOgrVde/4E/yM3vItWR/4=
  /backbone/1.4.0:
    dependencies:
      underscore: 1.13.1
    dev: false
    resolution:
      integrity: sha512-RLmDrRXkVdouTg38jcgHhyQ/2zjg7a8E6sz2zxfz21Hh17xDJYUHBZimVIt5fUyS8vbfpeSmTL3gUjTEvUV3qQ==
  /balanced-match/1.0.2:
    dev: false
    resolution:
      integrity: sha512-3oSeUO0TMV67hN1AmbXsK4yaqU7tjiHlbxRDZOpH0KW9+CeX4bRAaX0Anxt0tx2MrpRpWwQaPwIlISEJhYU5Pw==
  /base64-arraybuffer/0.1.4:
    dev: false
    engines:
      node: '>= 0.6.0'
    resolution:
      integrity: sha1-mBjHngWbE1X5fgQooBfIOOkLqBI=
  /base64-js/1.5.1:
    dev: false
    resolution:
      integrity: sha512-AKpaYlHn8t4SVbOHCy+b5+KKgvR4vrsD8vbvrbiQJps7fKDTkjkDry6ji0rUJjC0kzbNePLwzxq8iypo41qeWA==
  /base64id/2.0.0:
    dev: false
    engines:
      node: ^4.5.0 || >= 5.9
    resolution:
      integrity: sha512-lGe34o6EHj9y3Kts9R4ZYs/Gr+6N7MCaMlIFA3F1R2O5/m7K06AxfSeO5530PEERE6/WyEg3lsuyw4GHlPZHog==
  /bcrypt-pbkdf/1.0.2:
    dependencies:
      tweetnacl: 0.14.5
    dev: false
    resolution:
      integrity: sha1-pDAdOJtqQ/m2f/PKEaP2Y342Dp4=
  /binary-extensions/2.2.0:
    dev: false
    engines:
      node: '>=8'
    resolution:
      integrity: sha512-jDctJ/IVQbZoJykoeHbhXpOlNBqGNcwXJKJog42E5HDPUwQTSdjCHdihjj0DlnheQ7blbT6dHOafNAiS8ooQKA==
  /bindings/1.5.0:
    dependencies:
      file-uri-to-path: 1.0.0
    dev: false
    resolution:
      integrity: sha512-p2q/t/mhvuOj/UeLlV6566GD/guowlr0hHxClI0W9m7MWYkL1F0hLo+0Aexs9HSPCtR1SXQ0TD3MMKrXZajbiQ==
  /bl/4.1.0:
    dependencies:
      buffer: 5.7.1
      inherits: 2.0.4
      readable-stream: 3.6.0
    dev: false
    resolution:
      integrity: sha512-1W07cM9gS6DcLperZfFSj+bWLtaPGSOHWhPiGzXmvVJbRLdG82sH/Kn8EtW1VqWVA54AKf2h5k5BbnIbwF3h6w==
  /body-parser/1.19.0:
    dependencies:
      bytes: 3.1.0
      content-type: 1.0.4
      debug: 2.6.9
      depd: 1.1.2
      http-errors: 1.7.2
      iconv-lite: 0.4.24
      on-finished: 2.3.0
      qs: 6.7.0
      raw-body: 2.4.0
      type-is: 1.6.18
    dev: false
    engines:
      node: '>= 0.8'
    resolution:
      integrity: sha512-dhEPs72UPbDnAQJ9ZKMNTP6ptJaionhP5cBb541nXPlW60Jepo9RV/a4fX4XWW9CuFNK22krhrj1+rgzifNCsw==
  /brace-expansion/1.1.11:
    dependencies:
      balanced-match: 1.0.2
      concat-map: 0.0.1
    dev: false
    resolution:
      integrity: sha512-iCuPHDFgrHX7H2vEI/5xpz07zSHB00TpugqhmYtVmMO6518mCuRMoOYFldEBl0g187ufozdaHgWKcYFb61qGiA==
  /braces/3.0.2:
    dependencies:
      fill-range: 7.0.1
    dev: false
    engines:
      node: '>=8'
    resolution:
      integrity: sha512-b8um+L1RzM3WDSzvhm6gIz1yfTbBt6YTlcEKAvsmqCZZFw46z626lVj9j1yEPW33H5H+lBQpZMP1k8l+78Ha0A==
  /browser-stdout/1.3.1:
    dev: false
    resolution:
      integrity: sha512-qhAVI1+Av2X7qelOfAIYwXONood6XlZE/fXaBSmW/T5SzLAmCgzi+eiWE7fUvbHaeNBQH13UftjpXxsfLkMpgw==
  /browserify-mime/1.2.9:
    dev: false
    resolution:
      integrity: sha1-rrGvKN5sDXpqLOQK22j/GEIq8x8=
  /browserslist/4.16.6:
    dependencies:
      caniuse-lite: 1.0.30001239
      colorette: 1.2.2
      electron-to-chromium: 1.3.752
      escalade: 3.1.1
      node-releases: 1.1.73
    dev: false
    engines:
      node: ^6 || ^7 || ^8 || ^9 || ^10 || ^11 || ^12 || >=13.7
    hasBin: true
    resolution:
      integrity: sha512-Wspk/PqO+4W9qp5iUTJsa1B/QrYn1keNCcEP5OvP7WBwT4KaDly0uONYmC6Xa3Z5IqnUgS0KcgLYu1l74x0ZXQ==
  /buffer-crc32/0.2.13:
    dev: false
    resolution:
      integrity: sha1-DTM+PwDqxQqhRUq9MO+MKl2ackI=
  /buffer-equal-constant-time/1.0.1:
    dev: false
    resolution:
      integrity: sha1-+OcRMvf/5uAaXJaXpMbz5I1cyBk=
  /buffer-from/1.1.1:
    dev: false
    resolution:
      integrity: sha512-MQcXEUbCKtEo7bhqEs6560Hyd4XaovZlO/k9V3hjVUF/zwW7KBVdSK4gIt/bzwS9MbR5qob+F5jusZsb0YQK2A==
  /buffer/5.7.1:
    dependencies:
      base64-js: 1.5.1
      ieee754: 1.2.1
    dev: false
    resolution:
      integrity: sha512-EHcyIPBQ4BSGlvjB16k5KgAJ27CIsHY/2JBmCRReo48y9rQ3MaUzWX3KVlBa4U7MyX02HdVj0K7C3WaB3ju7FQ==
  /builtin-modules/2.0.0:
    dev: false
    engines:
      node: '>=4'
    resolution:
      integrity: sha512-3U5kUA5VPsRUA3nofm/BXX7GVHKfxz0hOBAPxXrIvHzlDRkQVqEn6yi8QJegxl4LzOHLdvb7XF5dVawa/VVYBg==
  /builtin-modules/3.1.0:
    dev: false
    engines:
      node: '>=6'
    resolution:
      integrity: sha512-k0KL0aWZuBt2lrxrcASWDfwOLMnodeQjodT/1SxEQAXsHANgo6ZC/VEaSEHCXt7aSTZ4/4H5LKa+tBXmW7Vtvw==
  /builtin-modules/3.2.0:
    dev: false
    engines:
      node: '>=6'
    resolution:
      integrity: sha512-lGzLKcioL90C7wMczpkY0n/oART3MbBa8R9OFGE1rJxoVI86u4WAGfEk8Wjv10eKSyTHVGkSo3bvBylCEtk7LA==
  /bytes/3.1.0:
    dev: false
    engines:
      node: '>= 0.8'
    resolution:
      integrity: sha512-zauLjrfCG+xvoyaqLoV8bLVXXNGC4JqlxFCutSDWA6fJrTo2ZuvLYTqZ7aHBLZSMOopbzwv8f+wZcVzfVTI2Dg==
  /caching-transform/3.0.2:
    dependencies:
      hasha: 3.0.0
      make-dir: 2.1.0
      package-hash: 3.0.0
      write-file-atomic: 2.4.3
    dev: false
    engines:
      node: '>=6'
    resolution:
      integrity: sha512-Mtgcv3lh3U0zRii/6qVgQODdPA4G3zhG+jtbCWj39RXuUFTMzH0vcdMtaJS1jPowd+It2Pqr6y3NJMQqOqCE2w==
  /call-bind/1.0.2:
    dependencies:
      function-bind: 1.1.1
      get-intrinsic: 1.1.1
    dev: false
    resolution:
      integrity: sha512-7O+FbCihrB5WGbFYesctwmTKae6rOiIzmz1icreWJ+0aA7LJfuqhEso2T9ncpcFtzMQtzXf2QGGueWJGTYsqrA==
  /callsites/3.1.0:
    dev: false
    engines:
      node: '>=6'
    resolution:
      integrity: sha512-P8BjAsXvZS+VIDUI11hHCQEv74YT67YUi5JJFNWIqL235sBmjX4+qx9Muvls5ivyNENctx46xQLQ3aTuE7ssaQ==
  /camelcase/5.3.1:
    dev: false
    engines:
      node: '>=6'
    resolution:
      integrity: sha512-L28STB170nwWS63UjtlEOE3dldQApaJXZkOI1uMFfzf3rRuPegHaHesyee+YxQ+W6SvRDQV6UrdOdRiR153wJg==
  /caniuse-lite/1.0.30001239:
    dev: false
    resolution:
      integrity: sha512-cyBkXJDMeI4wthy8xJ2FvDU6+0dtcZSJW3voUF8+e9f1bBeuvyZfc3PNbkOETyhbR+dGCPzn9E7MA3iwzusOhQ==
  /caseless/0.12.0:
    dev: false
    resolution:
      integrity: sha1-G2gcIf+EAzyCZUMJBolCDRhxUdw=
  /chai-as-promised/7.1.1_chai@4.3.4:
    dependencies:
      chai: 4.3.4
      check-error: 1.0.2
    dev: false
    peerDependencies:
      chai: '>= 2.1.2 < 5'
    resolution:
      integrity: sha512-azL6xMoi+uxu6z4rhWQ1jbdUhOMhis2PvscD/xjLqNMkv3BPPp2JyyuTHOrf9BOosGpNQ11v6BKv/g57RXbiaA==
  /chai-exclude/2.0.3_chai@4.3.4:
    dependencies:
      chai: 4.3.4
      fclone: 1.0.11
    dev: false
    peerDependencies:
      chai: '>= 4.0.0 < 5'
    resolution:
      integrity: sha512-6VuTQX25rsh4hKPdLzsOtL20k9+tszksLQrLtsu6szTmSVJP9+gUkqYUsyM+xqCeGZKeRJCsamCMRUQJhWsQ+g==
  /chai-string/1.5.0_chai@4.3.4:
    dependencies:
      chai: 4.3.4
    dev: false
    peerDependencies:
      chai: ^4.1.2
    resolution:
      integrity: sha512-sydDC3S3pNAQMYwJrs6dQX0oBQ6KfIPuOZ78n7rocW0eJJlsHPh2t3kwW7xfwYA/1Bf6/arGtSUo16rxR2JFlw==
  /chai/4.3.4:
    dependencies:
      assertion-error: 1.1.0
      check-error: 1.0.2
      deep-eql: 3.0.1
      get-func-name: 2.0.0
      pathval: 1.1.1
      type-detect: 4.0.8
    dev: false
    engines:
      node: '>=4'
    resolution:
      integrity: sha512-yS5H68VYOCtN1cjfwumDSuzn/9c+yza4f3reKXlE5rUg7SFcCEy90gJvydNgOYtblyf4Zi6jIWRnXOgErta0KA==
  /chalk/1.1.3:
    dependencies:
      ansi-styles: 2.2.1
      escape-string-regexp: 1.0.5
      has-ansi: 2.0.0
      strip-ansi: 3.0.1
      supports-color: 2.0.0
    dev: false
    engines:
      node: '>=0.10.0'
    resolution:
      integrity: sha1-qBFcVeSnAv5NFQq9OHKCKn4J/Jg=
  /chalk/2.4.2:
    dependencies:
      ansi-styles: 3.2.1
      escape-string-regexp: 1.0.5
      supports-color: 5.5.0
    dev: false
    engines:
      node: '>=4'
    resolution:
      integrity: sha512-Mti+f9lpJNcwF4tWV8/OrTTtF1gZi+f8FqlyAdouralcFWFQWF2+NgCHShjkCb+IFBLq9buZwE1xckQU4peSuQ==
  /chalk/4.1.1:
    dependencies:
      ansi-styles: 4.3.0
      supports-color: 7.2.0
    dev: false
    engines:
      node: '>=10'
    resolution:
      integrity: sha512-diHzdDKxcU+bAsUboHLPEDQiw0qEe0qd7SYUn3HgcFlWgbDcfLGswOHYeGrHKzG9z6UYf01d9VFMfZxPM1xZSg==
  /charenc/0.0.2:
    dev: false
    resolution:
      integrity: sha1-wKHS86cJLgN3S/qD8UwPxXkKhmc=
  /check-error/1.0.2:
    dev: false
    resolution:
      integrity: sha1-V00xLt2Iu13YkS6Sht1sCu1KrII=
  /check-more-types/2.24.0:
    dev: false
    engines:
      node: '>= 0.8.0'
    resolution:
      integrity: sha1-FCD/sQ/URNz8ebQ4kbv//TKoRgA=
  /chokidar/3.3.0:
    dependencies:
      anymatch: 3.1.2
      braces: 3.0.2
      glob-parent: 5.1.2
      is-binary-path: 2.1.0
      is-glob: 4.0.1
      normalize-path: 3.0.0
      readdirp: 3.2.0
    dev: false
    engines:
      node: '>= 8.10.0'
    optionalDependencies:
      fsevents: 2.1.3
    resolution:
      integrity: sha512-dGmKLDdT3Gdl7fBUe8XK+gAtGmzy5Fn0XkkWQuYxGIgWVPPse2CxFA5mtrlD0TOHaHjEUqkWNyP1XdHoJES/4A==
  /chokidar/3.5.2:
    dependencies:
      anymatch: 3.1.2
      braces: 3.0.2
      glob-parent: 5.1.2
      is-binary-path: 2.1.0
      is-glob: 4.0.1
      normalize-path: 3.0.0
      readdirp: 3.6.0
    dev: false
    engines:
      node: '>= 8.10.0'
    optionalDependencies:
      fsevents: 2.3.2
    resolution:
      integrity: sha512-ekGhOnNVPgT77r4K/U3GDhu+FQ2S8TnK/s2KbIGXi0SZWuwkZ2QNyfWdZW+TVfn84DpEP7rLeCt2UI6bJ8GwbQ==
  /chownr/1.1.4:
    dev: false
    resolution:
      integrity: sha512-jJ0bqzaylmJtVnNgzTeSOs8DPavpbYgEr/b0YL8/2GO3xJEhInFmhKMUnEJQjZumK7KXGFhUy89PrsJWlakBVg==
  /ci-info/2.0.0:
    dev: false
    resolution:
      integrity: sha512-5tK7EtrZ0N+OLFMthtqOj4fI2Jeb88C4CAZPu25LDVUgXJ0A3Js4PMGqrn0JU1W0Mh1/Z8wZzYPxqUrXeBboCQ==
  /cliui/5.0.0:
    dependencies:
      string-width: 3.1.0
      strip-ansi: 5.2.0
      wrap-ansi: 5.1.0
    dev: false
    resolution:
      integrity: sha512-PYeGSEmmHM6zvoef2w8TPzlrnNpXIjTipYK780YswmIP9vjxmd6Y2a3CB2Ks6/AU8NHjZugXvo8w3oWM2qnwXA==
  /cliui/7.0.4:
    dependencies:
      string-width: 4.2.2
      strip-ansi: 6.0.0
      wrap-ansi: 7.0.0
    dev: false
    resolution:
      integrity: sha512-OcRE68cOsVMXp1Yvonl/fzkQOyjLSu/8bhPDfQt0e0/Eb283TKP20Fs2MqoPsr9SwA595rRCA+QMzYc9nBP+JQ==
  /cloudevents/4.0.2:
    dependencies:
      ajv: 6.12.6
      uuid: 8.3.2
    dev: false
    resolution:
      integrity: sha512-tIgdbZApPVT81PAOhmUcq8INkppmWeAsMAjp2EFmMoYc7Uez1B62m6AddxG9oVIUXyALWdATtzEeaSMhC83c/g==
  /code-point-at/1.1.0:
    dev: false
    engines:
      node: '>=0.10.0'
    resolution:
      integrity: sha1-DQcLTQQ6W+ozovGkDi7bPZpMz3c=
  /color-convert/1.9.3:
    dependencies:
      color-name: 1.1.3
    dev: false
    resolution:
      integrity: sha512-QfAUtd+vFdAtFQcC8CCyYt1fYWxSqAiK2cSD6zDB8N3cpsEBAvRxp9zOGg6G/SHHJYAT88/az/IuDGALsNVbGg==
  /color-convert/2.0.1:
    dependencies:
      color-name: 1.1.4
    dev: false
    engines:
      node: '>=7.0.0'
    resolution:
      integrity: sha512-RRECPsj7iu/xb5oKYcsFHSppFNnsj/52OVTRKb4zP5onXwVF3zVmmToNcOfGC+CRDpfK/U584fMg38ZHCaElKQ==
  /color-name/1.1.3:
    dev: false
    resolution:
      integrity: sha1-p9BVi9icQveV3UIyj3QIMcpTvCU=
  /color-name/1.1.4:
    dev: false
    resolution:
      integrity: sha512-dOy+3AuW3a2wNbZHIuMZpTcgjGuLU/uBL/ubcZF9OXbDo8ff4O8yVp5Bf0efS8uEoYo5q4Fx7dY9OgQGXgAsQA==
  /colorette/1.2.2:
    dev: false
    resolution:
      integrity: sha512-MKGMzyfeuutC/ZJ1cba9NqcNpfeqMUcYmyF1ZFY6/Cn7CNSAKx6a+s48sqLqyAiZuaP2TcqMhoo+dlwFnVxT9w==
  /colors/1.2.5:
    dev: false
    engines:
      node: '>=0.1.90'
    resolution:
      integrity: sha512-erNRLao/Y3Fv54qUa0LBB+//Uf3YwMUmdJinN20yMXm9zdKKqH9wt7R9IIVZ+K7ShzfpLV/Zg8+VyrBJYB4lpg==
  /colors/1.4.0:
    dev: false
    engines:
      node: '>=0.1.90'
    resolution:
      integrity: sha512-a+UqTh4kgZg/SlGvfbzDHpgRu7AAQOmmqRHJnxhRZICKFUT91brVhNNt58CMWU9PsBbv3PDCZUHbVxuDiH2mtA==
  /combined-stream/1.0.8:
    dependencies:
      delayed-stream: 1.0.0
    dev: false
    engines:
      node: '>= 0.8'
    resolution:
      integrity: sha512-FQN4MRfuJeHf7cBbBMJFXhKSDq+2kAArBlmRBvcvFE5BB1HZKXtSFASDhdlz9zOYwxh8lDdnvmMOe/+5cdoEdg==
  /commander/2.20.3:
    dev: false
    resolution:
      integrity: sha512-GpVkmM8vF2vQUkj2LvZmD35JxeJOLCwJ9cUkugyk2nuhbv3+mJvpLYYt+0+USMxE+oj+ey/lJEnhZw75x/OMcQ==
  /common-tags/1.8.0:
    dev: false
    engines:
      node: '>=4.0.0'
    resolution:
      integrity: sha512-6P6g0uetGpW/sdyUy/iQQCbFF0kWVMSIVSyYz7Zgjcgh8mgw8PQzDNZeyZ5DQ2gM7LBoZPHmnjz8rUthkBG5tw==
  /commondir/1.0.1:
    dev: false
    resolution:
      integrity: sha1-3dgA2gxmEnOTzKWVDqloo6rxJTs=
  /component-emitter/1.3.0:
    dev: false
    resolution:
      integrity: sha512-Rd3se6QB+sO1TwqZjscQrurpEPIfO0/yYnSin6Q/rD3mOutHvUrCAhJub3r90uNb+SESBuE0QYoB90YdfatsRg==
  /concat-map/0.0.1:
    dev: false
    resolution:
      integrity: sha1-2Klr13/Wjfd5OnMDajug1UBdR3s=
  /connect/3.7.0:
    dependencies:
      debug: 2.6.9
      finalhandler: 1.1.2
      parseurl: 1.3.3
      utils-merge: 1.0.1
    dev: false
    engines:
      node: '>= 0.10.0'
    resolution:
      integrity: sha512-ZqRXc+tZukToSNmh5C2iWMSoV3X1YUcPbqEM4DkEG5tNQXrQUZCNVGGv3IuicnkMtPfGf3Xtp8WCXs295iQ1pQ==
  /console-control-strings/1.1.0:
    dev: false
    resolution:
      integrity: sha1-PXz0Rk22RG6mRL9LOVB/mFEAjo4=
  /content-disposition/0.5.3:
    dependencies:
      safe-buffer: 5.1.2
    dev: false
    engines:
      node: '>= 0.6'
    resolution:
      integrity: sha512-ExO0774ikEObIAEV9kDo50o+79VCUdEB6n6lzKgGwupcVeRlhrj3qGAfwq8G6uBJjkqLrhT0qEYFcWng8z1z0g==
  /content-type/1.0.4:
    dev: false
    engines:
      node: '>= 0.6'
    resolution:
      integrity: sha512-hIP3EEPs8tB9AT1L+NUqtwOAps4mk2Zob89MWXMHjHWg9milF/j4osnnQLXBCBFBk/tvIG/tUc9mOUJiPBhPXA==
  /convert-source-map/1.8.0:
    dependencies:
      safe-buffer: 5.1.2
    dev: false
    resolution:
      integrity: sha512-+OQdjP49zViI/6i7nIJpA8rAl4sV/JdPfU9nZs3VqOwGIgizICvuN2ru6fMd+4llL0tar18UYJXfZ/TWtmhUjA==
  /cookie-signature/1.0.6:
    dev: false
    resolution:
      integrity: sha1-4wOogrNCzD7oylE6eZmXNNqzriw=
  /cookie/0.4.0:
    dev: false
    engines:
      node: '>= 0.6'
    resolution:
      integrity: sha512-+Hp8fLp57wnUSt0tY0tHEXh4voZRDnoIrZPqlo3DPiI4y9lwg/jqx+1Om94/W6ZaPDOUbnjOt/99w66zk+l1Xg==
  /cookie/0.4.1:
    dev: false
    engines:
      node: '>= 0.6'
    resolution:
      integrity: sha512-ZwrFkGJxUR3EIoXtO+yVE69Eb7KlixbaeAWfBQB9vVsNn/o+Yw69gBWSSDK825hQNdN+wF8zELf3dFNl/kxkUA==
  /core-js/2.6.12:
    deprecated: core-js@<3.3 is no longer maintained and not recommended for usage due to the number of issues. Because of the V8 engine whims, feature detection in old core-js versions could cause a slowdown up to 100x even if nothing is polyfilled. Please, upgrade your dependencies to the actual version of core-js.
    dev: false
    requiresBuild: true
    resolution:
      integrity: sha512-Kb2wC0fvsWfQrgk8HU5lW6U/Lcs8+9aaYcy4ZFc6DDlo4nZ7n70dEgE5rtR0oG6ufKDUnrwfWL1mXR5ljDatrQ==
  /core-js/3.15.0:
    dev: false
    requiresBuild: true
    resolution:
      integrity: sha512-GUbtPllXMYRzIgHNZ4dTYTcUemls2cni83Q4Q/TrFONHfhcg9oEGOtaGHfb0cpzec60P96UKPvMkjX1jET8rUw==
  /core-util-is/1.0.2:
    dev: false
    resolution:
      integrity: sha1-tf1UIgqivFq1eqtxQMlAdUUDwac=
  /cors/2.8.5:
    dependencies:
      object-assign: 4.1.1
      vary: 1.1.2
    dev: false
    engines:
      node: '>= 0.10'
    resolution:
      integrity: sha512-KIHbLJqu73RGr/hnbrO9uBeixNGuvSQjul/jdFvS/KFSIH1hWVd1ng7zOHx+YrEfInLG7q4n6GHQ9cDtxv/P6g==
  /cp-file/6.2.0:
    dependencies:
      graceful-fs: 4.2.6
      make-dir: 2.1.0
      nested-error-stacks: 2.1.0
      pify: 4.0.1
      safe-buffer: 5.2.1
    dev: false
    engines:
      node: '>=6'
    resolution:
      integrity: sha512-fmvV4caBnofhPe8kOcitBwSn2f39QLjnAnGq3gO9dfd75mUytzKNZB1hde6QHunW2Rt+OwuBOMc3i1tNElbszA==
  /create-require/1.1.1:
    dev: false
    resolution:
      integrity: sha512-dcKFX3jn0MpIaXjisoRvexIJVEKzaq7z2rZKxf+MSr9TkdmHmsU4m2lcLojrj/FHl8mk5VxMmYA+ftRkP/3oKQ==
  /cross-env/7.0.3:
    dependencies:
      cross-spawn: 7.0.3
    dev: false
    engines:
      node: '>=10.14'
      npm: '>=6'
      yarn: '>=1'
    hasBin: true
    resolution:
      integrity: sha512-+/HKd6EgcQCJGh2PSjZuUitQBQynKor4wrFbRg4DtAgS1aWO+gU52xpH7M9ScGgXSYmAVS9bIJ8EzuaGw0oNAw==
  /cross-spawn/4.0.2:
    dependencies:
      lru-cache: 4.1.5
      which: 1.3.1
    dev: false
    resolution:
      integrity: sha1-e5JHYhwjrf3ThWAEqCPL45dCTUE=
  /cross-spawn/6.0.5:
    dependencies:
      nice-try: 1.0.5
      path-key: 2.0.1
      semver: 5.7.1
      shebang-command: 1.2.0
      which: 1.3.1
    dev: false
    engines:
      node: '>=4.8'
    resolution:
      integrity: sha512-eTVLrBSt7fjbDygz805pMnstIs2VTBNkRm0qxZd+M7A5XDdxVRWO5MxGBXZhjY4cqLYLdtrGqRf8mBPmzwSpWQ==
  /cross-spawn/7.0.3:
    dependencies:
      path-key: 3.1.1
      shebang-command: 2.0.0
      which: 2.0.2
    dev: false
    engines:
      node: '>= 8'
    resolution:
      integrity: sha512-iRDPJKUPVEND7dHPO8rkbOnPpyDygcDFtWjpeWNCgy8WP2rXcxXL8TskReQl6OrB2G7+UJrags1q15Fudc7G6w==
  /crypt/0.0.2:
    dev: false
    resolution:
      integrity: sha1-iNf/fsDfuG9xPch7u0LQRNPmxBs=
  /csv-parse/4.16.0:
    dev: false
    resolution:
      integrity: sha512-Zb4tGPANH4SW0LgC9+s9Mnequs9aqn7N3/pCqNbVjs2XhEF6yWNU2Vm4OGl1v2Go9nw8rXt87Cm2QN/o6Vpqgg==
  /custom-event/1.0.1:
    dev: false
    resolution:
      integrity: sha1-XQKkaFCt8bSjF5RqOSj8y1v9BCU=
  /dashdash/1.14.1:
    dependencies:
      assert-plus: 1.0.0
    dev: false
    engines:
      node: '>=0.10'
    resolution:
      integrity: sha1-hTz6D3y+L+1d4gMmuN1YEDX24vA=
  /data-uri-to-buffer/3.0.1:
    dev: false
    engines:
      node: '>= 6'
    resolution:
      integrity: sha512-WboRycPNsVw3B3TL559F7kuBUM4d8CgMEvk6xEJlOp7OBPjt6G7z8WMWlD2rOFZLk6OYfFIUGsCOWzcQH9K2og==
  /date-format/2.1.0:
    dev: false
    engines:
      node: '>=4.0'
    resolution:
      integrity: sha512-bYQuGLeFxhkxNOF3rcMtiZxvCBAquGzZm6oWA1oZ0g2THUzivaRhv8uOhdr19LmoobSOLoIAxeUK2RdbM8IFTA==
  /date-format/3.0.0:
    dev: false
    engines:
      node: '>=4.0'
    resolution:
      integrity: sha512-eyTcpKOcamdhWJXj56DpQMo1ylSQpcGtGKXcU0Tb97+K56/CF5amAqqqNj0+KvA0iw2ynxtHWFsPDSClCxe48w==
  /date-utils/1.2.21:
    dev: false
    engines:
      node: '>0.4.0'
    resolution:
      integrity: sha1-YfsWzcEnSzyayq/+n8ad+HIKK2Q=
  /debounce/1.2.1:
    dev: false
    resolution:
      integrity: sha512-XRRe6Glud4rd/ZGQfiV1ruXSfbvfJedlV9Y6zOlP+2K04vBYiJEte6stfFkCP03aMnY5tsipamumUjL14fofug==
  /debug/2.6.9:
    dependencies:
      ms: 2.0.0
    dev: false
    resolution:
      integrity: sha512-bC7ElrdJaJnPbAP+1EotYvqZsb3ecl5wi6Bfi6BJTUcNowp6cvspg0jXznRTKDjm/E7AdgFBVeAPVMNcKGsHMA==
  /debug/3.2.6:
    dependencies:
      ms: 2.1.3
    deprecated: Debug versions >=3.2.0 <3.2.7 || >=4 <4.3.1 have a low-severity ReDos regression when used in a Node.js environment. It is recommended you upgrade to 3.2.7 or 4.3.1. (https://github.com/visionmedia/debug/issues/797)
    dev: false
    resolution:
      integrity: sha512-mel+jf7nrtEl5Pn1Qx46zARXKDpBbvzezse7p7LqINmdoIk8PYP5SySaxEmYv6TZ0JyEKA1hsCId6DIhgITtWQ==
  /debug/3.2.7:
    dependencies:
      ms: 2.1.3
    dev: false
    resolution:
      integrity: sha512-CFjzYYAi4ThfiQvizrFQevTTXHtnCqWfe7x1AhgEscTz6ZbLbfoLRLPugTQyBth6f8ZERVUSyWHFD/7Wu4t1XQ==
  /debug/4.1.1:
    dependencies:
      ms: 2.1.3
    deprecated: Debug versions >=3.2.0 <3.2.7 || >=4 <4.3.1 have a low-severity ReDos regression when used in a Node.js environment. It is recommended you upgrade to 3.2.7 or 4.3.1. (https://github.com/visionmedia/debug/issues/797)
    dev: false
    resolution:
      integrity: sha512-pYAIzeRo8J6KPEaJ0VWOh5Pzkbw/RetuzehGM7QRRX5he4fPHx2rdKMB256ehJCkX+XRQm16eZLqLNS8RSZXZw==
  /debug/4.3.1:
    dependencies:
      ms: 2.1.2
    dev: false
    engines:
      node: '>=6.0'
    peerDependencies:
      supports-color: '*'
    peerDependenciesMeta:
      supports-color:
        optional: true
    resolution:
      integrity: sha512-doEwdvm4PCeK4K3RQN2ZC2BYUBaxwLARCqZmMjtF8a51J2Rb0xpVloFRnCODwqjpwnAoao4pelN8l3RJdv3gRQ==
  /decamelize/1.2.0:
    dev: false
    engines:
      node: '>=0.10.0'
    resolution:
      integrity: sha1-9lNNFRSCabIDUue+4m9QH5oZEpA=
  /decode-uri-component/0.2.0:
    dev: false
    engines:
      node: '>=0.10'
    resolution:
      integrity: sha1-6zkTMzRYd1y4TNGh+uBiEGu4dUU=
  /decompress-response/4.2.1:
    dependencies:
      mimic-response: 2.1.0
    dev: false
    engines:
      node: '>=8'
    resolution:
      integrity: sha512-jOSne2qbyE+/r8G1VU+G/82LBs2Fs4LAsTiLSHOCOMZQl2OKZ6i8i4IyHemTe+/yIXOtTcRQMzPcgyhoFlqPkw==
  /deep-eql/3.0.1:
    dependencies:
      type-detect: 4.0.8
    dev: false
    engines:
      node: '>=0.12'
    resolution:
      integrity: sha512-+QeIQyN5ZuO+3Uk5DYh6/1eKO0m0YmJFGNmFHGACpf1ClL1nmlV/p4gNgbl2pJGxgXb4faqo6UE+M5ACEMyVcw==
  /deep-extend/0.6.0:
    dev: false
    engines:
      node: '>=4.0.0'
    resolution:
      integrity: sha512-LOHxIOaPYdHlJRtCQfDIVZtfw/ufM8+rVj649RIHzcm/vGwQRXFt6OPqIFWsm2XEMrNIEtWR64sY1LEKD2vAOA==
  /deep-freeze/0.0.1:
    dev: false
    resolution:
      integrity: sha1-OgsABd4YZygZ39OM0x+RF5yJPoQ=
  /deep-is/0.1.3:
    dev: false
    resolution:
      integrity: sha1-s2nW+128E+7PUk+RsHD+7cNXzzQ=
  /deepmerge/4.2.2:
    dev: false
    engines:
      node: '>=0.10.0'
    resolution:
      integrity: sha512-FJ3UgI4gIl+PHZm53knsuSFpE+nESMr7M4v9QcgB7S63Kj/6WqMiFQJpBBYz1Pt+66bZpP3Q7Lye0Oo9MPKEdg==
  /default-require-extensions/2.0.0:
    dependencies:
      strip-bom: 3.0.0
    dev: false
    engines:
      node: '>=4'
    resolution:
      integrity: sha1-9fj7sYp9bVCyH2QfZJ67Uiz+JPc=
  /define-properties/1.1.3:
    dependencies:
      object-keys: 1.1.1
    dev: false
    engines:
      node: '>= 0.4'
    resolution:
      integrity: sha512-3MqfYKj2lLzdMSf8ZIZE/V+Zuy+BgD6f164e8K2w7dgnpKArBDerGYpM46IYYcjnkdPNMjPk9A6VFB8+3SKlXQ==
  /degenerator/2.2.0:
    dependencies:
      ast-types: 0.13.4
      escodegen: 1.14.3
      esprima: 4.0.1
    dev: false
    engines:
      node: '>= 6'
    resolution:
      integrity: sha512-aiQcQowF01RxFI4ZLFMpzyotbQonhNpBao6dkI8JPk5a+hmSjR5ErHp2CQySmQe8os3VBqLCIh87nDBgZXvsmg==
  /delay/4.4.1:
    dev: false
    engines:
      node: '>=6'
    resolution:
      integrity: sha512-aL3AhqtfhOlT/3ai6sWXeqwnw63ATNpnUiN4HL7x9q+My5QtHlO3OIkasmug9LKzpheLdmUKGRKnYXYAS7FQkQ==
  /delayed-stream/1.0.0:
    dev: false
    engines:
      node: '>=0.4.0'
    resolution:
      integrity: sha1-3zrhmayt+31ECqrgsp4icrJOxhk=
  /delegates/1.0.0:
    dev: false
    resolution:
      integrity: sha1-hMbhWbgZBP3KWaDvRM2HDTElD5o=
  /depd/1.1.2:
    dev: false
    engines:
      node: '>= 0.6'
    resolution:
      integrity: sha1-m81S4UwJd2PnSbJ0xDRu0uVgtak=
  /destroy/1.0.4:
    dev: false
    resolution:
      integrity: sha1-l4hXRCxEdJ5CBmE+N5RiBYJqvYA=
  /detect-libc/1.0.3:
    dev: false
    engines:
      node: '>=0.10'
    hasBin: true
    resolution:
      integrity: sha1-+hN8S9aY7fVc1c0CrFWfkaTEups=
  /di/0.0.1:
    dev: false
    resolution:
      integrity: sha1-gGZJMmzqp8qjMG112YXqJ0i6kTw=
  /diff/3.5.0:
    dev: false
    engines:
      node: '>=0.3.1'
    resolution:
      integrity: sha512-A46qtFgd+g7pDZinpnwiRJtxbC1hpgf0uzP3iG89scHk0AUC7A1TGxf5OiiOUv/JMZR8GOt8hL900hV0bOy5xA==
  /diff/4.0.2:
    dev: false
    engines:
      node: '>=0.3.1'
    resolution:
      integrity: sha512-58lmxKSA4BNyLz+HHMUzlOEpg09FV+ev6ZMe3vJihgdxzgcwZ8VoEEPmALCZG9LmqfVoNMMKpttIYTVG6uDY7A==
  /dir-glob/3.0.1:
    dependencies:
      path-type: 4.0.0
    dev: false
    engines:
      node: '>=8'
    resolution:
      integrity: sha512-WkrWp9GR4KXfKGYzOLmTuGVi1UWFfws377n9cc55/tb6DuqyF6pcQ5AbiHEshaDpY9v6oaSr2XCDidGmMwdzIA==
  /disparity/3.0.0:
    dependencies:
      ansi-styles: 4.3.0
      diff: 4.0.2
    dev: false
    engines:
      node: '>=8'
    hasBin: true
    resolution:
      integrity: sha512-n94Rzbv2ambRaFzrnBf34IEiyOdIci7maRpMkoQWB6xFYGA7Nbs0Z5YQzMfTeyQeelv23nayqOcssBoc6rKrgw==
  /doctrine/2.1.0:
    dependencies:
      esutils: 2.0.3
    dev: false
    engines:
      node: '>=0.10.0'
    resolution:
      integrity: sha512-35mSku4ZXK0vfCuHEDAwt55dg2jNajHZ1odvF+8SSr82EsZY4QmXfuWso8oEd8zRhVObSN18aM0CjSdoBX7zIw==
  /doctrine/3.0.0:
    dependencies:
      esutils: 2.0.3
    dev: false
    engines:
      node: '>=6.0.0'
    resolution:
      integrity: sha512-yS+Q5i3hBf7GBkd4KG8a7eBNNWNGLTaEwwYWUijIYM7zrlYDM0BFXHjjPWlWZ1Rg7UaddZeIDmi9jF3HmqiQ2w==
  /dom-serialize/2.2.1:
    dependencies:
      custom-event: 1.0.1
      ent: 2.2.0
      extend: 3.0.2
      void-elements: 2.0.1
    dev: false
    resolution:
      integrity: sha1-ViromZ9Evl6jB29UGdzVnrQ6yVs=
  /dom-walk/0.1.2:
    dev: false
    resolution:
      integrity: sha512-6QvTW9mrGeIegrFXdtQi9pk7O/nSK6lSdXW2eqUspN5LWD7UTji2Fqw5V2YLjBpHEoU9Xl/eUWNpDeZvoyOv2w==
  /dotenv/8.6.0:
    dev: false
    engines:
      node: '>=10'
    resolution:
      integrity: sha512-IrPdXQsk2BbzvCBGBOTmmSH5SodmqZNt4ERAZDmW4CT+tL8VtvinqywuANaFu4bOMWki16nqf0e4oC0QIaDr/g==
  /downlevel-dts/0.4.0:
    dependencies:
      shelljs: 0.8.4
      typescript: 3.9.10
    dev: false
    hasBin: true
    resolution:
      integrity: sha512-nh5vM3n2pRhPwZqh0iWo5gpItPAYEGEWw9yd0YpI+lO60B7A3A6iJlxDbt7kKVNbqBXKsptL+jwE/Yg5Go66WQ==
  /ecc-jsbn/0.1.2:
    dependencies:
      jsbn: 0.1.1
      safer-buffer: 2.1.2
    dev: false
    resolution:
      integrity: sha1-OoOpBOVDUyh4dMVkt1SThoSamMk=
  /ecdsa-sig-formatter/1.0.11:
    dependencies:
      safe-buffer: 5.2.1
    dev: false
    resolution:
      integrity: sha512-nagl3RYrbNv6kQkeJIpt6NJZy8twLB/2vtz6yN9Z4vRKHN4/QZJIEbqohALSgwKdnksuY3k5Addp5lg8sVoVcQ==
  /edge-launcher/1.2.2:
    dev: false
    resolution:
      integrity: sha1-60Cq+9Bnpup27/+rBke81VCbN7I=
  /ee-first/1.1.1:
    dev: false
    resolution:
      integrity: sha1-WQxhFWsK4vTwJVcyoViyZrxWsh0=
  /electron-to-chromium/1.3.752:
    dev: false
    resolution:
      integrity: sha512-2Tg+7jSl3oPxgsBsWKh5H83QazTkmWG/cnNwJplmyZc7KcN61+I10oUgaXSVk/NwfvN3BdkKDR4FYuRBQQ2v0A==
  /emoji-regex/7.0.3:
    dev: false
    resolution:
      integrity: sha512-CwBLREIQ7LvYFB0WyRvwhq5N5qPhc6PMjD6bYggFlI5YyDgl+0vxq5VHbMOFqLg7hfWzmu8T5Z1QofhmTIhItA==
  /emoji-regex/8.0.0:
    dev: false
    resolution:
      integrity: sha512-MSjYzcWNOA0ewAHpz0MxpYFvwg6yjy1NG3xteoqz644VCo/RPgnr1/GGt+ic3iJTzQ8Eu3TdM14SawnVUmGE6A==
  /encodeurl/1.0.2:
    dev: false
    engines:
      node: '>= 0.8'
    resolution:
      integrity: sha1-rT/0yG7C0CkyL1oCw6mmBslbP1k=
  /end-of-stream/1.4.4:
    dependencies:
      once: 1.4.0
    dev: false
    resolution:
      integrity: sha512-+uw1inIHVPQoaVuHzRyXd21icM+cnt4CzD5rW+NC1wjOUSTOs+Te7FOv7AhN7vS9x/oIyhLP5PR1H+phQAHu5Q==
  /engine.io-parser/4.0.2:
    dependencies:
      base64-arraybuffer: 0.1.4
    dev: false
    engines:
      node: '>=8.0.0'
    resolution:
      integrity: sha512-sHfEQv6nmtJrq6TKuIz5kyEKH/qSdK56H/A+7DnAuUPWosnIZAS2NHNcPLmyjtY3cGS/MqJdZbUjW97JU72iYg==
  /engine.io/4.1.1:
    dependencies:
      accepts: 1.3.7
      base64id: 2.0.0
      cookie: 0.4.1
      cors: 2.8.5
      debug: 4.3.1
      engine.io-parser: 4.0.2
      ws: 7.4.6
    dev: false
    engines:
      node: '>=10.0.0'
    resolution:
      integrity: sha512-t2E9wLlssQjGw0nluF6aYyfX8LwYU8Jj0xct+pAhfWfv/YrBn6TSNtEYsgxHIfaMqfrLx07czcMg9bMN6di+3w==
  /enquirer/2.3.6:
    dependencies:
      ansi-colors: 4.1.1
    dev: false
    engines:
      node: '>=8.6'
    resolution:
      integrity: sha512-yjNnPr315/FjS4zIsUxYguYUPP2e1NK4d7E7ZOLiyYCcbFBiTMyID+2wvm2w6+pZ/odMA7cRkjhsPbltwBOrLg==
  /ent/2.2.0:
    dev: false
    resolution:
      integrity: sha1-6WQhkyWiHQX0RGai9obtbOX13R0=
  /error-ex/1.3.2:
    dependencies:
      is-arrayish: 0.2.1
    dev: false
    resolution:
      integrity: sha512-7dFHNmqeFSEt2ZBsCriorKnn3Z2pj+fd9kmI6QoWw4//DL+icEBfc0U7qJCisqrTsKTjw4fNFy2pW9OqStD84g==
  /es-abstract/1.18.3:
    dependencies:
      call-bind: 1.0.2
      es-to-primitive: 1.2.1
      function-bind: 1.1.1
      get-intrinsic: 1.1.1
      has: 1.0.3
      has-symbols: 1.0.2
      is-callable: 1.2.3
      is-negative-zero: 2.0.1
      is-regex: 1.1.3
      is-string: 1.0.6
      object-inspect: 1.10.3
      object-keys: 1.1.1
      object.assign: 4.1.2
      string.prototype.trimend: 1.0.4
      string.prototype.trimstart: 1.0.4
      unbox-primitive: 1.0.1
    dev: false
    engines:
      node: '>= 0.4'
    resolution:
      integrity: sha512-nQIr12dxV7SSxE6r6f1l3DtAeEYdsGpps13dR0TwJg1S8gyp4ZPgy3FZcHBgbiQqnoqSTb+oC+kO4UQ0C/J8vw==
  /es-to-primitive/1.2.1:
    dependencies:
      is-callable: 1.2.3
      is-date-object: 1.0.4
      is-symbol: 1.0.4
    dev: false
    engines:
      node: '>= 0.4'
    resolution:
      integrity: sha512-QCOllgZJtaUo9miYBcLChTUaHNjJF3PYs1VidD7AwiEj1kYxKeQTctLAezAOH5ZKRH0g2IgPn6KwB4IT8iRpvA==
  /es6-error/4.1.1:
    dev: false
    resolution:
      integrity: sha512-Um/+FxMr9CISWh0bi5Zv0iOD+4cFh5qLeks1qhAopKVAJw3drgKbKySikp7wGhDL0HPeaja0P5ULZrxLkniUVg==
  /es6-promise/4.2.8:
    dev: false
    resolution:
      integrity: sha512-HJDGx5daxeIvxdBxvG2cb9g4tEvwIk3i8+nhX0yGrYmZUzbkdg8QbDevheDB8gd0//uPj4c1EQua8Q+MViT0/w==
  /escalade/3.1.1:
    dev: false
    engines:
      node: '>=6'
    resolution:
      integrity: sha512-k0er2gUkLf8O0zKJiAhmkTnJlTvINGv7ygDNPbeIsX/TJjGJZHuh9B2UxbsaEkmlEo9MfhrSzmhIlhRlI2GXnw==
  /escape-html/1.0.3:
    dev: false
    resolution:
      integrity: sha1-Aljq5NPQwJdN4cFpGI7wBR0dGYg=
  /escape-quotes/1.0.2:
    dependencies:
      escape-string-regexp: 1.0.5
    dev: false
    resolution:
      integrity: sha1-tIltSmz4LdWzP0m3E0CMY4D2zZc=
  /escape-string-regexp/1.0.5:
    dev: false
    engines:
      node: '>=0.8.0'
    resolution:
      integrity: sha1-G2HAViGQqN/2rjuyzwIAyhMLhtQ=
  /escape-string-regexp/4.0.0:
    dev: false
    engines:
      node: '>=10'
    resolution:
      integrity: sha512-TtpcNJ3XAzx3Gq8sWRzJaVajRs0uVxA2YAkdb1jm2YkPz4G6egUFAyA3n5vtEIZefPk5Wa4UXbKuS5fKkJWdgA==
  /escodegen/1.14.3:
    dependencies:
      esprima: 4.0.1
      estraverse: 4.3.0
      esutils: 2.0.3
      optionator: 0.8.3
    dev: false
    engines:
      node: '>=4.0'
    hasBin: true
    optionalDependencies:
      source-map: 0.6.1
    resolution:
      integrity: sha512-qFcX0XJkdg+PB3xjZZG/wKSuT1PnQWx57+TVSjIMmILd2yC/6ByYElPwJnslDsuWuSAp4AwJGumarAAmJch5Kw==
  /eslint-config-prettier/7.2.0_eslint@7.29.0:
    dependencies:
      eslint: 7.29.0
    dev: false
    hasBin: true
    peerDependencies:
      eslint: '>=7.0.0'
    resolution:
      integrity: sha512-rV4Qu0C3nfJKPOAhFujFxB7RMP+URFyQqqOZW9DMRD7ZDTFyjaIlETU3xzHELt++4ugC0+Jm084HQYkkJe+Ivg==
  /eslint-import-resolver-node/0.3.4:
    dependencies:
      debug: 2.6.9
      resolve: 1.20.0
    dev: false
    resolution:
      integrity: sha512-ogtf+5AB/O+nM6DIeBUNr2fuT7ot9Qg/1harBfBtaP13ekEWFQEEMP94BCB7zaNW3gyY+8SHYF00rnqYwXKWOA==
  /eslint-module-utils/2.6.1:
    dependencies:
      debug: 3.2.7
      pkg-dir: 2.0.0
    dev: false
    engines:
      node: '>=4'
    resolution:
      integrity: sha512-ZXI9B8cxAJIH4nfkhTwcRTEAnrVfobYqwjWy/QMCZ8rHkZHFjf9yO4BzpiF9kCSfNlMG54eKigISHpX0+AaT4A==
  /eslint-plugin-es/3.0.1_eslint@7.29.0:
    dependencies:
      eslint: 7.29.0
      eslint-utils: 2.1.0
      regexpp: 3.2.0
    dev: false
    engines:
      node: '>=8.10.0'
    peerDependencies:
      eslint: '>=4.19.1'
    resolution:
      integrity: sha512-GUmAsJaN4Fc7Gbtl8uOBlayo2DqhwWvEzykMHSCZHU3XdJ+NSzzZcVhXh3VxX5icqQ+oQdIEawXX8xkR3mIFmQ==
  /eslint-plugin-import/2.23.4_eslint@7.29.0:
    dependencies:
      array-includes: 3.1.3
      array.prototype.flat: 1.2.4
      debug: 2.6.9
      doctrine: 2.1.0
      eslint: 7.29.0
      eslint-import-resolver-node: 0.3.4
      eslint-module-utils: 2.6.1
      find-up: 2.1.0
      has: 1.0.3
      is-core-module: 2.4.0
      minimatch: 3.0.4
      object.values: 1.1.4
      pkg-up: 2.0.0
      read-pkg-up: 3.0.0
      resolve: 1.20.0
      tsconfig-paths: 3.9.0
    dev: false
    engines:
      node: '>=4'
    peerDependencies:
      eslint: ^2 || ^3 || ^4 || ^5 || ^6 || ^7.2.0
    resolution:
      integrity: sha512-6/wP8zZRsnQFiR3iaPFgh5ImVRM1WN5NUWfTIRqwOdeiGJlBcSk82o1FEVq8yXmy4lkIzTo7YhHCIxlU/2HyEQ==
  /eslint-plugin-no-only-tests/2.6.0:
    dev: false
    engines:
      node: '>=4.0.0'
    resolution:
      integrity: sha512-T9SmE/g6UV1uZo1oHAqOvL86XWl7Pl2EpRpnLI8g/bkJu+h7XBCB+1LnubRZ2CUQXj805vh4/CYZdnqtVaEo2Q==
  /eslint-plugin-node/11.1.0_eslint@7.29.0:
    dependencies:
      eslint: 7.29.0
      eslint-plugin-es: 3.0.1_eslint@7.29.0
      eslint-utils: 2.1.0
      ignore: 5.1.8
      minimatch: 3.0.4
      resolve: 1.20.0
      semver: 6.3.0
    dev: false
    engines:
      node: '>=8.10.0'
    peerDependencies:
      eslint: '>=5.16.0'
    resolution:
      integrity: sha512-oUwtPJ1W0SKD0Tr+wqu92c5xuCeQqB3hSCHasn/ZgjFdA9iDGNkNf2Zi9ztY7X+hNuMib23LNGRm6+uN+KLE3g==
  /eslint-plugin-promise/4.3.1:
    dev: false
    engines:
      node: '>=6'
    resolution:
      integrity: sha512-bY2sGqyptzFBDLh/GMbAxfdJC+b0f23ME63FOE4+Jao0oZ3E1LEwFtWJX/1pGMJLiTtrSSern2CRM/g+dfc0eQ==
  /eslint-plugin-tsdoc/0.2.14:
    dependencies:
      '@microsoft/tsdoc': 0.13.2
      '@microsoft/tsdoc-config': 0.15.2
    dev: false
    resolution:
      integrity: sha512-fJ3fnZRsdIoBZgzkQjv8vAj6NeeOoFkTfgosj6mKsFjX70QV256sA/wq+y/R2+OL4L8E79VVaVWrPeZnKNe8Ng==
  /eslint-scope/5.1.1:
    dependencies:
      esrecurse: 4.3.0
      estraverse: 4.3.0
    dev: false
    engines:
      node: '>=8.0.0'
    resolution:
      integrity: sha512-2NxwbF/hZ0KpepYN0cNbo+FN6XoK7GaHlQhgx/hIZl6Va0bF45RQOOwhLIy8lQDbuCiadSLCBnH2CFYquit5bw==
  /eslint-utils/2.1.0:
    dependencies:
      eslint-visitor-keys: 1.3.0
    dev: false
    engines:
      node: '>=6'
    resolution:
      integrity: sha512-w94dQYoauyvlDc43XnGB8lU3Zt713vNChgt4EWwhXAP2XkBvndfxF0AgIqKOOasjPIPzj9JqgwkwbCYD0/V3Zg==
  /eslint-visitor-keys/1.3.0:
    dev: false
    engines:
      node: '>=4'
    resolution:
      integrity: sha512-6J72N8UNa462wa/KFODt/PJ3IU60SDpC3QXC1Hjc1BXXpfL2C9R5+AU7jhe0F6GREqVMh4Juu+NY7xn+6dipUQ==
  /eslint-visitor-keys/2.1.0:
    dev: false
    engines:
      node: '>=10'
    resolution:
      integrity: sha512-0rSmRBzXgDzIsD6mGdJgevzgezI534Cer5L/vyMX0kHzT/jiB43jRhd9YUlMGYLQy2zprNmoT8qasCGtY+QaKw==
  /eslint/7.29.0:
    dependencies:
      '@babel/code-frame': 7.12.11
      '@eslint/eslintrc': 0.4.2
      ajv: 6.12.6
      chalk: 4.1.1
      cross-spawn: 7.0.3
      debug: 4.3.1
      doctrine: 3.0.0
      enquirer: 2.3.6
      escape-string-regexp: 4.0.0
      eslint-scope: 5.1.1
      eslint-utils: 2.1.0
      eslint-visitor-keys: 2.1.0
      espree: 7.3.1
      esquery: 1.4.0
      esutils: 2.0.3
      fast-deep-equal: 3.1.3
      file-entry-cache: 6.0.1
      functional-red-black-tree: 1.0.1
      glob-parent: 5.1.2
      globals: 13.9.0
      ignore: 4.0.6
      import-fresh: 3.3.0
      imurmurhash: 0.1.4
      is-glob: 4.0.1
      js-yaml: 3.14.1
      json-stable-stringify-without-jsonify: 1.0.1
      levn: 0.4.1
      lodash.merge: 4.6.2
      minimatch: 3.0.4
      natural-compare: 1.4.0
      optionator: 0.9.1
      progress: 2.0.3
      regexpp: 3.2.0
      semver: 7.3.5
      strip-ansi: 6.0.0
      strip-json-comments: 3.1.1
      table: 6.7.1
      text-table: 0.2.0
      v8-compile-cache: 2.3.0
    dev: false
    engines:
      node: ^10.12.0 || >=12.0.0
    hasBin: true
    resolution:
      integrity: sha512-82G/JToB9qIy/ArBzIWG9xvvwL3R86AlCjtGw+A29OMZDqhTybz/MByORSukGxeI+YPCR4coYyITKk8BFH9nDA==
  /esm/3.2.25:
    dev: false
    engines:
      node: '>=6'
    resolution:
      integrity: sha512-U1suiZ2oDVWv4zPO56S0NcR5QriEahGtdN2OR6FiOG4WJvcjBVFB0qI4+eKoWFH483PKGuLuu6V8Z4T5g63UVA==
  /espree/7.3.1:
    dependencies:
      acorn: 7.4.1
      acorn-jsx: 5.3.1_acorn@7.4.1
      eslint-visitor-keys: 1.3.0
    dev: false
    engines:
      node: ^10.12.0 || >=12.0.0
    resolution:
      integrity: sha512-v3JCNCE64umkFpmkFGqzVKsOT0tN1Zr+ueqLZfpV1Ob8e+CEgPWa+OxCoGH3tnhimMKIaBm4m/vaRpJ/krRz2g==
  /esprima/4.0.1:
    dev: false
    engines:
      node: '>=4'
    hasBin: true
    resolution:
      integrity: sha512-eGuFFw7Upda+g4p+QHvnW0RyTX/SVeJBDM/gCtMARO0cLuT2HcEKnTPvhjV6aGeqrCB/sbNop0Kszm0jsaWU4A==
  /esquery/1.4.0:
    dependencies:
      estraverse: 5.2.0
    dev: false
    engines:
      node: '>=0.10'
    resolution:
      integrity: sha512-cCDispWt5vHHtwMY2YrAQ4ibFkAL8RbH5YGBnZBc90MolvvfkkQcJro/aZiAQUlQ3qgrYS6D6v8Gc5G5CQsc9w==
  /esrecurse/4.3.0:
    dependencies:
      estraverse: 5.2.0
    dev: false
    engines:
      node: '>=4.0'
    resolution:
      integrity: sha512-KmfKL3b6G+RXvP8N1vr3Tq1kL/oCFgn2NYXEtqP8/L3pKapUA4G8cFVaoF3SU323CD4XypR/ffioHmkti6/Tag==
  /estraverse/4.3.0:
    dev: false
    engines:
      node: '>=4.0'
    resolution:
      integrity: sha512-39nnKffWz8xN1BU/2c79n9nB9HDzo0niYUqx6xyqUnyoAnQyyWpOTdZEeiCch8BBu515t4wp9ZmgVfVhn9EBpw==
  /estraverse/5.2.0:
    dev: false
    engines:
      node: '>=4.0'
    resolution:
      integrity: sha512-BxbNGGNm0RyRYvUdHpIwv9IWzeM9XClbOxwoATuFdOE7ZE6wHL+HQ5T8hoPM+zHvmKzzsEqhgy0GrQ5X13afiQ==
  /estree-walker/0.6.1:
    dev: false
    resolution:
      integrity: sha512-SqmZANLWS0mnatqbSfRP5g8OXZC12Fgg1IwNtLsyHDzJizORW4khDfjPqJZsemPWBB2uqykUah5YpQ6epsqC/w==
  /estree-walker/1.0.1:
    dev: false
    resolution:
      integrity: sha512-1fMXF3YP4pZZVozF8j/ZLfvnR8NSIljt56UhbZ5PeeDmmGHpgpdwQt7ITlGvYaQukCvuBRMLEiKiYC+oeIg4cg==
  /esutils/2.0.3:
    dev: false
    engines:
      node: '>=0.10.0'
    resolution:
      integrity: sha512-kVscqXk4OCp68SZ0dkgEKVi6/8ij300KBWTJq32P/dYeWTSwK41WyTxalN1eRmA5Z9UU/LX9D7FWSmV9SAYx6g==
  /etag/1.8.1:
    dev: false
    engines:
      node: '>= 0.6'
    resolution:
      integrity: sha1-Qa4u62XvpiJorr/qg6x9eSmbCIc=
  /event-target-shim/5.0.1:
    dev: false
    engines:
      node: '>=6'
    resolution:
      integrity: sha512-i/2XbnSz/uxRCU6+NdVJgKWDTM427+MqYbkQzD321DuCQJUqOuJKIA0IM2+W2xtYHdKOmZ4dR6fExsd4SXL+WQ==
  /eventemitter3/4.0.7:
    dev: false
    resolution:
      integrity: sha512-8guHBZCwKnFhYdHr2ysuRWErTwhoN2X8XELRlrRwpmfeY2jjuUN4taQMsULKUVo1K4DvZl+0pgfyoysHxvmvEw==
  /events/3.3.0:
    dev: false
    engines:
      node: '>=0.8.x'
    resolution:
      integrity: sha512-mQw+2fkQbALzQ7V0MY0IqdnXNOeTtP4r0lN9z7AAawCXgqea7bDii20AYrIBrFd/Hx0M2Ocz6S111CaFkUcb0Q==
  /execa/3.4.0:
    dependencies:
      cross-spawn: 7.0.3
      get-stream: 5.2.0
      human-signals: 1.1.1
      is-stream: 2.0.0
      merge-stream: 2.0.0
      npm-run-path: 4.0.1
      onetime: 5.1.2
      p-finally: 2.0.1
      signal-exit: 3.0.3
      strip-final-newline: 2.0.0
    dev: false
    engines:
      node: ^8.12.0 || >=9.7.0
    resolution:
      integrity: sha512-r9vdGQk4bmCuK1yKQu1KTwcT2zwfWdbdaXfCtAh+5nU/4fSX+JAb7vZGvI5naJrQlvONrEB20jeruESI69530g==
  /expand-template/2.0.3:
    dev: false
    engines:
      node: '>=6'
    resolution:
      integrity: sha512-XYfuKMvj4O35f/pOXLObndIRvyQ+/+6AhODh+OKWj9S9498pHHn/IMszH+gt0fBCRWMNfk1ZSp5x3AifmnI2vg==
  /expand-tilde/2.0.2:
    dependencies:
      homedir-polyfill: 1.0.3
    dev: false
    engines:
      node: '>=0.10.0'
    resolution:
      integrity: sha1-l+gBqgUt8CRU3kawK/YhZCzchQI=
  /express/4.17.1:
    dependencies:
      accepts: 1.3.7
      array-flatten: 1.1.1
      body-parser: 1.19.0
      content-disposition: 0.5.3
      content-type: 1.0.4
      cookie: 0.4.0
      cookie-signature: 1.0.6
      debug: 2.6.9
      depd: 1.1.2
      encodeurl: 1.0.2
      escape-html: 1.0.3
      etag: 1.8.1
      finalhandler: 1.1.2
      fresh: 0.5.2
      merge-descriptors: 1.0.1
      methods: 1.1.2
      on-finished: 2.3.0
      parseurl: 1.3.3
      path-to-regexp: 0.1.7
      proxy-addr: 2.0.7
      qs: 6.7.0
      range-parser: 1.2.1
      safe-buffer: 5.1.2
      send: 0.17.1
      serve-static: 1.14.1
      setprototypeof: 1.1.1
      statuses: 1.5.0
      type-is: 1.6.18
      utils-merge: 1.0.1
      vary: 1.1.2
    dev: false
    engines:
      node: '>= 0.10.0'
    resolution:
      integrity: sha512-mHJ9O79RqluphRrcw2X/GTh3k9tVv8YcoyY4Kkh4WDMUYKRZUq0h1o0w2rrrxBqM7VoeUVqgb27xlEMXTnYt4g==
  /extend/3.0.2:
    dev: false
    resolution:
      integrity: sha512-fjquC59cD7CyW6urNXK0FBufkZcoiGG80wTuPujX590cB5Ttln20E2UB4S/WARVqhXffZl2LNgS+gQdPIIim/g==
  /extract-zip/2.0.1:
    dependencies:
      debug: 4.3.1
      get-stream: 5.2.0
      yauzl: 2.10.0
    dev: false
    engines:
      node: '>= 10.17.0'
    hasBin: true
    optionalDependencies:
      '@types/yauzl': 2.9.1
    resolution:
      integrity: sha512-GDhU9ntwuKyGXdZBUgTIe+vXnWj0fppUEtMDL0+idd5Sta8TGpHssn/eusA9mrPr9qNDym6SxAYZjNvCn/9RBg==
  /extsprintf/1.3.0:
    dev: false
    engines:
      '0': node >=0.6.0
    resolution:
      integrity: sha1-lpGEQOMEGnpBT4xS48V06zw+HgU=
  /fast-deep-equal/3.1.3:
    dev: false
    resolution:
      integrity: sha512-f3qQ9oQy9j2AhBe/H9VC91wLmKBCCU/gDOnKNAYG5hswO7BLKj09Hc5HYNz9cGI++xlpDCIgDaitVs03ATR84Q==
  /fast-glob/3.2.5:
    dependencies:
      '@nodelib/fs.stat': 2.0.5
      '@nodelib/fs.walk': 1.2.7
      glob-parent: 5.1.2
      merge2: 1.4.1
      micromatch: 4.0.4
      picomatch: 2.3.0
    dev: false
    engines:
      node: '>=8'
    resolution:
      integrity: sha512-2DtFcgT68wiTTiwZ2hNdJfcHNke9XOfnwmBRWXhmeKM8rF0TGwmC/Qto3S7RoZKp5cilZbxzO5iTNTQsJ+EeDg==
  /fast-json-stable-stringify/2.1.0:
    dev: false
    resolution:
      integrity: sha512-lhd/wF+Lk98HZoTCtlVraHtfh5XYijIjalXck7saUtuanSDyLMxnHhSXEDJqHxD7msR8D0uCmqlkwjCV8xvwHw==
  /fast-levenshtein/2.0.6:
    dev: false
    resolution:
      integrity: sha1-PYpcZog6FqMMqGQ+hR8Zuqd5eRc=
  /fastq/1.11.0:
    dependencies:
      reusify: 1.0.4
    dev: false
    resolution:
      integrity: sha512-7Eczs8gIPDrVzT+EksYBcupqMyxSHXXrHOLRRxU2/DicV8789MRBRR8+Hc2uWzUupOs4YS4JzBmBxjjCVBxD/g==
  /fclone/1.0.11:
    dev: false
    resolution:
      integrity: sha1-EOhdo4v+p/xZk0HClu4ddyZu5kA=
  /fd-slicer/1.1.0:
    dependencies:
      pend: 1.2.0
    dev: false
    resolution:
      integrity: sha1-JcfInLH5B3+IkbvmHY85Dq4lbx4=
  /fetch-mock/9.11.0_node-fetch@2.6.1:
    dependencies:
      '@babel/core': 7.14.6
      '@babel/runtime': 7.14.6
      core-js: 3.15.0
      debug: 4.3.1
      glob-to-regexp: 0.4.1
      is-subset: 0.1.1
      lodash.isequal: 4.5.0
      node-fetch: 2.6.1
      path-to-regexp: 2.4.0
      querystring: 0.2.1
      whatwg-url: 6.5.0
    dev: false
    engines:
      node: '>=4.0.0'
    peerDependencies:
      node-fetch: '*'
    peerDependenciesMeta:
      node-fetch:
        optional: true
    resolution:
      integrity: sha512-PG1XUv+x7iag5p/iNHD4/jdpxL9FtVSqRMUQhPab4hVDt80T1MH5ehzVrL2IdXO9Q2iBggArFvPqjUbHFuI58Q==
  /file-entry-cache/6.0.1:
    dependencies:
      flat-cache: 3.0.4
    dev: false
    engines:
      node: ^10.12.0 || >=12.0.0
    resolution:
      integrity: sha512-7Gps/XWymbLk2QLYK4NzpMOrYjMhdIxXuIvy2QBsLE6ljuodKvdkWs/cpyJJ3CVIVpH0Oi1Hvg1ovbMzLdFBBg==
  /file-uri-to-path/1.0.0:
    dev: false
    resolution:
      integrity: sha512-0Zt+s3L7Vf1biwWZ29aARiVYLx7iMGnEUl9x33fbB/j3jR81u/O2LbqK+Bm1CDSNDKVtJ/YjwY7TUd5SkeLQLw==
  /file-uri-to-path/2.0.0:
    dev: false
    engines:
      node: '>= 6'
    resolution:
      integrity: sha512-hjPFI8oE/2iQPVe4gbrJ73Pp+Xfub2+WI2LlXDbsaJBwT5wuMh35WNWVYYTpnz895shtwfyutMFLFywpQAFdLg==
  /fill-range/7.0.1:
    dependencies:
      to-regex-range: 5.0.1
    dev: false
    engines:
      node: '>=8'
    resolution:
      integrity: sha512-qOo9F+dMUmC2Lcb4BbVvnKJxTPjCm+RRpe4gDuGrzkL7mEVl/djYSu2OdQ2Pa302N4oqkSg9ir6jaLWJ2USVpQ==
  /finalhandler/1.1.2:
    dependencies:
      debug: 2.6.9
      encodeurl: 1.0.2
      escape-html: 1.0.3
      on-finished: 2.3.0
      parseurl: 1.3.3
      statuses: 1.5.0
      unpipe: 1.0.0
    dev: false
    engines:
      node: '>= 0.8'
    resolution:
      integrity: sha512-aAWcW57uxVNrQZqFXjITpW3sIUQmHGG3qSb9mUah9MgMC4NeWhNOlNjXEYq3HjRAvL6arUviZGGJsBg6z0zsWA==
  /find-cache-dir/2.1.0:
    dependencies:
      commondir: 1.0.1
      make-dir: 2.1.0
      pkg-dir: 3.0.0
    dev: false
    engines:
      node: '>=6'
    resolution:
      integrity: sha512-Tq6PixE0w/VMFfCgbONnkiQIVol/JJL7nRMi20fqzA4NRs9AfeqMGeRdPi3wIhYkxjeBaWh2rxwapn5Tu3IqOQ==
  /find-up/2.1.0:
    dependencies:
      locate-path: 2.0.0
    dev: false
    engines:
      node: '>=4'
    resolution:
      integrity: sha1-RdG35QbHF93UgndaK3eSCjwMV6c=
  /find-up/3.0.0:
    dependencies:
      locate-path: 3.0.0
    dev: false
    engines:
      node: '>=6'
    resolution:
      integrity: sha512-1yD6RmLI1XBfxugvORwlck6f75tYL+iR0jqwsOrOxMZyGYqUuDhJ0l4AXdO1iX/FTs9cBAMEk1gWSEx1kSbylg==
  /flat-cache/3.0.4:
    dependencies:
      flatted: 3.1.1
      rimraf: 3.0.2
    dev: false
    engines:
      node: ^10.12.0 || >=12.0.0
    resolution:
      integrity: sha512-dm9s5Pw7Jc0GvMYbshN6zchCA9RgQlzzEZX3vylR9IqFfS8XciblUXOKfW6SiuJ0e13eDYZoZV5wdrev7P3Nwg==
  /flat/4.1.1:
    dependencies:
      is-buffer: 2.0.5
    dev: false
    hasBin: true
    resolution:
      integrity: sha512-FmTtBsHskrU6FJ2VxCnsDb84wu9zhmO3cUX2kGFb5tuwhfXxGciiT0oRY+cck35QmG+NmGh5eLz6lLCpWTqwpA==
  /flatted/2.0.2:
    dev: false
    resolution:
      integrity: sha512-r5wGx7YeOwNWNlCA0wQ86zKyDLMQr+/RB8xy74M4hTphfmjlijTSSXGuH8rnvKZnfT9i+75zmd8jcKdMR4O6jA==
  /flatted/3.1.1:
    dev: false
    resolution:
      integrity: sha512-zAoAQiudy+r5SvnSw3KJy5os/oRJYHzrzja/tBDqrZtNhUw8bt6y8OBzMWcjWr+8liV8Eb6yOhw8WZ7VFZ5ZzA==
  /folktale/2.3.2:
    dev: false
    resolution:
      integrity: sha512-+8GbtQBwEqutP0v3uajDDoN64K2ehmHd0cjlghhxh0WpcfPzAIjPA03e1VvHlxL02FVGR0A6lwXsNQKn3H1RNQ==
  /follow-redirects/1.14.1:
    dev: false
    engines:
      node: '>=4.0'
    peerDependencies:
      debug: '*'
    peerDependenciesMeta:
      debug:
        optional: true
    resolution:
      integrity: sha512-HWqDgT7ZEkqRzBvc2s64vSZ/hfOceEol3ac/7tKwzuvEyWx3/4UegXh5oBOIotkGsObyk3xznnSRVADBgWSQVg==
  /follow-redirects/1.14.1_debug@3.2.7:
    dependencies:
      debug: 3.2.7
    dev: false
    engines:
      node: '>=4.0'
    peerDependencies:
      debug: '*'
    peerDependenciesMeta:
      debug:
        optional: true
    resolution:
      integrity: sha512-HWqDgT7ZEkqRzBvc2s64vSZ/hfOceEol3ac/7tKwzuvEyWx3/4UegXh5oBOIotkGsObyk3xznnSRVADBgWSQVg==
  /follow-redirects/1.14.1_debug@4.3.1:
    dependencies:
      debug: 4.3.1
    dev: false
    engines:
      node: '>=4.0'
    peerDependencies:
      debug: '*'
    peerDependenciesMeta:
      debug:
        optional: true
    resolution:
      integrity: sha512-HWqDgT7ZEkqRzBvc2s64vSZ/hfOceEol3ac/7tKwzuvEyWx3/4UegXh5oBOIotkGsObyk3xznnSRVADBgWSQVg==
  /foreach/2.0.5:
    dev: false
    resolution:
      integrity: sha1-C+4AUBiusmDQo6865ljdATbsG5k=
  /foreground-child/1.5.6:
    dependencies:
      cross-spawn: 4.0.2
      signal-exit: 3.0.3
    dev: false
    resolution:
      integrity: sha1-T9ca0t/elnibmApcCilZN8svXOk=
  /forever-agent/0.6.1:
    dev: false
    resolution:
      integrity: sha1-+8cfDEGt6zf5bFd60e1C2P2sypE=
  /form-data/2.3.3:
    dependencies:
      asynckit: 0.4.0
      combined-stream: 1.0.8
      mime-types: 2.1.31
    dev: false
    engines:
      node: '>= 0.12'
    resolution:
      integrity: sha512-1lLKB2Mu3aGP1Q/2eCOx0fNbRMe7XdwktwOruhfqqd0rIJWwN4Dh+E3hrPSlDCXnSR7UtZ1N38rVXm+6+MEhJQ==
  /form-data/2.5.1:
    dependencies:
      asynckit: 0.4.0
      combined-stream: 1.0.8
      mime-types: 2.1.31
    dev: false
    engines:
      node: '>= 0.12'
    resolution:
      integrity: sha512-m21N3WOmEEURgk6B9GLOE4RuWOFf28Lhh9qGYeNlGq4VDXUlJy2th2slBNU8Gp8EzloYZOibZJ7t5ecIrFSjVA==
  /form-data/3.0.1:
    dependencies:
      asynckit: 0.4.0
      combined-stream: 1.0.8
      mime-types: 2.1.31
    dev: false
    engines:
      node: '>= 6'
    resolution:
      integrity: sha512-RHkBKtLWUVwd7SqRIvCZMEvAMoGUp0XU+seQiZejj0COz3RI3hWP4sCv3gZWWLjJTd7rGwcsF5eKZGii0r/hbg==
  /forwarded/0.2.0:
    dev: false
    engines:
      node: '>= 0.6'
    resolution:
      integrity: sha512-buRG0fpBtRHSTCOASe6hD258tEubFoRLb4ZNA6NxMVHNw2gOcwHo9wyablzMzOA5z9xA9L1KNjk/Nt6MT9aYow==
  /fresh/0.5.2:
    dev: false
    engines:
      node: '>= 0.6'
    resolution:
      integrity: sha1-PYyt2Q2XZWn6g1qx+OSyOhBWBac=
  /fs-constants/1.0.0:
    dev: false
    resolution:
      integrity: sha512-y6OAwoSIf7FyjMIv94u+b5rdheZEjzR63GTyZJm5qh4Bi+2YgwLCcI/fPFZkL5PSixOt6ZNKm+w+Hfp/Bciwow==
  /fs-extra/7.0.1:
    dependencies:
      graceful-fs: 4.2.6
      jsonfile: 4.0.0
      universalify: 0.1.2
    dev: false
    engines:
      node: '>=6 <7 || >=8'
    resolution:
      integrity: sha512-YJDaCJZEnBmcbw13fvdAM9AwNOJwOzrE4pqMqBq5nFiEqXUqHwlK4B+3pUw6JNvfSPtX05xFHtYy/1ni01eGCw==
  /fs-extra/8.1.0:
    dependencies:
      graceful-fs: 4.2.6
      jsonfile: 4.0.0
      universalify: 0.1.2
    dev: false
    engines:
      node: '>=6 <7 || >=8'
    resolution:
      integrity: sha512-yhlQgA6mnOJUKOsRUFsgJdQCvkKhcz8tlZG5HBQfReYZy46OwLcY+Zia0mtdHsOo9y/hP+CxMN0TU9QxoOtG4g==
  /fs.realpath/1.0.0:
    dev: false
    resolution:
      integrity: sha1-FQStJSMVjKpA20onh8sBQRmU6k8=
  /fsevents/2.1.3:
    deprecated: '"Please update to latest v2.3 or v2.2"'
    dev: false
    engines:
      node: ^8.16.0 || ^10.6.0 || >=11.0.0
    optional: true
    os:
      - darwin
    resolution:
      integrity: sha512-Auw9a4AxqWpa9GUfj370BMPzzyncfBABW8Mab7BGWBYDj4Isgq+cDKtx0i6u9jcX9pQDnswsaaOTgTmA5pEjuQ==
  /fsevents/2.3.2:
    dev: false
    engines:
      node: ^8.16.0 || ^10.6.0 || >=11.0.0
    optional: true
    os:
      - darwin
    resolution:
      integrity: sha512-xiqMQR4xAeHTuB9uWm+fFRcIOgKBMiOBP+eXiyT7jsgVCq1bkVygt00oASowB7EdtpOHaaPgKt812P9ab+DDKA==
  /ftp/0.3.10:
    dependencies:
      readable-stream: 1.1.14
      xregexp: 2.0.0
    dev: false
    engines:
      node: '>=0.8.0'
    resolution:
      integrity: sha1-kZfYYa2BQvPmPVqDv+TFn3MwiF0=
  /function-bind/1.1.1:
    dev: false
    resolution:
      integrity: sha512-yIovAzMX49sF8Yl58fSCWJ5svSLuaibPxXQJFLmBObTuCr0Mf1KiPopGM9NiFjiYBCbfaa2Fh6breQ6ANVTI0A==
  /functional-red-black-tree/1.0.1:
    dev: false
    resolution:
      integrity: sha1-GwqzvVU7Kg1jmdKcDj6gslIHgyc=
  /gauge/2.7.4:
    dependencies:
      aproba: 1.2.0
      console-control-strings: 1.1.0
      has-unicode: 2.0.1
      object-assign: 4.1.1
      signal-exit: 3.0.3
      string-width: 1.0.2
      strip-ansi: 3.0.1
      wide-align: 1.1.3
    dev: false
    resolution:
      integrity: sha1-LANAXHU4w51+s3sxcCLjJfsBi/c=
  /gensync/1.0.0-beta.2:
    dev: false
    engines:
      node: '>=6.9.0'
    resolution:
      integrity: sha512-3hN7NaskYvMDLQY55gnW3NQ+mesEAepTqlg+VEbj7zzqEMBVNhzcGYYeqFo/TlYz6eQiFcp1HcsCZO+nGgS8zg==
  /get-caller-file/1.0.3:
    dev: false
    resolution:
      integrity: sha512-3t6rVToeoZfYSGd8YoLFR2DJkiQrIiUrGcjvFX2mDw3bn6k2OtwHN0TNCLbBO+w8qTvimhDkv+LSscbJY1vE6w==
  /get-caller-file/2.0.5:
    dev: false
    engines:
      node: 6.* || 8.* || >= 10.*
    resolution:
      integrity: sha512-DyFP3BM/3YHTQOCUL/w0OZHR0lpKeGrxotcHWcqNEdnltqFwXVfhEBQ94eIo34AfQpo0rGki4cyIiftY06h2Fg==
  /get-func-name/2.0.0:
    dev: false
    resolution:
      integrity: sha1-6td0q+5y4gQJQzoGY2YCPdaIekE=
  /get-intrinsic/1.1.1:
    dependencies:
      function-bind: 1.1.1
      has: 1.0.3
      has-symbols: 1.0.2
    dev: false
    resolution:
      integrity: sha512-kWZrnVM42QCiEA2Ig1bG8zjoIMOgxWwYCEeNdwY6Tv/cOSeGpcoX4pXHfKUxNKVoArnrEr2e9srnAxxGIraS9Q==
  /get-stream/5.2.0:
    dependencies:
      pump: 3.0.0
    dev: false
    engines:
      node: '>=8'
    resolution:
      integrity: sha512-nBF+F1rAZVCu/p7rjzgA+Yb4lfYXrpl7a6VmJrU8wF9I1CKvP/QwPNZHnOlwbTkY6dvtFIzFMSyQXbLoTQPRpA==
  /get-uri/3.0.2:
    dependencies:
      '@tootallnate/once': 1.1.2
      data-uri-to-buffer: 3.0.1
      debug: 4.3.1
      file-uri-to-path: 2.0.0
      fs-extra: 8.1.0
      ftp: 0.3.10
    dev: false
    engines:
      node: '>= 6'
    resolution:
      integrity: sha512-+5s0SJbGoyiJTZZ2JTpFPLMPSch72KEqGOTvQsBqg0RBWvwhWUSYZFAtz3TPW0GXJuLBJPts1E241iHg+VRfhg==
  /getos/3.2.1:
    dependencies:
      async: 3.2.0
    dev: false
    resolution:
      integrity: sha512-U56CfOK17OKgTVqozZjUKNdkfEv6jk5WISBJ8SHoagjE6L69zOwl3Z+O8myjY9MEW3i2HPWQBt/LTbCgcC973Q==
  /getpass/0.1.7:
    dependencies:
      assert-plus: 1.0.0
    dev: false
    resolution:
      integrity: sha1-Xv+OPmhNVprkyysSgmBOi6YhSfo=
  /github-from-package/0.0.0:
    dev: false
    resolution:
      integrity: sha1-l/tdlr/eiXMxPyDoKI75oWf6ZM4=
  /glob-parent/5.1.2:
    dependencies:
      is-glob: 4.0.1
    dev: false
    engines:
      node: '>= 6'
    resolution:
      integrity: sha512-AOIgSQCepiJYwP3ARnGx+5VnTu2HBYdzbGP45eLw1vr3zB3vZLeyed1sC9hnbcOc9/SrMyM5RPQrkGz4aS9Zow==
  /glob-to-regexp/0.4.1:
    dev: false
    resolution:
      integrity: sha512-lkX1HJXwyMcprw/5YUZc2s7DrpAiHB21/V+E1rHUrVNokkvB6bqMzT0VfV6/86ZNabt1k14YOIaT7nDvOX3Iiw==
  /glob/7.1.3:
    dependencies:
      fs.realpath: 1.0.0
      inflight: 1.0.6
      inherits: 2.0.4
      minimatch: 3.0.4
      once: 1.4.0
      path-is-absolute: 1.0.1
    dev: false
    resolution:
      integrity: sha512-vcfuiIxogLV4DlGBHIUOwI0IbrJ8HWPc4MU7HzviGeNho/UJDfi6B5p3sHeWIQ0KGIU0Jpxi5ZHxemQfLkkAwQ==
  /glob/7.1.7:
    dependencies:
      fs.realpath: 1.0.0
      inflight: 1.0.6
      inherits: 2.0.4
      minimatch: 3.0.4
      once: 1.4.0
      path-is-absolute: 1.0.1
    dev: false
    resolution:
      integrity: sha512-OvD9ENzPLbegENnYP5UUfJIirTg4+XwMWGaQfQTY0JenxNvvIKP3U3/tAQSPIu/lHxXYSZmpXlUHeqAIdKzBLQ==
  /global-modules/1.0.0:
    dependencies:
      global-prefix: 1.0.2
      is-windows: 1.0.2
      resolve-dir: 1.0.1
    dev: false
    engines:
      node: '>=0.10.0'
    resolution:
      integrity: sha512-sKzpEkf11GpOFuw0Zzjzmt4B4UZwjOcG757PPvrfhxcLFbq0wpsgpOqxpxtxFiCG4DtG93M6XRVbF2oGdev7bg==
  /global-prefix/1.0.2:
    dependencies:
      expand-tilde: 2.0.2
      homedir-polyfill: 1.0.3
      ini: 1.3.8
      is-windows: 1.0.2
      which: 1.3.1
    dev: false
    engines:
      node: '>=0.10.0'
    resolution:
      integrity: sha1-2/dDxsFJklk8ZVVoy2btMsASLr4=
  /global/4.4.0:
    dependencies:
      min-document: 2.19.0
      process: 0.11.10
    dev: false
    resolution:
      integrity: sha512-wv/LAoHdRE3BeTGz53FAamhGlPLhlssK45usmGFThIi4XqnBmjKQ16u+RNbP7WvigRZDxUsM0J3gcQ5yicaL0w==
  /globals/11.12.0:
    dev: false
    engines:
      node: '>=4'
    resolution:
      integrity: sha512-WOBp/EEGUiIsJSp7wcv/y6MO+lV9UoncWqxuFfm8eBwzWNgyfBd6Gz+IeKQ9jCmyhoH99g15M3T+QaVHFjizVA==
  /globals/13.9.0:
    dependencies:
      type-fest: 0.20.2
    dev: false
    engines:
      node: '>=8'
    resolution:
      integrity: sha512-74/FduwI/JaIrr1H8e71UbDE+5x7pIPs1C2rrwC52SszOo043CsWOZEMW7o2Y58xwm9b+0RBKDxY5n2sUpEFxA==
  /globby/11.0.4:
    dependencies:
      array-union: 2.1.0
      dir-glob: 3.0.1
      fast-glob: 3.2.5
      ignore: 5.1.8
      merge2: 1.4.1
      slash: 3.0.0
    dev: false
    engines:
      node: '>=10'
    resolution:
      integrity: sha512-9O4MVG9ioZJ08ffbcyVYyLOJLk5JQ688pJ4eMGLpdWLHq/Wr1D9BlriLQyL0E+jbkuePVZXYFj47QM/v093wHg==
  /graceful-fs/4.2.6:
    dev: false
    resolution:
      integrity: sha512-nTnJ528pbqxYanhpDYsi4Rd8MAeaBA67+RZ10CM1m3bTAVFEDcd5AuA4a6W5YkGZ1iNXHzZz8T6TBKLeBuNriQ==
  /growl/1.10.5:
    dev: false
    engines:
      node: '>=4.x'
    resolution:
      integrity: sha512-qBr4OuELkhPenW6goKVXiv47US3clb3/IbuWF9KNKEijAy9oeHxU9IgzjvJhHkUzhaj7rOUD7+YGWqUjLp5oSA==
  /guid-typescript/1.0.9:
    dev: false
    resolution:
      integrity: sha512-Y8T4vYhEfwJOTbouREvG+3XDsjr8E3kIr7uf+JZ0BYloFsttiHU0WfvANVsR7TxNUJa/WpCnw/Ino/p+DeBhBQ==
  /handlebars/4.7.7:
    dependencies:
      minimist: 1.2.5
      neo-async: 2.6.2
      source-map: 0.6.1
      wordwrap: 1.0.0
    dev: false
    engines:
      node: '>=0.4.7'
    hasBin: true
    optionalDependencies:
      uglify-js: 3.13.9
    resolution:
      integrity: sha512-aAcXm5OAfE/8IXkcZvCepKU3VzW1/39Fb5ZuqMtgI/hT8X2YgoMvBY5dLhq/cpOvw7Lk1nK/UF71aLG/ZnVYRA==
  /har-schema/2.0.0:
    dev: false
    engines:
      node: '>=4'
    resolution:
      integrity: sha1-qUwiJOvKwEeCoNkDVSHyRzW37JI=
  /har-validator/5.1.5:
    dependencies:
      ajv: 6.12.6
      har-schema: 2.0.0
    deprecated: this library is no longer supported
    dev: false
    engines:
      node: '>=6'
    resolution:
      integrity: sha512-nmT2T0lljbxdQZfspsno9hgrG3Uir6Ks5afism62poxqBM6sDnMEuPmzTq8XN0OEwqKLLdh1jQI3qyE66Nzb3w==
  /has-ansi/2.0.0:
    dependencies:
      ansi-regex: 2.1.1
    dev: false
    engines:
      node: '>=0.10.0'
    resolution:
      integrity: sha1-NPUEnOHs3ysGSa8+8k5F7TVBbZE=
  /has-bigints/1.0.1:
    dev: false
    resolution:
      integrity: sha512-LSBS2LjbNBTf6287JEbEzvJgftkF5qFkmCo9hDRpAzKhUOlJ+hx8dd4USs00SgsUNwc4617J9ki5YtEClM2ffA==
  /has-flag/3.0.0:
    dev: false
    engines:
      node: '>=4'
    resolution:
      integrity: sha1-tdRU3CGZriJWmfNGfloH87lVuv0=
  /has-flag/4.0.0:
    dev: false
    engines:
      node: '>=8'
    resolution:
      integrity: sha512-EykJT/Q1KjTWctppgIAgfSO0tKVuZUjhgMr17kqTumMl6Afv3EISleU7qZUzoXDFTAHTDC4NOoG/ZxU3EvlMPQ==
  /has-glob/1.0.0:
    dependencies:
      is-glob: 3.1.0
    dev: false
    engines:
      node: '>=0.10.0'
    resolution:
      integrity: sha1-mqqe7b/7G6OZCnsAEPtnjuAIEgc=
  /has-only/1.1.1:
    dev: false
    engines:
      node: '>=6'
    resolution:
      integrity: sha512-3GuFy9rDw0xvovCHb4SOKiRImbZ+a8boFBUyGNRPVd2mRyQOzYdau5G9nodUXC1ZKYN59hrHFkW1lgBQscYfTg==
  /has-symbols/1.0.2:
    dev: false
    engines:
      node: '>= 0.4'
    resolution:
      integrity: sha512-chXa79rL/UC2KlX17jo3vRGz0azaWEx5tGqZg5pO3NUyEJVB17dMruQlzCCOfUvElghKcm5194+BCRvi2Rv/Gw==
  /has-unicode/2.0.1:
    dev: false
    resolution:
      integrity: sha1-4Ob+aijPUROIVeCG0Wkedx3iqLk=
  /has/1.0.3:
    dependencies:
      function-bind: 1.1.1
    dev: false
    engines:
      node: '>= 0.4.0'
    resolution:
      integrity: sha512-f2dvO0VU6Oej7RkWJGrehjbzMAjFp5/VKPp5tTpWIV4JHHZK1/BxbFRtf/siA2SWTe09caDmVtYYzWEIbBS4zw==
  /hash-base/3.1.0:
    dependencies:
      inherits: 2.0.4
      readable-stream: 3.6.0
      safe-buffer: 5.2.1
    dev: false
    engines:
      node: '>=4'
    resolution:
      integrity: sha512-1nmYp/rhMDiE7AYkDw+lLwlAzz0AntGIe51F3RfFfEqyQ3feY2eI/NcwC6umIQVOASPMsWJLJScWKSSvzL9IVA==
  /hasha/3.0.0:
    dependencies:
      is-stream: 1.1.0
    dev: false
    engines:
      node: '>=4'
    resolution:
      integrity: sha1-UqMvq4Vp1BymmmH/GiFPjrfIvTk=
  /he/1.2.0:
    dev: false
    hasBin: true
    resolution:
      integrity: sha512-F/1DnUGPopORZi0ni+CvrCgHQ5FyEAHRLSApuYWMmrbSwoN2Mn/7k+Gl38gJnR7yyDZk6WLXwiGod1JOWNDKGw==
  /highlight.js/9.18.5:
    deprecated: Support has ended for 9.x series. Upgrade to @latest
    dev: false
    requiresBuild: true
    resolution:
      integrity: sha512-a5bFyofd/BHCX52/8i8uJkjr9DYwXIPnM/plwI6W7ezItLGqzt7X2G2nXuYSfsIJdkwwj/g9DG1LkcGJI/dDoA==
  /homedir-polyfill/1.0.3:
    dependencies:
      parse-passwd: 1.0.0
    dev: false
    engines:
      node: '>=0.10.0'
    resolution:
      integrity: sha512-eSmmWE5bZTK2Nou4g0AI3zZ9rswp7GRKoKXS1BLUkvPviOqs4YTN1djQIqrXy9k5gEtdLPy86JjRwsNM9tnDcA==
  /hosted-git-info/2.8.9:
    dev: false
    resolution:
      integrity: sha512-mxIDAb9Lsm6DoOJ7xH+5+X4y1LU/4Hi50L9C5sIswK3JzULS4bwk1FvjdBgvYR4bzT4tuUQiC15FE2f5HbLvYw==
  /html-escaper/2.0.2:
    dev: false
    resolution:
      integrity: sha512-H2iMtd0I4Mt5eYiapRdIDjp+XzelXQ0tFE4JS7YFwFevXXMmOp9myNrUvCg0D6ws8iqkRPBfKHgbwig1SmlLfg==
  /http-errors/1.7.2:
    dependencies:
      depd: 1.1.2
      inherits: 2.0.3
      setprototypeof: 1.1.1
      statuses: 1.5.0
      toidentifier: 1.0.0
    dev: false
    engines:
      node: '>= 0.6'
    resolution:
      integrity: sha512-uUQBt3H/cSIVfch6i1EuPNy/YsRSOUBXTVfZ+yR7Zjez3qjBz6i9+i4zjNaoqcoFVI4lQJ5plg63TvGfRSDCRg==
  /http-errors/1.7.3:
    dependencies:
      depd: 1.1.2
      inherits: 2.0.4
      setprototypeof: 1.1.1
      statuses: 1.5.0
      toidentifier: 1.0.0
    dev: false
    engines:
      node: '>= 0.6'
    resolution:
      integrity: sha512-ZTTX0MWrsQ2ZAhA1cejAwDLycFsd7I7nVtnkT3Ol0aqodaKW+0CTZDQ1uBv5whptCnc8e8HeRRJxRs0kmm/Qfw==
  /http-proxy-agent/4.0.1:
    dependencies:
      '@tootallnate/once': 1.1.2
      agent-base: 6.0.2
      debug: 4.3.1
    dev: false
    engines:
      node: '>= 6'
    resolution:
      integrity: sha512-k0zdNgqWTGA6aeIRVpvfVob4fL52dTfaehylg0Y4UvSySvOq/Y+BOyPrgpUrA7HylqvU8vIZGsRuXmspskV0Tg==
  /http-proxy/1.18.1:
    dependencies:
      eventemitter3: 4.0.7
      follow-redirects: 1.14.1
      requires-port: 1.0.0
    dev: false
    engines:
      node: '>=8.0.0'
    resolution:
      integrity: sha512-7mz/721AbnJwIVbnaSv1Cz3Am0ZLT/UBwkC92VlxhXv/k/BBQfM2fXElQNC27BVGr0uwUpplYPQM9LnaBMR5NQ==
  /http-proxy/1.18.1_debug@4.3.1:
    dependencies:
      eventemitter3: 4.0.7
      follow-redirects: 1.14.1_debug@4.3.1
      requires-port: 1.0.0
    dev: false
    engines:
      node: '>=8.0.0'
    peerDependencies:
      debug: '*'
    resolution:
      integrity: sha512-7mz/721AbnJwIVbnaSv1Cz3Am0ZLT/UBwkC92VlxhXv/k/BBQfM2fXElQNC27BVGr0uwUpplYPQM9LnaBMR5NQ==
  /http-signature/1.2.0:
    dependencies:
      assert-plus: 1.0.0
      jsprim: 1.4.1
      sshpk: 1.16.1
    dev: false
    engines:
      node: '>=0.8'
      npm: '>=1.3.7'
    resolution:
      integrity: sha1-muzZJRFHcvPZW2WmCruPfBj7rOE=
  /https-proxy-agent/4.0.0:
    dependencies:
      agent-base: 5.1.1
      debug: 4.3.1
    dev: false
    engines:
      node: '>= 6.0.0'
    resolution:
      integrity: sha512-zoDhWrkR3of1l9QAL8/scJZyLu8j/gBkcwcaQOZh7Gyh/+uJQzGVETdgT30akuwkpL8HTRfssqI3BZuV18teDg==
  /https-proxy-agent/5.0.0:
    dependencies:
      agent-base: 6.0.2
      debug: 4.3.1
    dev: false
    engines:
      node: '>= 6'
    resolution:
      integrity: sha512-EkYm5BcKUGiduxzSt3Eppko+PiNWNEpa4ySk9vTC6wDsQJW9rHSa+UhGNJoRYp7bz6Ht1eaRIa6QaJqO5rCFbA==
  /human-signals/1.1.1:
    dev: false
    engines:
      node: '>=8.12.0'
    resolution:
      integrity: sha512-SEQu7vl8KjNL2eoGBLF3+wAjpsNfA9XMlXAYj/3EdaNfAlxKthD1xjEQfGOUhllCGGJVNY34bRr6lPINhNjyZw==
  /iconv-lite/0.4.24:
    dependencies:
      safer-buffer: 2.1.2
    dev: false
    engines:
      node: '>=0.10.0'
    resolution:
      integrity: sha512-v3MXnZAcvnywkTUEZomIActle7RXXeedOR31wwl7VlyoXO4Qi9arvSenNQWne1TcRwhCL1HwLI21bEqdpj8/rA==
  /ieee754/1.2.1:
    dev: false
    resolution:
      integrity: sha512-dcyqhDvX1C46lXZcVqCpK+FtMRQVdIMN6/Df5js2zouUsqG7I6sFxitIC+7KYK29KdXOLHdu9zL4sFnoVQnqaA==
  /ignore/4.0.6:
    dev: false
    engines:
      node: '>= 4'
    resolution:
      integrity: sha512-cyFDKrqc/YdcWFniJhzI42+AzS+gNwmUzOSFcRCQYwySuBBBy/KjuxWLZ/FHEH6Moq1NizMOBWyTcv8O4OZIMg==
  /ignore/5.1.8:
    dev: false
    engines:
      node: '>= 4'
    resolution:
      integrity: sha512-BMpfD7PpiETpBl/A6S498BaIJ6Y/ABT93ETbby2fP00v4EbvPBXWEoaR1UBPKs3iR53pJY7EtZk5KACI57i1Uw==
  /import-fresh/3.3.0:
    dependencies:
      parent-module: 1.0.1
      resolve-from: 4.0.0
    dev: false
    engines:
      node: '>=6'
    resolution:
      integrity: sha512-veYYhQa+D1QBKznvhUHxb8faxlrwUnxseDAbAp457E0wLNio2bOSKnjYDhMj+YiAq61xrMGhQk9iXVk5FzgQMw==
  /import-lazy/4.0.0:
    dev: false
    engines:
      node: '>=8'
    resolution:
      integrity: sha512-rKtvo6a868b5Hu3heneU+L4yEQ4jYKLtjpnPeUdK7h0yzXGmyBTypknlkCvHFBqfX9YlorEiMM6Dnq/5atfHkw==
  /imurmurhash/0.1.4:
    dev: false
    engines:
      node: '>=0.8.19'
    resolution:
      integrity: sha1-khi5srkoojixPcT7a21XbyMUU+o=
  /inflight/1.0.6:
    dependencies:
      once: 1.4.0
      wrappy: 1.0.2
    dev: false
    resolution:
      integrity: sha1-Sb1jMdfQLQwJvJEKEHW6gWW1bfk=
  /inherits/2.0.1:
    dev: false
    resolution:
      integrity: sha1-sX0I0ya0Qj5Wjv9xn5GwscvfafE=
  /inherits/2.0.3:
    dev: false
    resolution:
      integrity: sha1-Yzwsg+PaQqUC9SRmAiSA9CCCYd4=
  /inherits/2.0.4:
    dev: false
    resolution:
      integrity: sha512-k/vGaX4/Yla3WzyMCvTQOXYeIHvqOKtnqBduzTHpzpQZzAskKMhZ2K+EnBiSM9zGSoIFeMpXKxa4dYeZIQqewQ==
  /ini/1.3.8:
    dev: false
    resolution:
      integrity: sha512-JV/yugV2uzW5iMRSiZAyDtQd+nxtUnjeLt0acNdw98kKLrvuRVyB80tsREOE7yvGVgalhZ6RNXCmEHkUKBKxew==
  /interpret/1.4.0:
    dev: false
    engines:
      node: '>= 0.10'
    resolution:
      integrity: sha512-agE4QfB2Lkp9uICn7BAqoscw4SZP9kTE2hxiFI3jBPmXJfdqiahTbUuKGsMoN2GtqL9AxhYioAcVvgsb1HvRbA==
  /ip-regex/2.1.0:
    dev: false
    engines:
      node: '>=4'
    resolution:
      integrity: sha1-+ni/XS5pE8kRzp+BnuUUa7bYROk=
  /ip/1.1.5:
    dev: false
    resolution:
      integrity: sha1-vd7XARQpCCjAoDnnLvJfWq7ENUo=
  /ipaddr.js/1.9.1:
    dev: false
    engines:
      node: '>= 0.10'
    resolution:
      integrity: sha512-0KI/607xoxSToH7GjN1FfSbLoU0+btTicjsQSWQlh/hZykN8KpmMf7uYwPW3R+akZ6R/w18ZlXSHBYXiYUPO3g==
  /is-arguments/1.1.0:
    dependencies:
      call-bind: 1.0.2
    dev: false
    engines:
      node: '>= 0.4'
    resolution:
      integrity: sha512-1Ij4lOMPl/xB5kBDn7I+b2ttPMKa8szhEIrXDuXQD/oe3HJLTLhqhgGspwgyGd6MOywBUqVvYicF72lkgDnIHg==
  /is-arrayish/0.2.1:
    dev: false
    resolution:
      integrity: sha1-d8mYQFJ6qOyxqLppe4BkWnqSap0=
  /is-bigint/1.0.2:
    dev: false
    resolution:
      integrity: sha512-0JV5+SOCQkIdzjBK9buARcV804Ddu7A0Qet6sHi3FimE9ne6m4BGQZfRn+NZiXbBk4F4XmHfDZIipLj9pX8dSA==
  /is-binary-path/2.1.0:
    dependencies:
      binary-extensions: 2.2.0
    dev: false
    engines:
      node: '>=8'
    resolution:
      integrity: sha512-ZMERYes6pDydyuGidse7OsHxtbI7WVeUEozgR/g7rd0xUimYNlvZRE/K2MgZTjWy725IfelLeVcEM97mmtRGXw==
  /is-boolean-object/1.1.1:
    dependencies:
      call-bind: 1.0.2
    dev: false
    engines:
      node: '>= 0.4'
    resolution:
      integrity: sha512-bXdQWkECBUIAcCkeH1unwJLIpZYaa5VvuygSyS/c2lf719mTKZDU5UdDRlpd01UjADgmW8RfqaP+mRaVPdr/Ng==
  /is-buffer/1.1.6:
    dev: false
    resolution:
      integrity: sha512-NcdALwpXkTm5Zvvbk7owOUSvVvBKDgKP5/ewfXEznmQFfs4ZRmanOeKBTjRVjka3QFoN6XJ+9F3USqfHqTaU5w==
  /is-buffer/2.0.5:
    dev: false
    engines:
      node: '>=4'
    resolution:
      integrity: sha512-i2R6zNFDwgEHJyQUtJEk0XFi1i0dPFn/oqjK3/vPCcDeJvW5NQ83V8QbicfF1SupOaB0h8ntgBC2YiE7dfyctQ==
  /is-callable/1.2.3:
    dev: false
    engines:
      node: '>= 0.4'
    resolution:
      integrity: sha512-J1DcMe8UYTBSrKezuIUTUwjXsho29693unXM2YhJUTR2txK/eG47bvNa/wipPFmZFgr/N6f1GA66dv0mEyTIyQ==
  /is-ci/2.0.0:
    dependencies:
      ci-info: 2.0.0
    dev: false
    hasBin: true
    resolution:
      integrity: sha512-YfJT7rkpQB0updsdHLGWrvhBJfcfzNNawYDNIyQXJz0IViGf75O8EBPKSdvw2rF+LGCsX4FZ8tcr3b19LcZq4w==
  /is-core-module/2.4.0:
    dependencies:
      has: 1.0.3
    dev: false
    resolution:
      integrity: sha512-6A2fkfq1rfeQZjxrZJGerpLCTHRNEBiSgnu0+obeJpEPZRUooHgsizvzv0ZjJwOz3iWIHdJtVWJ/tmPr3D21/A==
  /is-date-object/1.0.4:
    dev: false
    engines:
      node: '>= 0.4'
    resolution:
      integrity: sha512-/b4ZVsG7Z5XVtIxs/h9W8nvfLgSAyKYdtGWQLbqy6jA1icmgjf8WCoTKgeS4wy5tYaPePouzFMANbnj94c2Z+A==
  /is-docker/2.2.1:
    dev: false
    engines:
      node: '>=8'
    hasBin: true
    resolution:
      integrity: sha512-F+i2BKsFrH66iaUFc0woD8sLy8getkwTwtOBjvs56Cx4CgJDeKQeqfz8wAYiSb8JOprWhHH5p77PbmYCvvUuXQ==
  /is-extglob/2.1.1:
    dev: false
    engines:
      node: '>=0.10.0'
    resolution:
      integrity: sha1-qIwCU1eR8C7TfHahueqXc8gz+MI=
  /is-fullwidth-code-point/1.0.0:
    dependencies:
      number-is-nan: 1.0.1
    dev: false
    engines:
      node: '>=0.10.0'
    resolution:
      integrity: sha1-754xOG8DGn8NZDr4L95QxFfvAMs=
  /is-fullwidth-code-point/2.0.0:
    dev: false
    engines:
      node: '>=4'
    resolution:
      integrity: sha1-o7MKXE8ZkYMWeqq5O+764937ZU8=
  /is-fullwidth-code-point/3.0.0:
    dev: false
    engines:
      node: '>=8'
    resolution:
      integrity: sha512-zymm5+u+sCsSWyD9qNaejV3DFvhCKclKdizYaJUuHA83RLjb7nSuGnddCHGv0hk+KY7BMAlsWeK4Ueg6EV6XQg==
  /is-generator-function/1.0.9:
    dev: false
    engines:
      node: '>= 0.4'
    resolution:
      integrity: sha512-ZJ34p1uvIfptHCN7sFTjGibB9/oBg17sHqzDLfuwhvmN/qLVvIQXRQ8licZQ35WJ8KuEQt/etnnzQFI9C9Ue/A==
  /is-glob/3.1.0:
    dependencies:
      is-extglob: 2.1.1
    dev: false
    engines:
      node: '>=0.10.0'
    resolution:
      integrity: sha1-e6WuJCF4BKxwcHuWkiVnSGzD6Eo=
  /is-glob/4.0.1:
    dependencies:
      is-extglob: 2.1.1
    dev: false
    engines:
      node: '>=0.10.0'
    resolution:
      integrity: sha512-5G0tKtBTFImOqDnLB2hG6Bp2qcKEFduo4tZu9MT/H6NQv/ghhy30o55ufafxJ/LdH79LLs2Kfrn85TLKyA7BUg==
  /is-module/1.0.0:
    dev: false
    resolution:
      integrity: sha1-Mlj7afeMFNW4FdZkM2tM/7ZEFZE=
  /is-negative-zero/2.0.1:
    dev: false
    engines:
      node: '>= 0.4'
    resolution:
      integrity: sha512-2z6JzQvZRa9A2Y7xC6dQQm4FSTSTNWjKIYYTt4246eMTJmIo0Q+ZyOsU66X8lxK1AbB92dFeglPLrhwpeRKO6w==
  /is-number-object/1.0.5:
    dev: false
    engines:
      node: '>= 0.4'
    resolution:
      integrity: sha512-RU0lI/n95pMoUKu9v1BZP5MBcZuNSVJkMkAG2dJqC4z2GlkGUNeH68SuHuBKBD/XFe+LHZ+f9BKkLET60Niedw==
  /is-number/7.0.0:
    dev: false
    engines:
      node: '>=0.12.0'
    resolution:
      integrity: sha512-41Cifkg6e8TylSpdtTpeLVMqvSBEVzTttHvERD741+pnZ8ANv0004MRL43QKPDlK9cGvNp6NZWZUBlbGXYxxng==
  /is-reference/1.2.1:
    dependencies:
      '@types/estree': 0.0.48
    dev: false
    resolution:
      integrity: sha512-U82MsXXiFIrjCK4otLT+o2NA2Cd2g5MLoOVXUZjIOhLurrRxpEXzI8O0KZHr3IjLvlAH1kTPYSuqer5T9ZVBKQ==
  /is-regex/1.1.3:
    dependencies:
      call-bind: 1.0.2
      has-symbols: 1.0.2
    dev: false
    engines:
      node: '>= 0.4'
    resolution:
      integrity: sha512-qSVXFz28HM7y+IWX6vLCsexdlvzT1PJNFSBuaQLQ5o0IEw8UDYW6/2+eCMVyIsbM8CNLX2a/QWmSpyxYEHY7CQ==
  /is-stream/1.1.0:
    dev: false
    engines:
      node: '>=0.10.0'
    resolution:
      integrity: sha1-EtSj3U5o4Lec6428hBc66A2RykQ=
  /is-stream/2.0.0:
    dev: false
    engines:
      node: '>=8'
    resolution:
      integrity: sha512-XCoy+WlUr7d1+Z8GgSuXmpuUFC9fOhRXglJMx+dwLKTkL44Cjd4W1Z5P+BQZpr+cR93aGP4S/s7Ftw6Nd/kiEw==
  /is-string/1.0.6:
    dev: false
    engines:
      node: '>= 0.4'
    resolution:
      integrity: sha512-2gdzbKUuqtQ3lYNrUTQYoClPhm7oQu4UdpSZMp1/DGgkHBT8E2Z1l0yMdb6D4zNAxwDiMv8MdulKROJGNl0Q0w==
  /is-subset/0.1.1:
    dev: false
    resolution:
      integrity: sha1-ilkRfZMt4d4A8kX83TnOQ/HpOaY=
  /is-symbol/1.0.4:
    dependencies:
      has-symbols: 1.0.2
    dev: false
    engines:
      node: '>= 0.4'
    resolution:
      integrity: sha512-C/CPBqKWnvdcxqIARxyOh4v1UUEOCHpgDa0WYgpKDFMszcrPcffg5uhwSgPCLD2WWxmq6isisz87tzT01tuGhg==
  /is-typed-array/1.1.5:
    dependencies:
      available-typed-arrays: 1.0.4
      call-bind: 1.0.2
      es-abstract: 1.18.3
      foreach: 2.0.5
      has-symbols: 1.0.2
    dev: false
    engines:
      node: '>= 0.4'
    resolution:
      integrity: sha512-S+GRDgJlR3PyEbsX/Fobd9cqpZBuvUS+8asRqYDMLCb2qMzt1oz5m5oxQCxOgUDxiWsOVNi4yaF+/uvdlHlYug==
  /is-typedarray/1.0.0:
    dev: false
    resolution:
      integrity: sha1-5HnICFjfDBsR3dppQPlgEfzaSpo=
  /is-valid-glob/1.0.0:
    dev: false
    engines:
      node: '>=0.10.0'
    resolution:
      integrity: sha1-Kb8+/3Ab4tTTFdusw5vDn+j2Aao=
  /is-windows/1.0.2:
    dev: false
    engines:
      node: '>=0.10.0'
    resolution:
      integrity: sha512-eXK1UInq2bPmjyX6e3VHIzMLobc4J94i4AWn+Hpq3OU5KkrRC96OAcR3PRJ/pGu6m8TRnBHP9dkXQVsT/COVIA==
  /is-wsl/2.2.0:
    dependencies:
      is-docker: 2.2.1
    dev: false
    engines:
      node: '>=8'
    resolution:
      integrity: sha512-fKzAra0rGJUUBwGBgNkHZuToZcn+TtXHpeCgmkMJMMYx1sQDYaCSyjJBSCa2nH1DGm7s3n1oBnohoVTBaN7Lww==
  /isarray/0.0.1:
    dev: false
    resolution:
      integrity: sha1-ihis/Kmo9Bd+Cav8YDiTmwXR7t8=
  /isarray/1.0.0:
    dev: false
    resolution:
      integrity: sha1-u5NdSFgsuhaMBoNJV6VKPgcSTxE=
  /isbinaryfile/4.0.8:
    dev: false
    engines:
      node: '>= 8.0.0'
    resolution:
      integrity: sha512-53h6XFniq77YdW+spoRrebh0mnmTxRPTlcuIArO57lmMdq4uBKFKaeTjnb92oYWrSn/LVL+LT+Hap2tFQj8V+w==
  /isexe/2.0.0:
    dev: false
    resolution:
      integrity: sha1-6PvzdNxVb/iUehDcsFctYz8s+hA=
  /isstream/0.1.2:
    dev: false
    resolution:
      integrity: sha1-R+Y/evVa+m+S4VAOaQ64uFKcCZo=
  /istanbul-lib-coverage/2.0.5:
    dev: false
    engines:
      node: '>=6'
    resolution:
      integrity: sha512-8aXznuEPCJvGnMSRft4udDRDtb1V3pkQkMMI5LI+6HuQz5oQ4J2UFn1H82raA3qJtyOLkkwVqICBQkjnGtn5mA==
  /istanbul-lib-coverage/3.0.0:
    dev: false
    engines:
      node: '>=8'
    resolution:
      integrity: sha512-UiUIqxMgRDET6eR+o5HbfRYP1l0hqkWOs7vNxC/mggutCMUIhWMm8gAHb8tHlyfD3/l6rlgNA5cKdDzEAf6hEg==
  /istanbul-lib-hook/2.0.7:
    dependencies:
      append-transform: 1.0.0
    dev: false
    engines:
      node: '>=6'
    resolution:
      integrity: sha512-vrRztU9VRRFDyC+aklfLoeXyNdTfga2EI3udDGn4cZ6fpSXpHLV9X6CHvfoMCPtggg8zvDDmC4b9xfu0z6/llA==
  /istanbul-lib-instrument/3.3.0:
    dependencies:
      '@babel/generator': 7.14.5
      '@babel/parser': 7.14.6
      '@babel/template': 7.14.5
      '@babel/traverse': 7.14.5
      '@babel/types': 7.14.5
      istanbul-lib-coverage: 2.0.5
      semver: 6.3.0
    dev: false
    engines:
      node: '>=6'
    resolution:
      integrity: sha512-5nnIN4vo5xQZHdXno/YDXJ0G+I3dAm4XgzfSVTPLQpj/zAV2dV6Juy0yaf10/zrJOJeHoN3fraFe+XRq2bFVZA==
  /istanbul-lib-instrument/4.0.3:
    dependencies:
      '@babel/core': 7.14.6
      '@istanbuljs/schema': 0.1.3
      istanbul-lib-coverage: 3.0.0
      semver: 6.3.0
    dev: false
    engines:
      node: '>=8'
    resolution:
      integrity: sha512-BXgQl9kf4WTCPCCpmFGoJkz/+uhvm7h7PFKUYxh7qarQd3ER33vHG//qaE8eN25l07YqZPpHXU9I09l/RD5aGQ==
  /istanbul-lib-report/2.0.8:
    dependencies:
      istanbul-lib-coverage: 2.0.5
      make-dir: 2.1.0
      supports-color: 6.1.0
    dev: false
    engines:
      node: '>=6'
    resolution:
      integrity: sha512-fHBeG573EIihhAblwgxrSenp0Dby6tJMFR/HvlerBsrCTD5bkUuoNtn3gVh29ZCS824cGGBPn7Sg7cNk+2xUsQ==
  /istanbul-lib-report/3.0.0:
    dependencies:
      istanbul-lib-coverage: 3.0.0
      make-dir: 3.1.0
      supports-color: 7.2.0
    dev: false
    engines:
      node: '>=8'
    resolution:
      integrity: sha512-wcdi+uAKzfiGT2abPpKZ0hSU1rGQjUQnLvtY5MpQ7QCTahD3VODhcu4wcfY1YtkGaDD5yuydOLINXsfbus9ROw==
  /istanbul-lib-source-maps/3.0.6:
    dependencies:
      debug: 4.3.1
      istanbul-lib-coverage: 2.0.5
      make-dir: 2.1.0
      rimraf: 2.7.1
      source-map: 0.6.1
    dev: false
    engines:
      node: '>=6'
    resolution:
      integrity: sha512-R47KzMtDJH6X4/YW9XTx+jrLnZnscW4VpNN+1PViSYTejLVPWv7oov+Duf8YQSPyVRUvueQqz1TcsC6mooZTXw==
  /istanbul-lib-source-maps/4.0.0:
    dependencies:
      debug: 4.3.1
      istanbul-lib-coverage: 3.0.0
      source-map: 0.6.1
    dev: false
    engines:
      node: '>=8'
    resolution:
      integrity: sha512-c16LpFRkR8vQXyHZ5nLpY35JZtzj1PQY1iZmesUbf1FZHbIupcWfjgOXBY9YHkLEQ6puz1u4Dgj6qmU/DisrZg==
  /istanbul-reports/2.2.7:
    dependencies:
      html-escaper: 2.0.2
    dev: false
    engines:
      node: '>=6'
    resolution:
      integrity: sha512-uu1F/L1o5Y6LzPVSVZXNOoD/KXpJue9aeLRd0sM9uMXfZvzomB0WxVamWb5ue8kA2vVWEmW7EG+A5n3f1kqHKg==
  /istanbul-reports/3.0.2:
    dependencies:
      html-escaper: 2.0.2
      istanbul-lib-report: 3.0.0
    dev: false
    engines:
      node: '>=8'
    resolution:
      integrity: sha512-9tZvz7AiR3PEDNGiV9vIouQ/EAcqMXFmkcA1CDFTwOB98OZVDL0PH9glHotf5Ugp6GCOTypfzGWI/OqjWNCRUw==
  /its-name/1.0.0:
    dev: false
    engines:
      node: '>=6'
    resolution:
      integrity: sha1-IGXxiD7LVoxl9xEt2/EjQB+uSvA=
  /jest-worker/24.9.0:
    dependencies:
      merge-stream: 2.0.0
      supports-color: 6.1.0
    dev: false
    engines:
      node: '>= 6'
    resolution:
      integrity: sha512-51PE4haMSXcHohnSMdM42anbvZANYTqMrr52tVKPqqsPJMzoP6FYYDVqahX/HrAoKEKz3uUPzSvKs9A3qR4iVw==
  /jju/1.4.0:
    dev: false
    resolution:
      integrity: sha1-o6vicYryQaKykE+EpiWXDzia4yo=
  /jquery/3.6.0:
    dev: false
    resolution:
      integrity: sha512-JVzAR/AjBvVt2BmYhxRCSYysDsPcssdmTFnzyLEts9qNwmjmu4JTAMYubEfwVOSwpQ1I1sKKFcxhZCI2buerfw==
  /js-tokens/4.0.0:
    dev: false
    resolution:
      integrity: sha512-RdJUflcE3cUzKiMqQgsCu06FPu9UdIJO0beYbPhHN4k6apgJtifcoCtT9bcxOpYBtpD2kCM6Sbzg4CausW/PKQ==
  /js-yaml/3.13.1:
    dependencies:
      argparse: 1.0.10
      esprima: 4.0.1
    dev: false
    hasBin: true
    resolution:
      integrity: sha512-YfbcO7jXDdyj0DGxYVSlSeQNHbD7XPWvrVWeVUujrQEoZzWJIRrCPoyk6kL6IAjAG2IolMK4T0hNUe0HOUs5Jw==
  /js-yaml/3.14.1:
    dependencies:
      argparse: 1.0.10
      esprima: 4.0.1
    dev: false
    hasBin: true
    resolution:
      integrity: sha512-okMH7OXXJ7YrN9Ok3/SXrnu4iX9yOk+25nqX4imS2npuvTYDmo/QEZoqwZkYaIDk3jVvBOTOIEgEhaLOynBS9g==
  /jsbi/3.1.5:
    dev: false
    resolution:
      integrity: sha512-w2BY0VOYC1ahe+w6Qhl4SFoPvPsZ9NPHY4bwass+LCgU7RK3PBoVQlQ3G1s7vI8W3CYyJiEXcbKF7FIM/L8q3Q==
  /jsbn/0.1.1:
    dev: false
    resolution:
      integrity: sha1-peZUwuWi3rXyAdls77yoDA7y9RM=
  /jsesc/2.5.2:
    dev: false
    engines:
      node: '>=4'
    hasBin: true
    resolution:
      integrity: sha512-OYu7XEzjkCQ3C5Ps3QIZsQfNpqoJyZZA99wd9aWd05NCtC5pWOkShK2mkL6HXQR6/Cy2lbNdPlZBpuQHXE63gA==
  /json-edm-parser/0.1.2:
    dependencies:
      jsonparse: 1.2.0
    dev: false
    resolution:
      integrity: sha1-HmCw/vG8CvZ7wNFG393lSGzWFbQ=
  /json-parse-better-errors/1.0.2:
    dev: false
    resolution:
      integrity: sha512-mrqyZKfX5EhL7hvqcV6WG1yYjnjeuYDzDhhcAAUrq8Po85NBQBJP+ZDUT75qZQ98IkUoBqdkExkukOU7Ts2wrw==
  /json-schema-traverse/0.4.1:
    dev: false
    resolution:
      integrity: sha512-xbbCH5dCYU5T8LcEhhuh7HJ88HXuW3qsI3Y0zOZFKfZEHcpWiHU/Jxzk629Brsab/mMiHQti9wMP+845RPe3Vg==
  /json-schema-traverse/1.0.0:
    dev: false
    resolution:
      integrity: sha512-NM8/P9n3XjXhIZn1lLhkFaACTOURQXjWhV4BA/RnOv8xvgqtqpAX9IO4mRQxSx1Rlo4tqzeqb0sOlruaOy3dug==
  /json-schema/0.2.3:
    dev: false
    resolution:
      integrity: sha1-tIDIkuWaLwWVTOcnvT8qTogvnhM=
  /json-schema/0.3.0:
    dev: false
    resolution:
      integrity: sha512-TYfxx36xfl52Rf1LU9HyWSLGPdYLL+SQ8/E/0yVyKG8wCCDaSrhPap0vEdlsZWRaS6tnKKLPGiEJGiREVC8kxQ==
  /json-stable-stringify-without-jsonify/1.0.1:
    dev: false
    resolution:
      integrity: sha1-nbe1lJatPzz+8wp1FC0tkwrXJlE=
  /json-stringify-safe/5.0.1:
    dev: false
    resolution:
      integrity: sha1-Epai1Y/UXxmg9s4B1lcB4sc1tus=
  /json5/1.0.1:
    dependencies:
      minimist: 1.2.5
    dev: false
    hasBin: true
    resolution:
      integrity: sha512-aKS4WQjPenRxiQsC93MNfjx+nbF4PAdYzmd/1JIj8HYzqfbu86beTuNgXDzPknWk0n0uARlyewZo4s++ES36Ow==
  /json5/2.2.0:
    dependencies:
      minimist: 1.2.5
    dev: false
    engines:
      node: '>=6'
    hasBin: true
    resolution:
      integrity: sha512-f+8cldu7X/y7RAJurMEJmdoKXGB/X550w2Nr3tTbezL6RwEE/iMcm+tZnXeoZtKuOq6ft8+CqzEkrIgx1fPoQA==
  /jsonfile/4.0.0:
    dev: false
    optionalDependencies:
      graceful-fs: 4.2.6
    resolution:
      integrity: sha1-h3Gq4HmbZAdrdmQPygWPnBDjPss=
  /jsonparse/1.2.0:
    dev: false
    engines:
      '0': node >= 0.2.0
    resolution:
      integrity: sha1-XAxWhRBxYOcv50ib3eoLRMK8Z70=
  /jsonwebtoken/8.5.1:
    dependencies:
      jws: 3.2.2
      lodash.includes: 4.3.0
      lodash.isboolean: 3.0.3
      lodash.isinteger: 4.0.4
      lodash.isnumber: 3.0.3
      lodash.isplainobject: 4.0.6
      lodash.isstring: 4.0.1
      lodash.once: 4.1.1
      ms: 2.1.3
      semver: 5.7.1
    dev: false
    engines:
      node: '>=4'
      npm: '>=1.4.28'
    resolution:
      integrity: sha512-XjwVfRS6jTMsqYs0EsuJ4LGxXV14zQybNd4L2r0UvbVnSF9Af8x7p5MzbJ90Ioz/9TI41/hTCvznF/loiSzn8w==
  /jsprim/1.4.1:
    dependencies:
      assert-plus: 1.0.0
      extsprintf: 1.3.0
      json-schema: 0.2.3
      verror: 1.10.0
    dev: false
    engines:
      '0': node >=0.6.0
    resolution:
      integrity: sha1-MT5mvB5cwG5Di8G3SZwuXFastqI=
  /jsrsasign/10.3.0:
    dev: false
    resolution:
      integrity: sha512-irDIKKFW++EAELgP3fjFi5/Fn0XEyfuQTTgpbeFwCGkV6tRIYZl3uraRea2HTXWCstcSZuDaCbdAhU1n+075Bg==
  /jssha/2.4.2:
    deprecated: jsSHA versions < 3.0.0 will no longer receive feature updates
    dev: false
    resolution:
      integrity: sha512-/jsi/9C0S70zfkT/4UlKQa5E1xKurDnXcQizcww9JSR/Fv+uIbWM2btG+bFcL3iNoK9jIGS0ls9HWLr1iw0kFg==
  /jssha/3.2.0:
    dev: false
    resolution:
      integrity: sha512-QuruyBENDWdN4tZwJbQq7/eAK85FqrI4oDbXjy5IBhYD+2pTJyBUWZe8ctWaCkrV0gy6AaelgOZZBMeswEa/6Q==
  /just-extend/4.2.1:
    dev: false
    resolution:
      integrity: sha512-g3UB796vUFIY90VIv/WX3L2c8CS2MdWUww3CNrYmqza1Fg0DURc2K/O4YrnklBdQarSJ/y8JnJYDGc+1iumQjg==
  /jwa/1.4.1:
    dependencies:
      buffer-equal-constant-time: 1.0.1
      ecdsa-sig-formatter: 1.0.11
      safe-buffer: 5.2.1
    dev: false
    resolution:
      integrity: sha512-qiLX/xhEEFKUAJ6FiBMbes3w9ATzyk5W7Hvzpa/SLYdxNtng+gcurvrI7TbACjIXlsJyr05/S1oUhZrc63evQA==
  /jwa/2.0.0:
    dependencies:
      buffer-equal-constant-time: 1.0.1
      ecdsa-sig-formatter: 1.0.11
      safe-buffer: 5.2.1
    dev: false
    resolution:
      integrity: sha512-jrZ2Qx916EA+fq9cEAeCROWPTfCwi1IVHqT2tapuqLEVVDKFDENFw1oL+MwrTvH6msKxsd1YTDVw6uKEcsrLEA==
  /jws/3.2.2:
    dependencies:
      jwa: 1.4.1
      safe-buffer: 5.2.1
    dev: false
    resolution:
      integrity: sha512-YHlZCB6lMTllWDtSPHz/ZXTsi8S00usEV6v1tjq8tOUZzw7DpSDWVXjXDre6ed1w/pd495ODpHZYSdkRTsa0HA==
  /jws/4.0.0:
    dependencies:
      jwa: 2.0.0
      safe-buffer: 5.2.1
    dev: false
    resolution:
      integrity: sha512-KDncfTmOZoOMTFG4mBlG0qUIOlc03fmzH+ru6RgYVZhPkyiy/92Owlt/8UEN+a4TXR1FQetfIpJE8ApdvdVxTg==
  /jwt-decode/2.2.0:
    dev: false
    resolution:
      integrity: sha1-fYa9VmefWM5qhHBKZX3TkruoGnk=
  /karma-chai/0.1.0_chai@4.3.4+karma@6.3.4:
    dependencies:
      chai: 4.3.4
      karma: 6.3.4
    dev: false
    peerDependencies:
      chai: '*'
      karma: '>=0.10.9'
    resolution:
      integrity: sha1-vuWtQEAFF4Ea40u5RfdikJEIt5o=
  /karma-chrome-launcher/3.1.0:
    dependencies:
      which: 1.3.1
    dev: false
    resolution:
      integrity: sha512-3dPs/n7vgz1rxxtynpzZTvb9y/GIaW8xjAwcIGttLbycqoFtI7yo1NGnQi6oFTherRE+GIhCAHZC4vEqWGhNvg==
  /karma-coverage/2.0.3:
    dependencies:
      istanbul-lib-coverage: 3.0.0
      istanbul-lib-instrument: 4.0.3
      istanbul-lib-report: 3.0.0
      istanbul-lib-source-maps: 4.0.0
      istanbul-reports: 3.0.2
      minimatch: 3.0.4
    dev: false
    engines:
      node: '>=10.0.0'
    resolution:
      integrity: sha512-atDvLQqvPcLxhED0cmXYdsPMCQuh6Asa9FMZW1bhNqlVEhJoB9qyZ2BY1gu7D/rr5GLGb5QzYO4siQskxaWP/g==
  /karma-edge-launcher/0.4.2_karma@6.3.4:
    dependencies:
      edge-launcher: 1.2.2
      karma: 6.3.4
    dev: false
    engines:
      node: '>=4'
    peerDependencies:
      karma: '>=0.9'
    resolution:
      integrity: sha512-YAJZb1fmRcxNhMIWYsjLuxwODBjh2cSHgTW/jkVmdpGguJjLbs9ZgIK/tEJsMQcBLUkO+yO4LBbqYxqgGW2HIw==
  /karma-env-preprocessor/0.1.1:
    dev: false
    resolution:
      integrity: sha1-u+jIfVnADtt2BwvTwxtLOdXcfhU=
  /karma-firefox-launcher/1.3.0:
    dependencies:
      is-wsl: 2.2.0
    dev: false
    resolution:
      integrity: sha512-Fi7xPhwrRgr+94BnHX0F5dCl1miIW4RHnzjIGxF8GaIEp7rNqX7LSi7ok63VXs3PS/5MQaQMhGxw+bvD+pibBQ==
  /karma-ie-launcher/1.0.0_karma@6.3.4:
    dependencies:
      karma: 6.3.4
      lodash: 4.17.21
    dev: false
    peerDependencies:
      karma: '>=0.9'
    resolution:
      integrity: sha1-SXmGhCxJAZA0bNifVJTKmDDG1Zw=
  /karma-json-preprocessor/0.3.3_karma@6.3.4:
    dependencies:
      karma: 6.3.4
    dev: false
    peerDependencies:
      karma: '>=0.9'
    resolution:
      integrity: sha1-X36ZW+uuS06PCiy1IVBVSq8LHi4=
  /karma-json-to-file-reporter/1.0.1:
    dependencies:
      json5: 2.2.0
    dev: false
    resolution:
      integrity: sha512-kNCi+0UrXAeTJMpMsHkHNbfmlErsYT+/haNakJIhsE/gtj3Jx7zWRg7BTc1HHSbH5KeVXVRJr3/KLB/NHWY7Hg==
  /karma-junit-reporter/2.0.1_karma@6.3.4:
    dependencies:
      karma: 6.3.4
      path-is-absolute: 1.0.1
      xmlbuilder: 12.0.0
    dev: false
    engines:
      node: '>= 8'
    peerDependencies:
      karma: '>=0.9'
    resolution:
      integrity: sha512-VtcGfE0JE4OE1wn0LK8xxDKaTP7slN8DO3I+4xg6gAi1IoAHAXOJ1V9G/y45Xg6sxdxPOR3THCFtDlAfBo9Afw==
  /karma-mocha-reporter/2.2.5_karma@6.3.4:
    dependencies:
      chalk: 2.4.2
      karma: 6.3.4
      log-symbols: 2.2.0
      strip-ansi: 4.0.0
    dev: false
    peerDependencies:
      karma: '>=0.13'
    resolution:
      integrity: sha1-FRIAlejtgZGG5HoLAS8810GJVWA=
  /karma-mocha/2.0.1:
    dependencies:
      minimist: 1.2.5
    dev: false
    resolution:
      integrity: sha512-Tzd5HBjm8his2OA4bouAsATYEpZrp9vC7z5E5j4C5Of5Rrs1jY67RAwXNcVmd/Bnk1wgvQRou0zGVLey44G4tQ==
  /karma-rollup-preprocessor/7.0.7_rollup@1.32.1:
    dependencies:
      chokidar: 3.5.2
      debounce: 1.2.1
      rollup: 1.32.1
    dev: false
    engines:
      node: '>= 8.0.0'
    peerDependencies:
      rollup: '>= 1.0.0'
    resolution:
      integrity: sha512-Y1QwsTCiCBp8sSALZdqmqry/mWIWIy0V6zonUIpy+0/D/Kpb2XZvR+JZrWfacQvcvKQdZFJvg6EwlnKtjepu3Q==
  /karma-source-map-support/1.4.0:
    dependencies:
      source-map-support: 0.5.19
    dev: false
    resolution:
      integrity: sha512-RsBECncGO17KAoJCYXjv+ckIz+Ii9NCi+9enk+rq6XC81ezYkb4/RHE6CTXdA7IOJqoF3wcaLfVG0CPmE5ca6A==
  /karma-sourcemap-loader/0.3.8:
    dependencies:
      graceful-fs: 4.2.6
    dev: false
    resolution:
      integrity: sha512-zorxyAakYZuBcHRJE+vbrK2o2JXLFWK8VVjiT/6P+ltLBUGUvqTEkUiQ119MGdOrK7mrmxXHZF1/pfT6GgIZ6g==
  /karma/6.3.4:
    dependencies:
      body-parser: 1.19.0
      braces: 3.0.2
      chokidar: 3.5.2
      colors: 1.4.0
      connect: 3.7.0
      di: 0.0.1
      dom-serialize: 2.2.1
      glob: 7.1.7
      graceful-fs: 4.2.6
      http-proxy: 1.18.1
      isbinaryfile: 4.0.8
      lodash: 4.17.21
      log4js: 6.3.0
      mime: 2.5.2
      minimatch: 3.0.4
      qjobs: 1.2.0
      range-parser: 1.2.1
      rimraf: 3.0.2
      socket.io: 3.1.2
      source-map: 0.6.1
      tmp: 0.2.1
      ua-parser-js: 0.7.28
      yargs: 16.2.0
    dev: false
    engines:
      node: '>= 10'
    hasBin: true
    resolution:
      integrity: sha512-hbhRogUYIulfkBTZT7xoPrCYhRBnBoqbbL4fszWD0ReFGUxU+LYBr3dwKdAluaDQ/ynT9/7C+Lf7pPNW4gSx4Q==
  /karma/6.3.4_debug@4.3.1:
    dependencies:
      body-parser: 1.19.0
      braces: 3.0.2
      chokidar: 3.5.2
      colors: 1.4.0
      connect: 3.7.0
      di: 0.0.1
      dom-serialize: 2.2.1
      glob: 7.1.7
      graceful-fs: 4.2.6
      http-proxy: 1.18.1_debug@4.3.1
      isbinaryfile: 4.0.8
      lodash: 4.17.21
      log4js: 6.3.0
      mime: 2.5.2
      minimatch: 3.0.4
      qjobs: 1.2.0
      range-parser: 1.2.1
      rimraf: 3.0.2
      socket.io: 3.1.2
      source-map: 0.6.1
      tmp: 0.2.1
      ua-parser-js: 0.7.28
      yargs: 16.2.0
    dev: false
    engines:
      node: '>= 10'
    hasBin: true
    peerDependencies:
      debug: '*'
    resolution:
      integrity: sha512-hbhRogUYIulfkBTZT7xoPrCYhRBnBoqbbL4fszWD0ReFGUxU+LYBr3dwKdAluaDQ/ynT9/7C+Lf7pPNW4gSx4Q==
  /keytar/7.7.0:
    dependencies:
      node-addon-api: 3.2.1
      prebuild-install: 6.1.3
    dev: false
    requiresBuild: true
    resolution:
      integrity: sha512-YEY9HWqThQc5q5xbXbRwsZTh2PJ36OSYRjSv3NN2xf5s5dpLTjEZnC2YikR29OaVybf9nQ0dJ/80i40RS97t/A==
  /lazy-ass/1.6.0:
    dev: false
    engines:
      node: '> 0.8'
    resolution:
      integrity: sha1-eZllXoZGwX8In90YfRUNMyTVRRM=
  /levn/0.3.0:
    dependencies:
      prelude-ls: 1.1.2
      type-check: 0.3.2
    dev: false
    engines:
      node: '>= 0.8.0'
    resolution:
      integrity: sha1-OwmSTt+fCDwEkP3UwLxEIeBHZO4=
  /levn/0.4.1:
    dependencies:
      prelude-ls: 1.2.1
      type-check: 0.4.0
    dev: false
    engines:
      node: '>= 0.8.0'
    resolution:
      integrity: sha512-+bT2uH4E5LGE7h/n3evcS/sQlJXCpIp6ym8OWJ5eV6+67Dsql/LaaT7qJBAt2rzfoa/5QBGBhxDix1dMt2kQKQ==
  /load-json-file/4.0.0:
    dependencies:
      graceful-fs: 4.2.6
      parse-json: 4.0.0
      pify: 3.0.0
      strip-bom: 3.0.0
    dev: false
    engines:
      node: '>=4'
    resolution:
      integrity: sha1-L19Fq5HjMhYjT9U62rZo607AmTs=
  /locate-path/2.0.0:
    dependencies:
      p-locate: 2.0.0
      path-exists: 3.0.0
    dev: false
    engines:
      node: '>=4'
    resolution:
      integrity: sha1-K1aLJl7slExtnA3pw9u7ygNUzY4=
  /locate-path/3.0.0:
    dependencies:
      p-locate: 3.0.0
      path-exists: 3.0.0
    dev: false
    engines:
      node: '>=6'
    resolution:
      integrity: sha512-7AO748wWnIhNqAuaty2ZWHkQHRSNfPVIsPIfwEOWO22AmaoVrWavlOcMR5nzTLNYvp36X220/maaRsrec1G65A==
  /lodash.clonedeep/4.5.0:
    dev: false
    resolution:
      integrity: sha1-4j8/nE+Pvd6HJSnBBxhXoIblzO8=
  /lodash.flattendeep/4.4.0:
    dev: false
    resolution:
      integrity: sha1-+wMJF/hqMTTlvJvsDWngAT3f7bI=
  /lodash.get/4.4.2:
    dev: false
    resolution:
      integrity: sha1-LRd/ZS+jHpObRDjVNBSZ36OCXpk=
  /lodash.includes/4.3.0:
    dev: false
    resolution:
      integrity: sha1-YLuYqHy5I8aMoeUTJUgzFISfVT8=
  /lodash.isboolean/3.0.3:
    dev: false
    resolution:
      integrity: sha1-bC4XHbKiV82WgC/UOwGyDV9YcPY=
  /lodash.isequal/4.5.0:
    dev: false
    resolution:
      integrity: sha1-QVxEePK8wwEgwizhDtMib30+GOA=
  /lodash.isinteger/4.0.4:
    dev: false
    resolution:
      integrity: sha1-YZwK89A/iwTDH1iChAt3sRzWg0M=
  /lodash.isnumber/3.0.3:
    dev: false
    resolution:
      integrity: sha1-POdoEMWSjQM1IwGsKHMX8RwLH/w=
  /lodash.isplainobject/4.0.6:
    dev: false
    resolution:
      integrity: sha1-fFJqUtibRcRcxpC4gWO+BJf1UMs=
  /lodash.isstring/4.0.1:
    dev: false
    resolution:
      integrity: sha1-1SfftUVuynzJu5XV2ur4i6VKVFE=
  /lodash.merge/4.6.2:
    dev: false
    resolution:
      integrity: sha512-0KpjqXRVvrYyCsX1swR/XTK0va6VQkQM6MNo7PqW77ByjAhoARA8EfrP1N4+KlKj8YS0ZUCtRT/YUuhyYDujIQ==
  /lodash.once/4.1.1:
    dev: false
    resolution:
      integrity: sha1-DdOXEhPHxW34gJd9UEyI+0cal6w=
  /lodash.sortby/4.7.0:
    dev: false
    resolution:
      integrity: sha1-7dFMgk4sycHgsKG0K7UhBRakJDg=
  /lodash.truncate/4.4.2:
    dev: false
    resolution:
      integrity: sha1-WjUNoLERO4N+z//VgSy+WNbq4ZM=
  /lodash/4.17.21:
    dev: false
    resolution:
      integrity: sha512-v2kDEe57lecTulaDIuNTPy3Ry4gLGJ6Z1O3vE1krgXZNrsQ+LFTGHVxVjcXPs17LhbZVGedAJv8XZ1tvj5FvSg==
  /log-symbols/2.2.0:
    dependencies:
      chalk: 2.4.2
    dev: false
    engines:
      node: '>=4'
    resolution:
      integrity: sha512-VeIAFslyIerEJLXHziedo2basKbMKtTw3vfn5IzG0XTjhAVEJyNHnL2p7vc+wBDSdQuUpNw3M2u6xb9QsAY5Eg==
  /log-symbols/3.0.0:
    dependencies:
      chalk: 2.4.2
    dev: false
    engines:
      node: '>=8'
    resolution:
      integrity: sha512-dSkNGuI7iG3mfvDzUuYZyvk5dD9ocYCYzNU6CYDE6+Xqd+gwme6Z00NS3dUh8mq/73HaEtT7m6W+yUPtU6BZnQ==
  /log4js/6.3.0:
    dependencies:
      date-format: 3.0.0
      debug: 4.3.1
      flatted: 2.0.2
      rfdc: 1.3.0
      streamroller: 2.2.4
    dev: false
    engines:
      node: '>=8.0'
    resolution:
      integrity: sha512-Mc8jNuSFImQUIateBFwdOQcmC6Q5maU0VVvdC2R6XMb66/VnT+7WS4D/0EeNMZu1YODmJe5NIn2XftCzEocUgw==
  /long/4.0.0:
    dev: false
    resolution:
      integrity: sha512-XsP+KhQif4bjX1kbuSiySJFNAehNxgLb6hPRGJ9QsUr8ajHkuXGdrHmFUTUUXhDwVX2R5bY4JNZEwbUiMhV+MA==
  /lru-cache/4.1.5:
    dependencies:
      pseudomap: 1.0.2
      yallist: 2.1.2
    dev: false
    resolution:
      integrity: sha512-sWZlbEP2OsHNkXrMl5GYk/jKk70MBng6UU4YI/qGDYbgf6YbP4EvmqISbXCoJiRKs+1bSpFHVgQxvJ17F2li5g==
  /lru-cache/5.1.1:
    dependencies:
      yallist: 3.1.1
    dev: false
    resolution:
      integrity: sha512-KpNARQA3Iwv+jTA0utUVVbrh+Jlrr1Fv0e56GGzAFOXN7dk/FviaDW8LHmK52DlcH4WP2n6gI8vN1aesBFgo9w==
  /lru-cache/6.0.0:
    dependencies:
      yallist: 4.0.0
    dev: false
    engines:
      node: '>=10'
    resolution:
      integrity: sha512-Jo6dJ04CmSjuznwJSS3pUeWmd/H0ffTlkXXgwZi+eq1UCmqQwCh+eLsYOYCwY991i2Fah4h1BEMCx4qThGbsiA==
  /lunr/2.3.9:
    dev: false
    resolution:
      integrity: sha512-zTU3DaZaF3Rt9rhN3uBMGQD3dD2/vFQqnvZCDv4dl5iOzq2IZQqTxu90r4E5J+nP70J3ilqVCrbho2eWaeW8Ow==
  /machina/4.0.2:
    dependencies:
      lodash: 4.17.21
    dev: false
    engines:
      node: '>=0.4.0'
    resolution:
      integrity: sha512-OOlFrW1rd783S6tF36v5Ie/TM64gfvSl9kYLWL2cPA31J71HHWW3XrgSe1BZSFAPkh8532CMJMLv/s9L2aopiA==
  /magic-string/0.25.7:
    dependencies:
      sourcemap-codec: 1.4.8
    dev: false
    resolution:
      integrity: sha512-4CrMT5DOHTDk4HYDlzmwu4FVCcIYI8gauveasrdCu2IKIFOJ3f0v/8MDGJCDL9oD2ppz/Av1b0Nj345H9M+XIA==
  /make-dir/2.1.0:
    dependencies:
      pify: 4.0.1
      semver: 5.7.1
    dev: false
    engines:
      node: '>=6'
    resolution:
      integrity: sha512-LS9X+dc8KLxXCb8dni79fLIIUA5VyZoyjSMCwTluaXA0o27cCK0bhXkpgw+sTXVpPy/lSO57ilRixqk0vDmtRA==
  /make-dir/3.1.0:
    dependencies:
      semver: 6.3.0
    dev: false
    engines:
      node: '>=8'
    resolution:
      integrity: sha512-g3FeP20LNwhALb/6Cz6Dd4F2ngze0jz7tbzrD2wAV+o9FeNHe4rL+yK2md0J/fiSf1sa1ADhXqi5+oVwOM/eGw==
  /make-error/1.3.6:
    dev: false
    resolution:
      integrity: sha512-s8UhlNe7vPKomQhC1qFelMokr/Sc3AgNbso3n74mVPA5LTZwkB9NlXf4XPamLxJE8h0gh73rM94xvwRT2CVInw==
  /marked/0.7.0:
    dev: false
    engines:
      node: '>=0.10.0'
    hasBin: true
    resolution:
      integrity: sha512-c+yYdCZJQrsRjTPhUx7VKkApw9bwDkNbHUKo1ovgcfDjb2kc8rLuRbIFyXL5WOEUwzSSKo3IXpph2K6DqB/KZg==
  /matched/1.0.2:
    dependencies:
      arr-union: 3.1.0
      async-array-reduce: 0.2.1
      glob: 7.1.7
      has-glob: 1.0.0
      is-valid-glob: 1.0.0
      resolve-dir: 1.0.1
    dev: false
    engines:
      node: '>= 0.12.0'
    resolution:
      integrity: sha512-7ivM1jFZVTOOS77QsR+TtYHH0ecdLclMkqbf5qiJdX2RorqfhsL65QHySPZgDE0ZjHoh+mQUNHTanNXIlzXd0Q==
  /md5.js/1.3.4:
    dependencies:
      hash-base: 3.1.0
      inherits: 2.0.4
    dev: false
    resolution:
      integrity: sha1-6b296UogpawYsENA/Fdk1bCdkB0=
  /md5/2.3.0:
    dependencies:
      charenc: 0.0.2
      crypt: 0.0.2
      is-buffer: 1.1.6
    dev: false
    resolution:
      integrity: sha512-T1GITYmFaKuO91vxyoQMFETst+O71VUPEU3ze5GNzDm0OWdP8v1ziTaAEPUr/3kLsY3Sftgz242A1SetQiDL7g==
  /media-typer/0.3.0:
    dev: false
    engines:
      node: '>= 0.6'
    resolution:
      integrity: sha1-hxDXrwqmJvj/+hzgAWhUUmMlV0g=
  /memorystream/0.3.1:
    dev: false
    engines:
      node: '>= 0.10.0'
    resolution:
      integrity: sha1-htcJCzDORV1j+64S3aUaR93K+bI=
  /merge-descriptors/1.0.1:
    dev: false
    resolution:
      integrity: sha1-sAqqVW3YtEVoFQ7J0blT8/kMu2E=
  /merge-source-map/1.1.0:
    dependencies:
      source-map: 0.6.1
    dev: false
    resolution:
      integrity: sha512-Qkcp7P2ygktpMPh2mCQZaf3jhN6D3Z/qVZHSdWvQ+2Ef5HgRAPBO57A77+ENm0CPx2+1Ce/MYKi3ymqdfuqibw==
  /merge-stream/2.0.0:
    dev: false
    resolution:
      integrity: sha512-abv/qOcuPfk3URPfDzmZU1LKmuw8kT+0nIHvKrKgFrwifol/doWcdA4ZqsWQ8ENrFKkd67Mfpo/LovbIUsbt3w==
  /merge2/1.4.1:
    dev: false
    engines:
      node: '>= 8'
    resolution:
      integrity: sha512-8q7VEgMJW4J8tcfVPy8g09NcQwZdbwFEqhe/WZkoIzjn/3TGDwtOCYtXGxA3O8tPzpczCCDgv+P2P5y00ZJOOg==
  /methods/1.1.2:
    dev: false
    engines:
      node: '>= 0.6'
    resolution:
      integrity: sha1-VSmk1nZUE07cxSZmVoNbD4Ua/O4=
  /micromatch/4.0.4:
    dependencies:
      braces: 3.0.2
      picomatch: 2.3.0
    dev: false
    engines:
      node: '>=8.6'
    resolution:
      integrity: sha512-pRmzw/XUcwXGpD9aI9q/0XOwLNygjETJ8y0ao0wdqprrzDa4YnxLcz7fQRZr8voh8V10kGhABbNcHVk5wHgWwg==
  /mime-db/1.48.0:
    dev: false
    engines:
      node: '>= 0.6'
    resolution:
      integrity: sha512-FM3QwxV+TnZYQ2aRqhlKBMHxk10lTbMt3bBkMAp54ddrNeVSfcQYOOKuGuy3Ddrm38I04If834fOUSq1yzslJQ==
  /mime-types/2.1.31:
    dependencies:
      mime-db: 1.48.0
    dev: false
    engines:
      node: '>= 0.6'
    resolution:
      integrity: sha512-XGZnNzm3QvgKxa8dpzyhFTHmpP3l5YNusmne07VUOXxou9CqUqYa/HBy124RqtVh/O2pECas/MOcsDgpilPOPg==
  /mime/1.6.0:
    dev: false
    engines:
      node: '>=4'
    hasBin: true
    resolution:
      integrity: sha512-x0Vn8spI+wuJ1O6S7gnbaQg8Pxh4NNHb7KSINmEWKiPE4RKOplvijn+NkmYmmRgP68mc70j2EbeTFRsrswaQeg==
  /mime/2.5.2:
    dev: false
    engines:
      node: '>=4.0.0'
    hasBin: true
    resolution:
      integrity: sha512-tqkh47FzKeCPD2PUiPB6pkbMzsCasjxAfC62/Wap5qrUWcb+sFasXUC5I3gYM5iBM8v/Qpn4UK0x+j0iHyFPDg==
  /mimic-fn/2.1.0:
    dev: false
    engines:
      node: '>=6'
    resolution:
      integrity: sha512-OqbOk5oEQeAZ8WXWydlu9HJjz9WVdEIvamMCcXmuqUYjTknH/sqsWvhQ3vgwKFRR1HpjvNBKQ37nbJgYzGqGcg==
  /mimic-response/2.1.0:
    dev: false
    engines:
      node: '>=8'
    resolution:
      integrity: sha512-wXqjST+SLt7R009ySCglWBCFpjUygmCIfD790/kVbiGmUgfYGuB14PiTd5DwVxSV4NcYHjzMkoj5LjQZwTQLEA==
  /min-document/2.19.0:
    dependencies:
      dom-walk: 0.1.2
    dev: false
    resolution:
      integrity: sha1-e9KC4/WELtKVu3SM3Z8f+iyCRoU=
  /minimatch/3.0.4:
    dependencies:
      brace-expansion: 1.1.11
    dev: false
    resolution:
      integrity: sha512-yJHVQEhyqPLUTgt9B83PXu6W3rx4MvvHvSUvToogpwoGDOUQ+yDrR0HRot+yOCdCO7u4hX3pWft6kWBBcqh0UA==
  /minimist/1.2.5:
    dev: false
    resolution:
      integrity: sha512-FM9nNUYrRBAELZQT3xeZQ7fmMOBg6nWNmJKTcgsJeaLstP/UODVpGsr5OhXhhXg6f+qtJ8uiZ+PUxkDWcgIXLw==
  /mkdirp-classic/0.5.3:
    dev: false
    resolution:
      integrity: sha512-gKLcREMhtuZRwRAfqP3RFW+TK4JqApVBtOIftVgjuABpAtpxhPGaDcfvbhNvD0B8iD1oUr/txX35NjcaY6Ns/A==
  /mkdirp/0.5.5:
    dependencies:
      minimist: 1.2.5
    dev: false
    hasBin: true
    resolution:
      integrity: sha512-NKmAlESf6jMGym1++R0Ra7wvhV+wFW63FaSOFPwRahvea0gMUcGUhVeAg/0BC0wiv9ih5NYPB1Wn1UEI1/L+xQ==
  /mkdirp/1.0.4:
    dev: false
    engines:
      node: '>=10'
    hasBin: true
    resolution:
      integrity: sha512-vVqVZQyf3WLx2Shd0qJ9xuvqgAyKPLAiqITEtqW0oIUjzo3PePDd6fW9iFz30ef7Ysp/oiWqbhszeGWW2T6Gzw==
  /mocha-junit-reporter/1.23.3_mocha@7.2.0:
    dependencies:
      debug: 2.6.9
      md5: 2.3.0
      mkdirp: 0.5.5
      mocha: 7.2.0
      strip-ansi: 4.0.0
      xml: 1.0.1
    dev: false
    peerDependencies:
      mocha: '>=2.2.5'
    resolution:
      integrity: sha512-ed8LqbRj1RxZfjt/oC9t12sfrWsjZ3gNnbhV1nuj9R/Jb5/P3Xb4duv2eCfCDMYH+fEu0mqca7m4wsiVjsxsvA==
  /mocha/7.2.0:
    dependencies:
      ansi-colors: 3.2.3
      browser-stdout: 1.3.1
      chokidar: 3.3.0
      debug: 3.2.6
      diff: 3.5.0
      escape-string-regexp: 1.0.5
      find-up: 3.0.0
      glob: 7.1.3
      growl: 1.10.5
      he: 1.2.0
      js-yaml: 3.13.1
      log-symbols: 3.0.0
      minimatch: 3.0.4
      mkdirp: 0.5.5
      ms: 2.1.1
      node-environment-flags: 1.0.6
      object.assign: 4.1.0
      strip-json-comments: 2.0.1
      supports-color: 6.0.0
      which: 1.3.1
      wide-align: 1.1.3
      yargs: 13.3.2
      yargs-parser: 13.1.2
      yargs-unparser: 1.6.0
    dev: false
    engines:
      node: '>= 8.10.0'
    hasBin: true
    resolution:
      integrity: sha512-O9CIypScywTVpNaRrCAgoUnJgozpIofjKUYmJhiCIJMiuYnLI6otcb1/kpW9/n/tJODHGZ7i8aLQoDVsMtOKQQ==
  /mock-fs/4.14.0:
    dev: false
    resolution:
      integrity: sha512-qYvlv/exQ4+svI3UOvPUpLDF0OMX5euvUH0Ny4N5QyRyhNdgAgUrVH3iUINSzEPLvx0kbo/Bp28GJKIqvE7URw==
  /mock-require/3.0.3:
    dependencies:
      get-caller-file: 1.0.3
      normalize-path: 2.1.1
    dev: false
    engines:
      node: '>=4.3.0'
    resolution:
      integrity: sha512-lLzfLHcyc10MKQnNUCv7dMcoY/2Qxd6wJfbqCcVk3LDb8An4hF6ohk5AztrvgKhJCqj36uyzi/p5se+tvyD+Wg==
  /moment/2.29.1:
    dev: false
    resolution:
      integrity: sha512-kHmoybcPV8Sqy59DwNDY3Jefr64lK/by/da0ViFcuA4DH0vQg5Q6Ze5VimxkfQNSC+Mls/Kx53s7TjP1RhFEDQ==
  /ms/2.0.0:
    dev: false
    resolution:
      integrity: sha1-VgiurfwAvmwpAd9fmGF4jeDVl8g=
  /ms/2.1.1:
    dev: false
    resolution:
      integrity: sha512-tgp+dl5cGk28utYktBsrFqA7HKgrhgPsg6Z/EfhWI4gl1Hwq8B/GmY/0oXZ6nF8hDVesS/FpnYaD/kOWhYQvyg==
  /ms/2.1.2:
    dev: false
    resolution:
      integrity: sha512-sGkPx+VjMtmA6MX27oA4FBFELFCZZ4S4XqeGOXCv68tT+jb3vk/RyaKWP0PTKyWtmLSM0b+adUTEvbs1PEaH2w==
  /ms/2.1.3:
    dev: false
    resolution:
      integrity: sha512-6FlzubTLZG3J2a/NVCAleEhjzq5oxgHyaCU9yYXvcLsvoVaHJq/s5xXI6/XXP6tz7R9xAOtHnSO/tXtF3WRTlA==
  /msal/1.4.11:
    dependencies:
      tslib: 1.14.1
    dev: false
    engines:
      node: '>=0.8.0'
    resolution:
      integrity: sha512-8vW5/+irlcQQk87r8Qp3/kQEc552hr7FQLJ6GF5LLkqnwJDDxrswz6RYPiQhmiampymIs0PbHVZrNf8m+6DmgQ==
  /nan/2.14.2:
    dev: false
    resolution:
      integrity: sha512-M2ufzIiINKCuDfBSAUr1vWQ+vuVcA9kqx8JJUsbQi6yf1uGRyb7HfpdfUr5qLXf3B/t8dPvcjhKMmlfnP47EzQ==
  /nanoid/3.1.23:
    dev: false
    engines:
      node: ^10 || ^12 || ^13.7 || ^14 || >=15.0.1
    hasBin: true
    resolution:
      integrity: sha512-FiB0kzdP0FFVGDKlRLEQ1BgDzU87dy5NnzjeW9YZNt+/c3+q82EQDUwniSAUxp/F0gFNI1ZhKU1FqYsMuqZVnw==
  /napi-build-utils/1.0.2:
    dev: false
    resolution:
      integrity: sha512-ONmRUqK7zj7DWX0D9ADe03wbwOBZxNAfF20PlGfCWQcD3+/MakShIHrMqx9YwPTfxDdF1zLeL+RGZiR9kGMLdg==
  /natural-compare/1.4.0:
    dev: false
    resolution:
      integrity: sha1-Sr6/7tdUHywnrPspvbvRXI1bpPc=
  /negotiator/0.6.2:
    dev: false
    engines:
      node: '>= 0.6'
    resolution:
      integrity: sha512-hZXc7K2e+PgeI1eDBe/10Ard4ekbfrrqG8Ep+8Jmf4JID2bNg7NvCPOZN+kfF574pFQI7mum2AUqDidoKqcTOw==
  /neo-async/2.6.2:
    dev: false
    resolution:
      integrity: sha512-Yd3UES5mWCSqR+qNT93S3UoYUkqAZ9lLg8a7g9rimsWmYGK8cVToA4/sF3RrshdyV3sAGMXVUmpMYOw+dLpOuw==
  /nested-error-stacks/2.1.0:
    dev: false
    resolution:
      integrity: sha512-AO81vsIO1k1sM4Zrd6Hu7regmJN1NSiAja10gc4bX3F0wd+9rQmcuHQaHVQCYIEC8iFXnE+mavh23GOt7wBgug==
  /netmask/2.0.2:
    dev: false
    engines:
      node: '>= 0.4.0'
    resolution:
      integrity: sha512-dBpDMdxv9Irdq66304OLfEmQ9tbNRFnFTuZiLo+bD+r332bBmMJ8GBLXklIXXgxd3+v9+KUnZaUR5PJMa75Gsg==
  /nice-try/1.0.5:
    dev: false
    resolution:
      integrity: sha512-1nh45deeb5olNY7eX82BkPO7SSxR5SSYJiPTrTdFUVYwAl8CKMA5N9PjTYkHiRjisVcxcQ1HXdLhx2qxxJzLNQ==
  /nise/4.1.0:
    dependencies:
      '@sinonjs/commons': 1.8.3
      '@sinonjs/fake-timers': 6.0.1
      '@sinonjs/text-encoding': 0.7.1
      just-extend: 4.2.1
      path-to-regexp: 1.8.0
    dev: false
    resolution:
      integrity: sha512-eQMEmGN/8arp0xsvGoQ+B1qvSkR73B1nWSCh7nOt5neMCtwcQVYQGdzQMhcNscktTsWB54xnlSQFzOAPJD8nXA==
  /nock/12.0.3:
    dependencies:
      debug: 4.3.1
      json-stringify-safe: 5.0.1
      lodash: 4.17.21
      propagate: 2.0.1
    dev: false
    engines:
      node: '>= 10.13'
    resolution:
      integrity: sha512-QNb/j8kbFnKCiyqi9C5DD0jH/FubFGj5rt9NQFONXwQm3IPB0CULECg/eS3AU1KgZb/6SwUa4/DTRKhVxkGABw==
  /node-abi/2.30.0:
    dependencies:
      semver: 5.7.1
    dev: false
    resolution:
      integrity: sha512-g6bZh3YCKQRdwuO/tSZZYJAw622SjsRfJ2X0Iy4sSOHZ34/sPPdVBn8fev2tj7njzLwuqPw9uMtGsGkO5kIQvg==
  /node-abort-controller/1.2.1:
    dev: false
    resolution:
      integrity: sha512-79PYeJuj6S9+yOHirR0JBLFOgjB6sQCir10uN6xRx25iD+ZD4ULqgRn3MwWBRaQGB0vEgReJzWwJo42T1R6YbQ==
  /node-addon-api/3.2.1:
    dev: false
    resolution:
      integrity: sha512-mmcei9JghVNDYydghQmeDX8KoAm0FAiYyIcUt/N4nhyAipB17pllZQDOJD2fotxABnt4Mdz+dKTO7eftLg4d0A==
  /node-environment-flags/1.0.6:
    dependencies:
      object.getownpropertydescriptors: 2.1.2
      semver: 5.7.1
    dev: false
    resolution:
      integrity: sha512-5Evy2epuL+6TM0lCQGpFIj6KwiEsGh1SrHUhTbNX+sLbBtjidPZFAnVK9y5yU1+h//RitLbRHTIMyxQPtxMdHw==
  /node-fetch/2.6.1:
    dev: false
    engines:
      node: 4.x || >=6.0.0
    resolution:
      integrity: sha512-V4aYg89jEoVRxRb2fJdAg8FHvI7cEyYdVAh94HH0UIK8oJxUfkjlDQN9RbMx+bEjP7+ggMiFRprSti032Oipxw==
  /node-releases/1.1.73:
    dev: false
    resolution:
      integrity: sha512-uW7fodD6pyW2FZNZnp/Z3hvWKeEW1Y8R1+1CnErE8cXFXzl5blBOoVB41CvMer6P6Q0S5FXDwcHgFd1Wj0U9zg==
  /normalize-package-data/2.5.0:
    dependencies:
      hosted-git-info: 2.8.9
      resolve: 1.20.0
      semver: 5.7.1
      validate-npm-package-license: 3.0.4
    dev: false
    resolution:
      integrity: sha512-/5CMN3T0R4XTj4DcGaexo+roZSdSFW/0AOOTROrjxzCG1wrWXEsGbRKevjlIL+ZDE4sZlJr5ED4YW0yqmkK+eA==
  /normalize-path/2.1.1:
    dependencies:
      remove-trailing-separator: 1.1.0
    dev: false
    engines:
      node: '>=0.10.0'
    resolution:
      integrity: sha1-GrKLVW4Zg2Oowab35vogE3/mrtk=
  /normalize-path/3.0.0:
    dev: false
    engines:
      node: '>=0.10.0'
    resolution:
      integrity: sha512-6eZs5Ls3WtCisHWp9S2GUy8dqkpGi4BVSz3GaqiE6ezub0512ESztXUwUB6C6IKbQkY2Pnb/mD4WYojCRwcwLA==
  /npm-run-all/4.1.5:
    dependencies:
      ansi-styles: 3.2.1
      chalk: 2.4.2
      cross-spawn: 6.0.5
      memorystream: 0.3.1
      minimatch: 3.0.4
      pidtree: 0.3.1
      read-pkg: 3.0.0
      shell-quote: 1.7.2
      string.prototype.padend: 3.1.2
    dev: false
    engines:
      node: '>= 4'
    hasBin: true
    resolution:
      integrity: sha512-Oo82gJDAVcaMdi3nuoKFavkIHBRVqQ1qvMb+9LHk/cF4P6B2m8aP04hGf7oL6wZ9BuGwX1onlLhpuoofSyoQDQ==
  /npm-run-path/4.0.1:
    dependencies:
      path-key: 3.1.1
    dev: false
    engines:
      node: '>=8'
    resolution:
      integrity: sha512-S48WzZW777zhNIrn7gxOlISNAqi9ZC/uQFnRdbeIHhZhCA6UqpkOT8T1G7BvfdgP4Er8gF4sUbaS0i7QvIfCWw==
  /npmlog/4.1.2:
    dependencies:
      are-we-there-yet: 1.1.5
      console-control-strings: 1.1.0
      gauge: 2.7.4
      set-blocking: 2.0.0
    dev: false
    resolution:
      integrity: sha512-2uUqazuKlTaSI/dC8AzicUck7+IrEaOnN/e0jd3Xtt1KcGpwx30v50mL7oPyr/h9bL3E4aZccVwpwP+5W9Vjkg==
  /number-is-nan/1.0.1:
    dev: false
    engines:
      node: '>=0.10.0'
    resolution:
      integrity: sha1-CXtgK1NCKlIsGvuHkDGDNpQaAR0=
  /nyc/14.1.1:
    dependencies:
      archy: 1.0.0
      caching-transform: 3.0.2
      convert-source-map: 1.8.0
      cp-file: 6.2.0
      find-cache-dir: 2.1.0
      find-up: 3.0.0
      foreground-child: 1.5.6
      glob: 7.1.7
      istanbul-lib-coverage: 2.0.5
      istanbul-lib-hook: 2.0.7
      istanbul-lib-instrument: 3.3.0
      istanbul-lib-report: 2.0.8
      istanbul-lib-source-maps: 3.0.6
      istanbul-reports: 2.2.7
      js-yaml: 3.14.1
      make-dir: 2.1.0
      merge-source-map: 1.1.0
      resolve-from: 4.0.0
      rimraf: 2.7.1
      signal-exit: 3.0.3
      spawn-wrap: 1.4.3
      test-exclude: 5.2.3
      uuid: 3.4.0
      yargs: 13.3.2
      yargs-parser: 13.1.2
    dev: false
    engines:
      node: '>=6'
    hasBin: true
    resolution:
      integrity: sha512-OI0vm6ZGUnoGZv/tLdZ2esSVzDwUC88SNs+6JoSOMVxA+gKMB8Tk7jBwgemLx4O40lhhvZCVw1C+OYLOBOPXWw==
  /oauth-sign/0.9.0:
    dev: false
    resolution:
      integrity: sha512-fexhUFFPTGV8ybAtSIGbV6gOkSv8UtRbDBnAyLQw4QPKkgNlsH2ByPGtMUqdWkos6YCRmAqViwgZrJc/mRDzZQ==
  /object-assign/4.1.1:
    dev: false
    engines:
      node: '>=0.10.0'
    resolution:
      integrity: sha1-IQmtx5ZYh8/AXLvUQsrIv7s2CGM=
  /object-inspect/1.10.3:
    dev: false
    resolution:
      integrity: sha512-e5mCJlSH7poANfC8z8S9s9S2IN5/4Zb3aZ33f5s8YqoazCFzNLloLU8r5VCG+G7WoqLvAAZoVMcy3tp/3X0Plw==
  /object-keys/1.1.1:
    dev: false
    engines:
      node: '>= 0.4'
    resolution:
      integrity: sha512-NuAESUOUMrlIXOfHKzD6bpPu3tYt3xvjNdRIQ+FeT0lNb4K8WR70CaDxhuNguS2XG+GjkyMwOzsN5ZktImfhLA==
  /object.assign/4.1.0:
    dependencies:
      define-properties: 1.1.3
      function-bind: 1.1.1
      has-symbols: 1.0.2
      object-keys: 1.1.1
    dev: false
    engines:
      node: '>= 0.4'
    resolution:
      integrity: sha512-exHJeq6kBKj58mqGyTQ9DFvrZC/eR6OwxzoM9YRoGBqrXYonaFyGiFMuc9VZrXf7DarreEwMpurG3dd+CNyW5w==
  /object.assign/4.1.2:
    dependencies:
      call-bind: 1.0.2
      define-properties: 1.1.3
      has-symbols: 1.0.2
      object-keys: 1.1.1
    dev: false
    engines:
      node: '>= 0.4'
    resolution:
      integrity: sha512-ixT2L5THXsApyiUPYKmW+2EHpXXe5Ii3M+f4e+aJFAHao5amFRW6J0OO6c/LU8Be47utCx2GL89hxGB6XSmKuQ==
  /object.getownpropertydescriptors/2.1.2:
    dependencies:
      call-bind: 1.0.2
      define-properties: 1.1.3
      es-abstract: 1.18.3
    dev: false
    engines:
      node: '>= 0.8'
    resolution:
      integrity: sha512-WtxeKSzfBjlzL+F9b7M7hewDzMwy+C8NRssHd1YrNlzHzIDrXcXiNOMrezdAEM4UXixgV+vvnyBeN7Rygl2ttQ==
  /object.values/1.1.4:
    dependencies:
      call-bind: 1.0.2
      define-properties: 1.1.3
      es-abstract: 1.18.3
    dev: false
    engines:
      node: '>= 0.4'
    resolution:
      integrity: sha512-TnGo7j4XSnKQoK3MfvkzqKCi0nVe/D9I9IjwTNYdb/fxYHpjrluHVOgw0AF6jrRFGMPHdfuidR09tIDiIvnaSg==
  /on-finished/2.3.0:
    dependencies:
      ee-first: 1.1.1
    dev: false
    engines:
      node: '>= 0.8'
    resolution:
      integrity: sha1-IPEzZIGwg811M3mSoWlxqi2QaUc=
  /once/1.4.0:
    dependencies:
      wrappy: 1.0.2
    dev: false
    resolution:
      integrity: sha1-WDsap3WWHUsROsF9nFC6753Xa9E=
  /onetime/5.1.2:
    dependencies:
      mimic-fn: 2.1.0
    dev: false
    engines:
      node: '>=6'
    resolution:
      integrity: sha512-kbpaSSGJTWdAY5KPVeMOKXSrPtr8C8C7wodJbcsd51jRnmD+GZu8Y0VoU6Dm5Z4vWr0Ig/1NKuWRKf7j5aaYSg==
  /open/7.4.2:
    dependencies:
      is-docker: 2.2.1
      is-wsl: 2.2.0
    dev: false
    engines:
      node: '>=8'
    resolution:
      integrity: sha512-MVHddDVweXZF3awtlAS+6pgKLlm/JgxZ90+/NBurBoQctVOOB/zDdVjcyPzQ+0laDGbsWgrRkflI65sQeOgT9Q==
  /optionator/0.8.3:
    dependencies:
      deep-is: 0.1.3
      fast-levenshtein: 2.0.6
      levn: 0.3.0
      prelude-ls: 1.1.2
      type-check: 0.3.2
      word-wrap: 1.2.3
    dev: false
    engines:
      node: '>= 0.8.0'
    resolution:
      integrity: sha512-+IW9pACdk3XWmmTXG8m3upGUJst5XRGzxMRjXzAuJ1XnIFNvfhjjIuYkDvysnPQ7qzqVzLt78BCruntqRhWQbA==
  /optionator/0.9.1:
    dependencies:
      deep-is: 0.1.3
      fast-levenshtein: 2.0.6
      levn: 0.4.1
      prelude-ls: 1.2.1
      type-check: 0.4.0
      word-wrap: 1.2.3
    dev: false
    engines:
      node: '>= 0.8.0'
    resolution:
      integrity: sha512-74RlY5FCnhq4jRxVUPKDaRwrVNXMqsGsiW6AJw4XK8hmtm10wC0ypZBLw5IIp85NZMr91+qd1RvvENwg7jjRFw==
  /os-homedir/1.0.2:
    dev: false
    engines:
      node: '>=0.10.0'
    resolution:
      integrity: sha1-/7xJiDNuDoM94MFox+8VISGqf7M=
  /p-finally/2.0.1:
    dev: false
    engines:
      node: '>=8'
    resolution:
      integrity: sha512-vpm09aKwq6H9phqRQzecoDpD8TmVyGw70qmWlyq5onxY7tqyTTFVvxMykxQSQKILBSFlbXpypIw2T1Ml7+DDtw==
  /p-limit/1.3.0:
    dependencies:
      p-try: 1.0.0
    dev: false
    engines:
      node: '>=4'
    resolution:
      integrity: sha512-vvcXsLAJ9Dr5rQOPk7toZQZJApBl2K4J6dANSsEuh6QI41JYcsS/qhTGa9ErIUUgK3WNQoJYvylxvjqmiqEA9Q==
  /p-limit/2.3.0:
    dependencies:
      p-try: 2.2.0
    dev: false
    engines:
      node: '>=6'
    resolution:
      integrity: sha512-//88mFWSJx8lxCzwdAABTJL2MyWB12+eIY7MDL2SqLmAkeKU9qxRvWuSyTjm3FUmpBEMuFfckAIqEaVGUDxb6w==
  /p-locate/2.0.0:
    dependencies:
      p-limit: 1.3.0
    dev: false
    engines:
      node: '>=4'
    resolution:
      integrity: sha1-IKAQOyIqcMj9OcwuWAaA893l7EM=
  /p-locate/3.0.0:
    dependencies:
      p-limit: 2.3.0
    dev: false
    engines:
      node: '>=6'
    resolution:
      integrity: sha512-x+12w/To+4GFfgJhBEpiDcLozRJGegY+Ei7/z0tSLkMmxGZNybVMSfWj9aJn8Z5Fc7dBUNJOOVgPv2H7IwulSQ==
  /p-try/1.0.0:
    dev: false
    engines:
      node: '>=4'
    resolution:
      integrity: sha1-y8ec26+P1CKOE/Yh8rGiN8GyB7M=
  /p-try/2.2.0:
    dev: false
    engines:
      node: '>=6'
    resolution:
      integrity: sha512-R4nPAVTAU0B9D35/Gk3uJf/7XYbQcyohSKdvAxIRSNghFl4e71hVoGnBNQz9cWaXxO2I10KTC+3jMdvvoKw6dQ==
  /pac-proxy-agent/4.1.0:
    dependencies:
      '@tootallnate/once': 1.1.2
      agent-base: 6.0.2
      debug: 4.3.1
      get-uri: 3.0.2
      http-proxy-agent: 4.0.1
      https-proxy-agent: 5.0.0
      pac-resolver: 4.2.0
      raw-body: 2.4.1
      socks-proxy-agent: 5.0.0
    dev: false
    engines:
      node: '>= 6'
    resolution:
      integrity: sha512-ejNgYm2HTXSIYX9eFlkvqFp8hyJ374uDf0Zq5YUAifiSh1D6fo+iBivQZirGvVv8dCYUsLhmLBRhlAYvBKI5+Q==
  /pac-resolver/4.2.0:
    dependencies:
      degenerator: 2.2.0
      ip: 1.1.5
      netmask: 2.0.2
    dev: false
    engines:
      node: '>= 6'
    resolution:
      integrity: sha512-rPACZdUyuxT5Io/gFKUeeZFfE5T7ve7cAkE5TUZRRfuKP0u5Hocwe48X7ZEm6mYB+bTB0Qf+xlVlA/RM/i6RCQ==
  /package-hash/3.0.0:
    dependencies:
      graceful-fs: 4.2.6
      hasha: 3.0.0
      lodash.flattendeep: 4.4.0
      release-zalgo: 1.0.0
    dev: false
    engines:
      node: '>=6'
    resolution:
      integrity: sha512-lOtmukMDVvtkL84rJHI7dpTYq+0rli8N2wlnqUcBuDWCfVhRUfOmnR9SsoHFMLpACvEV60dX7rd0rFaYDZI+FA==
  /parent-module/1.0.1:
    dependencies:
      callsites: 3.1.0
    dev: false
    engines:
      node: '>=6'
    resolution:
      integrity: sha512-GQ2EWRpQV8/o+Aw8YqtfZZPfNRWZYkbidE9k5rpl/hC3vtHHBfGm2Ifi6qWV+coDGkrUKZAxE3Lot5kcsRlh+g==
  /parse-json/4.0.0:
    dependencies:
      error-ex: 1.3.2
      json-parse-better-errors: 1.0.2
    dev: false
    engines:
      node: '>=4'
    resolution:
      integrity: sha1-vjX1Qlvh9/bHRxhPmKeIy5lHfuA=
  /parse-passwd/1.0.0:
    dev: false
    engines:
      node: '>=0.10.0'
    resolution:
      integrity: sha1-bVuTSkVpk7I9N/QKOC1vFmao5cY=
  /parseurl/1.3.3:
    dev: false
    engines:
      node: '>= 0.8'
    resolution:
      integrity: sha512-CiyeOxFT/JZyN5m0z9PfXw4SCBJ6Sygz1Dpl0wqjlhDEGGBP1GnsUVEL0p63hoG1fcj3fHynXi9NYO4nWOL+qQ==
  /path-browserify/1.0.1:
    dev: false
    resolution:
      integrity: sha512-b7uo2UCUOYZcnF/3ID0lulOJi/bafxa1xPe7ZPsammBSpjSWQkjNxlt635YGS2MiR9GjvuXCtz2emr3jbsz98g==
  /path-exists/3.0.0:
    dev: false
    engines:
      node: '>=4'
    resolution:
      integrity: sha1-zg6+ql94yxiSXqfYENe1mwEP1RU=
  /path-is-absolute/1.0.1:
    dev: false
    engines:
      node: '>=0.10.0'
    resolution:
      integrity: sha1-F0uSaHNVNP+8es5r9TpanhtcX18=
  /path-key/2.0.1:
    dev: false
    engines:
      node: '>=4'
    resolution:
      integrity: sha1-QRyttXTFoUDTpLGRDUDYDMn0C0A=
  /path-key/3.1.1:
    dev: false
    engines:
      node: '>=8'
    resolution:
      integrity: sha512-ojmeN0qd+y0jszEtoY48r0Peq5dwMEkIlCOu6Q5f41lfkswXuKtYrhgoTpLnyIcHm24Uhqx+5Tqm2InSwLhE6Q==
  /path-parse/1.0.7:
    dev: false
    resolution:
      integrity: sha512-LDJzPVEEEPR+y48z93A0Ed0yXb8pAByGWo/k5YYdYgpY2/2EsOsksJrq7lOHxryrVOn1ejG6oAp8ahvOIQD8sw==
  /path-to-regexp/0.1.7:
    dev: false
    resolution:
      integrity: sha1-32BBeABfUi8V60SQ5yR6G/qmf4w=
  /path-to-regexp/1.8.0:
    dependencies:
      isarray: 0.0.1
    dev: false
    resolution:
      integrity: sha512-n43JRhlUKUAlibEJhPeir1ncUID16QnEjNpwzNdO3Lm4ywrBpBZ5oLD0I6br9evr1Y9JTqwRtAh7JLoOzAQdVA==
  /path-to-regexp/2.4.0:
    dev: false
    resolution:
      integrity: sha512-G6zHoVqC6GGTQkZwF4lkuEyMbVOjoBKAEybQUypI1WTkqinCOrq2x6U2+phkJ1XsEMTy4LjtwPI7HW+NVrRR2w==
  /path-type/3.0.0:
    dependencies:
      pify: 3.0.0
    dev: false
    engines:
      node: '>=4'
    resolution:
      integrity: sha512-T2ZUsdZFHgA3u4e5PfPbjd7HDDpxPnQb5jN0SrDsjNSuVXHJqtwTnWqG0B1jZrgmJ/7lj1EmVIByWt1gxGkWvg==
  /path-type/4.0.0:
    dev: false
    engines:
      node: '>=8'
    resolution:
      integrity: sha512-gDKb8aZMDeD/tZWs9P6+q0J9Mwkdl6xMV8TjnGP3qJVJ06bdMgkbBlLU8IdfOsIsFz2BW1rNVT3XuNEl8zPAvw==
  /pathval/1.1.1:
    dev: false
    resolution:
      integrity: sha512-Dp6zGqpTdETdR63lehJYPeIOqpiNBNtc7BpWSLrOje7UaIsE5aY92r/AunQA7rsXvet3lrJ3JnZX29UPTKXyKQ==
  /pend/1.2.0:
    dev: false
    resolution:
      integrity: sha1-elfrVQpng/kRUzH89GY9XI4AelA=
  /performance-now/2.1.0:
    dev: false
    resolution:
      integrity: sha1-Ywn04OX6kT7BxpMHrjZLSzd8nns=
  /picomatch/2.3.0:
    dev: false
    engines:
      node: '>=8.6'
    resolution:
      integrity: sha512-lY1Q/PiJGC2zOv/z391WOTD+Z02bCgsFfvxoXXf6h7kv9o+WmsmzYqrAwY63sNgOxE4xEdq0WyUnXfKeBrSvYw==
  /pidtree/0.3.1:
    dev: false
    engines:
      node: '>=0.10'
    hasBin: true
    resolution:
      integrity: sha512-qQbW94hLHEqCg7nhby4yRC7G2+jYHY4Rguc2bjw7Uug4GIJuu1tvf2uHaZv5Q8zdt+WKJ6qK1FOI6amaWUo5FA==
  /pify/3.0.0:
    dev: false
    engines:
      node: '>=4'
    resolution:
      integrity: sha1-5aSs0sEB/fPZpNB/DbxNtJ3SgXY=
  /pify/4.0.1:
    dev: false
    engines:
      node: '>=6'
    resolution:
      integrity: sha512-uB80kBFb/tfd68bVleG9T5GGsGPjJrLAUpR5PZIrhBnIaRTQRjqdJSsIKkOP6OAIFbj7GOrcudc5pNjZ+geV2g==
  /pkg-dir/2.0.0:
    dependencies:
      find-up: 2.1.0
    dev: false
    engines:
      node: '>=4'
    resolution:
      integrity: sha1-9tXREJ4Z1j7fQo4L1X4Sd3YVM0s=
  /pkg-dir/3.0.0:
    dependencies:
      find-up: 3.0.0
    dev: false
    engines:
      node: '>=6'
    resolution:
      integrity: sha512-/E57AYkoeQ25qkxMj5PBOVgF8Kiu/h7cYS30Z5+R7WaiCCBfLq58ZI/dSeaEKb9WVJV5n/03QwrN3IeWIFllvw==
  /pkg-up/2.0.0:
    dependencies:
      find-up: 2.1.0
    dev: false
    engines:
      node: '>=4'
    resolution:
      integrity: sha1-yBmscoBZpGHKscOImivjxJoATX8=
  /pluralize/8.0.0:
    dev: false
    engines:
      node: '>=4'
    resolution:
      integrity: sha512-Nc3IT5yHzflTfbjgqWcCPpo7DaKy4FnpB0l/zCAW0Tc7jxAiuqSxHasntB3D7887LSrA93kDJ9IXovxJYxyLCA==
  /prebuild-install/6.1.3:
    dependencies:
      detect-libc: 1.0.3
      expand-template: 2.0.3
      github-from-package: 0.0.0
      minimist: 1.2.5
      mkdirp-classic: 0.5.3
      napi-build-utils: 1.0.2
      node-abi: 2.30.0
      npmlog: 4.1.2
      pump: 3.0.0
      rc: 1.2.8
      simple-get: 3.1.0
      tar-fs: 2.1.1
      tunnel-agent: 0.6.0
    dev: false
    engines:
      node: '>=6'
    hasBin: true
    resolution:
      integrity: sha512-iqqSR84tNYQUQHRXalSKdIaM8Ov1QxOVuBNWI7+BzZWv6Ih9k75wOnH1rGQ9WWTaaLkTpxWKIciOF0KyfM74+Q==
  /prelude-ls/1.1.2:
    dev: false
    engines:
      node: '>= 0.8.0'
    resolution:
      integrity: sha1-IZMqVJ9eUv/ZqCf1cOBL5iqX2lQ=
  /prelude-ls/1.2.1:
    dev: false
    engines:
      node: '>= 0.8.0'
    resolution:
      integrity: sha512-vkcDPrRZo1QZLbn5RLGPpg/WmIQ65qoWWhcGKf/b5eplkkarX0m9z8ppCat4mlOqUsWpyNuYgO3VRyrYHSzX5g==
  /prettier/1.19.1:
    dev: false
    engines:
      node: '>=4'
    hasBin: true
    resolution:
      integrity: sha512-s7PoyDv/II1ObgQunCbB9PdLmUcBZcnWOcxDh7O0N/UwDEsHyqkW+Qh28jW+mVuCdx7gLB0BotYI1Y6uI9iyew==
  /prettier/2.2.1:
    dev: false
    engines:
      node: '>=10.13.0'
    hasBin: true
    resolution:
      integrity: sha512-PqyhM2yCjg/oKkFPtTGUojv7gnZAoG80ttl45O6x2Ug/rMJw4wcc9k6aaf2hibP7BGVCCM33gZoGjyvt9mm16Q==
  /priorityqueuejs/1.0.0:
    dev: false
    resolution:
      integrity: sha1-LuTyPCVgkT4IwHzlzN1t498sWvg=
  /process-nextick-args/1.0.7:
    dev: false
    resolution:
      integrity: sha1-FQ4gt1ZZCtP5EJPyWk8q2L/zC6M=
  /process-nextick-args/2.0.1:
    dev: false
    resolution:
      integrity: sha512-3ouUOpQhtgrbOa17J7+uxOTpITYWaGP7/AhoR3+A+/1e9skrzelGi/dXzEYyvbxubEF6Wn2ypscTKiKJFFn1ag==
  /process/0.11.10:
    dev: false
    engines:
      node: '>= 0.6.0'
    resolution:
      integrity: sha1-czIwDoQBYb2j5podHZGn1LwW8YI=
  /progress/2.0.3:
    dev: false
    engines:
      node: '>=0.4.0'
    resolution:
      integrity: sha512-7PiHtLll5LdnKIMw100I+8xJXR5gW2QwWYkT6iJva0bXitZKa/XMrSbdmg3r2Xnaidz9Qumd0VPaMrZlF9V9sA==
  /promise/8.1.0:
    dependencies:
      asap: 2.0.6
    dev: false
    resolution:
      integrity: sha512-W04AqnILOL/sPRXziNicCjSNRruLAuIHEOVBazepu0545DDNGYHz7ar9ZgZ1fMU8/MA4mVxp5rkBWRi6OXIy3Q==
  /propagate/2.0.1:
    dev: false
    engines:
      node: '>= 8'
    resolution:
      integrity: sha512-vGrhOavPSTz4QVNuBNdcNXePNdNMaO1xj9yBeH1ScQPjk/rhg9sSlCXPhMkFuaNNW/syTvYqsnbIJxMBfRbbag==
  /proxy-addr/2.0.7:
    dependencies:
      forwarded: 0.2.0
      ipaddr.js: 1.9.1
    dev: false
    engines:
      node: '>= 0.10'
    resolution:
      integrity: sha512-llQsMLSUDUPT44jdrU/O37qlnifitDP+ZwrmmZcoSKyLKvtZxpyV0n2/bD/N4tBAAZ/gJEdZU7KMraoK1+XYAg==
  /proxy-agent/4.0.1:
    dependencies:
      agent-base: 6.0.2
      debug: 4.3.1
      http-proxy-agent: 4.0.1
      https-proxy-agent: 5.0.0
      lru-cache: 5.1.1
      pac-proxy-agent: 4.1.0
      proxy-from-env: 1.1.0
      socks-proxy-agent: 5.0.0
    dev: false
    engines:
      node: '>=6'
    resolution:
      integrity: sha512-ODnQnW2jc/FUVwHHuaZEfN5otg/fMbvMxz9nMSUQfJ9JU7q2SZvSULSsjLloVgJOiv9yhc8GlNMKc4GkFmcVEA==
  /proxy-from-env/1.1.0:
    dev: false
    resolution:
      integrity: sha512-D+zkORCbA9f1tdWRK0RaCR3GPv50cMxcrz4X8k5LTSUD1Dkw47mKJEZQNunItRTkWwgtaUSo1RVFRIG9ZXiFYg==
  /pseudomap/1.0.2:
    dev: false
    resolution:
      integrity: sha1-8FKijacOYYkX7wqKw0wa5aaChrM=
  /psl/1.8.0:
    dev: false
    resolution:
      integrity: sha512-RIdOzyoavK+hA18OGGWDqUTsCLhtA7IcZ/6NCs4fFJaHBDab+pDDmDIByWFRQJq2Cd7r1OoQxBGKOaztq+hjIQ==
  /pump/3.0.0:
    dependencies:
      end-of-stream: 1.4.4
      once: 1.4.0
    dev: false
    resolution:
      integrity: sha512-LwZy+p3SFs1Pytd/jYct4wpv49HiYCqd9Rlc5ZVdk0V+8Yzv6jR5Blk3TRmPL1ft69TxP0IMZGJ+WPFU2BFhww==
  /punycode/1.3.2:
    dev: false
    resolution:
      integrity: sha1-llOgNvt8HuQjQvIyXM7v6jkmxI0=
  /punycode/2.1.1:
    dev: false
    engines:
      node: '>=6'
    resolution:
      integrity: sha512-XRsRjdf+j5ml+y/6GKHPZbrF/8p2Yga0JPtdqTIY2Xe5ohJPD9saDJJLPvp9+NSBprVvevdXZybnj2cv8OEd0A==
  /puppeteer/3.3.0:
    dependencies:
      debug: 4.3.1
      extract-zip: 2.0.1
      https-proxy-agent: 4.0.0
      mime: 2.5.2
      progress: 2.0.3
      proxy-from-env: 1.1.0
      rimraf: 3.0.2
      tar-fs: 2.1.1
      unbzip2-stream: 1.4.3
      ws: 7.5.0
    dev: false
    engines:
      node: '>=10.18.1'
    requiresBuild: true
    resolution:
      integrity: sha512-23zNqRltZ1PPoK28uRefWJ/zKb5Jhnzbbwbpcna2o5+QMn17F0khq5s1bdH3vPlyj+J36pubccR8wiNA/VE0Vw==
  /qjobs/1.2.0:
    dev: false
    engines:
      node: '>=0.9'
    resolution:
      integrity: sha512-8YOJEHtxpySA3fFDyCRxA+UUV+fA+rTWnuWvylOK/NCjhY+b4ocCtmu8TtsWb+mYeU+GCHf/S66KZF/AsteKHg==
  /qs/6.10.1:
    dependencies:
      side-channel: 1.0.4
    dev: false
    engines:
      node: '>=0.6'
    resolution:
      integrity: sha512-M528Hph6wsSVOBiYUnGf+K/7w0hNshs/duGsNXPUCLH5XAqjEtiPGwNONLV0tBH8NoGb0mvD5JubnUTrujKDTg==
  /qs/6.5.2:
    dev: false
    engines:
      node: '>=0.6'
    resolution:
      integrity: sha512-N5ZAX4/LxJmF+7wN74pUD6qAh9/wnvdQcjq9TZjevvXzSUo7bfmw91saqMjzGS2xq91/odN2dW/WOl7qQHNDGA==
  /qs/6.7.0:
    dev: false
    engines:
      node: '>=0.6'
    resolution:
      integrity: sha512-VCdBRNFTX1fyE7Nb6FYoURo/SPe62QCaAyzJvUjwRaIsc+NePBEniHlvxFmmX56+HZphIGtV0XeCirBtpDrTyQ==
  /query-string/5.1.1:
    dependencies:
      decode-uri-component: 0.2.0
      object-assign: 4.1.1
      strict-uri-encode: 1.1.0
    dev: false
    engines:
      node: '>=0.10.0'
    resolution:
      integrity: sha512-gjWOsm2SoGlgLEdAGt7a6slVOk9mGiXmPFMqrEhLQ68rhQuBnpfs3+EmlvqKyxnCo9/PPlF+9MtY02S1aFg+Jw==
  /querystring/0.2.0:
    deprecated: The
    dev: false
    engines:
      node: '>=0.4.x'
    resolution:
      integrity: sha1-sgmEkgO7Jd+CDadW50cAWHhSFiA=
  /querystring/0.2.1:
    deprecated: The
    dev: false
    engines:
      node: '>=0.4.x'
    resolution:
      integrity: sha512-wkvS7mL/JMugcup3/rMitHmd9ecIGd2lhFhK9N3UUQ450h66d1r3Y9nvXzQAW1Lq+wyx61k/1pfKS5KuKiyEbg==
  /queue-microtask/1.2.3:
    dev: false
    resolution:
      integrity: sha512-NuaNSa6flKT5JaSYQzJok04JzTL1CA6aGhv5rfLW3PgqA+M2ChpZQnAC8h8i4ZFkBS8X5RqkDBHA7r4hej3K9A==
  /quote/0.4.0:
    dev: false
    resolution:
      integrity: sha1-EIOSF/bBNiuJGUBE0psjP9fzLwE=
  /ramda/0.27.1:
    dev: false
    resolution:
      integrity: sha512-PgIdVpn5y5Yns8vqb8FzBUEYn98V3xcPgawAkkgj0YJ0qDsnHCiNmZYfOGMgOvoB0eWFLpYbhxUR3mxfDIMvpw==
  /randombytes/2.1.0:
    dependencies:
      safe-buffer: 5.2.1
    dev: false
    resolution:
      integrity: sha512-vYl3iOX+4CKUWuxGi9Ukhie6fsqXqS9FE2Zaic4tNFD2N2QQaXOMFbuKK4QmDHC0JO6B1Zp41J0LpT0oR68amQ==
  /range-parser/1.2.1:
    dev: false
    engines:
      node: '>= 0.6'
    resolution:
      integrity: sha512-Hrgsx+orqoygnmhFbKaHE6c296J+HTAQXoxEF6gNupROmmGJRoyzfG3ccAveqCBrwr/2yxQ5BVd/GTl5agOwSg==
  /raw-body/2.4.0:
    dependencies:
      bytes: 3.1.0
      http-errors: 1.7.2
      iconv-lite: 0.4.24
      unpipe: 1.0.0
    dev: false
    engines:
      node: '>= 0.8'
    resolution:
      integrity: sha512-4Oz8DUIwdvoa5qMJelxipzi/iJIi40O5cGV1wNYp5hvZP8ZN0T+jiNkL0QepXs+EsQ9XJ8ipEDoiH70ySUJP3Q==
  /raw-body/2.4.1:
    dependencies:
      bytes: 3.1.0
      http-errors: 1.7.3
      iconv-lite: 0.4.24
      unpipe: 1.0.0
    dev: false
    engines:
      node: '>= 0.8'
    resolution:
      integrity: sha512-9WmIKF6mkvA0SLmA2Knm9+qj89e+j1zqgyn8aXGd7+nAduPoqgI9lO57SAZNn/Byzo5P7JhXTyg9PzaJbH73bA==
  /rc/1.2.8:
    dependencies:
      deep-extend: 0.6.0
      ini: 1.3.8
      minimist: 1.2.5
      strip-json-comments: 2.0.1
    dev: false
    hasBin: true
    resolution:
      integrity: sha512-y3bGgqKj3QBdxLbLkomlohkvsA8gdAiUQlSBJnBhfn+BPxg4bc62d8TcBW15wavDfgexCgccckhcZvywyQYPOw==
  /read-pkg-up/3.0.0:
    dependencies:
      find-up: 2.1.0
      read-pkg: 3.0.0
    dev: false
    engines:
      node: '>=4'
    resolution:
      integrity: sha1-PtSWaF26D4/hGNBpHcUfSh/5bwc=
  /read-pkg-up/4.0.0:
    dependencies:
      find-up: 3.0.0
      read-pkg: 3.0.0
    dev: false
    engines:
      node: '>=6'
    resolution:
      integrity: sha512-6etQSH7nJGsK0RbG/2TeDzZFa8shjQ1um+SwQQ5cwKy0dhSXdOncEhb1CPpvQG4h7FyOV6EB6YlV0yJvZQNAkA==
  /read-pkg/3.0.0:
    dependencies:
      load-json-file: 4.0.0
      normalize-package-data: 2.5.0
      path-type: 3.0.0
    dev: false
    engines:
      node: '>=4'
    resolution:
      integrity: sha1-nLxoaXj+5l0WwA4rGcI3/Pbjg4k=
  /readable-stream/1.1.14:
    dependencies:
      core-util-is: 1.0.2
      inherits: 2.0.4
      isarray: 0.0.1
      string_decoder: 0.10.31
    dev: false
    resolution:
      integrity: sha1-fPTFTvZI44EwhMY23SB54WbAgdk=
  /readable-stream/2.0.6:
    dependencies:
      core-util-is: 1.0.2
      inherits: 2.0.4
      isarray: 1.0.0
      process-nextick-args: 1.0.7
      string_decoder: 0.10.31
      util-deprecate: 1.0.2
    dev: false
    resolution:
      integrity: sha1-j5A0HmilPMySh4jaz80Rs265t44=
  /readable-stream/2.3.7:
    dependencies:
      core-util-is: 1.0.2
      inherits: 2.0.4
      isarray: 1.0.0
      process-nextick-args: 2.0.1
      safe-buffer: 5.1.2
      string_decoder: 1.1.1
      util-deprecate: 1.0.2
    dev: false
    resolution:
      integrity: sha512-Ebho8K4jIbHAxnuxi7o42OrZgF/ZTNcsZj6nRKyUmkhLFq8CHItp/fy6hQZuZmP/n3yZ9VBUbp4zz/mX8hmYPw==
  /readable-stream/3.6.0:
    dependencies:
      inherits: 2.0.4
      string_decoder: 1.3.0
      util-deprecate: 1.0.2
    dev: false
    engines:
      node: '>= 6'
    resolution:
      integrity: sha512-BViHy7LKeTz4oNnkcLJ+lVSL6vpiFeX6/d3oSH8zCW7UxP2onchk+vTGB143xuFjHS3deTgkKoXXymXqymiIdA==
  /readdirp/3.2.0:
    dependencies:
      picomatch: 2.3.0
    dev: false
    engines:
      node: '>= 8'
    resolution:
      integrity: sha512-crk4Qu3pmXwgxdSgGhgA/eXiJAPQiX4GMOZZMXnqKxHX7TaoL+3gQVo/WeuAiogr07DpnfjIMpXXa+PAIvwPGQ==
  /readdirp/3.6.0:
    dependencies:
      picomatch: 2.3.0
    dev: false
    engines:
      node: '>=8.10.0'
    resolution:
      integrity: sha512-hOS089on8RduqdbhvQ5Z37A0ESjsqz6qnRcffsMU3495FuTdqSm+7bhJ29JvIOsBDEEnan5DPu9t3To9VRlMzA==
  /rechoir/0.6.2:
    dependencies:
      resolve: 1.20.0
    dev: false
    engines:
      node: '>= 0.10'
    resolution:
      integrity: sha1-hSBLVNuoLVdC4oyWdW70OvUOM4Q=
  /regenerator-runtime/0.11.1:
    dev: false
    resolution:
      integrity: sha512-MguG95oij0fC3QV3URf4V2SDYGJhJnJGqvIIgdECeODCT98wSWDAJ94SSuVpYQUoTcGUIL6L4yNB7j1DFFHSBg==
  /regenerator-runtime/0.13.7:
    dev: false
    resolution:
      integrity: sha512-a54FxoJDIr27pgf7IgeQGxmqUNYrcV338lf/6gH456HZ/PhX+5BcwHXG9ajESmwe6WRO0tAzRUrRmNONWgkrew==
  /regexpp/3.2.0:
    dev: false
    engines:
      node: '>=8'
    resolution:
      integrity: sha512-pq2bWo9mVD43nbts2wGv17XLiNLya+GklZ8kaDLV2Z08gDCsGpnKn9BFMepvWuHCbyVvY7J5o5+BVvoQbmlJLg==
  /release-zalgo/1.0.0:
    dependencies:
      es6-error: 4.1.1
    dev: false
    engines:
      node: '>=4'
    resolution:
      integrity: sha1-CXALflB0Mpc5Mw5TXFqQ+2eFFzA=
  /remove-trailing-separator/1.1.0:
    dev: false
    resolution:
      integrity: sha1-wkvOKig62tW8P1jg1IJJuSN52O8=
  /request/2.88.2:
    dependencies:
      aws-sign2: 0.7.0
      aws4: 1.11.0
      caseless: 0.12.0
      combined-stream: 1.0.8
      extend: 3.0.2
      forever-agent: 0.6.1
      form-data: 2.3.3
      har-validator: 5.1.5
      http-signature: 1.2.0
      is-typedarray: 1.0.0
      isstream: 0.1.2
      json-stringify-safe: 5.0.1
      mime-types: 2.1.31
      oauth-sign: 0.9.0
      performance-now: 2.1.0
      qs: 6.5.2
      safe-buffer: 5.2.1
      tough-cookie: 2.5.0
      tunnel-agent: 0.6.0
      uuid: 3.4.0
    deprecated: request has been deprecated, see https://github.com/request/request/issues/3142
    dev: false
    engines:
      node: '>= 6'
    resolution:
      integrity: sha512-MsvtOrfG9ZcrOwAW+Qi+F6HbD0CWXEh9ou77uOb7FM2WPhwT7smM833PzanhJLsgXjN89Ir6V2PczXNnMpwKhw==
  /require-directory/2.1.1:
    dev: false
    engines:
      node: '>=0.10.0'
    resolution:
      integrity: sha1-jGStX9MNqxyXbiNE/+f3kqam30I=
  /require-from-string/2.0.2:
    dev: false
    engines:
      node: '>=0.10.0'
    resolution:
      integrity: sha512-Xf0nWe6RseziFMu+Ap9biiUbmplq6S9/p+7w7YXP/JBHhrUDDUhwa+vANyubuqfZWTveU//DYVGsDG7RKL/vEw==
  /require-main-filename/2.0.0:
    dev: false
    resolution:
      integrity: sha512-NKN5kMDylKuldxYLSUfrbo5Tuzh4hd+2E8NPPX02mZtn1VuREQToYe/ZdlJy+J3uCpfaiGF05e7B8W0iXbQHmg==
  /requirejs/2.3.6:
    dev: false
    engines:
      node: '>=0.4.0'
    hasBin: true
    resolution:
      integrity: sha512-ipEzlWQe6RK3jkzikgCupiTbTvm4S0/CAU5GlgptkN5SO6F3u0UD0K18wy6ErDqiCyP4J4YYe1HuAShvsxePLg==
  /requires-port/1.0.0:
    dev: false
    resolution:
      integrity: sha1-kl0mAdOaxIXgkc8NpcbmlNw9yv8=
  /resolve-dir/1.0.1:
    dependencies:
      expand-tilde: 2.0.2
      global-modules: 1.0.0
    dev: false
    engines:
      node: '>=0.10.0'
    resolution:
      integrity: sha1-eaQGRMNivoLybv/nOcm7U4IEb0M=
  /resolve-from/4.0.0:
    dev: false
    engines:
      node: '>=4'
    resolution:
      integrity: sha512-pb/MYmXstAkysRFx8piNI1tGFNQIFA3vkE3Gq4EuA1dF6gHp/+vgZqsCGJapvy8N3Q+4o7FwvquPJcnZ7RYy4g==
  /resolve-url/0.2.1:
    deprecated: https://github.com/lydell/resolve-url#deprecated
    dev: false
    resolution:
      integrity: sha1-LGN/53yJOv0qZj/iGqkIAGjiBSo=
  /resolve/1.17.0:
    dependencies:
      path-parse: 1.0.7
    dev: false
    resolution:
      integrity: sha512-ic+7JYiV8Vi2yzQGFWOkiZD5Z9z7O2Zhm9XMaTxdJExKasieFCr+yXZ/WmXsckHiKl12ar0y6XiXDx3m4RHn1w==
  /resolve/1.19.0:
    dependencies:
      is-core-module: 2.4.0
      path-parse: 1.0.7
    dev: false
    resolution:
      integrity: sha512-rArEXAgsBG4UgRGcynxWIWKFvh/XZCcS8UJdHhwy91zwAvCZIbcs+vAbflgBnNjYMs/i/i+/Ux6IZhML1yPvxg==
  /resolve/1.20.0:
    dependencies:
      is-core-module: 2.4.0
      path-parse: 1.0.7
    dev: false
    resolution:
      integrity: sha512-wENBPt4ySzg4ybFQW2TT1zMQucPK95HSh/nq2CFTZVOGut2+pQvSsgtda4d26YrYcr067wjbmzOG8byDPBX63A==
  /resolve/1.8.1:
    dependencies:
      path-parse: 1.0.7
    dev: false
    resolution:
      integrity: sha512-AicPrAC7Qu1JxPCZ9ZgCZlY35QgFnNqc+0LtbRNxnVw4TXvjQ72wnuL9JQcEBgXkI9JM8MsT9kaQoHcpCRJOYA==
  /reusify/1.0.4:
    dev: false
    engines:
      iojs: '>=1.0.0'
      node: '>=0.10.0'
    resolution:
      integrity: sha512-U9nH88a3fc/ekCF1l0/UP1IosiuIjyTh7hBvXVMHYgVcfGvt897Xguj2UOLDeI5BG2m7/uwyaLVT6fbtCwTyzw==
  /rfdc/1.3.0:
    dev: false
    resolution:
      integrity: sha512-V2hovdzFbOi77/WajaSMXk2OLm+xNIeQdMMuB7icj7bk6zi2F8GGAxigcnDFpJHbNyNcgyJDiP+8nOrY5cZGrA==
  /rhea-promise/0.1.15:
    dependencies:
      debug: 3.2.7
      rhea: 1.0.24
      tslib: 1.14.1
    dev: false
    resolution:
      integrity: sha512-+6uilZXSJGyiqVeHQI3Krv6NTAd8cWRCY2uyCxmzR4/5IFtBqqFem1HV2OiwSj0Gu7OFChIJDfH2JyjN7J0vRA==
  /rhea-promise/2.1.0:
    dependencies:
      debug: 3.2.7
      rhea: 2.0.3
      tslib: 2.3.0
    dev: false
    resolution:
      integrity: sha512-CRMwdJ/o4oO/xKcvAwAsd0AHy5fVvSlqso7AadRmaaLGzAzc9LCoW7FOFnucI8THasVmOeCnv5c/fH/n7FcNaA==
  /rhea/1.0.24:
    dependencies:
      debug: 3.2.7
    dev: false
    resolution:
      integrity: sha512-PEl62U2EhxCO5wMUZ2/bCBcXAVKN9AdMSNQOrp3+R5b77TEaOSiy16MQ0sIOmzj/iqsgIAgPs1mt3FYfu1vIXA==
  /rhea/2.0.3:
    dependencies:
      debug: 3.2.7
    dev: false
    resolution:
      integrity: sha512-goQWv15ci6RdjtSpDezknlJ0PQDDkkJiMVxC3oS8DpECnzLFov01WMJ23cpXW+L3hlSQwyunqX9kc0JW6/lziw==
  /rimraf/2.7.1:
    dependencies:
      glob: 7.1.7
    dev: false
    hasBin: true
    resolution:
      integrity: sha512-uWjbaKIK3T1OSVptzX7Nl6PvQ3qAGtKEtVRjRuazjfL3Bx5eI409VZSqgND+4UNnmzLVdPj9FqFJNPqBZFve4w==
  /rimraf/3.0.2:
    dependencies:
      glob: 7.1.7
    dev: false
    hasBin: true
    resolution:
      integrity: sha512-JZkJMZkAGFFPP2YqXZXPbMlMBgsxzE8ILs4lMIX/2o0L9UBw9O/Y3o6wFw/i9YLapcUJWwqbi3kdxIPdC62TIA==
  /rollup-plugin-local-resolve/1.0.7:
    dev: false
    resolution:
      integrity: sha1-xIZwFxbBWt0hJ1ZcLqoQESMyCIc=
  /rollup-plugin-node-resolve/3.4.0:
    dependencies:
      builtin-modules: 2.0.0
      is-module: 1.0.0
      resolve: 1.20.0
    deprecated: This package has been deprecated and is no longer maintained. Please use @rollup/plugin-node-resolve.
    dev: false
    resolution:
      integrity: sha512-PJcd85dxfSBWih84ozRtBkB731OjXk0KnzN0oGp7WOWcarAFkVa71cV5hTJg2qpVsV2U8EUwrzHP3tvy9vS3qg==
  /rollup-plugin-shim/1.0.0:
    dev: false
    resolution:
      integrity: sha512-rZqFD43y4U9nSqVq3iyWBiDwmBQJY8Txi04yI9jTKD3xcl7CbFjh1qRpQshUB3sONLubDzm7vJiwB+1MEGv67w==
  /rollup-plugin-sourcemaps/0.4.2_rollup@1.32.1:
    dependencies:
      rollup: 1.32.1
      rollup-pluginutils: 2.8.2
      source-map-resolve: 0.5.3
    dev: false
    engines:
      node: '>=4.5.0'
      npm: '>=2.15.9'
    peerDependencies:
      rollup: '>=0.31.2'
    resolution:
      integrity: sha1-YhJaqUCHqt97g+9N+vYptHMTXoc=
  /rollup-plugin-terser/5.3.1_rollup@1.32.1:
    dependencies:
      '@babel/code-frame': 7.14.5
      jest-worker: 24.9.0
      rollup: 1.32.1
      rollup-pluginutils: 2.8.2
      serialize-javascript: 4.0.0
      terser: 4.8.0
    dev: false
    peerDependencies:
      rollup: '>=0.66.0 <3'
    resolution:
      integrity: sha512-1pkwkervMJQGFYvM9nscrUoncPwiKR/K+bHdjv6PFgRo3cgPHoRT83y2Aa3GvINj4539S15t/tpFPb775TDs6w==
  /rollup-plugin-visualizer/4.2.2_rollup@1.32.1:
    dependencies:
      nanoid: 3.1.23
      open: 7.4.2
      rollup: 1.32.1
      source-map: 0.7.3
      yargs: 16.2.0
    dev: false
    engines:
      node: '>=10'
    hasBin: true
    peerDependencies:
      rollup: '>=1.20.0'
    resolution:
      integrity: sha512-10/TsugsaQL5rdynl0lrklBngTtkRBESZdxUJy+3fN+xKqNdg5cr7JQU1OoPx4p5mhQ+nspa6EvX3qc8SsBvnA==
  /rollup-pluginutils/2.8.2:
    dependencies:
      estree-walker: 0.6.1
    dev: false
    resolution:
      integrity: sha512-EEp9NhnUkwY8aif6bxgovPHMoMoNr2FulJziTndpt5H9RdwC47GSGuII9XxpSdzVGM0GWrNPHV6ie1LTNJPaLQ==
  /rollup/1.32.1:
    dependencies:
      '@types/estree': 0.0.48
      '@types/node': 15.12.4
      acorn: 7.4.1
    dev: false
    hasBin: true
    resolution:
      integrity: sha512-/2HA0Ec70TvQnXdzynFffkjA6XN+1e2pEv/uKS5Ulca40g2L7KuOE3riasHoNVHOsFD5KKZgDsMk1CP3Tw9s+A==
  /run-parallel/1.2.0:
    dependencies:
      queue-microtask: 1.2.3
    dev: false
    resolution:
      integrity: sha512-5l4VyZR86LZ/lDxZTR6jqL8AFE2S0IFLMP26AbjsLVADxHdhB/c0GUsH+y39UfCi3dzz8OlQuPmnaJOMoDHQBA==
  /safe-buffer/5.1.2:
    dev: false
    resolution:
      integrity: sha512-Gd2UZBJDkXlY7GbJxfsE8/nvKkUEU1G38c1siN6QP6a9PT9MmHB8GnpscSmMJSoF8LOIrt8ud/wPtojys4G6+g==
  /safe-buffer/5.2.1:
    dev: false
    resolution:
      integrity: sha512-rp3So07KcdmmKbGvgaNxQSJr7bGVSVk5S9Eq1F+ppbRo70+YeaDxkw5Dd8NPN+GD6bjnYm2VuPuCXmpuYvmCXQ==
  /safer-buffer/2.1.2:
    dev: false
    resolution:
      integrity: sha512-YZo3K82SD7Riyi0E1EQPojLz7kpepnSQI9IyPbHHg1XXXevb5dJI7tpyN2ADxGcQbHG7vcyRHk0cbwqcQriUtg==
  /sax/0.5.8:
    dev: false
    resolution:
      integrity: sha1-1HLbIo6zMcJQaw6MFVJK25OdEsE=
  /sax/1.2.4:
    dev: false
    resolution:
      integrity: sha512-NqVDv9TpANUjFm0N8uM5GxL36UgKi9/atZw+x7YFnQ8ckwFGKrl4xX4yWtrey3UJm5nP1kUbnYgLopqWNSRhWw==
  /semaphore/1.1.0:
    dev: false
    engines:
      node: '>=0.8.0'
    resolution:
      integrity: sha512-O4OZEaNtkMd/K0i6js9SL+gqy0ZCBMgUvlSqHKi4IBdjhe7wB8pwztUk1BbZ1fmrvpwFrPbHzqd2w5pTcJH6LA==
  /semver/5.3.0:
    dev: false
    hasBin: true
    resolution:
      integrity: sha1-myzl094C0XxgEq0yaqa00M9U+U8=
  /semver/5.7.1:
    dev: false
    hasBin: true
    resolution:
      integrity: sha512-sauaDf/PZdVgrLTNYHRtpXa1iRiKcaebiKQ1BJdpQlWH2lCvexQdX55snPFyK7QzpudqbCI0qXFfOasHdyNDGQ==
  /semver/6.3.0:
    dev: false
    hasBin: true
    resolution:
      integrity: sha512-b39TBaTSfV6yBrapU89p5fKekE2m/NwnDocOVruQFS1/veMgdzuPcnOM34M6CwxW8jH/lxEa5rBoDeUwu5HHTw==
  /semver/7.3.5:
    dependencies:
      lru-cache: 6.0.0
    dev: false
    engines:
      node: '>=10'
    hasBin: true
    resolution:
      integrity: sha512-PoeGJYh8HK4BTO/a9Tf6ZG3veo/A7ZVsYrSA6J8ny9nb3B1VrpkuN+z9OE5wfE5p6H4LchYZsegiQgbJD94ZFQ==
  /send/0.17.1:
    dependencies:
      debug: 2.6.9
      depd: 1.1.2
      destroy: 1.0.4
      encodeurl: 1.0.2
      escape-html: 1.0.3
      etag: 1.8.1
      fresh: 0.5.2
      http-errors: 1.7.3
      mime: 1.6.0
      ms: 2.1.1
      on-finished: 2.3.0
      range-parser: 1.2.1
      statuses: 1.5.0
    dev: false
    engines:
      node: '>= 0.8.0'
    resolution:
      integrity: sha512-BsVKsiGcQMFwT8UxypobUKyv7irCNRHk1T0G680vk88yf6LBByGcZJOTJCrTP2xVN6yI+XjPJcNuE3V4fT9sAg==
  /serialize-javascript/4.0.0:
    dependencies:
      randombytes: 2.1.0
    dev: false
    resolution:
      integrity: sha512-GaNA54380uFefWghODBWEGisLZFj00nS5ACs6yHa9nLqlLpVLO8ChDGeKRjZnV4Nh4n0Qi7nhYZD/9fCPzEqkw==
  /serve-static/1.14.1:
    dependencies:
      encodeurl: 1.0.2
      escape-html: 1.0.3
      parseurl: 1.3.3
      send: 0.17.1
    dev: false
    engines:
      node: '>= 0.8.0'
    resolution:
      integrity: sha512-JMrvUwE54emCYWlTI+hGrGv5I8dEwmco/00EvkzIIsR7MqrHonbD9pO2MOfFnpFntl7ecpZs+3mW+XbQZu9QCg==
  /set-blocking/2.0.0:
    dev: false
    resolution:
      integrity: sha1-BF+XgtARrppoA93TgrJDkrPYkPc=
  /setprototypeof/1.1.1:
    dev: false
    resolution:
      integrity: sha512-JvdAWfbXeIGaZ9cILp38HntZSFSo3mWg6xGcJJsd+d4aRMOqauag1C63dJfDw7OaMYwEbHMOxEZ1lqVRYP2OAw==
  /shebang-command/1.2.0:
    dependencies:
      shebang-regex: 1.0.0
    dev: false
    engines:
      node: '>=0.10.0'
    resolution:
      integrity: sha1-RKrGW2lbAzmJaMOfNj/uXer98eo=
  /shebang-command/2.0.0:
    dependencies:
      shebang-regex: 3.0.0
    dev: false
    engines:
      node: '>=8'
    resolution:
      integrity: sha512-kHxr2zZpYtdmrN1qDjrrX/Z1rR1kG8Dx+gkpK1G4eXmvXswmcE1hTWBWYUzlraYw1/yZp6YuDY77YtvbN0dmDA==
  /shebang-regex/1.0.0:
    dev: false
    engines:
      node: '>=0.10.0'
    resolution:
      integrity: sha1-2kL0l0DAtC2yypcoVxyxkMmO/qM=
  /shebang-regex/3.0.0:
    dev: false
    engines:
      node: '>=8'
    resolution:
      integrity: sha512-7++dFhtcx3353uBaq8DDR4NuxBetBzC7ZQOhmTQInHEd6bSrXdiEyzCvG07Z44UYdLShWUyXt5M/yhz8ekcb1A==
  /shell-quote/1.7.2:
    dev: false
    resolution:
      integrity: sha512-mRz/m/JVscCrkMyPqHc/bczi3OQHkLTqXHEFu0zDhK/qfv3UcOA4SVmRCLmos4bhjr9ekVQubj/R7waKapmiQg==
  /shelljs/0.8.4:
    dependencies:
      glob: 7.1.7
      interpret: 1.4.0
      rechoir: 0.6.2
    dev: false
    engines:
      node: '>=4'
    hasBin: true
    resolution:
      integrity: sha512-7gk3UZ9kOfPLIAbslLzyWeGiEqx9e3rxwZM0KE6EL8GlGwjym9Mrlx5/p33bWTu9YG6vcS4MBxYZDHYr5lr8BQ==
  /shx/0.3.3:
    dependencies:
      minimist: 1.2.5
      shelljs: 0.8.4
    dev: false
    engines:
      node: '>=6'
    hasBin: true
    resolution:
      integrity: sha512-nZJ3HFWVoTSyyB+evEKjJ1STiixGztlqwKLTUNV5KqMWtGey9fTd4KU1gdZ1X9BV6215pswQ/Jew9NsuS/fNDA==
  /side-channel/1.0.4:
    dependencies:
      call-bind: 1.0.2
      get-intrinsic: 1.1.1
      object-inspect: 1.10.3
    dev: false
    resolution:
      integrity: sha512-q5XPytqFEIKHkGdiMIrY10mvLRvnQh42/+GoBlFW3b2LXLE2xxJpZFdm94we0BaoV3RwJyGqg5wS7epxTv0Zvw==
  /signal-exit/3.0.3:
    dev: false
    resolution:
      integrity: sha512-VUJ49FC8U1OxwZLxIbTTrDvLnf/6TDgxZcK8wxR8zs13xpx7xbG60ndBlhNrFi2EMuFRoeDoJO7wthSLq42EjA==
  /simple-concat/1.0.1:
    dev: false
    resolution:
      integrity: sha512-cSFtAPtRhljv69IK0hTVZQ+OfE9nePi/rtJmw5UjHeVyVroEqJXP1sFztKUy1qU+xvz3u/sfYJLa947b7nAN2Q==
  /simple-get/3.1.0:
    dependencies:
      decompress-response: 4.2.1
      once: 1.4.0
      simple-concat: 1.0.1
    dev: false
    resolution:
      integrity: sha512-bCR6cP+aTdScaQCnQKbPKtJOKDp/hj9EDLJo3Nw4y1QksqaovlW/bnptB6/c1e+qmNIDHRK+oXFDdEqBT8WzUA==
  /sinon/9.2.4:
    dependencies:
      '@sinonjs/commons': 1.8.3
      '@sinonjs/fake-timers': 6.0.1
      '@sinonjs/samsam': 5.3.1
      diff: 4.0.2
      nise: 4.1.0
      supports-color: 7.2.0
    dev: false
    resolution:
      integrity: sha512-zljcULZQsJxVra28qIAL6ow1Z9tpattkCTEJR4RBP3TGc00FcttsP5pK284Nas5WjMZU5Yzy3kAIp3B3KRf5Yg==
  /slash/3.0.0:
    dev: false
    engines:
      node: '>=8'
    resolution:
      integrity: sha512-g9Q1haeby36OSStwb4ntCGGGaKsaVSjQ68fBxoQcutl5fS1vuY18H3wSt3jFyFtrkx+Kz0V1G85A4MyAdDMi2Q==
  /slice-ansi/4.0.0:
    dependencies:
      ansi-styles: 4.3.0
      astral-regex: 2.0.0
      is-fullwidth-code-point: 3.0.0
    dev: false
    engines:
      node: '>=10'
    resolution:
      integrity: sha512-qMCMfhY040cVHT43K9BFygqYbUPFZKHOg7K73mtTWJRb8pyP3fzf4Ixd5SzdEJQ6MRUg/WBnOLxghZtKKurENQ==
  /smart-buffer/4.1.0:
    dev: false
    engines:
      node: '>= 6.0.0'
      npm: '>= 3.0.0'
    resolution:
      integrity: sha512-iVICrxOzCynf/SNaBQCw34eM9jROU/s5rzIhpOvzhzuYHfJR/DhZfDkXiZSgKXfgv26HT3Yni3AV/DGw0cGnnw==
  /snap-shot-compare/3.0.0:
    dependencies:
      check-more-types: 2.24.0
      debug: 4.1.1
      disparity: 3.0.0
      folktale: 2.3.2
      lazy-ass: 1.6.0
      strip-ansi: 5.2.0
      variable-diff: 1.1.0
    dev: false
    engines:
      node: '>=6'
    resolution:
      integrity: sha512-bdwNOAGuKwPU+qsn0ASxTv+QfkXU+3VmkcDOkt965tes+JQQc8d6SfoLiEiRVhCey4v+ip2IjNUSbZm5nnkI9g==
  /snap-shot-core/10.2.4:
    dependencies:
      arg: 4.1.3
      check-more-types: 2.24.0
      common-tags: 1.8.0
      debug: 4.3.1
      escape-quotes: 1.0.2
      folktale: 2.3.2
      is-ci: 2.0.0
      jsesc: 2.5.2
      lazy-ass: 1.6.0
      mkdirp: 1.0.4
      pluralize: 8.0.0
      quote: 0.4.0
      ramda: 0.27.1
    dev: false
    engines:
      node: '>=6'
    hasBin: true
    resolution:
      integrity: sha512-A7tkcfmvnRKge4VzFLAWA4UYMkvFY4TZKyL+D6hnHjI3HJ4pTepjG5DfR2ACeDKMzCSTQ5EwR2iOotI+Z37zsg==
  /snap-shot-it/7.9.6:
    dependencies:
      '@bahmutov/data-driven': 1.0.0
      check-more-types: 2.24.0
      common-tags: 1.8.0
      debug: 4.3.1
      has-only: 1.1.1
      its-name: 1.0.0
      lazy-ass: 1.6.0
      pluralize: 8.0.0
      ramda: 0.27.1
      snap-shot-compare: 3.0.0
      snap-shot-core: 10.2.4
    dev: false
    engines:
      node: '>=6'
    resolution:
      integrity: sha512-t/ADZfQ8EUk4J76S5cmynye7qg1ecUFqQfANiOMNy0sFmYUaqfx9K/AWwpdcpr3vFsDptM+zSuTtKD0A1EOLqA==
  /socket.io-adapter/2.1.0:
    dev: false
    resolution:
      integrity: sha512-+vDov/aTsLjViYTwS9fPy5pEtTkrbEKsw2M+oVSoFGw6OD1IpvlV1VPhUzNbofCQ8oyMbdYJqDtGdmHQK6TdPg==
  /socket.io-parser/4.0.4:
    dependencies:
      '@types/component-emitter': 1.2.10
      component-emitter: 1.3.0
      debug: 4.3.1
    dev: false
    engines:
      node: '>=10.0.0'
    resolution:
      integrity: sha512-t+b0SS+IxG7Rxzda2EVvyBZbvFPBCjJoyHuE0P//7OAsN23GItzDRdWa6ALxZI/8R5ygK7jAR6t028/z+7295g==
  /socket.io/3.1.2:
    dependencies:
      '@types/cookie': 0.4.0
      '@types/cors': 2.8.10
      '@types/node': 15.12.4
      accepts: 1.3.7
      base64id: 2.0.0
      debug: 4.3.1
      engine.io: 4.1.1
      socket.io-adapter: 2.1.0
      socket.io-parser: 4.0.4
    dev: false
    engines:
      node: '>=10.0.0'
    resolution:
      integrity: sha512-JubKZnTQ4Z8G4IZWtaAZSiRP3I/inpy8c/Bsx2jrwGrTbKeVU5xd6qkKMHpChYeM3dWZSO0QACiGK+obhBNwYw==
  /socks-proxy-agent/5.0.0:
    dependencies:
      agent-base: 6.0.2
      debug: 4.3.1
      socks: 2.6.1
    dev: false
    engines:
      node: '>= 6'
    resolution:
      integrity: sha512-lEpa1zsWCChxiynk+lCycKuC502RxDWLKJZoIhnxrWNjLSDGYRFflHA1/228VkRcnv9TIb8w98derGbpKxJRgA==
  /socks/2.6.1:
    dependencies:
      ip: 1.1.5
      smart-buffer: 4.1.0
    dev: false
    engines:
      node: '>= 10.13.0'
      npm: '>= 3.0.0'
    resolution:
      integrity: sha512-kLQ9N5ucj8uIcxrDwjm0Jsqk06xdpBjGNQtpXy4Q8/QY2k+fY7nZH8CARy+hkbG+SGAovmzzuauCpBlb8FrnBA==
  /source-map-resolve/0.5.3:
    dependencies:
      atob: 2.1.2
      decode-uri-component: 0.2.0
      resolve-url: 0.2.1
      source-map-url: 0.4.1
      urix: 0.1.0
    dev: false
    resolution:
      integrity: sha512-Htz+RnsXWk5+P2slx5Jh3Q66vhQj1Cllm0zvnaY98+NFx+Dv2CF/f5O/t8x+KaNdrdIAsruNzoh/KpialbqAnw==
  /source-map-support/0.5.19:
    dependencies:
      buffer-from: 1.1.1
      source-map: 0.6.1
    dev: false
    resolution:
      integrity: sha512-Wonm7zOCIJzBGQdB+thsPar0kYuCIzYvxZwlBa87yi/Mdjv7Tip2cyVbLj5o0cFPN4EVkuTwb3GDDyUx2DGnGw==
  /source-map-url/0.4.1:
    dev: false
    resolution:
      integrity: sha512-cPiFOTLUKvJFIg4SKVScy4ilPPW6rFgMgfuZJPNoDuMs3nC1HbMUycBoJw77xFIp6z1UJQJOfx6C9GMH80DiTw==
  /source-map/0.5.7:
    dev: false
    engines:
      node: '>=0.10.0'
    resolution:
      integrity: sha1-igOdLRAh0i0eoUyA2OpGi6LvP8w=
  /source-map/0.6.1:
    dev: false
    engines:
      node: '>=0.10.0'
    resolution:
      integrity: sha512-UjgapumWlbMhkBgzT7Ykc5YXUT46F0iKu8SGXq0bcwP5dz/h0Plj6enJqjz1Zbq2l5WaqYnrVbwWOWMyF3F47g==
  /source-map/0.7.3:
    dev: false
    engines:
      node: '>= 8'
    resolution:
      integrity: sha512-CkCj6giN3S+n9qrYiBTX5gystlENnRW5jZeNLHpe6aue+SrHcG5VYwujhW9s4dY31mEGsxBDrHR6oI69fTXsaQ==
  /sourcemap-codec/1.4.8:
    dev: false
    resolution:
      integrity: sha512-9NykojV5Uih4lgo5So5dtw+f0JgJX30KCNI8gwhz2J9A15wD0Ml6tjHKwf6fTSa6fAdVBdZeNOs9eJ71qCk8vA==
  /spawn-wrap/1.4.3:
    dependencies:
      foreground-child: 1.5.6
      mkdirp: 0.5.5
      os-homedir: 1.0.2
      rimraf: 2.7.1
      signal-exit: 3.0.3
      which: 1.3.1
    dev: false
    resolution:
      integrity: sha512-IgB8md0QW/+tWqcavuFgKYR/qIRvJkRLPJDFaoXtLLUaVcCDK0+HeFTkmQHj3eprcYhc+gOl0aEA1w7qZlYezw==
  /spdx-correct/3.1.1:
    dependencies:
      spdx-expression-parse: 3.0.1
      spdx-license-ids: 3.0.9
    dev: false
    resolution:
      integrity: sha512-cOYcUWwhCuHCXi49RhFRCyJEK3iPj1Ziz9DpViV3tbZOwXD49QzIN3MpOLJNxh2qwq2lJJZaKMVw9qNi4jTC0w==
  /spdx-exceptions/2.3.0:
    dev: false
    resolution:
      integrity: sha512-/tTrYOC7PPI1nUAgx34hUpqXuyJG+DTHJTnIULG4rDygi4xu/tfgmq1e1cIRwRzwZgo4NLySi+ricLkZkw4i5A==
  /spdx-expression-parse/3.0.1:
    dependencies:
      spdx-exceptions: 2.3.0
      spdx-license-ids: 3.0.9
    dev: false
    resolution:
      integrity: sha512-cbqHunsQWnJNE6KhVSMsMeH5H/L9EpymbzqTQ3uLwNCLZ1Q481oWaofqH7nO6V07xlXwY6PhQdQ2IedWx/ZK4Q==
  /spdx-license-ids/3.0.9:
    dev: false
    resolution:
      integrity: sha512-Ki212dKK4ogX+xDo4CtOZBVIwhsKBEfsEEcwmJfLQzirgc2jIWdzg40Unxz/HzEUqM1WFzVlQSMF9kZZ2HboLQ==
  /sprintf-js/1.0.3:
    dev: false
    resolution:
      integrity: sha1-BOaSb2YolTVPPdAVIDYzuFcpfiw=
  /sshpk/1.16.1:
    dependencies:
      asn1: 0.2.4
      assert-plus: 1.0.0
      bcrypt-pbkdf: 1.0.2
      dashdash: 1.14.1
      ecc-jsbn: 0.1.2
      getpass: 0.1.7
      jsbn: 0.1.1
      safer-buffer: 2.1.2
      tweetnacl: 0.14.5
    dev: false
    engines:
      node: '>=0.10.0'
    hasBin: true
    resolution:
      integrity: sha512-HXXqVUq7+pcKeLqqZj6mHFUMvXtOJt1uoUx09pFW6011inTMxqI8BA8PM95myrIyyKwdnzjdFjLiE6KBPVtJIg==
  /statuses/1.5.0:
    dev: false
    engines:
      node: '>= 0.6'
    resolution:
      integrity: sha1-Fhx9rBd2Wf2YEfQ3cfqZOBR4Yow=
  /stoppable/1.1.0:
    dev: false
    engines:
      node: '>=4'
      npm: '>=6'
    resolution:
      integrity: sha512-KXDYZ9dszj6bzvnEMRYvxgeTHU74QBFL54XKtP3nyMuJ81CFYtABZ3bAzL2EdFUaEwJOBOgENyFj3R7oTzDyyw==
  /stream-browserify/2.0.2:
    dependencies:
      inherits: 2.0.4
      readable-stream: 2.3.7
    dev: false
    resolution:
      integrity: sha512-nX6hmklHs/gr2FuxYDltq8fJA1GDlxKQCz8O/IM4atRqBH8OORmBNgfvW5gG10GT/qQ9u0CzIvr2X5Pkt6ntqg==
  /streamroller/2.2.4:
    dependencies:
      date-format: 2.1.0
      debug: 4.3.1
      fs-extra: 8.1.0
    dev: false
    engines:
      node: '>=8.0'
    resolution:
      integrity: sha512-OG79qm3AujAM9ImoqgWEY1xG4HX+Lw+yY6qZj9R1K2mhF5bEmQ849wvrb+4vt4jLMLzwXttJlQbOdPOQVRv7DQ==
  /strict-uri-encode/1.1.0:
    dev: false
    engines:
      node: '>=0.10.0'
    resolution:
      integrity: sha1-J5siXfHVgrH1TmWt3UNS4Y+qBxM=
  /string-argv/0.3.1:
    dev: false
    engines:
      node: '>=0.6.19'
    resolution:
      integrity: sha512-a1uQGz7IyVy9YwhqjZIZu1c8JO8dNIe20xBmSS6qu9kv++k3JGzCVmprbNN5Kn+BgzD5E7YYwg1CcjuJMRNsvg==
  /string-width/1.0.2:
    dependencies:
      code-point-at: 1.1.0
      is-fullwidth-code-point: 1.0.0
      strip-ansi: 3.0.1
    dev: false
    engines:
      node: '>=0.10.0'
    resolution:
      integrity: sha1-EYvfW4zcUaKn5w0hHgfisLmxB9M=
  /string-width/2.1.1:
    dependencies:
      is-fullwidth-code-point: 2.0.0
      strip-ansi: 4.0.0
    dev: false
    engines:
      node: '>=4'
    resolution:
      integrity: sha512-nOqH59deCq9SRHlxq1Aw85Jnt4w6KvLKqWVik6oA9ZklXLNIOlqg4F2yrT1MVaTjAqvVwdfeZ7w7aCvJD7ugkw==
  /string-width/3.1.0:
    dependencies:
      emoji-regex: 7.0.3
      is-fullwidth-code-point: 2.0.0
      strip-ansi: 5.2.0
    dev: false
    engines:
      node: '>=6'
    resolution:
      integrity: sha512-vafcv6KjVZKSgz06oM/H6GDBrAtz8vdhQakGjFIvNrHA6y3HCF1CInLy+QLq8dTJPQ1b+KDUqDFctkdRW44e1w==
  /string-width/4.2.2:
    dependencies:
      emoji-regex: 8.0.0
      is-fullwidth-code-point: 3.0.0
      strip-ansi: 6.0.0
    dev: false
    engines:
      node: '>=8'
    resolution:
      integrity: sha512-XBJbT3N4JhVumXE0eoLU9DCjcaF92KLNqTmFCnG1pf8duUxFGwtP6AD6nkjw9a3IdiRtL3E2w3JDiE/xi3vOeA==
  /string.prototype.padend/3.1.2:
    dependencies:
      call-bind: 1.0.2
      define-properties: 1.1.3
      es-abstract: 1.18.3
    dev: false
    engines:
      node: '>= 0.4'
    resolution:
      integrity: sha512-/AQFLdYvePENU3W5rgurfWSMU6n+Ww8n/3cUt7E+vPBB/D7YDG8x+qjoFs4M/alR2bW7Qg6xMjVwWUOvuQ0XpQ==
  /string.prototype.trimend/1.0.4:
    dependencies:
      call-bind: 1.0.2
      define-properties: 1.1.3
    dev: false
    resolution:
      integrity: sha512-y9xCjw1P23Awk8EvTpcyL2NIr1j7wJ39f+k6lvRnSMz+mz9CGz9NYPelDk42kOz6+ql8xjfK8oYzy3jAP5QU5A==
  /string.prototype.trimstart/1.0.4:
    dependencies:
      call-bind: 1.0.2
      define-properties: 1.1.3
    dev: false
    resolution:
      integrity: sha512-jh6e984OBfvxS50tdY2nRZnoC5/mLFKOREQfw8t5yytkoUsJRNxvI/E39qu1sD0OtWI3OC0XgKSmcWwziwYuZw==
  /string_decoder/0.10.31:
    dev: false
    resolution:
      integrity: sha1-YuIDvEF2bGwoyfyEMB2rHFMQ+pQ=
  /string_decoder/1.1.1:
    dependencies:
      safe-buffer: 5.1.2
    dev: false
    resolution:
      integrity: sha512-n/ShnvDi6FHbbVfviro+WojiFzv+s8MPMHBczVePfUpDJLwoLT0ht1l4YwBCbi8pJAveEEdnkHyPyTP/mzRfwg==
  /string_decoder/1.3.0:
    dependencies:
      safe-buffer: 5.2.1
    dev: false
    resolution:
      integrity: sha512-hkRX8U1WjJFd8LsDJ2yQ/wWWxaopEsABU1XfkM8A+j0+85JAGppt16cr1Whg6KIbb4okU6Mql6BOj+uup/wKeA==
  /strip-ansi/3.0.1:
    dependencies:
      ansi-regex: 2.1.1
    dev: false
    engines:
      node: '>=0.10.0'
    resolution:
      integrity: sha1-ajhfuIU9lS1f8F0Oiq+UJ43GPc8=
  /strip-ansi/4.0.0:
    dependencies:
      ansi-regex: 3.0.0
    dev: false
    engines:
      node: '>=4'
    resolution:
      integrity: sha1-qEeQIusaw2iocTibY1JixQXuNo8=
  /strip-ansi/5.2.0:
    dependencies:
      ansi-regex: 4.1.0
    dev: false
    engines:
      node: '>=6'
    resolution:
      integrity: sha512-DuRs1gKbBqsMKIZlrffwlug8MHkcnpjs5VPmL1PAh+mA30U0DTotfDZ0d2UUsXpPmPmMMJ6W773MaA3J+lbiWA==
  /strip-ansi/6.0.0:
    dependencies:
      ansi-regex: 5.0.0
    dev: false
    engines:
      node: '>=8'
    resolution:
      integrity: sha512-AuvKTrTfQNYNIctbR1K/YGTR1756GycPsg7b9bdV9Duqur4gv6aKqHXah67Z8ImS7WEz5QVcOtlfW2rZEugt6w==
  /strip-bom/3.0.0:
    dev: false
    engines:
      node: '>=4'
    resolution:
      integrity: sha1-IzTBjpx1n3vdVv3vfprj1YjmjtM=
  /strip-final-newline/2.0.0:
    dev: false
    engines:
      node: '>=6'
    resolution:
      integrity: sha512-BrpvfNAE3dcvq7ll3xVumzjKjZQ5tI1sEUIKr3Uoks0XUl45St3FlatVqef9prk4jRDzhW6WZg+3bk93y6pLjA==
  /strip-json-comments/2.0.1:
    dev: false
    engines:
      node: '>=0.10.0'
    resolution:
      integrity: sha1-PFMZQukIwml8DsNEhYwobHygpgo=
  /strip-json-comments/3.1.1:
    dev: false
    engines:
      node: '>=8'
    resolution:
      integrity: sha512-6fPc+R4ihwqP6N/aIv2f1gMH8lOVtWQHoqC4yK6oSDVVocumAsfCqjkXnqiYMhmMwS/mEHLp7Vehlt3ql6lEig==
  /supports-color/2.0.0:
    dev: false
    engines:
      node: '>=0.8.0'
    resolution:
      integrity: sha1-U10EXOa2Nj+kARcIRimZXp3zJMc=
  /supports-color/5.5.0:
    dependencies:
      has-flag: 3.0.0
    dev: false
    engines:
      node: '>=4'
    resolution:
      integrity: sha512-QjVjwdXIt408MIiAqCX4oUKsgU2EqAGzs2Ppkm4aQYbjm+ZEWEcW4SfFNTr4uMNZma0ey4f5lgLrkB0aX0QMow==
  /supports-color/6.0.0:
    dependencies:
      has-flag: 3.0.0
    dev: false
    engines:
      node: '>=6'
    resolution:
      integrity: sha512-on9Kwidc1IUQo+bQdhi8+Tijpo0e1SS6RoGo2guUwn5vdaxw8RXOF9Vb2ws+ihWOmh4JnCJOvaziZWP1VABaLg==
  /supports-color/6.1.0:
    dependencies:
      has-flag: 3.0.0
    dev: false
    engines:
      node: '>=6'
    resolution:
      integrity: sha512-qe1jfm1Mg7Nq/NSh6XE24gPXROEVsWHxC1LIx//XNlD9iw7YZQGjZNjYN7xGaEG6iKdA8EtNFW6R0gjnVXp+wQ==
  /supports-color/7.2.0:
    dependencies:
      has-flag: 4.0.0
    dev: false
    engines:
      node: '>=8'
    resolution:
      integrity: sha512-qpCAvRl9stuOHveKsn7HncJRvv501qIacKzQlO/+Lwxc9+0q2wLyv4Dfvt80/DPn2pqOBsJdDiogXGR9+OvwRw==
  /table/6.7.1:
    dependencies:
      ajv: 8.6.0
      lodash.clonedeep: 4.5.0
      lodash.truncate: 4.4.2
      slice-ansi: 4.0.0
      string-width: 4.2.2
      strip-ansi: 6.0.0
    dev: false
    engines:
      node: '>=10.0.0'
    resolution:
      integrity: sha512-ZGum47Yi6KOOFDE8m223td53ath2enHcYLgOCjGr5ngu8bdIARQk6mN/wRMv4yMRcHnCSnHbCEha4sobQx5yWg==
  /tar-fs/2.1.1:
    dependencies:
      chownr: 1.1.4
      mkdirp-classic: 0.5.3
      pump: 3.0.0
      tar-stream: 2.2.0
    dev: false
    resolution:
      integrity: sha512-V0r2Y9scmbDRLCNex/+hYzvp/zyYjvFbHPNgVTKfQvVrb6guiE/fxP+XblDNR011utopbkex2nM4dHNV6GDsng==
  /tar-stream/2.2.0:
    dependencies:
      bl: 4.1.0
      end-of-stream: 1.4.4
      fs-constants: 1.0.0
      inherits: 2.0.4
      readable-stream: 3.6.0
    dev: false
    engines:
      node: '>=6'
    resolution:
      integrity: sha512-ujeqbceABgwMZxEJnk2HDY2DlnUZ+9oEcb1KzTVfYHio0UE6dG71n60d8D2I4qNvleWrrXpmjpt7vZeF1LnMZQ==
  /terser/4.8.0:
    dependencies:
      commander: 2.20.3
      source-map: 0.6.1
      source-map-support: 0.5.19
    dev: false
    engines:
      node: '>=6.0.0'
    hasBin: true
    resolution:
      integrity: sha512-EAPipTNeWsb/3wLPeup1tVPaXfIaU68xMnVdPafIL1TV05OhASArYyIfFvnvJCNrR2NIOvDVNNTFRa+Re2MWyw==
  /test-exclude/5.2.3:
    dependencies:
      glob: 7.1.7
      minimatch: 3.0.4
      read-pkg-up: 4.0.0
      require-main-filename: 2.0.0
    dev: false
    engines:
      node: '>=6'
    resolution:
      integrity: sha512-M+oxtseCFO3EDtAaGH7iiej3CBkzXqFMbzqYAACdzKui4eZA+pq3tZEwChvOdNfa7xxy8BfbmgJSIr43cC/+2g==
  /text-table/0.2.0:
    dev: false
    resolution:
      integrity: sha1-f17oI66AUgfACvLfSoTsP8+lcLQ=
  /through/2.3.8:
    dev: false
    resolution:
      integrity: sha1-DdTJ/6q8NXlgsbckEV1+Doai4fU=
  /timsort/0.3.0:
    dev: false
    resolution:
      integrity: sha1-QFQRqOfmM5/mTbmiNN4R3DHgK9Q=
  /tmp/0.2.1:
    dependencies:
      rimraf: 3.0.2
    dev: false
    engines:
      node: '>=8.17.0'
    resolution:
      integrity: sha512-76SUhtfqR2Ijn+xllcI5P1oyannHNHByD80W1q447gU3mp9G9PSpGdWmjUOHRDPiHYacIk66W7ubDTuPF3BEtQ==
  /to-fast-properties/2.0.0:
    dev: false
    engines:
      node: '>=4'
    resolution:
      integrity: sha1-3F5pjL0HkmW8c+A3doGk5Og/YW4=
  /to-regex-range/5.0.1:
    dependencies:
      is-number: 7.0.0
    dev: false
    engines:
      node: '>=8.0'
    resolution:
      integrity: sha512-65P7iz6X5yEr1cwcgvQxbbIw7Uk3gOy5dIdtZ4rDveLqhrdJP+Li/Hx6tyK0NEb+2GCyneCMJiGqrADCSNk8sQ==
  /toidentifier/1.0.0:
    dev: false
    engines:
      node: '>=0.6'
    resolution:
      integrity: sha512-yaOH/Pk/VEhBWWTlhI+qXxDFXlejDGcQipMlyxda9nthulaxLZUNcUqFxokp0vcYnvteJln5FNQDRrxj3YcbVw==
  /tough-cookie/2.5.0:
    dependencies:
      psl: 1.8.0
      punycode: 2.1.1
    dev: false
    engines:
      node: '>=0.8'
    resolution:
      integrity: sha512-nlLsUzgm1kfLXSXfRZMc1KLAugd4hqJHDTvc2hDIwS3mZAfMEuMbc03SujMF+GEcpaX/qboeycw6iO8JwVv2+g==
  /tough-cookie/3.0.1:
    dependencies:
      ip-regex: 2.1.0
      psl: 1.8.0
      punycode: 2.1.1
    dev: false
    engines:
      node: '>=6'
    resolution:
      integrity: sha512-yQyJ0u4pZsv9D4clxO69OEjLWYw+jbgspjTue4lTQZLfV0c5l1VmK2y1JK8E9ahdpltPOaAThPcp5nKPUgSnsg==
  /tough-cookie/4.0.0:
    dependencies:
      psl: 1.8.0
      punycode: 2.1.1
      universalify: 0.1.2
    dev: false
    engines:
      node: '>=6'
    resolution:
      integrity: sha512-tHdtEpQCMrc1YLrMaqXXcj6AxhYi/xgit6mZu1+EDWUn+qhUf8wMQoFIy9NXuq23zAwtcB0t/MjACGR18pcRbg==
  /tr46/1.0.1:
    dependencies:
      punycode: 2.1.1
    dev: false
    resolution:
      integrity: sha1-qLE/1r/SSJUZZ0zN5VujaTtwbQk=
  /ts-node/9.1.1_typescript@4.2.4:
    dependencies:
      arg: 4.1.3
      create-require: 1.1.1
      diff: 4.0.2
      make-error: 1.3.6
      source-map-support: 0.5.19
      typescript: 4.2.4
      yn: 3.1.1
    dev: false
    engines:
      node: '>=10.0.0'
    hasBin: true
    peerDependencies:
      typescript: '>=2.7'
    resolution:
      integrity: sha512-hPlt7ZACERQGf03M253ytLY3dHbGNGrAq9qIHWUY9XHYl1z7wYngSr3OQ5xmui8o2AaxsONxIzjafLUiWBo1Fg==
  /tsconfig-paths/3.9.0:
    dependencies:
      '@types/json5': 0.0.29
      json5: 1.0.1
      minimist: 1.2.5
      strip-bom: 3.0.0
    dev: false
    resolution:
      integrity: sha512-dRcuzokWhajtZWkQsDVKbWyY+jgcLC5sqJhg2PSgf4ZkH2aHPvaOY8YWGhmjb68b5qqTfasSsDO9k7RUiEmZAw==
  /tslib/1.14.1:
    dev: false
    resolution:
      integrity: sha512-Xni35NKzjgMrwevysHTCArtLDpPvye8zV/0E4EyYn43P7/7qvQwPh9BGkHewbMulVntbigmcT7rdX3BNo9wRJg==
  /tslib/2.3.0:
    dev: false
    resolution:
      integrity: sha512-N82ooyxVNm6h1riLCoyS9e3fuJ3AMG2zIZs2Gd1ATcSFjSA23Q0fzjjZeh0jbJvWVDZ0cJT8yaNNaaXHzueNjg==
  /tsutils/3.21.0_typescript@4.2.4:
    dependencies:
      tslib: 1.14.1
      typescript: 4.2.4
    dev: false
    engines:
      node: '>= 6'
    peerDependencies:
      typescript: '>=2.8.0 || >= 3.2.0-dev || >= 3.3.0-dev || >= 3.4.0-dev || >= 3.5.0-dev || >= 3.6.0-dev || >= 3.6.0-beta || >= 3.7.0-dev || >= 3.7.0-beta'
    resolution:
      integrity: sha512-mHKK3iUXL+3UF6xL5k0PEhKRUBKPBCv/+RkEOpjRWxxx27KKRBmmA60A9pgOUvMi8GKhRMPEmjBRPzs2W7O1OA==
  /tunnel-agent/0.6.0:
    dependencies:
      safe-buffer: 5.2.1
    dev: false
    resolution:
      integrity: sha1-J6XeoGs2sEoKmWZ3SykIaPD8QP0=
  /tunnel/0.0.6:
    dev: false
    engines:
      node: '>=0.6.11 <=0.7.0 || >=0.7.3'
    resolution:
      integrity: sha512-1h/Lnq9yajKY2PEbBadPXj3VxsDDu844OnaAo52UVmIzIvwwtBPIuNvkjuzBlTWpfJyUbG3ez0KSBibQkj4ojg==
  /tweetnacl/0.14.5:
    dev: false
    resolution:
      integrity: sha1-WuaBd/GS1EViadEIr6k/+HQ/T2Q=
  /type-check/0.3.2:
    dependencies:
      prelude-ls: 1.1.2
    dev: false
    engines:
      node: '>= 0.8.0'
    resolution:
      integrity: sha1-WITKtRLPHTVeP7eE8wgEsrUg23I=
  /type-check/0.4.0:
    dependencies:
      prelude-ls: 1.2.1
    dev: false
    engines:
      node: '>= 0.8.0'
    resolution:
      integrity: sha512-XleUoc9uwGXqjWwXaUTZAmzMcFZ5858QA2vvx1Ur5xIcixXIP+8LnFDgRplU30us6teqdlskFfu+ae4K79Ooew==
  /type-detect/4.0.8:
    dev: false
    engines:
      node: '>=4'
    resolution:
      integrity: sha512-0fr/mIH1dlO+x7TlcMy+bIDqKPsw/70tVyeHW787goQjhmqaZe10uwLujubK9q9Lg6Fiho1KUKDYz0Z7k7g5/g==
  /type-fest/0.20.2:
    dev: false
    engines:
      node: '>=10'
    resolution:
      integrity: sha512-Ne+eE4r0/iWnpAxD852z3A+N0Bt5RN//NjJwRd2VFHEmrywxf5vsZlh4R6lixl6B+wz/8d+maTSAkN1FIkI3LQ==
  /type-is/1.6.18:
    dependencies:
      media-typer: 0.3.0
      mime-types: 2.1.31
    dev: false
    engines:
      node: '>= 0.6'
    resolution:
      integrity: sha512-TkRKr9sUTxEH8MdfuCSP7VizJyzRNMjj2J2do2Jr3Kym598JVdEksuzPQCnlFPW4ky9Q+iA+ma9BGm06XQBy8g==
  /typedoc-default-themes/0.6.3:
    dependencies:
      backbone: 1.4.0
      jquery: 3.6.0
      lunr: 2.3.9
      underscore: 1.13.1
    dev: false
    engines:
      node: '>= 8'
    resolution:
      integrity: sha512-rouf0TcIA4M2nOQFfC7Zp4NEwoYiEX4vX/ZtudJWU9IHA29MPC+PPgSXYLPESkUo7FuB//GxigO3mk9Qe1xp3Q==
  /typedoc/0.15.2:
    dependencies:
      '@types/minimatch': 3.0.3
      fs-extra: 8.1.0
      handlebars: 4.7.7
      highlight.js: 9.18.5
      lodash: 4.17.21
      marked: 0.7.0
      minimatch: 3.0.4
      progress: 2.0.3
      shelljs: 0.8.4
      typedoc-default-themes: 0.6.3
      typescript: 3.7.7
    dev: false
    engines:
      node: '>= 6.0.0'
    hasBin: true
    resolution:
      integrity: sha512-K2nFEtyDQTVdXOzYtECw3TwuT3lM91Zc0dzGSLuor5R8qzZbwqBoCw7xYGVBow6+mEZAvKGznLFsl7FzG+wAgQ==
  /typescript/3.7.7:
    dev: false
    engines:
      node: '>=4.2.0'
    hasBin: true
    resolution:
      integrity: sha512-MmQdgo/XenfZPvVLtKZOq9jQQvzaUAUpcKW8Z43x9B2fOm4S5g//tPtMweZUIP+SoBqrVPEIm+dJeQ9dfO0QdA==
  /typescript/3.9.10:
    dev: false
    engines:
      node: '>=4.2.0'
    hasBin: true
    resolution:
      integrity: sha512-w6fIxVE/H1PkLKcCPsFqKE7Kv7QUwhU8qQY2MueZXWx5cPZdwFupLgKK3vntcK98BtNHZtAF4LA/yl2a7k8R6Q==
  /typescript/4.1.6:
    dev: false
    engines:
      node: '>=4.2.0'
    hasBin: true
    resolution:
      integrity: sha512-pxnwLxeb/Z5SP80JDRzVjh58KsM6jZHRAOtTpS7sXLS4ogXNKC9ANxHHZqLLeVHZN35jCtI4JdmLLbLiC1kBow==
  /typescript/4.2.4:
    dev: false
    engines:
      node: '>=4.2.0'
    hasBin: true
    resolution:
      integrity: sha512-V+evlYHZnQkaz8TRBuxTA92yZBPotr5H+WhQ7bD3hZUndx5tGOa1fuCgeSjxAzM1RiN5IzvadIXTVefuuwZCRg==
  /ua-parser-js/0.7.28:
    dev: false
    resolution:
      integrity: sha512-6Gurc1n//gjp9eQNXjD9O3M/sMwVtN5S8Lv9bvOYBfKfDNiIIhqiyi01vMBO45u4zkDE420w/e0se7Vs+sIg+g==
  /uglify-js/3.13.9:
    dev: false
    engines:
      node: '>=0.8.0'
    hasBin: true
    resolution:
      integrity: sha512-wZbyTQ1w6Y7fHdt8sJnHfSIuWeDgk6B5rCb4E/AM6QNNPbOMIZph21PW5dRB3h7Df0GszN+t7RuUH6sWK5bF0g==
  /unbox-primitive/1.0.1:
    dependencies:
      function-bind: 1.1.1
      has-bigints: 1.0.1
      has-symbols: 1.0.2
      which-boxed-primitive: 1.0.2
    dev: false
    resolution:
      integrity: sha512-tZU/3NqK3dA5gpE1KtyiJUrEB0lxnGkMFHptJ7q6ewdZ8s12QrODwNbhIJStmJkd1QDXa1NRA8aF2A1zk/Ypyw==
  /unbzip2-stream/1.4.3:
    dependencies:
      buffer: 5.7.1
      through: 2.3.8
    dev: false
    resolution:
      integrity: sha512-mlExGW4w71ebDJviH16lQLtZS32VKqsSfk80GCfUlwT/4/hNRFsoscrF/c++9xinkMzECL1uL9DDwXqFWkruPg==
  /underscore/1.13.1:
    dev: false
    resolution:
      integrity: sha512-hzSoAVtJF+3ZtiFX0VgfFPHEDRm7Y/QPjGyNo4TVdnDTdft3tr8hEkD25a1jC+TjTuE7tkHGKkhwCgs9dgBB2g==
  /universal-user-agent/6.0.0:
    dev: false
    resolution:
      integrity: sha512-isyNax3wXoKaulPDZWHQqbmIx1k2tb9fb3GGDBRxCscfYV2Ch7WxPArBsFEG8s/safwXTT7H4QGhaIkTp9447w==
  /universalify/0.1.2:
    dev: false
    engines:
      node: '>= 4.0.0'
    resolution:
      integrity: sha512-rBJeI5CXAlmy1pV+617WB9J63U6XcazHHF2f2dbJix4XzpUF0RS3Zbj0FGIOCAva5P/d/GBOYaACQ1w+0azUkg==
  /unpipe/1.0.0:
    dev: false
    engines:
      node: '>= 0.8'
    resolution:
      integrity: sha1-sr9O6FFKrmFltIF4KdIbLvSZBOw=
  /uri-js/4.4.1:
    dependencies:
      punycode: 2.1.1
    dev: false
    resolution:
      integrity: sha512-7rKUyy33Q1yc98pQ1DAmLtwX109F7TIfWlW1Ydo8Wl1ii1SeHieeh0HHfPeL2fMXK6z0s8ecKs9frCuLJvndBg==
  /urix/0.1.0:
    deprecated: Please see https://github.com/lydell/urix#deprecated
    dev: false
    resolution:
      integrity: sha1-2pN/emLiH+wf0Y1Js1wpNQZ6bHI=
  /url/0.11.0:
    dependencies:
      punycode: 1.3.2
      querystring: 0.2.0
    dev: false
    resolution:
      integrity: sha1-ODjpfPxgUh63PFJajlW/3Z4uKPE=
  /util-deprecate/1.0.2:
    dev: false
    resolution:
      integrity: sha1-RQ1Nyfpw3nMnYvvS1KKJgUGaDM8=
  /util/0.10.3:
    dependencies:
      inherits: 2.0.1
    dev: false
    resolution:
      integrity: sha1-evsa/lCAUkZInj23/g7TeTNqwPk=
  /util/0.11.1:
    dependencies:
      inherits: 2.0.3
    dev: false
    resolution:
      integrity: sha512-HShAsny+zS2TZfaXxD9tYj4HQGlBezXZMZuM/S5PKLLoZkShZiGk9o5CzukI1LVHZvjdvZ2Sj1aW/Ndn2NB/HQ==
  /util/0.12.4:
    dependencies:
      inherits: 2.0.4
      is-arguments: 1.1.0
      is-generator-function: 1.0.9
      is-typed-array: 1.1.5
      safe-buffer: 5.2.1
      which-typed-array: 1.1.4
    dev: false
    resolution:
      integrity: sha512-bxZ9qtSlGUWSOy9Qa9Xgk11kSslpuZwaxCg4sNIDj6FLucDab2JxnHwyNTCpHMtK1MjoQiWQ6DiUMZYbSrO+Sw==
  /utils-merge/1.0.1:
    dev: false
    engines:
      node: '>= 0.4.0'
    resolution:
      integrity: sha1-n5VxD1CiZ5R7LMwSR0HBAoQn5xM=
  /uuid/3.4.0:
    deprecated: Please upgrade  to version 7 or higher.  Older versions may use Math.random() in certain circumstances, which is known to be problematic.  See https://v8.dev/blog/math-random for details.
    dev: false
    hasBin: true
    resolution:
      integrity: sha512-HjSDRw6gZE5JMggctHBcjVak08+KEVhSIiDzFnT9S9aegmp85S/bReBVTb4QTFaRNptJ9kuYaNhnbNEOkbKb/A==
  /uuid/8.3.2:
    dev: false
    hasBin: true
    resolution:
      integrity: sha512-+NYs2QeMWy+GWFOEm9xnn6HCDp0l7QBD7ml8zLUmJ+93Q5NF0NocErnwkTkXVFNiX3/fpC6afS8Dhb/gz7R7eg==
  /v8-compile-cache/2.3.0:
    dev: false
    resolution:
      integrity: sha512-l8lCEmLcLYZh4nbunNZvQCJc5pv7+RCwa8q/LdUx8u7lsWvPDKmpodJAJNwkAhJC//dFY48KuIEmjtd4RViDrA==
  /validate-npm-package-license/3.0.4:
    dependencies:
      spdx-correct: 3.1.1
      spdx-expression-parse: 3.0.1
    dev: false
    resolution:
      integrity: sha512-DpKm2Ui/xN7/HQKCtpZxoRWBhZ9Z0kqtygG8XCgNQ8ZlDnxuQmWhj566j8fN4Cu3/JmbhsDo7fcAJq4s9h27Ew==
  /validator/8.2.0:
    dev: false
    engines:
      node: '>= 0.10'
    resolution:
      integrity: sha512-Yw5wW34fSv5spzTXNkokD6S6/Oq92d8q/t14TqsS3fAiA1RYnxSFSIZ+CY3n6PGGRCq5HhJTSepQvFUS2QUDxA==
  /validator/9.4.1:
    dev: false
    engines:
      node: '>= 0.10'
    resolution:
      integrity: sha512-YV5KjzvRmSyJ1ee/Dm5UED0G+1L4GZnLN3w6/T+zZm8scVua4sOhYKWTUrKa0H/tMiJyO9QLHMPN+9mB/aMunA==
  /variable-diff/1.1.0:
    dependencies:
      chalk: 1.1.3
      object-assign: 4.1.1
    dev: false
    resolution:
      integrity: sha1-0r1cZtt2wTh52W5qMG7cmJ35eNo=
  /vary/1.1.2:
    dev: false
    engines:
      node: '>= 0.8'
    resolution:
      integrity: sha1-IpnwLG3tMNSllhsLn3RSShj2NPw=
  /verror/1.10.0:
    dependencies:
      assert-plus: 1.0.0
      core-util-is: 1.0.2
      extsprintf: 1.3.0
    dev: false
    engines:
      '0': node >=0.6.0
    resolution:
      integrity: sha1-OhBcoXBTr1XW4nDB+CiGguGNpAA=
  /void-elements/2.0.1:
    dev: false
    engines:
      node: '>=0.10.0'
    resolution:
      integrity: sha1-wGavtYK7HLQSjWDqkjkulNXp2+w=
  /webidl-conversions/4.0.2:
    dev: false
    resolution:
      integrity: sha512-YQ+BmxuTgd6UXZW3+ICGfyqRyHXVlD5GtQr5+qjiNW7bF0cqrzX500HVXPBOvgXb5YnzDd+h0zqyv61KUD7+Sg==
  /whatwg-url/6.5.0:
    dependencies:
      lodash.sortby: 4.7.0
      tr46: 1.0.1
      webidl-conversions: 4.0.2
    dev: false
    resolution:
      integrity: sha512-rhRZRqx/TLJQWUpQ6bmrt2UV4f0HCQ463yQuONJqC6fO2VoEb1pTYddbe59SkYq87aoM5A3bdhMZiUiVws+fzQ==
  /which-boxed-primitive/1.0.2:
    dependencies:
      is-bigint: 1.0.2
      is-boolean-object: 1.1.1
      is-number-object: 1.0.5
      is-string: 1.0.6
      is-symbol: 1.0.4
    dev: false
    resolution:
      integrity: sha512-bwZdv0AKLpplFY2KZRX6TvyuN7ojjr7lwkg6ml0roIy9YeuSr7JS372qlNW18UQYzgYK9ziGcerWqZOmEn9VNg==
  /which-module/2.0.0:
    dev: false
    resolution:
      integrity: sha1-2e8H3Od7mQK4o6j6SzHD4/fm6Ho=
  /which-typed-array/1.1.4:
    dependencies:
      available-typed-arrays: 1.0.4
      call-bind: 1.0.2
      es-abstract: 1.18.3
      foreach: 2.0.5
      function-bind: 1.1.1
      has-symbols: 1.0.2
      is-typed-array: 1.1.5
    dev: false
    engines:
      node: '>= 0.4'
    resolution:
      integrity: sha512-49E0SpUe90cjpoc7BOJwyPHRqSAd12c10Qm2amdEZrJPCY2NDxaW01zHITrem+rnETY3dwrbH3UUrUwagfCYDA==
  /which/1.3.1:
    dependencies:
      isexe: 2.0.0
    dev: false
    hasBin: true
    resolution:
      integrity: sha512-HxJdYWq1MTIQbJ3nw0cqssHoTNU267KlrDuGZ1WYlxDStUtKUhOaJmh112/TZmHxxUfuJqPXSOm7tDyas0OSIQ==
  /which/2.0.2:
    dependencies:
      isexe: 2.0.0
    dev: false
    engines:
      node: '>= 8'
    hasBin: true
    resolution:
      integrity: sha512-BLI3Tl1TW3Pvl70l3yq3Y64i+awpwXqsGBYWkkqMtnbXgrMD+yj7rhW0kuEDxzJaYXGjEW5ogapKNMEKNMjibA==
  /wide-align/1.1.3:
    dependencies:
      string-width: 2.1.1
    dev: false
    resolution:
      integrity: sha512-QGkOQc8XL6Bt5PwnsExKBPuMKBxnGxWWW3fU55Xt4feHozMUhdUMaBCk290qpm/wG5u/RSKzwdAC4i51YigihA==
  /word-wrap/1.2.3:
    dev: false
    engines:
      node: '>=0.10.0'
    resolution:
      integrity: sha512-Hz/mrNwitNRh/HUAtM/VT/5VH+ygD6DV7mYKZAtHOrbs8U7lvPS6xf7EJKMF0uW1KJCl0H701g3ZGus+muE5vQ==
  /wordwrap/1.0.0:
    dev: false
    resolution:
      integrity: sha1-J1hIEIkUVqQXHI0CJkQa3pDLyus=
  /wrap-ansi/5.1.0:
    dependencies:
      ansi-styles: 3.2.1
      string-width: 3.1.0
      strip-ansi: 5.2.0
    dev: false
    engines:
      node: '>=6'
    resolution:
      integrity: sha512-QC1/iN/2/RPVJ5jYK8BGttj5z83LmSKmvbvrXPNCLZSEb32KKVDJDl/MOt2N01qU2H/FkzEa9PKto1BqDjtd7Q==
  /wrap-ansi/7.0.0:
    dependencies:
      ansi-styles: 4.3.0
      string-width: 4.2.2
      strip-ansi: 6.0.0
    dev: false
    engines:
      node: '>=10'
    resolution:
      integrity: sha512-YVGIj2kamLSTxw6NsZjoBxfSwsn0ycdesmc4p+Q21c5zPuZ1pl+NfxVdxPtdHvmNVOQ6XSYG4AUtyt/Fi7D16Q==
  /wrappy/1.0.2:
    dev: false
    resolution:
      integrity: sha1-tSQ9jz7BqjXxNkYFvA0QNuMKtp8=
  /write-file-atomic/2.4.3:
    dependencies:
      graceful-fs: 4.2.6
      imurmurhash: 0.1.4
      signal-exit: 3.0.3
    dev: false
    resolution:
      integrity: sha512-GaETH5wwsX+GcnzhPgKcKjJ6M2Cq3/iZp1WyY/X1CSqrW+jVNM9Y7D8EC2sM4ZG/V8wZlSniJnCKWPmBYAucRQ==
  /ws/6.2.2:
    dependencies:
      async-limiter: 1.0.1
    dev: false
    resolution:
      integrity: sha512-zmhltoSR8u1cnDsD43TX59mzoMZsLKqUweyYBAIvTngR3shc0W6aOZylZmq/7hqyVxPdi+5Ud2QInblgyE72fw==
  /ws/7.4.6:
    dev: false
    engines:
      node: '>=8.3.0'
    peerDependencies:
      bufferutil: ^4.0.1
      utf-8-validate: ^5.0.2
    peerDependenciesMeta:
      bufferutil:
        optional: true
      utf-8-validate:
        optional: true
    resolution:
      integrity: sha512-YmhHDO4MzaDLB+M9ym/mDA5z0naX8j7SIlT8f8z+I0VtzsRbekxEutHSme7NPS2qE8StCYQNUnfWdXta/Yu85A==
  /ws/7.5.0:
    dev: false
    engines:
      node: '>=8.3.0'
    peerDependencies:
      bufferutil: ^4.0.1
      utf-8-validate: ^5.0.2
    peerDependenciesMeta:
      bufferutil:
        optional: true
      utf-8-validate:
        optional: true
    resolution:
      integrity: sha512-6ezXvzOZupqKj4jUqbQ9tXuJNo+BR2gU8fFRk3XCP3e0G6WT414u5ELe6Y0vtp7kmSJ3F7YWObSNr1ESsgi4vw==
  /xhr-mock/2.5.1:
    dependencies:
      global: 4.4.0
      url: 0.11.0
    dev: false
    resolution:
      integrity: sha512-UKOjItqjFgPUwQGPmRAzNBn8eTfIhcGjBVGvKYAWxUQPQsXNGD6KEckGTiHwyaAUp9C9igQlnN1Mp79KWCg7CQ==
  /xml/1.0.1:
    dev: false
    resolution:
      integrity: sha1-eLpyAgApxbyHuKgaPPzXS0ovweU=
  /xml2js/0.2.8:
    dependencies:
      sax: 0.5.8
    dev: false
    resolution:
      integrity: sha1-m4FpCTFjH/CdGVdUn69U9PmAs8I=
  /xml2js/0.4.23:
    dependencies:
      sax: 1.2.4
      xmlbuilder: 11.0.1
    dev: false
    engines:
      node: '>=4.0.0'
    resolution:
      integrity: sha512-ySPiMjM0+pLDftHgXY4By0uswI3SPKLDw/i3UXbnO8M/p28zqexCUoPmQFrYD+/1BzhGJSs2i1ERWKJAtiLrug==
  /xmlbuilder/11.0.1:
    dev: false
    engines:
      node: '>=4.0'
    resolution:
      integrity: sha512-fDlsI/kFEx7gLvbecc0/ohLG50fugQp8ryHzMTuW9vSa1GJ0XYWKnhsUx7oie3G98+r56aTQIUB4kht42R3JvA==
  /xmlbuilder/12.0.0:
    dev: false
    engines:
      node: '>=6.0'
    resolution:
      integrity: sha512-lMo8DJ8u6JRWp0/Y4XLa/atVDr75H9litKlb2E5j3V3MesoL50EBgZDWoLT3F/LztVnG67GjPXLZpqcky/UMnQ==
  /xmlbuilder/9.0.7:
    dev: false
    engines:
      node: '>=4.0'
    resolution:
      integrity: sha1-Ey7mPS7FVlxVfiD0wi35rKaGsQ0=
  /xmldom/0.6.0:
    dev: false
    engines:
      node: '>=10.0.0'
    resolution:
      integrity: sha512-iAcin401y58LckRZ0TkI4k0VSM1Qg0KGSc3i8rU+xrxe19A/BN1zHyVSJY7uoutVlaTSzYyk/v5AmkewAP7jtg==
  /xpath.js/1.1.0:
    dev: false
    engines:
      node: '>=0.4.0'
    resolution:
      integrity: sha512-jg+qkfS4K8E7965sqaUl8mRngXiKb3WZGfONgE18pr03FUQiuSV6G+Ej4tS55B+rIQSFEIw3phdVAQ4pPqNWfQ==
  /xregexp/2.0.0:
    dev: false
    resolution:
      integrity: sha1-UqY+VsoLhKfzpfPWGHLxJq16WUM=
  /y18n/4.0.3:
    dev: false
    resolution:
      integrity: sha512-JKhqTOwSrqNA1NY5lSztJ1GrBiUodLMmIZuLiDaMRJ+itFd+ABVE8XBjOvIWL+rSqNDC74LCSFmlb/U4UZ4hJQ==
  /y18n/5.0.8:
    dev: false
    engines:
      node: '>=10'
    resolution:
      integrity: sha512-0pfFzegeDWJHJIAmTLRP2DwHjdF5s7jo9tuztdQxAhINCdvS+3nGINqPd00AphqJR/0LhANUS6/+7SCb98YOfA==
  /yallist/2.1.2:
    dev: false
    resolution:
      integrity: sha1-HBH5IY8HYImkfdUS+TxmmaaoHVI=
  /yallist/3.1.1:
    dev: false
    resolution:
      integrity: sha512-a4UGQaWPH59mOXUYnAG2ewncQS4i4F43Tv3JoAM+s2VDAmS9NsK8GpDMLrCHPksFT7h3K6TOoUNn2pb7RoXx4g==
  /yallist/4.0.0:
    dev: false
    resolution:
      integrity: sha512-3wdGidZyq5PB084XLES5TpOSRA3wjXAlIWMhum2kRcv/41Sn2emQ0dycQW4uZXLejwKvg6EsvbdlVL+FYEct7A==
  /yaml/1.10.2:
    dev: false
    engines:
      node: '>= 6'
    resolution:
      integrity: sha512-r3vXyErRCYJ7wg28yvBY5VSoAF8ZvlcW9/BwUzEtUsjvX/DKs24dIkuwjtuprwJJHsbyUbLApepYTR1BN4uHrg==
  /yargs-parser/13.1.2:
    dependencies:
      camelcase: 5.3.1
      decamelize: 1.2.0
    dev: false
    resolution:
      integrity: sha512-3lbsNRf/j+A4QuSZfDRA7HRSfWrzO0YjqTJd5kjAq37Zep1CEgaYmrH9Q3GwPiB9cHyd1Y1UwggGhJGoxipbzg==
  /yargs-parser/20.2.9:
    dev: false
    engines:
      node: '>=10'
    resolution:
      integrity: sha512-y11nGElTIV+CT3Zv9t7VKl+Q3hTQoT9a1Qzezhhl6Rp21gJ/IVTW7Z3y9EWXhuUBC2Shnf+DX0antecpAwSP8w==
  /yargs-unparser/1.6.0:
    dependencies:
      flat: 4.1.1
      lodash: 4.17.21
      yargs: 13.3.2
    dev: false
    engines:
      node: '>=6'
    resolution:
      integrity: sha512-W9tKgmSn0DpSatfri0nx52Joq5hVXgeLiqR/5G0sZNDoLZFOr/xjBUDcShCOGNsBnEMNo1KAMBkTej1Hm62HTw==
  /yargs/13.3.2:
    dependencies:
      cliui: 5.0.0
      find-up: 3.0.0
      get-caller-file: 2.0.5
      require-directory: 2.1.1
      require-main-filename: 2.0.0
      set-blocking: 2.0.0
      string-width: 3.1.0
      which-module: 2.0.0
      y18n: 4.0.3
      yargs-parser: 13.1.2
    dev: false
    resolution:
      integrity: sha512-AX3Zw5iPruN5ie6xGRIDgqkT+ZhnRlZMLMHAs8tg7nRruy2Nb+i5o9bwghAogtM08q1dpr2LVoS8KSTMYpWXUw==
  /yargs/16.2.0:
    dependencies:
      cliui: 7.0.4
      escalade: 3.1.1
      get-caller-file: 2.0.5
      require-directory: 2.1.1
      string-width: 4.2.2
      y18n: 5.0.8
      yargs-parser: 20.2.9
    dev: false
    engines:
      node: '>=10'
    resolution:
      integrity: sha512-D1mvvtDG0L5ft/jGWkLpG1+m0eQxOfaBvTNELraWj22wSVUMWxZUvYgJYcKh6jGGIkJFhH4IZPQhR4TKpc8mBw==
  /yauzl/2.10.0:
    dependencies:
      buffer-crc32: 0.2.13
      fd-slicer: 1.1.0
    dev: false
    resolution:
      integrity: sha1-x+sXyT4RLLEIb6bY5R+wZnt5pfk=
  /yn/3.1.1:
    dev: false
    engines:
      node: '>=6'
    resolution:
      integrity: sha512-Ux4ygGWsu2c7isFWe8Yu1YluJmqVhxqK2cLXNQA5AcC3QfbGNpM7fu0Y8b/z16pXLnFxZYvWhd3fhBY9DLmC6Q==
  /z-schema/3.18.4:
    dependencies:
      lodash.get: 4.4.2
      lodash.isequal: 4.5.0
      validator: 8.2.0
    dev: false
    hasBin: true
    optionalDependencies:
      commander: 2.20.3
    resolution:
      integrity: sha512-DUOKC/IhbkdLKKiV89gw9DUauTV8U/8yJl1sjf6MtDmzevLKOF2duNJ495S3MFVjqZarr+qNGCPbkg4mu4PpLw==
  file:projects/abort-controller.tgz:
    dependencies:
      '@microsoft/api-extractor': 7.7.11
      '@rollup/plugin-commonjs': 11.0.2_rollup@1.32.1
      '@rollup/plugin-multi-entry': 3.0.1_rollup@1.32.1
      '@rollup/plugin-node-resolve': 8.4.0_rollup@1.32.1
      '@rollup/plugin-replace': 2.4.2_rollup@1.32.1
      '@types/mocha': 7.0.2
      '@types/node': 12.20.15
      assert: 1.5.0
      cross-env: 7.0.3
      delay: 4.4.1
      downlevel-dts: 0.4.0
      eslint: 7.29.0
      karma: 6.3.4
      karma-chrome-launcher: 3.1.0
      karma-coverage: 2.0.3
      karma-edge-launcher: 0.4.2_karma@6.3.4
      karma-env-preprocessor: 0.1.1
      karma-firefox-launcher: 1.3.0
      karma-ie-launcher: 1.0.0_karma@6.3.4
      karma-junit-reporter: 2.0.1_karma@6.3.4
      karma-mocha: 2.0.1
      karma-mocha-reporter: 2.2.5_karma@6.3.4
      karma-sourcemap-loader: 0.3.8
      mocha: 7.2.0
      mocha-junit-reporter: 1.23.3_mocha@7.2.0
      nyc: 14.1.1
      prettier: 1.19.1
      rimraf: 3.0.2
      rollup: 1.32.1
      rollup-plugin-sourcemaps: 0.4.2_rollup@1.32.1
      rollup-plugin-terser: 5.3.1_rollup@1.32.1
      ts-node: 9.1.1_typescript@4.2.4
      tslib: 2.3.0
      typedoc: 0.15.2
      typescript: 4.2.4
    dev: false
    name: '@rush-temp/abort-controller'
    resolution:
      integrity: sha512-ceXMUAJSCegBRmaD1P7SY5tWgUh7KDD+52gdtlTq9ofl0WSDQ1V15Bukc7gLeym3//aJFk5vXPCkVYR8aUbHnw==
      tarball: file:projects/abort-controller.tgz
    version: 0.0.0
  file:projects/agrifood-farming.tgz:
    dependencies:
      '@azure/core-rest-pipeline': 1.0.4
      '@azure/identity': 1.3.0
      '@microsoft/api-extractor': 7.13.2
      '@types/chai': 4.2.19
      '@types/mocha': 7.0.2
      '@types/node': 12.20.15
      chai: 4.3.4
      cross-env: 7.0.3
      dotenv: 8.6.0
      eslint: 7.29.0
      karma: 6.3.4
      karma-chrome-launcher: 3.1.0
      karma-coverage: 2.0.3
      karma-edge-launcher: 0.4.2_karma@6.3.4
      karma-env-preprocessor: 0.1.1
      karma-firefox-launcher: 1.3.0
      karma-ie-launcher: 1.0.0_karma@6.3.4
      karma-json-preprocessor: 0.3.3_karma@6.3.4
      karma-json-to-file-reporter: 1.0.1
      karma-junit-reporter: 2.0.1_karma@6.3.4
      karma-mocha: 2.0.1
      karma-mocha-reporter: 2.2.5_karma@6.3.4
      karma-source-map-support: 1.4.0
      karma-sourcemap-loader: 0.3.8
      mkdirp: 1.0.4
      mocha: 7.2.0
      mocha-junit-reporter: 1.23.3_mocha@7.2.0
      nyc: 14.1.1
      prettier: 2.2.1
      rimraf: 3.0.2
      rollup: 1.32.1
      source-map-support: 0.5.19
      tslib: 2.3.0
      typedoc: 0.15.2
      typescript: 4.2.4
    dev: false
    name: '@rush-temp/agrifood-farming'
    resolution:
      integrity: sha512-jy5iBp64p9V/NqWMdDDYUDeeBc9PBggjH5VWpZD7ZOS9Q+2V/XE8PM+hg2pm1jee4wwIGWDL1pUE1dBPUKBpFg==
      tarball: file:projects/agrifood-farming.tgz
    version: 0.0.0
  file:projects/ai-anomaly-detector.tgz:
    dependencies:
      '@azure/core-tracing': 1.0.0-preview.12
      '@azure/identity': 1.3.0
      '@microsoft/api-extractor': 7.7.11
      '@rollup/plugin-commonjs': 11.0.2_rollup@1.32.1
      '@rollup/plugin-json': 4.1.0_rollup@1.32.1
      '@rollup/plugin-multi-entry': 3.0.1_rollup@1.32.1
      '@rollup/plugin-node-resolve': 8.4.0_rollup@1.32.1
      '@rollup/plugin-replace': 2.4.2_rollup@1.32.1
      '@types/chai': 4.2.19
      '@types/mocha': 7.0.2
      '@types/node': 12.20.15
      chai: 4.3.4
      cross-env: 7.0.3
      csv-parse: 4.16.0
      dotenv: 8.6.0
      eslint: 7.29.0
      inherits: 2.0.4
      karma: 6.3.4
      karma-chrome-launcher: 3.1.0
      karma-coverage: 2.0.3
      karma-edge-launcher: 0.4.2_karma@6.3.4
      karma-env-preprocessor: 0.1.1
      karma-firefox-launcher: 1.3.0
      karma-ie-launcher: 1.0.0_karma@6.3.4
      karma-junit-reporter: 2.0.1_karma@6.3.4
      karma-mocha: 2.0.1
      karma-mocha-reporter: 2.2.5_karma@6.3.4
      karma-sourcemap-loader: 0.3.8
      mocha: 7.2.0
      mocha-junit-reporter: 1.23.3_mocha@7.2.0
      nyc: 14.1.1
      prettier: 1.19.1
      rimraf: 3.0.2
      rollup: 1.32.1
      rollup-plugin-shim: 1.0.0
      rollup-plugin-sourcemaps: 0.4.2_rollup@1.32.1
      rollup-plugin-terser: 5.3.1_rollup@1.32.1
      rollup-plugin-visualizer: 4.2.2_rollup@1.32.1
      tslib: 2.3.0
      typedoc: 0.15.2
      typescript: 4.2.4
      util: 0.12.4
    dev: false
    name: '@rush-temp/ai-anomaly-detector'
    resolution:
      integrity: sha512-9ufT3fg10JAzlueUXpNT2SFgD88Dt/MfuHYZ1eDnJyIvQgUHcbHq7X+tquB57kFvIlwqndodL0gegWlvq2ZMuw==
      tarball: file:projects/ai-anomaly-detector.tgz
    version: 0.0.0
  file:projects/ai-document-translator.tgz:
    dependencies:
      '@azure/core-rest-pipeline': 1.0.4
      '@azure/identity': 1.3.0
      '@microsoft/api-extractor': 7.13.2
      '@types/chai': 4.2.19
      '@types/mocha': 7.0.2
      '@types/node': 12.20.15
      chai: 4.3.4
      cross-env: 7.0.3
      dotenv: 8.6.0
      eslint: 7.29.0
      karma: 6.3.4
      karma-chrome-launcher: 3.1.0
      karma-coverage: 2.0.3
      karma-edge-launcher: 0.4.2_karma@6.3.4
      karma-env-preprocessor: 0.1.1
      karma-firefox-launcher: 1.3.0
      karma-ie-launcher: 1.0.0_karma@6.3.4
      karma-json-preprocessor: 0.3.3_karma@6.3.4
      karma-json-to-file-reporter: 1.0.1
      karma-junit-reporter: 2.0.1_karma@6.3.4
      karma-mocha: 2.0.1
      karma-mocha-reporter: 2.2.5_karma@6.3.4
      karma-source-map-support: 1.4.0
      karma-sourcemap-loader: 0.3.8
      mocha: 7.2.0
      mocha-junit-reporter: 1.23.3_mocha@7.2.0
      nyc: 14.1.1
      prettier: 2.2.1
      rimraf: 3.0.2
      rollup: 1.32.1
      source-map-support: 0.5.19
      tslib: 2.3.0
      typedoc: 0.15.2
      typescript: 4.2.4
    dev: false
    name: '@rush-temp/ai-document-translator'
    resolution:
      integrity: sha512-PZf1bQOimtR1sbJV/dwjmbjXUAzaZuuNJvkspOEbVNifPpQjAFawTsZtY2dC+zKWGdO240rk+91EOc0NDE5agg==
      tarball: file:projects/ai-document-translator.tgz
    version: 0.0.0
  file:projects/ai-form-recognizer.tgz:
    dependencies:
      '@azure/core-tracing': 1.0.0-preview.12
      '@microsoft/api-extractor': 7.7.11
      '@types/chai': 4.2.19
      '@types/mocha': 7.0.2
      '@types/node': 12.20.15
      '@types/sinon': 9.0.11
      chai: 4.3.4
      chai-as-promised: 7.1.1_chai@4.3.4
      cross-env: 7.0.3
      dotenv: 8.6.0
      eslint: 7.29.0
      karma: 6.3.4
      karma-chrome-launcher: 3.1.0
      karma-coverage: 2.0.3
      karma-edge-launcher: 0.4.2_karma@6.3.4
      karma-env-preprocessor: 0.1.1
      karma-firefox-launcher: 1.3.0
      karma-ie-launcher: 1.0.0_karma@6.3.4
      karma-json-preprocessor: 0.3.3_karma@6.3.4
      karma-json-to-file-reporter: 1.0.1
      karma-junit-reporter: 2.0.1_karma@6.3.4
      karma-mocha: 2.0.1
      karma-mocha-reporter: 2.2.5_karma@6.3.4
      karma-sourcemap-loader: 0.3.8
      mocha: 7.2.0
      mocha-junit-reporter: 1.23.3_mocha@7.2.0
      nyc: 14.1.1
      prettier: 1.19.1
      rimraf: 3.0.2
      rollup: 1.32.1
      sinon: 9.2.4
      source-map-support: 0.5.19
      tslib: 2.3.0
      typedoc: 0.15.2
      typescript: 4.2.4
    dev: false
    name: '@rush-temp/ai-form-recognizer'
    resolution:
      integrity: sha512-ic6S07ccxYMcosU97t362yYfVilSLhwy8TNFrPmGspNSjU3Xhf5aFFP9In44k7RJZBjTkU0wS8rBo4zdWhDgUg==
      tarball: file:projects/ai-form-recognizer.tgz
    version: 0.0.0
  file:projects/ai-metrics-advisor.tgz:
    dependencies:
      '@azure/core-tracing': 1.0.0-preview.12
      '@azure/identity': 1.3.0
      '@microsoft/api-extractor': 7.7.11
      '@types/chai': 4.2.19
      '@types/mocha': 7.0.2
      '@types/node': 12.20.15
      '@types/sinon': 9.0.11
      chai: 4.3.4
      chai-as-promised: 7.1.1_chai@4.3.4
      cross-env: 7.0.3
      dotenv: 8.6.0
      eslint: 7.29.0
      karma: 6.3.4
      karma-chrome-launcher: 3.1.0
      karma-coverage: 2.0.3
      karma-edge-launcher: 0.4.2_karma@6.3.4
      karma-env-preprocessor: 0.1.1
      karma-firefox-launcher: 1.3.0
      karma-ie-launcher: 1.0.0_karma@6.3.4
      karma-json-preprocessor: 0.3.3_karma@6.3.4
      karma-json-to-file-reporter: 1.0.1
      karma-junit-reporter: 2.0.1_karma@6.3.4
      karma-mocha: 2.0.1
      karma-mocha-reporter: 2.2.5_karma@6.3.4
      karma-sourcemap-loader: 0.3.8
      mocha: 7.2.0
      mocha-junit-reporter: 1.23.3_mocha@7.2.0
      nyc: 14.1.1
      prettier: 1.19.1
      rimraf: 3.0.2
      rollup: 1.32.1
      sinon: 9.2.4
      source-map-support: 0.5.19
      ts-node: 9.1.1_typescript@4.2.4
      tslib: 2.3.0
      typedoc: 0.15.2
      typescript: 4.2.4
    dev: false
    name: '@rush-temp/ai-metrics-advisor'
    resolution:
      integrity: sha512-qu+gXgf/6VRdPxK0z/G3Y/3utVUfn3a6Hcz25yStFz7cpeXOC6IyD+sVG97PWYoCOzg32p8OgN0kHU1P3bReOQ==
      tarball: file:projects/ai-metrics-advisor.tgz
    version: 0.0.0
  file:projects/ai-text-analytics.tgz:
    dependencies:
      '@azure/core-rest-pipeline': 1.0.4
      '@azure/core-tracing': 1.0.0-preview.12
      '@azure/identity': 2.0.0-beta.4
      '@microsoft/api-extractor': 7.7.11
      '@types/chai': 4.2.19
      '@types/chai-as-promised': 7.1.4
      '@types/mocha': 7.0.2
      '@types/node': 12.20.15
      '@types/sinon': 9.0.11
      chai: 4.3.4
      chai-as-promised: 7.1.1_chai@4.3.4
      cross-env: 7.0.3
      dotenv: 8.6.0
      eslint: 7.29.0
      karma: 6.3.4
      karma-chrome-launcher: 3.1.0
      karma-coverage: 2.0.3
      karma-edge-launcher: 0.4.2_karma@6.3.4
      karma-env-preprocessor: 0.1.1
      karma-firefox-launcher: 1.3.0
      karma-ie-launcher: 1.0.0_karma@6.3.4
      karma-json-preprocessor: 0.3.3_karma@6.3.4
      karma-json-to-file-reporter: 1.0.1
      karma-junit-reporter: 2.0.1_karma@6.3.4
      karma-mocha: 2.0.1
      karma-mocha-reporter: 2.2.5_karma@6.3.4
      karma-source-map-support: 1.4.0
      karma-sourcemap-loader: 0.3.8
      mocha: 7.2.0
      mocha-junit-reporter: 1.23.3_mocha@7.2.0
      nyc: 14.1.1
      prettier: 1.19.1
      rimraf: 3.0.2
      rollup: 1.32.1
      sinon: 9.2.4
      source-map-support: 0.5.19
      ts-node: 9.1.1_typescript@4.2.4
      tslib: 2.3.0
      typedoc: 0.15.2
      typescript: 4.2.4
    dev: false
    name: '@rush-temp/ai-text-analytics'
    resolution:
      integrity: sha512-1J4gtcu5hSXKOtq8JAKiOFCk0Gd6PCepeQleThD1/6lDkXQIiqg/F4KW+3G9X75WpTQ9uJc1qVuU2qIbvAFN3A==
      tarball: file:projects/ai-text-analytics.tgz
    version: 0.0.0
  file:projects/app-configuration.tgz:
    dependencies:
      '@azure/core-tracing': 1.0.0-preview.12
      '@azure/keyvault-secrets': 4.2.0
      '@microsoft/api-extractor': 7.7.11
      '@rollup/plugin-commonjs': 11.0.2_rollup@1.32.1
      '@rollup/plugin-inject': 4.0.2_rollup@1.32.1
      '@rollup/plugin-json': 4.1.0_rollup@1.32.1
      '@rollup/plugin-multi-entry': 3.0.1_rollup@1.32.1
      '@rollup/plugin-node-resolve': 8.4.0_rollup@1.32.1
      '@rollup/plugin-replace': 2.4.2_rollup@1.32.1
      '@types/chai': 4.2.19
      '@types/mocha': 7.0.2
      '@types/node': 12.20.15
      '@types/sinon': 9.0.11
      assert: 1.5.0
      chai: 4.3.4
      cross-env: 7.0.3
      dotenv: 8.6.0
      eslint: 7.29.0
      esm: 3.2.25
      karma: 6.3.4
      karma-chrome-launcher: 3.1.0
      karma-coverage: 2.0.3
      karma-edge-launcher: 0.4.2_karma@6.3.4
      karma-env-preprocessor: 0.1.1
      karma-firefox-launcher: 1.3.0
      karma-ie-launcher: 1.0.0_karma@6.3.4
      karma-junit-reporter: 2.0.1_karma@6.3.4
      karma-mocha: 2.0.1
      karma-mocha-reporter: 2.2.5_karma@6.3.4
      karma-sourcemap-loader: 0.3.8
      mocha: 7.2.0
      mocha-junit-reporter: 1.23.3_mocha@7.2.0
      nock: 12.0.3
      nyc: 14.1.1
      prettier: 1.19.1
      rimraf: 3.0.2
      rollup: 1.32.1
      rollup-plugin-shim: 1.0.0
      rollup-plugin-sourcemaps: 0.4.2_rollup@1.32.1
      rollup-plugin-terser: 5.3.1_rollup@1.32.1
      sinon: 9.2.4
      ts-node: 9.1.1_typescript@4.2.4
      tslib: 2.3.0
      typedoc: 0.15.2
      typescript: 4.2.4
      uglify-js: 3.13.9
    dev: false
    name: '@rush-temp/app-configuration'
    resolution:
      integrity: sha512-buaeuMHFekG8QNBfImMaKYx4JpSOdVLJHUD+tg9vdNDOFzN2gpUb8NaXZBB5Pmi7WQnBII9RTk4OLr1bERthyg==
      tarball: file:projects/app-configuration.tgz
    version: 0.0.0
  file:projects/attestation.tgz:
    dependencies:
      '@azure/core-rest-pipeline': 1.0.4
      '@azure/core-tracing': 1.0.0-preview.12
      '@azure/identity': 1.3.0
      '@microsoft/api-extractor': 7.7.11
      '@types/chai': 4.2.19
      '@types/chai-as-promised': 7.1.4
      '@types/mocha': 7.0.2
      '@types/node': 12.20.15
      buffer: 5.7.1
      chai: 4.3.4
      chai-as-promised: 7.1.1_chai@4.3.4
      cross-env: 7.0.3
      dotenv: 8.6.0
      downlevel-dts: 0.4.0
      eslint: 7.29.0
      esm: 3.2.25
      inherits: 2.0.4
      jsrsasign: 10.3.0
      karma: 6.3.4
      karma-chrome-launcher: 3.1.0
      karma-coverage: 2.0.3
      karma-edge-launcher: 0.4.2_karma@6.3.4
      karma-env-preprocessor: 0.1.1
      karma-firefox-launcher: 1.3.0
      karma-ie-launcher: 1.0.0_karma@6.3.4
      karma-json-preprocessor: 0.3.3_karma@6.3.4
      karma-json-to-file-reporter: 1.0.1
      karma-junit-reporter: 2.0.1_karma@6.3.4
      karma-mocha: 2.0.1
      karma-mocha-reporter: 2.2.5_karma@6.3.4
      karma-source-map-support: 1.4.0
      karma-sourcemap-loader: 0.3.8
      mocha: 7.2.0
      mocha-junit-reporter: 1.23.3_mocha@7.2.0
      nyc: 14.1.1
      prettier: 1.19.1
      rimraf: 3.0.2
      rollup: 1.32.1
      rollup-plugin-node-resolve: 3.4.0
      rollup-plugin-sourcemaps: 0.4.2_rollup@1.32.1
      safe-buffer: 5.2.1
      source-map-support: 0.5.19
      ts-node: 9.1.1_typescript@4.2.4
      tslib: 2.3.0
      typedoc: 0.15.2
      typescript: 4.2.4
      util: 0.12.4
    dev: false
    name: '@rush-temp/attestation'
    resolution:
      integrity: sha512-sWKNBhFI+nUcjqVMMKpimIP5+eWVZYvlv4lfTbhFr2EKdWjqFWBigtZMuxPFkbpWZT3lR+MPL068QEVfi4jf9A==
      tarball: file:projects/attestation.tgz
    version: 0.0.0
  file:projects/communication-chat.tgz:
    dependencies:
      '@azure/communication-identity': 1.0.0
      '@azure/communication-signaling': 1.0.0-beta.7
      '@azure/core-tracing': 1.0.0-preview.12
      '@microsoft/api-extractor': 7.7.11
      '@rollup/plugin-commonjs': 11.0.2_rollup@1.32.1
      '@rollup/plugin-json': 4.1.0_rollup@1.32.1
      '@rollup/plugin-multi-entry': 3.0.1_rollup@1.32.1
      '@rollup/plugin-node-resolve': 8.4.0_rollup@1.32.1
      '@rollup/plugin-replace': 2.4.2_rollup@1.32.1
      '@types/chai': 4.2.19
      '@types/mocha': 7.0.2
      '@types/node': 12.20.15
      '@types/sinon': 9.0.11
      assert: 1.5.0
      chai: 4.3.4
      cross-env: 7.0.3
      dotenv: 8.6.0
      eslint: 7.29.0
      events: 3.3.0
      inherits: 2.0.4
      karma: 6.3.4
      karma-chrome-launcher: 3.1.0
      karma-coverage: 2.0.3
      karma-edge-launcher: 0.4.2_karma@6.3.4
      karma-env-preprocessor: 0.1.1
      karma-firefox-launcher: 1.3.0
      karma-ie-launcher: 1.0.0_karma@6.3.4
      karma-json-preprocessor: 0.3.3_karma@6.3.4
      karma-json-to-file-reporter: 1.0.1
      karma-junit-reporter: 2.0.1_karma@6.3.4
      karma-mocha: 2.0.1
      karma-mocha-reporter: 2.2.5_karma@6.3.4
      karma-sourcemap-loader: 0.3.8
      mocha: 7.2.0
      mocha-junit-reporter: 1.23.3_mocha@7.2.0
      nyc: 14.1.1
      prettier: 1.19.1
      rimraf: 3.0.2
      rollup: 1.32.1
      rollup-plugin-shim: 1.0.0
      rollup-plugin-sourcemaps: 0.4.2_rollup@1.32.1
      rollup-plugin-terser: 5.3.1_rollup@1.32.1
      rollup-plugin-visualizer: 4.2.2_rollup@1.32.1
      sinon: 9.2.4
      tslib: 2.3.0
      typedoc: 0.15.2
      typescript: 4.2.4
      util: 0.12.4
    dev: false
    name: '@rush-temp/communication-chat'
    resolution:
      integrity: sha512-GDOadpliZYN+OiPeJjC+Qlkqfdn54RTyMDJa3dlRr7InySirAWqKQnnChD91kyzPfAhiL14YfFNDabe3HWeMYA==
      tarball: file:projects/communication-chat.tgz
    version: 0.0.0
  file:projects/communication-common.tgz:
    dependencies:
      '@azure/core-tracing': 1.0.0-preview.12
      '@microsoft/api-extractor': 7.7.11
      '@rollup/plugin-commonjs': 11.0.2_rollup@1.32.1
      '@rollup/plugin-json': 4.1.0_rollup@1.32.1
      '@rollup/plugin-multi-entry': 3.0.1_rollup@1.32.1
      '@rollup/plugin-node-resolve': 8.4.0_rollup@1.32.1
      '@rollup/plugin-replace': 2.4.2_rollup@1.32.1
      '@types/chai': 4.2.19
      '@types/chai-as-promised': 7.1.4
      '@types/jwt-decode': 2.2.1
      '@types/mocha': 7.0.2
      '@types/node': 12.20.15
      '@types/sinon': 9.0.11
      assert: 1.5.0
      chai: 4.3.4
      chai-as-promised: 7.1.1_chai@4.3.4
      cross-env: 7.0.3
      eslint: 7.29.0
      events: 3.3.0
      inherits: 2.0.4
      jwt-decode: 2.2.0
      karma: 6.3.4
      karma-chrome-launcher: 3.1.0
      karma-coverage: 2.0.3
      karma-edge-launcher: 0.4.2_karma@6.3.4
      karma-env-preprocessor: 0.1.1
      karma-firefox-launcher: 1.3.0
      karma-ie-launcher: 1.0.0_karma@6.3.4
      karma-junit-reporter: 2.0.1_karma@6.3.4
      karma-mocha: 2.0.1
      karma-mocha-reporter: 2.2.5_karma@6.3.4
      karma-sourcemap-loader: 0.3.8
      mocha: 7.2.0
      mocha-junit-reporter: 1.23.3_mocha@7.2.0
      nyc: 14.1.1
      prettier: 1.19.1
      rimraf: 3.0.2
      rollup: 1.32.1
      rollup-plugin-sourcemaps: 0.4.2_rollup@1.32.1
      rollup-plugin-terser: 5.3.1_rollup@1.32.1
      rollup-plugin-visualizer: 4.2.2_rollup@1.32.1
      sinon: 9.2.4
      tslib: 2.3.0
      typedoc: 0.15.2
      typescript: 4.2.4
      util: 0.12.4
    dev: false
    name: '@rush-temp/communication-common'
    resolution:
      integrity: sha512-Aw8jV4Aw7UxX0+lg78MCPL8J79O+oiKCeQiH2Amt3BueTbQaxnYMPH7IKtlG9WBdk04YO61MhRT4Z6jwghpqYA==
      tarball: file:projects/communication-common.tgz
    version: 0.0.0
  file:projects/communication-identity.tgz:
    dependencies:
      '@azure/core-tracing': 1.0.0-preview.12
      '@microsoft/api-extractor': 7.7.11
      '@rollup/plugin-commonjs': 11.0.2_rollup@1.32.1
      '@rollup/plugin-json': 4.1.0_rollup@1.32.1
      '@rollup/plugin-multi-entry': 3.0.1_rollup@1.32.1
      '@rollup/plugin-node-resolve': 8.4.0_rollup@1.32.1
      '@rollup/plugin-replace': 2.4.2_rollup@1.32.1
      '@types/chai': 4.2.19
      '@types/mocha': 7.0.2
      '@types/node': 12.20.15
      '@types/sinon': 9.0.11
      assert: 1.5.0
      chai: 4.3.4
      cross-env: 7.0.3
      dotenv: 8.6.0
      eslint: 7.29.0
      events: 3.3.0
      inherits: 2.0.4
      karma: 6.3.4
      karma-chrome-launcher: 3.1.0
      karma-coverage: 2.0.3
      karma-edge-launcher: 0.4.2_karma@6.3.4
      karma-env-preprocessor: 0.1.1
      karma-firefox-launcher: 1.3.0
      karma-ie-launcher: 1.0.0_karma@6.3.4
      karma-json-preprocessor: 0.3.3_karma@6.3.4
      karma-json-to-file-reporter: 1.0.1
      karma-junit-reporter: 2.0.1_karma@6.3.4
      karma-mocha: 2.0.1
      karma-mocha-reporter: 2.2.5_karma@6.3.4
      karma-sourcemap-loader: 0.3.8
      mocha: 7.2.0
      mocha-junit-reporter: 1.23.3_mocha@7.2.0
      nyc: 14.1.1
      prettier: 1.19.1
      rimraf: 3.0.2
      rollup: 1.32.1
      rollup-plugin-shim: 1.0.0
      rollup-plugin-sourcemaps: 0.4.2_rollup@1.32.1
      rollup-plugin-terser: 5.3.1_rollup@1.32.1
      rollup-plugin-visualizer: 4.2.2_rollup@1.32.1
      sinon: 9.2.4
      tslib: 2.3.0
      typedoc: 0.15.2
      typescript: 4.2.4
    dev: false
    name: '@rush-temp/communication-identity'
    resolution:
      integrity: sha512-aHcL5KMIWqHecXjbGqcxPTRGm0mbp6cpHRC2URIVblb5qhiRFq5f3B6GtjjUqGbJ9JHlVDT1eXrfBJLwPjyGkw==
      tarball: file:projects/communication-identity.tgz
    version: 0.0.0
  file:projects/communication-network-traversal.tgz:
    dependencies:
      '@azure/communication-identity': 1.0.0
      '@azure/core-tracing': 1.0.0-preview.12
      '@microsoft/api-extractor': 7.7.11
      '@rollup/plugin-commonjs': 11.0.2_rollup@1.32.1
      '@rollup/plugin-json': 4.1.0_rollup@1.32.1
      '@rollup/plugin-multi-entry': 3.0.1_rollup@1.32.1
      '@rollup/plugin-node-resolve': 8.4.0_rollup@1.32.1
      '@rollup/plugin-replace': 2.4.2_rollup@1.32.1
      '@types/chai': 4.2.19
      '@types/mocha': 7.0.2
      '@types/node': 12.20.15
      '@types/sinon': 9.0.11
      assert: 1.5.0
      chai: 4.3.4
      cross-env: 7.0.3
      dotenv: 8.6.0
      eslint: 7.29.0
      events: 3.3.0
      inherits: 2.0.4
      karma: 6.3.4
      karma-chrome-launcher: 3.1.0
      karma-coverage: 2.0.3
      karma-edge-launcher: 0.4.2_karma@6.3.4
      karma-env-preprocessor: 0.1.1
      karma-firefox-launcher: 1.3.0
      karma-ie-launcher: 1.0.0_karma@6.3.4
      karma-json-preprocessor: 0.3.3_karma@6.3.4
      karma-json-to-file-reporter: 1.0.1
      karma-junit-reporter: 2.0.1_karma@6.3.4
      karma-mocha: 2.0.1
      karma-mocha-reporter: 2.2.5_karma@6.3.4
      karma-sourcemap-loader: 0.3.8
      mocha: 7.2.0
      mocha-junit-reporter: 1.23.3_mocha@7.2.0
      nyc: 14.1.1
      prettier: 1.19.1
      rimraf: 3.0.2
      rollup: 1.32.1
      rollup-plugin-shim: 1.0.0
      rollup-plugin-sourcemaps: 0.4.2_rollup@1.32.1
      rollup-plugin-terser: 5.3.1_rollup@1.32.1
      rollup-plugin-visualizer: 4.2.2_rollup@1.32.1
      sinon: 9.2.4
      tslib: 2.3.0
      typedoc: 0.15.2
      typescript: 4.2.4
    dev: false
    name: '@rush-temp/communication-network-traversal'
    resolution:
      integrity: sha512-bKKNKNhlr4Hg4C6Jt0Pd55wX+gYrfPYJCMgGR+icjso2btmASvFAmzmUgF7bIf2A/h515HJdZ7WKjEM7bMJcvQ==
      tarball: file:projects/communication-network-traversal.tgz
    version: 0.0.0
  file:projects/communication-phone-numbers.tgz:
    dependencies:
      '@azure/core-tracing': 1.0.0-preview.12
      '@azure/identity': 2.0.0-beta.4
      '@microsoft/api-extractor': 7.7.11
      '@rollup/plugin-commonjs': 11.0.2_rollup@1.32.1
      '@rollup/plugin-json': 4.1.0_rollup@1.32.1
      '@rollup/plugin-multi-entry': 3.0.1_rollup@1.32.1
      '@rollup/plugin-node-resolve': 8.4.0_rollup@1.32.1
      '@rollup/plugin-replace': 2.4.2_rollup@1.32.1
      '@types/chai': 4.2.19
      '@types/mocha': 7.0.2
      '@types/node': 12.20.15
      '@types/sinon': 9.0.11
      assert: 1.5.0
      chai: 4.3.4
      cross-env: 7.0.3
      dotenv: 8.6.0
      eslint: 7.29.0
      events: 3.3.0
      inherits: 2.0.4
      karma: 6.3.4
      karma-chrome-launcher: 3.1.0
      karma-coverage: 2.0.3
      karma-edge-launcher: 0.4.2_karma@6.3.4
      karma-env-preprocessor: 0.1.1
      karma-firefox-launcher: 1.3.0
      karma-ie-launcher: 1.0.0_karma@6.3.4
      karma-json-preprocessor: 0.3.3_karma@6.3.4
      karma-json-to-file-reporter: 1.0.1
      karma-junit-reporter: 2.0.1_karma@6.3.4
      karma-mocha: 2.0.1
      karma-mocha-reporter: 2.2.5_karma@6.3.4
      karma-sourcemap-loader: 0.3.8
      mocha: 7.2.0
      mocha-junit-reporter: 1.23.3_mocha@7.2.0
      nyc: 14.1.1
      prettier: 1.19.1
      rimraf: 3.0.2
      rollup: 1.32.1
      rollup-plugin-shim: 1.0.0
      rollup-plugin-sourcemaps: 0.4.2_rollup@1.32.1
      rollup-plugin-terser: 5.3.1_rollup@1.32.1
      rollup-plugin-visualizer: 4.2.2_rollup@1.32.1
      sinon: 9.2.4
      tslib: 2.3.0
      typedoc: 0.15.2
      typescript: 4.2.4
    dev: false
    name: '@rush-temp/communication-phone-numbers'
    resolution:
      integrity: sha512-DjeH2CLNHlJbymwg6/uOyDaPbntfNL7pB3FTwhkqdk6L6uKUWYnkYjN+E+Y4C2P7VEKt5VcehZMFKG708DVYJw==
      tarball: file:projects/communication-phone-numbers.tgz
    version: 0.0.0
  file:projects/communication-sms.tgz:
    dependencies:
      '@azure/core-tracing': 1.0.0-preview.12
      '@microsoft/api-extractor': 7.7.11
      '@rollup/plugin-commonjs': 11.0.2_rollup@1.32.1
      '@rollup/plugin-json': 4.1.0_rollup@1.32.1
      '@rollup/plugin-multi-entry': 3.0.1_rollup@1.32.1
      '@rollup/plugin-node-resolve': 8.4.0_rollup@1.32.1
      '@rollup/plugin-replace': 2.4.2_rollup@1.32.1
      '@types/chai': 4.2.19
      '@types/mocha': 7.0.2
      '@types/node': 12.20.15
      '@types/sinon': 9.0.11
      assert: 1.5.0
      chai: 4.3.4
      cross-env: 7.0.3
      dotenv: 8.6.0
      eslint: 7.29.0
      events: 3.3.0
      inherits: 2.0.4
      karma: 6.3.4
      karma-chrome-launcher: 3.1.0
      karma-coverage: 2.0.3
      karma-edge-launcher: 0.4.2_karma@6.3.4
      karma-env-preprocessor: 0.1.1
      karma-firefox-launcher: 1.3.0
      karma-ie-launcher: 1.0.0_karma@6.3.4
      karma-junit-reporter: 2.0.1_karma@6.3.4
      karma-mocha: 2.0.1
      karma-mocha-reporter: 2.2.5_karma@6.3.4
      karma-sourcemap-loader: 0.3.8
      mocha: 7.2.0
      mocha-junit-reporter: 1.23.3_mocha@7.2.0
      nyc: 14.1.1
      prettier: 1.19.1
      rimraf: 3.0.2
      rollup: 1.32.1
      rollup-plugin-shim: 1.0.0
      rollup-plugin-sourcemaps: 0.4.2_rollup@1.32.1
      rollup-plugin-terser: 5.3.1_rollup@1.32.1
      rollup-plugin-visualizer: 4.2.2_rollup@1.32.1
      sinon: 9.2.4
      tslib: 2.3.0
      typedoc: 0.15.2
      typescript: 4.2.4
      util: 0.12.4
    dev: false
    name: '@rush-temp/communication-sms'
    resolution:
      integrity: sha512-G1v9Oxu03/j0x/P907aORxGv8lL2W1eoKZp9DSs0Wkpeyib45pRKpT4eI9D5GqUu/VbDnVhdI5ddNhA2I79A5w==
      tarball: file:projects/communication-sms.tgz
    version: 0.0.0
  file:projects/confidential-ledger.tgz:
    dependencies:
      '@azure/core-rest-pipeline': 1.0.4
      '@azure/identity': 1.3.0
      '@microsoft/api-extractor': 7.13.2
      '@types/chai': 4.2.19
      '@types/mocha': 7.0.2
      '@types/node': 12.20.15
      chai: 4.3.4
      cross-env: 7.0.3
      dotenv: 8.6.0
      eslint: 7.29.0
      karma: 6.3.4
      karma-chrome-launcher: 3.1.0
      karma-coverage: 2.0.3
      karma-edge-launcher: 0.4.2_karma@6.3.4
      karma-env-preprocessor: 0.1.1
      karma-firefox-launcher: 1.3.0
      karma-ie-launcher: 1.0.0_karma@6.3.4
      karma-json-preprocessor: 0.3.3_karma@6.3.4
      karma-json-to-file-reporter: 1.0.1
      karma-junit-reporter: 2.0.1_karma@6.3.4
      karma-mocha: 2.0.1
      karma-mocha-reporter: 2.2.5_karma@6.3.4
      karma-source-map-support: 1.4.0
      karma-sourcemap-loader: 0.3.8
      mocha: 7.2.0
      mocha-junit-reporter: 1.23.3_mocha@7.2.0
      nyc: 14.1.1
      prettier: 2.2.1
      rimraf: 3.0.2
      rollup: 1.32.1
      source-map-support: 0.5.19
      tslib: 2.3.0
      typedoc: 0.15.2
      typescript: 4.2.4
    dev: false
    name: '@rush-temp/confidential-ledger'
    resolution:
      integrity: sha512-BonUBGYENozAjoqEad7NCGbz16zK2hT0iYuAdTpQyprZAzMZyERSsuzX54IVacCzxmqMsLnWyxwGOH474KtWxw==
      tarball: file:projects/confidential-ledger.tgz
    version: 0.0.0
  file:projects/container-registry.tgz:
    dependencies:
      '@azure/core-tracing': 1.0.0-preview.12
      '@azure/ms-rest-nodeauth': 3.0.10
      '@microsoft/api-extractor': 7.7.11
      '@types/chai': 4.2.19
      '@types/chai-as-promised': 7.1.4
      '@types/mocha': 7.0.2
      '@types/node': 12.20.15
      chai: 4.3.4
      chai-as-promised: 7.1.1_chai@4.3.4
      cross-env: 7.0.3
      dotenv: 8.6.0
      eslint: 7.29.0
      inherits: 2.0.4
      karma: 6.3.4
      karma-chrome-launcher: 3.1.0
      karma-coverage: 2.0.3
      karma-edge-launcher: 0.4.2_karma@6.3.4
      karma-env-preprocessor: 0.1.1
      karma-firefox-launcher: 1.3.0
      karma-ie-launcher: 1.0.0_karma@6.3.4
      karma-json-preprocessor: 0.3.3_karma@6.3.4
      karma-json-to-file-reporter: 1.0.1
      karma-junit-reporter: 2.0.1_karma@6.3.4
      karma-mocha: 2.0.1
      karma-mocha-reporter: 2.2.5_karma@6.3.4
      karma-sourcemap-loader: 0.3.8
      mocha: 7.2.0
      mocha-junit-reporter: 1.23.3_mocha@7.2.0
      nyc: 14.1.1
      prettier: 1.19.1
      rimraf: 3.0.2
      rollup: 1.32.1
      tslib: 2.3.0
      typedoc: 0.15.2
      typescript: 4.2.4
      util: 0.12.4
    dev: false
    name: '@rush-temp/container-registry'
    resolution:
      integrity: sha512-rChRx4Px7wU5awKY1tx/YDxrlpzZiTRj7cmahYFVfcIox0Pfo7NLFilRqlHlm0agnQKUEfsbyp5OTFqP+0X+FQ==
      tarball: file:projects/container-registry.tgz
    version: 0.0.0
  file:projects/core-amqp.tgz:
    dependencies:
      '@microsoft/api-extractor': 7.7.11
      '@rollup/plugin-commonjs': 11.0.2_rollup@1.32.1
      '@rollup/plugin-inject': 4.0.2_rollup@1.32.1
      '@rollup/plugin-json': 4.1.0_rollup@1.32.1
      '@rollup/plugin-multi-entry': 3.0.1_rollup@1.32.1
      '@rollup/plugin-node-resolve': 8.4.0_rollup@1.32.1
      '@rollup/plugin-replace': 2.4.2_rollup@1.32.1
      '@types/chai': 4.2.19
      '@types/chai-as-promised': 7.1.4
      '@types/debug': 4.1.5
      '@types/mocha': 7.0.2
      '@types/node': 12.20.15
      '@types/sinon': 9.0.11
      '@types/ws': 7.4.5
      assert: 1.5.0
      buffer: 5.7.1
      chai: 4.3.4
      chai-as-promised: 7.1.1_chai@4.3.4
      cross-env: 7.0.3
      debug: 4.3.1
      dotenv: 8.6.0
      downlevel-dts: 0.4.0
      eslint: 7.29.0
      events: 3.3.0
      jssha: 3.2.0
      karma: 6.3.4_debug@4.3.1
      karma-chrome-launcher: 3.1.0
      karma-mocha: 2.0.1
      mocha: 7.2.0
      mocha-junit-reporter: 1.23.3_mocha@7.2.0
      nyc: 14.1.1
      prettier: 1.19.1
      process: 0.11.10
      puppeteer: 3.3.0
      rhea: 2.0.3
      rhea-promise: 2.1.0
      rimraf: 3.0.2
      rollup: 1.32.1
      rollup-plugin-shim: 1.0.0
      rollup-plugin-sourcemaps: 0.4.2_rollup@1.32.1
      rollup-plugin-terser: 5.3.1_rollup@1.32.1
      sinon: 9.2.4
      ts-node: 9.1.1_typescript@4.2.4
      tslib: 2.3.0
      typedoc: 0.15.2
      typescript: 4.2.4
      url: 0.11.0
      util: 0.12.4
      ws: 7.5.0
    dev: false
    name: '@rush-temp/core-amqp'
    resolution:
      integrity: sha512-FHTxFxeancQjNBMEO+8O8eirRfSQp0TUzFfwBEBKy+/psSDQnFUCiVuYo9Q1DoXUDTFNX56lGOEhcuiG2fp7GA==
      tarball: file:projects/core-amqp.tgz
    version: 0.0.0
  file:projects/core-asynciterator-polyfill.tgz:
    dependencies:
      '@types/node': 12.20.15
      eslint: 7.29.0
      prettier: 1.19.1
      typedoc: 0.15.2
      typescript: 4.2.4
    dev: false
    name: '@rush-temp/core-asynciterator-polyfill'
    resolution:
      integrity: sha512-NMQzIXmS6Aw+/UpoOPolEKGWu0ak5sbvZn3jGCttx2gFZqO832WYZuAeNlwxEYUepdypxNQRnAR8EAdx7b7iiw==
      tarball: file:projects/core-asynciterator-polyfill.tgz
    version: 0.0.0
  file:projects/core-auth.tgz:
    dependencies:
      '@microsoft/api-extractor': 7.7.11
      '@rollup/plugin-commonjs': 11.0.2_rollup@1.32.1
      '@rollup/plugin-json': 4.1.0_rollup@1.32.1
      '@rollup/plugin-multi-entry': 3.0.1_rollup@1.32.1
      '@rollup/plugin-node-resolve': 8.4.0_rollup@1.32.1
      '@rollup/plugin-replace': 2.4.2_rollup@1.32.1
      '@types/mocha': 7.0.2
      '@types/node': 12.20.15
      assert: 1.5.0
      cross-env: 7.0.3
      downlevel-dts: 0.4.0
      eslint: 7.29.0
      inherits: 2.0.4
      mocha: 7.2.0
      mocha-junit-reporter: 1.23.3_mocha@7.2.0
      prettier: 1.19.1
      rimraf: 3.0.2
      rollup: 1.32.1
      rollup-plugin-sourcemaps: 0.4.2_rollup@1.32.1
      rollup-plugin-terser: 5.3.1_rollup@1.32.1
      rollup-plugin-visualizer: 4.2.2_rollup@1.32.1
      tslib: 2.3.0
      typedoc: 0.15.2
      typescript: 4.2.4
      util: 0.12.4
    dev: false
    name: '@rush-temp/core-auth'
    resolution:
      integrity: sha512-RXJRUV7mArLtNQQWvQkXLxFmypQ8WZNLBtKMDsKniNu9fE37UkST/bcBNOkH9fOt04ldxlv6HbXW1Lo2QVc5cQ==
      tarball: file:projects/core-auth.tgz
    version: 0.0.0
  file:projects/core-client-1.tgz:
    dependencies:
      '@azure/core-rest-pipeline': 1.0.4
      '@azure/core-tracing': 1.0.0-preview.12
      '@azure/core-xml': 1.0.0-beta.1
      '@microsoft/api-extractor': 7.7.11
      '@rollup/plugin-commonjs': 11.0.2_rollup@1.32.1
      '@rollup/plugin-json': 4.1.0_rollup@1.32.1
      '@rollup/plugin-multi-entry': 3.0.1_rollup@1.32.1
      '@rollup/plugin-node-resolve': 8.4.0_rollup@1.32.1
      '@rollup/plugin-replace': 2.4.2_rollup@1.32.1
      '@types/chai': 4.2.19
      '@types/mocha': 7.0.2
      '@types/node': 12.20.15
      '@types/sinon': 9.0.11
      chai: 4.3.4
      cross-env: 7.0.3
      downlevel-dts: 0.4.0
      eslint: 7.29.0
      inherits: 2.0.4
      karma: 6.3.4
      karma-chrome-launcher: 3.1.0
      karma-coverage: 2.0.3
      karma-edge-launcher: 0.4.2_karma@6.3.4
      karma-env-preprocessor: 0.1.1
      karma-firefox-launcher: 1.3.0
      karma-ie-launcher: 1.0.0_karma@6.3.4
      karma-junit-reporter: 2.0.1_karma@6.3.4
      karma-mocha: 2.0.1
      karma-mocha-reporter: 2.2.5_karma@6.3.4
      karma-sourcemap-loader: 0.3.8
      mocha: 7.2.0
      mocha-junit-reporter: 1.23.3_mocha@7.2.0
      prettier: 1.19.1
      rimraf: 3.0.2
      rollup: 1.32.1
      rollup-plugin-sourcemaps: 0.4.2_rollup@1.32.1
      rollup-plugin-terser: 5.3.1_rollup@1.32.1
      rollup-plugin-visualizer: 4.2.2_rollup@1.32.1
      sinon: 9.2.4
      tslib: 2.3.0
      typedoc: 0.15.2
      typescript: 4.2.4
      util: 0.12.4
    dev: false
    name: '@rush-temp/core-client-1'
    resolution:
      integrity: sha512-y2Ck63UttZJzyZPfw01W6GFfdylsr0qeKZ6SHL4Q5F0g0vuUZ5CFfWNymMZsf5tVXpzCJJKe5+vgqmTkc/lRYg==
      tarball: file:projects/core-client-1.tgz
    version: 0.0.0
  file:projects/core-client-paging.tgz:
    dependencies:
      '@microsoft/api-extractor': 7.13.2
      '@types/chai': 4.2.19
      '@types/mocha': 7.0.2
      '@types/node': 12.20.15
      chai: 4.3.4
      cross-env: 7.0.3
      eslint: 7.29.0
      inherits: 2.0.4
      karma: 6.3.4
      karma-chrome-launcher: 3.1.0
      karma-coverage: 2.0.3
      karma-edge-launcher: 0.4.2_karma@6.3.4
      karma-env-preprocessor: 0.1.1
      karma-firefox-launcher: 1.3.0
      karma-ie-launcher: 1.0.0_karma@6.3.4
      karma-junit-reporter: 2.0.1_karma@6.3.4
      karma-mocha: 2.0.1
      karma-mocha-reporter: 2.2.5_karma@6.3.4
      karma-sourcemap-loader: 0.3.8
      mocha: 7.2.0
      mocha-junit-reporter: 1.23.3_mocha@7.2.0
      prettier: 2.2.1
      rimraf: 3.0.2
      rollup: 1.32.1
      sinon: 9.2.4
      tslib: 2.3.0
      typedoc: 0.15.2
      typescript: 4.2.4
      util: 0.12.4
    dev: false
    name: '@rush-temp/core-client-paging'
    resolution:
      integrity: sha512-sP3PGJ8cEjUUxrtGi3H1M1vVvc2VSrlYHReEYjRgsP/0MSr0YVl9ouV18fBftBsnQRD5aPHayrnT++kmeU/1FQ==
      tarball: file:projects/core-client-paging.tgz
    version: 0.0.0
  file:projects/core-client.tgz:
    dependencies:
      '@azure/core-rest-pipeline': 1.0.4
      '@microsoft/api-extractor': 7.13.2
      '@types/chai': 4.2.19
      '@types/mocha': 7.0.2
      '@types/node': 12.20.15
      chai: 4.3.4
      cross-env: 7.0.3
      eslint: 7.29.0
      inherits: 2.0.4
      karma: 6.3.4
      karma-chrome-launcher: 3.1.0
      karma-coverage: 2.0.3
      karma-edge-launcher: 0.4.2_karma@6.3.4
      karma-env-preprocessor: 0.1.1
      karma-firefox-launcher: 1.3.0
      karma-ie-launcher: 1.0.0_karma@6.3.4
      karma-junit-reporter: 2.0.1_karma@6.3.4
      karma-mocha: 2.0.1
      karma-mocha-reporter: 2.2.5_karma@6.3.4
      karma-sourcemap-loader: 0.3.8
      mocha: 7.2.0
      mocha-junit-reporter: 1.23.3_mocha@7.2.0
      prettier: 2.2.1
      rimraf: 3.0.2
      rollup: 1.32.1
      sinon: 9.2.4
      tslib: 2.3.0
      typedoc: 0.15.2
      typescript: 4.2.4
      util: 0.12.4
    dev: false
    name: '@rush-temp/core-client'
    resolution:
      integrity: sha512-A+GvNgdlwTt5h3ZbVfNlhfUSKtdo96ruE9aQ7Vvf83wsasti6gtLOQFPXPiLMvhvQoKg4eQ3iZU9TtNxW2RY+g==
      tarball: file:projects/core-client.tgz
    version: 0.0.0
  file:projects/core-crypto.tgz:
    dependencies:
      '@microsoft/api-extractor': 7.7.11
      '@rollup/plugin-commonjs': 11.0.2_rollup@1.32.1
      '@rollup/plugin-json': 4.1.0_rollup@1.32.1
      '@rollup/plugin-multi-entry': 3.0.1_rollup@1.32.1
      '@rollup/plugin-node-resolve': 8.4.0_rollup@1.32.1
      '@rollup/plugin-replace': 2.4.2_rollup@1.32.1
      '@types/chai': 4.2.19
      '@types/mocha': 7.0.2
      '@types/node': 12.20.15
      '@types/sinon': 9.0.11
      assert: 1.5.0
      chai: 4.3.4
      cross-env: 7.0.3
      downlevel-dts: 0.4.0
      eslint: 7.29.0
      karma: 6.3.4
      karma-chrome-launcher: 3.1.0
      karma-coverage: 2.0.3
      karma-edge-launcher: 0.4.2_karma@6.3.4
      karma-env-preprocessor: 0.1.1
      karma-firefox-launcher: 1.3.0
      karma-ie-launcher: 1.0.0_karma@6.3.4
      karma-junit-reporter: 2.0.1_karma@6.3.4
      karma-mocha: 2.0.1
      karma-mocha-reporter: 2.2.5_karma@6.3.4
      karma-sourcemap-loader: 0.3.8
      mocha: 7.2.0
      mocha-junit-reporter: 1.23.3_mocha@7.2.0
      prettier: 1.19.1
      rimraf: 3.0.2
      rollup: 1.32.1
      rollup-plugin-sourcemaps: 0.4.2_rollup@1.32.1
      rollup-plugin-terser: 5.3.1_rollup@1.32.1
      sinon: 9.2.4
      tslib: 2.3.0
      typedoc: 0.15.2
      typescript: 4.2.4
    dev: false
    name: '@rush-temp/core-crypto'
    resolution:
      integrity: sha512-ZxjNnA+5K9JvOJIhLaYC9VDNuS1o+YFNoOR/v2T3EuEf8dDw5+tTddPyy5QRH59EQAUjqc+b/5YwwWdPys08jg==
      tarball: file:projects/core-crypto.tgz
    version: 0.0.0
  file:projects/core-http.tgz:
    dependencies:
      '@azure/core-tracing': 1.0.0-preview.12
      '@azure/logger-js': 1.3.2
      '@microsoft/api-extractor': 7.7.11
      '@rollup/plugin-commonjs': 11.0.2_rollup@1.32.1
      '@rollup/plugin-json': 4.1.0_rollup@1.32.1
      '@rollup/plugin-multi-entry': 3.0.1_rollup@1.32.1
      '@rollup/plugin-node-resolve': 8.4.0_rollup@1.32.1
      '@rollup/plugin-replace': 2.4.2_rollup@1.32.1
      '@types/chai': 4.2.19
      '@types/express': 4.17.12
      '@types/glob': 7.1.3
      '@types/mocha': 7.0.2
      '@types/node': 12.20.15
      '@types/node-fetch': 2.5.10
      '@types/sinon': 9.0.11
      '@types/tough-cookie': 4.0.0
      '@types/tunnel': 0.0.1
      '@types/uuid': 8.3.0
      '@types/xml2js': 0.4.8
      babel-runtime: 6.26.0
      chai: 4.3.4
      cross-env: 7.0.3
      downlevel-dts: 0.4.0
      eslint: 7.29.0
      express: 4.17.1
      fetch-mock: 9.11.0_node-fetch@2.6.1
      form-data: 3.0.1
      glob: 7.1.7
      karma: 6.3.4
      karma-chai: 0.1.0_chai@4.3.4+karma@6.3.4
      karma-chrome-launcher: 3.1.0
      karma-edge-launcher: 0.4.2_karma@6.3.4
      karma-firefox-launcher: 1.3.0
      karma-mocha: 2.0.1
      karma-rollup-preprocessor: 7.0.7_rollup@1.32.1
      karma-sourcemap-loader: 0.3.8
      mocha: 7.2.0
      mocha-junit-reporter: 1.23.3_mocha@7.2.0
      node-fetch: 2.6.1
      npm-run-all: 4.1.5
      nyc: 14.1.1
      prettier: 1.19.1
      process: 0.11.10
      puppeteer: 3.3.0
      regenerator-runtime: 0.13.7
      rimraf: 3.0.2
      rollup: 1.32.1
      rollup-plugin-sourcemaps: 0.4.2_rollup@1.32.1
      rollup-plugin-visualizer: 4.2.2_rollup@1.32.1
      shx: 0.3.3
      sinon: 9.2.4
      tough-cookie: 4.0.0
      ts-node: 9.1.1_typescript@4.2.4
      tslib: 2.3.0
      tunnel: 0.0.6
      typedoc: 0.15.2
      typescript: 4.2.4
      uglify-js: 3.13.9
      uuid: 8.3.2
      xhr-mock: 2.5.1
      xml2js: 0.4.23
    dev: false
    name: '@rush-temp/core-http'
    resolution:
      integrity: sha512-ETvJbsKq3l2YWstDHRSjRRI2jogJVt5mJ7Yj+kquaSJyw4QdNIgODJb4znQKnJXHsN9OkM7eqK5Nqc5BpoZYEA==
      tarball: file:projects/core-http.tgz
    version: 0.0.0
  file:projects/core-lro.tgz:
    dependencies:
      '@azure/core-tracing': 1.0.0-preview.12
      '@microsoft/api-extractor': 7.7.11
      '@rollup/plugin-commonjs': 11.0.2_rollup@1.32.1
      '@rollup/plugin-multi-entry': 3.0.1_rollup@1.32.1
      '@rollup/plugin-node-resolve': 8.4.0_rollup@1.32.1
      '@rollup/plugin-replace': 2.4.2_rollup@1.32.1
      '@types/chai': 4.2.19
      '@types/mocha': 7.0.2
      '@types/node': 12.20.15
      assert: 1.5.0
      chai: 4.3.4
      cross-env: 7.0.3
      eslint: 7.29.0
      events: 3.3.0
      karma: 6.3.4
      karma-chrome-launcher: 3.1.0
      karma-coverage: 2.0.3
      karma-edge-launcher: 0.4.2_karma@6.3.4
      karma-env-preprocessor: 0.1.1
      karma-firefox-launcher: 1.3.0
      karma-ie-launcher: 1.0.0_karma@6.3.4
      karma-junit-reporter: 2.0.1_karma@6.3.4
      karma-mocha: 2.0.1
      karma-mocha-reporter: 2.2.5_karma@6.3.4
      karma-sourcemap-loader: 0.3.8
      mocha: 7.2.0
      mocha-junit-reporter: 1.23.3_mocha@7.2.0
      npm-run-all: 4.1.5
      nyc: 14.1.1
      prettier: 1.19.1
      rimraf: 3.0.2
      rollup: 1.32.1
      rollup-plugin-shim: 1.0.0
      rollup-plugin-sourcemaps: 0.4.2_rollup@1.32.1
      rollup-plugin-terser: 5.3.1_rollup@1.32.1
      rollup-plugin-visualizer: 4.2.2_rollup@1.32.1
      ts-node: 9.1.1_typescript@4.2.4
      tslib: 2.3.0
      typedoc: 0.15.2
      typescript: 4.2.4
      uglify-js: 3.13.9
    dev: false
    name: '@rush-temp/core-lro'
    resolution:
      integrity: sha512-Y8Lud9OBd9EwLoc0ksgNTz3qSsF0VKAZyI0lP7jH4xKVCqhsH3qLaX9xePBHucMBe+XnjRCC05WaJaXPfQ/t/A==
      tarball: file:projects/core-lro.tgz
    version: 0.0.0
  file:projects/core-paging.tgz:
    dependencies:
      '@types/node': 12.20.15
      eslint: 7.29.0
      prettier: 1.19.1
      rimraf: 3.0.2
      typedoc: 0.15.2
      typescript: 4.2.4
    dev: false
    name: '@rush-temp/core-paging'
    resolution:
      integrity: sha512-vxnKN9KxGJu52+rmWCXYeX1rjg3z5GgUIr1cTNdQ+NpRe2SkWW8iPAb1Li6iKr5p6XVkgQ4Zhe22/yRT4mozUw==
      tarball: file:projects/core-paging.tgz
    version: 0.0.0
  file:projects/core-rest-pipeline.tgz:
    dependencies:
      '@azure/core-tracing': 1.0.0-preview.12
      '@microsoft/api-extractor': 7.7.11
      '@rollup/plugin-commonjs': 11.0.2_rollup@1.32.1
      '@rollup/plugin-json': 4.1.0_rollup@1.32.1
      '@rollup/plugin-multi-entry': 3.0.1_rollup@1.32.1
      '@rollup/plugin-node-resolve': 8.4.0_rollup@1.32.1
      '@rollup/plugin-replace': 2.4.2_rollup@1.32.1
      '@types/chai': 4.2.19
      '@types/mocha': 7.0.2
      '@types/node': 12.20.15
      '@types/sinon': 9.0.11
      '@types/uuid': 8.3.0
      chai: 4.3.4
      cross-env: 7.0.3
      downlevel-dts: 0.4.0
      eslint: 7.29.0
      form-data: 3.0.1
      http-proxy-agent: 4.0.1
      https-proxy-agent: 5.0.0
      inherits: 2.0.4
      karma: 6.3.4
      karma-chrome-launcher: 3.1.0
      karma-coverage: 2.0.3
      karma-edge-launcher: 0.4.2_karma@6.3.4
      karma-env-preprocessor: 0.1.1
      karma-firefox-launcher: 1.3.0
      karma-ie-launcher: 1.0.0_karma@6.3.4
      karma-junit-reporter: 2.0.1_karma@6.3.4
      karma-mocha: 2.0.1
      karma-mocha-reporter: 2.2.5_karma@6.3.4
      karma-sourcemap-loader: 0.3.8
      mocha: 7.2.0
      mocha-junit-reporter: 1.23.3_mocha@7.2.0
      prettier: 1.19.1
      rimraf: 3.0.2
      rollup: 1.32.1
      rollup-plugin-sourcemaps: 0.4.2_rollup@1.32.1
      rollup-plugin-terser: 5.3.1_rollup@1.32.1
      rollup-plugin-visualizer: 4.2.2_rollup@1.32.1
      sinon: 9.2.4
      source-map-support: 0.5.19
      tslib: 2.3.0
      typedoc: 0.15.2
      typescript: 4.2.4
      util: 0.12.4
      uuid: 8.3.2
    dev: false
    name: '@rush-temp/core-rest-pipeline'
    resolution:
      integrity: sha512-u+ck7XNcdA0tBihWqjxTCMqjl0oozXZXjDwMj11thEGJZqrve+2KmDM6ls2B9uA4DxwPJdIQepTTRLXZqFfTPA==
      tarball: file:projects/core-rest-pipeline.tgz
    version: 0.0.0
  file:projects/core-tracing.tgz:
    dependencies:
      '@microsoft/api-extractor': 7.7.11
      '@opentelemetry/api': 1.0.0
      '@rollup/plugin-commonjs': 11.0.2_rollup@1.32.1
      '@rollup/plugin-json': 4.1.0_rollup@1.32.1
      '@rollup/plugin-multi-entry': 3.0.1_rollup@1.32.1
      '@rollup/plugin-node-resolve': 8.4.0_rollup@1.32.1
      '@rollup/plugin-replace': 2.4.2_rollup@1.32.1
      '@types/mocha': 7.0.2
      '@types/node': 12.20.15
      '@types/sinon': 9.0.11
      assert: 1.5.0
      cross-env: 7.0.3
      eslint: 7.29.0
      inherits: 2.0.4
      karma: 6.3.4
      karma-chrome-launcher: 3.1.0
      karma-coverage: 2.0.3
      karma-edge-launcher: 0.4.2_karma@6.3.4
      karma-env-preprocessor: 0.1.1
      karma-firefox-launcher: 1.3.0
      karma-ie-launcher: 1.0.0_karma@6.3.4
      karma-junit-reporter: 2.0.1_karma@6.3.4
      karma-mocha: 2.0.1
      karma-mocha-reporter: 2.2.5_karma@6.3.4
      karma-sourcemap-loader: 0.3.8
      mocha: 7.2.0
      mocha-junit-reporter: 1.23.3_mocha@7.2.0
      prettier: 1.19.1
      rimraf: 3.0.2
      rollup: 1.32.1
      rollup-plugin-sourcemaps: 0.4.2_rollup@1.32.1
      rollup-plugin-terser: 5.3.1_rollup@1.32.1
      rollup-plugin-visualizer: 4.2.2_rollup@1.32.1
      sinon: 9.2.4
      tslib: 2.3.0
      typedoc: 0.15.2
      typescript: 4.2.4
      util: 0.12.4
    dev: false
    name: '@rush-temp/core-tracing'
    resolution:
      integrity: sha512-YfDri4himzAKvCn5P6X4JAj63PPpx9H46wm12o+78JwjfuvFNaiDjq8zdyRAVWVdmTWG0ahwHPEn4hkNDL/DxA==
      tarball: file:projects/core-tracing.tgz
    version: 0.0.0
  file:projects/core-util.tgz:
    dependencies:
      '@microsoft/api-extractor': 7.7.11
      '@rollup/plugin-commonjs': 11.0.2_rollup@1.32.1
      '@rollup/plugin-json': 4.1.0_rollup@1.32.1
      '@rollup/plugin-multi-entry': 3.0.1_rollup@1.32.1
      '@rollup/plugin-node-resolve': 8.4.0_rollup@1.32.1
      '@rollup/plugin-replace': 2.4.2_rollup@1.32.1
      '@types/chai': 4.2.19
      '@types/mocha': 7.0.2
      '@types/node': 12.20.15
      '@types/sinon': 9.0.11
      chai: 4.3.4
      cross-env: 7.0.3
      downlevel-dts: 0.4.0
      eslint: 7.29.0
      inherits: 2.0.4
      karma: 6.3.4
      karma-chrome-launcher: 3.1.0
      karma-coverage: 2.0.3
      karma-edge-launcher: 0.4.2_karma@6.3.4
      karma-env-preprocessor: 0.1.1
      karma-firefox-launcher: 1.3.0
      karma-ie-launcher: 1.0.0_karma@6.3.4
      karma-junit-reporter: 2.0.1_karma@6.3.4
      karma-mocha: 2.0.1
      karma-mocha-reporter: 2.2.5_karma@6.3.4
      karma-sourcemap-loader: 0.3.8
      mocha: 7.2.0
      mocha-junit-reporter: 1.23.3_mocha@7.2.0
      prettier: 1.19.1
      rimraf: 3.0.2
      rollup: 1.32.1
      rollup-plugin-sourcemaps: 0.4.2_rollup@1.32.1
      rollup-plugin-terser: 5.3.1_rollup@1.32.1
      rollup-plugin-visualizer: 4.2.2_rollup@1.32.1
      sinon: 9.2.4
      tslib: 2.3.0
      typedoc: 0.15.2
      typescript: 4.2.4
      util: 0.12.4
    dev: false
    name: '@rush-temp/core-util'
    resolution:
      integrity: sha512-Cu6fhLj1oqprc2s1XQyP+8SNEIGjYMjwGjgUFvqsFtcw3YmXWihkP5vxEf9H4atqCagI2zzeBI4CegMpJ9JcLQ==
      tarball: file:projects/core-util.tgz
    version: 0.0.0
  file:projects/core-xml.tgz:
    dependencies:
      '@microsoft/api-extractor': 7.7.11
      '@rollup/plugin-commonjs': 11.0.2_rollup@1.32.1
      '@rollup/plugin-json': 4.1.0_rollup@1.32.1
      '@rollup/plugin-multi-entry': 3.0.1_rollup@1.32.1
      '@rollup/plugin-node-resolve': 8.4.0_rollup@1.32.1
      '@rollup/plugin-replace': 2.4.2_rollup@1.32.1
      '@types/chai': 4.2.19
      '@types/mocha': 7.0.2
      '@types/node': 12.20.15
      '@types/sinon': 9.0.11
      '@types/xml2js': 0.4.8
      chai: 4.3.4
      cross-env: 7.0.3
      downlevel-dts: 0.4.0
      eslint: 7.29.0
      inherits: 2.0.4
      karma: 6.3.4
      karma-chrome-launcher: 3.1.0
      karma-coverage: 2.0.3
      karma-edge-launcher: 0.4.2_karma@6.3.4
      karma-env-preprocessor: 0.1.1
      karma-firefox-launcher: 1.3.0
      karma-ie-launcher: 1.0.0_karma@6.3.4
      karma-junit-reporter: 2.0.1_karma@6.3.4
      karma-mocha: 2.0.1
      karma-mocha-reporter: 2.2.5_karma@6.3.4
      karma-sourcemap-loader: 0.3.8
      mocha: 7.2.0
      mocha-junit-reporter: 1.23.3_mocha@7.2.0
      prettier: 1.19.1
      rimraf: 3.0.2
      rollup: 1.32.1
      rollup-plugin-sourcemaps: 0.4.2_rollup@1.32.1
      rollup-plugin-terser: 5.3.1_rollup@1.32.1
      rollup-plugin-visualizer: 4.2.2_rollup@1.32.1
      sinon: 9.2.4
      tslib: 2.3.0
      typedoc: 0.15.2
      typescript: 4.2.4
      util: 0.12.4
      xml2js: 0.4.23
    dev: false
    name: '@rush-temp/core-xml'
    resolution:
      integrity: sha512-y/Xw+iAT2IkXPWtLgqAx323DSrnojgO71vHVwe/X9H2ILMgVxF79aau44Cc810y2ROL20biY0ozt1fW/G7zfNw==
      tarball: file:projects/core-xml.tgz
    version: 0.0.0
  file:projects/cosmos.tgz:
    dependencies:
      '@azure/core-rest-pipeline': 1.0.4
      '@azure/identity': 1.3.0_debug@4.3.1
      '@microsoft/api-extractor': 7.7.11
      '@rollup/plugin-json': 4.1.0_rollup@1.32.1
      '@rollup/plugin-multi-entry': 3.0.1_rollup@1.32.1
      '@types/debug': 4.1.5
      '@types/fast-json-stable-stringify': 2.1.0
      '@types/mocha': 7.0.2
      '@types/node': 12.20.15
      '@types/priorityqueuejs': 1.0.1
      '@types/semaphore': 1.1.1
      '@types/sinon': 9.0.11
      '@types/tunnel': 0.0.1
      '@types/underscore': 1.11.2
      '@types/uuid': 8.3.0
      cross-env: 7.0.3
      debug: 4.3.1
      dotenv: 8.6.0
      downlevel-dts: 0.4.0
      eslint: 7.29.0
      esm: 3.2.25
      execa: 3.4.0
      fast-json-stable-stringify: 2.1.0
      jsbi: 3.1.5
      mocha: 7.2.0
      mocha-junit-reporter: 1.23.3_mocha@7.2.0
      node-abort-controller: 1.2.1
      prettier: 1.19.1
      priorityqueuejs: 1.0.0
      proxy-agent: 4.0.1
      requirejs: 2.3.6
      rimraf: 3.0.2
      rollup: 1.32.1
      rollup-plugin-local-resolve: 1.0.7
      semaphore: 1.1.0
      sinon: 9.2.4
      snap-shot-it: 7.9.6
      source-map-support: 0.5.19
      ts-node: 9.1.1_typescript@4.2.4
      tslib: 2.3.0
      typedoc: 0.15.2
      typescript: 4.2.4
      universal-user-agent: 6.0.0
      uuid: 8.3.2
    dev: false
    name: '@rush-temp/cosmos'
    resolution:
      integrity: sha512-y0tdWWp7/xU/geYx1aGHZkr9u36+cRJuWH1WJh7CvEXdX31tRx/svzBMVy6Vt4hKHzaQ/0x8/ICYoebGSdLmqw==
      tarball: file:projects/cosmos.tgz
    version: 0.0.0
  file:projects/data-tables.tgz:
    dependencies:
      '@azure/core-rest-pipeline': 1.0.4
      '@azure/core-tracing': 1.0.0-preview.12
      '@azure/core-xml': 1.0.0-beta.1
      '@azure/identity': 2.0.0-beta.4
      '@microsoft/api-extractor': 7.7.11
      '@rollup/plugin-commonjs': 11.0.2_rollup@1.32.1
      '@rollup/plugin-inject': 4.0.2_rollup@1.32.1
      '@rollup/plugin-json': 4.1.0_rollup@1.32.1
      '@rollup/plugin-multi-entry': 3.0.1_rollup@1.32.1
      '@rollup/plugin-node-resolve': 8.4.0_rollup@1.32.1
      '@rollup/plugin-replace': 2.4.2_rollup@1.32.1
      '@types/chai': 4.2.19
      '@types/mocha': 7.0.2
      '@types/node': 12.20.15
      '@types/sinon': 9.0.11
      '@types/uuid': 8.3.0
      chai: 4.3.4
      cross-env: 7.0.3
      dotenv: 8.6.0
      downlevel-dts: 0.4.0
      eslint: 7.29.0
      inherits: 2.0.4
      karma: 6.3.4
      karma-chrome-launcher: 3.1.0
      karma-coverage: 2.0.3
      karma-edge-launcher: 0.4.2_karma@6.3.4
      karma-env-preprocessor: 0.1.1
      karma-firefox-launcher: 1.3.0
      karma-ie-launcher: 1.0.0_karma@6.3.4
      karma-junit-reporter: 2.0.1_karma@6.3.4
      karma-mocha: 2.0.1
      karma-mocha-reporter: 2.2.5_karma@6.3.4
      karma-sourcemap-loader: 0.3.8
      mocha: 7.2.0
      mocha-junit-reporter: 1.23.3_mocha@7.2.0
      nyc: 14.1.1
      prettier: 1.19.1
      rimraf: 3.0.2
      rollup: 1.32.1
      rollup-plugin-shim: 1.0.0
      rollup-plugin-sourcemaps: 0.4.2_rollup@1.32.1
      rollup-plugin-terser: 5.3.1_rollup@1.32.1
      rollup-plugin-visualizer: 4.2.2_rollup@1.32.1
      sinon: 9.2.4
      ts-node: 9.1.1_typescript@4.2.4
      tslib: 2.3.0
      typedoc: 0.15.2
      typescript: 4.2.4
      util: 0.12.4
      uuid: 8.3.2
    dev: false
    name: '@rush-temp/data-tables'
    resolution:
      integrity: sha512-fQk1qULirT/6l3uVVSKrXWF6Nqy2KnqyMc+tClIfK8GBdbohFpDlL9DAWVagot8riMOXuu5wXyLEyRmqLDJ3cA==
      tarball: file:projects/data-tables.tgz
    version: 0.0.0
  file:projects/dev-tool.tgz:
    dependencies:
      '@rollup/plugin-commonjs': 11.0.2_rollup@1.32.1
      '@rollup/plugin-json': 4.1.0_rollup@1.32.1
      '@rollup/plugin-multi-entry': 3.0.1_rollup@1.32.1
      '@rollup/plugin-node-resolve': 8.4.0_rollup@1.32.1
      '@types/chai': 4.2.19
      '@types/chai-as-promised': 7.1.4
      '@types/fs-extra': 8.1.1
      '@types/minimist': 1.2.1
      '@types/mocha': 7.0.2
      '@types/node': 12.20.15
      '@types/prettier': 2.0.2
      builtin-modules: 3.1.0
      chai: 4.3.4
      chai-as-promised: 7.1.1_chai@4.3.4
      chalk: 4.1.1
      dotenv: 8.6.0
      eslint: 7.29.0
      fs-extra: 8.1.0
      minimist: 1.2.5
      mocha: 7.2.0
      prettier: 1.19.1
      rimraf: 3.0.2
      rollup: 1.32.1
      rollup-plugin-sourcemaps: 0.4.2_rollup@1.32.1
      rollup-plugin-visualizer: 4.2.2_rollup@1.32.1
      ts-node: 9.1.1_typescript@4.2.4
      tslib: 2.3.0
      typedoc: 0.15.2
      typescript: 4.2.4
      yaml: 1.10.2
    dev: false
    name: '@rush-temp/dev-tool'
    resolution:
      integrity: sha512-+7q1hRI4jTQ2Y1LjHYGsePZlA5jxrNzojz67B2cweYHQRSQdEaN1qR8L/b1HZUDXVVOyBgx/SmfXsadhIaem9g==
      tarball: file:projects/dev-tool.tgz
    version: 0.0.0
  file:projects/digital-twins-core.tgz:
    dependencies:
      '@azure/core-tracing': 1.0.0-preview.12
      '@azure/identity': 1.3.0
      '@microsoft/api-extractor': 7.7.11
      '@rollup/plugin-commonjs': 11.0.2_rollup@1.32.1
      '@rollup/plugin-json': 4.1.0_rollup@1.32.1
      '@rollup/plugin-multi-entry': 3.0.1_rollup@1.32.1
      '@rollup/plugin-node-resolve': 8.4.0_rollup@1.32.1
      '@rollup/plugin-replace': 2.4.2_rollup@1.32.1
      '@types/chai': 4.2.19
      '@types/mocha': 7.0.2
      '@types/node': 12.20.15
      '@types/sinon': 9.0.11
      '@types/uuid': 8.3.0
      chai: 4.3.4
      cross-env: 7.0.3
      dotenv: 8.6.0
      eslint: 7.29.0
      inherits: 2.0.4
      karma: 6.3.4
      karma-chrome-launcher: 3.1.0
      karma-coverage: 2.0.3
      karma-edge-launcher: 0.4.2_karma@6.3.4
      karma-env-preprocessor: 0.1.1
      karma-firefox-launcher: 1.3.0
      karma-ie-launcher: 1.0.0_karma@6.3.4
      karma-json-preprocessor: 0.3.3_karma@6.3.4
      karma-json-to-file-reporter: 1.0.1
      karma-junit-reporter: 2.0.1_karma@6.3.4
      karma-mocha: 2.0.1
      karma-mocha-reporter: 2.2.5_karma@6.3.4
      karma-sourcemap-loader: 0.3.8
      mocha: 7.2.0
      mocha-junit-reporter: 1.23.3_mocha@7.2.0
      nyc: 14.1.1
      prettier: 1.19.1
      rimraf: 3.0.2
      rollup: 1.32.1
      rollup-plugin-shim: 1.0.0
      rollup-plugin-sourcemaps: 0.4.2_rollup@1.32.1
      rollup-plugin-terser: 5.3.1_rollup@1.32.1
      rollup-plugin-visualizer: 4.2.2_rollup@1.32.1
      sinon: 9.2.4
      tslib: 2.3.0
      typedoc: 0.15.2
      typescript: 4.2.4
      util: 0.12.4
      uuid: 8.3.2
    dev: false
    name: '@rush-temp/digital-twins-core'
    resolution:
      integrity: sha512-BAH8WsXsnRyFnnZA5JL2uc2HRvD3M7mWMQ38NLS670w7RvQNna/nCpEFmPpFyfdzIBtFC8cjkSDsW7ae6vzURg==
      tarball: file:projects/digital-twins-core.tgz
    version: 0.0.0
  file:projects/eslint-plugin-azure-sdk.tgz:
    dependencies:
      '@types/chai': 4.2.19
      '@types/eslint': 7.2.13
      '@types/estree': 0.0.48
      '@types/glob': 7.1.3
      '@types/json-schema': 7.0.7
      '@types/mocha': 7.0.2
      '@types/node': 12.20.15
      '@typescript-eslint/eslint-plugin': 4.19.0_32b60b6a5d7033b9e5296983f03a72ce
      '@typescript-eslint/experimental-utils': 4.19.0_eslint@7.29.0+typescript@4.2.4
      '@typescript-eslint/parser': 4.19.0_eslint@7.29.0+typescript@4.2.4
      '@typescript-eslint/typescript-estree': 4.19.0_typescript@4.2.4
      chai: 4.3.4
      eslint: 7.29.0
      eslint-config-prettier: 7.2.0_eslint@7.29.0
      eslint-plugin-import: 2.23.4_eslint@7.29.0
      eslint-plugin-no-only-tests: 2.6.0
      eslint-plugin-promise: 4.3.1
      eslint-plugin-tsdoc: 0.2.14
      glob: 7.1.7
      json-schema: 0.3.0
      mocha: 7.2.0
      mocha-junit-reporter: 1.23.3_mocha@7.2.0
      prettier: 1.19.1
      rimraf: 3.0.2
      source-map-support: 0.5.19
      tslib: 2.3.0
      typedoc: 0.15.2
      typescript: 4.2.4
    dev: false
    name: '@rush-temp/eslint-plugin-azure-sdk'
    resolution:
      integrity: sha512-J35xOLMjkbGTj6mKWiUneuknJsBuksy6zGWJGZk9Y4Osvu/qLeMKWELZ7UEr2WIpJBSeTqvJihgvgrIJ0VUkUQ==
      tarball: file:projects/eslint-plugin-azure-sdk.tgz
    version: 0.0.0
  file:projects/event-hubs.tgz:
    dependencies:
      '@azure/core-tracing': 1.0.0-preview.12
      '@azure/identity': 2.0.0-beta.4_debug@4.3.1
      '@microsoft/api-extractor': 7.7.11
      '@rollup/plugin-commonjs': 11.0.2_rollup@1.32.1
      '@rollup/plugin-inject': 4.0.2_rollup@1.32.1
      '@rollup/plugin-json': 4.1.0_rollup@1.32.1
      '@rollup/plugin-multi-entry': 3.0.1_rollup@1.32.1
      '@rollup/plugin-node-resolve': 8.4.0_rollup@1.32.1
      '@rollup/plugin-replace': 2.4.2_rollup@1.32.1
      '@types/async-lock': 1.1.2
      '@types/chai': 4.2.19
      '@types/chai-as-promised': 7.1.4
      '@types/chai-string': 1.4.2
      '@types/debug': 4.1.5
      '@types/long': 4.0.1
      '@types/mocha': 7.0.2
      '@types/node': 12.20.15
      '@types/sinon': 9.0.11
      '@types/uuid': 8.3.0
      '@types/ws': 7.4.5
      assert: 1.5.0
      buffer: 5.7.1
      chai: 4.3.4
      chai-as-promised: 7.1.1_chai@4.3.4
      chai-exclude: 2.0.3_chai@4.3.4
      chai-string: 1.5.0_chai@4.3.4
      cross-env: 7.0.3
      debug: 4.3.1
      dotenv: 8.6.0
      downlevel-dts: 0.4.0
      eslint: 7.29.0
      esm: 3.2.25
      https-proxy-agent: 5.0.0
      is-buffer: 2.0.5
      jssha: 3.2.0
      karma: 6.3.4_debug@4.3.1
      karma-chrome-launcher: 3.1.0
      karma-coverage: 2.0.3
      karma-edge-launcher: 0.4.2_karma@6.3.4
      karma-env-preprocessor: 0.1.1
      karma-firefox-launcher: 1.3.0
      karma-ie-launcher: 1.0.0_karma@6.3.4
      karma-junit-reporter: 2.0.1_karma@6.3.4
      karma-mocha: 2.0.1
      karma-mocha-reporter: 2.2.5_karma@6.3.4
      karma-sourcemap-loader: 0.3.8
      mocha: 7.2.0
      mocha-junit-reporter: 1.23.3_mocha@7.2.0
      moment: 2.29.1
      nyc: 14.1.1
      prettier: 1.19.1
      process: 0.11.10
      puppeteer: 3.3.0
      rhea-promise: 2.1.0
      rimraf: 3.0.2
      rollup: 1.32.1
      rollup-plugin-shim: 1.0.0
      rollup-plugin-sourcemaps: 0.4.2_rollup@1.32.1
      rollup-plugin-terser: 5.3.1_rollup@1.32.1
      sinon: 9.2.4
      ts-node: 9.1.1_typescript@4.2.4
      tslib: 2.3.0
      typedoc: 0.15.2
      typescript: 4.2.4
      uuid: 8.3.2
      ws: 7.5.0
    dev: false
    name: '@rush-temp/event-hubs'
    resolution:
<<<<<<< HEAD
      integrity: sha512-BrSk1R1S5rrZ1GBHWCywvuf6/jHFUUiUfopRO2ZA0Cyx2XuxzQPTUMZkQyHIGZk8wGMrlKl/FIIS/DO8lKiGJg==
=======
      integrity: sha512-ht62A56qKj73ZvXQKJpTRVC1L0mp4ohyGLjOeMFevz8YLwGB6faTMBm4133SIdeCLp6ci1I6WPz65pxGNN2oYg==
>>>>>>> 773c5b6e
      tarball: file:projects/event-hubs.tgz
    version: 0.0.0
  file:projects/event-processor-host.tgz:
    dependencies:
      '@azure/event-hubs': 2.1.4
      '@azure/ms-rest-nodeauth': 0.9.3_debug@4.3.1
      '@microsoft/api-extractor': 7.7.11
      '@rollup/plugin-commonjs': 11.0.2_rollup@1.32.1
      '@rollup/plugin-json': 4.1.0_rollup@1.32.1
      '@rollup/plugin-multi-entry': 3.0.1_rollup@1.32.1
      '@rollup/plugin-node-resolve': 8.4.0_rollup@1.32.1
      '@rollup/plugin-replace': 2.4.2_rollup@1.32.1
      '@types/async-lock': 1.1.2
      '@types/chai': 4.2.19
      '@types/chai-as-promised': 7.1.4
      '@types/chai-string': 1.4.2
      '@types/debug': 4.1.5
      '@types/mocha': 7.0.2
      '@types/node': 12.20.15
      '@types/uuid': 8.3.0
      '@types/ws': 7.4.5
      async-lock: 1.3.0
      azure-storage: 2.10.4
      chai: 4.3.4
      chai-as-promised: 7.1.1_chai@4.3.4
      chai-string: 1.5.0_chai@4.3.4
      cross-env: 7.0.3
      debug: 4.3.1
      dotenv: 8.6.0
      eslint: 7.29.0
      esm: 3.2.25
      https-proxy-agent: 5.0.0
      mocha: 7.2.0
      mocha-junit-reporter: 1.23.3_mocha@7.2.0
      nyc: 14.1.1
      path-browserify: 1.0.1
      prettier: 1.19.1
      rimraf: 3.0.2
      rollup: 1.32.1
      rollup-plugin-sourcemaps: 0.4.2_rollup@1.32.1
      ts-node: 9.1.1_typescript@4.2.4
      tslib: 2.3.0
      typedoc: 0.15.2
      typescript: 4.2.4
      uuid: 8.3.2
      ws: 7.5.0
    dev: false
    name: '@rush-temp/event-processor-host'
    resolution:
      integrity: sha512-syykBEfYcNEgeJPdJQjKC3+Nb7bGZQtl7VILYKDPkcDxCHCEqS2VarrIgIbylakamm+WF6oIXYqTVvTOLYRR8g==
      tarball: file:projects/event-processor-host.tgz
    version: 0.0.0
  file:projects/eventgrid.tgz:
    dependencies:
      '@azure/core-rest-pipeline': 1.0.4
      '@azure/core-tracing': 1.0.0-preview.12
      '@microsoft/api-extractor': 7.7.11
      '@rollup/plugin-commonjs': 11.0.2_rollup@1.32.1
      '@rollup/plugin-json': 4.1.0_rollup@1.32.1
      '@rollup/plugin-multi-entry': 3.0.1_rollup@1.32.1
      '@rollup/plugin-node-resolve': 8.4.0_rollup@1.32.1
      '@rollup/plugin-replace': 2.4.2_rollup@1.32.1
      '@types/chai': 4.2.19
      '@types/chai-as-promised': 7.1.4
      '@types/mocha': 7.0.2
      '@types/node': 12.20.15
      '@types/sinon': 9.0.11
      '@types/uuid': 8.3.0
      chai: 4.3.4
      chai-as-promised: 7.1.1_chai@4.3.4
      cross-env: 7.0.3
      dotenv: 8.6.0
      eslint: 7.29.0
      karma: 6.3.4
      karma-chrome-launcher: 3.1.0
      karma-coverage: 2.0.3
      karma-edge-launcher: 0.4.2_karma@6.3.4
      karma-env-preprocessor: 0.1.1
      karma-firefox-launcher: 1.3.0
      karma-ie-launcher: 1.0.0_karma@6.3.4
      karma-json-preprocessor: 0.3.3_karma@6.3.4
      karma-json-to-file-reporter: 1.0.1
      karma-junit-reporter: 2.0.1_karma@6.3.4
      karma-mocha: 2.0.1
      karma-mocha-reporter: 2.2.5_karma@6.3.4
      karma-sourcemap-loader: 0.3.8
      mocha: 7.2.0
      mocha-junit-reporter: 1.23.3_mocha@7.2.0
      nyc: 14.1.1
      prettier: 1.19.1
      rimraf: 3.0.2
      rollup: 1.32.1
      rollup-plugin-shim: 1.0.0
      rollup-plugin-sourcemaps: 0.4.2_rollup@1.32.1
      rollup-plugin-terser: 5.3.1_rollup@1.32.1
      rollup-plugin-visualizer: 4.2.2_rollup@1.32.1
      sinon: 9.2.4
      source-map-support: 0.5.19
      ts-node: 9.1.1_typescript@4.2.4
      tslib: 2.3.0
      typedoc: 0.15.2
      typescript: 4.2.4
      uuid: 8.3.2
    dev: false
    name: '@rush-temp/eventgrid'
    resolution:
      integrity: sha512-PV0GPWvcUpofWJU8FPzRn8jErQ29xfvnG7yv/AlsADwbBfW18ouStGXuX6jhPBiZ7iyctntyUwdUAT3y9oNclw==
      tarball: file:projects/eventgrid.tgz
    version: 0.0.0
  file:projects/eventhubs-checkpointstore-blob.tgz:
    dependencies:
      '@microsoft/api-extractor': 7.7.11
      '@rollup/plugin-commonjs': 11.0.2_rollup@1.32.1
      '@rollup/plugin-inject': 4.0.2_rollup@1.32.1
      '@rollup/plugin-json': 4.1.0_rollup@1.32.1
      '@rollup/plugin-multi-entry': 3.0.1_rollup@1.32.1
      '@rollup/plugin-node-resolve': 8.4.0_rollup@1.32.1
      '@rollup/plugin-replace': 2.4.2_rollup@1.32.1
      '@types/chai': 4.2.19
      '@types/chai-as-promised': 7.1.4
      '@types/chai-string': 1.4.2
      '@types/debug': 4.1.5
      '@types/mocha': 7.0.2
      '@types/node': 12.20.15
      assert: 1.5.0
      chai: 4.3.4
      chai-as-promised: 7.1.1_chai@4.3.4
      chai-string: 1.5.0_chai@4.3.4
      cross-env: 7.0.3
      debug: 4.3.1
      dotenv: 8.6.0
      eslint: 7.29.0
      esm: 3.2.25
      events: 3.3.0
      guid-typescript: 1.0.9
      inherits: 2.0.4
      karma: 6.3.4_debug@4.3.1
      karma-chrome-launcher: 3.1.0
      karma-coverage: 2.0.3
      karma-edge-launcher: 0.4.2_karma@6.3.4
      karma-env-preprocessor: 0.1.1
      karma-firefox-launcher: 1.3.0
      karma-ie-launcher: 1.0.0_karma@6.3.4
      karma-junit-reporter: 2.0.1_karma@6.3.4
      karma-mocha: 2.0.1
      karma-mocha-reporter: 2.2.5_karma@6.3.4
      karma-sourcemap-loader: 0.3.8
      mocha: 7.2.0
      mocha-junit-reporter: 1.23.3_mocha@7.2.0
      nyc: 14.1.1
      prettier: 1.19.1
      rimraf: 3.0.2
      rollup: 1.32.1
      rollup-plugin-shim: 1.0.0
      rollup-plugin-sourcemaps: 0.4.2_rollup@1.32.1
      rollup-plugin-terser: 5.3.1_rollup@1.32.1
      rollup-plugin-visualizer: 4.2.2_rollup@1.32.1
      ts-node: 9.1.1_typescript@4.2.4
      tslib: 2.3.0
      typedoc: 0.15.2
      typescript: 4.2.4
      util: 0.12.4
    dev: false
    name: '@rush-temp/eventhubs-checkpointstore-blob'
    resolution:
      integrity: sha512-ZbTYmUpsTQoYJzB3dYD3p/97f5h49sMXMd3Sqqw87qukePibqPUs9lLoU2TfLuNOxnkKazbDRki3C3LJfGQw7w==
      tarball: file:projects/eventhubs-checkpointstore-blob.tgz
    version: 0.0.0
  file:projects/identity-cache-persistence.tgz:
    dependencies:
      '@azure/msal-node': 1.2.0
      '@azure/msal-node-extensions': 1.0.0-alpha.8
      '@microsoft/api-extractor': 7.7.11
      '@types/jws': 3.2.3
      '@types/mocha': 7.0.2
      '@types/node': 12.20.15
      '@types/qs': 6.9.6
      '@types/sinon': 9.0.11
      assert: 1.5.0
      cross-env: 7.0.3
      dotenv: 8.6.0
      eslint: 7.29.0
      inherits: 2.0.4
      keytar: 7.7.0
      mocha: 7.2.0
      mocha-junit-reporter: 1.23.3_mocha@7.2.0
      mock-fs: 4.14.0
      prettier: 1.19.1
      puppeteer: 3.3.0
      rimraf: 3.0.2
      rollup: 1.32.1
      sinon: 9.2.4
      tslib: 2.3.0
      typedoc: 0.15.2
      typescript: 4.2.4
      util: 0.12.4
    dev: false
    name: '@rush-temp/identity-cache-persistence'
    resolution:
<<<<<<< HEAD
      integrity: sha512-KJgbmMSe5KPhdAf/Bmh5R2Y1DmhjYPmlBvEBlZTwJMItWTkCvU+bs6IbuezWTU5tV73RPWr9+yJVlS0dpqzfLg==
=======
      integrity: sha512-5i91Dx+c7HZ4k1nNtDcalEJTf0ouuG6Sa2J9Ew33vCnWhITyu3lPD28H+IExdiaJ20DlnhWxu2cZePtBP15PZw==
>>>>>>> 773c5b6e
      tarball: file:projects/identity-cache-persistence.tgz
    version: 0.0.0
  file:projects/identity-vscode.tgz:
    dependencies:
      '@microsoft/api-extractor': 7.7.11
      '@types/jws': 3.2.3
      '@types/mocha': 7.0.2
      '@types/node': 12.20.15
      '@types/qs': 6.9.6
      '@types/sinon': 9.0.11
      '@types/uuid': 8.3.0
      assert: 1.5.0
      cross-env: 7.0.3
      dotenv: 8.6.0
      eslint: 7.29.0
      inherits: 2.0.4
      keytar: 7.7.0
      mocha: 7.2.0
      mocha-junit-reporter: 1.23.3_mocha@7.2.0
      mock-fs: 4.14.0
      prettier: 1.19.1
      puppeteer: 3.3.0
      rimraf: 3.0.2
      rollup: 1.32.1
      sinon: 9.2.4
      tslib: 2.3.0
      typedoc: 0.15.2
      typescript: 4.2.4
      util: 0.12.4
    dev: false
    name: '@rush-temp/identity-vscode'
    resolution:
      integrity: sha512-EPwefWfu/ea1FGLEFvAN5f4VMuCP6Hcoui7/kH5Ye65N8JKn0q6gzupdEhiEsIb5VnmzTV0JTkLmvgwKtE4mhw==
      tarball: file:projects/identity-vscode.tgz
    version: 0.0.0
  file:projects/identity.tgz:
    dependencies:
      '@azure/core-tracing': 1.0.0-preview.12
      '@azure/msal-browser': 2.14.2
      '@azure/msal-common': 4.3.0
      '@azure/msal-node': 1.2.0
      '@microsoft/api-extractor': 7.7.11
      '@types/jws': 3.2.3
      '@types/mocha': 7.0.2
      '@types/node': 12.20.15
      '@types/qs': 6.9.6
      '@types/sinon': 9.0.11
      '@types/stoppable': 1.1.1
      '@types/uuid': 8.3.0
      assert: 1.5.0
      cross-env: 7.0.3
      dotenv: 8.6.0
      eslint: 7.29.0
      events: 3.3.0
      inherits: 2.0.4
      jws: 4.0.0
      karma: 6.3.4
      karma-chrome-launcher: 3.1.0
      karma-coverage: 2.0.3
      karma-env-preprocessor: 0.1.1
      karma-junit-reporter: 2.0.1_karma@6.3.4
      karma-mocha: 2.0.1
      karma-mocha-reporter: 2.2.5_karma@6.3.4
      karma-sourcemap-loader: 0.3.8
      mocha: 7.2.0
      mocha-junit-reporter: 1.23.3_mocha@7.2.0
      open: 7.4.2
      prettier: 1.19.1
      puppeteer: 3.3.0
      qs: 6.10.1
      rimraf: 3.0.2
      rollup: 1.32.1
      sinon: 9.2.4
      stoppable: 1.1.0
      tslib: 2.3.0
      typedoc: 0.15.2
      typescript: 4.2.4
      util: 0.12.4
      uuid: 8.3.2
    dev: false
    name: '@rush-temp/identity'
    resolution:
<<<<<<< HEAD
      integrity: sha512-3FSAuWuOYeanYwDJ8DC5d/eSncn/L1X/efme88vpoO27xO1kddHIbDUlip/IEGpdrtfquU1EpuhxclOna6hXUw==
=======
      integrity: sha512-/BaPaoQP0ywIQqHGTD1M1KDBjcN0exp7c0I6q6cV8xBmYWBhIev+SlZLE4eyYYD9ydBL8sirbwq2NAyVPknZxQ==
>>>>>>> 773c5b6e
      tarball: file:projects/identity.tgz
    version: 0.0.0
  file:projects/iot-device-update.tgz:
    dependencies:
      '@azure/core-tracing': 1.0.0-preview.12
      '@microsoft/api-extractor': 7.7.11
      '@types/node': 12.20.15
      '@types/uuid': 8.3.0
      cross-env: 7.0.3
      dotenv: 8.6.0
      eslint: 7.29.0
      mkdirp: 1.0.4
      prettier: 1.19.1
      rimraf: 3.0.2
      rollup: 1.32.1
      rollup-plugin-node-resolve: 3.4.0
      rollup-plugin-sourcemaps: 0.4.2_rollup@1.32.1
      source-map-support: 0.5.19
      tslib: 2.3.0
      typedoc: 0.15.2
      typescript: 4.2.4
      uglify-js: 3.13.9
      uuid: 8.3.2
    dev: false
    name: '@rush-temp/iot-device-update'
    resolution:
      integrity: sha512-fbZYu6gbkn/YfswRg1RM1GPu9/11VFzL+6zyHkBGOofy22HLc6VYaafVpQz4NUvtIyuXyR+vb8rEwQI/gbcEJA==
      tarball: file:projects/iot-device-update.tgz
    version: 0.0.0
  file:projects/iot-modelsrepository.tgz:
    dependencies:
      '@azure/core-rest-pipeline': 1.0.4
      '@azure/core-tracing': 1.0.0-preview.12
      '@microsoft/api-extractor': 7.7.11
      '@rollup/plugin-commonjs': 11.0.2_rollup@1.32.1
      '@rollup/plugin-json': 4.1.0_rollup@1.32.1
      '@rollup/plugin-multi-entry': 3.0.1_rollup@1.32.1
      '@rollup/plugin-node-resolve': 8.4.0_rollup@1.32.1
      '@rollup/plugin-replace': 2.4.2_rollup@1.32.1
      '@types/chai': 4.2.19
      '@types/mocha': 7.0.2
      '@types/node': 12.20.15
      '@types/sinon': 9.0.11
      chai: 4.3.4
      cross-env: 7.0.3
      eslint: 7.29.0
      events: 3.3.0
      inherits: 2.0.4
      karma: 6.3.4
      karma-chrome-launcher: 3.1.0
      karma-coverage: 2.0.3
      karma-edge-launcher: 0.4.2_karma@6.3.4
      karma-env-preprocessor: 0.1.1
      karma-firefox-launcher: 1.3.0
      karma-ie-launcher: 1.0.0_karma@6.3.4
      karma-json-preprocessor: 0.3.3_karma@6.3.4
      karma-json-to-file-reporter: 1.0.1
      karma-junit-reporter: 2.0.1_karma@6.3.4
      karma-mocha: 2.0.1
      karma-mocha-reporter: 2.2.5_karma@6.3.4
      mocha: 7.2.0
      mocha-junit-reporter: 1.23.3_mocha@7.2.0
      nyc: 14.1.1
      prettier: 1.19.1
      rimraf: 3.0.2
      rollup: 1.32.1
      rollup-plugin-sourcemaps: 0.4.2_rollup@1.32.1
      rollup-plugin-terser: 5.3.1_rollup@1.32.1
      rollup-plugin-visualizer: 4.2.2_rollup@1.32.1
      sinon: 9.2.4
      ts-node: 9.1.1_typescript@4.2.4
      tslib: 2.3.0
      typedoc: 0.15.2
      typescript: 4.2.4
      util: 0.12.4
    dev: false
    name: '@rush-temp/iot-modelsrepository'
    resolution:
      integrity: sha512-3ttGrsvd4qCT/BiB3bWcLvGJfGiswvsPxuYaeV03vKW9nLzYSa+hsv3FdylXzBHwaYTe111Dnq50jp+b65Z4mg==
      tarball: file:projects/iot-modelsrepository.tgz
    version: 0.0.0
  file:projects/keyvault-admin.tgz:
    dependencies:
      '@azure/core-tracing': 1.0.0-preview.12
      '@azure/identity': 2.0.0-beta.4
      '@azure/keyvault-keys': 4.2.1
      '@microsoft/api-extractor': 7.7.11
      '@rollup/plugin-commonjs': 11.0.2_rollup@1.32.1
      '@rollup/plugin-json': 4.1.0_rollup@1.32.1
      '@rollup/plugin-multi-entry': 3.0.1_rollup@1.32.1
      '@rollup/plugin-node-resolve': 8.4.0_rollup@1.32.1
      '@rollup/plugin-replace': 2.4.2_rollup@1.32.1
      '@types/chai': 4.2.19
      '@types/chai-as-promised': 7.1.4
      '@types/mocha': 7.0.2
      '@types/node': 12.20.15
      '@types/sinon': 9.0.11
      '@types/uuid': 8.3.0
      assert: 1.5.0
      chai: 4.3.4
      chai-as-promised: 7.1.1_chai@4.3.4
      cross-env: 7.0.3
      dotenv: 8.6.0
      eslint: 7.29.0
      esm: 3.2.25
      mocha: 7.2.0
      mocha-junit-reporter: 1.23.3_mocha@7.2.0
      nyc: 14.1.1
      prettier: 1.19.1
      rimraf: 3.0.2
      rollup: 1.32.1
      rollup-plugin-shim: 1.0.0
      rollup-plugin-sourcemaps: 0.4.2_rollup@1.32.1
      rollup-plugin-terser: 5.3.1_rollup@1.32.1
      rollup-plugin-visualizer: 4.2.2_rollup@1.32.1
      sinon: 9.2.4
      source-map-support: 0.5.19
      tslib: 2.3.0
      typedoc: 0.15.2
      typescript: 4.2.4
      uuid: 8.3.2
    dev: false
    name: '@rush-temp/keyvault-admin'
    resolution:
<<<<<<< HEAD
      integrity: sha512-41lymxmT4faut9OGxbSHNuyL7wb3j+HKLrd62b1w3sOg8t/gLrtVNpC/mmt8D43lYuT6zx2La60msahsGSa9kA==
=======
      integrity: sha512-XgM51ofb44lEOTzooEqg0zXDD1qf1P8c61gF+M42U7TLUHsTyYErKm8XE5bUJUUwIr66/iMWvgsnthaPAPvU8g==
>>>>>>> 773c5b6e
      tarball: file:projects/keyvault-admin.tgz
    version: 0.0.0
  file:projects/keyvault-certificates.tgz:
    dependencies:
      '@azure/core-tracing': 1.0.0-preview.12
      '@azure/keyvault-secrets': 4.2.0
      '@microsoft/api-extractor': 7.7.11
      '@rollup/plugin-commonjs': 11.0.2_rollup@1.32.1
      '@rollup/plugin-json': 4.1.0_rollup@1.32.1
      '@rollup/plugin-multi-entry': 3.0.1_rollup@1.32.1
      '@rollup/plugin-node-resolve': 8.4.0_rollup@1.32.1
      '@rollup/plugin-replace': 2.4.2_rollup@1.32.1
      '@types/chai': 4.2.19
      '@types/mocha': 7.0.2
      '@types/node': 12.20.15
      '@types/query-string': 6.2.0
      '@types/sinon': 9.0.11
      assert: 1.5.0
      chai: 4.3.4
      cross-env: 7.0.3
      dotenv: 8.6.0
      eslint: 7.29.0
      esm: 3.2.25
      karma: 6.3.4
      karma-chrome-launcher: 3.1.0
      karma-coverage: 2.0.3
      karma-edge-launcher: 0.4.2_karma@6.3.4
      karma-env-preprocessor: 0.1.1
      karma-firefox-launcher: 1.3.0
      karma-ie-launcher: 1.0.0_karma@6.3.4
      karma-json-preprocessor: 0.3.3_karma@6.3.4
      karma-json-to-file-reporter: 1.0.1
      karma-junit-reporter: 2.0.1_karma@6.3.4
      karma-mocha: 2.0.1
      karma-mocha-reporter: 2.2.5_karma@6.3.4
      karma-sourcemap-loader: 0.3.8
      mocha: 7.2.0
      mocha-junit-reporter: 1.23.3_mocha@7.2.0
      nyc: 14.1.1
      prettier: 1.19.1
      puppeteer: 3.3.0
      query-string: 5.1.1
      rimraf: 3.0.2
      rollup: 1.32.1
      rollup-plugin-shim: 1.0.0
      rollup-plugin-sourcemaps: 0.4.2_rollup@1.32.1
      rollup-plugin-terser: 5.3.1_rollup@1.32.1
      rollup-plugin-visualizer: 4.2.2_rollup@1.32.1
      sinon: 9.2.4
      source-map-support: 0.5.19
      tslib: 2.3.0
      typedoc: 0.15.2
      typescript: 4.2.4
      url: 0.11.0
    dev: false
    name: '@rush-temp/keyvault-certificates'
    resolution:
<<<<<<< HEAD
      integrity: sha512-TBdKtPyBNaHbrrrRUQ4oScFXD2Joo8x9hkz7Mo5JdAgrxxd5hyOZ7uknP/5JTzGtTTsKJIJgouOFly+LYywrMA==
=======
      integrity: sha512-lQVlfwjEbZ5QbkVE1t1T/KIy3+h6ANdGK2LBVX+Ndj4UdJrPybSb6AekFeUfL6p52vJBCZtCwFTH7jTFQybH/Q==
>>>>>>> 773c5b6e
      tarball: file:projects/keyvault-certificates.tgz
    version: 0.0.0
  file:projects/keyvault-common.tgz:
    dependencies:
      '@azure/core-tracing': 1.0.0-preview.12
      eslint: 7.29.0
      prettier: 1.19.1
      rimraf: 3.0.2
      tslib: 2.3.0
      typescript: 4.2.4
    dev: false
    name: '@rush-temp/keyvault-common'
    resolution:
      integrity: sha512-cT1tgOcCdmpWSsKUjGzIh9Jlx5O4XSVBS9UiGCMZxycNNIic7VxC7TI7KSRSgBQVRDwiMBrRvT9Fk+Or7RuH9A==
      tarball: file:projects/keyvault-common.tgz
    version: 0.0.0
  file:projects/keyvault-keys.tgz:
    dependencies:
      '@azure/core-tracing': 1.0.0-preview.12
      '@azure/identity': 2.0.0-beta.4
      '@microsoft/api-extractor': 7.7.11
      '@rollup/plugin-commonjs': 11.0.2_rollup@1.32.1
      '@rollup/plugin-json': 4.1.0_rollup@1.32.1
      '@rollup/plugin-multi-entry': 3.0.1_rollup@1.32.1
      '@rollup/plugin-node-resolve': 8.4.0_rollup@1.32.1
      '@rollup/plugin-replace': 2.4.2_rollup@1.32.1
      '@types/chai': 4.2.19
      '@types/chai-as-promised': 7.1.4
      '@types/mocha': 7.0.2
      '@types/node': 12.20.15
      '@types/query-string': 6.2.0
      '@types/sinon': 9.0.11
      assert: 1.5.0
      chai: 4.3.4
      chai-as-promised: 7.1.1_chai@4.3.4
      cross-env: 7.0.3
      dotenv: 8.6.0
      eslint: 7.29.0
      esm: 3.2.25
      karma: 6.3.4
      karma-chrome-launcher: 3.1.0
      karma-coverage: 2.0.3
      karma-edge-launcher: 0.4.2_karma@6.3.4
      karma-env-preprocessor: 0.1.1
      karma-firefox-launcher: 1.3.0
      karma-ie-launcher: 1.0.0_karma@6.3.4
      karma-json-preprocessor: 0.3.3_karma@6.3.4
      karma-json-to-file-reporter: 1.0.1
      karma-junit-reporter: 2.0.1_karma@6.3.4
      karma-mocha: 2.0.1
      karma-mocha-reporter: 2.2.5_karma@6.3.4
      karma-sourcemap-loader: 0.3.8
      mocha: 7.2.0
      mocha-junit-reporter: 1.23.3_mocha@7.2.0
      nyc: 14.1.1
      prettier: 1.19.1
      puppeteer: 3.3.0
      query-string: 5.1.1
      rimraf: 3.0.2
      rollup: 1.32.1
      rollup-plugin-shim: 1.0.0
      rollup-plugin-sourcemaps: 0.4.2_rollup@1.32.1
      rollup-plugin-terser: 5.3.1_rollup@1.32.1
      rollup-plugin-visualizer: 4.2.2_rollup@1.32.1
      sinon: 9.2.4
      source-map-support: 0.5.19
      tslib: 2.3.0
      typedoc: 0.15.2
      typescript: 4.2.4
      url: 0.11.0
    dev: false
    name: '@rush-temp/keyvault-keys'
    resolution:
      integrity: sha512-ZQMv8k96MI5iOigyU0qYr3QDDeoVZkBczrF2VKeWDxugcDivgkL0DkDtiGcT0AdikkabZom7nuuQjXaQYtCZXQ==
      tarball: file:projects/keyvault-keys.tgz
    version: 0.0.0
  file:projects/keyvault-secrets.tgz:
    dependencies:
      '@azure/core-tracing': 1.0.0-preview.12
      '@microsoft/api-extractor': 7.7.11
      '@rollup/plugin-commonjs': 11.0.2_rollup@1.32.1
      '@rollup/plugin-json': 4.1.0_rollup@1.32.1
      '@rollup/plugin-multi-entry': 3.0.1_rollup@1.32.1
      '@rollup/plugin-node-resolve': 8.4.0_rollup@1.32.1
      '@rollup/plugin-replace': 2.4.2_rollup@1.32.1
      '@types/chai': 4.2.19
      '@types/mocha': 7.0.2
      '@types/node': 12.20.15
      '@types/query-string': 6.2.0
      '@types/sinon': 9.0.11
      assert: 1.5.0
      chai: 4.3.4
      cross-env: 7.0.3
      dotenv: 8.6.0
      eslint: 7.29.0
      esm: 3.2.25
      karma: 6.3.4
      karma-chrome-launcher: 3.1.0
      karma-coverage: 2.0.3
      karma-edge-launcher: 0.4.2_karma@6.3.4
      karma-env-preprocessor: 0.1.1
      karma-firefox-launcher: 1.3.0
      karma-ie-launcher: 1.0.0_karma@6.3.4
      karma-json-preprocessor: 0.3.3_karma@6.3.4
      karma-json-to-file-reporter: 1.0.1
      karma-junit-reporter: 2.0.1_karma@6.3.4
      karma-mocha: 2.0.1
      karma-mocha-reporter: 2.2.5_karma@6.3.4
      karma-sourcemap-loader: 0.3.8
      mocha: 7.2.0
      mocha-junit-reporter: 1.23.3_mocha@7.2.0
      nyc: 14.1.1
      prettier: 1.19.1
      puppeteer: 3.3.0
      query-string: 5.1.1
      rimraf: 3.0.2
      rollup: 1.32.1
      rollup-plugin-shim: 1.0.0
      rollup-plugin-sourcemaps: 0.4.2_rollup@1.32.1
      rollup-plugin-terser: 5.3.1_rollup@1.32.1
      rollup-plugin-visualizer: 4.2.2_rollup@1.32.1
      sinon: 9.2.4
      source-map-support: 0.5.19
      tslib: 2.3.0
      typedoc: 0.15.2
      typescript: 4.2.4
      url: 0.11.0
    dev: false
    name: '@rush-temp/keyvault-secrets'
    resolution:
<<<<<<< HEAD
      integrity: sha512-NRsXZEJc78HfNjN9VVT5g0WoorG33ZNY/PK1pwWyyOR7HWWetAlc3Qu7yvVYOVo6LzGMd6STNirYxWUijXsyWg==
=======
      integrity: sha512-Cm6Iftn/hOs5q3JNhqJO/Ag1SP7mFLcun8CElFfqitoL0dQo7mGQrX98XZVTQPuEjbKtbW+7YlkCpGc1ZSpHYw==
>>>>>>> 773c5b6e
      tarball: file:projects/keyvault-secrets.tgz
    version: 0.0.0
  file:projects/logger.tgz:
    dependencies:
      '@microsoft/api-extractor': 7.7.11
      '@rollup/plugin-commonjs': 11.0.2_rollup@1.32.1
      '@rollup/plugin-multi-entry': 3.0.1_rollup@1.32.1
      '@rollup/plugin-node-resolve': 8.4.0_rollup@1.32.1
      '@rollup/plugin-replace': 2.4.2_rollup@1.32.1
      '@types/chai': 4.2.19
      '@types/mocha': 7.0.2
      '@types/node': 12.20.15
      '@types/sinon': 9.0.11
      assert: 1.5.0
      chai: 4.3.4
      cross-env: 7.0.3
      delay: 4.4.1
      dotenv: 8.6.0
      eslint: 7.29.0
      karma: 6.3.4
      karma-chrome-launcher: 3.1.0
      karma-coverage: 2.0.3
      karma-edge-launcher: 0.4.2_karma@6.3.4
      karma-env-preprocessor: 0.1.1
      karma-firefox-launcher: 1.3.0
      karma-ie-launcher: 1.0.0_karma@6.3.4
      karma-junit-reporter: 2.0.1_karma@6.3.4
      karma-mocha: 2.0.1
      karma-mocha-reporter: 2.2.5_karma@6.3.4
      karma-sourcemap-loader: 0.3.8
      mocha: 7.2.0
      mocha-junit-reporter: 1.23.3_mocha@7.2.0
      nyc: 14.1.1
      prettier: 1.19.1
      puppeteer: 3.3.0
      rimraf: 3.0.2
      rollup: 1.32.1
      rollup-plugin-sourcemaps: 0.4.2_rollup@1.32.1
      rollup-plugin-terser: 5.3.1_rollup@1.32.1
      sinon: 9.2.4
      ts-node: 9.1.1_typescript@4.2.4
      tslib: 2.3.0
      typedoc: 0.15.2
      typescript: 4.2.4
    dev: false
    name: '@rush-temp/logger'
    resolution:
      integrity: sha512-nYl70rSzi6HROwq6Tby45FL6Wfr0bIIL75bIBdgOoNqZ4Jbjrtghfx+iElia55MMylPZ5Zc+yYaBwOKf2wld4Q==
      tarball: file:projects/logger.tgz
    version: 0.0.0
  file:projects/mixed-reality-authentication.tgz:
    dependencies:
      '@azure/core-tracing': 1.0.0-preview.12
      '@microsoft/api-extractor': 7.7.11
      '@types/chai': 4.2.19
      '@types/chai-as-promised': 7.1.4
      '@types/mocha': 7.0.2
      '@types/node': 12.20.15
      chai: 4.3.4
      chai-as-promised: 7.1.1_chai@4.3.4
      cross-env: 7.0.3
      dotenv: 8.6.0
      eslint: 7.29.0
      inherits: 2.0.4
      karma: 6.3.4
      karma-chrome-launcher: 3.1.0
      karma-coverage: 2.0.3
      karma-edge-launcher: 0.4.2_karma@6.3.4
      karma-env-preprocessor: 0.1.1
      karma-firefox-launcher: 1.3.0
      karma-ie-launcher: 1.0.0_karma@6.3.4
      karma-json-preprocessor: 0.3.3_karma@6.3.4
      karma-json-to-file-reporter: 1.0.1
      karma-junit-reporter: 2.0.1_karma@6.3.4
      karma-mocha: 2.0.1
      karma-mocha-reporter: 2.2.5_karma@6.3.4
      karma-sourcemap-loader: 0.3.8
      mocha: 7.2.0
      mocha-junit-reporter: 1.23.3_mocha@7.2.0
      nyc: 14.1.1
      prettier: 1.19.1
      rimraf: 3.0.2
      rollup: 1.32.1
      tslib: 2.3.0
      typedoc: 0.15.2
      typescript: 4.2.4
      util: 0.12.4
    dev: false
    name: '@rush-temp/mixed-reality-authentication'
    resolution:
      integrity: sha512-d61lfbau+y5Ccu+feCn6EdKNT+KecPIXk8PboOi2A9KPv6lJJDCd88Aq8MtnoqgQxMZydgz2VrvLx4u/pvOT3A==
      tarball: file:projects/mixed-reality-authentication.tgz
    version: 0.0.0
  file:projects/mixed-reality-remote-rendering.tgz:
    dependencies:
      '@azure/core-tracing': 1.0.0-preview.12
      '@azure/identity': 1.3.0
      '@microsoft/api-extractor': 7.7.11
      '@types/chai': 4.2.19
      '@types/chai-as-promised': 7.1.4
      '@types/mocha': 7.0.2
      '@types/node': 12.20.15
      '@types/uuid': 8.3.0
      chai: 4.3.4
      chai-as-promised: 7.1.1_chai@4.3.4
      cross-env: 7.0.3
      dotenv: 8.6.0
      eslint: 7.29.0
      inherits: 2.0.4
      karma: 6.3.4
      karma-chrome-launcher: 3.1.0
      karma-coverage: 2.0.3
      karma-edge-launcher: 0.4.2_karma@6.3.4
      karma-env-preprocessor: 0.1.1
      karma-firefox-launcher: 1.3.0
      karma-ie-launcher: 1.0.0_karma@6.3.4
      karma-json-preprocessor: 0.3.3_karma@6.3.4
      karma-json-to-file-reporter: 1.0.1
      karma-junit-reporter: 2.0.1_karma@6.3.4
      karma-mocha: 2.0.1
      karma-mocha-reporter: 2.2.5_karma@6.3.4
      mocha: 7.2.0
      mocha-junit-reporter: 1.23.3_mocha@7.2.0
      nyc: 14.1.1
      prettier: 1.19.1
      rimraf: 3.0.2
      rollup: 1.32.1
      tslib: 2.3.0
      typedoc: 0.15.2
      typescript: 4.2.4
      util: 0.12.4
      uuid: 8.3.2
    dev: false
    name: '@rush-temp/mixed-reality-remote-rendering'
    resolution:
      integrity: sha512-klVrvQh9ugVJOf2bPZzyvXws1HMj7eDRfopGybrSC8wEii81bWoXZ+xNfbHXiCD67OW7/Uqn1s0ZW9iGPP4FIw==
      tarball: file:projects/mixed-reality-remote-rendering.tgz
    version: 0.0.0
  file:projects/mock-hub.tgz:
    dependencies:
      '@types/node': 12.20.15
      dotenv: 8.6.0
      eslint: 7.29.0
      prettier: 1.19.1
      rhea: 2.0.3
      rimraf: 3.0.2
      tslib: 2.3.0
      typescript: 4.2.4
    dev: false
    name: '@rush-temp/mock-hub'
    resolution:
      integrity: sha512-K6rFTLoACIBX5It6x5v3r668Kpt7jjkgCeukzTyZ13cvPrjqJ4M7L9y0oU2ECIigGm59cbHx4sWOX/rHAhELhw==
      tarball: file:projects/mock-hub.tgz
    version: 0.0.0
  file:projects/monitor-opentelemetry-exporter.tgz:
    dependencies:
      '@microsoft/api-extractor': 7.7.11
      '@opentelemetry/api': 1.0.0
      '@opentelemetry/core': 0.22.0_@opentelemetry+api@1.0.0
      '@opentelemetry/resources': 0.22.0_@opentelemetry+api@1.0.0
      '@opentelemetry/semantic-conventions': 0.22.0
      '@opentelemetry/tracing': 0.22.0_@opentelemetry+api@1.0.0
      '@types/mocha': 7.0.2
      '@types/node': 12.20.15
      eslint: 7.29.0
      eslint-plugin-node: 11.1.0_eslint@7.29.0
      execa: 3.4.0
      mocha: 7.2.0
      nock: 12.0.3
      nyc: 14.1.1
      prettier: 1.19.1
      rimraf: 3.0.2
      rollup: 1.32.1
      sinon: 9.2.4
      ts-node: 9.1.1_typescript@4.2.4
      tslib: 2.3.0
      typedoc: 0.15.2
      typescript: 4.2.4
    dev: false
    name: '@rush-temp/monitor-opentelemetry-exporter'
    resolution:
      integrity: sha512-kXcs9oniFsAttVLeJsePd+5IQsUFl1bKeeBRd9AVuNisAZ/ANMZaO/7QoZ1+NwqvOgcv5nTMyz6WKUAv5zrgQw==
      tarball: file:projects/monitor-opentelemetry-exporter.tgz
    version: 0.0.0
  file:projects/monitor-query.tgz:
    dependencies:
      '@azure/core-tracing': 1.0.0-preview.12
      '@azure/identity': 1.3.0
      '@microsoft/api-extractor': 7.7.11
      '@opentelemetry/api': 1.0.0
      '@opentelemetry/node': 0.22.0_@opentelemetry+api@1.0.0
      '@opentelemetry/tracing': 0.22.0_@opentelemetry+api@1.0.0
      '@types/chai': 4.2.19
      '@types/chai-as-promised': 7.1.4
      '@types/mocha': 7.0.2
      '@types/node': 12.20.15
      chai: 4.3.4
      chai-as-promised: 7.1.1_chai@4.3.4
      cross-env: 7.0.3
      dotenv: 8.6.0
      downlevel-dts: 0.4.0
      eslint: 7.29.0
      esm: 3.2.25
      inherits: 2.0.4
      karma: 6.3.4
      karma-chrome-launcher: 3.1.0
      karma-coverage: 2.0.3
      karma-edge-launcher: 0.4.2_karma@6.3.4
      karma-env-preprocessor: 0.1.1
      karma-firefox-launcher: 1.3.0
      karma-ie-launcher: 1.0.0_karma@6.3.4
      karma-json-preprocessor: 0.3.3_karma@6.3.4
      karma-json-to-file-reporter: 1.0.1
      karma-junit-reporter: 2.0.1_karma@6.3.4
      karma-mocha: 2.0.1
      karma-mocha-reporter: 2.2.5_karma@6.3.4
      mocha: 7.2.0
      mocha-junit-reporter: 1.23.3_mocha@7.2.0
      nyc: 14.1.1
      prettier: 1.19.1
      rimraf: 3.0.2
      rollup: 1.32.1
      source-map-support: 0.5.19
      tslib: 2.3.0
      typedoc: 0.15.2
      typescript: 4.2.4
      util: 0.12.4
    dev: false
    name: '@rush-temp/monitor-query'
    resolution:
      integrity: sha512-FtKS3h1XRaOSQHXljZu7mrTYGhewukVd5N5l4dvRZlQN2y6iuiLVcyXMABg8Um3iHgkSBTopNdEj4uDLyMQVdg==
      tarball: file:projects/monitor-query.tgz
    version: 0.0.0
  file:projects/perf-ai-form-recognizer.tgz:
    dependencies:
      '@azure/ai-form-recognizer': 3.1.0-beta.3
      '@azure/identity': 2.0.0-beta.4
      '@types/node': 12.20.15
      dotenv: 8.6.0
      eslint: 7.29.0
      prettier: 1.19.1
      rimraf: 3.0.2
      ts-node: 9.1.1_typescript@4.2.4
      tslib: 2.3.0
      typescript: 4.2.4
    dev: false
    name: '@rush-temp/perf-ai-form-recognizer'
    resolution:
      integrity: sha512-lBJHEV2UQxYVGAHjo93+FayiHLQ2UVlnOZd12+V+DCkoHbgr8xS6EGdxlbq06aqL+iMpfnz6YA7j9Zdbk1unmg==
      tarball: file:projects/perf-ai-form-recognizer.tgz
    version: 0.0.0
  file:projects/perf-ai-metrics-advisor.tgz:
    dependencies:
      '@azure/ai-metrics-advisor': 1.0.0-beta.3
      '@types/node': 12.20.15
      dotenv: 8.6.0
      eslint: 7.29.0
      prettier: 1.19.1
      rimraf: 3.0.2
      ts-node: 9.1.1_typescript@4.2.4
      tslib: 2.3.0
      typescript: 4.2.4
    dev: false
    name: '@rush-temp/perf-ai-metrics-advisor'
    resolution:
      integrity: sha512-ZjOIz/qZblV8RptttXCimWsXhWNgln9uSy3bS+7UdCFB20ve8PbIMtKlm9peFpTxtGbkLbUJ05WdRAGSDRFt6w==
      tarball: file:projects/perf-ai-metrics-advisor.tgz
    version: 0.0.0
  file:projects/perf-ai-text-analytics.tgz:
    dependencies:
      '@types/node': 12.20.15
      dotenv: 8.6.0
      eslint: 7.29.0
      prettier: 1.19.1
      rimraf: 3.0.2
      ts-node: 9.1.1_typescript@4.2.4
      tslib: 2.3.0
      typescript: 4.2.4
    dev: false
    name: '@rush-temp/perf-ai-text-analytics'
    resolution:
      integrity: sha512-OA65NArbq4fXs51tU41/sxoKRpJtkOFccaybbXkNLv7t14hw/2oiPsBXbtW3fRjCkUGQK60Ww/VcSgxr9L++0w==
      tarball: file:projects/perf-ai-text-analytics.tgz
    version: 0.0.0
  file:projects/perf-app-configuration.tgz:
    dependencies:
      '@types/node': 12.20.15
      '@types/uuid': 8.3.0
      dotenv: 8.6.0
      eslint: 7.29.0
      prettier: 1.19.1
      rimraf: 3.0.2
      ts-node: 9.1.1_typescript@4.2.4
      tslib: 2.3.0
      typescript: 4.2.4
      uuid: 8.3.2
    dev: false
    name: '@rush-temp/perf-app-configuration'
    resolution:
      integrity: sha512-vxd8UIAJWmXCeXs+np9dzDKpeHAYtCmh3CpE7I3E27oMx8dvT8Rx6UZ40VwOSlOzZDdK1/6B7bU/EnrhjEEhjA==
      tarball: file:projects/perf-app-configuration.tgz
    version: 0.0.0
  file:projects/perf-core-rest-pipeline.tgz:
    dependencies:
      '@types/uuid': 8.3.0
      dotenv: 8.6.0
      eslint: 7.29.0
      prettier: 1.19.1
      rimraf: 3.0.2
      ts-node: 9.1.1_typescript@4.2.4
      tslib: 2.3.0
      typescript: 4.2.4
    dev: false
    name: '@rush-temp/perf-core-rest-pipeline'
    resolution:
      integrity: sha512-VtDP3wPovpWESSwAZQ7FqSBdZAqLmijGC50UHykB1qGKoSk/v4hnX3v3H/qef2Gq1m9962VNH3A1xHcAujr5Ng==
      tarball: file:projects/perf-core-rest-pipeline.tgz
    version: 0.0.0
  file:projects/perf-eventgrid.tgz:
    dependencies:
      '@types/node': 12.20.15
      dotenv: 8.6.0
      eslint: 7.29.0
      prettier: 1.19.1
      rimraf: 3.0.2
      ts-node: 9.1.1_typescript@4.2.4
      tslib: 2.3.0
      typescript: 4.2.4
    dev: false
    name: '@rush-temp/perf-eventgrid'
    resolution:
      integrity: sha512-uTGNn9MwdSVeweKogNSB0lQlWHfuiqWJ+2fWaf/jOSmEe/0R1LFmrwIOErA8uBumCga1Mz1/NBMoaPA6KDlblg==
      tarball: file:projects/perf-eventgrid.tgz
    version: 0.0.0
  file:projects/perf-identity.tgz:
    dependencies:
      '@types/uuid': 8.3.0
      dotenv: 8.6.0
      eslint: 7.29.0
      prettier: 1.19.1
      rimraf: 3.0.2
      ts-node: 9.1.1_typescript@4.2.4
      tslib: 2.3.0
      typescript: 4.2.4
    dev: false
    name: '@rush-temp/perf-identity'
    resolution:
      integrity: sha512-y1zAMz8QTG3UEFwFvVgcc3pTdpNTn/pQW75roboiqe0On9eRFzAKdvq/Ubue4iVTqE9CMZmdsgALadXcmBI3jw==
      tarball: file:projects/perf-identity.tgz
    version: 0.0.0
  file:projects/perf-keyvault-certificates.tgz:
    dependencies:
      '@azure/identity': 2.0.0-beta.4
      '@azure/keyvault-certificates': 4.2.0
      '@types/uuid': 8.3.0
      dotenv: 8.6.0
      eslint: 7.29.0
      prettier: 1.19.1
      rimraf: 3.0.2
      ts-node: 9.1.1_typescript@4.2.4
      tslib: 2.3.0
      typescript: 4.2.4
      uuid: 8.3.2
    dev: false
    name: '@rush-temp/perf-keyvault-certificates'
    resolution:
      integrity: sha512-VOVgg8u6i1vwFR79jgCmGiX2Q5eedx2xKn5Dn2lViPbyYEv8QY7ieagdI5YIuihovg+j7+RQ0xlRiGhQwxrlzA==
      tarball: file:projects/perf-keyvault-certificates.tgz
    version: 0.0.0
  file:projects/perf-keyvault-keys.tgz:
    dependencies:
      '@azure/keyvault-keys': 4.2.1
      '@types/uuid': 8.3.0
      dotenv: 8.6.0
      eslint: 7.29.0
      prettier: 1.19.1
      rimraf: 3.0.2
      ts-node: 9.1.1_typescript@4.2.4
      tslib: 2.3.0
      typescript: 4.2.4
      uuid: 8.3.2
    dev: false
    name: '@rush-temp/perf-keyvault-keys'
    resolution:
      integrity: sha512-9fQgixzmC5EXGxuFD9cFsUOewEzvxv6bGIrc0RI+B4wsbvH5T+kYhn3gl5WhHz387mEL4/UsmrXZ7sIn0brQUQ==
      tarball: file:projects/perf-keyvault-keys.tgz
    version: 0.0.0
  file:projects/perf-keyvault-secrets.tgz:
    dependencies:
      '@azure/identity': 2.0.0-beta.4
      '@azure/keyvault-secrets': 4.2.0
      '@types/uuid': 8.3.0
      dotenv: 8.6.0
      eslint: 7.29.0
      prettier: 1.19.1
      rimraf: 3.0.2
      ts-node: 9.1.1_typescript@4.2.4
      tslib: 2.3.0
      typescript: 4.2.4
      uuid: 8.3.2
    dev: false
    name: '@rush-temp/perf-keyvault-secrets'
    resolution:
      integrity: sha512-+CWF47gCoFipTfxeoFVWBCVxEUAqawPWX0GySVho6xUAP58iRVvWBJtAm5FtDaIkNCXcizVNdvVfKtC7aCmTqQ==
      tarball: file:projects/perf-keyvault-secrets.tgz
    version: 0.0.0
  file:projects/perf-search-documents.tgz:
    dependencies:
      '@azure/identity': 2.0.0-beta.4
      '@types/node': 12.20.15
      dotenv: 8.6.0
      eslint: 7.29.0
      prettier: 1.19.1
      rimraf: 3.0.2
      ts-node: 9.1.1_typescript@4.2.4
      tslib: 2.3.0
      typescript: 4.2.4
    dev: false
    name: '@rush-temp/perf-search-documents'
    resolution:
      integrity: sha512-vtRy8wK+zbj82Lk2NN1MP/Be2VZRW7D9wfJPAGQLMQIc1zPLx2uAqCUQqVKg26qS5havaOSWU3egtO8OblqrIw==
      tarball: file:projects/perf-search-documents.tgz
    version: 0.0.0
  file:projects/perf-storage-blob.tgz:
    dependencies:
      '@azure/core-rest-pipeline': 1.0.4
      '@types/node': 12.20.15
      '@types/node-fetch': 2.5.10
      '@types/uuid': 8.3.0
      dotenv: 8.6.0
      eslint: 7.29.0
      node-fetch: 2.6.1
      prettier: 1.19.1
      rimraf: 3.0.2
      ts-node: 9.1.1_typescript@4.2.4
      tslib: 2.3.0
      typescript: 4.2.4
      uuid: 8.3.2
    dev: false
    name: '@rush-temp/perf-storage-blob'
    resolution:
      integrity: sha512-g9WCFy7NReAPcyICgkDcGEf2XqEKKbpimkrfr9AfVid/tmI5+utszeVwS7utEiQg8OrGPVndMxAclH5IXTnTkQ==
      tarball: file:projects/perf-storage-blob.tgz
    version: 0.0.0
  file:projects/perf-storage-file-datalake.tgz:
    dependencies:
      '@types/node': 12.20.15
      '@types/uuid': 8.3.0
      dotenv: 8.6.0
      eslint: 7.29.0
      prettier: 1.19.1
      rimraf: 3.0.2
      ts-node: 9.1.1_typescript@4.2.4
      tslib: 2.3.0
      typescript: 4.2.4
      uuid: 8.3.2
    dev: false
    name: '@rush-temp/perf-storage-file-datalake'
    resolution:
      integrity: sha512-v2JLPEaagwTOCrUOE680t3lgwOm8gB4f1kss/28vKx31SHR4naXzzeBGAWTHHAxZL7cs1WfTj0F6p730T8NxdA==
      tarball: file:projects/perf-storage-file-datalake.tgz
    version: 0.0.0
  file:projects/perf-storage-file-share.tgz:
    dependencies:
      '@types/node': 12.20.15
      '@types/uuid': 8.3.0
      dotenv: 8.6.0
      eslint: 7.29.0
      prettier: 1.19.1
      rimraf: 3.0.2
      ts-node: 9.1.1_typescript@4.2.4
      tslib: 2.3.0
      typescript: 4.2.4
      uuid: 8.3.2
    dev: false
    name: '@rush-temp/perf-storage-file-share'
    resolution:
      integrity: sha512-PD56Vv21uqok0ycwDqH0QrVx9IB/ukQEtKEIarbCYPB5d4yufKL3zb1LztaaVK38oUP/w2EKxgMMQEqyo4NdUQ==
      tarball: file:projects/perf-storage-file-share.tgz
    version: 0.0.0
  file:projects/purview-catalog.tgz:
    dependencies:
      '@azure/core-rest-pipeline': 1.0.4
      '@azure/identity': 1.3.0
      '@microsoft/api-extractor': 7.13.2
      '@types/chai': 4.2.19
      '@types/mocha': 7.0.2
      '@types/node': 12.20.15
      chai: 4.3.4
      cross-env: 7.0.3
      dotenv: 8.6.0
      eslint: 7.29.0
      karma: 6.3.4
      karma-chrome-launcher: 3.1.0
      karma-coverage: 2.0.3
      karma-edge-launcher: 0.4.2_karma@6.3.4
      karma-env-preprocessor: 0.1.1
      karma-firefox-launcher: 1.3.0
      karma-ie-launcher: 1.0.0_karma@6.3.4
      karma-json-preprocessor: 0.3.3_karma@6.3.4
      karma-json-to-file-reporter: 1.0.1
      karma-junit-reporter: 2.0.1_karma@6.3.4
      karma-mocha: 2.0.1
      karma-mocha-reporter: 2.2.5_karma@6.3.4
      karma-source-map-support: 1.4.0
      karma-sourcemap-loader: 0.3.8
      mkdirp: 1.0.4
      mocha: 7.2.0
      mocha-junit-reporter: 1.23.3_mocha@7.2.0
      nyc: 14.1.1
      prettier: 2.2.1
      rimraf: 3.0.2
      rollup: 1.32.1
      source-map-support: 0.5.19
      tslib: 2.3.0
      typedoc: 0.15.2
      typescript: 4.2.4
    dev: false
    name: '@rush-temp/purview-catalog'
    resolution:
      integrity: sha512-zbKECR4uoJ96FdK/Sc2kdZqBySXZlM4OgUJ/NX3GBmT9V4NWlYVXie/TH0t31M0OiHWKJurwVvMBEoXxj5Xecw==
      tarball: file:projects/purview-catalog.tgz
    version: 0.0.0
  file:projects/purview-scanning.tgz:
    dependencies:
      '@azure/core-rest-pipeline': 1.0.4
      '@azure/identity': 1.3.0
      '@microsoft/api-extractor': 7.13.2
      '@types/chai': 4.2.19
      '@types/mocha': 7.0.2
      '@types/node': 12.20.15
      chai: 4.3.4
      cross-env: 7.0.3
      dotenv: 8.6.0
      eslint: 7.29.0
      karma: 6.3.4
      karma-chrome-launcher: 3.1.0
      karma-coverage: 2.0.3
      karma-edge-launcher: 0.4.2_karma@6.3.4
      karma-env-preprocessor: 0.1.1
      karma-firefox-launcher: 1.3.0
      karma-ie-launcher: 1.0.0_karma@6.3.4
      karma-json-preprocessor: 0.3.3_karma@6.3.4
      karma-json-to-file-reporter: 1.0.1
      karma-junit-reporter: 2.0.1_karma@6.3.4
      karma-mocha: 2.0.1
      karma-mocha-reporter: 2.2.5_karma@6.3.4
      karma-source-map-support: 1.4.0
      karma-sourcemap-loader: 0.3.8
      mkdirp: 1.0.4
      mocha: 7.2.0
      mocha-junit-reporter: 1.23.3_mocha@7.2.0
      nyc: 14.1.1
      prettier: 2.2.1
      rimraf: 3.0.2
      rollup: 1.32.1
      source-map-support: 0.5.19
      tslib: 2.3.0
      typedoc: 0.15.2
      typescript: 4.2.4
    dev: false
    name: '@rush-temp/purview-scanning'
    resolution:
      integrity: sha512-fOhl4Yh1sPMLRxypsLDyLuE6P8+Gs/MQVuafc9VgjwZdkt15ac9wbT/x0M87kH3JjJVMIHCqvkOF8vtxCVQXsw==
      tarball: file:projects/purview-scanning.tgz
    version: 0.0.0
  file:projects/quantum-jobs.tgz:
    dependencies:
      '@azure/core-tracing': 1.0.0-preview.12
      '@azure/identity': 1.3.0
      '@microsoft/api-extractor': 7.7.11
      '@rollup/plugin-commonjs': 11.0.2_rollup@1.32.1
      '@rollup/plugin-json': 4.1.0_rollup@1.32.1
      '@rollup/plugin-multi-entry': 3.0.1_rollup@1.32.1
      '@rollup/plugin-node-resolve': 8.4.0_rollup@1.32.1
      '@rollup/plugin-replace': 2.4.2_rollup@1.32.1
      '@types/chai': 4.2.19
      '@types/mocha': 7.0.2
      '@types/node': 12.20.15
      '@types/sinon': 9.0.11
      chai: 4.3.4
      cross-env: 7.0.3
      dotenv: 8.6.0
      eslint: 7.29.0
      events: 3.3.0
      inherits: 2.0.4
      karma: 6.3.4
      karma-chrome-launcher: 3.1.0
      karma-coverage: 2.0.3
      karma-edge-launcher: 0.4.2_karma@6.3.4
      karma-env-preprocessor: 0.1.1
      karma-firefox-launcher: 1.3.0
      karma-ie-launcher: 1.0.0_karma@6.3.4
      karma-json-preprocessor: 0.3.3_karma@6.3.4
      karma-json-to-file-reporter: 1.0.1
      karma-junit-reporter: 2.0.1_karma@6.3.4
      karma-mocha: 2.0.1
      karma-mocha-reporter: 2.2.5_karma@6.3.4
      karma-sourcemap-loader: 0.3.8
      mocha: 7.2.0
      mocha-junit-reporter: 1.23.3_mocha@7.2.0
      nyc: 14.1.1
      prettier: 1.19.1
      rimraf: 3.0.2
      rollup: 1.32.1
      rollup-plugin-shim: 1.0.0
      rollup-plugin-sourcemaps: 0.4.2_rollup@1.32.1
      rollup-plugin-terser: 5.3.1_rollup@1.32.1
      rollup-plugin-visualizer: 4.2.2_rollup@1.32.1
      sinon: 9.2.4
      tslib: 2.3.0
      typedoc: 0.15.2
      typescript: 4.2.4
      util: 0.12.4
    dev: false
    name: '@rush-temp/quantum-jobs'
    resolution:
      integrity: sha512-pHDA1oRYUB5Chyi3mZ05HCU1KfqltVH2yz7T8PAygvw1IkzUMHc9Ja8UwyB+vQVaJCOTL0OxKGrm27HqM/PrQw==
      tarball: file:projects/quantum-jobs.tgz
    version: 0.0.0
  file:projects/schema-registry-avro.tgz:
    dependencies:
      '@azure/core-tracing': 1.0.0-preview.12
      '@microsoft/api-extractor': 7.7.11
      '@rollup/plugin-commonjs': 11.0.2_rollup@1.32.1
      '@rollup/plugin-inject': 4.0.2_rollup@1.32.1
      '@rollup/plugin-json': 4.1.0_rollup@1.32.1
      '@rollup/plugin-multi-entry': 3.0.1_rollup@1.32.1
      '@rollup/plugin-node-resolve': 8.4.0_rollup@1.32.1
      '@rollup/plugin-replace': 2.4.2_rollup@1.32.1
      '@types/chai': 4.2.19
      '@types/chai-as-promised': 7.1.4
      '@types/mocha': 7.0.2
      '@types/node': 12.20.15
      avsc: 5.7.0
      buffer: 5.7.1
      chai: 4.3.4
      chai-as-promised: 7.1.1_chai@4.3.4
      cross-env: 7.0.3
      dotenv: 8.6.0
      eslint: 7.29.0
      karma: 6.3.4
      karma-chrome-launcher: 3.1.0
      karma-coverage: 2.0.3
      karma-edge-launcher: 0.4.2_karma@6.3.4
      karma-env-preprocessor: 0.1.1
      karma-firefox-launcher: 1.3.0
      karma-ie-launcher: 1.0.0_karma@6.3.4
      karma-json-preprocessor: 0.3.3_karma@6.3.4
      karma-json-to-file-reporter: 1.0.1
      karma-junit-reporter: 2.0.1_karma@6.3.4
      karma-mocha: 2.0.1
      karma-mocha-reporter: 2.2.5_karma@6.3.4
      karma-sourcemap-loader: 0.3.8
      mocha: 7.2.0
      mocha-junit-reporter: 1.23.3_mocha@7.2.0
      nyc: 14.1.1
      prettier: 1.19.1
      process: 0.11.10
      rimraf: 3.0.2
      rollup: 1.32.1
      rollup-plugin-shim: 1.0.0
      rollup-plugin-sourcemaps: 0.4.2_rollup@1.32.1
      rollup-plugin-terser: 5.3.1_rollup@1.32.1
      rollup-plugin-visualizer: 4.2.2_rollup@1.32.1
      source-map-support: 0.5.19
      tslib: 2.3.0
      typedoc: 0.15.2
      typescript: 4.2.4
    dev: false
    name: '@rush-temp/schema-registry-avro'
    resolution:
      integrity: sha512-Lu4Sq1bFBxiuHSsH9ryoDIFAv+kXPDJqrdN2X6ozCrR6xNzeZvkxKFnHA+0fRcRXOzUdrKSOOM1SUNXrXxwUxw==
      tarball: file:projects/schema-registry-avro.tgz
    version: 0.0.0
  file:projects/schema-registry.tgz:
    dependencies:
      '@azure/core-tracing': 1.0.0-preview.12
      '@azure/identity': 2.0.0-beta.4
      '@microsoft/api-extractor': 7.7.11
      '@rollup/plugin-commonjs': 11.0.2_rollup@1.32.1
      '@rollup/plugin-json': 4.1.0_rollup@1.32.1
      '@rollup/plugin-multi-entry': 3.0.1_rollup@1.32.1
      '@rollup/plugin-node-resolve': 8.4.0_rollup@1.32.1
      '@rollup/plugin-replace': 2.4.2_rollup@1.32.1
      '@types/chai': 4.2.19
      '@types/chai-as-promised': 7.1.4
      '@types/mocha': 7.0.2
      '@types/node': 12.20.15
      chai: 4.3.4
      chai-as-promised: 7.1.1_chai@4.3.4
      cross-env: 7.0.3
      dotenv: 8.6.0
      eslint: 7.29.0
      karma: 6.3.4
      karma-chrome-launcher: 3.1.0
      karma-coverage: 2.0.3
      karma-edge-launcher: 0.4.2_karma@6.3.4
      karma-env-preprocessor: 0.1.1
      karma-firefox-launcher: 1.3.0
      karma-ie-launcher: 1.0.0_karma@6.3.4
      karma-json-preprocessor: 0.3.3_karma@6.3.4
      karma-json-to-file-reporter: 1.0.1
      karma-junit-reporter: 2.0.1_karma@6.3.4
      karma-mocha: 2.0.1
      karma-mocha-reporter: 2.2.5_karma@6.3.4
      karma-sourcemap-loader: 0.3.8
      mocha: 7.2.0
      mocha-junit-reporter: 1.23.3_mocha@7.2.0
      nyc: 14.1.1
      prettier: 1.19.1
      rimraf: 3.0.2
      rollup: 1.32.1
      rollup-plugin-shim: 1.0.0
      rollup-plugin-sourcemaps: 0.4.2_rollup@1.32.1
      rollup-plugin-terser: 5.3.1_rollup@1.32.1
      rollup-plugin-visualizer: 4.2.2_rollup@1.32.1
      source-map-support: 0.5.19
      tslib: 2.3.0
      typedoc: 0.15.2
      typescript: 4.2.4
    dev: false
    name: '@rush-temp/schema-registry'
    resolution:
      integrity: sha512-p0JZ797l05u28XZF4NF7pBd1FHh5yBeB03sPJj8sarYrsq3CdrgzazupHhiXLD+R5WxD1deswwi4YmtBXo/Wxg==
      tarball: file:projects/schema-registry.tgz
    version: 0.0.0
  file:projects/search-documents.tgz:
    dependencies:
      '@azure/core-tracing': 1.0.0-preview.12
      '@microsoft/api-extractor': 7.7.11
      '@rollup/plugin-commonjs': 11.0.2_rollup@1.32.1
      '@rollup/plugin-json': 4.1.0_rollup@1.32.1
      '@rollup/plugin-multi-entry': 3.0.1_rollup@1.32.1
      '@rollup/plugin-node-resolve': 8.4.0_rollup@1.32.1
      '@rollup/plugin-replace': 2.4.2_rollup@1.32.1
      '@types/chai': 4.2.19
      '@types/mocha': 7.0.2
      '@types/node': 12.20.15
      '@types/sinon': 9.0.11
      chai: 4.3.4
      cross-env: 7.0.3
      dotenv: 8.6.0
      eslint: 7.29.0
      events: 3.3.0
      inherits: 2.0.4
      karma: 6.3.4
      karma-chrome-launcher: 3.1.0
      karma-coverage: 2.0.3
      karma-edge-launcher: 0.4.2_karma@6.3.4
      karma-env-preprocessor: 0.1.1
      karma-firefox-launcher: 1.3.0
      karma-ie-launcher: 1.0.0_karma@6.3.4
      karma-json-preprocessor: 0.3.3_karma@6.3.4
      karma-json-to-file-reporter: 1.0.1
      karma-junit-reporter: 2.0.1_karma@6.3.4
      karma-mocha: 2.0.1
      karma-mocha-reporter: 2.2.5_karma@6.3.4
      karma-sourcemap-loader: 0.3.8
      mocha: 7.2.0
      mocha-junit-reporter: 1.23.3_mocha@7.2.0
      nyc: 14.1.1
      prettier: 1.19.1
      rimraf: 3.0.2
      rollup: 1.32.1
      rollup-plugin-shim: 1.0.0
      rollup-plugin-sourcemaps: 0.4.2_rollup@1.32.1
      rollup-plugin-terser: 5.3.1_rollup@1.32.1
      rollup-plugin-visualizer: 4.2.2_rollup@1.32.1
      sinon: 9.2.4
      ts-node: 9.1.1_typescript@4.2.4
      tslib: 2.3.0
      typedoc: 0.15.2
      typescript: 4.2.4
      util: 0.12.4
    dev: false
    name: '@rush-temp/search-documents'
    resolution:
      integrity: sha512-dnPkPixkq7qEJ22aCSPo0QLB85gp7yXEm5UBDw+aYXkD/r3nIosXPtZdN5ahHQYXfjRTlc/ZGh3TRi+5WVt0mw==
      tarball: file:projects/search-documents.tgz
    version: 0.0.0
  file:projects/service-bus.tgz:
    dependencies:
      '@azure/core-tracing': 1.0.0-preview.12
      '@microsoft/api-extractor': 7.7.11
      '@rollup/plugin-commonjs': 11.0.2_rollup@1.32.1
      '@rollup/plugin-inject': 4.0.2_rollup@1.32.1
      '@rollup/plugin-json': 4.1.0_rollup@1.32.1
      '@rollup/plugin-multi-entry': 3.0.1_rollup@1.32.1
      '@rollup/plugin-node-resolve': 8.4.0_rollup@1.32.1
      '@rollup/plugin-replace': 2.4.2_rollup@1.32.1
      '@types/chai': 4.2.19
      '@types/chai-as-promised': 7.1.4
      '@types/debug': 4.1.5
      '@types/glob': 7.1.3
      '@types/is-buffer': 2.0.0
      '@types/long': 4.0.1
      '@types/mocha': 7.0.2
      '@types/node': 12.20.15
      '@types/sinon': 9.0.11
      '@types/ws': 7.4.5
      assert: 1.5.0
      buffer: 5.7.1
      chai: 4.3.4
      chai-as-promised: 7.1.1_chai@4.3.4
      chai-exclude: 2.0.3_chai@4.3.4
      cross-env: 7.0.3
      debug: 4.3.1
      delay: 4.4.1
      dotenv: 8.6.0
      downlevel-dts: 0.4.0
      eslint: 7.29.0
      esm: 3.2.25
      events: 3.3.0
      glob: 7.1.7
      https-proxy-agent: 5.0.0
      is-buffer: 2.0.5
      jssha: 3.2.0
      karma: 6.3.4_debug@4.3.1
      karma-chrome-launcher: 3.1.0
      karma-coverage: 2.0.3
      karma-edge-launcher: 0.4.2_karma@6.3.4
      karma-env-preprocessor: 0.1.1
      karma-firefox-launcher: 1.3.0
      karma-ie-launcher: 1.0.0_karma@6.3.4
      karma-junit-reporter: 2.0.1_karma@6.3.4
      karma-mocha: 2.0.1
      karma-mocha-reporter: 2.2.5_karma@6.3.4
      karma-sourcemap-loader: 0.3.8
      long: 4.0.0
      mocha: 7.2.0
      mocha-junit-reporter: 1.23.3_mocha@7.2.0
      moment: 2.29.1
      nyc: 14.1.1
      prettier: 1.19.1
      process: 0.11.10
      promise: 8.1.0
      puppeteer: 3.3.0
      rhea-promise: 2.1.0
      rimraf: 3.0.2
      rollup: 1.32.1
      rollup-plugin-shim: 1.0.0
      rollup-plugin-sourcemaps: 0.4.2_rollup@1.32.1
      rollup-plugin-terser: 5.3.1_rollup@1.32.1
      sinon: 9.2.4
      ts-node: 9.1.1_typescript@4.2.4
      tslib: 2.3.0
      typedoc: 0.15.2
      typescript: 4.2.4
      ws: 7.5.0
    dev: false
    name: '@rush-temp/service-bus'
    resolution:
<<<<<<< HEAD
      integrity: sha512-qstpkl2ErEACcfCsZwvVq1SeyldwKXdUhcFZTti2K1v4GPKl2ivQy8QZ+xs9KW8kLLJK3ZMD5GFxa+WkXBsGaA==
=======
      integrity: sha512-ltQkTtl8O4y7/p+vyGvojnxbA1IVv7gCxWGTYXYhkTR/8KDBsntnWFFfSSo9Zk0YrQKxVQl/kLYmCElwxeot6w==
>>>>>>> 773c5b6e
      tarball: file:projects/service-bus.tgz
    version: 0.0.0
  file:projects/storage-blob-changefeed.tgz:
    dependencies:
      '@azure/core-tracing': 1.0.0-preview.12
      '@microsoft/api-extractor': 7.7.11
      '@rollup/plugin-commonjs': 11.0.2_rollup@1.32.1
      '@rollup/plugin-multi-entry': 3.0.1_rollup@1.32.1
      '@rollup/plugin-node-resolve': 8.4.0_rollup@1.32.1
      '@rollup/plugin-replace': 2.4.2_rollup@1.32.1
      '@types/mocha': 7.0.2
      '@types/node': 12.20.15
      '@types/sinon': 9.0.11
      assert: 1.5.0
      cross-env: 7.0.3
      dotenv: 8.6.0
      downlevel-dts: 0.4.0
      es6-promise: 4.2.8
      eslint: 7.29.0
      esm: 3.2.25
      events: 3.3.0
      inherits: 2.0.4
      karma: 6.3.4
      karma-chrome-launcher: 3.1.0
      karma-coverage: 2.0.3
      karma-edge-launcher: 0.4.2_karma@6.3.4
      karma-env-preprocessor: 0.1.1
      karma-firefox-launcher: 1.3.0
      karma-ie-launcher: 1.0.0_karma@6.3.4
      karma-json-preprocessor: 0.3.3_karma@6.3.4
      karma-json-to-file-reporter: 1.0.1
      karma-junit-reporter: 2.0.1_karma@6.3.4
      karma-mocha: 2.0.1
      karma-mocha-reporter: 2.2.5_karma@6.3.4
      karma-sourcemap-loader: 0.3.8
      mocha: 7.2.0
      mocha-junit-reporter: 1.23.3_mocha@7.2.0
      nyc: 14.1.1
      prettier: 1.19.1
      puppeteer: 3.3.0
      rimraf: 3.0.2
      rollup: 1.32.1
      rollup-plugin-shim: 1.0.0
      rollup-plugin-sourcemaps: 0.4.2_rollup@1.32.1
      rollup-plugin-terser: 5.3.1_rollup@1.32.1
      rollup-plugin-visualizer: 4.2.2_rollup@1.32.1
      sinon: 9.2.4
      source-map-support: 0.5.19
      ts-node: 9.1.1_typescript@4.2.4
      tslib: 2.3.0
      typedoc: 0.15.2
      typescript: 4.2.4
      util: 0.12.4
    dev: false
    name: '@rush-temp/storage-blob-changefeed'
    resolution:
      integrity: sha512-IOHVKjZWT99C1Pd3WLtL+ZDyDfYBrZqD2FhbN4XIMyeNi2NArZd65rR1iODRbEqyI1tyi+2YcqXbG0UbtDqXdA==
      tarball: file:projects/storage-blob-changefeed.tgz
    version: 0.0.0
  file:projects/storage-blob.tgz:
    dependencies:
      '@azure/core-rest-pipeline': 1.0.4
      '@azure/core-tracing': 1.0.0-preview.12
      '@azure/identity': 2.0.0-beta.4
      '@microsoft/api-extractor': 7.7.11
      '@rollup/plugin-commonjs': 11.0.2_rollup@1.32.1
      '@rollup/plugin-json': 4.1.0_rollup@1.32.1
      '@rollup/plugin-multi-entry': 3.0.1_rollup@1.32.1
      '@rollup/plugin-node-resolve': 8.4.0_rollup@1.32.1
      '@rollup/plugin-replace': 2.4.2_rollup@1.32.1
      '@types/mocha': 7.0.2
      '@types/node': 12.20.15
      '@types/node-fetch': 2.5.10
      assert: 1.5.0
      cross-env: 7.0.3
      dotenv: 8.6.0
      downlevel-dts: 0.4.0
      es6-promise: 4.2.8
      eslint: 7.29.0
      esm: 3.2.25
      events: 3.3.0
      inherits: 2.0.4
      karma: 6.3.4
      karma-chrome-launcher: 3.1.0
      karma-coverage: 2.0.3
      karma-edge-launcher: 0.4.2_karma@6.3.4
      karma-env-preprocessor: 0.1.1
      karma-firefox-launcher: 1.3.0
      karma-ie-launcher: 1.0.0_karma@6.3.4
      karma-json-preprocessor: 0.3.3_karma@6.3.4
      karma-json-to-file-reporter: 1.0.1
      karma-junit-reporter: 2.0.1_karma@6.3.4
      karma-mocha: 2.0.1
      karma-mocha-reporter: 2.2.5_karma@6.3.4
      karma-sourcemap-loader: 0.3.8
      mocha: 7.2.0
      mocha-junit-reporter: 1.23.3_mocha@7.2.0
      node-fetch: 2.6.1
      nyc: 14.1.1
      prettier: 1.19.1
      puppeteer: 3.3.0
      rimraf: 3.0.2
      rollup: 1.32.1
      rollup-plugin-shim: 1.0.0
      rollup-plugin-sourcemaps: 0.4.2_rollup@1.32.1
      rollup-plugin-terser: 5.3.1_rollup@1.32.1
      rollup-plugin-visualizer: 4.2.2_rollup@1.32.1
      source-map-support: 0.5.19
      ts-node: 9.1.1_typescript@4.2.4
      tslib: 2.3.0
      typedoc: 0.15.2
      typescript: 4.2.4
      util: 0.12.4
    dev: false
    name: '@rush-temp/storage-blob'
    resolution:
<<<<<<< HEAD
      integrity: sha512-cPT6Mu2YgpAQ8PvTGi0CvMQJjO4mzNfxC+Ka6brKcH/NN2IgUOy8RxeOf2I9rldxZTxpxgwHJO8FbTbnijw+FQ==
=======
      integrity: sha512-hkvs8e78WIWIkKzk3bVR2YefJyckInoZoAIRmK3rUmgrKmTnBLnabsKJX2EINfabKBs43DmhawwnBzuQlG7kqA==
>>>>>>> 773c5b6e
      tarball: file:projects/storage-blob.tgz
    version: 0.0.0
  file:projects/storage-file-datalake.tgz:
    dependencies:
      '@azure/core-tracing': 1.0.0-preview.12
      '@microsoft/api-extractor': 7.7.11
      '@rollup/plugin-commonjs': 11.0.2_rollup@1.32.1
      '@rollup/plugin-json': 4.1.0_rollup@1.32.1
      '@rollup/plugin-multi-entry': 3.0.1_rollup@1.32.1
      '@rollup/plugin-node-resolve': 8.4.0_rollup@1.32.1
      '@rollup/plugin-replace': 2.4.2_rollup@1.32.1
      '@types/mocha': 7.0.2
      '@types/node': 12.20.15
      '@types/query-string': 6.2.0
      assert: 1.5.0
      cross-env: 7.0.3
      dotenv: 8.6.0
      downlevel-dts: 0.4.0
      es6-promise: 4.2.8
      eslint: 7.29.0
      esm: 3.2.25
      events: 3.3.0
      execa: 3.4.0
      inherits: 2.0.4
      karma: 6.3.4
      karma-chrome-launcher: 3.1.0
      karma-coverage: 2.0.3
      karma-edge-launcher: 0.4.2_karma@6.3.4
      karma-env-preprocessor: 0.1.1
      karma-firefox-launcher: 1.3.0
      karma-ie-launcher: 1.0.0_karma@6.3.4
      karma-json-preprocessor: 0.3.3_karma@6.3.4
      karma-json-to-file-reporter: 1.0.1
      karma-junit-reporter: 2.0.1_karma@6.3.4
      karma-mocha: 2.0.1
      karma-mocha-reporter: 2.2.5_karma@6.3.4
      karma-sourcemap-loader: 0.3.8
      mocha: 7.2.0
      mocha-junit-reporter: 1.23.3_mocha@7.2.0
      nyc: 14.1.1
      prettier: 1.19.1
      puppeteer: 3.3.0
      query-string: 5.1.1
      rimraf: 3.0.2
      rollup: 1.32.1
      rollup-plugin-shim: 1.0.0
      rollup-plugin-sourcemaps: 0.4.2_rollup@1.32.1
      rollup-plugin-terser: 5.3.1_rollup@1.32.1
      rollup-plugin-visualizer: 4.2.2_rollup@1.32.1
      source-map-support: 0.5.19
      ts-node: 9.1.1_typescript@4.2.4
      tslib: 2.3.0
      typedoc: 0.15.2
      typescript: 4.2.4
      util: 0.12.4
    dev: false
    name: '@rush-temp/storage-file-datalake'
    resolution:
<<<<<<< HEAD
      integrity: sha512-p0/MG4l9y1aPmdJvf5PlzuoMBijrl4EzBItAhksPyunnKcQhfS9oeQxiqd6f04hRpqjyCR+/1DGglpcRhb+xZA==
=======
      integrity: sha512-VrMgFynpFOJ6dfkwA003wHGZTwF8W1mwIPUBECkFH3JGhTmKBqrqhK9o9/J7/RMFXOILlNCYwdU9qOVZH8btkw==
>>>>>>> 773c5b6e
      tarball: file:projects/storage-file-datalake.tgz
    version: 0.0.0
  file:projects/storage-file-share.tgz:
    dependencies:
      '@azure/core-tracing': 1.0.0-preview.12
      '@microsoft/api-extractor': 7.7.11
      '@rollup/plugin-commonjs': 11.0.2_rollup@1.32.1
      '@rollup/plugin-multi-entry': 3.0.1_rollup@1.32.1
      '@rollup/plugin-node-resolve': 8.4.0_rollup@1.32.1
      '@rollup/plugin-replace': 2.4.2_rollup@1.32.1
      '@types/mocha': 7.0.2
      '@types/node': 12.20.15
      assert: 1.5.0
      cross-env: 7.0.3
      dotenv: 8.6.0
      downlevel-dts: 0.4.0
      es6-promise: 4.2.8
      eslint: 7.29.0
      esm: 3.2.25
      events: 3.3.0
      inherits: 2.0.4
      karma: 6.3.4
      karma-chrome-launcher: 3.1.0
      karma-coverage: 2.0.3
      karma-edge-launcher: 0.4.2_karma@6.3.4
      karma-env-preprocessor: 0.1.1
      karma-firefox-launcher: 1.3.0
      karma-ie-launcher: 1.0.0_karma@6.3.4
      karma-json-preprocessor: 0.3.3_karma@6.3.4
      karma-json-to-file-reporter: 1.0.1
      karma-junit-reporter: 2.0.1_karma@6.3.4
      karma-mocha: 2.0.1
      karma-mocha-reporter: 2.2.5_karma@6.3.4
      karma-sourcemap-loader: 0.3.8
      mocha: 7.2.0
      mocha-junit-reporter: 1.23.3_mocha@7.2.0
      nyc: 14.1.1
      prettier: 1.19.1
      puppeteer: 3.3.0
      rimraf: 3.0.2
      rollup: 1.32.1
      rollup-plugin-shim: 1.0.0
      rollup-plugin-sourcemaps: 0.4.2_rollup@1.32.1
      rollup-plugin-terser: 5.3.1_rollup@1.32.1
      rollup-plugin-visualizer: 4.2.2_rollup@1.32.1
      source-map-support: 0.5.19
      ts-node: 9.1.1_typescript@4.2.4
      tslib: 2.3.0
      typedoc: 0.15.2
      typescript: 4.2.4
      util: 0.12.4
    dev: false
    name: '@rush-temp/storage-file-share'
    resolution:
      integrity: sha512-M32cVamxT/+Ajw1vYjhC9N5ou6BHnkMabu3NIbu+bsOQRvORcBolHci1i7KqJdHEnRviBeOaeoRMzzDzYMF35w==
      tarball: file:projects/storage-file-share.tgz
    version: 0.0.0
  file:projects/storage-internal-avro.tgz:
    dependencies:
      '@microsoft/api-extractor': 7.7.11
      '@rollup/plugin-commonjs': 11.0.2_rollup@1.32.1
      '@rollup/plugin-multi-entry': 3.0.1_rollup@1.32.1
      '@rollup/plugin-node-resolve': 8.4.0_rollup@1.32.1
      '@rollup/plugin-replace': 2.4.2_rollup@1.32.1
      '@types/mocha': 7.0.2
      '@types/node': 12.20.15
      assert: 1.5.0
      dotenv: 8.6.0
      downlevel-dts: 0.4.0
      es6-promise: 4.2.8
      eslint: 7.29.0
      esm: 3.2.25
      inherits: 2.0.4
      karma: 6.3.4
      karma-chrome-launcher: 3.1.0
      karma-coverage: 2.0.3
      karma-edge-launcher: 0.4.2_karma@6.3.4
      karma-env-preprocessor: 0.1.1
      karma-firefox-launcher: 1.3.0
      karma-ie-launcher: 1.0.0_karma@6.3.4
      karma-json-preprocessor: 0.3.3_karma@6.3.4
      karma-json-to-file-reporter: 1.0.1
      karma-junit-reporter: 2.0.1_karma@6.3.4
      karma-mocha: 2.0.1
      karma-mocha-reporter: 2.2.5_karma@6.3.4
      karma-sourcemap-loader: 0.3.8
      mocha: 7.2.0
      mocha-junit-reporter: 1.23.3_mocha@7.2.0
      nyc: 14.1.1
      prettier: 1.19.1
      puppeteer: 3.3.0
      rimraf: 3.0.2
      rollup: 1.32.1
      rollup-plugin-shim: 1.0.0
      rollup-plugin-sourcemaps: 0.4.2_rollup@1.32.1
      rollup-plugin-terser: 5.3.1_rollup@1.32.1
      rollup-plugin-visualizer: 4.2.2_rollup@1.32.1
      source-map-support: 0.5.19
      ts-node: 9.1.1_typescript@4.2.4
      tslib: 2.3.0
      typescript: 4.2.4
      util: 0.12.4
    dev: false
    name: '@rush-temp/storage-internal-avro'
    resolution:
      integrity: sha512-aQ1xnh7693GdMq9DI/FkIsHd5BnHsemYRwhc3BqmcOzIXP+n3qE1f9sP9t+DPGnWbcZI5Ce29VE9t1r6q31iAQ==
      tarball: file:projects/storage-internal-avro.tgz
    version: 0.0.0
  file:projects/storage-queue.tgz:
    dependencies:
      '@azure/core-tracing': 1.0.0-preview.12
      '@azure/identity': 2.0.0-beta.4
      '@microsoft/api-extractor': 7.7.11
      '@rollup/plugin-commonjs': 11.0.2_rollup@1.32.1
      '@rollup/plugin-multi-entry': 3.0.1_rollup@1.32.1
      '@rollup/plugin-node-resolve': 8.4.0_rollup@1.32.1
      '@rollup/plugin-replace': 2.4.2_rollup@1.32.1
      '@types/mocha': 7.0.2
      '@types/node': 12.20.15
      assert: 1.5.0
      cross-env: 7.0.3
      dotenv: 8.6.0
      downlevel-dts: 0.4.0
      es6-promise: 4.2.8
      eslint: 7.29.0
      esm: 3.2.25
      inherits: 2.0.4
      karma: 6.3.4
      karma-chrome-launcher: 3.1.0
      karma-coverage: 2.0.3
      karma-edge-launcher: 0.4.2_karma@6.3.4
      karma-env-preprocessor: 0.1.1
      karma-firefox-launcher: 1.3.0
      karma-ie-launcher: 1.0.0_karma@6.3.4
      karma-json-preprocessor: 0.3.3_karma@6.3.4
      karma-json-to-file-reporter: 1.0.1
      karma-junit-reporter: 2.0.1_karma@6.3.4
      karma-mocha: 2.0.1
      karma-mocha-reporter: 2.2.5_karma@6.3.4
      karma-sourcemap-loader: 0.3.8
      mocha: 7.2.0
      mocha-junit-reporter: 1.23.3_mocha@7.2.0
      nyc: 14.1.1
      prettier: 1.19.1
      puppeteer: 3.3.0
      rimraf: 3.0.2
      rollup: 1.32.1
      rollup-plugin-shim: 1.0.0
      rollup-plugin-sourcemaps: 0.4.2_rollup@1.32.1
      rollup-plugin-terser: 5.3.1_rollup@1.32.1
      rollup-plugin-visualizer: 4.2.2_rollup@1.32.1
      source-map-support: 0.5.19
      ts-node: 9.1.1_typescript@4.2.4
      tslib: 2.3.0
      typedoc: 0.15.2
      typescript: 4.2.4
      util: 0.12.4
    dev: false
    name: '@rush-temp/storage-queue'
    resolution:
<<<<<<< HEAD
      integrity: sha512-4G2SSbYA4qKwoGcNU2hbO5xWtMd95Mc08ud2zRzN7dLhv8O8Cgu7Tj5Cry1SvkQJUnmeCwKgicjYN0kjcUaAmQ==
=======
      integrity: sha512-SiVsTtCGW+LHRXPXbFg9iaVYQtoXZukDDA4MCbEYNsUbHQ5x49vdnbre0xNmMUMVzRpkYPzXu4T4FCMiMj1qyg==
>>>>>>> 773c5b6e
      tarball: file:projects/storage-queue.tgz
    version: 0.0.0
  file:projects/synapse-access-control.tgz:
    dependencies:
      '@azure/core-tracing': 1.0.0-preview.12
      '@microsoft/api-extractor': 7.7.11
      '@rollup/plugin-commonjs': 11.0.2_rollup@1.32.1
      eslint: 7.29.0
      rimraf: 3.0.2
      rollup: 1.32.1
      rollup-plugin-node-resolve: 3.4.0
      rollup-plugin-sourcemaps: 0.4.2_rollup@1.32.1
      tslib: 2.3.0
      typedoc: 0.15.2
      typescript: 4.2.4
      uglify-js: 3.13.9
    dev: false
    name: '@rush-temp/synapse-access-control'
    resolution:
      integrity: sha512-fhmsa9dtbeFkI/CSMtS3oFAUWgiZ8Vomc/tO/1mdozzuQLh8xLO7Dp9RjxqOG/aqp+bR+tpxODJgBM9rs6zSHQ==
      tarball: file:projects/synapse-access-control.tgz
    version: 0.0.0
  file:projects/synapse-artifacts.tgz:
    dependencies:
      '@azure/core-tracing': 1.0.0-preview.12
      '@microsoft/api-extractor': 7.7.11
      '@rollup/plugin-commonjs': 11.0.2_rollup@1.32.1
      '@types/chai': 4.2.19
      '@types/chai-as-promised': 7.1.4
      '@types/mocha': 7.0.2
      '@types/node': 12.20.15
      '@types/sinon': 9.0.11
      chai: 4.3.4
      chai-as-promised: 7.1.1_chai@4.3.4
      cross-env: 7.0.3
      dotenv: 8.6.0
      eslint: 7.29.0
      karma: 6.3.4
      karma-chrome-launcher: 3.1.0
      karma-coverage: 2.0.3
      karma-edge-launcher: 0.4.2_karma@6.3.4
      karma-env-preprocessor: 0.1.1
      karma-firefox-launcher: 1.3.0
      karma-ie-launcher: 1.0.0_karma@6.3.4
      karma-json-preprocessor: 0.3.3_karma@6.3.4
      karma-json-to-file-reporter: 1.0.1
      karma-junit-reporter: 2.0.1_karma@6.3.4
      karma-mocha: 2.0.1
      karma-mocha-reporter: 2.2.5_karma@6.3.4
      karma-source-map-support: 1.4.0
      karma-sourcemap-loader: 0.3.8
      mocha: 7.2.0
      mocha-junit-reporter: 1.23.3_mocha@7.2.0
      nyc: 14.1.1
      prettier: 1.19.1
      rimraf: 3.0.2
      rollup: 1.32.1
      rollup-plugin-node-resolve: 3.4.0
      rollup-plugin-sourcemaps: 0.4.2_rollup@1.32.1
      sinon: 9.2.4
      source-map-support: 0.5.19
      ts-node: 9.1.1_typescript@4.2.4
      tslib: 2.3.0
      typedoc: 0.15.2
      typescript: 4.2.4
      uglify-js: 3.13.9
    dev: false
    name: '@rush-temp/synapse-artifacts'
    resolution:
      integrity: sha512-xlXiPkIGKobEcBXztICEm0bxYjrLjQbgKf4annhiUEs3HORz8pNl7OR2hlY+ku5l0dxUx0Refu15Z5n1tcb3Iw==
      tarball: file:projects/synapse-artifacts.tgz
    version: 0.0.0
  file:projects/synapse-managed-private-endpoints.tgz:
    dependencies:
      '@azure/core-tracing': 1.0.0-preview.12
      '@microsoft/api-extractor': 7.7.11
      '@rollup/plugin-commonjs': 11.0.2_rollup@1.32.1
      eslint: 7.29.0
      rimraf: 3.0.2
      rollup: 1.32.1
      rollup-plugin-node-resolve: 3.4.0
      rollup-plugin-sourcemaps: 0.4.2_rollup@1.32.1
      tslib: 2.3.0
      typedoc: 0.15.2
      typescript: 4.2.4
      uglify-js: 3.13.9
    dev: false
    name: '@rush-temp/synapse-managed-private-endpoints'
    resolution:
      integrity: sha512-qH2uQvpDKOhG5VCcgsBBUnfJPOF8kgdLU5cVw8GQXqe7rd7lnIyZ1rXHgHtHQbmVxE2U9cNOgx+b5ZklXkXanQ==
      tarball: file:projects/synapse-managed-private-endpoints.tgz
    version: 0.0.0
  file:projects/synapse-monitoring.tgz:
    dependencies:
      '@azure/core-tracing': 1.0.0-preview.12
      '@microsoft/api-extractor': 7.7.11
      '@rollup/plugin-commonjs': 11.0.2_rollup@1.32.1
      eslint: 7.29.0
      rimraf: 3.0.2
      rollup: 1.32.1
      rollup-plugin-node-resolve: 3.4.0
      rollup-plugin-sourcemaps: 0.4.2_rollup@1.32.1
      tslib: 2.3.0
      typedoc: 0.15.2
      typescript: 4.2.4
      uglify-js: 3.13.9
    dev: false
    name: '@rush-temp/synapse-monitoring'
    resolution:
      integrity: sha512-Kzw6M1WWtgayGiheIJJn5pvoiKA5gaHRHyrS/WVwypJm3xOeFfMzrC/EGT9Vc5u+/tegFC/3ws0+d0sMi5Wxig==
      tarball: file:projects/synapse-monitoring.tgz
    version: 0.0.0
  file:projects/synapse-spark.tgz:
    dependencies:
      '@azure/core-tracing': 1.0.0-preview.12
      '@microsoft/api-extractor': 7.7.11
      '@rollup/plugin-commonjs': 11.0.2_rollup@1.32.1
      eslint: 7.29.0
      rimraf: 3.0.2
      rollup: 1.32.1
      rollup-plugin-node-resolve: 3.4.0
      rollup-plugin-sourcemaps: 0.4.2_rollup@1.32.1
      tslib: 2.3.0
      typedoc: 0.15.2
      typescript: 4.2.4
      uglify-js: 3.13.9
    dev: false
    name: '@rush-temp/synapse-spark'
    resolution:
      integrity: sha512-f0iYTqBaqR3OFVzFqcipjgF7nJB2rLfZ/1JGGoWfXRezrp13BQRtE/nlaKdUg0lIJkyw0BuKgLk5nYCYjPWjdg==
      tarball: file:projects/synapse-spark.tgz
    version: 0.0.0
  file:projects/template.tgz:
    dependencies:
      '@azure/core-tracing': 1.0.0-preview.12
      '@azure/identity': 2.0.0-beta.4
      '@microsoft/api-extractor': 7.7.11
      '@types/chai': 4.2.19
      '@types/chai-as-promised': 7.1.4
      '@types/mocha': 7.0.2
      '@types/node': 12.20.15
      chai: 4.3.4
      chai-as-promised: 7.1.1_chai@4.3.4
      cross-env: 7.0.3
      dotenv: 8.6.0
      downlevel-dts: 0.4.0
      eslint: 7.29.0
      esm: 3.2.25
      inherits: 2.0.4
      karma: 6.3.4
      karma-chrome-launcher: 3.1.0
      karma-coverage: 2.0.3
      karma-edge-launcher: 0.4.2_karma@6.3.4
      karma-env-preprocessor: 0.1.1
      karma-firefox-launcher: 1.3.0
      karma-ie-launcher: 1.0.0_karma@6.3.4
      karma-json-preprocessor: 0.3.3_karma@6.3.4
      karma-json-to-file-reporter: 1.0.1
      karma-junit-reporter: 2.0.1_karma@6.3.4
      karma-mocha: 2.0.1
      karma-mocha-reporter: 2.2.5_karma@6.3.4
      mocha: 7.2.0
      mocha-junit-reporter: 1.23.3_mocha@7.2.0
      nyc: 14.1.1
      prettier: 1.19.1
      rimraf: 3.0.2
      rollup: 1.32.1
      source-map-support: 0.5.19
      tslib: 2.3.0
      typedoc: 0.15.2
      typescript: 4.2.4
      util: 0.12.4
    dev: false
    name: '@rush-temp/template'
    resolution:
      integrity: sha512-YBNoOXlHdQr5uURoRy9mLyW0ZeNr2M7v0D6w3xBNL2m8Eu5BIN//ppEwlfy86IloHUsxnl1gxGMjk+k5cohhCw==
      tarball: file:projects/template.tgz
    version: 0.0.0
  file:projects/test-utils-perfstress.tgz:
    dependencies:
      '@azure/core-http': 1.2.6
      '@types/minimist': 1.2.1
      '@types/node': 12.20.15
      '@types/node-fetch': 2.5.10
      eslint: 7.29.0
      karma: 6.3.4
      karma-chrome-launcher: 3.1.0
      karma-coverage: 2.0.3
      karma-env-preprocessor: 0.1.1
      minimist: 1.2.5
      node-fetch: 2.6.1
      prettier: 1.19.1
      rimraf: 3.0.2
      tslib: 2.3.0
      typescript: 4.2.4
    dev: false
    name: '@rush-temp/test-utils-perfstress'
    resolution:
      integrity: sha512-IoXmWcVt9jDlI8ISTsLwpJHY9i3R73g/mpx9oEnBOwMnwfRxjkletLRvyDP/s8LtKHyUiYroRSWbYSryCqoYUQ==
      tarball: file:projects/test-utils-perfstress.tgz
    version: 0.0.0
  file:projects/test-utils-recorder.tgz:
    dependencies:
      '@azure/core-tracing': 1.0.0-preview.12
      '@rollup/plugin-commonjs': 11.0.2_rollup@1.32.1
      '@rollup/plugin-multi-entry': 3.0.1_rollup@1.32.1
      '@rollup/plugin-node-resolve': 8.4.0_rollup@1.32.1
      '@rollup/plugin-replace': 2.4.2_rollup@1.32.1
      '@types/chai': 4.2.19
      '@types/fs-extra': 8.1.1
      '@types/md5': 2.3.0
      '@types/mocha': 7.0.2
      '@types/mock-fs': 4.10.0
      '@types/mock-require': 2.0.0
      '@types/nise': 1.4.0
      '@types/node': 12.20.15
      chai: 4.3.4
      dotenv: 8.6.0
      eslint: 7.29.0
      fs-extra: 8.1.0
      karma: 6.3.4
      karma-chrome-launcher: 3.1.0
      karma-coverage: 2.0.3
      karma-edge-launcher: 0.4.2_karma@6.3.4
      karma-env-preprocessor: 0.1.1
      karma-firefox-launcher: 1.3.0
      karma-ie-launcher: 1.0.0_karma@6.3.4
      karma-json-preprocessor: 0.3.3_karma@6.3.4
      karma-json-to-file-reporter: 1.0.1
      karma-junit-reporter: 2.0.1_karma@6.3.4
      karma-mocha: 2.0.1
      karma-mocha-reporter: 2.2.5_karma@6.3.4
      karma-sourcemap-loader: 0.3.8
      md5: 2.3.0
      mocha: 7.2.0
      mocha-junit-reporter: 1.23.3_mocha@7.2.0
      mock-fs: 4.14.0
      mock-require: 3.0.3
      nise: 4.1.0
      nock: 12.0.3
      npm-run-all: 4.1.5
      nyc: 14.1.1
      prettier: 1.19.1
      rimraf: 3.0.2
      rollup: 1.32.1
      rollup-plugin-shim: 1.0.0
      rollup-plugin-sourcemaps: 0.4.2_rollup@1.32.1
      rollup-plugin-terser: 5.3.1_rollup@1.32.1
      rollup-plugin-visualizer: 4.2.2_rollup@1.32.1
      tslib: 2.3.0
      typescript: 4.2.4
      xhr-mock: 2.5.1
    dev: false
    name: '@rush-temp/test-utils-recorder'
    resolution:
      integrity: sha512-ldsKEzO2UJNjjpG0SJ7OzW4UpywLuMIZu8GfXnX3A1fOexAEJ5SVaj/wOEShzMgs9QRjLEC1NRwEMoT9xbDtXQ==
      tarball: file:projects/test-utils-recorder.tgz
    version: 0.0.0
  file:projects/test-utils.tgz:
    dependencies:
      '@azure/core-tracing': 1.0.0-preview.12
      '@microsoft/api-extractor': 7.7.11
      '@types/chai': 4.2.19
      '@types/mocha': 7.0.2
      '@types/node': 12.20.15
      '@types/sinon': 9.0.11
      chai: 4.3.4
      chai-as-promised: 7.1.1_chai@4.3.4
      eslint: 7.29.0
      karma: 6.3.4
      karma-chrome-launcher: 3.1.0
      karma-coverage: 2.0.3
      karma-env-preprocessor: 0.1.1
      mocha: 7.2.0
      prettier: 1.19.1
      rimraf: 3.0.2
      rollup: 1.32.1
      sinon: 9.2.4
      tslib: 2.3.0
      typescript: 4.2.4
    dev: false
    name: '@rush-temp/test-utils'
    resolution:
      integrity: sha512-pRcVsWwfVYGQ+wCY8kOnBSy2rw60YgMvOZrOZPSsOvwg+n/rQD9gtFSWJeyUlIujFCvef2teXlFClzsyqwCMsw==
      tarball: file:projects/test-utils.tgz
    version: 0.0.0
  file:projects/video-analyzer-edge.tgz:
    dependencies:
      '@azure/core-tracing': 1.0.0-preview.12
      '@microsoft/api-extractor': 7.7.11
      '@types/chai': 4.2.19
      '@types/chai-as-promised': 7.1.4
      '@types/mocha': 7.0.2
      '@types/node': 12.20.15
      azure-iothub: 1.14.2
      chai: 4.3.4
      chai-as-promised: 7.1.1_chai@4.3.4
      cross-env: 7.0.3
      dotenv: 8.6.0
      eslint: 7.29.0
      events: 3.3.0
      inherits: 2.0.4
      karma: 6.3.4
      karma-chrome-launcher: 3.1.0
      karma-coverage: 2.0.3
      karma-edge-launcher: 0.4.2_karma@6.3.4
      karma-env-preprocessor: 0.1.1
      karma-firefox-launcher: 1.3.0
      karma-ie-launcher: 1.0.0_karma@6.3.4
      karma-junit-reporter: 2.0.1_karma@6.3.4
      karma-mocha: 2.0.1
      karma-mocha-reporter: 2.2.5_karma@6.3.4
      karma-sourcemap-loader: 0.3.8
      mocha: 7.2.0
      mocha-junit-reporter: 1.23.3_mocha@7.2.0
      nyc: 14.1.1
      prettier: 1.19.1
      rimraf: 3.0.2
      rollup: 1.32.1
      tslib: 2.3.0
      typedoc: 0.15.2
      typescript: 4.2.4
      util: 0.12.4
    dev: false
    name: '@rush-temp/video-analyzer-edge'
    resolution:
      integrity: sha512-0p4RAxZ9LItcJ2CjO2/KlKRr/lUKGmqGZdxqYFIAgGkL8LAQVNy3wcfVrTnIkyEsokCt7DUwVoB4Ab4q838MvA==
      tarball: file:projects/video-analyzer-edge.tgz
    version: 0.0.0
  file:projects/web-pubsub-express.tgz:
    dependencies:
      '@azure/identity': 1.3.0
      '@microsoft/api-extractor': 7.7.11
      '@rollup/plugin-commonjs': 11.0.2_rollup@1.32.1
      '@rollup/plugin-json': 4.1.0_rollup@1.32.1
      '@rollup/plugin-multi-entry': 3.0.1_rollup@1.32.1
      '@rollup/plugin-node-resolve': 8.4.0_rollup@1.32.1
      '@rollup/plugin-replace': 2.4.2_rollup@1.32.1
      '@types/chai': 4.2.19
      '@types/express': 4.17.12
      '@types/express-serve-static-core': 4.17.21
      '@types/jsonwebtoken': 8.5.2
      '@types/mocha': 7.0.2
      '@types/node': 12.20.15
      '@types/query-string': 6.2.0
      '@types/sinon': 9.0.11
      assert: 1.5.0
      chai: 4.3.4
      cloudevents: 4.0.2
      cross-env: 7.0.3
      dotenv: 8.6.0
      eslint: 7.29.0
      esm: 3.2.25
      jsonwebtoken: 8.5.1
      karma: 6.3.4
      karma-chrome-launcher: 3.1.0
      karma-coverage: 2.0.3
      karma-edge-launcher: 0.4.2_karma@6.3.4
      karma-env-preprocessor: 0.1.1
      karma-firefox-launcher: 1.3.0
      karma-ie-launcher: 1.0.0_karma@6.3.4
      karma-json-preprocessor: 0.3.3_karma@6.3.4
      karma-json-to-file-reporter: 1.0.1
      karma-junit-reporter: 2.0.1_karma@6.3.4
      karma-mocha: 2.0.1
      karma-mocha-reporter: 2.2.5_karma@6.3.4
      karma-sourcemap-loader: 0.3.8
      mocha: 7.2.0
      mocha-junit-reporter: 1.23.3_mocha@7.2.0
      nyc: 14.1.1
      prettier: 1.19.1
      puppeteer: 3.3.0
      query-string: 5.1.1
      rimraf: 3.0.2
      rollup: 1.32.1
      rollup-plugin-shim: 1.0.0
      rollup-plugin-sourcemaps: 0.4.2_rollup@1.32.1
      rollup-plugin-terser: 5.3.1_rollup@1.32.1
      rollup-plugin-visualizer: 4.2.2_rollup@1.32.1
      sinon: 9.2.4
      source-map-support: 0.5.19
      tslib: 2.3.0
      typedoc: 0.15.2
      typescript: 4.2.4
    dev: false
    name: '@rush-temp/web-pubsub-express'
    resolution:
      integrity: sha512-0BfXTMbuUjTrsR+Tz0lBb+1y+5qhO0XGgmNcy/JjyEZUTn7PccRFYnyK4/wW+St7teCrsF6zampG5ab/h0RhHA==
      tarball: file:projects/web-pubsub-express.tgz
    version: 0.0.0
  file:projects/web-pubsub.tgz:
    dependencies:
      '@azure/core-tracing': 1.0.0-preview.12
      '@azure/identity': 1.3.0
      '@microsoft/api-extractor': 7.7.11
      '@rollup/plugin-commonjs': 11.0.2_rollup@1.32.1
      '@rollup/plugin-json': 4.1.0_rollup@1.32.1
      '@rollup/plugin-multi-entry': 3.0.1_rollup@1.32.1
      '@rollup/plugin-node-resolve': 8.4.0_rollup@1.32.1
      '@rollup/plugin-replace': 2.4.2_rollup@1.32.1
      '@types/chai': 4.2.19
      '@types/jsonwebtoken': 8.5.2
      '@types/mocha': 7.0.2
      '@types/node': 12.20.15
      '@types/query-string': 6.2.0
      '@types/sinon': 9.0.11
      assert: 1.5.0
      chai: 4.3.4
      cross-env: 7.0.3
      dotenv: 8.6.0
      eslint: 7.29.0
      esm: 3.2.25
      jsonwebtoken: 8.5.1
      karma: 6.3.4
      karma-chrome-launcher: 3.1.0
      karma-coverage: 2.0.3
      karma-edge-launcher: 0.4.2_karma@6.3.4
      karma-env-preprocessor: 0.1.1
      karma-firefox-launcher: 1.3.0
      karma-ie-launcher: 1.0.0_karma@6.3.4
      karma-json-preprocessor: 0.3.3_karma@6.3.4
      karma-json-to-file-reporter: 1.0.1
      karma-junit-reporter: 2.0.1_karma@6.3.4
      karma-mocha: 2.0.1
      karma-mocha-reporter: 2.2.5_karma@6.3.4
      karma-sourcemap-loader: 0.3.8
      mocha: 7.2.0
      mocha-junit-reporter: 1.23.3_mocha@7.2.0
      nyc: 14.1.1
      prettier: 1.19.1
      puppeteer: 3.3.0
      query-string: 5.1.1
      rimraf: 3.0.2
      rollup: 1.32.1
      rollup-plugin-shim: 1.0.0
      rollup-plugin-sourcemaps: 0.4.2_rollup@1.32.1
      rollup-plugin-terser: 5.3.1_rollup@1.32.1
      rollup-plugin-visualizer: 4.2.2_rollup@1.32.1
      sinon: 9.2.4
      source-map-support: 0.5.19
      tslib: 2.3.0
      typedoc: 0.15.2
      typescript: 4.2.4
    dev: false
    name: '@rush-temp/web-pubsub'
    resolution:
      integrity: sha512-KzxOCN28tIw0iRDU4HUJ3S3wEcHv/WdKeA29HKgcFMb2DxK2EFvuX6Ih+jAI/M9LYp5Kpwni26AoZTW3KBlENw==
      tarball: file:projects/web-pubsub.tgz
    version: 0.0.0
registry: ''
specifiers:
  '@rush-temp/abort-controller': file:./projects/abort-controller.tgz
  '@rush-temp/agrifood-farming': file:./projects/agrifood-farming.tgz
  '@rush-temp/ai-anomaly-detector': file:./projects/ai-anomaly-detector.tgz
  '@rush-temp/ai-document-translator': file:./projects/ai-document-translator.tgz
  '@rush-temp/ai-form-recognizer': file:./projects/ai-form-recognizer.tgz
  '@rush-temp/ai-metrics-advisor': file:./projects/ai-metrics-advisor.tgz
  '@rush-temp/ai-text-analytics': file:./projects/ai-text-analytics.tgz
  '@rush-temp/app-configuration': file:./projects/app-configuration.tgz
  '@rush-temp/attestation': file:./projects/attestation.tgz
  '@rush-temp/communication-chat': file:./projects/communication-chat.tgz
  '@rush-temp/communication-common': file:./projects/communication-common.tgz
  '@rush-temp/communication-identity': file:./projects/communication-identity.tgz
  '@rush-temp/communication-network-traversal': file:./projects/communication-network-traversal.tgz
  '@rush-temp/communication-phone-numbers': file:./projects/communication-phone-numbers.tgz
  '@rush-temp/communication-sms': file:./projects/communication-sms.tgz
  '@rush-temp/confidential-ledger': file:./projects/confidential-ledger.tgz
  '@rush-temp/container-registry': file:./projects/container-registry.tgz
  '@rush-temp/core-amqp': file:./projects/core-amqp.tgz
  '@rush-temp/core-asynciterator-polyfill': file:./projects/core-asynciterator-polyfill.tgz
  '@rush-temp/core-auth': file:./projects/core-auth.tgz
  '@rush-temp/core-client': file:./projects/core-client.tgz
  '@rush-temp/core-client-1': file:./projects/core-client-1.tgz
  '@rush-temp/core-client-paging': file:./projects/core-client-paging.tgz
  '@rush-temp/core-crypto': file:./projects/core-crypto.tgz
  '@rush-temp/core-http': file:./projects/core-http.tgz
  '@rush-temp/core-lro': file:./projects/core-lro.tgz
  '@rush-temp/core-paging': file:./projects/core-paging.tgz
  '@rush-temp/core-rest-pipeline': file:./projects/core-rest-pipeline.tgz
  '@rush-temp/core-tracing': file:./projects/core-tracing.tgz
  '@rush-temp/core-util': file:./projects/core-util.tgz
  '@rush-temp/core-xml': file:./projects/core-xml.tgz
  '@rush-temp/cosmos': file:./projects/cosmos.tgz
  '@rush-temp/data-tables': file:./projects/data-tables.tgz
  '@rush-temp/dev-tool': file:./projects/dev-tool.tgz
  '@rush-temp/digital-twins-core': file:./projects/digital-twins-core.tgz
  '@rush-temp/eslint-plugin-azure-sdk': file:./projects/eslint-plugin-azure-sdk.tgz
  '@rush-temp/event-hubs': file:./projects/event-hubs.tgz
  '@rush-temp/event-processor-host': file:./projects/event-processor-host.tgz
  '@rush-temp/eventgrid': file:./projects/eventgrid.tgz
  '@rush-temp/eventhubs-checkpointstore-blob': file:./projects/eventhubs-checkpointstore-blob.tgz
  '@rush-temp/identity': file:./projects/identity.tgz
  '@rush-temp/identity-cache-persistence': file:./projects/identity-cache-persistence.tgz
  '@rush-temp/identity-vscode': file:./projects/identity-vscode.tgz
  '@rush-temp/iot-device-update': file:./projects/iot-device-update.tgz
  '@rush-temp/iot-modelsrepository': file:./projects/iot-modelsrepository.tgz
  '@rush-temp/keyvault-admin': file:./projects/keyvault-admin.tgz
  '@rush-temp/keyvault-certificates': file:./projects/keyvault-certificates.tgz
  '@rush-temp/keyvault-common': file:./projects/keyvault-common.tgz
  '@rush-temp/keyvault-keys': file:./projects/keyvault-keys.tgz
  '@rush-temp/keyvault-secrets': file:./projects/keyvault-secrets.tgz
  '@rush-temp/logger': file:./projects/logger.tgz
  '@rush-temp/mixed-reality-authentication': file:./projects/mixed-reality-authentication.tgz
  '@rush-temp/mixed-reality-remote-rendering': file:./projects/mixed-reality-remote-rendering.tgz
  '@rush-temp/mock-hub': file:./projects/mock-hub.tgz
  '@rush-temp/monitor-opentelemetry-exporter': file:./projects/monitor-opentelemetry-exporter.tgz
  '@rush-temp/monitor-query': file:./projects/monitor-query.tgz
  '@rush-temp/perf-ai-form-recognizer': file:./projects/perf-ai-form-recognizer.tgz
  '@rush-temp/perf-ai-metrics-advisor': file:./projects/perf-ai-metrics-advisor.tgz
  '@rush-temp/perf-ai-text-analytics': file:./projects/perf-ai-text-analytics.tgz
  '@rush-temp/perf-app-configuration': file:./projects/perf-app-configuration.tgz
  '@rush-temp/perf-core-rest-pipeline': file:./projects/perf-core-rest-pipeline.tgz
  '@rush-temp/perf-eventgrid': file:./projects/perf-eventgrid.tgz
  '@rush-temp/perf-identity': file:./projects/perf-identity.tgz
  '@rush-temp/perf-keyvault-certificates': file:./projects/perf-keyvault-certificates.tgz
  '@rush-temp/perf-keyvault-keys': file:./projects/perf-keyvault-keys.tgz
  '@rush-temp/perf-keyvault-secrets': file:./projects/perf-keyvault-secrets.tgz
  '@rush-temp/perf-search-documents': file:./projects/perf-search-documents.tgz
  '@rush-temp/perf-storage-blob': file:./projects/perf-storage-blob.tgz
  '@rush-temp/perf-storage-file-datalake': file:./projects/perf-storage-file-datalake.tgz
  '@rush-temp/perf-storage-file-share': file:./projects/perf-storage-file-share.tgz
  '@rush-temp/purview-catalog': file:./projects/purview-catalog.tgz
  '@rush-temp/purview-scanning': file:./projects/purview-scanning.tgz
  '@rush-temp/quantum-jobs': file:./projects/quantum-jobs.tgz
  '@rush-temp/schema-registry': file:./projects/schema-registry.tgz
  '@rush-temp/schema-registry-avro': file:./projects/schema-registry-avro.tgz
  '@rush-temp/search-documents': file:./projects/search-documents.tgz
  '@rush-temp/service-bus': file:./projects/service-bus.tgz
  '@rush-temp/storage-blob': file:./projects/storage-blob.tgz
  '@rush-temp/storage-blob-changefeed': file:./projects/storage-blob-changefeed.tgz
  '@rush-temp/storage-file-datalake': file:./projects/storage-file-datalake.tgz
  '@rush-temp/storage-file-share': file:./projects/storage-file-share.tgz
  '@rush-temp/storage-internal-avro': file:./projects/storage-internal-avro.tgz
  '@rush-temp/storage-queue': file:./projects/storage-queue.tgz
  '@rush-temp/synapse-access-control': file:./projects/synapse-access-control.tgz
  '@rush-temp/synapse-artifacts': file:./projects/synapse-artifacts.tgz
  '@rush-temp/synapse-managed-private-endpoints': file:./projects/synapse-managed-private-endpoints.tgz
  '@rush-temp/synapse-monitoring': file:./projects/synapse-monitoring.tgz
  '@rush-temp/synapse-spark': file:./projects/synapse-spark.tgz
  '@rush-temp/template': file:./projects/template.tgz
  '@rush-temp/test-utils': file:./projects/test-utils.tgz
  '@rush-temp/test-utils-perfstress': file:./projects/test-utils-perfstress.tgz
  '@rush-temp/test-utils-recorder': file:./projects/test-utils-recorder.tgz
  '@rush-temp/video-analyzer-edge': file:./projects/video-analyzer-edge.tgz
  '@rush-temp/web-pubsub': file:./projects/web-pubsub.tgz
  '@rush-temp/web-pubsub-express': file:./projects/web-pubsub-express.tgz<|MERGE_RESOLUTION|>--- conflicted
+++ resolved
@@ -457,15 +457,9 @@
       '@azure/core-http': 2.0.0
       '@azure/core-tracing': 1.0.0-preview.12
       '@azure/logger': 1.0.2
-<<<<<<< HEAD
-      '@azure/msal-browser': 2.9.0
-      '@azure/msal-common': 4.0.3
-      '@azure/msal-node': 1.2.0
-=======
       '@azure/msal-browser': 2.14.2
       '@azure/msal-common': 4.3.0
-      '@azure/msal-node': 1.1.0
->>>>>>> 773c5b6e
+      '@azure/msal-node': 1.2.0
       '@types/stoppable': 1.1.1
       events: 3.3.0
       jws: 4.0.0
@@ -488,7 +482,7 @@
       '@azure/logger': 1.0.2
       '@azure/msal-browser': 2.14.2
       '@azure/msal-common': 4.3.0
-      '@azure/msal-node': 1.1.0_debug@4.3.1
+      '@azure/msal-node': 1.2.0_debug@4.3.1
       '@types/stoppable': 1.1.1
       events: 3.3.0
       jws: 4.0.0
@@ -642,44 +636,12 @@
       integrity: sha512-oel7ibYlredh2wo7XwNYMx4jWlbMkIzCC8t8VpdhsAWDJVNSSce+DYj5jjZn1oED+QsCytVM2B7/QTuLN1/yDw==
   /@azure/msal-browser/2.14.2:
     dependencies:
-      '@azure/msal-common': 4.3.0
+      '@azure/msal-common': 4.4.0
     dev: false
     engines:
       node: '>=0.8.0'
     resolution:
       integrity: sha512-JKHE9Rer41CI8tweiyE91M8ZbGvQV9P+jOPB4ZtPxyxCi2f7ED3jNfdzyUJ1eGB+hCRnvO56M1Xc61T1R+JfYg==
-<<<<<<< HEAD
-  /@azure/msal-browser/2.9.0:
-    dependencies:
-      '@azure/msal-common': 2.1.0
-    dev: false
-    engines:
-      node: '>=0.8.0'
-    resolution:
-      integrity: sha512-Zyus+skNaVWL5fXfSjC17c94XZ95Z3a+bZc7YKkP26KT3Dj26jbfz2oT9KJxAT4XVtH/1WPY/fPFeEFTRvytJQ==
-  /@azure/msal-common/2.1.0:
-    dependencies:
-      debug: 4.3.1
-    dev: false
-    engines:
-      node: '>=0.8.0'
-    resolution:
-      integrity: sha512-Y1Id+jG59S3eY2ZQQtUA/lxwbRcgjcWaiib9YX+SwV3zeRauKfEiZT7l3z+lwV+T+Sst20F6l1mJsfQcfE7CEQ==
-  /@azure/msal-common/4.0.3:
-=======
-  /@azure/msal-common/1.7.2:
->>>>>>> 773c5b6e
-    dependencies:
-      debug: 4.3.1
-    dev: false
-    engines:
-      node: '>=0.8.0'
-    resolution:
-<<<<<<< HEAD
-      integrity: sha512-EihnqHh2EE6xcB0Dh2LF30jE1Ga9cgh9PyRkX4fj+KpvYfL4ae57hvQwJGkynUgpf3V1xQxU5yaJVXOElfXiGw==
-=======
-      integrity: sha512-3/voCdFKONENX+5tMrNOBSrVJb6NbE7YB8vc4FZ/4ZbjpK7GVtq9Bu1MW+HZhrmsUzSF/joHx0ZIJDYIequ/jg==
->>>>>>> 773c5b6e
   /@azure/msal-common/4.3.0:
     dependencies:
       debug: 4.3.1
@@ -738,13 +700,10 @@
     engines:
       node: 10 || 12 || 14 || 16
     resolution:
-<<<<<<< HEAD
       integrity: sha512-79o5n483vslc7Qegh9+0BsxODRmlk6YYjVdl9jvwmAuF+i+oylq57e7RVhTVocKCbLCIMOKARI14JyKdDbW0WA==
-=======
-      integrity: sha512-gMO9aZdWOzufp1PcdD5ID25DdS9eInxgeCqx4Tk8PVU6Z7RxJQhoMzS64cJhGdpYgeIQwKljtF0CLCcPFxew/w==
-  /@azure/msal-node/1.1.0_debug@4.3.1:
-    dependencies:
-      '@azure/msal-common': 4.3.0
+  /@azure/msal-node/1.2.0_debug@4.3.1:
+    dependencies:
+      '@azure/msal-common': 4.4.0
       axios: 0.21.1_debug@4.3.1
       jsonwebtoken: 8.5.1
       uuid: 8.3.2
@@ -754,8 +713,7 @@
     peerDependencies:
       debug: '*'
     resolution:
-      integrity: sha512-gMO9aZdWOzufp1PcdD5ID25DdS9eInxgeCqx4Tk8PVU6Z7RxJQhoMzS64cJhGdpYgeIQwKljtF0CLCcPFxew/w==
->>>>>>> 773c5b6e
+      integrity: sha512-79o5n483vslc7Qegh9+0BsxODRmlk6YYjVdl9jvwmAuF+i+oylq57e7RVhTVocKCbLCIMOKARI14JyKdDbW0WA==
   /@babel/code-frame/7.12.11:
     dependencies:
       '@babel/highlight': 7.14.5
@@ -9598,7 +9556,7 @@
     dev: false
     name: '@rush-temp/cosmos'
     resolution:
-      integrity: sha512-y0tdWWp7/xU/geYx1aGHZkr9u36+cRJuWH1WJh7CvEXdX31tRx/svzBMVy6Vt4hKHzaQ/0x8/ICYoebGSdLmqw==
+      integrity: sha512-BsRi7P/t0dCE+meCvDsGmLSVADUF4kFlR0Gt8JJu3FoBvRnG2eyUG4oDnYg71frICUhgptWpHWoLC7pOqlZdZg==
       tarball: file:projects/cosmos.tgz
     version: 0.0.0
   file:projects/data-tables.tgz:
@@ -9859,11 +9817,7 @@
     dev: false
     name: '@rush-temp/event-hubs'
     resolution:
-<<<<<<< HEAD
-      integrity: sha512-BrSk1R1S5rrZ1GBHWCywvuf6/jHFUUiUfopRO2ZA0Cyx2XuxzQPTUMZkQyHIGZk8wGMrlKl/FIIS/DO8lKiGJg==
-=======
       integrity: sha512-ht62A56qKj73ZvXQKJpTRVC1L0mp4ohyGLjOeMFevz8YLwGB6faTMBm4133SIdeCLp6ci1I6WPz65pxGNN2oYg==
->>>>>>> 773c5b6e
       tarball: file:projects/event-hubs.tgz
     version: 0.0.0
   file:projects/event-processor-host.tgz:
@@ -10063,11 +10017,7 @@
     dev: false
     name: '@rush-temp/identity-cache-persistence'
     resolution:
-<<<<<<< HEAD
-      integrity: sha512-KJgbmMSe5KPhdAf/Bmh5R2Y1DmhjYPmlBvEBlZTwJMItWTkCvU+bs6IbuezWTU5tV73RPWr9+yJVlS0dpqzfLg==
-=======
-      integrity: sha512-5i91Dx+c7HZ4k1nNtDcalEJTf0ouuG6Sa2J9Ew33vCnWhITyu3lPD28H+IExdiaJ20DlnhWxu2cZePtBP15PZw==
->>>>>>> 773c5b6e
+      integrity: sha512-k3Abogo8wOpwqRELqNkQb0FxkR6iTqdmcj38C8yjWOrjPfMmEJ+JKBut3Si/pJrsWrMI1S9cVf+z3SAsdhN2VA==
       tarball: file:projects/identity-cache-persistence.tgz
     version: 0.0.0
   file:projects/identity-vscode.tgz:
@@ -10150,11 +10100,7 @@
     dev: false
     name: '@rush-temp/identity'
     resolution:
-<<<<<<< HEAD
       integrity: sha512-3FSAuWuOYeanYwDJ8DC5d/eSncn/L1X/efme88vpoO27xO1kddHIbDUlip/IEGpdrtfquU1EpuhxclOna6hXUw==
-=======
-      integrity: sha512-/BaPaoQP0ywIQqHGTD1M1KDBjcN0exp7c0I6q6cV8xBmYWBhIev+SlZLE4eyYYD9ydBL8sirbwq2NAyVPknZxQ==
->>>>>>> 773c5b6e
       tarball: file:projects/identity.tgz
     version: 0.0.0
   file:projects/iot-device-update.tgz:
@@ -10279,11 +10225,7 @@
     dev: false
     name: '@rush-temp/keyvault-admin'
     resolution:
-<<<<<<< HEAD
-      integrity: sha512-41lymxmT4faut9OGxbSHNuyL7wb3j+HKLrd62b1w3sOg8t/gLrtVNpC/mmt8D43lYuT6zx2La60msahsGSa9kA==
-=======
       integrity: sha512-XgM51ofb44lEOTzooEqg0zXDD1qf1P8c61gF+M42U7TLUHsTyYErKm8XE5bUJUUwIr66/iMWvgsnthaPAPvU8g==
->>>>>>> 773c5b6e
       tarball: file:projects/keyvault-admin.tgz
     version: 0.0.0
   file:projects/keyvault-certificates.tgz:
@@ -10341,11 +10283,7 @@
     dev: false
     name: '@rush-temp/keyvault-certificates'
     resolution:
-<<<<<<< HEAD
-      integrity: sha512-TBdKtPyBNaHbrrrRUQ4oScFXD2Joo8x9hkz7Mo5JdAgrxxd5hyOZ7uknP/5JTzGtTTsKJIJgouOFly+LYywrMA==
-=======
       integrity: sha512-lQVlfwjEbZ5QbkVE1t1T/KIy3+h6ANdGK2LBVX+Ndj4UdJrPybSb6AekFeUfL6p52vJBCZtCwFTH7jTFQybH/Q==
->>>>>>> 773c5b6e
       tarball: file:projects/keyvault-certificates.tgz
     version: 0.0.0
   file:projects/keyvault-common.tgz:
@@ -10476,11 +10414,7 @@
     dev: false
     name: '@rush-temp/keyvault-secrets'
     resolution:
-<<<<<<< HEAD
-      integrity: sha512-NRsXZEJc78HfNjN9VVT5g0WoorG33ZNY/PK1pwWyyOR7HWWetAlc3Qu7yvVYOVo6LzGMd6STNirYxWUijXsyWg==
-=======
       integrity: sha512-Cm6Iftn/hOs5q3JNhqJO/Ag1SP7mFLcun8CElFfqitoL0dQo7mGQrX98XZVTQPuEjbKtbW+7YlkCpGc1ZSpHYw==
->>>>>>> 773c5b6e
       tarball: file:projects/keyvault-secrets.tgz
     version: 0.0.0
   file:projects/logger.tgz:
@@ -10616,7 +10550,7 @@
     dev: false
     name: '@rush-temp/mixed-reality-remote-rendering'
     resolution:
-      integrity: sha512-klVrvQh9ugVJOf2bPZzyvXws1HMj7eDRfopGybrSC8wEii81bWoXZ+xNfbHXiCD67OW7/Uqn1s0ZW9iGPP4FIw==
+      integrity: sha512-V7OXRhKC9w67tbHoHFdn86V53waLi5TxffYJ/8ji81rXDyc0Kxj+ofreiMtaStV85Mhx7ad4k19gRa4yBC3YMg==
       tarball: file:projects/mixed-reality-remote-rendering.tgz
     version: 0.0.0
   file:projects/mock-hub.tgz:
@@ -11334,11 +11268,7 @@
     dev: false
     name: '@rush-temp/service-bus'
     resolution:
-<<<<<<< HEAD
-      integrity: sha512-qstpkl2ErEACcfCsZwvVq1SeyldwKXdUhcFZTti2K1v4GPKl2ivQy8QZ+xs9KW8kLLJK3ZMD5GFxa+WkXBsGaA==
-=======
       integrity: sha512-ltQkTtl8O4y7/p+vyGvojnxbA1IVv7gCxWGTYXYhkTR/8KDBsntnWFFfSSo9Zk0YrQKxVQl/kLYmCElwxeot6w==
->>>>>>> 773c5b6e
       tarball: file:projects/service-bus.tgz
     version: 0.0.0
   file:projects/storage-blob-changefeed.tgz:
@@ -11455,11 +11385,7 @@
     dev: false
     name: '@rush-temp/storage-blob'
     resolution:
-<<<<<<< HEAD
-      integrity: sha512-cPT6Mu2YgpAQ8PvTGi0CvMQJjO4mzNfxC+Ka6brKcH/NN2IgUOy8RxeOf2I9rldxZTxpxgwHJO8FbTbnijw+FQ==
-=======
       integrity: sha512-hkvs8e78WIWIkKzk3bVR2YefJyckInoZoAIRmK3rUmgrKmTnBLnabsKJX2EINfabKBs43DmhawwnBzuQlG7kqA==
->>>>>>> 773c5b6e
       tarball: file:projects/storage-blob.tgz
     version: 0.0.0
   file:projects/storage-file-datalake.tgz:
@@ -11518,11 +11444,7 @@
     dev: false
     name: '@rush-temp/storage-file-datalake'
     resolution:
-<<<<<<< HEAD
-      integrity: sha512-p0/MG4l9y1aPmdJvf5PlzuoMBijrl4EzBItAhksPyunnKcQhfS9oeQxiqd6f04hRpqjyCR+/1DGglpcRhb+xZA==
-=======
       integrity: sha512-VrMgFynpFOJ6dfkwA003wHGZTwF8W1mwIPUBECkFH3JGhTmKBqrqhK9o9/J7/RMFXOILlNCYwdU9qOVZH8btkw==
->>>>>>> 773c5b6e
       tarball: file:projects/storage-file-datalake.tgz
     version: 0.0.0
   file:projects/storage-file-share.tgz:
@@ -11683,11 +11605,7 @@
     dev: false
     name: '@rush-temp/storage-queue'
     resolution:
-<<<<<<< HEAD
-      integrity: sha512-4G2SSbYA4qKwoGcNU2hbO5xWtMd95Mc08ud2zRzN7dLhv8O8Cgu7Tj5Cry1SvkQJUnmeCwKgicjYN0kjcUaAmQ==
-=======
       integrity: sha512-SiVsTtCGW+LHRXPXbFg9iaVYQtoXZukDDA4MCbEYNsUbHQ5x49vdnbre0xNmMUMVzRpkYPzXu4T4FCMiMj1qyg==
->>>>>>> 773c5b6e
       tarball: file:projects/storage-queue.tgz
     version: 0.0.0
   file:projects/synapse-access-control.tgz:
