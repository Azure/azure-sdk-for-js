dependencies:
  '@rush-temp/abort-controller': file:projects/abort-controller.tgz
  '@rush-temp/agrifood-farming': file:projects/agrifood-farming.tgz
  '@rush-temp/ai-anomaly-detector': file:projects/ai-anomaly-detector.tgz
  '@rush-temp/ai-document-translator': file:projects/ai-document-translator.tgz
  '@rush-temp/ai-form-recognizer': file:projects/ai-form-recognizer.tgz
  '@rush-temp/ai-metrics-advisor': file:projects/ai-metrics-advisor.tgz
  '@rush-temp/ai-text-analytics': file:projects/ai-text-analytics.tgz
  '@rush-temp/app-configuration': file:projects/app-configuration.tgz
<<<<<<< HEAD
  '@rush-temp/arm-network': file:projects/arm-network.tgz
=======
  '@rush-temp/arm-compute': file:projects/arm-compute.tgz
  '@rush-temp/arm-features': file:projects/arm-features.tgz
  '@rush-temp/arm-links': file:projects/arm-links.tgz
  '@rush-temp/arm-locks': file:projects/arm-locks.tgz
  '@rush-temp/arm-managedapplications': file:projects/arm-managedapplications.tgz
  '@rush-temp/arm-policy': file:projects/arm-policy.tgz
  '@rush-temp/arm-resources': file:projects/arm-resources.tgz
  '@rush-temp/arm-storage': file:projects/arm-storage.tgz
>>>>>>> d2c2ed0d
  '@rush-temp/attestation': file:projects/attestation.tgz
  '@rush-temp/communication-chat': file:projects/communication-chat.tgz
  '@rush-temp/communication-common': file:projects/communication-common.tgz
  '@rush-temp/communication-identity': file:projects/communication-identity.tgz
  '@rush-temp/communication-network-traversal': file:projects/communication-network-traversal.tgz
  '@rush-temp/communication-phone-numbers': file:projects/communication-phone-numbers.tgz
  '@rush-temp/communication-sms': file:projects/communication-sms.tgz
  '@rush-temp/confidential-ledger': file:projects/confidential-ledger.tgz
  '@rush-temp/container-registry': file:projects/container-registry.tgz
  '@rush-temp/core-amqp': file:projects/core-amqp.tgz
  '@rush-temp/core-asynciterator-polyfill': file:projects/core-asynciterator-polyfill.tgz
  '@rush-temp/core-auth': file:projects/core-auth.tgz
  '@rush-temp/core-client': file:projects/core-client.tgz
  '@rush-temp/core-client-1': file:projects/core-client-1.tgz
  '@rush-temp/core-client-paging': file:projects/core-client-paging.tgz
  '@rush-temp/core-crypto': file:projects/core-crypto.tgz
  '@rush-temp/core-http': file:projects/core-http.tgz
  '@rush-temp/core-lro': file:projects/core-lro.tgz
  '@rush-temp/core-paging': file:projects/core-paging.tgz
  '@rush-temp/core-rest-pipeline': file:projects/core-rest-pipeline.tgz
  '@rush-temp/core-tracing': file:projects/core-tracing.tgz
  '@rush-temp/core-util': file:projects/core-util.tgz
  '@rush-temp/core-xml': file:projects/core-xml.tgz
  '@rush-temp/cosmos': file:projects/cosmos.tgz
  '@rush-temp/data-tables': file:projects/data-tables.tgz
  '@rush-temp/dev-tool': file:projects/dev-tool.tgz
  '@rush-temp/digital-twins-core': file:projects/digital-twins-core.tgz
  '@rush-temp/eslint-plugin-azure-sdk': file:projects/eslint-plugin-azure-sdk.tgz
  '@rush-temp/event-hubs': file:projects/event-hubs.tgz
  '@rush-temp/event-processor-host': file:projects/event-processor-host.tgz
  '@rush-temp/eventgrid': file:projects/eventgrid.tgz
  '@rush-temp/eventhubs-checkpointstore-blob': file:projects/eventhubs-checkpointstore-blob.tgz
  '@rush-temp/identity': file:projects/identity.tgz
  '@rush-temp/identity-cache-persistence': file:projects/identity-cache-persistence.tgz
  '@rush-temp/identity-vscode': file:projects/identity-vscode.tgz
  '@rush-temp/iot-device-update': file:projects/iot-device-update.tgz
  '@rush-temp/iot-modelsrepository': file:projects/iot-modelsrepository.tgz
  '@rush-temp/keyvault-admin': file:projects/keyvault-admin.tgz
  '@rush-temp/keyvault-certificates': file:projects/keyvault-certificates.tgz
  '@rush-temp/keyvault-common': file:projects/keyvault-common.tgz
  '@rush-temp/keyvault-keys': file:projects/keyvault-keys.tgz
  '@rush-temp/keyvault-secrets': file:projects/keyvault-secrets.tgz
  '@rush-temp/logger': file:projects/logger.tgz
  '@rush-temp/mixed-reality-authentication': file:projects/mixed-reality-authentication.tgz
  '@rush-temp/mixed-reality-remote-rendering': file:projects/mixed-reality-remote-rendering.tgz
  '@rush-temp/mock-hub': file:projects/mock-hub.tgz
  '@rush-temp/monitor-opentelemetry-exporter': file:projects/monitor-opentelemetry-exporter.tgz
  '@rush-temp/monitor-query': file:projects/monitor-query.tgz
  '@rush-temp/perf-ai-form-recognizer': file:projects/perf-ai-form-recognizer.tgz
  '@rush-temp/perf-ai-metrics-advisor': file:projects/perf-ai-metrics-advisor.tgz
  '@rush-temp/perf-ai-text-analytics': file:projects/perf-ai-text-analytics.tgz
  '@rush-temp/perf-app-configuration': file:projects/perf-app-configuration.tgz
  '@rush-temp/perf-core-rest-pipeline': file:projects/perf-core-rest-pipeline.tgz
  '@rush-temp/perf-eventgrid': file:projects/perf-eventgrid.tgz
  '@rush-temp/perf-identity': file:projects/perf-identity.tgz
  '@rush-temp/perf-keyvault-certificates': file:projects/perf-keyvault-certificates.tgz
  '@rush-temp/perf-keyvault-keys': file:projects/perf-keyvault-keys.tgz
  '@rush-temp/perf-keyvault-secrets': file:projects/perf-keyvault-secrets.tgz
  '@rush-temp/perf-search-documents': file:projects/perf-search-documents.tgz
  '@rush-temp/perf-storage-blob': file:projects/perf-storage-blob.tgz
  '@rush-temp/perf-storage-file-datalake': file:projects/perf-storage-file-datalake.tgz
  '@rush-temp/perf-storage-file-share': file:projects/perf-storage-file-share.tgz
  '@rush-temp/purview-catalog': file:projects/purview-catalog.tgz
  '@rush-temp/purview-scanning': file:projects/purview-scanning.tgz
  '@rush-temp/quantum-jobs': file:projects/quantum-jobs.tgz
  '@rush-temp/schema-registry': file:projects/schema-registry.tgz
  '@rush-temp/schema-registry-avro': file:projects/schema-registry-avro.tgz
  '@rush-temp/search-documents': file:projects/search-documents.tgz
  '@rush-temp/service-bus': file:projects/service-bus.tgz
  '@rush-temp/storage-blob': file:projects/storage-blob.tgz
  '@rush-temp/storage-blob-changefeed': file:projects/storage-blob-changefeed.tgz
  '@rush-temp/storage-file-datalake': file:projects/storage-file-datalake.tgz
  '@rush-temp/storage-file-share': file:projects/storage-file-share.tgz
  '@rush-temp/storage-internal-avro': file:projects/storage-internal-avro.tgz
  '@rush-temp/storage-queue': file:projects/storage-queue.tgz
  '@rush-temp/synapse-access-control': file:projects/synapse-access-control.tgz
  '@rush-temp/synapse-artifacts': file:projects/synapse-artifacts.tgz
  '@rush-temp/synapse-managed-private-endpoints': file:projects/synapse-managed-private-endpoints.tgz
  '@rush-temp/synapse-monitoring': file:projects/synapse-monitoring.tgz
  '@rush-temp/synapse-spark': file:projects/synapse-spark.tgz
  '@rush-temp/template': file:projects/template.tgz
  '@rush-temp/test-utils': file:projects/test-utils.tgz
  '@rush-temp/test-utils-perfstress': file:projects/test-utils-perfstress.tgz
  '@rush-temp/test-utils-recorder': file:projects/test-utils-recorder.tgz
  '@rush-temp/video-analyzer-edge': file:projects/video-analyzer-edge.tgz
  '@rush-temp/web-pubsub': file:projects/web-pubsub.tgz
  '@rush-temp/web-pubsub-express': file:projects/web-pubsub-express.tgz
lockfileVersion: 5.2
packages:
  /@azure/abort-controller/1.0.4:
    dependencies:
      tslib: 2.3.0
    dev: false
    engines:
      node: '>=8.0.0'
    resolution:
      integrity: sha512-lNUmDRVGpanCsiUN3NWxFTdwmdFI53xwhkTFfHDGTYk46ca7Ind3nanJc+U6Zj9Tv+9nTCWRBscWEW1DyKOpTw==
  /@azure/ai-form-recognizer/3.1.0-beta.3:
    dependencies:
      '@azure/core-auth': 1.3.2
      '@azure/core-http': 1.2.6
      '@azure/core-lro': 1.0.5
      '@azure/core-paging': 1.1.3
      '@azure/core-tracing': 1.0.0-preview.11
      '@azure/logger': 1.0.2
      tslib: 2.3.0
    dev: false
    engines:
      node: '>=8.0.0'
    resolution:
      integrity: sha512-+4QtFKNyxAmdqpcYjuAtmWKm/MuOe9kZsbpS9jA9h0YHzngNj5gc67AA4egV9BXOq9x+1phjYTNC/rxiOUr1uQ==
  /@azure/ai-metrics-advisor/1.0.0-beta.3:
    dependencies:
      '@azure/core-auth': 1.3.2
      '@azure/core-http': 1.2.6
      '@azure/core-lro': 1.0.5
      '@azure/core-paging': 1.1.3
      '@azure/core-tracing': 1.0.0-preview.9
      '@azure/logger': 1.0.2
      '@opentelemetry/api': 0.10.2
      tslib: 2.3.0
    dev: false
    engines:
      node: '>=8.0.0'
    resolution:
      integrity: sha512-7C1wodDLnLrdS7rmA/UoItoTAtpZdhkEoaxC7+j5l+LlrcWAe7K2JO1y5psVr5Pe8Y6cUGK4KfpgsAQAcSUDEw==
  /@azure/amqp-common/1.0.0-preview.9:
    dependencies:
      '@azure/ms-rest-nodeauth': 0.9.3_debug@3.2.7
      '@types/async-lock': 1.1.3
      '@types/is-buffer': 2.0.0
      async-lock: 1.3.0
      buffer: 5.7.1
      debug: 3.2.7
      events: 3.3.0
      is-buffer: 2.0.5
      jssha: 2.4.2
      process: 0.11.10
      rhea: 1.0.24
      rhea-promise: 0.1.15
      stream-browserify: 2.0.2
      tslib: 1.14.1
      url: 0.11.0
      util: 0.11.1
    dev: false
    resolution:
      integrity: sha512-RVG1Ad3Afv9gwFFmpeCXQAm+Sa0L8KEZRJJAAZEGoYDb6EoO1iQDVmoBz720h8mdrGpi0D60xNU/KhriIwuZfQ==
  /@azure/communication-common/1.0.0:
    dependencies:
      '@azure/abort-controller': 1.0.4
      '@azure/core-auth': 1.3.2
      '@azure/core-http': 1.2.6
      '@opentelemetry/api': 0.10.2
      events: 3.3.0
      jwt-decode: 2.2.0
      tslib: 2.3.0
    dev: false
    engines:
      node: '>=8.0.0'
    resolution:
      integrity: sha512-kBWnamOow0COBPHkkUKaQl4wVMlkOpTDFmvRRW+JN3+JIM9ca1l1wdZA3Q6XfpYdpqoI+tVICr3+3SxyF7ulxw==
  /@azure/communication-identity/1.0.0:
    dependencies:
      '@azure/abort-controller': 1.0.4
      '@azure/communication-common': 1.0.0
      '@azure/core-auth': 1.3.2
      '@azure/core-http': 1.2.6
      '@azure/core-lro': 1.0.5
      '@azure/core-paging': 1.1.3
      '@azure/core-tracing': 1.0.0-preview.10
      '@azure/logger': 1.0.2
      '@opentelemetry/api': 0.10.2
      events: 3.3.0
      tslib: 2.3.0
    dev: false
    engines:
      node: '>=8.0.0'
    resolution:
      integrity: sha512-fa220+fQn27JN8QtajeMe88rqrJn3qctT/8FV/abJe6tSBJlAWYXOHiIF3nCgSeyIb5F9pi7Fycd9M55OY4O9w==
  /@azure/communication-signaling/1.0.0-beta.7:
    dependencies:
      '@azure/core-http': 1.2.6
      '@azure/core-tracing': 1.0.0-preview.9
      '@azure/logger': 1.0.2
      '@opentelemetry/api': 0.10.2
      events: 3.3.0
      tslib: 1.14.1
    dev: false
    engines:
      node: '>=8.0.0'
    resolution:
      integrity: sha512-iO2Wpnr95HrAfOoq9IX7pcB7QlfSoJKDd4Ty9cjZK3Efv9vFN23kVybyd0JqC3HHXf0ALIcIm98bNH6PyVCOgw==
  /@azure/core-asynciterator-polyfill/1.0.0:
    dev: false
    resolution:
      integrity: sha512-kmv8CGrPfN9SwMwrkiBK9VTQYxdFQEGe0BmQk+M8io56P9KNzpAxcWE/1fxJj7uouwN4kXF0BHW8DNlgx+wtCg==
  /@azure/core-auth/1.3.2:
    dependencies:
      '@azure/abort-controller': 1.0.4
      tslib: 2.3.0
    dev: false
    engines:
      node: '>=12.0.0'
    resolution:
      integrity: sha512-7CU6DmCHIZp5ZPiZ9r3J17lTKMmYsm/zGvNkjArQwPkrLlZ1TZ+EUYfGgh2X31OLMVAQCTJZW4cXHJi02EbJnA==
  /@azure/core-http/1.2.3:
    dependencies:
      '@azure/abort-controller': 1.0.4
      '@azure/core-auth': 1.3.2
      '@azure/core-tracing': 1.0.0-preview.9
      '@azure/logger': 1.0.2
      '@opentelemetry/api': 0.10.2
      '@types/node-fetch': 2.5.11
      '@types/tunnel': 0.0.1
      form-data: 3.0.1
      node-fetch: 2.6.1
      process: 0.11.10
      tough-cookie: 4.0.0
      tslib: 2.3.0
      tunnel: 0.0.6
      uuid: 8.3.2
      xml2js: 0.4.23
    dev: false
    engines:
      node: '>=8.0.0'
    resolution:
      integrity: sha512-g5C1zUJO5dehP2Riv+vy9iCYoS1UwKnZsBVCzanScz9A83LbnXKpZDa9wie26G9dfXUhQoFZoFT8LYWhPKmwcg==
  /@azure/core-http/1.2.6:
    dependencies:
      '@azure/abort-controller': 1.0.4
      '@azure/core-asynciterator-polyfill': 1.0.0
      '@azure/core-auth': 1.3.2
      '@azure/core-tracing': 1.0.0-preview.11
      '@azure/logger': 1.0.2
      '@types/node-fetch': 2.5.11
      '@types/tunnel': 0.0.1
      form-data: 3.0.1
      node-fetch: 2.6.1
      process: 0.11.10
      tough-cookie: 4.0.0
      tslib: 2.3.0
      tunnel: 0.0.6
      uuid: 8.3.2
      xml2js: 0.4.23
    dev: false
    engines:
      node: '>=8.0.0'
    resolution:
      integrity: sha512-odtH7UMKtekc5YQ86xg9GlVHNXR6pq2JgJ5FBo7/jbOjNGdBqcrIVrZx2bevXVJz/uUTSx6vUf62gzTXTfqYSQ==
  /@azure/core-http/2.0.0:
    dependencies:
      '@azure/abort-controller': 1.0.4
      '@azure/core-asynciterator-polyfill': 1.0.0
      '@azure/core-auth': 1.3.2
      '@azure/core-tracing': 1.0.0-preview.12
      '@azure/logger': 1.0.2
      '@types/node-fetch': 2.5.11
      '@types/tunnel': 0.0.1
      form-data: 3.0.1
      node-fetch: 2.6.1
      process: 0.11.10
      tough-cookie: 4.0.0
      tslib: 2.3.0
      tunnel: 0.0.6
      uuid: 8.3.2
      xml2js: 0.4.23
    dev: false
    engines:
      node: '>=12.0.0'
    resolution:
      integrity: sha512-VBOfUh0z9ZF1WVqrLCtiGWMjkKic171p6mLXRkJKu+p5wuQTb4cU3bPq7nB6UuGAK17LI7hnU0SzydlCQrBuOw==
  /@azure/core-lro/1.0.5:
    dependencies:
      '@azure/abort-controller': 1.0.4
      '@azure/core-http': 1.2.6
      '@azure/core-tracing': 1.0.0-preview.11
      events: 3.3.0
      tslib: 2.3.0
    dev: false
    engines:
      node: '>=8.0.0'
    resolution:
      integrity: sha512-0EFCFZxARrIoLWMIRt4vuqconRVIO2Iin7nFBfJiYCCbKp5eEmxutNk8uqudPmG0XFl5YqlVh68/al/vbE5OOg==
  /@azure/core-paging/1.1.3:
    dependencies:
      '@azure/core-asynciterator-polyfill': 1.0.0
    dev: false
    engines:
      node: '>=8.0.0'
    resolution:
      integrity: sha512-his7Ah40ThEYORSpIAwuh6B8wkGwO/zG7gqVtmSE4WAJ46e36zUDXTKReUCLBDc6HmjjApQQxxcRFy5FruG79A==
  /@azure/core-tracing/1.0.0-preview.10:
    dependencies:
      '@opencensus/web-types': 0.0.7
      '@opentelemetry/api': 0.10.2
      tslib: 2.3.0
    dev: false
    engines:
      node: '>=8.0.0'
    resolution:
      integrity: sha512-iIwjtMwQnsxB7cYkugMx+s4W1nfy3+pT/ceo+uW1fv4YDgYe84nh+QP0fEC9IH/3UATLSWbIBemdMHzk2APUrw==
  /@azure/core-tracing/1.0.0-preview.11:
    dependencies:
      '@opencensus/web-types': 0.0.7
      '@opentelemetry/api': 1.0.0-rc.0
      tslib: 2.3.0
    dev: false
    engines:
      node: '>=8.0.0'
    resolution:
      integrity: sha512-frF0pJc9HTmKncVokhBxCqipjbql02DThQ1ZJ9wLi7SDMLdPAFyDI5xZNzX5guLz+/DtPkY+SGK2li9FIXqshQ==
  /@azure/core-tracing/1.0.0-preview.12:
    dependencies:
      '@opentelemetry/api': 1.0.1
      tslib: 2.3.0
    dev: false
    engines:
      node: '>=12.0.0'
    resolution:
      integrity: sha512-nvo2Wc4EKZGN6eFu9n3U7OXmASmL8VxoPIH7xaD6OlQqi44bouF0YIi9ID5rEsKLiAU59IYx6M297nqWVMWPDg==
  /@azure/core-tracing/1.0.0-preview.13:
    dependencies:
      '@opentelemetry/api': 1.0.1
      tslib: 2.3.0
    dev: false
    engines:
      node: '>=12.0.0'
    resolution:
      integrity: sha512-KxDlhXyMlh2Jhj2ykX6vNEU0Vou4nHr025KoSEiz7cS3BNiHNaZcdECk/DmLkEB0as5T7b/TpRcehJ5yV6NeXQ==
  /@azure/core-tracing/1.0.0-preview.9:
    dependencies:
      '@opencensus/web-types': 0.0.7
      '@opentelemetry/api': 0.10.2
      tslib: 2.3.0
    dev: false
    engines:
      node: '>=8.0.0'
    resolution:
      integrity: sha512-zczolCLJ5QG42AEPQ+Qg9SRYNUyB+yZ5dzof4YEc+dyWczO9G2sBqbAjLB7IqrsdHN2apkiB2oXeDKCsq48jug==
  /@azure/core-xml/1.0.0-beta.1:
    dependencies:
      tslib: 2.3.0
      xml2js: 0.4.23
    dev: false
    engines:
      node: '>=8.0.0'
    resolution:
      integrity: sha512-7d2w0yd8pb1c9aj87JV/1ntOp+sCMcJ9QoGDxs6/7BLDh8Gb6kd2h3n+9JYhcLZO8wdHZb4d4GZgmRIwaAU72w==
  /@azure/event-hubs/2.1.4:
    dependencies:
      '@azure/amqp-common': 1.0.0-preview.9
      '@azure/ms-rest-nodeauth': 0.9.3_debug@3.2.7
      async-lock: 1.3.0
      debug: 3.2.7
      is-buffer: 2.0.5
      jssha: 2.4.2
      rhea-promise: 0.1.15
      tslib: 1.14.1
      uuid: 3.4.0
    dev: false
    resolution:
      integrity: sha512-CxaMaEjwtsmIhWtjHyGimKO7RmES0YxPqGQ9+jKqGygNlhG5NYHktDaiQu6w7k3g+I51VaLXtVSt+BVFd6VWfQ==
  /@azure/identity/1.2.5_debug@4.3.2:
    dependencies:
      '@azure/core-http': 1.2.6
      '@azure/core-tracing': 1.0.0-preview.9
      '@azure/logger': 1.0.2
      '@azure/msal-node': 1.0.0-beta.6_debug@4.3.2
      '@opentelemetry/api': 0.10.2
      '@types/stoppable': 1.1.1
      axios: 0.21.1_debug@4.3.2
      events: 3.3.0
      jws: 4.0.0
      msal: 1.4.11
      open: 7.4.2
      qs: 6.10.1
      stoppable: 1.1.0
      tslib: 2.3.0
      uuid: 8.3.2
    dev: false
    engines:
      node: '>=8.0.0'
    optionalDependencies:
      keytar: 7.7.0
    peerDependencies:
      debug: '*'
    resolution:
      integrity: sha512-Q71Buur3RMcg6lCnisLL8Im562DBw+ybzgm+YQj/FbAaI8ZNu/zl/5z1fE4k3Q9LSIzYrz6HLRzlhdSBXpydlQ==
  /@azure/identity/1.4.0:
    dependencies:
      '@azure/core-http': 2.0.0
      '@azure/core-tracing': 1.0.0-preview.12
      '@azure/logger': 1.0.2
      '@azure/msal-node': 1.0.0-beta.6
      '@types/stoppable': 1.1.1
      axios: 0.21.1
      events: 3.3.0
      jws: 4.0.0
      msal: 1.4.11
      open: 7.4.2
      qs: 6.10.1
      stoppable: 1.1.0
      tslib: 2.3.0
      uuid: 8.3.2
    dev: false
    engines:
      node: '>=12.0.0'
    optionalDependencies:
      keytar: 7.7.0
    resolution:
      integrity: sha512-nusX+L1qrCuQbRWQqPcgUCj07EvDVOgPVMnNS/cVtH8lfaGjWU6vdDJ49gROruh1jNjjZC0qpJBaM7OsK84zkw==
  /@azure/identity/1.4.0_debug@4.3.2:
    dependencies:
      '@azure/core-http': 2.0.0
      '@azure/core-tracing': 1.0.0-preview.12
      '@azure/logger': 1.0.2
      '@azure/msal-node': 1.0.0-beta.6_debug@4.3.2
      '@types/stoppable': 1.1.1
      axios: 0.21.1_debug@4.3.2
      events: 3.3.0
      jws: 4.0.0
      msal: 1.4.11
      open: 7.4.2
      qs: 6.10.1
      stoppable: 1.1.0
      tslib: 2.3.0
      uuid: 8.3.2
    dev: false
    engines:
      node: '>=12.0.0'
    optionalDependencies:
      keytar: 7.7.0
    peerDependencies:
      debug: '*'
    resolution:
      integrity: sha512-nusX+L1qrCuQbRWQqPcgUCj07EvDVOgPVMnNS/cVtH8lfaGjWU6vdDJ49gROruh1jNjjZC0qpJBaM7OsK84zkw==
  /@azure/identity/2.0.0-beta.4:
    dependencies:
      '@azure/abort-controller': 1.0.4
      '@azure/core-auth': 1.3.2
      '@azure/core-http': 2.0.0
      '@azure/core-tracing': 1.0.0-preview.12
      '@azure/logger': 1.0.2
      '@azure/msal-browser': 2.15.0
      '@azure/msal-common': 4.4.0
      '@azure/msal-node': 1.2.0
      '@types/stoppable': 1.1.1
      events: 3.3.0
      jws: 4.0.0
      open: 7.4.2
      qs: 6.10.1
      stoppable: 1.1.0
      tslib: 2.3.0
      uuid: 8.3.2
    dev: false
    engines:
      node: '>=12.0.0'
    resolution:
      integrity: sha512-B+x9dcMutHdkkrr01sYGoTIZPbEH90iavRVNnrCjKD0HpE/Oa5UV8risvkoPWGih6WJKh+p9YEBHlYg/5RWNWg==
  /@azure/identity/2.0.0-beta.4_debug@4.3.2:
    dependencies:
      '@azure/abort-controller': 1.0.4
      '@azure/core-auth': 1.3.2
      '@azure/core-http': 2.0.0
      '@azure/core-tracing': 1.0.0-preview.12
      '@azure/logger': 1.0.2
      '@azure/msal-browser': 2.15.0
      '@azure/msal-common': 4.4.0
      '@azure/msal-node': 1.2.0_debug@4.3.2
      '@types/stoppable': 1.1.1
      events: 3.3.0
      jws: 4.0.0
      open: 7.4.2
      qs: 6.10.1
      stoppable: 1.1.0
      tslib: 2.3.0
      uuid: 8.3.2
    dev: false
    engines:
      node: '>=12.0.0'
    peerDependencies:
      debug: '*'
    resolution:
      integrity: sha512-B+x9dcMutHdkkrr01sYGoTIZPbEH90iavRVNnrCjKD0HpE/Oa5UV8risvkoPWGih6WJKh+p9YEBHlYg/5RWNWg==
  /@azure/keyvault-certificates/4.2.0:
    dependencies:
      '@azure/abort-controller': 1.0.4
      '@azure/core-http': 1.2.6
      '@azure/core-lro': 1.0.5
      '@azure/core-paging': 1.1.3
      '@azure/core-tracing': 1.0.0-preview.11
      '@azure/logger': 1.0.2
      tslib: 2.3.0
    dev: false
    engines:
      node: '>=8.0.0'
    resolution:
      integrity: sha512-5Y8WgETz0lnAoksk8qpEOJ6PBnPV8edscusKiwbfm7rfadsfm1rl+kZPJP8YrjkY+bfnMNeixVZHe8QB5Mpa8Q==
  /@azure/keyvault-keys/4.2.2:
    dependencies:
      '@azure/abort-controller': 1.0.4
      '@azure/core-http': 1.2.6
      '@azure/core-lro': 1.0.5
      '@azure/core-paging': 1.1.3
      '@azure/core-tracing': 1.0.0-preview.11
      '@azure/logger': 1.0.2
      tslib: 2.3.0
    dev: false
    engines:
      node: '>=8.0.0'
    resolution:
      integrity: sha512-SWRx0Z8ShLYnuqCitIOi3DqLSLBTI6G1F+Wv5/hy1w6ZXRnOwc74deQ8kfO0Tbm3n09SpaN4ytp6dmg6C2cRmQ==
  /@azure/keyvault-secrets/4.2.0:
    dependencies:
      '@azure/abort-controller': 1.0.4
      '@azure/core-http': 1.2.6
      '@azure/core-lro': 1.0.5
      '@azure/core-paging': 1.1.3
      '@azure/core-tracing': 1.0.0-preview.11
      '@azure/logger': 1.0.2
      tslib: 2.3.0
    dev: false
    engines:
      node: '>=8.0.0'
    resolution:
      integrity: sha512-fQIbloZA1whluFmMGzWrex+PuzwBjDi59Lw/g73AVrLQIsqpz2YUnkzdwqSUuSDve8Q3McIEWMWkIUJpLVn+oA==
  /@azure/logger-js/1.3.2:
    dependencies:
      tslib: 1.14.1
    dev: false
    resolution:
      integrity: sha512-h58oEROO2tniBTSmFmuHBGvuiFuYsHQBWTVdpT2AiOED4F2Kgf7rs0MPYPXiBcDvihC70M7QPRhIQ3JK1H/ygw==
  /@azure/logger/1.0.2:
    dependencies:
      tslib: 2.3.0
    dev: false
    engines:
      node: '>=8.0.0'
    resolution:
      integrity: sha512-YZNjNV0vL3nN2nedmcjQBcpCTo3oqceXmgiQtEm6fLpucjRZyQKAQruhCmCpRlB1iykqKJJ/Y8CDmT5rIE6IJw==
  /@azure/ms-rest-azure-env/1.1.2:
    dev: false
    resolution:
      integrity: sha512-l7z0DPCi2Hp88w12JhDTtx5d0Y3+vhfE7JKJb9O7sEz71Cwp053N8piTtTnnk/tUor9oZHgEKi/p3tQQmLPjvA==
  /@azure/ms-rest-azure-env/2.0.0:
    dev: false
    resolution:
      integrity: sha512-dG76W7ElfLi+fbTjnZVGj+M9e0BIEJmRxU6fHaUQ12bZBe8EJKYb2GV50YWNaP2uJiVQ5+7nXEVj1VN1UQtaEw==
  /@azure/ms-rest-js/1.11.2_debug@3.2.7:
    dependencies:
      '@azure/core-auth': 1.3.2
      axios: 0.21.1_debug@3.2.7
      form-data: 2.5.1
      tough-cookie: 2.5.0
      tslib: 1.14.1
      tunnel: 0.0.6
      uuid: 3.4.0
      xml2js: 0.4.23
    dev: false
    peerDependencies:
      debug: '*'
    resolution:
      integrity: sha512-2AyQ1IKmLGKW7DU3/x3TsTBzZLcbC9YRI+yuDPuXAQrv3zar340K9wsxU413kHFIDjkWNCo9T0w5VtwcyWxhbQ==
  /@azure/ms-rest-js/1.11.2_debug@4.3.2:
    dependencies:
      '@azure/core-auth': 1.3.2
      axios: 0.21.1_debug@4.3.2
      form-data: 2.5.1
      tough-cookie: 2.5.0
      tslib: 1.14.1
      tunnel: 0.0.6
      uuid: 3.4.0
      xml2js: 0.4.23
    dev: false
    peerDependencies:
      debug: '*'
    resolution:
      integrity: sha512-2AyQ1IKmLGKW7DU3/x3TsTBzZLcbC9YRI+yuDPuXAQrv3zar340K9wsxU413kHFIDjkWNCo9T0w5VtwcyWxhbQ==
  /@azure/ms-rest-js/2.5.2:
    dependencies:
      '@azure/core-auth': 1.3.2
      abort-controller: 3.0.0
      form-data: 2.5.1
      node-fetch: 2.6.1
      tough-cookie: 3.0.1
      tslib: 1.14.1
      tunnel: 0.0.6
      uuid: 3.4.0
      xml2js: 0.4.23
    dev: false
    resolution:
      integrity: sha512-9nCuuoYwHZEZw1t0MVtENH+c1k2R4maYAlBBDSZhZu6bEucyfYUUigNXXKjt2cFBt4sO+sTzi0uI0f/fiPFr+Q==
  /@azure/ms-rest-nodeauth/0.9.3_debug@3.2.7:
    dependencies:
      '@azure/ms-rest-azure-env': 1.1.2
      '@azure/ms-rest-js': 1.11.2_debug@3.2.7
      adal-node: 0.1.28
    dev: false
    peerDependencies:
      debug: '*'
    resolution:
      integrity: sha512-aFHRw/IHhg3I9ZJW+Va4L+sCirFHMVIu6B7lFdL5mGLfG3xC5vDIdd957LRXFgy2OiKFRUC0QaKknd0YCsQIqA==
  /@azure/ms-rest-nodeauth/0.9.3_debug@4.3.2:
    dependencies:
      '@azure/ms-rest-azure-env': 1.1.2
      '@azure/ms-rest-js': 1.11.2_debug@4.3.2
      adal-node: 0.1.28
    dev: false
    peerDependencies:
      debug: '*'
    resolution:
      integrity: sha512-aFHRw/IHhg3I9ZJW+Va4L+sCirFHMVIu6B7lFdL5mGLfG3xC5vDIdd957LRXFgy2OiKFRUC0QaKknd0YCsQIqA==
  /@azure/ms-rest-nodeauth/3.0.10:
    dependencies:
      '@azure/ms-rest-azure-env': 2.0.0
      '@azure/ms-rest-js': 2.5.2
      adal-node: 0.2.2
    dev: false
    resolution:
      integrity: sha512-oel7ibYlredh2wo7XwNYMx4jWlbMkIzCC8t8VpdhsAWDJVNSSce+DYj5jjZn1oED+QsCytVM2B7/QTuLN1/yDw==
  /@azure/msal-browser/2.15.0:
    dependencies:
      '@azure/msal-common': 4.4.0
    dev: false
    engines:
      node: '>=0.8.0'
    resolution:
      integrity: sha512-Du0BHQiDQgkqg6OoKovUZWdEIZbTnhh/lma7QLyi5jFKDekk78wXsFIOJLUcFoY97+ZhB+Y2WQOYT1DJphAdCg==
  /@azure/msal-common/1.7.2:
    dependencies:
      debug: 4.3.2
    dev: false
    engines:
      node: '>=0.8.0'
    resolution:
      integrity: sha512-3/voCdFKONENX+5tMrNOBSrVJb6NbE7YB8vc4FZ/4ZbjpK7GVtq9Bu1MW+HZhrmsUzSF/joHx0ZIJDYIequ/jg==
  /@azure/msal-common/4.4.0:
    dependencies:
      debug: 4.3.2
    dev: false
    engines:
      node: '>=0.8.0'
    resolution:
      integrity: sha512-Qrs33Ctt2KM7NxArFPIUKc8UbIcm7zYxJFdJeQ9k7HKBhVk3e88CUz1Mw33cS/Jr+YA1H02OAzHg++bJ+4SFyQ==
  /@azure/msal-node-extensions/1.0.0-alpha.7:
    dependencies:
      '@azure/msal-common': 1.7.2
      bindings: 1.5.0
      keytar: 7.7.0
      nan: 2.14.2
    dev: false
    engines:
      node: '>=10'
    requiresBuild: true
    resolution:
      integrity: sha512-fz+4sTFCnpFDYrJ/FrJ3bx3atUEQ5sUhsZYohUyC9yACxII9kn908hBsxl+xeuzheTN/bq45EZureMioSEogNw==
  /@azure/msal-node/1.0.0-beta.6:
    dependencies:
      '@azure/msal-common': 4.4.0
      axios: 0.21.1
      jsonwebtoken: 8.5.1
      uuid: 8.3.2
    dev: false
    resolution:
      integrity: sha512-ZQI11Uz1j0HJohb9JZLRD8z0moVcPks1AFW4Q/Gcl67+QvH4aKEJti7fjCcipEEZYb/qzLSO8U6IZgPYytsiJQ==
  /@azure/msal-node/1.0.0-beta.6_debug@4.3.2:
    dependencies:
      '@azure/msal-common': 4.4.0
      axios: 0.21.1_debug@4.3.2
      jsonwebtoken: 8.5.1
      uuid: 8.3.2
    dev: false
    peerDependencies:
      debug: '*'
    resolution:
      integrity: sha512-ZQI11Uz1j0HJohb9JZLRD8z0moVcPks1AFW4Q/Gcl67+QvH4aKEJti7fjCcipEEZYb/qzLSO8U6IZgPYytsiJQ==
  /@azure/msal-node/1.2.0:
    dependencies:
      '@azure/msal-common': 4.4.0
      axios: 0.21.1
      jsonwebtoken: 8.5.1
      uuid: 8.3.2
    dev: false
    engines:
      node: 10 || 12 || 14 || 16
    resolution:
      integrity: sha512-79o5n483vslc7Qegh9+0BsxODRmlk6YYjVdl9jvwmAuF+i+oylq57e7RVhTVocKCbLCIMOKARI14JyKdDbW0WA==
  /@azure/msal-node/1.2.0_debug@4.3.2:
    dependencies:
      '@azure/msal-common': 4.4.0
      axios: 0.21.1_debug@4.3.2
      jsonwebtoken: 8.5.1
      uuid: 8.3.2
    dev: false
    engines:
      node: 10 || 12 || 14 || 16
    peerDependencies:
      debug: '*'
    resolution:
      integrity: sha512-79o5n483vslc7Qegh9+0BsxODRmlk6YYjVdl9jvwmAuF+i+oylq57e7RVhTVocKCbLCIMOKARI14JyKdDbW0WA==
  /@babel/code-frame/7.12.11:
    dependencies:
      '@babel/highlight': 7.14.5
    dev: false
    resolution:
      integrity: sha512-Zt1yodBx1UcyiePMSkWnU4hPqhwq7hGi2nFL1LeA3EUl+q2LQx16MISgJ0+z7dnmgvP9QtIleuETGOiOH1RcIw==
  /@babel/code-frame/7.14.5:
    dependencies:
      '@babel/highlight': 7.14.5
    dev: false
    engines:
      node: '>=6.9.0'
    resolution:
      integrity: sha512-9pzDqyc6OLDaqe+zbACgFkb6fKMNG6CObKpnYXChRsvYGyEdc7CA2BaqeOM+vOtCS5ndmJicPJhKAwYRI6UfFw==
  /@babel/compat-data/7.14.7:
    dev: false
    engines:
      node: '>=6.9.0'
    resolution:
      integrity: sha512-nS6dZaISCXJ3+518CWiBfEr//gHyMO02uDxBkXTKZDN5POruCnOZ1N4YBRZDCabwF8nZMWBpRxIicmXtBs+fvw==
  /@babel/core/7.14.6:
    dependencies:
      '@babel/code-frame': 7.14.5
      '@babel/generator': 7.14.5
      '@babel/helper-compilation-targets': 7.14.5_@babel+core@7.14.6
      '@babel/helper-module-transforms': 7.14.5
      '@babel/helpers': 7.14.6
      '@babel/parser': 7.14.7
      '@babel/template': 7.14.5
      '@babel/traverse': 7.14.7
      '@babel/types': 7.14.5
      convert-source-map: 1.8.0
      debug: 4.3.2
      gensync: 1.0.0-beta.2
      json5: 2.2.0
      semver: 6.3.0
      source-map: 0.5.7
    dev: false
    engines:
      node: '>=6.9.0'
    resolution:
      integrity: sha512-gJnOEWSqTk96qG5BoIrl5bVtc23DCycmIePPYnamY9RboYdI4nFy5vAQMSl81O5K/W0sLDWfGysnOECC+KUUCA==
  /@babel/generator/7.14.5:
    dependencies:
      '@babel/types': 7.14.5
      jsesc: 2.5.2
      source-map: 0.5.7
    dev: false
    engines:
      node: '>=6.9.0'
    resolution:
      integrity: sha512-y3rlP+/G25OIX3mYKKIOlQRcqj7YgrvHxOLbVmyLJ9bPmi5ttvUmpydVjcFjZphOktWuA7ovbx91ECloWTfjIA==
  /@babel/helper-compilation-targets/7.14.5_@babel+core@7.14.6:
    dependencies:
      '@babel/compat-data': 7.14.7
      '@babel/core': 7.14.6
      '@babel/helper-validator-option': 7.14.5
      browserslist: 4.16.6
      semver: 6.3.0
    dev: false
    engines:
      node: '>=6.9.0'
    peerDependencies:
      '@babel/core': ^7.0.0
    resolution:
      integrity: sha512-v+QtZqXEiOnpO6EYvlImB6zCD2Lel06RzOPzmkz/D/XgQiUu3C/Jb1LOqSt/AIA34TYi/Q+KlT8vTQrgdxkbLw==
  /@babel/helper-function-name/7.14.5:
    dependencies:
      '@babel/helper-get-function-arity': 7.14.5
      '@babel/template': 7.14.5
      '@babel/types': 7.14.5
    dev: false
    engines:
      node: '>=6.9.0'
    resolution:
      integrity: sha512-Gjna0AsXWfFvrAuX+VKcN/aNNWonizBj39yGwUzVDVTlMYJMK2Wp6xdpy72mfArFq5uK+NOuexfzZlzI1z9+AQ==
  /@babel/helper-get-function-arity/7.14.5:
    dependencies:
      '@babel/types': 7.14.5
    dev: false
    engines:
      node: '>=6.9.0'
    resolution:
      integrity: sha512-I1Db4Shst5lewOM4V+ZKJzQ0JGGaZ6VY1jYvMghRjqs6DWgxLCIyFt30GlnKkfUeFLpJt2vzbMVEXVSXlIFYUg==
  /@babel/helper-hoist-variables/7.14.5:
    dependencies:
      '@babel/types': 7.14.5
    dev: false
    engines:
      node: '>=6.9.0'
    resolution:
      integrity: sha512-R1PXiz31Uc0Vxy4OEOm07x0oSjKAdPPCh3tPivn/Eo8cvz6gveAeuyUUPB21Hoiif0uoPQSSdhIPS3352nvdyQ==
  /@babel/helper-member-expression-to-functions/7.14.7:
    dependencies:
      '@babel/types': 7.14.5
    dev: false
    engines:
      node: '>=6.9.0'
    resolution:
      integrity: sha512-TMUt4xKxJn6ccjcOW7c4hlwyJArizskAhoSTOCkA0uZ+KghIaci0Qg9R043kUMWI9mtQfgny+NQ5QATnZ+paaA==
  /@babel/helper-module-imports/7.14.5:
    dependencies:
      '@babel/types': 7.14.5
    dev: false
    engines:
      node: '>=6.9.0'
    resolution:
      integrity: sha512-SwrNHu5QWS84XlHwGYPDtCxcA0hrSlL2yhWYLgeOc0w7ccOl2qv4s/nARI0aYZW+bSwAL5CukeXA47B/1NKcnQ==
  /@babel/helper-module-transforms/7.14.5:
    dependencies:
      '@babel/helper-module-imports': 7.14.5
      '@babel/helper-replace-supers': 7.14.5
      '@babel/helper-simple-access': 7.14.5
      '@babel/helper-split-export-declaration': 7.14.5
      '@babel/helper-validator-identifier': 7.14.5
      '@babel/template': 7.14.5
      '@babel/traverse': 7.14.7
      '@babel/types': 7.14.5
    dev: false
    engines:
      node: '>=6.9.0'
    resolution:
      integrity: sha512-iXpX4KW8LVODuAieD7MzhNjmM6dzYY5tfRqT+R9HDXWl0jPn/djKmA+G9s/2C2T9zggw5tK1QNqZ70USfedOwA==
  /@babel/helper-optimise-call-expression/7.14.5:
    dependencies:
      '@babel/types': 7.14.5
    dev: false
    engines:
      node: '>=6.9.0'
    resolution:
      integrity: sha512-IqiLIrODUOdnPU9/F8ib1Fx2ohlgDhxnIDU7OEVi+kAbEZcyiF7BLU8W6PfvPi9LzztjS7kcbzbmL7oG8kD6VA==
  /@babel/helper-replace-supers/7.14.5:
    dependencies:
      '@babel/helper-member-expression-to-functions': 7.14.7
      '@babel/helper-optimise-call-expression': 7.14.5
      '@babel/traverse': 7.14.7
      '@babel/types': 7.14.5
    dev: false
    engines:
      node: '>=6.9.0'
    resolution:
      integrity: sha512-3i1Qe9/8x/hCHINujn+iuHy+mMRLoc77b2nI9TB0zjH1hvn9qGlXjWlggdwUcju36PkPCy/lpM7LLUdcTyH4Ow==
  /@babel/helper-simple-access/7.14.5:
    dependencies:
      '@babel/types': 7.14.5
    dev: false
    engines:
      node: '>=6.9.0'
    resolution:
      integrity: sha512-nfBN9xvmCt6nrMZjfhkl7i0oTV3yxR4/FztsbOASyTvVcoYd0TRHh7eMLdlEcCqobydC0LAF3LtC92Iwxo0wyw==
  /@babel/helper-split-export-declaration/7.14.5:
    dependencies:
      '@babel/types': 7.14.5
    dev: false
    engines:
      node: '>=6.9.0'
    resolution:
      integrity: sha512-hprxVPu6e5Kdp2puZUmvOGjaLv9TCe58E/Fl6hRq4YiVQxIcNvuq6uTM2r1mT/oPskuS9CgR+I94sqAYv0NGKA==
  /@babel/helper-validator-identifier/7.14.5:
    dev: false
    engines:
      node: '>=6.9.0'
    resolution:
      integrity: sha512-5lsetuxCLilmVGyiLEfoHBRX8UCFD+1m2x3Rj97WrW3V7H3u4RWRXA4evMjImCsin2J2YT0QaVDGf+z8ondbAg==
  /@babel/helper-validator-option/7.14.5:
    dev: false
    engines:
      node: '>=6.9.0'
    resolution:
      integrity: sha512-OX8D5eeX4XwcroVW45NMvoYaIuFI+GQpA2a8Gi+X/U/cDUIRsV37qQfF905F0htTRCREQIB4KqPeaveRJUl3Ow==
  /@babel/helpers/7.14.6:
    dependencies:
      '@babel/template': 7.14.5
      '@babel/traverse': 7.14.7
      '@babel/types': 7.14.5
    dev: false
    engines:
      node: '>=6.9.0'
    resolution:
      integrity: sha512-yesp1ENQBiLI+iYHSJdoZKUtRpfTlL1grDIX9NRlAVppljLw/4tTyYupIB7uIYmC3stW/imAv8EqaKaS/ibmeA==
  /@babel/highlight/7.14.5:
    dependencies:
      '@babel/helper-validator-identifier': 7.14.5
      chalk: 2.4.2
      js-tokens: 4.0.0
    dev: false
    engines:
      node: '>=6.9.0'
    resolution:
      integrity: sha512-qf9u2WFWVV0MppaL877j2dBtQIDgmidgjGk5VIMw3OadXvYaXn66U1BFlH2t4+t3i+8PhedppRv+i40ABzd+gg==
  /@babel/parser/7.14.7:
    dev: false
    engines:
      node: '>=6.0.0'
    hasBin: true
    resolution:
      integrity: sha512-X67Z5y+VBJuHB/RjwECp8kSl5uYi0BvRbNeWqkaJCVh+LiTPl19WBUfG627psSgp9rSf6ojuXghQM3ha6qHHdA==
  /@babel/runtime/7.14.6:
    dependencies:
      regenerator-runtime: 0.13.7
    dev: false
    engines:
      node: '>=6.9.0'
    resolution:
      integrity: sha512-/PCB2uJ7oM44tz8YhC4Z/6PeOKXp4K588f+5M3clr1M4zbqztlo0XEfJ2LEzj/FgwfgGcIdl8n7YYjTCI0BYwg==
  /@babel/template/7.14.5:
    dependencies:
      '@babel/code-frame': 7.14.5
      '@babel/parser': 7.14.7
      '@babel/types': 7.14.5
    dev: false
    engines:
      node: '>=6.9.0'
    resolution:
      integrity: sha512-6Z3Po85sfxRGachLULUhOmvAaOo7xCvqGQtxINai2mEGPFm6pQ4z5QInFnUrRpfoSV60BnjyF5F3c+15fxFV1g==
  /@babel/traverse/7.14.7:
    dependencies:
      '@babel/code-frame': 7.14.5
      '@babel/generator': 7.14.5
      '@babel/helper-function-name': 7.14.5
      '@babel/helper-hoist-variables': 7.14.5
      '@babel/helper-split-export-declaration': 7.14.5
      '@babel/parser': 7.14.7
      '@babel/types': 7.14.5
      debug: 4.3.2
      globals: 11.12.0
    dev: false
    engines:
      node: '>=6.9.0'
    resolution:
      integrity: sha512-9vDr5NzHu27wgwejuKL7kIOm4bwEtaPQ4Z6cpCmjSuaRqpH/7xc4qcGEscwMqlkwgcXl6MvqoAjZkQ24uSdIZQ==
  /@babel/types/7.14.5:
    dependencies:
      '@babel/helper-validator-identifier': 7.14.5
      to-fast-properties: 2.0.0
    dev: false
    engines:
      node: '>=6.9.0'
    resolution:
      integrity: sha512-M/NzBpEL95I5Hh4dwhin5JlE7EzO5PHMAuzjxss3tiOBD46KfQvVedN/3jEPZvdRvtsK2222XfdHogNIttFgcg==
  /@bahmutov/data-driven/1.0.0:
    dependencies:
      check-more-types: 2.24.0
      lazy-ass: 1.6.0
    dev: false
    engines:
      node: '>=6'
    resolution:
      integrity: sha512-YqW3hPS0RXriqjcCrLOTJj+LWe3c8JpwlL83k1ka1Q8U05ZjAKbGQZYeTzUd0NFEnnfPtsUiKGpFEBJG6kFuvg==
  /@eslint/eslintrc/0.4.2:
    dependencies:
      ajv: 6.12.6
      debug: 4.3.2
      espree: 7.3.1
      globals: 13.10.0
      ignore: 4.0.6
      import-fresh: 3.3.0
      js-yaml: 3.14.1
      minimatch: 3.0.4
      strip-json-comments: 3.1.1
    dev: false
    engines:
      node: ^10.12.0 || >=12.0.0
    resolution:
      integrity: sha512-8nmGq/4ycLpIwzvhI4tNDmQztZ8sp+hI7cyG8i1nQDhkAbRzHpXPidRAHlNvCZQpJTKw5ItIpMw9RSToGF00mg==
  /@humanwhocodes/config-array/0.5.0:
    dependencies:
      '@humanwhocodes/object-schema': 1.2.0
      debug: 4.3.2
      minimatch: 3.0.4
    dev: false
    engines:
      node: '>=10.10.0'
    resolution:
      integrity: sha512-FagtKFz74XrTl7y6HCzQpwDfXP0yhxe9lHLD1UZxjvZIcbyRz8zTFF/yYNfSfzU414eDwZ1SrO0Qvtyf+wFMQg==
  /@humanwhocodes/object-schema/1.2.0:
    dev: false
    resolution:
      integrity: sha512-wdppn25U8z/2yiaT6YGquE6X8sSv7hNMWSXYSSU1jGv/yd6XqjXgTDJ8KP4NgjTXfJ3GbRjeeb8RTV7a/VpM+w==
  /@istanbuljs/schema/0.1.3:
    dev: false
    engines:
      node: '>=8'
    resolution:
      integrity: sha512-ZXRY4jNvVgSVQ8DL3LTcakaAtXwTVUxE81hslsyD2AtoXW/wVob10HkOJ1X/pAlcI7D+2YoZKg5do8G/w6RYgA==
  /@microsoft/api-extractor-model/7.12.2:
    dependencies:
      '@microsoft/tsdoc': 0.12.24
      '@rushstack/node-core-library': 3.36.0
    dev: false
    resolution:
      integrity: sha512-EU+U09Mj65zUH0qwPF4PFJiL6Y+PQQE/RRGEHEDGJJzab/mRQDpKOyrzSdb00xvcd/URehIHJqC55cY2Y4jGOA==
  /@microsoft/api-extractor-model/7.7.10:
    dependencies:
      '@microsoft/tsdoc': 0.12.19
      '@rushstack/node-core-library': 3.19.6
    dev: false
    resolution:
      integrity: sha512-gMFDXwUgoQYz9TgatyNPALDdZN4xBC3Un3fGwlzME+vM13PoJ26pGuqI7kv/OlK9+q2sgrEdxWns8D3UnLf2TA==
  /@microsoft/api-extractor/7.13.2:
    dependencies:
      '@microsoft/api-extractor-model': 7.12.2
      '@microsoft/tsdoc': 0.12.24
      '@rushstack/node-core-library': 3.36.0
      '@rushstack/rig-package': 0.2.10
      '@rushstack/ts-command-line': 4.7.8
      colors: 1.2.5
      lodash: 4.17.21
      resolve: 1.17.0
      semver: 7.3.5
      source-map: 0.6.1
      typescript: 4.1.6
    dev: false
    hasBin: true
    resolution:
      integrity: sha512-2fD0c8OxZW+e6NTaxbtrdNxXVuX7aqil3+cqig3pKsHymvUuRJVCEAcAJmZrJ/ENqYXNiB265EyqOT6VxbMysw==
  /@microsoft/api-extractor/7.7.11:
    dependencies:
      '@microsoft/api-extractor-model': 7.7.10
      '@microsoft/tsdoc': 0.12.19
      '@rushstack/node-core-library': 3.19.6
      '@rushstack/ts-command-line': 4.3.13
      colors: 1.2.5
      lodash: 4.17.21
      resolve: 1.8.1
      source-map: 0.6.1
      typescript: 3.7.7
    dev: false
    hasBin: true
    resolution:
      integrity: sha512-kd2kakdDoRgI54J5H11a76hyYZBMhtp4piwWAy4bYTwlQT0v/tp+G/UMMgjUL4vKf0kTNhitEUX/0LfQb1AHzQ==
  /@microsoft/tsdoc-config/0.15.2:
    dependencies:
      '@microsoft/tsdoc': 0.13.2
      ajv: 6.12.6
      jju: 1.4.0
      resolve: 1.19.0
    dev: false
    resolution:
      integrity: sha512-mK19b2wJHSdNf8znXSMYVShAHktVr/ib0Ck2FA3lsVBSEhSI/TfXT7DJQkAYgcztTuwazGcg58ZjYdk0hTCVrA==
  /@microsoft/tsdoc/0.12.19:
    dev: false
    resolution:
      integrity: sha512-IpgPxHrNxZiMNUSXqR1l/gePKPkfAmIKoDRP9hp7OwjU29ZR8WCJsOJ8iBKgw0Qk+pFwR+8Y1cy8ImLY6e9m4A==
  /@microsoft/tsdoc/0.12.24:
    dev: false
    resolution:
      integrity: sha512-Mfmij13RUTmHEMi9vRUhMXD7rnGR2VvxeNYtaGtaJ4redwwjT4UXYJ+nzmVJF7hhd4pn/Fx5sncDKxMVFJSWPg==
  /@microsoft/tsdoc/0.13.2:
    dev: false
    resolution:
      integrity: sha512-WrHvO8PDL8wd8T2+zBGKrMwVL5IyzR3ryWUsl0PXgEV0QHup4mTLi0QcATefGI6Gx9Anu7vthPyyyLpY0EpiQg==
  /@nodelib/fs.scandir/2.1.5:
    dependencies:
      '@nodelib/fs.stat': 2.0.5
      run-parallel: 1.2.0
    dev: false
    engines:
      node: '>= 8'
    resolution:
      integrity: sha512-vq24Bq3ym5HEQm2NKCr3yXDwjc7vTsEThRDnkp2DK9p1uqLR+DHurm/NOTo0KG7HYHU7eppKZj3MyqYuMBf62g==
  /@nodelib/fs.stat/2.0.5:
    dev: false
    engines:
      node: '>= 8'
    resolution:
      integrity: sha512-RkhPPp2zrqDAQA/2jNhnztcPAlv64XdhIp7a7454A5ovI7Bukxgt7MX7udwAu3zg1DcpPU0rz3VV1SeaqvY4+A==
  /@nodelib/fs.walk/1.2.8:
    dependencies:
      '@nodelib/fs.scandir': 2.1.5
      fastq: 1.11.1
    dev: false
    engines:
      node: '>= 8'
    resolution:
      integrity: sha512-oGB+UxlgWcgQkgwo8GcEGwemoTFt3FIO9ababBmaGwXIoBKZ+GTy0pP185beGg7Llih/NSHSV2XAs1lnznocSg==
  /@opencensus/web-types/0.0.7:
    dev: false
    engines:
      node: '>=6.0'
    resolution:
      integrity: sha512-xB+w7ZDAu3YBzqH44rCmG9/RlrOmFuDPt/bpf17eJr8eZSrLt7nc7LnWdxM9Mmoj/YKMHpxRg28txu3TcpiL+g==
  /@opentelemetry/api-metrics/0.22.0_@opentelemetry+api@1.0.1:
    dependencies:
      '@opentelemetry/api': 1.0.1
    dev: false
    engines:
      node: '>=8.0.0'
    peerDependencies:
      '@opentelemetry/api': ^1.0.0
    resolution:
      integrity: sha512-hrErhb+JphdErB1WuBwpCnO1FjiKfKzO9DjhvquzzM8SYL2bBpYEvTpBTU9cenRnRHUbUAfHI1X384vm37HKeQ==
  /@opentelemetry/api/0.10.2:
    dependencies:
      '@opentelemetry/context-base': 0.10.2
    dev: false
    engines:
      node: '>=8.0.0'
    resolution:
      integrity: sha512-GtpMGd6vkzDMYcpu2t9LlhEgMy/SzBwRnz48EejlRArYqZzqSzAsKmegUK7zHgl+EOIaK9mKHhnRaQu3qw20cA==
  /@opentelemetry/api/1.0.0-rc.0:
    dev: false
    engines:
      node: '>=8.0.0'
    resolution:
      integrity: sha512-iXKByCMfrlO5S6Oh97BuM56tM2cIBB0XsL/vWF/AtJrJEKx4MC/Xdu0xDsGXMGcNWpqF7ujMsjjnp0+UHBwnDQ==
  /@opentelemetry/api/1.0.1:
    dev: false
    engines:
      node: '>=8.0.0'
    resolution:
      integrity: sha512-H5Djcc2txGAINgf3TNaq4yFofYSIK3722PM89S/3R8FuI/eqi1UscajlXk7EBkG9s2pxss/q6SHlpturaavXaw==
  /@opentelemetry/context-async-hooks/0.22.0_@opentelemetry+api@1.0.1:
    dependencies:
      '@opentelemetry/api': 1.0.1
    dev: false
    engines:
      node: '>=8.1.0'
    peerDependencies:
      '@opentelemetry/api': ^1.0.0
    resolution:
      integrity: sha512-JakZ9NJCiaf8FJ6lcR2Fle9xkBKxSFbXK4mk9gZ14totNh9SOTiUBUk08bAnATWUINrQlN8/5hpGKi5gs+FUxQ==
  /@opentelemetry/context-base/0.10.2:
    dev: false
    engines:
      node: '>=8.0.0'
    resolution:
      integrity: sha512-hZNKjKOYsckoOEgBziGMnBcX0M7EtstnCmwz5jZUOUYwlZ+/xxX6z3jPu1XVO2Jivk0eLfuP9GP+vFD49CMetw==
  /@opentelemetry/core/0.22.0_@opentelemetry+api@1.0.1:
    dependencies:
      '@opentelemetry/api': 1.0.1
      '@opentelemetry/semantic-conventions': 0.22.0
      semver: 7.3.5
    dev: false
    engines:
      node: '>=8.5.0'
    peerDependencies:
      '@opentelemetry/api': ^1.0.0
    resolution:
      integrity: sha512-x6JxuQ4rY2x39GEXJSqMgyf8XZPNNiZrGcCMhZSrtypq/WXlsJuxMNnUAl2hj2rpSGGukhhWn5cMpCmMJJz1hw==
  /@opentelemetry/instrumentation-http/0.22.0_@opentelemetry+api@1.0.1:
    dependencies:
      '@opentelemetry/api': 1.0.1
      '@opentelemetry/core': 0.22.0_@opentelemetry+api@1.0.1
      '@opentelemetry/instrumentation': 0.22.0_@opentelemetry+api@1.0.1
      '@opentelemetry/semantic-conventions': 0.22.0
      semver: 7.3.5
    dev: false
    engines:
      node: '>=8.0.0'
    peerDependencies:
      '@opentelemetry/api': ^1.0.0
    resolution:
      integrity: sha512-vqM1hqgYtcO8Upq8pl4I+YW0bnodHlUSSKYuOH7m9Aujbi571pU3zFctpiU5pNhj9eLEJ/r7aOTV6O4hCxqOjQ==
  /@opentelemetry/instrumentation/0.22.0_@opentelemetry+api@1.0.1:
    dependencies:
      '@opentelemetry/api': 1.0.1
      '@opentelemetry/api-metrics': 0.22.0_@opentelemetry+api@1.0.1
      require-in-the-middle: 5.1.0
      semver: 7.3.5
      shimmer: 1.2.1
    dev: false
    peerDependencies:
      '@opentelemetry/api': ^1.0.0
    resolution:
      integrity: sha512-/NT3+mZO9Bll6UZPjqemrD2VhkI7wRrMto884+wKGK8LIC+EKlg5EKk9y9ym4Vtnlis8/hVxNrFSeaS29N2NLw==
  /@opentelemetry/node/0.22.0_@opentelemetry+api@1.0.1:
    dependencies:
      '@opentelemetry/api': 1.0.1
      '@opentelemetry/context-async-hooks': 0.22.0_@opentelemetry+api@1.0.1
      '@opentelemetry/core': 0.22.0_@opentelemetry+api@1.0.1
      '@opentelemetry/propagator-b3': 0.22.0_@opentelemetry+api@1.0.1
      '@opentelemetry/propagator-jaeger': 0.22.0_@opentelemetry+api@1.0.1
      '@opentelemetry/tracing': 0.22.0_@opentelemetry+api@1.0.1
      semver: 7.3.5
    dev: false
    engines:
      node: '>=8.0.0'
    peerDependencies:
      '@opentelemetry/api': ^1.0.0
    resolution:
      integrity: sha512-+HhGbDruQ7cwejVOIYyxRa28uosnG8W95NiQZ6qE8PXXPsDSyGeftAPbtYpGit0H2f5hrVcMlwmWHeAo9xkSLA==
  /@opentelemetry/propagator-b3/0.22.0_@opentelemetry+api@1.0.1:
    dependencies:
      '@opentelemetry/api': 1.0.1
      '@opentelemetry/core': 0.22.0_@opentelemetry+api@1.0.1
    dev: false
    engines:
      node: '>=8.0.0'
    peerDependencies:
      '@opentelemetry/api': ^1.0.0
    resolution:
      integrity: sha512-7UESJWUUmInXrlux9whSjoIMfpmajKbu2UBU/ux7TVkLTeaJwebLHoqDhuUTS4dbmvg3fnkpfmocyUgby16NwQ==
  /@opentelemetry/propagator-jaeger/0.22.0_@opentelemetry+api@1.0.1:
    dependencies:
      '@opentelemetry/api': 1.0.1
      '@opentelemetry/core': 0.22.0_@opentelemetry+api@1.0.1
    dev: false
    engines:
      node: '>=8.5.0'
    peerDependencies:
      '@opentelemetry/api': ^1.0.0
    resolution:
      integrity: sha512-Xclq+eLfc0Zk1UAbY6clYjoCZqikk4SzvG8C/ODJ6LfDHnqMr/fKXaHHhh/DdHdi6d73o9S8ytblryc+CaTkrw==
  /@opentelemetry/resources/0.22.0_@opentelemetry+api@1.0.1:
    dependencies:
      '@opentelemetry/api': 1.0.1
      '@opentelemetry/core': 0.22.0_@opentelemetry+api@1.0.1
      '@opentelemetry/semantic-conventions': 0.22.0
    dev: false
    engines:
      node: '>=8.0.0'
    peerDependencies:
      '@opentelemetry/api': ^1.0.0
    resolution:
      integrity: sha512-LiX6/JyuD2eHi7Ewrq/PUP79azDqshd0r2oksNTJ+VwgbGfMlq79ykd4FhiEEk23fFbajGt+9ginadXoRk17dg==
  /@opentelemetry/semantic-conventions/0.22.0:
    dev: false
    engines:
      node: '>=8.0.0'
    resolution:
      integrity: sha512-t4fKikazahwNKmwD+CE/icHyuZldWvNMupJhjxdk9T/KxHFx3zCGjHT3MKavwYP6abzgAAm5WwzD1oHlmj7dyg==
  /@opentelemetry/tracing/0.22.0_@opentelemetry+api@1.0.1:
    dependencies:
      '@opentelemetry/api': 1.0.1
      '@opentelemetry/core': 0.22.0_@opentelemetry+api@1.0.1
      '@opentelemetry/resources': 0.22.0_@opentelemetry+api@1.0.1
      '@opentelemetry/semantic-conventions': 0.22.0
      lodash.merge: 4.6.2
    dev: false
    engines:
      node: '>=8.0.0'
    peerDependencies:
      '@opentelemetry/api': ^1.0.0
    resolution:
      integrity: sha512-EFrKTFndiEdh/KnzwDgo/EcphG/5z/NyLck8oiUUY+YMP7hskXNYHjTWSAv9UxtYe1MzgLbjmAateTuMmFIVNw==
  /@rollup/plugin-commonjs/11.0.2_rollup@1.32.1:
    dependencies:
      '@rollup/pluginutils': 3.1.0_rollup@1.32.1
      estree-walker: 1.0.1
      is-reference: 1.2.1
      magic-string: 0.25.7
      resolve: 1.20.0
      rollup: 1.32.1
    dev: false
    engines:
      node: '>= 8.0.0'
    peerDependencies:
      rollup: ^1.20.0
    resolution:
      integrity: sha512-MPYGZr0qdbV5zZj8/2AuomVpnRVXRU5XKXb3HVniwRoRCreGlf5kOE081isNWeiLIi6IYkwTX9zE0/c7V8g81g==
  /@rollup/plugin-inject/4.0.2_rollup@1.32.1:
    dependencies:
      '@rollup/pluginutils': 3.1.0_rollup@1.32.1
      estree-walker: 1.0.1
      magic-string: 0.25.7
      rollup: 1.32.1
    dev: false
    peerDependencies:
      rollup: ^1.20.0 || ^2.0.0
    resolution:
      integrity: sha512-TSLMA8waJ7Dmgmoc8JfPnwUwVZgLjjIAM6MqeIFqPO2ODK36JqE0Cf2F54UTgCUuW8da93Mvoj75a6KAVWgylw==
  /@rollup/plugin-json/4.1.0_rollup@1.32.1:
    dependencies:
      '@rollup/pluginutils': 3.1.0_rollup@1.32.1
      rollup: 1.32.1
    dev: false
    peerDependencies:
      rollup: ^1.20.0 || ^2.0.0
    resolution:
      integrity: sha512-yfLbTdNS6amI/2OpmbiBoW12vngr5NW2jCJVZSBEz+H5KfUJZ2M7sDjk0U6GOOdCWFVScShte29o9NezJ53TPw==
  /@rollup/plugin-multi-entry/3.0.1_rollup@1.32.1:
    dependencies:
      matched: 1.0.2
      rollup: 1.32.1
    dev: false
    peerDependencies:
      rollup: ^1.20.0 || ^2.0.0
    resolution:
      integrity: sha512-Gcp9E8y68Kx+Jo8zy/ZpiiAkb0W01cSqnxOz6h9bPR7MU3gaoTEdRf7xXYplwli1SBFEswXX588ESj+50Brfxw==
  /@rollup/plugin-node-resolve/8.4.0_rollup@1.32.1:
    dependencies:
      '@rollup/pluginutils': 3.1.0_rollup@1.32.1
      '@types/resolve': 1.17.1
      builtin-modules: 3.2.0
      deep-freeze: 0.0.1
      deepmerge: 4.2.2
      is-module: 1.0.0
      resolve: 1.20.0
      rollup: 1.32.1
    dev: false
    engines:
      node: '>= 8.0.0'
    peerDependencies:
      rollup: ^1.20.0||^2.0.0
    resolution:
      integrity: sha512-LFqKdRLn0ShtQyf6SBYO69bGE1upV6wUhBX0vFOUnLAyzx5cwp8svA0eHUnu8+YU57XOkrMtfG63QOpQx25pHQ==
  /@rollup/plugin-replace/2.4.2_rollup@1.32.1:
    dependencies:
      '@rollup/pluginutils': 3.1.0_rollup@1.32.1
      magic-string: 0.25.7
      rollup: 1.32.1
    dev: false
    peerDependencies:
      rollup: ^1.20.0 || ^2.0.0
    resolution:
      integrity: sha512-IGcu+cydlUMZ5En85jxHH4qj2hta/11BHq95iHEyb2sbgiN0eCdzvUcHw5gt9pBL5lTi4JDYJ1acCoMGpTvEZg==
  /@rollup/pluginutils/3.1.0_rollup@1.32.1:
    dependencies:
      '@types/estree': 0.0.39
      estree-walker: 1.0.1
      picomatch: 2.3.0
      rollup: 1.32.1
    dev: false
    engines:
      node: '>= 8.0.0'
    peerDependencies:
      rollup: ^1.20.0||^2.0.0
    resolution:
      integrity: sha512-GksZ6pr6TpIjHm8h9lSQ8pi8BE9VeubNT0OMJ3B5uZJ8pz73NPiqOtCog/x2/QzM1ENChPKxMDhiQuRHsqc+lg==
  /@rushstack/node-core-library/3.19.6:
    dependencies:
      '@types/node': 10.17.13
      colors: 1.2.5
      fs-extra: 7.0.1
      jju: 1.4.0
      semver: 5.3.0
      timsort: 0.3.0
      z-schema: 3.18.4
    dev: false
    resolution:
      integrity: sha512-1+FoymIdr9W9k0D8fdZBBPwi5YcMwh/RyESuL5bY29rLICFxSLOPK+ImVZ1OcWj9GEMsvDx5pNpJ311mHQk+MA==
  /@rushstack/node-core-library/3.36.0:
    dependencies:
      '@types/node': 10.17.13
      colors: 1.2.5
      fs-extra: 7.0.1
      import-lazy: 4.0.0
      jju: 1.4.0
      resolve: 1.17.0
      semver: 7.3.5
      timsort: 0.3.0
      z-schema: 3.18.4
    dev: false
    resolution:
      integrity: sha512-bID2vzXpg8zweXdXgQkKToEdZwVrVCN9vE9viTRk58gqzYaTlz4fMId6V3ZfpXN6H0d319uGi2KDlm+lUEeqCg==
  /@rushstack/rig-package/0.2.10:
    dependencies:
      resolve: 1.17.0
      strip-json-comments: 3.1.1
    dev: false
    resolution:
      integrity: sha512-WXYerEJEPf8bS3ruqfM57NnwXtA7ehn8VJjLjrjls6eSduE5CRydcob/oBTzlHKsQ7N196XKlqQl9P6qIyYG2A==
  /@rushstack/ts-command-line/4.3.13:
    dependencies:
      '@types/argparse': 1.0.33
      argparse: 1.0.10
      colors: 1.2.5
    dev: false
    resolution:
      integrity: sha512-BUBbjYu67NJGQkpHu8aYm7kDoMFizL1qx78+72XE3mX/vDdXYJzw/FWS7TPcMJmY4kNlYs979v2B0Q0qa2wRiw==
  /@rushstack/ts-command-line/4.7.8:
    dependencies:
      '@types/argparse': 1.0.38
      argparse: 1.0.10
      colors: 1.2.5
      string-argv: 0.3.1
    dev: false
    resolution:
      integrity: sha512-8ghIWhkph7NnLCMDJtthpsb7TMOsVGXVDvmxjE/CeklTqjbbUFBjGXizJfpbEkRQTELuZQ2+vGn7sGwIWKN2uA==
  /@sinonjs/commons/1.8.3:
    dependencies:
      type-detect: 4.0.8
    dev: false
    resolution:
      integrity: sha512-xkNcLAn/wZaX14RPlwizcKicDk9G3F8m2nU3L7Ukm5zBgTwiT0wsoFAHx9Jq56fJA1z/7uKGtCRu16sOUCLIHQ==
  /@sinonjs/fake-timers/6.0.1:
    dependencies:
      '@sinonjs/commons': 1.8.3
    dev: false
    resolution:
      integrity: sha512-MZPUxrmFubI36XS1DI3qmI0YdN1gks62JtFZvxR67ljjSNCeK6U08Zx4msEWOXuofgqUt6zPHSi1H9fbjR/NRA==
  /@sinonjs/samsam/5.3.1:
    dependencies:
      '@sinonjs/commons': 1.8.3
      lodash.get: 4.4.2
      type-detect: 4.0.8
    dev: false
    resolution:
      integrity: sha512-1Hc0b1TtyfBu8ixF/tpfSHTVWKwCBLY4QJbkgnE7HcwyvT2xArDxb4K7dMgqRm3szI+LJbzmW/s4xxEhv6hwDg==
  /@sinonjs/text-encoding/0.7.1:
    dev: false
    resolution:
      integrity: sha512-+iTbntw2IZPb/anVDbypzfQa+ay64MW0Zo8aJ8gZPWMMK6/OubMVb6lUPMagqjOPnmtauXnFCACVl3O7ogjeqQ==
  /@tootallnate/once/1.1.2:
    dev: false
    engines:
      node: '>= 6'
    resolution:
      integrity: sha512-RbzJvlNzmRq5c3O09UipeuXno4tA1FE6ikOjxZK0tuxVv3412l64l5t1W5pj4+rJq9vpkm/kwiR07aZXnsKPxw==
  /@types/argparse/1.0.33:
    dev: false
    resolution:
      integrity: sha512-VQgHxyPMTj3hIlq9SY1mctqx+Jj8kpQfoLvDlVSDNOyuYs8JYfkuY3OW/4+dO657yPmNhHpePRx0/Tje5ImNVQ==
  /@types/argparse/1.0.38:
    dev: false
    resolution:
      integrity: sha512-ebDJ9b0e702Yr7pWgB0jzm+CX4Srzz8RcXtLJDJB+BSccqMa36uyH/zUsSYao5+BD1ytv3k3rPYCq4mAE1hsXA==
  /@types/async-lock/1.1.3:
    dev: false
    resolution:
      integrity: sha512-UpeDcjGKsYEQMeqEbfESm8OWJI305I7b9KE4ji3aBjoKWyN5CTdn8izcA1FM1DVDne30R5fNEnIy89vZw5LXJQ==
  /@types/body-parser/1.19.1:
    dependencies:
      '@types/connect': 3.4.35
      '@types/node': 12.20.16
    dev: false
    resolution:
      integrity: sha512-a6bTJ21vFOGIkwM0kzh9Yr89ziVxq4vYH2fQ6N8AeipEzai/cFK6aGMArIkUeIdRIgpwQa+2bXiLuUJCpSf2Cg==
  /@types/chai-as-promised/7.1.4:
    dependencies:
      '@types/chai': 4.2.21
    dev: false
    resolution:
      integrity: sha512-1y3L1cHePcIm5vXkh1DSGf/zQq5n5xDKG1fpCvf18+uOkpce0Z1ozNFPkyWsVswK7ntN1sZBw3oU6gmN+pDUcA==
  /@types/chai-string/1.4.2:
    dependencies:
      '@types/chai': 4.2.21
    dev: false
    resolution:
      integrity: sha512-ld/1hV5qcPRGuwlPdvRfvM3Ka/iofOk2pH4VkasK4b1JJP1LjNmWWn0LsISf6RRzyhVOvs93rb9tM09e+UuF8Q==
  /@types/chai/4.2.21:
    dev: false
    resolution:
      integrity: sha512-yd+9qKmJxm496BOV9CMNaey8TWsikaZOwMRwPHQIjcOJM9oV+fi9ZMNw3JsVnbEEbo2gRTDnGEBv8pjyn67hNg==
  /@types/component-emitter/1.2.10:
    dev: false
    resolution:
      integrity: sha512-bsjleuRKWmGqajMerkzox19aGbscQX5rmmvvXl3wlIp5gMG1HgkiwPxsN5p070fBDKTNSPgojVbuY1+HWMbFhg==
  /@types/connect/3.4.35:
    dependencies:
      '@types/node': 12.20.16
    dev: false
    resolution:
      integrity: sha512-cdeYyv4KWoEgpBISTxWvqYsVy444DOqehiF3fM3ne10AmJ62RSyNkUnxMJXHQWRQQX2eR94m5y1IZyDwBjV9FQ==
  /@types/cookie/0.4.1:
    dev: false
    resolution:
      integrity: sha512-XW/Aa8APYr6jSVVA1y/DEIZX0/GMKLEVekNG727R8cs56ahETkRAy/3DR7+fJyh7oUgGwNQaRfXCun0+KbWY7Q==
  /@types/cors/2.8.12:
    dev: false
    resolution:
      integrity: sha512-vt+kDhq/M2ayberEtJcIN/hxXy1Pk+59g2FV/ZQceeaTyCtCucjL2Q7FXlFjtWn4n15KCr1NE2lNNFhp0lEThw==
  /@types/debug/4.1.6:
    dev: false
    resolution:
      integrity: sha512-7fDOJFA/x8B+sO1901BmHlf5dE1cxBU8mRXj8QOEDnn16hhGJv/IHxJtZhvsabZsIMn0eLIyeOKAeqSNJJYTpA==
  /@types/eslint/7.2.14:
    dependencies:
      '@types/estree': 0.0.50
      '@types/json-schema': 7.0.8
    dev: false
    resolution:
      integrity: sha512-pESyhSbUOskqrGcaN+bCXIQDyT5zTaRWfj5ZjjSlMatgGjIn3QQPfocAu4WSabUR7CGyLZ2CQaZyISOEX7/saw==
  /@types/estree/0.0.39:
    dev: false
    resolution:
      integrity: sha512-EYNwp3bU+98cpU4lAWYYL7Zz+2gryWH1qbdDTidVd6hkiR6weksdbMadyXKXNPEkQFhXM+hVO9ZygomHXp+AIw==
  /@types/estree/0.0.50:
    dev: false
    resolution:
      integrity: sha512-C6N5s2ZFtuZRj54k2/zyRhNDjJwwcViAM3Nbm8zjBpbqAdZ00mr0CFxvSKeO8Y/e03WVFLpQMdHYVfUd6SB+Hw==
  /@types/express-serve-static-core/4.17.24:
    dependencies:
      '@types/node': 12.20.16
      '@types/qs': 6.9.7
      '@types/range-parser': 1.2.4
    dev: false
    resolution:
      integrity: sha512-3UJuW+Qxhzwjq3xhwXm2onQcFHn76frIYVbTu+kn24LFxI+dEhdfISDFovPB8VpEgW8oQCTpRuCe+0zJxB7NEA==
  /@types/express/4.17.13:
    dependencies:
      '@types/body-parser': 1.19.1
      '@types/express-serve-static-core': 4.17.24
      '@types/qs': 6.9.7
      '@types/serve-static': 1.13.10
    dev: false
    resolution:
      integrity: sha512-6bSZTPaTIACxn48l50SR+axgrqm6qXFIxrdAKaG6PaJk3+zuUr35hBlgT7vOmJcum+OEaIBLtHV/qloEAFITeA==
  /@types/fast-json-stable-stringify/2.1.0:
    dependencies:
      fast-json-stable-stringify: 2.1.0
    deprecated: This is a stub types definition. fast-json-stable-stringify provides its own type definitions, so you do not need this installed.
    dev: false
    resolution:
      integrity: sha512-IyNhGHu71jH1jCXTHmafuoAAdsbBON3kDh7u/UUhLmjYgN5TYB54e1R8ckTCiIevl2UuZaCsi9XRxineY5yUjw==
  /@types/fs-extra/8.1.2:
    dependencies:
      '@types/node': 12.20.16
    dev: false
    resolution:
      integrity: sha512-SvSrYXfWSc7R4eqnOzbQF4TZmfpNSM9FrSWLU3EUnWBuyZqNBOrv1B1JA3byUDPUl9z4Ab3jeZG2eDdySlgNMg==
  /@types/glob/7.1.4:
    dependencies:
      '@types/minimatch': 3.0.5
      '@types/node': 12.20.16
    dev: false
    resolution:
      integrity: sha512-w+LsMxKyYQm347Otw+IfBXOv9UWVjpHpCDdbBMt8Kz/xbvCYNjP+0qPh91Km3iKfSRLBB0P7fAMf0KHrPu+MyA==
  /@types/is-buffer/2.0.0:
    dependencies:
      '@types/node': 12.20.16
    dev: false
    resolution:
      integrity: sha512-0f7N/e3BAz32qDYvgB4d2cqv1DqUwvGxHkXsrucICn8la1Vb6Yl6Eg8mPScGwUiqHJeE7diXlzaK+QMA9m4Gxw==
  /@types/json-schema/7.0.8:
    dev: false
    resolution:
      integrity: sha512-YSBPTLTVm2e2OoQIDYx8HaeWJ5tTToLH67kXR7zYNGupXMEHa2++G8k+DczX2cFVgalypqtyZIcU19AFcmOpmg==
  /@types/jsonwebtoken/8.5.4:
    dependencies:
      '@types/node': 12.20.16
    dev: false
    resolution:
      integrity: sha512-4L8msWK31oXwdtC81RmRBAULd0ShnAHjBuKT9MRQpjP0piNrZdXyTRcKY9/UIfhGeKIT4PvF5amOOUbbT/9Wpg==
  /@types/jws/3.2.4:
    dependencies:
      '@types/node': 12.20.16
    dev: false
    resolution:
      integrity: sha512-aqtH4dPw1wUjFZaeMD1ak/pf8iXlu/odFe+trJrvw0g1sTh93i+SCykg0Ek8C6B7rVK3oBORbfZAsKO7P10etg==
  /@types/jwt-decode/2.2.1:
    dev: false
    resolution:
      integrity: sha512-aWw2YTtAdT7CskFyxEX2K21/zSDStuf/ikI3yBqmwpwJF0pS+/IX5DWv+1UFffZIbruP6cnT9/LAJV1gFwAT1A==
  /@types/long/4.0.1:
    dev: false
    resolution:
      integrity: sha512-5tXH6Bx/kNGd3MgffdmP4dy2Z+G4eaXw0SE81Tq3BNadtnMR5/ySMzX4SLEzHJzSmPNn4HIdpQsBvXMUykr58w==
  /@types/md5/2.3.1:
    dependencies:
      '@types/node': 12.20.16
    dev: false
    resolution:
      integrity: sha512-OK3oe+ALIoPSo262lnhAYwpqFNXbiwH2a+0+Z5YBnkQEwWD8fk5+PIeRhYA48PzvX9I4SGNpWy+9bLj8qz92RQ==
  /@types/mime/1.3.2:
    dev: false
    resolution:
      integrity: sha512-YATxVxgRqNH6nHEIsvg6k2Boc1JHI9ZbH5iWFFv/MTkchz3b1ieGDa5T0a9RznNdI0KhVbdbWSN+KWWrQZRxTw==
  /@types/minimatch/3.0.3:
    dev: false
    resolution:
      integrity: sha512-tHq6qdbT9U1IRSGf14CL0pUlULksvY9OZ+5eEgl1N7t+OA3tGvNpxJCzuKQlsNgCVwbAs670L1vcVQi8j9HjnA==
  /@types/minimatch/3.0.5:
    dev: false
    resolution:
      integrity: sha512-Klz949h02Gz2uZCMGwDUSDS1YBlTdDDgbWHi+81l29tQALUtvz4rAYi5uoVhE5Lagoq6DeqAUlbrHvW/mXDgdQ==
  /@types/minimist/1.2.2:
    dev: false
    resolution:
      integrity: sha512-jhuKLIRrhvCPLqwPcx6INqmKeiA5EWrsCOPhrlFSrbrmU4ZMPjj5Ul/oLCMDO98XRUIwVm78xICz4EPCektzeQ==
  /@types/mocha/7.0.2:
    dev: false
    resolution:
      integrity: sha512-ZvO2tAcjmMi8V/5Z3JsyofMe3hasRcaw88cto5etSVMwVQfeivGAlEYmaQgceUSVYFofVjT+ioHsATjdWcFt1w==
  /@types/mock-fs/4.10.0:
    dependencies:
      '@types/node': 12.20.16
    dev: false
    resolution:
      integrity: sha512-FQ5alSzmHMmliqcL36JqIA4Yyn9jyJKvRSGV3mvPh108VFatX7naJDzSG4fnFQNZFq9dIx0Dzoe6ddflMB2Xkg==
  /@types/mock-require/2.0.0:
    dependencies:
      '@types/node': 12.20.16
    dev: false
    resolution:
      integrity: sha512-nOgjoE5bBiDeiA+z41i95makyHUSMWQMOPocP+J67Pqx/68HAXaeWN1NFtrAYYV6LrISIZZ8vKHm/a50k0f6Sg==
  /@types/nise/1.4.0:
    dev: false
    resolution:
      integrity: sha512-DPxmjiDwubsNmguG5X4fEJ+XCyzWM3GXWsqQlvUcjJKa91IOoJUy51meDr0GkzK64qqNcq85ymLlyjoct9tInw==
  /@types/node-fetch/2.5.11:
    dependencies:
      '@types/node': 12.20.16
      form-data: 3.0.1
    dev: false
    resolution:
      integrity: sha512-2upCKaqVZETDRb8A2VTaRymqFBEgH8u6yr96b/u3+1uQEPDRo3mJLEiPk7vdXBHRtjwkjqzFYMJXrt0Z9QsYjQ==
  /@types/node/10.17.13:
    dev: false
    resolution:
      integrity: sha512-pMCcqU2zT4TjqYFrWtYHKal7Sl30Ims6ulZ4UFXxI4xbtQqK/qqKwkDoBFCfooRqqmRu9vY3xaJRwxSh673aYg==
  /@types/node/12.20.16:
    dev: false
    resolution:
      integrity: sha512-6CLxw83vQf6DKqXxMPwl8qpF8I7THFZuIwLt4TnNsumxkp1VsRZWT8txQxncT/Rl2UojTsFzWgDG4FRMwafrlA==
  /@types/node/8.10.66:
    dev: false
    resolution:
      integrity: sha512-tktOkFUA4kXx2hhhrB8bIFb5TbwzS4uOhKEmwiD+NoiL0qtP2OQ9mFldbgD4dV1djrlBYP6eBuQZiWjuHUpqFw==
  /@types/prettier/2.0.2:
    dev: false
    resolution:
      integrity: sha512-IkVfat549ggtkZUthUzEX49562eGikhSYeVGX97SkMFn+sTZrgRewXjQ4tPKFPCykZHkX1Zfd9OoELGqKU2jJA==
  /@types/priorityqueuejs/1.0.1:
    dev: false
    resolution:
      integrity: sha1-bqrDJHpMXO/JRILl2Hw3MLNfUFM=
  /@types/qs/6.9.7:
    dev: false
    resolution:
      integrity: sha512-FGa1F62FT09qcrueBA6qYTrJPVDzah9a+493+o2PCXsesWHIn27G98TsSMs3WPNbZIEj4+VJf6saSFpvD+3Zsw==
  /@types/query-string/6.2.0:
    dev: false
    resolution:
      integrity: sha512-dnYqKg7eZ+t7ZhCuBtwLxjqON8yXr27hiu3zXfPqxfJSbWUZNwwISE0BJUxghlcKsk4lZSp7bdFSJBJVNWBfmA==
  /@types/range-parser/1.2.4:
    dev: false
    resolution:
      integrity: sha512-EEhsLsD6UsDM1yFhAvy0Cjr6VwmpMWqFBCb9w07wVugF7w9nfajxLuVmngTIpgS6svCnm6Vaw+MZhoDCKnOfsw==
  /@types/resolve/1.17.1:
    dependencies:
      '@types/node': 12.20.16
    dev: false
    resolution:
      integrity: sha512-yy7HuzQhj0dhGpD8RLXSZWEkLsV9ibvxvi6EiJ3bkqLAO1RGo0WbkWQiwpRlSFymTJRz0d3k5LM3kkx8ArDbLw==
  /@types/semaphore/1.1.1:
    dev: false
    resolution:
      integrity: sha512-jmFpMslMtBGOXY2s7x6O8vBebcj6zhkwl0Pd/viZApo1uZaPk733P8doPvaiBbCG+R7201OLOl4QP7l1mFyuyw==
  /@types/serve-static/1.13.10:
    dependencies:
      '@types/mime': 1.3.2
      '@types/node': 12.20.16
    dev: false
    resolution:
      integrity: sha512-nCkHGI4w7ZgAdNkrEu0bv+4xNV/XDqW+DydknebMOQwkpDGx8G+HTlj7R7ABI8i8nKxVw0wtKPi1D+lPOkh4YQ==
  /@types/sinon/9.0.11:
    dependencies:
      '@types/sinonjs__fake-timers': 6.0.3
    dev: false
    resolution:
      integrity: sha512-PwP4UY33SeeVKodNE37ZlOsR9cReypbMJOhZ7BVE0lB+Hix3efCOxiJWiE5Ia+yL9Cn2Ch72EjFTRze8RZsNtg==
  /@types/sinonjs__fake-timers/6.0.3:
    dev: false
    resolution:
      integrity: sha512-E1dU4fzC9wN2QK2Cr1MLCfyHM8BoNnRFvuf45LYMPNDA+WqbNzC45S4UzPxvp1fFJ1rvSGU0bPvdd35VLmXG8g==
  /@types/stoppable/1.1.1:
    dependencies:
      '@types/node': 12.20.16
    dev: false
    resolution:
      integrity: sha512-b8N+fCADRIYYrGZOcmOR8ZNBOqhktWTB/bMUl5LvGtT201QKJZOOH5UsFyI3qtteM6ZAJbJqZoBcLqqxKIwjhw==
  /@types/tough-cookie/4.0.1:
    dev: false
    resolution:
      integrity: sha512-Y0K95ThC3esLEYD6ZuqNek29lNX2EM1qxV8y2FTLUB0ff5wWrk7az+mLrnNFUnaXcgKye22+sFBRXOgpPILZNg==
  /@types/tunnel/0.0.1:
    dependencies:
      '@types/node': 12.20.16
    dev: false
    resolution:
      integrity: sha512-AOqu6bQu5MSWwYvehMXLukFHnupHrpZ8nvgae5Ggie9UwzDR1CCwoXgSSWNZJuyOlCdfdsWMA5F2LlmvyoTv8A==
  /@types/underscore/1.11.3:
    dev: false
    resolution:
      integrity: sha512-Fl1TX1dapfXyDqFg2ic9M+vlXRktcPJrc4PR7sRc7sdVrjavg/JHlbUXBt8qWWqhJrmSqg3RNAkAPRiOYw6Ahw==
  /@types/uuid/8.3.1:
    dev: false
    resolution:
      integrity: sha512-Y2mHTRAbqfFkpjldbkHGY8JIzRN6XqYRliG8/24FcHm2D2PwW24fl5xMRTVGdrb7iMrwCaIEbLWerGIkXuFWVg==
  /@types/ws/7.4.6:
    dependencies:
      '@types/node': 12.20.16
    dev: false
    resolution:
      integrity: sha512-ijZ1vzRawI7QoWnTNL8KpHixd2b2XVb9I9HAqI3triPsh1EC0xH0Eg6w2O3TKbDCgiNNlJqfrof6j4T2I+l9vw==
  /@types/xml2js/0.4.9:
    dependencies:
      '@types/node': 12.20.16
    dev: false
    resolution:
      integrity: sha512-CHiCKIihl1pychwR2RNX5mAYmJDACgFVCMT5OArMaO3erzwXVcBqPcusr+Vl8yeeXukxZqtF8mZioqX+mpjjdw==
  /@types/yauzl/2.9.2:
    dependencies:
      '@types/node': 12.20.16
    dev: false
    optional: true
    resolution:
      integrity: sha512-8uALY5LTvSuHgloDVUvWP3pIauILm+8/0pDMokuDYIoNsOkSwd5AiHBTSEJjKTDcZr5z8UpgOWZkxBF4iJftoA==
  /@typescript-eslint/eslint-plugin/4.19.0_1428636775fa8b76297f145f2a9709f8:
    dependencies:
      '@typescript-eslint/experimental-utils': 4.19.0_eslint@7.30.0+typescript@4.2.4
      '@typescript-eslint/parser': 4.19.0_eslint@7.30.0+typescript@4.2.4
      '@typescript-eslint/scope-manager': 4.19.0
      debug: 4.3.2
      eslint: 7.30.0
      functional-red-black-tree: 1.0.1
      lodash: 4.17.21
      regexpp: 3.2.0
      semver: 7.3.5
      tsutils: 3.21.0_typescript@4.2.4
      typescript: 4.2.4
    dev: false
    engines:
      node: ^10.12.0 || >=12.0.0
    peerDependencies:
      '@typescript-eslint/parser': ^4.0.0
      eslint: ^5.0.0 || ^6.0.0 || ^7.0.0
      typescript: '*'
    peerDependenciesMeta:
      typescript:
        optional: true
    resolution:
      integrity: sha512-CRQNQ0mC2Pa7VLwKFbrGVTArfdVDdefS+gTw0oC98vSI98IX5A8EVH4BzJ2FOB0YlCmm8Im36Elad/Jgtvveaw==
  /@typescript-eslint/experimental-utils/4.19.0_eslint@7.30.0+typescript@4.2.4:
    dependencies:
      '@types/json-schema': 7.0.8
      '@typescript-eslint/scope-manager': 4.19.0
      '@typescript-eslint/types': 4.19.0
      '@typescript-eslint/typescript-estree': 4.19.0_typescript@4.2.4
      eslint: 7.30.0
      eslint-scope: 5.1.1
      eslint-utils: 2.1.0
    dev: false
    engines:
      node: ^10.12.0 || >=12.0.0
    peerDependencies:
      eslint: '*'
      typescript: '*'
    resolution:
      integrity: sha512-9/23F1nnyzbHKuoTqFN1iXwN3bvOm/PRIXSBR3qFAYotK/0LveEOHr5JT1WZSzcD6BESl8kPOG3OoDRKO84bHA==
  /@typescript-eslint/parser/4.19.0_eslint@7.30.0+typescript@4.2.4:
    dependencies:
      '@typescript-eslint/scope-manager': 4.19.0
      '@typescript-eslint/types': 4.19.0
      '@typescript-eslint/typescript-estree': 4.19.0_typescript@4.2.4
      debug: 4.3.2
      eslint: 7.30.0
      typescript: 4.2.4
    dev: false
    engines:
      node: ^10.12.0 || >=12.0.0
    peerDependencies:
      eslint: ^5.0.0 || ^6.0.0 || ^7.0.0
      typescript: '*'
    peerDependenciesMeta:
      typescript:
        optional: true
    resolution:
      integrity: sha512-/uabZjo2ZZhm66rdAu21HA8nQebl3lAIDcybUoOxoI7VbZBYavLIwtOOmykKCJy+Xq6Vw6ugkiwn8Js7D6wieA==
  /@typescript-eslint/scope-manager/4.19.0:
    dependencies:
      '@typescript-eslint/types': 4.19.0
      '@typescript-eslint/visitor-keys': 4.19.0
    dev: false
    engines:
      node: ^8.10.0 || ^10.13.0 || >=11.10.1
    resolution:
      integrity: sha512-GGy4Ba/hLXwJXygkXqMzduqOMc+Na6LrJTZXJWVhRrSuZeXmu8TAnniQVKgj8uTRKe4igO2ysYzH+Np879G75g==
  /@typescript-eslint/types/4.19.0:
    dev: false
    engines:
      node: ^8.10.0 || ^10.13.0 || >=11.10.1
    resolution:
      integrity: sha512-A4iAlexVvd4IBsSTNxdvdepW0D4uR/fwxDrKUa+iEY9UWvGREu2ZyB8ylTENM1SH8F7bVC9ac9+si3LWNxcBuA==
  /@typescript-eslint/typescript-estree/4.19.0_typescript@4.2.4:
    dependencies:
      '@typescript-eslint/types': 4.19.0
      '@typescript-eslint/visitor-keys': 4.19.0
      debug: 4.3.2
      globby: 11.0.4
      is-glob: 4.0.1
      semver: 7.3.5
      tsutils: 3.21.0_typescript@4.2.4
      typescript: 4.2.4
    dev: false
    engines:
      node: ^10.12.0 || >=12.0.0
    peerDependencies:
      typescript: '*'
    peerDependenciesMeta:
      typescript:
        optional: true
    resolution:
      integrity: sha512-3xqArJ/A62smaQYRv2ZFyTA+XxGGWmlDYrsfZG68zJeNbeqRScnhf81rUVa6QG4UgzHnXw5VnMT5cg75dQGDkA==
  /@typescript-eslint/visitor-keys/4.19.0:
    dependencies:
      '@typescript-eslint/types': 4.19.0
      eslint-visitor-keys: 2.1.0
    dev: false
    engines:
      node: ^8.10.0 || ^10.13.0 || >=11.10.1
    resolution:
      integrity: sha512-aGPS6kz//j7XLSlgpzU2SeTqHPsmRYxFztj2vPuMMFJXZudpRSehE3WCV+BaxwZFvfAqMoSd86TEuM0PQ59E/A==
  /abort-controller/3.0.0:
    dependencies:
      event-target-shim: 5.0.1
    dev: false
    engines:
      node: '>=6.5'
    resolution:
      integrity: sha512-h8lQ8tacZYnR3vNQTgibj+tODHI5/+l06Au2Pcriv/Gmet0eaj4TwWH41sO9wnHDiQsEj19q0drzdWdeAHtweg==
  /accepts/1.3.7:
    dependencies:
      mime-types: 2.1.31
      negotiator: 0.6.2
    dev: false
    engines:
      node: '>= 0.6'
    resolution:
      integrity: sha512-Il80Qs2WjYlJIBNzNkK6KYqlVMTbZLXgHx2oT0pU/fjRHyEp+PEfEPY0R3WCwAGVOtauxh1hOxNgIf5bv7dQpA==
  /acorn-jsx/5.3.2_acorn@7.4.1:
    dependencies:
      acorn: 7.4.1
    dev: false
    peerDependencies:
      acorn: ^6.0.0 || ^7.0.0 || ^8.0.0
    resolution:
      integrity: sha512-rq9s+JNhf0IChjtDXxllJ7g41oZk5SlXtp0LHwyA5cejwn7vKmKp4pPri6YEePv2PU65sAsegbXtIinmDFDXgQ==
  /acorn/7.4.1:
    dev: false
    engines:
      node: '>=0.4.0'
    hasBin: true
    resolution:
      integrity: sha512-nQyp0o1/mNdbTO1PO6kHkwSrmgZ0MT/jCCpNiwbUjGoRN4dlBhqJtoQuCnEOKzgTVwg0ZWiCoQy6SxMebQVh8A==
  /adal-node/0.1.28:
    dependencies:
      '@types/node': 8.10.66
      async: 3.2.0
      date-utils: 1.2.21
      jws: 3.2.2
      request: 2.88.2
      underscore: 1.13.1
      uuid: 3.4.0
      xmldom: 0.6.0
      xpath.js: 1.1.0
    dev: false
    engines:
      node: '>= 0.6.15'
    resolution:
      integrity: sha1-RoxLs+u9lrEnBmn0ucuk4AZepIU=
  /adal-node/0.2.2:
    dependencies:
      '@types/node': 8.10.66
      async: 2.6.3
      axios: 0.21.1
      date-utils: 1.2.21
      jws: 3.2.2
      underscore: 1.13.1
      uuid: 3.4.0
      xmldom: 0.6.0
      xpath.js: 1.1.0
    dev: false
    engines:
      node: '>= 0.6.15'
    resolution:
      integrity: sha512-luzQ9cXOjUlZoCiWeYbyR+nHwScSrPTDTbOInFphQs/PnwNz6wAIVkbsHEXtvYBnjLctByTTI8ccfpGX100oRQ==
  /agent-base/5.1.1:
    dev: false
    engines:
      node: '>= 6.0.0'
    resolution:
      integrity: sha512-TMeqbNl2fMW0nMjTEPOwe3J/PRFP4vqeoNuQMG0HlMrtm5QxKqdvAkZ1pRBQ/ulIyDD5Yq0nJ7YbdD8ey0TO3g==
  /agent-base/6.0.2:
    dependencies:
      debug: 4.3.2
    dev: false
    engines:
      node: '>= 6.0.0'
    resolution:
      integrity: sha512-RZNwNclF7+MS/8bDg70amg32dyeZGZxiDuQmZxKLAlQjr3jGyLx+4Kkk58UO7D2QdgFIQCovuSuZESne6RG6XQ==
  /ajv/6.12.6:
    dependencies:
      fast-deep-equal: 3.1.3
      fast-json-stable-stringify: 2.1.0
      json-schema-traverse: 0.4.1
      uri-js: 4.4.1
    dev: false
    resolution:
      integrity: sha512-j3fVLgvTo527anyYyJOGTYJbG+vnnQYvE0m5mmkc1TK+nxAppkCLMIL0aZ4dblVCNoGShhm+kzE4ZUykBoMg4g==
  /ajv/8.6.1:
    dependencies:
      fast-deep-equal: 3.1.3
      json-schema-traverse: 1.0.0
      require-from-string: 2.0.2
      uri-js: 4.4.1
    dev: false
    resolution:
      integrity: sha512-42VLtQUOLefAvKFAQIxIZDaThq6om/PrfP0CYk3/vn+y4BMNkKnbli8ON2QCiHov4KkzOSJ/xSoBJdayiiYvVQ==
  /ansi-colors/3.2.3:
    dev: false
    engines:
      node: '>=6'
    resolution:
      integrity: sha512-LEHHyuhlPY3TmuUYMh2oz89lTShfvgbmzaBcxve9t/9Wuy7Dwf4yoAKcND7KFT1HAQfqZ12qtc+DUrBMeKF9nw==
  /ansi-colors/4.1.1:
    dev: false
    engines:
      node: '>=6'
    resolution:
      integrity: sha512-JoX0apGbHaUJBNl6yF+p6JAFYZ666/hhCGKN5t9QFjbJQKUU/g8MNbFDbvfrgKXvI1QpZplPOnwIo99lX/AAmA==
  /ansi-regex/2.1.1:
    dev: false
    engines:
      node: '>=0.10.0'
    resolution:
      integrity: sha1-w7M6te42DYbg5ijwRorn7yfWVN8=
  /ansi-regex/3.0.0:
    dev: false
    engines:
      node: '>=4'
    resolution:
      integrity: sha1-7QMXwyIGT3lGbAKWa922Bas32Zg=
  /ansi-regex/4.1.0:
    dev: false
    engines:
      node: '>=6'
    resolution:
      integrity: sha512-1apePfXM1UOSqw0o9IiFAovVz9M5S1Dg+4TrDwfMewQ6p/rmMueb7tWZjQ1rx4Loy1ArBggoqGpfqqdI4rondg==
  /ansi-regex/5.0.0:
    dev: false
    engines:
      node: '>=8'
    resolution:
      integrity: sha512-bY6fj56OUQ0hU1KjFNDQuJFezqKdrAyFdIevADiqrWHwSlbmBNMHp5ak2f40Pm8JTFyM2mqxkG6ngkHO11f/lg==
  /ansi-styles/2.2.1:
    dev: false
    engines:
      node: '>=0.10.0'
    resolution:
      integrity: sha1-tDLdM1i2NM914eRmQ2gkBTPB3b4=
  /ansi-styles/3.2.1:
    dependencies:
      color-convert: 1.9.3
    dev: false
    engines:
      node: '>=4'
    resolution:
      integrity: sha512-VT0ZI6kZRdTh8YyJw3SMbYm/u+NqfsAxEpWO0Pf9sq8/e94WxxOpPKx9FR1FlyCtOVDNOQ+8ntlqFxiRc+r5qA==
  /ansi-styles/4.3.0:
    dependencies:
      color-convert: 2.0.1
    dev: false
    engines:
      node: '>=8'
    resolution:
      integrity: sha512-zbB9rCJAT1rbjiVDb2hqKFHNYLxgtk8NURxZ3IZwD3F6NtxbXZQCnnSi1Lkx+IDohdPlFp222wVALIheZJQSEg==
  /anymatch/3.1.2:
    dependencies:
      normalize-path: 3.0.0
      picomatch: 2.3.0
    dev: false
    engines:
      node: '>= 8'
    resolution:
      integrity: sha512-P43ePfOAIupkguHUycrc4qJ9kz8ZiuOUijaETwX7THt0Y/GNK7v0aa8rY816xWjZ7rJdA5XdMcpVFTKMq+RvWg==
  /append-transform/1.0.0:
    dependencies:
      default-require-extensions: 2.0.0
    dev: false
    engines:
      node: '>=4'
    resolution:
      integrity: sha512-P009oYkeHyU742iSZJzZZywj4QRJdnTWffaKuJQLablCZ1uz6/cW4yaRgcDaoQ+uwOxxnt0gRUcwfsNP2ri0gw==
  /aproba/1.2.0:
    dev: false
    resolution:
      integrity: sha512-Y9J6ZjXtoYh8RnXVCMOU/ttDmk1aBjunq9vO0ta5x85WDQiQfUF9sIPBITdbiiIVcBo03Hi3jMxigBtsddlXRw==
  /archy/1.0.0:
    dev: false
    resolution:
      integrity: sha1-+cjBN1fMHde8N5rHeyxipcKGjEA=
  /are-we-there-yet/1.1.5:
    dependencies:
      delegates: 1.0.0
      readable-stream: 2.3.7
    dev: false
    resolution:
      integrity: sha512-5hYdAkZlcG8tOLujVDTgCT+uPX0VnpAH28gWsLfzpXYm7wP6mp5Q/gYyR7YQ0cKVJcXJnl3j2kpBan13PtQf6w==
  /arg/4.1.3:
    dev: false
    resolution:
      integrity: sha512-58S9QDqG0Xx27YwPSt9fJxivjYl432YCwfDMfZ+71RAqUrZef7LrKQZ3LHLOwCS4FLNBplP533Zx895SeOCHvA==
  /argparse/1.0.10:
    dependencies:
      sprintf-js: 1.0.3
    dev: false
    resolution:
      integrity: sha512-o5Roy6tNG4SL/FOkCAN6RzjiakZS25RLYFrcMttJqbdd8BWrnA+fGz57iN5Pb06pvBGvl5gQ0B48dJlslXvoTg==
  /arr-union/3.1.0:
    dev: false
    engines:
      node: '>=0.10.0'
    resolution:
      integrity: sha1-45sJrqne+Gao8gbiiK9jkZuuOcQ=
  /array-flatten/1.1.1:
    dev: false
    resolution:
      integrity: sha1-ml9pkFGx5wczKPKgCJaLZOopVdI=
  /array-includes/3.1.3:
    dependencies:
      call-bind: 1.0.2
      define-properties: 1.1.3
      es-abstract: 1.18.3
      get-intrinsic: 1.1.1
      is-string: 1.0.6
    dev: false
    engines:
      node: '>= 0.4'
    resolution:
      integrity: sha512-gcem1KlBU7c9rB+Rq8/3PPKsK2kjqeEBa3bD5kkQo4nYlOHQCJqIJFqBXDEfwaRuYTT4E+FxA9xez7Gf/e3Q7A==
  /array-union/2.1.0:
    dev: false
    engines:
      node: '>=8'
    resolution:
      integrity: sha512-HGyxoOTYUyCM6stUe6EJgnd4EoewAI7zMdfqO+kGjnlZmBDz/cR5pf8r/cR4Wq60sL/p0IkcjUEEPwS3GFrIyw==
  /array.prototype.flat/1.2.4:
    dependencies:
      call-bind: 1.0.2
      define-properties: 1.1.3
      es-abstract: 1.18.3
    dev: false
    engines:
      node: '>= 0.4'
    resolution:
      integrity: sha512-4470Xi3GAPAjZqFcljX2xzckv1qeKPizoNkiS0+O4IoPR2ZNpcjE0pkhdihlDouK+x6QOast26B4Q/O9DJnwSg==
  /asap/2.0.6:
    dev: false
    resolution:
      integrity: sha1-5QNHYR1+aQlDIIu9r+vLwvuGbUY=
  /asn1/0.2.4:
    dependencies:
      safer-buffer: 2.1.2
    dev: false
    resolution:
      integrity: sha512-jxwzQpLQjSmWXgwaCZE9Nz+glAG01yF1QnWgbhGwHI5A6FRIEY6IVqtHhIepHqI7/kyEyQEagBC5mBEFlIYvdg==
  /assert-plus/1.0.0:
    dev: false
    engines:
      node: '>=0.8'
    resolution:
      integrity: sha1-8S4PPF13sLHN2RRpQuTpbB5N1SU=
  /assert/1.5.0:
    dependencies:
      object-assign: 4.1.1
      util: 0.10.3
    dev: false
    resolution:
      integrity: sha512-EDsgawzwoun2CZkCgtxJbv392v4nbk9XDD06zI+kQYoBM/3RBWLlEyJARDOmhAAosBjWACEkKL6S+lIZtcAubA==
  /assertion-error/1.1.0:
    dev: false
    resolution:
      integrity: sha512-jgsaNduz+ndvGyFt3uSuWqvy4lCnIJiovtouQN5JZHOKCS2QuhEdbcQHFhVksz2N2U9hXJo8odG7ETyWlEeuDw==
  /ast-types/0.13.4:
    dependencies:
      tslib: 2.3.0
    dev: false
    engines:
      node: '>=4'
    resolution:
      integrity: sha512-x1FCFnFifvYDDzTaLII71vG5uvDwgtmDTEVWAxrgeiR8VjMONcCXJx7E+USjDtHlwFmt9MysbqgF9b9Vjr6w+w==
  /astral-regex/2.0.0:
    dev: false
    engines:
      node: '>=8'
    resolution:
      integrity: sha512-Z7tMw1ytTXt5jqMcOP+OQteU1VuNK9Y02uuJtKQ1Sv69jXQKKg5cibLwGJow8yzZP+eAc18EmLGPal0bp36rvQ==
  /async-array-reduce/0.2.1:
    dev: false
    engines:
      node: '>=0.10.0'
    resolution:
      integrity: sha1-yL4BCitc0A3qlsgRFgNGk9/dgtE=
  /async-limiter/1.0.1:
    dev: false
    resolution:
      integrity: sha512-csOlWGAcRFJaI6m+F2WKdnMKr4HhdhFVBk0H/QbJFMCr+uO2kwohwXQPxw/9OCxp05r5ghVBFSyioixx3gfkNQ==
  /async-lock/1.3.0:
    dev: false
    resolution:
      integrity: sha512-8A7SkiisnEgME2zEedtDYPxUPzdv3x//E7n5IFktPAtMYSEAV7eNJF0rMwrVyUFj6d/8rgajLantbjcNRQYXIg==
  /async/2.6.3:
    dependencies:
      lodash: 4.17.21
    dev: false
    resolution:
      integrity: sha512-zflvls11DCy+dQWzTW2dzuilv8Z5X/pjfmZOWba6TNIVDm+2UDaJmXSOXlasHKfNBs8oo3M0aT50fDEWfKZjXg==
  /async/3.2.0:
    dev: false
    resolution:
      integrity: sha512-TR2mEZFVOj2pLStYxLht7TyfuRzaydfpxr3k9RpHIzMgw7A64dzsdqCxH1WJyQdoe8T10nDXd9wnEigmiuHIZw==
  /asynckit/0.4.0:
    dev: false
    resolution:
      integrity: sha1-x57Zf380y48robyXkLzDZkdLS3k=
  /atob/2.1.2:
    dev: false
    engines:
      node: '>= 4.5.0'
    hasBin: true
    resolution:
      integrity: sha512-Wm6ukoaOGJi/73p/cl2GvLjTI5JM1k/O14isD73YML8StrH/7/lRFgmg8nICZgD3bZZvjwCGxtMOD3wWNAu8cg==
  /available-typed-arrays/1.0.4:
    dev: false
    engines:
      node: '>= 0.4'
    resolution:
      integrity: sha512-SA5mXJWrId1TaQjfxUYghbqQ/hYioKmLJvPJyDuYRtXXenFNMjj4hSSt1Cf1xsuXSXrtxrVC5Ot4eU6cOtBDdA==
  /avsc/5.7.1:
    dev: false
    engines:
      node: '>=0.11'
    resolution:
      integrity: sha512-DGl7UMd1jmmRmVgEcZyf6H3VL74gkLleZguO42vpk2rTNmnFPJlTSYoO5bgcCY2oOHjNnGkSpb2/lrAZwTZ4Rg==
  /aws-sign2/0.7.0:
    dev: false
    resolution:
      integrity: sha1-tG6JCTSpWR8tL2+G1+ap8bP+dqg=
  /aws4/1.11.0:
    dev: false
    resolution:
      integrity: sha512-xh1Rl34h6Fi1DC2WWKfxUTVqRsNnr6LsKz2+hfwDxQJWmrx8+c7ylaqBMcHfl1U1r2dsifOvKX3LQuLNZ+XSvA==
  /axios/0.21.1:
    dependencies:
      follow-redirects: 1.14.1
    dev: false
    resolution:
      integrity: sha512-dKQiRHxGD9PPRIUNIWvZhPTPpl1rf/OxTYKsqKUDjBwYylTvV7SjSHJb9ratfyzM6wCdLCOYLzs73qpg5c4iGA==
  /axios/0.21.1_debug@3.2.7:
    dependencies:
      follow-redirects: 1.14.1_debug@3.2.7
    dev: false
    peerDependencies:
      debug: '*'
    resolution:
      integrity: sha512-dKQiRHxGD9PPRIUNIWvZhPTPpl1rf/OxTYKsqKUDjBwYylTvV7SjSHJb9ratfyzM6wCdLCOYLzs73qpg5c4iGA==
  /axios/0.21.1_debug@4.3.2:
    dependencies:
      follow-redirects: 1.14.1_debug@4.3.2
    dev: false
    peerDependencies:
      debug: '*'
    resolution:
      integrity: sha512-dKQiRHxGD9PPRIUNIWvZhPTPpl1rf/OxTYKsqKUDjBwYylTvV7SjSHJb9ratfyzM6wCdLCOYLzs73qpg5c4iGA==
  /azure-iot-amqp-base/2.4.9:
    dependencies:
      async: 2.6.3
      azure-iot-common: 1.12.9
      debug: 4.3.2
      lodash.merge: 4.6.2
      machina: 4.0.2
      rhea: 1.0.24
      uuid: 3.4.0
      ws: 6.2.2
    dev: false
    engines:
      node: '>= 10.0.0'
    resolution:
      integrity: sha512-IKi8g+Hun+BPvvZzgFlV5aeBWo2tBLaQ1yVAw4vN8VQteU6cRjVMF9+JGZrzV1W3wdWAX6QvfT4TRJkARFXBHg==
  /azure-iot-common/1.12.9:
    dependencies:
      debug: 4.3.2
      getos: 3.2.1
    dev: false
    engines:
      node: '>= 10.0.0'
    resolution:
      integrity: sha512-3+bi4wzBfOznTWUcv9Iayw4elsCYR+cmJwTvQ7DYIE6vZeZIbl4qdLXFwNlJwh0VfXPwg2uG6aBnZo7C/Mup8Q==
  /azure-iot-http-base/1.11.9:
    dependencies:
      azure-iot-common: 1.12.9
      debug: 4.3.2
      uuid: 3.4.0
    dev: false
    engines:
      node: '>= 10.0.0'
    resolution:
      integrity: sha512-Qldp+BGOleGCQ/MlSgUunJMmycKw0OR/hEN9NfLCM9VjedxN6RLjIZxECo/bmnBAUg3qfEPu2u9ZwbOBNhu32A==
  /azure-iothub/1.14.2:
    dependencies:
      '@azure/core-http': 1.2.3
      '@azure/identity': 1.2.5_debug@4.3.2
      '@azure/ms-rest-js': 2.5.2
      async: 2.6.3
      azure-iot-amqp-base: 2.4.9
      azure-iot-common: 1.12.9
      azure-iot-http-base: 1.11.9
      debug: 4.3.2
      lodash: 4.17.21
      machina: 4.0.2
      rhea: 1.0.24
      tslib: 1.14.1
    dev: false
    engines:
      node: '>= 10.0.0'
    resolution:
      integrity: sha512-wDsE3FU39hPT6xiI/W9xijH0J3Bydw0C7CcDU+SK9nbAwT3yBjk9CZfGuGTm5Z/GZm01OQYVtE0QYNHHYXNe/g==
  /azure-storage/2.10.4:
    dependencies:
      browserify-mime: 1.2.9
      extend: 3.0.2
      json-edm-parser: 0.1.2
      md5.js: 1.3.4
      readable-stream: 2.0.6
      request: 2.88.2
      underscore: 1.13.1
      uuid: 3.4.0
      validator: 9.4.1
      xml2js: 0.2.8
      xmlbuilder: 9.0.7
    dev: false
    engines:
      node: '>= 0.8.26'
    resolution:
      integrity: sha512-zlfRPl4js92JC6+79C2EUmNGYjSknRl8pOiHQF78zy+pbOFOHtlBF6BU/OxPeHQX3gaa6NdEZnVydFxhhndkEw==
  /babel-runtime/6.26.0:
    dependencies:
      core-js: 2.6.12
      regenerator-runtime: 0.11.1
    dev: false
    resolution:
      integrity: sha1-llxwWGaOgrVde/4E/yM3vItWR/4=
  /backbone/1.4.0:
    dependencies:
      underscore: 1.13.1
    dev: false
    resolution:
      integrity: sha512-RLmDrRXkVdouTg38jcgHhyQ/2zjg7a8E6sz2zxfz21Hh17xDJYUHBZimVIt5fUyS8vbfpeSmTL3gUjTEvUV3qQ==
  /balanced-match/1.0.2:
    dev: false
    resolution:
      integrity: sha512-3oSeUO0TMV67hN1AmbXsK4yaqU7tjiHlbxRDZOpH0KW9+CeX4bRAaX0Anxt0tx2MrpRpWwQaPwIlISEJhYU5Pw==
  /base64-arraybuffer/0.1.4:
    dev: false
    engines:
      node: '>= 0.6.0'
    resolution:
      integrity: sha1-mBjHngWbE1X5fgQooBfIOOkLqBI=
  /base64-js/1.5.1:
    dev: false
    resolution:
      integrity: sha512-AKpaYlHn8t4SVbOHCy+b5+KKgvR4vrsD8vbvrbiQJps7fKDTkjkDry6ji0rUJjC0kzbNePLwzxq8iypo41qeWA==
  /base64id/2.0.0:
    dev: false
    engines:
      node: ^4.5.0 || >= 5.9
    resolution:
      integrity: sha512-lGe34o6EHj9y3Kts9R4ZYs/Gr+6N7MCaMlIFA3F1R2O5/m7K06AxfSeO5530PEERE6/WyEg3lsuyw4GHlPZHog==
  /bcrypt-pbkdf/1.0.2:
    dependencies:
      tweetnacl: 0.14.5
    dev: false
    resolution:
      integrity: sha1-pDAdOJtqQ/m2f/PKEaP2Y342Dp4=
  /binary-extensions/2.2.0:
    dev: false
    engines:
      node: '>=8'
    resolution:
      integrity: sha512-jDctJ/IVQbZoJykoeHbhXpOlNBqGNcwXJKJog42E5HDPUwQTSdjCHdihjj0DlnheQ7blbT6dHOafNAiS8ooQKA==
  /bindings/1.5.0:
    dependencies:
      file-uri-to-path: 1.0.0
    dev: false
    resolution:
      integrity: sha512-p2q/t/mhvuOj/UeLlV6566GD/guowlr0hHxClI0W9m7MWYkL1F0hLo+0Aexs9HSPCtR1SXQ0TD3MMKrXZajbiQ==
  /bl/4.1.0:
    dependencies:
      buffer: 5.7.1
      inherits: 2.0.4
      readable-stream: 3.6.0
    dev: false
    resolution:
      integrity: sha512-1W07cM9gS6DcLperZfFSj+bWLtaPGSOHWhPiGzXmvVJbRLdG82sH/Kn8EtW1VqWVA54AKf2h5k5BbnIbwF3h6w==
  /body-parser/1.19.0:
    dependencies:
      bytes: 3.1.0
      content-type: 1.0.4
      debug: 2.6.9
      depd: 1.1.2
      http-errors: 1.7.2
      iconv-lite: 0.4.24
      on-finished: 2.3.0
      qs: 6.7.0
      raw-body: 2.4.0
      type-is: 1.6.18
    dev: false
    engines:
      node: '>= 0.8'
    resolution:
      integrity: sha512-dhEPs72UPbDnAQJ9ZKMNTP6ptJaionhP5cBb541nXPlW60Jepo9RV/a4fX4XWW9CuFNK22krhrj1+rgzifNCsw==
  /brace-expansion/1.1.11:
    dependencies:
      balanced-match: 1.0.2
      concat-map: 0.0.1
    dev: false
    resolution:
      integrity: sha512-iCuPHDFgrHX7H2vEI/5xpz07zSHB00TpugqhmYtVmMO6518mCuRMoOYFldEBl0g187ufozdaHgWKcYFb61qGiA==
  /braces/3.0.2:
    dependencies:
      fill-range: 7.0.1
    dev: false
    engines:
      node: '>=8'
    resolution:
      integrity: sha512-b8um+L1RzM3WDSzvhm6gIz1yfTbBt6YTlcEKAvsmqCZZFw46z626lVj9j1yEPW33H5H+lBQpZMP1k8l+78Ha0A==
  /browser-stdout/1.3.1:
    dev: false
    resolution:
      integrity: sha512-qhAVI1+Av2X7qelOfAIYwXONood6XlZE/fXaBSmW/T5SzLAmCgzi+eiWE7fUvbHaeNBQH13UftjpXxsfLkMpgw==
  /browserify-mime/1.2.9:
    dev: false
    resolution:
      integrity: sha1-rrGvKN5sDXpqLOQK22j/GEIq8x8=
  /browserslist/4.16.6:
    dependencies:
      caniuse-lite: 1.0.30001243
      colorette: 1.2.2
      electron-to-chromium: 1.3.772
      escalade: 3.1.1
      node-releases: 1.1.73
    dev: false
    engines:
      node: ^6 || ^7 || ^8 || ^9 || ^10 || ^11 || ^12 || >=13.7
    hasBin: true
    resolution:
      integrity: sha512-Wspk/PqO+4W9qp5iUTJsa1B/QrYn1keNCcEP5OvP7WBwT4KaDly0uONYmC6Xa3Z5IqnUgS0KcgLYu1l74x0ZXQ==
  /buffer-crc32/0.2.13:
    dev: false
    resolution:
      integrity: sha1-DTM+PwDqxQqhRUq9MO+MKl2ackI=
  /buffer-equal-constant-time/1.0.1:
    dev: false
    resolution:
      integrity: sha1-+OcRMvf/5uAaXJaXpMbz5I1cyBk=
  /buffer-from/1.1.1:
    dev: false
    resolution:
      integrity: sha512-MQcXEUbCKtEo7bhqEs6560Hyd4XaovZlO/k9V3hjVUF/zwW7KBVdSK4gIt/bzwS9MbR5qob+F5jusZsb0YQK2A==
  /buffer/5.7.1:
    dependencies:
      base64-js: 1.5.1
      ieee754: 1.2.1
    dev: false
    resolution:
      integrity: sha512-EHcyIPBQ4BSGlvjB16k5KgAJ27CIsHY/2JBmCRReo48y9rQ3MaUzWX3KVlBa4U7MyX02HdVj0K7C3WaB3ju7FQ==
  /builtin-modules/2.0.0:
    dev: false
    engines:
      node: '>=4'
    resolution:
      integrity: sha512-3U5kUA5VPsRUA3nofm/BXX7GVHKfxz0hOBAPxXrIvHzlDRkQVqEn6yi8QJegxl4LzOHLdvb7XF5dVawa/VVYBg==
  /builtin-modules/3.1.0:
    dev: false
    engines:
      node: '>=6'
    resolution:
      integrity: sha512-k0KL0aWZuBt2lrxrcASWDfwOLMnodeQjodT/1SxEQAXsHANgo6ZC/VEaSEHCXt7aSTZ4/4H5LKa+tBXmW7Vtvw==
  /builtin-modules/3.2.0:
    dev: false
    engines:
      node: '>=6'
    resolution:
      integrity: sha512-lGzLKcioL90C7wMczpkY0n/oART3MbBa8R9OFGE1rJxoVI86u4WAGfEk8Wjv10eKSyTHVGkSo3bvBylCEtk7LA==
  /bytes/3.1.0:
    dev: false
    engines:
      node: '>= 0.8'
    resolution:
      integrity: sha512-zauLjrfCG+xvoyaqLoV8bLVXXNGC4JqlxFCutSDWA6fJrTo2ZuvLYTqZ7aHBLZSMOopbzwv8f+wZcVzfVTI2Dg==
  /caching-transform/3.0.2:
    dependencies:
      hasha: 3.0.0
      make-dir: 2.1.0
      package-hash: 3.0.0
      write-file-atomic: 2.4.3
    dev: false
    engines:
      node: '>=6'
    resolution:
      integrity: sha512-Mtgcv3lh3U0zRii/6qVgQODdPA4G3zhG+jtbCWj39RXuUFTMzH0vcdMtaJS1jPowd+It2Pqr6y3NJMQqOqCE2w==
  /call-bind/1.0.2:
    dependencies:
      function-bind: 1.1.1
      get-intrinsic: 1.1.1
    dev: false
    resolution:
      integrity: sha512-7O+FbCihrB5WGbFYesctwmTKae6rOiIzmz1icreWJ+0aA7LJfuqhEso2T9ncpcFtzMQtzXf2QGGueWJGTYsqrA==
  /callsites/3.1.0:
    dev: false
    engines:
      node: '>=6'
    resolution:
      integrity: sha512-P8BjAsXvZS+VIDUI11hHCQEv74YT67YUi5JJFNWIqL235sBmjX4+qx9Muvls5ivyNENctx46xQLQ3aTuE7ssaQ==
  /camelcase/5.3.1:
    dev: false
    engines:
      node: '>=6'
    resolution:
      integrity: sha512-L28STB170nwWS63UjtlEOE3dldQApaJXZkOI1uMFfzf3rRuPegHaHesyee+YxQ+W6SvRDQV6UrdOdRiR153wJg==
  /caniuse-lite/1.0.30001243:
    dev: false
    resolution:
      integrity: sha512-vNxw9mkTBtkmLFnJRv/2rhs1yufpDfCkBZexG3Y0xdOH2Z/eE/85E4Dl5j1YUN34nZVsSp6vVRFQRrez9wJMRA==
  /caseless/0.12.0:
    dev: false
    resolution:
      integrity: sha1-G2gcIf+EAzyCZUMJBolCDRhxUdw=
  /chai-as-promised/7.1.1_chai@4.3.4:
    dependencies:
      chai: 4.3.4
      check-error: 1.0.2
    dev: false
    peerDependencies:
      chai: '>= 2.1.2 < 5'
    resolution:
      integrity: sha512-azL6xMoi+uxu6z4rhWQ1jbdUhOMhis2PvscD/xjLqNMkv3BPPp2JyyuTHOrf9BOosGpNQ11v6BKv/g57RXbiaA==
  /chai-exclude/2.0.3_chai@4.3.4:
    dependencies:
      chai: 4.3.4
      fclone: 1.0.11
    dev: false
    peerDependencies:
      chai: '>= 4.0.0 < 5'
    resolution:
      integrity: sha512-6VuTQX25rsh4hKPdLzsOtL20k9+tszksLQrLtsu6szTmSVJP9+gUkqYUsyM+xqCeGZKeRJCsamCMRUQJhWsQ+g==
  /chai-string/1.5.0_chai@4.3.4:
    dependencies:
      chai: 4.3.4
    dev: false
    peerDependencies:
      chai: ^4.1.2
    resolution:
      integrity: sha512-sydDC3S3pNAQMYwJrs6dQX0oBQ6KfIPuOZ78n7rocW0eJJlsHPh2t3kwW7xfwYA/1Bf6/arGtSUo16rxR2JFlw==
  /chai/4.3.4:
    dependencies:
      assertion-error: 1.1.0
      check-error: 1.0.2
      deep-eql: 3.0.1
      get-func-name: 2.0.0
      pathval: 1.1.1
      type-detect: 4.0.8
    dev: false
    engines:
      node: '>=4'
    resolution:
      integrity: sha512-yS5H68VYOCtN1cjfwumDSuzn/9c+yza4f3reKXlE5rUg7SFcCEy90gJvydNgOYtblyf4Zi6jIWRnXOgErta0KA==
  /chalk/1.1.3:
    dependencies:
      ansi-styles: 2.2.1
      escape-string-regexp: 1.0.5
      has-ansi: 2.0.0
      strip-ansi: 3.0.1
      supports-color: 2.0.0
    dev: false
    engines:
      node: '>=0.10.0'
    resolution:
      integrity: sha1-qBFcVeSnAv5NFQq9OHKCKn4J/Jg=
  /chalk/2.4.2:
    dependencies:
      ansi-styles: 3.2.1
      escape-string-regexp: 1.0.5
      supports-color: 5.5.0
    dev: false
    engines:
      node: '>=4'
    resolution:
      integrity: sha512-Mti+f9lpJNcwF4tWV8/OrTTtF1gZi+f8FqlyAdouralcFWFQWF2+NgCHShjkCb+IFBLq9buZwE1xckQU4peSuQ==
  /chalk/4.1.1:
    dependencies:
      ansi-styles: 4.3.0
      supports-color: 7.2.0
    dev: false
    engines:
      node: '>=10'
    resolution:
      integrity: sha512-diHzdDKxcU+bAsUboHLPEDQiw0qEe0qd7SYUn3HgcFlWgbDcfLGswOHYeGrHKzG9z6UYf01d9VFMfZxPM1xZSg==
  /charenc/0.0.2:
    dev: false
    resolution:
      integrity: sha1-wKHS86cJLgN3S/qD8UwPxXkKhmc=
  /check-error/1.0.2:
    dev: false
    resolution:
      integrity: sha1-V00xLt2Iu13YkS6Sht1sCu1KrII=
  /check-more-types/2.24.0:
    dev: false
    engines:
      node: '>= 0.8.0'
    resolution:
      integrity: sha1-FCD/sQ/URNz8ebQ4kbv//TKoRgA=
  /chokidar/3.3.0:
    dependencies:
      anymatch: 3.1.2
      braces: 3.0.2
      glob-parent: 5.1.2
      is-binary-path: 2.1.0
      is-glob: 4.0.1
      normalize-path: 3.0.0
      readdirp: 3.2.0
    dev: false
    engines:
      node: '>= 8.10.0'
    optionalDependencies:
      fsevents: 2.1.3
    resolution:
      integrity: sha512-dGmKLDdT3Gdl7fBUe8XK+gAtGmzy5Fn0XkkWQuYxGIgWVPPse2CxFA5mtrlD0TOHaHjEUqkWNyP1XdHoJES/4A==
  /chokidar/3.5.2:
    dependencies:
      anymatch: 3.1.2
      braces: 3.0.2
      glob-parent: 5.1.2
      is-binary-path: 2.1.0
      is-glob: 4.0.1
      normalize-path: 3.0.0
      readdirp: 3.6.0
    dev: false
    engines:
      node: '>= 8.10.0'
    optionalDependencies:
      fsevents: 2.3.2
    resolution:
      integrity: sha512-ekGhOnNVPgT77r4K/U3GDhu+FQ2S8TnK/s2KbIGXi0SZWuwkZ2QNyfWdZW+TVfn84DpEP7rLeCt2UI6bJ8GwbQ==
  /chownr/1.1.4:
    dev: false
    resolution:
      integrity: sha512-jJ0bqzaylmJtVnNgzTeSOs8DPavpbYgEr/b0YL8/2GO3xJEhInFmhKMUnEJQjZumK7KXGFhUy89PrsJWlakBVg==
  /ci-info/2.0.0:
    dev: false
    resolution:
      integrity: sha512-5tK7EtrZ0N+OLFMthtqOj4fI2Jeb88C4CAZPu25LDVUgXJ0A3Js4PMGqrn0JU1W0Mh1/Z8wZzYPxqUrXeBboCQ==
  /cliui/5.0.0:
    dependencies:
      string-width: 3.1.0
      strip-ansi: 5.2.0
      wrap-ansi: 5.1.0
    dev: false
    resolution:
      integrity: sha512-PYeGSEmmHM6zvoef2w8TPzlrnNpXIjTipYK780YswmIP9vjxmd6Y2a3CB2Ks6/AU8NHjZugXvo8w3oWM2qnwXA==
  /cliui/7.0.4:
    dependencies:
      string-width: 4.2.2
      strip-ansi: 6.0.0
      wrap-ansi: 7.0.0
    dev: false
    resolution:
      integrity: sha512-OcRE68cOsVMXp1Yvonl/fzkQOyjLSu/8bhPDfQt0e0/Eb283TKP20Fs2MqoPsr9SwA595rRCA+QMzYc9nBP+JQ==
  /cloudevents/4.0.3:
    dependencies:
      ajv: 6.12.6
      uuid: 8.3.2
    dev: false
    resolution:
      integrity: sha512-FpwsQ0JZzGH1PcJmZTXRQkQSt5YFjwlppUrEUfTU0Ey175IIdYYDCIMeqMIX+qvDUhj8bFDrgU23xWA1JQbR1Q==
  /code-point-at/1.1.0:
    dev: false
    engines:
      node: '>=0.10.0'
    resolution:
      integrity: sha1-DQcLTQQ6W+ozovGkDi7bPZpMz3c=
  /color-convert/1.9.3:
    dependencies:
      color-name: 1.1.3
    dev: false
    resolution:
      integrity: sha512-QfAUtd+vFdAtFQcC8CCyYt1fYWxSqAiK2cSD6zDB8N3cpsEBAvRxp9zOGg6G/SHHJYAT88/az/IuDGALsNVbGg==
  /color-convert/2.0.1:
    dependencies:
      color-name: 1.1.4
    dev: false
    engines:
      node: '>=7.0.0'
    resolution:
      integrity: sha512-RRECPsj7iu/xb5oKYcsFHSppFNnsj/52OVTRKb4zP5onXwVF3zVmmToNcOfGC+CRDpfK/U584fMg38ZHCaElKQ==
  /color-name/1.1.3:
    dev: false
    resolution:
      integrity: sha1-p9BVi9icQveV3UIyj3QIMcpTvCU=
  /color-name/1.1.4:
    dev: false
    resolution:
      integrity: sha512-dOy+3AuW3a2wNbZHIuMZpTcgjGuLU/uBL/ubcZF9OXbDo8ff4O8yVp5Bf0efS8uEoYo5q4Fx7dY9OgQGXgAsQA==
  /colorette/1.2.2:
    dev: false
    resolution:
      integrity: sha512-MKGMzyfeuutC/ZJ1cba9NqcNpfeqMUcYmyF1ZFY6/Cn7CNSAKx6a+s48sqLqyAiZuaP2TcqMhoo+dlwFnVxT9w==
  /colors/1.2.5:
    dev: false
    engines:
      node: '>=0.1.90'
    resolution:
      integrity: sha512-erNRLao/Y3Fv54qUa0LBB+//Uf3YwMUmdJinN20yMXm9zdKKqH9wt7R9IIVZ+K7ShzfpLV/Zg8+VyrBJYB4lpg==
  /colors/1.4.0:
    dev: false
    engines:
      node: '>=0.1.90'
    resolution:
      integrity: sha512-a+UqTh4kgZg/SlGvfbzDHpgRu7AAQOmmqRHJnxhRZICKFUT91brVhNNt58CMWU9PsBbv3PDCZUHbVxuDiH2mtA==
  /combined-stream/1.0.8:
    dependencies:
      delayed-stream: 1.0.0
    dev: false
    engines:
      node: '>= 0.8'
    resolution:
      integrity: sha512-FQN4MRfuJeHf7cBbBMJFXhKSDq+2kAArBlmRBvcvFE5BB1HZKXtSFASDhdlz9zOYwxh8lDdnvmMOe/+5cdoEdg==
  /commander/2.20.3:
    dev: false
    resolution:
      integrity: sha512-GpVkmM8vF2vQUkj2LvZmD35JxeJOLCwJ9cUkugyk2nuhbv3+mJvpLYYt+0+USMxE+oj+ey/lJEnhZw75x/OMcQ==
  /common-tags/1.8.0:
    dev: false
    engines:
      node: '>=4.0.0'
    resolution:
      integrity: sha512-6P6g0uetGpW/sdyUy/iQQCbFF0kWVMSIVSyYz7Zgjcgh8mgw8PQzDNZeyZ5DQ2gM7LBoZPHmnjz8rUthkBG5tw==
  /commondir/1.0.1:
    dev: false
    resolution:
      integrity: sha1-3dgA2gxmEnOTzKWVDqloo6rxJTs=
  /component-emitter/1.3.0:
    dev: false
    resolution:
      integrity: sha512-Rd3se6QB+sO1TwqZjscQrurpEPIfO0/yYnSin6Q/rD3mOutHvUrCAhJub3r90uNb+SESBuE0QYoB90YdfatsRg==
  /concat-map/0.0.1:
    dev: false
    resolution:
      integrity: sha1-2Klr13/Wjfd5OnMDajug1UBdR3s=
  /connect/3.7.0:
    dependencies:
      debug: 2.6.9
      finalhandler: 1.1.2
      parseurl: 1.3.3
      utils-merge: 1.0.1
    dev: false
    engines:
      node: '>= 0.10.0'
    resolution:
      integrity: sha512-ZqRXc+tZukToSNmh5C2iWMSoV3X1YUcPbqEM4DkEG5tNQXrQUZCNVGGv3IuicnkMtPfGf3Xtp8WCXs295iQ1pQ==
  /console-control-strings/1.1.0:
    dev: false
    resolution:
      integrity: sha1-PXz0Rk22RG6mRL9LOVB/mFEAjo4=
  /content-disposition/0.5.3:
    dependencies:
      safe-buffer: 5.1.2
    dev: false
    engines:
      node: '>= 0.6'
    resolution:
      integrity: sha512-ExO0774ikEObIAEV9kDo50o+79VCUdEB6n6lzKgGwupcVeRlhrj3qGAfwq8G6uBJjkqLrhT0qEYFcWng8z1z0g==
  /content-type/1.0.4:
    dev: false
    engines:
      node: '>= 0.6'
    resolution:
      integrity: sha512-hIP3EEPs8tB9AT1L+NUqtwOAps4mk2Zob89MWXMHjHWg9milF/j4osnnQLXBCBFBk/tvIG/tUc9mOUJiPBhPXA==
  /convert-source-map/1.8.0:
    dependencies:
      safe-buffer: 5.1.2
    dev: false
    resolution:
      integrity: sha512-+OQdjP49zViI/6i7nIJpA8rAl4sV/JdPfU9nZs3VqOwGIgizICvuN2ru6fMd+4llL0tar18UYJXfZ/TWtmhUjA==
  /cookie-signature/1.0.6:
    dev: false
    resolution:
      integrity: sha1-4wOogrNCzD7oylE6eZmXNNqzriw=
  /cookie/0.4.0:
    dev: false
    engines:
      node: '>= 0.6'
    resolution:
      integrity: sha512-+Hp8fLp57wnUSt0tY0tHEXh4voZRDnoIrZPqlo3DPiI4y9lwg/jqx+1Om94/W6ZaPDOUbnjOt/99w66zk+l1Xg==
  /cookie/0.4.1:
    dev: false
    engines:
      node: '>= 0.6'
    resolution:
      integrity: sha512-ZwrFkGJxUR3EIoXtO+yVE69Eb7KlixbaeAWfBQB9vVsNn/o+Yw69gBWSSDK825hQNdN+wF8zELf3dFNl/kxkUA==
  /core-js/2.6.12:
    deprecated: core-js@<3.3 is no longer maintained and not recommended for usage due to the number of issues. Because of the V8 engine whims, feature detection in old core-js versions could cause a slowdown up to 100x even if nothing is polyfilled. Please, upgrade your dependencies to the actual version of core-js.
    dev: false
    requiresBuild: true
    resolution:
      integrity: sha512-Kb2wC0fvsWfQrgk8HU5lW6U/Lcs8+9aaYcy4ZFc6DDlo4nZ7n70dEgE5rtR0oG6ufKDUnrwfWL1mXR5ljDatrQ==
  /core-js/3.15.2:
    dev: false
    requiresBuild: true
    resolution:
      integrity: sha512-tKs41J7NJVuaya8DxIOCnl8QuPHx5/ZVbFo1oKgVl1qHFBBrDctzQGtuLjPpRdNTWmKPH6oEvgN/MUID+l485Q==
  /core-util-is/1.0.2:
    dev: false
    resolution:
      integrity: sha1-tf1UIgqivFq1eqtxQMlAdUUDwac=
  /cors/2.8.5:
    dependencies:
      object-assign: 4.1.1
      vary: 1.1.2
    dev: false
    engines:
      node: '>= 0.10'
    resolution:
      integrity: sha512-KIHbLJqu73RGr/hnbrO9uBeixNGuvSQjul/jdFvS/KFSIH1hWVd1ng7zOHx+YrEfInLG7q4n6GHQ9cDtxv/P6g==
  /cp-file/6.2.0:
    dependencies:
      graceful-fs: 4.2.6
      make-dir: 2.1.0
      nested-error-stacks: 2.1.0
      pify: 4.0.1
      safe-buffer: 5.2.1
    dev: false
    engines:
      node: '>=6'
    resolution:
      integrity: sha512-fmvV4caBnofhPe8kOcitBwSn2f39QLjnAnGq3gO9dfd75mUytzKNZB1hde6QHunW2Rt+OwuBOMc3i1tNElbszA==
  /create-require/1.1.1:
    dev: false
    resolution:
      integrity: sha512-dcKFX3jn0MpIaXjisoRvexIJVEKzaq7z2rZKxf+MSr9TkdmHmsU4m2lcLojrj/FHl8mk5VxMmYA+ftRkP/3oKQ==
  /cross-env/7.0.3:
    dependencies:
      cross-spawn: 7.0.3
    dev: false
    engines:
      node: '>=10.14'
      npm: '>=6'
      yarn: '>=1'
    hasBin: true
    resolution:
      integrity: sha512-+/HKd6EgcQCJGh2PSjZuUitQBQynKor4wrFbRg4DtAgS1aWO+gU52xpH7M9ScGgXSYmAVS9bIJ8EzuaGw0oNAw==
  /cross-spawn/4.0.2:
    dependencies:
      lru-cache: 4.1.5
      which: 1.3.1
    dev: false
    resolution:
      integrity: sha1-e5JHYhwjrf3ThWAEqCPL45dCTUE=
  /cross-spawn/6.0.5:
    dependencies:
      nice-try: 1.0.5
      path-key: 2.0.1
      semver: 5.7.1
      shebang-command: 1.2.0
      which: 1.3.1
    dev: false
    engines:
      node: '>=4.8'
    resolution:
      integrity: sha512-eTVLrBSt7fjbDygz805pMnstIs2VTBNkRm0qxZd+M7A5XDdxVRWO5MxGBXZhjY4cqLYLdtrGqRf8mBPmzwSpWQ==
  /cross-spawn/7.0.3:
    dependencies:
      path-key: 3.1.1
      shebang-command: 2.0.0
      which: 2.0.2
    dev: false
    engines:
      node: '>= 8'
    resolution:
      integrity: sha512-iRDPJKUPVEND7dHPO8rkbOnPpyDygcDFtWjpeWNCgy8WP2rXcxXL8TskReQl6OrB2G7+UJrags1q15Fudc7G6w==
  /crypt/0.0.2:
    dev: false
    resolution:
      integrity: sha1-iNf/fsDfuG9xPch7u0LQRNPmxBs=
  /csv-parse/4.16.0:
    dev: false
    resolution:
      integrity: sha512-Zb4tGPANH4SW0LgC9+s9Mnequs9aqn7N3/pCqNbVjs2XhEF6yWNU2Vm4OGl1v2Go9nw8rXt87Cm2QN/o6Vpqgg==
  /custom-event/1.0.1:
    dev: false
    resolution:
      integrity: sha1-XQKkaFCt8bSjF5RqOSj8y1v9BCU=
  /dashdash/1.14.1:
    dependencies:
      assert-plus: 1.0.0
    dev: false
    engines:
      node: '>=0.10'
    resolution:
      integrity: sha1-hTz6D3y+L+1d4gMmuN1YEDX24vA=
  /data-uri-to-buffer/3.0.1:
    dev: false
    engines:
      node: '>= 6'
    resolution:
      integrity: sha512-WboRycPNsVw3B3TL559F7kuBUM4d8CgMEvk6xEJlOp7OBPjt6G7z8WMWlD2rOFZLk6OYfFIUGsCOWzcQH9K2og==
  /date-format/2.1.0:
    dev: false
    engines:
      node: '>=4.0'
    resolution:
      integrity: sha512-bYQuGLeFxhkxNOF3rcMtiZxvCBAquGzZm6oWA1oZ0g2THUzivaRhv8uOhdr19LmoobSOLoIAxeUK2RdbM8IFTA==
  /date-format/3.0.0:
    dev: false
    engines:
      node: '>=4.0'
    resolution:
      integrity: sha512-eyTcpKOcamdhWJXj56DpQMo1ylSQpcGtGKXcU0Tb97+K56/CF5amAqqqNj0+KvA0iw2ynxtHWFsPDSClCxe48w==
  /date-utils/1.2.21:
    dev: false
    engines:
      node: '>0.4.0'
    resolution:
      integrity: sha1-YfsWzcEnSzyayq/+n8ad+HIKK2Q=
  /debounce/1.2.1:
    dev: false
    resolution:
      integrity: sha512-XRRe6Glud4rd/ZGQfiV1ruXSfbvfJedlV9Y6zOlP+2K04vBYiJEte6stfFkCP03aMnY5tsipamumUjL14fofug==
  /debug/2.6.9:
    dependencies:
      ms: 2.0.0
    dev: false
    resolution:
      integrity: sha512-bC7ElrdJaJnPbAP+1EotYvqZsb3ecl5wi6Bfi6BJTUcNowp6cvspg0jXznRTKDjm/E7AdgFBVeAPVMNcKGsHMA==
  /debug/3.2.6:
    dependencies:
      ms: 2.1.3
    deprecated: Debug versions >=3.2.0 <3.2.7 || >=4 <4.3.1 have a low-severity ReDos regression when used in a Node.js environment. It is recommended you upgrade to 3.2.7 or 4.3.1. (https://github.com/visionmedia/debug/issues/797)
    dev: false
    resolution:
      integrity: sha512-mel+jf7nrtEl5Pn1Qx46zARXKDpBbvzezse7p7LqINmdoIk8PYP5SySaxEmYv6TZ0JyEKA1hsCId6DIhgITtWQ==
  /debug/3.2.7:
    dependencies:
      ms: 2.1.3
    dev: false
    resolution:
      integrity: sha512-CFjzYYAi4ThfiQvizrFQevTTXHtnCqWfe7x1AhgEscTz6ZbLbfoLRLPugTQyBth6f8ZERVUSyWHFD/7Wu4t1XQ==
  /debug/4.1.1:
    dependencies:
      ms: 2.1.3
    deprecated: Debug versions >=3.2.0 <3.2.7 || >=4 <4.3.1 have a low-severity ReDos regression when used in a Node.js environment. It is recommended you upgrade to 3.2.7 or 4.3.1. (https://github.com/visionmedia/debug/issues/797)
    dev: false
    resolution:
      integrity: sha512-pYAIzeRo8J6KPEaJ0VWOh5Pzkbw/RetuzehGM7QRRX5he4fPHx2rdKMB256ehJCkX+XRQm16eZLqLNS8RSZXZw==
  /debug/4.3.1:
    dependencies:
      ms: 2.1.2
    dev: false
    engines:
      node: '>=6.0'
    peerDependencies:
      supports-color: '*'
    peerDependenciesMeta:
      supports-color:
        optional: true
    resolution:
      integrity: sha512-doEwdvm4PCeK4K3RQN2ZC2BYUBaxwLARCqZmMjtF8a51J2Rb0xpVloFRnCODwqjpwnAoao4pelN8l3RJdv3gRQ==
  /debug/4.3.2:
    dependencies:
      ms: 2.1.2
    dev: false
    engines:
      node: '>=6.0'
    peerDependencies:
      supports-color: '*'
    peerDependenciesMeta:
      supports-color:
        optional: true
    resolution:
      integrity: sha512-mOp8wKcvj7XxC78zLgw/ZA+6TSgkoE2C/ienthhRD298T7UNwAg9diBpLRxC0mOezLl4B0xV7M0cCO6P/O0Xhw==
  /decamelize/1.2.0:
    dev: false
    engines:
      node: '>=0.10.0'
    resolution:
      integrity: sha1-9lNNFRSCabIDUue+4m9QH5oZEpA=
  /decode-uri-component/0.2.0:
    dev: false
    engines:
      node: '>=0.10'
    resolution:
      integrity: sha1-6zkTMzRYd1y4TNGh+uBiEGu4dUU=
  /decompress-response/4.2.1:
    dependencies:
      mimic-response: 2.1.0
    dev: false
    engines:
      node: '>=8'
    resolution:
      integrity: sha512-jOSne2qbyE+/r8G1VU+G/82LBs2Fs4LAsTiLSHOCOMZQl2OKZ6i8i4IyHemTe+/yIXOtTcRQMzPcgyhoFlqPkw==
  /deep-eql/3.0.1:
    dependencies:
      type-detect: 4.0.8
    dev: false
    engines:
      node: '>=0.12'
    resolution:
      integrity: sha512-+QeIQyN5ZuO+3Uk5DYh6/1eKO0m0YmJFGNmFHGACpf1ClL1nmlV/p4gNgbl2pJGxgXb4faqo6UE+M5ACEMyVcw==
  /deep-extend/0.6.0:
    dev: false
    engines:
      node: '>=4.0.0'
    resolution:
      integrity: sha512-LOHxIOaPYdHlJRtCQfDIVZtfw/ufM8+rVj649RIHzcm/vGwQRXFt6OPqIFWsm2XEMrNIEtWR64sY1LEKD2vAOA==
  /deep-freeze/0.0.1:
    dev: false
    resolution:
      integrity: sha1-OgsABd4YZygZ39OM0x+RF5yJPoQ=
  /deep-is/0.1.3:
    dev: false
    resolution:
      integrity: sha1-s2nW+128E+7PUk+RsHD+7cNXzzQ=
  /deepmerge/4.2.2:
    dev: false
    engines:
      node: '>=0.10.0'
    resolution:
      integrity: sha512-FJ3UgI4gIl+PHZm53knsuSFpE+nESMr7M4v9QcgB7S63Kj/6WqMiFQJpBBYz1Pt+66bZpP3Q7Lye0Oo9MPKEdg==
  /default-require-extensions/2.0.0:
    dependencies:
      strip-bom: 3.0.0
    dev: false
    engines:
      node: '>=4'
    resolution:
      integrity: sha1-9fj7sYp9bVCyH2QfZJ67Uiz+JPc=
  /define-properties/1.1.3:
    dependencies:
      object-keys: 1.1.1
    dev: false
    engines:
      node: '>= 0.4'
    resolution:
      integrity: sha512-3MqfYKj2lLzdMSf8ZIZE/V+Zuy+BgD6f164e8K2w7dgnpKArBDerGYpM46IYYcjnkdPNMjPk9A6VFB8+3SKlXQ==
  /degenerator/2.2.0:
    dependencies:
      ast-types: 0.13.4
      escodegen: 1.14.3
      esprima: 4.0.1
    dev: false
    engines:
      node: '>= 6'
    resolution:
      integrity: sha512-aiQcQowF01RxFI4ZLFMpzyotbQonhNpBao6dkI8JPk5a+hmSjR5ErHp2CQySmQe8os3VBqLCIh87nDBgZXvsmg==
  /delay/4.4.1:
    dev: false
    engines:
      node: '>=6'
    resolution:
      integrity: sha512-aL3AhqtfhOlT/3ai6sWXeqwnw63ATNpnUiN4HL7x9q+My5QtHlO3OIkasmug9LKzpheLdmUKGRKnYXYAS7FQkQ==
  /delayed-stream/1.0.0:
    dev: false
    engines:
      node: '>=0.4.0'
    resolution:
      integrity: sha1-3zrhmayt+31ECqrgsp4icrJOxhk=
  /delegates/1.0.0:
    dev: false
    resolution:
      integrity: sha1-hMbhWbgZBP3KWaDvRM2HDTElD5o=
  /depd/1.1.2:
    dev: false
    engines:
      node: '>= 0.6'
    resolution:
      integrity: sha1-m81S4UwJd2PnSbJ0xDRu0uVgtak=
  /destroy/1.0.4:
    dev: false
    resolution:
      integrity: sha1-l4hXRCxEdJ5CBmE+N5RiBYJqvYA=
  /detect-libc/1.0.3:
    dev: false
    engines:
      node: '>=0.10'
    hasBin: true
    resolution:
      integrity: sha1-+hN8S9aY7fVc1c0CrFWfkaTEups=
  /di/0.0.1:
    dev: false
    resolution:
      integrity: sha1-gGZJMmzqp8qjMG112YXqJ0i6kTw=
  /diff/3.5.0:
    dev: false
    engines:
      node: '>=0.3.1'
    resolution:
      integrity: sha512-A46qtFgd+g7pDZinpnwiRJtxbC1hpgf0uzP3iG89scHk0AUC7A1TGxf5OiiOUv/JMZR8GOt8hL900hV0bOy5xA==
  /diff/4.0.2:
    dev: false
    engines:
      node: '>=0.3.1'
    resolution:
      integrity: sha512-58lmxKSA4BNyLz+HHMUzlOEpg09FV+ev6ZMe3vJihgdxzgcwZ8VoEEPmALCZG9LmqfVoNMMKpttIYTVG6uDY7A==
  /dir-glob/3.0.1:
    dependencies:
      path-type: 4.0.0
    dev: false
    engines:
      node: '>=8'
    resolution:
      integrity: sha512-WkrWp9GR4KXfKGYzOLmTuGVi1UWFfws377n9cc55/tb6DuqyF6pcQ5AbiHEshaDpY9v6oaSr2XCDidGmMwdzIA==
  /disparity/3.0.0:
    dependencies:
      ansi-styles: 4.3.0
      diff: 4.0.2
    dev: false
    engines:
      node: '>=8'
    hasBin: true
    resolution:
      integrity: sha512-n94Rzbv2ambRaFzrnBf34IEiyOdIci7maRpMkoQWB6xFYGA7Nbs0Z5YQzMfTeyQeelv23nayqOcssBoc6rKrgw==
  /doctrine/2.1.0:
    dependencies:
      esutils: 2.0.3
    dev: false
    engines:
      node: '>=0.10.0'
    resolution:
      integrity: sha512-35mSku4ZXK0vfCuHEDAwt55dg2jNajHZ1odvF+8SSr82EsZY4QmXfuWso8oEd8zRhVObSN18aM0CjSdoBX7zIw==
  /doctrine/3.0.0:
    dependencies:
      esutils: 2.0.3
    dev: false
    engines:
      node: '>=6.0.0'
    resolution:
      integrity: sha512-yS+Q5i3hBf7GBkd4KG8a7eBNNWNGLTaEwwYWUijIYM7zrlYDM0BFXHjjPWlWZ1Rg7UaddZeIDmi9jF3HmqiQ2w==
  /dom-serialize/2.2.1:
    dependencies:
      custom-event: 1.0.1
      ent: 2.2.0
      extend: 3.0.2
      void-elements: 2.0.1
    dev: false
    resolution:
      integrity: sha1-ViromZ9Evl6jB29UGdzVnrQ6yVs=
  /dom-walk/0.1.2:
    dev: false
    resolution:
      integrity: sha512-6QvTW9mrGeIegrFXdtQi9pk7O/nSK6lSdXW2eqUspN5LWD7UTji2Fqw5V2YLjBpHEoU9Xl/eUWNpDeZvoyOv2w==
  /dotenv/8.6.0:
    dev: false
    engines:
      node: '>=10'
    resolution:
      integrity: sha512-IrPdXQsk2BbzvCBGBOTmmSH5SodmqZNt4ERAZDmW4CT+tL8VtvinqywuANaFu4bOMWki16nqf0e4oC0QIaDr/g==
  /downlevel-dts/0.4.0:
    dependencies:
      shelljs: 0.8.4
      typescript: 3.9.10
    dev: false
    hasBin: true
    resolution:
      integrity: sha512-nh5vM3n2pRhPwZqh0iWo5gpItPAYEGEWw9yd0YpI+lO60B7A3A6iJlxDbt7kKVNbqBXKsptL+jwE/Yg5Go66WQ==
  /ecc-jsbn/0.1.2:
    dependencies:
      jsbn: 0.1.1
      safer-buffer: 2.1.2
    dev: false
    resolution:
      integrity: sha1-OoOpBOVDUyh4dMVkt1SThoSamMk=
  /ecdsa-sig-formatter/1.0.11:
    dependencies:
      safe-buffer: 5.2.1
    dev: false
    resolution:
      integrity: sha512-nagl3RYrbNv6kQkeJIpt6NJZy8twLB/2vtz6yN9Z4vRKHN4/QZJIEbqohALSgwKdnksuY3k5Addp5lg8sVoVcQ==
  /edge-launcher/1.2.2:
    dev: false
    resolution:
      integrity: sha1-60Cq+9Bnpup27/+rBke81VCbN7I=
  /ee-first/1.1.1:
    dev: false
    resolution:
      integrity: sha1-WQxhFWsK4vTwJVcyoViyZrxWsh0=
  /electron-to-chromium/1.3.772:
    dev: false
    resolution:
      integrity: sha512-X/6VRCXWALzdX+RjCtBU6cyg8WZgoxm9YA02COmDOiNJEZ59WkQggDbWZ4t/giHi/3GS+cvdrP6gbLISANAGYA==
  /emoji-regex/7.0.3:
    dev: false
    resolution:
      integrity: sha512-CwBLREIQ7LvYFB0WyRvwhq5N5qPhc6PMjD6bYggFlI5YyDgl+0vxq5VHbMOFqLg7hfWzmu8T5Z1QofhmTIhItA==
  /emoji-regex/8.0.0:
    dev: false
    resolution:
      integrity: sha512-MSjYzcWNOA0ewAHpz0MxpYFvwg6yjy1NG3xteoqz644VCo/RPgnr1/GGt+ic3iJTzQ8Eu3TdM14SawnVUmGE6A==
  /encodeurl/1.0.2:
    dev: false
    engines:
      node: '>= 0.8'
    resolution:
      integrity: sha1-rT/0yG7C0CkyL1oCw6mmBslbP1k=
  /end-of-stream/1.4.4:
    dependencies:
      once: 1.4.0
    dev: false
    resolution:
      integrity: sha512-+uw1inIHVPQoaVuHzRyXd21icM+cnt4CzD5rW+NC1wjOUSTOs+Te7FOv7AhN7vS9x/oIyhLP5PR1H+phQAHu5Q==
  /engine.io-parser/4.0.2:
    dependencies:
      base64-arraybuffer: 0.1.4
    dev: false
    engines:
      node: '>=8.0.0'
    resolution:
      integrity: sha512-sHfEQv6nmtJrq6TKuIz5kyEKH/qSdK56H/A+7DnAuUPWosnIZAS2NHNcPLmyjtY3cGS/MqJdZbUjW97JU72iYg==
  /engine.io/4.1.1:
    dependencies:
      accepts: 1.3.7
      base64id: 2.0.0
      cookie: 0.4.1
      cors: 2.8.5
      debug: 4.3.2
      engine.io-parser: 4.0.2
      ws: 7.4.6
    dev: false
    engines:
      node: '>=10.0.0'
    resolution:
      integrity: sha512-t2E9wLlssQjGw0nluF6aYyfX8LwYU8Jj0xct+pAhfWfv/YrBn6TSNtEYsgxHIfaMqfrLx07czcMg9bMN6di+3w==
  /enquirer/2.3.6:
    dependencies:
      ansi-colors: 4.1.1
    dev: false
    engines:
      node: '>=8.6'
    resolution:
      integrity: sha512-yjNnPr315/FjS4zIsUxYguYUPP2e1NK4d7E7ZOLiyYCcbFBiTMyID+2wvm2w6+pZ/odMA7cRkjhsPbltwBOrLg==
  /ent/2.2.0:
    dev: false
    resolution:
      integrity: sha1-6WQhkyWiHQX0RGai9obtbOX13R0=
  /error-ex/1.3.2:
    dependencies:
      is-arrayish: 0.2.1
    dev: false
    resolution:
      integrity: sha512-7dFHNmqeFSEt2ZBsCriorKnn3Z2pj+fd9kmI6QoWw4//DL+icEBfc0U7qJCisqrTsKTjw4fNFy2pW9OqStD84g==
  /es-abstract/1.18.3:
    dependencies:
      call-bind: 1.0.2
      es-to-primitive: 1.2.1
      function-bind: 1.1.1
      get-intrinsic: 1.1.1
      has: 1.0.3
      has-symbols: 1.0.2
      is-callable: 1.2.3
      is-negative-zero: 2.0.1
      is-regex: 1.1.3
      is-string: 1.0.6
      object-inspect: 1.10.3
      object-keys: 1.1.1
      object.assign: 4.1.2
      string.prototype.trimend: 1.0.4
      string.prototype.trimstart: 1.0.4
      unbox-primitive: 1.0.1
    dev: false
    engines:
      node: '>= 0.4'
    resolution:
      integrity: sha512-nQIr12dxV7SSxE6r6f1l3DtAeEYdsGpps13dR0TwJg1S8gyp4ZPgy3FZcHBgbiQqnoqSTb+oC+kO4UQ0C/J8vw==
  /es-to-primitive/1.2.1:
    dependencies:
      is-callable: 1.2.3
      is-date-object: 1.0.4
      is-symbol: 1.0.4
    dev: false
    engines:
      node: '>= 0.4'
    resolution:
      integrity: sha512-QCOllgZJtaUo9miYBcLChTUaHNjJF3PYs1VidD7AwiEj1kYxKeQTctLAezAOH5ZKRH0g2IgPn6KwB4IT8iRpvA==
  /es6-error/4.1.1:
    dev: false
    resolution:
      integrity: sha512-Um/+FxMr9CISWh0bi5Zv0iOD+4cFh5qLeks1qhAopKVAJw3drgKbKySikp7wGhDL0HPeaja0P5ULZrxLkniUVg==
  /es6-promise/4.2.8:
    dev: false
    resolution:
      integrity: sha512-HJDGx5daxeIvxdBxvG2cb9g4tEvwIk3i8+nhX0yGrYmZUzbkdg8QbDevheDB8gd0//uPj4c1EQua8Q+MViT0/w==
  /escalade/3.1.1:
    dev: false
    engines:
      node: '>=6'
    resolution:
      integrity: sha512-k0er2gUkLf8O0zKJiAhmkTnJlTvINGv7ygDNPbeIsX/TJjGJZHuh9B2UxbsaEkmlEo9MfhrSzmhIlhRlI2GXnw==
  /escape-html/1.0.3:
    dev: false
    resolution:
      integrity: sha1-Aljq5NPQwJdN4cFpGI7wBR0dGYg=
  /escape-quotes/1.0.2:
    dependencies:
      escape-string-regexp: 1.0.5
    dev: false
    resolution:
      integrity: sha1-tIltSmz4LdWzP0m3E0CMY4D2zZc=
  /escape-string-regexp/1.0.5:
    dev: false
    engines:
      node: '>=0.8.0'
    resolution:
      integrity: sha1-G2HAViGQqN/2rjuyzwIAyhMLhtQ=
  /escape-string-regexp/4.0.0:
    dev: false
    engines:
      node: '>=10'
    resolution:
      integrity: sha512-TtpcNJ3XAzx3Gq8sWRzJaVajRs0uVxA2YAkdb1jm2YkPz4G6egUFAyA3n5vtEIZefPk5Wa4UXbKuS5fKkJWdgA==
  /escodegen/1.14.3:
    dependencies:
      esprima: 4.0.1
      estraverse: 4.3.0
      esutils: 2.0.3
      optionator: 0.8.3
    dev: false
    engines:
      node: '>=4.0'
    hasBin: true
    optionalDependencies:
      source-map: 0.6.1
    resolution:
      integrity: sha512-qFcX0XJkdg+PB3xjZZG/wKSuT1PnQWx57+TVSjIMmILd2yC/6ByYElPwJnslDsuWuSAp4AwJGumarAAmJch5Kw==
  /eslint-config-prettier/7.2.0_eslint@7.30.0:
    dependencies:
      eslint: 7.30.0
    dev: false
    hasBin: true
    peerDependencies:
      eslint: '>=7.0.0'
    resolution:
      integrity: sha512-rV4Qu0C3nfJKPOAhFujFxB7RMP+URFyQqqOZW9DMRD7ZDTFyjaIlETU3xzHELt++4ugC0+Jm084HQYkkJe+Ivg==
  /eslint-import-resolver-node/0.3.4:
    dependencies:
      debug: 2.6.9
      resolve: 1.20.0
    dev: false
    resolution:
      integrity: sha512-ogtf+5AB/O+nM6DIeBUNr2fuT7ot9Qg/1harBfBtaP13ekEWFQEEMP94BCB7zaNW3gyY+8SHYF00rnqYwXKWOA==
  /eslint-module-utils/2.6.1:
    dependencies:
      debug: 3.2.7
      pkg-dir: 2.0.0
    dev: false
    engines:
      node: '>=4'
    resolution:
      integrity: sha512-ZXI9B8cxAJIH4nfkhTwcRTEAnrVfobYqwjWy/QMCZ8rHkZHFjf9yO4BzpiF9kCSfNlMG54eKigISHpX0+AaT4A==
  /eslint-plugin-es/3.0.1_eslint@7.30.0:
    dependencies:
      eslint: 7.30.0
      eslint-utils: 2.1.0
      regexpp: 3.2.0
    dev: false
    engines:
      node: '>=8.10.0'
    peerDependencies:
      eslint: '>=4.19.1'
    resolution:
      integrity: sha512-GUmAsJaN4Fc7Gbtl8uOBlayo2DqhwWvEzykMHSCZHU3XdJ+NSzzZcVhXh3VxX5icqQ+oQdIEawXX8xkR3mIFmQ==
  /eslint-plugin-import/2.23.4_eslint@7.30.0:
    dependencies:
      array-includes: 3.1.3
      array.prototype.flat: 1.2.4
      debug: 2.6.9
      doctrine: 2.1.0
      eslint: 7.30.0
      eslint-import-resolver-node: 0.3.4
      eslint-module-utils: 2.6.1
      find-up: 2.1.0
      has: 1.0.3
      is-core-module: 2.4.0
      minimatch: 3.0.4
      object.values: 1.1.4
      pkg-up: 2.0.0
      read-pkg-up: 3.0.0
      resolve: 1.20.0
      tsconfig-paths: 3.10.1
    dev: false
    engines:
      node: '>=4'
    peerDependencies:
      eslint: ^2 || ^3 || ^4 || ^5 || ^6 || ^7.2.0
    resolution:
      integrity: sha512-6/wP8zZRsnQFiR3iaPFgh5ImVRM1WN5NUWfTIRqwOdeiGJlBcSk82o1FEVq8yXmy4lkIzTo7YhHCIxlU/2HyEQ==
  /eslint-plugin-no-only-tests/2.6.0:
    dev: false
    engines:
      node: '>=4.0.0'
    resolution:
      integrity: sha512-T9SmE/g6UV1uZo1oHAqOvL86XWl7Pl2EpRpnLI8g/bkJu+h7XBCB+1LnubRZ2CUQXj805vh4/CYZdnqtVaEo2Q==
  /eslint-plugin-node/11.1.0_eslint@7.30.0:
    dependencies:
      eslint: 7.30.0
      eslint-plugin-es: 3.0.1_eslint@7.30.0
      eslint-utils: 2.1.0
      ignore: 5.1.8
      minimatch: 3.0.4
      resolve: 1.20.0
      semver: 6.3.0
    dev: false
    engines:
      node: '>=8.10.0'
    peerDependencies:
      eslint: '>=5.16.0'
    resolution:
      integrity: sha512-oUwtPJ1W0SKD0Tr+wqu92c5xuCeQqB3hSCHasn/ZgjFdA9iDGNkNf2Zi9ztY7X+hNuMib23LNGRm6+uN+KLE3g==
  /eslint-plugin-promise/4.3.1:
    dev: false
    engines:
      node: '>=6'
    resolution:
      integrity: sha512-bY2sGqyptzFBDLh/GMbAxfdJC+b0f23ME63FOE4+Jao0oZ3E1LEwFtWJX/1pGMJLiTtrSSern2CRM/g+dfc0eQ==
  /eslint-plugin-tsdoc/0.2.14:
    dependencies:
      '@microsoft/tsdoc': 0.13.2
      '@microsoft/tsdoc-config': 0.15.2
    dev: false
    resolution:
      integrity: sha512-fJ3fnZRsdIoBZgzkQjv8vAj6NeeOoFkTfgosj6mKsFjX70QV256sA/wq+y/R2+OL4L8E79VVaVWrPeZnKNe8Ng==
  /eslint-scope/5.1.1:
    dependencies:
      esrecurse: 4.3.0
      estraverse: 4.3.0
    dev: false
    engines:
      node: '>=8.0.0'
    resolution:
      integrity: sha512-2NxwbF/hZ0KpepYN0cNbo+FN6XoK7GaHlQhgx/hIZl6Va0bF45RQOOwhLIy8lQDbuCiadSLCBnH2CFYquit5bw==
  /eslint-utils/2.1.0:
    dependencies:
      eslint-visitor-keys: 1.3.0
    dev: false
    engines:
      node: '>=6'
    resolution:
      integrity: sha512-w94dQYoauyvlDc43XnGB8lU3Zt713vNChgt4EWwhXAP2XkBvndfxF0AgIqKOOasjPIPzj9JqgwkwbCYD0/V3Zg==
  /eslint-visitor-keys/1.3.0:
    dev: false
    engines:
      node: '>=4'
    resolution:
      integrity: sha512-6J72N8UNa462wa/KFODt/PJ3IU60SDpC3QXC1Hjc1BXXpfL2C9R5+AU7jhe0F6GREqVMh4Juu+NY7xn+6dipUQ==
  /eslint-visitor-keys/2.1.0:
    dev: false
    engines:
      node: '>=10'
    resolution:
      integrity: sha512-0rSmRBzXgDzIsD6mGdJgevzgezI534Cer5L/vyMX0kHzT/jiB43jRhd9YUlMGYLQy2zprNmoT8qasCGtY+QaKw==
  /eslint/7.30.0:
    dependencies:
      '@babel/code-frame': 7.12.11
      '@eslint/eslintrc': 0.4.2
      '@humanwhocodes/config-array': 0.5.0
      ajv: 6.12.6
      chalk: 4.1.1
      cross-spawn: 7.0.3
      debug: 4.3.2
      doctrine: 3.0.0
      enquirer: 2.3.6
      escape-string-regexp: 4.0.0
      eslint-scope: 5.1.1
      eslint-utils: 2.1.0
      eslint-visitor-keys: 2.1.0
      espree: 7.3.1
      esquery: 1.4.0
      esutils: 2.0.3
      fast-deep-equal: 3.1.3
      file-entry-cache: 6.0.1
      functional-red-black-tree: 1.0.1
      glob-parent: 5.1.2
      globals: 13.10.0
      ignore: 4.0.6
      import-fresh: 3.3.0
      imurmurhash: 0.1.4
      is-glob: 4.0.1
      js-yaml: 3.14.1
      json-stable-stringify-without-jsonify: 1.0.1
      levn: 0.4.1
      lodash.merge: 4.6.2
      minimatch: 3.0.4
      natural-compare: 1.4.0
      optionator: 0.9.1
      progress: 2.0.3
      regexpp: 3.2.0
      semver: 7.3.5
      strip-ansi: 6.0.0
      strip-json-comments: 3.1.1
      table: 6.7.1
      text-table: 0.2.0
      v8-compile-cache: 2.3.0
    dev: false
    engines:
      node: ^10.12.0 || >=12.0.0
    hasBin: true
    resolution:
      integrity: sha512-VLqz80i3as3NdloY44BQSJpFw534L9Oh+6zJOUaViV4JPd+DaHwutqP7tcpkW3YiXbK6s05RZl7yl7cQn+lijg==
  /esm/3.2.25:
    dev: false
    engines:
      node: '>=6'
    resolution:
      integrity: sha512-U1suiZ2oDVWv4zPO56S0NcR5QriEahGtdN2OR6FiOG4WJvcjBVFB0qI4+eKoWFH483PKGuLuu6V8Z4T5g63UVA==
  /espree/7.3.1:
    dependencies:
      acorn: 7.4.1
      acorn-jsx: 5.3.2_acorn@7.4.1
      eslint-visitor-keys: 1.3.0
    dev: false
    engines:
      node: ^10.12.0 || >=12.0.0
    resolution:
      integrity: sha512-v3JCNCE64umkFpmkFGqzVKsOT0tN1Zr+ueqLZfpV1Ob8e+CEgPWa+OxCoGH3tnhimMKIaBm4m/vaRpJ/krRz2g==
  /esprima/4.0.1:
    dev: false
    engines:
      node: '>=4'
    hasBin: true
    resolution:
      integrity: sha512-eGuFFw7Upda+g4p+QHvnW0RyTX/SVeJBDM/gCtMARO0cLuT2HcEKnTPvhjV6aGeqrCB/sbNop0Kszm0jsaWU4A==
  /esquery/1.4.0:
    dependencies:
      estraverse: 5.2.0
    dev: false
    engines:
      node: '>=0.10'
    resolution:
      integrity: sha512-cCDispWt5vHHtwMY2YrAQ4ibFkAL8RbH5YGBnZBc90MolvvfkkQcJro/aZiAQUlQ3qgrYS6D6v8Gc5G5CQsc9w==
  /esrecurse/4.3.0:
    dependencies:
      estraverse: 5.2.0
    dev: false
    engines:
      node: '>=4.0'
    resolution:
      integrity: sha512-KmfKL3b6G+RXvP8N1vr3Tq1kL/oCFgn2NYXEtqP8/L3pKapUA4G8cFVaoF3SU323CD4XypR/ffioHmkti6/Tag==
  /estraverse/4.3.0:
    dev: false
    engines:
      node: '>=4.0'
    resolution:
      integrity: sha512-39nnKffWz8xN1BU/2c79n9nB9HDzo0niYUqx6xyqUnyoAnQyyWpOTdZEeiCch8BBu515t4wp9ZmgVfVhn9EBpw==
  /estraverse/5.2.0:
    dev: false
    engines:
      node: '>=4.0'
    resolution:
      integrity: sha512-BxbNGGNm0RyRYvUdHpIwv9IWzeM9XClbOxwoATuFdOE7ZE6wHL+HQ5T8hoPM+zHvmKzzsEqhgy0GrQ5X13afiQ==
  /estree-walker/0.6.1:
    dev: false
    resolution:
      integrity: sha512-SqmZANLWS0mnatqbSfRP5g8OXZC12Fgg1IwNtLsyHDzJizORW4khDfjPqJZsemPWBB2uqykUah5YpQ6epsqC/w==
  /estree-walker/1.0.1:
    dev: false
    resolution:
      integrity: sha512-1fMXF3YP4pZZVozF8j/ZLfvnR8NSIljt56UhbZ5PeeDmmGHpgpdwQt7ITlGvYaQukCvuBRMLEiKiYC+oeIg4cg==
  /esutils/2.0.3:
    dev: false
    engines:
      node: '>=0.10.0'
    resolution:
      integrity: sha512-kVscqXk4OCp68SZ0dkgEKVi6/8ij300KBWTJq32P/dYeWTSwK41WyTxalN1eRmA5Z9UU/LX9D7FWSmV9SAYx6g==
  /etag/1.8.1:
    dev: false
    engines:
      node: '>= 0.6'
    resolution:
      integrity: sha1-Qa4u62XvpiJorr/qg6x9eSmbCIc=
  /event-target-shim/5.0.1:
    dev: false
    engines:
      node: '>=6'
    resolution:
      integrity: sha512-i/2XbnSz/uxRCU6+NdVJgKWDTM427+MqYbkQzD321DuCQJUqOuJKIA0IM2+W2xtYHdKOmZ4dR6fExsd4SXL+WQ==
  /eventemitter3/4.0.7:
    dev: false
    resolution:
      integrity: sha512-8guHBZCwKnFhYdHr2ysuRWErTwhoN2X8XELRlrRwpmfeY2jjuUN4taQMsULKUVo1K4DvZl+0pgfyoysHxvmvEw==
  /events/3.3.0:
    dev: false
    engines:
      node: '>=0.8.x'
    resolution:
      integrity: sha512-mQw+2fkQbALzQ7V0MY0IqdnXNOeTtP4r0lN9z7AAawCXgqea7bDii20AYrIBrFd/Hx0M2Ocz6S111CaFkUcb0Q==
  /execa/3.4.0:
    dependencies:
      cross-spawn: 7.0.3
      get-stream: 5.2.0
      human-signals: 1.1.1
      is-stream: 2.0.0
      merge-stream: 2.0.0
      npm-run-path: 4.0.1
      onetime: 5.1.2
      p-finally: 2.0.1
      signal-exit: 3.0.3
      strip-final-newline: 2.0.0
    dev: false
    engines:
      node: ^8.12.0 || >=9.7.0
    resolution:
      integrity: sha512-r9vdGQk4bmCuK1yKQu1KTwcT2zwfWdbdaXfCtAh+5nU/4fSX+JAb7vZGvI5naJrQlvONrEB20jeruESI69530g==
  /expand-template/2.0.3:
    dev: false
    engines:
      node: '>=6'
    resolution:
      integrity: sha512-XYfuKMvj4O35f/pOXLObndIRvyQ+/+6AhODh+OKWj9S9498pHHn/IMszH+gt0fBCRWMNfk1ZSp5x3AifmnI2vg==
  /expand-tilde/2.0.2:
    dependencies:
      homedir-polyfill: 1.0.3
    dev: false
    engines:
      node: '>=0.10.0'
    resolution:
      integrity: sha1-l+gBqgUt8CRU3kawK/YhZCzchQI=
  /express/4.17.1:
    dependencies:
      accepts: 1.3.7
      array-flatten: 1.1.1
      body-parser: 1.19.0
      content-disposition: 0.5.3
      content-type: 1.0.4
      cookie: 0.4.0
      cookie-signature: 1.0.6
      debug: 2.6.9
      depd: 1.1.2
      encodeurl: 1.0.2
      escape-html: 1.0.3
      etag: 1.8.1
      finalhandler: 1.1.2
      fresh: 0.5.2
      merge-descriptors: 1.0.1
      methods: 1.1.2
      on-finished: 2.3.0
      parseurl: 1.3.3
      path-to-regexp: 0.1.7
      proxy-addr: 2.0.7
      qs: 6.7.0
      range-parser: 1.2.1
      safe-buffer: 5.1.2
      send: 0.17.1
      serve-static: 1.14.1
      setprototypeof: 1.1.1
      statuses: 1.5.0
      type-is: 1.6.18
      utils-merge: 1.0.1
      vary: 1.1.2
    dev: false
    engines:
      node: '>= 0.10.0'
    resolution:
      integrity: sha512-mHJ9O79RqluphRrcw2X/GTh3k9tVv8YcoyY4Kkh4WDMUYKRZUq0h1o0w2rrrxBqM7VoeUVqgb27xlEMXTnYt4g==
  /extend/3.0.2:
    dev: false
    resolution:
      integrity: sha512-fjquC59cD7CyW6urNXK0FBufkZcoiGG80wTuPujX590cB5Ttln20E2UB4S/WARVqhXffZl2LNgS+gQdPIIim/g==
  /extract-zip/2.0.1:
    dependencies:
      debug: 4.3.2
      get-stream: 5.2.0
      yauzl: 2.10.0
    dev: false
    engines:
      node: '>= 10.17.0'
    hasBin: true
    optionalDependencies:
      '@types/yauzl': 2.9.2
    resolution:
      integrity: sha512-GDhU9ntwuKyGXdZBUgTIe+vXnWj0fppUEtMDL0+idd5Sta8TGpHssn/eusA9mrPr9qNDym6SxAYZjNvCn/9RBg==
  /extsprintf/1.3.0:
    dev: false
    engines:
      '0': node >=0.6.0
    resolution:
      integrity: sha1-lpGEQOMEGnpBT4xS48V06zw+HgU=
  /fast-deep-equal/3.1.3:
    dev: false
    resolution:
      integrity: sha512-f3qQ9oQy9j2AhBe/H9VC91wLmKBCCU/gDOnKNAYG5hswO7BLKj09Hc5HYNz9cGI++xlpDCIgDaitVs03ATR84Q==
  /fast-glob/3.2.7:
    dependencies:
      '@nodelib/fs.stat': 2.0.5
      '@nodelib/fs.walk': 1.2.8
      glob-parent: 5.1.2
      merge2: 1.4.1
      micromatch: 4.0.4
    dev: false
    engines:
      node: '>=8'
    resolution:
      integrity: sha512-rYGMRwip6lUMvYD3BTScMwT1HtAs2d71SMv66Vrxs0IekGZEjhM0pcMfjQPnknBt2zeCwQMEupiN02ZP4DiT1Q==
  /fast-json-stable-stringify/2.1.0:
    dev: false
    resolution:
      integrity: sha512-lhd/wF+Lk98HZoTCtlVraHtfh5XYijIjalXck7saUtuanSDyLMxnHhSXEDJqHxD7msR8D0uCmqlkwjCV8xvwHw==
  /fast-levenshtein/2.0.6:
    dev: false
    resolution:
      integrity: sha1-PYpcZog6FqMMqGQ+hR8Zuqd5eRc=
  /fastq/1.11.1:
    dependencies:
      reusify: 1.0.4
    dev: false
    resolution:
      integrity: sha512-HOnr8Mc60eNYl1gzwp6r5RoUyAn5/glBolUzP/Ez6IFVPMPirxn/9phgL6zhOtaTy7ISwPvQ+wT+hfcRZh/bzw==
  /fclone/1.0.11:
    dev: false
    resolution:
      integrity: sha1-EOhdo4v+p/xZk0HClu4ddyZu5kA=
  /fd-slicer/1.1.0:
    dependencies:
      pend: 1.2.0
    dev: false
    resolution:
      integrity: sha1-JcfInLH5B3+IkbvmHY85Dq4lbx4=
  /fetch-mock/9.11.0_node-fetch@2.6.1:
    dependencies:
      '@babel/core': 7.14.6
      '@babel/runtime': 7.14.6
      core-js: 3.15.2
      debug: 4.3.2
      glob-to-regexp: 0.4.1
      is-subset: 0.1.1
      lodash.isequal: 4.5.0
      node-fetch: 2.6.1
      path-to-regexp: 2.4.0
      querystring: 0.2.1
      whatwg-url: 6.5.0
    dev: false
    engines:
      node: '>=4.0.0'
    peerDependencies:
      node-fetch: '*'
    peerDependenciesMeta:
      node-fetch:
        optional: true
    resolution:
      integrity: sha512-PG1XUv+x7iag5p/iNHD4/jdpxL9FtVSqRMUQhPab4hVDt80T1MH5ehzVrL2IdXO9Q2iBggArFvPqjUbHFuI58Q==
  /file-entry-cache/6.0.1:
    dependencies:
      flat-cache: 3.0.4
    dev: false
    engines:
      node: ^10.12.0 || >=12.0.0
    resolution:
      integrity: sha512-7Gps/XWymbLk2QLYK4NzpMOrYjMhdIxXuIvy2QBsLE6ljuodKvdkWs/cpyJJ3CVIVpH0Oi1Hvg1ovbMzLdFBBg==
  /file-uri-to-path/1.0.0:
    dev: false
    resolution:
      integrity: sha512-0Zt+s3L7Vf1biwWZ29aARiVYLx7iMGnEUl9x33fbB/j3jR81u/O2LbqK+Bm1CDSNDKVtJ/YjwY7TUd5SkeLQLw==
  /file-uri-to-path/2.0.0:
    dev: false
    engines:
      node: '>= 6'
    resolution:
      integrity: sha512-hjPFI8oE/2iQPVe4gbrJ73Pp+Xfub2+WI2LlXDbsaJBwT5wuMh35WNWVYYTpnz895shtwfyutMFLFywpQAFdLg==
  /fill-range/7.0.1:
    dependencies:
      to-regex-range: 5.0.1
    dev: false
    engines:
      node: '>=8'
    resolution:
      integrity: sha512-qOo9F+dMUmC2Lcb4BbVvnKJxTPjCm+RRpe4gDuGrzkL7mEVl/djYSu2OdQ2Pa302N4oqkSg9ir6jaLWJ2USVpQ==
  /finalhandler/1.1.2:
    dependencies:
      debug: 2.6.9
      encodeurl: 1.0.2
      escape-html: 1.0.3
      on-finished: 2.3.0
      parseurl: 1.3.3
      statuses: 1.5.0
      unpipe: 1.0.0
    dev: false
    engines:
      node: '>= 0.8'
    resolution:
      integrity: sha512-aAWcW57uxVNrQZqFXjITpW3sIUQmHGG3qSb9mUah9MgMC4NeWhNOlNjXEYq3HjRAvL6arUviZGGJsBg6z0zsWA==
  /find-cache-dir/2.1.0:
    dependencies:
      commondir: 1.0.1
      make-dir: 2.1.0
      pkg-dir: 3.0.0
    dev: false
    engines:
      node: '>=6'
    resolution:
      integrity: sha512-Tq6PixE0w/VMFfCgbONnkiQIVol/JJL7nRMi20fqzA4NRs9AfeqMGeRdPi3wIhYkxjeBaWh2rxwapn5Tu3IqOQ==
  /find-up/2.1.0:
    dependencies:
      locate-path: 2.0.0
    dev: false
    engines:
      node: '>=4'
    resolution:
      integrity: sha1-RdG35QbHF93UgndaK3eSCjwMV6c=
  /find-up/3.0.0:
    dependencies:
      locate-path: 3.0.0
    dev: false
    engines:
      node: '>=6'
    resolution:
      integrity: sha512-1yD6RmLI1XBfxugvORwlck6f75tYL+iR0jqwsOrOxMZyGYqUuDhJ0l4AXdO1iX/FTs9cBAMEk1gWSEx1kSbylg==
  /flat-cache/3.0.4:
    dependencies:
      flatted: 3.2.1
      rimraf: 3.0.2
    dev: false
    engines:
      node: ^10.12.0 || >=12.0.0
    resolution:
      integrity: sha512-dm9s5Pw7Jc0GvMYbshN6zchCA9RgQlzzEZX3vylR9IqFfS8XciblUXOKfW6SiuJ0e13eDYZoZV5wdrev7P3Nwg==
  /flat/4.1.1:
    dependencies:
      is-buffer: 2.0.5
    dev: false
    hasBin: true
    resolution:
      integrity: sha512-FmTtBsHskrU6FJ2VxCnsDb84wu9zhmO3cUX2kGFb5tuwhfXxGciiT0oRY+cck35QmG+NmGh5eLz6lLCpWTqwpA==
  /flatted/2.0.2:
    dev: false
    resolution:
      integrity: sha512-r5wGx7YeOwNWNlCA0wQ86zKyDLMQr+/RB8xy74M4hTphfmjlijTSSXGuH8rnvKZnfT9i+75zmd8jcKdMR4O6jA==
  /flatted/3.2.1:
    dev: false
    resolution:
      integrity: sha512-OMQjaErSFHmHqZe+PSidH5n8j3O0F2DdnVh8JB4j4eUQ2k6KvB0qGfrKIhapvez5JerBbmWkaLYUYWISaESoXg==
  /folktale/2.3.2:
    dev: false
    resolution:
      integrity: sha512-+8GbtQBwEqutP0v3uajDDoN64K2ehmHd0cjlghhxh0WpcfPzAIjPA03e1VvHlxL02FVGR0A6lwXsNQKn3H1RNQ==
  /follow-redirects/1.14.1:
    dev: false
    engines:
      node: '>=4.0'
    peerDependencies:
      debug: '*'
    peerDependenciesMeta:
      debug:
        optional: true
    resolution:
      integrity: sha512-HWqDgT7ZEkqRzBvc2s64vSZ/hfOceEol3ac/7tKwzuvEyWx3/4UegXh5oBOIotkGsObyk3xznnSRVADBgWSQVg==
  /follow-redirects/1.14.1_debug@3.2.7:
    dependencies:
      debug: 3.2.7
    dev: false
    engines:
      node: '>=4.0'
    peerDependencies:
      debug: '*'
    peerDependenciesMeta:
      debug:
        optional: true
    resolution:
      integrity: sha512-HWqDgT7ZEkqRzBvc2s64vSZ/hfOceEol3ac/7tKwzuvEyWx3/4UegXh5oBOIotkGsObyk3xznnSRVADBgWSQVg==
  /follow-redirects/1.14.1_debug@4.3.2:
    dependencies:
      debug: 4.3.2
    dev: false
    engines:
      node: '>=4.0'
    peerDependencies:
      debug: '*'
    peerDependenciesMeta:
      debug:
        optional: true
    resolution:
      integrity: sha512-HWqDgT7ZEkqRzBvc2s64vSZ/hfOceEol3ac/7tKwzuvEyWx3/4UegXh5oBOIotkGsObyk3xznnSRVADBgWSQVg==
  /foreach/2.0.5:
    dev: false
    resolution:
      integrity: sha1-C+4AUBiusmDQo6865ljdATbsG5k=
  /foreground-child/1.5.6:
    dependencies:
      cross-spawn: 4.0.2
      signal-exit: 3.0.3
    dev: false
    resolution:
      integrity: sha1-T9ca0t/elnibmApcCilZN8svXOk=
  /forever-agent/0.6.1:
    dev: false
    resolution:
      integrity: sha1-+8cfDEGt6zf5bFd60e1C2P2sypE=
  /form-data/2.3.3:
    dependencies:
      asynckit: 0.4.0
      combined-stream: 1.0.8
      mime-types: 2.1.31
    dev: false
    engines:
      node: '>= 0.12'
    resolution:
      integrity: sha512-1lLKB2Mu3aGP1Q/2eCOx0fNbRMe7XdwktwOruhfqqd0rIJWwN4Dh+E3hrPSlDCXnSR7UtZ1N38rVXm+6+MEhJQ==
  /form-data/2.5.1:
    dependencies:
      asynckit: 0.4.0
      combined-stream: 1.0.8
      mime-types: 2.1.31
    dev: false
    engines:
      node: '>= 0.12'
    resolution:
      integrity: sha512-m21N3WOmEEURgk6B9GLOE4RuWOFf28Lhh9qGYeNlGq4VDXUlJy2th2slBNU8Gp8EzloYZOibZJ7t5ecIrFSjVA==
  /form-data/3.0.1:
    dependencies:
      asynckit: 0.4.0
      combined-stream: 1.0.8
      mime-types: 2.1.31
    dev: false
    engines:
      node: '>= 6'
    resolution:
      integrity: sha512-RHkBKtLWUVwd7SqRIvCZMEvAMoGUp0XU+seQiZejj0COz3RI3hWP4sCv3gZWWLjJTd7rGwcsF5eKZGii0r/hbg==
  /forwarded/0.2.0:
    dev: false
    engines:
      node: '>= 0.6'
    resolution:
      integrity: sha512-buRG0fpBtRHSTCOASe6hD258tEubFoRLb4ZNA6NxMVHNw2gOcwHo9wyablzMzOA5z9xA9L1KNjk/Nt6MT9aYow==
  /fresh/0.5.2:
    dev: false
    engines:
      node: '>= 0.6'
    resolution:
      integrity: sha1-PYyt2Q2XZWn6g1qx+OSyOhBWBac=
  /fs-constants/1.0.0:
    dev: false
    resolution:
      integrity: sha512-y6OAwoSIf7FyjMIv94u+b5rdheZEjzR63GTyZJm5qh4Bi+2YgwLCcI/fPFZkL5PSixOt6ZNKm+w+Hfp/Bciwow==
  /fs-extra/7.0.1:
    dependencies:
      graceful-fs: 4.2.6
      jsonfile: 4.0.0
      universalify: 0.1.2
    dev: false
    engines:
      node: '>=6 <7 || >=8'
    resolution:
      integrity: sha512-YJDaCJZEnBmcbw13fvdAM9AwNOJwOzrE4pqMqBq5nFiEqXUqHwlK4B+3pUw6JNvfSPtX05xFHtYy/1ni01eGCw==
  /fs-extra/8.1.0:
    dependencies:
      graceful-fs: 4.2.6
      jsonfile: 4.0.0
      universalify: 0.1.2
    dev: false
    engines:
      node: '>=6 <7 || >=8'
    resolution:
      integrity: sha512-yhlQgA6mnOJUKOsRUFsgJdQCvkKhcz8tlZG5HBQfReYZy46OwLcY+Zia0mtdHsOo9y/hP+CxMN0TU9QxoOtG4g==
  /fs.realpath/1.0.0:
    dev: false
    resolution:
      integrity: sha1-FQStJSMVjKpA20onh8sBQRmU6k8=
  /fsevents/2.1.3:
    deprecated: '"Please update to latest v2.3 or v2.2"'
    dev: false
    engines:
      node: ^8.16.0 || ^10.6.0 || >=11.0.0
    optional: true
    os:
      - darwin
    resolution:
      integrity: sha512-Auw9a4AxqWpa9GUfj370BMPzzyncfBABW8Mab7BGWBYDj4Isgq+cDKtx0i6u9jcX9pQDnswsaaOTgTmA5pEjuQ==
  /fsevents/2.3.2:
    dev: false
    engines:
      node: ^8.16.0 || ^10.6.0 || >=11.0.0
    optional: true
    os:
      - darwin
    resolution:
      integrity: sha512-xiqMQR4xAeHTuB9uWm+fFRcIOgKBMiOBP+eXiyT7jsgVCq1bkVygt00oASowB7EdtpOHaaPgKt812P9ab+DDKA==
  /ftp/0.3.10:
    dependencies:
      readable-stream: 1.1.14
      xregexp: 2.0.0
    dev: false
    engines:
      node: '>=0.8.0'
    resolution:
      integrity: sha1-kZfYYa2BQvPmPVqDv+TFn3MwiF0=
  /function-bind/1.1.1:
    dev: false
    resolution:
      integrity: sha512-yIovAzMX49sF8Yl58fSCWJ5svSLuaibPxXQJFLmBObTuCr0Mf1KiPopGM9NiFjiYBCbfaa2Fh6breQ6ANVTI0A==
  /functional-red-black-tree/1.0.1:
    dev: false
    resolution:
      integrity: sha1-GwqzvVU7Kg1jmdKcDj6gslIHgyc=
  /gauge/2.7.4:
    dependencies:
      aproba: 1.2.0
      console-control-strings: 1.1.0
      has-unicode: 2.0.1
      object-assign: 4.1.1
      signal-exit: 3.0.3
      string-width: 1.0.2
      strip-ansi: 3.0.1
      wide-align: 1.1.3
    dev: false
    resolution:
      integrity: sha1-LANAXHU4w51+s3sxcCLjJfsBi/c=
  /gensync/1.0.0-beta.2:
    dev: false
    engines:
      node: '>=6.9.0'
    resolution:
      integrity: sha512-3hN7NaskYvMDLQY55gnW3NQ+mesEAepTqlg+VEbj7zzqEMBVNhzcGYYeqFo/TlYz6eQiFcp1HcsCZO+nGgS8zg==
  /get-caller-file/1.0.3:
    dev: false
    resolution:
      integrity: sha512-3t6rVToeoZfYSGd8YoLFR2DJkiQrIiUrGcjvFX2mDw3bn6k2OtwHN0TNCLbBO+w8qTvimhDkv+LSscbJY1vE6w==
  /get-caller-file/2.0.5:
    dev: false
    engines:
      node: 6.* || 8.* || >= 10.*
    resolution:
      integrity: sha512-DyFP3BM/3YHTQOCUL/w0OZHR0lpKeGrxotcHWcqNEdnltqFwXVfhEBQ94eIo34AfQpo0rGki4cyIiftY06h2Fg==
  /get-func-name/2.0.0:
    dev: false
    resolution:
      integrity: sha1-6td0q+5y4gQJQzoGY2YCPdaIekE=
  /get-intrinsic/1.1.1:
    dependencies:
      function-bind: 1.1.1
      has: 1.0.3
      has-symbols: 1.0.2
    dev: false
    resolution:
      integrity: sha512-kWZrnVM42QCiEA2Ig1bG8zjoIMOgxWwYCEeNdwY6Tv/cOSeGpcoX4pXHfKUxNKVoArnrEr2e9srnAxxGIraS9Q==
  /get-stream/5.2.0:
    dependencies:
      pump: 3.0.0
    dev: false
    engines:
      node: '>=8'
    resolution:
      integrity: sha512-nBF+F1rAZVCu/p7rjzgA+Yb4lfYXrpl7a6VmJrU8wF9I1CKvP/QwPNZHnOlwbTkY6dvtFIzFMSyQXbLoTQPRpA==
  /get-uri/3.0.2:
    dependencies:
      '@tootallnate/once': 1.1.2
      data-uri-to-buffer: 3.0.1
      debug: 4.3.2
      file-uri-to-path: 2.0.0
      fs-extra: 8.1.0
      ftp: 0.3.10
    dev: false
    engines:
      node: '>= 6'
    resolution:
      integrity: sha512-+5s0SJbGoyiJTZZ2JTpFPLMPSch72KEqGOTvQsBqg0RBWvwhWUSYZFAtz3TPW0GXJuLBJPts1E241iHg+VRfhg==
  /getos/3.2.1:
    dependencies:
      async: 3.2.0
    dev: false
    resolution:
      integrity: sha512-U56CfOK17OKgTVqozZjUKNdkfEv6jk5WISBJ8SHoagjE6L69zOwl3Z+O8myjY9MEW3i2HPWQBt/LTbCgcC973Q==
  /getpass/0.1.7:
    dependencies:
      assert-plus: 1.0.0
    dev: false
    resolution:
      integrity: sha1-Xv+OPmhNVprkyysSgmBOi6YhSfo=
  /github-from-package/0.0.0:
    dev: false
    resolution:
      integrity: sha1-l/tdlr/eiXMxPyDoKI75oWf6ZM4=
  /glob-parent/5.1.2:
    dependencies:
      is-glob: 4.0.1
    dev: false
    engines:
      node: '>= 6'
    resolution:
      integrity: sha512-AOIgSQCepiJYwP3ARnGx+5VnTu2HBYdzbGP45eLw1vr3zB3vZLeyed1sC9hnbcOc9/SrMyM5RPQrkGz4aS9Zow==
  /glob-to-regexp/0.4.1:
    dev: false
    resolution:
      integrity: sha512-lkX1HJXwyMcprw/5YUZc2s7DrpAiHB21/V+E1rHUrVNokkvB6bqMzT0VfV6/86ZNabt1k14YOIaT7nDvOX3Iiw==
  /glob/7.1.3:
    dependencies:
      fs.realpath: 1.0.0
      inflight: 1.0.6
      inherits: 2.0.4
      minimatch: 3.0.4
      once: 1.4.0
      path-is-absolute: 1.0.1
    dev: false
    resolution:
      integrity: sha512-vcfuiIxogLV4DlGBHIUOwI0IbrJ8HWPc4MU7HzviGeNho/UJDfi6B5p3sHeWIQ0KGIU0Jpxi5ZHxemQfLkkAwQ==
  /glob/7.1.7:
    dependencies:
      fs.realpath: 1.0.0
      inflight: 1.0.6
      inherits: 2.0.4
      minimatch: 3.0.4
      once: 1.4.0
      path-is-absolute: 1.0.1
    dev: false
    resolution:
      integrity: sha512-OvD9ENzPLbegENnYP5UUfJIirTg4+XwMWGaQfQTY0JenxNvvIKP3U3/tAQSPIu/lHxXYSZmpXlUHeqAIdKzBLQ==
  /global-modules/1.0.0:
    dependencies:
      global-prefix: 1.0.2
      is-windows: 1.0.2
      resolve-dir: 1.0.1
    dev: false
    engines:
      node: '>=0.10.0'
    resolution:
      integrity: sha512-sKzpEkf11GpOFuw0Zzjzmt4B4UZwjOcG757PPvrfhxcLFbq0wpsgpOqxpxtxFiCG4DtG93M6XRVbF2oGdev7bg==
  /global-prefix/1.0.2:
    dependencies:
      expand-tilde: 2.0.2
      homedir-polyfill: 1.0.3
      ini: 1.3.8
      is-windows: 1.0.2
      which: 1.3.1
    dev: false
    engines:
      node: '>=0.10.0'
    resolution:
      integrity: sha1-2/dDxsFJklk8ZVVoy2btMsASLr4=
  /global/4.4.0:
    dependencies:
      min-document: 2.19.0
      process: 0.11.10
    dev: false
    resolution:
      integrity: sha512-wv/LAoHdRE3BeTGz53FAamhGlPLhlssK45usmGFThIi4XqnBmjKQ16u+RNbP7WvigRZDxUsM0J3gcQ5yicaL0w==
  /globals/11.12.0:
    dev: false
    engines:
      node: '>=4'
    resolution:
      integrity: sha512-WOBp/EEGUiIsJSp7wcv/y6MO+lV9UoncWqxuFfm8eBwzWNgyfBd6Gz+IeKQ9jCmyhoH99g15M3T+QaVHFjizVA==
  /globals/13.10.0:
    dependencies:
      type-fest: 0.20.2
    dev: false
    engines:
      node: '>=8'
    resolution:
      integrity: sha512-piHC3blgLGFjvOuMmWZX60f+na1lXFDhQXBf1UYp2fXPXqvEUbOhNwi6BsQ0bQishwedgnjkwv1d9zKf+MWw3g==
  /globby/11.0.4:
    dependencies:
      array-union: 2.1.0
      dir-glob: 3.0.1
      fast-glob: 3.2.7
      ignore: 5.1.8
      merge2: 1.4.1
      slash: 3.0.0
    dev: false
    engines:
      node: '>=10'
    resolution:
      integrity: sha512-9O4MVG9ioZJ08ffbcyVYyLOJLk5JQ688pJ4eMGLpdWLHq/Wr1D9BlriLQyL0E+jbkuePVZXYFj47QM/v093wHg==
  /graceful-fs/4.2.6:
    dev: false
    resolution:
      integrity: sha512-nTnJ528pbqxYanhpDYsi4Rd8MAeaBA67+RZ10CM1m3bTAVFEDcd5AuA4a6W5YkGZ1iNXHzZz8T6TBKLeBuNriQ==
  /growl/1.10.5:
    dev: false
    engines:
      node: '>=4.x'
    resolution:
      integrity: sha512-qBr4OuELkhPenW6goKVXiv47US3clb3/IbuWF9KNKEijAy9oeHxU9IgzjvJhHkUzhaj7rOUD7+YGWqUjLp5oSA==
  /guid-typescript/1.0.9:
    dev: false
    resolution:
      integrity: sha512-Y8T4vYhEfwJOTbouREvG+3XDsjr8E3kIr7uf+JZ0BYloFsttiHU0WfvANVsR7TxNUJa/WpCnw/Ino/p+DeBhBQ==
  /handlebars/4.7.7:
    dependencies:
      minimist: 1.2.5
      neo-async: 2.6.2
      source-map: 0.6.1
      wordwrap: 1.0.0
    dev: false
    engines:
      node: '>=0.4.7'
    hasBin: true
    optionalDependencies:
      uglify-js: 3.13.10
    resolution:
      integrity: sha512-aAcXm5OAfE/8IXkcZvCepKU3VzW1/39Fb5ZuqMtgI/hT8X2YgoMvBY5dLhq/cpOvw7Lk1nK/UF71aLG/ZnVYRA==
  /har-schema/2.0.0:
    dev: false
    engines:
      node: '>=4'
    resolution:
      integrity: sha1-qUwiJOvKwEeCoNkDVSHyRzW37JI=
  /har-validator/5.1.5:
    dependencies:
      ajv: 6.12.6
      har-schema: 2.0.0
    deprecated: this library is no longer supported
    dev: false
    engines:
      node: '>=6'
    resolution:
      integrity: sha512-nmT2T0lljbxdQZfspsno9hgrG3Uir6Ks5afism62poxqBM6sDnMEuPmzTq8XN0OEwqKLLdh1jQI3qyE66Nzb3w==
  /has-ansi/2.0.0:
    dependencies:
      ansi-regex: 2.1.1
    dev: false
    engines:
      node: '>=0.10.0'
    resolution:
      integrity: sha1-NPUEnOHs3ysGSa8+8k5F7TVBbZE=
  /has-bigints/1.0.1:
    dev: false
    resolution:
      integrity: sha512-LSBS2LjbNBTf6287JEbEzvJgftkF5qFkmCo9hDRpAzKhUOlJ+hx8dd4USs00SgsUNwc4617J9ki5YtEClM2ffA==
  /has-flag/3.0.0:
    dev: false
    engines:
      node: '>=4'
    resolution:
      integrity: sha1-tdRU3CGZriJWmfNGfloH87lVuv0=
  /has-flag/4.0.0:
    dev: false
    engines:
      node: '>=8'
    resolution:
      integrity: sha512-EykJT/Q1KjTWctppgIAgfSO0tKVuZUjhgMr17kqTumMl6Afv3EISleU7qZUzoXDFTAHTDC4NOoG/ZxU3EvlMPQ==
  /has-glob/1.0.0:
    dependencies:
      is-glob: 3.1.0
    dev: false
    engines:
      node: '>=0.10.0'
    resolution:
      integrity: sha1-mqqe7b/7G6OZCnsAEPtnjuAIEgc=
  /has-only/1.1.1:
    dev: false
    engines:
      node: '>=6'
    resolution:
      integrity: sha512-3GuFy9rDw0xvovCHb4SOKiRImbZ+a8boFBUyGNRPVd2mRyQOzYdau5G9nodUXC1ZKYN59hrHFkW1lgBQscYfTg==
  /has-symbols/1.0.2:
    dev: false
    engines:
      node: '>= 0.4'
    resolution:
      integrity: sha512-chXa79rL/UC2KlX17jo3vRGz0azaWEx5tGqZg5pO3NUyEJVB17dMruQlzCCOfUvElghKcm5194+BCRvi2Rv/Gw==
  /has-unicode/2.0.1:
    dev: false
    resolution:
      integrity: sha1-4Ob+aijPUROIVeCG0Wkedx3iqLk=
  /has/1.0.3:
    dependencies:
      function-bind: 1.1.1
    dev: false
    engines:
      node: '>= 0.4.0'
    resolution:
      integrity: sha512-f2dvO0VU6Oej7RkWJGrehjbzMAjFp5/VKPp5tTpWIV4JHHZK1/BxbFRtf/siA2SWTe09caDmVtYYzWEIbBS4zw==
  /hash-base/3.1.0:
    dependencies:
      inherits: 2.0.4
      readable-stream: 3.6.0
      safe-buffer: 5.2.1
    dev: false
    engines:
      node: '>=4'
    resolution:
      integrity: sha512-1nmYp/rhMDiE7AYkDw+lLwlAzz0AntGIe51F3RfFfEqyQ3feY2eI/NcwC6umIQVOASPMsWJLJScWKSSvzL9IVA==
  /hasha/3.0.0:
    dependencies:
      is-stream: 1.1.0
    dev: false
    engines:
      node: '>=4'
    resolution:
      integrity: sha1-UqMvq4Vp1BymmmH/GiFPjrfIvTk=
  /he/1.2.0:
    dev: false
    hasBin: true
    resolution:
      integrity: sha512-F/1DnUGPopORZi0ni+CvrCgHQ5FyEAHRLSApuYWMmrbSwoN2Mn/7k+Gl38gJnR7yyDZk6WLXwiGod1JOWNDKGw==
  /highlight.js/9.18.5:
    deprecated: Support has ended for 9.x series. Upgrade to @latest
    dev: false
    requiresBuild: true
    resolution:
      integrity: sha512-a5bFyofd/BHCX52/8i8uJkjr9DYwXIPnM/plwI6W7ezItLGqzt7X2G2nXuYSfsIJdkwwj/g9DG1LkcGJI/dDoA==
  /homedir-polyfill/1.0.3:
    dependencies:
      parse-passwd: 1.0.0
    dev: false
    engines:
      node: '>=0.10.0'
    resolution:
      integrity: sha512-eSmmWE5bZTK2Nou4g0AI3zZ9rswp7GRKoKXS1BLUkvPviOqs4YTN1djQIqrXy9k5gEtdLPy86JjRwsNM9tnDcA==
  /hosted-git-info/2.8.9:
    dev: false
    resolution:
      integrity: sha512-mxIDAb9Lsm6DoOJ7xH+5+X4y1LU/4Hi50L9C5sIswK3JzULS4bwk1FvjdBgvYR4bzT4tuUQiC15FE2f5HbLvYw==
  /html-escaper/2.0.2:
    dev: false
    resolution:
      integrity: sha512-H2iMtd0I4Mt5eYiapRdIDjp+XzelXQ0tFE4JS7YFwFevXXMmOp9myNrUvCg0D6ws8iqkRPBfKHgbwig1SmlLfg==
  /http-errors/1.7.2:
    dependencies:
      depd: 1.1.2
      inherits: 2.0.3
      setprototypeof: 1.1.1
      statuses: 1.5.0
      toidentifier: 1.0.0
    dev: false
    engines:
      node: '>= 0.6'
    resolution:
      integrity: sha512-uUQBt3H/cSIVfch6i1EuPNy/YsRSOUBXTVfZ+yR7Zjez3qjBz6i9+i4zjNaoqcoFVI4lQJ5plg63TvGfRSDCRg==
  /http-errors/1.7.3:
    dependencies:
      depd: 1.1.2
      inherits: 2.0.4
      setprototypeof: 1.1.1
      statuses: 1.5.0
      toidentifier: 1.0.0
    dev: false
    engines:
      node: '>= 0.6'
    resolution:
      integrity: sha512-ZTTX0MWrsQ2ZAhA1cejAwDLycFsd7I7nVtnkT3Ol0aqodaKW+0CTZDQ1uBv5whptCnc8e8HeRRJxRs0kmm/Qfw==
  /http-proxy-agent/4.0.1:
    dependencies:
      '@tootallnate/once': 1.1.2
      agent-base: 6.0.2
      debug: 4.3.2
    dev: false
    engines:
      node: '>= 6'
    resolution:
      integrity: sha512-k0zdNgqWTGA6aeIRVpvfVob4fL52dTfaehylg0Y4UvSySvOq/Y+BOyPrgpUrA7HylqvU8vIZGsRuXmspskV0Tg==
  /http-proxy/1.18.1:
    dependencies:
      eventemitter3: 4.0.7
      follow-redirects: 1.14.1
      requires-port: 1.0.0
    dev: false
    engines:
      node: '>=8.0.0'
    resolution:
      integrity: sha512-7mz/721AbnJwIVbnaSv1Cz3Am0ZLT/UBwkC92VlxhXv/k/BBQfM2fXElQNC27BVGr0uwUpplYPQM9LnaBMR5NQ==
  /http-proxy/1.18.1_debug@4.3.2:
    dependencies:
      eventemitter3: 4.0.7
      follow-redirects: 1.14.1_debug@4.3.2
      requires-port: 1.0.0
    dev: false
    engines:
      node: '>=8.0.0'
    peerDependencies:
      debug: '*'
    resolution:
      integrity: sha512-7mz/721AbnJwIVbnaSv1Cz3Am0ZLT/UBwkC92VlxhXv/k/BBQfM2fXElQNC27BVGr0uwUpplYPQM9LnaBMR5NQ==
  /http-signature/1.2.0:
    dependencies:
      assert-plus: 1.0.0
      jsprim: 1.4.1
      sshpk: 1.16.1
    dev: false
    engines:
      node: '>=0.8'
      npm: '>=1.3.7'
    resolution:
      integrity: sha1-muzZJRFHcvPZW2WmCruPfBj7rOE=
  /https-proxy-agent/4.0.0:
    dependencies:
      agent-base: 5.1.1
      debug: 4.3.2
    dev: false
    engines:
      node: '>= 6.0.0'
    resolution:
      integrity: sha512-zoDhWrkR3of1l9QAL8/scJZyLu8j/gBkcwcaQOZh7Gyh/+uJQzGVETdgT30akuwkpL8HTRfssqI3BZuV18teDg==
  /https-proxy-agent/5.0.0:
    dependencies:
      agent-base: 6.0.2
      debug: 4.3.2
    dev: false
    engines:
      node: '>= 6'
    resolution:
      integrity: sha512-EkYm5BcKUGiduxzSt3Eppko+PiNWNEpa4ySk9vTC6wDsQJW9rHSa+UhGNJoRYp7bz6Ht1eaRIa6QaJqO5rCFbA==
  /human-signals/1.1.1:
    dev: false
    engines:
      node: '>=8.12.0'
    resolution:
      integrity: sha512-SEQu7vl8KjNL2eoGBLF3+wAjpsNfA9XMlXAYj/3EdaNfAlxKthD1xjEQfGOUhllCGGJVNY34bRr6lPINhNjyZw==
  /iconv-lite/0.4.24:
    dependencies:
      safer-buffer: 2.1.2
    dev: false
    engines:
      node: '>=0.10.0'
    resolution:
      integrity: sha512-v3MXnZAcvnywkTUEZomIActle7RXXeedOR31wwl7VlyoXO4Qi9arvSenNQWne1TcRwhCL1HwLI21bEqdpj8/rA==
  /ieee754/1.2.1:
    dev: false
    resolution:
      integrity: sha512-dcyqhDvX1C46lXZcVqCpK+FtMRQVdIMN6/Df5js2zouUsqG7I6sFxitIC+7KYK29KdXOLHdu9zL4sFnoVQnqaA==
  /ignore/4.0.6:
    dev: false
    engines:
      node: '>= 4'
    resolution:
      integrity: sha512-cyFDKrqc/YdcWFniJhzI42+AzS+gNwmUzOSFcRCQYwySuBBBy/KjuxWLZ/FHEH6Moq1NizMOBWyTcv8O4OZIMg==
  /ignore/5.1.8:
    dev: false
    engines:
      node: '>= 4'
    resolution:
      integrity: sha512-BMpfD7PpiETpBl/A6S498BaIJ6Y/ABT93ETbby2fP00v4EbvPBXWEoaR1UBPKs3iR53pJY7EtZk5KACI57i1Uw==
  /import-fresh/3.3.0:
    dependencies:
      parent-module: 1.0.1
      resolve-from: 4.0.0
    dev: false
    engines:
      node: '>=6'
    resolution:
      integrity: sha512-veYYhQa+D1QBKznvhUHxb8faxlrwUnxseDAbAp457E0wLNio2bOSKnjYDhMj+YiAq61xrMGhQk9iXVk5FzgQMw==
  /import-lazy/4.0.0:
    dev: false
    engines:
      node: '>=8'
    resolution:
      integrity: sha512-rKtvo6a868b5Hu3heneU+L4yEQ4jYKLtjpnPeUdK7h0yzXGmyBTypknlkCvHFBqfX9YlorEiMM6Dnq/5atfHkw==
  /imurmurhash/0.1.4:
    dev: false
    engines:
      node: '>=0.8.19'
    resolution:
      integrity: sha1-khi5srkoojixPcT7a21XbyMUU+o=
  /inflight/1.0.6:
    dependencies:
      once: 1.4.0
      wrappy: 1.0.2
    dev: false
    resolution:
      integrity: sha1-Sb1jMdfQLQwJvJEKEHW6gWW1bfk=
  /inherits/2.0.1:
    dev: false
    resolution:
      integrity: sha1-sX0I0ya0Qj5Wjv9xn5GwscvfafE=
  /inherits/2.0.3:
    dev: false
    resolution:
      integrity: sha1-Yzwsg+PaQqUC9SRmAiSA9CCCYd4=
  /inherits/2.0.4:
    dev: false
    resolution:
      integrity: sha512-k/vGaX4/Yla3WzyMCvTQOXYeIHvqOKtnqBduzTHpzpQZzAskKMhZ2K+EnBiSM9zGSoIFeMpXKxa4dYeZIQqewQ==
  /ini/1.3.8:
    dev: false
    resolution:
      integrity: sha512-JV/yugV2uzW5iMRSiZAyDtQd+nxtUnjeLt0acNdw98kKLrvuRVyB80tsREOE7yvGVgalhZ6RNXCmEHkUKBKxew==
  /interpret/1.4.0:
    dev: false
    engines:
      node: '>= 0.10'
    resolution:
      integrity: sha512-agE4QfB2Lkp9uICn7BAqoscw4SZP9kTE2hxiFI3jBPmXJfdqiahTbUuKGsMoN2GtqL9AxhYioAcVvgsb1HvRbA==
  /ip-regex/2.1.0:
    dev: false
    engines:
      node: '>=4'
    resolution:
      integrity: sha1-+ni/XS5pE8kRzp+BnuUUa7bYROk=
  /ip/1.1.5:
    dev: false
    resolution:
      integrity: sha1-vd7XARQpCCjAoDnnLvJfWq7ENUo=
  /ipaddr.js/1.9.1:
    dev: false
    engines:
      node: '>= 0.10'
    resolution:
      integrity: sha512-0KI/607xoxSToH7GjN1FfSbLoU0+btTicjsQSWQlh/hZykN8KpmMf7uYwPW3R+akZ6R/w18ZlXSHBYXiYUPO3g==
  /is-arguments/1.1.0:
    dependencies:
      call-bind: 1.0.2
    dev: false
    engines:
      node: '>= 0.4'
    resolution:
      integrity: sha512-1Ij4lOMPl/xB5kBDn7I+b2ttPMKa8szhEIrXDuXQD/oe3HJLTLhqhgGspwgyGd6MOywBUqVvYicF72lkgDnIHg==
  /is-arrayish/0.2.1:
    dev: false
    resolution:
      integrity: sha1-d8mYQFJ6qOyxqLppe4BkWnqSap0=
  /is-bigint/1.0.2:
    dev: false
    resolution:
      integrity: sha512-0JV5+SOCQkIdzjBK9buARcV804Ddu7A0Qet6sHi3FimE9ne6m4BGQZfRn+NZiXbBk4F4XmHfDZIipLj9pX8dSA==
  /is-binary-path/2.1.0:
    dependencies:
      binary-extensions: 2.2.0
    dev: false
    engines:
      node: '>=8'
    resolution:
      integrity: sha512-ZMERYes6pDydyuGidse7OsHxtbI7WVeUEozgR/g7rd0xUimYNlvZRE/K2MgZTjWy725IfelLeVcEM97mmtRGXw==
  /is-boolean-object/1.1.1:
    dependencies:
      call-bind: 1.0.2
    dev: false
    engines:
      node: '>= 0.4'
    resolution:
      integrity: sha512-bXdQWkECBUIAcCkeH1unwJLIpZYaa5VvuygSyS/c2lf719mTKZDU5UdDRlpd01UjADgmW8RfqaP+mRaVPdr/Ng==
  /is-buffer/1.1.6:
    dev: false
    resolution:
      integrity: sha512-NcdALwpXkTm5Zvvbk7owOUSvVvBKDgKP5/ewfXEznmQFfs4ZRmanOeKBTjRVjka3QFoN6XJ+9F3USqfHqTaU5w==
  /is-buffer/2.0.5:
    dev: false
    engines:
      node: '>=4'
    resolution:
      integrity: sha512-i2R6zNFDwgEHJyQUtJEk0XFi1i0dPFn/oqjK3/vPCcDeJvW5NQ83V8QbicfF1SupOaB0h8ntgBC2YiE7dfyctQ==
  /is-callable/1.2.3:
    dev: false
    engines:
      node: '>= 0.4'
    resolution:
      integrity: sha512-J1DcMe8UYTBSrKezuIUTUwjXsho29693unXM2YhJUTR2txK/eG47bvNa/wipPFmZFgr/N6f1GA66dv0mEyTIyQ==
  /is-ci/2.0.0:
    dependencies:
      ci-info: 2.0.0
    dev: false
    hasBin: true
    resolution:
      integrity: sha512-YfJT7rkpQB0updsdHLGWrvhBJfcfzNNawYDNIyQXJz0IViGf75O8EBPKSdvw2rF+LGCsX4FZ8tcr3b19LcZq4w==
  /is-core-module/2.4.0:
    dependencies:
      has: 1.0.3
    dev: false
    resolution:
      integrity: sha512-6A2fkfq1rfeQZjxrZJGerpLCTHRNEBiSgnu0+obeJpEPZRUooHgsizvzv0ZjJwOz3iWIHdJtVWJ/tmPr3D21/A==
  /is-date-object/1.0.4:
    dev: false
    engines:
      node: '>= 0.4'
    resolution:
      integrity: sha512-/b4ZVsG7Z5XVtIxs/h9W8nvfLgSAyKYdtGWQLbqy6jA1icmgjf8WCoTKgeS4wy5tYaPePouzFMANbnj94c2Z+A==
  /is-docker/2.2.1:
    dev: false
    engines:
      node: '>=8'
    hasBin: true
    resolution:
      integrity: sha512-F+i2BKsFrH66iaUFc0woD8sLy8getkwTwtOBjvs56Cx4CgJDeKQeqfz8wAYiSb8JOprWhHH5p77PbmYCvvUuXQ==
  /is-extglob/2.1.1:
    dev: false
    engines:
      node: '>=0.10.0'
    resolution:
      integrity: sha1-qIwCU1eR8C7TfHahueqXc8gz+MI=
  /is-fullwidth-code-point/1.0.0:
    dependencies:
      number-is-nan: 1.0.1
    dev: false
    engines:
      node: '>=0.10.0'
    resolution:
      integrity: sha1-754xOG8DGn8NZDr4L95QxFfvAMs=
  /is-fullwidth-code-point/2.0.0:
    dev: false
    engines:
      node: '>=4'
    resolution:
      integrity: sha1-o7MKXE8ZkYMWeqq5O+764937ZU8=
  /is-fullwidth-code-point/3.0.0:
    dev: false
    engines:
      node: '>=8'
    resolution:
      integrity: sha512-zymm5+u+sCsSWyD9qNaejV3DFvhCKclKdizYaJUuHA83RLjb7nSuGnddCHGv0hk+KY7BMAlsWeK4Ueg6EV6XQg==
  /is-generator-function/1.0.9:
    dev: false
    engines:
      node: '>= 0.4'
    resolution:
      integrity: sha512-ZJ34p1uvIfptHCN7sFTjGibB9/oBg17sHqzDLfuwhvmN/qLVvIQXRQ8licZQ35WJ8KuEQt/etnnzQFI9C9Ue/A==
  /is-glob/3.1.0:
    dependencies:
      is-extglob: 2.1.1
    dev: false
    engines:
      node: '>=0.10.0'
    resolution:
      integrity: sha1-e6WuJCF4BKxwcHuWkiVnSGzD6Eo=
  /is-glob/4.0.1:
    dependencies:
      is-extglob: 2.1.1
    dev: false
    engines:
      node: '>=0.10.0'
    resolution:
      integrity: sha512-5G0tKtBTFImOqDnLB2hG6Bp2qcKEFduo4tZu9MT/H6NQv/ghhy30o55ufafxJ/LdH79LLs2Kfrn85TLKyA7BUg==
  /is-module/1.0.0:
    dev: false
    resolution:
      integrity: sha1-Mlj7afeMFNW4FdZkM2tM/7ZEFZE=
  /is-negative-zero/2.0.1:
    dev: false
    engines:
      node: '>= 0.4'
    resolution:
      integrity: sha512-2z6JzQvZRa9A2Y7xC6dQQm4FSTSTNWjKIYYTt4246eMTJmIo0Q+ZyOsU66X8lxK1AbB92dFeglPLrhwpeRKO6w==
  /is-number-object/1.0.5:
    dev: false
    engines:
      node: '>= 0.4'
    resolution:
      integrity: sha512-RU0lI/n95pMoUKu9v1BZP5MBcZuNSVJkMkAG2dJqC4z2GlkGUNeH68SuHuBKBD/XFe+LHZ+f9BKkLET60Niedw==
  /is-number/7.0.0:
    dev: false
    engines:
      node: '>=0.12.0'
    resolution:
      integrity: sha512-41Cifkg6e8TylSpdtTpeLVMqvSBEVzTttHvERD741+pnZ8ANv0004MRL43QKPDlK9cGvNp6NZWZUBlbGXYxxng==
  /is-reference/1.2.1:
    dependencies:
      '@types/estree': 0.0.50
    dev: false
    resolution:
      integrity: sha512-U82MsXXiFIrjCK4otLT+o2NA2Cd2g5MLoOVXUZjIOhLurrRxpEXzI8O0KZHr3IjLvlAH1kTPYSuqer5T9ZVBKQ==
  /is-regex/1.1.3:
    dependencies:
      call-bind: 1.0.2
      has-symbols: 1.0.2
    dev: false
    engines:
      node: '>= 0.4'
    resolution:
      integrity: sha512-qSVXFz28HM7y+IWX6vLCsexdlvzT1PJNFSBuaQLQ5o0IEw8UDYW6/2+eCMVyIsbM8CNLX2a/QWmSpyxYEHY7CQ==
  /is-stream/1.1.0:
    dev: false
    engines:
      node: '>=0.10.0'
    resolution:
      integrity: sha1-EtSj3U5o4Lec6428hBc66A2RykQ=
  /is-stream/2.0.0:
    dev: false
    engines:
      node: '>=8'
    resolution:
      integrity: sha512-XCoy+WlUr7d1+Z8GgSuXmpuUFC9fOhRXglJMx+dwLKTkL44Cjd4W1Z5P+BQZpr+cR93aGP4S/s7Ftw6Nd/kiEw==
  /is-string/1.0.6:
    dev: false
    engines:
      node: '>= 0.4'
    resolution:
      integrity: sha512-2gdzbKUuqtQ3lYNrUTQYoClPhm7oQu4UdpSZMp1/DGgkHBT8E2Z1l0yMdb6D4zNAxwDiMv8MdulKROJGNl0Q0w==
  /is-subset/0.1.1:
    dev: false
    resolution:
      integrity: sha1-ilkRfZMt4d4A8kX83TnOQ/HpOaY=
  /is-symbol/1.0.4:
    dependencies:
      has-symbols: 1.0.2
    dev: false
    engines:
      node: '>= 0.4'
    resolution:
      integrity: sha512-C/CPBqKWnvdcxqIARxyOh4v1UUEOCHpgDa0WYgpKDFMszcrPcffg5uhwSgPCLD2WWxmq6isisz87tzT01tuGhg==
  /is-typed-array/1.1.5:
    dependencies:
      available-typed-arrays: 1.0.4
      call-bind: 1.0.2
      es-abstract: 1.18.3
      foreach: 2.0.5
      has-symbols: 1.0.2
    dev: false
    engines:
      node: '>= 0.4'
    resolution:
      integrity: sha512-S+GRDgJlR3PyEbsX/Fobd9cqpZBuvUS+8asRqYDMLCb2qMzt1oz5m5oxQCxOgUDxiWsOVNi4yaF+/uvdlHlYug==
  /is-typedarray/1.0.0:
    dev: false
    resolution:
      integrity: sha1-5HnICFjfDBsR3dppQPlgEfzaSpo=
  /is-valid-glob/1.0.0:
    dev: false
    engines:
      node: '>=0.10.0'
    resolution:
      integrity: sha1-Kb8+/3Ab4tTTFdusw5vDn+j2Aao=
  /is-windows/1.0.2:
    dev: false
    engines:
      node: '>=0.10.0'
    resolution:
      integrity: sha512-eXK1UInq2bPmjyX6e3VHIzMLobc4J94i4AWn+Hpq3OU5KkrRC96OAcR3PRJ/pGu6m8TRnBHP9dkXQVsT/COVIA==
  /is-wsl/2.2.0:
    dependencies:
      is-docker: 2.2.1
    dev: false
    engines:
      node: '>=8'
    resolution:
      integrity: sha512-fKzAra0rGJUUBwGBgNkHZuToZcn+TtXHpeCgmkMJMMYx1sQDYaCSyjJBSCa2nH1DGm7s3n1oBnohoVTBaN7Lww==
  /isarray/0.0.1:
    dev: false
    resolution:
      integrity: sha1-ihis/Kmo9Bd+Cav8YDiTmwXR7t8=
  /isarray/1.0.0:
    dev: false
    resolution:
      integrity: sha1-u5NdSFgsuhaMBoNJV6VKPgcSTxE=
  /isbinaryfile/4.0.8:
    dev: false
    engines:
      node: '>= 8.0.0'
    resolution:
      integrity: sha512-53h6XFniq77YdW+spoRrebh0mnmTxRPTlcuIArO57lmMdq4uBKFKaeTjnb92oYWrSn/LVL+LT+Hap2tFQj8V+w==
  /isexe/2.0.0:
    dev: false
    resolution:
      integrity: sha1-6PvzdNxVb/iUehDcsFctYz8s+hA=
  /isstream/0.1.2:
    dev: false
    resolution:
      integrity: sha1-R+Y/evVa+m+S4VAOaQ64uFKcCZo=
  /istanbul-lib-coverage/2.0.5:
    dev: false
    engines:
      node: '>=6'
    resolution:
      integrity: sha512-8aXznuEPCJvGnMSRft4udDRDtb1V3pkQkMMI5LI+6HuQz5oQ4J2UFn1H82raA3qJtyOLkkwVqICBQkjnGtn5mA==
  /istanbul-lib-coverage/3.0.0:
    dev: false
    engines:
      node: '>=8'
    resolution:
      integrity: sha512-UiUIqxMgRDET6eR+o5HbfRYP1l0hqkWOs7vNxC/mggutCMUIhWMm8gAHb8tHlyfD3/l6rlgNA5cKdDzEAf6hEg==
  /istanbul-lib-hook/2.0.7:
    dependencies:
      append-transform: 1.0.0
    dev: false
    engines:
      node: '>=6'
    resolution:
      integrity: sha512-vrRztU9VRRFDyC+aklfLoeXyNdTfga2EI3udDGn4cZ6fpSXpHLV9X6CHvfoMCPtggg8zvDDmC4b9xfu0z6/llA==
  /istanbul-lib-instrument/3.3.0:
    dependencies:
      '@babel/generator': 7.14.5
      '@babel/parser': 7.14.7
      '@babel/template': 7.14.5
      '@babel/traverse': 7.14.7
      '@babel/types': 7.14.5
      istanbul-lib-coverage: 2.0.5
      semver: 6.3.0
    dev: false
    engines:
      node: '>=6'
    resolution:
      integrity: sha512-5nnIN4vo5xQZHdXno/YDXJ0G+I3dAm4XgzfSVTPLQpj/zAV2dV6Juy0yaf10/zrJOJeHoN3fraFe+XRq2bFVZA==
  /istanbul-lib-instrument/4.0.3:
    dependencies:
      '@babel/core': 7.14.6
      '@istanbuljs/schema': 0.1.3
      istanbul-lib-coverage: 3.0.0
      semver: 6.3.0
    dev: false
    engines:
      node: '>=8'
    resolution:
      integrity: sha512-BXgQl9kf4WTCPCCpmFGoJkz/+uhvm7h7PFKUYxh7qarQd3ER33vHG//qaE8eN25l07YqZPpHXU9I09l/RD5aGQ==
  /istanbul-lib-report/2.0.8:
    dependencies:
      istanbul-lib-coverage: 2.0.5
      make-dir: 2.1.0
      supports-color: 6.1.0
    dev: false
    engines:
      node: '>=6'
    resolution:
      integrity: sha512-fHBeG573EIihhAblwgxrSenp0Dby6tJMFR/HvlerBsrCTD5bkUuoNtn3gVh29ZCS824cGGBPn7Sg7cNk+2xUsQ==
  /istanbul-lib-report/3.0.0:
    dependencies:
      istanbul-lib-coverage: 3.0.0
      make-dir: 3.1.0
      supports-color: 7.2.0
    dev: false
    engines:
      node: '>=8'
    resolution:
      integrity: sha512-wcdi+uAKzfiGT2abPpKZ0hSU1rGQjUQnLvtY5MpQ7QCTahD3VODhcu4wcfY1YtkGaDD5yuydOLINXsfbus9ROw==
  /istanbul-lib-source-maps/3.0.6:
    dependencies:
      debug: 4.3.2
      istanbul-lib-coverage: 2.0.5
      make-dir: 2.1.0
      rimraf: 2.7.1
      source-map: 0.6.1
    dev: false
    engines:
      node: '>=6'
    resolution:
      integrity: sha512-R47KzMtDJH6X4/YW9XTx+jrLnZnscW4VpNN+1PViSYTejLVPWv7oov+Duf8YQSPyVRUvueQqz1TcsC6mooZTXw==
  /istanbul-lib-source-maps/4.0.0:
    dependencies:
      debug: 4.3.2
      istanbul-lib-coverage: 3.0.0
      source-map: 0.6.1
    dev: false
    engines:
      node: '>=8'
    resolution:
      integrity: sha512-c16LpFRkR8vQXyHZ5nLpY35JZtzj1PQY1iZmesUbf1FZHbIupcWfjgOXBY9YHkLEQ6puz1u4Dgj6qmU/DisrZg==
  /istanbul-reports/2.2.7:
    dependencies:
      html-escaper: 2.0.2
    dev: false
    engines:
      node: '>=6'
    resolution:
      integrity: sha512-uu1F/L1o5Y6LzPVSVZXNOoD/KXpJue9aeLRd0sM9uMXfZvzomB0WxVamWb5ue8kA2vVWEmW7EG+A5n3f1kqHKg==
  /istanbul-reports/3.0.2:
    dependencies:
      html-escaper: 2.0.2
      istanbul-lib-report: 3.0.0
    dev: false
    engines:
      node: '>=8'
    resolution:
      integrity: sha512-9tZvz7AiR3PEDNGiV9vIouQ/EAcqMXFmkcA1CDFTwOB98OZVDL0PH9glHotf5Ugp6GCOTypfzGWI/OqjWNCRUw==
  /its-name/1.0.0:
    dev: false
    engines:
      node: '>=6'
    resolution:
      integrity: sha1-IGXxiD7LVoxl9xEt2/EjQB+uSvA=
  /jest-worker/24.9.0:
    dependencies:
      merge-stream: 2.0.0
      supports-color: 6.1.0
    dev: false
    engines:
      node: '>= 6'
    resolution:
      integrity: sha512-51PE4haMSXcHohnSMdM42anbvZANYTqMrr52tVKPqqsPJMzoP6FYYDVqahX/HrAoKEKz3uUPzSvKs9A3qR4iVw==
  /jju/1.4.0:
    dev: false
    resolution:
      integrity: sha1-o6vicYryQaKykE+EpiWXDzia4yo=
  /jquery/3.6.0:
    dev: false
    resolution:
      integrity: sha512-JVzAR/AjBvVt2BmYhxRCSYysDsPcssdmTFnzyLEts9qNwmjmu4JTAMYubEfwVOSwpQ1I1sKKFcxhZCI2buerfw==
  /js-tokens/4.0.0:
    dev: false
    resolution:
      integrity: sha512-RdJUflcE3cUzKiMqQgsCu06FPu9UdIJO0beYbPhHN4k6apgJtifcoCtT9bcxOpYBtpD2kCM6Sbzg4CausW/PKQ==
  /js-yaml/3.13.1:
    dependencies:
      argparse: 1.0.10
      esprima: 4.0.1
    dev: false
    hasBin: true
    resolution:
      integrity: sha512-YfbcO7jXDdyj0DGxYVSlSeQNHbD7XPWvrVWeVUujrQEoZzWJIRrCPoyk6kL6IAjAG2IolMK4T0hNUe0HOUs5Jw==
  /js-yaml/3.14.1:
    dependencies:
      argparse: 1.0.10
      esprima: 4.0.1
    dev: false
    hasBin: true
    resolution:
      integrity: sha512-okMH7OXXJ7YrN9Ok3/SXrnu4iX9yOk+25nqX4imS2npuvTYDmo/QEZoqwZkYaIDk3jVvBOTOIEgEhaLOynBS9g==
  /jsbi/3.1.5:
    dev: false
    resolution:
      integrity: sha512-w2BY0VOYC1ahe+w6Qhl4SFoPvPsZ9NPHY4bwass+LCgU7RK3PBoVQlQ3G1s7vI8W3CYyJiEXcbKF7FIM/L8q3Q==
  /jsbn/0.1.1:
    dev: false
    resolution:
      integrity: sha1-peZUwuWi3rXyAdls77yoDA7y9RM=
  /jsesc/2.5.2:
    dev: false
    engines:
      node: '>=4'
    hasBin: true
    resolution:
      integrity: sha512-OYu7XEzjkCQ3C5Ps3QIZsQfNpqoJyZZA99wd9aWd05NCtC5pWOkShK2mkL6HXQR6/Cy2lbNdPlZBpuQHXE63gA==
  /json-edm-parser/0.1.2:
    dependencies:
      jsonparse: 1.2.0
    dev: false
    resolution:
      integrity: sha1-HmCw/vG8CvZ7wNFG393lSGzWFbQ=
  /json-parse-better-errors/1.0.2:
    dev: false
    resolution:
      integrity: sha512-mrqyZKfX5EhL7hvqcV6WG1yYjnjeuYDzDhhcAAUrq8Po85NBQBJP+ZDUT75qZQ98IkUoBqdkExkukOU7Ts2wrw==
  /json-schema-traverse/0.4.1:
    dev: false
    resolution:
      integrity: sha512-xbbCH5dCYU5T8LcEhhuh7HJ88HXuW3qsI3Y0zOZFKfZEHcpWiHU/Jxzk629Brsab/mMiHQti9wMP+845RPe3Vg==
  /json-schema-traverse/1.0.0:
    dev: false
    resolution:
      integrity: sha512-NM8/P9n3XjXhIZn1lLhkFaACTOURQXjWhV4BA/RnOv8xvgqtqpAX9IO4mRQxSx1Rlo4tqzeqb0sOlruaOy3dug==
  /json-schema/0.2.3:
    dev: false
    resolution:
      integrity: sha1-tIDIkuWaLwWVTOcnvT8qTogvnhM=
  /json-schema/0.3.0:
    dev: false
    resolution:
      integrity: sha512-TYfxx36xfl52Rf1LU9HyWSLGPdYLL+SQ8/E/0yVyKG8wCCDaSrhPap0vEdlsZWRaS6tnKKLPGiEJGiREVC8kxQ==
  /json-stable-stringify-without-jsonify/1.0.1:
    dev: false
    resolution:
      integrity: sha1-nbe1lJatPzz+8wp1FC0tkwrXJlE=
  /json-stringify-safe/5.0.1:
    dev: false
    resolution:
      integrity: sha1-Epai1Y/UXxmg9s4B1lcB4sc1tus=
  /json5/2.2.0:
    dependencies:
      minimist: 1.2.5
    dev: false
    engines:
      node: '>=6'
    hasBin: true
    resolution:
      integrity: sha512-f+8cldu7X/y7RAJurMEJmdoKXGB/X550w2Nr3tTbezL6RwEE/iMcm+tZnXeoZtKuOq6ft8+CqzEkrIgx1fPoQA==
  /jsonfile/4.0.0:
    dev: false
    optionalDependencies:
      graceful-fs: 4.2.6
    resolution:
      integrity: sha1-h3Gq4HmbZAdrdmQPygWPnBDjPss=
  /jsonparse/1.2.0:
    dev: false
    engines:
      '0': node >= 0.2.0
    resolution:
      integrity: sha1-XAxWhRBxYOcv50ib3eoLRMK8Z70=
  /jsonwebtoken/8.5.1:
    dependencies:
      jws: 3.2.2
      lodash.includes: 4.3.0
      lodash.isboolean: 3.0.3
      lodash.isinteger: 4.0.4
      lodash.isnumber: 3.0.3
      lodash.isplainobject: 4.0.6
      lodash.isstring: 4.0.1
      lodash.once: 4.1.1
      ms: 2.1.3
      semver: 5.7.1
    dev: false
    engines:
      node: '>=4'
      npm: '>=1.4.28'
    resolution:
      integrity: sha512-XjwVfRS6jTMsqYs0EsuJ4LGxXV14zQybNd4L2r0UvbVnSF9Af8x7p5MzbJ90Ioz/9TI41/hTCvznF/loiSzn8w==
  /jsprim/1.4.1:
    dependencies:
      assert-plus: 1.0.0
      extsprintf: 1.3.0
      json-schema: 0.2.3
      verror: 1.10.0
    dev: false
    engines:
      '0': node >=0.6.0
    resolution:
      integrity: sha1-MT5mvB5cwG5Di8G3SZwuXFastqI=
  /jsrsasign/10.3.0:
    dev: false
    resolution:
      integrity: sha512-irDIKKFW++EAELgP3fjFi5/Fn0XEyfuQTTgpbeFwCGkV6tRIYZl3uraRea2HTXWCstcSZuDaCbdAhU1n+075Bg==
  /jssha/2.4.2:
    deprecated: jsSHA versions < 3.0.0 will no longer receive feature updates
    dev: false
    resolution:
      integrity: sha512-/jsi/9C0S70zfkT/4UlKQa5E1xKurDnXcQizcww9JSR/Fv+uIbWM2btG+bFcL3iNoK9jIGS0ls9HWLr1iw0kFg==
  /jssha/3.2.0:
    dev: false
    resolution:
      integrity: sha512-QuruyBENDWdN4tZwJbQq7/eAK85FqrI4oDbXjy5IBhYD+2pTJyBUWZe8ctWaCkrV0gy6AaelgOZZBMeswEa/6Q==
  /just-extend/4.2.1:
    dev: false
    resolution:
      integrity: sha512-g3UB796vUFIY90VIv/WX3L2c8CS2MdWUww3CNrYmqza1Fg0DURc2K/O4YrnklBdQarSJ/y8JnJYDGc+1iumQjg==
  /jwa/1.4.1:
    dependencies:
      buffer-equal-constant-time: 1.0.1
      ecdsa-sig-formatter: 1.0.11
      safe-buffer: 5.2.1
    dev: false
    resolution:
      integrity: sha512-qiLX/xhEEFKUAJ6FiBMbes3w9ATzyk5W7Hvzpa/SLYdxNtng+gcurvrI7TbACjIXlsJyr05/S1oUhZrc63evQA==
  /jwa/2.0.0:
    dependencies:
      buffer-equal-constant-time: 1.0.1
      ecdsa-sig-formatter: 1.0.11
      safe-buffer: 5.2.1
    dev: false
    resolution:
      integrity: sha512-jrZ2Qx916EA+fq9cEAeCROWPTfCwi1IVHqT2tapuqLEVVDKFDENFw1oL+MwrTvH6msKxsd1YTDVw6uKEcsrLEA==
  /jws/3.2.2:
    dependencies:
      jwa: 1.4.1
      safe-buffer: 5.2.1
    dev: false
    resolution:
      integrity: sha512-YHlZCB6lMTllWDtSPHz/ZXTsi8S00usEV6v1tjq8tOUZzw7DpSDWVXjXDre6ed1w/pd495ODpHZYSdkRTsa0HA==
  /jws/4.0.0:
    dependencies:
      jwa: 2.0.0
      safe-buffer: 5.2.1
    dev: false
    resolution:
      integrity: sha512-KDncfTmOZoOMTFG4mBlG0qUIOlc03fmzH+ru6RgYVZhPkyiy/92Owlt/8UEN+a4TXR1FQetfIpJE8ApdvdVxTg==
  /jwt-decode/2.2.0:
    dev: false
    resolution:
      integrity: sha1-fYa9VmefWM5qhHBKZX3TkruoGnk=
  /karma-chai/0.1.0_chai@4.3.4+karma@6.3.4:
    dependencies:
      chai: 4.3.4
      karma: 6.3.4
    dev: false
    peerDependencies:
      chai: '*'
      karma: '>=0.10.9'
    resolution:
      integrity: sha1-vuWtQEAFF4Ea40u5RfdikJEIt5o=
  /karma-chrome-launcher/3.1.0:
    dependencies:
      which: 1.3.1
    dev: false
    resolution:
      integrity: sha512-3dPs/n7vgz1rxxtynpzZTvb9y/GIaW8xjAwcIGttLbycqoFtI7yo1NGnQi6oFTherRE+GIhCAHZC4vEqWGhNvg==
  /karma-coverage/2.0.3:
    dependencies:
      istanbul-lib-coverage: 3.0.0
      istanbul-lib-instrument: 4.0.3
      istanbul-lib-report: 3.0.0
      istanbul-lib-source-maps: 4.0.0
      istanbul-reports: 3.0.2
      minimatch: 3.0.4
    dev: false
    engines:
      node: '>=10.0.0'
    resolution:
      integrity: sha512-atDvLQqvPcLxhED0cmXYdsPMCQuh6Asa9FMZW1bhNqlVEhJoB9qyZ2BY1gu7D/rr5GLGb5QzYO4siQskxaWP/g==
  /karma-edge-launcher/0.4.2_karma@6.3.4:
    dependencies:
      edge-launcher: 1.2.2
      karma: 6.3.4
    dev: false
    engines:
      node: '>=4'
    peerDependencies:
      karma: '>=0.9'
    resolution:
      integrity: sha512-YAJZb1fmRcxNhMIWYsjLuxwODBjh2cSHgTW/jkVmdpGguJjLbs9ZgIK/tEJsMQcBLUkO+yO4LBbqYxqgGW2HIw==
  /karma-env-preprocessor/0.1.1:
    dev: false
    resolution:
      integrity: sha1-u+jIfVnADtt2BwvTwxtLOdXcfhU=
  /karma-firefox-launcher/1.3.0:
    dependencies:
      is-wsl: 2.2.0
    dev: false
    resolution:
      integrity: sha512-Fi7xPhwrRgr+94BnHX0F5dCl1miIW4RHnzjIGxF8GaIEp7rNqX7LSi7ok63VXs3PS/5MQaQMhGxw+bvD+pibBQ==
  /karma-ie-launcher/1.0.0_karma@6.3.4:
    dependencies:
      karma: 6.3.4
      lodash: 4.17.21
    dev: false
    peerDependencies:
      karma: '>=0.9'
    resolution:
      integrity: sha1-SXmGhCxJAZA0bNifVJTKmDDG1Zw=
  /karma-json-preprocessor/0.3.3_karma@6.3.4:
    dependencies:
      karma: 6.3.4
    dev: false
    peerDependencies:
      karma: '>=0.9'
    resolution:
      integrity: sha1-X36ZW+uuS06PCiy1IVBVSq8LHi4=
  /karma-json-to-file-reporter/1.0.1:
    dependencies:
      json5: 2.2.0
    dev: false
    resolution:
      integrity: sha512-kNCi+0UrXAeTJMpMsHkHNbfmlErsYT+/haNakJIhsE/gtj3Jx7zWRg7BTc1HHSbH5KeVXVRJr3/KLB/NHWY7Hg==
  /karma-junit-reporter/2.0.1_karma@6.3.4:
    dependencies:
      karma: 6.3.4
      path-is-absolute: 1.0.1
      xmlbuilder: 12.0.0
    dev: false
    engines:
      node: '>= 8'
    peerDependencies:
      karma: '>=0.9'
    resolution:
      integrity: sha512-VtcGfE0JE4OE1wn0LK8xxDKaTP7slN8DO3I+4xg6gAi1IoAHAXOJ1V9G/y45Xg6sxdxPOR3THCFtDlAfBo9Afw==
  /karma-mocha-reporter/2.2.5_karma@6.3.4:
    dependencies:
      chalk: 2.4.2
      karma: 6.3.4
      log-symbols: 2.2.0
      strip-ansi: 4.0.0
    dev: false
    peerDependencies:
      karma: '>=0.13'
    resolution:
      integrity: sha1-FRIAlejtgZGG5HoLAS8810GJVWA=
  /karma-mocha/2.0.1:
    dependencies:
      minimist: 1.2.5
    dev: false
    resolution:
      integrity: sha512-Tzd5HBjm8his2OA4bouAsATYEpZrp9vC7z5E5j4C5Of5Rrs1jY67RAwXNcVmd/Bnk1wgvQRou0zGVLey44G4tQ==
  /karma-rollup-preprocessor/7.0.7_rollup@1.32.1:
    dependencies:
      chokidar: 3.5.2
      debounce: 1.2.1
      rollup: 1.32.1
    dev: false
    engines:
      node: '>= 8.0.0'
    peerDependencies:
      rollup: '>= 1.0.0'
    resolution:
      integrity: sha512-Y1QwsTCiCBp8sSALZdqmqry/mWIWIy0V6zonUIpy+0/D/Kpb2XZvR+JZrWfacQvcvKQdZFJvg6EwlnKtjepu3Q==
  /karma-source-map-support/1.4.0:
    dependencies:
      source-map-support: 0.5.19
    dev: false
    resolution:
      integrity: sha512-RsBECncGO17KAoJCYXjv+ckIz+Ii9NCi+9enk+rq6XC81ezYkb4/RHE6CTXdA7IOJqoF3wcaLfVG0CPmE5ca6A==
  /karma-sourcemap-loader/0.3.8:
    dependencies:
      graceful-fs: 4.2.6
    dev: false
    resolution:
      integrity: sha512-zorxyAakYZuBcHRJE+vbrK2o2JXLFWK8VVjiT/6P+ltLBUGUvqTEkUiQ119MGdOrK7mrmxXHZF1/pfT6GgIZ6g==
  /karma/6.3.4:
    dependencies:
      body-parser: 1.19.0
      braces: 3.0.2
      chokidar: 3.5.2
      colors: 1.4.0
      connect: 3.7.0
      di: 0.0.1
      dom-serialize: 2.2.1
      glob: 7.1.7
      graceful-fs: 4.2.6
      http-proxy: 1.18.1
      isbinaryfile: 4.0.8
      lodash: 4.17.21
      log4js: 6.3.0
      mime: 2.5.2
      minimatch: 3.0.4
      qjobs: 1.2.0
      range-parser: 1.2.1
      rimraf: 3.0.2
      socket.io: 3.1.2
      source-map: 0.6.1
      tmp: 0.2.1
      ua-parser-js: 0.7.28
      yargs: 16.2.0
    dev: false
    engines:
      node: '>= 10'
    hasBin: true
    resolution:
      integrity: sha512-hbhRogUYIulfkBTZT7xoPrCYhRBnBoqbbL4fszWD0ReFGUxU+LYBr3dwKdAluaDQ/ynT9/7C+Lf7pPNW4gSx4Q==
  /karma/6.3.4_debug@4.3.2:
    dependencies:
      body-parser: 1.19.0
      braces: 3.0.2
      chokidar: 3.5.2
      colors: 1.4.0
      connect: 3.7.0
      di: 0.0.1
      dom-serialize: 2.2.1
      glob: 7.1.7
      graceful-fs: 4.2.6
      http-proxy: 1.18.1_debug@4.3.2
      isbinaryfile: 4.0.8
      lodash: 4.17.21
      log4js: 6.3.0
      mime: 2.5.2
      minimatch: 3.0.4
      qjobs: 1.2.0
      range-parser: 1.2.1
      rimraf: 3.0.2
      socket.io: 3.1.2
      source-map: 0.6.1
      tmp: 0.2.1
      ua-parser-js: 0.7.28
      yargs: 16.2.0
    dev: false
    engines:
      node: '>= 10'
    hasBin: true
    peerDependencies:
      debug: '*'
    resolution:
      integrity: sha512-hbhRogUYIulfkBTZT7xoPrCYhRBnBoqbbL4fszWD0ReFGUxU+LYBr3dwKdAluaDQ/ynT9/7C+Lf7pPNW4gSx4Q==
  /keytar/7.7.0:
    dependencies:
      node-addon-api: 3.2.1
      prebuild-install: 6.1.3
    dev: false
    requiresBuild: true
    resolution:
      integrity: sha512-YEY9HWqThQc5q5xbXbRwsZTh2PJ36OSYRjSv3NN2xf5s5dpLTjEZnC2YikR29OaVybf9nQ0dJ/80i40RS97t/A==
  /lazy-ass/1.6.0:
    dev: false
    engines:
      node: '> 0.8'
    resolution:
      integrity: sha1-eZllXoZGwX8In90YfRUNMyTVRRM=
  /levn/0.3.0:
    dependencies:
      prelude-ls: 1.1.2
      type-check: 0.3.2
    dev: false
    engines:
      node: '>= 0.8.0'
    resolution:
      integrity: sha1-OwmSTt+fCDwEkP3UwLxEIeBHZO4=
  /levn/0.4.1:
    dependencies:
      prelude-ls: 1.2.1
      type-check: 0.4.0
    dev: false
    engines:
      node: '>= 0.8.0'
    resolution:
      integrity: sha512-+bT2uH4E5LGE7h/n3evcS/sQlJXCpIp6ym8OWJ5eV6+67Dsql/LaaT7qJBAt2rzfoa/5QBGBhxDix1dMt2kQKQ==
  /load-json-file/4.0.0:
    dependencies:
      graceful-fs: 4.2.6
      parse-json: 4.0.0
      pify: 3.0.0
      strip-bom: 3.0.0
    dev: false
    engines:
      node: '>=4'
    resolution:
      integrity: sha1-L19Fq5HjMhYjT9U62rZo607AmTs=
  /locate-path/2.0.0:
    dependencies:
      p-locate: 2.0.0
      path-exists: 3.0.0
    dev: false
    engines:
      node: '>=4'
    resolution:
      integrity: sha1-K1aLJl7slExtnA3pw9u7ygNUzY4=
  /locate-path/3.0.0:
    dependencies:
      p-locate: 3.0.0
      path-exists: 3.0.0
    dev: false
    engines:
      node: '>=6'
    resolution:
      integrity: sha512-7AO748wWnIhNqAuaty2ZWHkQHRSNfPVIsPIfwEOWO22AmaoVrWavlOcMR5nzTLNYvp36X220/maaRsrec1G65A==
  /lodash.clonedeep/4.5.0:
    dev: false
    resolution:
      integrity: sha1-4j8/nE+Pvd6HJSnBBxhXoIblzO8=
  /lodash.flattendeep/4.4.0:
    dev: false
    resolution:
      integrity: sha1-+wMJF/hqMTTlvJvsDWngAT3f7bI=
  /lodash.get/4.4.2:
    dev: false
    resolution:
      integrity: sha1-LRd/ZS+jHpObRDjVNBSZ36OCXpk=
  /lodash.includes/4.3.0:
    dev: false
    resolution:
      integrity: sha1-YLuYqHy5I8aMoeUTJUgzFISfVT8=
  /lodash.isboolean/3.0.3:
    dev: false
    resolution:
      integrity: sha1-bC4XHbKiV82WgC/UOwGyDV9YcPY=
  /lodash.isequal/4.5.0:
    dev: false
    resolution:
      integrity: sha1-QVxEePK8wwEgwizhDtMib30+GOA=
  /lodash.isinteger/4.0.4:
    dev: false
    resolution:
      integrity: sha1-YZwK89A/iwTDH1iChAt3sRzWg0M=
  /lodash.isnumber/3.0.3:
    dev: false
    resolution:
      integrity: sha1-POdoEMWSjQM1IwGsKHMX8RwLH/w=
  /lodash.isplainobject/4.0.6:
    dev: false
    resolution:
      integrity: sha1-fFJqUtibRcRcxpC4gWO+BJf1UMs=
  /lodash.isstring/4.0.1:
    dev: false
    resolution:
      integrity: sha1-1SfftUVuynzJu5XV2ur4i6VKVFE=
  /lodash.merge/4.6.2:
    dev: false
    resolution:
      integrity: sha512-0KpjqXRVvrYyCsX1swR/XTK0va6VQkQM6MNo7PqW77ByjAhoARA8EfrP1N4+KlKj8YS0ZUCtRT/YUuhyYDujIQ==
  /lodash.once/4.1.1:
    dev: false
    resolution:
      integrity: sha1-DdOXEhPHxW34gJd9UEyI+0cal6w=
  /lodash.sortby/4.7.0:
    dev: false
    resolution:
      integrity: sha1-7dFMgk4sycHgsKG0K7UhBRakJDg=
  /lodash.truncate/4.4.2:
    dev: false
    resolution:
      integrity: sha1-WjUNoLERO4N+z//VgSy+WNbq4ZM=
  /lodash/4.17.21:
    dev: false
    resolution:
      integrity: sha512-v2kDEe57lecTulaDIuNTPy3Ry4gLGJ6Z1O3vE1krgXZNrsQ+LFTGHVxVjcXPs17LhbZVGedAJv8XZ1tvj5FvSg==
  /log-symbols/2.2.0:
    dependencies:
      chalk: 2.4.2
    dev: false
    engines:
      node: '>=4'
    resolution:
      integrity: sha512-VeIAFslyIerEJLXHziedo2basKbMKtTw3vfn5IzG0XTjhAVEJyNHnL2p7vc+wBDSdQuUpNw3M2u6xb9QsAY5Eg==
  /log-symbols/3.0.0:
    dependencies:
      chalk: 2.4.2
    dev: false
    engines:
      node: '>=8'
    resolution:
      integrity: sha512-dSkNGuI7iG3mfvDzUuYZyvk5dD9ocYCYzNU6CYDE6+Xqd+gwme6Z00NS3dUh8mq/73HaEtT7m6W+yUPtU6BZnQ==
  /log4js/6.3.0:
    dependencies:
      date-format: 3.0.0
      debug: 4.3.2
      flatted: 2.0.2
      rfdc: 1.3.0
      streamroller: 2.2.4
    dev: false
    engines:
      node: '>=8.0'
    resolution:
      integrity: sha512-Mc8jNuSFImQUIateBFwdOQcmC6Q5maU0VVvdC2R6XMb66/VnT+7WS4D/0EeNMZu1YODmJe5NIn2XftCzEocUgw==
  /long/4.0.0:
    dev: false
    resolution:
      integrity: sha512-XsP+KhQif4bjX1kbuSiySJFNAehNxgLb6hPRGJ9QsUr8ajHkuXGdrHmFUTUUXhDwVX2R5bY4JNZEwbUiMhV+MA==
  /lru-cache/4.1.5:
    dependencies:
      pseudomap: 1.0.2
      yallist: 2.1.2
    dev: false
    resolution:
      integrity: sha512-sWZlbEP2OsHNkXrMl5GYk/jKk70MBng6UU4YI/qGDYbgf6YbP4EvmqISbXCoJiRKs+1bSpFHVgQxvJ17F2li5g==
  /lru-cache/5.1.1:
    dependencies:
      yallist: 3.1.1
    dev: false
    resolution:
      integrity: sha512-KpNARQA3Iwv+jTA0utUVVbrh+Jlrr1Fv0e56GGzAFOXN7dk/FviaDW8LHmK52DlcH4WP2n6gI8vN1aesBFgo9w==
  /lru-cache/6.0.0:
    dependencies:
      yallist: 4.0.0
    dev: false
    engines:
      node: '>=10'
    resolution:
      integrity: sha512-Jo6dJ04CmSjuznwJSS3pUeWmd/H0ffTlkXXgwZi+eq1UCmqQwCh+eLsYOYCwY991i2Fah4h1BEMCx4qThGbsiA==
  /lunr/2.3.9:
    dev: false
    resolution:
      integrity: sha512-zTU3DaZaF3Rt9rhN3uBMGQD3dD2/vFQqnvZCDv4dl5iOzq2IZQqTxu90r4E5J+nP70J3ilqVCrbho2eWaeW8Ow==
  /machina/4.0.2:
    dependencies:
      lodash: 4.17.21
    dev: false
    engines:
      node: '>=0.4.0'
    resolution:
      integrity: sha512-OOlFrW1rd783S6tF36v5Ie/TM64gfvSl9kYLWL2cPA31J71HHWW3XrgSe1BZSFAPkh8532CMJMLv/s9L2aopiA==
  /magic-string/0.25.7:
    dependencies:
      sourcemap-codec: 1.4.8
    dev: false
    resolution:
      integrity: sha512-4CrMT5DOHTDk4HYDlzmwu4FVCcIYI8gauveasrdCu2IKIFOJ3f0v/8MDGJCDL9oD2ppz/Av1b0Nj345H9M+XIA==
  /make-dir/2.1.0:
    dependencies:
      pify: 4.0.1
      semver: 5.7.1
    dev: false
    engines:
      node: '>=6'
    resolution:
      integrity: sha512-LS9X+dc8KLxXCb8dni79fLIIUA5VyZoyjSMCwTluaXA0o27cCK0bhXkpgw+sTXVpPy/lSO57ilRixqk0vDmtRA==
  /make-dir/3.1.0:
    dependencies:
      semver: 6.3.0
    dev: false
    engines:
      node: '>=8'
    resolution:
      integrity: sha512-g3FeP20LNwhALb/6Cz6Dd4F2ngze0jz7tbzrD2wAV+o9FeNHe4rL+yK2md0J/fiSf1sa1ADhXqi5+oVwOM/eGw==
  /make-error/1.3.6:
    dev: false
    resolution:
      integrity: sha512-s8UhlNe7vPKomQhC1qFelMokr/Sc3AgNbso3n74mVPA5LTZwkB9NlXf4XPamLxJE8h0gh73rM94xvwRT2CVInw==
  /marked/0.7.0:
    dev: false
    engines:
      node: '>=0.10.0'
    hasBin: true
    resolution:
      integrity: sha512-c+yYdCZJQrsRjTPhUx7VKkApw9bwDkNbHUKo1ovgcfDjb2kc8rLuRbIFyXL5WOEUwzSSKo3IXpph2K6DqB/KZg==
  /matched/1.0.2:
    dependencies:
      arr-union: 3.1.0
      async-array-reduce: 0.2.1
      glob: 7.1.7
      has-glob: 1.0.0
      is-valid-glob: 1.0.0
      resolve-dir: 1.0.1
    dev: false
    engines:
      node: '>= 0.12.0'
    resolution:
      integrity: sha512-7ivM1jFZVTOOS77QsR+TtYHH0ecdLclMkqbf5qiJdX2RorqfhsL65QHySPZgDE0ZjHoh+mQUNHTanNXIlzXd0Q==
  /md5.js/1.3.4:
    dependencies:
      hash-base: 3.1.0
      inherits: 2.0.4
    dev: false
    resolution:
      integrity: sha1-6b296UogpawYsENA/Fdk1bCdkB0=
  /md5/2.3.0:
    dependencies:
      charenc: 0.0.2
      crypt: 0.0.2
      is-buffer: 1.1.6
    dev: false
    resolution:
      integrity: sha512-T1GITYmFaKuO91vxyoQMFETst+O71VUPEU3ze5GNzDm0OWdP8v1ziTaAEPUr/3kLsY3Sftgz242A1SetQiDL7g==
  /media-typer/0.3.0:
    dev: false
    engines:
      node: '>= 0.6'
    resolution:
      integrity: sha1-hxDXrwqmJvj/+hzgAWhUUmMlV0g=
  /memorystream/0.3.1:
    dev: false
    engines:
      node: '>= 0.10.0'
    resolution:
      integrity: sha1-htcJCzDORV1j+64S3aUaR93K+bI=
  /merge-descriptors/1.0.1:
    dev: false
    resolution:
      integrity: sha1-sAqqVW3YtEVoFQ7J0blT8/kMu2E=
  /merge-source-map/1.1.0:
    dependencies:
      source-map: 0.6.1
    dev: false
    resolution:
      integrity: sha512-Qkcp7P2ygktpMPh2mCQZaf3jhN6D3Z/qVZHSdWvQ+2Ef5HgRAPBO57A77+ENm0CPx2+1Ce/MYKi3ymqdfuqibw==
  /merge-stream/2.0.0:
    dev: false
    resolution:
      integrity: sha512-abv/qOcuPfk3URPfDzmZU1LKmuw8kT+0nIHvKrKgFrwifol/doWcdA4ZqsWQ8ENrFKkd67Mfpo/LovbIUsbt3w==
  /merge2/1.4.1:
    dev: false
    engines:
      node: '>= 8'
    resolution:
      integrity: sha512-8q7VEgMJW4J8tcfVPy8g09NcQwZdbwFEqhe/WZkoIzjn/3TGDwtOCYtXGxA3O8tPzpczCCDgv+P2P5y00ZJOOg==
  /methods/1.1.2:
    dev: false
    engines:
      node: '>= 0.6'
    resolution:
      integrity: sha1-VSmk1nZUE07cxSZmVoNbD4Ua/O4=
  /micromatch/4.0.4:
    dependencies:
      braces: 3.0.2
      picomatch: 2.3.0
    dev: false
    engines:
      node: '>=8.6'
    resolution:
      integrity: sha512-pRmzw/XUcwXGpD9aI9q/0XOwLNygjETJ8y0ao0wdqprrzDa4YnxLcz7fQRZr8voh8V10kGhABbNcHVk5wHgWwg==
  /mime-db/1.48.0:
    dev: false
    engines:
      node: '>= 0.6'
    resolution:
      integrity: sha512-FM3QwxV+TnZYQ2aRqhlKBMHxk10lTbMt3bBkMAp54ddrNeVSfcQYOOKuGuy3Ddrm38I04If834fOUSq1yzslJQ==
  /mime-types/2.1.31:
    dependencies:
      mime-db: 1.48.0
    dev: false
    engines:
      node: '>= 0.6'
    resolution:
      integrity: sha512-XGZnNzm3QvgKxa8dpzyhFTHmpP3l5YNusmne07VUOXxou9CqUqYa/HBy124RqtVh/O2pECas/MOcsDgpilPOPg==
  /mime/1.6.0:
    dev: false
    engines:
      node: '>=4'
    hasBin: true
    resolution:
      integrity: sha512-x0Vn8spI+wuJ1O6S7gnbaQg8Pxh4NNHb7KSINmEWKiPE4RKOplvijn+NkmYmmRgP68mc70j2EbeTFRsrswaQeg==
  /mime/2.5.2:
    dev: false
    engines:
      node: '>=4.0.0'
    hasBin: true
    resolution:
      integrity: sha512-tqkh47FzKeCPD2PUiPB6pkbMzsCasjxAfC62/Wap5qrUWcb+sFasXUC5I3gYM5iBM8v/Qpn4UK0x+j0iHyFPDg==
  /mimic-fn/2.1.0:
    dev: false
    engines:
      node: '>=6'
    resolution:
      integrity: sha512-OqbOk5oEQeAZ8WXWydlu9HJjz9WVdEIvamMCcXmuqUYjTknH/sqsWvhQ3vgwKFRR1HpjvNBKQ37nbJgYzGqGcg==
  /mimic-response/2.1.0:
    dev: false
    engines:
      node: '>=8'
    resolution:
      integrity: sha512-wXqjST+SLt7R009ySCglWBCFpjUygmCIfD790/kVbiGmUgfYGuB14PiTd5DwVxSV4NcYHjzMkoj5LjQZwTQLEA==
  /min-document/2.19.0:
    dependencies:
      dom-walk: 0.1.2
    dev: false
    resolution:
      integrity: sha1-e9KC4/WELtKVu3SM3Z8f+iyCRoU=
  /minimatch/3.0.4:
    dependencies:
      brace-expansion: 1.1.11
    dev: false
    resolution:
      integrity: sha512-yJHVQEhyqPLUTgt9B83PXu6W3rx4MvvHvSUvToogpwoGDOUQ+yDrR0HRot+yOCdCO7u4hX3pWft6kWBBcqh0UA==
  /minimist/1.2.5:
    dev: false
    resolution:
      integrity: sha512-FM9nNUYrRBAELZQT3xeZQ7fmMOBg6nWNmJKTcgsJeaLstP/UODVpGsr5OhXhhXg6f+qtJ8uiZ+PUxkDWcgIXLw==
  /mkdirp-classic/0.5.3:
    dev: false
    resolution:
      integrity: sha512-gKLcREMhtuZRwRAfqP3RFW+TK4JqApVBtOIftVgjuABpAtpxhPGaDcfvbhNvD0B8iD1oUr/txX35NjcaY6Ns/A==
  /mkdirp/0.5.5:
    dependencies:
      minimist: 1.2.5
    dev: false
    hasBin: true
    resolution:
      integrity: sha512-NKmAlESf6jMGym1++R0Ra7wvhV+wFW63FaSOFPwRahvea0gMUcGUhVeAg/0BC0wiv9ih5NYPB1Wn1UEI1/L+xQ==
  /mkdirp/1.0.4:
    dev: false
    engines:
      node: '>=10'
    hasBin: true
    resolution:
      integrity: sha512-vVqVZQyf3WLx2Shd0qJ9xuvqgAyKPLAiqITEtqW0oIUjzo3PePDd6fW9iFz30ef7Ysp/oiWqbhszeGWW2T6Gzw==
  /mocha-junit-reporter/1.23.3_mocha@7.2.0:
    dependencies:
      debug: 2.6.9
      md5: 2.3.0
      mkdirp: 0.5.5
      mocha: 7.2.0
      strip-ansi: 4.0.0
      xml: 1.0.1
    dev: false
    peerDependencies:
      mocha: '>=2.2.5'
    resolution:
      integrity: sha512-ed8LqbRj1RxZfjt/oC9t12sfrWsjZ3gNnbhV1nuj9R/Jb5/P3Xb4duv2eCfCDMYH+fEu0mqca7m4wsiVjsxsvA==
  /mocha/7.2.0:
    dependencies:
      ansi-colors: 3.2.3
      browser-stdout: 1.3.1
      chokidar: 3.3.0
      debug: 3.2.6
      diff: 3.5.0
      escape-string-regexp: 1.0.5
      find-up: 3.0.0
      glob: 7.1.3
      growl: 1.10.5
      he: 1.2.0
      js-yaml: 3.13.1
      log-symbols: 3.0.0
      minimatch: 3.0.4
      mkdirp: 0.5.5
      ms: 2.1.1
      node-environment-flags: 1.0.6
      object.assign: 4.1.0
      strip-json-comments: 2.0.1
      supports-color: 6.0.0
      which: 1.3.1
      wide-align: 1.1.3
      yargs: 13.3.2
      yargs-parser: 13.1.2
      yargs-unparser: 1.6.0
    dev: false
    engines:
      node: '>= 8.10.0'
    hasBin: true
    resolution:
      integrity: sha512-O9CIypScywTVpNaRrCAgoUnJgozpIofjKUYmJhiCIJMiuYnLI6otcb1/kpW9/n/tJODHGZ7i8aLQoDVsMtOKQQ==
  /mock-fs/4.14.0:
    dev: false
    resolution:
      integrity: sha512-qYvlv/exQ4+svI3UOvPUpLDF0OMX5euvUH0Ny4N5QyRyhNdgAgUrVH3iUINSzEPLvx0kbo/Bp28GJKIqvE7URw==
  /mock-require/3.0.3:
    dependencies:
      get-caller-file: 1.0.3
      normalize-path: 2.1.1
    dev: false
    engines:
      node: '>=4.3.0'
    resolution:
      integrity: sha512-lLzfLHcyc10MKQnNUCv7dMcoY/2Qxd6wJfbqCcVk3LDb8An4hF6ohk5AztrvgKhJCqj36uyzi/p5se+tvyD+Wg==
  /module-details-from-path/1.0.3:
    dev: false
    resolution:
      integrity: sha1-EUyUlnPiqKNenTV4hSeqN7Z52is=
  /moment/2.29.1:
    dev: false
    resolution:
      integrity: sha512-kHmoybcPV8Sqy59DwNDY3Jefr64lK/by/da0ViFcuA4DH0vQg5Q6Ze5VimxkfQNSC+Mls/Kx53s7TjP1RhFEDQ==
  /ms/2.0.0:
    dev: false
    resolution:
      integrity: sha1-VgiurfwAvmwpAd9fmGF4jeDVl8g=
  /ms/2.1.1:
    dev: false
    resolution:
      integrity: sha512-tgp+dl5cGk28utYktBsrFqA7HKgrhgPsg6Z/EfhWI4gl1Hwq8B/GmY/0oXZ6nF8hDVesS/FpnYaD/kOWhYQvyg==
  /ms/2.1.2:
    dev: false
    resolution:
      integrity: sha512-sGkPx+VjMtmA6MX27oA4FBFELFCZZ4S4XqeGOXCv68tT+jb3vk/RyaKWP0PTKyWtmLSM0b+adUTEvbs1PEaH2w==
  /ms/2.1.3:
    dev: false
    resolution:
      integrity: sha512-6FlzubTLZG3J2a/NVCAleEhjzq5oxgHyaCU9yYXvcLsvoVaHJq/s5xXI6/XXP6tz7R9xAOtHnSO/tXtF3WRTlA==
  /msal/1.4.11:
    dependencies:
      tslib: 1.14.1
    dev: false
    engines:
      node: '>=0.8.0'
    resolution:
      integrity: sha512-8vW5/+irlcQQk87r8Qp3/kQEc552hr7FQLJ6GF5LLkqnwJDDxrswz6RYPiQhmiampymIs0PbHVZrNf8m+6DmgQ==
  /nan/2.14.2:
    dev: false
    resolution:
      integrity: sha512-M2ufzIiINKCuDfBSAUr1vWQ+vuVcA9kqx8JJUsbQi6yf1uGRyb7HfpdfUr5qLXf3B/t8dPvcjhKMmlfnP47EzQ==
  /nanoid/3.1.23:
    dev: false
    engines:
      node: ^10 || ^12 || ^13.7 || ^14 || >=15.0.1
    hasBin: true
    resolution:
      integrity: sha512-FiB0kzdP0FFVGDKlRLEQ1BgDzU87dy5NnzjeW9YZNt+/c3+q82EQDUwniSAUxp/F0gFNI1ZhKU1FqYsMuqZVnw==
  /napi-build-utils/1.0.2:
    dev: false
    resolution:
      integrity: sha512-ONmRUqK7zj7DWX0D9ADe03wbwOBZxNAfF20PlGfCWQcD3+/MakShIHrMqx9YwPTfxDdF1zLeL+RGZiR9kGMLdg==
  /natural-compare/1.4.0:
    dev: false
    resolution:
      integrity: sha1-Sr6/7tdUHywnrPspvbvRXI1bpPc=
  /negotiator/0.6.2:
    dev: false
    engines:
      node: '>= 0.6'
    resolution:
      integrity: sha512-hZXc7K2e+PgeI1eDBe/10Ard4ekbfrrqG8Ep+8Jmf4JID2bNg7NvCPOZN+kfF574pFQI7mum2AUqDidoKqcTOw==
  /neo-async/2.6.2:
    dev: false
    resolution:
      integrity: sha512-Yd3UES5mWCSqR+qNT93S3UoYUkqAZ9lLg8a7g9rimsWmYGK8cVToA4/sF3RrshdyV3sAGMXVUmpMYOw+dLpOuw==
  /nested-error-stacks/2.1.0:
    dev: false
    resolution:
      integrity: sha512-AO81vsIO1k1sM4Zrd6Hu7regmJN1NSiAja10gc4bX3F0wd+9rQmcuHQaHVQCYIEC8iFXnE+mavh23GOt7wBgug==
  /netmask/2.0.2:
    dev: false
    engines:
      node: '>= 0.4.0'
    resolution:
      integrity: sha512-dBpDMdxv9Irdq66304OLfEmQ9tbNRFnFTuZiLo+bD+r332bBmMJ8GBLXklIXXgxd3+v9+KUnZaUR5PJMa75Gsg==
  /nice-try/1.0.5:
    dev: false
    resolution:
      integrity: sha512-1nh45deeb5olNY7eX82BkPO7SSxR5SSYJiPTrTdFUVYwAl8CKMA5N9PjTYkHiRjisVcxcQ1HXdLhx2qxxJzLNQ==
  /nise/4.1.0:
    dependencies:
      '@sinonjs/commons': 1.8.3
      '@sinonjs/fake-timers': 6.0.1
      '@sinonjs/text-encoding': 0.7.1
      just-extend: 4.2.1
      path-to-regexp: 1.8.0
    dev: false
    resolution:
      integrity: sha512-eQMEmGN/8arp0xsvGoQ+B1qvSkR73B1nWSCh7nOt5neMCtwcQVYQGdzQMhcNscktTsWB54xnlSQFzOAPJD8nXA==
  /nock/12.0.3:
    dependencies:
      debug: 4.3.2
      json-stringify-safe: 5.0.1
      lodash: 4.17.21
      propagate: 2.0.1
    dev: false
    engines:
      node: '>= 10.13'
    resolution:
      integrity: sha512-QNb/j8kbFnKCiyqi9C5DD0jH/FubFGj5rt9NQFONXwQm3IPB0CULECg/eS3AU1KgZb/6SwUa4/DTRKhVxkGABw==
  /node-abi/2.30.0:
    dependencies:
      semver: 5.7.1
    dev: false
    resolution:
      integrity: sha512-g6bZh3YCKQRdwuO/tSZZYJAw622SjsRfJ2X0Iy4sSOHZ34/sPPdVBn8fev2tj7njzLwuqPw9uMtGsGkO5kIQvg==
  /node-abort-controller/1.2.1:
    dev: false
    resolution:
      integrity: sha512-79PYeJuj6S9+yOHirR0JBLFOgjB6sQCir10uN6xRx25iD+ZD4ULqgRn3MwWBRaQGB0vEgReJzWwJo42T1R6YbQ==
  /node-addon-api/3.2.1:
    dev: false
    resolution:
      integrity: sha512-mmcei9JghVNDYydghQmeDX8KoAm0FAiYyIcUt/N4nhyAipB17pllZQDOJD2fotxABnt4Mdz+dKTO7eftLg4d0A==
  /node-environment-flags/1.0.6:
    dependencies:
      object.getownpropertydescriptors: 2.1.2
      semver: 5.7.1
    dev: false
    resolution:
      integrity: sha512-5Evy2epuL+6TM0lCQGpFIj6KwiEsGh1SrHUhTbNX+sLbBtjidPZFAnVK9y5yU1+h//RitLbRHTIMyxQPtxMdHw==
  /node-fetch/2.6.1:
    dev: false
    engines:
      node: 4.x || >=6.0.0
    resolution:
      integrity: sha512-V4aYg89jEoVRxRb2fJdAg8FHvI7cEyYdVAh94HH0UIK8oJxUfkjlDQN9RbMx+bEjP7+ggMiFRprSti032Oipxw==
  /node-releases/1.1.73:
    dev: false
    resolution:
      integrity: sha512-uW7fodD6pyW2FZNZnp/Z3hvWKeEW1Y8R1+1CnErE8cXFXzl5blBOoVB41CvMer6P6Q0S5FXDwcHgFd1Wj0U9zg==
  /normalize-package-data/2.5.0:
    dependencies:
      hosted-git-info: 2.8.9
      resolve: 1.20.0
      semver: 5.7.1
      validate-npm-package-license: 3.0.4
    dev: false
    resolution:
      integrity: sha512-/5CMN3T0R4XTj4DcGaexo+roZSdSFW/0AOOTROrjxzCG1wrWXEsGbRKevjlIL+ZDE4sZlJr5ED4YW0yqmkK+eA==
  /normalize-path/2.1.1:
    dependencies:
      remove-trailing-separator: 1.1.0
    dev: false
    engines:
      node: '>=0.10.0'
    resolution:
      integrity: sha1-GrKLVW4Zg2Oowab35vogE3/mrtk=
  /normalize-path/3.0.0:
    dev: false
    engines:
      node: '>=0.10.0'
    resolution:
      integrity: sha512-6eZs5Ls3WtCisHWp9S2GUy8dqkpGi4BVSz3GaqiE6ezub0512ESztXUwUB6C6IKbQkY2Pnb/mD4WYojCRwcwLA==
  /npm-run-all/4.1.5:
    dependencies:
      ansi-styles: 3.2.1
      chalk: 2.4.2
      cross-spawn: 6.0.5
      memorystream: 0.3.1
      minimatch: 3.0.4
      pidtree: 0.3.1
      read-pkg: 3.0.0
      shell-quote: 1.7.2
      string.prototype.padend: 3.1.2
    dev: false
    engines:
      node: '>= 4'
    hasBin: true
    resolution:
      integrity: sha512-Oo82gJDAVcaMdi3nuoKFavkIHBRVqQ1qvMb+9LHk/cF4P6B2m8aP04hGf7oL6wZ9BuGwX1onlLhpuoofSyoQDQ==
  /npm-run-path/4.0.1:
    dependencies:
      path-key: 3.1.1
    dev: false
    engines:
      node: '>=8'
    resolution:
      integrity: sha512-S48WzZW777zhNIrn7gxOlISNAqi9ZC/uQFnRdbeIHhZhCA6UqpkOT8T1G7BvfdgP4Er8gF4sUbaS0i7QvIfCWw==
  /npmlog/4.1.2:
    dependencies:
      are-we-there-yet: 1.1.5
      console-control-strings: 1.1.0
      gauge: 2.7.4
      set-blocking: 2.0.0
    dev: false
    resolution:
      integrity: sha512-2uUqazuKlTaSI/dC8AzicUck7+IrEaOnN/e0jd3Xtt1KcGpwx30v50mL7oPyr/h9bL3E4aZccVwpwP+5W9Vjkg==
  /number-is-nan/1.0.1:
    dev: false
    engines:
      node: '>=0.10.0'
    resolution:
      integrity: sha1-CXtgK1NCKlIsGvuHkDGDNpQaAR0=
  /nyc/14.1.1:
    dependencies:
      archy: 1.0.0
      caching-transform: 3.0.2
      convert-source-map: 1.8.0
      cp-file: 6.2.0
      find-cache-dir: 2.1.0
      find-up: 3.0.0
      foreground-child: 1.5.6
      glob: 7.1.7
      istanbul-lib-coverage: 2.0.5
      istanbul-lib-hook: 2.0.7
      istanbul-lib-instrument: 3.3.0
      istanbul-lib-report: 2.0.8
      istanbul-lib-source-maps: 3.0.6
      istanbul-reports: 2.2.7
      js-yaml: 3.14.1
      make-dir: 2.1.0
      merge-source-map: 1.1.0
      resolve-from: 4.0.0
      rimraf: 2.7.1
      signal-exit: 3.0.3
      spawn-wrap: 1.4.3
      test-exclude: 5.2.3
      uuid: 3.4.0
      yargs: 13.3.2
      yargs-parser: 13.1.2
    dev: false
    engines:
      node: '>=6'
    hasBin: true
    resolution:
      integrity: sha512-OI0vm6ZGUnoGZv/tLdZ2esSVzDwUC88SNs+6JoSOMVxA+gKMB8Tk7jBwgemLx4O40lhhvZCVw1C+OYLOBOPXWw==
  /oauth-sign/0.9.0:
    dev: false
    resolution:
      integrity: sha512-fexhUFFPTGV8ybAtSIGbV6gOkSv8UtRbDBnAyLQw4QPKkgNlsH2ByPGtMUqdWkos6YCRmAqViwgZrJc/mRDzZQ==
  /object-assign/4.1.1:
    dev: false
    engines:
      node: '>=0.10.0'
    resolution:
      integrity: sha1-IQmtx5ZYh8/AXLvUQsrIv7s2CGM=
  /object-inspect/1.10.3:
    dev: false
    resolution:
      integrity: sha512-e5mCJlSH7poANfC8z8S9s9S2IN5/4Zb3aZ33f5s8YqoazCFzNLloLU8r5VCG+G7WoqLvAAZoVMcy3tp/3X0Plw==
  /object-keys/1.1.1:
    dev: false
    engines:
      node: '>= 0.4'
    resolution:
      integrity: sha512-NuAESUOUMrlIXOfHKzD6bpPu3tYt3xvjNdRIQ+FeT0lNb4K8WR70CaDxhuNguS2XG+GjkyMwOzsN5ZktImfhLA==
  /object.assign/4.1.0:
    dependencies:
      define-properties: 1.1.3
      function-bind: 1.1.1
      has-symbols: 1.0.2
      object-keys: 1.1.1
    dev: false
    engines:
      node: '>= 0.4'
    resolution:
      integrity: sha512-exHJeq6kBKj58mqGyTQ9DFvrZC/eR6OwxzoM9YRoGBqrXYonaFyGiFMuc9VZrXf7DarreEwMpurG3dd+CNyW5w==
  /object.assign/4.1.2:
    dependencies:
      call-bind: 1.0.2
      define-properties: 1.1.3
      has-symbols: 1.0.2
      object-keys: 1.1.1
    dev: false
    engines:
      node: '>= 0.4'
    resolution:
      integrity: sha512-ixT2L5THXsApyiUPYKmW+2EHpXXe5Ii3M+f4e+aJFAHao5amFRW6J0OO6c/LU8Be47utCx2GL89hxGB6XSmKuQ==
  /object.getownpropertydescriptors/2.1.2:
    dependencies:
      call-bind: 1.0.2
      define-properties: 1.1.3
      es-abstract: 1.18.3
    dev: false
    engines:
      node: '>= 0.8'
    resolution:
      integrity: sha512-WtxeKSzfBjlzL+F9b7M7hewDzMwy+C8NRssHd1YrNlzHzIDrXcXiNOMrezdAEM4UXixgV+vvnyBeN7Rygl2ttQ==
  /object.values/1.1.4:
    dependencies:
      call-bind: 1.0.2
      define-properties: 1.1.3
      es-abstract: 1.18.3
    dev: false
    engines:
      node: '>= 0.4'
    resolution:
      integrity: sha512-TnGo7j4XSnKQoK3MfvkzqKCi0nVe/D9I9IjwTNYdb/fxYHpjrluHVOgw0AF6jrRFGMPHdfuidR09tIDiIvnaSg==
  /on-finished/2.3.0:
    dependencies:
      ee-first: 1.1.1
    dev: false
    engines:
      node: '>= 0.8'
    resolution:
      integrity: sha1-IPEzZIGwg811M3mSoWlxqi2QaUc=
  /once/1.4.0:
    dependencies:
      wrappy: 1.0.2
    dev: false
    resolution:
      integrity: sha1-WDsap3WWHUsROsF9nFC6753Xa9E=
  /onetime/5.1.2:
    dependencies:
      mimic-fn: 2.1.0
    dev: false
    engines:
      node: '>=6'
    resolution:
      integrity: sha512-kbpaSSGJTWdAY5KPVeMOKXSrPtr8C8C7wodJbcsd51jRnmD+GZu8Y0VoU6Dm5Z4vWr0Ig/1NKuWRKf7j5aaYSg==
  /open/7.4.2:
    dependencies:
      is-docker: 2.2.1
      is-wsl: 2.2.0
    dev: false
    engines:
      node: '>=8'
    resolution:
      integrity: sha512-MVHddDVweXZF3awtlAS+6pgKLlm/JgxZ90+/NBurBoQctVOOB/zDdVjcyPzQ+0laDGbsWgrRkflI65sQeOgT9Q==
  /optionator/0.8.3:
    dependencies:
      deep-is: 0.1.3
      fast-levenshtein: 2.0.6
      levn: 0.3.0
      prelude-ls: 1.1.2
      type-check: 0.3.2
      word-wrap: 1.2.3
    dev: false
    engines:
      node: '>= 0.8.0'
    resolution:
      integrity: sha512-+IW9pACdk3XWmmTXG8m3upGUJst5XRGzxMRjXzAuJ1XnIFNvfhjjIuYkDvysnPQ7qzqVzLt78BCruntqRhWQbA==
  /optionator/0.9.1:
    dependencies:
      deep-is: 0.1.3
      fast-levenshtein: 2.0.6
      levn: 0.4.1
      prelude-ls: 1.2.1
      type-check: 0.4.0
      word-wrap: 1.2.3
    dev: false
    engines:
      node: '>= 0.8.0'
    resolution:
      integrity: sha512-74RlY5FCnhq4jRxVUPKDaRwrVNXMqsGsiW6AJw4XK8hmtm10wC0ypZBLw5IIp85NZMr91+qd1RvvENwg7jjRFw==
  /os-homedir/1.0.2:
    dev: false
    engines:
      node: '>=0.10.0'
    resolution:
      integrity: sha1-/7xJiDNuDoM94MFox+8VISGqf7M=
  /p-finally/2.0.1:
    dev: false
    engines:
      node: '>=8'
    resolution:
      integrity: sha512-vpm09aKwq6H9phqRQzecoDpD8TmVyGw70qmWlyq5onxY7tqyTTFVvxMykxQSQKILBSFlbXpypIw2T1Ml7+DDtw==
  /p-limit/1.3.0:
    dependencies:
      p-try: 1.0.0
    dev: false
    engines:
      node: '>=4'
    resolution:
      integrity: sha512-vvcXsLAJ9Dr5rQOPk7toZQZJApBl2K4J6dANSsEuh6QI41JYcsS/qhTGa9ErIUUgK3WNQoJYvylxvjqmiqEA9Q==
  /p-limit/2.3.0:
    dependencies:
      p-try: 2.2.0
    dev: false
    engines:
      node: '>=6'
    resolution:
      integrity: sha512-//88mFWSJx8lxCzwdAABTJL2MyWB12+eIY7MDL2SqLmAkeKU9qxRvWuSyTjm3FUmpBEMuFfckAIqEaVGUDxb6w==
  /p-locate/2.0.0:
    dependencies:
      p-limit: 1.3.0
    dev: false
    engines:
      node: '>=4'
    resolution:
      integrity: sha1-IKAQOyIqcMj9OcwuWAaA893l7EM=
  /p-locate/3.0.0:
    dependencies:
      p-limit: 2.3.0
    dev: false
    engines:
      node: '>=6'
    resolution:
      integrity: sha512-x+12w/To+4GFfgJhBEpiDcLozRJGegY+Ei7/z0tSLkMmxGZNybVMSfWj9aJn8Z5Fc7dBUNJOOVgPv2H7IwulSQ==
  /p-try/1.0.0:
    dev: false
    engines:
      node: '>=4'
    resolution:
      integrity: sha1-y8ec26+P1CKOE/Yh8rGiN8GyB7M=
  /p-try/2.2.0:
    dev: false
    engines:
      node: '>=6'
    resolution:
      integrity: sha512-R4nPAVTAU0B9D35/Gk3uJf/7XYbQcyohSKdvAxIRSNghFl4e71hVoGnBNQz9cWaXxO2I10KTC+3jMdvvoKw6dQ==
  /pac-proxy-agent/4.1.0:
    dependencies:
      '@tootallnate/once': 1.1.2
      agent-base: 6.0.2
      debug: 4.3.2
      get-uri: 3.0.2
      http-proxy-agent: 4.0.1
      https-proxy-agent: 5.0.0
      pac-resolver: 4.2.0
      raw-body: 2.4.1
      socks-proxy-agent: 5.0.1
    dev: false
    engines:
      node: '>= 6'
    resolution:
      integrity: sha512-ejNgYm2HTXSIYX9eFlkvqFp8hyJ374uDf0Zq5YUAifiSh1D6fo+iBivQZirGvVv8dCYUsLhmLBRhlAYvBKI5+Q==
  /pac-resolver/4.2.0:
    dependencies:
      degenerator: 2.2.0
      ip: 1.1.5
      netmask: 2.0.2
    dev: false
    engines:
      node: '>= 6'
    resolution:
      integrity: sha512-rPACZdUyuxT5Io/gFKUeeZFfE5T7ve7cAkE5TUZRRfuKP0u5Hocwe48X7ZEm6mYB+bTB0Qf+xlVlA/RM/i6RCQ==
  /package-hash/3.0.0:
    dependencies:
      graceful-fs: 4.2.6
      hasha: 3.0.0
      lodash.flattendeep: 4.4.0
      release-zalgo: 1.0.0
    dev: false
    engines:
      node: '>=6'
    resolution:
      integrity: sha512-lOtmukMDVvtkL84rJHI7dpTYq+0rli8N2wlnqUcBuDWCfVhRUfOmnR9SsoHFMLpACvEV60dX7rd0rFaYDZI+FA==
  /parent-module/1.0.1:
    dependencies:
      callsites: 3.1.0
    dev: false
    engines:
      node: '>=6'
    resolution:
      integrity: sha512-GQ2EWRpQV8/o+Aw8YqtfZZPfNRWZYkbidE9k5rpl/hC3vtHHBfGm2Ifi6qWV+coDGkrUKZAxE3Lot5kcsRlh+g==
  /parse-json/4.0.0:
    dependencies:
      error-ex: 1.3.2
      json-parse-better-errors: 1.0.2
    dev: false
    engines:
      node: '>=4'
    resolution:
      integrity: sha1-vjX1Qlvh9/bHRxhPmKeIy5lHfuA=
  /parse-passwd/1.0.0:
    dev: false
    engines:
      node: '>=0.10.0'
    resolution:
      integrity: sha1-bVuTSkVpk7I9N/QKOC1vFmao5cY=
  /parseurl/1.3.3:
    dev: false
    engines:
      node: '>= 0.8'
    resolution:
      integrity: sha512-CiyeOxFT/JZyN5m0z9PfXw4SCBJ6Sygz1Dpl0wqjlhDEGGBP1GnsUVEL0p63hoG1fcj3fHynXi9NYO4nWOL+qQ==
  /path-browserify/1.0.1:
    dev: false
    resolution:
      integrity: sha512-b7uo2UCUOYZcnF/3ID0lulOJi/bafxa1xPe7ZPsammBSpjSWQkjNxlt635YGS2MiR9GjvuXCtz2emr3jbsz98g==
  /path-exists/3.0.0:
    dev: false
    engines:
      node: '>=4'
    resolution:
      integrity: sha1-zg6+ql94yxiSXqfYENe1mwEP1RU=
  /path-is-absolute/1.0.1:
    dev: false
    engines:
      node: '>=0.10.0'
    resolution:
      integrity: sha1-F0uSaHNVNP+8es5r9TpanhtcX18=
  /path-key/2.0.1:
    dev: false
    engines:
      node: '>=4'
    resolution:
      integrity: sha1-QRyttXTFoUDTpLGRDUDYDMn0C0A=
  /path-key/3.1.1:
    dev: false
    engines:
      node: '>=8'
    resolution:
      integrity: sha512-ojmeN0qd+y0jszEtoY48r0Peq5dwMEkIlCOu6Q5f41lfkswXuKtYrhgoTpLnyIcHm24Uhqx+5Tqm2InSwLhE6Q==
  /path-parse/1.0.7:
    dev: false
    resolution:
      integrity: sha512-LDJzPVEEEPR+y48z93A0Ed0yXb8pAByGWo/k5YYdYgpY2/2EsOsksJrq7lOHxryrVOn1ejG6oAp8ahvOIQD8sw==
  /path-to-regexp/0.1.7:
    dev: false
    resolution:
      integrity: sha1-32BBeABfUi8V60SQ5yR6G/qmf4w=
  /path-to-regexp/1.8.0:
    dependencies:
      isarray: 0.0.1
    dev: false
    resolution:
      integrity: sha512-n43JRhlUKUAlibEJhPeir1ncUID16QnEjNpwzNdO3Lm4ywrBpBZ5oLD0I6br9evr1Y9JTqwRtAh7JLoOzAQdVA==
  /path-to-regexp/2.4.0:
    dev: false
    resolution:
      integrity: sha512-G6zHoVqC6GGTQkZwF4lkuEyMbVOjoBKAEybQUypI1WTkqinCOrq2x6U2+phkJ1XsEMTy4LjtwPI7HW+NVrRR2w==
  /path-type/3.0.0:
    dependencies:
      pify: 3.0.0
    dev: false
    engines:
      node: '>=4'
    resolution:
      integrity: sha512-T2ZUsdZFHgA3u4e5PfPbjd7HDDpxPnQb5jN0SrDsjNSuVXHJqtwTnWqG0B1jZrgmJ/7lj1EmVIByWt1gxGkWvg==
  /path-type/4.0.0:
    dev: false
    engines:
      node: '>=8'
    resolution:
      integrity: sha512-gDKb8aZMDeD/tZWs9P6+q0J9Mwkdl6xMV8TjnGP3qJVJ06bdMgkbBlLU8IdfOsIsFz2BW1rNVT3XuNEl8zPAvw==
  /pathval/1.1.1:
    dev: false
    resolution:
      integrity: sha512-Dp6zGqpTdETdR63lehJYPeIOqpiNBNtc7BpWSLrOje7UaIsE5aY92r/AunQA7rsXvet3lrJ3JnZX29UPTKXyKQ==
  /pend/1.2.0:
    dev: false
    resolution:
      integrity: sha1-elfrVQpng/kRUzH89GY9XI4AelA=
  /performance-now/2.1.0:
    dev: false
    resolution:
      integrity: sha1-Ywn04OX6kT7BxpMHrjZLSzd8nns=
  /picomatch/2.3.0:
    dev: false
    engines:
      node: '>=8.6'
    resolution:
      integrity: sha512-lY1Q/PiJGC2zOv/z391WOTD+Z02bCgsFfvxoXXf6h7kv9o+WmsmzYqrAwY63sNgOxE4xEdq0WyUnXfKeBrSvYw==
  /pidtree/0.3.1:
    dev: false
    engines:
      node: '>=0.10'
    hasBin: true
    resolution:
      integrity: sha512-qQbW94hLHEqCg7nhby4yRC7G2+jYHY4Rguc2bjw7Uug4GIJuu1tvf2uHaZv5Q8zdt+WKJ6qK1FOI6amaWUo5FA==
  /pify/3.0.0:
    dev: false
    engines:
      node: '>=4'
    resolution:
      integrity: sha1-5aSs0sEB/fPZpNB/DbxNtJ3SgXY=
  /pify/4.0.1:
    dev: false
    engines:
      node: '>=6'
    resolution:
      integrity: sha512-uB80kBFb/tfd68bVleG9T5GGsGPjJrLAUpR5PZIrhBnIaRTQRjqdJSsIKkOP6OAIFbj7GOrcudc5pNjZ+geV2g==
  /pkg-dir/2.0.0:
    dependencies:
      find-up: 2.1.0
    dev: false
    engines:
      node: '>=4'
    resolution:
      integrity: sha1-9tXREJ4Z1j7fQo4L1X4Sd3YVM0s=
  /pkg-dir/3.0.0:
    dependencies:
      find-up: 3.0.0
    dev: false
    engines:
      node: '>=6'
    resolution:
      integrity: sha512-/E57AYkoeQ25qkxMj5PBOVgF8Kiu/h7cYS30Z5+R7WaiCCBfLq58ZI/dSeaEKb9WVJV5n/03QwrN3IeWIFllvw==
  /pkg-up/2.0.0:
    dependencies:
      find-up: 2.1.0
    dev: false
    engines:
      node: '>=4'
    resolution:
      integrity: sha1-yBmscoBZpGHKscOImivjxJoATX8=
  /pluralize/8.0.0:
    dev: false
    engines:
      node: '>=4'
    resolution:
      integrity: sha512-Nc3IT5yHzflTfbjgqWcCPpo7DaKy4FnpB0l/zCAW0Tc7jxAiuqSxHasntB3D7887LSrA93kDJ9IXovxJYxyLCA==
  /prebuild-install/6.1.3:
    dependencies:
      detect-libc: 1.0.3
      expand-template: 2.0.3
      github-from-package: 0.0.0
      minimist: 1.2.5
      mkdirp-classic: 0.5.3
      napi-build-utils: 1.0.2
      node-abi: 2.30.0
      npmlog: 4.1.2
      pump: 3.0.0
      rc: 1.2.8
      simple-get: 3.1.0
      tar-fs: 2.1.1
      tunnel-agent: 0.6.0
    dev: false
    engines:
      node: '>=6'
    hasBin: true
    resolution:
      integrity: sha512-iqqSR84tNYQUQHRXalSKdIaM8Ov1QxOVuBNWI7+BzZWv6Ih9k75wOnH1rGQ9WWTaaLkTpxWKIciOF0KyfM74+Q==
  /prelude-ls/1.1.2:
    dev: false
    engines:
      node: '>= 0.8.0'
    resolution:
      integrity: sha1-IZMqVJ9eUv/ZqCf1cOBL5iqX2lQ=
  /prelude-ls/1.2.1:
    dev: false
    engines:
      node: '>= 0.8.0'
    resolution:
      integrity: sha512-vkcDPrRZo1QZLbn5RLGPpg/WmIQ65qoWWhcGKf/b5eplkkarX0m9z8ppCat4mlOqUsWpyNuYgO3VRyrYHSzX5g==
  /prettier/1.19.1:
    dev: false
    engines:
      node: '>=4'
    hasBin: true
    resolution:
      integrity: sha512-s7PoyDv/II1ObgQunCbB9PdLmUcBZcnWOcxDh7O0N/UwDEsHyqkW+Qh28jW+mVuCdx7gLB0BotYI1Y6uI9iyew==
  /prettier/2.2.1:
    dev: false
    engines:
      node: '>=10.13.0'
    hasBin: true
    resolution:
      integrity: sha512-PqyhM2yCjg/oKkFPtTGUojv7gnZAoG80ttl45O6x2Ug/rMJw4wcc9k6aaf2hibP7BGVCCM33gZoGjyvt9mm16Q==
  /priorityqueuejs/1.0.0:
    dev: false
    resolution:
      integrity: sha1-LuTyPCVgkT4IwHzlzN1t498sWvg=
  /process-nextick-args/1.0.7:
    dev: false
    resolution:
      integrity: sha1-FQ4gt1ZZCtP5EJPyWk8q2L/zC6M=
  /process-nextick-args/2.0.1:
    dev: false
    resolution:
      integrity: sha512-3ouUOpQhtgrbOa17J7+uxOTpITYWaGP7/AhoR3+A+/1e9skrzelGi/dXzEYyvbxubEF6Wn2ypscTKiKJFFn1ag==
  /process/0.11.10:
    dev: false
    engines:
      node: '>= 0.6.0'
    resolution:
      integrity: sha1-czIwDoQBYb2j5podHZGn1LwW8YI=
  /progress/2.0.3:
    dev: false
    engines:
      node: '>=0.4.0'
    resolution:
      integrity: sha512-7PiHtLll5LdnKIMw100I+8xJXR5gW2QwWYkT6iJva0bXitZKa/XMrSbdmg3r2Xnaidz9Qumd0VPaMrZlF9V9sA==
  /promise/8.1.0:
    dependencies:
      asap: 2.0.6
    dev: false
    resolution:
      integrity: sha512-W04AqnILOL/sPRXziNicCjSNRruLAuIHEOVBazepu0545DDNGYHz7ar9ZgZ1fMU8/MA4mVxp5rkBWRi6OXIy3Q==
  /propagate/2.0.1:
    dev: false
    engines:
      node: '>= 8'
    resolution:
      integrity: sha512-vGrhOavPSTz4QVNuBNdcNXePNdNMaO1xj9yBeH1ScQPjk/rhg9sSlCXPhMkFuaNNW/syTvYqsnbIJxMBfRbbag==
  /proxy-addr/2.0.7:
    dependencies:
      forwarded: 0.2.0
      ipaddr.js: 1.9.1
    dev: false
    engines:
      node: '>= 0.10'
    resolution:
      integrity: sha512-llQsMLSUDUPT44jdrU/O37qlnifitDP+ZwrmmZcoSKyLKvtZxpyV0n2/bD/N4tBAAZ/gJEdZU7KMraoK1+XYAg==
  /proxy-agent/4.0.1:
    dependencies:
      agent-base: 6.0.2
      debug: 4.3.2
      http-proxy-agent: 4.0.1
      https-proxy-agent: 5.0.0
      lru-cache: 5.1.1
      pac-proxy-agent: 4.1.0
      proxy-from-env: 1.1.0
      socks-proxy-agent: 5.0.1
    dev: false
    engines:
      node: '>=6'
    resolution:
      integrity: sha512-ODnQnW2jc/FUVwHHuaZEfN5otg/fMbvMxz9nMSUQfJ9JU7q2SZvSULSsjLloVgJOiv9yhc8GlNMKc4GkFmcVEA==
  /proxy-from-env/1.1.0:
    dev: false
    resolution:
      integrity: sha512-D+zkORCbA9f1tdWRK0RaCR3GPv50cMxcrz4X8k5LTSUD1Dkw47mKJEZQNunItRTkWwgtaUSo1RVFRIG9ZXiFYg==
  /pseudomap/1.0.2:
    dev: false
    resolution:
      integrity: sha1-8FKijacOYYkX7wqKw0wa5aaChrM=
  /psl/1.8.0:
    dev: false
    resolution:
      integrity: sha512-RIdOzyoavK+hA18OGGWDqUTsCLhtA7IcZ/6NCs4fFJaHBDab+pDDmDIByWFRQJq2Cd7r1OoQxBGKOaztq+hjIQ==
  /pump/3.0.0:
    dependencies:
      end-of-stream: 1.4.4
      once: 1.4.0
    dev: false
    resolution:
      integrity: sha512-LwZy+p3SFs1Pytd/jYct4wpv49HiYCqd9Rlc5ZVdk0V+8Yzv6jR5Blk3TRmPL1ft69TxP0IMZGJ+WPFU2BFhww==
  /punycode/1.3.2:
    dev: false
    resolution:
      integrity: sha1-llOgNvt8HuQjQvIyXM7v6jkmxI0=
  /punycode/2.1.1:
    dev: false
    engines:
      node: '>=6'
    resolution:
      integrity: sha512-XRsRjdf+j5ml+y/6GKHPZbrF/8p2Yga0JPtdqTIY2Xe5ohJPD9saDJJLPvp9+NSBprVvevdXZybnj2cv8OEd0A==
  /puppeteer/3.3.0:
    dependencies:
      debug: 4.3.2
      extract-zip: 2.0.1
      https-proxy-agent: 4.0.0
      mime: 2.5.2
      progress: 2.0.3
      proxy-from-env: 1.1.0
      rimraf: 3.0.2
      tar-fs: 2.1.1
      unbzip2-stream: 1.4.3
      ws: 7.5.2
    dev: false
    engines:
      node: '>=10.18.1'
    requiresBuild: true
    resolution:
      integrity: sha512-23zNqRltZ1PPoK28uRefWJ/zKb5Jhnzbbwbpcna2o5+QMn17F0khq5s1bdH3vPlyj+J36pubccR8wiNA/VE0Vw==
  /qjobs/1.2.0:
    dev: false
    engines:
      node: '>=0.9'
    resolution:
      integrity: sha512-8YOJEHtxpySA3fFDyCRxA+UUV+fA+rTWnuWvylOK/NCjhY+b4ocCtmu8TtsWb+mYeU+GCHf/S66KZF/AsteKHg==
  /qs/6.10.1:
    dependencies:
      side-channel: 1.0.4
    dev: false
    engines:
      node: '>=0.6'
    resolution:
      integrity: sha512-M528Hph6wsSVOBiYUnGf+K/7w0hNshs/duGsNXPUCLH5XAqjEtiPGwNONLV0tBH8NoGb0mvD5JubnUTrujKDTg==
  /qs/6.5.2:
    dev: false
    engines:
      node: '>=0.6'
    resolution:
      integrity: sha512-N5ZAX4/LxJmF+7wN74pUD6qAh9/wnvdQcjq9TZjevvXzSUo7bfmw91saqMjzGS2xq91/odN2dW/WOl7qQHNDGA==
  /qs/6.7.0:
    dev: false
    engines:
      node: '>=0.6'
    resolution:
      integrity: sha512-VCdBRNFTX1fyE7Nb6FYoURo/SPe62QCaAyzJvUjwRaIsc+NePBEniHlvxFmmX56+HZphIGtV0XeCirBtpDrTyQ==
  /query-string/5.1.1:
    dependencies:
      decode-uri-component: 0.2.0
      object-assign: 4.1.1
      strict-uri-encode: 1.1.0
    dev: false
    engines:
      node: '>=0.10.0'
    resolution:
      integrity: sha512-gjWOsm2SoGlgLEdAGt7a6slVOk9mGiXmPFMqrEhLQ68rhQuBnpfs3+EmlvqKyxnCo9/PPlF+9MtY02S1aFg+Jw==
  /querystring/0.2.0:
<<<<<<< HEAD
    deprecated: The querystring API is considered Legacy. new code should use the URLSearchParams API instead.
=======
>>>>>>> d2c2ed0d
    dev: false
    engines:
      node: '>=0.4.x'
    resolution:
      integrity: sha1-sgmEkgO7Jd+CDadW50cAWHhSFiA=
  /querystring/0.2.1:
    deprecated: The querystring API is considered Legacy. new code should use the URLSearchParams API instead.
    dev: false
    engines:
      node: '>=0.4.x'
    resolution:
      integrity: sha512-wkvS7mL/JMugcup3/rMitHmd9ecIGd2lhFhK9N3UUQ450h66d1r3Y9nvXzQAW1Lq+wyx61k/1pfKS5KuKiyEbg==
  /queue-microtask/1.2.3:
    dev: false
    resolution:
      integrity: sha512-NuaNSa6flKT5JaSYQzJok04JzTL1CA6aGhv5rfLW3PgqA+M2ChpZQnAC8h8i4ZFkBS8X5RqkDBHA7r4hej3K9A==
  /quote/0.4.0:
    dev: false
    resolution:
      integrity: sha1-EIOSF/bBNiuJGUBE0psjP9fzLwE=
  /ramda/0.27.1:
    dev: false
    resolution:
      integrity: sha512-PgIdVpn5y5Yns8vqb8FzBUEYn98V3xcPgawAkkgj0YJ0qDsnHCiNmZYfOGMgOvoB0eWFLpYbhxUR3mxfDIMvpw==
  /randombytes/2.1.0:
    dependencies:
      safe-buffer: 5.2.1
    dev: false
    resolution:
      integrity: sha512-vYl3iOX+4CKUWuxGi9Ukhie6fsqXqS9FE2Zaic4tNFD2N2QQaXOMFbuKK4QmDHC0JO6B1Zp41J0LpT0oR68amQ==
  /range-parser/1.2.1:
    dev: false
    engines:
      node: '>= 0.6'
    resolution:
      integrity: sha512-Hrgsx+orqoygnmhFbKaHE6c296J+HTAQXoxEF6gNupROmmGJRoyzfG3ccAveqCBrwr/2yxQ5BVd/GTl5agOwSg==
  /raw-body/2.4.0:
    dependencies:
      bytes: 3.1.0
      http-errors: 1.7.2
      iconv-lite: 0.4.24
      unpipe: 1.0.0
    dev: false
    engines:
      node: '>= 0.8'
    resolution:
      integrity: sha512-4Oz8DUIwdvoa5qMJelxipzi/iJIi40O5cGV1wNYp5hvZP8ZN0T+jiNkL0QepXs+EsQ9XJ8ipEDoiH70ySUJP3Q==
  /raw-body/2.4.1:
    dependencies:
      bytes: 3.1.0
      http-errors: 1.7.3
      iconv-lite: 0.4.24
      unpipe: 1.0.0
    dev: false
    engines:
      node: '>= 0.8'
    resolution:
      integrity: sha512-9WmIKF6mkvA0SLmA2Knm9+qj89e+j1zqgyn8aXGd7+nAduPoqgI9lO57SAZNn/Byzo5P7JhXTyg9PzaJbH73bA==
  /rc/1.2.8:
    dependencies:
      deep-extend: 0.6.0
      ini: 1.3.8
      minimist: 1.2.5
      strip-json-comments: 2.0.1
    dev: false
    hasBin: true
    resolution:
      integrity: sha512-y3bGgqKj3QBdxLbLkomlohkvsA8gdAiUQlSBJnBhfn+BPxg4bc62d8TcBW15wavDfgexCgccckhcZvywyQYPOw==
  /read-pkg-up/3.0.0:
    dependencies:
      find-up: 2.1.0
      read-pkg: 3.0.0
    dev: false
    engines:
      node: '>=4'
    resolution:
      integrity: sha1-PtSWaF26D4/hGNBpHcUfSh/5bwc=
  /read-pkg-up/4.0.0:
    dependencies:
      find-up: 3.0.0
      read-pkg: 3.0.0
    dev: false
    engines:
      node: '>=6'
    resolution:
      integrity: sha512-6etQSH7nJGsK0RbG/2TeDzZFa8shjQ1um+SwQQ5cwKy0dhSXdOncEhb1CPpvQG4h7FyOV6EB6YlV0yJvZQNAkA==
  /read-pkg/3.0.0:
    dependencies:
      load-json-file: 4.0.0
      normalize-package-data: 2.5.0
      path-type: 3.0.0
    dev: false
    engines:
      node: '>=4'
    resolution:
      integrity: sha1-nLxoaXj+5l0WwA4rGcI3/Pbjg4k=
  /readable-stream/1.1.14:
    dependencies:
      core-util-is: 1.0.2
      inherits: 2.0.4
      isarray: 0.0.1
      string_decoder: 0.10.31
    dev: false
    resolution:
      integrity: sha1-fPTFTvZI44EwhMY23SB54WbAgdk=
  /readable-stream/2.0.6:
    dependencies:
      core-util-is: 1.0.2
      inherits: 2.0.4
      isarray: 1.0.0
      process-nextick-args: 1.0.7
      string_decoder: 0.10.31
      util-deprecate: 1.0.2
    dev: false
    resolution:
      integrity: sha1-j5A0HmilPMySh4jaz80Rs265t44=
  /readable-stream/2.3.7:
    dependencies:
      core-util-is: 1.0.2
      inherits: 2.0.4
      isarray: 1.0.0
      process-nextick-args: 2.0.1
      safe-buffer: 5.1.2
      string_decoder: 1.1.1
      util-deprecate: 1.0.2
    dev: false
    resolution:
      integrity: sha512-Ebho8K4jIbHAxnuxi7o42OrZgF/ZTNcsZj6nRKyUmkhLFq8CHItp/fy6hQZuZmP/n3yZ9VBUbp4zz/mX8hmYPw==
  /readable-stream/3.6.0:
    dependencies:
      inherits: 2.0.4
      string_decoder: 1.3.0
      util-deprecate: 1.0.2
    dev: false
    engines:
      node: '>= 6'
    resolution:
      integrity: sha512-BViHy7LKeTz4oNnkcLJ+lVSL6vpiFeX6/d3oSH8zCW7UxP2onchk+vTGB143xuFjHS3deTgkKoXXymXqymiIdA==
  /readdirp/3.2.0:
    dependencies:
      picomatch: 2.3.0
    dev: false
    engines:
      node: '>= 8'
    resolution:
      integrity: sha512-crk4Qu3pmXwgxdSgGhgA/eXiJAPQiX4GMOZZMXnqKxHX7TaoL+3gQVo/WeuAiogr07DpnfjIMpXXa+PAIvwPGQ==
  /readdirp/3.6.0:
    dependencies:
      picomatch: 2.3.0
    dev: false
    engines:
      node: '>=8.10.0'
    resolution:
      integrity: sha512-hOS089on8RduqdbhvQ5Z37A0ESjsqz6qnRcffsMU3495FuTdqSm+7bhJ29JvIOsBDEEnan5DPu9t3To9VRlMzA==
  /rechoir/0.6.2:
    dependencies:
      resolve: 1.20.0
    dev: false
    engines:
      node: '>= 0.10'
    resolution:
      integrity: sha1-hSBLVNuoLVdC4oyWdW70OvUOM4Q=
  /regenerator-runtime/0.11.1:
    dev: false
    resolution:
      integrity: sha512-MguG95oij0fC3QV3URf4V2SDYGJhJnJGqvIIgdECeODCT98wSWDAJ94SSuVpYQUoTcGUIL6L4yNB7j1DFFHSBg==
  /regenerator-runtime/0.13.7:
    dev: false
    resolution:
      integrity: sha512-a54FxoJDIr27pgf7IgeQGxmqUNYrcV338lf/6gH456HZ/PhX+5BcwHXG9ajESmwe6WRO0tAzRUrRmNONWgkrew==
  /regexpp/3.2.0:
    dev: false
    engines:
      node: '>=8'
    resolution:
      integrity: sha512-pq2bWo9mVD43nbts2wGv17XLiNLya+GklZ8kaDLV2Z08gDCsGpnKn9BFMepvWuHCbyVvY7J5o5+BVvoQbmlJLg==
  /release-zalgo/1.0.0:
    dependencies:
      es6-error: 4.1.1
    dev: false
    engines:
      node: '>=4'
    resolution:
      integrity: sha1-CXALflB0Mpc5Mw5TXFqQ+2eFFzA=
  /remove-trailing-separator/1.1.0:
    dev: false
    resolution:
      integrity: sha1-wkvOKig62tW8P1jg1IJJuSN52O8=
  /request/2.88.2:
    dependencies:
      aws-sign2: 0.7.0
      aws4: 1.11.0
      caseless: 0.12.0
      combined-stream: 1.0.8
      extend: 3.0.2
      forever-agent: 0.6.1
      form-data: 2.3.3
      har-validator: 5.1.5
      http-signature: 1.2.0
      is-typedarray: 1.0.0
      isstream: 0.1.2
      json-stringify-safe: 5.0.1
      mime-types: 2.1.31
      oauth-sign: 0.9.0
      performance-now: 2.1.0
      qs: 6.5.2
      safe-buffer: 5.2.1
      tough-cookie: 2.5.0
      tunnel-agent: 0.6.0
      uuid: 3.4.0
    deprecated: request has been deprecated, see https://github.com/request/request/issues/3142
    dev: false
    engines:
      node: '>= 6'
    resolution:
      integrity: sha512-MsvtOrfG9ZcrOwAW+Qi+F6HbD0CWXEh9ou77uOb7FM2WPhwT7smM833PzanhJLsgXjN89Ir6V2PczXNnMpwKhw==
  /require-directory/2.1.1:
    dev: false
    engines:
      node: '>=0.10.0'
    resolution:
      integrity: sha1-jGStX9MNqxyXbiNE/+f3kqam30I=
  /require-from-string/2.0.2:
    dev: false
    engines:
      node: '>=0.10.0'
    resolution:
      integrity: sha512-Xf0nWe6RseziFMu+Ap9biiUbmplq6S9/p+7w7YXP/JBHhrUDDUhwa+vANyubuqfZWTveU//DYVGsDG7RKL/vEw==
  /require-in-the-middle/5.1.0:
    dependencies:
      debug: 4.3.2
      module-details-from-path: 1.0.3
      resolve: 1.20.0
    dev: false
    resolution:
      integrity: sha512-M2rLKVupQfJ5lf9OvqFGIT+9iVLnTmjgbOmpil12hiSQNn5zJTKGPoIisETNjfK+09vP3rpm1zJajmErpr2sEQ==
  /require-main-filename/2.0.0:
    dev: false
    resolution:
      integrity: sha512-NKN5kMDylKuldxYLSUfrbo5Tuzh4hd+2E8NPPX02mZtn1VuREQToYe/ZdlJy+J3uCpfaiGF05e7B8W0iXbQHmg==
  /requirejs/2.3.6:
    dev: false
    engines:
      node: '>=0.4.0'
    hasBin: true
    resolution:
      integrity: sha512-ipEzlWQe6RK3jkzikgCupiTbTvm4S0/CAU5GlgptkN5SO6F3u0UD0K18wy6ErDqiCyP4J4YYe1HuAShvsxePLg==
  /requires-port/1.0.0:
    dev: false
    resolution:
      integrity: sha1-kl0mAdOaxIXgkc8NpcbmlNw9yv8=
  /resolve-dir/1.0.1:
    dependencies:
      expand-tilde: 2.0.2
      global-modules: 1.0.0
    dev: false
    engines:
      node: '>=0.10.0'
    resolution:
      integrity: sha1-eaQGRMNivoLybv/nOcm7U4IEb0M=
  /resolve-from/4.0.0:
    dev: false
    engines:
      node: '>=4'
    resolution:
      integrity: sha512-pb/MYmXstAkysRFx8piNI1tGFNQIFA3vkE3Gq4EuA1dF6gHp/+vgZqsCGJapvy8N3Q+4o7FwvquPJcnZ7RYy4g==
  /resolve-url/0.2.1:
    deprecated: https://github.com/lydell/resolve-url#deprecated
    dev: false
    resolution:
      integrity: sha1-LGN/53yJOv0qZj/iGqkIAGjiBSo=
  /resolve/1.17.0:
    dependencies:
      path-parse: 1.0.7
    dev: false
    resolution:
      integrity: sha512-ic+7JYiV8Vi2yzQGFWOkiZD5Z9z7O2Zhm9XMaTxdJExKasieFCr+yXZ/WmXsckHiKl12ar0y6XiXDx3m4RHn1w==
  /resolve/1.19.0:
    dependencies:
      is-core-module: 2.4.0
      path-parse: 1.0.7
    dev: false
    resolution:
      integrity: sha512-rArEXAgsBG4UgRGcynxWIWKFvh/XZCcS8UJdHhwy91zwAvCZIbcs+vAbflgBnNjYMs/i/i+/Ux6IZhML1yPvxg==
  /resolve/1.20.0:
    dependencies:
      is-core-module: 2.4.0
      path-parse: 1.0.7
    dev: false
    resolution:
      integrity: sha512-wENBPt4ySzg4ybFQW2TT1zMQucPK95HSh/nq2CFTZVOGut2+pQvSsgtda4d26YrYcr067wjbmzOG8byDPBX63A==
  /resolve/1.8.1:
    dependencies:
      path-parse: 1.0.7
    dev: false
    resolution:
      integrity: sha512-AicPrAC7Qu1JxPCZ9ZgCZlY35QgFnNqc+0LtbRNxnVw4TXvjQ72wnuL9JQcEBgXkI9JM8MsT9kaQoHcpCRJOYA==
  /reusify/1.0.4:
    dev: false
    engines:
      iojs: '>=1.0.0'
      node: '>=0.10.0'
    resolution:
      integrity: sha512-U9nH88a3fc/ekCF1l0/UP1IosiuIjyTh7hBvXVMHYgVcfGvt897Xguj2UOLDeI5BG2m7/uwyaLVT6fbtCwTyzw==
  /rfdc/1.3.0:
    dev: false
    resolution:
      integrity: sha512-V2hovdzFbOi77/WajaSMXk2OLm+xNIeQdMMuB7icj7bk6zi2F8GGAxigcnDFpJHbNyNcgyJDiP+8nOrY5cZGrA==
  /rhea-promise/0.1.15:
    dependencies:
      debug: 3.2.7
      rhea: 1.0.24
      tslib: 1.14.1
    dev: false
    resolution:
      integrity: sha512-+6uilZXSJGyiqVeHQI3Krv6NTAd8cWRCY2uyCxmzR4/5IFtBqqFem1HV2OiwSj0Gu7OFChIJDfH2JyjN7J0vRA==
  /rhea-promise/2.1.0:
    dependencies:
      debug: 3.2.7
      rhea: 2.0.3
      tslib: 2.3.0
    dev: false
    resolution:
      integrity: sha512-CRMwdJ/o4oO/xKcvAwAsd0AHy5fVvSlqso7AadRmaaLGzAzc9LCoW7FOFnucI8THasVmOeCnv5c/fH/n7FcNaA==
  /rhea/1.0.24:
    dependencies:
      debug: 3.2.7
    dev: false
    resolution:
      integrity: sha512-PEl62U2EhxCO5wMUZ2/bCBcXAVKN9AdMSNQOrp3+R5b77TEaOSiy16MQ0sIOmzj/iqsgIAgPs1mt3FYfu1vIXA==
  /rhea/2.0.3:
    dependencies:
      debug: 3.2.7
    dev: false
    resolution:
      integrity: sha512-goQWv15ci6RdjtSpDezknlJ0PQDDkkJiMVxC3oS8DpECnzLFov01WMJ23cpXW+L3hlSQwyunqX9kc0JW6/lziw==
  /rimraf/2.7.1:
    dependencies:
      glob: 7.1.7
    dev: false
    hasBin: true
    resolution:
      integrity: sha512-uWjbaKIK3T1OSVptzX7Nl6PvQ3qAGtKEtVRjRuazjfL3Bx5eI409VZSqgND+4UNnmzLVdPj9FqFJNPqBZFve4w==
  /rimraf/3.0.2:
    dependencies:
      glob: 7.1.7
    dev: false
    hasBin: true
    resolution:
      integrity: sha512-JZkJMZkAGFFPP2YqXZXPbMlMBgsxzE8ILs4lMIX/2o0L9UBw9O/Y3o6wFw/i9YLapcUJWwqbi3kdxIPdC62TIA==
  /rollup-plugin-local-resolve/1.0.7:
    dev: false
    resolution:
      integrity: sha1-xIZwFxbBWt0hJ1ZcLqoQESMyCIc=
  /rollup-plugin-node-resolve/3.4.0:
    dependencies:
      builtin-modules: 2.0.0
      is-module: 1.0.0
      resolve: 1.20.0
    deprecated: This package has been deprecated and is no longer maintained. Please use @rollup/plugin-node-resolve.
    dev: false
    resolution:
      integrity: sha512-PJcd85dxfSBWih84ozRtBkB731OjXk0KnzN0oGp7WOWcarAFkVa71cV5hTJg2qpVsV2U8EUwrzHP3tvy9vS3qg==
  /rollup-plugin-shim/1.0.0:
    dev: false
    resolution:
      integrity: sha512-rZqFD43y4U9nSqVq3iyWBiDwmBQJY8Txi04yI9jTKD3xcl7CbFjh1qRpQshUB3sONLubDzm7vJiwB+1MEGv67w==
  /rollup-plugin-sourcemaps/0.4.2_rollup@1.32.1:
    dependencies:
      rollup: 1.32.1
      rollup-pluginutils: 2.8.2
      source-map-resolve: 0.5.3
    dev: false
    engines:
      node: '>=4.5.0'
      npm: '>=2.15.9'
    peerDependencies:
      rollup: '>=0.31.2'
    resolution:
      integrity: sha1-YhJaqUCHqt97g+9N+vYptHMTXoc=
  /rollup-plugin-terser/5.3.1_rollup@1.32.1:
    dependencies:
      '@babel/code-frame': 7.14.5
      jest-worker: 24.9.0
      rollup: 1.32.1
      rollup-pluginutils: 2.8.2
      serialize-javascript: 4.0.0
      terser: 4.8.0
    dev: false
    peerDependencies:
      rollup: '>=0.66.0 <3'
    resolution:
      integrity: sha512-1pkwkervMJQGFYvM9nscrUoncPwiKR/K+bHdjv6PFgRo3cgPHoRT83y2Aa3GvINj4539S15t/tpFPb775TDs6w==
  /rollup-plugin-visualizer/4.2.2_rollup@1.32.1:
    dependencies:
      nanoid: 3.1.23
      open: 7.4.2
      rollup: 1.32.1
      source-map: 0.7.3
      yargs: 16.2.0
    dev: false
    engines:
      node: '>=10'
    hasBin: true
    peerDependencies:
      rollup: '>=1.20.0'
    resolution:
      integrity: sha512-10/TsugsaQL5rdynl0lrklBngTtkRBESZdxUJy+3fN+xKqNdg5cr7JQU1OoPx4p5mhQ+nspa6EvX3qc8SsBvnA==
  /rollup-pluginutils/2.8.2:
    dependencies:
      estree-walker: 0.6.1
    dev: false
    resolution:
      integrity: sha512-EEp9NhnUkwY8aif6bxgovPHMoMoNr2FulJziTndpt5H9RdwC47GSGuII9XxpSdzVGM0GWrNPHV6ie1LTNJPaLQ==
  /rollup/1.32.1:
    dependencies:
      '@types/estree': 0.0.50
      '@types/node': 12.20.16
      acorn: 7.4.1
    dev: false
    hasBin: true
    resolution:
      integrity: sha512-/2HA0Ec70TvQnXdzynFffkjA6XN+1e2pEv/uKS5Ulca40g2L7KuOE3riasHoNVHOsFD5KKZgDsMk1CP3Tw9s+A==
  /run-parallel/1.2.0:
    dependencies:
      queue-microtask: 1.2.3
    dev: false
    resolution:
      integrity: sha512-5l4VyZR86LZ/lDxZTR6jqL8AFE2S0IFLMP26AbjsLVADxHdhB/c0GUsH+y39UfCi3dzz8OlQuPmnaJOMoDHQBA==
  /safe-buffer/5.1.2:
    dev: false
    resolution:
      integrity: sha512-Gd2UZBJDkXlY7GbJxfsE8/nvKkUEU1G38c1siN6QP6a9PT9MmHB8GnpscSmMJSoF8LOIrt8ud/wPtojys4G6+g==
  /safe-buffer/5.2.1:
    dev: false
    resolution:
      integrity: sha512-rp3So07KcdmmKbGvgaNxQSJr7bGVSVk5S9Eq1F+ppbRo70+YeaDxkw5Dd8NPN+GD6bjnYm2VuPuCXmpuYvmCXQ==
  /safer-buffer/2.1.2:
    dev: false
    resolution:
      integrity: sha512-YZo3K82SD7Riyi0E1EQPojLz7kpepnSQI9IyPbHHg1XXXevb5dJI7tpyN2ADxGcQbHG7vcyRHk0cbwqcQriUtg==
  /sax/0.5.8:
    dev: false
    resolution:
      integrity: sha1-1HLbIo6zMcJQaw6MFVJK25OdEsE=
  /sax/1.2.4:
    dev: false
    resolution:
      integrity: sha512-NqVDv9TpANUjFm0N8uM5GxL36UgKi9/atZw+x7YFnQ8ckwFGKrl4xX4yWtrey3UJm5nP1kUbnYgLopqWNSRhWw==
  /semaphore/1.1.0:
    dev: false
    engines:
      node: '>=0.8.0'
    resolution:
      integrity: sha512-O4OZEaNtkMd/K0i6js9SL+gqy0ZCBMgUvlSqHKi4IBdjhe7wB8pwztUk1BbZ1fmrvpwFrPbHzqd2w5pTcJH6LA==
  /semver/5.3.0:
    dev: false
    hasBin: true
    resolution:
      integrity: sha1-myzl094C0XxgEq0yaqa00M9U+U8=
  /semver/5.7.1:
    dev: false
    hasBin: true
    resolution:
      integrity: sha512-sauaDf/PZdVgrLTNYHRtpXa1iRiKcaebiKQ1BJdpQlWH2lCvexQdX55snPFyK7QzpudqbCI0qXFfOasHdyNDGQ==
  /semver/6.3.0:
    dev: false
    hasBin: true
    resolution:
      integrity: sha512-b39TBaTSfV6yBrapU89p5fKekE2m/NwnDocOVruQFS1/veMgdzuPcnOM34M6CwxW8jH/lxEa5rBoDeUwu5HHTw==
  /semver/7.3.5:
    dependencies:
      lru-cache: 6.0.0
    dev: false
    engines:
      node: '>=10'
    hasBin: true
    resolution:
      integrity: sha512-PoeGJYh8HK4BTO/a9Tf6ZG3veo/A7ZVsYrSA6J8ny9nb3B1VrpkuN+z9OE5wfE5p6H4LchYZsegiQgbJD94ZFQ==
  /send/0.17.1:
    dependencies:
      debug: 2.6.9
      depd: 1.1.2
      destroy: 1.0.4
      encodeurl: 1.0.2
      escape-html: 1.0.3
      etag: 1.8.1
      fresh: 0.5.2
      http-errors: 1.7.3
      mime: 1.6.0
      ms: 2.1.1
      on-finished: 2.3.0
      range-parser: 1.2.1
      statuses: 1.5.0
    dev: false
    engines:
      node: '>= 0.8.0'
    resolution:
      integrity: sha512-BsVKsiGcQMFwT8UxypobUKyv7irCNRHk1T0G680vk88yf6LBByGcZJOTJCrTP2xVN6yI+XjPJcNuE3V4fT9sAg==
  /serialize-javascript/4.0.0:
    dependencies:
      randombytes: 2.1.0
    dev: false
    resolution:
      integrity: sha512-GaNA54380uFefWghODBWEGisLZFj00nS5ACs6yHa9nLqlLpVLO8ChDGeKRjZnV4Nh4n0Qi7nhYZD/9fCPzEqkw==
  /serve-static/1.14.1:
    dependencies:
      encodeurl: 1.0.2
      escape-html: 1.0.3
      parseurl: 1.3.3
      send: 0.17.1
    dev: false
    engines:
      node: '>= 0.8.0'
    resolution:
      integrity: sha512-JMrvUwE54emCYWlTI+hGrGv5I8dEwmco/00EvkzIIsR7MqrHonbD9pO2MOfFnpFntl7ecpZs+3mW+XbQZu9QCg==
  /set-blocking/2.0.0:
    dev: false
    resolution:
      integrity: sha1-BF+XgtARrppoA93TgrJDkrPYkPc=
  /setprototypeof/1.1.1:
    dev: false
    resolution:
      integrity: sha512-JvdAWfbXeIGaZ9cILp38HntZSFSo3mWg6xGcJJsd+d4aRMOqauag1C63dJfDw7OaMYwEbHMOxEZ1lqVRYP2OAw==
  /shebang-command/1.2.0:
    dependencies:
      shebang-regex: 1.0.0
    dev: false
    engines:
      node: '>=0.10.0'
    resolution:
      integrity: sha1-RKrGW2lbAzmJaMOfNj/uXer98eo=
  /shebang-command/2.0.0:
    dependencies:
      shebang-regex: 3.0.0
    dev: false
    engines:
      node: '>=8'
    resolution:
      integrity: sha512-kHxr2zZpYtdmrN1qDjrrX/Z1rR1kG8Dx+gkpK1G4eXmvXswmcE1hTWBWYUzlraYw1/yZp6YuDY77YtvbN0dmDA==
  /shebang-regex/1.0.0:
    dev: false
    engines:
      node: '>=0.10.0'
    resolution:
      integrity: sha1-2kL0l0DAtC2yypcoVxyxkMmO/qM=
  /shebang-regex/3.0.0:
    dev: false
    engines:
      node: '>=8'
    resolution:
      integrity: sha512-7++dFhtcx3353uBaq8DDR4NuxBetBzC7ZQOhmTQInHEd6bSrXdiEyzCvG07Z44UYdLShWUyXt5M/yhz8ekcb1A==
  /shell-quote/1.7.2:
    dev: false
    resolution:
      integrity: sha512-mRz/m/JVscCrkMyPqHc/bczi3OQHkLTqXHEFu0zDhK/qfv3UcOA4SVmRCLmos4bhjr9ekVQubj/R7waKapmiQg==
  /shelljs/0.8.4:
    dependencies:
      glob: 7.1.7
      interpret: 1.4.0
      rechoir: 0.6.2
    dev: false
    engines:
      node: '>=4'
    hasBin: true
    resolution:
      integrity: sha512-7gk3UZ9kOfPLIAbslLzyWeGiEqx9e3rxwZM0KE6EL8GlGwjym9Mrlx5/p33bWTu9YG6vcS4MBxYZDHYr5lr8BQ==
  /shimmer/1.2.1:
    dev: false
    resolution:
      integrity: sha512-sQTKC1Re/rM6XyFM6fIAGHRPVGvyXfgzIDvzoq608vM+jeyVD0Tu1E6Np0Kc2zAIFWIj963V2800iF/9LPieQw==
  /shx/0.3.3:
    dependencies:
      minimist: 1.2.5
      shelljs: 0.8.4
    dev: false
    engines:
      node: '>=6'
    hasBin: true
    resolution:
      integrity: sha512-nZJ3HFWVoTSyyB+evEKjJ1STiixGztlqwKLTUNV5KqMWtGey9fTd4KU1gdZ1X9BV6215pswQ/Jew9NsuS/fNDA==
  /side-channel/1.0.4:
    dependencies:
      call-bind: 1.0.2
      get-intrinsic: 1.1.1
      object-inspect: 1.10.3
    dev: false
    resolution:
      integrity: sha512-q5XPytqFEIKHkGdiMIrY10mvLRvnQh42/+GoBlFW3b2LXLE2xxJpZFdm94we0BaoV3RwJyGqg5wS7epxTv0Zvw==
  /signal-exit/3.0.3:
    dev: false
    resolution:
      integrity: sha512-VUJ49FC8U1OxwZLxIbTTrDvLnf/6TDgxZcK8wxR8zs13xpx7xbG60ndBlhNrFi2EMuFRoeDoJO7wthSLq42EjA==
  /simple-concat/1.0.1:
    dev: false
    resolution:
      integrity: sha512-cSFtAPtRhljv69IK0hTVZQ+OfE9nePi/rtJmw5UjHeVyVroEqJXP1sFztKUy1qU+xvz3u/sfYJLa947b7nAN2Q==
  /simple-get/3.1.0:
    dependencies:
      decompress-response: 4.2.1
      once: 1.4.0
      simple-concat: 1.0.1
    dev: false
    resolution:
      integrity: sha512-bCR6cP+aTdScaQCnQKbPKtJOKDp/hj9EDLJo3Nw4y1QksqaovlW/bnptB6/c1e+qmNIDHRK+oXFDdEqBT8WzUA==
  /sinon/9.2.4:
    dependencies:
      '@sinonjs/commons': 1.8.3
      '@sinonjs/fake-timers': 6.0.1
      '@sinonjs/samsam': 5.3.1
      diff: 4.0.2
      nise: 4.1.0
      supports-color: 7.2.0
    dev: false
    resolution:
      integrity: sha512-zljcULZQsJxVra28qIAL6ow1Z9tpattkCTEJR4RBP3TGc00FcttsP5pK284Nas5WjMZU5Yzy3kAIp3B3KRf5Yg==
  /slash/3.0.0:
    dev: false
    engines:
      node: '>=8'
    resolution:
      integrity: sha512-g9Q1haeby36OSStwb4ntCGGGaKsaVSjQ68fBxoQcutl5fS1vuY18H3wSt3jFyFtrkx+Kz0V1G85A4MyAdDMi2Q==
  /slice-ansi/4.0.0:
    dependencies:
      ansi-styles: 4.3.0
      astral-regex: 2.0.0
      is-fullwidth-code-point: 3.0.0
    dev: false
    engines:
      node: '>=10'
    resolution:
      integrity: sha512-qMCMfhY040cVHT43K9BFygqYbUPFZKHOg7K73mtTWJRb8pyP3fzf4Ixd5SzdEJQ6MRUg/WBnOLxghZtKKurENQ==
  /smart-buffer/4.1.0:
    dev: false
    engines:
      node: '>= 6.0.0'
      npm: '>= 3.0.0'
    resolution:
      integrity: sha512-iVICrxOzCynf/SNaBQCw34eM9jROU/s5rzIhpOvzhzuYHfJR/DhZfDkXiZSgKXfgv26HT3Yni3AV/DGw0cGnnw==
  /snap-shot-compare/3.0.0:
    dependencies:
      check-more-types: 2.24.0
      debug: 4.1.1
      disparity: 3.0.0
      folktale: 2.3.2
      lazy-ass: 1.6.0
      strip-ansi: 5.2.0
      variable-diff: 1.1.0
    dev: false
    engines:
      node: '>=6'
    resolution:
      integrity: sha512-bdwNOAGuKwPU+qsn0ASxTv+QfkXU+3VmkcDOkt965tes+JQQc8d6SfoLiEiRVhCey4v+ip2IjNUSbZm5nnkI9g==
  /snap-shot-core/10.2.4:
    dependencies:
      arg: 4.1.3
      check-more-types: 2.24.0
      common-tags: 1.8.0
      debug: 4.3.1
      escape-quotes: 1.0.2
      folktale: 2.3.2
      is-ci: 2.0.0
      jsesc: 2.5.2
      lazy-ass: 1.6.0
      mkdirp: 1.0.4
      pluralize: 8.0.0
      quote: 0.4.0
      ramda: 0.27.1
    dev: false
    engines:
      node: '>=6'
    hasBin: true
    resolution:
      integrity: sha512-A7tkcfmvnRKge4VzFLAWA4UYMkvFY4TZKyL+D6hnHjI3HJ4pTepjG5DfR2ACeDKMzCSTQ5EwR2iOotI+Z37zsg==
  /snap-shot-it/7.9.6:
    dependencies:
      '@bahmutov/data-driven': 1.0.0
      check-more-types: 2.24.0
      common-tags: 1.8.0
      debug: 4.3.1
      has-only: 1.1.1
      its-name: 1.0.0
      lazy-ass: 1.6.0
      pluralize: 8.0.0
      ramda: 0.27.1
      snap-shot-compare: 3.0.0
      snap-shot-core: 10.2.4
    dev: false
    engines:
      node: '>=6'
    resolution:
      integrity: sha512-t/ADZfQ8EUk4J76S5cmynye7qg1ecUFqQfANiOMNy0sFmYUaqfx9K/AWwpdcpr3vFsDptM+zSuTtKD0A1EOLqA==
  /socket.io-adapter/2.1.0:
    dev: false
    resolution:
      integrity: sha512-+vDov/aTsLjViYTwS9fPy5pEtTkrbEKsw2M+oVSoFGw6OD1IpvlV1VPhUzNbofCQ8oyMbdYJqDtGdmHQK6TdPg==
  /socket.io-parser/4.0.4:
    dependencies:
      '@types/component-emitter': 1.2.10
      component-emitter: 1.3.0
      debug: 4.3.2
    dev: false
    engines:
      node: '>=10.0.0'
    resolution:
      integrity: sha512-t+b0SS+IxG7Rxzda2EVvyBZbvFPBCjJoyHuE0P//7OAsN23GItzDRdWa6ALxZI/8R5ygK7jAR6t028/z+7295g==
  /socket.io/3.1.2:
    dependencies:
      '@types/cookie': 0.4.1
      '@types/cors': 2.8.12
      '@types/node': 12.20.16
      accepts: 1.3.7
      base64id: 2.0.0
      debug: 4.3.2
      engine.io: 4.1.1
      socket.io-adapter: 2.1.0
      socket.io-parser: 4.0.4
    dev: false
    engines:
      node: '>=10.0.0'
    resolution:
      integrity: sha512-JubKZnTQ4Z8G4IZWtaAZSiRP3I/inpy8c/Bsx2jrwGrTbKeVU5xd6qkKMHpChYeM3dWZSO0QACiGK+obhBNwYw==
  /socks-proxy-agent/5.0.1:
    dependencies:
      agent-base: 6.0.2
      debug: 4.3.2
      socks: 2.6.1
    dev: false
    engines:
      node: '>= 6'
    resolution:
      integrity: sha512-vZdmnjb9a2Tz6WEQVIurybSwElwPxMZaIc7PzqbJTrezcKNznv6giT7J7tZDZ1BojVaa1jvO/UiUdhDVB0ACoQ==
  /socks/2.6.1:
    dependencies:
      ip: 1.1.5
      smart-buffer: 4.1.0
    dev: false
    engines:
      node: '>= 10.13.0'
      npm: '>= 3.0.0'
    resolution:
      integrity: sha512-kLQ9N5ucj8uIcxrDwjm0Jsqk06xdpBjGNQtpXy4Q8/QY2k+fY7nZH8CARy+hkbG+SGAovmzzuauCpBlb8FrnBA==
  /source-map-resolve/0.5.3:
    dependencies:
      atob: 2.1.2
      decode-uri-component: 0.2.0
      resolve-url: 0.2.1
      source-map-url: 0.4.1
      urix: 0.1.0
    dev: false
    resolution:
      integrity: sha512-Htz+RnsXWk5+P2slx5Jh3Q66vhQj1Cllm0zvnaY98+NFx+Dv2CF/f5O/t8x+KaNdrdIAsruNzoh/KpialbqAnw==
  /source-map-support/0.5.19:
    dependencies:
      buffer-from: 1.1.1
      source-map: 0.6.1
    dev: false
    resolution:
      integrity: sha512-Wonm7zOCIJzBGQdB+thsPar0kYuCIzYvxZwlBa87yi/Mdjv7Tip2cyVbLj5o0cFPN4EVkuTwb3GDDyUx2DGnGw==
  /source-map-url/0.4.1:
    dev: false
    resolution:
      integrity: sha512-cPiFOTLUKvJFIg4SKVScy4ilPPW6rFgMgfuZJPNoDuMs3nC1HbMUycBoJw77xFIp6z1UJQJOfx6C9GMH80DiTw==
  /source-map/0.5.7:
    dev: false
    engines:
      node: '>=0.10.0'
    resolution:
      integrity: sha1-igOdLRAh0i0eoUyA2OpGi6LvP8w=
  /source-map/0.6.1:
    dev: false
    engines:
      node: '>=0.10.0'
    resolution:
      integrity: sha512-UjgapumWlbMhkBgzT7Ykc5YXUT46F0iKu8SGXq0bcwP5dz/h0Plj6enJqjz1Zbq2l5WaqYnrVbwWOWMyF3F47g==
  /source-map/0.7.3:
    dev: false
    engines:
      node: '>= 8'
    resolution:
      integrity: sha512-CkCj6giN3S+n9qrYiBTX5gystlENnRW5jZeNLHpe6aue+SrHcG5VYwujhW9s4dY31mEGsxBDrHR6oI69fTXsaQ==
  /sourcemap-codec/1.4.8:
    dev: false
    resolution:
      integrity: sha512-9NykojV5Uih4lgo5So5dtw+f0JgJX30KCNI8gwhz2J9A15wD0Ml6tjHKwf6fTSa6fAdVBdZeNOs9eJ71qCk8vA==
  /spawn-wrap/1.4.3:
    dependencies:
      foreground-child: 1.5.6
      mkdirp: 0.5.5
      os-homedir: 1.0.2
      rimraf: 2.7.1
      signal-exit: 3.0.3
      which: 1.3.1
    dev: false
    resolution:
      integrity: sha512-IgB8md0QW/+tWqcavuFgKYR/qIRvJkRLPJDFaoXtLLUaVcCDK0+HeFTkmQHj3eprcYhc+gOl0aEA1w7qZlYezw==
  /spdx-correct/3.1.1:
    dependencies:
      spdx-expression-parse: 3.0.1
      spdx-license-ids: 3.0.9
    dev: false
    resolution:
      integrity: sha512-cOYcUWwhCuHCXi49RhFRCyJEK3iPj1Ziz9DpViV3tbZOwXD49QzIN3MpOLJNxh2qwq2lJJZaKMVw9qNi4jTC0w==
  /spdx-exceptions/2.3.0:
    dev: false
    resolution:
      integrity: sha512-/tTrYOC7PPI1nUAgx34hUpqXuyJG+DTHJTnIULG4rDygi4xu/tfgmq1e1cIRwRzwZgo4NLySi+ricLkZkw4i5A==
  /spdx-expression-parse/3.0.1:
    dependencies:
      spdx-exceptions: 2.3.0
      spdx-license-ids: 3.0.9
    dev: false
    resolution:
      integrity: sha512-cbqHunsQWnJNE6KhVSMsMeH5H/L9EpymbzqTQ3uLwNCLZ1Q481oWaofqH7nO6V07xlXwY6PhQdQ2IedWx/ZK4Q==
  /spdx-license-ids/3.0.9:
    dev: false
    resolution:
      integrity: sha512-Ki212dKK4ogX+xDo4CtOZBVIwhsKBEfsEEcwmJfLQzirgc2jIWdzg40Unxz/HzEUqM1WFzVlQSMF9kZZ2HboLQ==
  /sprintf-js/1.0.3:
    dev: false
    resolution:
      integrity: sha1-BOaSb2YolTVPPdAVIDYzuFcpfiw=
  /sshpk/1.16.1:
    dependencies:
      asn1: 0.2.4
      assert-plus: 1.0.0
      bcrypt-pbkdf: 1.0.2
      dashdash: 1.14.1
      ecc-jsbn: 0.1.2
      getpass: 0.1.7
      jsbn: 0.1.1
      safer-buffer: 2.1.2
      tweetnacl: 0.14.5
    dev: false
    engines:
      node: '>=0.10.0'
    hasBin: true
    resolution:
      integrity: sha512-HXXqVUq7+pcKeLqqZj6mHFUMvXtOJt1uoUx09pFW6011inTMxqI8BA8PM95myrIyyKwdnzjdFjLiE6KBPVtJIg==
  /statuses/1.5.0:
    dev: false
    engines:
      node: '>= 0.6'
    resolution:
      integrity: sha1-Fhx9rBd2Wf2YEfQ3cfqZOBR4Yow=
  /stoppable/1.1.0:
    dev: false
    engines:
      node: '>=4'
      npm: '>=6'
    resolution:
      integrity: sha512-KXDYZ9dszj6bzvnEMRYvxgeTHU74QBFL54XKtP3nyMuJ81CFYtABZ3bAzL2EdFUaEwJOBOgENyFj3R7oTzDyyw==
  /stream-browserify/2.0.2:
    dependencies:
      inherits: 2.0.4
      readable-stream: 2.3.7
    dev: false
    resolution:
      integrity: sha512-nX6hmklHs/gr2FuxYDltq8fJA1GDlxKQCz8O/IM4atRqBH8OORmBNgfvW5gG10GT/qQ9u0CzIvr2X5Pkt6ntqg==
  /streamroller/2.2.4:
    dependencies:
      date-format: 2.1.0
      debug: 4.3.2
      fs-extra: 8.1.0
    dev: false
    engines:
      node: '>=8.0'
    resolution:
      integrity: sha512-OG79qm3AujAM9ImoqgWEY1xG4HX+Lw+yY6qZj9R1K2mhF5bEmQ849wvrb+4vt4jLMLzwXttJlQbOdPOQVRv7DQ==
  /strict-uri-encode/1.1.0:
    dev: false
    engines:
      node: '>=0.10.0'
    resolution:
      integrity: sha1-J5siXfHVgrH1TmWt3UNS4Y+qBxM=
  /string-argv/0.3.1:
    dev: false
    engines:
      node: '>=0.6.19'
    resolution:
      integrity: sha512-a1uQGz7IyVy9YwhqjZIZu1c8JO8dNIe20xBmSS6qu9kv++k3JGzCVmprbNN5Kn+BgzD5E7YYwg1CcjuJMRNsvg==
  /string-width/1.0.2:
    dependencies:
      code-point-at: 1.1.0
      is-fullwidth-code-point: 1.0.0
      strip-ansi: 3.0.1
    dev: false
    engines:
      node: '>=0.10.0'
    resolution:
      integrity: sha1-EYvfW4zcUaKn5w0hHgfisLmxB9M=
  /string-width/2.1.1:
    dependencies:
      is-fullwidth-code-point: 2.0.0
      strip-ansi: 4.0.0
    dev: false
    engines:
      node: '>=4'
    resolution:
      integrity: sha512-nOqH59deCq9SRHlxq1Aw85Jnt4w6KvLKqWVik6oA9ZklXLNIOlqg4F2yrT1MVaTjAqvVwdfeZ7w7aCvJD7ugkw==
  /string-width/3.1.0:
    dependencies:
      emoji-regex: 7.0.3
      is-fullwidth-code-point: 2.0.0
      strip-ansi: 5.2.0
    dev: false
    engines:
      node: '>=6'
    resolution:
      integrity: sha512-vafcv6KjVZKSgz06oM/H6GDBrAtz8vdhQakGjFIvNrHA6y3HCF1CInLy+QLq8dTJPQ1b+KDUqDFctkdRW44e1w==
  /string-width/4.2.2:
    dependencies:
      emoji-regex: 8.0.0
      is-fullwidth-code-point: 3.0.0
      strip-ansi: 6.0.0
    dev: false
    engines:
      node: '>=8'
    resolution:
      integrity: sha512-XBJbT3N4JhVumXE0eoLU9DCjcaF92KLNqTmFCnG1pf8duUxFGwtP6AD6nkjw9a3IdiRtL3E2w3JDiE/xi3vOeA==
  /string.prototype.padend/3.1.2:
    dependencies:
      call-bind: 1.0.2
      define-properties: 1.1.3
      es-abstract: 1.18.3
    dev: false
    engines:
      node: '>= 0.4'
    resolution:
      integrity: sha512-/AQFLdYvePENU3W5rgurfWSMU6n+Ww8n/3cUt7E+vPBB/D7YDG8x+qjoFs4M/alR2bW7Qg6xMjVwWUOvuQ0XpQ==
  /string.prototype.trimend/1.0.4:
    dependencies:
      call-bind: 1.0.2
      define-properties: 1.1.3
    dev: false
    resolution:
      integrity: sha512-y9xCjw1P23Awk8EvTpcyL2NIr1j7wJ39f+k6lvRnSMz+mz9CGz9NYPelDk42kOz6+ql8xjfK8oYzy3jAP5QU5A==
  /string.prototype.trimstart/1.0.4:
    dependencies:
      call-bind: 1.0.2
      define-properties: 1.1.3
    dev: false
    resolution:
      integrity: sha512-jh6e984OBfvxS50tdY2nRZnoC5/mLFKOREQfw8t5yytkoUsJRNxvI/E39qu1sD0OtWI3OC0XgKSmcWwziwYuZw==
  /string_decoder/0.10.31:
    dev: false
    resolution:
      integrity: sha1-YuIDvEF2bGwoyfyEMB2rHFMQ+pQ=
  /string_decoder/1.1.1:
    dependencies:
      safe-buffer: 5.1.2
    dev: false
    resolution:
      integrity: sha512-n/ShnvDi6FHbbVfviro+WojiFzv+s8MPMHBczVePfUpDJLwoLT0ht1l4YwBCbi8pJAveEEdnkHyPyTP/mzRfwg==
  /string_decoder/1.3.0:
    dependencies:
      safe-buffer: 5.2.1
    dev: false
    resolution:
      integrity: sha512-hkRX8U1WjJFd8LsDJ2yQ/wWWxaopEsABU1XfkM8A+j0+85JAGppt16cr1Whg6KIbb4okU6Mql6BOj+uup/wKeA==
  /strip-ansi/3.0.1:
    dependencies:
      ansi-regex: 2.1.1
    dev: false
    engines:
      node: '>=0.10.0'
    resolution:
      integrity: sha1-ajhfuIU9lS1f8F0Oiq+UJ43GPc8=
  /strip-ansi/4.0.0:
    dependencies:
      ansi-regex: 3.0.0
    dev: false
    engines:
      node: '>=4'
    resolution:
      integrity: sha1-qEeQIusaw2iocTibY1JixQXuNo8=
  /strip-ansi/5.2.0:
    dependencies:
      ansi-regex: 4.1.0
    dev: false
    engines:
      node: '>=6'
    resolution:
      integrity: sha512-DuRs1gKbBqsMKIZlrffwlug8MHkcnpjs5VPmL1PAh+mA30U0DTotfDZ0d2UUsXpPmPmMMJ6W773MaA3J+lbiWA==
  /strip-ansi/6.0.0:
    dependencies:
      ansi-regex: 5.0.0
    dev: false
    engines:
      node: '>=8'
    resolution:
      integrity: sha512-AuvKTrTfQNYNIctbR1K/YGTR1756GycPsg7b9bdV9Duqur4gv6aKqHXah67Z8ImS7WEz5QVcOtlfW2rZEugt6w==
  /strip-bom/3.0.0:
    dev: false
    engines:
      node: '>=4'
    resolution:
      integrity: sha1-IzTBjpx1n3vdVv3vfprj1YjmjtM=
  /strip-final-newline/2.0.0:
    dev: false
    engines:
      node: '>=6'
    resolution:
      integrity: sha512-BrpvfNAE3dcvq7ll3xVumzjKjZQ5tI1sEUIKr3Uoks0XUl45St3FlatVqef9prk4jRDzhW6WZg+3bk93y6pLjA==
  /strip-json-comments/2.0.1:
    dev: false
    engines:
      node: '>=0.10.0'
    resolution:
      integrity: sha1-PFMZQukIwml8DsNEhYwobHygpgo=
  /strip-json-comments/3.1.1:
    dev: false
    engines:
      node: '>=8'
    resolution:
      integrity: sha512-6fPc+R4ihwqP6N/aIv2f1gMH8lOVtWQHoqC4yK6oSDVVocumAsfCqjkXnqiYMhmMwS/mEHLp7Vehlt3ql6lEig==
  /supports-color/2.0.0:
    dev: false
    engines:
      node: '>=0.8.0'
    resolution:
      integrity: sha1-U10EXOa2Nj+kARcIRimZXp3zJMc=
  /supports-color/5.5.0:
    dependencies:
      has-flag: 3.0.0
    dev: false
    engines:
      node: '>=4'
    resolution:
      integrity: sha512-QjVjwdXIt408MIiAqCX4oUKsgU2EqAGzs2Ppkm4aQYbjm+ZEWEcW4SfFNTr4uMNZma0ey4f5lgLrkB0aX0QMow==
  /supports-color/6.0.0:
    dependencies:
      has-flag: 3.0.0
    dev: false
    engines:
      node: '>=6'
    resolution:
      integrity: sha512-on9Kwidc1IUQo+bQdhi8+Tijpo0e1SS6RoGo2guUwn5vdaxw8RXOF9Vb2ws+ihWOmh4JnCJOvaziZWP1VABaLg==
  /supports-color/6.1.0:
    dependencies:
      has-flag: 3.0.0
    dev: false
    engines:
      node: '>=6'
    resolution:
      integrity: sha512-qe1jfm1Mg7Nq/NSh6XE24gPXROEVsWHxC1LIx//XNlD9iw7YZQGjZNjYN7xGaEG6iKdA8EtNFW6R0gjnVXp+wQ==
  /supports-color/7.2.0:
    dependencies:
      has-flag: 4.0.0
    dev: false
    engines:
      node: '>=8'
    resolution:
      integrity: sha512-qpCAvRl9stuOHveKsn7HncJRvv501qIacKzQlO/+Lwxc9+0q2wLyv4Dfvt80/DPn2pqOBsJdDiogXGR9+OvwRw==
  /table/6.7.1:
    dependencies:
      ajv: 8.6.1
      lodash.clonedeep: 4.5.0
      lodash.truncate: 4.4.2
      slice-ansi: 4.0.0
      string-width: 4.2.2
      strip-ansi: 6.0.0
    dev: false
    engines:
      node: '>=10.0.0'
    resolution:
      integrity: sha512-ZGum47Yi6KOOFDE8m223td53ath2enHcYLgOCjGr5ngu8bdIARQk6mN/wRMv4yMRcHnCSnHbCEha4sobQx5yWg==
  /tar-fs/2.1.1:
    dependencies:
      chownr: 1.1.4
      mkdirp-classic: 0.5.3
      pump: 3.0.0
      tar-stream: 2.2.0
    dev: false
    resolution:
      integrity: sha512-V0r2Y9scmbDRLCNex/+hYzvp/zyYjvFbHPNgVTKfQvVrb6guiE/fxP+XblDNR011utopbkex2nM4dHNV6GDsng==
  /tar-stream/2.2.0:
    dependencies:
      bl: 4.1.0
      end-of-stream: 1.4.4
      fs-constants: 1.0.0
      inherits: 2.0.4
      readable-stream: 3.6.0
    dev: false
    engines:
      node: '>=6'
    resolution:
      integrity: sha512-ujeqbceABgwMZxEJnk2HDY2DlnUZ+9oEcb1KzTVfYHio0UE6dG71n60d8D2I4qNvleWrrXpmjpt7vZeF1LnMZQ==
  /terser/4.8.0:
    dependencies:
      commander: 2.20.3
      source-map: 0.6.1
      source-map-support: 0.5.19
    dev: false
    engines:
      node: '>=6.0.0'
    hasBin: true
    resolution:
      integrity: sha512-EAPipTNeWsb/3wLPeup1tVPaXfIaU68xMnVdPafIL1TV05OhASArYyIfFvnvJCNrR2NIOvDVNNTFRa+Re2MWyw==
  /test-exclude/5.2.3:
    dependencies:
      glob: 7.1.7
      minimatch: 3.0.4
      read-pkg-up: 4.0.0
      require-main-filename: 2.0.0
    dev: false
    engines:
      node: '>=6'
    resolution:
      integrity: sha512-M+oxtseCFO3EDtAaGH7iiej3CBkzXqFMbzqYAACdzKui4eZA+pq3tZEwChvOdNfa7xxy8BfbmgJSIr43cC/+2g==
  /text-table/0.2.0:
    dev: false
    resolution:
      integrity: sha1-f17oI66AUgfACvLfSoTsP8+lcLQ=
  /through/2.3.8:
    dev: false
    resolution:
      integrity: sha1-DdTJ/6q8NXlgsbckEV1+Doai4fU=
  /timsort/0.3.0:
    dev: false
    resolution:
      integrity: sha1-QFQRqOfmM5/mTbmiNN4R3DHgK9Q=
  /tmp/0.2.1:
    dependencies:
      rimraf: 3.0.2
    dev: false
    engines:
      node: '>=8.17.0'
    resolution:
      integrity: sha512-76SUhtfqR2Ijn+xllcI5P1oyannHNHByD80W1q447gU3mp9G9PSpGdWmjUOHRDPiHYacIk66W7ubDTuPF3BEtQ==
  /to-fast-properties/2.0.0:
    dev: false
    engines:
      node: '>=4'
    resolution:
      integrity: sha1-3F5pjL0HkmW8c+A3doGk5Og/YW4=
  /to-regex-range/5.0.1:
    dependencies:
      is-number: 7.0.0
    dev: false
    engines:
      node: '>=8.0'
    resolution:
      integrity: sha512-65P7iz6X5yEr1cwcgvQxbbIw7Uk3gOy5dIdtZ4rDveLqhrdJP+Li/Hx6tyK0NEb+2GCyneCMJiGqrADCSNk8sQ==
  /toidentifier/1.0.0:
    dev: false
    engines:
      node: '>=0.6'
    resolution:
      integrity: sha512-yaOH/Pk/VEhBWWTlhI+qXxDFXlejDGcQipMlyxda9nthulaxLZUNcUqFxokp0vcYnvteJln5FNQDRrxj3YcbVw==
  /tough-cookie/2.5.0:
    dependencies:
      psl: 1.8.0
      punycode: 2.1.1
    dev: false
    engines:
      node: '>=0.8'
    resolution:
      integrity: sha512-nlLsUzgm1kfLXSXfRZMc1KLAugd4hqJHDTvc2hDIwS3mZAfMEuMbc03SujMF+GEcpaX/qboeycw6iO8JwVv2+g==
  /tough-cookie/3.0.1:
    dependencies:
      ip-regex: 2.1.0
      psl: 1.8.0
      punycode: 2.1.1
    dev: false
    engines:
      node: '>=6'
    resolution:
      integrity: sha512-yQyJ0u4pZsv9D4clxO69OEjLWYw+jbgspjTue4lTQZLfV0c5l1VmK2y1JK8E9ahdpltPOaAThPcp5nKPUgSnsg==
  /tough-cookie/4.0.0:
    dependencies:
      psl: 1.8.0
      punycode: 2.1.1
      universalify: 0.1.2
    dev: false
    engines:
      node: '>=6'
    resolution:
      integrity: sha512-tHdtEpQCMrc1YLrMaqXXcj6AxhYi/xgit6mZu1+EDWUn+qhUf8wMQoFIy9NXuq23zAwtcB0t/MjACGR18pcRbg==
  /tr46/1.0.1:
    dependencies:
      punycode: 2.1.1
    dev: false
    resolution:
      integrity: sha1-qLE/1r/SSJUZZ0zN5VujaTtwbQk=
  /ts-node/9.1.1_typescript@4.2.4:
    dependencies:
      arg: 4.1.3
      create-require: 1.1.1
      diff: 4.0.2
      make-error: 1.3.6
      source-map-support: 0.5.19
      typescript: 4.2.4
      yn: 3.1.1
    dev: false
    engines:
      node: '>=10.0.0'
    hasBin: true
    peerDependencies:
      typescript: '>=2.7'
    resolution:
      integrity: sha512-hPlt7ZACERQGf03M253ytLY3dHbGNGrAq9qIHWUY9XHYl1z7wYngSr3OQ5xmui8o2AaxsONxIzjafLUiWBo1Fg==
  /tsconfig-paths/3.10.1:
    dependencies:
      json5: 2.2.0
      minimist: 1.2.5
      strip-bom: 3.0.0
    dev: false
    resolution:
      integrity: sha512-rETidPDgCpltxF7MjBZlAFPUHv5aHH2MymyPvh+vEyWAED4Eb/WeMbsnD/JDr4OKPOA1TssDHgIcpTN5Kh0p6Q==
  /tslib/1.14.1:
    dev: false
    resolution:
      integrity: sha512-Xni35NKzjgMrwevysHTCArtLDpPvye8zV/0E4EyYn43P7/7qvQwPh9BGkHewbMulVntbigmcT7rdX3BNo9wRJg==
  /tslib/2.3.0:
    dev: false
    resolution:
      integrity: sha512-N82ooyxVNm6h1riLCoyS9e3fuJ3AMG2zIZs2Gd1ATcSFjSA23Q0fzjjZeh0jbJvWVDZ0cJT8yaNNaaXHzueNjg==
  /tsutils/3.21.0_typescript@4.2.4:
    dependencies:
      tslib: 1.14.1
      typescript: 4.2.4
    dev: false
    engines:
      node: '>= 6'
    peerDependencies:
      typescript: '>=2.8.0 || >= 3.2.0-dev || >= 3.3.0-dev || >= 3.4.0-dev || >= 3.5.0-dev || >= 3.6.0-dev || >= 3.6.0-beta || >= 3.7.0-dev || >= 3.7.0-beta'
    resolution:
      integrity: sha512-mHKK3iUXL+3UF6xL5k0PEhKRUBKPBCv/+RkEOpjRWxxx27KKRBmmA60A9pgOUvMi8GKhRMPEmjBRPzs2W7O1OA==
  /tunnel-agent/0.6.0:
    dependencies:
      safe-buffer: 5.2.1
    dev: false
    resolution:
      integrity: sha1-J6XeoGs2sEoKmWZ3SykIaPD8QP0=
  /tunnel/0.0.6:
    dev: false
    engines:
      node: '>=0.6.11 <=0.7.0 || >=0.7.3'
    resolution:
      integrity: sha512-1h/Lnq9yajKY2PEbBadPXj3VxsDDu844OnaAo52UVmIzIvwwtBPIuNvkjuzBlTWpfJyUbG3ez0KSBibQkj4ojg==
  /tweetnacl/0.14.5:
    dev: false
    resolution:
      integrity: sha1-WuaBd/GS1EViadEIr6k/+HQ/T2Q=
  /type-check/0.3.2:
    dependencies:
      prelude-ls: 1.1.2
    dev: false
    engines:
      node: '>= 0.8.0'
    resolution:
      integrity: sha1-WITKtRLPHTVeP7eE8wgEsrUg23I=
  /type-check/0.4.0:
    dependencies:
      prelude-ls: 1.2.1
    dev: false
    engines:
      node: '>= 0.8.0'
    resolution:
      integrity: sha512-XleUoc9uwGXqjWwXaUTZAmzMcFZ5858QA2vvx1Ur5xIcixXIP+8LnFDgRplU30us6teqdlskFfu+ae4K79Ooew==
  /type-detect/4.0.8:
    dev: false
    engines:
      node: '>=4'
    resolution:
      integrity: sha512-0fr/mIH1dlO+x7TlcMy+bIDqKPsw/70tVyeHW787goQjhmqaZe10uwLujubK9q9Lg6Fiho1KUKDYz0Z7k7g5/g==
  /type-fest/0.20.2:
    dev: false
    engines:
      node: '>=10'
    resolution:
      integrity: sha512-Ne+eE4r0/iWnpAxD852z3A+N0Bt5RN//NjJwRd2VFHEmrywxf5vsZlh4R6lixl6B+wz/8d+maTSAkN1FIkI3LQ==
  /type-is/1.6.18:
    dependencies:
      media-typer: 0.3.0
      mime-types: 2.1.31
    dev: false
    engines:
      node: '>= 0.6'
    resolution:
      integrity: sha512-TkRKr9sUTxEH8MdfuCSP7VizJyzRNMjj2J2do2Jr3Kym598JVdEksuzPQCnlFPW4ky9Q+iA+ma9BGm06XQBy8g==
  /typedoc-default-themes/0.6.3:
    dependencies:
      backbone: 1.4.0
      jquery: 3.6.0
      lunr: 2.3.9
      underscore: 1.13.1
    dev: false
    engines:
      node: '>= 8'
    resolution:
      integrity: sha512-rouf0TcIA4M2nOQFfC7Zp4NEwoYiEX4vX/ZtudJWU9IHA29MPC+PPgSXYLPESkUo7FuB//GxigO3mk9Qe1xp3Q==
  /typedoc/0.15.2:
    dependencies:
      '@types/minimatch': 3.0.3
      fs-extra: 8.1.0
      handlebars: 4.7.7
      highlight.js: 9.18.5
      lodash: 4.17.21
      marked: 0.7.0
      minimatch: 3.0.4
      progress: 2.0.3
      shelljs: 0.8.4
      typedoc-default-themes: 0.6.3
      typescript: 3.7.7
    dev: false
    engines:
      node: '>= 6.0.0'
    hasBin: true
    resolution:
      integrity: sha512-K2nFEtyDQTVdXOzYtECw3TwuT3lM91Zc0dzGSLuor5R8qzZbwqBoCw7xYGVBow6+mEZAvKGznLFsl7FzG+wAgQ==
  /typescript/3.7.7:
    dev: false
    engines:
      node: '>=4.2.0'
    hasBin: true
    resolution:
      integrity: sha512-MmQdgo/XenfZPvVLtKZOq9jQQvzaUAUpcKW8Z43x9B2fOm4S5g//tPtMweZUIP+SoBqrVPEIm+dJeQ9dfO0QdA==
  /typescript/3.9.10:
    dev: false
    engines:
      node: '>=4.2.0'
    hasBin: true
    resolution:
      integrity: sha512-w6fIxVE/H1PkLKcCPsFqKE7Kv7QUwhU8qQY2MueZXWx5cPZdwFupLgKK3vntcK98BtNHZtAF4LA/yl2a7k8R6Q==
  /typescript/4.1.6:
    dev: false
    engines:
      node: '>=4.2.0'
    hasBin: true
    resolution:
      integrity: sha512-pxnwLxeb/Z5SP80JDRzVjh58KsM6jZHRAOtTpS7sXLS4ogXNKC9ANxHHZqLLeVHZN35jCtI4JdmLLbLiC1kBow==
  /typescript/4.2.4:
    dev: false
    engines:
      node: '>=4.2.0'
    hasBin: true
    resolution:
      integrity: sha512-V+evlYHZnQkaz8TRBuxTA92yZBPotr5H+WhQ7bD3hZUndx5tGOa1fuCgeSjxAzM1RiN5IzvadIXTVefuuwZCRg==
  /ua-parser-js/0.7.28:
    dev: false
    resolution:
      integrity: sha512-6Gurc1n//gjp9eQNXjD9O3M/sMwVtN5S8Lv9bvOYBfKfDNiIIhqiyi01vMBO45u4zkDE420w/e0se7Vs+sIg+g==
  /uglify-js/3.13.10:
    dev: false
    engines:
      node: '>=0.8.0'
    hasBin: true
    resolution:
      integrity: sha512-57H3ACYFXeo1IaZ1w02sfA71wI60MGco/IQFjOqK+WtKoprh7Go2/yvd2HPtoJILO2Or84ncLccI4xoHMTSbGg==
  /unbox-primitive/1.0.1:
    dependencies:
      function-bind: 1.1.1
      has-bigints: 1.0.1
      has-symbols: 1.0.2
      which-boxed-primitive: 1.0.2
    dev: false
    resolution:
      integrity: sha512-tZU/3NqK3dA5gpE1KtyiJUrEB0lxnGkMFHptJ7q6ewdZ8s12QrODwNbhIJStmJkd1QDXa1NRA8aF2A1zk/Ypyw==
  /unbzip2-stream/1.4.3:
    dependencies:
      buffer: 5.7.1
      through: 2.3.8
    dev: false
    resolution:
      integrity: sha512-mlExGW4w71ebDJviH16lQLtZS32VKqsSfk80GCfUlwT/4/hNRFsoscrF/c++9xinkMzECL1uL9DDwXqFWkruPg==
  /underscore/1.13.1:
    dev: false
    resolution:
      integrity: sha512-hzSoAVtJF+3ZtiFX0VgfFPHEDRm7Y/QPjGyNo4TVdnDTdft3tr8hEkD25a1jC+TjTuE7tkHGKkhwCgs9dgBB2g==
  /universal-user-agent/6.0.0:
    dev: false
    resolution:
      integrity: sha512-isyNax3wXoKaulPDZWHQqbmIx1k2tb9fb3GGDBRxCscfYV2Ch7WxPArBsFEG8s/safwXTT7H4QGhaIkTp9447w==
  /universalify/0.1.2:
    dev: false
    engines:
      node: '>= 4.0.0'
    resolution:
      integrity: sha512-rBJeI5CXAlmy1pV+617WB9J63U6XcazHHF2f2dbJix4XzpUF0RS3Zbj0FGIOCAva5P/d/GBOYaACQ1w+0azUkg==
  /unpipe/1.0.0:
    dev: false
    engines:
      node: '>= 0.8'
    resolution:
      integrity: sha1-sr9O6FFKrmFltIF4KdIbLvSZBOw=
  /uri-js/4.4.1:
    dependencies:
      punycode: 2.1.1
    dev: false
    resolution:
      integrity: sha512-7rKUyy33Q1yc98pQ1DAmLtwX109F7TIfWlW1Ydo8Wl1ii1SeHieeh0HHfPeL2fMXK6z0s8ecKs9frCuLJvndBg==
  /urix/0.1.0:
    deprecated: Please see https://github.com/lydell/urix#deprecated
    dev: false
    resolution:
      integrity: sha1-2pN/emLiH+wf0Y1Js1wpNQZ6bHI=
  /url/0.11.0:
    dependencies:
      punycode: 1.3.2
      querystring: 0.2.0
    dev: false
    resolution:
      integrity: sha1-ODjpfPxgUh63PFJajlW/3Z4uKPE=
  /util-deprecate/1.0.2:
    dev: false
    resolution:
      integrity: sha1-RQ1Nyfpw3nMnYvvS1KKJgUGaDM8=
  /util/0.10.3:
    dependencies:
      inherits: 2.0.1
    dev: false
    resolution:
      integrity: sha1-evsa/lCAUkZInj23/g7TeTNqwPk=
  /util/0.11.1:
    dependencies:
      inherits: 2.0.3
    dev: false
    resolution:
      integrity: sha512-HShAsny+zS2TZfaXxD9tYj4HQGlBezXZMZuM/S5PKLLoZkShZiGk9o5CzukI1LVHZvjdvZ2Sj1aW/Ndn2NB/HQ==
  /util/0.12.4:
    dependencies:
      inherits: 2.0.4
      is-arguments: 1.1.0
      is-generator-function: 1.0.9
      is-typed-array: 1.1.5
      safe-buffer: 5.2.1
      which-typed-array: 1.1.4
    dev: false
    resolution:
      integrity: sha512-bxZ9qtSlGUWSOy9Qa9Xgk11kSslpuZwaxCg4sNIDj6FLucDab2JxnHwyNTCpHMtK1MjoQiWQ6DiUMZYbSrO+Sw==
  /utils-merge/1.0.1:
    dev: false
    engines:
      node: '>= 0.4.0'
    resolution:
      integrity: sha1-n5VxD1CiZ5R7LMwSR0HBAoQn5xM=
  /uuid/3.4.0:
    deprecated: Please upgrade  to version 7 or higher.  Older versions may use Math.random() in certain circumstances, which is known to be problematic.  See https://v8.dev/blog/math-random for details.
    dev: false
    hasBin: true
    resolution:
      integrity: sha512-HjSDRw6gZE5JMggctHBcjVak08+KEVhSIiDzFnT9S9aegmp85S/bReBVTb4QTFaRNptJ9kuYaNhnbNEOkbKb/A==
  /uuid/8.3.2:
    dev: false
    hasBin: true
    resolution:
      integrity: sha512-+NYs2QeMWy+GWFOEm9xnn6HCDp0l7QBD7ml8zLUmJ+93Q5NF0NocErnwkTkXVFNiX3/fpC6afS8Dhb/gz7R7eg==
  /v8-compile-cache/2.3.0:
    dev: false
    resolution:
      integrity: sha512-l8lCEmLcLYZh4nbunNZvQCJc5pv7+RCwa8q/LdUx8u7lsWvPDKmpodJAJNwkAhJC//dFY48KuIEmjtd4RViDrA==
  /validate-npm-package-license/3.0.4:
    dependencies:
      spdx-correct: 3.1.1
      spdx-expression-parse: 3.0.1
    dev: false
    resolution:
      integrity: sha512-DpKm2Ui/xN7/HQKCtpZxoRWBhZ9Z0kqtygG8XCgNQ8ZlDnxuQmWhj566j8fN4Cu3/JmbhsDo7fcAJq4s9h27Ew==
  /validator/8.2.0:
    dev: false
    engines:
      node: '>= 0.10'
    resolution:
      integrity: sha512-Yw5wW34fSv5spzTXNkokD6S6/Oq92d8q/t14TqsS3fAiA1RYnxSFSIZ+CY3n6PGGRCq5HhJTSepQvFUS2QUDxA==
  /validator/9.4.1:
    dev: false
    engines:
      node: '>= 0.10'
    resolution:
      integrity: sha512-YV5KjzvRmSyJ1ee/Dm5UED0G+1L4GZnLN3w6/T+zZm8scVua4sOhYKWTUrKa0H/tMiJyO9QLHMPN+9mB/aMunA==
  /variable-diff/1.1.0:
    dependencies:
      chalk: 1.1.3
      object-assign: 4.1.1
    dev: false
    resolution:
      integrity: sha1-0r1cZtt2wTh52W5qMG7cmJ35eNo=
  /vary/1.1.2:
    dev: false
    engines:
      node: '>= 0.8'
    resolution:
      integrity: sha1-IpnwLG3tMNSllhsLn3RSShj2NPw=
  /verror/1.10.0:
    dependencies:
      assert-plus: 1.0.0
      core-util-is: 1.0.2
      extsprintf: 1.3.0
    dev: false
    engines:
      '0': node >=0.6.0
    resolution:
      integrity: sha1-OhBcoXBTr1XW4nDB+CiGguGNpAA=
  /void-elements/2.0.1:
    dev: false
    engines:
      node: '>=0.10.0'
    resolution:
      integrity: sha1-wGavtYK7HLQSjWDqkjkulNXp2+w=
  /webidl-conversions/4.0.2:
    dev: false
    resolution:
      integrity: sha512-YQ+BmxuTgd6UXZW3+ICGfyqRyHXVlD5GtQr5+qjiNW7bF0cqrzX500HVXPBOvgXb5YnzDd+h0zqyv61KUD7+Sg==
  /whatwg-url/6.5.0:
    dependencies:
      lodash.sortby: 4.7.0
      tr46: 1.0.1
      webidl-conversions: 4.0.2
    dev: false
    resolution:
      integrity: sha512-rhRZRqx/TLJQWUpQ6bmrt2UV4f0HCQ463yQuONJqC6fO2VoEb1pTYddbe59SkYq87aoM5A3bdhMZiUiVws+fzQ==
  /which-boxed-primitive/1.0.2:
    dependencies:
      is-bigint: 1.0.2
      is-boolean-object: 1.1.1
      is-number-object: 1.0.5
      is-string: 1.0.6
      is-symbol: 1.0.4
    dev: false
    resolution:
      integrity: sha512-bwZdv0AKLpplFY2KZRX6TvyuN7ojjr7lwkg6ml0roIy9YeuSr7JS372qlNW18UQYzgYK9ziGcerWqZOmEn9VNg==
  /which-module/2.0.0:
    dev: false
    resolution:
      integrity: sha1-2e8H3Od7mQK4o6j6SzHD4/fm6Ho=
  /which-typed-array/1.1.4:
    dependencies:
      available-typed-arrays: 1.0.4
      call-bind: 1.0.2
      es-abstract: 1.18.3
      foreach: 2.0.5
      function-bind: 1.1.1
      has-symbols: 1.0.2
      is-typed-array: 1.1.5
    dev: false
    engines:
      node: '>= 0.4'
    resolution:
      integrity: sha512-49E0SpUe90cjpoc7BOJwyPHRqSAd12c10Qm2amdEZrJPCY2NDxaW01zHITrem+rnETY3dwrbH3UUrUwagfCYDA==
  /which/1.3.1:
    dependencies:
      isexe: 2.0.0
    dev: false
    hasBin: true
    resolution:
      integrity: sha512-HxJdYWq1MTIQbJ3nw0cqssHoTNU267KlrDuGZ1WYlxDStUtKUhOaJmh112/TZmHxxUfuJqPXSOm7tDyas0OSIQ==
  /which/2.0.2:
    dependencies:
      isexe: 2.0.0
    dev: false
    engines:
      node: '>= 8'
    hasBin: true
    resolution:
      integrity: sha512-BLI3Tl1TW3Pvl70l3yq3Y64i+awpwXqsGBYWkkqMtnbXgrMD+yj7rhW0kuEDxzJaYXGjEW5ogapKNMEKNMjibA==
  /wide-align/1.1.3:
    dependencies:
      string-width: 2.1.1
    dev: false
    resolution:
      integrity: sha512-QGkOQc8XL6Bt5PwnsExKBPuMKBxnGxWWW3fU55Xt4feHozMUhdUMaBCk290qpm/wG5u/RSKzwdAC4i51YigihA==
  /word-wrap/1.2.3:
    dev: false
    engines:
      node: '>=0.10.0'
    resolution:
      integrity: sha512-Hz/mrNwitNRh/HUAtM/VT/5VH+ygD6DV7mYKZAtHOrbs8U7lvPS6xf7EJKMF0uW1KJCl0H701g3ZGus+muE5vQ==
  /wordwrap/1.0.0:
    dev: false
    resolution:
      integrity: sha1-J1hIEIkUVqQXHI0CJkQa3pDLyus=
  /wrap-ansi/5.1.0:
    dependencies:
      ansi-styles: 3.2.1
      string-width: 3.1.0
      strip-ansi: 5.2.0
    dev: false
    engines:
      node: '>=6'
    resolution:
      integrity: sha512-QC1/iN/2/RPVJ5jYK8BGttj5z83LmSKmvbvrXPNCLZSEb32KKVDJDl/MOt2N01qU2H/FkzEa9PKto1BqDjtd7Q==
  /wrap-ansi/7.0.0:
    dependencies:
      ansi-styles: 4.3.0
      string-width: 4.2.2
      strip-ansi: 6.0.0
    dev: false
    engines:
      node: '>=10'
    resolution:
      integrity: sha512-YVGIj2kamLSTxw6NsZjoBxfSwsn0ycdesmc4p+Q21c5zPuZ1pl+NfxVdxPtdHvmNVOQ6XSYG4AUtyt/Fi7D16Q==
  /wrappy/1.0.2:
    dev: false
    resolution:
      integrity: sha1-tSQ9jz7BqjXxNkYFvA0QNuMKtp8=
  /write-file-atomic/2.4.3:
    dependencies:
      graceful-fs: 4.2.6
      imurmurhash: 0.1.4
      signal-exit: 3.0.3
    dev: false
    resolution:
      integrity: sha512-GaETH5wwsX+GcnzhPgKcKjJ6M2Cq3/iZp1WyY/X1CSqrW+jVNM9Y7D8EC2sM4ZG/V8wZlSniJnCKWPmBYAucRQ==
  /ws/6.2.2:
    dependencies:
      async-limiter: 1.0.1
    dev: false
    resolution:
      integrity: sha512-zmhltoSR8u1cnDsD43TX59mzoMZsLKqUweyYBAIvTngR3shc0W6aOZylZmq/7hqyVxPdi+5Ud2QInblgyE72fw==
  /ws/7.4.6:
    dev: false
    engines:
      node: '>=8.3.0'
    peerDependencies:
      bufferutil: ^4.0.1
      utf-8-validate: ^5.0.2
    peerDependenciesMeta:
      bufferutil:
        optional: true
      utf-8-validate:
        optional: true
    resolution:
      integrity: sha512-YmhHDO4MzaDLB+M9ym/mDA5z0naX8j7SIlT8f8z+I0VtzsRbekxEutHSme7NPS2qE8StCYQNUnfWdXta/Yu85A==
  /ws/7.5.2:
    dev: false
    engines:
      node: '>=8.3.0'
    peerDependencies:
      bufferutil: ^4.0.1
      utf-8-validate: ^5.0.2
    peerDependenciesMeta:
      bufferutil:
        optional: true
      utf-8-validate:
        optional: true
    resolution:
      integrity: sha512-lkF7AWRicoB9mAgjeKbGqVUekLnSNO4VjKVnuPHpQeOxZOErX6BPXwJk70nFslRCEEA8EVW7ZjKwXaP9N+1sKQ==
  /xhr-mock/2.5.1:
    dependencies:
      global: 4.4.0
      url: 0.11.0
    dev: false
    resolution:
      integrity: sha512-UKOjItqjFgPUwQGPmRAzNBn8eTfIhcGjBVGvKYAWxUQPQsXNGD6KEckGTiHwyaAUp9C9igQlnN1Mp79KWCg7CQ==
  /xml/1.0.1:
    dev: false
    resolution:
      integrity: sha1-eLpyAgApxbyHuKgaPPzXS0ovweU=
  /xml2js/0.2.8:
    dependencies:
      sax: 0.5.8
    dev: false
    resolution:
      integrity: sha1-m4FpCTFjH/CdGVdUn69U9PmAs8I=
  /xml2js/0.4.23:
    dependencies:
      sax: 1.2.4
      xmlbuilder: 11.0.1
    dev: false
    engines:
      node: '>=4.0.0'
    resolution:
      integrity: sha512-ySPiMjM0+pLDftHgXY4By0uswI3SPKLDw/i3UXbnO8M/p28zqexCUoPmQFrYD+/1BzhGJSs2i1ERWKJAtiLrug==
  /xmlbuilder/11.0.1:
    dev: false
    engines:
      node: '>=4.0'
    resolution:
      integrity: sha512-fDlsI/kFEx7gLvbecc0/ohLG50fugQp8ryHzMTuW9vSa1GJ0XYWKnhsUx7oie3G98+r56aTQIUB4kht42R3JvA==
  /xmlbuilder/12.0.0:
    dev: false
    engines:
      node: '>=6.0'
    resolution:
      integrity: sha512-lMo8DJ8u6JRWp0/Y4XLa/atVDr75H9litKlb2E5j3V3MesoL50EBgZDWoLT3F/LztVnG67GjPXLZpqcky/UMnQ==
  /xmlbuilder/9.0.7:
    dev: false
    engines:
      node: '>=4.0'
    resolution:
      integrity: sha1-Ey7mPS7FVlxVfiD0wi35rKaGsQ0=
  /xmldom/0.6.0:
    dev: false
    engines:
      node: '>=10.0.0'
    resolution:
      integrity: sha512-iAcin401y58LckRZ0TkI4k0VSM1Qg0KGSc3i8rU+xrxe19A/BN1zHyVSJY7uoutVlaTSzYyk/v5AmkewAP7jtg==
  /xpath.js/1.1.0:
    dev: false
    engines:
      node: '>=0.4.0'
    resolution:
      integrity: sha512-jg+qkfS4K8E7965sqaUl8mRngXiKb3WZGfONgE18pr03FUQiuSV6G+Ej4tS55B+rIQSFEIw3phdVAQ4pPqNWfQ==
  /xregexp/2.0.0:
    dev: false
    resolution:
      integrity: sha1-UqY+VsoLhKfzpfPWGHLxJq16WUM=
  /y18n/4.0.3:
    dev: false
    resolution:
      integrity: sha512-JKhqTOwSrqNA1NY5lSztJ1GrBiUodLMmIZuLiDaMRJ+itFd+ABVE8XBjOvIWL+rSqNDC74LCSFmlb/U4UZ4hJQ==
  /y18n/5.0.8:
    dev: false
    engines:
      node: '>=10'
    resolution:
      integrity: sha512-0pfFzegeDWJHJIAmTLRP2DwHjdF5s7jo9tuztdQxAhINCdvS+3nGINqPd00AphqJR/0LhANUS6/+7SCb98YOfA==
  /yallist/2.1.2:
    dev: false
    resolution:
      integrity: sha1-HBH5IY8HYImkfdUS+TxmmaaoHVI=
  /yallist/3.1.1:
    dev: false
    resolution:
      integrity: sha512-a4UGQaWPH59mOXUYnAG2ewncQS4i4F43Tv3JoAM+s2VDAmS9NsK8GpDMLrCHPksFT7h3K6TOoUNn2pb7RoXx4g==
  /yallist/4.0.0:
    dev: false
    resolution:
      integrity: sha512-3wdGidZyq5PB084XLES5TpOSRA3wjXAlIWMhum2kRcv/41Sn2emQ0dycQW4uZXLejwKvg6EsvbdlVL+FYEct7A==
  /yaml/1.10.2:
    dev: false
    engines:
      node: '>= 6'
    resolution:
      integrity: sha512-r3vXyErRCYJ7wg28yvBY5VSoAF8ZvlcW9/BwUzEtUsjvX/DKs24dIkuwjtuprwJJHsbyUbLApepYTR1BN4uHrg==
  /yargs-parser/13.1.2:
    dependencies:
      camelcase: 5.3.1
      decamelize: 1.2.0
    dev: false
    resolution:
      integrity: sha512-3lbsNRf/j+A4QuSZfDRA7HRSfWrzO0YjqTJd5kjAq37Zep1CEgaYmrH9Q3GwPiB9cHyd1Y1UwggGhJGoxipbzg==
  /yargs-parser/20.2.9:
    dev: false
    engines:
      node: '>=10'
    resolution:
      integrity: sha512-y11nGElTIV+CT3Zv9t7VKl+Q3hTQoT9a1Qzezhhl6Rp21gJ/IVTW7Z3y9EWXhuUBC2Shnf+DX0antecpAwSP8w==
  /yargs-unparser/1.6.0:
    dependencies:
      flat: 4.1.1
      lodash: 4.17.21
      yargs: 13.3.2
    dev: false
    engines:
      node: '>=6'
    resolution:
      integrity: sha512-W9tKgmSn0DpSatfri0nx52Joq5hVXgeLiqR/5G0sZNDoLZFOr/xjBUDcShCOGNsBnEMNo1KAMBkTej1Hm62HTw==
  /yargs/13.3.2:
    dependencies:
      cliui: 5.0.0
      find-up: 3.0.0
      get-caller-file: 2.0.5
      require-directory: 2.1.1
      require-main-filename: 2.0.0
      set-blocking: 2.0.0
      string-width: 3.1.0
      which-module: 2.0.0
      y18n: 4.0.3
      yargs-parser: 13.1.2
    dev: false
    resolution:
      integrity: sha512-AX3Zw5iPruN5ie6xGRIDgqkT+ZhnRlZMLMHAs8tg7nRruy2Nb+i5o9bwghAogtM08q1dpr2LVoS8KSTMYpWXUw==
  /yargs/16.2.0:
    dependencies:
      cliui: 7.0.4
      escalade: 3.1.1
      get-caller-file: 2.0.5
      require-directory: 2.1.1
      string-width: 4.2.2
      y18n: 5.0.8
      yargs-parser: 20.2.9
    dev: false
    engines:
      node: '>=10'
    resolution:
      integrity: sha512-D1mvvtDG0L5ft/jGWkLpG1+m0eQxOfaBvTNELraWj22wSVUMWxZUvYgJYcKh6jGGIkJFhH4IZPQhR4TKpc8mBw==
  /yauzl/2.10.0:
    dependencies:
      buffer-crc32: 0.2.13
      fd-slicer: 1.1.0
    dev: false
    resolution:
      integrity: sha1-x+sXyT4RLLEIb6bY5R+wZnt5pfk=
  /yn/3.1.1:
    dev: false
    engines:
      node: '>=6'
    resolution:
      integrity: sha512-Ux4ygGWsu2c7isFWe8Yu1YluJmqVhxqK2cLXNQA5AcC3QfbGNpM7fu0Y8b/z16pXLnFxZYvWhd3fhBY9DLmC6Q==
  /z-schema/3.18.4:
    dependencies:
      lodash.get: 4.4.2
      lodash.isequal: 4.5.0
      validator: 8.2.0
    dev: false
    hasBin: true
    optionalDependencies:
      commander: 2.20.3
    resolution:
      integrity: sha512-DUOKC/IhbkdLKKiV89gw9DUauTV8U/8yJl1sjf6MtDmzevLKOF2duNJ495S3MFVjqZarr+qNGCPbkg4mu4PpLw==
  file:projects/abort-controller.tgz:
    dependencies:
      '@microsoft/api-extractor': 7.7.11
      '@rollup/plugin-commonjs': 11.0.2_rollup@1.32.1
      '@rollup/plugin-multi-entry': 3.0.1_rollup@1.32.1
      '@rollup/plugin-node-resolve': 8.4.0_rollup@1.32.1
      '@rollup/plugin-replace': 2.4.2_rollup@1.32.1
      '@types/chai': 4.2.21
      '@types/mocha': 7.0.2
      '@types/node': 12.20.16
      assert: 1.5.0
      chai: 4.3.4
      cross-env: 7.0.3
      delay: 4.4.1
      downlevel-dts: 0.4.0
      eslint: 7.30.0
      karma: 6.3.4
      karma-chrome-launcher: 3.1.0
      karma-coverage: 2.0.3
      karma-edge-launcher: 0.4.2_karma@6.3.4
      karma-env-preprocessor: 0.1.1
      karma-firefox-launcher: 1.3.0
      karma-ie-launcher: 1.0.0_karma@6.3.4
      karma-junit-reporter: 2.0.1_karma@6.3.4
      karma-mocha: 2.0.1
      karma-mocha-reporter: 2.2.5_karma@6.3.4
      karma-sourcemap-loader: 0.3.8
      mocha: 7.2.0
      mocha-junit-reporter: 1.23.3_mocha@7.2.0
      nyc: 14.1.1
      prettier: 1.19.1
      rimraf: 3.0.2
      rollup: 1.32.1
      ts-node: 9.1.1_typescript@4.2.4
      tslib: 2.3.0
      typedoc: 0.15.2
      typescript: 4.2.4
    dev: false
    name: '@rush-temp/abort-controller'
    resolution:
      integrity: sha512-3SRPmSd7N2LLrFcT5H9X9MqQ6pj4ena7yqo8HETm7peMgbR+QCoQXX3tRWaNj5zE77czlyRA6BH1YvRSJONDnA==
      tarball: file:projects/abort-controller.tgz
    version: 0.0.0
  file:projects/agrifood-farming.tgz:
    dependencies:
      '@azure/identity': 1.4.0
      '@microsoft/api-extractor': 7.13.2
      '@types/chai': 4.2.21
      '@types/mocha': 7.0.2
      '@types/node': 12.20.16
      chai: 4.3.4
      cross-env: 7.0.3
      dotenv: 8.6.0
      eslint: 7.30.0
      karma: 6.3.4
      karma-chrome-launcher: 3.1.0
      karma-coverage: 2.0.3
      karma-edge-launcher: 0.4.2_karma@6.3.4
      karma-env-preprocessor: 0.1.1
      karma-firefox-launcher: 1.3.0
      karma-ie-launcher: 1.0.0_karma@6.3.4
      karma-json-preprocessor: 0.3.3_karma@6.3.4
      karma-json-to-file-reporter: 1.0.1
      karma-junit-reporter: 2.0.1_karma@6.3.4
      karma-mocha: 2.0.1
      karma-mocha-reporter: 2.2.5_karma@6.3.4
      karma-source-map-support: 1.4.0
      karma-sourcemap-loader: 0.3.8
      mkdirp: 1.0.4
      mocha: 7.2.0
      mocha-junit-reporter: 1.23.3_mocha@7.2.0
      nyc: 14.1.1
      prettier: 2.2.1
      rimraf: 3.0.2
      rollup: 1.32.1
      source-map-support: 0.5.19
      tslib: 2.3.0
      typedoc: 0.15.2
      typescript: 4.2.4
    dev: false
    name: '@rush-temp/agrifood-farming'
    resolution:
      integrity: sha512-jy5iBp64p9V/NqWMdDDYUDeeBc9PBggjH5VWpZD7ZOS9Q+2V/XE8PM+hg2pm1jee4wwIGWDL1pUE1dBPUKBpFg==
      tarball: file:projects/agrifood-farming.tgz
    version: 0.0.0
  file:projects/ai-anomaly-detector.tgz:
    dependencies:
      '@azure/core-tracing': 1.0.0-preview.13
      '@azure/identity': 1.4.0
      '@microsoft/api-extractor': 7.7.11
      '@rollup/plugin-commonjs': 11.0.2_rollup@1.32.1
      '@rollup/plugin-json': 4.1.0_rollup@1.32.1
      '@rollup/plugin-multi-entry': 3.0.1_rollup@1.32.1
      '@rollup/plugin-node-resolve': 8.4.0_rollup@1.32.1
      '@rollup/plugin-replace': 2.4.2_rollup@1.32.1
      '@types/chai': 4.2.21
      '@types/mocha': 7.0.2
      '@types/node': 12.20.16
      chai: 4.3.4
      cross-env: 7.0.3
      csv-parse: 4.16.0
      dotenv: 8.6.0
      eslint: 7.30.0
      inherits: 2.0.4
      karma: 6.3.4
      karma-chrome-launcher: 3.1.0
      karma-coverage: 2.0.3
      karma-edge-launcher: 0.4.2_karma@6.3.4
      karma-env-preprocessor: 0.1.1
      karma-firefox-launcher: 1.3.0
      karma-ie-launcher: 1.0.0_karma@6.3.4
      karma-junit-reporter: 2.0.1_karma@6.3.4
      karma-mocha: 2.0.1
      karma-mocha-reporter: 2.2.5_karma@6.3.4
      karma-sourcemap-loader: 0.3.8
      mocha: 7.2.0
      mocha-junit-reporter: 1.23.3_mocha@7.2.0
      nyc: 14.1.1
      prettier: 1.19.1
      rimraf: 3.0.2
      rollup: 1.32.1
      rollup-plugin-shim: 1.0.0
      rollup-plugin-sourcemaps: 0.4.2_rollup@1.32.1
      rollup-plugin-terser: 5.3.1_rollup@1.32.1
      rollup-plugin-visualizer: 4.2.2_rollup@1.32.1
      tslib: 2.3.0
      typedoc: 0.15.2
      typescript: 4.2.4
      util: 0.12.4
    dev: false
    name: '@rush-temp/ai-anomaly-detector'
    resolution:
      integrity: sha512-96oJSPjG/FE9R/7ZxjCGfXXOXSaLdEEkKrSbIMCyyiGX8qiOam8nGOSVDRhB9xd1FGY/vxZo8U2+OphneZKjzw==
      tarball: file:projects/ai-anomaly-detector.tgz
    version: 0.0.0
  file:projects/ai-document-translator.tgz:
    dependencies:
      '@azure/identity': 1.4.0
      '@microsoft/api-extractor': 7.13.2
      '@types/chai': 4.2.21
      '@types/mocha': 7.0.2
      '@types/node': 12.20.16
      chai: 4.3.4
      cross-env: 7.0.3
      dotenv: 8.6.0
      eslint: 7.30.0
      karma: 6.3.4
      karma-chrome-launcher: 3.1.0
      karma-coverage: 2.0.3
      karma-edge-launcher: 0.4.2_karma@6.3.4
      karma-env-preprocessor: 0.1.1
      karma-firefox-launcher: 1.3.0
      karma-ie-launcher: 1.0.0_karma@6.3.4
      karma-json-preprocessor: 0.3.3_karma@6.3.4
      karma-json-to-file-reporter: 1.0.1
      karma-junit-reporter: 2.0.1_karma@6.3.4
      karma-mocha: 2.0.1
      karma-mocha-reporter: 2.2.5_karma@6.3.4
      karma-source-map-support: 1.4.0
      karma-sourcemap-loader: 0.3.8
      mocha: 7.2.0
      mocha-junit-reporter: 1.23.3_mocha@7.2.0
      nyc: 14.1.1
      prettier: 2.2.1
      rimraf: 3.0.2
      rollup: 1.32.1
      source-map-support: 0.5.19
      tslib: 2.3.0
      typedoc: 0.15.2
      typescript: 4.2.4
    dev: false
    name: '@rush-temp/ai-document-translator'
    resolution:
      integrity: sha512-PZf1bQOimtR1sbJV/dwjmbjXUAzaZuuNJvkspOEbVNifPpQjAFawTsZtY2dC+zKWGdO240rk+91EOc0NDE5agg==
      tarball: file:projects/ai-document-translator.tgz
    version: 0.0.0
  file:projects/ai-form-recognizer.tgz:
    dependencies:
      '@azure/core-tracing': 1.0.0-preview.13
      '@microsoft/api-extractor': 7.7.11
      '@types/chai': 4.2.21
      '@types/mocha': 7.0.2
      '@types/node': 12.20.16
      '@types/sinon': 9.0.11
      chai: 4.3.4
      chai-as-promised: 7.1.1_chai@4.3.4
      cross-env: 7.0.3
      dotenv: 8.6.0
      eslint: 7.30.0
      karma: 6.3.4
      karma-chrome-launcher: 3.1.0
      karma-coverage: 2.0.3
      karma-edge-launcher: 0.4.2_karma@6.3.4
      karma-env-preprocessor: 0.1.1
      karma-firefox-launcher: 1.3.0
      karma-ie-launcher: 1.0.0_karma@6.3.4
      karma-json-preprocessor: 0.3.3_karma@6.3.4
      karma-json-to-file-reporter: 1.0.1
      karma-junit-reporter: 2.0.1_karma@6.3.4
      karma-mocha: 2.0.1
      karma-mocha-reporter: 2.2.5_karma@6.3.4
      karma-sourcemap-loader: 0.3.8
      mocha: 7.2.0
      mocha-junit-reporter: 1.23.3_mocha@7.2.0
      nyc: 14.1.1
      prettier: 1.19.1
      rimraf: 3.0.2
      rollup: 1.32.1
      sinon: 9.2.4
      source-map-support: 0.5.19
      tslib: 2.3.0
      typedoc: 0.15.2
      typescript: 4.2.4
    dev: false
    name: '@rush-temp/ai-form-recognizer'
    resolution:
      integrity: sha512-uIivlcoS5KydesRZbgcGCNP7VRyG5LGrOUED4vwnf+7zW0OVL0zYtfHP0FfSiNurjFOdGCROvkxTIKVp+qp7Qw==
      tarball: file:projects/ai-form-recognizer.tgz
    version: 0.0.0
  file:projects/ai-metrics-advisor.tgz:
    dependencies:
      '@azure/core-tracing': 1.0.0-preview.13
      '@azure/identity': 1.4.0
      '@microsoft/api-extractor': 7.7.11
      '@types/chai': 4.2.21
      '@types/mocha': 7.0.2
      '@types/node': 12.20.16
      '@types/sinon': 9.0.11
      chai: 4.3.4
      chai-as-promised: 7.1.1_chai@4.3.4
      cross-env: 7.0.3
      dotenv: 8.6.0
      eslint: 7.30.0
      karma: 6.3.4
      karma-chrome-launcher: 3.1.0
      karma-coverage: 2.0.3
      karma-edge-launcher: 0.4.2_karma@6.3.4
      karma-env-preprocessor: 0.1.1
      karma-firefox-launcher: 1.3.0
      karma-ie-launcher: 1.0.0_karma@6.3.4
      karma-json-preprocessor: 0.3.3_karma@6.3.4
      karma-json-to-file-reporter: 1.0.1
      karma-junit-reporter: 2.0.1_karma@6.3.4
      karma-mocha: 2.0.1
      karma-mocha-reporter: 2.2.5_karma@6.3.4
      karma-sourcemap-loader: 0.3.8
      mocha: 7.2.0
      mocha-junit-reporter: 1.23.3_mocha@7.2.0
      nyc: 14.1.1
      prettier: 1.19.1
      rimraf: 3.0.2
      rollup: 1.32.1
      sinon: 9.2.4
      source-map-support: 0.5.19
      ts-node: 9.1.1_typescript@4.2.4
      tslib: 2.3.0
      typedoc: 0.15.2
      typescript: 4.2.4
    dev: false
    name: '@rush-temp/ai-metrics-advisor'
    resolution:
      integrity: sha512-Ojh1VaSqqpVK2kLaP7Yz/K++ZZmByNRxnTUXebi8AymiovD8o3myxK8A/BY2u9qsj4/k/9roikX7wKu8484U+A==
      tarball: file:projects/ai-metrics-advisor.tgz
    version: 0.0.0
  file:projects/ai-text-analytics.tgz:
    dependencies:
      '@azure/core-tracing': 1.0.0-preview.13
      '@azure/identity': 2.0.0-beta.4
      '@microsoft/api-extractor': 7.7.11
      '@types/chai': 4.2.21
      '@types/chai-as-promised': 7.1.4
      '@types/mocha': 7.0.2
      '@types/node': 12.20.16
      '@types/sinon': 9.0.11
      chai: 4.3.4
      chai-as-promised: 7.1.1_chai@4.3.4
      cross-env: 7.0.3
      dotenv: 8.6.0
      eslint: 7.30.0
      karma: 6.3.4
      karma-chrome-launcher: 3.1.0
      karma-coverage: 2.0.3
      karma-edge-launcher: 0.4.2_karma@6.3.4
      karma-env-preprocessor: 0.1.1
      karma-firefox-launcher: 1.3.0
      karma-ie-launcher: 1.0.0_karma@6.3.4
      karma-json-preprocessor: 0.3.3_karma@6.3.4
      karma-json-to-file-reporter: 1.0.1
      karma-junit-reporter: 2.0.1_karma@6.3.4
      karma-mocha: 2.0.1
      karma-mocha-reporter: 2.2.5_karma@6.3.4
      karma-source-map-support: 1.4.0
      karma-sourcemap-loader: 0.3.8
      mocha: 7.2.0
      mocha-junit-reporter: 1.23.3_mocha@7.2.0
      nyc: 14.1.1
      prettier: 1.19.1
      rimraf: 3.0.2
      rollup: 1.32.1
      sinon: 9.2.4
      source-map-support: 0.5.19
      ts-node: 9.1.1_typescript@4.2.4
      tslib: 2.3.0
      typedoc: 0.15.2
      typescript: 4.2.4
    dev: false
    name: '@rush-temp/ai-text-analytics'
    resolution:
      integrity: sha512-tHT68iExFK+Zuy11hWWGj295Plu7gmMHHUjgOAgZ35yncurFtETI6VZSFBJF5+jQjzDbpo9tQEOy7rrufUAOdw==
      tarball: file:projects/ai-text-analytics.tgz
    version: 0.0.0
  file:projects/app-configuration.tgz:
    dependencies:
      '@azure/core-tracing': 1.0.0-preview.13
      '@azure/keyvault-secrets': 4.2.0
      '@microsoft/api-extractor': 7.7.11
      '@rollup/plugin-commonjs': 11.0.2_rollup@1.32.1
      '@rollup/plugin-inject': 4.0.2_rollup@1.32.1
      '@rollup/plugin-json': 4.1.0_rollup@1.32.1
      '@rollup/plugin-multi-entry': 3.0.1_rollup@1.32.1
      '@rollup/plugin-node-resolve': 8.4.0_rollup@1.32.1
      '@rollup/plugin-replace': 2.4.2_rollup@1.32.1
      '@types/chai': 4.2.21
      '@types/mocha': 7.0.2
      '@types/node': 12.20.16
      '@types/sinon': 9.0.11
      assert: 1.5.0
      chai: 4.3.4
      cross-env: 7.0.3
      dotenv: 8.6.0
      eslint: 7.30.0
      esm: 3.2.25
      karma: 6.3.4
      karma-chrome-launcher: 3.1.0
      karma-coverage: 2.0.3
      karma-edge-launcher: 0.4.2_karma@6.3.4
      karma-env-preprocessor: 0.1.1
      karma-firefox-launcher: 1.3.0
      karma-ie-launcher: 1.0.0_karma@6.3.4
      karma-junit-reporter: 2.0.1_karma@6.3.4
      karma-mocha: 2.0.1
      karma-mocha-reporter: 2.2.5_karma@6.3.4
      karma-sourcemap-loader: 0.3.8
      mocha: 7.2.0
      mocha-junit-reporter: 1.23.3_mocha@7.2.0
      nock: 12.0.3
      nyc: 14.1.1
      prettier: 1.19.1
      rimraf: 3.0.2
      rollup: 1.32.1
      rollup-plugin-shim: 1.0.0
      rollup-plugin-sourcemaps: 0.4.2_rollup@1.32.1
      rollup-plugin-terser: 5.3.1_rollup@1.32.1
      sinon: 9.2.4
      ts-node: 9.1.1_typescript@4.2.4
      tslib: 2.3.0
      typedoc: 0.15.2
      typescript: 4.2.4
      uglify-js: 3.13.10
    dev: false
    name: '@rush-temp/app-configuration'
    resolution:
      integrity: sha512-ZalbO4/h/8f18obNws6h9Qju+P5EJIMnv3QhqesAvVmFqlmBtbIZ/+utm2ytKiYraa1UziGIVa1rijUoVZX8TQ==
      tarball: file:projects/app-configuration.tgz
    version: 0.0.0
<<<<<<< HEAD
  file:projects/arm-network.tgz:
=======
  file:projects/arm-compute.tgz:
>>>>>>> d2c2ed0d
    dependencies:
      '@microsoft/api-extractor': 7.7.11
      '@rollup/plugin-commonjs': 11.0.2_rollup@1.32.1
      '@rollup/plugin-json': 4.1.0_rollup@1.32.1
      '@rollup/plugin-multi-entry': 3.0.1_rollup@1.32.1
      '@rollup/plugin-node-resolve': 8.4.0_rollup@1.32.1
      mkdirp: 1.0.4
      rollup: 1.32.1
      rollup-plugin-node-resolve: 3.4.0
      rollup-plugin-sourcemaps: 0.4.2_rollup@1.32.1
      tslib: 2.3.0
      typescript: 4.2.4
      uglify-js: 3.13.10
    dev: false
<<<<<<< HEAD
    name: '@rush-temp/arm-network'
    resolution:
      integrity: sha512-zAjXnTm/W00kKfha3sV7PzaU2DkputaRvF1a06x+ReooHZviN15bVBsDErcoPHGuFUdknpFC/OkdxFIilqxlkg==
      tarball: file:projects/arm-network.tgz
=======
    name: '@rush-temp/arm-compute'
    resolution:
      integrity: sha512-AFfYvORs6aoKWsklgNm3gOmLMF5RcP9kAduYwrJW7EO06vkdTvXu5mHoF6Sa7+AGxx0LI8596NcBtyVY+TvD9A==
      tarball: file:projects/arm-compute.tgz
    version: 0.0.0
  file:projects/arm-features.tgz:
    dependencies:
      '@microsoft/api-extractor': 7.7.11
      '@rollup/plugin-commonjs': 11.0.2_rollup@1.32.1
      '@rollup/plugin-json': 4.1.0_rollup@1.32.1
      '@rollup/plugin-multi-entry': 3.0.1_rollup@1.32.1
      '@rollup/plugin-node-resolve': 8.4.0_rollup@1.32.1
      mkdirp: 1.0.4
      rollup: 1.32.1
      rollup-plugin-node-resolve: 3.4.0
      rollup-plugin-sourcemaps: 0.4.2_rollup@1.32.1
      tslib: 2.3.0
      typescript: 4.2.4
      uglify-js: 3.13.10
    dev: false
    name: '@rush-temp/arm-features'
    resolution:
      integrity: sha512-Jdqy3BnYfdYfUwQ4L97IVWbg0zwT9HuL1PJ/8JZrmqMo6RZOE1jUDnYcSRA2h7Ke1Rhe8rHi0g80U3EWbWvr9A==
      tarball: file:projects/arm-features.tgz
    version: 0.0.0
  file:projects/arm-links.tgz:
    dependencies:
      '@microsoft/api-extractor': 7.7.11
      '@rollup/plugin-commonjs': 11.0.2_rollup@1.32.1
      '@rollup/plugin-json': 4.1.0_rollup@1.32.1
      '@rollup/plugin-multi-entry': 3.0.1_rollup@1.32.1
      '@rollup/plugin-node-resolve': 8.4.0_rollup@1.32.1
      mkdirp: 1.0.4
      rollup: 1.32.1
      rollup-plugin-node-resolve: 3.4.0
      rollup-plugin-sourcemaps: 0.4.2_rollup@1.32.1
      tslib: 2.3.0
      typescript: 4.2.4
      uglify-js: 3.13.10
    dev: false
    name: '@rush-temp/arm-links'
    resolution:
      integrity: sha512-rp7358CAZYQTk14rux456WPw0drTcb6tLaCbzxS10sUYP18FSZAdXMThbRk6FWXcyGiNdiYWIDg99JUxOoS2hQ==
      tarball: file:projects/arm-links.tgz
    version: 0.0.0
  file:projects/arm-locks.tgz:
    dependencies:
      '@microsoft/api-extractor': 7.7.11
      '@rollup/plugin-commonjs': 11.0.2_rollup@1.32.1
      '@rollup/plugin-json': 4.1.0_rollup@1.32.1
      '@rollup/plugin-multi-entry': 3.0.1_rollup@1.32.1
      '@rollup/plugin-node-resolve': 8.4.0_rollup@1.32.1
      mkdirp: 1.0.4
      rollup: 1.32.1
      rollup-plugin-node-resolve: 3.4.0
      rollup-plugin-sourcemaps: 0.4.2_rollup@1.32.1
      tslib: 2.3.0
      typescript: 4.2.4
      uglify-js: 3.13.10
    dev: false
    name: '@rush-temp/arm-locks'
    resolution:
      integrity: sha512-Pbwm7icKOAqRDLs7DB00ERbjwjtOHOCWtyxLuzSvnu14uHgTS7Hdc25em9Zj2kIIn9Fqq2EGPytZkfq4BA2Ayg==
      tarball: file:projects/arm-locks.tgz
    version: 0.0.0
  file:projects/arm-managedapplications.tgz:
    dependencies:
      '@microsoft/api-extractor': 7.7.11
      '@rollup/plugin-commonjs': 11.0.2_rollup@1.32.1
      '@rollup/plugin-json': 4.1.0_rollup@1.32.1
      '@rollup/plugin-multi-entry': 3.0.1_rollup@1.32.1
      '@rollup/plugin-node-resolve': 8.4.0_rollup@1.32.1
      mkdirp: 1.0.4
      rollup: 1.32.1
      rollup-plugin-node-resolve: 3.4.0
      rollup-plugin-sourcemaps: 0.4.2_rollup@1.32.1
      tslib: 2.3.0
      typescript: 4.2.4
      uglify-js: 3.13.10
    dev: false
    name: '@rush-temp/arm-managedapplications'
    resolution:
      integrity: sha512-6g75qP/hVQl60mMmjJ9ZD/ZP8LjGQ73IGGLN8RaI8mOux0T7eor4PLvNtyf7H9s6hSVTjxbAb/JeBEPHY7TEBw==
      tarball: file:projects/arm-managedapplications.tgz
    version: 0.0.0
  file:projects/arm-policy.tgz:
    dependencies:
      '@microsoft/api-extractor': 7.7.11
      '@rollup/plugin-commonjs': 11.0.2_rollup@1.32.1
      '@rollup/plugin-json': 4.1.0_rollup@1.32.1
      '@rollup/plugin-multi-entry': 3.0.1_rollup@1.32.1
      '@rollup/plugin-node-resolve': 8.4.0_rollup@1.32.1
      mkdirp: 1.0.4
      rollup: 1.32.1
      rollup-plugin-node-resolve: 3.4.0
      rollup-plugin-sourcemaps: 0.4.2_rollup@1.32.1
      tslib: 2.3.0
      typescript: 4.2.4
      uglify-js: 3.13.10
    dev: false
    name: '@rush-temp/arm-policy'
    resolution:
      integrity: sha512-1cDd7l+RfNr7rAJxGMqLHW/zYV/F5tRFsA1R6RplSOTGg8yo1foORk8QvIa+oumecW/uYGC/jePfHrx55atGMQ==
      tarball: file:projects/arm-policy.tgz
    version: 0.0.0
  file:projects/arm-resources.tgz:
    dependencies:
      '@microsoft/api-extractor': 7.7.11
      '@rollup/plugin-commonjs': 11.0.2_rollup@1.32.1
      '@rollup/plugin-json': 4.1.0_rollup@1.32.1
      '@rollup/plugin-multi-entry': 3.0.1_rollup@1.32.1
      '@rollup/plugin-node-resolve': 8.4.0_rollup@1.32.1
      mkdirp: 1.0.4
      rollup: 1.32.1
      rollup-plugin-node-resolve: 3.4.0
      rollup-plugin-sourcemaps: 0.4.2_rollup@1.32.1
      tslib: 2.3.0
      typescript: 4.2.4
      uglify-js: 3.13.10
    dev: false
    name: '@rush-temp/arm-resources'
    resolution:
      integrity: sha512-2hxU6L3DjE0C5J0qM4e9m5U+rsuzripArOYgDhM2gb37GbOXnsjf8PlCvyWBOpLZ+3MuvgMPRC22UfVjwNl02w==
      tarball: file:projects/arm-resources.tgz
    version: 0.0.0
  file:projects/arm-storage.tgz:
    dependencies:
      '@microsoft/api-extractor': 7.7.11
      '@rollup/plugin-commonjs': 11.0.2_rollup@1.32.1
      '@rollup/plugin-json': 4.1.0_rollup@1.32.1
      '@rollup/plugin-multi-entry': 3.0.1_rollup@1.32.1
      '@rollup/plugin-node-resolve': 8.4.0_rollup@1.32.1
      mkdirp: 1.0.4
      rollup: 1.32.1
      rollup-plugin-node-resolve: 3.4.0
      rollup-plugin-sourcemaps: 0.4.2_rollup@1.32.1
      tslib: 2.3.0
      typescript: 4.2.4
      uglify-js: 3.13.10
    dev: false
    name: '@rush-temp/arm-storage'
    resolution:
      integrity: sha512-q8h4osQj0BJ3w10+FoLUGW38q6BEajbDeNu1jX8opnFQrQQMNr9hxcYBvm4tfyl15fX/DyDq6mFGyDtrpBb1ZA==
      tarball: file:projects/arm-storage.tgz
>>>>>>> d2c2ed0d
    version: 0.0.0
  file:projects/attestation.tgz:
    dependencies:
      '@azure/core-tracing': 1.0.0-preview.13
      '@azure/identity': 1.4.0
      '@microsoft/api-extractor': 7.7.11
      '@types/chai': 4.2.21
      '@types/chai-as-promised': 7.1.4
      '@types/mocha': 7.0.2
      '@types/node': 12.20.16
      buffer: 5.7.1
      chai: 4.3.4
      chai-as-promised: 7.1.1_chai@4.3.4
      cross-env: 7.0.3
      dotenv: 8.6.0
      downlevel-dts: 0.4.0
      eslint: 7.30.0
      esm: 3.2.25
      inherits: 2.0.4
      jsrsasign: 10.3.0
      karma: 6.3.4
      karma-chrome-launcher: 3.1.0
      karma-coverage: 2.0.3
      karma-edge-launcher: 0.4.2_karma@6.3.4
      karma-env-preprocessor: 0.1.1
      karma-firefox-launcher: 1.3.0
      karma-ie-launcher: 1.0.0_karma@6.3.4
      karma-json-preprocessor: 0.3.3_karma@6.3.4
      karma-json-to-file-reporter: 1.0.1
      karma-junit-reporter: 2.0.1_karma@6.3.4
      karma-mocha: 2.0.1
      karma-mocha-reporter: 2.2.5_karma@6.3.4
      karma-source-map-support: 1.4.0
      karma-sourcemap-loader: 0.3.8
      mocha: 7.2.0
      mocha-junit-reporter: 1.23.3_mocha@7.2.0
      nyc: 14.1.1
      prettier: 1.19.1
      rimraf: 3.0.2
      rollup: 1.32.1
      rollup-plugin-node-resolve: 3.4.0
      rollup-plugin-sourcemaps: 0.4.2_rollup@1.32.1
      safe-buffer: 5.2.1
      source-map-support: 0.5.19
      ts-node: 9.1.1_typescript@4.2.4
      tslib: 2.3.0
      typedoc: 0.15.2
      typescript: 4.2.4
      util: 0.12.4
    dev: false
    name: '@rush-temp/attestation'
    resolution:
      integrity: sha512-cDCCsnEFN+qopEX6j3+o08kPsSbXz3Scfaiv4zrrfSygCAD6C20ZFIJJlvOVldVCXQGyZgeCpS7D+lmu95e2lA==
      tarball: file:projects/attestation.tgz
    version: 0.0.0
  file:projects/communication-chat.tgz:
    dependencies:
      '@azure/communication-identity': 1.0.0
      '@azure/communication-signaling': 1.0.0-beta.7
      '@azure/core-tracing': 1.0.0-preview.13
      '@microsoft/api-extractor': 7.7.11
      '@rollup/plugin-commonjs': 11.0.2_rollup@1.32.1
      '@rollup/plugin-json': 4.1.0_rollup@1.32.1
      '@rollup/plugin-multi-entry': 3.0.1_rollup@1.32.1
      '@rollup/plugin-node-resolve': 8.4.0_rollup@1.32.1
      '@rollup/plugin-replace': 2.4.2_rollup@1.32.1
      '@types/chai': 4.2.21
      '@types/mocha': 7.0.2
      '@types/node': 12.20.16
      '@types/sinon': 9.0.11
      assert: 1.5.0
      chai: 4.3.4
      cross-env: 7.0.3
      dotenv: 8.6.0
      eslint: 7.30.0
      events: 3.3.0
      inherits: 2.0.4
      karma: 6.3.4
      karma-chrome-launcher: 3.1.0
      karma-coverage: 2.0.3
      karma-edge-launcher: 0.4.2_karma@6.3.4
      karma-env-preprocessor: 0.1.1
      karma-firefox-launcher: 1.3.0
      karma-ie-launcher: 1.0.0_karma@6.3.4
      karma-json-preprocessor: 0.3.3_karma@6.3.4
      karma-json-to-file-reporter: 1.0.1
      karma-junit-reporter: 2.0.1_karma@6.3.4
      karma-mocha: 2.0.1
      karma-mocha-reporter: 2.2.5_karma@6.3.4
      karma-sourcemap-loader: 0.3.8
      mocha: 7.2.0
      mocha-junit-reporter: 1.23.3_mocha@7.2.0
      nyc: 14.1.1
      prettier: 1.19.1
      rimraf: 3.0.2
      rollup: 1.32.1
      rollup-plugin-shim: 1.0.0
      rollup-plugin-sourcemaps: 0.4.2_rollup@1.32.1
      rollup-plugin-terser: 5.3.1_rollup@1.32.1
      rollup-plugin-visualizer: 4.2.2_rollup@1.32.1
      sinon: 9.2.4
      tslib: 2.3.0
      typedoc: 0.15.2
      typescript: 4.2.4
      util: 0.12.4
    dev: false
    name: '@rush-temp/communication-chat'
    resolution:
      integrity: sha512-J9pI+zoofrbGE5JN7f+ylcCtejg5cfDEU6YCkj+vA8SlDhmatprWeHy33GDEArTjc+09EK8ZUQVmXXz1DUcm/Q==
      tarball: file:projects/communication-chat.tgz
    version: 0.0.0
  file:projects/communication-common.tgz:
    dependencies:
      '@azure/core-tracing': 1.0.0-preview.13
      '@microsoft/api-extractor': 7.7.11
      '@rollup/plugin-commonjs': 11.0.2_rollup@1.32.1
      '@rollup/plugin-json': 4.1.0_rollup@1.32.1
      '@rollup/plugin-multi-entry': 3.0.1_rollup@1.32.1
      '@rollup/plugin-node-resolve': 8.4.0_rollup@1.32.1
      '@rollup/plugin-replace': 2.4.2_rollup@1.32.1
      '@types/chai': 4.2.21
      '@types/chai-as-promised': 7.1.4
      '@types/jwt-decode': 2.2.1
      '@types/mocha': 7.0.2
      '@types/node': 12.20.16
      '@types/sinon': 9.0.11
      assert: 1.5.0
      chai: 4.3.4
      chai-as-promised: 7.1.1_chai@4.3.4
      cross-env: 7.0.3
      eslint: 7.30.0
      events: 3.3.0
      inherits: 2.0.4
      jwt-decode: 2.2.0
      karma: 6.3.4
      karma-chrome-launcher: 3.1.0
      karma-coverage: 2.0.3
      karma-edge-launcher: 0.4.2_karma@6.3.4
      karma-env-preprocessor: 0.1.1
      karma-firefox-launcher: 1.3.0
      karma-ie-launcher: 1.0.0_karma@6.3.4
      karma-junit-reporter: 2.0.1_karma@6.3.4
      karma-mocha: 2.0.1
      karma-mocha-reporter: 2.2.5_karma@6.3.4
      karma-sourcemap-loader: 0.3.8
      mocha: 7.2.0
      mocha-junit-reporter: 1.23.3_mocha@7.2.0
      nyc: 14.1.1
      prettier: 1.19.1
      rimraf: 3.0.2
      rollup: 1.32.1
      rollup-plugin-sourcemaps: 0.4.2_rollup@1.32.1
      rollup-plugin-terser: 5.3.1_rollup@1.32.1
      rollup-plugin-visualizer: 4.2.2_rollup@1.32.1
      sinon: 9.2.4
      tslib: 2.3.0
      typedoc: 0.15.2
      typescript: 4.2.4
      util: 0.12.4
    dev: false
    name: '@rush-temp/communication-common'
    resolution:
      integrity: sha512-Y6t2s/oqQpZpz7TOgPeLrg8lQOBAuzUW0jj9j7hl6sa/WgFTXm+4aOeocTsPFGrDKtPxrjOuZmLv7LMtsYfinQ==
      tarball: file:projects/communication-common.tgz
    version: 0.0.0
  file:projects/communication-identity.tgz:
    dependencies:
      '@azure/core-tracing': 1.0.0-preview.13
      '@microsoft/api-extractor': 7.7.11
      '@rollup/plugin-commonjs': 11.0.2_rollup@1.32.1
      '@rollup/plugin-json': 4.1.0_rollup@1.32.1
      '@rollup/plugin-multi-entry': 3.0.1_rollup@1.32.1
      '@rollup/plugin-node-resolve': 8.4.0_rollup@1.32.1
      '@rollup/plugin-replace': 2.4.2_rollup@1.32.1
      '@types/chai': 4.2.21
      '@types/mocha': 7.0.2
      '@types/node': 12.20.16
      '@types/sinon': 9.0.11
      assert: 1.5.0
      chai: 4.3.4
      cross-env: 7.0.3
      dotenv: 8.6.0
      eslint: 7.30.0
      events: 3.3.0
      inherits: 2.0.4
      karma: 6.3.4
      karma-chrome-launcher: 3.1.0
      karma-coverage: 2.0.3
      karma-edge-launcher: 0.4.2_karma@6.3.4
      karma-env-preprocessor: 0.1.1
      karma-firefox-launcher: 1.3.0
      karma-ie-launcher: 1.0.0_karma@6.3.4
      karma-json-preprocessor: 0.3.3_karma@6.3.4
      karma-json-to-file-reporter: 1.0.1
      karma-junit-reporter: 2.0.1_karma@6.3.4
      karma-mocha: 2.0.1
      karma-mocha-reporter: 2.2.5_karma@6.3.4
      karma-sourcemap-loader: 0.3.8
      mocha: 7.2.0
      mocha-junit-reporter: 1.23.3_mocha@7.2.0
      nyc: 14.1.1
      prettier: 1.19.1
      rimraf: 3.0.2
      rollup: 1.32.1
      rollup-plugin-shim: 1.0.0
      rollup-plugin-sourcemaps: 0.4.2_rollup@1.32.1
      rollup-plugin-terser: 5.3.1_rollup@1.32.1
      rollup-plugin-visualizer: 4.2.2_rollup@1.32.1
      sinon: 9.2.4
      tslib: 2.3.0
      typedoc: 0.15.2
      typescript: 4.2.4
    dev: false
    name: '@rush-temp/communication-identity'
    resolution:
      integrity: sha512-tjoayxyLlvH/qEQ0c3IKna4RyDvYR9nrPjICwNdPj8HA4b4233NFns+YjThgm9GinoA/Rvet1DG0dNYMgYEitw==
      tarball: file:projects/communication-identity.tgz
    version: 0.0.0
  file:projects/communication-network-traversal.tgz:
    dependencies:
      '@azure/communication-identity': 1.0.0
      '@azure/core-tracing': 1.0.0-preview.13
      '@microsoft/api-extractor': 7.7.11
      '@rollup/plugin-commonjs': 11.0.2_rollup@1.32.1
      '@rollup/plugin-json': 4.1.0_rollup@1.32.1
      '@rollup/plugin-multi-entry': 3.0.1_rollup@1.32.1
      '@rollup/plugin-node-resolve': 8.4.0_rollup@1.32.1
      '@rollup/plugin-replace': 2.4.2_rollup@1.32.1
      '@types/chai': 4.2.21
      '@types/mocha': 7.0.2
      '@types/node': 12.20.16
      '@types/sinon': 9.0.11
      assert: 1.5.0
      chai: 4.3.4
      cross-env: 7.0.3
      dotenv: 8.6.0
      eslint: 7.30.0
      events: 3.3.0
      inherits: 2.0.4
      karma: 6.3.4
      karma-chrome-launcher: 3.1.0
      karma-coverage: 2.0.3
      karma-edge-launcher: 0.4.2_karma@6.3.4
      karma-env-preprocessor: 0.1.1
      karma-firefox-launcher: 1.3.0
      karma-ie-launcher: 1.0.0_karma@6.3.4
      karma-json-preprocessor: 0.3.3_karma@6.3.4
      karma-json-to-file-reporter: 1.0.1
      karma-junit-reporter: 2.0.1_karma@6.3.4
      karma-mocha: 2.0.1
      karma-mocha-reporter: 2.2.5_karma@6.3.4
      karma-sourcemap-loader: 0.3.8
      mocha: 7.2.0
      mocha-junit-reporter: 1.23.3_mocha@7.2.0
      nyc: 14.1.1
      prettier: 1.19.1
      rimraf: 3.0.2
      rollup: 1.32.1
      rollup-plugin-shim: 1.0.0
      rollup-plugin-sourcemaps: 0.4.2_rollup@1.32.1
      rollup-plugin-terser: 5.3.1_rollup@1.32.1
      rollup-plugin-visualizer: 4.2.2_rollup@1.32.1
      sinon: 9.2.4
      tslib: 2.3.0
      typedoc: 0.15.2
      typescript: 4.2.4
    dev: false
    name: '@rush-temp/communication-network-traversal'
    resolution:
      integrity: sha512-dWmoe8djuWi7xAMrywjjngQ83p1JxH8CzlTXoOllR/vDGRgJieHmwa4YwoqsOgKJxheq5XbWwuRIIaICxgtZAA==
      tarball: file:projects/communication-network-traversal.tgz
    version: 0.0.0
  file:projects/communication-phone-numbers.tgz:
    dependencies:
      '@azure/core-tracing': 1.0.0-preview.13
      '@azure/identity': 2.0.0-beta.4
      '@microsoft/api-extractor': 7.7.11
      '@rollup/plugin-commonjs': 11.0.2_rollup@1.32.1
      '@rollup/plugin-json': 4.1.0_rollup@1.32.1
      '@rollup/plugin-multi-entry': 3.0.1_rollup@1.32.1
      '@rollup/plugin-node-resolve': 8.4.0_rollup@1.32.1
      '@rollup/plugin-replace': 2.4.2_rollup@1.32.1
      '@types/chai': 4.2.21
      '@types/mocha': 7.0.2
      '@types/node': 12.20.16
      '@types/sinon': 9.0.11
      assert: 1.5.0
      chai: 4.3.4
      cross-env: 7.0.3
      dotenv: 8.6.0
      eslint: 7.30.0
      events: 3.3.0
      inherits: 2.0.4
      karma: 6.3.4
      karma-chrome-launcher: 3.1.0
      karma-coverage: 2.0.3
      karma-edge-launcher: 0.4.2_karma@6.3.4
      karma-env-preprocessor: 0.1.1
      karma-firefox-launcher: 1.3.0
      karma-ie-launcher: 1.0.0_karma@6.3.4
      karma-json-preprocessor: 0.3.3_karma@6.3.4
      karma-json-to-file-reporter: 1.0.1
      karma-junit-reporter: 2.0.1_karma@6.3.4
      karma-mocha: 2.0.1
      karma-mocha-reporter: 2.2.5_karma@6.3.4
      karma-sourcemap-loader: 0.3.8
      mocha: 7.2.0
      mocha-junit-reporter: 1.23.3_mocha@7.2.0
      nyc: 14.1.1
      prettier: 1.19.1
      rimraf: 3.0.2
      rollup: 1.32.1
      rollup-plugin-shim: 1.0.0
      rollup-plugin-sourcemaps: 0.4.2_rollup@1.32.1
      rollup-plugin-terser: 5.3.1_rollup@1.32.1
      rollup-plugin-visualizer: 4.2.2_rollup@1.32.1
      sinon: 9.2.4
      tslib: 2.3.0
      typedoc: 0.15.2
      typescript: 4.2.4
    dev: false
    name: '@rush-temp/communication-phone-numbers'
    resolution:
      integrity: sha512-6lA3t3bx9WON5/cZQErUzaboiy5W8FRiE7d3IPZ17c3I7wQyw5vs12f2AU702Ycpq/+kHw//GT1emSIoQtK6rQ==
      tarball: file:projects/communication-phone-numbers.tgz
    version: 0.0.0
  file:projects/communication-sms.tgz:
    dependencies:
      '@azure/core-tracing': 1.0.0-preview.13
      '@microsoft/api-extractor': 7.7.11
      '@rollup/plugin-commonjs': 11.0.2_rollup@1.32.1
      '@rollup/plugin-json': 4.1.0_rollup@1.32.1
      '@rollup/plugin-multi-entry': 3.0.1_rollup@1.32.1
      '@rollup/plugin-node-resolve': 8.4.0_rollup@1.32.1
      '@rollup/plugin-replace': 2.4.2_rollup@1.32.1
      '@types/chai': 4.2.21
      '@types/mocha': 7.0.2
      '@types/node': 12.20.16
      '@types/sinon': 9.0.11
      assert: 1.5.0
      chai: 4.3.4
      cross-env: 7.0.3
      dotenv: 8.6.0
      eslint: 7.30.0
      events: 3.3.0
      inherits: 2.0.4
      karma: 6.3.4
      karma-chrome-launcher: 3.1.0
      karma-coverage: 2.0.3
      karma-edge-launcher: 0.4.2_karma@6.3.4
      karma-env-preprocessor: 0.1.1
      karma-firefox-launcher: 1.3.0
      karma-ie-launcher: 1.0.0_karma@6.3.4
      karma-junit-reporter: 2.0.1_karma@6.3.4
      karma-mocha: 2.0.1
      karma-mocha-reporter: 2.2.5_karma@6.3.4
      karma-sourcemap-loader: 0.3.8
      mocha: 7.2.0
      mocha-junit-reporter: 1.23.3_mocha@7.2.0
      nyc: 14.1.1
      prettier: 1.19.1
      rimraf: 3.0.2
      rollup: 1.32.1
      rollup-plugin-shim: 1.0.0
      rollup-plugin-sourcemaps: 0.4.2_rollup@1.32.1
      rollup-plugin-terser: 5.3.1_rollup@1.32.1
      rollup-plugin-visualizer: 4.2.2_rollup@1.32.1
      sinon: 9.2.4
      tslib: 2.3.0
      typedoc: 0.15.2
      typescript: 4.2.4
      util: 0.12.4
    dev: false
    name: '@rush-temp/communication-sms'
    resolution:
      integrity: sha512-sDTK+GZDqDUEr/OCuxEWBY/O099jelPdOB3Eh7twTtMYmNLX9x9BM+I8XCnTUrLi0JJeHhvgvjEPrt/+Imkp1g==
      tarball: file:projects/communication-sms.tgz
    version: 0.0.0
  file:projects/confidential-ledger.tgz:
    dependencies:
      '@azure/identity': 1.4.0
      '@microsoft/api-extractor': 7.13.2
      '@types/chai': 4.2.21
      '@types/mocha': 7.0.2
      '@types/node': 12.20.16
      chai: 4.3.4
      cross-env: 7.0.3
      dotenv: 8.6.0
      eslint: 7.30.0
      karma: 6.3.4
      karma-chrome-launcher: 3.1.0
      karma-coverage: 2.0.3
      karma-edge-launcher: 0.4.2_karma@6.3.4
      karma-env-preprocessor: 0.1.1
      karma-firefox-launcher: 1.3.0
      karma-ie-launcher: 1.0.0_karma@6.3.4
      karma-json-preprocessor: 0.3.3_karma@6.3.4
      karma-json-to-file-reporter: 1.0.1
      karma-junit-reporter: 2.0.1_karma@6.3.4
      karma-mocha: 2.0.1
      karma-mocha-reporter: 2.2.5_karma@6.3.4
      karma-source-map-support: 1.4.0
      karma-sourcemap-loader: 0.3.8
      mocha: 7.2.0
      mocha-junit-reporter: 1.23.3_mocha@7.2.0
      nyc: 14.1.1
      prettier: 2.2.1
      rimraf: 3.0.2
      rollup: 1.32.1
      source-map-support: 0.5.19
      tslib: 2.3.0
      typedoc: 0.15.2
      typescript: 4.2.4
    dev: false
    name: '@rush-temp/confidential-ledger'
    resolution:
      integrity: sha512-BonUBGYENozAjoqEad7NCGbz16zK2hT0iYuAdTpQyprZAzMZyERSsuzX54IVacCzxmqMsLnWyxwGOH474KtWxw==
      tarball: file:projects/confidential-ledger.tgz
    version: 0.0.0
  file:projects/container-registry.tgz:
    dependencies:
      '@azure/core-tracing': 1.0.0-preview.13
      '@azure/ms-rest-nodeauth': 3.0.10
      '@microsoft/api-extractor': 7.7.11
      '@types/chai': 4.2.21
      '@types/chai-as-promised': 7.1.4
      '@types/mocha': 7.0.2
      '@types/node': 12.20.16
      chai: 4.3.4
      chai-as-promised: 7.1.1_chai@4.3.4
      cross-env: 7.0.3
      dotenv: 8.6.0
      eslint: 7.30.0
      inherits: 2.0.4
      karma: 6.3.4
      karma-chrome-launcher: 3.1.0
      karma-coverage: 2.0.3
      karma-edge-launcher: 0.4.2_karma@6.3.4
      karma-env-preprocessor: 0.1.1
      karma-firefox-launcher: 1.3.0
      karma-ie-launcher: 1.0.0_karma@6.3.4
      karma-json-preprocessor: 0.3.3_karma@6.3.4
      karma-json-to-file-reporter: 1.0.1
      karma-junit-reporter: 2.0.1_karma@6.3.4
      karma-mocha: 2.0.1
      karma-mocha-reporter: 2.2.5_karma@6.3.4
      karma-sourcemap-loader: 0.3.8
      mocha: 7.2.0
      mocha-junit-reporter: 1.23.3_mocha@7.2.0
      nyc: 14.1.1
      prettier: 1.19.1
      rimraf: 3.0.2
      rollup: 1.32.1
      tslib: 2.3.0
      typedoc: 0.15.2
      typescript: 4.2.4
      util: 0.12.4
    dev: false
    name: '@rush-temp/container-registry'
    resolution:
      integrity: sha512-MxeCvk2hgZ1VLVJJsdUSTrFlzZYMaaj0GrtjeiodWOKCk0SQpdgqCHiqizeHCG7vFob3It1Ht0Qjb2NZ+eq9Kw==
      tarball: file:projects/container-registry.tgz
    version: 0.0.0
  file:projects/core-amqp.tgz:
    dependencies:
      '@microsoft/api-extractor': 7.7.11
      '@rollup/plugin-commonjs': 11.0.2_rollup@1.32.1
      '@rollup/plugin-inject': 4.0.2_rollup@1.32.1
      '@rollup/plugin-json': 4.1.0_rollup@1.32.1
      '@rollup/plugin-multi-entry': 3.0.1_rollup@1.32.1
      '@rollup/plugin-node-resolve': 8.4.0_rollup@1.32.1
      '@rollup/plugin-replace': 2.4.2_rollup@1.32.1
      '@types/chai': 4.2.21
      '@types/debug': 4.1.6
      '@types/mocha': 7.0.2
      '@types/node': 12.20.16
      '@types/sinon': 9.0.11
      '@types/ws': 7.4.6
      buffer: 5.7.1
      chai: 4.3.4
      cross-env: 7.0.3
      debug: 4.3.2
      dotenv: 8.6.0
      downlevel-dts: 0.4.0
      eslint: 7.30.0
      events: 3.3.0
      jssha: 3.2.0
      karma: 6.3.4_debug@4.3.2
      karma-chrome-launcher: 3.1.0
      karma-mocha: 2.0.1
      mocha: 7.2.0
      mocha-junit-reporter: 1.23.3_mocha@7.2.0
      nyc: 14.1.1
      prettier: 1.19.1
      process: 0.11.10
      puppeteer: 3.3.0
      rhea: 2.0.3
      rhea-promise: 2.1.0
      rimraf: 3.0.2
      rollup: 1.32.1
      rollup-plugin-shim: 1.0.0
      rollup-plugin-sourcemaps: 0.4.2_rollup@1.32.1
      rollup-plugin-terser: 5.3.1_rollup@1.32.1
      sinon: 9.2.4
      ts-node: 9.1.1_typescript@4.2.4
      tslib: 2.3.0
      typedoc: 0.15.2
      typescript: 4.2.4
      url: 0.11.0
      util: 0.12.4
      ws: 7.5.2
    dev: false
    name: '@rush-temp/core-amqp'
    resolution:
      integrity: sha512-cjNdEUnI9aqU7jW9+agFHI0uENzbqU7e4JTwVhbZyGwCy/6YRW2SJgJZ+XalOUAhtgqL012J1nIXZn8L7HeI1A==
      tarball: file:projects/core-amqp.tgz
    version: 0.0.0
  file:projects/core-asynciterator-polyfill.tgz:
    dependencies:
      '@types/node': 12.20.16
      eslint: 7.30.0
      prettier: 1.19.1
      typedoc: 0.15.2
      typescript: 4.2.4
    dev: false
    name: '@rush-temp/core-asynciterator-polyfill'
    resolution:
      integrity: sha512-NMQzIXmS6Aw+/UpoOPolEKGWu0ak5sbvZn3jGCttx2gFZqO832WYZuAeNlwxEYUepdypxNQRnAR8EAdx7b7iiw==
      tarball: file:projects/core-asynciterator-polyfill.tgz
    version: 0.0.0
  file:projects/core-auth.tgz:
    dependencies:
      '@microsoft/api-extractor': 7.7.11
      '@rollup/plugin-commonjs': 11.0.2_rollup@1.32.1
      '@rollup/plugin-json': 4.1.0_rollup@1.32.1
      '@rollup/plugin-multi-entry': 3.0.1_rollup@1.32.1
      '@rollup/plugin-node-resolve': 8.4.0_rollup@1.32.1
      '@rollup/plugin-replace': 2.4.2_rollup@1.32.1
      '@types/chai': 4.2.21
      '@types/mocha': 7.0.2
      '@types/node': 12.20.16
      assert: 1.5.0
      chai: 4.3.4
      cross-env: 7.0.3
      downlevel-dts: 0.4.0
      eslint: 7.30.0
      inherits: 2.0.4
      mocha: 7.2.0
      mocha-junit-reporter: 1.23.3_mocha@7.2.0
      prettier: 1.19.1
      rimraf: 3.0.2
      rollup: 1.32.1
      tslib: 2.3.0
      typedoc: 0.15.2
      typescript: 4.2.4
      util: 0.12.4
    dev: false
    name: '@rush-temp/core-auth'
    resolution:
      integrity: sha512-pdVm8tTyrBXIMYR5CFDSjZLbIDYsKQNbABEICJfRW3c77f0pPGadRdvC34rieD68ZfNxIZ3wtxKEJdma8HPQYQ==
      tarball: file:projects/core-auth.tgz
    version: 0.0.0
  file:projects/core-client-1.tgz:
    dependencies:
      '@azure/core-tracing': 1.0.0-preview.13
      '@azure/core-xml': 1.0.0-beta.1
      '@microsoft/api-extractor': 7.7.11
      '@types/chai': 4.2.21
      '@types/mocha': 7.0.2
      '@types/node': 12.20.16
      '@types/sinon': 9.0.11
      chai: 4.3.4
      cross-env: 7.0.3
      downlevel-dts: 0.4.0
      eslint: 7.30.0
      inherits: 2.0.4
      karma: 6.3.4
      karma-chrome-launcher: 3.1.0
      karma-coverage: 2.0.3
      karma-edge-launcher: 0.4.2_karma@6.3.4
      karma-env-preprocessor: 0.1.1
      karma-firefox-launcher: 1.3.0
      karma-ie-launcher: 1.0.0_karma@6.3.4
      karma-junit-reporter: 2.0.1_karma@6.3.4
      karma-mocha: 2.0.1
      karma-mocha-reporter: 2.2.5_karma@6.3.4
      karma-sourcemap-loader: 0.3.8
      mocha: 7.2.0
      mocha-junit-reporter: 1.23.3_mocha@7.2.0
      prettier: 1.19.1
      rimraf: 3.0.2
      rollup: 1.32.1
      sinon: 9.2.4
      tslib: 2.3.0
      typedoc: 0.15.2
      typescript: 4.2.4
      util: 0.12.4
    dev: false
    name: '@rush-temp/core-client-1'
    resolution:
      integrity: sha512-FW2bXPfNeV2JomM2pIu4xks4CHfcxeL3Eatyv+NuLLxd535xprU+TITYtWzdUAaWgiQcLykgoLe654fnzbLYoQ==
      tarball: file:projects/core-client-1.tgz
    version: 0.0.0
  file:projects/core-client-paging.tgz:
    dependencies:
      '@microsoft/api-extractor': 7.13.2
      '@types/chai': 4.2.21
      '@types/mocha': 7.0.2
      '@types/node': 12.20.16
      chai: 4.3.4
      cross-env: 7.0.3
      eslint: 7.30.0
      inherits: 2.0.4
      karma: 6.3.4
      karma-chrome-launcher: 3.1.0
      karma-coverage: 2.0.3
      karma-edge-launcher: 0.4.2_karma@6.3.4
      karma-env-preprocessor: 0.1.1
      karma-firefox-launcher: 1.3.0
      karma-ie-launcher: 1.0.0_karma@6.3.4
      karma-junit-reporter: 2.0.1_karma@6.3.4
      karma-mocha: 2.0.1
      karma-mocha-reporter: 2.2.5_karma@6.3.4
      karma-sourcemap-loader: 0.3.8
      mocha: 7.2.0
      mocha-junit-reporter: 1.23.3_mocha@7.2.0
      prettier: 2.2.1
      rimraf: 3.0.2
      rollup: 1.32.1
      sinon: 9.2.4
      tslib: 2.3.0
      typedoc: 0.15.2
      typescript: 4.2.4
      util: 0.12.4
    dev: false
    name: '@rush-temp/core-client-paging'
    resolution:
      integrity: sha512-sP3PGJ8cEjUUxrtGi3H1M1vVvc2VSrlYHReEYjRgsP/0MSr0YVl9ouV18fBftBsnQRD5aPHayrnT++kmeU/1FQ==
      tarball: file:projects/core-client-paging.tgz
    version: 0.0.0
  file:projects/core-client.tgz:
    dependencies:
      '@microsoft/api-extractor': 7.13.2
      '@types/chai': 4.2.21
      '@types/mocha': 7.0.2
      '@types/node': 12.20.16
      chai: 4.3.4
      cross-env: 7.0.3
      eslint: 7.30.0
      inherits: 2.0.4
      karma: 6.3.4
      karma-chrome-launcher: 3.1.0
      karma-coverage: 2.0.3
      karma-edge-launcher: 0.4.2_karma@6.3.4
      karma-env-preprocessor: 0.1.1
      karma-firefox-launcher: 1.3.0
      karma-ie-launcher: 1.0.0_karma@6.3.4
      karma-junit-reporter: 2.0.1_karma@6.3.4
      karma-mocha: 2.0.1
      karma-mocha-reporter: 2.2.5_karma@6.3.4
      karma-sourcemap-loader: 0.3.8
      mocha: 7.2.0
      mocha-junit-reporter: 1.23.3_mocha@7.2.0
      prettier: 2.2.1
      rimraf: 3.0.2
      rollup: 1.32.1
      sinon: 9.2.4
      tslib: 2.3.0
      typedoc: 0.15.2
      typescript: 4.2.4
      util: 0.12.4
    dev: false
    name: '@rush-temp/core-client'
    resolution:
      integrity: sha512-A+GvNgdlwTt5h3ZbVfNlhfUSKtdo96ruE9aQ7Vvf83wsasti6gtLOQFPXPiLMvhvQoKg4eQ3iZU9TtNxW2RY+g==
      tarball: file:projects/core-client.tgz
    version: 0.0.0
  file:projects/core-crypto.tgz:
    dependencies:
      '@microsoft/api-extractor': 7.7.11
      '@rollup/plugin-commonjs': 11.0.2_rollup@1.32.1
      '@rollup/plugin-node-resolve': 8.4.0_rollup@1.32.1
      '@rollup/plugin-replace': 2.4.2_rollup@1.32.1
      '@types/chai': 4.2.21
      '@types/mocha': 7.0.2
      '@types/node': 12.20.16
      '@types/sinon': 9.0.11
      chai: 4.3.4
      cross-env: 7.0.3
      downlevel-dts: 0.4.0
      eslint: 7.30.0
      karma: 6.3.4
      karma-chrome-launcher: 3.1.0
      karma-coverage: 2.0.3
      karma-edge-launcher: 0.4.2_karma@6.3.4
      karma-env-preprocessor: 0.1.1
      karma-firefox-launcher: 1.3.0
      karma-ie-launcher: 1.0.0_karma@6.3.4
      karma-junit-reporter: 2.0.1_karma@6.3.4
      karma-mocha: 2.0.1
      karma-mocha-reporter: 2.2.5_karma@6.3.4
      karma-sourcemap-loader: 0.3.8
      mocha: 7.2.0
      mocha-junit-reporter: 1.23.3_mocha@7.2.0
      prettier: 1.19.1
      rimraf: 3.0.2
      rollup: 1.32.1
      rollup-plugin-sourcemaps: 0.4.2_rollup@1.32.1
      sinon: 9.2.4
      tslib: 2.3.0
      typedoc: 0.15.2
      typescript: 4.2.4
    dev: false
    name: '@rush-temp/core-crypto'
    resolution:
      integrity: sha512-ZU0iT6qVHE8T+fmuz9RUnJa9PWbee+NOun/0gVTto1le3NyXWX85zwsFpE7//wfKXTJnbqCyHmjdi3spPf3Xxg==
      tarball: file:projects/core-crypto.tgz
    version: 0.0.0
  file:projects/core-http.tgz:
    dependencies:
      '@azure/core-tracing': 1.0.0-preview.13
      '@azure/logger-js': 1.3.2
      '@microsoft/api-extractor': 7.7.11
      '@opentelemetry/api': 1.0.1
      '@types/chai': 4.2.21
      '@types/express': 4.17.13
      '@types/glob': 7.1.4
      '@types/mocha': 7.0.2
      '@types/node': 12.20.16
      '@types/node-fetch': 2.5.11
      '@types/sinon': 9.0.11
      '@types/tough-cookie': 4.0.1
      '@types/tunnel': 0.0.1
      '@types/uuid': 8.3.1
      '@types/xml2js': 0.4.9
      babel-runtime: 6.26.0
      chai: 4.3.4
      cross-env: 7.0.3
      downlevel-dts: 0.4.0
      eslint: 7.30.0
      express: 4.17.1
      fetch-mock: 9.11.0_node-fetch@2.6.1
      form-data: 3.0.1
      glob: 7.1.7
      karma: 6.3.4
      karma-chai: 0.1.0_chai@4.3.4+karma@6.3.4
      karma-chrome-launcher: 3.1.0
      karma-edge-launcher: 0.4.2_karma@6.3.4
      karma-firefox-launcher: 1.3.0
      karma-mocha: 2.0.1
      karma-rollup-preprocessor: 7.0.7_rollup@1.32.1
      karma-sourcemap-loader: 0.3.8
      mocha: 7.2.0
      mocha-junit-reporter: 1.23.3_mocha@7.2.0
      node-fetch: 2.6.1
      npm-run-all: 4.1.5
      nyc: 14.1.1
      prettier: 1.19.1
      process: 0.11.10
      puppeteer: 3.3.0
      regenerator-runtime: 0.13.7
      rimraf: 3.0.2
      rollup: 1.32.1
      shx: 0.3.3
      sinon: 9.2.4
      tough-cookie: 4.0.0
      ts-node: 9.1.1_typescript@4.2.4
      tslib: 2.3.0
      tunnel: 0.0.6
      typedoc: 0.15.2
      typescript: 4.2.4
      uglify-js: 3.13.10
      uuid: 8.3.2
      xhr-mock: 2.5.1
      xml2js: 0.4.23
    dev: false
    name: '@rush-temp/core-http'
    resolution:
      integrity: sha512-KNNQYYNFEAFISTjSQZMQOezw5PSzlNwHJjArQhnRCxTnJxCjY15yvV9gwuZE8/2UyJV4oBfPGyjVUSAwDAfx6g==
      tarball: file:projects/core-http.tgz
    version: 0.0.0
  file:projects/core-lro.tgz:
    dependencies:
      '@azure/core-tracing': 1.0.0-preview.13
      '@microsoft/api-extractor': 7.7.11
      '@rollup/plugin-commonjs': 11.0.2_rollup@1.32.1
      '@rollup/plugin-multi-entry': 3.0.1_rollup@1.32.1
      '@rollup/plugin-node-resolve': 8.4.0_rollup@1.32.1
      '@rollup/plugin-replace': 2.4.2_rollup@1.32.1
      '@types/chai': 4.2.21
      '@types/mocha': 7.0.2
      '@types/node': 12.20.16
      chai: 4.3.4
      cross-env: 7.0.3
      eslint: 7.30.0
      events: 3.3.0
      karma: 6.3.4
      karma-chrome-launcher: 3.1.0
      karma-coverage: 2.0.3
      karma-edge-launcher: 0.4.2_karma@6.3.4
      karma-env-preprocessor: 0.1.1
      karma-firefox-launcher: 1.3.0
      karma-ie-launcher: 1.0.0_karma@6.3.4
      karma-junit-reporter: 2.0.1_karma@6.3.4
      karma-mocha: 2.0.1
      karma-mocha-reporter: 2.2.5_karma@6.3.4
      karma-sourcemap-loader: 0.3.8
      mocha: 7.2.0
      mocha-junit-reporter: 1.23.3_mocha@7.2.0
      npm-run-all: 4.1.5
      nyc: 14.1.1
      prettier: 1.19.1
      rimraf: 3.0.2
      rollup: 1.32.1
      rollup-plugin-shim: 1.0.0
      rollup-plugin-sourcemaps: 0.4.2_rollup@1.32.1
      rollup-plugin-terser: 5.3.1_rollup@1.32.1
      rollup-plugin-visualizer: 4.2.2_rollup@1.32.1
      ts-node: 9.1.1_typescript@4.2.4
      tslib: 2.3.0
      typedoc: 0.15.2
      typescript: 4.2.4
      uglify-js: 3.13.10
    dev: false
    name: '@rush-temp/core-lro'
    resolution:
<<<<<<< HEAD
      integrity: sha512-Y2f1/wq45+YJ5+b/fGG4iq5/71zNaMWWG0BA5R8Twwl+JnuEOnRmyumNlNsE4Hk+CI4ae9j+9q5gSqXpCI9AQA==
=======
      integrity: sha512-NKGKcVkQq77E2dNBLMGvX3XKfoUspXmK7ozUe81I/hNJ1mX7kHTQ3/SV59NyKCjPoo+VTouUCWxoIgIvbIeHdg==
>>>>>>> d2c2ed0d
      tarball: file:projects/core-lro.tgz
    version: 0.0.0
  file:projects/core-paging.tgz:
    dependencies:
      '@types/node': 12.20.16
      eslint: 7.30.0
      prettier: 1.19.1
      rimraf: 3.0.2
      typedoc: 0.15.2
      typescript: 4.2.4
    dev: false
    name: '@rush-temp/core-paging'
    resolution:
      integrity: sha512-vxnKN9KxGJu52+rmWCXYeX1rjg3z5GgUIr1cTNdQ+NpRe2SkWW8iPAb1Li6iKr5p6XVkgQ4Zhe22/yRT4mozUw==
      tarball: file:projects/core-paging.tgz
    version: 0.0.0
  file:projects/core-rest-pipeline.tgz:
    dependencies:
      '@azure/core-tracing': 1.0.0-preview.13
      '@microsoft/api-extractor': 7.7.11
      '@opentelemetry/api': 1.0.1
      '@types/chai': 4.2.21
      '@types/mocha': 7.0.2
      '@types/node': 12.20.16
      '@types/sinon': 9.0.11
      '@types/uuid': 8.3.1
      chai: 4.3.4
      cross-env: 7.0.3
      downlevel-dts: 0.4.0
      eslint: 7.30.0
      form-data: 3.0.1
      http-proxy-agent: 4.0.1
      https-proxy-agent: 5.0.0
      inherits: 2.0.4
      karma: 6.3.4
      karma-chrome-launcher: 3.1.0
      karma-coverage: 2.0.3
      karma-edge-launcher: 0.4.2_karma@6.3.4
      karma-env-preprocessor: 0.1.1
      karma-firefox-launcher: 1.3.0
      karma-ie-launcher: 1.0.0_karma@6.3.4
      karma-junit-reporter: 2.0.1_karma@6.3.4
      karma-mocha: 2.0.1
      karma-mocha-reporter: 2.2.5_karma@6.3.4
      karma-sourcemap-loader: 0.3.8
      mocha: 7.2.0
      mocha-junit-reporter: 1.23.3_mocha@7.2.0
      prettier: 1.19.1
      rimraf: 3.0.2
      rollup: 1.32.1
      sinon: 9.2.4
      source-map-support: 0.5.19
      tslib: 2.3.0
      typedoc: 0.15.2
      typescript: 4.2.4
      util: 0.12.4
      uuid: 8.3.2
    dev: false
    name: '@rush-temp/core-rest-pipeline'
    resolution:
      integrity: sha512-CxDUyMFbD3nyXoeLjiKWHE7k88ZPwuuId8NF0g5bLwn5I+TR2c6FHdYWmoo2g3Fv85Vdi+hhiyvob2z/EZVjkg==
      tarball: file:projects/core-rest-pipeline.tgz
    version: 0.0.0
  file:projects/core-tracing.tgz:
    dependencies:
      '@microsoft/api-extractor': 7.7.11
      '@opentelemetry/api': 1.0.1
      '@opentelemetry/tracing': 0.22.0_@opentelemetry+api@1.0.1
      '@rollup/plugin-commonjs': 11.0.2_rollup@1.32.1
      '@rollup/plugin-json': 4.1.0_rollup@1.32.1
      '@rollup/plugin-multi-entry': 3.0.1_rollup@1.32.1
      '@rollup/plugin-node-resolve': 8.4.0_rollup@1.32.1
      '@rollup/plugin-replace': 2.4.2_rollup@1.32.1
      '@types/chai': 4.2.21
      '@types/mocha': 7.0.2
      '@types/node': 12.20.16
      '@types/sinon': 9.0.11
      assert: 1.5.0
      chai: 4.3.4
      cross-env: 7.0.3
      eslint: 7.30.0
      inherits: 2.0.4
      karma: 6.3.4
      karma-chrome-launcher: 3.1.0
      karma-coverage: 2.0.3
      karma-edge-launcher: 0.4.2_karma@6.3.4
      karma-env-preprocessor: 0.1.1
      karma-firefox-launcher: 1.3.0
      karma-ie-launcher: 1.0.0_karma@6.3.4
      karma-junit-reporter: 2.0.1_karma@6.3.4
      karma-mocha: 2.0.1
      karma-mocha-reporter: 2.2.5_karma@6.3.4
      karma-sourcemap-loader: 0.3.8
      mocha: 7.2.0
      mocha-junit-reporter: 1.23.3_mocha@7.2.0
      prettier: 1.19.1
      rimraf: 3.0.2
      rollup: 1.32.1
      sinon: 9.2.4
      tslib: 2.3.0
      typedoc: 0.15.2
      typescript: 4.2.4
      util: 0.12.4
    dev: false
    name: '@rush-temp/core-tracing'
    resolution:
      integrity: sha512-hjSwB3OLU9ukMINsZaZWCTbo94TiJjihe2mLVuIWmd5x1kT9gTL0n9JmcToqc0WKJ1s3Ek8CieRv51HqlEHzFw==
      tarball: file:projects/core-tracing.tgz
    version: 0.0.0
  file:projects/core-util.tgz:
    dependencies:
      '@microsoft/api-extractor': 7.7.11
      '@types/chai': 4.2.21
      '@types/mocha': 7.0.2
      '@types/node': 12.20.16
      '@types/sinon': 9.0.11
      chai: 4.3.4
      cross-env: 7.0.3
      downlevel-dts: 0.4.0
      eslint: 7.30.0
      inherits: 2.0.4
      karma: 6.3.4
      karma-chrome-launcher: 3.1.0
      karma-coverage: 2.0.3
      karma-edge-launcher: 0.4.2_karma@6.3.4
      karma-env-preprocessor: 0.1.1
      karma-firefox-launcher: 1.3.0
      karma-ie-launcher: 1.0.0_karma@6.3.4
      karma-junit-reporter: 2.0.1_karma@6.3.4
      karma-mocha: 2.0.1
      karma-mocha-reporter: 2.2.5_karma@6.3.4
      karma-sourcemap-loader: 0.3.8
      mocha: 7.2.0
      mocha-junit-reporter: 1.23.3_mocha@7.2.0
      prettier: 1.19.1
      rimraf: 3.0.2
      rollup: 1.32.1
      sinon: 9.2.4
      tslib: 2.3.0
      typedoc: 0.15.2
      typescript: 4.2.4
      util: 0.12.4
    dev: false
    name: '@rush-temp/core-util'
    resolution:
      integrity: sha512-ydQLFeHsAKS+g+FQV69KApmwIDrJ49u3dn/79yNATb5guThjqMlLEHio9p8JX2mO1vdwwZ8122dwdOezxCZolQ==
      tarball: file:projects/core-util.tgz
    version: 0.0.0
  file:projects/core-xml.tgz:
    dependencies:
      '@microsoft/api-extractor': 7.7.11
      '@types/chai': 4.2.21
      '@types/mocha': 7.0.2
      '@types/node': 12.20.16
      '@types/sinon': 9.0.11
      '@types/xml2js': 0.4.9
      chai: 4.3.4
      cross-env: 7.0.3
      downlevel-dts: 0.4.0
      eslint: 7.30.0
      inherits: 2.0.4
      karma: 6.3.4
      karma-chrome-launcher: 3.1.0
      karma-coverage: 2.0.3
      karma-edge-launcher: 0.4.2_karma@6.3.4
      karma-env-preprocessor: 0.1.1
      karma-firefox-launcher: 1.3.0
      karma-ie-launcher: 1.0.0_karma@6.3.4
      karma-junit-reporter: 2.0.1_karma@6.3.4
      karma-mocha: 2.0.1
      karma-mocha-reporter: 2.2.5_karma@6.3.4
      karma-sourcemap-loader: 0.3.8
      mocha: 7.2.0
      mocha-junit-reporter: 1.23.3_mocha@7.2.0
      prettier: 1.19.1
      rimraf: 3.0.2
      rollup: 1.32.1
      sinon: 9.2.4
      tslib: 2.3.0
      typedoc: 0.15.2
      typescript: 4.2.4
      util: 0.12.4
      xml2js: 0.4.23
    dev: false
    name: '@rush-temp/core-xml'
    resolution:
      integrity: sha512-7HkopyqzugsgMp7OWJt5PWvGY7w+YPNwbjjmjQFhcuynt1Mho/LlTvo9c9W/TX/Mb4BLRp7bWUfErSqgaYQOKQ==
      tarball: file:projects/core-xml.tgz
    version: 0.0.0
  file:projects/cosmos.tgz:
    dependencies:
      '@azure/identity': 1.4.0_debug@4.3.2
      '@microsoft/api-extractor': 7.7.11
      '@rollup/plugin-json': 4.1.0_rollup@1.32.1
      '@rollup/plugin-multi-entry': 3.0.1_rollup@1.32.1
      '@types/debug': 4.1.6
      '@types/fast-json-stable-stringify': 2.1.0
      '@types/mocha': 7.0.2
      '@types/node': 12.20.16
      '@types/priorityqueuejs': 1.0.1
      '@types/semaphore': 1.1.1
      '@types/sinon': 9.0.11
      '@types/tunnel': 0.0.1
      '@types/underscore': 1.11.3
      '@types/uuid': 8.3.1
      cross-env: 7.0.3
      debug: 4.3.2
      dotenv: 8.6.0
      downlevel-dts: 0.4.0
      eslint: 7.30.0
      esm: 3.2.25
      execa: 3.4.0
      fast-json-stable-stringify: 2.1.0
      jsbi: 3.1.5
      mocha: 7.2.0
      mocha-junit-reporter: 1.23.3_mocha@7.2.0
      node-abort-controller: 1.2.1
      prettier: 1.19.1
      priorityqueuejs: 1.0.0
      proxy-agent: 4.0.1
      requirejs: 2.3.6
      rimraf: 3.0.2
      rollup: 1.32.1
      rollup-plugin-local-resolve: 1.0.7
      semaphore: 1.1.0
      sinon: 9.2.4
      snap-shot-it: 7.9.6
      source-map-support: 0.5.19
      ts-node: 9.1.1_typescript@4.2.4
      tslib: 2.3.0
      typedoc: 0.15.2
      typescript: 4.2.4
      universal-user-agent: 6.0.0
      uuid: 8.3.2
    dev: false
    name: '@rush-temp/cosmos'
    resolution:
      integrity: sha512-BsRi7P/t0dCE+meCvDsGmLSVADUF4kFlR0Gt8JJu3FoBvRnG2eyUG4oDnYg71frICUhgptWpHWoLC7pOqlZdZg==
      tarball: file:projects/cosmos.tgz
    version: 0.0.0
  file:projects/data-tables.tgz:
    dependencies:
      '@azure/core-tracing': 1.0.0-preview.13
      '@azure/core-xml': 1.0.0-beta.1
      '@azure/identity': 2.0.0-beta.4
      '@microsoft/api-extractor': 7.7.11
      '@rollup/plugin-commonjs': 11.0.2_rollup@1.32.1
      '@rollup/plugin-inject': 4.0.2_rollup@1.32.1
      '@rollup/plugin-json': 4.1.0_rollup@1.32.1
      '@rollup/plugin-multi-entry': 3.0.1_rollup@1.32.1
      '@rollup/plugin-node-resolve': 8.4.0_rollup@1.32.1
      '@rollup/plugin-replace': 2.4.2_rollup@1.32.1
      '@types/chai': 4.2.21
      '@types/mocha': 7.0.2
      '@types/node': 12.20.16
      '@types/sinon': 9.0.11
      '@types/uuid': 8.3.1
      chai: 4.3.4
      cross-env: 7.0.3
      dotenv: 8.6.0
      downlevel-dts: 0.4.0
      eslint: 7.30.0
      inherits: 2.0.4
      karma: 6.3.4
      karma-chrome-launcher: 3.1.0
      karma-coverage: 2.0.3
      karma-edge-launcher: 0.4.2_karma@6.3.4
      karma-env-preprocessor: 0.1.1
      karma-firefox-launcher: 1.3.0
      karma-ie-launcher: 1.0.0_karma@6.3.4
      karma-junit-reporter: 2.0.1_karma@6.3.4
      karma-mocha: 2.0.1
      karma-mocha-reporter: 2.2.5_karma@6.3.4
      karma-sourcemap-loader: 0.3.8
      mocha: 7.2.0
      mocha-junit-reporter: 1.23.3_mocha@7.2.0
      nyc: 14.1.1
      prettier: 1.19.1
      rimraf: 3.0.2
      rollup: 1.32.1
      rollup-plugin-shim: 1.0.0
      rollup-plugin-sourcemaps: 0.4.2_rollup@1.32.1
      rollup-plugin-terser: 5.3.1_rollup@1.32.1
      rollup-plugin-visualizer: 4.2.2_rollup@1.32.1
      sinon: 9.2.4
      ts-node: 9.1.1_typescript@4.2.4
      tslib: 2.3.0
      typedoc: 0.15.2
      typescript: 4.2.4
      util: 0.12.4
      uuid: 8.3.2
    dev: false
    name: '@rush-temp/data-tables'
    resolution:
      integrity: sha512-V2NrcYRn858mPRNlSSU4eAYbyWNqkH4OhqAFaQiJVDVFKqL7utOMSapF+XDDNu0DVWMIFxTK7JWsN+noIchKVw==
      tarball: file:projects/data-tables.tgz
    version: 0.0.0
  file:projects/dev-tool.tgz:
    dependencies:
      '@rollup/plugin-commonjs': 11.0.2_rollup@1.32.1
      '@rollup/plugin-json': 4.1.0_rollup@1.32.1
      '@rollup/plugin-multi-entry': 3.0.1_rollup@1.32.1
      '@rollup/plugin-node-resolve': 8.4.0_rollup@1.32.1
      '@types/chai': 4.2.21
      '@types/chai-as-promised': 7.1.4
      '@types/fs-extra': 8.1.2
      '@types/minimist': 1.2.2
      '@types/mocha': 7.0.2
      '@types/node': 12.20.16
      '@types/prettier': 2.0.2
      builtin-modules: 3.1.0
      chai: 4.3.4
      chai-as-promised: 7.1.1_chai@4.3.4
      chalk: 4.1.1
      dotenv: 8.6.0
      eslint: 7.30.0
      fs-extra: 8.1.0
      minimist: 1.2.5
      mocha: 7.2.0
      prettier: 1.19.1
      rimraf: 3.0.2
      rollup: 1.32.1
      rollup-plugin-sourcemaps: 0.4.2_rollup@1.32.1
      rollup-plugin-visualizer: 4.2.2_rollup@1.32.1
      ts-node: 9.1.1_typescript@4.2.4
      tslib: 2.3.0
      typedoc: 0.15.2
      typescript: 4.2.4
      yaml: 1.10.2
    dev: false
    name: '@rush-temp/dev-tool'
    resolution:
      integrity: sha512-+7q1hRI4jTQ2Y1LjHYGsePZlA5jxrNzojz67B2cweYHQRSQdEaN1qR8L/b1HZUDXVVOyBgx/SmfXsadhIaem9g==
      tarball: file:projects/dev-tool.tgz
    version: 0.0.0
  file:projects/digital-twins-core.tgz:
    dependencies:
      '@azure/core-tracing': 1.0.0-preview.13
      '@azure/identity': 2.0.0-beta.4
      '@microsoft/api-extractor': 7.7.11
      '@rollup/plugin-commonjs': 11.0.2_rollup@1.32.1
      '@rollup/plugin-json': 4.1.0_rollup@1.32.1
      '@rollup/plugin-multi-entry': 3.0.1_rollup@1.32.1
      '@rollup/plugin-node-resolve': 8.4.0_rollup@1.32.1
      '@rollup/plugin-replace': 2.4.2_rollup@1.32.1
      '@types/chai': 4.2.21
      '@types/mocha': 7.0.2
      '@types/node': 12.20.16
      '@types/sinon': 9.0.11
      '@types/uuid': 8.3.1
      chai: 4.3.4
      cross-env: 7.0.3
      dotenv: 8.6.0
      eslint: 7.30.0
      inherits: 2.0.4
      karma: 6.3.4
      karma-chrome-launcher: 3.1.0
      karma-coverage: 2.0.3
      karma-edge-launcher: 0.4.2_karma@6.3.4
      karma-env-preprocessor: 0.1.1
      karma-firefox-launcher: 1.3.0
      karma-ie-launcher: 1.0.0_karma@6.3.4
      karma-json-preprocessor: 0.3.3_karma@6.3.4
      karma-json-to-file-reporter: 1.0.1
      karma-junit-reporter: 2.0.1_karma@6.3.4
      karma-mocha: 2.0.1
      karma-mocha-reporter: 2.2.5_karma@6.3.4
      karma-sourcemap-loader: 0.3.8
      mocha: 7.2.0
      mocha-junit-reporter: 1.23.3_mocha@7.2.0
      nyc: 14.1.1
      prettier: 1.19.1
      rimraf: 3.0.2
      rollup: 1.32.1
      rollup-plugin-shim: 1.0.0
      rollup-plugin-sourcemaps: 0.4.2_rollup@1.32.1
      rollup-plugin-terser: 5.3.1_rollup@1.32.1
      rollup-plugin-visualizer: 4.2.2_rollup@1.32.1
      sinon: 9.2.4
      tslib: 2.3.0
      typedoc: 0.15.2
      typescript: 4.2.4
      util: 0.12.4
      uuid: 8.3.2
    dev: false
    name: '@rush-temp/digital-twins-core'
    resolution:
      integrity: sha512-pRBtqihxPUwjMNImjwjTQIFOci/5yylCagTpVdin7cu2ooH9xy7T8qDh1/EXNRBicdEGRpzTmpdJWsAX3mMShQ==
      tarball: file:projects/digital-twins-core.tgz
    version: 0.0.0
  file:projects/eslint-plugin-azure-sdk.tgz:
    dependencies:
      '@types/chai': 4.2.21
      '@types/eslint': 7.2.14
      '@types/estree': 0.0.50
      '@types/glob': 7.1.4
      '@types/json-schema': 7.0.8
      '@types/mocha': 7.0.2
      '@types/node': 12.20.16
      '@typescript-eslint/eslint-plugin': 4.19.0_1428636775fa8b76297f145f2a9709f8
      '@typescript-eslint/experimental-utils': 4.19.0_eslint@7.30.0+typescript@4.2.4
      '@typescript-eslint/parser': 4.19.0_eslint@7.30.0+typescript@4.2.4
      '@typescript-eslint/typescript-estree': 4.19.0_typescript@4.2.4
      chai: 4.3.4
      eslint: 7.30.0
      eslint-config-prettier: 7.2.0_eslint@7.30.0
      eslint-plugin-import: 2.23.4_eslint@7.30.0
      eslint-plugin-no-only-tests: 2.6.0
      eslint-plugin-promise: 4.3.1
      eslint-plugin-tsdoc: 0.2.14
      glob: 7.1.7
      json-schema: 0.3.0
      mocha: 7.2.0
      mocha-junit-reporter: 1.23.3_mocha@7.2.0
      prettier: 1.19.1
      rimraf: 3.0.2
      source-map-support: 0.5.19
      tslib: 2.3.0
      typedoc: 0.15.2
      typescript: 4.2.4
    dev: false
    name: '@rush-temp/eslint-plugin-azure-sdk'
    resolution:
      integrity: sha512-J35xOLMjkbGTj6mKWiUneuknJsBuksy6zGWJGZk9Y4Osvu/qLeMKWELZ7UEr2WIpJBSeTqvJihgvgrIJ0VUkUQ==
      tarball: file:projects/eslint-plugin-azure-sdk.tgz
    version: 0.0.0
  file:projects/event-hubs.tgz:
    dependencies:
      '@azure/core-tracing': 1.0.0-preview.13
      '@azure/identity': 2.0.0-beta.4_debug@4.3.2
      '@microsoft/api-extractor': 7.7.11
      '@rollup/plugin-commonjs': 11.0.2_rollup@1.32.1
      '@rollup/plugin-inject': 4.0.2_rollup@1.32.1
      '@rollup/plugin-json': 4.1.0_rollup@1.32.1
      '@rollup/plugin-multi-entry': 3.0.1_rollup@1.32.1
      '@rollup/plugin-node-resolve': 8.4.0_rollup@1.32.1
      '@rollup/plugin-replace': 2.4.2_rollup@1.32.1
      '@types/async-lock': 1.1.3
      '@types/chai': 4.2.21
      '@types/chai-as-promised': 7.1.4
      '@types/chai-string': 1.4.2
      '@types/debug': 4.1.6
      '@types/long': 4.0.1
      '@types/mocha': 7.0.2
      '@types/node': 12.20.16
      '@types/sinon': 9.0.11
      '@types/uuid': 8.3.1
      '@types/ws': 7.4.6
      assert: 1.5.0
      buffer: 5.7.1
      chai: 4.3.4
      chai-as-promised: 7.1.1_chai@4.3.4
      chai-exclude: 2.0.3_chai@4.3.4
      chai-string: 1.5.0_chai@4.3.4
      cross-env: 7.0.3
      debug: 4.3.2
      dotenv: 8.6.0
      downlevel-dts: 0.4.0
      eslint: 7.30.0
      esm: 3.2.25
      https-proxy-agent: 5.0.0
      is-buffer: 2.0.5
      jssha: 3.2.0
      karma: 6.3.4_debug@4.3.2
      karma-chrome-launcher: 3.1.0
      karma-coverage: 2.0.3
      karma-edge-launcher: 0.4.2_karma@6.3.4
      karma-env-preprocessor: 0.1.1
      karma-firefox-launcher: 1.3.0
      karma-ie-launcher: 1.0.0_karma@6.3.4
      karma-junit-reporter: 2.0.1_karma@6.3.4
      karma-mocha: 2.0.1
      karma-mocha-reporter: 2.2.5_karma@6.3.4
      karma-sourcemap-loader: 0.3.8
      mocha: 7.2.0
      mocha-junit-reporter: 1.23.3_mocha@7.2.0
      moment: 2.29.1
      nyc: 14.1.1
      prettier: 1.19.1
      process: 0.11.10
      puppeteer: 3.3.0
      rhea-promise: 2.1.0
      rimraf: 3.0.2
      rollup: 1.32.1
      rollup-plugin-shim: 1.0.0
      rollup-plugin-sourcemaps: 0.4.2_rollup@1.32.1
      rollup-plugin-terser: 5.3.1_rollup@1.32.1
      sinon: 9.2.4
      ts-node: 9.1.1_typescript@4.2.4
      tslib: 2.3.0
      typedoc: 0.15.2
      typescript: 4.2.4
      uuid: 8.3.2
      ws: 7.5.2
    dev: false
    name: '@rush-temp/event-hubs'
    resolution:
      integrity: sha512-KnjcmHCzgaYE9dzbUYgS5ybLojPywDLYHS1oRHUzCTAsACwIqD1R4CCpGqlwRGhS5LOYdcg//7+OvJXe7ZI5Pg==
      tarball: file:projects/event-hubs.tgz
    version: 0.0.0
  file:projects/event-processor-host.tgz:
    dependencies:
      '@azure/event-hubs': 2.1.4
      '@azure/ms-rest-nodeauth': 0.9.3_debug@4.3.2
      '@microsoft/api-extractor': 7.7.11
      '@rollup/plugin-commonjs': 11.0.2_rollup@1.32.1
      '@rollup/plugin-json': 4.1.0_rollup@1.32.1
      '@rollup/plugin-multi-entry': 3.0.1_rollup@1.32.1
      '@rollup/plugin-node-resolve': 8.4.0_rollup@1.32.1
      '@rollup/plugin-replace': 2.4.2_rollup@1.32.1
      '@types/async-lock': 1.1.3
      '@types/chai': 4.2.21
      '@types/chai-as-promised': 7.1.4
      '@types/chai-string': 1.4.2
      '@types/debug': 4.1.6
      '@types/mocha': 7.0.2
      '@types/node': 12.20.16
      '@types/uuid': 8.3.1
      '@types/ws': 7.4.6
      async-lock: 1.3.0
      azure-storage: 2.10.4
      chai: 4.3.4
      chai-as-promised: 7.1.1_chai@4.3.4
      chai-string: 1.5.0_chai@4.3.4
      cross-env: 7.0.3
      debug: 4.3.2
      dotenv: 8.6.0
      eslint: 7.30.0
      esm: 3.2.25
      https-proxy-agent: 5.0.0
      mocha: 7.2.0
      mocha-junit-reporter: 1.23.3_mocha@7.2.0
      nyc: 14.1.1
      path-browserify: 1.0.1
      prettier: 1.19.1
      rimraf: 3.0.2
      rollup: 1.32.1
      rollup-plugin-sourcemaps: 0.4.2_rollup@1.32.1
      ts-node: 9.1.1_typescript@4.2.4
      tslib: 2.3.0
      typedoc: 0.15.2
      typescript: 4.2.4
      uuid: 8.3.2
      ws: 7.5.2
    dev: false
    name: '@rush-temp/event-processor-host'
    resolution:
      integrity: sha512-syykBEfYcNEgeJPdJQjKC3+Nb7bGZQtl7VILYKDPkcDxCHCEqS2VarrIgIbylakamm+WF6oIXYqTVvTOLYRR8g==
      tarball: file:projects/event-processor-host.tgz
    version: 0.0.0
  file:projects/eventgrid.tgz:
    dependencies:
      '@azure/core-tracing': 1.0.0-preview.13
      '@microsoft/api-extractor': 7.7.11
      '@rollup/plugin-commonjs': 11.0.2_rollup@1.32.1
      '@rollup/plugin-json': 4.1.0_rollup@1.32.1
      '@rollup/plugin-multi-entry': 3.0.1_rollup@1.32.1
      '@rollup/plugin-node-resolve': 8.4.0_rollup@1.32.1
      '@rollup/plugin-replace': 2.4.2_rollup@1.32.1
      '@types/chai': 4.2.21
      '@types/chai-as-promised': 7.1.4
      '@types/mocha': 7.0.2
      '@types/node': 12.20.16
      '@types/sinon': 9.0.11
      '@types/uuid': 8.3.1
      chai: 4.3.4
      chai-as-promised: 7.1.1_chai@4.3.4
      cross-env: 7.0.3
      dotenv: 8.6.0
      eslint: 7.30.0
      karma: 6.3.4
      karma-chrome-launcher: 3.1.0
      karma-coverage: 2.0.3
      karma-edge-launcher: 0.4.2_karma@6.3.4
      karma-env-preprocessor: 0.1.1
      karma-firefox-launcher: 1.3.0
      karma-ie-launcher: 1.0.0_karma@6.3.4
      karma-json-preprocessor: 0.3.3_karma@6.3.4
      karma-json-to-file-reporter: 1.0.1
      karma-junit-reporter: 2.0.1_karma@6.3.4
      karma-mocha: 2.0.1
      karma-mocha-reporter: 2.2.5_karma@6.3.4
      karma-sourcemap-loader: 0.3.8
      mocha: 7.2.0
      mocha-junit-reporter: 1.23.3_mocha@7.2.0
      nyc: 14.1.1
      prettier: 1.19.1
      rimraf: 3.0.2
      rollup: 1.32.1
      rollup-plugin-shim: 1.0.0
      rollup-plugin-sourcemaps: 0.4.2_rollup@1.32.1
      rollup-plugin-terser: 5.3.1_rollup@1.32.1
      rollup-plugin-visualizer: 4.2.2_rollup@1.32.1
      sinon: 9.2.4
      source-map-support: 0.5.19
      ts-node: 9.1.1_typescript@4.2.4
      tslib: 2.3.0
      typedoc: 0.15.2
      typescript: 4.2.4
      uuid: 8.3.2
    dev: false
    name: '@rush-temp/eventgrid'
    resolution:
      integrity: sha512-suP2/agdK5a7rE8HX+kDc+/YsomXYI0fMWyvcBYgpSVuY+ZJFuvTY6LGw0dCiPjHNMpSEkiGK8xFjcYiwzeXRA==
      tarball: file:projects/eventgrid.tgz
    version: 0.0.0
  file:projects/eventhubs-checkpointstore-blob.tgz:
    dependencies:
      '@microsoft/api-extractor': 7.7.11
      '@rollup/plugin-commonjs': 11.0.2_rollup@1.32.1
      '@rollup/plugin-inject': 4.0.2_rollup@1.32.1
      '@rollup/plugin-json': 4.1.0_rollup@1.32.1
      '@rollup/plugin-multi-entry': 3.0.1_rollup@1.32.1
      '@rollup/plugin-node-resolve': 8.4.0_rollup@1.32.1
      '@rollup/plugin-replace': 2.4.2_rollup@1.32.1
      '@types/chai': 4.2.21
      '@types/chai-as-promised': 7.1.4
      '@types/chai-string': 1.4.2
      '@types/debug': 4.1.6
      '@types/mocha': 7.0.2
      '@types/node': 12.20.16
      assert: 1.5.0
      chai: 4.3.4
      chai-as-promised: 7.1.1_chai@4.3.4
      chai-string: 1.5.0_chai@4.3.4
      cross-env: 7.0.3
      debug: 4.3.2
      dotenv: 8.6.0
      eslint: 7.30.0
      esm: 3.2.25
      events: 3.3.0
      guid-typescript: 1.0.9
      inherits: 2.0.4
      karma: 6.3.4_debug@4.3.2
      karma-chrome-launcher: 3.1.0
      karma-coverage: 2.0.3
      karma-edge-launcher: 0.4.2_karma@6.3.4
      karma-env-preprocessor: 0.1.1
      karma-firefox-launcher: 1.3.0
      karma-ie-launcher: 1.0.0_karma@6.3.4
      karma-junit-reporter: 2.0.1_karma@6.3.4
      karma-mocha: 2.0.1
      karma-mocha-reporter: 2.2.5_karma@6.3.4
      karma-sourcemap-loader: 0.3.8
      mocha: 7.2.0
      mocha-junit-reporter: 1.23.3_mocha@7.2.0
      nyc: 14.1.1
      prettier: 1.19.1
      rimraf: 3.0.2
      rollup: 1.32.1
      rollup-plugin-shim: 1.0.0
      rollup-plugin-sourcemaps: 0.4.2_rollup@1.32.1
      rollup-plugin-terser: 5.3.1_rollup@1.32.1
      rollup-plugin-visualizer: 4.2.2_rollup@1.32.1
      ts-node: 9.1.1_typescript@4.2.4
      tslib: 2.3.0
      typedoc: 0.15.2
      typescript: 4.2.4
      util: 0.12.4
    dev: false
    name: '@rush-temp/eventhubs-checkpointstore-blob'
    resolution:
      integrity: sha512-ZbTYmUpsTQoYJzB3dYD3p/97f5h49sMXMd3Sqqw87qukePibqPUs9lLoU2TfLuNOxnkKazbDRki3C3LJfGQw7w==
      tarball: file:projects/eventhubs-checkpointstore-blob.tgz
    version: 0.0.0
  file:projects/identity-cache-persistence.tgz:
    dependencies:
      '@azure/msal-node': 1.2.0
      '@azure/msal-node-extensions': 1.0.0-alpha.7
      '@microsoft/api-extractor': 7.7.11
      '@types/jws': 3.2.4
      '@types/mocha': 7.0.2
      '@types/node': 12.20.16
      '@types/qs': 6.9.7
      '@types/sinon': 9.0.11
      assert: 1.5.0
      cross-env: 7.0.3
      dotenv: 8.6.0
      eslint: 7.30.0
      inherits: 2.0.4
      keytar: 7.7.0
      mocha: 7.2.0
      mocha-junit-reporter: 1.23.3_mocha@7.2.0
      mock-fs: 4.14.0
      prettier: 1.19.1
      puppeteer: 3.3.0
      rimraf: 3.0.2
      rollup: 1.32.1
      sinon: 9.2.4
      tslib: 2.3.0
      typedoc: 0.15.2
      typescript: 4.2.4
      util: 0.12.4
    dev: false
    name: '@rush-temp/identity-cache-persistence'
    resolution:
      integrity: sha512-5i91Dx+c7HZ4k1nNtDcalEJTf0ouuG6Sa2J9Ew33vCnWhITyu3lPD28H+IExdiaJ20DlnhWxu2cZePtBP15PZw==
      tarball: file:projects/identity-cache-persistence.tgz
    version: 0.0.0
  file:projects/identity-vscode.tgz:
    dependencies:
      '@microsoft/api-extractor': 7.7.11
      '@types/jws': 3.2.4
      '@types/mocha': 7.0.2
      '@types/node': 12.20.16
      '@types/qs': 6.9.7
      '@types/sinon': 9.0.11
      '@types/uuid': 8.3.1
      assert: 1.5.0
      cross-env: 7.0.3
      dotenv: 8.6.0
      eslint: 7.30.0
      inherits: 2.0.4
      keytar: 7.7.0
      mocha: 7.2.0
      mocha-junit-reporter: 1.23.3_mocha@7.2.0
      mock-fs: 4.14.0
      prettier: 1.19.1
      puppeteer: 3.3.0
      rimraf: 3.0.2
      rollup: 1.32.1
      sinon: 9.2.4
      tslib: 2.3.0
      typedoc: 0.15.2
      typescript: 4.2.4
      util: 0.12.4
    dev: false
    name: '@rush-temp/identity-vscode'
    resolution:
      integrity: sha512-EPwefWfu/ea1FGLEFvAN5f4VMuCP6Hcoui7/kH5Ye65N8JKn0q6gzupdEhiEsIb5VnmzTV0JTkLmvgwKtE4mhw==
      tarball: file:projects/identity-vscode.tgz
    version: 0.0.0
  file:projects/identity.tgz:
    dependencies:
      '@azure/core-tracing': 1.0.0-preview.13
      '@azure/msal-browser': 2.15.0
      '@azure/msal-common': 4.4.0
      '@azure/msal-node': 1.2.0
      '@microsoft/api-extractor': 7.7.11
      '@types/jws': 3.2.4
      '@types/mocha': 7.0.2
      '@types/node': 12.20.16
      '@types/qs': 6.9.7
      '@types/sinon': 9.0.11
      '@types/stoppable': 1.1.1
      '@types/uuid': 8.3.1
      assert: 1.5.0
      cross-env: 7.0.3
      dotenv: 8.6.0
      eslint: 7.30.0
      events: 3.3.0
      inherits: 2.0.4
      jws: 4.0.0
      karma: 6.3.4
      karma-chrome-launcher: 3.1.0
      karma-coverage: 2.0.3
      karma-env-preprocessor: 0.1.1
      karma-junit-reporter: 2.0.1_karma@6.3.4
      karma-mocha: 2.0.1
      karma-mocha-reporter: 2.2.5_karma@6.3.4
      karma-sourcemap-loader: 0.3.8
      mocha: 7.2.0
      mocha-junit-reporter: 1.23.3_mocha@7.2.0
      open: 7.4.2
      prettier: 1.19.1
      puppeteer: 3.3.0
      qs: 6.10.1
      rimraf: 3.0.2
      rollup: 1.32.1
      sinon: 9.2.4
      stoppable: 1.1.0
      tslib: 2.3.0
      typedoc: 0.15.2
      typescript: 4.2.4
      util: 0.12.4
      uuid: 8.3.2
    dev: false
    name: '@rush-temp/identity'
    resolution:
      integrity: sha512-W8g60IuFNYR3wwkKY5Y5sBNRXfenIOw2ZOOQpnseaeL5QyRAmGHpn6Fz54Op84D68Z94tFE8y2Bz4c8C9W0T7g==
      tarball: file:projects/identity.tgz
    version: 0.0.0
  file:projects/iot-device-update.tgz:
    dependencies:
      '@azure/core-tracing': 1.0.0-preview.13
      '@microsoft/api-extractor': 7.7.11
      '@types/node': 12.20.16
      '@types/uuid': 8.3.1
      cross-env: 7.0.3
      dotenv: 8.6.0
      eslint: 7.30.0
      mkdirp: 1.0.4
      prettier: 1.19.1
      rimraf: 3.0.2
      rollup: 1.32.1
      rollup-plugin-node-resolve: 3.4.0
      rollup-plugin-sourcemaps: 0.4.2_rollup@1.32.1
      source-map-support: 0.5.19
      tslib: 2.3.0
      typedoc: 0.15.2
      typescript: 4.2.4
      uglify-js: 3.13.10
      uuid: 8.3.2
    dev: false
    name: '@rush-temp/iot-device-update'
    resolution:
      integrity: sha512-Mj3sS2kLATzkWlXaC9k4RglHU9NYaypYY8lvlNX0b0LHI3N/mHM1m14A73n4KNmbfDFoS1WgcZA4o5P+83tmVQ==
      tarball: file:projects/iot-device-update.tgz
    version: 0.0.0
  file:projects/iot-modelsrepository.tgz:
    dependencies:
      '@azure/core-tracing': 1.0.0-preview.13
      '@microsoft/api-extractor': 7.7.11
      '@rollup/plugin-commonjs': 11.0.2_rollup@1.32.1
      '@rollup/plugin-json': 4.1.0_rollup@1.32.1
      '@rollup/plugin-multi-entry': 3.0.1_rollup@1.32.1
      '@rollup/plugin-node-resolve': 8.4.0_rollup@1.32.1
      '@rollup/plugin-replace': 2.4.2_rollup@1.32.1
      '@types/chai': 4.2.21
      '@types/mocha': 7.0.2
      '@types/node': 12.20.16
      '@types/sinon': 9.0.11
      chai: 4.3.4
      cross-env: 7.0.3
      eslint: 7.30.0
      events: 3.3.0
      inherits: 2.0.4
      karma: 6.3.4
      karma-chrome-launcher: 3.1.0
      karma-coverage: 2.0.3
      karma-edge-launcher: 0.4.2_karma@6.3.4
      karma-env-preprocessor: 0.1.1
      karma-firefox-launcher: 1.3.0
      karma-ie-launcher: 1.0.0_karma@6.3.4
      karma-json-preprocessor: 0.3.3_karma@6.3.4
      karma-json-to-file-reporter: 1.0.1
      karma-junit-reporter: 2.0.1_karma@6.3.4
      karma-mocha: 2.0.1
      karma-mocha-reporter: 2.2.5_karma@6.3.4
      mocha: 7.2.0
      mocha-junit-reporter: 1.23.3_mocha@7.2.0
      nyc: 14.1.1
      prettier: 1.19.1
      rimraf: 3.0.2
      rollup: 1.32.1
      rollup-plugin-sourcemaps: 0.4.2_rollup@1.32.1
      rollup-plugin-terser: 5.3.1_rollup@1.32.1
      rollup-plugin-visualizer: 4.2.2_rollup@1.32.1
      sinon: 9.2.4
      ts-node: 9.1.1_typescript@4.2.4
      tslib: 2.3.0
      typedoc: 0.15.2
      typescript: 4.2.4
      util: 0.12.4
    dev: false
    name: '@rush-temp/iot-modelsrepository'
    resolution:
      integrity: sha512-iUU687QdDdmA8oCN9f+SO7frInSu4tmqO3gZbb3ydUG26aimniEjgxro+1iBicDL1YMBMbraVsBqDwz39xIsvg==
      tarball: file:projects/iot-modelsrepository.tgz
    version: 0.0.0
  file:projects/keyvault-admin.tgz:
    dependencies:
      '@azure/core-tracing': 1.0.0-preview.13
      '@azure/identity': 2.0.0-beta.4
      '@azure/keyvault-keys': 4.2.2
      '@microsoft/api-extractor': 7.7.11
      '@rollup/plugin-commonjs': 11.0.2_rollup@1.32.1
      '@rollup/plugin-json': 4.1.0_rollup@1.32.1
      '@rollup/plugin-multi-entry': 3.0.1_rollup@1.32.1
      '@rollup/plugin-node-resolve': 8.4.0_rollup@1.32.1
      '@rollup/plugin-replace': 2.4.2_rollup@1.32.1
      '@types/chai': 4.2.21
      '@types/chai-as-promised': 7.1.4
      '@types/mocha': 7.0.2
      '@types/node': 12.20.16
      '@types/sinon': 9.0.11
      '@types/uuid': 8.3.1
      assert: 1.5.0
      chai: 4.3.4
      chai-as-promised: 7.1.1_chai@4.3.4
      cross-env: 7.0.3
      dotenv: 8.6.0
      eslint: 7.30.0
      esm: 3.2.25
      mocha: 7.2.0
      mocha-junit-reporter: 1.23.3_mocha@7.2.0
      nyc: 14.1.1
      prettier: 1.19.1
      rimraf: 3.0.2
      rollup: 1.32.1
      rollup-plugin-shim: 1.0.0
      rollup-plugin-sourcemaps: 0.4.2_rollup@1.32.1
      rollup-plugin-terser: 5.3.1_rollup@1.32.1
      rollup-plugin-visualizer: 4.2.2_rollup@1.32.1
      sinon: 9.2.4
      source-map-support: 0.5.19
      tslib: 2.3.0
      typedoc: 0.15.2
      typescript: 4.2.4
      uuid: 8.3.2
    dev: false
    name: '@rush-temp/keyvault-admin'
    resolution:
      integrity: sha512-ns682r1MQu4TGsEaHIWnO7JR8IYSW1w9olSg3dKLH8EekvrPb/s76yxmCNh1aUuPeyCeMbwAP9OzRHYxwNLAgg==
      tarball: file:projects/keyvault-admin.tgz
    version: 0.0.0
  file:projects/keyvault-certificates.tgz:
    dependencies:
      '@azure/core-tracing': 1.0.0-preview.13
      '@azure/keyvault-secrets': 4.2.0
      '@microsoft/api-extractor': 7.7.11
      '@rollup/plugin-commonjs': 11.0.2_rollup@1.32.1
      '@rollup/plugin-json': 4.1.0_rollup@1.32.1
      '@rollup/plugin-multi-entry': 3.0.1_rollup@1.32.1
      '@rollup/plugin-node-resolve': 8.4.0_rollup@1.32.1
      '@rollup/plugin-replace': 2.4.2_rollup@1.32.1
      '@types/chai': 4.2.21
      '@types/mocha': 7.0.2
      '@types/node': 12.20.16
      '@types/query-string': 6.2.0
      '@types/sinon': 9.0.11
      assert: 1.5.0
      chai: 4.3.4
      cross-env: 7.0.3
      dotenv: 8.6.0
      eslint: 7.30.0
      esm: 3.2.25
      karma: 6.3.4
      karma-chrome-launcher: 3.1.0
      karma-coverage: 2.0.3
      karma-edge-launcher: 0.4.2_karma@6.3.4
      karma-env-preprocessor: 0.1.1
      karma-firefox-launcher: 1.3.0
      karma-ie-launcher: 1.0.0_karma@6.3.4
      karma-json-preprocessor: 0.3.3_karma@6.3.4
      karma-json-to-file-reporter: 1.0.1
      karma-junit-reporter: 2.0.1_karma@6.3.4
      karma-mocha: 2.0.1
      karma-mocha-reporter: 2.2.5_karma@6.3.4
      karma-sourcemap-loader: 0.3.8
      mocha: 7.2.0
      mocha-junit-reporter: 1.23.3_mocha@7.2.0
      nyc: 14.1.1
      prettier: 1.19.1
      puppeteer: 3.3.0
      query-string: 5.1.1
      rimraf: 3.0.2
      rollup: 1.32.1
      rollup-plugin-shim: 1.0.0
      rollup-plugin-sourcemaps: 0.4.2_rollup@1.32.1
      rollup-plugin-terser: 5.3.1_rollup@1.32.1
      rollup-plugin-visualizer: 4.2.2_rollup@1.32.1
      sinon: 9.2.4
      source-map-support: 0.5.19
      tslib: 2.3.0
      typedoc: 0.15.2
      typescript: 4.2.4
      url: 0.11.0
    dev: false
    name: '@rush-temp/keyvault-certificates'
    resolution:
      integrity: sha512-N6jQ013UESU1QOXK5jrnJzwj7P/5RaK7iGQ1pwaBtrVwkKuDtCZYLRH4PXV/gW2FwSarlPbxJBplNcSWuvHivg==
      tarball: file:projects/keyvault-certificates.tgz
    version: 0.0.0
  file:projects/keyvault-common.tgz:
    dependencies:
      '@azure/core-tracing': 1.0.0-preview.13
      eslint: 7.30.0
      prettier: 1.19.1
      rimraf: 3.0.2
      tslib: 2.3.0
      typescript: 4.2.4
    dev: false
    name: '@rush-temp/keyvault-common'
    resolution:
      integrity: sha512-nqJYMdkZslJJL2Y7fIMCVXcAtsuKOm8ZMukvR5AW7V+uzqZ6s1nAQ+MCQtJlJsKwr8ittY4DXsM70/n0e/g74A==
      tarball: file:projects/keyvault-common.tgz
    version: 0.0.0
  file:projects/keyvault-keys.tgz:
    dependencies:
      '@azure/core-tracing': 1.0.0-preview.13
      '@azure/identity': 2.0.0-beta.4
      '@microsoft/api-extractor': 7.7.11
      '@rollup/plugin-commonjs': 11.0.2_rollup@1.32.1
      '@rollup/plugin-json': 4.1.0_rollup@1.32.1
      '@rollup/plugin-multi-entry': 3.0.1_rollup@1.32.1
      '@rollup/plugin-node-resolve': 8.4.0_rollup@1.32.1
      '@rollup/plugin-replace': 2.4.2_rollup@1.32.1
      '@types/chai': 4.2.21
      '@types/chai-as-promised': 7.1.4
      '@types/mocha': 7.0.2
      '@types/node': 12.20.16
      '@types/query-string': 6.2.0
      '@types/sinon': 9.0.11
      assert: 1.5.0
      chai: 4.3.4
      chai-as-promised: 7.1.1_chai@4.3.4
      cross-env: 7.0.3
      dotenv: 8.6.0
      eslint: 7.30.0
      esm: 3.2.25
      karma: 6.3.4
      karma-chrome-launcher: 3.1.0
      karma-coverage: 2.0.3
      karma-edge-launcher: 0.4.2_karma@6.3.4
      karma-env-preprocessor: 0.1.1
      karma-firefox-launcher: 1.3.0
      karma-ie-launcher: 1.0.0_karma@6.3.4
      karma-json-preprocessor: 0.3.3_karma@6.3.4
      karma-json-to-file-reporter: 1.0.1
      karma-junit-reporter: 2.0.1_karma@6.3.4
      karma-mocha: 2.0.1
      karma-mocha-reporter: 2.2.5_karma@6.3.4
      karma-sourcemap-loader: 0.3.8
      mocha: 7.2.0
      mocha-junit-reporter: 1.23.3_mocha@7.2.0
      nyc: 14.1.1
      prettier: 1.19.1
      puppeteer: 3.3.0
      query-string: 5.1.1
      rimraf: 3.0.2
      rollup: 1.32.1
      rollup-plugin-shim: 1.0.0
      rollup-plugin-sourcemaps: 0.4.2_rollup@1.32.1
      rollup-plugin-terser: 5.3.1_rollup@1.32.1
      rollup-plugin-visualizer: 4.2.2_rollup@1.32.1
      sinon: 9.2.4
      source-map-support: 0.5.19
      tslib: 2.3.0
      typedoc: 0.15.2
      typescript: 4.2.4
      url: 0.11.0
    dev: false
    name: '@rush-temp/keyvault-keys'
    resolution:
      integrity: sha512-0eHfyi/ltnK1gtftX+yHz6sjLArpL68A0msODV+hdJTMo4JwOILgKn2IHtxxRV/SfGF2/E/4PFhsw0owWSWjXA==
      tarball: file:projects/keyvault-keys.tgz
    version: 0.0.0
  file:projects/keyvault-secrets.tgz:
    dependencies:
      '@azure/core-tracing': 1.0.0-preview.13
      '@microsoft/api-extractor': 7.7.11
      '@rollup/plugin-commonjs': 11.0.2_rollup@1.32.1
      '@rollup/plugin-json': 4.1.0_rollup@1.32.1
      '@rollup/plugin-multi-entry': 3.0.1_rollup@1.32.1
      '@rollup/plugin-node-resolve': 8.4.0_rollup@1.32.1
      '@rollup/plugin-replace': 2.4.2_rollup@1.32.1
      '@types/chai': 4.2.21
      '@types/mocha': 7.0.2
      '@types/node': 12.20.16
      '@types/query-string': 6.2.0
      '@types/sinon': 9.0.11
      assert: 1.5.0
      chai: 4.3.4
      cross-env: 7.0.3
      dotenv: 8.6.0
      eslint: 7.30.0
      esm: 3.2.25
      karma: 6.3.4
      karma-chrome-launcher: 3.1.0
      karma-coverage: 2.0.3
      karma-edge-launcher: 0.4.2_karma@6.3.4
      karma-env-preprocessor: 0.1.1
      karma-firefox-launcher: 1.3.0
      karma-ie-launcher: 1.0.0_karma@6.3.4
      karma-json-preprocessor: 0.3.3_karma@6.3.4
      karma-json-to-file-reporter: 1.0.1
      karma-junit-reporter: 2.0.1_karma@6.3.4
      karma-mocha: 2.0.1
      karma-mocha-reporter: 2.2.5_karma@6.3.4
      karma-sourcemap-loader: 0.3.8
      mocha: 7.2.0
      mocha-junit-reporter: 1.23.3_mocha@7.2.0
      nyc: 14.1.1
      prettier: 1.19.1
      puppeteer: 3.3.0
      query-string: 5.1.1
      rimraf: 3.0.2
      rollup: 1.32.1
      rollup-plugin-shim: 1.0.0
      rollup-plugin-sourcemaps: 0.4.2_rollup@1.32.1
      rollup-plugin-terser: 5.3.1_rollup@1.32.1
      rollup-plugin-visualizer: 4.2.2_rollup@1.32.1
      sinon: 9.2.4
      source-map-support: 0.5.19
      tslib: 2.3.0
      typedoc: 0.15.2
      typescript: 4.2.4
      url: 0.11.0
    dev: false
    name: '@rush-temp/keyvault-secrets'
    resolution:
      integrity: sha512-NDi3G/e0FUT9xzNmhRviEUEmkVMibSioXTamewsM7YBO2TrHCs7Y31UXQotPBXM207YToEZKwD8iZI60J9HwYw==
      tarball: file:projects/keyvault-secrets.tgz
    version: 0.0.0
  file:projects/logger.tgz:
    dependencies:
      '@microsoft/api-extractor': 7.7.11
      '@types/chai': 4.2.21
      '@types/mocha': 7.0.2
      '@types/node': 12.20.16
      '@types/sinon': 9.0.11
      chai: 4.3.4
      cross-env: 7.0.3
      delay: 4.4.1
      dotenv: 8.6.0
      eslint: 7.30.0
      karma: 6.3.4
      karma-chrome-launcher: 3.1.0
      karma-coverage: 2.0.3
      karma-edge-launcher: 0.4.2_karma@6.3.4
      karma-env-preprocessor: 0.1.1
      karma-firefox-launcher: 1.3.0
      karma-ie-launcher: 1.0.0_karma@6.3.4
      karma-junit-reporter: 2.0.1_karma@6.3.4
      karma-mocha: 2.0.1
      karma-mocha-reporter: 2.2.5_karma@6.3.4
      karma-sourcemap-loader: 0.3.8
      mocha: 7.2.0
      mocha-junit-reporter: 1.23.3_mocha@7.2.0
      nyc: 14.1.1
      prettier: 1.19.1
      puppeteer: 3.3.0
      rimraf: 3.0.2
      rollup: 1.32.1
      sinon: 9.2.4
      ts-node: 9.1.1_typescript@4.2.4
      tslib: 2.3.0
      typedoc: 0.15.2
      typescript: 4.2.4
    dev: false
    name: '@rush-temp/logger'
    resolution:
      integrity: sha512-f9sVty1bOjJpoYQN62xJ2SjM0tmePQWIkXr97gdHL61ssHMjlA/AcHDmhmlJEvFMC8rR21cgKorL63L/EwnOeg==
      tarball: file:projects/logger.tgz
    version: 0.0.0
  file:projects/mixed-reality-authentication.tgz:
    dependencies:
      '@azure/core-tracing': 1.0.0-preview.13
      '@microsoft/api-extractor': 7.7.11
      '@types/chai': 4.2.21
      '@types/chai-as-promised': 7.1.4
      '@types/mocha': 7.0.2
      '@types/node': 12.20.16
      chai: 4.3.4
      chai-as-promised: 7.1.1_chai@4.3.4
      cross-env: 7.0.3
      dotenv: 8.6.0
      eslint: 7.30.0
      inherits: 2.0.4
      karma: 6.3.4
      karma-chrome-launcher: 3.1.0
      karma-coverage: 2.0.3
      karma-edge-launcher: 0.4.2_karma@6.3.4
      karma-env-preprocessor: 0.1.1
      karma-firefox-launcher: 1.3.0
      karma-ie-launcher: 1.0.0_karma@6.3.4
      karma-json-preprocessor: 0.3.3_karma@6.3.4
      karma-json-to-file-reporter: 1.0.1
      karma-junit-reporter: 2.0.1_karma@6.3.4
      karma-mocha: 2.0.1
      karma-mocha-reporter: 2.2.5_karma@6.3.4
      karma-sourcemap-loader: 0.3.8
      mocha: 7.2.0
      mocha-junit-reporter: 1.23.3_mocha@7.2.0
      nyc: 14.1.1
      prettier: 1.19.1
      rimraf: 3.0.2
      rollup: 1.32.1
      tslib: 2.3.0
      typedoc: 0.15.2
      typescript: 4.2.4
      util: 0.12.4
    dev: false
    name: '@rush-temp/mixed-reality-authentication'
    resolution:
      integrity: sha512-MkDOVDN8J/hqehxwB3Ow7DbduV3cYYvmwH95XEZA2ckD6e7NokCDzBbdLiS14hFVhP+spA9GAsqXoqS/Z+y7Ag==
      tarball: file:projects/mixed-reality-authentication.tgz
    version: 0.0.0
  file:projects/mixed-reality-remote-rendering.tgz:
    dependencies:
      '@azure/core-tracing': 1.0.0-preview.13
      '@azure/identity': 1.4.0
      '@microsoft/api-extractor': 7.7.11
      '@types/chai': 4.2.21
      '@types/chai-as-promised': 7.1.4
      '@types/mocha': 7.0.2
      '@types/node': 12.20.16
      '@types/uuid': 8.3.1
      chai: 4.3.4
      chai-as-promised: 7.1.1_chai@4.3.4
      cross-env: 7.0.3
      dotenv: 8.6.0
      eslint: 7.30.0
      inherits: 2.0.4
      karma: 6.3.4
      karma-chrome-launcher: 3.1.0
      karma-coverage: 2.0.3
      karma-edge-launcher: 0.4.2_karma@6.3.4
      karma-env-preprocessor: 0.1.1
      karma-firefox-launcher: 1.3.0
      karma-ie-launcher: 1.0.0_karma@6.3.4
      karma-json-preprocessor: 0.3.3_karma@6.3.4
      karma-json-to-file-reporter: 1.0.1
      karma-junit-reporter: 2.0.1_karma@6.3.4
      karma-mocha: 2.0.1
      karma-mocha-reporter: 2.2.5_karma@6.3.4
      mocha: 7.2.0
      mocha-junit-reporter: 1.23.3_mocha@7.2.0
      nyc: 14.1.1
      prettier: 1.19.1
      rimraf: 3.0.2
      rollup: 1.32.1
      tslib: 2.3.0
      typedoc: 0.15.2
      typescript: 4.2.4
      util: 0.12.4
      uuid: 8.3.2
    dev: false
    name: '@rush-temp/mixed-reality-remote-rendering'
    resolution:
      integrity: sha512-lSGnOx3vx3jiztKUJhut1oRHy5NbRBL5Y2UBdgnz91jjmxCohHQmDSUjx2+w/1MQI32zfpV0NzgcishrbKXzsQ==
      tarball: file:projects/mixed-reality-remote-rendering.tgz
    version: 0.0.0
  file:projects/mock-hub.tgz:
    dependencies:
      '@types/node': 12.20.16
      dotenv: 8.6.0
      eslint: 7.30.0
      prettier: 1.19.1
      rhea: 2.0.3
      rimraf: 3.0.2
      tslib: 2.3.0
      typescript: 4.2.4
    dev: false
    name: '@rush-temp/mock-hub'
    resolution:
      integrity: sha512-K6rFTLoACIBX5It6x5v3r668Kpt7jjkgCeukzTyZ13cvPrjqJ4M7L9y0oU2ECIigGm59cbHx4sWOX/rHAhELhw==
      tarball: file:projects/mock-hub.tgz
    version: 0.0.0
  file:projects/monitor-opentelemetry-exporter.tgz:
    dependencies:
      '@microsoft/api-extractor': 7.7.11
      '@opentelemetry/api': 1.0.1
      '@opentelemetry/core': 0.22.0_@opentelemetry+api@1.0.1
      '@opentelemetry/instrumentation': 0.22.0_@opentelemetry+api@1.0.1
      '@opentelemetry/instrumentation-http': 0.22.0_@opentelemetry+api@1.0.1
      '@opentelemetry/node': 0.22.0_@opentelemetry+api@1.0.1
      '@opentelemetry/resources': 0.22.0_@opentelemetry+api@1.0.1
      '@opentelemetry/semantic-conventions': 0.22.0
      '@opentelemetry/tracing': 0.22.0_@opentelemetry+api@1.0.1
      '@types/mocha': 7.0.2
      '@types/node': 12.20.16
      dotenv: 8.6.0
      eslint: 7.30.0
      eslint-plugin-node: 11.1.0_eslint@7.30.0
      execa: 3.4.0
      mocha: 7.2.0
      nock: 12.0.3
      nyc: 14.1.1
      prettier: 1.19.1
      rimraf: 3.0.2
      rollup: 1.32.1
      sinon: 9.2.4
      ts-node: 9.1.1_typescript@4.2.4
      tslib: 2.3.0
      typedoc: 0.15.2
      typescript: 4.2.4
    dev: false
    name: '@rush-temp/monitor-opentelemetry-exporter'
    resolution:
      integrity: sha512-nL1i8Vh4fkWq8IjstjJQlRw6Wh0318JhMzeicmZlvHy8bgAuCkcW4WIMdfxi07G9iDP0v5BO8jU4jYcCGWS9tQ==
      tarball: file:projects/monitor-opentelemetry-exporter.tgz
    version: 0.0.0
  file:projects/monitor-query.tgz:
    dependencies:
      '@azure/core-tracing': 1.0.0-preview.13
      '@azure/identity': 1.4.0
      '@microsoft/api-extractor': 7.7.11
      '@opentelemetry/api': 1.0.1
      '@opentelemetry/node': 0.22.0_@opentelemetry+api@1.0.1
      '@opentelemetry/tracing': 0.22.0_@opentelemetry+api@1.0.1
      '@types/chai': 4.2.21
      '@types/chai-as-promised': 7.1.4
      '@types/mocha': 7.0.2
      '@types/node': 12.20.16
      chai: 4.3.4
      chai-as-promised: 7.1.1_chai@4.3.4
      cross-env: 7.0.3
      dotenv: 8.6.0
      downlevel-dts: 0.4.0
      eslint: 7.30.0
      esm: 3.2.25
      inherits: 2.0.4
      karma: 6.3.4
      karma-chrome-launcher: 3.1.0
      karma-coverage: 2.0.3
      karma-edge-launcher: 0.4.2_karma@6.3.4
      karma-env-preprocessor: 0.1.1
      karma-firefox-launcher: 1.3.0
      karma-ie-launcher: 1.0.0_karma@6.3.4
      karma-json-preprocessor: 0.3.3_karma@6.3.4
      karma-json-to-file-reporter: 1.0.1
      karma-junit-reporter: 2.0.1_karma@6.3.4
      karma-mocha: 2.0.1
      karma-mocha-reporter: 2.2.5_karma@6.3.4
      mocha: 7.2.0
      mocha-junit-reporter: 1.23.3_mocha@7.2.0
      nyc: 14.1.1
      prettier: 1.19.1
      rimraf: 3.0.2
      rollup: 1.32.1
      source-map-support: 0.5.19
      tslib: 2.3.0
      typedoc: 0.15.2
      typescript: 4.2.4
      util: 0.12.4
    dev: false
    name: '@rush-temp/monitor-query'
    resolution:
      integrity: sha512-R2EdwOB5S6OsJcz9IqKVZ9Cg32qko/QbUT4dqnwsk/WPyD4ik9Smn6EgSpZIrBCAPPqN3AGU6X8AgXeed8egdg==
      tarball: file:projects/monitor-query.tgz
    version: 0.0.0
  file:projects/perf-ai-form-recognizer.tgz:
    dependencies:
      '@azure/ai-form-recognizer': 3.1.0-beta.3
      '@azure/identity': 2.0.0-beta.4
      '@types/node': 12.20.16
      dotenv: 8.6.0
      eslint: 7.30.0
      prettier: 1.19.1
      rimraf: 3.0.2
      ts-node: 9.1.1_typescript@4.2.4
      tslib: 2.3.0
      typescript: 4.2.4
    dev: false
    name: '@rush-temp/perf-ai-form-recognizer'
    resolution:
      integrity: sha512-lBJHEV2UQxYVGAHjo93+FayiHLQ2UVlnOZd12+V+DCkoHbgr8xS6EGdxlbq06aqL+iMpfnz6YA7j9Zdbk1unmg==
      tarball: file:projects/perf-ai-form-recognizer.tgz
    version: 0.0.0
  file:projects/perf-ai-metrics-advisor.tgz:
    dependencies:
      '@azure/ai-metrics-advisor': 1.0.0-beta.3
      '@types/node': 12.20.16
      dotenv: 8.6.0
      eslint: 7.30.0
      prettier: 1.19.1
      rimraf: 3.0.2
      ts-node: 9.1.1_typescript@4.2.4
      tslib: 2.3.0
      typescript: 4.2.4
    dev: false
    name: '@rush-temp/perf-ai-metrics-advisor'
    resolution:
      integrity: sha512-ZjOIz/qZblV8RptttXCimWsXhWNgln9uSy3bS+7UdCFB20ve8PbIMtKlm9peFpTxtGbkLbUJ05WdRAGSDRFt6w==
      tarball: file:projects/perf-ai-metrics-advisor.tgz
    version: 0.0.0
  file:projects/perf-ai-text-analytics.tgz:
    dependencies:
      '@types/node': 12.20.16
      dotenv: 8.6.0
      eslint: 7.30.0
      prettier: 1.19.1
      rimraf: 3.0.2
      ts-node: 9.1.1_typescript@4.2.4
      tslib: 2.3.0
      typescript: 4.2.4
    dev: false
    name: '@rush-temp/perf-ai-text-analytics'
    resolution:
      integrity: sha512-OA65NArbq4fXs51tU41/sxoKRpJtkOFccaybbXkNLv7t14hw/2oiPsBXbtW3fRjCkUGQK60Ww/VcSgxr9L++0w==
      tarball: file:projects/perf-ai-text-analytics.tgz
    version: 0.0.0
  file:projects/perf-app-configuration.tgz:
    dependencies:
      '@types/node': 12.20.16
      '@types/uuid': 8.3.1
      dotenv: 8.6.0
      eslint: 7.30.0
      prettier: 1.19.1
      rimraf: 3.0.2
      ts-node: 9.1.1_typescript@4.2.4
      tslib: 2.3.0
      typescript: 4.2.4
      uuid: 8.3.2
    dev: false
    name: '@rush-temp/perf-app-configuration'
    resolution:
      integrity: sha512-vxd8UIAJWmXCeXs+np9dzDKpeHAYtCmh3CpE7I3E27oMx8dvT8Rx6UZ40VwOSlOzZDdK1/6B7bU/EnrhjEEhjA==
      tarball: file:projects/perf-app-configuration.tgz
    version: 0.0.0
  file:projects/perf-core-rest-pipeline.tgz:
    dependencies:
      '@types/uuid': 8.3.1
      dotenv: 8.6.0
      eslint: 7.30.0
      prettier: 1.19.1
      rimraf: 3.0.2
      ts-node: 9.1.1_typescript@4.2.4
      tslib: 2.3.0
      typescript: 4.2.4
    dev: false
    name: '@rush-temp/perf-core-rest-pipeline'
    resolution:
      integrity: sha512-VtDP3wPovpWESSwAZQ7FqSBdZAqLmijGC50UHykB1qGKoSk/v4hnX3v3H/qef2Gq1m9962VNH3A1xHcAujr5Ng==
      tarball: file:projects/perf-core-rest-pipeline.tgz
    version: 0.0.0
  file:projects/perf-eventgrid.tgz:
    dependencies:
      '@types/node': 12.20.16
      dotenv: 8.6.0
      eslint: 7.30.0
      prettier: 1.19.1
      rimraf: 3.0.2
      ts-node: 9.1.1_typescript@4.2.4
      tslib: 2.3.0
      typescript: 4.2.4
    dev: false
    name: '@rush-temp/perf-eventgrid'
    resolution:
      integrity: sha512-uTGNn9MwdSVeweKogNSB0lQlWHfuiqWJ+2fWaf/jOSmEe/0R1LFmrwIOErA8uBumCga1Mz1/NBMoaPA6KDlblg==
      tarball: file:projects/perf-eventgrid.tgz
    version: 0.0.0
  file:projects/perf-identity.tgz:
    dependencies:
      '@types/uuid': 8.3.1
      dotenv: 8.6.0
      eslint: 7.30.0
      prettier: 1.19.1
      rimraf: 3.0.2
      ts-node: 9.1.1_typescript@4.2.4
      tslib: 2.3.0
      typescript: 4.2.4
    dev: false
    name: '@rush-temp/perf-identity'
    resolution:
      integrity: sha512-y1zAMz8QTG3UEFwFvVgcc3pTdpNTn/pQW75roboiqe0On9eRFzAKdvq/Ubue4iVTqE9CMZmdsgALadXcmBI3jw==
      tarball: file:projects/perf-identity.tgz
    version: 0.0.0
  file:projects/perf-keyvault-certificates.tgz:
    dependencies:
      '@azure/identity': 2.0.0-beta.4
      '@azure/keyvault-certificates': 4.2.0
      '@types/uuid': 8.3.1
      dotenv: 8.6.0
      eslint: 7.30.0
      prettier: 1.19.1
      rimraf: 3.0.2
      ts-node: 9.1.1_typescript@4.2.4
      tslib: 2.3.0
      typescript: 4.2.4
      uuid: 8.3.2
    dev: false
    name: '@rush-temp/perf-keyvault-certificates'
    resolution:
      integrity: sha512-VOVgg8u6i1vwFR79jgCmGiX2Q5eedx2xKn5Dn2lViPbyYEv8QY7ieagdI5YIuihovg+j7+RQ0xlRiGhQwxrlzA==
      tarball: file:projects/perf-keyvault-certificates.tgz
    version: 0.0.0
  file:projects/perf-keyvault-keys.tgz:
    dependencies:
      '@azure/keyvault-keys': 4.2.2
      '@types/uuid': 8.3.1
      dotenv: 8.6.0
      eslint: 7.30.0
      prettier: 1.19.1
      rimraf: 3.0.2
      ts-node: 9.1.1_typescript@4.2.4
      tslib: 2.3.0
      typescript: 4.2.4
      uuid: 8.3.2
    dev: false
    name: '@rush-temp/perf-keyvault-keys'
    resolution:
      integrity: sha512-9fQgixzmC5EXGxuFD9cFsUOewEzvxv6bGIrc0RI+B4wsbvH5T+kYhn3gl5WhHz387mEL4/UsmrXZ7sIn0brQUQ==
      tarball: file:projects/perf-keyvault-keys.tgz
    version: 0.0.0
  file:projects/perf-keyvault-secrets.tgz:
    dependencies:
      '@azure/identity': 2.0.0-beta.4
      '@azure/keyvault-secrets': 4.2.0
      '@types/uuid': 8.3.1
      dotenv: 8.6.0
      eslint: 7.30.0
      prettier: 1.19.1
      rimraf: 3.0.2
      ts-node: 9.1.1_typescript@4.2.4
      tslib: 2.3.0
      typescript: 4.2.4
      uuid: 8.3.2
    dev: false
    name: '@rush-temp/perf-keyvault-secrets'
    resolution:
      integrity: sha512-+CWF47gCoFipTfxeoFVWBCVxEUAqawPWX0GySVho6xUAP58iRVvWBJtAm5FtDaIkNCXcizVNdvVfKtC7aCmTqQ==
      tarball: file:projects/perf-keyvault-secrets.tgz
    version: 0.0.0
  file:projects/perf-search-documents.tgz:
    dependencies:
      '@azure/identity': 2.0.0-beta.4
      '@types/node': 12.20.16
      dotenv: 8.6.0
      eslint: 7.30.0
      prettier: 1.19.1
      rimraf: 3.0.2
      ts-node: 9.1.1_typescript@4.2.4
      tslib: 2.3.0
      typescript: 4.2.4
    dev: false
    name: '@rush-temp/perf-search-documents'
    resolution:
      integrity: sha512-vtRy8wK+zbj82Lk2NN1MP/Be2VZRW7D9wfJPAGQLMQIc1zPLx2uAqCUQqVKg26qS5havaOSWU3egtO8OblqrIw==
      tarball: file:projects/perf-search-documents.tgz
    version: 0.0.0
  file:projects/perf-storage-blob.tgz:
    dependencies:
      '@types/node': 12.20.16
      '@types/node-fetch': 2.5.11
      '@types/uuid': 8.3.1
      dotenv: 8.6.0
      eslint: 7.30.0
      node-fetch: 2.6.1
      prettier: 1.19.1
      rimraf: 3.0.2
      ts-node: 9.1.1_typescript@4.2.4
      tslib: 2.3.0
      typescript: 4.2.4
      uuid: 8.3.2
    dev: false
    name: '@rush-temp/perf-storage-blob'
    resolution:
      integrity: sha512-g9WCFy7NReAPcyICgkDcGEf2XqEKKbpimkrfr9AfVid/tmI5+utszeVwS7utEiQg8OrGPVndMxAclH5IXTnTkQ==
      tarball: file:projects/perf-storage-blob.tgz
    version: 0.0.0
  file:projects/perf-storage-file-datalake.tgz:
    dependencies:
      '@types/node': 12.20.16
      '@types/uuid': 8.3.1
      dotenv: 8.6.0
      eslint: 7.30.0
      prettier: 1.19.1
      rimraf: 3.0.2
      ts-node: 9.1.1_typescript@4.2.4
      tslib: 2.3.0
      typescript: 4.2.4
      uuid: 8.3.2
    dev: false
    name: '@rush-temp/perf-storage-file-datalake'
    resolution:
      integrity: sha512-v2JLPEaagwTOCrUOE680t3lgwOm8gB4f1kss/28vKx31SHR4naXzzeBGAWTHHAxZL7cs1WfTj0F6p730T8NxdA==
      tarball: file:projects/perf-storage-file-datalake.tgz
    version: 0.0.0
  file:projects/perf-storage-file-share.tgz:
    dependencies:
      '@types/node': 12.20.16
      '@types/uuid': 8.3.1
      dotenv: 8.6.0
      eslint: 7.30.0
      prettier: 1.19.1
      rimraf: 3.0.2
      ts-node: 9.1.1_typescript@4.2.4
      tslib: 2.3.0
      typescript: 4.2.4
      uuid: 8.3.2
    dev: false
    name: '@rush-temp/perf-storage-file-share'
    resolution:
      integrity: sha512-PD56Vv21uqok0ycwDqH0QrVx9IB/ukQEtKEIarbCYPB5d4yufKL3zb1LztaaVK38oUP/w2EKxgMMQEqyo4NdUQ==
      tarball: file:projects/perf-storage-file-share.tgz
    version: 0.0.0
  file:projects/purview-catalog.tgz:
    dependencies:
      '@azure/identity': 1.4.0
      '@microsoft/api-extractor': 7.13.2
      '@types/chai': 4.2.21
      '@types/mocha': 7.0.2
      '@types/node': 12.20.16
      chai: 4.3.4
      cross-env: 7.0.3
      dotenv: 8.6.0
      eslint: 7.30.0
      karma: 6.3.4
      karma-chrome-launcher: 3.1.0
      karma-coverage: 2.0.3
      karma-edge-launcher: 0.4.2_karma@6.3.4
      karma-env-preprocessor: 0.1.1
      karma-firefox-launcher: 1.3.0
      karma-ie-launcher: 1.0.0_karma@6.3.4
      karma-json-preprocessor: 0.3.3_karma@6.3.4
      karma-json-to-file-reporter: 1.0.1
      karma-junit-reporter: 2.0.1_karma@6.3.4
      karma-mocha: 2.0.1
      karma-mocha-reporter: 2.2.5_karma@6.3.4
      karma-source-map-support: 1.4.0
      karma-sourcemap-loader: 0.3.8
      mkdirp: 1.0.4
      mocha: 7.2.0
      mocha-junit-reporter: 1.23.3_mocha@7.2.0
      nyc: 14.1.1
      prettier: 2.2.1
      rimraf: 3.0.2
      rollup: 1.32.1
      source-map-support: 0.5.19
      tslib: 2.3.0
      typedoc: 0.15.2
      typescript: 4.2.4
    dev: false
    name: '@rush-temp/purview-catalog'
    resolution:
      integrity: sha512-zbKECR4uoJ96FdK/Sc2kdZqBySXZlM4OgUJ/NX3GBmT9V4NWlYVXie/TH0t31M0OiHWKJurwVvMBEoXxj5Xecw==
      tarball: file:projects/purview-catalog.tgz
    version: 0.0.0
  file:projects/purview-scanning.tgz:
    dependencies:
      '@azure/identity': 1.4.0
      '@microsoft/api-extractor': 7.13.2
      '@types/chai': 4.2.21
      '@types/mocha': 7.0.2
      '@types/node': 12.20.16
      chai: 4.3.4
      cross-env: 7.0.3
      dotenv: 8.6.0
      eslint: 7.30.0
      karma: 6.3.4
      karma-chrome-launcher: 3.1.0
      karma-coverage: 2.0.3
      karma-edge-launcher: 0.4.2_karma@6.3.4
      karma-env-preprocessor: 0.1.1
      karma-firefox-launcher: 1.3.0
      karma-ie-launcher: 1.0.0_karma@6.3.4
      karma-json-preprocessor: 0.3.3_karma@6.3.4
      karma-json-to-file-reporter: 1.0.1
      karma-junit-reporter: 2.0.1_karma@6.3.4
      karma-mocha: 2.0.1
      karma-mocha-reporter: 2.2.5_karma@6.3.4
      karma-source-map-support: 1.4.0
      karma-sourcemap-loader: 0.3.8
      mkdirp: 1.0.4
      mocha: 7.2.0
      mocha-junit-reporter: 1.23.3_mocha@7.2.0
      nyc: 14.1.1
      prettier: 2.2.1
      rimraf: 3.0.2
      rollup: 1.32.1
      source-map-support: 0.5.19
      tslib: 2.3.0
      typedoc: 0.15.2
      typescript: 4.2.4
    dev: false
    name: '@rush-temp/purview-scanning'
    resolution:
      integrity: sha512-fOhl4Yh1sPMLRxypsLDyLuE6P8+Gs/MQVuafc9VgjwZdkt15ac9wbT/x0M87kH3JjJVMIHCqvkOF8vtxCVQXsw==
      tarball: file:projects/purview-scanning.tgz
    version: 0.0.0
  file:projects/quantum-jobs.tgz:
    dependencies:
      '@azure/core-tracing': 1.0.0-preview.13
      '@microsoft/api-extractor': 7.7.11
      '@rollup/plugin-commonjs': 11.0.2_rollup@1.32.1
      '@rollup/plugin-json': 4.1.0_rollup@1.32.1
      '@rollup/plugin-multi-entry': 3.0.1_rollup@1.32.1
      '@rollup/plugin-node-resolve': 8.4.0_rollup@1.32.1
      '@rollup/plugin-replace': 2.4.2_rollup@1.32.1
      '@types/chai': 4.2.21
      '@types/mocha': 7.0.2
      '@types/node': 12.20.16
      '@types/sinon': 9.0.11
      chai: 4.3.4
      cross-env: 7.0.3
      dotenv: 8.6.0
      eslint: 7.30.0
      events: 3.3.0
      inherits: 2.0.4
      karma: 6.3.4
      karma-chrome-launcher: 3.1.0
      karma-coverage: 2.0.3
      karma-edge-launcher: 0.4.2_karma@6.3.4
      karma-env-preprocessor: 0.1.1
      karma-firefox-launcher: 1.3.0
      karma-ie-launcher: 1.0.0_karma@6.3.4
      karma-json-preprocessor: 0.3.3_karma@6.3.4
      karma-json-to-file-reporter: 1.0.1
      karma-junit-reporter: 2.0.1_karma@6.3.4
      karma-mocha: 2.0.1
      karma-mocha-reporter: 2.2.5_karma@6.3.4
      karma-sourcemap-loader: 0.3.8
      mocha: 7.2.0
      mocha-junit-reporter: 1.23.3_mocha@7.2.0
      nyc: 14.1.1
      prettier: 1.19.1
      rimraf: 3.0.2
      rollup: 1.32.1
      rollup-plugin-shim: 1.0.0
      rollup-plugin-sourcemaps: 0.4.2_rollup@1.32.1
      rollup-plugin-terser: 5.3.1_rollup@1.32.1
      rollup-plugin-visualizer: 4.2.2_rollup@1.32.1
      sinon: 9.2.4
      tslib: 2.3.0
      typedoc: 0.15.2
      typescript: 4.2.4
      util: 0.12.4
    dev: false
    name: '@rush-temp/quantum-jobs'
    resolution:
      integrity: sha512-vCB3qJel4X3giW+iYhJCxEuHg1E2hNqh8xb+Lix7wQFVkmAgpn01YGLDPde1olWGOlvk7PhiGUaLnRuGYP0MBg==
      tarball: file:projects/quantum-jobs.tgz
    version: 0.0.0
  file:projects/schema-registry-avro.tgz:
    dependencies:
      '@azure/core-tracing': 1.0.0-preview.13
      '@microsoft/api-extractor': 7.7.11
      '@rollup/plugin-commonjs': 11.0.2_rollup@1.32.1
      '@rollup/plugin-inject': 4.0.2_rollup@1.32.1
      '@rollup/plugin-json': 4.1.0_rollup@1.32.1
      '@rollup/plugin-multi-entry': 3.0.1_rollup@1.32.1
      '@rollup/plugin-node-resolve': 8.4.0_rollup@1.32.1
      '@rollup/plugin-replace': 2.4.2_rollup@1.32.1
      '@types/chai': 4.2.21
      '@types/chai-as-promised': 7.1.4
      '@types/mocha': 7.0.2
      '@types/node': 12.20.16
      avsc: 5.7.1
      buffer: 5.7.1
      chai: 4.3.4
      chai-as-promised: 7.1.1_chai@4.3.4
      cross-env: 7.0.3
      dotenv: 8.6.0
      eslint: 7.30.0
      karma: 6.3.4
      karma-chrome-launcher: 3.1.0
      karma-coverage: 2.0.3
      karma-edge-launcher: 0.4.2_karma@6.3.4
      karma-env-preprocessor: 0.1.1
      karma-firefox-launcher: 1.3.0
      karma-ie-launcher: 1.0.0_karma@6.3.4
      karma-json-preprocessor: 0.3.3_karma@6.3.4
      karma-json-to-file-reporter: 1.0.1
      karma-junit-reporter: 2.0.1_karma@6.3.4
      karma-mocha: 2.0.1
      karma-mocha-reporter: 2.2.5_karma@6.3.4
      karma-sourcemap-loader: 0.3.8
      mocha: 7.2.0
      mocha-junit-reporter: 1.23.3_mocha@7.2.0
      nyc: 14.1.1
      prettier: 1.19.1
      process: 0.11.10
      rimraf: 3.0.2
      rollup: 1.32.1
      rollup-plugin-shim: 1.0.0
      rollup-plugin-sourcemaps: 0.4.2_rollup@1.32.1
      rollup-plugin-terser: 5.3.1_rollup@1.32.1
      rollup-plugin-visualizer: 4.2.2_rollup@1.32.1
      source-map-support: 0.5.19
      tslib: 2.3.0
      typedoc: 0.15.2
      typescript: 4.2.4
    dev: false
    name: '@rush-temp/schema-registry-avro'
    resolution:
      integrity: sha512-1Gx/cxrGzeNpsjnE4z+HoOS1/IUd76UjtPXG1/fcYjzuStVv0Q9Siv0OQo4IyzV5jY3hGbQFXcHKge+wLu1Mhw==
      tarball: file:projects/schema-registry-avro.tgz
    version: 0.0.0
  file:projects/schema-registry.tgz:
    dependencies:
      '@azure/core-tracing': 1.0.0-preview.13
      '@azure/identity': 2.0.0-beta.4
      '@microsoft/api-extractor': 7.7.11
      '@rollup/plugin-commonjs': 11.0.2_rollup@1.32.1
      '@rollup/plugin-json': 4.1.0_rollup@1.32.1
      '@rollup/plugin-multi-entry': 3.0.1_rollup@1.32.1
      '@rollup/plugin-node-resolve': 8.4.0_rollup@1.32.1
      '@rollup/plugin-replace': 2.4.2_rollup@1.32.1
      '@types/chai': 4.2.21
      '@types/chai-as-promised': 7.1.4
      '@types/mocha': 7.0.2
      '@types/node': 12.20.16
      chai: 4.3.4
      chai-as-promised: 7.1.1_chai@4.3.4
      cross-env: 7.0.3
      dotenv: 8.6.0
      eslint: 7.30.0
      karma: 6.3.4
      karma-chrome-launcher: 3.1.0
      karma-coverage: 2.0.3
      karma-edge-launcher: 0.4.2_karma@6.3.4
      karma-env-preprocessor: 0.1.1
      karma-firefox-launcher: 1.3.0
      karma-ie-launcher: 1.0.0_karma@6.3.4
      karma-json-preprocessor: 0.3.3_karma@6.3.4
      karma-json-to-file-reporter: 1.0.1
      karma-junit-reporter: 2.0.1_karma@6.3.4
      karma-mocha: 2.0.1
      karma-mocha-reporter: 2.2.5_karma@6.3.4
      karma-sourcemap-loader: 0.3.8
      mocha: 7.2.0
      mocha-junit-reporter: 1.23.3_mocha@7.2.0
      nyc: 14.1.1
      prettier: 1.19.1
      rimraf: 3.0.2
      rollup: 1.32.1
      rollup-plugin-shim: 1.0.0
      rollup-plugin-sourcemaps: 0.4.2_rollup@1.32.1
      rollup-plugin-terser: 5.3.1_rollup@1.32.1
      rollup-plugin-visualizer: 4.2.2_rollup@1.32.1
      source-map-support: 0.5.19
      tslib: 2.3.0
      typedoc: 0.15.2
      typescript: 4.2.4
    dev: false
    name: '@rush-temp/schema-registry'
    resolution:
      integrity: sha512-Z0oVTxXXn1tik0xx0Z8jwZYwa0sM7m3M569lMcjOOCfD0THG3xrvJALB8IPSrkOLditxWMdKWvh/VkF8YwwZgw==
      tarball: file:projects/schema-registry.tgz
    version: 0.0.0
  file:projects/search-documents.tgz:
    dependencies:
      '@azure/core-tracing': 1.0.0-preview.13
      '@microsoft/api-extractor': 7.7.11
      '@rollup/plugin-commonjs': 11.0.2_rollup@1.32.1
      '@rollup/plugin-json': 4.1.0_rollup@1.32.1
      '@rollup/plugin-multi-entry': 3.0.1_rollup@1.32.1
      '@rollup/plugin-node-resolve': 8.4.0_rollup@1.32.1
      '@rollup/plugin-replace': 2.4.2_rollup@1.32.1
      '@types/chai': 4.2.21
      '@types/mocha': 7.0.2
      '@types/node': 12.20.16
      '@types/sinon': 9.0.11
      chai: 4.3.4
      cross-env: 7.0.3
      dotenv: 8.6.0
      eslint: 7.30.0
      events: 3.3.0
      inherits: 2.0.4
      karma: 6.3.4
      karma-chrome-launcher: 3.1.0
      karma-coverage: 2.0.3
      karma-edge-launcher: 0.4.2_karma@6.3.4
      karma-env-preprocessor: 0.1.1
      karma-firefox-launcher: 1.3.0
      karma-ie-launcher: 1.0.0_karma@6.3.4
      karma-json-preprocessor: 0.3.3_karma@6.3.4
      karma-json-to-file-reporter: 1.0.1
      karma-junit-reporter: 2.0.1_karma@6.3.4
      karma-mocha: 2.0.1
      karma-mocha-reporter: 2.2.5_karma@6.3.4
      karma-sourcemap-loader: 0.3.8
      mocha: 7.2.0
      mocha-junit-reporter: 1.23.3_mocha@7.2.0
      nyc: 14.1.1
      prettier: 1.19.1
      rimraf: 3.0.2
      rollup: 1.32.1
      rollup-plugin-shim: 1.0.0
      rollup-plugin-sourcemaps: 0.4.2_rollup@1.32.1
      rollup-plugin-terser: 5.3.1_rollup@1.32.1
      rollup-plugin-visualizer: 4.2.2_rollup@1.32.1
      sinon: 9.2.4
      ts-node: 9.1.1_typescript@4.2.4
      tslib: 2.3.0
      typedoc: 0.15.2
      typescript: 4.2.4
      util: 0.12.4
    dev: false
    name: '@rush-temp/search-documents'
    resolution:
      integrity: sha512-R5XMdxTSlVmE6gEBgEWvYVD0XdFPYkWh1HCGDfGmmLuLJLBOKFDSH1t2LjSX2q6ODKIA0R1uJk+qRcO/YfNfDQ==
      tarball: file:projects/search-documents.tgz
    version: 0.0.0
  file:projects/service-bus.tgz:
    dependencies:
      '@azure/core-tracing': 1.0.0-preview.13
      '@microsoft/api-extractor': 7.7.11
      '@rollup/plugin-commonjs': 11.0.2_rollup@1.32.1
      '@rollup/plugin-inject': 4.0.2_rollup@1.32.1
      '@rollup/plugin-json': 4.1.0_rollup@1.32.1
      '@rollup/plugin-multi-entry': 3.0.1_rollup@1.32.1
      '@rollup/plugin-node-resolve': 8.4.0_rollup@1.32.1
      '@rollup/plugin-replace': 2.4.2_rollup@1.32.1
      '@types/chai': 4.2.21
      '@types/chai-as-promised': 7.1.4
      '@types/debug': 4.1.6
      '@types/glob': 7.1.4
      '@types/is-buffer': 2.0.0
      '@types/long': 4.0.1
      '@types/mocha': 7.0.2
      '@types/node': 12.20.16
      '@types/sinon': 9.0.11
      '@types/ws': 7.4.6
      assert: 1.5.0
      buffer: 5.7.1
      chai: 4.3.4
      chai-as-promised: 7.1.1_chai@4.3.4
      chai-exclude: 2.0.3_chai@4.3.4
      cross-env: 7.0.3
      debug: 4.3.2
      delay: 4.4.1
      dotenv: 8.6.0
      downlevel-dts: 0.4.0
      eslint: 7.30.0
      esm: 3.2.25
      events: 3.3.0
      glob: 7.1.7
      https-proxy-agent: 5.0.0
      is-buffer: 2.0.5
      jssha: 3.2.0
      karma: 6.3.4_debug@4.3.2
      karma-chrome-launcher: 3.1.0
      karma-coverage: 2.0.3
      karma-edge-launcher: 0.4.2_karma@6.3.4
      karma-env-preprocessor: 0.1.1
      karma-firefox-launcher: 1.3.0
      karma-ie-launcher: 1.0.0_karma@6.3.4
      karma-junit-reporter: 2.0.1_karma@6.3.4
      karma-mocha: 2.0.1
      karma-mocha-reporter: 2.2.5_karma@6.3.4
      karma-sourcemap-loader: 0.3.8
      long: 4.0.0
      mocha: 7.2.0
      mocha-junit-reporter: 1.23.3_mocha@7.2.0
      moment: 2.29.1
      nyc: 14.1.1
      prettier: 1.19.1
      process: 0.11.10
      promise: 8.1.0
      puppeteer: 3.3.0
      rhea-promise: 2.1.0
      rimraf: 3.0.2
      rollup: 1.32.1
      rollup-plugin-shim: 1.0.0
      rollup-plugin-sourcemaps: 0.4.2_rollup@1.32.1
      rollup-plugin-terser: 5.3.1_rollup@1.32.1
      sinon: 9.2.4
      ts-node: 9.1.1_typescript@4.2.4
      tslib: 2.3.0
      typedoc: 0.15.2
      typescript: 4.2.4
      ws: 7.5.2
    dev: false
    name: '@rush-temp/service-bus'
    resolution:
      integrity: sha512-BRE7Pu6o4KMaLKKXI54+yQTerjV4J9ACPmoZSyRtVRB9i7GtkwRIKwzU6s74lcP6GHdZYvYTqxJb7uAWiRWE0A==
      tarball: file:projects/service-bus.tgz
    version: 0.0.0
  file:projects/storage-blob-changefeed.tgz:
    dependencies:
      '@azure/core-tracing': 1.0.0-preview.13
      '@microsoft/api-extractor': 7.7.11
      '@rollup/plugin-commonjs': 11.0.2_rollup@1.32.1
      '@rollup/plugin-multi-entry': 3.0.1_rollup@1.32.1
      '@rollup/plugin-node-resolve': 8.4.0_rollup@1.32.1
      '@rollup/plugin-replace': 2.4.2_rollup@1.32.1
      '@types/mocha': 7.0.2
      '@types/node': 12.20.16
      '@types/sinon': 9.0.11
      assert: 1.5.0
      cross-env: 7.0.3
      dotenv: 8.6.0
      downlevel-dts: 0.4.0
      es6-promise: 4.2.8
      eslint: 7.30.0
      esm: 3.2.25
      events: 3.3.0
      inherits: 2.0.4
      karma: 6.3.4
      karma-chrome-launcher: 3.1.0
      karma-coverage: 2.0.3
      karma-edge-launcher: 0.4.2_karma@6.3.4
      karma-env-preprocessor: 0.1.1
      karma-firefox-launcher: 1.3.0
      karma-ie-launcher: 1.0.0_karma@6.3.4
      karma-json-preprocessor: 0.3.3_karma@6.3.4
      karma-json-to-file-reporter: 1.0.1
      karma-junit-reporter: 2.0.1_karma@6.3.4
      karma-mocha: 2.0.1
      karma-mocha-reporter: 2.2.5_karma@6.3.4
      karma-sourcemap-loader: 0.3.8
      mocha: 7.2.0
      mocha-junit-reporter: 1.23.3_mocha@7.2.0
      nyc: 14.1.1
      prettier: 1.19.1
      puppeteer: 3.3.0
      rimraf: 3.0.2
      rollup: 1.32.1
      rollup-plugin-shim: 1.0.0
      rollup-plugin-sourcemaps: 0.4.2_rollup@1.32.1
      rollup-plugin-terser: 5.3.1_rollup@1.32.1
      rollup-plugin-visualizer: 4.2.2_rollup@1.32.1
      sinon: 9.2.4
      source-map-support: 0.5.19
      ts-node: 9.1.1_typescript@4.2.4
      tslib: 2.3.0
      typedoc: 0.15.2
      typescript: 4.2.4
      util: 0.12.4
    dev: false
    name: '@rush-temp/storage-blob-changefeed'
    resolution:
      integrity: sha512-uCbsN5J9fSV+Md24+5WOKV+fsYrGDZL+dWA8/59y0GP70fBCAy0dd3ZifJQOKViLh8ZrTVW1w+72AoOoe9tdpw==
      tarball: file:projects/storage-blob-changefeed.tgz
    version: 0.0.0
  file:projects/storage-blob.tgz:
    dependencies:
      '@azure/core-tracing': 1.0.0-preview.13
      '@azure/identity': 2.0.0-beta.4
      '@microsoft/api-extractor': 7.7.11
      '@rollup/plugin-commonjs': 11.0.2_rollup@1.32.1
      '@rollup/plugin-json': 4.1.0_rollup@1.32.1
      '@rollup/plugin-multi-entry': 3.0.1_rollup@1.32.1
      '@rollup/plugin-node-resolve': 8.4.0_rollup@1.32.1
      '@rollup/plugin-replace': 2.4.2_rollup@1.32.1
      '@types/mocha': 7.0.2
      '@types/node': 12.20.16
      '@types/node-fetch': 2.5.11
      assert: 1.5.0
      cross-env: 7.0.3
      dotenv: 8.6.0
      downlevel-dts: 0.4.0
      es6-promise: 4.2.8
      eslint: 7.30.0
      esm: 3.2.25
      events: 3.3.0
      inherits: 2.0.4
      karma: 6.3.4
      karma-chrome-launcher: 3.1.0
      karma-coverage: 2.0.3
      karma-edge-launcher: 0.4.2_karma@6.3.4
      karma-env-preprocessor: 0.1.1
      karma-firefox-launcher: 1.3.0
      karma-ie-launcher: 1.0.0_karma@6.3.4
      karma-json-preprocessor: 0.3.3_karma@6.3.4
      karma-json-to-file-reporter: 1.0.1
      karma-junit-reporter: 2.0.1_karma@6.3.4
      karma-mocha: 2.0.1
      karma-mocha-reporter: 2.2.5_karma@6.3.4
      karma-sourcemap-loader: 0.3.8
      mocha: 7.2.0
      mocha-junit-reporter: 1.23.3_mocha@7.2.0
      node-fetch: 2.6.1
      nyc: 14.1.1
      prettier: 1.19.1
      puppeteer: 3.3.0
      rimraf: 3.0.2
      rollup: 1.32.1
      rollup-plugin-shim: 1.0.0
      rollup-plugin-sourcemaps: 0.4.2_rollup@1.32.1
      rollup-plugin-terser: 5.3.1_rollup@1.32.1
      rollup-plugin-visualizer: 4.2.2_rollup@1.32.1
      source-map-support: 0.5.19
      ts-node: 9.1.1_typescript@4.2.4
      tslib: 2.3.0
      typedoc: 0.15.2
      typescript: 4.2.4
      util: 0.12.4
    dev: false
    name: '@rush-temp/storage-blob'
    resolution:
      integrity: sha512-3j3Knognm+aJS5DYbK0SEkVG5O6gqkzqSR/1r2fNzSnfR8nn4r/svUPN/MW/jGLS55qjzKp/20NbaZVVNG9wvw==
      tarball: file:projects/storage-blob.tgz
    version: 0.0.0
  file:projects/storage-file-datalake.tgz:
    dependencies:
      '@azure/core-tracing': 1.0.0-preview.13
      '@microsoft/api-extractor': 7.7.11
      '@rollup/plugin-commonjs': 11.0.2_rollup@1.32.1
      '@rollup/plugin-json': 4.1.0_rollup@1.32.1
      '@rollup/plugin-multi-entry': 3.0.1_rollup@1.32.1
      '@rollup/plugin-node-resolve': 8.4.0_rollup@1.32.1
      '@rollup/plugin-replace': 2.4.2_rollup@1.32.1
      '@types/mocha': 7.0.2
      '@types/node': 12.20.16
      '@types/query-string': 6.2.0
      assert: 1.5.0
      cross-env: 7.0.3
      dotenv: 8.6.0
      downlevel-dts: 0.4.0
      es6-promise: 4.2.8
      eslint: 7.30.0
      esm: 3.2.25
      events: 3.3.0
      execa: 3.4.0
      inherits: 2.0.4
      karma: 6.3.4
      karma-chrome-launcher: 3.1.0
      karma-coverage: 2.0.3
      karma-edge-launcher: 0.4.2_karma@6.3.4
      karma-env-preprocessor: 0.1.1
      karma-firefox-launcher: 1.3.0
      karma-ie-launcher: 1.0.0_karma@6.3.4
      karma-json-preprocessor: 0.3.3_karma@6.3.4
      karma-json-to-file-reporter: 1.0.1
      karma-junit-reporter: 2.0.1_karma@6.3.4
      karma-mocha: 2.0.1
      karma-mocha-reporter: 2.2.5_karma@6.3.4
      karma-sourcemap-loader: 0.3.8
      mocha: 7.2.0
      mocha-junit-reporter: 1.23.3_mocha@7.2.0
      nyc: 14.1.1
      prettier: 1.19.1
      puppeteer: 3.3.0
      query-string: 5.1.1
      rimraf: 3.0.2
      rollup: 1.32.1
      rollup-plugin-shim: 1.0.0
      rollup-plugin-sourcemaps: 0.4.2_rollup@1.32.1
      rollup-plugin-terser: 5.3.1_rollup@1.32.1
      rollup-plugin-visualizer: 4.2.2_rollup@1.32.1
      source-map-support: 0.5.19
      ts-node: 9.1.1_typescript@4.2.4
      tslib: 2.3.0
      typedoc: 0.15.2
      typescript: 4.2.4
      util: 0.12.4
    dev: false
    name: '@rush-temp/storage-file-datalake'
    resolution:
      integrity: sha512-VwLRCsMV+Wf8/HDSCwSymBgzQFooukJu8OTkcQ/XeLNHfYLqCrPWV+wVamPwIlJTP9e+jt+TjQ0BIo0aTzS4mg==
      tarball: file:projects/storage-file-datalake.tgz
    version: 0.0.0
  file:projects/storage-file-share.tgz:
    dependencies:
      '@azure/core-tracing': 1.0.0-preview.13
      '@microsoft/api-extractor': 7.7.11
      '@rollup/plugin-commonjs': 11.0.2_rollup@1.32.1
      '@rollup/plugin-multi-entry': 3.0.1_rollup@1.32.1
      '@rollup/plugin-node-resolve': 8.4.0_rollup@1.32.1
      '@rollup/plugin-replace': 2.4.2_rollup@1.32.1
      '@types/mocha': 7.0.2
      '@types/node': 12.20.16
      assert: 1.5.0
      cross-env: 7.0.3
      dotenv: 8.6.0
      downlevel-dts: 0.4.0
      es6-promise: 4.2.8
      eslint: 7.30.0
      esm: 3.2.25
      events: 3.3.0
      inherits: 2.0.4
      karma: 6.3.4
      karma-chrome-launcher: 3.1.0
      karma-coverage: 2.0.3
      karma-edge-launcher: 0.4.2_karma@6.3.4
      karma-env-preprocessor: 0.1.1
      karma-firefox-launcher: 1.3.0
      karma-ie-launcher: 1.0.0_karma@6.3.4
      karma-json-preprocessor: 0.3.3_karma@6.3.4
      karma-json-to-file-reporter: 1.0.1
      karma-junit-reporter: 2.0.1_karma@6.3.4
      karma-mocha: 2.0.1
      karma-mocha-reporter: 2.2.5_karma@6.3.4
      karma-sourcemap-loader: 0.3.8
      mocha: 7.2.0
      mocha-junit-reporter: 1.23.3_mocha@7.2.0
      nyc: 14.1.1
      prettier: 1.19.1
      puppeteer: 3.3.0
      rimraf: 3.0.2
      rollup: 1.32.1
      rollup-plugin-shim: 1.0.0
      rollup-plugin-sourcemaps: 0.4.2_rollup@1.32.1
      rollup-plugin-terser: 5.3.1_rollup@1.32.1
      rollup-plugin-visualizer: 4.2.2_rollup@1.32.1
      source-map-support: 0.5.19
      ts-node: 9.1.1_typescript@4.2.4
      tslib: 2.3.0
      typedoc: 0.15.2
      typescript: 4.2.4
      util: 0.12.4
    dev: false
    name: '@rush-temp/storage-file-share'
    resolution:
      integrity: sha512-VpGtvaXo9Sus1YMQN0VrDyLuIWpam98uehDQvSrl6ANllQBZRKuM1jmeqcik9Xb2MzBGCrMI1aqQxnTw2cbHEA==
      tarball: file:projects/storage-file-share.tgz
    version: 0.0.0
  file:projects/storage-internal-avro.tgz:
    dependencies:
      '@microsoft/api-extractor': 7.7.11
      '@rollup/plugin-commonjs': 11.0.2_rollup@1.32.1
      '@rollup/plugin-multi-entry': 3.0.1_rollup@1.32.1
      '@rollup/plugin-node-resolve': 8.4.0_rollup@1.32.1
      '@rollup/plugin-replace': 2.4.2_rollup@1.32.1
      '@types/mocha': 7.0.2
      '@types/node': 12.20.16
      assert: 1.5.0
      dotenv: 8.6.0
      downlevel-dts: 0.4.0
      es6-promise: 4.2.8
      eslint: 7.30.0
      esm: 3.2.25
      inherits: 2.0.4
      karma: 6.3.4
      karma-chrome-launcher: 3.1.0
      karma-coverage: 2.0.3
      karma-edge-launcher: 0.4.2_karma@6.3.4
      karma-env-preprocessor: 0.1.1
      karma-firefox-launcher: 1.3.0
      karma-ie-launcher: 1.0.0_karma@6.3.4
      karma-json-preprocessor: 0.3.3_karma@6.3.4
      karma-json-to-file-reporter: 1.0.1
      karma-junit-reporter: 2.0.1_karma@6.3.4
      karma-mocha: 2.0.1
      karma-mocha-reporter: 2.2.5_karma@6.3.4
      karma-sourcemap-loader: 0.3.8
      mocha: 7.2.0
      mocha-junit-reporter: 1.23.3_mocha@7.2.0
      nyc: 14.1.1
      prettier: 1.19.1
      puppeteer: 3.3.0
      rimraf: 3.0.2
      rollup: 1.32.1
      rollup-plugin-shim: 1.0.0
      rollup-plugin-sourcemaps: 0.4.2_rollup@1.32.1
      rollup-plugin-terser: 5.3.1_rollup@1.32.1
      rollup-plugin-visualizer: 4.2.2_rollup@1.32.1
      source-map-support: 0.5.19
      ts-node: 9.1.1_typescript@4.2.4
      tslib: 2.3.0
      typescript: 4.2.4
      util: 0.12.4
    dev: false
    name: '@rush-temp/storage-internal-avro'
    resolution:
      integrity: sha512-aQ1xnh7693GdMq9DI/FkIsHd5BnHsemYRwhc3BqmcOzIXP+n3qE1f9sP9t+DPGnWbcZI5Ce29VE9t1r6q31iAQ==
      tarball: file:projects/storage-internal-avro.tgz
    version: 0.0.0
  file:projects/storage-queue.tgz:
    dependencies:
      '@azure/core-tracing': 1.0.0-preview.13
      '@azure/identity': 2.0.0-beta.4
      '@microsoft/api-extractor': 7.7.11
      '@rollup/plugin-commonjs': 11.0.2_rollup@1.32.1
      '@rollup/plugin-multi-entry': 3.0.1_rollup@1.32.1
      '@rollup/plugin-node-resolve': 8.4.0_rollup@1.32.1
      '@rollup/plugin-replace': 2.4.2_rollup@1.32.1
      '@types/mocha': 7.0.2
      '@types/node': 12.20.16
      assert: 1.5.0
      cross-env: 7.0.3
      dotenv: 8.6.0
      downlevel-dts: 0.4.0
      es6-promise: 4.2.8
      eslint: 7.30.0
      esm: 3.2.25
      inherits: 2.0.4
      karma: 6.3.4
      karma-chrome-launcher: 3.1.0
      karma-coverage: 2.0.3
      karma-edge-launcher: 0.4.2_karma@6.3.4
      karma-env-preprocessor: 0.1.1
      karma-firefox-launcher: 1.3.0
      karma-ie-launcher: 1.0.0_karma@6.3.4
      karma-json-preprocessor: 0.3.3_karma@6.3.4
      karma-json-to-file-reporter: 1.0.1
      karma-junit-reporter: 2.0.1_karma@6.3.4
      karma-mocha: 2.0.1
      karma-mocha-reporter: 2.2.5_karma@6.3.4
      karma-sourcemap-loader: 0.3.8
      mocha: 7.2.0
      mocha-junit-reporter: 1.23.3_mocha@7.2.0
      nyc: 14.1.1
      prettier: 1.19.1
      puppeteer: 3.3.0
      rimraf: 3.0.2
      rollup: 1.32.1
      rollup-plugin-shim: 1.0.0
      rollup-plugin-sourcemaps: 0.4.2_rollup@1.32.1
      rollup-plugin-terser: 5.3.1_rollup@1.32.1
      rollup-plugin-visualizer: 4.2.2_rollup@1.32.1
      source-map-support: 0.5.19
      ts-node: 9.1.1_typescript@4.2.4
      tslib: 2.3.0
      typedoc: 0.15.2
      typescript: 4.2.4
      util: 0.12.4
    dev: false
    name: '@rush-temp/storage-queue'
    resolution:
      integrity: sha512-CTBxCgdVUumDnQDo009Fyp+n7umkRDMMe8KjJIzad1pUkxF0OzflqavQqM62X+yCNz7MHzENfRepTO/CAVHcFA==
      tarball: file:projects/storage-queue.tgz
    version: 0.0.0
  file:projects/synapse-access-control.tgz:
    dependencies:
      '@azure/core-tracing': 1.0.0-preview.13
      '@microsoft/api-extractor': 7.7.11
      '@rollup/plugin-commonjs': 11.0.2_rollup@1.32.1
      eslint: 7.30.0
      rimraf: 3.0.2
      rollup: 1.32.1
      rollup-plugin-node-resolve: 3.4.0
      rollup-plugin-sourcemaps: 0.4.2_rollup@1.32.1
      tslib: 2.3.0
      typedoc: 0.15.2
      typescript: 4.2.4
      uglify-js: 3.13.10
    dev: false
    name: '@rush-temp/synapse-access-control'
    resolution:
      integrity: sha512-YOYJ7D/Sl7HllEychX7AJmzM1xXO9mkwBxh137RIF51dF5Cnzq/m3MfOhPQ0vma615/w+J+ySsr2GbSeCetTLQ==
      tarball: file:projects/synapse-access-control.tgz
    version: 0.0.0
  file:projects/synapse-artifacts.tgz:
    dependencies:
      '@azure/core-tracing': 1.0.0-preview.13
      '@microsoft/api-extractor': 7.7.11
      '@rollup/plugin-commonjs': 11.0.2_rollup@1.32.1
      '@types/chai': 4.2.21
      '@types/chai-as-promised': 7.1.4
      '@types/mocha': 7.0.2
      '@types/node': 12.20.16
      '@types/sinon': 9.0.11
      chai: 4.3.4
      chai-as-promised: 7.1.1_chai@4.3.4
      cross-env: 7.0.3
      dotenv: 8.6.0
      eslint: 7.30.0
      karma: 6.3.4
      karma-chrome-launcher: 3.1.0
      karma-coverage: 2.0.3
      karma-edge-launcher: 0.4.2_karma@6.3.4
      karma-env-preprocessor: 0.1.1
      karma-firefox-launcher: 1.3.0
      karma-ie-launcher: 1.0.0_karma@6.3.4
      karma-json-preprocessor: 0.3.3_karma@6.3.4
      karma-json-to-file-reporter: 1.0.1
      karma-junit-reporter: 2.0.1_karma@6.3.4
      karma-mocha: 2.0.1
      karma-mocha-reporter: 2.2.5_karma@6.3.4
      karma-source-map-support: 1.4.0
      karma-sourcemap-loader: 0.3.8
      mocha: 7.2.0
      mocha-junit-reporter: 1.23.3_mocha@7.2.0
      nyc: 14.1.1
      prettier: 1.19.1
      rimraf: 3.0.2
      rollup: 1.32.1
      rollup-plugin-node-resolve: 3.4.0
      rollup-plugin-sourcemaps: 0.4.2_rollup@1.32.1
      sinon: 9.2.4
      source-map-support: 0.5.19
      ts-node: 9.1.1_typescript@4.2.4
      tslib: 2.3.0
      typedoc: 0.15.2
      typescript: 4.2.4
      uglify-js: 3.13.10
    dev: false
    name: '@rush-temp/synapse-artifacts'
    resolution:
      integrity: sha512-ZWi5Eoaf8z9GgJeXu3/mZ4EVmR+6Db3d/mqWAHw2PH9PfX14WFAWZsHli4olE8RGc8dsXfUM793/dyg2jbZfMA==
      tarball: file:projects/synapse-artifacts.tgz
    version: 0.0.0
  file:projects/synapse-managed-private-endpoints.tgz:
    dependencies:
      '@azure/core-tracing': 1.0.0-preview.13
      '@microsoft/api-extractor': 7.7.11
      '@rollup/plugin-commonjs': 11.0.2_rollup@1.32.1
      eslint: 7.30.0
      rimraf: 3.0.2
      rollup: 1.32.1
      rollup-plugin-node-resolve: 3.4.0
      rollup-plugin-sourcemaps: 0.4.2_rollup@1.32.1
      tslib: 2.3.0
      typedoc: 0.15.2
      typescript: 4.2.4
      uglify-js: 3.13.10
    dev: false
    name: '@rush-temp/synapse-managed-private-endpoints'
    resolution:
      integrity: sha512-IwnPZhtjlP5w9AXvKnd67n7tCK09ihLrUWs1sD6OE1RXaYcOu1JgICP+mjjYDc+5j0/HxE7mt4qKWdoVLLFS2w==
      tarball: file:projects/synapse-managed-private-endpoints.tgz
    version: 0.0.0
  file:projects/synapse-monitoring.tgz:
    dependencies:
      '@azure/core-tracing': 1.0.0-preview.13
      '@microsoft/api-extractor': 7.7.11
      '@rollup/plugin-commonjs': 11.0.2_rollup@1.32.1
      eslint: 7.30.0
      rimraf: 3.0.2
      rollup: 1.32.1
      rollup-plugin-node-resolve: 3.4.0
      rollup-plugin-sourcemaps: 0.4.2_rollup@1.32.1
      tslib: 2.3.0
      typedoc: 0.15.2
      typescript: 4.2.4
      uglify-js: 3.13.10
    dev: false
    name: '@rush-temp/synapse-monitoring'
    resolution:
      integrity: sha512-9xAsBYW7D1aeS2rUguFu9kpfkN4cXMYhida3m8TnwxetVkpOPFyIZ02UsUXMOxDPEEerAeYEWVo8E1tS3evR5Q==
      tarball: file:projects/synapse-monitoring.tgz
    version: 0.0.0
  file:projects/synapse-spark.tgz:
    dependencies:
      '@azure/core-tracing': 1.0.0-preview.13
      '@microsoft/api-extractor': 7.7.11
      '@rollup/plugin-commonjs': 11.0.2_rollup@1.32.1
      eslint: 7.30.0
      rimraf: 3.0.2
      rollup: 1.32.1
      rollup-plugin-node-resolve: 3.4.0
      rollup-plugin-sourcemaps: 0.4.2_rollup@1.32.1
      tslib: 2.3.0
      typedoc: 0.15.2
      typescript: 4.2.4
      uglify-js: 3.13.10
    dev: false
    name: '@rush-temp/synapse-spark'
    resolution:
      integrity: sha512-SHXq7JNyCznE7XZDbXs5TJrLK5NIQt53yJ5LRO0Vv2KKSGriROjCTJq21I1tD5ol2ArABvJ1gYXkPJFz3pYiDg==
      tarball: file:projects/synapse-spark.tgz
    version: 0.0.0
  file:projects/template.tgz:
    dependencies:
      '@azure/core-tracing': 1.0.0-preview.13
      '@azure/identity': 2.0.0-beta.4
      '@microsoft/api-extractor': 7.7.11
      '@types/chai': 4.2.21
      '@types/chai-as-promised': 7.1.4
      '@types/mocha': 7.0.2
      '@types/node': 12.20.16
      chai: 4.3.4
      chai-as-promised: 7.1.1_chai@4.3.4
      cross-env: 7.0.3
      dotenv: 8.6.0
      downlevel-dts: 0.4.0
      eslint: 7.30.0
      esm: 3.2.25
      inherits: 2.0.4
      karma: 6.3.4
      karma-chrome-launcher: 3.1.0
      karma-coverage: 2.0.3
      karma-edge-launcher: 0.4.2_karma@6.3.4
      karma-env-preprocessor: 0.1.1
      karma-firefox-launcher: 1.3.0
      karma-ie-launcher: 1.0.0_karma@6.3.4
      karma-json-preprocessor: 0.3.3_karma@6.3.4
      karma-json-to-file-reporter: 1.0.1
      karma-junit-reporter: 2.0.1_karma@6.3.4
      karma-mocha: 2.0.1
      karma-mocha-reporter: 2.2.5_karma@6.3.4
      mocha: 7.2.0
      mocha-junit-reporter: 1.23.3_mocha@7.2.0
      nyc: 14.1.1
      prettier: 1.19.1
      rimraf: 3.0.2
      rollup: 1.32.1
      source-map-support: 0.5.19
      tslib: 2.3.0
      typedoc: 0.15.2
      typescript: 4.2.4
      util: 0.12.4
    dev: false
    name: '@rush-temp/template'
    resolution:
      integrity: sha512-ZY0F9xpQQF4cHFpg+vr8oHqaoWs2J9U7dSD5u7lE/Df61D44fc7dE9/tKSkzl/2D7KD9rOCqjA5ArpClosiNyQ==
      tarball: file:projects/template.tgz
    version: 0.0.0
  file:projects/test-utils-perfstress.tgz:
    dependencies:
      '@types/minimist': 1.2.2
      '@types/node': 12.20.16
      '@types/node-fetch': 2.5.11
      eslint: 7.30.0
      karma: 6.3.4
      karma-chrome-launcher: 3.1.0
      karma-coverage: 2.0.3
      karma-env-preprocessor: 0.1.1
      minimist: 1.2.5
      node-fetch: 2.6.1
      prettier: 1.19.1
      rimraf: 3.0.2
      tslib: 2.3.0
      typescript: 4.2.4
    dev: false
    name: '@rush-temp/test-utils-perfstress'
    resolution:
      integrity: sha512-IoXmWcVt9jDlI8ISTsLwpJHY9i3R73g/mpx9oEnBOwMnwfRxjkletLRvyDP/s8LtKHyUiYroRSWbYSryCqoYUQ==
      tarball: file:projects/test-utils-perfstress.tgz
    version: 0.0.0
  file:projects/test-utils-recorder.tgz:
    dependencies:
      '@azure/core-tracing': 1.0.0-preview.13
      '@rollup/plugin-commonjs': 11.0.2_rollup@1.32.1
      '@rollup/plugin-multi-entry': 3.0.1_rollup@1.32.1
      '@rollup/plugin-node-resolve': 8.4.0_rollup@1.32.1
      '@rollup/plugin-replace': 2.4.2_rollup@1.32.1
      '@types/chai': 4.2.21
      '@types/fs-extra': 8.1.2
      '@types/md5': 2.3.1
      '@types/mocha': 7.0.2
      '@types/mock-fs': 4.10.0
      '@types/mock-require': 2.0.0
      '@types/nise': 1.4.0
      '@types/node': 12.20.16
      chai: 4.3.4
      dotenv: 8.6.0
      eslint: 7.30.0
      fs-extra: 8.1.0
      karma: 6.3.4
      karma-chrome-launcher: 3.1.0
      karma-coverage: 2.0.3
      karma-edge-launcher: 0.4.2_karma@6.3.4
      karma-env-preprocessor: 0.1.1
      karma-firefox-launcher: 1.3.0
      karma-ie-launcher: 1.0.0_karma@6.3.4
      karma-json-preprocessor: 0.3.3_karma@6.3.4
      karma-json-to-file-reporter: 1.0.1
      karma-junit-reporter: 2.0.1_karma@6.3.4
      karma-mocha: 2.0.1
      karma-mocha-reporter: 2.2.5_karma@6.3.4
      karma-sourcemap-loader: 0.3.8
      md5: 2.3.0
      mocha: 7.2.0
      mocha-junit-reporter: 1.23.3_mocha@7.2.0
      mock-fs: 4.14.0
      mock-require: 3.0.3
      nise: 4.1.0
      nock: 12.0.3
      npm-run-all: 4.1.5
      nyc: 14.1.1
      prettier: 1.19.1
      rimraf: 3.0.2
      rollup: 1.32.1
      rollup-plugin-shim: 1.0.0
      rollup-plugin-sourcemaps: 0.4.2_rollup@1.32.1
      rollup-plugin-terser: 5.3.1_rollup@1.32.1
      rollup-plugin-visualizer: 4.2.2_rollup@1.32.1
      tslib: 2.3.0
      typescript: 4.2.4
      xhr-mock: 2.5.1
    dev: false
    name: '@rush-temp/test-utils-recorder'
    resolution:
      integrity: sha512-o+4bABzOmiCzaivsCAZk8ZCI3177CpzJVB02UtvjjKHEnqpdtweFI5V//CEh7Nrv4FVTyHACqe+r8wSPC6igjQ==
      tarball: file:projects/test-utils-recorder.tgz
    version: 0.0.0
  file:projects/test-utils.tgz:
    dependencies:
      '@azure/core-tracing': 1.0.0-preview.13
      '@microsoft/api-extractor': 7.7.11
      '@opentelemetry/api': 1.0.1
      '@types/chai': 4.2.21
      '@types/mocha': 7.0.2
      '@types/node': 12.20.16
      '@types/sinon': 9.0.11
      chai: 4.3.4
      chai-as-promised: 7.1.1_chai@4.3.4
      eslint: 7.30.0
      karma: 6.3.4
      karma-chrome-launcher: 3.1.0
      karma-coverage: 2.0.3
      karma-env-preprocessor: 0.1.1
      mocha: 7.2.0
      prettier: 1.19.1
      rimraf: 3.0.2
      rollup: 1.32.1
      sinon: 9.2.4
      tslib: 2.3.0
      typescript: 4.2.4
    dev: false
    name: '@rush-temp/test-utils'
    resolution:
      integrity: sha512-1nFHW6i1VskqJOs13yNZadavfaZwANSmI3f8+L0BrTQTz4ivAtIeMKBqQYYISFiM+yon+XOzf5nL+I9626+fQQ==
      tarball: file:projects/test-utils.tgz
    version: 0.0.0
  file:projects/video-analyzer-edge.tgz:
    dependencies:
      '@azure/core-tracing': 1.0.0-preview.13
      '@microsoft/api-extractor': 7.7.11
      '@types/chai': 4.2.21
      '@types/chai-as-promised': 7.1.4
      '@types/mocha': 7.0.2
      '@types/node': 12.20.16
      azure-iothub: 1.14.2
      chai: 4.3.4
      chai-as-promised: 7.1.1_chai@4.3.4
      cross-env: 7.0.3
      dotenv: 8.6.0
      eslint: 7.30.0
      events: 3.3.0
      inherits: 2.0.4
      karma: 6.3.4
      karma-chrome-launcher: 3.1.0
      karma-coverage: 2.0.3
      karma-edge-launcher: 0.4.2_karma@6.3.4
      karma-env-preprocessor: 0.1.1
      karma-firefox-launcher: 1.3.0
      karma-ie-launcher: 1.0.0_karma@6.3.4
      karma-junit-reporter: 2.0.1_karma@6.3.4
      karma-mocha: 2.0.1
      karma-mocha-reporter: 2.2.5_karma@6.3.4
      karma-sourcemap-loader: 0.3.8
      mocha: 7.2.0
      mocha-junit-reporter: 1.23.3_mocha@7.2.0
      nyc: 14.1.1
      prettier: 1.19.1
      rimraf: 3.0.2
      rollup: 1.32.1
      tslib: 2.3.0
      typedoc: 0.15.2
      typescript: 4.2.4
      util: 0.12.4
    dev: false
    name: '@rush-temp/video-analyzer-edge'
    resolution:
      integrity: sha512-+wAv6j5J2g+RNNNOSaA5mDBxH0nspdnIyM48CELNP3iwW4ZM3KrZdGqD0BgNgZYpPCzhlI/+artUZs5mf2pS1g==
      tarball: file:projects/video-analyzer-edge.tgz
    version: 0.0.0
  file:projects/web-pubsub-express.tgz:
    dependencies:
      '@microsoft/api-extractor': 7.7.11
      '@rollup/plugin-commonjs': 11.0.2_rollup@1.32.1
      '@rollup/plugin-json': 4.1.0_rollup@1.32.1
      '@rollup/plugin-multi-entry': 3.0.1_rollup@1.32.1
      '@rollup/plugin-node-resolve': 8.4.0_rollup@1.32.1
      '@rollup/plugin-replace': 2.4.2_rollup@1.32.1
      '@types/chai': 4.2.21
      '@types/express': 4.17.13
      '@types/express-serve-static-core': 4.17.24
      '@types/jsonwebtoken': 8.5.4
      '@types/mocha': 7.0.2
      '@types/node': 12.20.16
      '@types/query-string': 6.2.0
      '@types/sinon': 9.0.11
      assert: 1.5.0
      chai: 4.3.4
      cloudevents: 4.0.3
      cross-env: 7.0.3
      dotenv: 8.6.0
      eslint: 7.30.0
      esm: 3.2.25
      karma: 6.3.4
      karma-chrome-launcher: 3.1.0
      karma-coverage: 2.0.3
      karma-edge-launcher: 0.4.2_karma@6.3.4
      karma-env-preprocessor: 0.1.1
      karma-firefox-launcher: 1.3.0
      karma-ie-launcher: 1.0.0_karma@6.3.4
      karma-json-preprocessor: 0.3.3_karma@6.3.4
      karma-json-to-file-reporter: 1.0.1
      karma-junit-reporter: 2.0.1_karma@6.3.4
      karma-mocha: 2.0.1
      karma-mocha-reporter: 2.2.5_karma@6.3.4
      karma-sourcemap-loader: 0.3.8
      mocha: 7.2.0
      mocha-junit-reporter: 1.23.3_mocha@7.2.0
      nyc: 14.1.1
      prettier: 1.19.1
      puppeteer: 3.3.0
      query-string: 5.1.1
      rimraf: 3.0.2
      rollup: 1.32.1
      rollup-plugin-shim: 1.0.0
      rollup-plugin-sourcemaps: 0.4.2_rollup@1.32.1
      rollup-plugin-terser: 5.3.1_rollup@1.32.1
      rollup-plugin-visualizer: 4.2.2_rollup@1.32.1
      sinon: 9.2.4
      source-map-support: 0.5.19
      tslib: 2.3.0
      typedoc: 0.15.2
      typescript: 4.2.4
    dev: false
    name: '@rush-temp/web-pubsub-express'
    resolution:
      integrity: sha512-0BfXTMbuUjTrsR+Tz0lBb+1y+5qhO0XGgmNcy/JjyEZUTn7PccRFYnyK4/wW+St7teCrsF6zampG5ab/h0RhHA==
      tarball: file:projects/web-pubsub-express.tgz
    version: 0.0.0
  file:projects/web-pubsub.tgz:
    dependencies:
      '@azure/core-tracing': 1.0.0-preview.13
      '@azure/identity': 1.4.0
      '@microsoft/api-extractor': 7.7.11
      '@rollup/plugin-commonjs': 11.0.2_rollup@1.32.1
      '@rollup/plugin-json': 4.1.0_rollup@1.32.1
      '@rollup/plugin-multi-entry': 3.0.1_rollup@1.32.1
      '@rollup/plugin-node-resolve': 8.4.0_rollup@1.32.1
      '@rollup/plugin-replace': 2.4.2_rollup@1.32.1
      '@types/chai': 4.2.21
      '@types/jsonwebtoken': 8.5.4
      '@types/mocha': 7.0.2
      '@types/node': 12.20.16
      '@types/query-string': 6.2.0
      '@types/sinon': 9.0.11
      chai: 4.3.4
      cross-env: 7.0.3
      dotenv: 8.6.0
      eslint: 7.30.0
      esm: 3.2.25
      jsonwebtoken: 8.5.1
      karma: 6.3.4
      karma-chrome-launcher: 3.1.0
      karma-coverage: 2.0.3
      karma-edge-launcher: 0.4.2_karma@6.3.4
      karma-env-preprocessor: 0.1.1
      karma-firefox-launcher: 1.3.0
      karma-ie-launcher: 1.0.0_karma@6.3.4
      karma-json-preprocessor: 0.3.3_karma@6.3.4
      karma-json-to-file-reporter: 1.0.1
      karma-junit-reporter: 2.0.1_karma@6.3.4
      karma-mocha: 2.0.1
      karma-mocha-reporter: 2.2.5_karma@6.3.4
      karma-sourcemap-loader: 0.3.8
      mocha: 7.2.0
      mocha-junit-reporter: 1.23.3_mocha@7.2.0
      nyc: 14.1.1
      prettier: 1.19.1
      puppeteer: 3.3.0
      query-string: 5.1.1
      rimraf: 3.0.2
      rollup: 1.32.1
      rollup-plugin-shim: 1.0.0
      rollup-plugin-sourcemaps: 0.4.2_rollup@1.32.1
      rollup-plugin-terser: 5.3.1_rollup@1.32.1
      rollup-plugin-visualizer: 4.2.2_rollup@1.32.1
      sinon: 9.2.4
      source-map-support: 0.5.19
      tslib: 2.3.0
      typedoc: 0.15.2
      typescript: 4.2.4
    dev: false
    name: '@rush-temp/web-pubsub'
    resolution:
      integrity: sha512-fFkflheVi4tQ6f+xpKy4BivOUnSwGqkdqBFoyqWF9xicse3ow+t35KTb68rGUK/SyfOef6zc62VHtYpwCt4K5A==
      tarball: file:projects/web-pubsub.tgz
    version: 0.0.0
registry: ''
specifiers:
  '@rush-temp/abort-controller': file:./projects/abort-controller.tgz
  '@rush-temp/agrifood-farming': file:./projects/agrifood-farming.tgz
  '@rush-temp/ai-anomaly-detector': file:./projects/ai-anomaly-detector.tgz
  '@rush-temp/ai-document-translator': file:./projects/ai-document-translator.tgz
  '@rush-temp/ai-form-recognizer': file:./projects/ai-form-recognizer.tgz
  '@rush-temp/ai-metrics-advisor': file:./projects/ai-metrics-advisor.tgz
  '@rush-temp/ai-text-analytics': file:./projects/ai-text-analytics.tgz
  '@rush-temp/app-configuration': file:./projects/app-configuration.tgz
<<<<<<< HEAD
  '@rush-temp/arm-network': file:./projects/arm-network.tgz
=======
  '@rush-temp/arm-compute': file:./projects/arm-compute.tgz
  '@rush-temp/arm-features': file:./projects/arm-features.tgz
  '@rush-temp/arm-links': file:./projects/arm-links.tgz
  '@rush-temp/arm-locks': file:./projects/arm-locks.tgz
  '@rush-temp/arm-managedapplications': file:./projects/arm-managedapplications.tgz
  '@rush-temp/arm-policy': file:./projects/arm-policy.tgz
  '@rush-temp/arm-resources': file:./projects/arm-resources.tgz
  '@rush-temp/arm-storage': file:./projects/arm-storage.tgz
>>>>>>> d2c2ed0d
  '@rush-temp/attestation': file:./projects/attestation.tgz
  '@rush-temp/communication-chat': file:./projects/communication-chat.tgz
  '@rush-temp/communication-common': file:./projects/communication-common.tgz
  '@rush-temp/communication-identity': file:./projects/communication-identity.tgz
  '@rush-temp/communication-network-traversal': file:./projects/communication-network-traversal.tgz
  '@rush-temp/communication-phone-numbers': file:./projects/communication-phone-numbers.tgz
  '@rush-temp/communication-sms': file:./projects/communication-sms.tgz
  '@rush-temp/confidential-ledger': file:./projects/confidential-ledger.tgz
  '@rush-temp/container-registry': file:./projects/container-registry.tgz
  '@rush-temp/core-amqp': file:./projects/core-amqp.tgz
  '@rush-temp/core-asynciterator-polyfill': file:./projects/core-asynciterator-polyfill.tgz
  '@rush-temp/core-auth': file:./projects/core-auth.tgz
  '@rush-temp/core-client': file:./projects/core-client.tgz
  '@rush-temp/core-client-1': file:./projects/core-client-1.tgz
  '@rush-temp/core-client-paging': file:./projects/core-client-paging.tgz
  '@rush-temp/core-crypto': file:./projects/core-crypto.tgz
  '@rush-temp/core-http': file:./projects/core-http.tgz
  '@rush-temp/core-lro': file:./projects/core-lro.tgz
  '@rush-temp/core-paging': file:./projects/core-paging.tgz
  '@rush-temp/core-rest-pipeline': file:./projects/core-rest-pipeline.tgz
  '@rush-temp/core-tracing': file:./projects/core-tracing.tgz
  '@rush-temp/core-util': file:./projects/core-util.tgz
  '@rush-temp/core-xml': file:./projects/core-xml.tgz
  '@rush-temp/cosmos': file:./projects/cosmos.tgz
  '@rush-temp/data-tables': file:./projects/data-tables.tgz
  '@rush-temp/dev-tool': file:./projects/dev-tool.tgz
  '@rush-temp/digital-twins-core': file:./projects/digital-twins-core.tgz
  '@rush-temp/eslint-plugin-azure-sdk': file:./projects/eslint-plugin-azure-sdk.tgz
  '@rush-temp/event-hubs': file:./projects/event-hubs.tgz
  '@rush-temp/event-processor-host': file:./projects/event-processor-host.tgz
  '@rush-temp/eventgrid': file:./projects/eventgrid.tgz
  '@rush-temp/eventhubs-checkpointstore-blob': file:./projects/eventhubs-checkpointstore-blob.tgz
  '@rush-temp/identity': file:./projects/identity.tgz
  '@rush-temp/identity-cache-persistence': file:./projects/identity-cache-persistence.tgz
  '@rush-temp/identity-vscode': file:./projects/identity-vscode.tgz
  '@rush-temp/iot-device-update': file:./projects/iot-device-update.tgz
  '@rush-temp/iot-modelsrepository': file:./projects/iot-modelsrepository.tgz
  '@rush-temp/keyvault-admin': file:./projects/keyvault-admin.tgz
  '@rush-temp/keyvault-certificates': file:./projects/keyvault-certificates.tgz
  '@rush-temp/keyvault-common': file:./projects/keyvault-common.tgz
  '@rush-temp/keyvault-keys': file:./projects/keyvault-keys.tgz
  '@rush-temp/keyvault-secrets': file:./projects/keyvault-secrets.tgz
  '@rush-temp/logger': file:./projects/logger.tgz
  '@rush-temp/mixed-reality-authentication': file:./projects/mixed-reality-authentication.tgz
  '@rush-temp/mixed-reality-remote-rendering': file:./projects/mixed-reality-remote-rendering.tgz
  '@rush-temp/mock-hub': file:./projects/mock-hub.tgz
  '@rush-temp/monitor-opentelemetry-exporter': file:./projects/monitor-opentelemetry-exporter.tgz
  '@rush-temp/monitor-query': file:./projects/monitor-query.tgz
  '@rush-temp/perf-ai-form-recognizer': file:./projects/perf-ai-form-recognizer.tgz
  '@rush-temp/perf-ai-metrics-advisor': file:./projects/perf-ai-metrics-advisor.tgz
  '@rush-temp/perf-ai-text-analytics': file:./projects/perf-ai-text-analytics.tgz
  '@rush-temp/perf-app-configuration': file:./projects/perf-app-configuration.tgz
  '@rush-temp/perf-core-rest-pipeline': file:./projects/perf-core-rest-pipeline.tgz
  '@rush-temp/perf-eventgrid': file:./projects/perf-eventgrid.tgz
  '@rush-temp/perf-identity': file:./projects/perf-identity.tgz
  '@rush-temp/perf-keyvault-certificates': file:./projects/perf-keyvault-certificates.tgz
  '@rush-temp/perf-keyvault-keys': file:./projects/perf-keyvault-keys.tgz
  '@rush-temp/perf-keyvault-secrets': file:./projects/perf-keyvault-secrets.tgz
  '@rush-temp/perf-search-documents': file:./projects/perf-search-documents.tgz
  '@rush-temp/perf-storage-blob': file:./projects/perf-storage-blob.tgz
  '@rush-temp/perf-storage-file-datalake': file:./projects/perf-storage-file-datalake.tgz
  '@rush-temp/perf-storage-file-share': file:./projects/perf-storage-file-share.tgz
  '@rush-temp/purview-catalog': file:./projects/purview-catalog.tgz
  '@rush-temp/purview-scanning': file:./projects/purview-scanning.tgz
  '@rush-temp/quantum-jobs': file:./projects/quantum-jobs.tgz
  '@rush-temp/schema-registry': file:./projects/schema-registry.tgz
  '@rush-temp/schema-registry-avro': file:./projects/schema-registry-avro.tgz
  '@rush-temp/search-documents': file:./projects/search-documents.tgz
  '@rush-temp/service-bus': file:./projects/service-bus.tgz
  '@rush-temp/storage-blob': file:./projects/storage-blob.tgz
  '@rush-temp/storage-blob-changefeed': file:./projects/storage-blob-changefeed.tgz
  '@rush-temp/storage-file-datalake': file:./projects/storage-file-datalake.tgz
  '@rush-temp/storage-file-share': file:./projects/storage-file-share.tgz
  '@rush-temp/storage-internal-avro': file:./projects/storage-internal-avro.tgz
  '@rush-temp/storage-queue': file:./projects/storage-queue.tgz
  '@rush-temp/synapse-access-control': file:./projects/synapse-access-control.tgz
  '@rush-temp/synapse-artifacts': file:./projects/synapse-artifacts.tgz
  '@rush-temp/synapse-managed-private-endpoints': file:./projects/synapse-managed-private-endpoints.tgz
  '@rush-temp/synapse-monitoring': file:./projects/synapse-monitoring.tgz
  '@rush-temp/synapse-spark': file:./projects/synapse-spark.tgz
  '@rush-temp/template': file:./projects/template.tgz
  '@rush-temp/test-utils': file:./projects/test-utils.tgz
  '@rush-temp/test-utils-perfstress': file:./projects/test-utils-perfstress.tgz
  '@rush-temp/test-utils-recorder': file:./projects/test-utils-recorder.tgz
  '@rush-temp/video-analyzer-edge': file:./projects/video-analyzer-edge.tgz
  '@rush-temp/web-pubsub': file:./projects/web-pubsub.tgz
  '@rush-temp/web-pubsub-express': file:./projects/web-pubsub-express.tgz<|MERGE_RESOLUTION|>--- conflicted
+++ resolved
@@ -7,18 +7,15 @@
   '@rush-temp/ai-metrics-advisor': file:projects/ai-metrics-advisor.tgz
   '@rush-temp/ai-text-analytics': file:projects/ai-text-analytics.tgz
   '@rush-temp/app-configuration': file:projects/app-configuration.tgz
-<<<<<<< HEAD
-  '@rush-temp/arm-network': file:projects/arm-network.tgz
-=======
   '@rush-temp/arm-compute': file:projects/arm-compute.tgz
   '@rush-temp/arm-features': file:projects/arm-features.tgz
   '@rush-temp/arm-links': file:projects/arm-links.tgz
   '@rush-temp/arm-locks': file:projects/arm-locks.tgz
   '@rush-temp/arm-managedapplications': file:projects/arm-managedapplications.tgz
+  '@rush-temp/arm-network': file:projects/arm-network.tgz
   '@rush-temp/arm-policy': file:projects/arm-policy.tgz
   '@rush-temp/arm-resources': file:projects/arm-resources.tgz
   '@rush-temp/arm-storage': file:projects/arm-storage.tgz
->>>>>>> d2c2ed0d
   '@rush-temp/attestation': file:projects/attestation.tgz
   '@rush-temp/communication-chat': file:projects/communication-chat.tgz
   '@rush-temp/communication-common': file:projects/communication-common.tgz
@@ -6338,10 +6335,7 @@
     resolution:
       integrity: sha512-gjWOsm2SoGlgLEdAGt7a6slVOk9mGiXmPFMqrEhLQ68rhQuBnpfs3+EmlvqKyxnCo9/PPlF+9MtY02S1aFg+Jw==
   /querystring/0.2.0:
-<<<<<<< HEAD
     deprecated: The querystring API is considered Legacy. new code should use the URLSearchParams API instead.
-=======
->>>>>>> d2c2ed0d
     dev: false
     engines:
       node: '>=0.4.x'
@@ -8510,11 +8504,7 @@
       integrity: sha512-ZalbO4/h/8f18obNws6h9Qju+P5EJIMnv3QhqesAvVmFqlmBtbIZ/+utm2ytKiYraa1UziGIVa1rijUoVZX8TQ==
       tarball: file:projects/app-configuration.tgz
     version: 0.0.0
-<<<<<<< HEAD
-  file:projects/arm-network.tgz:
-=======
   file:projects/arm-compute.tgz:
->>>>>>> d2c2ed0d
     dependencies:
       '@microsoft/api-extractor': 7.7.11
       '@rollup/plugin-commonjs': 11.0.2_rollup@1.32.1
@@ -8529,12 +8519,6 @@
       typescript: 4.2.4
       uglify-js: 3.13.10
     dev: false
-<<<<<<< HEAD
-    name: '@rush-temp/arm-network'
-    resolution:
-      integrity: sha512-zAjXnTm/W00kKfha3sV7PzaU2DkputaRvF1a06x+ReooHZviN15bVBsDErcoPHGuFUdknpFC/OkdxFIilqxlkg==
-      tarball: file:projects/arm-network.tgz
-=======
     name: '@rush-temp/arm-compute'
     resolution:
       integrity: sha512-AFfYvORs6aoKWsklgNm3gOmLMF5RcP9kAduYwrJW7EO06vkdTvXu5mHoF6Sa7+AGxx0LI8596NcBtyVY+TvD9A==
@@ -8620,7 +8604,7 @@
       integrity: sha512-6g75qP/hVQl60mMmjJ9ZD/ZP8LjGQ73IGGLN8RaI8mOux0T7eor4PLvNtyf7H9s6hSVTjxbAb/JeBEPHY7TEBw==
       tarball: file:projects/arm-managedapplications.tgz
     version: 0.0.0
-  file:projects/arm-policy.tgz:
+  file:projects/arm-network.tgz:
     dependencies:
       '@microsoft/api-extractor': 7.7.11
       '@rollup/plugin-commonjs': 11.0.2_rollup@1.32.1
@@ -8635,12 +8619,12 @@
       typescript: 4.2.4
       uglify-js: 3.13.10
     dev: false
-    name: '@rush-temp/arm-policy'
-    resolution:
-      integrity: sha512-1cDd7l+RfNr7rAJxGMqLHW/zYV/F5tRFsA1R6RplSOTGg8yo1foORk8QvIa+oumecW/uYGC/jePfHrx55atGMQ==
-      tarball: file:projects/arm-policy.tgz
+    name: '@rush-temp/arm-network'
+    resolution:
+      integrity: sha512-zAjXnTm/W00kKfha3sV7PzaU2DkputaRvF1a06x+ReooHZviN15bVBsDErcoPHGuFUdknpFC/OkdxFIilqxlkg==
+      tarball: file:projects/arm-network.tgz
     version: 0.0.0
-  file:projects/arm-resources.tgz:
+  file:projects/arm-policy.tgz:
     dependencies:
       '@microsoft/api-extractor': 7.7.11
       '@rollup/plugin-commonjs': 11.0.2_rollup@1.32.1
@@ -8655,12 +8639,12 @@
       typescript: 4.2.4
       uglify-js: 3.13.10
     dev: false
-    name: '@rush-temp/arm-resources'
-    resolution:
-      integrity: sha512-2hxU6L3DjE0C5J0qM4e9m5U+rsuzripArOYgDhM2gb37GbOXnsjf8PlCvyWBOpLZ+3MuvgMPRC22UfVjwNl02w==
-      tarball: file:projects/arm-resources.tgz
+    name: '@rush-temp/arm-policy'
+    resolution:
+      integrity: sha512-1cDd7l+RfNr7rAJxGMqLHW/zYV/F5tRFsA1R6RplSOTGg8yo1foORk8QvIa+oumecW/uYGC/jePfHrx55atGMQ==
+      tarball: file:projects/arm-policy.tgz
     version: 0.0.0
-  file:projects/arm-storage.tgz:
+  file:projects/arm-resources.tgz:
     dependencies:
       '@microsoft/api-extractor': 7.7.11
       '@rollup/plugin-commonjs': 11.0.2_rollup@1.32.1
@@ -8675,11 +8659,30 @@
       typescript: 4.2.4
       uglify-js: 3.13.10
     dev: false
+    name: '@rush-temp/arm-resources'
+    resolution:
+      integrity: sha512-2hxU6L3DjE0C5J0qM4e9m5U+rsuzripArOYgDhM2gb37GbOXnsjf8PlCvyWBOpLZ+3MuvgMPRC22UfVjwNl02w==
+      tarball: file:projects/arm-resources.tgz
+    version: 0.0.0
+  file:projects/arm-storage.tgz:
+    dependencies:
+      '@microsoft/api-extractor': 7.7.11
+      '@rollup/plugin-commonjs': 11.0.2_rollup@1.32.1
+      '@rollup/plugin-json': 4.1.0_rollup@1.32.1
+      '@rollup/plugin-multi-entry': 3.0.1_rollup@1.32.1
+      '@rollup/plugin-node-resolve': 8.4.0_rollup@1.32.1
+      mkdirp: 1.0.4
+      rollup: 1.32.1
+      rollup-plugin-node-resolve: 3.4.0
+      rollup-plugin-sourcemaps: 0.4.2_rollup@1.32.1
+      tslib: 2.3.0
+      typescript: 4.2.4
+      uglify-js: 3.13.10
+    dev: false
     name: '@rush-temp/arm-storage'
     resolution:
       integrity: sha512-q8h4osQj0BJ3w10+FoLUGW38q6BEajbDeNu1jX8opnFQrQQMNr9hxcYBvm4tfyl15fX/DyDq6mFGyDtrpBb1ZA==
       tarball: file:projects/arm-storage.tgz
->>>>>>> d2c2ed0d
     version: 0.0.0
   file:projects/attestation.tgz:
     dependencies:
@@ -9506,11 +9509,7 @@
     dev: false
     name: '@rush-temp/core-lro'
     resolution:
-<<<<<<< HEAD
-      integrity: sha512-Y2f1/wq45+YJ5+b/fGG4iq5/71zNaMWWG0BA5R8Twwl+JnuEOnRmyumNlNsE4Hk+CI4ae9j+9q5gSqXpCI9AQA==
-=======
       integrity: sha512-NKGKcVkQq77E2dNBLMGvX3XKfoUspXmK7ozUe81I/hNJ1mX7kHTQ3/SV59NyKCjPoo+VTouUCWxoIgIvbIeHdg==
->>>>>>> d2c2ed0d
       tarball: file:projects/core-lro.tgz
     version: 0.0.0
   file:projects/core-paging.tgz:
@@ -12243,18 +12242,15 @@
   '@rush-temp/ai-metrics-advisor': file:./projects/ai-metrics-advisor.tgz
   '@rush-temp/ai-text-analytics': file:./projects/ai-text-analytics.tgz
   '@rush-temp/app-configuration': file:./projects/app-configuration.tgz
-<<<<<<< HEAD
-  '@rush-temp/arm-network': file:./projects/arm-network.tgz
-=======
   '@rush-temp/arm-compute': file:./projects/arm-compute.tgz
   '@rush-temp/arm-features': file:./projects/arm-features.tgz
   '@rush-temp/arm-links': file:./projects/arm-links.tgz
   '@rush-temp/arm-locks': file:./projects/arm-locks.tgz
   '@rush-temp/arm-managedapplications': file:./projects/arm-managedapplications.tgz
+  '@rush-temp/arm-network': file:./projects/arm-network.tgz
   '@rush-temp/arm-policy': file:./projects/arm-policy.tgz
   '@rush-temp/arm-resources': file:./projects/arm-resources.tgz
   '@rush-temp/arm-storage': file:./projects/arm-storage.tgz
->>>>>>> d2c2ed0d
   '@rush-temp/attestation': file:./projects/attestation.tgz
   '@rush-temp/communication-chat': file:./projects/communication-chat.tgz
   '@rush-temp/communication-common': file:./projects/communication-common.tgz
