/**
 * This configuration file specifies NPM dependency version selections that affect all projects
 * in a Rush repo.  For full documentation, please see https://rushjs.io
 */
{
  "$schema": "https://developer.microsoft.com/json-schemas/rush/v5/common-versions.schema.json",
  /**
   * A table that specifies a "preferred version" for a dependency package. The "preferred version"
   * is typically used to hold an indirect dependency back to a specific version, however generally
   * it can be any SemVer range specifier (e.g. "~1.2.3"), and it will narrow any (compatible)
   * SemVer range specifier.  See the Rush documentation for details about this feature.
   */
  "preferredVersions": {
    /**
     * When someone asks for "^1.0.0" make sure they get "1.2.3" when working in this repo,
     * instead of the latest version.
     */
    // "some-library": "1.2.3"
<<<<<<< HEAD
    "@types/trusted-types": "2.0.2", // #24872
    "path-scurry": "1.6.3" // #25804
=======
>>>>>>> 9ab8890f
  },
  /**
   * When set to true, for all projects in the repo, all dependencies will be automatically added as preferredVersions,
   * except in cases where different projects specify different version ranges for a given dependency.  For older
   * package managers, this tended to reduce duplication of indirect dependencies.  However, it can sometimes cause
   * trouble for indirect dependencies with incompatible peerDependencies ranges.
   *
   * The default value is true.  If you're encountering installation errors related to peer dependencies,
   * it's recommended to set this to false.
   *
   * After modifying this field, it's recommended to run "rush update --full" so that the package manager
   * will recalculate all version selections.
   */
  "implicitlyPreferredVersions": false,
  /**
   * The "rush check" command can be used to enforce that every project in the repo must specify
   * the same SemVer range for a given dependency.  However, sometimes exceptions are needed.
   * The allowedAlternativeVersions table allows you to list other SemVer ranges that will be
   * accepted by "rush check" for a given dependency.
   *
   * IMPORTANT: THIS TABLE IS FOR *ADDITIONAL* VERSION RANGES THAT ARE ALTERNATIVES TO THE
   * USUAL VERSION (WHICH IS INFERRED BY LOOKING AT ALL PROJECTS IN THE REPO).
   * This design avoids unnecessary churn in this file.
   */
  "allowedAlternativeVersions": {}
}<|MERGE_RESOLUTION|>--- conflicted
+++ resolved
@@ -16,11 +16,7 @@
      * instead of the latest version.
      */
     // "some-library": "1.2.3"
-<<<<<<< HEAD
-    "@types/trusted-types": "2.0.2", // #24872
     "path-scurry": "1.6.3" // #25804
-=======
->>>>>>> 9ab8890f
   },
   /**
    * When set to true, for all projects in the repo, all dependencies will be automatically added as preferredVersions,
