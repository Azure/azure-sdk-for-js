--- conflicted
+++ resolved
@@ -64,12 +64,9 @@
     // @azure/test-utils-perfstress should depend on lowest version of @azure/core-http for maximum compatibility, allowing test
     // projects to choose a higher version if desired.
     "@azure/core-http": ["^1.0.0"],
-<<<<<<< HEAD
     // @azure/event-processor-host is on a much lower major version
-    "@azure/ms-rest-nodeauth": ["^0.9.2"]
-=======
+    "@azure/ms-rest-nodeauth": ["^0.9.2"],
     // Idenity is moving from v1 to v2. Moving all packages to v2 is going to take a bit of time, in the mean time we could use v2 on the perf-identity tests.
     "@azure/identity": ["^2.0.0-beta.1"]
->>>>>>> 079a52ce
   }
 }