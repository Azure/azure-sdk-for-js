--- conflicted
+++ resolved
@@ -35,9 +35,6 @@
     // "typescript": [
     //   "~2.4.0"
     // ]
-<<<<<<< HEAD
-    "@azure/ms-rest-js": ["^2.0.0"]
-=======
     // service-bus is not ready to update to @azure/core-amqp@1.0.0-preview.2
     "@azure/core-amqp": ["1.0.0-preview.1"],
     "@azure/ms-rest-js": ["^2.0.0"],
@@ -46,6 +43,5 @@
     "rhea-promise": ["^0.1.15"],
     // Following is required to allow for backward compatibility with Event Processor Host Track 1
     "@azure/event-hubs": ["^2.1.1"]
->>>>>>> 8b8f4223
   }
 }