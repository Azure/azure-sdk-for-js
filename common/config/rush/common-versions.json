--- conflicted
+++ resolved
@@ -42,10 +42,6 @@
    */
   "allowedAlternativeVersions": {
     "@azure/ms-rest-js": ["^2.0.0"],
-<<<<<<< HEAD
-    "@azure/core-http": ["^1.1.0"],
-=======
->>>>>>> d50c5f7a
     /**
      * For example, allow some projects to use an older TypeScript compiler
      * (in addition to whatever "usual" version is being used by other projects in the repo):
