--- conflicted
+++ resolved
@@ -42,16 +42,10 @@
    */
   "allowedAlternativeVersions": {
     // The following is required for eventhubs-checkpointstore-blob,
-<<<<<<< HEAD
-    // since there is a new 12.4-beta version which is being maintained in the repo
-    // To be reverted when the storage-blob releases a stable version.
-    "@azure/storage-blob": ["^12.3.0"],
-=======
     // when there is a new beta version which is being maintained in the repo.
     // Comment this out when the storage-blob releases a stable version.
     // "@azure/storage-blob": ["^12.3.0"],
 
->>>>>>> 08364317
     "@azure/ms-rest-js": ["^2.0.0"],
     /**
      * For example, allow some projects to use an older TypeScript compiler
