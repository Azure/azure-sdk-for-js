/**
 * This configuration file specifies NPM dependency version selections that affect all projects
 * in a Rush repo.  For full documentation, please see https://rushjs.io
 */
{
  "$schema": "https://developer.microsoft.com/json-schemas/rush/v5/common-versions.schema.json",
  /**
   * A table that specifies a "preferred version" for a dependency package. The "preferred version"
   * is typically used to hold an indirect dependency back to a specific version, however generally
   * it can be any SemVer range specifier (e.g. "~1.2.3"), and it will narrow any (compatible)
   * SemVer range specifier.  See the Rush documentation for details about this feature.
   */
  "preferredVersions": {
    /**
     * When someone asks for "^1.0.0" make sure they get "1.2.3" when working in this repo,
     * instead of the latest version.
     */
    // "some-library": "1.2.3"
  },
  /**
   * When set to true, for all projects in the repo, all dependencies will be automatically added as preferredVersions,
   * except in cases where different projects specify different version ranges for a given dependency.  For older
   * package managers, this tended to reduce duplication of indirect dependencies.  However, it can sometimes cause
   * trouble for indirect dependencies with incompatible peerDependencies ranges.
   *
   * The default value is true.  If you're encountering installation errors related to peer dependencies,
   * it's recommended to set this to false.
   *
   * After modifying this field, it's recommended to run "rush update --full" so that the package manager
   * will recalculate all version selections.
   */
  "implicitlyPreferredVersions": false,
  /**
   * The "rush check" command can be used to enforce that every project in the repo must specify
   * the same SemVer range for a given dependency.  However, sometimes exceptions are needed.
   * The allowedAlternativeVersions table allows you to list other SemVer ranges that will be
   * accepted by "rush check" for a given dependency.
   *
   * IMPORTANT: THIS TABLE IS FOR *ADDITIONAL* VERSION RANGES THAT ARE ALTERNATIVES TO THE
   * USUAL VERSION (WHICH IS INFERRED BY LOOKING AT ALL PROJECTS IN THE REPO).
   * This design avoids unnecessary churn in this file.
   */
  "allowedAlternativeVersions": {
    // "^12.4.1" is required for eventhubs-checkpointstore-blob to use the latest GA version
    // when there is a new beta version which is being maintained in the repo.
    // Remove "^12.4.1" when the storage-blob releases a stable version.
    // Add a new entry in case a new version is being tested through the perf tests (Example: "12.2.0").
    "@azure/storage-blob": [
      "^12.4.1"
    ],
    "@azure/ms-rest-js": [
      "^2.0.0"
    ],
    /**
     * For example, allow some projects to use an older TypeScript compiler
     * (in addition to whatever "usual" version is being used by other projects in the repo):
     */
    // "typescript": [
    //   "~2.4.0"
    // ]
    // Following is required to allow for backward compatibility with Event Processor Host Track 1
    "@azure/event-hubs": [
      "^2.1.4"
    ],
    "@opentelemetry/api": [
      "^0.18.1"
    ],
    // Monitor: Allow node 10 types until Timeout / Timer conflict is resolved in OpenTelemetry repo
    // TODO: remove when released https://github.com/open-telemetry/opentelemetry-js/pull/1352
    // eslint v7.15 needs node v10.12
    "@types/node": [
      "^10.0.0",
      "^10.12.0"
    ],
    // @azure/test-utils-perfstress should depend on lowest version of @azure/core-http for maximum compatibility, allowing test
    // projects to choose a higher version if desired.
    "@azure/core-http": [
      "^1.0.0"
    ],
    // @azure/container-registry is using the beta.1 version for CAE support
    "@azure/core-rest-pipeline": [
      "1.1.0-beta.1"
    ],
    // @azure/event-processor-host is on a much lower major version
    "@azure/ms-rest-nodeauth": [
      "^0.9.2"
    ],
    // Idenity is moving from v1 to v2. Moving all packages to v2 is going to take a bit of time, in the mean time we could use v2 on the perf-identity tests.
<<<<<<< HEAD
    "@azure/identity": [
      "2.0.0-beta.3",
      "^1.1.0"
    ],
=======
    "@azure/identity": ["2.0.0-beta.3", "^1.1.0"],
    // App Config uses keyvault-secrets in a sample, switch to latest once the preview becomes GA
    "@azure/keyvault-secrets": ["^4.1.0", "^4.2.0-beta.4"],
>>>>>>> 4f2c6cb9
    // Issue #14771 tracks updating to these versions
    "@microsoft/api-extractor": [
      "7.13.2"
    ],
    "prettier": [
      "2.2.1"
    ]
  }
}<|MERGE_RESOLUTION|>--- conflicted
+++ resolved
@@ -86,16 +86,15 @@
       "^0.9.2"
     ],
     // Idenity is moving from v1 to v2. Moving all packages to v2 is going to take a bit of time, in the mean time we could use v2 on the perf-identity tests.
-<<<<<<< HEAD
     "@azure/identity": [
       "2.0.0-beta.3",
       "^1.1.0"
     ],
-=======
-    "@azure/identity": ["2.0.0-beta.3", "^1.1.0"],
     // App Config uses keyvault-secrets in a sample, switch to latest once the preview becomes GA
-    "@azure/keyvault-secrets": ["^4.1.0", "^4.2.0-beta.4"],
->>>>>>> 4f2c6cb9
+    "@azure/keyvault-secrets": [
+      "^4.1.0",
+      "^4.2.0-beta.4"
+    ],
     // Issue #14771 tracks updating to these versions
     "@microsoft/api-extractor": [
       "7.13.2"
