// Copyright (c) Microsoft Corporation. All rights reserved.
// Licensed under the MIT License. See License.txt in the project root for license information.

export const Constants = {

  /**
   * The ms-rest version
   * @const
   * @type {string}
   */
<<<<<<< HEAD
  msRestVersion: "1.8.3",
=======
  msRestVersion: "1.8.4",
>>>>>>> 62d85bfe

  /**
   * Specifies HTTP.
   *
   * @const
   * @type {string}
   */
  HTTP: "http:",

  /**
   * Specifies HTTPS.
   *
   * @const
   * @type {string}
   */
  HTTPS: "https:",

  /**
   * Specifies HTTP Proxy.
   *
   * @const
   * @type {string}
   */
  HTTP_PROXY: "HTTP_PROXY",

  /**
   * Specifies HTTPS Proxy.
   *
   * @const
   * @type {string}
   */
  HTTPS_PROXY: "HTTPS_PROXY",

  HttpConstants: {
    /**
     * Http Verbs
     *
     * @const
     * @enum {string}
     */
    HttpVerbs: {
      PUT: "PUT",
      GET: "GET",
      DELETE: "DELETE",
      POST: "POST",
      MERGE: "MERGE",
      HEAD: "HEAD",
      PATCH: "PATCH"
    },

    StatusCodes: {
      TooManyRequests: 429
    }
  },

  /**
   * Defines constants for use with HTTP headers.
   */
  HeaderConstants: {
    /**
     * The Authorization header.
     *
     * @const
     * @type {string}
     */
    AUTHORIZATION: "authorization",

    AUTHORIZATION_SCHEME: "Bearer",

    /**
     * The Retry-After response-header field can be used with a 503 (Service
     * Unavailable) or 349 (Too Many Requests) responses to indicate how long
     * the service is expected to be unavailable to the requesting client.
     *
     * @const
     * @type {string}
     */
    RETRY_AFTER: "Retry-After",

    /**
     * The UserAgent header.
     *
     * @const
     * @type {string}
     */
    USER_AGENT: "User-Agent"
  }
};<|MERGE_RESOLUTION|>--- conflicted
+++ resolved
@@ -8,11 +8,7 @@
    * @const
    * @type {string}
    */
-<<<<<<< HEAD
-  msRestVersion: "1.8.3",
-=======
   msRestVersion: "1.8.4",
->>>>>>> 62d85bfe
 
   /**
    * Specifies HTTP.
