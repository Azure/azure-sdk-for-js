#!/usr/bin/env bash
<<<<<<< HEAD

cd ..

file_path="azure-rest-api-specs/.js/branch.txt"
# Check if the file exists
if [ -f "$file_path" ]; then
    # Load the content of the file into a variable
    branch=$(cat "$file_path")
    echo "get branch $branch"
else
    echo "Branch file does not exist."
fi

if [ -d "azure-sdk-tools" ]; then
    echo "Delete folder azure-sdk-tools"
    rm -rf azure-sdk-tools
else
    echo "azure-sdk-tools folder does not exist."
fi

echo 'clone azure-sdk-tools'
git clone https://github.com/Azure/azure-sdk-tools/

cd azure-sdk-tools
if [ -z "$branch" ]; then
  echo 'branch is empty'
else
    git checkout -b test $branch
    echo git checkout -b test $branch
fi

echo '-------------- git status start'
git status
echo '-------------- git status end'

cd tools/js-sdk-release-tools
npm install
npm run build
cd ../../..

cd azure-sdk-for-js
node ../azure-sdk-tools/tools/js-sdk-release-tools/dist/autoGenerateInPipeline.js --inputJsonPath=$1 --outputJsonPath=$2 --use=@autorest/typescript@6.0.45 --typespecEmitter=@azure-tools/typespec-ts
=======
code-gen-pipeline --inputJsonPath=$1 --outputJsonPath=$2 --use=@autorest/typescript@6.0.45 --typespecEmitter=@azure-tools/typespec-ts
>>>>>>> 9bdded0a
<|MERGE_RESOLUTION|>--- conflicted
+++ resolved
@@ -1,47 +1,2 @@
 #!/usr/bin/env bash
-<<<<<<< HEAD
-
-cd ..
-
-file_path="azure-rest-api-specs/.js/branch.txt"
-# Check if the file exists
-if [ -f "$file_path" ]; then
-    # Load the content of the file into a variable
-    branch=$(cat "$file_path")
-    echo "get branch $branch"
-else
-    echo "Branch file does not exist."
-fi
-
-if [ -d "azure-sdk-tools" ]; then
-    echo "Delete folder azure-sdk-tools"
-    rm -rf azure-sdk-tools
-else
-    echo "azure-sdk-tools folder does not exist."
-fi
-
-echo 'clone azure-sdk-tools'
-git clone https://github.com/Azure/azure-sdk-tools/
-
-cd azure-sdk-tools
-if [ -z "$branch" ]; then
-  echo 'branch is empty'
-else
-    git checkout -b test $branch
-    echo git checkout -b test $branch
-fi
-
-echo '-------------- git status start'
-git status
-echo '-------------- git status end'
-
-cd tools/js-sdk-release-tools
-npm install
-npm run build
-cd ../../..
-
-cd azure-sdk-for-js
-node ../azure-sdk-tools/tools/js-sdk-release-tools/dist/autoGenerateInPipeline.js --inputJsonPath=$1 --outputJsonPath=$2 --use=@autorest/typescript@6.0.45 --typespecEmitter=@azure-tools/typespec-ts
-=======
-code-gen-pipeline --inputJsonPath=$1 --outputJsonPath=$2 --use=@autorest/typescript@6.0.45 --typespecEmitter=@azure-tools/typespec-ts
->>>>>>> 9bdded0a
+code-gen-pipeline --inputJsonPath=$1 --outputJsonPath=$2 --use=@autorest/typescript@6.0.45 --typespecEmitter=@azure-tools/typespec-ts