--- conflicted
+++ resolved
@@ -35,7 +35,6 @@
     '@azure/arm-cognitiveservices': 7.6.0
     '@azure/arm-storage': 18.5.0
     '@azure/arm-webpubsub': 1.2.0
-<<<<<<< HEAD
   azurelkg:
     '@azure-rest/core-client': ^2.5.1
     '@azure/abort-controller': ^2.1.2
@@ -56,11 +55,8 @@
     '@azure/identity-vscode': ^2.0.0
     '@azure/logger': ^1.3.0
     '@typespec/ts-http-runtime': ^0.3.1
-
-=======
   internal:
     '@azure/identity': 4.11.1
->>>>>>> 5b36be2e
   testing:
     '@rollup/plugin-inject': ^5.0.5
     '@types/chai': ^5.2.1
