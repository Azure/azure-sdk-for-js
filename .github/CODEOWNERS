# Instructions for CODEOWNERS file format and automatic build failure notifications:
# https://github.com/Azure/azure-sdk/blob/main/docs/policies/opensource.md#codeowners

################
# Orphaned paths
################
# As of 1/30/2023 these paths have no owners:

# /**

################
# Misc.
################

/.devcontainer/ @jeremymeng
/documentation/ @jeremymeng
/samples/       @jeremymeng @witemple-msft

################
# Architecture
################

/design/ @bterlson @mpodwysocki @joheredi @jeremymeng @witemple-msft

################
# Automation
################

# Git Hub integration and bot rules
/.github/ @jsquire @ronniegeraghty

###########
# SDK
###########

# Catch all
/sdk/ @xirzec

# PRLabel: %Azure.Core
/sdk/core/ @xirzec @jeremymeng @deyaaeldeen

# PRLabel: %Azure.Core
/sdk/core/core-amqp/ @jeremymeng @deyaaeldeen @HarshaNalluru

# PRLabel: %Azure.Core
/sdk/core/core-auth/ @xirzec @jeremymeng @deyaaeldeen

# PRLabel: %Azure.Core
/sdk/core/core-client-rest/ @xirzec @joheredi @jeremymeng @deyaaeldeen

# PRLabel: %Azure.Core
/sdk/core/core-lro/ @deyaaeldeen @joheredi

# PRLabel: %Azure.Core
/sdk/core/core-tracing/ @xirzec @jeremymeng @joheredi

# Service teams
# PRLabel: %App Configuration
/sdk/appconfiguration/ @HarshaNalluru @minhanh-phan

# PRLabel: %Attestation
/sdk/attestation/ @LarryOsterman @deyaaeldeen @anilba06 @gkostal

# PRLabel: %Batch
/sdk/batch/ @jingjlii @wanghoppe @dpwatrous @NickKouds @deyaaeldeen

# PRLabel: %Communication
/sdk/communication/

# PRLabel: %Communication - Alpha IDs
/sdk/communication/communication-alpha-ids/ @danielav7

# PRLabel: %Communication - Identity
/sdk/communication/communication-identity/ @AikoBB @maximrytych-ms @mjafferi-msft

# PRLabel: %Communication - Chat
/sdk/communication/communication-chat/ @LuChen-Microsoft

# PRLabel: %Communication - Email
/sdk/communication/communication-email/ @yogeshmo

# PRLabel: %Communication - Job Router
/sdk/communication/communication-job-router/ @bgams @marche0133

# PRLabel: %Communication - Phone Numbers
/sdk/communication/communication-phone-numbers/ @miguhern @whisper6284 @RoyHerrod @danielav7

# PRLabel: %Communication - Network Traversal
/sdk/communication/communication-network-traversal/ @ajpeacock0 @nathpete-msft

# PRLabel: %Communication - Rooms
/sdk/communication/communication-rooms/ @anujissarMS @minnieliu @paolamvhz @Mrayyan @shwali-msft @allchiang-msft

# PRLabel: %Communication - SMS
/sdk/communication/communication-sms/ @ozgurcivi-msft @gfeitosa-msft @phermanov-msft @ilyapaliakou-msft

# PRLabel: %Communication - Short Codes
/sdk/communication/communication-short-codes/ @danielav7

# PRLabel: %Communication - Common
/sdk/communication/communication-common/ @AikoBB @maximrytych-ms @mjafferi-msft

# PRLabel: %Container Registry
/sdk/containerregistry/ @jeremymeng @timovv

# PRLabel: %Cosmos
/sdk/cosmosdb/ @kushagraThapar @kirankumarkolli @abkolant-MSFT @simorenoh @v1k1

# ServiceLabel: %Cosmos %Service Attention
#/<NotInRepo>/ @sajeetharan @abkolant-MSFT @pjohari-ms @simorenoh @v1k1

# PRLabel: %Digital Twins
/sdk/digitaltwins/ @sjiherzig @johngallardo @olivakar

# PRLabel: %Event Grid
/sdk/eventgrid/ @ellismg @xirzec

# PRLabel: %Event Hubs
/sdk/eventhub/ @jeremymeng @deyaaeldeen @HarshaNalluru

# PRLabel: %Azure.Identity
/sdk/identity/ @KarishmaGhiya @witemple-msft @schaabs @Azure/azure-sdk-write-identity

# PRLabel: %Iot
/sdk/iot/ @xirzec

# PRLabel: %KeyVault
/sdk/keyvault/ @timovv

# PRLabel: %OpenTelemetryInstrumentation
/sdk/instrumentation/ @joheredi @mpodwysocki

# PRLabel: %Service Bus
/sdk/servicebus/ @jeremymeng @deyaaeldeen @HarshaNalluru

# PRLabel: %Storage
/sdk/storage/ @EmmaZhu @XiaoningLiu @jeremymeng @vinjiang @jiacfan @ljian3377

# PRLabel: %Synapse
/sdk/synapse/ @joheredi

# PRLabel: %Tables
/sdk/tables/ @joheredi

# PRLabel: %Purview
/sdk/purview/ @qiaozha

# PRLabel: %Farmbeats
/sdk/agrifood/ @joheredi

# PRLabel: %ConfidentialLedger
/sdk/confidentialledger/ @joheredi

# PRLabel: %DocumentTranslator
/sdk/documenttranslator/ @joheredi

# PRLabel: %WebPubSub
/sdk/web-pubsub/ @vicancy @xirzec @bterlson

# PRLabel: %EngSys
/sdk/template/ @ckairen @mikeharder @weshaggard @benbp

/sdk/test-utils/ @HarshaNalluru @timovv

# PRLabel: %Cognitive - Text Analytics
/sdk/textanalytics/ @quentinRobinson @wangyuantao @minhanh-phan @deyaaeldeen @witemple-msft

# PRLabel: %Cognitive - Language
/sdk/cognitivelanguage/ @quentinRobinson @wangyuantao @minhanh-phan @deyaaeldeen

# PRLabel: %OpenAI
/sdk/openai/ @deyaaeldeen @minhanh-phan

# PRLabel: %Schema Registry
/sdk/schemaregistry/ @deyaaeldeen

# PRLabel: %Cognitive - Form Recognizer
/sdk/formrecognizer/ @witemple-msft @HarshaNalluru @jeremymeng

# PRLabel: %Cognitive - Metrics Advisor
/sdk/metricsadvisor/ @KarishmaGhiya @jeremymeng

# PRLabel: %Search
/sdk/search/ @dgetu @xirzec

# PRLabel: %Mixed Reality
/sdk/mixedreality/ @RamonArguelles

# PRLabel: %Remote Rendering
/sdk/remoterendering/ @FlorianBorn71

# PRLabel: %VideoAnalyzer
/sdk/videoanalyzer/video-analyzer-edge/ @hivyas @bterlson

# PRLabel: %Maps
/sdk/maps/ @dubiety @andykao1213

# Smoke Tests
/common/smoke-test/ @xirzec @jeremymeng

# API review files
/sdk/**/review/*api.md @bterlson @xirzec @jeremymeng


# Management Plane
# PRLabel: %Mgmt
/sdk/advisor/arm-advisor/ @qiaozha @MaryGao
/sdk/advisor/ci.mgmt.yml  @qiaozha @MaryGao

# PRLabel: %Mgmt
/sdk/analysisservices/arm-analysisservices/ @qiaozha @MaryGao
/sdk/analysisservices/ci.mgmt.yml @qiaozha @MaryGao

# PRLabel: %Mgmt
/sdk/apimanagement/arm-apimanagement/ @qiaozha @MaryGao
/sdk/apimanagement/ci.mgmt.yml @qiaozha @MaryGao

# PRLabel: %Mgmt
/sdk/appcontainers/arm-appcontainers/ @qiaozha @MaryGao
/sdk/appcontainers/ci.mgmt.yml @qiaozha @MaryGao

# PRLabel: %Mgmt
/sdk/appconfiguration/arm-appconfiguration/ @qiaozha @MaryGao
/sdk/appconfiguration/ci.mgmt.yml @qiaozha @MaryGao

# PRLabel: %Mgmt
/sdk/applicationinsights/arm-appinsights/ @qiaozha @MaryGao
/sdk/applicationinsights/ci.mgmt.yml @qiaozha @MaryGao

# PRLabel: %Mgmt
/sdk/appplatform/arm-appplatform/ @qiaozha @MaryGao
/sdk/appplatform/ci.mgmt.yml @qiaozha @MaryGao

# PRLabel: %Mgmt
/sdk/appservice/arm-appservice/      @qiaozha @MaryGao
/sdk/appservice/arm-appservice-rest/ @qiaozha @MaryGao
/sdk/appservice/ci.mgmt.yml          @qiaozha @MaryGao

# PRLabel: %Mgmt
/sdk/appservice/arm-appservice-profile-2019-03-01-hybrid/ @qiaozha @MaryGao

# PRLabel: %Mgmt
/sdk/appservice/arm-appservice-profile-2020-09-01-hybrid/ @qiaozha @MaryGao

# PRLabel: %Mgmt
/sdk/attestation/arm-attestation/ @qiaozha @MaryGao
/sdk/attestation/ci.mgmt.yml @qiaozha @MaryGao

# PRLabel: %Mgmt
/sdk/authorization/arm-authorization/ @qiaozha @MaryGao
/sdk/authorization/ci.mgmt.yml @qiaozha @MaryGao

# PRLabel: %Mgmt
/sdk/authorization/arm-authorization-profile-2019-03-01-hybrid/ @qiaozha @MaryGao

# PRLabel: %Mgmt
/sdk/authorization/arm-authorization-profile-2020-09-01-hybrid/ @qiaozha @MaryGao

# PRLabel: %Mgmt
/sdk/automation/arm-automation/ @qiaozha @MaryGao

# PRLabel: %Mgmt
/sdk/avs/arm-avs/ @qiaozha @MaryGao
/sdk/avs/ci.mgmt.yml @qiaozha @MaryGao

# PRLabel: %Mgmt
/sdk/azurestack/arm-azurestack/ @qiaozha @MaryGao
/sdk/azurestack/ci.mgmt.yml @qiaozha @MaryGao

# PRLabel: %Mgmt
/sdk/azurestackhci/arm-azurestackhci/ @qiaozha @MaryGao
/sdk/azurestackhci/ci.mgmt.yml @qiaozha @MaryGao

# PRLabel: %Mgmt
/sdk/batch/arm-batch/ @qiaozha @MaryGao
/sdk/batch/ci.mgmt.yml @qiaozha @MaryGao

# PRLabel: %Mgmt
/sdk/batchai/arm-batchai/ @qiaozha @MaryGao

# PRLabel: %Mgmt
/sdk/billing/arm-billing/ @qiaozha @MaryGao
/sdk/billing/ci.mgmt.yml @qiaozha @MaryGao

# PRLabel: %Mgmt
/sdk/botservice/arm-botservice/ @qiaozha @MaryGao
/sdk/botservice/ci.mgmt.yml @qiaozha @MaryGao

# PRLabel: %Mgmt
/sdk/cdn/arm-cdn/ @qiaozha @MaryGao
/sdk/cdn/ci.mgmt.yml @qiaozha @MaryGao

# PRLabel: %Mgmt
/sdk/changeanalysis/arm-changeanalysis/ @qiaozha @MaryGao
/sdk/changeanalysis/ci.mgmt.yml @qiaozha @MaryGao

# PRLabel: %Mgmt
/sdk/cognitiveservices/arm-cognitiveservices/ @qiaozha @MaryGao
/sdk/cognitiveservices/ci.mgmt.yml @qiaozha @MaryGao

# PRLabel: %Mgmt
/sdk/commerce/arm-commerce/ @qiaozha @MaryGao
/sdk/commerce/ci.mgmt.yml @qiaozha @MaryGao


# PRLabel: %Mgmt
/sdk/commerce/arm-commerce-profile-2020-09-01-hybrid/ @qiaozha @MaryGao

# PRLabel: %Mgmt
/sdk/communication/arm-communication/ @qiaozha @MaryGao
/sdk/communication/ci.mgmt.yml @qiaozha @MaryGao

# PRLabel: %Mgmt
/sdk/compute/arm-compute/      @qiaozha @MaryGao
/sdk/compute/arm-compute-rest/ @qiaozha @MaryGao
/sdk/compute/ci.mgmt.yml       @qiaozha @MaryGao

# PRLabel: %Mgmt
/sdk/compute/arm-compute-profile-2019-03-01-hybrid/ @qiaozha @MaryGao

# PRLabel: %Mgmt
/sdk/compute/arm-compute-profile-2020-09-01-hybrid/ @qiaozha @MaryGao

# PRLabel: %Mgmt
/sdk/confluent/arm-confluent/ @qiaozha @MaryGao
/sdk/confluent/ci.mgmt.yml @qiaozha @MaryGao

# PRLabel: %Mgmt
/sdk/consumption/arm-consumption/ @qiaozha @MaryGao
/sdk/consumption/ci.mgmt.yml @qiaozha @MaryGao

# PRLabel: %Mgmt
/sdk/containerinstance/arm-containerinstance/ @qiaozha @MaryGao
/sdk/containerinstance/ci.mgmt.yml @qiaozha @MaryGao

# PRLabel: %Mgmt
/sdk/containerregistry/arm-containerregistry/ @qiaozha @MaryGao
/sdk/containerregistry/ci.mgmt.yml @qiaozha @MaryGao

# PRLabel: %Mgmt
/sdk/containerservice/arm-containerservice/      @qiaozha @MaryGao
/sdk/containerservice/arm-containerservice-rest/ @qiaozha @MaryGao
/sdk/containerservice/ci.mgmt.yml                @qiaozha @MaryGao

# PRLabel: %Mgmt
/sdk/cosmosdb/arm-cosmosdb/ @qiaozha @MaryGao
/sdk/cosmosdb/ci.mgmt.yml @qiaozha @MaryGao

# PRLabel: %Mgmt
/sdk/customer-insights/arm-customerinsights/ @qiaozha @MaryGao
/sdk/customer-insights/ci.mgmt.yml @qiaozha @MaryGao

# PRLabel: %Mgmt
/sdk/databox/arm-databox/ @qiaozha @MaryGao
/sdk/databox/ci.mgmt.yml @qiaozha @MaryGao

# PRLabel: %Mgmt
/sdk/databoxedge/arm-databoxedge/ @qiaozha @MaryGao
/sdk/databoxedge/ci.mgmt.yml @qiaozha @MaryGao

# PRLabel: %Mgmt
/sdk/databoxedge/arm-databoxedge-profile-2020-09-01-hybrid/ @qiaozha @MaryGao

# PRLabel: %Mgmt
/sdk/databricks/arm-databricks/ @qiaozha @MaryGao
/sdk/databricks/ci.mgmt.yml @qiaozha @MaryGao

# PRLabel: %Mgmt
/sdk/datacatalog/arm-datacatalog/ @qiaozha @MaryGao
/sdk/datacatalog/ci.mgmt.yml @qiaozha @MaryGao

# PRLabel: %Mgmt
/sdk/datafactory/arm-datafactory/ @qiaozha @MaryGao
/sdk/datafactory/ci.mgmt.yml @qiaozha @MaryGao

# PRLabel: %Mgmt
/sdk/datalake-analytics/arm-datalake-analytics/ @qiaozha @MaryGao
/sdk/datalake-analytics/ci.mgmt.yml @qiaozha @MaryGao

# PRLabel: %Mgmt
/sdk/datamigration/arm-datamigration/ @qiaozha @MaryGao
/sdk/datamigration/ci.mgmt.yml @qiaozha @MaryGao

# PRLabel: %Mgmt
/sdk/deploymentmanager/arm-deploymentmanager/ @qiaozha @MaryGao
/sdk/deploymentmanager/ci.mgmt.yml @qiaozha @MaryGao

# PRLabel: %Mgmt
/sdk/deviceprovisioningservices/arm-deviceprovisioningservices/ @qiaozha @MaryGao
/sdk/deviceprovisioningservices/ci.mgmt.yml @qiaozha @MaryGao

# PRLabel: %Mgmt
/sdk/devspaces/arm-devspaces/ @qiaozha @MaryGao
/sdk/devspaces/ci.mgmt.yml @qiaozha @MaryGao

# PRLabel: %Mgmt
/sdk/defendereasm/arm-defendereasm/ @qiaozha @MaryGao
/sdk/defendereasm/ci.mgmt.yml @qiaozha @MaryGao

# PRLabel: %Mgmt
/sdk/devtestlabs/arm-devtestlabs/ @qiaozha @MaryGao
/sdk/devtestlabs/ci.mgmt.yml @qiaozha @MaryGao

# PRLabel: %Mgmt
/sdk/digitaltwins/arm-digitaltwins/ @qiaozha @MaryGao
/sdk/digitaltwins/ci.mgmt.yml @qiaozha @MaryGao

# PRLabel: %Mgmt
/sdk/dns/arm-dns/ @qiaozha @MaryGao
/sdk/dns/ci.mgmt.yml @qiaozha @MaryGao

# PRLabel: %Mgmt
/sdk/dns/arm-dns-profile-2019-03-01-hybrid/ @qiaozha @MaryGao

# PRLabel: %Mgmt
/sdk/dns/arm-dns-profile-2020-09-01-hybrid/ @qiaozha @MaryGao

# PRLabel: %Mgmt
/sdk/domainservices/arm-domainservices/ @qiaozha @MaryGao
/sdk/domainservices/ci.mgmt.yml @qiaozha @MaryGao

# PRLabel: %Mgmt
/sdk/edgegateway/arm-edgegateway/ @qiaozha @MaryGao
/sdk/edgegateway/ci.mgmt.yml @qiaozha @MaryGao

# PRLabel: %Mgmt
/sdk/eventgrid/arm-eventgrid/ @qiaozha @MaryGao
/sdk/eventgrid/ci.mgmt.yml @qiaozha @MaryGao

# PRLabel: %Mgmt
/sdk/eventhub/arm-eventhub/ @qiaozha @MaryGao
/sdk/eventhub/ci.mgmt.yml @qiaozha @MaryGao

# PRLabel: %Mgmt
/sdk/eventhub/arm-eventhub-profile-2020-09-01-hybrid/ @qiaozha @MaryGao

# PRLabel: %Mgmt
/sdk/features/arm-features/ @qiaozha @MaryGao
/sdk/features/ci.mgmt.yml @qiaozha @MaryGao

# PRLabel: %Mgmt
/sdk/frontdoor/arm-frontdoor/ @qiaozha @MaryGao
/sdk/frontdoor/ci.mgmt.yml @qiaozha @MaryGao

# PRLabel: %Mgmt
/sdk/hanaonazure/arm-hanaonazure/ @qiaozha @MaryGao
/sdk/hanaonazure/ci.mgmt.yml @qiaozha @MaryGao

# PRLabel: %Mgmt
/sdk/hdinsight/arm-hdinsight/ @qiaozha @MaryGao
/sdk/hdinsight/ci.mgmt.yml @qiaozha @MaryGao

# PRLabel: %Mgmt
/sdk/healthbot/arm-healthbot/ @qiaozha @MaryGao
/sdk/healthbot/ci.mgmt.yml @qiaozha @MaryGao

# PRLabel: %Mgmt
/sdk/healthcareapis/arm-healthcareapis/ @qiaozha @MaryGao
/sdk/healthcareapis/ci.mgmt.yml @qiaozha @MaryGao

# PRLabel: %Mgmt
/sdk/hybridcompute/arm-hybridcompute/ @qiaozha @MaryGao
/sdk/hybridcompute/ci.mgmt.yml @qiaozha @MaryGao

# PRLabel: %Mgmt
/sdk/hybridkubernetes/arm-hybridkubernetes/ @qiaozha @MaryGao
/sdk/hybridkubernetes/ci.mgmt.yml @qiaozha @MaryGao

# PRLabel: %Mgmt
/sdk/iotcentral/arm-iotcentral/ @qiaozha @MaryGao
/sdk/iotcentral/ci.mgmt.yml @qiaozha @MaryGao

# PRLabel: %Mgmt
/sdk/iotfirmwaredefense/arm-iotfirmwaredefense @qiaozha @MaryGao
/sdk/iotfirmwaredefense/ci.mgmt.yml @qiaozha @MaryGao

# PRLabel: %Mgmt
/sdk/iothub/arm-iothub/ @qiaozha @MaryGao
/sdk/iothub/ci.mgmt.yml @qiaozha @MaryGao

# PRLabel: %Mgmt
/sdk/iothub/arm-iothub-profile-2020-09-01-hybrid/ @qiaozha @MaryGao

# PRLabel: %Mgmt
/sdk/iotspaces/arm-iotspaces/ @qiaozha @MaryGao
/sdk/iotspaces/ci.mgmt.yml @qiaozha @MaryGao

# PRLabel: %Mgmt
/sdk/keyvault/arm-keyvault/ @qiaozha @MaryGao
/sdk/keyvault/ci.mgmt.yml @qiaozha @MaryGao

# PRLabel: %Mgmt
/sdk/keyvault/arm-keyvault-profile-2019-03-01-hybrid/ @qiaozha @MaryGao

# PRLabel: %Mgmt
/sdk/keyvault/arm-keyvault-profile-2020-09-01-hybrid/ @qiaozha @MaryGao

# PRLabel: %Mgmt
/sdk/kubernetesconfiguration/arm-kubernetesconfiguration/ @qiaozha @MaryGao
/sdk/kubernetesconfiguration/ci.mgmt.yml @qiaozha @MaryGao

# PRLabel: %Mgmt
/sdk/kusto/arm-kusto/ @qiaozha @MaryGao
/sdk/kusto/ci.mgmt.yml @qiaozha @MaryGao

# PRLabel: %Mgmt
/sdk/labservices/arm-labservices/ @qiaozha @MaryGao
/sdk/labservices/ci.mgmt.yml @qiaozha @MaryGao

# PRLabel: %Mgmt
/sdk/links/arm-links/ @qiaozha @MaryGao
/sdk/links/ci.mgmt.yml @qiaozha @MaryGao

# PRLabel: %Mgmt
/sdk/locks/arm-locks/ @qiaozha @MaryGao
/sdk/locks/ci.mgmt.yml @qiaozha @MaryGao

# PRLabel: %Mgmt
/sdk/locks/arm-locks-profile-2020-09-01-hybrid/ @qiaozha @MaryGao

# PRLabel: %Mgmt
/sdk/locks/arm-locks-profile-hybrid-2019-03-01/ @qiaozha @MaryGao

# PRLabel: %Mgmt
/sdk/logic/arm-logic/ @qiaozha @MaryGao
/sdk/logic/ci.mgmt.yml @qiaozha @MaryGao

# PRLabel: %Mgmt
/sdk/machinelearning/arm-commitmentplans/ @qiaozha @MaryGao
/sdk/machinelearning/ci.mgmt.yml @qiaozha @MaryGao

# PRLabel: %Mgmt
/sdk/machinelearning/arm-webservices/ @qiaozha @MaryGao

# PRLabel: %Mgmt
/sdk/machinelearning/arm-workspaces/ @qiaozha @MaryGao

# PRLabel: %Mgmt
/sdk/machinelearningcompute/arm-machinelearningcompute/ @qiaozha @MaryGao
/sdk/machinelearningcompute/ci.mgmt.yml @qiaozha @MaryGao

# PRLabel: %Mgmt
/sdk/machinelearningexperimentation/arm-machinelearningexperimentation/ @qiaozha @MaryGao
/sdk/machinelearningexperimentation/ci.mgmt.yml @qiaozha @MaryGao

# PRLabel: %Mgmt
/sdk/machinelearningservices/arm-machinelearningservices/ @qiaozha @MaryGao
/sdk/machinelearningservices/ci.mgmt.yml @qiaozha @MaryGao

# PRLabel: %Mgmt
/sdk/managedapplications/arm-managedapplications/ @qiaozha @MaryGao
/sdk/managedapplications/ci.mgmt.yml @qiaozha @MaryGao

# PRLabel: %Mgmt
/sdk/managednetworkfabric/arm-managednetworkfabric/ @qiaozha @MaryGao
/sdk/managednetworkfabric/ci.mgmt.yml @qiaozha @MaryGao

# PRLabel: %Mgmt
/sdk/managementgroups/arm-managementgroups/ @qiaozha @MaryGao
/sdk/managementgroups/ci.mgmt.yml @qiaozha @MaryGao

# PRLabel: %Mgmt
/sdk/managementpartner/arm-managementpartner/ @qiaozha @MaryGao
/sdk/managementpartner/ci.mgmt.yml @qiaozha @MaryGao

# PRLabel: %Mgmt
/sdk/maps/arm-maps/ @qiaozha @MaryGao
/sdk/maps/ci.mgmt.yml @qiaozha @MaryGao

# PRLabel: %Mgmt
/sdk/mariadb/arm-mariadb/ @qiaozha @MaryGao
/sdk/mmariadbaps/ci.mgmt.yml @qiaozha @MaryGao

# PRLabel: %Mgmt
/sdk/marketplaceordering/arm-marketplaceordering/ @qiaozha @MaryGao
/sdk/marketplaceordering/ci.mgmt.yml @qiaozha @MaryGao

# PRLabel: %Mgmt
/sdk/mediaservices/arm-mediaservices/ @qiaozha @MaryGao
/sdk/mediaservices/ci.mgmt.yml @qiaozha @MaryGao

# PRLabel: %Mgmt
/sdk/migrate/arm-migrate/ @qiaozha @MaryGao
/sdk/migrate/ci.mgmt.yml @qiaozha @MaryGao

# PRLabel: %Mgmt
/sdk/mixedreality/arm-mixedreality/ @qiaozha @MaryGao
/sdk/mixedreality/ci.mgmt.yml @qiaozha @MaryGao

# PRLabel: %Mgmt
/sdk/monitor/arm-monitor/ @qiaozha @MaryGao
/sdk/monitor/ci.mgmt.yml @qiaozha @MaryGao

# PRLabel: %Mgmt
/sdk/monitor/arm-monitor-profile-2019-03-01-hybrid/ @qiaozha @MaryGao

# PRLabel: %Mgmt
/sdk/monitor/arm-monitor-profile-2020-09-01-hybrid/ @qiaozha @MaryGao

# PRLabel: %Mgmt
/sdk/msi/arm-msi/ @qiaozha @MaryGao
/sdk/msi/ci.mgmt.yml @qiaozha @MaryGao

# PRLabel: %Mgmt
/sdk/mysql/arm-mysql/      @qiaozha @MaryGao
/sdk/mysql/arm-mysql-rest/ @qiaozha @MaryGao
/sdk/mysql/ci.mgmt.yml     @qiaozha @MaryGao

# PRLabel: %Mgmt
/sdk/netapp/arm-netapp/ @qiaozha @MaryGao
/sdk/netapp/ci.mgmt.yml @qiaozha @MaryGao

# PRLabel: %Mgmt
/sdk/network/arm-network/      @qiaozha @MaryGao
/sdk/network/arm-network-rest/ @qiaozha @MaryGao
/sdk/network/ci.mgmt.yml       @qiaozha @MaryGao

# PRLabel: %Mgmt
/sdk/networkcloud/arm-networkcloud/      @qiaozha @MaryGao
/sdk/networkcloud/ci.mgmt.yml       @qiaozha @MaryGao

# PRLabel: %Mgmt
/sdk/network/arm-network-profile-2019-03-01-hybrid/ @qiaozha @MaryGao

# PRLabel: %Mgmt
/sdk/network/arm-network-profile-2020-09-01-hybrid/ @qiaozha @MaryGao

# PRLabel: %Mgmt
/sdk/notificationhubs/arm-notificationhubs/ @qiaozha @MaryGao
/sdk/notificationhubs/ci.mgmt.yml @qiaozha @MaryGao

# PRLabel: %Mgmt
/sdk/operationalinsights/arm-operationalinsights/ @qiaozha @MaryGao
/sdk/operationalinsights/ci.mgmt.yml @qiaozha @MaryGao

# PRLabel: %Mgmt
/sdk/operationsmanagement/arm-operations/ @qiaozha @MaryGao
/sdk/operationsmanagement/ci.mgmt.yml @qiaozha @MaryGao

# PRLabel: %Mgmt
/sdk/peering/arm-peering/ @qiaozha @MaryGao
/sdk/peering/ci.mgmt.yml @qiaozha @MaryGao

# PRLabel: %Mgmt
/sdk/paloaltonetworksngfw/arm-paloaltonetworksngfw/ @qiaozha @MaryGao
/sdk/paloaltonetworksngfw/ci.mgmt.yml @qiaozha @MaryGao

# PRLabel: %Mgmt
/sdk/policy/arm-policy/ @qiaozha @MaryGao
/sdk/policy/ci.mgmt.yml @qiaozha @MaryGao

# PRLabel: %Mgmt
/sdk/policy/arm-policy-profile-2020-09-01-hybrid/ @qiaozha @MaryGao

# PRLabel: %Mgmt
/sdk/policy/arm-policy-profile-hybrid-2019-03-01/ @qiaozha @MaryGao

# PRLabel: %Mgmt
/sdk/policyinsights/arm-policyinsights/ @qiaozha @MaryGao
/sdk/policyinsights/ci.mgmt.yml @qiaozha @MaryGao

# PRLabel: %Mgmt
/sdk/postgresql/arm-postgresql/ @qiaozha @MaryGao
/sdk/postgresql/ci.mgmt.yml @qiaozha @MaryGao

# PRLabel: %Mgmt
/sdk/postgresql/arm-postgresql-flexible/ @qiaozha @MaryGao

# PRLabel: %Mgmt
/sdk/powerbidedicated/arm-powerbidedicated/ @qiaozha @MaryGao
/sdk/powerbidedicated/ci.mgmt.yml @qiaozha @MaryGao

# PRLabel: %Mgmt
/sdk/powerbiembedded/arm-powerbiembedded/ @qiaozha @MaryGao
/sdk/powerbiembedded/ci.mgmt.yml @qiaozha @MaryGao

# PRLabel: %Mgmt
/sdk/privatedns/arm-privatedns/ @qiaozha @MaryGao
/sdk/privatedns/ci.mgmt.yml @qiaozha @MaryGao

# PRLabel: %Mgmt
/sdk/recoveryservices/arm-recoveryservices/ @qiaozha @MaryGao
/sdk/recoveryservices/ci.mgmt.yml @qiaozha @MaryGao

# PRLabel: %Mgmt
/sdk/recoveryservicesbackup/arm-recoveryservicesbackup/ @qiaozha @MaryGao
/sdk/recoveryservicesbackup/ci.mgmt.yml @qiaozha @MaryGao

# PRLabel: %Mgmt
/sdk/recoveryservicessiterecovery/arm-recoveryservices-siterecovery/ @qiaozha @MaryGao
/sdk/recoveryservicessiterecovery/ci.mgmt.yml @qiaozha @MaryGao

# PRLabel: %Mgmt
/sdk/redis/arm-rediscache/ @qiaozha @MaryGao
/sdk/redis/ci.mgmt.yml @qiaozha @MaryGao

# PRLabel: %Mgmt
/sdk/redisenterprise/arm-redisenterprisecache/ @qiaozha @MaryGao
/sdk/redisenterprise/ci.mgmt.yml @qiaozha @MaryGao

# PRLabel: %Mgmt
/sdk/relay/arm-relay/ @qiaozha @MaryGao
/sdk/relay/ci.mgmt.yml @qiaozha @MaryGao

# PRLabel: %Mgmt
/sdk/reservations/arm-reservations/ @qiaozha @MaryGao
/sdk/reservations/ci.mgmt.yml @qiaozha @MaryGao

# PRLabel: %Mgmt
/sdk/resourcegraph/arm-resourcegraph/ @qiaozha @MaryGao
/sdk/resourcegraph/ci.mgmt.yml @qiaozha @MaryGao

# PRLabel: %Mgmt
/sdk/resourceconnector/arm-resourceconnector/ @qiaozha @MaryGao
/sdk/resourceconnector/ci.mgmt.yml @qiaozha @MaryGao

# PRLabel: %Mgmt
/sdk/resourcehealth/arm-resourcehealth/ @qiaozha @MaryGao
/sdk/resourcehealth/ci.mgmt.yml @qiaozha @MaryGao

# PRLabel: %Mgmt
/sdk/resourcemover/arm-resourcemover/ @qiaozha @MaryGao
/sdk/resourcemover/ci.mgmt.yml @qiaozha @MaryGao

# PRLabel: %Mgmt
/sdk/resources/arm-resources/ @qiaozha @MaryGao
/sdk/resources/ci.mgmt.yml @qiaozha @MaryGao

# PRLabel: %Mgmt
/sdk/resources/arm-resources-profile-2020-09-01-hybrid/ @qiaozha @MaryGao

# PRLabel: %Mgmt
/sdk/resources/arm-resources-profile-hybrid-2019-03-01/ @qiaozha @MaryGao

# PRLabel: %Mgmt
/sdk/search/arm-search/ @qiaozha @MaryGao
/sdk/search/ci.mgmt.yml @qiaozha @MaryGao

# PRLabel: %Mgmt
/sdk/security/arm-security/ @qiaozha @MaryGao
/sdk/security/ci.mgmt.yml @qiaozha @MaryGao

# PRLabel: %Mgmt
/sdk/serialconsole/arm-serialconsole/ @qiaozha @MaryGao
/sdk/serialconsole/ci.mgmt.yml @qiaozha @MaryGao

# PRLabel: %Mgmt
/sdk/service-map/arm-servicemap/ @qiaozha @MaryGao
/sdk/service-map/ci.mgmt.yml @qiaozha @MaryGao

# PRLabel: %Mgmt
/sdk/servicebus/arm-servicebus/ @qiaozha @MaryGao
/sdk/servicebus/ci.mgmt.yml @qiaozha @MaryGao

# PRLabel: %Mgmt
/sdk/servicefabric/arm-servicefabric/      @qiaozha @MaryGao
/sdk/servicefabric/arm-servicefabric-rest/ @qiaozha @MaryGao
/sdk/servicefabric/ci.mgmt.yml             @qiaozha @MaryGao

# PRLabel: %Mgmt
/sdk/servicefabricmesh/arm-servicefabricmesh/ @qiaozha @MaryGao
/sdk/servicefabricmesh/ci.mgmt.yml @qiaozha @MaryGao

# PRLabel: %Mgmt
/sdk/signalr/arm-signalr/ @qiaozha @MaryGao
/sdk/signalr/ci.mgmt.yml @qiaozha @MaryGao

# PRLabel: %Mgmt
/sdk/sql/arm-sql/ @qiaozha @MaryGao
/sdk/sql/ci.mgmt.yml @qiaozha @MaryGao

# PRLabel: %Mgmt
/sdk/sqlvirtualmachine/arm-sqlvirtualmachine/ @qiaozha @MaryGao
/sdk/sqlvirtualmachine/ci.mgmt.yml @qiaozha @MaryGao

# PRLabel: %Mgmt
/sdk/storage/arm-storage/ @qiaozha @MaryGao
/sdk/storage/ci.mgmt.yml @qiaozha @MaryGao

# PRLabel: %Mgmt
/sdk/storage/arm-storage-profile-2019-03-01-hybrid/ @qiaozha @MaryGao

# PRLabel: %Mgmt
/sdk/storage/arm-storage-profile-2020-09-01-hybrid/ @qiaozha @MaryGao

# PRLabel: %Mgmt
/sdk/storagecache/arm-storagecache/ @qiaozha @MaryGao
/sdk/storagecache/ci.mgmt.yml @qiaozha @MaryGao

# PRLabel: %Mgmt
/sdk/storageimportexport/arm-storageimportexport/ @qiaozha @MaryGao
/sdk/storageimportexport/ci.mgmt.yml @qiaozha @MaryGao

# PRLabel: %Mgmt
/sdk/storagesync/arm-storagesync/ @qiaozha @MaryGao
/sdk/storagesync/ci.mgmt.yml @qiaozha @MaryGao

# PRLabel: %Mgmt
/sdk/storsimple1200series/arm-storsimple1200series/ @qiaozha @MaryGao
/sdk/storsimple1200series/ci.mgmt.yml @qiaozha @MaryGao

# PRLabel: %Mgmt
/sdk/storsimple8000series/arm-storsimple8000series/ @qiaozha @MaryGao
/sdk/storsimple8000series/ci.mgmt.yml @qiaozha @MaryGao

# PRLabel: %Mgmt
/sdk/streamanalytics/arm-streamanalytics/ @qiaozha @MaryGao
/sdk/streamanalytics/ci.mgmt.yml @qiaozha @MaryGao

# PRLabel: %Mgmt
/sdk/subscription/arm-subscriptions/ @qiaozha @MaryGao
/sdk/subscription/ci.mgmt.yml @qiaozha @MaryGao

# PRLabel: %Mgmt
/sdk/subscription/arm-subscriptions-profile-2020-09-01-hybrid/ @qiaozha @MaryGao

# PRLabel: %Mgmt
/sdk/subscription/arm-subscriptions-profile-hybrid-2019-03-01/ @qiaozha @MaryGao

# PRLabel: %Mgmt
/sdk/support/arm-support/ @qiaozha @MaryGao
/sdk/support/ci.mgmt.yml  @qiaozha @MaryGao

# PRLabel: %Mgmt
/sdk/synapse/arm-synapse/ @qiaozha @MaryGao
/sdk/synapse/ci.mgmt.yml  @qiaozha @MaryGao

# PRLabel: %Mgmt
/sdk/timeseriesinsights/arm-timeseriesinsights/ @qiaozha @MaryGao
/sdk/timeseriesinsights/ci.mgmt.yml @qiaozha @MaryGao

# PRLabel: %Mgmt
/sdk/trafficmanager/arm-trafficmanager/ @qiaozha @MaryGao
/sdk/trafficmanager/ci.mgmt.yml @qiaozha @MaryGao

# PRLabel: %Mgmt
/sdk/visualstudio/arm-visualstudio/ @qiaozha @MaryGao
/sdk/visualstudio/ci.mgmt.yml @qiaozha @MaryGao

# PRLabel: %Mgmt
/sdk/vmwarecloudsimple/arm-vmwarecloudsimple/ @qiaozha @MaryGao
/sdk/vmwarecloudsimple/ci.mgmt.yml @qiaozha @MaryGao

# PRLabel: %Mgmt
/sdk/resources-subscriptions/arm-resources-subscriptions/ @qiaozha @MaryGao
/sdk/resources-subscriptions/ci.mgmt.yml @qiaozha @MaryGao

# PRLabel: %Mgmt
/sdk/videoanalyzer/arm-videoanalyzer/ @qiaozha @MaryGao
/sdk/videoanalyzer/ci.mgmt.yml @qiaozha @MaryGao

# PRLabel: %Mgmt
/sdk/templatespecs/arm-templatespecs/ @qiaozha @MaryGao
/sdk/templatespecs/ci.mgmt.yml @qiaozha @MaryGao

# PRLabel: %Mgmt
/sdk/quota/arm-quota/ @qiaozha @MaryGao
/sdk/quota/ci.mgmt.yml @qiaozha @MaryGao

# PRLabel: %Mgmt
/sdk/desktopvirtualization/arm-desktopvirtualization/ @qiaozha @MaryGao
/sdk/desktopvirtualization/ci.mgmt.yml @qiaozha @MaryGao

# PRLabel: %Mgmt
/sdk/orbital/arm-orbital/ @qiaozha @MaryGao
/sdk/orbital/ci.mgmt.yml  @qiaozha @MaryGao

# PRLabel: %Mgmt
/sdk/portal/arm-portal/ @qiaozha @MaryGao
/sdk/portal/ci.mgmt.yml @qiaozha @MaryGao

# PRLabel: %Mgmt
/sdk/loadtesting/arm-loadtestservice/ @qiaozha @MaryGao
/sdk/loadtesting/ci.mgmt.yml @qiaozha @MaryGao

# PRLabel: %Mgmt
/sdk/purview/arm-purview/ @qiaozha @MaryGao
/sdk/purview/ci.mgmt.yml @qiaozha @MaryGao

# PRLabel: %Mgmt
/sdk/imagebuilder/arm-imagebuilder/ @qiaozha @MaryGao
/sdk/imagebuilder/ci.mgmt.yml @qiaozha @MaryGao

# PRLabel: %Mgmt
/sdk/securityinsights/arm-securityinsights/ @qiaozha @MaryGao
/sdk/securityinsights/ci.mgmt.yml @qiaozha @MaryGao

# PRLabel: %Mgmt
/sdk/oep/arm-oep/ @qiaozha @MaryGao
/sdk/oep/ci.mgmt.yml @qiaozha @MaryGao

# PRLabel: %Mgmt
/sdk/dnsresolver/arm-dnsresolver/ @qiaozha @MaryGao
/sdk/dnsresolver/ci.mgmt.yml @qiaozha @MaryGao

# PRLabel: %Monitor
/sdk/monitor/monitor-ingestion/ @srnagar @lmolkova @Azure/azure-sdk-write-monitor-data-plane
/sdk/monitor/monitor-opentelemetry @hectorhdzg @JacksonWeber
/sdk/monitor/monitor-opentelemetry-exporter @hectorhdzg @JacksonWeber
/sdk/monitor/monitor-query/ @srnagar @lmolkova @Azure/azure-sdk-write-monitor-data-plane
/sdk/monitor/perf-tests/ @srnagar @Azure/azure-sdk-write-monitor-data-plane

# PRLabel: %Mgmt
/sdk/quantum/arm-quantum/ @qiaozha @MaryGao
/sdk/quantum/ci.mgmt.yml @qiaozha @MaryGao

# PRLabel: %Mgmt
/sdk/sphere/arm-sphere/ @qiaozha @MaryGao
/sdk/sphere/ci.mgmt.yml @qiaozha @MaryGao

# PRLabel: %Mgmt
<<<<<<< HEAD
/sdk/maintenance/arm-maintenance/ @qiaozha @MaryGao
/sdk/maintenance/ci.mgmt.yml @qiaozha @MaryGao
=======
/sdk/chaos/arm-chaos/ @qiaozha @MaryGao
/sdk/chaos/ci.mgmt.yml @qiaozha @MaryGao
>>>>>>> 76435ab5

# ServiceLabel: %AAD %Service Attention
#/<NotInRepo>/          @adamedx

# ServiceLabel: %AKS %Service Attention
#/<NotInRepo>/          @Azure/aks-pm

# ServiceLabel: %Alerts Management %Service Attention
#/<NotInRepo>/          @liadtal @yairgil

# ServiceLabel: %ARM %Service Attention
#/<NotInRepo>/          @armleads-azure

# ServiceLabel: %ARM - Templates %Service Attention
#/<NotInRepo>/          @armleads-azure

# ServiceLabel: %ARM - Tags %Service Attention
#/<NotInRepo>/          @armleads-azure

# ServiceLabel: %ARM - Core %Service Attention
#/<NotInRepo>/          @armleads-azure

# ServiceLabel: %ARM - Managed Applications %Service Attention
#/<NotInRepo>/          @armleads-azure

# ServiceLabel: %ARM - Service Catalog %Service Attention
#/<NotInRepo>/          @armleads-azure

# ServiceLabel: %ARM - RBAC %Service Attention
#/<NotInRepo>/          @armleads-azure

# ServiceLabel: %Advisor %Service Attention
#/<NotInRepo>/          @mojayara @Prasanna-Padmanabhan

# ServiceLabel: %Analysis Services %Service Attention
#/<NotInRepo>/          @athipp @taiwu @minghan

# ServiceLabel: %API Management %Service Attention
#/<NotInRepo>/          @miaojiang

# ServiceLabel: %Application Insights %Service Attention
#/<NotInRepo>/          @azmonapplicationinsights

# ServiceLabel: %App Services %Service Attention
#/<NotInRepo>/          @antcp @AzureAppServiceCLI

# ServiceLabel: %App Configuration %Service Attention
#/<NotInRepo>/          @shenmuxiaosen @avanigupta

# ServiceLabel: %ARO %Service Attention
#/<NotInRepo>/          @mjudeikis @jim-minter @julienstroheker @amanohar

# ServiceLabel: %Attestation %Service Attention
#/<NotInRepo>/          @anilba06

# ServiceLabel: %Authorization %Service Attention
#/<NotInRepo>/          @darshanhs90 @AshishGargMicrosoft

# ServiceLabel: %Automation %Service Attention
#/<NotInRepo>/          @jaspkaur28 @omairabdullah

# ServiceLabel: %AVS %Service Attention
#/<NotInRepo>/          @divka78 @amitchat @aishu

# ServiceLabel: %Azure Stack %Service Attention
#/<NotInRepo>/          @sijuman @sarathys @bganapa @rakku-ms

# ServiceLabel: %Batch %Service Attention
#/<NotInRepo>/          @mksuni @bgklein @mscurrell @cRui861 @paterasMSFT @gingi @dpwatrous

# ServiceLabel: %BatchAI %Service Attention
#/<NotInRepo>/          @matthchr

# ServiceLabel: %Billing %Service Attention
#/<NotInRepo>/          @cabbpt

# ServiceLabel: %Blueprint %Service Attention
#/<NotInRepo>/          @alex-frankel @filizt

# ServiceLabel: %Bot Service %Service Attention
#/<NotInRepo>/          @sgellock

# ServiceLabel: %Cloud Shell %Service Attention
#/<NotInRepo>/          @maertendMSFT

# ServiceLabel: %Cognitive - Text Analytics %Service Attention
#/<NotInRepo>/          @assafi

# ServiceLabel: %Cognitive - Form Recognizer %Service Attention
#/<NotInRepo>/          @ctstone @vkurpad

# ServiceLabel: %Cognitive - Anomaly Detector %Service Attention
#/<NotInRepo>/          @yingqunpku @bowgong

# ServiceLabel: %Cognitive - Custom Vision %Service Attention
#/<NotInRepo>/          @areddish @tburns10

# ServiceLabel: %Cognitive - Computer Vision %Service Attention
#/<NotInRepo>/          @ryogok @TFR258 @tburns10

# ServiceLabel: %Cognitive - Face %Service Attention
#/<NotInRepo>/          @JinyuID @dipidoo @SteveMSFT

# ServiceLabel: %Cognitive - Translator %Service Attention
#/<NotInRepo>/          @swmachan

# ServiceLabel: %Cognitive - Speech %Service Attention
#/<NotInRepo>/          @robch @oscholz

# ServiceLabel: %Cognitive - LUIS %Service Attention
#/<NotInRepo>/          @cahann @kayousef

# ServiceLabel: %Cognitive - Content Moderator %Service Attention
#/<NotInRepo>/          @swiftarrow11

# ServiceLabel: %Cognitive - Personalizer %Service Attention
#/<NotInRepo>/          @dwaijam

# ServiceLabel: %Cognitive - Immersive Reader %Service Attention
#/<NotInRepo>/          @metanMSFT

# ServiceLabel: %Cognitive - Ink Recognizer %Service Attention
#/<NotInRepo>/          @olduroja

# ServiceLabel: %Cognitive - Bing %Service Attention
#/<NotInRepo>/          @jaggerbodas-ms @arwong

# ServiceLabel: %Cognitive - Mgmt %Service Attention
#/<NotInRepo>/          @yangyuan

# ServiceLabel: %Cognitive - QnA Maker
#/<NotInRepo>/          @bingisbestest @nerajput1607

# ServiceLabel: %Commerce %Service Attention
#/<NotInRepo>/          @ms-premp @qiaozha

# ServiceLabel: %Compute %Service Attention
#/<NotInRepo>/          @Drewm3 @avirishuv @vaibhav-agar @amjads1

# ServiceLabel: %Compute - Extensions %Service Attention
#/<NotInRepo>/          @Drewm3 @amjads1

# ServiceLabel: %Compute - Images %Service Attention
#/<NotInRepo>/          @Drewm3 @vaibhav-agar

# ServiceLabel: %Compute - Managed Disks %Service Attention
#/<NotInRepo>/          @Drewm3 @vaibhav-agar

# ServiceLabel: %Compute - RDFE %Service Attention
#/<NotInRepo>/          @Drewm3 @avirishuv

# ServiceLabel: %Compute - VM %Service Attention
#/<NotInRepo>/          @Drewm3 @avirishuv

# ServiceLabel: %Compute - VMSS %Service Attention
#/<NotInRepo>/          @Drewm3 @avirishuv

# ServiceLabel: %Connected Kubernetes %Service Attention
#/<NotInRepo>/          @akashkeshari

# ServiceLabel: %Container Instances %Service Attention
#/<NotInRepo>/          @macolso

# ServiceLabel: %Container Registry %Service Attention
#/<NotInRepo>/          @toddysm @northtyphoon

# ServiceLabel: %Container Service %Service Attention
#/<NotInRepo>/          @qike-ms @jwilder @thomas1206 @seanmck


# ServiceLabel: %Customer Insights %Service Attention
#/<NotInRepo>/          @shefymk

# ServiceLabel: %Custom Providers %Service Attention
#/<NotInRepo>/          @manoharp @MSEvanhi

# ServiceLabel: %CycleCloud %Service Attention
#/<NotInRepo>/          @adriankjohnson

# ServiceLabel: %Data Bricks %Service Attention
#/<NotInRepo>/          @arindamc

# ServiceLabel: %DataBox %Service Attention
#/<NotInRepo>/          @tmvishwajit @matdickson @manuaery @madhurinms

# ServiceLabel: %DataBox Edge %Service Attention
#/<NotInRepo>/          @a-t-mason @ganzee @manuaery

# ServiceLabel: %Data Catalog %Service Attention
#/<NotInRepo>/          @ingave

# ServiceLabel: %Data Factory %Service Attention
#/<NotInRepo>/          @shawnxzq @lmy269 @Jingshu923

# ServiceLabel: %Data Lake %Service Attention
#/<NotInRepo>/          @sumantmehtams

# ServiceLabel: %Data Lake Storage Gen1 %Service Attention
#/<NotInRepo>/          @sumantmehtams

# ServiceLabel: %Data Lake Storage Gen2 %Service Attention
#/<NotInRepo>/          @sumantmehtams

# ServiceLabel: %Data Lake Analytics %Service Attention
#/<NotInRepo>/          @idear1203

# ServiceLabel: %Data Lake Store %Service Attention
#/<NotInRepo>/          @sumantmehtams

# ServiceLabel: %Data Migration %Service Attention
#/<NotInRepo>/          @radjaram @kavitham10

# ServiceLabel: %Data Share %Service Attention
#/<NotInRepo>/          @raedJarrar @jifems

# ServiceLabel: %DevOps %Service Attention
#/<NotInRepo>/          @narula0781 @ashishonce @romil07

# ServiceLabel: %Dev Spaces %Service Attention
#/<NotInRepo>/          @yuzorMa @johnsta @greenie-msft

# ServiceLabel: %Devtestlab %Service Attention
#/<NotInRepo>/          @Tanmayeekamath

# ServiceLabel: %Device Provisioning Service %Service Attention
#/<NotInRepo>/          @nberdy

# ServiceLabel: %Digital Twins %Service Attention
#/<NotInRepo>/          @sourabhguha @inesk-vt

# ServiceLabel: %Event Grid %Service Attention
#/<NotInRepo>/          @jfggdl

# ServiceLabel: %Event Hubs %Service Attention
#/<NotInRepo>/          @kasun04 @saglodha

# ServiceLabel: %Functions %Service Attention
#/<NotInRepo>/          @ahmedelnably @fabiocav

# ServiceLabel: %Graph.Microsoft %Service Attention
#/<NotInRepo>/          @dkershaw10 @baywet

# ServiceLabel: %Guest Configuration %Service Attention
#/<NotInRepo>/          @mgreenegit @vivlingaiah

# ServiceLabel: %HDInsight %Service Attention
#/<NotInRepo>/          @aim-for-better @idear1203 @deshriva

# ServiceLabel: %HPC Cache %Service Attention
#/<NotInRepo>/          @romahamu @omzevall

# ServiceLabel: %Import Export %Service Attention
#/<NotInRepo>/          @madhurinms

# ServiceLabel: %KeyVault %Service Attention
#/<NotInRepo>/          @RandalliLama @schaabs @jlichwa

# ServiceLabel: %Kubernetes Configuration %Service Attention
#/<NotInRepo>/          @NarayanThiru

# ServiceLabel: %Azure Data Explorer %Service Attention
#/<NotInRepo>/          @ilayrn @orhasban @zoharHenMicrosoft @sagivf @Aviv-Yaniv

# ServiceLabel: %Lab Services %Service Attention
#/<NotInRepo>/          @Tanmayeekamath

# ServiceLabel: %Logic App %Service Attention
#/<NotInRepo>/          @Azure/azure-logicapps-team

# ServiceLabel: %LOUIS %Service Attention
#/<NotInRepo>/          @minamnmik

# ServiceLabel: %Managed Identity %Service Attention
#/<NotInRepo>/          @varunkch

# ServiceLabel: %Machine Learning %Service Attention
#/<NotInRepo>/          @azureml-github

# ServiceLabel: %Machine Learning Compute %Service Attention
#/<NotInRepo>/          @azureml-github

# ServiceLabel: %Machine Learning Experimentation %Service Attention
#/<NotInRepo>/          @aashishb

# ServiceLabel: %Managed Services %Service Attention
#/<NotInRepo>/          @Lighthouse-Azure

# ServiceLabel: %MariaDB %Service Attention
#/<NotInRepo>/          @ambhatna @savjani

# ServiceLabel: %Marketplace Ordering %Service Attention
#/<NotInRepo>/          @prbansa

# ServiceLabel: %Media Services %Service Attention
#/<NotInRepo>/          @akucer

# ServiceLabel: %Migrate %Service Attention
#/<NotInRepo>/          @shijojoy

# ServiceLabel: %Mobile Engagement %Service Attention
#/<NotInRepo>/          @kpiteira

# ServiceLabel: %Monitor %Service Attention
#/<NotInRepo>/          @SameergMS @dadunl

# ServiceLabel: %Monitor - Autoscale %Service Attention
#/<NotInRepo>/          @AzMonEssential

# ServiceLabel: %Monitor - ActivityLogs %Service Attention
#/<NotInRepo>/          @AzMonEssential

# ServiceLabel: %Monitor - Metrics %Service Attention
#/<NotInRepo>/          @AzMonEssential

# ServiceLabel: %Monitor - Diagnostic Settings %Service Attention
#/<NotInRepo>/          @AzMonEssential

# ServiceLabel: %Monitor - Alerts %Service Attention
#/<NotInRepo>/          @AzmonAlerts

# ServiceLabel: %Monitor - ActionGroups %Service Attention
#/<NotInRepo>/          @AzmonActionG

# ServiceLabel: %Monitor - LogAnalytics %Service Attention
#/<NotInRepo>/          @AzmonLogA

# ServiceLabel: %Monitor - ApplicationInsights %Service Attention
#/<NotInRepo>/          @azmonapplicationinsights

# ServiceLabel: %MySQL %Service Attention
#/<NotInRepo>/          @ambhatna @savjani

# ServiceLabel: %Network %Service Attention
#/<NotInRepo>/          @aznetsuppgithub

# ServiceLabel: %Network - Application Gateway %Service Attention
#/<NotInRepo>/          @appgwsuppgithub

# ServiceLabel: %Network - CDN %Service Attention
#/<NotInRepo>/          @cdnfdsuppgithub

# ServiceLabel: %Network - DDOS Protection %Service Attention
#/<NotInRepo>/          @ddossuppgithub

# ServiceLabel: %Network - ExpressRoute %Service Attention
#/<NotInRepo>/          @exrsuppgithub

# ServiceLabel: %Network - Firewall %Service Attention
#/<NotInRepo>/          @fwsuppgithub

# ServiceLabel: %Network - Front Door %Service Attention
#/<NotInRepo>/          @cdnfdsuppgithub

# ServiceLabel: %Network - Load Balancer %Service Attention
#/<NotInRepo>/          @slbsupportgithub

# ServiceLabel: %Network - Virtual Network NAT %Service Attention
#/<NotInRepo>/          @vnetsuppgithub

# ServiceLabel: %Network - Network Watcher %Service Attention
#/<NotInRepo>/          @netwatchsuppgithub

# ServiceLabel: %Network - DNS %Service Attention
#/<NotInRepo>/          @dnssuppgithub

# ServiceLabel: %Network - Traffic Manager %Service Attention
#/<NotInRepo>/          @tmsuppgithub

# ServiceLabel: %Network - VPN Gateway %Service Attention
#/<NotInRepo>/          @vpngwsuppgithub

# ServiceLabel: %Notification Hub %Service Attention
#/<NotInRepo>/          @tjsomasundaram

# ServiceLabel: %Operational Insights %Service Attention
#/<NotInRepo>/          @AzmonLogA

# ServiceLabel: %Policy %Service Attention
#/<NotInRepo>/          @aperezcloud @kenieva

# ServiceLabel: %Policy Insights %Service Attention
#/<NotInRepo>/          @kenieva

# ServiceLabel: %PostgreSQL %Service Attention
#/<NotInRepo>/          @sunilagarwal @lfittl-msft @sr-msft @niklarin

# ServiceLabel: %Recovery Services Backup %Service Attention
#/<NotInRepo>/          @pvrk @adityabalaji-msft @Daya-Patil

# ServiceLabel: %Recovery Services Site-Recovery %Service Attention
#/<NotInRepo>/          @Sharmistha-Rai

# ServiceLabel: %Redis Cache %Service Attention
#/<NotInRepo>/          @yegu-ms

# ServiceLabel: %Relay %Service Attention
#/<NotInRepo>/          @jfggdl

# ServiceLabel: %Reservations %Service Attention
#/<NotInRepo>/          @Rkapso

# ServiceLabel: %Resource Authorization %Service Attention
#/<NotInRepo>/          @darshanhs90 @AshishGargMicrosoft

# ServiceLabel: %Resource Graph %Service Attention
#/<NotInRepo>/          @chiragg4u

# ServiceLabel: %Resource Health %Service Attention
#/<NotInRepo>/          @stephbaron

# ServiceLabel: %Scheduler %Service Attention
#/<NotInRepo>/          @derek1ee

# ServiceLabel: %Search %Service Attention
#/<NotInRepo>/          @bleroy @tjacobhi @markheff @miwelsh

# ServiceLabel: %Security %Service Attention
#/<NotInRepo>/          @chlahav

# ServiceLabel: %Service Attention %Service Bus
#/<NotInRepo>/          @saglodha @EldertGrootenboer

# ServiceLabel: %Service Attention %Service Fabric
#/<NotInRepo>/          @QingChenmsft @vaishnavk @juhacket

# ServiceLabel: %Schema Registry %Service Attention
#/<NotInRepo>/          @arerlend @alzimmermsft

# ServiceLabel: %Service Attention %SignalR
#/<NotInRepo>/          @sffamily @chenkennt

# ServiceLabel: %Service Attention %SQL
#/<NotInRepo>/          @azureSQLGitHub

# ServiceLabel: %Service Attention %SQL - VM
#/<NotInRepo>/          @azureSQLGitHub

# ServiceLabel: %Service Attention %SQL - Backup & Restore
#/<NotInRepo>/          @azureSQLGitHub

# ServiceLabel: %Service Attention %SQL - Data Security
#/<NotInRepo>/          @azureSQLGitHub

# ServiceLabel: %Service Attention %SQL - Elastic Jobs
#/<NotInRepo>/          @azureSQLGitHub

# ServiceLabel: %Service Attention %SQL - Managed Instance
#/<NotInRepo>/          @azureSQLGitHub

# ServiceLabel: %Service Attention %SQL - Replication & Failover
#/<NotInRepo>/          @azureSQLGitHub

# ServiceLabel: %Service Attention %Storage
#/<NotInRepo>/          @xgithubtriage

# ServiceLabel: %Service Attention %Storsimple
#/<NotInRepo>/          @anoobbacker @ganzee @manuaery @patelkunal

# ServiceLabel: %Service Attention %Stream Analytics
#/<NotInRepo>/          @atpham256

# ServiceLabel: %Service Attention %Subscription
#/<NotInRepo>/          @anuragdalmia @shilpigautam @ramaganesan-rg

# ServiceLabel: %Service Attention %Support
#/<NotInRepo>/          @shahbj79 @mit2nil @aygoya @ganganarayanan

# ServiceLabel: %Service Attention %Synapse
#/<NotInRepo>/          @wonner @zesluo

# ServiceLabel: %Service Attention %Tables
#/<NotInRepo>/          @klaaslanghout

# ServiceLabel: %Service Attention %TimeseriesInsights
#/<NotInRepo>/          @Shipra1Mishra

# ServiceLabel: %Service Attention %vFXT
#/<NotInRepo>/          @zhusijia26

# ServiceLabel: %Service Attention %Web Apps
#/<NotInRepo>/          @AzureAppServiceCLI @antcp

# ServiceLabel: %Network - Virtual Network %Service Attention
#/<NotInRepo>/          @vnetsuppgithub

# ServiceLabel: %Network - Virtual WAN %Service Attention
#/<NotInRepo>/          @vwansuppgithub

# ServiceLabel: %Network - Network Virtual Appliance %Service Attention
#/<NotInRepo>/          @nvasuppgithub

# ServiceLabel: %Network - Bastion %Service Attention
#/<NotInRepo>/          @bastionsuppgithub

# ServiceLabel: %Azure.Spring - Cosmos
#/<NotInRepo>/          @kushagraThapar

# ServiceLabel: %Network - Private Link %Service Attention
#/<NotInRepo>/          @privlinksuppgithub

# ServiceLabel: %Azure Arc enabled servers %Service Attention
#/<NotInRepo>/          @rpsqrd @edyoung

# ServiceLabel: %SecurityInsights %Service Attention
#/<NotInRepo>/          @amirkeren

# ServiceLabel: %IoT/CLI %Service Attention
#/<NotInRepo>/          @Azure/azure-iot-cli-triage

# ServiceLabel: %Communication %Service Attention
#/<NotInRepo>/          @acsdevx-msft

# ServiceLabel: %ML-AutoML %Service Attention
#/<NotInRepo>/          @Aniththa

# ServiceLabel: %ML-Hyperdrive %Service Attention
#/<NotInRepo>/          @Aniththa

# ServiceLabel: %ML-Compute %Service Attention
#/<NotInRepo>/          @nishankgu

# ServiceLabel: %ML-Core UI %Service Attention
#/<NotInRepo>/          @abeomor

# ServiceLabel: %ML-Data4ML %Service Attention
#/<NotInRepo>/          @SturgeonMi

# ServiceLabel: %ML-Designer %Service Attention
#/<NotInRepo>/          @alainli0928

# ServiceLabel: %ML-Data Labeling %Service Attention
#/<NotInRepo>/          @kvijaykannan

# ServiceLabel: %ML-Inference %Service Attention
#/<NotInRepo>/          @shivanissambare

# ServiceLabel: %ML-MLOps %Service Attention
#/<NotInRepo>/          @lostmygithubaccount

# ServiceLabel: %ML-Pipelines %Service Attention
#/<NotInRepo>/          @shbijlan

# ServiceLabel: %ML-Responsible AI %Service Attention
#/<NotInRepo>/          @minthigpen

# ServiceLabel: %ML-Reinforcement Learning %Service Attention
#/<NotInRepo>/          @keijik

# ServiceLabel: %ML-Training %Service Attention
#/<NotInRepo>/          @lostmygithubaccount

# ServiceLabel: %ML-Workspace Management %Service Attention
#/<NotInRepo>/          @rastala

# ServiceLabel: %Cost Management - Budget %Service Attention
#/<NotInRepo>/          @ccmaxpcrew

# ServiceLabel: %Consumption - Budget %Service Attention
#/<NotInRepo>/          @ccmaxpcrew

# ServiceLabel: %Cost Management - Query %Service Attention
#/<NotInRepo>/          @ccmixpdevs

# ServiceLabel: %Consumption - Query %Service Attention
#/<NotInRepo>/          @ccmixpdevs

# ServiceLabel: %Cost Management - Billing %Service Attention
#/<NotInRepo>/          @ccmbpxpcrew

# ServiceLabel: %Consumption - Billing %Service Attention
#/<NotInRepo>/          @ccmbpxpcrew

# ServiceLabel: %Cost Management - UsageDetailsAndExport %Service Attention
#/<NotInRepo>/          @TiagoCrewGitHubIssues

# ServiceLabel: %Consumption - UsageDetailsAndExport %Service Attention
#/<NotInRepo>/          @TiagoCrewGitHubIssues

# ServiceLabel: %Cost Management - RIandShowBack %Service Attention
#/<NotInRepo>/          @ccmshowbackdevs

# ServiceLabel: %Consumption - RIandShowBack %Service Attention
#/<NotInRepo>/          @ccmshowbackdevs

# ServiceLabel: %Monitor - Exporter %Service Attention
#/<NotInRepo>/          @@cijothomas @@reyang @@rajkumar-rangaraj @@TimothyMothra @@vishweshbankwar @@ramthi


###########
# Tools
###########

# PRLabel: %dev-tool
/common/tools/dev-tool/ @witemple-msft

# PRLabel: %eslint plugin
/common/tools/eslint-plugin-azure-sdk/ @deyaaeldeen

###########
# Eng Sys
###########
/eng/           @ckairen @mikeharder @weshaggard @benbp

###########
# Config
###########
/.vscode/ @mikeharder @ckairen @deyaaeldeen
/common/ @mikeharder @ckairen @deyaaeldeen
/common/config/rush/pnpm-lock.yaml @ckairen @deyaaeldeen @jeremymeng
/common/smoke-test/ @mikeharder @ckairen @witemple-msft @deyaaeldeen @benbp

/rush.json @mikeharder @ckairen
/tsconfig.json @mikeharder @ckairen @witemple-msft @deyaaeldeen
/**/tsconfig.json @witemple-msft @deyaaeldeen
/**/tsconfig.strict.json @deyaaeldeen
/.scripts/ @mikeharder @ckairen

# Add owners for notifications for specific pipelines
/eng/pipelines/aggregate-reports.yml         @xirzec @jeremymeng<|MERGE_RESOLUTION|>--- conflicted
+++ resolved
@@ -909,13 +909,12 @@
 /sdk/sphere/ci.mgmt.yml @qiaozha @MaryGao
 
 # PRLabel: %Mgmt
-<<<<<<< HEAD
 /sdk/maintenance/arm-maintenance/ @qiaozha @MaryGao
 /sdk/maintenance/ci.mgmt.yml @qiaozha @MaryGao
-=======
+
+# PRLabel: %Mgmt
 /sdk/chaos/arm-chaos/ @qiaozha @MaryGao
 /sdk/chaos/ci.mgmt.yml @qiaozha @MaryGao
->>>>>>> 76435ab5
 
 # ServiceLabel: %AAD %Service Attention
 #/<NotInRepo>/          @adamedx
