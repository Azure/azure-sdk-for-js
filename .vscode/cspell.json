{
  "version": "0.2",
  "language": "en",
  "languageId": "typescript,javascript",
  "dictionaries": [
    "powershell",
    "typescript",
    "node"
  ],
  "ignorePaths": [
    "**/node_modules/**",
    "**/recordings/**",
    "**/pnpm-lock.yaml",
    "common/temp/**",
    "**/*-lintReport.html",
    "*.avro",
    "*.tgz",
    "*.png",
    "*.jpg",
    "*.pdf",
    "*.tiff",
    "*.svg",
    "*.crt",
    "*.key",
    ".vscode/cspell.json",
    ".github/CODEOWNERS",
    "sdk/**/arm-*/**",
    "sdk/test-utils/**",
    "sdk/agrifood/agrifood-farming-rest/review/*.md",
    "sdk/confidentialledger/confidential-ledger-rest/review/*.md",
    "sdk/core/core-client-lro-rest/review/*.md",
    "sdk/core/core-client-paging-rest/review/*.md",
    "sdk/core/core-client-rest/review/*.md",
    "sdk/documenttranslator/ai-document-translator-rest/review/*.md",
    "sdk/purview/purview-account-rest/review/*.md",
    "sdk/purview/purview-administration-rest/review/*.md",
    "sdk/purview/purview-catalog-rest/review/*.md",
    "sdk/purview/purview-scanning-rest/review/*.md",
    "sdk/purview/purview-sharing-rest/review/*.md",
    "sdk/quantum/quantum-jobs/review/*.md",
    "sdk/synapse/synapse-access-control/review/*.md",
    "sdk/synapse/synapse-access-control-rest/review/*.md",
    "sdk/synapse/synapse-artifacts/review/*.md",
    "sdk/synapse/synapse-managed-private-endpoints/review/*.md",
    "sdk/synapse/synapse-monitoring/review/*.md",
    "sdk/synapse/synapse-spark/review/*.md",
    "sdk/translation/ai-translation-text-rest/review/*.md",
    "sdk/openai/openai/review/*.md"
  ],
  "words": [
    "adfs",
    "agrifood",
    "AMQP",
    "azsdk",
    "Brcpf",
    "BRCPF",
    "centralus",
    "CONTOSO",
    "deps",
    "deserialization",
    "devboxes",
    "devcenter",
    "devdeps",
    "dotenv",
    "DTDL",
    "dtmi",
    "dtmis",
    "eastus",
    "ECONNRESET",
    "Eloqua",
    "entra",
    "Esdni",
    "ESDNI",
    "etags",
    "Eugps",
    "EUGPS",
    "Fhir",
    "Fnhr",
    "Guids",
    "Hana",
    "hnsw",
    "Idrg",
    "IDRG",
    "IMDS",
    "OTLP",
    "Kubernetes",
    "kusto",
    "lcov",
    "lcovonly",
    "Localizable",
    "Lucene",
    "Mibps",
    "mkdir",
    "mkdirp",
    "mongodb",
    "MPNS",
    "MSRC",
    "nise",
    "northcentralus",
    "npmjs",
    "ODATA",
    "Odbc",
    "perfstress",
    "personalizer",
    "Personalizer",
    "Petabit",
    "Picometer",
    "Plregon",
    "PLREGON",
    "pnpm",
    "prettierrc",
    "pstn",
    "pwsh",
    "Rasterize",
    "reoffer",
    "Resourceid",
    "Rollup",
    "rrggbb",
    "Rtsp",
    "reoffer",
    "rushx",
    "soundex",
    "southcentralus",
    "struct",
    "Sybase",
    "Teradata",
    "tmpdir",
    "uaecentral",
    "uksouth",
    "ukwest",
    "unassignment",
    "Uncapitalize",
    "undelete",
    "Unencrypted",
    "unpartitioned",
    "Unprocessable",
    "unref",
    "usdodcentral",
    "usdodeast",
    "usgovarizona",
    "usgovtexas",
    "usgovvirginia",
    "Usuk",
    "USUK",
    "Vertica",
    "westus",
    "Xiaomi",
    "Onco",
    "oncophenotype"
  ],
  "allowCompoundWords": true,
  "overrides": [
    {
      "filename": "eng/pipelines",
      "words": [
        "azuresdkartifacts",
        "policheck",
        "gdnbaselines"
      ]
    },
    {
      "filename": "sdk/videoanalyzer/video-analyzer-edge/review/**/*.md",
      "words": [
        "abgr",
        "Abgr",
        "argb",
        "Argb",
        "bgra",
        "Bgra",
        "Grpc",
        "onvif",
        "Onvif"
      ]
    },
    {
      "filename": "sdk/storage/storage-blob/review/**/*.md",
      "words": [
        "RAGRS"
      ]
    },
    {
      "filename": "sdk/search/search-documents/review/**/*.md",
      "words": [
        "Adls",
        "adlsgen",
        "bangla",
        "beider",
        "Bokmaal",
        "Decompounder",
        "haase",
        "koelner",
        "kstem",
        "kstem",
        "lovins",
        "nysiis",
        "odatatype",
        "Phonetik",
        "Piqd",
        "reranker",
        "Rslp",
        "sorani",
        "Sorani",
        "Vectorizable",
        "vectorizer",
        "vectorizers"
      ]
    },
    {
      "filename": "sdk/keyvault/keyvault-keys/review/**/*.md",
      "words": [
        "ECHSM",
        "OKPHSM",
        "RSAHSM",
        "RSNULL",
        "Rsnull"
      ]
    },
    {
      "filename": "sdk/keyvault/keyvault-certificates/review/**/*.md",
      "words": [
        "ECHSM",
        "ekus",
        "RSAHSM",
        "upns"
      ]
    },
    {
      "filename": "sdk/digitaltwins/digital-twins-core/review/**/*.md",
      "words": [
        "dtdl"
      ]
    },
    {
      "filename": "sdk/cosmosdb/cosmos/review/**/*.md",
      "words": [
        "colls",
        "Parition",
        "pkranges",
        "sproc",
        "sprocs",
        "udfs",
        "xmax",
        "xmin",
        "ymax",
        "ymin"
      ]
    },
    {
      "filename": "sdk/attestation/attestation/review/**/*.md",
      "words": [
        "qeidcertshash",
        "qeidcrlhash",
        "qeidhash",
        "tcbinfocertshash",
        "tcbinfocrlhash",
        "tcbinfohash"
      ]
    },
    {
      "filename": "sdk/formrecognizer/ai-form-recognizer/README.md",
      "words": [
        "iddocument"
      ]
    },
    {
      "filename": "sdk/formrecognizer/ai-form-recognizer/review/**/*.md",
      "words": [
        "WDLABCD",
        "presentationml",
        "spreadsheetml",
        "wordprocessingml",
        "heif",
        "copays",
        "Upca",
        "Upce"
      ]
    },
    {
      "filename": "sdk/core/core-amqp/review/**/*.md",
      "words": [
        "EHOSTDOWN",
        "ENONET",
        "sastoken"
      ]
    },
    {
      "filename": "sdk/containerregistry/container-registry/review/**/*.md",
      "words": [
        "illumos",
        "Illumos",
        "mipsle",
        "riscv"
      ]
    },
    {
      "filename": "sdk/communication/communication-call-automation/review/**/*.md",
      "words": [
        "ssml",
        "Ssml"
      ]
    },
    {
      "filename": "sdk/communication/communication-common/review/**/*.md",
      "words": [
        "gcch"
      ]
    },
    {
      "filename": "sdk/communication/communication-email/review/**/*.md",
      "words": [
        "rpmsg",
        "xlsb"
      ]
    },
    {
      "filename": "sdk/eventgrid/eventgrid/review/**/*.md",
      "words": [
        "Dicom"
      ]
    },
    {
      "filename": "sdk/identity/**/*.md",
      "words": [
        "MSAL",
        "PKCE"
      ]
    },
    {
      "filename": "sdk/iot/iot-modelsrepository/review/**/*.md",
      "words": [
        "Dtmi",
        "dtmis"
      ]
    },
    {
      "filename": "sdk/storage/storage-blob/review/storage-blob.api.md",
      "words": [
        "Uncommited"
      ]
    },
    {
      "filename": "sdk/search/search-documents/review/search-documents.api.md",
      "words": [
        "Createor"
      ]
    },
    {
      "filename": "sdk/monitor/monitor-query/review/monitor-query.api.md",
      "words": [
        "fourty",
        "Milli"
      ]
    },
    {
      "filename": "sdk/digitaltwins/digital-twins-core/review/digital-twins-core.api.md",
      "words": [
        "dependecies"
      ]
    },
    {
      "filename": "sdk/cosmosdb/cosmos/review/cosmos.api.md",
      "words": [
        "Funtion"
      ]
    },
    {
      "filename": "sdk/apimanagement/api-management-custom-widgets-scaffolder/review/api-management-custom-widgets-scaffolder.api.md",
      "words": [
        "scaffolder",
        "APIM"
      ]
    },
    {
      "filename": "sdk/apimanagement/api-management-custom-widgets-tools/review/api-management-custom-widgets-tools.api.md",
      "words": [
        "MSAPIM",
        "APIM"
      ]
    },
    {
      "filename": "sdk/maps/maps-common/review/maps-common.api.md",
      "words": [
        "bbox"
      ]
    },
    {
      "filename": "sdk/maps/maps-search/review/maps-search.api.md",
      "words": [
        "bbox",
        "Neighbourhood",
        "Xstr"
      ]
    },
    {
      "filename": "sdk/maps/maps-route-rest/review/maps-route.api.md",
      "words": [
        "bbox",
        "UTURN",
        "Hundredkm"
      ]
    },
    {
      "filename": "sdk/maps/maps-render-rest/review/maps-render.api.md",
      "words": [
        "bbox"
      ]
    },
    {
      "filename": "sdk/maps/maps-search-rest/review/maps-search.api.md",
      "words": [
        "Neighbourhood",
        "Xstr"
      ]
    },
    {
      "filename": "sdk/apimanagement/api-management-custom-widgets-scaffolder/review/api-management-custom-widgets-scaffolder.api.md",
      "words": [
        "scaffolder",
        "APIM"
      ]
    },
    {
      "filename": "sdk/loadtestservice/load-testing-rest/review/load-testing.api.md",
      "words": [
        "vusers"
      ]
    },
    {
      "filename": "sdk/web-pubsub/web-pubsub-client/review/web-pubsub-client.api.md",
      "words": [
        "protobuf"
      ]
    },
    {
      "filename": "sdk/web-pubsub/web-pubsub-client-protobuf/review/web-pubsub-client-protobuf.api.md",
      "words": [
        "protobuf"
      ]
    },
    {
<<<<<<< HEAD
      "filename": "sdk/eventgrid/eventgrid/**/**/**.**",
      "words": [
        "Dicom",
        "Agri",
        "cadl",
        "deseralization",
        "tsdoc"
=======
      "filename": "sdk/easm/defender-easm-rest/review/defender-easm.api.md",
      "words": [
        "Alexa",
        "alexa",
        "Asns",
        "asns",
        "cnames",
        "Easm",
        "easm",
        "nxdomain",
        "Whois",
        "whois"
>>>>>>> dd0675da
      ]
    }
  ]
}<|MERGE_RESOLUTION|>--- conflicted
+++ resolved
@@ -438,7 +438,6 @@
       ]
     },
     {
-<<<<<<< HEAD
       "filename": "sdk/eventgrid/eventgrid/**/**/**.**",
       "words": [
         "Dicom",
@@ -446,20 +445,6 @@
         "cadl",
         "deseralization",
         "tsdoc"
-=======
-      "filename": "sdk/easm/defender-easm-rest/review/defender-easm.api.md",
-      "words": [
-        "Alexa",
-        "alexa",
-        "Asns",
-        "asns",
-        "cnames",
-        "Easm",
-        "easm",
-        "nxdomain",
-        "Whois",
-        "whois"
->>>>>>> dd0675da
       ]
     }
   ]
