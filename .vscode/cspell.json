--- conflicted
+++ resolved
@@ -242,7 +242,9 @@
     },
     {
       "filename": "sdk/formrecognizer/ai-form-recognizer/README.md",
-      "words": ["iddocument"]
+      "words": [
+        "iddocument"
+      ]
     },
     {
       "filename": "sdk/formrecognizer/ai-form-recognizer/review/**/*.md",
@@ -252,13 +254,9 @@
         "spreadsheetml",
         "wordprocessingml",
         "heif",
-<<<<<<< HEAD
-        "copays"
-=======
         "copays",
         "Upca",
         "Upce"
->>>>>>> a9a9e558
       ]
     },
     {
@@ -407,7 +405,6 @@
       "words": [
         "protobuf"
       ]
-<<<<<<< HEAD
     },
     {
       "filename": "sdk/eventgrid/eventgrid/**/**/**.**",
@@ -418,8 +415,6 @@
         "deseralization",
         "tsdoc"
       ]
-=======
->>>>>>> a9a9e558
     }
   ]
 }