{
  "version": "0.2",
  "language": "en",
  "languageId": "typescript,javascript",
  "dictionaries": ["node", "powershell", "typescript"],
  "ignorePaths": [
    "**/*-lintReport.html",
    "**/node_modules/**",
    "**/pnpm-lock.yaml",
    "**/recordings/**",
    "*.avro",
    "*.crt",
    "*.jpg",
    "*.key",
    "*.pdf",
    "*.png",
    "*.svg",
    "*.tgz",
    "*.tiff",
    ".github/CODEOWNERS",
    ".vscode/cspell.json",
    "common/temp/**",
    "sdk/**/arm-*/**",
    "sdk/agrifood/agrifood-farming-rest/review/*.md",
    "sdk/confidentialledger/confidential-ledger-rest/review/*.md",
    "sdk/core/core-client-lro-rest/review/*.md",
    "sdk/core/core-client-paging-rest/review/*.md",
    "sdk/core/core-client-rest/review/*.md",
    "sdk/documenttranslator/ai-document-translator-rest/review/*.md",
    "sdk/openai/openai-rest/review/*.md",
    "sdk/openai/openai/review/*.md",
    "sdk/purview/purview-account-rest/review/*.md",
    "sdk/purview/purview-administration-rest/review/*.md",
    "sdk/purview/purview-catalog-rest/review/*.md",
    "sdk/purview/purview-scanning-rest/review/*.md",
    "sdk/purview/purview-sharing-rest/review/*.md",
    "sdk/quantum/quantum-jobs/review/*.md",
    "sdk/synapse/synapse-access-control-rest/review/*.md",
    "sdk/synapse/synapse-access-control/review/*.md",
    "sdk/synapse/synapse-artifacts/review/*.md",
    "sdk/synapse/synapse-managed-private-endpoints/review/*.md",
    "sdk/synapse/synapse-monitoring/review/*.md",
    "sdk/synapse/synapse-spark/review/*.md",
    "sdk/test-utils/**",
    "sdk/translation/ai-translation-text-rest/review/*.md"
  ],
  "words": [
    "AMQP",
    "BRCPF",
    "Brcpf",
    "CONTOSO",
    "DTDL",
    "ECONNRESET",
    "ESDNI",
    "EUGPS",
    "Eloqua",
    "Esdni",
    "Eugps",
    "Fhir",
    "Fnhr",
    "Guids",
    "Hana",
    "IDRG",
    "IMDS",
    "Idrg",
    "Kubernetes",
    "Localizable",
    "Lucene",
    "MPNS",
    "MSRC",
    "Mibps",
    "ODATA",
    "OTLP",
    "Odbc",
    "Onco",
    "PLREGON",
    "Personalizer",
    "Petabit",
    "Picometer",
    "Plregon",
    "Rasterize",
    "Resourceid",
    "Rollup",
    "Rtsp",
    "Sybase",
    "Teradata",
    "USUK",
    "Uncapitalize",
    "Unencrypted",
    "Unprocessable",
    "Usuk",
    "Vertica",
    "Xiaomi",
    "adfs",
    "agrifood",
    "azsdk",
    "centralus",
    "deps",
    "deserialization",
    "deserializers",
    "devboxes",
    "devcenter",
    "devdeps",
    "dicom",
    "dotenv",
    "dtmi",
    "dtmis",
    "eastus",
    "entra",
    "etags",
    "hnsw",
    "kusto",
    "lcov",
    "lcovonly",
    "loinc",
    "mkdir",
    "mkdirp",
    "mongodb",
    "msal",
    "nise",
    "northcentralus",
    "npmjs",
    "oncophenotype",
    "openai",
    "perfstress",
    "personalizer",
    "pnpm",
    "prettierrc",
    "pstn",
    "pwsh",
    "reoffer",
    "rrggbb",
    "rushx",
    "soundex",
    "southcentralus",
    "struct",
    "structdef",
    "tmpdir",
    "tshy",
    "uaecentral",
    "uksouth",
    "ukwest",
    "unassignment",
    "undelete",
    "unpartitioned",
    "unref",
    "usdodcentral",
    "usdodeast",
    "usgovarizona",
    "usgovtexas",
    "usgovvirginia",
    "vectorizer",
    "westus"
  ],
  "allowCompoundWords": true,
  "overrides": [
    {
      "filename": "eng/pipelines",
      "words": ["azuresdkartifacts", "gdnbaselines", "policheck"]
    },
    {
      "filename": "sdk/apimanagement/api-management-custom-widgets-scaffolder/review/api-management-custom-widgets-scaffolder.api.md",
      "words": ["APIM", "scaffolder"]
    },
    {
      "filename": "sdk/apimanagement/api-management-custom-widgets-tools/review/api-management-custom-widgets-tools.api.md",
      "words": ["APIM", "MSAPIM"]
    },
    {
      "filename": "sdk/attestation/attestation/review/**/*.md",
      "words": [
        "qeidcertshash",
        "qeidcrlhash",
        "qeidhash",
        "tcbinfocertshash",
        "tcbinfocrlhash",
        "tcbinfohash"
      ]
    },
    {
      "filename": "sdk/communication/communication-call-automation/review/**/*.md",
      "words": [
        "Ssml",
        "answeredby",
        "playsourcacheid",
        "playsourcecacheid",
        "sipuui",
        "sipx",
        "ssml",
        "unhold",
		    "Unhold"
      ]
    },
    {
      "filename": "sdk/communication/communication-common/review/**/*.md",
      "words": ["gcch"]
    },
    {
      "filename": "sdk/communication/communication-email/review/**/*.md",
      "words": ["rpmsg", "xlsb"]
    },
    {
      "filename": "sdk/containerregistry/container-registry/review/**/*.md",
      "words": ["Illumos", "illumos", "mipsle", "riscv"]
    },
    {
      "filename": "sdk/core/core-amqp/review/**/*.md",
      "words": ["EHOSTDOWN", "ENONET", "sastoken"]
    },
    {
      "filename": "sdk/cosmosdb/cosmos/review/**/*.md",
      "words": [
        "Parition",
        "colls",
        "pkranges",
        "sproc",
        "sprocs",
        "udfs",
        "xmax",
        "xmin",
        "ymax",
        "ymin"
      ]
    },
    {
      "filename": "sdk/cosmosdb/cosmos/review/cosmos.api.md",
      "words": ["Funtion"]
    },
    {
      "filename": "sdk/digitaltwins/digital-twins-core/review/**/*.md",
      "words": ["dtdl"]
    },
    {
      "filename": "sdk/digitaltwins/digital-twins-core/review/digital-twins-core.api.md",
      "words": ["dependecies"]
    },
    {
      "filename": "sdk/documentintelligence/ai-document-intelligence-rest/review/ai-document-intelligence.api.md",
      "words": ["presentationml", "spreadsheetml", "wordprocessingml"]
    },
    {
      "filename": "sdk/easm/defender-easm-rest/review/defender-easm.api.md",
      "words": [
        "Alexa",
        "Asns",
        "Easm",
        "Whois",
        "alexa",
        "asns",
        "cnames",
        "easm",
        "nxdomain",
        "whois"
      ]
    },
    {
      "filename": "sdk/eventgrid/eventgrid/review/**/*.md",
      "words": ["Dicom", "Gcch", "gcch"]
    },
    {
      "filename": "sdk/formrecognizer/ai-form-recognizer/README.md",
      "words": ["iddocument"]
    },
    {
      "filename": "sdk/formrecognizer/ai-form-recognizer/review/**/*.md",
      "words": [
        "Upca",
        "Upce",
        "WDLABCD",
        "copays",
        "heif",
        "presentationml",
        "spreadsheetml",
        "wordprocessingml"
      ]
    },
    {
<<<<<<< HEAD
      "filename": "sdk/communication/communication-ten-dlc/review/**/*.md",
      "words": [
        "GIIN",
        "Ucaas",
        "Icex",
        "Sehk",
        "Szse",
        "Twse"
      ]
    },
    {
      "filename": "sdk/eventgrid/eventgrid/review/**/*.md",
      "words": [
        "Dicom",
        "Gcch",
        "gcch"
      ]
=======
      "filename": "sdk/healthinsights/azure-healthinsights-radiologyinsights/**",
      "words": ["ctxt", "mros", "nify"]
>>>>>>> e8fdf449
    },
    {
      "filename": "sdk/identity/**/*.md",
      "words": ["MSAL", "PKCE"]
    },
    {
      "filename": "sdk/iot/iot-modelsrepository/review/**/*.md",
      "words": ["Dtmi", "dtmis"]
    },
    {
      "filename": "sdk/keyvault/keyvault-certificates/review/**/*.md",
      "words": ["ECHSM", "RSAHSM", "ekus", "upns"]
    },
    {
      "filename": "sdk/keyvault/keyvault-keys/review/**/*.md",
      "words": ["ECHSM", "OKPHSM", "RSAHSM", "RSNULL", "Rsnull"]
    },
    {
      "filename": "sdk/loadtestservice/load-testing-rest/review/load-testing.api.md",
      "words": ["vusers"]
    },
    {
      "filename": "sdk/maps/maps-common/review/maps-common.api.md",
      "words": ["bbox"]
    },
    {
      "filename": "sdk/maps/maps-render-rest/review/maps-render.api.md",
      "words": ["bbox"]
    },
    {
      "filename": "sdk/maps/maps-route-rest/review/maps-route.api.md",
      "words": ["Hundredkm", "UTURN", "bbox"]
    },
    {
      "filename": "sdk/maps/maps-search-rest/review/maps-search.api.md",
      "words": ["Neighbourhood", "Xstr", "bbox"]
    },
    {
      "filename": "sdk/monitor/monitor-query/review/monitor-query.api.md",
      "words": ["fourty", "Milli", "rollupby"]
    },
    {
      "filename": "sdk/notificationhubs/notification-hubs/review/*.api.md",
      "words": ["fcmv"]
    },
    {
      "filename": "sdk/search/search-documents/review/**/*.md",
      "words": [
        "Adls",
        "Bokmaal",
        "Decompounder",
        "Phonetik",
        "Piqd",
        "Rslp",
        "Sorani",
        "Vectorizable",
        "adlsgen",
        "bangla",
        "beider",
        "haase",
        "koelner",
        "kstem",
        "lovins",
        "nysiis",
        "odatatype",
        "rerank",
        "reranker",
        "sorani",
        "vectorizer",
        "vectorizers"
      ]
    },
    {
      "filename": "sdk/search/search-documents/review/**/*.md",
      "words": [
        "Adls",
        "Bokmaal",
        "Decompounder",
        "Phonetik",
        "Piqd",
        "Rslp",
        "Sorani",
        "Vectorizable",
        "adlsgen",
        "bangla",
        "beider",
        "haase",
        "koelner",
        "kstem",
        "lovins",
        "nysiis",
        "odatatype",
        "reranker",
        "sorani",
        "vectorizer",
        "vectorizers"
      ]
    },
    {
      "filename": "sdk/search/search-documents/review/search-documents.api.md",
      "words": ["Createor"]
    },
    {
      "filename": "sdk/storage/storage-blob/review/**/*.md",
      "words": ["RAGRS"]
    },
    {
      "filename": "sdk/storage/storage-blob/review/storage-blob.api.md",
      "words": ["Uncommited"]
    },
    {
      "filename": "sdk/videoanalyzer/video-analyzer-edge/review/**/*.md",
      "words": ["Abgr", "Argb", "Bgra", "Grpc", "Onvif", "abgr", "argb", "bgra", "onvif"]
    },
    {
      "filename": "sdk/web-pubsub/web-pubsub-client-protobuf/review/web-pubsub-client-protobuf.api.md",
      "words": ["protobuf"]
    },
    {
      "filename": "sdk/web-pubsub/web-pubsub-client/review/web-pubsub-client.api.md",
      "words": ["protobuf"]
    }
  ]
}<|MERGE_RESOLUTION|>--- conflicted
+++ resolved
@@ -200,8 +200,23 @@
       "words": ["rpmsg", "xlsb"]
     },
     {
-      "filename": "sdk/containerregistry/container-registry/review/**/*.md",
-      "words": ["Illumos", "illumos", "mipsle", "riscv"]
+      "filename": "sdk/communication/communication-ten-dlc/review/**/*.md",
+      "words": [
+        "GIIN",
+        "Ucaas",
+        "Icex",
+        "Sehk",
+        "Szse",
+        "Twse"
+      ]
+    },
+    {
+      "filename": "sdk/eventgrid/eventgrid/review/**/*.md",
+      "words": [
+        "Dicom",
+        "Gcch",
+        "gcch"
+      ]
     },
     {
       "filename": "sdk/core/core-amqp/review/**/*.md",
@@ -275,28 +290,8 @@
       ]
     },
     {
-<<<<<<< HEAD
-      "filename": "sdk/communication/communication-ten-dlc/review/**/*.md",
-      "words": [
-        "GIIN",
-        "Ucaas",
-        "Icex",
-        "Sehk",
-        "Szse",
-        "Twse"
-      ]
-    },
-    {
-      "filename": "sdk/eventgrid/eventgrid/review/**/*.md",
-      "words": [
-        "Dicom",
-        "Gcch",
-        "gcch"
-      ]
-=======
       "filename": "sdk/healthinsights/azure-healthinsights-radiologyinsights/**",
       "words": ["ctxt", "mros", "nify"]
->>>>>>> e8fdf449
     },
     {
       "filename": "sdk/identity/**/*.md",
