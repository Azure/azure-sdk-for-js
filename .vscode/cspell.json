--- conflicted
+++ resolved
@@ -2,7 +2,11 @@
   "version": "0.1",
   "language": "en",
   "languageId": "typescript,javascript",
-  "dictionaries": ["powershell", "typescript", "node"],
+  "dictionaries": [
+    "powershell",
+    "typescript",
+    "node"
+  ],
   "ignorePaths": [
     "**/node_modules/**",
     "**/recordings/**",
@@ -144,15 +148,31 @@
   "overrides": [
     {
       "filename": "eng/pipelines",
-      "words": ["azuresdkartifacts", "policheck", "gdnbaselines"]
+      "words": [
+        "azuresdkartifacts",
+        "policheck",
+        "gdnbaselines"
+      ]
     },
     {
       "filename": "sdk/videoanalyzer/video-analyzer-edge/review/**/*.md",
-      "words": ["abgr", "Abgr", "argb", "Argb", "bgra", "Bgra", "Grpc", "onvif", "Onvif"]
+      "words": [
+        "abgr",
+        "Abgr",
+        "argb",
+        "Argb",
+        "bgra",
+        "Bgra",
+        "Grpc",
+        "onvif",
+        "Onvif"
+      ]
     },
     {
       "filename": "sdk/storage/storage-blob/review/**/*.md",
-      "words": ["RAGRS"]
+      "words": [
+        "RAGRS"
+      ]
     },
     {
       "filename": "sdk/search/search-documents/review/**/*.md",
@@ -180,15 +200,28 @@
     },
     {
       "filename": "sdk/keyvault/keyvault-keys/review/**/*.md",
-      "words": ["ECHSM", "OKPHSM", "RSAHSM", "RSNULL", "Rsnull"]
+      "words": [
+        "ECHSM",
+        "OKPHSM",
+        "RSAHSM",
+        "RSNULL",
+        "Rsnull"
+      ]
     },
     {
       "filename": "sdk/keyvault/keyvault-certificates/review/**/*.md",
-      "words": ["ECHSM", "ekus", "RSAHSM", "upns"]
+      "words": [
+        "ECHSM",
+        "ekus",
+        "RSAHSM",
+        "upns"
+      ]
     },
     {
       "filename": "sdk/digitaltwins/digital-twins-core/review/**/*.md",
-      "words": ["dtdl"]
+      "words": [
+        "dtdl"
+      ]
     },
     {
       "filename": "sdk/cosmosdb/cosmos/review/**/*.md",
@@ -218,7 +251,9 @@
     },
     {
       "filename": "sdk/formrecognizer/ai-form-recognizer/README.md",
-      "words": ["iddocument"]
+      "words": [
+        "iddocument"
+      ]
     },
     {
       "filename": "sdk/formrecognizer/ai-form-recognizer/review/**/*.md",
@@ -235,102 +270,158 @@
     },
     {
       "filename": "sdk/core/core-amqp/review/**/*.md",
-      "words": ["EHOSTDOWN", "ENONET", "sastoken"]
+      "words": [
+        "EHOSTDOWN",
+        "ENONET",
+        "sastoken"
+      ]
     },
     {
       "filename": "sdk/containerregistry/container-registry/review/**/*.md",
-      "words": ["illumos", "Illumos", "mipsle", "riscv"]
+      "words": [
+        "illumos",
+        "Illumos",
+        "mipsle",
+        "riscv"
+      ]
     },
     {
       "filename": "sdk/communication/communication-call-automation/review/**/*.md",
-      "words": ["ssml", "Ssml"]
+      "words": [
+        "ssml",
+        "Ssml"
+      ]
     },
     {
       "filename": "sdk/communication/communication-common/review/**/*.md",
-      "words": ["gcch"]
+      "words": [
+        "gcch"
+      ]
     },
     {
       "filename": "sdk/communication/communication-email/review/**/*.md",
-      "words": ["rpmsg", "xlsb"]
+      "words": [
+        "rpmsg",
+        "xlsb"
+      ]
     },
     {
       "filename": "sdk/eventgrid/eventgrid/review/**/*.md",
-      "words": ["Dicom"]
+      "words": [
+        "Dicom"
+      ]
     },
     {
       "filename": "sdk/iot/iot-modelsrepository/review/**/*.md",
-      "words": ["Dtmi", "dtmis"]
+      "words": [
+        "Dtmi",
+        "dtmis"
+      ]
     },
     {
       "filename": "sdk/storage/storage-blob/review/storage-blob.api.md",
-      "words": ["Uncommited"]
+      "words": [
+        "Uncommited"
+      ]
     },
     {
       "filename": "sdk/search/search-documents/review/search-documents.api.md",
-      "words": ["Createor"]
+      "words": [
+        "Createor"
+      ]
     },
     {
       "filename": "sdk/monitor/monitor-query/review/monitor-query.api.md",
-<<<<<<< HEAD
       "words": [
         "fourty",
         "Milli"
       ]
-=======
-      "words": ["fourty"]
->>>>>>> c14409e6
     },
     {
       "filename": "sdk/digitaltwins/digital-twins-core/review/digital-twins-core.api.md",
-      "words": ["dependecies"]
+      "words": [
+        "dependecies"
+      ]
     },
     {
       "filename": "sdk/cosmosdb/cosmos/review/cosmos.api.md",
-      "words": ["Funtion"]
+      "words": [
+        "Funtion"
+      ]
     },
     {
       "filename": "sdk/apimanagement/api-management-custom-widgets-scaffolder/review/api-management-custom-widgets-scaffolder.api.md",
-      "words": ["scaffolder", "APIM"]
+      "words": [
+        "scaffolder",
+        "APIM"
+      ]
     },
     {
       "filename": "sdk/apimanagement/api-management-custom-widgets-tools/review/api-management-custom-widgets-tools.api.md",
-      "words": ["MSAPIM", "APIM"]
+      "words": [
+        "MSAPIM",
+        "APIM"
+      ]
     },
     {
       "filename": "sdk/maps/maps-common/review/maps-common.api.md",
-      "words": ["bbox"]
+      "words": [
+        "bbox"
+      ]
     },
     {
       "filename": "sdk/maps/maps-search/review/maps-search.api.md",
-      "words": ["bbox", "Neighbourhood", "Xstr"]
+      "words": [
+        "bbox",
+        "Neighbourhood",
+        "Xstr"
+      ]
     },
     {
       "filename": "sdk/maps/maps-route-rest/review/maps-route.api.md",
-      "words": ["bbox", "UTURN", "Hundredkm"]
+      "words": [
+        "bbox",
+        "UTURN",
+        "Hundredkm"
+      ]
     },
     {
       "filename": "sdk/maps/maps-render-rest/review/maps-render.api.md",
-      "words": ["bbox"]
+      "words": [
+        "bbox"
+      ]
     },
     {
       "filename": "sdk/maps/maps-search-rest/review/maps-search.api.md",
-      "words": ["Neighbourhood", "Xstr"]
+      "words": [
+        "Neighbourhood",
+        "Xstr"
+      ]
     },
     {
       "filename": "sdk/apimanagement/api-management-custom-widgets-scaffolder/review/api-management-custom-widgets-scaffolder.api.md",
-      "words": ["scaffolder", "APIM"]
+      "words": [
+        "scaffolder",
+        "APIM"
+      ]
     },
     {
       "filename": "sdk/loadtestservice/load-testing-rest/review/load-testing.api.md",
-      "words": ["vusers"]
+      "words": [
+        "vusers"
+      ]
     },
     {
       "filename": "sdk/web-pubsub/web-pubsub-client/review/web-pubsub-client.api.md",
-      "words": ["protobuf"]
+      "words": [
+        "protobuf"
+      ]
     },
     {
       "filename": "sdk/web-pubsub/web-pubsub-client-protobuf/review/web-pubsub-client-protobuf.api.md",
-      "words": ["protobuf"]
+      "words": [
+        "protobuf"
+      ]
     }
   ]
 }