{
  "version": "0.2",
  "language": "en",
  "languageId": "typescript,javascript",
  "dictionaries": [
    "powershell",
    "typescript",
    "node"
  ],
  "ignorePaths": [
    "**/node_modules/**",
    "**/recordings/**",
    "**/pnpm-lock.yaml",
    "common/temp/**",
    "**/*-lintReport.html",
    "*.avro",
    "*.tgz",
    "*.png",
    "*.jpg",
    "*.pdf",
    "*.tiff",
    "*.svg",
    "*.crt",
    "*.key",
    ".vscode/cspell.json",
    ".github/CODEOWNERS",
    "sdk/**/arm-*/**",
    "sdk/test-utils/**",
    "sdk/agrifood/agrifood-farming-rest/review/*.md",
    "sdk/confidentialledger/confidential-ledger-rest/review/*.md",
    "sdk/core/core-client-lro-rest/review/*.md",
    "sdk/core/core-client-paging-rest/review/*.md",
    "sdk/core/core-client-rest/review/*.md",
    "sdk/documenttranslator/ai-document-translator-rest/review/*.md",
    "sdk/purview/purview-account-rest/review/*.md",
    "sdk/purview/purview-administration-rest/review/*.md",
    "sdk/purview/purview-catalog-rest/review/*.md",
    "sdk/purview/purview-scanning-rest/review/*.md",
    "sdk/purview/purview-sharing-rest/review/*.md",
    "sdk/quantum/quantum-jobs/review/*.md",
    "sdk/synapse/synapse-access-control/review/*.md",
    "sdk/synapse/synapse-access-control-rest/review/*.md",
    "sdk/synapse/synapse-artifacts/review/*.md",
    "sdk/synapse/synapse-managed-private-endpoints/review/*.md",
    "sdk/synapse/synapse-monitoring/review/*.md",
    "sdk/synapse/synapse-spark/review/*.md",
    "sdk/translation/ai-translation-text-rest/review/*.md",
    "sdk/openai/openai/review/*.md"
  ],
  "words": [
    "adfs",
    "agrifood",
    "AMQP",
    "azsdk",
    "Brcpf",
    "BRCPF",
    "centralus",
    "CONTOSO",
    "deps",
    "deserialization",
    "devboxes",
    "devcenter",
    "devdeps",
    "dotenv",
    "DTDL",
    "dtmi",
    "dtmis",
    "eastus",
    "ECONNRESET",
    "Eloqua",
    "entra",
    "Esdni",
    "ESDNI",
    "etags",
    "Eugps",
    "EUGPS",
    "Fhir",
    "Fnhr",
    "Guids",
    "Hana",
    "hnsw",
    "Idrg",
    "IDRG",
    "IMDS",
    "OTLP",
    "Kubernetes",
    "kusto",
    "lcov",
    "lcovonly",
    "Localizable",
    "Lucene",
    "Mibps",
    "mkdir",
    "mkdirp",
    "mongodb",
    "MPNS",
    "MSRC",
    "nise",
    "northcentralus",
    "npmjs",
    "ODATA",
    "Odbc",
    "perfstress",
    "personalizer",
    "Personalizer",
    "Petabit",
    "Picometer",
    "Plregon",
    "PLREGON",
    "pnpm",
    "prettierrc",
    "pstn",
    "pwsh",
    "Rasterize",
    "reoffer",
    "Resourceid",
    "Rollup",
    "rrggbb",
    "Rtsp",
    "reoffer",
    "rushx",
    "soundex",
    "southcentralus",
    "struct",
    "Sybase",
    "Teradata",
    "tmpdir",
    "uaecentral",
    "uksouth",
    "ukwest",
    "unassignment",
    "Uncapitalize",
    "undelete",
    "Unencrypted",
    "unpartitioned",
    "Unprocessable",
    "unref",
    "usdodcentral",
    "usdodeast",
    "usgovarizona",
    "usgovtexas",
    "usgovvirginia",
    "Usuk",
    "USUK",
    "Vertica",
    "westus",
    "Xiaomi",
    "Onco",
    "oncophenotype"
  ],
  "allowCompoundWords": true,
  "overrides": [
    {
      "filename": "eng/pipelines",
      "words": [
        "azuresdkartifacts",
        "policheck",
        "gdnbaselines"
      ]
    },
    {
      "filename": "sdk/videoanalyzer/video-analyzer-edge/review/**/*.md",
      "words": [
        "abgr",
        "Abgr",
        "argb",
        "Argb",
        "bgra",
        "Bgra",
        "Grpc",
        "onvif",
        "Onvif"
      ]
    },
    {
      "filename": "sdk/storage/storage-blob/review/**/*.md",
      "words": [
        "RAGRS"
      ]
    },
    {
      "filename": "sdk/search/search-documents/review/**/*.md",
      "words": [
        "Adls",
        "adlsgen",
        "bangla",
        "beider",
        "Bokmaal",
        "Decompounder",
        "haase",
        "koelner",
        "kstem",
        "kstem",
        "lovins",
        "nysiis",
        "odatatype",
        "Phonetik",
        "Piqd",
        "reranker",
        "Rslp",
        "sorani",
        "Sorani",
        "Vectorizable",
        "vectorizer",
        "vectorizers"
      ]
    },
    {
      "filename": "sdk/keyvault/keyvault-keys/review/**/*.md",
      "words": [
        "ECHSM",
        "OKPHSM",
        "RSAHSM",
        "RSNULL",
        "Rsnull"
      ]
    },
    {
      "filename": "sdk/keyvault/keyvault-certificates/review/**/*.md",
      "words": [
        "ECHSM",
        "ekus",
        "RSAHSM",
        "upns"
      ]
    },
    {
      "filename": "sdk/digitaltwins/digital-twins-core/review/**/*.md",
      "words": [
        "dtdl"
      ]
    },
    {
      "filename": "sdk/cosmosdb/cosmos/review/**/*.md",
      "words": [
        "colls",
        "Parition",
        "pkranges",
        "sproc",
        "sprocs",
        "udfs",
        "xmax",
        "xmin",
        "ymax",
        "ymin"
      ]
    },
    {
      "filename": "sdk/attestation/attestation/review/**/*.md",
      "words": [
        "qeidcertshash",
        "qeidcrlhash",
        "qeidhash",
        "tcbinfocertshash",
        "tcbinfocrlhash",
        "tcbinfohash"
      ]
    },
    {
      "filename": "sdk/formrecognizer/ai-form-recognizer/README.md",
      "words": [
        "iddocument"
      ]
    },
    {
      "filename": "sdk/formrecognizer/ai-form-recognizer/review/**/*.md",
      "words": [
        "WDLABCD",
        "presentationml",
        "spreadsheetml",
        "wordprocessingml",
        "heif",
        "copays",
        "Upca",
        "Upce"
      ]
    },
    {
      "filename": "sdk/core/core-amqp/review/**/*.md",
      "words": [
        "EHOSTDOWN",
        "ENONET",
        "sastoken"
      ]
    },
    {
      "filename": "sdk/containerregistry/container-registry/review/**/*.md",
      "words": [
        "illumos",
        "Illumos",
        "mipsle",
        "riscv"
      ]
    },
    {
      "filename": "sdk/communication/communication-call-automation/review/**/*.md",
      "words": [
        "ssml",
        "Ssml"
      ]
    },
    {
      "filename": "sdk/communication/communication-common/review/**/*.md",
      "words": [
        "gcch"
      ]
    },
    {
      "filename": "sdk/communication/communication-email/review/**/*.md",
      "words": [
        "rpmsg",
        "xlsb"
      ]
    },
    {
      "filename": "sdk/eventgrid/eventgrid/review/**/*.md",
      "words": [
        "Dicom"
      ]
    },
    {
      "filename": "sdk/identity/**/*.md",
      "words": [
        "MSAL",
        "PKCE"
      ]
    },
    {
      "filename": "sdk/iot/iot-modelsrepository/review/**/*.md",
      "words": [
        "Dtmi",
        "dtmis"
      ]
    },
    {
      "filename": "sdk/storage/storage-blob/review/storage-blob.api.md",
      "words": [
        "Uncommited"
      ]
    },
    {
      "filename": "sdk/search/search-documents/review/search-documents.api.md",
      "words": [
        "Createor"
      ]
    },
    {
      "filename": "sdk/monitor/monitor-query/review/monitor-query.api.md",
      "words": [
        "fourty",
        "Milli"
      ]
    },
    {
      "filename": "sdk/digitaltwins/digital-twins-core/review/digital-twins-core.api.md",
      "words": [
        "dependecies"
      ]
    },
    {
      "filename": "sdk/cosmosdb/cosmos/review/cosmos.api.md",
      "words": [
        "Funtion"
      ]
    },
    {
      "filename": "sdk/apimanagement/api-management-custom-widgets-scaffolder/review/api-management-custom-widgets-scaffolder.api.md",
      "words": [
        "scaffolder",
        "APIM"
      ]
    },
    {
      "filename": "sdk/apimanagement/api-management-custom-widgets-tools/review/api-management-custom-widgets-tools.api.md",
      "words": [
        "MSAPIM",
        "APIM"
      ]
    },
    {
      "filename": "sdk/maps/maps-common/review/maps-common.api.md",
      "words": [
        "bbox"
      ]
    },
    {
      "filename": "sdk/maps/maps-search/review/maps-search.api.md",
      "words": [
        "bbox",
        "Neighbourhood",
        "Xstr"
      ]
    },
    {
      "filename": "sdk/maps/maps-route-rest/review/maps-route.api.md",
      "words": [
        "bbox",
        "UTURN",
        "Hundredkm"
      ]
    },
    {
      "filename": "sdk/maps/maps-render-rest/review/maps-render.api.md",
      "words": [
        "bbox"
      ]
    },
    {
      "filename": "sdk/maps/maps-search-rest/review/maps-search.api.md",
      "words": [
        "Neighbourhood",
        "Xstr"
      ]
    },
    {
      "filename": "sdk/apimanagement/api-management-custom-widgets-scaffolder/review/api-management-custom-widgets-scaffolder.api.md",
      "words": [
        "scaffolder",
        "APIM"
      ]
    },
    {
      "filename": "sdk/loadtestservice/load-testing-rest/review/load-testing.api.md",
      "words": [
        "vusers"
      ]
    },
    {
      "filename": "sdk/web-pubsub/web-pubsub-client/review/web-pubsub-client.api.md",
      "words": [
        "protobuf"
      ]
    },
    {
      "filename": "sdk/web-pubsub/web-pubsub-client-protobuf/review/web-pubsub-client-protobuf.api.md",
      "words": [
        "protobuf"
      ]
    },
    {
<<<<<<< HEAD
      "filename": "sdk/easm/defender-easm-rest/review/defender-easm.api.md",
      "words": [
        "Alexa",
        "alexa",
        "Asns",
        "asns",
        "cnames",
        "Easm",
        "easm",
        "nxdomain",
        "Whois",
        "whois"
=======
      "filename": "sdk/eventgrid/eventgrid/**/**/**.**",
      "words": [
        "Dicom",
        "Agri",
        "cadl",
        "deseralization",
        "tsdoc"
>>>>>>> 5a5295ff
      ]
    }
  ]
}<|MERGE_RESOLUTION|>--- conflicted
+++ resolved
@@ -438,7 +438,6 @@
       ]
     },
     {
-<<<<<<< HEAD
       "filename": "sdk/easm/defender-easm-rest/review/defender-easm.api.md",
       "words": [
         "Alexa",
@@ -451,7 +450,9 @@
         "nxdomain",
         "Whois",
         "whois"
-=======
+      ]
+    },
+    {
       "filename": "sdk/eventgrid/eventgrid/**/**/**.**",
       "words": [
         "Dicom",
@@ -459,7 +460,6 @@
         "cadl",
         "deseralization",
         "tsdoc"
->>>>>>> 5a5295ff
       ]
     }
   ]
