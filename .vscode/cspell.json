--- conflicted
+++ resolved
@@ -298,11 +298,7 @@
         "ssml",
         "Ssml",
         "answeredby",
-<<<<<<< HEAD
-        "playsourcacheid",
-=======
         "playsourcecacheid",
->>>>>>> 42bb3706
         "sipx",
         "sipuui"
       ]
