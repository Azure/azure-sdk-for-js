{
  "name": "@azure/cognitiveservices-face",
  "author": "Microsoft Corporation",
  "description": "FaceClient Library with typescript type definitions for node.js and browser.",
  "version": "0.1.0",
  "dependencies": {
<<<<<<< HEAD
    "ms-rest-js": "^1.0.461",
=======
    "ms-rest-js": "^1.0.460",
>>>>>>> bc1beb5e
    "tslib": "^1.9.3"
  },
  "keywords": [
    "node",
    "azure",
    "typescript",
    "browser",
    "isomorphic"
  ],
  "license": "MIT",
  "main": "./dist/cognitiveservices-face.js",
  "module": "./esm/faceClient.js",
  "types": "./esm/faceClient.d.ts",
  "devDependencies": {
    "typescript": "^3.1.1",
    "rollup": "^0.66.2",
    "rollup-plugin-node-resolve": "^3.4.0",
    "uglify-js": "^3.4.9"
  },
  "homepage": "https://github.com/azure/azure-sdk-for-js/tree/master/packages/@azure/cognitiveservices-face",
  "repository": {
    "type": "git",
    "url": "https://github.com/azure/azure-sdk-for-js.git"
  },
  "bugs": {
    "url": "https://github.com/azure/azure-sdk-for-js/issues"
  },
  "files": [
    "dist/**/*.js",
    "dist/**/*.js.map",
    "dist/**/*.d.ts",
    "dist/**/*.d.ts.map",
    "esm/**/*.js",
    "esm/**/*.js.map",
    "esm/**/*.d.ts",
    "esm/**/*.d.ts.map",
    "lib/**/*.ts",
    "rollup.config.js",
    "tsconfig.json"
  ],
  "scripts": {
    "build": "tsc && rollup -c rollup.config.js && npm run minify",
    "minify": "uglifyjs -c -m --comments --source-map \"content='./dist/cognitiveservices-face.js.map'\" -o ./dist/cognitiveservices-face.min.js ./dist/cognitiveservices-face.js",
    "prepack": "npm install && npm run build"
  },
  "sideEffects": false
}<|MERGE_RESOLUTION|>--- conflicted
+++ resolved
@@ -4,11 +4,7 @@
   "description": "FaceClient Library with typescript type definitions for node.js and browser.",
   "version": "0.1.0",
   "dependencies": {
-<<<<<<< HEAD
     "ms-rest-js": "^1.0.461",
-=======
-    "ms-rest-js": "^1.0.460",
->>>>>>> bc1beb5e
     "tslib": "^1.9.3"
   },
   "keywords": [
