<<<<<<< HEAD
# Azure LogicManagementClient SDK for JavaScript
This package contains an isomorphic SDK for LogicManagementClient.

## Currently supported environments
- Node.js version 6.x.x or higher
- Browser JavaScript

## How to Install
```
npm install @azure/arm-logic
```


## How to use

### nodejs - Authentication, client creation and listBySubscription workflows as an example written in TypeScript.

```ts
import * as msRest from "ms-rest-js";
import * as msRestAzure from "ms-rest-azure-js";
import * as msRestNodeAuth from "ms-rest-nodeauth";
import { LogicManagementClient, LogicManagementModels, LogicManagementMappers } from "@azure/arm-logic";
const subscriptionId = process.env["AZURE_SUBSCRIPTION_ID"];

msRestNodeAuth.interactiveLogin().then((creds) => {
  const client = new LogicManagementClient(creds, subscriptionId);
  const top = 1;
  const filter = "testfilter";
  client.workflows.listBySubscription(top, filter).then((result) => {
    console.log("The result is:");
    console.log(result);
  });
}).catch((err) => {
  console.error(err);
});
```

### browser - Authentication, client creation and listBySubscription workflows as an example written in JavaScript.
See https://github.com/Azure/ms-rest-browserauth to learn how to authenticate to Azure in the browser.

- index.html
```html
<!DOCTYPE html>
<html lang="en">
  <head>
    <title>@azure/arm-logic sample</title>
    <script src="node_modules/ms-rest-js/dist/msRest.browser.js"></script>
    <script src="node_modules/ms-rest-azure-js/dist/msRestAzure.js"></script>
    <script src="node_modules/ms-rest-browserauth/dist/msAuth.js"></script>
    <script src="node_modules/@azure/arm-logic/dist/arm-logic.js"></script>
    <script>
      const subscriptionId = "<Subscription_Id>";
      const authManager = new msAuth.AuthManager({
        clientId: "<client id for your Azure AD app>",
        tenant: "<optional tenant for your organization>"
      });
      authManager.finalizeLogin().then((res) => {
        if (!res.isLoggedIn) {
          // may cause redirects
          authManager.login();
        }
        const client = new Azure.ArmLogic.LogicManagementClient(res.creds, subscriptionId);
        const top = 1;
        const filter = "testfilter";
        client.workflows.listBySubscription(top, filter).then((result) => {
          console.log("The result is:");
          console.log(result);
        }).catch((err) => {
          console.log('An error occurred:');
          console.error(err);
        });
      });
    </script>
  </head>
  <body>
  </body>
</html>
```

# Related projects
 - [Microsoft Azure SDK for Javascript](https://github.com/Azure/azure-sdk-for-js)
=======
## Azure LogicManagementClient SDK for JavaScript

This package contains an isomorphic SDK for LogicManagementClient.

### Currently supported environments

- Node.js version 6.x.x or higher
- Browser JavaScript

### How to Install

```bash
npm install @azure/arm-logic
```

### How to use

#### nodejs - Authentication, client creation and listBySubscription workflows as an example written in TypeScript.

##### Install @azure/ms-rest-nodeauth

```bash
npm install @azure/ms-rest-nodeauth
```

##### Sample code

```typescript
import * as msRest from "@azure/ms-rest-js";
import * as msRestAzure from "@azure/ms-rest-azure-js";
import * as msRestNodeAuth from "@azure/ms-rest-nodeauth";
import { LogicManagementClient, LogicManagementModels, LogicManagementMappers } from "@azure/arm-logic";
const subscriptionId = process.env["AZURE_SUBSCRIPTION_ID"];

msRestNodeAuth.interactiveLogin().then((creds) => {
  const client = new LogicManagementClient(creds, subscriptionId);
  const top = 1;
  const filter = "testfilter";
  client.workflows.listBySubscription(top, filter).then((result) => {
    console.log("The result is:");
    console.log(result);
  });
}).catch((err) => {
  console.error(err);
});
```

#### browser - Authentication, client creation and listBySubscription workflows as an example written in JavaScript.

##### Install @azure/ms-rest-browserauth

```bash
npm install @azure/ms-rest-browserauth
```

##### Sample code

See https://github.com/Azure/ms-rest-browserauth to learn how to authenticate to Azure in the browser.

- index.html
```html
<!DOCTYPE html>
<html lang="en">
  <head>
    <title>@azure/arm-logic sample</title>
    <script src="node_modules/@azure/ms-rest-js/dist/msRest.browser.js"></script>
    <script src="node_modules/@azure/ms-rest-azure-js/dist/msRestAzure.js"></script>
    <script src="node_modules/@azure/ms-rest-browserauth/dist/msAuth.js"></script>
    <script src="node_modules/@azure/arm-logic/dist/arm-logic.js"></script>
    <script type="text/javascript">
      const subscriptionId = "<Subscription_Id>";
      const authManager = new msAuth.AuthManager({
        clientId: "<client id for your Azure AD app>",
        tenant: "<optional tenant for your organization>"
      });
      authManager.finalizeLogin().then((res) => {
        if (!res.isLoggedIn) {
          // may cause redirects
          authManager.login();
        }
        const client = new Azure.ArmLogic.LogicManagementClient(res.creds, subscriptionId);
        const top = 1;
        const filter = "testfilter";
        client.workflows.listBySubscription(top, filter).then((result) => {
          console.log("The result is:");
          console.log(result);
        }).catch((err) => {
          console.log("An error occurred:");
          console.error(err);
        });
      });
    </script>
  </head>
  <body></body>
</html>
```

## Related projects

- [Microsoft Azure SDK for Javascript](https://github.com/Azure/azure-sdk-for-js)
>>>>>>> 84b3fe38
<|MERGE_RESOLUTION|>--- conflicted
+++ resolved
@@ -1,184 +1,100 @@
-<<<<<<< HEAD
-# Azure LogicManagementClient SDK for JavaScript
-This package contains an isomorphic SDK for LogicManagementClient.
-
-## Currently supported environments
-- Node.js version 6.x.x or higher
-- Browser JavaScript
-
-## How to Install
-```
-npm install @azure/arm-logic
-```
-
-
-## How to use
-
-### nodejs - Authentication, client creation and listBySubscription workflows as an example written in TypeScript.
-
-```ts
-import * as msRest from "ms-rest-js";
-import * as msRestAzure from "ms-rest-azure-js";
-import * as msRestNodeAuth from "ms-rest-nodeauth";
-import { LogicManagementClient, LogicManagementModels, LogicManagementMappers } from "@azure/arm-logic";
-const subscriptionId = process.env["AZURE_SUBSCRIPTION_ID"];
-
-msRestNodeAuth.interactiveLogin().then((creds) => {
-  const client = new LogicManagementClient(creds, subscriptionId);
-  const top = 1;
-  const filter = "testfilter";
-  client.workflows.listBySubscription(top, filter).then((result) => {
-    console.log("The result is:");
-    console.log(result);
-  });
-}).catch((err) => {
-  console.error(err);
-});
-```
-
-### browser - Authentication, client creation and listBySubscription workflows as an example written in JavaScript.
-See https://github.com/Azure/ms-rest-browserauth to learn how to authenticate to Azure in the browser.
-
-- index.html
-```html
-<!DOCTYPE html>
-<html lang="en">
-  <head>
-    <title>@azure/arm-logic sample</title>
-    <script src="node_modules/ms-rest-js/dist/msRest.browser.js"></script>
-    <script src="node_modules/ms-rest-azure-js/dist/msRestAzure.js"></script>
-    <script src="node_modules/ms-rest-browserauth/dist/msAuth.js"></script>
-    <script src="node_modules/@azure/arm-logic/dist/arm-logic.js"></script>
-    <script>
-      const subscriptionId = "<Subscription_Id>";
-      const authManager = new msAuth.AuthManager({
-        clientId: "<client id for your Azure AD app>",
-        tenant: "<optional tenant for your organization>"
-      });
-      authManager.finalizeLogin().then((res) => {
-        if (!res.isLoggedIn) {
-          // may cause redirects
-          authManager.login();
-        }
-        const client = new Azure.ArmLogic.LogicManagementClient(res.creds, subscriptionId);
-        const top = 1;
-        const filter = "testfilter";
-        client.workflows.listBySubscription(top, filter).then((result) => {
-          console.log("The result is:");
-          console.log(result);
-        }).catch((err) => {
-          console.log('An error occurred:');
-          console.error(err);
-        });
-      });
-    </script>
-  </head>
-  <body>
-  </body>
-</html>
-```
-
-# Related projects
- - [Microsoft Azure SDK for Javascript](https://github.com/Azure/azure-sdk-for-js)
-=======
-## Azure LogicManagementClient SDK for JavaScript
-
-This package contains an isomorphic SDK for LogicManagementClient.
-
-### Currently supported environments
-
-- Node.js version 6.x.x or higher
-- Browser JavaScript
-
-### How to Install
-
-```bash
-npm install @azure/arm-logic
-```
-
-### How to use
-
-#### nodejs - Authentication, client creation and listBySubscription workflows as an example written in TypeScript.
-
-##### Install @azure/ms-rest-nodeauth
-
-```bash
-npm install @azure/ms-rest-nodeauth
-```
-
-##### Sample code
-
-```typescript
-import * as msRest from "@azure/ms-rest-js";
-import * as msRestAzure from "@azure/ms-rest-azure-js";
-import * as msRestNodeAuth from "@azure/ms-rest-nodeauth";
-import { LogicManagementClient, LogicManagementModels, LogicManagementMappers } from "@azure/arm-logic";
-const subscriptionId = process.env["AZURE_SUBSCRIPTION_ID"];
-
-msRestNodeAuth.interactiveLogin().then((creds) => {
-  const client = new LogicManagementClient(creds, subscriptionId);
-  const top = 1;
-  const filter = "testfilter";
-  client.workflows.listBySubscription(top, filter).then((result) => {
-    console.log("The result is:");
-    console.log(result);
-  });
-}).catch((err) => {
-  console.error(err);
-});
-```
-
-#### browser - Authentication, client creation and listBySubscription workflows as an example written in JavaScript.
-
-##### Install @azure/ms-rest-browserauth
-
-```bash
-npm install @azure/ms-rest-browserauth
-```
-
-##### Sample code
-
-See https://github.com/Azure/ms-rest-browserauth to learn how to authenticate to Azure in the browser.
-
-- index.html
-```html
-<!DOCTYPE html>
-<html lang="en">
-  <head>
-    <title>@azure/arm-logic sample</title>
-    <script src="node_modules/@azure/ms-rest-js/dist/msRest.browser.js"></script>
-    <script src="node_modules/@azure/ms-rest-azure-js/dist/msRestAzure.js"></script>
-    <script src="node_modules/@azure/ms-rest-browserauth/dist/msAuth.js"></script>
-    <script src="node_modules/@azure/arm-logic/dist/arm-logic.js"></script>
-    <script type="text/javascript">
-      const subscriptionId = "<Subscription_Id>";
-      const authManager = new msAuth.AuthManager({
-        clientId: "<client id for your Azure AD app>",
-        tenant: "<optional tenant for your organization>"
-      });
-      authManager.finalizeLogin().then((res) => {
-        if (!res.isLoggedIn) {
-          // may cause redirects
-          authManager.login();
-        }
-        const client = new Azure.ArmLogic.LogicManagementClient(res.creds, subscriptionId);
-        const top = 1;
-        const filter = "testfilter";
-        client.workflows.listBySubscription(top, filter).then((result) => {
-          console.log("The result is:");
-          console.log(result);
-        }).catch((err) => {
-          console.log("An error occurred:");
-          console.error(err);
-        });
-      });
-    </script>
-  </head>
-  <body></body>
-</html>
-```
-
-## Related projects
-
-- [Microsoft Azure SDK for Javascript](https://github.com/Azure/azure-sdk-for-js)
->>>>>>> 84b3fe38
+## Azure LogicManagementClient SDK for JavaScript
+
+This package contains an isomorphic SDK for LogicManagementClient.
+
+### Currently supported environments
+
+- Node.js version 6.x.x or higher
+- Browser JavaScript
+
+### How to Install
+
+```bash
+npm install @azure/arm-logic
+```
+
+### How to use
+
+#### nodejs - Authentication, client creation and listBySubscription workflows as an example written in TypeScript.
+
+##### Install @azure/ms-rest-nodeauth
+
+```bash
+npm install @azure/ms-rest-nodeauth
+```
+
+##### Sample code
+
+```typescript
+import * as msRest from "@azure/ms-rest-js";
+import * as msRestAzure from "@azure/ms-rest-azure-js";
+import * as msRestNodeAuth from "@azure/ms-rest-nodeauth";
+import { LogicManagementClient, LogicManagementModels, LogicManagementMappers } from "@azure/arm-logic";
+const subscriptionId = process.env["AZURE_SUBSCRIPTION_ID"];
+
+msRestNodeAuth.interactiveLogin().then((creds) => {
+  const client = new LogicManagementClient(creds, subscriptionId);
+  const top = 1;
+  const filter = "testfilter";
+  client.workflows.listBySubscription(top, filter).then((result) => {
+    console.log("The result is:");
+    console.log(result);
+  });
+}).catch((err) => {
+  console.error(err);
+});
+```
+
+#### browser - Authentication, client creation and listBySubscription workflows as an example written in JavaScript.
+
+##### Install @azure/ms-rest-browserauth
+
+```bash
+npm install @azure/ms-rest-browserauth
+```
+
+##### Sample code
+
+See https://github.com/Azure/ms-rest-browserauth to learn how to authenticate to Azure in the browser.
+
+- index.html
+```html
+<!DOCTYPE html>
+<html lang="en">
+  <head>
+    <title>@azure/arm-logic sample</title>
+    <script src="node_modules/@azure/ms-rest-js/dist/msRest.browser.js"></script>
+    <script src="node_modules/@azure/ms-rest-azure-js/dist/msRestAzure.js"></script>
+    <script src="node_modules/@azure/ms-rest-browserauth/dist/msAuth.js"></script>
+    <script src="node_modules/@azure/arm-logic/dist/arm-logic.js"></script>
+    <script type="text/javascript">
+      const subscriptionId = "<Subscription_Id>";
+      const authManager = new msAuth.AuthManager({
+        clientId: "<client id for your Azure AD app>",
+        tenant: "<optional tenant for your organization>"
+      });
+      authManager.finalizeLogin().then((res) => {
+        if (!res.isLoggedIn) {
+          // may cause redirects
+          authManager.login();
+        }
+        const client = new Azure.ArmLogic.LogicManagementClient(res.creds, subscriptionId);
+        const top = 1;
+        const filter = "testfilter";
+        client.workflows.listBySubscription(top, filter).then((result) => {
+          console.log("The result is:");
+          console.log(result);
+        }).catch((err) => {
+          console.log("An error occurred:");
+          console.error(err);
+        });
+      });
+    </script>
+  </head>
+  <body></body>
+</html>
+```
+
+## Related projects
+
+- [Microsoft Azure SDK for Javascript](https://github.com/Azure/azure-sdk-for-js)